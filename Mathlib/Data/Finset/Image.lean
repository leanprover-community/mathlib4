/-
Copyright (c) 2015 Microsoft Corporation. All rights reserved.
Released under Apache 2.0 license as described in the file LICENSE.
Authors: Leonardo de Moura, Jeremy Avigad, Minchao Wu, Mario Carneiro
-/
import Mathlib.Algebra.Group.Embedding
import Mathlib.Data.Fin.Basic
import Mathlib.Data.Finset.SymmDiff
import Mathlib.Data.Finset.Union

/-! # Image and map operations on finite sets

This file provides the finite analog of `Set.image`, along with some other similar functions.

Note there are two ways to take the image over a finset; via `Finset.image` which applies the
function then removes duplicates (requiring `DecidableEq`), or via `Finset.map` which exploits
injectivity of the function to avoid needing to deduplicate. Choosing between these is similar to
choosing between `insert` and `Finset.cons`, or between `Finset.union` and `Finset.disjUnion`.

## Main definitions

* `Finset.image`: Given a function `f : α → β`, `s.image f` is the image finset in `β`.
* `Finset.map`: Given an embedding `f : α ↪ β`, `s.map f` is the image finset in `β`.
* `Finset.filterMap` Given a function `f : α → Option β`, `s.filterMap f` is the
  image finset in `β`, filtering out `none`s.
* `Finset.subtype`: `s.subtype p` is the finset of `Subtype p` whose elements belong to `s`.
* `Finset.fin`:`s.fin n` is the finset of all elements of `s` less than `n`.

## TODO

Move the material about `Finset.range` so that the `Mathlib.Algebra.Group.Embedding` import can be
removed.
-/
<<<<<<< HEAD

-- TODO
-- assert_not_exists OrderedCommMonoid
assert_not_exists MonoidWithZero MulAction
=======
assert_not_exists OrderedCommMonoid
assert_not_exists MonoidWithZero
assert_not_exists MulAction
>>>>>>> 781c75b1

variable {α β γ : Type*}

open Multiset

open Function

namespace Finset

/-! ### map -/


section Map

open Function

/-- When `f` is an embedding of `α` in `β` and `s` is a finset in `α`, then `s.map f` is the image
finset in `β`. The embedding condition guarantees that there are no duplicates in the image. -/
def map (f : α ↪ β) (s : Finset α) : Finset β :=
  ⟨s.1.map f, s.2.map f.2⟩

@[simp]
theorem map_val (f : α ↪ β) (s : Finset α) : (map f s).1 = s.1.map f :=
  rfl

@[simp]
theorem map_empty (f : α ↪ β) : (∅ : Finset α).map f = ∅ :=
  rfl

variable {f : α ↪ β} {s : Finset α}

@[simp]
theorem mem_map {b : β} : b ∈ s.map f ↔ ∃ a ∈ s, f a = b :=
  Multiset.mem_map

-- Porting note: Higher priority to apply before `mem_map`.
@[simp 1100]
theorem mem_map_equiv {f : α ≃ β} {b : β} : b ∈ s.map f.toEmbedding ↔ f.symm b ∈ s := by
  rw [mem_map]
  exact
    ⟨by
      rintro ⟨a, H, rfl⟩
      simpa, fun h => ⟨_, h, by simp⟩⟩

@[simp 1100]
theorem mem_map' (f : α ↪ β) {a} {s : Finset α} : f a ∈ s.map f ↔ a ∈ s :=
  mem_map_of_injective f.2

theorem mem_map_of_mem (f : α ↪ β) {a} {s : Finset α} : a ∈ s → f a ∈ s.map f :=
  (mem_map' _).2

theorem forall_mem_map {f : α ↪ β} {s : Finset α} {p : ∀ a, a ∈ s.map f → Prop} :
    (∀ y (H : y ∈ s.map f), p y H) ↔ ∀ x (H : x ∈ s), p (f x) (mem_map_of_mem _ H) :=
  ⟨fun h y hy => h (f y) (mem_map_of_mem _ hy),
   fun h x hx => by
    obtain ⟨y, hy, rfl⟩ := mem_map.1 hx
    exact h _ hy⟩

theorem apply_coe_mem_map (f : α ↪ β) (s : Finset α) (x : s) : f x ∈ s.map f :=
  mem_map_of_mem f x.prop

@[simp, norm_cast]
theorem coe_map (f : α ↪ β) (s : Finset α) : (s.map f : Set β) = f '' s :=
  Set.ext (by simp only [mem_coe, mem_map, Set.mem_image, implies_true])

theorem coe_map_subset_range (f : α ↪ β) (s : Finset α) : (s.map f : Set β) ⊆ Set.range f :=
  calc
    ↑(s.map f) = f '' s := coe_map f s
    _ ⊆ Set.range f := Set.image_subset_range f ↑s

/-- If the only elements outside `s` are those left fixed by `σ`, then mapping by `σ` has no effect.
-/
theorem map_perm {σ : Equiv.Perm α} (hs : { a | σ a ≠ a } ⊆ s) : s.map (σ : α ↪ α) = s :=
  coe_injective <| (coe_map _ _).trans <| Set.image_perm hs

theorem map_toFinset [DecidableEq α] [DecidableEq β] {s : Multiset α} :
    s.toFinset.map f = (s.map f).toFinset :=
  ext fun _ => by simp only [mem_map, Multiset.mem_map, exists_prop, Multiset.mem_toFinset]

@[simp]
theorem map_refl : s.map (Embedding.refl _) = s :=
  ext fun _ => by simpa only [mem_map, exists_prop] using exists_eq_right

@[simp]
theorem map_cast_heq {α β} (h : α = β) (s : Finset α) :
    HEq (s.map (Equiv.cast h).toEmbedding) s := by
  subst h
  simp

theorem map_map (f : α ↪ β) (g : β ↪ γ) (s : Finset α) : (s.map f).map g = s.map (f.trans g) :=
  eq_of_veq <| by simp only [map_val, Multiset.map_map]; rfl

theorem map_comm {β'} {f : β ↪ γ} {g : α ↪ β} {f' : α ↪ β'} {g' : β' ↪ γ}
    (h_comm : ∀ a, f (g a) = g' (f' a)) : (s.map g).map f = (s.map f').map g' := by
  simp_rw [map_map, Embedding.trans, Function.comp_def, h_comm]

theorem _root_.Function.Semiconj.finset_map {f : α ↪ β} {ga : α ↪ α} {gb : β ↪ β}
    (h : Function.Semiconj f ga gb) : Function.Semiconj (map f) (map ga) (map gb) := fun _ =>
  map_comm h

theorem _root_.Function.Commute.finset_map {f g : α ↪ α} (h : Function.Commute f g) :
    Function.Commute (map f) (map g) :=
  Function.Semiconj.finset_map h

@[simp]
theorem map_subset_map {s₁ s₂ : Finset α} : s₁.map f ⊆ s₂.map f ↔ s₁ ⊆ s₂ :=
  ⟨fun h _ xs => (mem_map' _).1 <| h <| (mem_map' f).2 xs,
   fun h => by simp [subset_def, Multiset.map_subset_map h]⟩

@[gcongr] alias ⟨_, _root_.GCongr.finsetMap_subset⟩ := map_subset_map

/-- The `Finset` version of `Equiv.subset_symm_image`. -/
theorem subset_map_symm {t : Finset β} {f : α ≃ β} : s ⊆ t.map f.symm ↔ s.map f ⊆ t := by
  constructor <;> intro h x hx
  · simp only [mem_map_equiv, Equiv.symm_symm] at hx
    simpa using h hx
  · simp only [mem_map_equiv]
    exact h (by simp [hx])

/-- The `Finset` version of `Equiv.symm_image_subset`. -/
theorem map_symm_subset {t : Finset β} {f : α ≃ β} : t.map f.symm ⊆ s ↔ t ⊆ s.map f := by
  simp only [← subset_map_symm, Equiv.symm_symm]

/-- Associate to an embedding `f` from `α` to `β` the order embedding that maps a finset to its
image under `f`. -/
def mapEmbedding (f : α ↪ β) : Finset α ↪o Finset β :=
  OrderEmbedding.ofMapLEIff (map f) fun _ _ => map_subset_map

@[simp]
theorem map_inj {s₁ s₂ : Finset α} : s₁.map f = s₂.map f ↔ s₁ = s₂ :=
  (mapEmbedding f).injective.eq_iff

theorem map_injective (f : α ↪ β) : Injective (map f) :=
  (mapEmbedding f).injective

@[simp]
theorem map_ssubset_map {s t : Finset α} : s.map f ⊂ t.map f ↔ s ⊂ t := (mapEmbedding f).lt_iff_lt

@[gcongr] alias ⟨_, _root_.GCongr.finsetMap_ssubset⟩ := map_ssubset_map

@[simp]
theorem mapEmbedding_apply : mapEmbedding f s = map f s :=
  rfl

theorem filter_map {p : β → Prop} [DecidablePred p] :
    (s.map f).filter p = (s.filter (p ∘ f)).map f :=
  eq_of_veq (Multiset.filter_map _ _ _)

lemma map_filter' (p : α → Prop) [DecidablePred p] (f : α ↪ β) (s : Finset α)
    [DecidablePred (∃ a, p a ∧ f a = ·)] :
    (s.filter p).map f = (s.map f).filter fun b => ∃ a, p a ∧ f a = b := by
  simp [Function.comp_def, filter_map, f.injective.eq_iff]

lemma filter_attach' [DecidableEq α] (s : Finset α) (p : s → Prop) [DecidablePred p] :
    s.attach.filter p =
      (s.filter fun x => ∃ h, p ⟨x, h⟩).attach.map
        ⟨Subtype.map id <| filter_subset _ _, Subtype.map_injective _ injective_id⟩ :=
  eq_of_veq <| Multiset.filter_attach' _ _

lemma filter_attach (p : α → Prop) [DecidablePred p] (s : Finset α) :
    s.attach.filter (fun a : s ↦ p a) =
      (s.filter p).attach.map ((Embedding.refl _).subtypeMap mem_of_mem_filter) :=
  eq_of_veq <| Multiset.filter_attach _ _

theorem map_filter {f : α ≃ β} {p : α → Prop} [DecidablePred p] :
    (s.filter p).map f.toEmbedding = (s.map f.toEmbedding).filter (p ∘ f.symm) := by
  simp only [filter_map, Function.comp_def, Equiv.toEmbedding_apply, Equiv.symm_apply_apply]

@[simp]
theorem disjoint_map {s t : Finset α} (f : α ↪ β) :
    Disjoint (s.map f) (t.map f) ↔ Disjoint s t :=
  mod_cast Set.disjoint_image_iff f.injective (s := s) (t := t)

theorem map_disjUnion {f : α ↪ β} (s₁ s₂ : Finset α) (h) (h' := (disjoint_map _).mpr h) :
    (s₁.disjUnion s₂ h).map f = (s₁.map f).disjUnion (s₂.map f) h' :=
  eq_of_veq <| Multiset.map_add _ _ _

/-- A version of `Finset.map_disjUnion` for writing in the other direction. -/
theorem map_disjUnion' {f : α ↪ β} (s₁ s₂ : Finset α) (h') (h := (disjoint_map _).mp h') :
    (s₁.disjUnion s₂ h).map f = (s₁.map f).disjUnion (s₂.map f) h' :=
  map_disjUnion _ _ _

theorem map_union [DecidableEq α] [DecidableEq β] {f : α ↪ β} (s₁ s₂ : Finset α) :
    (s₁ ∪ s₂).map f = s₁.map f ∪ s₂.map f :=
  mod_cast Set.image_union f s₁ s₂

theorem map_inter [DecidableEq α] [DecidableEq β] {f : α ↪ β} (s₁ s₂ : Finset α) :
    (s₁ ∩ s₂).map f = s₁.map f ∩ s₂.map f :=
  mod_cast Set.image_inter f.injective (s := s₁) (t := s₂)

@[simp]
theorem map_singleton (f : α ↪ β) (a : α) : map f {a} = {f a} :=
  coe_injective <| by simp only [coe_map, coe_singleton, Set.image_singleton]

@[simp]
theorem map_insert [DecidableEq α] [DecidableEq β] (f : α ↪ β) (a : α) (s : Finset α) :
    (insert a s).map f = insert (f a) (s.map f) := by
  simp only [insert_eq, map_union, map_singleton]

@[simp]
theorem map_cons (f : α ↪ β) (a : α) (s : Finset α) (ha : a ∉ s) :
    (cons a s ha).map f = cons (f a) (s.map f) (by simpa using ha) :=
  eq_of_veq <| Multiset.map_cons f a s.val

@[simp]
theorem map_eq_empty : s.map f = ∅ ↔ s = ∅ := (map_injective f).eq_iff' (map_empty f)

@[simp]
theorem map_nonempty : (s.map f).Nonempty ↔ s.Nonempty :=
  mod_cast Set.image_nonempty (f := f) (s := s)

@[aesop safe apply (rule_sets := [finsetNonempty])]
protected alias ⟨_, Nonempty.map⟩ := map_nonempty

@[simp]
theorem map_nontrivial : (s.map f).Nontrivial ↔ s.Nontrivial :=
  mod_cast Set.image_nontrivial f.injective (s := s)

theorem attach_map_val {s : Finset α} : s.attach.map (Embedding.subtype _) = s :=
  eq_of_veq <| by rw [map_val, attach_val]; exact Multiset.attach_map_val _

theorem disjoint_range_addLeftEmbedding (a : ℕ) (s : Finset ℕ) :
    Disjoint (range a) (map (addLeftEmbedding a) s) := by
  simp_rw [disjoint_left, mem_map, mem_range, addLeftEmbedding_apply]
  rintro _ h ⟨l, -, rfl⟩
  omega

theorem disjoint_range_addRightEmbedding (a : ℕ) (s : Finset ℕ) :
    Disjoint (range a) (map (addRightEmbedding a) s) := by
  rw [← addLeftEmbedding_eq_addRightEmbedding]
  apply disjoint_range_addLeftEmbedding

theorem map_disjiUnion {f : α ↪ β} {s : Finset α} {t : β → Finset γ} {h} :
    (s.map f).disjiUnion t h =
      s.disjiUnion (fun a => t (f a)) fun _ ha _ hb hab =>
        h (mem_map_of_mem _ ha) (mem_map_of_mem _ hb) (f.injective.ne hab) :=
  eq_of_veq <| Multiset.bind_map _ _ _

theorem disjiUnion_map {s : Finset α} {t : α → Finset β} {f : β ↪ γ} {h} :
    (s.disjiUnion t h).map f =
      s.disjiUnion (fun a => (t a).map f) (h.mono' fun _ _ ↦ (disjoint_map _).2) :=
  eq_of_veq <| Multiset.map_bind _ _ _

end Map

theorem range_add_one' (n : ℕ) :
    range (n + 1) = insert 0 ((range n).map ⟨fun i => i + 1, fun i j => by simp⟩) := by
  ext (⟨⟩ | ⟨n⟩) <;> simp [Nat.zero_lt_succ n]

/-! ### image -/


section Image

variable [DecidableEq β]

/-- `image f s` is the forward image of `s` under `f`. -/
def image (f : α → β) (s : Finset α) : Finset β :=
  (s.1.map f).toFinset

@[simp]
theorem image_val (f : α → β) (s : Finset α) : (image f s).1 = (s.1.map f).dedup :=
  rfl

@[simp]
theorem image_empty (f : α → β) : (∅ : Finset α).image f = ∅ :=
  rfl

variable {f g : α → β} {s : Finset α} {t : Finset β} {a : α} {b c : β}

@[simp]
theorem mem_image : b ∈ s.image f ↔ ∃ a ∈ s, f a = b := by
  simp only [mem_def, image_val, mem_dedup, Multiset.mem_map, exists_prop]

theorem mem_image_of_mem (f : α → β) {a} (h : a ∈ s) : f a ∈ s.image f :=
  mem_image.2 ⟨_, h, rfl⟩

lemma forall_mem_image {p : β → Prop} : (∀ y ∈ s.image f, p y) ↔ ∀ ⦃x⦄, x ∈ s → p (f x) := by simp
lemma exists_mem_image {p : β → Prop} : (∃ y ∈ s.image f, p y) ↔ ∃ x ∈ s, p (f x) := by simp

@[deprecated (since := "2024-11-23")] alias forall_image := forall_mem_image

theorem map_eq_image (f : α ↪ β) (s : Finset α) : s.map f = s.image f :=
  eq_of_veq (s.map f).2.dedup.symm

--@[simp] Porting note: removing simp, `simp` [Nonempty] can prove it
theorem mem_image_const : c ∈ s.image (const α b) ↔ s.Nonempty ∧ b = c := by
  rw [mem_image]
  simp only [exists_prop, const_apply, exists_and_right]
  rfl

theorem mem_image_const_self : b ∈ s.image (const α b) ↔ s.Nonempty :=
  mem_image_const.trans <| and_iff_left rfl

instance canLift (c) (p) [CanLift β α c p] :
    CanLift (Finset β) (Finset α) (image c) fun s => ∀ x ∈ s, p x where
  prf := by
    rintro ⟨⟨l⟩, hd : l.Nodup⟩ hl
    lift l to List α using hl
    exact ⟨⟨l, hd.of_map _⟩, ext fun a => by simp⟩

theorem image_congr (h : (s : Set α).EqOn f g) : Finset.image f s = Finset.image g s := by
  ext
  simp_rw [mem_image, ← bex_def]
  exact exists₂_congr fun x hx => by rw [h hx]

theorem _root_.Function.Injective.mem_finset_image (hf : Injective f) :
    f a ∈ s.image f ↔ a ∈ s := by
  refine ⟨fun h => ?_, Finset.mem_image_of_mem f⟩
  obtain ⟨y, hy, heq⟩ := mem_image.1 h
  exact hf heq ▸ hy


@[simp, norm_cast]
theorem coe_image : ↑(s.image f) = f '' ↑s :=
  Set.ext <| by simp only [mem_coe, mem_image, Set.mem_image, implies_true]

@[simp]
lemma image_nonempty : (s.image f).Nonempty ↔ s.Nonempty :=
  mod_cast Set.image_nonempty (f := f) (s := (s : Set α))

@[aesop safe apply (rule_sets := [finsetNonempty])]
protected theorem Nonempty.image (h : s.Nonempty) (f : α → β) : (s.image f).Nonempty :=
  image_nonempty.2 h

alias ⟨Nonempty.of_image, _⟩ := image_nonempty

theorem image_toFinset [DecidableEq α] {s : Multiset α} :
    s.toFinset.image f = (s.map f).toFinset :=
  ext fun _ => by simp only [mem_image, Multiset.mem_toFinset, exists_prop, Multiset.mem_map]

theorem image_val_of_injOn (H : Set.InjOn f s) : (image f s).1 = s.1.map f :=
  (s.2.map_on H).dedup

@[simp]
theorem image_id [DecidableEq α] : s.image id = s :=
  ext fun _ => by simp only [mem_image, exists_prop, id, exists_eq_right]

@[simp]
theorem image_id' [DecidableEq α] : (s.image fun x => x) = s :=
  image_id

theorem image_image [DecidableEq γ] {g : β → γ} : (s.image f).image g = s.image (g ∘ f) :=
  eq_of_veq <| by simp only [image_val, dedup_map_dedup_eq, Multiset.map_map]

theorem image_comm {β'} [DecidableEq β'] [DecidableEq γ] {f : β → γ} {g : α → β} {f' : α → β'}
    {g' : β' → γ} (h_comm : ∀ a, f (g a) = g' (f' a)) :
    (s.image g).image f = (s.image f').image g' := by simp_rw [image_image, comp_def, h_comm]

theorem _root_.Function.Semiconj.finset_image [DecidableEq α] {f : α → β} {ga : α → α} {gb : β → β}
    (h : Function.Semiconj f ga gb) : Function.Semiconj (image f) (image ga) (image gb) := fun _ =>
  image_comm h

theorem _root_.Function.Commute.finset_image [DecidableEq α] {f g : α → α}
    (h : Function.Commute f g) : Function.Commute (image f) (image g) :=
  Function.Semiconj.finset_image h

theorem image_subset_image {s₁ s₂ : Finset α} (h : s₁ ⊆ s₂) : s₁.image f ⊆ s₂.image f := by
  simp only [subset_def, image_val, subset_dedup', dedup_subset', Multiset.map_subset_map h]

theorem image_subset_iff : s.image f ⊆ t ↔ ∀ x ∈ s, f x ∈ t :=
  calc
    s.image f ⊆ t ↔ f '' ↑s ⊆ ↑t := by norm_cast
    _ ↔ _ := Set.image_subset_iff

theorem image_mono (f : α → β) : Monotone (Finset.image f) := fun _ _ => image_subset_image

lemma image_injective (hf : Injective f) : Injective (image f) := by
  simpa only [funext (map_eq_image _)] using map_injective ⟨f, hf⟩

lemma image_inj {t : Finset α} (hf : Injective f) : s.image f = t.image f ↔ s = t :=
  (image_injective hf).eq_iff

theorem image_subset_image_iff {t : Finset α} (hf : Injective f) :
    s.image f ⊆ t.image f ↔ s ⊆ t :=
  mod_cast Set.image_subset_image_iff hf (s := s) (t := t)

lemma image_ssubset_image {t : Finset α} (hf : Injective f) : s.image f ⊂ t.image f ↔ s ⊂ t := by
  simp_rw [← lt_iff_ssubset]
  exact lt_iff_lt_of_le_iff_le' (image_subset_image_iff hf) (image_subset_image_iff hf)

theorem coe_image_subset_range : ↑(s.image f) ⊆ Set.range f :=
  calc
    ↑(s.image f) = f '' ↑s := coe_image
    _ ⊆ Set.range f := Set.image_subset_range f ↑s

theorem filter_image {p : β → Prop} [DecidablePred p] :
    (s.image f).filter p = (s.filter fun a ↦ p (f a)).image f :=
  ext fun b => by
    simp only [mem_filter, mem_image, exists_prop]
    exact
      ⟨by rintro ⟨⟨x, h1, rfl⟩, h2⟩; exact ⟨x, ⟨h1, h2⟩, rfl⟩,
       by rintro ⟨x, ⟨h1, h2⟩, rfl⟩; exact ⟨⟨x, h1, rfl⟩, h2⟩⟩

@[deprecated filter_mem_eq_inter (since := "2024-09-15")]
theorem filter_mem_image_eq_image (f : α → β) (s : Finset α) (t : Finset β) (h : ∀ x ∈ s, f x ∈ t) :
    (t.filter fun y => y ∈ s.image f) = s.image f := by
  rwa [filter_mem_eq_inter, inter_eq_right, image_subset_iff]

theorem fiber_nonempty_iff_mem_image {y : β} : (s.filter (f · = y)).Nonempty ↔ y ∈ s.image f := by
  simp [Finset.Nonempty]

theorem image_union [DecidableEq α] {f : α → β} (s₁ s₂ : Finset α) :
    (s₁ ∪ s₂).image f = s₁.image f ∪ s₂.image f :=
  mod_cast Set.image_union f s₁ s₂

theorem image_inter_subset [DecidableEq α] (f : α → β) (s t : Finset α) :
    (s ∩ t).image f ⊆ s.image f ∩ t.image f :=
  (image_mono f).map_inf_le s t

theorem image_inter_of_injOn [DecidableEq α] {f : α → β} (s t : Finset α)
    (hf : Set.InjOn f (s ∪ t)) : (s ∩ t).image f = s.image f ∩ t.image f :=
  coe_injective <| by
    push_cast
    exact Set.image_inter_on fun a ha b hb => hf (Or.inr ha) <| Or.inl hb

theorem image_inter [DecidableEq α] (s₁ s₂ : Finset α) (hf : Injective f) :
    (s₁ ∩ s₂).image f = s₁.image f ∩ s₂.image f :=
  image_inter_of_injOn _ _ hf.injOn

@[simp]
theorem image_singleton (f : α → β) (a : α) : image f {a} = {f a} :=
  ext fun x => by simpa only [mem_image, exists_prop, mem_singleton, exists_eq_left] using eq_comm

@[simp]
theorem image_insert [DecidableEq α] (f : α → β) (a : α) (s : Finset α) :
    (insert a s).image f = insert (f a) (s.image f) := by
  simp only [insert_eq, image_singleton, image_union]

theorem erase_image_subset_image_erase [DecidableEq α] (f : α → β) (s : Finset α) (a : α) :
    (s.image f).erase (f a) ⊆ (s.erase a).image f := by
  simp only [subset_iff, and_imp, exists_prop, mem_image, exists_imp, mem_erase]
  rintro b hb x hx rfl
  exact ⟨_, ⟨ne_of_apply_ne f hb, hx⟩, rfl⟩

@[simp]
theorem image_erase [DecidableEq α] {f : α → β} (hf : Injective f) (s : Finset α) (a : α) :
    (s.erase a).image f = (s.image f).erase (f a) :=
  coe_injective <| by push_cast [Set.image_diff hf, Set.image_singleton]; rfl

@[simp]
theorem image_eq_empty : s.image f = ∅ ↔ s = ∅ := mod_cast Set.image_eq_empty (f := f) (s := s)

theorem image_sdiff [DecidableEq α] {f : α → β} (s t : Finset α) (hf : Injective f) :
    (s \ t).image f = s.image f \ t.image f :=
  mod_cast Set.image_diff hf s t

lemma image_sdiff_of_injOn [DecidableEq α] {t : Finset α} (hf : Set.InjOn f s) (hts : t ⊆ s) :
    (s \ t).image f = s.image f \ t.image f :=
  mod_cast Set.image_diff_of_injOn hf <| coe_subset.2 hts

open scoped symmDiff in
theorem image_symmDiff [DecidableEq α] {f : α → β} (s t : Finset α) (hf : Injective f) :
    (s ∆ t).image f = s.image f ∆ t.image f :=
  mod_cast Set.image_symmDiff hf s t

@[simp]
theorem _root_.Disjoint.of_image_finset {s t : Finset α} {f : α → β}
    (h : Disjoint (s.image f) (t.image f)) : Disjoint s t :=
  disjoint_iff_ne.2 fun _ ha _ hb =>
    ne_of_apply_ne f <| h.forall_ne_finset (mem_image_of_mem _ ha) (mem_image_of_mem _ hb)

theorem mem_range_iff_mem_finset_range_of_mod_eq' [DecidableEq α] {f : ℕ → α} {a : α} {n : ℕ}
    (hn : 0 < n) (h : ∀ i, f (i % n) = f i) :
    a ∈ Set.range f ↔ a ∈ (Finset.range n).image fun i => f i := by
  constructor
  · rintro ⟨i, hi⟩
    simp only [mem_image, exists_prop, mem_range]
    exact ⟨i % n, Nat.mod_lt i hn, (rfl.congr hi).mp (h i)⟩
  · rintro h
    simp only [mem_image, exists_prop, Set.mem_range, mem_range] at *
    rcases h with ⟨i, _, ha⟩
    exact ⟨i, ha⟩

theorem mem_range_iff_mem_finset_range_of_mod_eq [DecidableEq α] {f : ℤ → α} {a : α} {n : ℕ}
    (hn : 0 < n) (h : ∀ i, f (i % n) = f i) :
    a ∈ Set.range f ↔ a ∈ (Finset.range n).image (fun (i : ℕ) => f i) :=
  suffices (∃ i, f (i % n) = a) ↔ ∃ i, i < n ∧ f ↑i = a by simpa [h]
  have hn' : 0 < (n : ℤ) := Int.ofNat_lt.mpr hn
  Iff.intro
    (fun ⟨i, hi⟩ =>
      have : 0 ≤ i % ↑n := Int.emod_nonneg _ (ne_of_gt hn')
      ⟨Int.toNat (i % n), by
        rw [← Int.ofNat_lt, Int.toNat_of_nonneg this]; exact ⟨Int.emod_lt_of_pos i hn', hi⟩⟩)
    fun ⟨i, hi, ha⟩ =>
    ⟨i, by rw [Int.emod_eq_of_lt (Int.ofNat_zero_le _) (Int.ofNat_lt_ofNat_of_lt hi), ha]⟩

theorem range_add (a b : ℕ) : range (a + b) = range a ∪ (range b).map (addLeftEmbedding a) := by
  rw [← val_inj, union_val]
  exact Multiset.range_add_eq_union a b

@[simp]
theorem attach_image_val [DecidableEq α] {s : Finset α} : s.attach.image Subtype.val = s :=
  eq_of_veq <| by rw [image_val, attach_val, Multiset.attach_map_val, dedup_eq_self]

@[simp]
theorem attach_insert [DecidableEq α] {a : α} {s : Finset α} :
    attach (insert a s) =
      insert (⟨a, mem_insert_self a s⟩ : { x // x ∈ insert a s })
        ((attach s).image fun x => ⟨x.1, mem_insert_of_mem x.2⟩) :=
  ext fun ⟨x, hx⟩ =>
    ⟨Or.casesOn (mem_insert.1 hx)
        (fun h : x = a => fun _ => mem_insert.2 <| Or.inl <| Subtype.eq h) fun h : x ∈ s => fun _ =>
        mem_insert_of_mem <| mem_image.2 <| ⟨⟨x, h⟩, mem_attach _ _, Subtype.eq rfl⟩,
      fun _ => Finset.mem_attach _ _⟩

@[simp]
theorem disjoint_image {s t : Finset α} {f : α → β} (hf : Injective f) :
    Disjoint (s.image f) (t.image f) ↔ Disjoint s t :=
  mod_cast Set.disjoint_image_iff hf (s := s) (t := t)

theorem image_const {s : Finset α} (h : s.Nonempty) (b : β) : (s.image fun _ => b) = singleton b :=
  mod_cast Set.Nonempty.image_const (coe_nonempty.2 h) b

@[simp]
theorem map_erase [DecidableEq α] (f : α ↪ β) (s : Finset α) (a : α) :
    (s.erase a).map f = (s.map f).erase (f a) := by
  simp_rw [map_eq_image]
  exact s.image_erase f.2 a

theorem image_biUnion [DecidableEq γ] {f : α → β} {s : Finset α} {t : β → Finset γ} :
    (s.image f).biUnion t = s.biUnion fun a => t (f a) :=
  haveI := Classical.decEq α
  Finset.induction_on s rfl fun a s _ ih => by simp only [image_insert, biUnion_insert, ih]

theorem biUnion_image [DecidableEq γ] {s : Finset α} {t : α → Finset β} {f : β → γ} :
    (s.biUnion t).image f = s.biUnion fun a => (t a).image f :=
  haveI := Classical.decEq α
  Finset.induction_on s rfl fun a s _ ih => by simp only [biUnion_insert, image_union, ih]

theorem image_biUnion_filter_eq [DecidableEq α] (s : Finset β) (g : β → α) :
    ((s.image g).biUnion fun a => s.filter fun c => g c = a) = s :=
  biUnion_filter_eq_of_maps_to fun _ => mem_image_of_mem g

theorem biUnion_singleton {f : α → β} : (s.biUnion fun a => {f a}) = s.image f :=
  ext fun x => by simp only [mem_biUnion, mem_image, mem_singleton, eq_comm]

end Image

/-! ### filterMap -/

section FilterMap

/-- `filterMap f s` is a combination filter/map operation on `s`.
  The function `f : α → Option β` is applied to each element of `s`;
  if `f a` is `some b` then `b` is included in the result, otherwise
  `a` is excluded from the resulting finset.

  In notation, `filterMap f s` is the finset `{b : β | ∃ a ∈ s , f a = some b}`. -/
-- TODO: should there be `filterImage` too?
def filterMap (f : α → Option β) (s : Finset α)
    (f_inj : ∀ a a' b, b ∈ f a → b ∈ f a' → a = a') : Finset β :=
  ⟨s.val.filterMap f, s.nodup.filterMap f f_inj⟩

variable (f : α → Option β) (s' : Finset α) {s t : Finset α}
  {f_inj : ∀ a a' b, b ∈ f a → b ∈ f a' → a = a'}

@[simp]
theorem filterMap_val : (filterMap f s' f_inj).1 = s'.1.filterMap f := rfl

@[simp]
theorem filterMap_empty : (∅ : Finset α).filterMap f f_inj = ∅ := rfl

@[simp]
theorem mem_filterMap {b : β} : b ∈ s.filterMap f f_inj ↔ ∃ a ∈ s, f a = some b :=
  s.val.mem_filterMap f

@[simp, norm_cast]
theorem coe_filterMap : (s.filterMap f f_inj : Set β) = {b | ∃ a ∈ s, f a = some b} :=
  Set.ext (by simp only [mem_coe, mem_filterMap, Option.mem_def, Set.mem_setOf_eq, implies_true])

@[simp]
theorem filterMap_some : s.filterMap some (by simp) = s :=
  ext fun _ => by simp only [mem_filterMap, Option.some.injEq, exists_eq_right]

theorem filterMap_mono (h : s ⊆ t) :
    filterMap f s f_inj ⊆ filterMap f t f_inj := by
  rw [← val_le_iff] at h ⊢
  exact Multiset.filterMap_le_filterMap f h

end FilterMap

/-! ### Subtype -/


section Subtype

/-- Given a finset `s` and a predicate `p`, `s.subtype p` is the finset of `Subtype p` whose
elements belong to `s`. -/
protected def subtype {α} (p : α → Prop) [DecidablePred p] (s : Finset α) : Finset (Subtype p) :=
  (s.filter p).attach.map
    ⟨fun x => ⟨x.1, by simpa using (Finset.mem_filter.1 x.2).2⟩,
     fun _ _ H => Subtype.eq <| Subtype.mk.inj H⟩

@[simp]
theorem mem_subtype {p : α → Prop} [DecidablePred p] {s : Finset α} :
    ∀ {a : Subtype p}, a ∈ s.subtype p ↔ (a : α) ∈ s
  | ⟨a, ha⟩ => by simp [Finset.subtype, ha]

theorem subtype_eq_empty {p : α → Prop} [DecidablePred p] {s : Finset α} :
    s.subtype p = ∅ ↔ ∀ x, p x → x ∉ s := by simp [Finset.ext_iff, Subtype.forall, Subtype.coe_mk]

@[mono]
theorem subtype_mono {p : α → Prop} [DecidablePred p] : Monotone (Finset.subtype p) :=
  fun _ _ h _ hx => mem_subtype.2 <| h <| mem_subtype.1 hx

/-- `s.subtype p` converts back to `s.filter p` with
`Embedding.subtype`. -/
@[simp]
theorem subtype_map (p : α → Prop) [DecidablePred p] {s : Finset α} :
    (s.subtype p).map (Embedding.subtype _) = s.filter p := by
  ext x
  simp [@and_comm _ (_ = _), @and_left_comm _ (_ = _), @and_comm (p x) (x ∈ s)]

/-- If all elements of a `Finset` satisfy the predicate `p`,
`s.subtype p` converts back to `s` with `Embedding.subtype`. -/
theorem subtype_map_of_mem {p : α → Prop} [DecidablePred p] {s : Finset α} (h : ∀ x ∈ s, p x) :
    (s.subtype p).map (Embedding.subtype _) = s := ext <| by simpa [subtype_map] using h

/-- If a `Finset` of a subtype is converted to the main type with
`Embedding.subtype`, all elements of the result have the property of
the subtype. -/
theorem property_of_mem_map_subtype {p : α → Prop} (s : Finset { x // p x }) {a : α}
    (h : a ∈ s.map (Embedding.subtype _)) : p a := by
  rcases mem_map.1 h with ⟨x, _, rfl⟩
  exact x.2

/-- If a `Finset` of a subtype is converted to the main type with
`Embedding.subtype`, the result does not contain any value that does
not satisfy the property of the subtype. -/
theorem not_mem_map_subtype_of_not_property {p : α → Prop} (s : Finset { x // p x }) {a : α}
    (h : ¬p a) : a ∉ s.map (Embedding.subtype _) :=
  mt s.property_of_mem_map_subtype h

/-- If a `Finset` of a subtype is converted to the main type with
`Embedding.subtype`, the result is a subset of the set giving the
subtype. -/
theorem map_subtype_subset {t : Set α} (s : Finset t) : ↑(s.map (Embedding.subtype _)) ⊆ t := by
  intro a ha
  rw [mem_coe] at ha
  convert property_of_mem_map_subtype s ha

end Subtype

/-! ### Fin -/


/-- Given a finset `s` of natural numbers and a bound `n`,
`s.fin n` is the finset of all elements of `s` less than `n`.
-/
protected def fin (n : ℕ) (s : Finset ℕ) : Finset (Fin n) :=
  (s.subtype _).map Fin.equivSubtype.symm.toEmbedding

@[simp]
theorem mem_fin {n} {s : Finset ℕ} : ∀ a : Fin n, a ∈ s.fin n ↔ (a : ℕ) ∈ s
  | ⟨a, ha⟩ => by simp [Finset.fin, ha, and_comm]

@[mono]
theorem fin_mono {n} : Monotone (Finset.fin n) := fun s t h x => by simpa using @h x

@[simp]
theorem fin_map {n} {s : Finset ℕ} : (s.fin n).map Fin.valEmbedding = s.filter (· < n) := by
  simp [Finset.fin, Finset.map_map]

/--
If a finset `t` is a subset of the image of another finset `s` under `f`, then it is equal to the
image of a subset of `s`.

For the version where `s` is a set, see `subset_set_image_iff`.
-/
theorem subset_image_iff [DecidableEq β] {s : Finset α} {t : Finset β} {f : α → β} :
    t ⊆ s.image f ↔ ∃ s' : Finset α, s' ⊆ s ∧ s'.image f = t := by
  refine ⟨fun ht => ?_, fun ⟨s', hs', h⟩ => h ▸ image_subset_image hs'⟩
  refine ⟨s.filter (f · ∈ t), filter_subset _ _, le_antisymm (by simp [image_subset_iff]) ?_⟩
  intro x hx
  specialize ht hx
  aesop

/-- If a `Finset` is a subset of the image of a `Set` under `f`,
then it is equal to the `Finset.image` of a `Finset` subset of that `Set`. -/
theorem subset_set_image_iff [DecidableEq β] {s : Set α} {t : Finset β} {f : α → β} :
    ↑t ⊆ f '' s ↔ ∃ s' : Finset α, ↑s' ⊆ s ∧ s'.image f = t := by
  constructor; swap
  · rintro ⟨t, ht, rfl⟩
    rw [coe_image]
    exact Set.image_subset f ht
  intro h
  letI : CanLift β s (f ∘ (↑)) fun y => y ∈ f '' s := ⟨fun y ⟨x, hxt, hy⟩ => ⟨⟨x, hxt⟩, hy⟩⟩
  lift t to Finset s using h
  refine ⟨t.map (Embedding.subtype _), map_subtype_subset _, ?_⟩
  ext y; simp

theorem range_sdiff_zero {n : ℕ} : range (n + 1) \ {0} = (range n).image Nat.succ := by
  induction' n with k hk
  · simp
  conv_rhs => rw [range_succ]
  rw [range_succ, image_insert, ← hk, insert_sdiff_of_not_mem]
  simp

end Finset

theorem Multiset.toFinset_map [DecidableEq α] [DecidableEq β] (f : α → β) (m : Multiset α) :
    (m.map f).toFinset = m.toFinset.image f :=
  Finset.val_inj.1 (Multiset.dedup_map_dedup_eq _ _).symm

namespace Equiv

/-- Given an equivalence `α` to `β`, produce an equivalence between `Finset α` and `Finset β`. -/
protected def finsetCongr (e : α ≃ β) : Finset α ≃ Finset β where
  toFun s := s.map e.toEmbedding
  invFun s := s.map e.symm.toEmbedding
  left_inv s := by simp [Finset.map_map]
  right_inv s := by simp [Finset.map_map]

@[simp]
theorem finsetCongr_apply (e : α ≃ β) (s : Finset α) : e.finsetCongr s = s.map e.toEmbedding :=
  rfl

@[simp]
theorem finsetCongr_refl : (Equiv.refl α).finsetCongr = Equiv.refl _ := by
  ext
  simp

@[simp]
theorem finsetCongr_symm (e : α ≃ β) : e.finsetCongr.symm = e.symm.finsetCongr :=
  rfl

@[simp]
theorem finsetCongr_trans (e : α ≃ β) (e' : β ≃ γ) :
    e.finsetCongr.trans e'.finsetCongr = (e.trans e').finsetCongr := by
  ext
  simp [-Finset.mem_map, -Equiv.trans_toEmbedding]

theorem finsetCongr_toEmbedding (e : α ≃ β) :
    e.finsetCongr.toEmbedding = (Finset.mapEmbedding e.toEmbedding).toEmbedding :=
  rfl

end Equiv<|MERGE_RESOLUTION|>--- conflicted
+++ resolved
@@ -31,16 +31,7 @@
 Move the material about `Finset.range` so that the `Mathlib.Algebra.Group.Embedding` import can be
 removed.
 -/
-<<<<<<< HEAD
-
--- TODO
--- assert_not_exists OrderedCommMonoid
-assert_not_exists MonoidWithZero MulAction
-=======
-assert_not_exists OrderedCommMonoid
-assert_not_exists MonoidWithZero
-assert_not_exists MulAction
->>>>>>> 781c75b1
+assert_not_exists OrderedCommMonoid MonoidWithZero MulAction
 
 variable {α β γ : Type*}
 
