--- conflicted
+++ resolved
@@ -78,16 +78,10 @@
 #align finset.sup_singleton Finset.sup_singleton
 
 theorem sup_sup : s.sup (f ⊔ g) = s.sup f ⊔ s.sup g := by
-<<<<<<< HEAD
   induction s using Finset.cons_induction with
   | empty => rw [sup_empty, sup_empty, sup_empty, bot_sup_eq]
   | cons _ ih =>
     rw [sup_cons, sup_cons, sup_cons, ih]
-=======
-  refine Finset.cons_induction_on s ?_ fun b t _ h => ?_
-  · rw [sup_empty, sup_empty, sup_empty, bot_sup_eq]
-  · rw [sup_cons, sup_cons, sup_cons, h]
->>>>>>> c9ee63a2
     exact sup_sup_sup_comm _ _ _ _
 #align finset.sup_sup Finset.sup_sup
 
@@ -206,15 +200,9 @@
 
 theorem sup_sdiff_right {α β : Type*} [GeneralizedBooleanAlgebra α] (s : Finset β) (f : β → α)
     (a : α) : (s.sup fun b => f b \ a) = s.sup f \ a := by
-<<<<<<< HEAD
   induction s using Finset.cons_induction with
   | empty => rw [sup_empty, sup_empty, bot_sdiff]
   | cons _ h => rw [sup_cons, sup_cons, h, sup_sdiff]
-=======
-  refine Finset.cons_induction_on s ?_ fun b t _ h => ?_
-  · rw [sup_empty, sup_empty, bot_sdiff]
-  · rw [sup_cons, sup_cons, h, sup_sdiff]
->>>>>>> c9ee63a2
 #align finset.sup_sdiff_right Finset.sup_sdiff_right
 
 theorem comp_sup_eq_sup_comp [SemilatticeSup γ] [OrderBot γ] {s : Finset β} {f : β → α} (g : α → γ)
@@ -645,15 +633,9 @@
 
 theorem sup_sdiff_left (s : Finset ι) (f : ι → α) (a : α) :
     (s.sup fun b => a \ f b) = a \ s.inf f := by
-<<<<<<< HEAD
   induction s using Finset.cons_induction with
   | empty => rw [sup_empty, inf_empty, sdiff_top]
   | cons _ h => rw [sup_cons, inf_cons, h, sdiff_inf]
-=======
-  refine Finset.cons_induction_on s ?_ fun b t _ h => ?_
-  · rw [sup_empty, inf_empty, sdiff_top]
-  · rw [sup_cons, inf_cons, h, sdiff_inf]
->>>>>>> c9ee63a2
 #align finset.sup_sdiff_left Finset.sup_sdiff_left
 
 theorem inf_sdiff_left (hs : s.Nonempty) (f : ι → α) (a : α) :
@@ -1329,16 +1311,10 @@
 #align finset.lt_inf'_iff Finset.lt_inf'_iff
 
 theorem exists_mem_eq_sup' (f : ι → α) : ∃ i, i ∈ s ∧ s.sup' H f = f i := by
-<<<<<<< HEAD
   induction H using Finset.Nonempty.cons_induction with
   | singleton c =>  exact ⟨c, mem_singleton_self c, rfl⟩
   | @cons c s hcs hs ih =>
     rcases ih with ⟨b, hb, h'⟩
-=======
-  refine H.cons_induction (fun c => ?_) fun c s hc hs ih => ?_
-  · exact ⟨c, mem_singleton_self c, rfl⟩
-  · rcases ih with ⟨b, hb, h'⟩
->>>>>>> c9ee63a2
     rw [sup'_cons hs, h']
     cases le_total (f b) (f c) with
     | inl h => exact ⟨c, mem_cons.2 (Or.inl rfl), sup_eq_left.2 h⟩
