/-
Copyright (c) 2018 Mario Carneiro. All rights reserved.
Released under Apache 2.0 license as described in the file LICENSE.
Authors: Mario Carneiro
-/
import Mathlib.Algebra.Order.Monoid.Unbundled.Pow
import Mathlib.Data.Finset.Fold
import Mathlib.Data.Finset.Option
import Mathlib.Data.Finset.Pi
import Mathlib.Data.Finset.Prod
import Mathlib.Data.Multiset.Lattice
import Mathlib.Data.Set.Lattice
import Mathlib.Order.Hom.Lattice
import Mathlib.Order.Minimal
import Mathlib.Order.Nat

/-!
# Lattice operations on finsets
-/

-- TODO:
-- assert_not_exists OrderedCommMonoid
assert_not_exists MonoidWithZero

open Function Multiset OrderDual

variable {F α β γ ι κ : Type*}

namespace Finset

/-! ### sup -/


section Sup

-- TODO: define with just `[Bot α]` where some lemmas hold without requiring `[OrderBot α]`
variable [SemilatticeSup α] [OrderBot α]

/-- Supremum of a finite set: `sup {a, b, c} f = f a ⊔ f b ⊔ f c` -/
def sup (s : Finset β) (f : β → α) : α :=
  s.fold (· ⊔ ·) ⊥ f

variable {s s₁ s₂ : Finset β} {f g : β → α} {a : α}

theorem sup_def : s.sup f = (s.1.map f).sup :=
  rfl

@[simp]
theorem sup_empty : (∅ : Finset β).sup f = ⊥ :=
  fold_empty

@[simp]
theorem sup_cons {b : β} (h : b ∉ s) : (cons b s h).sup f = f b ⊔ s.sup f :=
  fold_cons h

@[simp]
theorem sup_insert [DecidableEq β] {b : β} : (insert b s : Finset β).sup f = f b ⊔ s.sup f :=
  fold_insert_idem

@[simp]
theorem sup_image [DecidableEq β] (s : Finset γ) (f : γ → β) (g : β → α) :
    (s.image f).sup g = s.sup (g ∘ f) :=
  fold_image_idem

@[simp]
theorem sup_map (s : Finset γ) (f : γ ↪ β) (g : β → α) : (s.map f).sup g = s.sup (g ∘ f) :=
  fold_map

@[simp]
theorem sup_singleton {b : β} : ({b} : Finset β).sup f = f b :=
  Multiset.sup_singleton

theorem sup_sup : s.sup (f ⊔ g) = s.sup f ⊔ s.sup g := by
  induction s using Finset.cons_induction with
  | empty => rw [sup_empty, sup_empty, sup_empty, bot_sup_eq]
  | cons _ _ _ ih =>
    rw [sup_cons, sup_cons, sup_cons, ih]
    exact sup_sup_sup_comm _ _ _ _

theorem sup_congr {f g : β → α} (hs : s₁ = s₂) (hfg : ∀ a ∈ s₂, f a = g a) :
    s₁.sup f = s₂.sup g := by
  subst hs
  exact Finset.fold_congr hfg

@[simp]
theorem _root_.map_finset_sup [SemilatticeSup β] [OrderBot β]
    [FunLike F α β] [SupBotHomClass F α β]
    (f : F) (s : Finset ι) (g : ι → α) : f (s.sup g) = s.sup (f ∘ g) :=
  Finset.cons_induction_on s (map_bot f) fun i s _ h => by
    rw [sup_cons, sup_cons, map_sup, h, Function.comp_apply]

@[simp]
protected theorem sup_le_iff {a : α} : s.sup f ≤ a ↔ ∀ b ∈ s, f b ≤ a := by
  apply Iff.trans Multiset.sup_le
  simp only [Multiset.mem_map, and_imp, exists_imp]
  exact ⟨fun k b hb => k _ _ hb rfl, fun k a' b hb h => h ▸ k _ hb⟩

protected alias ⟨_, sup_le⟩ := Finset.sup_le_iff

theorem sup_const_le : (s.sup fun _ => a) ≤ a :=
  Finset.sup_le fun _ _ => le_rfl

theorem le_sup {b : β} (hb : b ∈ s) : f b ≤ s.sup f :=
  Finset.sup_le_iff.1 le_rfl _ hb

theorem le_sup_of_le {b : β} (hb : b ∈ s) (h : a ≤ f b) : a ≤ s.sup f := h.trans <| le_sup hb

theorem sup_union [DecidableEq β] : (s₁ ∪ s₂).sup f = s₁.sup f ⊔ s₂.sup f :=
  eq_of_forall_ge_iff fun c => by simp [or_imp, forall_and]

@[simp]
theorem sup_biUnion [DecidableEq β] (s : Finset γ) (t : γ → Finset β) :
    (s.biUnion t).sup f = s.sup fun x => (t x).sup f :=
  eq_of_forall_ge_iff fun c => by simp [@forall_swap _ β]

theorem sup_const {s : Finset β} (h : s.Nonempty) (c : α) : (s.sup fun _ => c) = c :=
  eq_of_forall_ge_iff (fun _ => Finset.sup_le_iff.trans h.forall_const)

@[simp]
theorem sup_bot (s : Finset β) : (s.sup fun _ => ⊥) = (⊥ : α) := by
  obtain rfl | hs := s.eq_empty_or_nonempty
  · exact sup_empty
  · exact sup_const hs _

theorem sup_ite (p : β → Prop) [DecidablePred p] :
    (s.sup fun i => ite (p i) (f i) (g i)) = (s.filter p).sup f ⊔ (s.filter fun i => ¬p i).sup g :=
  fold_ite _

theorem sup_mono_fun {g : β → α} (h : ∀ b ∈ s, f b ≤ g b) : s.sup f ≤ s.sup g :=
  Finset.sup_le fun b hb => le_trans (h b hb) (le_sup hb)

@[gcongr]
theorem sup_mono (h : s₁ ⊆ s₂) : s₁.sup f ≤ s₂.sup f :=
  Finset.sup_le (fun _ hb => le_sup (h hb))

protected theorem sup_comm (s : Finset β) (t : Finset γ) (f : β → γ → α) :
    (s.sup fun b => t.sup (f b)) = t.sup fun c => s.sup fun b => f b c :=
  eq_of_forall_ge_iff fun a => by simpa using forall₂_swap

@[simp, nolint simpNF] -- Porting note: linter claims that LHS does not simplify
theorem sup_attach (s : Finset β) (f : β → α) : (s.attach.sup fun x => f x) = s.sup f :=
  (s.attach.sup_map (Function.Embedding.subtype _) f).symm.trans <| congr_arg _ attach_map_val

/-- See also `Finset.product_biUnion`. -/
theorem sup_product_left (s : Finset β) (t : Finset γ) (f : β × γ → α) :
    (s ×ˢ t).sup f = s.sup fun i => t.sup fun i' => f ⟨i, i'⟩ :=
  eq_of_forall_ge_iff fun a => by simp [@forall_swap _ γ]

theorem sup_product_right (s : Finset β) (t : Finset γ) (f : β × γ → α) :
    (s ×ˢ t).sup f = t.sup fun i' => s.sup fun i => f ⟨i, i'⟩ := by
  rw [sup_product_left, Finset.sup_comm]

section Prod
variable {ι κ α β : Type*} [SemilatticeSup α] [SemilatticeSup β] [OrderBot α] [OrderBot β]
  {s : Finset ι} {t : Finset κ}

@[simp] lemma sup_prodMap (hs : s.Nonempty) (ht : t.Nonempty) (f : ι → α) (g : κ → β) :
    sup (s ×ˢ t) (Prod.map f g) = (sup s f, sup t g) :=
  eq_of_forall_ge_iff fun i ↦ by
    obtain ⟨a, ha⟩ := hs
    obtain ⟨b, hb⟩ := ht
    simp only [Prod.map, Finset.sup_le_iff, mem_product, and_imp, Prod.forall, Prod.le_def]
    exact ⟨fun h ↦ ⟨fun i hi ↦ (h _ _ hi hb).1, fun j hj ↦ (h _ _ ha hj).2⟩, by aesop⟩

end Prod

@[simp]
theorem sup_erase_bot [DecidableEq α] (s : Finset α) : (s.erase ⊥).sup id = s.sup id := by
  refine (sup_mono (s.erase_subset _)).antisymm (Finset.sup_le_iff.2 fun a ha => ?_)
  obtain rfl | ha' := eq_or_ne a ⊥
  · exact bot_le
  · exact le_sup (mem_erase.2 ⟨ha', ha⟩)

theorem sup_sdiff_right {α β : Type*} [GeneralizedBooleanAlgebra α] (s : Finset β) (f : β → α)
    (a : α) : (s.sup fun b => f b \ a) = s.sup f \ a := by
  induction s using Finset.cons_induction with
  | empty => rw [sup_empty, sup_empty, bot_sdiff]
  | cons _ _ _ h => rw [sup_cons, sup_cons, h, sup_sdiff]

theorem comp_sup_eq_sup_comp [SemilatticeSup γ] [OrderBot γ] {s : Finset β} {f : β → α} (g : α → γ)
    (g_sup : ∀ x y, g (x ⊔ y) = g x ⊔ g y) (bot : g ⊥ = ⊥) : g (s.sup f) = s.sup (g ∘ f) :=
  Finset.cons_induction_on s bot fun c t hc ih => by
    rw [sup_cons, sup_cons, g_sup, ih, Function.comp_apply]

/-- Computing `sup` in a subtype (closed under `sup`) is the same as computing it in `α`. -/
theorem sup_coe {P : α → Prop} {Pbot : P ⊥} {Psup : ∀ ⦃x y⦄, P x → P y → P (x ⊔ y)} (t : Finset β)
    (f : β → { x : α // P x }) :
    (@sup { x // P x } _ (Subtype.semilatticeSup Psup) (Subtype.orderBot Pbot) t f : α) =
      t.sup fun x => ↑(f x) := by
  letI := Subtype.semilatticeSup Psup
  letI := Subtype.orderBot Pbot
  apply comp_sup_eq_sup_comp Subtype.val <;> intros <;> rfl

@[simp]
theorem sup_toFinset {α β} [DecidableEq β] (s : Finset α) (f : α → Multiset β) :
    (s.sup f).toFinset = s.sup fun x => (f x).toFinset :=
  comp_sup_eq_sup_comp Multiset.toFinset toFinset_union rfl

theorem _root_.List.foldr_sup_eq_sup_toFinset [DecidableEq α] (l : List α) :
    l.foldr (· ⊔ ·) ⊥ = l.toFinset.sup id := by
  rw [← coe_fold_r, ← Multiset.fold_dedup_idem, sup_def, ← List.toFinset_coe, toFinset_val,
    Multiset.map_id]
  rfl

theorem subset_range_sup_succ (s : Finset ℕ) : s ⊆ range (s.sup id).succ := fun _ hn =>
  mem_range.2 <| Nat.lt_succ_of_le <| @le_sup _ _ _ _ _ id _ hn

theorem exists_nat_subset_range (s : Finset ℕ) : ∃ n : ℕ, s ⊆ range n :=
  ⟨_, s.subset_range_sup_succ⟩

theorem sup_induction {p : α → Prop} (hb : p ⊥) (hp : ∀ a₁, p a₁ → ∀ a₂, p a₂ → p (a₁ ⊔ a₂))
    (hs : ∀ b ∈ s, p (f b)) : p (s.sup f) := by
  induction s using Finset.cons_induction with
  | empty => exact hb
  | cons _ _ _ ih =>
    simp only [sup_cons, forall_mem_cons] at hs ⊢
    exact hp _ hs.1 _ (ih hs.2)

theorem sup_le_of_le_directed {α : Type*} [SemilatticeSup α] [OrderBot α] (s : Set α)
    (hs : s.Nonempty) (hdir : DirectedOn (· ≤ ·) s) (t : Finset α) :
    (∀ x ∈ t, ∃ y ∈ s, x ≤ y) → ∃ x ∈ s, t.sup id ≤ x := by
  classical
    induction' t using Finset.induction_on with a r _ ih h
    · simpa only [forall_prop_of_true, and_true_iff, forall_prop_of_false, bot_le, not_false_iff,
        sup_empty, forall_true_iff, not_mem_empty]
    · intro h
      have incs : (r : Set α) ⊆ ↑(insert a r) := by
        rw [Finset.coe_subset]
        apply Finset.subset_insert
      -- x ∈ s is above the sup of r
      obtain ⟨x, ⟨hxs, hsx_sup⟩⟩ := ih fun x hx => h x <| incs hx
      -- y ∈ s is above a
      obtain ⟨y, hys, hay⟩ := h a (Finset.mem_insert_self a r)
      -- z ∈ s is above x and y
      obtain ⟨z, hzs, ⟨hxz, hyz⟩⟩ := hdir x hxs y hys
      use z, hzs
      rw [sup_insert, id, sup_le_iff]
      exact ⟨le_trans hay hyz, le_trans hsx_sup hxz⟩

-- If we acquire sublattices
-- the hypotheses should be reformulated as `s : SubsemilatticeSupBot`
theorem sup_mem (s : Set α) (w₁ : ⊥ ∈ s) (w₂ : ∀ᵉ (x ∈ s) (y ∈ s), x ⊔ y ∈ s)
    {ι : Type*} (t : Finset ι) (p : ι → α) (h : ∀ i ∈ t, p i ∈ s) : t.sup p ∈ s :=
  @sup_induction _ _ _ _ _ _ (· ∈ s) w₁ w₂ h

@[simp]
protected theorem sup_eq_bot_iff (f : β → α) (S : Finset β) : S.sup f = ⊥ ↔ ∀ s ∈ S, f s = ⊥ := by
  classical induction' S using Finset.induction with a S _ hi <;> simp [*]

end Sup

theorem sup_eq_iSup [CompleteLattice β] (s : Finset α) (f : α → β) : s.sup f = ⨆ a ∈ s, f a :=
  le_antisymm
    (Finset.sup_le (fun a ha => le_iSup_of_le a <| le_iSup (fun _ => f a) ha))
    (iSup_le fun _ => iSup_le fun ha => le_sup ha)

theorem sup_id_eq_sSup [CompleteLattice α] (s : Finset α) : s.sup id = sSup s := by
  simp [sSup_eq_iSup, sup_eq_iSup]

theorem sup_id_set_eq_sUnion (s : Finset (Set α)) : s.sup id = ⋃₀ ↑s :=
  sup_id_eq_sSup _

@[simp]
theorem sup_set_eq_biUnion (s : Finset α) (f : α → Set β) : s.sup f = ⋃ x ∈ s, f x :=
  sup_eq_iSup _ _

theorem sup_eq_sSup_image [CompleteLattice β] (s : Finset α) (f : α → β) :
    s.sup f = sSup (f '' s) := by
  classical rw [← Finset.coe_image, ← sup_id_eq_sSup, sup_image, Function.id_comp]

/-! ### inf -/


section Inf

-- TODO: define with just `[Top α]` where some lemmas hold without requiring `[OrderTop α]`
variable [SemilatticeInf α] [OrderTop α]

/-- Infimum of a finite set: `inf {a, b, c} f = f a ⊓ f b ⊓ f c` -/
def inf (s : Finset β) (f : β → α) : α :=
  s.fold (· ⊓ ·) ⊤ f

variable {s s₁ s₂ : Finset β} {f g : β → α} {a : α}

theorem inf_def : s.inf f = (s.1.map f).inf :=
  rfl

@[simp]
theorem inf_empty : (∅ : Finset β).inf f = ⊤ :=
  fold_empty

@[simp]
theorem inf_cons {b : β} (h : b ∉ s) : (cons b s h).inf f = f b ⊓ s.inf f :=
  @sup_cons αᵒᵈ _ _ _ _ _ _ h

@[simp]
theorem inf_insert [DecidableEq β] {b : β} : (insert b s : Finset β).inf f = f b ⊓ s.inf f :=
  fold_insert_idem

@[simp]
theorem inf_image [DecidableEq β] (s : Finset γ) (f : γ → β) (g : β → α) :
    (s.image f).inf g = s.inf (g ∘ f) :=
  fold_image_idem

@[simp]
theorem inf_map (s : Finset γ) (f : γ ↪ β) (g : β → α) : (s.map f).inf g = s.inf (g ∘ f) :=
  fold_map

@[simp]
theorem inf_singleton {b : β} : ({b} : Finset β).inf f = f b :=
  Multiset.inf_singleton

theorem inf_inf : s.inf (f ⊓ g) = s.inf f ⊓ s.inf g :=
  @sup_sup αᵒᵈ _ _ _ _ _ _

theorem inf_congr {f g : β → α} (hs : s₁ = s₂) (hfg : ∀ a ∈ s₂, f a = g a) :
    s₁.inf f = s₂.inf g := by
  subst hs
  exact Finset.fold_congr hfg

@[simp]
theorem _root_.map_finset_inf [SemilatticeInf β] [OrderTop β]
    [FunLike F α β] [InfTopHomClass F α β]
    (f : F) (s : Finset ι) (g : ι → α) : f (s.inf g) = s.inf (f ∘ g) :=
  Finset.cons_induction_on s (map_top f) fun i s _ h => by
    rw [inf_cons, inf_cons, map_inf, h, Function.comp_apply]

@[simp] protected theorem le_inf_iff {a : α} : a ≤ s.inf f ↔ ∀ b ∈ s, a ≤ f b :=
  @Finset.sup_le_iff αᵒᵈ _ _ _ _ _ _

protected alias ⟨_, le_inf⟩ := Finset.le_inf_iff

theorem le_inf_const_le : a ≤ s.inf fun _ => a :=
  Finset.le_inf fun _ _ => le_rfl

theorem inf_le {b : β} (hb : b ∈ s) : s.inf f ≤ f b :=
  Finset.le_inf_iff.1 le_rfl _ hb

theorem inf_le_of_le {b : β} (hb : b ∈ s) (h : f b ≤ a) : s.inf f ≤ a := (inf_le hb).trans h

theorem inf_union [DecidableEq β] : (s₁ ∪ s₂).inf f = s₁.inf f ⊓ s₂.inf f :=
  eq_of_forall_le_iff fun c ↦ by simp [or_imp, forall_and]

@[simp] theorem inf_biUnion [DecidableEq β] (s : Finset γ) (t : γ → Finset β) :
    (s.biUnion t).inf f = s.inf fun x => (t x).inf f :=
  @sup_biUnion αᵒᵈ _ _ _ _ _ _ _ _

theorem inf_const (h : s.Nonempty) (c : α) : (s.inf fun _ => c) = c := @sup_const αᵒᵈ _ _ _ _ h _

@[simp] theorem inf_top (s : Finset β) : (s.inf fun _ => ⊤) = (⊤ : α) := @sup_bot αᵒᵈ _ _ _ _

theorem inf_ite (p : β → Prop) [DecidablePred p] :
    (s.inf fun i ↦ ite (p i) (f i) (g i)) = (s.filter p).inf f ⊓ (s.filter fun i ↦ ¬ p i).inf g :=
  fold_ite _

theorem inf_mono_fun {g : β → α} (h : ∀ b ∈ s, f b ≤ g b) : s.inf f ≤ s.inf g :=
  Finset.le_inf fun b hb => le_trans (inf_le hb) (h b hb)

@[gcongr]
theorem inf_mono (h : s₁ ⊆ s₂) : s₂.inf f ≤ s₁.inf f :=
  Finset.le_inf (fun _ hb => inf_le (h hb))

protected theorem inf_comm (s : Finset β) (t : Finset γ) (f : β → γ → α) :
    (s.inf fun b => t.inf (f b)) = t.inf fun c => s.inf fun b => f b c :=
  @Finset.sup_comm αᵒᵈ _ _ _ _ _ _ _

theorem inf_attach (s : Finset β) (f : β → α) : (s.attach.inf fun x => f x) = s.inf f :=
  @sup_attach αᵒᵈ _ _ _ _ _

theorem inf_product_left (s : Finset β) (t : Finset γ) (f : β × γ → α) :
    (s ×ˢ t).inf f = s.inf fun i => t.inf fun i' => f ⟨i, i'⟩ :=
  @sup_product_left αᵒᵈ _ _ _ _ _ _ _

theorem inf_product_right (s : Finset β) (t : Finset γ) (f : β × γ → α) :
    (s ×ˢ t).inf f = t.inf fun i' => s.inf fun i => f ⟨i, i'⟩ :=
  @sup_product_right αᵒᵈ _ _ _ _ _ _ _

section Prod
variable {ι κ α β : Type*} [SemilatticeInf α] [SemilatticeInf β] [OrderTop α] [OrderTop β]
 {s : Finset ι} {t : Finset κ}

@[simp] lemma inf_prodMap (hs : s.Nonempty) (ht : t.Nonempty) (f : ι → α) (g : κ → β) :
    inf (s ×ˢ t) (Prod.map f g) = (inf s f, inf t g) :=
  sup_prodMap (α := αᵒᵈ) (β := βᵒᵈ) hs ht _ _

end Prod

@[simp]
theorem inf_erase_top [DecidableEq α] (s : Finset α) : (s.erase ⊤).inf id = s.inf id :=
  @sup_erase_bot αᵒᵈ _ _ _ _

theorem comp_inf_eq_inf_comp [SemilatticeInf γ] [OrderTop γ] {s : Finset β} {f : β → α} (g : α → γ)
    (g_inf : ∀ x y, g (x ⊓ y) = g x ⊓ g y) (top : g ⊤ = ⊤) : g (s.inf f) = s.inf (g ∘ f) :=
  @comp_sup_eq_sup_comp αᵒᵈ _ γᵒᵈ _ _ _ _ _ _ _ g_inf top

/-- Computing `inf` in a subtype (closed under `inf`) is the same as computing it in `α`. -/
theorem inf_coe {P : α → Prop} {Ptop : P ⊤} {Pinf : ∀ ⦃x y⦄, P x → P y → P (x ⊓ y)} (t : Finset β)
    (f : β → { x : α // P x }) :
    (@inf { x // P x } _ (Subtype.semilatticeInf Pinf) (Subtype.orderTop Ptop) t f : α) =
      t.inf fun x => ↑(f x) :=
  @sup_coe αᵒᵈ _ _ _ _ Ptop Pinf t f

theorem _root_.List.foldr_inf_eq_inf_toFinset [DecidableEq α] (l : List α) :
    l.foldr (· ⊓ ·) ⊤ = l.toFinset.inf id := by
  rw [← coe_fold_r, ← Multiset.fold_dedup_idem, inf_def, ← List.toFinset_coe, toFinset_val,
    Multiset.map_id]
  rfl

theorem inf_induction {p : α → Prop} (ht : p ⊤) (hp : ∀ a₁, p a₁ → ∀ a₂, p a₂ → p (a₁ ⊓ a₂))
    (hs : ∀ b ∈ s, p (f b)) : p (s.inf f) :=
  @sup_induction αᵒᵈ _ _ _ _ _ _ ht hp hs

theorem inf_mem (s : Set α) (w₁ : ⊤ ∈ s) (w₂ : ∀ᵉ (x ∈ s) (y ∈ s), x ⊓ y ∈ s)
    {ι : Type*} (t : Finset ι) (p : ι → α) (h : ∀ i ∈ t, p i ∈ s) : t.inf p ∈ s :=
  @inf_induction _ _ _ _ _ _ (· ∈ s) w₁ w₂ h

@[simp]
protected theorem inf_eq_top_iff (f : β → α) (S : Finset β) : S.inf f = ⊤ ↔ ∀ s ∈ S, f s = ⊤ :=
  @Finset.sup_eq_bot_iff αᵒᵈ _ _ _ _ _

end Inf

@[simp]
theorem toDual_sup [SemilatticeSup α] [OrderBot α] (s : Finset β) (f : β → α) :
    toDual (s.sup f) = s.inf (toDual ∘ f) :=
  rfl

@[simp]
theorem toDual_inf [SemilatticeInf α] [OrderTop α] (s : Finset β) (f : β → α) :
    toDual (s.inf f) = s.sup (toDual ∘ f) :=
  rfl

@[simp]
theorem ofDual_sup [SemilatticeInf α] [OrderTop α] (s : Finset β) (f : β → αᵒᵈ) :
    ofDual (s.sup f) = s.inf (ofDual ∘ f) :=
  rfl

@[simp]
theorem ofDual_inf [SemilatticeSup α] [OrderBot α] (s : Finset β) (f : β → αᵒᵈ) :
    ofDual (s.inf f) = s.sup (ofDual ∘ f) :=
  rfl

section DistribLattice

variable [DistribLattice α]

section OrderBot

variable [OrderBot α] {s : Finset ι} {t : Finset κ} {f : ι → α} {g : κ → α} {a : α}

theorem sup_inf_distrib_left (s : Finset ι) (f : ι → α) (a : α) :
    a ⊓ s.sup f = s.sup fun i => a ⊓ f i := by
  induction s using Finset.cons_induction with
  | empty => simp_rw [Finset.sup_empty, inf_bot_eq]
  | cons _ _ _ h => rw [sup_cons, sup_cons, inf_sup_left, h]

theorem sup_inf_distrib_right (s : Finset ι) (f : ι → α) (a : α) :
    s.sup f ⊓ a = s.sup fun i => f i ⊓ a := by
  rw [_root_.inf_comm, s.sup_inf_distrib_left]
  simp_rw [_root_.inf_comm]

protected theorem disjoint_sup_right : Disjoint a (s.sup f) ↔ ∀ ⦃i⦄, i ∈ s → Disjoint a (f i) := by
  simp only [disjoint_iff, sup_inf_distrib_left, Finset.sup_eq_bot_iff]

protected theorem disjoint_sup_left : Disjoint (s.sup f) a ↔ ∀ ⦃i⦄, i ∈ s → Disjoint (f i) a := by
  simp only [disjoint_iff, sup_inf_distrib_right, Finset.sup_eq_bot_iff]

theorem sup_inf_sup (s : Finset ι) (t : Finset κ) (f : ι → α) (g : κ → α) :
    s.sup f ⊓ t.sup g = (s ×ˢ t).sup fun i => f i.1 ⊓ g i.2 := by
  simp_rw [Finset.sup_inf_distrib_right, Finset.sup_inf_distrib_left, sup_product_left]

end OrderBot

section OrderTop

variable [OrderTop α] {f : ι → α} {g : κ → α} {s : Finset ι} {t : Finset κ} {a : α}

theorem inf_sup_distrib_left (s : Finset ι) (f : ι → α) (a : α) :
    a ⊔ s.inf f = s.inf fun i => a ⊔ f i :=
  @sup_inf_distrib_left αᵒᵈ _ _ _ _ _ _

theorem inf_sup_distrib_right (s : Finset ι) (f : ι → α) (a : α) :
    s.inf f ⊔ a = s.inf fun i => f i ⊔ a :=
  @sup_inf_distrib_right αᵒᵈ _ _ _ _ _ _

protected theorem codisjoint_inf_right :
    Codisjoint a (s.inf f) ↔ ∀ ⦃i⦄, i ∈ s → Codisjoint a (f i) :=
  @Finset.disjoint_sup_right αᵒᵈ _ _ _ _ _ _

protected theorem codisjoint_inf_left :
    Codisjoint (s.inf f) a ↔ ∀ ⦃i⦄, i ∈ s → Codisjoint (f i) a :=
  @Finset.disjoint_sup_left αᵒᵈ _ _ _ _ _ _

theorem inf_sup_inf (s : Finset ι) (t : Finset κ) (f : ι → α) (g : κ → α) :
    s.inf f ⊔ t.inf g = (s ×ˢ t).inf fun i => f i.1 ⊔ g i.2 :=
  @sup_inf_sup αᵒᵈ _ _ _ _ _ _ _ _

end OrderTop

section BoundedOrder

variable [BoundedOrder α] [DecidableEq ι]

--TODO: Extract out the obvious isomorphism `(insert i s).pi t ≃ t i ×ˢ s.pi t` from this proof
theorem inf_sup {κ : ι → Type*} (s : Finset ι) (t : ∀ i, Finset (κ i)) (f : ∀ i, κ i → α) :
    (s.inf fun i => (t i).sup (f i)) =
      (s.pi t).sup fun g => s.attach.inf fun i => f _ <| g _ i.2 := by
  induction' s using Finset.induction with i s hi ih
  · simp
  rw [inf_insert, ih, attach_insert, sup_inf_sup]
  refine eq_of_forall_ge_iff fun c => ?_
  simp only [Finset.sup_le_iff, mem_product, mem_pi, and_imp, Prod.forall,
    inf_insert, inf_image]
  refine
    ⟨fun h g hg =>
      h (g i <| mem_insert_self _ _) (fun j hj => g j <| mem_insert_of_mem hj)
        (hg _ <| mem_insert_self _ _) fun j hj => hg _ <| mem_insert_of_mem hj,
      fun h a g ha hg => ?_⟩
  -- TODO: This `have` must be named to prevent it being shadowed by the internal `this` in `simpa`
  have aux : ∀ j : { x // x ∈ s }, ↑j ≠ i := fun j : s => ne_of_mem_of_not_mem j.2 hi
  -- Porting note: `simpa` doesn't support placeholders in proof terms
  have := h (fun j hj => if hji : j = i then cast (congr_arg κ hji.symm) a
      else g _ <| mem_of_mem_insert_of_ne hj hji) (fun j hj => ?_)
  · simpa only [cast_eq, dif_pos, Function.comp, Subtype.coe_mk, dif_neg, aux] using this
  rw [mem_insert] at hj
  obtain (rfl | hj) := hj
  · simpa
  · simpa [ne_of_mem_of_not_mem hj hi] using hg _ _

theorem sup_inf {κ : ι → Type*} (s : Finset ι) (t : ∀ i, Finset (κ i)) (f : ∀ i, κ i → α) :
    (s.sup fun i => (t i).inf (f i)) = (s.pi t).inf fun g => s.attach.sup fun i => f _ <| g _ i.2 :=
  @inf_sup αᵒᵈ _ _ _ _ _ _ _ _

end BoundedOrder

end DistribLattice

section BooleanAlgebra

variable [BooleanAlgebra α] {s : Finset ι}

theorem sup_sdiff_left (s : Finset ι) (f : ι → α) (a : α) :
    (s.sup fun b => a \ f b) = a \ s.inf f := by
  induction s using Finset.cons_induction with
  | empty => rw [sup_empty, inf_empty, sdiff_top]
  | cons _ _ _ h => rw [sup_cons, inf_cons, h, sdiff_inf]

theorem inf_sdiff_left (hs : s.Nonempty) (f : ι → α) (a : α) :
    (s.inf fun b => a \ f b) = a \ s.sup f := by
  induction hs using Finset.Nonempty.cons_induction with
  | singleton => rw [sup_singleton, inf_singleton]
  | cons _ _ _ _ ih => rw [sup_cons, inf_cons, ih, sdiff_sup]

theorem inf_sdiff_right (hs : s.Nonempty) (f : ι → α) (a : α) :
    (s.inf fun b => f b \ a) = s.inf f \ a := by
  induction hs using Finset.Nonempty.cons_induction with
  | singleton => rw [inf_singleton, inf_singleton]
  | cons _ _ _ _ ih => rw [inf_cons, inf_cons, ih, inf_sdiff]

theorem inf_himp_right (s : Finset ι) (f : ι → α) (a : α) :
    (s.inf fun b => f b ⇨ a) = s.sup f ⇨ a :=
  @sup_sdiff_left αᵒᵈ _ _ _ _ _

theorem sup_himp_right (hs : s.Nonempty) (f : ι → α) (a : α) :
    (s.sup fun b => f b ⇨ a) = s.inf f ⇨ a :=
  @inf_sdiff_left αᵒᵈ _ _ _ hs _ _

theorem sup_himp_left (hs : s.Nonempty) (f : ι → α) (a : α) :
    (s.sup fun b => a ⇨ f b) = a ⇨ s.sup f :=
  @inf_sdiff_right αᵒᵈ _ _ _ hs _ _

@[simp]
protected theorem compl_sup (s : Finset ι) (f : ι → α) : (s.sup f)ᶜ = s.inf fun i => (f i)ᶜ :=
  map_finset_sup (OrderIso.compl α) _ _

@[simp]
protected theorem compl_inf (s : Finset ι) (f : ι → α) : (s.inf f)ᶜ = s.sup fun i => (f i)ᶜ :=
  map_finset_inf (OrderIso.compl α) _ _

end BooleanAlgebra

section LinearOrder

variable [LinearOrder α]

section OrderBot

variable [OrderBot α] {s : Finset ι} {f : ι → α} {a : α}

theorem comp_sup_eq_sup_comp_of_is_total [SemilatticeSup β] [OrderBot β] (g : α → β)
    (mono_g : Monotone g) (bot : g ⊥ = ⊥) : g (s.sup f) = s.sup (g ∘ f) :=
  comp_sup_eq_sup_comp g mono_g.map_sup bot

@[simp]
protected theorem le_sup_iff (ha : ⊥ < a) : a ≤ s.sup f ↔ ∃ b ∈ s, a ≤ f b := by
  apply Iff.intro
  · induction s using cons_induction with
    | empty => exact (absurd · (not_le_of_lt ha))
    | cons c t hc ih =>
      rw [sup_cons, le_sup_iff]
      exact fun
      | Or.inl h => ⟨c, mem_cons.2 (Or.inl rfl), h⟩
      | Or.inr h => let ⟨b, hb, hle⟩ := ih h; ⟨b, mem_cons.2 (Or.inr hb), hle⟩
  · exact fun ⟨b, hb, hle⟩ => le_trans hle (le_sup hb)

protected theorem sup_eq_top_iff {α : Type*} [LinearOrder α] [BoundedOrder α] [Nontrivial α]
    {s : Finset ι} {f : ι → α} : s.sup f = ⊤ ↔ ∃ b ∈ s, f b = ⊤ := by
  simp only [← top_le_iff]
  exact Finset.le_sup_iff bot_lt_top

protected theorem Nonempty.sup_eq_top_iff {α : Type*} [LinearOrder α] [BoundedOrder α]
    {s : Finset ι} {f : ι → α} (hs : s.Nonempty) : s.sup f = ⊤ ↔ ∃ b ∈ s, f b = ⊤ := by
  cases subsingleton_or_nontrivial α
  · simpa [Subsingleton.elim _ (⊤ : α)]
  · exact Finset.sup_eq_top_iff

@[simp]
protected theorem lt_sup_iff : a < s.sup f ↔ ∃ b ∈ s, a < f b := by
  apply Iff.intro
  · induction s using cons_induction with
    | empty => exact (absurd · not_lt_bot)
    | cons c t hc ih =>
      rw [sup_cons, lt_sup_iff]
      exact fun
      | Or.inl h => ⟨c, mem_cons.2 (Or.inl rfl), h⟩
      | Or.inr h => let ⟨b, hb, hlt⟩ := ih h; ⟨b, mem_cons.2 (Or.inr hb), hlt⟩
  · exact fun ⟨b, hb, hlt⟩ => lt_of_lt_of_le hlt (le_sup hb)

@[simp]
protected theorem sup_lt_iff (ha : ⊥ < a) : s.sup f < a ↔ ∀ b ∈ s, f b < a :=
  ⟨fun hs b hb => lt_of_le_of_lt (le_sup hb) hs,
    Finset.cons_induction_on s (fun _ => ha) fun c t hc => by
      simpa only [sup_cons, sup_lt_iff, mem_cons, forall_eq_or_imp] using And.imp_right⟩

end OrderBot

section OrderTop

variable [OrderTop α] {s : Finset ι} {f : ι → α} {a : α}

theorem comp_inf_eq_inf_comp_of_is_total [SemilatticeInf β] [OrderTop β] (g : α → β)
    (mono_g : Monotone g) (top : g ⊤ = ⊤) : g (s.inf f) = s.inf (g ∘ f) :=
  comp_inf_eq_inf_comp g mono_g.map_inf top

@[simp]
protected theorem inf_le_iff (ha : a < ⊤) : s.inf f ≤ a ↔ ∃ b ∈ s, f b ≤ a :=
  @Finset.le_sup_iff αᵒᵈ _ _ _ _ _ _ ha

protected theorem inf_eq_bot_iff {α : Type*} [LinearOrder α] [BoundedOrder α] [Nontrivial α]
    {s : Finset ι} {f : ι → α} : s.inf f = ⊥ ↔ ∃ b ∈ s, f b = ⊥ :=
  Finset.sup_eq_top_iff (α := αᵒᵈ)

protected theorem Nonempty.inf_eq_bot_iff {α : Type*} [LinearOrder α] [BoundedOrder α]
    {s : Finset ι} {f : ι → α} (h : s.Nonempty) : s.inf f = ⊥ ↔ ∃ b ∈ s, f b = ⊥ :=
  h.sup_eq_top_iff (α := αᵒᵈ)

@[simp]
protected theorem inf_lt_iff : s.inf f < a ↔ ∃ b ∈ s, f b < a :=
  @Finset.lt_sup_iff αᵒᵈ _ _ _ _ _ _

@[simp]
protected theorem lt_inf_iff (ha : a < ⊤) : a < s.inf f ↔ ∀ b ∈ s, a < f b :=
  @Finset.sup_lt_iff αᵒᵈ _ _ _ _ _ _ ha

end OrderTop

end LinearOrder

theorem inf_eq_iInf [CompleteLattice β] (s : Finset α) (f : α → β) : s.inf f = ⨅ a ∈ s, f a :=
  @sup_eq_iSup _ βᵒᵈ _ _ _

theorem inf_id_eq_sInf [CompleteLattice α] (s : Finset α) : s.inf id = sInf s :=
  @sup_id_eq_sSup αᵒᵈ _ _

theorem inf_id_set_eq_sInter (s : Finset (Set α)) : s.inf id = ⋂₀ ↑s :=
  inf_id_eq_sInf _

@[simp]
theorem inf_set_eq_iInter (s : Finset α) (f : α → Set β) : s.inf f = ⋂ x ∈ s, f x :=
  inf_eq_iInf _ _

theorem inf_eq_sInf_image [CompleteLattice β] (s : Finset α) (f : α → β) :
    s.inf f = sInf (f '' s) :=
  @sup_eq_sSup_image _ βᵒᵈ _ _ _

section Sup'

variable [SemilatticeSup α]

theorem sup_of_mem {s : Finset β} (f : β → α) {b : β} (h : b ∈ s) :
    ∃ a : α, s.sup ((↑) ∘ f : β → WithBot α) = ↑a :=
  Exists.imp (fun _ => And.left) (@le_sup (WithBot α) _ _ _ _ _ _ h (f b) rfl)

/-- Given nonempty finset `s` then `s.sup' H f` is the supremum of its image under `f` in (possibly
unbounded) join-semilattice `α`, where `H` is a proof of nonemptiness. If `α` has a bottom element
you may instead use `Finset.sup` which does not require `s` nonempty. -/
def sup' (s : Finset β) (H : s.Nonempty) (f : β → α) : α :=
  WithBot.unbot (s.sup ((↑) ∘ f)) (by simpa using H)

variable {s : Finset β} (H : s.Nonempty) (f : β → α)

@[simp]
theorem coe_sup' : ((s.sup' H f : α) : WithBot α) = s.sup ((↑) ∘ f) := by
  rw [sup', WithBot.coe_unbot]

@[simp]
theorem sup'_cons {b : β} {hb : b ∉ s} :
    (cons b s hb).sup' (nonempty_cons hb) f = f b ⊔ s.sup' H f := by
  rw [← WithBot.coe_eq_coe]
  simp [WithBot.coe_sup]

@[simp]
theorem sup'_insert [DecidableEq β] {b : β} :
    (insert b s).sup' (insert_nonempty _ _) f = f b ⊔ s.sup' H f := by
  rw [← WithBot.coe_eq_coe]
  simp [WithBot.coe_sup]

@[simp]
theorem sup'_singleton {b : β} : ({b} : Finset β).sup' (singleton_nonempty _) f = f b :=
  rfl

@[simp]
theorem sup'_le_iff {a : α} : s.sup' H f ≤ a ↔ ∀ b ∈ s, f b ≤ a := by
  simp_rw [← @WithBot.coe_le_coe α, coe_sup', Finset.sup_le_iff]; rfl

alias ⟨_, sup'_le⟩ := sup'_le_iff

theorem le_sup' {b : β} (h : b ∈ s) : f b ≤ s.sup' ⟨b, h⟩ f :=
  (sup'_le_iff ⟨b, h⟩ f).1 le_rfl b h

theorem le_sup'_of_le {a : α} {b : β} (hb : b ∈ s) (h : a ≤ f b) : a ≤ s.sup' ⟨b, hb⟩ f :=
  h.trans <| le_sup' _ hb

@[simp]
theorem sup'_const (a : α) : s.sup' H (fun _ => a) = a := by
  apply le_antisymm
  · apply sup'_le
    intros
    exact le_rfl
  · apply le_sup' (fun _ => a) H.choose_spec

theorem sup'_union [DecidableEq β] {s₁ s₂ : Finset β} (h₁ : s₁.Nonempty) (h₂ : s₂.Nonempty)
    (f : β → α) :
    (s₁ ∪ s₂).sup' (h₁.mono subset_union_left) f = s₁.sup' h₁ f ⊔ s₂.sup' h₂ f :=
  eq_of_forall_ge_iff fun a => by simp [or_imp, forall_and]

theorem sup'_biUnion [DecidableEq β] {s : Finset γ} (Hs : s.Nonempty) {t : γ → Finset β}
    (Ht : ∀ b, (t b).Nonempty) :
    (s.biUnion t).sup' (Hs.biUnion fun b _ => Ht b) f = s.sup' Hs (fun b => (t b).sup' (Ht b) f) :=
  eq_of_forall_ge_iff fun c => by simp [@forall_swap _ β]

protected theorem sup'_comm {t : Finset γ} (hs : s.Nonempty) (ht : t.Nonempty) (f : β → γ → α) :
    (s.sup' hs fun b => t.sup' ht (f b)) = t.sup' ht fun c => s.sup' hs fun b => f b c :=
  eq_of_forall_ge_iff fun a => by simpa using forall₂_swap

theorem sup'_product_left {t : Finset γ} (h : (s ×ˢ t).Nonempty) (f : β × γ → α) :
    (s ×ˢ t).sup' h f = s.sup' h.fst fun i => t.sup' h.snd fun i' => f ⟨i, i'⟩ :=
  eq_of_forall_ge_iff fun a => by simp [@forall_swap _ γ]

theorem sup'_product_right {t : Finset γ} (h : (s ×ˢ t).Nonempty) (f : β × γ → α) :
    (s ×ˢ t).sup' h f = t.sup' h.snd fun i' => s.sup' h.fst fun i => f ⟨i, i'⟩ := by
  rw [sup'_product_left, Finset.sup'_comm]

section Prod
variable {ι κ α β : Type*} [SemilatticeSup α] [SemilatticeSup β] {s : Finset ι} {t : Finset κ}

/-- See also `Finset.sup'_prodMap`. -/
lemma prodMk_sup'_sup' (hs : s.Nonempty) (ht : t.Nonempty) (f : ι → α) (g : κ → β) :
    (sup' s hs f, sup' t ht g) = sup' (s ×ˢ t) (hs.product ht) (Prod.map f g) :=
  eq_of_forall_ge_iff fun i ↦ by
    obtain ⟨a, ha⟩ := hs
    obtain ⟨b, hb⟩ := ht
    simp only [Prod.map, sup'_le_iff, mem_product, and_imp, Prod.forall, Prod.le_def]
    exact ⟨by aesop, fun h ↦ ⟨fun i hi ↦ (h _ _ hi hb).1, fun j hj ↦ (h _ _ ha hj).2⟩⟩

/-- See also `Finset.prodMk_sup'_sup'`. -/
-- @[simp] -- TODO: Why does `Prod.map_apply` simplify the LHS?
lemma sup'_prodMap (hst : (s ×ˢ t).Nonempty) (f : ι → α) (g : κ → β) :
    sup' (s ×ˢ t) hst (Prod.map f g) = (sup' s hst.fst f, sup' t hst.snd g) :=
  (prodMk_sup'_sup' _ _ _ _).symm

end Prod

theorem sup'_induction {p : α → Prop} (hp : ∀ a₁, p a₁ → ∀ a₂, p a₂ → p (a₁ ⊔ a₂))
    (hs : ∀ b ∈ s, p (f b)) : p (s.sup' H f) := by
  show @WithBot.recBotCoe α (fun _ => Prop) True p ↑(s.sup' H f)
  rw [coe_sup']
  refine sup_induction trivial (fun a₁ h₁ a₂ h₂ ↦ ?_) hs
  match a₁, a₂ with
  | ⊥, _ => rwa [bot_sup_eq]
  | (a₁ : α), ⊥ => rwa [sup_bot_eq]
  | (a₁ : α), (a₂ : α) => exact hp a₁ h₁ a₂ h₂

theorem sup'_mem (s : Set α) (w : ∀ᵉ (x ∈ s) (y ∈ s), x ⊔ y ∈ s) {ι : Type*}
    (t : Finset ι) (H : t.Nonempty) (p : ι → α) (h : ∀ i ∈ t, p i ∈ s) : t.sup' H p ∈ s :=
  sup'_induction H p w h

@[congr]
theorem sup'_congr {t : Finset β} {f g : β → α} (h₁ : s = t) (h₂ : ∀ x ∈ s, f x = g x) :
    s.sup' H f = t.sup' (h₁ ▸ H) g := by
  subst s
  refine eq_of_forall_ge_iff fun c => ?_
  simp (config := { contextual := true }) only [sup'_le_iff, h₂]

theorem comp_sup'_eq_sup'_comp [SemilatticeSup γ] {s : Finset β} (H : s.Nonempty) {f : β → α}
    (g : α → γ) (g_sup : ∀ x y, g (x ⊔ y) = g x ⊔ g y) : g (s.sup' H f) = s.sup' H (g ∘ f) := by
  refine H.cons_induction ?_ ?_ <;> intros <;> simp [*]

@[simp]
theorem _root_.map_finset_sup' [SemilatticeSup β] [FunLike F α β] [SupHomClass F α β]
    (f : F) {s : Finset ι} (hs) (g : ι → α) :
    f (s.sup' hs g) = s.sup' hs (f ∘ g) := by
  refine hs.cons_induction ?_ ?_ <;> intros <;> simp [*]

<<<<<<< HEAD
lemma nsmul_sup' [AddMonoid β] [LinearOrder β]
    [CovariantClass β β (· + ·) (· ≤ ·)] [CovariantClass β β (swap (· + ·)) (· ≤ ·)]
    {s : Finset α} (hs : s.Nonempty) (f : α → β) (n : ℕ) :
=======
lemma nsmul_sup' {α'} [LinearOrderedAddCommMonoid β] {s : Finset α'}
    (hs : s.Nonempty) (f : α' → β) (n : ℕ) :
>>>>>>> 2c4b300a
    s.sup' hs (fun a => n • f a) = n • s.sup' hs f :=
  let ns : SupHom β β := { toFun := (n • ·), map_sup' := fun _ _ => (nsmul_right_mono n).map_max }
  (map_finset_sup' ns hs _).symm

/-- To rewrite from right to left, use `Finset.sup'_comp_eq_image`. -/
@[simp]
theorem sup'_image [DecidableEq β] {s : Finset γ} {f : γ → β} (hs : (s.image f).Nonempty)
    (g : β → α) :
    (s.image f).sup' hs g = s.sup' hs.of_image (g ∘ f) := by
  rw [← WithBot.coe_eq_coe]; simp only [coe_sup', sup_image, WithBot.coe_sup]; rfl

/-- A version of `Finset.sup'_image` with LHS and RHS reversed.
Also, this lemma assumes that `s` is nonempty instead of assuming that its image is nonempty. -/
lemma sup'_comp_eq_image [DecidableEq β] {s : Finset γ} {f : γ → β} (hs : s.Nonempty) (g : β → α) :
    s.sup' hs (g ∘ f) = (s.image f).sup' (hs.image f) g :=
  .symm <| sup'_image _ _

/-- To rewrite from right to left, use `Finset.sup'_comp_eq_map`. -/
@[simp]
theorem sup'_map {s : Finset γ} {f : γ ↪ β} (g : β → α) (hs : (s.map f).Nonempty) :
    (s.map f).sup' hs g = s.sup' (map_nonempty.1 hs) (g ∘ f) := by
  rw [← WithBot.coe_eq_coe, coe_sup', sup_map, coe_sup']
  rfl

/-- A version of `Finset.sup'_map` with LHS and RHS reversed.
Also, this lemma assumes that `s` is nonempty instead of assuming that its image is nonempty. -/
lemma sup'_comp_eq_map {s : Finset γ} {f : γ ↪ β} (g : β → α) (hs : s.Nonempty) :
    s.sup' hs (g ∘ f) = (s.map f).sup' (map_nonempty.2 hs) g :=
  .symm <| sup'_map _ _


@[gcongr]
theorem sup'_mono {s₁ s₂ : Finset β} (h : s₁ ⊆ s₂) (h₁ : s₁.Nonempty) :
    s₁.sup' h₁ f ≤ s₂.sup' (h₁.mono h) f :=
  Finset.sup'_le h₁ _ (fun _ hb => le_sup' _ (h hb))
end Sup'

section Inf'

variable [SemilatticeInf α]

theorem inf_of_mem {s : Finset β} (f : β → α) {b : β} (h : b ∈ s) :
    ∃ a : α, s.inf ((↑) ∘ f : β → WithTop α) = ↑a :=
  @sup_of_mem αᵒᵈ _ _ _ f _ h

/-- Given nonempty finset `s` then `s.inf' H f` is the infimum of its image under `f` in (possibly
unbounded) meet-semilattice `α`, where `H` is a proof of nonemptiness. If `α` has a top element you
may instead use `Finset.inf` which does not require `s` nonempty. -/
def inf' (s : Finset β) (H : s.Nonempty) (f : β → α) : α :=
  WithTop.untop (s.inf ((↑) ∘ f)) (by simpa using H)

variable {s : Finset β} (H : s.Nonempty) (f : β → α)

@[simp]
theorem coe_inf' : ((s.inf' H f : α) : WithTop α) = s.inf ((↑) ∘ f) :=
  @coe_sup' αᵒᵈ _ _ _ H f

@[simp]
theorem inf'_cons {b : β} {hb : b ∉ s} :
    (cons b s hb).inf' (nonempty_cons hb) f = f b ⊓ s.inf' H f :=
  @sup'_cons αᵒᵈ _ _ _ H f _ _

@[simp]
theorem inf'_insert [DecidableEq β] {b : β} :
    (insert b s).inf' (insert_nonempty _ _) f = f b ⊓ s.inf' H f :=
  @sup'_insert αᵒᵈ _ _ _ H f _ _

@[simp]
theorem inf'_singleton {b : β} : ({b} : Finset β).inf' (singleton_nonempty _) f = f b :=
  rfl

@[simp]
theorem le_inf'_iff {a : α} : a ≤ s.inf' H f ↔ ∀ b ∈ s, a ≤ f b :=
  sup'_le_iff (α := αᵒᵈ) H f

theorem le_inf' {a : α} (hs : ∀ b ∈ s, a ≤ f b) : a ≤ s.inf' H f :=
  sup'_le (α := αᵒᵈ) H f hs

theorem inf'_le {b : β} (h : b ∈ s) : s.inf' ⟨b, h⟩ f ≤ f b :=
  le_sup' (α := αᵒᵈ) f h

theorem inf'_le_of_le {a : α} {b : β} (hb : b ∈ s) (h : f b ≤ a) :
    s.inf' ⟨b, hb⟩ f ≤ a := (inf'_le _ hb).trans h

@[simp]
theorem inf'_const (a : α) : (s.inf' H fun _ => a) = a :=
  sup'_const (α := αᵒᵈ) H a

theorem inf'_union [DecidableEq β] {s₁ s₂ : Finset β} (h₁ : s₁.Nonempty) (h₂ : s₂.Nonempty)
    (f : β → α) :
    (s₁ ∪ s₂).inf' (h₁.mono subset_union_left) f = s₁.inf' h₁ f ⊓ s₂.inf' h₂ f :=
  @sup'_union αᵒᵈ _ _ _ _ _ h₁ h₂ _

theorem inf'_biUnion [DecidableEq β] {s : Finset γ} (Hs : s.Nonempty) {t : γ → Finset β}
    (Ht : ∀ b, (t b).Nonempty) :
    (s.biUnion t).inf' (Hs.biUnion fun b _ => Ht b) f = s.inf' Hs (fun b => (t b).inf' (Ht b) f) :=
  sup'_biUnion (α := αᵒᵈ) _ Hs Ht

protected theorem inf'_comm {t : Finset γ} (hs : s.Nonempty) (ht : t.Nonempty) (f : β → γ → α) :
    (s.inf' hs fun b => t.inf' ht (f b)) = t.inf' ht fun c => s.inf' hs fun b => f b c :=
  @Finset.sup'_comm αᵒᵈ _ _ _ _ _ hs ht _

theorem inf'_product_left {t : Finset γ} (h : (s ×ˢ t).Nonempty) (f : β × γ → α) :
    (s ×ˢ t).inf' h f = s.inf' h.fst fun i => t.inf' h.snd fun i' => f ⟨i, i'⟩ :=
  sup'_product_left (α := αᵒᵈ) h f

theorem inf'_product_right {t : Finset γ} (h : (s ×ˢ t).Nonempty) (f : β × γ → α) :
    (s ×ˢ t).inf' h f = t.inf' h.snd fun i' => s.inf' h.fst fun i => f ⟨i, i'⟩ :=
  sup'_product_right (α := αᵒᵈ) h f

section Prod
variable {ι κ α β : Type*} [SemilatticeInf α] [SemilatticeInf β] {s : Finset ι} {t : Finset κ}

/-- See also `Finset.inf'_prodMap`. -/
lemma prodMk_inf'_inf' (hs : s.Nonempty) (ht : t.Nonempty) (f : ι → α) (g : κ → β) :
    (inf' s hs f, inf' t ht g) = inf' (s ×ˢ t) (hs.product ht) (Prod.map f g) :=
  prodMk_sup'_sup' (α := αᵒᵈ) (β := βᵒᵈ) hs ht _ _

/-- See also `Finset.prodMk_inf'_inf'`. -/
-- @[simp] -- TODO: Why does `Prod.map_apply` simplify the LHS?
lemma inf'_prodMap (hst : (s ×ˢ t).Nonempty) (f : ι → α) (g : κ → β) :
    inf' (s ×ˢ t) hst (Prod.map f g) = (inf' s hst.fst f, inf' t hst.snd g) :=
  (prodMk_inf'_inf' _ _ _ _).symm

end Prod

theorem comp_inf'_eq_inf'_comp [SemilatticeInf γ] {s : Finset β} (H : s.Nonempty) {f : β → α}
    (g : α → γ) (g_inf : ∀ x y, g (x ⊓ y) = g x ⊓ g y) : g (s.inf' H f) = s.inf' H (g ∘ f) :=
  comp_sup'_eq_sup'_comp (α := αᵒᵈ) (γ := γᵒᵈ) H g g_inf

theorem inf'_induction {p : α → Prop} (hp : ∀ a₁, p a₁ → ∀ a₂, p a₂ → p (a₁ ⊓ a₂))
    (hs : ∀ b ∈ s, p (f b)) : p (s.inf' H f) :=
  sup'_induction (α := αᵒᵈ) H f hp hs

theorem inf'_mem (s : Set α) (w : ∀ᵉ (x ∈ s) (y ∈ s), x ⊓ y ∈ s) {ι : Type*}
    (t : Finset ι) (H : t.Nonempty) (p : ι → α) (h : ∀ i ∈ t, p i ∈ s) : t.inf' H p ∈ s :=
  inf'_induction H p w h

@[congr]
theorem inf'_congr {t : Finset β} {f g : β → α} (h₁ : s = t) (h₂ : ∀ x ∈ s, f x = g x) :
    s.inf' H f = t.inf' (h₁ ▸ H) g :=
  sup'_congr (α := αᵒᵈ) H h₁ h₂

@[simp]
theorem _root_.map_finset_inf' [SemilatticeInf β] [FunLike F α β] [InfHomClass F α β]
    (f : F) {s : Finset ι} (hs) (g : ι → α) :
    f (s.inf' hs g) = s.inf' hs (f ∘ g) := by
  refine hs.cons_induction ?_ ?_ <;> intros <;> simp [*]

<<<<<<< HEAD
lemma nsmul_inf' [AddMonoid β] [LinearOrder β]
    [CovariantClass β β (· + ·) (· ≤ ·)] [CovariantClass β β (swap (· + ·)) (· ≤ ·)]
    {s : Finset α} (hs : s.Nonempty) (f : α → β) (n : ℕ) :
=======
lemma nsmul_inf' {α'} [LinearOrderedAddCommMonoid β] {s : Finset α'}
    (hs : s.Nonempty) (f : α' → β) (n : ℕ) :
>>>>>>> 2c4b300a
    s.inf' hs (fun a => n • f a) = n • s.inf' hs f :=
  let ns : InfHom β β := { toFun := (n • ·), map_inf' := fun _ _ => (nsmul_right_mono n).map_min }
  (map_finset_inf' ns hs _).symm

/-- To rewrite from right to left, use `Finset.inf'_comp_eq_image`. -/
@[simp]
theorem inf'_image [DecidableEq β] {s : Finset γ} {f : γ → β} (hs : (s.image f).Nonempty)
    (g : β → α)  :
    (s.image f).inf' hs g = s.inf' hs.of_image (g ∘ f) :=
  @sup'_image αᵒᵈ _ _ _ _ _ _ hs _

/-- A version of `Finset.inf'_image` with LHS and RHS reversed.
Also, this lemma assumes that `s` is nonempty instead of assuming that its image is nonempty. -/
lemma inf'_comp_eq_image [DecidableEq β] {s : Finset γ} {f : γ → β} (hs : s.Nonempty) (g : β → α) :
    s.inf' hs (g ∘ f) = (s.image f).inf' (hs.image f) g :=
  sup'_comp_eq_image (α := αᵒᵈ) hs g

/-- To rewrite from right to left, use `Finset.inf'_comp_eq_map`. -/
@[simp]
theorem inf'_map {s : Finset γ} {f : γ ↪ β} (g : β → α) (hs : (s.map f).Nonempty) :
    (s.map f).inf' hs g = s.inf' (map_nonempty.1 hs) (g ∘ f) :=
  sup'_map (α := αᵒᵈ) _ hs

/-- A version of `Finset.inf'_map` with LHS and RHS reversed.
Also, this lemma assumes that `s` is nonempty instead of assuming that its image is nonempty. -/
lemma inf'_comp_eq_map {s : Finset γ} {f : γ ↪ β} (g : β → α) (hs : s.Nonempty) :
    s.inf' hs (g ∘ f) = (s.map f).inf' (map_nonempty.2 hs) g :=
  sup'_comp_eq_map (α := αᵒᵈ) g hs

@[gcongr]
theorem inf'_mono {s₁ s₂ : Finset β} (h : s₁ ⊆ s₂) (h₁ : s₁.Nonempty) :
    s₂.inf' (h₁.mono h) f ≤ s₁.inf' h₁ f :=
  Finset.le_inf' h₁ _ (fun _ hb => inf'_le _ (h hb))

end Inf'

section Sup

variable [SemilatticeSup α] [OrderBot α]

theorem sup'_eq_sup {s : Finset β} (H : s.Nonempty) (f : β → α) : s.sup' H f = s.sup f :=
  le_antisymm (sup'_le H f fun _ => le_sup) (Finset.sup_le fun _ => le_sup' f)

theorem coe_sup_of_nonempty {s : Finset β} (h : s.Nonempty) (f : β → α) :
    (↑(s.sup f) : WithBot α) = s.sup ((↑) ∘ f) := by simp only [← sup'_eq_sup h, coe_sup' h]

end Sup

section Inf

variable [SemilatticeInf α] [OrderTop α]

theorem inf'_eq_inf {s : Finset β} (H : s.Nonempty) (f : β → α) : s.inf' H f = s.inf f :=
  sup'_eq_sup (α := αᵒᵈ) H f

theorem coe_inf_of_nonempty {s : Finset β} (h : s.Nonempty) (f : β → α) :
    (↑(s.inf f) : WithTop α) = s.inf ((↑) ∘ f) :=
  coe_sup_of_nonempty (α := αᵒᵈ) h f

end Inf

@[simp]
protected theorem sup_apply {C : β → Type*} [∀ b : β, SemilatticeSup (C b)]
    [∀ b : β, OrderBot (C b)] (s : Finset α) (f : α → ∀ b : β, C b) (b : β) :
    s.sup f b = s.sup fun a => f a b :=
  comp_sup_eq_sup_comp (fun x : ∀ b : β, C b => x b) (fun _ _ => rfl) rfl

@[simp]
protected theorem inf_apply {C : β → Type*} [∀ b : β, SemilatticeInf (C b)]
    [∀ b : β, OrderTop (C b)] (s : Finset α) (f : α → ∀ b : β, C b) (b : β) :
    s.inf f b = s.inf fun a => f a b :=
  Finset.sup_apply (C := fun b => (C b)ᵒᵈ) s f b

@[simp]
protected theorem sup'_apply {C : β → Type*} [∀ b : β, SemilatticeSup (C b)]
    {s : Finset α} (H : s.Nonempty) (f : α → ∀ b : β, C b) (b : β) :
    s.sup' H f b = s.sup' H fun a => f a b :=
  comp_sup'_eq_sup'_comp H (fun x : ∀ b : β, C b => x b) fun _ _ => rfl

@[simp]
protected theorem inf'_apply {C : β → Type*} [∀ b : β, SemilatticeInf (C b)]
    {s : Finset α} (H : s.Nonempty) (f : α → ∀ b : β, C b) (b : β) :
    s.inf' H f b = s.inf' H fun a => f a b :=
  Finset.sup'_apply (C := fun b => (C b)ᵒᵈ) H f b

@[simp]
theorem toDual_sup' [SemilatticeSup α] {s : Finset ι} (hs : s.Nonempty) (f : ι → α) :
    toDual (s.sup' hs f) = s.inf' hs (toDual ∘ f) :=
  rfl

@[simp]
theorem toDual_inf' [SemilatticeInf α] {s : Finset ι} (hs : s.Nonempty) (f : ι → α) :
    toDual (s.inf' hs f) = s.sup' hs (toDual ∘ f) :=
  rfl

@[simp]
theorem ofDual_sup' [SemilatticeInf α] {s : Finset ι} (hs : s.Nonempty) (f : ι → αᵒᵈ) :
    ofDual (s.sup' hs f) = s.inf' hs (ofDual ∘ f) :=
  rfl

@[simp]
theorem ofDual_inf' [SemilatticeSup α] {s : Finset ι} (hs : s.Nonempty) (f : ι → αᵒᵈ) :
    ofDual (s.inf' hs f) = s.sup' hs (ofDual ∘ f) :=
  rfl

section DistribLattice
variable [DistribLattice α] {s : Finset ι} {t : Finset κ} (hs : s.Nonempty) (ht : t.Nonempty)
  {f : ι → α} {g : κ → α} {a : α}

theorem sup'_inf_distrib_left (f : ι → α) (a : α) :
    a ⊓ s.sup' hs f = s.sup' hs fun i ↦ a ⊓ f i := by
  induction hs using Finset.Nonempty.cons_induction with
  | singleton => simp
  | cons _ _ _ hs ih => simp_rw [sup'_cons hs, inf_sup_left, ih]

theorem sup'_inf_distrib_right (f : ι → α) (a : α) :
    s.sup' hs f ⊓ a = s.sup' hs fun i => f i ⊓ a := by
  rw [inf_comm, sup'_inf_distrib_left]; simp_rw [inf_comm]

theorem sup'_inf_sup' (f : ι → α) (g : κ → α) :
    s.sup' hs f ⊓ t.sup' ht g = (s ×ˢ t).sup' (hs.product ht) fun i => f i.1 ⊓ g i.2 := by
  simp_rw [Finset.sup'_inf_distrib_right, Finset.sup'_inf_distrib_left, sup'_product_left]

theorem inf'_sup_distrib_left (f : ι → α) (a : α) : a ⊔ s.inf' hs f = s.inf' hs fun i => a ⊔ f i :=
  @sup'_inf_distrib_left αᵒᵈ _ _ _ hs _ _

theorem inf'_sup_distrib_right (f : ι → α) (a : α) : s.inf' hs f ⊔ a = s.inf' hs fun i => f i ⊔ a :=
  @sup'_inf_distrib_right αᵒᵈ _ _ _ hs _ _

theorem inf'_sup_inf' (f : ι → α) (g : κ → α) :
    s.inf' hs f ⊔ t.inf' ht g = (s ×ˢ t).inf' (hs.product ht) fun i => f i.1 ⊔ g i.2 :=
  @sup'_inf_sup' αᵒᵈ _ _ _ _ _ hs ht _ _

end DistribLattice

section LinearOrder

variable [LinearOrder α] {s : Finset ι} (H : s.Nonempty) {f : ι → α} {a : α}

@[simp]
theorem le_sup'_iff : a ≤ s.sup' H f ↔ ∃ b ∈ s, a ≤ f b := by
  rw [← WithBot.coe_le_coe, coe_sup', Finset.le_sup_iff (WithBot.bot_lt_coe a)]
  exact exists_congr (fun _ => and_congr_right' WithBot.coe_le_coe)

@[simp]
theorem lt_sup'_iff : a < s.sup' H f ↔ ∃ b ∈ s, a < f b := by
  rw [← WithBot.coe_lt_coe, coe_sup', Finset.lt_sup_iff]
  exact exists_congr (fun _ => and_congr_right' WithBot.coe_lt_coe)

@[simp]
theorem sup'_lt_iff : s.sup' H f < a ↔ ∀ i ∈ s, f i < a := by
  rw [← WithBot.coe_lt_coe, coe_sup', Finset.sup_lt_iff (WithBot.bot_lt_coe a)]
  exact forall₂_congr (fun _ _ => WithBot.coe_lt_coe)

@[simp]
theorem inf'_le_iff : s.inf' H f ≤ a ↔ ∃ i ∈ s, f i ≤ a :=
  le_sup'_iff (α := αᵒᵈ) H

@[simp]
theorem inf'_lt_iff : s.inf' H f < a ↔ ∃ i ∈ s, f i < a :=
  lt_sup'_iff (α := αᵒᵈ) H

@[simp]
theorem lt_inf'_iff : a < s.inf' H f ↔ ∀ i ∈ s, a < f i :=
  sup'_lt_iff (α := αᵒᵈ) H

theorem exists_mem_eq_sup' (f : ι → α) : ∃ i, i ∈ s ∧ s.sup' H f = f i := by
  induction H using Finset.Nonempty.cons_induction with
  | singleton c =>  exact ⟨c, mem_singleton_self c, rfl⟩
  | cons c s hcs hs ih =>
    rcases ih with ⟨b, hb, h'⟩
    rw [sup'_cons hs, h']
    cases le_total (f b) (f c) with
    | inl h => exact ⟨c, mem_cons.2 (Or.inl rfl), sup_eq_left.2 h⟩
    | inr h => exact ⟨b, mem_cons.2 (Or.inr hb), sup_eq_right.2 h⟩

theorem exists_mem_eq_inf' (f : ι → α) : ∃ i, i ∈ s ∧ s.inf' H f = f i :=
  exists_mem_eq_sup' (α := αᵒᵈ) H f

theorem exists_mem_eq_sup [OrderBot α] (s : Finset ι) (h : s.Nonempty) (f : ι → α) :
    ∃ i, i ∈ s ∧ s.sup f = f i :=
  sup'_eq_sup h f ▸ exists_mem_eq_sup' h f

theorem exists_mem_eq_inf [OrderTop α] (s : Finset ι) (h : s.Nonempty) (f : ι → α) :
    ∃ i, i ∈ s ∧ s.inf f = f i :=
  exists_mem_eq_sup (α := αᵒᵈ) s h f

end LinearOrder

/-! ### max and min of finite sets -/


section MaxMin

variable [LinearOrder α]

/-- Let `s` be a finset in a linear order. Then `s.max` is the maximum of `s` if `s` is not empty,
and `⊥` otherwise. It belongs to `WithBot α`. If you want to get an element of `α`, see
`s.max'`. -/
protected def max (s : Finset α) : WithBot α :=
  sup s (↑)

theorem max_eq_sup_coe {s : Finset α} : s.max = s.sup (↑) :=
  rfl

theorem max_eq_sup_withBot (s : Finset α) : s.max = sup s (↑) :=
  rfl

@[simp]
theorem max_empty : (∅ : Finset α).max = ⊥ :=
  rfl

@[simp]
theorem max_insert {a : α} {s : Finset α} : (insert a s).max = max ↑a s.max :=
  fold_insert_idem

@[simp]
theorem max_singleton {a : α} : Finset.max {a} = (a : WithBot α) := by
  rw [← insert_emptyc_eq]
  exact max_insert

theorem max_of_mem {s : Finset α} {a : α} (h : a ∈ s) : ∃ b : α, s.max = b := by
  obtain ⟨b, h, _⟩ := le_sup (α := WithBot α) h _ rfl
  exact ⟨b, h⟩

theorem max_of_nonempty {s : Finset α} (h : s.Nonempty) : ∃ a : α, s.max = a :=
  let ⟨_, h⟩ := h
  max_of_mem h

theorem max_eq_bot {s : Finset α} : s.max = ⊥ ↔ s = ∅ :=
  ⟨fun h ↦ s.eq_empty_or_nonempty.elim id fun H ↦ by
      obtain ⟨a, ha⟩ := max_of_nonempty H
      rw [h] at ha; cases ha; , -- the `;` is needed since the `cases` syntax allows `cases a, b`
    fun h ↦ h.symm ▸ max_empty⟩

theorem mem_of_max {s : Finset α} : ∀ {a : α}, s.max = a → a ∈ s := by
  induction' s using Finset.induction_on with b s _ ih
  · intro _ H; cases H
  · intro a h
    by_cases p : b = a
    · induction p
      exact mem_insert_self b s
    · cases' max_choice (↑b) s.max with q q <;> rw [max_insert, q] at h
      · cases h
        cases p rfl
      · exact mem_insert_of_mem (ih h)

theorem le_max {a : α} {s : Finset α} (as : a ∈ s) : ↑a ≤ s.max :=
  le_sup as

theorem not_mem_of_max_lt_coe {a : α} {s : Finset α} (h : s.max < a) : a ∉ s :=
  mt le_max h.not_le

theorem le_max_of_eq {s : Finset α} {a b : α} (h₁ : a ∈ s) (h₂ : s.max = b) : a ≤ b :=
  WithBot.coe_le_coe.mp <| (le_max h₁).trans h₂.le

theorem not_mem_of_max_lt {s : Finset α} {a b : α} (h₁ : b < a) (h₂ : s.max = ↑b) : a ∉ s :=
  Finset.not_mem_of_max_lt_coe <| h₂.trans_lt <| WithBot.coe_lt_coe.mpr h₁

@[gcongr]
theorem max_mono {s t : Finset α} (st : s ⊆ t) : s.max ≤ t.max :=
  sup_mono st

protected theorem max_le {M : WithBot α} {s : Finset α} (st : ∀ a ∈ s, (a : WithBot α) ≤ M) :
    s.max ≤ M :=
  Finset.sup_le st

@[simp]
protected lemma max_le_iff {m : WithBot α} {s : Finset α} : s.max ≤ m ↔ ∀ a ∈ s, a ≤ m :=
  Finset.sup_le_iff

@[simp]
protected lemma max_eq_top [OrderTop α] {s : Finset α} : s.max = ⊤ ↔ ⊤ ∈ s :=
  Finset.sup_eq_top_iff.trans <| by simp

/-- Let `s` be a finset in a linear order. Then `s.min` is the minimum of `s` if `s` is not empty,
and `⊤` otherwise. It belongs to `WithTop α`. If you want to get an element of `α`, see
`s.min'`. -/
protected def min (s : Finset α) : WithTop α :=
  inf s (↑)

theorem min_eq_inf_withTop (s : Finset α) : s.min = inf s (↑) :=
  rfl

@[simp]
theorem min_empty : (∅ : Finset α).min = ⊤ :=
  rfl

@[simp]
theorem min_insert {a : α} {s : Finset α} : (insert a s).min = min (↑a) s.min :=
  fold_insert_idem

@[simp]
theorem min_singleton {a : α} : Finset.min {a} = (a : WithTop α) := by
  rw [← insert_emptyc_eq]
  exact min_insert

theorem min_of_mem {s : Finset α} {a : α} (h : a ∈ s) : ∃ b : α, s.min = b := by
  obtain ⟨b, h, _⟩ := inf_le (α := WithTop α) h _ rfl
  exact ⟨b, h⟩

theorem min_of_nonempty {s : Finset α} (h : s.Nonempty) : ∃ a : α, s.min = a :=
  let ⟨_, h⟩ := h
  min_of_mem h

@[simp]
theorem min_eq_top {s : Finset α} : s.min = ⊤ ↔ s = ∅ := by
  simp [Finset.min, eq_empty_iff_forall_not_mem]

theorem mem_of_min {s : Finset α} : ∀ {a : α}, s.min = a → a ∈ s :=
  @mem_of_max αᵒᵈ _ s

theorem min_le {a : α} {s : Finset α} (as : a ∈ s) : s.min ≤ a :=
  inf_le as

theorem not_mem_of_coe_lt_min {a : α} {s : Finset α} (h : ↑a < s.min) : a ∉ s :=
  mt min_le h.not_le

theorem min_le_of_eq {s : Finset α} {a b : α} (h₁ : b ∈ s) (h₂ : s.min = a) : a ≤ b :=
  WithTop.coe_le_coe.mp <| h₂.ge.trans (min_le h₁)

theorem not_mem_of_lt_min {s : Finset α} {a b : α} (h₁ : a < b) (h₂ : s.min = ↑b) : a ∉ s :=
  Finset.not_mem_of_coe_lt_min <| (WithTop.coe_lt_coe.mpr h₁).trans_eq h₂.symm

@[gcongr]
theorem min_mono {s t : Finset α} (st : s ⊆ t) : t.min ≤ s.min :=
  inf_mono st

protected theorem le_min {m : WithTop α} {s : Finset α} (st : ∀ a : α, a ∈ s → m ≤ a) : m ≤ s.min :=
  Finset.le_inf st

@[simp]
protected theorem le_min_iff {m : WithTop α} {s : Finset α} : m ≤ s.min ↔ ∀ a ∈ s, m ≤ a :=
  Finset.le_inf_iff

@[simp]
protected theorem min_eq_bot [OrderBot α] {s : Finset α} : s.min = ⊥ ↔ ⊥ ∈ s :=
  Finset.max_eq_top (α := αᵒᵈ)

/-- Given a nonempty finset `s` in a linear order `α`, then `s.min' h` is its minimum, as an
element of `α`, where `h` is a proof of nonemptiness. Without this assumption, use instead `s.min`,
taking values in `WithTop α`. -/
def min' (s : Finset α) (H : s.Nonempty) : α :=
  inf' s H id

/-- Given a nonempty finset `s` in a linear order `α`, then `s.max' h` is its maximum, as an
element of `α`, where `h` is a proof of nonemptiness. Without this assumption, use instead `s.max`,
taking values in `WithBot α`. -/
def max' (s : Finset α) (H : s.Nonempty) : α :=
  sup' s H id

variable (s : Finset α) (H : s.Nonempty) {x : α}

theorem min'_mem : s.min' H ∈ s :=
  mem_of_min <| by simp only [Finset.min, min', id_eq, coe_inf']; rfl

theorem min'_le (x) (H2 : x ∈ s) : s.min' ⟨x, H2⟩ ≤ x :=
  min_le_of_eq H2 (WithTop.coe_untop _ _).symm

theorem le_min' (x) (H2 : ∀ y ∈ s, x ≤ y) : x ≤ s.min' H :=
  H2 _ <| min'_mem _ _

theorem isLeast_min' : IsLeast (↑s) (s.min' H) :=
  ⟨min'_mem _ _, min'_le _⟩

@[simp]
theorem le_min'_iff {x} : x ≤ s.min' H ↔ ∀ y ∈ s, x ≤ y :=
  le_isGLB_iff (isLeast_min' s H).isGLB

/-- `{a}.min' _` is `a`. -/
@[simp]
theorem min'_singleton (a : α) : ({a} : Finset α).min' (singleton_nonempty _) = a := by simp [min']

theorem max'_mem : s.max' H ∈ s :=
  mem_of_max <| by simp only [max', Finset.max, id_eq, coe_sup']; rfl

theorem le_max' (x) (H2 : x ∈ s) : x ≤ s.max' ⟨x, H2⟩ :=
  le_max_of_eq H2 (WithBot.coe_unbot _ _).symm

theorem max'_le (x) (H2 : ∀ y ∈ s, y ≤ x) : s.max' H ≤ x :=
  H2 _ <| max'_mem _ _

theorem isGreatest_max' : IsGreatest (↑s) (s.max' H) :=
  ⟨max'_mem _ _, le_max' _⟩

@[simp]
theorem max'_le_iff {x} : s.max' H ≤ x ↔ ∀ y ∈ s, y ≤ x :=
  isLUB_le_iff (isGreatest_max' s H).isLUB

@[simp]
theorem max'_lt_iff {x} : s.max' H < x ↔ ∀ y ∈ s, y < x :=
  ⟨fun Hlt y hy => (s.le_max' y hy).trans_lt Hlt, fun H => H _ <| s.max'_mem _⟩

@[simp]
theorem lt_min'_iff : x < s.min' H ↔ ∀ y ∈ s, x < y :=
  @max'_lt_iff αᵒᵈ _ _ H _

theorem max'_eq_sup' : s.max' H = s.sup' H id := rfl

theorem min'_eq_inf' : s.min' H = s.inf' H id := rfl

/-- `{a}.max' _` is `a`. -/
@[simp]
theorem max'_singleton (a : α) : ({a} : Finset α).max' (singleton_nonempty _) = a := by simp [max']

theorem min'_lt_max' {i j} (H1 : i ∈ s) (H2 : j ∈ s) (H3 : i ≠ j) :
    s.min' ⟨i, H1⟩ < s.max' ⟨i, H1⟩ :=
  isGLB_lt_isLUB_of_ne (s.isLeast_min' _).isGLB (s.isGreatest_max' _).isLUB H1 H2 H3

/-- If there's more than 1 element, the min' is less than the max'. An alternate version of
`min'_lt_max'` which is sometimes more convenient.
-/
theorem min'_lt_max'_of_card (h₂ : 1 < card s) :
    s.min' (Finset.card_pos.1 <| by omega) < s.max' (Finset.card_pos.1 <| by omega) := by
  rcases one_lt_card.1 h₂ with ⟨a, ha, b, hb, hab⟩
  exact s.min'_lt_max' ha hb hab

theorem map_ofDual_min (s : Finset αᵒᵈ) : s.min.map ofDual = (s.image ofDual).max := by
  rw [max_eq_sup_withBot, sup_image]
  exact congr_fun Option.map_id _

theorem map_ofDual_max (s : Finset αᵒᵈ) : s.max.map ofDual = (s.image ofDual).min := by
  rw [min_eq_inf_withTop, inf_image]
  exact congr_fun Option.map_id _

theorem map_toDual_min (s : Finset α) : s.min.map toDual = (s.image toDual).max := by
  rw [max_eq_sup_withBot, sup_image]
  exact congr_fun Option.map_id _

theorem map_toDual_max (s : Finset α) : s.max.map toDual = (s.image toDual).min := by
  rw [min_eq_inf_withTop, inf_image]
  exact congr_fun Option.map_id _

-- Porting note: new proofs without `convert` for the next four theorems.

theorem ofDual_min' {s : Finset αᵒᵈ} (hs : s.Nonempty) :
    ofDual (min' s hs) = max' (s.image ofDual) (hs.image _) := by
  rw [← WithBot.coe_eq_coe]
  simp only [min'_eq_inf', id_eq, ofDual_inf', Function.comp_apply, coe_sup', max'_eq_sup',
    sup_image]
  rfl

theorem ofDual_max' {s : Finset αᵒᵈ} (hs : s.Nonempty) :
    ofDual (max' s hs) = min' (s.image ofDual) (hs.image _) := by
  rw [← WithTop.coe_eq_coe]
  simp only [max'_eq_sup', id_eq, ofDual_sup', Function.comp_apply, coe_inf', min'_eq_inf',
    inf_image]
  rfl

theorem toDual_min' {s : Finset α} (hs : s.Nonempty) :
    toDual (min' s hs) = max' (s.image toDual) (hs.image _) := by
  rw [← WithBot.coe_eq_coe]
  simp only [min'_eq_inf', id_eq, toDual_inf', Function.comp_apply, coe_sup', max'_eq_sup',
    sup_image]
  rfl

theorem toDual_max' {s : Finset α} (hs : s.Nonempty) :
    toDual (max' s hs) = min' (s.image toDual) (hs.image _) := by
  rw [← WithTop.coe_eq_coe]
  simp only [max'_eq_sup', id_eq, toDual_sup', Function.comp_apply, coe_inf', min'_eq_inf',
    inf_image]
  rfl

theorem max'_subset {s t : Finset α} (H : s.Nonempty) (hst : s ⊆ t) :
    s.max' H ≤ t.max' (H.mono hst) :=
  le_max' _ _ (hst (s.max'_mem H))

theorem min'_subset {s t : Finset α} (H : s.Nonempty) (hst : s ⊆ t) :
    t.min' (H.mono hst) ≤ s.min' H :=
  min'_le _ _ (hst (s.min'_mem H))

theorem max'_insert (a : α) (s : Finset α) (H : s.Nonempty) :
    (insert a s).max' (s.insert_nonempty a) = max (s.max' H) a :=
  (isGreatest_max' _ _).unique <| by
    rw [coe_insert, max_comm]
    exact (isGreatest_max' _ _).insert _

theorem min'_insert (a : α) (s : Finset α) (H : s.Nonempty) :
    (insert a s).min' (s.insert_nonempty a) = min (s.min' H) a :=
  (isLeast_min' _ _).unique <| by
    rw [coe_insert, min_comm]
    exact (isLeast_min' _ _).insert _

theorem lt_max'_of_mem_erase_max' [DecidableEq α] {a : α} (ha : a ∈ s.erase (s.max' H)) :
    a < s.max' H :=
  lt_of_le_of_ne (le_max' _ _ (mem_of_mem_erase ha)) <| ne_of_mem_of_not_mem ha <| not_mem_erase _ _

theorem min'_lt_of_mem_erase_min' [DecidableEq α] {a : α} (ha : a ∈ s.erase (s.min' H)) :
    s.min' H < a :=
  @lt_max'_of_mem_erase_max' αᵒᵈ _ s H _ a ha

/-- To rewrite from right to left, use `Monotone.map_finset_max'`. -/
@[simp]
theorem max'_image [LinearOrder β] {f : α → β} (hf : Monotone f) (s : Finset α)
    (h : (s.image f).Nonempty) : (s.image f).max' h = f (s.max' h.of_image) := by
  simp only [max', sup'_image]
  exact .symm <| comp_sup'_eq_sup'_comp _ _ fun _ _ ↦ hf.map_max

/-- A version of `Finset.max'_image` with LHS and RHS reversed.
Also, this version assumes that `s` is nonempty, not its image. -/
lemma _root_.Monotone.map_finset_max' [LinearOrder β] {f : α → β} (hf : Monotone f) {s : Finset α}
    (h : s.Nonempty) : f (s.max' h) = (s.image f).max' (h.image f) :=
  .symm <| max'_image hf ..

/-- To rewrite from right to left, use `Monotone.map_finset_min'`. -/
@[simp]
theorem min'_image [LinearOrder β] {f : α → β} (hf : Monotone f) (s : Finset α)
    (h : (s.image f).Nonempty) : (s.image f).min' h = f (s.min' h.of_image) := by
  simp only [min', inf'_image]
  exact .symm <| comp_inf'_eq_inf'_comp _ _ fun _ _ ↦ hf.map_min

/-- A version of `Finset.min'_image` with LHS and RHS reversed.
Also, this version assumes that `s` is nonempty, not its image. -/
lemma _root_.Monotone.map_finset_min' [LinearOrder β] {f : α → β} (hf : Monotone f) {s : Finset α}
    (h : s.Nonempty) : f (s.min' h) = (s.image f).min' (h.image f) :=
  .symm <| min'_image hf ..

theorem coe_max' {s : Finset α} (hs : s.Nonempty) : ↑(s.max' hs) = s.max :=
  coe_sup' hs id

theorem coe_min' {s : Finset α} (hs : s.Nonempty) : ↑(s.min' hs) = s.min :=
  coe_inf' hs id

theorem max_mem_image_coe {s : Finset α} (hs : s.Nonempty) :
    s.max ∈ (s.image (↑) : Finset (WithBot α)) :=
  mem_image.2 ⟨max' s hs, max'_mem _ _, coe_max' hs⟩

theorem min_mem_image_coe {s : Finset α} (hs : s.Nonempty) :
    s.min ∈ (s.image (↑) : Finset (WithTop α)) :=
  mem_image.2 ⟨min' s hs, min'_mem _ _, coe_min' hs⟩

theorem max_mem_insert_bot_image_coe (s : Finset α) :
    s.max ∈ (insert ⊥ (s.image (↑)) : Finset (WithBot α)) :=
  mem_insert.2 <| s.eq_empty_or_nonempty.imp max_eq_bot.2 max_mem_image_coe

theorem min_mem_insert_top_image_coe (s : Finset α) :
    s.min ∈ (insert ⊤ (s.image (↑)) : Finset (WithTop α)) :=
  mem_insert.2 <| s.eq_empty_or_nonempty.imp min_eq_top.2 min_mem_image_coe

theorem max'_erase_ne_self {s : Finset α} (s0 : (s.erase x).Nonempty) : (s.erase x).max' s0 ≠ x :=
  ne_of_mem_erase (max'_mem _ s0)

theorem min'_erase_ne_self {s : Finset α} (s0 : (s.erase x).Nonempty) : (s.erase x).min' s0 ≠ x :=
  ne_of_mem_erase (min'_mem _ s0)

theorem max_erase_ne_self {s : Finset α} : (s.erase x).max ≠ x := by
  by_cases s0 : (s.erase x).Nonempty
  · refine ne_of_eq_of_ne (coe_max' s0).symm ?_
    exact WithBot.coe_eq_coe.not.mpr (max'_erase_ne_self _)
  · rw [not_nonempty_iff_eq_empty.mp s0, max_empty]
    exact WithBot.bot_ne_coe

theorem min_erase_ne_self {s : Finset α} : (s.erase x).min ≠ x := by
  -- Porting note: old proof `convert @max_erase_ne_self αᵒᵈ _ _ _`
  convert @max_erase_ne_self αᵒᵈ _ (toDual x) (s.map toDual.toEmbedding) using 1
  apply congr_arg -- Porting note: forces unfolding to see `Finset.min` is `Finset.max`
  congr!
  ext; simp only [mem_map_equiv]; exact Iff.rfl

theorem exists_next_right {x : α} {s : Finset α} (h : ∃ y ∈ s, x < y) :
    ∃ y ∈ s, x < y ∧ ∀ z ∈ s, x < z → y ≤ z :=
  have Hne : (s.filter (x < ·)).Nonempty := h.imp fun y hy => mem_filter.2 (by simpa)
  have aux := mem_filter.1 (min'_mem _ Hne)
  ⟨min' _ Hne, aux.1, by simp, fun z hzs hz => min'_le _ _ <| mem_filter.2 ⟨hzs, by simpa⟩⟩

theorem exists_next_left {x : α} {s : Finset α} (h : ∃ y ∈ s, y < x) :
    ∃ y ∈ s, y < x ∧ ∀ z ∈ s, z < x → z ≤ y :=
  @exists_next_right αᵒᵈ _ x s h

/-- If finsets `s` and `t` are interleaved, then `Finset.card s ≤ Finset.card t + 1`. -/
theorem card_le_of_interleaved {s t : Finset α}
    (h : ∀ᵉ (x ∈ s) (y ∈ s),
        x < y → (∀ z ∈ s, z ∉ Set.Ioo x y) → ∃ z ∈ t, x < z ∧ z < y) :
    s.card ≤ t.card + 1 := by
  replace h : ∀ᵉ (x ∈ s) (y ∈ s), x < y → ∃ z ∈ t, x < z ∧ z < y := by
    intro x hx y hy hxy
    rcases exists_next_right ⟨y, hy, hxy⟩ with ⟨a, has, hxa, ha⟩
    rcases h x hx a has hxa fun z hzs hz => hz.2.not_le <| ha _ hzs hz.1 with ⟨b, hbt, hxb, hba⟩
    exact ⟨b, hbt, hxb, hba.trans_le <| ha _ hy hxy⟩
  set f : α → WithTop α := fun x => (t.filter fun y => x < y).min
  have f_mono : StrictMonoOn f s := by
    intro x hx y hy hxy
    rcases h x hx y hy hxy with ⟨a, hat, hxa, hay⟩
    calc
      f x ≤ a := min_le (mem_filter.2 ⟨hat, by simpa⟩)
      _ < f y :=
        (Finset.lt_inf_iff <| WithTop.coe_lt_top a).2 fun b hb =>
          WithTop.coe_lt_coe.2 <| hay.trans (by simpa using (mem_filter.1 hb).2)

  calc
    s.card = (s.image f).card := (card_image_of_injOn f_mono.injOn).symm
    _ ≤ (insert ⊤ (t.image (↑)) : Finset (WithTop α)).card :=
      card_mono <| image_subset_iff.2 fun x _ =>
          insert_subset_insert _ (image_subset_image <| filter_subset _ _)
            (min_mem_insert_top_image_coe _)
    _ ≤ t.card + 1 := (card_insert_le _ _).trans (Nat.add_le_add_right card_image_le _)

/-- If finsets `s` and `t` are interleaved, then `Finset.card s ≤ Finset.card (t \ s) + 1`. -/
theorem card_le_diff_of_interleaved {s t : Finset α}
    (h :
      ∀ᵉ (x ∈ s) (y ∈ s),
        x < y → (∀ z ∈ s, z ∉ Set.Ioo x y) → ∃ z ∈ t, x < z ∧ z < y) :
    s.card ≤ (t \ s).card + 1 :=
  card_le_of_interleaved fun x hx y hy hxy hs =>
    let ⟨z, hzt, hxz, hzy⟩ := h x hx y hy hxy hs
    ⟨z, mem_sdiff.2 ⟨hzt, fun hzs => hs z hzs ⟨hxz, hzy⟩⟩, hxz, hzy⟩

/-- Induction principle for `Finset`s in a linearly ordered type: a predicate is true on all
`s : Finset α` provided that:

* it is true on the empty `Finset`,
* for every `s : Finset α` and an element `a` strictly greater than all elements of `s`, `p s`
  implies `p (insert a s)`. -/
@[elab_as_elim]
theorem induction_on_max [DecidableEq α] {p : Finset α → Prop} (s : Finset α) (h0 : p ∅)
    (step : ∀ a s, (∀ x ∈ s, x < a) → p s → p (insert a s)) : p s := by
  induction' s using Finset.strongInductionOn with s ihs
  rcases s.eq_empty_or_nonempty with (rfl | hne)
  · exact h0
  · have H : s.max' hne ∈ s := max'_mem s hne
    rw [← insert_erase H]
    exact step _ _ (fun x => s.lt_max'_of_mem_erase_max' hne) (ihs _ <| erase_ssubset H)

/-- Induction principle for `Finset`s in a linearly ordered type: a predicate is true on all
`s : Finset α` provided that:

* it is true on the empty `Finset`,
* for every `s : Finset α` and an element `a` strictly less than all elements of `s`, `p s`
  implies `p (insert a s)`. -/
@[elab_as_elim]
theorem induction_on_min [DecidableEq α] {p : Finset α → Prop} (s : Finset α) (h0 : p ∅)
    (step : ∀ a s, (∀ x ∈ s, a < x) → p s → p (insert a s)) : p s :=
  @induction_on_max αᵒᵈ _ _ _ s h0 step

end MaxMin

section MaxMinInductionValue

variable [LinearOrder α] [LinearOrder β]

/-- Induction principle for `Finset`s in any type from which a given function `f` maps to a linearly
ordered type : a predicate is true on all `s : Finset α` provided that:

* it is true on the empty `Finset`,
* for every `s : Finset α` and an element `a` such that for elements of `s` denoted by `x` we have
  `f x ≤ f a`, `p s` implies `p (insert a s)`. -/
@[elab_as_elim]
theorem induction_on_max_value [DecidableEq ι] (f : ι → α) {p : Finset ι → Prop} (s : Finset ι)
    (h0 : p ∅) (step : ∀ a s, a ∉ s → (∀ x ∈ s, f x ≤ f a) → p s → p (insert a s)) : p s := by
  induction' s using Finset.strongInductionOn with s ihs
  rcases (s.image f).eq_empty_or_nonempty with (hne | hne)
  · simp only [image_eq_empty] at hne
    simp only [hne, h0]
  · have H : (s.image f).max' hne ∈ s.image f := max'_mem (s.image f) hne
    simp only [mem_image, exists_prop] at H
    rcases H with ⟨a, has, hfa⟩
    rw [← insert_erase has]
    refine step _ _ (not_mem_erase a s) (fun x hx => ?_) (ihs _ <| erase_ssubset has)
    rw [hfa]
    exact le_max' _ _ (mem_image_of_mem _ <| mem_of_mem_erase hx)

/-- Induction principle for `Finset`s in any type from which a given function `f` maps to a linearly
ordered type : a predicate is true on all `s : Finset α` provided that:

* it is true on the empty `Finset`,
* for every `s : Finset α` and an element `a` such that for elements of `s` denoted by `x` we have
  `f a ≤ f x`, `p s` implies `p (insert a s)`. -/
@[elab_as_elim]
theorem induction_on_min_value [DecidableEq ι] (f : ι → α) {p : Finset ι → Prop} (s : Finset ι)
    (h0 : p ∅) (step : ∀ a s, a ∉ s → (∀ x ∈ s, f a ≤ f x) → p s → p (insert a s)) : p s :=
  @induction_on_max_value αᵒᵈ ι _ _ _ _ s h0 step

end MaxMinInductionValue

section ExistsMaxMin

variable [LinearOrder α]

theorem exists_max_image (s : Finset β) (f : β → α) (h : s.Nonempty) :
    ∃ x ∈ s, ∀ x' ∈ s, f x' ≤ f x := by
  cases' max_of_nonempty (h.image f) with y hy
  rcases mem_image.mp (mem_of_max hy) with ⟨x, hx, rfl⟩
  exact ⟨x, hx, fun x' hx' => le_max_of_eq (mem_image_of_mem f hx') hy⟩

theorem exists_min_image (s : Finset β) (f : β → α) (h : s.Nonempty) :
    ∃ x ∈ s, ∀ x' ∈ s, f x ≤ f x' :=
  @exists_max_image αᵒᵈ β _ s f h

end ExistsMaxMin

theorem isGLB_iff_isLeast [LinearOrder α] (i : α) (s : Finset α) (hs : s.Nonempty) :
    IsGLB (s : Set α) i ↔ IsLeast (↑s) i := by
  refine ⟨fun his => ?_, IsLeast.isGLB⟩
  suffices i = min' s hs by
    rw [this]
    exact isLeast_min' s hs
  rw [IsGLB, IsGreatest, mem_lowerBounds, mem_upperBounds] at his
  exact le_antisymm (his.1 (Finset.min' s hs) (Finset.min'_mem s hs)) (his.2 _ (Finset.min'_le s))

theorem isLUB_iff_isGreatest [LinearOrder α] (i : α) (s : Finset α) (hs : s.Nonempty) :
    IsLUB (s : Set α) i ↔ IsGreatest (↑s) i :=
  @isGLB_iff_isLeast αᵒᵈ _ i s hs

theorem isGLB_mem [LinearOrder α] {i : α} (s : Finset α) (his : IsGLB (s : Set α) i)
    (hs : s.Nonempty) : i ∈ s := by
  rw [← mem_coe]
  exact ((isGLB_iff_isLeast i s hs).mp his).1

theorem isLUB_mem [LinearOrder α] {i : α} (s : Finset α) (his : IsLUB (s : Set α) i)
    (hs : s.Nonempty) : i ∈ s :=
  @isGLB_mem αᵒᵈ _ i s his hs

end Finset

namespace Multiset

theorem map_finset_sup [DecidableEq α] [DecidableEq β] (s : Finset γ) (f : γ → Multiset β)
    (g : β → α) (hg : Function.Injective g) : map g (s.sup f) = s.sup (map g ∘ f) :=
  Finset.comp_sup_eq_sup_comp _ (fun _ _ => map_union hg) (map_zero _)

theorem count_finset_sup [DecidableEq β] (s : Finset α) (f : α → Multiset β) (b : β) :
    count b (s.sup f) = s.sup fun a => count b (f a) := by
  letI := Classical.decEq α
  refine s.induction ?_ ?_
  · exact count_zero _
  · intro i s _ ih
    rw [Finset.sup_insert, sup_eq_union, count_union, Finset.sup_insert, ih]
    rfl

theorem mem_sup {α β} [DecidableEq β] {s : Finset α} {f : α → Multiset β} {x : β} :
    x ∈ s.sup f ↔ ∃ v ∈ s, x ∈ f v := by
  induction s using Finset.cons_induction <;> simp [*]

end Multiset

namespace Finset

theorem mem_sup {α β} [DecidableEq β] {s : Finset α} {f : α → Finset β} {x : β} :
    x ∈ s.sup f ↔ ∃ v ∈ s, x ∈ f v := by
  change _ ↔ ∃ v ∈ s, x ∈ (f v).val
  rw [← Multiset.mem_sup, ← Multiset.mem_toFinset, sup_toFinset]
  simp_rw [val_toFinset]

theorem sup_eq_biUnion {α β} [DecidableEq β] (s : Finset α) (t : α → Finset β) :
    s.sup t = s.biUnion t := by
  ext
  rw [mem_sup, mem_biUnion]

@[simp]
theorem sup_singleton'' [DecidableEq α] (s : Finset β) (f : β → α) :
    (s.sup fun b => {f b}) = s.image f := by
  ext a
  rw [mem_sup, mem_image]
  simp only [mem_singleton, eq_comm]

@[simp]
theorem sup_singleton' [DecidableEq α] (s : Finset α) : s.sup singleton = s :=
  (s.sup_singleton'' _).trans image_id

end Finset

section Lattice

variable {ι' : Sort*} [CompleteLattice α]

/-- Supremum of `s i`, `i : ι`, is equal to the supremum over `t : Finset ι` of suprema
`⨆ i ∈ t, s i`. This version assumes `ι` is a `Type*`. See `iSup_eq_iSup_finset'` for a version
that works for `ι : Sort*`. -/
theorem iSup_eq_iSup_finset (s : ι → α) : ⨆ i, s i = ⨆ t : Finset ι, ⨆ i ∈ t, s i := by
  classical
  refine le_antisymm ?_ ?_
  · exact iSup_le fun b => le_iSup_of_le {b} <| le_iSup_of_le b <| le_iSup_of_le (by simp) <| le_rfl
  · exact iSup_le fun t => iSup_le fun b => iSup_le fun _ => le_iSup _ _

/-- Supremum of `s i`, `i : ι`, is equal to the supremum over `t : Finset ι` of suprema
`⨆ i ∈ t, s i`. This version works for `ι : Sort*`. See `iSup_eq_iSup_finset` for a version
that assumes `ι : Type*` but has no `PLift`s. -/
theorem iSup_eq_iSup_finset' (s : ι' → α) :
    ⨆ i, s i = ⨆ t : Finset (PLift ι'), ⨆ i ∈ t, s (PLift.down i) := by
  rw [← iSup_eq_iSup_finset, ← Equiv.plift.surjective.iSup_comp]; rfl

/-- Infimum of `s i`, `i : ι`, is equal to the infimum over `t : Finset ι` of infima
`⨅ i ∈ t, s i`. This version assumes `ι` is a `Type*`. See `iInf_eq_iInf_finset'` for a version
that works for `ι : Sort*`. -/
theorem iInf_eq_iInf_finset (s : ι → α) : ⨅ i, s i = ⨅ (t : Finset ι) (i ∈ t), s i :=
  @iSup_eq_iSup_finset αᵒᵈ _ _ _

/-- Infimum of `s i`, `i : ι`, is equal to the infimum over `t : Finset ι` of infima
`⨅ i ∈ t, s i`. This version works for `ι : Sort*`. See `iInf_eq_iInf_finset` for a version
that assumes `ι : Type*` but has no `PLift`s. -/
theorem iInf_eq_iInf_finset' (s : ι' → α) :
    ⨅ i, s i = ⨅ t : Finset (PLift ι'), ⨅ i ∈ t, s (PLift.down i) :=
  @iSup_eq_iSup_finset' αᵒᵈ _ _ _

end Lattice

namespace Set

variable {ι' : Sort*}

/-- Union of an indexed family of sets `s : ι → Set α` is equal to the union of the unions
of finite subfamilies. This version assumes `ι : Type*`. See also `iUnion_eq_iUnion_finset'` for
a version that works for `ι : Sort*`. -/
theorem iUnion_eq_iUnion_finset (s : ι → Set α) : ⋃ i, s i = ⋃ t : Finset ι, ⋃ i ∈ t, s i :=
  iSup_eq_iSup_finset s

/-- Union of an indexed family of sets `s : ι → Set α` is equal to the union of the unions
of finite subfamilies. This version works for `ι : Sort*`. See also `iUnion_eq_iUnion_finset` for
a version that assumes `ι : Type*` but avoids `PLift`s in the right hand side. -/
theorem iUnion_eq_iUnion_finset' (s : ι' → Set α) :
    ⋃ i, s i = ⋃ t : Finset (PLift ι'), ⋃ i ∈ t, s (PLift.down i) :=
  iSup_eq_iSup_finset' s

/-- Intersection of an indexed family of sets `s : ι → Set α` is equal to the intersection of the
intersections of finite subfamilies. This version assumes `ι : Type*`. See also
`iInter_eq_iInter_finset'` for a version that works for `ι : Sort*`. -/
theorem iInter_eq_iInter_finset (s : ι → Set α) : ⋂ i, s i = ⋂ t : Finset ι, ⋂ i ∈ t, s i :=
  iInf_eq_iInf_finset s

/-- Intersection of an indexed family of sets `s : ι → Set α` is equal to the intersection of the
intersections of finite subfamilies. This version works for `ι : Sort*`. See also
`iInter_eq_iInter_finset` for a version that assumes `ι : Type*` but avoids `PLift`s in the right
hand side. -/
theorem iInter_eq_iInter_finset' (s : ι' → Set α) :
    ⋂ i, s i = ⋂ t : Finset (PLift ι'), ⋂ i ∈ t, s (PLift.down i) :=
  iInf_eq_iInf_finset' s

end Set

namespace Finset

section minimal

variable [DecidableEq α] {P : Finset α → Prop} {s : Finset α}

theorem maximal_iff_forall_insert (hP : ∀ ⦃s t⦄, P t → s ⊆ t → P s) :
    Maximal P s ↔ P s ∧ ∀ x ∉ s, ¬ P (insert x s) := by
  simp only [Maximal, and_congr_right_iff]
  exact fun _ ↦ ⟨fun h x hxs hx ↦ hxs <| h hx (subset_insert _ _) (mem_insert_self x s),
    fun h t ht hst x hxt ↦ by_contra fun hxs ↦ h x hxs (hP ht (insert_subset hxt hst))⟩

theorem minimal_iff_forall_diff_singleton (hP : ∀ ⦃s t⦄, P t → t ⊆ s → P s) :
    Minimal P s ↔ P s ∧ ∀ x ∈ s, ¬ P (s.erase x) where
  mp h := ⟨h.prop, fun x hxs hx ↦ by simpa using h.le_of_le hx (erase_subset _ _) hxs⟩
  mpr h := ⟨h.1, fun t ht hts x hxs ↦ by_contra fun hxt ↦
    h.2 x hxs <| hP ht (subset_erase.2 ⟨hts, hxt⟩)⟩

end minimal

/-! ### Interaction with big lattice/set operations -/

section Lattice

theorem iSup_coe [SupSet β] (f : α → β) (s : Finset α) : ⨆ x ∈ (↑s : Set α), f x = ⨆ x ∈ s, f x :=
  rfl

theorem iInf_coe [InfSet β] (f : α → β) (s : Finset α) : ⨅ x ∈ (↑s : Set α), f x = ⨅ x ∈ s, f x :=
  rfl

variable [CompleteLattice β]

theorem iSup_singleton (a : α) (s : α → β) : ⨆ x ∈ ({a} : Finset α), s x = s a := by simp

theorem iInf_singleton (a : α) (s : α → β) : ⨅ x ∈ ({a} : Finset α), s x = s a := by simp

theorem iSup_option_toFinset (o : Option α) (f : α → β) : ⨆ x ∈ o.toFinset, f x = ⨆ x ∈ o, f x := by
  simp

theorem iInf_option_toFinset (o : Option α) (f : α → β) : ⨅ x ∈ o.toFinset, f x = ⨅ x ∈ o, f x :=
  @iSup_option_toFinset _ βᵒᵈ _ _ _

variable [DecidableEq α]

theorem iSup_union {f : α → β} {s t : Finset α} :
    ⨆ x ∈ s ∪ t, f x = (⨆ x ∈ s, f x) ⊔ ⨆ x ∈ t, f x := by simp [iSup_or, iSup_sup_eq]

theorem iInf_union {f : α → β} {s t : Finset α} :
    ⨅ x ∈ s ∪ t, f x = (⨅ x ∈ s, f x) ⊓ ⨅ x ∈ t, f x :=
  @iSup_union α βᵒᵈ _ _ _ _ _

theorem iSup_insert (a : α) (s : Finset α) (t : α → β) :
    ⨆ x ∈ insert a s, t x = t a ⊔ ⨆ x ∈ s, t x := by
  rw [insert_eq]
  simp only [iSup_union, Finset.iSup_singleton]

theorem iInf_insert (a : α) (s : Finset α) (t : α → β) :
    ⨅ x ∈ insert a s, t x = t a ⊓ ⨅ x ∈ s, t x :=
  @iSup_insert α βᵒᵈ _ _ _ _ _

theorem iSup_finset_image {f : γ → α} {g : α → β} {s : Finset γ} :
    ⨆ x ∈ s.image f, g x = ⨆ y ∈ s, g (f y) := by rw [← iSup_coe, coe_image, iSup_image, iSup_coe]

theorem iInf_finset_image {f : γ → α} {g : α → β} {s : Finset γ} :
    ⨅ x ∈ s.image f, g x = ⨅ y ∈ s, g (f y) := by rw [← iInf_coe, coe_image, iInf_image, iInf_coe]

theorem iSup_insert_update {x : α} {t : Finset α} (f : α → β) {s : β} (hx : x ∉ t) :
    ⨆ i ∈ insert x t, Function.update f x s i = s ⊔ ⨆ i ∈ t, f i := by
  simp only [Finset.iSup_insert, update_same]
  rcongr (i hi); apply update_noteq; rintro rfl; exact hx hi

theorem iInf_insert_update {x : α} {t : Finset α} (f : α → β) {s : β} (hx : x ∉ t) :
    ⨅ i ∈ insert x t, update f x s i = s ⊓ ⨅ i ∈ t, f i :=
  @iSup_insert_update α βᵒᵈ _ _ _ _ f _ hx

theorem iSup_biUnion (s : Finset γ) (t : γ → Finset α) (f : α → β) :
    ⨆ y ∈ s.biUnion t, f y = ⨆ (x ∈ s) (y ∈ t x), f y := by simp [@iSup_comm _ α, iSup_and]

theorem iInf_biUnion (s : Finset γ) (t : γ → Finset α) (f : α → β) :
    ⨅ y ∈ s.biUnion t, f y = ⨅ (x ∈ s) (y ∈ t x), f y :=
  @iSup_biUnion _ βᵒᵈ _ _ _ _ _ _

end Lattice

theorem set_biUnion_coe (s : Finset α) (t : α → Set β) : ⋃ x ∈ (↑s : Set α), t x = ⋃ x ∈ s, t x :=
  rfl

theorem set_biInter_coe (s : Finset α) (t : α → Set β) : ⋂ x ∈ (↑s : Set α), t x = ⋂ x ∈ s, t x :=
  rfl

theorem set_biUnion_singleton (a : α) (s : α → Set β) : ⋃ x ∈ ({a} : Finset α), s x = s a :=
  iSup_singleton a s

theorem set_biInter_singleton (a : α) (s : α → Set β) : ⋂ x ∈ ({a} : Finset α), s x = s a :=
  iInf_singleton a s

@[simp]
theorem set_biUnion_preimage_singleton (f : α → β) (s : Finset β) :
    ⋃ y ∈ s, f ⁻¹' {y} = f ⁻¹' s :=
  Set.biUnion_preimage_singleton f s

theorem set_biUnion_option_toFinset (o : Option α) (f : α → Set β) :
    ⋃ x ∈ o.toFinset, f x = ⋃ x ∈ o, f x :=
  iSup_option_toFinset o f

theorem set_biInter_option_toFinset (o : Option α) (f : α → Set β) :
    ⋂ x ∈ o.toFinset, f x = ⋂ x ∈ o, f x :=
  iInf_option_toFinset o f

theorem subset_set_biUnion_of_mem {s : Finset α} {f : α → Set β} {x : α} (h : x ∈ s) :
    f x ⊆ ⋃ y ∈ s, f y :=
  show f x ≤ ⨆ y ∈ s, f y from le_iSup_of_le x <| by simp only [h, iSup_pos, le_refl]

variable [DecidableEq α]

theorem set_biUnion_union (s t : Finset α) (u : α → Set β) :
    ⋃ x ∈ s ∪ t, u x = (⋃ x ∈ s, u x) ∪ ⋃ x ∈ t, u x :=
  iSup_union

theorem set_biInter_inter (s t : Finset α) (u : α → Set β) :
    ⋂ x ∈ s ∪ t, u x = (⋂ x ∈ s, u x) ∩ ⋂ x ∈ t, u x :=
  iInf_union

theorem set_biUnion_insert (a : α) (s : Finset α) (t : α → Set β) :
    ⋃ x ∈ insert a s, t x = t a ∪ ⋃ x ∈ s, t x :=
  iSup_insert a s t

theorem set_biInter_insert (a : α) (s : Finset α) (t : α → Set β) :
    ⋂ x ∈ insert a s, t x = t a ∩ ⋂ x ∈ s, t x :=
  iInf_insert a s t

theorem set_biUnion_finset_image {f : γ → α} {g : α → Set β} {s : Finset γ} :
    ⋃ x ∈ s.image f, g x = ⋃ y ∈ s, g (f y) :=
  iSup_finset_image

theorem set_biInter_finset_image {f : γ → α} {g : α → Set β} {s : Finset γ} :
    ⋂ x ∈ s.image f, g x = ⋂ y ∈ s, g (f y) :=
  iInf_finset_image

theorem set_biUnion_insert_update {x : α} {t : Finset α} (f : α → Set β) {s : Set β} (hx : x ∉ t) :
    ⋃ i ∈ insert x t, @update _ _ _ f x s i = s ∪ ⋃ i ∈ t, f i :=
  iSup_insert_update f hx

theorem set_biInter_insert_update {x : α} {t : Finset α} (f : α → Set β) {s : Set β} (hx : x ∉ t) :
    ⋂ i ∈ insert x t, @update _ _ _ f x s i = s ∩ ⋂ i ∈ t, f i :=
  iInf_insert_update f hx

theorem set_biUnion_biUnion (s : Finset γ) (t : γ → Finset α) (f : α → Set β) :
    ⋃ y ∈ s.biUnion t, f y = ⋃ (x ∈ s) (y ∈ t x), f y :=
  iSup_biUnion s t f

theorem set_biInter_biUnion (s : Finset γ) (t : γ → Finset α) (f : α → Set β) :
    ⋂ y ∈ s.biUnion t, f y = ⋂ (x ∈ s) (y ∈ t x), f y :=
  iInf_biUnion s t f

end Finset<|MERGE_RESOLUTION|>--- conflicted
+++ resolved
@@ -812,14 +812,9 @@
     f (s.sup' hs g) = s.sup' hs (f ∘ g) := by
   refine hs.cons_induction ?_ ?_ <;> intros <;> simp [*]
 
-<<<<<<< HEAD
 lemma nsmul_sup' [AddMonoid β] [LinearOrder β]
     [CovariantClass β β (· + ·) (· ≤ ·)] [CovariantClass β β (swap (· + ·)) (· ≤ ·)]
     {s : Finset α} (hs : s.Nonempty) (f : α → β) (n : ℕ) :
-=======
-lemma nsmul_sup' {α'} [LinearOrderedAddCommMonoid β] {s : Finset α'}
-    (hs : s.Nonempty) (f : α' → β) (n : ℕ) :
->>>>>>> 2c4b300a
     s.sup' hs (fun a => n • f a) = n • s.sup' hs f :=
   let ns : SupHom β β := { toFun := (n • ·), map_sup' := fun _ _ => (nsmul_right_mono n).map_max }
   (map_finset_sup' ns hs _).symm
@@ -969,14 +964,9 @@
     f (s.inf' hs g) = s.inf' hs (f ∘ g) := by
   refine hs.cons_induction ?_ ?_ <;> intros <;> simp [*]
 
-<<<<<<< HEAD
 lemma nsmul_inf' [AddMonoid β] [LinearOrder β]
     [CovariantClass β β (· + ·) (· ≤ ·)] [CovariantClass β β (swap (· + ·)) (· ≤ ·)]
     {s : Finset α} (hs : s.Nonempty) (f : α → β) (n : ℕ) :
-=======
-lemma nsmul_inf' {α'} [LinearOrderedAddCommMonoid β] {s : Finset α'}
-    (hs : s.Nonempty) (f : α' → β) (n : ℕ) :
->>>>>>> 2c4b300a
     s.inf' hs (fun a => n • f a) = n • s.inf' hs f :=
   let ns : InfHom β β := { toFun := (n • ·), map_inf' := fun _ _ => (nsmul_right_mono n).map_min }
   (map_finset_inf' ns hs _).symm
