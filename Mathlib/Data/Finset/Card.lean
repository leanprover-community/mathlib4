/-
Copyright (c) 2015 Microsoft Corporation. All rights reserved.
Released under Apache 2.0 license as described in the file LICENSE.
Authors: Leonardo de Moura, Jeremy Avigad
-/
import Mathlib.Data.Finset.Basic
import Mathlib.Data.Finset.Image

/-!
# Cardinality of a finite set

This defines the cardinality of a `Finset` and provides induction principles for finsets.

## Main declarations

* `Finset.card`: `#s : ℕ` returns the cardinality of `s : Finset α`.

### Induction principles

* `Finset.strongInduction`: Strong induction
* `Finset.strongInductionOn`
* `Finset.strongDownwardInduction`
* `Finset.strongDownwardInductionOn`
* `Finset.case_strong_induction_on`
* `Finset.Nonempty.strong_induction`
* `Finset.eraseInduction`
-/

assert_not_exists Monoid

open Function Multiset Nat

variable {α β R : Type*}

namespace Finset

variable {s t : Finset α} {a b : α}

/-- `s.card` is the number of elements of `s`, aka its cardinality.

The notation `#s` can be accessed in the `Finset` locale. -/
def card (s : Finset α) : ℕ :=
  Multiset.card s.1

@[inherit_doc] scoped prefix:arg "#" => Finset.card

theorem card_def (s : Finset α) : #s = Multiset.card s.1 :=
  rfl

@[simp] lemma card_val (s : Finset α) : Multiset.card s.1 = #s := rfl

@[simp]
theorem card_mk {m nodup} : #(⟨m, nodup⟩ : Finset α) = Multiset.card m :=
  rfl

@[simp, grind =]
theorem card_empty : #(∅ : Finset α) = 0 :=
  rfl

@[gcongr]
theorem card_le_card : s ⊆ t → #s ≤ #t :=
  Multiset.card_le_card ∘ val_le_iff.mpr

-- This pattern is unreasonable to use generally, but it's convenient in this file.
-- (Note that we turn it on again later in this file.)
local grind_pattern card_le_card => #s, #t

@[mono]
theorem card_mono : Monotone (@card α) := by apply card_le_card

@[simp] lemma card_eq_zero : #s = 0 ↔ s = ∅ := Multiset.card_eq_zero.trans val_eq_zero
lemma card_ne_zero : #s ≠ 0 ↔ s.Nonempty := card_eq_zero.ne.trans nonempty_iff_ne_empty.symm
@[simp] lemma card_pos : 0 < #s ↔ s.Nonempty := Nat.pos_iff_ne_zero.trans card_ne_zero
@[simp] lemma one_le_card : 1 ≤ #s ↔ s.Nonempty := card_pos

alias ⟨_, Nonempty.card_pos⟩ := card_pos
alias ⟨_, Nonempty.card_ne_zero⟩ := card_ne_zero

theorem card_ne_zero_of_mem (h : a ∈ s) : #s ≠ 0 :=
  (not_congr card_eq_zero).2 <| ne_empty_of_mem h

grind_pattern card_ne_zero_of_mem => a ∈ s, #s

@[simp, grind =]
theorem card_singleton (a : α) : #{a} = 1 :=
  Multiset.card_singleton _

theorem card_singleton_inter [DecidableEq α] : #({a} ∩ s) ≤ 1 := by grind

@[simp, grind =]
theorem card_cons (h : a ∉ s) : #(s.cons a h) = #s + 1 :=
  Multiset.card_cons _ _

section InsertErase

variable [DecidableEq α]

@[simp, grind =]
theorem card_insert_of_notMem (h : a ∉ s) : #(insert a s) = #s + 1 := by
  grind [=_ cons_eq_insert]

@[deprecated (since := "2025-05-23")] alias card_insert_of_not_mem := card_insert_of_notMem

theorem card_insert_of_mem (h : a ∈ s) : #(insert a s) = #s := by rw [insert_eq_of_mem h]

theorem card_insert_le (a : α) (s : Finset α) : #(insert a s) ≤ #s + 1 := by grind

section

variable {a b c d e f : α}

theorem card_le_two : #{a, b} ≤ 2 := card_insert_le _ _

theorem card_le_three : #{a, b, c} ≤ 3 :=
  (card_insert_le _ _).trans (Nat.succ_le_succ card_le_two)

theorem card_le_four : #{a, b, c, d} ≤ 4 :=
  (card_insert_le _ _).trans (Nat.succ_le_succ card_le_three)

theorem card_le_five : #{a, b, c, d, e} ≤ 5 :=
  (card_insert_le _ _).trans (Nat.succ_le_succ card_le_four)

theorem card_le_six : #{a, b, c, d, e, f} ≤ 6 :=
  (card_insert_le _ _).trans (Nat.succ_le_succ card_le_five)

end

/-- If `a ∈ s` is known, see also `Finset.card_insert_of_mem` and `Finset.card_insert_of_notMem`.
-/
theorem card_insert_eq_ite : #(insert a s) = if a ∈ s then #s else #s + 1 := by grind

@[simp]
theorem card_pair_eq_one_or_two : #{a, b} = 1 ∨ #{a, b} = 2 := by grind

theorem card_pair (h : a ≠ b) : #{a, b} = 2 := by
  simp [h]

/-- $\#(s \setminus \{a\}) = \#s - 1$ if $a \in s$. -/
@[simp, grind =]
theorem card_erase_of_mem : a ∈ s → #(s.erase a) = #s - 1 :=
  Multiset.card_erase_of_mem

-- @[simp] -- removed because LHS is not in simp normal form
theorem card_erase_add_one : a ∈ s → #(s.erase a) + 1 = #s :=
  Multiset.card_erase_add_one

theorem card_erase_lt_of_mem : a ∈ s → #(s.erase a) < #s :=
  Multiset.card_erase_lt_of_mem

theorem card_erase_le : #(s.erase a) ≤ #s :=
  Multiset.card_erase_le

theorem pred_card_le_card_erase : #s - 1 ≤ #(s.erase a) := by grind

/-- If `a ∈ s` is known, see also `Finset.card_erase_of_mem` and `Finset.erase_eq_of_notMem`. -/
theorem card_erase_eq_ite : #(s.erase a) = if a ∈ s then #s - 1 else #s :=
  Multiset.card_erase_eq_ite

end InsertErase

@[simp, grind =]
theorem card_range (n : ℕ) : #(range n) = n :=
  Multiset.card_range n

@[simp, grind =]
theorem card_attach : #s.attach = #s :=
  Multiset.card_attach

end Finset

open scoped Finset

section ToMultiset

variable [DecidableEq α] (m : Multiset α) (l : List α)

theorem Multiset.card_toFinset : #m.toFinset = Multiset.card m.dedup :=
  rfl

theorem Multiset.toFinset_card_le : #m.toFinset ≤ Multiset.card m :=
  card_le_card <| dedup_le _

theorem Multiset.toFinset_card_of_nodup {m : Multiset α} (h : m.Nodup) :
    #m.toFinset = Multiset.card m :=
  congr_arg card <| Multiset.dedup_eq_self.mpr h

theorem Multiset.dedup_card_eq_card_iff_nodup {m : Multiset α} :
    card m.dedup = card m ↔ m.Nodup :=
  .trans ⟨fun h ↦ eq_of_le_of_card_le (dedup_le m) h.ge, congr_arg _⟩ dedup_eq_self

theorem Multiset.toFinset_card_eq_card_iff_nodup {m : Multiset α} :
    #m.toFinset = card m ↔ m.Nodup := dedup_card_eq_card_iff_nodup

theorem List.card_toFinset : #l.toFinset = l.dedup.length :=
  rfl

theorem List.toFinset_card_le : #l.toFinset ≤ l.length :=
  Multiset.toFinset_card_le ⟦l⟧

theorem List.toFinset_card_of_nodup {l : List α} (h : l.Nodup) : #l.toFinset = l.length :=
  Multiset.toFinset_card_of_nodup h

end ToMultiset

namespace Finset

variable {s t u : Finset α} {f : α → β} {n : ℕ}

@[simp, grind =]
theorem length_toList (s : Finset α) : s.toList.length = #s := by
  rw [toList, ← Multiset.coe_card, Multiset.coe_toList, card_def]

theorem card_image_le [DecidableEq β] : #(s.image f) ≤ #s := by
  simpa only [card_map] using (s.1.map f).toFinset_card_le

grind_pattern card_image_le => #(s.image f)
grind_pattern card_image_le => s.image f, #s

theorem card_image_of_injOn [DecidableEq β] (H : Set.InjOn f s) : #(s.image f) = #s := by
  simp only [card, image_val_of_injOn H, card_map]

theorem injOn_of_card_image_eq [DecidableEq β] (H : #(s.image f) = #s) : Set.InjOn f s := by
  rw [card_def, card_def, image, toFinset] at H
  dsimp only at H
  have : (s.1.map f).dedup = s.1.map f := by
    refine Multiset.eq_of_le_of_card_le (Multiset.dedup_le _) ?_
    simp only [H, Multiset.card_map, le_rfl]
  rw [Multiset.dedup_eq_self] at this
  exact inj_on_of_nodup_map this

theorem card_image_iff [DecidableEq β] : #(s.image f) = #s ↔ Set.InjOn f s :=
  ⟨injOn_of_card_image_eq, card_image_of_injOn⟩

grind_pattern card_image_iff => #(s.image f)
grind_pattern card_image_iff => s.image f, #s

theorem card_image_of_injective [DecidableEq β] (s : Finset α) (H : Injective f) :
    #(s.image f) = #s :=
  card_image_of_injOn fun _ _ _ _ h => H h

theorem fiber_card_ne_zero_iff_mem_image (s : Finset α) (f : α → β) [DecidableEq β] (y : β) :
    #(s.filter fun x ↦ f x = y) ≠ 0 ↔ y ∈ s.image f := by
  rw [← Nat.pos_iff_ne_zero, card_pos, fiber_nonempty_iff_mem_image]

lemma card_filter_le_iff (s : Finset α) (P : α → Prop) [DecidablePred P] (n : ℕ) :
    #(s.filter P) ≤ n ↔ ∀ s' ⊆ s, n < #s' → ∃ a ∈ s', ¬ P a :=
  (s.1.card_filter_le_iff P n).trans ⟨fun H s' hs' h ↦ H s'.1 (by simp_all) h,
    fun H s' hs' h ↦ H ⟨s', nodup_of_le hs' s.2⟩ (fun _ hx ↦ Multiset.subset_of_le hs' hx) h⟩

@[simp, grind =]
theorem card_map (f : α ↪ β) : #(s.map f) = #s :=
  Multiset.card_map _ _

@[simp, grind =]
theorem card_subtype (p : α → Prop) [DecidablePred p] (s : Finset α) :
    #(s.subtype p) = #(s.filter p) := by simp [Finset.subtype]

theorem card_filter_le (s : Finset α) (p : α → Prop) [DecidablePred p] :
    #(s.filter p) ≤ #s :=
  card_le_card <| filter_subset _ _

grind_pattern card_filter_le => #(s.filter p)
grind_pattern card_filter_le => s.filter p, #s

theorem eq_of_subset_of_card_le {s t : Finset α} (h : s ⊆ t) (h₂ : #t ≤ #s) : s = t :=
  eq_of_veq <| Multiset.eq_of_le_of_card_le (val_le_iff.mpr h) h₂

theorem eq_iff_card_le_of_subset (hst : s ⊆ t) : #t ≤ #s ↔ s = t :=
  ⟨eq_of_subset_of_card_le hst, (ge_of_eq <| congr_arg _ ·)⟩

theorem eq_of_superset_of_card_ge (hst : s ⊆ t) (hts : #t ≤ #s) : t = s :=
  (eq_of_subset_of_card_le hst hts).symm

theorem eq_iff_card_ge_of_superset (hst : s ⊆ t) : #t ≤ #s ↔ t = s :=
  (eq_iff_card_le_of_subset hst).trans eq_comm

theorem subset_iff_eq_of_card_le (h : #t ≤ #s) : s ⊆ t ↔ s = t :=
  ⟨fun hst => eq_of_subset_of_card_le hst h, Eq.subset'⟩

theorem map_eq_of_subset {f : α ↪ α} (hs : s.map f ⊆ s) : s.map f = s :=
  eq_of_subset_of_card_le hs (card_map _).ge

theorem card_filter_eq_iff {p : α → Prop} [DecidablePred p] :
    #(s.filter p) = #s ↔ ∀ x ∈ s, p x := by
  rw [← (card_filter_le s p).ge_iff_eq, eq_iff_card_le_of_subset (filter_subset p s),
    filter_eq_self]

alias ⟨filter_card_eq, _⟩ := card_filter_eq_iff

theorem card_filter_eq_zero_iff {p : α → Prop} [DecidablePred p] :
    #(s.filter p) = 0 ↔ ∀ x ∈ s, ¬ p x := by
  rw [card_eq_zero, filter_eq_empty_iff]

@[gcongr]
nonrec lemma card_lt_card (h : s ⊂ t) : #s < #t := card_lt_card <| val_lt_iff.2 h

lemma card_strictMono : StrictMono (card : Finset α → ℕ) := fun _ _ ↦ card_lt_card

section bij

/--
See also `card_bij`.
TODO: consider deprecating, since this has been unused in mathlib for a long time and is just a
special case of `card_bij`.
-/
theorem card_eq_of_bijective (f : ∀ i, i < n → α) (hf : ∀ a ∈ s, ∃ i, ∃ h : i < n, f i h = a)
    (hf' : ∀ i (h : i < n), f i h ∈ s)
    (f_inj : ∀ i j (hi : i < n) (hj : j < n), f i hi = f j hj → i = j) : #s = n := by
  classical
  have : s = (range n).attach.image fun i => f i.1 (mem_range.1 i.2) := by
    ext a
    suffices _ : a ∈ s ↔ ∃ (i : _) (hi : i ∈ range n), f i (mem_range.1 hi) = a by
      simpa only [mem_image, mem_attach, true_and, Subtype.exists]
    constructor
    · intro ha; obtain ⟨i, hi, rfl⟩ := hf a ha; use i, mem_range.2 hi
    · rintro ⟨i, hi, rfl⟩; apply hf'
  calc
    #s = #((range n).attach.image fun i => f i.1 (mem_range.1 i.2)) := by rw [this]
    _ = #(range n).attach := ?_
    _ = #(range n) := card_attach
    _ = n := card_range n
  apply card_image_of_injective
  intro ⟨i, hi⟩ ⟨j, hj⟩ eq
  exact Subtype.eq <| f_inj i j (mem_range.1 hi) (mem_range.1 hj) eq

variable {t : Finset β}

/-- Given a bijection from a finite set `s` to a finite set `t`, the cardinalities of `s` and `t`
are equal.

The difference with `Finset.card_bij'` is that the bijection is specified as a surjective injection,
rather than by an inverse function.

The difference with `Finset.card_nbij` is that the bijection is allowed to use membership of the
domain, rather than being a non-dependent function. -/
lemma card_bij (i : ∀ a ∈ s, β) (hi : ∀ a ha, i a ha ∈ t)
    (i_inj : ∀ a₁ ha₁ a₂ ha₂, i a₁ ha₁ = i a₂ ha₂ → a₁ = a₂)
    (i_surj : ∀ b ∈ t, ∃ a ha, i a ha = b) : #s = #t := by
  classical
  calc
    #s = #s.attach := card_attach.symm
    _ = #(s.attach.image fun a ↦ i a.1 a.2) := Eq.symm ?_
    _ = #t := ?_
  · apply card_image_of_injective
    intro ⟨_, _⟩ ⟨_, _⟩ h
    simpa using i_inj _ _ _ _ h
  · congr 1
    ext b
    constructor <;> intro h
    · obtain ⟨_, _, rfl⟩ := mem_image.1 h; apply hi
    · obtain ⟨a, ha, rfl⟩ := i_surj b h; exact mem_image.2 ⟨⟨a, ha⟩, by simp⟩

/-- Given a bijection from a finite set `s` to a finite set `t`, the cardinalities of `s` and `t`
are equal.

The difference with `Finset.card_bij` is that the bijection is specified with an inverse, rather
than as a surjective injection.

The difference with `Finset.card_nbij'` is that the bijection and its inverse are allowed to use
membership of the domains, rather than being non-dependent functions. -/
lemma card_bij' (i : ∀ a ∈ s, β) (j : ∀ a ∈ t, α) (hi : ∀ a ha, i a ha ∈ t)
    (hj : ∀ a ha, j a ha ∈ s) (left_inv : ∀ a ha, j (i a ha) (hi a ha) = a)
    (right_inv : ∀ a ha, i (j a ha) (hj a ha) = a) : #s = #t := by
  refine card_bij i hi (fun a1 h1 a2 h2 eq ↦ ?_) (fun b hb ↦ ⟨_, hj b hb, right_inv b hb⟩)
  rw [← left_inv a1 h1, ← left_inv a2 h2]
  simp only [eq]

/-- Given a bijection from a finite set `s` to a finite set `t`, the cardinalities of `s` and `t`
are equal.

The difference with `Finset.card_nbij'` is that the bijection is specified as a surjective
injection, rather than by an inverse function.

The difference with `Finset.card_bij` is that the bijection is a non-dependent function, rather than
being allowed to use membership of the domain. -/
lemma card_nbij (i : α → β) (hi : Set.MapsTo i s t) (i_inj : (s : Set α).InjOn i)
    (i_surj : (s : Set α).SurjOn i t) : #s = #t :=
  card_bij (fun a _ ↦ i a) hi i_inj (by simpa using i_surj)

/-- Given a bijection from a finite set `s` to a finite set `t`, the cardinalities of `s` and `t`
are equal.

The difference with `Finset.card_nbij` is that the bijection is specified with an inverse, rather
than as a surjective injection.

The difference with `Finset.card_bij'` is that the bijection and its inverse are non-dependent
functions, rather than being allowed to use membership of the domains.

The difference with `Finset.card_equiv` is that bijectivity is only required to hold on the domains,
rather than on the entire types. -/
lemma card_nbij' (i : α → β) (j : β → α) (hi : Set.MapsTo i s t) (hj : Set.MapsTo j t s)
    (left_inv : Set.LeftInvOn j i s) (right_inv : Set.RightInvOn j i t) : #s = #t :=
  card_bij' (fun a _ ↦ i a) (fun b _ ↦ j b) hi hj left_inv right_inv

/-- Specialization of `Finset.card_nbij'` that automatically fills in most arguments.

See `Fintype.card_equiv` for the version where `s` and `t` are `univ`. -/
lemma card_equiv (e : α ≃ β) (hst : ∀ i, i ∈ s ↔ e i ∈ t) : #s = #t := by
  refine card_nbij' e e.symm ?_ ?_ ?_ ?_ <;> simp [hst, Set.MapsTo, Set.LeftInvOn, Set.RightInvOn]

/-- Specialization of `Finset.card_nbij` that automatically fills in most arguments.

See `Fintype.card_bijective` for the version where `s` and `t` are `univ`. -/
lemma card_bijective (e : α → β) (he : e.Bijective) (hst : ∀ i, i ∈ s ↔ e i ∈ t) :
    #s = #t := card_equiv (.ofBijective e he) hst

lemma _root_.Set.BijOn.finsetCard_eq (e : α → β) (he : Set.BijOn e s t) : #s = #t :=
  card_nbij e he.mapsTo he.injOn he.surjOn

lemma card_le_card_of_injOn (f : α → β) (hf : Set.MapsTo f s t) (f_inj : (s : Set α).InjOn f) :
    #s ≤ #t := by
  classical
  calc
    #s = #(s.image f) := (card_image_of_injOn f_inj).symm
    _  ≤ #t           := card_le_card <| image_subset_iff.2 hf

lemma card_le_card_of_injective {f : s → t} (hf : f.Injective) : #s ≤ #t := by
  rcases s.eq_empty_or_nonempty with rfl | ⟨a₀, ha₀⟩
  · simp
  · classical
    let f' : α → β := fun a => f (if ha : a ∈ s then ⟨a, ha⟩ else ⟨a₀, ha₀⟩)
    apply card_le_card_of_injOn f'
    · aesop (add safe unfold Set.MapsTo)
    · intro a₁ ha₁ a₂ ha₂ haa
      rw [mem_coe] at ha₁ ha₂
      simp only [f', ha₁, ha₂, ← Subtype.ext_iff] at haa
      exact Subtype.ext_iff.mp (hf haa)

grind_pattern card_le_card_of_injective => f.Injective, #s
grind_pattern card_le_card_of_injective => f.Injective, #t

lemma card_le_card_of_surjOn (f : α → β) (hf : Set.SurjOn f s t) : #t ≤ #s := by
  classical unfold Set.SurjOn at hf; exact (card_le_card (mod_cast hf)).trans card_image_le

/-- If there are more pigeons than pigeonholes, then there are two pigeons in the same pigeonhole.

See also `Set.exists_ne_map_eq_of_encard_lt_of_maps_to` and
`Set.exists_ne_map_eq_of_ncard_lt_of_maps_to`. -/
theorem exists_ne_map_eq_of_card_lt_of_maps_to (hc : #t < #s) {f : α → β}
    (hf : Set.MapsTo f s t) : ∃ x ∈ s, ∃ y ∈ s, x ≠ y ∧ f x = f y := by
  classical
  by_contra! hz
  refine hc.not_ge (card_le_card_of_injOn f hf ?_)
  intro x hx y hy
  contrapose
  exact hz x hx y hy

/--
See also `Finset.card_le_card_of_injOn`, which is a more general version of this lemma.
TODO: consider deprecating, since this is just a special case of `Finset.card_le_card_of_injOn`.
-/
lemma le_card_of_inj_on_range (f : ℕ → α) (hf : ∀ i < n, f i ∈ s)
    (f_inj : ∀ i < n, ∀ j < n, f i = f j → i = j) : n ≤ #s :=
  calc
    n = #(range n) := (card_range n).symm
    _ ≤ #s := card_le_card_of_injOn f (by simpa [Set.MapsTo, mem_range] using hf) (by simpa)

/--
Given an injective map `f` from a finite set `s` to another finite set `t`, if `t` is no larger
than `s`, then `f` is surjective to `t` when restricted to `s`.
See `Finset.surj_on_of_inj_on_of_card_le` for the version where `f` is a dependent function.
-/
lemma surjOn_of_injOn_of_card_le (f : α → β) (hf : Set.MapsTo f s t) (hinj : Set.InjOn f s)
    (hst : #t ≤ #s) : Set.SurjOn f s t := by
  classical
  suffices s.image f = t by simp [← this, Set.SurjOn]
  have : s.image f ⊆ t := by aesop (add simp Finset.subset_iff)
  exact eq_of_subset_of_card_le this (hst.trans_eq (card_image_of_injOn hinj).symm)

/--
Given an injective map `f` defined on a finite set `s` to another finite set `t`, if `t` is no
larger than `s`, then `f` is surjective to `t` when restricted to `s`.
See `Finset.surjOn_of_injOn_of_card_le` for the version where `f` is a non-dependent function.
-/
lemma surj_on_of_inj_on_of_card_le (f : ∀ a ∈ s, β) (hf : ∀ a ha, f a ha ∈ t)
    (hinj : ∀ a₁ a₂ ha₁ ha₂, f a₁ ha₁ = f a₂ ha₂ → a₁ = a₂) (hst : #t ≤ #s) :
    ∀ b ∈ t, ∃ a ha, b = f a ha := by
  let f' : s → β := fun a ↦ f a a.2
  have hinj' : Set.InjOn f' s.attach := fun x hx y hy hxy ↦ Subtype.ext (hinj _ _ x.2 y.2 hxy)
  have hmapsto' : Set.MapsTo f' s.attach t := fun x hx ↦ hf _ _
  intro b hb
  obtain ⟨a, ha, rfl⟩ := surjOn_of_injOn_of_card_le _ hmapsto' hinj' (by rwa [card_attach]) hb
  exact ⟨a, a.2, rfl⟩

/--
Given a surjective map `f` from a finite set `s` to another finite set `t`, if `s` is no larger
than `t`, then `f` is injective when restricted to `s`.
See `Finset.inj_on_of_surj_on_of_card_le` for the version where `f` is a dependent function.
-/
lemma injOn_of_surjOn_of_card_le (f : α → β) (hf : Set.MapsTo f s t) (hsurj : Set.SurjOn f s t)
    (hst : #s ≤ #t) : Set.InjOn f s := by
  classical
  have : s.image f = t := Finset.coe_injective <| by simp [hsurj.image_eq_of_mapsTo hf]
  have : #(s.image f) = #t := by rw [this]
  have : #(s.image f) ≤ #s := card_image_le
  rw [← card_image_iff]
  cutsat

/--
Given a surjective map `f` defined on a finite set `s` to another finite set `t`, if `s` is no
larger than `t`, then `f` is injective when restricted to `s`.
See `Finset.injOn_of_surjOn_of_card_le` for the version where `f` is a non-dependent function.
-/
theorem inj_on_of_surj_on_of_card_le (f : ∀ a ∈ s, β) (hf : ∀ a ha, f a ha ∈ t)
    (hsurj : ∀ b ∈ t, ∃ a ha, f a ha = b) (hst : #s ≤ #t) ⦃a₁⦄ (ha₁ : a₁ ∈ s) ⦃a₂⦄
    (ha₂ : a₂ ∈ s) (ha₁a₂ : f a₁ ha₁ = f a₂ ha₂) : a₁ = a₂ := by
  let f' : s → β := fun a ↦ f a a.2
  have hsurj' : Set.SurjOn f' s.attach t := fun x hx ↦ by simpa [f'] using hsurj x hx
  have hinj' := injOn_of_surjOn_of_card_le f' (fun x hx ↦ hf _ _) hsurj' (by simpa)
  exact congrArg Subtype.val (@hinj' ⟨a₁, ha₁⟩ (by simp) ⟨a₂, ha₂⟩ (by simp) ha₁a₂)

end bij

@[simp, grind =]
theorem card_disjUnion (s t : Finset α) (h) : #(s.disjUnion t h) = #s + #t :=
  Multiset.card_add _ _

/-! ### Lattice structure -/

-- This pattern is unreasonable to use generally, but it's convenient in this file.
-- (Note that we've already turned it on earlier in this file, but need to redo it now.)
local grind_pattern card_le_card => #s, #t

section Lattice

variable [DecidableEq α]

theorem card_union_add_card_inter (s t : Finset α) :
    #(s ∪ t) + #(s ∩ t) = #s + #t :=
  Finset.induction_on t (by simp) (by grind)

grind_pattern card_union_add_card_inter => #(s ∪ t), s ∩ t
grind_pattern card_union_add_card_inter => s ∪ t, #(s ∩ t)
grind_pattern card_union_add_card_inter => #(s ∪ t), #s
grind_pattern card_union_add_card_inter => #(s ∪ t), #t
grind_pattern card_union_add_card_inter => #(s ∩ t), #s
grind_pattern card_union_add_card_inter => #(s ∩ t), #t

theorem card_inter_add_card_union (s t : Finset α) :
    #(s ∩ t) + #(s ∪ t) = #s + #t := by grind

lemma card_union (s t : Finset α) : #(s ∪ t) = #s + #t - #(s ∩ t) := by grind

lemma card_inter (s t : Finset α) : #(s ∩ t) = #s + #t - #(s ∪ t) := by grind

theorem card_union_le (s t : Finset α) : #(s ∪ t) ≤ #s + #t := by grind

lemma card_union_eq_card_add_card : #(s ∪ t) = #s + #t ↔ Disjoint s t := by
  rw [← card_union_add_card_inter]; simp [disjoint_iff_inter_eq_empty]

@[simp] alias ⟨_, card_union_of_disjoint⟩ := card_union_eq_card_add_card

@[grind =]
theorem card_sdiff_of_subset (h : s ⊆ t) : #(t \ s) = #t - #s := by
  suffices #(t \ s) = #(t \ s ∪ s) - #s by rwa [sdiff_union_of_subset h] at this
  rw [card_union_of_disjoint sdiff_disjoint, Nat.add_sub_cancel_right]

@[grind =]
theorem card_sdiff : #(t \ s) = #t - #(s ∩ t) := by
  rw [← card_sdiff_of_subset] <;> grind

theorem card_sdiff_add_card_eq_card {s t : Finset α} (h : s ⊆ t) : #(t \ s) + #s = #t := by grind

theorem le_card_sdiff (s t : Finset α) : #t - #s ≤ #(t \ s) :=
  calc
    #t - #s ≤ #t - #(s ∩ t) := by grind
    _ = #(t \ (s ∩ t)) := by grind
    _ ≤ #(t \ s) := by grind

grind_pattern le_card_sdiff => #(t \ s), #t
grind_pattern le_card_sdiff => #(t \ s), #s

theorem card_le_card_sdiff_add_card : #s ≤ #(s \ t) + #t := by grind

theorem card_sdiff_add_card (s t : Finset α) : #(s \ t) + #t = #(s ∪ t) := by
  rw [← card_union_of_disjoint sdiff_disjoint, sdiff_union_self_eq_union]

theorem sdiff_nonempty_of_card_lt_card (h : #s < #t) : (t \ s).Nonempty := by
  rw [nonempty_iff_ne_empty, Ne, sdiff_eq_empty_iff_subset]
  exact fun h' ↦ h.not_ge (card_le_card h')

omit [DecidableEq α] in
theorem exists_mem_notMem_of_card_lt_card (h : #s < #t) : ∃ e, e ∈ t ∧ e ∉ s := by
  classical simpa [Finset.Nonempty] using sdiff_nonempty_of_card_lt_card h

@[deprecated (since := "2025-05-23")]
alias exists_mem_not_mem_of_card_lt_card := exists_mem_notMem_of_card_lt_card

@[simp]
lemma card_sdiff_add_card_inter (s t : Finset α) :
    #(s \ t) + #(s ∩ t) = #s := by
  rw [← card_union_of_disjoint (disjoint_sdiff_inter _ _), sdiff_union_inter]

grind_pattern card_sdiff_add_card_inter => #(s \ t), #(s ∩ t)
grind_pattern card_sdiff_add_card_inter => #(s \ t), #s

@[simp]
lemma card_inter_add_card_sdiff (s t : Finset α) :
    #(s ∩ t) + #(s \ t) = #s := by grind

lemma card_sdiff_le_card_sdiff_iff : #(s \ t) ≤ #(t \ s) ↔ #s ≤ #t := by grind

lemma card_sdiff_lt_card_sdiff_iff : #(s \ t) < #(t \ s) ↔ #s < #t := by grind

lemma card_sdiff_eq_card_sdiff_iff : #(s \ t) = #(t \ s) ↔ #s = #t := by grind

alias ⟨_, card_sdiff_comm⟩ := card_sdiff_eq_card_sdiff_iff

/-- **Pigeonhole principle** for two finsets inside an ambient finset. -/
theorem inter_nonempty_of_card_lt_card_add_card (hts : t ⊆ s) (hus : u ⊆ s)
    (hstu : #s < #t + #u) : (t ∩ u).Nonempty := by
  contrapose! hstu
  calc
    _ = #(t ∪ u) := by simp [← card_union_add_card_inter, not_nonempty_iff_eq_empty.1 hstu]
    _ ≤ #s := by gcongr; exact union_subset hts hus

end Lattice

theorem filter_card_add_filter_neg_card_eq_card
    (p : α → Prop) [DecidablePred p] [∀ x, Decidable (¬p x)] :
    #(s.filter p) + #(s.filter fun a ↦ ¬ p a) = #s := by
  classical
  rw [← card_union_of_disjoint (disjoint_filter_filter_neg _ _ _), filter_union_filter_neg_eq]

/-- Given a subset `s` of a set `t`, of sizes at most and at least `n` respectively, there exists a
set `u` of size `n` which is both a superset of `s` and a subset of `t`. -/
lemma exists_subsuperset_card_eq (hst : s ⊆ t) (hsn : #s ≤ n) (hnt : n ≤ #t) :
    ∃ u, s ⊆ u ∧ u ⊆ t ∧ #u = n := by
  classical
  refine Nat.decreasingInduction' ?_ hnt ⟨t, by simp [hst]⟩
  intro k _ hnk ⟨u, hu₁, hu₂, hu₃⟩
<<<<<<< HEAD
  obtain ⟨a, ha⟩ : (u \ s).Nonempty := by rw [← card_pos, card_sdiff hu₁]; cutsat
  simp only [mem_sdiff] at ha
  exact ⟨u.erase a, by simp [subset_erase, erase_subset_iff_of_mem (hu₂ _), *]⟩
=======
  obtain ⟨a, ha⟩ : (u \ s).Nonempty := by rw [← card_pos]; grind
  exact ⟨u.erase a, by grind⟩
>>>>>>> 3b21e242

/-- We can shrink a set to any smaller size. -/
lemma exists_subset_card_eq (hns : n ≤ #s) : ∃ t ⊆ s, #t = n := by
  simpa using exists_subsuperset_card_eq s.empty_subset (by simp) hns

theorem le_card_iff_exists_subset_card : n ≤ #s ↔ ∃ t ⊆ s, #t = n := by
  refine ⟨fun h => ?_, fun ⟨t, hst, ht⟩ => ht ▸ card_le_card hst⟩
  exact exists_subset_card_eq h

theorem exists_subset_or_subset_of_two_mul_lt_card [DecidableEq α] {X Y : Finset α} {n : ℕ}
    (hXY : 2 * n < #(X ∪ Y)) : ∃ C : Finset α, n < #C ∧ (C ⊆ X ∨ C ⊆ Y) := by
<<<<<<< HEAD
  have h₁ : #(X ∩ (Y \ X)) = 0 := Finset.card_eq_zero.mpr (Finset.inter_sdiff_self X Y)
  have h₂ : #(X ∪ Y) = #X + #(Y \ X) := by
    rw [← card_union_add_card_inter X (Y \ X), Finset.union_sdiff_self_eq_union, h₁, Nat.add_zero]
  rw [h₂, Nat.two_mul] at hXY
  obtain h | h : n < #X ∨ n < #(Y \ X) := by contrapose! hXY; cutsat
  · exact ⟨X, h, Or.inl (Finset.Subset.refl X)⟩
  · exact ⟨Y \ X, h, Or.inr sdiff_subset⟩
=======
  have h₁ : #(X ∩ (Y \ X)) = 0 := Finset.card_eq_zero.mpr (by grind)
  have h₂ : #(X ∪ Y) = #X + #(Y \ X) := by grind
  obtain h | h : n < #X ∨ n < #(Y \ X) := by grind
  · exact ⟨X, by grind⟩
  · exact ⟨Y \ X, by grind⟩
>>>>>>> 3b21e242

/-! ### Explicit description of a finset from its card -/


theorem card_eq_one : #s = 1 ↔ ∃ a, s = {a} := by
  cases s
  simp only [Multiset.card_eq_one, Finset.card, ← val_inj, singleton_val]

theorem exists_eq_insert_iff [DecidableEq α] {s t : Finset α} :
    (∃ a ∉ s, insert a s = t) ↔ s ⊆ t ∧ #s + 1 = #t := by
  constructor
  · grind
  · rintro ⟨hst, h⟩
    obtain ⟨a, ha⟩ : ∃ a, t \ s = {a} := card_eq_one.mp (by grind)
    exact
      ⟨a, fun hs => (by grind : a ∉ {a}) <| mem_singleton_self _, by
        rw [insert_eq, ← ha, sdiff_union_of_subset hst]⟩

theorem card_le_one : #s ≤ 1 ↔ ∀ a ∈ s, ∀ b ∈ s, a = b := by
  obtain rfl | ⟨x, hx⟩ := s.eq_empty_or_nonempty
  · simp
  refine (Nat.succ_le_of_lt (card_pos.2 ⟨x, hx⟩)).ge_iff_eq'.trans (card_eq_one.trans ⟨?_, ?_⟩)
  · grind
  · exact fun h => ⟨x, by grind⟩

theorem card_le_one_iff : #s ≤ 1 ↔ ∀ {a b}, a ∈ s → b ∈ s → a = b := by
  grind [card_le_one]

theorem card_le_one_iff_subsingleton_coe : #s ≤ 1 ↔ Subsingleton (s : Type _) :=
  card_le_one.trans (s : Set α).subsingleton_coe.symm

theorem card_le_one_iff_subset_singleton [Nonempty α] : #s ≤ 1 ↔ ∃ x : α, s ⊆ {x} := by
  refine ⟨fun H => ?_, ?_⟩
  · obtain rfl | ⟨x, hx⟩ := s.eq_empty_or_nonempty
    · exact ⟨Classical.arbitrary α, empty_subset _⟩
    · exact ⟨x, fun y hy => by rw [card_le_one.1 H y hy x hx, mem_singleton]⟩
  · rintro ⟨x, hx⟩
    rw [← card_singleton x]
    exact card_le_card hx

lemma exists_mem_ne (hs : 1 < #s) (a : α) : ∃ b ∈ s, b ≠ a := by
  have : Nonempty α := ⟨a⟩
  by_contra!
  exact hs.not_ge (card_le_one_iff_subset_singleton.2 ⟨a, subset_singleton_iff'.2 this⟩)

/-- A `Finset` of a subsingleton type has cardinality at most one. -/
theorem card_le_one_of_subsingleton [Subsingleton α] (s : Finset α) : #s ≤ 1 :=
  Finset.card_le_one_iff.2 fun {_ _ _ _} => Subsingleton.elim _ _

theorem one_lt_card : 1 < #s ↔ ∃ a ∈ s, ∃ b ∈ s, a ≠ b := by
  rw [← not_iff_not]
  push_neg
  exact card_le_one

theorem one_lt_card_iff : 1 < #s ↔ ∃ a b, a ∈ s ∧ b ∈ s ∧ a ≠ b := by
  rw [one_lt_card]
  simp only [exists_and_left]

theorem one_lt_card_iff_nontrivial : 1 < #s ↔ s.Nontrivial := by
  rw [← not_iff_not, not_lt, Finset.Nontrivial, ← Set.nontrivial_coe_sort,
    not_nontrivial_iff_subsingleton, card_le_one_iff_subsingleton_coe, coe_sort_coe]

@[deprecated (since := "2025-08-14")] alias exists_ne_of_one_lt_card := exists_mem_ne

/-- If a Finset in a Pi type is nontrivial (has at least two elements), then
  its projection to some factor is nontrivial, and the fibers of the projection
  are proper subsets. -/
lemma exists_of_one_lt_card_pi {ι : Type*} {α : ι → Type*} [∀ i, DecidableEq (α i)]
    {s : Finset (∀ i, α i)} (h : 1 < #s) :
    ∃ i, 1 < #(s.image (· i)) ∧ ∀ ai, s.filter (· i = ai) ⊂ s := by
  simp_rw [one_lt_card_iff, Function.ne_iff] at h ⊢
  obtain ⟨a1, a2, h1, h2, i, hne⟩ := h
  refine ⟨i, ⟨_, _, mem_image_of_mem _ h1, mem_image_of_mem _ h2, hne⟩, fun ai => ?_⟩
  rw [filter_ssubset]
  obtain rfl | hne := eq_or_ne (a2 i) ai
  exacts [⟨a1, h1, hne⟩, ⟨a2, h2, hne⟩]

theorem card_eq_succ_iff_cons :
    #s = n + 1 ↔ ∃ a t, ∃ (h : a ∉ t), cons a t h = s ∧ #t = n :=
  ⟨cons_induction_on s (by simp) fun a s _ _ _ => ⟨a, s, by simp_all⟩,
   fun ⟨a, t, _, hs, _⟩ => by simpa [← hs]⟩

section DecidableEq
variable [DecidableEq α]

theorem card_eq_succ : #s = n + 1 ↔ ∃ a t, a ∉ t ∧ insert a t = s ∧ #t = n :=
  ⟨fun h =>
    let ⟨a, has⟩ := card_pos.mp (h.symm ▸ Nat.zero_lt_succ _ : 0 < #s)
    ⟨a, s.erase a, s.notMem_erase a, insert_erase has, by
      simp only [h, card_erase_of_mem has, Nat.add_sub_cancel_right]⟩,
    fun ⟨_, _, hat, s_eq, n_eq⟩ => s_eq ▸ n_eq ▸ card_insert_of_notMem hat⟩

theorem card_eq_two : #s = 2 ↔ ∃ x y, x ≠ y ∧ s = {x, y} := by
  constructor
  · rw [card_eq_succ]
    grind [card_eq_one]
  · grind

theorem card_eq_three : #s = 3 ↔ ∃ x y z, x ≠ y ∧ x ≠ z ∧ y ≠ z ∧ s = {x, y, z} := by
  constructor
  · rw [card_eq_succ]
    grind [card_eq_two]
  · grind

theorem card_eq_four : #s = 4 ↔
    ∃ x y z w, x ≠ y ∧ x ≠ z ∧ x ≠ w ∧ y ≠ z ∧ y ≠ w ∧ z ≠ w ∧ s = {x, y, z, w} := by
  constructor
  · rw [card_eq_succ]
    grind [card_eq_three]
  · grind

end DecidableEq

theorem two_lt_card_iff : 2 < #s ↔ ∃ a b c, a ∈ s ∧ b ∈ s ∧ c ∈ s ∧ a ≠ b ∧ a ≠ c ∧ b ≠ c := by
  classical
    simp_rw [lt_iff_add_one_le, le_card_iff_exists_subset_card, reduceAdd, card_eq_three,
      ← exists_and_left, exists_comm (α := Finset α)]
    constructor
    · rintro ⟨a, b, c, t, hsub, hab, hac, hbc, rfl⟩
      exact ⟨a, b, c, by simp_all [insert_subset_iff]⟩
    · rintro ⟨a, b, c, ha, hb, hc, hab, hac, hbc⟩
      exact ⟨a, b, c, {a, b, c}, by simp_all [insert_subset_iff]⟩

theorem two_lt_card : 2 < #s ↔ ∃ a ∈ s, ∃ b ∈ s, ∃ c ∈ s, a ≠ b ∧ a ≠ c ∧ b ≠ c := by
  simp_rw [two_lt_card_iff, exists_and_left]

theorem three_lt_card_iff : 3 < #s ↔
    ∃ a b c d, a ∈ s ∧ b ∈ s ∧ c ∈ s ∧ d ∈ s ∧
    a ≠ b ∧ a ≠ c ∧ a ≠ d ∧ b ≠ c ∧ b ≠ d ∧ c ≠ d := by
  classical
    simp_rw [lt_iff_add_one_le, le_card_iff_exists_subset_card, reduceAdd, card_eq_four,
      ← exists_and_left, exists_comm (α := Finset α)]
    constructor
    · rintro ⟨a, b, c, d, t, hsub, hab, hac, had, hbc, hbd, hcd, rfl⟩
      exact ⟨a, b, c, d, by simp_all [insert_subset_iff]⟩
    · rintro ⟨a, b, c, d, ha, hb, hc, hd, hab, hac, had, hbc, hbd, hcd⟩
      exact ⟨a, b, c, d, {a, b, c, d}, by simp_all [insert_subset_iff]⟩

theorem three_lt_card : 3 < #s ↔ ∃ a ∈ s, ∃ b ∈ s, ∃ c ∈ s, ∃ d ∈ s,
    a ≠ b ∧ a ≠ c ∧ a ≠ d ∧ b ≠ c ∧ b ≠ d ∧ c ≠ d := by
  simp_rw [three_lt_card_iff, exists_and_left]

/-! ### Inductions -/


/-- Suppose that, given objects defined on all strict subsets of any finset `s`, one knows how to
define an object on `s`. Then one can inductively define an object on all finsets, starting from
the empty set and iterating. This can be used either to define data, or to prove properties. -/
def strongInduction {p : Finset α → Sort*} (H : ∀ s, (∀ t ⊂ s, p t) → p s) :
    ∀ s : Finset α, p s
  | s =>
    H s fun t h =>
      have : #t < #s := card_lt_card h
      strongInduction H t
  termination_by s => #s

theorem strongInduction_eq {p : Finset α → Sort*} (H : ∀ s, (∀ t ⊂ s, p t) → p s)
    (s : Finset α) : strongInduction H s = H s fun t _ => strongInduction H t := by
  rw [strongInduction]

/-- Analogue of `strongInduction` with order of arguments swapped. -/
@[elab_as_elim]
def strongInductionOn {p : Finset α → Sort*} (s : Finset α) :
    (∀ s, (∀ t ⊂ s, p t) → p s) → p s := fun H => strongInduction H s

theorem strongInductionOn_eq {p : Finset α → Sort*} (s : Finset α)
    (H : ∀ s, (∀ t ⊂ s, p t) → p s) :
    s.strongInductionOn H = H s fun t _ => t.strongInductionOn H := by
  dsimp only [strongInductionOn]
  rw [strongInduction]

@[elab_as_elim]
theorem case_strong_induction_on [DecidableEq α] {p : Finset α → Prop} (s : Finset α) (h₀ : p ∅)
    (h₁ : ∀ a s, a ∉ s → (∀ t ⊆ s, p t) → p (insert a s)) : p s :=
  Finset.strongInductionOn s fun s =>
    Finset.induction_on s (fun _ => h₀) fun a s n _ ih =>
      (h₁ a s n) fun t ss => ih _ (lt_of_le_of_lt ss (ssubset_insert n) : t < _)

/-- Suppose that, given objects defined on all nonempty strict subsets of any nontrivial finset `s`,
one knows how to define an object on `s`. Then one can inductively define an object on all finsets,
starting from singletons and iterating.

TODO: Currently this can only be used to prove properties.
Replace `Finset.Nonempty.exists_eq_singleton_or_nontrivial` with computational content
in order to let `p` be `Sort`-valued. -/
@[elab_as_elim]
protected lemma Nonempty.strong_induction {p : ∀ s, s.Nonempty → Prop}
    (h₀ : ∀ a, p {a} (singleton_nonempty _))
    (h₁ : ∀ ⦃s⦄ (hs : s.Nontrivial), (∀ t ht, t ⊂ s → p t ht) → p s hs.nonempty) :
    ∀ ⦃s : Finset α⦄ (hs), p s hs
  | s, hs => by
    obtain ⟨a, rfl⟩ | hs := hs.exists_eq_singleton_or_nontrivial
    · exact h₀ _
    · refine h₁ hs fun t ht hts ↦ ?_
      have := card_lt_card hts
      exact ht.strong_induction h₀ h₁
termination_by s => #s

/-- Suppose that, given that `p t` can be defined on all supersets of `s` of cardinality less than
`n`, one knows how to define `p s`. Then one can inductively define `p s` for all finsets `s` of
cardinality less than `n`, starting from finsets of card `n` and iterating. This
can be used either to define data, or to prove properties. -/
def strongDownwardInduction {p : Finset α → Sort*} {n : ℕ}
    (H : ∀ t₁, (∀ {t₂ : Finset α}, #t₂ ≤ n → t₁ ⊂ t₂ → p t₂) → #t₁ ≤ n → p t₁) :
    ∀ s : Finset α, #s ≤ n → p s
  | s =>
    H s fun {t} ht h =>
      have := Finset.card_lt_card h
      have : n - #t < n - #s := by omega
      strongDownwardInduction H t ht
  termination_by s => n - #s

theorem strongDownwardInduction_eq {p : Finset α → Sort*}
    (H : ∀ t₁, (∀ {t₂ : Finset α}, #t₂ ≤ n → t₁ ⊂ t₂ → p t₂) → #t₁ ≤ n → p t₁)
    (s : Finset α) :
    strongDownwardInduction H s = H s fun {t} ht _ => strongDownwardInduction H t ht := by
  rw [strongDownwardInduction]

/-- Analogue of `strongDownwardInduction` with order of arguments swapped. -/
@[elab_as_elim]
def strongDownwardInductionOn {p : Finset α → Sort*} (s : Finset α)
    (H : ∀ t₁, (∀ {t₂ : Finset α}, #t₂ ≤ n → t₁ ⊂ t₂ → p t₂) → #t₁ ≤ n → p t₁) :
    #s ≤ n → p s :=
  strongDownwardInduction H s

theorem strongDownwardInductionOn_eq {p : Finset α → Sort*} (s : Finset α)
    (H : ∀ t₁, (∀ {t₂ : Finset α}, #t₂ ≤ n → t₁ ⊂ t₂ → p t₂) → #t₁ ≤ n → p t₁) :
    s.strongDownwardInductionOn H = H s fun {t} ht _ => t.strongDownwardInductionOn H ht := by
  dsimp only [strongDownwardInductionOn]
  rw [strongDownwardInduction]

theorem lt_wf {α} : WellFounded (@LT.lt (Finset α) _) :=
  have H : Subrelation (@LT.lt (Finset α) _) (InvImage (· < ·) card) := fun {_ _} hxy =>
    card_lt_card hxy
  Subrelation.wf H <| InvImage.wf _ <| (Nat.lt_wfRel).2

/--
To prove a proposition for an arbitrary `Finset α`,
it suffices to prove that for any `S : Finset α`, the following is true:
the property is true for S with any element `s` removed, then the property holds for `S`.

This is a weaker version of `Finset.strongInduction`.
But it can be more precise when the induction argument
only requires removing single elements at a time.
-/
theorem eraseInduction [DecidableEq α] {p : Finset α → Prop}
    (H : (S : Finset α) → (∀ s ∈ S, p (S.erase s)) → p S) (S : Finset α) : p S :=
  S.strongInduction fun S ih => H S fun _ hs => ih _ (erase_ssubset hs)

end Finset<|MERGE_RESOLUTION|>--- conflicted
+++ resolved
@@ -629,14 +629,8 @@
   classical
   refine Nat.decreasingInduction' ?_ hnt ⟨t, by simp [hst]⟩
   intro k _ hnk ⟨u, hu₁, hu₂, hu₃⟩
-<<<<<<< HEAD
-  obtain ⟨a, ha⟩ : (u \ s).Nonempty := by rw [← card_pos, card_sdiff hu₁]; cutsat
-  simp only [mem_sdiff] at ha
-  exact ⟨u.erase a, by simp [subset_erase, erase_subset_iff_of_mem (hu₂ _), *]⟩
-=======
-  obtain ⟨a, ha⟩ : (u \ s).Nonempty := by rw [← card_pos]; grind
+  obtain ⟨a, ha⟩ : (u \ s).Nonempty := by rw [← card_pos]; cutsat
   exact ⟨u.erase a, by grind⟩
->>>>>>> 3b21e242
 
 /-- We can shrink a set to any smaller size. -/
 lemma exists_subset_card_eq (hns : n ≤ #s) : ∃ t ⊆ s, #t = n := by
@@ -648,21 +642,11 @@
 
 theorem exists_subset_or_subset_of_two_mul_lt_card [DecidableEq α] {X Y : Finset α} {n : ℕ}
     (hXY : 2 * n < #(X ∪ Y)) : ∃ C : Finset α, n < #C ∧ (C ⊆ X ∨ C ⊆ Y) := by
-<<<<<<< HEAD
-  have h₁ : #(X ∩ (Y \ X)) = 0 := Finset.card_eq_zero.mpr (Finset.inter_sdiff_self X Y)
-  have h₂ : #(X ∪ Y) = #X + #(Y \ X) := by
-    rw [← card_union_add_card_inter X (Y \ X), Finset.union_sdiff_self_eq_union, h₁, Nat.add_zero]
-  rw [h₂, Nat.two_mul] at hXY
-  obtain h | h : n < #X ∨ n < #(Y \ X) := by contrapose! hXY; cutsat
-  · exact ⟨X, h, Or.inl (Finset.Subset.refl X)⟩
-  · exact ⟨Y \ X, h, Or.inr sdiff_subset⟩
-=======
   have h₁ : #(X ∩ (Y \ X)) = 0 := Finset.card_eq_zero.mpr (by grind)
   have h₂ : #(X ∪ Y) = #X + #(Y \ X) := by grind
-  obtain h | h : n < #X ∨ n < #(Y \ X) := by grind
+  obtain h | h : n < #X ∨ n < #(Y \ X) := by cutsat
   · exact ⟨X, by grind⟩
   · exact ⟨Y \ X, by grind⟩
->>>>>>> 3b21e242
 
 /-! ### Explicit description of a finset from its card -/
 
