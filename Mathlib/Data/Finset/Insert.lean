/-
Copyright (c) 2015 Microsoft Corporation. All rights reserved.
Released under Apache 2.0 license as described in the file LICENSE.
Authors: Leonardo de Moura, Jeremy Avigad, Minchao Wu, Mario Carneiro
-/
import Mathlib.Data.Finset.Attr
import Mathlib.Data.Finset.Dedup
import Mathlib.Data.Finset.Empty
import Mathlib.Data.Multiset.FinsetOps

/-!
# Constructing finite sets by adding one element

This file contains the definitions of `{a} : Finset α`, `insert a s : Finset α` and `Finset.cons`,
all ways to construct a `Finset` by adding one element.

## Main declarations

* `Finset.induction_on`: Induction on finsets. To prove a proposition about an arbitrary `Finset α`,
  it suffices to prove it for the empty finset, and to show that if it holds for some `Finset α`,
  then it holds for the finset obtained by inserting a new element.
* `Finset.instSingletonFinset`: Denoted by `{a}`; the finset consisting of one element.
* `insert` and `Finset.cons`: For any `a : α`, `insert s a` returns `s ∪ {a}`. `cons s a h`
  returns the same except that it requires a hypothesis stating that `a` is not already in `s`.
  This does not require decidable equality on the type `α`.

## Tags

finite sets, finset

-/

-- Assert that we define `Finset` without the material on `List.sublists`.
-- Note that we cannot use `List.sublists` itself as that is defined very early.
assert_not_exists List.sublistsLen Multiset.powerset CompleteLattice OrderedCommMonoid

open Multiset Subtype Function

universe u

variable {α : Type*} {β : Type*}

namespace Finset

/-! ### Subset and strict subset relations -/

-- TODO: these should be global attributes, but this will require fixing other files
attribute [local trans] Subset.trans Superset.trans

/-! ### singleton -/


section Singleton

variable {s : Finset α} {a b : α}

/-- `{a} : Finset a` is the set `{a}` containing `a` and nothing else.

This differs from `insert a ∅` in that it does not require a `DecidableEq` instance for `α`.
-/
instance : Singleton α (Finset α) :=
  ⟨fun a => ⟨{a}, nodup_singleton a⟩⟩

@[simp]
theorem singleton_val (a : α) : ({a} : Finset α).1 = {a} :=
  rfl

@[simp, grind =]
theorem mem_singleton {a b : α} : b ∈ ({a} : Finset α) ↔ b = a :=
  Multiset.mem_singleton

theorem eq_of_mem_singleton {x y : α} (h : x ∈ ({y} : Finset α)) : x = y :=
  mem_singleton.1 h

theorem notMem_singleton {a b : α} : a ∉ ({b} : Finset α) ↔ a ≠ b :=
  not_congr mem_singleton

@[deprecated (since := "2025-05-23")] alias not_mem_singleton := notMem_singleton

theorem mem_singleton_self (a : α) : a ∈ ({a} : Finset α) :=
  mem_singleton.mpr rfl

@[simp]
theorem val_eq_singleton_iff {a : α} {s : Finset α} : s.val = {a} ↔ s = {a} := by
  rw [← val_inj]
  rfl

theorem singleton_injective : Injective (singleton : α → Finset α) := fun _a _b h =>
  mem_singleton.1 (h ▸ mem_singleton_self _)

@[simp]
theorem singleton_inj : ({a} : Finset α) = {b} ↔ a = b :=
  singleton_injective.eq_iff

@[simp, aesop safe apply (rule_sets := [finsetNonempty])]
theorem singleton_nonempty (a : α) : ({a} : Finset α).Nonempty :=
  ⟨a, mem_singleton_self a⟩

@[simp]
theorem singleton_ne_empty (a : α) : ({a} : Finset α) ≠ ∅ :=
  (singleton_nonempty a).ne_empty

theorem empty_ssubset_singleton : (∅ : Finset α) ⊂ {a} :=
  (singleton_nonempty _).empty_ssubset

@[simp, norm_cast]
theorem coe_singleton (a : α) : (({a} : Finset α) : Set α) = {a} := by grind

@[simp, norm_cast]
theorem coe_eq_singleton {s : Finset α} {a : α} : (s : Set α) = {a} ↔ s = {a} := by grind

@[norm_cast]
lemma coe_subset_singleton : (s : Set α) ⊆ {a} ↔ s ⊆ {a} := by grind

@[norm_cast]
lemma singleton_subset_coe : {a} ⊆ (s : Set α) ↔ {a} ⊆ s := by grind

theorem eq_singleton_iff_unique_mem {s : Finset α} {a : α} : s = {a} ↔ a ∈ s ∧ ∀ x ∈ s, x = a := by
  grind

theorem eq_singleton_iff_nonempty_unique_mem {s : Finset α} {a : α} :
    s = {a} ↔ s.Nonempty ∧ ∀ x ∈ s, x = a := by
  constructor
  · rintro rfl
    simp
  · rintro ⟨hne, h_uniq⟩
    rw [eq_singleton_iff_unique_mem]
    refine ⟨?_, h_uniq⟩
    rw [← h_uniq hne.choose hne.choose_spec]
    exact hne.choose_spec

theorem nonempty_iff_eq_singleton_default [Unique α] {s : Finset α} :
    s.Nonempty ↔ s = {default} := by
  simp [eq_singleton_iff_nonempty_unique_mem, eq_iff_true_of_subsingleton]

alias ⟨Nonempty.eq_singleton_default, _⟩ := nonempty_iff_eq_singleton_default

theorem singleton_iff_unique_mem (s : Finset α) : (∃ a, s = {a}) ↔ ∃! a, a ∈ s := by
  simp only [eq_singleton_iff_unique_mem, ExistsUnique]

theorem singleton_subset_set_iff {s : Set α} {a : α} : ↑({a} : Finset α) ⊆ s ↔ a ∈ s := by
  grind

@[simp, grind =]
theorem singleton_subset_iff {s : Finset α} {a : α} : {a} ⊆ s ↔ a ∈ s :=
  singleton_subset_set_iff

@[simp]
theorem subset_singleton_iff {s : Finset α} {a : α} : s ⊆ {a} ↔ s = ∅ ∨ s = {a} := by
  grind

theorem singleton_subset_singleton : ({a} : Finset α) ⊆ {b} ↔ a = b := by simp

protected theorem Nonempty.subset_singleton_iff {s : Finset α} {a : α} (h : s.Nonempty) :
    s ⊆ {a} ↔ s = {a} :=
  subset_singleton_iff.trans <| or_iff_right h.ne_empty

theorem subset_singleton_iff' {s : Finset α} {a : α} : s ⊆ {a} ↔ ∀ b ∈ s, b = a :=
  forall₂_congr fun _ _ => mem_singleton

@[simp]
theorem ssubset_singleton_iff {s : Finset α} {a : α} : s ⊂ {a} ↔ s = ∅ := by grind

theorem eq_empty_of_ssubset_singleton {s : Finset α} {x : α} (hs : s ⊂ {x}) : s = ∅ :=
  ssubset_singleton_iff.1 hs

/-- A finset is nontrivial if it has at least two elements. -/
protected abbrev Nontrivial (s : Finset α) : Prop := (s : Set α).Nontrivial

nonrec lemma Nontrivial.nonempty (hs : s.Nontrivial) : s.Nonempty := hs.nonempty

@[simp]
theorem not_nontrivial_empty : ¬ (∅ : Finset α).Nontrivial := by simp [Finset.Nontrivial]

@[simp]
theorem not_nontrivial_singleton : ¬ ({a} : Finset α).Nontrivial := by simp [Finset.Nontrivial]

theorem Nontrivial.ne_singleton (hs : s.Nontrivial) : s ≠ {a} := by
  rintro rfl; exact not_nontrivial_singleton hs

nonrec lemma Nontrivial.exists_ne (hs : s.Nontrivial) (a : α) : ∃ b ∈ s, b ≠ a := hs.exists_ne _

theorem eq_singleton_or_nontrivial (ha : a ∈ s) : s = {a} ∨ s.Nontrivial := by
  rw [← coe_eq_singleton]; exact Set.eq_singleton_or_nontrivial ha

theorem nontrivial_iff_ne_singleton (ha : a ∈ s) : s.Nontrivial ↔ s ≠ {a} :=
  ⟨Nontrivial.ne_singleton, (eq_singleton_or_nontrivial ha).resolve_left⟩

theorem Nonempty.exists_eq_singleton_or_nontrivial : s.Nonempty → (∃ a, s = {a}) ∨ s.Nontrivial :=
  fun ⟨a, ha⟩ => (eq_singleton_or_nontrivial ha).imp_left <| Exists.intro a

@[simp, norm_cast] lemma nontrivial_coe : (s : Set α).Nontrivial ↔ s.Nontrivial := .rfl

alias ⟨Nontrivial.of_coe, Nontrivial.coe⟩ := nontrivial_coe

lemma Nontrivial.not_subset_singleton (hs : s.Nontrivial) : ¬s ⊆ {a} :=
  mod_cast hs.coe.not_subset_singleton

instance instNontrivial [Nonempty α] : Nontrivial (Finset α) :=
  ‹Nonempty α›.elim fun a => ⟨⟨{a}, ∅, singleton_ne_empty _⟩⟩

instance [IsEmpty α] : Unique (Finset α) where
  default := ∅
  uniq _ := eq_empty_of_forall_notMem isEmptyElim

instance (i : α) : Unique ({i} : Finset α) where
  default := ⟨i, mem_singleton_self i⟩
  uniq j := Subtype.ext <| mem_singleton.mp j.2

@[simp]
lemma default_singleton (i : α) : ((default : ({i} : Finset α)) : α) = i := rfl

instance Nontrivial.instDecidablePred : DecidablePred (Finset.Nontrivial (α := α)) := fun s =>
  /-
  We don't use `Finset.one_lt_card_iff_nontrivial`
  because `Finset.card` is defined in a different file.
  -/
  Quotient.recOnSubsingleton (motive := fun (s : Multiset α) =>
      (h : s.Nodup) → Decidable (Finset.Nontrivial ⟨s, h⟩))
    s.val (fun l h => match l with
      | [] => isFalse (by simp)
      | [_] => isFalse (by simp [Finset.toSet])
      | a :: b :: _ => isTrue ⟨a, by simp, b, by simp,
        List.ne_of_not_mem_cons (List.nodup_cons.mp h).left⟩) s.nodup

end Singleton

/-! ### cons -/


section Cons

variable {s t : Finset α} {a b : α}

/-- `cons a s h` is the set `{a} ∪ s` containing `a` and the elements of `s`. It is the same as
`insert a s` when it is defined, but unlike `insert a s` it does not require `DecidableEq α`,
and the union is guaranteed to be disjoint. -/
def cons (a : α) (s : Finset α) (h : a ∉ s) : Finset α :=
  ⟨a ::ₘ s.1, nodup_cons.2 ⟨h, s.2⟩⟩

@[simp, grind =]
theorem mem_cons {h} : b ∈ s.cons a h ↔ b = a ∨ b ∈ s :=
  Multiset.mem_cons

theorem mem_cons_of_mem {a b : α} {s : Finset α} {hb : b ∉ s} (ha : a ∈ s) : a ∈ cons b s hb :=
  Multiset.mem_cons_of_mem ha

theorem mem_cons_self (a : α) (s : Finset α) {h} : a ∈ cons a s h :=
  Multiset.mem_cons_self _ _

@[simp]
theorem cons_val (h : a ∉ s) : (cons a s h).1 = a ::ₘ s.1 :=
  rfl

theorem eq_of_mem_cons_of_notMem (has : a ∉ s) (h : b ∈ cons a s has) (hb : b ∉ s) : b = a :=
  (mem_cons.1 h).resolve_right hb

@[deprecated (since := "2025-05-23")] alias eq_of_mem_cons_of_not_mem := eq_of_mem_cons_of_notMem

theorem mem_of_mem_cons_of_ne {s : Finset α} {a : α} {has} {i : α}
    (hi : i ∈ cons a s has) (hia : i ≠ a) : i ∈ s :=
  (mem_cons.1 hi).resolve_left hia

theorem forall_mem_cons (h : a ∉ s) (p : α → Prop) :
    (∀ x, x ∈ cons a s h → p x) ↔ p a ∧ ∀ x, x ∈ s → p x := by
  grind

/-- Useful in proofs by induction. -/
theorem forall_of_forall_cons {p : α → Prop} {h : a ∉ s} (H : ∀ x, x ∈ cons a s h → p x) (x)
    (h : x ∈ s) : p x :=
  H _ <| mem_cons.2 <| Or.inr h

@[simp]
theorem mk_cons {s : Multiset α} (h : (a ::ₘ s).Nodup) :
    (⟨a ::ₘ s, h⟩ : Finset α) = cons a ⟨s, (nodup_cons.1 h).2⟩ (nodup_cons.1 h).1 :=
  rfl

@[simp]
theorem cons_empty (a : α) : cons a ∅ (notMem_empty _) = {a} := rfl

@[simp, aesop safe apply (rule_sets := [finsetNonempty])]
theorem cons_nonempty (h : a ∉ s) : (cons a s h).Nonempty :=
  ⟨a, mem_cons.2 <| Or.inl rfl⟩

@[simp] theorem cons_ne_empty (h : a ∉ s) : cons a s h ≠ ∅ := (cons_nonempty _).ne_empty

@[simp]
theorem nonempty_mk {m : Multiset α} {hm} : (⟨m, hm⟩ : Finset α).Nonempty ↔ m ≠ 0 := by
  induction m using Multiset.induction_on <;> simp

@[simp]
theorem coe_cons {a s h} : (@cons α a s h : Set α) = insert a (s : Set α) := by
  ext
  simp

theorem subset_cons (h : a ∉ s) : s ⊆ s.cons a h :=
  Multiset.subset_cons _ _

theorem ssubset_cons (h : a ∉ s) : s ⊂ s.cons a h :=
  Multiset.ssubset_cons h

theorem cons_subset {h : a ∉ s} : s.cons a h ⊆ t ↔ a ∈ t ∧ s ⊆ t :=
  Multiset.cons_subset

@[simp]
theorem cons_subset_cons {hs ht} : s.cons a hs ⊆ t.cons a ht ↔ s ⊆ t := by
  rwa [← coe_subset, coe_cons, coe_cons, Set.insert_subset_insert_iff, coe_subset]

theorem ssubset_iff_exists_cons_subset : s ⊂ t ↔ ∃ (a : _) (h : a ∉ s), s.cons a h ⊆ t := by
  grind

theorem cons_swap (hb : b ∉ s) (ha : a ∉ s.cons b hb) :
    (s.cons b hb).cons a ha = (s.cons a fun h ↦ ha (mem_cons.mpr (.inr h))).cons b fun h ↦
      ha (mem_cons.mpr (.inl ((mem_cons.mp h).elim symm (fun h ↦ False.elim (hb h))))) :=
  eq_of_veq <| Multiset.cons_swap a b s.val

/-- Split the added element of cons off a Pi type. -/
@[simps!]
def consPiProd (f : α → Type*) (has : a ∉ s) (x : Π i ∈ cons a s has, f i) : f a × Π i ∈ s, f i :=
  (x a (mem_cons_self a s), fun i hi => x i (mem_cons_of_mem hi))

/-- Combine a product with a pi type to pi of cons. -/
def prodPiCons [DecidableEq α] (f : α → Type*) {a : α} (has : a ∉ s) (x : f a × Π i ∈ s, f i) :
    (Π i ∈ cons a s has, f i) :=
  fun i hi =>
    if h : i = a then cast (congrArg f h.symm) x.1 else x.2 i (mem_of_mem_cons_of_ne hi h)

/-- The equivalence between pi types on cons and the product. -/
def consPiProdEquiv [DecidableEq α] {s : Finset α} (f : α → Type*) {a : α} (has : a ∉ s) :
    (Π i ∈ cons a s has, f i) ≃ f a × Π i ∈ s, f i where
  toFun := consPiProd f has
  invFun := prodPiCons f has
  left_inv _ := by grind [prodPiCons, consPiProd]
  right_inv _ := by
<<<<<<< HEAD
    -- I'm surprised `grind` next this `ext` step: it is just `Prod.ext` and `funext`.
=======
    -- I'm surprised `grind` needs this `ext` step: it is just `Prod.ext` and `funext`.
>>>>>>> c07d348d
    ext _ hi <;> grind [prodPiCons, consPiProd]

end Cons

/-! ### insert -/

section Insert

variable [DecidableEq α] {s t : Finset α} {a b : α} {f : α → β}

/-- `insert a s` is the set `{a} ∪ s` containing `a` and the elements of `s`. -/
instance : Insert α (Finset α) :=
  ⟨fun a s => ⟨_, s.2.ndinsert a⟩⟩

theorem insert_def (a : α) (s : Finset α) : insert a s = ⟨_, s.2.ndinsert a⟩ :=
  rfl

@[simp]
theorem insert_val (a : α) (s : Finset α) : (insert a s).1 = ndinsert a s.1 :=
  rfl

theorem insert_val' (a : α) (s : Finset α) : (insert a s).1 = dedup (a ::ₘ s.1) := by
  rw [dedup_cons, dedup_eq_self]; rfl

theorem insert_val_of_notMem {a : α} {s : Finset α} (h : a ∉ s) : (insert a s).1 = a ::ₘ s.1 := by
  rw [insert_val, ndinsert_of_notMem h]

@[deprecated (since := "2025-05-23")] alias insert_val_of_not_mem := insert_val_of_notMem

@[simp, grind =]
theorem mem_insert : a ∈ insert b s ↔ a = b ∨ a ∈ s :=
  mem_ndinsert

theorem mem_insert_self (a : α) (s : Finset α) : a ∈ insert a s :=
  mem_ndinsert_self a s.1

theorem mem_insert_of_mem (h : a ∈ s) : a ∈ insert b s :=
  mem_ndinsert_of_mem h

theorem mem_of_mem_insert_of_ne (h : b ∈ insert a s) : b ≠ a → b ∈ s :=
  (mem_insert.1 h).resolve_left

theorem eq_of_mem_insert_of_notMem (ha : b ∈ insert a s) (hb : b ∉ s) : b = a :=
  (mem_insert.1 ha).resolve_right hb

@[deprecated (since := "2025-05-23")]
alias eq_of_mem_insert_of_not_mem := eq_of_mem_insert_of_notMem

/-- A version of `LawfulSingleton.insert_empty_eq` that works with `dsimp`. -/
@[simp] lemma insert_empty : insert a (∅ : Finset α) = {a} := rfl

@[simp]
theorem cons_eq_insert (a s h) : @cons α a s h = insert a s :=
  ext fun a => by simp

@[simp, norm_cast]
theorem coe_insert (a : α) (s : Finset α) : ↑(insert a s) = (insert a s : Set α) := by grind

theorem mem_insert_coe {s : Finset α} {x y : α} : x ∈ insert y s ↔ x ∈ insert y (s : Set α) := by
  simp

instance : LawfulSingleton α (Finset α) :=
  ⟨fun a => by simp⟩

@[simp]
theorem insert_eq_of_mem (h : a ∈ s) : insert a s = s :=
  eq_of_veq <| ndinsert_of_mem h

@[simp]
theorem insert_eq_self : insert a s = s ↔ a ∈ s :=
  ⟨fun h => h ▸ mem_insert_self _ _, insert_eq_of_mem⟩

theorem insert_ne_self : insert a s ≠ s ↔ a ∉ s :=
  insert_eq_self.not

theorem pair_eq_singleton (a : α) : ({a, a} : Finset α) = {a} :=
  insert_eq_of_mem <| mem_singleton_self _

theorem insert_comm (a b : α) (s : Finset α) : insert a (insert b s) = insert b (insert a s) := by
  grind

@[norm_cast]
theorem coe_pair {a b : α} : (({a, b} : Finset α) : Set α) = {a, b} := by grind

@[simp, norm_cast]
theorem coe_eq_pair {s : Finset α} {a b : α} : (s : Set α) = {a, b} ↔ s = {a, b} := by
  rw [← coe_pair, coe_inj]

theorem pair_comm (a b : α) : ({a, b} : Finset α) = {b, a} :=
  insert_comm a b ∅

theorem insert_idem (a : α) (s : Finset α) : insert a (insert a s) = insert a s := by grind

@[simp, aesop safe apply (rule_sets := [finsetNonempty])]
theorem insert_nonempty (a : α) (s : Finset α) : (insert a s).Nonempty :=
  ⟨a, mem_insert_self a s⟩

@[simp]
theorem insert_ne_empty (a : α) (s : Finset α) : insert a s ≠ ∅ :=
  (insert_nonempty a s).ne_empty

instance (i : α) (s : Finset α) : Nonempty ((insert i s : Finset α) : Set α) :=
  (Finset.coe_nonempty.mpr (s.insert_nonempty i)).to_subtype

theorem ne_insert_of_notMem (s t : Finset α) {a : α} (h : a ∉ s) : s ≠ insert a t := by
  contrapose! h
  simp [h]

@[deprecated (since := "2025-05-23")] alias ne_insert_of_not_mem := ne_insert_of_notMem

theorem insert_subset_iff : insert a s ⊆ t ↔ a ∈ t ∧ s ⊆ t := by grind

theorem insert_subset (ha : a ∈ t) (hs : s ⊆ t) : insert a s ⊆ t :=
  insert_subset_iff.mpr ⟨ha,hs⟩

@[simp] theorem subset_insert (a : α) (s : Finset α) : s ⊆ insert a s := fun _b => mem_insert_of_mem

@[gcongr, simp]
theorem insert_subset_insert (a : α) {s t : Finset α} (h : s ⊆ t) : insert a s ⊆ insert a t := by
  grind

@[simp] lemma insert_subset_insert_iff (ha : a ∉ s) : insert a s ⊆ insert a t ↔ s ⊆ t := by
  simp_rw [← coe_subset]; simp [-coe_subset, ha]

theorem insert_inj (ha : a ∉ s) : insert a s = insert b s ↔ a = b :=
  ⟨fun h => eq_of_mem_insert_of_notMem (h ▸ mem_insert_self _ _) ha, congr_arg (insert · s)⟩

theorem insert_inj_on (s : Finset α) : Set.InjOn (fun a => insert a s) sᶜ := fun _ h _ _ =>
  (insert_inj h).1

theorem ssubset_iff : s ⊂ t ↔ ∃ a ∉ s, insert a s ⊆ t := mod_cast @Set.ssubset_iff_insert α s t

theorem ssubset_insert (h : a ∉ s) : s ⊂ insert a s :=
  ssubset_iff.mpr ⟨a, h, Subset.rfl⟩

@[elab_as_elim]
theorem cons_induction {α : Type*} {motive : Finset α → Prop} (empty : motive ∅)
    (cons : ∀ (a : α) (s : Finset α) (h : a ∉ s), motive s → motive (cons a s h)) : ∀ s, motive s
  | ⟨s, nd⟩ => by
    induction s using Multiset.induction with
    | empty => exact empty
    | cons a s IH =>
      rw [mk_cons nd]
      exact cons a _ _ (IH _)

@[elab_as_elim]
theorem cons_induction_on {α : Type*} {motive : Finset α → Prop} (s : Finset α) (empty : motive ∅)
    (cons : ∀ (a : α) (s : Finset α) (h : a ∉ s), motive s → motive (cons a s h)) : motive s :=
  cons_induction empty cons s

@[elab_as_elim]
protected theorem induction {α : Type*} {motive : Finset α → Prop} [DecidableEq α]
    (empty : motive ∅)
    (insert : ∀ (a : α) (s : Finset α), a ∉ s → motive s → motive (insert a s)) : ∀ s, motive s :=
  cons_induction empty fun a s ha => (s.cons_eq_insert a ha).symm ▸ insert a s ha

/-- To prove a proposition about an arbitrary `Finset α`,
it suffices to prove it for the empty `Finset`,
and to show that if it holds for some `Finset α`,
then it holds for the `Finset` obtained by inserting a new element.
-/
@[elab_as_elim]
protected theorem induction_on {α : Type*} {motive : Finset α → Prop} [DecidableEq α] (s : Finset α)
    (empty : motive ∅)
    (insert : ∀ (a : α) (s : Finset α), a ∉ s → motive s → motive (insert a s)) : motive s :=
  Finset.induction empty insert s

/-- To prove a proposition about `S : Finset α`,
it suffices to prove it for the empty `Finset`,
and to show that if it holds for some `Finset α ⊆ S`,
then it holds for the `Finset` obtained by inserting a new element of `S`.
-/
@[elab_as_elim]
theorem induction_on' {α : Type*} {motive : Finset α → Prop} [DecidableEq α] (S : Finset α)
    (empty : motive ∅)
    (insert : ∀ (a s), a ∈ S → s ⊆ S → a ∉ s → motive s → motive (insert a s)) : motive S :=
  @Finset.induction_on α (fun T => T ⊆ S → motive T) _ S (fun _ => empty)
    (fun a s has hqs hs =>
      let ⟨hS, sS⟩ := Finset.insert_subset_iff.1 hs
      insert a s hS sS has (hqs sS))
    (Finset.Subset.refl S)

/-- To prove a proposition about a nonempty `s : Finset α`, it suffices to show it holds for all
singletons and that if it holds for nonempty `t : Finset α`, then it also holds for the `Finset`
obtained by inserting an element in `t`. -/
@[elab_as_elim]
theorem Nonempty.cons_induction {α : Type*} {motive : ∀ s : Finset α, s.Nonempty → Prop}
    (singleton : ∀ a, motive {a} (singleton_nonempty _))
    (cons : ∀ a s (h : a ∉ s) (hs), motive s hs → motive (Finset.cons a s h) (cons_nonempty h))
    {s : Finset α} (hs : s.Nonempty) : motive s hs := by
  induction s using Finset.cons_induction with
  | empty => exact (not_nonempty_empty hs).elim
  | cons a t ha h =>
    obtain rfl | ht := t.eq_empty_or_nonempty
    · exact singleton a
    · exact cons a t ha ht (h ht)

-- We use a fresh `α` here to exclude the unneeded `DecidableEq α` instance from the section.
lemma Nonempty.exists_cons_eq {α} {s : Finset α} (hs : s.Nonempty) : ∃ t a ha, cons a t ha = s :=
  hs.cons_induction (fun a ↦ ⟨∅, a, _, cons_empty _⟩) fun _ _ _ _ _ ↦ ⟨_, _, _, rfl⟩

/-- Inserting an element to a finite set is equivalent to the option type. -/
def subtypeInsertEquivOption {t : Finset α} {x : α} (h : x ∉ t) :
    { i // i ∈ insert x t } ≃ Option { i // i ∈ t } where
  toFun y := if h : ↑y = x then none else some ⟨y, (mem_insert.mp y.2).resolve_left h⟩
  invFun y := (y.elim ⟨x, mem_insert_self _ _⟩) fun z => ⟨z, mem_insert_of_mem z.2⟩
  left_inv y := by grind
  right_inv := by rintro (_ | y) <;> grind

/-- Split the added element of insert off a Pi type. -/
@[simps!]
def insertPiProd (f : α → Type*) (x : Π i ∈ insert a s, f i) : f a × Π i ∈ s, f i :=
  (x a (mem_insert_self a s), fun i hi => x i (mem_insert_of_mem hi))

/-- Combine a product with a pi type to pi of insert. -/
def prodPiInsert (f : α → Type*) {a : α} (x : f a × Π i ∈ s, f i) : (Π i ∈ insert a s, f i) :=
  fun i hi =>
    if h : i = a then cast (congrArg f h.symm) x.1 else x.2 i (mem_of_mem_insert_of_ne hi h)

/-- The equivalence between pi types on insert and the product. -/
def insertPiProdEquiv [DecidableEq α] {s : Finset α} (f : α → Type*) {a : α} (has : a ∉ s) :
    (Π i ∈ insert a s, f i) ≃ f a × Π i ∈ s, f i where
  toFun := insertPiProd f
  invFun := prodPiInsert f
  left_inv _ := by grind [prodPiInsert, insertPiProd]
  right_inv _ := by ext _ hi <;> grind [prodPiInsert, insertPiProd]

-- useful rules for calculations with quantifiers
theorem exists_mem_insert (a : α) (s : Finset α) (p : α → Prop) :
    (∃ x, x ∈ insert a s ∧ p x) ↔ p a ∨ ∃ x, x ∈ s ∧ p x := by grind

theorem forall_mem_insert (a : α) (s : Finset α) (p : α → Prop) :
    (∀ x, x ∈ insert a s → p x) ↔ p a ∧ ∀ x, x ∈ s → p x := by grind

/-- Useful in proofs by induction. -/
theorem forall_of_forall_insert {p : α → Prop} {a : α} {s : Finset α}
    (H : ∀ x, x ∈ insert a s → p x) (x) (h : x ∈ s) : p x :=
  H _ <| mem_insert_of_mem h

end Insert

end Finset

namespace Multiset

variable [DecidableEq α]

@[simp]
theorem toFinset_zero : toFinset (0 : Multiset α) = ∅ :=
  rfl

@[simp]
theorem toFinset_cons (a : α) (s : Multiset α) : toFinset (a ::ₘ s) = insert a (toFinset s) :=
  Finset.eq_of_veq dedup_cons

@[simp]
theorem toFinset_singleton (a : α) : toFinset ({a} : Multiset α) = {a} := by
  rw [← cons_zero, toFinset_cons, toFinset_zero, LawfulSingleton.insert_empty_eq]

end Multiset

namespace List

variable [DecidableEq α] {l : List α} {a : α}

@[simp]
theorem toFinset_nil : toFinset (@nil α) = ∅ :=
  rfl

@[simp]
theorem toFinset_cons : toFinset (a :: l) = insert a (toFinset l) :=
  Finset.eq_of_veq <| by by_cases h : a ∈ l <;> simp [h]

theorem toFinset_replicate_of_ne_zero {n : ℕ} (hn : n ≠ 0) :
    (List.replicate n a).toFinset = {a} := by
  ext x
  simp [hn, List.mem_replicate]

@[simp]
theorem toFinset_eq_empty_iff (l : List α) : l.toFinset = ∅ ↔ l = nil := by
  cases l <;> simp

@[simp]
theorem toFinset_nonempty_iff (l : List α) : l.toFinset.Nonempty ↔ l ≠ [] := by
  simp [Finset.nonempty_iff_ne_empty]

end List

namespace Finset

section ToList

@[simp]
theorem toList_eq_singleton_iff {a : α} {s : Finset α} : s.toList = [a] ↔ s = {a} := by
  rw [toList, Multiset.toList_eq_singleton_iff, val_eq_singleton_iff]

@[simp]
theorem toList_singleton : ∀ a, ({a} : Finset α).toList = [a] :=
  Multiset.toList_singleton

open scoped List in
theorem toList_cons {a : α} {s : Finset α} (h : a ∉ s) : (cons a s h).toList ~ a :: s.toList :=
  (List.perm_ext_iff_of_nodup (nodup_toList _) (by simp [h, nodup_toList s])).2 fun x => by
    simp only [List.mem_cons, Finset.mem_toList, Finset.mem_cons]

open scoped List in
theorem toList_insert [DecidableEq α] {a : α} {s : Finset α} (h : a ∉ s) :
    (insert a s).toList ~ a :: s.toList :=
  cons_eq_insert _ _ h ▸ toList_cons _

end ToList

section Pairwise

variable {s : Finset α}

theorem pairwise_cons' {a : α} (ha : a ∉ s) (r : β → β → Prop) (f : α → β) :
    Pairwise (r on fun a : s.cons a ha => f a) ↔
    Pairwise (r on fun a : s => f a) ∧ ∀ b ∈ s, r (f a) (f b) ∧ r (f b) (f a) := by
  simp only [pairwise_subtype_iff_pairwise_finset', Finset.coe_cons, Set.pairwise_insert]
  grind

theorem pairwise_cons {a : α} (ha : a ∉ s) (r : α → α → Prop) :
    Pairwise (r on fun a : s.cons a ha => a) ↔
      Pairwise (r on fun a : s => a) ∧ ∀ b ∈ s, r a b ∧ r b a :=
  pairwise_cons' ha r id

end Pairwise

end Finset<|MERGE_RESOLUTION|>--- conflicted
+++ resolved
@@ -332,11 +332,7 @@
   invFun := prodPiCons f has
   left_inv _ := by grind [prodPiCons, consPiProd]
   right_inv _ := by
-<<<<<<< HEAD
-    -- I'm surprised `grind` next this `ext` step: it is just `Prod.ext` and `funext`.
-=======
     -- I'm surprised `grind` needs this `ext` step: it is just `Prod.ext` and `funext`.
->>>>>>> c07d348d
     ext _ hi <;> grind [prodPiCons, consPiProd]
 
 end Cons
