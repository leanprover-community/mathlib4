--- conflicted
+++ resolved
@@ -146,39 +146,20 @@
 
 /-- Given an equivalence `e : α ≃ β` and `s : Finset β`, restrict `e` to an equivalence
 from `e ⁻¹' s` to `s`. -/
-<<<<<<< HEAD
-def frestrict (e : α ≃ β) (s : Finset β) : (s.preimage e e.injective.injOn) ≃ s where
-=======
 @[simps]
 def restrictPreimageFinset (e : α ≃ β) (s : Finset β) : (s.preimage e e.injective.injOn) ≃ s where
->>>>>>> 88f302b1
   toFun := fun a ↦ ⟨e a, Finset.mem_preimage.1 a.2⟩
   invFun := fun b ↦ ⟨e.symm b, by simp⟩
   left_inv := fun _ ↦ by simp
   right_inv := fun _ ↦ by simp
 
-<<<<<<< HEAD
-variable {e : α ≃ β} {s : Finset β}
-
-@[simp]
-lemma frestrict_apply (a : s.preimage e e.injective.injOn) : e.frestrict s a = e a := rfl
-
-@[simp]
-lemma frestrict_symm_apply (b : s) : (e.frestrict s).symm b = e.symm b := rfl
-
-=======
->>>>>>> 88f302b1
 end Equiv
 
 /-- Reindexing and then restricting to a `Finset` is the same as first restricting to the preimage
 of this `Finset` and then reindexing. -/
 lemma Finset.restrict_comp_piCongrLeft {π : β → Type*} (s : Finset β) (e : α ≃ β) :
     s.restrict ∘ ⇑(e.piCongrLeft π) =
-<<<<<<< HEAD
-    ⇑((e.frestrict s).piCongrLeft (fun b : s ↦ (π b))) ∘
-=======
     ⇑((e.restrictPreimageFinset s).piCongrLeft (fun b : s ↦ (π b))) ∘
->>>>>>> 88f302b1
     (s.preimage e e.injective.injOn).restrict := by
   ext x b
   simp only [comp_apply, restrict, Equiv.piCongrLeft_apply_eq_cast, cast_inj]
