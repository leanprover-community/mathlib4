/-
Copyright (c) 2018 Kenny Lau. All rights reserved.
Released under Apache 2.0 license as described in the file LICENSE.
Authors: Johannes Hölzl, Kenny Lau

! This file was ported from Lean 3 source module data.dfinsupp.basic
! leanprover-community/mathlib commit 6623e6af705e97002a9054c1c05a980180276fc1
! Please do not edit these lines, except to modify the commit id
! if you have ported upstream changes.
-/
import Mathlib.Algebra.Module.LinearMap
import Mathlib.Algebra.BigOperators.Basic
import Mathlib.Data.Set.Finite
import Mathlib.GroupTheory.Submonoid.Membership
import Mathlib.GroupTheory.GroupAction.BigOperators
import Mathlib.Data.Finset.Preimage

/-!
# Dependent functions with finite support

For a non-dependent version see `data/finsupp.lean`.

## Notation

This file introduces the notation `Π₀ a, β a` as notation for `Dfinsupp β`, mirroring the `α →₀ β`
notation used for `Finsupp`. This works for nested binders too, with `Π₀ a b, γ a b` as notation
for `Dfinsupp (λ a, Dfinsupp (γ a))`.

## Implementation notes

The support is internally represented (in the primed `Dfinsupp.support'`) as a `Multiset` that
represents a superset of the true support of the function, quotiented by the always-true relation so
that this does not impact equality. This approach has computational benefits over storing a
`Finset`; it allows us to add together two finitely-supported functions without
having to evaluate the resulting function to recompute its support (which would required
decidability of `b = 0` for `b : β i`).

The true support of the function can still be recovered with `Dfinsupp.support`; but these
decidability obligations are now postponed to when the support is actually needed. As a consequence,
there are two ways to sum a `Dfinsupp`: with `Dfinsupp.sum` which works over an arbitrary function
but requires recomputation of the support and therefore a `Decidable` argument; and with
`Dfinsupp.sumAddHom` which requires an additive morphism, using its properties to show that
summing over a superset of the support is sufficient.

`Finsupp` takes an altogether different approach here; it uses `Classical.Decidable` and declares
the `Add` instance as noncomputable. This design difference is independent of the fact that
`Dfinsupp` is dependently-typed and `Finsupp` is not; in future, we may want to align these two
definitions, or introduce two more definitions for the other combinations of decisions.
-/


universe u u₁ u₂ v v₁ v₂ v₃ w x y l

open BigOperators

variable {ι : Type u} {γ : Type w} {β : ι → Type v} {β₁ : ι → Type v₁} {β₂ : ι → Type v₂}

variable (β)

/-- A dependent function `Π i, β i` with finite support, with notation `Π₀ i, β i`.

Note that `Dfinsupp.support` is the preferred API for accessing the support of the function,
`Dfinsupp.support'` is a implementation detail that aids computability; see the implementation
notes in this file for more information. -/
structure Dfinsupp [∀ i, Zero (β i)] : Type max u v where mk' ::
  /-- The underlying function of a dependent function with finite support (aka `Dfinsupp`). -/
  toFun : ∀ i, β i
  /-- The support of a dependent function with finite support (aka `Dfinsupp`). -/
  support' : Trunc { s : Multiset ι // ∀ i, i ∈ s ∨ toFun i = 0 }
#align dfinsupp Dfinsupp

variable {β}

-- mathport name: «exprΠ₀ , »
/-- `Π₀ i, β i` denotes the type of dependent functions with finite support `Dfinsupp β`. -/
notation3"Π₀ "(...)", "r:(scoped f => Dfinsupp f) => r

-- mathport name: «expr →ₚ »
@[inherit_doc]
infixl:25 " →ₚ " => Dfinsupp

namespace Dfinsupp

section Basic

variable [∀ i, Zero (β i)] [∀ i, Zero (β₁ i)] [∀ i, Zero (β₂ i)]

instance funLike : FunLike (Π₀ i, β i) ι β :=
  ⟨fun f => f.toFun, fun ⟨f₁, s₁⟩ ⟨f₂, s₁⟩ ↦ fun (h : f₁ = f₂) ↦ by
    subst h
    congr
    apply Subsingleton.elim ⟩
#align dfinsupp.fun_like Dfinsupp.funLike

/-- Helper instance for when there are too many metavariables to apply `FunLike.coeFunForall`
directly. -/
instance : CoeFun (Π₀ i, β i) fun _ => ∀ i, β i :=
  inferInstance

@[simp]
theorem toFun_eq_coe (f : Π₀ i, β i) : f.toFun = f :=
  rfl
#align dfinsupp.to_fun_eq_coe Dfinsupp.toFun_eq_coe

@[ext]
theorem ext {f g : Π₀ i, β i} (h : ∀ i, f i = g i) : f = g :=
  FunLike.ext _ _ h
#align dfinsupp.ext Dfinsupp.ext

@[deprecated FunLike.ext_iff]
theorem ext_iff {f g : Π₀ i, β i} : f = g ↔ ∀ i, f i = g i :=
  FunLike.ext_iff
#align dfinsupp.ext_iff Dfinsupp.ext_iff

@[deprecated FunLike.coe_injective]
theorem coeFn_injective : @Function.Injective (Π₀ i, β i) (∀ i, β i) (⇑) :=
  FunLike.coe_injective
#align dfinsupp.coe_fn_injective Dfinsupp.coeFn_injective

instance : Zero (Π₀ i, β i) :=
  ⟨⟨0, Trunc.mk <| ⟨∅, fun _ => Or.inr rfl⟩⟩⟩

instance : Inhabited (Π₀ i, β i) :=
  ⟨0⟩

@[simp]
theorem coe_mk' (f : ∀ i, β i) (s) : ⇑(⟨f, s⟩ : Π₀ i, β i) = f :=
  rfl
#align dfinsupp.coe_mk' Dfinsupp.coe_mk'

@[simp]
theorem coe_zero : ⇑(0 : Π₀ i, β i) = 0 :=
  rfl
#align dfinsupp.coe_zero Dfinsupp.coe_zero

theorem zero_apply (i : ι) : (0 : Π₀ i, β i) i = 0 :=
  rfl
#align dfinsupp.zero_apply Dfinsupp.zero_apply

/-- The composition of `f : β₁ → β₂` and `g : Π₀ i, β₁ i` is
  `mapRange f hf g : Π₀ i, β₂ i`, well defined when `f 0 = 0`.

This preserves the structure on `f`, and exists in various bundled forms for when `f` is itself
bundled:

* `Dfinsupp.mapRange.addMonoidHom`
* `Dfinsupp.mapRange.addEquiv`
* `dfinsupp.mapRange.linearMap`
* `dfinsupp.mapRange.linearEquiv`
-/
def mapRange (f : ∀ i, β₁ i → β₂ i) (hf : ∀ i, f i 0 = 0) (x : Π₀ i, β₁ i) : Π₀ i, β₂ i :=
  ⟨fun i => f i (x i),
    x.support'.map fun s => ⟨s.1, fun i => (s.2 i).imp_right fun h : x i = 0 => by
      rw [← hf i, ← h]⟩⟩
#align dfinsupp.map_range Dfinsupp.mapRange

@[simp]
theorem mapRange_apply (f : ∀ i, β₁ i → β₂ i) (hf : ∀ i, f i 0 = 0) (g : Π₀ i, β₁ i) (i : ι) :
    mapRange f hf g i = f i (g i) :=
  rfl
#align dfinsupp.map_range_apply Dfinsupp.mapRange_apply

@[simp]
theorem mapRange_id (h : ∀ i, id (0 : β₁ i) = 0 := fun i => rfl) (g : Π₀ i : ι, β₁ i) :
    mapRange (fun i => (id : β₁ i → β₁ i)) h g = g := by
  ext
  rfl
#align dfinsupp.map_range_id Dfinsupp.mapRange_id

theorem mapRange_comp (f : ∀ i, β₁ i → β₂ i) (f₂ : ∀ i, β i → β₁ i) (hf : ∀ i, f i 0 = 0)
    (hf₂ : ∀ i, f₂ i 0 = 0) (h : ∀ i, (f i ∘ f₂ i) 0 = 0) (g : Π₀ i : ι, β i) :
    mapRange (fun i => f i ∘ f₂ i) h g = mapRange f hf (mapRange f₂ hf₂ g) := by
  ext
  simp only [mapRange_apply]; rfl
#align dfinsupp.map_range_comp Dfinsupp.mapRange_comp

@[simp]
theorem mapRange_zero (f : ∀ i, β₁ i → β₂ i) (hf : ∀ i, f i 0 = 0) :
    mapRange f hf (0 : Π₀ i, β₁ i) = 0 := by
  ext
  simp only [mapRange_apply, coe_zero, Pi.zero_apply, hf]
#align dfinsupp.map_range_zero Dfinsupp.mapRange_zero

/-- Let `f i` be a binary operation `β₁ i → β₂ i → β i` such that `f i 0 0 = 0`.
Then `zipWith f hf` is a binary operation `Π₀ i, β₁ i → Π₀ i, β₂ i → Π₀ i, β i`. -/
def zipWith (f : ∀ i, β₁ i → β₂ i → β i) (hf : ∀ i, f i 0 0 = 0) (x : Π₀ i, β₁ i) (y : Π₀ i, β₂ i) :
    Π₀ i, β i :=
  ⟨fun i => f i (x i) (y i), by
    refine' x.support'.bind fun xs => _
    refine' y.support'.map fun ys => _
    refine' ⟨xs + ys, fun i => _⟩
    obtain h1 | (h1 : x i = 0) := xs.prop i
    · left
      rw [Multiset.mem_add]
      left
      exact h1
    obtain h2 | (h2 : y i = 0) := ys.prop i
    · left
      rw [Multiset.mem_add]
      right
      exact h2
    right; rw [← hf, ← h1, ← h2]⟩
#align dfinsupp.zip_with Dfinsupp.zipWith

@[simp]
theorem zipWith_apply (f : ∀ i, β₁ i → β₂ i → β i) (hf : ∀ i, f i 0 0 = 0) (g₁ : Π₀ i, β₁ i)
    (g₂ : Π₀ i, β₂ i) (i : ι) : zipWith f hf g₁ g₂ i = f i (g₁ i) (g₂ i) :=
  rfl
#align dfinsupp.zip_with_apply Dfinsupp.zipWith_apply

section Piecewise

variable (x y : Π₀ i, β i) (s : Set ι) [∀ i, Decidable (i ∈ s)]

/-- `x.piecewise y s` is the finitely supported function equal to `x` on the set `s`,
  and to `y` on its complement. -/
def piecewise : Π₀ i, β i :=
  zipWith (fun i x y => if i ∈ s then x else y) (fun _ => ite_self 0) x y
#align dfinsupp.piecewise Dfinsupp.piecewise

theorem piecewise_apply (i : ι) : x.piecewise y s i = if i ∈ s then x i else y i :=
  zipWith_apply _ _ x y i
#align dfinsupp.piecewise_apply Dfinsupp.piecewise_apply

@[simp, norm_cast]
theorem coe_piecewise : ⇑(x.piecewise y s) = s.piecewise x y := by
  ext
  apply piecewise_apply
#align dfinsupp.coe_piecewise Dfinsupp.coe_piecewise

end Piecewise

end Basic

section Algebra

instance [∀ i, AddZeroClass (β i)] : Add (Π₀ i, β i) :=
  ⟨zipWith (fun _ => (· + ·)) fun _ => add_zero 0⟩

theorem add_apply [∀ i, AddZeroClass (β i)] (g₁ g₂ : Π₀ i, β i) (i : ι) :
    (g₁ + g₂) i = g₁ i + g₂ i :=
  rfl
#align dfinsupp.add_apply Dfinsupp.add_apply

@[simp]
theorem coe_add [∀ i, AddZeroClass (β i)] (g₁ g₂ : Π₀ i, β i) : ⇑(g₁ + g₂) = g₁ + g₂ :=
  rfl
#align dfinsupp.coe_add Dfinsupp.coe_add

instance addZeroClass [∀ i, AddZeroClass (β i)] : AddZeroClass (Π₀ i, β i) :=
  FunLike.coe_injective.addZeroClass _ coe_zero coe_add

/-- Note the general `SMul` instance doesn't apply as `ℕ` is not distributive
unless `β i`'s addition is commutative. -/
instance hasNatScalar [∀ i, AddMonoid (β i)] : SMul ℕ (Π₀ i, β i) :=
  ⟨fun c v => v.mapRange (fun _ => (· • ·) c) fun _ => nsmul_zero _⟩
#align dfinsupp.has_nat_scalar Dfinsupp.hasNatScalar

theorem nsmul_apply [∀ i, AddMonoid (β i)] (b : ℕ) (v : Π₀ i, β i) (i : ι) : (b • v) i = b • v i :=
  rfl
#align dfinsupp.nsmul_apply Dfinsupp.nsmul_apply

@[simp]
theorem coe_nsmul [∀ i, AddMonoid (β i)] (b : ℕ) (v : Π₀ i, β i) : ⇑(b • v) = b • ⇑v :=
  rfl
#align dfinsupp.coe_nsmul Dfinsupp.coe_nsmul

instance [∀ i, AddMonoid (β i)] : AddMonoid (Π₀ i, β i) :=
  FunLike.coe_injective.addMonoid _ coe_zero coe_add fun _ _ => coe_nsmul _ _

/-- Coercion from a `Dfinsupp` to a pi type is an `AddMonoidHom`. -/
def coeFnAddMonoidHom [∀ i, AddZeroClass (β i)] : (Π₀ i, β i) →+ ∀ i, β i
    where
  toFun := (⇑)
  map_zero' := coe_zero
  map_add' := coe_add
#align dfinsupp.coe_fn_add_monoid_hom Dfinsupp.coeFnAddMonoidHom

/-- Evaluation at a point is an `AddMonoidHom`. This is the finitely-supported version of
`Pi.evalAddMonoidHom`. -/
def evalAddMonoidHom [∀ i, AddZeroClass (β i)] (i : ι) : (Π₀ i, β i) →+ β i :=
  (Pi.evalAddMonoidHom β i).comp coeFnAddMonoidHom
#align dfinsupp.eval_add_monoid_hom Dfinsupp.evalAddMonoidHom

instance [∀ i, AddCommMonoid (β i)] : AddCommMonoid (Π₀ i, β i) :=
  FunLike.coe_injective.addCommMonoid _ coe_zero coe_add fun _ _ => coe_nsmul _ _

@[simp]
theorem coe_finset_sum {α} [∀ i, AddCommMonoid (β i)] (s : Finset α) (g : α → Π₀ i, β i) :
    ⇑(∑ a in s, g a) = ∑ a in s, ⇑g a :=
  (coeFnAddMonoidHom : _ →+ ∀ i, β i).map_sum g s
#align dfinsupp.coe_finset_sum Dfinsupp.coe_finset_sum

@[simp]
theorem finset_sum_apply {α} [∀ i, AddCommMonoid (β i)] (s : Finset α) (g : α → Π₀ i, β i) (i : ι) :
    (∑ a in s, g a) i = ∑ a in s, g a i :=
  (evalAddMonoidHom i : _ →+ β i).map_sum g s
#align dfinsupp.finset_sum_apply Dfinsupp.finset_sum_apply

instance [∀ i, AddGroup (β i)] : Neg (Π₀ i, β i) :=
  ⟨fun f => f.mapRange (fun _ => Neg.neg) fun _ => neg_zero⟩

theorem neg_apply [∀ i, AddGroup (β i)] (g : Π₀ i, β i) (i : ι) : (-g) i = -g i :=
  rfl
#align dfinsupp.neg_apply Dfinsupp.neg_apply

@[simp]
theorem coe_neg [∀ i, AddGroup (β i)] (g : Π₀ i, β i) : ⇑(-g) = -g :=
  rfl
#align dfinsupp.coe_neg Dfinsupp.coe_neg

instance [∀ i, AddGroup (β i)] : Sub (Π₀ i, β i) :=
  ⟨zipWith (fun _ => Sub.sub) fun _ => sub_zero 0⟩

theorem sub_apply [∀ i, AddGroup (β i)] (g₁ g₂ : Π₀ i, β i) (i : ι) : (g₁ - g₂) i = g₁ i - g₂ i :=
  rfl
#align dfinsupp.sub_apply Dfinsupp.sub_apply

@[simp]
theorem coe_sub [∀ i, AddGroup (β i)] (g₁ g₂ : Π₀ i, β i) : ⇑(g₁ - g₂) = g₁ - g₂ :=
  rfl
#align dfinsupp.coe_sub Dfinsupp.coe_sub

/-- Note the general `SMul` instance doesn't apply as `ℤ` is not distributive
unless `β i`'s addition is commutative. -/
instance hasIntScalar [∀ i, AddGroup (β i)] : SMul ℤ (Π₀ i, β i) :=
  ⟨fun c v => v.mapRange (fun _ => (· • ·) c) fun _ => zsmul_zero _⟩
#align dfinsupp.has_int_scalar Dfinsupp.hasIntScalar

theorem zsmul_apply [∀ i, AddGroup (β i)] (b : ℤ) (v : Π₀ i, β i) (i : ι) : (b • v) i = b • v i :=
  rfl
#align dfinsupp.zsmul_apply Dfinsupp.zsmul_apply

@[simp]
theorem coe_zsmul [∀ i, AddGroup (β i)] (b : ℤ) (v : Π₀ i, β i) : ⇑(b • v) = b • ⇑v :=
  rfl
#align dfinsupp.coe_zsmul Dfinsupp.coe_zsmul

instance [∀ i, AddGroup (β i)] : AddGroup (Π₀ i, β i) :=
  FunLike.coe_injective.addGroup _ coe_zero coe_add coe_neg coe_sub (fun _ _ => coe_nsmul _ _)
    fun _ _ => coe_zsmul _ _

instance [∀ i, AddCommGroup (β i)] : AddCommGroup (Π₀ i, β i) :=
  FunLike.coe_injective.addCommGroup _ coe_zero coe_add coe_neg coe_sub (fun _ _ => coe_nsmul _ _)
    fun _ _ => coe_zsmul _ _

/-- Dependent functions with finite support inherit a semiring action from an action on each
coordinate. -/
instance [Monoid γ] [∀ i, AddMonoid (β i)] [∀ i, DistribMulAction γ (β i)] : SMul γ (Π₀ i, β i) :=
  ⟨fun c v => v.mapRange (fun _ => (· • ·) c) fun _ => smul_zero _⟩

theorem smul_apply [Monoid γ] [∀ i, AddMonoid (β i)] [∀ i, DistribMulAction γ (β i)] (b : γ)
    (v : Π₀ i, β i) (i : ι) : (b • v) i = b • v i :=
  rfl
#align dfinsupp.smul_apply Dfinsupp.smul_apply

@[simp]
theorem coe_smul [Monoid γ] [∀ i, AddMonoid (β i)] [∀ i, DistribMulAction γ (β i)] (b : γ)
    (v : Π₀ i, β i) : ⇑(b • v) = b • ⇑v :=
  rfl
#align dfinsupp.coe_smul Dfinsupp.coe_smul

instance smulCommClass {δ : Type _} [Monoid γ] [Monoid δ] [∀ i, AddMonoid (β i)]
    [∀ i, DistribMulAction γ (β i)] [∀ i, DistribMulAction δ (β i)] [∀ i, SMulCommClass γ δ (β i)] :
    SMulCommClass γ δ (Π₀ i, β i)
    where smul_comm r s m := ext fun i => by simp only [smul_apply, smul_comm r s (m i)]

instance isScalarTower {δ : Type _} [Monoid γ] [Monoid δ] [∀ i, AddMonoid (β i)]
    [∀ i, DistribMulAction γ (β i)] [∀ i, DistribMulAction δ (β i)] [SMul γ δ]
    [∀ i, IsScalarTower γ δ (β i)] : IsScalarTower γ δ (Π₀ i, β i)
    where smul_assoc r s m := ext fun i => by simp only [smul_apply, smul_assoc r s (m i)]

instance isCentralScalar [Monoid γ] [∀ i, AddMonoid (β i)] [∀ i, DistribMulAction γ (β i)]
    [∀ i, DistribMulAction γᵐᵒᵖ (β i)] [∀ i, IsCentralScalar γ (β i)] :
    IsCentralScalar γ (Π₀ i, β i)
    where op_smul_eq_smul r m := ext fun i => by simp only [smul_apply, op_smul_eq_smul r (m i)]

/-- Dependent functions with finite support inherit a `DistribMulAction` structure from such a
structure on each coordinate. -/
instance distribMulAction [Monoid γ] [∀ i, AddMonoid (β i)] [∀ i, DistribMulAction γ (β i)] :
    DistribMulAction γ (Π₀ i, β i) :=
  Function.Injective.distribMulAction coeFnAddMonoidHom FunLike.coe_injective coe_smul

/-- Dependent functions with finite support inherit a module structure from such a structure on
each coordinate. -/
instance module [Semiring γ] [∀ i, AddCommMonoid (β i)] [∀ i, Module γ (β i)] :
    Module γ (Π₀ i, β i) :=
  { inferInstanceAs (DistribMulAction γ (Π₀ i, β i)) with
    zero_smul := fun c => ext fun i => by simp only [smul_apply, zero_smul, zero_apply]
    add_smul := fun c x y => ext fun i => by simp only [add_apply, smul_apply, add_smul] }
#align dfinsupp.module Dfinsupp.module


end Algebra

section FilterAndSubtypeDomain

/-- `Filter p f` is the function which is `f i` if `p i` is true and 0 otherwise. -/
def filter [∀ i, Zero (β i)] (p : ι → Prop) [DecidablePred p] (x : Π₀ i, β i) : Π₀ i, β i :=
  ⟨fun i => if p i then x i else 0,
    x.support'.map fun xs =>
      ⟨xs.1, fun i => (xs.prop i).imp_right fun H : x i = 0 => by simp only [H, ite_self]⟩⟩
#align dfinsupp.filter Dfinsupp.filter

@[simp]
theorem filter_apply [∀ i, Zero (β i)] (p : ι → Prop) [DecidablePred p] (i : ι) (f : Π₀ i, β i) :
    f.filter p i = if p i then f i else 0 :=
  rfl
#align dfinsupp.filter_apply Dfinsupp.filter_apply

theorem filter_apply_pos [∀ i, Zero (β i)] {p : ι → Prop} [DecidablePred p] (f : Π₀ i, β i) {i : ι}
    (h : p i) : f.filter p i = f i := by simp only [filter_apply, if_pos h]
#align dfinsupp.filter_apply_pos Dfinsupp.filter_apply_pos

theorem filter_apply_neg [∀ i, Zero (β i)] {p : ι → Prop} [DecidablePred p] (f : Π₀ i, β i) {i : ι}
    (h : ¬p i) : f.filter p i = 0 := by simp only [filter_apply, if_neg h]
#align dfinsupp.filter_apply_neg Dfinsupp.filter_apply_neg

theorem filter_pos_add_filter_neg [∀ i, AddZeroClass (β i)] (f : Π₀ i, β i) (p : ι → Prop)
    [DecidablePred p] : (f.filter p + f.filter fun i => ¬p i) = f :=
  ext fun i => by
    simp only [add_apply, filter_apply]; split_ifs <;> simp only [add_zero, zero_add]
#align dfinsupp.filter_pos_add_filter_neg Dfinsupp.filter_pos_add_filter_neg

@[simp]
theorem filter_zero [∀ i, Zero (β i)] (p : ι → Prop) [DecidablePred p] :
    (0 : Π₀ i, β i).filter p = 0 := by
  ext
  simp
#align dfinsupp.filter_zero Dfinsupp.filter_zero

@[simp]
theorem filter_add [∀ i, AddZeroClass (β i)] (p : ι → Prop) [DecidablePred p] (f g : Π₀ i, β i) :
    (f + g).filter p = f.filter p + g.filter p := by
  ext
  simp [ite_add_zero]
#align dfinsupp.filter_add Dfinsupp.filter_add

@[simp]
theorem filter_smul [Monoid γ] [∀ i, AddMonoid (β i)] [∀ i, DistribMulAction γ (β i)] (p : ι → Prop)
    [DecidablePred p] (r : γ) (f : Π₀ i, β i) : (r • f).filter p = r • f.filter p := by
  ext
  simp [smul_apply, smul_ite]
#align dfinsupp.filter_smul Dfinsupp.filter_smul

variable (γ β)

/-- `Dfinsupp.filter` as an `AddMonoidHom`. -/
@[simps]
def filterAddMonoidHom [∀ i, AddZeroClass (β i)] (p : ι → Prop) [DecidablePred p] :
    (Π₀ i, β i) →+ Π₀ i, β i where
  toFun := filter p
  map_zero' := filter_zero p
  map_add' := filter_add p
#align dfinsupp.filter_add_monoid_hom Dfinsupp.filterAddMonoidHom
#align dfinsupp.filter_add_monoid_hom_apply Dfinsupp.filterAddMonoidHom_apply

/-- `Dfinsupp.filter` as a `LinearMap`. -/
@[simps]
def filterLinearMap [Semiring γ] [∀ i, AddCommMonoid (β i)] [∀ i, Module γ (β i)] (p : ι → Prop)
    [DecidablePred p] : (Π₀ i, β i) →ₗ[γ] Π₀ i, β i
    where
  toFun := filter p
  map_add' := filter_add p
  map_smul' := filter_smul p
#align dfinsupp.filter_linear_map Dfinsupp.filterLinearMap
#align dfinsupp.filter_linear_map_apply Dfinsupp.filterLinearMap_apply

variable {γ β}

@[simp]
theorem filter_neg [∀ i, AddGroup (β i)] (p : ι → Prop) [DecidablePred p] (f : Π₀ i, β i) :
    (-f).filter p = -f.filter p :=
  (filterAddMonoidHom β p).map_neg f
#align dfinsupp.filter_neg Dfinsupp.filter_neg

@[simp]
theorem filter_sub [∀ i, AddGroup (β i)] (p : ι → Prop) [DecidablePred p] (f g : Π₀ i, β i) :
    (f - g).filter p = f.filter p - g.filter p :=
  (filterAddMonoidHom β p).map_sub f g
#align dfinsupp.filter_sub Dfinsupp.filter_sub

/-- `subtypeDomain p f` is the restriction of the finitely supported function
  `f` to the subtype `p`. -/
def subtypeDomain [∀ i, Zero (β i)] (p : ι → Prop) [DecidablePred p] (x : Π₀ i, β i) :
    Π₀ i : Subtype p, β i :=
  ⟨fun i => x (i : ι),
    x.support'.map fun xs =>
      ⟨(Multiset.filter p xs.1).attach.map fun j => ⟨j.1, (Multiset.mem_filter.1 j.2).2⟩, fun i =>
        (xs.prop i).imp_left fun H =>
          Multiset.mem_map.2
            ⟨⟨i, Multiset.mem_filter.2 ⟨H, i.2⟩⟩, Multiset.mem_attach _ _, Subtype.eta _ _⟩⟩⟩
#align dfinsupp.subtype_domain Dfinsupp.subtypeDomain

@[simp]
theorem subtypeDomain_zero [∀ i, Zero (β i)] {p : ι → Prop} [DecidablePred p] :
    subtypeDomain p (0 : Π₀ i, β i) = 0 :=
  rfl
#align dfinsupp.subtype_domain_zero Dfinsupp.subtypeDomain_zero

@[simp]
theorem subtypeDomain_apply [∀ i, Zero (β i)] {p : ι → Prop} [DecidablePred p] {i : Subtype p}
    {v : Π₀ i, β i} : (subtypeDomain p v) i = v i :=
  rfl
#align dfinsupp.subtype_domain_apply Dfinsupp.subtypeDomain_apply

@[simp]
theorem subtypeDomain_add [∀ i, AddZeroClass (β i)] {p : ι → Prop} [DecidablePred p]
    (v v' : Π₀ i, β i) : (v + v').subtypeDomain p = v.subtypeDomain p + v'.subtypeDomain p :=
  FunLike.coe_injective rfl
#align dfinsupp.subtype_domain_add Dfinsupp.subtypeDomain_add

@[simp]
theorem subtypeDomain_smul [Monoid γ] [∀ i, AddMonoid (β i)] [∀ i, DistribMulAction γ (β i)]
    {p : ι → Prop} [DecidablePred p] (r : γ) (f : Π₀ i, β i) :
    (r • f).subtypeDomain p = r • f.subtypeDomain p :=
  FunLike.coe_injective rfl
#align dfinsupp.subtype_domain_smul Dfinsupp.subtypeDomain_smul

variable (γ β)

/-- `subtypeDomain` but as an `AddMonoidHom`. -/
@[simps]
def subtypeDomainAddMonoidHom [∀ i, AddZeroClass (β i)] (p : ι → Prop) [DecidablePred p] :
    (Π₀ i : ι, β i) →+ Π₀ i : Subtype p, β i
    where
  toFun := subtypeDomain p
  map_zero' := subtypeDomain_zero
  map_add' := subtypeDomain_add
#align dfinsupp.subtype_domain_add_monoid_hom Dfinsupp.subtypeDomainAddMonoidHom
#align dfinsupp.subtype_domain_add_monoid_hom_apply Dfinsupp.subtypeDomainAddMonoidHom_apply

/-- `Dfinsupp.subtypeDomain` as a `LinearMap`. -/
@[simps]
def subtypeDomainLinearMap [Semiring γ] [∀ i, AddCommMonoid (β i)] [∀ i, Module γ (β i)]
    (p : ι → Prop) [DecidablePred p] : (Π₀ i, β i) →ₗ[γ] Π₀ i : Subtype p, β i
    where
  toFun := subtypeDomain p
  map_add' := subtypeDomain_add
  map_smul' := subtypeDomain_smul
#align dfinsupp.subtype_domain_linear_map Dfinsupp.subtypeDomainLinearMap
#align dfinsupp.subtype_domain_linear_map_apply Dfinsupp.subtypeDomainLinearMap_apply

variable {γ β}

@[simp]
theorem subtypeDomain_neg [∀ i, AddGroup (β i)] {p : ι → Prop} [DecidablePred p] {v : Π₀ i, β i} :
    (-v).subtypeDomain p = -v.subtypeDomain p :=
  FunLike.coe_injective rfl
#align dfinsupp.subtype_domain_neg Dfinsupp.subtypeDomain_neg

@[simp]
theorem subtypeDomain_sub [∀ i, AddGroup (β i)] {p : ι → Prop} [DecidablePred p]
    {v v' : Π₀ i, β i} : (v - v').subtypeDomain p = v.subtypeDomain p - v'.subtypeDomain p :=
  FunLike.coe_injective rfl
#align dfinsupp.subtype_domain_sub Dfinsupp.subtypeDomain_sub

end FilterAndSubtypeDomain

variable [dec : DecidableEq ι]

section Basic

variable [∀ i, Zero (β i)]

theorem finite_support (f : Π₀ i, β i) : Set.Finite { i | f i ≠ 0 } := by
  classical!
  exact Trunc.induction_on f.support' fun xs =>
        (Multiset.toFinset xs.1).finite_toSet.subset fun i H =>
          Multiset.mem_toFinset.2 ((xs.prop i).resolve_right H)
#align dfinsupp.finite_support Dfinsupp.finite_support

/-- Create an element of `Π₀ i, β i` from a finset `s` and a function `x`
defined on this `Finset`. -/
def mk (s : Finset ι) (x : ∀ i : (↑s : Set ι), β (i : ι)) : Π₀ i, β i :=
  ⟨fun i => if H : i ∈ s then x ⟨i, H⟩ else 0,
    Trunc.mk ⟨s.1, fun i => if H : i ∈ s then Or.inl H else Or.inr <| dif_neg H⟩⟩
#align dfinsupp.mk Dfinsupp.mk

variable {s : Finset ι} {x : ∀ i : (↑s : Set ι), β i} {i : ι}

@[simp]
theorem mk_apply : (mk s x : ∀ i, β i) i = if H : i ∈ s then x ⟨i, H⟩ else 0 :=
  rfl
#align dfinsupp.mk_apply Dfinsupp.mk_apply

theorem mk_of_mem (hi : i ∈ s) : (mk s x : ∀ i, β i) i = x ⟨i, hi⟩ :=
  dif_pos hi
#align dfinsupp.mk_of_mem Dfinsupp.mk_of_mem

theorem mk_of_not_mem (hi : i ∉ s) : (mk s x : ∀ i, β i) i = 0 :=
  dif_neg hi
#align dfinsupp.mk_of_not_mem Dfinsupp.mk_of_not_mem

theorem mk_injective (s : Finset ι) : Function.Injective (@mk ι β _ _ s) := by
  intro x y H
  ext i
  have h1 : (mk s x : ∀ i, β i) i = (mk s y : ∀ i, β i) i := by rw [H]
  obtain ⟨i, hi : i ∈ s⟩ := i
  dsimp only [mk_apply, Subtype.coe_mk] at h1
  simpa only [dif_pos hi] using h1
#align dfinsupp.mk_injective Dfinsupp.mk_injective

instance unique [∀ i, Subsingleton (β i)] : Unique (Π₀ i, β i) :=
  FunLike.coe_injective.unique
#align dfinsupp.unique Dfinsupp.unique

instance uniqueOfIsEmpty [IsEmpty ι] : Unique (Π₀ i, β i) :=
  FunLike.coe_injective.unique
#align dfinsupp.unique_of_is_empty Dfinsupp.uniqueOfIsEmpty

/-- Given `Fintype ι`, `equivFunOnFintype` is the `Equiv` between `Π₀ i, β i` and `Π i, β i`.
  (All dependent functions on a finite type are finitely supported.) -/
@[simps apply]
def equivFunOnFintype [Fintype ι] : (Π₀ i, β i) ≃ ∀ i, β i
    where
  toFun := (⇑)
  invFun f := ⟨f, Trunc.mk ⟨Finset.univ.1, fun _ => Or.inl <| Finset.mem_univ_val _⟩⟩
  left_inv _ := FunLike.coe_injective rfl
  right_inv _ := rfl
#align dfinsupp.equiv_fun_on_fintype Dfinsupp.equivFunOnFintype
#align dfinsupp.equiv_fun_on_fintype_apply Dfinsupp.equivFunOnFintype_apply

@[simp]
theorem equivFunOnFintype_symm_coe [Fintype ι] (f : Π₀ i, β i) : equivFunOnFintype.symm f = f :=
  Equiv.symm_apply_apply _ _
#align dfinsupp.equiv_fun_on_fintype_symm_coe Dfinsupp.equivFunOnFintype_symm_coe

/-- The function `single i b : Π₀ i, β i` sends `i` to `b`
and all other points to `0`. -/
def single (i : ι) (b : β i) : Π₀ i, β i :=
  ⟨Pi.single i b,
    Trunc.mk ⟨{i}, fun j => (Decidable.eq_or_ne j i).imp (by simp) fun h => Pi.single_eq_of_ne h _⟩⟩
#align dfinsupp.single Dfinsupp.single

theorem single_eq_pi_single {i b} : ⇑(single i b : Π₀ i, β i) = Pi.single i b :=
  rfl
#align dfinsupp.single_eq_pi_single Dfinsupp.single_eq_pi_single

@[simp]
theorem single_apply {i i' b} :
    (single i b : Π₀ i, β i) i' = if h : i = i' then Eq.recOn h b else 0 := by
  rw [single_eq_pi_single, Pi.single, Function.update]
  simp [@eq_comm _ i i']
#align dfinsupp.single_apply Dfinsupp.single_apply

@[simp]
theorem single_zero (i) : (single i 0 : Π₀ i, β i) = 0 :=
  FunLike.coe_injective <| Pi.single_zero _
#align dfinsupp.single_zero Dfinsupp.single_zero

-- @[simp] -- Porting note: simp can prove this
theorem single_eq_same {i b} : (single i b : Π₀ i, β i) i = b := by
  simp only [single_apply, dite_eq_ite, ite_true]
#align dfinsupp.single_eq_same Dfinsupp.single_eq_same

theorem single_eq_of_ne {i i' b} (h : i ≠ i') : (single i b : Π₀ i, β i) i' = 0 := by
  simp only [single_apply, dif_neg h]
#align dfinsupp.single_eq_of_ne Dfinsupp.single_eq_of_ne

theorem single_injective {i} : Function.Injective (single i : β i → Π₀ i, β i) := fun _ _ H =>
  Pi.single_injective β i <| FunLike.coe_injective.eq_iff.mpr H
#align dfinsupp.single_injective Dfinsupp.single_injective

/-- Like `Finsupp.single_eq_single_iff`, but with a `HEq` due to dependent types -/
theorem single_eq_single_iff (i j : ι) (xi : β i) (xj : β j) :
    Dfinsupp.single i xi = Dfinsupp.single j xj ↔ i = j ∧ HEq xi xj ∨ xi = 0 ∧ xj = 0 := by
  constructor
  · intro h
    by_cases hij : i = j
    · subst hij
      exact Or.inl ⟨rfl, heq_of_eq (Dfinsupp.single_injective h)⟩
    · have h_coe : ⇑(Dfinsupp.single i xi) = Dfinsupp.single j xj := congr_arg (⇑) h
      have hci := congr_fun h_coe i
      have hcj := congr_fun h_coe j
      rw [Dfinsupp.single_eq_same] at hci hcj
      rw [Dfinsupp.single_eq_of_ne (Ne.symm hij)] at hci
      rw [Dfinsupp.single_eq_of_ne hij] at hcj
      exact Or.inr ⟨hci, hcj.symm⟩
  · rintro (⟨rfl, hxi⟩ | ⟨hi, hj⟩)
    · rw [eq_of_heq hxi]
    · rw [hi, hj, Dfinsupp.single_zero, Dfinsupp.single_zero]
#align dfinsupp.single_eq_single_iff Dfinsupp.single_eq_single_iff

/-- `Dfinsupp.single a b` is injective in `a`. For the statement that it is injective in `b`, see
`Dfinsupp.single_injective` -/
theorem single_left_injective {b : ∀ i : ι, β i} (h : ∀ i, b i ≠ 0) :
    Function.Injective (fun i => single i (b i) : ι → Π₀ i, β i) := fun _ _ H =>
  (((single_eq_single_iff _ _ _ _).mp H).resolve_right fun hb => h _ hb.1).left
#align dfinsupp.single_left_injective Dfinsupp.single_left_injective

@[simp]
theorem single_eq_zero {i : ι} {xi : β i} : single i xi = 0 ↔ xi = 0 := by
  rw [← single_zero i, single_eq_single_iff]
  simp
#align dfinsupp.single_eq_zero Dfinsupp.single_eq_zero

theorem filter_single (p : ι → Prop) [DecidablePred p] (i : ι) (x : β i) :
    (single i x).filter p = if p i then single i x else 0 := by
  ext j
  have := apply_ite (fun x : Π₀ i, β i => x j) (p i) (single i x) 0
  dsimp at this
  rw [filter_apply, this]
  obtain rfl | hij := Decidable.eq_or_ne i j
  · rfl
  · rw [single_eq_of_ne hij, ite_self, ite_self]
#align dfinsupp.filter_single Dfinsupp.filter_single

@[simp]
theorem filter_single_pos {p : ι → Prop} [DecidablePred p] (i : ι) (x : β i) (h : p i) :
    (single i x).filter p = single i x := by rw [filter_single, if_pos h]
#align dfinsupp.filter_single_pos Dfinsupp.filter_single_pos

@[simp]
theorem filter_single_neg {p : ι → Prop} [DecidablePred p] (i : ι) (x : β i) (h : ¬p i) :
    (single i x).filter p = 0 := by rw [filter_single, if_neg h]
#align dfinsupp.filter_single_neg Dfinsupp.filter_single_neg

/-- Equality of sigma types is sufficient (but not necessary) to show equality of `Dfinsupp`s. -/
theorem single_eq_of_sigma_eq {i j} {xi : β i} {xj : β j} (h : (⟨i, xi⟩ : Sigma β) = ⟨j, xj⟩) :
    Dfinsupp.single i xi = Dfinsupp.single j xj := by
  cases h
  rfl
#align dfinsupp.single_eq_of_sigma_eq Dfinsupp.single_eq_of_sigma_eq

@[simp]
theorem equivFunOnFintype_single [Fintype ι] (i : ι) (m : β i) :
    (@Dfinsupp.equivFunOnFintype ι β _ _) (Dfinsupp.single i m) = Pi.single i m := by
  ext x
  dsimp [Pi.single, Function.update]
  simp [Dfinsupp.single_eq_pi_single, @eq_comm _ i]
#align dfinsupp.equiv_fun_on_fintype_single Dfinsupp.equivFunOnFintype_single

@[simp]
theorem equivFunOnFintype_symm_single [Fintype ι] (i : ι) (m : β i) :
    (@Dfinsupp.equivFunOnFintype ι β _ _).symm (Pi.single i m) = Dfinsupp.single i m := by
  ext i'
  simp only [← single_eq_pi_single, equivFunOnFintype_symm_coe]
#align dfinsupp.equiv_fun_on_fintype_symm_single Dfinsupp.equivFunOnFintype_symm_single

/-- Redefine `f i` to be `0`. -/
def erase (i : ι) (x : Π₀ i, β i) : Π₀ i, β i :=
  ⟨fun j ↦ if j = i then 0 else x.1 j,
    x.support'.map fun xs ↦ ⟨xs.1, fun j ↦ (xs.prop j).imp_right (by simp only [·, ite_self])⟩⟩
#align dfinsupp.erase Dfinsupp.erase

@[simp]
theorem erase_apply {i j : ι} {f : Π₀ i, β i} : (f.erase i) j = if j = i then 0 else f j :=
  rfl
#align dfinsupp.erase_apply Dfinsupp.erase_apply

-- @[simp] -- Porting note: simp can prove this
theorem erase_same {i : ι} {f : Π₀ i, β i} : (f.erase i) i = 0 := by simp
#align dfinsupp.erase_same Dfinsupp.erase_same

theorem erase_ne {i i' : ι} {f : Π₀ i, β i} (h : i' ≠ i) : (f.erase i) i' = f i' := by simp [h]
#align dfinsupp.erase_ne Dfinsupp.erase_ne

theorem piecewise_single_erase (x : Π₀ i, β i) (i : ι)
    [∀ i' : ι, Decidable <| (i' ∈ ({i} : Set ι))] : -- Porting note: added Decidable hypothesis
    (single i (x i)).piecewise (x.erase i) {i} = x := by
  ext j; rw [piecewise_apply]; split_ifs with h
  · rw [(id h : j = i), single_eq_same]
  · exact erase_ne h
#align dfinsupp.piecewise_single_erase Dfinsupp.piecewise_single_erase

theorem erase_eq_sub_single {β : ι → Type _} [∀ i, AddGroup (β i)] (f : Π₀ i, β i) (i : ι) :
    f.erase i = f - single i (f i) := by
  ext j
  rcases eq_or_ne i j with (rfl | h)
  · simp
  · simp [erase_ne h.symm, single_eq_of_ne h, @eq_comm _ j, h]
#align dfinsupp.erase_eq_sub_single Dfinsupp.erase_eq_sub_single

@[simp]
theorem erase_zero (i : ι) : erase i (0 : Π₀ i, β i) = 0 :=
  ext fun _ => ite_self _
#align dfinsupp.erase_zero Dfinsupp.erase_zero

@[simp]
theorem filter_ne_eq_erase (f : Π₀ i, β i) (i : ι) : f.filter (· ≠ i) = f.erase i := by
  ext1 j
  simp only [Dfinsupp.filter_apply, Dfinsupp.erase_apply, ite_not]
#align dfinsupp.filter_ne_eq_erase Dfinsupp.filter_ne_eq_erase

@[simp]
theorem filter_ne_eq_erase' (f : Π₀ i, β i) (i : ι) : f.filter ((· ≠ ·) i) = f.erase i := by
  rw [← filter_ne_eq_erase f i]
  congr with j
  exact ne_comm
#align dfinsupp.filter_ne_eq_erase' Dfinsupp.filter_ne_eq_erase'

theorem erase_single (j : ι) (i : ι) (x : β i) :
    (single i x).erase j = if i = j then 0 else single i x := by
  rw [← filter_ne_eq_erase, filter_single, ite_not]
#align dfinsupp.erase_single Dfinsupp.erase_single

@[simp]
theorem erase_single_same (i : ι) (x : β i) : (single i x).erase i = 0 := by
  rw [erase_single, if_pos rfl]
#align dfinsupp.erase_single_same Dfinsupp.erase_single_same

@[simp]
theorem erase_single_ne {i j : ι} (x : β i) (h : i ≠ j) : (single i x).erase j = single i x := by
  rw [erase_single, if_neg h]
#align dfinsupp.erase_single_ne Dfinsupp.erase_single_ne

section Update

variable (f : Π₀ i, β i) (i) (b : β i)

/-- Replace the value of a `Π₀ i, β i` at a given point `i : ι` by a given value `b : β i`.
If `b = 0`, this amounts to removing `i` from the support.
Otherwise, `i` is added to it.

This is the (dependent) finitely-supported version of `Function.update`. -/
def update : Π₀ i, β i :=
  ⟨Function.update f i b,
    f.support'.map fun s =>
      ⟨i ::ₘ s.1, fun j => by
        rcases eq_or_ne i j with (rfl | hi)
        · simp
        · obtain hj | (hj : f j = 0) := s.prop j
          · exact Or.inl (Multiset.mem_cons_of_mem hj)
          · exact Or.inr ((Function.update_noteq hi.symm b _).trans hj)⟩⟩
#align dfinsupp.update Dfinsupp.update

variable (j : ι)

@[simp]
theorem coe_update : (f.update i b : ∀ i : ι, β i) = Function.update f i b :=
  rfl
#align dfinsupp.coe_update Dfinsupp.coe_update

@[simp]
theorem update_self : f.update i (f i) = f := by
  ext
  simp
#align dfinsupp.update_self Dfinsupp.update_self

@[simp]
theorem update_eq_erase : f.update i 0 = f.erase i := by
  ext j
  rcases eq_or_ne i j with (rfl | hi)
  · simp
  · simp [hi.symm]
#align dfinsupp.update_eq_erase Dfinsupp.update_eq_erase

theorem update_eq_single_add_erase {β : ι → Type _} [∀ i, AddZeroClass (β i)] (f : Π₀ i, β i)
    (i : ι) (b : β i) : f.update i b = single i b + f.erase i := by
  ext j
  rcases eq_or_ne i j with (rfl | h)
  · simp
  · simp [Function.update_noteq h.symm, h, erase_ne, h.symm]
#align dfinsupp.update_eq_single_add_erase Dfinsupp.update_eq_single_add_erase

theorem update_eq_erase_add_single {β : ι → Type _} [∀ i, AddZeroClass (β i)] (f : Π₀ i, β i)
    (i : ι) (b : β i) : f.update i b = f.erase i + single i b := by
  ext j
  rcases eq_or_ne i j with (rfl | h)
  · simp
  · simp [Function.update_noteq h.symm, h, erase_ne, h.symm]
#align dfinsupp.update_eq_erase_add_single Dfinsupp.update_eq_erase_add_single

theorem update_eq_sub_add_single {β : ι → Type _} [∀ i, AddGroup (β i)] (f : Π₀ i, β i) (i : ι)
    (b : β i) : f.update i b = f - single i (f i) + single i b := by
  rw [update_eq_erase_add_single f i b, erase_eq_sub_single f i]
#align dfinsupp.update_eq_sub_add_single Dfinsupp.update_eq_sub_add_single

end Update

end Basic

section AddMonoid

variable [∀ i, AddZeroClass (β i)]

@[simp]
theorem single_add (i : ι) (b₁ b₂ : β i) : single i (b₁ + b₂) = single i b₁ + single i b₂ :=
  ext fun i' => by
    by_cases h : i = i'
    · subst h
      simp only [add_apply, single_eq_same]
    · simp only [add_apply, single_eq_of_ne h, zero_add]
#align dfinsupp.single_add Dfinsupp.single_add

@[simp]
theorem erase_add (i : ι) (f₁ f₂ : Π₀ i, β i) : erase i (f₁ + f₂) = erase i f₁ + erase i f₂ :=
  ext fun _ => by simp [ite_zero_add]
#align dfinsupp.erase_add Dfinsupp.erase_add

variable (β)

/-- `Dfinsupp.single` as an `AddMonoidHom`. -/
@[simps]
def singleAddHom (i : ι) : β i →+ Π₀ i, β i
    where
  toFun := single i
  map_zero' := single_zero i
  map_add' := single_add i
#align dfinsupp.single_add_hom Dfinsupp.singleAddHom
#align dfinsupp.single_add_hom_apply Dfinsupp.singleAddHom_apply

/-- `Dfinsupp.erase` as an `AddMonoidHom`. -/
@[simps]
def eraseAddHom (i : ι) : (Π₀ i, β i) →+ Π₀ i, β i
    where
  toFun := erase i
  map_zero' := erase_zero i
  map_add' := erase_add i
#align dfinsupp.erase_add_hom Dfinsupp.eraseAddHom
#align dfinsupp.erase_add_hom_apply Dfinsupp.eraseAddHom_apply

variable {β}

@[simp]
theorem single_neg {β : ι → Type v} [∀ i, AddGroup (β i)] (i : ι) (x : β i) :
    single i (-x) = -single i x :=
  (singleAddHom β i).map_neg x
#align dfinsupp.single_neg Dfinsupp.single_neg

@[simp]
theorem single_sub {β : ι → Type v} [∀ i, AddGroup (β i)] (i : ι) (x y : β i) :
    single i (x - y) = single i x - single i y :=
  (singleAddHom β i).map_sub x y
#align dfinsupp.single_sub Dfinsupp.single_sub

@[simp]
theorem erase_neg {β : ι → Type v} [∀ i, AddGroup (β i)] (i : ι) (f : Π₀ i, β i) :
    (-f).erase i = -f.erase i :=
  (eraseAddHom β i).map_neg f
#align dfinsupp.erase_neg Dfinsupp.erase_neg

@[simp]
theorem erase_sub {β : ι → Type v} [∀ i, AddGroup (β i)] (i : ι) (f g : Π₀ i, β i) :
    (f - g).erase i = f.erase i - g.erase i :=
  (eraseAddHom β i).map_sub f g
#align dfinsupp.erase_sub Dfinsupp.erase_sub

theorem single_add_erase (i : ι) (f : Π₀ i, β i) : single i (f i) + f.erase i = f :=
  ext fun i' =>
    if h : i = i' then by
      subst h; simp only [add_apply, single_apply, erase_apply, add_zero, dite_eq_ite, if_true]
    else by
      simp only [add_apply, single_apply, erase_apply, dif_neg h, if_neg (Ne.symm h), zero_add]
#align dfinsupp.single_add_erase Dfinsupp.single_add_erase

theorem erase_add_single (i : ι) (f : Π₀ i, β i) : f.erase i + single i (f i) = f :=
  ext fun i' =>
    if h : i = i' then by
      subst h; simp only [add_apply, single_apply, erase_apply, zero_add, dite_eq_ite, if_true]
    else by
      simp only [add_apply, single_apply, erase_apply, dif_neg h, if_neg (Ne.symm h), add_zero]
#align dfinsupp.erase_add_single Dfinsupp.erase_add_single

protected theorem induction {p : (Π₀ i, β i) → Prop} (f : Π₀ i, β i) (h0 : p 0)
    (ha : ∀ (i b) (f : Π₀ i, β i), f i = 0 → b ≠ 0 → p f → p (single i b + f)) : p f := by
  cases' f with f s
  induction' s using Trunc.induction_on with s
  cases' s with s H
  induction' s using Multiset.induction_on with i s ih generalizing f
  · have : f = 0 := funext fun i => (H i).resolve_left (Multiset.not_mem_zero _)
    subst this
    exact h0
  have H2 : p (erase i ⟨f, Trunc.mk ⟨i ::ₘ s, H⟩⟩) := by
    dsimp only [erase, Trunc.map, Trunc.bind, Trunc.liftOn, Trunc.lift_mk,
      Function.comp, Subtype.coe_mk]
    have H2 : ∀ j, j ∈ s ∨ ite (j = i) 0 (f j) = 0 := by
      intro j
      cases' H j with H2 H2
      · cases' Multiset.mem_cons.1 H2 with H3 H3
        · right; exact if_pos H3
        · left; exact H3
      right
      split_ifs <;> [rfl; exact H2]
    have H3 : ∀ aux, (⟨fun j : ι => ite (j = i) 0 (f j), Trunc.mk ⟨i ::ₘ s, aux⟩⟩ : Π₀ i, β i) =
        ⟨fun j : ι => ite (j = i) 0 (f j), Trunc.mk ⟨s, H2⟩⟩ :=
      fun _ ↦ ext fun _ => rfl
    rw [H3]
    apply ih
  have H3 : single i _ + _ = (⟨f, Trunc.mk ⟨i ::ₘ s, H⟩⟩ : Π₀ i, β i) := single_add_erase _ _
  rw [← H3]
  change p (single i (f i) + _)
  cases' Classical.em (f i = 0) with h h
  · rw [h, single_zero, zero_add]
    exact H2
  refine' ha _ _ _ _ h H2
  rw [erase_same]
#align dfinsupp.induction Dfinsupp.induction

theorem induction₂ {p : (Π₀ i, β i) → Prop} (f : Π₀ i, β i) (h0 : p 0)
    (ha : ∀ (i b) (f : Π₀ i, β i), f i = 0 → b ≠ 0 → p f → p (f + single i b)) : p f :=
  Dfinsupp.induction f h0 fun i b f h1 h2 h3 =>
    have h4 : f + single i b = single i b + f := by
      ext j; by_cases H : i = j
      · subst H
        simp [h1]
      · simp [H]
    Eq.recOn h4 <| ha i b f h1 h2 h3
#align dfinsupp.induction₂ Dfinsupp.induction₂

@[simp]
theorem add_closure_iUnion_range_single :
    AddSubmonoid.closure (⋃ i : ι, Set.range (single i : β i → Π₀ i, β i)) = ⊤ :=
  top_unique fun x _ => by
    apply Dfinsupp.induction x
    exact AddSubmonoid.zero_mem _
    exact fun a b f _ _ hf =>
      AddSubmonoid.add_mem _
        (AddSubmonoid.subset_closure <| Set.mem_iUnion.2 ⟨a, Set.mem_range_self _⟩) hf
#align dfinsupp.add_closure_Union_range_single Dfinsupp.add_closure_iUnion_range_single

/-- If two additive homomorphisms from `Π₀ i, β i` are equal on each `single a b`, then
they are equal. -/
theorem addHom_ext {γ : Type w} [AddZeroClass γ] ⦃f g : (Π₀ i, β i) →+ γ⦄
    (H : ∀ (i : ι) (y : β i), f (single i y) = g (single i y)) : f = g := by
  refine' AddMonoidHom.eq_of_eqOn_denseM add_closure_iUnion_range_single fun f hf => _
  simp only [Set.mem_iUnion, Set.mem_range] at hf
  rcases hf with ⟨x, y, rfl⟩
  apply H
#align dfinsupp.add_hom_ext Dfinsupp.addHom_ext

/-- If two additive homomorphisms from `Π₀ i, β i` are equal on each `single a b`, then
they are equal.

See note [partially-applied ext lemmas]. -/
@[ext]
theorem addHom_ext' {γ : Type w} [AddZeroClass γ] ⦃f g : (Π₀ i, β i) →+ γ⦄
    (H : ∀ x, f.comp (singleAddHom β x) = g.comp (singleAddHom β x)) : f = g :=
  addHom_ext fun x => FunLike.congr_fun (H x)
#align dfinsupp.add_hom_ext' Dfinsupp.addHom_ext'

end AddMonoid

@[simp]
theorem mk_add [∀ i, AddZeroClass (β i)] {s : Finset ι} {x y : ∀ i : (↑s : Set ι), β i} :
    mk s (x + y) = mk s x + mk s y :=
  ext fun i => by simp only [add_apply, mk_apply]; split_ifs <;> [rfl; rw [zero_add]]
#align dfinsupp.mk_add Dfinsupp.mk_add

@[simp]
theorem mk_zero [∀ i, Zero (β i)] {s : Finset ι} : mk s (0 : ∀ i : (↑s : Set ι), β i.1) = 0 :=
  ext fun i => by simp only [mk_apply]; split_ifs <;> rfl
#align dfinsupp.mk_zero Dfinsupp.mk_zero

@[simp]
theorem mk_neg [∀ i, AddGroup (β i)] {s : Finset ι} {x : ∀ i : (↑s : Set ι), β i.1} :
    mk s (-x) = -mk s x :=
  ext fun i => by simp only [neg_apply, mk_apply]; split_ifs <;> [rfl; rw [neg_zero]]
#align dfinsupp.mk_neg Dfinsupp.mk_neg

@[simp]
theorem mk_sub [∀ i, AddGroup (β i)] {s : Finset ι} {x y : ∀ i : (↑s : Set ι), β i.1} :
    mk s (x - y) = mk s x - mk s y :=
  ext fun i => by simp only [sub_apply, mk_apply]; split_ifs <;> [rfl; rw [sub_zero]]
#align dfinsupp.mk_sub Dfinsupp.mk_sub

/-- If `s` is a subset of `ι` then `mk_addGroupHom s` is the canonical additive
group homomorphism from $\prod_{i\in s}\beta_i$ to $\prod_{\mathtt{i : \iota}}\beta_i.$-/
def mkAddGroupHom [∀ i, AddGroup (β i)] (s : Finset ι) : (∀ i : (s : Set ι), β ↑i) →+ Π₀ i : ι, β i
    where
  toFun := mk s
  map_zero' := mk_zero
  map_add' _ _ := mk_add
#align dfinsupp.mk_add_group_hom Dfinsupp.mkAddGroupHom

section

variable [Monoid γ] [∀ i, AddMonoid (β i)] [∀ i, DistribMulAction γ (β i)]

@[simp]
theorem mk_smul {s : Finset ι} (c : γ) (x : ∀ i : (↑s : Set ι), β (i : ι)) :
    mk s (c • x) = c • mk s x :=
  ext fun i => by simp only [smul_apply, mk_apply]; split_ifs <;> [rfl; rw [smul_zero]]
#align dfinsupp.mk_smul Dfinsupp.mk_smul

@[simp]
theorem single_smul {i : ι} (c : γ) (x : β i) : single i (c • x) = c • single i x :=
  ext fun i => by
    simp only [smul_apply, single_apply]
    split_ifs with h
    · cases h; rfl
    · rw [smul_zero]
#align dfinsupp.single_smul Dfinsupp.single_smul

end

section SupportBasic

variable [∀ i, Zero (β i)] [∀ (i) (x : β i), Decidable (x ≠ 0)]

/-- Set `{i | f x ≠ 0}` as a `Finset`. -/
def support (f : Π₀ i, β i) : Finset ι :=
  (f.support'.lift fun xs => (Multiset.toFinset xs.1).filter fun i => f i ≠ 0) <| by
    rintro ⟨sx, hx⟩ ⟨sy, hy⟩
    dsimp only [Subtype.coe_mk, toFun_eq_coe] at *
    ext i; constructor
    · intro H
      rcases Finset.mem_filter.1 H with ⟨_, h⟩
      exact Finset.mem_filter.2 ⟨Multiset.mem_toFinset.2 <| (hy i).resolve_right h, h⟩
    · intro H
      rcases Finset.mem_filter.1 H with ⟨_, h⟩
      exact Finset.mem_filter.2 ⟨Multiset.mem_toFinset.2 <| (hx i).resolve_right h, h⟩
#align dfinsupp.support Dfinsupp.support

@[simp]
theorem support_mk_subset {s : Finset ι} {x : ∀ i : (↑s : Set ι), β i.1} : (mk s x).support ⊆ s :=
  fun _ H => Multiset.mem_toFinset.1 (Finset.mem_filter.1 H).1
#align dfinsupp.support_mk_subset Dfinsupp.support_mk_subset

@[simp]
theorem support_mk'_subset {f : ∀ i, β i} {s : Multiset ι} {h} :
    (mk' f <| Trunc.mk ⟨s, h⟩).support ⊆ s.toFinset := fun i H =>
  Multiset.mem_toFinset.1 <| by simpa using (Finset.mem_filter.1 H).1
#align dfinsupp.support_mk'_subset Dfinsupp.support_mk'_subset

@[simp]
theorem mem_support_toFun (f : Π₀ i, β i) (i) : i ∈ f.support ↔ f i ≠ 0 := by
  cases' f with f s
  induction' s using Trunc.induction_on with s
  dsimp only [support, Trunc.lift_mk]
  rw [Finset.mem_filter, Multiset.mem_toFinset, coe_mk']
  exact and_iff_right_of_imp (s.prop i).resolve_right
#align dfinsupp.mem_support_to_fun Dfinsupp.mem_support_toFun

theorem eq_mk_support (f : Π₀ i, β i) : f = mk f.support fun i => f i := by
  change f = mk f.support fun i => f i.1
  ext i
  by_cases h : f i ≠ 0 <;> [skip; rw [not_not] at h] <;> simp [h]
#align dfinsupp.eq_mk_support Dfinsupp.eq_mk_support

@[simp]
theorem support_zero : (0 : Π₀ i, β i).support = ∅ :=
  rfl
#align dfinsupp.support_zero Dfinsupp.support_zero

theorem mem_support_iff {f : Π₀ i, β i} {i : ι} : i ∈ f.support ↔ f i ≠ 0 :=
  f.mem_support_toFun _
#align dfinsupp.mem_support_iff Dfinsupp.mem_support_iff

theorem not_mem_support_iff {f : Π₀ i, β i} {i : ι} : i ∉ f.support ↔ f i = 0 :=
  not_iff_comm.1 mem_support_iff.symm
#align dfinsupp.not_mem_support_iff Dfinsupp.not_mem_support_iff

@[simp]
theorem support_eq_empty {f : Π₀ i, β i} : f.support = ∅ ↔ f = 0 :=
  ⟨fun H => ext <| by simpa [Finset.ext_iff] using H, by simp (config := { contextual := true })⟩
#align dfinsupp.support_eq_empty Dfinsupp.support_eq_empty

instance decidableZero : DecidablePred (Eq (0 : Π₀ i, β i)) := fun _ =>
  decidable_of_iff _ <| support_eq_empty.trans eq_comm
#align dfinsupp.decidable_zero Dfinsupp.decidableZero

/- ./././Mathport/Syntax/Translate/Basic.lean:632:2:
  warning: expanding binder collection (i «expr ∉ » s) -/
theorem support_subset_iff {s : Set ι} {f : Π₀ i, β i} :
    ↑f.support ⊆ s ↔ ∀ (i) (_ : i ∉ s), f i = 0 := by
  simp [Set.subset_def]; exact forall_congr' fun i => not_imp_comm
#align dfinsupp.support_subset_iff Dfinsupp.support_subset_iff

theorem support_single_ne_zero {i : ι} {b : β i} (hb : b ≠ 0) : (single i b).support = {i} := by
  ext j; by_cases h : i = j
  · subst h
    simp [hb]
  simp [Ne.symm h, h]
#align dfinsupp.support_single_ne_zero Dfinsupp.support_single_ne_zero

theorem support_single_subset {i : ι} {b : β i} : (single i b).support ⊆ {i} :=
  support_mk'_subset
#align dfinsupp.support_single_subset Dfinsupp.support_single_subset

section MapRangeAndZipWith

variable [∀ i, Zero (β₁ i)] [∀ i, Zero (β₂ i)]

theorem mapRange_def [∀ (i) (x : β₁ i), Decidable (x ≠ 0)] {f : ∀ i, β₁ i → β₂ i}
    {hf : ∀ i, f i 0 = 0} {g : Π₀ i, β₁ i} :
    mapRange f hf g = mk g.support fun i => f i.1 (g i.1) := by
  ext i
  by_cases h : g i ≠ 0 <;> simp at h <;> simp [h, hf]
#align dfinsupp.map_range_def Dfinsupp.mapRange_def

@[simp]
theorem mapRange_single {f : ∀ i, β₁ i → β₂ i} {hf : ∀ i, f i 0 = 0} {i : ι} {b : β₁ i} :
    mapRange f hf (single i b) = single i (f i b) :=
  Dfinsupp.ext fun i' => by
    by_cases h : i = i'
    · subst i'
      simp
    · simp [h, hf]
#align dfinsupp.map_range_single Dfinsupp.mapRange_single

variable [∀ (i) (x : β₁ i), Decidable (x ≠ 0)] [∀ (i) (x : β₂ i), Decidable (x ≠ 0)]

theorem support_mapRange {f : ∀ i, β₁ i → β₂ i} {hf : ∀ i, f i 0 = 0} {g : Π₀ i, β₁ i} :
    (mapRange f hf g).support ⊆ g.support := by simp [mapRange_def]
#align dfinsupp.support_map_range Dfinsupp.support_mapRange

theorem zipWith_def {ι : Type u} {β : ι → Type v} {β₁ : ι → Type v₁} {β₂ : ι → Type v₂}
    [dec : DecidableEq ι] [∀ i : ι, Zero (β i)] [∀ i : ι, Zero (β₁ i)] [∀ i : ι, Zero (β₂ i)]
    [∀ (i : ι) (x : β₁ i), Decidable (x ≠ 0)] [∀ (i : ι) (x : β₂ i), Decidable (x ≠ 0)]
    {f : ∀ i, β₁ i → β₂ i → β i} {hf : ∀ i, f i 0 0 = 0} {g₁ : Π₀ i, β₁ i} {g₂ : Π₀ i, β₂ i} :
    zipWith f hf g₁ g₂ = mk (g₁.support ∪ g₂.support) fun i => f i.1 (g₁ i.1) (g₂ i.1) := by
  ext i
  by_cases h1 : g₁ i ≠ 0 <;> by_cases h2 : g₂ i ≠ 0 <;> simp only [not_not, Ne.def] at h1 h2 <;>
    simp [h1, h2, hf]
#align dfinsupp.zip_with_def Dfinsupp.zipWith_def

theorem support_zipWith {f : ∀ i, β₁ i → β₂ i → β i} {hf : ∀ i, f i 0 0 = 0} {g₁ : Π₀ i, β₁ i}
    {g₂ : Π₀ i, β₂ i} : (zipWith f hf g₁ g₂).support ⊆ g₁.support ∪ g₂.support := by
  simp [zipWith_def]
#align dfinsupp.support_zip_with Dfinsupp.support_zipWith

end MapRangeAndZipWith

theorem erase_def (i : ι) (f : Π₀ i, β i) : f.erase i = mk (f.support.erase i) fun j => f j.1 := by
  ext j
  by_cases h1 : j = i <;> by_cases h2 : f j ≠ 0 <;> simp at h2 <;> simp [h1, h2]
#align dfinsupp.erase_def Dfinsupp.erase_def

@[simp]
theorem support_erase (i : ι) (f : Π₀ i, β i) : (f.erase i).support = f.support.erase i := by
  ext j
  by_cases h1 : j = i
  simp [h1]
  by_cases h2 : f j ≠ 0 <;> simp at h2 <;> simp [h1, h2]
#align dfinsupp.support_erase Dfinsupp.support_erase

theorem support_update_ne_zero (f : Π₀ i, β i) (i : ι) {b : β i} (h : b ≠ 0) :
    support (f.update i b) = insert i f.support := by
  ext j
  rcases eq_or_ne i j with (rfl | hi)
  · simp [h]
  · simp [hi.symm]
#align dfinsupp.support_update_ne_zero Dfinsupp.support_update_ne_zero

theorem support_update (f : Π₀ i, β i) (i : ι) (b : β i) [Decidable (b = 0)] :
    support (f.update i b) = if b = 0 then support (f.erase i) else insert i f.support := by
  ext j
  split_ifs with hb
  · subst hb
    simp [update_eq_erase, support_erase]
  · rw [support_update_ne_zero f _ hb]
#align dfinsupp.support_update Dfinsupp.support_update

section FilterAndSubtypeDomain

variable {p : ι → Prop} [DecidablePred p]

theorem filter_def (f : Π₀ i, β i) : f.filter p = mk (f.support.filter p) fun i => f i.1 := by
  ext i; by_cases h1 : p i <;> by_cases h2 : f i ≠ 0 <;> simp at h2 <;> simp [h1, h2]
#align dfinsupp.filter_def Dfinsupp.filter_def

@[simp]
theorem support_filter (f : Π₀ i, β i) : (f.filter p).support = f.support.filter p := by
  ext i; by_cases h : p i <;> simp [h]
#align dfinsupp.support_filter Dfinsupp.support_filter

theorem subtypeDomain_def (f : Π₀ i, β i) :
    f.subtypeDomain p = mk (f.support.subtype p) fun i => f i := by
  ext i; by_cases h2 : f i ≠ 0 <;> try simp at h2; dsimp; simp [h2]
#align dfinsupp.subtype_domain_def Dfinsupp.subtypeDomain_def

@[simp, nolint simpNF] -- Porting note: simpNF claims that LHS does not simplify, but it does
theorem support_subtypeDomain {f : Π₀ i, β i} :
    (subtypeDomain p f).support = f.support.subtype p := by
  ext i
  simp
#align dfinsupp.support_subtype_domain Dfinsupp.support_subtypeDomain

end FilterAndSubtypeDomain

end SupportBasic

theorem support_add [∀ i, AddZeroClass (β i)] [∀ (i) (x : β i), Decidable (x ≠ 0)]
    {g₁ g₂ : Π₀ i, β i} : (g₁ + g₂).support ⊆ g₁.support ∪ g₂.support :=
  support_zipWith
#align dfinsupp.support_add Dfinsupp.support_add

@[simp]
theorem support_neg [∀ i, AddGroup (β i)] [∀ (i) (x : β i), Decidable (x ≠ 0)] {f : Π₀ i, β i} :
    support (-f) = support f := by ext i; simp
#align dfinsupp.support_neg Dfinsupp.support_neg

theorem support_smul {γ : Type w} [Semiring γ] [∀ i, AddCommMonoid (β i)] [∀ i, Module γ (β i)]
    [∀ (i : ι) (x : β i), Decidable (x ≠ 0)] (b : γ) (v : Π₀ i, β i) :
    (b • v).support ⊆ v.support :=
  support_mapRange
#align dfinsupp.support_smul Dfinsupp.support_smul

instance [∀ i, Zero (β i)] [∀ i, DecidableEq (β i)] : DecidableEq (Π₀ i, β i) := fun f g =>
  decidable_of_iff (f.support = g.support ∧ ∀ i ∈ f.support, f i = g i)
    ⟨fun ⟨h₁, h₂⟩ => ext fun i => if h : i ∈ f.support then h₂ i h else by
      have hf : f i = 0 := by rwa [mem_support_iff, not_not] at h
      have hg : g i = 0 := by rwa [h₁, mem_support_iff, not_not] at h
      rw [hf, hg],
     by rintro rfl; simp⟩

section Equiv

open Finset

variable {κ : Type _}

/-- Reindexing (and possibly removing) terms of a dfinsupp.-/
noncomputable def comapDomain [∀ i, Zero (β i)] (h : κ → ι) (hh : Function.Injective h)
    (f : Π₀ i, β i) : Π₀ k, β (h k) where
  toFun x := f (h x)
  support' :=
    f.support'.map fun s =>
      ⟨((Multiset.toFinset s.1).preimage h (hh.injOn _)).val, fun x =>
        (s.prop (h x)).imp_left fun hx => mem_preimage.mpr <| Multiset.mem_toFinset.mpr hx⟩
#align dfinsupp.comap_domain Dfinsupp.comapDomain

@[simp]
theorem comapDomain_apply [∀ i, Zero (β i)] (h : κ → ι) (hh : Function.Injective h) (f : Π₀ i, β i)
    (k : κ) : comapDomain h hh f k = f (h k) :=
  rfl
#align dfinsupp.comap_domain_apply Dfinsupp.comapDomain_apply

@[simp]
theorem comapDomain_zero [∀ i, Zero (β i)] (h : κ → ι) (hh : Function.Injective h) :
    comapDomain h hh (0 : Π₀ i, β i) = 0 := by
  ext
  rw [zero_apply, comapDomain_apply, zero_apply]
#align dfinsupp.comap_domain_zero Dfinsupp.comapDomain_zero

@[simp]
theorem comapDomain_add [∀ i, AddZeroClass (β i)] (h : κ → ι) (hh : Function.Injective h)
    (f g : Π₀ i, β i) : comapDomain h hh (f + g) = comapDomain h hh f + comapDomain h hh g := by
  ext
  rw [add_apply, comapDomain_apply, comapDomain_apply, comapDomain_apply, add_apply]
#align dfinsupp.comap_domain_add Dfinsupp.comapDomain_add

@[simp]
theorem comapDomain_smul [Monoid γ] [∀ i, AddMonoid (β i)] [∀ i, DistribMulAction γ (β i)]
    (h : κ → ι) (hh : Function.Injective h) (r : γ) (f : Π₀ i, β i) :
    comapDomain h hh (r • f) = r • comapDomain h hh f := by
  ext
  rw [smul_apply, comapDomain_apply, smul_apply, comapDomain_apply]
#align dfinsupp.comap_domain_smul Dfinsupp.comapDomain_smul

@[simp]
theorem comapDomain_single [DecidableEq κ] [∀ i, Zero (β i)] (h : κ → ι) (hh : Function.Injective h)
    (k : κ) (x : β (h k)) : comapDomain h hh (single (h k) x) = single k x := by
  ext i
  rw [comapDomain_apply]
  obtain rfl | hik := Decidable.eq_or_ne i k
  · rw [single_eq_same, single_eq_same]
  · rw [single_eq_of_ne hik.symm, single_eq_of_ne (hh.ne hik.symm)]
#align dfinsupp.comap_domain_single Dfinsupp.comapDomain_single

/-- A computable version of comap_domain when an explicit left inverse is provided.-/
def comapDomain' [∀ i, Zero (β i)] (h : κ → ι) {h' : ι → κ} (hh' : Function.LeftInverse h' h)
    (f : Π₀ i, β i) : Π₀ k, β (h k) where
  toFun x := f (h x)
  support' :=
    f.support'.map fun s =>
      ⟨Multiset.map h' s.1, fun x =>
        (s.prop (h x)).imp_left fun hx => Multiset.mem_map.mpr ⟨_, hx, hh' _⟩⟩
#align dfinsupp.comap_domain' Dfinsupp.comapDomain'

@[simp]
theorem comapDomain'_apply [∀ i, Zero (β i)] (h : κ → ι) {h' : ι → κ}
    (hh' : Function.LeftInverse h' h) (f : Π₀ i, β i) (k : κ) : comapDomain' h hh' f k = f (h k) :=
  rfl
#align dfinsupp.comap_domain'_apply Dfinsupp.comapDomain'_apply

@[simp]
theorem comapDomain'_zero [∀ i, Zero (β i)] (h : κ → ι) {h' : ι → κ}
    (hh' : Function.LeftInverse h' h) : comapDomain' h hh' (0 : Π₀ i, β i) = 0 := by
  ext
  rw [zero_apply, comapDomain'_apply, zero_apply]
#align dfinsupp.comap_domain'_zero Dfinsupp.comapDomain'_zero

@[simp]
theorem comapDomain'_add [∀ i, AddZeroClass (β i)] (h : κ → ι) {h' : ι → κ}
    (hh' : Function.LeftInverse h' h) (f g : Π₀ i, β i) :
    comapDomain' h hh' (f + g) = comapDomain' h hh' f + comapDomain' h hh' g := by
  ext
  rw [add_apply, comapDomain'_apply, comapDomain'_apply, comapDomain'_apply, add_apply]
#align dfinsupp.comap_domain'_add Dfinsupp.comapDomain'_add

@[simp]
theorem comapDomain'_smul [Monoid γ] [∀ i, AddMonoid (β i)] [∀ i, DistribMulAction γ (β i)]
    (h : κ → ι) {h' : ι → κ} (hh' : Function.LeftInverse h' h) (r : γ) (f : Π₀ i, β i) :
    comapDomain' h hh' (r • f) = r • comapDomain' h hh' f := by
  ext
  rw [smul_apply, comapDomain'_apply, smul_apply, comapDomain'_apply]
#align dfinsupp.comap_domain'_smul Dfinsupp.comapDomain'_smul

@[simp]
theorem comapDomain'_single [DecidableEq ι] [DecidableEq κ] [∀ i, Zero (β i)] (h : κ → ι)
    {h' : ι → κ} (hh' : Function.LeftInverse h' h) (k : κ) (x : β (h k)) :
    comapDomain' h hh' (single (h k) x) = single k x := by
  ext i
  rw [comapDomain'_apply]
  obtain rfl | hik := Decidable.eq_or_ne i k
  · rw [single_eq_same, single_eq_same]
  · rw [single_eq_of_ne hik.symm, single_eq_of_ne (hh'.injective.ne hik.symm)]
#align dfinsupp.comap_domain'_single Dfinsupp.comapDomain'_single

/-- Reindexing terms of a dfinsupp.

This is the dfinsupp version of `Equiv.piCongrLeft'`. -/
@[simps apply]
def equivCongrLeft [∀ i, Zero (β i)] (h : ι ≃ κ) : (Π₀ i, β i) ≃ Π₀ k, β (h.symm k)
    where
  toFun := comapDomain' h.symm h.right_inv
  invFun f :=
    mapRange (fun i => Equiv.cast <| congr_arg β <| h.symm_apply_apply i)
      (fun i => (Equiv.cast_eq_iff_heq _).mpr <| by rw [Equiv.symm_apply_apply])
      (@comapDomain' _ _ _ _ h _ h.left_inv f)
  left_inv f := by
    ext i
    rw [mapRange_apply, comapDomain'_apply, comapDomain'_apply, Equiv.cast_eq_iff_heq,
      h.symm_apply_apply]
  right_inv f := by
    ext k
    rw [comapDomain'_apply, mapRange_apply, comapDomain'_apply, Equiv.cast_eq_iff_heq,
      h.apply_symm_apply]
#align dfinsupp.equiv_congr_left Dfinsupp.equivCongrLeft
#align dfinsupp.equiv_congr_left_apply Dfinsupp.equivCongrLeft_apply

section Curry

variable {α : ι → Type _} {δ : ∀ i, α i → Type v}

-- lean can't find these instances -- Porting note: but Lean 4 can!!!
instance hasAdd₂ [∀ i j, AddZeroClass (δ i j)] : Add (Π₀ (i : ι) (j : α i), δ i j) :=
  inferInstance
  -- @Dfinsupp.hasAdd ι (fun i => Π₀ j, δ i j) _
#align dfinsupp.has_add₂ Dfinsupp.hasAdd₂

instance addZeroClass₂ [∀ i j, AddZeroClass (δ i j)] : AddZeroClass (Π₀ (i : ι) (j : α i), δ i j) :=
  inferInstance
  -- @Dfinsupp.addZeroClass ι (fun i => Π₀ j, δ i j) _
#align dfinsupp.add_zero_class₂ Dfinsupp.addZeroClass₂

instance addMonoid₂ [∀ i j, AddMonoid (δ i j)] : AddMonoid (Π₀ (i : ι) (j : α i), δ i j) :=
  inferInstance
  -- @Dfinsupp.addMonoid ι (fun i => Π₀ j, δ i j) _
#align dfinsupp.add_monoid₂ Dfinsupp.addMonoid₂

instance distribMulAction₂ [Monoid γ] [∀ i j, AddMonoid (δ i j)]
    [∀ i j, DistribMulAction γ (δ i j)] : DistribMulAction γ (Π₀ (i : ι) (j : α i), δ i j) :=
  @Dfinsupp.distribMulAction ι _ (fun i => Π₀ j, δ i j) _ _ _
#align dfinsupp.distrib_mul_action₂ Dfinsupp.distribMulAction₂

/- ./././Mathport/Syntax/Translate/Expr.lean:107:6: warning: expanding binder group (i j) -/
/-- The natural map between `Π₀ (i : Σ i, α i), δ i.1 i.2` and `Π₀ i (j : α i), δ i j`.  -/
noncomputable def sigmaCurry [∀ i j, Zero (δ i j)] (f : Π₀ i : Σi, _, δ i.1 i.2) :
    Π₀ (i) (j), δ i j := by
  classical!
  exact mk (f.support.image fun i => i.1) fun i =>
    mk (f.support.preimage (⟨i, ·⟩) $ sigma_mk_injective.injOn _) fun j => f ⟨i, j⟩
#align dfinsupp.sigma_curry Dfinsupp.sigmaCurry

@[simp]
theorem sigmaCurry_apply [∀ i j, Zero (δ i j)] (f : Π₀ i : Σi, _, δ i.1 i.2) (i : ι) (j : α i) :
    sigmaCurry f i j = f ⟨i, j⟩ := by
  classical! -- Porting note: added
  dsimp only [sigmaCurry]; by_cases h : f ⟨i, j⟩ = 0
  · rw [h]
    rw [mk_apply (dec := fun a b ↦ Classical.propDecidable (a = b))]
    split_ifs
    · rw [mk_apply (dec := fun a b ↦ Classical.propDecidable (a = b))]
      split_ifs
      · exact h
      · rfl
    · rfl
  · rw [mk_of_mem (dec := fun a b ↦ Classical.propDecidable (a = b)) ?h₁,
        mk_of_mem (dec := fun a b ↦ Classical.propDecidable (a = b))]
    case h₁ =>
      rw [@mem_image _ _ (fun a b ↦ Classical.propDecidable (a = b))]
      refine' ⟨⟨i, j⟩, _, rfl⟩
      convert (mem_support_toFun f _).2 h
    · rw [mem_preimage]
      convert (mem_support_toFun f _).2 h
#align dfinsupp.sigma_curry_apply Dfinsupp.sigmaCurry_apply

@[simp]
theorem sigmaCurry_zero [∀ i j, Zero (δ i j)] : sigmaCurry (0 : Π₀ i : Σi, _, δ i.1 i.2) = 0 := by
  ext (i j)
  rw [sigmaCurry_apply]
  rfl
#align dfinsupp.sigma_curry_zero Dfinsupp.sigmaCurry_zero

@[simp]
theorem sigmaCurry_add [∀ i j, AddZeroClass (δ i j)] (f g : Π₀ i : Σi, α i, δ i.1 i.2) :
    @sigmaCurry _ _ δ _ (f + g) = @sigmaCurry _ _ δ _ f + @sigmaCurry ι α δ _ g := by
  ext (i j)
  rw [@add_apply _ (fun i => Π₀ j, δ i j) _ (sigmaCurry _), add_apply, sigmaCurry_apply,
    sigmaCurry_apply, sigmaCurry_apply, add_apply]
#align dfinsupp.sigma_curry_add Dfinsupp.sigmaCurry_add

@[simp]
theorem sigmaCurry_smul [Monoid γ] [∀ i j, AddMonoid (δ i j)] [∀ i j, DistribMulAction γ (δ i j)]
    (r : γ) (f : Π₀ i : Σi, α i, δ i.1 i.2) :
    @sigmaCurry _ _ δ _ (r • f) = r • @sigmaCurry _ _ δ _ f := by
  ext (i j)
  rw [@smul_apply _ _ (fun i => Π₀ j, δ i j) _ _ _ _ (sigmaCurry _), smul_apply, sigmaCurry_apply,
    sigmaCurry_apply, smul_apply]
#align dfinsupp.sigma_curry_smul Dfinsupp.sigmaCurry_smul

@[simp]
theorem sigmaCurry_single [∀ i, DecidableEq (α i)] [∀ i j, Zero (δ i j)]
    (ij : Σi, α i) (x : δ ij.1 ij.2) :
    @sigmaCurry _ _ _ _ (single ij x) = single ij.1 (single ij.2 x : Π₀ j, δ ij.1 j) := by
  obtain ⟨i, j⟩ := ij
  ext (i' j')
  dsimp only
  rw [sigmaCurry_apply]
  obtain rfl | hi := eq_or_ne i i'
  · rw [single_eq_same]
    obtain rfl | hj := eq_or_ne j j'
    · rw [single_eq_same, single_eq_same]
    · rw [single_eq_of_ne, single_eq_of_ne hj]
      simpa using hj
  · rw [single_eq_of_ne, single_eq_of_ne hi, zero_apply]
    simp [hi]
#align dfinsupp.sigma_curry_single Dfinsupp.sigmaCurry_single

/- ./././Mathport/Syntax/Translate/Expr.lean:107:6: warning: expanding binder group (i j) -/
/-- The natural map between `Π₀ i (j : α i), δ i j` and `Π₀ (i : Σ i, α i), δ i.1 i.2`, inverse of
`curry`.-/
def sigmaUncurry [∀ i j, Zero (δ i j)]
    [∀ i, DecidableEq (α i)] [∀ i j (x : δ i j), Decidable (x ≠ 0)]
    (f : Π₀ (i) (j), δ i j) :
    Π₀ i : Σi, _, δ i.1 i.2 where
  toFun i := f i.1 i.2
  support' := f.support'.map fun s => ⟨Multiset.bind s.1 fun i =>
    ((f i).support.map ⟨Sigma.mk i, sigma_mk_injective⟩).val, fun i => by
      simp_rw [Multiset.mem_bind, map_val, Multiset.mem_map, Function.Embedding.coeFn_mk, ←
        Finset.mem_def, mem_support_toFun]
      obtain hi | (hi : f i.1 = 0) := s.prop i.1
      · by_cases hi' : f i.1 i.2 = 0
        · exact Or.inr hi'
        · exact Or.inl ⟨_, hi, i.2, hi', Sigma.eta _⟩
      · right
        rw [hi, zero_apply]⟩
#align dfinsupp.sigma_uncurry Dfinsupp.sigmaUncurry

/- ./././Mathport/Syntax/Translate/Expr.lean:107:6: warning: expanding binder group (i j) -/
@[simp]
theorem sigmaUncurry_apply [∀ i j, Zero (δ i j)]
    [∀ i, DecidableEq (α i)] [∀ i j (x : δ i j), Decidable (x ≠ 0)]
    (f : Π₀ (i) (j), δ i j) (i : ι) (j : α i) :
    sigmaUncurry f ⟨i, j⟩ = f i j :=
  rfl
#align dfinsupp.sigma_uncurry_apply Dfinsupp.sigmaUncurry_apply

/- ./././Mathport/Syntax/Translate/Expr.lean:107:6: warning: expanding binder group (i j) -/
@[simp]
theorem sigmaUncurry_zero [∀ i j, Zero (δ i j)]
    [∀ i, DecidableEq (α i)] [∀ i j (x : δ i j), Decidable (x ≠ 0)] :
    sigmaUncurry (0 : Π₀ (i) (j), δ i j) = 0 :=
  rfl
#align dfinsupp.sigma_uncurry_zero Dfinsupp.sigmaUncurry_zero

/- ./././Mathport/Syntax/Translate/Expr.lean:107:6: warning: expanding binder group (i j) -/
@[simp]
theorem sigmaUncurry_add [∀ i j, AddZeroClass (δ i j)]
    [∀ i, DecidableEq (α i)] [∀ i j (x : δ i j), Decidable (x ≠ 0)]
    (f g : Π₀ (i) (j), δ i j) :
    sigmaUncurry (f + g) = sigmaUncurry f + sigmaUncurry g :=
  FunLike.coe_injective rfl
#align dfinsupp.sigma_uncurry_add Dfinsupp.sigmaUncurry_add

/- ./././Mathport/Syntax/Translate/Expr.lean:107:6: warning: expanding binder group (i j) -/
@[simp]
theorem sigmaUncurry_smul [Monoid γ] [∀ i j, AddMonoid (δ i j)]
    [∀ i, DecidableEq (α i)] [∀ i j (x : δ i j), Decidable (x ≠ 0)]
    [∀ i j, DistribMulAction γ (δ i j)]
    (r : γ) (f : Π₀ (i) (j), δ i j) : sigmaUncurry (r • f) = r • sigmaUncurry f :=
  FunLike.coe_injective rfl
#align dfinsupp.sigma_uncurry_smul Dfinsupp.sigmaUncurry_smul

@[simp]
theorem sigmaUncurry_single [∀ i j, Zero (δ i j)]
    [∀ i, DecidableEq (α i)] [∀ i j (x : δ i j), Decidable (x ≠ 0)]
    (i) (j : α i) (x : δ i j) :
    sigmaUncurry (single i (single j x : Π₀ j : α i, δ i j)) = single ⟨i, j⟩ (by exact x) := by
  ext ⟨i', j'⟩
  dsimp only
  rw [sigmaUncurry_apply]
  obtain rfl | hi := eq_or_ne i i'
  · rw [single_eq_same]
    obtain rfl | hj := eq_or_ne j j'
    · rw [single_eq_same, single_eq_same]
    · rw [single_eq_of_ne hj, single_eq_of_ne]
      simpa using hj
  · rw [single_eq_of_ne hi, single_eq_of_ne, zero_apply]
    simp [hi]
#align dfinsupp.sigma_uncurry_single Dfinsupp.sigmaUncurry_single

/- ./././Mathport/Syntax/Translate/Expr.lean:107:6: warning: expanding binder group (i j) -/
/-- The natural bijection between `Π₀ (i : Σ i, α i), δ i.1 i.2` and `Π₀ i (j : α i), δ i j`.

This is the dfinsupp version of `Equiv.piCurry`. -/
noncomputable def sigmaCurryEquiv [∀ i j, Zero (δ i j)]
    [∀ i, DecidableEq (α i)] [∀ i j (x : δ i j), Decidable (x ≠ 0)] :
    (Π₀ i : Σi, _, δ i.1 i.2) ≃ Π₀ (i) (j), δ i j
    where
  toFun := sigmaCurry
  invFun := sigmaUncurry
  left_inv f := by
    ext ⟨i, j⟩
    rw [sigmaUncurry_apply, sigmaCurry_apply]
  right_inv f := by
    ext (i j)
    rw [sigmaCurry_apply, sigmaUncurry_apply]
#align dfinsupp.sigma_curry_equiv Dfinsupp.sigmaCurryEquiv

end Curry

variable {α : Option ι → Type v}

/-- Adds a term to a dfinsupp, making a dfinsupp indexed by an `Option`.

This is the dfinsupp version of `Option.rec`. -/
def extendWith [∀ i, Zero (α i)] (a : α none) (f : Π₀ i, α (some i)) : Π₀ i, α i
    where
  toFun := fun i ↦ match i with | none => a | some _ => f _
  support' :=
    f.support'.map fun s =>
      ⟨none ::ₘ Multiset.map some s.1, fun i =>
        Option.rec (Or.inl <| Multiset.mem_cons_self _ _)
          (fun i =>
            (s.prop i).imp_left fun h => Multiset.mem_cons_of_mem <| Multiset.mem_map_of_mem _ h)
          i⟩
#align dfinsupp.extend_with Dfinsupp.extendWith

@[simp]
theorem extendWith_none [∀ i, Zero (α i)] (f : Π₀ i, α (some i)) (a : α none) :
    f.extendWith a none = a :=
  rfl
#align dfinsupp.extend_with_none Dfinsupp.extendWith_none

@[simp]
theorem extendWith_some [∀ i, Zero (α i)] (f : Π₀ i, α (some i)) (a : α none) (i : ι) :
    f.extendWith a (some i) = f i :=
  rfl
#align dfinsupp.extend_with_some Dfinsupp.extendWith_some

@[simp]
theorem extendWith_single_zero [DecidableEq ι] [∀ i, Zero (α i)] (i : ι) (x : α (some i)) :
    (single i x).extendWith 0 = single (some i) x := by
  ext (_ | j)
  · rw [extendWith_none, single_eq_of_ne (Option.some_ne_none _)]
  · rw [extendWith_some]
    obtain rfl | hij := Decidable.eq_or_ne i j
    · rw [single_eq_same, single_eq_same]
    · rw [single_eq_of_ne hij, single_eq_of_ne ((Option.some_injective _).ne hij)]
#align dfinsupp.extend_with_single_zero Dfinsupp.extendWith_single_zero

@[simp]
theorem extendWith_zero [DecidableEq ι] [∀ i, Zero (α i)] (x : α none) :
    (0 : Π₀ i, α (some i)).extendWith x = single none x := by
  ext (_ | j)
  · rw [extendWith_none, single_eq_same]
  · rw [extendWith_some, single_eq_of_ne (Option.some_ne_none _).symm, zero_apply]
#align dfinsupp.extend_with_zero Dfinsupp.extendWith_zero

/-- Bijection obtained by separating the term of index `none` of a dfinsupp over `Option ι`.

This is the dfinsupp version of `Equiv.piOptionEquivProd`. -/
@[simps]
noncomputable def equivProdDfinsupp [∀ i, Zero (α i)] : (Π₀ i, α i) ≃ α none × Π₀ i, α (some i)
    where
  toFun f := (f none, comapDomain some (Option.some_injective _) f)
  invFun f := f.2.extendWith f.1
  left_inv f := by
    ext i; cases' i with i
    · rw [extendWith_none]
    · rw [extendWith_some, comapDomain_apply]
  right_inv x := by
    dsimp only
    ext
    · exact extendWith_none x.snd _
    · rw [comapDomain_apply, extendWith_some]
#align dfinsupp.equiv_prod_dfinsupp Dfinsupp.equivProdDfinsupp
#align dfinsupp.equiv_prod_dfinsupp_apply Dfinsupp.equivProdDfinsupp_apply
#align dfinsupp.equiv_prod_dfinsupp_symm_apply Dfinsupp.equivProdDfinsupp_symm_apply

theorem equivProdDfinsupp_add [∀ i, AddZeroClass (α i)] (f g : Π₀ i, α i) :
    equivProdDfinsupp (f + g) = equivProdDfinsupp f + equivProdDfinsupp g :=
  Prod.ext (add_apply _ _ _) (comapDomain_add _ (Option.some_injective _) _ _)
#align dfinsupp.equiv_prod_dfinsupp_add Dfinsupp.equivProdDfinsupp_add

theorem equivProdDfinsupp_smul [Monoid γ] [∀ i, AddMonoid (α i)] [∀ i, DistribMulAction γ (α i)]
    (r : γ) (f : Π₀ i, α i) : equivProdDfinsupp (r • f) = r • equivProdDfinsupp f :=
  Prod.ext (smul_apply _ _ _) (comapDomain_smul _ (Option.some_injective _) _ _)
#align dfinsupp.equiv_prod_dfinsupp_smul Dfinsupp.equivProdDfinsupp_smul

end Equiv

section ProdAndSum

/-- `Dfinsupp.prod f g` is the product of `g i (f i)` over the support of `f`. -/
@[to_additive "`sum f g` is the sum of `g i (f i)` over the support of `f`."]
def prod [∀ i, Zero (β i)] [∀ (i) (x : β i), Decidable (x ≠ 0)] [CommMonoid γ] (f : Π₀ i, β i)
    (g : ∀ i, β i → γ) : γ :=
  ∏ i in f.support, g i (f i)
#align dfinsupp.prod Dfinsupp.prod
#align dfinsupp.sum Dfinsupp.sum

@[to_additive]
theorem prod_mapRange_index {β₁ : ι → Type v₁} {β₂ : ι → Type v₂} [∀ i, Zero (β₁ i)]
    [∀ i, Zero (β₂ i)] [∀ (i) (x : β₁ i), Decidable (x ≠ 0)] [∀ (i) (x : β₂ i), Decidable (x ≠ 0)]
    [CommMonoid γ] {f : ∀ i, β₁ i → β₂ i} {hf : ∀ i, f i 0 = 0} {g : Π₀ i, β₁ i} {h : ∀ i, β₂ i → γ}
    (h0 : ∀ i, h i 0 = 1) : (mapRange f hf g).prod h = g.prod fun i b => h i (f i b) := by
  rw [mapRange_def]
  refine' (Finset.prod_subset support_mk_subset _).trans _
  · intro i h1 h2
    simp only [mem_support_toFun, ne_eq] at h1
    simp only [Finset.coe_sort_coe, mem_support_toFun, mk_apply, ne_eq, h1, not_false_iff,
      dite_eq_ite, ite_true, not_not] at h2
    simp [h2, h0]
  · refine' Finset.prod_congr rfl _
    intro i h1
    simp only [mem_support_toFun, ne_eq] at h1
    simp [h1]
#align dfinsupp.prod_map_range_index Dfinsupp.prod_mapRange_index
#align dfinsupp.sum_map_range_index Dfinsupp.sum_mapRange_index

@[to_additive]
theorem prod_zero_index [∀ i, AddCommMonoid (β i)] [∀ (i) (x : β i), Decidable (x ≠ 0)]
    [CommMonoid γ] {h : ∀ i, β i → γ} : (0 : Π₀ i, β i).prod h = 1 :=
  rfl
#align dfinsupp.prod_zero_index Dfinsupp.prod_zero_index
#align dfinsupp.sum_zero_index Dfinsupp.sum_zero_index

@[to_additive]
theorem prod_single_index [∀ i, Zero (β i)] [∀ (i) (x : β i), Decidable (x ≠ 0)] [CommMonoid γ]
    {i : ι} {b : β i} {h : ∀ i, β i → γ} (h_zero : h i 0 = 1) : (single i b).prod h = h i b := by
  by_cases h : b ≠ 0
  · simp [Dfinsupp.prod, support_single_ne_zero h]
  · rw [not_not] at h
    simp [h, prod_zero_index, h_zero]
    rfl
#align dfinsupp.prod_single_index Dfinsupp.prod_single_index
#align dfinsupp.sum_single_index Dfinsupp.sum_single_index

@[to_additive]
theorem prod_neg_index [∀ i, AddGroup (β i)] [∀ (i) (x : β i), Decidable (x ≠ 0)] [CommMonoid γ]
    {g : Π₀ i, β i} {h : ∀ i, β i → γ} (h0 : ∀ i, h i 0 = 1) :
    (-g).prod h = g.prod fun i b => h i (-b) :=
  prod_mapRange_index h0
#align dfinsupp.prod_neg_index Dfinsupp.prod_neg_index
#align dfinsupp.sum_neg_index Dfinsupp.sum_neg_index

@[to_additive]
theorem prod_comm {ι₁ ι₂ : Sort _} {β₁ : ι₁ → Type _} {β₂ : ι₂ → Type _} [DecidableEq ι₁]
    [DecidableEq ι₂] [∀ i, Zero (β₁ i)] [∀ i, Zero (β₂ i)] [∀ (i) (x : β₁ i), Decidable (x ≠ 0)]
    [∀ (i) (x : β₂ i), Decidable (x ≠ 0)] [CommMonoid γ] (f₁ : Π₀ i, β₁ i) (f₂ : Π₀ i, β₂ i)
    (h : ∀ i, β₁ i → ∀ i, β₂ i → γ) :
    (f₁.prod fun i₁ x₁ => f₂.prod fun i₂ x₂ => h i₁ x₁ i₂ x₂) =
      f₂.prod fun i₂ x₂ => f₁.prod fun i₁ x₁ => h i₁ x₁ i₂ x₂ :=
  Finset.prod_comm
#align dfinsupp.prod_comm Dfinsupp.prod_comm
#align dfinsupp.sum_comm Dfinsupp.sum_comm

@[simp]
theorem sum_apply {ι₁ : Type u₁} [DecidableEq ι₁] {β₁ : ι₁ → Type v₁} [∀ i₁, Zero (β₁ i₁)]
    [∀ (i) (x : β₁ i), Decidable (x ≠ 0)] [∀ i, AddCommMonoid (β i)] {f : Π₀ i₁, β₁ i₁}
    {g : ∀ i₁, β₁ i₁ → Π₀ i, β i} {i₂ : ι} : (f.sum g) i₂ = f.sum fun i₁ b => g i₁ b i₂ :=
  (evalAddMonoidHom i₂ : (Π₀ i, β i) →+ β i₂).map_sum _ f.support
#align dfinsupp.sum_apply Dfinsupp.sum_apply

theorem support_sum {ι₁ : Type u₁} [DecidableEq ι₁] {β₁ : ι₁ → Type v₁} [∀ i₁, Zero (β₁ i₁)]
    [∀ (i) (x : β₁ i), Decidable (x ≠ 0)] [∀ i, AddCommMonoid (β i)]
    [∀ (i) (x : β i), Decidable (x ≠ 0)] {f : Π₀ i₁, β₁ i₁} {g : ∀ i₁, β₁ i₁ → Π₀ i, β i} :
    (f.sum g).support ⊆ f.support.biUnion fun i => (g i (f i)).support := by
  have :
    ∀ i₁ : ι,
      (f.sum fun (i : ι₁) (b : β₁ i) => (g i b) i₁) ≠ 0 → ∃ i : ι₁, f i ≠ 0 ∧ ¬(g i (f i)) i₁ = 0 :=
    fun i₁ h =>
    let ⟨i, hi, Ne⟩ := Finset.exists_ne_zero_of_sum_ne_zero h
    ⟨i, mem_support_iff.1 hi, Ne⟩
  simpa [Finset.subset_iff, mem_support_iff, Finset.mem_biUnion, sum_apply] using this
#align dfinsupp.support_sum Dfinsupp.support_sum

@[to_additive (attr := simp)]
theorem prod_one [∀ i, AddCommMonoid (β i)] [∀ (i) (x : β i), Decidable (x ≠ 0)] [CommMonoid γ]
    {f : Π₀ i, β i} : (f.prod fun _ _ => (1 : γ)) = 1 :=
  Finset.prod_const_one
#align dfinsupp.prod_one Dfinsupp.prod_one
#align dfinsupp.sum_zero Dfinsupp.sum_zero

@[to_additive (attr := simp)]
theorem prod_mul [∀ i, AddCommMonoid (β i)] [∀ (i) (x : β i), Decidable (x ≠ 0)] [CommMonoid γ]
    {f : Π₀ i, β i} {h₁ h₂ : ∀ i, β i → γ} :
    (f.prod fun i b => h₁ i b * h₂ i b) = f.prod h₁ * f.prod h₂ :=
  Finset.prod_mul_distrib
#align dfinsupp.prod_mul Dfinsupp.prod_mul
#align dfinsupp.sum_add Dfinsupp.sum_add

@[to_additive (attr := simp)]
theorem prod_inv [∀ i, AddCommMonoid (β i)] [∀ (i) (x : β i), Decidable (x ≠ 0)] [CommGroup γ]
    {f : Π₀ i, β i} {h : ∀ i, β i → γ} : (f.prod fun i b => (h i b)⁻¹) = (f.prod h)⁻¹ :=
  ((invMonoidHom : γ →* γ).map_prod _ f.support).symm
#align dfinsupp.prod_inv Dfinsupp.prod_inv
#align dfinsupp.sum_neg Dfinsupp.sum_neg

@[to_additive]
theorem prod_eq_one [∀ i, Zero (β i)] [∀ (i) (x : β i), Decidable (x ≠ 0)] [CommMonoid γ]
    {f : Π₀ i, β i} {h : ∀ i, β i → γ} (hyp : ∀ i, h i (f i) = 1) : f.prod h = 1 :=
  Finset.prod_eq_one fun i _ => hyp i
#align dfinsupp.prod_eq_one Dfinsupp.prod_eq_one
#align dfinsupp.sum_eq_zero Dfinsupp.sum_eq_zero

theorem smul_sum {α : Type _} [Monoid α] [∀ i, Zero (β i)] [∀ (i) (x : β i), Decidable (x ≠ 0)]
    [AddCommMonoid γ] [DistribMulAction α γ] {f : Π₀ i, β i} {h : ∀ i, β i → γ} {c : α} :
    c • f.sum h = f.sum fun a b => c • h a b :=
  Finset.smul_sum
#align dfinsupp.smul_sum Dfinsupp.smul_sum

@[to_additive]
theorem prod_add_index [∀ i, AddCommMonoid (β i)] [∀ (i) (x : β i), Decidable (x ≠ 0)]
    [CommMonoid γ] {f g : Π₀ i, β i} {h : ∀ i, β i → γ} (h_zero : ∀ i, h i 0 = 1)
    (h_add : ∀ i b₁ b₂, h i (b₁ + b₂) = h i b₁ * h i b₂) : (f + g).prod h = f.prod h * g.prod h :=
  have f_eq : (∏ i in f.support ∪ g.support, h i (f i)) = f.prod h :=
    (Finset.prod_subset (Finset.subset_union_left _ _) <| by
        simp (config := { contextual := true }) [mem_support_iff, h_zero]).symm
  have g_eq : (∏ i in f.support ∪ g.support, h i (g i)) = g.prod h :=
    (Finset.prod_subset (Finset.subset_union_right _ _) <| by
        simp (config := { contextual := true }) [mem_support_iff, h_zero]).symm
  calc
    (∏ i in (f + g).support, h i ((f + g) i)) = ∏ i in f.support ∪ g.support, h i ((f + g) i) :=
      Finset.prod_subset support_add <| by
        simp (config := { contextual := true }) [mem_support_iff, h_zero]
    _ = (∏ i in f.support ∪ g.support, h i (f i)) * ∏ i in f.support ∪ g.support, h i (g i) := by
      { simp [h_add, Finset.prod_mul_distrib] }
    _ = _ := by rw [f_eq, g_eq]
#align dfinsupp.prod_add_index Dfinsupp.prod_add_index
#align dfinsupp.sum_add_index Dfinsupp.sum_add_index

@[to_additive]
theorem _root_.dfinsupp_prod_mem [∀ i, Zero (β i)] [∀ (i) (x : β i), Decidable (x ≠ 0)]
    [CommMonoid γ] {S : Type _} [SetLike S γ] [SubmonoidClass S γ]
    (s : S) (f : Π₀ i, β i) (g : ∀ i, β i → γ)
    (h : ∀ c, f c ≠ 0 → g c (f c) ∈ s) : f.prod g ∈ s :=
  prod_mem fun _ hi => h _ <| mem_support_iff.1 hi
#align dfinsupp_prod_mem dfinsupp_prod_mem
#align dfinsupp_sum_mem dfinsupp_sum_mem

@[to_additive (attr := simp)]
theorem prod_eq_prod_fintype [Fintype ι] [∀ i, Zero (β i)] [∀ (i : ι) (x : β i), Decidable (x ≠ 0)]
    -- Porting note: `f` was a typeclass argument
    [CommMonoid γ] (v : Π₀ i, β i) {f : ∀ i, β i → γ} (hf : ∀ i, f i 0 = 1) :
    v.prod f = ∏ i, f i (Dfinsupp.equivFunOnFintype v i) := by
  suffices (∏ i in v.support, f i (v i)) = ∏ i, f i (v i) by simp [Dfinsupp.prod, this]
  apply Finset.prod_subset v.support.subset_univ
  intro i _ hi
  rw [mem_support_iff, not_not] at hi
  rw [hi, hf]
#align dfinsupp.prod_eq_prod_fintype Dfinsupp.prod_eq_prod_fintype
#align dfinsupp.sum_eq_sum_fintype Dfinsupp.sum_eq_sum_fintype

/--
When summing over an `AddMonoidHom`, the decidability assumption is not needed, and the result is
also an `AddMonoidHom`.
-/
def sumAddHom [∀ i, AddZeroClass (β i)] [AddCommMonoid γ] (φ : ∀ i, β i →+ γ) :
    (Π₀ i, β i) →+ γ where
  toFun f :=
    (f.support'.lift fun s => ∑ i in Multiset.toFinset s.1, φ i (f i)) <| by
      rintro ⟨sx, hx⟩ ⟨sy, hy⟩
      dsimp only [Subtype.coe_mk, toFun_eq_coe] at *
      have H1 : sx.toFinset ∩ sy.toFinset ⊆ sx.toFinset := Finset.inter_subset_left _ _
      have H2 : sx.toFinset ∩ sy.toFinset ⊆ sy.toFinset := Finset.inter_subset_right _ _
      refine'
        (Finset.sum_subset H1 _).symm.trans
          ((Finset.sum_congr rfl _).trans (Finset.sum_subset H2 _))
      · intro i H1 H2
        rw [Finset.mem_inter] at H2
        simp only [Multiset.mem_toFinset] at H1 H2
        convert AddMonoidHom.map_zero (φ i)
        exact (hy i).resolve_left (mt (And.intro H1) H2)
      · intro i _
        rfl
      · intro i H1 H2
        rw [Finset.mem_inter] at H2
        simp only [Multiset.mem_toFinset] at H1 H2
        convert AddMonoidHom.map_zero (φ i)
        exact (hx i).resolve_left (mt (fun H3 => And.intro H3 H1) H2)
  map_add' := by
    rintro ⟨f, sf, hf⟩ ⟨g, sg, hg⟩
    change (∑ i in _, _) = (∑ i in _, _) + ∑ i in _, _
    simp only [coe_add, coe_mk', Subtype.coe_mk, Pi.add_apply, map_add, Finset.sum_add_distrib]
    congr 1
    · refine' (Finset.sum_subset _ _).symm
      · intro i
        simp only [Multiset.mem_toFinset, Multiset.mem_add]
        exact Or.inl
      · intro i _ H2
        simp only [Multiset.mem_toFinset, Multiset.mem_add] at H2
        rw [(hf i).resolve_left H2, AddMonoidHom.map_zero]
    · refine' (Finset.sum_subset _ _).symm
      · intro i
        simp only [Multiset.mem_toFinset, Multiset.mem_add]
        exact Or.inr
      · intro i _ H2
        simp only [Multiset.mem_toFinset, Multiset.mem_add] at H2
        rw [(hg i).resolve_left H2, AddMonoidHom.map_zero]
  map_zero' := by
    simp only [toFun_eq_coe, coe_zero, Pi.zero_apply, map_zero, Finset.sum_const_zero]; rfl
#align dfinsupp.sum_add_hom Dfinsupp.sumAddHom

@[simp]
theorem sumAddHom_single [∀ i, AddZeroClass (β i)] [AddCommMonoid γ] (φ : ∀ i, β i →+ γ) (i)
    (x : β i) : sumAddHom φ (single i x) = φ i x := by
  dsimp [sumAddHom, single, Trunc.lift_mk]
  rw [Multiset.toFinset_singleton, Finset.sum_singleton, Pi.single_eq_same]
#align dfinsupp.sum_add_hom_single Dfinsupp.sumAddHom_single

@[simp]
theorem sumAddHom_comp_single [∀ i, AddZeroClass (β i)] [AddCommMonoid γ] (f : ∀ i, β i →+ γ)
    (i : ι) : (sumAddHom f).comp (singleAddHom β i) = f i :=
  AddMonoidHom.ext fun x => sumAddHom_single f i x
#align dfinsupp.sum_add_hom_comp_single Dfinsupp.sumAddHom_comp_single

/-- While we didn't need decidable instances to define it, we do to reduce it to a sum -/
theorem sumAddHom_apply [∀ i, AddZeroClass (β i)] [∀ (i) (x : β i), Decidable (x ≠ 0)]
    [AddCommMonoid γ] (φ : ∀ i, β i →+ γ) (f : Π₀ i, β i) : sumAddHom φ f = f.sum fun x => φ x := by
  rcases f with ⟨f, s, hf⟩
  change (∑ i in _, _) = ∑ i in Finset.filter _ _, _
  rw [Finset.sum_filter, Finset.sum_congr rfl]
  intro i _
  dsimp only [coe_mk', Subtype.coe_mk] at *
  split_ifs with h
  rfl
  rw [not_not.mp h, AddMonoidHom.map_zero]
#align dfinsupp.sum_add_hom_apply Dfinsupp.sumAddHom_apply

theorem _root_.dfinsupp_sumAddHom_mem [∀ i, AddZeroClass (β i)] [AddCommMonoid γ] {S : Type _}
    [SetLike S γ] [AddSubmonoidClass S γ] (s : S) (f : Π₀ i, β i) (g : ∀ i, β i →+ γ)
    (h : ∀ c, f c ≠ 0 → g c (f c) ∈ s) : Dfinsupp.sumAddHom g f ∈ s := by
  classical
    rw [Dfinsupp.sumAddHom_apply]
    exact dfinsupp_sum_mem s f (g ·) h
#align dfinsupp_sum_add_hom_mem dfinsupp_sumAddHom_mem

/-- The supremum of a family of commutative additive submonoids is equal to the range of
`Dfinsupp.sumAddHom`; that is, every element in the `iSup` can be produced from taking a finite
number of non-zero elements of `S i`, coercing them to `γ`, and summing them. -/
theorem _root_.AddSubmonoid.iSup_eq_mrange_dfinsupp_sumAddHom
    [AddCommMonoid γ] (S : ι → AddSubmonoid γ) :
    iSup S = AddMonoidHom.mrange (Dfinsupp.sumAddHom fun i => (S i).subtype) := by
  apply le_antisymm
  · apply iSup_le _
    intro i y hy
    exact ⟨Dfinsupp.single i ⟨y, hy⟩, Dfinsupp.sumAddHom_single _ _ _⟩
  · rintro x ⟨v, rfl⟩
    exact dfinsupp_sumAddHom_mem _ v _ fun i _ => (le_iSup S i : S i ≤ _) (v i).prop
#align add_submonoid.supr_eq_mrange_dfinsupp_sum_add_hom AddSubmonoid.iSup_eq_mrange_dfinsupp_sumAddHom

/-- The bounded supremum of a family of commutative additive submonoids is equal to the range of
`Dfinsupp.sumAddHom` composed with `Dfinsupp.filterAddMonoidHom`; that is, every element in the
bounded `iSup` can be produced from taking a finite number of non-zero elements from the `S i` that
satisfy `p i`, coercing them to `γ`, and summing them. -/
theorem _root_.AddSubmonoid.bsupr_eq_mrange_dfinsupp_sumAddHom (p : ι → Prop) [DecidablePred p]
    [AddCommMonoid γ] (S : ι → AddSubmonoid γ) :
    (⨆ (i) (_h : p i), S i) = -- Porting note: Removing `h` results in a timeout
      AddMonoidHom.mrange ((sumAddHom fun i => (S i).subtype).comp (filterAddMonoidHom _ p)) := by
  apply le_antisymm
  · refine' iSup₂_le fun i hi y hy => ⟨Dfinsupp.single i ⟨y, hy⟩, _⟩
    rw [AddMonoidHom.comp_apply, filterAddMonoidHom_apply, filter_single_pos _ _ hi]
    exact sumAddHom_single _ _ _
  · rintro x ⟨v, rfl⟩
    refine' dfinsupp_sumAddHom_mem _ _ _ fun i _ => _
    refine' AddSubmonoid.mem_iSup_of_mem i _
    by_cases hp : p i
    · simp [hp]
    · simp [hp]
#align add_submonoid.bsupr_eq_mrange_dfinsupp_sum_add_hom AddSubmonoid.bsupr_eq_mrange_dfinsupp_sumAddHom

theorem _root_.AddSubmonoid.mem_iSup_iff_exists_dfinsupp [AddCommMonoid γ] (S : ι → AddSubmonoid γ)
    (x : γ) : x ∈ iSup S ↔ ∃ f : Π₀ i, S i, Dfinsupp.sumAddHom (fun i => (S i).subtype) f = x :=
  SetLike.ext_iff.mp (AddSubmonoid.iSup_eq_mrange_dfinsupp_sumAddHom S) x
#align add_submonoid.mem_supr_iff_exists_dfinsupp AddSubmonoid.mem_iSup_iff_exists_dfinsupp

/-- A variant of `AddSubmonoid.mem_iSup_iff_exists_dfinsupp` with the RHS fully unfolded. -/
theorem _root_.AddSubmonoid.mem_iSup_iff_exists_dfinsupp' [AddCommMonoid γ] (S : ι → AddSubmonoid γ)
    [∀ (i) (x : S i), Decidable (x ≠ 0)] (x : γ) :
    x ∈ iSup S ↔ ∃ f : Π₀ i, S i, (f.sum fun i xi => ↑xi) = x := by
  rw [AddSubmonoid.mem_iSup_iff_exists_dfinsupp]
  simp_rw [sumAddHom_apply]
  rfl
#align add_submonoid.mem_supr_iff_exists_dfinsupp' AddSubmonoid.mem_iSup_iff_exists_dfinsupp'

theorem _root_.AddSubmonoid.mem_bsupr_iff_exists_dfinsupp (p : ι → Prop) [DecidablePred p]
    [AddCommMonoid γ] (S : ι → AddSubmonoid γ) (x : γ) :
    (x ∈ ⨆ (i) (_h : p i), S i) ↔ -- Porting note: Removing `h` gives an error.
      ∃ f : Π₀ i, S i, Dfinsupp.sumAddHom (fun i => (S i).subtype) (f.filter p) = x :=
  SetLike.ext_iff.mp (AddSubmonoid.bsupr_eq_mrange_dfinsupp_sumAddHom p S) x
#align add_submonoid.mem_bsupr_iff_exists_dfinsupp AddSubmonoid.mem_bsupr_iff_exists_dfinsupp

theorem sumAddHom_comm {ι₁ ι₂ : Sort _} {β₁ : ι₁ → Type _} {β₂ : ι₂ → Type _} {γ : Type _}
    [DecidableEq ι₁] [DecidableEq ι₂] [∀ i, AddZeroClass (β₁ i)] [∀ i, AddZeroClass (β₂ i)]
    [AddCommMonoid γ] (f₁ : Π₀ i, β₁ i) (f₂ : Π₀ i, β₂ i) (h : ∀ i j, β₁ i →+ β₂ j →+ γ) :
    sumAddHom (fun i₂ => sumAddHom (fun i₁ => h i₁ i₂) f₁) f₂ =
      sumAddHom (fun i₁ => sumAddHom (fun i₂ => (h i₁ i₂).flip) f₂) f₁ := by
  obtain ⟨⟨f₁, s₁, h₁⟩, ⟨f₂, s₂, h₂⟩⟩ := f₁, f₂
  simp only [sumAddHom, AddMonoidHom.finset_sum_apply, Quotient.liftOn_mk, AddMonoidHom.coe_mk,
    AddMonoidHom.flip_apply, Trunc.lift, toFun_eq_coe, ZeroHom.coe_mk, coe_mk']
  exact Finset.sum_comm
#align dfinsupp.sum_add_hom_comm Dfinsupp.sumAddHom_comm

/-- The `Dfinsupp` version of `Finsupp.liftAddHom`,-/
@[simps apply symm_apply]
def liftAddHom [∀ i, AddZeroClass (β i)] [AddCommMonoid γ] : (∀ i, β i →+ γ) ≃+ ((Π₀ i, β i) →+ γ)
    where
  toFun := sumAddHom
  invFun F i := F.comp (singleAddHom β i)
  left_inv x := by
    ext
    simp
  right_inv ψ := by
    classical
<<<<<<< HEAD
    -- Porting note: this was by `ext x`, but `ext` is now using a different lemma.
    apply AddMonoidHom.ext
    intro x
    apply Dfinsupp.induction x
    · simp
    intros i b f _ _ IH
    simp [IH]
  map_add' F G := by
    classical
    -- Porting note: this was by `ext`, but `ext` is now using a different lemma.
    apply AddMonoidHom.ext
    simp [sumAddHom_apply, sum, Finset.sum_add_distrib]
=======
    ext x
    simp
  map_add' F G := by
    classical
    ext
    simp
>>>>>>> 85dbf1ac
#align dfinsupp.lift_add_hom Dfinsupp.liftAddHom
#align dfinsupp.lift_add_hom_apply Dfinsupp.liftAddHom_apply
#align dfinsupp.lift_add_hom_symm_apply Dfinsupp.liftAddHom_symm_apply

-- Porting note: The elaborator is struggling with `liftAddHom`. Passing it `β` explicitly helps.
-- This applies to roughly the remainder of the file.

/-- The `Dfinsupp` version of `Finsupp.liftAddHom_singleAddHom`,-/
@[simp, nolint simpNF] -- Porting note: linter claims that simp can prove this, but it can not
theorem liftAddHom_singleAddHom [∀ i, AddCommMonoid (β i)] :
    liftAddHom (β := β) (singleAddHom β) = AddMonoidHom.id (Π₀ i, β i) :=
  (liftAddHom (β := β)).toEquiv.apply_eq_iff_eq_symm_apply.2 rfl
#align dfinsupp.lift_add_hom_single_add_hom Dfinsupp.liftAddHom_singleAddHom

/-- The `Dfinsupp` version of `Finsupp.liftAddHom_apply_single`,-/
theorem liftAddHom_apply_single [∀ i, AddZeroClass (β i)] [AddCommMonoid γ] (f : ∀ i, β i →+ γ)
    (i : ι) (x : β i) : liftAddHom (β := β) f (single i x) = f i x := by simp
#align dfinsupp.lift_add_hom_apply_single Dfinsupp.liftAddHom_apply_single

/-- The `Dfinsupp` version of `Finsupp.liftAddHom_comp_single`,-/
theorem liftAddHom_comp_single [∀ i, AddZeroClass (β i)] [AddCommMonoid γ] (f : ∀ i, β i →+ γ)
    (i : ι) : (liftAddHom (β := β) f).comp (singleAddHom β i) = f i := by simp
#align dfinsupp.lift_add_hom_comp_single Dfinsupp.liftAddHom_comp_single

/-- The `Dfinsupp` version of `Finsupp.comp_liftAddHom`,-/
theorem comp_liftAddHom {δ : Type _} [∀ i, AddZeroClass (β i)] [AddCommMonoid γ] [AddCommMonoid δ]
    (g : γ →+ δ) (f : ∀ i, β i →+ γ) :
    g.comp (liftAddHom (β := β) f) = liftAddHom (β := β) fun a => g.comp (f a) :=
  (liftAddHom (β := β)).symm_apply_eq.1 <|
    funext fun a => by
      rw [liftAddHom_symm_apply, AddMonoidHom.comp_assoc, liftAddHom_comp_single]
#align dfinsupp.comp_lift_add_hom Dfinsupp.comp_liftAddHom

@[simp]
theorem sumAddHom_zero [∀ i, AddZeroClass (β i)] [AddCommMonoid γ] :
    (sumAddHom fun i => (0 : β i →+ γ)) = 0 :=
  (liftAddHom (β := β) : (∀ i, β i →+ γ) ≃+ _).map_zero
#align dfinsupp.sum_add_hom_zero Dfinsupp.sumAddHom_zero

@[simp]
theorem sumAddHom_add [∀ i, AddZeroClass (β i)] [AddCommMonoid γ] (g : ∀ i, β i →+ γ)
    (h : ∀ i, β i →+ γ) : (sumAddHom fun i => g i + h i) = sumAddHom g + sumAddHom h :=
  (liftAddHom (β := β)).map_add _ _
#align dfinsupp.sum_add_hom_add Dfinsupp.sumAddHom_add

@[simp]
theorem sumAddHom_singleAddHom [∀ i, AddCommMonoid (β i)] :
    sumAddHom (singleAddHom β) = AddMonoidHom.id _ :=
  liftAddHom_singleAddHom
#align dfinsupp.sum_add_hom_single_add_hom Dfinsupp.sumAddHom_singleAddHom

theorem comp_sumAddHom {δ : Type _} [∀ i, AddZeroClass (β i)] [AddCommMonoid γ] [AddCommMonoid δ]
    (g : γ →+ δ) (f : ∀ i, β i →+ γ) : g.comp (sumAddHom f) = sumAddHom fun a => g.comp (f a) :=
  comp_liftAddHom _ _
#align dfinsupp.comp_sum_add_hom Dfinsupp.comp_sumAddHom

theorem sum_sub_index [∀ i, AddGroup (β i)] [∀ (i) (x : β i), Decidable (x ≠ 0)] [AddCommGroup γ]
    {f g : Π₀ i, β i} {h : ∀ i, β i → γ} (h_sub : ∀ i b₁ b₂, h i (b₁ - b₂) = h i b₁ - h i b₂) :
    (f - g).sum h = f.sum h - g.sum h := by
  have := (liftAddHom (β := β) fun a => AddMonoidHom.ofMapSub (h a) (h_sub a)).map_sub f g
  rw [liftAddHom_apply, sumAddHom_apply, sumAddHom_apply, sumAddHom_apply] at this
  exact this
#align dfinsupp.sum_sub_index Dfinsupp.sum_sub_index

@[to_additive]
theorem prod_finset_sum_index {γ : Type w} {α : Type x} [∀ i, AddCommMonoid (β i)]
    [∀ (i) (x : β i), Decidable (x ≠ 0)] [CommMonoid γ] {s : Finset α} {g : α → Π₀ i, β i}
    {h : ∀ i, β i → γ} (h_zero : ∀ i, h i 0 = 1)
    (h_add : ∀ i b₁ b₂, h i (b₁ + b₂) = h i b₁ * h i b₂) :
    (∏ i in s, (g i).prod h) = (∑ i in s, g i).prod h := by
  classical
  exact Finset.induction_on s (by simp [prod_zero_index])
        (by simp (config := { contextual := true }) [prod_add_index, h_zero, h_add])
#align dfinsupp.prod_finset_sum_index Dfinsupp.prod_finset_sum_index
#align dfinsupp.sum_finset_sum_index Dfinsupp.sum_finset_sum_index

@[to_additive]
theorem prod_sum_index {ι₁ : Type u₁} [DecidableEq ι₁] {β₁ : ι₁ → Type v₁} [∀ i₁, Zero (β₁ i₁)]
    [∀ (i) (x : β₁ i), Decidable (x ≠ 0)] [∀ i, AddCommMonoid (β i)]
    [∀ (i) (x : β i), Decidable (x ≠ 0)] [CommMonoid γ] {f : Π₀ i₁, β₁ i₁}
    {g : ∀ i₁, β₁ i₁ → Π₀ i, β i} {h : ∀ i, β i → γ} (h_zero : ∀ i, h i 0 = 1)
    (h_add : ∀ i b₁ b₂, h i (b₁ + b₂) = h i b₁ * h i b₂) :
    (f.sum g).prod h = f.prod fun i b => (g i b).prod h :=
  (prod_finset_sum_index h_zero h_add).symm
#align dfinsupp.prod_sum_index Dfinsupp.prod_sum_index
#align dfinsupp.sum_sum_index Dfinsupp.sum_sum_index

@[simp]
theorem sum_single [∀ i, AddCommMonoid (β i)] [∀ (i) (x : β i), Decidable (x ≠ 0)] {f : Π₀ i, β i} :
    f.sum single = f := by
  have := FunLike.congr_fun (liftAddHom_singleAddHom (β := β)) f
  rw [liftAddHom_apply, sumAddHom_apply] at this
  exact this
#align dfinsupp.sum_single Dfinsupp.sum_single

@[to_additive]
theorem prod_subtypeDomain_index [∀ i, Zero (β i)] [∀ (i) (x : β i), Decidable (x ≠ 0)]
    [CommMonoid γ] {v : Π₀ i, β i} {p : ι → Prop} [DecidablePred p] {h : ∀ i, β i → γ}
    (hp : ∀ x ∈ v.support, p x) : ((v.subtypeDomain p).prod fun i b => h i b) = v.prod h :=
  Finset.prod_bij (fun p _ => p) (by simp) (by simp) (fun ⟨a₀, ha₀⟩ ⟨a₁, ha₁⟩ => by simp)
    fun i hi => ⟨⟨i, hp i hi⟩, by simpa using hi, rfl⟩
#align dfinsupp.prod_subtype_domain_index Dfinsupp.prod_subtypeDomain_index
#align dfinsupp.sum_subtype_domain_index Dfinsupp.sum_subtypeDomain_index

theorem subtypeDomain_sum [∀ i, AddCommMonoid (β i)] {s : Finset γ} {h : γ → Π₀ i, β i}
    {p : ι → Prop} [DecidablePred p] :
    (∑ c in s, h c).subtypeDomain p = ∑ c in s, (h c).subtypeDomain p :=
  (subtypeDomainAddMonoidHom β p).map_sum _ s
#align dfinsupp.subtype_domain_sum Dfinsupp.subtypeDomain_sum

theorem subtypeDomain_finsupp_sum {δ : γ → Type x} [DecidableEq γ] [∀ c, Zero (δ c)]
    [∀ (c) (x : δ c), Decidable (x ≠ 0)] [∀ i, AddCommMonoid (β i)] {p : ι → Prop} [DecidablePred p]
    {s : Π₀ c, δ c} {h : ∀ c, δ c → Π₀ i, β i} :
    (s.sum h).subtypeDomain p = s.sum fun c d => (h c d).subtypeDomain p :=
  subtypeDomain_sum
#align dfinsupp.subtype_domain_finsupp_sum Dfinsupp.subtypeDomain_finsupp_sum

end ProdAndSum

/-! ### Bundled versions of `Dfinsupp.mapRange`

The names should match the equivalent bundled `Finsupp.mapRange` definitions.
-/


section MapRange

variable [∀ i, AddZeroClass (β i)] [∀ i, AddZeroClass (β₁ i)] [∀ i, AddZeroClass (β₂ i)]

theorem mapRange_add (f : ∀ i, β₁ i → β₂ i) (hf : ∀ i, f i 0 = 0)
    (hf' : ∀ i x y, f i (x + y) = f i x + f i y) (g₁ g₂ : Π₀ i, β₁ i) :
    mapRange f hf (g₁ + g₂) = mapRange f hf g₁ + mapRange f hf g₂ := by
  ext
  simp only [mapRange_apply f, coe_add, Pi.add_apply, hf']
#align dfinsupp.map_range_add Dfinsupp.mapRange_add

/-- `Dfinsupp.mapRange` as an `AddMonoidHom`. -/
@[simps apply]
def mapRange.addMonoidHom (f : ∀ i, β₁ i →+ β₂ i) : (Π₀ i, β₁ i) →+ Π₀ i, β₂ i
    where
  toFun := mapRange (fun i x => f i x) fun i => (f i).map_zero
  map_zero' := mapRange_zero _ _
  map_add' := mapRange_add _ (fun i => (f i).map_zero) fun i => (f i).map_add
#align dfinsupp.map_range.add_monoid_hom Dfinsupp.mapRange.addMonoidHom
#align dfinsupp.map_range.add_monoid_hom_apply Dfinsupp.mapRange.addMonoidHom_apply

@[simp]
theorem mapRange.addMonoidHom_id :
    (mapRange.addMonoidHom fun i => AddMonoidHom.id (β₂ i)) = AddMonoidHom.id _ :=
  AddMonoidHom.ext mapRange_id
#align dfinsupp.map_range.add_monoid_hom_id Dfinsupp.mapRange.addMonoidHom_id

theorem mapRange.addMonoidHom_comp (f : ∀ i, β₁ i →+ β₂ i) (f₂ : ∀ i, β i →+ β₁ i) :
    (mapRange.addMonoidHom fun i => (f i).comp (f₂ i)) =
      (mapRange.addMonoidHom f).comp (mapRange.addMonoidHom f₂) := by
  refine' AddMonoidHom.ext <| mapRange_comp (fun i x => f i x) (fun i x => f₂ i x) _ _ _
  · intros; apply map_zero
  · intros; apply map_zero
  · intros; dsimp; simp only [map_zero]
#align dfinsupp.map_range.add_monoid_hom_comp Dfinsupp.mapRange.addMonoidHom_comp

/-- `Dfinsupp.mapRange.addMonoidHom` as an `AddEquiv`. -/
@[simps apply]
def mapRange.addEquiv (e : ∀ i, β₁ i ≃+ β₂ i) : (Π₀ i, β₁ i) ≃+ Π₀ i, β₂ i :=
  { mapRange.addMonoidHom fun i =>
      (e i).toAddMonoidHom with
    toFun := mapRange (fun i x => e i x) fun i => (e i).map_zero
    invFun := mapRange (fun i x => (e i).symm x) fun i => (e i).symm.map_zero
    left_inv := fun x => by
      rw [← mapRange_comp] <;>
        · simp_rw [AddEquiv.symm_comp_self]
          simp
    right_inv := fun x => by
      rw [← mapRange_comp] <;>
        · simp_rw [AddEquiv.self_comp_symm]
          simp }
#align dfinsupp.map_range.add_equiv Dfinsupp.mapRange.addEquiv
#align dfinsupp.map_range.add_equiv_apply Dfinsupp.mapRange.addEquiv_apply

@[simp]
theorem mapRange.addEquiv_refl :
    (mapRange.addEquiv fun i => AddEquiv.refl (β₁ i)) = AddEquiv.refl _ :=
  AddEquiv.ext mapRange_id
#align dfinsupp.map_range.add_equiv_refl Dfinsupp.mapRange.addEquiv_refl

theorem mapRange.addEquiv_trans (f : ∀ i, β i ≃+ β₁ i) (f₂ : ∀ i, β₁ i ≃+ β₂ i) :
    (mapRange.addEquiv fun i => (f i).trans (f₂ i)) =
      (mapRange.addEquiv f).trans (mapRange.addEquiv f₂) := by
  refine' AddEquiv.ext <| mapRange_comp (fun i x => f₂ i x) (fun i x => f i x) _ _ _
  · intros; apply map_zero
  · intros; apply map_zero
  · intros; dsimp; simp only [map_zero]
#align dfinsupp.map_range.add_equiv_trans Dfinsupp.mapRange.addEquiv_trans

@[simp]
theorem mapRange.addEquiv_symm (e : ∀ i, β₁ i ≃+ β₂ i) :
    (mapRange.addEquiv e).symm = mapRange.addEquiv fun i => (e i).symm :=
  rfl
#align dfinsupp.map_range.add_equiv_symm Dfinsupp.mapRange.addEquiv_symm

end MapRange

end Dfinsupp

/-! ### Product and sum lemmas for bundled morphisms.

In this section, we provide analogues of `AddMonoidHom.map_sum`, `AddMonoidHom.coe_finset_sum`,
and `AddMonoidHom.finset_sum_apply` for `Dfinsupp.sum` and `Dfinsupp.sumAddHom` instead of
`Finset.sum`.

We provide these for `AddMonoidHom`, `MonoidHom`, `RingHom`, `AddEquiv`, and `MulEquiv`.

Lemmas for `LinearMap` and `LinearEquiv` are in another file.
-/


section

variable [DecidableEq ι]

namespace MonoidHom

variable {R S : Type _}

variable [∀ i, Zero (β i)] [∀ (i) (x : β i), Decidable (x ≠ 0)]

@[to_additive (attr := simp)]
theorem map_dfinsupp_prod [CommMonoid R] [CommMonoid S] (h : R →* S) (f : Π₀ i, β i)
    (g : ∀ i, β i → R) : h (f.prod g) = f.prod fun a b => h (g a b) :=
  h.map_prod _ _
#align monoid_hom.map_dfinsupp_prod MonoidHom.map_dfinsupp_prod
#align add_monoid_hom.map_dfinsupp_sum AddMonoidHom.map_dfinsupp_sum

@[to_additive]
theorem coe_dfinsupp_prod [Monoid R] [CommMonoid S] (f : Π₀ i, β i) (g : ∀ i, β i → R →* S) :
    ⇑(f.prod g) = f.prod fun a b => ⇑g a b :=
  coe_finset_prod _ _
#align monoid_hom.coe_dfinsupp_prod MonoidHom.coe_dfinsupp_prod
#align add_monoid_hom.coe_dfinsupp_sum AddMonoidHom.coe_dfinsupp_sum

@[to_additive (attr := simp)]
theorem dfinsupp_prod_apply [Monoid R] [CommMonoid S] (f : Π₀ i, β i) (g : ∀ i, β i → R →* S)
    (r : R) : (f.prod g) r = f.prod fun a b => (g a b) r :=
  finset_prod_apply _ _ _
#align monoid_hom.dfinsupp_prod_apply MonoidHom.dfinsupp_prod_apply
#align add_monoid_hom.dfinsupp_sum_apply AddMonoidHom.dfinsupp_sum_apply

end MonoidHom

namespace RingHom

variable {R S : Type _}

variable [∀ i, Zero (β i)] [∀ (i) (x : β i), Decidable (x ≠ 0)]

@[simp]
theorem map_dfinsupp_prod [CommSemiring R] [CommSemiring S] (h : R →+* S) (f : Π₀ i, β i)
    (g : ∀ i, β i → R) : h (f.prod g) = f.prod fun a b => h (g a b) :=
  h.map_prod _ _
#align ring_hom.map_dfinsupp_prod RingHom.map_dfinsupp_prod

@[simp]
theorem map_dfinsupp_sum [NonAssocSemiring R] [NonAssocSemiring S] (h : R →+* S) (f : Π₀ i, β i)
    (g : ∀ i, β i → R) : h (f.sum g) = f.sum fun a b => h (g a b) :=
  h.map_sum _ _
#align ring_hom.map_dfinsupp_sum RingHom.map_dfinsupp_sum

end RingHom

namespace MulEquiv

variable {R S : Type _}

variable [∀ i, Zero (β i)] [∀ (i) (x : β i), Decidable (x ≠ 0)]

@[to_additive (attr := simp)]
theorem map_dfinsupp_prod [CommMonoid R] [CommMonoid S] (h : R ≃* S) (f : Π₀ i, β i)
    (g : ∀ i, β i → R) : h (f.prod g) = f.prod fun a b => h (g a b) :=
  h.map_prod _ _
#align mul_equiv.map_dfinsupp_prod MulEquiv.map_dfinsupp_prod
#align add_equiv.map_dfinsupp_sum AddEquiv.map_dfinsupp_sum

end MulEquiv

/-! The above lemmas, repeated for `Dfinsupp.sumAddHom`. -/


namespace AddMonoidHom

variable {R S : Type _}

open Dfinsupp

@[simp]
theorem map_dfinsupp_sumAddHom [AddCommMonoid R] [AddCommMonoid S] [∀ i, AddZeroClass (β i)]
    (h : R →+ S) (f : Π₀ i, β i) (g : ∀ i, β i →+ R) :
    h (sumAddHom g f) = sumAddHom (fun i => h.comp (g i)) f :=
  FunLike.congr_fun (comp_liftAddHom h g) f
#align add_monoid_hom.map_dfinsupp_sum_add_hom AddMonoidHom.map_dfinsupp_sumAddHom

@[simp]
theorem dfinsupp_sumAddHom_apply [AddZeroClass R] [AddCommMonoid S] [∀ i, AddZeroClass (β i)]
    (f : Π₀ i, β i) (g : ∀ i, β i →+ R →+ S) (r : R) :
    (sumAddHom g f) r = sumAddHom (fun i => (eval r).comp (g i)) f :=
  map_dfinsupp_sumAddHom (eval r) f g
#align add_monoid_hom.dfinsupp_sum_add_hom_apply AddMonoidHom.dfinsupp_sumAddHom_apply

theorem coe_dfinsupp_sumAddHom [AddZeroClass R] [AddCommMonoid S] [∀ i, AddZeroClass (β i)]
    (f : Π₀ i, β i) (g : ∀ i, β i →+ R →+ S) :
    ⇑(sumAddHom g f) = sumAddHom (fun i => (coeFn R S).comp (g i)) f :=
  map_dfinsupp_sumAddHom (coeFn R S) f g
#align add_monoid_hom.coe_dfinsupp_sum_add_hom AddMonoidHom.coe_dfinsupp_sumAddHom

end AddMonoidHom

namespace RingHom

variable {R S : Type _}

open Dfinsupp

@[simp]
theorem map_dfinsupp_sumAddHom [NonAssocSemiring R] [NonAssocSemiring S] [∀ i, AddZeroClass (β i)]
    (h : R →+* S) (f : Π₀ i, β i) (g : ∀ i, β i →+ R) :
    h (sumAddHom g f) = sumAddHom (fun i => h.toAddMonoidHom.comp (g i)) f :=
  FunLike.congr_fun (comp_liftAddHom h.toAddMonoidHom g) f
#align ring_hom.map_dfinsupp_sum_add_hom RingHom.map_dfinsupp_sumAddHom

end RingHom

namespace AddEquiv

variable {R S : Type _}

open Dfinsupp

@[simp]
theorem map_dfinsupp_sumAddHom [AddCommMonoid R] [AddCommMonoid S] [∀ i, AddZeroClass (β i)]
    (h : R ≃+ S) (f : Π₀ i, β i) (g : ∀ i, β i →+ R) :
    h (sumAddHom g f) = sumAddHom (fun i => h.toAddMonoidHom.comp (g i)) f :=
  FunLike.congr_fun (comp_liftAddHom h.toAddMonoidHom g) f
#align add_equiv.map_dfinsupp_sum_add_hom AddEquiv.map_dfinsupp_sumAddHom

end AddEquiv

end

section FiniteInfinite

instance Dfinsupp.fintype {ι : Sort _} {π : ι → Sort _} [DecidableEq ι] [∀ i, Zero (π i)]
    [Fintype ι] [∀ i, Fintype (π i)] : Fintype (Π₀ i, π i) :=
  Fintype.ofEquiv (∀ i, π i) Dfinsupp.equivFunOnFintype.symm
#align dfinsupp.fintype Dfinsupp.fintype

instance Dfinsupp.infinite_of_left {ι : Sort _} {π : ι → Sort _} [∀ i, Nontrivial (π i)]
    [∀ i, Zero (π i)] [Infinite ι] : Infinite (Π₀ i, π i) := by
  letI := Classical.decEq ι; choose m hm using fun i => exists_ne (0 : π i);
    exact Infinite.of_injective _ (Dfinsupp.single_left_injective hm)
#align dfinsupp.infinite_of_left Dfinsupp.infinite_of_left

/-- See `Dfinsupp.infinite_of_right` for this in instance form, with the drawback that
it needs all `π i` to be infinite. -/
theorem Dfinsupp.infinite_of_exists_right {ι : Sort _} {π : ι → Sort _} (i : ι) [Infinite (π i)]
    [∀ i, Zero (π i)] : Infinite (Π₀ i, π i) :=
  letI := Classical.decEq ι
  Infinite.of_injective (fun j => Dfinsupp.single i j) Dfinsupp.single_injective
#align dfinsupp.infinite_of_exists_right Dfinsupp.infinite_of_exists_right

/-- See `Dfinsupp.infinite_of_exists_right` for the case that only one `π ι` is infinite. -/
instance Dfinsupp.infinite_of_right {ι : Sort _} {π : ι → Sort _} [∀ i, Infinite (π i)]
    [∀ i, Zero (π i)] [Nonempty ι] : Infinite (Π₀ i, π i) :=
  Dfinsupp.infinite_of_exists_right (Classical.arbitrary ι)
#align dfinsupp.infinite_of_right Dfinsupp.infinite_of_right

end FiniteInfinite<|MERGE_RESOLUTION|>--- conflicted
+++ resolved
@@ -2019,27 +2019,12 @@
     simp
   right_inv ψ := by
     classical
-<<<<<<< HEAD
-    -- Porting note: this was by `ext x`, but `ext` is now using a different lemma.
-    apply AddMonoidHom.ext
-    intro x
-    apply Dfinsupp.induction x
-    · simp
-    intros i b f _ _ IH
-    simp [IH]
-  map_add' F G := by
-    classical
-    -- Porting note: this was by `ext`, but `ext` is now using a different lemma.
-    apply AddMonoidHom.ext
-    simp [sumAddHom_apply, sum, Finset.sum_add_distrib]
-=======
     ext x
     simp
   map_add' F G := by
     classical
     ext
     simp
->>>>>>> 85dbf1ac
 #align dfinsupp.lift_add_hom Dfinsupp.liftAddHom
 #align dfinsupp.lift_add_hom_apply Dfinsupp.liftAddHom_apply
 #align dfinsupp.lift_add_hom_symm_apply Dfinsupp.liftAddHom_symm_apply
