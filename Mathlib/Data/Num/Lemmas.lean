--- conflicted
+++ resolved
@@ -1436,20 +1436,14 @@
   zero := 0
   zero_add := zero_add
   add_zero := add_zero
-<<<<<<< HEAD
-  add_comm := by transfer
-  neg := Neg.neg
-  add_left_neg := by transfer
   nsmul := nsmulRec
-  zsmul := zsmulRec
-=======
 
 instance addCommGroup : AddCommGroup ZNum :=
   { ZNum.addMonoid with
     add_comm := by transfer
     neg := Neg.neg
+    zsmul := zsmulRec
     add_left_neg := by transfer }
->>>>>>> cb921c1c
 #align znum.add_comm_group ZNum.addCommGroup
 
 instance addMonoidWithOne : AddMonoidWithOne ZNum :=
