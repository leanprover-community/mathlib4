--- conflicted
+++ resolved
@@ -468,11 +468,7 @@
       apply mul_lt_mul_of_pos_right
     decidableLT := Num.decidableLT
     decidableLE := Num.decidableLE
-<<<<<<< HEAD
-    decidable_eq := instDecidableEqNum
-=======
     decidableEq := instDecidableEqNum
->>>>>>> 9a1411b7
     exists_pair_ne := ⟨0, 1, by decide⟩ }
 #align num.linear_ordered_semiring Num.linearOrderedSemiring
 
@@ -652,11 +648,7 @@
     apply le_total
   decidableLT := by infer_instance
   decidableLE := by infer_instance
-<<<<<<< HEAD
-  decidable_eq := by infer_instance
-=======
   decidableEq := by infer_instance
->>>>>>> 9a1411b7
 #align pos_num.linear_order PosNum.linearOrder
 
 @[simp]
@@ -1470,11 +1462,7 @@
     intro a b
     transfer_rw
     apply le_total
-<<<<<<< HEAD
-  decidable_eq := instDecidableEqZNum
-=======
   decidableEq := instDecidableEqZNum
->>>>>>> 9a1411b7
   decidableLE := ZNum.decidableLE
   decidableLT := ZNum.decidableLT
 #align znum.linear_order ZNum.linearOrder
