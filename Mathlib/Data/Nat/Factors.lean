--- conflicted
+++ resolved
@@ -129,11 +129,7 @@
     · exact factors_one
 #align nat.factors_eq_nil Nat.factors_eq_nil
 
-<<<<<<< HEAD
-open List in
-=======
 open scoped List in
->>>>>>> da548786
 theorem eq_of_perm_factors {a b : ℕ} (ha : a ≠ 0) (hb : b ≠ 0) (h : a.factors ~ b.factors) :
     a = b := by simpa [prod_factors ha, prod_factors hb] using List.Perm.prod_eq h
 #align nat.eq_of_perm_factors Nat.eq_of_perm_factors
