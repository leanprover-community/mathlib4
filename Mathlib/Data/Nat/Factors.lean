/-
Copyright (c) 2015 Microsoft Corporation. All rights reserved.
Released under Apache 2.0 license as described in the file LICENSE.
Authors: Leonardo de Moura, Jeremy Avigad, Mario Carneiro
-/
import Mathlib.Algebra.BigOperators.Ring.List
import Mathlib.Data.Nat.Prime.Defs
import Mathlib.Data.List.Prime
import Mathlib.Data.List.Sort

/-!
# Prime numbers

This file deals with the factors of natural numbers.

## Important declarations

- `Nat.factors n`: the prime factorization of `n`
- `Nat.factors_unique`: uniqueness of the prime factorisation

-/

<<<<<<< HEAD

=======
>>>>>>> 0de49431
assert_not_exists Multiset

open Bool Subtype

open Nat

namespace Nat

attribute [instance 0] instBEqNat

/-- `primeFactorsList n` is the prime factorization of `n`, listed in increasing order. -/
def primeFactorsList : ℕ → List ℕ
  | 0 => []
  | 1 => []
  | k + 2 =>
    let m := minFac (k + 2)
    m :: primeFactorsList ((k + 2) / m)
decreasing_by show (k + 2) / m < (k + 2); exact factors_lemma

@[deprecated (since := "2024-06-14")] alias factors := primeFactorsList

@[simp]
theorem primeFactorsList_zero : primeFactorsList 0 = [] := by rw [primeFactorsList]

@[simp]
theorem primeFactorsList_one : primeFactorsList 1 = [] := by rw [primeFactorsList]

@[simp]
theorem primeFactorsList_two : primeFactorsList 2 = [2] := by simp [primeFactorsList]

theorem prime_of_mem_primeFactorsList {n : ℕ} : ∀ {p : ℕ}, p ∈ primeFactorsList n → Prime p := by
  match n with
  | 0 => simp
  | 1 => simp
  | k + 2 =>
      intro p h
      let m := minFac (k + 2)
      have : (k + 2) / m < (k + 2) := factors_lemma
      have h₁ : p = m ∨ p ∈ primeFactorsList ((k + 2) / m) :=
        List.mem_cons.1 (by rwa [primeFactorsList] at h)
      exact Or.casesOn h₁ (fun h₂ => h₂.symm ▸ minFac_prime (by simp)) prime_of_mem_primeFactorsList

theorem pos_of_mem_primeFactorsList {n p : ℕ} (h : p ∈ primeFactorsList n) : 0 < p :=
  Prime.pos (prime_of_mem_primeFactorsList h)

theorem prod_primeFactorsList : ∀ {n}, n ≠ 0 → List.prod (primeFactorsList n) = n
  | 0 => by simp
  | 1 => by simp
  | k + 2 => fun _ =>
    let m := minFac (k + 2)
    have : (k + 2) / m < (k + 2) := factors_lemma
    show (primeFactorsList (k + 2)).prod = (k + 2) by
      have h₁ : (k + 2) / m ≠ 0 := fun h => by
        have : (k + 2) = 0 * m := (Nat.div_eq_iff_eq_mul_left (minFac_pos _) (minFac_dvd _)).1 h
        rw [zero_mul] at this; exact (show k + 2 ≠ 0 by simp) this
      rw [primeFactorsList, List.prod_cons, prod_primeFactorsList h₁,
        Nat.mul_div_cancel' (minFac_dvd _)]

theorem primeFactorsList_prime {p : ℕ} (hp : Nat.Prime p) : p.primeFactorsList = [p] := by
  have : p = p - 2 + 2 := (Nat.sub_add_cancel hp.two_le).symm
  rw [this, primeFactorsList]
  simp only [Eq.symm this]
  have : Nat.minFac p = p := (Nat.prime_def_minFac.mp hp).2
  simp only [this, primeFactorsList, Nat.div_self (Nat.Prime.pos hp)]

theorem primeFactorsList_chain {n : ℕ} :
    ∀ {a}, (∀ p, Prime p → p ∣ n → a ≤ p) → List.Chain (· ≤ ·) a (primeFactorsList n) := by
  match n with
  | 0 => simp
  | 1 => simp
  | k + 2 =>
      intro a h
      let m := minFac (k + 2)
      have : (k + 2) / m < (k + 2) := factors_lemma
      rw [primeFactorsList]
      refine List.Chain.cons ((le_minFac.2 h).resolve_left (by simp)) (primeFactorsList_chain ?_)
      exact fun p pp d => minFac_le_of_dvd pp.two_le (d.trans <| div_dvd_of_dvd <| minFac_dvd _)

theorem primeFactorsList_chain_2 (n) : List.Chain (· ≤ ·) 2 (primeFactorsList n) :=
  primeFactorsList_chain fun _ pp _ => pp.two_le

theorem primeFactorsList_chain' (n) : List.Chain' (· ≤ ·) (primeFactorsList n) :=
  @List.Chain'.tail _ _ (_ :: _) (primeFactorsList_chain_2 _)

theorem primeFactorsList_sorted (n : ℕ) : List.Sorted (· ≤ ·) (primeFactorsList n) :=
  List.chain'_iff_pairwise.1 (primeFactorsList_chain' _)

/-- `primeFactorsList` can be constructed inductively by extracting `minFac`, for sufficiently
large `n`. -/
theorem primeFactorsList_add_two (n : ℕ) :
    primeFactorsList (n + 2) = minFac (n + 2) :: primeFactorsList ((n + 2) / minFac (n + 2)) := by
  rw [primeFactorsList]

@[simp]
theorem primeFactorsList_eq_nil (n : ℕ) : n.primeFactorsList = [] ↔ n = 0 ∨ n = 1 := by
  constructor <;> intro h
  · rcases n with (_ | _ | n)
    · exact Or.inl rfl
    · exact Or.inr rfl
    · rw [primeFactorsList] at h
      injection h
  · rcases h with (rfl | rfl)
    · exact primeFactorsList_zero
    · exact primeFactorsList_one

open scoped List in
theorem eq_of_perm_primeFactorsList {a b : ℕ} (ha : a ≠ 0) (hb : b ≠ 0)
    (h : a.primeFactorsList ~ b.primeFactorsList) : a = b := by
  simpa [prod_primeFactorsList ha, prod_primeFactorsList hb] using List.Perm.prod_eq h

section

open List

theorem mem_primeFactorsList_iff_dvd {n p : ℕ} (hn : n ≠ 0) (hp : Prime p) :
    p ∈ primeFactorsList n ↔ p ∣ n where
  mp h := prod_primeFactorsList hn ▸ List.dvd_prod h
  mpr h := mem_list_primes_of_dvd_prod (prime_iff.mp hp)
    (fun _ h ↦ prime_iff.mp (prime_of_mem_primeFactorsList h)) ((prod_primeFactorsList hn).symm ▸ h)

theorem dvd_of_mem_primeFactorsList {n p : ℕ} (h : p ∈ n.primeFactorsList) : p ∣ n := by
  rcases n.eq_zero_or_pos with (rfl | hn)
  · exact dvd_zero p
  · rwa [← mem_primeFactorsList_iff_dvd hn.ne' (prime_of_mem_primeFactorsList h)]

theorem mem_primeFactorsList {n p} (hn : n ≠ 0) : p ∈ primeFactorsList n ↔ Prime p ∧ p ∣ n :=
  ⟨fun h => ⟨prime_of_mem_primeFactorsList h, dvd_of_mem_primeFactorsList h⟩, fun ⟨hprime, hdvd⟩ =>
    (mem_primeFactorsList_iff_dvd hn hprime).mpr hdvd⟩

@[simp] lemma mem_primeFactorsList' {n p} : p ∈ n.primeFactorsList ↔ p.Prime ∧ p ∣ n ∧ n ≠ 0 := by
  cases n <;> simp [mem_primeFactorsList, *]

theorem le_of_mem_primeFactorsList {n p : ℕ} (h : p ∈ n.primeFactorsList) : p ≤ n := by
  rcases n.eq_zero_or_pos with (rfl | hn)
  · rw [primeFactorsList_zero] at h
    cases h
  · exact le_of_dvd hn (dvd_of_mem_primeFactorsList h)

/-- **Fundamental theorem of arithmetic**-/
theorem primeFactorsList_unique {n : ℕ} {l : List ℕ} (h₁ : prod l = n) (h₂ : ∀ p ∈ l, Prime p) :
    l ~ primeFactorsList n := by
  refine perm_of_prod_eq_prod ?_ ?_ ?_
  · rw [h₁]
    refine (prod_primeFactorsList ?_).symm
    rintro rfl
    rw [prod_eq_zero_iff] at h₁
    exact Prime.ne_zero (h₂ 0 h₁) rfl
  · simp_rw [← prime_iff]
    exact h₂
  · simp_rw [← prime_iff]
    exact fun p => prime_of_mem_primeFactorsList

theorem Prime.primeFactorsList_pow {p : ℕ} (hp : p.Prime) (n : ℕ) :
    (p ^ n).primeFactorsList = List.replicate n p := by
  symm
  rw [← List.replicate_perm]
  apply Nat.primeFactorsList_unique (List.prod_replicate n p)
  intro q hq
  rwa [eq_of_mem_replicate hq]

theorem eq_prime_pow_of_unique_prime_dvd {n p : ℕ} (hpos : n ≠ 0)
    (h : ∀ {d}, Nat.Prime d → d ∣ n → d = p) : n = p ^ n.primeFactorsList.length := by
  set k := n.primeFactorsList.length
  rw [← prod_primeFactorsList hpos, ← prod_replicate k p, eq_replicate_of_mem fun d hd =>
    h (prime_of_mem_primeFactorsList hd) (dvd_of_mem_primeFactorsList hd)]

/-- For positive `a` and `b`, the prime factors of `a * b` are the union of those of `a` and `b` -/
theorem perm_primeFactorsList_mul {a b : ℕ} (ha : a ≠ 0) (hb : b ≠ 0) :
    (a * b).primeFactorsList ~ a.primeFactorsList ++ b.primeFactorsList := by
  refine (primeFactorsList_unique ?_ ?_).symm
  · rw [List.prod_append, prod_primeFactorsList ha, prod_primeFactorsList hb]
  · intro p hp
    rw [List.mem_append] at hp
    cases' hp with hp' hp' <;> exact prime_of_mem_primeFactorsList hp'

/-- For coprime `a` and `b`, the prime factors of `a * b` are the union of those of `a` and `b` -/
theorem perm_primeFactorsList_mul_of_coprime {a b : ℕ} (hab : Coprime a b) :
    (a * b).primeFactorsList ~ a.primeFactorsList ++ b.primeFactorsList := by
  rcases a.eq_zero_or_pos with (rfl | ha)
  · simp [(coprime_zero_left _).mp hab]
  rcases b.eq_zero_or_pos with (rfl | hb)
  · simp [(coprime_zero_right _).mp hab]
  exact perm_primeFactorsList_mul ha.ne' hb.ne'

theorem primeFactorsList_sublist_right {n k : ℕ} (h : k ≠ 0) :
    n.primeFactorsList <+ (n * k).primeFactorsList := by
  cases' n with hn
  · simp [zero_mul]
  apply sublist_of_subperm_of_sorted _ (primeFactorsList_sorted _) (primeFactorsList_sorted _)
  simp only [(perm_primeFactorsList_mul (Nat.succ_ne_zero _) h).subperm_left]
  exact (sublist_append_left _ _).subperm

theorem primeFactorsList_sublist_of_dvd {n k : ℕ} (h : n ∣ k) (h' : k ≠ 0) :
    n.primeFactorsList <+ k.primeFactorsList := by
  obtain ⟨a, rfl⟩ := h
  exact primeFactorsList_sublist_right (right_ne_zero_of_mul h')

theorem primeFactorsList_subset_right {n k : ℕ} (h : k ≠ 0) :
    n.primeFactorsList ⊆ (n * k).primeFactorsList :=
  (primeFactorsList_sublist_right h).subset

theorem primeFactorsList_subset_of_dvd {n k : ℕ} (h : n ∣ k) (h' : k ≠ 0) :
    n.primeFactorsList ⊆ k.primeFactorsList :=
  (primeFactorsList_sublist_of_dvd h h').subset

theorem dvd_of_primeFactorsList_subperm {a b : ℕ} (ha : a ≠ 0)
    (h : a.primeFactorsList <+~ b.primeFactorsList) : a ∣ b := by
  rcases b.eq_zero_or_pos with (rfl | hb)
  · exact dvd_zero _
  rcases a with (_ | _ | a)
  · exact (ha rfl).elim
  · exact one_dvd _
  -- Porting note: previous proof
  --use (b.primeFactorsList.diff a.succ.succ.primeFactorsList).prod
  use (@List.diff _ instBEqOfDecidableEq b.primeFactorsList a.succ.succ.primeFactorsList).prod
  nth_rw 1 [← Nat.prod_primeFactorsList ha]
  rw [← List.prod_append,
    List.Perm.prod_eq <| List.subperm_append_diff_self_of_count_le <| List.subperm_ext_iff.mp h,
    Nat.prod_primeFactorsList hb.ne']

theorem replicate_subperm_primeFactorsList_iff {a b n : ℕ} (ha : Prime a) (hb : b ≠ 0) :
    replicate n a <+~ primeFactorsList b ↔ a ^ n ∣ b := by
  induction n generalizing b with
  | zero => simp
  | succ n ih =>
    constructor
    · rw [List.subperm_iff]
      rintro ⟨u, hu1, hu2⟩
      rw [← Nat.prod_primeFactorsList hb, ← hu1.prod_eq, ← prod_replicate]
      exact hu2.prod_dvd_prod
    · rintro ⟨c, rfl⟩
      rw [Ne, pow_succ', mul_assoc, mul_eq_zero, _root_.not_or] at hb
      rw [pow_succ', mul_assoc, replicate_succ,
        (Nat.perm_primeFactorsList_mul hb.1 hb.2).subperm_left, primeFactorsList_prime ha,
        singleton_append, subperm_cons, ih hb.2]
      exact dvd_mul_right _ _

end

theorem mem_primeFactorsList_mul {a b : ℕ} (ha : a ≠ 0) (hb : b ≠ 0) {p : ℕ} :
    p ∈ (a * b).primeFactorsList ↔ p ∈ a.primeFactorsList ∨ p ∈ b.primeFactorsList := by
  rw [mem_primeFactorsList (mul_ne_zero ha hb), mem_primeFactorsList ha, mem_primeFactorsList hb,
    ← and_or_left]
  simpa only [and_congr_right_iff] using Prime.dvd_mul

/-- The sets of factors of coprime `a` and `b` are disjoint -/
theorem coprime_primeFactorsList_disjoint {a b : ℕ} (hab : a.Coprime b) :
    List.Disjoint a.primeFactorsList b.primeFactorsList := by
  intro q hqa hqb
  apply not_prime_one
  rw [← eq_one_of_dvd_coprimes hab (dvd_of_mem_primeFactorsList hqa)
    (dvd_of_mem_primeFactorsList hqb)]
  exact prime_of_mem_primeFactorsList hqa

theorem mem_primeFactorsList_mul_of_coprime {a b : ℕ} (hab : Coprime a b) (p : ℕ) :
    p ∈ (a * b).primeFactorsList ↔ p ∈ a.primeFactorsList ∪ b.primeFactorsList := by
  rcases a.eq_zero_or_pos with (rfl | ha)
  · simp [(coprime_zero_left _).mp hab]
  rcases b.eq_zero_or_pos with (rfl | hb)
  · simp [(coprime_zero_right _).mp hab]
  rw [mem_primeFactorsList_mul ha.ne' hb.ne', List.mem_union_iff]

open List

/-- If `p` is a prime factor of `a` then `p` is also a prime factor of `a * b` for any `b > 0` -/
theorem mem_primeFactorsList_mul_left {p a b : ℕ} (hpa : p ∈ a.primeFactorsList) (hb : b ≠ 0) :
    p ∈ (a * b).primeFactorsList := by
  rcases eq_or_ne a 0 with (rfl | ha)
  · simp at hpa
  apply (mem_primeFactorsList_mul ha hb).2 (Or.inl hpa)

/-- If `p` is a prime factor of `b` then `p` is also a prime factor of `a * b` for any `a > 0` -/
theorem mem_primeFactorsList_mul_right {p a b : ℕ} (hpb : p ∈ b.primeFactorsList) (ha : a ≠ 0) :
    p ∈ (a * b).primeFactorsList := by
  rw [mul_comm]
  exact mem_primeFactorsList_mul_left hpb ha

theorem eq_two_pow_or_exists_odd_prime_and_dvd (n : ℕ) :
    (∃ k : ℕ, n = 2 ^ k) ∨ ∃ p, Nat.Prime p ∧ p ∣ n ∧ Odd p :=
  (eq_or_ne n 0).elim (fun hn => Or.inr ⟨3, prime_three, hn.symm ▸ dvd_zero 3, ⟨1, rfl⟩⟩) fun hn =>
    or_iff_not_imp_right.mpr fun H =>
      ⟨n.primeFactorsList.length,
        eq_prime_pow_of_unique_prime_dvd hn fun {_} hprime hdvd =>
          hprime.eq_two_or_odd'.resolve_right fun hodd => H ⟨_, hprime, hdvd, hodd⟩⟩

theorem four_dvd_or_exists_odd_prime_and_dvd_of_two_lt {n : ℕ} (n2 : 2 < n) :
    4 ∣ n ∨ ∃ p, Prime p ∧ p ∣ n ∧ Odd p := by
  obtain ⟨_ | _ | k, rfl⟩ | ⟨p, hp, hdvd, hodd⟩ := n.eq_two_pow_or_exists_odd_prime_and_dvd
  · contradiction
  · contradiction
  · simp [Nat.pow_succ, mul_assoc]
  · exact Or.inr ⟨p, hp, hdvd, hodd⟩

end Nat<|MERGE_RESOLUTION|>--- conflicted
+++ resolved
@@ -20,10 +20,6 @@
 
 -/
 
-<<<<<<< HEAD
-
-=======
->>>>>>> 0de49431
 assert_not_exists Multiset
 
 open Bool Subtype
