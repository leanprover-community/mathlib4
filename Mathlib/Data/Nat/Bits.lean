--- conflicted
+++ resolved
@@ -5,12 +5,9 @@
 -/
 import Mathlib.Algebra.Group.Basic
 import Mathlib.Algebra.Group.Nat
-<<<<<<< HEAD
+import Mathlib.Algebra.Group.Units.Basic
+import Mathlib.Data.Nat.Defs
 import Mathlib.Data.Nat.BinaryRec
-=======
-import Mathlib.Algebra.Group.Units.Basic
->>>>>>> 4358f939
-import Mathlib.Data.Nat.Defs
 import Mathlib.Data.List.Defs
 import Mathlib.Tactic.Convert
 import Mathlib.Tactic.GeneralizeProofs
@@ -166,21 +163,6 @@
 def ldiff : ℕ → ℕ → ℕ :=
   bitwise fun a b => a && not b
 
-<<<<<<< HEAD
-=======
-@[simp]
-lemma binaryRec_zero {C : Nat → Sort u} (z : C 0) (f : ∀ b n, C n → C (bit b n)) :
-    binaryRec z f 0 = z := by
-  rw [binaryRec]
-  rfl
-
-@[simp]
-lemma binaryRec_one {C : Nat → Sort u} (z : C 0) (f : ∀ b n, C n → C (bit b n)) :
-    binaryRec z f 1 = f true 0 z := by
-  rw [binaryRec]
-  simp
-
->>>>>>> 4358f939
 /-! bitwise ops -/
 
 lemma bodd_bit (b n) : bodd (bit b n) = b := by
@@ -249,14 +231,6 @@
   cases b <;> dsimp [bit] <;> omega
 
 @[simp]
-<<<<<<< HEAD
-=======
-theorem bitCasesOn_bit {C : ℕ → Sort u} (H : ∀ b n, C (bit b n)) (b : Bool) (n : ℕ) :
-    bitCasesOn (bit b n) H = H b n :=
-  eq_of_heq <| (eqRec_heq _ _).trans <| by rw [bodd_bit, div2_bit]
-
-@[simp]
->>>>>>> 4358f939
 theorem bitCasesOn_bit0 {C : ℕ → Sort u} (H : ∀ b n, C (bit b n)) (n : ℕ) :
     bitCasesOn (2 * n) H = H false n :=
   bitCasesOn_bit H false n
@@ -285,52 +259,6 @@
   bit a m < 2 * n   := by cases a <;> dsimp [bit] <;> omega
         _ ≤ bit b n := by cases b <;> dsimp [bit] <;> omega
 
-<<<<<<< HEAD
-=======
-/--
-The same as `binaryRec_eq`,
-but that one unfortunately requires `f` to be the identity when appending `false` to `0`.
-Here, we allow you to explicitly say that that case is not happening,
-i.e. supplying `n = 0 → b = true`. -/
-theorem binaryRec_eq' {C : ℕ → Sort*} {z : C 0} {f : ∀ b n, C n → C (bit b n)} (b n)
-    (h : f false 0 z = z ∨ (n = 0 → b = true)) :
-    binaryRec z f (bit b n) = f b n (binaryRec z f n) := by
-  rw [binaryRec]
-  split_ifs with h'
-  · rcases bit_eq_zero_iff.mp h' with ⟨rfl, rfl⟩
-    rw [binaryRec_zero]
-    simp only [imp_false, or_false, eq_self_iff_true, not_true, reduceCtorEq] at h
-    exact h.symm
-  · dsimp only []
-    generalize_proofs e
-    revert e
-    rw [bodd_bit, div2_bit]
-    intros
-    rfl
-
-/-- The same as `binaryRec`, but the induction step can assume that if `n=0`,
-  the bit being appended is `true`-/
-@[elab_as_elim]
-def binaryRec' {C : ℕ → Sort*} (z : C 0) (f : ∀ b n, (n = 0 → b = true) → C n → C (bit b n)) :
-    ∀ n, C n :=
-  binaryRec z fun b n ih =>
-    if h : n = 0 → b = true then f b n h ih
-    else by
-      convert z
-      rw [bit_eq_zero_iff]
-      simpa using h
-
-/-- The same as `binaryRec`, but special casing both 0 and 1 as base cases -/
-@[elab_as_elim]
-def binaryRecFromOne {C : ℕ → Sort*} (z₀ : C 0) (z₁ : C 1) (f : ∀ b n, n ≠ 0 → C n → C (bit b n)) :
-    ∀ n, C n :=
-  binaryRec' z₀ fun b n h ih =>
-    if h' : n = 0 then by
-      rw [h', h h']
-      exact z₁
-    else f b n h' ih
-
->>>>>>> 4358f939
 @[simp]
 theorem zero_bits : bits 0 = [] := by simp [Nat.bits]
 
