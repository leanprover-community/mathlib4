--- conflicted
+++ resolved
@@ -276,16 +276,10 @@
   cases b <;> dsimp [bit] <;> omega
 
 @[simp]
-<<<<<<< HEAD
 theorem bit_div_two (b n) : bit b n / 2 = n := by
   rw [bit_val, Nat.add_comm, add_mul_div_left, div_eq_of_lt, Nat.zero_add]
   · cases b <;> decide
   · decide
-=======
-theorem bitCasesOn_bit {C : ℕ → Sort u} (H : ∀ b n, C (bit b n)) (b : Bool) (n : ℕ) :
-    bitCasesOn (bit b n) H = H b n :=
-  eq_of_heq <| (eqRec_heq _ _).trans <| by rw [bodd_bit, div2_bit]
->>>>>>> 33b95b3e
 
 @[simp]
 theorem bit_shiftRight_one (b n) : bit b n >>> 1 = n :=
@@ -342,19 +336,11 @@
 theorem binaryRec_eq' {motive : ℕ → Sort*} {z : motive 0} {f : ∀ b n, motive n → motive (bit b n)}
     (b n) (h : f false 0 z = z ∨ (n = 0 → b = true)) :
     binaryRec z f (bit b n) = f b n (binaryRec z f n) := by
-<<<<<<< HEAD
   by_cases h' : bit b n = 0
   case pos =>
     obtain ⟨rfl, rfl⟩ := bit_eq_zero_iff.mp h'
-    simp only [Bool.false_eq_true, imp_false, not_true_eq_false, or_false] at h
+    simp only [imp_false, or_false, eq_self_iff_true, not_true, reduceCtorEq] at h
     unfold binaryRec
-=======
-  rw [binaryRec]
-  split_ifs with h'
-  · rcases bit_eq_zero_iff.mp h' with ⟨rfl, rfl⟩
-    rw [binaryRec_zero]
-    simp only [imp_false, or_false, eq_self_iff_true, not_true, reduceCtorEq] at h
->>>>>>> 33b95b3e
     exact h.symm
   case neg =>
     rw [binaryRec, dif_neg h']
