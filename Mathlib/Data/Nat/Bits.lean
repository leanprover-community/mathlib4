/-
Copyright (c) 2022 Praneeth Kolichala. All rights reserved.
Released under Apache 2.0 license as described in the file LICENSE.
Authors: Praneeth Kolichala
-/
module

public import Batteries.Tactic.GeneralizeProofs
public import Mathlib.Data.Nat.BinaryRec
public import Mathlib.Data.List.Defs
public import Mathlib.Tactic.Convert
public import Mathlib.Tactic.Says
public import Mathlib.Util.AssertExists

/-!
# Additional properties of binary recursion on `Nat`

This file documents additional properties of binary recursion,
which allows us to more easily work with operations which do depend
on the number of leading zeros in the binary representation of `n`.
For example, we can more easily work with `Nat.bits` and `Nat.size`.

See also: `Nat.bitwise`, `Nat.pow` (for various lemmas about `size` and `shiftLeft`/`shiftRight`),
and `Nat.digits`.
-/

@[expose] public section

assert_not_exists Monoid

-- Once we're in the `Nat` namespace, `xor` will inconveniently resolve to `Nat.xor`.
/-- `bxor` denotes the `xor` function i.e. the exclusive-or function on type `Bool`. -/
local notation "bxor" => xor

namespace Nat
universe u
variable {m n : ℕ}

/-- `boddDiv2 n` returns a 2-tuple of type `(Bool, Nat)` where the `Bool` value indicates whether
`n` is odd or not and the `Nat` value returns `⌊n/2⌋` -/
def boddDiv2 : ℕ → Bool × ℕ
  | 0 => (false, 0)
  | succ n =>
    match boddDiv2 n with
    | (false, m) => (true, m)
    | (true, m) => (false, succ m)

/-- `div2 n = ⌊n/2⌋` the greatest integer smaller than `n/2` -/
def div2 (n : ℕ) : ℕ := (boddDiv2 n).2

/-- `bodd n` returns `true` if `n` is odd -/
def bodd (n : ℕ) : Bool := (boddDiv2 n).1

@[simp] lemma bodd_zero : bodd 0 = false := rfl

@[simp] lemma bodd_one : bodd 1 = true := rfl

lemma bodd_two : bodd 2 = false := rfl

@[simp]
lemma bodd_succ (n : ℕ) : bodd (succ n) = not (bodd n) := by
  simp only [bodd, boddDiv2]
  let ⟨b, m⟩ := boddDiv2 n
  cases b <;> rfl

@[simp]
lemma bodd_add (m n : ℕ) : bodd (m + n) = bxor (bodd m) (bodd n) := by
  induction n
  case zero => simp
  case succ n ih => simp [← Nat.add_assoc, ih]

@[simp]
lemma bodd_mul (m n : ℕ) : bodd (m * n) = (bodd m && bodd n) := by
  induction n with
  | zero => simp
  | succ n IH =>
    simp only [mul_succ, bodd_add, IH, bodd_succ]
    cases bodd m <;> cases bodd n <;> rfl

lemma mod_two_of_bodd (n : ℕ) : n % 2 = (bodd n).toNat := by
  have : (n % 2).bodd = n.bodd := by
    simpa using congr_arg bodd (mod_add_div n 2)
  rw [← this]
  rcases mod_two_eq_zero_or_one n with h | h <;> rw [h] <;> rfl

@[simp] lemma div2_zero : div2 0 = 0 := rfl

@[simp] lemma div2_one : div2 1 = 0 := rfl

lemma div2_two : div2 2 = 1 := rfl

@[simp]
lemma div2_succ (n : ℕ) : div2 (n + 1) = cond (bodd n) (succ (div2 n)) (div2 n) := by
  simp only [bodd, boddDiv2, div2]
  rcases boddDiv2 n with ⟨_ | _, _⟩ <;> simp

attribute [local simp] Nat.add_comm Nat.mul_comm

lemma bodd_add_div2 : ∀ n, (bodd n).toNat + 2 * div2 n = n
  | 0 => rfl
  | succ n => by
    simp only [bodd_succ, div2_succ, Nat.mul_comm]
    refine Eq.trans ?_ (congr_arg succ (bodd_add_div2 n))
    cases bodd n
    · simp
    · simp; lia

@[grind =]
lemma div2_val (n) : div2 n = n / 2 := by
  refine Nat.eq_of_mul_eq_mul_left (by decide)
    (Nat.add_left_cancel (Eq.trans ?_ (Nat.mod_add_div n 2).symm))
  rw [mod_two_of_bodd, bodd_add_div2]

@[simp, grind =]
lemma bit_bodd_div2 (n : Nat) : bit (bodd n) (div2 n) = n :=
  (bit_val _ _).trans <| (Nat.add_comm _ _).trans <| bodd_add_div2 _

@[deprecated (since := "2025-09-24")]
alias bit_decomp := bit_bodd_div2

lemma bit_false_zero : bit false 0 = 0 :=
  rfl

@[deprecated (since := "2025-09-24")]
alias bit_zero := bit_false_zero

/-- `shiftLeft' b m n` performs a left shift of `m` `n` times
and adds the bit `b` as the least significant bit each time.
Returns the corresponding natural number -/
def shiftLeft' (b : Bool) (m : ℕ) : ℕ → ℕ
  | 0 => m
  | n + 1 => bit b (shiftLeft' b m n)

@[simp]
lemma shiftLeft'_false : ∀ n, shiftLeft' false m n = m <<< n
  | 0 => rfl
  | n + 1 => by
    have : 2 * (m * 2 ^ n) = 2 ^ (n + 1) * m := by
      rw [Nat.mul_comm, Nat.mul_assoc, ← Nat.pow_succ]; simp
    simp [shiftLeft_eq, shiftLeft', bit_val, shiftLeft'_false, this]

/-- Lean takes the unprimed name for `Nat.shiftLeft_eq m n : m <<< n = m * 2 ^ n`. -/
@[simp] lemma shiftLeft_eq' (m n : Nat) : shiftLeft m n = m <<< n := rfl
@[simp] lemma shiftRight_eq (m n : Nat) : shiftRight m n = m >>> n := rfl

lemma binaryRec_decreasing (h : n ≠ 0) : div2 n < n := by grind

/-- `size n` : Returns the size of a natural number in
bits i.e. the length of its binary representation -/
def size : ℕ → ℕ :=
  binaryRec 0 fun _ _ => succ

/-- `bits n` returns a list of Bools which correspond to the binary representation of n, where
the head of the list represents the least significant bit -/
def bits : ℕ → List Bool :=
  binaryRec [] fun b _ IH => b :: IH

/-- `ldiff a b` performs bitwise set difference. For each corresponding
  pair of bits taken as Booleans, say `aᵢ` and `bᵢ`, it applies the
  Boolean operation `aᵢ ∧ ¬bᵢ` to obtain the `iᵗʰ` bit of the result. -/
def ldiff : ℕ → ℕ → ℕ :=
  bitwise fun a b => a && not b

/-! bitwise ops -/

@[simp, grind =]
lemma bodd_bit (b n) : bodd (bit b n) = b := by
  rw [bit_val]
  simp only [Nat.mul_comm, Nat.add_comm, bodd_add, bodd_mul, bodd_succ, bodd_zero, Bool.not_false,
    Bool.not_true, Bool.and_false, Bool.xor_false]
  cases b <;> cases bodd n <;> rfl

@[simp, grind =]
lemma div2_bit (b n) : div2 (bit b n) = n := by
  rw [bit_val, div2_val, Nat.add_comm, add_mul_div_left, div_eq_of_lt, Nat.zero_add]
  <;> cases b
  <;> decide

lemma shiftLeft'_add (b m n) : ∀ k, shiftLeft' b m (n + k) = shiftLeft' b (shiftLeft' b m n) k
  | 0 => rfl
  | k + 1 => congr_arg (bit b) (shiftLeft'_add b m n k)

lemma shiftLeft'_sub (b m) : ∀ {n k}, k ≤ n → shiftLeft' b m (n - k) = (shiftLeft' b m n) >>> k
  | _, 0, _ => rfl
  | n + 1, k + 1, h => by
    rw [succ_sub_succ_eq_sub, shiftLeft', Nat.add_comm, shiftRight_add]
    simp only [shiftLeft'_sub, Nat.le_of_succ_le_succ h, shiftRight_succ, shiftRight_zero]
    simp [← div2_val, div2_bit]

lemma shiftLeft_sub : ∀ (m : Nat) {n k}, k ≤ n → m <<< (n - k) = (m <<< n) >>> k :=
  fun _ _ _ hk => by simp only [← shiftLeft'_false, shiftLeft'_sub false _ hk]

lemma bodd_eq_one_and_ne_zero : ∀ n, bodd n = (1 &&& n != 0)
  | 0 => rfl
  | 1 => rfl
  | n + 2 => by simpa using bodd_eq_one_and_ne_zero n

lemma testBit_bit_succ (m b n) : testBit (bit b n) (succ m) = testBit n m := by
  have : bodd (((bit b n) >>> 1) >>> m) = bodd (n >>> m) := by
    simp only [shiftRight_eq_div_pow]
    simp [← div2_val, div2_bit]
  rw [← shiftRight_add, Nat.add_comm] at this
  simp only [bodd_eq_one_and_ne_zero] at this
  exact this

/-! ### `boddDiv2_eq` and `bodd` -/


@[simp, grind =]
theorem boddDiv2_eq (n : ℕ) : boddDiv2 n = (bodd n, div2 n) := rfl

@[simp]
theorem div2_bit0 (n) : div2 (2 * n) = n :=
  div2_bit false n

-- simp can prove this
theorem div2_bit1 (n) : div2 (2 * n + 1) = n :=
  div2_bit true n

/-! ### `bit0` and `bit1` -/

theorem bit_add : ∀ (b : Bool) (n m : ℕ), bit b (n + m) = bit false n + bit b m
  | true, _, _ => by dsimp [bit]; lia
  | false, _, _ => by dsimp [bit]; lia

theorem bit_add' : ∀ (b : Bool) (n m : ℕ), bit b (n + m) = bit b n + bit false m
  | true, _, _ => by dsimp [bit]; lia
  | false, _, _ => by dsimp [bit]; lia

theorem bit_ne_zero (b) {n} (h : n ≠ 0) : bit b n ≠ 0 := by
  cases b <;> dsimp [bit] <;> lia

@[simp]
theorem bitCasesOn_bit0 {motive : ℕ → Sort u} (H : ∀ b n, motive (bit b n)) (n : ℕ) :
    bitCasesOn (2 * n) H = H false n :=
  bitCasesOn_bit H false n

@[simp]
theorem bitCasesOn_bit1 {motive : ℕ → Sort u} (H : ∀ b n, motive (bit b n)) (n : ℕ) :
    bitCasesOn (2 * n + 1) H = H true n :=
  bitCasesOn_bit H true n

theorem bit_cases_on_injective {motive : ℕ → Sort u} :
    Function.Injective fun H : ∀ b n, motive (bit b n) => fun n => bitCasesOn n H := by
  intro H₁ H₂ h
  ext b n
  simpa only [bitCasesOn_bit] using congr_fun h (bit b n)

@[simp]
theorem bit_cases_on_inj {motive : ℕ → Sort u} (H₁ H₂ : ∀ b n, motive (bit b n)) :
    ((fun n => bitCasesOn n H₁) = fun n => bitCasesOn n H₂) ↔ H₁ = H₂ :=
  bit_cases_on_injective.eq_iff

lemma bit_le : ∀ (b : Bool) {m n : ℕ}, m ≤ n → bit b m ≤ bit b n
  | true, _, _, h => by dsimp [bit]; lia
  | false, _, _, h => by dsimp [bit]; lia

lemma bit_lt_bit (a b) (h : m < n) : bit a m < bit b n := calc
<<<<<<< HEAD
  bit a m < 2 * n := by cases a <;> dsimp [bit] <;> omega
        _ ≤ bit b n := by cases b <;> dsimp [bit] <;> omega
=======
  bit a m < 2 * n := by cases a <;> dsimp [bit] <;> lia
        _ ≤ bit b n := by cases b <;> dsimp [bit] <;> lia
>>>>>>> c00849e5

@[simp]
theorem zero_bits : bits 0 = [] := by simp [Nat.bits]

@[simp]
theorem bits_append_bit (n : ℕ) (b : Bool) (hn : n = 0 → b = true) :
    (bit b n).bits = b :: n.bits := by
  rw [Nat.bits, Nat.bits, binaryRec_eq]
  simpa

@[simp]
theorem bit0_bits (n : ℕ) (hn : n ≠ 0) : (2 * n).bits = false :: n.bits :=
  bits_append_bit n false fun hn' => absurd hn' hn

@[simp]
theorem bit1_bits (n : ℕ) : (2 * n + 1).bits = true :: n.bits :=
  bits_append_bit n true fun _ => rfl

@[simp]
theorem one_bits : Nat.bits 1 = [true] := by
  convert bit1_bits 0
  simp

-- TODO Find somewhere this can live.
-- example : bits 3423 = [true, true, true, true, true, false, true, false, true, false, true, true]
-- := by norm_num

theorem bodd_eq_bits_head (n : ℕ) : n.bodd = n.bits.headI := by
  induction n using Nat.binaryRec' with
  | zero => simp
  | bit _ _ h => simp [bodd_bit, bits_append_bit _ _ h]

theorem div2_bits_eq_tail (n : ℕ) : n.div2.bits = n.bits.tail := by
  induction n using Nat.binaryRec' with
  | zero => simp
  | bit _ _ h => simp [div2_bit, bits_append_bit _ _ h]

end Nat<|MERGE_RESOLUTION|>--- conflicted
+++ resolved
@@ -256,13 +256,8 @@
   | false, _, _, h => by dsimp [bit]; lia
 
 lemma bit_lt_bit (a b) (h : m < n) : bit a m < bit b n := calc
-<<<<<<< HEAD
-  bit a m < 2 * n := by cases a <;> dsimp [bit] <;> omega
-        _ ≤ bit b n := by cases b <;> dsimp [bit] <;> omega
-=======
   bit a m < 2 * n := by cases a <;> dsimp [bit] <;> lia
         _ ≤ bit b n := by cases b <;> dsimp [bit] <;> lia
->>>>>>> c00849e5
 
 @[simp]
 theorem zero_bits : bits 0 = [] := by simp [Nat.bits]
