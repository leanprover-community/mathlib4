--- conflicted
+++ resolved
@@ -217,15 +217,9 @@
 /-- Additive homomorphisms from `ℕ` are defined by the image of `1`. -/
 def multiplesHom : α ≃ (ℕ →+ α) where
   toFun x :=
-<<<<<<< HEAD
-  { toFun := fun n => n • x
-    map_zero' := zero_nsmul x
-    map_add' := fun _ _ => add_nsmul _ _ _ }
-=======
   { toFun := fun n ↦ n • x
     map_zero' := zero_nsmul x
     map_add' := fun _ _ ↦ add_nsmul _ _ _ }
->>>>>>> 400ca883
   invFun f := f 1
   left_inv := one_nsmul
   right_inv f := AddMonoidHom.ext_nat <| one_nsmul (f 1)
@@ -265,11 +259,7 @@
 @[ext]
 lemma MonoidHom.ext_mnat ⦃f g : Multiplicative ℕ →* α⦄
     (h : f (Multiplicative.ofAdd 1) = g (Multiplicative.ofAdd 1)) : f = g :=
-<<<<<<< HEAD
-  MonoidHom.ext fun n => by rw [f.apply_mnat, g.apply_mnat, h]
-=======
   MonoidHom.ext fun n ↦ by rw [f.apply_mnat, g.apply_mnat, h]
->>>>>>> 400ca883
 #align monoid_hom.ext_mnat MonoidHom.ext_mnat
 
 lemma AddMonoidHom.apply_nat (f : ℕ →+ α) (n : ℕ) : f n = n • f 1 := by
@@ -283,20 +273,12 @@
 
 /-- If `α` is commutative, `multiplesHom` is an additive equivalence. -/
 def multiplesAddHom : α ≃+ (ℕ →+ α) :=
-<<<<<<< HEAD
-  { multiplesHom α with map_add' := fun a b => AddMonoidHom.ext fun n => by simp [nsmul_add] }
-=======
   { multiplesHom α with map_add' := fun a b ↦ AddMonoidHom.ext fun n ↦ by simp [nsmul_add] }
->>>>>>> 400ca883
 #align multiples_add_hom multiplesAddHom
 
 /-- If `α` is commutative, `powersHom` is a multiplicative equivalence. -/
 def powersMulHom : α ≃* (Multiplicative ℕ →* α) :=
-<<<<<<< HEAD
-  { powersHom α with map_mul' := fun a b => MonoidHom.ext fun n => by simp [mul_pow] }
-=======
   { powersHom α with map_mul' := fun a b ↦ MonoidHom.ext fun n ↦ by simp [mul_pow] }
->>>>>>> 400ca883
 #align powers_mul_hom powersMulHom
 
 @[simp] lemma multiplesAddHom_apply (x : α) (n : ℕ) : multiplesAddHom α x n = n • x := rfl
