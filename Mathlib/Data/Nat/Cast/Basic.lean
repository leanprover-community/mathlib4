/-
Copyright (c) 2014 Mario Carneiro. All rights reserved.
Released under Apache 2.0 license as described in the file LICENSE.
Authors: Mario Carneiro
-/
import Mathlib.Algebra.Divisibility.Basic
import Mathlib.Algebra.Group.Equiv.Basic
import Mathlib.Algebra.Group.TypeTags
import Mathlib.Algebra.Ring.Hom.Defs
import Mathlib.Data.Nat.Basic

#align_import data.nat.cast.basic from "leanprover-community/mathlib"@"acebd8d49928f6ed8920e502a6c90674e75bd441"

/-!
# Cast of natural numbers (additional theorems)

This file proves additional properties about the *canonical* homomorphism from
the natural numbers into an additive monoid with a one (`Nat.cast`).

## Main declarations

* `castAddMonoidHom`: `cast` bundled as an `AddMonoidHom`.
* `castRingHom`: `cast` bundled as a `RingHom`.
-/

-- Porting note: There are many occasions below where we need `simp [map_zero f]`
-- where `simp [map_zero]` should suffice. (Similarly for `map_one`.)
-- See https://leanprover.zulipchat.com/#narrow/stream/287929-mathlib4/topic/simp.20regression.20with.20MonoidHomClass

open Additive Multiplicative

variable {α β : Type*}

namespace Nat

/-- `Nat.cast : ℕ → α` as an `AddMonoidHom`. -/
def castAddMonoidHom (α : Type*) [AddMonoidWithOne α] :
    ℕ →+ α where
  toFun := Nat.cast
  map_add' := cast_add
  map_zero' := cast_zero
#align nat.cast_add_monoid_hom Nat.castAddMonoidHom

@[simp]
theorem coe_castAddMonoidHom [AddMonoidWithOne α] : (castAddMonoidHom α : ℕ → α) = Nat.cast :=
  rfl
#align nat.coe_cast_add_monoid_hom Nat.coe_castAddMonoidHom

section NonAssocSemiring
variable [NonAssocSemiring α]

@[simp, norm_cast] lemma cast_mul (m n : ℕ) : ((m * n : ℕ) : α) = m * n := by
  induction n <;> simp [mul_succ, mul_add, *]
#align nat.cast_mul Nat.cast_mul

variable (α) in
/-- `Nat.cast : ℕ → α` as a `RingHom` -/
def castRingHom : ℕ →+* α :=
  { castAddMonoidHom α with toFun := Nat.cast, map_one' := cast_one, map_mul' := cast_mul }
#align nat.cast_ring_hom Nat.castRingHom

@[simp, norm_cast] lemma coe_castRingHom : (castRingHom α : ℕ → α) = Nat.cast := rfl
#align nat.coe_cast_ring_hom Nat.coe_castRingHom

lemma _root_.nsmul_eq_mul' (a : α) (n : ℕ) : n • a = a * n := by
  induction n with
  | zero => rw [zero_nsmul, Nat.cast_zero, mul_zero]
  | succ n ih => rw [succ_nsmul', ih, Nat.cast_succ, mul_add, mul_one]
#align nsmul_eq_mul' nsmul_eq_mul'

@[simp] lemma _root_.nsmul_eq_mul (n : ℕ) (a : α) : n • a = n * a := by
  induction n with
  | zero => rw [zero_nsmul, Nat.cast_zero, zero_mul]
  | succ n ih => rw [succ_nsmul', ih, Nat.cast_succ, add_mul, one_mul]
#align nsmul_eq_mul nsmul_eq_mul

end NonAssocSemiring

section Semiring
variable [Semiring α] {m n : ℕ}

@[simp, norm_cast]
lemma cast_pow (m : ℕ) : ∀ n : ℕ, ↑(m ^ n) = (m ^ n : α)
  | 0 => by simp
  | n + 1 => by rw [_root_.pow_succ', _root_.pow_succ', cast_mul, cast_pow m n]
#align nat.cast_pow Nat.cast_pow

lemma coe_nat_dvd (h : m ∣ n) : (m : α) ∣ (n : α) := map_dvd (Nat.castRingHom α) h
#align nat.coe_nat_dvd Nat.coe_nat_dvd

alias _root_.Dvd.dvd.natCast := coe_nat_dvd

end Semiring
end Nat

section AddMonoidHomClass

variable {A B F : Type*} [AddMonoidWithOne B] [FunLike F ℕ A]

theorem ext_nat' [AddMonoid A] [AddMonoidHomClass F ℕ A] (f g : F) (h : f 1 = g 1) : f = g :=
  DFunLike.ext f g <| by
    intro n
    induction n with
    | zero => simp_rw [Nat.zero_eq, map_zero f, map_zero g]
    | succ n ihn =>
      simp [Nat.succ_eq_add_one, h, ihn]
#align ext_nat' ext_nat'

@[ext]
theorem AddMonoidHom.ext_nat [AddMonoid A] {f g : ℕ →+ A} : f 1 = g 1 → f = g :=
  ext_nat' f g
#align add_monoid_hom.ext_nat AddMonoidHom.ext_nat

variable [AddMonoidWithOne A]

-- these versions are primed so that the `RingHomClass` versions aren't
theorem eq_natCast' [AddMonoidHomClass F ℕ A] (f : F) (h1 : f 1 = 1) : ∀ n : ℕ, f n = n
  | 0 => by simp [map_zero f]
  | n + 1 => by rw [map_add, h1, eq_natCast' f h1 n, Nat.cast_add_one]
#align eq_nat_cast' eq_natCast'

theorem map_natCast' {A} [AddMonoidWithOne A] [FunLike F A B] [AddMonoidHomClass F A B]
    (f : F) (h : f 1 = 1) :
    ∀ n : ℕ, f n = n
  | 0 => by simp [map_zero f]
  | n + 1 => by
    rw [Nat.cast_add, map_add, Nat.cast_add, map_natCast' f h n, Nat.cast_one, h, Nat.cast_one]
#align map_nat_cast' map_natCast'

<<<<<<< HEAD
theorem map_ofNat' {A} [AddMonoidWithOne A] [AddMonoidHomClass F A B] (f : F) (h : f 1 = 1) (n : ℕ)
    [n.AtLeastTwo] : f (OfNat.ofNat n) = OfNat.ofNat n :=
  map_natCast' f h n
=======
@[simp] lemma nsmul_one {A} [AddMonoidWithOne A] : ∀ n : ℕ, n • (1 : A) = n := by
  let f : ℕ →+ A :=
  { toFun := fun n ↦ n • (1 : A)
    map_zero' := zero_nsmul _
    map_add' := add_nsmul _ }
  exact eq_natCast' f $ by simp
#align nsmul_one nsmul_one
>>>>>>> 4dd3701e

end AddMonoidHomClass

section MonoidWithZeroHomClass

variable {A F : Type*} [MulZeroOneClass A] [FunLike F ℕ A]

/-- If two `MonoidWithZeroHom`s agree on the positive naturals they are equal. -/
theorem ext_nat'' [MonoidWithZeroHomClass F ℕ A] (f g : F) (h_pos : ∀ {n : ℕ}, 0 < n → f n = g n) :
    f = g := by
  apply DFunLike.ext
  rintro (_ | n)
  · simp [map_zero f, map_zero g]
  · exact h_pos n.succ_pos
#align ext_nat'' ext_nat''

@[ext]
theorem MonoidWithZeroHom.ext_nat {f g : ℕ →*₀ A} : (∀ {n : ℕ}, 0 < n → f n = g n) → f = g :=
  ext_nat'' f g
#align monoid_with_zero_hom.ext_nat MonoidWithZeroHom.ext_nat

end MonoidWithZeroHomClass

section RingHomClass

variable {R S F : Type*} [NonAssocSemiring R] [NonAssocSemiring S]

@[simp]
theorem eq_natCast [FunLike F ℕ R] [RingHomClass F ℕ R] (f : F) : ∀ n, f n = n :=
  eq_natCast' f <| map_one f
#align eq_nat_cast eq_natCast

@[simp]
theorem map_natCast [FunLike F R S] [RingHomClass F R S] (f : F) : ∀ n : ℕ, f (n : R) = n :=
  map_natCast' f <| map_one f
#align map_nat_cast map_natCast

--Porting note: new theorem
-- See note [no_index around OfNat.ofNat]
@[simp]
theorem map_ofNat [FunLike F R S] [RingHomClass F R S] (f : F) (n : ℕ) [Nat.AtLeastTwo n] :
    (f (no_index (OfNat.ofNat n)) : S) = OfNat.ofNat n :=
  map_natCast f n

theorem ext_nat [FunLike F ℕ R] [RingHomClass F ℕ R] (f g : F) : f = g :=
  ext_nat' f g <| by simp only [map_one f, map_one g]
#align ext_nat ext_nat

theorem NeZero.nat_of_neZero {R S} [Semiring R] [Semiring S]
    {F} [FunLike F R S] [RingHomClass F R S] (f : F)
    {n : ℕ} [hn : NeZero (n : S)] : NeZero (n : R) :=
  .of_map (f := f) (neZero := by simp only [map_natCast, hn])
#align ne_zero.nat_of_ne_zero NeZero.nat_of_neZero

end RingHomClass

namespace RingHom

/-- This is primed to match `eq_intCast'`. -/
theorem eq_natCast' {R} [NonAssocSemiring R] (f : ℕ →+* R) : f = Nat.castRingHom R :=
  RingHom.ext <| eq_natCast f
#align ring_hom.eq_nat_cast' RingHom.eq_natCast'

end RingHom

@[simp, norm_cast]
theorem Nat.cast_id (n : ℕ) : n.cast = n :=
  rfl
#align nat.cast_id Nat.cast_id

@[simp]
theorem Nat.castRingHom_nat : Nat.castRingHom ℕ = RingHom.id ℕ :=
  rfl
#align nat.cast_ring_hom_nat Nat.castRingHom_nat

/-- We don't use `RingHomClass` here, since that might cause type-class slowdown for
`Subsingleton`-/
instance Nat.uniqueRingHom {R : Type*} [NonAssocSemiring R] : Unique (ℕ →+* R) where
  default := Nat.castRingHom R
  uniq := RingHom.eq_natCast'

section Monoid
variable (α) [Monoid α] [AddMonoid α]

/-- Additive homomorphisms from `ℕ` are defined by the image of `1`. -/
def multiplesHom : α ≃ (ℕ →+ α) where
  toFun x :=
  { toFun := fun n ↦ n • x
    map_zero' := zero_nsmul x
    map_add' := fun _ _ ↦ add_nsmul _ _ _ }
  invFun f := f 1
  left_inv := one_nsmul
  right_inv f := AddMonoidHom.ext_nat <| one_nsmul (f 1)
#align multiples_hom multiplesHom

/-- Monoid homomorphisms from `Multiplicative ℕ` are defined by the image
of `Multiplicative.ofAdd 1`. -/
@[to_additive existing multiplesHom]
def powersHom : α ≃ (Multiplicative ℕ →* α) :=
  Additive.ofMul.trans <| (multiplesHom _).trans <| AddMonoidHom.toMultiplicative''

variable {α}

-- TODO: can `to_additive` generate the following lemmas automatically?

lemma multiplesHom_apply (x : α) (n : ℕ) : multiplesHom α x n = n • x := rfl
#align multiples_hom_apply multiplesHom_apply

@[to_additive existing (attr := simp) multiplesHom_apply]
lemma powersHom_apply (x : α) (n : Multiplicative ℕ) :
    powersHom α x n = x ^ Multiplicative.toAdd n := rfl
#align powers_hom_apply powersHom_apply

lemma multiplesHom_symm_apply (f : ℕ →+ α) : (multiplesHom α).symm f = f 1 := rfl
#align multiples_hom_symm_apply multiplesHom_symm_apply

@[to_additive existing (attr := simp) multiplesHom_symm_apply]
lemma powersHom_symm_apply (f : Multiplicative ℕ →* α) :
    (powersHom α).symm f = f (Multiplicative.ofAdd 1) := rfl
#align powers_hom_symm_apply powersHom_symm_apply

lemma MonoidHom.apply_mnat (f : Multiplicative ℕ →* α) (n : Multiplicative ℕ) :
    f n = f (Multiplicative.ofAdd 1) ^ (Multiplicative.toAdd n) := by
  rw [← powersHom_symm_apply, ← powersHom_apply, Equiv.apply_symm_apply]
#align monoid_hom.apply_mnat MonoidHom.apply_mnat

@[ext]
lemma MonoidHom.ext_mnat ⦃f g : Multiplicative ℕ →* α⦄
    (h : f (Multiplicative.ofAdd 1) = g (Multiplicative.ofAdd 1)) : f = g :=
  MonoidHom.ext fun n ↦ by rw [f.apply_mnat, g.apply_mnat, h]
#align monoid_hom.ext_mnat MonoidHom.ext_mnat

lemma AddMonoidHom.apply_nat (f : ℕ →+ α) (n : ℕ) : f n = n • f 1 := by
  rw [← multiplesHom_symm_apply, ← multiplesHom_apply, Equiv.apply_symm_apply]
#align add_monoid_hom.apply_nat AddMonoidHom.apply_nat

end Monoid

section CommMonoid
variable (α) [CommMonoid α] [AddCommMonoid α]

/-- If `α` is commutative, `multiplesHom` is an additive equivalence. -/
def multiplesAddHom : α ≃+ (ℕ →+ α) :=
  { multiplesHom α with map_add' := fun a b ↦ AddMonoidHom.ext fun n ↦ by simp [nsmul_add] }
#align multiples_add_hom multiplesAddHom

/-- If `α` is commutative, `powersHom` is a multiplicative equivalence. -/
def powersMulHom : α ≃* (Multiplicative ℕ →* α) :=
  { powersHom α with map_mul' := fun a b ↦ MonoidHom.ext fun n ↦ by simp [mul_pow] }
#align powers_mul_hom powersMulHom

@[simp] lemma multiplesAddHom_apply (x : α) (n : ℕ) : multiplesAddHom α x n = n • x := rfl
#align multiples_add_hom_apply multiplesAddHom_apply

@[simp]
lemma powersMulHom_apply (x : α) (n : Multiplicative ℕ) : powersMulHom α x n = x ^ toAdd n := rfl
#align powers_mul_hom_apply powersMulHom_apply

@[simp] lemma multiplesAddHom_symm_apply (f : ℕ →+ α) : (multiplesAddHom α).symm f = f 1 := rfl
#align multiples_add_hom_symm_apply multiplesAddHom_symm_apply

@[simp] lemma powersMulHom_symm_apply (f : Multiplicative ℕ →* α) :
    (powersMulHom α).symm f = f (ofAdd 1) := rfl
#align powers_mul_hom_symm_apply powersMulHom_symm_apply

end CommMonoid

namespace Pi

variable {π : α → Type*} [∀ a, NatCast (π a)]

/- Porting note: manually wrote this instance.
Was `by refine_struct { .. } <;> pi_instance_derive_field` -/
instance natCast : NatCast (∀ a, π a) := { natCast := fun n _ ↦ n }

theorem nat_apply (n : ℕ) (a : α) : (n : ∀ a, π a) a = n :=
  rfl
#align pi.nat_apply Pi.nat_apply

@[simp]
theorem coe_nat (n : ℕ) : (n : ∀ a, π a) = fun _ ↦ ↑n :=
  rfl
#align pi.coe_nat Pi.coe_nat

@[simp]
theorem ofNat_apply (n : ℕ) [n.AtLeastTwo] (a : α) : (OfNat.ofNat n : ∀ a, π a) a = n := rfl

end Pi

theorem Sum.elim_natCast_natCast {α β γ : Type*} [NatCast γ] (n : ℕ) :
    Sum.elim (n : α → γ) (n : β → γ) = n :=
  Sum.elim_lam_const_lam_const (γ := γ) n
#align sum.elim_nat_cast_nat_cast Sum.elim_natCast_natCast

-- Guard against import creep regression.
assert_not_exists OrderedCommGroup
assert_not_exists CharZero
assert_not_exists Commute.zero_right
assert_not_exists Commute.add_right
assert_not_exists abs_eq_max_neg
assert_not_exists natCast_ne
assert_not_exists MulOpposite.natCast<|MERGE_RESOLUTION|>--- conflicted
+++ resolved
@@ -127,11 +127,10 @@
     rw [Nat.cast_add, map_add, Nat.cast_add, map_natCast' f h n, Nat.cast_one, h, Nat.cast_one]
 #align map_nat_cast' map_natCast'
 
-<<<<<<< HEAD
 theorem map_ofNat' {A} [AddMonoidWithOne A] [AddMonoidHomClass F A B] (f : F) (h : f 1 = 1) (n : ℕ)
     [n.AtLeastTwo] : f (OfNat.ofNat n) = OfNat.ofNat n :=
   map_natCast' f h n
-=======
+
 @[simp] lemma nsmul_one {A} [AddMonoidWithOne A] : ∀ n : ℕ, n • (1 : A) = n := by
   let f : ℕ →+ A :=
   { toFun := fun n ↦ n • (1 : A)
@@ -139,7 +138,6 @@
     map_add' := add_nsmul _ }
   exact eq_natCast' f $ by simp
 #align nsmul_one nsmul_one
->>>>>>> 4dd3701e
 
 end AddMonoidHomClass
 
