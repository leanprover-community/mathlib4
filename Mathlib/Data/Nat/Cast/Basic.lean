--- conflicted
+++ resolved
@@ -85,17 +85,10 @@
   | n + 1 => by rw [_root_.pow_succ', _root_.pow_succ', cast_mul, cast_pow m n]
 #align nat.cast_pow Nat.cast_pow
 
-<<<<<<< HEAD
-lemma natCast_dvd_natCast (h : m ∣ n) : (m : α) ∣ (n : α) := map_dvd (Nat.castRingHom α) h
-#align nat.coe_nat_dvd Nat.natCast_dvd_natCast
-
-alias _root_.Dvd.dvd.natCast := natCast_dvd_natCast
-=======
 lemma cast_dvd_cast (h : m ∣ n) : (m : α) ∣ (n : α) := map_dvd (Nat.castRingHom α) h
 #align nat.coe_nat_dvd Nat.cast_dvd_cast
 
 alias _root_.Dvd.dvd.natCast := cast_dvd_cast
->>>>>>> 392a24a9
 
 end Semiring
 end Nat
