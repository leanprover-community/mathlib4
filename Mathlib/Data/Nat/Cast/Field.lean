/-
Copyright (c) 2014 Mario Carneiro. All rights reserved.
Released under Apache 2.0 license as described in the file LICENSE.
Authors: Mario Carneiro, Yaël Dillies, Patrick Stevens
-/
import Mathlib.Algebra.CharZero.Defs
import Mathlib.Data.Nat.Cast.Basic
import Mathlib.Tactic.Common
import Mathlib.Algebra.Field.Defs
import Mathlib.Algebra.GroupWithZero.Units.Basic

#align_import data.nat.cast.field from "leanprover-community/mathlib"@"acee671f47b8e7972a1eb6f4eed74b4b3abce829"

/-!
# Cast of naturals into fields

This file concerns the canonical homomorphism `ℕ → F`, where `F` is a field.

## Main results

 * `Nat.cast_div`: if `n` divides `m`, then `↑(m / n) = ↑m / ↑n`
-/


namespace Nat

variable {α : Type*}

@[simp]
theorem cast_div [DivisionSemiring α] {m n : ℕ} (n_dvd : n ∣ m) (hn : (n : α) ≠ 0) :
    ((m / n : ℕ) : α) = m / n := by
  rcases n_dvd with ⟨k, rfl⟩
  have : n ≠ 0 := by rintro rfl; simp at hn
  rw [Nat.mul_div_cancel_left _ <| zero_lt_of_ne_zero this, mul_comm n,
    cast_mul, mul_div_cancel_right₀ _ hn]
#align nat.cast_div Nat.cast_div

theorem cast_div_div_div_cancel_right [DivisionSemiring α] [CharZero α] {m n d : ℕ}
    (hn : d ∣ n) (hm : d ∣ m) :
    (↑(m / d) : α) / (↑(n / d) : α) = (m : α) / n := by
  rcases eq_or_ne d 0 with (rfl | hd); · simp [Nat.zero_dvd.1 hm]
  replace hd : (d : α) ≠ 0 := by norm_cast
  rw [cast_div hm, cast_div hn, div_div_div_cancel_right _ hd] <;> exact hd
#align nat.cast_div_div_div_cancel_right Nat.cast_div_div_div_cancel_right

<<<<<<< HEAD
section LinearOrderedSemifield

variable [LinearOrderedSemifield α]

lemma cast_inv_le_one : ∀ n : ℕ, (n⁻¹ : α) ≤ 1
  | 0 => by simp
  | n + 1 => inv_le_one $ by simp [Nat.cast_nonneg]

/-- Natural division is always less than division in the field. -/
theorem cast_div_le {m n : ℕ} : ((m / n : ℕ) : α) ≤ m / n := by
  cases n
  · rw [cast_zero, div_zero, Nat.div_zero, cast_zero]
  rw [le_div_iff, ← Nat.cast_mul, @Nat.cast_le]
  · exact Nat.div_mul_le_self m _
  · exact Nat.cast_pos.2 (Nat.succ_pos _)
#align nat.cast_div_le Nat.cast_div_le

theorem inv_pos_of_nat {n : ℕ} : 0 < ((n : α) + 1)⁻¹ :=
  inv_pos (α := α) |>.2 <| add_pos_of_nonneg_of_pos n.cast_nonneg zero_lt_one
#align nat.inv_pos_of_nat Nat.inv_pos_of_nat

theorem one_div_pos_of_nat {n : ℕ} : 0 < 1 / ((n : α) + 1) := by
  rw [one_div]
  exact inv_pos_of_nat
#align nat.one_div_pos_of_nat Nat.one_div_pos_of_nat

theorem one_div_le_one_div {n m : ℕ} (h : n ≤ m) : 1 / ((m : α) + 1) ≤ 1 / ((n : α) + 1) := by
  refine one_div_le_one_div_of_le ?_ ?_
  · exact Nat.cast_add_one_pos _
  · simpa
#align nat.one_div_le_one_div Nat.one_div_le_one_div

theorem one_div_lt_one_div {n m : ℕ} (h : n < m) : 1 / ((m : α) + 1) < 1 / ((n : α) + 1) := by
  refine one_div_lt_one_div_of_lt ?_ ?_
  · exact Nat.cast_add_one_pos _
  · simpa
#align nat.one_div_lt_one_div Nat.one_div_lt_one_div

end LinearOrderedSemifield

=======
>>>>>>> 4d90b64c
end Nat<|MERGE_RESOLUTION|>--- conflicted
+++ resolved
@@ -43,47 +43,4 @@
   rw [cast_div hm, cast_div hn, div_div_div_cancel_right _ hd] <;> exact hd
 #align nat.cast_div_div_div_cancel_right Nat.cast_div_div_div_cancel_right
 
-<<<<<<< HEAD
-section LinearOrderedSemifield
-
-variable [LinearOrderedSemifield α]
-
-lemma cast_inv_le_one : ∀ n : ℕ, (n⁻¹ : α) ≤ 1
-  | 0 => by simp
-  | n + 1 => inv_le_one $ by simp [Nat.cast_nonneg]
-
-/-- Natural division is always less than division in the field. -/
-theorem cast_div_le {m n : ℕ} : ((m / n : ℕ) : α) ≤ m / n := by
-  cases n
-  · rw [cast_zero, div_zero, Nat.div_zero, cast_zero]
-  rw [le_div_iff, ← Nat.cast_mul, @Nat.cast_le]
-  · exact Nat.div_mul_le_self m _
-  · exact Nat.cast_pos.2 (Nat.succ_pos _)
-#align nat.cast_div_le Nat.cast_div_le
-
-theorem inv_pos_of_nat {n : ℕ} : 0 < ((n : α) + 1)⁻¹ :=
-  inv_pos (α := α) |>.2 <| add_pos_of_nonneg_of_pos n.cast_nonneg zero_lt_one
-#align nat.inv_pos_of_nat Nat.inv_pos_of_nat
-
-theorem one_div_pos_of_nat {n : ℕ} : 0 < 1 / ((n : α) + 1) := by
-  rw [one_div]
-  exact inv_pos_of_nat
-#align nat.one_div_pos_of_nat Nat.one_div_pos_of_nat
-
-theorem one_div_le_one_div {n m : ℕ} (h : n ≤ m) : 1 / ((m : α) + 1) ≤ 1 / ((n : α) + 1) := by
-  refine one_div_le_one_div_of_le ?_ ?_
-  · exact Nat.cast_add_one_pos _
-  · simpa
-#align nat.one_div_le_one_div Nat.one_div_le_one_div
-
-theorem one_div_lt_one_div {n m : ℕ} (h : n < m) : 1 / ((m : α) + 1) < 1 / ((n : α) + 1) := by
-  refine one_div_lt_one_div_of_lt ?_ ?_
-  · exact Nat.cast_add_one_pos _
-  · simpa
-#align nat.one_div_lt_one_div Nat.one_div_lt_one_div
-
-end LinearOrderedSemifield
-
-=======
->>>>>>> 4d90b64c
 end Nat