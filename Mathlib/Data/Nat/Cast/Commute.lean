/-
Copyright (c) 2014 Mario Carneiro. All rights reserved.
Released under Apache 2.0 license as described in the file LICENSE.
Authors: Mario Carneiro
-/
import Mathlib.Data.Nat.Cast.Basic
import Mathlib.Algebra.GroupWithZero.Commute
import Mathlib.Algebra.Ring.Commute

#align_import data.nat.cast.basic from "leanprover-community/mathlib"@"acebd8d49928f6ed8920e502a6c90674e75bd441"

/-!
# Cast of natural numbers: lemmas about `Commute`

-/

variable {α β : Type*}

namespace Nat

section Commute

variable [NonAssocSemiring α]

theorem cast_commute (n : ℕ) (x : α) : Commute (n : α) x := by
  induction n with
  | zero => rw [Nat.cast_zero]; exact Commute.zero_left x
  | succ n ihn => rw [Nat.cast_succ]; exact ihn.add_left (Commute.one_left x)
#align nat.cast_commute Nat.cast_commute

theorem _root_.Commute.ofNat_left (n : ℕ) [n.AtLeastTwo] (x : α) : Commute (OfNat.ofNat n) x :=
  n.cast_commute x

<<<<<<< HEAD
theorem cast_comm [NonAssocSemiring α] (n : ℕ) (x : α) : n * x = x * n :=
=======
theorem cast_comm (n : ℕ) (x : α) : (n : α) * x = x * n :=
>>>>>>> 526457f3
  (cast_commute n x).eq
#align nat.cast_comm Nat.cast_comm

theorem commute_cast (x : α) (n : ℕ) : Commute x n :=
  (n.cast_commute x).symm
#align nat.commute_cast Nat.commute_cast

theorem _root_.Commute.ofNat_right (x : α) (n : ℕ) [n.AtLeastTwo] : Commute x (OfNat.ofNat n) :=
  n.commute_cast x

end Commute
end Nat

namespace SemiconjBy
variable [Semiring α] {a x y : α}

@[simp]
lemma cast_nat_mul_right (h : SemiconjBy a x y) (n : ℕ) : SemiconjBy a (n * x) (n * y) :=
  SemiconjBy.mul_right (Nat.commute_cast _ _) h
#align semiconj_by.cast_nat_mul_right SemiconjBy.cast_nat_mul_right

@[simp]
lemma cast_nat_mul_left (h : SemiconjBy a x y) (n : ℕ) : SemiconjBy (n * a) x y :=
  SemiconjBy.mul_left (Nat.cast_commute _ _) h
#align semiconj_by.cast_nat_mul_left SemiconjBy.cast_nat_mul_left

@[simp]
lemma cast_nat_mul_cast_nat_mul (h : SemiconjBy a x y) (m n : ℕ) :
    SemiconjBy (m * a) (n * x) (n * y) :=
  (h.cast_nat_mul_left m).cast_nat_mul_right n
#align semiconj_by.cast_nat_mul_cast_nat_mul SemiconjBy.cast_nat_mul_cast_nat_mul

end SemiconjBy

namespace Commute
variable [Semiring α] {a b : α}

@[simp] lemma cast_nat_mul_right (h : Commute a b) (n : ℕ) : Commute a (n * b) :=
  SemiconjBy.cast_nat_mul_right h n
#align commute.cast_nat_mul_right Commute.cast_nat_mul_right

@[simp] lemma cast_nat_mul_left (h : Commute a b) (n : ℕ) : Commute (n * a) b :=
  SemiconjBy.cast_nat_mul_left h n
#align commute.cast_nat_mul_left Commute.cast_nat_mul_left

@[simp] lemma cast_nat_mul_cast_nat_mul (h : Commute a b) (m n : ℕ) : Commute (m * a) (n * b) :=
  SemiconjBy.cast_nat_mul_cast_nat_mul h m n
#align commute.cast_nat_mul_cast_nat_mul Commute.cast_nat_mul_cast_nat_mul

variable (a) (m n : ℕ)

/- Porting note: `simp` attribute removed as linter reports:
simp can prove this:
  by simp only [Commute.refl, Commute.cast_nat_mul_right]
-/
-- @[simp]
lemma self_cast_nat_mul : Commute a (n * a) := (Commute.refl a).cast_nat_mul_right n
#align commute.self_cast_nat_mul Commute.self_cast_nat_mul

/- Porting note: `simp` attribute removed as linter reports:
simp can prove this:
  by simp only [Commute.refl, Commute.cast_nat_mul_left]
-/
-- @[simp]
lemma cast_nat_mul_self : Commute (n * a) a :=
  (Commute.refl a).cast_nat_mul_left n
#align commute.cast_nat_mul_self Commute.cast_nat_mul_self

/- Porting note: `simp` attribute removed as linter reports:
simp can prove this:
  by simp only [Commute.refl, Commute.cast_nat_mul_left, Commute.cast_nat_mul_right]
-/
-- @[simp]
lemma self_cast_nat_mul_cast_nat_mul : Commute (m * a) (n * a) :=
  (Commute.refl a).cast_nat_mul_cast_nat_mul m n
#align commute.self_cast_nat_mul_cast_nat_mul Commute.self_cast_nat_mul_cast_nat_mul

end Commute<|MERGE_RESOLUTION|>--- conflicted
+++ resolved
@@ -31,11 +31,7 @@
 theorem _root_.Commute.ofNat_left (n : ℕ) [n.AtLeastTwo] (x : α) : Commute (OfNat.ofNat n) x :=
   n.cast_commute x
 
-<<<<<<< HEAD
-theorem cast_comm [NonAssocSemiring α] (n : ℕ) (x : α) : n * x = x * n :=
-=======
 theorem cast_comm (n : ℕ) (x : α) : (n : α) * x = x * n :=
->>>>>>> 526457f3
   (cast_commute n x).eq
 #align nat.cast_comm Nat.cast_comm
 
