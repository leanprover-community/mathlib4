--- conflicted
+++ resolved
@@ -3,25 +3,14 @@
 Released under Apache 2.0 license as described in the file LICENSE.
 Authors: Mario Carneiro
 -/
-<<<<<<< HEAD
-import Mathlib.Algebra.Order.Monoid.WithTop
-import Mathlib.Algebra.Ring.Nat
-
-#align_import data.nat.cast.with_top from "leanprover-community/mathlib"@"ee0c179cd3c8a45aa5bffbf1b41d8dbede452865"
-=======
 import Mathlib.Algebra.Ring.Nat
 import Mathlib.Algebra.Order.Monoid.Unbundled.WithTop
->>>>>>> 59de845a
 
 /-!
 # Lemma about the coercion `ℕ → WithBot ℕ`.
 
 An orphaned lemma about casting from `ℕ` to `WithBot ℕ`,
-<<<<<<< HEAD
-exiled here during the port to minimize imports of `Data.Rat.Order`.
-=======
 exiled here during the port to minimize imports of `Algebra.Order.Ring.Rat`.
->>>>>>> 59de845a
 -/
 
 instance : WellFoundedRelation (WithTop ℕ) where
