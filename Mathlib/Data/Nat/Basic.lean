--- conflicted
+++ resolved
@@ -122,13 +122,6 @@
       fun h1 h2 => Nat.eq_of_mul_eq_mul_left (Nat.pos_of_ne_zero h1) h2 }
 #align nat.cancel_comm_monoid_with_zero Nat.cancelCommMonoidWithZero
 
-<<<<<<< HEAD
-=======
-attribute [simp]
-  Nat.not_lt_zero Nat.succ_ne_zero Nat.succ_ne_self Nat.zero_ne_one Nat.one_ne_zero
-  -- Nat.zero_ne_bit1 Nat.bit1_ne_zero Nat.bit0_ne_one Nat.one_ne_bit0 Nat.bit0_ne_bit1
-  -- Nat.bit1_ne_bit0
-
 section Multiplicative
 
 open Multiplicative
@@ -141,7 +134,6 @@
 
 end Multiplicative
 
->>>>>>> bca393b0
 variable {m n k : ℕ}
 
 /-!
