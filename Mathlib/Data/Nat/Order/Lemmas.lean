/-
Copyright (c) 2014 Floris van Doorn (c) 2016 Microsoft Corporation. All rights reserved.
Released under Apache 2.0 license as described in the file LICENSE.
Authors: Floris van Doorn, Leonardo de Moura, Jeremy Avigad, Mario Carneiro

! This file was ported from Lean 3 source module data.nat.order.lemmas
<<<<<<< HEAD
! leanprover-community/mathlib commit e8638a0fcaf73e4500469f368ef9494e495099b3
=======
! leanprover-community/mathlib commit 47a1a73351de8dd6c8d3d32b569c8e434b03ca47
>>>>>>> 9d339228
! Please do not edit these lines, except to modify the commit id
! if you have ported upstream changes.
-/
import Mathlib.Data.Nat.Order.Basic
import Mathlib.Data.Nat.Units
import Mathlib.Data.Set.Basic
import Mathlib.Algebra.Ring.Divisibility
import Mathlib.Algebra.GroupWithZero.Divisibility

/-!
# Further lemmas about the natural numbers

The distinction between this file and `Mathlib.Data.Nat.Order.Basic` is not particularly clear.
They are separated for now to minimize the porting requirements for tactics during the transition to
mathlib4. After `Mathlib.Data.Rat.Order` has been ported,
please feel free to reorganize these two files.
-/


universe u v

variable {a b m n k : ℕ}

namespace Nat

/-! ### Sets -/


instance Subtype.orderBot (s : Set ℕ) [DecidablePred (· ∈ s)] [h : Nonempty s] : OrderBot s where
  bot := ⟨Nat.find (nonempty_subtype.1 h), Nat.find_spec (nonempty_subtype.1 h)⟩
  bot_le x := Nat.find_min' _ x.2
#align nat.subtype.order_bot Nat.Subtype.orderBot

instance Subtype.semilatticeSup (s : Set ℕ) : SemilatticeSup s :=
  { Subtype.linearOrder s, LinearOrder.toLattice with }
#align nat.subtype.semilattice_sup Nat.Subtype.semilatticeSup

theorem Subtype.coe_bot {s : Set ℕ} [DecidablePred (· ∈ s)] [h : Nonempty s] :
    ((⊥ : s) : ℕ) = Nat.find (nonempty_subtype.1 h) :=
  rfl
#align nat.subtype.coe_bot Nat.Subtype.coe_bot

theorem set_eq_univ {S : Set ℕ} : S = Set.univ ↔ 0 ∈ S ∧ ∀ k : ℕ, k ∈ S → k + 1 ∈ S :=
  ⟨by rintro rfl; simp, fun ⟨h0, hs⟩ => Set.eq_univ_of_forall (set_induction h0 hs)⟩
#align nat.set_eq_univ Nat.set_eq_univ

/-! ### `div` -/


protected theorem lt_div_iff_mul_lt {n d : ℕ} (hnd : d ∣ n) (a : ℕ) : a < n / d ↔ d * a < n := by
  rcases d.eq_zero_or_pos with (rfl | hd0); · simp [zero_dvd_iff.mp hnd]
  rw [← mul_lt_mul_left hd0, ← Nat.eq_mul_of_div_eq_right hnd rfl]
#align nat.lt_div_iff_mul_lt Nat.lt_div_iff_mul_lt

theorem div_eq_iff_eq_of_dvd_dvd {n x y : ℕ} (hn : n ≠ 0) (hx : x ∣ n) (hy : y ∣ n) :
    n / x = n / y ↔ x = y := by
  constructor
  · intro h
    rw [← mul_right_inj' hn]
    apply Nat.eq_mul_of_div_eq_left (dvd_mul_of_dvd_left hy x)
    rw [eq_comm, mul_comm, Nat.mul_div_assoc _ hy]
    exact Nat.eq_mul_of_div_eq_right hx h
  · intro h
    rw [h]
#align nat.div_eq_iff_eq_of_dvd_dvd Nat.div_eq_iff_eq_of_dvd_dvd

protected theorem div_eq_zero_iff {a b : ℕ} (hb : 0 < b) : a / b = 0 ↔ a < b :=
  ⟨fun h => by rw [← mod_add_div a b, h, mul_zero, add_zero]; exact mod_lt _ hb, fun h => by
    rw [← mul_right_inj' hb.ne', ← @add_left_cancel_iff _ _ _ (a % b), mod_add_div, mod_eq_of_lt h,
      mul_zero, add_zero]⟩
#align nat.div_eq_zero_iff Nat.div_eq_zero_iff

protected theorem div_eq_zero {a b : ℕ} (hb : a < b) : a / b = 0 :=
  (Nat.div_eq_zero_iff <| (zero_le a).trans_lt hb).mpr hb
#align nat.div_eq_zero Nat.div_eq_zero

/-! ### `mod`, `dvd` -/


@[simp]
protected theorem dvd_one {n : ℕ} : n ∣ 1 ↔ n = 1 :=
  ⟨eq_one_of_dvd_one, fun e => e.symm ▸ dvd_rfl⟩
#align nat.dvd_one Nat.dvd_one

set_option linter.deprecated false in
@[simp]
protected theorem not_two_dvd_bit1 (n : ℕ) : ¬2 ∣ bit1 n := by
  rw [bit1, Nat.dvd_add_right two_dvd_bit0, Nat.dvd_one]
  -- Porting note: was `cc`
  decide
#align nat.not_two_dvd_bit1 Nat.not_two_dvd_bit1

/-- A natural number `m` divides the sum `m + n` if and only if `m` divides `n`.-/
@[simp]
protected theorem dvd_add_self_left {m n : ℕ} : m ∣ m + n ↔ m ∣ n :=
  Nat.dvd_add_right (dvd_refl m)
#align nat.dvd_add_self_left Nat.dvd_add_self_left

/-- A natural number `m` divides the sum `n + m` if and only if `m` divides `n`.-/
@[simp]
protected theorem dvd_add_self_right {m n : ℕ} : m ∣ n + m ↔ m ∣ n :=
  Nat.dvd_add_left (dvd_refl m)
#align nat.dvd_add_self_right Nat.dvd_add_self_right

-- TODO: update `Nat.dvd_sub` in core
theorem dvd_sub' {k m n : ℕ} (h₁ : k ∣ m) (h₂ : k ∣ n) : k ∣ m - n := by
  cases' le_total n m with H H
  · exact dvd_sub H h₁ h₂
  · rw [tsub_eq_zero_iff_le.mpr H]
    exact dvd_zero k
#align nat.dvd_sub' Nat.dvd_sub'

theorem succ_div : ∀ a b : ℕ, (a + 1) / b = a / b + if b ∣ a + 1 then 1 else 0
  | a, 0 => by simp
  | 0, 1 => by simp
  | 0, b + 2 => by
    have hb2 : b + 2 > 1 := by simp
    simp [ne_of_gt hb2, div_eq_of_lt hb2]
  | a + 1, b + 1 => by
    rw [Nat.div_eq]
    conv_rhs => rw [Nat.div_eq]
    by_cases hb_eq_a : b = a + 1
    · simp [hb_eq_a, le_refl]
    by_cases hb_le_a1 : b ≤ a + 1
    · have hb_le_a : b ≤ a := le_of_lt_succ (lt_of_le_of_ne hb_le_a1 hb_eq_a)
      have h₁ : 0 < b + 1 ∧ b + 1 ≤ a + 1 + 1 := ⟨succ_pos _, (add_le_add_iff_right _).2 hb_le_a1⟩
      have h₂ : 0 < b + 1 ∧ b + 1 ≤ a + 1 := ⟨succ_pos _, (add_le_add_iff_right _).2 hb_le_a⟩
      have dvd_iff : b + 1 ∣ a - b + 1 ↔ b + 1 ∣ a + 1 + 1 := by
        rw [Nat.dvd_add_iff_left (dvd_refl (b + 1)), ← add_tsub_add_eq_tsub_right a 1 b,
          add_comm (_ - _), add_assoc, tsub_add_cancel_of_le (succ_le_succ hb_le_a), add_comm 1]
      have wf : a - b < a + 1 := lt_succ_of_le tsub_le_self
      rw [if_pos h₁, if_pos h₂, @add_tsub_add_eq_tsub_right, ← tsub_add_eq_add_tsub hb_le_a,
        have := wf
        succ_div (a - b),
        @add_tsub_add_eq_tsub_right]
      simp [dvd_iff, succ_eq_add_one, add_comm 1, add_assoc]
    · have hba : ¬b ≤ a := not_le_of_gt (lt_trans (lt_succ_self a) (lt_of_not_ge hb_le_a1))
      have hb_dvd_a : ¬b + 1 ∣ a + 2 := fun h =>
        hb_le_a1 (le_of_succ_le_succ (le_of_dvd (succ_pos _) h))
      simp [hba, hb_le_a1, hb_dvd_a]
#align nat.succ_div Nat.succ_div

theorem succ_div_of_dvd {a b : ℕ} (hba : b ∣ a + 1) : (a + 1) / b = a / b + 1 := by
  rw [succ_div, if_pos hba]
#align nat.succ_div_of_dvd Nat.succ_div_of_dvd

theorem succ_div_of_not_dvd {a b : ℕ} (hba : ¬b ∣ a + 1) : (a + 1) / b = a / b := by
  rw [succ_div, if_neg hba, add_zero]
#align nat.succ_div_of_not_dvd Nat.succ_div_of_not_dvd

theorem dvd_iff_div_mul_eq (n d : ℕ) : d ∣ n ↔ n / d * d = n :=
  ⟨fun h => Nat.div_mul_cancel h, fun h => Dvd.intro_left (n / d) h⟩
#align nat.dvd_iff_div_mul_eq Nat.dvd_iff_div_mul_eq

theorem dvd_iff_le_div_mul (n d : ℕ) : d ∣ n ↔ n ≤ n / d * d :=
  ((dvd_iff_div_mul_eq _ _).trans le_antisymm_iff).trans (and_iff_right (div_mul_le_self n d))
#align nat.dvd_iff_le_div_mul Nat.dvd_iff_le_div_mul

theorem dvd_iff_dvd_dvd (n d : ℕ) : d ∣ n ↔ ∀ k : ℕ, k ∣ d → k ∣ n :=
  ⟨fun h _ hkd => dvd_trans hkd h, fun h => h _ dvd_rfl⟩
#align nat.dvd_iff_dvd_dvd Nat.dvd_iff_dvd_dvd

theorem dvd_div_of_mul_dvd {a b c : ℕ} (h : a * b ∣ c) : b ∣ c / a :=
  if ha : a = 0 then by simp [ha]
  else
    have ha : 0 < a := Nat.pos_of_ne_zero ha
    have h1 : ∃ d, c = a * b * d := h
    let ⟨d, hd⟩ := h1
    have h2 : c / a = b * d := Nat.div_eq_of_eq_mul_right ha (by simpa [mul_assoc] using hd)
    show ∃ d, c / a = b * d from ⟨d, h2⟩
#align nat.dvd_div_of_mul_dvd Nat.dvd_div_of_mul_dvd

@[simp]
theorem dvd_div_iff {a b c : ℕ} (hbc : c ∣ b) : a ∣ b / c ↔ c * a ∣ b :=
  ⟨fun h => mul_dvd_of_dvd_div hbc h, fun h => dvd_div_of_mul_dvd h⟩
#align nat.dvd_div_iff Nat.dvd_div_iff

@[simp]
theorem div_div_div_eq_div {a b c : ℕ} (dvd : b ∣ a) (dvd2 : a ∣ c) : c / (a / b) / b = c / a :=
  match a, b, c with
  | 0, _, _ => by simp
  | a + 1, 0, _ => by simp at dvd
  | a + 1, c + 1, _ => by
    have a_split : a + 1 ≠ 0 := succ_ne_zero a
    have c_split : c + 1 ≠ 0 := succ_ne_zero c
    rcases dvd2 with ⟨k, rfl⟩
    rcases dvd with ⟨k2, pr⟩
    have k2_nonzero : k2 ≠ 0 := fun k2_zero => by simp [k2_zero] at pr
    rw [Nat.mul_div_cancel_left k (Nat.pos_of_ne_zero a_split), pr,
      Nat.mul_div_cancel_left k2 (Nat.pos_of_ne_zero c_split), Nat.mul_comm ((c + 1) * k2) k, ←
      Nat.mul_assoc k (c + 1) k2, Nat.mul_div_cancel _ (Nat.pos_of_ne_zero k2_nonzero),
      Nat.mul_div_cancel _ (Nat.pos_of_ne_zero c_split)]
#align nat.div_div_div_eq_div Nat.div_div_div_eq_div

/-- If a small natural number is divisible by a larger natural number,
the small number is zero. -/
theorem eq_zero_of_dvd_of_lt {a b : ℕ} (w : a ∣ b) (h : b < a) : b = 0 :=
  Nat.eq_zero_of_dvd_of_div_eq_zero w
    ((Nat.div_eq_zero_iff (lt_of_le_of_lt (zero_le b) h)).mpr h)
#align nat.eq_zero_of_dvd_of_lt Nat.eq_zero_of_dvd_of_lt

theorem le_of_lt_add_of_dvd (h : a < b + n) : n ∣ a → n ∣ b → a ≤ b := by
  rintro ⟨a, rfl⟩ ⟨b, rfl⟩
<<<<<<< HEAD
  --porting note: Had to give an explicit argument to `mul_add_one`
=======
  -- porting note: Needed to give an explicit argument to `mul_add_one`
>>>>>>> 9d339228
  rw [← mul_add_one n] at h
  exact mul_le_mul_left' (lt_succ_iff.1 <| lt_of_mul_lt_mul_left h bot_le) _
#align nat.le_of_lt_add_of_dvd Nat.le_of_lt_add_of_dvd

@[simp]
theorem mod_div_self (m n : ℕ) : m % n / n = 0 := by
  cases n
  · exact (m % 0).div_zero
  · case succ n => exact Nat.div_eq_zero (m.mod_lt n.succ_pos)
#align nat.mod_div_self Nat.mod_div_self

/-- `n` is not divisible by `a` iff it is between `a * k` and `a * (k + 1)` for some `k`. -/
theorem not_dvd_iff_between_consec_multiples (n : ℕ) {a : ℕ} (ha : 0 < a) :
    (∃ k : ℕ, a * k < n ∧ n < a * (k + 1)) ↔ ¬a ∣ n := by
  refine'
    ⟨fun ⟨k, hk1, hk2⟩ => not_dvd_of_between_consec_multiples hk1 hk2, fun han =>
      ⟨n / a, ⟨lt_of_le_of_ne (mul_div_le n a) _, lt_mul_div_succ _ ha⟩⟩⟩
  exact mt (Dvd.intro (n / a)) han
#align nat.not_dvd_iff_between_consec_multiples Nat.not_dvd_iff_between_consec_multiples

/-- Two natural numbers are equal if and only if they have the same multiples. -/
theorem dvd_right_iff_eq {m n : ℕ} : (∀ a : ℕ, m ∣ a ↔ n ∣ a) ↔ m = n :=
  ⟨fun h => dvd_antisymm ((h _).mpr dvd_rfl) ((h _).mp dvd_rfl), fun h n => by rw [h]⟩
#align nat.dvd_right_iff_eq Nat.dvd_right_iff_eq

/-- Two natural numbers are equal if and only if they have the same divisors. -/
theorem dvd_left_iff_eq {m n : ℕ} : (∀ a : ℕ, a ∣ m ↔ a ∣ n) ↔ m = n :=
  ⟨fun h => dvd_antisymm ((h _).mp dvd_rfl) ((h _).mpr dvd_rfl), fun h n => by rw [h]⟩
#align nat.dvd_left_iff_eq Nat.dvd_left_iff_eq

/-- `dvd` is injective in the left argument -/
theorem dvd_left_injective : Function.Injective ((· ∣ ·) : ℕ → ℕ → Prop) := fun _ _ h =>
  dvd_right_iff_eq.mp fun a => iff_of_eq (congr_fun h a)
#align nat.dvd_left_injective Nat.dvd_left_injective

theorem div_lt_div_of_lt_of_dvd {a b d : ℕ} (hdb : d ∣ b) (h : a < b) : a / d < b / d := by
  rw [Nat.lt_div_iff_mul_lt hdb]
  exact lt_of_le_of_lt (mul_div_le a d) h
#align nat.div_lt_div_of_lt_of_dvd Nat.div_lt_div_of_lt_of_dvd

end Nat<|MERGE_RESOLUTION|>--- conflicted
+++ resolved
@@ -4,11 +4,7 @@
 Authors: Floris van Doorn, Leonardo de Moura, Jeremy Avigad, Mario Carneiro
 
 ! This file was ported from Lean 3 source module data.nat.order.lemmas
-<<<<<<< HEAD
 ! leanprover-community/mathlib commit e8638a0fcaf73e4500469f368ef9494e495099b3
-=======
-! leanprover-community/mathlib commit 47a1a73351de8dd6c8d3d32b569c8e434b03ca47
->>>>>>> 9d339228
 ! Please do not edit these lines, except to modify the commit id
 ! if you have ported upstream changes.
 -/
@@ -212,11 +208,7 @@
 
 theorem le_of_lt_add_of_dvd (h : a < b + n) : n ∣ a → n ∣ b → a ≤ b := by
   rintro ⟨a, rfl⟩ ⟨b, rfl⟩
-<<<<<<< HEAD
-  --porting note: Had to give an explicit argument to `mul_add_one`
-=======
   -- porting note: Needed to give an explicit argument to `mul_add_one`
->>>>>>> 9d339228
   rw [← mul_add_one n] at h
   exact mul_le_mul_left' (lt_succ_iff.1 <| lt_of_mul_lt_mul_left h bot_le) _
 #align nat.le_of_lt_add_of_dvd Nat.le_of_lt_add_of_dvd
