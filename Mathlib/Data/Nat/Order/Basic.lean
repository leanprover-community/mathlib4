--- conflicted
+++ resolved
@@ -93,518 +93,6 @@
   · simp
   · simp only [sub_succ, pred_le_iff, ih, succ_add, add_succ]
 
-<<<<<<< HEAD
-theorem lt_pred_iff : n < pred m ↔ succ n < m :=
-  show n < m - 1 ↔ n + 1 < m from lt_tsub_iff_right
-#align nat.lt_pred_iff Nat.lt_pred_iff
-
-theorem lt_of_lt_pred (h : m < n - 1) : m < n :=
-  lt_of_succ_lt (lt_pred_iff.1 h)
-#align nat.lt_of_lt_pred Nat.lt_of_lt_pred
-
-theorem le_or_le_of_add_eq_add_pred (h : k + l = m + n - 1) : m ≤ k ∨ n ≤ l := by
-  rcases le_or_lt m k with h' | h' <;> [left; right]
-  · exact h'
-  · replace h' := add_lt_add_right h' l
-    rw [h] at h'
-    rcases n.eq_zero_or_pos with hn | hn
-    · rw [hn]
-      exact zero_le l
-    rw [n.add_sub_assoc (Nat.succ_le_of_lt hn), add_lt_add_iff_left] at h'
-    exact Nat.le_of_pred_lt h'
-#align nat.le_or_le_of_add_eq_add_pred Nat.le_or_le_of_add_eq_add_pred
-
-/-- A version of `Nat.sub_succ` in the form `_ - 1` instead of `Nat.pred _`. -/
-theorem sub_succ' (m n : ℕ) : m - n.succ = m - n - 1 :=
-  rfl
-#align nat.sub_succ' Nat.sub_succ'
-
-/-! ### `mul` -/
-
-theorem succ_mul_pos (m : ℕ) (hn : 0 < n) : 0 < succ m * n :=
-  mul_pos (succ_pos m) hn
-#align nat.succ_mul_pos Nat.succ_mul_pos
-
-theorem mul_self_le_mul_self (h : m ≤ n) : m * m ≤ n * n :=
-  mul_le_mul h h (zero_le _) (zero_le _)
-#align nat.mul_self_le_mul_self Nat.mul_self_le_mul_self
-
-theorem mul_self_lt_mul_self : ∀ {m n : ℕ}, m < n → m * m < n * n
-  | 0, _, h => mul_pos h h
-  | succ _, _, h => mul_lt_mul h (le_of_lt h) (succ_pos _) (zero_le _)
-#align nat.mul_self_lt_mul_self Nat.mul_self_lt_mul_self
-
-theorem mul_self_le_mul_self_iff : m ≤ n ↔ m * m ≤ n * n :=
-  ⟨mul_self_le_mul_self, le_imp_le_of_lt_imp_lt mul_self_lt_mul_self⟩
-#align nat.mul_self_le_mul_self_iff Nat.mul_self_le_mul_self_iff
-
-theorem mul_self_lt_mul_self_iff : m < n ↔ m * m < n * n :=
-  le_iff_le_iff_lt_iff_lt.1 mul_self_le_mul_self_iff
-#align nat.mul_self_lt_mul_self_iff Nat.mul_self_lt_mul_self_iff
-
-theorem le_mul_self : ∀ n : ℕ, n ≤ n * n
-  | 0 => le_rfl
-  | n + 1 => by simp
-#align nat.le_mul_self Nat.le_mul_self
-
--- Moved to Std
-#align nat.le_mul_of_pos_left Nat.le_mul_of_pos_left
-
--- Moved to Std
-#align nat.le_mul_of_pos_right Nat.le_mul_of_pos_right
-
-theorem mul_self_inj : m * m = n * n ↔ m = n :=
-  le_antisymm_iff.trans
-    (le_antisymm_iff.trans (and_congr mul_self_le_mul_self_iff mul_self_le_mul_self_iff)).symm
-#align nat.mul_self_inj Nat.mul_self_inj
-
-theorem le_add_pred_of_pos (n : ℕ) {i : ℕ} (hi : i ≠ 0) : n ≤ i + (n - 1) := by
-  refine le_trans ?_ add_tsub_le_assoc
-  simp [add_comm, Nat.add_sub_assoc, one_le_iff_ne_zero.2 hi]
-#align nat.le_add_pred_of_pos Nat.le_add_pred_of_pos
-
-@[simp]
-theorem lt_mul_self_iff : ∀ {n : ℕ}, n < n * n ↔ 1 < n
-  | 0 => iff_of_false (lt_irrefl _) zero_le_one.not_lt
-  | n + 1 => lt_mul_iff_one_lt_left n.succ_pos
-#align nat.lt_mul_self_iff Nat.lt_mul_self_iff
-
-theorem add_sub_one_le_mul (hm : m ≠ 0) (hn : n ≠ 0) : m + n - 1 ≤ m * n := by
-  cases m
-  · cases hm rfl
-  · rw [succ_add, Nat.add_one_sub_one, succ_mul]
-    exact add_le_add_right (le_mul_of_one_le_right' <| succ_le_iff.2 <| pos_iff_ne_zero.2 hn) _
-#align nat.add_sub_one_le_mul Nat.add_sub_one_le_mul
-
-/-!
-### Recursion and induction principles
-
-This section is here due to dependencies -- the lemmas here require some of the lemmas
-proved above, and some of the results in later sections depend on the definitions in this section.
--/
-
-
-/-- Given a predicate on two naturals `P : ℕ → ℕ → Prop`, `P a b` is true for all `a < b` if
-`P (a + 1) (a + 1)` is true for all `a`, `P 0 (b + 1)` is true for all `b` and for all
-`a < b`, `P (a + 1) b` is true and `P a (b + 1)` is true implies `P (a + 1) (b + 1)` is true. -/
-@[elab_as_elim]
-theorem diag_induction (P : ℕ → ℕ → Prop) (ha : ∀ a, P (a + 1) (a + 1)) (hb : ∀ b, P 0 (b + 1))
-    (hd : ∀ a b, a < b → P (a + 1) b → P a (b + 1) → P (a + 1) (b + 1)) : ∀ a b, a < b → P a b
-  | 0, b + 1, _ => hb _
-  | a + 1, b + 1, h => by
-    apply hd _ _ ((add_lt_add_iff_right _).1 h)
-    · have this : a + 1 = b ∨ a + 1 < b := by rwa [← le_iff_eq_or_lt, ← Nat.lt_succ_iff]
-      have wf : (a + 1) + b < (a + 1) + (b + 1) := by simp
-      rcases this with (rfl | h)
-      · exact ha _
-      apply diag_induction P ha hb hd (a + 1) b h
-    have _ : a + (b + 1) < (a + 1) + (b + 1) := by simp
-    apply diag_induction P ha hb hd a (b + 1)
-    apply lt_of_le_of_lt (Nat.le_succ _) h
-  termination_by a b => a + b
-  decreasing_by all_goals assumption
-#align nat.diag_induction Nat.diag_induction
-
-/-- A subset of `ℕ` containing `k : ℕ` and closed under `Nat.succ` contains every `n ≥ k`. -/
-theorem set_induction_bounded {S : Set ℕ} (hk : k ∈ S) (h_ind : ∀ k : ℕ, k ∈ S → k + 1 ∈ S)
-    (hnk : k ≤ n) : n ∈ S :=
-  @leRecOn (fun n => n ∈ S) k n hnk @h_ind hk
-#align nat.set_induction_bounded Nat.set_induction_bounded
-
-/-- A subset of `ℕ` containing zero and closed under `Nat.succ` contains all of `ℕ`. -/
-theorem set_induction {S : Set ℕ} (hb : 0 ∈ S) (h_ind : ∀ k : ℕ, k ∈ S → k + 1 ∈ S) (n : ℕ) :
-    n ∈ S :=
-  set_induction_bounded hb h_ind (zero_le n)
-#align nat.set_induction Nat.set_induction
-
-/-! ### `div` -/
-
-
-protected theorem div_le_of_le_mul' (h : m ≤ k * n) : m / k ≤ n :=
-  (Nat.eq_zero_or_pos k).elim (fun k0 => by rw [k0, Nat.div_zero]; apply zero_le) fun k0 =>
-    le_of_mul_le_mul_left
-      (calc
-        k * (m / k) ≤ m % k + k * (m / k) := Nat.le_add_left _ _
-        _ = m := mod_add_div _ _
-        _ ≤ k * n := h) k0
-#align nat.div_le_of_le_mul' Nat.div_le_of_le_mul'
-
-protected theorem div_le_self' (m n : ℕ) : m / n ≤ m :=
-  (Nat.eq_zero_or_pos n).elim (fun n0 => by rw [n0, Nat.div_zero]; apply zero_le) fun n0 =>
-    Nat.div_le_of_le_mul' <|
-      calc
-        m = 1 * m := (one_mul _).symm
-        _ ≤ n * m := Nat.mul_le_mul_right _ n0
-#align nat.div_le_self' Nat.div_le_self'
-
-#align nat.div_lt_of_lt_mul Nat.div_lt_of_lt_mul
-
-theorem eq_zero_of_le_div (hn : 2 ≤ n) (h : m ≤ m / n) : m = 0 :=
-  eq_zero_of_mul_le hn <| by
-    rw [mul_comm]; exact (Nat.le_div_iff_mul_le' (lt_of_lt_of_le (by decide) hn)).1 h
-#align nat.eq_zero_of_le_div Nat.eq_zero_of_le_div
-
-theorem div_mul_div_le_div (m n k : ℕ) : m / k * n / m ≤ n / k :=
-  if hm0 : m = 0 then by simp [hm0]
-  else
-    calc
-      m / k * n / m ≤ n * m / k / m :=
-        Nat.div_le_div_right (by rw [mul_comm]; exact mul_div_le_mul_div_assoc _ _ _)
-      _ = n / k := by
-        { rw [Nat.div_div_eq_div_mul, mul_comm n, mul_comm k,
-            Nat.mul_div_mul_left _ _ (Nat.pos_of_ne_zero hm0)] }
-#align nat.div_mul_div_le_div Nat.div_mul_div_le_div
-
-theorem eq_zero_of_le_half (h : n ≤ n / 2) : n = 0 :=
-  eq_zero_of_le_div le_rfl h
-#align nat.eq_zero_of_le_half Nat.eq_zero_of_le_half
-
-theorem mul_div_mul_comm_of_dvd_dvd (hmk : k ∣ m) (hnl : l ∣ n) :
-    m * n / (k * l) = m / k * (n / l) := by
-  rcases k.eq_zero_or_pos with (rfl | hk0); · simp
-  rcases l.eq_zero_or_pos with (rfl | hl0); · simp
-  obtain ⟨_, rfl⟩ := hmk
-  obtain ⟨_, rfl⟩ := hnl
-  rw [mul_mul_mul_comm, Nat.mul_div_cancel_left _ hk0, Nat.mul_div_cancel_left _ hl0,
-    Nat.mul_div_cancel_left _ (mul_pos hk0 hl0)]
-#align nat.mul_div_mul_comm_of_dvd_dvd Nat.mul_div_mul_comm_of_dvd_dvd
-
-theorem le_half_of_half_lt_sub {a b : ℕ} (h : a / 2 < a - b) : b ≤ a / 2 := by
-  rw [Nat.le_div_iff_mul_le two_pos]
-  rw [Nat.div_lt_iff_lt_mul two_pos, Nat.mul_sub_right_distrib, lt_tsub_iff_right, mul_two a] at h
-  exact le_of_lt (Nat.lt_of_add_lt_add_left h)
-#align nat.le_half_of_half_lt_sub Nat.le_half_of_half_lt_sub
-
-theorem half_le_of_sub_le_half {a b : ℕ} (h : a - b ≤ a / 2) : a / 2 ≤ b := by
-  rw [Nat.le_div_iff_mul_le two_pos, Nat.mul_sub_right_distrib, tsub_le_iff_right, mul_two,
-    add_le_add_iff_left] at h
-  rw [← Nat.mul_div_left b two_pos]
-  exact Nat.div_le_div_right h
-#align nat.half_le_of_sub_le_half Nat.half_le_of_sub_le_half
-
-/-! ### `mod`, `dvd` -/
-
-
-theorem two_mul_odd_div_two (hn : n % 2 = 1) : 2 * (n / 2) = n - 1 := by
-  conv =>
-    rhs
-    rw [← Nat.mod_add_div n 2, hn, @add_tsub_cancel_left]
-#align nat.two_mul_odd_div_two Nat.two_mul_odd_div_two
-
-theorem div_dvd_of_dvd (h : n ∣ m) : m / n ∣ m :=
-  ⟨n, (Nat.div_mul_cancel h).symm⟩
-#align nat.div_dvd_of_dvd Nat.div_dvd_of_dvd
-
-protected theorem div_div_self (h : n ∣ m) (hm : m ≠ 0) : m / (m / n) = n := by
-  rcases h with ⟨_, rfl⟩
-  rw [mul_ne_zero_iff] at hm
-  rw [mul_div_right _ (Nat.pos_of_ne_zero hm.1), mul_div_left _ (Nat.pos_of_ne_zero hm.2)]
-#align nat.div_div_self Nat.div_div_self
-
-#align nat.mod_mul_right_div_self Nat.mod_mul_right_div_self
-#align nat.mod_mul_left_div_self Nat.mod_mul_left_div_self
-
-theorem not_dvd_of_pos_of_lt (h1 : 0 < n) (h2 : n < m) : ¬m ∣ n := by
-  rintro ⟨k, rfl⟩
-  rcases Nat.eq_zero_or_pos k with (rfl | hk)
-  · exact lt_irrefl 0 h1
-  · exact not_lt.2 (Nat.le_mul_of_pos_right _ hk) h2
-#align nat.not_dvd_of_pos_of_lt Nat.not_dvd_of_pos_of_lt
-
-/-- If `m` and `n` are equal mod `k`, `m - n` is zero mod `k`. -/
-theorem sub_mod_eq_zero_of_mod_eq (h : m % k = n % k) : (m - n) % k = 0 := by
-  rw [← Nat.mod_add_div m k, ← Nat.mod_add_div n k, ← h, tsub_add_eq_tsub_tsub,
-    @add_tsub_cancel_left, ← mul_tsub k, Nat.mul_mod_right]
-#align nat.sub_mod_eq_zero_of_mod_eq Nat.sub_mod_eq_zero_of_mod_eq
-
-@[simp]
-theorem one_mod (n : ℕ) : 1 % (n + 2) = 1 :=
-  Nat.mod_eq_of_lt (add_lt_add_right n.succ_pos 1)
-#align nat.one_mod Nat.one_mod
-
-theorem one_mod_of_ne_one : ∀ {n : ℕ}, n ≠ 1 → 1 % n = 1
-  | 0, _ | (n + 2), _ => by simp
-
-theorem dvd_sub_mod (k : ℕ) : n ∣ k - k % n :=
-  ⟨k / n, tsub_eq_of_eq_add_rev (Nat.mod_add_div k n).symm⟩
-#align nat.dvd_sub_mod Nat.dvd_sub_mod
-
-theorem add_mod_eq_ite :
-    (m + n) % k = if k ≤ m % k + n % k then m % k + n % k - k else m % k + n % k := by
-  cases k; simp only [zero_eq, mod_zero, _root_.zero_le, ↓reduceIte, tsub_zero]
-  rw [Nat.add_mod]
-  split_ifs with h
-  · rw [Nat.mod_eq_sub_mod h, Nat.mod_eq_of_lt]
-    exact
-      (tsub_lt_iff_right h).mpr (Nat.add_lt_add (m.mod_lt (zero_lt_succ _))
-        (n.mod_lt (zero_lt_succ _)))
-  · exact Nat.mod_eq_of_lt (lt_of_not_ge h)
-#align nat.add_mod_eq_ite Nat.add_mod_eq_ite
-
-theorem div_eq_self : m / n = m ↔ m = 0 ∨ n = 1 := by
-  constructor
-  · intro
-    match n with
-    | 0 => simp_all
-    | 1 =>
-      right
-      rfl
-    | n+2 =>
-      left
-      have : m / (n + 2) ≤ m / 2 := div_le_div_left (by simp) (by decide)
-      refine eq_zero_of_le_half ?_
-      simp_all
-  · rintro (rfl | rfl) <;> simp
-#align nat.div_eq_self Nat.div_eq_self
-
-theorem div_eq_sub_mod_div : m / n = (m - m % n) / n := by
-  by_cases n0 : n = 0
-  · rw [n0, Nat.div_zero, Nat.div_zero]
-  · have : m - m % n = n * (m / n) := by
-      rw [tsub_eq_iff_eq_add_of_le (Nat.mod_le _ _), add_comm, mod_add_div]
-    rw [this, mul_div_right _ (Nat.pos_of_ne_zero n0)]
-#align nat.div_eq_sub_mod_div Nat.div_eq_sub_mod_div
-
-/-- `m` is not divisible by `n` if it is between `n * k` and `n * (k + 1)` for some `k`. -/
-theorem not_dvd_of_between_consec_multiples (h1 : n * k < m) (h2 : m < n * (k + 1)) : ¬n ∣ m := by
-  rintro ⟨d, rfl⟩
-  exact Monotone.ne_of_lt_of_lt_nat (Covariant.monotone_of_const n) k h1 h2 d rfl
-#align nat.not_dvd_of_between_consec_multiples Nat.not_dvd_of_between_consec_multiples
-
-/-! ### `find` -/
-
-
-section Find
-
-variable {p q : ℕ → Prop} [DecidablePred p] [DecidablePred q]
-
--- Porting note (#10618): removing `simp` attribute as `simp` can prove it
-theorem find_pos (h : ∃ n : ℕ, p n) : 0 < Nat.find h ↔ ¬p 0 := by
-  rw [pos_iff_ne_zero, Ne, Nat.find_eq_zero]
-#align nat.find_pos Nat.find_pos
-
-theorem find_add {hₘ : ∃ m, p (m + n)} {hₙ : ∃ n, p n} (hn : n ≤ Nat.find hₙ) :
-    Nat.find hₘ + n = Nat.find hₙ := by
-  refine ((le_find_iff _ _).2 fun m hm hpm => hm.not_le ?_).antisymm ?_
-  · have hnm : n ≤ m := hn.trans (find_le hpm)
-    refine add_le_of_le_tsub_right_of_le hnm (find_le ?_)
-    rwa [tsub_add_cancel_of_le hnm]
-  · rw [← tsub_le_iff_right]
-    refine (le_find_iff _ _).2 fun m hm hpm => hm.not_le ?_
-    rw [tsub_le_iff_right]
-    exact find_le hpm
-#align nat.find_add Nat.find_add
-
-end Find
-
-/-! ### `find_greatest` -/
-
-
-section FindGreatest
-
-variable {P Q : ℕ → Prop} [DecidablePred P]
-
-theorem findGreatest_eq_iff :
-    Nat.findGreatest P k = m ↔ m ≤ k ∧ (m ≠ 0 → P m) ∧ ∀ ⦃n⦄, m < n → n ≤ k → ¬P n := by
-  induction' k with k ihk generalizing m
-  · rw [eq_comm, Iff.comm]
-    simp only [zero_eq, nonpos_iff_eq_zero, ne_eq, findGreatest_zero, and_iff_left_iff_imp]
-    rintro rfl
-    exact ⟨fun h => (h rfl).elim, fun n hlt heq => (hlt.ne heq.symm).elim⟩
-  · by_cases hk : P (k + 1)
-    · rw [findGreatest_eq hk]
-      constructor
-      · rintro rfl
-        exact ⟨le_rfl, fun _ => hk, fun n hlt hle => (hlt.not_le hle).elim⟩
-      · rintro ⟨hle, h0, hm⟩
-        rcases Decidable.eq_or_lt_of_le hle with (rfl | hlt)
-        exacts [rfl, (hm hlt le_rfl hk).elim]
-    · rw [findGreatest_of_not hk, ihk]
-      constructor
-      · rintro ⟨hle, hP, hm⟩
-        refine ⟨hle.trans k.le_succ, hP, fun n hlt hle => ?_⟩
-        rcases Decidable.eq_or_lt_of_le hle with (rfl | hlt')
-        exacts [hk, hm hlt <| Nat.lt_succ_iff.1 hlt']
-      · rintro ⟨hle, hP, hm⟩
-        refine ⟨Nat.lt_succ_iff.1 (hle.lt_of_ne ?_), hP,
-          fun n hlt hle => hm hlt (hle.trans k.le_succ)⟩
-        rintro rfl
-        exact hk (hP k.succ_ne_zero)
-#align nat.find_greatest_eq_iff Nat.findGreatest_eq_iff
-
-theorem findGreatest_eq_zero_iff : Nat.findGreatest P k = 0 ↔ ∀ ⦃n⦄, 0 < n → n ≤ k → ¬P n := by
-  simp [findGreatest_eq_iff]
-#align nat.find_greatest_eq_zero_iff Nat.findGreatest_eq_zero_iff
-
-@[simp] lemma findGreatest_pos : 0 < Nat.findGreatest P k ↔ ∃ n, 0 < n ∧ n ≤ k ∧ P n := by
-  rw [pos_iff_ne_zero, Ne, findGreatest_eq_zero_iff]; push_neg; rfl
-
-theorem findGreatest_spec (hmb : m ≤ n) (hm : P m) : P (Nat.findGreatest P n) := by
-  by_cases h : Nat.findGreatest P n = 0
-  · cases m
-    · rwa [h]
-    exact ((findGreatest_eq_zero_iff.1 h) (zero_lt_succ _) hmb hm).elim
-  · exact (findGreatest_eq_iff.1 rfl).2.1 h
-#align nat.find_greatest_spec Nat.findGreatest_spec
-
-theorem findGreatest_le (n : ℕ) : Nat.findGreatest P n ≤ n :=
-  (findGreatest_eq_iff.1 rfl).1
-#align nat.find_greatest_le Nat.findGreatest_le
-
-theorem le_findGreatest (hmb : m ≤ n) (hm : P m) : m ≤ Nat.findGreatest P n :=
-  le_of_not_lt fun hlt => (findGreatest_eq_iff.1 rfl).2.2 hlt hmb hm
-#align nat.le_find_greatest Nat.le_findGreatest
-
-theorem findGreatest_mono_right (P : ℕ → Prop) [DecidablePred P] :
-    Monotone (Nat.findGreatest P) := by
-  refine monotone_nat_of_le_succ fun n => ?_
-  rw [findGreatest_succ]
-  split_ifs
-  · exact (findGreatest_le n).trans (le_succ _)
-  · rfl
-#align nat.find_greatest_mono_right Nat.findGreatest_mono_right
-
-theorem findGreatest_mono_left [DecidablePred Q] (hPQ : P ≤ Q) :
-    Nat.findGreatest P ≤ Nat.findGreatest Q := by
-  intro n
-  induction' n with n hn
-  · rfl
-  by_cases h : P (n + 1)
-  · rw [findGreatest_eq h, findGreatest_eq (hPQ _ h)]
-  · rw [findGreatest_of_not h]
-    exact hn.trans (Nat.findGreatest_mono_right _ <| le_succ _)
-#align nat.find_greatest_mono_left Nat.findGreatest_mono_left
-
-theorem findGreatest_mono [DecidablePred Q] (hPQ : P ≤ Q) (hmn : m ≤ n) :
-    Nat.findGreatest P m ≤ Nat.findGreatest Q n :=
-  (Nat.findGreatest_mono_right _ hmn).trans <| findGreatest_mono_left hPQ _
-#align nat.find_greatest_mono Nat.findGreatest_mono
-
-theorem findGreatest_is_greatest (hk : Nat.findGreatest P n < k) (hkb : k ≤ n) : ¬P k :=
-  (findGreatest_eq_iff.1 rfl).2.2 hk hkb
-#align nat.find_greatest_is_greatest Nat.findGreatest_is_greatest
-
-theorem findGreatest_of_ne_zero (h : Nat.findGreatest P n = m) (h0 : m ≠ 0) : P m :=
-  (findGreatest_eq_iff.1 h).2.1 h0
-#align nat.find_greatest_of_ne_zero Nat.findGreatest_of_ne_zero
-
-end FindGreatest
-
-/-! ### `bit0` and `bit1` -/
-section Bit
-
-set_option linter.deprecated false
-
-protected theorem bit0_le {n m : ℕ} (h : n ≤ m) : bit0 n ≤ bit0 m :=
-  add_le_add h h
-#align nat.bit0_le Nat.bit0_le
-
-protected theorem bit1_le {n m : ℕ} (h : n ≤ m) : bit1 n ≤ bit1 m :=
-  succ_le_succ (add_le_add h h)
-#align nat.bit1_le Nat.bit1_le
-
-theorem bit_le : ∀ (b : Bool) {m n : ℕ}, m ≤ n → bit b m ≤ bit b n
-  | true, _, _, h => Nat.bit1_le h
-  | false, _, _, h => Nat.bit0_le h
-#align nat.bit_le Nat.bit_le
-
-theorem bit0_le_bit : ∀ (b) {m n : ℕ}, m ≤ n → bit0 m ≤ bit b n
-  | true, _, _, h => le_of_lt <| Nat.bit0_lt_bit1 h
-  | false, _, _, h => Nat.bit0_le h
-#align nat.bit0_le_bit Nat.bit0_le_bit
-
-theorem bit_le_bit1 : ∀ (b) {m n : ℕ}, m ≤ n → bit b m ≤ bit1 n
-  | false, _, _, h => le_of_lt <| Nat.bit0_lt_bit1 h
-  | true, _, _, h => Nat.bit1_le h
-#align nat.bit_le_bit1 Nat.bit_le_bit1
-
-theorem bit_lt_bit0 : ∀ (b) {m n : ℕ}, m < n → bit b m < bit0 n
-  | true, _, _, h => Nat.bit1_lt_bit0 h
-  | false, _, _, h => Nat.bit0_lt h
-#align nat.bit_lt_bit0 Nat.bit_lt_bit0
-
-theorem bit_lt_bit (a b) (h : m < n) : bit a m < bit b n :=
-  lt_of_lt_of_le (bit_lt_bit0 _ h) (bit0_le_bit _ le_rfl)
-#align nat.bit_lt_bit Nat.bit_lt_bit
-
-@[simp]
-theorem bit0_le_bit1_iff : bit0 m ≤ bit1 n ↔ m ≤ n :=
-  ⟨fun h => by
-    rwa [← Nat.lt_succ_iff, n.bit1_eq_succ_bit0,
-    ← n.bit0_succ_eq, bit0_lt_bit0, Nat.lt_succ_iff] at h,
-    fun h => le_of_lt (Nat.bit0_lt_bit1 h)⟩
-#align nat.bit0_le_bit1_iff Nat.bit0_le_bit1_iff
-
-@[simp]
-theorem bit0_lt_bit1_iff : bit0 m < bit1 n ↔ m ≤ n :=
-  ⟨fun h => bit0_le_bit1_iff.1 (le_of_lt h), Nat.bit0_lt_bit1⟩
-#align nat.bit0_lt_bit1_iff Nat.bit0_lt_bit1_iff
-
-@[simp]
-theorem bit1_le_bit0_iff : bit1 m ≤ bit0 n ↔ m < n :=
-  ⟨fun h => by rwa [m.bit1_eq_succ_bit0, succ_le_iff, bit0_lt_bit0] at h, fun h =>
-    le_of_lt (Nat.bit1_lt_bit0 h)⟩
-#align nat.bit1_le_bit0_iff Nat.bit1_le_bit0_iff
-
-@[simp]
-theorem bit1_lt_bit0_iff : bit1 m < bit0 n ↔ m < n :=
-  ⟨fun h => bit1_le_bit0_iff.1 (le_of_lt h), Nat.bit1_lt_bit0⟩
-#align nat.bit1_lt_bit0_iff Nat.bit1_lt_bit0_iff
-
--- Porting note: temporarily porting only needed portions
-/-
-@[simp]
-theorem one_le_bit0_iff : 1 ≤ bit0 n ↔ 0 < n := by
-  convert bit1_le_bit0_iff
-  rfl
-#align nat.one_le_bit0_iff Nat.one_le_bit0_iff
-
-@[simp]
-theorem one_lt_bit0_iff : 1 < bit0 n ↔ 1 ≤ n := by
-  convert bit1_lt_bit0_iff
-  rfl
-#align nat.one_lt_bit0_iff Nat.one_lt_bit0_iff
-
-@[simp]
-theorem bit_le_bit_iff : ∀ {b : Bool}, bit b m ≤ bit b n ↔ m ≤ n
-  | false => bit0_le_bit0
-  | true => bit1_le_bit1
-#align nat.bit_le_bit_iff Nat.bit_le_bit_iff
-
-@[simp]
-theorem bit_lt_bit_iff : ∀ {b : Bool}, bit b m < bit b n ↔ m < n
-  | false => bit0_lt_bit0
-  | true => bit1_lt_bit1
-#align nat.bit_lt_bit_iff Nat.bit_lt_bit_iff
-
-@[simp]
-theorem bit_le_bit1_iff : ∀ {b : Bool}, bit b m ≤ bit1 n ↔ m ≤ n
-  | false => bit0_le_bit1_iff
-  | true => bit1_le_bit1
-#align nat.bit_le_bit1_iff Nat.bit_le_bit1_iff
--/
-
-end Bit
-
-/-! ### decidability of predicates -/
-
-
-instance decidableLoHi (lo hi : ℕ) (P : ℕ → Prop) [H : DecidablePred P] :
-    Decidable (∀ x, lo ≤ x → x < hi → P x) :=
-  decidable_of_iff (∀ x < hi - lo, P (lo + x))
-    ⟨fun al x hl hh => by
-      have := al (x - lo) ((tsub_lt_tsub_iff_right hl).mpr hh)
-      rwa [add_tsub_cancel_of_le hl] at this, fun al x h =>
-      al _ (Nat.le_add_right _ _) (lt_tsub_iff_left.mp h)⟩
-#align nat.decidable_lo_hi Nat.decidableLoHi
-
-instance decidableLoHiLe (lo hi : ℕ) (P : ℕ → Prop) [DecidablePred P] :
-    Decidable (∀ x, lo ≤ x → x ≤ hi → P x) :=
-  decidable_of_iff (∀ x, lo ≤ x → x < hi + 1 → P x) <|
-    ball_congr fun _ _ => imp_congr Nat.lt_succ_iff Iff.rfl
-#align nat.decidable_lo_hi_le Nat.decidableLoHiLe
-=======
 theorem _root_.NeZero.one_le {n : ℕ} [NeZero n] : 1 ≤ n := one_le_iff_ne_zero.mpr (NeZero.ne n)
->>>>>>> ee3e66a5
 
 end Nat