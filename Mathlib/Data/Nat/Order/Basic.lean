/-
Copyright (c) 2014 Floris van Doorn (c) 2016 Microsoft Corporation. All rights reserved.
Released under Apache 2.0 license as described in the file LICENSE.
Authors: Floris van Doorn, Leonardo de Moura, Jeremy Avigad, Mario Carneiro
-/
import Mathlib.Algebra.Order.Ring.Canonical
import Mathlib.Data.Nat.Basic
import Mathlib.Init.Data.Nat.Bitwise

#align_import data.nat.order.basic from "leanprover-community/mathlib"@"3ed3f98a1e836241990d3d308f1577e434977130"


/-!
# The natural numbers as a linearly ordered commutative semiring

We also have a variety of lemmas which have been deferred from `Data.Nat.Basic` because it is
easier to prove them with this ordered semiring instance available.

### TODO

Move most of the theorems to `Data.Nat.Defs` by modifying their proofs.
-/


universe u v

namespace Nat

/-! ### instances -/

instance orderBot : OrderBot ℕ where
  bot := 0
  bot_le := Nat.zero_le
#align nat.order_bot Nat.orderBot

instance linearOrderedCommSemiring : LinearOrderedCommSemiring ℕ :=
  { Nat.commSemiring, Nat.linearOrder with
    lt := Nat.lt, add_le_add_left := @Nat.add_le_add_left,
    le_of_add_le_add_left := @Nat.le_of_add_le_add_left,
    zero_le_one := Nat.le_of_lt (Nat.zero_lt_succ 0),
    mul_lt_mul_of_pos_left := @Nat.mul_lt_mul_of_pos_left,
    mul_lt_mul_of_pos_right := @Nat.mul_lt_mul_of_pos_right,
    exists_pair_ne := ⟨0, 1, ne_of_lt Nat.zero_lt_one⟩ }

instance linearOrderedCommMonoidWithZero : LinearOrderedCommMonoidWithZero ℕ :=
  { Nat.linearOrderedCommSemiring, (inferInstance : CommMonoidWithZero ℕ) with
    mul_le_mul_left := fun _ _ h c => Nat.mul_le_mul_left c h }

/-! Extra instances to short-circuit type class resolution and ensure computability -/


-- Not using `inferInstance` avoids `Classical.choice` in the following two
instance linearOrderedSemiring : LinearOrderedSemiring ℕ :=
  inferInstance

instance strictOrderedSemiring : StrictOrderedSemiring ℕ :=
  inferInstance

instance strictOrderedCommSemiring : StrictOrderedCommSemiring ℕ :=
  inferInstance

instance orderedSemiring : OrderedSemiring ℕ :=
  StrictOrderedSemiring.toOrderedSemiring'

instance orderedCommSemiring : OrderedCommSemiring ℕ :=
  StrictOrderedCommSemiring.toOrderedCommSemiring'

instance linearOrderedCancelAddCommMonoid : LinearOrderedCancelAddCommMonoid ℕ :=
  inferInstance

instance canonicallyOrderedCommSemiring : CanonicallyOrderedCommSemiring ℕ :=
  { Nat.nontrivial, Nat.orderBot, (inferInstance : OrderedAddCommMonoid ℕ),
    (inferInstance : LinearOrderedSemiring ℕ), (inferInstance : CommSemiring ℕ) with
    exists_add_of_le := fun {_ _} h => (Nat.le.dest h).imp fun _ => Eq.symm,
    le_self_add := Nat.le_add_right,
    eq_zero_or_eq_zero_of_mul_eq_zero := Nat.eq_zero_of_mul_eq_zero }

instance canonicallyLinearOrderedAddCommMonoid : CanonicallyLinearOrderedAddCommMonoid ℕ :=
  { (inferInstance : CanonicallyOrderedAddCommMonoid ℕ), Nat.linearOrder with }

variable {m n k l : ℕ}

/-! ### Equalities and inequalities involving zero and one -/

<<<<<<< HEAD
theorem one_le_iff_ne_zero : 1 ≤ n ↔ n ≠ 0 :=
  Nat.add_one_le_iff.trans pos_iff_ne_zero
#align nat.one_le_iff_ne_zero Nat.one_le_iff_ne_zero

theorem _root_.NeZero.one_le [NeZero n] : 1 ≤ n := one_le_iff_ne_zero.mpr (NeZero.ne n)

theorem one_lt_iff_ne_zero_and_ne_one : ∀ {n : ℕ}, 1 < n ↔ n ≠ 0 ∧ n ≠ 1
  | 0 => by decide
  | 1 => by decide
  | n + 2 => by simp
#align nat.one_lt_iff_ne_zero_and_ne_one Nat.one_lt_iff_ne_zero_and_ne_one

theorem le_one_iff_eq_zero_or_eq_one : ∀ {n : ℕ}, n ≤ 1 ↔ n = 0 ∨ n = 1
  | 0 => by decide
  | 1 => by decide
  | n + 2 => by simp

=======
>>>>>>> 4dd3701e
#align nat.mul_ne_zero Nat.mul_ne_zero

-- Porting note: already in Std
#align nat.mul_eq_zero Nat.mul_eq_zero

--Porting note: removing `simp` attribute
protected theorem zero_eq_mul : 0 = m * n ↔ m = 0 ∨ n = 0 := by rw [eq_comm, Nat.mul_eq_zero]
#align nat.zero_eq_mul Nat.zero_eq_mul

theorem eq_zero_of_double_le (h : 2 * n ≤ n) : n = 0 :=
  add_right_eq_self.mp <| le_antisymm ((two_mul n).symm.trans_le h) le_add_self
#align nat.eq_zero_of_double_le Nat.eq_zero_of_double_le

theorem eq_zero_of_mul_le (hb : 2 ≤ n) (h : n * m ≤ m) : m = 0 :=
  eq_zero_of_double_le <| le_trans (Nat.mul_le_mul_right _ hb) h
#align nat.eq_zero_of_mul_le Nat.eq_zero_of_mul_le

#align nat.zero_max Nat.zero_max

@[simp]
theorem min_eq_zero_iff : min m n = 0 ↔ m = 0 ∨ n = 0 := min_eq_bot
#align nat.min_eq_zero_iff Nat.min_eq_zero_iff

@[simp]
theorem max_eq_zero_iff : max m n = 0 ↔ m = 0 ∧ n = 0 := max_eq_bot
#align nat.max_eq_zero_iff Nat.max_eq_zero_iff

theorem add_eq_max_iff : m + n = max m n ↔ m = 0 ∨ n = 0 := by
  rw [← min_eq_zero_iff]
  rcases le_total m n with H | H <;> simp [H]
#align nat.add_eq_max_iff Nat.add_eq_max_iff

theorem add_eq_min_iff : m + n = min m n ↔ m = 0 ∧ n = 0 := by
  rw [← max_eq_zero_iff]
  rcases le_total m n with H | H <;> simp [H]
#align nat.add_eq_min_iff Nat.add_eq_min_iff

theorem one_le_of_lt (h : n < m) : 1 ≤ m :=
  lt_of_le_of_lt (Nat.zero_le _) h
#align nat.one_le_of_lt Nat.one_le_of_lt

theorem eq_one_of_mul_eq_one_right (H : m * n = 1) : m = 1 :=
  eq_one_of_dvd_one ⟨n, H.symm⟩
#align nat.eq_one_of_mul_eq_one_right Nat.eq_one_of_mul_eq_one_right

theorem eq_one_of_mul_eq_one_left (H : m * n = 1) : n = 1 :=
  eq_one_of_mul_eq_one_right (by rwa [mul_comm])
#align nat.eq_one_of_mul_eq_one_left Nat.eq_one_of_mul_eq_one_left

/-! ### `succ` -/


theorem two_le_iff : ∀ n, 2 ≤ n ↔ n ≠ 0 ∧ n ≠ 1
  | 0 => by simp
  | 1 => by simp
  | n + 2 => by simp
#align nat.two_le_iff Nat.two_le_iff

@[simp]
theorem lt_one_iff {n : ℕ} : n < 1 ↔ n = 0 :=
  Nat.lt_succ_iff.trans nonpos_iff_eq_zero
#align nat.lt_one_iff Nat.lt_one_iff

/-! ### `add` -/

#align nat.add_pos_left Nat.add_pos_left
#align nat.add_pos_right Nat.add_pos_right

theorem add_pos_iff_pos_or_pos (m n : ℕ) : 0 < m + n ↔ 0 < m ∨ 0 < n :=
  Iff.intro
    (by
      intro h
      cases' m with m
      · simp [zero_add] at h
        exact Or.inr h
      exact Or.inl (succ_pos _))
    (by
      intro h; cases' h with mpos npos
      · apply Nat.add_pos_left mpos
      apply Nat.add_pos_right _ npos)
#align nat.add_pos_iff_pos_or_pos Nat.add_pos_iff_pos_or_pos

theorem add_eq_one_iff : m + n = 1 ↔ m = 0 ∧ n = 1 ∨ m = 1 ∧ n = 0 := by
  cases n <;> simp [succ_eq_add_one, ← add_assoc, succ_inj']
#align nat.add_eq_one_iff Nat.add_eq_one_iff

theorem add_eq_two_iff : m + n = 2 ↔ m = 0 ∧ n = 2 ∨ m = 1 ∧ n = 1 ∨ m = 2 ∧ n = 0 := by
  cases n <;>
  simp [(succ_ne_zero 1).symm, (show 2 = Nat.succ 1 from rfl),
    succ_eq_add_one, ← add_assoc, succ_inj', add_eq_one_iff]
#align nat.add_eq_two_iff Nat.add_eq_two_iff

theorem add_eq_three_iff :
    m + n = 3 ↔ m = 0 ∧ n = 3 ∨ m = 1 ∧ n = 2 ∨ m = 2 ∧ n = 1 ∨ m = 3 ∧ n = 0 := by
  cases n <;>
  simp [(succ_ne_zero 1).symm, succ_eq_add_one, (show 3 = Nat.succ 2 from rfl),
    ← add_assoc, succ_inj', add_eq_two_iff]
#align nat.add_eq_three_iff Nat.add_eq_three_iff

theorem le_add_one_iff : m ≤ n + 1 ↔ m ≤ n ∨ m = n + 1 := by
  rw [le_iff_lt_or_eq, lt_add_one_iff]
#align nat.le_add_one_iff Nat.le_add_one_iff

theorem le_and_le_add_one_iff : n ≤ m ∧ m ≤ n + 1 ↔ m = n ∨ m = n + 1 := by
  rw [le_add_one_iff, and_or_left, ← le_antisymm_iff, eq_comm, and_iff_right_of_imp]
  rintro rfl
  exact n.le_succ
#align nat.le_and_le_add_one_iff Nat.le_and_le_add_one_iff

theorem add_succ_lt_add (hab : m < n) (hcd : k < l) : m + k + 1 < n + l := by
  rw [add_assoc]
  exact add_lt_add_of_lt_of_le hab (Nat.succ_le_iff.2 hcd)
#align nat.add_succ_lt_add Nat.add_succ_lt_add

/-! ### `pred` -/


theorem pred_le_iff : pred m ≤ n ↔ m ≤ succ n :=
  ⟨le_succ_of_pred_le, by
    cases m
    · exact fun _ => zero_le n
    exact le_of_succ_le_succ⟩
#align nat.pred_le_iff Nat.pred_le_iff

/-! ### `sub`

Most lemmas come from the `OrderedSub` instance on `ℕ`. -/


instance : OrderedSub ℕ := by
  constructor
  intro m n k
  induction' n with n ih generalizing k
  · simp
  · simp only [sub_succ, pred_le_iff, ih, succ_add, add_succ]

theorem lt_pred_iff : n < pred m ↔ succ n < m :=
  show n < m - 1 ↔ n + 1 < m from lt_tsub_iff_right
#align nat.lt_pred_iff Nat.lt_pred_iff

theorem lt_of_lt_pred (h : m < n - 1) : m < n :=
  lt_of_succ_lt (lt_pred_iff.1 h)
#align nat.lt_of_lt_pred Nat.lt_of_lt_pred

theorem le_or_le_of_add_eq_add_pred (h : k + l = m + n - 1) : m ≤ k ∨ n ≤ l := by
  rcases le_or_lt m k with h' | h' <;> [left; right]
  · exact h'
  · replace h' := add_lt_add_right h' l
    rw [h] at h'
    rcases n.eq_zero_or_pos with hn | hn
    · rw [hn]
      exact zero_le l
    rw [n.add_sub_assoc (Nat.succ_le_of_lt hn), add_lt_add_iff_left] at h'
    exact Nat.le_of_pred_lt h'
#align nat.le_or_le_of_add_eq_add_pred Nat.le_or_le_of_add_eq_add_pred

/-- A version of `Nat.sub_succ` in the form `_ - 1` instead of `Nat.pred _`. -/
theorem sub_succ' (m n : ℕ) : m - n.succ = m - n - 1 :=
  rfl
#align nat.sub_succ' Nat.sub_succ'

/-! ### `mul` -/

theorem succ_mul_pos (m : ℕ) (hn : 0 < n) : 0 < succ m * n :=
  mul_pos (succ_pos m) hn
#align nat.succ_mul_pos Nat.succ_mul_pos

theorem mul_self_le_mul_self (h : m ≤ n) : m * m ≤ n * n :=
  mul_le_mul h h (zero_le _) (zero_le _)
#align nat.mul_self_le_mul_self Nat.mul_self_le_mul_self

theorem mul_self_lt_mul_self : ∀ {m n : ℕ}, m < n → m * m < n * n
  | 0, _, h => mul_pos h h
  | succ _, _, h => mul_lt_mul h (le_of_lt h) (succ_pos _) (zero_le _)
#align nat.mul_self_lt_mul_self Nat.mul_self_lt_mul_self

theorem mul_self_le_mul_self_iff : m ≤ n ↔ m * m ≤ n * n :=
  ⟨mul_self_le_mul_self, le_imp_le_of_lt_imp_lt mul_self_lt_mul_self⟩
#align nat.mul_self_le_mul_self_iff Nat.mul_self_le_mul_self_iff

theorem mul_self_lt_mul_self_iff : m < n ↔ m * m < n * n :=
  le_iff_le_iff_lt_iff_lt.1 mul_self_le_mul_self_iff
#align nat.mul_self_lt_mul_self_iff Nat.mul_self_lt_mul_self_iff

theorem le_mul_self : ∀ n : ℕ, n ≤ n * n
  | 0 => le_rfl
  | n + 1 => by simp
#align nat.le_mul_self Nat.le_mul_self

-- Moved to Std
#align nat.le_mul_of_pos_left Nat.le_mul_of_pos_left

-- Moved to Std
#align nat.le_mul_of_pos_right Nat.le_mul_of_pos_right

theorem mul_self_inj : m * m = n * n ↔ m = n :=
  le_antisymm_iff.trans
    (le_antisymm_iff.trans (and_congr mul_self_le_mul_self_iff mul_self_le_mul_self_iff)).symm
#align nat.mul_self_inj Nat.mul_self_inj

theorem le_add_pred_of_pos (n : ℕ) {i : ℕ} (hi : i ≠ 0) : n ≤ i + (n - 1) := by
  refine le_trans ?_ add_tsub_le_assoc
  simp [add_comm, Nat.add_sub_assoc, one_le_iff_ne_zero.2 hi]
#align nat.le_add_pred_of_pos Nat.le_add_pred_of_pos

@[simp]
theorem lt_mul_self_iff : ∀ {n : ℕ}, n < n * n ↔ 1 < n
  | 0 => iff_of_false (lt_irrefl _) zero_le_one.not_lt
  | n + 1 => lt_mul_iff_one_lt_left n.succ_pos
#align nat.lt_mul_self_iff Nat.lt_mul_self_iff

theorem add_sub_one_le_mul (hm : m ≠ 0) (hn : n ≠ 0) : m + n - 1 ≤ m * n := by
  cases m
  · cases hm rfl
  · rw [succ_add, Nat.add_one_sub_one, succ_mul]
    exact add_le_add_right (le_mul_of_one_le_right' <| succ_le_iff.2 <| pos_iff_ne_zero.2 hn) _
#align nat.add_sub_one_le_mul Nat.add_sub_one_le_mul

/-!
### Recursion and induction principles

This section is here due to dependencies -- the lemmas here require some of the lemmas
proved above, and some of the results in later sections depend on the definitions in this section.
-/


/-- Given a predicate on two naturals `P : ℕ → ℕ → Prop`, `P a b` is true for all `a < b` if
`P (a + 1) (a + 1)` is true for all `a`, `P 0 (b + 1)` is true for all `b` and for all
`a < b`, `P (a + 1) b` is true and `P a (b + 1)` is true implies `P (a + 1) (b + 1)` is true. -/
@[elab_as_elim]
theorem diag_induction (P : ℕ → ℕ → Prop) (ha : ∀ a, P (a + 1) (a + 1)) (hb : ∀ b, P 0 (b + 1))
    (hd : ∀ a b, a < b → P (a + 1) b → P a (b + 1) → P (a + 1) (b + 1)) : ∀ a b, a < b → P a b
  | 0, b + 1, _ => hb _
  | a + 1, b + 1, h => by
    apply hd _ _ ((add_lt_add_iff_right _).1 h)
    · have this : a + 1 = b ∨ a + 1 < b := by rwa [← le_iff_eq_or_lt, ← Nat.lt_succ_iff]
      have wf : (a + 1) + b < (a + 1) + (b + 1) := by simp
      rcases this with (rfl | h)
      · exact ha _
      apply diag_induction P ha hb hd (a + 1) b h
    have _ : a + (b + 1) < (a + 1) + (b + 1) := by simp
    apply diag_induction P ha hb hd a (b + 1)
    apply lt_of_le_of_lt (Nat.le_succ _) h
  termination_by a b c => a + b
  decreasing_by all_goals assumption
#align nat.diag_induction Nat.diag_induction

/-- A subset of `ℕ` containing `k : ℕ` and closed under `Nat.succ` contains every `n ≥ k`. -/
theorem set_induction_bounded {S : Set ℕ} (hk : k ∈ S) (h_ind : ∀ k : ℕ, k ∈ S → k + 1 ∈ S)
    (hnk : k ≤ n) : n ∈ S :=
  @leRecOn (fun n => n ∈ S) k n hnk @h_ind hk
#align nat.set_induction_bounded Nat.set_induction_bounded

/-- A subset of `ℕ` containing zero and closed under `Nat.succ` contains all of `ℕ`. -/
theorem set_induction {S : Set ℕ} (hb : 0 ∈ S) (h_ind : ∀ k : ℕ, k ∈ S → k + 1 ∈ S) (n : ℕ) :
    n ∈ S :=
  set_induction_bounded hb h_ind (zero_le n)
#align nat.set_induction Nat.set_induction

/-! ### `div` -/


protected theorem div_le_of_le_mul' (h : m ≤ k * n) : m / k ≤ n :=
  (Nat.eq_zero_or_pos k).elim (fun k0 => by rw [k0, Nat.div_zero]; apply zero_le) fun k0 =>
    le_of_mul_le_mul_left
      (calc
        k * (m / k) ≤ m % k + k * (m / k) := Nat.le_add_left _ _
        _ = m := mod_add_div _ _
        _ ≤ k * n := h) k0
#align nat.div_le_of_le_mul' Nat.div_le_of_le_mul'

protected theorem div_le_self' (m n : ℕ) : m / n ≤ m :=
  (Nat.eq_zero_or_pos n).elim (fun n0 => by rw [n0, Nat.div_zero]; apply zero_le) fun n0 =>
    Nat.div_le_of_le_mul' <|
      calc
        m = 1 * m := (one_mul _).symm
        _ ≤ n * m := Nat.mul_le_mul_right _ n0
#align nat.div_le_self' Nat.div_le_self'

protected theorem div_lt_of_lt_mul (h : m < n * k) : m / n < k :=
  lt_of_mul_lt_mul_left
    (calc
      n * (m / n) ≤ m % n + n * (m / n) := Nat.le_add_left _ _
      _ = m := mod_add_div _ _
      _ < n * k := h
      )
    (Nat.zero_le n)
#align nat.div_lt_of_lt_mul Nat.div_lt_of_lt_mul

theorem eq_zero_of_le_div (hn : 2 ≤ n) (h : m ≤ m / n) : m = 0 :=
  eq_zero_of_mul_le hn <| by
    rw [mul_comm]; exact (Nat.le_div_iff_mul_le' (lt_of_lt_of_le (by decide) hn)).1 h
#align nat.eq_zero_of_le_div Nat.eq_zero_of_le_div

theorem div_mul_div_le_div (m n k : ℕ) : m / k * n / m ≤ n / k :=
  if hm0 : m = 0 then by simp [hm0]
  else
    calc
      m / k * n / m ≤ n * m / k / m :=
        Nat.div_le_div_right (by rw [mul_comm]; exact mul_div_le_mul_div_assoc _ _ _)
      _ = n / k := by
        { rw [Nat.div_div_eq_div_mul, mul_comm n, mul_comm k,
            Nat.mul_div_mul_left _ _ (Nat.pos_of_ne_zero hm0)] }
#align nat.div_mul_div_le_div Nat.div_mul_div_le_div

theorem eq_zero_of_le_half (h : n ≤ n / 2) : n = 0 :=
  eq_zero_of_le_div le_rfl h
#align nat.eq_zero_of_le_half Nat.eq_zero_of_le_half

theorem mul_div_mul_comm_of_dvd_dvd (hmk : k ∣ m) (hnl : l ∣ n) :
    m * n / (k * l) = m / k * (n / l) := by
  rcases k.eq_zero_or_pos with (rfl | hk0); · simp
  rcases l.eq_zero_or_pos with (rfl | hl0); · simp
  obtain ⟨_, rfl⟩ := hmk
  obtain ⟨_, rfl⟩ := hnl
  rw [mul_mul_mul_comm, Nat.mul_div_cancel_left _ hk0, Nat.mul_div_cancel_left _ hl0,
    Nat.mul_div_cancel_left _ (mul_pos hk0 hl0)]
#align nat.mul_div_mul_comm_of_dvd_dvd Nat.mul_div_mul_comm_of_dvd_dvd

theorem le_half_of_half_lt_sub {a b : ℕ} (h : a / 2 < a - b) : b ≤ a / 2 := by
  rw [Nat.le_div_iff_mul_le two_pos]
  rw [Nat.div_lt_iff_lt_mul two_pos, Nat.mul_sub_right_distrib, lt_tsub_iff_right, mul_two a] at h
  exact le_of_lt (Nat.lt_of_add_lt_add_left h)
#align nat.le_half_of_half_lt_sub Nat.le_half_of_half_lt_sub

theorem half_le_of_sub_le_half {a b : ℕ} (h : a - b ≤ a / 2) : a / 2 ≤ b := by
  rw [Nat.le_div_iff_mul_le two_pos, Nat.mul_sub_right_distrib, tsub_le_iff_right, mul_two,
    add_le_add_iff_left] at h
  rw [← Nat.mul_div_left b two_pos]
  exact Nat.div_le_div_right h
#align nat.half_le_of_sub_le_half Nat.half_le_of_sub_le_half

/-! ### `mod`, `dvd` -/


theorem two_mul_odd_div_two (hn : n % 2 = 1) : 2 * (n / 2) = n - 1 := by
  conv =>
    rhs
    rw [← Nat.mod_add_div n 2, hn, @add_tsub_cancel_left]
#align nat.two_mul_odd_div_two Nat.two_mul_odd_div_two

theorem div_dvd_of_dvd (h : n ∣ m) : m / n ∣ m :=
  ⟨n, (Nat.div_mul_cancel h).symm⟩
#align nat.div_dvd_of_dvd Nat.div_dvd_of_dvd

protected theorem div_div_self (h : n ∣ m) (hm : m ≠ 0) : m / (m / n) = n := by
  rcases h with ⟨_, rfl⟩
  rw [mul_ne_zero_iff] at hm
  rw [mul_div_right _ (Nat.pos_of_ne_zero hm.1), mul_div_left _ (Nat.pos_of_ne_zero hm.2)]
#align nat.div_div_self Nat.div_div_self

--Porting note: later `simp [mod_zero]` can be changed to `simp` once `mod_zero` is given
--a `simp` attribute.
theorem mod_mul_right_div_self (m n k : ℕ) : m % (n * k) / n = m / n % k := by
  rcases Nat.eq_zero_or_pos n with (rfl | hn); simp [mod_zero]
  rcases Nat.eq_zero_or_pos k with (rfl | hk); simp [mod_zero]
  conv_rhs => rw [← mod_add_div m (n * k)]
  rw [mul_assoc, add_mul_div_left _ _ hn, add_mul_mod_self_left,
    mod_eq_of_lt (Nat.div_lt_of_lt_mul (mod_lt _ (mul_pos hn hk)))]
#align nat.mod_mul_right_div_self Nat.mod_mul_right_div_self

theorem mod_mul_left_div_self (m n k : ℕ) : m % (k * n) / n = m / n % k := by
  rw [mul_comm k, mod_mul_right_div_self]
#align nat.mod_mul_left_div_self Nat.mod_mul_left_div_self

theorem not_dvd_of_pos_of_lt (h1 : 0 < n) (h2 : n < m) : ¬m ∣ n := by
  rintro ⟨k, rfl⟩
  rcases Nat.eq_zero_or_pos k with (rfl | hk)
  · exact lt_irrefl 0 h1
  · exact not_lt.2 (Nat.le_mul_of_pos_right _ hk) h2
#align nat.not_dvd_of_pos_of_lt Nat.not_dvd_of_pos_of_lt

/-- If `m` and `n` are equal mod `k`, `m - n` is zero mod `k`. -/
theorem sub_mod_eq_zero_of_mod_eq (h : m % k = n % k) : (m - n) % k = 0 := by
  rw [← Nat.mod_add_div m k, ← Nat.mod_add_div n k, ← h, tsub_add_eq_tsub_tsub,
    @add_tsub_cancel_left, ← mul_tsub k, Nat.mul_mod_right]
#align nat.sub_mod_eq_zero_of_mod_eq Nat.sub_mod_eq_zero_of_mod_eq

@[simp]
theorem one_mod (n : ℕ) : 1 % (n + 2) = 1 :=
  Nat.mod_eq_of_lt (add_lt_add_right n.succ_pos 1)
#align nat.one_mod Nat.one_mod

theorem one_mod_of_ne_one : ∀ {n : ℕ}, n ≠ 1 → 1 % n = 1
  | 0, _ | (n + 2), _ => by simp

theorem dvd_sub_mod (k : ℕ) : n ∣ k - k % n :=
  ⟨k / n, tsub_eq_of_eq_add_rev (Nat.mod_add_div k n).symm⟩
#align nat.dvd_sub_mod Nat.dvd_sub_mod

theorem add_mod_eq_ite :
    (m + n) % k = if k ≤ m % k + n % k then m % k + n % k - k else m % k + n % k := by
  cases k; simp [mod_zero]
  rw [Nat.add_mod]
  split_ifs with h
  · rw [Nat.mod_eq_sub_mod h, Nat.mod_eq_of_lt]
    exact
      (tsub_lt_iff_right h).mpr (Nat.add_lt_add (m.mod_lt (zero_lt_succ _))
        (n.mod_lt (zero_lt_succ _)))
  · exact Nat.mod_eq_of_lt (lt_of_not_ge h)
#align nat.add_mod_eq_ite Nat.add_mod_eq_ite

theorem div_eq_self : m / n = m ↔ m = 0 ∨ n = 1 := by
  constructor
  · intro
    match n with
    | 0 => simp_all
    | 1 =>
      right
      rfl
    | n+2 =>
      left
      have : m / (n + 2) ≤ m / 2 := div_le_div_left (by simp) (by decide)
      refine eq_zero_of_le_half ?_
      simp_all
  · rintro (rfl | rfl) <;> simp
#align nat.div_eq_self Nat.div_eq_self

theorem div_eq_sub_mod_div : m / n = (m - m % n) / n := by
  by_cases n0 : n = 0
  · rw [n0, Nat.div_zero, Nat.div_zero]
  · have : m - m % n = n * (m / n) := by
      rw [tsub_eq_iff_eq_add_of_le (Nat.mod_le _ _), add_comm, mod_add_div]
    rw [this, mul_div_right _ (Nat.pos_of_ne_zero n0)]
#align nat.div_eq_sub_mod_div Nat.div_eq_sub_mod_div

/-- `m` is not divisible by `n` if it is between `n * k` and `n * (k + 1)` for some `k`. -/
theorem not_dvd_of_between_consec_multiples (h1 : n * k < m) (h2 : m < n * (k + 1)) : ¬n ∣ m := by
  rintro ⟨d, rfl⟩
  exact Monotone.ne_of_lt_of_lt_nat (Covariant.monotone_of_const n) k h1 h2 d rfl
#align nat.not_dvd_of_between_consec_multiples Nat.not_dvd_of_between_consec_multiples

/-! ### `find` -/


section Find

variable {p q : ℕ → Prop} [DecidablePred p] [DecidablePred q]

--Porting note: removing `simp` attribute as `simp` can prove it
theorem find_pos (h : ∃ n : ℕ, p n) : 0 < Nat.find h ↔ ¬p 0 := by
  rw [pos_iff_ne_zero, Ne, Nat.find_eq_zero]
#align nat.find_pos Nat.find_pos

theorem find_add {hₘ : ∃ m, p (m + n)} {hₙ : ∃ n, p n} (hn : n ≤ Nat.find hₙ) :
    Nat.find hₘ + n = Nat.find hₙ := by
  refine ((le_find_iff _ _).2 fun m hm hpm => hm.not_le ?_).antisymm ?_
  · have hnm : n ≤ m := hn.trans (find_le hpm)
    refine add_le_of_le_tsub_right_of_le hnm (find_le ?_)
    rwa [tsub_add_cancel_of_le hnm]
  · rw [← tsub_le_iff_right]
    refine (le_find_iff _ _).2 fun m hm hpm => hm.not_le ?_
    rw [tsub_le_iff_right]
    exact find_le hpm
#align nat.find_add Nat.find_add

end Find

/-! ### `find_greatest` -/


section FindGreatest

variable {P Q : ℕ → Prop} [DecidablePred P]

theorem findGreatest_eq_iff :
    Nat.findGreatest P k = m ↔ m ≤ k ∧ (m ≠ 0 → P m) ∧ ∀ ⦃n⦄, m < n → n ≤ k → ¬P n := by
  induction' k with k ihk generalizing m
  · rw [eq_comm, Iff.comm]
    simp only [zero_eq, nonpos_iff_eq_zero, ne_eq, findGreatest_zero, and_iff_left_iff_imp]
    rintro rfl
    exact ⟨fun h => (h rfl).elim, fun n hlt heq => (hlt.ne heq.symm).elim⟩
  · by_cases hk : P (k + 1)
    · rw [findGreatest_eq hk]
      constructor
      · rintro rfl
        exact ⟨le_rfl, fun _ => hk, fun n hlt hle => (hlt.not_le hle).elim⟩
      · rintro ⟨hle, h0, hm⟩
        rcases Decidable.eq_or_lt_of_le hle with (rfl | hlt)
        exacts [rfl, (hm hlt le_rfl hk).elim]
    · rw [findGreatest_of_not hk, ihk]
      constructor
      · rintro ⟨hle, hP, hm⟩
        refine ⟨hle.trans k.le_succ, hP, fun n hlt hle => ?_⟩
        rcases Decidable.eq_or_lt_of_le hle with (rfl | hlt')
        exacts [hk, hm hlt <| Nat.lt_succ_iff.1 hlt']
      · rintro ⟨hle, hP, hm⟩
        refine ⟨Nat.lt_succ_iff.1 (hle.lt_of_ne ?_), hP,
          fun n hlt hle => hm hlt (hle.trans k.le_succ)⟩
        rintro rfl
        exact hk (hP k.succ_ne_zero)
#align nat.find_greatest_eq_iff Nat.findGreatest_eq_iff

theorem findGreatest_eq_zero_iff : Nat.findGreatest P k = 0 ↔ ∀ ⦃n⦄, 0 < n → n ≤ k → ¬P n := by
  simp [findGreatest_eq_iff]
#align nat.find_greatest_eq_zero_iff Nat.findGreatest_eq_zero_iff

@[simp] lemma findGreatest_pos : 0 < Nat.findGreatest P k ↔ ∃ n, 0 < n ∧ n ≤ k ∧ P n := by
  rw [pos_iff_ne_zero, Ne.def, findGreatest_eq_zero_iff]; push_neg; rfl

theorem findGreatest_spec (hmb : m ≤ n) (hm : P m) : P (Nat.findGreatest P n) := by
  by_cases h : Nat.findGreatest P n = 0
  · cases m
    · rwa [h]
    exact ((findGreatest_eq_zero_iff.1 h) (zero_lt_succ _) hmb hm).elim
  · exact (findGreatest_eq_iff.1 rfl).2.1 h
#align nat.find_greatest_spec Nat.findGreatest_spec

theorem findGreatest_le (n : ℕ) : Nat.findGreatest P n ≤ n :=
  (findGreatest_eq_iff.1 rfl).1
#align nat.find_greatest_le Nat.findGreatest_le

theorem le_findGreatest (hmb : m ≤ n) (hm : P m) : m ≤ Nat.findGreatest P n :=
  le_of_not_lt fun hlt => (findGreatest_eq_iff.1 rfl).2.2 hlt hmb hm
#align nat.le_find_greatest Nat.le_findGreatest

theorem findGreatest_mono_right (P : ℕ → Prop) [DecidablePred P] :
    Monotone (Nat.findGreatest P) := by
  refine monotone_nat_of_le_succ fun n => ?_
  rw [findGreatest_succ]
  split_ifs
  · exact (findGreatest_le n).trans (le_succ _)
  · rfl
#align nat.find_greatest_mono_right Nat.findGreatest_mono_right

theorem findGreatest_mono_left [DecidablePred Q] (hPQ : P ≤ Q) :
    Nat.findGreatest P ≤ Nat.findGreatest Q := by
  intro n
  induction' n with n hn
  · rfl
  by_cases h : P (n + 1)
  · rw [findGreatest_eq h, findGreatest_eq (hPQ _ h)]
  · rw [findGreatest_of_not h]
    exact hn.trans (Nat.findGreatest_mono_right _ <| le_succ _)
#align nat.find_greatest_mono_left Nat.findGreatest_mono_left

theorem findGreatest_mono [DecidablePred Q] (hPQ : P ≤ Q) (hmn : m ≤ n) :
    Nat.findGreatest P m ≤ Nat.findGreatest Q n :=
  (Nat.findGreatest_mono_right _ hmn).trans <| findGreatest_mono_left hPQ _
#align nat.find_greatest_mono Nat.findGreatest_mono

theorem findGreatest_is_greatest (hk : Nat.findGreatest P n < k) (hkb : k ≤ n) : ¬P k :=
  (findGreatest_eq_iff.1 rfl).2.2 hk hkb
#align nat.find_greatest_is_greatest Nat.findGreatest_is_greatest

theorem findGreatest_of_ne_zero (h : Nat.findGreatest P n = m) (h0 : m ≠ 0) : P m :=
  (findGreatest_eq_iff.1 h).2.1 h0
#align nat.find_greatest_of_ne_zero Nat.findGreatest_of_ne_zero

end FindGreatest

/-! ### `bit0` and `bit1` -/
section Bit

set_option linter.deprecated false

protected theorem bit0_le {n m : ℕ} (h : n ≤ m) : bit0 n ≤ bit0 m :=
  add_le_add h h
#align nat.bit0_le Nat.bit0_le

protected theorem bit1_le {n m : ℕ} (h : n ≤ m) : bit1 n ≤ bit1 m :=
  succ_le_succ (add_le_add h h)
#align nat.bit1_le Nat.bit1_le

theorem bit_le : ∀ (b : Bool) {m n : ℕ}, m ≤ n → bit b m ≤ bit b n
  | true, _, _, h => Nat.bit1_le h
  | false, _, _, h => Nat.bit0_le h
#align nat.bit_le Nat.bit_le

theorem bit0_le_bit : ∀ (b) {m n : ℕ}, m ≤ n → bit0 m ≤ bit b n
  | true, _, _, h => le_of_lt <| Nat.bit0_lt_bit1 h
  | false, _, _, h => Nat.bit0_le h
#align nat.bit0_le_bit Nat.bit0_le_bit

theorem bit_le_bit1 : ∀ (b) {m n : ℕ}, m ≤ n → bit b m ≤ bit1 n
  | false, _, _, h => le_of_lt <| Nat.bit0_lt_bit1 h
  | true, _, _, h => Nat.bit1_le h
#align nat.bit_le_bit1 Nat.bit_le_bit1

theorem bit_lt_bit0 : ∀ (b) {m n : ℕ}, m < n → bit b m < bit0 n
  | true, _, _, h => Nat.bit1_lt_bit0 h
  | false, _, _, h => Nat.bit0_lt h
#align nat.bit_lt_bit0 Nat.bit_lt_bit0

theorem bit_lt_bit (a b) (h : m < n) : bit a m < bit b n :=
  lt_of_lt_of_le (bit_lt_bit0 _ h) (bit0_le_bit _ le_rfl)
#align nat.bit_lt_bit Nat.bit_lt_bit

@[simp]
theorem bit0_le_bit1_iff : bit0 m ≤ bit1 n ↔ m ≤ n :=
  ⟨fun h => by
    rwa [← Nat.lt_succ_iff, n.bit1_eq_succ_bit0,
    ← n.bit0_succ_eq, bit0_lt_bit0, Nat.lt_succ_iff] at h,
    fun h => le_of_lt (Nat.bit0_lt_bit1 h)⟩
#align nat.bit0_le_bit1_iff Nat.bit0_le_bit1_iff

@[simp]
theorem bit0_lt_bit1_iff : bit0 m < bit1 n ↔ m ≤ n :=
  ⟨fun h => bit0_le_bit1_iff.1 (le_of_lt h), Nat.bit0_lt_bit1⟩
#align nat.bit0_lt_bit1_iff Nat.bit0_lt_bit1_iff

@[simp]
theorem bit1_le_bit0_iff : bit1 m ≤ bit0 n ↔ m < n :=
  ⟨fun h => by rwa [m.bit1_eq_succ_bit0, succ_le_iff, bit0_lt_bit0] at h, fun h =>
    le_of_lt (Nat.bit1_lt_bit0 h)⟩
#align nat.bit1_le_bit0_iff Nat.bit1_le_bit0_iff

@[simp]
theorem bit1_lt_bit0_iff : bit1 m < bit0 n ↔ m < n :=
  ⟨fun h => bit1_le_bit0_iff.1 (le_of_lt h), Nat.bit1_lt_bit0⟩
#align nat.bit1_lt_bit0_iff Nat.bit1_lt_bit0_iff

-- Porting note: temporarily porting only needed portions
/-
@[simp]
theorem one_le_bit0_iff : 1 ≤ bit0 n ↔ 0 < n := by
  convert bit1_le_bit0_iff
  rfl
#align nat.one_le_bit0_iff Nat.one_le_bit0_iff

@[simp]
theorem one_lt_bit0_iff : 1 < bit0 n ↔ 1 ≤ n := by
  convert bit1_lt_bit0_iff
  rfl
#align nat.one_lt_bit0_iff Nat.one_lt_bit0_iff

@[simp]
theorem bit_le_bit_iff : ∀ {b : Bool}, bit b m ≤ bit b n ↔ m ≤ n
  | false => bit0_le_bit0
  | true => bit1_le_bit1
#align nat.bit_le_bit_iff Nat.bit_le_bit_iff

@[simp]
theorem bit_lt_bit_iff : ∀ {b : Bool}, bit b m < bit b n ↔ m < n
  | false => bit0_lt_bit0
  | true => bit1_lt_bit1
#align nat.bit_lt_bit_iff Nat.bit_lt_bit_iff

@[simp]
theorem bit_le_bit1_iff : ∀ {b : Bool}, bit b m ≤ bit1 n ↔ m ≤ n
  | false => bit0_le_bit1_iff
  | true => bit1_le_bit1
#align nat.bit_le_bit1_iff Nat.bit_le_bit1_iff
-/

end Bit

/-! ### decidability of predicates -/


instance decidableLoHi (lo hi : ℕ) (P : ℕ → Prop) [H : DecidablePred P] :
    Decidable (∀ x, lo ≤ x → x < hi → P x) :=
  decidable_of_iff (∀ x < hi - lo, P (lo + x))
    ⟨fun al x hl hh => by
      have := al (x - lo) ((tsub_lt_tsub_iff_right hl).mpr hh)
      rwa [add_tsub_cancel_of_le hl] at this, fun al x h =>
      al _ (Nat.le_add_right _ _) (lt_tsub_iff_left.mp h)⟩
#align nat.decidable_lo_hi Nat.decidableLoHi

instance decidableLoHiLe (lo hi : ℕ) (P : ℕ → Prop) [DecidablePred P] :
    Decidable (∀ x, lo ≤ x → x ≤ hi → P x) :=
  decidable_of_iff (∀ x, lo ≤ x → x < hi + 1 → P x) <|
    ball_congr fun _ _ => imp_congr Nat.lt_succ_iff Iff.rfl
#align nat.decidable_lo_hi_le Nat.decidableLoHiLe

end Nat<|MERGE_RESOLUTION|>--- conflicted
+++ resolved
@@ -82,7 +82,6 @@
 
 /-! ### Equalities and inequalities involving zero and one -/
 
-<<<<<<< HEAD
 theorem one_le_iff_ne_zero : 1 ≤ n ↔ n ≠ 0 :=
   Nat.add_one_le_iff.trans pos_iff_ne_zero
 #align nat.one_le_iff_ne_zero Nat.one_le_iff_ne_zero
@@ -100,8 +99,6 @@
   | 1 => by decide
   | n + 2 => by simp
 
-=======
->>>>>>> 4dd3701e
 #align nat.mul_ne_zero Nat.mul_ne_zero
 
 -- Porting note: already in Std
