/-
Copyright (c) 2020 Kim Morrison. All rights reserved.
Released under Apache 2.0 license as described in the file LICENSE.
Authors: Kim Morrison, Shing Tak Lam, Mario Carneiro
-/
module

public import Mathlib.Tactic.NormNum
public import Mathlib.Tactic.Ring
public import Mathlib.Tactic.Linarith
public import Mathlib.Algebra.Order.Group.Nat
public import Mathlib.Algebra.Ring.Defs
import all Init.Data.Repr  -- for exposing `toDigitsCore`

/-!
# Digits of a natural number

This provides a basic API for extracting the digits of a natural number in a given base,
and reconstructing numbers from their digits.

We also prove some divisibility tests based on digits, in particular completing
Theorem #85 from https://www.cs.ru.nl/~freek/100/.

Also included is a bound on the length of `Nat.toDigits` from core.

## TODO

A basic `norm_digits` tactic for proving goals of the form `Nat.digits a b = l` where `a` and `b`
are numerals is not yet ported.
-/

@[expose] public section

assert_not_exists Finset

namespace Nat

variable {n : ℕ}

/-- (Impl.) An auxiliary definition for `digits`, to help get the desired definitional unfolding. -/
def digitsAux0 : ℕ → List ℕ
  | 0 => []
  | n + 1 => [n+1]

/-- (Impl.) An auxiliary definition for `digits`, to help get the desired definitional unfolding. -/
def digitsAux1 (n : ℕ) : List ℕ :=
  List.replicate n 1

/-- (Impl.) An auxiliary definition for `digits`, to help get the desired definitional unfolding. -/
def digitsAux (b : ℕ) (h : 2 ≤ b) : ℕ → List ℕ
  | 0 => []
  | n + 1 =>
    ((n + 1) % b) :: digitsAux b h ((n + 1) / b)
decreasing_by exact Nat.div_lt_self (Nat.succ_pos _) h

@[simp]
theorem digitsAux_zero (b : ℕ) (h : 2 ≤ b) : digitsAux b h 0 = [] := by rw [digitsAux]

theorem digitsAux_def (b : ℕ) (h : 2 ≤ b) (n : ℕ) (w : 0 < n) :
    digitsAux b h n = (n % b) :: digitsAux b h (n / b) := by
  cases n
  · cases w
  · rw [digitsAux]

/-- `digits b n` gives the digits, in little-endian order,
of a natural number `n` in a specified base `b`.

In any base, we have `ofDigits b L = L.foldr (fun x y ↦ x + b * y) 0`.
* For any `2 ≤ b`, we have `l < b` for any `l ∈ digits b n`,
  and the last digit is not zero.
  This uniquely specifies the behaviour of `digits b`.
* For `b = 1`, we define `digits 1 n = List.replicate n 1`.
* For `b = 0`, we define `digits 0 n = [n]`, except `digits 0 0 = []`.

Note this differs from the existing `Nat.toDigits` in core, which is used for printing numerals.
In particular, `Nat.toDigits b 0 = ['0']`, while `digits b 0 = []`.
-/
def digits : ℕ → ℕ → List ℕ
  | 0 => digitsAux0
  | 1 => digitsAux1
  | b + 2 => digitsAux (b + 2) (by simp)

@[simp]
theorem digits_zero (b : ℕ) : digits b 0 = [] := by
  rcases b with (_ | ⟨_ | ⟨_⟩⟩) <;> simp [digits, digitsAux0, digitsAux1]

theorem digits_zero_zero : digits 0 0 = [] :=
  rfl

@[simp]
theorem digits_zero_succ (n : ℕ) : digits 0 n.succ = [n+1] :=
  rfl

theorem digits_zero_succ' : ∀ {n : ℕ}, n ≠ 0 → digits 0 n = [n]
  | 0, h => (h rfl).elim
  | _ + 1, _ => rfl

@[simp]
theorem digits_one (n : ℕ) : digits 1 n = List.replicate n 1 :=
  rfl

-- no `@[simp]`: dsimp can prove this
theorem digits_one_succ (n : ℕ) : digits 1 (n + 1) = 1 :: digits 1 n :=
  rfl

theorem digits_add_two_add_one (b n : ℕ) :
    digits (b + 2) (n + 1) = ((n + 1) % (b + 2)) :: digits (b + 2) ((n + 1) / (b + 2)) := by
  simp [digits, digitsAux_def]

@[simp]
lemma digits_of_two_le_of_pos {b : ℕ} (hb : 2 ≤ b) (hn : 0 < n) :
    Nat.digits b n = n % b :: Nat.digits b (n / b) := by
  rw [Nat.eq_add_of_sub_eq hb rfl, Nat.eq_add_of_sub_eq hn rfl, Nat.digits_add_two_add_one]

theorem digits_def' :
    ∀ {b : ℕ} (_ : 1 < b) {n : ℕ} (_ : 0 < n), digits b n = (n % b) :: digits b (n / b)
  | 0, h => absurd h (by decide)
  | 1, h => absurd h (by decide)
  | b + 2, _ => digitsAux_def _ (by simp) _

@[simp]
theorem digits_of_lt (b x : ℕ) (hx : x ≠ 0) (hxb : x < b) : digits b x = [x] := by
  rcases exists_eq_succ_of_ne_zero hx with ⟨x, rfl⟩
  rcases Nat.exists_eq_add_of_le' ((Nat.le_add_left 1 x).trans_lt hxb) with ⟨b, rfl⟩
  rw [digits_add_two_add_one, div_eq_of_lt hxb, digits_zero, mod_eq_of_lt hxb]

theorem digits_add (b : ℕ) (h : 1 < b) (x y : ℕ) (hxb : x < b) (hxy : x ≠ 0 ∨ y ≠ 0) :
    digits b (x + b * y) = x :: digits b y := by
  rcases Nat.exists_eq_add_of_le' h with ⟨b, rfl : _ = _ + 2⟩
  cases y
  · simp [hxb, hxy.resolve_right (absurd rfl)]
  dsimp [digits]
  rw [digitsAux_def]
  · congr
    · simp [Nat.add_mod, mod_eq_of_lt hxb]
    · simp [add_mul_div_left, div_eq_of_lt hxb]
  · apply Nat.succ_pos

-- If we had a function converting a list into a polynomial,
-- and appropriate lemmas about that function,
-- we could rewrite this in terms of that.
/-- `ofDigits b L` takes a list `L` of natural numbers, and interprets them
as a number in semiring, as the little-endian digits in base `b`.
-/
def ofDigits {α : Type*} [Semiring α] (b : α) : List ℕ → α
  | [] => 0
  | h :: t => h + b * ofDigits b t

theorem ofDigits_eq_foldr {α : Type*} [Semiring α] (b : α) (L : List ℕ) :
    ofDigits b L = List.foldr (fun x y => ↑x + b * y) 0 L := by
  induction L with
  | nil => rfl
  | cons d L ih => dsimp [ofDigits]; rw [ih]

@[simp]
theorem ofDigits_nil {b : ℕ} : ofDigits b [] = 0 := rfl

@[simp]
theorem ofDigits_singleton {b n : ℕ} : ofDigits b [n] = n := by simp [ofDigits]

@[simp]
theorem ofDigits_one_cons {α : Type*} [Semiring α] (h : ℕ) (L : List ℕ) :
    ofDigits (1 : α) (h :: L) = h + ofDigits 1 L := by simp [ofDigits]

theorem ofDigits_cons {b hd} {tl : List ℕ} :
    ofDigits b (hd :: tl) = hd + b * ofDigits b tl := rfl

theorem ofDigits_append {b : ℕ} {l1 l2 : List ℕ} :
    ofDigits b (l1 ++ l2) = ofDigits b l1 + b ^ l1.length * ofDigits b l2 := by
  induction l1 with
  | nil => simp [ofDigits]
  | cons hd tl IH =>
    rw [ofDigits, List.cons_append, ofDigits, IH, List.length_cons, pow_succ']
    ring

@[simp]
theorem ofDigits_append_zero {b : ℕ} (l : List ℕ) :
    ofDigits b (l ++ [0]) = ofDigits b l := by
  rw [ofDigits_append, ofDigits_singleton, mul_zero, add_zero]

@[simp]
theorem ofDigits_replicate_zero {b k : ℕ} : ofDigits b (List.replicate k 0) = 0 := by
  induction k with
  | zero => rfl
  | succ k ih => simp [List.replicate, ofDigits_cons, ih]

@[simp]
theorem ofDigits_append_replicate_zero {b k : ℕ} (l : List ℕ) :
    ofDigits b (l ++ List.replicate k 0) = ofDigits b l := by
  rw [ofDigits_append]
  simp

theorem ofDigits_reverse_cons {b : ℕ} (l : List ℕ) (d : ℕ) :
    ofDigits b (d :: l).reverse = ofDigits b l.reverse + b^l.length * d := by
  simp only [List.reverse_cons]
  rw [ofDigits_append]
  simp

theorem ofDigits_reverse_zero_cons {b : ℕ} (l : List ℕ) :
    ofDigits b (0 :: l).reverse = ofDigits b l.reverse := by
  simp only [List.reverse_cons, ofDigits_append_zero]

@[norm_cast]
theorem coe_ofDigits (α : Type*) [Semiring α] (b : ℕ) (L : List ℕ) :
    ((ofDigits b L : ℕ) : α) = ofDigits (b : α) L := by
  induction L with
  | nil => simp [ofDigits]
  | cons d L ih => dsimp [ofDigits]; push_cast; rw [ih]

@[deprecated (since := "2025-08-14")] alias coe_int_ofDigits := coe_ofDigits

theorem digits_zero_of_eq_zero {b : ℕ} (h : b ≠ 0) :
    ∀ {L : List ℕ} (_ : ofDigits b L = 0), ∀ l ∈ L, l = 0
  | _ :: _, h0, _, List.Mem.head .. => Nat.eq_zero_of_add_eq_zero_right h0
  | _ :: _, h0, _, List.Mem.tail _ hL =>
    digits_zero_of_eq_zero h (mul_right_injective₀ h (Nat.eq_zero_of_add_eq_zero_left h0)) _ hL

theorem digits_ofDigits (b : ℕ) (h : 1 < b) (L : List ℕ) (w₁ : ∀ l ∈ L, l < b)
    (w₂ : ∀ h : L ≠ [], L.getLast h ≠ 0) : digits b (ofDigits b L) = L := by
  induction L with
  | nil => simp
  | cons d L ih =>
    dsimp [ofDigits]
    replace w₂ := w₂ (by simp)
    rw [digits_add b h]
    · rw [ih]
      · intro l m
        apply w₁
        exact List.mem_cons_of_mem _ m
      · intro h
        rw [List.getLast_cons h] at w₂
        convert w₂
    · exact w₁ d List.mem_cons_self
    · by_cases h' : L = []
      · rcases h' with rfl
        left
        simpa using w₂
      · right
        contrapose! w₂
        refine digits_zero_of_eq_zero h.ne_bot w₂ _ ?_
        rw [List.getLast_cons h']
        exact List.getLast_mem h'

theorem ofDigits_digits (b n : ℕ) : ofDigits b (digits b n) = n := by
  rcases b with - | b
  · rcases n with - | n
    · rfl
    · simp
  · rcases b with - | b
    · induction n with
      | zero => rfl
      | succ n ih =>
        rw [Nat.zero_add] at ih ⊢
        simp only [ih, add_comm 1, ofDigits_one_cons, Nat.cast_id, digits_one_succ]
    · induction n using Nat.strongRecOn with | ind n h => ?_
      cases n
      · rw [digits_zero]
        rfl
      · simp only [digits_add_two_add_one]
        dsimp [ofDigits]
        rw [h _ (Nat.div_lt_self' _ b)]
        rw [Nat.mod_add_div]

theorem ofDigits_one (L : List ℕ) : ofDigits 1 L = L.sum := by
  induction L with
  | nil => rfl
  | cons _ _ ih => simp [ofDigits, List.sum_cons, ih]

/-!
### Properties

This section contains various lemmas of properties relating to `digits` and `ofDigits`.
-/


theorem digits_eq_nil_iff_eq_zero {b n : ℕ} : digits b n = [] ↔ n = 0 := by
  constructor
  · intro h
    have : ofDigits b (digits b n) = ofDigits b [] := by rw [h]
    convert this
    rw [ofDigits_digits]
  · rintro rfl
    simp

theorem digits_ne_nil_iff_ne_zero {b n : ℕ} : digits b n ≠ [] ↔ n ≠ 0 :=
  not_congr digits_eq_nil_iff_eq_zero

theorem digits_eq_cons_digits_div {b n : ℕ} (h : 1 < b) (w : n ≠ 0) :
    digits b n = (n % b) :: digits b (n / b) :=
  digits_def' h (Nat.pos_of_ne_zero w)

theorem digits_getLast {b : ℕ} (m : ℕ) (h : 1 < b) (p q) :
    (digits b m).getLast p = (digits b (m / b)).getLast q := by
  by_cases hm : m = 0
  · simp [hm]
  simp only [digits_eq_cons_digits_div h hm]
  rw [List.getLast_cons]

theorem digits.injective (b : ℕ) : Function.Injective b.digits :=
  Function.LeftInverse.injective (ofDigits_digits b)

@[simp]
theorem digits_inj_iff {b n m : ℕ} : b.digits n = b.digits m ↔ n = m :=
  (digits.injective b).eq_iff

theorem mul_ofDigits (n : ℕ) {b : ℕ} {l : List ℕ} :
    n * ofDigits b l = ofDigits b (l.map (n * ·)) := by
  induction l with
  | nil => rfl
  | cons hd tl ih =>
    rw [List.map_cons, ofDigits_cons, ofDigits_cons, ← ih]
    ring

lemma ofDigits_inj_of_len_eq {b : ℕ} (hb : 1 < b) {L1 L2 : List ℕ}
    (len : L1.length = L2.length) (w1 : ∀ l ∈ L1, l < b) (w2 : ∀ l ∈ L2, l < b)
    (h : ofDigits b L1 = ofDigits b L2) : L1 = L2 := by
  induction L1 generalizing L2 with
  | nil =>
    simp only [List.length_nil] at len
    exact (List.length_eq_zero_iff.mp len.symm).symm
  | cons D L ih => ?_
  obtain ⟨d, l, rfl⟩ := List.exists_cons_of_length_eq_add_one len.symm
  simp only [List.length_cons, add_left_inj] at len
  simp only [ofDigits_cons] at h
  have eqd : D = d := by
    have H : (D + b * ofDigits b L) % b = (d + b * ofDigits b l) % b := by rw [h]
    simpa [mod_eq_of_lt (w2 d List.mem_cons_self),
      mod_eq_of_lt (w1 D List.mem_cons_self)] using H
  simp only [eqd, add_right_inj, mul_left_cancel_iff_of_pos (zero_lt_of_lt hb)] at h
  have := ih len (fun a ha ↦ w1 a <| List.mem_cons_of_mem D ha)
    (fun a ha ↦ w2 a <| List.mem_cons_of_mem d ha) h
  rw [eqd, this]

/-- The addition of ofDigits of two lists is equal to ofDigits of digit-wise addition of them -/
theorem ofDigits_add_ofDigits_eq_ofDigits_zipWith_of_length_eq {b : ℕ} {l1 l2 : List ℕ}
    (h : l1.length = l2.length) :
    ofDigits b l1 + ofDigits b l2 = ofDigits b (l1.zipWith (· + ·) l2) := by
  induction l1 generalizing l2 with
  | nil => simp_all [eq_comm, List.length_eq_zero_iff, ofDigits]
  | cons hd₁ tl₁ ih₁ =>
    induction l2 generalizing tl₁ with
    | nil => simp_all
    | cons hd₂ tl₂ ih₂ =>
      simp_all only [List.length_cons, ofDigits_cons, add_left_inj,
        eq_comm, List.zipWith_cons_cons]
      rw [← ih₁ h.symm, mul_add]
      ac_rfl

/-- The digits in the base b+2 expansion of n are all less than b+2 -/
theorem digits_lt_base' {b m : ℕ} : ∀ {d}, d ∈ digits (b + 2) m → d < b + 2 := by
  induction m using Nat.strongRecOn with | ind n IH => ?_
  intro d hd
  rcases n with - | n
  · rw [digits_zero] at hd
    cases hd
  -- base b+2 expansion of 0 has no digits
  rw [digits_add_two_add_one] at hd
  cases hd
  · exact n.succ.mod_lt (by linarith)
  · apply IH ((n + 1) / (b + 2))
    · apply Nat.div_lt_self <;> omega
    · assumption

/-- The digits in the base b expansion of n are all less than b, if b ≥ 2 -/
theorem digits_lt_base {b m d : ℕ} (hb : 1 < b) (hd : d ∈ digits b m) : d < b := by
  rcases b with (_ | _ | b) <;> try simp_all
  exact digits_lt_base' hd

/-- an n-digit number in base b + 2 is less than (b + 2)^n -/
theorem ofDigits_lt_base_pow_length' {b : ℕ} {l : List ℕ} (hl : ∀ x ∈ l, x < b + 2) :
    ofDigits (b + 2) l < (b + 2) ^ l.length := by
  induction l with
  | nil => simp [ofDigits]
  | cons hd tl IH =>
    rw [ofDigits, List.length_cons, pow_succ]
    have : (ofDigits (b + 2) tl + 1) * (b + 2) ≤ (b + 2) ^ tl.length * (b + 2) :=
      mul_le_mul (IH fun x hx => hl _ (List.mem_cons_of_mem _ hx)) (by rfl) (by simp only [zero_le])
        (Nat.zero_le _)
    suffices ↑hd < b + 2 by linarith
    exact hl hd List.mem_cons_self

/-- an n-digit number in base b is less than b^n if b > 1 -/
theorem ofDigits_lt_base_pow_length {b : ℕ} {l : List ℕ} (hb : 1 < b) (hl : ∀ x ∈ l, x < b) :
    ofDigits b l < b ^ l.length := by
  rcases b with (_ | _ | b) <;> try simp_all
  exact ofDigits_lt_base_pow_length' hl

/-- Any number m is less than (b+2)^(number of digits in the base b + 2 representation of m) -/
theorem lt_base_pow_length_digits' {b m : ℕ} : m < (b + 2) ^ (digits (b + 2) m).length := by
  convert @ofDigits_lt_base_pow_length' b (digits (b + 2) m) fun _ => digits_lt_base'
  rw [ofDigits_digits (b + 2) m]

/-- Any number m is less than b^(number of digits in the base b representation of m) -/
theorem lt_base_pow_length_digits {b m : ℕ} (hb : 1 < b) : m < b ^ (digits b m).length := by
  rcases b with (_ | _ | b) <;> try simp_all
  exact lt_base_pow_length_digits'

theorem digits_base_mul {b m : ℕ} (hb : 1 < b) (hm : 0 < m) :
    b.digits (b * m) = 0 :: b.digits m := by
  rw [digits_def' hb (by positivity)]
  simp [mul_div_right m (by positivity)]

theorem digits_base_pow_mul {b k m : ℕ} (hb : 1 < b) (hm : 0 < m) :
    digits b (b ^ k * m) = List.replicate k 0 ++ digits b m := by
  induction k generalizing m with
  | zero => simp
  | succ k ih =>
    rw [pow_succ', mul_assoc, digits_base_mul hb (by positivity), ih hm, List.replicate_succ,
      List.cons_append]

theorem ofDigits_digits_append_digits {b m n : ℕ} :
    ofDigits b (digits b n ++ digits b m) = n + b ^ (digits b n).length * m := by
  rw [ofDigits_append, ofDigits_digits, ofDigits_digits]

@[mono]
theorem ofDigits_monotone {p q : ℕ} (L : List ℕ) (h : p ≤ q) : ofDigits p L ≤ ofDigits q L := by
  induction L with
  | nil => rfl
  | cons _ _ hi =>
    simp only [ofDigits, cast_id, add_le_add_iff_left]
    exact Nat.mul_le_mul h hi

theorem sum_le_ofDigits {p : ℕ} (L : List ℕ) (h : 1 ≤ p) : L.sum ≤ ofDigits p L :=
  (ofDigits_one L).symm ▸ ofDigits_monotone L h

theorem digit_sum_le (p n : ℕ) : List.sum (digits p n) ≤ n := by
  induction n with
  | zero => exact digits_zero _ ▸ Nat.le_refl (List.sum [])
  | succ n =>
    induction p with
    | zero => rw [digits_zero_succ, List.sum_cons, List.sum_nil, add_zero]
    | succ p =>
      nth_rw 2 [← ofDigits_digits p.succ (n + 1)]
      rw [← ofDigits_one <| digits p.succ n.succ]
      exact ofDigits_monotone (digits p.succ n.succ) <| Nat.succ_pos p

/-- Interpreting as a base `p` number and dividing by `p` is the same as interpreting the tail.
-/
lemma ofDigits_div_eq_ofDigits_tail {p : ℕ} (hpos : 0 < p) (digits : List ℕ)
    (w₁ : ∀ l ∈ digits, l < p) : ofDigits p digits / p = ofDigits p digits.tail := by
  induction digits with
  | nil => simp [ofDigits]
  | cons hd tl =>
    refine Eq.trans (add_mul_div_left hd _ hpos) ?_
    rw [Nat.div_eq_of_lt <| w₁ _ List.mem_cons_self, zero_add, List.tail_cons]

/-- Interpreting as a base `p` number and dividing by `p^i` is the same as dropping `i`.
-/
lemma ofDigits_div_pow_eq_ofDigits_drop
    {p : ℕ} (i : ℕ) (hpos : 0 < p) (digits : List ℕ) (w₁ : ∀ l ∈ digits, l < p) :
    ofDigits p digits / p ^ i = ofDigits p (digits.drop i) := by
  induction i with
  | zero => simp
  | succ i hi =>
    rw [Nat.pow_succ, ← Nat.div_div_eq_div_mul, hi, ofDigits_div_eq_ofDigits_tail hpos
      (List.drop i digits) fun x hx ↦ w₁ x <| List.mem_of_mem_drop hx, ← List.drop_one,
      List.drop_drop, add_comm]

/-- Dividing `n` by `p^i` is like truncating the first `i` digits of `n` in base `p`.
-/
lemma self_div_pow_eq_ofDigits_drop {p : ℕ} (i n : ℕ) (h : 2 ≤ p) :
    n / p ^ i = ofDigits p ((p.digits n).drop i) := by
  convert ofDigits_div_pow_eq_ofDigits_drop i (zero_lt_of_lt h) (p.digits n)
    (fun l hl ↦ digits_lt_base h hl)
  exact (ofDigits_digits p n).symm

/-- Interpreting as a base `p` number and modulo `p^i` is the same as taking the first `i` digits.
-/
lemma ofDigits_mod_pow_eq_ofDigits_take
    {p : ℕ} (i : ℕ) (hpos : 0 < p) (digits : List ℕ) (w₁ : ∀ l ∈ digits, l < p) :
    ofDigits p digits % p ^ i = ofDigits p (digits.take i) := by
  induction i generalizing digits with
  | zero => simp [mod_one]
  | succ i ih =>
    cases digits with
    | nil => simp
    | cons hd tl =>
      rw [List.take_succ_cons, ofDigits_cons, ofDigits_cons,
        ← ih _ fun x hx ↦ w₁ x <| List.mem_cons_of_mem hd hx, add_mod,
        mod_eq_of_lt <| lt_of_lt_of_le (w₁ hd List.mem_cons_self) (le_pow <| add_one_pos i),
        pow_succ', mul_mod_mul_left, mod_eq_of_lt]
      apply add_lt_of_lt_sub
      apply lt_of_lt_of_le (b := p)
      · exact w₁ hd List.mem_cons_self
      · rw [← Nat.mul_sub]
        exact Nat.le_mul_of_pos_right _ <| Nat.sub_pos_of_lt <| mod_lt _ <| pow_pos hpos i

/-- `n` modulo `p^i` is like taking the least significant `i` digits of `n` in base `p`.
-/
lemma self_mod_pow_eq_ofDigits_take {p : ℕ} (i n : ℕ) (h : 2 ≤ p) :
    n % p ^ i = ofDigits p ((p.digits n).take i) := by
  convert ofDigits_mod_pow_eq_ofDigits_take i (zero_lt_of_lt h) (p.digits n)
    (fun l hl ↦ digits_lt_base h hl)
  exact (ofDigits_digits p n).symm

/-! ### `Nat.toDigits` length -/

lemma toDigitsCore_lens_eq_aux (b f : Nat) :
    ∀ (n : Nat) (l1 l2 : List Char), l1.length = l2.length →
    (Nat.toDigitsCore b f n l1).length = (Nat.toDigitsCore b f n l2).length := by
  induction f with (simp only [Nat.toDigitsCore]; intro n l1 l2 hlen)
  | zero => assumption
  | succ f ih =>
    if hx : n / b = 0 then
      simp only [hx, if_true, List.length, congrArg (fun l ↦ l + 1) hlen]
    else
      simp only [hx, if_false]
      specialize ih (n / b) (Nat.digitChar (n % b) :: l1) (Nat.digitChar (n % b) :: l2)
      simp only [List.length, congrArg (fun l ↦ l + 1) hlen] at ih
      exact ih trivial

lemma toDigitsCore_lens_eq (b f : Nat) : ∀ (n : Nat) (c : Char) (tl : List Char),
    (Nat.toDigitsCore b f n (c :: tl)).length = (Nat.toDigitsCore b f n tl).length + 1 := by
  induction f with (intro n c tl; simp only [Nat.toDigitsCore, List.length])
  | succ f ih =>
    grind

lemma nat_repr_len_aux (n b e : Nat) (h_b_pos : 0 < b) :  n < b ^ e.succ → n / b < b ^ e := by
  simp only [Nat.pow_succ]
  exact (@Nat.div_lt_iff_lt_mul b n (b ^ e) h_b_pos).mpr

/-- The String representation produced by toDigitsCore has the proper length relative to
the number of digits in `n < e` for some base `b`. Since this works with any base,
it can be used for binary, decimal, and hex. -/
lemma toDigitsCore_length (b f n e : Nat) (h_e_pos : 0 < e) (hlt : n < b ^ e) :
    (Nat.toDigitsCore b f n []).length ≤ e := by
  induction f generalizing n e hlt h_e_pos with
  | zero => simp only [toDigitsCore, List.length, zero_le]
  | succ f ih =>
    simp only [toDigitsCore]
    cases e with
    | zero => exact False.elim (Nat.lt_irrefl 0 h_e_pos)
    | succ e =>
      cases e with
      | zero =>
        rw [zero_add, pow_one] at hlt
        simp [Nat.div_eq_of_lt hlt]
      | succ e =>
        specialize ih (n / b) _ (add_one_pos e) (Nat.div_lt_of_lt_mul <| by rwa [← pow_add_one'])
        split_ifs
        · simp only [List.length_singleton, _root_.zero_le, succ_le_succ]
        · simp only [toDigitsCore_lens_eq b f (n / b) (Nat.digitChar <| n % b),
            Nat.succ_le_succ_iff, ih]

/-- The core implementation of `Nat.toDigits` returns a String with length less than or equal to the
number of digits in the base-`b` number (represented by `e`). For example, the string
representation of any number less than `b ^ 3` has a length less than or equal to 3. -/
lemma toDigits_length (b n e : Nat) : 0 < e → n < b ^ e → (Nat.toDigits b n).length ≤ e :=
  toDigitsCore_length _ _ _ _

/-- The core implementation of `Nat.repr` returns a String with length less than or equal to the
number of digits in the decimal number (represented by `e`). For example, the decimal string
representation of any number less than 1000 (10 ^ 3) has a length less than or equal to 3. -/
lemma repr_length (n e : Nat) : 0 < e → n < 10 ^ e → (Nat.repr n).length ≤ e := by
  simpa [Nat.repr] using toDigits_length _ _ _

<<<<<<< HEAD
=======
/-! ### `norm_digits` tactic -/


namespace NormDigits

theorem digits_succ (b n m r l) (e : r + b * m = n) (hr : r < b)
    (h : Nat.digits b m = l ∧ 1 < b ∧ 0 < m) : (Nat.digits b n = r :: l) ∧ 1 < b ∧ 0 < n := by
  rcases h with ⟨h, b2, m0⟩
  have b0 : 0 < b := by omega
  have n0 : 0 < n := by linarith [mul_pos b0 m0]
  refine ⟨?_, b2, n0⟩
  obtain ⟨rfl, rfl⟩ := (Nat.div_mod_unique b0).2 ⟨e, hr⟩
  subst h; exact Nat.digits_def' b2 n0

theorem digits_one (b n) (n0 : 0 < n) (nb : n < b) : Nat.digits b n = [n] ∧ 1 < b ∧ 0 < n := by
  have b2 : 1 < b := by cutsat
  refine ⟨?_, b2, n0⟩
  rw [Nat.digits_def' b2 n0, Nat.mod_eq_of_lt nb, Nat.div_eq_zero_iff.2 <| .inr nb, Nat.digits_zero]

/-
Porting note: this part of the file is tactic related.

open Tactic
-- failed to format: unknown constant 'term.pseudo.antiquot'
/-- Helper function for the `norm_digits` tactic. -/ unsafe
  def
    eval_aux
    ( eb : expr ) ( b : ℕ ) : expr → ℕ → instance_cache → tactic ( instance_cache × expr × expr )
    |
      en , n , ic
      =>
      do
        let m := n / b
          let r := n % b
          let ( ic , er ) ← ic . ofNat r
          let ( ic , pr ) ← norm_num.prove_lt_nat ic er eb
          if
            m = 0
            then
            do
              let ( _ , pn0 ) ← norm_num.prove_pos ic en
                return
                  (
                    ic
                      ,
                      q( ( [ $ ( en ) ] : List Nat ) )
                        ,
                        q( digits_one $ ( eb ) $ ( en ) $ ( pn0 ) $ ( pr ) )
                    )
            else
            do
              let em ← expr.of_nat q( ℕ ) m
                let ( _ , pe ) ← norm_num.derive q( ( $ ( er ) + $ ( eb ) * $ ( em ) : ℕ ) )
                let ( ic , el , p ) ← eval_aux em m ic
                return
                  (
                    ic
                      ,
                      q( @ List.cons ℕ $ ( er ) $ ( el ) )
                        ,
                        q(
                          digits_succ
                            $ ( eb ) $ ( en ) $ ( em ) $ ( er ) $ ( el ) $ ( pe ) $ ( pr ) $ ( p )
                          )
                    )

/-- A tactic for normalizing expressions of the form `Nat.digits a b = l` where
`a` and `b` are numerals.

```
example : Nat.digits 10 123 = [3,2,1] := by norm_num
```
-/
@[norm_num]
unsafe def eval : expr → tactic (expr × expr)
  | q(Nat.digits $(eb) $(en)) => do
    let b ← expr.to_nat eb
    let n ← expr.to_nat en
    if n = 0 then return (q(([] : List ℕ)), q(Nat.digits_zero $(eb)))
      else
        if b = 0 then do
          let ic ← mk_instance_cache q(ℕ)
          let (_, pn0) ← norm_num.prove_ne_zero' ic en
          return (q(([$(en)] : List ℕ)), q(@Nat.digits_zero_succ' $(en) $(pn0)))
        else
          if b = 1 then do
            let ic ← mk_instance_cache q(ℕ)
            let s ← simp_lemmas.add_simp simp_lemmas.mk `list.replicate
            let (rhs, p2, _) ← simplify s [] q(List.replicate $(en) 1)
            let p ← mk_eq_trans q(Nat.digits_one $(en)) p2
            return (rhs, p)
          else do
            let ic ← mk_instance_cache q(ℕ)
            let (_, l, p) ← eval_aux eb b en n ic
            let p ← mk_app `` And.left [p]
            return (l, p)
  | _ => failed
-/

end NormDigits

>>>>>>> d77efa1d
end Nat<|MERGE_RESOLUTION|>--- conflicted
+++ resolved
@@ -554,108 +554,4 @@
 lemma repr_length (n e : Nat) : 0 < e → n < 10 ^ e → (Nat.repr n).length ≤ e := by
   simpa [Nat.repr] using toDigits_length _ _ _
 
-<<<<<<< HEAD
-=======
-/-! ### `norm_digits` tactic -/
-
-
-namespace NormDigits
-
-theorem digits_succ (b n m r l) (e : r + b * m = n) (hr : r < b)
-    (h : Nat.digits b m = l ∧ 1 < b ∧ 0 < m) : (Nat.digits b n = r :: l) ∧ 1 < b ∧ 0 < n := by
-  rcases h with ⟨h, b2, m0⟩
-  have b0 : 0 < b := by omega
-  have n0 : 0 < n := by linarith [mul_pos b0 m0]
-  refine ⟨?_, b2, n0⟩
-  obtain ⟨rfl, rfl⟩ := (Nat.div_mod_unique b0).2 ⟨e, hr⟩
-  subst h; exact Nat.digits_def' b2 n0
-
-theorem digits_one (b n) (n0 : 0 < n) (nb : n < b) : Nat.digits b n = [n] ∧ 1 < b ∧ 0 < n := by
-  have b2 : 1 < b := by cutsat
-  refine ⟨?_, b2, n0⟩
-  rw [Nat.digits_def' b2 n0, Nat.mod_eq_of_lt nb, Nat.div_eq_zero_iff.2 <| .inr nb, Nat.digits_zero]
-
-/-
-Porting note: this part of the file is tactic related.
-
-open Tactic
--- failed to format: unknown constant 'term.pseudo.antiquot'
-/-- Helper function for the `norm_digits` tactic. -/ unsafe
-  def
-    eval_aux
-    ( eb : expr ) ( b : ℕ ) : expr → ℕ → instance_cache → tactic ( instance_cache × expr × expr )
-    |
-      en , n , ic
-      =>
-      do
-        let m := n / b
-          let r := n % b
-          let ( ic , er ) ← ic . ofNat r
-          let ( ic , pr ) ← norm_num.prove_lt_nat ic er eb
-          if
-            m = 0
-            then
-            do
-              let ( _ , pn0 ) ← norm_num.prove_pos ic en
-                return
-                  (
-                    ic
-                      ,
-                      q( ( [ $ ( en ) ] : List Nat ) )
-                        ,
-                        q( digits_one $ ( eb ) $ ( en ) $ ( pn0 ) $ ( pr ) )
-                    )
-            else
-            do
-              let em ← expr.of_nat q( ℕ ) m
-                let ( _ , pe ) ← norm_num.derive q( ( $ ( er ) + $ ( eb ) * $ ( em ) : ℕ ) )
-                let ( ic , el , p ) ← eval_aux em m ic
-                return
-                  (
-                    ic
-                      ,
-                      q( @ List.cons ℕ $ ( er ) $ ( el ) )
-                        ,
-                        q(
-                          digits_succ
-                            $ ( eb ) $ ( en ) $ ( em ) $ ( er ) $ ( el ) $ ( pe ) $ ( pr ) $ ( p )
-                          )
-                    )
-
-/-- A tactic for normalizing expressions of the form `Nat.digits a b = l` where
-`a` and `b` are numerals.
-
-```
-example : Nat.digits 10 123 = [3,2,1] := by norm_num
-```
--/
-@[norm_num]
-unsafe def eval : expr → tactic (expr × expr)
-  | q(Nat.digits $(eb) $(en)) => do
-    let b ← expr.to_nat eb
-    let n ← expr.to_nat en
-    if n = 0 then return (q(([] : List ℕ)), q(Nat.digits_zero $(eb)))
-      else
-        if b = 0 then do
-          let ic ← mk_instance_cache q(ℕ)
-          let (_, pn0) ← norm_num.prove_ne_zero' ic en
-          return (q(([$(en)] : List ℕ)), q(@Nat.digits_zero_succ' $(en) $(pn0)))
-        else
-          if b = 1 then do
-            let ic ← mk_instance_cache q(ℕ)
-            let s ← simp_lemmas.add_simp simp_lemmas.mk `list.replicate
-            let (rhs, p2, _) ← simplify s [] q(List.replicate $(en) 1)
-            let p ← mk_eq_trans q(Nat.digits_one $(en)) p2
-            return (rhs, p)
-          else do
-            let ic ← mk_instance_cache q(ℕ)
-            let (_, l, p) ← eval_aux eb b en n ic
-            let p ← mk_app `` And.left [p]
-            return (l, p)
-  | _ => failed
--/
-
-end NormDigits
-
->>>>>>> d77efa1d
 end Nat