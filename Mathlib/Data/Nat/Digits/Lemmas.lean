--- conflicted
+++ resolved
@@ -336,6 +336,20 @@
     Set.BijOn (ofDigits b) {L : List ℕ | l = L.length ∧ ∀ x ∈ L, x < b} {n | n < b ^ l} :=
   ⟨mapsTo_ofDigits hb l, injOn_ofDigits hb l, surjOn_ofDigits hb l⟩
 
+/-- Explicit computation of the `i`-th digit of `n` in base `b`. -/
+theorem getD_digits (n i : ℕ) {b : ℕ} (h : 2 ≤ b) : (digits b n).getD i 0 = n / b ^ i % b := by
+  obtain ⟨b, rfl⟩ := Nat.exists_eq_add_of_le' h
+  clear h
+  rw [List.getD_eq_getElem?_getD]
+  induction n using Nat.caseStrongRecOn generalizing i with
+  | zero => simp
+  | ind n IH =>
+    rcases i with _ | i
+    · rw [← List.head?_eq_getElem?, ← default_eq_zero, Option.getD_default_eq_iget,
+        ← List.head!_eq_head?, head!_digits (by grind)]
+      simp
+    · simp [IH _ (le_of_lt_succ (div_lt_self' n b)), pow_succ', Nat.div_div_eq_div_mul]
+
 end Nat
 
 namespace List
@@ -422,7 +436,6 @@
   obtain ⟨_, _, rfl⟩ := Finset.mem_image.mp hL
   rw [head_cons]
 
-<<<<<<< HEAD
 /--
 If `L` is a list in `List.fixedLengthDigits b l` and `d` is an integer `< b`, then
 `d::L` is a list in `List.fixedLengthDigits b (l + 1).`
@@ -492,20 +505,3 @@
   intro L hL
   nth_rewrite 1 [List.eq_digits_ofDigits_append_of_mem_fixedLengthDigits hb l hL]
   rw [List.sum_append_nat, List.sum_replicate, nsmul_zero, add_zero]
-=======
-/-- Explicit computation of the `i`-th digit of `n` in base `b`. -/
-theorem getD_digits (n i : ℕ) {b : ℕ} (h : 2 ≤ b) : (digits b n).getD i 0 = n / b ^ i % b := by
-  obtain ⟨b, rfl⟩ := Nat.exists_eq_add_of_le' h
-  clear h
-  rw [List.getD_eq_getElem?_getD]
-  induction n using Nat.caseStrongRecOn generalizing i with
-  | zero => simp
-  | ind n IH =>
-    rcases i with _ | i
-    · rw [← List.head?_eq_getElem?, ← default_eq_zero, Option.getD_default_eq_iget,
-        ← List.head!_eq_head?, head!_digits (by grind)]
-      simp
-    · simp [IH _ (le_of_lt_succ (div_lt_self' n b)), pow_succ', Nat.div_div_eq_div_mul]
-
-end Nat
->>>>>>> eeda3205
