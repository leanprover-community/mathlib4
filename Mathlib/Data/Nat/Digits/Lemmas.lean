/-
Copyright (c) 2020 Kim Morrison. All rights reserved.
Released under Apache 2.0 license as described in the file LICENSE.
Authors: Kim Morrison, Shing Tak Lam, Mario Carneiro
-/
import Mathlib.Algebra.BigOperators.Intervals
import Mathlib.Algebra.BigOperators.Ring.List
import Mathlib.Data.Int.ModEq
import Mathlib.Data.Nat.Bits
import Mathlib.Data.Nat.Log
import Mathlib.Tactic.IntervalCases
import Mathlib.Data.Nat.Digits.Defs

/-!
# Digits of a natural number

This provides lemma about the digits of natural numbers.
-/

namespace Nat

variable {n : ℕ}

theorem ofDigits_eq_sum_mapIdx_aux (b : ℕ) (l : List ℕ) :
    (l.zipWith ((fun a i : ℕ => a * b ^ (i + 1))) (List.range l.length)).sum =
      b * (l.zipWith (fun a i => a * b ^ i) (List.range l.length)).sum := by
  suffices
    l.zipWith (fun a i : ℕ => a * b ^ (i + 1)) (List.range l.length) =
      l.zipWith (fun a i=> b * (a * b ^ i)) (List.range l.length)
    by simp [this]
  congr; ext; ring

theorem ofDigits_eq_sum_mapIdx (b : ℕ) (L : List ℕ) :
    ofDigits b L = (L.mapIdx fun i a => a * b ^ i).sum := by
  rw [List.mapIdx_eq_zipIdx_map, List.zipIdx_eq_zip_range', List.map_zip_eq_zipWith,
    ofDigits_eq_foldr, ← List.range_eq_range']
  induction L with
  | nil => simp
  | cons hd tl hl =>
    simpa [List.range_succ_eq_map, List.zipWith_map_right, ofDigits_eq_sum_mapIdx_aux] using
      Or.inl hl

/-!
### Properties

This section contains various lemmas of properties relating to `digits` and `ofDigits`.
-/

theorem digits_len (b n : ℕ) (hb : 1 < b) (hn : n ≠ 0) : (b.digits n).length = b.log n + 1 := by
  induction n using Nat.strong_induction_on with | _ n IH
  rw [digits_eq_cons_digits_div hb hn, List.length]
  by_cases h : n / b = 0
  · simp [h]
    aesop
  · have : n / b < n := div_lt_self (Nat.pos_of_ne_zero hn) hb
    rw [IH _ this h, log_div_base, tsub_add_cancel_of_le]
    refine Nat.succ_le_of_lt (log_pos hb ?_)
    contrapose! h
    exact div_eq_of_lt h

theorem digits_length_le_iff {b k : ℕ} (hb : 1 < b) (n : ℕ) :
    (b.digits n).length ≤ k ↔ n < b ^ k  := by
  by_cases h : n = 0
  · have : 0 < b ^ k := by positivity
    simpa [h]
<<<<<<< HEAD
  rw [digits_len b n hb h, lt_pow_iff_log_lt hb h]
=======
  rw [digits_len b n hb h, ← log_lt_iff_lt_pow hb h]
>>>>>>> b744c7ba
  exact add_one_le_iff

theorem lt_digits_length_iff {b k : ℕ} (hb : 1 < b) (n : ℕ) :
    k < (b.digits n).length ↔ b ^ k ≤ n := by
  rw [← not_iff_not]
  push_neg
  exact digits_length_le_iff hb n

theorem getLast_digit_ne_zero (b : ℕ) {m : ℕ} (hm : m ≠ 0) :
    (digits b m).getLast (digits_ne_nil_iff_ne_zero.mpr hm) ≠ 0 := by
  rcases b with (_ | _ | b)
  · cases m
    · cases hm rfl
    · simp
  · cases m
    · cases hm rfl
    simp only [zero_add, digits_one, List.getLast_replicate_succ]
    exact Nat.one_ne_zero
  revert hm
  induction m using Nat.strongRecOn with | ind n IH => ?_
  intro hn
  by_cases hnb : n < b + 2
  · simpa only [digits_of_lt (b + 2) n hn hnb]
  · rw [digits_getLast n (le_add_left 2 b)]
    refine IH _ (Nat.div_lt_self hn.bot_lt (one_lt_succ_succ b)) ?_
    rw [← pos_iff_ne_zero]
    exact Nat.div_pos (le_of_not_gt hnb) (zero_lt_succ (succ b))

theorem digits_append_digits {b m n : ℕ} (hb : 0 < b) :
    digits b n ++ digits b m = digits b (n + b ^ (digits b n).length * m) := by
  rcases eq_or_lt_of_le (Nat.succ_le_of_lt hb) with (rfl | hb)
  · simp
  rw [← ofDigits_digits_append_digits]
  refine (digits_ofDigits b hb _ (fun l hl => ?_) (fun h_append => ?_)).symm
  · rcases (List.mem_append.mp hl) with (h | h) <;> exact digits_lt_base hb h
  · by_cases h : digits b m = []
    · simp only [h, List.append_nil] at h_append ⊢
      exact getLast_digit_ne_zero b <| digits_ne_nil_iff_ne_zero.mp h_append
    · exact (List.getLast_append_of_right_ne_nil _ _ h) ▸
          (getLast_digit_ne_zero _ <| digits_ne_nil_iff_ne_zero.mp h)

theorem digits_append_zeroes_append_digits {b k m n : ℕ} (hb : 1 < b) (hm : 0 < m) :
    digits b n ++ List.replicate k 0 ++ digits b m =
    digits b (n + b ^ ((digits b n).length + k) * m) := by
  rw [List.append_assoc, ← digits_base_pow_mul hb hm]
  simp only [digits_append_digits (zero_lt_of_lt hb), digits_inj_iff, add_right_inj]
  ring

theorem digits_len_le_digits_len_succ (b n : ℕ) :
    (digits b n).length ≤ (digits b (n + 1)).length := by
  rcases Decidable.eq_or_ne n 0 with (rfl | hn)
  · simp
  rcases le_or_gt b 1 with hb | hb
  · interval_cases b <;> simp +arith [digits_zero_succ', hn]
  simpa [digits_len, hb, hn] using log_mono_right (le_succ _)

theorem le_digits_len_le (b n m : ℕ) (h : n ≤ m) : (digits b n).length ≤ (digits b m).length :=
  monotone_nat_of_le_succ (digits_len_le_digits_len_succ b) h

theorem pow_length_le_mul_ofDigits {b : ℕ} {l : List ℕ} (hl : l ≠ []) (hl2 : l.getLast hl ≠ 0) :
    (b + 2) ^ l.length ≤ (b + 2) * ofDigits (b + 2) l := by
  rw [← List.dropLast_append_getLast hl]
  simp only [List.length_append, List.length, zero_add, List.length_dropLast, ofDigits_append,
    List.length_dropLast, ofDigits_singleton, add_comm (l.length - 1), pow_add, pow_one]
  apply Nat.mul_le_mul_left
  refine le_trans ?_ (Nat.le_add_left _ _)
  have : 0 < l.getLast hl := by rwa [pos_iff_ne_zero]
  convert Nat.mul_le_mul_left ((b + 2) ^ (l.length - 1)) this using 1
  rw [Nat.mul_one]

/-- Any non-zero natural number `m` is greater than
(b+2)^((number of digits in the base (b+2) representation of m) - 1)
-/
theorem base_pow_length_digits_le' (b m : ℕ) (hm : m ≠ 0) :
    (b + 2) ^ (digits (b + 2) m).length ≤ (b + 2) * m := by
  have : digits (b + 2) m ≠ [] := digits_ne_nil_iff_ne_zero.mpr hm
  convert @pow_length_le_mul_ofDigits b (digits (b+2) m)
    this (getLast_digit_ne_zero _ hm)
  rw [ofDigits_digits]

-- TODO: fix the non-terminal simp_all; it runs on three goals, leaving only one
set_option linter.flexible false in
/-- Any non-zero natural number `m` is greater than
b^((number of digits in the base b representation of m) - 1)
-/
theorem base_pow_length_digits_le (b m : ℕ) (hb : 1 < b) :
    m ≠ 0 → b ^ (digits b m).length ≤ b * m := by
  rcases b with (_ | _ | b) <;> try simp_all
  exact base_pow_length_digits_le' b m

open Finset

theorem sub_one_mul_sum_div_pow_eq_sub_sum_digits {p : ℕ}
    (L : List ℕ) {h_nonempty} (h_ne_zero : L.getLast h_nonempty ≠ 0) (h_lt : ∀ l ∈ L, l < p) :
    (p - 1) * ∑ i ∈ range L.length, (ofDigits p L) / p ^ i.succ = (ofDigits p L) - L.sum := by
  obtain h | rfl | h : 1 < p ∨ 1 = p ∨ p < 1 := trichotomous 1 p
  · induction L with
    | nil => simp [ofDigits]
    | cons hd tl ih =>
      simp only [List.length_cons, List.sum_cons, self_div_pow_eq_ofDigits_drop _ _ h,
          digits_ofDigits p h (hd :: tl) h_lt (fun _ => h_ne_zero)]
      simp only [ofDigits]
      rw [sum_range_succ, Nat.cast_id]
      simp only [List.drop, List.drop_length]
      obtain rfl | h' := em <| tl = []
      · simp [ofDigits]
      · have w₁' := fun l hl ↦ h_lt l <| List.mem_cons_of_mem hd hl
        have w₂' := fun (h : tl ≠ []) ↦ (List.getLast_cons h) ▸ h_ne_zero
        have ih := ih (w₂' h') w₁'
        simp only [self_div_pow_eq_ofDigits_drop _ _ h, digits_ofDigits p h tl w₁' w₂',
          ← Nat.one_add] at ih
        have := sum_singleton (fun x ↦ ofDigits p <| tl.drop x) tl.length
        rw [← Ico_succ_singleton, List.drop_length, ofDigits] at this
        have h₁ : 1 ≤ tl.length := List.length_pos_iff.mpr h'
        rw [← sum_range_add_sum_Ico _ <| h₁, ← add_zero (∑ x ∈ Ico _ _, ofDigits p (tl.drop x)),
            ← this, sum_Ico_consecutive _  h₁ <| (le_add_right tl.length 1),
            ← sum_Ico_add _ 0 tl.length 1,
            Ico_zero_eq_range, mul_add, mul_add, ih, range_one, sum_singleton, List.drop, ofDigits,
            mul_zero, add_zero, ← Nat.add_sub_assoc <| sum_le_ofDigits _ <| Nat.le_of_lt h]
        nth_rw 2 [← one_mul <| ofDigits p tl]
        rw [← add_mul, Nat.sub_add_cancel (one_le_of_lt h), Nat.add_sub_add_left]
  · simp [ofDigits_one]
  · simp [lt_one_iff.mp h]
    cases L
    · rfl
    · simp [ofDigits]

theorem sub_one_mul_sum_log_div_pow_eq_sub_sum_digits {p : ℕ} (n : ℕ) :
    (p - 1) * ∑ i ∈ range (log p n).succ, n / p ^ i.succ = n - (p.digits n).sum := by
  obtain h | rfl | h : 1 < p ∨ 1 = p ∨ p < 1 := trichotomous 1 p
  · rcases eq_or_ne n 0 with rfl | hn
    · simp
    · convert sub_one_mul_sum_div_pow_eq_sub_sum_digits (p.digits n) (getLast_digit_ne_zero p hn) <|
          (fun l a ↦ digits_lt_base h a)
      · refine (digits_len p n h hn).symm
      all_goals exact (ofDigits_digits p n).symm
  · simp
  · simp [lt_one_iff.mp h]
    cases n
    all_goals simp

/-! ### Binary -/


theorem digits_two_eq_bits (n : ℕ) : digits 2 n = n.bits.map fun b => cond b 1 0 := by
  induction n using Nat.binaryRecFromOne with
  | zero => simp
  | one => simp
  | bit b n h ih =>
    rw [bits_append_bit _ _ fun hn => absurd hn h]
    cases b
    · rw [digits_def' one_lt_two]
      · simpa [Nat.bit]
      · simpa [Nat.bit, pos_iff_ne_zero]
    · simpa [Nat.bit, add_comm, digits_add 2 one_lt_two 1 n, Nat.add_mul_div_left]

/-! ### Modular Arithmetic -/


-- This is really a theorem about polynomials.
theorem dvd_ofDigits_sub_ofDigits {α : Type*} [CommRing α] {a b k : α} (h : k ∣ a - b)
    (L : List ℕ) : k ∣ ofDigits a L - ofDigits b L := by
  induction L with
  | nil => change k ∣ 0 - 0; simp
  | cons d L ih =>
    simp only [ofDigits, add_sub_add_left_eq_sub]
    exact dvd_mul_sub_mul h ih

theorem ofDigits_modEq' (b b' : ℕ) (k : ℕ) (h : b ≡ b' [MOD k]) (L : List ℕ) :
    ofDigits b L ≡ ofDigits b' L [MOD k] := by
  induction L with
  | nil => rfl
  | cons d L ih =>
    dsimp [ofDigits]
    dsimp [Nat.ModEq] at *
    conv_lhs => rw [Nat.add_mod, Nat.mul_mod, h, ih]
    conv_rhs => rw [Nat.add_mod, Nat.mul_mod]

theorem ofDigits_modEq (b k : ℕ) (L : List ℕ) : ofDigits b L ≡ ofDigits (b % k) L [MOD k] :=
  ofDigits_modEq' b (b % k) k (b.mod_modEq k).symm L

theorem ofDigits_mod (b k : ℕ) (L : List ℕ) : ofDigits b L % k = ofDigits (b % k) L % k :=
  ofDigits_modEq b k L

theorem ofDigits_mod_eq_head! (b : ℕ) (l : List ℕ) : ofDigits b l % b = l.head! % b := by
  induction l <;> simp [Nat.ofDigits]

theorem head!_digits {b n : ℕ} (h : b ≠ 1) : (Nat.digits b n).head! = n % b := by
  by_cases hb : 1 < b
  · rcases n with _ | n
    · simp
    · nth_rw 2 [← Nat.ofDigits_digits b (n + 1)]
      rw [Nat.ofDigits_mod_eq_head! _ _]
      exact (Nat.mod_eq_of_lt (Nat.digits_lt_base hb <| List.head!_mem_self <|
          Nat.digits_ne_nil_iff_ne_zero.mpr <| Nat.succ_ne_zero n)).symm
  · rcases n with _ | _ <;> simp_all [show b = 0 by cutsat]

theorem ofDigits_zmodeq' (b b' : ℤ) (k : ℕ) (h : b ≡ b' [ZMOD k]) (L : List ℕ) :
    ofDigits b L ≡ ofDigits b' L [ZMOD k] := by
  induction L with
  | nil => rfl
  | cons d L ih =>
    dsimp [ofDigits]
    dsimp [Int.ModEq] at *
    conv_lhs => rw [Int.add_emod, Int.mul_emod, h, ih]
    conv_rhs => rw [Int.add_emod, Int.mul_emod]

theorem ofDigits_zmodeq (b : ℤ) (k : ℕ) (L : List ℕ) : ofDigits b L ≡ ofDigits (b % k) L [ZMOD k] :=
  ofDigits_zmodeq' b (b % k) k (b.mod_modEq ↑k).symm L

theorem ofDigits_zmod (b : ℤ) (k : ℕ) (L : List ℕ) : ofDigits b L % k = ofDigits (b % k) L % k :=
  ofDigits_zmodeq b k L

theorem modEq_digits_sum (b b' : ℕ) (h : b' % b = 1) (n : ℕ) : n ≡ (digits b' n).sum [MOD b] := by
  rw [← ofDigits_one]
  conv =>
    congr
    · skip
    · rw [← ofDigits_digits b' n]
  convert ofDigits_modEq b' b (digits b' n)
  exact h.symm

theorem zmodeq_ofDigits_digits (b b' : ℕ) (c : ℤ) (h : b' ≡ c [ZMOD b]) (n : ℕ) :
    n ≡ ofDigits c (digits b' n) [ZMOD b] := by
  conv =>
    congr
    · skip
    · rw [← ofDigits_digits b' n]
  rw [coe_ofDigits]
  apply ofDigits_zmodeq' _ _ _ h

theorem ofDigits_neg_one :
    ∀ L : List ℕ, ofDigits (-1 : ℤ) L = (L.map fun n : ℕ => (n : ℤ)).alternatingSum
  | [] => rfl
  | [n] => by simp [ofDigits, List.alternatingSum]
  | a :: b :: t => by
    simp only [ofDigits, List.alternatingSum, List.map_cons, ofDigits_neg_one t]
    ring

end Nat<|MERGE_RESOLUTION|>--- conflicted
+++ resolved
@@ -63,11 +63,7 @@
   by_cases h : n = 0
   · have : 0 < b ^ k := by positivity
     simpa [h]
-<<<<<<< HEAD
-  rw [digits_len b n hb h, lt_pow_iff_log_lt hb h]
-=======
   rw [digits_len b n hb h, ← log_lt_iff_lt_pow hb h]
->>>>>>> b744c7ba
   exact add_one_le_iff
 
 theorem lt_digits_length_iff {b k : ℕ} (hb : 1 < b) (n : ℕ) :
