--- conflicted
+++ resolved
@@ -23,13 +23,9 @@
 ## Multiplicity calculations
 
 * `Nat.Prime.multiplicity_factorial`: Legendre's Theorem. The multiplicity of `p` in `n!` is
-<<<<<<< HEAD
-  `n/p + ... + n/p^b` for any `b` such that `n/p^(b + 1) = 0`. See `padicValNat_factorial` and
-  `padicValNat_factorial` for the for the corresponding theorems on `p`-adic valuations.
-=======
   `n/p + ... + n/p^b` for any `b` such that `n/p^(b + 1) = 0`. See `padicValNat_factorial` for the
-  for this result stated in the language of `p`-adic valuations.
->>>>>>> 995893e5
+  for this result stated in the language of `p`-adic valuations and `padicValNat_factorial'` for a
+  related result.
 * `Nat.Prime.multiplicity_factorial_mul`: The multiplicity of `p` in `(p * n)!` is `n` more than
   that of `n!`.
 * `Nat.Prime.multiplicity_choose`: Kummer's Theorem. The multiplicity of `p` in `n.choose k` is the
