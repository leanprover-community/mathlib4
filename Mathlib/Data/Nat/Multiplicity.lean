--- conflicted
+++ resolved
@@ -190,13 +190,8 @@
     ∑ i ∈ Finset.Ico 1 b, n / p ^ i = ∑ i ∈ Finset.Ico 1 b, (k + (n - k)) / p ^ i := by
       simp only [add_tsub_cancel_of_le hkn]
     _ = ∑ i ∈ Finset.Ico 1 b,
-<<<<<<< HEAD
-          (k / p ^ i + (n - k) / p ^ i + if p ^ i ≤ k % p ^ i + (n - k) % p ^ i then 1 else 0) :=
-      by simp only [Nat.add_div (pow_pos hp.pos _)]
-=======
           (k / p ^ i + (n - k) / p ^ i + if p ^ i ≤ k % p ^ i + (n - k) % p ^ i then 1 else 0) := by
       simp only [Nat.add_div (pow_pos hp.pos _)]
->>>>>>> d97a437a
     _ = _ := by simp [sum_add_distrib, sum_boole]
 #align nat.prime.multiplicity_choose_aux Nat.Prime.multiplicity_choose_aux
 
