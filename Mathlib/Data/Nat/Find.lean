/-
Copyright (c) 2015 Microsoft Corporation. All rights reserved.
Released under Apache 2.0 license as described in the file LICENSE.
Authors: Leonardo de Moura, Johannes Hölzl, Mario Carneiro
-/

import Mathlib.Data.Nat.Basic
import Batteries.WF

/-!
# `Nat.find` and `Nat.findGreatest`
-/

variable {m n k : ℕ} {p q : ℕ → Prop}

namespace Nat

section Find

/-! ### `Nat.find` -/

private def lbp (m n : ℕ) : Prop :=
  m = n + 1 ∧ ∀ k ≤ n, ¬p k

variable [DecidablePred p] (H : ∃ n, p n)

private def wf_lbp : WellFounded (@lbp p) :=
  ⟨let ⟨n, pn⟩ := H
    suffices ∀ m k, n ≤ k + m → Acc lbp k from fun _ => this _ _ (Nat.le_add_left _ _)
    fun m =>
    Nat.recOn m
      (fun _ kn =>
        ⟨_, fun y r =>
          match y, r with
          | _, ⟨rfl, a⟩ => absurd pn (a _ kn)⟩)
      fun m IH k kn =>
      ⟨_, fun y r =>
        match y, r with
        | _, ⟨rfl, _a⟩ => IH _ (by rw [Nat.add_right_comm]; exact kn)⟩⟩

/-- Find the smallest `n` satisfying `p n`. Returns a subtype. -/
protected def findX : { n // p n ∧ ∀ m < n, ¬p m } :=
  @WellFounded.fix _ (fun k => (∀ n < k, ¬p n) → { n // p n ∧ ∀ m < n, ¬p m }) lbp (wf_lbp H)
    (fun m IH al =>
      if pm : p m then ⟨m, pm, al⟩
      else
        have : ∀ n ≤ m, ¬p n := fun n h =>
          Or.elim (Nat.lt_or_eq_of_le h) (al n) fun e => by rw [e]; exact pm
        IH _ ⟨rfl, this⟩ fun n h => this n <| Nat.le_of_succ_le_succ h)
    0 fun _ h => absurd h (Nat.not_lt_zero _)

/-- If `p` is a (decidable) predicate on `ℕ` and `hp : ∃ (n : ℕ), p n` is a proof that
there exists some natural number satisfying `p`, then `Nat.find hp` is the
smallest natural number satisfying `p`. Note that `Nat.find` is protected,
meaning that you can't just write `find`, even if the `Nat` namespace is open.

The API for `Nat.find` is:

* `Nat.find_spec` is the proof that `Nat.find hp` satisfies `p`.
* `Nat.find_min` is the proof that if `m < Nat.find hp` then `m` does not satisfy `p`.
* `Nat.find_min'` is the proof that if `m` does satisfy `p` then `Nat.find hp ≤ m`.
-/
protected def find : ℕ :=
  (Nat.findX H).1

protected theorem find_spec : p (Nat.find H) :=
  (Nat.findX H).2.left

protected theorem find_min : ∀ {m : ℕ}, m < Nat.find H → ¬p m :=
  @(Nat.findX H).2.right

protected theorem find_min' {m : ℕ} (h : p m) : Nat.find H ≤ m :=
  Nat.le_of_not_gt fun l => Nat.find_min H l h

lemma find_eq_iff (h : ∃ n : ℕ, p n) : Nat.find h = m ↔ p m ∧ ∀ n < m, ¬ p n := by
  constructor
  · rintro rfl
    exact ⟨Nat.find_spec h, fun _ ↦ Nat.find_min h⟩
  · rintro ⟨hm, hlt⟩
    exact le_antisymm (Nat.find_min' h hm) (not_lt.1 <| imp_not_comm.1 (hlt _) <| Nat.find_spec h)

@[simp] lemma find_lt_iff (h : ∃ n : ℕ, p n) (n : ℕ) : Nat.find h < n ↔ ∃ m < n, p m :=
  ⟨fun h2 ↦ ⟨Nat.find h, h2, Nat.find_spec h⟩,
    fun ⟨_, hmn, hm⟩ ↦ Nat.lt_of_le_of_lt (Nat.find_min' h hm) hmn⟩

@[simp] lemma find_le_iff (h : ∃ n : ℕ, p n) (n : ℕ) : Nat.find h ≤ n ↔ ∃ m ≤ n, p m := by
  simp only [← Nat.lt_succ_iff, find_lt_iff]

@[simp] lemma le_find_iff (h : ∃ n : ℕ, p n) (n : ℕ) : n ≤ Nat.find h ↔ ∀ m < n, ¬ p m := by
  simp only [← not_lt, find_lt_iff, not_exists, not_and]

@[simp] lemma lt_find_iff (h : ∃ n : ℕ, p n) (n : ℕ) : n < Nat.find h ↔ ∀ m ≤ n, ¬ p m := by
  simp only [← succ_le_iff, le_find_iff, succ_le_succ_iff]

@[simp] lemma find_eq_zero (h : ∃ n : ℕ, p n) : Nat.find h = 0 ↔ p 0 := by simp [find_eq_iff]

/-- If a predicate `q` holds at some `x` and implies `p` up to that `x`, then
the earliest `xq` such that `q xq` is at least the smallest `xp` where `p xp`.
The stronger version of `Nat.find_mono`, since this one needs
implication only up to `Nat.find _` while the other requires `q` implying `p` everywhere. -/
lemma find_mono_of_le [DecidablePred q] {x : ℕ} (hx : q x) (hpq : ∀ n ≤ x, q n → p n) :
    Nat.find ⟨x, show p x from hpq _ le_rfl hx⟩ ≤ Nat.find ⟨x, hx⟩ :=
  Nat.find_min' _ (hpq _ (Nat.find_min' _ hx) (Nat.find_spec ⟨x, hx⟩))

/-- A weak version of `Nat.find_mono_of_le`, requiring `q` implies `p` everywhere.
-/
lemma find_mono [DecidablePred q] (h : ∀ n, q n → p n) {hp : ∃ n, p n} {hq : ∃ n, q n} :
    Nat.find hp ≤ Nat.find hq :=
  let ⟨_, hq⟩ := hq; find_mono_of_le hq fun _ _ ↦ h _

/-- If a predicate `p` holds at some `x` and agrees with `q` up to that `x`, then
their `Nat.find` agree. The stronger version of `Nat.find_congr'`, since this one needs
agreement only up to `Nat.find _` while the other requires `p = q`.
Usage of this lemma will likely be via `obtain ⟨x, hx⟩ := hp; apply Nat.find_congr hx` to unify `q`,
or provide it explicitly with `rw [Nat.find_congr (q := q) hx]`.
-/
lemma find_congr [DecidablePred q] {x : ℕ} (hx : p x) (hpq : ∀ n ≤ x, p n ↔ q n) :
    Nat.find ⟨x, hx⟩ = Nat.find ⟨x, show q x from hpq _ le_rfl |>.1 hx⟩ :=
  le_antisymm (find_mono_of_le (hpq _ le_rfl |>.1 hx) fun _ h ↦ (hpq _ h).mpr)
    (find_mono_of_le hx fun _ h ↦ (hpq _ h).mp)

/-- A weak version of `Nat.find_congr`, requiring `p = q` everywhere. -/
lemma find_congr' [DecidablePred q] {hp : ∃ n, p n} {hq : ∃ n, q n} (hpq : ∀ {n}, p n ↔ q n) :
    Nat.find hp = Nat.find hq :=
  let ⟨_, hp⟩ := hp; find_congr hp fun _ _ ↦ hpq

lemma find_le {h : ∃ n, p n} (hn : p n) : Nat.find h ≤ n :=
  (Nat.find_le_iff _ _).2 ⟨n, le_refl _, hn⟩

lemma find_comp_succ (h₁ : ∃ n, p n) (h₂ : ∃ n, p (n + 1)) (h0 : ¬ p 0) :
    Nat.find h₁ = Nat.find h₂ + 1 := by
  refine (find_eq_iff _).2 ⟨Nat.find_spec h₂, fun n hn ↦ ?_⟩
  cases n
  exacts [h0, @Nat.find_min (fun n ↦ p (n + 1)) _ h₂ _ (succ_lt_succ_iff.1 hn)]

lemma find_pos (h : ∃ n : ℕ, p n) : 0 < Nat.find h ↔ ¬p 0 :=
  Nat.pos_iff_ne_zero.trans (Nat.find_eq_zero _).not

lemma find_add {hₘ : ∃ m, p (m + n)} {hₙ : ∃ n, p n} (hn : n ≤ Nat.find hₙ) :
    Nat.find hₘ + n = Nat.find hₙ := by
  refine le_antisymm ((le_find_iff _ _).2 fun m hm hpm => Nat.not_le.2 hm ?_) ?_
  · have hnm : n ≤ m := le_trans hn (find_le hpm)
    refine Nat.add_le_of_le_sub hnm (find_le ?_)
    rwa [Nat.sub_add_cancel hnm]
  · rw [← Nat.sub_le_iff_le_add]
    refine (le_find_iff _ _).2 fun m hm hpm => Nat.not_le.2 hm ?_
    rw [Nat.sub_le_iff_le_add]
    exact find_le hpm

end Find

/-! ### `Nat.findGreatest` -/

section FindGreatest

/-- `Nat.findGreatest P n` is the largest `i ≤ n` such that `P i` holds, or `0` if no such `i`
<<<<<<< HEAD
exists. -/
=======
exists -/
>>>>>>> 3cbe35f8
def findGreatest (P : ℕ → Prop) [DecidablePred P] : ℕ → ℕ
  | 0 => 0
  | n + 1 => if P (n + 1) then n + 1 else Nat.findGreatest P n

variable {P Q : ℕ → Prop} [DecidablePred P] {n : ℕ}

@[simp] lemma findGreatest_zero : Nat.findGreatest P 0 = 0 := rfl

lemma findGreatest_succ (n : ℕ) :
    Nat.findGreatest P (n + 1) = if P (n + 1) then n + 1 else Nat.findGreatest P n := rfl

@[simp] lemma findGreatest_eq : ∀ {n}, P n → Nat.findGreatest P n = n
  | 0, _ => rfl
  | n + 1, h => by simp [Nat.findGreatest, h]

@[simp]
lemma findGreatest_of_not (h : ¬ P (n + 1)) : findGreatest P (n + 1) = findGreatest P n := by
  simp [Nat.findGreatest, h]

lemma findGreatest_eq_iff :
    Nat.findGreatest P k = m ↔ m ≤ k ∧ (m ≠ 0 → P m) ∧ ∀ ⦃n⦄, m < n → n ≤ k → ¬P n := by
  induction k generalizing m with
  | zero =>
    rw [eq_comm, Iff.comm]
    simp only [Nat.le_zero, ne_eq, findGreatest_zero, and_iff_left_iff_imp]
    rintro rfl
    exact ⟨fun h ↦ (h rfl).elim, fun n hlt heq ↦ by omega⟩
  | succ k ihk =>
    by_cases hk : P (k + 1)
    · rw [findGreatest_eq hk]
      constructor
      · rintro rfl
        exact ⟨le_refl _, fun _ ↦ hk, fun n hlt hle ↦ by omega⟩
      · rintro ⟨hle, h0, hm⟩
        rcases Decidable.lt_or_eq_of_le hle with hlt | rfl
        exacts [(hm hlt (le_refl _) hk).elim, rfl]
    · rw [findGreatest_of_not hk, ihk]
      constructor
      · rintro ⟨hle, hP, hm⟩
        refine ⟨le_trans hle k.le_succ, hP, fun n hlt hle ↦ ?_⟩
        rcases Decidable.lt_or_eq_of_le hle with hlt' | rfl
        exacts [hm hlt <| Nat.lt_succ_iff.1 hlt', hk]
      · rintro ⟨hle, hP, hm⟩
        refine ⟨Nat.lt_succ_iff.1 (lt_of_le_of_ne hle ?_), hP,
          fun n hlt hle ↦ hm hlt (le_trans hle k.le_succ)⟩
        rintro rfl
        exact hk (hP k.succ_ne_zero)

lemma findGreatest_eq_zero_iff : Nat.findGreatest P k = 0 ↔ ∀ ⦃n⦄, 0 < n → n ≤ k → ¬P n := by
  simp [findGreatest_eq_iff]

@[simp] lemma findGreatest_pos : 0 < Nat.findGreatest P k ↔ ∃ n, 0 < n ∧ n ≤ k ∧ P n := by
  rw [Nat.pos_iff_ne_zero, Ne, findGreatest_eq_zero_iff]; push_neg; rfl

lemma findGreatest_spec (hmb : m ≤ n) (hm : P m) : P (Nat.findGreatest P n) := by
  by_cases h : Nat.findGreatest P n = 0
  · cases m
    · rwa [h]
    exact ((findGreatest_eq_zero_iff.1 h) (zero_lt_succ _) hmb hm).elim
  · exact (findGreatest_eq_iff.1 rfl).2.1 h

lemma findGreatest_le (n : ℕ) : Nat.findGreatest P n ≤ n :=
  (findGreatest_eq_iff.1 rfl).1

lemma le_findGreatest (hmb : m ≤ n) (hm : P m) : m ≤ Nat.findGreatest P n :=
  le_of_not_gt fun hlt => (findGreatest_eq_iff.1 rfl).2.2 hlt hmb hm

lemma findGreatest_mono_right (P : ℕ → Prop) [DecidablePred P] {m n} (hmn : m ≤ n) :
    Nat.findGreatest P m ≤ Nat.findGreatest P n := by
  induction hmn with
  | refl => simp
  | step hmk ih =>
    rw [findGreatest_succ]
    split_ifs
    · exact le_trans ih <| le_trans (findGreatest_le _) (le_succ _)
    · exact ih

lemma findGreatest_mono_left [DecidablePred Q] (hPQ : ∀ n, P n → Q n) (n : ℕ) :
    Nat.findGreatest P n ≤ Nat.findGreatest Q n := by
  induction n with
  | zero => rfl
  | succ n hn =>
    by_cases h : P (n + 1)
    · rw [findGreatest_eq h, findGreatest_eq (hPQ _ h)]
    · rw [findGreatest_of_not h]
      exact le_trans hn (Nat.findGreatest_mono_right _ <| le_succ _)

lemma findGreatest_mono [DecidablePred Q] (hPQ : ∀ n, P n → Q n) (hmn : m ≤ n) :
    Nat.findGreatest P m ≤ Nat.findGreatest Q n :=
  le_trans (Nat.findGreatest_mono_right _ hmn) (findGreatest_mono_left hPQ _)

theorem findGreatest_is_greatest (hk : Nat.findGreatest P n < k) (hkb : k ≤ n) : ¬P k :=
  (findGreatest_eq_iff.1 rfl).2.2 hk hkb

theorem findGreatest_of_ne_zero (h : Nat.findGreatest P n = m) (h0 : m ≠ 0) : P m :=
  (findGreatest_eq_iff.1 h).2.1 h0

end FindGreatest

end Nat<|MERGE_RESOLUTION|>--- conflicted
+++ resolved
@@ -154,11 +154,7 @@
 section FindGreatest
 
 /-- `Nat.findGreatest P n` is the largest `i ≤ n` such that `P i` holds, or `0` if no such `i`
-<<<<<<< HEAD
 exists. -/
-=======
-exists -/
->>>>>>> 3cbe35f8
 def findGreatest (P : ℕ → Prop) [DecidablePred P] : ℕ → ℕ
   | 0 => 0
   | n + 1 => if P (n + 1) then n + 1 else Nat.findGreatest P n
