--- conflicted
+++ resolved
@@ -189,21 +189,13 @@
       · rintro rfl
         exact ⟨le_refl _, fun _ ↦ hk, fun n hlt hle ↦ by omega⟩
       · rintro ⟨hle, h0, hm⟩
-<<<<<<< HEAD
         rcases Decidable.lt_or_eq_of_le hle with (hlt | rfl)
-=======
-        rcases Decidable.lt_or_eq_of_le hle with hlt | rfl
->>>>>>> 4940ad6e
         exacts [(hm hlt (le_refl _) hk).elim, rfl]
     · rw [findGreatest_of_not hk, ihk]
       constructor
       · rintro ⟨hle, hP, hm⟩
         refine ⟨le_trans hle k.le_succ, hP, fun n hlt hle ↦ ?_⟩
-<<<<<<< HEAD
         rcases Decidable.lt_or_eq_of_le hle with (hlt' | rfl)
-=======
-        rcases Decidable.lt_or_eq_of_le hle with hlt' | rfl
->>>>>>> 4940ad6e
         exacts [hm hlt <| Nat.lt_succ_iff.1 hlt', hk]
       · rintro ⟨hle, hP, hm⟩
         refine ⟨Nat.lt_succ_iff.1 (lt_of_le_of_ne hle ?_), hP,
