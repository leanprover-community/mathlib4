--- conflicted
+++ resolved
@@ -441,12 +441,10 @@
 lemma one_lt : 1 < n := prop
 lemma ne_one : n ≠ 1 := Nat.ne_of_gt one_lt
 
-<<<<<<< HEAD
-instance : NeZero (n - 1) := ⟨by have := prop (n := n); omega⟩
-=======
 instance (priority := 100) toNeZero (n : ℕ) [n.AtLeastTwo] : NeZero n :=
   ⟨Nat.ne_of_gt (Nat.le_of_lt one_lt)⟩
->>>>>>> 05514c8f
+
+instance : NeZero (n - 1) := ⟨by have := prop (n := n); omega⟩
 
 end AtLeastTwo
 
