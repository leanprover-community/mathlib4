--- conflicted
+++ resolved
@@ -432,14 +432,7 @@
 class AtLeastTwo (n : ℕ) : Prop where
   prop : 2 ≤ n
 
-<<<<<<< HEAD
-instance instAtLeastTwo {n : ℕ} : Nat.AtLeastTwo (n + 2) where
-  prop := Nat.succ_le_succ <| Nat.succ_le_succ <| Nat.zero_le _
-
-instance {n : ℕ} [NeZero n] : (n + 1).AtLeastTwo := ⟨by have := NeZero.ne n; cutsat⟩
-=======
-instance (n : ℕ) [NeZero n] : (n + 1).AtLeastTwo := ⟨by have := NeZero.ne n; omega⟩
->>>>>>> 05514c8f
+instance (n : ℕ) [NeZero n] : (n + 1).AtLeastTwo := ⟨by have := NeZero.ne n; cutsat⟩
 
 namespace AtLeastTwo
 
