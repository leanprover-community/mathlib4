/-
Copyright (c) 2020 Aaron Anderson. All rights reserved.
Released under Apache 2.0 license as described in the file LICENSE.
Authors: Aaron Anderson
-/
import Mathlib.Algebra.Order.BigOperators.Ring.Finset
import Mathlib.Algebra.Squarefree.Basic
import Mathlib.Data.Nat.Factorization.PrimePow
import Mathlib.RingTheory.UniqueFactorizationDomain.Nat

/-!
# Lemmas about squarefreeness of natural numbers
A number is squarefree when it is not divisible by any squares except the squares of units.

## Main Results
- `Nat.squarefree_iff_nodup_primeFactorsList`: A positive natural number `x` is squarefree iff
  the list `factors x` has no duplicate factors.

## Tags
squarefree, multiplicity

-/

open Finset

namespace Nat

theorem squarefree_iff_nodup_primeFactorsList {n : ℕ} (h0 : n ≠ 0) :
    Squarefree n ↔ n.primeFactorsList.Nodup := by
  rw [UniqueFactorizationMonoid.squarefree_iff_nodup_normalizedFactors h0, Nat.factors_eq]
  simp

end Nat

theorem Squarefree.nodup_primeFactorsList {n : ℕ} (hn : Squarefree n) : n.primeFactorsList.Nodup :=
  (Nat.squarefree_iff_nodup_primeFactorsList hn.ne_zero).mp hn

namespace Nat
variable {s : Finset ℕ} {m n p : ℕ}

theorem squarefree_iff_prime_squarefree {n : ℕ} : Squarefree n ↔ ∀ x, Prime x → ¬x * x ∣ n :=
  squarefree_iff_irreducible_sq_not_dvd_of_exists_irreducible ⟨_, prime_two⟩

theorem _root_.Squarefree.natFactorization_le_one {n : ℕ} (p : ℕ) (hn : Squarefree n) :
    n.factorization p ≤ 1 := by
  rcases eq_or_ne n 0 with (rfl | hn')
  · simp
  rw [squarefree_iff_emultiplicity_le_one] at hn
  by_cases hp : p.Prime
  · have := hn p
    rw [← multiplicity_eq_factorization hp hn']
    simp only [Nat.isUnit_iff, hp.ne_one, or_false] at this
    exact multiplicity_le_of_emultiplicity_le this
  · rw [factorization_eq_zero_of_non_prime _ hp]
    exact zero_le_one

lemma factorization_eq_one_of_squarefree (hn : Squarefree n) (hp : p.Prime) (hpn : p ∣ n) :
    factorization n p = 1 :=
  (hn.natFactorization_le_one _).antisymm <| (hp.dvd_iff_one_le_factorization hn.ne_zero).1 hpn

theorem squarefree_of_factorization_le_one {n : ℕ} (hn : n ≠ 0) (hn' : ∀ p, n.factorization p ≤ 1) :
    Squarefree n := by
  rw [squarefree_iff_nodup_primeFactorsList hn, List.nodup_iff_count_le_one]
  intro a
  rw [primeFactorsList_count_eq]
  apply hn'

theorem squarefree_iff_factorization_le_one {n : ℕ} (hn : n ≠ 0) :
    Squarefree n ↔ ∀ p, n.factorization p ≤ 1 :=
  ⟨fun hn => hn.natFactorization_le_one, squarefree_of_factorization_le_one hn⟩

theorem Squarefree.ext_iff {n m : ℕ} (hn : Squarefree n) (hm : Squarefree m) :
    n = m ↔ ∀ p, Prime p → (p ∣ n ↔ p ∣ m) := by
  refine ⟨by rintro rfl; simp, fun h => eq_of_factorization_eq hn.ne_zero hm.ne_zero fun p => ?_⟩
  by_cases hp : p.Prime
  · have h₁ := h _ hp
    rw [← not_iff_not, hp.dvd_iff_one_le_factorization hn.ne_zero, not_le, lt_one_iff,
      hp.dvd_iff_one_le_factorization hm.ne_zero, not_le, lt_one_iff] at h₁
    have h₂ := hn.natFactorization_le_one p
    have h₃ := hm.natFactorization_le_one p
    omega
  rw [factorization_eq_zero_of_non_prime _ hp, factorization_eq_zero_of_non_prime _ hp]

theorem squarefree_pow_iff {n k : ℕ} (hn : n ≠ 1) (hk : k ≠ 0) :
    Squarefree (n ^ k) ↔ Squarefree n ∧ k = 1 := by
  refine ⟨fun h => ?_, by rintro ⟨hn, rfl⟩; simpa⟩
  rcases eq_or_ne n 0 with (rfl | -)
  · simp [zero_pow hk] at h
  refine ⟨h.squarefree_of_dvd (dvd_pow_self _ hk), by_contradiction fun h₁ => ?_⟩
  have : 2 ≤ k := k.two_le_iff.mpr ⟨hk, h₁⟩
  apply hn (Nat.isUnit_iff.1 (h _ _))
  rw [← sq]
  exact pow_dvd_pow _ this

theorem squarefree_and_prime_pow_iff_prime {n : ℕ} : Squarefree n ∧ IsPrimePow n ↔ Prime n := by
  refine ⟨?_, fun hn => ⟨hn.squarefree, hn.isPrimePow⟩⟩
  rw [isPrimePow_nat_iff]
  rintro ⟨h, p, k, hp, hk, rfl⟩
  rw [squarefree_pow_iff hp.ne_one hk.ne'] at h
  rwa [h.2, pow_one]

/-- Assuming that `n` has no factors less than `k`, returns the smallest prime `p` such that
  `p^2 ∣ n`. -/
def minSqFacAux : ℕ → ℕ → Option ℕ
  | n, k =>
    if h : n < k * k then none
    else
      have : Nat.sqrt n - k < Nat.sqrt n + 2 - k := by
        exact Nat.minFac_lemma n k h
      if k ∣ n then
        let n' := n / k
<<<<<<< HEAD
        have : Nat.sqrt n' - k < Nat.sqrt n + 2 - k := by
          revert this; gcongr -- TODO: use `gconvert`
          exact Nat.sqrt_le_sqrt <| Nat.div_le_self _ _
=======
        have : Nat.sqrt n' - k < Nat.sqrt n + 2 - k :=
        lt_of_le_of_lt (by gcongr; apply div_le_self) this
>>>>>>> 5f223b80
        if k ∣ n' then some k else minSqFacAux n' (k + 2)
      else minSqFacAux n (k + 2)
termination_by n k => sqrt n + 2 - k

/-- Returns the smallest prime factor `p` of `n` such that `p^2 ∣ n`, or `none` if there is no
  such `p` (that is, `n` is squarefree). See also `Nat.squarefree_iff_minSqFac`. -/
def minSqFac (n : ℕ) : Option ℕ :=
  if 2 ∣ n then
    let n' := n / 2
    if 2 ∣ n' then some 2 else minSqFacAux n' 3
  else minSqFacAux n 3

/-- The correctness property of the return value of `minSqFac`.
  * If `none`, then `n` is squarefree;
  * If `some d`, then `d` is a minimal square factor of `n` -/
def MinSqFacProp (n : ℕ) : Option ℕ → Prop
  | none => Squarefree n
  | some d => Prime d ∧ d * d ∣ n ∧ ∀ p, Prime p → p * p ∣ n → d ≤ p

theorem minSqFacProp_div (n) {k} (pk : Prime k) (dk : k ∣ n) (dkk : ¬k * k ∣ n) {o}
    (H : MinSqFacProp (n / k) o) : MinSqFacProp n o := by
  have : ∀ p, Prime p → p * p ∣ n → k * (p * p) ∣ n := fun p pp dp =>
    have :=
      (coprime_primes pk pp).2 fun e => by
        subst e
        contradiction
    (coprime_mul_iff_right.2 ⟨this, this⟩).mul_dvd_of_dvd_of_dvd dk dp
  rcases o with - | d
  · rw [MinSqFacProp, squarefree_iff_prime_squarefree] at H ⊢
    exact fun p pp dp => H p pp ((dvd_div_iff_mul_dvd dk).2 (this _ pp dp))
  · obtain ⟨H1, H2, H3⟩ := H
    simp only [dvd_div_iff_mul_dvd dk] at H2 H3
    exact ⟨H1, dvd_trans (dvd_mul_left _ _) H2, fun p pp dp => H3 _ pp (this _ pp dp)⟩

theorem minSqFacAux_has_prop {n : ℕ} (k) (n0 : 0 < n) (i) (e : k = 2 * i + 3)
    (ih : ∀ m, Prime m → m ∣ n → k ≤ m) : MinSqFacProp n (minSqFacAux n k) := by
  rw [minSqFacAux]
  by_cases h : n < k * k <;> simp only [h, ↓reduceDIte]
  · refine squarefree_iff_prime_squarefree.2 fun p pp d => ?_
    have := ih p pp (dvd_trans ⟨_, rfl⟩ d)
    have := Nat.mul_le_mul this this
    exact not_le_of_gt h (le_trans this (le_of_dvd n0 d))
  have k2 : 2 ≤ k := by omega
  have k0 : 0 < k := lt_of_lt_of_le (by decide) k2
  have IH : ∀ n', n' ∣ n → ¬k ∣ n' → MinSqFacProp n' (n'.minSqFacAux (k + 2)) := by
    intro n' nd' nk
    have hn' := le_of_dvd n0 nd'
    refine
<<<<<<< HEAD
      have : Nat.sqrt n' - k < Nat.sqrt n + 2 - k := by
        have := (Nat.minFac_lemma n k h); revert this; gcongr -- TODO: use `gconvert`
        exact Nat.sqrt_le_sqrt hn'
=======
      have : Nat.sqrt n' - k < Nat.sqrt n + 2 - k :=
        lt_of_le_of_lt (by gcongr) (Nat.minFac_lemma n k h)
>>>>>>> 5f223b80
      @minSqFacAux_has_prop n' (k + 2) (pos_of_dvd_of_pos nd' n0) (i + 1)
        (by simp [e, left_distrib]) fun m m2 d => ?_
    rcases Nat.eq_or_lt_of_le (ih m m2 (dvd_trans d nd')) with me | ml
    · subst me
      contradiction
    apply (Nat.eq_or_lt_of_le ml).resolve_left
    intro me
    rw [← me, e] at d
    change 2 * (i + 2) ∣ n' at d
    have := ih _ prime_two (dvd_trans (dvd_of_mul_right_dvd d) nd')
    rw [e] at this
    exact absurd this (by omega)
  have pk : k ∣ n → Prime k := by
    refine fun dk => prime_def_minFac.2 ⟨k2, le_antisymm (minFac_le k0) ?_⟩
    exact ih _ (minFac_prime (ne_of_gt k2)) (dvd_trans (minFac_dvd _) dk)
  split_ifs with dk dkk
  · exact ⟨pk dk, (Nat.dvd_div_iff_mul_dvd dk).1 dkk, fun p pp d => ih p pp (dvd_trans ⟨_, rfl⟩ d)⟩
  · specialize IH (n / k) (div_dvd_of_dvd dk) dkk
    exact minSqFacProp_div _ (pk dk) dk (mt (Nat.dvd_div_iff_mul_dvd dk).2 dkk) IH
  · exact IH n (dvd_refl _) dk
termination_by n.sqrt + 2 - k

theorem minSqFac_has_prop (n : ℕ) : MinSqFacProp n (minSqFac n) := by
  dsimp only [minSqFac]; split_ifs with d2 d4
  · exact ⟨prime_two, (dvd_div_iff_mul_dvd d2).1 d4, fun p pp _ => pp.two_le⟩
  · rcases Nat.eq_zero_or_pos n with n0 | n0
    · subst n0
      cases d4 (by decide)
    refine minSqFacProp_div _ prime_two d2 (mt (dvd_div_iff_mul_dvd d2).2 d4) ?_
    refine minSqFacAux_has_prop 3 (Nat.div_pos (le_of_dvd n0 d2) (by decide)) 0 rfl ?_
    refine fun p pp dp => succ_le_of_lt (lt_of_le_of_ne pp.two_le ?_)
    rintro rfl
    contradiction
  · rcases Nat.eq_zero_or_pos n with n0 | n0
    · subst n0
      cases d2 (by decide)
    refine minSqFacAux_has_prop _ n0 0 rfl ?_
    refine fun p pp dp => succ_le_of_lt (lt_of_le_of_ne pp.two_le ?_)
    rintro rfl
    contradiction

theorem minSqFac_prime {n d : ℕ} (h : n.minSqFac = some d) : Prime d := by
  have := minSqFac_has_prop n
  rw [h] at this
  exact this.1

theorem minSqFac_dvd {n d : ℕ} (h : n.minSqFac = some d) : d * d ∣ n := by
  have := minSqFac_has_prop n
  rw [h] at this
  exact this.2.1

theorem minSqFac_le_of_dvd {n d : ℕ} (h : n.minSqFac = some d) {m} (m2 : 2 ≤ m) (md : m * m ∣ n) :
    d ≤ m := by
  have := minSqFac_has_prop n; rw [h] at this
  have fd := minFac_dvd m
  exact
    le_trans (this.2.2 _ (minFac_prime <| ne_of_gt m2) (dvd_trans (mul_dvd_mul fd fd) md))
      (minFac_le <| lt_of_lt_of_le (by decide) m2)

theorem squarefree_iff_minSqFac {n : ℕ} : Squarefree n ↔ n.minSqFac = none := by
  have := minSqFac_has_prop n
  constructor <;> intro H
  · rcases e : n.minSqFac with - | d
    · rfl
    rw [e] at this
    cases squarefree_iff_prime_squarefree.1 H _ this.1 this.2.1
  · rwa [H] at this

instance : DecidablePred (Squarefree : ℕ → Prop) := fun _ =>
  decidable_of_iff' _ squarefree_iff_minSqFac

theorem squarefree_two : Squarefree 2 := by
  rw [squarefree_iff_nodup_primeFactorsList] <;> simp

theorem divisors_filter_squarefree_of_squarefree {n : ℕ} (hn : Squarefree n) :
    {d ∈ n.divisors | Squarefree d} = n.divisors :=
  Finset.ext fun d => ⟨@Finset.filter_subset _ _ _ _ d, fun hd =>
    Finset.mem_filter.mpr ⟨hd, hn.squarefree_of_dvd (Nat.dvd_of_mem_divisors hd) ⟩⟩

open UniqueFactorizationMonoid

theorem divisors_filter_squarefree {n : ℕ} (h0 : n ≠ 0) :
    {d ∈ n.divisors | Squarefree d}.val =
      (UniqueFactorizationMonoid.normalizedFactors n).toFinset.powerset.val.map fun x =>
        x.val.prod := by
  rw [(Finset.nodup _).ext ((Finset.nodup _).map_on _)]
  · intro a
    simp only [Multiset.mem_filter, Multiset.mem_map, Finset.filter_val, ← Finset.mem_def,
      mem_divisors]
    constructor
    · rintro ⟨⟨an, h0⟩, hsq⟩
      use (UniqueFactorizationMonoid.normalizedFactors a).toFinset
      simp only [Finset.mem_powerset]
      rcases an with ⟨b, rfl⟩
      rw [mul_ne_zero_iff] at h0
      rw [UniqueFactorizationMonoid.squarefree_iff_nodup_normalizedFactors h0.1] at hsq
      rw [Multiset.toFinset_subset, Multiset.toFinset_val, hsq.dedup, ← associated_iff_eq,
        normalizedFactors_mul h0.1 h0.2]
      exact ⟨Multiset.subset_of_le (Multiset.le_add_right _ _), prod_normalizedFactors h0.1⟩
    · rintro ⟨s, hs, rfl⟩
      rw [Finset.mem_powerset, ← Finset.val_le_iff, Multiset.toFinset_val] at hs
      have hs0 : s.val.prod ≠ 0 := by
        rw [Ne, Multiset.prod_eq_zero_iff]
        intro con
        apply
          not_irreducible_zero
            (irreducible_of_normalized_factor 0 (Multiset.mem_dedup.1 (Multiset.mem_of_le hs con)))
      rw [(prod_normalizedFactors h0).symm.dvd_iff_dvd_right]
      refine ⟨⟨Multiset.prod_dvd_prod_of_le (le_trans hs (Multiset.dedup_le _)), h0⟩, ?_⟩
      have h :=
        UniqueFactorizationMonoid.factors_unique irreducible_of_normalized_factor
          (fun x hx =>
            irreducible_of_normalized_factor x
              (Multiset.mem_of_le (le_trans hs (Multiset.dedup_le _)) hx))
          (prod_normalizedFactors hs0)
      rw [associated_eq_eq, Multiset.rel_eq] at h
      rw [UniqueFactorizationMonoid.squarefree_iff_nodup_normalizedFactors hs0, h]
      apply s.nodup
  · intro x hx y hy h
    rw [← Finset.val_inj, ← Multiset.rel_eq, ← associated_eq_eq]
    rw [← Finset.mem_def, Finset.mem_powerset] at hx hy
    apply UniqueFactorizationMonoid.factors_unique _ _ (associated_iff_eq.2 h)
    · intro z hz
      apply irreducible_of_normalized_factor z
      · rw [← Multiset.mem_toFinset]
        apply hx hz
    · intro z hz
      apply irreducible_of_normalized_factor z
      · rw [← Multiset.mem_toFinset]
        apply hy hz

theorem sum_divisors_filter_squarefree {n : ℕ} (h0 : n ≠ 0) {α : Type*} [AddCommMonoid α]
    {f : ℕ → α} :
    ∑ d ∈ n.divisors with Squarefree d, f d =
      ∑ i ∈ (UniqueFactorizationMonoid.normalizedFactors n).toFinset.powerset, f i.val.prod := by
  rw [Finset.sum_eq_multiset_sum, divisors_filter_squarefree h0, Multiset.map_map,
    Finset.sum_eq_multiset_sum]
  rfl

theorem sq_mul_squarefree_of_pos {n : ℕ} (hn : 0 < n) :
    ∃ a b : ℕ, 0 < a ∧ 0 < b ∧ b ^ 2 * a = n ∧ Squarefree a := by
  classical
  set S := {s ∈ range (n + 1) | s ∣ n ∧ ∃ x, s = x ^ 2}
  have hSne : S.Nonempty := by
    use 1
    have h1 : 0 < n ∧ ∃ x : ℕ, 1 = x ^ 2 := ⟨hn, ⟨1, (one_pow 2).symm⟩⟩
    simp [S, h1]
  let s := Finset.max' S hSne
  have hs : s ∈ S := Finset.max'_mem S hSne
  simp only [S, Finset.mem_filter, Finset.mem_range] at hs
  obtain ⟨-, ⟨a, hsa⟩, ⟨b, hsb⟩⟩ := hs
  rw [hsa] at hn
  obtain ⟨hlts, hlta⟩ := CanonicallyOrderedAdd.mul_pos.mp hn
  rw [hsb] at hsa hn hlts
  refine ⟨a, b, hlta, (pow_pos_iff two_ne_zero).mp hlts, hsa.symm, ?_⟩
  rintro x ⟨y, hy⟩
  rw [Nat.isUnit_iff]
  by_contra hx
  refine Nat.lt_le_asymm ?_ (Finset.le_max' S ((b * x) ^ 2) ?_)
  · convert lt_mul_of_one_lt_right hlts
      (one_lt_pow two_ne_zero (one_lt_iff_ne_zero_and_ne_one.mpr ⟨fun h => by simp_all, hx⟩))
      using 1
    rw [mul_pow]
  · simp_rw [S, hsa, Finset.mem_filter, Finset.mem_range]
    refine ⟨Nat.lt_succ_iff.mpr (le_of_dvd hn ?_), ?_, ⟨b * x, rfl⟩⟩ <;> use y <;> rw [hy] <;> ring

theorem sq_mul_squarefree_of_pos' {n : ℕ} (h : 0 < n) :
    ∃ a b : ℕ, (b + 1) ^ 2 * (a + 1) = n ∧ Squarefree (a + 1) := by
  obtain ⟨a₁, b₁, ha₁, hb₁, hab₁, hab₂⟩ := sq_mul_squarefree_of_pos h
  refine ⟨a₁.pred, b₁.pred, ?_, ?_⟩ <;> simpa only [add_one, succ_pred_eq_of_pos, ha₁, hb₁]

theorem sq_mul_squarefree (n : ℕ) : ∃ a b : ℕ, b ^ 2 * a = n ∧ Squarefree a := by
  rcases n with - | n
  · exact ⟨1, 0, by simp, squarefree_one⟩
  · obtain ⟨a, b, -, -, h₁, h₂⟩ := sq_mul_squarefree_of_pos (succ_pos n)
    exact ⟨a, b, h₁, h₂⟩

/-- `Squarefree` is multiplicative. Note that the → direction does not require `hmn`
and generalizes to arbitrary commutative monoids. See `Squarefree.of_mul_left` and
`Squarefree.of_mul_right` above for auxiliary lemmas. -/
theorem squarefree_mul {m n : ℕ} (hmn : m.Coprime n) :
    Squarefree (m * n) ↔ Squarefree m ∧ Squarefree n := by
  simp only [squarefree_iff_prime_squarefree, ← sq, ← forall_and]
  refine forall₂_congr fun p hp => ?_
  simp only [hmn.isPrimePow_dvd_mul (hp.isPrimePow.pow two_ne_zero), not_or]

theorem coprime_of_squarefree_mul {m n : ℕ} (h : Squarefree (m * n)) : m.Coprime n :=
  coprime_of_dvd fun p hp hm hn => squarefree_iff_prime_squarefree.mp h p hp (mul_dvd_mul hm hn)

theorem squarefree_mul_iff {m n : ℕ} :
    Squarefree (m * n) ↔ m.Coprime n ∧ Squarefree m ∧ Squarefree n :=
  ⟨fun h => ⟨coprime_of_squarefree_mul h, (squarefree_mul <| coprime_of_squarefree_mul h).mp h⟩,
    fun h => (squarefree_mul h.1).mpr h.2⟩

lemma coprime_div_gcd_of_squarefree (hm : Squarefree m) (hn : n ≠ 0) : Coprime (m / gcd m n) n := by
  have : Coprime (m / gcd m n) (gcd m n) :=
    coprime_of_squarefree_mul <| by simpa [Nat.div_mul_cancel, gcd_dvd_left]
  simpa [Nat.div_mul_cancel, gcd_dvd_right] using
    (coprime_div_gcd_div_gcd (m := m) (gcd_ne_zero_right hn).bot_lt).mul_right this

lemma prod_primeFactors_of_squarefree (hn : Squarefree n) : ∏ p ∈ n.primeFactors, p = n := by
  rw [← toFinset_factors, List.prod_toFinset _ hn.nodup_primeFactorsList,
    List.map_id', Nat.prod_primeFactorsList hn.ne_zero]

lemma primeFactors_prod (hs : ∀ p ∈ s, p.Prime) : primeFactors (∏ p ∈ s, p) = s := by
  have hn : ∏ p ∈ s, p ≠ 0 := prod_ne_zero_iff.2 fun p hp ↦ (hs _ hp).ne_zero
  ext p
  rw [mem_primeFactors_of_ne_zero hn, and_congr_right (fun hp ↦ hp.prime.dvd_finset_prod_iff _)]
  refine ⟨?_, fun hp ↦ ⟨hs _ hp, _, hp, dvd_rfl⟩⟩
  rintro ⟨hp, q, hq, hpq⟩
  rwa [← ((hs _ hq).dvd_iff_eq hp.ne_one).1 hpq]

lemma primeFactors_div_gcd (hm : Squarefree m) (hn : n ≠ 0) :
    primeFactors (m / m.gcd n) = primeFactors m \ primeFactors n := by
  ext p
  have : m / m.gcd n ≠ 0 := by simp [gcd_ne_zero_right hn, gcd_le_left _ hm.ne_zero.bot_lt]
  simp only [mem_primeFactors, ne_eq, this, not_false_eq_true, and_true, not_and, mem_sdiff,
    hm.ne_zero, hn, dvd_div_iff_mul_dvd (gcd_dvd_left _ _)]
  refine ⟨fun hp ↦ ⟨⟨hp.1, dvd_of_mul_left_dvd hp.2⟩, fun _ hpn ↦ hp.1.not_isUnit <| hm _ <|
    (mul_dvd_mul_right (dvd_gcd (dvd_of_mul_left_dvd hp.2) hpn) _).trans hp.2⟩, fun hp ↦
      ⟨hp.1.1, Coprime.mul_dvd_of_dvd_of_dvd ?_ (gcd_dvd_left _ _) hp.1.2⟩⟩
  rw [coprime_comm, hp.1.1.coprime_iff_not_dvd]
  exact fun hpn ↦ hp.2 hp.1.1 <| hpn.trans <| gcd_dvd_right _ _

lemma prod_primeFactors_invOn_squarefree :
    Set.InvOn (fun n : ℕ ↦ (factorization n).support) (fun s ↦ ∏ p ∈ s, p)
      {s | ∀ p ∈ s, p.Prime} {n | Squarefree n} :=
  ⟨fun _s ↦ primeFactors_prod, fun _n ↦ prod_primeFactors_of_squarefree⟩

theorem prod_primeFactors_sdiff_of_squarefree {n : ℕ} (hn : Squarefree n) {t : Finset ℕ}
    (ht : t ⊆ n.primeFactors) :
    ∏ a ∈ (n.primeFactors \ t), a = n / ∏ a ∈ t, a := by
  refine symm <| Nat.div_eq_of_eq_mul_left (Finset.prod_pos
    fun p hp => (prime_of_mem_primeFactorsList (List.mem_toFinset.mp (ht hp))).pos) ?_
  rw [Finset.prod_sdiff ht, prod_primeFactors_of_squarefree hn]

end Nat

-- Porting note: comment out NormNum tactic, to be moved to another file.
/-

/-! ### Square-free prover -/


open NormNum

namespace Tactic

namespace NormNum

/-- A predicate representing partial progress in a proof of `Squarefree`. -/
def SquarefreeHelper (n k : ℕ) : Prop :=
  0 < k → (∀ m, Nat.Prime m → m ∣ bit1 n → bit1 k ≤ m) → Squarefree (bit1 n)

theorem squarefree_bit10 (n : ℕ) (h : SquarefreeHelper n 1) : Squarefree (bit0 (bit1 n)) := by
  refine' @Nat.minSqFacProp_div _ _ Nat.prime_two two_dvd_bit0 _ none _
  · rw [bit0_eq_two_mul (bit1 n), mul_dvd_mul_iff_left (two_ne_zero' ℕ)]
    exact Nat.not_two_dvd_bit1 _
  · rw [bit0_eq_two_mul, Nat.mul_div_right _ (by decide : 0 < 2)]
    refine' h (by decide) fun p pp dp => Nat.succ_le_of_lt (lt_of_le_of_ne pp.two_le _)
    rintro rfl
    exact Nat.not_two_dvd_bit1 _ dp

theorem squarefree_bit1 (n : ℕ) (h : SquarefreeHelper n 1) : Squarefree (bit1 n) := by
  refine' h (by decide) fun p pp dp => Nat.succ_le_of_lt (lt_of_le_of_ne pp.two_le _)
  rintro rfl; exact Nat.not_two_dvd_bit1 _ dp

theorem squarefree_helper_0 {k} (k0 : 0 < k) {p : ℕ} (pp : Nat.Prime p) (h : bit1 k ≤ p) :
    bit1 (k + 1) ≤ p ∨ bit1 k = p := by
  rcases lt_or_eq_of_le h with ((hp : _ + 1 ≤ _) | hp)
  · rw [bit1, bit0_eq_two_mul] at hp
    change 2 * (_ + 1) ≤ _ at hp
    rw [bit1, bit0_eq_two_mul]
    refine' Or.inl (lt_of_le_of_ne hp _)
    rintro rfl
    exact Nat.not_prime_mul (by decide) (lt_add_of_pos_left _ k0) pp
  · exact Or.inr hp

theorem squarefreeHelper_1 (n k k' : ℕ) (e : k + 1 = k')
    (hk : Nat.Prime (bit1 k) → ¬bit1 k ∣ bit1 n) (H : SquarefreeHelper n k') :
    SquarefreeHelper n k := fun k0 ih => by
  subst e
  refine' H (Nat.succ_pos _) fun p pp dp => _
  refine' (squarefree_helper_0 k0 pp (ih p pp dp)).resolve_right fun hp => _
  subst hp; cases hk pp dp

theorem squarefreeHelper_2 (n k k' c : ℕ) (e : k + 1 = k') (hc : bit1 n % bit1 k = c) (c0 : 0 < c)
    (h : SquarefreeHelper n k') : SquarefreeHelper n k := by
  refine' squarefree_helper_1 _ _ _ e (fun _ => _) h
  refine' mt _ (ne_of_gt c0); intro e₁
  rwa [← hc, ← Nat.dvd_iff_mod_eq_zero]

theorem squarefreeHelper_3 (n n' k k' c : ℕ) (e : k + 1 = k') (hn' : bit1 n' * bit1 k = bit1 n)
    (hc : bit1 n' % bit1 k = c) (c0 : 0 < c) (H : SquarefreeHelper n' k') : SquarefreeHelper n k :=
  fun k0 ih => by
  subst e
  have k0' : 0 < bit1 k := bit1_pos (Nat.zero_le _)
  have dn' : bit1 n' ∣ bit1 n := ⟨_, hn'.symm⟩
  have dk : bit1 k ∣ bit1 n := ⟨_, ((mul_comm _ _).trans hn').symm⟩
  have : bit1 n / bit1 k = bit1 n' := by rw [← hn', Nat.mul_div_cancel _ k0']
  have k2 : 2 ≤ bit1 k := Nat.succ_le_succ (bit0_pos k0)
  have pk : (bit1 k).Prime := by
    refine' Nat.prime_def_minFac.2 ⟨k2, le_antisymm (Nat.minFac_le k0') _⟩
    exact ih _ (Nat.minFac_prime (ne_of_gt k2)) (dvd_trans (Nat.minFac_dvd _) dk)
  have dkk' : ¬bit1 k ∣ bit1 n' := by
    rw [Nat.dvd_iff_mod_eq_zero, hc]
    exact ne_of_gt c0
  have dkk : ¬bit1 k * bit1 k ∣ bit1 n := by rwa [← Nat.dvd_div_iff_mul_dvd dk, this]
  refine' @Nat.minSqFacProp_div _ _ pk dk dkk none _
  rw [this]
  refine' H (Nat.succ_pos _) fun p pp dp => _
  refine' (squarefree_helper_0 k0 pp (ih p pp <| dvd_trans dp dn')).resolve_right fun e => _
  subst e
  contradiction

theorem squarefreeHelper_4 (n k k' : ℕ) (e : bit1 k * bit1 k = k') (hd : bit1 n < k') :
    SquarefreeHelper n k := by
  rcases Nat.eq_zero_or_pos n with h | h
  · subst n
    exact fun _ _ => squarefree_one
  subst e
  refine' fun k0 ih => Irreducible.squarefree (Nat.prime_def_le_sqrt.2 ⟨bit1_lt_bit1.2 h, _⟩)
  intro m m2 hm md
  obtain ⟨p, pp, hp⟩ := Nat.exists_prime_and_dvd (ne_of_gt m2)
  have :=
    (ih p pp (dvd_trans hp md)).trans
      (le_trans (Nat.le_of_dvd (lt_of_lt_of_le (by decide) m2) hp) hm)
  rw [Nat.le_sqrt] at this
  exact not_le_of_gt hd this

theorem not_squarefree_mul (a aa b n : ℕ) (ha : a * a = aa) (hb : aa * b = n) (h₁ : 1 < a) :
    ¬Squarefree n := by
  rw [← hb, ← ha]
  exact fun H => ne_of_gt h₁ (Nat.isUnit_iff.1 <| H _ ⟨_, rfl⟩)

/-- Given `e` a natural numeral and `a : ℕ` with `a^2 ∣ n`, return `⊢ ¬ Squarefree e`. -/
unsafe def prove_non_squarefree (e : expr) (n a : ℕ) : tactic expr := do
  let ea := reflect a
  let eaa := reflect (a * a)
  let c ← mk_instance_cache q(Nat)
  let (c, p₁) ← prove_lt_nat c q(1) ea
  let b := n / (a * a)
  let eb := reflect b
  let (c, eaa, pa) ← prove_mul_nat c ea ea
  let (c, e', pb) ← prove_mul_nat c eaa eb
  guard (e' == e)
  return <| q(@not_squarefree_mul).mk_app [ea, eaa, eb, e, pa, pb, p₁]

/-- Given `en`,`en1 := bit1 en`, `n1` the value of `en1`, `ek`,
  returns `⊢ squarefree_helper en ek`. -/
unsafe def prove_squarefree_aux :
    ∀ (ic : instance_cache) (en en1 : expr) (n1 : ℕ) (ek : expr) (k : ℕ), tactic expr
  | ic, en, en1, n1, ek, k => do
    let k1 := bit1 k
    let ek1 := q((bit1 : ℕ → ℕ)).mk_app [ek]
    if n1 < k1 * k1 then do
        let (ic, ek', p₁) ← prove_mul_nat ic ek1 ek1
        let (ic, p₂) ← prove_lt_nat ic en1 ek'
        pure <| q(squarefreeHelper_4).mk_app [en, ek, ek', p₁, p₂]
      else do
        let c := n1 % k1
        let k' := k + 1
        let ek' := reflect k'
        let (ic, p₁) ← prove_succ ic ek ek'
        if c = 0 then do
            let n1' := n1 / k1
            let n' := n1' / 2
            let en' := reflect n'
            let en1' := q((bit1 : ℕ → ℕ)).mk_app [en']
            let (ic, _, pn') ← prove_mul_nat ic en1' ek1
            let c := n1' % k1
            guard (c ≠ 0)
            let (ic, ec, pc) ← prove_div_mod ic en1' ek1 tt
            let (ic, p₀) ← prove_pos ic ec
            let p₂ ← prove_squarefree_aux ic en' en1' n1' ek' k'
            pure <| q(squarefreeHelper_3).mk_app [en, en', ek, ek', ec, p₁, pn', pc, p₀, p₂]
          else do
            let (ic, ec, pc) ← prove_div_mod ic en1 ek1 tt
            let (ic, p₀) ← prove_pos ic ec
            let p₂ ← prove_squarefree_aux ic en en1 n1 ek' k'
            pure <| q(squarefreeHelper_2).mk_app [en, ek, ek', ec, p₁, pc, p₀, p₂]

/-- Given `n > 0` a squarefree natural numeral, returns `⊢ Squarefree n`. -/
unsafe def prove_squarefree (en : expr) (n : ℕ) : tactic expr :=
  match match_numeral en with
  | match_numeral_result.one => pure q(@squarefree_one ℕ _)
  | match_numeral_result.bit0 en1 =>
    match match_numeral en1 with
    | match_numeral_result.one => pure q(Nat.squarefree_two)
    | match_numeral_result.bit1 en => do
      let ic ← mk_instance_cache q(ℕ)
      let p ← prove_squarefree_aux ic en en1 (n / 2) q((1 : ℕ)) 1
      pure <| q(squarefree_bit10).mk_app [en, p]
    | _ => failed
  | match_numeral_result.bit1 en' => do
    let ic ← mk_instance_cache q(ℕ)
    let p ← prove_squarefree_aux ic en' en n q((1 : ℕ)) 1
    pure <| q(squarefree_bit1).mk_app [en', p]
  | _ => failed

/-- Evaluates the `Squarefree` predicate on naturals. -/
@[norm_num]
unsafe def eval_squarefree : expr → tactic (expr × expr)
  | q(@Squarefree ℕ $(inst) $(e)) => do
    is_def_eq inst q(Nat.monoid)
    let n ← e.toNat
    match n with
      | 0 => false_intro q(@not_squarefree_zero ℕ _ _)
      | 1 => true_intro q(@squarefree_one ℕ _)
      | _ =>
        match n with
        | some d => prove_non_squarefree e n d >>= false_intro
        | none => prove_squarefree e n >>= true_intro
  | _ => failed

end NormNum

end Tactic

-/<|MERGE_RESOLUTION|>--- conflicted
+++ resolved
@@ -109,14 +109,9 @@
         exact Nat.minFac_lemma n k h
       if k ∣ n then
         let n' := n / k
-<<<<<<< HEAD
-        have : Nat.sqrt n' - k < Nat.sqrt n + 2 - k := by
+        have : Nat.sqrt n' - k < Nat.sqrt n + 2 - k :=
           revert this; gcongr -- TODO: use `gconvert`
-          exact Nat.sqrt_le_sqrt <| Nat.div_le_self _ _
-=======
-        have : Nat.sqrt n' - k < Nat.sqrt n + 2 - k :=
-        lt_of_le_of_lt (by gcongr; apply div_le_self) this
->>>>>>> 5f223b80
+          apply div_le_self
         if k ∣ n' then some k else minSqFacAux n' (k + 2)
       else minSqFacAux n (k + 2)
 termination_by n k => sqrt n + 2 - k
@@ -165,14 +160,8 @@
     intro n' nd' nk
     have hn' := le_of_dvd n0 nd'
     refine
-<<<<<<< HEAD
       have : Nat.sqrt n' - k < Nat.sqrt n + 2 - k := by
         have := (Nat.minFac_lemma n k h); revert this; gcongr -- TODO: use `gconvert`
-        exact Nat.sqrt_le_sqrt hn'
-=======
-      have : Nat.sqrt n' - k < Nat.sqrt n + 2 - k :=
-        lt_of_le_of_lt (by gcongr) (Nat.minFac_lemma n k h)
->>>>>>> 5f223b80
       @minSqFacAux_has_prop n' (k + 2) (pos_of_dvd_of_pos nd' n0) (i + 1)
         (by simp [e, left_distrib]) fun m m2 d => ?_
     rcases Nat.eq_or_lt_of_le (ih m m2 (dvd_trans d nd')) with me | ml
