--- conflicted
+++ resolved
@@ -428,20 +428,13 @@
       {s | ∀ p ∈ s, p.Prime} {n | Squarefree n} :=
   ⟨fun _s ↦ primeFactors_prod, fun _n ↦ prod_primeFactors_of_squarefree⟩
 
-<<<<<<< HEAD
-theorem prod_factors_toFinset_of_squarefree {n : ℕ} (hn : Squarefree n) :
-    ∏ p in n.factors.toFinset, p = n := by
-  rw [List.prod_toFinset _ hn.nodup_factors, List.map_id', Nat.prod_factors hn.ne_zero]
-
-theorem prod_factors_sdiff_of_squarefree {n : ℕ} (hn : Squarefree n) {t : Finset ℕ}
-    (ht : t ⊆ n.factors.toFinset) :
-    ∏ a in (n.factors.toFinset \ t), a = n / ∏ a in t, a := by
+theorem prod_primeFactors_sdiff_of_squarefree {n : ℕ} (hn : Squarefree n) {t : Finset ℕ}
+    (ht : t ⊆ n.primeFactors) :
+    ∏ a in (n.primeFactors \ t), a = n / ∏ a in t, a := by
   refine symm $ Nat.div_eq_of_eq_mul_left (Finset.prod_pos
     fun p hp => (prime_of_mem_factors (List.mem_toFinset.mp (ht hp))).pos) ?_
-  rw [Finset.prod_sdiff ht, prod_factors_toFinset_of_squarefree  hn]
-
-=======
->>>>>>> c8b9760e
+  rw [Finset.prod_sdiff ht, prod_primeFactors_of_squarefree  hn]
+
 end Nat
 
 -- Porting note: comment out NormNum tactic, to be moved to another file.
