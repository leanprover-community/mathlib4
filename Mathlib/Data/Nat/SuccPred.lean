/-
Copyright (c) 2021 Yaël Dillies. All rights reserved.
Released under Apache 2.0 license as described in the file LICENSE.
Authors: Yaël Dillies
-/
import Mathlib.Algebra.Order.Ring.Nat
<<<<<<< HEAD
=======
import Mathlib.Algebra.Order.SuccPred
>>>>>>> 99508fb5
import Mathlib.Data.Fin.Basic
import Mathlib.Order.SuccPred.Archimedean

/-!
# Successors and predecessors of naturals

In this file, we show that `ℕ` is both an archimedean `succOrder` and an archimedean `predOrder`.
-/


open Function Order

namespace Nat
variable {m n : ℕ}

-- so that Lean reads `Nat.succ` through `succ_order.succ`
<<<<<<< HEAD
@[instance] abbrev instSuccOrder  : SuccOrder ℕ :=
=======
@[instance] abbrev instSuccOrder : SuccOrder ℕ :=
>>>>>>> 99508fb5
  SuccOrder.ofSuccLeIff succ Nat.succ_le

instance instSuccAddOrder : SuccAddOrder ℕ := ⟨fun _ => rfl⟩

-- so that Lean reads `Nat.pred` through `pred_order.pred`
@[instance] abbrev instPredOrder : PredOrder ℕ where
  pred := pred
  pred_le := pred_le
  min_of_le_pred {a} ha := by
    cases a
    · exact isMin_bot
    · exact (not_succ_le_self _ ha).elim
  le_pred_of_lt {a} {b} h := by
    cases b
    · exact (a.not_lt_zero h).elim
    · exact le_of_succ_le_succ h

instance instPredSubOrder : PredSubOrder ℕ := ⟨fun _ => rfl⟩

@[simp]
theorem succ_eq_succ : Order.succ = succ :=
  rfl

@[simp]
theorem pred_eq_pred : Order.pred = pred :=
  rfl

protected theorem succ_iterate (a : ℕ) : ∀ n, succ^[n] a = a + n :=
  Order.succ_iterate a

protected theorem pred_iterate (a : ℕ) : ∀ n, pred^[n] a = a - n
  | 0 => rfl
  | n + 1 => by
    rw [Function.iterate_succ', sub_succ]
    exact congr_arg _ (Nat.pred_iterate a n)

lemma le_succ_iff_eq_or_le : m ≤ n.succ ↔ m = n.succ ∨ m ≤ n := Order.le_succ_iff_eq_or_le

instance : IsSuccArchimedean ℕ :=
  ⟨fun {a} {b} h => ⟨b - a, by rw [succ_eq_succ, Nat.succ_iterate, add_tsub_cancel_of_le h]⟩⟩

instance : IsPredArchimedean ℕ :=
  ⟨fun {a} {b} h => ⟨b - a, by rw [pred_eq_pred, Nat.pred_iterate, tsub_tsub_cancel_of_le h]⟩⟩

lemma forall_ne_zero_iff (P : ℕ → Prop) :
    (∀ i, i ≠ 0 → P i) ↔ (∀ i, P (i + 1)) :=
  SuccOrder.forall_ne_bot_iff P

/-! ### Covering relation -/


@[deprecated Order.covBy_iff_add_one_eq (since := "2024-09-04")]
protected theorem covBy_iff_succ_eq {m n : ℕ} : m ⋖ n ↔ m + 1 = n :=
  covBy_iff_add_one_eq

end Nat

@[simp, norm_cast]
theorem Fin.coe_covBy_iff {n : ℕ} {a b : Fin n} : (a : ℕ) ⋖ b ↔ a ⋖ b :=
  and_congr_right' ⟨fun h _c hc => h hc, fun h c ha hb => @h ⟨c, hb.trans b.prop⟩ ha hb⟩

alias ⟨_, CovBy.coe_fin⟩ := Fin.coe_covBy_iff<|MERGE_RESOLUTION|>--- conflicted
+++ resolved
@@ -4,10 +4,7 @@
 Authors: Yaël Dillies
 -/
 import Mathlib.Algebra.Order.Ring.Nat
-<<<<<<< HEAD
-=======
 import Mathlib.Algebra.Order.SuccPred
->>>>>>> 99508fb5
 import Mathlib.Data.Fin.Basic
 import Mathlib.Order.SuccPred.Archimedean
 
@@ -24,11 +21,7 @@
 variable {m n : ℕ}
 
 -- so that Lean reads `Nat.succ` through `succ_order.succ`
-<<<<<<< HEAD
-@[instance] abbrev instSuccOrder  : SuccOrder ℕ :=
-=======
 @[instance] abbrev instSuccOrder : SuccOrder ℕ :=
->>>>>>> 99508fb5
   SuccOrder.ofSuccLeIff succ Nat.succ_le
 
 instance instSuccAddOrder : SuccAddOrder ℕ := ⟨fun _ => rfl⟩
