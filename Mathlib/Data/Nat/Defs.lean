--- conflicted
+++ resolved
@@ -1445,17 +1445,11 @@
 
 /-- `n` is not divisible by `a` iff it is between `a * k` and `a * (k + 1)` for some `k`. -/
 lemma not_dvd_iff_between_consec_multiples (n : ℕ) {a : ℕ} (ha : 0 < a) :
-<<<<<<< HEAD
-    (∃ k : ℕ, a * k < n ∧ n < a * (k + 1)) ↔ ¬a ∣ n :=
-  ⟨fun ⟨_, hk1, hk2⟩ => not_dvd_of_between_consec_multiples hk1 hk2, fun han =>
-    ⟨n / a, ⟨lt_of_le_of_ne (mul_div_le n a) (mt (⟨n / a, Eq.symm ·⟩) han), lt_mul_div_succ _ ha⟩⟩⟩
-=======
     (∃ k : ℕ, a * k < n ∧ n < a * (k + 1)) ↔ ¬a ∣ n := by
   refine
     ⟨fun ⟨k, hk1, hk2⟩ => not_dvd_of_between_consec_multiples hk1 hk2, fun han =>
       ⟨n / a, ⟨lt_of_le_of_ne (mul_div_le n a) ?_, lt_mul_div_succ _ ha⟩⟩⟩
   exact mt (⟨n / a, Eq.symm ·⟩) han
->>>>>>> 52b851a9
 #align nat.not_dvd_iff_between_consec_multiples Nat.not_dvd_iff_between_consec_multiples
 
 /-- Two natural numbers are equal if and only if they have the same multiples. -/
