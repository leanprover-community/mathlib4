--- conflicted
+++ resolved
@@ -35,17 +35,15 @@
   rw [eq_div_iff_mul_eq (cast_ne_zero.2 b.factorial_ne_zero : (b ! : K) ≠ 0), ← cast_mul,
     mul_comm, ← descFactorial_eq_factorial_mul_choose, ← cast_descFactorial]
 
-<<<<<<< HEAD
 theorem cast_choose_eq_descPochhammer_div (a b : ℕ) :
     (a.choose b : K) = (descPochhammer K b).eval ↑a / b ! := by
   rw [eq_div_iff_mul_eq (cast_ne_zero.2 b.factorial_ne_zero : (b ! : K) ≠ 0), ← cast_mul,
     mul_comm, ← descFactorial_eq_factorial_mul_choose, descPochhammer_eval_eq_descFactorial]
-=======
+
 end DivisionSemiring
 
 section DivisionRing
 variable [DivisionRing K] [CharZero K]
->>>>>>> ee225888
 
 theorem cast_choose_two (a : ℕ) : (a.choose 2 : K) = a * (a - 1) / 2 := by
   rw [← cast_descFactorial_two, descFactorial_eq_factorial_mul_choose, factorial_two, mul_comm,
