--- conflicted
+++ resolved
@@ -221,15 +221,10 @@
         ∑ i ∈ range (n + 1), (n.choose i : R) * f (i + 1) (n - i) := by
   simpa only [nsmul_eq_mul] using sum_choose_succ_nsmul f n
 
-<<<<<<< HEAD
-/-- The sum along the antidiagonal of `(n + 1).choose i * f i j` can be split into two sums along the
-antidiagonal at rank `n`, respectively of `n.choose i * f i (j+1)` and `n.choose j * f (i+1) j`. -/
-=======
 /--
 The sum along the antidiagonal of `(n + 1).choose i * f i j` can be split into two sums along the
 antidiagonal at rank `n`, respectively of `n.choose i * f i (j+1)` and `n.choose j * f (i+1) j`.
 -/
->>>>>>> ecd03599
 theorem sum_antidiagonal_choose_succ_mul (f : ℕ → ℕ → R) (n : ℕ) :
     (∑ ij ∈ antidiagonal (n + 1), ((n + 1).choose ij.1 : R) * f ij.1 ij.2) =
       (∑ ij ∈ antidiagonal n, (n.choose ij.1 : R) * f ij.1 (ij.2 + 1)) +
