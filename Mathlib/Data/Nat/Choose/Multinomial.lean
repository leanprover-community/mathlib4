/-
Copyright (c) 2022 Pim Otte. All rights reserved.
Released under Apache 2.0 license as described in the file LICENSE.
Authors: Kyle Miller, Pim Otte
-/
import Mathlib.Algebra.BigOperators.Fin
import Mathlib.Algebra.Order.Antidiag.Pi
import Mathlib.Data.Nat.Choose.Sum
import Mathlib.Data.Nat.Factorial.BigOperators
import Mathlib.Data.Nat.Factorial.DoubleFactorial
import Mathlib.Data.Fin.VecNotation
import Mathlib.Data.Finset.Sym
import Mathlib.Data.Finsupp.Multiset

/-!
# Multinomial

This file defines the multinomial coefficient and several small lemma's for manipulating it.

## Main declarations

- `Nat.multinomial`: the multinomial coefficient

## Main results

- `Finset.sum_pow`: The expansion of `(s.sum x) ^ n` using multinomial coefficients

-/

open Finset
open scoped Nat

namespace Nat

variable {α : Type*} (s : Finset α) (f : α → ℕ) {a b : α} (n : ℕ)

/-- The multinomial coefficient. Gives the number of strings consisting of symbols
from `s`, where `c ∈ s` appears with multiplicity `f c`.

Defined as `(∑ i ∈ s, f i)! / ∏ i ∈ s, (f i)!`.
-/
def multinomial : ℕ :=
  (∑ i ∈ s, f i)! / ∏ i ∈ s, (f i)!

theorem multinomial_pos : 0 < multinomial s f :=
  Nat.div_pos (le_of_dvd (factorial_pos _) (prod_factorial_dvd_factorial_sum s f))
    (prod_factorial_pos s f)

theorem multinomial_spec : (∏ i ∈ s, (f i)!) * multinomial s f = (∑ i ∈ s, f i)! :=
  Nat.mul_div_cancel' (prod_factorial_dvd_factorial_sum s f)

@[simp] lemma multinomial_empty : multinomial ∅ f = 1 := by simp [multinomial]

@[deprecated (since := "2024-06-01")] alias multinomial_nil := multinomial_empty

variable {s f}

lemma multinomial_cons (ha : a ∉ s) (f : α → ℕ) :
    multinomial (s.cons a ha) f = (f a + ∑ i ∈ s, f i).choose (f a) * multinomial s f := by
  rw [multinomial, Nat.div_eq_iff_eq_mul_left _ (prod_factorial_dvd_factorial_sum _ _), prod_cons,
    multinomial, mul_assoc, mul_left_comm _ (f a)!,
    Nat.div_mul_cancel (prod_factorial_dvd_factorial_sum _ _), ← mul_assoc, Nat.choose_symm_add,
    Nat.add_choose_mul_factorial_mul_factorial, Finset.sum_cons]
  positivity

lemma multinomial_insert [DecidableEq α] (ha : a ∉ s) (f : α → ℕ) :
    multinomial (insert a s) f = (f a + ∑ i ∈ s, f i).choose (f a) * multinomial s f := by
  rw [← cons_eq_insert _ _ ha, multinomial_cons]

@[simp] lemma multinomial_singleton (a : α) (f : α → ℕ) : multinomial {a} f = 1 := by
  rw [← cons_empty, multinomial_cons]; simp

@[simp]
theorem multinomial_insert_one [DecidableEq α] (h : a ∉ s) (h₁ : f a = 1) :
    multinomial (insert a s) f = (s.sum f).succ * multinomial s f := by
  simp only [multinomial]
  rw [Finset.sum_insert h, Finset.prod_insert h, h₁, add_comm, ← succ_eq_add_one, factorial_succ]
  simp only [factorial, succ_eq_add_one, zero_add, mul_one, one_mul]
  rw [Nat.mul_div_assoc _ (prod_factorial_dvd_factorial_sum _ _)]

theorem multinomial_congr {f g : α → ℕ} (h : ∀ a ∈ s, f a = g a) :
    multinomial s f = multinomial s g := by
  simp only [multinomial]; congr 1
  · rw [Finset.sum_congr rfl h]
  · exact Finset.prod_congr rfl fun a ha => by rw [h a ha]

/-! ### Connection to binomial coefficients

When `Nat.multinomial` is applied to a `Finset` of two elements `{a, b}`, the
result a binomial coefficient. We use `binomial` in the names of lemmas that
involves `Nat.multinomial {a, b}`.
-/

theorem binomial_eq [DecidableEq α] (h : a ≠ b) :
    multinomial {a, b} f = (f a + f b)! / ((f a)! * (f b)!) := by
  simp [multinomial, Finset.sum_pair h, Finset.prod_pair h]

theorem binomial_eq_choose [DecidableEq α] (h : a ≠ b) :
    multinomial {a, b} f = (f a + f b).choose (f a) := by
  simp [binomial_eq h, choose_eq_factorial_div_factorial (Nat.le_add_right _ _)]

theorem binomial_spec [DecidableEq α] (hab : a ≠ b) :
    (f a)! * (f b)! * multinomial {a, b} f = (f a + f b)! := by
  simpa [Finset.sum_pair hab, Finset.prod_pair hab] using multinomial_spec {a, b} f

@[simp]
theorem binomial_one [DecidableEq α] (h : a ≠ b) (h₁ : f a = 1) :
    multinomial {a, b} f = (f b).succ := by
  simp [multinomial_insert_one (Finset.not_mem_singleton.mpr h) h₁]

theorem binomial_succ_succ [DecidableEq α] (h : a ≠ b) :
    multinomial {a, b} (Function.update (Function.update f a (f a).succ) b (f b).succ) =
      multinomial {a, b} (Function.update f a (f a).succ) +
      multinomial {a, b} (Function.update f b (f b).succ) := by
  simp only [binomial_eq_choose, Function.update_apply,
    h, Ne, ite_true, ite_false, not_false_eq_true]
  rw [if_neg h.symm]
  rw [add_succ, choose_succ_succ, succ_add_eq_add_succ]
  ring

theorem succ_mul_binomial [DecidableEq α] (h : a ≠ b) :
    (f a + f b).succ * multinomial {a, b} f =
      (f a).succ * multinomial {a, b} (Function.update f a (f a).succ) := by
  rw [binomial_eq_choose h, binomial_eq_choose h, mul_comm (f a).succ, Function.update_same,
    Function.update_noteq (ne_comm.mp h)]
  rw [succ_mul_choose_eq (f a + f b) (f a), succ_add (f a) (f b)]

/-! ### Simple cases -/


theorem multinomial_univ_two (a b : ℕ) :
    multinomial Finset.univ ![a, b] = (a + b)! / (a ! * b !) := by
  rw [multinomial, Fin.sum_univ_two, Fin.prod_univ_two, Matrix.cons_val_zero, Matrix.cons_val_one,
    Matrix.head_cons]

theorem multinomial_univ_three (a b c : ℕ) :
    multinomial Finset.univ ![a, b, c] = (a + b + c)! / (a ! * b ! * c !) := by
  rw [multinomial, Fin.sum_univ_three, Fin.prod_univ_three]
  rfl

end Nat

/-! ### Alternative definitions -/


namespace Finsupp

variable {α : Type*}

/-- Alternative multinomial definition based on a finsupp, using the support
  for the big operations
-/
def multinomial (f : α →₀ ℕ) : ℕ :=
  (f.sum fun _ => id)! / f.prod fun _ n => n !

theorem multinomial_eq (f : α →₀ ℕ) : f.multinomial = Nat.multinomial f.support f :=
  rfl

theorem multinomial_update (a : α) (f : α →₀ ℕ) :
    f.multinomial = (f.sum fun _ => id).choose (f a) * (f.update a 0).multinomial := by
  simp only [multinomial_eq]
  classical
    by_cases h : a ∈ f.support
    · rw [← Finset.insert_erase h, Nat.multinomial_insert (Finset.not_mem_erase a _),
        Finset.add_sum_erase _ f h, support_update_zero]
      congr 1
      exact Nat.multinomial_congr fun _ h ↦ (Function.update_noteq (mem_erase.1 h).1 0 f).symm
    rw [not_mem_support_iff] at h
    rw [h, Nat.choose_zero_right, one_mul, ← h, update_self]

end Finsupp

namespace Multiset

variable {α : Type*}

/-- Alternative definition of multinomial based on `Multiset` delegating to the
  finsupp definition
-/
def multinomial [DecidableEq α] (m : Multiset α) : ℕ :=
  m.toFinsupp.multinomial

theorem multinomial_filter_ne [DecidableEq α] (a : α) (m : Multiset α) :
    m.multinomial = m.card.choose (m.count a) * (m.filter (a ≠ ·)).multinomial := by
  dsimp only [multinomial]
  convert Finsupp.multinomial_update a _
  · rw [← Finsupp.card_toMultiset, m.toFinsupp_toMultiset]
  · ext1 a
    rw [toFinsupp_apply, count_filter, Finsupp.coe_update]
    split_ifs with h
    · rw [Function.update_noteq h.symm, toFinsupp_apply]
    · rw [not_ne_iff.1 h, Function.update_same]

@[simp]
theorem multinomial_zero [DecidableEq α] : multinomial (0 : Multiset α) = 1 := by
  simp [multinomial, Finsupp.multinomial]

end Multiset

namespace Finset
open _root_.Nat

/-! ### Multinomial theorem -/

variable {α R : Type*} [DecidableEq α]

section Semiring
variable [Semiring R]

<<<<<<< HEAD
  Proof is by induction on the number of summands.
-/
theorem sum_pow_of_commute [Semiring R] (x : α → R)
    (hc : (s : Set α).Pairwise (Commute on x)) :
=======
-- TODO: Can we prove one of the following two from the other one?
/-- The **multinomial theorem**. -/
lemma sum_pow_eq_sum_piAntidiag_of_commute (s : Finset α) (f : α → R)
    (hc : (s : Set α).Pairwise fun i j ↦ Commute (f i) (f j)) (n : ℕ) :
    (∑ i in s, f i) ^ n = ∑ k in piAntidiag s n, multinomial s k *
      s.noncommProd (fun i ↦ f i ^ k i) (hc.mono' fun _ _ h ↦ h.pow_pow ..) := by
  classical
  induction' s using Finset.cons_induction with a s has ih generalizing n
  · cases n <;> simp
  rw [Finset.sum_cons, piAntidiag_cons, sum_disjiUnion]
  simp only [sum_map, Function.Embedding.coeFn_mk, Pi.add_apply, multinomial_cons,
    Pi.add_apply, eq_self_iff_true, if_true, Nat.cast_mul, noncommProd_cons, eq_self_iff_true,
    if_true, sum_add_distrib, sum_ite_eq', has, if_false, add_zero,
    addLeftEmbedding_eq_addRightEmbedding, addRightEmbedding_apply]
  suffices ∀ p : ℕ × ℕ, p ∈ antidiagonal n →
    ∑ g in piAntidiag s p.2, ((g a + p.1 + s.sum g).choose (g a + p.1) : R) *
      multinomial s (g + fun i ↦ ite (i = a) p.1 0) *
        (f a ^ (g a + p.1) * s.noncommProd (fun i ↦ f i ^ (g i + ite (i = a) p.1 0))
          ((hc.mono (by simp)).mono' fun i j h ↦ h.pow_pow ..)) =
      ∑ g in piAntidiag s p.2, n.choose p.1 * multinomial s g * (f a ^ p.1 *
        s.noncommProd (fun i ↦ f i ^ g i) ((hc.mono (by simp)).mono' fun i j h ↦ h.pow_pow ..)) by
    rw [sum_congr rfl this]
    simp only [Nat.antidiagonal_eq_map, sum_map, Function.Embedding.coeFn_mk]
    rw [(Commute.sum_right _ _ _ fun i hi ↦ hc (by simp) (by simp [hi])
      (by simpa [eq_comm] using ne_of_mem_of_not_mem hi has)).add_pow]
    simp only [ih (hc.mono (by simp)), sum_mul, mul_sum]
    refine sum_congr rfl fun i _ ↦ sum_congr rfl fun g _ ↦ ?_
    rw [← Nat.cast_comm, (Nat.commute_cast (f a ^ i) _).left_comm, mul_assoc]
  refine fun p hp ↦ sum_congr rfl fun f hf ↦ ?_
  rw [mem_piAntidiag] at hf
  rw [not_imp_comm.1 (hf.2 _) has, zero_add, hf.1]
  congr 2
  · rw [mem_antidiagonal.1 hp]
  · rw [multinomial_congr]
    intro t ht
    rw [Pi.add_apply, if_neg, add_zero]
    exact ne_of_mem_of_not_mem ht has
  refine noncommProd_congr rfl (fun t ht ↦ ?_) _
  rw [if_neg, add_zero]
  exact ne_of_mem_of_not_mem ht has

/-- The **multinomial theorem**. -/
theorem sum_pow_of_commute (x : α → R) (s : Finset α)
    (hc : (s : Set α).Pairwise fun i j => Commute (x i) (x j)) :
>>>>>>> 6caaed66
    ∀ n,
      s.sum x ^ n =
        ∑ k : s.sym n,
          k.1.1.multinomial *
            (k.1.1.map <| x).noncommProd
              (Multiset.map_set_pairwise <| hc.mono <| mem_sym_iff.1 k.2) := by
  induction' s using Finset.induction with a s ha ih
  · rw [sum_empty]
    rintro (_ | n)
      -- Porting note: Lean cannot infer this instance by itself
    · haveI : Subsingleton (Sym α 0) := Unique.instSubsingleton
      rw [_root_.pow_zero, Fintype.sum_subsingleton]
      swap
        -- Porting note: Lean cannot infer this instance by itself
      · have : Zero (Sym α 0) := Sym.instZeroSym
        exact ⟨0, by simp [eq_iff_true_of_subsingleton]⟩
      convert (@one_mul R _ _).symm
      convert @Nat.cast_one R _
      simp
    · rw [_root_.pow_succ, mul_zero]
      -- Porting note: Lean cannot infer this instance by itself
      haveI : IsEmpty (Finset.sym (∅ : Finset α) n.succ) := Finset.instIsEmpty
      apply (Fintype.sum_empty _).symm
  intro n; specialize ih (hc.mono <| s.subset_insert a)
  rw [sum_insert ha, (Commute.sum_right s _ _ _).add_pow, sum_range]; swap
  · exact fun _ hb => hc (mem_insert_self a s) (mem_insert_of_mem hb)
      (ne_of_mem_of_not_mem hb ha).symm
  · simp_rw [ih, mul_sum, sum_mul, sum_sigma', univ_sigma_univ]
    refine (Fintype.sum_equiv (symInsertEquiv ha) _ _ fun m => ?_).symm
    rw [m.1.1.multinomial_filter_ne a]
    conv in m.1.1.map _ => rw [← m.1.1.filter_add_not (a = ·), Multiset.map_add]
    simp_rw [Multiset.noncommProd_add, m.1.1.filter_eq, Multiset.map_replicate, m.1.2]
    rw [Multiset.noncommProd_eq_pow_card _ _ _ fun _ => Multiset.eq_of_mem_replicate]
    rw [Multiset.card_replicate, Nat.cast_mul, mul_assoc, Nat.cast_comm]
    congr 1; simp_rw [← mul_assoc, Nat.cast_comm]; rfl

end Semiring

section CommSemiring
variable [CommSemiring R] {f : α → R} {s : Finset α}

lemma sum_pow_eq_sum_piAntidiag (s : Finset α) (f : α → R) (n : ℕ) :
    (∑ i in s, f i) ^ n = ∑ k in piAntidiag s n, multinomial s k * ∏ i in s, f i ^ k i := by
  simp_rw [← noncommProd_eq_prod]
  rw [← sum_pow_eq_sum_piAntidiag_of_commute _ _ fun _ _ _ _ _ ↦ Commute.all ..]

theorem sum_pow (x : α → R) (n : ℕ) :
    s.sum x ^ n = ∑ k ∈ s.sym n, k.val.multinomial * (k.val.map x).prod := by
  conv_rhs => rw [← sum_coe_sort]
  convert sum_pow_of_commute x s (fun _ _ _ _ _ ↦ Commute.all ..) n
  rw [Multiset.noncommProd_eq_prod]

end CommSemiring
end Finset

namespace Nat
variable {ι : Type*} {s : Finset ι} {f : ι → ℕ}

lemma multinomial_two_mul_le_mul_multinomial :
    multinomial s (fun i ↦ 2 * f i) ≤ ((∑ i in s, f i) ^ ∑ i in s, f i) * multinomial s f := by
  rw [multinomial, multinomial, ← mul_sum,
    ← Nat.mul_div_assoc _ (prod_factorial_dvd_factorial_sum ..)]
  refine Nat.div_le_div_of_mul_le_mul (by positivity)
    ((prod_factorial_dvd_factorial_sum ..).trans (Nat.dvd_mul_left ..)) ?_
  calc
    (2 * ∑ i ∈ s, f i)! * ∏ i ∈ s, (f i)!
      ≤ ((2 * ∑ i ∈ s, f i) ^ (∑ i ∈ s, f i) * (∑ i ∈ s, f i)!) * ∏ i ∈ s, (f i)! := by
      gcongr; exact Nat.factorial_two_mul_le _
    _ = ((∑ i ∈ s, f i) ^ ∑ i ∈ s, f i) * (∑ i ∈ s, f i)! * ∏ i ∈ s, 2 ^ f i * (f i)! := by
      rw [mul_pow, ← prod_pow_eq_pow_sum, prod_mul_distrib]; ring
    _ ≤ ((∑ i ∈ s, f i) ^ ∑ i ∈ s, f i) * (∑ i ∈ s, f i)! * ∏ i ∈ s, (2 * f i)! := by
      gcongr
      rw [← doubleFactorial_two_mul]
      exact doubleFactorial_le_factorial _

end Nat

namespace Sym

variable {n : ℕ} {α : Type*} [DecidableEq α]

theorem multinomial_coe_fill_of_not_mem {m : Fin (n + 1)} {s : Sym α (n - m)} {x : α} (hx : x ∉ s) :
    (fill x m s : Multiset α).multinomial = n.choose m * (s : Multiset α).multinomial := by
  rw [Multiset.multinomial_filter_ne x]
  rw [← mem_coe] at hx
  refine congrArg₂ _ ?_ ?_
  · rw [card_coe, count_coe_fill_self_of_not_mem hx]
  · refine congrArg _ ?_
    rw [coe_fill, coe_replicate, Multiset.filter_add]
    rw [Multiset.filter_eq_self.mpr]
    · rw [add_right_eq_self]
      rw [Multiset.filter_eq_nil]
      exact fun j hj ↦ by simp [Multiset.mem_replicate.mp hj]
    · exact fun j hj h ↦ hx <| by simpa [h] using hj

end Sym<|MERGE_RESOLUTION|>--- conflicted
+++ resolved
@@ -207,16 +207,10 @@
 section Semiring
 variable [Semiring R]
 
-<<<<<<< HEAD
-  Proof is by induction on the number of summands.
--/
-theorem sum_pow_of_commute [Semiring R] (x : α → R)
-    (hc : (s : Set α).Pairwise (Commute on x)) :
-=======
 -- TODO: Can we prove one of the following two from the other one?
 /-- The **multinomial theorem**. -/
 lemma sum_pow_eq_sum_piAntidiag_of_commute (s : Finset α) (f : α → R)
-    (hc : (s : Set α).Pairwise fun i j ↦ Commute (f i) (f j)) (n : ℕ) :
+    (hc : (s : Set α).Pairwise (Commute on f)) (n : ℕ) :
     (∑ i in s, f i) ^ n = ∑ k in piAntidiag s n, multinomial s k *
       s.noncommProd (fun i ↦ f i ^ k i) (hc.mono' fun _ _ h ↦ h.pow_pow ..) := by
   classical
@@ -256,8 +250,7 @@
 
 /-- The **multinomial theorem**. -/
 theorem sum_pow_of_commute (x : α → R) (s : Finset α)
-    (hc : (s : Set α).Pairwise fun i j => Commute (x i) (x j)) :
->>>>>>> 6caaed66
+    (hc : (s : Set α).Pairwise (Commute on x)) :
     ∀ n,
       s.sum x ^ n =
         ∑ k : s.sym n,
