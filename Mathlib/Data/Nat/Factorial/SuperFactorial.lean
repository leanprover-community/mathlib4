--- conflicted
+++ resolved
@@ -4,11 +4,8 @@
 Authors: Moritz Firsching
 -/
 import Mathlib.Data.Nat.Factorial.Basic
-<<<<<<< HEAD
 import Mathlib.Algebra.BigOperators.Intervals
-=======
 import Mathlib.LinearAlgebra.Vandermonde
->>>>>>> 8da7f369
 
 /-!
 # Superfactorial
@@ -51,7 +48,6 @@
 theorem superFactorial_two : sf 2 = 2 :=
   rfl
 
-<<<<<<< HEAD
 open BigOperators Finset
 
 @[simp]
@@ -62,14 +58,13 @@
       prod_Ico_factorial_eq_superFactorial n, superFactorial, factorial, Nat.succ_eq_add_one,
       mul_comm]
 
--- `(x + 1)!` is simplified to `succ x * x!`
-@[simp, nolint simpNF]
+@[simp]
 theorem prod_range_add_one_eq_superFactorial : ∀ n : ℕ, (∏ x in range n, (x + 1) !) = sf n
   | 0 => rfl
   | n + 1 => by
     rw [Finset.prod_range_succ, prod_range_add_one_eq_superFactorial n, superFactorial, mul_comm,
         factorial]
-=======
+
 variable {R : Type*} [CommRing R]
 
 theorem det_vandermonde_id_eq_superFactorial (n : ℕ) :
@@ -84,7 +79,6 @@
       simp [Fin.prod_univ_eq_prod_range (fun i ↦ (↑i + 1)) (n + 1)]
     · rw [Matrix.det_vandermonde] at hn
       simp [hn]
->>>>>>> 8da7f369
 
 end SuperFactorial
 
