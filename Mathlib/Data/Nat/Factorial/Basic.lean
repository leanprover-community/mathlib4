/-
Copyright (c) 2018 Mario Carneiro. All rights reserved.
Released under Apache 2.0 license as described in the file LICENSE.
Authors: Mario Carneiro, Chris Hughes, Floris van Doorn, Yaël Dillies
-/
import Mathlib.Data.Nat.Basic
import Mathlib.Data.Nat.Pow
import Mathlib.Tactic.GCongr.Core
import Mathlib.Tactic.Common

#align_import data.nat.factorial.basic from "leanprover-community/mathlib"@"d012cd09a9b256d870751284dd6a29882b0be105"

/-!
# Factorial and variants

This file defines the factorial, along with the ascending and descending variants.

## Main declarations

* `Nat.factorial`: The factorial.
* `Nat.ascFactorial`: The ascending factorial. It is the product of natural numbers from `n` to
  `n + k - 1`.
* `Nat.descFactorial`: The descending factorial. It is the product of natural numbers from
  `n - k + 1` to `n`.
-/


namespace Nat

/-- `Nat.factorial n` is the factorial of `n`. -/
def factorial : ℕ → ℕ
  | 0 => 1
  | succ n => succ n * factorial n
#align nat.factorial Nat.factorial

/-- factorial notation `n!` -/
scoped notation:10000 n "!" => Nat.factorial n

section Factorial

variable {m n : ℕ}

@[simp] theorem factorial_zero : 0! = 1 :=
  rfl
#align nat.factorial_zero Nat.factorial_zero

theorem factorial_succ (n : ℕ) : (n + 1)! = (n + 1) * n ! :=
  rfl
#align nat.factorial_succ Nat.factorial_succ


@[simp] theorem factorial_one : 1! = 1 :=
  rfl
#align nat.factorial_one Nat.factorial_one

@[simp] theorem factorial_two : 2! = 2 :=
  rfl
#align nat.factorial_two Nat.factorial_two

theorem mul_factorial_pred (hn : 0 < n) : n * (n - 1)! = n ! :=
  tsub_add_cancel_of_le (Nat.succ_le_of_lt hn) ▸ rfl
#align nat.mul_factorial_pred Nat.mul_factorial_pred

theorem factorial_pos : ∀ n, 0 < n !
  | 0 => zero_lt_one
  | succ n => mul_pos (succ_pos _) (factorial_pos n)
#align nat.factorial_pos Nat.factorial_pos

theorem factorial_ne_zero (n : ℕ) : n ! ≠ 0 :=
  ne_of_gt (factorial_pos _)
#align nat.factorial_ne_zero Nat.factorial_ne_zero

theorem factorial_dvd_factorial {m n} (h : m ≤ n) : m ! ∣ n ! := by
  induction' n with n IH
  · simp [Nat.eq_zero_of_le_zero h]
  obtain rfl | hl := h.eq_or_lt
  · simp
  exact (IH (le_of_lt_succ hl)).mul_left _
#align nat.factorial_dvd_factorial Nat.factorial_dvd_factorial

theorem dvd_factorial : ∀ {m n}, 0 < m → m ≤ n → m ∣ n !
  | succ _, _, _, h => dvd_of_mul_right_dvd (factorial_dvd_factorial h)
#align nat.dvd_factorial Nat.dvd_factorial

@[mono, gcongr]
theorem factorial_le {m n} (h : m ≤ n) : m ! ≤ n ! :=
  le_of_dvd (factorial_pos _) (factorial_dvd_factorial h)
#align nat.factorial_le Nat.factorial_le

theorem factorial_mul_pow_le_factorial : ∀ {m n : ℕ}, m ! * (m + 1) ^ n ≤ (m + n)!
  | m, 0 => by simp
  | m, n + 1 => by
    rw [← add_assoc, factorial_succ, mul_comm (_ + 1), pow_succ, ← mul_assoc]
    exact Nat.mul_le_mul factorial_mul_pow_le_factorial (succ_le_succ (le_add_right _ _))
#align nat.factorial_mul_pow_le_factorial Nat.factorial_mul_pow_le_factorial

theorem monotone_factorial : Monotone factorial := fun _ _ => factorial_le
#align nat.monotone_factorial Nat.monotone_factorial

theorem factorial_lt (hn : 0 < n) : n ! < m ! ↔ n < m := by
  refine' ⟨fun h => not_le.mp fun hmn => not_le_of_lt h (factorial_le hmn), fun h => _⟩
  have : ∀ {n}, 0 < n → n ! < (n + 1)! := by
    intro k hk
    rw [factorial_succ, succ_mul, lt_add_iff_pos_left]
    exact mul_pos hk k.factorial_pos
  induction' h with k hnk ih generalizing hn
  · exact this hn
  · exact (ih hn).trans (this <| hn.trans <| lt_of_succ_le hnk)
#align nat.factorial_lt Nat.factorial_lt

@[gcongr]
lemma factorial_lt_of_lt {m n : ℕ} (hn : 0 < n) (h : n < m) : n ! < m ! := (factorial_lt hn).mpr h

@[simp]
theorem one_lt_factorial : 1 < n ! ↔ 1 < n :=
  factorial_lt one_pos
#align nat.one_lt_factorial Nat.one_lt_factorial

@[simp]
theorem factorial_eq_one : n ! = 1 ↔ n ≤ 1 := by
  constructor
  · intro h
    rw [← not_lt, ← one_lt_factorial, h]
    apply lt_irrefl
  · rintro (_|_|_) <;> rfl
#align nat.factorial_eq_one Nat.factorial_eq_one

theorem factorial_inj (hn : 1 < n) : n ! = m ! ↔ n = m := by
  refine' ⟨fun h => _, congr_arg _⟩
  obtain hnm | rfl | hnm := lt_trichotomy n m
  · rw [← factorial_lt <| pos_of_gt hn, h] at hnm
    cases lt_irrefl _ hnm
  · rfl
  rw [← one_lt_factorial, h, one_lt_factorial] at hn
  rw [← factorial_lt <| pos_of_gt hn, h] at hnm
  cases lt_irrefl _ hnm
#align nat.factorial_inj Nat.factorial_inj

theorem factorial_inj' (h : 1 < n ∨ 1 < m) : n ! = m ! ↔ n = m := by
  obtain hn|hm := h
  · exact factorial_inj hn
  · rw [eq_comm, factorial_inj hm, eq_comm]

theorem self_le_factorial : ∀ n : ℕ, n ≤ n !
  | 0 => zero_le_one
  | k + 1 => le_mul_of_one_le_right k.zero_lt_succ.le (Nat.one_le_of_lt <| Nat.factorial_pos _)
#align nat.self_le_factorial Nat.self_le_factorial

theorem lt_factorial_self {n : ℕ} (hi : 3 ≤ n) : n < n ! := by
  have : 0 < n := (zero_lt_two (α := ℕ)).trans (succ_le_iff.mp hi)
  have : 1 < pred n := le_pred_of_lt (succ_le_iff.mp hi)
  rw [← succ_pred_eq_of_pos ‹0 < n›, factorial_succ]
  exact
    lt_mul_of_one_lt_right (pred n).succ_pos
      ((‹1 < pred n›).trans_le (self_le_factorial _))
#align nat.lt_factorial_self Nat.lt_factorial_self

theorem add_factorial_succ_lt_factorial_add_succ {i : ℕ} (n : ℕ) (hi : 2 ≤ i) :
    i + (n + 1)! < (i + n + 1)! := by
  rw [factorial_succ (i + _), add_mul, one_mul]
  have : i ≤ i + n := le.intro rfl
  exact
    add_lt_add_of_lt_of_le
      (this.trans_lt
        ((lt_mul_iff_one_lt_right ((by decide : 0 < 2).trans_le (hi.trans this))).mpr
          (lt_iff_le_and_ne.mpr
            ⟨(i + n).factorial_pos, fun g =>
              Nat.not_succ_le_self 1 ((hi.trans this).trans (factorial_eq_one.mp g.symm))⟩)))
      (factorial_le
        ((le_of_eq (add_comm n 1)).trans
        ((add_le_add_iff_right n).mpr ((by decide : 1 ≤ 2).trans hi))))
#align nat.add_factorial_succ_lt_factorial_add_succ Nat.add_factorial_succ_lt_factorial_add_succ

theorem add_factorial_lt_factorial_add {i n : ℕ} (hi : 2 ≤ i) (hn : 1 ≤ n) :
    i + n ! < (i + n)! := by
  cases hn
  · rw [factorial_one]
    exact lt_factorial_self (succ_le_succ hi)
  exact add_factorial_succ_lt_factorial_add_succ _ hi
#align nat.add_factorial_lt_factorial_add Nat.add_factorial_lt_factorial_add

theorem add_factorial_succ_le_factorial_add_succ (i : ℕ) (n : ℕ) :
    i + (n + 1)! ≤ (i + (n + 1))! := by
  cases (le_or_lt (2 : ℕ) i)
  · rw [← add_assoc]
    apply Nat.le_of_lt
    apply add_factorial_succ_lt_factorial_add_succ
    assumption
  · match i with
    | 0 => simp
    | 1 =>
      rw [← add_assoc, factorial_succ (1 + n), add_mul, one_mul, add_comm 1 n, add_le_add_iff_right]
      apply one_le_mul
      · apply Nat.le_add_left
      · apply factorial_pos
    | succ (succ n) => contradiction
#align nat.add_factorial_succ_le_factorial_add_succ Nat.add_factorial_succ_le_factorial_add_succ

theorem add_factorial_le_factorial_add (i : ℕ) {n : ℕ} (n1 : 1 ≤ n) : i + n ! ≤ (i + n)! := by
  cases' n1 with h
  · exact self_le_factorial _
  exact add_factorial_succ_le_factorial_add_succ i h
#align nat.add_factorial_le_factorial_add Nat.add_factorial_le_factorial_add

theorem factorial_mul_pow_sub_le_factorial {n m : ℕ} (hnm : n ≤ m) : n ! * n ^ (m - n) ≤ m ! := by
  calc
    _ ≤ n ! * (n + 1) ^ (m - n) := mul_le_mul_left' (Nat.pow_le_pow_left n.le_succ _) _
    _ ≤ _ := by simpa [hnm] using @Nat.factorial_mul_pow_le_factorial n (m - n)
#align nat.factorial_mul_pow_sub_le_factorial Nat.factorial_mul_pow_sub_le_factorial

lemma factorial_le_pow : ∀ n, n ! ≤ n ^ n
  | 0 => le_rfl
  | n + 1 =>
    calc
      _ ≤ (n + 1) * n ^ n := mul_le_mul_left' n.factorial_le_pow _
      _ ≤ (n + 1) * (n + 1) ^ n := mul_le_mul_left' (Nat.pow_le_pow_left n.le_succ _) _
      _ = _ := by rw [pow_succ']

end Factorial

/-! ### Ascending and descending factorials -/


section AscFactorial

/-- `n.ascFactorial k = n (n + 1) ⋯ (n + k - 1)`. This is closely related to `ascPochhammer`, but
much less general. -/
def ascFactorial (n : ℕ) : ℕ → ℕ
  | 0 => 1
  | k + 1 => (n + k) * ascFactorial n k
#align nat.asc_factorial Nat.ascFactorial

@[simp]
theorem ascFactorial_zero (n : ℕ) : n.ascFactorial 0 = 1 :=
  rfl
#align nat.asc_factorial_zero Nat.ascFactorial_zero

theorem ascFactorial_succ {n k : ℕ} : n.ascFactorial k.succ = (n + k) * n.ascFactorial k :=
  rfl
#align nat.asc_factorial_succ Nat.ascFactorial_succ

theorem zero_ascFactorial : ∀ (k : ℕ), (0 : ℕ).ascFactorial k.succ = 0
  | 0 => by
    rw [ascFactorial_succ, ascFactorial_zero, zero_add, zero_mul]
  | (k+1) => by
    rw [ascFactorial_succ, zero_ascFactorial k, mul_zero]

@[simp]
theorem one_ascFactorial : ∀ (k : ℕ), (1 : ℕ).ascFactorial k = k.factorial
  | 0 => ascFactorial_zero 1
  | (k+1) => by
    rw [ascFactorial_succ, one_ascFactorial k, add_comm, factorial_succ]

theorem succ_ascFactorial (n : ℕ) :
    ∀ k, n * n.succ.ascFactorial k = (n + k) * n.ascFactorial k
  | 0 => by rw [add_zero, ascFactorial_zero, ascFactorial_zero]
  | k + 1 => by
    rw [ascFactorial, mul_left_comm, succ_ascFactorial n k, ascFactorial, succ_add, ← add_assoc]
#align nat.succ_asc_factorial Nat.succ_ascFactorial

/-- `(n + 1).ascFactorial k = (n + k) ! / n !` but without ℕ-division. See
`Nat.ascFactorial_eq_div` for the version with ℕ-division. -/
theorem factorial_mul_ascFactorial (n : ℕ) : ∀ k, n ! * (n + 1).ascFactorial k = (n + k)!
  | 0 => by
    rw [add_zero, ascFactorial_zero, mul_one]
  | k + 1 => by
    rw [ascFactorial_succ, ← add_assoc, factorial_succ, mul_comm (n + 1 + k), ← mul_assoc,
      factorial_mul_ascFactorial n k, mul_comm, add_right_comm]
#align nat.factorial_mul_asc_factorial Nat.factorial_mul_ascFactorial

/-- `n.ascFactorial k = (n + k - 1)! / (n - 1)!` for `n > 0` but without ℕ-division. See
`Nat.ascFactorial_eq_div` for the version with ℕ-division. Consider using
`factorial_mul_ascFactorial` to avoid complications of ℕ-subtraction. -/
theorem factorial_mul_ascFactorial' (n k : ℕ) (h : 0 < n) :
    (n - 1) ! * n.ascFactorial k = (n + k - 1)! := by
  rw [Nat.sub_add_comm h, Nat.sub_one]
  nth_rw 2 [Nat.eq_add_of_sub_eq h rfl]
  rw [Nat.sub_one, factorial_mul_ascFactorial]

/-- Avoid in favor of `Nat.factorial_mul_ascFactorial` if you can. ℕ-division isn't worth it. -/
theorem ascFactorial_eq_div (n k : ℕ) :  (n + 1).ascFactorial k = (n + k)! / n ! := by
  apply mul_left_cancel₀ n.factorial_ne_zero
  rw [factorial_mul_ascFactorial]
  refine (Nat.mul_div_cancel_left' <| factorial_dvd_factorial <| le_add_right n k).symm

/-- Avoid in favor of `Nat.factorial_mul_ascFactorial` if you can. -/
theorem ascFactorial_eq_div' (n k : ℕ) (h : 0 < n) :
    n.ascFactorial k = (n + k - 1)! / (n - 1) ! := by
  apply mul_left_cancel₀ (n-1).factorial_ne_zero
  rw [factorial_mul_ascFactorial' _ _ h]
  exact (Nat.mul_div_cancel_left' <| factorial_dvd_factorial <| Nat.sub_le_sub_right
    (le_add_right n k) 1).symm
#align nat.asc_factorial_eq_div Nat.ascFactorial_eq_div

theorem ascFactorial_of_sub {n k : ℕ}:
    (n - k) * (n - k + 1).ascFactorial k = (n - k).ascFactorial (k + 1) := by
  rw [succ_ascFactorial, ascFactorial_succ]
#align nat.asc_factorial_of_sub Nat.ascFactorial_of_sub

theorem pow_succ_le_ascFactorial (n : ℕ) : ∀ k : ℕ, n ^ k ≤ n.ascFactorial k
  | 0 => by rw [ascFactorial_zero, pow_zero]
  | k + 1 => by
    rw [pow_succ, mul_comm, ascFactorial_succ, ← succ_ascFactorial]
    exact Nat.mul_le_mul (Nat.le_refl n)
      ((pow_le_pow_of_le_left (le_succ n) k).trans (pow_succ_le_ascFactorial n.succ k))
#align nat.pow_succ_le_asc_factorial Nat.pow_succ_le_ascFactorial

theorem pow_lt_ascFactorial' (n k : ℕ) : (n + 1) ^ (k + 2) < (n + 1).ascFactorial (k + 2) := by
  rw [pow_succ, ascFactorial, mul_comm]
  exact Nat.mul_lt_mul (lt_add_of_pos_right (n + 1) (succ_pos k))
    (pow_succ_le_ascFactorial n.succ _) (NeZero.pos ((n + 1) ^ (k + 1)))
#align nat.pow_lt_asc_factorial' Nat.pow_lt_ascFactorial'

theorem pow_lt_ascFactorial (n : ℕ) : ∀ {k : ℕ}, 2 ≤ k → (n + 1) ^ k < (n + 1).ascFactorial k
  | 0 => by rintro ⟨⟩
  | 1 => by intro; contradiction
  | k + 2 => fun _ => pow_lt_ascFactorial' n k
#align nat.pow_lt_asc_factorial Nat.pow_lt_ascFactorial

theorem ascFactorial_le_pow_add (n : ℕ) : ∀ k : ℕ, (n+1).ascFactorial k ≤ (n + k) ^ k
  | 0 => by rw [ascFactorial_zero, pow_zero]
  | k + 1 => by
    rw [ascFactorial_succ, pow_succ, mul_comm, ← add_assoc, add_right_comm n 1 k]
    exact Nat.mul_le_mul_of_nonneg_right
      ((ascFactorial_le_pow_add _ k).trans (Nat.pow_le_pow_of_le_left (le_succ _) _))
#align nat.asc_factorial_le_pow_add Nat.ascFactorial_le_pow_add

theorem ascFactorial_lt_pow_add (n : ℕ) : ∀ {k : ℕ}, 2 ≤ k → (n + 1).ascFactorial k < (n + k) ^ k
  | 0 => by rintro ⟨⟩
  | 1 => by intro; contradiction
  | k + 2 => fun _ => by
<<<<<<< HEAD
    rw [pow_succ, mul_comm, ascFactorial_succ, succ_add_eq_add_succ n (k + 1)]
    exact Nat.mul_lt_mul' le_rfl ((ascFactorial_le_pow_add n _).trans_lt
      (pow_lt_pow_left (@lt_add_one ℕ _ _ _ _ _ _ _) (zero_le _) k.succ_ne_zero)) (succ_pos _)
=======
    rw [ascFactorial_succ, pow_succ]
    rw [add_assoc n (k + 1) 1, mul_comm <| (n + (k + 2)) ^ (k + 1)]
    exact mul_lt_mul_of_pos_left ((ascFactorial_le_pow_add n _).trans_lt <|
      Nat.pow_lt_pow_left (lt_add_one _) k.succ_ne_zero) (succ_pos _)
>>>>>>> ef72bdbf
#align nat.asc_factorial_lt_pow_add Nat.ascFactorial_lt_pow_add

theorem ascFactorial_pos (n k : ℕ) : 0 < (n + 1).ascFactorial k :=
  (pow_pos (succ_pos n) k).trans_le (pow_succ_le_ascFactorial (n + 1) k)
#align nat.asc_factorial_pos Nat.ascFactorial_pos

end AscFactorial

section DescFactorial

/-- `n.descFactorial k = n! / (n - k)!` (as seen in `Nat.descFactorial_eq_div`), but
implemented recursively to allow for "quick" computation when using `norm_num`. This is closely
related to `descPochhammer`, but much less general. -/
def descFactorial (n : ℕ) : ℕ → ℕ
  | 0 => 1
  | k + 1 => (n - k) * descFactorial n k
#align nat.desc_factorial Nat.descFactorial

@[simp]
theorem descFactorial_zero (n : ℕ) : n.descFactorial 0 = 1 :=
  rfl
#align nat.desc_factorial_zero Nat.descFactorial_zero

@[simp]
theorem descFactorial_succ (n k : ℕ) : n.descFactorial (k + 1) = (n - k) * n.descFactorial k :=
  rfl
#align nat.desc_factorial_succ Nat.descFactorial_succ

theorem zero_descFactorial_succ (k : ℕ) : (0 : ℕ).descFactorial (k + 1) = 0 := by
  rw [descFactorial_succ, zero_tsub, zero_mul]
#align nat.zero_desc_factorial_succ Nat.zero_descFactorial_succ

theorem descFactorial_one (n : ℕ) : n.descFactorial 1 = n := by simp
#align nat.desc_factorial_one Nat.descFactorial_one

theorem succ_descFactorial_succ (n : ℕ) :
    ∀ k : ℕ, (n + 1).descFactorial (k + 1) = (n + 1) * n.descFactorial k
  | 0 => by rw [descFactorial_zero, descFactorial_one, mul_one]
  | succ k => by
    rw [descFactorial_succ, succ_descFactorial_succ _ k, descFactorial_succ, succ_sub_succ,
      mul_left_comm]
#align nat.succ_desc_factorial_succ Nat.succ_descFactorial_succ

theorem succ_descFactorial (n : ℕ) :
    ∀ k, (n + 1 - k) * (n + 1).descFactorial k = (n + 1) * n.descFactorial k
  | 0 => by rw [tsub_zero, descFactorial_zero, descFactorial_zero]
  | k + 1 => by
    rw [descFactorial, succ_descFactorial _ k, descFactorial_succ, succ_sub_succ, mul_left_comm]
#align nat.succ_desc_factorial Nat.succ_descFactorial

theorem descFactorial_self : ∀ n : ℕ, n.descFactorial n = n !
  | 0 => by rw [descFactorial_zero, factorial_zero]
  | succ n => by rw [succ_descFactorial_succ, descFactorial_self n, factorial_succ]
#align nat.desc_factorial_self Nat.descFactorial_self

@[simp]
theorem descFactorial_eq_zero_iff_lt {n : ℕ} : ∀ {k : ℕ}, n.descFactorial k = 0 ↔ n < k
  | 0 => by simp only [descFactorial_zero, Nat.one_ne_zero, Nat.not_lt_zero]
  | succ k => by
    rw [descFactorial_succ, mul_eq_zero, descFactorial_eq_zero_iff_lt, lt_succ_iff,
      tsub_eq_zero_iff_le, lt_iff_le_and_ne, or_iff_left_iff_imp, and_imp]
    exact fun h _ => h
#align nat.desc_factorial_eq_zero_iff_lt Nat.descFactorial_eq_zero_iff_lt

alias ⟨_, descFactorial_of_lt⟩ := descFactorial_eq_zero_iff_lt
#align nat.desc_factorial_of_lt Nat.descFactorial_of_lt

theorem add_descFactorial_eq_ascFactorial (n : ℕ) : ∀ k : ℕ,
    (n + k).descFactorial k = (n + 1).ascFactorial k
  | 0 => by rw [ascFactorial_zero, descFactorial_zero]
  | succ k => by
    rw [Nat.add_succ, succ_descFactorial_succ, ascFactorial_succ,
      add_descFactorial_eq_ascFactorial _ k, Nat.add_right_comm]
#align nat.add_desc_factorial_eq_asc_factorial Nat.add_descFactorial_eq_ascFactorial

theorem add_descFactorial_eq_ascFactorial' (n : ℕ) :
    ∀ k : ℕ, (n + k - 1).descFactorial k = n.ascFactorial k
  | 0 => by rw [ascFactorial_zero, descFactorial_zero]
  | succ k => by
    rw [descFactorial_succ, ascFactorial_succ, ← succ_add_eq_add_succ,
      add_descFactorial_eq_ascFactorial' _ k, ← succ_ascFactorial, succ_add_sub_one,
      Nat.add_sub_cancel]

/-- `n.descFactorial k = n! / (n - k)!` but without ℕ-division. See `Nat.descFactorial_eq_div`
for the version using ℕ-division. -/
theorem factorial_mul_descFactorial : ∀ {n k : ℕ}, k ≤ n → (n - k)! * n.descFactorial k = n !
  | n, 0 => fun _ => by rw [descFactorial_zero, mul_one, tsub_zero]
  | 0, succ k => fun h => by
    exfalso
    exact not_succ_le_zero k h
  | succ n, succ k => fun h => by
    rw [succ_descFactorial_succ, succ_sub_succ, ← mul_assoc, mul_comm (n - k)!, mul_assoc,
      factorial_mul_descFactorial (Nat.succ_le_succ_iff.1 h), factorial_succ]
#align nat.factorial_mul_desc_factorial Nat.factorial_mul_descFactorial

/-- Avoid in favor of `Nat.factorial_mul_descFactorial` if you can. ℕ-division isn't worth it. -/
theorem descFactorial_eq_div {n k : ℕ} (h : k ≤ n) : n.descFactorial k = n ! / (n - k)! := by
  apply mul_left_cancel₀ (factorial_ne_zero (n - k))
  rw [factorial_mul_descFactorial h]
  exact (Nat.mul_div_cancel' <| factorial_dvd_factorial <| Nat.sub_le n k).symm
#align nat.desc_factorial_eq_div Nat.descFactorial_eq_div

theorem pow_sub_le_descFactorial (n : ℕ) : ∀ k : ℕ, (n + 1 - k) ^ k ≤ n.descFactorial k
  | 0 => by rw [descFactorial_zero, pow_zero]
  | k + 1 => by
    rw [descFactorial_succ, pow_succ, succ_sub_succ, mul_comm]
    apply Nat.mul_le_mul_of_nonneg_left
    exact   (le_trans (Nat.pow_le_pow_left (tsub_le_tsub_right (le_succ _) _) k)
          (pow_sub_le_descFactorial n k))
#align nat.pow_sub_le_desc_factorial Nat.pow_sub_le_descFactorial

theorem pow_sub_lt_descFactorial' {n : ℕ} :
    ∀ {k : ℕ}, k + 2 ≤ n → (n - (k + 1)) ^ (k + 2) < n.descFactorial (k + 2)
  | 0 => fun h => by
    rw [descFactorial_succ, pow_succ, pow_one, descFactorial_one]
    exact
      Nat.mul_lt_mul_of_pos_left (tsub_lt_self (lt_of_lt_of_le zero_lt_two h) zero_lt_one)
        (tsub_pos_of_lt h)
  | k + 1 => fun h => by
    rw [descFactorial_succ, pow_succ, mul_comm]
    apply Nat.mul_lt_mul_of_pos_left
    · refine' ((Nat.pow_le_pow_left (tsub_le_tsub_right (le_succ n) _) _).trans_lt _)
      rw [succ_sub_succ]
      exact pow_sub_lt_descFactorial' ((le_succ _).trans h)
    · apply tsub_pos_of_lt; apply h
#align nat.pow_sub_lt_desc_factorial' Nat.pow_sub_lt_descFactorial'

theorem pow_sub_lt_descFactorial {n : ℕ} :
    ∀ {k : ℕ}, 2 ≤ k → k ≤ n → (n + 1 - k) ^ k < n.descFactorial k
  | 0 => by rintro ⟨⟩
  | 1 => by intro; contradiction
  | k + 2 => fun _ h => by
    rw [succ_sub_succ]
    exact pow_sub_lt_descFactorial' h
#align nat.pow_sub_lt_desc_factorial Nat.pow_sub_lt_descFactorial

theorem descFactorial_le_pow (n : ℕ) : ∀ k : ℕ, n.descFactorial k ≤ n ^ k
  | 0 => by rw [descFactorial_zero, pow_zero]
  | k + 1 => by
    rw [descFactorial_succ, pow_succ, mul_comm _ n]
    exact Nat.mul_le_mul (Nat.sub_le _ _) (descFactorial_le_pow _ k)
#align nat.desc_factorial_le_pow Nat.descFactorial_le_pow

theorem descFactorial_lt_pow {n : ℕ} (hn : 1 ≤ n) : ∀ {k : ℕ}, 2 ≤ k → n.descFactorial k < n ^ k
  | 0 => by rintro ⟨⟩
  | 1 => by intro; contradiction
  | k + 2 => fun _ => by
    rw [descFactorial_succ, pow_succ', mul_comm, mul_comm n]
    exact Nat.mul_lt_mul' (descFactorial_le_pow _ _) (tsub_lt_self hn k.zero_lt_succ)
      (pow_pos (Nat.lt_of_succ_le hn) _)
#align nat.desc_factorial_lt_pow Nat.descFactorial_lt_pow

end DescFactorial

lemma factorial_two_mul_le (n : ℕ) : (2 * n)! ≤ (2 * n) ^ n * n ! := by
  rw [two_mul, ← factorial_mul_ascFactorial, mul_comm]
  exact mul_le_mul_right' (ascFactorial_le_pow_add _ _) _

lemma two_pow_mul_factorial_le_factorial_two_mul (n : ℕ) : 2 ^ n * n ! ≤ (2 * n) ! := by
  obtain _ | n := n
  · simp
  rw [mul_comm, two_mul]
  calc
    _ ≤ (n + 1)! * (n + 2) ^ (n + 1) := mul_le_mul_left' (pow_le_pow_of_le_left le_add_self _) _
    _ ≤ _ := Nat.factorial_mul_pow_le_factorial

end Nat<|MERGE_RESOLUTION|>--- conflicted
+++ resolved
@@ -329,16 +329,9 @@
   | 0 => by rintro ⟨⟩
   | 1 => by intro; contradiction
   | k + 2 => fun _ => by
-<<<<<<< HEAD
     rw [pow_succ, mul_comm, ascFactorial_succ, succ_add_eq_add_succ n (k + 1)]
     exact Nat.mul_lt_mul' le_rfl ((ascFactorial_le_pow_add n _).trans_lt
       (pow_lt_pow_left (@lt_add_one ℕ _ _ _ _ _ _ _) (zero_le _) k.succ_ne_zero)) (succ_pos _)
-=======
-    rw [ascFactorial_succ, pow_succ]
-    rw [add_assoc n (k + 1) 1, mul_comm <| (n + (k + 2)) ^ (k + 1)]
-    exact mul_lt_mul_of_pos_left ((ascFactorial_le_pow_add n _).trans_lt <|
-      Nat.pow_lt_pow_left (lt_add_one _) k.succ_ne_zero) (succ_pos _)
->>>>>>> ef72bdbf
 #align nat.asc_factorial_lt_pow_add Nat.ascFactorial_lt_pow_add
 
 theorem ascFactorial_pos (n k : ℕ) : 0 < (n + 1).ascFactorial k :=
