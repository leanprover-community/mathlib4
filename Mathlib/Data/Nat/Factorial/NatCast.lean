/-
Copyright (c) 2025 Antoine Chambert-Loir, María Inés de Frutos-Fernández. All rights reserved.
Released under Apache 2.0 license as described in the file LICENSE.
Authors: Antoine Chambert-Loir, María Inés de Frutos-Fernández
-/

import Mathlib.Algebra.Algebra.Defs
import Mathlib.Algebra.CharP.Invertible
import Mathlib.Data.Finset.NatAntidiagonal
import Mathlib.RingTheory.Nilpotent.Defs

/-!
# Invertibility of factorials

This file contains lemmas providing sufficient conditions for the cast of `n!` to a (semi)ring `A`
to be a unit.

-/

namespace IsUnit

open Nat
section Semiring

variable {A : Type*} [Semiring A]

theorem natCast_factorial_of_le {n : ℕ} (hn_fac : IsUnit (n ! : A))
    {m : ℕ} (hmn : m ≤ n) : IsUnit (m ! : A) := by
  obtain ⟨k, rfl⟩ := exists_add_of_le hmn
  clear hmn
  induction k generalizing m with
  | zero => simpa using hn_fac
  | succ k ih =>
    rw [← add_assoc, add_right_comm] at hn_fac
    have := ih hn_fac
    rw [Nat.factorial_succ, Nat.cast_mul, Nat.cast_commute _ _ |>.isUnit_mul_iff] at this
    exact this.2

theorem natCast_factorial_of_lt {n : ℕ} (hn_fac : IsUnit ((n - 1)! : A))
    {m : ℕ} (hmn : m < n) : IsUnit (m ! : A) :=
  hn_fac.natCast_factorial_of_le <| le_sub_one_of_lt hmn

/-- If `A` is an algebra over a characteristic-zero (semi)field, then `n!` is a unit. -/
theorem natCast_factorial_of_algebra (K : Type*) [Semifield K] [CharZero K] [Algebra K A] (n : ℕ) :
    IsUnit (n ! : A) := by
  suffices IsUnit (n ! : K) by
    simpa using this.map (algebraMap K A)
  simp [isUnit_iff_ne_zero, n.factorial_ne_zero]

end Semiring

section CharP

variable {A : Type*} [Ring A] (p : ℕ) [Fact (Nat.Prime p)] [CharP A p]

theorem natCast_factorial_iff_of_charP {n : ℕ} : IsUnit (n ! : A) ↔ n < p := by
  have hp : p.Prime := Fact.out
  induction n with
  | zero => simp [hp.pos]
  | succ n ih =>
    -- TODO: why is `.symm.symm` needed here!?
    rw [factorial_succ, cast_mul, Nat.cast_commute _ _ |>.isUnit_mul_iff, ih.symm.symm,
      ← Nat.add_one_le_iff, CharP.isUnit_natCast_iff hp]
    exact ⟨fun ⟨h1, h2⟩ ↦ lt_of_le_of_ne h2 (mt (· ▸ dvd_rfl) h1),
      fun h ↦ ⟨not_dvd_of_pos_of_lt (Nat.succ_pos _) h, h.le⟩⟩

end CharP

section Nilpotent

variable {A : Type*} [CommRing A] {n p : ℕ} (hp : IsNilpotent (p : A))
include hp

lemma natCast_of_isNilpotent_of_coprime (h : p.Coprime n) :
    IsUnit (n : A) := by
  obtain ⟨m, hm⟩ := hp
  suffices ∃ a b : A, p ^ m * a + n * b = 1 by
    obtain ⟨a, b, h⟩ := this
    apply isUnit_of_mul_eq_one (n : A) b
    simpa [hm] using h
  refine ⟨(p ^ m).gcdA n, (p ^ m).gcdB n, ?_⟩
  norm_cast
  rw [← Nat.cast_one, ← Int.cast_natCast 1, ← (h.pow_left m).gcd_eq_one, Nat.gcd_eq_gcd_ab]

theorem natCast_factorial_of_isNilpotent [Fact p.Prime] (h : n < p) :
    IsUnit (n ! : A) := by
  induction n with
  | zero => simp
  | succ n ih =>
    simp only [factorial_succ, cast_mul, IsUnit.mul_iff]
    refine ⟨.natCast_of_isNilpotent_of_coprime hp ?_, ih (by omega)⟩
    rw [Nat.Prime.coprime_iff_not_dvd Fact.out]
    exact Nat.not_dvd_of_pos_of_lt (by omega) h

end Nilpotent

end IsUnit

open Nat Ring

lemma Nat.castChoose_eq {A : Type*} [CommSemiring A] {m : ℕ} {k : ℕ × ℕ}
    (hm : IsUnit (m ! : A)) (hk : k ∈ Finset.antidiagonal m) :
    (choose m k.1 : A) = ↑m ! * inverse ↑k.1! * inverse ↑k.2! := by
  rw [Finset.mem_antidiagonal] at hk
<<<<<<< HEAD
  rw [eq_mul_inverse_iff_mul_eq, eq_mul_inverse_iff_mul_eq,
    ← hk, ← Nat.cast_mul, ← Nat.cast_mul, add_comm, Nat.add_choose_mul_factorial_mul_factorial] <;>
  apply hm.natCast_factorial_of_le <;>
  rw [← hk];
=======
  subst hk
  rw [eq_mul_inverse_iff_mul_eq, eq_mul_inverse_iff_mul_eq, ← Nat.cast_mul, ← Nat.cast_mul,
    add_comm, Nat.add_choose_mul_factorial_mul_factorial] <;>
    apply hm.natCast_factorial_of_le
>>>>>>> 2b4a36b6
  exacts [Nat.le_add_right k.1 k.2, Nat.le_add_left k.2 k.1]<|MERGE_RESOLUTION|>--- conflicted
+++ resolved
@@ -102,15 +102,8 @@
     (hm : IsUnit (m ! : A)) (hk : k ∈ Finset.antidiagonal m) :
     (choose m k.1 : A) = ↑m ! * inverse ↑k.1! * inverse ↑k.2! := by
   rw [Finset.mem_antidiagonal] at hk
-<<<<<<< HEAD
-  rw [eq_mul_inverse_iff_mul_eq, eq_mul_inverse_iff_mul_eq,
-    ← hk, ← Nat.cast_mul, ← Nat.cast_mul, add_comm, Nat.add_choose_mul_factorial_mul_factorial] <;>
-  apply hm.natCast_factorial_of_le <;>
-  rw [← hk];
-=======
   subst hk
   rw [eq_mul_inverse_iff_mul_eq, eq_mul_inverse_iff_mul_eq, ← Nat.cast_mul, ← Nat.cast_mul,
     add_comm, Nat.add_choose_mul_factorial_mul_factorial] <;>
     apply hm.natCast_factorial_of_le
->>>>>>> 2b4a36b6
   exacts [Nat.le_add_right k.1 k.2, Nat.le_add_left k.2 k.1]