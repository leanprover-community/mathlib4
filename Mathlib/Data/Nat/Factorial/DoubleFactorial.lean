/-
Copyright (c) 2023 Jake Levinson. All rights reserved.
Released under Apache 2.0 license as described in the file LICENSE.
Authors: Jake Levinson
-/
import Mathlib.Data.Nat.Factorial.Basic
import Mathlib.Algebra.BigOperators.Basic
import Mathlib.Tactic.Ring
import Mathlib.Tactic.Positivity.Core

#align_import data.nat.factorial.double_factorial from "leanprover-community/mathlib"@"7daeaf3072304c498b653628add84a88d0e78767"

/-!
# Double factorials

This file defines the double factorial,
  `n‼ := n * (n - 2) * (n - 4) * ...`.

## Main declarations

* `Nat.doubleFactorial`: The double factorial.
-/


open Nat

namespace Nat

/-- `Nat.doubleFactorial n` is the double factorial of `n`. -/
@[simp]
def doubleFactorial : ℕ → ℕ
  | 0 => 1
  | 1 => 1
  | k + 2 => (k + 2) * doubleFactorial k
#align nat.double_factorial Nat.doubleFactorial

-- This notation is `\!!` not two !'s
@[inherit_doc] scoped notation:10000 n "‼" => Nat.doubleFactorial n

lemma doubleFactorial_pos : ∀ n, 0 < n‼
  | 0 | 1 => zero_lt_one
  | _n + 2 => mul_pos (succ_pos _) (doubleFactorial_pos _)

theorem doubleFactorial_add_two (n : ℕ) : (n + 2)‼ = (n + 2) * n‼ :=
  rfl
#align nat.double_factorial_add_two Nat.doubleFactorial_add_two

theorem doubleFactorial_add_one (n : ℕ) : (n + 1)‼ = (n + 1) * (n - 1)‼ := by cases n <;> rfl
#align nat.double_factorial_add_one Nat.doubleFactorial_add_one

theorem factorial_eq_mul_doubleFactorial : ∀ n : ℕ, (n + 1)! = (n + 1)‼ * n‼
  | 0 => rfl
  | k + 1 => by
    rw [doubleFactorial_add_two, factorial, factorial_eq_mul_doubleFactorial _, mul_comm _ k‼,
      mul_assoc]
#align nat.factorial_eq_mul_double_factorial Nat.factorial_eq_mul_doubleFactorial

lemma doubleFactorial_le_factorial : ∀ n, n‼ ≤ n !
  | 0 => le_rfl
  | n + 1 => by
    rw [factorial_eq_mul_doubleFactorial]; exact Nat.le_mul_of_pos_right _ n.doubleFactorial_pos

theorem doubleFactorial_two_mul : ∀ n : ℕ, (2 * n)‼ = 2 ^ n * n !
  | 0 => rfl
  | n + 1 => by
    rw [mul_add, mul_one, doubleFactorial_add_two, factorial, pow_succ, doubleFactorial_two_mul _,
      succ_eq_add_one]
    ring
#align nat.double_factorial_two_mul Nat.doubleFactorial_two_mul

<<<<<<< HEAD
theorem doubleFactorial_eq_prod_even : ∀ n : ℕ, (2 * n)‼ = ∏ i in Finset.range n, 2 * (i + 1)
=======
open BigOperators

theorem doubleFactorial_eq_prod_even : ∀ n : ℕ, (2 * n)‼ = ∏ i ∈ Finset.range n, 2 * (i + 1)
>>>>>>> ad5191e4
  | 0 => rfl
  | n + 1 => by
    rw [Finset.prod_range_succ, ← doubleFactorial_eq_prod_even _, mul_comm (2 * n)‼,
      (by ring : 2 * (n + 1) = 2 * n + 2)]
    rfl
#align nat.double_factorial_eq_prod_even Nat.doubleFactorial_eq_prod_even

theorem doubleFactorial_eq_prod_odd :
    ∀ n : ℕ, (2 * n + 1)‼ = ∏ i ∈ Finset.range n, (2 * (i + 1) + 1)
  | 0 => rfl
  | n + 1 => by
    rw [Finset.prod_range_succ, ← doubleFactorial_eq_prod_odd _, mul_comm (2 * n + 1)‼,
      (by ring : 2 * (n + 1) + 1 = 2 * n + 1 + 2)]
    rfl
#align nat.double_factorial_eq_prod_odd Nat.doubleFactorial_eq_prod_odd

end Nat

namespace Mathlib.Meta.Positivity
open Lean Meta Qq

/-- Extension for `Nat.doubleFactorial`. -/
@[positivity Nat.doubleFactorial _]
def evalDoubleFactorial : PositivityExt where eval {u α} _ _ e := do
  match u, α, e with
  | 0, ~q(ℕ), ~q(Nat.doubleFactorial $n) =>
    assumeInstancesCommute
    return .positive q(Nat.doubleFactorial_pos $n)
  | _, _ => throwError "not Nat.doubleFactorial"

example (n : ℕ) : 0 < n‼ := by positivity

end Mathlib.Meta.Positivity<|MERGE_RESOLUTION|>--- conflicted
+++ resolved
@@ -68,13 +68,7 @@
     ring
 #align nat.double_factorial_two_mul Nat.doubleFactorial_two_mul
 
-<<<<<<< HEAD
-theorem doubleFactorial_eq_prod_even : ∀ n : ℕ, (2 * n)‼ = ∏ i in Finset.range n, 2 * (i + 1)
-=======
-open BigOperators
-
 theorem doubleFactorial_eq_prod_even : ∀ n : ℕ, (2 * n)‼ = ∏ i ∈ Finset.range n, 2 * (i + 1)
->>>>>>> ad5191e4
   | 0 => rfl
   | n + 1 => by
     rw [Finset.prod_range_succ, ← doubleFactorial_eq_prod_even _, mul_comm (2 * n)‼,
