--- conflicted
+++ resolved
@@ -60,34 +60,6 @@
   replace hb : c % b < b := mod_lt c hb
   rw [gcd_rec, pow_sub_one_mod_pow_sub_one, pow_sub_one_gcd_pow_sub_one, ← gcd_rec]
 
-<<<<<<< HEAD
-/-! ### `lcm` -/
-
-theorem lcm_dvd_mul (m n : ℕ) : lcm m n ∣ m * n :=
-  lcm_dvd (dvd_mul_right _ _) (dvd_mul_left _ _)
-
-theorem lcm_dvd_iff {m n k : ℕ} : lcm m n ∣ k ↔ m ∣ k ∧ n ∣ k :=
-  ⟨fun h => ⟨(dvd_lcm_left _ _).trans h, (dvd_lcm_right _ _).trans h⟩, and_imp.2 lcm_dvd⟩
-
-theorem lcm_pos {m n : ℕ} : 0 < m → 0 < n → 0 < m.lcm n := by
-  simp_rw [Nat.pos_iff_ne_zero]
-  exact lcm_ne_zero
-
-theorem lcm_mul_left {m n k : ℕ} : (m * n).lcm (m * k) = m * n.lcm k := by
-  apply dvd_antisymm
-  · exact lcm_dvd (mul_dvd_mul_left m (dvd_lcm_left n k)) (mul_dvd_mul_left m (dvd_lcm_right n k))
-  · have h : m ∣ lcm (m * n) (m * k) := (dvd_mul_right m n).trans (dvd_lcm_left (m * n) (m * k))
-    rw [← dvd_div_iff_mul_dvd h, lcm_dvd_iff, dvd_div_iff_mul_dvd h, dvd_div_iff_mul_dvd h,
-      ← lcm_dvd_iff]
-
-theorem lcm_mul_right {m n k : ℕ} : (m * n).lcm (k * n) = m.lcm k * n := by
- rw [mul_comm, mul_comm k n, lcm_mul_left, mul_comm]
-
-theorem lcm_le_mul (m n : ℕ) : lcm m n ≤ m * n :=
-  div_le_self _ _
-
-=======
->>>>>>> b375a6d1
 /-!
 ### `Coprime`
 
