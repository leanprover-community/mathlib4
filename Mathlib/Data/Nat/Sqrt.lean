--- conflicted
+++ resolved
@@ -146,20 +146,12 @@
       case neg => simp [if_neg h, Nat.le_of_not_lt h]
 
 lemma am_gm_lemma (a b: ℤ) : 4 * a * b ≤ (a + b)^2 := by
-<<<<<<< HEAD
   linarith [sq_nonneg (a - b)]
-=======
-  let h := sq_nonneg (a - b)
-  simp [sq, mul_add, add_mul]
-  simp [sq, mul_sub, sub_mul] at h
-  linarith
-
 -- TODO: move this to Std??
 protected lemma mul_le_of_le_div (k x y : ℕ) (h : x ≤ y / k) : x * k ≤ y := by
   by_cases hk : k = 0
   case pos => rw [hk, mul_zero]; exact zero_le _
   case neg => rwa [← le_div_iff_mul_le (pos_iff_ne_zero.2 hk)]
->>>>>>> d6a4b9dd
 
 lemma sqrt.iter_sq_le (n guess : ℕ) : sqrt.iter n guess * sqrt.iter n guess ≤ n := by
   unfold sqrt.iter
@@ -196,12 +188,8 @@
     | m + 2 => contradiction
   case neg =>
     simp only [IsSqrt, sqrt, h, ite_false]
-<<<<<<< HEAD
-    apply And.intro <;>
-=======
     refine ⟨sqrt.iter_sq_le _ _, ?_⟩
 
->>>>>>> d6a4b9dd
     sorry
   -- generalize e : size n = s; cases' s with s <;> simp [e, sqrt]
   -- · rw [size_eq_zero.1 e, IsSqrt]
