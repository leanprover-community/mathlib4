/-
Copyright (c) 2015 Microsoft Corporation. All rights reserved.
Released under Apache 2.0 license as described in the file LICENSE.
Authors: Leonardo de Moura, Johannes Hölzl, Mario Carneiro

! This file was ported from Lean 3 source module data.nat.sqrt
! leanprover-community/mathlib commit ba2245edf0c8bb155f1569fd9b9492a9b384cde6
! Please do not edit these lines, except to modify the commit id
! if you have ported upstream changes.
-/
import Mathlib.Data.Int.Order.Basic
import Mathlib.Data.Nat.Size
import Mathlib.Tactic.Find

/-!
# Square root of natural numbers

This file defines an efficient binary implementation of the square root function that returns the
unique `r` such that `r * r ≤ n < (r + 1) * (r + 1)`. It takes advantage of the binary
representation by replacing the multiplication by 2 appearing in
`(a + b)^2 = a^2 + 2 * a * b + b^2` by a bitmask manipulation.

## Reference

See [Wikipedia, *Methods of computing square roots*]
(https://en.wikipedia.org/wiki/Methods_of_computing_square_roots#Binary_numeral_system_(base_2)).
-/


namespace Nat

theorem sqrtAux_dec {b} (h : b ≠ 0) : shiftr b 2 < b := by
  simp only [shiftr_eq_div_pow]
  apply (Nat.div_lt_iff_lt_mul' (by decide : 0 < 4)).2
  have := Nat.mul_lt_mul_of_pos_left (by decide : 1 < 4) (Nat.pos_of_ne_zero h)
  rwa [mul_one] at this
#align nat.sqrt_aux_dec Nat.sqrtAux_dec

/-- Auxiliary function for `nat.sqrt`. See e.g.
<https://en.wikipedia.org/wiki/Methods_of_computing_square_roots#Binary_numeral_system_(base_2)> -/
def sqrtAux : ℕ → ℕ → ℕ → ℕ
  | b, r, n =>
    if b0 : b = 0 then r
    else
      let b' := shiftr b 2
      have : b' < b := sqrtAux_dec b0
      match (n - (r + b : ℕ) : ℤ) with
      | (n' : ℕ) => sqrtAux b' (div2 r + b) n'
      | _ => sqrtAux b' (div2 r) n
#align nat.sqrt_aux Nat.sqrtAux

/-
/-- `sqrt n` is the square root of a natural number `n`. If `n` is not a
  perfect square, it returns the largest `k:ℕ` such that `k*k ≤ n`. -/
@[pp_nodot]
def sqrt (n : ℕ) : ℕ :=
  match size n with
  | 0 => 0
  | succ s => sqrtAux (shiftl 1 (bit0 (div2 s))) 0 n
#align nat.sqrt Nat.sqrt
-/

theorem sqrtAux_0 (r n) : sqrtAux 0 r n = r := rfl
#align nat.sqrt_aux_0 Nat.sqrtAux_0

attribute [local simp] sqrtAux_0

-- porting note: this linting issue could be fixed if one wrote equation lemmas for sqrtAux
-- but this seems tricky
@[nolint unusedHavesSuffices]
theorem sqrtAux_1 {r n b} (h : b ≠ 0) {n'} (h₂ : r + b + n' = n) :
    sqrtAux b r n = sqrtAux (shiftr b 2) (div2 r + b) n' := by
  rw [sqrtAux]; simp only [h, h₂.symm, Int.ofNat_add, if_false];
    (rw [add_comm _ (n' : ℤ), add_sub_cancel, sqrtAux]; rfl)
#align nat.sqrt_aux_1 Nat.sqrtAux_1

-- porting note: this linting issue could be fixed if one wrote equation lemmas for sqrtAux
-- but this seems tricky
@[nolint unusedHavesSuffices]
theorem sqrtAux_2 {r n b} (h : b ≠ 0) (h₂ : n < r + b) :
    sqrtAux b r n = sqrtAux (shiftr b 2) (div2 r) n := by
  rw [sqrtAux]; simp only [h, h₂, if_false]
  cases' Int.eq_negSucc_of_lt_zero (sub_lt_zero.2 (Int.ofNat_lt_ofNat_of_lt h₂)) with k e
  rw [e, sqrtAux]
  rfl
#align nat.sqrt_aux_2 Nat.sqrtAux_2

private def IsSqrt (n q : ℕ) : Prop :=
  q * q ≤ n ∧ n < (q + 1) * (q + 1)
-- #align nat.is_sqrt Nat.IsSqrt

attribute [-simp] mul_eq_mul_left_iff mul_eq_mul_right_iff

private theorem sqrtAux_IsSqrt_lemma (m r n : ℕ) (h₁ : r * r ≤ n) (m')
    (hm : shiftr (2 ^ m * 2 ^ m) 2 = m')
    (H1 : n < (r + 2 ^ m) * (r + 2 ^ m) → IsSqrt n (sqrtAux m' (r * 2 ^ m) (n - r * r)))
    (H2 :
      (r + 2 ^ m) * (r + 2 ^ m) ≤ n →
        IsSqrt n (sqrtAux m' ((r + 2 ^ m) * 2 ^ m) (n - (r + 2 ^ m) * (r + 2 ^ m)))) :
    IsSqrt n (sqrtAux (2 ^ m * 2 ^ m) (2 * r * 2 ^ m) (n - r * r)) := by
  have b0 : 2 ^ m * 2 ^ m ≠ 0 := mul_self_ne_zero.2 (pow_ne_zero m two_ne_zero)
  have lb : n - r * r < 2 * r * 2 ^ m + 2 ^ m * 2 ^ m ↔ n < (r + 2 ^ m) * (r + 2 ^ m) := by
    rw [tsub_lt_iff_right h₁]
    simp [left_distrib, right_distrib, two_mul, mul_comm, mul_assoc, add_comm, add_assoc,
      add_left_comm]
  have re : div2 (2 * r * 2 ^ m) = r * 2 ^ m := by
    rw [div2_val, mul_assoc, Nat.mul_div_cancel_left _ (by decide : 2 > 0)]
  cases' lt_or_ge n ((r + 2 ^ m) * (r + 2 ^ m)) with hl hl
  · rw [sqrtAux_2 b0 (lb.2 hl), hm, re]
    apply H1 hl
  · cases' le.dest hl with n' e
    rw [@sqrtAux_1 (2 * r * 2 ^ m) (n - r * r) (2 ^ m * 2 ^ m) b0 (n - (r + 2 ^ m) * (r + 2 ^ m)),
      hm, re, ← right_distrib]
    · apply H2 hl
    apply Eq.symm
    apply tsub_eq_of_eq_add_rev
    rw [← add_assoc, (_ : r * r + _ = _)]
    exact (add_tsub_cancel_of_le hl).symm
    simp [left_distrib, right_distrib, two_mul, mul_comm, mul_assoc, add_assoc]
-- #align nat.sqrt_aux_is_sqrt_lemma Nat.sqrtAux_IsSqrt_lemma

private theorem sqrtAux_IsSqrt (n) :
    ∀ m r,
      r * r ≤ n →
        n < (r + 2 ^ (m + 1)) * (r + 2 ^ (m + 1)) →
          IsSqrt n (sqrtAux (2 ^ m * 2 ^ m) (2 * r * 2 ^ m) (n - r * r))
  | 0, r, h₁, h₂ => by
    apply sqrtAux_IsSqrt_lemma 0 r n h₁ 0 rfl <;> intro h <;> simp <;> [exact ⟨h₁, h⟩,
      exact ⟨h, h₂⟩]
  | m + 1, r, h₁, h₂ => by
    apply
        sqrtAux_IsSqrt_lemma (m + 1) r n h₁ (2 ^ m * 2 ^ m)
          (by simp [shiftr, pow_succ, div2_val, mul_comm, mul_left_comm]) <;>
      intro h
    · have := sqrtAux_IsSqrt _ m r h₁ h
      rw [mul_comm 2, mul_assoc, mul_comm 2] at this
      exact this
    · rw [pow_succ, mul_two, ← add_assoc] at h₂
      have := sqrtAux_IsSqrt _ m (r + 2 ^ (m + 1)) h h₂
      rw [mul_comm 2, mul_assoc, mul_comm 2] at this
      exact this
-- #align nat.sqrt_aux_is_sqrt nat.sqrtAux_IsSqrt

private abbrev iter_next (n guess : ℕ) : ℕ  :=
    (guess + n / guess) / 2

private lemma iter_fp_bound (n k : ℕ):
    sqrt.iter n k ≤ iter_next n (sqrt.iter n k)  := by
      unfold sqrt.iter
      by_cases h : (k + n / k) / 2 < k
      case pos => simp [if_pos h]; apply iter_fp_bound
      case neg => simp [if_neg h, Nat.le_of_not_lt h]

lemma am_gm_lemma (a b: ℤ) : 0 ≤ (a + b) * (a + b) - 4 * a * b := by
  convert sq_nonneg (a - b)
  simp only [sq, add_mul, mul_add, sub_mul, mul_sub, add_assoc, mul_comm b a, sub_eq_add_neg,
    neg_mul, mul_neg, neg_neg, add_right_inj, neg_add_rev, neg_neg, add_left_comm _ (b*b)]
  simp only [← two_mul, ← add_assoc, mul_neg, eq_neg_iff_add_eq_zero, mul_assoc]
  simp only [← neg_mul, ← add_mul, _root_.mul_eq_zero, true_or]

theorem twice_prod_le_sq_sum : (a b : ℕ) → a * b + a * b ≤ a * a + b * b
  | 0, _ => by simp
  | _, 0 => by simp
  | a + 1, b + 1 => by
    simp [add_mul, mul_add]
    simp only [add_assoc, add_left_comm, add_le_add_iff_left]
    rw [← add_assoc (a * a), ← add_assoc (a * b)]
    apply add_le_add_right
    exact twice_prod_le_sq_sum a b

-- TODO: move this to Std??
protected lemma mul_le_of_le_div (k x y : ℕ) (h : x ≤ y / k) : x * k ≤ y := by
  by_cases hk : k = 0
  case pos => rw [hk, mul_zero]; exact zero_le _
  case neg => rwa [← le_div_iff_mul_le (pos_iff_ne_zero.2 hk)]

-- TODO: move this
protected lemma div_mul_div_le (a b c d : ℕ) :
  (a / b) * (c / d) ≤ (a * c) / (b * d) := by
  by_cases hb : b = 0
  case pos => simp [hb]
  by_cases hd : d = 0
  case pos => simp [hd]
  have hbd : b * d ≠ 0 := mul_ne_zero hb hd
  rw [le_div_iff_mul_le (pos_iff_ne_zero.2 hbd)]
  transitivity ((a / b) * b) * ((c / d) * d)
  · apply le_of_eq; simp only [mul_assoc, mul_left_comm]
  · apply Nat.mul_le_mul <;> apply div_mul_le_self

lemma sqrt.iter_sq_le (n guess : ℕ) : sqrt.iter n guess * sqrt.iter n guess ≤ n := by
  unfold sqrt.iter
  let next := (guess + n / guess) / 2
  by_cases h : next < guess
  case pos => simpa only [dif_pos h] using sqrt.iter_sq_le n next
  case neg =>
    simp only [dif_neg h]
    apply Nat.mul_le_of_le_div
    apply le_of_add_le_add_left (a := guess)
    rw [← mul_two, ← le_div_iff_mul_le]
    · exact le_of_not_lt h
    · decide

<<<<<<< HEAD
set_option warningAsError false in
=======
-- porting note : when the port is over this is probably worth having somewhere
private lemma AM_GM {a b : ℕ} : 4 * a * b ≤ (a + b) * (a + b) := by
  simp only [mul_add, add_mul, show (4 : ℕ) = 1 + 1 + 1 + 1 from rfl, one_mul]
  convert add_le_add_right (twice_prod_le_sq_sum a b) (a * b + a * b) using 1
  { simp only [add_assoc] }
  { rw [mul_comm b, add_add_add_comm _ (b * b), add_comm (b * b)] }

private lemma aux_lemma {a : ℕ} : a ≤ 2 * ((a + 1) / 2) := by
  rw [mul_comm]
  exact (add_le_add_iff_right 2).1 $ succ_le_of_lt $ @lt_div_mul_add (a + 1) 2 (by decide)

>>>>>>> 80c57e64
lemma sqrt.lt_iter_succ_sq (n guess : ℕ) (hn : n < (guess + 1) * (guess + 1)) :
  n < (sqrt.iter n guess + 1) * (sqrt.iter n guess + 1) := by
  unfold sqrt.iter
  -- m was `next`
  let m := (guess + n / guess) / 2
  by_cases h : m < guess
  case pos =>
    have : n < (m + 1) * (m + 1) := by
      refine lt_of_mul_lt_mul_left ?_ (4 * (guess * guess)).zero_le
      apply lt_of_le_of_lt AM_GM
      rw [show (4 : ℕ) = 2 * 2 from rfl]
      rw [mul_mul_mul_comm 2, mul_mul_mul_comm (2 * guess)]
      refine mul_self_lt_mul_self (?_ : _ < _ * succ (_ / 2))
      rw [← add_div_right _ (by decide), mul_comm 2, mul_assoc,
        show guess + n / guess + 2 = (guess + n / guess + 1) + 1 from rfl]
      refine lt_of_lt_of_le ?_ (act_rel_act_of_rel _ aux_lemma)
      rw [add_assoc, mul_add]
      exact add_lt_add_left (lt_mul_div_succ _ (lt_of_le_of_lt (Nat.zero_le m) h)) _
    simpa only [dif_pos h] using sqrt.lt_iter_succ_sq n m this
  case neg =>
    simpa only [dif_neg h] using hn

-- Porting note: as the definition of square root has changed,
-- the proof of `sqrt_IsSqrt` is attempted from scratch.
/-
Sketch of proof:
Up to rounding, in terms of the definition of `sqrt.iter`,

* By AM-GM inequality, `next² ≥ n` giving one of the bounds.
* When we terminated, we have `guess ≥ next` from which we deduce the other bound `n ≥ next²`.

To turn this into a lean proof we need to manipulate, use properties of natural number division etc.
-/
private theorem sqrt_IsSqrt (n : ℕ) : IsSqrt n (sqrt n) := by
  match n with
  | 0 => simp [IsSqrt]
  | 1 => simp [IsSqrt]
  | n + 2 =>
    have h : ¬ (n + 2) ≤ 1 := by simp
    simp only [IsSqrt, sqrt, h, ite_false]
    refine ⟨sqrt.iter_sq_le _ _, sqrt.lt_iter_succ_sq _ _ ?_⟩
    simp only [mul_add, add_mul, one_mul, mul_one, ← add_assoc]
    rw [lt_add_one_iff, add_assoc, ← mul_two]
    refine le_trans (div_add_mod' (n + 2) 2).ge ?_
    rw [add_comm, add_le_add_iff_right, add_mod_right]
    simp only [zero_lt_two, add_div_right, succ_mul_succ_eq]
    refine le_trans (b := 1) ?_ ?_
    · exact (lt_succ.1 $ mod_lt n zero_lt_two)
    · simp only [le_add_iff_nonneg_left]; exact zero_le _
-- #align nat.sqrt_is_sqrt Nat.sqrt_IsSqrt

theorem sqrt_le (n : ℕ) : sqrt n * sqrt n ≤ n :=
  (sqrt_IsSqrt n).left
#align nat.sqrt_le Nat.sqrt_le

theorem sqrt_le' (n : ℕ) : sqrt n ^ 2 ≤ n :=
  Eq.trans_le (sq (sqrt n)) (sqrt_le n)
#align nat.sqrt_le' Nat.sqrt_le'

theorem lt_succ_sqrt (n : ℕ) : n < succ (sqrt n) * succ (sqrt n) :=
  (sqrt_IsSqrt n).right
#align nat.lt_succ_sqrt Nat.lt_succ_sqrt

theorem lt_succ_sqrt' (n : ℕ) : n < succ (sqrt n) ^ 2 :=
  (sq (succ (sqrt n))).symm ▸ (lt_succ_sqrt n)
#align nat.lt_succ_sqrt' Nat.lt_succ_sqrt'

theorem sqrt_le_add (n : ℕ) : n ≤ sqrt n * sqrt n + sqrt n + sqrt n := by
  rw [← succ_mul]; exact le_of_lt_succ (lt_succ_sqrt n)
#align nat.sqrt_le_add Nat.sqrt_le_add

theorem le_sqrt {m n : ℕ} : m ≤ sqrt n ↔ m * m ≤ n :=
  ⟨fun h => le_trans (mul_self_le_mul_self h) (sqrt_le n), fun h =>
    le_of_lt_succ <| mul_self_lt_mul_self_iff.2 <| lt_of_le_of_lt h (lt_succ_sqrt n)⟩
#align nat.le_sqrt Nat.le_sqrt

theorem le_sqrt' {m n : ℕ} : m ≤ sqrt n ↔ m ^ 2 ≤ n := by simpa only [pow_two] using le_sqrt
#align nat.le_sqrt' Nat.le_sqrt'

theorem sqrt_lt {m n : ℕ} : sqrt m < n ↔ m < n * n :=
  lt_iff_lt_of_le_iff_le le_sqrt
#align nat.sqrt_lt Nat.sqrt_lt

theorem sqrt_lt' {m n : ℕ} : sqrt m < n ↔ m < n ^ 2 :=
  lt_iff_lt_of_le_iff_le le_sqrt'
#align nat.sqrt_lt' Nat.sqrt_lt'

theorem sqrt_le_self (n : ℕ) : sqrt n ≤ n :=
  le_trans (le_mul_self _) (sqrt_le n)
#align nat.sqrt_le_self Nat.sqrt_le_self

theorem sqrt_le_sqrt {m n : ℕ} (h : m ≤ n) : sqrt m ≤ sqrt n :=
  le_sqrt.2 (le_trans (sqrt_le _) h)
#align nat.sqrt_le_sqrt Nat.sqrt_le_sqrt

@[simp]
theorem sqrt_zero : sqrt 0 = 0 := rfl
#align nat.sqrt_zero Nat.sqrt_zero

theorem sqrt_eq_zero {n : ℕ} : sqrt n = 0 ↔ n = 0 :=
  ⟨fun h =>
    Nat.eq_zero_of_le_zero <| le_of_lt_succ <| (@sqrt_lt n 1).1 <| by rw [h]; exact by decide, by
    rintro rfl
    simp⟩
#align nat.sqrt_eq_zero Nat.sqrt_eq_zero

theorem eq_sqrt {n q} : q = sqrt n ↔ q * q ≤ n ∧ n < (q + 1) * (q + 1) :=
  ⟨fun e => e.symm ▸ sqrt_IsSqrt n, fun ⟨h₁, h₂⟩ =>
    le_antisymm (le_sqrt.2 h₁) (le_of_lt_succ <| sqrt_lt.2 h₂)⟩
#align nat.eq_sqrt Nat.eq_sqrt

theorem eq_sqrt' {n q} : q = sqrt n ↔ q ^ 2 ≤ n ∧ n < (q + 1) ^ 2 := by
  simpa only [pow_two] using eq_sqrt
#align nat.eq_sqrt' Nat.eq_sqrt'

theorem le_three_of_sqrt_eq_one {n : ℕ} (h : sqrt n = 1) : n ≤ 3 :=
  le_of_lt_succ <| (@sqrt_lt n 2).1 <| by rw [h]; exact by decide
#align nat.le_three_of_sqrt_eq_one Nat.le_three_of_sqrt_eq_one

theorem sqrt_lt_self {n : ℕ} (h : 1 < n) : sqrt n < n :=
  sqrt_lt.2 <| by have := Nat.mul_lt_mul_of_pos_left h (lt_of_succ_lt h); rwa [mul_one] at this
#align nat.sqrt_lt_self Nat.sqrt_lt_self

theorem sqrt_pos {n : ℕ} : 0 < sqrt n ↔ 0 < n :=
  le_sqrt
#align nat.sqrt_pos Nat.sqrt_pos

theorem sqrt_add_eq (n : ℕ) {a : ℕ} (h : a ≤ n + n) : sqrt (n * n + a) = n :=
  le_antisymm
    (le_of_lt_succ <|
      sqrt_lt.2 <| by
        rw [succ_mul, mul_succ, add_succ, add_assoc];
          exact lt_succ_of_le (Nat.add_le_add_left h _))
    (le_sqrt.2 <| Nat.le_add_right _ _)
#align nat.sqrt_add_eq Nat.sqrt_add_eq

theorem sqrt_add_eq' (n : ℕ) {a : ℕ} (h : a ≤ n + n) : sqrt (n ^ 2 + a) = n :=
  (congr_arg (fun i => sqrt (i + a)) (sq n)).trans (sqrt_add_eq n h)
#align nat.sqrt_add_eq' Nat.sqrt_add_eq'

theorem sqrt_eq (n : ℕ) : sqrt (n * n) = n :=
  sqrt_add_eq n (zero_le _)
#align nat.sqrt_eq Nat.sqrt_eq

theorem sqrt_eq' (n : ℕ) : sqrt (n ^ 2) = n :=
  sqrt_add_eq' n (zero_le _)
#align nat.sqrt_eq' Nat.sqrt_eq'

@[simp]
theorem sqrt_one : sqrt 1 = 1 :=
  sqrt_eq 1
#align nat.sqrt_one Nat.sqrt_one

theorem sqrt_succ_le_succ_sqrt (n : ℕ) : sqrt n.succ ≤ n.sqrt.succ :=
  le_of_lt_succ <|
    sqrt_lt.2 <|
      lt_succ_of_le <|
        succ_le_succ <|
          le_trans (sqrt_le_add n) <|
            add_le_add_right
              (by refine' add_le_add (Nat.mul_le_mul_right _ _) _ <;> exact Nat.le_add_right _ 2) _
#align nat.sqrt_succ_le_succ_sqrt Nat.sqrt_succ_le_succ_sqrt

theorem exists_mul_self (x : ℕ) : (∃ n, n * n = x) ↔ sqrt x * sqrt x = x :=
  ⟨fun ⟨n, hn⟩ => by rw [← hn, sqrt_eq], fun h => ⟨sqrt x, h⟩⟩
#align nat.exists_mul_self Nat.exists_mul_self

theorem exists_mul_self' (x : ℕ) : (∃ n, n ^ 2 = x) ↔ sqrt x ^ 2 = x := by
  simpa only [pow_two] using exists_mul_self x
#align nat.exists_mul_self' Nat.exists_mul_self'

theorem sqrt_mul_sqrt_lt_succ (n : ℕ) : sqrt n * sqrt n < n + 1 :=
  lt_succ_iff.mpr (sqrt_le _)
#align nat.sqrt_mul_sqrt_lt_succ Nat.sqrt_mul_sqrt_lt_succ

theorem sqrt_mul_sqrt_lt_succ' (n : ℕ) : sqrt n ^ 2 < n + 1 :=
  lt_succ_iff.mpr (sqrt_le' _)
#align nat.sqrt_mul_sqrt_lt_succ' Nat.sqrt_mul_sqrt_lt_succ'

theorem succ_le_succ_sqrt (n : ℕ) : n + 1 ≤ (sqrt n + 1) * (sqrt n + 1) :=
  le_of_pred_lt (lt_succ_sqrt _)
#align nat.succ_le_succ_sqrt Nat.succ_le_succ_sqrt

theorem succ_le_succ_sqrt' (n : ℕ) : n + 1 ≤ (sqrt n + 1) ^ 2 :=
  le_of_pred_lt (lt_succ_sqrt' _)
#align nat.succ_le_succ_sqrt' Nat.succ_le_succ_sqrt'

/-- There are no perfect squares strictly between m² and (m+1)² -/
theorem not_exists_sq {n m : ℕ} (hl : m * m < n) (hr : n < (m + 1) * (m + 1)) : ¬∃ t, t * t = n :=
  by
  rintro ⟨t, rfl⟩
  have h1 : m < t := Nat.mul_self_lt_mul_self_iff.mpr hl
  have h2 : t < m + 1 := Nat.mul_self_lt_mul_self_iff.mpr hr
  exact (not_lt_of_ge <| le_of_lt_succ h2) h1
#align nat.not_exists_sq Nat.not_exists_sq

theorem not_exists_sq' {n m : ℕ} (hl : m ^ 2 < n) (hr : n < (m + 1) ^ 2) : ¬∃ t, t ^ 2 = n := by
  simpa only [pow_two] using
    not_exists_sq (by simpa only [pow_two] using hl) (by simpa only [pow_two] using hr)
#align nat.not_exists_sq' Nat.not_exists_sq'

end Nat<|MERGE_RESOLUTION|>--- conflicted
+++ resolved
@@ -200,9 +200,6 @@
     · exact le_of_not_lt h
     · decide
 
-<<<<<<< HEAD
-set_option warningAsError false in
-=======
 -- porting note : when the port is over this is probably worth having somewhere
 private lemma AM_GM {a b : ℕ} : 4 * a * b ≤ (a + b) * (a + b) := by
   simp only [mul_add, add_mul, show (4 : ℕ) = 1 + 1 + 1 + 1 from rfl, one_mul]
@@ -214,7 +211,6 @@
   rw [mul_comm]
   exact (add_le_add_iff_right 2).1 $ succ_le_of_lt $ @lt_div_mul_add (a + 1) 2 (by decide)
 
->>>>>>> 80c57e64
 lemma sqrt.lt_iter_succ_sq (n guess : ℕ) (hn : n < (guess + 1) * (guess + 1)) :
   n < (sqrt.iter n guess + 1) * (sqrt.iter n guess + 1) := by
   unfold sqrt.iter
