/-
Copyright (c) 2015 Microsoft Corporation. All rights reserved.
Released under Apache 2.0 license as described in the file LICENSE.
Authors: Leonardo de Moura, Johannes Hölzl, Mario Carneiro

! This file was ported from Lean 3 source module data.nat.sqrt
! leanprover-community/mathlib commit ba2245edf0c8bb155f1569fd9b9492a9b384cde6
! Please do not edit these lines, except to modify the commit id
! if you have ported upstream changes.
-/
import Mathlib.Data.Int.Order.Basic
import Mathlib.Data.Nat.Size

/-!
# Square root of natural numbers

This file defines an efficient binary implementation of the square root function that returns the
unique `r` such that `r * r ≤ n < (r + 1) * (r + 1)`. It takes advantage of the binary
representation by replacing the multiplication by 2 appearing in
`(a + b)^2 = a^2 + 2 * a * b + b^2` by a bitmask manipulation.

## Reference

See [Wikipedia, *Methods of computing square roots*]
(https://en.wikipedia.org/wiki/Methods_of_computing_square_roots#Binary_numeral_system_(base_2)).
-/


namespace Nat

theorem sqrtAux_dec {b} (h : b ≠ 0) : shiftr b 2 < b := by
  simp only [shiftr_eq_div_pow]
  apply (Nat.div_lt_iff_lt_mul' (by decide : 0 < 4)).2
  have := Nat.mul_lt_mul_of_pos_left (by decide : 1 < 4) (Nat.pos_of_ne_zero h)
  rwa [mul_one] at this
#align nat.sqrt_aux_dec Nat.sqrtAux_dec

/-- Auxiliary function for `nat.sqrt`. See e.g.
<https://en.wikipedia.org/wiki/Methods_of_computing_square_roots#Binary_numeral_system_(base_2)> -/
def sqrtAux : ℕ → ℕ → ℕ → ℕ
  | b, r, n =>
    if b0 : b = 0 then r
    else
      let b' := shiftr b 2
      have : b' < b := sqrtAux_dec b0
      match (n - (r + b : ℕ) : ℤ) with
      | (n' : ℕ) => sqrtAux b' (div2 r + b) n'
      | _ => sqrtAux b' (div2 r) n
#align nat.sqrt_aux Nat.sqrtAux

/-
/-- `sqrt n` is the square root of a natural number `n`. If `n` is not a
  perfect square, it returns the largest `k:ℕ` such that `k*k ≤ n`. -/
@[pp_nodot]
def sqrt (n : ℕ) : ℕ :=
  match size n with
  | 0 => 0
  | succ s => sqrtAux (shiftl 1 (bit0 (div2 s))) 0 n
#align nat.sqrt Nat.sqrt
-/

theorem sqrtAux_0 (r n) : sqrtAux 0 r n = r := by rw [sqrtAux]; simp
#align nat.sqrt_aux_0 Nat.sqrtAux_0

attribute [local simp] sqrtAux_0

theorem sqrtAux_1 {r n b} (h : b ≠ 0) {n'} (h₂ : r + b + n' = n) :
    sqrtAux b r n = sqrtAux (shiftr b 2) (div2 r + b) n' := by
  rw [sqrtAux]; simp only [h, h₂.symm, Int.ofNat_add, if_false];
    (rw [add_comm _ (n' : ℤ), add_sub_cancel, sqrtAux]; rfl)
#align nat.sqrt_aux_1 Nat.sqrtAux_1

theorem sqrtAux_2 {r n b} (h : b ≠ 0) (h₂ : n < r + b) :
    sqrtAux b r n = sqrtAux (shiftr b 2) (div2 r) n := by
  rw [sqrtAux]; simp only [h, h₂, if_false]
  cases' Int.eq_negSucc_of_lt_zero (sub_lt_zero.2 (Int.ofNat_lt_ofNat_of_lt h₂)) with k e
  rw [e, sqrtAux]
  rfl
#align nat.sqrt_aux_2 Nat.sqrtAux_2

private def IsSqrt (n q : ℕ) : Prop :=
  q * q ≤ n ∧ n < (q + 1) * (q + 1)
-- #align nat.is_sqrt Nat.IsSqrt

attribute [-simp] mul_eq_mul_left_iff mul_eq_mul_right_iff

private theorem sqrtAux_IsSqrt_lemma (m r n : ℕ) (h₁ : r * r ≤ n) (m')
    (hm : shiftr (2 ^ m * 2 ^ m) 2 = m')
    (H1 : n < (r + 2 ^ m) * (r + 2 ^ m) → IsSqrt n (sqrtAux m' (r * 2 ^ m) (n - r * r)))
    (H2 :
      (r + 2 ^ m) * (r + 2 ^ m) ≤ n →
        IsSqrt n (sqrtAux m' ((r + 2 ^ m) * 2 ^ m) (n - (r + 2 ^ m) * (r + 2 ^ m)))) :
    IsSqrt n (sqrtAux (2 ^ m * 2 ^ m) (2 * r * 2 ^ m) (n - r * r)) := by
  have b0 : 2 ^ m * 2 ^ m ≠ 0 := mul_self_ne_zero.2 (pow_ne_zero m two_ne_zero)
  have lb : n - r * r < 2 * r * 2 ^ m + 2 ^ m * 2 ^ m ↔ n < (r + 2 ^ m) * (r + 2 ^ m) := by
    rw [tsub_lt_iff_right h₁]
    simp [left_distrib, right_distrib, two_mul, mul_comm, mul_assoc, add_comm, add_assoc,
      add_left_comm]
  have re : div2 (2 * r * 2 ^ m) = r * 2 ^ m := by
    rw [div2_val, mul_assoc, Nat.mul_div_cancel_left _ (by decide : 2 > 0)]
  cases' lt_or_ge n ((r + 2 ^ m) * (r + 2 ^ m)) with hl hl
  · rw [sqrtAux_2 b0 (lb.2 hl), hm, re]
    apply H1 hl
  · cases' le.dest hl with n' e
    rw [@sqrtAux_1 (2 * r * 2 ^ m) (n - r * r) (2 ^ m * 2 ^ m) b0 (n - (r + 2 ^ m) * (r + 2 ^ m)),
      hm, re, ← right_distrib]
    · apply H2 hl
    apply Eq.symm
    apply tsub_eq_of_eq_add_rev
    rw [← add_assoc, (_ : r * r + _ = _)]
    exact (add_tsub_cancel_of_le hl).symm
    simp [left_distrib, right_distrib, two_mul, mul_comm, mul_assoc, add_assoc]
-- #align nat.sqrt_aux_is_sqrt_lemma Nat.sqrtAux_IsSqrt_lemma

private theorem sqrtAux_IsSqrt (n) :
    ∀ m r,
      r * r ≤ n →
        n < (r + 2 ^ (m + 1)) * (r + 2 ^ (m + 1)) →
          IsSqrt n (sqrtAux (2 ^ m * 2 ^ m) (2 * r * 2 ^ m) (n - r * r))
  | 0, r, h₁, h₂ => by
    apply sqrtAux_IsSqrt_lemma 0 r n h₁ 0 rfl <;> intro h <;> simp <;> [exact ⟨h₁, h⟩,
      exact ⟨h, h₂⟩]
  | m + 1, r, h₁, h₂ => by
    apply
        sqrtAux_IsSqrt_lemma (m + 1) r n h₁ (2 ^ m * 2 ^ m)
          (by simp [shiftr, pow_succ, div2_val, mul_comm, mul_left_comm]) <;>
      intro h
    · have := sqrtAux_IsSqrt _ m r h₁ h
      rw [mul_comm 2, mul_assoc, mul_comm 2] at this
      exact this
    · rw [pow_succ, mul_two, ← add_assoc] at h₂
      have := sqrtAux_IsSqrt _ m (r + 2 ^ (m + 1)) h h₂
      rw [mul_comm 2, mul_assoc, mul_comm 2] at this
      exact this
-- #align nat.sqrt_aux_is_sqrt nat.sqrtAux_IsSqrt

<<<<<<< HEAD
private abbrev iter_next (n guess : ℕ ) : ℕ  :=
    (guess + n / guess) / 2

private lemma iter_fp_bound (n k : ℕ):
    sqrt.iter n k ≤ iter_next n (sqrt.iter n k)  := by
      unfold iter_next
      unfold sqrt.iter
      by_cases h: (k + n / k) / 2 < k
      case pos =>
        simp [if_pos h]
        let ih := iter_fp_bound n ((k + n / k) / 2)
        exact ih
      case neg =>
        simp [if_neg h]
        simp [Nat.not_le_of_gt] at h
        assumption
=======
lemma sqrt.iter_sq_le (n guess : ℕ) : sqrt.iter n guess * sqrt.iter n guess ≤ n := by
  unfold sqrt.iter
  let next := (guess + n / guess) / 2
  by_cases ((guess + n / guess) / 2 ) < guess
  case pos =>
    simp [if_pos h]
    exact sqrt.iter_sq_le n ( (guess + n / guess) / 2 )
  case neg =>
    simp [if_neg h]
    -- should follow from `h`
    have : guess ≤ (guess + n / guess) / 2 := sorry
    -- follows from the above by algebraic manipulations
    have : guess * guess ≤ n := sorry
    exact ‹guess * guess ≤ n›
>>>>>>> 9cdd7e45

-- Porting note: as the definition of square root has changed, the proof of `sqrt_IsSqrt` is attempted from scratch.
/-
Sketch of proof:
Up to rounding, in terms of the definition of `sqrt.iter`,

* By AM-GM inequality, `next² ≥ n` giving one of the bounds.
* When we terminated, we have `guess ≥ next` from which we deduce the other bound `n ≥ next²`.

To turn this into a lean proof we need to manipulate, use properties of natural number division etc.
-/
private theorem sqrt_IsSqrt (n : ℕ) : IsSqrt n (sqrt n) := by
  by_cases n ≤ 1
  case pos =>
    match n with
    | 0 => simp [IsSqrt]
    | 1 => simp [IsSqrt]
    | m + 2 => contradiction
  case neg =>
    simp only [IsSqrt, sqrt, h, ite_false]


    sorry
  -- generalize e : size n = s; cases' s with s <;> simp [e, sqrt]
  -- · rw [size_eq_zero.1 e, IsSqrt]
  --   exact by decide
  -- · have := sqrtAux_IsSqrt n (div2 s) 0 (zero_le _)
  --   simp [show 2 ^ div2 s * 2 ^ div2 s = shiftl 1 (bit0 (div2 s)) by
  --       generalize div2 s = x
  --       show _ = shiftl 1 (x + x)
  --       rw [one_shiftl, pow_add]] at this

  --   apply this
  --   rw [← pow_add, ← mul_two]
  --   apply size_le.1
  --   rw [e]
  --   apply (@div_lt_iff_lt_mul _ _ 2 (by decide)).1
  --   rw [div2_val]
  --   apply lt_succ_self
-- #align nat.sqrt_is_sqrt Nat.sqrt_IsSqrt

theorem sqrt_le (n : ℕ) : sqrt n * sqrt n ≤ n :=
  (sqrt_IsSqrt n).left
#align nat.sqrt_le Nat.sqrt_le

theorem sqrt_le' (n : ℕ) : sqrt n ^ 2 ≤ n :=
  Eq.trans_le (sq (sqrt n)) (sqrt_le n)
#align nat.sqrt_le' Nat.sqrt_le'

theorem lt_succ_sqrt (n : ℕ) : n < succ (sqrt n) * succ (sqrt n) :=
  (sqrt_IsSqrt n).right
#align nat.lt_succ_sqrt Nat.lt_succ_sqrt

theorem lt_succ_sqrt' (n : ℕ) : n < succ (sqrt n) ^ 2 :=
  (sq (succ (sqrt n))).symm ▸ (lt_succ_sqrt n)
#align nat.lt_succ_sqrt' Nat.lt_succ_sqrt'

theorem sqrt_le_add (n : ℕ) : n ≤ sqrt n * sqrt n + sqrt n + sqrt n := by
  rw [← succ_mul]; exact le_of_lt_succ (lt_succ_sqrt n)
#align nat.sqrt_le_add Nat.sqrt_le_add

theorem le_sqrt {m n : ℕ} : m ≤ sqrt n ↔ m * m ≤ n :=
  ⟨fun h => le_trans (mul_self_le_mul_self h) (sqrt_le n), fun h =>
    le_of_lt_succ <| mul_self_lt_mul_self_iff.2 <| lt_of_le_of_lt h (lt_succ_sqrt n)⟩
#align nat.le_sqrt Nat.le_sqrt

theorem le_sqrt' {m n : ℕ} : m ≤ sqrt n ↔ m ^ 2 ≤ n := by simpa only [pow_two] using le_sqrt
#align nat.le_sqrt' Nat.le_sqrt'

theorem sqrt_lt {m n : ℕ} : sqrt m < n ↔ m < n * n :=
  lt_iff_lt_of_le_iff_le le_sqrt
#align nat.sqrt_lt Nat.sqrt_lt

theorem sqrt_lt' {m n : ℕ} : sqrt m < n ↔ m < n ^ 2 :=
  lt_iff_lt_of_le_iff_le le_sqrt'
#align nat.sqrt_lt' Nat.sqrt_lt'

theorem sqrt_le_self (n : ℕ) : sqrt n ≤ n :=
  le_trans (le_mul_self _) (sqrt_le n)
#align nat.sqrt_le_self Nat.sqrt_le_self

theorem sqrt_le_sqrt {m n : ℕ} (h : m ≤ n) : sqrt m ≤ sqrt n :=
  le_sqrt.2 (le_trans (sqrt_le _) h)
#align nat.sqrt_le_sqrt Nat.sqrt_le_sqrt

@[simp]
theorem sqrt_zero : sqrt 0 = 0 := rfl
#align nat.sqrt_zero Nat.sqrt_zero

theorem sqrt_eq_zero {n : ℕ} : sqrt n = 0 ↔ n = 0 :=
  ⟨fun h =>
    Nat.eq_zero_of_le_zero <| le_of_lt_succ <| (@sqrt_lt n 1).1 <| by rw [h]; exact by decide, by
    rintro rfl
    simp⟩
#align nat.sqrt_eq_zero Nat.sqrt_eq_zero

theorem eq_sqrt {n q} : q = sqrt n ↔ q * q ≤ n ∧ n < (q + 1) * (q + 1) :=
  ⟨fun e => e.symm ▸ sqrt_IsSqrt n, fun ⟨h₁, h₂⟩ =>
    le_antisymm (le_sqrt.2 h₁) (le_of_lt_succ <| sqrt_lt.2 h₂)⟩
#align nat.eq_sqrt Nat.eq_sqrt

theorem eq_sqrt' {n q} : q = sqrt n ↔ q ^ 2 ≤ n ∧ n < (q + 1) ^ 2 := by
  simpa only [pow_two] using eq_sqrt
#align nat.eq_sqrt' Nat.eq_sqrt'

theorem le_three_of_sqrt_eq_one {n : ℕ} (h : sqrt n = 1) : n ≤ 3 :=
  le_of_lt_succ <| (@sqrt_lt n 2).1 <| by rw [h]; exact by decide
#align nat.le_three_of_sqrt_eq_one Nat.le_three_of_sqrt_eq_one

theorem sqrt_lt_self {n : ℕ} (h : 1 < n) : sqrt n < n :=
  sqrt_lt.2 <| by have := Nat.mul_lt_mul_of_pos_left h (lt_of_succ_lt h); rwa [mul_one] at this
#align nat.sqrt_lt_self Nat.sqrt_lt_self

theorem sqrt_pos {n : ℕ} : 0 < sqrt n ↔ 0 < n :=
  le_sqrt
#align nat.sqrt_pos Nat.sqrt_pos

theorem sqrt_add_eq (n : ℕ) {a : ℕ} (h : a ≤ n + n) : sqrt (n * n + a) = n :=
  le_antisymm
    (le_of_lt_succ <|
      sqrt_lt.2 <| by
        rw [succ_mul, mul_succ, add_succ, add_assoc];
          exact lt_succ_of_le (Nat.add_le_add_left h _))
    (le_sqrt.2 <| Nat.le_add_right _ _)
#align nat.sqrt_add_eq Nat.sqrt_add_eq

theorem sqrt_add_eq' (n : ℕ) {a : ℕ} (h : a ≤ n + n) : sqrt (n ^ 2 + a) = n :=
  (congr_arg (fun i => sqrt (i + a)) (sq n)).trans (sqrt_add_eq n h)
#align nat.sqrt_add_eq' Nat.sqrt_add_eq'

theorem sqrt_eq (n : ℕ) : sqrt (n * n) = n :=
  sqrt_add_eq n (zero_le _)
#align nat.sqrt_eq Nat.sqrt_eq

theorem sqrt_eq' (n : ℕ) : sqrt (n ^ 2) = n :=
  sqrt_add_eq' n (zero_le _)
#align nat.sqrt_eq' Nat.sqrt_eq'

@[simp]
theorem sqrt_one : sqrt 1 = 1 :=
  sqrt_eq 1
#align nat.sqrt_one Nat.sqrt_one

theorem sqrt_succ_le_succ_sqrt (n : ℕ) : sqrt n.succ ≤ n.sqrt.succ :=
  le_of_lt_succ <|
    sqrt_lt.2 <|
      lt_succ_of_le <|
        succ_le_succ <|
          le_trans (sqrt_le_add n) <|
            add_le_add_right
              (by refine' add_le_add (Nat.mul_le_mul_right _ _) _ <;> exact Nat.le_add_right _ 2) _
#align nat.sqrt_succ_le_succ_sqrt Nat.sqrt_succ_le_succ_sqrt

theorem exists_mul_self (x : ℕ) : (∃ n, n * n = x) ↔ sqrt x * sqrt x = x :=
  ⟨fun ⟨n, hn⟩ => by rw [← hn, sqrt_eq], fun h => ⟨sqrt x, h⟩⟩
#align nat.exists_mul_self Nat.exists_mul_self

theorem exists_mul_self' (x : ℕ) : (∃ n, n ^ 2 = x) ↔ sqrt x ^ 2 = x := by
  simpa only [pow_two] using exists_mul_self x
#align nat.exists_mul_self' Nat.exists_mul_self'

theorem sqrt_mul_sqrt_lt_succ (n : ℕ) : sqrt n * sqrt n < n + 1 :=
  lt_succ_iff.mpr (sqrt_le _)
#align nat.sqrt_mul_sqrt_lt_succ Nat.sqrt_mul_sqrt_lt_succ

theorem sqrt_mul_sqrt_lt_succ' (n : ℕ) : sqrt n ^ 2 < n + 1 :=
  lt_succ_iff.mpr (sqrt_le' _)
#align nat.sqrt_mul_sqrt_lt_succ' Nat.sqrt_mul_sqrt_lt_succ'

theorem succ_le_succ_sqrt (n : ℕ) : n + 1 ≤ (sqrt n + 1) * (sqrt n + 1) :=
  le_of_pred_lt (lt_succ_sqrt _)
#align nat.succ_le_succ_sqrt Nat.succ_le_succ_sqrt

theorem succ_le_succ_sqrt' (n : ℕ) : n + 1 ≤ (sqrt n + 1) ^ 2 :=
  le_of_pred_lt (lt_succ_sqrt' _)
#align nat.succ_le_succ_sqrt' Nat.succ_le_succ_sqrt'

/-- There are no perfect squares strictly between m² and (m+1)² -/
theorem not_exists_sq {n m : ℕ} (hl : m * m < n) (hr : n < (m + 1) * (m + 1)) : ¬∃ t, t * t = n :=
  by
  rintro ⟨t, rfl⟩
  have h1 : m < t := Nat.mul_self_lt_mul_self_iff.mpr hl
  have h2 : t < m + 1 := Nat.mul_self_lt_mul_self_iff.mpr hr
  exact (not_lt_of_ge <| le_of_lt_succ h2) h1
#align nat.not_exists_sq Nat.not_exists_sq

theorem not_exists_sq' {n m : ℕ} (hl : m ^ 2 < n) (hr : n < (m + 1) ^ 2) : ¬∃ t, t ^ 2 = n := by
  simpa only [pow_two] using
    not_exists_sq (by simpa only [pow_two] using hl) (by simpa only [pow_two] using hr)
#align nat.not_exists_sq' Nat.not_exists_sq'

end Nat<|MERGE_RESOLUTION|>--- conflicted
+++ resolved
@@ -134,7 +134,6 @@
       exact this
 -- #align nat.sqrt_aux_is_sqrt nat.sqrtAux_IsSqrt
 
-<<<<<<< HEAD
 private abbrev iter_next (n guess : ℕ ) : ℕ  :=
     (guess + n / guess) / 2
 
@@ -151,7 +150,6 @@
         simp [if_neg h]
         simp [Nat.not_le_of_gt] at h
         assumption
-=======
 lemma sqrt.iter_sq_le (n guess : ℕ) : sqrt.iter n guess * sqrt.iter n guess ≤ n := by
   unfold sqrt.iter
   let next := (guess + n / guess) / 2
@@ -166,7 +164,6 @@
     -- follows from the above by algebraic manipulations
     have : guess * guess ≤ n := sorry
     exact ‹guess * guess ≤ n›
->>>>>>> 9cdd7e45
 
 -- Porting note: as the definition of square root has changed, the proof of `sqrt_IsSqrt` is attempted from scratch.
 /-
