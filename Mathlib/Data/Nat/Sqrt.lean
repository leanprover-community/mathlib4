/-
Copyright (c) 2014 Floris van Doorn (c) 2016 Microsoft Corporation. All rights reserved.
Released under Apache 2.0 license as described in the file LICENSE.
Authors: Floris van Doorn, Leonardo de Moura, Jeremy Avigad, Mario Carneiro
-/
import Mathlib.Data.Nat.Basic
import Batteries.Data.Nat.Basic

/-!
# Properties of the natural number square root function.
-/

namespace Nat

/- We don't want to import the algebraic hierarchy in this file. -/
assert_not_exists Monoid

variable {m n a : ℕ}

/-!
### `sqrt`

See [Wikipedia, *Methods of computing square roots*]
(https://en.wikipedia.org/wiki/Methods_of_computing_square_roots#Binary_numeral_system_(base_2)).
-/

private lemma iter_fp_bound (n k : ℕ) :
    let iter_next (n guess : ℕ) := (guess + n / guess) / 2;
    sqrt.iter n k ≤ iter_next n (sqrt.iter n k) := by
  intro iter_next
  unfold sqrt.iter
  if h : (k + n / k) / 2 < k then
    simpa [if_pos h] using iter_fp_bound _ _
  else
    grind

private lemma AM_GM : {a b : ℕ} → (4 * a * b ≤ (a + b) * (a + b))
  | 0, _ => by rw [Nat.mul_zero, Nat.zero_mul]; exact zero_le _
  | _, 0 => by rw [Nat.mul_zero]; exact zero_le _
  | a + 1, b + 1 => by
    simpa only [Nat.mul_add, Nat.add_mul, show (4 : ℕ) = 1 + 1 + 1 + 1 from rfl, Nat.one_mul,
      Nat.mul_one, Nat.add_assoc, Nat.add_left_comm, Nat.add_le_add_iff_left]
      using Nat.add_le_add_right (@AM_GM a b) 4

-- These two lemmas seem like they belong to `Batteries.Data.Nat.Basic`.

lemma sqrt.iter_sq_le (n guess : ℕ) : sqrt.iter n guess * sqrt.iter n guess ≤ n := by
  unfold sqrt.iter
  let next := (guess + n / guess) / 2
  if h : next < guess then
    simpa only [next, dif_pos h] using sqrt.iter_sq_le n next
  else
    apply Nat.mul_le_of_le_div
    grind

lemma sqrt.lt_iter_succ_sq (n guess : ℕ) (hn : n < (guess + 1) * (guess + 1)) :
    n < (sqrt.iter n guess + 1) * (sqrt.iter n guess + 1) := by
  unfold sqrt.iter
  -- m was `next`
  let m := (guess + n / guess) / 2
  dsimp
  split_ifs with h
  · suffices n < (m + 1) * (m + 1) by
      simpa only [dif_pos h] using sqrt.lt_iter_succ_sq n m this
    refine Nat.lt_of_mul_lt_mul_left ?_ (a := 4 * (guess * guess))
    apply Nat.lt_of_le_of_lt AM_GM
    rw [show (4 : ℕ) = 2 * 2 from rfl]
    rw [Nat.mul_mul_mul_comm 2, Nat.mul_mul_mul_comm (2 * guess)]
    refine Nat.mul_self_lt_mul_self (?_ : _ < _ * ((_ / 2) + 1))
    rw [← add_div_right _ (by decide), Nat.mul_comm 2, Nat.mul_assoc,
      show guess + n / guess + 2 = (guess + n / guess + 1) + 1 from rfl]
    have aux_lemma {a : ℕ} : a ≤ 2 * ((a + 1) / 2) := by omega
    refine lt_of_lt_of_le ?_ (Nat.mul_le_mul_left _ aux_lemma)
    rw [Nat.add_assoc, Nat.mul_add]
    exact Nat.add_lt_add_left (lt_mul_div_succ _ (lt_of_le_of_lt (Nat.zero_le m) h)) _
  · exact hn

private def IsSqrt (n q : ℕ) : Prop :=
  q * q ≤ n ∧ n < (q + 1) * (q + 1)

/-
Sketch of proof:
Up to rounding, in terms of the definition of `sqrt.iter`,

* By AM-GM inequality, `next² ≥ n` giving one of the bounds.
* When we terminated, we have `guess ≥ next` from which we deduce the other bound `n ≥ next²`.

To turn this into a lean proof we need to manipulate, use properties of natural number division etc.
-/
private lemma sqrt_isSqrt (n : ℕ) : IsSqrt n (sqrt n) := by
  match n with
  | 0 => simp [IsSqrt, sqrt]
  | 1 => simp [IsSqrt, sqrt]
  | n + 2 =>
    have h : ¬ (n + 2) ≤ 1 := by simp
    simp only [IsSqrt, sqrt, h, ite_false]
    refine ⟨sqrt.iter_sq_le _ _, sqrt.lt_iter_succ_sq _ _ ?_⟩
    simp only [Nat.mul_add, Nat.add_mul, Nat.one_mul, Nat.mul_one, ← Nat.add_assoc]
    rw [Nat.lt_add_one_iff, Nat.add_assoc, ← Nat.mul_two]
    refine le_trans (Nat.le_of_eq (div_add_mod' (n + 2) 2).symm) ?_
    rw [Nat.add_comm, Nat.add_le_add_iff_right, add_mod_right]
    simp only [Nat.zero_lt_two, add_div_right, succ_mul_succ]
    refine le_trans (b := 1) ?_ ?_ <;> grind

lemma sqrt_le (n : ℕ) : sqrt n * sqrt n ≤ n := (sqrt_isSqrt n).left

lemma sqrt_le' (n : ℕ) : sqrt n ^ 2 ≤ n := by simpa [Nat.pow_two] using sqrt_le n

lemma lt_succ_sqrt (n : ℕ) : n < succ (sqrt n) * succ (sqrt n) := (sqrt_isSqrt n).right

lemma lt_succ_sqrt' (n : ℕ) : n < succ (sqrt n) ^ 2 := by simpa [Nat.pow_two] using lt_succ_sqrt n

lemma sqrt_le_add (n : ℕ) : n ≤ sqrt n * sqrt n + sqrt n + sqrt n := by
  rw [← succ_mul]; exact le_of_lt_succ (lt_succ_sqrt n)

lemma le_sqrt : m ≤ sqrt n ↔ m * m ≤ n :=
  ⟨fun h ↦ le_trans (mul_self_le_mul_self h) (sqrt_le n),
    fun h ↦ le_of_lt_succ <| Nat.mul_self_lt_mul_self_iff.1 <| lt_of_le_of_lt h (lt_succ_sqrt n)⟩

lemma le_sqrt' : m ≤ sqrt n ↔ m ^ 2 ≤ n := by simpa only [Nat.pow_two] using le_sqrt

lemma sqrt_lt : sqrt m < n ↔ m < n * n := by simp only [← not_le, le_sqrt]

lemma sqrt_lt' : sqrt m < n ↔ m < n ^ 2 := by simp only [← not_le, le_sqrt']

lemma sqrt_le_self (n : ℕ) : sqrt n ≤ n := le_trans (le_mul_self _) (sqrt_le n)

@[gcongr]
lemma sqrt_le_sqrt (h : m ≤ n) : sqrt m ≤ sqrt n := le_sqrt.2 (le_trans (sqrt_le _) h)

@[simp, grind =] lemma sqrt_zero : sqrt 0 = 0 := rfl

@[simp, grind =] lemma sqrt_one : sqrt 1 = 1 := rfl

lemma sqrt_eq_zero : sqrt n = 0 ↔ n = 0 :=
  ⟨fun h ↦ have := @sqrt_lt n 1; by grind, by grind⟩

lemma eq_sqrt : a = sqrt n ↔ a * a ≤ n ∧ n < (a + 1) * (a + 1) :=
  ⟨fun e ↦ e.symm ▸ sqrt_isSqrt n,
   fun ⟨h₁, h₂⟩ ↦ le_antisymm (le_sqrt.2 h₁) (le_of_lt_succ <| sqrt_lt.2 h₂)⟩

lemma eq_sqrt' : a = sqrt n ↔ a ^ 2 ≤ n ∧ n < (a + 1) ^ 2 := by
  simpa only [Nat.pow_two] using eq_sqrt

lemma le_three_of_sqrt_eq_one (h : sqrt n = 1) : n ≤ 3 :=
  le_of_lt_succ <| (@sqrt_lt n 2).1 <| by grind

lemma sqrt_lt_self (h : 1 < n) : sqrt n < n :=
  sqrt_lt.2 <| by have := Nat.mul_lt_mul_of_pos_left h (lt_of_succ_lt h); grind

@[grind =]
lemma sqrt_pos : 0 < sqrt n ↔ 0 < n :=
  le_sqrt

lemma sqrt_add_eq (n : ℕ) (h : a ≤ n + n) : sqrt (n * n + a) = n :=
  le_antisymm
    (le_of_lt_succ <| sqrt_lt.2 <| by grind)
    (le_sqrt.2 <| by grind)

lemma sqrt_add_eq' (n : ℕ) (h : a ≤ n + n) : sqrt (n ^ 2 + a) = n := by
  simpa [Nat.pow_two] using sqrt_add_eq n h

@[simp]
lemma sqrt_eq (n : ℕ) : sqrt (n * n) = n := sqrt_add_eq n (zero_le _)

@[simp]
lemma sqrt_eq' (n : ℕ) : sqrt (n ^ 2) = n := sqrt_add_eq' n (zero_le _)

lemma sqrt_succ_le_succ_sqrt (n : ℕ) : sqrt n.succ ≤ n.sqrt.succ :=
  le_of_lt_succ <| sqrt_lt.2 <| (have := sqrt_le_add n; by grind)

@[simp]
<<<<<<< HEAD
lemma log2_two : (2 : ℕ).log2 = 1 := rfl
=======
lemma log2_two : (2 : ℕ).log2 = 1 := by rfl
>>>>>>> c7054e93

@[simp]
lemma sqrt_two : sqrt 2 = 1 := by simp [sqrt, sqrt.iter]

lemma add_one_sqrt_le_of_ne_zero {n : ℕ} (hn : n ≠ 0) : (n + 1).sqrt ≤ n :=
  le_induction (by simp) (fun n _ ih ↦ le_trans n.succ.sqrt_succ_le_succ_sqrt (succ_le_succ ih)) n
    (Nat.pos_of_ne_zero hn)

lemma exists_mul_self (x : ℕ) : (∃ n, n * n = x) ↔ sqrt x * sqrt x = x :=
  ⟨fun ⟨n, hn⟩ ↦ by rw [← hn, sqrt_eq], fun h ↦ ⟨sqrt x, h⟩⟩

lemma exists_mul_self' (x : ℕ) : (∃ n, n ^ 2 = x) ↔ sqrt x ^ 2 = x := by
  simpa only [Nat.pow_two] using exists_mul_self x

lemma sqrt_mul_sqrt_lt_succ (n : ℕ) : sqrt n * sqrt n < n + 1 :=
  Nat.lt_succ_iff.mpr (sqrt_le _)

lemma sqrt_mul_sqrt_lt_succ' (n : ℕ) : sqrt n ^ 2 < n + 1 :=
  Nat.lt_succ_iff.mpr (sqrt_le' _)

lemma succ_le_succ_sqrt (n : ℕ) : n + 1 ≤ (sqrt n + 1) * (sqrt n + 1) :=
  le_of_pred_lt (lt_succ_sqrt _)

lemma succ_le_succ_sqrt' (n : ℕ) : n + 1 ≤ (sqrt n + 1) ^ 2 :=
  le_of_pred_lt (lt_succ_sqrt' _)

/-- There are no perfect squares strictly between m² and (m+1)² -/
lemma not_exists_sq (hl : m * m < n) (hr : n < (m + 1) * (m + 1)) : ¬∃ t, t * t = n := by
  rintro ⟨t, rfl⟩
  have h1 : m < t := Nat.mul_self_lt_mul_self_iff.1 hl
  have h2 : t < m + 1 := Nat.mul_self_lt_mul_self_iff.1 hr
  grind

lemma not_exists_sq' : m ^ 2 < n → n < (m + 1) ^ 2 → ¬∃ t, t ^ 2 = n := by
  simpa only [Nat.pow_two] using not_exists_sq

lemma le_sqrt_of_eq_mul {a b c : ℕ} (h : a = b * c) : b ≤ a.sqrt ∨ c ≤ a.sqrt := by
  rcases le_total b c with bc | cb
  · exact Or.inl <| le_sqrt.mpr <| h ▸ mul_le_mul_left b bc
  · exact Or.inr <| le_sqrt.mpr <| h ▸ mul_le_mul_right c cb

end Nat<|MERGE_RESOLUTION|>--- conflicted
+++ resolved
@@ -170,11 +170,7 @@
   le_of_lt_succ <| sqrt_lt.2 <| (have := sqrt_le_add n; by grind)
 
 @[simp]
-<<<<<<< HEAD
 lemma log2_two : (2 : ℕ).log2 = 1 := rfl
-=======
-lemma log2_two : (2 : ℕ).log2 = 1 := by rfl
->>>>>>> c7054e93
 
 @[simp]
 lemma sqrt_two : sqrt 2 = 1 := by simp [sqrt, sqrt.iter]
