/-
Copyright (c) 2017 Mario Carneiro. All rights reserved.
Released under Apache 2.0 license as described in the file LICENSE.
Authors: Mario Carneiro
-/
import Mathlib.Algebra.Order.Group.Unbundled.Int
import Mathlib.Algebra.Ring.Nat
import Mathlib.Data.Int.GCD
import Mathlib.Data.Nat.GCD.Basic

/-!
# Congruences modulo a natural number

This file defines the equivalence relation `a ≡ b [MOD n]` on the natural numbers,
and proves basic properties about it such as the Chinese Remainder Theorem
`modEq_and_modEq_iff_modEq_mul`.

## Notation

`a ≡ b [MOD n]` is notation for `Nat.ModEq n a b`, which is defined to mean `a % n = b % n`.

## Tags

ModEq, congruence, mod, MOD, modulo
-/

assert_not_exists IsOrderedMonoid Function.support

namespace Nat

/-- Modular equality. `n.ModEq a b`, or `a ≡ b [MOD n]`, means that `a % n = b % n`. -/
def ModEq (n a b : ℕ) :=
  a % n = b % n

@[inherit_doc]
notation:50 a " ≡ " b " [MOD " n "]" => ModEq n a b

variable {m n a b c d : ℕ}

-- Since `ModEq` is semi-reducible, we need to provide the decidable instance manually
instance : Decidable (ModEq n a b) := inferInstanceAs <| Decidable (a % n = b % n)

namespace ModEq

@[refl]
protected theorem refl (a : ℕ) : a ≡ a [MOD n] := rfl

protected theorem rfl : a ≡ a [MOD n] :=
  ModEq.refl _

instance : IsRefl _ (ModEq n) :=
  ⟨ModEq.refl⟩

@[symm]
protected theorem symm : a ≡ b [MOD n] → b ≡ a [MOD n] :=
  Eq.symm

@[trans]
protected theorem trans : a ≡ b [MOD n] → b ≡ c [MOD n] → a ≡ c [MOD n] :=
  Eq.trans

instance : Trans (ModEq n) (ModEq n) (ModEq n) where
  trans := Nat.ModEq.trans

protected theorem comm : a ≡ b [MOD n] ↔ b ≡ a [MOD n] :=
  ⟨ModEq.symm, ModEq.symm⟩

end ModEq

theorem modEq_zero_iff_dvd : a ≡ 0 [MOD n] ↔ n ∣ a := by rw [ModEq, zero_mod, dvd_iff_mod_eq_zero]

theorem _root_.Dvd.dvd.modEq_zero_nat (h : n ∣ a) : a ≡ 0 [MOD n] :=
  modEq_zero_iff_dvd.2 h

theorem _root_.Dvd.dvd.zero_modEq_nat (h : n ∣ a) : 0 ≡ a [MOD n] :=
  h.modEq_zero_nat.symm

theorem modEq_iff_dvd : a ≡ b [MOD n] ↔ (n : ℤ) ∣ b - a := by
  rw [ModEq, eq_comm, ← Int.natCast_inj, Int.natCast_mod, Int.natCast_mod,
    Int.emod_eq_emod_iff_emod_sub_eq_zero, Int.dvd_iff_emod_eq_zero]

alias ⟨ModEq.dvd, modEq_of_dvd⟩ := modEq_iff_dvd

/-- A variant of `modEq_iff_dvd` with `Nat` divisibility -/
theorem modEq_iff_dvd' (h : a ≤ b) : a ≡ b [MOD n] ↔ n ∣ b - a := by
  rw [modEq_iff_dvd, ← Int.natCast_dvd_natCast, Int.ofNat_sub h]

theorem mod_modEq (a n) : a % n ≡ a [MOD n] :=
  mod_mod _ _

namespace ModEq

theorem modulus_mul_add : m * a + b ≡ b [MOD m] := by simp [Nat.ModEq]

@[deprecated (since := "2025-10-16")]
alias self_mul_add := modulus_mul_add

lemma of_dvd (d : m ∣ n) (h : a ≡ b [MOD n]) : a ≡ b [MOD m] :=
  modEq_of_dvd <| Int.ofNat_dvd.mpr d |>.trans h.dvd

protected theorem mul_left' (c : ℕ) (h : a ≡ b [MOD n]) : c * a ≡ c * b [MOD c * n] := by
  unfold ModEq at *; rw [mul_mod_mul_left, mul_mod_mul_left, h]

protected theorem mul_left (c : ℕ) (h : a ≡ b [MOD n]) : c * a ≡ c * b [MOD n] :=
  (h.mul_left' _).of_dvd (dvd_mul_left _ _)

protected theorem mul_right' (c : ℕ) (h : a ≡ b [MOD n]) : a * c ≡ b * c [MOD n * c] := by
  rw [mul_comm a, mul_comm b, mul_comm n]; exact h.mul_left' c

protected theorem mul_right (c : ℕ) (h : a ≡ b [MOD n]) : a * c ≡ b * c [MOD n] := by
  rw [mul_comm a, mul_comm b]; exact h.mul_left c

@[gcongr]
protected theorem mul (h₁ : a ≡ b [MOD n]) (h₂ : c ≡ d [MOD n]) : a * c ≡ b * d [MOD n] :=
  (h₂.mul_left _).trans (h₁.mul_right _)

@[gcongr]
protected theorem pow (m : ℕ) (h : a ≡ b [MOD n]) : a ^ m ≡ b ^ m [MOD n] := by
  induction m with
  | zero => rfl
  | succ d hd =>
    rw [Nat.pow_succ, Nat.pow_succ]
    exact hd.mul h

@[gcongr]
protected theorem add (h₁ : a ≡ b [MOD n]) (h₂ : c ≡ d [MOD n]) : a + c ≡ b + d [MOD n] := by
  rw [modEq_iff_dvd, Int.natCast_add, Int.natCast_add, add_sub_add_comm]
  exact Int.dvd_add h₁.dvd h₂.dvd

protected theorem add_left (c : ℕ) (h : a ≡ b [MOD n]) : c + a ≡ c + b [MOD n] :=
  ModEq.rfl.add h

protected theorem add_right (c : ℕ) (h : a ≡ b [MOD n]) : a + c ≡ b + c [MOD n] :=
  h.add ModEq.rfl

protected theorem add_left_cancel (h₁ : a ≡ b [MOD n]) (h₂ : a + c ≡ b + d [MOD n]) :
    c ≡ d [MOD n] := by
  simp only [modEq_iff_dvd, Int.natCast_add] at *
  rw [add_sub_add_comm] at h₂
  convert Int.dvd_sub h₂ h₁ using 1
  rw [add_sub_cancel_left]

protected theorem add_left_cancel' (c : ℕ) (h : c + a ≡ c + b [MOD n]) : a ≡ b [MOD n] :=
  ModEq.rfl.add_left_cancel h

@[simp]
protected theorem add_iff_left (h : a ≡ b [MOD n]) : a + c ≡ b + d [MOD n] ↔ c ≡ d [MOD n] :=
  ⟨h.add_left_cancel, h.add⟩

protected theorem add_right_cancel (h₁ : c ≡ d [MOD n]) (h₂ : a + c ≡ b + d [MOD n]) :
    a ≡ b [MOD n] := by
  rw [add_comm a, add_comm b] at h₂
  exact h₁.add_left_cancel h₂

protected theorem add_right_cancel' (c : ℕ) (h : a + c ≡ b + c [MOD n]) : a ≡ b [MOD n] :=
  ModEq.rfl.add_right_cancel h

@[simp]
protected theorem add_iff_right (h : c ≡ d [MOD n]) : a + c ≡ b + d [MOD n] ↔ a ≡ b [MOD n] :=
  ⟨h.add_right_cancel, (.add · h)⟩

protected lemma sub' (h : c ≤ a ↔ d ≤ b) (hab : a ≡ b [MOD n]) (hcd : c ≡ d [MOD n]) :
    a - c ≡ b - d [MOD n] := by
  obtain hac | hca := lt_or_ge a c
  · rw [Nat.sub_eq_zero_of_le hac.le, Nat.sub_eq_zero_of_le ((lt_iff_lt_of_le_iff_le h).1 hac).le]
  rw [modEq_iff_dvd, Int.natCast_sub hca, Int.natCast_sub <| h.1 hca, sub_sub_sub_comm]
  exact Int.dvd_sub hab.dvd hcd.dvd

protected lemma sub_left' (h : b ≤ a ↔ c ≤ a) (hbc : b ≡ c [MOD n]) : a - b ≡ a - c [MOD n] :=
  .sub' h .rfl hbc

protected lemma sub_right' (h : a ≤ b ↔ a ≤ c) (hbc : b ≡ c [MOD n]) : b - a ≡ c - a [MOD n] :=
  .sub' h hbc .rfl

@[gcongr]
protected lemma sub (hca : c ≤ a) (hdb : d ≤ b) (hab : a ≡ b [MOD n]) (hcd : c ≡ d [MOD n]) :
    a - c ≡ b - d [MOD n] := .sub' (iff_of_true hca hdb) hab hcd

@[gcongr]
protected lemma sub_left (hba : b ≤ a) (hca : c ≤ a) (hbc : b ≡ c [MOD n]) :
    a - b ≡ a - c [MOD n] := .sub hba hca .rfl hbc

@[gcongr]
protected lemma sub_right (hab : a ≤ b) (hac : a ≤ c) (hbc : b ≡ c [MOD n]) :
    b - a ≡ c - a [MOD n] := .sub hab hac hbc .rfl

/-- Cancel left multiplication on both sides of the `≡` and in the modulus.

For cancelling left multiplication in the modulus, see `Nat.ModEq.of_mul_left`. -/
protected theorem mul_left_cancel' {a b c m : ℕ} (hc : c ≠ 0) :
    c * a ≡ c * b [MOD c * m] → a ≡ b [MOD m] := by
  simp only [modEq_iff_dvd, Int.natCast_mul, ← Int.mul_sub]
  exact fun h => (Int.dvd_of_mul_dvd_mul_left (Int.ofNat_ne_zero.mpr hc) h)

protected theorem mul_left_cancel_iff' {a b c m : ℕ} (hc : c ≠ 0) :
    c * a ≡ c * b [MOD c * m] ↔ a ≡ b [MOD m] :=
  ⟨ModEq.mul_left_cancel' hc, ModEq.mul_left' _⟩

/-- Cancel right multiplication on both sides of the `≡` and in the modulus.

For cancelling right multiplication in the modulus, see `Nat.ModEq.of_mul_right`. -/
protected theorem mul_right_cancel' {a b c m : ℕ} (hc : c ≠ 0) :
    a * c ≡ b * c [MOD m * c] → a ≡ b [MOD m] := by
  simp only [modEq_iff_dvd, Int.natCast_mul, ← Int.sub_mul]
  exact fun h => (Int.dvd_of_mul_dvd_mul_right (Int.ofNat_ne_zero.mpr hc) h)

protected theorem mul_right_cancel_iff' {a b c m : ℕ} (hc : c ≠ 0) :
    a * c ≡ b * c [MOD m * c] ↔ a ≡ b [MOD m] :=
  ⟨ModEq.mul_right_cancel' hc, ModEq.mul_right' _⟩

/-- Cancel left multiplication in the modulus.

For cancelling left multiplication on both sides of the `≡`, see `nat.modeq.mul_left_cancel'`. -/
lemma of_mul_left (m : ℕ) (h : a ≡ b [MOD m * n]) : a ≡ b [MOD n] := by
  rw [modEq_iff_dvd] at *
  exact (dvd_mul_left (n : ℤ) (m : ℤ)).trans h

/-- Cancel right multiplication in the modulus.

For cancelling right multiplication on both sides of the `≡`, see `nat.modeq.mul_right_cancel'`. -/
lemma of_mul_right (m : ℕ) : a ≡ b [MOD n * m] → a ≡ b [MOD n] := mul_comm m n ▸ of_mul_left _

theorem of_div (h : a / c ≡ b / c [MOD m / c]) (ha : c ∣ a) (ha : c ∣ b) (ha : c ∣ m) :
    a ≡ b [MOD m] := by convert h.mul_left' c <;> rwa [Nat.mul_div_cancel']

end ModEq

@[simp]
<<<<<<< HEAD
theorem self_modEq_zero : n ≡ 0 [MOD n] := by simp [ModEq]
=======
theorem modulus_modEq_zero : n ≡ 0 [MOD n] := by simp [ModEq]
>>>>>>> d6e93c29

@[simp]
theorem add_modEq_left_iff : a + b ≡ a [MOD n] ↔ n ∣ b := by
  simp [modEq_iff_dvd, Int.natCast_dvd_natCast]

@[simp]
theorem add_modEq_right_iff : a + b ≡ b [MOD n] ↔ n ∣ a := by
  rw [add_comm, add_modEq_left_iff]

@[simp]
theorem left_modEq_add_iff : a ≡ a + b [MOD n] ↔ n ∣ b := by
  rw [ModEq.comm, add_modEq_left_iff]

@[simp]
theorem right_modEq_add_iff : b ≡ a + b [MOD n] ↔ n ∣ a := by
  rw [ModEq.comm, add_modEq_right_iff]

@[simp]
theorem add_modulus_modEq_iff : a + n ≡ b [MOD n] ↔ a ≡ b [MOD n] := by
  simp [ModEq]

@[simp]
theorem modulus_add_modEq_iff : n + a ≡ b [MOD n] ↔ a ≡ b [MOD n] := by
  rw [add_comm, add_modulus_modEq_iff]

@[simp]
theorem modEq_add_modulus_iff : a ≡ b + n [MOD n] ↔ a ≡ b [MOD n] := by
  simp [ModEq]

@[simp]
theorem modEq_modulus_add_iff : a ≡ n + b [MOD n] ↔ a ≡ b [MOD n] := by
  simp [ModEq]

@[simp]
theorem add_mul_modulus_modEq_iff : a + b * n ≡ c [MOD n] ↔ a ≡ c [MOD n] := by
  simp [ModEq]

@[simp]
theorem mul_modulus_add_modEq_iff : b * n + a ≡ c [MOD n] ↔ a ≡ c [MOD n] := by
  rw [add_comm, add_mul_modulus_modEq_iff]

@[simp]
theorem modEq_add_mul_modulus_iff : a ≡ b + c * n [MOD n] ↔ a ≡ b [MOD n] := by
  simp [ModEq]

@[simp]
theorem modEq_mul_modulus_add_iff : a ≡ b * n + c [MOD n] ↔ a ≡ c [MOD n] := by
  rw [add_comm, modEq_add_mul_modulus_iff]

@[simp]
theorem add_modulus_mul_modEq_iff : a + n * b ≡ c [MOD n] ↔ a ≡ c [MOD n] := by
  simp [ModEq]

@[simp]
theorem modulus_mul_add_modEq_iff : n * b + a ≡ c [MOD n] ↔ a ≡ c [MOD n] := by
  rw [add_comm, add_modulus_mul_modEq_iff]

@[simp]
theorem modEq_add_modulus_mul_iff : a ≡ b + n * c [MOD n] ↔ a ≡ b [MOD n] := by
  simp [ModEq]

@[simp]
theorem modEq_modulus_mul_add_iff : a ≡ n * b + c [MOD n] ↔ a ≡ c [MOD n] := by
  rw [add_comm, modEq_add_modulus_mul_iff]

@[simp]
theorem sub_modulus_modEq_iff (h : n ≤ a) : a - n ≡ b [MOD n] ↔ a ≡ b [MOD n] := by
  rw [← add_modulus_modEq_iff, Nat.sub_add_cancel h]

@[simp]
theorem modEq_sub_modulus_iff (h : n ≤ b) : a ≡ b - n [MOD n] ↔ a ≡ b [MOD n] := by
  rw [← modEq_add_modulus_iff, Nat.sub_add_cancel h]

lemma modEq_sub (h : b ≤ a) : a ≡ b [MOD a - b] := (modEq_of_dvd <| by rw [Int.ofNat_sub h]).symm

lemma modEq_one : a ≡ b [MOD 1] := modEq_of_dvd <| one_dvd _

@[simp] lemma modEq_zero_iff : a ≡ b [MOD 0] ↔ a = b := by rw [ModEq, mod_zero, mod_zero]

lemma add_modEq_left : n + a ≡ a [MOD n] := by simp

lemma add_modEq_right : a + n ≡ a [MOD n] := by simp

namespace ModEq

theorem le_of_lt_add (h1 : a ≡ b [MOD m]) (h2 : a < b + m) : a ≤ b :=
  (le_total a b).elim id fun h3 =>
    Nat.le_of_sub_eq_zero
      (eq_zero_of_dvd_of_lt ((modEq_iff_dvd' h3).mp h1.symm) (by cutsat))

theorem add_le_of_lt (h1 : a ≡ b [MOD m]) (h2 : a < b) : a + m ≤ b :=
  le_of_lt_add (add_modEq_right.trans h1) (by cutsat)

theorem dvd_iff (h : a ≡ b [MOD m]) (hdm : d ∣ m) : d ∣ a ↔ d ∣ b := by
  simp only [← modEq_zero_iff_dvd]
  replace h := h.of_dvd hdm
  exact ⟨h.symm.trans, h.trans⟩

theorem gcd_eq (h : a ≡ b [MOD m]) : gcd a m = gcd b m := by
  have h1 := gcd_dvd_right a m
  have h2 := gcd_dvd_right b m
  exact
    dvd_antisymm (dvd_gcd ((h.dvd_iff h1).mp (gcd_dvd_left a m)) h1)
      (dvd_gcd ((h.dvd_iff h2).mpr (gcd_dvd_left b m)) h2)

lemma eq_of_abs_lt (h : a ≡ b [MOD m]) (h2 : |(b : ℤ) - a| < m) : a = b := by
  apply Int.ofNat.inj
  rw [eq_comm, ← sub_eq_zero]
  exact Int.eq_zero_of_abs_lt_dvd h.dvd h2

lemma eq_of_lt_of_lt (h : a ≡ b [MOD m]) (ha : a < m) (hb : b < m) : a = b :=
  h.eq_of_abs_lt <| Int.abs_sub_lt_of_lt_lt ha hb

/-- To cancel a common factor `c` from a `ModEq` we must divide the modulus `m` by `gcd m c` -/
lemma cancel_left_div_gcd (hm : 0 < m) (h : c * a ≡ c * b [MOD m]) :  a ≡ b [MOD m / gcd m c] := by
  let d := gcd m c
  have hmd := gcd_dvd_left m c
  have hcd := gcd_dvd_right m c
  rw [modEq_iff_dvd]
  refine @Int.dvd_of_dvd_mul_right_of_gcd_one (m / d) (c / d) (b - a) ?_ ?_
  · show (m / d : ℤ) ∣ c / d * (b - a)
    rw [mul_comm, ← Int.mul_ediv_assoc (b - a) (Int.natCast_dvd_natCast.mpr hcd), mul_comm]
    apply Int.ediv_dvd_ediv (Int.natCast_dvd_natCast.mpr hmd)
    rw [Int.mul_sub]
    exact modEq_iff_dvd.mp h
  · show Int.gcd (m / d) (c / d) = 1
    simp only [d, ← Int.natCast_div, Int.gcd_natCast_natCast (m / d) (c / d),
      gcd_div hmd hcd, Nat.div_self (gcd_pos_of_pos_left c hm)]

/-- To cancel a common factor `c` from a `ModEq` we must divide the modulus `m` by `gcd m c` -/
lemma cancel_right_div_gcd (hm : 0 < m) (h : a * c ≡ b * c [MOD m]) : a ≡ b [MOD m / gcd m c] := by
  apply cancel_left_div_gcd hm
  simpa [mul_comm] using h

lemma cancel_left_div_gcd' (hm : 0 < m) (hcd : c ≡ d [MOD m]) (h : c * a ≡ d * b [MOD m]) :
    a ≡ b [MOD m / gcd m c] :=
  (h.trans <| hcd.symm.mul_right b).cancel_left_div_gcd hm

lemma cancel_right_div_gcd' (hm : 0 < m) (hcd : c ≡ d [MOD m]) (h : a * c ≡ b * d [MOD m]) :
    a ≡ b [MOD m / gcd m c] :=
  (h.trans <| hcd.symm.mul_left b).cancel_right_div_gcd hm

/-- A common factor that's coprime with the modulus can be cancelled from a `ModEq` -/
lemma cancel_left_of_coprime (hmc : gcd m c = 1) (h : c * a ≡ c * b [MOD m]) : a ≡ b [MOD m] := by
  rcases m.eq_zero_or_pos with (rfl | hm)
  · simp only [gcd_zero_left] at hmc
    simp only [hmc, one_mul, modEq_zero_iff] at h
    subst h
    rfl
  simpa [hmc] using h.cancel_left_div_gcd hm

/-- A common factor that's coprime with the modulus can be cancelled from a `ModEq` -/
lemma cancel_right_of_coprime (hmc : gcd m c = 1) (h : a * c ≡ b * c [MOD m]) : a ≡ b [MOD m] :=
  cancel_left_of_coprime hmc <| by simpa [mul_comm] using h

end ModEq

/-- The natural number less than `lcm n m` congruent to `a` mod `n` and `b` mod `m` -/
def chineseRemainder' (h : a ≡ b [MOD gcd n m]) : { k // k ≡ a [MOD n] ∧ k ≡ b [MOD m] } :=
  if hn : n = 0 then ⟨a, by
    rw [hn, gcd_zero_left] at h; constructor
    · rfl
    · exact h⟩
  else
    if hm : m = 0 then ⟨b, by
      rw [hm, gcd_zero_right] at h; constructor
      · exact h.symm
      · rfl⟩
    else
      ⟨let (c, d) := xgcd n m; Int.toNat ((n * c * b + m * d * a) / gcd n m % lcm n m), by
        rw [xgcd_val]
        dsimp
        rw [modEq_iff_dvd, modEq_iff_dvd,
          Int.toNat_of_nonneg (Int.emod_nonneg _ (Int.natCast_ne_zero.2 (lcm_ne_zero hn hm)))]
        have hnonzero : (gcd n m : ℤ) ≠ 0 := by
          norm_cast
          rw [Nat.gcd_eq_zero_iff, not_and]
          exact fun _ => hm
        have hcoedvd : ∀ t, (gcd n m : ℤ) ∣ t * (b - a) := fun t => h.dvd.mul_left _
        have := gcd_eq_gcd_ab n m
        constructor <;> rw [Int.emod_def, ← sub_add] <;>
            refine Int.dvd_add ?_ (dvd_mul_of_dvd_left ?_ _) <;>
          try norm_cast
        · rw [← sub_eq_iff_eq_add'] at this
          rw [← this, Int.sub_mul, ← add_sub_assoc, add_comm, add_sub_assoc, ← Int.mul_sub,
            Int.add_ediv_of_dvd_left, Int.mul_ediv_cancel_left _ hnonzero,
            Int.mul_ediv_assoc _ h.dvd, ← sub_sub, sub_self, zero_sub, Int.dvd_neg, mul_assoc]
          · exact dvd_mul_right _ _
          norm_cast
          exact dvd_mul_right _ _
        · exact dvd_lcm_left n m
        · rw [← sub_eq_iff_eq_add] at this
          rw [← this, Int.sub_mul, sub_add, ← Int.mul_sub, Int.sub_ediv_of_dvd,
            Int.mul_ediv_cancel_left _ hnonzero, Int.mul_ediv_assoc _ h.dvd, ← sub_add, sub_self,
            zero_add, mul_assoc]
          · exact dvd_mul_right _ _
          · exact hcoedvd _
        · exact dvd_lcm_right n m⟩

/-- The natural number less than `n*m` congruent to `a` mod `n` and `b` mod `m` -/
def chineseRemainder (co : n.Coprime m) (a b : ℕ) : { k // k ≡ a [MOD n] ∧ k ≡ b [MOD m] } :=
  chineseRemainder' (by convert @modEq_one a b)

theorem chineseRemainder'_lt_lcm (h : a ≡ b [MOD gcd n m]) (hn : n ≠ 0) (hm : m ≠ 0) :
    ↑(chineseRemainder' h) < lcm n m := by
  dsimp only [chineseRemainder']
  rw [dif_neg hn, dif_neg hm, Subtype.coe_mk, xgcd_val, ← Int.toNat_natCast (lcm n m)]
  have lcm_pos := Int.natCast_pos.mpr (Nat.pos_of_ne_zero (lcm_ne_zero hn hm))
  exact (Int.toNat_lt_toNat lcm_pos).mpr (Int.emod_lt_of_pos _ lcm_pos)

theorem chineseRemainder_lt_mul (co : n.Coprime m) (a b : ℕ) (hn : n ≠ 0) (hm : m ≠ 0) :
    ↑(chineseRemainder co a b) < n * m :=
  lt_of_lt_of_le (chineseRemainder'_lt_lcm _ hn hm) (le_of_eq co.lcm_eq_mul)

theorem mod_lcm (hn : a ≡ b [MOD n]) (hm : a ≡ b [MOD m]) : a ≡ b [MOD lcm n m] :=
  Nat.modEq_iff_dvd.mpr <| Int.coe_lcm_dvd (Nat.modEq_iff_dvd.mp hn) (Nat.modEq_iff_dvd.mp hm)

theorem chineseRemainder_modEq_unique (co : n.Coprime m) {a b z}
    (hzan : z ≡ a [MOD n]) (hzbm : z ≡ b [MOD m]) : z ≡ chineseRemainder co a b [MOD n*m] := by
  simpa [Nat.Coprime.lcm_eq_mul co] using
    mod_lcm (hzan.trans ((chineseRemainder co a b).prop.1).symm)
      (hzbm.trans ((chineseRemainder co a b).prop.2).symm)

theorem modEq_and_modEq_iff_modEq_mul {a b m n : ℕ} (hmn : m.Coprime n) :
    a ≡ b [MOD m] ∧ a ≡ b [MOD n] ↔ a ≡ b [MOD m * n] :=
  ⟨fun h => by
    rw [Nat.modEq_iff_dvd, Nat.modEq_iff_dvd, ← Int.dvd_natAbs, Int.natCast_dvd_natCast,
      ← Int.dvd_natAbs, Int.natCast_dvd_natCast] at h
    rw [Nat.modEq_iff_dvd, ← Int.dvd_natAbs, Int.natCast_dvd_natCast]
    exact hmn.mul_dvd_of_dvd_of_dvd h.1 h.2,
   fun h => ⟨h.of_mul_right _, h.of_mul_left _⟩⟩

theorem coprime_of_mul_modEq_one (b : ℕ) {a n : ℕ} (h : a * b ≡ 1 [MOD n]) : a.Coprime n := by
  obtain ⟨g, hh⟩ := Nat.gcd_dvd_right a n
  rw [Nat.coprime_iff_gcd_eq_one, ← Nat.dvd_one, ← Nat.modEq_zero_iff_dvd]
  calc
    1 ≡ a * b [MOD a.gcd n] := (hh ▸ h).symm.of_mul_right g
    _ ≡ 0 * b [MOD a.gcd n] := (Nat.modEq_zero_iff_dvd.mpr (Nat.gcd_dvd_left _ _)).mul_right b
    _ = 0 := by rw [zero_mul]

theorem add_mod_add_ite (a b c : ℕ) :
    ((a + b) % c + if c ≤ a % c + b % c then c else 0) = a % c + b % c :=
  have : (a + b) % c = (a % c + b % c) % c := ((mod_modEq _ _).add <| mod_modEq _ _).symm
  if hc0 : c = 0 then by simp [hc0, Nat.mod_zero]
  else by
    rw [this]
    split_ifs with h
    · have h2 : (a % c + b % c) / c < 2 :=
        Nat.div_lt_of_lt_mul
          (by
            rw [mul_two]
            exact
              add_lt_add (Nat.mod_lt _ (Nat.pos_of_ne_zero hc0))
                (Nat.mod_lt _ (Nat.pos_of_ne_zero hc0)))
      have h0 : 0 < (a % c + b % c) / c := Nat.div_pos h (Nat.pos_of_ne_zero hc0)
      rw [← @add_right_cancel_iff _ _ _ (c * ((a % c + b % c) / c)), add_comm _ c, add_assoc,
        mod_add_div, le_antisymm (le_of_lt_succ h2) h0, mul_one, add_comm]
    · rw [Nat.mod_eq_of_lt (lt_of_not_ge h), add_zero]

theorem add_mod_of_add_mod_lt {a b c : ℕ} (hc : a % c + b % c < c) :
    (a + b) % c = a % c + b % c := by rw [← add_mod_add_ite, if_neg (not_le_of_gt hc), add_zero]

theorem add_mod_add_of_le_add_mod {a b c : ℕ} (hc : c ≤ a % c + b % c) :
    (a + b) % c + c = a % c + b % c := by rw [← add_mod_add_ite, if_pos hc]

theorem add_div_eq_of_add_mod_lt {a b c : ℕ} (hc : a % c + b % c < c) :
    (a + b) / c = a / c + b / c :=
  if hc0 : c = 0 then by simp [hc0]
  else by rw [Nat.add_div (Nat.pos_of_ne_zero hc0), if_neg (not_le_of_gt hc), add_zero]

protected theorem add_div_of_dvd_right {a b c : ℕ} (hca : c ∣ a) : (a + b) / c = a / c + b / c :=
  if h : c = 0 then by simp [h]
  else
    add_div_eq_of_add_mod_lt
      (by
        rw [Nat.mod_eq_zero_of_dvd hca, zero_add]
        exact Nat.mod_lt _ (zero_lt_of_ne_zero h))

protected theorem add_div_of_dvd_left {a b c : ℕ} (hca : c ∣ b) : (a + b) / c = a / c + b / c := by
  rwa [add_comm, Nat.add_div_of_dvd_right, add_comm]

theorem add_div_eq_of_le_mod_add_mod {a b c : ℕ} (hc : c ≤ a % c + b % c) (hc0 : 0 < c) :
    (a + b) / c = a / c + b / c + 1 := by rw [Nat.add_div hc0, if_pos hc]

theorem add_div_le_add_div (a b c : ℕ) : a / c + b / c ≤ (a + b) / c :=
  if hc0 : c = 0 then by simp [hc0]
  else by rw [Nat.add_div (Nat.pos_of_ne_zero hc0)]; exact Nat.le_add_right _ _

theorem le_mod_add_mod_of_dvd_add_of_not_dvd {a b c : ℕ} (h : c ∣ a + b) (ha : ¬c ∣ a) :
    c ≤ a % c + b % c :=
  by_contradiction fun hc => by
    have : (a + b) % c = a % c + b % c := add_mod_of_add_mod_lt (lt_of_not_ge hc)
    simp_all [dvd_iff_mod_eq_zero]

lemma mod_sub_of_le {a b n : ℕ} (h : b ≤ a % n) : a % n - b = (a - b) % n := by
  rcases n.eq_zero_or_pos with rfl | hn; · simp only [mod_zero]
  nth_rw 2 [← div_add_mod a n]; rw [Nat.add_sub_assoc h, mul_add_mod]
  exact (mod_eq_of_lt <| (sub_le ..).trans_lt (mod_lt a hn)).symm

theorem odd_mul_odd {n m : ℕ} : n % 2 = 1 → m % 2 = 1 → n * m % 2 = 1 := by
  simpa [Nat.ModEq] using @ModEq.mul 2 n 1 m 1

theorem odd_mul_odd_div_two {m n : ℕ} (hm1 : m % 2 = 1) (hn1 : n % 2 = 1) :
    m * n / 2 = m * (n / 2) + m / 2 :=
  have hn0 : 0 < n := Nat.pos_of_ne_zero fun h => by simp_all
  mul_right_injective₀ two_ne_zero <| by
    dsimp
    rw [mul_add, two_mul_odd_div_two hm1, mul_left_comm, two_mul_odd_div_two hn1,
      two_mul_odd_div_two (Nat.odd_mul_odd hm1 hn1), Nat.mul_sub, mul_one, ←
      Nat.add_sub_assoc (by cutsat), Nat.sub_add_cancel (Nat.le_mul_of_pos_right m hn0)]

theorem odd_of_mod_four_eq_one {n : ℕ} : n % 4 = 1 → n % 2 = 1 := by
  simpa [ModEq] using @ModEq.of_mul_left 2 n 1 2

theorem odd_of_mod_four_eq_three {n : ℕ} : n % 4 = 3 → n % 2 = 1 := by
  simpa [ModEq] using @ModEq.of_mul_left 2 n 3 2

/-- A natural number is odd iff it has residue `1` or `3` mod `4`. -/
theorem odd_mod_four_iff {n : ℕ} : n % 2 = 1 ↔ n % 4 = 1 ∨ n % 4 = 3 :=
  have help : ∀ m : ℕ, m < 4 → m % 2 = 1 → m = 1 ∨ m = 3 := by decide
  ⟨fun hn =>
    help (n % 4) (mod_lt n (by cutsat)) <| (mod_mod_of_dvd n (by decide : 2 ∣ 4)).trans hn,
    fun h => Or.elim h odd_of_mod_four_eq_one odd_of_mod_four_eq_three⟩

lemma mod_eq_of_modEq {a b n} (h : a ≡ b [MOD n]) (hb : b < n) : a % n = b :=
  Eq.trans h (mod_eq_of_lt hb)

end Nat<|MERGE_RESOLUTION|>--- conflicted
+++ resolved
@@ -226,11 +226,7 @@
 end ModEq
 
 @[simp]
-<<<<<<< HEAD
-theorem self_modEq_zero : n ≡ 0 [MOD n] := by simp [ModEq]
-=======
 theorem modulus_modEq_zero : n ≡ 0 [MOD n] := by simp [ModEq]
->>>>>>> d6e93c29
 
 @[simp]
 theorem add_modEq_left_iff : a + b ≡ a [MOD n] ↔ n ∣ b := by
