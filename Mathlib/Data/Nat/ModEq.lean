--- conflicted
+++ resolved
@@ -156,10 +156,9 @@
 protected theorem add_right_cancel' (c : ℕ) (h : a + c ≡ b + c [MOD n]) : a ≡ b [MOD n] :=
   ModEq.rfl.add_right_cancel h
 
-<<<<<<< HEAD
 protected theorem add_right_cancel_iff (c : ℕ) : a + c ≡ b + c [MOD n] ↔ a ≡ b [MOD n] :=
   ⟨ModEq.add_right_cancel rfl, ModEq.add_right _⟩
-=======
+
 protected lemma sub' (h : c ≤ a ↔ d ≤ b) (hab : a ≡ b [MOD n]) (hcd : c ≡ d [MOD n]) :
     a - c ≡ b - d [MOD n] := by
   obtain hac | hca := lt_or_ge a c
@@ -184,7 +183,6 @@
 @[gcongr]
 protected lemma sub_right (hab : a ≤ b) (hac : a ≤ c) (hbc : b ≡ c [MOD n]) :
     b - a ≡ c - a [MOD n] := .sub hab hac hbc .rfl
->>>>>>> c9e3dfad
 
 /-- Cancel left multiplication on both sides of the `≡` and in the modulus.
 
