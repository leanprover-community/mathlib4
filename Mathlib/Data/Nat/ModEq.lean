/-
Copyright (c) 2017 Mario Carneiro. All rights reserved.
Released under Apache 2.0 license as described in the file LICENSE.
Authors: Mario Carneiro
-/
import Mathlib.Algebra.Order.Group.Unbundled.Int
import Mathlib.Algebra.Ring.Nat
import Mathlib.Data.Int.GCD
import Mathlib.Data.Nat.GCD.Basic

/-!
# Congruences modulo a natural number

This file defines the equivalence relation `a ≡ b [MOD n]` on the natural numbers,
and proves basic properties about it such as the Chinese Remainder Theorem
`modEq_and_modEq_iff_modEq_mul`.

## Notation

`a ≡ b [MOD n]` is notation for `Nat.ModEq n a b`, which is defined to mean `a % n = b % n`.

## Tags

ModEq, congruence, mod, MOD, modulo
-/

assert_not_exists OrderedAddCommMonoid Function.support

namespace Nat

/-- Modular equality. `n.ModEq a b`, or `a ≡ b [MOD n]`, means that `a % n = b % n`. -/
def ModEq (n a b : ℕ) :=
  a % n = b % n

@[inherit_doc]
notation:50 a " ≡ " b " [MOD " n "]" => ModEq n a b

variable {m n a b c d : ℕ}

-- Since `ModEq` is semi-reducible, we need to provide the decidable instance manually
instance : Decidable (ModEq n a b) := inferInstanceAs <| Decidable (a % n = b % n)

namespace ModEq

@[refl]
protected theorem refl (a : ℕ) : a ≡ a [MOD n] := rfl

protected theorem rfl : a ≡ a [MOD n] :=
  ModEq.refl _

instance : IsRefl _ (ModEq n) :=
  ⟨ModEq.refl⟩

@[symm]
protected theorem symm : a ≡ b [MOD n] → b ≡ a [MOD n] :=
  Eq.symm

@[trans]
protected theorem trans : a ≡ b [MOD n] → b ≡ c [MOD n] → a ≡ c [MOD n] :=
  Eq.trans

instance : Trans (ModEq n) (ModEq n) (ModEq n) where
  trans := Nat.ModEq.trans

protected theorem comm : a ≡ b [MOD n] ↔ b ≡ a [MOD n] :=
  ⟨ModEq.symm, ModEq.symm⟩

end ModEq

theorem modEq_zero_iff_dvd : a ≡ 0 [MOD n] ↔ n ∣ a := by rw [ModEq, zero_mod, dvd_iff_mod_eq_zero]

theorem _root_.Dvd.dvd.modEq_zero_nat (h : n ∣ a) : a ≡ 0 [MOD n] :=
  modEq_zero_iff_dvd.2 h

theorem _root_.Dvd.dvd.zero_modEq_nat (h : n ∣ a) : 0 ≡ a [MOD n] :=
  h.modEq_zero_nat.symm

theorem modEq_iff_dvd : a ≡ b [MOD n] ↔ (n : ℤ) ∣ b - a := by
  rw [ModEq, eq_comm, ← Int.natCast_inj, Int.natCast_mod, Int.natCast_mod,
    Int.emod_eq_emod_iff_emod_sub_eq_zero, Int.dvd_iff_emod_eq_zero]

alias ⟨ModEq.dvd, modEq_of_dvd⟩ := modEq_iff_dvd

/-- A variant of `modEq_iff_dvd` with `Nat` divisibility -/
theorem modEq_iff_dvd' (h : a ≤ b) : a ≡ b [MOD n] ↔ n ∣ b - a := by
  rw [modEq_iff_dvd, ← Int.natCast_dvd_natCast, Int.ofNat_sub h]

theorem mod_modEq (a n) : a % n ≡ a [MOD n] :=
  mod_mod _ _

namespace ModEq

<<<<<<< HEAD
theorem self_mul_add : m * a + b ≡ b [MOD m] := by
  simp [Nat.ModEq]
=======
theorem modulus_mul_add : m * a + b ≡ b [MOD m] := by simp [Nat.ModEq]

@[deprecated (since := "2025-10-16")]
alias self_mul_add := modulus_mul_add
>>>>>>> 784192d4

lemma of_dvd (d : m ∣ n) (h : a ≡ b [MOD n]) : a ≡ b [MOD m] :=
  modEq_of_dvd <| Int.ofNat_dvd.mpr d |>.trans h.dvd

protected theorem mul_left' (c : ℕ) (h : a ≡ b [MOD n]) : c * a ≡ c * b [MOD c * n] := by
  unfold ModEq at *; rw [mul_mod_mul_left, mul_mod_mul_left, h]

protected theorem mul_left (c : ℕ) (h : a ≡ b [MOD n]) : c * a ≡ c * b [MOD n] :=
  (h.mul_left' _).of_dvd (dvd_mul_left _ _)

protected theorem mul_right' (c : ℕ) (h : a ≡ b [MOD n]) : a * c ≡ b * c [MOD n * c] := by
  rw [mul_comm a, mul_comm b, mul_comm n]; exact h.mul_left' c

protected theorem mul_right (c : ℕ) (h : a ≡ b [MOD n]) : a * c ≡ b * c [MOD n] := by
  rw [mul_comm a, mul_comm b]; exact h.mul_left c

@[gcongr]
protected theorem mul (h₁ : a ≡ b [MOD n]) (h₂ : c ≡ d [MOD n]) : a * c ≡ b * d [MOD n] :=
  (h₂.mul_left _).trans (h₁.mul_right _)

@[gcongr]
protected theorem pow (m : ℕ) (h : a ≡ b [MOD n]) : a ^ m ≡ b ^ m [MOD n] := by
  induction m with
  | zero => rfl
  | succ d hd =>
    rw [Nat.pow_succ, Nat.pow_succ]
    exact hd.mul h

@[gcongr]
protected theorem add (h₁ : a ≡ b [MOD n]) (h₂ : c ≡ d [MOD n]) : a + c ≡ b + d [MOD n] := by
  rw [modEq_iff_dvd, Int.natCast_add, Int.natCast_add, add_sub_add_comm]
  exact Int.dvd_add h₁.dvd h₂.dvd

protected theorem add_left (c : ℕ) (h : a ≡ b [MOD n]) : c + a ≡ c + b [MOD n] :=
  ModEq.rfl.add h

protected theorem add_right (c : ℕ) (h : a ≡ b [MOD n]) : a + c ≡ b + c [MOD n] :=
  h.add ModEq.rfl

protected theorem add_left_cancel (h₁ : a ≡ b [MOD n]) (h₂ : a + c ≡ b + d [MOD n]) :
    c ≡ d [MOD n] := by
  simp only [modEq_iff_dvd, Int.natCast_add] at *
  rw [add_sub_add_comm] at h₂
  convert Int.dvd_sub h₂ h₁ using 1
  rw [add_sub_cancel_left]

protected theorem add_left_cancel' (c : ℕ) (h : c + a ≡ c + b [MOD n]) : a ≡ b [MOD n] :=
  ModEq.rfl.add_left_cancel h

@[simp]
protected theorem add_iff_left (h : a ≡ b [MOD n]) : a + c ≡ b + d [MOD n] ↔ c ≡ d [MOD n] :=
  ⟨h.add_left_cancel, h.add⟩

protected theorem add_right_cancel (h₁ : c ≡ d [MOD n]) (h₂ : a + c ≡ b + d [MOD n]) :
    a ≡ b [MOD n] := by
  rw [add_comm a, add_comm b] at h₂
  exact h₁.add_left_cancel h₂

protected theorem add_right_cancel' (c : ℕ) (h : a + c ≡ b + c [MOD n]) : a ≡ b [MOD n] :=
  ModEq.rfl.add_right_cancel h

@[simp]
protected theorem add_iff_right (h : c ≡ d [MOD n]) : a + c ≡ b + d [MOD n] ↔ a ≡ b [MOD n] :=
  ⟨h.add_right_cancel, (.add · h)⟩

protected lemma sub' (h : c ≤ a ↔ d ≤ b) (hab : a ≡ b [MOD n]) (hcd : c ≡ d [MOD n]) :
    a - c ≡ b - d [MOD n] := by
  obtain hac | hca := lt_or_ge a c
  · rw [Nat.sub_eq_zero_of_le hac.le, Nat.sub_eq_zero_of_le ((lt_iff_lt_of_le_iff_le h).1 hac).le]
  rw [modEq_iff_dvd, Int.natCast_sub hca, Int.natCast_sub <| h.1 hca, sub_sub_sub_comm]
  exact Int.dvd_sub hab.dvd hcd.dvd

protected lemma sub_left' (h : b ≤ a ↔ c ≤ a) (hbc : b ≡ c [MOD n]) : a - b ≡ a - c [MOD n] :=
  .sub' h .rfl hbc

protected lemma sub_right' (h : a ≤ b ↔ a ≤ c) (hbc : b ≡ c [MOD n]) : b - a ≡ c - a [MOD n] :=
  .sub' h hbc .rfl

@[gcongr]
protected lemma sub (hca : c ≤ a) (hdb : d ≤ b) (hab : a ≡ b [MOD n]) (hcd : c ≡ d [MOD n]) :
    a - c ≡ b - d [MOD n] := .sub' (iff_of_true hca hdb) hab hcd

@[gcongr]
protected lemma sub_left (hba : b ≤ a) (hca : c ≤ a) (hbc : b ≡ c [MOD n]) :
    a - b ≡ a - c [MOD n] := .sub hba hca .rfl hbc

@[gcongr]
protected lemma sub_right (hab : a ≤ b) (hac : a ≤ c) (hbc : b ≡ c [MOD n]) :
    b - a ≡ c - a [MOD n] := .sub hab hac hbc .rfl

/-- Cancel left multiplication on both sides of the `≡` and in the modulus.

For cancelling left multiplication in the modulus, see `Nat.ModEq.of_mul_left`. -/
protected theorem mul_left_cancel' {a b c m : ℕ} (hc : c ≠ 0) :
    c * a ≡ c * b [MOD c * m] → a ≡ b [MOD m] := by
  simp only [modEq_iff_dvd, Int.natCast_mul, ← Int.mul_sub]
  exact fun h => (Int.dvd_of_mul_dvd_mul_left (Int.ofNat_ne_zero.mpr hc) h)

protected theorem mul_left_cancel_iff' {a b c m : ℕ} (hc : c ≠ 0) :
    c * a ≡ c * b [MOD c * m] ↔ a ≡ b [MOD m] :=
  ⟨ModEq.mul_left_cancel' hc, ModEq.mul_left' _⟩

/-- Cancel right multiplication on both sides of the `≡` and in the modulus.

For cancelling right multiplication in the modulus, see `Nat.ModEq.of_mul_right`. -/
protected theorem mul_right_cancel' {a b c m : ℕ} (hc : c ≠ 0) :
    a * c ≡ b * c [MOD m * c] → a ≡ b [MOD m] := by
  simp only [modEq_iff_dvd, Int.natCast_mul, ← Int.sub_mul]
  exact fun h => (Int.dvd_of_mul_dvd_mul_right (Int.ofNat_ne_zero.mpr hc) h)

protected theorem mul_right_cancel_iff' {a b c m : ℕ} (hc : c ≠ 0) :
    a * c ≡ b * c [MOD m * c] ↔ a ≡ b [MOD m] :=
  ⟨ModEq.mul_right_cancel' hc, ModEq.mul_right' _⟩

/-- Cancel left multiplication in the modulus.

For cancelling left multiplication on both sides of the `≡`, see `nat.modeq.mul_left_cancel'`. -/
lemma of_mul_left (m : ℕ) (h : a ≡ b [MOD m * n]) : a ≡ b [MOD n] := by
  rw [modEq_iff_dvd] at *
  exact (dvd_mul_left (n : ℤ) (m : ℤ)).trans h

/-- Cancel right multiplication in the modulus.

For cancelling right multiplication on both sides of the `≡`, see `nat.modeq.mul_right_cancel'`. -/
lemma of_mul_right (m : ℕ) : a ≡ b [MOD n * m] → a ≡ b [MOD n] := mul_comm m n ▸ of_mul_left _

theorem of_div (h : a / c ≡ b / c [MOD m / c]) (ha : c ∣ a) (ha : c ∣ b) (ha : c ∣ m) :
    a ≡ b [MOD m] := by convert h.mul_left' c <;> rwa [Nat.mul_div_cancel']

end ModEq

@[simp]
theorem self_modEq_zero : n ≡ 0 [MOD n] := by simp [ModEq]

@[simp]
theorem add_modEq_left_iff : a + b ≡ a [MOD n] ↔ n ∣ b := by
  simp [modEq_iff_dvd, Int.natCast_dvd_natCast]

@[simp]
theorem add_modEq_right_iff : a + b ≡ b [MOD n] ↔ n ∣ a := by
  rw [add_comm, add_modEq_left_iff]

@[simp]
theorem left_modEq_add_iff : a ≡ a + b [MOD n] ↔ n ∣ b := by
  rw [ModEq.comm, add_modEq_left_iff]

@[simp]
theorem right_modEq_add_iff : b ≡ a + b [MOD n] ↔ n ∣ a := by
  rw [ModEq.comm, add_modEq_right_iff]

@[simp]
<<<<<<< HEAD
theorem add_self_modEq_iff : a + n ≡ b [MOD n] ↔ a ≡ b [MOD n] := by
  simp [ModEq]

@[simp]
theorem self_add_modEq_iff : n + a ≡ b [MOD n] ↔ a ≡ b [MOD n] := by
  rw [add_comm, add_self_modEq_iff]

@[simp]
theorem modEq_add_self_iff : a ≡ b + n [MOD n] ↔ a ≡ b [MOD n] := by
  simp [ModEq]

@[simp]
theorem modEq_self_add_iff : a ≡ n + b [MOD n] ↔ a ≡ b [MOD n] := by
  simp [ModEq]

@[simp]
theorem add_mul_self_modEq_iff : a + b * n ≡ c [MOD n] ↔ a ≡ c [MOD n] := by
  simp [ModEq]

@[simp]
theorem mul_self_add_modEq_iff : b * n + a ≡ c [MOD n] ↔ a ≡ c [MOD n] := by
  rw [add_comm, add_mul_self_modEq_iff]

@[simp]
theorem modEq_add_mul_self_iff : a ≡ b + c * n [MOD n] ↔ a ≡ b [MOD n] := by
  simp [ModEq]

@[simp]
theorem modEq_mul_self_add_iff : a ≡ b * n + c [MOD n] ↔ a ≡ c [MOD n] := by
  rw [add_comm, modEq_add_mul_self_iff]

@[simp]
theorem add_self_mul_modEq_iff : a + n * b ≡ c [MOD n] ↔ a ≡ c [MOD n] := by
  simp [ModEq]

@[simp]
theorem self_mul_add_modEq_iff : n * b + a ≡ c [MOD n] ↔ a ≡ c [MOD n] := by
  rw [add_comm, add_self_mul_modEq_iff]

@[simp]
theorem modEq_add_self_mul_iff : a ≡ b + n * c [MOD n] ↔ a ≡ b [MOD n] := by
  simp [ModEq]

@[simp]
theorem modEq_self_mul_add_iff : a ≡ n * b + c [MOD n] ↔ a ≡ c [MOD n] := by
  rw [add_comm, modEq_add_self_mul_iff]

@[simp]
theorem sub_self_modEq_iff (h : n ≤ a) : a - n ≡ b [MOD n] ↔ a ≡ b [MOD n] := by
  rw [← add_self_modEq_iff, Nat.sub_add_cancel h]

@[simp]
theorem modEq_sub_self_iff (h : n ≤ b) : a ≡ b - n [MOD n] ↔ a ≡ b [MOD n] := by
  rw [← modEq_add_self_iff, Nat.sub_add_cancel h]
=======
theorem add_modulus_modEq_iff : a + n ≡ b [MOD n] ↔ a ≡ b [MOD n] := by
  simp [ModEq]

@[simp]
theorem modulus_add_modEq_iff : n + a ≡ b [MOD n] ↔ a ≡ b [MOD n] := by
  rw [add_comm, add_modulus_modEq_iff]

@[simp]
theorem modEq_add_modulus_iff : a ≡ b + n [MOD n] ↔ a ≡ b [MOD n] := by
  simp [ModEq]

@[simp]
theorem modEq_modulus_add_iff : a ≡ n + b [MOD n] ↔ a ≡ b [MOD n] := by
  simp [ModEq]

@[simp]
theorem add_mul_modulus_modEq_iff : a + b * n ≡ c [MOD n] ↔ a ≡ c [MOD n] := by
  simp [ModEq]

@[simp]
theorem mul_modulus_add_modEq_iff : b * n + a ≡ c [MOD n] ↔ a ≡ c [MOD n] := by
  rw [add_comm, add_mul_modulus_modEq_iff]

@[simp]
theorem modEq_add_mul_modulus_iff : a ≡ b + c * n [MOD n] ↔ a ≡ b [MOD n] := by
  simp [ModEq]

@[simp]
theorem modEq_mul_modulus_add_iff : a ≡ b * n + c [MOD n] ↔ a ≡ c [MOD n] := by
  rw [add_comm, modEq_add_mul_modulus_iff]

@[simp]
theorem add_modulus_mul_modEq_iff : a + n * b ≡ c [MOD n] ↔ a ≡ c [MOD n] := by
  simp [ModEq]

@[simp]
theorem modulus_mul_add_modEq_iff : n * b + a ≡ c [MOD n] ↔ a ≡ c [MOD n] := by
  rw [add_comm, add_modulus_mul_modEq_iff]

@[simp]
theorem modEq_add_modulus_mul_iff : a ≡ b + n * c [MOD n] ↔ a ≡ b [MOD n] := by
  simp [ModEq]

@[simp]
theorem modEq_modulus_mul_add_iff : a ≡ n * b + c [MOD n] ↔ a ≡ c [MOD n] := by
  rw [add_comm, modEq_add_modulus_mul_iff]

@[simp]
theorem sub_modulus_modEq_iff (h : n ≤ a) : a - n ≡ b [MOD n] ↔ a ≡ b [MOD n] := by
  rw [← add_modulus_modEq_iff, Nat.sub_add_cancel h]

@[simp]
theorem modEq_sub_modulus_iff (h : n ≤ b) : a ≡ b - n [MOD n] ↔ a ≡ b [MOD n] := by
  rw [← modEq_add_modulus_iff, Nat.sub_add_cancel h]
>>>>>>> 784192d4

lemma modEq_sub (h : b ≤ a) : a ≡ b [MOD a - b] := (modEq_of_dvd <| by rw [Int.ofNat_sub h]).symm

lemma modEq_one : a ≡ b [MOD 1] := modEq_of_dvd <| one_dvd _

@[simp] lemma modEq_zero_iff : a ≡ b [MOD 0] ↔ a = b := by rw [ModEq, mod_zero, mod_zero]

lemma add_modEq_left : n + a ≡ a [MOD n] := by simp

lemma add_modEq_right : a + n ≡ a [MOD n] := by simp

namespace ModEq

theorem le_of_lt_add (h1 : a ≡ b [MOD m]) (h2 : a < b + m) : a ≤ b :=
  (le_total a b).elim id fun h3 =>
    Nat.le_of_sub_eq_zero
      (eq_zero_of_dvd_of_lt ((modEq_iff_dvd' h3).mp h1.symm) (by cutsat))

theorem add_le_of_lt (h1 : a ≡ b [MOD m]) (h2 : a < b) : a + m ≤ b :=
  le_of_lt_add (add_modEq_right.trans h1) (by cutsat)

theorem dvd_iff (h : a ≡ b [MOD m]) (hdm : d ∣ m) : d ∣ a ↔ d ∣ b := by
  simp only [← modEq_zero_iff_dvd]
  replace h := h.of_dvd hdm
  exact ⟨h.symm.trans, h.trans⟩

theorem gcd_eq (h : a ≡ b [MOD m]) : gcd a m = gcd b m := by
  have h1 := gcd_dvd_right a m
  have h2 := gcd_dvd_right b m
  exact
    dvd_antisymm (dvd_gcd ((h.dvd_iff h1).mp (gcd_dvd_left a m)) h1)
      (dvd_gcd ((h.dvd_iff h2).mpr (gcd_dvd_left b m)) h2)

lemma eq_of_abs_lt (h : a ≡ b [MOD m]) (h2 : |(b : ℤ) - a| < m) : a = b := by
  apply Int.ofNat.inj
  rw [eq_comm, ← sub_eq_zero]
  exact Int.eq_zero_of_abs_lt_dvd h.dvd h2

lemma eq_of_lt_of_lt (h : a ≡ b [MOD m]) (ha : a < m) (hb : b < m) : a = b :=
  h.eq_of_abs_lt <| Int.abs_sub_lt_of_lt_lt ha hb

/-- To cancel a common factor `c` from a `ModEq` we must divide the modulus `m` by `gcd m c` -/
lemma cancel_left_div_gcd (hm : 0 < m) (h : c * a ≡ c * b [MOD m]) :  a ≡ b [MOD m / gcd m c] := by
  let d := gcd m c
  have hmd := gcd_dvd_left m c
  have hcd := gcd_dvd_right m c
  rw [modEq_iff_dvd]
  refine @Int.dvd_of_dvd_mul_right_of_gcd_one (m / d) (c / d) (b - a) ?_ ?_
  · show (m / d : ℤ) ∣ c / d * (b - a)
    rw [mul_comm, ← Int.mul_ediv_assoc (b - a) (Int.natCast_dvd_natCast.mpr hcd), mul_comm]
    apply Int.ediv_dvd_ediv (Int.natCast_dvd_natCast.mpr hmd)
    rw [Int.mul_sub]
    exact modEq_iff_dvd.mp h
  · show Int.gcd (m / d) (c / d) = 1
    simp only [d, ← Int.natCast_div, Int.gcd_natCast_natCast (m / d) (c / d),
      gcd_div hmd hcd, Nat.div_self (gcd_pos_of_pos_left c hm)]

/-- To cancel a common factor `c` from a `ModEq` we must divide the modulus `m` by `gcd m c` -/
lemma cancel_right_div_gcd (hm : 0 < m) (h : a * c ≡ b * c [MOD m]) : a ≡ b [MOD m / gcd m c] := by
  apply cancel_left_div_gcd hm
  simpa [mul_comm] using h

lemma cancel_left_div_gcd' (hm : 0 < m) (hcd : c ≡ d [MOD m]) (h : c * a ≡ d * b [MOD m]) :
    a ≡ b [MOD m / gcd m c] :=
  (h.trans <| hcd.symm.mul_right b).cancel_left_div_gcd hm

lemma cancel_right_div_gcd' (hm : 0 < m) (hcd : c ≡ d [MOD m]) (h : a * c ≡ b * d [MOD m]) :
    a ≡ b [MOD m / gcd m c] :=
  (h.trans <| hcd.symm.mul_left b).cancel_right_div_gcd hm

/-- A common factor that's coprime with the modulus can be cancelled from a `ModEq` -/
lemma cancel_left_of_coprime (hmc : gcd m c = 1) (h : c * a ≡ c * b [MOD m]) : a ≡ b [MOD m] := by
  rcases m.eq_zero_or_pos with (rfl | hm)
  · simp only [gcd_zero_left] at hmc
    simp only [hmc, one_mul, modEq_zero_iff] at h
    subst h
    rfl
  simpa [hmc] using h.cancel_left_div_gcd hm

/-- A common factor that's coprime with the modulus can be cancelled from a `ModEq` -/
lemma cancel_right_of_coprime (hmc : gcd m c = 1) (h : a * c ≡ b * c [MOD m]) : a ≡ b [MOD m] :=
  cancel_left_of_coprime hmc <| by simpa [mul_comm] using h

end ModEq

/-- The natural number less than `lcm n m` congruent to `a` mod `n` and `b` mod `m` -/
def chineseRemainder' (h : a ≡ b [MOD gcd n m]) : { k // k ≡ a [MOD n] ∧ k ≡ b [MOD m] } :=
  if hn : n = 0 then ⟨a, by
    rw [hn, gcd_zero_left] at h; constructor
    · rfl
    · exact h⟩
  else
    if hm : m = 0 then ⟨b, by
      rw [hm, gcd_zero_right] at h; constructor
      · exact h.symm
      · rfl⟩
    else
      ⟨let (c, d) := xgcd n m; Int.toNat ((n * c * b + m * d * a) / gcd n m % lcm n m), by
        rw [xgcd_val]
        dsimp
        rw [modEq_iff_dvd, modEq_iff_dvd,
          Int.toNat_of_nonneg (Int.emod_nonneg _ (Int.natCast_ne_zero.2 (lcm_ne_zero hn hm)))]
        have hnonzero : (gcd n m : ℤ) ≠ 0 := by
          norm_cast
          rw [Nat.gcd_eq_zero_iff, not_and]
          exact fun _ => hm
        have hcoedvd : ∀ t, (gcd n m : ℤ) ∣ t * (b - a) := fun t => h.dvd.mul_left _
        have := gcd_eq_gcd_ab n m
        constructor <;> rw [Int.emod_def, ← sub_add] <;>
            refine Int.dvd_add ?_ (dvd_mul_of_dvd_left ?_ _) <;>
          try norm_cast
        · rw [← sub_eq_iff_eq_add'] at this
          rw [← this, Int.sub_mul, ← add_sub_assoc, add_comm, add_sub_assoc, ← Int.mul_sub,
            Int.add_ediv_of_dvd_left, Int.mul_ediv_cancel_left _ hnonzero,
            Int.mul_ediv_assoc _ h.dvd, ← sub_sub, sub_self, zero_sub, Int.dvd_neg, mul_assoc]
          · exact dvd_mul_right _ _
          norm_cast
          exact dvd_mul_right _ _
        · exact dvd_lcm_left n m
        · rw [← sub_eq_iff_eq_add] at this
          rw [← this, Int.sub_mul, sub_add, ← Int.mul_sub, Int.sub_ediv_of_dvd,
            Int.mul_ediv_cancel_left _ hnonzero, Int.mul_ediv_assoc _ h.dvd, ← sub_add, sub_self,
            zero_add, mul_assoc]
          · exact dvd_mul_right _ _
          · exact hcoedvd _
        · exact dvd_lcm_right n m⟩

/-- The natural number less than `n*m` congruent to `a` mod `n` and `b` mod `m` -/
def chineseRemainder (co : n.Coprime m) (a b : ℕ) : { k // k ≡ a [MOD n] ∧ k ≡ b [MOD m] } :=
  chineseRemainder' (by convert @modEq_one a b)

theorem chineseRemainder'_lt_lcm (h : a ≡ b [MOD gcd n m]) (hn : n ≠ 0) (hm : m ≠ 0) :
    ↑(chineseRemainder' h) < lcm n m := by
  dsimp only [chineseRemainder']
  rw [dif_neg hn, dif_neg hm, Subtype.coe_mk, xgcd_val, ← Int.toNat_natCast (lcm n m)]
  have lcm_pos := Int.natCast_pos.mpr (Nat.pos_of_ne_zero (lcm_ne_zero hn hm))
  exact (Int.toNat_lt_toNat lcm_pos).mpr (Int.emod_lt_of_pos _ lcm_pos)

theorem chineseRemainder_lt_mul (co : n.Coprime m) (a b : ℕ) (hn : n ≠ 0) (hm : m ≠ 0) :
    ↑(chineseRemainder co a b) < n * m :=
  lt_of_lt_of_le (chineseRemainder'_lt_lcm _ hn hm) (le_of_eq co.lcm_eq_mul)

theorem mod_lcm (hn : a ≡ b [MOD n]) (hm : a ≡ b [MOD m]) : a ≡ b [MOD lcm n m] :=
  Nat.modEq_iff_dvd.mpr <| Int.coe_lcm_dvd (Nat.modEq_iff_dvd.mp hn) (Nat.modEq_iff_dvd.mp hm)

theorem chineseRemainder_modEq_unique (co : n.Coprime m) {a b z}
    (hzan : z ≡ a [MOD n]) (hzbm : z ≡ b [MOD m]) : z ≡ chineseRemainder co a b [MOD n*m] := by
  simpa [Nat.Coprime.lcm_eq_mul co] using
    mod_lcm (hzan.trans ((chineseRemainder co a b).prop.1).symm)
      (hzbm.trans ((chineseRemainder co a b).prop.2).symm)

theorem modEq_and_modEq_iff_modEq_mul {a b m n : ℕ} (hmn : m.Coprime n) :
    a ≡ b [MOD m] ∧ a ≡ b [MOD n] ↔ a ≡ b [MOD m * n] :=
  ⟨fun h => by
    rw [Nat.modEq_iff_dvd, Nat.modEq_iff_dvd, ← Int.dvd_natAbs, Int.natCast_dvd_natCast,
      ← Int.dvd_natAbs, Int.natCast_dvd_natCast] at h
    rw [Nat.modEq_iff_dvd, ← Int.dvd_natAbs, Int.natCast_dvd_natCast]
    exact hmn.mul_dvd_of_dvd_of_dvd h.1 h.2,
   fun h => ⟨h.of_mul_right _, h.of_mul_left _⟩⟩

theorem coprime_of_mul_modEq_one (b : ℕ) {a n : ℕ} (h : a * b ≡ 1 [MOD n]) : a.Coprime n := by
  obtain ⟨g, hh⟩ := Nat.gcd_dvd_right a n
  rw [Nat.coprime_iff_gcd_eq_one, ← Nat.dvd_one, ← Nat.modEq_zero_iff_dvd]
  calc
    1 ≡ a * b [MOD a.gcd n] := (hh ▸ h).symm.of_mul_right g
    _ ≡ 0 * b [MOD a.gcd n] := (Nat.modEq_zero_iff_dvd.mpr (Nat.gcd_dvd_left _ _)).mul_right b
    _ = 0 := by rw [zero_mul]

theorem add_mod_add_ite (a b c : ℕ) :
    ((a + b) % c + if c ≤ a % c + b % c then c else 0) = a % c + b % c :=
  have : (a + b) % c = (a % c + b % c) % c := ((mod_modEq _ _).add <| mod_modEq _ _).symm
  if hc0 : c = 0 then by simp [hc0, Nat.mod_zero]
  else by
    rw [this]
    split_ifs with h
    · have h2 : (a % c + b % c) / c < 2 :=
        Nat.div_lt_of_lt_mul
          (by
            rw [mul_two]
            exact
              add_lt_add (Nat.mod_lt _ (Nat.pos_of_ne_zero hc0))
                (Nat.mod_lt _ (Nat.pos_of_ne_zero hc0)))
      have h0 : 0 < (a % c + b % c) / c := Nat.div_pos h (Nat.pos_of_ne_zero hc0)
      rw [← @add_right_cancel_iff _ _ _ (c * ((a % c + b % c) / c)), add_comm _ c, add_assoc,
        mod_add_div, le_antisymm (le_of_lt_succ h2) h0, mul_one, add_comm]
    · rw [Nat.mod_eq_of_lt (lt_of_not_ge h), add_zero]

theorem add_mod_of_add_mod_lt {a b c : ℕ} (hc : a % c + b % c < c) :
    (a + b) % c = a % c + b % c := by rw [← add_mod_add_ite, if_neg (not_le_of_gt hc), add_zero]

theorem add_mod_add_of_le_add_mod {a b c : ℕ} (hc : c ≤ a % c + b % c) :
    (a + b) % c + c = a % c + b % c := by rw [← add_mod_add_ite, if_pos hc]

theorem add_div_eq_of_add_mod_lt {a b c : ℕ} (hc : a % c + b % c < c) :
    (a + b) / c = a / c + b / c :=
  if hc0 : c = 0 then by simp [hc0]
  else by rw [Nat.add_div (Nat.pos_of_ne_zero hc0), if_neg (not_le_of_gt hc), add_zero]

protected theorem add_div_of_dvd_right {a b c : ℕ} (hca : c ∣ a) : (a + b) / c = a / c + b / c :=
  if h : c = 0 then by simp [h]
  else
    add_div_eq_of_add_mod_lt
      (by
        rw [Nat.mod_eq_zero_of_dvd hca, zero_add]
        exact Nat.mod_lt _ (zero_lt_of_ne_zero h))

protected theorem add_div_of_dvd_left {a b c : ℕ} (hca : c ∣ b) : (a + b) / c = a / c + b / c := by
  rwa [add_comm, Nat.add_div_of_dvd_right, add_comm]

theorem add_div_eq_of_le_mod_add_mod {a b c : ℕ} (hc : c ≤ a % c + b % c) (hc0 : 0 < c) :
    (a + b) / c = a / c + b / c + 1 := by rw [Nat.add_div hc0, if_pos hc]

theorem add_div_le_add_div (a b c : ℕ) : a / c + b / c ≤ (a + b) / c :=
  if hc0 : c = 0 then by simp [hc0]
  else by rw [Nat.add_div (Nat.pos_of_ne_zero hc0)]; exact Nat.le_add_right _ _

theorem le_mod_add_mod_of_dvd_add_of_not_dvd {a b c : ℕ} (h : c ∣ a + b) (ha : ¬c ∣ a) :
    c ≤ a % c + b % c :=
  by_contradiction fun hc => by
    have : (a + b) % c = a % c + b % c := add_mod_of_add_mod_lt (lt_of_not_ge hc)
    simp_all [dvd_iff_mod_eq_zero]

lemma mod_sub_of_le {a b n : ℕ} (h : b ≤ a % n) : a % n - b = (a - b) % n := by
  rcases n.eq_zero_or_pos with rfl | hn; · simp only [mod_zero]
  nth_rw 2 [← div_add_mod a n]; rw [Nat.add_sub_assoc h, mul_add_mod]
  exact (mod_eq_of_lt <| (sub_le ..).trans_lt (mod_lt a hn)).symm

theorem odd_mul_odd {n m : ℕ} : n % 2 = 1 → m % 2 = 1 → n * m % 2 = 1 := by
  simpa [Nat.ModEq] using @ModEq.mul 2 n 1 m 1

theorem odd_mul_odd_div_two {m n : ℕ} (hm1 : m % 2 = 1) (hn1 : n % 2 = 1) :
    m * n / 2 = m * (n / 2) + m / 2 :=
  have hn0 : 0 < n := Nat.pos_of_ne_zero fun h => by simp_all
  mul_right_injective₀ two_ne_zero <| by
    dsimp
    rw [mul_add, two_mul_odd_div_two hm1, mul_left_comm, two_mul_odd_div_two hn1,
      two_mul_odd_div_two (Nat.odd_mul_odd hm1 hn1), Nat.mul_sub, mul_one, ←
      Nat.add_sub_assoc (by cutsat), Nat.sub_add_cancel (Nat.le_mul_of_pos_right m hn0)]

theorem odd_of_mod_four_eq_one {n : ℕ} : n % 4 = 1 → n % 2 = 1 := by
  simpa [ModEq] using @ModEq.of_mul_left 2 n 1 2

theorem odd_of_mod_four_eq_three {n : ℕ} : n % 4 = 3 → n % 2 = 1 := by
  simpa [ModEq] using @ModEq.of_mul_left 2 n 3 2

/-- A natural number is odd iff it has residue `1` or `3` mod `4`. -/
theorem odd_mod_four_iff {n : ℕ} : n % 2 = 1 ↔ n % 4 = 1 ∨ n % 4 = 3 :=
  have help : ∀ m : ℕ, m < 4 → m % 2 = 1 → m = 1 ∨ m = 3 := by decide
  ⟨fun hn =>
    help (n % 4) (mod_lt n (by cutsat)) <| (mod_mod_of_dvd n (by decide : 2 ∣ 4)).trans hn,
    fun h => Or.elim h odd_of_mod_four_eq_one odd_of_mod_four_eq_three⟩

lemma mod_eq_of_modEq {a b n} (h : a ≡ b [MOD n]) (hb : b < n) : a % n = b :=
  Eq.trans h (mod_eq_of_lt hb)

end Nat<|MERGE_RESOLUTION|>--- conflicted
+++ resolved
@@ -90,15 +90,10 @@
 
 namespace ModEq
 
-<<<<<<< HEAD
-theorem self_mul_add : m * a + b ≡ b [MOD m] := by
-  simp [Nat.ModEq]
-=======
 theorem modulus_mul_add : m * a + b ≡ b [MOD m] := by simp [Nat.ModEq]
 
 @[deprecated (since := "2025-10-16")]
 alias self_mul_add := modulus_mul_add
->>>>>>> 784192d4
 
 lemma of_dvd (d : m ∣ n) (h : a ≡ b [MOD n]) : a ≡ b [MOD m] :=
   modEq_of_dvd <| Int.ofNat_dvd.mpr d |>.trans h.dvd
@@ -250,62 +245,6 @@
   rw [ModEq.comm, add_modEq_right_iff]
 
 @[simp]
-<<<<<<< HEAD
-theorem add_self_modEq_iff : a + n ≡ b [MOD n] ↔ a ≡ b [MOD n] := by
-  simp [ModEq]
-
-@[simp]
-theorem self_add_modEq_iff : n + a ≡ b [MOD n] ↔ a ≡ b [MOD n] := by
-  rw [add_comm, add_self_modEq_iff]
-
-@[simp]
-theorem modEq_add_self_iff : a ≡ b + n [MOD n] ↔ a ≡ b [MOD n] := by
-  simp [ModEq]
-
-@[simp]
-theorem modEq_self_add_iff : a ≡ n + b [MOD n] ↔ a ≡ b [MOD n] := by
-  simp [ModEq]
-
-@[simp]
-theorem add_mul_self_modEq_iff : a + b * n ≡ c [MOD n] ↔ a ≡ c [MOD n] := by
-  simp [ModEq]
-
-@[simp]
-theorem mul_self_add_modEq_iff : b * n + a ≡ c [MOD n] ↔ a ≡ c [MOD n] := by
-  rw [add_comm, add_mul_self_modEq_iff]
-
-@[simp]
-theorem modEq_add_mul_self_iff : a ≡ b + c * n [MOD n] ↔ a ≡ b [MOD n] := by
-  simp [ModEq]
-
-@[simp]
-theorem modEq_mul_self_add_iff : a ≡ b * n + c [MOD n] ↔ a ≡ c [MOD n] := by
-  rw [add_comm, modEq_add_mul_self_iff]
-
-@[simp]
-theorem add_self_mul_modEq_iff : a + n * b ≡ c [MOD n] ↔ a ≡ c [MOD n] := by
-  simp [ModEq]
-
-@[simp]
-theorem self_mul_add_modEq_iff : n * b + a ≡ c [MOD n] ↔ a ≡ c [MOD n] := by
-  rw [add_comm, add_self_mul_modEq_iff]
-
-@[simp]
-theorem modEq_add_self_mul_iff : a ≡ b + n * c [MOD n] ↔ a ≡ b [MOD n] := by
-  simp [ModEq]
-
-@[simp]
-theorem modEq_self_mul_add_iff : a ≡ n * b + c [MOD n] ↔ a ≡ c [MOD n] := by
-  rw [add_comm, modEq_add_self_mul_iff]
-
-@[simp]
-theorem sub_self_modEq_iff (h : n ≤ a) : a - n ≡ b [MOD n] ↔ a ≡ b [MOD n] := by
-  rw [← add_self_modEq_iff, Nat.sub_add_cancel h]
-
-@[simp]
-theorem modEq_sub_self_iff (h : n ≤ b) : a ≡ b - n [MOD n] ↔ a ≡ b [MOD n] := by
-  rw [← modEq_add_self_iff, Nat.sub_add_cancel h]
-=======
 theorem add_modulus_modEq_iff : a + n ≡ b [MOD n] ↔ a ≡ b [MOD n] := by
   simp [ModEq]
 
@@ -360,7 +299,6 @@
 @[simp]
 theorem modEq_sub_modulus_iff (h : n ≤ b) : a ≡ b - n [MOD n] ↔ a ≡ b [MOD n] := by
   rw [← modEq_add_modulus_iff, Nat.sub_add_cancel h]
->>>>>>> 784192d4
 
 lemma modEq_sub (h : b ≤ a) : a ≡ b [MOD a - b] := (modEq_of_dvd <| by rw [Int.ofNat_sub h]).symm
 
