--- conflicted
+++ resolved
@@ -284,15 +284,8 @@
   | 0 => by simp
   | 1 => by simp [show 2 ≠ 1 by decide]
   | n + 2 => by
-<<<<<<< HEAD
-    have : 2 ∣ n + 2 ↔ 2 ∣ n := (Nat.dvd_add_iff_left (by rfl)).symm
-    simp [minFac, this]
+    simp [minFac]
 #align nat.min_fac_eq Nat.minFac_eq
-=======
-    -- have : 2 ∣ n + 2 ↔ 2 ∣ n := (Nat.dvd_add_iff_left (by rfl)).symm
-    simp [minFac]
-#align nat.min_fac_eq Nat.min_fac_eq
->>>>>>> 7078a675
 
 private def minFac_prop (n k : ℕ) :=
   2 ≤ k ∧ k ∣ n ∧ ∀ m, 2 ≤ m → m ∣ n → k ≤ m
@@ -588,11 +581,7 @@
   ⟩
 #align nat.prime_iff Nat.prime_iff
 
-<<<<<<< HEAD
 alias prime_iff ↔ Prime.prime _root_.Prime.nat_prime
-=======
-alias prime_iff ↔ prime _root_.prime.nat_prime
->>>>>>> 7078a675
 
 -- Porting note: attributes `protected`, `nolint dup_namespace` removed
 
