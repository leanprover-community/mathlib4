--- conflicted
+++ resolved
@@ -648,7 +648,6 @@
             rw [mul_comm] at h pdvdxy] <;>
           apply this <;>
         assumption
-<<<<<<< HEAD
     rintro x y hx hy h ⟨a, ha⟩
     have : a ∣ p := ⟨y, by rwa [ha, sq, mul_assoc, mul_right_inj' hp.ne_zero, eq_comm] at h⟩
     obtain ha1 | hap := (Nat.dvd_prime hp).mp ‹a ∣ p›
@@ -666,24 +665,6 @@
         at h
       exact h
 
-=======
-    -- clear! x y
-    rintro x y hx hy h ⟨a, ha⟩
-    have hap : a ∣ p := ⟨y, by rwa [ha, sq, mul_assoc, mul_right_inj' hp.ne_zero, eq_comm] at h⟩
-    exact
-      ((Nat.dvd_prime hp).1 hap).elim
-        (fun _ => by
-          clear_aux_decl
-          ·   simp_all  [sq, mul_right_inj' hp.ne_zero]
-              simp [hp.ne_zero] at h
-              assumption)
-        fun _ => by
-          clear_aux_decl
-          · simp_all  [sq, mul_comm, mul_assoc,
-            mul_right_inj' hp.ne_zero, Nat.mul_right_eq_self_iff hp.pos]
-            sorry,
-    fun ⟨h₁, h₂⟩ => h₁.symm ▸ h₂.symm ▸ (sq _).symm⟩
->>>>>>> d7cd55d2
 #align nat.prime.mul_eq_prime_sq_iff Nat.Prime.mul_eq_prime_sq_iff
 
 theorem Prime.dvd_factorial : ∀ {n p : ℕ} (_ : Prime p), p ∣ n ! ↔ p ≤ n
