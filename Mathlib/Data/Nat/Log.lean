--- conflicted
+++ resolved
@@ -156,7 +156,6 @@
 /-- `(b ^ ·)` and `log b` (almost) form a Galois connection. See also `Nat.pow_le_of_le_log` and
 `Nat.le_log_of_pow_le` for individual implications under weaker assumptions. -/
 theorem le_log_iff_pow_le {b : ℕ} (hb : 1 < b) {x y : ℕ} (hy : y ≠ 0) :
-<<<<<<< HEAD
     x ≤ log b y ↔ b ^ x ≤ y := by
   induction y using Nat.strong_induction_on generalizing x with | h y ih => ?_
   cases x with
@@ -169,10 +168,6 @@
         pow_succ', Nat.mul_comm]
     · exact iff_of_false (not_succ_le_zero _)
         (fun hby => h ⟨(le_self_pow x.succ_ne_zero _).trans hby, hb⟩)
-=======
-    x ≤ log b y ↔ b ^ x ≤ y :=
-  le_iff_le_iff_lt_iff_lt.mpr <| log_lt_iff_lt_pow hb hy
->>>>>>> d6b6f42a
 
 @[deprecated le_log_iff_pow_le (since := "2025-10-05")]
 theorem pow_le_iff_le_log {b : ℕ} (hb : 1 < b) {x y : ℕ} (hy : y ≠ 0) :
@@ -528,9 +523,8 @@
   simp only [le_antisymm_iff, and_iff_right_iff_imp]
   exact fun _ ↦ clog_monotone b (le_add_right n 1)
 
-<<<<<<< HEAD
-/-! ### Computating the logarithm efficiently -/
-section computation
+/-- This lemma says that `⌈log (b ^ k) n⌉ = ⌈(⌈log b n⌉ / k)⌉, using operations on natural numbers
+to express this equality.
 
 private lemma logC_aux {m b : ℕ} (hb : 1 < b) (hbm : b ≤ m) : m / (b * b) < m / b := by
   have hb' : 0 < b := zero_lt_of_lt hb
@@ -643,22 +637,5 @@
       exact logC_spec hb (zero_lt_of_ne_zero hm)
 
 end computation
-=======
-/-- This lemma says that `⌈log (b ^ k) n⌉ = ⌈(⌈log b n⌉ / k)⌉, using operations on natural numbers
-to express this equality.
-
-Since Lean has no dedicated function for the ceiling division,
-we use `(a + (b - 1)) / b` for `⌈a / b⌉`. -/
-theorem clog_pow_left (b k n : ℕ) : clog (b ^ k) n = (clog b n + (k - 1)) / k := by
-  rcases k.eq_zero_or_pos with rfl | hk
-  · simp
-  · rcases Nat.lt_or_ge 1 b with hb | hb
-    · refine eq_of_forall_lt_iff fun c ↦ ?_
-      rw [lt_clog_iff_pow_lt (Nat.one_lt_pow (Nat.ne_of_gt hk) hb), Nat.lt_div_iff_mul_lt hk,
-        Nat.add_sub_cancel, lt_clog_iff_pow_lt hb, Nat.pow_mul']
-    · suffices (k - 1) / k = 0 by grind [clog_of_left_le_one, Nat.pow_le_one_iff]
-      apply Nat.div_eq_of_lt
-      grind
->>>>>>> d6b6f42a
 
 end Nat