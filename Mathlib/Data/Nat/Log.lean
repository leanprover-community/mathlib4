--- conflicted
+++ resolved
@@ -76,11 +76,7 @@
 `Nat.le_log_of_pow_le` for individual implications under weaker assumptions. -/
 theorem pow_le_iff_le_log {b : ℕ} (hb : 1 < b) {x y : ℕ} (hy : y ≠ 0) :
     b ^ x ≤ y ↔ x ≤ log b y := by
-<<<<<<< HEAD
-  induction' y using Nat.strongInductionOn with y ih generalizing x
-=======
-  induction y using Nat.strong_induction_on generalizing x with | h y ih => ?_
->>>>>>> d83c091e
+  induction y using Nat.strongInductionOn generalizing x with | ind y ih => ?_
   cases x with
   | zero => dsimp; omega
   | succ x =>
@@ -246,11 +242,7 @@
 
 /-- `clog b` and `pow b` form a Galois connection. -/
 theorem le_pow_iff_clog_le {b : ℕ} (hb : 1 < b) {x y : ℕ} : x ≤ b ^ y ↔ clog b x ≤ y := by
-<<<<<<< HEAD
-  induction' x using Nat.strongInductionOn with x ih generalizing y
-=======
-  induction x using Nat.strong_induction_on generalizing y with | h x ih => ?_
->>>>>>> d83c091e
+  induction x using Nat.strongInductionOn generalizing y with | ind x ih => ?_
   cases y
   · rw [Nat.pow_zero]
     refine ⟨fun h => (clog_of_right_le_one h b).le, ?_⟩
