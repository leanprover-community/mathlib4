--- conflicted
+++ resolved
@@ -113,18 +113,10 @@
     · exact Nat.mul_self_le_mul_self h₂
     · exact Nat.lt_add_right _ h
   · simp at h₁
-<<<<<<< HEAD
-    · simp only [not_lt_of_gt (lt_of_le_of_lt h₁ h), ite_false]
-      apply add_lt_add
-      · exact Nat.mul_self_lt_mul_self h
-      · apply Nat.add_lt_add_right; assumption
-#align nat.mkpair_lt_mkpair_left Nat.pair_lt_pair_left
-=======
     simp only [not_lt_of_gt (lt_of_le_of_lt h₁ h), ite_false]
     apply add_lt_add
     · exact Nat.mul_self_lt_mul_self h
     · apply Nat.add_lt_add_right; assumption
->>>>>>> a60b09cd
 
 theorem pair_lt_pair_right (a) {b₁ b₂} (h : b₁ < b₂) : pair a b₁ < pair a b₂ := by
   by_cases h₁ : a < b₁
