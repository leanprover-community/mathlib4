/-
Copyright (c) 2020 Scott Morrison. All rights reserved.
Released under Apache 2.0 license as described in the file LICENSE.
Authors: Scott Morrison, Shing Tak Lam, Mario Carneiro
-/
import Mathlib.Data.Int.ModEq
import Mathlib.Data.Nat.Bits
import Mathlib.Data.Nat.Log
import Mathlib.Data.List.BigOperators.Lemmas
import Mathlib.Data.List.Indexes
import Mathlib.Data.List.Palindrome
import Mathlib.Algebra.Parity
import Mathlib.Algebra.BigOperators.Intervals
import Mathlib.Tactic.IntervalCases
import Mathlib.Tactic.Linarith

#align_import data.nat.digits from "leanprover-community/mathlib"@"369525b73f229ccd76a6ec0e0e0bf2be57599768"

/-!
# Digits of a natural number

This provides a basic API for extracting the digits of a natural number in a given base,
and reconstructing numbers from their digits.

We also prove some divisibility tests based on digits, in particular completing
Theorem #85 from https://www.cs.ru.nl/~freek/100/.

A basic `norm_digits` tactic is also provided for proving goals of the form
`Nat.digits a b = l` where `a` and `b` are numerals.
-/


namespace Nat

variable {n : ℕ}

/-- (Impl.) An auxiliary definition for `digits`, to help get the desired definitional unfolding. -/
def digitsAux0 : ℕ → List ℕ
  | 0 => []
  | n + 1 => [n + 1]
#align nat.digits_aux_0 Nat.digitsAux0

/-- (Impl.) An auxiliary definition for `digits`, to help get the desired definitional unfolding. -/
def digitsAux1 (n : ℕ) : List ℕ :=
  List.replicate n 1
#align nat.digits_aux_1 Nat.digitsAux1

/-- (Impl.) An auxiliary definition for `digits`, to help get the desired definitional unfolding. -/
def digitsAux (b : ℕ) (h : 2 ≤ b) : ℕ → List ℕ
  | 0 => []
  | n + 1 =>
    ((n + 1) % b) :: digitsAux b h ((n + 1) / b)
decreasing_by exact Nat.div_lt_self (Nat.succ_pos _) h
#align nat.digits_aux Nat.digitsAux

@[simp]
theorem digitsAux_zero (b : ℕ) (h : 2 ≤ b) : digitsAux b h 0 = [] := by rw [digitsAux]
#align nat.digits_aux_zero Nat.digitsAux_zero

theorem digitsAux_def (b : ℕ) (h : 2 ≤ b) (n : ℕ) (w : 0 < n) :
    digitsAux b h n = (n % b) :: digitsAux b h (n / b) := by
  cases n
  · cases w
  · rw [digitsAux]
#align nat.digits_aux_def Nat.digitsAux_def

/-- `digits b n` gives the digits, in little-endian order,
of a natural number `n` in a specified base `b`.

In any base, we have `ofDigits b L = L.foldr (fun x y ↦ x + b * y) 0`.
* For any `2 ≤ b`, we have `l < b` for any `l ∈ digits b n`,
  and the last digit is not zero.
  This uniquely specifies the behaviour of `digits b`.
* For `b = 1`, we define `digits 1 n = List.replicate n 1`.
* For `b = 0`, we define `digits 0 n = [n]`, except `digits 0 0 = []`.

Note this differs from the existing `Nat.to_digits` in core, which is used for printing numerals.
In particular, `Nat.to_digits b 0 = [0]`, while `digits b 0 = []`.
-/
def digits : ℕ → ℕ → List ℕ
  | 0 => digitsAux0
  | 1 => digitsAux1
  | b + 2 => digitsAux (b + 2) (by norm_num)
#align nat.digits Nat.digits

@[simp]
theorem digits_zero (b : ℕ) : digits b 0 = [] := by
  rcases b with (_ | ⟨_ | ⟨_⟩⟩) <;> simp [digits, digitsAux0, digitsAux1]
#align nat.digits_zero Nat.digits_zero

-- @[simp] -- Porting note: simp can prove this
theorem digits_zero_zero : digits 0 0 = [] :=
  rfl
#align nat.digits_zero_zero Nat.digits_zero_zero

@[simp]
theorem digits_zero_succ (n : ℕ) : digits 0 n.succ = [n + 1] :=
  rfl
#align nat.digits_zero_succ Nat.digits_zero_succ

theorem digits_zero_succ' : ∀ {n : ℕ}, n ≠ 0 → digits 0 n = [n]
  | 0, h => (h rfl).elim
  | _ + 1, _ => rfl
#align nat.digits_zero_succ' Nat.digits_zero_succ'

@[simp]
theorem digits_one (n : ℕ) : digits 1 n = List.replicate n 1 :=
  rfl
#align nat.digits_one Nat.digits_one

-- @[simp] -- Porting note: dsimp can prove this
theorem digits_one_succ (n : ℕ) : digits 1 (n + 1) = 1 :: digits 1 n :=
  rfl
#align nat.digits_one_succ Nat.digits_one_succ

@[simp]
theorem digits_add_two_add_one (b n : ℕ) :
    digits (b + 2) (n + 1) = ((n + 1) % (b + 2)) :: digits (b + 2) ((n + 1) / (b + 2)) := by
  simp [digits, digitsAux_def]
#align nat.digits_add_two_add_one Nat.digits_add_two_add_one

theorem digits_def' :
    ∀ {b : ℕ} (_ : 1 < b) {n : ℕ} (_ : 0 < n), digits b n = (n % b) :: digits b (n / b)
  | 0, h => absurd h (by decide)
  | 1, h => absurd h (by decide)
  | b + 2, _ => digitsAux_def _ (by simp) _
#align nat.digits_def' Nat.digits_def'

@[simp]
theorem digits_of_lt (b x : ℕ) (hx : x ≠ 0) (hxb : x < b) : digits b x = [x] := by
  rcases exists_eq_succ_of_ne_zero hx with ⟨x, rfl⟩
  rcases exists_eq_add_of_le' ((Nat.le_add_left 1 x).trans_lt hxb) with ⟨b, rfl⟩
  rw [digits_add_two_add_one, div_eq_of_lt hxb, digits_zero, mod_eq_of_lt hxb]
#align nat.digits_of_lt Nat.digits_of_lt

theorem digits_add (b : ℕ) (h : 1 < b) (x y : ℕ) (hxb : x < b) (hxy : x ≠ 0 ∨ y ≠ 0) :
    digits b (x + b * y) = x :: digits b y := by
  rcases exists_eq_add_of_le' h with ⟨b, rfl : _ = _ + 2⟩
  cases y
  · simp [hxb, hxy.resolve_right (absurd rfl)]
  dsimp [digits]
  rw [digitsAux_def]
  · congr
    · simp [Nat.add_mod, mod_eq_of_lt hxb]
    · simp [add_mul_div_left, div_eq_of_lt hxb]
  · apply Nat.succ_pos
#align nat.digits_add Nat.digits_add

-- If we had a function converting a list into a polynomial,
-- and appropriate lemmas about that function,
-- we could rewrite this in terms of that.
/-- `ofDigits b L` takes a list `L` of natural numbers, and interprets them
as a number in semiring, as the little-endian digits in base `b`.
-/
def ofDigits {α : Type*} [Semiring α] (b : α) : List ℕ → α
  | [] => 0
  | h :: t => h + b * ofDigits b t
#align nat.of_digits Nat.ofDigits

theorem ofDigits_eq_foldr {α : Type*} [Semiring α] (b : α) (L : List ℕ) :
    ofDigits b L = List.foldr (fun x y => ↑x + b * y) 0 L := by
  induction' L with d L ih
  · rfl
  · dsimp [ofDigits]
    rw [ih]
#align nat.of_digits_eq_foldr Nat.ofDigits_eq_foldr

theorem ofDigits_eq_sum_map_with_index_aux (b : ℕ) (l : List ℕ) :
    ((List.range l.length).zipWith ((fun i a : ℕ => a * b ^ i) ∘ succ) l).sum =
      b * ((List.range l.length).zipWith (fun i a => a * b ^ i) l).sum := by
  suffices
    (List.range l.length).zipWith ((fun i a : ℕ => a * b ^ i) ∘ succ) l =
      (List.range l.length).zipWith (fun i a => b * (a * b ^ i)) l
    by simp [this]
  congr; ext; simp [pow_succ]; ring
#align nat.of_digits_eq_sum_map_with_index_aux Nat.ofDigits_eq_sum_map_with_index_aux

theorem ofDigits_eq_sum_mapIdx (b : ℕ) (L : List ℕ) :
    ofDigits b L = (L.mapIdx fun i a => a * b ^ i).sum := by
  rw [List.mapIdx_eq_enum_map, List.enum_eq_zip_range, List.map_uncurry_zip_eq_zipWith,
    ofDigits_eq_foldr]
  induction' L with hd tl hl
  · simp
  · simpa [List.range_succ_eq_map, List.zipWith_map_left, ofDigits_eq_sum_map_with_index_aux] using
      Or.inl hl
#align nat.of_digits_eq_sum_map_with_index Nat.ofDigits_eq_sum_mapIdx

@[simp]
theorem ofDigits_singleton {b n : ℕ} : ofDigits b [n] = n := by simp [ofDigits]
#align nat.of_digits_singleton Nat.ofDigits_singleton

@[simp]
theorem ofDigits_one_cons {α : Type*} [Semiring α] (h : ℕ) (L : List ℕ) :
    ofDigits (1 : α) (h :: L) = h + ofDigits 1 L := by simp [ofDigits]
#align nat.of_digits_one_cons Nat.ofDigits_one_cons

theorem ofDigits_append {b : ℕ} {l1 l2 : List ℕ} :
    ofDigits b (l1 ++ l2) = ofDigits b l1 + b ^ l1.length * ofDigits b l2 := by
  induction' l1 with hd tl IH
  · simp [ofDigits]
  · rw [ofDigits, List.cons_append, ofDigits, IH, List.length_cons, pow_succ']
    ring
#align nat.of_digits_append Nat.ofDigits_append

@[norm_cast]
theorem coe_ofDigits (α : Type*) [Semiring α] (b : ℕ) (L : List ℕ) :
    ((ofDigits b L : ℕ) : α) = ofDigits (b : α) L := by
  induction' L with d L ih
  · simp [ofDigits]
  · dsimp [ofDigits]; push_cast; rw [ih]
#align nat.coe_of_digits Nat.coe_ofDigits

@[norm_cast]
theorem coe_int_ofDigits (b : ℕ) (L : List ℕ) : ((ofDigits b L : ℕ) : ℤ) = ofDigits (b : ℤ) L := by
  induction' L with d L _
  · rfl
  · dsimp [ofDigits]; push_cast; simp only
#align nat.coe_int_of_digits Nat.coe_int_ofDigits

theorem digits_zero_of_eq_zero {b : ℕ} (h : b ≠ 0) :
    ∀ {L : List ℕ} (_ : ofDigits b L = 0), ∀ l ∈ L, l = 0
  | _ :: _, h0, _, List.Mem.head .. => Nat.eq_zero_of_add_eq_zero_right h0
  | _ :: _, h0, _, List.Mem.tail _ hL =>
    digits_zero_of_eq_zero h (mul_right_injective₀ h (Nat.eq_zero_of_add_eq_zero_left h0)) _ hL
#align nat.digits_zero_of_eq_zero Nat.digits_zero_of_eq_zero

theorem digits_ofDigits (b : ℕ) (h : 1 < b) (L : List ℕ) (w₁ : ∀ l ∈ L, l < b)
    (w₂ : ∀ h : L ≠ [], L.getLast h ≠ 0) : digits b (ofDigits b L) = L := by
  induction' L with d L ih
  · dsimp [ofDigits]
    simp
  · dsimp [ofDigits]
    replace w₂ := w₂ (by simp)
    rw [digits_add b h]
    · rw [ih]
      · intro l m
        apply w₁
        exact List.mem_cons_of_mem _ m
      · intro h
        · rw [List.getLast_cons h] at w₂
          convert w₂
    · exact w₁ d (List.mem_cons_self _ _)
    · by_cases h' : L = []
      · rcases h' with rfl
        left
        simpa using w₂
      · right
        contrapose! w₂
        refine' digits_zero_of_eq_zero h.ne_bot w₂ _ _
        rw [List.getLast_cons h']
        exact List.getLast_mem h'
#align nat.digits_of_digits Nat.digits_ofDigits

theorem ofDigits_digits (b n : ℕ) : ofDigits b (digits b n) = n := by
  cases' b with b
  · cases' n with n
    · rfl
    · change ofDigits 0 [n + 1] = n + 1
      dsimp [ofDigits]
  · cases' b with b
    · induction' n with n ih
      · rfl
      · rw[show succ zero = 1 by rfl] at ih ⊢
        simp only [ih, add_comm 1, ofDigits_one_cons, Nat.cast_id, digits_one_succ]
    · apply Nat.strongInductionOn n _
      clear n
      intro n h
      cases n
      · rw [digits_zero]
        rfl
      · simp only [Nat.succ_eq_add_one, digits_add_two_add_one]
        dsimp [ofDigits]
        rw [h _ (Nat.div_lt_self' _ b)]
        rw [Nat.mod_add_div]
#align nat.of_digits_digits Nat.ofDigits_digits

theorem ofDigits_one (L : List ℕ) : ofDigits 1 L = L.sum := by
  induction' L with _ _ ih
  · rfl
  · simp [ofDigits, List.sum_cons, ih]
#align nat.of_digits_one Nat.ofDigits_one

/-!
### Properties

This section contains various lemmas of properties relating to `digits` and `ofDigits`.
-/


theorem digits_eq_nil_iff_eq_zero {b n : ℕ} : digits b n = [] ↔ n = 0 := by
  constructor
  · intro h
    have : ofDigits b (digits b n) = ofDigits b [] := by rw [h]
    convert this
    rw [ofDigits_digits]
  · rintro rfl
    simp
#align nat.digits_eq_nil_iff_eq_zero Nat.digits_eq_nil_iff_eq_zero

theorem digits_ne_nil_iff_ne_zero {b n : ℕ} : digits b n ≠ [] ↔ n ≠ 0 :=
  not_congr digits_eq_nil_iff_eq_zero
#align nat.digits_ne_nil_iff_ne_zero Nat.digits_ne_nil_iff_ne_zero

theorem digits_eq_cons_digits_div {b n : ℕ} (h : 1 < b) (w : n ≠ 0) :
    digits b n = (n % b) :: digits b (n / b) := by
  rcases b with (_ | _ | b)
  · rw [digits_zero_succ' w, Nat.mod_zero, Nat.div_zero, Nat.digits_zero_zero]
  · norm_num at h
  rcases n with (_ | n)
  · norm_num at w
  · simp only [digits_add_two_add_one, ne_eq]
#align nat.digits_eq_cons_digits_div Nat.digits_eq_cons_digits_div

theorem digits_getLast {b : ℕ} (m : ℕ) (h : 1 < b) (p q) :
    (digits b m).getLast p = (digits b (m / b)).getLast q := by
  by_cases hm : m = 0
  · simp [hm]
  simp only [digits_eq_cons_digits_div h hm]
  rw [List.getLast_cons]
#align nat.digits_last Nat.digits_getLast

theorem digits.injective (b : ℕ) : Function.Injective b.digits :=
  Function.LeftInverse.injective (ofDigits_digits b)
#align nat.digits.injective Nat.digits.injective

@[simp]
theorem digits_inj_iff {b n m : ℕ} : b.digits n = b.digits m ↔ n = m :=
  (digits.injective b).eq_iff
#align nat.digits_inj_iff Nat.digits_inj_iff

theorem digits_len (b n : ℕ) (hb : 1 < b) (hn : n ≠ 0) : (b.digits n).length = b.log n + 1 := by
  induction' n using Nat.strong_induction_on with n IH
  rw [digits_eq_cons_digits_div hb hn, List.length]
  by_cases h : n / b = 0
  · have hb0 : b ≠ 0 := (Nat.succ_le_iff.1 hb).ne_bot
    simp [h, log_eq_zero_iff, ← Nat.div_eq_zero_iff hb0.bot_lt]
  · have : n / b < n := div_lt_self (Nat.pos_of_ne_zero hn) hb
    rw [IH _ this h, log_div_base, tsub_add_cancel_of_le]
    refine' Nat.succ_le_of_lt (log_pos hb _)
    contrapose! h
    exact div_eq_of_lt h
#align nat.digits_len Nat.digits_len

theorem getLast_digit_ne_zero (b : ℕ) {m : ℕ} (hm : m ≠ 0) :
    (digits b m).getLast (digits_ne_nil_iff_ne_zero.mpr hm) ≠ 0 := by
  rcases b with (_ | _ | b)
  · cases m
    · cases hm rfl
    · simp
  · cases m
    · cases hm rfl
    rename ℕ => m
    simp only [digits_one, List.getLast_replicate_succ m 1]
  revert hm
  apply Nat.strongInductionOn m
  intro n IH hn
  by_cases hnb : n < b + 2
  · simpa only [digits_of_lt (b + 2) n hn hnb]
  · rw [digits_getLast n (le_add_left 2 b)]
    refine' IH _ (Nat.div_lt_self hn.bot_lt (one_lt_succ_succ b)) _
    · rw [← pos_iff_ne_zero]
      exact Nat.div_pos (le_of_not_lt hnb) (zero_lt_succ (succ b))
#align nat.last_digit_ne_zero Nat.getLast_digit_ne_zero

/-- The digits in the base b+2 expansion of n are all less than b+2 -/
theorem digits_lt_base' {b m : ℕ} : ∀ {d}, d ∈ digits (b + 2) m → d < b + 2 := by
  apply Nat.strongInductionOn m
  intro n IH d hd
  cases' n with n
  · rw [digits_zero] at hd
    cases hd
  -- base b+2 expansion of 0 has no digits
  rw [digits_add_two_add_one] at hd
  cases hd
  · exact n.succ.mod_lt (by simp)
  -- Porting note: Previous code (single line) contained linarith.
  -- . exact IH _ (Nat.div_lt_self (Nat.succ_pos _) (by linarith)) hd
  · apply IH ((n + 1) / (b + 2))
    · apply Nat.div_lt_self <;> simp
    · assumption
#align nat.digits_lt_base' Nat.digits_lt_base'

/-- The digits in the base b expansion of n are all less than b, if b ≥ 2 -/
theorem digits_lt_base {b m d : ℕ} (hb : 1 < b) (hd : d ∈ digits b m) : d < b := by
  rcases b with (_ | _ | b) <;> try simp_all
  exact digits_lt_base' hd
#align nat.digits_lt_base Nat.digits_lt_base

/-- an n-digit number in base b + 2 is less than (b + 2)^n -/
theorem ofDigits_lt_base_pow_length' {b : ℕ} {l : List ℕ} (hl : ∀ x ∈ l, x < b + 2) :
    ofDigits (b + 2) l < (b + 2) ^ l.length := by
  induction' l with hd tl IH
  · simp [ofDigits]
  · rw [ofDigits, List.length_cons, pow_succ]
    have : (ofDigits (b + 2) tl + 1) * (b + 2) ≤ (b + 2) ^ tl.length * (b + 2) :=
      mul_le_mul (IH fun x hx => hl _ (List.mem_cons_of_mem _ hx)) (by rfl) (by simp only [zero_le])
        (Nat.zero_le _)
    suffices ↑hd < b + 2 by linarith
    norm_cast
    exact hl hd (List.mem_cons_self _ _)
#align nat.of_digits_lt_base_pow_length' Nat.ofDigits_lt_base_pow_length'

/-- an n-digit number in base b is less than b^n if b > 1 -/
theorem ofDigits_lt_base_pow_length {b : ℕ} {l : List ℕ} (hb : 1 < b) (hl : ∀ x ∈ l, x < b) :
    ofDigits b l < b ^ l.length := by
  rcases b with (_ | _ | b) <;> try simp_all
  exact ofDigits_lt_base_pow_length' hl
#align nat.of_digits_lt_base_pow_length Nat.ofDigits_lt_base_pow_length

/-- Any number m is less than (b+2)^(number of digits in the base b + 2 representation of m) -/
theorem lt_base_pow_length_digits' {b m : ℕ} : m < (b + 2) ^ (digits (b + 2) m).length := by
  convert @ofDigits_lt_base_pow_length' b (digits (b + 2) m) fun _ => digits_lt_base'
  rw [ofDigits_digits (b + 2) m]
#align nat.lt_base_pow_length_digits' Nat.lt_base_pow_length_digits'

/-- Any number m is less than b^(number of digits in the base b representation of m) -/
theorem lt_base_pow_length_digits {b m : ℕ} (hb : 1 < b) : m < b ^ (digits b m).length := by
  rcases b with (_ | _ | b) <;> try simp_all
  exact lt_base_pow_length_digits'
#align nat.lt_base_pow_length_digits Nat.lt_base_pow_length_digits

theorem ofDigits_digits_append_digits {b m n : ℕ} :
    ofDigits b (digits b n ++ digits b m) = n + b ^ (digits b n).length * m := by
  rw [ofDigits_append, ofDigits_digits, ofDigits_digits]
#align nat.of_digits_digits_append_digits Nat.ofDigits_digits_append_digits

theorem digits_len_le_digits_len_succ (b n : ℕ) :
    (digits b n).length ≤ (digits b (n + 1)).length := by
  rcases Decidable.eq_or_ne n 0 with (rfl | hn)
  · simp
  cases' le_or_lt b 1 with hb hb
  · interval_cases b <;> simp_arith [digits_zero_succ', hn]
  simpa [digits_len, hb, hn] using log_mono_right (le_succ _)
#align nat.digits_len_le_digits_len_succ Nat.digits_len_le_digits_len_succ

theorem le_digits_len_le (b n m : ℕ) (h : n ≤ m) : (digits b n).length ≤ (digits b m).length :=
  monotone_nat_of_le_succ (digits_len_le_digits_len_succ b) h
#align nat.le_digits_len_le Nat.le_digits_len_le

@[mono]
theorem ofDigits_monotone {p q : ℕ} (L : List ℕ) (h : p ≤ q) : ofDigits p L ≤ ofDigits q L := by
  induction' L with _ _ hi
  · rfl
  · simp only [ofDigits, cast_id, add_le_add_iff_left]
    exact Nat.mul_le_mul h hi

theorem sum_le_ofDigits (L : List ℕ) (h: 1 ≤ p) : L.sum ≤ ofDigits p L :=
<<<<<<< HEAD
  (Eq.symm <| ofDigits_one L) ▸ ofDigits_monotone L h
=======
  (ofDigits_one L).symm ▸ ofDigits_monotone L h
>>>>>>> b0eb5caa

theorem digit_sum_le (p n : ℕ) : List.sum (digits p n) ≤ n := by
  induction' n with n
  · exact digits_zero _ ▸ Nat.le_refl (List.sum [])
  · induction' p with p
    · rw [digits_zero_succ, List.sum_cons, List.sum_nil, add_zero]
    · nth_rw 2 [← ofDigits_digits p.succ n.succ]
      rw [← ofDigits_one <| digits p.succ n.succ]
      exact ofDigits_monotone (digits p.succ n.succ) <| Nat.succ_pos p

theorem pow_length_le_mul_ofDigits {b : ℕ} {l : List ℕ} (hl : l ≠ []) (hl2 : l.getLast hl ≠ 0) :
    (b + 2) ^ l.length ≤ (b + 2) * ofDigits (b + 2) l := by
  rw [← List.dropLast_append_getLast hl]
  simp only [List.length_append, List.length, zero_add, List.length_dropLast, ofDigits_append,
    List.length_dropLast, ofDigits_singleton, add_comm (l.length - 1), pow_add, pow_one]
  apply Nat.mul_le_mul_left
  refine' le_trans _ (Nat.le_add_left _ _)
  have : 0 < l.getLast hl := by rwa [pos_iff_ne_zero]
  convert Nat.mul_le_mul_left ((b + 2) ^ (l.length - 1)) this using 1
  rw [Nat.mul_one]
#align nat.pow_length_le_mul_of_digits Nat.pow_length_le_mul_ofDigits

/-- Any non-zero natural number `m` is greater than
(b+2)^((number of digits in the base (b+2) representation of m) - 1)
-/
theorem base_pow_length_digits_le' (b m : ℕ) (hm : m ≠ 0) :
    (b + 2) ^ (digits (b + 2) m).length ≤ (b + 2) * m := by
  have : digits (b + 2) m ≠ [] := digits_ne_nil_iff_ne_zero.mpr hm
  convert @pow_length_le_mul_ofDigits b (digits (b+2) m)
    this (getLast_digit_ne_zero _ hm)
  rw [ofDigits_digits]
#align nat.base_pow_length_digits_le' Nat.base_pow_length_digits_le'

/-- Any non-zero natural number `m` is greater than
b^((number of digits in the base b representation of m) - 1)
-/
theorem base_pow_length_digits_le (b m : ℕ) (hb : 1 < b) :
    m ≠ 0 → b ^ (digits b m).length ≤ b * m := by
  rcases b with (_ | _ | b) <;> try simp_all
  exact base_pow_length_digits_le' b m
#align nat.base_pow_length_digits_le Nat.base_pow_length_digits_le

/-- Interpreting as a base `p` number and dividing by `p` is the same as interpreting the tail.
-/
lemma ofDigits_div_eq_ofDigits_tail (hpos : 0 < p) (digits : List ℕ)
    (w₁ : ∀ l ∈ digits, l < p) : ofDigits p digits / p = ofDigits p digits.tail := by
  induction' digits with hd tl
  · simp [ofDigits]
  · refine' Eq.trans (add_mul_div_left hd _ hpos) _
    rw [Nat.div_eq_zero <| w₁ _ <| List.mem_cons_self _ _, zero_add]
    rfl

/-- Interpreting as a base `p` number and dividing by `p^i` is the same as dropping `i`.
-/
lemma ofDigits_div_pow_eq_ofDigits_drop
    (i : ℕ) (hpos : 0 < p) (digits : List ℕ) (w₁ : ∀ l ∈ digits, l < p) :
    ofDigits p digits / p ^ i = ofDigits p (digits.drop i) := by
  induction' i with i hi
  · simp
  · rw [Nat.pow_succ, ← Nat.div_div_eq_div_mul, hi, ofDigits_div_eq_ofDigits_tail hpos
      (List.drop i digits) <| fun x hx ↦ w₁ x <| List.mem_of_mem_drop hx, ← List.drop_one,
      List.drop_drop, add_comm]

/-- Dividing `n` by `p^i` is like truncating the first `i` digits of `n` in base `p`.
-/
lemma self_div_pow_eq_ofDigits_drop (i n : ℕ) (h : 2 ≤ p):
    n / p ^ i = ofDigits p ((p.digits n).drop i) := by
  convert ofDigits_div_pow_eq_ofDigits_drop i (zero_lt_of_lt h) (p.digits n)
    (fun l hl ↦ digits_lt_base h hl)
  exact (ofDigits_digits p n).symm

open BigOperators

theorem sub_one_mul_sum_div_pow_eq_sub_sum_digits (digits : List ℕ)
  (w₁ : ∀ (l : ℕ), l ∈ digits → l < p) (w₂ : ∀ (h : digits ≠ []), List.getLast digits h ≠ 0) :
     (p - 1) * ∑ i in Finset.range (digits.length),
     (ofDigits p digits) / p ^ i.succ = (ofDigits p digits) - (digits).sum := by
  by_cases 2 ≤ p
  · induction' digits with hd tl ih
    · simp_all [ofDigits]
    simp only [List.length_cons, List.sum_cons, self_div_pow_eq_ofDigits_drop _ _ h,
        digits_ofDigits p h (hd :: tl) w₁ w₂]
    simp only [ofDigits]
    rw [Finset.sum_range_succ]
    simp only [List.drop, add_eq, add_zero, List.drop_length, Nat.cast_id]
    have w₁' := fun l hl ↦ w₁ l <| List.mem_cons_of_mem hd hl
    have w₂' :  ∀ (h : tl ≠ []), List.getLast tl h ≠ 0 :=
      fun h ↦ (List.getLast_cons h) ▸  w₂ _
    have ih := ih w₁' w₂'
    simp only [self_div_pow_eq_ofDigits_drop _ _ h, digits_ofDigits p h (tl) w₁' w₂'] at ih
    by_cases h' : tl = []
    · simp [h', ofDigits]
    · have h1tl : 1 ≤ tl.length :=  List.length_pos.mpr h'
      simp only [← Finset.sum_range_add_sum_Ico _ <| h1tl]
      have : 0 = ∑ x in Finset.Ico (List.length tl) (succ (List.length tl)),
          ofDigits p (List.drop x tl) := by
        simp only [ge_iff_le, Ico_succ_singleton, Finset.sum_singleton, List.drop_length, ofDigits]
      rw [← add_zero (∑ x in Finset.Ico 1 (List.length tl), ofDigits p (List.drop x tl)), this,
          Finset.sum_Ico_consecutive _  h1tl <| le_succ (tl.length),
          ← Finset.sum_Ico_add _ 0 tl.length 1, Ico_zero_eq_range, mul_add, mul_add]
      simp only [add_comm]
      rw [ih]
      simp only [Finset.range_one, Finset.sum_singleton, List.drop, add_le_add_iff_left, ofDigits]
      simp only [mul_zero, zero_add, add_le_add_iff_left]
      rw [← Nat.add_sub_assoc <| sum_le_ofDigits _ <| Nat.le_of_lt h]
      nth_rw 2 [← one_mul <| ofDigits p tl]
      rw [← add_mul, one_eq_succ_zero, Nat.sub_add_cancel <| zero_lt_of_lt h, Nat.add_sub_add_left]
  · by_cases hp : p = 0
    · simp [hp, ofDigits]
      cases digits
      · simp
      · simp [ofDigits]
    · simp [eq_of_le_of_lt_succ (Nat.pos_of_ne_zero hp) <| Nat.not_le.mp h, ofDigits_one]

theorem sub_one_mul_sum_div_pow_eq_sub_sum_digits' (n : ℕ):
     (p - 1) * ∑ i in Finset.range (log p n).succ, n / p ^ i.succ = n - (p.digits n).sum := by
  by_cases 2 ≤ p
  · by_cases hn : n ≠ 0
    · convert sub_one_mul_sum_div_pow_eq_sub_sum_digits (p.digits n)
        (fun l a ↦ digits_lt_base h a) <| fun _ ↦ getLast_digit_ne_zero p hn
      · refine' (digits_len p n h hn).symm
      all_goals exact (ofDigits_digits p n).symm
    · simp [not_not.mp hn]
  · by_cases hp : p = 0
    · simp [hp]
      cases n
      · simp
      · simp
    · simp [eq_of_le_of_lt_succ (Nat.pos_of_ne_zero hp) <| Nat.not_le.mp h]

/-! ### Binary -/


theorem digits_two_eq_bits (n : ℕ) : digits 2 n = n.bits.map fun b => cond b 1 0 := by
  induction' n using Nat.binaryRecFromOne with b n h ih
  · simp
  · simp
  rw [bits_append_bit _ _ fun hn => absurd hn h]
  cases b
  · rw [digits_def' one_lt_two]
    · simpa [Nat.bit, Nat.bit0_val n]
    · simpa [pos_iff_ne_zero, bit_eq_zero_iff]
  · simpa [Nat.bit, Nat.bit1_val n, add_comm, digits_add 2 one_lt_two 1 n]
#align nat.digits_two_eq_bits Nat.digits_two_eq_bits

/-! ### Modular Arithmetic -/


-- This is really a theorem about polynomials.
theorem dvd_ofDigits_sub_ofDigits {α : Type*} [CommRing α] {a b k : α} (h : k ∣ a - b)
    (L : List ℕ) : k ∣ ofDigits a L - ofDigits b L := by
  induction' L with d L ih
  · change k ∣ 0 - 0
    simp
  · simp only [ofDigits, add_sub_add_left_eq_sub]
    exact dvd_mul_sub_mul h ih
#align nat.dvd_of_digits_sub_of_digits Nat.dvd_ofDigits_sub_ofDigits

theorem ofDigits_modEq' (b b' : ℕ) (k : ℕ) (h : b ≡ b' [MOD k]) (L : List ℕ) :
    ofDigits b L ≡ ofDigits b' L [MOD k] := by
  induction' L with d L ih
  · rfl
  · dsimp [ofDigits]
    dsimp [Nat.ModEq] at *
    conv_lhs => rw [Nat.add_mod, Nat.mul_mod, h, ih]
    conv_rhs => rw [Nat.add_mod, Nat.mul_mod]
#align nat.of_digits_modeq' Nat.ofDigits_modEq'

theorem ofDigits_modEq (b k : ℕ) (L : List ℕ) : ofDigits b L ≡ ofDigits (b % k) L [MOD k] :=
  ofDigits_modEq' b (b % k) k (b.mod_modEq k).symm L
#align nat.of_digits_modeq Nat.ofDigits_modEq

theorem ofDigits_mod (b k : ℕ) (L : List ℕ) : ofDigits b L % k = ofDigits (b % k) L % k :=
  ofDigits_modEq b k L
#align nat.of_digits_mod Nat.ofDigits_mod

theorem ofDigits_zmodeq' (b b' : ℤ) (k : ℕ) (h : b ≡ b' [ZMOD k]) (L : List ℕ) :
    ofDigits b L ≡ ofDigits b' L [ZMOD k] := by
  induction' L with d L ih
  · rfl
  · dsimp [ofDigits]
    dsimp [Int.ModEq] at *
    conv_lhs => rw [Int.add_emod, Int.mul_emod, h, ih]
    conv_rhs => rw [Int.add_emod, Int.mul_emod]
#align nat.of_digits_zmodeq' Nat.ofDigits_zmodeq'

theorem ofDigits_zmodeq (b : ℤ) (k : ℕ) (L : List ℕ) : ofDigits b L ≡ ofDigits (b % k) L [ZMOD k] :=
  ofDigits_zmodeq' b (b % k) k (b.mod_modEq ↑k).symm L
#align nat.of_digits_zmodeq Nat.ofDigits_zmodeq

theorem ofDigits_zmod (b : ℤ) (k : ℕ) (L : List ℕ) : ofDigits b L % k = ofDigits (b % k) L % k :=
  ofDigits_zmodeq b k L
#align nat.of_digits_zmod Nat.ofDigits_zmod

theorem modEq_digits_sum (b b' : ℕ) (h : b' % b = 1) (n : ℕ) : n ≡ (digits b' n).sum [MOD b] := by
  rw [← ofDigits_one]
  conv =>
    congr
    · skip
    · rw [← ofDigits_digits b' n]
  convert ofDigits_modEq b' b (digits b' n)
  exact h.symm
#align nat.modeq_digits_sum Nat.modEq_digits_sum

theorem modEq_three_digits_sum (n : ℕ) : n ≡ (digits 10 n).sum [MOD 3] :=
  modEq_digits_sum 3 10 (by norm_num) n
#align nat.modeq_three_digits_sum Nat.modEq_three_digits_sum

theorem modEq_nine_digits_sum (n : ℕ) : n ≡ (digits 10 n).sum [MOD 9] :=
  modEq_digits_sum 9 10 (by norm_num) n
#align nat.modeq_nine_digits_sum Nat.modEq_nine_digits_sum

theorem zmodeq_ofDigits_digits (b b' : ℕ) (c : ℤ) (h : b' ≡ c [ZMOD b]) (n : ℕ) :
    n ≡ ofDigits c (digits b' n) [ZMOD b] := by
  conv =>
    congr
    · skip
    · rw [← ofDigits_digits b' n]
  rw [coe_int_ofDigits]
  apply ofDigits_zmodeq' _ _ _ h
#align nat.zmodeq_of_digits_digits Nat.zmodeq_ofDigits_digits

theorem ofDigits_neg_one :
    ∀ L : List ℕ, ofDigits (-1 : ℤ) L = (L.map fun n : ℕ => (n : ℤ)).alternatingSum
  | [] => rfl
  | [n] => by simp [ofDigits, List.alternatingSum]
  | a :: b :: t => by
    simp only [ofDigits, List.alternatingSum, List.map_cons, ofDigits_neg_one t]
    ring
#align nat.of_digits_neg_one Nat.ofDigits_neg_one

theorem modEq_eleven_digits_sum (n : ℕ) :
    n ≡ ((digits 10 n).map fun n : ℕ => (n : ℤ)).alternatingSum [ZMOD 11] := by
  have t := zmodeq_ofDigits_digits 11 10 (-1 : ℤ) (by unfold Int.ModEq; norm_num) n
  rwa [ofDigits_neg_one] at t
#align nat.modeq_eleven_digits_sum Nat.modEq_eleven_digits_sum

/-! ## Divisibility  -/


theorem dvd_iff_dvd_digits_sum (b b' : ℕ) (h : b' % b = 1) (n : ℕ) :
    b ∣ n ↔ b ∣ (digits b' n).sum := by
  rw [← ofDigits_one]
  conv_lhs => rw [← ofDigits_digits b' n]
  rw [Nat.dvd_iff_mod_eq_zero, Nat.dvd_iff_mod_eq_zero, ofDigits_mod, h]
#align nat.dvd_iff_dvd_digits_sum Nat.dvd_iff_dvd_digits_sum

/-- **Divisibility by 3 Rule** -/
theorem three_dvd_iff (n : ℕ) : 3 ∣ n ↔ 3 ∣ (digits 10 n).sum :=
  dvd_iff_dvd_digits_sum 3 10 (by norm_num) n
#align nat.three_dvd_iff Nat.three_dvd_iff

theorem nine_dvd_iff (n : ℕ) : 9 ∣ n ↔ 9 ∣ (digits 10 n).sum :=
  dvd_iff_dvd_digits_sum 9 10 (by norm_num) n
#align nat.nine_dvd_iff Nat.nine_dvd_iff

theorem dvd_iff_dvd_ofDigits (b b' : ℕ) (c : ℤ) (h : (b : ℤ) ∣ (b' : ℤ) - c) (n : ℕ) :
    b ∣ n ↔ (b : ℤ) ∣ ofDigits c (digits b' n) := by
  rw [← Int.coe_nat_dvd]
  exact
    dvd_iff_dvd_of_dvd_sub (zmodeq_ofDigits_digits b b' c (Int.modEq_iff_dvd.2 h).symm _).symm.dvd
#align nat.dvd_iff_dvd_of_digits Nat.dvd_iff_dvd_ofDigits

theorem eleven_dvd_iff :
    11 ∣ n ↔ (11 : ℤ) ∣ ((digits 10 n).map fun n : ℕ => (n : ℤ)).alternatingSum := by
  have t := dvd_iff_dvd_ofDigits 11 10 (-1 : ℤ) (by norm_num) n
  rw [ofDigits_neg_one] at t
  exact t
#align nat.eleven_dvd_iff Nat.eleven_dvd_iff

theorem eleven_dvd_of_palindrome (p : (digits 10 n).Palindrome) (h : Even (digits 10 n).length) :
    11 ∣ n := by
  let dig := (digits 10 n).map (Coe.coe : ℕ → ℤ)
  replace h : Even dig.length := by rwa [List.length_map]
  refine' eleven_dvd_iff.2 ⟨0, (_ : dig.alternatingSum = 0)⟩
  have := dig.alternatingSum_reverse
  rw [(p.map _).reverse_eq, _root_.pow_succ, h.neg_one_pow, mul_one, neg_one_zsmul] at this
  exact eq_zero_of_neg_eq this.symm
#align nat.eleven_dvd_of_palindrome Nat.eleven_dvd_of_palindrome

/-! ### `norm_digits` tactic -/


namespace NormDigits

theorem digits_succ (b n m r l) (e : r + b * m = n) (hr : r < b)
    (h : Nat.digits b m = l ∧ 1 < b ∧ 0 < m) : (Nat.digits b n = r :: l) ∧ 1 < b ∧ 0 < n := by
  rcases h with ⟨h, b2, m0⟩
  have b0 : 0 < b := by linarith
  have n0 : 0 < n := by linarith [mul_pos b0 m0]
  refine' ⟨_, b2, n0⟩
  obtain ⟨rfl, rfl⟩ := (Nat.div_mod_unique b0).2 ⟨e, hr⟩
  subst h; exact Nat.digits_def' b2 n0
#align nat.norm_digits.digits_succ Nat.NormDigits.digits_succ

theorem digits_one (b n) (n0 : 0 < n) (nb : n < b) : Nat.digits b n = [n] ∧ 1 < b ∧ 0 < n := by
  have b2 : 1 < b :=
    lt_iff_add_one_le.mpr (le_trans (add_le_add_right (lt_iff_add_one_le.mp n0) 1) nb)
  refine' ⟨_, b2, n0⟩
  rw [Nat.digits_def' b2 n0, Nat.mod_eq_of_lt nb,
    (Nat.div_eq_zero_iff ((zero_le n).trans_lt nb)).2 nb, Nat.digits_zero]
#align nat.norm_digits.digits_one Nat.NormDigits.digits_one

/-
Porting note: this part of the file is tactic related.

open Tactic
-- failed to format: unknown constant 'term.pseudo.antiquot'
/-- Helper function for the `norm_digits` tactic. -/ unsafe
  def
    eval_aux
    ( eb : expr ) ( b : ℕ ) : expr → ℕ → instance_cache → tactic ( instance_cache × expr × expr )
    |
      en , n , ic
      =>
      do
        let m := n / b
          let r := n % b
          let ( ic , er ) ← ic . ofNat r
          let ( ic , pr ) ← norm_num.prove_lt_nat ic er eb
          if
            m = 0
            then
            do
              let ( _ , pn0 ) ← norm_num.prove_pos ic en
                return
                  (
                    ic
                      ,
                      q( ( [ $ ( en ) ] : List Nat ) )
                        ,
                        q( digits_one $ ( eb ) $ ( en ) $ ( pn0 ) $ ( pr ) )
                    )
            else
            do
              let em ← expr.of_nat q( ℕ ) m
                let ( _ , pe ) ← norm_num.derive q( ( $ ( er ) + $ ( eb ) * $ ( em ) : ℕ ) )
                let ( ic , el , p ) ← eval_aux em m ic
                return
                  (
                    ic
                      ,
                      q( @ List.cons ℕ $ ( er ) $ ( el ) )
                        ,
                        q(
                          digits_succ
                            $ ( eb ) $ ( en ) $ ( em ) $ ( er ) $ ( el ) $ ( pe ) $ ( pr ) $ ( p )
                          )
                    )
#align nat.norm_digits.eval_aux Nat.NormDigits.eval_aux

/-- A tactic for normalizing expressions of the form `Nat.digits a b = l` where
`a` and `b` are numerals.

```
example : Nat.digits 10 123 = [3,2,1] := by norm_num
```
-/
@[norm_num]
unsafe def eval : expr → tactic (expr × expr)
  | q(Nat.digits $(eb) $(en)) => do
    let b ← expr.to_nat eb
    let n ← expr.to_nat en
    if n = 0 then return (q(([] : List ℕ)), q(Nat.digits_zero $(eb)))
      else
        if b = 0 then do
          let ic ← mk_instance_cache q(ℕ)
          let (_, pn0) ← norm_num.prove_ne_zero' ic en
          return (q(([$(en)] : List ℕ)), q(@Nat.digits_zero_succ' $(en) $(pn0)))
        else
          if b = 1 then do
            let ic ← mk_instance_cache q(ℕ)
            let s ← simp_lemmas.add_simp simp_lemmas.mk `list.replicate
            let (rhs, p2, _) ← simplify s [] q(List.replicate $(en) 1)
            let p ← mk_eq_trans q(Nat.digits_one $(en)) p2
            return (rhs, p)
          else do
            let ic ← mk_instance_cache q(ℕ)
            let (_, l, p) ← eval_aux eb b en n ic
            let p ← mk_app `` And.left [p]
            return (l, p)
  | _ => failed
#align nat.norm_digits.eval Nat.NormDigits.eval
-/

end NormDigits

end Nat<|MERGE_RESOLUTION|>--- conflicted
+++ resolved
@@ -445,11 +445,7 @@
     exact Nat.mul_le_mul h hi
 
 theorem sum_le_ofDigits (L : List ℕ) (h: 1 ≤ p) : L.sum ≤ ofDigits p L :=
-<<<<<<< HEAD
-  (Eq.symm <| ofDigits_one L) ▸ ofDigits_monotone L h
-=======
   (ofDigits_one L).symm ▸ ofDigits_monotone L h
->>>>>>> b0eb5caa
 
 theorem digit_sum_le (p n : ℕ) : List.sum (digits p n) ≤ n := by
   induction' n with n
