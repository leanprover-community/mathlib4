--- conflicted
+++ resolved
@@ -517,7 +517,6 @@
     (fun l hl ↦ digits_lt_base h hl)
   exact (ofDigits_digits p n).symm
 
-<<<<<<< HEAD
 open BigOperators
 
 theorem sub_one_mul_sum_div_pow_eq_sub_sum_digits (digits : List ℕ)
@@ -577,8 +576,6 @@
       · simp
     · simp [eq_of_le_of_lt_succ (Nat.pos_of_ne_zero hp) <| Nat.not_le.mp h]
 
-=======
->>>>>>> f4e62403
 /-! ### Binary -/
 
 
