--- conflicted
+++ resolved
@@ -64,11 +64,7 @@
   simp only [factorization_def _ pp]
   apply _root_.le_antisymm
   · rw [le_padicValNat_iff_replicate_subperm_primeFactorsList pp hn0.ne']
-<<<<<<< HEAD
-    exact List.le_count_iff_replicate_sublist.mp le_rfl |>.subperm
-=======
     exact List.replicate_sublist_iff.mpr le_rfl |>.subperm
->>>>>>> 4940ad6e
   · rw [← Nat.lt_add_one_iff, lt_iff_not_ge,
       le_padicValNat_iff_replicate_subperm_primeFactorsList pp hn0.ne']
     intro h
