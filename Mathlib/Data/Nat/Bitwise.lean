--- conflicted
+++ resolved
@@ -274,21 +274,10 @@
 /-- Proving associativity of bitwise operations in general essentially boils down to a huge case
     distinction, so it is shorter to use this tactic instead of proving it in the general case. -/
 macro "bitwise_assoc_tac" : tactic => set_option hygiene false in `(tactic| (
-<<<<<<< HEAD
   induction n using Nat.binaryRec generalizing m k with | z => simp | f b n hn =>
   induction m using Nat.binaryRec with | z => simp | f b' m hm =>
-  induction k using Nat.binaryRec
-  -- Porting note (https://github.com/leanprover-community/mathlib4/issues/10745): was `simp [hn]`
-  -- This is necessary because these are simp lemmas in mathlib
-  <;> simp [hn, Bool.or_assoc, Bool.and_assoc, Bool.bne_eq_xor]))
-=======
-  induction' n using Nat.binaryRec with b n hn generalizing m k
-  · simp
-  induction' m using Nat.binaryRec with b' m hm
-  · simp
-  induction' k using Nat.binaryRec with b'' k hk <;>
+  induction k using Nat.binaryRec <;>
     simp [hn, Bool.or_assoc, Bool.and_assoc, Bool.bne_eq_xor]))
->>>>>>> cf6f2de6
 
 theorem land_assoc (n m k : ℕ) : (n &&& m) &&& k = n &&& (m &&& k) := by bitwise_assoc_tac
 
