--- conflicted
+++ resolved
@@ -199,11 +199,7 @@
   induction' n using Nat.binaryRec with b n hn
   · rfl
   · have : b = false := by simpa using h 0
-<<<<<<< HEAD
-    rw [this, bit_false, bit0_val, hn fun i => by rw [← h (i + 1), testBit_succ]]
-=======
-    rw [this, bit_false, bit0_val, hn fun i => by rw [← h (i + 1), testBit_bit_succ], mul_zero]
->>>>>>> d475374f
+    rw [this, bit_false, bit0_val, hn fun i => by rw [← h (i + 1), testBit_bit_succ]]
 #align nat.zero_of_test_bit_eq_ff Nat.zero_of_testBit_eq_false
 
 theorem testBit_eq_false_of_lt {n i} (h : n < 2 ^ i) : n.testBit i = false := by
