--- conflicted
+++ resolved
@@ -101,14 +101,9 @@
   rw [bit_mod_two]; split_ifs <;> simp_all
 
 /-- An alternative for `bitwise_bit` which replaces the `f false false = false` assumption
-<<<<<<< HEAD
     with assumptions that neither `bit a m` nor `bit b n` are `0`
     (albeit, phrased as the implications `m = 0 → a = true` and `n = 0 → b = true`) -/
-lemma bitwise'_bit' {f : Bool → Bool → Bool} (a : Bool) (m : Nat) (b : Bool) (n : Nat)
-=======
-    with assumptions that neither `bit a m` nor `bit b n` are `0` -/
 lemma bitwise_bit' {f : Bool → Bool → Bool} (a : Bool) (m : Nat) (b : Bool) (n : Nat)
->>>>>>> 6a9b3663
     (ham : m = 0 → a = true) (hbn : n = 0 → b = true) :
     bitwise f (bit a m) (bit b n) = bit (f a b) (bitwise f m n) := by
   conv_lhs => { unfold bitwise }
