--- conflicted
+++ resolved
@@ -92,11 +92,7 @@
 
 lemma bit_mod_two (a : Bool) (x : ℕ) :
     bit a x % 2 = if a then 1 else 0 := by
-<<<<<<< HEAD
-  simp only [bit, bit1, bit0, ← mul_two, Bool.cond_eq_ite]
-=======
   simp (config := { unfoldPartialApp := true }) [bit, bit0, bit1, Bool.cond_eq_ite, ← mul_two]
->>>>>>> 39229b7d
   split_ifs <;> simp [Nat.add_mod]
 
 @[simp]
