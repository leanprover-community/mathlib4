--- conflicted
+++ resolved
@@ -480,11 +480,7 @@
       cases n <;> simp_all
 
 lemma shiftLeft_lt {x n m : ℕ} (h : x < 2 ^ n) : x <<< m < 2 ^ (n + m) := by
-<<<<<<< HEAD
-  simp only [pow_add, shiftLeft_eq, Nat.mul_lt_mul_right (Nat.two_pow_pos _), h]
-=======
   simp only [Nat.pow_add, shiftLeft_eq, Nat.mul_lt_mul_right (Nat.two_pow_pos _), h]
->>>>>>> 5bc68d9f
 
 /-- Note that the LHS is the expression used within `Std.BitVec.append`, hence the name. -/
 lemma append_lt {x y n m} (hx : x < 2 ^ n) (hy : y < 2 ^ m) : y <<< n ||| x < 2 ^ (n + m) := by
