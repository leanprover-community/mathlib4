--- conflicted
+++ resolved
@@ -146,9 +146,8 @@
 
 /-- Dictionary / lexicographic linear order for pairs. -/
 instance linearOrder (α β : Type*) [LinearOrder α] [LinearOrder β] : LinearOrder (α ×ₗ β) :=
-<<<<<<< HEAD
-  let _ := Prod.Lex.partialOrder α β
-  { le_total := total_of (Prod.Lex _ _)
+  { Prod.Lex.partialOrder α β with
+    le_total := total_of (Prod.Lex _ _)
     decidableLE := Prod.Lex.decidable _ _
     decidableLT := Prod.Lex.decidable _ _
     decidableEq := Lex.decidableEq _ _
@@ -160,14 +159,6 @@
         simp [compare, compareLex, compareOn, Ordering.then_eq_lt, lt_iff,
           compare_lt_iff_lt, compare_eq_iff_eq]⟩
       convert Std.LTCmp.eq_compareOfLessAndEq (cmp := compare) a b }
-#align prod.lex.linear_order Prod.Lex.linearOrder
-=======
-  { Prod.Lex.partialOrder α β with
-    le_total := total_of (Prod.Lex _ _),
-    decidableLE := Prod.Lex.decidable _ _,
-    decidableLT := Prod.Lex.decidable _ _,
-    decidableEq := Lex.decidableEq _ _, }
->>>>>>> 025dd76a
 
 instance orderBot [PartialOrder α] [Preorder β] [OrderBot α] [OrderBot β] : OrderBot (α ×ₗ β) where
   bot := toLex ⊥
