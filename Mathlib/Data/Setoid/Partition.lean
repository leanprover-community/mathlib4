/-
Copyright (c) 2019 Amelia Livingston. All rights reserved.
Released under Apache 2.0 license as described in the file LICENSE.
Authors: Amelia Livingston, Bryan Gin-ge Chen, Patrick Massot, Wen Yang, Johan Commelin
-/
import Mathlib.Data.Set.Finite
import Mathlib.Order.Partition.Finpartition

/-!
# Equivalence relations: partitions

This file comprises properties of equivalence relations viewed as partitions.
There are two implementations of partitions here:
* A collection `c : Set (Set α)` of sets is a partition of `α` if `∅ ∉ c` and each element `a : α`
  belongs to a unique set `b ∈ c`. This is expressed as `IsPartition c`
* An indexed partition is a map `s : ι → α` whose image is a partition. This is
  expressed as `IndexedPartition s`.

Of course both implementations are related to `Quotient` and `Setoid`.

`Setoid.isPartition.partition` and `Finpartition.isPartition_parts` furnish
a link between `Setoid.IsPartition` and `Finpartition`.

## TODO

Could the design of `Finpartition` inform the one of `Setoid.IsPartition`? Maybe bundling it and
changing it from `Set (Set α)` to `Set α` where `[Lattice α] [OrderBot α]` would make it more
usable.

## Tags

setoid, equivalence, iseqv, relation, equivalence relation, partition, equivalence class
-/


namespace Setoid

variable {α : Type*}

/-- If x ∈ α is in 2 elements of a set of sets partitioning α, those 2 sets are equal. -/
theorem eq_of_mem_eqv_class {c : Set (Set α)} (H : ∀ a, ∃! b ∈ c, a ∈ b) {x b b'}
    (hc : b ∈ c) (hb : x ∈ b) (hc' : b' ∈ c) (hb' : x ∈ b') : b = b' :=
  (H x).unique ⟨hc, hb⟩ ⟨hc', hb'⟩

/-- Makes an equivalence relation from a set of sets partitioning α. -/
def mkClasses (c : Set (Set α)) (H : ∀ a, ∃! b ∈ c, a ∈ b) : Setoid α where
  r x y := ∀ s ∈ c, x ∈ s → y ∈ s
  iseqv.refl := fun _ _ _ hx => hx
  iseqv.symm := fun {x _y} h s hs hy => by
    obtain ⟨t, ⟨ht, hx⟩, _⟩ := H x
    rwa [eq_of_mem_eqv_class H hs hy ht (h t ht hx)]
  iseqv.trans := fun {_x _ _} h1 h2 s hs hx => h2 s hs (h1 s hs hx)

/-- Makes the equivalence classes of an equivalence relation. -/
def classes (r : Setoid α) : Set (Set α) :=
  { s | ∃ y, s = { x | r x y } }

theorem mem_classes (r : Setoid α) (y) : { x | r x y } ∈ r.classes :=
  ⟨y, rfl⟩

theorem classes_ker_subset_fiber_set {β : Type*} (f : α → β) :
    (Setoid.ker f).classes ⊆ Set.range fun y => { x | f x = y } := by
  rintro s ⟨x, rfl⟩
  rw [Set.mem_range]
  exact ⟨f x, rfl⟩

theorem finite_classes_ker {α β : Type*} [Finite β] (f : α → β) : (Setoid.ker f).classes.Finite :=
  (Set.finite_range _).subset <| classes_ker_subset_fiber_set f

theorem card_classes_ker_le {α β : Type*} [Fintype β] (f : α → β)
    [Fintype (Setoid.ker f).classes] : Fintype.card (Setoid.ker f).classes ≤ Fintype.card β := by
  classical exact
      le_trans (Set.card_le_card (classes_ker_subset_fiber_set f)) (Fintype.card_range_le _)

/-- Two equivalence relations are equal iff all their equivalence classes are equal. -/
theorem eq_iff_classes_eq {r₁ r₂ : Setoid α} :
    r₁ = r₂ ↔ ∀ x, { y | r₁ x y } = { y | r₂ x y } :=
  ⟨fun h _x => h ▸ rfl, fun h => ext fun x => Set.ext_iff.1 <| h x⟩

theorem rel_iff_exists_classes (r : Setoid α) {x y} : r x y ↔ ∃ c ∈ r.classes, x ∈ c ∧ y ∈ c :=
  ⟨fun h => ⟨_, r.mem_classes y, h, r.refl' y⟩, fun ⟨c, ⟨z, hz⟩, hx, hy⟩ => by
    subst c
    exact r.trans' hx (r.symm' hy)⟩

/-- Two equivalence relations are equal iff their equivalence classes are equal. -/
theorem classes_inj {r₁ r₂ : Setoid α} : r₁ = r₂ ↔ r₁.classes = r₂.classes :=
  ⟨fun h => h ▸ rfl, fun h => ext fun a b => by simp only [rel_iff_exists_classes, exists_prop, h]⟩

/-- The empty set is not an equivalence class. -/
theorem empty_not_mem_classes {r : Setoid α} : ∅ ∉ r.classes := fun ⟨y, hy⟩ =>
  Set.not_mem_empty y <| hy.symm ▸ r.refl' y

/-- Equivalence classes partition the type. -/
theorem classes_eqv_classes {r : Setoid α} (a) : ∃! b ∈ r.classes, a ∈ b :=
  ExistsUnique.intro { x | r x a } ⟨r.mem_classes a, r.refl' _⟩ <| by
    rintro y ⟨⟨_, rfl⟩, ha⟩
    ext x
    exact ⟨fun hx => r.trans' hx (r.symm' ha), fun hx => r.trans' hx ha⟩

/-- If x ∈ α is in 2 equivalence classes, the equivalence classes are equal. -/
theorem eq_of_mem_classes {r : Setoid α} {x b} (hc : b ∈ r.classes) (hb : x ∈ b) {b'}
    (hc' : b' ∈ r.classes) (hb' : x ∈ b') : b = b' :=
  eq_of_mem_eqv_class classes_eqv_classes hc hb hc' hb'

/-- The elements of a set of sets partitioning α are the equivalence classes of the
    equivalence relation defined by the set of sets. -/
theorem eq_eqv_class_of_mem {c : Set (Set α)} (H : ∀ a, ∃! b ∈ c, a ∈ b) {s y}
    (hs : s ∈ c) (hy : y ∈ s) : s = { x | mkClasses c H x y } := by
  ext x
  constructor
  · intro hx _s' hs' hx'
    rwa [eq_of_mem_eqv_class H hs' hx' hs hx]
  · intro hx
    obtain ⟨b', ⟨hc, hb'⟩, _⟩ := H x
    rwa [eq_of_mem_eqv_class H hs hy hc (hx b' hc hb')]

/-- The equivalence classes of the equivalence relation defined by a set of sets
    partitioning α are elements of the set of sets. -/
theorem eqv_class_mem {c : Set (Set α)} (H : ∀ a, ∃! b ∈ c, a ∈ b) {y} :
    { x | mkClasses c H x y } ∈ c :=
  (H y).elim fun _ hc _ => eq_eqv_class_of_mem H hc.1 hc.2 ▸ hc.1

theorem eqv_class_mem' {c : Set (Set α)} (H : ∀ a, ∃! b ∈ c, a ∈ b) {x} :
    { y : α | mkClasses c H x y } ∈ c := by
  convert @Setoid.eqv_class_mem _ _ H x using 3
  rw [Setoid.comm']

/-- Distinct elements of a set of sets partitioning α are disjoint. -/
theorem eqv_classes_disjoint {c : Set (Set α)} (H : ∀ a, ∃! b ∈ c, a ∈ b) :
    c.PairwiseDisjoint id := fun _b₁ h₁ _b₂ h₂ h =>
  Set.disjoint_left.2 fun x hx1 hx2 =>
    (H x).elim fun _b _hc _hx => h <| eq_of_mem_eqv_class H h₁ hx1 h₂ hx2

/-- A set of disjoint sets covering α partition α (classical). -/
theorem eqv_classes_of_disjoint_union {c : Set (Set α)} (hu : Set.sUnion c = @Set.univ α)
    (H : c.PairwiseDisjoint id) (a) : ∃! b ∈ c, a ∈ b :=
  let ⟨b, hc, ha⟩ := Set.mem_sUnion.1 <| show a ∈ _ by rw [hu]; exact Set.mem_univ a
  ExistsUnique.intro b ⟨hc, ha⟩ fun _ hc' => H.elim_set hc'.1 hc _ hc'.2 ha

/-- Makes an equivalence relation from a set of disjoints sets covering α. -/
def setoidOfDisjointUnion {c : Set (Set α)} (hu : Set.sUnion c = @Set.univ α)
    (H : c.PairwiseDisjoint id) : Setoid α :=
  Setoid.mkClasses c <| eqv_classes_of_disjoint_union hu H

/-- The equivalence relation made from the equivalence classes of an equivalence
    relation r equals r. -/
theorem mkClasses_classes (r : Setoid α) : mkClasses r.classes classes_eqv_classes = r :=
  ext fun x _y =>
    ⟨fun h => r.symm' (h { z | r z x } (r.mem_classes x) <| r.refl' x), fun h _b hb hx =>
      eq_of_mem_classes (r.mem_classes x) (r.refl' x) hb hx ▸ r.symm' h⟩

@[simp]
theorem sUnion_classes (r : Setoid α) : ⋃₀ r.classes = Set.univ :=
  Set.eq_univ_of_forall fun x => Set.mem_sUnion.2 ⟨{ y | r y x }, ⟨x, rfl⟩, Setoid.refl _⟩

/-- The equivalence between the quotient by an equivalence relation and its
type of equivalence classes. -/
noncomputable def quotientEquivClasses (r : Setoid α) : Quotient r ≃ Setoid.classes r := by
  let f (a : α) : Setoid.classes r := ⟨{ x | r x a }, Setoid.mem_classes r a⟩
  have f_respects_relation (a b : α) (a_rel_b : r a b) : f a = f b := by
    rw [Subtype.mk.injEq]
    exact Setoid.eq_of_mem_classes (Setoid.mem_classes r a) (Setoid.symm a_rel_b)
        (Setoid.mem_classes r b) (Setoid.refl b)
  apply Equiv.ofBijective (Quot.lift f f_respects_relation)
  constructor
  · intro (q_a : Quotient r) (q_b : Quotient r) h_eq
    induction' q_a using Quotient.ind with a
    induction' q_b using Quotient.ind with b
    simp only [Subtype.ext_iff, Quotient.lift_mk, Subtype.ext_iff] at h_eq
    apply Quotient.sound
    show a ∈ { x | r x b }
    rw [← h_eq]
    exact Setoid.refl a
  · rw [Quot.surjective_lift]
    intro ⟨c, a, hc⟩
    exact ⟨a, Subtype.ext hc.symm⟩

@[simp]
lemma quotientEquivClasses_mk_eq (r : Setoid α) (a : α) :
    (quotientEquivClasses r (Quotient.mk r a) : Set α) = { x | r x a } :=
  (@Subtype.ext_iff_val _ _ _ ⟨{ x | r x a }, Setoid.mem_classes r a⟩).mp rfl

section Partition

/-- A collection `c : Set (Set α)` of sets is a partition of `α` into pairwise
disjoint sets if `∅ ∉ c` and each element `a : α` belongs to a unique set `b ∈ c`. -/
def IsPartition (c : Set (Set α)) := ∅ ∉ c ∧ ∀ a, ∃! b ∈ c, a ∈ b

/-- A partition of `α` does not contain the empty set. -/
theorem nonempty_of_mem_partition {c : Set (Set α)} (hc : IsPartition c) {s} (h : s ∈ c) :
    s.Nonempty :=
  Set.nonempty_iff_ne_empty.2 fun hs0 => hc.1 <| hs0 ▸ h

theorem isPartition_classes (r : Setoid α) : IsPartition r.classes :=
  ⟨empty_not_mem_classes, classes_eqv_classes⟩

theorem IsPartition.pairwiseDisjoint {c : Set (Set α)} (hc : IsPartition c) :
    c.PairwiseDisjoint id :=
  eqv_classes_disjoint hc.2

lemma _root_.Set.PairwiseDisjoint.isPartition_of_exists_of_ne_empty {α : Type*} {s : Set (Set α)}
    (h₁ : s.PairwiseDisjoint id) (h₂ : ∀ a : α, ∃ x ∈ s, a ∈ x) (h₃ : ∅ ∉ s) :
    Setoid.IsPartition s := by
  refine ⟨h₃, fun a ↦ exists_unique_of_exists_of_unique (h₂ a) ?_⟩
  intro b₁ b₂ hb₁ hb₂
  apply h₁.elim hb₁.1 hb₂.1
  simp only [Set.not_disjoint_iff]
  exact ⟨a, hb₁.2, hb₂.2⟩

theorem IsPartition.sUnion_eq_univ {c : Set (Set α)} (hc : IsPartition c) : ⋃₀ c = Set.univ :=
  Set.eq_univ_of_forall fun x =>
    Set.mem_sUnion.2 <|
      let ⟨t, ht⟩ := hc.2 x
      ⟨t, by
        simp only [exists_unique_iff_exists] at ht
        tauto⟩

/-- All elements of a partition of α are the equivalence class of some y ∈ α. -/
theorem exists_of_mem_partition {c : Set (Set α)} (hc : IsPartition c) {s} (hs : s ∈ c) :
    ∃ y, s = { x | mkClasses c hc.2 x y } :=
  let ⟨y, hy⟩ := nonempty_of_mem_partition hc hs
  ⟨y, eq_eqv_class_of_mem hc.2 hs hy⟩

/-- The equivalence classes of the equivalence relation defined by a partition of α equal
    the original partition. -/
theorem classes_mkClasses (c : Set (Set α)) (hc : IsPartition c) :
    (mkClasses c hc.2).classes = c := by
  ext s
  constructor
  · rintro ⟨y, rfl⟩
    obtain ⟨b, ⟨hb, hy⟩, _⟩ := hc.2 y
    rwa [← eq_eqv_class_of_mem _ hb hy]
  · exact exists_of_mem_partition hc

/-- Defining `≤` on partitions as the `≤` defined on their induced equivalence relations. -/
instance Partition.le : LE (Subtype (@IsPartition α)) :=
  ⟨fun x y => mkClasses x.1 x.2.2 ≤ mkClasses y.1 y.2.2⟩

/-- Defining a partial order on partitions as the partial order on their induced
    equivalence relations. -/
instance Partition.partialOrder : PartialOrder (Subtype (@IsPartition α)) where
  le := (· ≤ ·)
  lt x y := x ≤ y ∧ ¬y ≤ x
  le_refl _ := @le_refl (Setoid α) _ _
  le_trans _ _ _ := @le_trans (Setoid α) _ _ _ _
  lt_iff_le_not_le _ _ := Iff.rfl
  le_antisymm x y hx hy := by
    let h := @le_antisymm (Setoid α) _ _ _ hx hy
    rw [Subtype.ext_iff_val, ← classes_mkClasses x.1 x.2, ← classes_mkClasses y.1 y.2, h]

variable (α)

/-- The order-preserving bijection between equivalence relations on a type `α`, and
  partitions of `α` into subsets. -/
protected def Partition.orderIso : Setoid α ≃o { C : Set (Set α) // IsPartition C } where
  toFun r := ⟨r.classes, empty_not_mem_classes, classes_eqv_classes⟩
  invFun C := mkClasses C.1 C.2.2
  left_inv := mkClasses_classes
  right_inv C := by rw [Subtype.ext_iff_val, ← classes_mkClasses C.1 C.2]
  map_rel_iff' {r s} := by
    conv_rhs => rw [← mkClasses_classes r, ← mkClasses_classes s]
    rfl

variable {α}

/-- A complete lattice instance for partitions; there is more infrastructure for the
    equivalent complete lattice on equivalence relations. -/
instance Partition.completeLattice : CompleteLattice (Subtype (@IsPartition α)) :=
  GaloisInsertion.liftCompleteLattice <|
    @OrderIso.toGaloisInsertion _ (Subtype (@IsPartition α)) _ (PartialOrder.toPreorder) <|
      Partition.orderIso α

end Partition

/-- A finite setoid partition furnishes a finpartition -/
@[simps]
def IsPartition.finpartition {c : Finset (Set α)} (hc : Setoid.IsPartition (c : Set (Set α))) :
    Finpartition (Set.univ : Set α) where
  parts := c
  supIndep := Finset.supIndep_iff_pairwiseDisjoint.mpr <| eqv_classes_disjoint hc.2
  sup_parts := c.sup_id_set_eq_sUnion.trans hc.sUnion_eq_univ
  not_bot_mem := hc.left

end Setoid

/-- A finpartition gives rise to a setoid partition -/
theorem Finpartition.isPartition_parts {α} (f : Finpartition (Set.univ : Set α)) :
    Setoid.IsPartition (f.parts : Set (Set α)) :=
  ⟨f.not_bot_mem,
    Setoid.eqv_classes_of_disjoint_union (f.parts.sup_id_set_eq_sUnion.symm.trans f.sup_parts)
      f.supIndep.pairwiseDisjoint⟩

/-- Constructive information associated with a partition of a type `α` indexed by another type `ι`,
`s : ι → Set α`.

`IndexedPartition.index` sends an element to its index, while `IndexedPartition.some` sends
an index to an element of the corresponding set.

This type is primarily useful for definitional control of `s` - if this is not needed, then
`Setoid.ker index` by itself may be sufficient. -/
structure IndexedPartition {ι α : Type*} (s : ι → Set α) where
  /-- two indexes are equal if they are equal in membership  -/
  eq_of_mem : ∀ {x i j}, x ∈ s i → x ∈ s j → i = j
  /-- sends an index to an element of the corresponding set -/
  some : ι → α
  /-- membership invariance for `some`-/
  some_mem : ∀ i, some i ∈ s i
  /-- index for type `α`-/
  index : α → ι
  /-- membership invariance for `index`-/
  mem_index : ∀ x, x ∈ s (index x)

/-- The non-constructive constructor for `IndexedPartition`. -/
noncomputable def IndexedPartition.mk' {ι α : Type*} (s : ι → Set α)
<<<<<<< HEAD
    (dis : Pairwise (Disjoint on s)) (nonempty : ∀ i, (s i).Nonempty)
    (ex : ∀ x, ∃ i, x ∈ s i) : IndexedPartition s
    where
=======
    (dis : Pairwise fun i j => Disjoint (s i) (s j)) (nonempty : ∀ i, (s i).Nonempty)
    (ex : ∀ x, ∃ i, x ∈ s i) : IndexedPartition s where
>>>>>>> 6caaed66
  eq_of_mem {_x _i _j} hxi hxj := by_contradiction fun h => (dis h).le_bot ⟨hxi, hxj⟩
  some i := (nonempty i).some
  some_mem i := (nonempty i).choose_spec
  index x := (ex x).choose
  mem_index x := (ex x).choose_spec

namespace IndexedPartition

open Set

variable {ι α : Type*} {s : ι → Set α}

/-- On a unique index set there is the obvious trivial partition -/
instance [Unique ι] [Inhabited α] : Inhabited (IndexedPartition fun _i : ι => (Set.univ : Set α)) :=
  ⟨{  eq_of_mem := fun {_x _i _j} _hi _hj => Subsingleton.elim _ _
      some := default
      some_mem := Set.mem_univ
      index := default
      mem_index := Set.mem_univ }⟩

-- Porting note: `simpNF` complains about `mem_index`
attribute [simp] some_mem --mem_index

variable (hs : IndexedPartition s)

include hs in
theorem exists_mem (x : α) : ∃ i, x ∈ s i :=
  ⟨hs.index x, hs.mem_index x⟩

include hs in
theorem iUnion : ⋃ i, s i = univ := by
  ext x
  simp [hs.exists_mem x]

<<<<<<< HEAD
theorem disjoint : Pairwise (Disjoint on s) := fun {_i _j} h =>
=======
include hs in
theorem disjoint : Pairwise fun i j => Disjoint (s i) (s j) := fun {_i _j} h =>
>>>>>>> 6caaed66
  disjoint_left.mpr fun {_x} hxi hxj => h (hs.eq_of_mem hxi hxj)

theorem mem_iff_index_eq {x i} : x ∈ s i ↔ hs.index x = i :=
  ⟨fun hxi => (hs.eq_of_mem hxi (hs.mem_index x)).symm, fun h => h ▸ hs.mem_index _⟩

theorem eq (i) : s i = { x | hs.index x = i } :=
  Set.ext fun _ => hs.mem_iff_index_eq

/-- The equivalence relation associated to an indexed partition. Two
elements are equivalent if they belong to the same set of the partition. -/
protected abbrev setoid (hs : IndexedPartition s) : Setoid α :=
  Setoid.ker hs.index

@[simp]
theorem index_some (i : ι) : hs.index (hs.some i) = i :=
  (mem_iff_index_eq _).1 <| hs.some_mem i

theorem some_index (x : α) : hs.setoid (hs.some (hs.index x)) x :=
  hs.index_some (hs.index x)

/-- The quotient associated to an indexed partition. -/
protected def Quotient :=
  Quotient hs.setoid

/-- The projection onto the quotient associated to an indexed partition. -/
def proj : α → hs.Quotient :=
  Quotient.mk''

instance [Inhabited α] : Inhabited hs.Quotient :=
  ⟨hs.proj default⟩

theorem proj_eq_iff {x y : α} : hs.proj x = hs.proj y ↔ hs.index x = hs.index y :=
  Quotient.eq''

@[simp]
theorem proj_some_index (x : α) : hs.proj (hs.some (hs.index x)) = hs.proj x :=
  Quotient.eq''.2 (hs.some_index x)

/-- The obvious equivalence between the quotient associated to an indexed partition and
the indexing type. -/
def equivQuotient : ι ≃ hs.Quotient :=
  (Setoid.quotientKerEquivOfRightInverse hs.index hs.some <| hs.index_some).symm

@[simp]
theorem equivQuotient_index_apply (x : α) : hs.equivQuotient (hs.index x) = hs.proj x :=
  hs.proj_eq_iff.mpr (some_index hs x)

@[simp]
theorem equivQuotient_symm_proj_apply (x : α) : hs.equivQuotient.symm (hs.proj x) = hs.index x :=
  rfl

theorem equivQuotient_index : hs.equivQuotient ∘ hs.index = hs.proj :=
  funext hs.equivQuotient_index_apply

/-- A map choosing a representative for each element of the quotient associated to an indexed
partition. This is a computable version of `Quotient.out'` using `IndexedPartition.some`. -/
def out : hs.Quotient ↪ α :=
  hs.equivQuotient.symm.toEmbedding.trans ⟨hs.some, Function.LeftInverse.injective hs.index_some⟩

/-- This lemma is analogous to `Quotient.mk_out'`. -/
@[simp]
theorem out_proj (x : α) : hs.out (hs.proj x) = hs.some (hs.index x) :=
  rfl

/-- The indices of `Quotient.out'` and `IndexedPartition.out` are equal. -/
theorem index_out' (x : hs.Quotient) : hs.index x.out' = hs.index (hs.out x) :=
  Quotient.inductionOn' x fun x => (Setoid.ker_apply_mk_out' x).trans (hs.index_some _).symm

/-- This lemma is analogous to `Quotient.out_eq'`. -/
@[simp]
theorem proj_out (x : hs.Quotient) : hs.proj (hs.out x) = x :=
  Quotient.inductionOn' x fun x => Quotient.sound' <| hs.some_index x

theorem class_of {x : α} : setOf (hs.setoid x) = s (hs.index x) :=
  Set.ext fun _y => eq_comm.trans hs.mem_iff_index_eq.symm

theorem proj_fiber (x : hs.Quotient) : hs.proj ⁻¹' {x} = s (hs.equivQuotient.symm x) :=
  Quotient.inductionOn' x fun x => by
    ext y
    simp only [Set.mem_preimage, Set.mem_singleton_iff, hs.mem_iff_index_eq]
    exact Quotient.eq''

/-- Combine functions with disjoint domains into a new function.
You can use the regular expression `def.*piecewise` to search for
other ways to define piecewise functions in mathlib4. -/
def piecewise {β : Type*} (f : ι → α → β) : α → β := fun x => f (hs.index x) x

lemma piecewise_apply {β : Type*} {f : ι → α → β} (x : α) : hs.piecewise f x = f (hs.index x) x :=
  rfl

open Function

/-- A family of injective functions with pairwise disjoint
domains and pairwise disjoint ranges can be glued together
to form an injective function. -/
theorem piecewise_inj {β : Type*} {f : ι → α → β}
    (h_injOn : ∀ i, InjOn (f i) (s i))
    (h_disjoint : PairwiseDisjoint (univ : Set ι) fun i => (f i) '' (s i)) :
    Injective (piecewise hs f) := by
  intro x y h
  suffices hs.index x = hs.index y by
    apply h_injOn (hs.index x) (hs.mem_index x) (this ▸ hs.mem_index y)
    simpa only [piecewise_apply, this] using h
  apply h_disjoint.elim trivial trivial
  contrapose! h
  exact h.ne_of_mem (mem_image_of_mem _ (hs.mem_index x)) (mem_image_of_mem _ (hs.mem_index y))

/-- A family of bijective functions with pairwise disjoint
domains and pairwise disjoint ranges can be glued together
to form a bijective function. -/
theorem piecewise_bij {β : Type*} {f : ι → α → β}
    {t : ι → Set β} (ht : IndexedPartition t)
    (hf : ∀ i, BijOn (f i) (s i) (t i)) :
    Bijective (piecewise hs f) := by
  set g := piecewise hs f with hg
  have hg_bij : ∀ i, BijOn g (s i) (t i) := by
    intro i
    refine BijOn.congr (hf i) ?_
    intro x hx
    rw [hg, piecewise_apply, hs.mem_iff_index_eq.mp hx]
  have hg_inj : InjOn g (⋃ i, s i) := by
    refine injOn_of_injective ?_
    refine piecewise_inj hs (fun i ↦ BijOn.injOn (hf i)) ?h_disjoint
    simp only [fun i ↦ BijOn.image_eq (hf i)]
    rintro i - j - hij
    exact ht.disjoint hij
  rw [bijective_iff_bijOn_univ, ← hs.iUnion, ← ht.iUnion]
  exact bijOn_iUnion hg_bij hg_inj

end IndexedPartition<|MERGE_RESOLUTION|>--- conflicted
+++ resolved
@@ -312,14 +312,8 @@
 
 /-- The non-constructive constructor for `IndexedPartition`. -/
 noncomputable def IndexedPartition.mk' {ι α : Type*} (s : ι → Set α)
-<<<<<<< HEAD
     (dis : Pairwise (Disjoint on s)) (nonempty : ∀ i, (s i).Nonempty)
-    (ex : ∀ x, ∃ i, x ∈ s i) : IndexedPartition s
-    where
-=======
-    (dis : Pairwise fun i j => Disjoint (s i) (s j)) (nonempty : ∀ i, (s i).Nonempty)
     (ex : ∀ x, ∃ i, x ∈ s i) : IndexedPartition s where
->>>>>>> 6caaed66
   eq_of_mem {_x _i _j} hxi hxj := by_contradiction fun h => (dis h).le_bot ⟨hxi, hxj⟩
   some i := (nonempty i).some
   some_mem i := (nonempty i).choose_spec
@@ -354,12 +348,8 @@
   ext x
   simp [hs.exists_mem x]
 
-<<<<<<< HEAD
+include hs in
 theorem disjoint : Pairwise (Disjoint on s) := fun {_i _j} h =>
-=======
-include hs in
-theorem disjoint : Pairwise fun i j => Disjoint (s i) (s j) := fun {_i _j} h =>
->>>>>>> 6caaed66
   disjoint_left.mpr fun {_x} hxi hxj => h (hs.eq_of_mem hxi hxj)
 
 theorem mem_iff_index_eq {x i} : x ∈ s i ↔ hs.index x = i :=
