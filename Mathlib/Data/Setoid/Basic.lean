--- conflicted
+++ resolved
@@ -233,11 +233,7 @@
 
 lemma quotient_mk_sInf_eq {S : Set (Setoid α)} {x y : α} :
     Quotient.mk (sInf S) x = Quotient.mk (sInf S) y ↔ ∀ s ∈ S, s x y := by
-<<<<<<< HEAD
-  simp [sInf_equiv]
-=======
   simp [sInf_iff]
->>>>>>> 344c0bb0
 
 /-- The map induced between quotients by a setoid inequality. -/
 def map_of_le {s t : Setoid α} (h : s ≤ t) : Quotient s → Quotient t :=
