--- conflicted
+++ resolved
@@ -458,15 +458,9 @@
       (fun h ↦ s.1.trans' (s.1.trans' (s.2 h₁) h) (s.1.symm' (s.2 h₂))),
     ⟨Quotient.ind s.1.2.1, @fun x y ↦ Quotient.inductionOn₂ x y fun _ _ ↦ s.1.2.2,
       @fun x y z ↦ Quotient.inductionOn₃ x y z fun _ _ _ ↦ s.1.2.3⟩⟩
-<<<<<<< HEAD
   invFun s := ⟨comap Quotient.mk' s, fun x y h => by rw [comap_rel, Quotient.eq'.2 h]⟩
-  left_inv s := rfl
-  right_inv s := ext fun x y ↦ Quotient.inductionOn₂ x y fun _ _ ↦ Iff.rfl
-=======
-  invFun s := ⟨comap Quotient.mk' s, fun x y h => by rw [comap_rel, eq_rel.2 h]⟩
   left_inv _ := rfl
   right_inv _ := ext fun x y ↦ Quotient.inductionOn₂ x y fun _ _ ↦ Iff.rfl
->>>>>>> 4358f939
   map_rel_iff' :=
     ⟨fun h x y hs ↦ @h ⟦x⟧ ⟦y⟧ hs, fun h x y ↦ Quotient.inductionOn₂ x y fun _ _ hs ↦ h hs⟩
 
