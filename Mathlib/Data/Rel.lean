--- conflicted
+++ resolved
@@ -149,20 +149,14 @@
 
 @[simp]
 theorem inv_bot : (⊥ : Rel α β).inv = (⊥ : Rel β α) := by
-<<<<<<< HEAD
-=======
   -- Adaptation note: nightly-2024-03-16: simp was
   -- simp [Bot.bot, inv, flip]
->>>>>>> cc28353b
   simp [Bot.bot, inv, Function.flip_def]
 
 @[simp]
 theorem inv_top : (⊤ : Rel α β).inv = (⊤ : Rel β α) := by
-<<<<<<< HEAD
-=======
   -- Adaptation note: nightly-2024-03-16: simp was
   -- simp [Top.top, inv, flip]
->>>>>>> cc28353b
   simp [Top.top, inv, Function.flip_def]
 
 /-- Image of a set under a relation -/
