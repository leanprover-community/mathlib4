--- conflicted
+++ resolved
@@ -113,15 +113,10 @@
 instance [Inhabited α] : Inhabited αᵒᵖ :=
   ⟨op default⟩
 
-<<<<<<< HEAD
 /-- A recursor for `Opposite`.
-The `@[eliminator]` attribute should make it the default induction principle for `Opposite`,
-although if this fails one could use `induction x using Opposite.rec'`. -/
+The `@[eliminator]` attribute makes it the default induction principle for `Opposite`
+so you don't need to use `induction x using Opposite.rec'`. -/
 @[simp, eliminator]
-=======
-/-- A recursor for `Opposite`. Use as `induction x using Opposite.rec'`. -/
-@[simp]
->>>>>>> 171df1ee
 protected def rec' {F : αᵒᵖ → Sort v} (h : ∀ X, F (op X)) : ∀ X, F X := fun X => h (unop X)
 #align opposite.rec Opposite.rec'
 
