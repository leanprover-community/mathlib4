/-
Copyright (c) 2020 Simon Hudon. All rights reserved.
Released under Apache 2.0 license as described in the file LICENSE.
Authors: Simon Hudon, Harun Khan, Alex Keizer
-/
import Mathlib.Algebra.Ring.InjSurj
import Mathlib.Algebra.Ring.Equiv
import Mathlib.Data.ZMod.Defs
import Mathlib.Data.Int.Cast.Lemmas

/-!
# Basic Theorems About Bitvectors

This file contains theorems about bitvectors which can only be stated in Mathlib or downstream
because they refer to other notions defined in Mathlib.

Please do not extend this file further: material about BitVec needed in downstream projects
can either be PR'd to Lean, or kept downstream if it also relies on Mathlib.
-/

namespace BitVec

variable {w : Nat}

-- TODO: move to the Lean4 repository.
open Fin.CommRing in
theorem ofFin_intCast (z : ℤ) : ofFin (z : Fin (2^w)) = ↑z := by
  cases w
  case zero =>
    simp only [eq_nil]
  case succ w =>
    apply BitVec.eq_of_toInt_eq
    rw [toInt_ofFin, Fin.val_intCast, Int.natCast_pow, Nat.cast_ofNat, Int.ofNat_toNat,
      toInt_intCast]
    rw [Int.max_eq_left]
    · have h : (2 ^ (w + 1) : Int) = (2 ^ (w + 1) : Nat) := by simp
      rw [h, Int.emod_bmod]
    · refine Int.emod_nonneg z ?_
      exact pow_ne_zero (w + 1) (by decide)

open Fin.CommRing in
@[simp] theorem toFin_intCast (z : ℤ) : (z : BitVec w).toFin = ↑z := by
  rw [← ofFin_intCast]

/-!
## Injectivity
-/

theorem toNat_injective {n : Nat} : Function.Injective (BitVec.toNat : BitVec n → _)
  | ⟨_, _⟩, ⟨_, _⟩, rfl => rfl

theorem toFin_injective {n : Nat} : Function.Injective (toFin : BitVec n → _)
  | ⟨_, _⟩, ⟨_, _⟩, rfl => rfl

/-!
## Scalar Multiplication and Powers
-/

open Fin.NatCast

lemma toFin_nsmul (n : ℕ) (x : BitVec w) : toFin (n • x) = n • x.toFin :=
  toFin_mul _ _ |>.trans <| by
    open scoped Fin.CommRing in
    simp only [natCast_eq_ofNat, toFin_ofNat, Fin.ofNat_eq_cast, nsmul_eq_mul]

lemma toFin_zsmul (z : ℤ) (x : BitVec w) : toFin (z • x) = z • x.toFin :=
  toFin_mul _ _ |>.trans <| by
    open scoped Fin.CommRing in
    simp only [zsmul_eq_mul, toFin_intCast]

lemma toFin_pow (x : BitVec w) (n : ℕ) : toFin (x ^ n) = x.toFin ^ n := by
  induction n with
  | zero => simp
  | succ n ih => simp [ih, BitVec.pow_succ, pow_succ]

/-!
## Ring
-/

-- Verify that the `HPow` instance from Lean agrees definitionally with the instance via `Monoid`.
example : @instHPow (Fin (2 ^ w)) ℕ Monoid.toNatPow = Lean.Grind.Fin.instHPowFinNatOfNeZero := rfl

instance : CommSemiring (BitVec w) :=
  open Fin.CommRing in
  toFin_injective.commSemiring _
    toFin_zero
    toFin_one
    toFin_add
    toFin_mul
    toFin_nsmul
<<<<<<< HEAD
    toFin_pow
    toFin_natCast
=======
    (by convert toFin_pow)
    (fun _ => rfl) /- toFin_natCast -/
-- The statement in the new API would be: `n#(k.succ) = ((n / 2)#k).concat (n % 2 != 0)`

-- TODO: move to the Lean4 repository.
open Fin.CommRing in
theorem ofFin_intCast (z : ℤ) : ofFin (z : Fin (2^w)) = ↑z := by
  cases w
  case zero =>
    simp only [eq_nil]
  case succ w =>
    apply BitVec.eq_of_toInt_eq
    rw [toInt_ofFin, Fin.val_intCast, Int.natCast_pow, Nat.cast_ofNat, Int.ofNat_toNat,
      toInt_intCast]
    rw [Int.max_eq_left]
    · have h : (2 ^ (w + 1) : Int) = (2 ^ (w + 1) : Nat) := by simp
      rw [h, Int.emod_bmod]
    · refine Int.emod_nonneg z ?_
      exact pow_ne_zero (w + 1) (by decide)

open Fin.CommRing in
theorem toFin_intCast (z : ℤ) : toFin (z : BitVec w) = z := by
  apply toFin_inj.mpr <| (ofFin_intCast z).symm
>>>>>>> 463ee10c

instance : CommRing (BitVec w) :=
  open Fin.CommRing in
  toFin_injective.commRing _
    toFin_zero toFin_one toFin_add toFin_mul toFin_neg toFin_sub
    toFin_nsmul toFin_zsmul toFin_pow toFin_natCast toFin_intCast

/-- The ring `BitVec m` is isomorphic to `Fin (2 ^ m)`. -/
@[simps]
def equivFin {m : ℕ} : BitVec m ≃+* Fin (2 ^ m) where
  toFun a := a.toFin
  invFun a := ofFin a
  map_mul' := toFin_mul
  map_add' := toFin_add

end BitVec<|MERGE_RESOLUTION|>--- conflicted
+++ resolved
@@ -88,34 +88,9 @@
     toFin_add
     toFin_mul
     toFin_nsmul
-<<<<<<< HEAD
-    toFin_pow
-    toFin_natCast
-=======
     (by convert toFin_pow)
     (fun _ => rfl) /- toFin_natCast -/
 -- The statement in the new API would be: `n#(k.succ) = ((n / 2)#k).concat (n % 2 != 0)`
-
--- TODO: move to the Lean4 repository.
-open Fin.CommRing in
-theorem ofFin_intCast (z : ℤ) : ofFin (z : Fin (2^w)) = ↑z := by
-  cases w
-  case zero =>
-    simp only [eq_nil]
-  case succ w =>
-    apply BitVec.eq_of_toInt_eq
-    rw [toInt_ofFin, Fin.val_intCast, Int.natCast_pow, Nat.cast_ofNat, Int.ofNat_toNat,
-      toInt_intCast]
-    rw [Int.max_eq_left]
-    · have h : (2 ^ (w + 1) : Int) = (2 ^ (w + 1) : Nat) := by simp
-      rw [h, Int.emod_bmod]
-    · refine Int.emod_nonneg z ?_
-      exact pow_ne_zero (w + 1) (by decide)
-
-open Fin.CommRing in
-theorem toFin_intCast (z : ℤ) : toFin (z : BitVec w) = z := by
-  apply toFin_inj.mpr <| (ofFin_intCast z).symm
->>>>>>> 463ee10c
 
 instance : CommRing (BitVec w) :=
   open Fin.CommRing in
