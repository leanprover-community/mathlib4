--- conflicted
+++ resolved
@@ -955,10 +955,6 @@
   (lt_div_iff fun hr => False.elim <| by simp [hr] at h).1 h
 #align nnreal.mul_lt_of_lt_div NNReal.mul_lt_of_lt_div
 
-<<<<<<< HEAD
-=======
--- Porting note: drop an unneeded assumption, assume `≠ 0`
->>>>>>> 8c06311c
 theorem div_le_div_left_of_le {a b c : ℝ≥0} (c0 : c ≠ 0) (cb : c ≤ b) :
     a / b ≤ a / c :=
   div_le_div_of_nonneg_left (zero_le _) c0.bot_lt cb
