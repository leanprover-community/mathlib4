--- conflicted
+++ resolved
@@ -1,771 +1,3 @@
 import Mathlib.Analysis.Real.Hyperreal
 
-<<<<<<< HEAD
-/-!
-# Construction of the hyperreal numbers as an ultraproduct of real sequences.
--/
-
-
-open Filter Germ Topology
-
-/-- Hyperreal numbers on the ultrafilter extending the cofinite filter -/
-def Hyperreal : Type :=
-  Germ (hyperfilter ℕ : Filter ℕ) ℝ
-
-#adaptation_note
-/-- After nightly-2025-05-07 we had to remove `deriving Inhabited` on `Hyperreal` above,
-as there is a new error about this instance having to be noncomputable, and `deriving` doesn't allow
-for adding this! -/
-namespace Hyperreal
-
-
-
-@[inherit_doc] notation "ℝ*" => Hyperreal
-
-noncomputable instance : Field ℝ* :=
-  inferInstanceAs (Field (Germ _ _))
-
-noncomputable instance : LinearOrder ℝ* :=
-  inferInstanceAs (LinearOrder (Germ _ _))
-
-instance : IsStrictOrderedRing ℝ* :=
-  inferInstanceAs (IsStrictOrderedRing (Germ _ _))
-
-/-- Natural embedding `ℝ → ℝ*`. -/
-@[coe] noncomputable def ofReal : ℝ → ℝ* := const
-
-noncomputable instance : CoeTC ℝ ℝ* := ⟨ofReal⟩
-
-@[simp, norm_cast]
-theorem coe_eq_coe {x y : ℝ} : (x : ℝ*) = y ↔ x = y :=
-  Germ.const_inj
-
-theorem coe_ne_coe {x y : ℝ} : (x : ℝ*) ≠ y ↔ x ≠ y :=
-  coe_eq_coe.not
-
-@[simp, norm_cast]
-theorem coe_eq_zero {x : ℝ} : (x : ℝ*) = 0 ↔ x = 0 :=
-  coe_eq_coe
-
-@[simp, norm_cast]
-theorem coe_eq_one {x : ℝ} : (x : ℝ*) = 1 ↔ x = 1 :=
-  coe_eq_coe
-
-@[norm_cast]
-theorem coe_ne_zero {x : ℝ} : (x : ℝ*) ≠ 0 ↔ x ≠ 0 :=
-  coe_ne_coe
-
-@[norm_cast]
-theorem coe_ne_one {x : ℝ} : (x : ℝ*) ≠ 1 ↔ x ≠ 1 :=
-  coe_ne_coe
-
-@[simp, norm_cast]
-theorem coe_one : ↑(1 : ℝ) = (1 : ℝ*) :=
-  rfl
-
-@[simp, norm_cast]
-theorem coe_zero : ↑(0 : ℝ) = (0 : ℝ*) :=
-  rfl
-
-@[simp, norm_cast]
-theorem coe_inv (x : ℝ) : ↑x⁻¹ = (x⁻¹ : ℝ*) :=
-  rfl
-
-@[simp, norm_cast]
-theorem coe_neg (x : ℝ) : ↑(-x) = (-x : ℝ*) :=
-  rfl
-
-@[simp, norm_cast]
-theorem coe_add (x y : ℝ) : ↑(x + y) = (x + y : ℝ*) :=
-  rfl
-
-@[simp, norm_cast]
-theorem coe_ofNat (n : ℕ) [n.AtLeastTwo] :
-    ((ofNat(n) : ℝ) : ℝ*) = OfNat.ofNat n :=
-  rfl
-
-@[simp, norm_cast]
-theorem coe_mul (x y : ℝ) : ↑(x * y) = (x * y : ℝ*) :=
-  rfl
-
-@[simp, norm_cast]
-theorem coe_div (x y : ℝ) : ↑(x / y) = (x / y : ℝ*) :=
-  rfl
-
-@[simp, norm_cast]
-theorem coe_sub (x y : ℝ) : ↑(x - y) = (x - y : ℝ*) :=
-  rfl
-
-@[simp, norm_cast]
-theorem coe_le_coe {x y : ℝ} : (x : ℝ*) ≤ y ↔ x ≤ y :=
-  Germ.const_le_iff
-
-@[simp, norm_cast]
-theorem coe_lt_coe {x y : ℝ} : (x : ℝ*) < y ↔ x < y :=
-  Germ.const_lt_iff
-
-@[simp, norm_cast]
-theorem coe_nonneg {x : ℝ} : 0 ≤ (x : ℝ*) ↔ 0 ≤ x :=
-  coe_le_coe
-
-@[simp, norm_cast]
-theorem coe_pos {x : ℝ} : 0 < (x : ℝ*) ↔ 0 < x :=
-  coe_lt_coe
-
-@[simp, norm_cast]
-theorem coe_abs (x : ℝ) : ((|x| : ℝ) : ℝ*) = |↑x| :=
-  const_abs x
-
-@[simp, norm_cast]
-theorem coe_max (x y : ℝ) : ((max x y : ℝ) : ℝ*) = max ↑x ↑y :=
-  Germ.const_max _ _
-
-@[simp, norm_cast]
-theorem coe_min (x y : ℝ) : ((min x y : ℝ) : ℝ*) = min ↑x ↑y :=
-  Germ.const_min _ _
-
-/-- Construct a hyperreal number from a sequence of real numbers. -/
-noncomputable def ofSeq (f : ℕ → ℝ) : ℝ* := (↑f : Germ (hyperfilter ℕ : Filter ℕ) ℝ)
-
-theorem ofSeq_surjective : Function.Surjective ofSeq := Quot.exists_rep
-
-theorem ofSeq_lt_ofSeq {f g : ℕ → ℝ} : ofSeq f < ofSeq g ↔ ∀ᶠ n in hyperfilter ℕ, f n < g n :=
-  Germ.coe_lt
-
-/-- A sample infinitesimal hyperreal -/
-noncomputable def epsilon : ℝ* :=
-  ofSeq fun n => n⁻¹
-
-/-- A sample infinite hyperreal -/
-noncomputable def omega : ℝ* := ofSeq Nat.cast
-
-@[inherit_doc] scoped notation "ε" => Hyperreal.epsilon
-@[inherit_doc] scoped notation "ω" => Hyperreal.omega
-
-@[simp]
-theorem inv_omega : ω⁻¹ = ε :=
-  rfl
-
-@[simp]
-theorem inv_epsilon : ε⁻¹ = ω :=
-  @inv_inv _ _ ω
-
-theorem omega_pos : 0 < ω :=
-  Germ.coe_pos.2 <| Nat.hyperfilter_le_atTop <| (eventually_gt_atTop 0).mono fun _ ↦
-    Nat.cast_pos.2
-
-theorem epsilon_pos : 0 < ε :=
-  inv_pos_of_pos omega_pos
-
-theorem epsilon_ne_zero : ε ≠ 0 :=
-  epsilon_pos.ne'
-
-theorem omega_ne_zero : ω ≠ 0 :=
-  omega_pos.ne'
-
-theorem epsilon_mul_omega : ε * ω = 1 :=
-  @inv_mul_cancel₀ _ _ ω omega_ne_zero
-
-theorem lt_of_tendsto_zero_of_pos {f : ℕ → ℝ} (hf : Tendsto f atTop (𝓝 0)) :
-    ∀ {r : ℝ}, 0 < r → ofSeq f < (r : ℝ*) := fun hr ↦
-  ofSeq_lt_ofSeq.2 <| (hf.eventually <| gt_mem_nhds hr).filter_mono Nat.hyperfilter_le_atTop
-
-theorem neg_lt_of_tendsto_zero_of_pos {f : ℕ → ℝ} (hf : Tendsto f atTop (𝓝 0)) :
-    ∀ {r : ℝ}, 0 < r → (-r : ℝ*) < ofSeq f := fun hr =>
-  have hg := hf.neg
-  neg_lt_of_neg_lt (by rw [neg_zero] at hg; exact lt_of_tendsto_zero_of_pos hg hr)
-
-theorem gt_of_tendsto_zero_of_neg {f : ℕ → ℝ} (hf : Tendsto f atTop (𝓝 0)) :
-    ∀ {r : ℝ}, r < 0 → (r : ℝ*) < ofSeq f := fun {r} hr => by
-  rw [← neg_neg r, coe_neg]; exact neg_lt_of_tendsto_zero_of_pos hf (neg_pos.mpr hr)
-
-theorem epsilon_lt_pos (x : ℝ) : 0 < x → ε < x :=
-  lt_of_tendsto_zero_of_pos tendsto_inv_atTop_nhds_zero_nat
-
-/-- Standard part predicate -/
-def IsSt (x : ℝ*) (r : ℝ) :=
-  ∀ δ : ℝ, 0 < δ → (r - δ : ℝ*) < x ∧ x < r + δ
-
-open scoped Classical in
-/-- Standard part function: like a "round" to ℝ instead of ℤ -/
-noncomputable def st : ℝ* → ℝ := fun x => if h : ∃ r, IsSt x r then Classical.choose h else 0
-
-/-- A hyperreal number is infinitesimal if its standard part is 0 -/
-def Infinitesimal (x : ℝ*) :=
-  IsSt x 0
-
-/-- A hyperreal number is positive infinite if it is larger than all real numbers -/
-def InfinitePos (x : ℝ*) :=
-  ∀ r : ℝ, ↑r < x
-
-/-- A hyperreal number is negative infinite if it is smaller than all real numbers -/
-def InfiniteNeg (x : ℝ*) :=
-  ∀ r : ℝ, x < r
-
-/-- A hyperreal number is infinite if it is infinite positive or infinite negative -/
-def Infinite (x : ℝ*) :=
-  InfinitePos x ∨ InfiniteNeg x
-
-/-!
-### Some facts about `st`
--/
-
-theorem isSt_ofSeq_iff_tendsto {f : ℕ → ℝ} {r : ℝ} :
-    IsSt (ofSeq f) r ↔ Tendsto f (hyperfilter ℕ) (𝓝 r) :=
-  Iff.trans (forall₂_congr fun _ _ ↦ (ofSeq_lt_ofSeq.and ofSeq_lt_ofSeq).trans eventually_and.symm)
-    (nhds_basis_Ioo_pos _).tendsto_right_iff.symm
-
-theorem isSt_iff_tendsto {x : ℝ*} {r : ℝ} : IsSt x r ↔ x.Tendsto (𝓝 r) := by
-  rcases ofSeq_surjective x with ⟨f, rfl⟩
-  exact isSt_ofSeq_iff_tendsto
-
-theorem isSt_of_tendsto {f : ℕ → ℝ} {r : ℝ} (hf : Tendsto f atTop (𝓝 r)) : IsSt (ofSeq f) r :=
-  isSt_ofSeq_iff_tendsto.2 <| hf.mono_left Nat.hyperfilter_le_atTop
-
-protected theorem IsSt.lt {x y : ℝ*} {r s : ℝ} (hxr : IsSt x r) (hys : IsSt y s) (hrs : r < s) :
-    x < y := by
-  rcases ofSeq_surjective x with ⟨f, rfl⟩
-  rcases ofSeq_surjective y with ⟨g, rfl⟩
-  rw [isSt_ofSeq_iff_tendsto] at hxr hys
-  exact ofSeq_lt_ofSeq.2 <| hxr.eventually_lt hys hrs
-
-theorem IsSt.unique {x : ℝ*} {r s : ℝ} (hr : IsSt x r) (hs : IsSt x s) : r = s := by
-  rcases ofSeq_surjective x with ⟨f, rfl⟩
-  rw [isSt_ofSeq_iff_tendsto] at hr hs
-  exact tendsto_nhds_unique hr hs
-
-theorem IsSt.st_eq {x : ℝ*} {r : ℝ} (hxr : IsSt x r) : st x = r := by
-  have h : ∃ r, IsSt x r := ⟨r, hxr⟩
-  rw [st, dif_pos h]
-  exact (Classical.choose_spec h).unique hxr
-
-theorem IsSt.not_infinite {x : ℝ*} {r : ℝ} (h : IsSt x r) : ¬Infinite x := fun hi ↦
-  hi.elim (fun hp ↦ lt_asymm (h 1 one_pos).2 (hp (r + 1))) fun hn ↦
-    lt_asymm (h 1 one_pos).1 (hn (r - 1))
-
-theorem not_infinite_of_exists_st {x : ℝ*} : (∃ r : ℝ, IsSt x r) → ¬Infinite x := fun ⟨_r, hr⟩ =>
-  hr.not_infinite
-
-theorem Infinite.st_eq {x : ℝ*} (hi : Infinite x) : st x = 0 :=
-  dif_neg fun ⟨_r, hr⟩ ↦ hr.not_infinite hi
-
-theorem isSt_sSup {x : ℝ*} (hni : ¬Infinite x) : IsSt x (sSup { y : ℝ | (y : ℝ*) < x }) :=
-  let S : Set ℝ := { y : ℝ | (y : ℝ*) < x }
-  let R : ℝ := sSup S
-  let ⟨r₁, hr₁⟩ := not_forall.mp (not_or.mp hni).2
-  let ⟨r₂, hr₂⟩ := not_forall.mp (not_or.mp hni).1
-  have HR₁ : S.Nonempty :=
-    ⟨r₁ - 1, lt_of_lt_of_le (coe_lt_coe.2 <| sub_one_lt _) (not_lt.mp hr₁)⟩
-  have HR₂ : BddAbove S :=
-    ⟨r₂, fun _y hy => le_of_lt (coe_lt_coe.1 (lt_of_lt_of_le hy (not_lt.mp hr₂)))⟩
-  fun δ hδ =>
-  ⟨lt_of_not_ge fun c =>
-      have hc : ∀ y ∈ S, y ≤ R - δ := fun _y hy =>
-        coe_le_coe.1 <| le_of_lt <| lt_of_lt_of_le hy c
-      not_lt_of_ge (csSup_le HR₁ hc) <| sub_lt_self R hδ,
-    lt_of_not_ge fun c =>
-      have hc : ↑(R + δ / 2) < x :=
-        lt_of_lt_of_le (add_lt_add_left (coe_lt_coe.2 (half_lt_self hδ)) R) c
-      not_lt_of_ge (le_csSup HR₂ hc) <| (lt_add_iff_pos_right _).mpr <| half_pos hδ⟩
-
-theorem exists_st_of_not_infinite {x : ℝ*} (hni : ¬Infinite x) : ∃ r : ℝ, IsSt x r :=
-  ⟨sSup { y : ℝ | (y : ℝ*) < x }, isSt_sSup hni⟩
-
-theorem st_eq_sSup {x : ℝ*} : st x = sSup { y : ℝ | (y : ℝ*) < x } := by
-  rcases _root_.em (Infinite x) with (hx|hx)
-  · rw [hx.st_eq]
-    cases hx with
-    | inl hx =>
-      convert Real.sSup_univ.symm
-      exact Set.eq_univ_of_forall hx
-    | inr hx =>
-      convert Real.sSup_empty.symm
-      exact Set.eq_empty_of_forall_notMem fun y hy ↦ hy.out.not_gt (hx _)
-  · exact (isSt_sSup hx).st_eq
-
-theorem exists_st_iff_not_infinite {x : ℝ*} : (∃ r : ℝ, IsSt x r) ↔ ¬Infinite x :=
-  ⟨not_infinite_of_exists_st, exists_st_of_not_infinite⟩
-
-theorem infinite_iff_not_exists_st {x : ℝ*} : Infinite x ↔ ¬∃ r : ℝ, IsSt x r :=
-  iff_not_comm.mp exists_st_iff_not_infinite
-
-theorem IsSt.isSt_st {x : ℝ*} {r : ℝ} (hxr : IsSt x r) : IsSt x (st x) := by
-  rwa [hxr.st_eq]
-
-theorem isSt_st_of_exists_st {x : ℝ*} (hx : ∃ r : ℝ, IsSt x r) : IsSt x (st x) :=
-  let ⟨_r, hr⟩ := hx; hr.isSt_st
-
-theorem isSt_st' {x : ℝ*} (hx : ¬Infinite x) : IsSt x (st x) :=
-  (isSt_sSup hx).isSt_st
-
-theorem isSt_st {x : ℝ*} (hx : st x ≠ 0) : IsSt x (st x) :=
-  isSt_st' <| mt Infinite.st_eq hx
-
-theorem isSt_refl_real (r : ℝ) : IsSt r r := isSt_ofSeq_iff_tendsto.2 tendsto_const_nhds
-
-theorem st_id_real (r : ℝ) : st r = r := (isSt_refl_real r).st_eq
-
-theorem eq_of_isSt_real {r s : ℝ} : IsSt r s → r = s :=
-  (isSt_refl_real r).unique
-
-theorem isSt_real_iff_eq {r s : ℝ} : IsSt r s ↔ r = s :=
-  ⟨eq_of_isSt_real, fun hrs => hrs ▸ isSt_refl_real r⟩
-
-theorem isSt_symm_real {r s : ℝ} : IsSt r s ↔ IsSt s r := by
-  rw [isSt_real_iff_eq, isSt_real_iff_eq, eq_comm]
-
-theorem isSt_trans_real {r s t : ℝ} : IsSt r s → IsSt s t → IsSt r t := by
-  rw [isSt_real_iff_eq, isSt_real_iff_eq, isSt_real_iff_eq]; exact Eq.trans
-
-theorem isSt_inj_real {r₁ r₂ s : ℝ} (h1 : IsSt r₁ s) (h2 : IsSt r₂ s) : r₁ = r₂ :=
-  Eq.trans (eq_of_isSt_real h1) (eq_of_isSt_real h2).symm
-
-theorem isSt_iff_abs_sub_lt_delta {x : ℝ*} {r : ℝ} : IsSt x r ↔ ∀ δ : ℝ, 0 < δ → |x - ↑r| < δ := by
-  simp only [abs_sub_lt_iff, sub_lt_iff_lt_add, IsSt, and_comm, add_comm]
-
-theorem IsSt.map {x : ℝ*} {r : ℝ} (hxr : IsSt x r) {f : ℝ → ℝ} (hf : ContinuousAt f r) :
-    IsSt (x.map f) (f r) := by
-  rcases ofSeq_surjective x with ⟨g, rfl⟩
-  exact isSt_ofSeq_iff_tendsto.2 <| hf.tendsto.comp (isSt_ofSeq_iff_tendsto.1 hxr)
-
-theorem IsSt.map₂ {x y : ℝ*} {r s : ℝ} (hxr : IsSt x r) (hys : IsSt y s) {f : ℝ → ℝ → ℝ}
-    (hf : ContinuousAt (Function.uncurry f) (r, s)) : IsSt (x.map₂ f y) (f r s) := by
-  rcases ofSeq_surjective x with ⟨x, rfl⟩
-  rcases ofSeq_surjective y with ⟨y, rfl⟩
-  rw [isSt_ofSeq_iff_tendsto] at hxr hys
-  exact isSt_ofSeq_iff_tendsto.2 <| hf.tendsto.comp (hxr.prodMk_nhds hys)
-
-theorem IsSt.add {x y : ℝ*} {r s : ℝ} (hxr : IsSt x r) (hys : IsSt y s) :
-    IsSt (x + y) (r + s) := hxr.map₂ hys continuous_add.continuousAt
-
-theorem IsSt.neg {x : ℝ*} {r : ℝ} (hxr : IsSt x r) : IsSt (-x) (-r) :=
-  hxr.map continuous_neg.continuousAt
-
-theorem IsSt.sub {x y : ℝ*} {r s : ℝ} (hxr : IsSt x r) (hys : IsSt y s) : IsSt (x - y) (r - s) :=
-  hxr.map₂ hys continuous_sub.continuousAt
-
-theorem IsSt.le {x y : ℝ*} {r s : ℝ} (hrx : IsSt x r) (hsy : IsSt y s) (hxy : x ≤ y) : r ≤ s :=
-  not_lt.1 fun h ↦ hxy.not_gt <| hsy.lt hrx h
-
-theorem st_le_of_le {x y : ℝ*} (hix : ¬Infinite x) (hiy : ¬Infinite y) : x ≤ y → st x ≤ st y :=
-  (isSt_st' hix).le (isSt_st' hiy)
-
-theorem lt_of_st_lt {x y : ℝ*} (hix : ¬Infinite x) (hiy : ¬Infinite y) : st x < st y → x < y :=
-  (isSt_st' hix).lt (isSt_st' hiy)
-
-/-!
-### Basic lemmas about infinite
--/
-
-theorem infinitePos_def {x : ℝ*} : InfinitePos x ↔ ∀ r : ℝ, ↑r < x := Iff.rfl
-
-theorem infiniteNeg_def {x : ℝ*} : InfiniteNeg x ↔ ∀ r : ℝ, x < r := Iff.rfl
-
-theorem InfinitePos.pos {x : ℝ*} (hip : InfinitePos x) : 0 < x := hip 0
-
-theorem InfiniteNeg.lt_zero {x : ℝ*} : InfiniteNeg x → x < 0 := fun hin => hin 0
-
-theorem Infinite.ne_zero {x : ℝ*} (hI : Infinite x) : x ≠ 0 :=
-  hI.elim (fun hip => hip.pos.ne') fun hin => hin.lt_zero.ne
-
-theorem not_infinite_zero : ¬Infinite 0 := fun hI => hI.ne_zero rfl
-
-theorem InfiniteNeg.not_infinitePos {x : ℝ*} : InfiniteNeg x → ¬InfinitePos x := fun hn hp =>
-  (hn 0).not_gt (hp 0)
-
-theorem InfinitePos.not_infiniteNeg {x : ℝ*} (hp : InfinitePos x) : ¬InfiniteNeg x := fun hn ↦
-  hn.not_infinitePos hp
-
-theorem InfinitePos.neg {x : ℝ*} : InfinitePos x → InfiniteNeg (-x) := fun hp r =>
-  neg_lt.mp (hp (-r))
-
-theorem InfiniteNeg.neg {x : ℝ*} : InfiniteNeg x → InfinitePos (-x) := fun hp r =>
-  lt_neg.mp (hp (-r))
-
-@[simp] theorem infiniteNeg_neg {x : ℝ*} : InfiniteNeg (-x) ↔ InfinitePos x :=
-  ⟨fun hin => neg_neg x ▸ hin.neg, InfinitePos.neg⟩
-
-@[simp] theorem infinitePos_neg {x : ℝ*} : InfinitePos (-x) ↔ InfiniteNeg x :=
-  ⟨fun hin => neg_neg x ▸ hin.neg, InfiniteNeg.neg⟩
-
-@[simp] theorem infinite_neg {x : ℝ*} : Infinite (-x) ↔ Infinite x :=
-  or_comm.trans <| infiniteNeg_neg.or infinitePos_neg
-
-nonrec theorem Infinitesimal.not_infinite {x : ℝ*} (h : Infinitesimal x) : ¬Infinite x :=
-  h.not_infinite
-
-theorem Infinite.not_infinitesimal {x : ℝ*} (h : Infinite x) : ¬Infinitesimal x := fun h' ↦
-  h'.not_infinite h
-
-theorem InfinitePos.not_infinitesimal {x : ℝ*} (h : InfinitePos x) : ¬Infinitesimal x :=
-  Infinite.not_infinitesimal (Or.inl h)
-
-theorem InfiniteNeg.not_infinitesimal {x : ℝ*} (h : InfiniteNeg x) : ¬Infinitesimal x :=
-  Infinite.not_infinitesimal (Or.inr h)
-
-theorem infinitePos_iff_infinite_and_pos {x : ℝ*} : InfinitePos x ↔ Infinite x ∧ 0 < x :=
-  ⟨fun hip => ⟨Or.inl hip, hip 0⟩, fun ⟨hi, hp⟩ =>
-    hi.casesOn id fun hin => False.elim (not_lt_of_gt hp (hin 0))⟩
-
-theorem infiniteNeg_iff_infinite_and_neg {x : ℝ*} : InfiniteNeg x ↔ Infinite x ∧ x < 0 :=
-  ⟨fun hip => ⟨Or.inr hip, hip 0⟩, fun ⟨hi, hp⟩ =>
-    hi.casesOn (fun hin => False.elim (not_lt_of_gt hp (hin 0))) fun hip => hip⟩
-
-theorem infinitePos_iff_infinite_of_nonneg {x : ℝ*} (hp : 0 ≤ x) : InfinitePos x ↔ Infinite x :=
-  .symm <| or_iff_left fun h ↦ h.lt_zero.not_ge hp
-
-theorem infinitePos_iff_infinite_of_pos {x : ℝ*} (hp : 0 < x) : InfinitePos x ↔ Infinite x :=
-  infinitePos_iff_infinite_of_nonneg hp.le
-
-theorem infiniteNeg_iff_infinite_of_neg {x : ℝ*} (hn : x < 0) : InfiniteNeg x ↔ Infinite x :=
-  .symm <| or_iff_right fun h ↦ h.pos.not_gt hn
-
-theorem infinitePos_abs_iff_infinite_abs {x : ℝ*} : InfinitePos |x| ↔ Infinite |x| :=
-  infinitePos_iff_infinite_of_nonneg (abs_nonneg _)
-
-@[simp] theorem infinite_abs_iff {x : ℝ*} : Infinite |x| ↔ Infinite x := by
-  cases le_total 0 x <;> simp [*, abs_of_nonneg, abs_of_nonpos, infinite_neg]
-
-@[simp] theorem infinitePos_abs_iff_infinite {x : ℝ*} : InfinitePos |x| ↔ Infinite x :=
-  infinitePos_abs_iff_infinite_abs.trans infinite_abs_iff
-
-theorem infinite_iff_abs_lt_abs {x : ℝ*} : Infinite x ↔ ∀ r : ℝ, (|r| : ℝ*) < |x| :=
-  infinitePos_abs_iff_infinite.symm.trans ⟨fun hI r => coe_abs r ▸ hI |r|, fun hR r =>
-    (le_abs_self _).trans_lt (hR r)⟩
-
-theorem infinitePos_add_not_infiniteNeg {x y : ℝ*} :
-    InfinitePos x → ¬InfiniteNeg y → InfinitePos (x + y) := by
-  intro hip hnin r
-  obtain ⟨r₂, hr₂⟩ := not_forall.mp hnin
-  convert add_lt_add_of_lt_of_le (hip (r + -r₂)) (not_lt.mp hr₂) using 1
-  simp
-
-theorem not_infiniteNeg_add_infinitePos {x y : ℝ*} :
-    ¬InfiniteNeg x → InfinitePos y → InfinitePos (x + y) := fun hx hy =>
-  add_comm y x ▸ infinitePos_add_not_infiniteNeg hy hx
-
-theorem infiniteNeg_add_not_infinitePos {x y : ℝ*} :
-    InfiniteNeg x → ¬InfinitePos y → InfiniteNeg (x + y) := by
-  rw [← infinitePos_neg, ← infinitePos_neg, ← @infiniteNeg_neg y, neg_add]
-  exact infinitePos_add_not_infiniteNeg
-
-theorem not_infinitePos_add_infiniteNeg {x y : ℝ*} :
-    ¬InfinitePos x → InfiniteNeg y → InfiniteNeg (x + y) := fun hx hy =>
-  add_comm y x ▸ infiniteNeg_add_not_infinitePos hy hx
-
-theorem infinitePos_add_infinitePos {x y : ℝ*} :
-    InfinitePos x → InfinitePos y → InfinitePos (x + y) := fun hx hy =>
-  infinitePos_add_not_infiniteNeg hx hy.not_infiniteNeg
-
-theorem infiniteNeg_add_infiniteNeg {x y : ℝ*} :
-    InfiniteNeg x → InfiniteNeg y → InfiniteNeg (x + y) := fun hx hy =>
-  infiniteNeg_add_not_infinitePos hx hy.not_infinitePos
-
-theorem infinitePos_add_not_infinite {x y : ℝ*} :
-    InfinitePos x → ¬Infinite y → InfinitePos (x + y) := fun hx hy =>
-  infinitePos_add_not_infiniteNeg hx (not_or.mp hy).2
-
-theorem infiniteNeg_add_not_infinite {x y : ℝ*} :
-    InfiniteNeg x → ¬Infinite y → InfiniteNeg (x + y) := fun hx hy =>
-  infiniteNeg_add_not_infinitePos hx (not_or.mp hy).1
-
-theorem infinitePos_of_tendsto_top {f : ℕ → ℝ} (hf : Tendsto f atTop atTop) :
-    InfinitePos (ofSeq f) := fun r =>
-  have hf' := tendsto_atTop_atTop.mp hf
-  let ⟨i, hi⟩ := hf' (r + 1)
-  have hi' : ∀ a : ℕ, f a < r + 1 → a < i := fun a => lt_imp_lt_of_le_imp_le (hi a)
-  have hS : { a : ℕ | r < f a }ᶜ ⊆ { a : ℕ | a ≤ i } := by
-    simp only [Set.compl_setOf, not_lt]
-    exact fun a har => le_of_lt (hi' a (lt_of_le_of_lt har (lt_add_one _)))
-  Germ.coe_lt.2 <| mem_hyperfilter_of_finite_compl <| (Set.finite_le_nat _).subset hS
-
-theorem infiniteNeg_of_tendsto_bot {f : ℕ → ℝ} (hf : Tendsto f atTop atBot) :
-    InfiniteNeg (ofSeq f) := fun r =>
-  have hf' := tendsto_atTop_atBot.mp hf
-  let ⟨i, hi⟩ := hf' (r - 1)
-  have hi' : ∀ a : ℕ, r - 1 < f a → a < i := fun a => lt_imp_lt_of_le_imp_le (hi a)
-  have hS : { a : ℕ | f a < r }ᶜ ⊆ { a : ℕ | a ≤ i } := by
-    simp only [Set.compl_setOf, not_lt]
-    exact fun a har => le_of_lt (hi' a (lt_of_lt_of_le (sub_one_lt _) har))
-  Germ.coe_lt.2 <| mem_hyperfilter_of_finite_compl <| (Set.finite_le_nat _).subset hS
-
-theorem not_infinite_neg {x : ℝ*} : ¬Infinite x → ¬Infinite (-x) := mt infinite_neg.mp
-
-theorem not_infinite_add {x y : ℝ*} (hx : ¬Infinite x) (hy : ¬Infinite y) : ¬Infinite (x + y) :=
-  have ⟨r, hr⟩ := exists_st_of_not_infinite hx
-  have ⟨s, hs⟩ := exists_st_of_not_infinite hy
-  not_infinite_of_exists_st <| ⟨r + s, hr.add hs⟩
-
-theorem not_infinite_iff_exist_lt_gt {x : ℝ*} : ¬Infinite x ↔ ∃ r s : ℝ, (r : ℝ*) < x ∧ x < s :=
-  ⟨fun hni ↦ let ⟨r, hr⟩ := exists_st_of_not_infinite hni; ⟨r - 1, r + 1, hr 1 one_pos⟩,
-    fun ⟨r, s, hr, hs⟩ hi ↦ hi.elim (fun hp ↦ (hp s).not_gt hs) (fun hn ↦ (hn r).not_gt hr)⟩
-
-theorem not_infinite_real (r : ℝ) : ¬Infinite r := by
-  rw [not_infinite_iff_exist_lt_gt]
-  exact ⟨r - 1, r + 1, coe_lt_coe.2 <| sub_one_lt r, coe_lt_coe.2 <| lt_add_one r⟩
-
-theorem Infinite.ne_real {x : ℝ*} : Infinite x → ∀ r : ℝ, x ≠ r := fun hi r hr =>
-  not_infinite_real r <| @Eq.subst _ Infinite _ _ hr hi
-
-/-!
-### Facts about `st` that require some infinite machinery
--/
-
-theorem IsSt.mul {x y : ℝ*} {r s : ℝ} (hxr : IsSt x r) (hys : IsSt y s) : IsSt (x * y) (r * s) :=
-  hxr.map₂ hys continuous_mul.continuousAt
-
---AN INFINITE LEMMA THAT REQUIRES SOME MORE ST MACHINERY
-theorem not_infinite_mul {x y : ℝ*} (hx : ¬Infinite x) (hy : ¬Infinite y) : ¬Infinite (x * y) :=
-  have ⟨_r, hr⟩ := exists_st_of_not_infinite hx
-  have ⟨_s, hs⟩ := exists_st_of_not_infinite hy
-  (hr.mul hs).not_infinite
-
----
-theorem st_add {x y : ℝ*} (hx : ¬Infinite x) (hy : ¬Infinite y) : st (x + y) = st x + st y :=
-  (isSt_st' (not_infinite_add hx hy)).unique ((isSt_st' hx).add (isSt_st' hy))
-
-theorem st_neg (x : ℝ*) : st (-x) = -st x := by
-  classical
-  by_cases h : Infinite x
-  · rw [h.st_eq, (infinite_neg.2 h).st_eq, neg_zero]
-  · exact (isSt_st' (not_infinite_neg h)).unique (isSt_st' h).neg
-
-theorem st_mul {x y : ℝ*} (hx : ¬Infinite x) (hy : ¬Infinite y) : st (x * y) = st x * st y :=
-  have hx' := isSt_st' hx
-  have hy' := isSt_st' hy
-  have hxy := isSt_st' (not_infinite_mul hx hy)
-  hxy.unique (hx'.mul hy')
-
-/-!
-### Basic lemmas about infinitesimal
--/
-
-theorem infinitesimal_def {x : ℝ*} : Infinitesimal x ↔ ∀ r : ℝ, 0 < r → -(r : ℝ*) < x ∧ x < r := by
-  simp [Infinitesimal, IsSt]
-
-theorem lt_of_pos_of_infinitesimal {x : ℝ*} : Infinitesimal x → ∀ r : ℝ, 0 < r → x < r :=
-  fun hi r hr => ((infinitesimal_def.mp hi) r hr).2
-
-theorem lt_neg_of_pos_of_infinitesimal {x : ℝ*} : Infinitesimal x → ∀ r : ℝ, 0 < r → -↑r < x :=
-  fun hi r hr => ((infinitesimal_def.mp hi) r hr).1
-
-theorem gt_of_neg_of_infinitesimal {x : ℝ*} (hi : Infinitesimal x) (r : ℝ) (hr : r < 0) : ↑r < x :=
-  neg_neg r ▸ (infinitesimal_def.1 hi (-r) (neg_pos.2 hr)).1
-
-theorem abs_lt_real_iff_infinitesimal {x : ℝ*} : Infinitesimal x ↔ ∀ r : ℝ, r ≠ 0 → |x| < |↑r| :=
-  ⟨fun hi r hr ↦ abs_lt.mpr (coe_abs r ▸ infinitesimal_def.mp hi |r| (abs_pos.2 hr)), fun hR ↦
-    infinitesimal_def.mpr fun r hr => abs_lt.mp <| (abs_of_pos <| coe_pos.2 hr) ▸ hR r <| hr.ne'⟩
-
-theorem infinitesimal_zero : Infinitesimal 0 := isSt_refl_real 0
-
-theorem Infinitesimal.eq_zero {r : ℝ} : Infinitesimal r → r = 0 := eq_of_isSt_real
-
-@[simp] theorem infinitesimal_real_iff {r : ℝ} : Infinitesimal r ↔ r = 0 :=
-  isSt_real_iff_eq
-
-nonrec theorem Infinitesimal.add {x y : ℝ*} (hx : Infinitesimal x) (hy : Infinitesimal y) :
-    Infinitesimal (x + y) := by simpa only [add_zero] using hx.add hy
-
-nonrec theorem Infinitesimal.neg {x : ℝ*} (hx : Infinitesimal x) : Infinitesimal (-x) := by
-  simpa only [neg_zero] using hx.neg
-
-@[simp] theorem infinitesimal_neg {x : ℝ*} : Infinitesimal (-x) ↔ Infinitesimal x :=
-  ⟨fun h => neg_neg x ▸ h.neg, Infinitesimal.neg⟩
-
-nonrec theorem Infinitesimal.mul {x y : ℝ*} (hx : Infinitesimal x) (hy : Infinitesimal y) :
-    Infinitesimal (x * y) := by simpa only [mul_zero] using hx.mul hy
-
-theorem infinitesimal_of_tendsto_zero {f : ℕ → ℝ} (h : Tendsto f atTop (𝓝 0)) :
-    Infinitesimal (ofSeq f) :=
-  isSt_of_tendsto h
-
-theorem infinitesimal_epsilon : Infinitesimal ε :=
-  infinitesimal_of_tendsto_zero tendsto_inv_atTop_nhds_zero_nat
-
-theorem not_real_of_infinitesimal_ne_zero (x : ℝ*) : Infinitesimal x → x ≠ 0 → ∀ r : ℝ, x ≠ r :=
-  fun hi hx r hr =>
-  hx <| hr.trans <| coe_eq_zero.2 <| IsSt.unique (hr.symm ▸ isSt_refl_real r : IsSt x r) hi
-
-theorem IsSt.infinitesimal_sub {x : ℝ*} {r : ℝ} (hxr : IsSt x r) : Infinitesimal (x - ↑r) := by
-  simpa only [sub_self] using hxr.sub (isSt_refl_real r)
-
-theorem infinitesimal_sub_st {x : ℝ*} (hx : ¬Infinite x) : Infinitesimal (x - ↑(st x)) :=
-  (isSt_st' hx).infinitesimal_sub
-
-theorem infinitePos_iff_infinitesimal_inv_pos {x : ℝ*} :
-    InfinitePos x ↔ Infinitesimal x⁻¹ ∧ 0 < x⁻¹ :=
-  ⟨fun hip =>
-    ⟨infinitesimal_def.mpr fun r hr =>
-        ⟨lt_trans (coe_lt_coe.2 (neg_neg_of_pos hr)) (inv_pos.2 (hip 0)),
-          inv_lt_of_inv_lt₀ (coe_lt_coe.2 hr) (by convert hip r⁻¹)⟩,
-      inv_pos.2 <| hip 0⟩,
-    fun ⟨hi, hp⟩ r =>
-    @_root_.by_cases (r = 0) (↑r < x) (fun h => Eq.substr h (inv_pos.mp hp)) fun h =>
-      lt_of_le_of_lt (coe_le_coe.2 (le_abs_self r))
-        ((inv_lt_inv₀ (inv_pos.mp hp) (coe_lt_coe.2 (abs_pos.2 h))).mp
-          ((infinitesimal_def.mp hi) |r|⁻¹ (inv_pos.2 (abs_pos.2 h))).2)⟩
-
-theorem infiniteNeg_iff_infinitesimal_inv_neg {x : ℝ*} :
-    InfiniteNeg x ↔ Infinitesimal x⁻¹ ∧ x⁻¹ < 0 := by
-  rw [← infinitePos_neg, infinitePos_iff_infinitesimal_inv_pos, inv_neg, neg_pos, infinitesimal_neg]
-
-theorem infinitesimal_inv_of_infinite {x : ℝ*} : Infinite x → Infinitesimal x⁻¹ := fun hi =>
-  Or.casesOn hi (fun hip => (infinitePos_iff_infinitesimal_inv_pos.mp hip).1) fun hin =>
-    (infiniteNeg_iff_infinitesimal_inv_neg.mp hin).1
-
-theorem infinite_of_infinitesimal_inv {x : ℝ*} (h0 : x ≠ 0) (hi : Infinitesimal x⁻¹) :
-    Infinite x := by
-  rcases lt_or_gt_of_ne h0 with hn | hp
-  · exact Or.inr (infiniteNeg_iff_infinitesimal_inv_neg.mpr ⟨hi, inv_lt_zero.mpr hn⟩)
-  · exact Or.inl (infinitePos_iff_infinitesimal_inv_pos.mpr ⟨hi, inv_pos.mpr hp⟩)
-
-theorem infinite_iff_infinitesimal_inv {x : ℝ*} (h0 : x ≠ 0) : Infinite x ↔ Infinitesimal x⁻¹ :=
-  ⟨infinitesimal_inv_of_infinite, infinite_of_infinitesimal_inv h0⟩
-
-theorem infinitesimal_pos_iff_infinitePos_inv {x : ℝ*} :
-    InfinitePos x⁻¹ ↔ Infinitesimal x ∧ 0 < x :=
-  infinitePos_iff_infinitesimal_inv_pos.trans <| by rw [inv_inv]
-
-theorem infinitesimal_neg_iff_infiniteNeg_inv {x : ℝ*} :
-    InfiniteNeg x⁻¹ ↔ Infinitesimal x ∧ x < 0 :=
-  infiniteNeg_iff_infinitesimal_inv_neg.trans <| by rw [inv_inv]
-
-theorem infinitesimal_iff_infinite_inv {x : ℝ*} (h : x ≠ 0) : Infinitesimal x ↔ Infinite x⁻¹ :=
-  Iff.trans (by rw [inv_inv]) (infinite_iff_infinitesimal_inv (inv_ne_zero h)).symm
-
-/-!
-### `Hyperreal.st` stuff that requires infinitesimal machinery
--/
-
-theorem IsSt.inv {x : ℝ*} {r : ℝ} (hi : ¬Infinitesimal x) (hr : IsSt x r) : IsSt x⁻¹ r⁻¹ :=
-  hr.map <| continuousAt_inv₀ <| by rintro rfl; exact hi hr
-
-theorem st_inv (x : ℝ*) : st x⁻¹ = (st x)⁻¹ := by
-  by_cases h0 : x = 0
-  · rw [h0, inv_zero, ← coe_zero, st_id_real, inv_zero]
-  by_cases h1 : Infinitesimal x
-  · rw [((infinitesimal_iff_infinite_inv h0).mp h1).st_eq, h1.st_eq, inv_zero]
-  by_cases h2 : Infinite x
-  · rw [(infinitesimal_inv_of_infinite h2).st_eq, h2.st_eq, inv_zero]
-  exact ((isSt_st' h2).inv h1).st_eq
-
-/-!
-### Infinite stuff that requires infinitesimal machinery
--/
-
-theorem infinitePos_omega : InfinitePos ω :=
-  infinitePos_iff_infinitesimal_inv_pos.mpr ⟨infinitesimal_epsilon, epsilon_pos⟩
-
-theorem infinite_omega : Infinite ω :=
-  (infinite_iff_infinitesimal_inv omega_ne_zero).mpr infinitesimal_epsilon
-
-theorem infinitePos_mul_of_infinitePos_not_infinitesimal_pos {x y : ℝ*} :
-    InfinitePos x → ¬Infinitesimal y → 0 < y → InfinitePos (x * y) := fun hx hy₁ hy₂ r => by
-  have hy₁' := not_forall.mp (mt infinitesimal_def.2 hy₁)
-  let ⟨r₁, hy₁''⟩ := hy₁'
-  have hyr : 0 < r₁ ∧ ↑r₁ ≤ y := by
-    rwa [Classical.not_imp, ← abs_lt, not_lt, abs_of_pos hy₂] at hy₁''
-  rw [← div_mul_cancel₀ r (ne_of_gt hyr.1), coe_mul]
-  exact mul_lt_mul (hx (r / r₁)) hyr.2 (coe_lt_coe.2 hyr.1) (le_of_lt (hx 0))
-
-theorem infinitePos_mul_of_not_infinitesimal_pos_infinitePos {x y : ℝ*} :
-    ¬Infinitesimal x → 0 < x → InfinitePos y → InfinitePos (x * y) := fun hx hp hy =>
-  mul_comm y x ▸ infinitePos_mul_of_infinitePos_not_infinitesimal_pos hy hx hp
-
-theorem infinitePos_mul_of_infiniteNeg_not_infinitesimal_neg {x y : ℝ*} :
-    InfiniteNeg x → ¬Infinitesimal y → y < 0 → InfinitePos (x * y) := by
-  rw [← infinitePos_neg, ← neg_pos, ← neg_mul_neg, ← infinitesimal_neg]
-  exact infinitePos_mul_of_infinitePos_not_infinitesimal_pos
-
-theorem infinitePos_mul_of_not_infinitesimal_neg_infiniteNeg {x y : ℝ*} :
-    ¬Infinitesimal x → x < 0 → InfiniteNeg y → InfinitePos (x * y) := fun hx hp hy =>
-  mul_comm y x ▸ infinitePos_mul_of_infiniteNeg_not_infinitesimal_neg hy hx hp
-
-theorem infiniteNeg_mul_of_infinitePos_not_infinitesimal_neg {x y : ℝ*} :
-    InfinitePos x → ¬Infinitesimal y → y < 0 → InfiniteNeg (x * y) := by
-  rw [← infinitePos_neg, ← neg_pos, neg_mul_eq_mul_neg, ← infinitesimal_neg]
-  exact infinitePos_mul_of_infinitePos_not_infinitesimal_pos
-
-theorem infiniteNeg_mul_of_not_infinitesimal_neg_infinitePos {x y : ℝ*} :
-    ¬Infinitesimal x → x < 0 → InfinitePos y → InfiniteNeg (x * y) := fun hx hp hy =>
-  mul_comm y x ▸ infiniteNeg_mul_of_infinitePos_not_infinitesimal_neg hy hx hp
-
-theorem infiniteNeg_mul_of_infiniteNeg_not_infinitesimal_pos {x y : ℝ*} :
-    InfiniteNeg x → ¬Infinitesimal y → 0 < y → InfiniteNeg (x * y) := by
-  rw [← infinitePos_neg, ← infinitePos_neg, neg_mul_eq_neg_mul]
-  exact infinitePos_mul_of_infinitePos_not_infinitesimal_pos
-
-theorem infiniteNeg_mul_of_not_infinitesimal_pos_infiniteNeg {x y : ℝ*} :
-    ¬Infinitesimal x → 0 < x → InfiniteNeg y → InfiniteNeg (x * y) := fun hx hp hy => by
-  rw [mul_comm]; exact infiniteNeg_mul_of_infiniteNeg_not_infinitesimal_pos hy hx hp
-
-theorem infinitePos_mul_infinitePos {x y : ℝ*} :
-    InfinitePos x → InfinitePos y → InfinitePos (x * y) := fun hx hy =>
-  infinitePos_mul_of_infinitePos_not_infinitesimal_pos hx hy.not_infinitesimal (hy 0)
-
-theorem infiniteNeg_mul_infiniteNeg {x y : ℝ*} :
-    InfiniteNeg x → InfiniteNeg y → InfinitePos (x * y) := fun hx hy =>
-  infinitePos_mul_of_infiniteNeg_not_infinitesimal_neg hx hy.not_infinitesimal (hy 0)
-
-theorem infinitePos_mul_infiniteNeg {x y : ℝ*} :
-    InfinitePos x → InfiniteNeg y → InfiniteNeg (x * y) := fun hx hy =>
-  infiniteNeg_mul_of_infinitePos_not_infinitesimal_neg hx hy.not_infinitesimal (hy 0)
-
-theorem infiniteNeg_mul_infinitePos {x y : ℝ*} :
-    InfiniteNeg x → InfinitePos y → InfiniteNeg (x * y) := fun hx hy =>
-  infiniteNeg_mul_of_infiniteNeg_not_infinitesimal_pos hx hy.not_infinitesimal (hy 0)
-
-theorem infinite_mul_of_infinite_not_infinitesimal {x y : ℝ*} :
-    Infinite x → ¬Infinitesimal y → Infinite (x * y) := fun hx hy =>
-  have h0 : y < 0 ∨ 0 < y := lt_or_gt_of_ne fun H0 => hy (Eq.substr H0 (isSt_refl_real 0))
-  hx.elim
-    (h0.elim
-      (fun H0 Hx => Or.inr (infiniteNeg_mul_of_infinitePos_not_infinitesimal_neg Hx hy H0))
-      fun H0 Hx => Or.inl (infinitePos_mul_of_infinitePos_not_infinitesimal_pos Hx hy H0))
-    (h0.elim
-      (fun H0 Hx => Or.inl (infinitePos_mul_of_infiniteNeg_not_infinitesimal_neg Hx hy H0))
-      fun H0 Hx => Or.inr (infiniteNeg_mul_of_infiniteNeg_not_infinitesimal_pos Hx hy H0))
-
-theorem infinite_mul_of_not_infinitesimal_infinite {x y : ℝ*} :
-    ¬Infinitesimal x → Infinite y → Infinite (x * y) := fun hx hy => by
-  rw [mul_comm]; exact infinite_mul_of_infinite_not_infinitesimal hy hx
-
-theorem Infinite.mul {x y : ℝ*} : Infinite x → Infinite y → Infinite (x * y) := fun hx hy =>
-  infinite_mul_of_infinite_not_infinitesimal hx hy.not_infinitesimal
-
-end Hyperreal
-
-/-
-Porting note (https://github.com/leanprover-community/mathlib4/issues/11215): TODO: restore `positivity` plugin
-
-namespace Tactic
-
-open Positivity
-
-private theorem hyperreal_coe_ne_zero {r : ℝ} : r ≠ 0 → (r : ℝ*) ≠ 0 :=
-  Hyperreal.coe_ne_zero.2
-
-private theorem hyperreal_coe_nonneg {r : ℝ} : 0 ≤ r → 0 ≤ (r : ℝ*) :=
-  Hyperreal.coe_nonneg.2
-
-private theorem hyperreal_coe_pos {r : ℝ} : 0 < r → 0 < (r : ℝ*) :=
-  Hyperreal.coe_pos.2
-
-/-- Extension for the `positivity` tactic: cast from `ℝ` to `ℝ*`. -/
-@[positivity]
-unsafe def positivity_coe_real_hyperreal : expr → tactic strictness
-  | q(@coe _ _ $(inst) $(a)) => do
-    unify inst q(@coeToLift _ _ Hyperreal.hasCoeT)
-    let strictness_a ← core a
-    match strictness_a with
-      | positive p => positive <$> mk_app `` hyperreal_coe_pos [p]
-      | nonnegative p => nonnegative <$> mk_app `` hyperreal_coe_nonneg [p]
-      | nonzero p => nonzero <$> mk_app `` hyperreal_coe_ne_zero [p]
-  | e =>
-    pp e >>= fail ∘ format.bracket "The expression " " is not of the form `(r : ℝ*)` for `r : ℝ`"
-
-end Tactic
--/
-=======
-deprecated_module (since := "2025-08-26")
->>>>>>> 5c98c223
+deprecated_module (since := "2025-08-26")