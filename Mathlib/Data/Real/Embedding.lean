/-
Copyright (c) 2025 Weiyi Wang. All rights reserved.
Released under Apache 2.0 license as described in the file LICENSE.
Authors: Weiyi Wang
-/
import Mathlib.Algebra.Order.Group.Pointwise.CompleteLattice
import Mathlib.Algebra.Order.Hom.Monoid
import Mathlib.Algebra.Order.Module.Defs
import Mathlib.Data.Real.Archimedean

/-!
# Embedding of archimedean groups into reals

This file provides embedding of any archimedean groups into reals.

## Main declarations
* `Archimedean.embedReal` defines an injective `M →+o ℝ` for archimedean group `M` with a positive
  `1` element. `1` is preserved by the map.
* `Archimedean.exists_orderAddMonoidHom_real_injective` states there exists an injective `M →+o ℝ`
  for any archimedean group `M` without specifying the `1` element in `M`.
-/


variable {M : Type*}
variable [AddCommGroup M] [LinearOrder M] [IsOrderedAddMonoid M] [One M]

theorem mul_smul_one_lt_iff {num : ℤ} {n den : ℕ} (hn : 0 < n) {x : M} :
    (num * n) • 1 < (n * den : ℤ) • x ↔ num • 1 < den • x := by
  rw [mul_comm num, mul_smul, mul_smul, natCast_zsmul x den]
  exact ⟨fun h ↦ lt_of_smul_lt_smul_left h (Int.natCast_nonneg n),
    fun h ↦ zsmul_lt_zsmul_right (Int.natCast_pos.mpr hn) h⟩

/-- For `u v : ℚ` and `x y : M`, one can informally write
`u < x → v < y → u + v < x + y`. We formalize this using smul. -/
theorem num_smul_one_lt_den_smul_add {u v : ℚ} {x y : M}
    (hu : u.num • 1 < u.den • x) (hv : v.num • 1 < v.den • y) :
    (u + v).num • 1 < (u + v).den • (x + y) := by
  have hu' : (u.num * v.den) • 1 < (u.den * v.den : ℤ) • x := by
    simpa [mul_comm] using (mul_smul_one_lt_iff v.den_pos).mpr hu
  suffices ((u + v).num * u.den * v.den) • 1 <
      ((u + v).den : ℤ) • (u.den * v.den : ℤ) • (x + y) by
    refine (mul_smul_one_lt_iff (mul_pos u.den_pos v.den_pos)).mp ?_
    rwa [Nat.cast_mul, ← mul_assoc, mul_comm _ ((u + v).den : ℤ), ← smul_eq_mul ((u + v).den : ℤ),
      smul_assoc]
  rw [Rat.add_num_den', mul_comm, ← smul_smul]
  rw [smul_lt_smul_iff_of_pos_left (by simpa using (u + v).den_pos)]
  rw [add_smul, smul_add]
  exact add_lt_add hu' ((mul_smul_one_lt_iff u.den_pos).mpr hv)

/-- Given `x` from `M`, one can informally write that, by transitivity,
`num / den ≤ x → x ≤ n → num / den ≤ n` for `den : ℕ` and `num n : ℕ`.
To avoid writing division for integer `num` and `den`, we express this in terms of
multiplication. -/
theorem num_le_nat_mul_den [ZeroLEOneClass M] [NeZero (1 : M)]
    {num : ℤ} {den : ℕ} {x : M} (h : num • 1 ≤ den • x)
    {n : ℤ} (hn : x ≤ n • 1) : num ≤ n * den := by
  refine le_of_smul_le_smul_right (h.trans ?_) (by simp)
  rw [mul_comm, ← smul_smul]
  simpa using nsmul_le_nsmul_right hn den

namespace Archimedean

/-- Set of rational numbers that are less than the "number" `x / 1`.
Formally, these are numbers `p / q` such that `p • 1 < q • x`. -/
abbrev ratLt (x : M) : Set ℚ := {r | r.num • 1 < r.den • x}

theorem mkRat_mem_ratLt {num : ℤ} {den : ℕ} (hden : den ≠ 0) {x : M} :
    mkRat num den ∈ ratLt x ↔ num • 1 < den • x := by
  rw [Set.mem_setOf]
  obtain ⟨m, hm0, hnum, hden⟩ := Rat.mkRat_num_den hden (show mkRat num den = _ by rfl)
  conv in num • 1 => rw [hnum, mul_comm, ← smul_smul, natCast_zsmul]
  conv in den • x => rw [hden, mul_comm, ← smul_smul]
  exact (smul_lt_smul_iff_of_pos_left (Nat.zero_lt_of_ne_zero hm0)).symm

/-- `ratLt` as a set of real numbers. -/
abbrev ratLt' (x : M) : Set ℝ := (Rat.castHom ℝ) '' (ratLt x)

/-- Mapping `M` to `ℝ`, defined as the supremum of `ratLt' x`. -/
noncomputable
abbrev embedRealFun (x : M) := sSup (ratLt' x)

variable [ZeroLEOneClass M] [NeZero (1 : M)] [Archimedean M]

theorem ratLt_bddAbove (x : M) : BddAbove (ratLt x) := by
  obtain ⟨n, hn⟩ := Archimedean.arch x zero_lt_one
  use n
  rw [ratLt, mem_upperBounds]
  intro ⟨num, den, _, _⟩
  rw [Rat.le_iff]
  suffices num • 1 < den • x → num ≤ n * den by simpa using this
  intro h
  exact num_le_nat_mul_den h.le (by simpa using hn)

theorem ratLt_nonempty (x : M) : (ratLt x).Nonempty := by
  obtain hneg | rfl | hxpos := lt_trichotomy x 0
  · obtain ⟨n, hn⟩ := Archimedean.arch (-x - x) zero_lt_one
    use Rat.ofInt (-n)
    suffices -(n • 1) < x by simpa using this
    exact neg_lt.mpr (lt_of_lt_of_le (by simpa using hneg) hn)
  · exact ⟨Rat.ofInt (-1), by simp⟩
  · obtain ⟨n, hn⟩ := Archimedean.arch 1 hxpos
    use Rat.mk' 1 (n + 1) (by simp) (by simp)
    simpa using hn.trans_lt <| (nsmul_lt_nsmul_iff_left hxpos).mpr (by simp)

open Pointwise in
theorem ratLt_add (x y : M) : ratLt (x + y) = ratLt x + ratLt y := by
  ext a
  rw [Set.mem_add]
  constructor
  · /- Given `a ∈ ratLt 1 (x + y)`, find `u ∈ ratLt 1 x`, `v ∈ ratLt 1 y`
      such that `u + v = a`.
      In a naive attempt, one can take the denominator `d` of `a`,
      and find the largest `u = p / d < x / 1`.
      However, `d` could be too "coarse", and `v = a - u` could be 1/d too large than `y / 1`.
      To ensure a large enough denominator, we take `d * k`, where
      `1 + 1 ≤ k • (d • (x + y) - a.num • 1)`. -/
    intro h
    rw [Set.mem_setOf_eq] at h
    obtain ⟨k, hk⟩ := Archimedean.arch (1 + 1) <| sub_pos.mpr h
    have hk0 : k ≠ 0 := by
      contrapose! hk
      simp [hk]
    have hka0 : k * a.den ≠ 0 := mul_ne_zero hk0 a.den_ne_zero
    obtain ⟨m, ⟨hm1, hm2⟩, _⟩ := existsUnique_add_zsmul_mem_Ico zero_lt_one 0 (k • a.den • x - 1)
    refine ⟨mkRat m (k * a.den), ?_, mkRat (k * a.num - m) (k * a.den), ?_, ?_⟩
    · rw [mkRat_mem_ratLt hka0, ← smul_smul]
      simpa using hm2
    · have hk' : 1 + (k • a.num • 1 - k • a.den • y) ≤ k • a.den • x - 1 := by
        rw [smul_add, smul_sub, smul_add, le_sub_iff_add_le, ← sub_le_iff_le_add] at hk
        rw [le_sub_iff_add_le]
        convert hk using 1
        abel
      have : k • a.num • 1 - k • a.den • y < m • 1 :=
        lt_of_lt_of_le (lt_add_of_pos_left _ zero_lt_one) (by simpa using hk'.trans hm1)
      rw [mkRat_mem_ratLt hka0, sub_smul, sub_lt_comm, ← smul_smul, ← smul_smul, natCast_zsmul]
      exact this
    · rw [Rat.mkRat_add_mkRat_of_den _ _ hka0]
      rw [add_sub_cancel, Rat.mkRat_mul_left hk0, Rat.mkRat_num_den']
  · -- `u ∈ ratLt 1 x`, `v ∈ ratLt 1 y` → `u + v ∈ ratLt 1 (x + y)`
    intro ⟨u, hu, v, hv, huv⟩
    rw [← huv]
    rw [Set.mem_setOf_eq] at hu hv ⊢
    exact num_smul_one_lt_den_smul_add hu hv

theorem ratLt'_bddAbove (x : M) : BddAbove (ratLt' x) :=
  Monotone.map_bddAbove Rat.cast_mono <| ratLt_bddAbove x

theorem ratLt'_nonempty (x : M) : (ratLt' x).Nonempty := Set.image_nonempty.mpr (ratLt_nonempty x)

open Pointwise in
theorem ratLt'_add (x y : M) : ratLt' (x + y) = ratLt' x + ratLt' y := by
  rw [ratLt', ratLt_add, Set.image_add]

variable (M) in
theorem embedRealFun_zero : embedRealFun (0 : M) = 0 := by
  apply le_antisymm
  · apply csSup_le (ratLt'_nonempty 0)
    intro x
    unfold ratLt' ratLt
    suffices ∀ (y : ℚ), y.num • (1 : M) < 0 → y = x → x ≤ 0 by simpa using this
    intro y hy hyx
    rw [← hyx, Rat.cast_nonpos, ← Rat.num_nonpos]
    exact (neg_of_smul_neg_right hy zero_le_one).le
  · rw [le_csSup_iff (ratLt'_bddAbove (0 : M)) (ratLt'_nonempty 0)]
    intro x
    rw [mem_upperBounds]
    suffices (∀ (y : ℚ), y.num • (1 : M) < 0 → y ≤ x) → 0 ≤ x by simpa using this
    intro h
    have h' (y : ℚ) (hy: y < 0) : y ≤ x := by
      exact h _ <| (smul_neg_iff_of_neg_left (by simpa using hy)).mpr zero_lt_one
    contrapose! h'
    obtain ⟨y, hxy, hy⟩ := exists_rat_btwn h'
    exact ⟨y, by simpa using hy, hxy⟩

theorem embedRealFun_add (x y : M) : embedRealFun (x + y) = embedRealFun x + embedRealFun y := by
  rw [embedRealFun, ratLt'_add, csSup_add (ratLt'_nonempty x) (ratLt'_bddAbove x)
    (ratLt'_nonempty y) (ratLt'_bddAbove y)]

variable (M) in
theorem embedRealFun_strictMono : StrictMono (embedRealFun (M := M)) := by
  intro x y h
  have hyz : 0 < y - x := sub_pos.mpr h
  have hy : y = y - x + x := (sub_add_cancel y x).symm
  apply lt_of_sub_pos
  rw [hy, embedRealFun_add, add_sub_cancel_right]
  obtain ⟨n, hn⟩ := Archimedean.arch 1 hyz
  have : (Rat.mk' 1 (n + 1) (by simp) (by simp) : ℝ) ∈ ratLt' (y - x) := by
    simpa using hn.trans_lt <| nsmul_lt_nsmul_left hyz (show n < n + 1 by simp)
  exact lt_csSup_of_lt (ratLt'_bddAbove (y - x)) this (by simp [← Rat.num_pos])

variable (M) in
/-- The bundled `M →+o ℝ` for archimedean `M` that preserves `1`. -/
noncomputable
def embedReal : M →+o ℝ where
  toFun := embedRealFun
  map_zero' := embedRealFun_zero M
  map_add' := embedRealFun_add
  monotone' := (embedRealFun_strictMono M).monotone

theorem embedReal_apply (a : M) :  embedReal M a = embedRealFun a := by rfl

variable (M) in
theorem embedReal_injective : Function.Injective (embedReal M) :=
  (embedRealFun_strictMono M).injective

@[simp]
theorem embedReal_one : (embedReal M) 1 = 1 := by
  rw [embedReal_apply]
  apply le_antisymm
  · apply csSup_le (ratLt'_nonempty 1)
    suffices ∀ (x : ℚ), x.num • (1 : M) < (x.den : ℤ) • (1 : M) → (x : ℝ) ≤ 1 by simpa using this
    intro x hx
    suffices x ≤ 1 by norm_cast
    simpa [Rat.le_iff] using ((smul_lt_smul_iff_of_pos_right zero_lt_one).mp hx).le
  · rw [le_csSup_iff (ratLt'_bddAbove (1 : M)) (ratLt'_nonempty 1)]
    simp_rw [mem_upperBounds]
    suffices ∀ (x : ℝ), (∀ (y : ℚ), y.num • (1 : M) < (y.den : ℤ) • 1 → y ≤ x) → 1 ≤ x by
      simpa using this
    intro x h
    have h' (y : ℚ) (hy : y < 1) : y ≤ x :=
      h _ ((smul_lt_smul_iff_of_pos_right zero_lt_one).mpr (by simpa using (Rat.lt_iff _ _).mp hy))
    contrapose! h'
    obtain ⟨y, hxy, hy⟩ := exists_rat_btwn h'
    exact ⟨y, (by norm_cast at hy), hxy⟩

omit [One M] [ZeroLEOneClass M] [NeZero (1 : M)] in
variable (M) in
theorem exists_orderAddMonoidHom_real_injective :
    ∃ f : M →+o ℝ, Function.Injective f := by
<<<<<<< HEAD
  by_cases! h : Subsingleton M
=======
  cases subsingleton_or_nontrivial M
>>>>>>> b6e83e57
  · exact ⟨0, Function.injective_of_subsingleton _⟩
  · obtain ⟨a, ha⟩ := exists_ne (0 : M)
    let one : One M := ⟨|a|⟩
    have : ZeroLEOneClass M := ⟨abs_nonneg a⟩
    have : NeZero (1 : M) := ⟨abs_ne_zero.mpr ha⟩
    exact ⟨embedReal M, embedReal_injective M⟩

end Archimedean<|MERGE_RESOLUTION|>--- conflicted
+++ resolved
@@ -227,11 +227,7 @@
 variable (M) in
 theorem exists_orderAddMonoidHom_real_injective :
     ∃ f : M →+o ℝ, Function.Injective f := by
-<<<<<<< HEAD
-  by_cases! h : Subsingleton M
-=======
   cases subsingleton_or_nontrivial M
->>>>>>> b6e83e57
   · exact ⟨0, Function.injective_of_subsingleton _⟩
   · obtain ⟨a, ha⟩ := exists_ne (0 : M)
     let one : One M := ⟨|a|⟩
