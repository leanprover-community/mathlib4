/-
Copyright (c) 2018 Mario Carneiro. All rights reserved.
Released under Apache 2.0 license as described in the file LICENSE.
Authors: Mario Carneiro, Floris van Doorn
-/
import Mathlib.Algebra.Order.CauSeq.Completion
import Mathlib.Algebra.Order.Field.Rat
import Mathlib.Data.Rat.Cast.Defs

/-!
# Real numbers from Cauchy sequences

This file defines `ℝ` as the type of equivalence classes of Cauchy sequences of rational numbers.
This choice is motivated by how easy it is to prove that `ℝ` is a commutative ring, by simply
lifting everything to `ℚ`.

The facts that the real numbers are an Archimedean floor ring,
and a conditionally complete linear order,
have been deferred to the file `Mathlib/Data/Real/Archimedean.lean`,
in order to keep the imports here simple.

The fact that the real numbers are a (trivial) *-ring has similarly been deferred to
`Mathlib/Data/Real/Star.lean`.
-/


assert_not_exists Finset Module Submonoid FloorRing

/-- The type `ℝ` of real numbers constructed as equivalence classes of Cauchy sequences of rational
numbers. -/
structure Real where ofCauchy ::
  /-- The underlying Cauchy completion -/
  cauchy : CauSeq.Completion.Cauchy (abs : ℚ → ℚ)

@[inherit_doc]
notation "ℝ" => Real

namespace CauSeq.Completion

-- this can't go in `Data.Real.CauSeqCompletion` as the structure on `ℚ` isn't available
@[simp]
theorem ofRat_rat {abv : ℚ → ℚ} [IsAbsoluteValue abv] (q : ℚ) :
    ofRat (q : ℚ) = (q : Cauchy abv) :=
  rfl

end CauSeq.Completion

namespace Real

open CauSeq CauSeq.Completion

variable {x : ℝ}

theorem ext_cauchy_iff : ∀ {x y : Real}, x = y ↔ x.cauchy = y.cauchy
  | ⟨a⟩, ⟨b⟩ => by rw [ofCauchy.injEq]

theorem ext_cauchy {x y : Real} : x.cauchy = y.cauchy → x = y :=
  ext_cauchy_iff.2

/-- The real numbers are isomorphic to the quotient of Cauchy sequences on the rationals. -/
def equivCauchy : ℝ ≃ CauSeq.Completion.Cauchy (abs : ℚ → ℚ) :=
  ⟨Real.cauchy, Real.ofCauchy, fun ⟨_⟩ => rfl, fun _ => rfl⟩

-- irreducible doesn't work for instances: https://github.com/leanprover-community/lean/issues/511
private irreducible_def zero : ℝ :=
  ⟨0⟩

private irreducible_def one : ℝ :=
  ⟨1⟩

private irreducible_def add : ℝ → ℝ → ℝ
  | ⟨a⟩, ⟨b⟩ => ⟨a + b⟩

private irreducible_def neg : ℝ → ℝ
  | ⟨a⟩ => ⟨-a⟩

private irreducible_def mul : ℝ → ℝ → ℝ
  | ⟨a⟩, ⟨b⟩ => ⟨a * b⟩

private noncomputable irreducible_def inv' : ℝ → ℝ
  | ⟨a⟩ => ⟨a⁻¹⟩

instance : Zero ℝ :=
  ⟨zero⟩

instance : One ℝ :=
  ⟨one⟩

instance : Add ℝ :=
  ⟨add⟩

instance : Neg ℝ :=
  ⟨neg⟩

instance : Mul ℝ :=
  ⟨mul⟩

instance : Sub ℝ :=
  ⟨fun a b => a + -b⟩

noncomputable instance : Inv ℝ :=
  ⟨inv'⟩

theorem ofCauchy_zero : (⟨0⟩ : ℝ) = 0 :=
  zero_def.symm

theorem ofCauchy_one : (⟨1⟩ : ℝ) = 1 :=
  one_def.symm

theorem ofCauchy_add (a b) : (⟨a + b⟩ : ℝ) = ⟨a⟩ + ⟨b⟩ :=
  (add_def _ _).symm

theorem ofCauchy_neg (a) : (⟨-a⟩ : ℝ) = -⟨a⟩ :=
  (neg_def _).symm

theorem ofCauchy_sub (a b) : (⟨a - b⟩ : ℝ) = ⟨a⟩ - ⟨b⟩ := by
  rw [sub_eq_add_neg, ofCauchy_add, ofCauchy_neg]
  rfl

theorem ofCauchy_mul (a b) : (⟨a * b⟩ : ℝ) = ⟨a⟩ * ⟨b⟩ :=
  (mul_def _ _).symm

theorem ofCauchy_inv {f} : (⟨f⁻¹⟩ : ℝ) = ⟨f⟩⁻¹ :=
  show _ = inv' _ by rw [inv']

theorem cauchy_zero : (0 : ℝ).cauchy = 0 :=
  show zero.cauchy = 0 by rw [zero_def]

theorem cauchy_one : (1 : ℝ).cauchy = 1 :=
  show one.cauchy = 1 by rw [one_def]

theorem cauchy_add : ∀ a b, (a + b : ℝ).cauchy = a.cauchy + b.cauchy
  | ⟨a⟩, ⟨b⟩ => show (add _ _).cauchy = _ by rw [add_def]

theorem cauchy_neg : ∀ a, (-a : ℝ).cauchy = -a.cauchy
  | ⟨a⟩ => show (neg _).cauchy = _ by rw [neg_def]

theorem cauchy_mul : ∀ a b, (a * b : ℝ).cauchy = a.cauchy * b.cauchy
  | ⟨a⟩, ⟨b⟩ => show (mul _ _).cauchy = _ by rw [mul_def]

theorem cauchy_sub : ∀ a b, (a - b : ℝ).cauchy = a.cauchy - b.cauchy
  | ⟨a⟩, ⟨b⟩ => by
    rw [sub_eq_add_neg, ← cauchy_neg, ← cauchy_add]
    rfl

theorem cauchy_inv : ∀ f, (f⁻¹ : ℝ).cauchy = f.cauchy⁻¹
  | ⟨f⟩ => show (inv' _).cauchy = _ by rw [inv']

instance instNatCast : NatCast ℝ where natCast n := ⟨n⟩
instance instIntCast : IntCast ℝ where intCast z := ⟨z⟩
instance instNNRatCast : NNRatCast ℝ where nnratCast q := ⟨q⟩
instance instRatCast : RatCast ℝ where ratCast q := ⟨q⟩

lemma ofCauchy_natCast (n : ℕ) : (⟨n⟩ : ℝ) = n := rfl
lemma ofCauchy_intCast (z : ℤ) : (⟨z⟩ : ℝ) = z := rfl
lemma ofCauchy_nnratCast (q : ℚ≥0) : (⟨q⟩ : ℝ) = q := rfl
lemma ofCauchy_ratCast (q : ℚ) : (⟨q⟩ : ℝ) = q := rfl

lemma cauchy_natCast (n : ℕ) : (n : ℝ).cauchy = n := rfl
lemma cauchy_intCast (z : ℤ) : (z : ℝ).cauchy = z := rfl
lemma cauchy_nnratCast (q : ℚ≥0) : (q : ℝ).cauchy = q := rfl
lemma cauchy_ratCast (q : ℚ) : (q : ℝ).cauchy = q := rfl

instance commRing : CommRing ℝ where
  natCast n := ⟨n⟩
  intCast z := ⟨z⟩
  zero := (0 : ℝ)
  one := (1 : ℝ)
  mul := (· * ·)
  add := (· + ·)
  neg := @Neg.neg ℝ _
  sub := @Sub.sub ℝ _
  npow := @npowRec ℝ ⟨1⟩ ⟨(· * ·)⟩
  nsmul := @nsmulRec ℝ ⟨0⟩ ⟨(· + ·)⟩
  zsmul := @zsmulRec ℝ ⟨0⟩ ⟨(· + ·)⟩ ⟨@Neg.neg ℝ _⟩ (@nsmulRec ℝ ⟨0⟩ ⟨(· + ·)⟩)
  add_zero a := by apply ext_cauchy; simp [cauchy_add, cauchy_zero]
  zero_add a := by apply ext_cauchy; simp [cauchy_add, cauchy_zero]
  add_comm a b := by apply ext_cauchy; simp only [cauchy_add, add_comm]
  add_assoc a b c := by apply ext_cauchy; simp only [cauchy_add, add_assoc]
  mul_zero a := by apply ext_cauchy; simp [cauchy_mul, cauchy_zero]
  zero_mul a := by apply ext_cauchy; simp [cauchy_mul, cauchy_zero]
  mul_one a := by apply ext_cauchy; simp [cauchy_mul, cauchy_one]
  one_mul a := by apply ext_cauchy; simp [cauchy_mul, cauchy_one]
  mul_comm a b := by apply ext_cauchy; simp only [cauchy_mul, mul_comm]
  mul_assoc a b c := by apply ext_cauchy; simp only [cauchy_mul, mul_assoc]
  left_distrib a b c := by apply ext_cauchy; simp only [cauchy_add, cauchy_mul, mul_add]
  right_distrib a b c := by apply ext_cauchy; simp only [cauchy_add, cauchy_mul, add_mul]
  neg_add_cancel a := by apply ext_cauchy; simp [cauchy_add, cauchy_neg, cauchy_zero]
  natCast_zero := by apply ext_cauchy; simp [cauchy_zero]
  natCast_succ n := by apply ext_cauchy; simp [cauchy_one, cauchy_add]
  intCast_negSucc z := by apply ext_cauchy; simp [cauchy_neg, cauchy_natCast]

/-- `Real.equivCauchy` as a ring equivalence. -/
@[simps]
def ringEquivCauchy : ℝ ≃+* CauSeq.Completion.Cauchy (abs : ℚ → ℚ) :=
  { equivCauchy with
    toFun := cauchy
    invFun := ofCauchy
    map_add' := cauchy_add
    map_mul' := cauchy_mul }

/-! Extra instances to short-circuit type class resolution.

 These short-circuits have an additional property of ensuring that a computable path is found; if
 `Field ℝ` is found first, then decaying it to these typeclasses would result in a `noncomputable`
 version of them. -/

instance instRing : Ring ℝ := by infer_instance

instance : CommSemiring ℝ := by infer_instance

instance semiring : Semiring ℝ := by infer_instance

instance : CommMonoidWithZero ℝ := by infer_instance

instance : MonoidWithZero ℝ := by infer_instance

instance : AddCommGroup ℝ := by infer_instance

instance : AddGroup ℝ := by infer_instance

instance : AddCommMonoid ℝ := by infer_instance

instance : AddMonoid ℝ := by infer_instance

instance : AddLeftCancelSemigroup ℝ := by infer_instance

instance : AddRightCancelSemigroup ℝ := by infer_instance

instance : AddCommSemigroup ℝ := by infer_instance

instance : AddSemigroup ℝ := by infer_instance

instance : CommMonoid ℝ := by infer_instance

instance : Monoid ℝ := by infer_instance

instance : CommSemigroup ℝ := by infer_instance

instance : Semigroup ℝ := by infer_instance

instance : Inhabited ℝ :=
  ⟨0⟩

/-- Make a real number from a Cauchy sequence of rationals (by taking the equivalence class). -/
def mk (x : CauSeq ℚ abs) : ℝ :=
  ⟨CauSeq.Completion.mk x⟩

theorem mk_eq {f g : CauSeq ℚ abs} : mk f = mk g ↔ f ≈ g :=
  ext_cauchy_iff.trans CauSeq.Completion.mk_eq

private irreducible_def lt : ℝ → ℝ → Prop
  | ⟨x⟩, ⟨y⟩ =>
    (Quotient.liftOn₂ x y (· < ·)) fun _ _ _ _ hf hg =>
      propext <|
        ⟨fun h => lt_of_eq_of_lt (Setoid.symm hf) (lt_of_lt_of_eq h hg), fun h =>
          lt_of_eq_of_lt hf (lt_of_lt_of_eq h (Setoid.symm hg))⟩

instance : LT ℝ :=
  ⟨lt⟩

theorem lt_cauchy {f g} : (⟨⟦f⟧⟩ : ℝ) < ⟨⟦g⟧⟩ ↔ f < g :=
  show lt _ _ ↔ _ by rw [lt_def]; rfl

@[simp]
theorem mk_lt {f g : CauSeq ℚ abs} : mk f < mk g ↔ f < g :=
  lt_cauchy

theorem mk_zero : mk 0 = 0 := by rw [← ofCauchy_zero]; rfl

theorem mk_one : mk 1 = 1 := by rw [← ofCauchy_one]; rfl

theorem mk_add {f g : CauSeq ℚ abs} : mk (f + g) = mk f + mk g := by simp [mk, ← ofCauchy_add]

theorem mk_mul {f g : CauSeq ℚ abs} : mk (f * g) = mk f * mk g := by simp [mk, ← ofCauchy_mul]

theorem mk_neg {f : CauSeq ℚ abs} : mk (-f) = -mk f := by simp [mk, ← ofCauchy_neg]

@[simp]
theorem mk_pos {f : CauSeq ℚ abs} : 0 < mk f ↔ Pos f := by
  rw [← mk_zero, mk_lt]
  exact iff_of_eq (congr_arg Pos (sub_zero f))

lemma mk_const {x : ℚ} : mk (const abs x) = x := rfl

private irreducible_def le (x y : ℝ) : Prop :=
  x < y ∨ x = y

instance : LE ℝ :=
  ⟨le⟩

private theorem le_def' {x y : ℝ} : x ≤ y ↔ x < y ∨ x = y :=
  iff_of_eq <| le_def _ _

@[simp]
theorem mk_le {f g : CauSeq ℚ abs} : mk f ≤ mk g ↔ f ≤ g := by
  simp only [le_def', mk_lt, mk_eq]; rfl

@[elab_as_elim]
protected theorem ind_mk {C : Real → Prop} (x : Real) (h : ∀ y, C (mk y)) : C x := by
  obtain ⟨x⟩ := x
  induction x using Quot.induction_on
  exact h _

theorem add_lt_add_iff_left {a b : ℝ} (c : ℝ) : c + a < c + b ↔ a < b := by
  induction a using Real.ind_mk
  induction b using Real.ind_mk
  induction c using Real.ind_mk
  simp only [mk_lt, ← mk_add]
  show Pos _ ↔ Pos _; rw [add_sub_add_left_eq_sub]

instance partialOrder : PartialOrder ℝ where
  le := (· ≤ ·)
  lt := (· < ·)
  lt_iff_le_not_le a b := by
    induction a using Real.ind_mk
    induction b using Real.ind_mk
    simpa using lt_iff_le_not_le
  le_refl a := by
    induction a using Real.ind_mk
    rw [mk_le]
  le_trans a b c := by
    induction a using Real.ind_mk
    induction b using Real.ind_mk
    induction c using Real.ind_mk
    simpa using le_trans
  le_antisymm a b := by
<<<<<<< HEAD
    induction' a using Real.ind_mk with a
    induction' b using Real.ind_mk with b
    simpa [mk_eq] using CauSeq.le_antisymm (f := a) (g := b)
=======
    induction a using Real.ind_mk
    induction b using Real.ind_mk
    simpa [mk_eq] using CauSeq.le_antisymm
>>>>>>> 1d7003d6

instance : Preorder ℝ := by infer_instance

theorem ratCast_lt {x y : ℚ} : (x : ℝ) < (y : ℝ) ↔ x < y := by
  rw [← mk_const, ← mk_const, mk_lt]
  exact const_lt

protected theorem zero_lt_one : (0 : ℝ) < 1 := by
  convert ratCast_lt.2 zero_lt_one <;> simp [← ofCauchy_ratCast, ofCauchy_one, ofCauchy_zero]

protected theorem fact_zero_lt_one : Fact ((0 : ℝ) < 1) :=
  ⟨Real.zero_lt_one⟩

instance instStrictOrderedCommRing : StrictOrderedCommRing ℝ where
  __ := Real.commRing
  exists_pair_ne := ⟨0, 1, Real.zero_lt_one.ne⟩
  add_le_add_left := by
    simp only [le_iff_eq_or_lt]
    rintro a b ⟨rfl, h⟩
    · simp only [lt_self_iff_false, or_false, forall_const]
    · exact fun c => Or.inr ((add_lt_add_iff_left c).2 ‹_›)
  zero_le_one := le_of_lt Real.zero_lt_one
  mul_pos a b :=  by
    induction a using Real.ind_mk
    induction b using Real.ind_mk
    simpa only [mk_lt, mk_pos, ← mk_mul] using CauSeq.mul_pos

instance strictOrderedRing : StrictOrderedRing ℝ :=
  inferInstance

instance strictOrderedCommSemiring : StrictOrderedCommSemiring ℝ :=
  inferInstance

instance strictOrderedSemiring : StrictOrderedSemiring ℝ :=
  inferInstance

instance orderedRing : OrderedRing ℝ :=
  inferInstance

instance orderedSemiring : OrderedSemiring ℝ :=
  inferInstance

instance orderedAddCommGroup : OrderedAddCommGroup ℝ :=
  inferInstance

instance orderedCancelAddCommMonoid : OrderedCancelAddCommMonoid ℝ :=
  inferInstance

instance orderedAddCommMonoid : OrderedAddCommMonoid ℝ :=
  inferInstance

instance nontrivial : Nontrivial ℝ :=
  inferInstance

private irreducible_def sup : ℝ → ℝ → ℝ
  | ⟨x⟩, ⟨y⟩ => ⟨Quotient.map₂ (· ⊔ ·) (fun _ _ hx _ _ hy => sup_equiv_sup hx hy) x y⟩

instance : Max ℝ :=
  ⟨sup⟩

theorem ofCauchy_sup (a b) : (⟨⟦a ⊔ b⟧⟩ : ℝ) = ⟨⟦a⟧⟩ ⊔ ⟨⟦b⟧⟩ :=
  show _ = sup _ _ by
    rw [sup_def]
    rfl

@[simp]
theorem mk_sup (a b) : (mk (a ⊔ b) : ℝ) = mk a ⊔ mk b :=
  ofCauchy_sup _ _

private irreducible_def inf : ℝ → ℝ → ℝ
  | ⟨x⟩, ⟨y⟩ => ⟨Quotient.map₂ (· ⊓ ·) (fun _ _ hx _ _ hy => inf_equiv_inf hx hy) x y⟩

instance : Min ℝ :=
  ⟨inf⟩

theorem ofCauchy_inf (a b) : (⟨⟦a ⊓ b⟧⟩ : ℝ) = ⟨⟦a⟧⟩ ⊓ ⟨⟦b⟧⟩ :=
  show _ = inf _ _ by
    rw [inf_def]
    rfl

@[simp]
theorem mk_inf (a b) : (mk (a ⊓ b) : ℝ) = mk a ⊓ mk b :=
  ofCauchy_inf _ _

instance : DistribLattice ℝ :=
  { Real.partialOrder with
    sup := (· ⊔ ·)
    le := (· ≤ ·)
    le_sup_left := by
      intros a b
      induction a using Real.ind_mk
      induction b using Real.ind_mk
      dsimp only; rw [← mk_sup, mk_le]
      exact CauSeq.le_sup_left
    le_sup_right := by
      intros a b
      induction a using Real.ind_mk
      induction b using Real.ind_mk
      dsimp only; rw [← mk_sup, mk_le]
      exact CauSeq.le_sup_right
    sup_le := by
      intros a b c
      induction a using Real.ind_mk
      induction b using Real.ind_mk
      induction c using Real.ind_mk
      simp_rw [← mk_sup, mk_le]
      exact CauSeq.sup_le
    inf := (· ⊓ ·)
    inf_le_left := by
      intros a b
      induction a using Real.ind_mk
      induction b using Real.ind_mk
      dsimp only; rw [← mk_inf, mk_le]
      exact CauSeq.inf_le_left
    inf_le_right := by
      intros a b
      induction a using Real.ind_mk
      induction b using Real.ind_mk
      dsimp only; rw [← mk_inf, mk_le]
      exact CauSeq.inf_le_right
    le_inf := by
      intros a b c
      induction a using Real.ind_mk
      induction b using Real.ind_mk
      induction c using Real.ind_mk
      simp_rw [← mk_inf, mk_le]
      exact CauSeq.le_inf
    le_sup_inf := by
      intros a b c
      induction a using Real.ind_mk
      induction b using Real.ind_mk
      induction c using Real.ind_mk
      apply Eq.le
      simp only [← mk_sup, ← mk_inf]
      exact congr_arg mk (CauSeq.sup_inf_distrib_left ..).symm }

-- Extra instances to short-circuit type class resolution
instance lattice : Lattice ℝ :=
  inferInstance

instance : SemilatticeInf ℝ :=
  inferInstance

instance : SemilatticeSup ℝ :=
  inferInstance

instance leTotal_R : IsTotal ℝ (· ≤ ·) :=
  ⟨by
    intros a b
    induction a using Real.ind_mk
    induction b using Real.ind_mk
    simpa using CauSeq.le_total ..⟩

open scoped Classical in
noncomputable instance linearOrder : LinearOrder ℝ :=
  Lattice.toLinearOrder ℝ

noncomputable instance linearOrderedCommRing : LinearOrderedCommRing ℝ :=
  { Real.nontrivial, Real.strictOrderedRing, Real.commRing, Real.linearOrder with }

-- Extra instances to short-circuit type class resolution
noncomputable instance : LinearOrderedRing ℝ := by infer_instance

noncomputable instance : LinearOrderedSemiring ℝ := by infer_instance

instance : IsDomain ℝ := IsStrictOrderedRing.isDomain

noncomputable instance instDivInvMonoid : DivInvMonoid ℝ where

lemma ofCauchy_div (f g) : (⟨f / g⟩ : ℝ) = (⟨f⟩ : ℝ) / (⟨g⟩ : ℝ) := by
  simp_rw [div_eq_mul_inv, ofCauchy_mul, ofCauchy_inv]

noncomputable instance instLinearOrderedField : LinearOrderedField ℝ where
  toLinearOrderedCommRing := linearOrderedCommRing
  mul_inv_cancel := by
    rintro ⟨a⟩ h
    rw [mul_comm]
    simp only [← ofCauchy_inv, ← ofCauchy_mul, ← ofCauchy_one, ← ofCauchy_zero,
      Ne, ofCauchy.injEq] at *
    exact CauSeq.Completion.inv_mul_cancel h
  inv_zero := by simp [← ofCauchy_zero, ← ofCauchy_inv]
  nnqsmul := _
  nnqsmul_def := fun _ _ => rfl
  qsmul := _
  qsmul_def := fun _ _ => rfl
  nnratCast_def q := by
    rw [← ofCauchy_nnratCast, NNRat.cast_def, ofCauchy_div, ofCauchy_natCast, ofCauchy_natCast]
  ratCast_def q := by
    rw [← ofCauchy_ratCast, Rat.cast_def, ofCauchy_div, ofCauchy_natCast, ofCauchy_intCast]

-- Extra instances to short-circuit type class resolution
noncomputable instance : LinearOrderedAddCommGroup ℝ := by infer_instance

noncomputable instance field : Field ℝ := by infer_instance

noncomputable instance : DivisionRing ℝ := by infer_instance

noncomputable instance decidableLT (a b : ℝ) : Decidable (a < b) := by infer_instance

noncomputable instance decidableLE (a b : ℝ) : Decidable (a ≤ b) := by infer_instance

noncomputable instance decidableEq (a b : ℝ) : Decidable (a = b) := by infer_instance

/-- Show an underlying cauchy sequence for real numbers.

The representative chosen is the one passed in the VM to `Quot.mk`, so two cauchy sequences
converging to the same number may be printed differently.
-/
unsafe instance : Repr ℝ where
  reprPrec r p := Repr.addAppParen ("Real.ofCauchy " ++ repr r.cauchy) p

theorem le_mk_of_forall_le {f : CauSeq ℚ abs} : (∃ i, ∀ j ≥ i, x ≤ f j) → x ≤ mk f := by
  intro h
  induction x using Real.ind_mk
  apply le_of_not_lt
  rw [mk_lt]
  rintro ⟨K, K0, hK⟩
  obtain ⟨i, H⟩ := exists_forall_ge_and h (exists_forall_ge_and hK (f.cauchy₃ <| half_pos K0))
  apply not_lt_of_le (H _ le_rfl).1
  rw [← mk_const, mk_lt]
  refine ⟨_, half_pos K0, i, fun j ij => ?_⟩
  have := add_le_add (H _ ij).2.1 (le_of_lt (abs_lt.1 <| (H _ le_rfl).2.2 _ ij).1)
  rwa [← sub_eq_add_neg, sub_self_div_two, sub_apply, sub_add_sub_cancel] at this

theorem mk_le_of_forall_le {f : CauSeq ℚ abs} {x : ℝ} (h : ∃ i, ∀ j ≥ i, (f j : ℝ) ≤ x) :
    mk f ≤ x := by
  obtain ⟨i, H⟩ := h
  rw [← neg_le_neg_iff, ← mk_neg]
  exact le_mk_of_forall_le ⟨i, fun j ij => by simp [H _ ij]⟩

theorem mk_near_of_forall_near {f : CauSeq ℚ abs} {x : ℝ} {ε : ℝ}
    (H : ∃ i, ∀ j ≥ i, |(f j : ℝ) - x| ≤ ε) : |mk f - x| ≤ ε :=
  abs_sub_le_iff.2
    ⟨sub_le_iff_le_add'.2 <|
        mk_le_of_forall_le <|
          H.imp fun _ h j ij => sub_le_iff_le_add'.1 (abs_sub_le_iff.1 <| h j ij).1,
      sub_le_comm.1 <|
        le_mk_of_forall_le <| H.imp fun _ h j ij => sub_le_comm.1 (abs_sub_le_iff.1 <| h j ij).2⟩

lemma mul_add_one_le_add_one_pow {a : ℝ} (ha : 0 ≤ a) (b : ℕ) : a * b + 1 ≤ (a + 1) ^ b := by
  rcases ha.eq_or_lt with rfl | ha'
  · simp
  clear ha
  induction b generalizing a with
  | zero => simp
  | succ b hb =>
    calc
      a * ↑(b + 1) + 1 = (0 + 1) ^ b * a + (a * b + 1) := by
        simp [mul_add, add_assoc, add_left_comm]
      _ ≤ (a + 1) ^ b * a + (a + 1) ^ b := by
        gcongr
        · norm_num
        · exact hb ha'
      _ = (a + 1) ^ (b + 1) := by simp [pow_succ, mul_add]

end Real

/-- A function `f : R → ℝ` is power-multiplicative if for all `r ∈ R` and all positive `n ∈ ℕ`,
`f (r ^ n) = (f r) ^ n`. -/
def IsPowMul {R : Type*} [Pow R ℕ] (f : R → ℝ) :=
  ∀ (a : R) {n : ℕ}, 1 ≤ n → f (a ^ n) = f a ^ n

/-- A ring homomorphism `f : α →+* β` is bounded with respect to the functions `nα : α → ℝ` and
  `nβ : β → ℝ` if there exists a positive constant `C` such that for all `x` in `α`,
  `nβ (f x) ≤ C * nα x`. -/
def RingHom.IsBoundedWrt {α : Type*} [Ring α] {β : Type*} [Ring β] (nα : α → ℝ) (nβ : β → ℝ)
    (f : α →+* β) : Prop :=
  ∃ C : ℝ, 0 < C ∧ ∀ x : α, nβ (f x) ≤ C * nα x<|MERGE_RESOLUTION|>--- conflicted
+++ resolved
@@ -325,15 +325,9 @@
     induction c using Real.ind_mk
     simpa using le_trans
   le_antisymm a b := by
-<<<<<<< HEAD
-    induction' a using Real.ind_mk with a
-    induction' b using Real.ind_mk with b
-    simpa [mk_eq] using CauSeq.le_antisymm (f := a) (g := b)
-=======
     induction a using Real.ind_mk
     induction b using Real.ind_mk
     simpa [mk_eq] using CauSeq.le_antisymm
->>>>>>> 1d7003d6
 
 instance : Preorder ℝ := by infer_instance
 
