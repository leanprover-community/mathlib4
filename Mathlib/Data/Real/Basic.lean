--- conflicted
+++ resolved
@@ -391,61 +391,8 @@
 theorem mk_inf (a b) : (mk (a ⊓ b) : ℝ) = mk a ⊓ mk b :=
   ofCauchy_inf _ _
 
-<<<<<<< HEAD
-instance : DistribLattice ℝ :=
-  { Real.partialOrder with
-    max := (· ⊔ ·)
-    le := (· ≤ ·)
-    le_sup_left := by
-      intro a b
-      induction a using Real.ind_mk
-      induction b using Real.ind_mk
-      dsimp only; rw [← mk_sup, mk_le]
-      exact CauSeq.le_sup_left
-    le_sup_right := by
-      intro a b
-      induction a using Real.ind_mk
-      induction b using Real.ind_mk
-      dsimp only; rw [← mk_sup, mk_le]
-      exact CauSeq.le_sup_right
-    sup_le := by
-      intro a b c
-      induction a using Real.ind_mk
-      induction b using Real.ind_mk
-      induction c using Real.ind_mk
-      simp_rw [← mk_sup, mk_le]
-      exact CauSeq.sup_le
-    min := (· ⊓ ·)
-    inf_le_left := by
-      intro a b
-      induction a using Real.ind_mk
-      induction b using Real.ind_mk
-      dsimp only; rw [← mk_inf, mk_le]
-      exact CauSeq.inf_le_left
-    inf_le_right := by
-      intro a b
-      induction a using Real.ind_mk
-      induction b using Real.ind_mk
-      dsimp only; rw [← mk_inf, mk_le]
-      exact CauSeq.inf_le_right
-    le_inf := by
-      intro a b c
-      induction a using Real.ind_mk
-      induction b using Real.ind_mk
-      induction c using Real.ind_mk
-      simp_rw [← mk_inf, mk_le]
-      exact CauSeq.le_inf
-    le_sup_inf := by
-      intro a b c
-      induction a using Real.ind_mk
-      induction b using Real.ind_mk
-      induction c using Real.ind_mk
-      apply Eq.le
-      simp only [← mk_sup, ← mk_inf]
-      exact congr_arg mk (CauSeq.sup_inf_distrib_left ..).symm }
-=======
 instance : DistribLattice ℝ where
-  sup := (· ⊔ ·)
+  max := (· ⊔ ·)
   le_sup_left := by
     intro a b
     induction a using Real.ind_mk
@@ -465,7 +412,7 @@
     induction c using Real.ind_mk
     simp_rw [← mk_sup, mk_le]
     exact CauSeq.sup_le
-  inf := (· ⊓ ·)
+  min := (· ⊓ ·)
   inf_le_left := by
     intro a b
     induction a using Real.ind_mk
@@ -493,7 +440,6 @@
     apply Eq.le
     simp only [← mk_sup, ← mk_inf]
     exact congr_arg mk (CauSeq.sup_inf_distrib_left ..).symm
->>>>>>> df3de5d8
 
 -- Extra instances to short-circuit type class resolution
 instance lattice : Lattice ℝ :=
