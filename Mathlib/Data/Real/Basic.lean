--- conflicted
+++ resolved
@@ -62,74 +62,8 @@
 @[no_expose] def equivCauchy : ℝ ≃ CauSeq.Completion.Cauchy (abs : ℚ → ℚ) :=
   ⟨Real.cauchy, Real.ofCauchy, fun ⟨_⟩ => rfl, fun _ => rfl⟩
 
-<<<<<<< HEAD
 @[no_expose] instance : Zero ℝ :=
   ⟨⟨0⟩⟩
-=======
-set_option backward.privateInPublic true in
--- irreducible doesn't work for instances: https://github.com/leanprover-community/lean/issues/511
-private irreducible_def zero : ℝ :=
-  ⟨0⟩
-
-set_option backward.privateInPublic true in
-private irreducible_def one : ℝ :=
-  ⟨1⟩
-
-set_option backward.privateInPublic true in
-private irreducible_def add : ℝ → ℝ → ℝ
-  | ⟨a⟩, ⟨b⟩ => ⟨a + b⟩
-
-set_option backward.privateInPublic true in
-private irreducible_def neg : ℝ → ℝ
-  | ⟨a⟩ => ⟨-a⟩
-
-set_option backward.privateInPublic true in
-private irreducible_def mul : ℝ → ℝ → ℝ
-  | ⟨a⟩, ⟨b⟩ => ⟨a * b⟩
-
-set_option backward.privateInPublic true in
-private noncomputable irreducible_def inv' : ℝ → ℝ
-  | ⟨a⟩ => ⟨a⁻¹⟩
-
-set_option backward.privateInPublic true in
-set_option backward.privateInPublic.warn false in
-instance : Zero ℝ :=
-  ⟨zero⟩
-
-set_option backward.privateInPublic true in
-set_option backward.privateInPublic.warn false in
-instance : One ℝ :=
-  ⟨one⟩
-
-set_option backward.privateInPublic true in
-set_option backward.privateInPublic.warn false in
-instance : Add ℝ :=
-  ⟨add⟩
-
-set_option backward.privateInPublic true in
-set_option backward.privateInPublic.warn false in
-instance : Neg ℝ :=
-  ⟨neg⟩
-
-set_option backward.privateInPublic true in
-set_option backward.privateInPublic.warn false in
-instance : Mul ℝ :=
-  ⟨mul⟩
-
-instance : Sub ℝ :=
-  ⟨fun a b => a + -b⟩
-
-set_option backward.privateInPublic true in
-set_option backward.privateInPublic.warn false in
-noncomputable instance : Inv ℝ :=
-  ⟨inv'⟩
-
-theorem ofCauchy_zero : (⟨0⟩ : ℝ) = 0 :=
-  zero_def.symm
-
-theorem ofCauchy_one : (⟨1⟩ : ℝ) = 1 :=
-  one_def.symm
->>>>>>> 97c2b335
 
 @[no_expose] instance : One ℝ :=
   ⟨⟨1⟩⟩
@@ -192,7 +126,6 @@
   natCast_succ n := by apply ext_cauchy; simp
   intCast_negSucc z := by apply ext_cauchy; simp -- with `proofsInPublic false`, this is automatic
 
-set_option backward.proofsInPublic false in
 /-- `Real.equivCauchy` as a ring equivalence. -/
 def ringEquivCauchy : ℝ ≃+* CauSeq.Completion.Cauchy (abs : ℚ → ℚ) :=
   { equivCauchy with
@@ -251,7 +184,6 @@
 theorem mk_eq {f g : CauSeq ℚ abs} : mk f = mk g ↔ f ≈ g :=
   ext_cauchy_iff.trans CauSeq.Completion.mk_eq
 
-<<<<<<< HEAD
 @[no_expose] instance : LT ℝ where
   lt
     | ⟨x⟩, ⟨y⟩ =>
@@ -259,23 +191,6 @@
         propext <|
           ⟨fun h => lt_of_eq_of_lt (Setoid.symm hf) (lt_of_lt_of_eq h hg), fun h =>
             lt_of_eq_of_lt hf (lt_of_lt_of_eq h (Setoid.symm hg))⟩
-=======
-set_option backward.privateInPublic true in
-private irreducible_def lt : ℝ → ℝ → Prop
-  | ⟨x⟩, ⟨y⟩ =>
-    (Quotient.liftOn₂ x y (· < ·)) fun _ _ _ _ hf hg =>
-      propext <|
-        ⟨fun h => lt_of_eq_of_lt (Setoid.symm hf) (lt_of_lt_of_eq h hg), fun h =>
-          lt_of_eq_of_lt hf (lt_of_lt_of_eq h (Setoid.symm hg))⟩
-
-set_option backward.privateInPublic true in
-set_option backward.privateInPublic.warn false in
-instance : LT ℝ :=
-  ⟨lt⟩
-
-theorem lt_cauchy {f g} : (⟨⟦f⟧⟩ : ℝ) < ⟨⟦g⟧⟩ ↔ f < g :=
-  show lt _ _ ↔ _ by rw [lt_def]; rfl
->>>>>>> 97c2b335
 
 @[simp]
 theorem mk_lt {f g : CauSeq ℚ abs} : mk f < mk g ↔ f < g :=
@@ -292,27 +207,10 @@
 theorem mk_neg {f : CauSeq ℚ abs} : mk (-f) = -mk f := (rfl)
 
 @[simp]
-<<<<<<< HEAD
 theorem mk_pos {f : CauSeq ℚ abs} : 0 < mk f ↔ Pos f :=
   iff_of_eq (congr_arg Pos (sub_zero f))
 
 lemma mk_const {x : ℚ} : mk (const abs x) = x := (rfl)
-=======
-theorem mk_pos {f : CauSeq ℚ abs} : 0 < mk f ↔ Pos f := by
-  rw [← mk_zero, mk_lt]
-  exact iff_of_eq (congr_arg Pos (sub_zero f))
-
-lemma mk_const {x : ℚ} : mk (const abs x) = x := rfl
-
-set_option backward.privateInPublic true in
-private irreducible_def le (x y : ℝ) : Prop :=
-  x < y ∨ x = y
-
-set_option backward.privateInPublic true in
-set_option backward.privateInPublic.warn false in
-instance : LE ℝ :=
-  ⟨le⟩
->>>>>>> 97c2b335
 
 @[no_expose] instance : LE ℝ :=
   ⟨fun x y ↦ x < y ∨ x = y⟩
@@ -391,40 +289,11 @@
 instance instIsOrderedCancelAddMonoid : IsOrderedCancelAddMonoid ℝ :=
   inferInstance
 
-<<<<<<< HEAD
 @[no_expose] instance : Max ℝ :=
   ⟨fun ⟨x⟩ ⟨y⟩ ↦ ⟨Quotient.map₂ (· ⊔ ·) (fun _ _ hx _ _ hy => sup_equiv_sup hx hy) x y⟩⟩
 
 @[simp]
 theorem mk_sup (a b) : (mk (a ⊔ b) : ℝ) = mk a ⊔ mk b := (rfl)
-=======
-set_option backward.privateInPublic true in
-private irreducible_def sup : ℝ → ℝ → ℝ
-  | ⟨x⟩, ⟨y⟩ => ⟨Quotient.map₂ (· ⊔ ·) (fun _ _ hx _ _ hy => sup_equiv_sup hx hy) x y⟩
-
-set_option backward.privateInPublic true in
-set_option backward.privateInPublic.warn false in
-instance : Max ℝ :=
-  ⟨sup⟩
-
-theorem ofCauchy_sup (a b) : (⟨⟦a ⊔ b⟧⟩ : ℝ) = ⟨⟦a⟧⟩ ⊔ ⟨⟦b⟧⟩ :=
-  show _ = sup _ _ by
-    rw [sup_def]
-    rfl
-
-@[simp]
-theorem mk_sup (a b) : (mk (a ⊔ b) : ℝ) = mk a ⊔ mk b :=
-  ofCauchy_sup _ _
-
-set_option backward.privateInPublic true in
-private irreducible_def inf : ℝ → ℝ → ℝ
-  | ⟨x⟩, ⟨y⟩ => ⟨Quotient.map₂ (· ⊓ ·) (fun _ _ hx _ _ hy => inf_equiv_inf hx hy) x y⟩
-
-set_option backward.privateInPublic true in
-set_option backward.privateInPublic.warn false in
-instance : Min ℝ :=
-  ⟨inf⟩
->>>>>>> 97c2b335
 
 @[no_expose] instance : Min ℝ :=
   ⟨fun ⟨x⟩ ⟨y⟩ ↦ ⟨Quotient.map₂ (· ⊓ ·) (fun _ _ hx _ _ hy => inf_equiv_inf hx hy) x y⟩⟩
