--- conflicted
+++ resolved
@@ -43,11 +43,7 @@
   and `f u - f 0` from the bounds on `f'` (note that `f 0 = 0`). -/
 theorem tendsto_sum_pi_div_four :
     Tendsto (fun k => ∑ i in Finset.range k, (-(1 : ℝ)) ^ i / (2 * i + 1)) atTop (𝓝 (π / 4)) := by
-<<<<<<< HEAD
-  rw [tendsto_iff_norm_sub_tendsto_zero, ← tendsto_zero_iff_norm_sub_tendsto_zero]
-=======
   rw [tendsto_iff_norm_sub_tendsto_zero, ← tendsto_zero_iff_norm_tendsto_zero]
->>>>>>> abec5b4c
   -- (1) We introduce a useful sequence `u` of values in [0,1], then prove that another sequence
   --     constructed from `u` tends to `0` at `+∞`
   let u := fun k : ℕ => (k : NNReal) ^ (-1 / (2 * (k : ℝ) + 1))
