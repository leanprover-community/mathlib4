/-
Copyright (c) 2019 Floris van Doorn. All rights reserved.
Released under Apache 2.0 license as described in the file LICENSE.
Authors: Floris van Doorn, Mario Carneiro
-/
import Mathlib.Analysis.SpecialFunctions.Trigonometric.Bounds

#align_import data.real.pi.bounds from "leanprover-community/mathlib"@"402f8982dddc1864bd703da2d6e2ee304a866973"

/-!
# Pi

This file contains lemmas which establish bounds on `real.pi`.
Notably, these include `pi_gt_sqrtTwoAddSeries` and `pi_lt_sqrtTwoAddSeries`,
which bound `π` using series;
numerical bounds on `π` such as `pi_gt_314`and `pi_lt_315` (more precise versions are given, too).

See also `Mathlib/Data/Real/Pi/Leibniz.lean` and `Mathlib/Data/Real/Pi/Wallis.lean` for infinite
formulas for `π`.
-/

-- Porting note: needed to add a lot of type ascriptions for lean to interpret numbers as reals.

open scoped Real

namespace Real

theorem pi_gt_sqrtTwoAddSeries (n : ℕ) :
    (2 : ℝ) ^ (n + 1) * sqrt (2 - sqrtTwoAddSeries 0 n) < π := by
  have : sqrt (2 - sqrtTwoAddSeries 0 n) / (2 : ℝ) * (2 : ℝ) ^ (n + 2) < π := by
    rw [← lt_div_iff, ← sin_pi_over_two_pow_succ]; apply sin_lt; apply div_pos pi_pos
    all_goals apply pow_pos; norm_num
  apply lt_of_le_of_lt (le_of_eq _) this
<<<<<<< HEAD
  rw [pow_succ' _ (n + 1), ← mul_assoc, div_mul_cancel, mul_comm]; norm_num
=======
  rw [pow_succ _ (n + 1), ← mul_assoc, div_mul_cancel₀, mul_comm]; norm_num
>>>>>>> f2373e03
#align real.pi_gt_sqrt_two_add_series Real.pi_gt_sqrtTwoAddSeries

theorem pi_lt_sqrtTwoAddSeries (n : ℕ) :
    π < (2 : ℝ) ^ (n + 1) * sqrt (2 - sqrtTwoAddSeries 0 n) + 1 / (4 : ℝ) ^ n := by
  have : π <
      (sqrt (2 - sqrtTwoAddSeries 0 n) / (2 : ℝ) + (1 : ℝ) / ((2 : ℝ) ^ n) ^ 3 / 4) *
      (2 : ℝ) ^ (n + 2) := by
    rw [← div_lt_iff, ← sin_pi_over_two_pow_succ]
    refine' lt_of_lt_of_le (lt_add_of_sub_right_lt (sin_gt_sub_cube _ _)) _
    · apply div_pos pi_pos; apply pow_pos; norm_num
    · rw [div_le_iff']
      · refine' le_trans pi_le_four _
        simp only [show (4 : ℝ) = (2 : ℝ) ^ 2 by norm_num, mul_one]
        apply pow_le_pow_right; norm_num; apply le_add_of_nonneg_left; apply Nat.zero_le
      · apply pow_pos; norm_num
    apply add_le_add_left; rw [div_le_div_right]
    rw [le_div_iff, ← mul_pow]
    refine' le_trans _ (le_of_eq (one_pow 3)); apply pow_le_pow_left
    · apply le_of_lt; apply mul_pos; apply div_pos pi_pos; apply pow_pos; norm_num; apply pow_pos
      norm_num
    rw [← le_div_iff]
    refine' le_trans ((div_le_div_right _).mpr pi_le_four) _; apply pow_pos; norm_num
    simp only [pow_succ', ← div_div, one_div]
    -- Porting note: removed `convert le_rfl`
    all_goals (repeat' apply pow_pos); norm_num
  apply lt_of_lt_of_le this (le_of_eq _); rw [add_mul]; congr 1
<<<<<<< HEAD
  · ring
  simp only [show (4 : ℝ) = 2 ^ 2 by norm_num, ← pow_mul, div_div, ← pow_add]
  rw [one_div, one_div, inv_mul_eq_iff_eq_mul₀, eq_comm, mul_inv_eq_iff_eq_mul₀, ← pow_add]
  rw [add_assoc, Nat.mul_succ, add_comm, add_comm n, add_assoc, mul_comm n]
  all_goals norm_num
=======
  · rw [pow_succ _ (n + 1), ← mul_assoc, div_mul_cancel₀, mul_comm]; norm_num
  rw [pow_succ, ← pow_mul, mul_comm n 2, pow_mul, show (2 : ℝ) ^ 2 = 4 by norm_num, pow_succ,
    pow_succ, ← mul_assoc (2 : ℝ), show (2 : ℝ) * 2 = 4 by norm_num, ← mul_assoc, div_mul_cancel₀,
    mul_comm ((2 : ℝ) ^ n), ← div_div, div_mul_cancel₀]
  apply pow_ne_zero; norm_num; norm_num
>>>>>>> f2373e03
#align real.pi_lt_sqrt_two_add_series Real.pi_lt_sqrtTwoAddSeries

/-- From an upper bound on `sqrtTwoAddSeries 0 n = 2 cos (π / 2 ^ (n+1))` of the form
`sqrtTwoAddSeries 0 n ≤ 2 - (a / 2 ^ (n + 1)) ^ 2)`, one can deduce the lower bound `a < π`
thanks to basic trigonometric inequalities as expressed in `pi_gt_sqrtTwoAddSeries`. -/
theorem pi_lower_bound_start (n : ℕ) {a}
    (h : sqrtTwoAddSeries ((0 : ℕ) / (1 : ℕ)) n ≤ (2 : ℝ) - (a / (2 : ℝ) ^ (n + 1)) ^ 2) :
    a < π := by
  refine' lt_of_le_of_lt _ (pi_gt_sqrtTwoAddSeries n); rw [mul_comm]
  refine' (div_le_iff (pow_pos (by norm_num) _ : (0 : ℝ) < _)).mp (le_sqrt_of_sq_le _)
  rwa [le_sub_comm, show (0 : ℝ) = (0 : ℕ) / (1 : ℕ) by rw [Nat.cast_zero, zero_div]]
#align real.pi_lower_bound_start Real.pi_lower_bound_start

theorem sqrtTwoAddSeries_step_up (c d : ℕ) {a b n : ℕ} {z : ℝ} (hz : sqrtTwoAddSeries (c / d) n ≤ z)
    (hb : 0 < b) (hd : 0 < d) (h : (2 * b + a) * d ^ 2 ≤ c ^ 2 * b) :
    sqrtTwoAddSeries (a / b) (n + 1) ≤ z := by
  refine' le_trans _ hz; rw [sqrtTwoAddSeries_succ]; apply sqrtTwoAddSeries_monotone_left
  have hb' : 0 < (b : ℝ) := Nat.cast_pos.2 hb
  have hd' : 0 < (d : ℝ) := Nat.cast_pos.2 hd
  rw [sqrt_le_left (div_nonneg c.cast_nonneg d.cast_nonneg), div_pow,
    add_div_eq_mul_add_div _ _ (ne_of_gt hb'), div_le_div_iff hb' (pow_pos hd' _)]
  exact mod_cast h
#align real.sqrt_two_add_series_step_up Real.sqrtTwoAddSeries_step_up

section Tactic

open Lean Elab Tactic

/-- `numDen stx` takes a syntax expression `stx` and
* if it is of the form `a / b`, then it returns `some (a, b)`;
* otherwise it returns `none`.
-/
private def numDen : Syntax → Option (Syntax.Term × Syntax.Term)
  | `($a / $b) => some (a, b)
  | _          => none

/-- Create a proof of `a < π` for a fixed rational number `a`, given a witness, which is a
sequence of rational numbers `sqrt 2 < r 1 < r 2 < ... < r n < 2` satisfying the property that
`sqrt (2 + r i) ≤ r(i+1)`, where `r 0 = 0` and `sqrt (2 - r n) ≥ a/2^(n+1)`. -/
elab "pi_lower_bound " "[" l:term,* "]" : tactic => do
  let rat_sep := l.elemsAndSeps
  let sep := rat_sep.getD 1 .missing
  let ratStx := rat_sep.filter (· != sep)
  let n := ← (toExpr ratStx.size).toSyntax
  let els := (ratStx.map numDen).reduceOption
  evalTactic (← `(tactic| apply pi_lower_bound_start $n))
  let _ := ← els.mapM fun (x, y) => do
      evalTactic (← `(tactic| apply sqrtTwoAddSeries_step_up $x $y))
  evalTactic (← `(tactic| simp [sqrtTwoAddSeries]))
  allGoals (evalTactic (← `(tactic| norm_num1)))

end Tactic

/-- From a lower bound on `sqrtTwoAddSeries 0 n = 2 cos (π / 2 ^ (n+1))` of the form
`2 - ((a - 1 / 4 ^ n) / 2 ^ (n + 1)) ^ 2 ≤ sqrtTwoAddSeries 0 n`, one can deduce the upper bound
`π < a` thanks to basic trigonometric formulas as expressed in `pi_lt_sqrtTwoAddSeries`. -/
theorem pi_upper_bound_start (n : ℕ) {a}
    (h : (2 : ℝ) - ((a - 1 / (4 : ℝ) ^ n) / (2 : ℝ) ^ (n + 1)) ^ 2 ≤
        sqrtTwoAddSeries ((0 : ℕ) / (1 : ℕ)) n)
    (h₂ : (1 : ℝ) / (4 : ℝ) ^ n ≤ a) : π < a := by
  refine' lt_of_lt_of_le (pi_lt_sqrtTwoAddSeries n) _
  rw [← le_sub_iff_add_le, ← le_div_iff', sqrt_le_left, sub_le_comm]
  · rwa [Nat.cast_zero, zero_div] at h
  · exact div_nonneg (sub_nonneg.2 h₂) (pow_nonneg (le_of_lt zero_lt_two) _)
  · exact pow_pos zero_lt_two _
#align real.pi_upper_bound_start Real.pi_upper_bound_start

theorem sqrtTwoAddSeries_step_down (a b : ℕ) {c d n : ℕ} {z : ℝ}
    (hz : z ≤ sqrtTwoAddSeries (a / b) n) (hb : 0 < b) (hd : 0 < d)
    (h : a ^ 2 * d ≤ (2 * d + c) * b ^ 2) : z ≤ sqrtTwoAddSeries (c / d) (n + 1) := by
  apply le_trans hz; rw [sqrtTwoAddSeries_succ]; apply sqrtTwoAddSeries_monotone_left
  apply le_sqrt_of_sq_le
  have hb' : 0 < (b : ℝ) := Nat.cast_pos.2 hb
  have hd' : 0 < (d : ℝ) := Nat.cast_pos.2 hd
  rw [div_pow, add_div_eq_mul_add_div _ _ (ne_of_gt hd'), div_le_div_iff (pow_pos hb' _) hd']
  exact mod_cast h
#align real.sqrt_two_add_series_step_down Real.sqrtTwoAddSeries_step_down

section Tactic

open Lean Elab Tactic

/-- Create a proof of `π < a` for a fixed rational number `a`, given a witness, which is a
sequence of rational numbers `sqrt 2 < r 1 < r 2 < ... < r n < 2` satisfying the property that
`sqrt (2 + r i) ≥ r(i+1)`, where `r 0 = 0` and `sqrt (2 - r n) ≥ (a - 1/4^n) / 2^(n+1)`. -/
elab "pi_upper_bound " "[" l:term,* "]" : tactic => do
  let rat_sep := l.elemsAndSeps
  let sep := rat_sep.getD 1 .missing
  let ratStx := rat_sep.filter (· != sep)
  let n := ← (toExpr ratStx.size).toSyntax
  let els := (ratStx.map numDen).reduceOption
  evalTactic (← `(tactic| apply pi_upper_bound_start $n))
  let _ := ← els.mapM fun (x, y) => do
      evalTactic (← `(tactic| apply sqrtTwoAddSeries_step_down $x $y))
  evalTactic (← `(tactic| simp [sqrtTwoAddSeries]))
  allGoals (evalTactic (← `(tactic| norm_num1)))

end Tactic

theorem pi_gt_three : 3 < π := by
  pi_lower_bound [23/16]
#align real.pi_gt_three Real.pi_gt_three

theorem pi_gt_314 : 3.14 < π := by
  pi_lower_bound [99 / 70, 874 / 473, 1940 / 989, 1447 / 727]
#align real.pi_gt_314 Real.pi_gt_314

theorem pi_lt_315 : π < 3.15 := by
  pi_upper_bound [140 / 99, 279 / 151, 51 / 26, 412 / 207]
#align real.pi_lt_315 Real.pi_lt_315

theorem pi_gt_31415 : 3.1415 < π := by
  pi_lower_bound
        [11482 / 8119, 5401 / 2923, 2348 / 1197, 11367 / 5711, 25705 / 12868, 23235 / 11621]
#align real.pi_gt_31415 Real.pi_gt_31415

theorem pi_lt_31416 : π < 3.1416 := by
    pi_upper_bound
        [4756 / 3363, 101211 / 54775, 505534 / 257719, 83289 / 41846, 411278 / 205887,
          438142 / 219137, 451504 / 225769, 265603 / 132804, 849938 / 424971]
#align real.pi_lt_31416 Real.pi_lt_31416

theorem pi_gt_3141592 : 3.141592 < π := by
    pi_lower_bound
        [11482 / 8119, 7792 / 4217, 54055 / 27557, 949247 / 476920, 3310126 / 1657059,
          2635492 / 1318143, 1580265 / 790192, 1221775 / 610899, 3612247 / 1806132, 849943 / 424972]
#align real.pi_gt_3141592 Real.pi_gt_3141592

theorem pi_lt_3141593 : π < 3.141593 := by
    pi_upper_bound
        [27720 / 19601, 56935 / 30813, 49359 / 25163, 258754 / 130003, 113599 / 56868,
          1101994 / 551163, 8671537 / 4336095, 3877807 / 1938940, 52483813 / 26242030,
          56946167 / 28473117, 23798415 / 11899211]
#align real.pi_lt_3141593 Real.pi_lt_3141593

end Real<|MERGE_RESOLUTION|>--- conflicted
+++ resolved
@@ -31,11 +31,7 @@
     rw [← lt_div_iff, ← sin_pi_over_two_pow_succ]; apply sin_lt; apply div_pos pi_pos
     all_goals apply pow_pos; norm_num
   apply lt_of_le_of_lt (le_of_eq _) this
-<<<<<<< HEAD
-  rw [pow_succ' _ (n + 1), ← mul_assoc, div_mul_cancel, mul_comm]; norm_num
-=======
-  rw [pow_succ _ (n + 1), ← mul_assoc, div_mul_cancel₀, mul_comm]; norm_num
->>>>>>> f2373e03
+  rw [pow_succ' _ (n + 1), ← mul_assoc, div_mul_cancel₀, mul_comm]; norm_num
 #align real.pi_gt_sqrt_two_add_series Real.pi_gt_sqrtTwoAddSeries
 
 theorem pi_lt_sqrtTwoAddSeries (n : ℕ) :
@@ -62,19 +58,11 @@
     -- Porting note: removed `convert le_rfl`
     all_goals (repeat' apply pow_pos); norm_num
   apply lt_of_lt_of_le this (le_of_eq _); rw [add_mul]; congr 1
-<<<<<<< HEAD
   · ring
   simp only [show (4 : ℝ) = 2 ^ 2 by norm_num, ← pow_mul, div_div, ← pow_add]
   rw [one_div, one_div, inv_mul_eq_iff_eq_mul₀, eq_comm, mul_inv_eq_iff_eq_mul₀, ← pow_add]
   rw [add_assoc, Nat.mul_succ, add_comm, add_comm n, add_assoc, mul_comm n]
   all_goals norm_num
-=======
-  · rw [pow_succ _ (n + 1), ← mul_assoc, div_mul_cancel₀, mul_comm]; norm_num
-  rw [pow_succ, ← pow_mul, mul_comm n 2, pow_mul, show (2 : ℝ) ^ 2 = 4 by norm_num, pow_succ,
-    pow_succ, ← mul_assoc (2 : ℝ), show (2 : ℝ) * 2 = 4 by norm_num, ← mul_assoc, div_mul_cancel₀,
-    mul_comm ((2 : ℝ) ^ n), ← div_div, div_mul_cancel₀]
-  apply pow_ne_zero; norm_num; norm_num
->>>>>>> f2373e03
 #align real.pi_lt_sqrt_two_add_series Real.pi_lt_sqrtTwoAddSeries
 
 /-- From an upper bound on `sqrtTwoAddSeries 0 n = 2 cos (π / 2 ^ (n+1))` of the form
