--- conflicted
+++ resolved
@@ -132,19 +132,11 @@
   | (a : ℝ) => h_real a
   | ⊤ => h_top
 
-<<<<<<< HEAD
-@[simp] lemma «forall» {p : EReal → Prop} : (∀ r, p r) ↔ p ⊥ ∧ p ⊤ ∧ ∀ r : ℝ, p r where
-  mp h := ⟨h _, h _, fun _ ↦ h _⟩
-  mpr h := EReal.rec h.1 h.2.2 h.2.1
-
-@[simp] lemma «exists» {p : EReal → Prop} : (∃ r, p r) ↔ p ⊥ ∨ p ⊤ ∨ ∃ r : ℝ, p r where
-=======
 protected lemma «forall» {p : EReal → Prop} : (∀ r, p r) ↔ p ⊥ ∧ p ⊤ ∧ ∀ r : ℝ, p r where
   mp h := ⟨h _, h _, fun _ ↦ h _⟩
   mpr h := EReal.rec h.1 h.2.2 h.2.1
 
 protected lemma «exists» {p : EReal → Prop} : (∃ r, p r) ↔ p ⊥ ∨ p ⊤ ∨ ∃ r : ℝ, p r where
->>>>>>> fb0124bc
   mp := by rintro ⟨r, hr⟩; cases r <;> aesop
   mpr := by rintro (h | h | ⟨r, hr⟩) <;> exact ⟨_, ‹_›⟩
 
