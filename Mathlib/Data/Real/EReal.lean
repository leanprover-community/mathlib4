--- conflicted
+++ resolved
@@ -1130,15 +1130,9 @@
 
 /-- The product of two positive extended real numbers is positive. -/
 theorem mul_pos {a b : EReal} (ha : 0 < a) (hb : 0 < b) : 0 < a * b := by
-<<<<<<< HEAD
-  induction a using EReal.rec
+  induction a
   · exfalso; exact not_lt_bot ha
-  · induction b using EReal.rec
-=======
-  induction' a with a
-  · exfalso; exact not_lt_bot ha
-  · induction' b with b
->>>>>>> 51ee181d
+  · induction b
     · exfalso; exact not_lt_bot hb
     · norm_cast at *; exact Left.mul_pos ha hb
     · rw [EReal.mul_comm, top_mul_of_pos ha]; exact hb
@@ -1507,7 +1501,7 @@
   inv_one := by nth_rw 1 [← coe_one, ← coe_inv 1, _root_.inv_one, coe_one]
 
 theorem inv_neg (a : EReal) : (-a)⁻¹ = -a⁻¹ := by
-  induction a using EReal.rec
+  induction a
   · rw [neg_bot, inv_top, inv_bot, neg_zero]
   · rw [← coe_inv _, ← coe_neg _⁻¹, ← coe_neg _, ← coe_inv (-_)]
     exact EReal.coe_eq_coe_iff.2 _root_.inv_neg
@@ -1529,7 +1523,7 @@
 /-! #### Inversion and Absolute Value -/
 
 theorem sign_mul_inv_abs (a : EReal) : (sign a) * (a.abs : EReal)⁻¹ = a⁻¹ := by
-  induction a using EReal.rec with
+  induction a with
   | h_bot | h_top => simp
   | h_real a =>
     rcases lt_trichotomy a 0 with (a_neg | rfl | a_pos)
@@ -1542,7 +1536,7 @@
       exact abs_of_pos a_pos
 
 theorem sign_mul_inv_abs' (a : EReal) : (sign a) * ((a.abs⁻¹ : ℝ≥0∞) : EReal) = a⁻¹ := by
-  induction a using EReal.rec with
+  induction a with
   | h_bot | h_top  => simp
   | h_real a =>
     rcases lt_trichotomy a 0 with (a_neg | rfl | a_pos)
@@ -1560,23 +1554,23 @@
 /-! #### Inversion and Positivity -/
 
 theorem inv_nonneg_of_nonneg {a : EReal} (h : 0 ≤ a) : 0 ≤ a⁻¹ := by
-  induction a using EReal.rec with
+  induction a with
   | h_bot | h_top => simp
   | h_real a => rw [← coe_inv a, EReal.coe_nonneg, inv_nonneg]; exact EReal.coe_nonneg.1 h
 
 theorem inv_nonpos_of_nonpos {a : EReal} (h : a ≤ 0) : a⁻¹ ≤ 0 := by
-  induction a using EReal.rec with
+  induction a with
   | h_bot | h_top => simp
   | h_real a => rw [← coe_inv a, EReal.coe_nonpos, inv_nonpos]; exact EReal.coe_nonpos.1 h
 
 theorem inv_pos_of_pos_ne_top {a : EReal} (h : 0 < a) (h' : a ≠ ⊤) : 0 < a⁻¹ := by
-  induction a using EReal.rec with
+  induction a with
   | h_bot => exact (not_lt_bot h).rec
   | h_real a =>  rw [← coe_inv a]; norm_cast at *; exact inv_pos_of_pos h
   | h_top => exact (h' (Eq.refl ⊤)).rec
 
 theorem inv_neg_of_neg_ne_bot {a : EReal} (h : a < 0) (h' : a ≠ ⊥) : a⁻¹ < 0 := by
-  induction a using EReal.rec with
+  induction a with
   | h_bot => exact (h' (Eq.refl ⊥)).rec
   | h_real a => rw [← coe_inv a]; norm_cast at *; exact inv_lt_zero.2 h
   | h_top => exact (not_top_lt h).rec
