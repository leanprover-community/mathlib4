--- conflicted
+++ resolved
@@ -108,11 +108,7 @@
 end
 
 protected lemma inv_inv (ha : 0 < a) (hb : 0 < b) (hab : a + b = 1) : a⁻¹.IsConjExponent b⁻¹ :=
-<<<<<<< HEAD
-  ⟨one_lt_inv ha <| by linarith, by simpa only [inv_inv]⟩
-=======
   ⟨(one_lt_inv₀ ha).2 <| by linarith, by simpa only [inv_inv]⟩
->>>>>>> d0df76bd
 
 lemma inv_one_sub_inv (ha₀ : 0 < a) (ha₁ : a < 1) : a⁻¹.IsConjExponent (1 - a)⁻¹ :=
   .inv_inv ha₀ (sub_pos_of_lt ha₁) <| add_tsub_cancel_of_le ha₁.le
@@ -203,11 +199,7 @@
 
 protected lemma inv_inv (ha : a ≠ 0) (hb : b ≠ 0) (hab : a + b = 1) :
     a⁻¹.IsConjExponent b⁻¹ :=
-<<<<<<< HEAD
-  ⟨one_lt_inv ha.bot_lt <| by rw [← hab]; exact lt_add_of_pos_right _ hb.bot_lt, by
-=======
   ⟨(one_lt_inv₀ ha.bot_lt).2 <| by rw [← hab]; exact lt_add_of_pos_right _ hb.bot_lt, by
->>>>>>> d0df76bd
     simpa only [inv_inv] using hab⟩
 
 lemma inv_one_sub_inv (ha₀ : a ≠ 0) (ha₁ : a < 1) : a⁻¹.IsConjExponent (1 - a)⁻¹ :=
