/-
Copyright (c) 2017 Johannes Hölzl. All rights reserved.
Released under Apache 2.0 license as described in the file LICENSE.
Authors: Johannes Hölzl, Yury Kudryashov

! This file was ported from Lean 3 source module data.real.ennreal
<<<<<<< HEAD
! leanprover-community/mathlib commit ec4b2eeb50364487f80421c0b4c41328a611f30d
=======
! leanprover-community/mathlib commit c1686dff26eaecf4efd4edd141ebf78de309ae80
>>>>>>> e066c3b8
! Please do not edit these lines, except to modify the commit id
! if you have ported upstream changes.
-/
import Mathlib.Data.Real.NNReal
import Mathlib.Algebra.Order.Sub.WithTop
import Mathlib.Data.Set.Intervals.WithBotTop

/-!
# Extended non-negative reals

We define `ENNReal = ℝ≥0∞ := WithTop ℝ≥0` to be the type of extended nonnegative real numbers,
i.e., the interval `[0, +∞]`. This type is used as the codomain of a `MeasureTheory.Measure`,
and of the extended distance `edist` in a `EMetricSpace`.
In this file we define some algebraic operations and a linear order on `ℝ≥0∞`
and prove basic properties of these operations, order, and conversions to/from `ℝ`, `ℝ≥0`, and `ℕ`.

## Main definitions

* `ℝ≥0∞`: the extended nonnegative real numbers `[0, ∞]`; defined as `WithTop ℝ≥0`; it is
  equipped with the following structures:

  - coercion from `ℝ≥0` defined in the natural way;

  - the natural structure of a complete dense linear order: `↑p ≤ ↑q ↔ p ≤ q` and `∀ a, a ≤ ∞`;

  - `a + b` is defined so that `↑p + ↑q = ↑(p + q)` for `(p q : ℝ≥0)` and `a + ∞ = ∞ + a = ∞`;

  - `a * b` is defined so that `↑p * ↑q = ↑(p * q)` for `(p q : ℝ≥0)`, `0 * ∞ = ∞ * 0 = 0`, and `a *
    ∞ = ∞ * a = ∞` for `a ≠ 0`;

  - `a - b` is defined as the minimal `d` such that `a ≤ d + b`; this way we have
    `↑p - ↑q = ↑(p - q)`, `∞ - ↑p = ∞`, `↑p - ∞ = ∞ - ∞ = 0`; note that there is no negation, only
    subtraction;

  - `a⁻¹` is defined as `Inf {b | 1 ≤ a * b}`. This way we have `(↑p)⁻¹ = ↑(p⁻¹)` for
    `p : ℝ≥0`, `p ≠ 0`, `0⁻¹ = ∞`, and `∞⁻¹ = 0`.

  - `a / b` is defined as `a * b⁻¹`.

  The addition and multiplication defined this way together with `0 = ↑0` and `1 = ↑1` turn
  `ℝ≥0∞` into a canonically ordered commutative semiring of characteristic zero.

* Coercions to/from other types:

  - coercion `ℝ≥0 → ℝ≥0∞` is defined as `Coe`, so one can use `(p : ℝ≥0)` in a context that
    expects `a : ℝ≥0∞`, and Lean will apply `coe` automatically;

  - `ENNReal.toNNReal` sends `↑p` to `p` and `∞` to `0`;

  - `ENNReal.toReal := coe ∘ ENNReal.toNNReal` sends `↑p`, `p : ℝ≥0` to `(↑p : ℝ)` and `∞` to `0`;

  - `ENNReal.ofReal := coe ∘ Real.toNNReal` sends `x : ℝ` to `↑⟨max x 0, _⟩`

  - `ENNReal.neTopEquivNNReal` is an equivalence between `{a : ℝ≥0∞ // a ≠ 0}` and `ℝ≥0`.

## Implementation notes

We define a `CanLift ℝ≥0∞ ℝ≥0` instance, so one of the ways to prove theorems about an `ℝ≥0∞`
number `a` is to consider the cases `a = ∞` and `a ≠ ∞`, and use the tactic `lift a to ℝ≥0 using ha`
in the second case. This instance is even more useful if one already has `ha : a ≠ ∞` in the
context, or if we have `(f : α → ℝ≥0∞) (hf : ∀ x, f x ≠ ∞)`.

## Notations

* `ℝ≥0∞`: the type of the extended nonnegative real numbers;
* `ℝ≥0`: the type of nonnegative real numbers `[0, ∞)`; defined in `data.real.nnreal`;
* `∞`: a localized notation in `ℝ≥0∞` for `⊤ : ℝ≥0∞`.

-/


open Set BigOperators NNReal

variable {α : Type _} {β : Type _}

/-- The extended nonnegative real numbers. This is usually denoted [0, ∞],
  and is relevant as the codomain of a measure. -/
def ENNReal := WithTop ℝ≥0
  deriving Zero, AddCommMonoidWithOne, SemilatticeSup, DistribLattice, Nontrivial
#align ennreal ENNReal

@[inherit_doc]
scoped[ENNReal] notation "ℝ≥0∞" => ENNReal

/-- Notation for infinity as an `ENNReal` number. -/
scoped[ENNReal] notation "∞" => (⊤ : ENNReal)

namespace ENNReal

instance : OrderBot ℝ≥0∞ := inferInstanceAs (OrderBot (WithTop ℝ≥0))
instance : BoundedOrder ℝ≥0∞ := inferInstanceAs (BoundedOrder (WithTop ℝ≥0))
instance : CharZero ℝ≥0∞ := inferInstanceAs (CharZero (WithTop ℝ≥0))

noncomputable instance : CanonicallyOrderedCommSemiring ℝ≥0∞ :=
  inferInstanceAs (CanonicallyOrderedCommSemiring (WithTop ℝ≥0))

noncomputable instance : CompleteLinearOrder ℝ≥0∞ :=
  inferInstanceAs (CompleteLinearOrder (WithTop ℝ≥0))

instance : DenselyOrdered ℝ≥0∞ := inferInstanceAs (DenselyOrdered (WithTop ℝ≥0))

noncomputable instance : CanonicallyLinearOrderedAddMonoid ℝ≥0∞ :=
  inferInstanceAs (CanonicallyLinearOrderedAddMonoid (WithTop ℝ≥0))

noncomputable instance : Sub ℝ≥0∞ := inferInstanceAs (Sub (WithTop ℝ≥0))
noncomputable instance : OrderedSub ℝ≥0∞ := inferInstanceAs (OrderedSub (WithTop ℝ≥0))

noncomputable instance : LinearOrderedAddCommMonoidWithTop ℝ≥0∞ :=
  inferInstanceAs (LinearOrderedAddCommMonoidWithTop (WithTop ℝ≥0))

variable {a b c d : ℝ≥0∞} {r p q : ℝ≥0}

-- porting note: are these 2 instances still required in Lean 4?
instance covariantClass_mul_le : CovariantClass ℝ≥0∞ ℝ≥0∞ (· * ·) (· ≤ ·) := inferInstance
#align ennreal.covariant_class_mul_le ENNReal.covariantClass_mul_le

instance covariantClass_add_le : CovariantClass ℝ≥0∞ ℝ≥0∞ (· + ·) (· ≤ ·) := inferInstance
#align ennreal.covariant_class_add_le ENNReal.covariantClass_add_le

-- porting note: todo: add a `WithTop` instance and use it here
noncomputable instance : LinearOrderedCommMonoidWithZero ℝ≥0∞ :=
  { inferInstanceAs (LinearOrderedAddCommMonoidWithTop ℝ≥0∞),
      inferInstanceAs (CommSemiring ℝ≥0∞) with
    mul_le_mul_left := fun _ _ => mul_le_mul_left'
    zero_le_one := zero_le 1 }

instance : Inhabited ℝ≥0∞ := ⟨0⟩

/-- Coercion from `ℝ≥0` to `ℝ≥0∞`. -/
@[coe, match_pattern] def some : ℝ≥0 → ℝ≥0∞ := WithTop.some

instance : Coe ℝ≥0 ℝ≥0∞ := ⟨some⟩

/-- A version of `WithTop.recTopCoe` that uses `ENNReal.some`. -/
def recTopCoe {C : ℝ≥0∞ → Sort _} (top : C ∞) (coe : ∀ x : ℝ≥0, C x) (x : ℝ≥0∞) : C x :=
  WithTop.recTopCoe top coe x

instance canLift : CanLift ℝ≥0∞ ℝ≥0 some (· ≠ ∞) := WithTop.canLift
#align ennreal.can_lift ENNReal.canLift

@[simp] theorem none_eq_top : (none : ℝ≥0∞) = ∞ := rfl
#align ennreal.none_eq_top ENNReal.none_eq_top

@[simp] theorem some_eq_coe (a : ℝ≥0) : (Option.some a : ℝ≥0∞) = (↑a : ℝ≥0∞) := rfl
#align ennreal.some_eq_coe ENNReal.some_eq_coe

@[simp] theorem some_eq_coe' (a : ℝ≥0) : (WithTop.some a : ℝ≥0∞) = (↑a : ℝ≥0∞) := rfl

theorem range_coe' : range some = Iio ∞ := WithTop.range_coe
theorem range_coe : range some = {∞}ᶜ := (isCompl_range_some_none ℝ≥0).symm.compl_eq.symm

/-- `to_nnreal x` returns `x` if it is real, otherwise 0. -/
protected def toNNReal : ℝ≥0∞ → ℝ≥0 := WithTop.untop' 0
#align ennreal.to_nnreal ENNReal.toNNReal

/-- `to_real x` returns `x` if it is real, `0` otherwise. -/
protected def toReal (a : ℝ≥0∞) : Real := a.toNNReal
#align ennreal.to_real ENNReal.toReal

/-- `of_real x` returns `x` if it is nonnegative, `0` otherwise. -/
protected noncomputable def ofReal (r : Real) : ℝ≥0∞ := r.toNNReal
#align ennreal.of_real ENNReal.ofReal

@[simp, norm_cast]
theorem toNNReal_coe : (r : ℝ≥0∞).toNNReal = r := rfl
#align ennreal.to_nnreal_coe ENNReal.toNNReal_coe

@[simp]
theorem coe_toNNReal : ∀ {a : ℝ≥0∞}, a ≠ ∞ → ↑a.toNNReal = a
  | some _, _ => rfl
  | ⊤, h => (h rfl).elim
#align ennreal.coe_to_nnreal ENNReal.coe_toNNReal

@[simp]
theorem ofReal_toReal {a : ℝ≥0∞} (h : a ≠ ∞) : ENNReal.ofReal a.toReal = a := by
  simp [ENNReal.toReal, ENNReal.ofReal, h]
#align ennreal.of_real_to_real ENNReal.ofReal_toReal

@[simp]
theorem toReal_ofReal {r : ℝ} (h : 0 ≤ r) : (ENNReal.ofReal r).toReal = r :=
  max_eq_left h
#align ennreal.to_real_of_real ENNReal.toReal_ofReal

theorem toReal_ofReal' {r : ℝ} : (ENNReal.ofReal r).toReal = max r 0 := rfl
#align ennreal.to_real_of_real' ENNReal.toReal_ofReal'

theorem coe_toNNReal_le_self : ∀ {a : ℝ≥0∞}, ↑a.toNNReal ≤ a
  | some r => by rw [toNNReal_coe]
  | none => le_top
#align ennreal.coe_to_nnreal_le_self ENNReal.coe_toNNReal_le_self

theorem coe_nnreal_eq (r : ℝ≥0) : (r : ℝ≥0∞) = ENNReal.ofReal r := by
  rw [ENNReal.ofReal, Real.toNNReal_coe]
#align ennreal.coe_nnreal_eq ENNReal.coe_nnreal_eq

theorem ofReal_eq_coe_nnreal {x : ℝ} (h : 0 ≤ x) :
    ENNReal.ofReal x = some ⟨x, h⟩ :=
  (coe_nnreal_eq ⟨x, h⟩).symm
#align ennreal.of_real_eq_coe_nnreal ENNReal.ofReal_eq_coe_nnreal

@[simp] theorem ofReal_coe_nnreal : ENNReal.ofReal p = p := (coe_nnreal_eq p).symm
#align ennreal.of_real_coe_nnreal ENNReal.ofReal_coe_nnreal

@[simp, norm_cast] theorem coe_zero : ↑(0 : ℝ≥0) = (0 : ℝ≥0∞) := rfl
#align ennreal.coe_zero ENNReal.coe_zero

@[simp, norm_cast] theorem coe_one : ↑(1 : ℝ≥0) = (1 : ℝ≥0∞) := rfl
#align ennreal.coe_one ENNReal.coe_one

@[simp] theorem toReal_nonneg {a : ℝ≥0∞} : 0 ≤ a.toReal := a.toNNReal.2
#align ennreal.to_real_nonneg ENNReal.toReal_nonneg

@[simp] theorem top_toNNReal : ∞.toNNReal = 0 := rfl
#align ennreal.top_to_nnreal ENNReal.top_toNNReal

@[simp] theorem top_toReal : ∞.toReal = 0 := rfl
#align ennreal.top_to_real ENNReal.top_toReal

@[simp] theorem one_toReal : (1 : ℝ≥0∞).toReal = 1 := rfl
#align ennreal.one_to_real ENNReal.one_toReal

@[simp] theorem one_toNNReal : (1 : ℝ≥0∞).toNNReal = 1 := rfl
#align ennreal.one_to_nnreal ENNReal.one_toNNReal

@[simp] theorem coe_toReal (r : ℝ≥0) : (r : ℝ≥0∞).toReal = r := rfl
#align ennreal.coe_to_real ENNReal.coe_toReal

@[simp] theorem zero_toNNReal : (0 : ℝ≥0∞).toNNReal = 0 := rfl
#align ennreal.zero_to_nnreal ENNReal.zero_toNNReal

@[simp] theorem zero_toReal : (0 : ℝ≥0∞).toReal = 0 := rfl
#align ennreal.zero_to_real ENNReal.zero_toReal

@[simp] theorem ofReal_zero : ENNReal.ofReal (0 : ℝ) = 0 := by simp [ENNReal.ofReal]
#align ennreal.of_real_zero ENNReal.ofReal_zero

@[simp] theorem ofReal_one : ENNReal.ofReal (1 : ℝ) = (1 : ℝ≥0∞) := by simp [ENNReal.ofReal]
#align ennreal.of_real_one ENNReal.ofReal_one

theorem ofReal_toReal_le {a : ℝ≥0∞} : ENNReal.ofReal a.toReal ≤ a :=
  if ha : a = ∞ then ha.symm ▸ le_top else le_of_eq (ofReal_toReal ha)
#align ennreal.of_real_to_real_le ENNReal.ofReal_toReal_le

theorem forall_ennreal {p : ℝ≥0∞ → Prop} : (∀ a, p a) ↔ (∀ r : ℝ≥0, p r) ∧ p ∞ :=
  Option.forall.trans and_comm
#align ennreal.forall_ennreal ENNReal.forall_ennreal

theorem forall_ne_top {p : ℝ≥0∞ → Prop} : (∀ a, a ≠ ∞ → p a) ↔ ∀ r : ℝ≥0, p r :=
  Option.ball_ne_none
#align ennreal.forall_ne_top ENNReal.forall_ne_top

theorem exists_ne_top' {p : ℝ≥0∞ → Prop} : (∃ (a : ℝ≥0∞) (_ : a ≠ ∞), p a) ↔ ∃ r : ℝ≥0, p r :=
  Option.bex_ne_none
#align ennreal.exists_ne_top ENNReal.exists_ne_top'

theorem exists_ne_top {p : ℝ≥0∞ → Prop} : (∃ a : ℝ≥0∞, a ≠ ∞ ∧ p a) ↔ ∃ r : ℝ≥0, p r := by
  simp only [exists_ne_top', ← exists_prop]

theorem toNNReal_eq_zero_iff (x : ℝ≥0∞) : x.toNNReal = 0 ↔ x = 0 ∨ x = ∞ :=
  WithTop.untop'_eq_self_iff
#align ennreal.to_nnreal_eq_zero_iff ENNReal.toNNReal_eq_zero_iff

theorem toReal_eq_zero_iff (x : ℝ≥0∞) : x.toReal = 0 ↔ x = 0 ∨ x = ∞ := by
  simp [ENNReal.toReal, toNNReal_eq_zero_iff]
#align ennreal.to_real_eq_zero_iff ENNReal.toReal_eq_zero_iff

theorem toNNReal_eq_one_iff (x : ℝ≥0∞) : x.toNNReal = 1 ↔ x = 1 :=
  WithTop.untop'_eq_iff.trans <| by simp
#align ennreal.to_nnreal_eq_one_iff ENNReal.toNNReal_eq_one_iff

theorem toReal_eq_one_iff (x : ℝ≥0∞) : x.toReal = 1 ↔ x = 1 := by
  rw [ENNReal.toReal, NNReal.coe_eq_one, ENNReal.toNNReal_eq_one_iff]
#align ennreal.to_real_eq_one_iff ENNReal.toReal_eq_one_iff

@[simp] theorem coe_ne_top : (r : ℝ≥0∞) ≠ ∞ := WithTop.coe_ne_top
#align ennreal.coe_ne_top ENNReal.coe_ne_top

@[simp] theorem top_ne_coe : ∞ ≠ (r : ℝ≥0∞) := WithTop.top_ne_coe
#align ennreal.top_ne_coe ENNReal.top_ne_coe

@[simp] theorem coe_lt_top : (r : ℝ≥0∞) < ∞ := WithTop.coe_lt_top r
#align ennreal.coe_lt_top ENNReal.coe_lt_top

@[simp] theorem ofReal_ne_top {r : ℝ} : ENNReal.ofReal r ≠ ∞ := coe_ne_top
#align ennreal.of_real_ne_top ENNReal.ofReal_ne_top

@[simp] theorem ofReal_lt_top {r : ℝ} : ENNReal.ofReal r < ∞ := coe_lt_top
#align ennreal.of_real_lt_top ENNReal.ofReal_lt_top

@[simp] theorem top_ne_ofReal {r : ℝ} : ∞ ≠ ENNReal.ofReal r := top_ne_coe
#align ennreal.top_ne_of_real ENNReal.top_ne_ofReal

@[simp]
theorem ofReal_toReal_eq_iff : ENNReal.ofReal a.toReal = a ↔ a ≠ ⊤ :=
  ⟨fun h => by
    rw [← h]
    exact ofReal_ne_top, ofReal_toReal⟩
#align ennreal.of_real_to_real_eq_iff ENNReal.ofReal_toReal_eq_iff

@[simp]
theorem toReal_ofReal_eq_iff {a : ℝ} : (ENNReal.ofReal a).toReal = a ↔ 0 ≤ a :=
  ⟨fun h => by
    rw [← h]
    exact toReal_nonneg, toReal_ofReal⟩
#align ennreal.to_real_of_real_eq_iff ENNReal.toReal_ofReal_eq_iff

@[simp] theorem zero_ne_top : 0 ≠ ∞ := coe_ne_top
#align ennreal.zero_ne_top ENNReal.zero_ne_top

@[simp] theorem top_ne_zero : ∞ ≠ 0 := top_ne_coe
#align ennreal.top_ne_zero ENNReal.top_ne_zero

@[simp] theorem one_ne_top : 1 ≠ ∞ := coe_ne_top
#align ennreal.one_ne_top ENNReal.one_ne_top

@[simp] theorem top_ne_one : ∞ ≠ 1 := top_ne_coe
#align ennreal.top_ne_one ENNReal.top_ne_one

@[simp, norm_cast] theorem coe_eq_coe : (↑r : ℝ≥0∞) = ↑q ↔ r = q := WithTop.coe_eq_coe
#align ennreal.coe_eq_coe ENNReal.coe_eq_coe

@[simp, norm_cast] theorem coe_le_coe : (↑r : ℝ≥0∞) ≤ ↑q ↔ r ≤ q := WithTop.coe_le_coe
#align ennreal.coe_le_coe ENNReal.coe_le_coe

@[simp, norm_cast] theorem coe_lt_coe : (↑r : ℝ≥0∞) < ↑q ↔ r < q := WithTop.coe_lt_coe
#align ennreal.coe_lt_coe ENNReal.coe_lt_coe

theorem coe_mono : Monotone some := fun _ _ => coe_le_coe.2
#align ennreal.coe_mono ENNReal.coe_mono

theorem coe_strictMono : StrictMono some := fun _ _ => coe_lt_coe.2

@[simp, norm_cast] theorem coe_eq_zero : (↑r : ℝ≥0∞) = 0 ↔ r = 0 := coe_eq_coe
#align ennreal.coe_eq_zero ENNReal.coe_eq_zero

@[simp, norm_cast] theorem zero_eq_coe : 0 = (↑r : ℝ≥0∞) ↔ 0 = r := coe_eq_coe
#align ennreal.zero_eq_coe ENNReal.zero_eq_coe

@[simp, norm_cast] theorem coe_eq_one : (↑r : ℝ≥0∞) = 1 ↔ r = 1 := coe_eq_coe
#align ennreal.coe_eq_one ENNReal.coe_eq_one

@[simp, norm_cast] theorem one_eq_coe : 1 = (↑r : ℝ≥0∞) ↔ 1 = r := coe_eq_coe
#align ennreal.one_eq_coe ENNReal.one_eq_coe

@[simp, norm_cast] theorem coe_pos : 0 < (r : ℝ≥0∞) ↔ 0 < r := coe_lt_coe
#align ennreal.coe_pos ENNReal.coe_pos

theorem coe_ne_zero : (r : ℝ≥0∞) ≠ 0 ↔ r ≠ 0 := not_congr coe_eq_coe
#align ennreal.coe_ne_zero ENNReal.coe_ne_zero

@[simp, norm_cast] theorem coe_add : ↑(r + p) = (r : ℝ≥0∞) + p := WithTop.coe_add
#align ennreal.coe_add ENNReal.coe_add

@[simp, norm_cast]
theorem coe_mul : ↑(r * p) = (r : ℝ≥0∞) * p :=
  WithTop.coe_mul
#align ennreal.coe_mul ENNReal.coe_mul

#noalign ennreal.coe_bit0
#noalign ennreal.coe_bit1

@[simp, norm_cast] -- porting note: new
theorem coe_ofNat (n : ℕ) [n.AtLeastTwo] : ((OfNat.ofNat n : ℝ≥0) : ℝ≥0∞) = OfNat.ofNat n := rfl

-- porting note: todo: add lemmas about `OfNat.ofNat` and `<`/`≤`

theorem coe_two : ((2 : ℝ≥0) : ℝ≥0∞) = 2 := rfl
#align ennreal.coe_two ENNReal.coe_two

theorem toNNReal_eq_toNNReal_iff (x y : ℝ≥0∞) :
    x.toNNReal = y.toNNReal ↔ x = y ∨ x = 0 ∧ y = ⊤ ∨ x = ⊤ ∧ y = 0 :=
  WithTop.untop'_eq_untop'_iff
#align ennreal.to_nnreal_eq_to_nnreal_iff ENNReal.toNNReal_eq_toNNReal_iff

theorem toReal_eq_toReal_iff (x y : ℝ≥0∞) :
    x.toReal = y.toReal ↔ x = y ∨ x = 0 ∧ y = ⊤ ∨ x = ⊤ ∧ y = 0 := by
  simp only [ENNReal.toReal, NNReal.coe_eq, toNNReal_eq_toNNReal_iff]
#align ennreal.to_real_eq_to_real_iff ENNReal.toReal_eq_toReal_iff

theorem toNNReal_eq_toNNReal_iff' {x y : ℝ≥0∞} (hx : x ≠ ⊤) (hy : y ≠ ⊤) :
    x.toNNReal = y.toNNReal ↔ x = y := by
  simp only [ENNReal.toNNReal_eq_toNNReal_iff x y, hx, hy, and_false, false_and, or_false]
#align ennreal.to_nnreal_eq_to_nnreal_iff' ENNReal.toNNReal_eq_toNNReal_iff'

theorem toReal_eq_toReal_iff' {x y : ℝ≥0∞} (hx : x ≠ ⊤) (hy : y ≠ ⊤) :
    x.toReal = y.toReal ↔ x = y := by
  simp only [ENNReal.toReal, NNReal.coe_eq, toNNReal_eq_toNNReal_iff' hx hy]
#align ennreal.to_real_eq_to_real_iff' ENNReal.toReal_eq_toReal_iff'

@[simp]
nonrec theorem one_lt_two : (1 : ℝ≥0∞) < 2 :=
  coe_one ▸ coe_two ▸ by exact_mod_cast (one_lt_two : 1 < 2)
#align ennreal.one_lt_two ENNReal.one_lt_two

theorem two_ne_top : (2 : ℝ≥0∞) ≠ ∞ := coe_ne_top
#align ennreal.two_ne_top ENNReal.two_ne_top

/-- `(1 : ℝ≥0∞) ≤ 1`, recorded as a `Fact` for use with `Lp` spaces. -/
instance _root_.fact_one_le_one_ennreal : Fact ((1 : ℝ≥0∞) ≤ 1) :=
  ⟨le_rfl⟩
#align fact_one_le_one_ennreal fact_one_le_one_ennreal

/-- `(1 : ℝ≥0∞) ≤ 2`, recorded as a `Fact` for use with `Lp` spaces. -/
instance _root_.fact_one_le_two_ennreal : Fact ((1 : ℝ≥0∞) ≤ 2) :=
  ⟨one_le_two⟩
#align fact_one_le_two_ennreal fact_one_le_two_ennreal

/-- `(1 : ℝ≥0∞) ≤ ∞`, recorded as a `Fact` for use with `Lp` spaces. -/
instance _root_.fact_one_le_top_ennreal : Fact ((1 : ℝ≥0∞) ≤ ∞) :=
  ⟨le_top⟩
#align fact_one_le_top_ennreal fact_one_le_top_ennreal

/-- The set of numbers in `ℝ≥0∞` that are not equal to `∞` is equivalent to `ℝ≥0`. -/
def neTopEquivNNReal : { a | a ≠ ∞ } ≃ ℝ≥0 where
  toFun x := ENNReal.toNNReal x
  invFun x := ⟨x, coe_ne_top⟩
  left_inv := fun x => Subtype.eq <| coe_toNNReal x.2
  right_inv _ := toNNReal_coe
#align ennreal.ne_top_equiv_nnreal ENNReal.neTopEquivNNReal

theorem cinfi_ne_top [InfSet α] (f : ℝ≥0∞ → α) : (⨅ x : { x // x ≠ ∞ }, f x) = ⨅ x : ℝ≥0, f x :=
  Eq.symm <| neTopEquivNNReal.symm.surjective.iInf_congr _ fun _ => rfl
#align ennreal.cinfi_ne_top ENNReal.cinfi_ne_top

theorem iInf_ne_top [CompleteLattice α] (f : ℝ≥0∞ → α) :
    (⨅ (x) (_h : x ≠ ∞), f x) = ⨅ x : ℝ≥0, f x := by rw [iInf_subtype', cinfi_ne_top]
#align ennreal.infi_ne_top ENNReal.iInf_ne_top

theorem csupr_ne_top [SupSet α] (f : ℝ≥0∞ → α) : (⨆ x : { x // x ≠ ∞ }, f x) = ⨆ x : ℝ≥0, f x :=
  @cinfi_ne_top αᵒᵈ _ _
#align ennreal.csupr_ne_top ENNReal.csupr_ne_top

theorem iSup_ne_top [CompleteLattice α] (f : ℝ≥0∞ → α) :
    (⨆ (x) (_h : x ≠ ∞), f x) = ⨆ x : ℝ≥0, f x :=
  @iInf_ne_top αᵒᵈ _ _
#align ennreal.supr_ne_top ENNReal.iSup_ne_top

theorem iInf_ennreal {α : Type _} [CompleteLattice α] {f : ℝ≥0∞ → α} :
    (⨅ n, f n) = (⨅ n : ℝ≥0, f n) ⊓ f ∞ :=
  (iInf_option f).trans inf_comm
#align ennreal.infi_ennreal ENNReal.iInf_ennreal

theorem iSup_ennreal {α : Type _} [CompleteLattice α] {f : ℝ≥0∞ → α} :
    (⨆ n, f n) = (⨆ n : ℝ≥0, f n) ⊔ f ∞ :=
  @iInf_ennreal αᵒᵈ _ _
#align ennreal.supr_ennreal ENNReal.iSup_ennreal

/-- Coercion `ℝ≥0 → ℝ≥0∞` as a `RingHom`. -/
def ofNNRealHom : ℝ≥0 →+* ℝ≥0∞ where
  toFun := some
  map_one' := coe_one
  map_mul' _ _ := coe_mul
  map_zero' := coe_zero
  map_add' _ _ := coe_add
#align ennreal.of_nnreal_hom ENNReal.ofNNRealHom

@[simp] theorem coe_ofNNRealHom : ⇑ofNNRealHom = some := rfl
#align ennreal.coe_of_nnreal_hom ENNReal.coe_ofNNRealHom

-- TODO: generalize some of these (and subsequent lemmas about `smul`) to `WithTop α`
section Actions

/-- A `MulAction` over `ℝ≥0∞` restricts to a `MulAction` over `ℝ≥0`. -/
noncomputable instance {M : Type _} [MulAction ℝ≥0∞ M] : MulAction ℝ≥0 M :=
  MulAction.compHom M ofNNRealHom.toMonoidHom

theorem smul_def {M : Type _} [MulAction ℝ≥0∞ M] (c : ℝ≥0) (x : M) : c • x = (c : ℝ≥0∞) • x :=
  rfl
#align ennreal.smul_def ENNReal.smul_def

instance {M N : Type _} [MulAction ℝ≥0∞ M] [MulAction ℝ≥0∞ N] [SMul M N] [IsScalarTower ℝ≥0∞ M N] :
    IsScalarTower ℝ≥0 M N where smul_assoc r := (smul_assoc (r : ℝ≥0∞) : _)

instance smulCommClass_left {M N : Type _} [MulAction ℝ≥0∞ N] [SMul M N] [SMulCommClass ℝ≥0∞ M N] :
    SMulCommClass ℝ≥0 M N where smul_comm r := (smul_comm (r : ℝ≥0∞) : _)
#align ennreal.smul_comm_class_left ENNReal.smulCommClass_left

instance smulCommClass_right {M N : Type _} [MulAction ℝ≥0∞ N] [SMul M N] [SMulCommClass M ℝ≥0∞ N] :
    SMulCommClass M ℝ≥0 N where smul_comm m r := (smul_comm m (r : ℝ≥0∞) : _)
#align ennreal.smul_comm_class_right ENNReal.smulCommClass_right

/-- A `DistribMulAction` over `ℝ≥0∞` restricts to a `DistribMulAction` over `ℝ≥0`. -/
noncomputable instance {M : Type _} [AddMonoid M] [DistribMulAction ℝ≥0∞ M] :
    DistribMulAction ℝ≥0 M :=
  DistribMulAction.compHom M ofNNRealHom.toMonoidHom

/-- A `Module` over `ℝ≥0∞` restricts to a `Module` over `ℝ≥0`. -/
noncomputable instance {M : Type _} [AddCommMonoid M] [Module ℝ≥0∞ M] : Module ℝ≥0 M :=
  Module.compHom M ofNNRealHom

/-- An `Algebra` over `ℝ≥0∞` restricts to an `Algebra` over `ℝ≥0`. -/
noncomputable instance {A : Type _} [Semiring A] [Algebra ℝ≥0∞ A] : Algebra ℝ≥0 A where
  smul := (· • ·)
  commutes' r x := by simp [Algebra.commutes]
  smul_def' r x := by simp [← Algebra.smul_def (r : ℝ≥0∞) x, smul_def]
  toRingHom := (algebraMap ℝ≥0∞ A).comp (ofNNRealHom : ℝ≥0 →+* ℝ≥0∞)

-- verify that the above produces instances we might care about
noncomputable example : Algebra ℝ≥0 ℝ≥0∞ := inferInstance

noncomputable example : DistribMulAction ℝ≥0ˣ ℝ≥0∞ := inferInstance

theorem coe_smul {R} (r : R) (s : ℝ≥0) [SMul R ℝ≥0] [SMul R ℝ≥0∞] [IsScalarTower R ℝ≥0 ℝ≥0]
    [IsScalarTower R ℝ≥0 ℝ≥0∞] : (↑(r • s) : ℝ≥0∞) = (r : R) • (s : ℝ≥0∞) := by
  rw [← smul_one_smul ℝ≥0 r (s : ℝ≥0∞), smul_def, smul_eq_mul, ← ENNReal.coe_mul, smul_mul_assoc,
    one_mul]
#align ennreal.coe_smul ENNReal.coe_smul

end Actions

@[simp, norm_cast]
theorem coe_indicator {α} (s : Set α) (f : α → ℝ≥0) (a : α) :
    ((s.indicator f a : ℝ≥0) : ℝ≥0∞) = s.indicator (fun x => ↑(f x)) a :=
  (ofNNRealHom : ℝ≥0 →+ ℝ≥0∞).map_indicator _ _ _
#align ennreal.coe_indicator ENNReal.coe_indicator

@[simp, norm_cast]
theorem coe_pow (n : ℕ) : (↑(r ^ n) : ℝ≥0∞) = (r : ℝ≥0∞) ^ n :=
  ofNNRealHom.map_pow r n
#align ennreal.coe_pow ENNReal.coe_pow

@[simp] theorem add_eq_top : a + b = ∞ ↔ a = ∞ ∨ b = ∞ := WithTop.add_eq_top
#align ennreal.add_eq_top ENNReal.add_eq_top

@[simp] theorem add_lt_top : a + b < ∞ ↔ a < ∞ ∧ b < ∞ := WithTop.add_lt_top
#align ennreal.add_lt_top ENNReal.add_lt_top

theorem toNNReal_add {r₁ r₂ : ℝ≥0∞} (h₁ : r₁ ≠ ∞) (h₂ : r₂ ≠ ∞) :
    (r₁ + r₂).toNNReal = r₁.toNNReal + r₂.toNNReal := by
  lift r₁ to ℝ≥0 using h₁
  lift r₂ to ℝ≥0 using h₂
  rfl
#align ennreal.to_nnreal_add ENNReal.toNNReal_add

theorem not_lt_top {x : ℝ≥0∞} : ¬x < ∞ ↔ x = ∞ := by rw [lt_top_iff_ne_top, Classical.not_not]
#align ennreal.not_lt_top ENNReal.not_lt_top

theorem add_ne_top : a + b ≠ ∞ ↔ a ≠ ∞ ∧ b ≠ ∞ := by simpa only [lt_top_iff_ne_top] using add_lt_top
#align ennreal.add_ne_top ENNReal.add_ne_top

theorem mul_top' : a * ∞ = if a = 0 then 0 else ∞ := by convert WithTop.mul_top' a
#align ennreal.mul_top ENNReal.mul_top'

-- porting note: added because `simp` no longer uses `WithTop` lemmas for `ℝ≥0∞`
@[simp] theorem mul_top (h : a ≠ 0) : a * ∞ = ∞ := WithTop.mul_top h

theorem top_mul' : ∞ * a = if a = 0 then 0 else ∞ := by convert WithTop.top_mul' a
#align ennreal.top_mul ENNReal.top_mul'

-- porting note: added because `simp` no longer uses `WithTop` lemmas for `ℝ≥0∞`
@[simp] theorem top_mul (h : a ≠ 0) : ∞ * a = ∞ := WithTop.top_mul h

theorem top_mul_top : ∞ * ∞ = ∞ := WithTop.top_mul_top
#align ennreal.top_mul_top ENNReal.top_mul_top

-- porting note: added missing `DecidableEq R`
theorem smul_top {R} [Zero R] [SMulWithZero R ℝ≥0∞] [IsScalarTower R ℝ≥0∞ ℝ≥0∞]
    [NoZeroSMulDivisors R ℝ≥0∞] [DecidableEq R] (c : R) :
    c • ∞ = if c = 0 then 0 else ∞ := by
  rw [← smul_one_mul, mul_top']
  -- porting note: need the primed version of `one_ne_zero` now
  simp_rw [smul_eq_zero, or_iff_left (one_ne_zero' ℝ≥0∞)]
#align ennreal.smul_top ENNReal.smul_top

-- porting note: todo: assume `n ≠ 0` instead of `0 < n`
-- porting note: todo: generalize to `WithTop`
theorem top_pow {n : ℕ} (h : 0 < n) : ∞ ^ n = ∞ :=
  Nat.le_induction (pow_one _) (fun m _ hm => by rw [pow_succ, hm, top_mul_top]) _
    (Nat.succ_le_of_lt h)
#align ennreal.top_pow ENNReal.top_pow

theorem mul_eq_top : a * b = ∞ ↔ a ≠ 0 ∧ b = ∞ ∨ a = ∞ ∧ b ≠ 0 :=
  WithTop.mul_eq_top_iff
#align ennreal.mul_eq_top ENNReal.mul_eq_top

theorem mul_lt_top : a ≠ ∞ → b ≠ ∞ → a * b < ∞ := WithTop.mul_lt_top
#align ennreal.mul_lt_top ENNReal.mul_lt_top

theorem mul_ne_top : a ≠ ∞ → b ≠ ∞ → a * b ≠ ∞ := by simpa only [lt_top_iff_ne_top] using mul_lt_top
#align ennreal.mul_ne_top ENNReal.mul_ne_top

theorem lt_top_of_mul_ne_top_left (h : a * b ≠ ∞) (hb : b ≠ 0) : a < ∞ :=
  lt_top_iff_ne_top.2 fun ha => h <| mul_eq_top.2 (Or.inr ⟨ha, hb⟩)
#align ennreal.lt_top_of_mul_ne_top_left ENNReal.lt_top_of_mul_ne_top_left

theorem lt_top_of_mul_ne_top_right (h : a * b ≠ ∞) (ha : a ≠ 0) : b < ∞ :=
  lt_top_of_mul_ne_top_left (by rwa [mul_comm]) ha
#align ennreal.lt_top_of_mul_ne_top_right ENNReal.lt_top_of_mul_ne_top_right

theorem mul_lt_top_iff {a b : ℝ≥0∞} : a * b < ∞ ↔ a < ∞ ∧ b < ∞ ∨ a = 0 ∨ b = 0 := by
  constructor
  · intro h
    rw [← or_assoc, or_iff_not_imp_right, or_iff_not_imp_right]
    intro hb ha
    exact ⟨lt_top_of_mul_ne_top_left h.ne hb, lt_top_of_mul_ne_top_right h.ne ha⟩
  · rintro (⟨ha, hb⟩ | rfl | rfl) <;> [exact mul_lt_top ha.ne hb.ne, simp, simp]
#align ennreal.mul_lt_top_iff ENNReal.mul_lt_top_iff

theorem mul_self_lt_top_iff {a : ℝ≥0∞} : a * a < ⊤ ↔ a < ⊤ := by
  rw [ENNReal.mul_lt_top_iff, and_self, or_self, or_iff_left_iff_imp]
  rintro rfl
  norm_num
#align ennreal.mul_self_lt_top_iff ENNReal.mul_self_lt_top_iff

theorem mul_pos_iff : 0 < a * b ↔ 0 < a ∧ 0 < b :=
  CanonicallyOrderedCommSemiring.mul_pos
#align ennreal.mul_pos_iff ENNReal.mul_pos_iff

theorem mul_pos (ha : a ≠ 0) (hb : b ≠ 0) : 0 < a * b :=
  mul_pos_iff.2 ⟨pos_iff_ne_zero.2 ha, pos_iff_ne_zero.2 hb⟩
#align ennreal.mul_pos ENNReal.mul_pos

-- porting note: todo: generalize to `WithTop`
@[simp] theorem pow_eq_top_iff {n : ℕ} : a ^ n = ∞ ↔ a = ∞ ∧ n ≠ 0 := by
  rcases n.eq_zero_or_pos with rfl | (hn : 0 < n)
  · simp
  · induction a using recTopCoe
    · simp only [Ne.def, hn.ne', top_pow hn]
    · simp only [← coe_pow, coe_ne_top, false_and]
#align ennreal.pow_eq_top_iff ENNReal.pow_eq_top_iff

theorem pow_eq_top (n : ℕ) (h : a ^ n = ∞) : a = ∞ :=
  (pow_eq_top_iff.1 h).1
#align ennreal.pow_eq_top ENNReal.pow_eq_top

theorem pow_ne_top (h : a ≠ ∞) {n : ℕ} : a ^ n ≠ ∞ :=
  mt (pow_eq_top n) h
#align ennreal.pow_ne_top ENNReal.pow_ne_top

theorem pow_lt_top : a < ∞ → ∀ n : ℕ, a ^ n < ∞ := by
  simpa only [lt_top_iff_ne_top] using pow_ne_top
#align ennreal.pow_lt_top ENNReal.pow_lt_top

@[simp, norm_cast]
theorem coe_finset_sum {s : Finset α} {f : α → ℝ≥0} : ↑(∑ a in s, f a) = ∑ a in s, (f a : ℝ≥0∞) :=
  ofNNRealHom.map_sum f s
#align ennreal.coe_finset_sum ENNReal.coe_finset_sum

@[simp, norm_cast]
theorem coe_finset_prod {s : Finset α} {f : α → ℝ≥0} : ↑(∏ a in s, f a) = ∏ a in s, (f a : ℝ≥0∞) :=
  ofNNRealHom.map_prod f s
#align ennreal.coe_finset_prod ENNReal.coe_finset_prod

section Order

theorem bot_eq_zero : (⊥ : ℝ≥0∞) = 0 := rfl
#align ennreal.bot_eq_zero ENNReal.bot_eq_zero

-- `coe_lt_top` moved up

theorem not_top_le_coe : ¬∞ ≤ ↑r := WithTop.not_top_le_coe r
#align ennreal.not_top_le_coe ENNReal.not_top_le_coe

@[simp, norm_cast]
theorem one_le_coe_iff : (1 : ℝ≥0∞) ≤ ↑r ↔ 1 ≤ r := coe_le_coe
#align ennreal.one_le_coe_iff ENNReal.one_le_coe_iff

@[simp, norm_cast]
theorem coe_le_one_iff : ↑r ≤ (1 : ℝ≥0∞) ↔ r ≤ 1 := coe_le_coe
#align ennreal.coe_le_one_iff ENNReal.coe_le_one_iff

@[simp, norm_cast]
theorem coe_lt_one_iff : (↑p : ℝ≥0∞) < 1 ↔ p < 1 := coe_lt_coe
#align ennreal.coe_lt_one_iff ENNReal.coe_lt_one_iff

@[simp, norm_cast]
theorem one_lt_coe_iff : 1 < (↑p : ℝ≥0∞) ↔ 1 < p := coe_lt_coe
#align ennreal.one_lt_coe_iff ENNReal.one_lt_coe_iff

@[simp, norm_cast]
theorem coe_nat (n : ℕ) : ((n : ℝ≥0) : ℝ≥0∞) = n := rfl
#align ennreal.coe_nat ENNReal.coe_nat

@[simp] theorem ofReal_coe_nat (n : ℕ) : ENNReal.ofReal n = n := by simp [ENNReal.ofReal]
#align ennreal.of_real_coe_nat ENNReal.ofReal_coe_nat

@[simp] theorem ofReal_ofNat (n : ℕ) [n.AtLeastTwo] :
    ENNReal.ofReal (OfNat.ofNat n) = OfNat.ofNat n :=
  ofReal_coe_nat n

@[simp] theorem nat_ne_top (n : ℕ) : (n : ℝ≥0∞) ≠ ∞ := WithTop.nat_ne_top n
#align ennreal.nat_ne_top ENNReal.nat_ne_top

@[simp] theorem top_ne_nat (n : ℕ) : ∞ ≠ n := WithTop.top_ne_nat n
#align ennreal.top_ne_nat ENNReal.top_ne_nat

@[simp] theorem one_lt_top : 1 < ∞ := coe_lt_top
#align ennreal.one_lt_top ENNReal.one_lt_top

@[simp, norm_cast]
theorem toNNReal_nat (n : ℕ) : (n : ℝ≥0∞).toNNReal = n := by
  rw [← ENNReal.coe_nat n, ENNReal.toNNReal_coe]
#align ennreal.to_nnreal_nat ENNReal.toNNReal_nat

@[simp, norm_cast]
theorem toReal_nat (n : ℕ) : (n : ℝ≥0∞).toReal = n := by
  rw [← ENNReal.ofReal_coe_nat n, ENNReal.toReal_ofReal (Nat.cast_nonneg _)]
#align ennreal.to_real_nat ENNReal.toReal_nat

@[simp] theorem toReal_ofNat (n : ℕ) [n.AtLeastTwo] :
    ENNReal.toReal (OfNat.ofNat n) = OfNat.ofNat n :=
  toReal_nat n

theorem le_coe_iff : a ≤ ↑r ↔ ∃ p : ℝ≥0, a = p ∧ p ≤ r := WithTop.le_coe_iff
#align ennreal.le_coe_iff ENNReal.le_coe_iff

theorem coe_le_iff : ↑r ≤ a ↔ ∀ p : ℝ≥0, a = p → r ≤ p := WithTop.coe_le_iff
#align ennreal.coe_le_iff ENNReal.coe_le_iff

theorem lt_iff_exists_coe : a < b ↔ ∃ p : ℝ≥0, a = p ∧ ↑p < b :=
  WithTop.lt_iff_exists_coe
#align ennreal.lt_iff_exists_coe ENNReal.lt_iff_exists_coe

theorem toReal_le_coe_of_le_coe {a : ℝ≥0∞} {b : ℝ≥0} (h : a ≤ b) : a.toReal ≤ b := by
  lift a to ℝ≥0 using ne_top_of_le_ne_top coe_ne_top h
  simpa using h
#align ennreal.to_real_le_coe_of_le_coe ENNReal.toReal_le_coe_of_le_coe

@[simp, norm_cast]
theorem coe_finset_sup {s : Finset α} {f : α → ℝ≥0} : ↑(s.sup f) = s.sup fun x => (f x : ℝ≥0∞) :=
  Finset.comp_sup_eq_sup_comp_of_is_total _ coe_mono rfl
#align ennreal.coe_finset_sup ENNReal.coe_finset_sup

@[simp] theorem max_eq_zero_iff : max a b = 0 ↔ a = 0 ∧ b = 0 := max_eq_bot
#align ennreal.max_eq_zero_iff ENNReal.max_eq_zero_iff

theorem max_zero_left : max 0 a = a :=
  max_eq_right (zero_le a)
#align ennreal.max_zero_left ENNReal.max_zero_left

theorem max_zero_right : max a 0 = a :=
  max_eq_left (zero_le a)
#align ennreal.max_zero_right ENNReal.max_zero_right

@[simp] theorem sup_eq_max : a ⊔ b = max a b := rfl
#align ennreal.sup_eq_max ENNReal.sup_eq_max

protected theorem pow_pos : 0 < a → ∀ n : ℕ, 0 < a ^ n :=
  CanonicallyOrderedCommSemiring.pow_pos
#align ennreal.pow_pos ENNReal.pow_pos

protected theorem pow_ne_zero : a ≠ 0 → ∀ n : ℕ, a ^ n ≠ 0 := by
  simpa only [pos_iff_ne_zero] using ENNReal.pow_pos
#align ennreal.pow_ne_zero ENNReal.pow_ne_zero

theorem not_lt_zero : ¬a < 0 := by simp
#align ennreal.not_lt_zero ENNReal.not_lt_zero

protected theorem le_of_add_le_add_left : a ≠ ∞ → a + b ≤ a + c → b ≤ c :=
  WithTop.le_of_add_le_add_left
#align ennreal.le_of_add_le_add_left ENNReal.le_of_add_le_add_left

protected theorem le_of_add_le_add_right : a ≠ ∞ → b + a ≤ c + a → b ≤ c :=
  WithTop.le_of_add_le_add_right
#align ennreal.le_of_add_le_add_right ENNReal.le_of_add_le_add_right

protected theorem add_lt_add_left : a ≠ ∞ → b < c → a + b < a + c :=
  WithTop.add_lt_add_left
#align ennreal.add_lt_add_left ENNReal.add_lt_add_left

protected theorem add_lt_add_right : a ≠ ∞ → b < c → b + a < c + a :=
  WithTop.add_lt_add_right
#align ennreal.add_lt_add_right ENNReal.add_lt_add_right

protected theorem add_le_add_iff_left : a ≠ ∞ → (a + b ≤ a + c ↔ b ≤ c) :=
  WithTop.add_le_add_iff_left
#align ennreal.add_le_add_iff_left ENNReal.add_le_add_iff_left

protected theorem add_le_add_iff_right : a ≠ ∞ → (b + a ≤ c + a ↔ b ≤ c) :=
  WithTop.add_le_add_iff_right
#align ennreal.add_le_add_iff_right ENNReal.add_le_add_iff_right

protected theorem add_lt_add_iff_left : a ≠ ∞ → (a + b < a + c ↔ b < c) :=
  WithTop.add_lt_add_iff_left
#align ennreal.add_lt_add_iff_left ENNReal.add_lt_add_iff_left

protected theorem add_lt_add_iff_right : a ≠ ∞ → (b + a < c + a ↔ b < c) :=
  WithTop.add_lt_add_iff_right
#align ennreal.add_lt_add_iff_right ENNReal.add_lt_add_iff_right

protected theorem add_lt_add_of_le_of_lt : a ≠ ∞ → a ≤ b → c < d → a + c < b + d :=
  WithTop.add_lt_add_of_le_of_lt
#align ennreal.add_lt_add_of_le_of_lt ENNReal.add_lt_add_of_le_of_lt

protected theorem add_lt_add_of_lt_of_le : c ≠ ∞ → a < b → c ≤ d → a + c < b + d :=
  WithTop.add_lt_add_of_lt_of_le
#align ennreal.add_lt_add_of_lt_of_le ENNReal.add_lt_add_of_lt_of_le

instance contravariantClass_add_lt : ContravariantClass ℝ≥0∞ ℝ≥0∞ (· + ·) (· < ·) :=
  WithTop.contravariantClass_add_lt
#align ennreal.contravariant_class_add_lt ENNReal.contravariantClass_add_lt

theorem lt_add_right (ha : a ≠ ∞) (hb : b ≠ 0) : a < a + b := by
  rwa [← pos_iff_ne_zero, ← ENNReal.add_lt_add_iff_left ha, add_zero] at hb
#align ennreal.lt_add_right ENNReal.lt_add_right

-- porting note: moved `le_of_forall_pos_le_add` down

theorem lt_iff_exists_rat_btwn :
    a < b ↔ ∃ q : ℚ, 0 ≤ q ∧ a < Real.toNNReal q ∧ (Real.toNNReal q : ℝ≥0∞) < b :=
  ⟨fun h => by
    rcases lt_iff_exists_coe.1 h with ⟨p, rfl, _⟩
    rcases exists_between h with ⟨c, pc, cb⟩
    rcases lt_iff_exists_coe.1 cb with ⟨r, rfl, _⟩
    rcases (NNReal.lt_iff_exists_rat_btwn _ _).1 (coe_lt_coe.1 pc) with ⟨q, hq0, pq, qr⟩
    exact ⟨q, hq0, coe_lt_coe.2 pq, lt_trans (coe_lt_coe.2 qr) cb⟩,
      fun ⟨q, _, qa, qb⟩ => lt_trans qa qb⟩
#align ennreal.lt_iff_exists_rat_btwn ENNReal.lt_iff_exists_rat_btwn

theorem lt_iff_exists_real_btwn :
    a < b ↔ ∃ r : ℝ, 0 ≤ r ∧ a < ENNReal.ofReal r ∧ (ENNReal.ofReal r : ℝ≥0∞) < b :=
  ⟨fun h =>
    let ⟨q, q0, aq, qb⟩ := ENNReal.lt_iff_exists_rat_btwn.1 h
    ⟨q, Rat.cast_nonneg.2 q0, aq, qb⟩,
    fun ⟨_, _, qa, qb⟩ => lt_trans qa qb⟩
#align ennreal.lt_iff_exists_real_btwn ENNReal.lt_iff_exists_real_btwn

theorem lt_iff_exists_nnreal_btwn : a < b ↔ ∃ r : ℝ≥0, a < r ∧ (r : ℝ≥0∞) < b :=
  WithTop.lt_iff_exists_coe_btwn
#align ennreal.lt_iff_exists_nnreal_btwn ENNReal.lt_iff_exists_nnreal_btwn

theorem lt_iff_exists_add_pos_lt : a < b ↔ ∃ r : ℝ≥0, 0 < r ∧ a + r < b := by
  refine' ⟨fun hab => _, fun ⟨r, _, hr⟩ => lt_of_le_of_lt le_self_add hr⟩
  rcases lt_iff_exists_nnreal_btwn.1 hab with ⟨c, ac, cb⟩
  lift a to ℝ≥0 using ac.ne_top
  rw [coe_lt_coe] at ac
  refine ⟨c - a, tsub_pos_iff_lt.2 ac, ?_⟩
  rwa [← coe_add, add_tsub_cancel_of_le ac.le]
#align ennreal.lt_iff_exists_add_pos_lt ENNReal.lt_iff_exists_add_pos_lt

theorem le_of_forall_pos_le_add (h : ∀ ε : ℝ≥0, 0 < ε → b < ∞ → a ≤ b + ε) : a ≤ b := by
  contrapose! h
  rcases lt_iff_exists_add_pos_lt.1 h with ⟨r, hr0, hr⟩
  exact ⟨r, hr0, h.trans_le le_top, hr⟩
#align ennreal.le_of_forall_pos_le_add ENNReal.le_of_forall_pos_le_add

theorem coe_nat_lt_coe {n : ℕ} : (n : ℝ≥0∞) < r ↔ ↑n < r :=
  ENNReal.coe_nat n ▸ coe_lt_coe
#align ennreal.coe_nat_lt_coe ENNReal.coe_nat_lt_coe

theorem coe_lt_coe_nat {n : ℕ} : (r : ℝ≥0∞) < n ↔ r < n :=
  ENNReal.coe_nat n ▸ coe_lt_coe
#align ennreal.coe_lt_coe_nat ENNReal.coe_lt_coe_nat

protected theorem exists_nat_gt {r : ℝ≥0∞} (h : r ≠ ∞) : ∃ n : ℕ, r < n := by
  lift r to ℝ≥0 using h
  rcases exists_nat_gt r with ⟨n, hn⟩
  exact ⟨n, coe_lt_coe_nat.2 hn⟩
#align ennreal.exists_nat_gt ENNReal.exists_nat_gt

@[simp]
theorem iUnion_Iio_coe_nat : (⋃ n : ℕ, Iio (n : ℝ≥0∞)) = {∞}ᶜ := by
  ext x
  rw [mem_iUnion]
  exact ⟨fun ⟨n, hn⟩ => ne_top_of_lt hn, ENNReal.exists_nat_gt⟩
#align ennreal.Union_Iio_coe_nat ENNReal.iUnion_Iio_coe_nat

@[simp]
theorem iUnion_Iic_coe_nat : (⋃ n : ℕ, Iic (n : ℝ≥0∞)) = {∞}ᶜ :=
  Subset.antisymm (iUnion_subset fun n _x hx => ne_top_of_le_ne_top (nat_ne_top n) hx) <|
    iUnion_Iio_coe_nat ▸ iUnion_mono fun _ => Iio_subset_Iic_self
#align ennreal.Union_Iic_coe_nat ENNReal.iUnion_Iic_coe_nat

@[simp]
theorem iUnion_Ioc_coe_nat : (⋃ n : ℕ, Ioc a n) = Ioi a \ {∞} := by
  simp only [← Ioi_inter_Iic, ← inter_iUnion, iUnion_Iic_coe_nat, diff_eq]
#align ennreal.Union_Ioc_coe_nat ENNReal.iUnion_Ioc_coe_nat

@[simp]
theorem iUnion_Ioo_coe_nat : (⋃ n : ℕ, Ioo a n) = Ioi a \ {∞} := by
  simp only [← Ioi_inter_Iio, ← inter_iUnion, iUnion_Iio_coe_nat, diff_eq]
#align ennreal.Union_Ioo_coe_nat ENNReal.iUnion_Ioo_coe_nat

@[simp]
theorem iUnion_Icc_coe_nat : (⋃ n : ℕ, Icc a n) = Ici a \ {∞} := by
  simp only [← Ici_inter_Iic, ← inter_iUnion, iUnion_Iic_coe_nat, diff_eq]
#align ennreal.Union_Icc_coe_nat ENNReal.iUnion_Icc_coe_nat

@[simp]
theorem iUnion_Ico_coe_nat : (⋃ n : ℕ, Ico a n) = Ici a \ {∞} := by
  simp only [← Ici_inter_Iio, ← inter_iUnion, iUnion_Iio_coe_nat, diff_eq]
#align ennreal.Union_Ico_coe_nat ENNReal.iUnion_Ico_coe_nat

@[simp]
theorem iInter_Ici_coe_nat : (⋂ n : ℕ, Ici (n : ℝ≥0∞)) = {∞} := by
  simp only [← compl_Iio, ← compl_iUnion, iUnion_Iio_coe_nat, compl_compl]
#align ennreal.Inter_Ici_coe_nat ENNReal.iInter_Ici_coe_nat

@[simp]
theorem iInter_Ioi_coe_nat : (⋂ n : ℕ, Ioi (n : ℝ≥0∞)) = {∞} := by
  simp only [← compl_Iic, ← compl_iUnion, iUnion_Iic_coe_nat, compl_compl]
#align ennreal.Inter_Ioi_coe_nat ENNReal.iInter_Ioi_coe_nat

-- porting note: todo: generalize to `WithTop`
theorem add_lt_add (ac : a < c) (bd : b < d) : a + b < c + d := by
  lift a to ℝ≥0 using ac.ne_top
  lift b to ℝ≥0 using bd.ne_top
  cases c; · simp
  cases d; · simp
  simp only [← coe_add, some_eq_coe, coe_lt_coe] at *
  exact add_lt_add ac bd
#align ennreal.add_lt_add ENNReal.add_lt_add

@[simp, norm_cast]
theorem coe_min : ((min r p : ℝ≥0) : ℝ≥0∞) = min (r : ℝ≥0∞) p := rfl
#align ennreal.coe_min ENNReal.coe_min

@[simp, norm_cast]
theorem coe_max : ((max r p : ℝ≥0) : ℝ≥0∞) = max (r : ℝ≥0∞) p := rfl
#align ennreal.coe_max ENNReal.coe_max

theorem le_of_top_imp_top_of_toNNReal_le {a b : ℝ≥0∞} (h : a = ⊤ → b = ⊤)
    (h_nnreal : a ≠ ⊤ → b ≠ ⊤ → a.toNNReal ≤ b.toNNReal) : a ≤ b := by
  by_contra' hlt
  lift b to ℝ≥0 using hlt.ne_top
  lift a to ℝ≥0 using mt h coe_ne_top
  refine hlt.not_le ?_
  simpa using h_nnreal
#align ennreal.le_of_top_imp_top_of_to_nnreal_le ENNReal.le_of_top_imp_top_of_toNNReal_le

end Order

section CompleteLattice

theorem coe_sSup {s : Set ℝ≥0} : BddAbove s → (↑(sSup s) : ℝ≥0∞) = ⨆ a ∈ s, ↑a :=
  WithTop.coe_sSup
#align ennreal.coe_Sup ENNReal.coe_sSup

theorem coe_sInf {s : Set ℝ≥0} : s.Nonempty → (↑(sInf s) : ℝ≥0∞) = ⨅ a ∈ s, ↑a :=
  WithTop.coe_sInf
#align ennreal.coe_Inf ENNReal.coe_sInf

theorem coe_iSup {ι : Sort _} {f : ι → ℝ≥0} (hf : BddAbove (range f)) :
    (↑(iSup f) : ℝ≥0∞) = ⨆ a, ↑(f a) :=
  WithTop.coe_iSup _ hf
#align ennreal.coe_supr ENNReal.coe_iSup

@[norm_cast]
theorem coe_iInf {ι : Sort _} [Nonempty ι] (f : ι → ℝ≥0) : (↑(iInf f) : ℝ≥0∞) = ⨅ a, ↑(f a) :=
  WithTop.coe_iInf f
#align ennreal.coe_infi ENNReal.coe_iInf

theorem coe_mem_upperBounds {s : Set ℝ≥0} :
    ↑r ∈ upperBounds (some '' s) ↔ r ∈ upperBounds s := by
  simp (config := { contextual := true }) [upperBounds, ball_image_iff, -mem_image, *]
#align ennreal.coe_mem_upper_bounds ENNReal.coe_mem_upperBounds

end CompleteLattice

section Mul

-- porting note: todo: generalize to `WithTop`
@[mono]
theorem mul_lt_mul (ac : a < c) (bd : b < d) : a * b < c * d := by
  rcases lt_iff_exists_nnreal_btwn.1 ac with ⟨a', aa', a'c⟩
  lift a to ℝ≥0 using ne_top_of_lt aa'
  rcases lt_iff_exists_nnreal_btwn.1 bd with ⟨b', bb', b'd⟩
  lift b to ℝ≥0 using ne_top_of_lt bb'
  norm_cast at *
  calc
    ↑(a * b) < ↑(a' * b') := coe_lt_coe.2 (mul_lt_mul₀ aa' bb')
    _ = ↑a' * ↑b' := coe_mul
    _ ≤ c * d := mul_le_mul' a'c.le b'd.le
#align ennreal.mul_lt_mul ENNReal.mul_lt_mul

-- TODO: generalize to `CovariantClass α α (· * ·) (· ≤ ·)`
theorem mul_left_mono : Monotone (a * ·) := fun _ _ => mul_le_mul' le_rfl
#align ennreal.mul_left_mono ENNReal.mul_left_mono

-- TODO: generalize to `CovariantClass α α (swap (· * ·)) (· ≤ ·)`
theorem mul_right_mono : Monotone (· * a) := fun _ _ h => mul_le_mul' h le_rfl
#align ennreal.mul_right_mono ENNReal.mul_right_mono

-- porting note: todo: generalize to `WithTop`
theorem pow_strictMono : ∀ {n : ℕ}, n ≠ 0 → StrictMono fun x : ℝ≥0∞ => x ^ n
  | 0, h => absurd rfl h
  | 1, _ => by simpa only [pow_one] using strictMono_id
  | (n + 1 + 1), _ => fun x y h => mul_lt_mul h (pow_strictMono n.succ_ne_zero h)
#align ennreal.pow_strict_mono ENNReal.pow_strictMono

theorem max_mul : max a b * c = max (a * c) (b * c) := mul_right_mono.map_max
#align ennreal.max_mul ENNReal.max_mul

theorem mul_max : a * max b c = max (a * b) (a * c) := mul_left_mono.map_max
#align ennreal.mul_max ENNReal.mul_max

-- porting note: todo: generalize to `WithTop`
theorem mul_left_strictMono (h0 : a ≠ 0) (hinf : a ≠ ∞) : StrictMono (a * ·) := by
  lift a to ℝ≥0 using hinf
  rw [coe_ne_zero] at h0
  intro x y h
  contrapose! h
  simpa only [← mul_assoc, ← coe_mul, inv_mul_cancel h0, coe_one, one_mul]
    using mul_le_mul_left' h (↑a⁻¹)
#align ennreal.mul_left_strict_mono ENNReal.mul_left_strictMono

-- porting note: todo: generalize to `WithTop`
theorem mul_eq_mul_left (h0 : a ≠ 0) (hinf : a ≠ ∞) : a * b = a * c ↔ b = c :=
  (mul_left_strictMono h0 hinf).injective.eq_iff
#align ennreal.mul_eq_mul_left ENNReal.mul_eq_mul_left

-- porting note: todo: generalize to `WithTop`
theorem mul_eq_mul_right : c ≠ 0 → c ≠ ∞ → (a * c = b * c ↔ a = b) :=
  mul_comm c a ▸ mul_comm c b ▸ mul_eq_mul_left
#align ennreal.mul_eq_mul_right ENNReal.mul_eq_mul_right

-- porting note: todo: generalize to `WithTop`
theorem mul_le_mul_left (h0 : a ≠ 0) (hinf : a ≠ ∞) : (a * b ≤ a * c ↔ b ≤ c) :=
  (mul_left_strictMono h0 hinf).le_iff_le
#align ennreal.mul_le_mul_left ENNReal.mul_le_mul_left

-- porting note: todo: generalize to `WithTop`
theorem mul_le_mul_right : c ≠ 0 → c ≠ ∞ → (a * c ≤ b * c ↔ a ≤ b) :=
  mul_comm c a ▸ mul_comm c b ▸ mul_le_mul_left
#align ennreal.mul_le_mul_right ENNReal.mul_le_mul_right

-- porting note: todo: generalize to `WithTop`
theorem mul_lt_mul_left (h0 : a ≠ 0) (hinf : a ≠ ∞) : (a * b < a * c ↔ b < c) :=
  (mul_left_strictMono h0 hinf).lt_iff_lt
#align ennreal.mul_lt_mul_left ENNReal.mul_lt_mul_left

-- porting note: todo: generalize to `WithTop`
theorem mul_lt_mul_right : c ≠ 0 → c ≠ ∞ → (a * c < b * c ↔ a < b) :=
  mul_comm c a ▸ mul_comm c b ▸ mul_lt_mul_left
#align ennreal.mul_lt_mul_right ENNReal.mul_lt_mul_right

end Mul

section Cancel

-- porting note: todo: generalize to `WithTop`
/-- An element `a` is `AddLECancellable` if `a + b ≤ a + c` implies `b ≤ c` for all `b` and `c`.
  This is true in `ℝ≥0∞` for all elements except `∞`. -/
theorem addLECancellable_iff_ne {a : ℝ≥0∞} : AddLECancellable a ↔ a ≠ ∞ := by
  constructor
  · rintro h rfl
    refine' zero_lt_one.not_le (h _)
    simp
  · rintro h b c hbc
    apply ENNReal.le_of_add_le_add_left h hbc
#align ennreal.add_le_cancellable_iff_ne ENNReal.addLECancellable_iff_ne

/-- This lemma has an abbreviated name because it is used frequently. -/
theorem cancel_of_ne {a : ℝ≥0∞} (h : a ≠ ∞) : AddLECancellable a :=
  addLECancellable_iff_ne.mpr h
#align ennreal.cancel_of_ne ENNReal.cancel_of_ne

/-- This lemma has an abbreviated name because it is used frequently. -/
theorem cancel_of_lt {a : ℝ≥0∞} (h : a < ∞) : AddLECancellable a :=
  cancel_of_ne h.ne
#align ennreal.cancel_of_lt ENNReal.cancel_of_lt

/-- This lemma has an abbreviated name because it is used frequently. -/
theorem cancel_of_lt' {a b : ℝ≥0∞} (h : a < b) : AddLECancellable a :=
  cancel_of_ne h.ne_top
#align ennreal.cancel_of_lt' ENNReal.cancel_of_lt'

/-- This lemma has an abbreviated name because it is used frequently. -/
theorem cancel_coe {a : ℝ≥0} : AddLECancellable (a : ℝ≥0∞) :=
  cancel_of_ne coe_ne_top
#align ennreal.cancel_coe ENNReal.cancel_coe

theorem add_right_inj (h : a ≠ ∞) : a + b = a + c ↔ b = c :=
  (cancel_of_ne h).inj
#align ennreal.add_right_inj ENNReal.add_right_inj

theorem add_left_inj (h : a ≠ ∞) : b + a = c + a ↔ b = c :=
  (cancel_of_ne h).inj_left
#align ennreal.add_left_inj ENNReal.add_left_inj

end Cancel

section Sub

theorem sub_eq_sInf {a b : ℝ≥0∞} : a - b = sInf { d | a ≤ d + b } :=
  le_antisymm (le_sInf fun _ h => tsub_le_iff_right.mpr h) <| sInf_le <| mem_setOf.2 le_tsub_add
#align ennreal.sub_eq_Inf ENNReal.sub_eq_sInf

/-- This is a special case of `WithTop.coe_sub` in the `ENNReal` namespace -/
@[simp] theorem coe_sub : (↑(r - p) : ℝ≥0∞) = ↑r - ↑p := WithTop.coe_sub
#align ennreal.coe_sub ENNReal.coe_sub

/-- This is a special case of `WithTop.top_sub_coe` in the `ENNReal` namespace -/
@[simp] theorem top_sub_coe : ∞ - ↑r = ∞ := WithTop.top_sub_coe
#align ennreal.top_sub_coe ENNReal.top_sub_coe

/-- This is a special case of `WithTop.sub_top` in the `ENNReal` namespace -/
theorem sub_top : a - ∞ = 0 := WithTop.sub_top
#align ennreal.sub_top ENNReal.sub_top

-- porting note: added `@[simp]`
@[simp] theorem sub_eq_top_iff : a - b = ∞ ↔ a = ∞ ∧ b ≠ ∞ := WithTop.sub_eq_top_iff
#align ennreal.sub_eq_top_iff ENNReal.sub_eq_top_iff

theorem sub_ne_top (ha : a ≠ ∞) : a - b ≠ ∞ := mt sub_eq_top_iff.mp <| mt And.left ha
#align ennreal.sub_ne_top ENNReal.sub_ne_top

@[simp, norm_cast]
theorem nat_cast_sub (m n : ℕ) : ↑(m - n) = (m - n : ℝ≥0∞) := by
  rw [← coe_nat, Nat.cast_tsub, coe_sub, coe_nat, coe_nat]
#align ennreal.nat_cast_sub ENNReal.nat_cast_sub

protected theorem sub_eq_of_eq_add (hb : b ≠ ∞) : a = c + b → a - b = c :=
  (cancel_of_ne hb).tsub_eq_of_eq_add
#align ennreal.sub_eq_of_eq_add ENNReal.sub_eq_of_eq_add

protected theorem eq_sub_of_add_eq (hc : c ≠ ∞) : a + c = b → a = b - c :=
  (cancel_of_ne hc).eq_tsub_of_add_eq
#align ennreal.eq_sub_of_add_eq ENNReal.eq_sub_of_add_eq

protected theorem sub_eq_of_eq_add_rev (hb : b ≠ ∞) : a = b + c → a - b = c :=
  (cancel_of_ne hb).tsub_eq_of_eq_add_rev
#align ennreal.sub_eq_of_eq_add_rev ENNReal.sub_eq_of_eq_add_rev

theorem sub_eq_of_add_eq (hb : b ≠ ∞) (hc : a + b = c) : c - b = a :=
  ENNReal.sub_eq_of_eq_add hb hc.symm
#align ennreal.sub_eq_of_add_eq ENNReal.sub_eq_of_add_eq

@[simp]
protected theorem add_sub_cancel_left (ha : a ≠ ∞) : a + b - a = b :=
  (cancel_of_ne ha).add_tsub_cancel_left
#align ennreal.add_sub_cancel_left ENNReal.add_sub_cancel_left

@[simp]
protected theorem add_sub_cancel_right (hb : b ≠ ∞) : a + b - b = a :=
  (cancel_of_ne hb).add_tsub_cancel_right
#align ennreal.add_sub_cancel_right ENNReal.add_sub_cancel_right

protected theorem lt_add_of_sub_lt_left (h : a ≠ ∞ ∨ b ≠ ∞) : a - b < c → a < b + c := by
  obtain rfl | hb := eq_or_ne b ∞
  · rw [top_add, lt_top_iff_ne_top]
    exact fun _ => h.resolve_right (Classical.not_not.2 rfl)
  · exact (cancel_of_ne hb).lt_add_of_tsub_lt_left
#align ennreal.lt_add_of_sub_lt_left ENNReal.lt_add_of_sub_lt_left

protected theorem lt_add_of_sub_lt_right (h : a ≠ ∞ ∨ c ≠ ∞) : a - c < b → a < b + c :=
  add_comm c b ▸ ENNReal.lt_add_of_sub_lt_left h
#align ennreal.lt_add_of_sub_lt_right ENNReal.lt_add_of_sub_lt_right

theorem le_sub_of_add_le_left (ha : a ≠ ∞) : a + b ≤ c → b ≤ c - a :=
  (cancel_of_ne ha).le_tsub_of_add_le_left
#align ennreal.le_sub_of_add_le_left ENNReal.le_sub_of_add_le_left

theorem le_sub_of_add_le_right (hb : b ≠ ∞) : a + b ≤ c → a ≤ c - b :=
  (cancel_of_ne hb).le_tsub_of_add_le_right
#align ennreal.le_sub_of_add_le_right ENNReal.le_sub_of_add_le_right

protected theorem sub_lt_of_lt_add (hac : c ≤ a) (h : a < b + c) : a - c < b :=
  ((cancel_of_lt' <| hac.trans_lt h).tsub_lt_iff_right hac).mpr h
#align ennreal.sub_lt_of_lt_add ENNReal.sub_lt_of_lt_add

protected theorem sub_lt_iff_lt_right (hb : b ≠ ∞) (hab : b ≤ a) : a - b < c ↔ a < c + b :=
  (cancel_of_ne hb).tsub_lt_iff_right hab
#align ennreal.sub_lt_iff_lt_right ENNReal.sub_lt_iff_lt_right

protected theorem sub_lt_self (ha : a ≠ ∞) (ha₀ : a ≠ 0) (hb : b ≠ 0) : a - b < a :=
  (cancel_of_ne ha).tsub_lt_self (pos_iff_ne_zero.2 ha₀) (pos_iff_ne_zero.2 hb)
#align ennreal.sub_lt_self ENNReal.sub_lt_self

protected theorem sub_lt_self_iff (ha : a ≠ ∞) : a - b < a ↔ 0 < a ∧ 0 < b :=
  (cancel_of_ne ha).tsub_lt_self_iff
#align ennreal.sub_lt_self_iff ENNReal.sub_lt_self_iff

theorem sub_lt_of_sub_lt (h₂ : c ≤ a) (h₃ : a ≠ ∞ ∨ b ≠ ∞) (h₁ : a - b < c) : a - c < b :=
  ENNReal.sub_lt_of_lt_add h₂ (add_comm c b ▸ ENNReal.lt_add_of_sub_lt_right h₃ h₁)
#align ennreal.sub_lt_of_sub_lt ENNReal.sub_lt_of_sub_lt

theorem sub_sub_cancel (h : a ≠ ∞) (h2 : b ≤ a) : a - (a - b) = b :=
  (cancel_of_ne <| sub_ne_top h).tsub_tsub_cancel_of_le h2
#align ennreal.sub_sub_cancel ENNReal.sub_sub_cancel

theorem sub_right_inj {a b c : ℝ≥0∞} (ha : a ≠ ∞) (hb : b ≤ a) (hc : c ≤ a) :
    a - b = a - c ↔ b = c :=
  (cancel_of_ne ha).tsub_right_inj (cancel_of_ne <| ne_top_of_le_ne_top ha hb)
    (cancel_of_ne <| ne_top_of_le_ne_top ha hc) hb hc
#align ennreal.sub_right_inj ENNReal.sub_right_inj

theorem sub_mul (h : 0 < b → b < a → c ≠ ∞) : (a - b) * c = a * c - b * c := by
  cases' le_or_lt a b with hab hab; · simp [hab, mul_right_mono hab]
  rcases eq_or_lt_of_le (zero_le b) with (rfl | hb); · simp
  exact (cancel_of_ne <| mul_ne_top hab.ne_top (h hb hab)).tsub_mul
#align ennreal.sub_mul ENNReal.sub_mul

theorem mul_sub (h : 0 < c → c < b → a ≠ ∞) : a * (b - c) = a * b - a * c := by
  simp only [mul_comm a]
  exact sub_mul h
#align ennreal.mul_sub ENNReal.mul_sub

end Sub

section Sum

open Finset

/-- A product of finite numbers is still finite -/
theorem prod_lt_top {s : Finset α} {f : α → ℝ≥0∞} (h : ∀ a ∈ s, f a ≠ ∞) : (∏ a in s, f a) < ∞ :=
  WithTop.prod_lt_top h
#align ennreal.prod_lt_top ENNReal.prod_lt_top

/-- A sum of finite numbers is still finite -/
theorem sum_lt_top {s : Finset α} {f : α → ℝ≥0∞} (h : ∀ a ∈ s, f a ≠ ∞) : (∑ a in s, f a) < ∞ :=
  WithTop.sum_lt_top h
#align ennreal.sum_lt_top ENNReal.sum_lt_top

/-- A sum of finite numbers is still finite -/
theorem sum_lt_top_iff {s : Finset α} {f : α → ℝ≥0∞} : (∑ a in s, f a) < ∞ ↔ ∀ a ∈ s, f a < ∞ :=
  WithTop.sum_lt_top_iff
#align ennreal.sum_lt_top_iff ENNReal.sum_lt_top_iff

/-- A sum of numbers is infinite iff one of them is infinite -/
theorem sum_eq_top_iff {s : Finset α} {f : α → ℝ≥0∞} : (∑ x in s, f x) = ∞ ↔ ∃ a ∈ s, f a = ∞ :=
  WithTop.sum_eq_top_iff
#align ennreal.sum_eq_top_iff ENNReal.sum_eq_top_iff

theorem lt_top_of_sum_ne_top {s : Finset α} {f : α → ℝ≥0∞} (h : (∑ x in s, f x) ≠ ∞) {a : α}
    (ha : a ∈ s) : f a < ∞ :=
  sum_lt_top_iff.1 h.lt_top a ha
#align ennreal.lt_top_of_sum_ne_top ENNReal.lt_top_of_sum_ne_top

/-- Seeing `ℝ≥0∞` as `ℝ≥0` does not change their sum, unless one of the `ℝ≥0∞` is
infinity -/
theorem toNNReal_sum {s : Finset α} {f : α → ℝ≥0∞} (hf : ∀ a ∈ s, f a ≠ ∞) :
    ENNReal.toNNReal (∑ a in s, f a) = ∑ a in s, ENNReal.toNNReal (f a) := by
  rw [← coe_eq_coe, coe_toNNReal, coe_finset_sum, sum_congr rfl]
  · intro x hx
    exact (coe_toNNReal (hf x hx)).symm
  · exact (sum_lt_top hf).ne
#align ennreal.to_nnreal_sum ENNReal.toNNReal_sum

/-- seeing `ℝ≥0∞` as `Real` does not change their sum, unless one of the `ℝ≥0∞` is infinity -/
theorem toReal_sum {s : Finset α} {f : α → ℝ≥0∞} (hf : ∀ a ∈ s, f a ≠ ∞) :
    ENNReal.toReal (∑ a in s, f a) = ∑ a in s, ENNReal.toReal (f a) := by
  rw [ENNReal.toReal, toNNReal_sum hf, NNReal.coe_sum]
  rfl
#align ennreal.to_real_sum ENNReal.toReal_sum

theorem ofReal_sum_of_nonneg {s : Finset α} {f : α → ℝ} (hf : ∀ i, i ∈ s → 0 ≤ f i) :
    ENNReal.ofReal (∑ i in s, f i) = ∑ i in s, ENNReal.ofReal (f i) := by
  simp_rw [ENNReal.ofReal, ← coe_finset_sum, coe_eq_coe]
  exact Real.toNNReal_sum_of_nonneg hf
#align ennreal.of_real_sum_of_nonneg ENNReal.ofReal_sum_of_nonneg

theorem sum_lt_sum_of_nonempty {s : Finset α} (hs : s.Nonempty) {f g : α → ℝ≥0∞}
    (Hlt : ∀ i ∈ s, f i < g i) : (∑ i in s, f i) < ∑ i in s, g i := by
  induction' hs using Finset.Nonempty.cons_induction with a a s as _ IH
  · simp [Hlt _ (Finset.mem_singleton_self _)]
  · simp only [as, Finset.sum_cons, not_false_iff]
    exact
      ENNReal.add_lt_add (Hlt _ (Finset.mem_cons_self _ _))
        (IH fun i hi => Hlt _ (Finset.mem_cons.2 <| Or.inr hi))
#align ennreal.sum_lt_sum_of_nonempty ENNReal.sum_lt_sum_of_nonempty

theorem exists_le_of_sum_le {s : Finset α} (hs : s.Nonempty) {f g : α → ℝ≥0∞}
    (Hle : (∑ i in s, f i) ≤ ∑ i in s, g i) : ∃ i ∈ s, f i ≤ g i := by
  contrapose! Hle
  apply ENNReal.sum_lt_sum_of_nonempty hs Hle
#align ennreal.exists_le_of_sum_le ENNReal.exists_le_of_sum_le

end Sum

section Interval

variable {x y z : ℝ≥0∞} {ε ε₁ ε₂ : ℝ≥0∞} {s : Set ℝ≥0∞}

protected theorem Ico_eq_Iio : Ico 0 y = Iio y :=
  Ico_bot
#align ennreal.Ico_eq_Iio ENNReal.Ico_eq_Iio

theorem mem_Iio_self_add : x ≠ ∞ → ε ≠ 0 → x ∈ Iio (x + ε) := fun xt ε0 => lt_add_right xt ε0
#align ennreal.mem_Iio_self_add ENNReal.mem_Iio_self_add

theorem mem_Ioo_self_sub_add : x ≠ ∞ → x ≠ 0 → ε₁ ≠ 0 → ε₂ ≠ 0 → x ∈ Ioo (x - ε₁) (x + ε₂) :=
  fun xt x0 ε0 ε0' => ⟨ENNReal.sub_lt_self xt x0 ε0, lt_add_right xt ε0'⟩
#align ennreal.mem_Ioo_self_sub_add ENNReal.mem_Ioo_self_sub_add

end Interval

section Bit

-- porting note: removed lemmas about `bit0` and `bit1`
-- TODO: add lemmas about `OfNat.ofNat`

#noalign ennreal.bit0_strict_mono
#noalign ennreal.bit0_injective
#noalign ennreal.bit0_lt_bit0
#noalign ennreal.bit0_le_bit0
#noalign ennreal.bit0_inj
#noalign ennreal.bit0_eq_zero_iff
#noalign ennreal.bit0_top
#noalign ennreal.bit0_eq_top_iff
#noalign ennreal.bit1_strict_mono
#noalign ennreal.bit1_injective
#noalign ennreal.bit1_lt_bit1
#noalign ennreal.bit1_le_bit1
#noalign ennreal.bit1_inj
#noalign ennreal.bit1_ne_zero
#noalign ennreal.bit1_top
#noalign ennreal.bit1_eq_top_iff
#noalign ennreal.bit1_eq_one_iff

end Bit

noncomputable section Inv

-- porting note: rfc: redefine using pattern matching?
instance : Inv ℝ≥0∞ := ⟨fun a => sInf { b | 1 ≤ a * b }⟩

instance : DivInvMonoid ℝ≥0∞ where

theorem div_eq_inv_mul : a / b = b⁻¹ * a := by rw [div_eq_mul_inv, mul_comm]
#align ennreal.div_eq_inv_mul ENNReal.div_eq_inv_mul

@[simp] theorem inv_zero : (0 : ℝ≥0∞)⁻¹ = ∞ :=
  show sInf { b : ℝ≥0∞ | 1 ≤ 0 * b } = ∞ by simp
#align ennreal.inv_zero ENNReal.inv_zero

@[simp] theorem inv_top : ∞⁻¹ = 0 :=
  bot_unique <| le_of_forall_le_of_dense fun a (h : 0 < a) => sInf_le <| by simp [*, h.ne', top_mul]
#align ennreal.inv_top ENNReal.inv_top

theorem coe_inv_le : (↑r⁻¹ : ℝ≥0∞) ≤ (↑r)⁻¹ :=
  le_sInf fun b (hb : 1 ≤ ↑r * b) =>
    coe_le_iff.2 <| by
      rintro b rfl
      apply NNReal.inv_le_of_le_mul
      rwa [← coe_mul, ← coe_one, coe_le_coe] at hb
#align ennreal.coe_inv_le ENNReal.coe_inv_le

@[simp, norm_cast]
theorem coe_inv (hr : r ≠ 0) : (↑r⁻¹ : ℝ≥0∞) = (↑r)⁻¹ :=
  coe_inv_le.antisymm <| sInf_le <| mem_setOf.2 <| by rw [← coe_mul, mul_inv_cancel hr, coe_one]
#align ennreal.coe_inv ENNReal.coe_inv

@[norm_cast]
theorem coe_inv_two : ((2⁻¹ : ℝ≥0) : ℝ≥0∞) = 2⁻¹ := by rw [coe_inv _root_.two_ne_zero, coe_two]
#align ennreal.coe_inv_two ENNReal.coe_inv_two

@[simp, norm_cast]
theorem coe_div (hr : r ≠ 0) : (↑(p / r) : ℝ≥0∞) = p / r := by
  rw [div_eq_mul_inv, div_eq_mul_inv, coe_mul, coe_inv hr]
#align ennreal.coe_div ENNReal.coe_div

theorem div_zero (h : a ≠ 0) : a / 0 = ∞ := by simp [div_eq_mul_inv, h]
#align ennreal.div_zero ENNReal.div_zero

instance : DivInvOneMonoid ℝ≥0∞ :=
  { inferInstanceAs (DivInvMonoid ℝ≥0∞) with
    inv_one := by simpa only [coe_inv one_ne_zero, coe_one] using coe_eq_coe.2 inv_one }

protected theorem inv_pow : ∀ {a : ℝ≥0∞} {n : ℕ}, (a ^ n)⁻¹ = a⁻¹ ^ n
  | _, 0 => by simp only [pow_zero, inv_one]
  | ⊤, n + 1 => by simp [top_pow]
  | (a : ℝ≥0), n + 1 => by
    rcases eq_or_ne a 0 with (rfl | ha)
    · simp [top_pow]
    · have := pow_ne_zero (n + 1) ha
      norm_cast
      rw [inv_pow]
#align ennreal.inv_pow ENNReal.inv_pow

protected theorem mul_inv_cancel (h0 : a ≠ 0) (ht : a ≠ ∞) : a * a⁻¹ = 1 := by
  lift a to ℝ≥0 using ht
  norm_cast at h0; norm_cast
  exact mul_inv_cancel h0
#align ennreal.mul_inv_cancel ENNReal.mul_inv_cancel

protected theorem inv_mul_cancel (h0 : a ≠ 0) (ht : a ≠ ∞) : a⁻¹ * a = 1 :=
  mul_comm a a⁻¹ ▸ ENNReal.mul_inv_cancel h0 ht
#align ennreal.inv_mul_cancel ENNReal.inv_mul_cancel

protected theorem div_mul_cancel (h0 : a ≠ 0) (hI : a ≠ ∞) : b / a * a = b := by
  rw [div_eq_mul_inv, mul_assoc, ENNReal.inv_mul_cancel h0 hI, mul_one]
#align ennreal.div_mul_cancel ENNReal.div_mul_cancel

protected theorem mul_div_cancel' (h0 : a ≠ 0) (hI : a ≠ ∞) : a * (b / a) = b := by
  rw [mul_comm, ENNReal.div_mul_cancel h0 hI]
#align ennreal.mul_div_cancel' ENNReal.mul_div_cancel'

instance : InvolutiveInv ℝ≥0∞ where
  inv_inv a := by
    by_cases a = 0 <;> cases a <;> simp_all [none_eq_top, some_eq_coe, -coe_inv, (coe_inv _).symm]

@[simp] theorem inv_eq_top : a⁻¹ = ∞ ↔ a = 0 := inv_zero ▸ inv_inj
#align ennreal.inv_eq_top ENNReal.inv_eq_top

theorem inv_ne_top : a⁻¹ ≠ ∞ ↔ a ≠ 0 := by simp
#align ennreal.inv_ne_top ENNReal.inv_ne_top

@[simp]
theorem inv_lt_top {x : ℝ≥0∞} : x⁻¹ < ∞ ↔ 0 < x := by
  simp only [lt_top_iff_ne_top, inv_ne_top, pos_iff_ne_zero]
#align ennreal.inv_lt_top ENNReal.inv_lt_top

theorem div_lt_top {x y : ℝ≥0∞} (h1 : x ≠ ∞) (h2 : y ≠ 0) : x / y < ∞ :=
  mul_lt_top h1 (inv_ne_top.mpr h2)
#align ennreal.div_lt_top ENNReal.div_lt_top

@[simp]
protected theorem inv_eq_zero : a⁻¹ = 0 ↔ a = ∞ :=
  inv_top ▸ inv_inj
#align ennreal.inv_eq_zero ENNReal.inv_eq_zero

protected theorem inv_ne_zero : a⁻¹ ≠ 0 ↔ a ≠ ∞ := by simp
#align ennreal.inv_ne_zero ENNReal.inv_ne_zero

protected theorem mul_inv {a b : ℝ≥0∞} (ha : a ≠ 0 ∨ b ≠ ∞) (hb : a ≠ ∞ ∨ b ≠ 0) :
    (a * b)⁻¹ = a⁻¹ * b⁻¹ := by
  induction' b using recTopCoe with b
  · replace ha : a ≠ 0 := ha.neg_resolve_right rfl
    simp [ha]
  induction' a using recTopCoe with a
  · replace hb : b ≠ 0 := coe_ne_zero.1 (hb.neg_resolve_left rfl)
    simp [hb]
  by_cases h'a : a = 0
  · simp only [h'a, top_mul, ENNReal.inv_zero, ENNReal.coe_ne_top, zero_mul, Ne.def,
      not_false_iff, ENNReal.coe_zero, ENNReal.inv_eq_zero]
  by_cases h'b : b = 0
  · simp only [h'b, ENNReal.inv_zero, ENNReal.coe_ne_top, mul_top, Ne.def, not_false_iff,
      mul_zero, ENNReal.coe_zero, ENNReal.inv_eq_zero]
  rw [← ENNReal.coe_mul, ← ENNReal.coe_inv, ← ENNReal.coe_inv h'a, ← ENNReal.coe_inv h'b, ←
    ENNReal.coe_mul, mul_inv_rev, mul_comm]
  simp [h'a, h'b]
#align ennreal.mul_inv ENNReal.mul_inv

protected theorem mul_div_mul_left (a b : ℝ≥0∞) (hc : c ≠ 0) (hc' : c ≠ ⊤) :
    c * a / (c * b) = a / b := by
  rw [div_eq_mul_inv, div_eq_mul_inv, ENNReal.mul_inv (Or.inl hc) (Or.inl hc'), mul_mul_mul_comm,
    ENNReal.mul_inv_cancel hc hc', one_mul]
#align ennreal.mul_div_mul_left ENNReal.mul_div_mul_left

protected theorem mul_div_mul_right (a b : ℝ≥0∞) (hc : c ≠ 0) (hc' : c ≠ ⊤) :
    a * c / (b * c) = a / b := by
  rw [div_eq_mul_inv, div_eq_mul_inv, ENNReal.mul_inv (Or.inr hc') (Or.inr hc), mul_mul_mul_comm,
    ENNReal.mul_inv_cancel hc hc', mul_one]
#align ennreal.mul_div_mul_right ENNReal.mul_div_mul_right

protected theorem sub_div (h : 0 < b → b < a → c ≠ 0) : (a - b) / c = a / c - b / c := by
  simp_rw [div_eq_mul_inv]
  exact ENNReal.sub_mul (by simpa using h)
#align ennreal.sub_div ENNReal.sub_div

@[simp]
protected theorem inv_pos : 0 < a⁻¹ ↔ a ≠ ∞ :=
  pos_iff_ne_zero.trans ENNReal.inv_ne_zero
#align ennreal.inv_pos ENNReal.inv_pos

theorem inv_strictAnti : StrictAnti (Inv.inv : ℝ≥0∞ → ℝ≥0∞) := by
  intro a b h
  lift a to ℝ≥0 using h.ne_top
  induction b using recTopCoe; · simp
  rw [coe_lt_coe] at h
  rcases eq_or_ne a 0 with (rfl | ha); · simp [h]
  rw [← coe_inv h.ne_bot, ← coe_inv ha, coe_lt_coe]
  exact NNReal.inv_lt_inv ha h
#align ennreal.inv_strict_anti ENNReal.inv_strictAnti

@[simp]
protected theorem inv_lt_inv : a⁻¹ < b⁻¹ ↔ b < a :=
  inv_strictAnti.lt_iff_lt
#align ennreal.inv_lt_inv ENNReal.inv_lt_inv

theorem inv_lt_iff_inv_lt : a⁻¹ < b ↔ b⁻¹ < a := by
  simpa only [inv_inv] using @ENNReal.inv_lt_inv a b⁻¹
#align ennreal.inv_lt_iff_inv_lt ENNReal.inv_lt_iff_inv_lt

theorem lt_inv_iff_lt_inv : a < b⁻¹ ↔ b < a⁻¹ := by
  simpa only [inv_inv] using @ENNReal.inv_lt_inv a⁻¹ b
#align ennreal.lt_inv_iff_lt_inv ENNReal.lt_inv_iff_lt_inv

@[simp]
protected theorem inv_le_inv : a⁻¹ ≤ b⁻¹ ↔ b ≤ a :=
  inv_strictAnti.le_iff_le
#align ennreal.inv_le_inv ENNReal.inv_le_inv

theorem inv_le_iff_inv_le : a⁻¹ ≤ b ↔ b⁻¹ ≤ a := by
  simpa only [inv_inv] using @ENNReal.inv_le_inv a b⁻¹
#align ennreal.inv_le_iff_inv_le ENNReal.inv_le_iff_inv_le

theorem le_inv_iff_le_inv : a ≤ b⁻¹ ↔ b ≤ a⁻¹ := by
  simpa only [inv_inv] using @ENNReal.inv_le_inv a⁻¹ b
#align ennreal.le_inv_iff_le_inv ENNReal.le_inv_iff_le_inv

@[simp]
protected theorem inv_le_one : a⁻¹ ≤ 1 ↔ 1 ≤ a := by rw [inv_le_iff_inv_le, inv_one]
#align ennreal.inv_le_one ENNReal.inv_le_one

protected theorem one_le_inv : 1 ≤ a⁻¹ ↔ a ≤ 1 := by rw [le_inv_iff_le_inv, inv_one]
#align ennreal.one_le_inv ENNReal.one_le_inv

@[simp]
protected theorem inv_lt_one : a⁻¹ < 1 ↔ 1 < a := by rw [inv_lt_iff_inv_lt, inv_one]
#align ennreal.inv_lt_one ENNReal.inv_lt_one

@[simp]
protected theorem one_lt_inv : 1 < a⁻¹ ↔ a < 1 := by rw [lt_inv_iff_lt_inv, inv_one]
#align ennreal.one_lt_inv ENNReal.one_lt_inv

/-- The inverse map `λ x, x⁻¹` is an order isomorphism between `ℝ≥0∞` and its `OrderDual` -/
@[simps! apply]
def _root_.OrderIso.invENNReal : ℝ≥0∞ ≃o ℝ≥0∞ᵒᵈ where
  map_rel_iff' := ENNReal.inv_le_inv
  toEquiv := (Equiv.inv ℝ≥0∞).trans OrderDual.toDual
#align order_iso.inv_ennreal OrderIso.invENNReal
#align order_iso.inv_ennreal_apply OrderIso.invENNReal_apply

@[simp]
theorem _root_.OrderIso.invENNReal_symm_apply (a : ℝ≥0∞ᵒᵈ) :
    OrderIso.invENNReal.symm a = (OrderDual.ofDual a)⁻¹ :=
  rfl
#align order_iso.inv_ennreal_symm_apply OrderIso.invENNReal_symm_apply

@[simp] theorem div_top : a / ∞ = 0 := by rw [div_eq_mul_inv, inv_top, mul_zero]
#align ennreal.div_top ENNReal.div_top

-- porting note: reordered 4 lemmas

theorem top_div : ∞ / a = if a = ∞ then 0 else ∞ := by simp [div_eq_mul_inv, top_mul']
#align ennreal.top_div ENNReal.top_div

theorem top_div_of_ne_top (h : a ≠ ∞) : ∞ / a = ∞ := by simp [top_div, h]
#align ennreal.top_div_of_ne_top ENNReal.top_div_of_ne_top

@[simp] theorem top_div_coe : ∞ / p = ∞ := top_div_of_ne_top coe_ne_top
#align ennreal.top_div_coe ENNReal.top_div_coe

theorem top_div_of_lt_top (h : a < ∞) : ∞ / a = ∞ := top_div_of_ne_top h.ne
#align ennreal.top_div_of_lt_top ENNReal.top_div_of_lt_top

@[simp] protected theorem zero_div : 0 / a = 0 := zero_mul a⁻¹
#align ennreal.zero_div ENNReal.zero_div

theorem div_eq_top : a / b = ∞ ↔ a ≠ 0 ∧ b = 0 ∨ a = ∞ ∧ b ≠ ∞ := by
  simp [div_eq_mul_inv, ENNReal.mul_eq_top]
#align ennreal.div_eq_top ENNReal.div_eq_top

protected theorem le_div_iff_mul_le (h0 : b ≠ 0 ∨ c ≠ 0) (ht : b ≠ ∞ ∨ c ≠ ∞) :
    a ≤ c / b ↔ a * b ≤ c := by
  induction' b using recTopCoe with b
  · lift c to ℝ≥0 using ht.neg_resolve_left rfl
    rw [div_top, nonpos_iff_eq_zero]
    rcases eq_or_ne a 0 with (rfl | ha) <;> simp [*]
  rcases eq_or_ne b 0 with (rfl | hb)
  · have hc : c ≠ 0 := h0.neg_resolve_left rfl
    simp [div_zero hc]
  · rw [← coe_ne_zero] at hb
    rw [← ENNReal.mul_le_mul_right hb coe_ne_top, ENNReal.div_mul_cancel hb coe_ne_top]
#align ennreal.le_div_iff_mul_le ENNReal.le_div_iff_mul_le

protected theorem div_le_iff_le_mul (hb0 : b ≠ 0 ∨ c ≠ ∞) (hbt : b ≠ ∞ ∨ c ≠ 0) :
    a / b ≤ c ↔ a ≤ c * b := by
  suffices a * b⁻¹ ≤ c ↔ a ≤ c / b⁻¹ by simpa [div_eq_mul_inv]
  refine' (ENNReal.le_div_iff_mul_le _ _).symm <;> simpa
#align ennreal.div_le_iff_le_mul ENNReal.div_le_iff_le_mul

protected theorem lt_div_iff_mul_lt (hb0 : b ≠ 0 ∨ c ≠ ∞) (hbt : b ≠ ∞ ∨ c ≠ 0) :
    c < a / b ↔ c * b < a :=
  lt_iff_lt_of_le_iff_le (ENNReal.div_le_iff_le_mul hb0 hbt)
#align ennreal.lt_div_iff_mul_lt ENNReal.lt_div_iff_mul_lt

theorem div_le_of_le_mul (h : a ≤ b * c) : a / c ≤ b := by
  by_cases h0 : c = 0
  · have : a = 0 := by simpa [h0] using h
    simp [*]
  by_cases hinf : c = ∞; · simp [hinf]
  exact (ENNReal.div_le_iff_le_mul (Or.inl h0) (Or.inl hinf)).2 h
#align ennreal.div_le_of_le_mul ENNReal.div_le_of_le_mul

theorem div_le_of_le_mul' (h : a ≤ b * c) : a / b ≤ c :=
  div_le_of_le_mul <| mul_comm b c ▸ h
#align ennreal.div_le_of_le_mul' ENNReal.div_le_of_le_mul'

theorem mul_le_of_le_div (h : a ≤ b / c) : a * c ≤ b := by
  rw [← inv_inv c]
  exact div_le_of_le_mul h
#align ennreal.mul_le_of_le_div ENNReal.mul_le_of_le_div

theorem mul_le_of_le_div' (h : a ≤ b / c) : c * a ≤ b :=
  mul_comm a c ▸ mul_le_of_le_div h
#align ennreal.mul_le_of_le_div' ENNReal.mul_le_of_le_div'

protected theorem div_lt_iff (h0 : b ≠ 0 ∨ c ≠ 0) (ht : b ≠ ∞ ∨ c ≠ ∞) : c / b < a ↔ c < a * b :=
  lt_iff_lt_of_le_iff_le <| ENNReal.le_div_iff_mul_le h0 ht
#align ennreal.div_lt_iff ENNReal.div_lt_iff

theorem mul_lt_of_lt_div (h : a < b / c) : a * c < b := by
  contrapose! h
  exact ENNReal.div_le_of_le_mul h
#align ennreal.mul_lt_of_lt_div ENNReal.mul_lt_of_lt_div

theorem mul_lt_of_lt_div' (h : a < b / c) : c * a < b :=
  mul_comm a c ▸ mul_lt_of_lt_div h
#align ennreal.mul_lt_of_lt_div' ENNReal.mul_lt_of_lt_div'

theorem div_lt_of_lt_mul (h : a < b * c) : a / c < b :=
  mul_lt_of_lt_div <| by rwa [div_eq_mul_inv, inv_inv]

theorem div_lt_of_lt_mul' (h : a < b * c) : a / b < c :=
  div_lt_of_lt_mul <| by rwa [mul_comm]

theorem inv_le_iff_le_mul (h₁ : b = ∞ → a ≠ 0) (h₂ : a = ∞ → b ≠ 0) : a⁻¹ ≤ b ↔ 1 ≤ a * b := by
  rw [← one_div, ENNReal.div_le_iff_le_mul, mul_comm]
  exacts[or_not_of_imp h₁, not_or_of_imp h₂]
#align ennreal.inv_le_iff_le_mul ENNReal.inv_le_iff_le_mul

@[simp 900]
theorem le_inv_iff_mul_le : a ≤ b⁻¹ ↔ a * b ≤ 1 := by
  rw [← one_div, ENNReal.le_div_iff_mul_le] <;>
    · right
      simp
#align ennreal.le_inv_iff_mul_le ENNReal.le_inv_iff_mul_le

protected theorem div_le_div (hab : a ≤ b) (hdc : d ≤ c) : a / c ≤ b / d :=
  div_eq_mul_inv b d ▸ div_eq_mul_inv a c ▸ mul_le_mul' hab (ENNReal.inv_le_inv.mpr hdc)
#align ennreal.div_le_div ENNReal.div_le_div

protected theorem div_le_div_left (h : a ≤ b) (c : ℝ≥0∞) : c / b ≤ c / a :=
  ENNReal.div_le_div le_rfl h
#align ennreal.div_le_div_left ENNReal.div_le_div_left

protected theorem div_le_div_right (h : a ≤ b) (c : ℝ≥0∞) : a / c ≤ b / c :=
  ENNReal.div_le_div h le_rfl
#align ennreal.div_le_div_right ENNReal.div_le_div_right

protected theorem eq_inv_of_mul_eq_one_left (h : a * b = 1) : a = b⁻¹ := by
  rw [← mul_one a, ← ENNReal.mul_inv_cancel (right_ne_zero_of_mul_eq_one h), ← mul_assoc, h,
    one_mul]
  rintro rfl
  simp [left_ne_zero_of_mul_eq_one h] at h
#align ennreal.eq_inv_of_mul_eq_one_left ENNReal.eq_inv_of_mul_eq_one_left

theorem mul_le_iff_le_inv {a b r : ℝ≥0∞} (hr₀ : r ≠ 0) (hr₁ : r ≠ ∞) : r * a ≤ b ↔ a ≤ r⁻¹ * b := by
  rw [← @ENNReal.mul_le_mul_left _ a _ hr₀ hr₁, ← mul_assoc, ENNReal.mul_inv_cancel hr₀ hr₁,
    one_mul]
#align ennreal.mul_le_iff_le_inv ENNReal.mul_le_iff_le_inv

theorem le_of_forall_nnreal_lt {x y : ℝ≥0∞} (h : ∀ r : ℝ≥0, ↑r < x → ↑r ≤ y) : x ≤ y := by
  refine' le_of_forall_ge_of_dense fun r hr => _
  lift r to ℝ≥0 using ne_top_of_lt hr
  exact h r hr
#align ennreal.le_of_forall_nnreal_lt ENNReal.le_of_forall_nnreal_lt

theorem le_of_forall_pos_nnreal_lt {x y : ℝ≥0∞} (h : ∀ r : ℝ≥0, 0 < r → ↑r < x → ↑r ≤ y) : x ≤ y :=
  le_of_forall_nnreal_lt fun r hr =>
    (zero_le r).eq_or_lt.elim (fun h => h ▸ zero_le _) fun h0 => h r h0 hr
#align ennreal.le_of_forall_pos_nnreal_lt ENNReal.le_of_forall_pos_nnreal_lt

theorem eq_top_of_forall_nnreal_le {x : ℝ≥0∞} (h : ∀ r : ℝ≥0, ↑r ≤ x) : x = ∞ :=
  top_unique <| le_of_forall_nnreal_lt fun r _ => h r
#align ennreal.eq_top_of_forall_nnreal_le ENNReal.eq_top_of_forall_nnreal_le

protected theorem add_div : (a + b) / c = a / c + b / c :=
  right_distrib a b c⁻¹
#align ennreal.add_div ENNReal.add_div

protected theorem div_add_div_same {a b c : ℝ≥0∞} : a / c + b / c = (a + b) / c :=
  ENNReal.add_div.symm
#align ennreal.div_add_div_same ENNReal.div_add_div_same

protected theorem div_self (h0 : a ≠ 0) (hI : a ≠ ∞) : a / a = 1 :=
  ENNReal.mul_inv_cancel h0 hI
#align ennreal.div_self ENNReal.div_self

theorem mul_div_le : a * (b / a) ≤ b :=
  mul_le_of_le_div' le_rfl
#align ennreal.mul_div_le ENNReal.mul_div_le

theorem eq_div_iff (ha : a ≠ 0) (ha' : a ≠ ∞) : b = c / a ↔ a * b = c :=
  ⟨fun h => by rw [h, ENNReal.mul_div_cancel' ha ha'], fun h => by
    rw [← h, mul_div_assoc, ENNReal.mul_div_cancel' ha ha']⟩
#align ennreal.eq_div_iff ENNReal.eq_div_iff

protected theorem div_eq_div_iff (ha : a ≠ 0) (ha' : a ≠ ∞) (hb : b ≠ 0) (hb' : b ≠ ∞) :
    c / b = d / a ↔ a * c = b * d := by
  rw [eq_div_iff ha ha']
  conv_rhs => rw [eq_comm]
  rw [← eq_div_iff hb hb', mul_div_assoc, eq_comm]
#align ennreal.div_eq_div_iff ENNReal.div_eq_div_iff

theorem div_eq_one_iff {a b : ℝ≥0∞} (hb₀ : b ≠ 0) (hb₁ : b ≠ ∞) : a / b = 1 ↔ a = b :=
  ⟨fun h => by rw [← (eq_div_iff hb₀ hb₁).mp h.symm, mul_one], fun h =>
    h.symm ▸ ENNReal.div_self hb₀ hb₁⟩
#align ennreal.div_eq_one_iff ENNReal.div_eq_one_iff

theorem inv_two_add_inv_two : (2 : ℝ≥0∞)⁻¹ + 2⁻¹ = 1 := by
  rw [← two_mul, ← div_eq_mul_inv, ENNReal.div_self two_ne_zero two_ne_top]
#align ennreal.inv_two_add_inv_two ENNReal.inv_two_add_inv_two

theorem inv_three_add_inv_three : (3 : ℝ≥0∞)⁻¹ + 3⁻¹ + 3⁻¹ = 1 :=
  calc (3 : ℝ≥0∞)⁻¹ + 3⁻¹ + 3⁻¹ = 3 * 3⁻¹ := by ring
  _ = 1 := ENNReal.mul_inv_cancel (Nat.cast_ne_zero.2 <| by decide) coe_ne_top
#align ennreal.inv_three_add_inv_three ENNReal.inv_three_add_inv_three

@[simp]
protected theorem add_halves (a : ℝ≥0∞) : a / 2 + a / 2 = a := by
  rw [div_eq_mul_inv, ← mul_add, inv_two_add_inv_two, mul_one]
#align ennreal.add_halves ENNReal.add_halves

@[simp]
theorem add_thirds (a : ℝ≥0∞) : a / 3 + a / 3 + a / 3 = a := by
  rw [div_eq_mul_inv, ← mul_add, ← mul_add, inv_three_add_inv_three, mul_one]
#align ennreal.add_thirds ENNReal.add_thirds

@[simp] theorem div_eq_zero_iff : a / b = 0 ↔ a = 0 ∨ b = ∞ := by simp [div_eq_mul_inv]
#align ennreal.div_zero_iff ENNReal.div_eq_zero_iff

@[simp] theorem div_pos_iff : 0 < a / b ↔ a ≠ 0 ∧ b ≠ ∞ := by simp [pos_iff_ne_zero, not_or]
#align ennreal.div_pos_iff ENNReal.div_pos_iff

protected theorem half_pos (h : a ≠ 0) : 0 < a / 2 := by simp [h]
#align ennreal.half_pos ENNReal.half_pos

protected theorem one_half_lt_one : (2⁻¹ : ℝ≥0∞) < 1 :=
  ENNReal.inv_lt_one.2 <| one_lt_two
#align ennreal.one_half_lt_one ENNReal.one_half_lt_one

protected theorem half_lt_self (hz : a ≠ 0) (ht : a ≠ ∞) : a / 2 < a := by
  lift a to ℝ≥0 using ht
  rw [coe_ne_zero] at hz
  rw [← coe_two, ← coe_div, coe_lt_coe]
  exacts[NNReal.half_lt_self hz, two_ne_zero' _]
#align ennreal.half_lt_self ENNReal.half_lt_self

protected theorem half_le_self : a / 2 ≤ a :=
  le_add_self.trans_eq <| ENNReal.add_halves _
#align ennreal.half_le_self ENNReal.half_le_self

theorem sub_half (h : a ≠ ∞) : a - a / 2 = a / 2 := by
  lift a to ℝ≥0 using h
  exact sub_eq_of_add_eq (mul_ne_top coe_ne_top <| by simp) (ENNReal.add_halves a)
#align ennreal.sub_half ENNReal.sub_half

@[simp]
theorem one_sub_inv_two : (1 : ℝ≥0∞) - 2⁻¹ = 2⁻¹ := by
  simpa only [div_eq_mul_inv, one_mul] using sub_half one_ne_top
#align ennreal.one_sub_inv_two ENNReal.one_sub_inv_two

/-- The birational order isomorphism between `ℝ≥0∞` and the unit interval `Set.Iic (1 : ℝ≥0∞)`. -/
@[simps! apply_coe]
def orderIsoIicOneBirational : ℝ≥0∞ ≃o Iic (1 : ℝ≥0∞) := by
  refine StrictMono.orderIsoOfRightInverse
    (fun x => ⟨(x⁻¹ + 1)⁻¹, ENNReal.inv_le_one.2 <| le_add_self⟩)
    (fun x y hxy => ?_) (fun x => (x.1⁻¹ - 1)⁻¹) fun x => Subtype.ext ?_
  · simpa only [Subtype.mk_lt_mk, ENNReal.inv_lt_inv, ENNReal.add_lt_add_iff_right one_ne_top]
  · have : (1 : ℝ≥0∞) ≤ x.1⁻¹ := ENNReal.one_le_inv.2 x.2
    simp only [inv_inv, Subtype.coe_mk, tsub_add_cancel_of_le this]
#align ennreal.order_iso_Iic_one_birational ENNReal.orderIsoIicOneBirational

@[simp]
theorem orderIsoIicOneBirational_symm_apply (x : Iic (1 : ℝ≥0∞)) :
    orderIsoIicOneBirational.symm x = (x.1⁻¹ - 1)⁻¹ :=
  rfl
#align ennreal.order_iso_Iic_one_birational_symm_apply ENNReal.orderIsoIicOneBirational_symm_apply

/-- Order isomorphism between an initial interval in `ℝ≥0∞` and an initial interval in `ℝ≥0`. -/
@[simps! apply_coe]
def orderIsoIicCoe (a : ℝ≥0) : Iic (a : ℝ≥0∞) ≃o Iic a :=
  OrderIso.symm
    { toFun := fun x => ⟨x, coe_le_coe.2 x.2⟩
      invFun := fun x => ⟨ENNReal.toNNReal x, coe_le_coe.1 <| coe_toNNReal_le_self.trans x.2⟩
      left_inv := fun x => Subtype.ext <| toNNReal_coe
      right_inv := fun x => Subtype.ext <| coe_toNNReal (ne_top_of_le_ne_top coe_ne_top x.2)
      map_rel_iff' := fun {_ _} => by
        simp only [Equiv.coe_fn_mk, Subtype.mk_le_mk, coe_le_coe, Subtype.coe_le_coe] }
#align ennreal.order_iso_Iic_coe ENNReal.orderIsoIicCoe

@[simp]
theorem orderIsoIicCoe_symm_apply_coe (a : ℝ≥0) (b : Iic a) :
    ((orderIsoIicCoe a).symm b : ℝ≥0∞) = b :=
  rfl
#align ennreal.order_iso_Iic_coe_symm_apply_coe ENNReal.orderIsoIicCoe_symm_apply_coe

/-- An order isomorphism between the extended nonnegative real numbers and the unit interval. -/
def orderIsoUnitIntervalBirational : ℝ≥0∞ ≃o Icc (0 : ℝ) 1 :=
  orderIsoIicOneBirational.trans <| (orderIsoIicCoe 1).trans <| (NNReal.orderIsoIccZeroCoe 1).symm
#align ennreal.order_iso_unit_interval_birational ENNReal.orderIsoUnitIntervalBirational

@[simp]
theorem orderIsoUnitIntervalBirational_apply_coe (x : ℝ≥0∞) :
    (orderIsoUnitIntervalBirational x : ℝ) = (x⁻¹ + 1)⁻¹.toReal :=
  rfl
#align ennreal.order_iso_unit_interval_birational_apply_coe ENNReal.orderIsoUnitIntervalBirational_apply_coe

theorem exists_inv_nat_lt {a : ℝ≥0∞} (h : a ≠ 0) : ∃ n : ℕ, (n : ℝ≥0∞)⁻¹ < a :=
  inv_inv a ▸ by simp only [ENNReal.inv_lt_inv, ENNReal.exists_nat_gt (inv_ne_top.2 h)]
#align ennreal.exists_inv_nat_lt ENNReal.exists_inv_nat_lt

theorem exists_nat_pos_mul_gt (ha : a ≠ 0) (hb : b ≠ ∞) : ∃ n > 0, b < (n : ℕ) * a :=
  let ⟨n, hn⟩ := ENNReal.exists_nat_gt (div_lt_top hb ha).ne
  ⟨n, Nat.cast_pos.1 ((zero_le _).trans_lt hn), by
    rwa [← ENNReal.div_lt_iff (Or.inl ha) (Or.inr hb)]⟩
#align ennreal.exists_nat_pos_mul_gt ENNReal.exists_nat_pos_mul_gt

theorem exists_nat_mul_gt (ha : a ≠ 0) (hb : b ≠ ∞) : ∃ n : ℕ, b < n * a :=
  (exists_nat_pos_mul_gt ha hb).imp fun _ => And.right
#align ennreal.exists_nat_mul_gt ENNReal.exists_nat_mul_gt

theorem exists_nat_pos_inv_mul_lt (ha : a ≠ ∞) (hb : b ≠ 0) :
    ∃ n > 0, ((n : ℕ) : ℝ≥0∞)⁻¹ * a < b := by
  rcases exists_nat_pos_mul_gt hb ha with ⟨n, npos, hn⟩
  use n, npos
  rw [← ENNReal.div_eq_inv_mul]
  exact div_lt_of_lt_mul' hn
#align ennreal.exists_nat_pos_inv_mul_lt ENNReal.exists_nat_pos_inv_mul_lt

theorem exists_nnreal_pos_mul_lt (ha : a ≠ ∞) (hb : b ≠ 0) : ∃ n > 0, ↑(n : ℝ≥0) * a < b := by
  rcases exists_nat_pos_inv_mul_lt ha hb with ⟨n, npos : 0 < n, hn⟩
  use (n : ℝ≥0)⁻¹
  simp [*, npos.ne', zero_lt_one]
#align ennreal.exists_nnreal_pos_mul_lt ENNReal.exists_nnreal_pos_mul_lt

theorem exists_inv_two_pow_lt (ha : a ≠ 0) : ∃ n : ℕ, 2⁻¹ ^ n < a := by
  rcases exists_inv_nat_lt ha with ⟨n, hn⟩
  refine' ⟨n, lt_trans _ hn⟩
  rw [← ENNReal.inv_pow, ENNReal.inv_lt_inv]
  norm_cast
  exact n.lt_two_pow
#align ennreal.exists_inv_two_pow_lt ENNReal.exists_inv_two_pow_lt

@[simp, norm_cast]
theorem coe_zpow (hr : r ≠ 0) (n : ℤ) : (↑(r ^ n) : ℝ≥0∞) = (r : ℝ≥0∞) ^ n := by
  cases' n with n n
  · simp only [Int.ofNat_eq_coe, coe_pow, zpow_ofNat]
  · have : r ^ n.succ ≠ 0 := pow_ne_zero (n + 1) hr
    simp only [zpow_negSucc, coe_inv this, coe_pow]
#align ennreal.coe_zpow ENNReal.coe_zpow

theorem zpow_pos (ha : a ≠ 0) (h'a : a ≠ ∞) (n : ℤ) : 0 < a ^ n := by
  cases n
  · exact ENNReal.pow_pos ha.bot_lt _
  · simp only [h'a, pow_eq_top_iff, zpow_negSucc, Ne.def, not_false, ENNReal.inv_pos, false_and]
#align ennreal.zpow_pos ENNReal.zpow_pos

theorem zpow_lt_top (ha : a ≠ 0) (h'a : a ≠ ∞) (n : ℤ) : a ^ n < ∞ := by
  cases n
  · exact ENNReal.pow_lt_top h'a.lt_top _
  · simp only [ENNReal.pow_pos ha.bot_lt, zpow_negSucc, inv_lt_top]
#align ennreal.zpow_lt_top ENNReal.zpow_lt_top

theorem exists_mem_Ico_zpow {x y : ℝ≥0∞} (hx : x ≠ 0) (h'x : x ≠ ∞) (hy : 1 < y) (h'y : y ≠ ⊤) :
    ∃ n : ℤ, x ∈ Ico (y ^ n) (y ^ (n + 1)) := by
  lift x to ℝ≥0 using h'x
  lift y to ℝ≥0 using h'y
  have A : y ≠ 0 := by simpa only [Ne.def, coe_eq_zero] using (zero_lt_one.trans hy).ne'
  obtain ⟨n, hn, h'n⟩ : ∃ n : ℤ, y ^ n ≤ x ∧ x < y ^ (n + 1) := by
    refine' NNReal.exists_mem_Ico_zpow _ (one_lt_coe_iff.1 hy)
    simpa only [Ne.def, coe_eq_zero] using hx
  refine' ⟨n, _, _⟩
  · rwa [← ENNReal.coe_zpow A, ENNReal.coe_le_coe]
  · rwa [← ENNReal.coe_zpow A, ENNReal.coe_lt_coe]
#align ennreal.exists_mem_Ico_zpow ENNReal.exists_mem_Ico_zpow

theorem exists_mem_Ioc_zpow {x y : ℝ≥0∞} (hx : x ≠ 0) (h'x : x ≠ ∞) (hy : 1 < y) (h'y : y ≠ ⊤) :
    ∃ n : ℤ, x ∈ Ioc (y ^ n) (y ^ (n + 1)) := by
  lift x to ℝ≥0 using h'x
  lift y to ℝ≥0 using h'y
  have A : y ≠ 0 := by simpa only [Ne.def, coe_eq_zero] using (zero_lt_one.trans hy).ne'
  obtain ⟨n, hn, h'n⟩ : ∃ n : ℤ, y ^ n < x ∧ x ≤ y ^ (n + 1) := by
    refine' NNReal.exists_mem_Ioc_zpow _ (one_lt_coe_iff.1 hy)
    simpa only [Ne.def, coe_eq_zero] using hx
  refine' ⟨n, _, _⟩
  · rwa [← ENNReal.coe_zpow A, ENNReal.coe_lt_coe]
  · rwa [← ENNReal.coe_zpow A, ENNReal.coe_le_coe]
#align ennreal.exists_mem_Ioc_zpow ENNReal.exists_mem_Ioc_zpow

theorem Ioo_zero_top_eq_iUnion_Ico_zpow {y : ℝ≥0∞} (hy : 1 < y) (h'y : y ≠ ⊤) :
    Ioo (0 : ℝ≥0∞) (∞ : ℝ≥0∞) = ⋃ n : ℤ, Ico (y ^ n) (y ^ (n + 1)) := by
  ext x
  simp only [mem_iUnion, mem_Ioo, mem_Ico]
  constructor
  · rintro ⟨hx, h'x⟩
    exact exists_mem_Ico_zpow hx.ne' h'x.ne hy h'y
  · rintro ⟨n, hn, h'n⟩
    constructor
    · apply lt_of_lt_of_le _ hn
      exact ENNReal.zpow_pos (zero_lt_one.trans hy).ne' h'y _
    · apply lt_trans h'n _
      exact ENNReal.zpow_lt_top (zero_lt_one.trans hy).ne' h'y _
#align ennreal.Ioo_zero_top_eq_Union_Ico_zpow ENNReal.Ioo_zero_top_eq_iUnion_Ico_zpow

theorem zpow_le_of_le {x : ℝ≥0∞} (hx : 1 ≤ x) {a b : ℤ} (h : a ≤ b) : x ^ a ≤ x ^ b := by
  induction' a with a a <;> induction' b with b b
  · simp only [Int.ofNat_eq_coe, zpow_ofNat]
    exact pow_le_pow hx (Int.le_of_ofNat_le_ofNat h)
  · apply absurd h (not_le_of_gt _)
    exact lt_of_lt_of_le (Int.negSucc_lt_zero _) (Int.ofNat_nonneg _)
  · simp only [zpow_negSucc, Int.ofNat_eq_coe, zpow_ofNat]
    refine' (ENNReal.inv_le_one.2 _).trans _ <;> exact one_le_pow_of_one_le' hx _
  · simp only [zpow_negSucc, ENNReal.inv_le_inv]
    apply pow_le_pow hx
    simpa only [← Int.ofNat_le, neg_le_neg_iff, Int.ofNat_add, Int.ofNat_one, Int.negSucc_eq] using
      h
#align ennreal.zpow_le_of_le ENNReal.zpow_le_of_le

theorem monotone_zpow {x : ℝ≥0∞} (hx : 1 ≤ x) : Monotone ((x ^ ·) : ℤ → ℝ≥0∞) := fun _ _ h =>
  zpow_le_of_le hx h
#align ennreal.monotone_zpow ENNReal.monotone_zpow

protected theorem zpow_add {x : ℝ≥0∞} (hx : x ≠ 0) (h'x : x ≠ ∞) (m n : ℤ) :
    x ^ (m + n) = x ^ m * x ^ n := by
  lift x to ℝ≥0 using h'x
  replace hx : x ≠ 0; · simpa only [Ne.def, coe_eq_zero] using hx
  simp only [← coe_zpow hx, zpow_add₀ hx, coe_mul]
#align ennreal.zpow_add ENNReal.zpow_add

end Inv

section Real

theorem toReal_add (ha : a ≠ ∞) (hb : b ≠ ∞) : (a + b).toReal = a.toReal + b.toReal := by
  lift a to ℝ≥0 using ha
  lift b to ℝ≥0 using hb
  rfl
#align ennreal.to_real_add ENNReal.toReal_add

theorem toReal_sub_of_le {a b : ℝ≥0∞} (h : b ≤ a) (ha : a ≠ ∞) :
    (a - b).toReal = a.toReal - b.toReal := by
  lift b to ℝ≥0 using ne_top_of_le_ne_top ha h
  lift a to ℝ≥0 using ha
  simp only [← ENNReal.coe_sub, ENNReal.coe_toReal, NNReal.coe_sub (ENNReal.coe_le_coe.mp h)]
#align ennreal.to_real_sub_of_le ENNReal.toReal_sub_of_le

theorem le_toReal_sub {a b : ℝ≥0∞} (hb : b ≠ ∞) : a.toReal - b.toReal ≤ (a - b).toReal := by
  lift b to ℝ≥0 using hb
  induction a using recTopCoe
  · simp
  · simp only [← coe_sub, NNReal.sub_def, Real.coe_toNNReal', coe_toReal]
    exact le_max_left _ _
#align ennreal.le_to_real_sub ENNReal.le_toReal_sub

theorem toReal_add_le : (a + b).toReal ≤ a.toReal + b.toReal :=
  if ha : a = ∞ then by simp only [ha, top_add, top_toReal, zero_add, toReal_nonneg]
  else
    if hb : b = ∞ then by simp only [hb, add_top, top_toReal, add_zero, toReal_nonneg]
    else le_of_eq (toReal_add ha hb)
#align ennreal.to_real_add_le ENNReal.toReal_add_le

theorem ofReal_add {p q : ℝ} (hp : 0 ≤ p) (hq : 0 ≤ q) :
    ENNReal.ofReal (p + q) = ENNReal.ofReal p + ENNReal.ofReal q := by
  rw [ENNReal.ofReal, ENNReal.ofReal, ENNReal.ofReal, ← coe_add, coe_eq_coe,
    Real.toNNReal_add hp hq]
#align ennreal.of_real_add ENNReal.ofReal_add

theorem ofReal_add_le {p q : ℝ} : ENNReal.ofReal (p + q) ≤ ENNReal.ofReal p + ENNReal.ofReal q :=
  coe_le_coe.2 Real.toNNReal_add_le
#align ennreal.of_real_add_le ENNReal.ofReal_add_le

@[simp]
theorem toReal_le_toReal (ha : a ≠ ∞) (hb : b ≠ ∞) : a.toReal ≤ b.toReal ↔ a ≤ b := by
  lift a to ℝ≥0 using ha
  lift b to ℝ≥0 using hb
  norm_cast
#align ennreal.to_real_le_to_real ENNReal.toReal_le_toReal

theorem toReal_mono (hb : b ≠ ∞) (h : a ≤ b) : a.toReal ≤ b.toReal :=
  (toReal_le_toReal (ne_top_of_le_ne_top hb h) hb).2 h
#align ennreal.to_real_mono ENNReal.toReal_mono

-- porting note: new lemma
theorem toReal_mono' (h : a ≤ b) (ht : b = ∞ → a = ∞) : a.toReal ≤ b.toReal := by
  rcases eq_or_ne a ∞ with rfl | ha
  · exact toReal_nonneg
  · exact toReal_mono (mt ht ha) h

@[simp]
theorem toReal_lt_toReal (ha : a ≠ ∞) (hb : b ≠ ∞) : a.toReal < b.toReal ↔ a < b := by
  lift a to ℝ≥0 using ha
  lift b to ℝ≥0 using hb
  norm_cast
#align ennreal.to_real_lt_to_real ENNReal.toReal_lt_toReal

theorem toReal_strict_mono (hb : b ≠ ∞) (h : a < b) : a.toReal < b.toReal :=
  (toReal_lt_toReal h.ne_top hb).2 h
#align ennreal.to_real_strict_mono ENNReal.toReal_strict_mono

theorem toNNReal_mono (hb : b ≠ ∞) (h : a ≤ b) : a.toNNReal ≤ b.toNNReal :=
  toReal_mono hb h
#align ennreal.to_nnreal_mono ENNReal.toNNReal_mono

-- porting note: new lemma
/-- If `a ≤ b + c` and `a = ∞` whenever `b = ∞` or `c = ∞`, then
`ENNReal.toReal a ≤ ENNReal.toReal b + ENNReal.toReal c`. This lemma is useful to transfer
triangle-like inequalities from `ENNReal`s to `Real`s. -/
theorem toReal_le_add' (hle : a ≤ b + c) (hb : b = ∞ → a = ∞) (hc : c = ∞ → a = ∞) :
    a.toReal ≤ b.toReal + c.toReal := by
  refine le_trans (toReal_mono' hle ?_) toReal_add_le
  simpa only [add_eq_top, or_imp] using And.intro hb hc

-- porting note: new lemma
/-- If `a ≤ b + c`, `b ≠ ∞`, and `c ≠ ∞`, then
`ENNReal.toReal a ≤ ENNReal.toReal b + ENNReal.toReal c`. This lemma is useful to transfer
triangle-like inequalities from `ENNReal`s to `Real`s. -/
theorem toReal_le_add (hle : a ≤ b + c) (hb : b ≠ ∞) (hc : c ≠ ∞) :
    a.toReal ≤ b.toReal + c.toReal :=
  toReal_le_add' hle (flip absurd hb) (flip absurd hc)

@[simp]
theorem toNNReal_le_toNNReal (ha : a ≠ ∞) (hb : b ≠ ∞) : a.toNNReal ≤ b.toNNReal ↔ a ≤ b :=
  ⟨fun h => by rwa [← coe_toNNReal ha, ← coe_toNNReal hb, coe_le_coe], toNNReal_mono hb⟩
#align ennreal.to_nnreal_le_to_nnreal ENNReal.toNNReal_le_toNNReal

theorem toNNReal_strict_mono (hb : b ≠ ∞) (h : a < b) : a.toNNReal < b.toNNReal := by
  simpa [← ENNReal.coe_lt_coe, hb, h.ne_top]
#align ennreal.to_nnreal_strict_mono ENNReal.toNNReal_strict_mono

@[simp]
theorem toNNReal_lt_toNNReal (ha : a ≠ ∞) (hb : b ≠ ∞) : a.toNNReal < b.toNNReal ↔ a < b :=
  ⟨fun h => by rwa [← coe_toNNReal ha, ← coe_toNNReal hb, coe_lt_coe], toNNReal_strict_mono hb⟩
#align ennreal.to_nnreal_lt_to_nnreal ENNReal.toNNReal_lt_toNNReal

theorem toReal_max (hr : a ≠ ∞) (hp : b ≠ ∞) :
    ENNReal.toReal (max a b) = max (ENNReal.toReal a) (ENNReal.toReal b) :=
  (le_total a b).elim
    (fun h => by simp only [h, (ENNReal.toReal_le_toReal hr hp).2 h, max_eq_right]) fun h => by
    simp only [h, (ENNReal.toReal_le_toReal hp hr).2 h, max_eq_left]
#align ennreal.to_real_max ENNReal.toReal_max

theorem toReal_min {a b : ℝ≥0∞} (hr : a ≠ ∞) (hp : b ≠ ∞) :
    ENNReal.toReal (min a b) = min (ENNReal.toReal a) (ENNReal.toReal b) :=
  (le_total a b).elim (fun h => by simp only [h, (ENNReal.toReal_le_toReal hr hp).2 h, min_eq_left])
    fun h => by simp only [h, (ENNReal.toReal_le_toReal hp hr).2 h, min_eq_right]
#align ennreal.to_real_min ENNReal.toReal_min

theorem toReal_sup {a b : ℝ≥0∞} : a ≠ ∞ → b ≠ ∞ → (a ⊔ b).toReal = a.toReal ⊔ b.toReal :=
  toReal_max
#align ennreal.to_real_sup ENNReal.toReal_sup

theorem toReal_inf {a b : ℝ≥0∞} : a ≠ ∞ → b ≠ ∞ → (a ⊓ b).toReal = a.toReal ⊓ b.toReal :=
  toReal_min
#align ennreal.to_real_inf ENNReal.toReal_inf

theorem toNNReal_pos_iff : 0 < a.toNNReal ↔ 0 < a ∧ a < ∞ := by
  induction a using recTopCoe <;> simp
#align ennreal.to_nnreal_pos_iff ENNReal.toNNReal_pos_iff

theorem toNNReal_pos {a : ℝ≥0∞} (ha₀ : a ≠ 0) (ha_top : a ≠ ∞) : 0 < a.toNNReal :=
  toNNReal_pos_iff.mpr ⟨bot_lt_iff_ne_bot.mpr ha₀, lt_top_iff_ne_top.mpr ha_top⟩
#align ennreal.to_nnreal_pos ENNReal.toNNReal_pos

theorem toReal_pos_iff : 0 < a.toReal ↔ 0 < a ∧ a < ∞ :=
  NNReal.coe_pos.trans toNNReal_pos_iff
#align ennreal.to_real_pos_iff ENNReal.toReal_pos_iff

theorem toReal_pos {a : ℝ≥0∞} (ha₀ : a ≠ 0) (ha_top : a ≠ ∞) : 0 < a.toReal :=
  toReal_pos_iff.mpr ⟨bot_lt_iff_ne_bot.mpr ha₀, lt_top_iff_ne_top.mpr ha_top⟩
#align ennreal.to_real_pos ENNReal.toReal_pos

theorem ofReal_le_ofReal {p q : ℝ} (h : p ≤ q) : ENNReal.ofReal p ≤ ENNReal.ofReal q := by
  simp [ENNReal.ofReal, Real.toNNReal_le_toNNReal h]
#align ennreal.of_real_le_of_real ENNReal.ofReal_le_ofReal

theorem ofReal_le_of_le_toReal {a : ℝ} {b : ℝ≥0∞} (h : a ≤ ENNReal.toReal b) :
    ENNReal.ofReal a ≤ b :=
  (ofReal_le_ofReal h).trans ofReal_toReal_le
#align ennreal.of_real_le_of_le_to_real ENNReal.ofReal_le_of_le_toReal

@[simp]
theorem ofReal_le_ofReal_iff {p q : ℝ} (h : 0 ≤ q) : ENNReal.ofReal p ≤ ENNReal.ofReal q ↔ p ≤ q :=
  by rw [ENNReal.ofReal, ENNReal.ofReal, coe_le_coe, Real.toNNReal_le_toNNReal_iff h]
#align ennreal.of_real_le_of_real_iff ENNReal.ofReal_le_ofReal_iff

@[simp]
theorem ofReal_eq_ofReal_iff {p q : ℝ} (hp : 0 ≤ p) (hq : 0 ≤ q) :
    ENNReal.ofReal p = ENNReal.ofReal q ↔ p = q := by
  rw [ENNReal.ofReal, ENNReal.ofReal, coe_eq_coe, Real.toNNReal_eq_toNNReal_iff hp hq]
#align ennreal.of_real_eq_of_real_iff ENNReal.ofReal_eq_ofReal_iff

@[simp]
theorem ofReal_lt_ofReal_iff {p q : ℝ} (h : 0 < q) : ENNReal.ofReal p < ENNReal.ofReal q ↔ p < q :=
  by rw [ENNReal.ofReal, ENNReal.ofReal, coe_lt_coe, Real.toNNReal_lt_toNNReal_iff h]
#align ennreal.of_real_lt_of_real_iff ENNReal.ofReal_lt_ofReal_iff

theorem ofReal_lt_ofReal_iff_of_nonneg {p q : ℝ} (hp : 0 ≤ p) :
    ENNReal.ofReal p < ENNReal.ofReal q ↔ p < q := by
  rw [ENNReal.ofReal, ENNReal.ofReal, coe_lt_coe, Real.toNNReal_lt_toNNReal_iff_of_nonneg hp]
#align ennreal.of_real_lt_of_real_iff_of_nonneg ENNReal.ofReal_lt_ofReal_iff_of_nonneg

@[simp]
theorem ofReal_pos {p : ℝ} : 0 < ENNReal.ofReal p ↔ 0 < p := by simp [ENNReal.ofReal]
#align ennreal.of_real_pos ENNReal.ofReal_pos

@[simp]
theorem ofReal_eq_zero {p : ℝ} : ENNReal.ofReal p = 0 ↔ p ≤ 0 := by simp [ENNReal.ofReal]
#align ennreal.of_real_eq_zero ENNReal.ofReal_eq_zero

@[simp]
theorem zero_eq_ofReal {p : ℝ} : 0 = ENNReal.ofReal p ↔ p ≤ 0 :=
  eq_comm.trans ofReal_eq_zero
#align ennreal.zero_eq_of_real ENNReal.zero_eq_ofReal

alias ofReal_eq_zero ↔ _ ofReal_of_nonpos
#align ennreal.of_real_of_nonpos ENNReal.ofReal_of_nonpos

theorem ofReal_sub (p : ℝ) {q : ℝ} (hq : 0 ≤ q) :
    ENNReal.ofReal (p - q) = ENNReal.ofReal p - ENNReal.ofReal q := by
  obtain h | h := le_total p q
  · rw [ofReal_of_nonpos (sub_nonpos_of_le h), tsub_eq_zero_of_le (ofReal_le_ofReal h)]
  refine' ENNReal.eq_sub_of_add_eq ofReal_ne_top _
  rw [← ofReal_add (sub_nonneg_of_le h) hq, sub_add_cancel]
#align ennreal.of_real_sub ENNReal.ofReal_sub

theorem ofReal_le_iff_le_toReal {a : ℝ} {b : ℝ≥0∞} (hb : b ≠ ∞) :
    ENNReal.ofReal a ≤ b ↔ a ≤ ENNReal.toReal b := by
  lift b to ℝ≥0 using hb
  simpa [ENNReal.ofReal, ENNReal.toReal] using Real.toNNReal_le_iff_le_coe
#align ennreal.of_real_le_iff_le_to_real ENNReal.ofReal_le_iff_le_toReal

theorem ofReal_lt_iff_lt_toReal {a : ℝ} {b : ℝ≥0∞} (ha : 0 ≤ a) (hb : b ≠ ∞) :
    ENNReal.ofReal a < b ↔ a < ENNReal.toReal b := by
  lift b to ℝ≥0 using hb
  simpa [ENNReal.ofReal, ENNReal.toReal] using Real.toNNReal_lt_iff_lt_coe ha
#align ennreal.of_real_lt_iff_lt_to_real ENNReal.ofReal_lt_iff_lt_toReal

theorem le_ofReal_iff_toReal_le {a : ℝ≥0∞} {b : ℝ} (ha : a ≠ ∞) (hb : 0 ≤ b) :
    a ≤ ENNReal.ofReal b ↔ ENNReal.toReal a ≤ b := by
  lift a to ℝ≥0 using ha
  simpa [ENNReal.ofReal, ENNReal.toReal] using Real.le_toNNReal_iff_coe_le hb
#align ennreal.le_of_real_iff_to_real_le ENNReal.le_ofReal_iff_toReal_le

theorem toReal_le_of_le_ofReal {a : ℝ≥0∞} {b : ℝ} (hb : 0 ≤ b) (h : a ≤ ENNReal.ofReal b) :
    ENNReal.toReal a ≤ b :=
  have ha : a ≠ ∞ := ne_top_of_le_ne_top ofReal_ne_top h
  (le_ofReal_iff_toReal_le ha hb).1 h
#align ennreal.to_real_le_of_le_of_real ENNReal.toReal_le_of_le_ofReal

theorem lt_ofReal_iff_toReal_lt {a : ℝ≥0∞} {b : ℝ} (ha : a ≠ ∞) :
    a < ENNReal.ofReal b ↔ ENNReal.toReal a < b := by
  lift a to ℝ≥0 using ha
  simpa [ENNReal.ofReal, ENNReal.toReal] using Real.lt_toNNReal_iff_coe_lt
#align ennreal.lt_of_real_iff_to_real_lt ENNReal.lt_ofReal_iff_toReal_lt

theorem ofReal_mul {p q : ℝ} (hp : 0 ≤ p) :
    ENNReal.ofReal (p * q) = ENNReal.ofReal p * ENNReal.ofReal q := by
  simp only [ENNReal.ofReal, ← coe_mul, Real.toNNReal_mul hp]
#align ennreal.of_real_mul ENNReal.ofReal_mul

theorem ofReal_mul' {p q : ℝ} (hq : 0 ≤ q) :
    ENNReal.ofReal (p * q) = ENNReal.ofReal p * ENNReal.ofReal q := by
  rw [mul_comm, ofReal_mul hq, mul_comm]
#align ennreal.of_real_mul' ENNReal.ofReal_mul'

theorem ofReal_pow {p : ℝ} (hp : 0 ≤ p) (n : ℕ) : ENNReal.ofReal (p ^ n) = ENNReal.ofReal p ^ n :=
  by rw [ofReal_eq_coe_nnreal hp, ← coe_pow, ← ofReal_coe_nnreal, NNReal.coe_pow, NNReal.coe_mk]
#align ennreal.of_real_pow ENNReal.ofReal_pow

theorem ofReal_nsmul {x : ℝ} {n : ℕ} : ENNReal.ofReal (n • x) = n • ENNReal.ofReal x := by
  simp only [nsmul_eq_mul, ← ofReal_coe_nat n, ← ofReal_mul n.cast_nonneg]
#align ennreal.of_real_nsmul ENNReal.ofReal_nsmul

theorem ofReal_inv_of_pos {x : ℝ} (hx : 0 < x) : (ENNReal.ofReal x)⁻¹ = ENNReal.ofReal x⁻¹ := by
  rw [ENNReal.ofReal, ENNReal.ofReal, ← @coe_inv (Real.toNNReal x) (by simp [hx]), coe_eq_coe,
    ← Real.toNNReal_inv]
#align ennreal.of_real_inv_of_pos ENNReal.ofReal_inv_of_pos

theorem ofReal_div_of_pos {x y : ℝ} (hy : 0 < y) :
    ENNReal.ofReal (x / y) = ENNReal.ofReal x / ENNReal.ofReal y := by
  rw [div_eq_mul_inv, div_eq_mul_inv, ofReal_mul' (inv_nonneg.2 hy.le), ofReal_inv_of_pos hy]
#align ennreal.of_real_div_of_pos ENNReal.ofReal_div_of_pos

@[simp]
theorem toNNReal_mul {a b : ℝ≥0∞} : (a * b).toNNReal = a.toNNReal * b.toNNReal :=
  WithTop.untop'_zero_mul a b
#align ennreal.to_nnreal_mul ENNReal.toNNReal_mul

theorem toNNReal_mul_top (a : ℝ≥0∞) : ENNReal.toNNReal (a * ∞) = 0 := by simp
#align ennreal.to_nnreal_mul_top ENNReal.toNNReal_mul_top

theorem toNNReal_top_mul (a : ℝ≥0∞) : ENNReal.toNNReal (∞ * a) = 0 := by simp
#align ennreal.to_nnreal_top_mul ENNReal.toNNReal_top_mul

@[simp]
theorem smul_toNNReal (a : ℝ≥0) (b : ℝ≥0∞) : (a • b).toNNReal = a * b.toNNReal := by
  change ((a : ℝ≥0∞) * b).toNNReal = a * b.toNNReal
  simp only [ENNReal.toNNReal_mul, ENNReal.toNNReal_coe]
#align ennreal.smul_to_nnreal ENNReal.smul_toNNReal

-- porting note: todo: upgrade to `→*₀`
/-- `ENNReal.toNNReal` as a `MonoidHom`. -/
def toNNRealHom : ℝ≥0∞ →* ℝ≥0 where
  toFun := ENNReal.toNNReal
  map_one' := toNNReal_coe
  map_mul' _ _ := toNNReal_mul
#align ennreal.to_nnreal_hom ENNReal.toNNRealHom

@[simp]
theorem toNNReal_pow (a : ℝ≥0∞) (n : ℕ) : (a ^ n).toNNReal = a.toNNReal ^ n :=
  toNNRealHom.map_pow a n
#align ennreal.to_nnreal_pow ENNReal.toNNReal_pow

@[simp]
theorem toNNReal_prod {ι : Type _} {s : Finset ι} {f : ι → ℝ≥0∞} :
    (∏ i in s, f i).toNNReal = ∏ i in s, (f i).toNNReal :=
  toNNRealHom.map_prod _ _
#align ennreal.to_nnreal_prod ENNReal.toNNReal_prod

-- porting note: todo: upgrade to `→*₀`
/-- `ENNReal.toReal` as a `MonoidHom`. -/
def toRealHom : ℝ≥0∞ →* ℝ :=
  (NNReal.toRealHom : ℝ≥0 →* ℝ).comp toNNRealHom
#align ennreal.to_real_hom ENNReal.toRealHom

@[simp]
theorem toReal_mul : (a * b).toReal = a.toReal * b.toReal :=
  toRealHom.map_mul a b
#align ennreal.to_real_mul ENNReal.toReal_mul

@[simp]
theorem toReal_pow (a : ℝ≥0∞) (n : ℕ) : (a ^ n).toReal = a.toReal ^ n :=
  toRealHom.map_pow a n
#align ennreal.to_real_pow ENNReal.toReal_pow

@[simp]
theorem toReal_prod {ι : Type _} {s : Finset ι} {f : ι → ℝ≥0∞} :
    (∏ i in s, f i).toReal = ∏ i in s, (f i).toReal :=
  toRealHom.map_prod _ _
#align ennreal.to_real_prod ENNReal.toReal_prod

theorem toReal_ofReal_mul (c : ℝ) (a : ℝ≥0∞) (h : 0 ≤ c) :
    ENNReal.toReal (ENNReal.ofReal c * a) = c * ENNReal.toReal a := by
  rw [ENNReal.toReal_mul, ENNReal.toReal_ofReal h]
#align ennreal.to_real_of_real_mul ENNReal.toReal_ofReal_mul

theorem toReal_mul_top (a : ℝ≥0∞) : ENNReal.toReal (a * ∞) = 0 := by
  rw [toReal_mul, top_toReal, mul_zero]
#align ennreal.to_real_mul_top ENNReal.toReal_mul_top

theorem toReal_top_mul (a : ℝ≥0∞) : ENNReal.toReal (∞ * a) = 0 := by
  rw [mul_comm]
  exact toReal_mul_top _
#align ennreal.to_real_top_mul ENNReal.toReal_top_mul

theorem toReal_eq_toReal (ha : a ≠ ∞) (hb : b ≠ ∞) : a.toReal = b.toReal ↔ a = b := by
  lift a to ℝ≥0 using ha
  lift b to ℝ≥0 using hb
  simp only [coe_eq_coe, NNReal.coe_eq, coe_toReal]
#align ennreal.to_real_eq_to_real ENNReal.toReal_eq_toReal

theorem toReal_smul (r : ℝ≥0) (s : ℝ≥0∞) : (r • s).toReal = r • s.toReal := by
  rw [ENNReal.smul_def, smul_eq_mul, toReal_mul, coe_toReal]
  rfl
#align ennreal.to_real_smul ENNReal.toReal_smul

protected theorem trichotomy (p : ℝ≥0∞) : p = 0 ∨ p = ∞ ∨ 0 < p.toReal := by
  simpa only [or_iff_not_imp_left] using toReal_pos
#align ennreal.trichotomy ENNReal.trichotomy

protected theorem trichotomy₂ {p q : ℝ≥0∞} (hpq : p ≤ q) :
    p = 0 ∧ q = 0 ∨
      p = 0 ∧ q = ∞ ∨
        p = 0 ∧ 0 < q.toReal ∨
          p = ∞ ∧ q = ∞ ∨
            0 < p.toReal ∧ q = ∞ ∨ 0 < p.toReal ∧ 0 < q.toReal ∧ p.toReal ≤ q.toReal := by
  rcases eq_or_lt_of_le (bot_le : 0 ≤ p) with ((rfl : 0 = p) | (hp : 0 < p))
  · simpa using q.trichotomy
  rcases eq_or_lt_of_le (le_top : q ≤ ∞) with (rfl | hq)
  · simpa using p.trichotomy
  repeat' right
  have hq' : 0 < q := lt_of_lt_of_le hp hpq
  have hp' : p < ∞ := lt_of_le_of_lt hpq hq
  simp [ENNReal.toReal_le_toReal hp'.ne hq.ne, ENNReal.toReal_pos_iff, hpq, hp, hp', hq', hq]
#align ennreal.trichotomy₂ ENNReal.trichotomy₂

protected theorem dichotomy (p : ℝ≥0∞) [Fact (1 ≤ p)] : p = ∞ ∨ 1 ≤ p.toReal :=
  haveI : p = ⊤ ∨ 0 < p.toReal ∧ 1 ≤ p.toReal := by
    simpa using ENNReal.trichotomy₂ (Fact.out : 1 ≤ p)
  this.imp_right fun h => h.2
#align ennreal.dichotomy ENNReal.dichotomy

theorem toReal_pos_iff_ne_top (p : ℝ≥0∞) [Fact (1 ≤ p)] : 0 < p.toReal ↔ p ≠ ∞ :=
  ⟨fun h hp =>
    have : (0 : ℝ) ≠ 0 := top_toReal ▸ (hp ▸ h.ne : 0 ≠ ∞.toReal)
    this rfl,
    fun h => zero_lt_one.trans_le (p.dichotomy.resolve_left h)⟩
#align ennreal.to_real_pos_iff_ne_top ENNReal.toReal_pos_iff_ne_top

theorem toNNReal_inv (a : ℝ≥0∞) : a⁻¹.toNNReal = a.toNNReal⁻¹ := by
  induction' a using recTopCoe with a; · simp
  rcases eq_or_ne a 0 with (rfl | ha); · simp
  rw [← coe_inv ha, toNNReal_coe, toNNReal_coe]
#align ennreal.to_nnreal_inv ENNReal.toNNReal_inv

theorem toNNReal_div (a b : ℝ≥0∞) : (a / b).toNNReal = a.toNNReal / b.toNNReal := by
  rw [div_eq_mul_inv, toNNReal_mul, toNNReal_inv, div_eq_mul_inv]
#align ennreal.to_nnreal_div ENNReal.toNNReal_div

theorem toReal_inv (a : ℝ≥0∞) : a⁻¹.toReal = a.toReal⁻¹ := by
  simp only [ENNReal.toReal, toNNReal_inv, NNReal.coe_inv]
#align ennreal.to_real_inv ENNReal.toReal_inv

theorem toReal_div (a b : ℝ≥0∞) : (a / b).toReal = a.toReal / b.toReal := by
  rw [div_eq_mul_inv, toReal_mul, toReal_inv, div_eq_mul_inv]
#align ennreal.to_real_div ENNReal.toReal_div

theorem ofReal_prod_of_nonneg {s : Finset α} {f : α → ℝ} (hf : ∀ i, i ∈ s → 0 ≤ f i) :
    ENNReal.ofReal (∏ i in s, f i) = ∏ i in s, ENNReal.ofReal (f i) := by
  simp_rw [ENNReal.ofReal, ← coe_finset_prod, coe_eq_coe]
  exact Real.toNNReal_prod_of_nonneg hf
#align ennreal.of_real_prod_of_nonneg ENNReal.ofReal_prod_of_nonneg

#noalign ennreal.to_nnreal_bit0
#noalign ennreal.to_nnreal_bit1
#noalign ennreal.to_real_bit0
#noalign ennreal.to_real_bit1
#noalign ennreal.of_real_bit0
#noalign ennreal.of_real_bit1

end Real

section iInf

variable {ι : Sort _} {f g : ι → ℝ≥0∞}

theorem toNNReal_iInf (hf : ∀ i, f i ≠ ∞) : (iInf f).toNNReal = ⨅ i, (f i).toNNReal := by
  cases isEmpty_or_nonempty ι
  · rw [iInf_of_empty, top_toNNReal, NNReal.iInf_empty]
  · lift f to ι → ℝ≥0 using hf
    simp_rw [← coe_iInf, toNNReal_coe]
#align ennreal.to_nnreal_infi ENNReal.toNNReal_iInf

theorem toNNReal_sInf (s : Set ℝ≥0∞) (hs : ∀ r ∈ s, r ≠ ∞) :
    (sInf s).toNNReal = sInf (ENNReal.toNNReal '' s) := by
  have hf : ∀ i, ((↑) : s → ℝ≥0∞) i ≠ ∞ := fun ⟨r, rs⟩ => hs r rs
  -- porting note: `← sInf_image'` had to be replaced by `← image_eq_range` as the lemmas are used
  -- in a different order.
  simpa only [← sInf_range, ← image_eq_range, Subtype.range_coe_subtype] using (toNNReal_iInf hf)
#align ennreal.to_nnreal_Inf ENNReal.toNNReal_sInf

theorem toNNReal_iSup (hf : ∀ i, f i ≠ ∞) : (iSup f).toNNReal = ⨆ i, (f i).toNNReal := by
  lift f to ι → ℝ≥0 using hf
  simp_rw [toNNReal_coe]
  by_cases h : BddAbove (range f)
  · rw [← coe_iSup h, toNNReal_coe]
  · -- porting note: middle lemma now needs `erw` as `ENNReal` does not reduce to `WithTop NNReal`
    erw [NNReal.iSup_of_not_bddAbove h, (WithTop.iSup_coe_eq_top f).mpr h, top_toNNReal]
#align ennreal.to_nnreal_supr ENNReal.toNNReal_iSup

theorem toNNReal_sSup (s : Set ℝ≥0∞) (hs : ∀ r ∈ s, r ≠ ∞) :
    (sSup s).toNNReal = sSup (ENNReal.toNNReal '' s) := by
  have hf : ∀ i, ((↑) : s → ℝ≥0∞) i ≠ ∞ := fun ⟨r, rs⟩ => hs r rs
  -- porting note: `← sSnf_image'` had to be replaced by `← image_eq_range` as the lemmas are used
  -- in a different order.
  simpa only [← sSup_range, ← image_eq_range, Subtype.range_coe_subtype] using (toNNReal_iSup hf)
#align ennreal.to_nnreal_Sup ENNReal.toNNReal_sSup

theorem toReal_iInf (hf : ∀ i, f i ≠ ∞) : (iInf f).toReal = ⨅ i, (f i).toReal := by
  simp only [ENNReal.toReal, toNNReal_iInf hf, NNReal.coe_iInf]
#align ennreal.to_real_infi ENNReal.toReal_iInf

theorem toReal_sInf (s : Set ℝ≥0∞) (hf : ∀ r ∈ s, r ≠ ∞) :
    (sInf s).toReal = sInf (ENNReal.toReal '' s) := by
  simp only [ENNReal.toReal, toNNReal_sInf s hf, NNReal.coe_sInf, Set.image_image]
#align ennreal.to_real_Inf ENNReal.toReal_sInf

theorem toReal_iSup (hf : ∀ i, f i ≠ ∞) : (iSup f).toReal = ⨆ i, (f i).toReal := by
  simp only [ENNReal.toReal, toNNReal_iSup hf, NNReal.coe_iSup]
#align ennreal.to_real_supr ENNReal.toReal_iSup

theorem toReal_sSup (s : Set ℝ≥0∞) (hf : ∀ r ∈ s, r ≠ ∞) :
    (sSup s).toReal = sSup (ENNReal.toReal '' s) := by
  simp only [ENNReal.toReal, toNNReal_sSup s hf, NNReal.coe_sSup, Set.image_image]
#align ennreal.to_real_Sup ENNReal.toReal_sSup

theorem iInf_add : iInf f + a = ⨅ i, f i + a :=
  le_antisymm (le_iInf fun _ => add_le_add (iInf_le _ _) <| le_rfl)
    (tsub_le_iff_right.1 <| le_iInf fun _ => tsub_le_iff_right.2 <| iInf_le _ _)
#align ennreal.infi_add ENNReal.iInf_add

theorem iSup_sub : (⨆ i, f i) - a = ⨆ i, f i - a :=
  le_antisymm (tsub_le_iff_right.2 <| iSup_le fun i => tsub_le_iff_right.1 <| le_iSup (f · - a) i)
    (iSup_le fun _ => tsub_le_tsub (le_iSup _ _) (le_refl a))
#align ennreal.supr_sub ENNReal.iSup_sub

theorem sub_iInf : (a - ⨅ i, f i) = ⨆ i, a - f i := by
  refine' eq_of_forall_ge_iff fun c => _
  rw [tsub_le_iff_right, add_comm, iInf_add]
  simp [tsub_le_iff_right, sub_eq_add_neg, add_comm]
#align ennreal.sub_infi ENNReal.sub_iInf

theorem sInf_add {s : Set ℝ≥0∞} : sInf s + a = ⨅ b ∈ s, b + a := by simp [sInf_eq_iInf, iInf_add]
#align ennreal.Inf_add ENNReal.sInf_add

theorem add_iInf {a : ℝ≥0∞} : a + iInf f = ⨅ b, a + f b := by
  rw [add_comm, iInf_add]; simp [add_comm]
#align ennreal.add_infi ENNReal.add_iInf

theorem iInf_add_iInf (h : ∀ i j, ∃ k, f k + g k ≤ f i + g j) : iInf f + iInf g = ⨅ a, f a + g a :=
  suffices (⨅ a, f a + g a) ≤ iInf f + iInf g from
    le_antisymm (le_iInf fun a => add_le_add (iInf_le _ _) (iInf_le _ _)) this
  calc
    (⨅ a, f a + g a) ≤ ⨅ (a) (a'), f a + g a' :=
      le_iInf₂ fun a a' => let ⟨k, h⟩ := h a a'; iInf_le_of_le k h
    _ = iInf f + iInf g := by simp_rw [iInf_add, add_iInf]
#align ennreal.infi_add_infi ENNReal.iInf_add_iInf

theorem iInf_sum {f : ι → α → ℝ≥0∞} {s : Finset α} [Nonempty ι]
    (h : ∀ (t : Finset α) (i j : ι), ∃ k, ∀ a ∈ t, f k a ≤ f i a ∧ f k a ≤ f j a) :
    (⨅ i, ∑ a in s, f i a) = ∑ a in s, ⨅ i, f i a := by
  induction' s using Finset.cons_induction_on with a s ha ih
  · simp only [Finset.sum_empty, ciInf_const]
  · simp only [Finset.sum_cons, ← ih]
    refine (iInf_add_iInf fun i j => ?_).symm
    refine (h (Finset.cons a s ha) i j).imp fun k hk => ?_
    rw [Finset.forall_mem_cons] at hk
    exact add_le_add hk.1.1 (Finset.sum_le_sum fun a ha => (hk.2 a ha).2)
#align ennreal.infi_sum ENNReal.iInf_sum

/-- If `x ≠ 0` and `x ≠ ∞`, then right multiplication by `x` maps infimum to infimum.
See also `ENNReal.iInf_mul` that assumes `[Nonempty ι]` but does not require `x ≠ 0`. -/
theorem iInf_mul_of_ne {ι} {f : ι → ℝ≥0∞} {x : ℝ≥0∞} (h0 : x ≠ 0) (h : x ≠ ∞) :
    iInf f * x = ⨅ i, f i * x :=
  le_antisymm mul_right_mono.map_iInf_le
    ((ENNReal.div_le_iff_le_mul (Or.inl h0) <| Or.inl h).mp <|
      le_iInf fun _ => (ENNReal.div_le_iff_le_mul (Or.inl h0) <| Or.inl h).mpr <| iInf_le _ _)
#align ennreal.infi_mul_of_ne ENNReal.iInf_mul_of_ne

/-- If `x ≠ ∞`, then right multiplication by `x` maps infimum over a nonempty type to infimum. See
also `ENNReal.iInf_mul_of_ne` that assumes `x ≠ 0` but does not require `[Nonempty ι]`. -/
theorem iInf_mul {ι} [Nonempty ι] {f : ι → ℝ≥0∞} {x : ℝ≥0∞} (h : x ≠ ∞) :
    iInf f * x = ⨅ i, f i * x := by
  by_cases h0 : x = 0
  · simp only [h0, mul_zero, iInf_const]
  · exact iInf_mul_of_ne h0 h
#align ennreal.infi_mul ENNReal.iInf_mul

/-- If `x ≠ ∞`, then left multiplication by `x` maps infimum over a nonempty type to infimum. See
also `ENNReal.mul_iInf_of_ne` that assumes `x ≠ 0` but does not require `[Nonempty ι]`. -/
theorem mul_iInf {ι} [Nonempty ι] {f : ι → ℝ≥0∞} {x : ℝ≥0∞} (h : x ≠ ∞) :
    x * iInf f = ⨅ i, x * f i := by simpa only [mul_comm] using iInf_mul h
#align ennreal.mul_infi ENNReal.mul_iInf

/-- If `x ≠ 0` and `x ≠ ∞`, then left multiplication by `x` maps infimum to infimum.
See also `ENNReal.mul_iInf` that assumes `[Nonempty ι]` but does not require `x ≠ 0`. -/
theorem mul_iInf_of_ne {ι} {f : ι → ℝ≥0∞} {x : ℝ≥0∞} (h0 : x ≠ 0) (h : x ≠ ∞) :
    x * iInf f = ⨅ i, x * f i := by simpa only [mul_comm] using iInf_mul_of_ne h0 h
#align ennreal.mul_infi_of_ne ENNReal.mul_iInf_of_ne

/-! `supr_mul`, `mul_supr` and variants are in `Topology.Instances.ENNReal`. -/

end iInf

section iSup

@[simp]
theorem iSup_eq_zero {ι : Sort _} {f : ι → ℝ≥0∞} : (⨆ i, f i) = 0 ↔ ∀ i, f i = 0 :=
  iSup_eq_bot
#align ennreal.supr_eq_zero ENNReal.iSup_eq_zero

@[simp]
theorem iSup_zero_eq_zero {ι : Sort _} : (⨆ _i : ι, (0 : ℝ≥0∞)) = 0 := by simp
#align ennreal.supr_zero_eq_zero ENNReal.iSup_zero_eq_zero

theorem sup_eq_zero {a b : ℝ≥0∞} : a ⊔ b = 0 ↔ a = 0 ∧ b = 0 :=
  sup_eq_bot_iff
#align ennreal.sup_eq_zero ENNReal.sup_eq_zero

theorem iSup_coe_nat : (⨆ n : ℕ, (n : ℝ≥0∞)) = ∞ :=
  (iSup_eq_top _).2 fun _b hb => ENNReal.exists_nat_gt (lt_top_iff_ne_top.1 hb)
#align ennreal.supr_coe_nat ENNReal.iSup_coe_nat

end iSup

end ENNReal

open ENNReal

namespace Set

namespace OrdConnected

variable {s : Set ℝ} {t : Set ℝ≥0} {u : Set ℝ≥0∞}

theorem preimage_coe_nnreal_ennreal (h : u.OrdConnected) : ((↑) ⁻¹' u : Set ℝ≥0).OrdConnected :=
  h.preimage_mono ENNReal.coe_mono
#align set.ord_connected.preimage_coe_nnreal_ennreal Set.OrdConnected.preimage_coe_nnreal_ennreal

-- porting note: todo: generalize to `WithTop`
theorem image_coe_nnreal_ennreal (h : t.OrdConnected) : ((↑) '' t : Set ℝ≥0∞).OrdConnected := by
  refine' ⟨ball_image_iff.2 fun x hx => ball_image_iff.2 fun y hy z hz => _⟩
  rcases ENNReal.le_coe_iff.1 hz.2 with ⟨z, rfl, -⟩
  exact mem_image_of_mem _ (h.out hx hy ⟨ENNReal.coe_le_coe.1 hz.1, ENNReal.coe_le_coe.1 hz.2⟩)
#align set.ord_connected.image_coe_nnreal_ennreal Set.OrdConnected.image_coe_nnreal_ennreal

theorem preimage_ennreal_ofReal (h : u.OrdConnected) : (ENNReal.ofReal ⁻¹' u).OrdConnected :=
  h.preimage_coe_nnreal_ennreal.preimage_real_toNNReal
#align set.ord_connected.preimage_ennreal_of_real Set.OrdConnected.preimage_ennreal_ofReal

theorem image_ennreal_ofReal (h : s.OrdConnected) : (ENNReal.ofReal '' s).OrdConnected := by
  simpa only [image_image] using h.image_real_toNNReal.image_coe_nnreal_ennreal
#align set.ord_connected.image_ennreal_of_real Set.OrdConnected.image_ennreal_ofReal

end OrdConnected

end Set

-- namespace Tactic

-- open Positivity

-- private theorem nnreal_coe_pos {r : ℝ≥0} : 0 < r → 0 < (r : ℝ≥0∞) :=
--   ENNReal.coe_pos.2
-- #align tactic.nnreal_coe_pos tactic.nnreal_coe_pos

-- /-- Extension for the `positivity` tactic: cast from `ℝ≥0` to `ℝ≥0∞`. -/
-- @[positivity]
-- unsafe def positivity_coe_nnreal_ennreal : expr → tactic strictness
--   | q(@coe _ _ $(inst) $(a)) => do
--     unify inst q(@coeToLift _ _ <| @coeBase _ _ ENNReal.hasCoe)
--     let positive p ← core a
--     -- We already know `0 ≤ r` for all `r : ℝ≥0∞`
--         positive <$>
--         mk_app `` nnreal_coe_pos [p]
--   | e =>
--     pp e >>=
--       fail ∘ format.bracket "The expression " " is not of the form `(r : ℝ≥0∞)` for `r : ℝ≥0`"
-- #align tactic.positivity_coe_nnreal_ennreal tactic.positivity_coe_nnreal_ennreal

-- private theorem ennreal_of_real_pos {r : ℝ} : 0 < r → 0 < ENNReal.ofReal r :=
--   ENNReal.ofReal_pos.2
-- #align tactic.ennreal_of_real_pos tactic.ennreal_of_real_pos

-- /-- Extension for the `positivity` tactic: `ENNReal.ofReal` is positive if its input is. -/
-- @[positivity]
-- unsafe def positivity_ennreal_of_real : expr → tactic strictness
--   | q(ENNReal.ofReal $(r)) => do
--     let positive p ← core r
--     positive <$> mk_app `` ennreal_of_real_pos [p]
--   |-- This case is handled by `tactic.positivity_canon`
--     e =>
--     pp e >>= fail ∘ format.bracket "The expression `" "` is not of the form `ENNReal.ofReal r`"
-- #align tactic.positivity_ennreal_of_real tactic.positivity_ennreal_of_real

-- end Tactic<|MERGE_RESOLUTION|>--- conflicted
+++ resolved
@@ -4,11 +4,7 @@
 Authors: Johannes Hölzl, Yury Kudryashov
 
 ! This file was ported from Lean 3 source module data.real.ennreal
-<<<<<<< HEAD
 ! leanprover-community/mathlib commit ec4b2eeb50364487f80421c0b4c41328a611f30d
-=======
-! leanprover-community/mathlib commit c1686dff26eaecf4efd4edd141ebf78de309ae80
->>>>>>> e066c3b8
 ! Please do not edit these lines, except to modify the commit id
 ! if you have ported upstream changes.
 -/
