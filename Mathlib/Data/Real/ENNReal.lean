/-
Copyright (c) 2017 Johannes Hölzl. All rights reserved.
Released under Apache 2.0 license as described in the file LICENSE.
Authors: Johannes Hölzl, Yury Kudryashov

! This file was ported from Lean 3 source module data.real.ennreal
! leanprover-community/mathlib commit c1686dff26eaecf4efd4edd141ebf78de309ae80
! Please do not edit these lines, except to modify the commit id
! if you have ported upstream changes.
-/
import Mathlib.Data.Real.NNReal
import Mathlib.Algebra.Order.Sub.WithTop
import Mathlib.Data.Set.Intervals.WithBotTop

/-!
# Extended non-negative reals

We define `ENNReal = ℝ≥0∞ := WithTop ℝ≥0` to be the type of extended nonnegative real numbers,
i.e., the interval `[0, +∞]`. This type is used as the codomain of a `MeasureTheory.Measure`,
and of the extended distance `edist` in a `EMetricSpace`.
In this file we define some algebraic operations and a linear order on `ℝ≥0∞`
and prove basic properties of these operations, order, and conversions to/from `ℝ`, `ℝ≥0`, and `ℕ`.

## Main definitions

* `ℝ≥0∞`: the extended nonnegative real numbers `[0, ∞]`; defined as `WithTop ℝ≥0`; it is
  equipped with the following structures:

  - coercion from `ℝ≥0` defined in the natural way;

  - the natural structure of a complete dense linear order: `↑p ≤ ↑q ↔ p ≤ q` and `∀ a, a ≤ ∞`;

  - `a + b` is defined so that `↑p + ↑q = ↑(p + q)` for `(p q : ℝ≥0)` and `a + ∞ = ∞ + a = ∞`;

  - `a * b` is defined so that `↑p * ↑q = ↑(p * q)` for `(p q : ℝ≥0)`, `0 * ∞ = ∞ * 0 = 0`, and `a *
    ∞ = ∞ * a = ∞` for `a ≠ 0`;

  - `a - b` is defined as the minimal `d` such that `a ≤ d + b`; this way we have
    `↑p - ↑q = ↑(p - q)`, `∞ - ↑p = ∞`, `↑p - ∞ = ∞ - ∞ = 0`; note that there is no negation, only
    subtraction;

  - `a⁻¹` is defined as `Inf {b | 1 ≤ a * b}`. This way we have `(↑p)⁻¹ = ↑(p⁻¹)` for
    `p : ℝ≥0`, `p ≠ 0`, `0⁻¹ = ∞`, and `∞⁻¹ = 0`.

  - `a / b` is defined as `a * b⁻¹`.

  The addition and multiplication defined this way together with `0 = ↑0` and `1 = ↑1` turn
  `ℝ≥0∞` into a canonically ordered commutative semiring of characteristic zero.

* Coercions to/from other types:

  - coercion `ℝ≥0 → ℝ≥0∞` is defined as `Coe`, so one can use `(p : ℝ≥0)` in a context that
    expects `a : ℝ≥0∞`, and Lean will apply `coe` automatically;

  - `ENNReal.toNNReal` sends `↑p` to `p` and `∞` to `0`;

  - `ENNReal.toReal := coe ∘ ENNReal.toNNReal` sends `↑p`, `p : ℝ≥0` to `(↑p : ℝ)` and `∞` to `0`;

  - `ENNReal.ofReal := coe ∘ Real.toNNReal` sends `x : ℝ` to `↑⟨max x 0, _⟩`

  - `ENNReal.neTopEquivNNReal` is an equivalence between `{a : ℝ≥0∞ // a ≠ 0}` and `ℝ≥0`.

## Implementation notes

We define a `CanLift ℝ≥0∞ ℝ≥0` instance, so one of the ways to prove theorems about an `ℝ≥0∞`
number `a` is to consider the cases `a = ∞` and `a ≠ ∞`, and use the tactic `lift a to ℝ≥0 using ha`
in the second case. This instance is even more useful if one already has `ha : a ≠ ∞` in the
context, or if we have `(f : α → ℝ≥0∞) (hf : ∀ x, f x ≠ ∞)`.

## Notations

* `ℝ≥0∞`: the type of the extended nonnegative real numbers;
* `ℝ≥0`: the type of nonnegative real numbers `[0, ∞)`; defined in `data.real.nnreal`;
* `∞`: a localized notation in `ℝ≥0∞` for `⊤ : ℝ≥0∞`.

-/


open Set BigOperators NNReal

variable {α : Type _} {β : Type _}

/-- The extended nonnegative real numbers. This is usually denoted [0, ∞],
  and is relevant as the codomain of a measure. -/
def ENNReal := WithTop ℝ≥0
  deriving Zero, AddCommMonoidWithOne, SemilatticeSup, DistribLattice, Nontrivial
#align ennreal ENNReal

@[inherit_doc]
scoped[ENNReal] notation "ℝ≥0∞" => ENNReal

/-- Notation for infinity as an `ENNReal` number. -/
scoped[ENNReal] notation "∞" => (⊤ : ENNReal)

namespace ENNReal

instance : OrderBot ℝ≥0∞ := inferInstanceAs (OrderBot (WithTop ℝ≥0))
instance : BoundedOrder ℝ≥0∞ := inferInstanceAs (BoundedOrder (WithTop ℝ≥0))
instance : CharZero ℝ≥0∞ := inferInstanceAs (CharZero (WithTop ℝ≥0))

noncomputable instance : CanonicallyOrderedCommSemiring ℝ≥0∞ :=
  inferInstanceAs (CanonicallyOrderedCommSemiring (WithTop ℝ≥0))

noncomputable instance : CompleteLinearOrder ℝ≥0∞ :=
  inferInstanceAs (CompleteLinearOrder (WithTop ℝ≥0))

instance : DenselyOrdered ℝ≥0∞ := inferInstanceAs (DenselyOrdered (WithTop ℝ≥0))

noncomputable instance : CanonicallyLinearOrderedAddMonoid ℝ≥0∞ :=
  inferInstanceAs (CanonicallyLinearOrderedAddMonoid (WithTop ℝ≥0))

noncomputable instance : Sub ℝ≥0∞ := inferInstanceAs (Sub (WithTop ℝ≥0))
noncomputable instance : OrderedSub ℝ≥0∞ := inferInstanceAs (OrderedSub (WithTop ℝ≥0))

noncomputable instance : LinearOrderedAddCommMonoidWithTop ℝ≥0∞ :=
  inferInstanceAs (LinearOrderedAddCommMonoidWithTop (WithTop ℝ≥0))

variable {a b c d : ℝ≥0∞} {r p q : ℝ≥0}

-- porting note: are these 2 instances still required in Lean 4?
instance covariantClass_mul_le : CovariantClass ℝ≥0∞ ℝ≥0∞ (· * ·) (· ≤ ·) := inferInstance
#align ennreal.covariant_class_mul_le ENNReal.covariantClass_mul_le

instance covariantClass_add_le : CovariantClass ℝ≥0∞ ℝ≥0∞ (· + ·) (· ≤ ·) := inferInstance
#align ennreal.covariant_class_add_le ENNReal.covariantClass_add_le

-- porting note: todo: add a `WithTop` instance and use it here
noncomputable instance : LinearOrderedCommMonoidWithZero ℝ≥0∞ :=
  { inferInstanceAs (LinearOrderedAddCommMonoidWithTop ℝ≥0∞),
      inferInstanceAs (CommSemiring ℝ≥0∞) with
    mul_le_mul_left := fun _ _ => mul_le_mul_left'
    zero_le_one := zero_le 1 }

instance : Inhabited ℝ≥0∞ := ⟨0⟩

/-- Coercion from `ℝ≥0` to `ℝ≥0∞`. -/
@[coe, match_pattern] def some : ℝ≥0 → ℝ≥0∞ := WithTop.some

instance : Coe ℝ≥0 ℝ≥0∞ := ⟨some⟩

/-- A version of `WithTop.recTopCoe` that uses `ENNReal.some`. -/
def recTopCoe {C : ℝ≥0∞ → Sort _} (top : C ∞) (coe : ∀ x : ℝ≥0, C x) (x : ℝ≥0∞) : C x :=
  WithTop.recTopCoe top coe x

instance canLift : CanLift ℝ≥0∞ ℝ≥0 some (· ≠ ∞) := WithTop.canLift
#align ennreal.can_lift ENNReal.canLift

@[simp] theorem none_eq_top : (none : ℝ≥0∞) = ∞ := rfl
#align ennreal.none_eq_top ENNReal.none_eq_top

@[simp] theorem some_eq_coe (a : ℝ≥0) : (Option.some a : ℝ≥0∞) = (↑a : ℝ≥0∞) := rfl
#align ennreal.some_eq_coe ENNReal.some_eq_coe

@[simp] theorem some_eq_coe' (a : ℝ≥0) : (WithTop.some a : ℝ≥0∞) = (↑a : ℝ≥0∞) := rfl

theorem range_coe' : range some = Iio ∞ := WithTop.range_coe
theorem range_coe : range some = {∞}ᶜ := (isCompl_range_some_none ℝ≥0).symm.compl_eq.symm

/-- `to_nnreal x` returns `x` if it is real, otherwise 0. -/
protected def toNNReal : ℝ≥0∞ → ℝ≥0 := WithTop.untop' 0
#align ennreal.to_nnreal ENNReal.toNNReal

/-- `to_real x` returns `x` if it is real, `0` otherwise. -/
protected def toReal (a : ℝ≥0∞) : Real := a.toNNReal
#align ennreal.to_real ENNReal.toReal

/-- `of_real x` returns `x` if it is nonnegative, `0` otherwise. -/
protected noncomputable def ofReal (r : Real) : ℝ≥0∞ := r.toNNReal
#align ennreal.of_real ENNReal.ofReal

@[simp, norm_cast]
theorem toNNReal_coe : (r : ℝ≥0∞).toNNReal = r := rfl
#align ennreal.to_nnreal_coe ENNReal.toNNReal_coe

@[simp]
theorem coe_toNNReal : ∀ {a : ℝ≥0∞}, a ≠ ∞ → ↑a.toNNReal = a
  | some _, _ => rfl
  | ⊤, h => (h rfl).elim
#align ennreal.coe_to_nnreal ENNReal.coe_toNNReal

@[simp]
theorem ofReal_toReal {a : ℝ≥0∞} (h : a ≠ ∞) : ENNReal.ofReal a.toReal = a := by
  simp [ENNReal.toReal, ENNReal.ofReal, h]
#align ennreal.of_real_to_real ENNReal.ofReal_toReal

@[simp]
theorem toReal_ofReal {r : ℝ} (h : 0 ≤ r) : (ENNReal.ofReal r).toReal = r :=
  max_eq_left h
#align ennreal.to_real_of_real ENNReal.toReal_ofReal

theorem toReal_ofReal' {r : ℝ} : (ENNReal.ofReal r).toReal = max r 0 := rfl
#align ennreal.to_real_of_real' ENNReal.toReal_ofReal'

theorem coe_toNNReal_le_self : ∀ {a : ℝ≥0∞}, ↑a.toNNReal ≤ a
  | some r => by rw [toNNReal_coe]
  | none => le_top
#align ennreal.coe_to_nnreal_le_self ENNReal.coe_toNNReal_le_self

theorem coe_nnreal_eq (r : ℝ≥0) : (r : ℝ≥0∞) = ENNReal.ofReal r := by
  rw [ENNReal.ofReal, Real.toNNReal_coe]
#align ennreal.coe_nnreal_eq ENNReal.coe_nnreal_eq

theorem ofReal_eq_coe_nnreal {x : ℝ} (h : 0 ≤ x) :
    ENNReal.ofReal x = some ⟨x, h⟩ :=
  (coe_nnreal_eq ⟨x, h⟩).symm
#align ennreal.of_real_eq_coe_nnreal ENNReal.ofReal_eq_coe_nnreal

@[simp] theorem ofReal_coe_nnreal : ENNReal.ofReal p = p := (coe_nnreal_eq p).symm
#align ennreal.of_real_coe_nnreal ENNReal.ofReal_coe_nnreal

@[simp, norm_cast] theorem coe_zero : ↑(0 : ℝ≥0) = (0 : ℝ≥0∞) := rfl
#align ennreal.coe_zero ENNReal.coe_zero

@[simp, norm_cast] theorem coe_one : ↑(1 : ℝ≥0) = (1 : ℝ≥0∞) := rfl
#align ennreal.coe_one ENNReal.coe_one

@[simp] theorem toReal_nonneg {a : ℝ≥0∞} : 0 ≤ a.toReal := a.toNNReal.2
#align ennreal.to_real_nonneg ENNReal.toReal_nonneg

@[simp] theorem top_toNNReal : ∞.toNNReal = 0 := rfl
#align ennreal.top_to_nnreal ENNReal.top_toNNReal

@[simp] theorem top_toReal : ∞.toReal = 0 := rfl
#align ennreal.top_to_real ENNReal.top_toReal

@[simp] theorem one_toReal : (1 : ℝ≥0∞).toReal = 1 := rfl
#align ennreal.one_to_real ENNReal.one_toReal

@[simp] theorem one_toNNReal : (1 : ℝ≥0∞).toNNReal = 1 := rfl
#align ennreal.one_to_nnreal ENNReal.one_toNNReal

@[simp] theorem coe_toReal (r : ℝ≥0) : (r : ℝ≥0∞).toReal = r := rfl
#align ennreal.coe_to_real ENNReal.coe_toReal

@[simp] theorem zero_toNNReal : (0 : ℝ≥0∞).toNNReal = 0 := rfl
#align ennreal.zero_to_nnreal ENNReal.zero_toNNReal

@[simp] theorem zero_toReal : (0 : ℝ≥0∞).toReal = 0 := rfl
#align ennreal.zero_to_real ENNReal.zero_toReal

@[simp] theorem ofReal_zero : ENNReal.ofReal (0 : ℝ) = 0 := by simp [ENNReal.ofReal]
#align ennreal.of_real_zero ENNReal.ofReal_zero

@[simp] theorem ofReal_one : ENNReal.ofReal (1 : ℝ) = (1 : ℝ≥0∞) := by simp [ENNReal.ofReal]
#align ennreal.of_real_one ENNReal.ofReal_one

theorem ofReal_toReal_le {a : ℝ≥0∞} : ENNReal.ofReal a.toReal ≤ a :=
  if ha : a = ∞ then ha.symm ▸ le_top else le_of_eq (ofReal_toReal ha)
#align ennreal.of_real_to_real_le ENNReal.ofReal_toReal_le

theorem forall_ennreal {p : ℝ≥0∞ → Prop} : (∀ a, p a) ↔ (∀ r : ℝ≥0, p r) ∧ p ∞ :=
  Option.forall.trans and_comm
#align ennreal.forall_ennreal ENNReal.forall_ennreal

theorem forall_ne_top {p : ℝ≥0∞ → Prop} : (∀ a, a ≠ ∞ → p a) ↔ ∀ r : ℝ≥0, p r :=
  Option.ball_ne_none
#align ennreal.forall_ne_top ENNReal.forall_ne_top

theorem exists_ne_top' {p : ℝ≥0∞ → Prop} : (∃ (a : ℝ≥0∞) (_ : a ≠ ∞), p a) ↔ ∃ r : ℝ≥0, p r :=
  Option.bex_ne_none
#align ennreal.exists_ne_top ENNReal.exists_ne_top'

theorem exists_ne_top {p : ℝ≥0∞ → Prop} : (∃ a : ℝ≥0∞, a ≠ ∞ ∧ p a) ↔ ∃ r : ℝ≥0, p r := by
  simp only [exists_ne_top', ← exists_prop]

theorem toNNReal_eq_zero_iff (x : ℝ≥0∞) : x.toNNReal = 0 ↔ x = 0 ∨ x = ∞ :=
  WithTop.untop'_eq_self_iff
#align ennreal.to_nnreal_eq_zero_iff ENNReal.toNNReal_eq_zero_iff

theorem toReal_eq_zero_iff (x : ℝ≥0∞) : x.toReal = 0 ↔ x = 0 ∨ x = ∞ := by
  simp [ENNReal.toReal, toNNReal_eq_zero_iff]
#align ennreal.to_real_eq_zero_iff ENNReal.toReal_eq_zero_iff

theorem toNNReal_eq_one_iff (x : ℝ≥0∞) : x.toNNReal = 1 ↔ x = 1 :=
  WithTop.untop'_eq_iff.trans <| by simp
#align ennreal.to_nnreal_eq_one_iff ENNReal.toNNReal_eq_one_iff

theorem toReal_eq_one_iff (x : ℝ≥0∞) : x.toReal = 1 ↔ x = 1 := by
  rw [ENNReal.toReal, NNReal.coe_eq_one, ENNReal.toNNReal_eq_one_iff]
#align ennreal.to_real_eq_one_iff ENNReal.toReal_eq_one_iff

@[simp] theorem coe_ne_top : (r : ℝ≥0∞) ≠ ∞ := WithTop.coe_ne_top
#align ennreal.coe_ne_top ENNReal.coe_ne_top

@[simp] theorem top_ne_coe : ∞ ≠ (r : ℝ≥0∞) := WithTop.top_ne_coe
#align ennreal.top_ne_coe ENNReal.top_ne_coe

@[simp] theorem coe_lt_top : (r : ℝ≥0∞) < ∞ := WithTop.coe_lt_top r
#align ennreal.coe_lt_top ENNReal.coe_lt_top

@[simp] theorem ofReal_ne_top {r : ℝ} : ENNReal.ofReal r ≠ ∞ := coe_ne_top
#align ennreal.of_real_ne_top ENNReal.ofReal_ne_top

@[simp] theorem ofReal_lt_top {r : ℝ} : ENNReal.ofReal r < ∞ := coe_lt_top
#align ennreal.of_real_lt_top ENNReal.ofReal_lt_top

@[simp] theorem top_ne_ofReal {r : ℝ} : ∞ ≠ ENNReal.ofReal r := top_ne_coe
#align ennreal.top_ne_of_real ENNReal.top_ne_ofReal

@[simp]
theorem ofReal_toReal_eq_iff : ENNReal.ofReal a.toReal = a ↔ a ≠ ⊤ :=
  ⟨fun h => by
    rw [← h]
    exact ofReal_ne_top, ofReal_toReal⟩
#align ennreal.of_real_to_real_eq_iff ENNReal.ofReal_toReal_eq_iff

@[simp]
theorem toReal_ofReal_eq_iff {a : ℝ} : (ENNReal.ofReal a).toReal = a ↔ 0 ≤ a :=
  ⟨fun h => by
    rw [← h]
    exact toReal_nonneg, toReal_ofReal⟩
#align ennreal.to_real_of_real_eq_iff ENNReal.toReal_ofReal_eq_iff

@[simp] theorem zero_ne_top : 0 ≠ ∞ := coe_ne_top
#align ennreal.zero_ne_top ENNReal.zero_ne_top

@[simp] theorem top_ne_zero : ∞ ≠ 0 := top_ne_coe
#align ennreal.top_ne_zero ENNReal.top_ne_zero

@[simp] theorem one_ne_top : 1 ≠ ∞ := coe_ne_top
#align ennreal.one_ne_top ENNReal.one_ne_top

@[simp] theorem top_ne_one : ∞ ≠ 1 := top_ne_coe
#align ennreal.top_ne_one ENNReal.top_ne_one

@[simp, norm_cast] theorem coe_eq_coe : (↑r : ℝ≥0∞) = ↑q ↔ r = q := WithTop.coe_eq_coe
#align ennreal.coe_eq_coe ENNReal.coe_eq_coe

@[simp, norm_cast] theorem coe_le_coe : (↑r : ℝ≥0∞) ≤ ↑q ↔ r ≤ q := WithTop.coe_le_coe
#align ennreal.coe_le_coe ENNReal.coe_le_coe

@[simp, norm_cast] theorem coe_lt_coe : (↑r : ℝ≥0∞) < ↑q ↔ r < q := WithTop.coe_lt_coe
#align ennreal.coe_lt_coe ENNReal.coe_lt_coe

theorem coe_mono : Monotone some := fun _ _ => coe_le_coe.2
#align ennreal.coe_mono ENNReal.coe_mono

theorem coe_strictMono : StrictMono some := fun _ _ => coe_lt_coe.2

@[simp, norm_cast] theorem coe_eq_zero : (↑r : ℝ≥0∞) = 0 ↔ r = 0 := coe_eq_coe
#align ennreal.coe_eq_zero ENNReal.coe_eq_zero

@[simp, norm_cast] theorem zero_eq_coe : 0 = (↑r : ℝ≥0∞) ↔ 0 = r := coe_eq_coe
#align ennreal.zero_eq_coe ENNReal.zero_eq_coe

@[simp, norm_cast] theorem coe_eq_one : (↑r : ℝ≥0∞) = 1 ↔ r = 1 := coe_eq_coe
#align ennreal.coe_eq_one ENNReal.coe_eq_one

@[simp, norm_cast] theorem one_eq_coe : 1 = (↑r : ℝ≥0∞) ↔ 1 = r := coe_eq_coe
#align ennreal.one_eq_coe ENNReal.one_eq_coe

@[simp, norm_cast] theorem coe_pos : 0 < (r : ℝ≥0∞) ↔ 0 < r := coe_lt_coe
#align ennreal.coe_pos ENNReal.coe_pos

theorem coe_ne_zero : (r : ℝ≥0∞) ≠ 0 ↔ r ≠ 0 := not_congr coe_eq_coe
#align ennreal.coe_ne_zero ENNReal.coe_ne_zero

@[simp, norm_cast] theorem coe_add : ↑(r + p) = (r : ℝ≥0∞) + p := WithTop.coe_add
#align ennreal.coe_add ENNReal.coe_add

@[simp, norm_cast]
theorem coe_mul : ↑(r * p) = (r : ℝ≥0∞) * p :=
  WithTop.coe_mul
#align ennreal.coe_mul ENNReal.coe_mul

#noalign ennreal.coe_bit0
#noalign ennreal.coe_bit1

@[simp, norm_cast] -- porting note: new
theorem coe_ofNat (n : ℕ) [n.AtLeastTwo] : ((OfNat.ofNat n : ℝ≥0) : ℝ≥0∞) = OfNat.ofNat n := rfl

-- porting note: todo: add lemmas about `OfNat.ofNat` and `<`/`≤`

theorem coe_two : ((2 : ℝ≥0) : ℝ≥0∞) = 2 := rfl
#align ennreal.coe_two ENNReal.coe_two

theorem toNNReal_eq_toNNReal_iff (x y : ℝ≥0∞) :
    x.toNNReal = y.toNNReal ↔ x = y ∨ x = 0 ∧ y = ⊤ ∨ x = ⊤ ∧ y = 0 :=
  WithTop.untop'_eq_untop'_iff
#align ennreal.to_nnreal_eq_to_nnreal_iff ENNReal.toNNReal_eq_toNNReal_iff

theorem toReal_eq_toReal_iff (x y : ℝ≥0∞) :
    x.toReal = y.toReal ↔ x = y ∨ x = 0 ∧ y = ⊤ ∨ x = ⊤ ∧ y = 0 := by
  simp only [ENNReal.toReal, NNReal.coe_eq, toNNReal_eq_toNNReal_iff]
#align ennreal.to_real_eq_to_real_iff ENNReal.toReal_eq_toReal_iff

theorem toNNReal_eq_toNNReal_iff' {x y : ℝ≥0∞} (hx : x ≠ ⊤) (hy : y ≠ ⊤) :
    x.toNNReal = y.toNNReal ↔ x = y := by
  simp only [ENNReal.toNNReal_eq_toNNReal_iff x y, hx, hy, and_false, false_and, or_false]
#align ennreal.to_nnreal_eq_to_nnreal_iff' ENNReal.toNNReal_eq_toNNReal_iff'

theorem toReal_eq_toReal_iff' {x y : ℝ≥0∞} (hx : x ≠ ⊤) (hy : y ≠ ⊤) :
    x.toReal = y.toReal ↔ x = y := by
  simp only [ENNReal.toReal, NNReal.coe_eq, toNNReal_eq_toNNReal_iff' hx hy]
#align ennreal.to_real_eq_to_real_iff' ENNReal.toReal_eq_toReal_iff'

@[simp]
nonrec theorem one_lt_two : (1 : ℝ≥0∞) < 2 :=
  coe_one ▸ coe_two ▸ by exact_mod_cast (one_lt_two : 1 < 2)
#align ennreal.one_lt_two ENNReal.one_lt_two

theorem two_ne_top : (2 : ℝ≥0∞) ≠ ∞ := coe_ne_top
#align ennreal.two_ne_top ENNReal.two_ne_top

/-- `(1 : ℝ≥0∞) ≤ 1`, recorded as a `Fact` for use with `Lp` spaces. -/
instance _root_.fact_one_le_one_ennreal : Fact ((1 : ℝ≥0∞) ≤ 1) :=
  ⟨le_rfl⟩
#align fact_one_le_one_ennreal fact_one_le_one_ennreal

/-- `(1 : ℝ≥0∞) ≤ 2`, recorded as a `Fact` for use with `Lp` spaces. -/
instance _root_.fact_one_le_two_ennreal : Fact ((1 : ℝ≥0∞) ≤ 2) :=
  ⟨one_le_two⟩
#align fact_one_le_two_ennreal fact_one_le_two_ennreal

/-- `(1 : ℝ≥0∞) ≤ ∞`, recorded as a `Fact` for use with `Lp` spaces. -/
instance _root_.fact_one_le_top_ennreal : Fact ((1 : ℝ≥0∞) ≤ ∞) :=
  ⟨le_top⟩
#align fact_one_le_top_ennreal fact_one_le_top_ennreal

/-- The set of numbers in `ℝ≥0∞` that are not equal to `∞` is equivalent to `ℝ≥0`. -/
def neTopEquivNNReal : { a | a ≠ ∞ } ≃ ℝ≥0 where
  toFun x := ENNReal.toNNReal x
  invFun x := ⟨x, coe_ne_top⟩
  left_inv := fun x => Subtype.eq <| coe_toNNReal x.2
  right_inv _ := toNNReal_coe
#align ennreal.ne_top_equiv_nnreal ENNReal.neTopEquivNNReal

theorem cinfi_ne_top [InfSet α] (f : ℝ≥0∞ → α) : (⨅ x : { x // x ≠ ∞ }, f x) = ⨅ x : ℝ≥0, f x :=
  Eq.symm <| neTopEquivNNReal.symm.surjective.iInf_congr _ fun _ => rfl
#align ennreal.cinfi_ne_top ENNReal.cinfi_ne_top

theorem iInf_ne_top [CompleteLattice α] (f : ℝ≥0∞ → α) :
    (⨅ (x) (_h : x ≠ ∞), f x) = ⨅ x : ℝ≥0, f x := by rw [iInf_subtype', cinfi_ne_top]
#align ennreal.infi_ne_top ENNReal.iInf_ne_top

theorem csupr_ne_top [SupSet α] (f : ℝ≥0∞ → α) : (⨆ x : { x // x ≠ ∞ }, f x) = ⨆ x : ℝ≥0, f x :=
  @cinfi_ne_top αᵒᵈ _ _
#align ennreal.csupr_ne_top ENNReal.csupr_ne_top

theorem iSup_ne_top [CompleteLattice α] (f : ℝ≥0∞ → α) :
    (⨆ (x) (_h : x ≠ ∞), f x) = ⨆ x : ℝ≥0, f x :=
  @iInf_ne_top αᵒᵈ _ _
#align ennreal.supr_ne_top ENNReal.iSup_ne_top

theorem iInf_ennreal {α : Type _} [CompleteLattice α] {f : ℝ≥0∞ → α} :
    (⨅ n, f n) = (⨅ n : ℝ≥0, f n) ⊓ f ∞ :=
  (iInf_option f).trans inf_comm
#align ennreal.infi_ennreal ENNReal.iInf_ennreal

theorem iSup_ennreal {α : Type _} [CompleteLattice α] {f : ℝ≥0∞ → α} :
    (⨆ n, f n) = (⨆ n : ℝ≥0, f n) ⊔ f ∞ :=
  @iInf_ennreal αᵒᵈ _ _
#align ennreal.supr_ennreal ENNReal.iSup_ennreal

/-- Coercion `ℝ≥0 → ℝ≥0∞` as a `RingHom`. -/
def ofNNRealHom : ℝ≥0 →+* ℝ≥0∞ where
  toFun := some
  map_one' := coe_one
  map_mul' _ _ := coe_mul
  map_zero' := coe_zero
  map_add' _ _ := coe_add
#align ennreal.of_nnreal_hom ENNReal.ofNNRealHom

@[simp] theorem coe_ofNNRealHom : ⇑ofNNRealHom = some := rfl
#align ennreal.coe_of_nnreal_hom ENNReal.coe_ofNNRealHom

section Actions

/-- A `MulAction` over `ℝ≥0∞` restricts to a `MulAction` over `ℝ≥0`. -/
noncomputable instance {M : Type _} [MulAction ℝ≥0∞ M] : MulAction ℝ≥0 M :=
  MulAction.compHom M ofNNRealHom.toMonoidHom

theorem smul_def {M : Type _} [MulAction ℝ≥0∞ M] (c : ℝ≥0) (x : M) : c • x = (c : ℝ≥0∞) • x :=
  rfl
#align ennreal.smul_def ENNReal.smul_def

instance {M N : Type _} [MulAction ℝ≥0∞ M] [MulAction ℝ≥0∞ N] [SMul M N] [IsScalarTower ℝ≥0∞ M N] :
    IsScalarTower ℝ≥0 M N where smul_assoc r := (smul_assoc (r : ℝ≥0∞) : _)

instance smulCommClass_left {M N : Type _} [MulAction ℝ≥0∞ N] [SMul M N] [SMulCommClass ℝ≥0∞ M N] :
    SMulCommClass ℝ≥0 M N where smul_comm r := (smul_comm (r : ℝ≥0∞) : _)
#align ennreal.smul_comm_class_left ENNReal.smulCommClass_left

instance smulCommClass_right {M N : Type _} [MulAction ℝ≥0∞ N] [SMul M N] [SMulCommClass M ℝ≥0∞ N] :
    SMulCommClass M ℝ≥0 N where smul_comm m r := (smul_comm m (r : ℝ≥0∞) : _)
#align ennreal.smul_comm_class_right ENNReal.smulCommClass_right

/-- A `DistribMulAction` over `ℝ≥0∞` restricts to a `DistribMulAction` over `ℝ≥0`. -/
noncomputable instance {M : Type _} [AddMonoid M] [DistribMulAction ℝ≥0∞ M] :
    DistribMulAction ℝ≥0 M :=
  DistribMulAction.compHom M ofNNRealHom.toMonoidHom

/-- A `Module` over `ℝ≥0∞` restricts to a `Module` over `ℝ≥0`. -/
noncomputable instance {M : Type _} [AddCommMonoid M] [Module ℝ≥0∞ M] : Module ℝ≥0 M :=
  Module.compHom M ofNNRealHom

/-- An `Algebra` over `ℝ≥0∞` restricts to an `Algebra` over `ℝ≥0`. -/
noncomputable instance {A : Type _} [Semiring A] [Algebra ℝ≥0∞ A] : Algebra ℝ≥0 A where
  smul := (· • ·)
  commutes' r x := by simp [Algebra.commutes]
  smul_def' r x := by simp [← Algebra.smul_def (r : ℝ≥0∞) x, smul_def]
  toRingHom := (algebraMap ℝ≥0∞ A).comp (ofNNRealHom : ℝ≥0 →+* ℝ≥0∞)

-- verify that the above produces instances we might care about
noncomputable example : Algebra ℝ≥0 ℝ≥0∞ := inferInstance

noncomputable example : DistribMulAction ℝ≥0ˣ ℝ≥0∞ := inferInstance

theorem coe_smul {R} (r : R) (s : ℝ≥0) [SMul R ℝ≥0] [SMul R ℝ≥0∞] [IsScalarTower R ℝ≥0 ℝ≥0]
    [IsScalarTower R ℝ≥0 ℝ≥0∞] : (↑(r • s) : ℝ≥0∞) = (r : R) • (s : ℝ≥0∞) := by
  rw [← smul_one_smul ℝ≥0 r (s : ℝ≥0∞), smul_def, smul_eq_mul, ← ENNReal.coe_mul, smul_mul_assoc,
    one_mul]
#align ennreal.coe_smul ENNReal.coe_smul

end Actions

@[simp, norm_cast]
theorem coe_indicator {α} (s : Set α) (f : α → ℝ≥0) (a : α) :
    ((s.indicator f a : ℝ≥0) : ℝ≥0∞) = s.indicator (fun x => ↑(f x)) a :=
  (ofNNRealHom : ℝ≥0 →+ ℝ≥0∞).map_indicator _ _ _
#align ennreal.coe_indicator ENNReal.coe_indicator

@[simp, norm_cast]
theorem coe_pow (n : ℕ) : (↑(r ^ n) : ℝ≥0∞) = (r : ℝ≥0∞) ^ n :=
  ofNNRealHom.map_pow r n
#align ennreal.coe_pow ENNReal.coe_pow

@[simp] theorem add_eq_top : a + b = ∞ ↔ a = ∞ ∨ b = ∞ := WithTop.add_eq_top
#align ennreal.add_eq_top ENNReal.add_eq_top

@[simp] theorem add_lt_top : a + b < ∞ ↔ a < ∞ ∧ b < ∞ := WithTop.add_lt_top
#align ennreal.add_lt_top ENNReal.add_lt_top

theorem toNNReal_add {r₁ r₂ : ℝ≥0∞} (h₁ : r₁ ≠ ∞) (h₂ : r₂ ≠ ∞) :
    (r₁ + r₂).toNNReal = r₁.toNNReal + r₂.toNNReal := by
  lift r₁ to ℝ≥0 using h₁
  lift r₂ to ℝ≥0 using h₂
  rfl
#align ennreal.to_nnreal_add ENNReal.toNNReal_add

theorem not_lt_top {x : ℝ≥0∞} : ¬x < ∞ ↔ x = ∞ := by rw [lt_top_iff_ne_top, Classical.not_not]
#align ennreal.not_lt_top ENNReal.not_lt_top

theorem add_ne_top : a + b ≠ ∞ ↔ a ≠ ∞ ∧ b ≠ ∞ := by simpa only [lt_top_iff_ne_top] using add_lt_top
#align ennreal.add_ne_top ENNReal.add_ne_top

theorem mul_top' : a * ∞ = if a = 0 then 0 else ∞ := by convert WithTop.mul_top' a
#align ennreal.mul_top ENNReal.mul_top'

-- porting note: added because `simp` no longer uses `WithTop` lemmas for `ℝ≥0∞`
@[simp] theorem mul_top (h : a ≠ 0) : a * ∞ = ∞ := WithTop.mul_top h

theorem top_mul' : ∞ * a = if a = 0 then 0 else ∞ := by convert WithTop.top_mul' a
#align ennreal.top_mul ENNReal.top_mul'

-- porting note: added because `simp` no longer uses `WithTop` lemmas for `ℝ≥0∞`
@[simp] theorem top_mul (h : a ≠ 0) : ∞ * a = ∞ := WithTop.top_mul h

theorem top_mul_top : ∞ * ∞ = ∞ := WithTop.top_mul_top
#align ennreal.top_mul_top ENNReal.top_mul_top

-- porting note: todo: assume `n ≠ 0` instead of `0 < n`
-- porting note: todo: generalize to `WithTop`
theorem top_pow {n : ℕ} (h : 0 < n) : ∞ ^ n = ∞ :=
  Nat.le_induction (pow_one _) (fun m _ hm => by rw [pow_succ, hm, top_mul_top]) _
    (Nat.succ_le_of_lt h)
#align ennreal.top_pow ENNReal.top_pow

theorem mul_eq_top : a * b = ∞ ↔ a ≠ 0 ∧ b = ∞ ∨ a = ∞ ∧ b ≠ 0 :=
  WithTop.mul_eq_top_iff
#align ennreal.mul_eq_top ENNReal.mul_eq_top

theorem mul_lt_top : a ≠ ∞ → b ≠ ∞ → a * b < ∞ := WithTop.mul_lt_top
#align ennreal.mul_lt_top ENNReal.mul_lt_top

theorem mul_ne_top : a ≠ ∞ → b ≠ ∞ → a * b ≠ ∞ := by simpa only [lt_top_iff_ne_top] using mul_lt_top
#align ennreal.mul_ne_top ENNReal.mul_ne_top

theorem lt_top_of_mul_ne_top_left (h : a * b ≠ ∞) (hb : b ≠ 0) : a < ∞ :=
  lt_top_iff_ne_top.2 fun ha => h <| mul_eq_top.2 (Or.inr ⟨ha, hb⟩)
#align ennreal.lt_top_of_mul_ne_top_left ENNReal.lt_top_of_mul_ne_top_left

theorem lt_top_of_mul_ne_top_right (h : a * b ≠ ∞) (ha : a ≠ 0) : b < ∞ :=
  lt_top_of_mul_ne_top_left (by rwa [mul_comm]) ha
#align ennreal.lt_top_of_mul_ne_top_right ENNReal.lt_top_of_mul_ne_top_right

theorem mul_lt_top_iff {a b : ℝ≥0∞} : a * b < ∞ ↔ a < ∞ ∧ b < ∞ ∨ a = 0 ∨ b = 0 := by
  constructor
  · intro h
    rw [← or_assoc, or_iff_not_imp_right, or_iff_not_imp_right]
    intro hb ha
    exact ⟨lt_top_of_mul_ne_top_left h.ne hb, lt_top_of_mul_ne_top_right h.ne ha⟩
  · rintro (⟨ha, hb⟩ | rfl | rfl) <;> [exact mul_lt_top ha.ne hb.ne, simp, simp]
#align ennreal.mul_lt_top_iff ENNReal.mul_lt_top_iff

theorem mul_self_lt_top_iff {a : ℝ≥0∞} : a * a < ⊤ ↔ a < ⊤ := by
  rw [ENNReal.mul_lt_top_iff, and_self, or_self, or_iff_left_iff_imp]
  rintro rfl
  norm_num
#align ennreal.mul_self_lt_top_iff ENNReal.mul_self_lt_top_iff

theorem mul_pos_iff : 0 < a * b ↔ 0 < a ∧ 0 < b :=
  CanonicallyOrderedCommSemiring.mul_pos
#align ennreal.mul_pos_iff ENNReal.mul_pos_iff

theorem mul_pos (ha : a ≠ 0) (hb : b ≠ 0) : 0 < a * b :=
  mul_pos_iff.2 ⟨pos_iff_ne_zero.2 ha, pos_iff_ne_zero.2 hb⟩
#align ennreal.mul_pos ENNReal.mul_pos

-- porting note: todo: generalize to `WithTop`
@[simp] theorem pow_eq_top_iff {n : ℕ} : a ^ n = ∞ ↔ a = ∞ ∧ n ≠ 0 := by
  rcases n.eq_zero_or_pos with rfl | (hn : 0 < n)
  · simp
  · induction a using recTopCoe
    · simp only [Ne.def, hn.ne', top_pow hn]
    · simp only [← coe_pow, coe_ne_top, false_and]
#align ennreal.pow_eq_top_iff ENNReal.pow_eq_top_iff

theorem pow_eq_top (n : ℕ) (h : a ^ n = ∞) : a = ∞ :=
  (pow_eq_top_iff.1 h).1
#align ennreal.pow_eq_top ENNReal.pow_eq_top

theorem pow_ne_top (h : a ≠ ∞) {n : ℕ} : a ^ n ≠ ∞ :=
  mt (pow_eq_top n) h
#align ennreal.pow_ne_top ENNReal.pow_ne_top

theorem pow_lt_top : a < ∞ → ∀ n : ℕ, a ^ n < ∞ := by
  simpa only [lt_top_iff_ne_top] using pow_ne_top
#align ennreal.pow_lt_top ENNReal.pow_lt_top

@[simp, norm_cast]
theorem coe_finset_sum {s : Finset α} {f : α → ℝ≥0} : ↑(∑ a in s, f a) = ∑ a in s, (f a : ℝ≥0∞) :=
  ofNNRealHom.map_sum f s
#align ennreal.coe_finset_sum ENNReal.coe_finset_sum

@[simp, norm_cast]
theorem coe_finset_prod {s : Finset α} {f : α → ℝ≥0} : ↑(∏ a in s, f a) = ∏ a in s, (f a : ℝ≥0∞) :=
  ofNNRealHom.map_prod f s
#align ennreal.coe_finset_prod ENNReal.coe_finset_prod

section Order

theorem bot_eq_zero : (⊥ : ℝ≥0∞) = 0 := rfl
#align ennreal.bot_eq_zero ENNReal.bot_eq_zero

-- `coe_lt_top` moved up

theorem not_top_le_coe : ¬∞ ≤ ↑r := WithTop.not_top_le_coe r
#align ennreal.not_top_le_coe ENNReal.not_top_le_coe

@[simp, norm_cast]
theorem one_le_coe_iff : (1 : ℝ≥0∞) ≤ ↑r ↔ 1 ≤ r := coe_le_coe
#align ennreal.one_le_coe_iff ENNReal.one_le_coe_iff

@[simp, norm_cast]
theorem coe_le_one_iff : ↑r ≤ (1 : ℝ≥0∞) ↔ r ≤ 1 := coe_le_coe
#align ennreal.coe_le_one_iff ENNReal.coe_le_one_iff

@[simp, norm_cast]
theorem coe_lt_one_iff : (↑p : ℝ≥0∞) < 1 ↔ p < 1 := coe_lt_coe
#align ennreal.coe_lt_one_iff ENNReal.coe_lt_one_iff

@[simp, norm_cast]
theorem one_lt_coe_iff : 1 < (↑p : ℝ≥0∞) ↔ 1 < p := coe_lt_coe
#align ennreal.one_lt_coe_iff ENNReal.one_lt_coe_iff

@[simp, norm_cast]
theorem coe_nat (n : ℕ) : ((n : ℝ≥0) : ℝ≥0∞) = n := rfl
#align ennreal.coe_nat ENNReal.coe_nat

@[simp] theorem ofReal_coe_nat (n : ℕ) : ENNReal.ofReal n = n := by simp [ENNReal.ofReal]
#align ennreal.of_real_coe_nat ENNReal.ofReal_coe_nat

@[simp] theorem ofReal_ofNat (n : ℕ) [n.AtLeastTwo] :
    ENNReal.ofReal (OfNat.ofNat n) = OfNat.ofNat n :=
  ofReal_coe_nat n

@[simp] theorem nat_ne_top (n : ℕ) : (n : ℝ≥0∞) ≠ ∞ := WithTop.nat_ne_top n
#align ennreal.nat_ne_top ENNReal.nat_ne_top

@[simp] theorem top_ne_nat (n : ℕ) : ∞ ≠ n := WithTop.top_ne_nat n
#align ennreal.top_ne_nat ENNReal.top_ne_nat

@[simp] theorem one_lt_top : 1 < ∞ := coe_lt_top
#align ennreal.one_lt_top ENNReal.one_lt_top

@[simp, norm_cast]
theorem toNNReal_nat (n : ℕ) : (n : ℝ≥0∞).toNNReal = n := by
  rw [← ENNReal.coe_nat n, ENNReal.toNNReal_coe]
#align ennreal.to_nnreal_nat ENNReal.toNNReal_nat

@[simp, norm_cast]
theorem toReal_nat (n : ℕ) : (n : ℝ≥0∞).toReal = n := by
  rw [← ENNReal.ofReal_coe_nat n, ENNReal.toReal_ofReal (Nat.cast_nonneg _)]
#align ennreal.to_real_nat ENNReal.toReal_nat

@[simp] theorem toReal_ofNat (n : ℕ) [n.AtLeastTwo] :
    ENNReal.toReal (OfNat.ofNat n) = OfNat.ofNat n :=
  toReal_nat n

theorem le_coe_iff : a ≤ ↑r ↔ ∃ p : ℝ≥0, a = p ∧ p ≤ r := WithTop.le_coe_iff
#align ennreal.le_coe_iff ENNReal.le_coe_iff

theorem coe_le_iff : ↑r ≤ a ↔ ∀ p : ℝ≥0, a = p → r ≤ p := WithTop.coe_le_iff
#align ennreal.coe_le_iff ENNReal.coe_le_iff

theorem lt_iff_exists_coe : a < b ↔ ∃ p : ℝ≥0, a = p ∧ ↑p < b :=
  WithTop.lt_iff_exists_coe
#align ennreal.lt_iff_exists_coe ENNReal.lt_iff_exists_coe

theorem toReal_le_coe_of_le_coe {a : ℝ≥0∞} {b : ℝ≥0} (h : a ≤ b) : a.toReal ≤ b := by
  lift a to ℝ≥0 using ne_top_of_le_ne_top coe_ne_top h
  simpa using h
#align ennreal.to_real_le_coe_of_le_coe ENNReal.toReal_le_coe_of_le_coe

@[simp, norm_cast]
theorem coe_finset_sup {s : Finset α} {f : α → ℝ≥0} : ↑(s.sup f) = s.sup fun x => (f x : ℝ≥0∞) :=
  Finset.comp_sup_eq_sup_comp_of_is_total _ coe_mono rfl
#align ennreal.coe_finset_sup ENNReal.coe_finset_sup

@[simp] theorem max_eq_zero_iff : max a b = 0 ↔ a = 0 ∧ b = 0 := max_eq_bot
#align ennreal.max_eq_zero_iff ENNReal.max_eq_zero_iff

theorem max_zero_left : max 0 a = a :=
  max_eq_right (zero_le a)
#align ennreal.max_zero_left ENNReal.max_zero_left

theorem max_zero_right : max a 0 = a :=
  max_eq_left (zero_le a)
#align ennreal.max_zero_right ENNReal.max_zero_right

@[simp] theorem sup_eq_max : a ⊔ b = max a b := rfl
#align ennreal.sup_eq_max ENNReal.sup_eq_max

protected theorem pow_pos : 0 < a → ∀ n : ℕ, 0 < a ^ n :=
  CanonicallyOrderedCommSemiring.pow_pos
#align ennreal.pow_pos ENNReal.pow_pos

protected theorem pow_ne_zero : a ≠ 0 → ∀ n : ℕ, a ^ n ≠ 0 := by
  simpa only [pos_iff_ne_zero] using ENNReal.pow_pos
#align ennreal.pow_ne_zero ENNReal.pow_ne_zero

theorem not_lt_zero : ¬a < 0 := by simp
#align ennreal.not_lt_zero ENNReal.not_lt_zero

protected theorem le_of_add_le_add_left : a ≠ ∞ → a + b ≤ a + c → b ≤ c :=
  WithTop.le_of_add_le_add_left
#align ennreal.le_of_add_le_add_left ENNReal.le_of_add_le_add_left

protected theorem le_of_add_le_add_right : a ≠ ∞ → b + a ≤ c + a → b ≤ c :=
  WithTop.le_of_add_le_add_right
#align ennreal.le_of_add_le_add_right ENNReal.le_of_add_le_add_right

protected theorem add_lt_add_left : a ≠ ∞ → b < c → a + b < a + c :=
  WithTop.add_lt_add_left
#align ennreal.add_lt_add_left ENNReal.add_lt_add_left

protected theorem add_lt_add_right : a ≠ ∞ → b < c → b + a < c + a :=
  WithTop.add_lt_add_right
#align ennreal.add_lt_add_right ENNReal.add_lt_add_right

protected theorem add_le_add_iff_left : a ≠ ∞ → (a + b ≤ a + c ↔ b ≤ c) :=
  WithTop.add_le_add_iff_left
#align ennreal.add_le_add_iff_left ENNReal.add_le_add_iff_left

protected theorem add_le_add_iff_right : a ≠ ∞ → (b + a ≤ c + a ↔ b ≤ c) :=
  WithTop.add_le_add_iff_right
#align ennreal.add_le_add_iff_right ENNReal.add_le_add_iff_right

protected theorem add_lt_add_iff_left : a ≠ ∞ → (a + b < a + c ↔ b < c) :=
  WithTop.add_lt_add_iff_left
#align ennreal.add_lt_add_iff_left ENNReal.add_lt_add_iff_left

protected theorem add_lt_add_iff_right : a ≠ ∞ → (b + a < c + a ↔ b < c) :=
  WithTop.add_lt_add_iff_right
#align ennreal.add_lt_add_iff_right ENNReal.add_lt_add_iff_right

protected theorem add_lt_add_of_le_of_lt : a ≠ ∞ → a ≤ b → c < d → a + c < b + d :=
  WithTop.add_lt_add_of_le_of_lt
#align ennreal.add_lt_add_of_le_of_lt ENNReal.add_lt_add_of_le_of_lt

protected theorem add_lt_add_of_lt_of_le : c ≠ ∞ → a < b → c ≤ d → a + c < b + d :=
  WithTop.add_lt_add_of_lt_of_le
#align ennreal.add_lt_add_of_lt_of_le ENNReal.add_lt_add_of_lt_of_le

instance contravariantClass_add_lt : ContravariantClass ℝ≥0∞ ℝ≥0∞ (· + ·) (· < ·) :=
  WithTop.contravariantClass_add_lt
#align ennreal.contravariant_class_add_lt ENNReal.contravariantClass_add_lt

theorem lt_add_right (ha : a ≠ ∞) (hb : b ≠ 0) : a < a + b := by
  rwa [← pos_iff_ne_zero, ← ENNReal.add_lt_add_iff_left ha, add_zero] at hb
#align ennreal.lt_add_right ENNReal.lt_add_right

-- porting note: moved `le_of_forall_pos_le_add` down

theorem lt_iff_exists_rat_btwn :
    a < b ↔ ∃ q : ℚ, 0 ≤ q ∧ a < Real.toNNReal q ∧ (Real.toNNReal q : ℝ≥0∞) < b :=
  ⟨fun h => by
    rcases lt_iff_exists_coe.1 h with ⟨p, rfl, _⟩
    rcases exists_between h with ⟨c, pc, cb⟩
    rcases lt_iff_exists_coe.1 cb with ⟨r, rfl, _⟩
    rcases (NNReal.lt_iff_exists_rat_btwn _ _).1 (coe_lt_coe.1 pc) with ⟨q, hq0, pq, qr⟩
    exact ⟨q, hq0, coe_lt_coe.2 pq, lt_trans (coe_lt_coe.2 qr) cb⟩,
      fun ⟨q, _, qa, qb⟩ => lt_trans qa qb⟩
#align ennreal.lt_iff_exists_rat_btwn ENNReal.lt_iff_exists_rat_btwn

theorem lt_iff_exists_real_btwn :
    a < b ↔ ∃ r : ℝ, 0 ≤ r ∧ a < ENNReal.ofReal r ∧ (ENNReal.ofReal r : ℝ≥0∞) < b :=
  ⟨fun h =>
    let ⟨q, q0, aq, qb⟩ := ENNReal.lt_iff_exists_rat_btwn.1 h
    ⟨q, Rat.cast_nonneg.2 q0, aq, qb⟩,
    fun ⟨_, _, qa, qb⟩ => lt_trans qa qb⟩
#align ennreal.lt_iff_exists_real_btwn ENNReal.lt_iff_exists_real_btwn

theorem lt_iff_exists_nnreal_btwn : a < b ↔ ∃ r : ℝ≥0, a < r ∧ (r : ℝ≥0∞) < b :=
  WithTop.lt_iff_exists_coe_btwn
#align ennreal.lt_iff_exists_nnreal_btwn ENNReal.lt_iff_exists_nnreal_btwn

theorem lt_iff_exists_add_pos_lt : a < b ↔ ∃ r : ℝ≥0, 0 < r ∧ a + r < b := by
  refine' ⟨fun hab => _, fun ⟨r, _, hr⟩ => lt_of_le_of_lt le_self_add hr⟩
  rcases lt_iff_exists_nnreal_btwn.1 hab with ⟨c, ac, cb⟩
  lift a to ℝ≥0 using ac.ne_top
  rw [coe_lt_coe] at ac
  refine ⟨c - a, tsub_pos_iff_lt.2 ac, ?_⟩
  rwa [← coe_add, add_tsub_cancel_of_le ac.le]
#align ennreal.lt_iff_exists_add_pos_lt ENNReal.lt_iff_exists_add_pos_lt

theorem le_of_forall_pos_le_add (h : ∀ ε : ℝ≥0, 0 < ε → b < ∞ → a ≤ b + ε) : a ≤ b := by
  contrapose! h
  rcases lt_iff_exists_add_pos_lt.1 h with ⟨r, hr0, hr⟩
  exact ⟨r, hr0, h.trans_le le_top, hr⟩
#align ennreal.le_of_forall_pos_le_add ENNReal.le_of_forall_pos_le_add

theorem coe_nat_lt_coe {n : ℕ} : (n : ℝ≥0∞) < r ↔ ↑n < r :=
  ENNReal.coe_nat n ▸ coe_lt_coe
#align ennreal.coe_nat_lt_coe ENNReal.coe_nat_lt_coe

theorem coe_lt_coe_nat {n : ℕ} : (r : ℝ≥0∞) < n ↔ r < n :=
  ENNReal.coe_nat n ▸ coe_lt_coe
#align ennreal.coe_lt_coe_nat ENNReal.coe_lt_coe_nat

protected theorem exists_nat_gt {r : ℝ≥0∞} (h : r ≠ ∞) : ∃ n : ℕ, r < n := by
  lift r to ℝ≥0 using h
  rcases exists_nat_gt r with ⟨n, hn⟩
  exact ⟨n, coe_lt_coe_nat.2 hn⟩
#align ennreal.exists_nat_gt ENNReal.exists_nat_gt

@[simp]
theorem iUnion_Iio_coe_nat : (⋃ n : ℕ, Iio (n : ℝ≥0∞)) = {∞}ᶜ := by
  ext x
  rw [mem_iUnion]
  exact ⟨fun ⟨n, hn⟩ => ne_top_of_lt hn, ENNReal.exists_nat_gt⟩
#align ennreal.Union_Iio_coe_nat ENNReal.iUnion_Iio_coe_nat

@[simp]
theorem iUnion_Iic_coe_nat : (⋃ n : ℕ, Iic (n : ℝ≥0∞)) = {∞}ᶜ :=
  Subset.antisymm (iUnion_subset fun n _x hx => ne_top_of_le_ne_top (nat_ne_top n) hx) <|
    iUnion_Iio_coe_nat ▸ iUnion_mono fun _ => Iio_subset_Iic_self
#align ennreal.Union_Iic_coe_nat ENNReal.iUnion_Iic_coe_nat

@[simp]
theorem iUnion_Ioc_coe_nat : (⋃ n : ℕ, Ioc a n) = Ioi a \ {∞} := by
  simp only [← Ioi_inter_Iic, ← inter_iUnion, iUnion_Iic_coe_nat, diff_eq]
#align ennreal.Union_Ioc_coe_nat ENNReal.iUnion_Ioc_coe_nat

@[simp]
theorem iUnion_Ioo_coe_nat : (⋃ n : ℕ, Ioo a n) = Ioi a \ {∞} := by
  simp only [← Ioi_inter_Iio, ← inter_iUnion, iUnion_Iio_coe_nat, diff_eq]
#align ennreal.Union_Ioo_coe_nat ENNReal.iUnion_Ioo_coe_nat

@[simp]
theorem iUnion_Icc_coe_nat : (⋃ n : ℕ, Icc a n) = Ici a \ {∞} := by
  simp only [← Ici_inter_Iic, ← inter_iUnion, iUnion_Iic_coe_nat, diff_eq]
#align ennreal.Union_Icc_coe_nat ENNReal.iUnion_Icc_coe_nat

@[simp]
theorem iUnion_Ico_coe_nat : (⋃ n : ℕ, Ico a n) = Ici a \ {∞} := by
  simp only [← Ici_inter_Iio, ← inter_iUnion, iUnion_Iio_coe_nat, diff_eq]
#align ennreal.Union_Ico_coe_nat ENNReal.iUnion_Ico_coe_nat

@[simp]
theorem iInter_Ici_coe_nat : (⋂ n : ℕ, Ici (n : ℝ≥0∞)) = {∞} := by
  simp only [← compl_Iio, ← compl_iUnion, iUnion_Iio_coe_nat, compl_compl]
#align ennreal.Inter_Ici_coe_nat ENNReal.iInter_Ici_coe_nat

@[simp]
theorem iInter_Ioi_coe_nat : (⋂ n : ℕ, Ioi (n : ℝ≥0∞)) = {∞} := by
  simp only [← compl_Iic, ← compl_iUnion, iUnion_Iic_coe_nat, compl_compl]
#align ennreal.Inter_Ioi_coe_nat ENNReal.iInter_Ioi_coe_nat

-- porting note: todo: generalize to `WithTop`
theorem add_lt_add (ac : a < c) (bd : b < d) : a + b < c + d := by
  lift a to ℝ≥0 using ac.ne_top
  lift b to ℝ≥0 using bd.ne_top
  cases c; · simp
  cases d; · simp
  simp only [← coe_add, some_eq_coe, coe_lt_coe] at *
  exact add_lt_add ac bd
#align ennreal.add_lt_add ENNReal.add_lt_add

@[simp, norm_cast]
theorem coe_min : ((min r p : ℝ≥0) : ℝ≥0∞) = min (r : ℝ≥0∞) p := rfl
#align ennreal.coe_min ENNReal.coe_min

@[simp, norm_cast]
theorem coe_max : ((max r p : ℝ≥0) : ℝ≥0∞) = max (r : ℝ≥0∞) p := rfl
#align ennreal.coe_max ENNReal.coe_max

theorem le_of_top_imp_top_of_toNNReal_le {a b : ℝ≥0∞} (h : a = ⊤ → b = ⊤)
    (h_nnreal : a ≠ ⊤ → b ≠ ⊤ → a.toNNReal ≤ b.toNNReal) : a ≤ b := by
  by_contra' hlt
  lift b to ℝ≥0 using hlt.ne_top
  lift a to ℝ≥0 using mt h coe_ne_top
  refine hlt.not_le ?_
  simpa using h_nnreal
#align ennreal.le_of_top_imp_top_of_to_nnreal_le ENNReal.le_of_top_imp_top_of_toNNReal_le

end Order

section CompleteLattice

theorem coe_sSup {s : Set ℝ≥0} : BddAbove s → (↑(sSup s) : ℝ≥0∞) = ⨆ a ∈ s, ↑a :=
  WithTop.coe_sSup
#align ennreal.coe_Sup ENNReal.coe_sSup

theorem coe_sInf {s : Set ℝ≥0} : s.Nonempty → (↑(sInf s) : ℝ≥0∞) = ⨅ a ∈ s, ↑a :=
  WithTop.coe_sInf
#align ennreal.coe_Inf ENNReal.coe_sInf

<<<<<<< HEAD
theorem coe_supᵢ {ι : Sort _} {f : ι → ℝ≥0} (hf : BddAbove (range f)) :
    (↑(supᵢ f) : ℝ≥0∞) = ⨆ a, ↑(f a) :=
  WithTop.coe_supᵢ _ hf
#align ennreal.coe_supr ENNReal.coe_supᵢ
@[norm_cast]
theorem coe_infᵢ {ι : Sort _} [Nonempty ι] (f : ι → ℝ≥0) : (↑(infᵢ f) : ℝ≥0∞) = ⨅ a, ↑(f a) :=
  WithTop.coe_infᵢ f
#align ennreal.coe_infi ENNReal.coe_infᵢ
=======
theorem coe_iInf {ι} [Nonempty ι] (f : ι → ℝ≥0) : (↑(iInf f) : ℝ≥0∞) = ⨅ i, ↑(f i) :=
  WithTop.coe_iInf f
>>>>>>> d1eb6264

theorem coe_mem_upperBounds {s : Set ℝ≥0} :
    ↑r ∈ upperBounds (some '' s) ↔ r ∈ upperBounds s := by
  simp (config := { contextual := true }) [upperBounds, ball_image_iff, -mem_image, *]
#align ennreal.coe_mem_upper_bounds ENNReal.coe_mem_upperBounds

end CompleteLattice

section Mul

-- porting note: todo: generalize to `WithTop`
@[mono]
theorem mul_lt_mul (ac : a < c) (bd : b < d) : a * b < c * d := by
  rcases lt_iff_exists_nnreal_btwn.1 ac with ⟨a', aa', a'c⟩
  lift a to ℝ≥0 using ne_top_of_lt aa'
  rcases lt_iff_exists_nnreal_btwn.1 bd with ⟨b', bb', b'd⟩
  lift b to ℝ≥0 using ne_top_of_lt bb'
  norm_cast at *
  calc
    ↑(a * b) < ↑(a' * b') := coe_lt_coe.2 (mul_lt_mul₀ aa' bb')
    _ = ↑a' * ↑b' := coe_mul
    _ ≤ c * d := mul_le_mul' a'c.le b'd.le
#align ennreal.mul_lt_mul ENNReal.mul_lt_mul

-- TODO: generalize to `CovariantClass α α (· * ·) (· ≤ ·)`
theorem mul_left_mono : Monotone (a * ·) := fun _ _ => mul_le_mul' le_rfl
#align ennreal.mul_left_mono ENNReal.mul_left_mono

-- TODO: generalize to `CovariantClass α α (swap (· * ·)) (· ≤ ·)`
theorem mul_right_mono : Monotone (· * a) := fun _ _ h => mul_le_mul' h le_rfl
#align ennreal.mul_right_mono ENNReal.mul_right_mono

-- porting note: todo: generalize to `WithTop`
theorem pow_strictMono : ∀ {n : ℕ}, n ≠ 0 → StrictMono fun x : ℝ≥0∞ => x ^ n
  | 0, h => absurd rfl h
  | 1, _ => by simpa only [pow_one] using strictMono_id
  | (n + 1 + 1), _ => fun x y h => mul_lt_mul h (pow_strictMono n.succ_ne_zero h)
#align ennreal.pow_strict_mono ENNReal.pow_strictMono

theorem max_mul : max a b * c = max (a * c) (b * c) := mul_right_mono.map_max
#align ennreal.max_mul ENNReal.max_mul

theorem mul_max : a * max b c = max (a * b) (a * c) := mul_left_mono.map_max
#align ennreal.mul_max ENNReal.mul_max

-- porting note: todo: generalize to `WithTop`
theorem mul_left_strictMono (h0 : a ≠ 0) (hinf : a ≠ ∞) : StrictMono (a * ·) := by
  lift a to ℝ≥0 using hinf
  rw [coe_ne_zero] at h0
  intro x y h
  contrapose! h
  simpa only [← mul_assoc, ← coe_mul, inv_mul_cancel h0, coe_one, one_mul]
    using mul_le_mul_left' h (↑a⁻¹)
#align ennreal.mul_left_strict_mono ENNReal.mul_left_strictMono

-- porting note: todo: generalize to `WithTop`
theorem mul_eq_mul_left (h0 : a ≠ 0) (hinf : a ≠ ∞) : a * b = a * c ↔ b = c :=
  (mul_left_strictMono h0 hinf).injective.eq_iff
#align ennreal.mul_eq_mul_left ENNReal.mul_eq_mul_left

-- porting note: todo: generalize to `WithTop`
theorem mul_eq_mul_right : c ≠ 0 → c ≠ ∞ → (a * c = b * c ↔ a = b) :=
  mul_comm c a ▸ mul_comm c b ▸ mul_eq_mul_left
#align ennreal.mul_eq_mul_right ENNReal.mul_eq_mul_right

-- porting note: todo: generalize to `WithTop`
theorem mul_le_mul_left (h0 : a ≠ 0) (hinf : a ≠ ∞) : (a * b ≤ a * c ↔ b ≤ c) :=
  (mul_left_strictMono h0 hinf).le_iff_le
#align ennreal.mul_le_mul_left ENNReal.mul_le_mul_left

-- porting note: todo: generalize to `WithTop`
theorem mul_le_mul_right : c ≠ 0 → c ≠ ∞ → (a * c ≤ b * c ↔ a ≤ b) :=
  mul_comm c a ▸ mul_comm c b ▸ mul_le_mul_left
#align ennreal.mul_le_mul_right ENNReal.mul_le_mul_right

-- porting note: todo: generalize to `WithTop`
theorem mul_lt_mul_left (h0 : a ≠ 0) (hinf : a ≠ ∞) : (a * b < a * c ↔ b < c) :=
  (mul_left_strictMono h0 hinf).lt_iff_lt
#align ennreal.mul_lt_mul_left ENNReal.mul_lt_mul_left

-- porting note: todo: generalize to `WithTop`
theorem mul_lt_mul_right : c ≠ 0 → c ≠ ∞ → (a * c < b * c ↔ a < b) :=
  mul_comm c a ▸ mul_comm c b ▸ mul_lt_mul_left
#align ennreal.mul_lt_mul_right ENNReal.mul_lt_mul_right

end Mul

section Cancel

-- porting note: todo: generalize to `WithTop`
/-- An element `a` is `AddLECancellable` if `a + b ≤ a + c` implies `b ≤ c` for all `b` and `c`.
  This is true in `ℝ≥0∞` for all elements except `∞`. -/
theorem addLECancellable_iff_ne {a : ℝ≥0∞} : AddLECancellable a ↔ a ≠ ∞ := by
  constructor
  · rintro h rfl
    refine' zero_lt_one.not_le (h _)
    simp
  · rintro h b c hbc
    apply ENNReal.le_of_add_le_add_left h hbc
#align ennreal.add_le_cancellable_iff_ne ENNReal.addLECancellable_iff_ne

/-- This lemma has an abbreviated name because it is used frequently. -/
theorem cancel_of_ne {a : ℝ≥0∞} (h : a ≠ ∞) : AddLECancellable a :=
  addLECancellable_iff_ne.mpr h
#align ennreal.cancel_of_ne ENNReal.cancel_of_ne

/-- This lemma has an abbreviated name because it is used frequently. -/
theorem cancel_of_lt {a : ℝ≥0∞} (h : a < ∞) : AddLECancellable a :=
  cancel_of_ne h.ne
#align ennreal.cancel_of_lt ENNReal.cancel_of_lt

/-- This lemma has an abbreviated name because it is used frequently. -/
theorem cancel_of_lt' {a b : ℝ≥0∞} (h : a < b) : AddLECancellable a :=
  cancel_of_ne h.ne_top
#align ennreal.cancel_of_lt' ENNReal.cancel_of_lt'

/-- This lemma has an abbreviated name because it is used frequently. -/
theorem cancel_coe {a : ℝ≥0} : AddLECancellable (a : ℝ≥0∞) :=
  cancel_of_ne coe_ne_top
#align ennreal.cancel_coe ENNReal.cancel_coe

theorem add_right_inj (h : a ≠ ∞) : a + b = a + c ↔ b = c :=
  (cancel_of_ne h).inj
#align ennreal.add_right_inj ENNReal.add_right_inj

theorem add_left_inj (h : a ≠ ∞) : b + a = c + a ↔ b = c :=
  (cancel_of_ne h).inj_left
#align ennreal.add_left_inj ENNReal.add_left_inj

end Cancel

section Sub

theorem sub_eq_sInf {a b : ℝ≥0∞} : a - b = sInf { d | a ≤ d + b } :=
  le_antisymm (le_sInf fun _ h => tsub_le_iff_right.mpr h) <| sInf_le <| mem_setOf.2 le_tsub_add
#align ennreal.sub_eq_Inf ENNReal.sub_eq_sInf

/-- This is a special case of `WithTop.coe_sub` in the `ENNReal` namespace -/
@[simp] theorem coe_sub : (↑(r - p) : ℝ≥0∞) = ↑r - ↑p := WithTop.coe_sub
#align ennreal.coe_sub ENNReal.coe_sub

/-- This is a special case of `WithTop.top_sub_coe` in the `ENNReal` namespace -/
@[simp] theorem top_sub_coe : ∞ - ↑r = ∞ := WithTop.top_sub_coe
#align ennreal.top_sub_coe ENNReal.top_sub_coe

/-- This is a special case of `WithTop.sub_top` in the `ENNReal` namespace -/
theorem sub_top : a - ∞ = 0 := WithTop.sub_top
#align ennreal.sub_top ENNReal.sub_top

-- porting note: added `@[simp]`
@[simp] theorem sub_eq_top_iff : a - b = ∞ ↔ a = ∞ ∧ b ≠ ∞ := WithTop.sub_eq_top_iff
#align ennreal.sub_eq_top_iff ENNReal.sub_eq_top_iff

theorem sub_ne_top (ha : a ≠ ∞) : a - b ≠ ∞ := mt sub_eq_top_iff.mp <| mt And.left ha
#align ennreal.sub_ne_top ENNReal.sub_ne_top

@[simp, norm_cast]
theorem nat_cast_sub (m n : ℕ) : ↑(m - n) = (m - n : ℝ≥0∞) := by
  rw [← coe_nat, Nat.cast_tsub, coe_sub, coe_nat, coe_nat]
#align ennreal.nat_cast_sub ENNReal.nat_cast_sub

protected theorem sub_eq_of_eq_add (hb : b ≠ ∞) : a = c + b → a - b = c :=
  (cancel_of_ne hb).tsub_eq_of_eq_add
#align ennreal.sub_eq_of_eq_add ENNReal.sub_eq_of_eq_add

protected theorem eq_sub_of_add_eq (hc : c ≠ ∞) : a + c = b → a = b - c :=
  (cancel_of_ne hc).eq_tsub_of_add_eq
#align ennreal.eq_sub_of_add_eq ENNReal.eq_sub_of_add_eq

protected theorem sub_eq_of_eq_add_rev (hb : b ≠ ∞) : a = b + c → a - b = c :=
  (cancel_of_ne hb).tsub_eq_of_eq_add_rev
#align ennreal.sub_eq_of_eq_add_rev ENNReal.sub_eq_of_eq_add_rev

theorem sub_eq_of_add_eq (hb : b ≠ ∞) (hc : a + b = c) : c - b = a :=
  ENNReal.sub_eq_of_eq_add hb hc.symm
#align ennreal.sub_eq_of_add_eq ENNReal.sub_eq_of_add_eq

@[simp]
protected theorem add_sub_cancel_left (ha : a ≠ ∞) : a + b - a = b :=
  (cancel_of_ne ha).add_tsub_cancel_left
#align ennreal.add_sub_cancel_left ENNReal.add_sub_cancel_left

@[simp]
protected theorem add_sub_cancel_right (hb : b ≠ ∞) : a + b - b = a :=
  (cancel_of_ne hb).add_tsub_cancel_right
#align ennreal.add_sub_cancel_right ENNReal.add_sub_cancel_right

protected theorem lt_add_of_sub_lt_left (h : a ≠ ∞ ∨ b ≠ ∞) : a - b < c → a < b + c := by
  obtain rfl | hb := eq_or_ne b ∞
  · rw [top_add, lt_top_iff_ne_top]
    exact fun _ => h.resolve_right (Classical.not_not.2 rfl)
  · exact (cancel_of_ne hb).lt_add_of_tsub_lt_left
#align ennreal.lt_add_of_sub_lt_left ENNReal.lt_add_of_sub_lt_left

protected theorem lt_add_of_sub_lt_right (h : a ≠ ∞ ∨ c ≠ ∞) : a - c < b → a < b + c :=
  add_comm c b ▸ ENNReal.lt_add_of_sub_lt_left h
#align ennreal.lt_add_of_sub_lt_right ENNReal.lt_add_of_sub_lt_right

theorem le_sub_of_add_le_left (ha : a ≠ ∞) : a + b ≤ c → b ≤ c - a :=
  (cancel_of_ne ha).le_tsub_of_add_le_left
#align ennreal.le_sub_of_add_le_left ENNReal.le_sub_of_add_le_left

theorem le_sub_of_add_le_right (hb : b ≠ ∞) : a + b ≤ c → a ≤ c - b :=
  (cancel_of_ne hb).le_tsub_of_add_le_right
#align ennreal.le_sub_of_add_le_right ENNReal.le_sub_of_add_le_right

protected theorem sub_lt_of_lt_add (hac : c ≤ a) (h : a < b + c) : a - c < b :=
  ((cancel_of_lt' <| hac.trans_lt h).tsub_lt_iff_right hac).mpr h
#align ennreal.sub_lt_of_lt_add ENNReal.sub_lt_of_lt_add

protected theorem sub_lt_iff_lt_right (hb : b ≠ ∞) (hab : b ≤ a) : a - b < c ↔ a < c + b :=
  (cancel_of_ne hb).tsub_lt_iff_right hab
#align ennreal.sub_lt_iff_lt_right ENNReal.sub_lt_iff_lt_right

protected theorem sub_lt_self (ha : a ≠ ∞) (ha₀ : a ≠ 0) (hb : b ≠ 0) : a - b < a :=
  (cancel_of_ne ha).tsub_lt_self (pos_iff_ne_zero.2 ha₀) (pos_iff_ne_zero.2 hb)
#align ennreal.sub_lt_self ENNReal.sub_lt_self

protected theorem sub_lt_self_iff (ha : a ≠ ∞) : a - b < a ↔ 0 < a ∧ 0 < b :=
  (cancel_of_ne ha).tsub_lt_self_iff
#align ennreal.sub_lt_self_iff ENNReal.sub_lt_self_iff

theorem sub_lt_of_sub_lt (h₂ : c ≤ a) (h₃ : a ≠ ∞ ∨ b ≠ ∞) (h₁ : a - b < c) : a - c < b :=
  ENNReal.sub_lt_of_lt_add h₂ (add_comm c b ▸ ENNReal.lt_add_of_sub_lt_right h₃ h₁)
#align ennreal.sub_lt_of_sub_lt ENNReal.sub_lt_of_sub_lt

theorem sub_sub_cancel (h : a ≠ ∞) (h2 : b ≤ a) : a - (a - b) = b :=
  (cancel_of_ne <| sub_ne_top h).tsub_tsub_cancel_of_le h2
#align ennreal.sub_sub_cancel ENNReal.sub_sub_cancel

theorem sub_right_inj {a b c : ℝ≥0∞} (ha : a ≠ ∞) (hb : b ≤ a) (hc : c ≤ a) :
    a - b = a - c ↔ b = c :=
  (cancel_of_ne ha).tsub_right_inj (cancel_of_ne <| ne_top_of_le_ne_top ha hb)
    (cancel_of_ne <| ne_top_of_le_ne_top ha hc) hb hc
#align ennreal.sub_right_inj ENNReal.sub_right_inj

theorem sub_mul (h : 0 < b → b < a → c ≠ ∞) : (a - b) * c = a * c - b * c := by
  cases' le_or_lt a b with hab hab; · simp [hab, mul_right_mono hab]
  rcases eq_or_lt_of_le (zero_le b) with (rfl | hb); · simp
  exact (cancel_of_ne <| mul_ne_top hab.ne_top (h hb hab)).tsub_mul
#align ennreal.sub_mul ENNReal.sub_mul

theorem mul_sub (h : 0 < c → c < b → a ≠ ∞) : a * (b - c) = a * b - a * c := by
  simp only [mul_comm a]
  exact sub_mul h
#align ennreal.mul_sub ENNReal.mul_sub

end Sub

section Sum

open Finset

/-- A product of finite numbers is still finite -/
theorem prod_lt_top {s : Finset α} {f : α → ℝ≥0∞} (h : ∀ a ∈ s, f a ≠ ∞) : (∏ a in s, f a) < ∞ :=
  WithTop.prod_lt_top h
#align ennreal.prod_lt_top ENNReal.prod_lt_top

/-- A sum of finite numbers is still finite -/
theorem sum_lt_top {s : Finset α} {f : α → ℝ≥0∞} (h : ∀ a ∈ s, f a ≠ ∞) : (∑ a in s, f a) < ∞ :=
  WithTop.sum_lt_top h
#align ennreal.sum_lt_top ENNReal.sum_lt_top

/-- A sum of finite numbers is still finite -/
theorem sum_lt_top_iff {s : Finset α} {f : α → ℝ≥0∞} : (∑ a in s, f a) < ∞ ↔ ∀ a ∈ s, f a < ∞ :=
  WithTop.sum_lt_top_iff
#align ennreal.sum_lt_top_iff ENNReal.sum_lt_top_iff

/-- A sum of numbers is infinite iff one of them is infinite -/
theorem sum_eq_top_iff {s : Finset α} {f : α → ℝ≥0∞} : (∑ x in s, f x) = ∞ ↔ ∃ a ∈ s, f a = ∞ :=
  WithTop.sum_eq_top_iff
#align ennreal.sum_eq_top_iff ENNReal.sum_eq_top_iff

theorem lt_top_of_sum_ne_top {s : Finset α} {f : α → ℝ≥0∞} (h : (∑ x in s, f x) ≠ ∞) {a : α}
    (ha : a ∈ s) : f a < ∞ :=
  sum_lt_top_iff.1 h.lt_top a ha
#align ennreal.lt_top_of_sum_ne_top ENNReal.lt_top_of_sum_ne_top

/-- Seeing `ℝ≥0∞` as `ℝ≥0` does not change their sum, unless one of the `ℝ≥0∞` is
infinity -/
theorem toNNReal_sum {s : Finset α} {f : α → ℝ≥0∞} (hf : ∀ a ∈ s, f a ≠ ∞) :
    ENNReal.toNNReal (∑ a in s, f a) = ∑ a in s, ENNReal.toNNReal (f a) := by
  rw [← coe_eq_coe, coe_toNNReal, coe_finset_sum, sum_congr rfl]
  · intro x hx
    exact (coe_toNNReal (hf x hx)).symm
  · exact (sum_lt_top hf).ne
#align ennreal.to_nnreal_sum ENNReal.toNNReal_sum

/-- seeing `ℝ≥0∞` as `Real` does not change their sum, unless one of the `ℝ≥0∞` is infinity -/
theorem toReal_sum {s : Finset α} {f : α → ℝ≥0∞} (hf : ∀ a ∈ s, f a ≠ ∞) :
    ENNReal.toReal (∑ a in s, f a) = ∑ a in s, ENNReal.toReal (f a) := by
  rw [ENNReal.toReal, toNNReal_sum hf, NNReal.coe_sum]
  rfl
#align ennreal.to_real_sum ENNReal.toReal_sum

theorem ofReal_sum_of_nonneg {s : Finset α} {f : α → ℝ} (hf : ∀ i, i ∈ s → 0 ≤ f i) :
    ENNReal.ofReal (∑ i in s, f i) = ∑ i in s, ENNReal.ofReal (f i) := by
  simp_rw [ENNReal.ofReal, ← coe_finset_sum, coe_eq_coe]
  exact Real.toNNReal_sum_of_nonneg hf
#align ennreal.of_real_sum_of_nonneg ENNReal.ofReal_sum_of_nonneg

theorem sum_lt_sum_of_nonempty {s : Finset α} (hs : s.Nonempty) {f g : α → ℝ≥0∞}
    (Hlt : ∀ i ∈ s, f i < g i) : (∑ i in s, f i) < ∑ i in s, g i := by
  induction' hs using Finset.Nonempty.cons_induction with a a s as _ IH
  · simp [Hlt _ (Finset.mem_singleton_self _)]
  · simp only [as, Finset.sum_cons, not_false_iff]
    exact
      ENNReal.add_lt_add (Hlt _ (Finset.mem_cons_self _ _))
        (IH fun i hi => Hlt _ (Finset.mem_cons.2 <| Or.inr hi))
#align ennreal.sum_lt_sum_of_nonempty ENNReal.sum_lt_sum_of_nonempty

theorem exists_le_of_sum_le {s : Finset α} (hs : s.Nonempty) {f g : α → ℝ≥0∞}
    (Hle : (∑ i in s, f i) ≤ ∑ i in s, g i) : ∃ i ∈ s, f i ≤ g i := by
  contrapose! Hle
  apply ENNReal.sum_lt_sum_of_nonempty hs Hle
#align ennreal.exists_le_of_sum_le ENNReal.exists_le_of_sum_le

end Sum

section Interval

variable {x y z : ℝ≥0∞} {ε ε₁ ε₂ : ℝ≥0∞} {s : Set ℝ≥0∞}

protected theorem Ico_eq_Iio : Ico 0 y = Iio y :=
  Ico_bot
#align ennreal.Ico_eq_Iio ENNReal.Ico_eq_Iio

theorem mem_Iio_self_add : x ≠ ∞ → ε ≠ 0 → x ∈ Iio (x + ε) := fun xt ε0 => lt_add_right xt ε0
#align ennreal.mem_Iio_self_add ENNReal.mem_Iio_self_add

theorem mem_Ioo_self_sub_add : x ≠ ∞ → x ≠ 0 → ε₁ ≠ 0 → ε₂ ≠ 0 → x ∈ Ioo (x - ε₁) (x + ε₂) :=
  fun xt x0 ε0 ε0' => ⟨ENNReal.sub_lt_self xt x0 ε0, lt_add_right xt ε0'⟩
#align ennreal.mem_Ioo_self_sub_add ENNReal.mem_Ioo_self_sub_add

end Interval

section Bit

-- porting note: removed lemmas about `bit0` and `bit1`
-- TODO: add lemmas about `OfNat.ofNat`

#noalign ennreal.bit0_strict_mono
#noalign ennreal.bit0_injective
#noalign ennreal.bit0_lt_bit0
#noalign ennreal.bit0_le_bit0
#noalign ennreal.bit0_inj
#noalign ennreal.bit0_eq_zero_iff
#noalign ennreal.bit0_top
#noalign ennreal.bit0_eq_top_iff
#noalign ennreal.bit1_strict_mono
#noalign ennreal.bit1_injective
#noalign ennreal.bit1_lt_bit1
#noalign ennreal.bit1_le_bit1
#noalign ennreal.bit1_inj
#noalign ennreal.bit1_ne_zero
#noalign ennreal.bit1_top
#noalign ennreal.bit1_eq_top_iff
#noalign ennreal.bit1_eq_one_iff

end Bit

noncomputable section Inv

-- porting note: rfc: redefine using pattern matching?
instance : Inv ℝ≥0∞ := ⟨fun a => sInf { b | 1 ≤ a * b }⟩

instance : DivInvMonoid ℝ≥0∞ where

theorem div_eq_inv_mul : a / b = b⁻¹ * a := by rw [div_eq_mul_inv, mul_comm]
#align ennreal.div_eq_inv_mul ENNReal.div_eq_inv_mul

@[simp] theorem inv_zero : (0 : ℝ≥0∞)⁻¹ = ∞ :=
  show sInf { b : ℝ≥0∞ | 1 ≤ 0 * b } = ∞ by simp
#align ennreal.inv_zero ENNReal.inv_zero

@[simp] theorem inv_top : ∞⁻¹ = 0 :=
  bot_unique <| le_of_forall_le_of_dense fun a (h : 0 < a) => sInf_le <| by simp [*, h.ne', top_mul]
#align ennreal.inv_top ENNReal.inv_top

theorem coe_inv_le : (↑r⁻¹ : ℝ≥0∞) ≤ (↑r)⁻¹ :=
  le_sInf fun b (hb : 1 ≤ ↑r * b) =>
    coe_le_iff.2 <| by
      rintro b rfl
      apply NNReal.inv_le_of_le_mul
      rwa [← coe_mul, ← coe_one, coe_le_coe] at hb
#align ennreal.coe_inv_le ENNReal.coe_inv_le

@[simp, norm_cast]
theorem coe_inv (hr : r ≠ 0) : (↑r⁻¹ : ℝ≥0∞) = (↑r)⁻¹ :=
  coe_inv_le.antisymm <| sInf_le <| mem_setOf.2 <| by rw [← coe_mul, mul_inv_cancel hr, coe_one]
#align ennreal.coe_inv ENNReal.coe_inv

@[norm_cast]
theorem coe_inv_two : ((2⁻¹ : ℝ≥0) : ℝ≥0∞) = 2⁻¹ := by rw [coe_inv _root_.two_ne_zero, coe_two]
#align ennreal.coe_inv_two ENNReal.coe_inv_two

@[simp, norm_cast]
theorem coe_div (hr : r ≠ 0) : (↑(p / r) : ℝ≥0∞) = p / r := by
  rw [div_eq_mul_inv, div_eq_mul_inv, coe_mul, coe_inv hr]
#align ennreal.coe_div ENNReal.coe_div

theorem div_zero (h : a ≠ 0) : a / 0 = ∞ := by simp [div_eq_mul_inv, h]
#align ennreal.div_zero ENNReal.div_zero

instance : DivInvOneMonoid ℝ≥0∞ :=
  { inferInstanceAs (DivInvMonoid ℝ≥0∞) with
    inv_one := by simpa only [coe_inv one_ne_zero, coe_one] using coe_eq_coe.2 inv_one }

protected theorem inv_pow : ∀ {a : ℝ≥0∞} {n : ℕ}, (a ^ n)⁻¹ = a⁻¹ ^ n
  | _, 0 => by simp only [pow_zero, inv_one]
  | ⊤, n + 1 => by simp [top_pow]
  | (a : ℝ≥0), n + 1 => by
    rcases eq_or_ne a 0 with (rfl | ha)
    · simp [top_pow]
    · have := pow_ne_zero (n + 1) ha
      norm_cast
      rw [inv_pow]
#align ennreal.inv_pow ENNReal.inv_pow

protected theorem mul_inv_cancel (h0 : a ≠ 0) (ht : a ≠ ∞) : a * a⁻¹ = 1 := by
  lift a to ℝ≥0 using ht
  norm_cast at h0; norm_cast
  exact mul_inv_cancel h0
#align ennreal.mul_inv_cancel ENNReal.mul_inv_cancel

protected theorem inv_mul_cancel (h0 : a ≠ 0) (ht : a ≠ ∞) : a⁻¹ * a = 1 :=
  mul_comm a a⁻¹ ▸ ENNReal.mul_inv_cancel h0 ht
#align ennreal.inv_mul_cancel ENNReal.inv_mul_cancel

protected theorem div_mul_cancel (h0 : a ≠ 0) (hI : a ≠ ∞) : b / a * a = b := by
  rw [div_eq_mul_inv, mul_assoc, ENNReal.inv_mul_cancel h0 hI, mul_one]
#align ennreal.div_mul_cancel ENNReal.div_mul_cancel

protected theorem mul_div_cancel' (h0 : a ≠ 0) (hI : a ≠ ∞) : a * (b / a) = b := by
  rw [mul_comm, ENNReal.div_mul_cancel h0 hI]
#align ennreal.mul_div_cancel' ENNReal.mul_div_cancel'

instance : InvolutiveInv ℝ≥0∞ where
  inv_inv a := by
    by_cases a = 0 <;> cases a <;> simp_all [none_eq_top, some_eq_coe, -coe_inv, (coe_inv _).symm]

@[simp] theorem inv_eq_top : a⁻¹ = ∞ ↔ a = 0 := inv_zero ▸ inv_inj
#align ennreal.inv_eq_top ENNReal.inv_eq_top

theorem inv_ne_top : a⁻¹ ≠ ∞ ↔ a ≠ 0 := by simp
#align ennreal.inv_ne_top ENNReal.inv_ne_top

@[simp]
theorem inv_lt_top {x : ℝ≥0∞} : x⁻¹ < ∞ ↔ 0 < x := by
  simp only [lt_top_iff_ne_top, inv_ne_top, pos_iff_ne_zero]
#align ennreal.inv_lt_top ENNReal.inv_lt_top

theorem div_lt_top {x y : ℝ≥0∞} (h1 : x ≠ ∞) (h2 : y ≠ 0) : x / y < ∞ :=
  mul_lt_top h1 (inv_ne_top.mpr h2)
#align ennreal.div_lt_top ENNReal.div_lt_top

@[simp]
protected theorem inv_eq_zero : a⁻¹ = 0 ↔ a = ∞ :=
  inv_top ▸ inv_inj
#align ennreal.inv_eq_zero ENNReal.inv_eq_zero

protected theorem inv_ne_zero : a⁻¹ ≠ 0 ↔ a ≠ ∞ := by simp
#align ennreal.inv_ne_zero ENNReal.inv_ne_zero

protected theorem mul_inv {a b : ℝ≥0∞} (ha : a ≠ 0 ∨ b ≠ ∞) (hb : a ≠ ∞ ∨ b ≠ 0) :
    (a * b)⁻¹ = a⁻¹ * b⁻¹ := by
  induction' b using recTopCoe with b
  · replace ha : a ≠ 0 := ha.neg_resolve_right rfl
    simp [ha]
  induction' a using recTopCoe with a
  · replace hb : b ≠ 0 := coe_ne_zero.1 (hb.neg_resolve_left rfl)
    simp [hb]
  by_cases h'a : a = 0
  · simp only [h'a, top_mul, ENNReal.inv_zero, ENNReal.coe_ne_top, zero_mul, Ne.def,
      not_false_iff, ENNReal.coe_zero, ENNReal.inv_eq_zero]
  by_cases h'b : b = 0
  · simp only [h'b, ENNReal.inv_zero, ENNReal.coe_ne_top, mul_top, Ne.def, not_false_iff,
      mul_zero, ENNReal.coe_zero, ENNReal.inv_eq_zero]
  rw [← ENNReal.coe_mul, ← ENNReal.coe_inv, ← ENNReal.coe_inv h'a, ← ENNReal.coe_inv h'b, ←
    ENNReal.coe_mul, mul_inv_rev, mul_comm]
  simp [h'a, h'b]
#align ennreal.mul_inv ENNReal.mul_inv

protected theorem mul_div_mul_left (a b : ℝ≥0∞) (hc : c ≠ 0) (hc' : c ≠ ⊤) :
    c * a / (c * b) = a / b := by
  rw [div_eq_mul_inv, div_eq_mul_inv, ENNReal.mul_inv (Or.inl hc) (Or.inl hc'), mul_mul_mul_comm,
    ENNReal.mul_inv_cancel hc hc', one_mul]
#align ennreal.mul_div_mul_left ENNReal.mul_div_mul_left

protected theorem mul_div_mul_right (a b : ℝ≥0∞) (hc : c ≠ 0) (hc' : c ≠ ⊤) :
    a * c / (b * c) = a / b := by
  rw [div_eq_mul_inv, div_eq_mul_inv, ENNReal.mul_inv (Or.inr hc') (Or.inr hc), mul_mul_mul_comm,
    ENNReal.mul_inv_cancel hc hc', mul_one]
#align ennreal.mul_div_mul_right ENNReal.mul_div_mul_right

protected theorem sub_div (h : 0 < b → b < a → c ≠ 0) : (a - b) / c = a / c - b / c := by
  simp_rw [div_eq_mul_inv]
  exact ENNReal.sub_mul (by simpa using h)
#align ennreal.sub_div ENNReal.sub_div

@[simp]
protected theorem inv_pos : 0 < a⁻¹ ↔ a ≠ ∞ :=
  pos_iff_ne_zero.trans ENNReal.inv_ne_zero
#align ennreal.inv_pos ENNReal.inv_pos

theorem inv_strictAnti : StrictAnti (Inv.inv : ℝ≥0∞ → ℝ≥0∞) := by
  intro a b h
  lift a to ℝ≥0 using h.ne_top
  induction b using recTopCoe; · simp
  rw [coe_lt_coe] at h
  rcases eq_or_ne a 0 with (rfl | ha); · simp [h]
  rw [← coe_inv h.ne_bot, ← coe_inv ha, coe_lt_coe]
  exact NNReal.inv_lt_inv ha h
#align ennreal.inv_strict_anti ENNReal.inv_strictAnti

@[simp]
protected theorem inv_lt_inv : a⁻¹ < b⁻¹ ↔ b < a :=
  inv_strictAnti.lt_iff_lt
#align ennreal.inv_lt_inv ENNReal.inv_lt_inv

theorem inv_lt_iff_inv_lt : a⁻¹ < b ↔ b⁻¹ < a := by
  simpa only [inv_inv] using @ENNReal.inv_lt_inv a b⁻¹
#align ennreal.inv_lt_iff_inv_lt ENNReal.inv_lt_iff_inv_lt

theorem lt_inv_iff_lt_inv : a < b⁻¹ ↔ b < a⁻¹ := by
  simpa only [inv_inv] using @ENNReal.inv_lt_inv a⁻¹ b
#align ennreal.lt_inv_iff_lt_inv ENNReal.lt_inv_iff_lt_inv

@[simp]
protected theorem inv_le_inv : a⁻¹ ≤ b⁻¹ ↔ b ≤ a :=
  inv_strictAnti.le_iff_le
#align ennreal.inv_le_inv ENNReal.inv_le_inv

theorem inv_le_iff_inv_le : a⁻¹ ≤ b ↔ b⁻¹ ≤ a := by
  simpa only [inv_inv] using @ENNReal.inv_le_inv a b⁻¹
#align ennreal.inv_le_iff_inv_le ENNReal.inv_le_iff_inv_le

theorem le_inv_iff_le_inv : a ≤ b⁻¹ ↔ b ≤ a⁻¹ := by
  simpa only [inv_inv] using @ENNReal.inv_le_inv a⁻¹ b
#align ennreal.le_inv_iff_le_inv ENNReal.le_inv_iff_le_inv

@[simp]
protected theorem inv_le_one : a⁻¹ ≤ 1 ↔ 1 ≤ a := by rw [inv_le_iff_inv_le, inv_one]
#align ennreal.inv_le_one ENNReal.inv_le_one

protected theorem one_le_inv : 1 ≤ a⁻¹ ↔ a ≤ 1 := by rw [le_inv_iff_le_inv, inv_one]
#align ennreal.one_le_inv ENNReal.one_le_inv

@[simp]
protected theorem inv_lt_one : a⁻¹ < 1 ↔ 1 < a := by rw [inv_lt_iff_inv_lt, inv_one]
#align ennreal.inv_lt_one ENNReal.inv_lt_one

@[simp]
protected theorem one_lt_inv : 1 < a⁻¹ ↔ a < 1 := by rw [lt_inv_iff_lt_inv, inv_one]
#align ennreal.one_lt_inv ENNReal.one_lt_inv

/-- The inverse map `λ x, x⁻¹` is an order isomorphism between `ℝ≥0∞` and its `OrderDual` -/
@[simps! apply]
def _root_.OrderIso.invENNReal : ℝ≥0∞ ≃o ℝ≥0∞ᵒᵈ where
  map_rel_iff' := ENNReal.inv_le_inv
  toEquiv := (Equiv.inv ℝ≥0∞).trans OrderDual.toDual
#align order_iso.inv_ennreal OrderIso.invENNReal
#align order_iso.inv_ennreal_apply OrderIso.invENNReal_apply

@[simp]
theorem _root_.OrderIso.invENNReal_symm_apply (a : ℝ≥0∞ᵒᵈ) :
    OrderIso.invENNReal.symm a = (OrderDual.ofDual a)⁻¹ :=
  rfl
#align order_iso.inv_ennreal_symm_apply OrderIso.invENNReal_symm_apply

@[simp] theorem div_top : a / ∞ = 0 := by rw [div_eq_mul_inv, inv_top, mul_zero]
#align ennreal.div_top ENNReal.div_top

-- porting note: reordered 4 lemmas

theorem top_div : ∞ / a = if a = ∞ then 0 else ∞ := by simp [div_eq_mul_inv, top_mul']
#align ennreal.top_div ENNReal.top_div

theorem top_div_of_ne_top (h : a ≠ ∞) : ∞ / a = ∞ := by simp [top_div, h]
#align ennreal.top_div_of_ne_top ENNReal.top_div_of_ne_top

@[simp] theorem top_div_coe : ∞ / p = ∞ := top_div_of_ne_top coe_ne_top
#align ennreal.top_div_coe ENNReal.top_div_coe

theorem top_div_of_lt_top (h : a < ∞) : ∞ / a = ∞ := top_div_of_ne_top h.ne
#align ennreal.top_div_of_lt_top ENNReal.top_div_of_lt_top

@[simp] protected theorem zero_div : 0 / a = 0 := zero_mul a⁻¹
#align ennreal.zero_div ENNReal.zero_div

theorem div_eq_top : a / b = ∞ ↔ a ≠ 0 ∧ b = 0 ∨ a = ∞ ∧ b ≠ ∞ := by
  simp [div_eq_mul_inv, ENNReal.mul_eq_top]
#align ennreal.div_eq_top ENNReal.div_eq_top

protected theorem le_div_iff_mul_le (h0 : b ≠ 0 ∨ c ≠ 0) (ht : b ≠ ∞ ∨ c ≠ ∞) :
    a ≤ c / b ↔ a * b ≤ c := by
  induction' b using recTopCoe with b
  · lift c to ℝ≥0 using ht.neg_resolve_left rfl
    rw [div_top, nonpos_iff_eq_zero]
    rcases eq_or_ne a 0 with (rfl | ha) <;> simp [*]
  rcases eq_or_ne b 0 with (rfl | hb)
  · have hc : c ≠ 0 := h0.neg_resolve_left rfl
    simp [div_zero hc]
  · rw [← coe_ne_zero] at hb
    rw [← ENNReal.mul_le_mul_right hb coe_ne_top, ENNReal.div_mul_cancel hb coe_ne_top]
#align ennreal.le_div_iff_mul_le ENNReal.le_div_iff_mul_le

protected theorem div_le_iff_le_mul (hb0 : b ≠ 0 ∨ c ≠ ∞) (hbt : b ≠ ∞ ∨ c ≠ 0) :
    a / b ≤ c ↔ a ≤ c * b := by
  suffices a * b⁻¹ ≤ c ↔ a ≤ c / b⁻¹ by simpa [div_eq_mul_inv]
  refine' (ENNReal.le_div_iff_mul_le _ _).symm <;> simpa
#align ennreal.div_le_iff_le_mul ENNReal.div_le_iff_le_mul

protected theorem lt_div_iff_mul_lt (hb0 : b ≠ 0 ∨ c ≠ ∞) (hbt : b ≠ ∞ ∨ c ≠ 0) :
    c < a / b ↔ c * b < a :=
  lt_iff_lt_of_le_iff_le (ENNReal.div_le_iff_le_mul hb0 hbt)
#align ennreal.lt_div_iff_mul_lt ENNReal.lt_div_iff_mul_lt

theorem div_le_of_le_mul (h : a ≤ b * c) : a / c ≤ b := by
  by_cases h0 : c = 0
  · have : a = 0 := by simpa [h0] using h
    simp [*]
  by_cases hinf : c = ∞; · simp [hinf]
  exact (ENNReal.div_le_iff_le_mul (Or.inl h0) (Or.inl hinf)).2 h
#align ennreal.div_le_of_le_mul ENNReal.div_le_of_le_mul

theorem div_le_of_le_mul' (h : a ≤ b * c) : a / b ≤ c :=
  div_le_of_le_mul <| mul_comm b c ▸ h
#align ennreal.div_le_of_le_mul' ENNReal.div_le_of_le_mul'

theorem mul_le_of_le_div (h : a ≤ b / c) : a * c ≤ b := by
  rw [← inv_inv c]
  exact div_le_of_le_mul h
#align ennreal.mul_le_of_le_div ENNReal.mul_le_of_le_div

theorem mul_le_of_le_div' (h : a ≤ b / c) : c * a ≤ b :=
  mul_comm a c ▸ mul_le_of_le_div h
#align ennreal.mul_le_of_le_div' ENNReal.mul_le_of_le_div'

protected theorem div_lt_iff (h0 : b ≠ 0 ∨ c ≠ 0) (ht : b ≠ ∞ ∨ c ≠ ∞) : c / b < a ↔ c < a * b :=
  lt_iff_lt_of_le_iff_le <| ENNReal.le_div_iff_mul_le h0 ht
#align ennreal.div_lt_iff ENNReal.div_lt_iff

theorem mul_lt_of_lt_div (h : a < b / c) : a * c < b := by
  contrapose! h
  exact ENNReal.div_le_of_le_mul h
#align ennreal.mul_lt_of_lt_div ENNReal.mul_lt_of_lt_div

theorem mul_lt_of_lt_div' (h : a < b / c) : c * a < b :=
  mul_comm a c ▸ mul_lt_of_lt_div h
#align ennreal.mul_lt_of_lt_div' ENNReal.mul_lt_of_lt_div'

theorem div_lt_of_lt_mul (h : a < b * c) : a / c < b :=
  mul_lt_of_lt_div <| by rwa [div_eq_mul_inv, inv_inv]

theorem div_lt_of_lt_mul' (h : a < b * c) : a / b < c :=
  div_lt_of_lt_mul <| by rwa [mul_comm]

theorem inv_le_iff_le_mul (h₁ : b = ∞ → a ≠ 0) (h₂ : a = ∞ → b ≠ 0) : a⁻¹ ≤ b ↔ 1 ≤ a * b := by
  rw [← one_div, ENNReal.div_le_iff_le_mul, mul_comm]
  exacts[or_not_of_imp h₁, not_or_of_imp h₂]
#align ennreal.inv_le_iff_le_mul ENNReal.inv_le_iff_le_mul

@[simp 900]
theorem le_inv_iff_mul_le : a ≤ b⁻¹ ↔ a * b ≤ 1 := by
  rw [← one_div, ENNReal.le_div_iff_mul_le] <;>
    · right
      simp
#align ennreal.le_inv_iff_mul_le ENNReal.le_inv_iff_mul_le

protected theorem div_le_div (hab : a ≤ b) (hdc : d ≤ c) : a / c ≤ b / d :=
  div_eq_mul_inv b d ▸ div_eq_mul_inv a c ▸ mul_le_mul' hab (ENNReal.inv_le_inv.mpr hdc)
#align ennreal.div_le_div ENNReal.div_le_div

protected theorem div_le_div_left (h : a ≤ b) (c : ℝ≥0∞) : c / b ≤ c / a :=
  ENNReal.div_le_div le_rfl h
#align ennreal.div_le_div_left ENNReal.div_le_div_left

protected theorem div_le_div_right (h : a ≤ b) (c : ℝ≥0∞) : a / c ≤ b / c :=
  ENNReal.div_le_div h le_rfl
#align ennreal.div_le_div_right ENNReal.div_le_div_right

protected theorem eq_inv_of_mul_eq_one_left (h : a * b = 1) : a = b⁻¹ := by
  rw [← mul_one a, ← ENNReal.mul_inv_cancel (right_ne_zero_of_mul_eq_one h), ← mul_assoc, h,
    one_mul]
  rintro rfl
  simp [left_ne_zero_of_mul_eq_one h] at h
#align ennreal.eq_inv_of_mul_eq_one_left ENNReal.eq_inv_of_mul_eq_one_left

theorem mul_le_iff_le_inv {a b r : ℝ≥0∞} (hr₀ : r ≠ 0) (hr₁ : r ≠ ∞) : r * a ≤ b ↔ a ≤ r⁻¹ * b := by
  rw [← @ENNReal.mul_le_mul_left _ a _ hr₀ hr₁, ← mul_assoc, ENNReal.mul_inv_cancel hr₀ hr₁,
    one_mul]
#align ennreal.mul_le_iff_le_inv ENNReal.mul_le_iff_le_inv

theorem le_of_forall_nnreal_lt {x y : ℝ≥0∞} (h : ∀ r : ℝ≥0, ↑r < x → ↑r ≤ y) : x ≤ y := by
  refine' le_of_forall_ge_of_dense fun r hr => _
  lift r to ℝ≥0 using ne_top_of_lt hr
  exact h r hr
#align ennreal.le_of_forall_nnreal_lt ENNReal.le_of_forall_nnreal_lt

theorem le_of_forall_pos_nnreal_lt {x y : ℝ≥0∞} (h : ∀ r : ℝ≥0, 0 < r → ↑r < x → ↑r ≤ y) : x ≤ y :=
  le_of_forall_nnreal_lt fun r hr =>
    (zero_le r).eq_or_lt.elim (fun h => h ▸ zero_le _) fun h0 => h r h0 hr
#align ennreal.le_of_forall_pos_nnreal_lt ENNReal.le_of_forall_pos_nnreal_lt

theorem eq_top_of_forall_nnreal_le {x : ℝ≥0∞} (h : ∀ r : ℝ≥0, ↑r ≤ x) : x = ∞ :=
  top_unique <| le_of_forall_nnreal_lt fun r _ => h r
#align ennreal.eq_top_of_forall_nnreal_le ENNReal.eq_top_of_forall_nnreal_le

protected theorem add_div : (a + b) / c = a / c + b / c :=
  right_distrib a b c⁻¹
#align ennreal.add_div ENNReal.add_div

protected theorem div_add_div_same {a b c : ℝ≥0∞} : a / c + b / c = (a + b) / c :=
  ENNReal.add_div.symm
#align ennreal.div_add_div_same ENNReal.div_add_div_same

protected theorem div_self (h0 : a ≠ 0) (hI : a ≠ ∞) : a / a = 1 :=
  ENNReal.mul_inv_cancel h0 hI
#align ennreal.div_self ENNReal.div_self

theorem mul_div_le : a * (b / a) ≤ b :=
  mul_le_of_le_div' le_rfl
#align ennreal.mul_div_le ENNReal.mul_div_le

theorem eq_div_iff (ha : a ≠ 0) (ha' : a ≠ ∞) : b = c / a ↔ a * b = c :=
  ⟨fun h => by rw [h, ENNReal.mul_div_cancel' ha ha'], fun h => by
    rw [← h, mul_div_assoc, ENNReal.mul_div_cancel' ha ha']⟩
#align ennreal.eq_div_iff ENNReal.eq_div_iff

protected theorem div_eq_div_iff (ha : a ≠ 0) (ha' : a ≠ ∞) (hb : b ≠ 0) (hb' : b ≠ ∞) :
    c / b = d / a ↔ a * c = b * d := by
  rw [eq_div_iff ha ha']
  conv_rhs => rw [eq_comm]
  rw [← eq_div_iff hb hb', mul_div_assoc, eq_comm]
#align ennreal.div_eq_div_iff ENNReal.div_eq_div_iff

theorem div_eq_one_iff {a b : ℝ≥0∞} (hb₀ : b ≠ 0) (hb₁ : b ≠ ∞) : a / b = 1 ↔ a = b :=
  ⟨fun h => by rw [← (eq_div_iff hb₀ hb₁).mp h.symm, mul_one], fun h =>
    h.symm ▸ ENNReal.div_self hb₀ hb₁⟩
#align ennreal.div_eq_one_iff ENNReal.div_eq_one_iff

theorem inv_two_add_inv_two : (2 : ℝ≥0∞)⁻¹ + 2⁻¹ = 1 := by
  rw [← two_mul, ← div_eq_mul_inv, ENNReal.div_self two_ne_zero two_ne_top]
#align ennreal.inv_two_add_inv_two ENNReal.inv_two_add_inv_two

theorem inv_three_add_inv_three : (3 : ℝ≥0∞)⁻¹ + 3⁻¹ + 3⁻¹ = 1 :=
  calc (3 : ℝ≥0∞)⁻¹ + 3⁻¹ + 3⁻¹ = 3 * 3⁻¹ := by ring
  _ = 1 := ENNReal.mul_inv_cancel (Nat.cast_ne_zero.2 <| by decide) coe_ne_top
#align ennreal.inv_three_add_inv_three ENNReal.inv_three_add_inv_three

@[simp]
protected theorem add_halves (a : ℝ≥0∞) : a / 2 + a / 2 = a := by
  rw [div_eq_mul_inv, ← mul_add, inv_two_add_inv_two, mul_one]
#align ennreal.add_halves ENNReal.add_halves

@[simp]
theorem add_thirds (a : ℝ≥0∞) : a / 3 + a / 3 + a / 3 = a := by
  rw [div_eq_mul_inv, ← mul_add, ← mul_add, inv_three_add_inv_three, mul_one]
#align ennreal.add_thirds ENNReal.add_thirds

@[simp] theorem div_eq_zero_iff : a / b = 0 ↔ a = 0 ∨ b = ∞ := by simp [div_eq_mul_inv]
#align ennreal.div_zero_iff ENNReal.div_eq_zero_iff

@[simp] theorem div_pos_iff : 0 < a / b ↔ a ≠ 0 ∧ b ≠ ∞ := by simp [pos_iff_ne_zero, not_or]
#align ennreal.div_pos_iff ENNReal.div_pos_iff

protected theorem half_pos (h : a ≠ 0) : 0 < a / 2 := by simp [h]
#align ennreal.half_pos ENNReal.half_pos

protected theorem one_half_lt_one : (2⁻¹ : ℝ≥0∞) < 1 :=
  ENNReal.inv_lt_one.2 <| one_lt_two
#align ennreal.one_half_lt_one ENNReal.one_half_lt_one

protected theorem half_lt_self (hz : a ≠ 0) (ht : a ≠ ∞) : a / 2 < a := by
  lift a to ℝ≥0 using ht
  rw [coe_ne_zero] at hz
  rw [← coe_two, ← coe_div, coe_lt_coe]
  exacts[NNReal.half_lt_self hz, two_ne_zero' _]
#align ennreal.half_lt_self ENNReal.half_lt_self

protected theorem half_le_self : a / 2 ≤ a :=
  le_add_self.trans_eq <| ENNReal.add_halves _
#align ennreal.half_le_self ENNReal.half_le_self

theorem sub_half (h : a ≠ ∞) : a - a / 2 = a / 2 := by
  lift a to ℝ≥0 using h
  exact sub_eq_of_add_eq (mul_ne_top coe_ne_top <| by simp) (ENNReal.add_halves a)
#align ennreal.sub_half ENNReal.sub_half

@[simp]
theorem one_sub_inv_two : (1 : ℝ≥0∞) - 2⁻¹ = 2⁻¹ := by
  simpa only [div_eq_mul_inv, one_mul] using sub_half one_ne_top
#align ennreal.one_sub_inv_two ENNReal.one_sub_inv_two

/-- The birational order isomorphism between `ℝ≥0∞` and the unit interval `Set.Iic (1 : ℝ≥0∞)`. -/
@[simps! apply_coe]
def orderIsoIicOneBirational : ℝ≥0∞ ≃o Iic (1 : ℝ≥0∞) := by
  refine StrictMono.orderIsoOfRightInverse
    (fun x => ⟨(x⁻¹ + 1)⁻¹, ENNReal.inv_le_one.2 <| le_add_self⟩)
    (fun x y hxy => ?_) (fun x => (x.1⁻¹ - 1)⁻¹) fun x => Subtype.ext ?_
  · simpa only [Subtype.mk_lt_mk, ENNReal.inv_lt_inv, ENNReal.add_lt_add_iff_right one_ne_top]
  · have : (1 : ℝ≥0∞) ≤ x.1⁻¹ := ENNReal.one_le_inv.2 x.2
    simp only [inv_inv, Subtype.coe_mk, tsub_add_cancel_of_le this]
#align ennreal.order_iso_Iic_one_birational ENNReal.orderIsoIicOneBirational

@[simp]
theorem orderIsoIicOneBirational_symm_apply (x : Iic (1 : ℝ≥0∞)) :
    orderIsoIicOneBirational.symm x = (x.1⁻¹ - 1)⁻¹ :=
  rfl
#align ennreal.order_iso_Iic_one_birational_symm_apply ENNReal.orderIsoIicOneBirational_symm_apply

/-- Order isomorphism between an initial interval in `ℝ≥0∞` and an initial interval in `ℝ≥0`. -/
@[simps! apply_coe]
def orderIsoIicCoe (a : ℝ≥0) : Iic (a : ℝ≥0∞) ≃o Iic a :=
  OrderIso.symm
    { toFun := fun x => ⟨x, coe_le_coe.2 x.2⟩
      invFun := fun x => ⟨ENNReal.toNNReal x, coe_le_coe.1 <| coe_toNNReal_le_self.trans x.2⟩
      left_inv := fun x => Subtype.ext <| toNNReal_coe
      right_inv := fun x => Subtype.ext <| coe_toNNReal (ne_top_of_le_ne_top coe_ne_top x.2)
      map_rel_iff' := fun {_ _} => by
        simp only [Equiv.coe_fn_mk, Subtype.mk_le_mk, coe_le_coe, Subtype.coe_le_coe] }
#align ennreal.order_iso_Iic_coe ENNReal.orderIsoIicCoe

@[simp]
theorem orderIsoIicCoe_symm_apply_coe (a : ℝ≥0) (b : Iic a) :
    ((orderIsoIicCoe a).symm b : ℝ≥0∞) = b :=
  rfl
#align ennreal.order_iso_Iic_coe_symm_apply_coe ENNReal.orderIsoIicCoe_symm_apply_coe

/-- An order isomorphism between the extended nonnegative real numbers and the unit interval. -/
def orderIsoUnitIntervalBirational : ℝ≥0∞ ≃o Icc (0 : ℝ) 1 :=
  orderIsoIicOneBirational.trans <| (orderIsoIicCoe 1).trans <| (NNReal.orderIsoIccZeroCoe 1).symm
#align ennreal.order_iso_unit_interval_birational ENNReal.orderIsoUnitIntervalBirational

@[simp]
theorem orderIsoUnitIntervalBirational_apply_coe (x : ℝ≥0∞) :
    (orderIsoUnitIntervalBirational x : ℝ) = (x⁻¹ + 1)⁻¹.toReal :=
  rfl
#align ennreal.order_iso_unit_interval_birational_apply_coe ENNReal.orderIsoUnitIntervalBirational_apply_coe

theorem exists_inv_nat_lt {a : ℝ≥0∞} (h : a ≠ 0) : ∃ n : ℕ, (n : ℝ≥0∞)⁻¹ < a :=
  inv_inv a ▸ by simp only [ENNReal.inv_lt_inv, ENNReal.exists_nat_gt (inv_ne_top.2 h)]
#align ennreal.exists_inv_nat_lt ENNReal.exists_inv_nat_lt

theorem exists_nat_pos_mul_gt (ha : a ≠ 0) (hb : b ≠ ∞) : ∃ n > 0, b < (n : ℕ) * a :=
  let ⟨n, hn⟩ := ENNReal.exists_nat_gt (div_lt_top hb ha).ne
  ⟨n, Nat.cast_pos.1 ((zero_le _).trans_lt hn), by
    rwa [← ENNReal.div_lt_iff (Or.inl ha) (Or.inr hb)]⟩
#align ennreal.exists_nat_pos_mul_gt ENNReal.exists_nat_pos_mul_gt

theorem exists_nat_mul_gt (ha : a ≠ 0) (hb : b ≠ ∞) : ∃ n : ℕ, b < n * a :=
  (exists_nat_pos_mul_gt ha hb).imp fun _ => And.right
#align ennreal.exists_nat_mul_gt ENNReal.exists_nat_mul_gt

theorem exists_nat_pos_inv_mul_lt (ha : a ≠ ∞) (hb : b ≠ 0) :
    ∃ n > 0, ((n : ℕ) : ℝ≥0∞)⁻¹ * a < b := by
  rcases exists_nat_pos_mul_gt hb ha with ⟨n, npos, hn⟩
  use n, npos
  rw [← ENNReal.div_eq_inv_mul]
  exact div_lt_of_lt_mul' hn
#align ennreal.exists_nat_pos_inv_mul_lt ENNReal.exists_nat_pos_inv_mul_lt

theorem exists_nnreal_pos_mul_lt (ha : a ≠ ∞) (hb : b ≠ 0) : ∃ n > 0, ↑(n : ℝ≥0) * a < b := by
  rcases exists_nat_pos_inv_mul_lt ha hb with ⟨n, npos : 0 < n, hn⟩
  use (n : ℝ≥0)⁻¹
  simp [*, npos.ne', zero_lt_one]
#align ennreal.exists_nnreal_pos_mul_lt ENNReal.exists_nnreal_pos_mul_lt

theorem exists_inv_two_pow_lt (ha : a ≠ 0) : ∃ n : ℕ, 2⁻¹ ^ n < a := by
  rcases exists_inv_nat_lt ha with ⟨n, hn⟩
  refine' ⟨n, lt_trans _ hn⟩
  rw [← ENNReal.inv_pow, ENNReal.inv_lt_inv]
  norm_cast
  exact n.lt_two_pow
#align ennreal.exists_inv_two_pow_lt ENNReal.exists_inv_two_pow_lt

@[simp, norm_cast]
theorem coe_zpow (hr : r ≠ 0) (n : ℤ) : (↑(r ^ n) : ℝ≥0∞) = (r : ℝ≥0∞) ^ n := by
  cases' n with n n
  · simp only [Int.ofNat_eq_coe, coe_pow, zpow_ofNat]
  · have : r ^ n.succ ≠ 0 := pow_ne_zero (n + 1) hr
    simp only [zpow_negSucc, coe_inv this, coe_pow]
#align ennreal.coe_zpow ENNReal.coe_zpow

theorem zpow_pos (ha : a ≠ 0) (h'a : a ≠ ∞) (n : ℤ) : 0 < a ^ n := by
  cases n
  · exact ENNReal.pow_pos ha.bot_lt _
  · simp only [h'a, pow_eq_top_iff, zpow_negSucc, Ne.def, not_false, ENNReal.inv_pos, false_and]
#align ennreal.zpow_pos ENNReal.zpow_pos

theorem zpow_lt_top (ha : a ≠ 0) (h'a : a ≠ ∞) (n : ℤ) : a ^ n < ∞ := by
  cases n
  · exact ENNReal.pow_lt_top h'a.lt_top _
  · simp only [ENNReal.pow_pos ha.bot_lt, zpow_negSucc, inv_lt_top]
#align ennreal.zpow_lt_top ENNReal.zpow_lt_top

theorem exists_mem_Ico_zpow {x y : ℝ≥0∞} (hx : x ≠ 0) (h'x : x ≠ ∞) (hy : 1 < y) (h'y : y ≠ ⊤) :
    ∃ n : ℤ, x ∈ Ico (y ^ n) (y ^ (n + 1)) := by
  lift x to ℝ≥0 using h'x
  lift y to ℝ≥0 using h'y
  have A : y ≠ 0 := by simpa only [Ne.def, coe_eq_zero] using (zero_lt_one.trans hy).ne'
  obtain ⟨n, hn, h'n⟩ : ∃ n : ℤ, y ^ n ≤ x ∧ x < y ^ (n + 1) := by
    refine' NNReal.exists_mem_Ico_zpow _ (one_lt_coe_iff.1 hy)
    simpa only [Ne.def, coe_eq_zero] using hx
  refine' ⟨n, _, _⟩
  · rwa [← ENNReal.coe_zpow A, ENNReal.coe_le_coe]
  · rwa [← ENNReal.coe_zpow A, ENNReal.coe_lt_coe]
#align ennreal.exists_mem_Ico_zpow ENNReal.exists_mem_Ico_zpow

theorem exists_mem_Ioc_zpow {x y : ℝ≥0∞} (hx : x ≠ 0) (h'x : x ≠ ∞) (hy : 1 < y) (h'y : y ≠ ⊤) :
    ∃ n : ℤ, x ∈ Ioc (y ^ n) (y ^ (n + 1)) := by
  lift x to ℝ≥0 using h'x
  lift y to ℝ≥0 using h'y
  have A : y ≠ 0 := by simpa only [Ne.def, coe_eq_zero] using (zero_lt_one.trans hy).ne'
  obtain ⟨n, hn, h'n⟩ : ∃ n : ℤ, y ^ n < x ∧ x ≤ y ^ (n + 1) := by
    refine' NNReal.exists_mem_Ioc_zpow _ (one_lt_coe_iff.1 hy)
    simpa only [Ne.def, coe_eq_zero] using hx
  refine' ⟨n, _, _⟩
  · rwa [← ENNReal.coe_zpow A, ENNReal.coe_lt_coe]
  · rwa [← ENNReal.coe_zpow A, ENNReal.coe_le_coe]
#align ennreal.exists_mem_Ioc_zpow ENNReal.exists_mem_Ioc_zpow

theorem Ioo_zero_top_eq_iUnion_Ico_zpow {y : ℝ≥0∞} (hy : 1 < y) (h'y : y ≠ ⊤) :
    Ioo (0 : ℝ≥0∞) (∞ : ℝ≥0∞) = ⋃ n : ℤ, Ico (y ^ n) (y ^ (n + 1)) := by
  ext x
  simp only [mem_iUnion, mem_Ioo, mem_Ico]
  constructor
  · rintro ⟨hx, h'x⟩
    exact exists_mem_Ico_zpow hx.ne' h'x.ne hy h'y
  · rintro ⟨n, hn, h'n⟩
    constructor
    · apply lt_of_lt_of_le _ hn
      exact ENNReal.zpow_pos (zero_lt_one.trans hy).ne' h'y _
    · apply lt_trans h'n _
      exact ENNReal.zpow_lt_top (zero_lt_one.trans hy).ne' h'y _
#align ennreal.Ioo_zero_top_eq_Union_Ico_zpow ENNReal.Ioo_zero_top_eq_iUnion_Ico_zpow

theorem zpow_le_of_le {x : ℝ≥0∞} (hx : 1 ≤ x) {a b : ℤ} (h : a ≤ b) : x ^ a ≤ x ^ b := by
  induction' a with a a <;> induction' b with b b
  · simp only [Int.ofNat_eq_coe, zpow_ofNat]
    exact pow_le_pow hx (Int.le_of_ofNat_le_ofNat h)
  · apply absurd h (not_le_of_gt _)
    exact lt_of_lt_of_le (Int.negSucc_lt_zero _) (Int.ofNat_nonneg _)
  · simp only [zpow_negSucc, Int.ofNat_eq_coe, zpow_ofNat]
    refine' (ENNReal.inv_le_one.2 _).trans _ <;> exact one_le_pow_of_one_le' hx _
  · simp only [zpow_negSucc, ENNReal.inv_le_inv]
    apply pow_le_pow hx
    simpa only [← Int.ofNat_le, neg_le_neg_iff, Int.ofNat_add, Int.ofNat_one, Int.negSucc_eq] using
      h
#align ennreal.zpow_le_of_le ENNReal.zpow_le_of_le

theorem monotone_zpow {x : ℝ≥0∞} (hx : 1 ≤ x) : Monotone ((x ^ ·) : ℤ → ℝ≥0∞) := fun _ _ h =>
  zpow_le_of_le hx h
#align ennreal.monotone_zpow ENNReal.monotone_zpow

protected theorem zpow_add {x : ℝ≥0∞} (hx : x ≠ 0) (h'x : x ≠ ∞) (m n : ℤ) :
    x ^ (m + n) = x ^ m * x ^ n := by
  lift x to ℝ≥0 using h'x
  replace hx : x ≠ 0; · simpa only [Ne.def, coe_eq_zero] using hx
  simp only [← coe_zpow hx, zpow_add₀ hx, coe_mul]
#align ennreal.zpow_add ENNReal.zpow_add

end Inv

section Real

theorem toReal_add (ha : a ≠ ∞) (hb : b ≠ ∞) : (a + b).toReal = a.toReal + b.toReal := by
  lift a to ℝ≥0 using ha
  lift b to ℝ≥0 using hb
  rfl
#align ennreal.to_real_add ENNReal.toReal_add

theorem toReal_sub_of_le {a b : ℝ≥0∞} (h : b ≤ a) (ha : a ≠ ∞) :
    (a - b).toReal = a.toReal - b.toReal := by
  lift b to ℝ≥0 using ne_top_of_le_ne_top ha h
  lift a to ℝ≥0 using ha
  simp only [← ENNReal.coe_sub, ENNReal.coe_toReal, NNReal.coe_sub (ENNReal.coe_le_coe.mp h)]
#align ennreal.to_real_sub_of_le ENNReal.toReal_sub_of_le

theorem le_toReal_sub {a b : ℝ≥0∞} (hb : b ≠ ∞) : a.toReal - b.toReal ≤ (a - b).toReal := by
  lift b to ℝ≥0 using hb
  induction a using recTopCoe
  · simp
  · simp only [← coe_sub, NNReal.sub_def, Real.coe_toNNReal', coe_toReal]
    exact le_max_left _ _
#align ennreal.le_to_real_sub ENNReal.le_toReal_sub

theorem toReal_add_le : (a + b).toReal ≤ a.toReal + b.toReal :=
  if ha : a = ∞ then by simp only [ha, top_add, top_toReal, zero_add, toReal_nonneg]
  else
    if hb : b = ∞ then by simp only [hb, add_top, top_toReal, add_zero, toReal_nonneg]
    else le_of_eq (toReal_add ha hb)
#align ennreal.to_real_add_le ENNReal.toReal_add_le

theorem ofReal_add {p q : ℝ} (hp : 0 ≤ p) (hq : 0 ≤ q) :
    ENNReal.ofReal (p + q) = ENNReal.ofReal p + ENNReal.ofReal q := by
  rw [ENNReal.ofReal, ENNReal.ofReal, ENNReal.ofReal, ← coe_add, coe_eq_coe,
    Real.toNNReal_add hp hq]
#align ennreal.of_real_add ENNReal.ofReal_add

theorem ofReal_add_le {p q : ℝ} : ENNReal.ofReal (p + q) ≤ ENNReal.ofReal p + ENNReal.ofReal q :=
  coe_le_coe.2 Real.toNNReal_add_le
#align ennreal.of_real_add_le ENNReal.ofReal_add_le

@[simp]
theorem toReal_le_toReal (ha : a ≠ ∞) (hb : b ≠ ∞) : a.toReal ≤ b.toReal ↔ a ≤ b := by
  lift a to ℝ≥0 using ha
  lift b to ℝ≥0 using hb
  norm_cast
#align ennreal.to_real_le_to_real ENNReal.toReal_le_toReal

theorem toReal_mono (hb : b ≠ ∞) (h : a ≤ b) : a.toReal ≤ b.toReal :=
  (toReal_le_toReal (ne_top_of_le_ne_top hb h) hb).2 h
#align ennreal.to_real_mono ENNReal.toReal_mono

-- porting note: new lemma
theorem toReal_mono' (h : a ≤ b) (ht : b = ∞ → a = ∞) : a.toReal ≤ b.toReal := by
  rcases eq_or_ne a ∞ with rfl | ha
  · exact toReal_nonneg
  · exact toReal_mono (mt ht ha) h

@[simp]
theorem toReal_lt_toReal (ha : a ≠ ∞) (hb : b ≠ ∞) : a.toReal < b.toReal ↔ a < b := by
  lift a to ℝ≥0 using ha
  lift b to ℝ≥0 using hb
  norm_cast
#align ennreal.to_real_lt_to_real ENNReal.toReal_lt_toReal

theorem toReal_strict_mono (hb : b ≠ ∞) (h : a < b) : a.toReal < b.toReal :=
  (toReal_lt_toReal h.ne_top hb).2 h
#align ennreal.to_real_strict_mono ENNReal.toReal_strict_mono

theorem toNNReal_mono (hb : b ≠ ∞) (h : a ≤ b) : a.toNNReal ≤ b.toNNReal :=
  toReal_mono hb h
#align ennreal.to_nnreal_mono ENNReal.toNNReal_mono

-- porting note: new lemma
/-- If `a ≤ b + c` and `a = ∞` whenever `b = ∞` or `c = ∞`, then
`ENNReal.toReal a ≤ ENNReal.toReal b + ENNReal.toReal c`. This lemma is useful to transfer
triangle-like inequalities from `ENNReal`s to `Real`s. -/
theorem toReal_le_add' (hle : a ≤ b + c) (hb : b = ∞ → a = ∞) (hc : c = ∞ → a = ∞) :
    a.toReal ≤ b.toReal + c.toReal := by
  refine le_trans (toReal_mono' hle ?_) toReal_add_le
  simpa only [add_eq_top, or_imp] using And.intro hb hc

-- porting note: new lemma
/-- If `a ≤ b + c`, `b ≠ ∞`, and `c ≠ ∞`, then
`ENNReal.toReal a ≤ ENNReal.toReal b + ENNReal.toReal c`. This lemma is useful to transfer
triangle-like inequalities from `ENNReal`s to `Real`s. -/
theorem toReal_le_add (hle : a ≤ b + c) (hb : b ≠ ∞) (hc : c ≠ ∞) :
    a.toReal ≤ b.toReal + c.toReal :=
  toReal_le_add' hle (flip absurd hb) (flip absurd hc)

@[simp]
theorem toNNReal_le_toNNReal (ha : a ≠ ∞) (hb : b ≠ ∞) : a.toNNReal ≤ b.toNNReal ↔ a ≤ b :=
  ⟨fun h => by rwa [← coe_toNNReal ha, ← coe_toNNReal hb, coe_le_coe], toNNReal_mono hb⟩
#align ennreal.to_nnreal_le_to_nnreal ENNReal.toNNReal_le_toNNReal

theorem toNNReal_strict_mono (hb : b ≠ ∞) (h : a < b) : a.toNNReal < b.toNNReal := by
  simpa [← ENNReal.coe_lt_coe, hb, h.ne_top]
#align ennreal.to_nnreal_strict_mono ENNReal.toNNReal_strict_mono

@[simp]
theorem toNNReal_lt_toNNReal (ha : a ≠ ∞) (hb : b ≠ ∞) : a.toNNReal < b.toNNReal ↔ a < b :=
  ⟨fun h => by rwa [← coe_toNNReal ha, ← coe_toNNReal hb, coe_lt_coe], toNNReal_strict_mono hb⟩
#align ennreal.to_nnreal_lt_to_nnreal ENNReal.toNNReal_lt_toNNReal

theorem toReal_max (hr : a ≠ ∞) (hp : b ≠ ∞) :
    ENNReal.toReal (max a b) = max (ENNReal.toReal a) (ENNReal.toReal b) :=
  (le_total a b).elim
    (fun h => by simp only [h, (ENNReal.toReal_le_toReal hr hp).2 h, max_eq_right]) fun h => by
    simp only [h, (ENNReal.toReal_le_toReal hp hr).2 h, max_eq_left]
#align ennreal.to_real_max ENNReal.toReal_max

theorem toReal_min {a b : ℝ≥0∞} (hr : a ≠ ∞) (hp : b ≠ ∞) :
    ENNReal.toReal (min a b) = min (ENNReal.toReal a) (ENNReal.toReal b) :=
  (le_total a b).elim (fun h => by simp only [h, (ENNReal.toReal_le_toReal hr hp).2 h, min_eq_left])
    fun h => by simp only [h, (ENNReal.toReal_le_toReal hp hr).2 h, min_eq_right]
#align ennreal.to_real_min ENNReal.toReal_min

theorem toReal_sup {a b : ℝ≥0∞} : a ≠ ∞ → b ≠ ∞ → (a ⊔ b).toReal = a.toReal ⊔ b.toReal :=
  toReal_max
#align ennreal.to_real_sup ENNReal.toReal_sup

theorem toReal_inf {a b : ℝ≥0∞} : a ≠ ∞ → b ≠ ∞ → (a ⊓ b).toReal = a.toReal ⊓ b.toReal :=
  toReal_min
#align ennreal.to_real_inf ENNReal.toReal_inf

theorem toNNReal_pos_iff : 0 < a.toNNReal ↔ 0 < a ∧ a < ∞ := by
  induction a using recTopCoe <;> simp
#align ennreal.to_nnreal_pos_iff ENNReal.toNNReal_pos_iff

theorem toNNReal_pos {a : ℝ≥0∞} (ha₀ : a ≠ 0) (ha_top : a ≠ ∞) : 0 < a.toNNReal :=
  toNNReal_pos_iff.mpr ⟨bot_lt_iff_ne_bot.mpr ha₀, lt_top_iff_ne_top.mpr ha_top⟩
#align ennreal.to_nnreal_pos ENNReal.toNNReal_pos

theorem toReal_pos_iff : 0 < a.toReal ↔ 0 < a ∧ a < ∞ :=
  NNReal.coe_pos.trans toNNReal_pos_iff
#align ennreal.to_real_pos_iff ENNReal.toReal_pos_iff

theorem toReal_pos {a : ℝ≥0∞} (ha₀ : a ≠ 0) (ha_top : a ≠ ∞) : 0 < a.toReal :=
  toReal_pos_iff.mpr ⟨bot_lt_iff_ne_bot.mpr ha₀, lt_top_iff_ne_top.mpr ha_top⟩
#align ennreal.to_real_pos ENNReal.toReal_pos

theorem ofReal_le_ofReal {p q : ℝ} (h : p ≤ q) : ENNReal.ofReal p ≤ ENNReal.ofReal q := by
  simp [ENNReal.ofReal, Real.toNNReal_le_toNNReal h]
#align ennreal.of_real_le_of_real ENNReal.ofReal_le_ofReal

theorem ofReal_le_of_le_toReal {a : ℝ} {b : ℝ≥0∞} (h : a ≤ ENNReal.toReal b) :
    ENNReal.ofReal a ≤ b :=
  (ofReal_le_ofReal h).trans ofReal_toReal_le
#align ennreal.of_real_le_of_le_to_real ENNReal.ofReal_le_of_le_toReal

@[simp]
theorem ofReal_le_ofReal_iff {p q : ℝ} (h : 0 ≤ q) : ENNReal.ofReal p ≤ ENNReal.ofReal q ↔ p ≤ q :=
  by rw [ENNReal.ofReal, ENNReal.ofReal, coe_le_coe, Real.toNNReal_le_toNNReal_iff h]
#align ennreal.of_real_le_of_real_iff ENNReal.ofReal_le_ofReal_iff

@[simp]
theorem ofReal_eq_ofReal_iff {p q : ℝ} (hp : 0 ≤ p) (hq : 0 ≤ q) :
    ENNReal.ofReal p = ENNReal.ofReal q ↔ p = q := by
  rw [ENNReal.ofReal, ENNReal.ofReal, coe_eq_coe, Real.toNNReal_eq_toNNReal_iff hp hq]
#align ennreal.of_real_eq_of_real_iff ENNReal.ofReal_eq_ofReal_iff

@[simp]
theorem ofReal_lt_ofReal_iff {p q : ℝ} (h : 0 < q) : ENNReal.ofReal p < ENNReal.ofReal q ↔ p < q :=
  by rw [ENNReal.ofReal, ENNReal.ofReal, coe_lt_coe, Real.toNNReal_lt_toNNReal_iff h]
#align ennreal.of_real_lt_of_real_iff ENNReal.ofReal_lt_ofReal_iff

theorem ofReal_lt_ofReal_iff_of_nonneg {p q : ℝ} (hp : 0 ≤ p) :
    ENNReal.ofReal p < ENNReal.ofReal q ↔ p < q := by
  rw [ENNReal.ofReal, ENNReal.ofReal, coe_lt_coe, Real.toNNReal_lt_toNNReal_iff_of_nonneg hp]
#align ennreal.of_real_lt_of_real_iff_of_nonneg ENNReal.ofReal_lt_ofReal_iff_of_nonneg

@[simp]
theorem ofReal_pos {p : ℝ} : 0 < ENNReal.ofReal p ↔ 0 < p := by simp [ENNReal.ofReal]
#align ennreal.of_real_pos ENNReal.ofReal_pos

@[simp]
theorem ofReal_eq_zero {p : ℝ} : ENNReal.ofReal p = 0 ↔ p ≤ 0 := by simp [ENNReal.ofReal]
#align ennreal.of_real_eq_zero ENNReal.ofReal_eq_zero

@[simp]
theorem zero_eq_ofReal {p : ℝ} : 0 = ENNReal.ofReal p ↔ p ≤ 0 :=
  eq_comm.trans ofReal_eq_zero
#align ennreal.zero_eq_of_real ENNReal.zero_eq_ofReal

alias ofReal_eq_zero ↔ _ ofReal_of_nonpos
#align ennreal.of_real_of_nonpos ENNReal.ofReal_of_nonpos

theorem ofReal_sub (p : ℝ) {q : ℝ} (hq : 0 ≤ q) :
    ENNReal.ofReal (p - q) = ENNReal.ofReal p - ENNReal.ofReal q := by
  obtain h | h := le_total p q
  · rw [ofReal_of_nonpos (sub_nonpos_of_le h), tsub_eq_zero_of_le (ofReal_le_ofReal h)]
  refine' ENNReal.eq_sub_of_add_eq ofReal_ne_top _
  rw [← ofReal_add (sub_nonneg_of_le h) hq, sub_add_cancel]
#align ennreal.of_real_sub ENNReal.ofReal_sub

theorem ofReal_le_iff_le_toReal {a : ℝ} {b : ℝ≥0∞} (hb : b ≠ ∞) :
    ENNReal.ofReal a ≤ b ↔ a ≤ ENNReal.toReal b := by
  lift b to ℝ≥0 using hb
  simpa [ENNReal.ofReal, ENNReal.toReal] using Real.toNNReal_le_iff_le_coe
#align ennreal.of_real_le_iff_le_to_real ENNReal.ofReal_le_iff_le_toReal

theorem ofReal_lt_iff_lt_toReal {a : ℝ} {b : ℝ≥0∞} (ha : 0 ≤ a) (hb : b ≠ ∞) :
    ENNReal.ofReal a < b ↔ a < ENNReal.toReal b := by
  lift b to ℝ≥0 using hb
  simpa [ENNReal.ofReal, ENNReal.toReal] using Real.toNNReal_lt_iff_lt_coe ha
#align ennreal.of_real_lt_iff_lt_to_real ENNReal.ofReal_lt_iff_lt_toReal

theorem le_ofReal_iff_toReal_le {a : ℝ≥0∞} {b : ℝ} (ha : a ≠ ∞) (hb : 0 ≤ b) :
    a ≤ ENNReal.ofReal b ↔ ENNReal.toReal a ≤ b := by
  lift a to ℝ≥0 using ha
  simpa [ENNReal.ofReal, ENNReal.toReal] using Real.le_toNNReal_iff_coe_le hb
#align ennreal.le_of_real_iff_to_real_le ENNReal.le_ofReal_iff_toReal_le

theorem toReal_le_of_le_ofReal {a : ℝ≥0∞} {b : ℝ} (hb : 0 ≤ b) (h : a ≤ ENNReal.ofReal b) :
    ENNReal.toReal a ≤ b :=
  have ha : a ≠ ∞ := ne_top_of_le_ne_top ofReal_ne_top h
  (le_ofReal_iff_toReal_le ha hb).1 h
#align ennreal.to_real_le_of_le_of_real ENNReal.toReal_le_of_le_ofReal

theorem lt_ofReal_iff_toReal_lt {a : ℝ≥0∞} {b : ℝ} (ha : a ≠ ∞) :
    a < ENNReal.ofReal b ↔ ENNReal.toReal a < b := by
  lift a to ℝ≥0 using ha
  simpa [ENNReal.ofReal, ENNReal.toReal] using Real.lt_toNNReal_iff_coe_lt
#align ennreal.lt_of_real_iff_to_real_lt ENNReal.lt_ofReal_iff_toReal_lt

theorem ofReal_mul {p q : ℝ} (hp : 0 ≤ p) :
    ENNReal.ofReal (p * q) = ENNReal.ofReal p * ENNReal.ofReal q := by
  simp only [ENNReal.ofReal, ← coe_mul, Real.toNNReal_mul hp]
#align ennreal.of_real_mul ENNReal.ofReal_mul

theorem ofReal_mul' {p q : ℝ} (hq : 0 ≤ q) :
    ENNReal.ofReal (p * q) = ENNReal.ofReal p * ENNReal.ofReal q := by
  rw [mul_comm, ofReal_mul hq, mul_comm]
#align ennreal.of_real_mul' ENNReal.ofReal_mul'

theorem ofReal_pow {p : ℝ} (hp : 0 ≤ p) (n : ℕ) : ENNReal.ofReal (p ^ n) = ENNReal.ofReal p ^ n :=
  by rw [ofReal_eq_coe_nnreal hp, ← coe_pow, ← ofReal_coe_nnreal, NNReal.coe_pow, NNReal.coe_mk]
#align ennreal.of_real_pow ENNReal.ofReal_pow

theorem ofReal_nsmul {x : ℝ} {n : ℕ} : ENNReal.ofReal (n • x) = n • ENNReal.ofReal x := by
  simp only [nsmul_eq_mul, ← ofReal_coe_nat n, ← ofReal_mul n.cast_nonneg]
#align ennreal.of_real_nsmul ENNReal.ofReal_nsmul

theorem ofReal_inv_of_pos {x : ℝ} (hx : 0 < x) : (ENNReal.ofReal x)⁻¹ = ENNReal.ofReal x⁻¹ := by
  rw [ENNReal.ofReal, ENNReal.ofReal, ← @coe_inv (Real.toNNReal x) (by simp [hx]), coe_eq_coe,
    ← Real.toNNReal_inv]
#align ennreal.of_real_inv_of_pos ENNReal.ofReal_inv_of_pos

theorem ofReal_div_of_pos {x y : ℝ} (hy : 0 < y) :
    ENNReal.ofReal (x / y) = ENNReal.ofReal x / ENNReal.ofReal y := by
  rw [div_eq_mul_inv, div_eq_mul_inv, ofReal_mul' (inv_nonneg.2 hy.le), ofReal_inv_of_pos hy]
#align ennreal.of_real_div_of_pos ENNReal.ofReal_div_of_pos

@[simp]
theorem toNNReal_mul {a b : ℝ≥0∞} : (a * b).toNNReal = a.toNNReal * b.toNNReal :=
  WithTop.untop'_zero_mul a b
#align ennreal.to_nnreal_mul ENNReal.toNNReal_mul

theorem toNNReal_mul_top (a : ℝ≥0∞) : ENNReal.toNNReal (a * ∞) = 0 := by simp
#align ennreal.to_nnreal_mul_top ENNReal.toNNReal_mul_top

theorem toNNReal_top_mul (a : ℝ≥0∞) : ENNReal.toNNReal (∞ * a) = 0 := by simp
#align ennreal.to_nnreal_top_mul ENNReal.toNNReal_top_mul

@[simp]
theorem smul_toNNReal (a : ℝ≥0) (b : ℝ≥0∞) : (a • b).toNNReal = a * b.toNNReal := by
  change ((a : ℝ≥0∞) * b).toNNReal = a * b.toNNReal
  simp only [ENNReal.toNNReal_mul, ENNReal.toNNReal_coe]
#align ennreal.smul_to_nnreal ENNReal.smul_toNNReal

-- porting note: todo: upgrade to `→*₀`
/-- `ENNReal.toNNReal` as a `MonoidHom`. -/
def toNNRealHom : ℝ≥0∞ →* ℝ≥0 where
  toFun := ENNReal.toNNReal
  map_one' := toNNReal_coe
  map_mul' _ _ := toNNReal_mul
#align ennreal.to_nnreal_hom ENNReal.toNNRealHom

@[simp]
theorem toNNReal_pow (a : ℝ≥0∞) (n : ℕ) : (a ^ n).toNNReal = a.toNNReal ^ n :=
  toNNRealHom.map_pow a n
#align ennreal.to_nnreal_pow ENNReal.toNNReal_pow

@[simp]
theorem toNNReal_prod {ι : Type _} {s : Finset ι} {f : ι → ℝ≥0∞} :
    (∏ i in s, f i).toNNReal = ∏ i in s, (f i).toNNReal :=
  toNNRealHom.map_prod _ _
#align ennreal.to_nnreal_prod ENNReal.toNNReal_prod

-- porting note: todo: upgrade to `→*₀`
/-- `ENNReal.toReal` as a `MonoidHom`. -/
def toRealHom : ℝ≥0∞ →* ℝ :=
  (NNReal.toRealHom : ℝ≥0 →* ℝ).comp toNNRealHom
#align ennreal.to_real_hom ENNReal.toRealHom

@[simp]
theorem toReal_mul : (a * b).toReal = a.toReal * b.toReal :=
  toRealHom.map_mul a b
#align ennreal.to_real_mul ENNReal.toReal_mul

@[simp]
theorem toReal_pow (a : ℝ≥0∞) (n : ℕ) : (a ^ n).toReal = a.toReal ^ n :=
  toRealHom.map_pow a n
#align ennreal.to_real_pow ENNReal.toReal_pow

@[simp]
theorem toReal_prod {ι : Type _} {s : Finset ι} {f : ι → ℝ≥0∞} :
    (∏ i in s, f i).toReal = ∏ i in s, (f i).toReal :=
  toRealHom.map_prod _ _
#align ennreal.to_real_prod ENNReal.toReal_prod

theorem toReal_ofReal_mul (c : ℝ) (a : ℝ≥0∞) (h : 0 ≤ c) :
    ENNReal.toReal (ENNReal.ofReal c * a) = c * ENNReal.toReal a := by
  rw [ENNReal.toReal_mul, ENNReal.toReal_ofReal h]
#align ennreal.to_real_of_real_mul ENNReal.toReal_ofReal_mul

theorem toReal_mul_top (a : ℝ≥0∞) : ENNReal.toReal (a * ∞) = 0 := by
  rw [toReal_mul, top_toReal, mul_zero]
#align ennreal.to_real_mul_top ENNReal.toReal_mul_top

theorem toReal_top_mul (a : ℝ≥0∞) : ENNReal.toReal (∞ * a) = 0 := by
  rw [mul_comm]
  exact toReal_mul_top _
#align ennreal.to_real_top_mul ENNReal.toReal_top_mul

theorem toReal_eq_toReal (ha : a ≠ ∞) (hb : b ≠ ∞) : a.toReal = b.toReal ↔ a = b := by
  lift a to ℝ≥0 using ha
  lift b to ℝ≥0 using hb
  simp only [coe_eq_coe, NNReal.coe_eq, coe_toReal]
#align ennreal.to_real_eq_to_real ENNReal.toReal_eq_toReal

theorem toReal_smul (r : ℝ≥0) (s : ℝ≥0∞) : (r • s).toReal = r • s.toReal := by
  rw [ENNReal.smul_def, smul_eq_mul, toReal_mul, coe_toReal]
  rfl
#align ennreal.to_real_smul ENNReal.toReal_smul

protected theorem trichotomy (p : ℝ≥0∞) : p = 0 ∨ p = ∞ ∨ 0 < p.toReal := by
  simpa only [or_iff_not_imp_left] using toReal_pos
#align ennreal.trichotomy ENNReal.trichotomy

protected theorem trichotomy₂ {p q : ℝ≥0∞} (hpq : p ≤ q) :
    p = 0 ∧ q = 0 ∨
      p = 0 ∧ q = ∞ ∨
        p = 0 ∧ 0 < q.toReal ∨
          p = ∞ ∧ q = ∞ ∨
            0 < p.toReal ∧ q = ∞ ∨ 0 < p.toReal ∧ 0 < q.toReal ∧ p.toReal ≤ q.toReal := by
  rcases eq_or_lt_of_le (bot_le : 0 ≤ p) with ((rfl : 0 = p) | (hp : 0 < p))
  · simpa using q.trichotomy
  rcases eq_or_lt_of_le (le_top : q ≤ ∞) with (rfl | hq)
  · simpa using p.trichotomy
  repeat' right
  have hq' : 0 < q := lt_of_lt_of_le hp hpq
  have hp' : p < ∞ := lt_of_le_of_lt hpq hq
  simp [ENNReal.toReal_le_toReal hp'.ne hq.ne, ENNReal.toReal_pos_iff, hpq, hp, hp', hq', hq]
#align ennreal.trichotomy₂ ENNReal.trichotomy₂

protected theorem dichotomy (p : ℝ≥0∞) [Fact (1 ≤ p)] : p = ∞ ∨ 1 ≤ p.toReal :=
  haveI : p = ⊤ ∨ 0 < p.toReal ∧ 1 ≤ p.toReal := by
    simpa using ENNReal.trichotomy₂ (Fact.out : 1 ≤ p)
  this.imp_right fun h => h.2
#align ennreal.dichotomy ENNReal.dichotomy

theorem toReal_pos_iff_ne_top (p : ℝ≥0∞) [Fact (1 ≤ p)] : 0 < p.toReal ↔ p ≠ ∞ :=
  ⟨fun h hp =>
    have : (0 : ℝ) ≠ 0 := top_toReal ▸ (hp ▸ h.ne : 0 ≠ ∞.toReal)
    this rfl,
    fun h => zero_lt_one.trans_le (p.dichotomy.resolve_left h)⟩
#align ennreal.to_real_pos_iff_ne_top ENNReal.toReal_pos_iff_ne_top

theorem toNNReal_inv (a : ℝ≥0∞) : a⁻¹.toNNReal = a.toNNReal⁻¹ := by
  induction' a using recTopCoe with a; · simp
  rcases eq_or_ne a 0 with (rfl | ha); · simp
  rw [← coe_inv ha, toNNReal_coe, toNNReal_coe]
#align ennreal.to_nnreal_inv ENNReal.toNNReal_inv

theorem toNNReal_div (a b : ℝ≥0∞) : (a / b).toNNReal = a.toNNReal / b.toNNReal := by
  rw [div_eq_mul_inv, toNNReal_mul, toNNReal_inv, div_eq_mul_inv]
#align ennreal.to_nnreal_div ENNReal.toNNReal_div

theorem toReal_inv (a : ℝ≥0∞) : a⁻¹.toReal = a.toReal⁻¹ := by
  simp only [ENNReal.toReal, toNNReal_inv, NNReal.coe_inv]
#align ennreal.to_real_inv ENNReal.toReal_inv

theorem toReal_div (a b : ℝ≥0∞) : (a / b).toReal = a.toReal / b.toReal := by
  rw [div_eq_mul_inv, toReal_mul, toReal_inv, div_eq_mul_inv]
#align ennreal.to_real_div ENNReal.toReal_div

theorem ofReal_prod_of_nonneg {s : Finset α} {f : α → ℝ} (hf : ∀ i, i ∈ s → 0 ≤ f i) :
    ENNReal.ofReal (∏ i in s, f i) = ∏ i in s, ENNReal.ofReal (f i) := by
  simp_rw [ENNReal.ofReal, ← coe_finset_prod, coe_eq_coe]
  exact Real.toNNReal_prod_of_nonneg hf
#align ennreal.of_real_prod_of_nonneg ENNReal.ofReal_prod_of_nonneg

#noalign ennreal.to_nnreal_bit0
#noalign ennreal.to_nnreal_bit1
#noalign ennreal.to_real_bit0
#noalign ennreal.to_real_bit1
#noalign ennreal.of_real_bit0
#noalign ennreal.of_real_bit1

end Real

section iInf

variable {ι : Sort _} {f g : ι → ℝ≥0∞}

theorem toNNReal_iInf (hf : ∀ i, f i ≠ ∞) : (iInf f).toNNReal = ⨅ i, (f i).toNNReal := by
  cases isEmpty_or_nonempty ι
  · rw [iInf_of_empty, top_toNNReal, NNReal.iInf_empty]
  · lift f to ι → ℝ≥0 using hf
<<<<<<< HEAD
    simp_rw [← coe_infᵢ, toNNReal_coe]
#align ennreal.to_nnreal_infi ENNReal.toNNReal_infᵢ

theorem toNNReal_infₛ (s : Set ℝ≥0∞) (hs : ∀ r ∈ s, r ≠ ∞) :
    (infₛ s).toNNReal = infₛ (ENNReal.toNNReal '' s) := by
  have hf : ∀ i, ((↑) : s → ℝ≥0∞) i ≠ ∞ := fun ⟨r, rs⟩ => hs r rs
  -- porting note: ← infₛ_image' had to be replaced by ← image_eq_range
  simpa only [← infₛ_range, ← image_eq_range, Subtype.range_coe_subtype] using (toNNReal_infᵢ hf)
#align ennreal.to_nnreal_Inf ENNReal.toNNReal_infₛ

theorem toNNReal_supᵢ (hf : ∀ i, f i ≠ ∞) : (supᵢ f).toNNReal = ⨆ i, (f i).toNNReal := by
  lift f to ι → ℝ≥0 using hf
  simp_rw [toNNReal_coe]
  by_cases h : BddAbove (range f)
  · rw [← coe_supᵢ h, toNNReal_coe]
  · -- porting note: using all three lemmas in a single rewrite used to work but now doesn't,
    -- probably because ENNReal does not reduce to WithTop NNReal
    rw [NNReal.supᵢ_of_not_bddAbove h]
    convert top_toNNReal
    exact (WithTop.supᵢ_coe_eq_top f).mpr h
#align ennreal.to_nnreal_supr ENNReal.toNNReal_supᵢ

theorem toNNReal_supₛ (s : Set ℝ≥0∞) (hs : ∀ r ∈ s, r ≠ ∞) :
    (supₛ s).toNNReal = supₛ (ENNReal.toNNReal '' s) := by
  have hf : ∀ i, ((↑) : s → ℝ≥0∞) i ≠ ∞ := fun ⟨r, rs⟩ => hs r rs
  -- porting note: ← supₛ_image' had to replaced by ← image_eq_range
  simpa only [← supₛ_range, ← image_eq_range, Subtype.range_coe_subtype] using (toNNReal_supᵢ hf)
#align ennreal.to_nnreal_Sup ENNReal.toNNReal_supₛ

theorem toReal_infᵢ (hf : ∀ i, f i ≠ ∞) : (infᵢ f).toReal = ⨅ i, (f i).toReal := by
  simp only [ENNReal.toReal, toNNReal_infᵢ hf, NNReal.coe_infᵢ]
#align ennreal.to_real_infi ENNReal.toReal_infᵢ

theorem toReal_infₛ (s : Set ℝ≥0∞) (hf : ∀ r ∈ s, r ≠ ∞) :
    (infₛ s).toReal = infₛ (ENNReal.toReal '' s) := by
  simp only [ENNReal.toReal, toNNReal_infₛ s hf, NNReal.coe_infₛ, Set.image_image]
#align ennreal.to_real_Inf ENNReal.toReal_infₛ

theorem toReal_supᵢ (hf : ∀ i, f i ≠ ∞) : (supᵢ f).toReal = ⨆ i, (f i).toReal := by
  simp only [ENNReal.toReal, toNNReal_supᵢ hf, NNReal.coe_supᵢ]
#align ennreal.to_real_supr ENNReal.toReal_supᵢ

theorem toReal_supₛ (s : Set ℝ≥0∞) (hf : ∀ r ∈ s, r ≠ ∞) :
    (supₛ s).toReal = supₛ (ENNReal.toReal '' s) := by
  simp only [ENNReal.toReal, toNNReal_supₛ s hf, NNReal.coe_supₛ, Set.image_image]
#align ennreal.to_real_Sup ENNReal.toReal_supₛ
=======
    simp only [← coe_iInf, toNNReal_coe]

theorem toReal_iInf (hf : ∀ i, f i ≠ ∞) : (iInf f).toReal = ⨅ i, (f i).toReal := by
  simp only [ENNReal.toReal, toNNReal_iInf hf, NNReal.coe_iInf]
>>>>>>> d1eb6264

theorem iInf_add : iInf f + a = ⨅ i, f i + a :=
  le_antisymm (le_iInf fun _ => add_le_add (iInf_le _ _) <| le_rfl)
    (tsub_le_iff_right.1 <| le_iInf fun _ => tsub_le_iff_right.2 <| iInf_le _ _)
#align ennreal.infi_add ENNReal.iInf_add

theorem iSup_sub : (⨆ i, f i) - a = ⨆ i, f i - a :=
  le_antisymm (tsub_le_iff_right.2 <| iSup_le fun i => tsub_le_iff_right.1 <| le_iSup (f · - a) i)
    (iSup_le fun _ => tsub_le_tsub (le_iSup _ _) (le_refl a))
#align ennreal.supr_sub ENNReal.iSup_sub

theorem sub_iInf : (a - ⨅ i, f i) = ⨆ i, a - f i := by
  refine' eq_of_forall_ge_iff fun c => _
  rw [tsub_le_iff_right, add_comm, iInf_add]
  simp [tsub_le_iff_right, sub_eq_add_neg, add_comm]
#align ennreal.sub_infi ENNReal.sub_iInf

theorem sInf_add {s : Set ℝ≥0∞} : sInf s + a = ⨅ b ∈ s, b + a := by simp [sInf_eq_iInf, iInf_add]
#align ennreal.Inf_add ENNReal.sInf_add

theorem add_iInf {a : ℝ≥0∞} : a + iInf f = ⨅ b, a + f b := by
  rw [add_comm, iInf_add]; simp [add_comm]
#align ennreal.add_infi ENNReal.add_iInf

theorem iInf_add_iInf (h : ∀ i j, ∃ k, f k + g k ≤ f i + g j) : iInf f + iInf g = ⨅ a, f a + g a :=
  suffices (⨅ a, f a + g a) ≤ iInf f + iInf g from
    le_antisymm (le_iInf fun a => add_le_add (iInf_le _ _) (iInf_le _ _)) this
  calc
    (⨅ a, f a + g a) ≤ ⨅ (a) (a'), f a + g a' :=
      le_iInf₂ fun a a' => let ⟨k, h⟩ := h a a'; iInf_le_of_le k h
    _ = iInf f + iInf g := by simp_rw [iInf_add, add_iInf]
#align ennreal.infi_add_infi ENNReal.iInf_add_iInf

theorem iInf_sum {f : ι → α → ℝ≥0∞} {s : Finset α} [Nonempty ι]
    (h : ∀ (t : Finset α) (i j : ι), ∃ k, ∀ a ∈ t, f k a ≤ f i a ∧ f k a ≤ f j a) :
    (⨅ i, ∑ a in s, f i a) = ∑ a in s, ⨅ i, f i a := by
  induction' s using Finset.cons_induction_on with a s ha ih
  · simp only [Finset.sum_empty, ciInf_const]
  · simp only [Finset.sum_cons, ← ih]
    refine (iInf_add_iInf fun i j => ?_).symm
    refine (h (Finset.cons a s ha) i j).imp fun k hk => ?_
    rw [Finset.forall_mem_cons] at hk
    exact add_le_add hk.1.1 (Finset.sum_le_sum fun a ha => (hk.2 a ha).2)
#align ennreal.infi_sum ENNReal.iInf_sum

/-- If `x ≠ 0` and `x ≠ ∞`, then right multiplication by `x` maps infimum to infimum.
See also `ENNReal.iInf_mul` that assumes `[Nonempty ι]` but does not require `x ≠ 0`. -/
theorem iInf_mul_of_ne {ι} {f : ι → ℝ≥0∞} {x : ℝ≥0∞} (h0 : x ≠ 0) (h : x ≠ ∞) :
    iInf f * x = ⨅ i, f i * x :=
  le_antisymm mul_right_mono.map_iInf_le
    ((ENNReal.div_le_iff_le_mul (Or.inl h0) <| Or.inl h).mp <|
      le_iInf fun _ => (ENNReal.div_le_iff_le_mul (Or.inl h0) <| Or.inl h).mpr <| iInf_le _ _)
#align ennreal.infi_mul_of_ne ENNReal.iInf_mul_of_ne

/-- If `x ≠ ∞`, then right multiplication by `x` maps infimum over a nonempty type to infimum. See
also `ENNReal.iInf_mul_of_ne` that assumes `x ≠ 0` but does not require `[Nonempty ι]`. -/
theorem iInf_mul {ι} [Nonempty ι] {f : ι → ℝ≥0∞} {x : ℝ≥0∞} (h : x ≠ ∞) :
    iInf f * x = ⨅ i, f i * x := by
  by_cases h0 : x = 0
  · simp only [h0, mul_zero, iInf_const]
  · exact iInf_mul_of_ne h0 h
#align ennreal.infi_mul ENNReal.iInf_mul

/-- If `x ≠ ∞`, then left multiplication by `x` maps infimum over a nonempty type to infimum. See
also `ENNReal.mul_iInf_of_ne` that assumes `x ≠ 0` but does not require `[Nonempty ι]`. -/
theorem mul_iInf {ι} [Nonempty ι] {f : ι → ℝ≥0∞} {x : ℝ≥0∞} (h : x ≠ ∞) :
    x * iInf f = ⨅ i, x * f i := by simpa only [mul_comm] using iInf_mul h
#align ennreal.mul_infi ENNReal.mul_iInf

/-- If `x ≠ 0` and `x ≠ ∞`, then left multiplication by `x` maps infimum to infimum.
See also `ENNReal.mul_iInf` that assumes `[Nonempty ι]` but does not require `x ≠ 0`. -/
theorem mul_iInf_of_ne {ι} {f : ι → ℝ≥0∞} {x : ℝ≥0∞} (h0 : x ≠ 0) (h : x ≠ ∞) :
    x * iInf f = ⨅ i, x * f i := by simpa only [mul_comm] using iInf_mul_of_ne h0 h
#align ennreal.mul_infi_of_ne ENNReal.mul_iInf_of_ne

/-! `supr_mul`, `mul_supr` and variants are in `Topology.Instances.ENNReal`. -/

end iInf

section iSup

@[simp]
theorem iSup_eq_zero {ι : Sort _} {f : ι → ℝ≥0∞} : (⨆ i, f i) = 0 ↔ ∀ i, f i = 0 :=
  iSup_eq_bot
#align ennreal.supr_eq_zero ENNReal.iSup_eq_zero

@[simp]
theorem iSup_zero_eq_zero {ι : Sort _} : (⨆ _i : ι, (0 : ℝ≥0∞)) = 0 := by simp
#align ennreal.supr_zero_eq_zero ENNReal.iSup_zero_eq_zero

theorem sup_eq_zero {a b : ℝ≥0∞} : a ⊔ b = 0 ↔ a = 0 ∧ b = 0 :=
  sup_eq_bot_iff
#align ennreal.sup_eq_zero ENNReal.sup_eq_zero

theorem iSup_coe_nat : (⨆ n : ℕ, (n : ℝ≥0∞)) = ∞ :=
  (iSup_eq_top _).2 fun _b hb => ENNReal.exists_nat_gt (lt_top_iff_ne_top.1 hb)
#align ennreal.supr_coe_nat ENNReal.iSup_coe_nat

end iSup

end ENNReal

open ENNReal

namespace Set

namespace OrdConnected

variable {s : Set ℝ} {t : Set ℝ≥0} {u : Set ℝ≥0∞}

theorem preimage_coe_nnreal_ennreal (h : u.OrdConnected) : ((↑) ⁻¹' u : Set ℝ≥0).OrdConnected :=
  h.preimage_mono ENNReal.coe_mono
#align set.ord_connected.preimage_coe_nnreal_ennreal Set.OrdConnected.preimage_coe_nnreal_ennreal

-- porting note: todo: generalize to `WithTop`
theorem image_coe_nnreal_ennreal (h : t.OrdConnected) : ((↑) '' t : Set ℝ≥0∞).OrdConnected := by
  refine' ⟨ball_image_iff.2 fun x hx => ball_image_iff.2 fun y hy z hz => _⟩
  rcases ENNReal.le_coe_iff.1 hz.2 with ⟨z, rfl, -⟩
  exact mem_image_of_mem _ (h.out hx hy ⟨ENNReal.coe_le_coe.1 hz.1, ENNReal.coe_le_coe.1 hz.2⟩)
#align set.ord_connected.image_coe_nnreal_ennreal Set.OrdConnected.image_coe_nnreal_ennreal

theorem preimage_ennreal_ofReal (h : u.OrdConnected) : (ENNReal.ofReal ⁻¹' u).OrdConnected :=
  h.preimage_coe_nnreal_ennreal.preimage_real_toNNReal
#align set.ord_connected.preimage_ennreal_of_real Set.OrdConnected.preimage_ennreal_ofReal

theorem image_ennreal_ofReal (h : s.OrdConnected) : (ENNReal.ofReal '' s).OrdConnected := by
  simpa only [image_image] using h.image_real_toNNReal.image_coe_nnreal_ennreal
#align set.ord_connected.image_ennreal_of_real Set.OrdConnected.image_ennreal_ofReal

end OrdConnected

end Set

-- namespace Tactic

-- open Positivity

-- private theorem nnreal_coe_pos {r : ℝ≥0} : 0 < r → 0 < (r : ℝ≥0∞) :=
--   ENNReal.coe_pos.2
-- #align tactic.nnreal_coe_pos tactic.nnreal_coe_pos

-- /-- Extension for the `positivity` tactic: cast from `ℝ≥0` to `ℝ≥0∞`. -/
-- @[positivity]
-- unsafe def positivity_coe_nnreal_ennreal : expr → tactic strictness
--   | q(@coe _ _ $(inst) $(a)) => do
--     unify inst q(@coeToLift _ _ <| @coeBase _ _ ENNReal.hasCoe)
--     let positive p ← core a
--     -- We already know `0 ≤ r` for all `r : ℝ≥0∞`
--         positive <$>
--         mk_app `` nnreal_coe_pos [p]
--   | e =>
--     pp e >>=
--       fail ∘ format.bracket "The expression " " is not of the form `(r : ℝ≥0∞)` for `r : ℝ≥0`"
-- #align tactic.positivity_coe_nnreal_ennreal tactic.positivity_coe_nnreal_ennreal

-- private theorem ennreal_of_real_pos {r : ℝ} : 0 < r → 0 < ENNReal.ofReal r :=
--   ENNReal.ofReal_pos.2
-- #align tactic.ennreal_of_real_pos tactic.ennreal_of_real_pos

-- /-- Extension for the `positivity` tactic: `ENNReal.ofReal` is positive if its input is. -/
-- @[positivity]
-- unsafe def positivity_ennreal_of_real : expr → tactic strictness
--   | q(ENNReal.ofReal $(r)) => do
--     let positive p ← core r
--     positive <$> mk_app `` ennreal_of_real_pos [p]
--   |-- This case is handled by `tactic.positivity_canon`
--     e =>
--     pp e >>= fail ∘ format.bracket "The expression `" "` is not of the form `ENNReal.ofReal r`"
-- #align tactic.positivity_ennreal_of_real tactic.positivity_ennreal_of_real

-- end Tactic<|MERGE_RESOLUTION|>--- conflicted
+++ resolved
@@ -927,19 +927,14 @@
   WithTop.coe_sInf
 #align ennreal.coe_Inf ENNReal.coe_sInf
 
-<<<<<<< HEAD
-theorem coe_supᵢ {ι : Sort _} {f : ι → ℝ≥0} (hf : BddAbove (range f)) :
-    (↑(supᵢ f) : ℝ≥0∞) = ⨆ a, ↑(f a) :=
-  WithTop.coe_supᵢ _ hf
-#align ennreal.coe_supr ENNReal.coe_supᵢ
+theorem coe_iSup {ι : Sort _} {f : ι → ℝ≥0} (hf : BddAbove (range f)) :
+    (↑(iSup f) : ℝ≥0∞) = ⨆ a, ↑(f a) :=
+  WithTop.coe_iSup _ hf
+#align ennreal.coe_supr ENNReal.coe_iSup
 @[norm_cast]
-theorem coe_infᵢ {ι : Sort _} [Nonempty ι] (f : ι → ℝ≥0) : (↑(infᵢ f) : ℝ≥0∞) = ⨅ a, ↑(f a) :=
-  WithTop.coe_infᵢ f
-#align ennreal.coe_infi ENNReal.coe_infᵢ
-=======
-theorem coe_iInf {ι} [Nonempty ι] (f : ι → ℝ≥0) : (↑(iInf f) : ℝ≥0∞) = ⨅ i, ↑(f i) :=
+theorem coe_iInf {ι : Sort _} [Nonempty ι] (f : ι → ℝ≥0) : (↑(iInf f) : ℝ≥0∞) = ⨅ a, ↑(f a) :=
   WithTop.coe_iInf f
->>>>>>> d1eb6264
+#align ennreal.coe_infi ENNReal.coe_iInf
 
 theorem coe_mem_upperBounds {s : Set ℝ≥0} :
     ↑r ∈ upperBounds (some '' s) ↔ r ∈ upperBounds s := by
@@ -2314,59 +2309,52 @@
   cases isEmpty_or_nonempty ι
   · rw [iInf_of_empty, top_toNNReal, NNReal.iInf_empty]
   · lift f to ι → ℝ≥0 using hf
-<<<<<<< HEAD
-    simp_rw [← coe_infᵢ, toNNReal_coe]
-#align ennreal.to_nnreal_infi ENNReal.toNNReal_infᵢ
-
-theorem toNNReal_infₛ (s : Set ℝ≥0∞) (hs : ∀ r ∈ s, r ≠ ∞) :
-    (infₛ s).toNNReal = infₛ (ENNReal.toNNReal '' s) := by
+    simp_rw [← coe_iInf, toNNReal_coe]
+#align ennreal.to_nnreal_infi ENNReal.toNNReal_iInf
+
+theorem toNNReal_sInf (s : Set ℝ≥0∞) (hs : ∀ r ∈ s, r ≠ ∞) :
+    (sInf s).toNNReal = sInf (ENNReal.toNNReal '' s) := by
   have hf : ∀ i, ((↑) : s → ℝ≥0∞) i ≠ ∞ := fun ⟨r, rs⟩ => hs r rs
-  -- porting note: ← infₛ_image' had to be replaced by ← image_eq_range
-  simpa only [← infₛ_range, ← image_eq_range, Subtype.range_coe_subtype] using (toNNReal_infᵢ hf)
-#align ennreal.to_nnreal_Inf ENNReal.toNNReal_infₛ
-
-theorem toNNReal_supᵢ (hf : ∀ i, f i ≠ ∞) : (supᵢ f).toNNReal = ⨆ i, (f i).toNNReal := by
+  -- porting note: ← sInf_image' had to be replaced by ← image_eq_range
+  simpa only [← sInf_range, ← image_eq_range, Subtype.range_coe_subtype] using (toNNReal_iInf hf)
+#align ennreal.to_nnreal_Inf ENNReal.toNNReal_sInf
+
+theorem toNNReal_iSup (hf : ∀ i, f i ≠ ∞) : (iSup f).toNNReal = ⨆ i, (f i).toNNReal := by
   lift f to ι → ℝ≥0 using hf
   simp_rw [toNNReal_coe]
   by_cases h : BddAbove (range f)
-  · rw [← coe_supᵢ h, toNNReal_coe]
+  · rw [← coe_iSup h, toNNReal_coe]
   · -- porting note: using all three lemmas in a single rewrite used to work but now doesn't,
     -- probably because ENNReal does not reduce to WithTop NNReal
-    rw [NNReal.supᵢ_of_not_bddAbove h]
+    rw [NNReal.iSup_of_not_bddAbove h]
     convert top_toNNReal
-    exact (WithTop.supᵢ_coe_eq_top f).mpr h
-#align ennreal.to_nnreal_supr ENNReal.toNNReal_supᵢ
-
-theorem toNNReal_supₛ (s : Set ℝ≥0∞) (hs : ∀ r ∈ s, r ≠ ∞) :
-    (supₛ s).toNNReal = supₛ (ENNReal.toNNReal '' s) := by
+    exact (WithTop.iSup_coe_eq_top f).mpr h
+#align ennreal.to_nnreal_supr ENNReal.toNNReal_iSup
+
+theorem toNNReal_sSup (s : Set ℝ≥0∞) (hs : ∀ r ∈ s, r ≠ ∞) :
+    (sSup s).toNNReal = sSup (ENNReal.toNNReal '' s) := by
   have hf : ∀ i, ((↑) : s → ℝ≥0∞) i ≠ ∞ := fun ⟨r, rs⟩ => hs r rs
-  -- porting note: ← supₛ_image' had to replaced by ← image_eq_range
-  simpa only [← supₛ_range, ← image_eq_range, Subtype.range_coe_subtype] using (toNNReal_supᵢ hf)
-#align ennreal.to_nnreal_Sup ENNReal.toNNReal_supₛ
-
-theorem toReal_infᵢ (hf : ∀ i, f i ≠ ∞) : (infᵢ f).toReal = ⨅ i, (f i).toReal := by
-  simp only [ENNReal.toReal, toNNReal_infᵢ hf, NNReal.coe_infᵢ]
-#align ennreal.to_real_infi ENNReal.toReal_infᵢ
-
-theorem toReal_infₛ (s : Set ℝ≥0∞) (hf : ∀ r ∈ s, r ≠ ∞) :
-    (infₛ s).toReal = infₛ (ENNReal.toReal '' s) := by
-  simp only [ENNReal.toReal, toNNReal_infₛ s hf, NNReal.coe_infₛ, Set.image_image]
-#align ennreal.to_real_Inf ENNReal.toReal_infₛ
-
-theorem toReal_supᵢ (hf : ∀ i, f i ≠ ∞) : (supᵢ f).toReal = ⨆ i, (f i).toReal := by
-  simp only [ENNReal.toReal, toNNReal_supᵢ hf, NNReal.coe_supᵢ]
-#align ennreal.to_real_supr ENNReal.toReal_supᵢ
-
-theorem toReal_supₛ (s : Set ℝ≥0∞) (hf : ∀ r ∈ s, r ≠ ∞) :
-    (supₛ s).toReal = supₛ (ENNReal.toReal '' s) := by
-  simp only [ENNReal.toReal, toNNReal_supₛ s hf, NNReal.coe_supₛ, Set.image_image]
-#align ennreal.to_real_Sup ENNReal.toReal_supₛ
-=======
-    simp only [← coe_iInf, toNNReal_coe]
+  -- porting note: ← sSup_image' had to replaced by ← image_eq_range
+  simpa only [← sSup_range, ← image_eq_range, Subtype.range_coe_subtype] using (toNNReal_iSup hf)
+#align ennreal.to_nnreal_Sup ENNReal.toNNReal_sSup
 
 theorem toReal_iInf (hf : ∀ i, f i ≠ ∞) : (iInf f).toReal = ⨅ i, (f i).toReal := by
   simp only [ENNReal.toReal, toNNReal_iInf hf, NNReal.coe_iInf]
->>>>>>> d1eb6264
+#align ennreal.to_real_infi ENNReal.toReal_iInf
+
+theorem toReal_sInf (s : Set ℝ≥0∞) (hf : ∀ r ∈ s, r ≠ ∞) :
+    (sInf s).toReal = sInf (ENNReal.toReal '' s) := by
+  simp only [ENNReal.toReal, toNNReal_sInf s hf, NNReal.coe_sInf, Set.image_image]
+#align ennreal.to_real_Inf ENNReal.toReal_sInf
+
+theorem toReal_iSup (hf : ∀ i, f i ≠ ∞) : (iSup f).toReal = ⨆ i, (f i).toReal := by
+  simp only [ENNReal.toReal, toNNReal_iSup hf, NNReal.coe_iSup]
+#align ennreal.to_real_supr ENNReal.toReal_iSup
+
+theorem toReal_sSup (s : Set ℝ≥0∞) (hf : ∀ r ∈ s, r ≠ ∞) :
+    (sSup s).toReal = sSup (ENNReal.toReal '' s) := by
+  simp only [ENNReal.toReal, toNNReal_sSup s hf, NNReal.coe_sSup, Set.image_image]
+#align ennreal.to_real_Sup ENNReal.toReal_sSup
 
 theorem iInf_add : iInf f + a = ⨅ i, f i + a :=
   le_antisymm (le_iInf fun _ => add_le_add (iInf_le _ _) <| le_rfl)
