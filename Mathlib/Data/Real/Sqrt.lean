--- conflicted
+++ resolved
@@ -373,13 +373,8 @@
 variable {x y : ℝ}
 
 @[simp]
-<<<<<<< HEAD
-theorem sqrt_mul {x : ℝ} (hx : 0 ≤ x) (y : ℝ) : sqrt (x * y) = sqrt x * sqrt y := by
-  simp_rw [sqrt, ← NNReal.coe_mul, NNReal.coe_inj, Real.toNNReal_mul hx, NNReal.sqrt_mul]
-=======
-theorem sqrt_mul (hx : 0 ≤ x) (y : ℝ) : √(x * y) = √x * √y := by
+theorem sqrt_mul {x : ℝ} (hx : 0 ≤ x) (y : ℝ) : √(x * y) = √x * √y := by
   simp_rw [Real.sqrt, ← NNReal.coe_mul, NNReal.coe_inj, Real.toNNReal_mul hx, NNReal.sqrt_mul]
->>>>>>> 8640948c
 #align real.sqrt_mul Real.sqrt_mul
 
 @[simp]
@@ -393,11 +388,7 @@
 #align real.sqrt_inv Real.sqrt_inv
 
 @[simp]
-<<<<<<< HEAD
-theorem sqrt_div {x : ℝ} (hx : 0 ≤ x) (y : ℝ) : sqrt (x / y) = sqrt x / sqrt y := by
-=======
-theorem sqrt_div (hx : 0 ≤ x) (y : ℝ) : √(x / y) = √x / √y := by
->>>>>>> 8640948c
+theorem sqrt_div {x : ℝ} (hx : 0 ≤ x) (y : ℝ) : √(x / y) = √x / √y := by
   rw [division_def, sqrt_mul hx, sqrt_inv, division_def]
 #align real.sqrt_div Real.sqrt_div
 
@@ -437,11 +428,7 @@
   (sq_lt.mp h).2
 #align real.lt_sqrt_of_sq_lt Real.lt_sqrt_of_sq_lt
 
-<<<<<<< HEAD
-theorem lt_sq_of_sqrt_lt (h : sqrt x < y) : x < y ^ 2 := by
-=======
-theorem lt_sq_of_sqrt_lt {x y : ℝ} (h : √x < y) : x < y ^ 2 := by
->>>>>>> 8640948c
+theorem lt_sq_of_sqrt_lt (h : √x < y) : x < y ^ 2 := by
   have hy := x.sqrt_nonneg.trans_lt h
   rwa [← sqrt_lt_sqrt_iff_of_pos (sq_pos_of_pos hy), sqrt_sq hy.le]
 #align real.lt_sq_of_sqrt_lt Real.lt_sq_of_sqrt_lt
