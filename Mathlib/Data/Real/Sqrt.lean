/-
Copyright (c) 2020 Mario Carneiro. All rights reserved.
Released under Apache 2.0 license as described in the file LICENSE.
Authors: Mario Carneiro, Floris van Doorn, Yury Kudryashov
-/
import Mathlib.Algebra.Star.Order
import Mathlib.Topology.Instances.NNReal
import Mathlib.Topology.Order.MonotoneContinuity

#align_import data.real.sqrt from "leanprover-community/mathlib"@"31c24aa72e7b3e5ed97a8412470e904f82b81004"

/-!
# Square root of a real number

In this file we define

* `NNReal.sqrt` to be the square root of a nonnegative real number.
* `Real.sqrt` to be the square root of a real number, defined to be zero on negative numbers.

Then we prove some basic properties of these functions.

## Implementation notes

We define `NNReal.sqrt` as the noncomputable inverse to the function `x ↦ x * x`. We use general
theory of inverses of strictly monotone functions to prove that `NNReal.sqrt x` exists. As a side
effect, `NNReal.sqrt` is a bundled `OrderIso`, so for `NNReal` numbers we get continuity as well as
theorems like `NNReal.sqrt x ≤ y ↔ x ≤ y * y` for free.

Then we define `Real.sqrt x` to be `NNReal.sqrt (Real.toNNReal x)`.

## Tags

square root
-/

open Set Filter
open scoped BigOperators Filter NNReal Topology

namespace NNReal

variable {x y : ℝ≥0}

/-- Square root of a nonnegative real number. -/
-- Porting note: was @[pp_nodot]
noncomputable def sqrt : ℝ≥0 ≃o ℝ≥0 :=
  OrderIso.symm <| powOrderIso 2 two_ne_zero
#align nnreal.sqrt NNReal.sqrt

@[simp] lemma sq_sqrt (x : ℝ≥0) : sqrt x ^ 2 = x := sqrt.symm_apply_apply _
#align nnreal.sq_sqrt NNReal.sq_sqrt

@[simp] lemma sqrt_sq (x : ℝ≥0) : sqrt (x ^ 2) = x := sqrt.apply_symm_apply _
#align nnreal.sqrt_sq NNReal.sqrt_sq

@[simp] lemma mul_self_sqrt (x : ℝ≥0) : sqrt x * sqrt x = x := by rw [← sq, sq_sqrt]
#align nnreal.mul_self_sqrt NNReal.mul_self_sqrt

@[simp] lemma sqrt_mul_self (x : ℝ≥0) : sqrt (x * x) = x := by rw [← sq, sqrt_sq]
#align nnreal.sqrt_mul_self NNReal.sqrt_mul_self

lemma sqrt_le_sqrt : sqrt x ≤ sqrt y ↔ x ≤ y := sqrt.le_iff_le
#align nnreal.sqrt_le_sqrt_iff NNReal.sqrt_le_sqrt

lemma sqrt_lt_sqrt : sqrt x < sqrt y ↔ x < y := sqrt.lt_iff_lt
#align nnreal.sqrt_lt_sqrt_iff NNReal.sqrt_lt_sqrt

lemma sqrt_eq_iff_eq_sq : sqrt x = y ↔ x = y ^ 2 := sqrt.toEquiv.apply_eq_iff_eq_symm_apply
#align nnreal.sqrt_eq_iff_sq_eq NNReal.sqrt_eq_iff_eq_sq

lemma sqrt_le_iff_le_sq : sqrt x ≤ y ↔ x ≤ y ^ 2 := sqrt.to_galoisConnection _ _
#align nnreal.sqrt_le_iff NNReal.sqrt_le_iff_le_sq

lemma le_sqrt_iff_sq_le : x ≤ sqrt y ↔ x ^ 2 ≤ y := (sqrt.symm.to_galoisConnection _ _).symm
#align nnreal.le_sqrt_iff NNReal.le_sqrt_iff_sq_le

-- 2024-02-14
@[deprecated] alias sqrt_le_sqrt_iff := sqrt_le_sqrt
@[deprecated] alias sqrt_lt_sqrt_iff := sqrt_lt_sqrt
@[deprecated] alias sqrt_le_iff := sqrt_le_iff_le_sq
@[deprecated] alias le_sqrt_iff := le_sqrt_iff_sq_le
@[deprecated] alias sqrt_eq_iff_sq_eq := sqrt_eq_iff_eq_sq

@[simp] lemma sqrt_eq_zero : sqrt x = 0 ↔ x = 0 := by simp [sqrt_eq_iff_eq_sq]
#align nnreal.sqrt_eq_zero NNReal.sqrt_eq_zero

@[simp] lemma sqrt_eq_one : sqrt x = 1 ↔ x = 1 := by simp [sqrt_eq_iff_eq_sq]

@[simp] lemma sqrt_zero : sqrt 0 = 0 := by simp
#align nnreal.sqrt_zero NNReal.sqrt_zero

@[simp] lemma sqrt_one : sqrt 1 = 1 := by simp
#align nnreal.sqrt_one NNReal.sqrt_one

@[simp] lemma sqrt_le_one : sqrt x ≤ 1 ↔ x ≤ 1 := by rw [← sqrt_one, sqrt_le_sqrt, sqrt_one]
@[simp] lemma one_le_sqrt : 1 ≤ sqrt x ↔ 1 ≤ x := by rw [← sqrt_one, sqrt_le_sqrt, sqrt_one]

theorem sqrt_mul (x y : ℝ≥0) : sqrt (x * y) = sqrt x * sqrt y := by
  rw [sqrt_eq_iff_eq_sq, mul_pow, sq_sqrt, sq_sqrt]
#align nnreal.sqrt_mul NNReal.sqrt_mul

/-- `NNReal.sqrt` as a `MonoidWithZeroHom`. -/
noncomputable def sqrtHom : ℝ≥0 →*₀ ℝ≥0 :=
  ⟨⟨sqrt, sqrt_zero⟩, sqrt_one, sqrt_mul⟩
#align nnreal.sqrt_hom NNReal.sqrtHom

theorem sqrt_inv (x : ℝ≥0) : sqrt x⁻¹ = (sqrt x)⁻¹ :=
  map_inv₀ sqrtHom x
#align nnreal.sqrt_inv NNReal.sqrt_inv

theorem sqrt_div (x y : ℝ≥0) : sqrt (x / y) = sqrt x / sqrt y :=
  map_div₀ sqrtHom x y
#align nnreal.sqrt_div NNReal.sqrt_div

theorem continuous_sqrt : Continuous sqrt := sqrt.continuous
#align nnreal.continuous_sqrt NNReal.continuous_sqrt

@[simp] theorem sqrt_pos : 0 < sqrt x ↔ 0 < x := by simp [pos_iff_ne_zero]

alias ⟨_, sqrt_pos_of_pos⟩ := sqrt_pos

end NNReal

namespace Real

/-- The square root of a real number. This returns 0 for negative inputs.

This has notation `√x`. Note that `√x⁻¹` is parsed as `√(x⁻¹)`. -/
noncomputable def sqrt (x : ℝ) : ℝ :=
  NNReal.sqrt (Real.toNNReal x)
#align real.sqrt Real.sqrt

-- TODO: replace this with a typeclass
@[inherit_doc]
prefix:max "√" => Real.sqrt

/- quotient.lift_on x
  (λ f, mk ⟨sqrt_aux f, (sqrt_aux_converges f).fst⟩)
  (λ f g e, begin
    rcases sqrt_aux_converges f with ⟨hf, x, x0, xf, xs⟩,
    rcases sqrt_aux_converges g with ⟨hg, y, y0, yg, ys⟩,
    refine xs.trans (eq.trans _ ys.symm),
    rw [← @mul_self_inj_of_nonneg ℝ _ x y x0 y0, xf, yg],
    congr' 1, exact quotient.sound e
  end)-/
variable {x y : ℝ}

@[simp, norm_cast]
theorem coe_sqrt {x : ℝ≥0} : (NNReal.sqrt x : ℝ) = √(x : ℝ) := by
  rw [Real.sqrt, Real.toNNReal_coe]
#align real.coe_sqrt Real.coe_sqrt

@[continuity]
theorem continuous_sqrt : Continuous (√· : ℝ → ℝ) :=
  NNReal.continuous_coe.comp <| NNReal.continuous_sqrt.comp continuous_real_toNNReal
#align real.continuous_sqrt Real.continuous_sqrt

theorem sqrt_eq_zero_of_nonpos (h : x ≤ 0) : sqrt x = 0 := by simp [sqrt, Real.toNNReal_eq_zero.2 h]
#align real.sqrt_eq_zero_of_nonpos Real.sqrt_eq_zero_of_nonpos

theorem sqrt_nonneg (x : ℝ) : 0 ≤ √x :=
  NNReal.coe_nonneg _
#align real.sqrt_nonneg Real.sqrt_nonneg

@[simp]
theorem mul_self_sqrt (h : 0 ≤ x) : √x * √x = x := by
  rw [Real.sqrt, ← NNReal.coe_mul, NNReal.mul_self_sqrt, Real.coe_toNNReal _ h]
#align real.mul_self_sqrt Real.mul_self_sqrt

@[simp]
theorem sqrt_mul_self (h : 0 ≤ x) : √(x * x) = x :=
  (mul_self_inj_of_nonneg (sqrt_nonneg _) h).1 (mul_self_sqrt (mul_self_nonneg _))
#align real.sqrt_mul_self Real.sqrt_mul_self

theorem sqrt_eq_cases : √x = y ↔ y * y = x ∧ 0 ≤ y ∨ x < 0 ∧ y = 0 := by
  constructor
  · rintro rfl
    rcases le_or_lt 0 x with hle | hlt
    · exact Or.inl ⟨mul_self_sqrt hle, sqrt_nonneg x⟩
    · exact Or.inr ⟨hlt, sqrt_eq_zero_of_nonpos hlt.le⟩
  · rintro (⟨rfl, hy⟩ | ⟨hx, rfl⟩)
    exacts [sqrt_mul_self hy, sqrt_eq_zero_of_nonpos hx.le]
#align real.sqrt_eq_cases Real.sqrt_eq_cases

theorem sqrt_eq_iff_mul_self_eq (hx : 0 ≤ x) (hy : 0 ≤ y) : √x = y ↔ y * y = x :=
  ⟨fun h => by rw [← h, mul_self_sqrt hx], fun h => by rw [← h, sqrt_mul_self hy]⟩
#align real.sqrt_eq_iff_mul_self_eq Real.sqrt_eq_iff_mul_self_eq

theorem sqrt_eq_iff_mul_self_eq_of_pos (h : 0 < y) : √x = y ↔ y * y = x := by
  simp [sqrt_eq_cases, h.ne', h.le]
#align real.sqrt_eq_iff_mul_self_eq_of_pos Real.sqrt_eq_iff_mul_self_eq_of_pos

@[simp]
theorem sqrt_eq_one : √x = 1 ↔ x = 1 :=
  calc
    √x = 1 ↔ 1 * 1 = x := sqrt_eq_iff_mul_self_eq_of_pos zero_lt_one
    _ ↔ x = 1 := by rw [eq_comm, mul_one]
#align real.sqrt_eq_one Real.sqrt_eq_one

@[simp]
theorem sq_sqrt (h : 0 ≤ x) : √x ^ 2 = x := by rw [sq, mul_self_sqrt h]
#align real.sq_sqrt Real.sq_sqrt

@[simp]
theorem sqrt_sq (h : 0 ≤ x) : √(x ^ 2) = x := by rw [sq, sqrt_mul_self h]
#align real.sqrt_sq Real.sqrt_sq

theorem sqrt_eq_iff_sq_eq (hx : 0 ≤ x) (hy : 0 ≤ y) : √x = y ↔ y ^ 2 = x := by
  rw [sq, sqrt_eq_iff_mul_self_eq hx hy]
#align real.sqrt_eq_iff_sq_eq Real.sqrt_eq_iff_sq_eq

theorem sqrt_mul_self_eq_abs (x : ℝ) : √(x * x) = |x| := by
  rw [← abs_mul_abs_self x, sqrt_mul_self (abs_nonneg _)]
#align real.sqrt_mul_self_eq_abs Real.sqrt_mul_self_eq_abs

theorem sqrt_sq_eq_abs (x : ℝ) : √(x ^ 2) = |x| := by rw [sq, sqrt_mul_self_eq_abs]
#align real.sqrt_sq_eq_abs Real.sqrt_sq_eq_abs

@[simp]
theorem sqrt_zero : √0 = 0 := by simp [Real.sqrt]
#align real.sqrt_zero Real.sqrt_zero

@[simp]
theorem sqrt_one : √1 = 1 := by simp [Real.sqrt]
#align real.sqrt_one Real.sqrt_one

@[simp]
theorem sqrt_le_sqrt_iff (hy : 0 ≤ y) : √x ≤ √y ↔ x ≤ y := by
  rw [Real.sqrt, Real.sqrt, NNReal.coe_le_coe, NNReal.sqrt_le_sqrt, toNNReal_le_toNNReal_iff hy]
#align real.sqrt_le_sqrt_iff Real.sqrt_le_sqrt_iff

@[simp]
theorem sqrt_lt_sqrt_iff (hx : 0 ≤ x) : √x < √y ↔ x < y :=
  lt_iff_lt_of_le_iff_le (sqrt_le_sqrt_iff hx)
#align real.sqrt_lt_sqrt_iff Real.sqrt_lt_sqrt_iff

theorem sqrt_lt_sqrt_iff_of_pos (hy : 0 < y) : √x < √y ↔ x < y := by
  rw [Real.sqrt, Real.sqrt, NNReal.coe_lt_coe, NNReal.sqrt_lt_sqrt, toNNReal_lt_toNNReal_iff hy]
#align real.sqrt_lt_sqrt_iff_of_pos Real.sqrt_lt_sqrt_iff_of_pos

@[gcongr]
theorem sqrt_le_sqrt (h : x ≤ y) : √x ≤ √y := by
  rw [Real.sqrt, Real.sqrt, NNReal.coe_le_coe, NNReal.sqrt_le_sqrt]
  exact toNNReal_le_toNNReal h
#align real.sqrt_le_sqrt Real.sqrt_le_sqrt

@[gcongr]
theorem sqrt_lt_sqrt (hx : 0 ≤ x) (h : x < y) : √x < √y :=
  (sqrt_lt_sqrt_iff hx).2 h
#align real.sqrt_lt_sqrt Real.sqrt_lt_sqrt

theorem sqrt_le_left (hy : 0 ≤ y) : √x ≤ y ↔ x ≤ y ^ 2 := by
  rw [sqrt, ← Real.le_toNNReal_iff_coe_le hy, NNReal.sqrt_le_iff_le_sq, sq, ← Real.toNNReal_mul hy,
    Real.toNNReal_le_toNNReal_iff (mul_self_nonneg y), sq]
#align real.sqrt_le_left Real.sqrt_le_left

theorem sqrt_le_iff : √x ≤ y ↔ 0 ≤ y ∧ x ≤ y ^ 2 := by
  rw [← and_iff_right_of_imp fun h => (sqrt_nonneg x).trans h, and_congr_right_iff]
  exact sqrt_le_left
#align real.sqrt_le_iff Real.sqrt_le_iff

theorem sqrt_lt (hx : 0 ≤ x) (hy : 0 ≤ y) : √x < y ↔ x < y ^ 2 := by
  rw [← sqrt_lt_sqrt_iff hx, sqrt_sq hy]
#align real.sqrt_lt Real.sqrt_lt

theorem sqrt_lt' (hy : 0 < y) : √x < y ↔ x < y ^ 2 := by
  rw [← sqrt_lt_sqrt_iff_of_pos (pow_pos hy _), sqrt_sq hy.le]
#align real.sqrt_lt' Real.sqrt_lt'

/-- Note: if you want to conclude `x ≤ √y`, then use `Real.le_sqrt_of_sq_le`.
If you have `x > 0`, consider using `Real.le_sqrt'` -/
theorem le_sqrt (hx : 0 ≤ x) (hy : 0 ≤ y) : x ≤ √y ↔ x ^ 2 ≤ y :=
  le_iff_le_iff_lt_iff_lt.2 <| sqrt_lt hy hx
#align real.le_sqrt Real.le_sqrt

theorem le_sqrt' (hx : 0 < x) : x ≤ √y ↔ x ^ 2 ≤ y :=
  le_iff_le_iff_lt_iff_lt.2 <| sqrt_lt' hx
#align real.le_sqrt' Real.le_sqrt'

theorem abs_le_sqrt (h : x ^ 2 ≤ y) : |x| ≤ √y := by
  rw [← sqrt_sq_eq_abs]; exact sqrt_le_sqrt h
#align real.abs_le_sqrt Real.abs_le_sqrt

theorem sq_le (h : 0 ≤ y) : x ^ 2 ≤ y ↔ -√y ≤ x ∧ x ≤ √y := by
  constructor
  · simpa only [abs_le] using abs_le_sqrt
  · rw [← abs_le, ← sq_abs]
    exact (le_sqrt (abs_nonneg x) h).mp
#align real.sq_le Real.sq_le

theorem neg_sqrt_le_of_sq_le (h : x ^ 2 ≤ y) : -√y ≤ x :=
  ((sq_le ((sq_nonneg x).trans h)).mp h).1
#align real.neg_sqrt_le_of_sq_le Real.neg_sqrt_le_of_sq_le

theorem le_sqrt_of_sq_le (h : x ^ 2 ≤ y) : x ≤ √y :=
  ((sq_le ((sq_nonneg x).trans h)).mp h).2
#align real.le_sqrt_of_sq_le Real.le_sqrt_of_sq_le

@[simp]
theorem sqrt_inj (hx : 0 ≤ x) (hy : 0 ≤ y) : √x = √y ↔ x = y := by
  simp [le_antisymm_iff, hx, hy]
#align real.sqrt_inj Real.sqrt_inj

@[simp]
theorem sqrt_eq_zero (h : 0 ≤ x) : √x = 0 ↔ x = 0 := by simpa using sqrt_inj h le_rfl
#align real.sqrt_eq_zero Real.sqrt_eq_zero

theorem sqrt_eq_zero' : √x = 0 ↔ x ≤ 0 := by
  rw [sqrt, NNReal.coe_eq_zero, NNReal.sqrt_eq_zero, Real.toNNReal_eq_zero]
#align real.sqrt_eq_zero' Real.sqrt_eq_zero'

theorem sqrt_ne_zero (h : 0 ≤ x) : √x ≠ 0 ↔ x ≠ 0 := by rw [not_iff_not, sqrt_eq_zero h]
#align real.sqrt_ne_zero Real.sqrt_ne_zero

theorem sqrt_ne_zero' : √x ≠ 0 ↔ 0 < x := by rw [← not_le, not_iff_not, sqrt_eq_zero']
#align real.sqrt_ne_zero' Real.sqrt_ne_zero'

@[simp]
theorem sqrt_pos : 0 < √x ↔ 0 < x :=
  lt_iff_lt_of_le_iff_le (Iff.trans (by simp [le_antisymm_iff, sqrt_nonneg]) sqrt_eq_zero')
#align real.sqrt_pos Real.sqrt_pos

alias ⟨_, sqrt_pos_of_pos⟩ := sqrt_pos
#align real.sqrt_pos_of_pos Real.sqrt_pos_of_pos

lemma sqrt_le_sqrt_iff' (hx : 0 < x) : √x ≤ √y ↔ x ≤ y := by
  obtain hy | hy := le_total y 0
  · exact iff_of_false ((sqrt_eq_zero_of_nonpos hy).trans_lt $ sqrt_pos.2 hx).not_le
      (hy.trans_lt hx).not_le
  · exact sqrt_le_sqrt_iff hy

@[simp] lemma one_le_sqrt : 1 ≤ √x ↔ 1 ≤ x := by
  rw [← sqrt_one, sqrt_le_sqrt_iff' zero_lt_one, sqrt_one]

@[simp] lemma sqrt_le_one : √x ≤ 1 ↔ x ≤ 1 := by
  rw [← sqrt_one, sqrt_le_sqrt_iff zero_le_one, sqrt_one]

end Real

namespace Mathlib.Meta.Positivity

open Lean Meta Qq Function

/-- Extension for the `positivity` tactic: a square root of a strictly positive nonnegative real is
positive. -/
@[positivity NNReal.sqrt _]
def evalNNRealSqrt : PositivityExt where eval {u α} _zα _pα e := do
  match u, α, e with
  | 0, ~q(NNReal), ~q(NNReal.sqrt $a) =>
    let ra ← core  q(inferInstance) q(inferInstance) a
    assertInstancesCommute
    match ra with
    | .positive pa => pure (.positive q(NNReal.sqrt_pos_of_pos $pa))
    | _ => failure -- this case is dealt with by generic nonnegativity of nnreals
  | _, _, _ => throwError "not NNReal.sqrt"

/-- Extension for the `positivity` tactic: a square root is nonnegative, and is strictly positive if
its input is. -/
@[positivity √ _]
def evalSqrt : PositivityExt where eval {u α} _zα _pα e := do
  match u, α, e with
  | 0, ~q(ℝ), ~q(√$a) =>
    let ra ← catchNone <| core q(inferInstance) q(inferInstance) a
    assertInstancesCommute
    match ra with
    | .positive pa => pure (.positive q(Real.sqrt_pos_of_pos $pa))
    | _ => pure (.nonnegative q(Real.sqrt_nonneg $a))
  | _, _, _ => throwError "not Real.sqrt"

end Mathlib.Meta.Positivity

namespace Real

variable {x y : ℝ}

@[simp]
theorem sqrt_mul {x : ℝ} (hx : 0 ≤ x) (y : ℝ) : √(x * y) = √x * √y := by
  simp_rw [Real.sqrt, ← NNReal.coe_mul, NNReal.coe_inj, Real.toNNReal_mul hx, NNReal.sqrt_mul]
#align real.sqrt_mul Real.sqrt_mul

@[simp]
theorem sqrt_mul' (x) {y : ℝ} (hy : 0 ≤ y) : √(x * y) = √x * √y := by
  rw [mul_comm, sqrt_mul hy, mul_comm]
#align real.sqrt_mul' Real.sqrt_mul'

@[simp]
theorem sqrt_inv (x : ℝ) : √x⁻¹ = (√x)⁻¹ := by
  rw [Real.sqrt, Real.toNNReal_inv, NNReal.sqrt_inv, NNReal.coe_inv, Real.sqrt]
#align real.sqrt_inv Real.sqrt_inv

@[simp]
theorem sqrt_div {x : ℝ} (hx : 0 ≤ x) (y : ℝ) : √(x / y) = √x / √y := by
  rw [division_def, sqrt_mul hx, sqrt_inv, division_def]
#align real.sqrt_div Real.sqrt_div

@[simp]
theorem sqrt_div' (x) {y : ℝ} (hy : 0 ≤ y) : √(x / y) = √x / √y := by
  rw [division_def, sqrt_mul' x (inv_nonneg.2 hy), sqrt_inv, division_def]
#align real.sqrt_div' Real.sqrt_div'

variable {x y : ℝ}

@[simp]
theorem div_sqrt : x / √x = √x := by
  rcases le_or_lt x 0 with h | h
  · rw [sqrt_eq_zero'.mpr h, div_zero]
  · rw [div_eq_iff (sqrt_ne_zero'.mpr h), mul_self_sqrt h.le]
#align real.div_sqrt Real.div_sqrt

theorem sqrt_div_self' : √x / x = 1 / √x := by rw [← div_sqrt, one_div_div, div_sqrt]
#align real.sqrt_div_self' Real.sqrt_div_self'

theorem sqrt_div_self : √x / x = (√x)⁻¹ := by rw [sqrt_div_self', one_div]
#align real.sqrt_div_self Real.sqrt_div_self

theorem lt_sqrt (hx : 0 ≤ x) : x < √y ↔ x ^ 2 < y := by
  rw [← sqrt_lt_sqrt_iff (sq_nonneg _), sqrt_sq hx]
#align real.lt_sqrt Real.lt_sqrt

theorem sq_lt : x ^ 2 < y ↔ -√y < x ∧ x < √y := by
  rw [← abs_lt, ← sq_abs, lt_sqrt (abs_nonneg _)]
#align real.sq_lt Real.sq_lt

theorem neg_sqrt_lt_of_sq_lt (h : x ^ 2 < y) : -√y < x :=
  (sq_lt.mp h).1
#align real.neg_sqrt_lt_of_sq_lt Real.neg_sqrt_lt_of_sq_lt

theorem lt_sqrt_of_sq_lt (h : x ^ 2 < y) : x < √y :=
  (sq_lt.mp h).2
#align real.lt_sqrt_of_sq_lt Real.lt_sqrt_of_sq_lt

theorem lt_sq_of_sqrt_lt (h : √x < y) : x < y ^ 2 := by
  have hy := x.sqrt_nonneg.trans_lt h
  rwa [← sqrt_lt_sqrt_iff_of_pos (sq_pos_of_pos hy), sqrt_sq hy.le]
#align real.lt_sq_of_sqrt_lt Real.lt_sq_of_sqrt_lt

/-- The natural square root is at most the real square root -/
theorem nat_sqrt_le_real_sqrt {a : ℕ} : ↑(Nat.sqrt a) ≤ √(a : ℝ) := by
  rw [Real.le_sqrt (Nat.cast_nonneg _) (Nat.cast_nonneg _)]
  norm_cast
  exact Nat.sqrt_le' a
#align real.nat_sqrt_le_real_sqrt Real.nat_sqrt_le_real_sqrt

/-- The real square root is at most the natural square root plus one -/
theorem real_sqrt_le_nat_sqrt_succ {a : ℕ} : √(a : ℝ) ≤ Nat.sqrt a + 1 := by
  rw [Real.sqrt_le_iff]
  constructor
  · norm_cast
    apply zero_le
  · norm_cast
    exact le_of_lt (Nat.lt_succ_sqrt' a)
#align real.real_sqrt_le_nat_sqrt_succ Real.real_sqrt_le_nat_sqrt_succ

/-- Bernoulli's inequality for exponent `1 / 2`, stated using `sqrt`. -/
theorem sqrt_one_add_le (h : -1 ≤ x) : √(1 + x) ≤ 1 + x / 2 := by
  refine sqrt_le_iff.mpr ⟨by linarith, ?_⟩
  calc 1 + x
    _ ≤ 1 + x + (x / 2) ^ 2 := le_add_of_nonneg_right <| sq_nonneg _
    _ = _ := by ring

/-- Although the instance `RCLike.toStarOrderedRing` exists, it is locked behind the
`ComplexOrder` scope because currently the order on `ℂ` is not enabled globally. But we
want `StarOrderedRing ℝ` to be available globally, so we include this instance separately.
In addition, providing this instance here makes it available earlier in the import
hierarchy; otherwise in order to access it we would need to import `Analysis.RCLike.Basic` -/
instance : StarOrderedRing ℝ :=
<<<<<<< HEAD
  StarOrderedRing.of_nonneg_iff' add_le_add_left fun r => by
    refine ⟨fun hr => ⟨sqrt r, (mul_self_sqrt hr).symm⟩, ?_⟩
=======
  StarOrderedRing.ofNonnegIff' add_le_add_left fun r => by
    refine ⟨fun hr => ⟨√r, (mul_self_sqrt hr).symm⟩, ?_⟩
>>>>>>> bec5207f
    rintro ⟨s, rfl⟩
    exact mul_self_nonneg s

end Real

instance NNReal.instStarOrderedRing : StarOrderedRing ℝ≥0 := by
  refine .of_le_iff fun x y ↦ ⟨fun h ↦ ?_, ?_⟩
  · obtain ⟨d, rfl⟩ := exists_add_of_le h
    refine ⟨sqrt d, ?_⟩
    simp only [star_trivial, mul_self_sqrt]
  · rintro ⟨p, -, rfl⟩
    exact le_self_add

open Real

variable {α : Type*}

theorem Filter.Tendsto.sqrt {f : α → ℝ} {l : Filter α} {x : ℝ} (h : Tendsto f l (𝓝 x)) :
    Tendsto (fun x => √(f x)) l (𝓝 (√x)) :=
  (continuous_sqrt.tendsto _).comp h
#align filter.tendsto.sqrt Filter.Tendsto.sqrt

variable [TopologicalSpace α] {f : α → ℝ} {s : Set α} {x : α}

nonrec theorem ContinuousWithinAt.sqrt (h : ContinuousWithinAt f s x) :
    ContinuousWithinAt (fun x => √(f x)) s x :=
  h.sqrt
#align continuous_within_at.sqrt ContinuousWithinAt.sqrt

@[fun_prop]
nonrec theorem ContinuousAt.sqrt (h : ContinuousAt f x) : ContinuousAt (fun x => √(f x)) x :=
  h.sqrt
#align continuous_at.sqrt ContinuousAt.sqrt

@[fun_prop]
theorem ContinuousOn.sqrt (h : ContinuousOn f s) : ContinuousOn (fun x => √(f x)) s :=
  fun x hx => (h x hx).sqrt
#align continuous_on.sqrt ContinuousOn.sqrt

@[continuity, fun_prop]
theorem Continuous.sqrt (h : Continuous f) : Continuous fun x => √(f x) :=
  continuous_sqrt.comp h
#align continuous.sqrt Continuous.sqrt

namespace NNReal
variable {ι : Type*}
open Finset

/-- **Cauchy-Schwarz inequality** for finsets using square roots in `ℝ≥0`. -/
lemma sum_mul_le_sqrt_mul_sqrt (s : Finset ι) (f g : ι → ℝ≥0) :
    ∑ i in s, f i * g i ≤ sqrt (∑ i in s, f i ^ 2) * sqrt (∑ i in s, g i ^ 2) :=
  (le_sqrt_iff_sq_le.2 $ sum_mul_sq_le_sq_mul_sq _ _ _).trans_eq <| sqrt_mul _ _

/-- **Cauchy-Schwarz inequality** for finsets using square roots in `ℝ≥0`. -/
lemma sum_sqrt_mul_sqrt_le (s : Finset ι) (f g : ι → ℝ≥0) :
    ∑ i in s, sqrt (f i) * sqrt (g i) ≤ sqrt (∑ i in s, f i) * sqrt (∑ i in s, g i) := by
  simpa [*] using sum_mul_le_sqrt_mul_sqrt _ (fun x ↦ sqrt (f x)) (fun x ↦ sqrt (g x))

end NNReal

namespace Real
variable {ι : Type*} {f g : ι → ℝ}
open Finset

/-- **Cauchy-Schwarz inequality** for finsets using square roots in `ℝ`. -/
lemma sum_mul_le_sqrt_mul_sqrt (s : Finset ι) (f g : ι → ℝ) :
    ∑ i in s, f i * g i ≤ √(∑ i in s, f i ^ 2) * √(∑ i in s, g i ^ 2) :=
  (le_sqrt_of_sq_le <| sum_mul_sq_le_sq_mul_sq _ _ _).trans_eq <| sqrt_mul
    (sum_nonneg fun _ _ ↦ by positivity) _

/-- **Cauchy-Schwarz inequality** for finsets using square roots in `ℝ`. -/
lemma sum_sqrt_mul_sqrt_le (s : Finset ι) (hf : ∀ i, 0 ≤ f i) (hg : ∀ i, 0 ≤ g i) :
    ∑ i in s, √(f i) * √(g i) ≤ √(∑ i in s, f i) * √(∑ i in s, g i) := by
  simpa [*] using sum_mul_le_sqrt_mul_sqrt _ (fun x ↦ √(f x)) (fun x ↦ √(g x))

end Real<|MERGE_RESOLUTION|>--- conflicted
+++ resolved
@@ -463,13 +463,8 @@
 In addition, providing this instance here makes it available earlier in the import
 hierarchy; otherwise in order to access it we would need to import `Analysis.RCLike.Basic` -/
 instance : StarOrderedRing ℝ :=
-<<<<<<< HEAD
   StarOrderedRing.of_nonneg_iff' add_le_add_left fun r => by
-    refine ⟨fun hr => ⟨sqrt r, (mul_self_sqrt hr).symm⟩, ?_⟩
-=======
-  StarOrderedRing.ofNonnegIff' add_le_add_left fun r => by
     refine ⟨fun hr => ⟨√r, (mul_self_sqrt hr).symm⟩, ?_⟩
->>>>>>> bec5207f
     rintro ⟨s, rfl⟩
     exact mul_self_nonneg s
 
