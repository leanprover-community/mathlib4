/-
Copyright (c) 2020 Anatole Dedecker. All rights reserved.
Released under Apache 2.0 license as described in the file LICENSE.
Authors: Anatole Dedecker, Alexey Soloyev, Junyan Xu, Kamila Szewczyk
-/
import Mathlib.Data.Real.Irrational
import Mathlib.Data.Nat.Fib.Basic
import Mathlib.Data.Fin.VecNotation
import Mathlib.Algebra.LinearRecurrence
import Mathlib.Tactic.NormNum.NatFib
import Mathlib.Tactic.NormNum.Prime

/-!
# The golden ratio and its conjugate

This file defines the golden ratio `φ := (1 + √5)/2` and its conjugate
`ψ := (1 - √5)/2`, which are the two real roots of `X² - X - 1`.

Along with various computational facts about them, we prove their
irrationality, and we link them to the Fibonacci sequence by proving
Binet's formula.
-/


noncomputable section

open Polynomial

/-- The golden ratio `φ := (1 + √5)/2`. -/
<<<<<<< HEAD
@[reducible]
def goldenRatio : ℝ := (1 + √5) / 2
#align golden_ratio goldenRatio

/-- The conjugate of the golden ratio `ψ := (1 - √5)/2`. -/
@[reducible]
def goldenConj : ℝ := (1 - √5) / 2
#align golden_conj goldenConj
=======
abbrev goldenRatio : ℝ := (1 + √5) / 2

/-- The conjugate of the golden ratio `ψ := (1 - √5)/2`. -/
abbrev goldenConj : ℝ := (1 - √5) / 2
>>>>>>> 59de845a

@[inherit_doc goldenRatio] scoped[goldenRatio] notation "φ" => goldenRatio
@[inherit_doc goldenConj] scoped[goldenRatio] notation "ψ" => goldenConj
open Real goldenRatio

/-- The inverse of the golden ratio is the opposite of its conjugate. -/
theorem inv_gold : φ⁻¹ = -ψ := by
  have : 1 + √5 ≠ 0 := ne_of_gt (add_pos (by norm_num) <| Real.sqrt_pos.mpr (by norm_num))
  field_simp [sub_mul, mul_add]
  norm_num

/-- The opposite of the golden ratio is the inverse of its conjugate. -/
theorem inv_goldConj : ψ⁻¹ = -φ := by
  rw [inv_eq_iff_eq_inv, ← neg_inv, ← neg_eq_iff_eq_neg]
  exact inv_gold.symm

@[simp]
theorem gold_mul_goldConj : φ * ψ = -1 := by
  field_simp
  rw [← sq_sub_sq]
  norm_num

@[simp]
theorem goldConj_mul_gold : ψ * φ = -1 := by
  rw [mul_comm]
  exact gold_mul_goldConj

@[simp]
theorem gold_add_goldConj : φ + ψ = 1 := by
  rw [goldenRatio, goldenConj]
  ring

theorem one_sub_goldConj : 1 - φ = ψ := by
  linarith [gold_add_goldConj]

theorem one_sub_gold : 1 - ψ = φ := by
  linarith [gold_add_goldConj]

@[simp]
theorem gold_sub_goldConj : φ - ψ = √5 := by ring
<<<<<<< HEAD
#align gold_sub_gold_conj gold_sub_goldConj
=======
>>>>>>> 59de845a

theorem gold_pow_sub_gold_pow (n : ℕ) : φ ^ (n + 2) - φ ^ (n + 1) = φ ^ n := by
  rw [goldenRatio]; ring_nf; norm_num; ring

@[simp 1200]
theorem gold_sq : φ ^ 2 = φ + 1 := by
  rw [goldenRatio, ← sub_eq_zero]
  ring_nf
  rw [Real.sq_sqrt] <;> norm_num

@[simp 1200]
theorem goldConj_sq : ψ ^ 2 = ψ + 1 := by
  rw [goldenConj, ← sub_eq_zero]
  ring_nf
  rw [Real.sq_sqrt] <;> norm_num

theorem gold_pos : 0 < φ :=
  mul_pos (by apply add_pos <;> norm_num) <| inv_pos.2 zero_lt_two

theorem gold_ne_zero : φ ≠ 0 :=
  ne_of_gt gold_pos

theorem one_lt_gold : 1 < φ := by
  refine lt_of_mul_lt_mul_left ?_ (le_of_lt gold_pos)
  simp [← sq, gold_pos, zero_lt_one, - div_pow] -- Porting note: Added `- div_pow`

theorem gold_lt_two : φ < 2 := by calc
  (1 + sqrt 5) / 2 < (1 + 3) / 2 := by gcongr; rw [sqrt_lt'] <;> norm_num
  _ = 2 := by norm_num

theorem goldConj_neg : ψ < 0 := by
  linarith [one_sub_goldConj, one_lt_gold]

theorem goldConj_ne_zero : ψ ≠ 0 :=
  ne_of_lt goldConj_neg

theorem neg_one_lt_goldConj : -1 < ψ := by
  rw [neg_lt, ← inv_gold]
  exact inv_lt_one one_lt_gold

/-!
## Irrationality
-/


/-- The golden ratio is irrational. -/
theorem gold_irrational : Irrational φ := by
  have := Nat.Prime.irrational_sqrt (show Nat.Prime 5 by norm_num)
  have := this.rat_add 1
  have := this.rat_mul (show (0.5 : ℚ) ≠ 0 by norm_num)
  convert this
  norm_num
  field_simp

/-- The conjugate of the golden ratio is irrational. -/
theorem goldConj_irrational : Irrational ψ := by
  have := Nat.Prime.irrational_sqrt (show Nat.Prime 5 by norm_num)
  have := this.rat_sub 1
  have := this.rat_mul (show (0.5 : ℚ) ≠ 0 by norm_num)
  convert this
  norm_num
  field_simp

/-!
## Links with Fibonacci sequence
-/

section Fibrec

variable {α : Type*} [CommSemiring α]

/-- The recurrence relation satisfied by the Fibonacci sequence. -/
def fibRec : LinearRecurrence α where
  order := 2
  coeffs := ![1, 1]

section Poly

open Polynomial

/-- The characteristic polynomial of `fibRec` is `X² - (X + 1)`. -/
theorem fibRec_charPoly_eq {β : Type*} [CommRing β] :
    fibRec.charPoly = X ^ 2 - (X + (1 : β[X])) := by
  rw [fibRec, LinearRecurrence.charPoly]
  simp [Finset.sum_fin_eq_sum_range, Finset.sum_range_succ', ← smul_X_eq_monomial]

end Poly

/-- As expected, the Fibonacci sequence is a solution of `fibRec`. -/
theorem fib_isSol_fibRec : fibRec.IsSolution (fun x => x.fib : ℕ → α) := by
  rw [fibRec]
  intro n
  simp only
  rw [Nat.fib_add_two, add_comm]
  simp [Finset.sum_fin_eq_sum_range, Finset.sum_range_succ']

/-- The geometric sequence `fun n ↦ φ^n` is a solution of `fibRec`. -/
theorem geom_gold_isSol_fibRec : fibRec.IsSolution (φ ^ ·) := by
  rw [fibRec.geom_sol_iff_root_charPoly, fibRec_charPoly_eq]
  simp [sub_eq_zero, - div_pow] -- Porting note: Added `- div_pow`

/-- The geometric sequence `fun n ↦ ψ^n` is a solution of `fibRec`. -/
theorem geom_goldConj_isSol_fibRec : fibRec.IsSolution (ψ ^ ·) := by
  rw [fibRec.geom_sol_iff_root_charPoly, fibRec_charPoly_eq]
  simp [sub_eq_zero, - div_pow] -- Porting note: Added `- div_pow`

end Fibrec

/-- Binet's formula as a function equality. -/
theorem Real.coe_fib_eq' :
    (fun n => Nat.fib n : ℕ → ℝ) = fun n => (φ ^ n - ψ ^ n) / √5 := by
  rw [fibRec.sol_eq_of_eq_init]
  · intro i hi
    norm_cast at hi
    fin_cases hi
    · simp
    · simp only [goldenRatio, goldenConj]
      ring_nf
      rw [mul_inv_cancel]; norm_num
  · exact fib_isSol_fibRec
  · -- Porting note: Rewrote this proof
    suffices LinearRecurrence.IsSolution fibRec
        ((fun n ↦ (√5)⁻¹ * φ ^ n) - (fun n ↦ (√5)⁻¹ * ψ ^ n)) by
      convert this
      rw [Pi.sub_apply]
      ring
    apply (@fibRec ℝ _).solSpace.sub_mem
    · exact Submodule.smul_mem fibRec.solSpace (√5)⁻¹ geom_gold_isSol_fibRec
    · exact Submodule.smul_mem fibRec.solSpace (√5)⁻¹ geom_goldConj_isSol_fibRec
<<<<<<< HEAD
#align real.coe_fib_eq' Real.coe_fib_eq'
=======
>>>>>>> 59de845a

/-- Binet's formula as a dependent equality. -/
theorem Real.coe_fib_eq : ∀ n, (Nat.fib n : ℝ) = (φ ^ n - ψ ^ n) / √5 := by
  rw [← Function.funext_iff, Real.coe_fib_eq']

/-- Relationship between the Fibonacci Sequence, Golden Ratio and its conjugate's exponents --/
theorem fib_golden_conj_exp (n : ℕ) : Nat.fib (n + 1) - φ * Nat.fib n = ψ ^ n := by
  repeat rw [coe_fib_eq]
  rw [mul_div, div_sub_div_same, mul_sub, ← pow_succ']
  ring_nf
  have nz : sqrt 5 ≠ 0 := by norm_num
  rw [← (mul_inv_cancel nz).symm, one_mul]

/-- Relationship between the Fibonacci Sequence, Golden Ratio and its exponents --/
theorem fib_golden_exp' (n : ℕ) : φ * Nat.fib (n + 1) + Nat.fib n = φ ^ (n + 1) := by
  induction n with
  | zero => norm_num
  | succ n ih =>
    calc
      _ = φ * (Nat.fib n) + φ ^ 2 * (Nat.fib (n + 1)) := by
        simp only [Nat.fib_add_one (Nat.succ_ne_zero n), Nat.succ_sub_succ_eq_sub, tsub_zero,
          Nat.cast_add, gold_sq]; ring
      _ = φ * ((Nat.fib n) + φ * (Nat.fib (n + 1))) := by ring
      _ = φ ^ (n + 2) := by rw [add_comm, ih]; ring<|MERGE_RESOLUTION|>--- conflicted
+++ resolved
@@ -27,21 +27,10 @@
 open Polynomial
 
 /-- The golden ratio `φ := (1 + √5)/2`. -/
-<<<<<<< HEAD
-@[reducible]
-def goldenRatio : ℝ := (1 + √5) / 2
-#align golden_ratio goldenRatio
-
-/-- The conjugate of the golden ratio `ψ := (1 - √5)/2`. -/
-@[reducible]
-def goldenConj : ℝ := (1 - √5) / 2
-#align golden_conj goldenConj
-=======
 abbrev goldenRatio : ℝ := (1 + √5) / 2
 
 /-- The conjugate of the golden ratio `ψ := (1 - √5)/2`. -/
 abbrev goldenConj : ℝ := (1 - √5) / 2
->>>>>>> 59de845a
 
 @[inherit_doc goldenRatio] scoped[goldenRatio] notation "φ" => goldenRatio
 @[inherit_doc goldenConj] scoped[goldenRatio] notation "ψ" => goldenConj
@@ -82,10 +71,6 @@
 
 @[simp]
 theorem gold_sub_goldConj : φ - ψ = √5 := by ring
-<<<<<<< HEAD
-#align gold_sub_gold_conj gold_sub_goldConj
-=======
->>>>>>> 59de845a
 
 theorem gold_pow_sub_gold_pow (n : ℕ) : φ ^ (n + 2) - φ ^ (n + 1) = φ ^ n := by
   rw [goldenRatio]; ring_nf; norm_num; ring
@@ -215,10 +200,6 @@
     apply (@fibRec ℝ _).solSpace.sub_mem
     · exact Submodule.smul_mem fibRec.solSpace (√5)⁻¹ geom_gold_isSol_fibRec
     · exact Submodule.smul_mem fibRec.solSpace (√5)⁻¹ geom_goldConj_isSol_fibRec
-<<<<<<< HEAD
-#align real.coe_fib_eq' Real.coe_fib_eq'
-=======
->>>>>>> 59de845a
 
 /-- Binet's formula as a dependent equality. -/
 theorem Real.coe_fib_eq : ∀ n, (Nat.fib n : ℝ) = (φ ^ n - ψ ^ n) / √5 := by
