/-
Copyright (c) 2020 Simon Hudon. All rights reserved.
Released under Apache 2.0 license as described in the file LICENSE.
Authors: Simon Hudon

! This file was ported from Lean 3 source module data.bitvec.basic
! leanprover-community/mathlib commit 008af8bb14b3ebef7e04ec3b0d63b947dee4d26a
! Please do not edit these lines, except to modify the commit id
! if you have ported upstream changes.
-/
import Mathlib.Data.Bitvec.Defs
import Mathlib.Data.Bitvec.Ruleset
import Mathlib.Data.Fin.Basic
import Mathlib.Tactic.NormNum

/-!
# Basic Theorems About Bitvectors

This file contains theorems about bitvectors and their coercions to
`Nat` and `Fin`.
-/
namespace Bitvec

open Nat

instance (n : ℕ) : Preorder (Bitvec n) :=
  Preorder.lift Bitvec.toNat

theorem bitsToNat_toList {n : ℕ} (x : Bitvec n) : Bitvec.toNat x = bitsToNat (Vector.toList x) :=
  rfl
#align bitvec.bits_to_nat_to_list Bitvec.bitsToNat_toList

attribute [local simp] Nat.add_comm Nat.add_assoc Nat.add_left_comm Nat.mul_comm Nat.mul_assoc

attribute [local simp] Nat.zero_add Nat.add_zero Nat.one_mul Nat.mul_one Nat.zero_mul Nat.mul_zero

local infixl:65 "++ₜ" => Vector.append

-- mul_left_comm
theorem toNat_append {m : ℕ} (xs : Bitvec m) (b : Bool) :
    Bitvec.toNat (xs++ₜb ::ᵥ Vector.nil) =
      Bitvec.toNat xs * 2 + Bitvec.toNat (b ::ᵥ Vector.nil) := by
  cases' xs with xs P
  simp [bitsToNat_toList]; clear P
  unfold bitsToNat
  -- porting note: was `unfold List.foldl`, which now unfolds to an ugly match
  rw [List.foldl, List.foldl]
  -- generalize the accumulator of foldl
  generalize h : 0 = x
  conv in addLsb x b =>
    rw [← h]
  clear h
  simp
  induction' xs with x xs xs_ih generalizing x
  · simp
    unfold addLsb
    simp [Nat.mul_succ]
  · simp
    apply xs_ih
#align bitvec.to_nat_append Bitvec.toNat_append

-- Porting Note: the mathlib3port version of the proof was :
--  simp [bits_to_nat_to_list]
--  unfold bits_to_nat add_lsb List.foldl cond
--  simp [cond_to_bool_mod_two]
theorem bits_toNat_decide (n : ℕ) : Bitvec.toNat (decide (n % 2 = 1) ::ᵥ Vector.nil) = n % 2 := by
  simp [bitsToNat_toList]
  unfold bitsToNat addLsb List.foldl
  simp [Nat.cond_decide_mod_two, -Bool.cond_decide]
#align bitvec.bits_to_nat_to_bool Bitvec.bits_toNat_decide

theorem ofNat_succ {k n : ℕ} :
    Bitvec.ofNat k.succ n = Bitvec.ofNat k (n / 2)++ₜdecide (n % 2 = 1) ::ᵥ Vector.nil :=
  rfl
#align bitvec.of_nat_succ Bitvec.ofNat_succ

theorem toNat_ofNat {k n : ℕ} : Bitvec.toNat (Bitvec.ofNat k n) = n % 2 ^ k := by
  induction' k with k ih generalizing n
  · simp [Nat.mod_one]
    rfl
  · rw [ofNat_succ, toNat_append, ih, bits_toNat_decide, mod_pow_succ, Nat.mul_comm]
#align bitvec.to_nat_of_nat Bitvec.toNat_ofNat

theorem ofFin_val {n : ℕ} (i : Fin <| 2 ^ n) : (ofFin i).toNat = i.val := by
  rw [ofFin, toNat_ofNat, Nat.mod_eq_of_lt]
  apply i.is_lt
#align bitvec.of_fin_val Bitvec.ofFin_val

theorem addLsb_eq_twice_add_one {x b} : addLsb x b = 2 * x + cond b 1 0 := by
  simp [addLsb, two_mul]
#align bitvec.add_lsb_eq_twice_add_one Bitvec.addLsb_eq_twice_add_one

theorem toNat_eq_foldr_reverse {n : ℕ} (v : Bitvec n) :
    v.toNat = v.toList.reverse.foldr (flip addLsb) 0 := by rw [List.foldr_reverse]; rfl
#align bitvec.to_nat_eq_foldr_reverse Bitvec.toNat_eq_foldr_reverse

-- theorem toNat_lt {n : ℕ} (v : Bitvec n) : v.toNat < 2 ^ n := by
--   suffices : v.toNat + 1 ≤ 2 ^ n; simpa
--   rw [toNat_eq_foldr_reverse]
--   cases' v with xs h
--   dsimp [Bitvec.toNat, bitsToNat]
--   rw [← List.length_reverse] at h
--   generalize xs.reverse = ys at h
--   induction' ys with head tail ih generalizing n
--   · simp [← h]
--   · simp only [← h, pow_add, flip, List.length, List.foldr, pow_one]
--     rw [addLsb_eq_twice_add_one]
--     trans 2 * List.foldr (fun (x : Bool) (y : ℕ) => addLsb y x) 0 tail + 2 * 1
--     -- Porting note: removed `ac_mono`, `mono` calls
--     · rw [add_assoc]
--       apply Nat.add_le_add_left
--       cases head <;> simp only
--     · rw [← left_distrib]
--       rw [mul_comm _ 2]
--       apply Nat.mul_le_mul_left
--       sorry
      -- exact ih rfl
-- #align bitvec.to_nat_lt Bitvec.toNat_lt

theorem addLsb_div_two {x b} : addLsb x b / 2 = x := by
  cases b <;>
      simp only [Nat.add_mul_div_left, addLsb, ← two_mul, add_comm, Nat.succ_pos',
        Nat.mul_div_right, gt_iff_lt, zero_add, cond]
  norm_num
#align bitvec.add_lsb_div_two Bitvec.addLsb_div_two

theorem decide_addLsb_mod_two {x b} : decide (addLsb x b % 2 = 1) = b := by
  cases b <;>
      simp only [Bool.decide_iff, Nat.add_mul_mod_self_left, addLsb, ← two_mul, add_comm,
        Bool.decide_False, Nat.mul_mod_right, zero_add, cond, zero_ne_one]
#align bitvec.to_bool_add_lsb_mod_two Bitvec.decide_addLsb_mod_two

<<<<<<< HEAD
-- theorem ofNat_toNat {n : ℕ} (v : Bitvec n) : Bitvec.ofNat n v.toNat = v := by
--   cases' v with xs h
--   -- Porting note: was `ext1`
--   apply Subtype.ext
--   change Vector.toList _ = xs
--   dsimp [Bitvec.toNat, bitsToNat]
--   rw [← List.length_reverse] at h
--   sorry
--   stop
--   rw [← List.reverse_reverse xs, List.foldl_reverse]
--   generalize xs.reverse = ys at h⊢; clear xs
--   induction' ys with ys_head ys_tail ys_ih generalizing n
--   · cases h
--     simp [Bitvec.ofNat]
--   · simp only [← Nat.succ_eq_add_one, List.length] at h
--     subst n
--     simp only [Bitvec.ofNat, Vector.toList_cons, Vector.toList_nil, List.reverse_cons,
--       Vector.toList_append, List.foldr]
--     erw [addLsb_div_two, decide_addLsb_mod_two]
--     congr
--     apply ys_ih
--     rfl
-- #align bitvec.of_nat_to_nat Bitvec.ofNat_toNat
=======
theorem ofNat_toNat {n : ℕ} (v : Bitvec n) : Bitvec.ofNat n v.toNat = v := by
  cases' v with xs h
  -- Porting note: was `ext1`, but that now applies `Vector.ext` rather than `Subtype.ext`.
  apply Subtype.ext
  change Vector.toList _ = xs
  dsimp [Bitvec.toNat, bitsToNat]
  rw [← List.length_reverse] at h
  rw [← List.reverse_reverse xs, List.foldl_reverse]
  generalize xs.reverse = ys at h⊢; clear xs
  induction' ys with ys_head ys_tail ys_ih generalizing n
  · cases h
    simp [Bitvec.ofNat]
  · simp only [← Nat.succ_eq_add_one, List.length] at h
    subst n
    simp only [Bitvec.ofNat, Vector.toList_cons, Vector.toList_nil, List.reverse_cons,
      Vector.toList_append, List.foldr]
    erw [addLsb_div_two, decide_addLsb_mod_two]
    congr
    apply ys_ih
    rfl
#align bitvec.of_nat_to_nat Bitvec.ofNat_toNat
>>>>>>> aa4f7c81

-- theorem toFin_val {n : ℕ} (v : Bitvec n) : (toFin v : ℕ) = v.toNat := by
--   rw [toFin, Fin.coe_ofNat_eq_mod, Nat.mod_eq_of_lt]
--   apply toNat_lt
-- #align bitvec.to_fin_val Bitvec.toFin_val

-- theorem toFin_le_toFin_of_le {n} {v₀ v₁ : Bitvec n} (h : v₀ ≤ v₁) : v₀.toFin ≤ v₁.toFin :=
--   show (v₀.toFin : ℕ) ≤ v₁.toFin by
--     rw [toFin_val, toFin_val]
--     exact h
-- #align bitvec.to_fin_le_to_fin_of_le Bitvec.toFin_le_toFin_of_le

theorem ofFin_le_ofFin_of_le {n : ℕ} {i j : Fin (2 ^ n)} (h : i ≤ j) : ofFin i ≤ ofFin j :=
  show (Bitvec.ofNat n i).toNat ≤ (Bitvec.ofNat n j).toNat by
    simp only [toNat_ofNat, Nat.mod_eq_of_lt, Fin.is_lt]
    exact h
#align bitvec.of_fin_le_of_fin_of_le Bitvec.ofFin_le_ofFin_of_le

-- theorem toFin_ofFin {n} (i : Fin <| 2 ^ n) : (ofFin i).toFin = i :=
--   Fin.eq_of_veq (by simp [toFin_val, ofFin, toNat_ofNat, Nat.mod_eq_of_lt, i.is_lt])
-- #align bitvec.to_fin_of_fin Bitvec.toFin_ofFin

-- theorem ofFin_toFin {n} (v : Bitvec n) : ofFin (toFin v) = v := by
--   dsimp [ofFin]
--   rw [toFin_val, ofNat_toNat]
-- #align bitvec.of_fin_to_fin Bitvec.ofFin_toFin

instance : NatCast (Bitvec n) := ⟨Bitvec.ofNat _⟩

instance : IntCast (Bitvec n) := ⟨Bitvec.ofInt _⟩

theorem foldl_addLsb_add : ∀ (n k : ℕ) (x : List Bool),
    x.foldl addLsb (n + k) = 2 ^ x.length * k + x.foldl addLsb n
  | n, k, [] => by simp [addLsb, add_comm, add_assoc, add_left_comm]
  | n, k, a::l => by
    have : (n + k) + (n + k) + cond a 1 0 = (n + n + cond a 1 0) + (k + k) :=
      by simp [add_assoc, add_comm, add_left_comm]
    rw [List.foldl_cons, List.foldl_cons, addLsb, addLsb, this, foldl_addLsb_add _ (k + k) l]
    simp [Nat.pow_succ, two_mul, mul_add, add_mul, add_assoc]

theorem foldl_addLsb_eq_add_foldl_addLsb_zero (x : List Bool) (k : ℕ) :
    x.foldl addLsb k = 2 ^ x.length * k + x.foldl addLsb 0 := by
  rw [← foldl_addLsb_add, zero_add]

/-- Theorem useful for proving properties of `toNat` -/
theorem foldl_addLsb_cons_zero (a : Bool) (x : List Bool) :
    (a::x).foldl addLsb 0 = 2^x.length * cond a 1 0 + x.foldl addLsb 0 :=
  calc (a::x).foldl addLsb 0
     = x.foldl addLsb (0 + 0 + cond a 1 0) := rfl
   _ = _ := by rw [foldl_addLsb_add]

theorem toNat_cons (a : Bool) (x : Bitvec n) :
    Bitvec.toNat (a::ᵥx) = 2^x.length * cond a 1 0 + x.toNat := by
  rcases x with ⟨x, rfl⟩
  exact foldl_addLsb_cons_zero a x

theorem zero_def : (0 : Bitvec n) = ⟨List.replicate n false, (0 : Bitvec n).2⟩  := rfl

@[simp]
theorem toList_zero : Vector.toList (0 : Bitvec n) = List.replicate n false := rfl

@[simp]
theorem toNat_zero : ∀ {n : Nat}, (0 : Bitvec n).toNat = 0
  | 0 => rfl
  | n+1 => by simpa [Bitvec.toNat, toList_zero, bitsToNat] using @toNat_zero n

-- @[simp]
-- theorem ofNat_zero : Bitvec.ofNat w 0 = 0 := by
--   rw [← toNat_zero, ofNat_toNat]

theorem toList_one {n : ℕ} : (1 : Bitvec (n + 1)).toList = List.replicate n false ++ [true] := rfl

theorem toNat_one : ∀ {n : Nat}, (1 : Bitvec n).toNat = if n = 0 then 0 else 1
  | 0 => rfl
  | 1 => rfl
  | n+2 => by
    have := @toNat_one (n+1)
    simp only [Bitvec.toNat, bitsToNat, List.foldl, Nat.add_eq, add_zero, List.append_eq,
      List.foldl_append, add_eq_zero, and_false, ite_false, toList_one] at *
    simp only [addLsb, cond_true, add_left_eq_self, add_eq_zero, and_self] at this
    rw [foldl_addLsb_eq_add_foldl_addLsb_zero, this]
    simp [addLsb]

private theorem toNat_adc_aux : ∀ {x y: List Bool} (_h : List.length x = List.length y),
    List.foldl addLsb (addLsb 0 (List.mapAccumr₂
        (fun x y c => (Bitvec.carry x y c, Bitvec.xor3 x y c)) x y false).fst)
      (List.mapAccumr₂ (fun x y c => (Bitvec.carry x y c, Bitvec.xor3 x y c)) x y false).snd =
    List.foldl addLsb 0 x + List.foldl addLsb 0 y
| [], [], _ => rfl
| a::x, b::y, h => by
  simp only [List.length_cons, Nat.succ.injEq] at h
  rw [foldl_addLsb_cons_zero, foldl_addLsb_cons_zero, add_add_add_comm, ← toNat_adc_aux h,
    List.mapAccumr₂, foldl_addLsb_eq_add_foldl_addLsb_zero, foldl_addLsb_cons_zero,
    foldl_addLsb_eq_add_foldl_addLsb_zero _ (addLsb _ _)]
  cases a <;> cases b <;>
  simp only [Bitvec.xor3, Bool.xor_self, Bitvec.carry, Bool.xor_assoc, Bool.xor_false_left, List.length_cons,
    List.length_mapAccumr₂, h, min_self, Nat.pow_succ, Nat.mul_comm, two_mul, Bool.and_self, Bool.false_and,
    Bool.or_self, addLsb._eq_1, add_zero, cond_false, mul_zero, zero_add] <;>
  cases (List.mapAccumr₂ (fun x y c => (x && y || x && c || y && c, xor x (xor y c))) x y false).fst
    <;> simp [h]

@[simp]
theorem toNat_adc {n : Nat} {x y : Bitvec n} :
    (adc x y false).toNat = x.toNat + y.toNat := by
  rcases x with ⟨x, rfl⟩
  rcases y with ⟨y, hy⟩
  dsimp [Bitvec.toNat, bitsToNat]
  exact toNat_adc_aux hy.symm

-- theorem toNat_tail : ∀ {n : Nat} (x : Bitvec n), Bitvec.toNat x.tail = x.toNat % 2^(n-1)
--   | 0, ⟨[], _⟩ => rfl
--   | n+1, ⟨a::l, h⟩ => by
--     conv_lhs => rw [← Nat.mod_eq_of_lt (Bitvec.toNat_lt (Vector.tail ⟨a::l, h⟩))]
--     simp only [List.length_cons, Nat.succ.injEq] at h
--     simp only [Bitvec.toNat, bitsToNat, foldl_addLsb_cons_zero, Vector.toList, h]
--     simp only [Vector.tail_val, List.tail_cons, ge_iff_le, add_le_iff_nonpos_left,
--       nonpos_iff_eq_zero, add_tsub_cancel_right, mul_comm, Nat.mul_add_mod]
--     sorry

-- @[simp]
-- theorem toNat_add {n : Nat} (x y : Bitvec n) : (x + y).toNat = (x.toNat + y.toNat) % 2^n := by
--   show Bitvec.toNat (x.adc y false).tail = (x.toNat + y.toNat) % 2^n
--   rw [toNat_tail, toNat_adc, add_tsub_cancel_right]

theorem add_eq_or_of_and_eq_zero_aux₁ : ∀ {x y : List Bool} (_ : x.length = y.length),
    x.zipWith (. && .) y = List.replicate x.length false →
    (x.mapAccumr₂ (fun a b c => (Bitvec.carry a b c, Bitvec.xor3 a b c)) y false).fst = false
  | [], [], _ => fun _ => rfl
  | a::x, b::y, h => fun h' => by
    simp only [List.zipWith, Bool.forall_bool, List.replicate, Nat.add_eq, add_zero,
      List.cons.injEq, Bool.and_eq_false_eq_eq_false_or_eq_false] at h'
    have := add_eq_or_of_and_eq_zero_aux₁ (Nat.succ.inj h) h'.2
    unfold Bitvec.carry at this
    rcases h'.1 with rfl | rfl <;>
    simp [List.mapAccumr₂, Bitvec.carry, this]

theorem add_eq_or_of_and_eq_zero_aux₂ : ∀ {x y : List Bool} (_ : x.length = y.length),
    x.zipWith (. && .) y = List.replicate x.length false →
    (x.mapAccumr₂ (fun a b c => (Bitvec.carry a b c, Bitvec.xor3 a b c)) y false).snd =
    x.zipWith (. || .) y
  | [], [], _ => fun _ => rfl
  | a::x, b::y, h => fun h' => by
    dsimp [List.mapAccumr₂]
    simp only [List.zipWith, Bool.forall_bool, List.replicate, Nat.add_eq, add_zero,
      List.cons.injEq, Bool.and_eq_false_eq_eq_false_or_eq_false] at h'
    rw [add_eq_or_of_and_eq_zero_aux₁ (Nat.succ.inj h) h'.2,
      add_eq_or_of_and_eq_zero_aux₂ (Nat.succ.inj h) h'.2]
    rcases h'.1 with rfl | rfl <;>
    simp [List.mapAccumr₂, Bitvec.carry, Bitvec.xor3]

theorem add_eq_or_of_and_eq_zero {n : ℕ} {x y : Bitvec n} (hxy : x.and y = 0) : x + y = x.or y :=
  Subtype.ext (add_eq_or_of_and_eq_zero_aux₂ (x.2.trans y.2.symm)
    (by convert congr_arg Vector.toList hxy; simp))

section get

@[simp]
theorem get_succ : get (b ::ᵥ v) (Fin.succ i) = get v i := by
  rfl

@[simp]
theorem get_zero : get (b ::ᵥ v) 0 = b := by
  rfl


@[simp]
theorem get_succ' : get (⟨b :: v, h⟩) (Fin.succ i) = get ⟨v, h'⟩ i := by
  rfl

@[simp]
theorem get_zero' : get (⟨b :: v, h⟩) (0 : Fin <| _ + 1) = b := by
  rfl



instance {n : Nat} : GetElem (Bitvec n) (Fin n) Bool (fun _ _ => True) where
  getElem := fun x i _ => get x i

instance {n : Nat} : GetElem (Bitvec n) Nat Bool (fun _ i => i < n) where
  getElem := fun x i h => get x ⟨i,h⟩

end get


instance (n : Nat) : Inhabited (Bitvec n) :=
  ⟨Vector.replicate n true⟩

/-- Two `v w : Bitvec n` are equal iff they are equal at every single index. -/
@[ext, aesop 90% (rule_sets [Mathlib.Data.Bitvec])]
theorem ext : ∀ {v w : Bitvec n} (_ : ∀ m : Fin n, Bitvec.get v m = Bitvec.get w m), v = w
  | ⟨v, hv⟩, ⟨w, hw⟩, h =>
    Subtype.eq (List.ext_get (by rw [hv, hw]) fun m hm _ => h ⟨m, hv ▸ hm⟩)

-- I tried to use the `ext` tactic, but it inconveniently picked this theorem,
-- instead of the above one, so I removed the `@[ext]` attribute
-- @[ext]
theorem ext_nat : ∀ {v w : Bitvec n} (_ : ∀ m : Nat, Bitvec.get? v m = Bitvec.get? w m), v = w := by
  intros v w h
  apply ext
  intro ⟨m, hm⟩
  have h' := h m
  simp [get?, Option.isSome_iff_exists, hm] at h'
  apply h'

def Fun (width : Nat) := Fin width → Bool

/-- convert `Fin n → Bool` to `Bitvec n` -/
def ofFun {width : Nat} : Fun width → Bitvec width :=
  fun f => match width with
    | 0 => ⟨List.nil, rfl⟩
    | n + 1 => f (n + 1) ::ᵥ @ofFun n (fun i => f <| Fin.succ i)


@[ext]
theorem Fun.ext {f f' : Fun n} : (∀ i, f i = f' i) → f = f' :=
  funext

@[simp]
theorem get_ofFun {width : Nat} {f : Fun width} : get (ofFun f) = f := by
  funext i
  induction width
  case zero =>
    exact Fin.elim0 i
  case succ n ih =>
    simp only [ofFun]
    cases i using Fin.induction
    <;> simp[ih]

@[simp]
theorem ofFun_get {width : Nat} {v : Bitvec width} : ofFun (get v) = v := by
  ext i
  induction width
  case x.zero =>
    exact Fin.elim0 i
  case x.succ n ih =>
    simp [ofFun]
    cases i using Fin.induction
    <;> simp[ih]


instance : Equiv (Bitvec n) (Fun n) where
  toFun := get
  invFun := ofFun
  left_inv := by simp[Function.LeftInverse, ofFun_get]
  right_inv := by simp[Function.RightInverse, Function.LeftInverse, get_ofFun]


theorem eq_if_coeffs_eq {width : Nat} {x y : Bitvec width} : x = y ↔ ∀ i : Fin width, get x i = get y i := by
  constructor
  case mp =>
    intro h i
    rw [h]
  case mpr =>
    exact ext


instance {width : Nat} : Coe (Fun width) (Bitvec width) := ⟨@ofFun width⟩
instance {width : Nat} : Coe (Bitvec width) (Fun width) := ⟨@get width⟩

def ofVector : Vector Bool n → Bitvec n := id


@[simp]
theorem get_map : get (Vector.map f v) i = f (get v i) := by
  simp only [get, Vector.get_map]

@[simp]
theorem get_map₂ : get (Vector.map₂ f v₁ v₂) i = f (get v₁ i) (get v₂ i) := by
  simp only [get, Vector.get_map₂]

@[simp]
theorem get_replicate_val_eq_val : get (Vector.replicate n val) i = val := by
  induction n
  case zero =>
    exact Fin.elim0 i
  case succ n ih =>
    cases i using Fin.cases
    case H0 => rfl
    case Hs => apply ih




/-!
  Show how the bitwise operations reduce to Boolean operation on individual bits
-/
section Bitwise
  variable (x y : Bitvec n)

  @[simp]
  theorem get_or : get (x.or y) i = (get x i || get y i) := by
    simp only [Bitvec.or, get_map₂]

  @[simp]
  theorem get_and : get (x.and y) i = (get x i && get y i) := by
    simp only [Bitvec.and, get_map₂]

  @[simp]
  theorem get_xor : get (x.xor y) i = xor (get x i) (get y i) := by
    simp only [Bitvec.xor, get_map₂]

  @[simp]
  theorem get_not : get (Bitvec.not x) i = not (get x i) := by
    simp only [Bitvec.not, get_map]
end Bitwise






end Bitvec<|MERGE_RESOLUTION|>--- conflicted
+++ resolved
@@ -130,31 +130,6 @@
         Bool.decide_False, Nat.mul_mod_right, zero_add, cond, zero_ne_one]
 #align bitvec.to_bool_add_lsb_mod_two Bitvec.decide_addLsb_mod_two
 
-<<<<<<< HEAD
--- theorem ofNat_toNat {n : ℕ} (v : Bitvec n) : Bitvec.ofNat n v.toNat = v := by
---   cases' v with xs h
---   -- Porting note: was `ext1`
---   apply Subtype.ext
---   change Vector.toList _ = xs
---   dsimp [Bitvec.toNat, bitsToNat]
---   rw [← List.length_reverse] at h
---   sorry
---   stop
---   rw [← List.reverse_reverse xs, List.foldl_reverse]
---   generalize xs.reverse = ys at h⊢; clear xs
---   induction' ys with ys_head ys_tail ys_ih generalizing n
---   · cases h
---     simp [Bitvec.ofNat]
---   · simp only [← Nat.succ_eq_add_one, List.length] at h
---     subst n
---     simp only [Bitvec.ofNat, Vector.toList_cons, Vector.toList_nil, List.reverse_cons,
---       Vector.toList_append, List.foldr]
---     erw [addLsb_div_two, decide_addLsb_mod_two]
---     congr
---     apply ys_ih
---     rfl
--- #align bitvec.of_nat_to_nat Bitvec.ofNat_toNat
-=======
 theorem ofNat_toNat {n : ℕ} (v : Bitvec n) : Bitvec.ofNat n v.toNat = v := by
   cases' v with xs h
   -- Porting note: was `ext1`, but that now applies `Vector.ext` rather than `Subtype.ext`.
@@ -176,7 +151,6 @@
     apply ys_ih
     rfl
 #align bitvec.of_nat_to_nat Bitvec.ofNat_toNat
->>>>>>> aa4f7c81
 
 -- theorem toFin_val {n : ℕ} (v : Bitvec n) : (toFin v : ℕ) = v.toNat := by
 --   rw [toFin, Fin.coe_ofNat_eq_mod, Nat.mod_eq_of_lt]
