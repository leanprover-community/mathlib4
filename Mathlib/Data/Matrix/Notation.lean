/-
Copyright (c) 2020 Anne Baanen. All rights reserved.
Released under Apache 2.0 license as described in the file LICENSE.
Authors: Anne Baanen, Eric Wieser
-/
import Mathlib.Algebra.Group.Fin.Tuple
import Mathlib.Data.Matrix.RowCol
import Mathlib.Data.Fin.VecNotation
import Mathlib.Tactic.FinCases
import Mathlib.Algebra.BigOperators.Fin

/-!
# Matrix and vector notation

This file includes `simp` lemmas for applying operations in `Data.Matrix.Basic` to values built out
of the matrix notation `![a, b] = vecCons a (vecCons b vecEmpty)` defined in
`Data.Fin.VecNotation`.

This also provides the new notation `!![a, b; c, d] = Matrix.of ![![a, b], ![c, d]]`.
This notation also works for empty matrices; `!![,,,] : Matrix (Fin 0) (Fin 3)` and
`!![;;;] : Matrix (Fin 3) (Fin 0)`.

## Implementation notes

The `simp` lemmas require that one of the arguments is of the form `vecCons _ _`.
This ensures `simp` works with entries only when (some) entries are already given.
In other words, this notation will only appear in the output of `simp` if it
already appears in the input.

## Notations

This file provide notation `!![a, b; c, d]` for matrices, which corresponds to
`Matrix.of ![![a, b], ![c, d]]`.

## Examples

Examples of usage can be found in the `MathlibTest/matrix.lean` file.
-/

namespace Matrix

universe u uₘ uₙ uₒ

variable {α : Type u} {o n m : ℕ} {m' : Type uₘ} {n' : Type uₙ} {o' : Type uₒ}

open Matrix

section toExpr

open Lean Qq

/-- Matrices can be reflected whenever their entries can. We insert a `Matrix.of` to
prevent immediate decay to a function. -/
protected instance toExpr [ToLevel.{u}] [ToLevel.{uₘ}] [ToLevel.{uₙ}]
    [Lean.ToExpr α] [Lean.ToExpr m'] [Lean.ToExpr n'] [Lean.ToExpr (m' → n' → α)] :
    Lean.ToExpr (Matrix m' n' α) :=
  have eα : Q(Type $(toLevel.{u})) := toTypeExpr α
  have em' : Q(Type $(toLevel.{uₘ})) := toTypeExpr m'
  have en' : Q(Type $(toLevel.{uₙ})) := toTypeExpr n'
  { toTypeExpr :=
    q(Matrix $eα $em' $en')
    toExpr := fun M =>
      have eM : Q($em' → $en' → $eα) := toExpr (show m' → n' → α from M)
      q(Matrix.of $eM) }

end toExpr

section Parser
open Lean Meta Elab Term Macro TSyntax PrettyPrinter.Delaborator SubExpr

/-- Notation for m×n matrices, aka `Matrix (Fin m) (Fin n) α`.

For instance:
* `!![a, b, c; d, e, f]` is the matrix with two rows and three columns, of type
  `Matrix (Fin 2) (Fin 3) α`
* `!![a, b, c]` is a row vector of type `Matrix (Fin 1) (Fin 3) α` (see also `Matrix.row`).
* `!![a; b; c]` is a column vector of type `Matrix (Fin 3) (Fin 1) α` (see also `Matrix.col`).

This notation implements some special cases:

* `![,,]`, with `n` `,`s, is a term of type `Matrix (Fin 0) (Fin n) α`
* `![;;]`, with `m` `;`s, is a term of type `Matrix (Fin m) (Fin 0) α`
* `![]` is the 0×0 matrix

Note that vector notation is provided elsewhere (by `Matrix.vecNotation`) as `![a, b, c]`.
Under the hood, `!![a, b, c; d, e, f]` is syntax for `Matrix.of ![![a, b, c], ![d, e, f]]`.
-/
syntax (name := matrixNotation)
  "!![" ppRealGroup(sepBy1(ppGroup(term,+,?), ";", "; ", allowTrailingSep)) "]" : term

@[inherit_doc matrixNotation]
syntax (name := matrixNotationRx0) "!![" ";"+ "]" : term
@[inherit_doc matrixNotation]
syntax (name := matrixNotation0xC) "!![" ","* "]" : term

macro_rules
  | `(!![$[$[$rows],*];*]) => do
    let m := rows.size
    let n := if h : 0 < m then rows[0].size else 0
    let rowVecs ← rows.mapM fun row : Array Term => do
      unless row.size = n do
        Macro.throwErrorAt (mkNullNode row) s!"\
          Rows must be of equal length; this row has {row.size} items, \
          the previous rows have {n}"
      `(![$row,*])
    `(@Matrix.of (Fin $(quote m)) (Fin $(quote n)) _ ![$rowVecs,*])
  | `(!![$[;%$semicolons]*]) => do
    let emptyVec ← `(![])
    let emptyVecs := semicolons.map (fun _ => emptyVec)
    `(@Matrix.of (Fin $(quote semicolons.size)) (Fin 0) _ ![$emptyVecs,*])
  | `(!![$[,%$commas]*]) => `(@Matrix.of (Fin 0) (Fin $(quote commas.size)) _ ![])

/-- Delaborator for the `!![]` notation. -/
@[app_delab DFunLike.coe]
def delabMatrixNotation : Delab := whenNotPPOption getPPExplicit <| whenPPOption getPPNotation <|
  withOverApp 6 do
    let mkApp3 (.const ``Matrix.of _) (.app (.const ``Fin _) em) (.app (.const ``Fin _) en) _ :=
      (← getExpr).appFn!.appArg! | failure
    let some m ← withNatValue em (pure ∘ some) | failure
    let some n ← withNatValue en (pure ∘ some) | failure
    withAppArg do
      if m = 0 then
        guard <| (← getExpr).isAppOfArity ``vecEmpty 1
        let commas := .replicate n (mkAtom ",")
        `(!![$[,%$commas]*])
      else
        if n = 0 then
          let `(![$[![]%$evecs],*]) ← delab | failure
          `(!![$[;%$evecs]*])
        else
          let `(![$[![$[$melems],*]],*]) ← delab | failure
          `(!![$[$[$melems],*];*])

end Parser

variable (a b : ℕ)

/-- Use `![...]` notation for displaying a `Fin`-indexed matrix, for example:

```
#eval !![1, 2; 3, 4] + !![3, 4; 5, 6]  -- !![4, 6; 8, 10]
```
-/
instance repr [Repr α] : Repr (Matrix (Fin m) (Fin n) α) where
  reprPrec f _p :=
    (Std.Format.bracket "!![" · "]") <|
      (Std.Format.joinSep · (";" ++ Std.Format.line)) <|
        (List.finRange m).map fun i =>
          Std.Format.fill <|  -- wrap line in a single place rather than all at once
            (Std.Format.joinSep · ("," ++ Std.Format.line)) <|
            (List.finRange n).map fun j => _root_.repr (f i j)

@[simp]
theorem cons_val' (v : n' → α) (B : Fin m → n' → α) (i j) :
    vecCons v B i j = vecCons (v j) (fun i => B i j) i := by refine Fin.cases ?_ ?_ i <;> simp

@[simp]
theorem head_val' (B : Fin m.succ → n' → α) (j : n') : (vecHead fun i => B i j) = vecHead B j :=
  rfl

@[simp]
theorem tail_val' (B : Fin m.succ → n' → α) (j : n') :
    (vecTail fun i => B i j) = fun i => vecTail B i j := rfl

section DotProduct

variable [AddCommMonoid α] [Mul α]

@[simp]
theorem dotProduct_empty (v w : Fin 0 → α) : dotProduct v w = 0 :=
  Finset.sum_empty

@[simp]
theorem cons_dotProduct (x : α) (v : Fin n → α) (w : Fin n.succ → α) :
    dotProduct (vecCons x v) w = x * vecHead w + dotProduct v (vecTail w) := by
  simp [dotProduct, Fin.sum_univ_succ, vecHead, vecTail]

@[simp]
theorem dotProduct_cons (v : Fin n.succ → α) (x : α) (w : Fin n → α) :
    dotProduct v (vecCons x w) = vecHead v * x + dotProduct (vecTail v) w := by
  simp [dotProduct, Fin.sum_univ_succ, vecHead, vecTail]

theorem cons_dotProduct_cons (x : α) (v : Fin n → α) (y : α) (w : Fin n → α) :
    dotProduct (vecCons x v) (vecCons y w) = x * y + dotProduct v w := by simp

end DotProduct

section ColRow

variable {ι : Type*}

@[simp]
<<<<<<< HEAD
theorem colConst_empty (v : Fin 0 → α) : colConst ι v = vecEmpty :=
=======
theorem replicateCol_empty (v : Fin 0 → α) : replicateCol ι v = vecEmpty :=
>>>>>>> ec63a83c
  empty_eq _

@[deprecated (since := "2025-03-20")] alias col_empty := replicateCol_empty

@[simp]
<<<<<<< HEAD
theorem colConst_cons (x : α) (u : Fin m → α) :
    colConst ι (vecCons x u) = of (vecCons (fun _ => x) (colConst ι u)) := by
=======
theorem replicateCol_cons (x : α) (u : Fin m → α) :
    replicateCol ι (vecCons x u) = of (vecCons (fun _ => x) (replicateCol ι u)) := by
>>>>>>> ec63a83c
  ext i j
  refine Fin.cases ?_ ?_ i <;> simp [vecHead, vecTail]

@[deprecated (since := "2025-03-20")] alias col_cons := replicateCol_cons

@[simp]
<<<<<<< HEAD
theorem rowConst_empty : rowConst ι (vecEmpty : Fin 0 → α) = of fun _ => vecEmpty := rfl

@[simp]
theorem rowConst_cons (x : α) (u : Fin m → α) :
    rowConst ι (vecCons x u) = of fun _ => vecCons x u :=
=======
theorem replicateRow_empty : replicateRow ι (vecEmpty : Fin 0 → α) = of fun _ => vecEmpty := rfl

@[deprecated (since := "2025-03-20")] alias row_empty := replicateRow_empty

@[simp]
theorem replicateRow_cons (x : α) (u : Fin m → α) :
    replicateRow ι (vecCons x u) = of fun _ => vecCons x u :=
>>>>>>> ec63a83c
  rfl

@[deprecated (since := "2025-03-20")] alias row_cons := replicateRow_cons

end ColRow

section Transpose

@[simp]
theorem transpose_empty_rows (A : Matrix m' (Fin 0) α) : Aᵀ = of ![] :=
  empty_eq _

@[simp]
theorem transpose_empty_cols (A : Matrix (Fin 0) m' α) : Aᵀ = of fun _ => ![] :=
  funext fun _ => empty_eq _

@[simp]
theorem cons_transpose (v : n' → α) (A : Matrix (Fin m) n' α) :
    (of (vecCons v A))ᵀ = of fun i => vecCons (v i) (Aᵀ i) := by
  ext i j
  refine Fin.cases ?_ ?_ j <;> simp

@[simp]
theorem head_transpose (A : Matrix m' (Fin n.succ) α) :
    vecHead (of.symm Aᵀ) = vecHead ∘ of.symm A :=
  rfl

@[simp]
theorem tail_transpose (A : Matrix m' (Fin n.succ) α) : vecTail (of.symm Aᵀ) = (vecTail ∘ A)ᵀ := by
  ext i j
  rfl

end Transpose

section Mul

variable [NonUnitalNonAssocSemiring α]

@[simp]
theorem empty_mul [Fintype n'] (A : Matrix (Fin 0) n' α) (B : Matrix n' o' α) : A * B = of ![] :=
  empty_eq _

@[simp]
theorem empty_mul_empty (A : Matrix m' (Fin 0) α) (B : Matrix (Fin 0) o' α) : A * B = 0 :=
  rfl

@[simp]
theorem mul_empty [Fintype n'] (A : Matrix m' n' α) (B : Matrix n' (Fin 0) α) :
    A * B = of fun _ => ![] :=
  funext fun _ => empty_eq _

theorem mul_val_succ [Fintype n'] (A : Matrix (Fin m.succ) n' α) (B : Matrix n' o' α) (i : Fin m)
    (j : o') : (A * B) i.succ j = (of (vecTail (of.symm A)) * B) i j :=
  rfl

@[simp]
theorem cons_mul [Fintype n'] (v : n' → α) (A : Fin m → n' → α) (B : Matrix n' o' α) :
    of (vecCons v A) * B = of (vecCons (v ᵥ* B) (of.symm (of A * B))) := by
  ext i j
  refine Fin.cases ?_ ?_ i
  · rfl
  simp [mul_val_succ]

end Mul

section VecMul

variable [NonUnitalNonAssocSemiring α]

@[simp]
theorem empty_vecMul (v : Fin 0 → α) (B : Matrix (Fin 0) o' α) : v ᵥ* B = 0 :=
  rfl

@[simp]
theorem vecMul_empty [Fintype n'] (v : n' → α) (B : Matrix n' (Fin 0) α) : v ᵥ* B = ![] :=
  empty_eq _

@[simp]
theorem cons_vecMul (x : α) (v : Fin n → α) (B : Fin n.succ → o' → α) :
    vecCons x v ᵥ* of B = x • vecHead B + v ᵥ* of (vecTail B) := by
  ext i
  simp [vecMul]

@[simp]
theorem vecMul_cons (v : Fin n.succ → α) (w : o' → α) (B : Fin n → o' → α) :
    v ᵥ* of (vecCons w B) = vecHead v • w + vecTail v ᵥ* of B := by
  ext i
  simp [vecMul]

theorem cons_vecMul_cons (x : α) (v : Fin n → α) (w : o' → α) (B : Fin n → o' → α) :
    vecCons x v ᵥ* of (vecCons w B) = x • w + v ᵥ* of B := by simp

end VecMul

section MulVec

variable [NonUnitalNonAssocSemiring α]

@[simp]
theorem empty_mulVec [Fintype n'] (A : Matrix (Fin 0) n' α) (v : n' → α) : A *ᵥ v = ![] :=
  empty_eq _

@[simp]
theorem mulVec_empty (A : Matrix m' (Fin 0) α) (v : Fin 0 → α) : A *ᵥ v = 0 :=
  rfl

@[simp]
theorem cons_mulVec [Fintype n'] (v : n' → α) (A : Fin m → n' → α) (w : n' → α) :
    (of <| vecCons v A) *ᵥ w = vecCons (dotProduct v w) (of A *ᵥ w) := by
  ext i
  refine Fin.cases ?_ ?_ i <;> simp [mulVec]

@[simp]
theorem mulVec_cons {α} [NonUnitalCommSemiring α] (A : m' → Fin n.succ → α) (x : α)
    (v : Fin n → α) : (of A) *ᵥ (vecCons x v) = x • vecHead ∘ A + (of (vecTail ∘ A)) *ᵥ v := by
  ext i
  simp [mulVec, mul_comm]

end MulVec

section VecMulVec

variable [NonUnitalNonAssocSemiring α]

@[simp]
theorem empty_vecMulVec (v : Fin 0 → α) (w : n' → α) : vecMulVec v w = ![] :=
  empty_eq _

@[simp]
theorem vecMulVec_empty (v : m' → α) (w : Fin 0 → α) : vecMulVec v w = of fun _ => ![] :=
  funext fun _ => empty_eq _

@[simp]
theorem cons_vecMulVec (x : α) (v : Fin m → α) (w : n' → α) :
    vecMulVec (vecCons x v) w = vecCons (x • w) (vecMulVec v w) := by
  ext i
  refine Fin.cases ?_ ?_ i <;> simp [vecMulVec]

@[simp]
theorem vecMulVec_cons (v : m' → α) (x : α) (w : Fin n → α) :
    vecMulVec v (vecCons x w) = of fun i => v i • vecCons x w := rfl

end VecMulVec

section SMul

variable [NonUnitalNonAssocSemiring α]

theorem smul_mat_empty {m' : Type*} (x : α) (A : Fin 0 → m' → α) : x • A = ![] :=
  empty_eq _

theorem smul_mat_cons (x : α) (v : n' → α) (A : Fin m → n' → α) :
    x • vecCons v A = vecCons (x • v) (x • A) := by
  ext i
  refine Fin.cases ?_ ?_ i <;> simp

end SMul

section Submatrix

@[simp]
theorem submatrix_empty (A : Matrix m' n' α) (row : Fin 0 → m') (col : o' → n') :
    submatrix A row col = ![] :=
  empty_eq _

@[simp]
theorem submatrix_cons_row (A : Matrix m' n' α) (i : m') (row : Fin m → m') (col : o' → n') :
    submatrix A (vecCons i row) col = vecCons (fun j => A i (col j)) (submatrix A row col) := by
  ext i j
  refine Fin.cases ?_ ?_ i <;> simp [submatrix]

/-- Updating a row then removing it is the same as removing it. -/
@[simp]
theorem submatrix_updateRow_succAbove (A : Matrix (Fin m.succ) n' α) (v : n' → α) (f : o' → n')
    (i : Fin m.succ) : (A.updateRow i v).submatrix i.succAbove f = A.submatrix i.succAbove f :=
  ext fun r s => (congr_fun (updateRow_ne (Fin.succAbove_ne i r) : _ = A _) (f s) :)

/-- Updating a column then removing it is the same as removing it. -/
@[simp]
theorem submatrix_updateCol_succAbove (A : Matrix m' (Fin n.succ) α) (v : m' → α) (f : o' → m')
    (i : Fin n.succ) : (A.updateCol i v).submatrix f i.succAbove = A.submatrix f i.succAbove :=
  ext fun _r s => updateCol_ne (Fin.succAbove_ne i s)

@[deprecated (since := "2024-12-11")]
alias submatrix_updateColumn_succAbove := submatrix_updateCol_succAbove

end Submatrix

section Vec2AndVec3

section One

variable [Zero α] [One α]

theorem one_fin_two : (1 : Matrix (Fin 2) (Fin 2) α) = !![1, 0; 0, 1] := by
  ext i j
  fin_cases i <;> fin_cases j <;> rfl

theorem one_fin_three : (1 : Matrix (Fin 3) (Fin 3) α) = !![1, 0, 0; 0, 1, 0; 0, 0, 1] := by
  ext i j
  fin_cases i <;> fin_cases j <;> rfl

end One

section AddMonoidWithOne
variable [AddMonoidWithOne α]

theorem natCast_fin_two (n : ℕ) : (n : Matrix (Fin 2) (Fin 2) α) = !![↑n, 0; 0, ↑n] := by
  ext i j
  fin_cases i <;> fin_cases j <;> rfl

theorem natCast_fin_three (n : ℕ) :
    (n : Matrix (Fin 3) (Fin 3) α) = !![↑n, 0, 0; 0, ↑n, 0; 0, 0, ↑n] := by
  ext i j
  fin_cases i <;> fin_cases j <;> rfl

theorem ofNat_fin_two (n : ℕ) [n.AtLeastTwo] :
    (ofNat(n) : Matrix (Fin 2) (Fin 2) α) =
      !![ofNat(n), 0; 0, ofNat(n)] :=
  natCast_fin_two _

theorem ofNat_fin_three (n : ℕ) [n.AtLeastTwo] :
    (ofNat(n) : Matrix (Fin 3) (Fin 3) α) =
      !![ofNat(n), 0, 0; 0, ofNat(n), 0; 0, 0, ofNat(n)] :=
  natCast_fin_three _

end AddMonoidWithOne

theorem eta_fin_two (A : Matrix (Fin 2) (Fin 2) α) : A = !![A 0 0, A 0 1; A 1 0, A 1 1] := by
  ext i j
  fin_cases i <;> fin_cases j <;> rfl

theorem eta_fin_three (A : Matrix (Fin 3) (Fin 3) α) :
    A = !![A 0 0, A 0 1, A 0 2;
           A 1 0, A 1 1, A 1 2;
           A 2 0, A 2 1, A 2 2] := by
  ext i j
  fin_cases i <;> fin_cases j <;> rfl

theorem mul_fin_two [AddCommMonoid α] [Mul α] (a₁₁ a₁₂ a₂₁ a₂₂ b₁₁ b₁₂ b₂₁ b₂₂ : α) :
    !![a₁₁, a₁₂;
       a₂₁, a₂₂] * !![b₁₁, b₁₂;
                      b₂₁, b₂₂] = !![a₁₁ * b₁₁ + a₁₂ * b₂₁, a₁₁ * b₁₂ + a₁₂ * b₂₂;
                                     a₂₁ * b₁₁ + a₂₂ * b₂₁, a₂₁ * b₁₂ + a₂₂ * b₂₂] := by
  ext i j
  fin_cases i <;> fin_cases j <;> simp [Matrix.mul_apply, dotProduct, Fin.sum_univ_succ]

theorem mul_fin_three [AddCommMonoid α] [Mul α]
    (a₁₁ a₁₂ a₁₃ a₂₁ a₂₂ a₂₃ a₃₁ a₃₂ a₃₃ b₁₁ b₁₂ b₁₃ b₂₁ b₂₂ b₂₃ b₃₁ b₃₂ b₃₃ : α) :
    !![a₁₁, a₁₂, a₁₃;
       a₂₁, a₂₂, a₂₃;
       a₃₁, a₃₂, a₃₃] * !![b₁₁, b₁₂, b₁₃;
                           b₂₁, b₂₂, b₂₃;
                           b₃₁, b₃₂, b₃₃] =
    !![a₁₁*b₁₁ + a₁₂*b₂₁ + a₁₃*b₃₁, a₁₁*b₁₂ + a₁₂*b₂₂ + a₁₃*b₃₂, a₁₁*b₁₃ + a₁₂*b₂₃ + a₁₃*b₃₃;
       a₂₁*b₁₁ + a₂₂*b₂₁ + a₂₃*b₃₁, a₂₁*b₁₂ + a₂₂*b₂₂ + a₂₃*b₃₂, a₂₁*b₁₃ + a₂₂*b₂₃ + a₂₃*b₃₃;
       a₃₁*b₁₁ + a₃₂*b₂₁ + a₃₃*b₃₁, a₃₁*b₁₂ + a₃₂*b₂₂ + a₃₃*b₃₂, a₃₁*b₁₃ + a₃₂*b₂₃ + a₃₃*b₃₃] := by
  ext i j
  fin_cases i <;> fin_cases j
    <;> simp [Matrix.mul_apply, dotProduct, Fin.sum_univ_succ, ← add_assoc]

theorem vec2_eq {a₀ a₁ b₀ b₁ : α} (h₀ : a₀ = b₀) (h₁ : a₁ = b₁) : ![a₀, a₁] = ![b₀, b₁] := by
  subst_vars
  rfl

theorem vec3_eq {a₀ a₁ a₂ b₀ b₁ b₂ : α} (h₀ : a₀ = b₀) (h₁ : a₁ = b₁) (h₂ : a₂ = b₂) :
    ![a₀, a₁, a₂] = ![b₀, b₁, b₂] := by
  subst_vars
  rfl

theorem vec2_add [Add α] (a₀ a₁ b₀ b₁ : α) : ![a₀, a₁] + ![b₀, b₁] = ![a₀ + b₀, a₁ + b₁] := by
  rw [cons_add_cons, cons_add_cons, empty_add_empty]

theorem vec3_add [Add α] (a₀ a₁ a₂ b₀ b₁ b₂ : α) :
    ![a₀, a₁, a₂] + ![b₀, b₁, b₂] = ![a₀ + b₀, a₁ + b₁, a₂ + b₂] := by
  rw [cons_add_cons, cons_add_cons, cons_add_cons, empty_add_empty]

theorem smul_vec2 {R : Type*} [SMul R α] (x : R) (a₀ a₁ : α) :
    x • ![a₀, a₁] = ![x • a₀, x • a₁] := by rw [smul_cons, smul_cons, smul_empty]

theorem smul_vec3 {R : Type*} [SMul R α] (x : R) (a₀ a₁ a₂ : α) :
    x • ![a₀, a₁, a₂] = ![x • a₀, x • a₁, x • a₂] := by
  rw [smul_cons, smul_cons, smul_cons, smul_empty]

variable [AddCommMonoid α] [Mul α]

theorem vec2_dotProduct' {a₀ a₁ b₀ b₁ : α} : ![a₀, a₁] ⬝ᵥ ![b₀, b₁] = a₀ * b₀ + a₁ * b₁ := by
  rw [cons_dotProduct_cons, cons_dotProduct_cons, dotProduct_empty, add_zero]

@[simp]
theorem vec2_dotProduct (v w : Fin 2 → α) : v ⬝ᵥ w = v 0 * w 0 + v 1 * w 1 :=
  vec2_dotProduct'

theorem vec3_dotProduct' {a₀ a₁ a₂ b₀ b₁ b₂ : α} :
    ![a₀, a₁, a₂] ⬝ᵥ ![b₀, b₁, b₂] = a₀ * b₀ + a₁ * b₁ + a₂ * b₂ := by
  rw [cons_dotProduct_cons, cons_dotProduct_cons, cons_dotProduct_cons, dotProduct_empty,
    add_zero, add_assoc]

-- This is not tagged `@[simp]` because it does not mesh well with simp lemmas for
-- dot and cross products in dimension 3.
theorem vec3_dotProduct (v w : Fin 3 → α) : v ⬝ᵥ w = v 0 * w 0 + v 1 * w 1 + v 2 * w 2 :=
  vec3_dotProduct'

end Vec2AndVec3

end Matrix<|MERGE_RESOLUTION|>--- conflicted
+++ resolved
@@ -190,36 +190,20 @@
 variable {ι : Type*}
 
 @[simp]
-<<<<<<< HEAD
-theorem colConst_empty (v : Fin 0 → α) : colConst ι v = vecEmpty :=
-=======
 theorem replicateCol_empty (v : Fin 0 → α) : replicateCol ι v = vecEmpty :=
->>>>>>> ec63a83c
   empty_eq _
 
 @[deprecated (since := "2025-03-20")] alias col_empty := replicateCol_empty
 
 @[simp]
-<<<<<<< HEAD
-theorem colConst_cons (x : α) (u : Fin m → α) :
-    colConst ι (vecCons x u) = of (vecCons (fun _ => x) (colConst ι u)) := by
-=======
 theorem replicateCol_cons (x : α) (u : Fin m → α) :
     replicateCol ι (vecCons x u) = of (vecCons (fun _ => x) (replicateCol ι u)) := by
->>>>>>> ec63a83c
   ext i j
   refine Fin.cases ?_ ?_ i <;> simp [vecHead, vecTail]
 
 @[deprecated (since := "2025-03-20")] alias col_cons := replicateCol_cons
 
 @[simp]
-<<<<<<< HEAD
-theorem rowConst_empty : rowConst ι (vecEmpty : Fin 0 → α) = of fun _ => vecEmpty := rfl
-
-@[simp]
-theorem rowConst_cons (x : α) (u : Fin m → α) :
-    rowConst ι (vecCons x u) = of fun _ => vecCons x u :=
-=======
 theorem replicateRow_empty : replicateRow ι (vecEmpty : Fin 0 → α) = of fun _ => vecEmpty := rfl
 
 @[deprecated (since := "2025-03-20")] alias row_empty := replicateRow_empty
@@ -227,7 +211,6 @@
 @[simp]
 theorem replicateRow_cons (x : α) (u : Fin m → α) :
     replicateRow ι (vecCons x u) = of fun _ => vecCons x u :=
->>>>>>> ec63a83c
   rfl
 
 @[deprecated (since := "2025-03-20")] alias row_cons := replicateRow_cons
