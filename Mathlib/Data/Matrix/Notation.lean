--- conflicted
+++ resolved
@@ -187,33 +187,17 @@
 
 @[simp]
 theorem col_cons (x : α) (u : Fin m → α) :
-<<<<<<< HEAD
-    col (ι := ι) (vecCons x u) = vecCons (fun _ => x) (col u) := by
-=======
-    col (vecCons x u) = of (vecCons (fun _ => x) (col u)) := by
->>>>>>> 25e680d5
+    col (ι := ι) (vecCons x u) = of (vecCons (fun _ => x) (col u)) := by
   ext i j
   refine' Fin.cases _ _ i <;> simp [vecHead, vecTail]
 #align matrix.col_cons Matrix.col_cons
 
 @[simp]
-<<<<<<< HEAD
-theorem row_empty : row (ι := ι) (vecEmpty : Fin 0 → α) = fun _ => vecEmpty := by
-  ext
-  rfl
+theorem row_empty : row (ι := ι) (vecEmpty : Fin 0 → α) = of fun _ => vecEmpty := rfl
 #align matrix.row_empty Matrix.row_empty
 
 @[simp]
-theorem row_cons (x : α) (u : Fin m → α) : row (ι := ι) (vecCons x u) = fun _ => vecCons x u := by
-  ext
-  rfl
-=======
-theorem row_empty : row (vecEmpty : Fin 0 → α) = of fun _ => vecEmpty := rfl
-#align matrix.row_empty Matrix.row_empty
-
-@[simp]
-theorem row_cons (x : α) (u : Fin m → α) : row (vecCons x u) = of fun _ => vecCons x u := rfl
->>>>>>> 25e680d5
+theorem row_cons (x : α) (u : Fin m → α) : row (ι := ι) (vecCons x u) = of fun _ => vecCons x u := rfl
 #align matrix.row_cons Matrix.row_cons
 
 end ColRow
