/-
Copyright (c) 2018 Ellen Arlt. All rights reserved.
Released under Apache 2.0 license as described in the file LICENSE.
Authors: Ellen Arlt, Blair Shi, Sean Leather, Mario Carneiro, Johan Commelin, Lu-Ming Zhang
-/
import Mathlib.Algebra.BigOperators.GroupWithZero.Action
import Mathlib.Algebra.BigOperators.Ring.Finset
import Mathlib.Algebra.Regular.Basic
import Mathlib.Data.Fintype.BigOperators
import Mathlib.Data.Matrix.Diagonal

/-!
# Matrix multiplication

This file defines vector and matrix multiplication

## Main definitions
* `dotProduct`: the dot product between two vectors
* `Matrix.mul`: multiplication of two matrices
* `Matrix.mulVec`: multiplication of a matrix with a vector
* `Matrix.vecMul`: multiplication of a vector with a matrix
* `Matrix.vecMulVec`: multiplication of a vector with a vector to get a matrix
* `Matrix.instRing`: square matrices form a ring

## Notation

The scope `Matrix` gives the following notation:

* `⬝ᵥ` for `dotProduct`
* `*ᵥ` for `Matrix.mulVec`
* `ᵥ*` for `Matrix.vecMul`

See `Mathlib/Data/Matrix/ConjTranspose.lean` for

* `ᴴ` for `Matrix.conjTranspose`

## Implementation notes

For convenience, `Matrix m n α` is defined as `m → n → α`, as this allows elements of the matrix
to be accessed with `A i j`. However, it is not advisable to _construct_ matrices using terms of the
form `fun i j ↦ _` or even `(fun i j ↦ _ : Matrix m n α)`, as these are not recognized by Lean
as having the right type. Instead, `Matrix.of` should be used.

## TODO

Under various conditions, multiplication of infinite matrices makes sense.
These have not yet been implemented.
-/

assert_not_exists Algebra Field TrivialStar

universe u u' v w

variable {l m n o : Type*} {m' : o → Type*} {n' : o → Type*}
variable {R : Type*} {S : Type*} {α : Type v} {β : Type w} {γ : Type*}

open Matrix

section DotProduct

variable [Fintype m] [Fintype n]

/-- `dotProduct v w` is the sum of the entrywise products `v i * w i`.

See also `dotProductEquiv`. -/
def dotProduct [Mul α] [AddCommMonoid α] (v w : m → α) : α :=
  ∑ i, v i * w i

/- The precedence of 72 comes immediately after ` • ` for `SMul.smul`,
so that `r₁ • a ⬝ᵥ r₂ • b` is parsed as `(r₁ • a) ⬝ᵥ (r₂ • b)` here. -/
@[inherit_doc]
infixl:72 " ⬝ᵥ " => dotProduct

theorem dotProduct_assoc [NonUnitalSemiring α] (u : m → α) (w : n → α) (v : Matrix m n α) :
    (fun j => u ⬝ᵥ fun i => v i j) ⬝ᵥ w = u ⬝ᵥ fun i => v i ⬝ᵥ w := by
  simpa [dotProduct, Finset.mul_sum, Finset.sum_mul, mul_assoc] using Finset.sum_comm

theorem dotProduct_comm [AddCommMonoid α] [CommMagma α] (v w : m → α) : v ⬝ᵥ w = w ⬝ᵥ v := by
  simp_rw [dotProduct, mul_comm]

@[simp]
theorem dotProduct_pUnit [AddCommMonoid α] [Mul α] (v w : PUnit → α) : v ⬝ᵥ w = v ⟨⟩ * w ⟨⟩ := by
  simp [dotProduct]

section MulOneClass

variable [MulOneClass α] [AddCommMonoid α]

theorem dotProduct_one (v : n → α) : v ⬝ᵥ 1 = ∑ i, v i := by simp [(· ⬝ᵥ ·)]

theorem one_dotProduct (v : n → α) : 1 ⬝ᵥ v = ∑ i, v i := by simp [(· ⬝ᵥ ·)]

end MulOneClass

section NonUnitalNonAssocSemiring

variable [NonUnitalNonAssocSemiring α] (u v w : m → α) (x y : n → α)

@[simp]
theorem dotProduct_zero : v ⬝ᵥ 0 = 0 := by simp [dotProduct]

@[simp]
theorem dotProduct_zero' : (v ⬝ᵥ fun _ => 0) = 0 :=
  dotProduct_zero v

@[simp]
theorem zero_dotProduct : 0 ⬝ᵥ v = 0 := by simp [dotProduct]

@[simp]
theorem zero_dotProduct' : (fun _ => (0 : α)) ⬝ᵥ v = 0 :=
  zero_dotProduct v

@[simp]
theorem add_dotProduct : (u + v) ⬝ᵥ w = u ⬝ᵥ w + v ⬝ᵥ w := by
  simp [dotProduct, add_mul, Finset.sum_add_distrib]

@[simp]
theorem dotProduct_add : u ⬝ᵥ (v + w) = u ⬝ᵥ v + u ⬝ᵥ w := by
  simp [dotProduct, mul_add, Finset.sum_add_distrib]

@[simp]
theorem sumElim_dotProduct_sumElim : Sum.elim u x ⬝ᵥ Sum.elim v y = u ⬝ᵥ v + x ⬝ᵥ y := by
  simp [dotProduct]

/-- Permuting a vector on the left of a dot product can be transferred to the right. -/
@[simp]
theorem comp_equiv_symm_dotProduct (e : m ≃ n) : u ∘ e.symm ⬝ᵥ x = u ⬝ᵥ x ∘ e :=
  (e.sum_comp _).symm.trans <|
    Finset.sum_congr rfl fun _ _ => by simp only [Function.comp, Equiv.symm_apply_apply]

/-- Permuting a vector on the right of a dot product can be transferred to the left. -/
@[simp]
theorem dotProduct_comp_equiv_symm (e : n ≃ m) : u ⬝ᵥ x ∘ e.symm = u ∘ e ⬝ᵥ x := by
  simpa only [Equiv.symm_symm] using (comp_equiv_symm_dotProduct u x e.symm).symm

/-- Permuting vectors on both sides of a dot product is a no-op. -/
@[simp]
theorem comp_equiv_dotProduct_comp_equiv (e : m ≃ n) : x ∘ e ⬝ᵥ y ∘ e = x ⬝ᵥ y := by
  simp [← dotProduct_comp_equiv_symm, Function.comp_def _ e.symm]

end NonUnitalNonAssocSemiring

section NonUnitalNonAssocSemiringDecidable

variable [DecidableEq m] [NonUnitalNonAssocSemiring α] (u v w : m → α)

@[simp]
theorem diagonal_dotProduct (i : m) : diagonal v i ⬝ᵥ w = v i * w i := by
  have : ∀ j ≠ i, diagonal v i j * w j = 0 := fun j hij => by
    simp [diagonal_apply_ne' _ hij]
  convert Finset.sum_eq_single i (fun j _ => this j) _ using 1 <;> simp


@[simp]
theorem dotProduct_diagonal (i : m) : v ⬝ᵥ diagonal w i = v i * w i := by
  have : ∀ j ≠ i, v j * diagonal w i j = 0 := fun j hij => by
    simp [diagonal_apply_ne' _ hij]
  convert Finset.sum_eq_single i (fun j _ => this j) _ using 1 <;> simp

@[simp]
theorem dotProduct_diagonal' (i : m) : (v ⬝ᵥ fun j => diagonal w j i) = v i * w i := by
  have : ∀ j ≠ i, v j * diagonal w j i = 0 := fun j hij => by
    simp [diagonal_apply_ne _ hij]
  convert Finset.sum_eq_single i (fun j _ => this j) _ using 1 <;> simp

@[simp]
theorem single_dotProduct (x : α) (i : m) : Pi.single i x ⬝ᵥ v = x * v i := by
-- Porting note: added `(_ : m → α)`
  have : ∀ j ≠ i, (Pi.single i x : m → α) j * v j = 0 := fun j hij => by
    simp [Pi.single_eq_of_ne hij]
  convert Finset.sum_eq_single i (fun j _ => this j) _ using 1 <;> simp

@[simp]
theorem dotProduct_single (x : α) (i : m) : v ⬝ᵥ Pi.single i x = v i * x := by
-- Porting note: added `(_ : m → α)`
  have : ∀ j ≠ i, v j * (Pi.single i x : m → α) j = 0 := fun j hij => by
    simp [Pi.single_eq_of_ne hij]
  convert Finset.sum_eq_single i (fun j _ => this j) _ using 1 <;> simp

end NonUnitalNonAssocSemiringDecidable

section NonAssocSemiring

variable [NonAssocSemiring α]

@[simp]
theorem one_dotProduct_one : (1 : n → α) ⬝ᵥ 1 = Fintype.card n := by
  simp [dotProduct]

theorem dotProduct_single_one [DecidableEq n] (v : n → α) (i : n) :
    v ⬝ᵥ Pi.single i 1 = v i := by
  rw [dotProduct_single, mul_one]

theorem single_one_dotProduct [DecidableEq n] (i : n) (v : n → α) :
    Pi.single i 1 ⬝ᵥ v = v i := by
  rw [single_dotProduct, one_mul]

end NonAssocSemiring

section NonUnitalNonAssocRing

variable [NonUnitalNonAssocRing α] (u v w : m → α)

@[simp]
theorem neg_dotProduct : -v ⬝ᵥ w = -(v ⬝ᵥ w) := by simp [dotProduct]

@[simp]
theorem dotProduct_neg : v ⬝ᵥ -w = -(v ⬝ᵥ w) := by simp [dotProduct]

lemma neg_dotProduct_neg : -v ⬝ᵥ -w = v ⬝ᵥ w := by
  rw [neg_dotProduct, dotProduct_neg, neg_neg]

@[simp]
theorem sub_dotProduct : (u - v) ⬝ᵥ w = u ⬝ᵥ w - v ⬝ᵥ w := by simp [sub_eq_add_neg]

@[simp]
theorem dotProduct_sub : u ⬝ᵥ (v - w) = u ⬝ᵥ v - u ⬝ᵥ w := by simp [sub_eq_add_neg]

end NonUnitalNonAssocRing

section DistribMulAction

variable [Mul α] [AddCommMonoid α] [DistribSMul R α]

@[simp]
theorem smul_dotProduct [IsScalarTower R α α] (x : R) (v w : m → α) :
    x • v ⬝ᵥ w = x • (v ⬝ᵥ w) := by simp [dotProduct, Finset.smul_sum, smul_mul_assoc]

@[simp]
theorem dotProduct_smul [SMulCommClass R α α] (x : R) (v w : m → α) :
    v ⬝ᵥ x • w = x • (v ⬝ᵥ w) := by simp [dotProduct, Finset.smul_sum, mul_smul_comm]

end DistribMulAction

end DotProduct

open Matrix

namespace Matrix

/-- `M * N` is the usual product of matrices `M` and `N`, i.e. we have that
`(M * N) i k` is the dot product of the `i`-th row of `M` by the `k`-th column of `N`.
This is currently only defined when `m` is finite. -/
-- We want to be lower priority than `instHMul`, but without this we can't have operands with
-- implicit dimensions.
@[default_instance 100]
instance [Fintype m] [Mul α] [AddCommMonoid α] :
    HMul (Matrix l m α) (Matrix m n α) (Matrix l n α) where
  hMul M N := fun i k => (fun j => M i j) ⬝ᵥ fun j => N j k

theorem mul_apply [Fintype m] [Mul α] [AddCommMonoid α] {M : Matrix l m α} {N : Matrix m n α}
    {i k} : (M * N) i k = ∑ j, M i j * N j k :=
  rfl

instance [Fintype n] [Mul α] [AddCommMonoid α] : Mul (Matrix n n α) where mul M N := M * N

theorem mul_apply' [Fintype m] [Mul α] [AddCommMonoid α] {M : Matrix l m α} {N : Matrix m n α}
    {i k} : (M * N) i k = (M i) ⬝ᵥ fun j => N j k :=
  rfl

theorem two_mul_expl {R : Type*} [NonUnitalNonAssocSemiring R] (A B : Matrix (Fin 2) (Fin 2) R) :
    (A * B) 0 0 = A 0 0 * B 0 0 + A 0 1 * B 1 0 ∧
    (A * B) 0 1 = A 0 0 * B 0 1 + A 0 1 * B 1 1 ∧
    (A * B) 1 0 = A 1 0 * B 0 0 + A 1 1 * B 1 0 ∧
    (A * B) 1 1 = A 1 0 * B 0 1 + A 1 1 * B 1 1 := by
  refine ⟨?_, ?_, ?_, ?_⟩ <;>
  · rw [Matrix.mul_apply, Finset.sum_fin_eq_sum_range, Finset.sum_range_succ, Finset.sum_range_succ]
    simp

section AddCommMonoid

variable [AddCommMonoid α] [Mul α]

@[simp]
theorem smul_mul [Fintype n] [Monoid R] [DistribMulAction R α] [IsScalarTower R α α] (a : R)
    (M : Matrix m n α) (N : Matrix n l α) : (a • M) * N = a • (M * N) := by
  ext
  apply smul_dotProduct a

@[simp]
theorem mul_smul [Fintype n] [Monoid R] [DistribMulAction R α] [SMulCommClass R α α]
    (M : Matrix m n α) (a : R) (N : Matrix n l α) : M * (a • N) = a • (M * N) := by
  ext
  apply dotProduct_smul

end AddCommMonoid

section NonUnitalNonAssocSemiring

variable [NonUnitalNonAssocSemiring α]

@[simp]
protected theorem mul_zero [Fintype n] (M : Matrix m n α) : M * (0 : Matrix n o α) = 0 := by
  ext
  apply dotProduct_zero

@[simp]
protected theorem zero_mul [Fintype m] (M : Matrix m n α) : (0 : Matrix l m α) * M = 0 := by
  ext
  apply zero_dotProduct

protected theorem mul_add [Fintype n] (L : Matrix m n α) (M N : Matrix n o α) :
    L * (M + N) = L * M + L * N := by
  ext
  apply dotProduct_add

protected theorem add_mul [Fintype m] (L M : Matrix l m α) (N : Matrix m n α) :
    (L + M) * N = L * N + M * N := by
  ext
  apply add_dotProduct

instance nonUnitalNonAssocSemiring [Fintype n] : NonUnitalNonAssocSemiring (Matrix n n α) :=
  { Matrix.addCommMonoid with
    mul_zero := Matrix.mul_zero
    zero_mul := Matrix.zero_mul
    left_distrib := Matrix.mul_add
    right_distrib := Matrix.add_mul }

@[simp]
theorem diagonal_mul [Fintype m] [DecidableEq m] (d : m → α) (M : Matrix m n α) (i j) :
    (diagonal d * M) i j = d i * M i j :=
  diagonal_dotProduct _ _ _

@[simp]
theorem mul_diagonal [Fintype n] [DecidableEq n] (d : n → α) (M : Matrix m n α) (i j) :
    (M * diagonal d) i j = M i j * d j := by
  rw [← diagonal_transpose]
  apply dotProduct_diagonal

@[simp]
theorem diagonal_mul_diagonal [Fintype n] [DecidableEq n] (d₁ d₂ : n → α) :
    diagonal d₁ * diagonal d₂ = diagonal fun i => d₁ i * d₂ i := by
  ext i j
  by_cases h : i = j <;>
  simp [h]

theorem diagonal_mul_diagonal' [Fintype n] [DecidableEq n] (d₁ d₂ : n → α) :
    diagonal d₁ * diagonal d₂ = diagonal fun i => d₁ i * d₂ i :=
  diagonal_mul_diagonal _ _

theorem commute_diagonal {α : Type*} [NonUnitalNonAssocCommSemiring α]
    [Fintype n] [DecidableEq n] (d₁ d₂ : n → α) :
    Commute (diagonal d₁) (diagonal d₂) := by
  simp_rw [commute_iff_eq, diagonal_mul_diagonal, mul_comm]

theorem smul_eq_diagonal_mul [Fintype m] [DecidableEq m] (M : Matrix m n α) (a : α) :
    a • M = (diagonal fun _ => a) * M := by
  ext
  simp

theorem op_smul_eq_mul_diagonal [Fintype n] [DecidableEq n] (M : Matrix m n α) (a : α) :
    MulOpposite.op a • M = M * (diagonal fun _ : n => a) := by
  ext
  simp

/-- Left multiplication by a matrix, as an `AddMonoidHom` from matrices to matrices. -/
@[simps]
def addMonoidHomMulLeft [Fintype m] (M : Matrix l m α) : Matrix m n α →+ Matrix l n α where
  toFun x := M * x
  map_zero' := Matrix.mul_zero _
  map_add' := Matrix.mul_add _

/-- Right multiplication by a matrix, as an `AddMonoidHom` from matrices to matrices. -/
@[simps]
def addMonoidHomMulRight [Fintype m] (M : Matrix m n α) : Matrix l m α →+ Matrix l n α where
  toFun x := x * M
  map_zero' := Matrix.zero_mul _
  map_add' _ _ := Matrix.add_mul _ _ _

protected theorem sum_mul [Fintype m] (s : Finset β) (f : β → Matrix l m α) (M : Matrix m n α) :
    (∑ a ∈ s, f a) * M = ∑ a ∈ s, f a * M :=
  map_sum (addMonoidHomMulRight M) f s

protected theorem mul_sum [Fintype m] (s : Finset β) (f : β → Matrix m n α) (M : Matrix l m α) :
    (M * ∑ a ∈ s, f a) = ∑ a ∈ s, M * f a :=
  map_sum (addMonoidHomMulLeft M) f s

/-- This instance enables use with `smul_mul_assoc`. -/
instance Semiring.isScalarTower [Fintype n] [Monoid R] [DistribMulAction R α]
    [IsScalarTower R α α] : IsScalarTower R (Matrix n n α) (Matrix n n α) :=
  ⟨fun r m n => Matrix.smul_mul r m n⟩

/-- This instance enables use with `mul_smul_comm`. -/
instance Semiring.smulCommClass [Fintype n] [Monoid R] [DistribMulAction R α]
    [SMulCommClass R α α] : SMulCommClass R (Matrix n n α) (Matrix n n α) :=
  ⟨fun r m n => (Matrix.mul_smul m r n).symm⟩

end NonUnitalNonAssocSemiring

section NonAssocSemiring

variable [NonAssocSemiring α]

@[simp]
protected theorem one_mul [Fintype m] [DecidableEq m] (M : Matrix m n α) :
    (1 : Matrix m m α) * M = M := by
  ext
  rw [← diagonal_one, diagonal_mul, one_mul]

@[simp]
protected theorem mul_one [Fintype n] [DecidableEq n] (M : Matrix m n α) :
    M * (1 : Matrix n n α) = M := by
  ext
  rw [← diagonal_one, mul_diagonal, mul_one]

instance nonAssocSemiring [Fintype n] [DecidableEq n] : NonAssocSemiring (Matrix n n α) :=
  { Matrix.nonUnitalNonAssocSemiring, Matrix.instAddCommMonoidWithOne with
    one := 1
    one_mul := Matrix.one_mul
    mul_one := Matrix.mul_one }

@[simp]
protected theorem map_mul [Fintype n] {L : Matrix m n α} {M : Matrix n o α} [NonAssocSemiring β]
    {f : α →+* β} : (L * M).map f = L.map f * M.map f := by
  ext
  simp [mul_apply, map_sum]

theorem smul_one_eq_diagonal [DecidableEq m] (a : α) :
    a • (1 : Matrix m m α) = diagonal fun _ => a := by
  simp_rw [← diagonal_one, ← diagonal_smul, Pi.smul_def, smul_eq_mul, mul_one]

theorem op_smul_one_eq_diagonal [DecidableEq m] (a : α) :
    MulOpposite.op a • (1 : Matrix m m α) = diagonal fun _ => a := by
  simp_rw [← diagonal_one, ← diagonal_smul, Pi.smul_def, op_smul_eq_mul, one_mul]

variable (α n)

end NonAssocSemiring

section NonUnitalSemiring

variable [NonUnitalSemiring α] [Fintype m] [Fintype n]

protected theorem mul_assoc (L : Matrix l m α) (M : Matrix m n α) (N : Matrix n o α) :
    L * M * N = L * (M * N) := by
  ext
  apply dotProduct_assoc

instance nonUnitalSemiring : NonUnitalSemiring (Matrix n n α) :=
  { Matrix.nonUnitalNonAssocSemiring with mul_assoc := Matrix.mul_assoc }

end NonUnitalSemiring

section Semiring

variable [Semiring α]

instance semiring [Fintype n] [DecidableEq n] : Semiring (Matrix n n α) :=
  { Matrix.nonUnitalSemiring, Matrix.nonAssocSemiring with }

end Semiring

section NonUnitalNonAssocRing

variable [NonUnitalNonAssocRing α] [Fintype n]

@[simp]
protected theorem neg_mul (M : Matrix m n α) (N : Matrix n o α) : (-M) * N = -(M * N) := by
  ext
  apply neg_dotProduct

@[simp]
protected theorem mul_neg (M : Matrix m n α) (N : Matrix n o α) : M * (-N) = -(M * N) := by
  ext
  apply dotProduct_neg

protected theorem sub_mul (M M' : Matrix m n α) (N : Matrix n o α) :
    (M - M') * N = M * N - M' * N := by
  rw [sub_eq_add_neg, Matrix.add_mul, Matrix.neg_mul, sub_eq_add_neg]

protected theorem mul_sub (M : Matrix m n α) (N N' : Matrix n o α) :
    M * (N - N') = M * N - M * N' := by
  rw [sub_eq_add_neg, Matrix.mul_add, Matrix.mul_neg, sub_eq_add_neg]

instance nonUnitalNonAssocRing : NonUnitalNonAssocRing (Matrix n n α) :=
  { Matrix.nonUnitalNonAssocSemiring, Matrix.addCommGroup with }

end NonUnitalNonAssocRing

instance instNonUnitalRing [Fintype n] [NonUnitalRing α] : NonUnitalRing (Matrix n n α) :=
  { Matrix.nonUnitalSemiring, Matrix.addCommGroup with }

instance instNonAssocRing [Fintype n] [DecidableEq n] [NonAssocRing α] :
    NonAssocRing (Matrix n n α) :=
  { Matrix.nonAssocSemiring, Matrix.instAddCommGroupWithOne with }

instance instRing [Fintype n] [DecidableEq n] [Ring α] : Ring (Matrix n n α) :=
  { Matrix.semiring, Matrix.instAddCommGroupWithOne with }

section Semiring

variable [Semiring α]

@[simp]
theorem mul_mul_left [Fintype n] (M : Matrix m n α) (N : Matrix n o α) (a : α) :
    (of fun i j => a * M i j) * N = a • (M * N) :=
  smul_mul a M N

end Semiring

section CommSemiring

variable [CommSemiring α]

theorem smul_eq_mul_diagonal [Fintype n] [DecidableEq n] (M : Matrix m n α) (a : α) :
    a • M = M * diagonal fun _ => a := by
  ext
  simp [mul_comm]

@[simp]
theorem mul_mul_right [Fintype n] (M : Matrix m n α) (N : Matrix n o α) (a : α) :
    (M * of fun i j => a * N i j) = a • (M * N) :=
  mul_smul M a N

end CommSemiring

end Matrix

open Matrix

namespace Matrix

/-- For two vectors `w` and `v`, `vecMulVec w v i j` is defined to be `w i * v j`.
Put another way, `vecMulVec w v` is exactly `replicateCol ι w * replicateRow ι v` for
`Unique ι`; see `vecMulVec_eq`. -/
def vecMulVec [Mul α] (w : m → α) (v : n → α) : Matrix m n α :=
  of fun x y => w x * v y

-- TODO: set as an equation lemma for `vecMulVec`, see https://github.com/leanprover-community/mathlib4/pull/3024
theorem vecMulVec_apply [Mul α] (w : m → α) (v : n → α) (i j) : vecMulVec w v i j = w i * v j :=
  rfl

lemma row_vecMulVec [Mul α] (w : m → α) (v : n → α) (i : m) :
    (vecMulVec w v).row i = w i • v := rfl

lemma col_vecMulVec [Mul α] (w : m → α) (v : n → α) (j : n) :
    (vecMulVec w v).col j = MulOpposite.op (v j) • w := rfl

@[simp] theorem zero_vecMulVec [MulZeroClass α] (v : n → α) : vecMulVec (0 : m → α) v = 0 :=
  ext fun _ _ => zero_mul _

@[simp] theorem vecMulVec_zero [MulZeroClass α] (w : m → α) : vecMulVec w (0 : m → α) = 0 :=
  ext fun _ _ => mul_zero _

theorem vecMulVec_ne_zero [Mul α] [Zero α] [NoZeroDivisors α] {a b : n → α}
    (ha : a ≠ 0) (hb : b ≠ 0) : vecMulVec a b ≠ 0 := by
<<<<<<< HEAD
  simp only [Ne, ← ext_iff, zero_apply, not_forall, vecMulVec_apply]
  exact ⟨(Function.ne_iff.mp ha).choose, (Function.ne_iff.mp hb).choose,
    mul_ne_zero (Function.ne_iff.mp ha).choose_spec (Function.ne_iff.mp hb).choose_spec⟩

@[simp]
theorem vecMulVec_eq_zero [MulZeroClass α] [NoZeroDivisors α] {a b : n → α} :
=======
  intro h
  obtain ⟨i, ha⟩ := Function.ne_iff.mp ha
  obtain ⟨j, hb⟩ := Function.ne_iff.mp hb
  exact mul_ne_zero ha hb congr($h i j)

@[simp] theorem vecMulVec_eq_zero [MulZeroClass α] [NoZeroDivisors α] {a b : n → α} :
>>>>>>> 8eab0360
    vecMulVec a b = 0 ↔ a = 0 ∨ b = 0 := by
  simp only [← ext_iff, vecMulVec_apply, zero_apply, mul_eq_zero, funext_iff, Pi.zero_apply,
    forall_or_left, forall_or_right]

theorem add_vecMulVec [Mul α] [Add α] [RightDistribClass α] (w₁ w₂ : m → α) (v : n → α) :
    vecMulVec (w₁ + w₂) v = vecMulVec w₁ v + vecMulVec w₂ v :=
  ext fun _ _ => add_mul _ _ _

theorem vecMulVec_add [Mul α] [Add α] [LeftDistribClass α] (w : m → α) (v₁ v₂ : n → α) :
    vecMulVec w (v₁ + v₂) = vecMulVec w v₁ + vecMulVec w v₂  :=
  ext fun _ _ => mul_add _ _ _

@[simp]
theorem neg_vecMulVec [Mul α] [HasDistribNeg α] (w : m → α) (v : n → α) :
    vecMulVec (-w) v = -vecMulVec w v :=
  ext fun _ _ => neg_mul _ _

@[simp]
theorem vecMulVec_neg [Mul α] [HasDistribNeg α] (w : m → α) (v : n → α) :
    vecMulVec w (-v) = -vecMulVec w v :=
  ext fun _ _ => mul_neg _ _

@[simp]
theorem smul_vecMulVec [Mul α] [SMul R α] [IsScalarTower R α α] (r : R) (w : m → α) (v : n → α) :
    vecMulVec (r • w) v = r • vecMulVec w v :=
  ext fun _ _ => smul_mul_assoc _ _ _

@[simp]
theorem vecMulVec_smul [Mul α] [SMul R α] [SMulCommClass R α α] (r : R) (w : m → α) (v : n → α) :
    vecMulVec w (r • v) = r • vecMulVec w v :=
  ext fun _ _ => mul_smul_comm _ _ _

theorem vecMulVec_smul' [Semigroup α] (w : m → α) (r : α) (v : n → α) :
    vecMulVec w (r • v) = vecMulVec (MulOpposite.op r • w) v :=
  ext fun _ _ => mul_assoc _ _ _ |>.symm

@[simp]
theorem transpose_vecMulVec [CommMagma α] (w : m → α) (v : n → α) :
    (vecMulVec w v)ᵀ = vecMulVec v w :=
  ext fun _ _ => mul_comm _ _

section NonUnitalNonAssocSemiring

variable [NonUnitalNonAssocSemiring α]

/--
`M *ᵥ v` (notation for `mulVec M v`) is the matrix-vector product of matrix `M` and vector `v`,
where `v` is seen as a column vector.
Put another way, `M *ᵥ v` is the vector whose entries are those of `M * col v` (see `col_mulVec`).

The notation has precedence 73, which comes immediately before ` ⬝ᵥ ` for `dotProduct`,
so that `A *ᵥ v ⬝ᵥ B *ᵥ w` is parsed as `(A *ᵥ v) ⬝ᵥ (B *ᵥ w)`.
-/
def mulVec [Fintype n] (M : Matrix m n α) (v : n → α) : m → α
  | i => (fun j => M i j) ⬝ᵥ v

@[inherit_doc]
scoped infixr:73 " *ᵥ " => Matrix.mulVec

/--
`v ᵥ* M` (notation for `vecMul v M`) is the vector-matrix product of vector `v` and matrix `M`,
where `v` is seen as a row vector.
Put another way, `v ᵥ* M` is the vector whose entries are those of `row v * M` (see `row_vecMul`).

The notation has precedence 73, which comes immediately before ` ⬝ᵥ ` for `dotProduct`,
so that `v ᵥ* A ⬝ᵥ w ᵥ* B` is parsed as `(v ᵥ* A) ⬝ᵥ (w ᵥ* B)`.
-/
def vecMul [Fintype m] (v : m → α) (M : Matrix m n α) : n → α
  | j => v ⬝ᵥ fun i => M i j

@[inherit_doc]
scoped infixl:73 " ᵥ* " => Matrix.vecMul

/-- Left multiplication by a matrix, as an `AddMonoidHom` from vectors to vectors. -/
@[simps]
def mulVec.addMonoidHomLeft [Fintype n] (v : n → α) : Matrix m n α →+ m → α where
  toFun M := M *ᵥ v
  map_zero' := by
    ext
    simp [mulVec]
  map_add' x y := by
    ext m
    apply add_dotProduct

/-- The `i`th row of the multiplication is the same as the `vecMul` with the `i`th row of `A`. -/
theorem mul_apply_eq_vecMul [Fintype n] (A : Matrix m n α) (B : Matrix n o α) (i : m) :
    (A * B) i = A i ᵥ* B :=
  rfl

theorem vecMul_eq_sum [Fintype m] (v : m → α) (M : Matrix m n α) : v ᵥ* M = ∑ i, v i • M i :=
  (Finset.sum_fn ..).symm

theorem mulVec_eq_sum [Fintype n] (v : n → α) (M : Matrix m n α) :
    M *ᵥ v = ∑ i, MulOpposite.op (v i) • Mᵀ i :=
  (Finset.sum_fn ..).symm

theorem mulVec_diagonal [Fintype m] [DecidableEq m] (v w : m → α) (x : m) :
    (diagonal v *ᵥ w) x = v x * w x :=
  diagonal_dotProduct v w x

theorem vecMul_diagonal [Fintype m] [DecidableEq m] (v w : m → α) (x : m) :
    (v ᵥ* diagonal w) x = v x * w x :=
  dotProduct_diagonal' v w x

/-- Associate the dot product of `mulVec` to the left. -/
theorem dotProduct_mulVec [Fintype n] [Fintype m] [NonUnitalSemiring R] (v : m → R)
    (A : Matrix m n R) (w : n → R) : v ⬝ᵥ A *ᵥ w = v ᵥ* A ⬝ᵥ w := by
  simp only [dotProduct, vecMul, mulVec, Finset.mul_sum, Finset.sum_mul, mul_assoc]
  exact Finset.sum_comm

@[simp]
theorem mulVec_zero [Fintype n] (A : Matrix m n α) : A *ᵥ 0 = 0 := by
  ext
  simp [mulVec]

@[simp]
theorem zero_vecMul [Fintype m] (A : Matrix m n α) : 0 ᵥ* A = 0 := by
  ext
  simp [vecMul]

@[simp]
theorem zero_mulVec [Fintype n] (v : n → α) : (0 : Matrix m n α) *ᵥ v = 0 := by
  ext
  simp [mulVec]

@[simp]
theorem vecMul_zero [Fintype m] (v : m → α) : v ᵥ* (0 : Matrix m n α) = 0 := by
  ext
  simp [vecMul]

theorem mulVec_add [Fintype n] (A : Matrix m n α) (x y : n → α) :
    A *ᵥ (x + y) = A *ᵥ x + A *ᵥ y := by
  ext
  apply dotProduct_add

theorem add_mulVec [Fintype n] (A B : Matrix m n α) (x : n → α) :
    (A + B) *ᵥ x = A *ᵥ x + B *ᵥ x := by
  ext
  apply add_dotProduct

theorem vecMul_add [Fintype m] (A B : Matrix m n α) (x : m → α) :
    x ᵥ* (A + B) = x ᵥ* A + x ᵥ* B := by
  ext
  apply dotProduct_add

theorem add_vecMul [Fintype m] (A : Matrix m n α) (x y : m → α) :
    (x + y) ᵥ* A = x ᵥ* A + y ᵥ* A := by
  ext
  apply add_dotProduct

theorem mulVec_smul [Fintype n] [DistribSMul R α] [SMulCommClass R α α]
    (M : Matrix m n α) (b : R) (v : n → α) :
    M *ᵥ (b • v) = b • M *ᵥ v := by
  ext
  exact dotProduct_smul _ _ _

theorem smul_mulVec [Fintype n] [DistribSMul R α] [IsScalarTower R α α]
    (b : R) (M : Matrix m n α) (v : n → α) :
    (b • M) *ᵥ v = b • M *ᵥ v := by
  ext
  exact smul_dotProduct _ _ _

theorem smul_vecMul [Fintype m] [DistribSMul R α] [IsScalarTower R α α]
    (b : R) (v : m → α) (M : Matrix m n α) :
    (b • v) ᵥ* M = b • v ᵥ* M := by
  ext
  exact smul_dotProduct _ _ _

theorem vecMul_smul [Fintype m] [DistribSMul R α] [SMulCommClass R α α]
    (v : m → α) (b : R) (M : Matrix m n α) :
    v ᵥ* (b • M) = b • v ᵥ* M := by
  ext
  exact dotProduct_smul _ _ _

@[deprecated (since := "2025-08-14")] alias smul_mulVec_assoc := smul_mulVec

@[simp]
theorem mulVec_single [Fintype n] [DecidableEq n] [NonUnitalNonAssocSemiring R] (M : Matrix m n R)
    (j : n) (x : R) : M *ᵥ Pi.single j x = MulOpposite.op x • M.col j :=
  funext fun _ => dotProduct_single _ _ _

@[simp]
theorem single_vecMul [Fintype m] [DecidableEq m] [NonUnitalNonAssocSemiring R] (M : Matrix m n R)
    (i : m) (x : R) : Pi.single i x ᵥ* M = x • M.row i :=
  funext fun _ => single_dotProduct _ _ _

theorem mulVec_single_one [Fintype n] [DecidableEq n] [NonAssocSemiring R]
    (M : Matrix m n R) (j : n) :
    M *ᵥ Pi.single j 1 = M.col j := by ext; simp

theorem single_one_vecMul [Fintype m] [DecidableEq m] [NonAssocSemiring R]
    (i : m) (M : Matrix m n R) :
    Pi.single i 1 ᵥ* M = M.row i := by ext; simp

theorem diagonal_mulVec_single [Fintype n] [DecidableEq n] [NonUnitalNonAssocSemiring R] (v : n → R)
    (j : n) (x : R) : diagonal v *ᵥ Pi.single j x = Pi.single j (v j * x) := by
  ext i
  rw [mulVec_diagonal]
  exact Pi.apply_single (fun i x => v i * x) (fun i => mul_zero _) j x i

theorem single_vecMul_diagonal [Fintype n] [DecidableEq n] [NonUnitalNonAssocSemiring R] (v : n → R)
    (j : n) (x : R) : (Pi.single j x) ᵥ* (diagonal v) = Pi.single j (x * v j) := by
  ext i
  rw [vecMul_diagonal]
  exact Pi.apply_single (fun i x => x * v i) (fun i => zero_mul _) j x i

end NonUnitalNonAssocSemiring

section NonUnitalSemiring

variable [NonUnitalSemiring α]

@[simp]
theorem vecMul_vecMul [Fintype n] [Fintype m] (v : m → α) (M : Matrix m n α) (N : Matrix n o α) :
    v ᵥ* M ᵥ* N = v ᵥ* (M * N) := by
  ext
  apply dotProduct_assoc

@[simp]
theorem mulVec_mulVec [Fintype n] [Fintype o] (v : o → α) (M : Matrix m n α) (N : Matrix n o α) :
    M *ᵥ N *ᵥ v = (M * N) *ᵥ v := by
  ext
  symm
  apply dotProduct_assoc

theorem mul_mul_apply [Fintype n] (A B C : Matrix n n α) (i j : n) :
    (A * B * C) i j = A i ⬝ᵥ B *ᵥ (Cᵀ j) := by
  rw [Matrix.mul_assoc]
  simp [mul_apply, dotProduct, mulVec]

theorem vecMul_vecMulVec [Fintype m] (u v : m → α) (w : n → α) :
    u ᵥ* vecMulVec v w = (u ⬝ᵥ v) • w := by
  ext i
  simp [vecMul, dotProduct, vecMulVec, Finset.sum_mul, mul_assoc]

theorem vecMulVec_mulVec [Fintype n] (u : m → α) (v w : n → α) :
    vecMulVec u v *ᵥ w = MulOpposite.op (v ⬝ᵥ w) • u := by
  ext i
  simp [mulVec, dotProduct, vecMulVec, Finset.mul_sum, mul_assoc]

theorem mul_vecMulVec [Fintype m] (M : Matrix l m α) (x : m → α) (y : n → α) :
    M * vecMulVec x y = vecMulVec (M *ᵥ x) y := by
  ext
  simp_rw [mul_apply, vecMulVec_apply, mulVec, dotProduct, Finset.sum_mul, mul_assoc]

theorem vecMulVec_mul [Fintype m] (x : l → α) (y : m → α) (M : Matrix m n α) :
    vecMulVec x y * M = vecMulVec x (y ᵥ* M) := by
  ext
  simp_rw [mul_apply, vecMulVec_apply, vecMul, dotProduct, Finset.mul_sum, mul_assoc]

theorem vecMulVec_mul_vecMulVec [Fintype m] (u : l → α) (v w : m → α) (x : n → α) :
    vecMulVec u v * vecMulVec w x = vecMulVec u ((v ⬝ᵥ w) • x) := by
  rw [vecMulVec_mul, vecMul_vecMulVec]

lemma mul_right_injective_iff_mulVec_injective [Fintype m] [Nonempty n] {A : Matrix l m α} :
    Function.Injective (fun B : Matrix m n α => A * B) ↔ Function.Injective A.mulVec := by
  refine ⟨fun ha v w hvw => ?_, fun ha B C hBC => ext_col fun j => ha congr(($hBC).col j)⟩
  inhabit n
  -- `replicateRow` is not available yet
  suffices (of fun i j => v i) = (of fun i j => w i) from
    funext fun i => congrFun₂ this i (default : n)
  exact ha <| ext fun _ _ => congrFun hvw _

lemma mul_left_injective_iff_vecMul_injective [Nonempty l] [Fintype m] {A : Matrix m n α} :
    Function.Injective (fun B : Matrix l m α => B * A) ↔ Function.Injective A.vecMul := by
  refine ⟨fun ha v w hvw => ?_, fun ha B C hBC => ext_row fun i => ha congr(($hBC).row i)⟩
  inhabit l
  --  `replicateCol` is not available yet
  suffices (of fun i j => v j) = (of fun i j => w j) from
    funext fun j => congrFun₂ this (default : l) j
  exact ha <| ext fun _ _ => congrFun hvw _

lemma isLeftRegular_iff_mulVec_injective [Fintype m] {A : Matrix m m α} :
    IsLeftRegular A ↔ Function.Injective A.mulVec := by
  cases isEmpty_or_nonempty m
  · simp [IsLeftRegular, Function.injective_of_subsingleton]
  exact mul_right_injective_iff_mulVec_injective

lemma isRightRegular_iff_vecMul_injective [Fintype m] {A : Matrix m m α} :
    IsRightRegular A ↔ Function.Injective A.vecMul := by
  cases isEmpty_or_nonempty m
  · simp [IsRightRegular, Function.injective_of_subsingleton]
  exact mul_left_injective_iff_vecMul_injective

end NonUnitalSemiring

section NonAssocSemiring

variable [NonAssocSemiring α]

theorem mulVec_one [Fintype n] (A : Matrix m n α) : A *ᵥ 1 = ∑ j, Aᵀ j := by
  ext; simp [mulVec, dotProduct]

theorem one_vecMul [Fintype m] (A : Matrix m n α) : 1 ᵥ* A = ∑ i, A i := by
  ext; simp [vecMul, dotProduct]

lemma ext_of_mulVec_single [DecidableEq n] [Fintype n] {M N : Matrix m n α}
    (h : ∀ i, M *ᵥ Pi.single i 1 = N *ᵥ Pi.single i 1) :
    M = N := by
  ext i j
  simp_rw [mulVec_single_one] at h
  exact congrFun (h j) i

lemma ext_of_single_vecMul [DecidableEq m] [Fintype m] {M N : Matrix m n α}
    (h : ∀ i, Pi.single i 1 ᵥ* M = Pi.single i 1 ᵥ* N) :
    M = N := by
  ext i j
  simp_rw [single_one_vecMul] at h
  exact congrFun (h i) j

variable [Fintype m] [Fintype n] [DecidableEq m]

@[simp]
theorem one_mulVec (v : m → α) : 1 *ᵥ v = v := by
  ext
  rw [← diagonal_one, mulVec_diagonal, one_mul]

@[simp]
theorem vecMul_one (v : m → α) : v ᵥ* 1 = v := by
  ext
  rw [← diagonal_one, vecMul_diagonal, mul_one]

@[simp]
theorem diagonal_const_mulVec (x : α) (v : m → α) :
    (diagonal fun _ => x) *ᵥ v = x • v := by
  ext; simp [mulVec_diagonal]

@[simp]
theorem vecMul_diagonal_const (x : α) (v : m → α) :
    v ᵥ* (diagonal fun _ => x) = MulOpposite.op x • v := by
  ext; simp [vecMul_diagonal]

@[simp]
theorem natCast_mulVec (x : ℕ) (v : m → α) : x *ᵥ v = (x : α) • v :=
  diagonal_const_mulVec _ _

@[simp]
theorem vecMul_natCast (x : ℕ) (v : m → α) : v ᵥ* x = MulOpposite.op (x : α) • v :=
  vecMul_diagonal_const _ _


@[simp]
theorem ofNat_mulVec (x : ℕ) [x.AtLeastTwo] (v : m → α) :
    ofNat(x) *ᵥ v = (OfNat.ofNat x : α) • v :=
  natCast_mulVec _ _

@[simp]
theorem vecMul_ofNat (x : ℕ) [x.AtLeastTwo] (v : m → α) :
    v ᵥ* ofNat(x) = MulOpposite.op (OfNat.ofNat x : α) • v :=
  vecMul_natCast _ _

end NonAssocSemiring

section NonUnitalNonAssocRing

variable [NonUnitalNonAssocRing α]

theorem neg_vecMul [Fintype m] (v : m → α) (A : Matrix m n α) : (-v) ᵥ* A = -(v ᵥ* A) := by
  ext
  apply neg_dotProduct

theorem vecMul_neg [Fintype m] (v : m → α) (A : Matrix m n α) : v ᵥ* (-A) = -(v ᵥ* A) := by
  ext
  apply dotProduct_neg

lemma neg_vecMul_neg [Fintype m] (v : m → α) (A : Matrix m n α) : (-v) ᵥ* (-A) = v ᵥ* A := by
  rw [vecMul_neg, neg_vecMul, neg_neg]

theorem neg_mulVec [Fintype n] (v : n → α) (A : Matrix m n α) : (-A) *ᵥ v = -(A *ᵥ v) := by
  ext
  apply neg_dotProduct

theorem mulVec_neg [Fintype n] (v : n → α) (A : Matrix m n α) : A *ᵥ (-v) = -(A *ᵥ v) := by
  ext
  apply dotProduct_neg

lemma neg_mulVec_neg [Fintype n] (v : n → α) (A : Matrix m n α) : (-A) *ᵥ (-v) = A *ᵥ v := by
  rw [mulVec_neg, neg_mulVec, neg_neg]

theorem mulVec_sub [Fintype n] (A : Matrix m n α) (x y : n → α) :
    A *ᵥ (x - y) = A *ᵥ x - A *ᵥ y := by
  ext
  apply dotProduct_sub

theorem sub_mulVec [Fintype n] (A B : Matrix m n α) (x : n → α) :
    (A - B) *ᵥ x = A *ᵥ x - B *ᵥ x := by simp [sub_eq_add_neg, add_mulVec, neg_mulVec]

theorem vecMul_sub [Fintype m] (A B : Matrix m n α) (x : m → α) :
    x ᵥ* (A - B) = x ᵥ* A - x ᵥ* B := by simp [sub_eq_add_neg, vecMul_add, vecMul_neg]

theorem sub_vecMul [Fintype m] (A : Matrix m n α) (x y : m → α) :
    (x - y) ᵥ* A = x ᵥ* A - y ᵥ* A := by
  ext
  apply sub_dotProduct

theorem sub_vecMulVec (w₁ w₂ : m → α) (v : n → α) :
    vecMulVec (w₁ - w₂) v = vecMulVec w₁ v - vecMulVec w₂ v :=
  ext fun _ _ => sub_mul _ _ _

theorem vecMulVec_sub (w : m → α) (v₁ v₂ : n → α) :
    vecMulVec w (v₁ - v₂) = vecMulVec w v₁ - vecMulVec w v₂ :=
  ext fun _ _ => mul_sub _ _ _

end NonUnitalNonAssocRing

section NonUnitalCommSemiring

variable [NonUnitalCommSemiring α]

theorem mulVec_transpose [Fintype m] (A : Matrix m n α) (x : m → α) : Aᵀ *ᵥ x = x ᵥ* A := by
  ext
  apply dotProduct_comm

theorem vecMul_transpose [Fintype n] (A : Matrix m n α) (x : n → α) : x ᵥ* Aᵀ = A *ᵥ x := by
  ext
  apply dotProduct_comm

theorem mulVec_vecMul [Fintype n] [Fintype o] (A : Matrix m n α) (B : Matrix o n α) (x : o → α) :
    A *ᵥ (x ᵥ* B) = (A * Bᵀ) *ᵥ x := by rw [← mulVec_mulVec, mulVec_transpose]

theorem vecMul_mulVec [Fintype m] [Fintype n] (A : Matrix m n α) (B : Matrix m o α) (x : n → α) :
    (A *ᵥ x) ᵥ* B = x ᵥ* (Aᵀ * B) := by rw [← vecMul_vecMul, vecMul_transpose]

end NonUnitalCommSemiring

section Semiring

variable [Semiring R]

lemma mulVec_injective_of_isUnit [Fintype m] [DecidableEq m] {A : Matrix m m R}
    (ha : IsUnit A) : Function.Injective A.mulVec :=
  isLeftRegular_iff_mulVec_injective.1 ha.isRegular.left

lemma vecMul_injective_of_isUnit [Fintype m] [DecidableEq m] {A : Matrix m m R}
    (ha : IsUnit A) : Function.Injective A.vecMul :=
  isRightRegular_iff_vecMul_injective.1 ha.isRegular.right

lemma pow_row_eq_zero_of_le [Fintype n] [DecidableEq n] {M : Matrix n n R} {k l : ℕ} {i : n}
    (h : (M ^ k).row i = 0) (h' : k ≤ l) :
    (M ^ l).row i = 0 := by
  replace h' : l = k + (l - k) := by omega
  rw [← single_one_vecMul] at h ⊢
  rw [h', pow_add, ← vecMul_vecMul, h, zero_vecMul]

lemma pow_col_eq_zero_of_le [Fintype n] [DecidableEq n] {M : Matrix n n R} {k l : ℕ} {i : n}
    (h : (M ^ k).col i = 0) (h' : k ≤ l) :
    (M ^ l).col i = 0 := by
  replace h' : l = (l - k) + k := by omega
  rw [← mulVec_single_one] at h ⊢
  rw [h', pow_add, ← mulVec_mulVec, h, mulVec_zero]

end Semiring

section CommSemiring

variable [CommSemiring α]

@[deprecated mulVec_smul (since := "2025-08-14")]
theorem mulVec_smul_assoc [Fintype n] (A : Matrix m n α) (b : n → α) (a : α) :
    A *ᵥ (a • b) = a • A *ᵥ b :=
  mulVec_smul _ _ _

end CommSemiring

section NonAssocRing

variable [NonAssocRing α]

variable [Fintype m] [DecidableEq m]

@[simp]
theorem intCast_mulVec (x : ℤ) (v : m → α) : x *ᵥ v = (x : α) • v :=
  diagonal_const_mulVec _ _

@[simp]
theorem vecMul_intCast (x : ℤ) (v : m → α) : v ᵥ* x = MulOpposite.op (x : α) • v :=
  vecMul_diagonal_const _ _

end NonAssocRing

section Transpose

open Matrix

@[simp]
theorem transpose_mul [AddCommMonoid α] [CommMagma α] [Fintype n] (M : Matrix m n α)
    (N : Matrix n l α) : (M * N)ᵀ = Nᵀ * Mᵀ := by
  ext
  apply dotProduct_comm

variable (m n α)

end Transpose

theorem submatrix_mul [Fintype n] [Fintype o] [Mul α] [AddCommMonoid α] {p q : Type*}
    (M : Matrix m n α) (N : Matrix n p α) (e₁ : l → m) (e₂ : o → n) (e₃ : q → p)
    (he₂ : Function.Bijective e₂) :
    (M * N).submatrix e₁ e₃ = M.submatrix e₁ e₂ * N.submatrix e₂ e₃ :=
  ext fun _ _ => (he₂.sum_comp _).symm

/-! `simp` lemmas for `Matrix.submatrix`s interaction with `Matrix.diagonal`, `1`, and `Matrix.mul`
for when the mappings are bundled. -/

@[simp]
theorem submatrix_mul_equiv [Fintype n] [Fintype o] [AddCommMonoid α] [Mul α] {p q : Type*}
    (M : Matrix m n α) (N : Matrix n p α) (e₁ : l → m) (e₂ : o ≃ n) (e₃ : q → p) :
    M.submatrix e₁ e₂ * N.submatrix e₂ e₃ = (M * N).submatrix e₁ e₃ :=
  (submatrix_mul M N e₁ e₂ e₃ e₂.bijective).symm

theorem submatrix_mulVec_equiv [Fintype n] [Fintype o] [NonUnitalNonAssocSemiring α]
    (M : Matrix m n α) (v : o → α) (e₁ : l → m) (e₂ : o ≃ n) :
    M.submatrix e₁ e₂ *ᵥ v = (M *ᵥ (v ∘ e₂.symm)) ∘ e₁ :=
  funext fun _ => Eq.symm (dotProduct_comp_equiv_symm _ _ _)

@[simp]
theorem submatrix_id_mul_left [Fintype n] [Fintype o] [Mul α] [AddCommMonoid α] {p : Type*}
    (M : Matrix m n α) (N : Matrix o p α) (e₁ : l → m) (e₂ : n ≃ o) :
    M.submatrix e₁ id * N.submatrix e₂ id = M.submatrix e₁ e₂.symm * N := by
  ext; simp [mul_apply, ← e₂.bijective.sum_comp]

@[simp]
theorem submatrix_id_mul_right [Fintype n] [Fintype o] [Mul α] [AddCommMonoid α] {p : Type*}
    (M : Matrix m n α) (N : Matrix o p α) (e₁ : l → p) (e₂ : o ≃ n) :
    M.submatrix id e₂ * N.submatrix id e₁ = M * N.submatrix e₂.symm e₁ := by
  ext; simp [mul_apply, ← e₂.bijective.sum_comp]

theorem submatrix_vecMul_equiv [Fintype l] [Fintype m] [NonUnitalNonAssocSemiring α]
    (M : Matrix m n α) (v : l → α) (e₁ : l ≃ m) (e₂ : o → n) :
    v ᵥ* M.submatrix e₁ e₂ = ((v ∘ e₁.symm) ᵥ* M) ∘ e₂ :=
  funext fun _ => Eq.symm (comp_equiv_symm_dotProduct _ _ _)

theorem mul_submatrix_one [Fintype n] [Finite o] [NonAssocSemiring α] [DecidableEq o] (e₁ : n ≃ o)
    (e₂ : l → o) (M : Matrix m n α) :
    M * (1 : Matrix o o α).submatrix e₁ e₂ = submatrix M id (e₁.symm ∘ e₂) := by
  cases nonempty_fintype o
  let A := M.submatrix id e₁.symm
  have : M = A.submatrix id e₁ := by
    simp only [A, submatrix_submatrix, Function.comp_id, submatrix_id_id, Equiv.symm_comp_self]
  rw [this, submatrix_mul_equiv]
  simp only [A, Matrix.mul_one, submatrix_submatrix, Function.comp_id, submatrix_id_id,
    Equiv.symm_comp_self]

theorem one_submatrix_mul [Fintype m] [Finite o] [NonAssocSemiring α] [DecidableEq o] (e₁ : l → o)
    (e₂ : m ≃ o) (M : Matrix m n α) :
    ((1 : Matrix o o α).submatrix e₁ e₂) * M = submatrix M (e₂.symm ∘ e₁) id := by
  cases nonempty_fintype o
  let A := M.submatrix e₂.symm id
  have : M = A.submatrix e₂ id := by
    simp only [A, submatrix_submatrix, Function.comp_id, submatrix_id_id, Equiv.symm_comp_self]
  rw [this, submatrix_mul_equiv]
  simp only [A, Matrix.one_mul, submatrix_submatrix, Function.comp_id, submatrix_id_id,
    Equiv.symm_comp_self]

theorem submatrix_mul_transpose_submatrix [Fintype m] [Fintype n] [AddCommMonoid α] [Mul α]
    (e : m ≃ n) (M : Matrix m n α) : M.submatrix id e * Mᵀ.submatrix e id = M * Mᵀ := by
  rw [submatrix_mul_equiv, submatrix_id_id]

end Matrix

namespace RingHom

variable [Fintype n] [NonAssocSemiring α] [NonAssocSemiring β]

theorem map_matrix_mul (M : Matrix m n α) (N : Matrix n o α) (i : m) (j : o) (f : α →+* β) :
    f ((M * N) i j) = (M.map f * N.map f) i j := by
  simp [Matrix.mul_apply, map_sum]

theorem map_dotProduct [NonAssocSemiring R] [NonAssocSemiring S] (f : R →+* S) (v w : n → R) :
    f (v ⬝ᵥ w) = f ∘ v ⬝ᵥ f ∘ w := by
  simp only [dotProduct, map_sum f, f.map_mul, Function.comp]

theorem map_vecMul [NonAssocSemiring R] [NonAssocSemiring S] (f : R →+* S) (M : Matrix n m R)
    (v : n → R) (i : m) : f ((v ᵥ* M) i) = ((f ∘ v) ᵥ* M.map f) i := by
  simp only [Matrix.vecMul, Matrix.map_apply, RingHom.map_dotProduct, Function.comp_def]

theorem map_mulVec [NonAssocSemiring R] [NonAssocSemiring S] (f : R →+* S) (M : Matrix m n R)
    (v : n → R) (i : m) : f ((M *ᵥ v) i) = (M.map f *ᵥ (f ∘ v)) i := by
  simp only [Matrix.mulVec, Matrix.map_apply, RingHom.map_dotProduct, Function.comp_def]

end RingHom<|MERGE_RESOLUTION|>--- conflicted
+++ resolved
@@ -544,21 +544,12 @@
 
 theorem vecMulVec_ne_zero [Mul α] [Zero α] [NoZeroDivisors α] {a b : n → α}
     (ha : a ≠ 0) (hb : b ≠ 0) : vecMulVec a b ≠ 0 := by
-<<<<<<< HEAD
-  simp only [Ne, ← ext_iff, zero_apply, not_forall, vecMulVec_apply]
-  exact ⟨(Function.ne_iff.mp ha).choose, (Function.ne_iff.mp hb).choose,
-    mul_ne_zero (Function.ne_iff.mp ha).choose_spec (Function.ne_iff.mp hb).choose_spec⟩
-
-@[simp]
-theorem vecMulVec_eq_zero [MulZeroClass α] [NoZeroDivisors α] {a b : n → α} :
-=======
   intro h
   obtain ⟨i, ha⟩ := Function.ne_iff.mp ha
   obtain ⟨j, hb⟩ := Function.ne_iff.mp hb
   exact mul_ne_zero ha hb congr($h i j)
 
 @[simp] theorem vecMulVec_eq_zero [MulZeroClass α] [NoZeroDivisors α] {a b : n → α} :
->>>>>>> 8eab0360
     vecMulVec a b = 0 ↔ a = 0 ∨ b = 0 := by
   simp only [← ext_iff, vecMulVec_apply, zero_apply, mul_eq_zero, funext_iff, Pi.zero_apply,
     forall_or_left, forall_or_right]
