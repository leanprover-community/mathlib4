/-
Copyright (c) 2018 Ellen Arlt. All rights reserved.
Released under Apache 2.0 license as described in the file LICENSE.
Authors: Ellen Arlt, Blair Shi, Sean Leather, Mario Carneiro, Johan Commelin, Lu-Ming Zhang
-/
import Mathlib.Algebra.BigOperators.GroupWithZero.Action
import Mathlib.Algebra.BigOperators.Ring.Finset
import Mathlib.Data.Fintype.BigOperators
import Mathlib.Data.Matrix.Diagonal

/-!
# Matrix multiplication

This file defines vector and matrix multiplication

## Main definitions
* `dotProduct`: the dot product between two vectors
* `Matrix.mul`: multiplication of two matrices
* `Matrix.mulVec`: multiplication of a matrix with a vector
* `Matrix.vecMul`: multiplication of a vector with a matrix
* `Matrix.vecMulVec`: multiplication of a vector with a vector to get a matrix
* `Matrix.instRing`: square matrices form a ring

## Notation

The locale `Matrix` gives the following notation:

* `⬝ᵥ` for `dotProduct`
* `*ᵥ` for `Matrix.mulVec`
* `ᵥ*` for `Matrix.vecMul`

See `Mathlib/Data/Matrix/ConjTranspose.lean` for

* `ᴴ` for `Matrix.conjTranspose`

## Implementation notes

For convenience, `Matrix m n α` is defined as `m → n → α`, as this allows elements of the matrix
to be accessed with `A i j`. However, it is not advisable to _construct_ matrices using terms of the
form `fun i j ↦ _` or even `(fun i j ↦ _ : Matrix m n α)`, as these are not recognized by Lean
as having the right type. Instead, `Matrix.of` should be used.

## TODO

Under various conditions, multiplication of infinite matrices makes sense.
These have not yet been implemented.
-/

assert_not_exists Algebra Field TrivialStar

universe u u' v w

variable {l m n o : Type*} {m' : o → Type*} {n' : o → Type*}
variable {R : Type*} {S : Type*} {α : Type v} {β : Type w} {γ : Type*}

open Matrix

section DotProduct

variable [Fintype m] [Fintype n]

/-- `dotProduct v w` is the sum of the entrywise products `v i * w i`.

See also `dotProductEquiv`. -/
def dotProduct [Mul α] [AddCommMonoid α] (v w : m → α) : α :=
  ∑ i, v i * w i

/- The precedence of 72 comes immediately after ` • ` for `SMul.smul`,
so that `r₁ • a ⬝ᵥ r₂ • b` is parsed as `(r₁ • a) ⬝ᵥ (r₂ • b)` here. -/
@[inherit_doc]
infixl:72 " ⬝ᵥ " => dotProduct

theorem dotProduct_assoc [NonUnitalSemiring α] (u : m → α) (w : n → α) (v : Matrix m n α) :
    (fun j => u ⬝ᵥ fun i => v i j) ⬝ᵥ w = u ⬝ᵥ fun i => v i ⬝ᵥ w := by
  simpa [dotProduct, Finset.mul_sum, Finset.sum_mul, mul_assoc] using Finset.sum_comm

theorem dotProduct_comm [AddCommMonoid α] [CommMagma α] (v w : m → α) : v ⬝ᵥ w = w ⬝ᵥ v := by
  simp_rw [dotProduct, mul_comm]

@[simp]
theorem dotProduct_pUnit [AddCommMonoid α] [Mul α] (v w : PUnit → α) : v ⬝ᵥ w = v ⟨⟩ * w ⟨⟩ := by
  simp [dotProduct]

section MulOneClass

variable [MulOneClass α] [AddCommMonoid α]

theorem dotProduct_one (v : n → α) : v ⬝ᵥ 1 = ∑ i, v i := by simp [(· ⬝ᵥ ·)]

theorem one_dotProduct (v : n → α) : 1 ⬝ᵥ v = ∑ i, v i := by simp [(· ⬝ᵥ ·)]

end MulOneClass

section NonUnitalNonAssocSemiring

variable [NonUnitalNonAssocSemiring α] (u v w : m → α) (x y : n → α)

@[simp]
theorem dotProduct_zero : v ⬝ᵥ 0 = 0 := by simp [dotProduct]

@[simp]
theorem dotProduct_zero' : (v ⬝ᵥ fun _ => 0) = 0 :=
  dotProduct_zero v

@[simp]
theorem zero_dotProduct : 0 ⬝ᵥ v = 0 := by simp [dotProduct]

@[simp]
theorem zero_dotProduct' : (fun _ => (0 : α)) ⬝ᵥ v = 0 :=
  zero_dotProduct v

@[simp]
theorem add_dotProduct : (u + v) ⬝ᵥ w = u ⬝ᵥ w + v ⬝ᵥ w := by
  simp [dotProduct, add_mul, Finset.sum_add_distrib]

@[simp]
theorem dotProduct_add : u ⬝ᵥ (v + w) = u ⬝ᵥ v + u ⬝ᵥ w := by
  simp [dotProduct, mul_add, Finset.sum_add_distrib]

@[simp]
theorem sumElim_dotProduct_sumElim : Sum.elim u x ⬝ᵥ Sum.elim v y = u ⬝ᵥ v + x ⬝ᵥ y := by
  simp [dotProduct]

/-- Permuting a vector on the left of a dot product can be transferred to the right. -/
@[simp]
theorem comp_equiv_symm_dotProduct (e : m ≃ n) : u ∘ e.symm ⬝ᵥ x = u ⬝ᵥ x ∘ e :=
  (e.sum_comp _).symm.trans <|
    Finset.sum_congr rfl fun _ _ => by simp only [Function.comp, Equiv.symm_apply_apply]

/-- Permuting a vector on the right of a dot product can be transferred to the left. -/
@[simp]
theorem dotProduct_comp_equiv_symm (e : n ≃ m) : u ⬝ᵥ x ∘ e.symm = u ∘ e ⬝ᵥ x := by
  simpa only [Equiv.symm_symm] using (comp_equiv_symm_dotProduct u x e.symm).symm

/-- Permuting vectors on both sides of a dot product is a no-op. -/
@[simp]
theorem comp_equiv_dotProduct_comp_equiv (e : m ≃ n) : x ∘ e ⬝ᵥ y ∘ e = x ⬝ᵥ y := by
  simp [← dotProduct_comp_equiv_symm, Function.comp_def _ e.symm]

end NonUnitalNonAssocSemiring

section NonUnitalNonAssocSemiringDecidable

variable [DecidableEq m] [NonUnitalNonAssocSemiring α] (u v w : m → α)

@[simp]
theorem diagonal_dotProduct (i : m) : diagonal v i ⬝ᵥ w = v i * w i := by
  have : ∀ j ≠ i, diagonal v i j * w j = 0 := fun j hij => by
    simp [diagonal_apply_ne' _ hij]
  convert Finset.sum_eq_single i (fun j _ => this j) _ using 1 <;> simp


@[simp]
theorem dotProduct_diagonal (i : m) : v ⬝ᵥ diagonal w i = v i * w i := by
  have : ∀ j ≠ i, v j * diagonal w i j = 0 := fun j hij => by
    simp [diagonal_apply_ne' _ hij]
  convert Finset.sum_eq_single i (fun j _ => this j) _ using 1 <;> simp

@[simp]
theorem dotProduct_diagonal' (i : m) : (v ⬝ᵥ fun j => diagonal w j i) = v i * w i := by
  have : ∀ j ≠ i, v j * diagonal w j i = 0 := fun j hij => by
    simp [diagonal_apply_ne _ hij]
  convert Finset.sum_eq_single i (fun j _ => this j) _ using 1 <;> simp

@[simp]
theorem single_dotProduct (x : α) (i : m) : Pi.single i x ⬝ᵥ v = x * v i := by
-- Porting note: added `(_ : m → α)`
  have : ∀ j ≠ i, (Pi.single i x : m → α) j * v j = 0 := fun j hij => by
    simp [Pi.single_eq_of_ne hij]
  convert Finset.sum_eq_single i (fun j _ => this j) _ using 1 <;> simp

@[simp]
theorem dotProduct_single (x : α) (i : m) : v ⬝ᵥ Pi.single i x = v i * x := by
-- Porting note: added `(_ : m → α)`
  have : ∀ j ≠ i, v j * (Pi.single i x : m → α) j = 0 := fun j hij => by
    simp [Pi.single_eq_of_ne hij]
  convert Finset.sum_eq_single i (fun j _ => this j) _ using 1 <;> simp

end NonUnitalNonAssocSemiringDecidable

section NonAssocSemiring

variable [NonAssocSemiring α]

@[simp]
theorem one_dotProduct_one : (1 : n → α) ⬝ᵥ 1 = Fintype.card n := by
  simp [dotProduct]

theorem dotProduct_single_one [DecidableEq n] (v : n → α) (i : n) :
    v ⬝ᵥ Pi.single i 1 = v i := by
  rw [dotProduct_single, mul_one]

theorem single_one_dotProduct [DecidableEq n] (i : n) (v : n → α) :
    Pi.single i 1 ⬝ᵥ v = v i := by
  rw [single_dotProduct, one_mul]

end NonAssocSemiring

section NonUnitalNonAssocRing

variable [NonUnitalNonAssocRing α] (u v w : m → α)

@[simp]
theorem neg_dotProduct : -v ⬝ᵥ w = -(v ⬝ᵥ w) := by simp [dotProduct]

@[simp]
theorem dotProduct_neg : v ⬝ᵥ -w = -(v ⬝ᵥ w) := by simp [dotProduct]

lemma neg_dotProduct_neg : -v ⬝ᵥ -w = v ⬝ᵥ w := by
  rw [neg_dotProduct, dotProduct_neg, neg_neg]

@[simp]
theorem sub_dotProduct : (u - v) ⬝ᵥ w = u ⬝ᵥ w - v ⬝ᵥ w := by simp [sub_eq_add_neg]

@[simp]
theorem dotProduct_sub : u ⬝ᵥ (v - w) = u ⬝ᵥ v - u ⬝ᵥ w := by simp [sub_eq_add_neg]

end NonUnitalNonAssocRing

section DistribMulAction

variable [Mul α] [AddCommMonoid α] [DistribSMul R α]

@[simp]
theorem smul_dotProduct [IsScalarTower R α α] (x : R) (v w : m → α) :
    x • v ⬝ᵥ w = x • (v ⬝ᵥ w) := by simp [dotProduct, Finset.smul_sum, smul_mul_assoc]

@[simp]
theorem dotProduct_smul [SMulCommClass R α α] (x : R) (v w : m → α) :
    v ⬝ᵥ x • w = x • (v ⬝ᵥ w) := by simp [dotProduct, Finset.smul_sum, mul_smul_comm]

end DistribMulAction

end DotProduct

open Matrix

namespace Matrix

/-- `M * N` is the usual product of matrices `M` and `N`, i.e. we have that
`(M * N) i k` is the dot product of the `i`-th row of `M` by the `k`-th column of `N`.
This is currently only defined when `m` is finite. -/
-- We want to be lower priority than `instHMul`, but without this we can't have operands with
-- implicit dimensions.
@[default_instance 100]
instance [Fintype m] [Mul α] [AddCommMonoid α] :
    HMul (Matrix l m α) (Matrix m n α) (Matrix l n α) where
  hMul M N := fun i k => (fun j => M i j) ⬝ᵥ fun j => N j k

theorem mul_apply [Fintype m] [Mul α] [AddCommMonoid α] {M : Matrix l m α} {N : Matrix m n α}
    {i k} : (M * N) i k = ∑ j, M i j * N j k :=
  rfl

instance [Fintype n] [Mul α] [AddCommMonoid α] : Mul (Matrix n n α) where mul M N := M * N

theorem mul_apply' [Fintype m] [Mul α] [AddCommMonoid α] {M : Matrix l m α} {N : Matrix m n α}
    {i k} : (M * N) i k = (M i) ⬝ᵥ fun j => N j k :=
  rfl

theorem two_mul_expl {R : Type*} [NonUnitalNonAssocSemiring R] (A B : Matrix (Fin 2) (Fin 2) R) :
    (A * B) 0 0 = A 0 0 * B 0 0 + A 0 1 * B 1 0 ∧
    (A * B) 0 1 = A 0 0 * B 0 1 + A 0 1 * B 1 1 ∧
    (A * B) 1 0 = A 1 0 * B 0 0 + A 1 1 * B 1 0 ∧
    (A * B) 1 1 = A 1 0 * B 0 1 + A 1 1 * B 1 1 := by
  refine ⟨?_, ?_, ?_, ?_⟩ <;>
  · rw [Matrix.mul_apply, Finset.sum_fin_eq_sum_range, Finset.sum_range_succ, Finset.sum_range_succ]
    simp

section AddCommMonoid

variable [AddCommMonoid α] [Mul α]

@[simp]
theorem smul_mul [Fintype n] [Monoid R] [DistribMulAction R α] [IsScalarTower R α α] (a : R)
    (M : Matrix m n α) (N : Matrix n l α) : (a • M) * N = a • (M * N) := by
  ext
  apply smul_dotProduct a

@[simp]
theorem mul_smul [Fintype n] [Monoid R] [DistribMulAction R α] [SMulCommClass R α α]
    (M : Matrix m n α) (a : R) (N : Matrix n l α) : M * (a • N) = a • (M * N) := by
  ext
  apply dotProduct_smul

end AddCommMonoid

section NonUnitalNonAssocSemiring

variable [NonUnitalNonAssocSemiring α]

@[simp]
protected theorem mul_zero [Fintype n] (M : Matrix m n α) : M * (0 : Matrix n o α) = 0 := by
  ext
  apply dotProduct_zero

@[simp]
protected theorem zero_mul [Fintype m] (M : Matrix m n α) : (0 : Matrix l m α) * M = 0 := by
  ext
  apply zero_dotProduct

protected theorem mul_add [Fintype n] (L : Matrix m n α) (M N : Matrix n o α) :
    L * (M + N) = L * M + L * N := by
  ext
  apply dotProduct_add

protected theorem add_mul [Fintype m] (L M : Matrix l m α) (N : Matrix m n α) :
    (L + M) * N = L * N + M * N := by
  ext
  apply add_dotProduct

instance nonUnitalNonAssocSemiring [Fintype n] : NonUnitalNonAssocSemiring (Matrix n n α) :=
  { Matrix.addCommMonoid with
    mul_zero := Matrix.mul_zero
    zero_mul := Matrix.zero_mul
    left_distrib := Matrix.mul_add
    right_distrib := Matrix.add_mul }

@[simp]
theorem diagonal_mul [Fintype m] [DecidableEq m] (d : m → α) (M : Matrix m n α) (i j) :
    (diagonal d * M) i j = d i * M i j :=
  diagonal_dotProduct _ _ _

@[simp]
theorem mul_diagonal [Fintype n] [DecidableEq n] (d : n → α) (M : Matrix m n α) (i j) :
    (M * diagonal d) i j = M i j * d j := by
  rw [← diagonal_transpose]
  apply dotProduct_diagonal

@[simp]
theorem diagonal_mul_diagonal [Fintype n] [DecidableEq n] (d₁ d₂ : n → α) :
    diagonal d₁ * diagonal d₂ = diagonal fun i => d₁ i * d₂ i := by
  ext i j
  by_cases h : i = j <;>
  simp [h]

theorem diagonal_mul_diagonal' [Fintype n] [DecidableEq n] (d₁ d₂ : n → α) :
    diagonal d₁ * diagonal d₂ = diagonal fun i => d₁ i * d₂ i :=
  diagonal_mul_diagonal _ _

theorem commute_diagonal {α : Type*} [NonUnitalNonAssocCommSemiring α]
    [Fintype n] [DecidableEq n] (d₁ d₂ : n → α) :
    Commute (diagonal d₁) (diagonal d₂) := by
  simp_rw [commute_iff_eq, diagonal_mul_diagonal, mul_comm]

theorem smul_eq_diagonal_mul [Fintype m] [DecidableEq m] (M : Matrix m n α) (a : α) :
    a • M = (diagonal fun _ => a) * M := by
  ext
  simp

theorem op_smul_eq_mul_diagonal [Fintype n] [DecidableEq n] (M : Matrix m n α) (a : α) :
    MulOpposite.op a • M = M * (diagonal fun _ : n => a) := by
  ext
  simp

/-- Left multiplication by a matrix, as an `AddMonoidHom` from matrices to matrices. -/
@[simps]
def addMonoidHomMulLeft [Fintype m] (M : Matrix l m α) : Matrix m n α →+ Matrix l n α where
  toFun x := M * x
  map_zero' := Matrix.mul_zero _
  map_add' := Matrix.mul_add _

/-- Right multiplication by a matrix, as an `AddMonoidHom` from matrices to matrices. -/
@[simps]
def addMonoidHomMulRight [Fintype m] (M : Matrix m n α) : Matrix l m α →+ Matrix l n α where
  toFun x := x * M
  map_zero' := Matrix.zero_mul _
  map_add' _ _ := Matrix.add_mul _ _ _

protected theorem sum_mul [Fintype m] (s : Finset β) (f : β → Matrix l m α) (M : Matrix m n α) :
    (∑ a ∈ s, f a) * M = ∑ a ∈ s, f a * M :=
  map_sum (addMonoidHomMulRight M) f s

protected theorem mul_sum [Fintype m] (s : Finset β) (f : β → Matrix m n α) (M : Matrix l m α) :
    (M * ∑ a ∈ s, f a) = ∑ a ∈ s, M * f a :=
  map_sum (addMonoidHomMulLeft M) f s

/-- This instance enables use with `smul_mul_assoc`. -/
instance Semiring.isScalarTower [Fintype n] [Monoid R] [DistribMulAction R α]
    [IsScalarTower R α α] : IsScalarTower R (Matrix n n α) (Matrix n n α) :=
  ⟨fun r m n => Matrix.smul_mul r m n⟩

/-- This instance enables use with `mul_smul_comm`. -/
instance Semiring.smulCommClass [Fintype n] [Monoid R] [DistribMulAction R α]
    [SMulCommClass R α α] : SMulCommClass R (Matrix n n α) (Matrix n n α) :=
  ⟨fun r m n => (Matrix.mul_smul m r n).symm⟩

end NonUnitalNonAssocSemiring

section NonAssocSemiring

variable [NonAssocSemiring α]

@[simp]
protected theorem one_mul [Fintype m] [DecidableEq m] (M : Matrix m n α) :
    (1 : Matrix m m α) * M = M := by
  ext
  rw [← diagonal_one, diagonal_mul, one_mul]

@[simp]
protected theorem mul_one [Fintype n] [DecidableEq n] (M : Matrix m n α) :
    M * (1 : Matrix n n α) = M := by
  ext
  rw [← diagonal_one, mul_diagonal, mul_one]

instance nonAssocSemiring [Fintype n] [DecidableEq n] : NonAssocSemiring (Matrix n n α) :=
  { Matrix.nonUnitalNonAssocSemiring, Matrix.instAddCommMonoidWithOne with
    one := 1
    one_mul := Matrix.one_mul
    mul_one := Matrix.mul_one }

@[simp]
protected theorem map_mul [Fintype n] {L : Matrix m n α} {M : Matrix n o α} [NonAssocSemiring β]
    {f : α →+* β} : (L * M).map f = L.map f * M.map f := by
  ext
  simp [mul_apply, map_sum]

theorem smul_one_eq_diagonal [DecidableEq m] (a : α) :
    a • (1 : Matrix m m α) = diagonal fun _ => a := by
  simp_rw [← diagonal_one, ← diagonal_smul, Pi.smul_def, smul_eq_mul, mul_one]

theorem op_smul_one_eq_diagonal [DecidableEq m] (a : α) :
    MulOpposite.op a • (1 : Matrix m m α) = diagonal fun _ => a := by
  simp_rw [← diagonal_one, ← diagonal_smul, Pi.smul_def, op_smul_eq_mul, one_mul]

variable (α n)

end NonAssocSemiring

section NonUnitalSemiring

variable [NonUnitalSemiring α] [Fintype m] [Fintype n]

protected theorem mul_assoc (L : Matrix l m α) (M : Matrix m n α) (N : Matrix n o α) :
    L * M * N = L * (M * N) := by
  ext
  apply dotProduct_assoc

instance nonUnitalSemiring : NonUnitalSemiring (Matrix n n α) :=
  { Matrix.nonUnitalNonAssocSemiring with mul_assoc := Matrix.mul_assoc }

end NonUnitalSemiring

section Semiring

variable [Semiring α]

instance semiring [Fintype n] [DecidableEq n] : Semiring (Matrix n n α) :=
  { Matrix.nonUnitalSemiring, Matrix.nonAssocSemiring with }

end Semiring

section NonUnitalNonAssocRing

variable [NonUnitalNonAssocRing α] [Fintype n]

@[simp]
protected theorem neg_mul (M : Matrix m n α) (N : Matrix n o α) : (-M) * N = -(M * N) := by
  ext
  apply neg_dotProduct

@[simp]
protected theorem mul_neg (M : Matrix m n α) (N : Matrix n o α) : M * (-N) = -(M * N) := by
  ext
  apply dotProduct_neg

protected theorem sub_mul (M M' : Matrix m n α) (N : Matrix n o α) :
    (M - M') * N = M * N - M' * N := by
  rw [sub_eq_add_neg, Matrix.add_mul, Matrix.neg_mul, sub_eq_add_neg]

protected theorem mul_sub (M : Matrix m n α) (N N' : Matrix n o α) :
    M * (N - N') = M * N - M * N' := by
  rw [sub_eq_add_neg, Matrix.mul_add, Matrix.mul_neg, sub_eq_add_neg]

instance nonUnitalNonAssocRing : NonUnitalNonAssocRing (Matrix n n α) :=
  { Matrix.nonUnitalNonAssocSemiring, Matrix.addCommGroup with }

end NonUnitalNonAssocRing

instance instNonUnitalRing [Fintype n] [NonUnitalRing α] : NonUnitalRing (Matrix n n α) :=
  { Matrix.nonUnitalSemiring, Matrix.addCommGroup with }

instance instNonAssocRing [Fintype n] [DecidableEq n] [NonAssocRing α] :
    NonAssocRing (Matrix n n α) :=
  { Matrix.nonAssocSemiring, Matrix.instAddCommGroupWithOne with }

instance instRing [Fintype n] [DecidableEq n] [Ring α] : Ring (Matrix n n α) :=
  { Matrix.semiring, Matrix.instAddCommGroupWithOne with }

section Semiring

variable [Semiring α]

@[simp]
theorem mul_mul_left [Fintype n] (M : Matrix m n α) (N : Matrix n o α) (a : α) :
    (of fun i j => a * M i j) * N = a • (M * N) :=
  smul_mul a M N

end Semiring

section CommSemiring

variable [CommSemiring α]

theorem smul_eq_mul_diagonal [Fintype n] [DecidableEq n] (M : Matrix m n α) (a : α) :
    a • M = M * diagonal fun _ => a := by
  ext
  simp [mul_comm]

@[simp]
theorem mul_mul_right [Fintype n] (M : Matrix m n α) (N : Matrix n o α) (a : α) :
    (M * of fun i j => a * N i j) = a • (M * N) :=
  mul_smul M a N

end CommSemiring

end Matrix

open Matrix

namespace Matrix

/-- For two vectors `w` and `v`, `vecMulVec w v i j` is defined to be `w i * v j`.
Put another way, `vecMulVec w v` is exactly `replicateCol ι w * replicateRow ι v` for
`Unique ι`; see `vecMulVec_eq`. -/
def vecMulVec [Mul α] (w : m → α) (v : n → α) : Matrix m n α :=
  of fun x y => w x * v y

-- TODO: set as an equation lemma for `vecMulVec`, see https://github.com/leanprover-community/mathlib4/pull/3024
theorem vecMulVec_apply [Mul α] (w : m → α) (v : n → α) (i j) : vecMulVec w v i j = w i * v j :=
  rfl

lemma row_vecMulVec [Mul α] (w : m → α) (v : n → α) (i : m) :
    (vecMulVec w v).row i = w i • v := rfl

lemma col_vecMulVec [Mul α] (w : m → α) (v : n → α) (j : n) :
    (vecMulVec w v).col j = MulOpposite.op (v j) • w := rfl

@[simp] theorem zero_vecMulVec [MulZeroClass α] (v : n → α) : vecMulVec (0 : m → α) v = 0 :=
  ext fun _ _ => zero_mul _

@[simp] theorem vecMulVec_zero [MulZeroClass α] (w : m → α) : vecMulVec w (0 : m → α) = 0 :=
  ext fun _ _ => mul_zero _

theorem add_vecMulVec [Mul α] [Add α] [RightDistribClass α] (w₁ w₂ : m → α) (v : n → α) :
    vecMulVec (w₁ + w₂) v = vecMulVec w₁ v + vecMulVec w₂ v :=
  ext fun _ _ => add_mul _ _ _

theorem vecMulVec_add [Mul α] [Add α] [LeftDistribClass α] (w : m → α) (v₁ v₂ : n → α) :
    vecMulVec w (v₁ + v₂) = vecMulVec w v₁ + vecMulVec w v₂  :=
  ext fun _ _ => mul_add _ _ _

@[simp]
theorem neg_vecMulVec [Mul α] [HasDistribNeg α] (w : m → α) (v : n → α) :
    vecMulVec (-w) v = -vecMulVec w v :=
  ext fun _ _ => neg_mul _ _

@[simp]
theorem vecMulVec_neg [Mul α] [HasDistribNeg α] (w : m → α) (v : n → α) :
    vecMulVec w (-v) = -vecMulVec w v :=
  ext fun _ _ => mul_neg _ _

@[simp]
theorem smul_vecMulVec [Mul α] [SMul R α] [IsScalarTower R α α] (r : R) (w : m → α) (v : n → α) :
    vecMulVec (r • w) v = r • vecMulVec w v :=
  ext fun _ _ => smul_mul_assoc _ _ _

@[simp]
theorem vecMulVec_smul [Mul α] [SMul R α] [SMulCommClass R α α] (r : R) (w : m → α) (v : n → α) :
    vecMulVec w (r • v) = r • vecMulVec w v :=
  ext fun _ _ => mul_smul_comm _ _ _

theorem vecMulVec_smul' [Semigroup α] (w : m → α) (r : α) (v : n → α) :
    vecMulVec w (r • v) = vecMulVec (MulOpposite.op r • w) v :=
  ext fun _ _ => mul_assoc _ _ _ |>.symm

@[simp]
theorem transpose_vecMulVec [CommMagma α] (w : m → α) (v : n → α) :
    (vecMulVec w v)ᵀ = vecMulVec v w :=
  ext fun _ _ => mul_comm _ _

section NonUnitalNonAssocSemiring

variable [NonUnitalNonAssocSemiring α]

/--
`M *ᵥ v` (notation for `mulVec M v`) is the matrix-vector product of matrix `M` and vector `v`,
where `v` is seen as a column vector.
Put another way, `M *ᵥ v` is the vector whose entries are those of `M * col v` (see `col_mulVec`).

The notation has precedence 73, which comes immediately before ` ⬝ᵥ ` for `dotProduct`,
so that `A *ᵥ v ⬝ᵥ B *ᵥ w` is parsed as `(A *ᵥ v) ⬝ᵥ (B *ᵥ w)`.
-/
def mulVec [Fintype n] (M : Matrix m n α) (v : n → α) : m → α
  | i => (fun j => M i j) ⬝ᵥ v

@[inherit_doc]
scoped infixr:73 " *ᵥ " => Matrix.mulVec

/--
`v ᵥ* M` (notation for `vecMul v M`) is the vector-matrix product of vector `v` and matrix `M`,
where `v` is seen as a row vector.
Put another way, `v ᵥ* M` is the vector whose entries are those of `row v * M` (see `row_vecMul`).

The notation has precedence 73, which comes immediately before ` ⬝ᵥ ` for `dotProduct`,
so that `v ᵥ* A ⬝ᵥ w ᵥ* B` is parsed as `(v ᵥ* A) ⬝ᵥ (w ᵥ* B)`.
-/
def vecMul [Fintype m] (v : m → α) (M : Matrix m n α) : n → α
  | j => v ⬝ᵥ fun i => M i j

@[inherit_doc]
scoped infixl:73 " ᵥ* " => Matrix.vecMul

/-- Left multiplication by a matrix, as an `AddMonoidHom` from vectors to vectors. -/
@[simps]
def mulVec.addMonoidHomLeft [Fintype n] (v : n → α) : Matrix m n α →+ m → α where
  toFun M := M *ᵥ v
  map_zero' := by
    ext
    simp [mulVec]
  map_add' x y := by
    ext m
    apply add_dotProduct

/-- The `i`th row of the multiplication is the same as the `vecMul` with the `i`th row of `A`. -/
theorem mul_apply_eq_vecMul [Fintype n] (A : Matrix m n α) (B : Matrix n o α) (i : m) :
    (A * B) i = A i ᵥ* B :=
  rfl

theorem vecMul_eq_sum [Fintype m] (v : m → α) (M : Matrix m n α) : v ᵥ* M = ∑ i, v i • M i :=
  (Finset.sum_fn ..).symm

theorem mulVec_eq_sum [Fintype n] (v : n → α) (M : Matrix m n α) :
    M *ᵥ v = ∑ i, MulOpposite.op (v i) • Mᵀ i :=
  (Finset.sum_fn ..).symm

theorem mulVec_diagonal [Fintype m] [DecidableEq m] (v w : m → α) (x : m) :
    (diagonal v *ᵥ w) x = v x * w x :=
  diagonal_dotProduct v w x

theorem vecMul_diagonal [Fintype m] [DecidableEq m] (v w : m → α) (x : m) :
    (v ᵥ* diagonal w) x = v x * w x :=
  dotProduct_diagonal' v w x

/-- Associate the dot product of `mulVec` to the left. -/
theorem dotProduct_mulVec [Fintype n] [Fintype m] [NonUnitalSemiring R] (v : m → R)
    (A : Matrix m n R) (w : n → R) : v ⬝ᵥ A *ᵥ w = v ᵥ* A ⬝ᵥ w := by
  simp only [dotProduct, vecMul, mulVec, Finset.mul_sum, Finset.sum_mul, mul_assoc]
  exact Finset.sum_comm

@[simp]
theorem mulVec_zero [Fintype n] (A : Matrix m n α) : A *ᵥ 0 = 0 := by
  ext
  simp [mulVec]

@[simp]
theorem zero_vecMul [Fintype m] (A : Matrix m n α) : 0 ᵥ* A = 0 := by
  ext
  simp [vecMul]

@[simp]
theorem zero_mulVec [Fintype n] (v : n → α) : (0 : Matrix m n α) *ᵥ v = 0 := by
  ext
  simp [mulVec]

@[simp]
theorem vecMul_zero [Fintype m] (v : m → α) : v ᵥ* (0 : Matrix m n α) = 0 := by
  ext
  simp [vecMul]

theorem mulVec_add [Fintype n] (A : Matrix m n α) (x y : n → α) :
    A *ᵥ (x + y) = A *ᵥ x + A *ᵥ y := by
  ext
  apply dotProduct_add

theorem add_mulVec [Fintype n] (A B : Matrix m n α) (x : n → α) :
    (A + B) *ᵥ x = A *ᵥ x + B *ᵥ x := by
  ext
  apply add_dotProduct

theorem vecMul_add [Fintype m] (A B : Matrix m n α) (x : m → α) :
    x ᵥ* (A + B) = x ᵥ* A + x ᵥ* B := by
  ext
  apply dotProduct_add

theorem add_vecMul [Fintype m] (A : Matrix m n α) (x y : m → α) :
    (x + y) ᵥ* A = x ᵥ* A + y ᵥ* A := by
  ext
  apply add_dotProduct

<<<<<<< HEAD
theorem mulVec_smul [Fintype n] [NonUnitalNonAssocSemiring S] [DistribSMul R S]
    [SMulCommClass R S S] (M : Matrix m n S) (b : R) (v : n → S) :
    M *ᵥ (b • v) = b • M *ᵥ v := by
  ext i
  simp only [mulVec, dotProduct, Finset.smul_sum, Pi.smul_apply, mul_smul_comm]

theorem smul_mulVec [Fintype n] [NonUnitalNonAssocSemiring S] [DistribSMul R S]
    [IsScalarTower R S S] (M : Matrix m n S) (b : R) (v : n → S) :
    (b • M) *ᵥ v = b • M *ᵥ v := by
  ext i
  simp only [mulVec, dotProduct, Finset.smul_sum, Pi.smul_apply, Matrix.smul_apply, smul_mul_assoc]

theorem smul_vecMul [Fintype n] [NonUnitalNonAssocSemiring S] [DistribSMul R S]
    [IsScalarTower R S S] (M : Matrix n m S) (b : R) (v : n → S) :
=======
theorem mulVec_smul [Fintype n] [DistribSMul R α] [SMulCommClass R α α]
    (M : Matrix m n α) (b : R) (v : n → α) :
    M *ᵥ (b • v) = b • M *ᵥ v := by
  ext
  exact dotProduct_smul _ _ _

theorem smul_mulVec [Fintype n] [DistribSMul R α] [IsScalarTower R α α]
    (b : R) (M : Matrix m n α) (v : n → α) :
    (b • M) *ᵥ v = b • M *ᵥ v := by
  ext
  exact smul_dotProduct _ _ _

theorem smul_vecMul [Fintype m] [DistribSMul R α] [IsScalarTower R α α]
    (b : R) (v : m → α) (M : Matrix m n α) :
>>>>>>> 595c2c61
    (b • v) ᵥ* M = b • v ᵥ* M := by
  ext
  exact smul_dotProduct _ _ _

<<<<<<< HEAD
theorem vecMul_smul [Fintype n] [NonUnitalNonAssocSemiring S] [DistribSMul R S]
    [SMulCommClass R S S] (M : Matrix n m S) (b : R) (v : n → S) :
    v ᵥ* (b • M) = b • v ᵥ* M := by
  ext i
  simp only [vecMul, dotProduct, Finset.smul_sum, Pi.smul_apply, Matrix.smul_apply, mul_smul_comm]
=======
theorem vecMul_smul [Fintype m] [DistribSMul R α] [SMulCommClass R α α]
    (v : m → α) (b : R) (M : Matrix m n α) :
    v ᵥ* (b • M) = b • v ᵥ* M := by
  ext
  exact dotProduct_smul _ _ _

@[deprecated (since := "2025-08-14")] alias smul_mulVec_assoc := smul_mulVec
>>>>>>> 595c2c61

@[simp]
theorem mulVec_single [Fintype n] [DecidableEq n] [NonUnitalNonAssocSemiring R] (M : Matrix m n R)
    (j : n) (x : R) : M *ᵥ Pi.single j x = MulOpposite.op x • M.col j :=
  funext fun _ => dotProduct_single _ _ _

@[simp]
theorem single_vecMul [Fintype m] [DecidableEq m] [NonUnitalNonAssocSemiring R] (M : Matrix m n R)
    (i : m) (x : R) : Pi.single i x ᵥ* M = x • M.row i :=
  funext fun _ => single_dotProduct _ _ _

theorem mulVec_single_one [Fintype n] [DecidableEq n] [NonAssocSemiring R]
    (M : Matrix m n R) (j : n) :
    M *ᵥ Pi.single j 1 = M.col j := by ext; simp

theorem single_one_vecMul [Fintype m] [DecidableEq m] [NonAssocSemiring R]
    (i : m) (M : Matrix m n R) :
    Pi.single i 1 ᵥ* M = M.row i := by ext; simp

theorem diagonal_mulVec_single [Fintype n] [DecidableEq n] [NonUnitalNonAssocSemiring R] (v : n → R)
    (j : n) (x : R) : diagonal v *ᵥ Pi.single j x = Pi.single j (v j * x) := by
  ext i
  rw [mulVec_diagonal]
  exact Pi.apply_single (fun i x => v i * x) (fun i => mul_zero _) j x i

theorem single_vecMul_diagonal [Fintype n] [DecidableEq n] [NonUnitalNonAssocSemiring R] (v : n → R)
    (j : n) (x : R) : (Pi.single j x) ᵥ* (diagonal v) = Pi.single j (x * v j) := by
  ext i
  rw [vecMul_diagonal]
  exact Pi.apply_single (fun i x => x * v i) (fun i => zero_mul _) j x i

end NonUnitalNonAssocSemiring

section NonUnitalSemiring

variable [NonUnitalSemiring α]

@[simp]
theorem vecMul_vecMul [Fintype n] [Fintype m] (v : m → α) (M : Matrix m n α) (N : Matrix n o α) :
    v ᵥ* M ᵥ* N = v ᵥ* (M * N) := by
  ext
  apply dotProduct_assoc

@[simp]
theorem mulVec_mulVec [Fintype n] [Fintype o] (v : o → α) (M : Matrix m n α) (N : Matrix n o α) :
    M *ᵥ N *ᵥ v = (M * N) *ᵥ v := by
  ext
  symm
  apply dotProduct_assoc

theorem mul_mul_apply [Fintype n] (A B C : Matrix n n α) (i j : n) :
    (A * B * C) i j = A i ⬝ᵥ B *ᵥ (Cᵀ j) := by
  rw [Matrix.mul_assoc]
  simp only [mul_apply, dotProduct, mulVec]
  rfl

theorem vecMul_vecMulVec [Fintype m] (u v : m → α) (w : n → α) :
      u ᵥ* vecMulVec v w = (u ⬝ᵥ v) • w := by
  ext i
  simp [vecMul, dotProduct, vecMulVec, Finset.sum_mul, mul_assoc]

theorem vecMulVec_mulVec [Fintype n] (u : m → α) (v w : n → α) :
      vecMulVec u v *ᵥ w = MulOpposite.op (v ⬝ᵥ w) • u := by
  ext i
  simp [mulVec, dotProduct, vecMulVec, Finset.mul_sum, mul_assoc]

theorem vecMulVec_mul_vecMulVec [Fintype m] (u : l → α) (v w : m → α) (x : n → α) :
      vecMulVec u v * vecMulVec w x = vecMulVec u ((v ⬝ᵥ w) • x) := by
  ext i j
  simp_rw [mul_apply, dotProduct, vecMulVec, Pi.smul_apply, of_apply, mul_assoc, ← Finset.mul_sum,
    smul_eq_mul, Finset.sum_mul, mul_assoc]

end NonUnitalSemiring

section NonAssocSemiring

variable [NonAssocSemiring α]

theorem mulVec_one [Fintype n] (A : Matrix m n α) : A *ᵥ 1 = ∑ j, Aᵀ j := by
  ext; simp [mulVec, dotProduct]

theorem one_vecMul [Fintype m] (A : Matrix m n α) : 1 ᵥ* A = ∑ i, A i := by
  ext; simp [vecMul, dotProduct]

lemma ext_of_mulVec_single [DecidableEq n] [Fintype n] {M N : Matrix m n α}
    (h : ∀ i, M *ᵥ Pi.single i 1 = N *ᵥ Pi.single i 1) :
    M = N := by
  ext i j
  simp_rw [mulVec_single_one] at h
  exact congrFun (h j) i

lemma ext_of_single_vecMul [DecidableEq m] [Fintype m] {M N : Matrix m n α}
    (h : ∀ i, Pi.single i 1 ᵥ* M = Pi.single i 1 ᵥ* N) :
    M = N := by
  ext i j
  simp_rw [single_one_vecMul] at h
  exact congrFun (h i) j

variable [Fintype m] [Fintype n] [DecidableEq m]

@[simp]
theorem one_mulVec (v : m → α) : 1 *ᵥ v = v := by
  ext
  rw [← diagonal_one, mulVec_diagonal, one_mul]

@[simp]
theorem vecMul_one (v : m → α) : v ᵥ* 1 = v := by
  ext
  rw [← diagonal_one, vecMul_diagonal, mul_one]

@[simp]
theorem diagonal_const_mulVec (x : α) (v : m → α) :
    (diagonal fun _ => x) *ᵥ v = x • v := by
  ext; simp [mulVec_diagonal]

@[simp]
theorem vecMul_diagonal_const (x : α) (v : m → α) :
    v ᵥ* (diagonal fun _ => x) = MulOpposite.op x • v := by
  ext; simp [vecMul_diagonal]

@[simp]
theorem natCast_mulVec (x : ℕ) (v : m → α) : x *ᵥ v = (x : α) • v :=
  diagonal_const_mulVec _ _

@[simp]
theorem vecMul_natCast (x : ℕ) (v : m → α) : v ᵥ* x = MulOpposite.op (x : α) • v :=
  vecMul_diagonal_const _ _


@[simp]
theorem ofNat_mulVec (x : ℕ) [x.AtLeastTwo] (v : m → α) :
    ofNat(x) *ᵥ v = (OfNat.ofNat x : α) • v :=
  natCast_mulVec _ _

@[simp]
theorem vecMul_ofNat (x : ℕ) [x.AtLeastTwo] (v : m → α) :
    v ᵥ* ofNat(x) = MulOpposite.op (OfNat.ofNat x : α) • v :=
  vecMul_natCast _ _

end NonAssocSemiring

section NonUnitalNonAssocRing

variable [NonUnitalNonAssocRing α]

theorem neg_vecMul [Fintype m] (v : m → α) (A : Matrix m n α) : (-v) ᵥ* A = -(v ᵥ* A) := by
  ext
  apply neg_dotProduct

theorem vecMul_neg [Fintype m] (v : m → α) (A : Matrix m n α) : v ᵥ* (-A) = -(v ᵥ* A) := by
  ext
  apply dotProduct_neg

lemma neg_vecMul_neg [Fintype m] (v : m → α) (A : Matrix m n α) : (-v) ᵥ* (-A) = v ᵥ* A := by
  rw [vecMul_neg, neg_vecMul, neg_neg]

theorem neg_mulVec [Fintype n] (v : n → α) (A : Matrix m n α) : (-A) *ᵥ v = -(A *ᵥ v) := by
  ext
  apply neg_dotProduct

theorem mulVec_neg [Fintype n] (v : n → α) (A : Matrix m n α) : A *ᵥ (-v) = -(A *ᵥ v) := by
  ext
  apply dotProduct_neg

lemma neg_mulVec_neg [Fintype n] (v : n → α) (A : Matrix m n α) : (-A) *ᵥ (-v) = A *ᵥ v := by
  rw [mulVec_neg, neg_mulVec, neg_neg]

theorem mulVec_sub [Fintype n] (A : Matrix m n α) (x y : n → α) :
    A *ᵥ (x - y) = A *ᵥ x - A *ᵥ y := by
  ext
  apply dotProduct_sub

theorem sub_mulVec [Fintype n] (A B : Matrix m n α) (x : n → α) :
    (A - B) *ᵥ x = A *ᵥ x - B *ᵥ x := by simp [sub_eq_add_neg, add_mulVec, neg_mulVec]

theorem vecMul_sub [Fintype m] (A B : Matrix m n α) (x : m → α) :
    x ᵥ* (A - B) = x ᵥ* A - x ᵥ* B := by simp [sub_eq_add_neg, vecMul_add, vecMul_neg]

theorem sub_vecMul [Fintype m] (A : Matrix m n α) (x y : m → α) :
    (x - y) ᵥ* A = x ᵥ* A - y ᵥ* A := by
  ext
  apply sub_dotProduct

theorem sub_vecMulVec (w₁ w₂ : m → α) (v : n → α) :
    vecMulVec (w₁ - w₂) v = vecMulVec w₁ v - vecMulVec w₂ v :=
  ext fun _ _ => sub_mul _ _ _

theorem vecMulVec_sub (w : m → α) (v₁ v₂ : n → α) :
    vecMulVec w (v₁ - v₂) = vecMulVec w v₁ - vecMulVec w v₂  :=
  ext fun _ _ => mul_sub _ _ _

end NonUnitalNonAssocRing

section NonUnitalCommSemiring

variable [NonUnitalCommSemiring α]

theorem mulVec_transpose [Fintype m] (A : Matrix m n α) (x : m → α) : Aᵀ *ᵥ x = x ᵥ* A := by
  ext
  apply dotProduct_comm

theorem vecMul_transpose [Fintype n] (A : Matrix m n α) (x : n → α) : x ᵥ* Aᵀ = A *ᵥ x := by
  ext
  apply dotProduct_comm

theorem mulVec_vecMul [Fintype n] [Fintype o] (A : Matrix m n α) (B : Matrix o n α) (x : o → α) :
    A *ᵥ (x ᵥ* B) = (A * Bᵀ) *ᵥ x := by rw [← mulVec_mulVec, mulVec_transpose]

theorem vecMul_mulVec [Fintype m] [Fintype n] (A : Matrix m n α) (B : Matrix m o α) (x : n → α) :
    (A *ᵥ x) ᵥ* B = x ᵥ* (Aᵀ * B) := by rw [← vecMul_vecMul, vecMul_transpose]

end NonUnitalCommSemiring

section Semiring

variable [Semiring R]

lemma mulVec_injective_of_isUnit [Fintype m] [DecidableEq m] {A : Matrix m m R}
    (ha : IsUnit A) : Function.Injective A.mulVec := by
  obtain ⟨B, hBl, hBr⟩ := isUnit_iff_exists.mp ha
  intro x y hxy
  simpa [hBr] using congrArg B.mulVec hxy

lemma vecMul_injective_of_isUnit [Fintype m] [DecidableEq m] {A : Matrix m m R}
    (ha : IsUnit A) : Function.Injective A.vecMul := by
  obtain ⟨B, hBl, hBr⟩ := isUnit_iff_exists.mp ha
  intro x y hxy
  simpa [hBl] using congrArg B.vecMul hxy

lemma pow_row_eq_zero_of_le [Fintype n] [DecidableEq n] {M : Matrix n n R} {k l : ℕ} {i : n}
    (h : (M ^ k).row i = 0) (h' : k ≤ l) :
    (M ^ l).row i = 0 := by
  replace h' : l = k + (l - k) := by omega
  rw [← single_one_vecMul] at h ⊢
  rw [h', pow_add, ← vecMul_vecMul, h, zero_vecMul]

lemma pow_col_eq_zero_of_le [Fintype n] [DecidableEq n] {M : Matrix n n R} {k l : ℕ} {i : n}
    (h : (M ^ k).col i = 0) (h' : k ≤ l) :
    (M ^ l).col i = 0 := by
  replace h' : l = (l - k) + k := by omega
  rw [← mulVec_single_one] at h ⊢
  rw [h', pow_add, ← mulVec_mulVec, h, mulVec_zero]

end Semiring

section CommSemiring

variable [CommSemiring α]

@[deprecated mulVec_smul (since := "2025-08-14")]
theorem mulVec_smul_assoc [Fintype n] (A : Matrix m n α) (b : n → α) (a : α) :
    A *ᵥ (a • b) = a • A *ᵥ b :=
  mulVec_smul _ _ _

end CommSemiring

section NonAssocRing

variable [NonAssocRing α]

variable [Fintype m] [DecidableEq m]

@[simp]
theorem intCast_mulVec (x : ℤ) (v : m → α) : x *ᵥ v = (x : α) • v :=
  diagonal_const_mulVec _ _

@[simp]
theorem vecMul_intCast (x : ℤ) (v : m → α) : v ᵥ* x = MulOpposite.op (x : α) • v :=
  vecMul_diagonal_const _ _

end NonAssocRing

section Transpose

open Matrix

@[simp]
theorem transpose_mul [AddCommMonoid α] [CommMagma α] [Fintype n] (M : Matrix m n α)
    (N : Matrix n l α) : (M * N)ᵀ = Nᵀ * Mᵀ := by
  ext
  apply dotProduct_comm

variable (m n α)

end Transpose

theorem submatrix_mul [Fintype n] [Fintype o] [Mul α] [AddCommMonoid α] {p q : Type*}
    (M : Matrix m n α) (N : Matrix n p α) (e₁ : l → m) (e₂ : o → n) (e₃ : q → p)
    (he₂ : Function.Bijective e₂) :
    (M * N).submatrix e₁ e₃ = M.submatrix e₁ e₂ * N.submatrix e₂ e₃ :=
  ext fun _ _ => (he₂.sum_comp _).symm

/-! `simp` lemmas for `Matrix.submatrix`s interaction with `Matrix.diagonal`, `1`, and `Matrix.mul`
for when the mappings are bundled. -/

@[simp]
theorem submatrix_mul_equiv [Fintype n] [Fintype o] [AddCommMonoid α] [Mul α] {p q : Type*}
    (M : Matrix m n α) (N : Matrix n p α) (e₁ : l → m) (e₂ : o ≃ n) (e₃ : q → p) :
    M.submatrix e₁ e₂ * N.submatrix e₂ e₃ = (M * N).submatrix e₁ e₃ :=
  (submatrix_mul M N e₁ e₂ e₃ e₂.bijective).symm

theorem submatrix_mulVec_equiv [Fintype n] [Fintype o] [NonUnitalNonAssocSemiring α]
    (M : Matrix m n α) (v : o → α) (e₁ : l → m) (e₂ : o ≃ n) :
    M.submatrix e₁ e₂ *ᵥ v = (M *ᵥ (v ∘ e₂.symm)) ∘ e₁ :=
  funext fun _ => Eq.symm (dotProduct_comp_equiv_symm _ _ _)

@[simp]
theorem submatrix_id_mul_left [Fintype n] [Fintype o] [Mul α] [AddCommMonoid α] {p : Type*}
    (M : Matrix m n α) (N : Matrix o p α) (e₁ : l → m) (e₂ : n ≃ o) :
    M.submatrix e₁ id * N.submatrix e₂ id = M.submatrix e₁ e₂.symm * N := by
  ext; simp [mul_apply, ← e₂.bijective.sum_comp]

@[simp]
theorem submatrix_id_mul_right [Fintype n] [Fintype o] [Mul α] [AddCommMonoid α] {p : Type*}
    (M : Matrix m n α) (N : Matrix o p α) (e₁ : l → p) (e₂ : o ≃ n) :
    M.submatrix id e₂ * N.submatrix id e₁ = M * N.submatrix e₂.symm e₁ := by
  ext; simp [mul_apply, ← e₂.bijective.sum_comp]

theorem submatrix_vecMul_equiv [Fintype l] [Fintype m] [NonUnitalNonAssocSemiring α]
    (M : Matrix m n α) (v : l → α) (e₁ : l ≃ m) (e₂ : o → n) :
    v ᵥ* M.submatrix e₁ e₂ = ((v ∘ e₁.symm) ᵥ* M) ∘ e₂ :=
  funext fun _ => Eq.symm (comp_equiv_symm_dotProduct _ _ _)

theorem mul_submatrix_one [Fintype n] [Finite o] [NonAssocSemiring α] [DecidableEq o] (e₁ : n ≃ o)
    (e₂ : l → o) (M : Matrix m n α) :
    M * (1 : Matrix o o α).submatrix e₁ e₂ = submatrix M id (e₁.symm ∘ e₂) := by
  cases nonempty_fintype o
  let A := M.submatrix id e₁.symm
  have : M = A.submatrix id e₁ := by
    simp only [A, submatrix_submatrix, Function.comp_id, submatrix_id_id, Equiv.symm_comp_self]
  rw [this, submatrix_mul_equiv]
  simp only [A, Matrix.mul_one, submatrix_submatrix, Function.comp_id, submatrix_id_id,
    Equiv.symm_comp_self]

theorem one_submatrix_mul [Fintype m] [Finite o] [NonAssocSemiring α] [DecidableEq o] (e₁ : l → o)
    (e₂ : m ≃ o) (M : Matrix m n α) :
    ((1 : Matrix o o α).submatrix e₁ e₂) * M = submatrix M (e₂.symm ∘ e₁) id := by
  cases nonempty_fintype o
  let A := M.submatrix e₂.symm id
  have : M = A.submatrix e₂ id := by
    simp only [A, submatrix_submatrix, Function.comp_id, submatrix_id_id, Equiv.symm_comp_self]
  rw [this, submatrix_mul_equiv]
  simp only [A, Matrix.one_mul, submatrix_submatrix, Function.comp_id, submatrix_id_id,
    Equiv.symm_comp_self]

theorem submatrix_mul_transpose_submatrix [Fintype m] [Fintype n] [AddCommMonoid α] [Mul α]
    (e : m ≃ n) (M : Matrix m n α) : M.submatrix id e * Mᵀ.submatrix e id = M * Mᵀ := by
  rw [submatrix_mul_equiv, submatrix_id_id]

end Matrix

namespace RingHom

variable [Fintype n] [NonAssocSemiring α] [NonAssocSemiring β]

theorem map_matrix_mul (M : Matrix m n α) (N : Matrix n o α) (i : m) (j : o) (f : α →+* β) :
    f ((M * N) i j) = (M.map f * N.map f) i j := by
  simp [Matrix.mul_apply, map_sum]

theorem map_dotProduct [NonAssocSemiring R] [NonAssocSemiring S] (f : R →+* S) (v w : n → R) :
    f (v ⬝ᵥ w) = f ∘ v ⬝ᵥ f ∘ w := by
  simp only [dotProduct, map_sum f, f.map_mul, Function.comp]

theorem map_vecMul [NonAssocSemiring R] [NonAssocSemiring S] (f : R →+* S) (M : Matrix n m R)
    (v : n → R) (i : m) : f ((v ᵥ* M) i) = ((f ∘ v) ᵥ* M.map f) i := by
  simp only [Matrix.vecMul, Matrix.map_apply, RingHom.map_dotProduct, Function.comp_def]

theorem map_mulVec [NonAssocSemiring R] [NonAssocSemiring S] (f : R →+* S) (M : Matrix m n R)
    (v : n → R) (i : m) : f ((M *ᵥ v) i) = (M.map f *ᵥ (f ∘ v)) i := by
  simp only [Matrix.mulVec, Matrix.map_apply, RingHom.map_dotProduct, Function.comp_def]

end RingHom<|MERGE_RESOLUTION|>--- conflicted
+++ resolved
@@ -687,22 +687,6 @@
   ext
   apply add_dotProduct
 
-<<<<<<< HEAD
-theorem mulVec_smul [Fintype n] [NonUnitalNonAssocSemiring S] [DistribSMul R S]
-    [SMulCommClass R S S] (M : Matrix m n S) (b : R) (v : n → S) :
-    M *ᵥ (b • v) = b • M *ᵥ v := by
-  ext i
-  simp only [mulVec, dotProduct, Finset.smul_sum, Pi.smul_apply, mul_smul_comm]
-
-theorem smul_mulVec [Fintype n] [NonUnitalNonAssocSemiring S] [DistribSMul R S]
-    [IsScalarTower R S S] (M : Matrix m n S) (b : R) (v : n → S) :
-    (b • M) *ᵥ v = b • M *ᵥ v := by
-  ext i
-  simp only [mulVec, dotProduct, Finset.smul_sum, Pi.smul_apply, Matrix.smul_apply, smul_mul_assoc]
-
-theorem smul_vecMul [Fintype n] [NonUnitalNonAssocSemiring S] [DistribSMul R S]
-    [IsScalarTower R S S] (M : Matrix n m S) (b : R) (v : n → S) :
-=======
 theorem mulVec_smul [Fintype n] [DistribSMul R α] [SMulCommClass R α α]
     (M : Matrix m n α) (b : R) (v : n → α) :
     M *ᵥ (b • v) = b • M *ᵥ v := by
@@ -717,18 +701,10 @@
 
 theorem smul_vecMul [Fintype m] [DistribSMul R α] [IsScalarTower R α α]
     (b : R) (v : m → α) (M : Matrix m n α) :
->>>>>>> 595c2c61
     (b • v) ᵥ* M = b • v ᵥ* M := by
   ext
   exact smul_dotProduct _ _ _
 
-<<<<<<< HEAD
-theorem vecMul_smul [Fintype n] [NonUnitalNonAssocSemiring S] [DistribSMul R S]
-    [SMulCommClass R S S] (M : Matrix n m S) (b : R) (v : n → S) :
-    v ᵥ* (b • M) = b • v ᵥ* M := by
-  ext i
-  simp only [vecMul, dotProduct, Finset.smul_sum, Pi.smul_apply, Matrix.smul_apply, mul_smul_comm]
-=======
 theorem vecMul_smul [Fintype m] [DistribSMul R α] [SMulCommClass R α α]
     (v : m → α) (b : R) (M : Matrix m n α) :
     v ᵥ* (b • M) = b • v ᵥ* M := by
@@ -736,7 +712,6 @@
   exact dotProduct_smul _ _ _
 
 @[deprecated (since := "2025-08-14")] alias smul_mulVec_assoc := smul_mulVec
->>>>>>> 595c2c61
 
 @[simp]
 theorem mulVec_single [Fintype n] [DecidableEq n] [NonUnitalNonAssocSemiring R] (M : Matrix m n R)
