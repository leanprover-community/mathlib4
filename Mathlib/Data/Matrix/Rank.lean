/-
Copyright (c) 2021 Johan Commelin. All rights reserved.
Released under Apache 2.0 license as described in the file LICENSE.
Authors: Johan Commelin, Eric Wieser
-/
import Mathlib.LinearAlgebra.Determinant
import Mathlib.LinearAlgebra.Dual.Lemmas
import Mathlib.LinearAlgebra.FiniteDimensional
import Mathlib.LinearAlgebra.Matrix.Diagonal
import Mathlib.LinearAlgebra.Matrix.DotProduct
import Mathlib.LinearAlgebra.Matrix.Dual

/-!
# Rank of matrices

The rank of a matrix `A` is defined to be the rank of range of the linear map corresponding to `A`.
This definition does not depend on the choice of basis, see `Matrix.rank_eq_finrank_range_toLin`.

## Main declarations

* `Matrix.rank`: the rank of a matrix
* `Matrix.cRank`: the rank of a matrix as a cardinal
* `Matrix.eRank`: the rank of a matrix as a term in `ℕ∞`.

-/

open Matrix

namespace Matrix

open Module Cardinal Set Submodule

universe ul um um₀ un un₀ uo uR
variable {l : Type ul} {m : Type um} {m₀ : Type um₀} {n : Type un} {n₀ : Type un₀} {o : Type uo}
variable {R : Type uR}

section Infinite

variable [Semiring R]

/-- The rank of a matrix, defined as the dimension of its column space, as a cardinal. -/
noncomputable def cRank (A : Matrix m n R) : Cardinal := Module.rank R <| span R <| range Aᵀ

lemma cRank_toNat_eq_finrank (A : Matrix m n R) :
    A.cRank.toNat = Module.finrank R (span R (range Aᵀ)) := rfl

lemma lift_cRank_submatrix_le (A : Matrix m n R) (r : m₀ → m) (c : n₀ → n) :
    lift.{um} (A.submatrix r c).cRank ≤ lift.{um₀} A.cRank := by
  have h : ((A.submatrix r id).submatrix id c).cRank ≤ (A.submatrix r id).cRank :=
    Submodule.rank_mono <| span_mono <| by rintro _ ⟨x, rfl⟩; exact ⟨c x, rfl⟩
  refine (Cardinal.lift_monotone h).trans ?_
  let f : (m → R) →ₗ[R] (m₀ → R) := LinearMap.funLeft R R r
  have h_eq : Submodule.map f (span R (range Aᵀ)) = span R (range (A.submatrix r id)ᵀ) := by
    rw [LinearMap.map_span, ← image_univ, image_image, transpose_submatrix]
    aesop
  rw [cRank, ← h_eq]
  have hwin := lift_rank_map_le f (span R (range Aᵀ))
  simp_rw [← lift_umax] at hwin ⊢
  exact hwin

/-- A special case of `lift_cRank_submatrix_le` for when `m₀` and `m` are in the same universe. -/
lemma cRank_submatrix_le {m m₀ : Type um} (A : Matrix m n R) (r : m₀ → m) (c : n₀ → n) :
    (A.submatrix r c).cRank ≤ A.cRank := by
  simpa using lift_cRank_submatrix_le A r c

lemma cRank_le_card_height [StrongRankCondition R] [Fintype m] (A : Matrix m n R) :
    A.cRank ≤ Fintype.card m :=
  (Submodule.rank_le (span R (range Aᵀ))).trans <| by rw [rank_fun']

lemma cRank_le_card_width [StrongRankCondition R] [Fintype n] (A : Matrix m n R) :
    A.cRank ≤ Fintype.card n :=
  (rank_span_le ..).trans <| by simpa using Cardinal.mk_range_le_lift (f := Aᵀ)

/-- The rank of a matrix, defined as the dimension of its column space, as a term in `ℕ∞`. -/
noncomputable def eRank (A : Matrix m n R) : ℕ∞ := A.cRank.toENat

lemma eRank_toNat_eq_finrank (A : Matrix m n R) :
    A.eRank.toNat = Module.finrank R (span R (range Aᵀ)) :=
  toNat_toENat ..

lemma eRank_submatrix_le (A : Matrix m n R) (r : m₀ → m) (c : n₀ → n) :
    (A.submatrix r c).eRank ≤ A.eRank := by
  simpa using OrderHom.mono (β := ℕ∞) Cardinal.toENat <| lift_cRank_submatrix_le A r c

lemma eRank_le_card_width [StrongRankCondition R] (A : Matrix m n R) : A.eRank ≤ ENat.card n := by
  wlog hfin : Finite n
  · simp [ENat.card_eq_top.2 (by simpa using hfin)]
  have _ := Fintype.ofFinite n
  rw [ENat.card_eq_coe_fintype_card, eRank, toENat_le_nat]
  exact A.cRank_le_card_width

lemma eRank_le_card_height [StrongRankCondition R] (A : Matrix m n R) : A.eRank ≤ ENat.card m := by
  classical
  wlog hfin : Finite m
  · simp [ENat.card_eq_top.2 (by simpa using hfin)]
  have _ := Fintype.ofFinite m
  rw [ENat.card_eq_coe_fintype_card, eRank, toENat_le_nat]
  exact A.cRank_le_card_height

end Infinite

variable [Fintype n] [Fintype o]

section CommRing

variable [CommRing R]

/-- The rank of a matrix is the rank of its image. -/
noncomputable def rank (A : Matrix m n R) : ℕ :=
  finrank R <| LinearMap.range A.mulVecLin

@[simp]
theorem cRank_one [StrongRankCondition R] [DecidableEq m] :
    (cRank (1 : Matrix m m R)) = lift.{uR} #m := by
  have := nontrivial_of_invariantBasisNumber R
  have h : LinearIndependent R (1 : Matrix m m R)ᵀ := by
    convert Pi.linearIndependent_single_one m R
    simp [funext_iff, Matrix.one_eq_pi_single]
  rw [cRank, rank_span h, ← lift_umax, ← Cardinal.mk_range_eq_of_injective h.injective, lift_id']

@[simp] theorem eRank_one [StrongRankCondition R] [DecidableEq m] :
    (eRank (1 : Matrix m m R)) = ENat.card m := by
  rw [eRank, cRank_one, toENat_lift, ENat.card]

@[simp]
theorem rank_one [StrongRankCondition R] [DecidableEq n] :
    rank (1 : Matrix n n R) = Fintype.card n := by
  rw [rank, mulVecLin_one, LinearMap.range_id, finrank_top, finrank_pi]

@[simp]
theorem rank_zero [Nontrivial R] : rank (0 : Matrix m n R) = 0 := by
  rw [rank, mulVecLin_zero, LinearMap.range_zero, finrank_bot]

@[simp]
theorem cRank_zero {m n : Type*} [Nontrivial R] : cRank (0 : Matrix m n R) = 0 := by
  obtain hn | hn := isEmpty_or_nonempty n
  · rw [cRank, range_eq_empty, span_empty, rank_bot]
  rw [cRank, transpose_zero, range_zero, span_zero_singleton, rank_bot]

@[simp]
theorem eRank_zero {m n : Type*} [Nontrivial R] : eRank (0 : Matrix m n R) = 0 := by
  simp [eRank]

theorem rank_le_card_width [StrongRankCondition R] (A : Matrix m n R) :
    A.rank ≤ Fintype.card n := by
  haveI : Module.Finite R (n → R) := Module.Finite.pi
  haveI : Module.Free R (n → R) := Module.Free.pi _ _
  exact A.mulVecLin.finrank_range_le.trans_eq (finrank_pi _)

theorem rank_le_width [StrongRankCondition R] {m n : ℕ} (A : Matrix (Fin m) (Fin n) R) :
    A.rank ≤ n :=
  A.rank_le_card_width.trans <| (Fintype.card_fin n).le

theorem rank_mul_le_left [StrongRankCondition R] (A : Matrix m n R) (B : Matrix n o R) :
    (A * B).rank ≤ A.rank := by
  rw [rank, rank, mulVecLin_mul]
  exact Cardinal.toNat_le_toNat (LinearMap.rank_comp_le_left _ _) (rank_lt_aleph0 _ _)

theorem rank_mul_le_right [StrongRankCondition R] (A : Matrix m n R) (B : Matrix n o R) :
    (A * B).rank ≤ B.rank := by
  rw [rank, rank, mulVecLin_mul]
  exact finrank_le_finrank_of_rank_le_rank (LinearMap.lift_rank_comp_le_right _ _)
    (rank_lt_aleph0 _ _)

theorem rank_mul_le [StrongRankCondition R] (A : Matrix m n R) (B : Matrix n o R) :
    (A * B).rank ≤ min A.rank B.rank :=
  le_min (rank_mul_le_left _ _) (rank_mul_le_right _ _)

theorem rank_unit [StrongRankCondition R] [DecidableEq n] (A : (Matrix n n R)ˣ) :
    (A : Matrix n n R).rank = Fintype.card n := by
  apply le_antisymm (rank_le_card_width (A : Matrix n n R)) _
  have := rank_mul_le_left (A : Matrix n n R) (↑A⁻¹ : Matrix n n R)
  rwa [← Units.val_mul, mul_inv_cancel, Units.val_one, rank_one] at this

theorem rank_of_isUnit [StrongRankCondition R] [DecidableEq n] (A : Matrix n n R) (h : IsUnit A) :
    A.rank = Fintype.card n := by
  obtain ⟨A, rfl⟩ := h
  exact rank_unit A

/-- Right multiplying by an invertible matrix does not change the rank -/
@[simp]
lemma rank_mul_eq_left_of_isUnit_det [DecidableEq n]
    (A : Matrix n n R) (B : Matrix m n R) (hA : IsUnit A.det) :
    (B * A).rank = B.rank := by
  suffices Function.Surjective A.mulVecLin by
    rw [rank, mulVecLin_mul, LinearMap.range_comp_of_range_eq_top _
      (LinearMap.range_eq_top.mpr this), ← rank]
  intro v
  exact ⟨(A⁻¹).mulVecLin v, by simp [mul_nonsing_inv _ hA]⟩

/-- Left multiplying by an invertible matrix does not change the rank -/
@[simp]
lemma rank_mul_eq_right_of_isUnit_det [Fintype m] [DecidableEq m]
    (A : Matrix m m R) (B : Matrix m n R) (hA : IsUnit A.det) :
    (A * B).rank = B.rank := by
  let b : Basis m R (m → R) := Pi.basisFun R m
  replace hA : IsUnit (LinearMap.toMatrix b b A.mulVecLin).det := by
    convert hA; rw [← LinearEquiv.eq_symm_apply]; rfl
  have hAB : mulVecLin (A * B) = (LinearEquiv.ofIsUnitDet hA).comp (mulVecLin B) := by ext; simp
  rw [rank, rank, hAB, LinearMap.range_comp, LinearEquiv.finrank_map_eq]

/-- Taking a subset of the rows and permuting the columns reduces the rank. -/
theorem rank_submatrix_le [StrongRankCondition R] [Fintype m] (f : n → m) (e : n ≃ m)
    (A : Matrix m m R) : rank (A.submatrix f e) ≤ rank A := by
  rw [rank, rank, mulVecLin_submatrix, LinearMap.range_comp, LinearMap.range_comp,
    show LinearMap.funLeft R R e.symm = LinearEquiv.funCongrLeft R R e.symm from rfl,
    LinearEquiv.range, Submodule.map_top]
  exact Submodule.finrank_map_le _ _

<<<<<<< HEAD
@[simp]
theorem rank_reindex [Fintype n₀] (em : m ≃ m₀) (en : n ≃ n₀) (A : Matrix m n R) :
    rank (A.reindex em en) = rank A := by
=======
theorem rank_reindex (e₁ : l ≃ m) (e₂ : n ≃ o) (A : Matrix l n R) :
    rank (reindex e₁ e₂ A) = rank A := by
>>>>>>> b6dd4542
  rw [rank, rank, mulVecLin_reindex, LinearMap.range_comp, LinearMap.range_comp,
    LinearEquiv.range, Submodule.map_top, LinearEquiv.finrank_map_eq]

@[simp]
<<<<<<< HEAD
theorem rank_submatrix [Fintype n₀] (A : Matrix m n R) (em : m₀ ≃ m) (en : n₀ ≃ n) :
    rank (A.submatrix em en) = rank A := by
  simpa only [reindex_apply] using rank_reindex em.symm en.symm A

theorem lift_cRank_reindex {n : Type un} (A : Matrix m n R) (em : m ≃ m₀) (en : n ≃ n₀) :
    lift.{um} (cRank (A.reindex em en)) = lift.{um₀} (cRank A) :=
  (A.lift_cRank_submatrix_le em.symm en.symm).antisymm
    <| by simpa using ((A.reindex em en).lift_cRank_submatrix_le em en)

/-- A version of `lift_cRank_reindex` for when the row types are in the same universe. -/
@[simp]
theorem cRank_reindex {m₀ : Type um} {n : Type un} (A : Matrix m n R) (em : m ≃ m₀) (en : n ≃ n₀) :
    cRank (A.reindex em en) = cRank A := by
  simpa using A.lift_cRank_reindex em en

theorem lift_cRank_submatrix {n : Type un} (A : Matrix m n R) (em : m₀ ≃ m) (en : n₀ ≃ n) :
    lift.{um} (cRank (A.submatrix em en)) = lift.{um₀} (cRank A) := by
  simp [← lift_cRank_reindex _ em.symm en.symm]

/-- A version of `lift_cRank_submatrix` for when the row types are in the same universe. -/
@[simp]
theorem cRank_submatrix {m₀ : Type um} {n : Type un} (A : Matrix m n R) (em : m₀ ≃ m)
    (en : n₀ ≃ n) : cRank (A.submatrix em en) = cRank A := by
  simpa using A.lift_cRank_submatrix em en

@[simp]
theorem eRank_reindex {m₀ : Type um} {n : Type un} (A : Matrix m n R) (em : m ≃ m₀) (en : n ≃ n₀) :
    eRank (A.reindex em en) = eRank A := by
  simp [eRank]

@[simp]
theorem eRank_submatrix {m₀ : Type um} {n : Type un} (A : Matrix m n R) (em : m₀ ≃ m)
    (en : n₀ ≃ n) : eRank (A.submatrix em en) = eRank A := by
  simp [eRank]
=======
theorem rank_submatrix (A : Matrix l n R) (e₁ : m ≃ l) (e₂ : o ≃ n) :
    rank (A.submatrix e₁ e₂) = rank A :=
  rank_reindex e₁.symm e₂.symm A
>>>>>>> b6dd4542

theorem rank_eq_finrank_range_toLin [Finite m] [DecidableEq n] {M₁ M₂ : Type*} [AddCommGroup M₁]
    [AddCommGroup M₂] [Module R M₁] [Module R M₂] (A : Matrix m n R) (v₁ : Basis m R M₁)
    (v₂ : Basis n R M₂) : A.rank = finrank R (LinearMap.range (toLin v₂ v₁ A)) := by
  cases nonempty_fintype m
  let e₁ := (Pi.basisFun R m).equiv v₁ (Equiv.refl _)
  let e₂ := (Pi.basisFun R n).equiv v₂ (Equiv.refl _)
  have range_e₂ : LinearMap.range e₂ = ⊤ := by
    rw [LinearMap.range_eq_top]
    exact e₂.surjective
  refine LinearEquiv.finrank_eq (e₁.ofSubmodules _ _ ?_)
  rw [← LinearMap.range_comp, ← LinearMap.range_comp_of_range_eq_top (toLin v₂ v₁ A) range_e₂]
  congr 1
  apply LinearMap.pi_ext'
  rintro i
  apply LinearMap.ext_ring
  have aux₁ := toLin_self (Pi.basisFun R n) (Pi.basisFun R m) A i
  have aux₂ := Basis.equiv_apply (Pi.basisFun R n) i v₂
  rw [toLin_eq_toLin', toLin'_apply'] at aux₁
  rw [Pi.basisFun_apply] at aux₁ aux₂
  simp only [e₁, e₂, LinearMap.comp_apply, LinearEquiv.coe_coe, Equiv.refl_apply,
    aux₁, aux₂, LinearMap.coe_single, toLin_self, map_sum, LinearEquiv.map_smul, Basis.equiv_apply]

theorem rank_le_card_height [Fintype m] [StrongRankCondition R] (A : Matrix m n R) :
    A.rank ≤ Fintype.card m := by
  haveI : Module.Finite R (m → R) := Module.Finite.pi
  haveI : Module.Free R (m → R) := Module.Free.pi _ _
  exact (Submodule.finrank_le _).trans (finrank_pi R).le

theorem rank_le_height [StrongRankCondition R] {m n : ℕ} (A : Matrix (Fin m) (Fin n) R) :
    A.rank ≤ m :=
  A.rank_le_card_height.trans <| (Fintype.card_fin m).le

/-- The rank of a matrix is the rank of the space spanned by its columns. -/
theorem rank_eq_finrank_span_cols (A : Matrix m n R) :
    A.rank = finrank R (Submodule.span R (Set.range Aᵀ)) := by rw [rank, Matrix.range_mulVecLin]

@[simp]
theorem cRank_toNat_eq_rank (A : Matrix m n R) : A.cRank.toNat = A.rank := by
  rw [cRank_toNat_eq_finrank, ← rank_eq_finrank_span_cols]

@[simp]
theorem eRank_toNat_eq_rank (A : Matrix m n R) : A.eRank.toNat = A.rank := by
  rw [eRank_toNat_eq_finrank, ← rank_eq_finrank_span_cols]

end CommRing

section Field

variable [Field R]

/-- The rank of a diagonal matrix is the count of non-zero elements on its main diagonal -/
theorem rank_diagonal [Fintype m] [DecidableEq m] [DecidableEq R] (w : m → R) :
    (diagonal w).rank = Fintype.card {i // (w i) ≠ 0} := by
  rw [Matrix.rank, ← Matrix.toLin'_apply', Module.finrank, ← LinearMap.rank,
    LinearMap.rank_diagonal, Cardinal.toNat_natCast]

theorem cRank_diagonal [DecidableEq m] (w : m → R) :
    (diagonal w).cRank = lift.{uR} #{i // (w i) ≠ 0} := by
  classical
  set w' : {i // (w i) ≠ 0} → _ := fun i ↦ (diagonal w) i
  have h : LinearIndependent R w' := by
    have hli' := Pi.linearIndependent_single_ne_zero
      (v := fun i : m ↦ if w i = 0 then (1 : R) else w i) (by simp [ite_eq_iff'])
    convert hli'.comp Subtype.val Subtype.val_injective
    ext ⟨j, hj⟩ k
    simp [w', diagonal, hj, Pi.single_apply, eq_comm]
  have hrw : insert 0 (range (diagonal w)ᵀ) = insert 0 (range w') := by
    suffices ∀ a, diagonal w a = 0 ∨ ∃ a_1, ¬w a_1 = 0 ∧ diagonal w a_1 = diagonal w a
      by simpa [subset_antisymm_iff, subset_def, w']
    simp only [or_iff_not_imp_right, not_exists, not_and, not_imp_not]
    intro i hi
    simp [funext_iff, diagonal, hi i rfl]
  rw [cRank, ← span_insert_zero, hrw, span_insert_zero, rank_span h,
    ← lift_umax, ← Cardinal.mk_range_eq_of_injective h.injective, lift_id']

theorem eRank_diagonal [DecidableEq m] (w : m → R) :
    (diagonal w).eRank = ENat.card {i // (w i) ≠ 0} := by
  simp [eRank, cRank_diagonal, ENat.card]

end Field

/-! ### Lemmas about transpose and conjugate transpose

This section contains lemmas about the rank of `Matrix.transpose` and `Matrix.conjTranspose`.

Unfortunately the proofs are essentially duplicated between the two; `ℚ` is a linearly-ordered ring
but can't be a star-ordered ring, while `ℂ` is star-ordered (with `open ComplexOrder`) but
not linearly ordered. For now we don't prove the transpose case for `ℂ`.

TODO: the lemmas `Matrix.rank_transpose` and `Matrix.rank_conjTranspose` current follow a short
proof that is a simple consequence of `Matrix.rank_transpose_mul_self` and
`Matrix.rank_conjTranspose_mul_self`. This proof pulls in unnecessary assumptions on `R`, and should
be replaced with a proof that uses Gaussian reduction or argues via linear combinations.
-/

section StarOrderedField

variable [Fintype m] [Field R] [PartialOrder R] [StarRing R] [StarOrderedRing R]

theorem ker_mulVecLin_conjTranspose_mul_self (A : Matrix m n R) :
    LinearMap.ker (Aᴴ * A).mulVecLin = LinearMap.ker (mulVecLin A) := by
  ext x
  simp only [LinearMap.mem_ker, mulVecLin_apply, conjTranspose_mul_self_mulVec_eq_zero]

theorem rank_conjTranspose_mul_self (A : Matrix m n R) : (Aᴴ * A).rank = A.rank := by
  dsimp only [rank]
  refine add_left_injective (finrank R (LinearMap.ker (mulVecLin A))) ?_
  dsimp only
  trans finrank R { x // x ∈ LinearMap.range (mulVecLin (Aᴴ * A)) } +
    finrank R { x // x ∈ LinearMap.ker (mulVecLin (Aᴴ * A)) }
  · rw [ker_mulVecLin_conjTranspose_mul_self]
  · simp only [LinearMap.finrank_range_add_finrank_ker]

-- this follows the proof here https://math.stackexchange.com/a/81903/1896
/-- TODO: prove this in greater generality. -/
@[simp]
theorem rank_conjTranspose (A : Matrix m n R) : Aᴴ.rank = A.rank :=
  le_antisymm
    (((rank_conjTranspose_mul_self _).symm.trans_le <| rank_mul_le_left _ _).trans_eq <|
      congr_arg _ <| conjTranspose_conjTranspose _)
    ((rank_conjTranspose_mul_self _).symm.trans_le <| rank_mul_le_left _ _)

@[simp]
theorem rank_self_mul_conjTranspose (A : Matrix m n R) : (A * Aᴴ).rank = A.rank := by
  simpa only [rank_conjTranspose, conjTranspose_conjTranspose] using
    rank_conjTranspose_mul_self Aᴴ

end StarOrderedField

section LinearOrderedField

variable [Fintype m] [LinearOrderedField R]

theorem ker_mulVecLin_transpose_mul_self (A : Matrix m n R) :
    LinearMap.ker (Aᵀ * A).mulVecLin = LinearMap.ker (mulVecLin A) := by
  ext x
  simp only [LinearMap.mem_ker, mulVecLin_apply, ← mulVec_mulVec]
  constructor
  · intro h
    replace h := congr_arg (dotProduct x) h
    rwa [dotProduct_mulVec, dotProduct_zero, vecMul_transpose, dotProduct_self_eq_zero] at h
  · intro h
    rw [h, mulVec_zero]

theorem rank_transpose_mul_self (A : Matrix m n R) : (Aᵀ * A).rank = A.rank := by
  dsimp only [rank]
  refine add_left_injective (finrank R <| LinearMap.ker A.mulVecLin) ?_
  dsimp only
  trans finrank R { x // x ∈ LinearMap.range (mulVecLin (Aᵀ * A)) } +
    finrank R { x // x ∈ LinearMap.ker (mulVecLin (Aᵀ * A)) }
  · rw [ker_mulVecLin_transpose_mul_self]
  · simp only [LinearMap.finrank_range_add_finrank_ker]

end LinearOrderedField

@[simp]
theorem rank_transpose [Field R] [Fintype m] (A : Matrix m n R) : Aᵀ.rank = A.rank := by
  classical
  rw [Aᵀ.rank_eq_finrank_range_toLin (Pi.basisFun R n).dualBasis (Pi.basisFun R m).dualBasis,
      toLin_transpose, ← LinearMap.dualMap_def, LinearMap.finrank_range_dualMap_eq_finrank_range,
      toLin_eq_toLin', toLin'_apply', rank]

@[simp]
theorem rank_self_mul_transpose [LinearOrderedField R] [Fintype m] (A : Matrix m n R) :
    (A * Aᵀ).rank = A.rank := by
  simpa only [rank_transpose, transpose_transpose] using rank_transpose_mul_self Aᵀ

/-- The rank of a matrix is the rank of the space spanned by its rows. -/
theorem rank_eq_finrank_span_row [Field R] [Finite m] (A : Matrix m n R) :
    A.rank = finrank R (Submodule.span R (Set.range A)) := by
  cases nonempty_fintype m
  rw [← rank_transpose, rank_eq_finrank_span_cols, transpose_transpose]

theorem _root_.LinearIndependent.rank_matrix [Field R] [Fintype m]
    {M : Matrix m n R} (h : LinearIndependent R M) : M.rank = Fintype.card m := by
  rw [M.rank_eq_finrank_span_row, linearIndependent_iff_card_eq_finrank_span.mp h, Set.finrank]

lemma rank_add_rank_le_card_of_mul_eq_zero [Field R] [Finite l] [Fintype m]
    {A : Matrix l m R} {B : Matrix m n R} (hAB : A * B = 0) :
    A.rank + B.rank ≤ Fintype.card m := by
  classical
  let el : Basis l R (l → R) := Pi.basisFun R l
  let em : Basis m R (m → R) := Pi.basisFun R m
  let en : Basis n R (n → R) := Pi.basisFun R n
  rw [Matrix.rank_eq_finrank_range_toLin A el em,
      Matrix.rank_eq_finrank_range_toLin B em en,
      ← Module.finrank_fintype_fun_eq_card R,
      ← LinearMap.finrank_range_add_finrank_ker (Matrix.toLin em el A),
      add_le_add_iff_left]
  apply Submodule.finrank_mono
  rw [LinearMap.range_le_ker_iff, ← Matrix.toLin_mul, hAB, map_zero]

end Matrix<|MERGE_RESOLUTION|>--- conflicted
+++ resolved
@@ -207,19 +207,13 @@
     LinearEquiv.range, Submodule.map_top]
   exact Submodule.finrank_map_le _ _
 
-<<<<<<< HEAD
 @[simp]
 theorem rank_reindex [Fintype n₀] (em : m ≃ m₀) (en : n ≃ n₀) (A : Matrix m n R) :
     rank (A.reindex em en) = rank A := by
-=======
-theorem rank_reindex (e₁ : l ≃ m) (e₂ : n ≃ o) (A : Matrix l n R) :
-    rank (reindex e₁ e₂ A) = rank A := by
->>>>>>> b6dd4542
   rw [rank, rank, mulVecLin_reindex, LinearMap.range_comp, LinearMap.range_comp,
     LinearEquiv.range, Submodule.map_top, LinearEquiv.finrank_map_eq]
 
 @[simp]
-<<<<<<< HEAD
 theorem rank_submatrix [Fintype n₀] (A : Matrix m n R) (em : m₀ ≃ m) (en : n₀ ≃ n) :
     rank (A.submatrix em en) = rank A := by
   simpa only [reindex_apply] using rank_reindex em.symm en.symm A
@@ -254,11 +248,6 @@
 theorem eRank_submatrix {m₀ : Type um} {n : Type un} (A : Matrix m n R) (em : m₀ ≃ m)
     (en : n₀ ≃ n) : eRank (A.submatrix em en) = eRank A := by
   simp [eRank]
-=======
-theorem rank_submatrix (A : Matrix l n R) (e₁ : m ≃ l) (e₂ : o ≃ n) :
-    rank (A.submatrix e₁ e₂) = rank A :=
-  rank_reindex e₁.symm e₂.symm A
->>>>>>> b6dd4542
 
 theorem rank_eq_finrank_range_toLin [Finite m] [DecidableEq n] {M₁ M₂ : Type*} [AddCommGroup M₁]
     [AddCommGroup M₂] [Module R M₁] [Module R M₂] (A : Matrix m n R) (v₁ : Basis m R M₁)
