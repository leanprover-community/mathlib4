/-
Copyright (c) 2021 Johan Commelin. All rights reserved.
Released under Apache 2.0 license as described in the file LICENSE.
Authors: Johan Commelin, Eric Wieer
-/
import Mathlib.LinearAlgebra.FreeModule.Finite.Rank
import Mathlib.LinearAlgebra.Matrix.ToLin
import Mathlib.LinearAlgebra.FiniteDimensional
import Mathlib.LinearAlgebra.Matrix.DotProduct
import Mathlib.LinearAlgebra.Matrix.NonsingularInverse
import Mathlib.Data.Complex.Module

#align_import data.matrix.rank from "leanprover-community/mathlib"@"17219820a8aa8abe85adf5dfde19af1dd1bd8ae7"

/-!
# Rank of matrices

The rank of a matrix `A` is defined to be the rank of range of the linear map corresponding to `A`.
This definition does not depend on the choice of basis, see `Matrix.rank_eq_finrank_range_toLin`.

## Main declarations

* `Matrix.rank`: the rank of a matrix

## TODO

* Do a better job of generalizing over `ℚ`, `ℝ`, and `ℂ` in `Matrix.rank_transpose` and
  `Matrix.rank_conjTranspose`. See
  [this Zulip thread](https://leanprover.zulipchat.com/#narrow/stream/116395-maths/topic/row.20rank.20equals.20column.20rank/near/350462992).

-/


open Matrix

namespace Matrix

open FiniteDimensional

variable {l m n o R : Type _} [m_fin : Fintype m] [Fintype n] [Fintype o]

section CommRing

variable [CommRing R]

/-- The rank of a matrix is the rank of its image. -/
noncomputable def rank (A : Matrix m n R) : ℕ :=
  finrank R <| LinearMap.range A.mulVecLin
#align matrix.rank Matrix.rank

@[simp]
theorem rank_one [StrongRankCondition R] [DecidableEq n] :
    rank (1 : Matrix n n R) = Fintype.card n := by
  rw [rank, mulVecLin_one, LinearMap.range_id, finrank_top, finrank_pi]
#align matrix.rank_one Matrix.rank_one

@[simp]
theorem rank_zero [Nontrivial R] : rank (0 : Matrix m n R) = 0 := by
  rw [rank, mulVecLin_zero, LinearMap.range_zero, finrank_bot]
#align matrix.rank_zero Matrix.rank_zero

theorem rank_le_card_width [StrongRankCondition R] (A : Matrix m n R) :
    A.rank ≤ Fintype.card n := by
  haveI : Module.Finite R (n → R) := Module.Finite.pi
  haveI : Module.Free R (n → R) := Module.Free.pi _ _
  exact A.mulVecLin.finrank_range_le.trans_eq (finrank_pi _)
#align matrix.rank_le_card_width Matrix.rank_le_card_width

theorem rank_le_width [StrongRankCondition R] {m n : ℕ} (A : Matrix (Fin m) (Fin n) R) :
    A.rank ≤ n :=
  A.rank_le_card_width.trans <| (Fintype.card_fin n).le
#align matrix.rank_le_width Matrix.rank_le_width

theorem rank_mul_le_left [StrongRankCondition R] (A : Matrix m n R) (B : Matrix n o R) :
    (A ⬝ B).rank ≤ A.rank := by
  rw [rank, rank, mulVecLin_mul]
  exact Cardinal.toNat_le_of_le_of_lt_aleph0 (rank_lt_aleph0 _ _) (LinearMap.rank_comp_le_left _ _)
#align matrix.rank_mul_le_left Matrix.rank_mul_le_left

theorem rank_mul_le_right [StrongRankCondition R] (A : Matrix l m R) (B : Matrix m n R) :
    (A ⬝ B).rank ≤ B.rank := by
  rw [rank, rank, mulVecLin_mul]
  exact
    finrank_le_finrank_of_rank_le_rank (LinearMap.lift_rank_comp_le_right _ _) (rank_lt_aleph0 _ _)
#align matrix.rank_mul_le_right Matrix.rank_mul_le_right

theorem rank_mul_le [StrongRankCondition R] (A : Matrix m n R) (B : Matrix n o R) :
    (A ⬝ B).rank ≤ min A.rank B.rank :=
  le_min (rank_mul_le_left _ _) (rank_mul_le_right _ _)
#align matrix.rank_mul_le Matrix.rank_mul_le

theorem rank_unit [StrongRankCondition R] [DecidableEq n] (A : (Matrix n n R)ˣ) :
    (A : Matrix n n R).rank = Fintype.card n := by
  refine' le_antisymm (rank_le_card_width A) _
  have := rank_mul_le_left (A : Matrix n n R) (↑A⁻¹ : Matrix n n R)
  rwa [← mul_eq_mul, ← Units.val_mul, mul_inv_self, Units.val_one, rank_one] at this
#align matrix.rank_unit Matrix.rank_unit

theorem rank_of_isUnit [StrongRankCondition R] [DecidableEq n] (A : Matrix n n R) (h : IsUnit A) :
    A.rank = Fintype.card n := by
  obtain ⟨A, rfl⟩ := h
  exact rank_unit A
#align matrix.rank_of_is_unit Matrix.rank_of_isUnit

/-- Taking a subset of the rows and permuting the columns reduces the rank. -/
theorem rank_submatrix_le [StrongRankCondition R] [Fintype m] (f : n → m) (e : n ≃ m)
    (A : Matrix m m R) : rank (A.submatrix f e) ≤ rank A := by
  rw [rank, rank, mulVecLin_submatrix, LinearMap.range_comp, LinearMap.range_comp,
    show LinearMap.funLeft R R e.symm = LinearEquiv.funCongrLeft R R e.symm from rfl,
    LinearEquiv.range, Submodule.map_top]
  exact Submodule.finrank_map_le _ _
#align matrix.rank_submatrix_le Matrix.rank_submatrix_le

theorem rank_reindex [Fintype m] (e₁ e₂ : m ≃ n) (A : Matrix m m R) :
    rank (reindex e₁ e₂ A) = rank A := by
  rw [rank, rank, mulVecLin_reindex, LinearMap.range_comp, LinearMap.range_comp,
    LinearEquiv.range, Submodule.map_top, LinearEquiv.finrank_map_eq]
#align matrix.rank_reindex Matrix.rank_reindex

@[simp]
theorem rank_submatrix [Fintype m] (A : Matrix m m R) (e₁ e₂ : n ≃ m) :
    rank (A.submatrix e₁ e₂) = rank A := by
  simpa only [reindex_apply] using rank_reindex e₁.symm e₂.symm A
#align matrix.rank_submatrix Matrix.rank_submatrix

theorem rank_eq_finrank_range_toLin [DecidableEq n] {M₁ M₂ : Type _} [AddCommGroup M₁]
    [AddCommGroup M₂] [Module R M₁] [Module R M₂] (A : Matrix m n R) (v₁ : Basis m R M₁)
    (v₂ : Basis n R M₂) : A.rank = finrank R (LinearMap.range (toLin v₂ v₁ A)) := by
  let e₁ := (Pi.basisFun R m).equiv v₁ (Equiv.refl _)
  let e₂ := (Pi.basisFun R n).equiv v₂ (Equiv.refl _)
  have range_e₂ : LinearMap.range e₂ = ⊤ := by
    rw [LinearMap.range_eq_top]
    exact e₂.surjective
  refine' LinearEquiv.finrank_eq (e₁.ofSubmodules _ _ _)
  rw [← LinearMap.range_comp, ← LinearMap.range_comp_of_range_eq_top (toLin v₂ v₁ A) range_e₂]
  congr 1
  apply LinearMap.pi_ext'
  rintro i
  apply LinearMap.ext_ring
  have aux₁ := toLin_self (Pi.basisFun R n) (Pi.basisFun R m) A i
  have aux₂ := Basis.equiv_apply (Pi.basisFun R n) i v₂
  rw [toLin_eq_toLin', toLin'_apply'] at aux₁
  rw [Pi.basisFun_apply, LinearMap.coe_stdBasis] at aux₁ aux₂
  simp only [LinearMap.comp_apply, LinearEquiv.coe_coe, Equiv.refl_apply, aux₁, aux₂,
    LinearMap.coe_single, toLin_self, LinearEquiv.map_sum, LinearEquiv.map_smul, Basis.equiv_apply]
#align matrix.rank_eq_finrank_range_to_lin Matrix.rank_eq_finrank_range_toLin

theorem rank_le_card_height [StrongRankCondition R] (A : Matrix m n R) :
    A.rank ≤ Fintype.card m := by
  haveI : Module.Finite R (m → R) := Module.Finite.pi
  haveI : Module.Free R (m → R) := Module.Free.pi _ _
  exact (Submodule.finrank_le _).trans (finrank_pi R).le
#align matrix.rank_le_card_height Matrix.rank_le_card_height

theorem rank_le_height [StrongRankCondition R] {m n : ℕ} (A : Matrix (Fin m) (Fin n) R) :
    A.rank ≤ m :=
  A.rank_le_card_height.trans <| (Fintype.card_fin m).le
#align matrix.rank_le_height Matrix.rank_le_height

/-- The rank of a matrix is the rank of the space spanned by its columns. -/
theorem rank_eq_finrank_span_cols (A : Matrix m n R) :
    A.rank = finrank R (Submodule.span R (Set.range Aᵀ)) := by rw [rank, Matrix.range_mulVecLin]
#align matrix.rank_eq_finrank_span_cols Matrix.rank_eq_finrank_span_cols

end CommRing

/-! ### Lemmas about transpose and conjugate transpose

This section contains lemmas about the rank of `Matrix.transpose` and `Matrix.conjTranspose`.

Unfortunately the proofs are essentially duplicated between the two; `ℚ` is a linearly-ordered ring
but can't be a star-ordered ring, while `ℂ` is star-ordered (with `open ComplexOrder`) but
not linearly ordered. For now we don't prove the transpose case for `ℂ`.

TODO: the lemmas `Matrix.rank_transpose` and `Matrix.rank_conjTranspose` current follow a short
proof that is a simple consequence of `Matrix.rank_transpose_mul_self` and
`Matrix.rank_conjTranspose_mul_self`. This proof pulls in unnecessary assumptions on `R`, and should
be replaced with a proof that uses Gaussian reduction or argues via linear combinations.
-/


section StarOrderedField

variable [Fintype m] [Field R] [PartialOrder R] [StarOrderedRing R]

theorem ker_mulVecLin_conjTranspose_mul_self (A : Matrix m n R) :
    LinearMap.ker (Aᴴ ⬝ A).mulVecLin = LinearMap.ker (mulVecLin A) := by
  ext x
  simp only [LinearMap.mem_ker, mulVecLin_apply, ← mulVec_mulVec]
  constructor
  · intro h
    replace h := congr_arg (dotProduct (star x)) h
    haveI : NoZeroDivisors R := inferInstance
    rwa [dotProduct_mulVec, dotProduct_zero, vecMul_conjTranspose, star_star,
      -- Porting note: couldn't find `NoZeroDivisors R` instance.
      @dotProduct_star_self_eq_zero R _ _ _ _ _ ‹_›] at h
  · intro h
    rw [h, mulVec_zero]
#align matrix.ker_mul_vec_lin_conj_transpose_mul_self Matrix.ker_mulVecLin_conjTranspose_mul_self

theorem rank_conjTranspose_mul_self (A : Matrix m n R) : (Aᴴ ⬝ A).rank = A.rank := by
  dsimp only [rank]
  refine' add_left_injective (finrank R (LinearMap.ker (mulVecLin A))) _
  dsimp only
  trans finrank R { x // x ∈ LinearMap.range (mulVecLin (Aᴴ ⬝ A)) } +
    finrank R { x // x ∈ LinearMap.ker (mulVecLin (Aᴴ ⬝ A)) }
  · rw [ker_mulVecLin_conjTranspose_mul_self]
  · simp only [LinearMap.finrank_range_add_finrank_ker]
#align matrix.rank_conj_transpose_mul_self Matrix.rank_conjTranspose_mul_self

-- this follows the proof here https://math.stackexchange.com/a/81903/1896
/-- TODO: prove this in greater generality. -/
@[simp]
theorem rank_conjTranspose (A : Matrix m n R) : Aᴴ.rank = A.rank :=
  le_antisymm
    (((rank_conjTranspose_mul_self _).symm.trans_le <| rank_mul_le_left _ _).trans_eq <|
      congr_arg _ <| conjTranspose_conjTranspose _)
    ((rank_conjTranspose_mul_self _).symm.trans_le <| rank_mul_le_left _ _)
#align matrix.rank_conj_transpose Matrix.rank_conjTranspose

@[simp]
theorem rank_self_mul_conjTranspose (A : Matrix m n R) : (A ⬝ Aᴴ).rank = A.rank := by
  simpa only [rank_conjTranspose, conjTranspose_conjTranspose] using
    rank_conjTranspose_mul_self Aᴴ
#align matrix.rank_self_mul_conj_transpose Matrix.rank_self_mul_conjTranspose

end StarOrderedField

section LinearOrderedField

variable [Fintype m] [LinearOrderedField R]

theorem ker_mulVecLin_transpose_mul_self (A : Matrix m n R) :
    LinearMap.ker (Aᵀ ⬝ A).mulVecLin = LinearMap.ker (mulVecLin A) := by
  ext x
  simp only [LinearMap.mem_ker, mulVecLin_apply, ← mulVec_mulVec]
  constructor
  · intro h
    replace h := congr_arg (dotProduct x) h
    rwa [dotProduct_mulVec, dotProduct_zero, vecMul_transpose, dotProduct_self_eq_zero] at h
  · intro h
    rw [h, mulVec_zero]
#align matrix.ker_mul_vec_lin_transpose_mul_self Matrix.ker_mulVecLin_transpose_mul_self

theorem rank_transpose_mul_self (A : Matrix m n R) : (Aᵀ ⬝ A).rank = A.rank := by
  dsimp only [rank]
  refine' add_left_injective (finrank R <| LinearMap.ker A.mulVecLin) _
  dsimp only
  trans finrank R { x // x ∈ LinearMap.range (mulVecLin (Aᵀ ⬝ A)) } +
    finrank R { x // x ∈ LinearMap.ker (mulVecLin (Aᵀ ⬝ A)) }
  · rw [ker_mulVecLin_transpose_mul_self]
  · simp only [LinearMap.finrank_range_add_finrank_ker]
#align matrix.rank_transpose_mul_self Matrix.rank_transpose_mul_self

/-- TODO: prove this in greater generality. -/
@[simp]
theorem rank_transpose (A : Matrix m n R) : Aᵀ.rank = A.rank :=
  le_antisymm ((rank_transpose_mul_self _).symm.trans_le <| rank_mul_le_left _ _)
    ((rank_transpose_mul_self _).symm.trans_le <| rank_mul_le_left _ _)
#align matrix.rank_transpose Matrix.rank_transpose

@[simp]
theorem rank_self_mul_transpose (A : Matrix m n R) : (A ⬝ Aᵀ).rank = A.rank := by
  simpa only [rank_transpose, transpose_transpose] using rank_transpose_mul_self Aᵀ
#align matrix.rank_self_mul_transpose Matrix.rank_self_mul_transpose

end LinearOrderedField

/-- The rank of a matrix is the rank of the space spanned by its rows.

TODO: prove this in a generality that works for `ℂ` too, not just `ℚ` and `ℝ`. -/
theorem rank_eq_finrank_span_row [LinearOrderedField R] [Finite m] (A : Matrix m n R) :
    A.rank = finrank R (Submodule.span R (Set.range A)) := by
  cases nonempty_fintype m
  rw [← rank_transpose, rank_eq_finrank_span_cols, transpose_transpose]
#align matrix.rank_eq_finrank_span_row Matrix.rank_eq_finrank_span_row

section MulNonsingInv

/-! ### Lemmas about pre or post multiplying by an invertible matrix. -/

<<<<<<< HEAD
/-- Right multiplying by an invertible matrix does not change the rank -/
lemma rank_mul_eq_left_of_isUnit  [DecidableEq n] [CommRing R]
    (A: Matrix n n R) (B: Matrix m n R) (hA: IsUnit A.det) :
=======
/-- Pre (Left) multiplying by an invertible matrix does not change the rank -/
lemma rank_mul_isUnit [DecidableEq n] [CommRing R]
    (A : Matrix n n R) (B : Matrix m n R) (hA : IsUnit A.det) :
>>>>>>> 73e45871
    (B ⬝ A).rank = B.rank := by
  have hlT : LinearMap.range (mulVecLin A) = ⊤ := by
    rw [LinearMap.range_eq_top]
    intro x
    use ((A⁻¹).mulVecLin x)
    rw [mulVecLin_apply, mulVecLin_apply, mulVec_mulVec, mul_nonsing_inv _ hA, one_mulVec]
  rw [Matrix.rank, mulVecLin_mul, LinearMap.range_comp_of_range_eq_top _ hlT, ←Matrix.rank]

<<<<<<< HEAD
/-- Left multiplying by an invertible matrix does not change the rank -/
lemma rank_mul_eq_right_of_isUnit  [DecidableEq m] [Field R]
    (A: Matrix m m R) (B: Matrix m n R) (hA: IsUnit A.det):
=======
/-- Post (right) multiplying by an invertible matrix does not change the rank -/
lemma rank_isUnit_mul [DecidableEq m] [Field R]
    (A : Matrix m m R) (B : Matrix m n R) (hA : IsUnit A.det) :
>>>>>>> 73e45871
    (A ⬝ B).rank = B.rank := by
  suffices h: LinearMap.ker ((A⬝B).mulVecLin) = LinearMap.ker (B.mulVecLin)
  · have hB := LinearMap.finrank_range_add_finrank_ker (B.mulVecLin)
    rw [← LinearMap.finrank_range_add_finrank_ker ((A⬝B).mulVecLin), h, add_left_inj] at hB
    rw [Matrix.rank, Matrix.rank, hB]
  rw [mulVecLin_mul, LinearMap.ker_comp_of_ker_eq_bot]
  simp_rw [LinearMap.ker_eq_bot, Function.Injective, mulVecLin_apply]
  intros x y h
  apply_fun Matrix.mulVec (A⁻¹) at h
  simpa [mulVec_mulVec, nonsing_inv_mul A hA, one_mulVec] using h

end MulNonsingInv

end Matrix<|MERGE_RESOLUTION|>--- conflicted
+++ resolved
@@ -279,15 +279,9 @@
 
 /-! ### Lemmas about pre or post multiplying by an invertible matrix. -/
 
-<<<<<<< HEAD
 /-- Right multiplying by an invertible matrix does not change the rank -/
 lemma rank_mul_eq_left_of_isUnit  [DecidableEq n] [CommRing R]
     (A: Matrix n n R) (B: Matrix m n R) (hA: IsUnit A.det) :
-=======
-/-- Pre (Left) multiplying by an invertible matrix does not change the rank -/
-lemma rank_mul_isUnit [DecidableEq n] [CommRing R]
-    (A : Matrix n n R) (B : Matrix m n R) (hA : IsUnit A.det) :
->>>>>>> 73e45871
     (B ⬝ A).rank = B.rank := by
   have hlT : LinearMap.range (mulVecLin A) = ⊤ := by
     rw [LinearMap.range_eq_top]
@@ -296,15 +290,9 @@
     rw [mulVecLin_apply, mulVecLin_apply, mulVec_mulVec, mul_nonsing_inv _ hA, one_mulVec]
   rw [Matrix.rank, mulVecLin_mul, LinearMap.range_comp_of_range_eq_top _ hlT, ←Matrix.rank]
 
-<<<<<<< HEAD
 /-- Left multiplying by an invertible matrix does not change the rank -/
 lemma rank_mul_eq_right_of_isUnit  [DecidableEq m] [Field R]
     (A: Matrix m m R) (B: Matrix m n R) (hA: IsUnit A.det):
-=======
-/-- Post (right) multiplying by an invertible matrix does not change the rank -/
-lemma rank_isUnit_mul [DecidableEq m] [Field R]
-    (A : Matrix m m R) (B : Matrix m n R) (hA : IsUnit A.det) :
->>>>>>> 73e45871
     (A ⬝ B).rank = B.rank := by
   suffices h: LinearMap.ker ((A⬝B).mulVecLin) = LinearMap.ker (B.mulVecLin)
   · have hB := LinearMap.finrank_range_add_finrank_ker (B.mulVecLin)
