--- conflicted
+++ resolved
@@ -716,7 +716,6 @@
 
 end Transpose
 
-<<<<<<< HEAD
 /-- Given maps `(r_reindex : l → m)` and `(c_reindex : o → n)` reindexing the rows and columns of
 a matrix `M : Matrix m n α`, the matrix `M.submatrix r_reindex c_reindex : Matrix l o α` is defined
 by `(M.submatrix r_reindex c_reindex) i j = M (r_reindex i) (c_reindex j)` for `(i,j) : l × o`.
@@ -938,31 +937,4 @@
     Matrix (Fin d) (Fin l) α :=
   subDown (subLeft A)
 
-end Matrix
-
-namespace RingHom
-
-variable [Fintype n] [NonAssocSemiring α] [NonAssocSemiring β]
-
-theorem map_matrix_mul (M : Matrix m n α) (N : Matrix n o α) (i : m) (j : o) (f : α →+* β) :
-    f ((M * N) i j) = (M.map f * N.map f) i j := by
-  simp [Matrix.mul_apply, map_sum]
-
-theorem map_dotProduct [NonAssocSemiring R] [NonAssocSemiring S] (f : R →+* S) (v w : n → R) :
-    f (v ⬝ᵥ w) = f ∘ v ⬝ᵥ f ∘ w := by
-  simp only [Matrix.dotProduct, map_sum f, f.map_mul, Function.comp]
-
-theorem map_vecMul [NonAssocSemiring R] [NonAssocSemiring S] (f : R →+* S) (M : Matrix n m R)
-    (v : n → R) (i : m) : f ((v ᵥ* M) i) =  ((f ∘ v) ᵥ* M.map f) i := by
-  simp only [Matrix.vecMul, Matrix.map_apply, RingHom.map_dotProduct, Function.comp_def]
-
-theorem map_mulVec [NonAssocSemiring R] [NonAssocSemiring S] (f : R →+* S) (M : Matrix m n R)
-    (v : n → R) (i : m) : f ((M *ᵥ v) i) = (M.map f *ᵥ (f ∘ v)) i := by
-  simp only [Matrix.mulVec, Matrix.map_apply, RingHom.map_dotProduct, Function.comp_def]
-
-end RingHom
-
-set_option linter.style.longFile 2500
-=======
-end Matrix
->>>>>>> e6b14d47
+end Matrix