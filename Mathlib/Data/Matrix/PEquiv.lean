--- conflicted
+++ resolved
@@ -100,13 +100,8 @@
   rw [mul_matrix_apply, Equiv.toPEquiv_apply]
 #align pequiv.to_pequiv_mul_matrix PEquiv.toPEquiv_mul_matrix
 
-<<<<<<< HEAD
-theorem mul_toPEquiv_toMatrix {m n α : Type _} [Fintype n] [DecidableEq n] [Semiring α] (f : n ≃ n)
+theorem mul_toPEquiv_toMatrix {m n α : Type*} [Fintype n] [DecidableEq n] [Semiring α] (f : n ≃ n)
     (M : Matrix m n α) : M * f.toPEquiv.toMatrix = M.submatrix id f.symm :=
-=======
-theorem mul_toPEquiv_toMatrix {m n α : Type*} [Fintype n] [DecidableEq n] [Semiring α] (f : n ≃ n)
-    (M : Matrix m n α) : M ⬝ f.toPEquiv.toMatrix = M.submatrix id f.symm :=
->>>>>>> 96a37689
   Matrix.ext fun i j => by
     rw [PEquiv.matrix_mul_apply, ← Equiv.toPEquiv_symm, Equiv.toPEquiv_apply,
       Matrix.submatrix_apply, id.def]
