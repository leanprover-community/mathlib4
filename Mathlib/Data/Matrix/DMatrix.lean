/-
Copyright (c) 2021 Scott Morrison. All rights reserved.
Released under Apache 2.0 license as described in the file LICENSE.
Authors: Scott Morrison
-/
import Mathlib.Algebra.Group.Hom.Defs

#align_import data.matrix.dmatrix from "leanprover-community/mathlib"@"9003f28797c0664a49e4179487267c494477d853"

/-!
# Dependent-typed matrices
-/


universe u u' v w z

/-- `DMatrix m n` is the type of dependently typed matrices
whose rows are indexed by the type `m` and
whose columns are indexed by the type `n`.

In most applications `m` and `n` are finite types. -/
def DMatrix (m : Type u) (n : Type u') (α : m → n → Type v) : Type max u u' v :=
  ∀ i j, α i j
#align dmatrix DMatrix

<<<<<<< HEAD
variable {l m n o : Type*} [Fintype l] [Fintype m] [Fintype n] [Fintype o]
=======
variable {l m n o : Type*}

>>>>>>> 6aee244f
variable {α : m → n → Type v}

namespace DMatrix

section Ext

variable {M N : DMatrix m n α}

theorem ext_iff : (∀ i j, M i j = N i j) ↔ M = N :=
  ⟨fun h => funext fun i => funext <| h i, fun h => by simp [h]⟩
#align dmatrix.ext_iff DMatrix.ext_iff

@[ext]
theorem ext : (∀ i j, M i j = N i j) → M = N :=
  ext_iff.mp
#align dmatrix.ext DMatrix.ext

end Ext

/-- `M.map f` is the DMatrix obtained by applying `f` to each entry of the matrix `M`. -/
def map (M : DMatrix m n α) {β : m → n → Type w} (f : ∀ ⦃i j⦄, α i j → β i j) : DMatrix m n β :=
  fun i j => f (M i j)
#align dmatrix.map DMatrix.map

@[simp]
theorem map_apply {M : DMatrix m n α} {β : m → n → Type w} {f : ∀ ⦃i j⦄, α i j → β i j} {i : m}
    {j : n} : M.map f i j = f (M i j) := rfl
#align dmatrix.map_apply DMatrix.map_apply

@[simp]
theorem map_map {M : DMatrix m n α} {β : m → n → Type w} {γ : m → n → Type z}
    {f : ∀ ⦃i j⦄, α i j → β i j} {g : ∀ ⦃i j⦄, β i j → γ i j} :
    (M.map f).map g = M.map fun i j x => g (f x) := by ext; simp
#align dmatrix.map_map DMatrix.map_map

/-- The transpose of a dmatrix. -/
def transpose (M : DMatrix m n α) : DMatrix n m fun j i => α i j
  | x, y => M y x
#align dmatrix.transpose DMatrix.transpose

@[inherit_doc]
scoped postfix:1024 "ᵀ" => DMatrix.transpose

/-- `DMatrix.col u` is the column matrix whose entries are given by `u`. -/
def col {α : m → Type v} (w : ∀ i, α i) : DMatrix m Unit fun i _j => α i
  | x, _y => w x
#align dmatrix.col DMatrix.col

/-- `DMatrix.row u` is the row matrix whose entries are given by `u`. -/
def row {α : n → Type v} (v : ∀ j, α j) : DMatrix Unit n fun _i j => α j
  | _x, y => v y
#align dmatrix.row DMatrix.row

-- Porting note: Old proof is Pi.inhabited.
instance [inst : ∀ i j, Inhabited (α i j)] : Inhabited (DMatrix m n α) :=
  ⟨fun i j => (inst i j).default⟩

instance [∀ i j, Add (α i j)] : Add (DMatrix m n α) :=
  Pi.instAdd

instance [∀ i j, AddSemigroup (α i j)] : AddSemigroup (DMatrix m n α) :=
  Pi.addSemigroup

instance [∀ i j, AddCommSemigroup (α i j)] : AddCommSemigroup (DMatrix m n α) :=
  Pi.addCommSemigroup

instance [∀ i j, Zero (α i j)] : Zero (DMatrix m n α) :=
  Pi.instZero

instance [∀ i j, AddMonoid (α i j)] : AddMonoid (DMatrix m n α) :=
  Pi.addMonoid

instance [∀ i j, AddCommMonoid (α i j)] : AddCommMonoid (DMatrix m n α) :=
  Pi.addCommMonoid

instance [∀ i j, Neg (α i j)] : Neg (DMatrix m n α) :=
  Pi.instNeg

instance [∀ i j, Sub (α i j)] : Sub (DMatrix m n α) :=
  Pi.instSub

instance [∀ i j, AddGroup (α i j)] : AddGroup (DMatrix m n α) :=
  Pi.addGroup

instance [∀ i j, AddCommGroup (α i j)] : AddCommGroup (DMatrix m n α) :=
  Pi.addCommGroup

instance [∀ i j, Unique (α i j)] : Unique (DMatrix m n α) :=
  Pi.unique

instance [∀ i j, Subsingleton (α i j)] : Subsingleton (DMatrix m n α) :=
  instSubsingletonForAll

@[simp]
theorem zero_apply [∀ i j, Zero (α i j)] (i j) : (0 : DMatrix m n α) i j = 0 := rfl
#align dmatrix.zero_apply DMatrix.zero_apply

@[simp]
theorem neg_apply [∀ i j, Neg (α i j)] (M : DMatrix m n α) (i j) : (-M) i j = -M i j := rfl
#align dmatrix.neg_apply DMatrix.neg_apply

@[simp]
theorem add_apply [∀ i j, Add (α i j)] (M N : DMatrix m n α) (i j) : (M + N) i j = M i j + N i j :=
  rfl
#align dmatrix.add_apply DMatrix.add_apply

@[simp]
theorem sub_apply [∀ i j, Sub (α i j)] (M N : DMatrix m n α) (i j) : (M - N) i j = M i j - N i j :=
  rfl
#align dmatrix.sub_apply DMatrix.sub_apply

@[simp]
theorem map_zero [∀ i j, Zero (α i j)] {β : m → n → Type w} [∀ i j, Zero (β i j)]
    {f : ∀ ⦃i j⦄, α i j → β i j} (h : ∀ i j, f (0 : α i j) = 0) : (0 : DMatrix m n α).map f = 0 :=
  by ext; simp [h]
#align dmatrix.map_zero DMatrix.map_zero

theorem map_add [∀ i j, AddMonoid (α i j)] {β : m → n → Type w} [∀ i j, AddMonoid (β i j)]
    (f : ∀ ⦃i j⦄, α i j →+ β i j) (M N : DMatrix m n α) :
    ((M + N).map fun i j => @f i j) = (M.map fun i j => @f i j) + N.map fun i j => @f i j := by
  ext; simp
#align dmatrix.map_add DMatrix.map_add

theorem map_sub [∀ i j, AddGroup (α i j)] {β : m → n → Type w} [∀ i j, AddGroup (β i j)]
    (f : ∀ ⦃i j⦄, α i j →+ β i j) (M N : DMatrix m n α) :
    ((M - N).map fun i j => @f i j) = (M.map fun i j => @f i j) - N.map fun i j => @f i j := by
  ext; simp
#align dmatrix.map_sub DMatrix.map_sub

instance subsingleton_of_empty_left [IsEmpty m] : Subsingleton (DMatrix m n α) :=
  ⟨fun M N => by
    ext i
    exact isEmptyElim i⟩
#align dmatrix.subsingleton_of_empty_left DMatrix.subsingleton_of_empty_left

instance subsingleton_of_empty_right [IsEmpty n] : Subsingleton (DMatrix m n α) :=
  ⟨fun M N => by ext i j; exact isEmptyElim j⟩
#align dmatrix.subsingleton_of_empty_right DMatrix.subsingleton_of_empty_right

end DMatrix

/-- The `AddMonoidHom` between spaces of dependently typed matrices
induced by an `AddMonoidHom` between their coefficients. -/
def AddMonoidHom.mapDMatrix [∀ i j, AddMonoid (α i j)] {β : m → n → Type w}
    [∀ i j, AddMonoid (β i j)] (f : ∀ ⦃i j⦄, α i j →+ β i j) : DMatrix m n α →+ DMatrix m n β
    where
  toFun M := M.map fun i j => @f i j
  map_zero' := by simp
  map_add' := DMatrix.map_add f
#align add_monoid_hom.map_dmatrix AddMonoidHom.mapDMatrix

@[simp]
theorem AddMonoidHom.mapDMatrix_apply [∀ i j, AddMonoid (α i j)] {β : m → n → Type w}
    [∀ i j, AddMonoid (β i j)] (f : ∀ ⦃i j⦄, α i j →+ β i j) (M : DMatrix m n α) :
    AddMonoidHom.mapDMatrix f M = M.map fun i j => @f i j := rfl
#align add_monoid_hom.map_dmatrix_apply AddMonoidHom.mapDMatrix_apply<|MERGE_RESOLUTION|>--- conflicted
+++ resolved
@@ -23,12 +23,7 @@
   ∀ i j, α i j
 #align dmatrix DMatrix
 
-<<<<<<< HEAD
-variable {l m n o : Type*} [Fintype l] [Fintype m] [Fintype n] [Fintype o]
-=======
 variable {l m n o : Type*}
-
->>>>>>> 6aee244f
 variable {α : m → n → Type v}
 
 namespace DMatrix
