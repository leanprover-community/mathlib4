--- conflicted
+++ resolved
@@ -66,14 +66,8 @@
 def row {α : n → Type v} (v : ∀ j, α j) : DMatrix Unit n fun _i j => α j
   | _x, y => v y
 
-<<<<<<< HEAD
--- port note: Old proof is Pi.inhabited.
-instance [inst : ∀ i j, Inhabited (α i j)] : Inhabited (DMatrix m n α) :=
-  Pi.inhabited
-=======
 instance [∀ i j, Inhabited (α i j)] : Inhabited (DMatrix m n α) :=
   inferInstanceAs <| Inhabited <| ∀ i j, α i j
->>>>>>> 250bf30b
 
 instance [∀ i j, Add (α i j)] : Add (DMatrix m n α) :=
   inferInstanceAs <| Add <| ∀ i j, α i j
@@ -109,11 +103,7 @@
   inferInstanceAs <| Unique <| ∀ i j, α i j
 
 instance [∀ i j, Subsingleton (α i j)] : Subsingleton (DMatrix m n α) :=
-<<<<<<< HEAD
-  Pi.subsingleton
-=======
   inferInstanceAs <| Subsingleton <| ∀ i j, α i j
->>>>>>> 250bf30b
 
 #adaptation_note
 /--
