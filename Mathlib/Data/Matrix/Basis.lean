/-
Copyright (c) 2020 Jalex Stark. All rights reserved.
Released under Apache 2.0 license as described in the file LICENSE.
Authors: Jalex Stark, Kim Morrison, Eric Wieser, Oliver Nash, Wen Yang
-/
module

public import Mathlib.Data.Matrix.Basic

/-!
# Matrices with a single non-zero element.

This file provides `Matrix.single`. The matrix `Matrix.single i j c` has `c`
at position `(i, j)`, and zeroes elsewhere.
-/

@[expose] public section

assert_not_exists Matrix.trace

variable {l m n o : Type*}
variable {R S α β γ : Type*}

namespace Matrix

variable [DecidableEq l] [DecidableEq m] [DecidableEq n] [DecidableEq o]

section Zero
variable [Zero α]

/-- `single i j a` is the matrix with `a` in the `i`-th row, `j`-th column,
and zeroes elsewhere.
-/
def single (i : m) (j : n) (a : α) : Matrix m n α :=
  of <| fun i' j' => if i = i' ∧ j = j' then a else 0

<<<<<<< HEAD
@[deprecated (since := "2025-05-05")] alias stdBasisMatrix := single

lemma single_def (i : m) (j : n) (a : α) :
    single i j a = of (fun i' j' => if i = i' ∧ j = j' then a else 0) :=
  rfl

=======
>>>>>>> 73ef6d90
/-- See also `single_eq_updateRow_zero` and `single_eq_updateCol_zero`. -/
theorem single_eq_of_single_single (i : m) (j : n) (a : α) :
    single i j a = Matrix.of (Pi.single i (Pi.single j a)) := by
  ext a b
  unfold single
  by_cases hi : i = a <;> by_cases hj : j = b <;> simp [*]

@[simp]
theorem of_symm_single (i : m) (j : n) (a : α) :
    of.symm (single i j a) = Pi.single i (Pi.single j a) :=
  congr_arg of.symm <| single_eq_of_single_single i j a

@[simp]
theorem smul_single [SMulZeroClass R α] (r : R) (i : m) (j : n) (a : α) :
    r • single i j a = single i j (r • a) := by
  unfold single
  ext
  simp [smul_ite]

@[simp]
theorem single_zero (i : m) (j : n) : single i j (0 : α) = 0 := by
  unfold single
  ext
  simp

@[simp]
lemma transpose_single (i : m) (j : n) (a : α) :
    (single i j a)ᵀ = single j i a := by
  aesop (add unsafe unfold single)

@[simp]
lemma map_single (i : m) (j : n) (a : α) {β : Type*} [Zero β]
    {F : Type*} [FunLike F α β] [ZeroHomClass F α β] (f : F) :
    (single i j a).map f = single i j (f a) := by
  aesop (add unsafe unfold single)

theorem single_mem_matrix {S : Set α} (hS : 0 ∈ S) {i : m} {j : n} {a : α} :
    Matrix.single i j a ∈ S.matrix ↔ a ∈ S := by
  simp only [Set.mem_matrix, single, of_apply]
  conv_lhs => intro _ _; rw [ite_mem]
  simp [hS]

end Zero

theorem single_add [AddZeroClass α] (i : m) (j : n) (a b : α) :
    single i j (a + b) = single i j a + single i j b := by
  ext
  simp only [single, of_apply]
  split_ifs with h <;> simp [h]

theorem single_mulVec [NonUnitalNonAssocSemiring α] [Fintype m]
    (i : n) (j : m) (c : α) (x : m → α) :
    mulVec (single i j c) x = Function.update (0 : n → α) i (c * x j) := by
  ext i'
  simp only [mulVec, dotProduct, single, of_apply, ite_mul, zero_mul]
  rcases eq_or_ne i i' with rfl | h
  · simp
  simp [h, h.symm]

<<<<<<< HEAD
@[deprecated (since := "2025-05-05")] alias mulVec_stdBasisMatrix := single_mulVec

lemma diagonal_eq_sum_single {R : Type*} [AddCommMonoid R] {ι : Type*} [Fintype ι] [DecidableEq ι]
    (f : ι → R) : Matrix.diagonal f = ∑ i : ι, single i i (f i) := ext fun j k ↦ by
  rw [sum_apply, diagonal_apply, Finset.sum_eq_single j] <;> simp +contextual [single_def]

lemma one_eq_sum_single {R : Type*} [AddCommMonoid R] [One R] {ι : Type*} [Fintype ι]
    [DecidableEq ι] : (1 : Matrix ι ι R) = ∑ i : ι, single i i 1 :=
  diagonal_eq_sum_single _

=======
>>>>>>> 73ef6d90
theorem matrix_eq_sum_single [AddCommMonoid α] [Fintype m] [Fintype n] (x : Matrix m n α) :
    x = ∑ i : m, ∑ j : n, single i j (x i j) := by
  ext i j
  rw [← Fintype.sum_prod_type']
  simp [single, Matrix.sum_apply, Matrix.of_apply, ← Prod.mk_inj]

theorem single_eq_single_vecMulVec_single [MulZeroOneClass α] (i : m) (j : n) :
    single i j (1 : α) = vecMulVec (Pi.single i 1) (Pi.single j 1) := by
  simp [-mul_ite, single, vecMulVec, ite_and, Pi.single_apply, eq_comm]

-- todo: the old proof used fintypes, I don't know `Finsupp` but this feels generalizable
@[elab_as_elim]
protected theorem induction_on'
    [AddCommMonoid α] [Finite m] [Finite n] {P : Matrix m n α → Prop} (M : Matrix m n α)
    (h_zero : P 0) (h_add : ∀ p q, P p → P q → P (p + q))
    (h_std_basis : ∀ (i : m) (j : n) (x : α), P (single i j x)) : P M := by
  cases nonempty_fintype m; cases nonempty_fintype n
  rw [matrix_eq_sum_single M, ← Finset.sum_product']
  apply Finset.sum_induction _ _ h_add h_zero
  · intros
    apply h_std_basis

@[elab_as_elim]
protected theorem induction_on
    [AddCommMonoid α] [Finite m] [Finite n] [Nonempty m] [Nonempty n]
    {P : Matrix m n α → Prop} (M : Matrix m n α) (h_add : ∀ p q, P p → P q → P (p + q))
    (h_std_basis : ∀ i j x, P (single i j x)) : P M :=
  Matrix.induction_on' M
    (by
      inhabit m
      inhabit n
      simpa using h_std_basis default default 0)
    h_add h_std_basis

/-- `Matrix.single` as a bundled additive map. -/
@[simps]
def singleAddMonoidHom [AddCommMonoid α] (i : m) (j : n) : α →+ Matrix m n α where
  toFun := single i j
  map_zero' := single_zero _ _
  map_add' _ _ := single_add _ _ _ _

variable (R)
/-- `Matrix.single` as a bundled linear map. -/
@[simps!]
def singleLinearMap [Semiring R] [AddCommMonoid α] [Module R α] (i : m) (j : n) :
    α →ₗ[R] Matrix m n α where
  __ := singleAddMonoidHom i j
  map_smul' _ _:= smul_single _ _ _ _ |>.symm

section ext

/-- Additive maps from finite matrices are equal if they agree on the standard basis.

See note [partially-applied ext lemmas]. -/
@[local ext]
theorem ext_addMonoidHom
    [Finite m] [Finite n] [AddCommMonoid α] [AddCommMonoid β] ⦃f g : Matrix m n α →+ β⦄
    (h : ∀ i j, f.comp (singleAddMonoidHom i j) = g.comp (singleAddMonoidHom i j)) :
    f = g := by
  cases nonempty_fintype m
  cases nonempty_fintype n
  ext x
  rw [matrix_eq_sum_single x]
  simp_rw [map_sum]
  congr! 2
  exact DFunLike.congr_fun (h _ _) _

/-- Linear maps from finite matrices are equal if they agree on the standard basis.

See note [partially-applied ext lemmas]. -/
@[local ext]
theorem ext_linearMap
    [Finite m] [Finite n] [Semiring R] [AddCommMonoid α] [AddCommMonoid β] [Module R α] [Module R β]
    ⦃f g : Matrix m n α →ₗ[R] β⦄
    (h : ∀ i j, f ∘ₗ singleLinearMap R i j = g ∘ₗ singleLinearMap R i j) :
    f = g :=
  LinearMap.toAddMonoidHom_injective <| ext_addMonoidHom fun i j =>
    congrArg LinearMap.toAddMonoidHom <| h i j

section liftLinear
variable {R} (S)
variable [Fintype m] [Fintype n] [Semiring R] [Semiring S] [AddCommMonoid α] [AddCommMonoid β]
variable [Module R α] [Module R β] [Module S β] [SMulCommClass R S β]

/-- Families of linear maps acting on each element are equivalent to linear maps from a matrix.

This can be thought of as the matrix version of `LinearMap.lsum`. -/
def liftLinear : (m → n → α →ₗ[R] β) ≃ₗ[S] (Matrix m n α →ₗ[R] β) :=
  LinearEquiv.piCongrRight (fun _ => LinearMap.lsum R _ S) ≪≫ₗ LinearMap.lsum R _ S ≪≫ₗ
    LinearEquiv.congrLeft _ _ (ofLinearEquiv _)

-- not `simp` to let `liftLinear_single` fire instead
theorem liftLinear_apply (f : m → n → α →ₗ[R] β) (M : Matrix m n α) :
    liftLinear S f M = ∑ i, ∑ j, f i j (M i j) := by
  simp [liftLinear, map_sum, LinearEquiv.congrLeft]

@[simp]
theorem liftLinear_single (f : m → n → α →ₗ[R] β) (i : m) (j : n) (a : α) :
    liftLinear S f (Matrix.single i j a) = f i j a := by
  dsimp [liftLinear, -LinearMap.lsum_apply, LinearEquiv.congrLeft, LinearEquiv.piCongrRight]
  simp_rw [of_symm_single, LinearMap.lsum_piSingle]

@[deprecated (since := "2025-08-13")] alias liftLinear_piSingle := liftLinear_single

@[simp]
theorem liftLinear_comp_singleLinearMap (f : m → n → α →ₗ[R] β) (i : m) (j : n) :
    liftLinear S f ∘ₗ Matrix.singleLinearMap _ i j = f i j :=
  LinearMap.ext <| liftLinear_single S f i j

@[simp]
theorem liftLinear_singleLinearMap [Module S α] [SMulCommClass R S α] :
    liftLinear S (Matrix.singleLinearMap R) = .id (M := Matrix m n α) :=
  ext_linearMap _ <| liftLinear_comp_singleLinearMap _ _

end liftLinear

end ext

section

variable [Zero α] (i : m) (j : n) (c : α) (i' : m) (j' : n)

lemma single_apply : single i j c i' j' = if i = i' ∧ j = j' then c else 0 := rfl

@[simp]
theorem single_apply_same : single i j c i j = c :=
  if_pos (And.intro rfl rfl)

@[simp]
theorem single_apply_of_ne (h : ¬(i = i' ∧ j = j')) : single i j c i' j' = 0 := by
  simp only [single, and_imp, ite_eq_right_iff, of_apply]
  tauto

theorem single_apply_of_row_ne {i i' : m} (hi : i ≠ i') (j j' : n) (a : α) :
    single i j a i' j' = 0 := by simp [hi]

theorem single_apply_of_col_ne (i i' : m) {j j' : n} (hj : j ≠ j') (a : α) :
    single i j a i' j' = 0 := by simp [hj]

end

section
variable [Zero α] (i j : n) (c : α)

-- This simp lemma should take priority over `diag_apply`
@[simp 1050]
theorem diag_single_of_ne (h : i ≠ j) : diag (single i j c) = 0 :=
  funext fun _ => if_neg fun ⟨e₁, e₂⟩ => h (e₁.trans e₂.symm)

-- This simp lemma should take priority over `diag_apply`
@[simp 1050]
theorem diag_single_same : diag (single i i c) = Pi.single i c := by
  ext j
  by_cases hij : i = j <;> (try rw [hij]) <;> simp [hij]

end

section mul
variable [Fintype m] [NonUnitalNonAssocSemiring α] (c : α)

omit [DecidableEq n] in
@[simp]
theorem single_mul_apply_same (i : l) (j : m) (b : n) (M : Matrix m n α) :
    (single i j c * M) i b = c * M j b := by simp [mul_apply, single]

omit [DecidableEq l] in
@[simp]
theorem mul_single_apply_same (i : m) (j : n) (a : l) (M : Matrix l m α) :
    (M * single i j c) a j = M a i * c := by simp [mul_apply, single]

omit [DecidableEq n] in
@[simp]
theorem single_mul_apply_of_ne (i : l) (j : m) (a : l) (b : n) (h : a ≠ i) (M : Matrix m n α) :
    (single i j c * M) a b = 0 := by simp [mul_apply, h.symm]

omit [DecidableEq l] in
@[simp]
theorem mul_single_apply_of_ne (i : m) (j : n) (a : l) (b : n) (hbj : b ≠ j) (M : Matrix l m α) :
    (M * single i j c) a b = 0 := by simp [mul_apply, hbj.symm]

@[simp]
theorem single_mul_single_same (i : l) (j : m) (k : n) (d : α) :
    single i j c * single j k d = single i k (c * d) := by
  ext a b
  simp only [mul_apply, single]
  by_cases h₁ : i = a <;> by_cases h₂ : k = b <;> simp [h₁, h₂]

@[simp]
theorem single_mul_mul_single [Fintype n]
    (i : l) (i' : m) (j' : n) (j : o) (a : α) (x : Matrix m n α) (b : α) :
    single i i' a * x * single j' j b = single i j (a * x i' j' * b) := by
  ext i'' j''
  simp only [mul_apply, single]
  by_cases h₁ : i = i'' <;> by_cases h₂ : j = j'' <;> simp [h₁, h₂]

@[simp]
theorem single_mul_single_of_ne (i : l) (j k : m) {l : n} (h : j ≠ k) (d : α) :
    single i j c * single k l d = 0 := by
  ext a b
  simp only [mul_apply, single, of_apply]
  by_cases h₁ : i = a
  · simp [h₁, h, Finset.sum_eq_zero]
  · simp [h₁]

end mul

section Commute

variable [Fintype n] [Semiring α]

theorem row_eq_zero_of_commute_single {i j k : n} {M : Matrix n n α}
    (hM : Commute (single i j 1) M) (hkj : k ≠ j) : M j k = 0 := by
  have := ext_iff.mpr hM i k
  simp_all

theorem col_eq_zero_of_commute_single {i j k : n} {M : Matrix n n α}
    (hM : Commute (single i j 1) M) (hki : k ≠ i) : M k i = 0 := by
  have := ext_iff.mpr hM k j
  simp_all

theorem diag_eq_of_commute_single {i j : n} {M : Matrix n n α}
    (hM : Commute (single i j 1) M) : M i i = M j j := by
  have := ext_iff.mpr hM i j
  simp_all

/-- `M` is a scalar matrix if it commutes with every non-diagonal `single`. -/
theorem mem_range_scalar_of_commute_single {M : Matrix n n α}
    (hM : Pairwise fun i j => Commute (single i j 1) M) :
    M ∈ Set.range (Matrix.scalar n) := by
  cases isEmpty_or_nonempty n
  · exact ⟨0, Subsingleton.elim _ _⟩
  obtain ⟨i⟩ := ‹Nonempty n›
  refine ⟨M i i, Matrix.ext fun j k => ?_⟩
  simp only [scalar_apply]
  obtain rfl | hkl := Decidable.eq_or_ne j k
  · rw [diagonal_apply_eq]
    obtain rfl | hij := Decidable.eq_or_ne i j
    · rfl
    · exact diag_eq_of_commute_single (hM hij)
  · rw [diagonal_apply_ne _ hkl]
    obtain rfl | hij := Decidable.eq_or_ne i j
    · rw [col_eq_zero_of_commute_single (hM hkl.symm) hkl]
    · rw [row_eq_zero_of_commute_single (hM hij) hkl.symm]

theorem mem_range_scalar_iff_commute_single {M : Matrix n n α} :
    M ∈ Set.range (Matrix.scalar n) ↔ ∀ (i j : n), i ≠ j → Commute (single i j 1) M := by
  refine ⟨fun ⟨r, hr⟩ i j _ => hr ▸ Commute.symm ?_, mem_range_scalar_of_commute_single⟩
  rw [scalar_commute_iff]
  simp

/-- `M` is a scalar matrix if and only if it commutes with every `single`. -/
theorem mem_range_scalar_iff_commute_single' {M : Matrix n n α} :
    M ∈ Set.range (Matrix.scalar n) ↔ ∀ (i j : n), Commute (single i j 1) M := by
  refine ⟨fun ⟨r, hr⟩ i j => hr ▸ Commute.symm ?_,
    fun hM => mem_range_scalar_iff_commute_single.mpr <| fun i j _ => hM i j⟩
  rw [scalar_commute_iff]
  simp

/-- The center of `Matrix n n α` is equal to the image of the center of `α` under `scalar n`. -/
theorem center_eq_scalar_image :
    Set.center (Matrix n n α) = scalar n '' Set.center α := Set.ext fun x ↦ by
  simp_rw [Set.mem_image, Semigroup.mem_center_iff]
  refine ⟨fun hx ↦ ?_, fun ⟨x, hx, eq⟩ y ↦ eq ▸ scalar_commute x (hx · |>.symm) y |>.symm⟩
  refine (isEmpty_or_nonempty n).elim (fun _ ↦ ⟨0, by simp [nontriviality]⟩) fun ⟨i⟩ ↦ ?_
  obtain ⟨x, rfl⟩ := mem_range_scalar_iff_commute_single'.mpr fun _ _ ↦ hx _
  exact ⟨x, by simpa using fun r ↦ congr($(hx (single i i r)) i i)⟩

theorem submonoidCenter_eq_scalar_map :
    Submonoid.center (Matrix n n α) = (Submonoid.center α).map (scalar n) :=
  SetLike.coe_injective center_eq_scalar_image

theorem subsemigroupCenter_eq_scalar_map :
    Subsemigroup.center (Matrix n n α) = (Subsemigroup.center α).map (scalar n).toMulHom :=
  SetLike.coe_injective center_eq_scalar_image

theorem subsemiringCenter_eq_scalar_map :
    Subsemiring.center (Matrix n n α) = (Subsemiring.center α).map (scalar n) :=
  SetLike.coe_injective center_eq_scalar_image

theorem subringCenter_eq_scalar_map [Ring R] :
    Subring.center (Matrix n n R) = (Subring.center R).map (scalar n) :=
  SetLike.coe_injective center_eq_scalar_image

/-- For a commutative semiring `R`, the center of `Matrix n n R` is the range of `scalar n`
(i.e., the span of `{1}`). -/
@[simp] theorem center_eq_range [CommSemiring R] :
    Set.center (Matrix n n R) = Set.range (scalar n) := by
  rw [center_eq_scalar_image, Set.center_eq_univ, Set.image_univ]

end Commute

end Matrix<|MERGE_RESOLUTION|>--- conflicted
+++ resolved
@@ -34,15 +34,12 @@
 def single (i : m) (j : n) (a : α) : Matrix m n α :=
   of <| fun i' j' => if i = i' ∧ j = j' then a else 0
 
-<<<<<<< HEAD
 @[deprecated (since := "2025-05-05")] alias stdBasisMatrix := single
 
 lemma single_def (i : m) (j : n) (a : α) :
     single i j a = of (fun i' j' => if i = i' ∧ j = j' then a else 0) :=
   rfl
 
-=======
->>>>>>> 73ef6d90
 /-- See also `single_eq_updateRow_zero` and `single_eq_updateCol_zero`. -/
 theorem single_eq_of_single_single (i : m) (j : n) (a : α) :
     single i j a = Matrix.of (Pi.single i (Pi.single j a)) := by
@@ -102,7 +99,6 @@
   · simp
   simp [h, h.symm]
 
-<<<<<<< HEAD
 @[deprecated (since := "2025-05-05")] alias mulVec_stdBasisMatrix := single_mulVec
 
 lemma diagonal_eq_sum_single {R : Type*} [AddCommMonoid R] {ι : Type*} [Fintype ι] [DecidableEq ι]
@@ -113,8 +109,6 @@
     [DecidableEq ι] : (1 : Matrix ι ι R) = ∑ i : ι, single i i 1 :=
   diagonal_eq_sum_single _
 
-=======
->>>>>>> 73ef6d90
 theorem matrix_eq_sum_single [AddCommMonoid α] [Fintype m] [Fintype n] (x : Matrix m n α) :
     x = ∑ i : m, ∑ j : n, single i j (x i j) := by
   ext i j
