/-
Copyright (c) 2020 Jalex Stark. All rights reserved.
Released under Apache 2.0 license as described in the file LICENSE.
Authors: Jalex Stark, Kim Morrison, Eric Wieser, Oliver Nash, Wen Yang
-/
import Mathlib.Data.Matrix.Basic

/-!
# Matrices with a single non-zero element.

This file provides `Matrix.stdBasisMatrix`. The matrix `Matrix.stdBasisMatrix i j c` has `c`
at position `(i, j)`, and zeroes elsewhere.
-/

assert_not_exists Matrix.trace

variable {l m n : Type*}
variable {R α β : Type*}

namespace Matrix

variable [DecidableEq l] [DecidableEq m] [DecidableEq n]

section Zero
variable [Zero α]

/-- `stdBasisMatrix i j a` is the matrix with `a` in the `i`-th row, `j`-th column,
and zeroes elsewhere.
-/
def stdBasisMatrix (i : m) (j : n) (a : α) : Matrix m n α :=
  of <| fun i' j' => if i = i' ∧ j = j' then a else 0

theorem stdBasisMatrix_eq_of_single_single (i : m) (j : n) (a : α) :
    stdBasisMatrix i j a = Matrix.of (Pi.single i (Pi.single j a)) := by
  ext a b
  unfold stdBasisMatrix
  by_cases hi : i = a <;> by_cases hj : j = b <;> simp [*]

@[simp]
theorem smul_stdBasisMatrix [SMulZeroClass R α] (r : R) (i : m) (j : n) (a : α) :
    r • stdBasisMatrix i j a = stdBasisMatrix i j (r • a) := by
  unfold stdBasisMatrix
  ext
  simp [smul_ite]

@[simp]
theorem stdBasisMatrix_zero (i : m) (j : n) : stdBasisMatrix i j (0 : α) = 0 := by
  unfold stdBasisMatrix
  ext
  simp

@[simp]
lemma transpose_stdBasisMatrix (i : m) (j : n) (a : α) :
    (stdBasisMatrix i j a)ᵀ = stdBasisMatrix j i a := by
<<<<<<< HEAD
  unfold stdBasisMatrix
  aesop
=======
  aesop (add unsafe unfold stdBasisMatrix)
>>>>>>> 6fec5f09

@[simp]
lemma map_stdBasisMatrix (i : m) (j : n) (a : α) {β : Type*} [Zero β]
    {F : Type*} [FunLike F α β] [ZeroHomClass F α β] (f : F) :
    (stdBasisMatrix i j a).map f = stdBasisMatrix i j (f a) := by
<<<<<<< HEAD
  unfold stdBasisMatrix
  aesop
=======
  aesop (add unsafe unfold stdBasisMatrix)
>>>>>>> 6fec5f09

end Zero

theorem stdBasisMatrix_add [AddZeroClass α] (i : m) (j : n) (a b : α) :
    stdBasisMatrix i j (a + b) = stdBasisMatrix i j a + stdBasisMatrix i j b := by
  ext
  simp only [stdBasisMatrix, of_apply]
  split_ifs with h <;> simp [h]

theorem mulVec_stdBasisMatrix [NonUnitalNonAssocSemiring α] [Fintype m]
    (i : n) (j : m) (c : α) (x : m → α) :
    mulVec (stdBasisMatrix i j c) x = Function.update (0 : n → α) i (c * x j) := by
  ext i'
  simp [stdBasisMatrix, mulVec, dotProduct]
  rcases eq_or_ne i i' with rfl|h
  · simp
  simp [h, h.symm]

theorem matrix_eq_sum_stdBasisMatrix [AddCommMonoid α] [Fintype m] [Fintype n] (x : Matrix m n α) :
    x = ∑ i : m, ∑ j : n, stdBasisMatrix i j (x i j) := by
  ext i j
  rw [← Fintype.sum_prod_type']
  simp [stdBasisMatrix, Matrix.sum_apply, Matrix.of_apply, ← Prod.mk.inj_iff]

@[deprecated (since := "2024-08-11")] alias matrix_eq_sum_std_basis := matrix_eq_sum_stdBasisMatrix

theorem stdBasisMatrix_eq_single_vecMulVec_single [MulZeroOneClass α] (i : m) (j : n) :
    stdBasisMatrix i j (1 : α) = vecMulVec (Pi.single i 1) (Pi.single j 1) := by
  ext i' j'
  -- Porting note: lean3 didn't apply `mul_ite`.
  simp [-mul_ite, stdBasisMatrix, vecMulVec, ite_and, Pi.single_apply, eq_comm]

-- TODO: tie this up with the `Basis` machinery of linear algebra
-- this is not completely trivial because we are indexing by two types, instead of one
@[deprecated stdBasisMatrix_eq_single_vecMulVec_single (since := "2024-08-11")]
theorem std_basis_eq_basis_mul_basis [MulZeroOneClass α] (i : m) (j : n) :
    stdBasisMatrix i j (1 : α) =
      vecMulVec (fun i' => ite (i = i') 1 0) fun j' => ite (j = j') 1 0 := by
  rw [stdBasisMatrix_eq_single_vecMulVec_single]
  congr! with i <;> simp only [Pi.single_apply, eq_comm]

-- todo: the old proof used fintypes, I don't know `Finsupp` but this feels generalizable
@[elab_as_elim]
protected theorem induction_on'
    [AddCommMonoid α] [Finite m] [Finite n] {P : Matrix m n α → Prop} (M : Matrix m n α)
    (h_zero : P 0) (h_add : ∀ p q, P p → P q → P (p + q))
    (h_std_basis : ∀ (i : m) (j : n) (x : α), P (stdBasisMatrix i j x)) : P M := by
  cases nonempty_fintype m; cases nonempty_fintype n
  rw [matrix_eq_sum_stdBasisMatrix M, ← Finset.sum_product']
  apply Finset.sum_induction _ _ h_add h_zero
  · intros
    apply h_std_basis

@[elab_as_elim]
protected theorem induction_on
    [AddCommMonoid α] [Finite m] [Finite n] [Nonempty m] [Nonempty n]
    {P : Matrix m n α → Prop} (M : Matrix m n α) (h_add : ∀ p q, P p → P q → P (p + q))
    (h_std_basis : ∀ i j x, P (stdBasisMatrix i j x)) : P M :=
  Matrix.induction_on' M
    (by
      inhabit m
      inhabit n
      simpa using h_std_basis default default 0)
    h_add h_std_basis

/-- `Matrix.stdBasisMatrix` as a bundled additive map. -/
@[simps]
def stdBasisMatrixAddMonoidHom [AddCommMonoid α] (i : m) (j : n) : α →+ Matrix m n α where
  toFun := stdBasisMatrix i j
  map_zero' := stdBasisMatrix_zero _ _
  map_add' _ _ := stdBasisMatrix_add _ _ _ _

variable (R)
/-- `Matrix.stdBasisMatrix` as a bundled linear map. -/
@[simps!]
def stdBasisMatrixLinearMap [Semiring R] [AddCommMonoid α] [Module R α] (i : m) (j : n) :
    α →ₗ[R] Matrix m n α where
  __ := stdBasisMatrixAddMonoidHom i j
  map_smul' _ _:= smul_stdBasisMatrix _ _ _ _ |>.symm

section ext

/-- Additive maps from finite matrices are equal if they agree on the standard basis.

See note [partially-applied ext lemmas]. -/
@[local ext]
theorem ext_addMonoidHom
    [Finite m] [Finite n] [AddCommMonoid α] [AddCommMonoid β] ⦃f g : Matrix m n α →+ β⦄
    (h : ∀ i j, f.comp (stdBasisMatrixAddMonoidHom i j) = g.comp (stdBasisMatrixAddMonoidHom i j)) :
    f = g := by
  cases nonempty_fintype m
  cases nonempty_fintype n
  ext x
  rw [matrix_eq_sum_stdBasisMatrix x]
  simp_rw [map_sum]
  congr! 2
  exact DFunLike.congr_fun (h _ _) _

/-- Linear maps from finite matrices are equal if they agree on the standard basis.

See note [partially-applied ext lemmas]. -/
@[local ext]
theorem ext_linearMap
    [Finite m] [Finite n][Semiring R] [AddCommMonoid α] [AddCommMonoid β] [Module R α] [Module R β]
    ⦃f g : Matrix m n α →ₗ[R] β⦄
    (h : ∀ i j, f ∘ₗ stdBasisMatrixLinearMap R i j = g ∘ₗ stdBasisMatrixLinearMap R i j) :
    f = g :=
  LinearMap.toAddMonoidHom_injective <| ext_addMonoidHom fun i j =>
    congrArg LinearMap.toAddMonoidHom <| h i j

end ext

namespace StdBasisMatrix

section

variable [Zero α] (i : m) (j : n) (c : α) (i' : m) (j' : n)

@[simp]
theorem apply_same : stdBasisMatrix i j c i j = c :=
  if_pos (And.intro rfl rfl)

@[simp]
theorem apply_of_ne (h : ¬(i = i' ∧ j = j')) : stdBasisMatrix i j c i' j' = 0 := by
  simp only [stdBasisMatrix, and_imp, ite_eq_right_iff, of_apply]
  tauto

@[simp]
theorem apply_of_row_ne {i i' : m} (hi : i ≠ i') (j j' : n) (a : α) :
    stdBasisMatrix i j a i' j' = 0 := by simp [hi]

@[simp]
theorem apply_of_col_ne (i i' : m) {j j' : n} (hj : j ≠ j') (a : α) :
    stdBasisMatrix i j a i' j' = 0 := by simp [hj]

end

section
variable [Zero α] (i j : n) (c : α)

@[simp]
theorem diag_zero (h : j ≠ i) : diag (stdBasisMatrix i j c) = 0 :=
  funext fun _ => if_neg fun ⟨e₁, e₂⟩ => h (e₂.trans e₁.symm)

@[simp]
theorem diag_same : diag (stdBasisMatrix i i c) = Pi.single i c := by
  ext j
  by_cases hij : i = j <;> (try rw [hij]) <;> simp [hij]

end

section mul
variable [Fintype m] [NonUnitalNonAssocSemiring α] (c : α)

omit [DecidableEq n] in
@[simp]
theorem mul_left_apply_same (i : l) (j : m) (b : n) (M : Matrix m n α) :
    (stdBasisMatrix i j c * M) i b = c * M j b := by simp [mul_apply, stdBasisMatrix]

omit [DecidableEq l] in
@[simp]
theorem mul_right_apply_same (i : m) (j : n) (a : l) (M : Matrix l m α) :
    (M * stdBasisMatrix i j c) a j = M a i * c := by simp [mul_apply, stdBasisMatrix, mul_comm]

omit [DecidableEq n] in
@[simp]
theorem mul_left_apply_of_ne (i : l) (j : m) (a : l) (b : n) (h : a ≠ i) (M : Matrix m n α) :
    (stdBasisMatrix i j c * M) a b = 0 := by simp [mul_apply, h.symm]

omit [DecidableEq l] in
@[simp]
theorem mul_right_apply_of_ne (i : m) (j : n) (a : l) (b : n) (hbj : b ≠ j) (M : Matrix l m α) :
    (M * stdBasisMatrix i j c) a b = 0 := by simp [mul_apply, hbj.symm]

@[simp]
theorem mul_same (i : l) (j : m) (k : n) (d : α) :
    stdBasisMatrix i j c * stdBasisMatrix j k d = stdBasisMatrix i k (c * d) := by
  ext a b
  simp only [mul_apply, stdBasisMatrix, boole_mul]
  by_cases h₁ : i = a <;> by_cases h₂ : k = b <;> simp [h₁, h₂]

@[simp]
theorem mul_of_ne (i : l) (j k : m) {l : n} (h : j ≠ k) (d : α) :
    stdBasisMatrix i j c * stdBasisMatrix k l d = 0 := by
  ext a b
  simp only [mul_apply, boole_mul, stdBasisMatrix, of_apply]
  by_cases h₁ : i = a
  -- Porting note (https://github.com/leanprover-community/mathlib4/issues/10745): was `simp [h₁, h, h.symm]`
  · simp only [h₁, true_and, mul_ite, ite_mul, zero_mul, mul_zero, ← ite_and, zero_apply]
    refine Finset.sum_eq_zero (fun x _ => ?_)
    apply if_neg
    rintro ⟨⟨rfl, rfl⟩, h⟩
    contradiction
  · simp only [h₁, false_and, ite_false, mul_ite, zero_mul, mul_zero, ite_self,
      Finset.sum_const_zero, zero_apply]

end mul

end StdBasisMatrix

section Commute

variable [Fintype n] [Semiring α]

theorem row_eq_zero_of_commute_stdBasisMatrix {i j k : n} {M : Matrix n n α}
    (hM : Commute (stdBasisMatrix i j 1) M) (hkj : k ≠ j) : M j k = 0 := by
  have := ext_iff.mpr hM i k
  aesop

theorem col_eq_zero_of_commute_stdBasisMatrix {i j k : n} {M : Matrix n n α}
    (hM : Commute (stdBasisMatrix i j 1) M) (hki : k ≠ i) : M k i = 0 := by
  have := ext_iff.mpr hM k j
  aesop

theorem diag_eq_of_commute_stdBasisMatrix {i j : n} {M : Matrix n n α}
    (hM : Commute (stdBasisMatrix i j 1) M) : M i i = M j j := by
  have := ext_iff.mpr hM i j
  aesop

/-- `M` is a scalar matrix if it commutes with every non-diagonal `stdBasisMatrix`. -/
theorem mem_range_scalar_of_commute_stdBasisMatrix {M : Matrix n n α}
    (hM : Pairwise fun i j => Commute (stdBasisMatrix i j 1) M) :
    M ∈ Set.range (Matrix.scalar n) := by
  cases isEmpty_or_nonempty n
  · exact ⟨0, Subsingleton.elim _ _⟩
  obtain ⟨i⟩ := ‹Nonempty n›
  refine ⟨M i i, Matrix.ext fun j k => ?_⟩
  simp only [scalar_apply]
  obtain rfl | hkl := Decidable.eq_or_ne j k
  · rw [diagonal_apply_eq]
    obtain rfl | hij := Decidable.eq_or_ne i j
    · rfl
    · exact diag_eq_of_commute_stdBasisMatrix (hM hij)
  · rw [diagonal_apply_ne _ hkl]
    obtain rfl | hij := Decidable.eq_or_ne i j
    · rw [col_eq_zero_of_commute_stdBasisMatrix (hM hkl.symm) hkl]
    · rw [row_eq_zero_of_commute_stdBasisMatrix (hM hij) hkl.symm]

theorem mem_range_scalar_iff_commute_stdBasisMatrix {M : Matrix n n α} :
    M ∈ Set.range (Matrix.scalar n) ↔ ∀ (i j : n), i ≠ j → Commute (stdBasisMatrix i j 1) M := by
  refine ⟨fun ⟨r, hr⟩ i j _ => hr ▸ Commute.symm ?_, mem_range_scalar_of_commute_stdBasisMatrix⟩
  rw [scalar_commute_iff]
  simp

/-- `M` is a scalar matrix if and only if it commutes with every `stdBasisMatrix`. -/
theorem mem_range_scalar_iff_commute_stdBasisMatrix' {M : Matrix n n α} :
    M ∈ Set.range (Matrix.scalar n) ↔ ∀ (i j : n), Commute (stdBasisMatrix i j 1) M := by
  refine ⟨fun ⟨r, hr⟩ i j => hr ▸ Commute.symm ?_,
    fun hM => mem_range_scalar_iff_commute_stdBasisMatrix.mpr <| fun i j _ => hM i j⟩
  rw [scalar_commute_iff]
  simp

end Commute

end Matrix<|MERGE_RESOLUTION|>--- conflicted
+++ resolved
@@ -52,23 +52,13 @@
 @[simp]
 lemma transpose_stdBasisMatrix (i : m) (j : n) (a : α) :
     (stdBasisMatrix i j a)ᵀ = stdBasisMatrix j i a := by
-<<<<<<< HEAD
-  unfold stdBasisMatrix
-  aesop
-=======
   aesop (add unsafe unfold stdBasisMatrix)
->>>>>>> 6fec5f09
 
 @[simp]
 lemma map_stdBasisMatrix (i : m) (j : n) (a : α) {β : Type*} [Zero β]
     {F : Type*} [FunLike F α β] [ZeroHomClass F α β] (f : F) :
     (stdBasisMatrix i j a).map f = stdBasisMatrix i j (f a) := by
-<<<<<<< HEAD
-  unfold stdBasisMatrix
-  aesop
-=======
   aesop (add unsafe unfold stdBasisMatrix)
->>>>>>> 6fec5f09
 
 end Zero
 
