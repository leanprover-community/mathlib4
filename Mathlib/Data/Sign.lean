--- conflicted
+++ resolved
@@ -5,517 +5,4 @@
 -/
 import Mathlib.Data.Sign.Defs
 
-<<<<<<< HEAD
-/-!
-# Sign function
-
-This file defines the sign function for types with zero and a decidable less-than relation, and
-proves some basic theorems about it.
--/
-
--- Don't generate unnecessary `sizeOf_spec` lemmas which the `simpNF` linter will complain about.
-set_option genSizeOfSpec false in
-/-- The type of signs. -/
-inductive SignType
-  | zero
-  | neg
-  | pos
-  deriving DecidableEq, Inhabited, Fintype
-
-namespace SignType
-
-instance : Zero SignType :=
-  ⟨zero⟩
-
-instance : One SignType :=
-  ⟨pos⟩
-
-instance : Neg SignType :=
-  ⟨fun s =>
-    match s with
-    | neg => pos
-    | zero => zero
-    | pos => neg⟩
-
-@[simp]
-theorem zero_eq_zero : zero = 0 :=
-  rfl
-
-@[simp]
-theorem neg_eq_neg_one : neg = -1 :=
-  rfl
-
-@[simp]
-theorem pos_eq_one : pos = 1 :=
-  rfl
-
-instance : Mul SignType :=
-  ⟨fun x y =>
-    match x with
-    | neg => -y
-    | zero => zero
-    | pos => y⟩
-
-/-- The less-than-or-equal relation on signs. -/
-protected inductive LE : SignType → SignType → Prop
-  | of_neg (a) : SignType.LE neg a
-  | zero : SignType.LE zero zero
-  | of_pos (a) : SignType.LE a pos
-
-instance : LE SignType :=
-  ⟨SignType.LE⟩
-
-instance LE.decidableRel : DecidableRel SignType.LE := fun a b => by
-  cases a <;> cases b <;> first | exact isTrue (by constructor)| exact isFalse (by rintro ⟨_⟩)
-
-@[deprecated instDecidableEqSignType (since := "2025-06-03")]
-instance (priority := low) decidableEq : DecidableEq SignType := instDecidableEqSignType
-
-private lemma mul_comm : ∀ (a b : SignType), a * b = b * a := by rintro ⟨⟩ ⟨⟩ <;> rfl
-private lemma mul_assoc : ∀ (a b c : SignType), (a * b) * c = a * (b * c) := by
-  rintro ⟨⟩ ⟨⟩ ⟨⟩ <;> rfl
-
-/- We can define a `Field` instance on `SignType`, but it's not mathematically sensible,
-so we only define the `CommGroupWithZero`. -/
-instance : CommGroupWithZero SignType where
-  zero := 0
-  one := 1
-  mul := (· * ·)
-  inv := id
-  mul_zero a := by cases a <;> rfl
-  zero_mul a := by cases a <;> rfl
-  mul_one a := by cases a <;> rfl
-  one_mul a := by cases a <;> rfl
-  mul_inv_cancel a ha := by cases a <;> trivial
-  mul_comm := mul_comm
-  mul_assoc := mul_assoc
-  exists_pair_ne := ⟨0, 1, by rintro ⟨_⟩⟩
-  inv_zero := rfl
-
-private lemma le_antisymm (a b : SignType) (_ : a ≤ b) (_ : b ≤ a) : a = b := by
-  cases a <;> cases b <;> trivial
-
-private lemma le_trans (a b c : SignType) (_ : a ≤ b) (_ : b ≤ c) : a ≤ c := by
-  cases a <;> cases b <;> cases c <;> tauto
-
-instance : LinearOrder SignType where
-  le := (· ≤ ·)
-  le_refl a := by cases a <;> constructor
-  le_total a b := by cases a <;> cases b <;> first | left; constructor | right; constructor
-  le_antisymm := le_antisymm
-  le_trans := le_trans
-  toDecidableLE := LE.decidableRel
-  toDecidableEq := instDecidableEqSignType
-
-instance : BoundedOrder SignType where
-  top := 1
-  le_top := LE.of_pos
-  bot := -1
-  bot_le :=
-    #adaptation_note /-- https://github.com/leanprover/lean4/pull/6053
-    Added `by exact`, but don't understand why it was needed. -/
-    by exact LE.of_neg
-
-instance : HasDistribNeg SignType :=
-  { neg_neg := fun x => by cases x <;> rfl
-    neg_mul := fun x y => by cases x <;> cases y <;> rfl
-    mul_neg := fun x y => by cases x <;> cases y <;> rfl }
-
-/-- `SignType` is equivalent to `Fin 3`. -/
-def fin3Equiv : SignType ≃* Fin 3 where
-  toFun a :=
-    match a with
-    | 0 => ⟨0, by simp⟩
-    | 1 => ⟨1, by simp⟩
-    | -1 => ⟨2, by simp⟩
-  invFun a :=
-    match a with
-    | ⟨0, _⟩ => 0
-    | ⟨1, _⟩ => 1
-    | ⟨2, _⟩ => -1
-  left_inv a := by cases a <;> rfl
-  right_inv a :=
-    match a with
-    | ⟨0, _⟩ => by simp
-    | ⟨1, _⟩ => by simp
-    | ⟨2, _⟩ => by simp
-  map_mul' a b := by
-    cases a <;> cases b <;> rfl
-
-section CaseBashing
-
-theorem nonneg_iff {a : SignType} : 0 ≤ a ↔ a = 0 ∨ a = 1 := by decide +revert
-
-theorem nonneg_iff_ne_neg_one {a : SignType} : 0 ≤ a ↔ a ≠ -1 := by decide +revert
-
-theorem neg_one_lt_iff {a : SignType} : -1 < a ↔ 0 ≤ a := by decide +revert
-
-theorem nonpos_iff {a : SignType} : a ≤ 0 ↔ a = -1 ∨ a = 0 := by decide +revert
-
-theorem nonpos_iff_ne_one {a : SignType} : a ≤ 0 ↔ a ≠ 1 := by decide +revert
-
-theorem lt_one_iff {a : SignType} : a < 1 ↔ a ≤ 0 := by decide +revert
-
-@[simp]
-theorem neg_iff {a : SignType} : a < 0 ↔ a = -1 := by decide +revert
-
-@[simp]
-theorem le_neg_one_iff {a : SignType} : a ≤ -1 ↔ a = -1 :=
-  le_bot_iff
-
-@[simp]
-theorem pos_iff {a : SignType} : 0 < a ↔ a = 1 := by decide +revert
-
-@[simp]
-theorem one_le_iff {a : SignType} : 1 ≤ a ↔ a = 1 :=
-  top_le_iff
-
-@[simp]
-theorem neg_one_le (a : SignType) : -1 ≤ a :=
-  bot_le
-
-@[simp]
-theorem le_one (a : SignType) : a ≤ 1 :=
-  le_top
-
-@[simp]
-theorem not_lt_neg_one (a : SignType) : ¬a < -1 :=
-  not_lt_bot
-
-@[simp]
-theorem not_one_lt (a : SignType) : ¬1 < a :=
-  not_top_lt
-
-@[simp]
-theorem self_eq_neg_iff (a : SignType) : a = -a ↔ a = 0 := by decide +revert
-
-@[simp]
-theorem neg_eq_self_iff (a : SignType) : -a = a ↔ a = 0 := by decide +revert
-
-@[simp]
-theorem neg_one_lt_one : (-1 : SignType) < 1 :=
-  bot_lt_top
-
-end CaseBashing
-
-section cast
-
-variable {α : Type*} [Zero α] [One α] [Neg α]
-
-/-- Turn a `SignType` into zero, one, or minus one. This is a coercion instance. -/
-@[coe]
-def cast : SignType → α
-  | zero => 0
-  | pos => 1
-  | neg => -1
-
-/-- This is a `CoeTail` since the type on the right (trivially) determines the type on the left.
-
-`outParam`-wise it could be a `Coe`, but we don't want to try applying this instance for a
-coercion to any `α`.
--/
-instance : CoeTail SignType α :=
-  ⟨cast⟩
-
-/-- Casting out of `SignType` respects composition with functions preserving `0, 1, -1`. -/
-lemma map_cast' {β : Type*} [One β] [Neg β] [Zero β]
-    (f : α → β) (h₁ : f 1 = 1) (h₂ : f 0 = 0) (h₃ : f (-1) = -1) (s : SignType) :
-    f s = s := by
-  cases s <;> simp only [SignType.cast, h₁, h₂, h₃]
-
-/-- Casting out of `SignType` respects composition with suitable bundled homomorphism types. -/
-lemma map_cast {α β F : Type*} [AddGroupWithOne α] [One β] [SubtractionMonoid β]
-    [FunLike F α β] [AddMonoidHomClass F α β] [OneHomClass F α β] (f : F) (s : SignType) :
-    f s = s := by
-  apply map_cast' <;> simp
-
-@[simp]
-theorem coe_zero : ↑(0 : SignType) = (0 : α) :=
-  rfl
-
-@[simp]
-theorem coe_one : ↑(1 : SignType) = (1 : α) :=
-  rfl
-
-@[simp]
-theorem coe_neg_one : ↑(-1 : SignType) = (-1 : α) :=
-  rfl
-
-@[simp, norm_cast]
-lemma coe_neg {α : Type*} [One α] [SubtractionMonoid α] (s : SignType) :
-    (↑(-s) : α) = -↑s := by
-  cases s <;> simp
-
-/-- Casting `SignType → ℤ → α` is the same as casting directly `SignType → α`. -/
-@[simp, norm_cast]
-lemma intCast_cast {α : Type*} [AddGroupWithOne α] (s : SignType) : ((s : ℤ) : α) = s :=
-  map_cast' _ Int.cast_one Int.cast_zero (@Int.cast_one α _ ▸ Int.cast_neg 1) _
-
-end cast
-
-/-- `SignType.cast` as a `MulWithZeroHom`. -/
-@[simps]
-def castHom {α} [MulZeroOneClass α] [HasDistribNeg α] : SignType →*₀ α where
-  toFun := cast
-  map_zero' := rfl
-  map_one' := rfl
-  map_mul' x y := by cases x <;> cases y <;> simp [zero_eq_zero, pos_eq_one, neg_eq_neg_one]
-
-theorem univ_eq : (Finset.univ : Finset SignType) = {0, -1, 1} := by
-  decide
-
-theorem range_eq {α} (f : SignType → α) : Set.range f = {f zero, f neg, f pos} := by
-  classical rw [← Fintype.coe_image_univ, univ_eq]
-  classical simp [Finset.coe_insert]
-
-@[simp, norm_cast] lemma coe_mul {α} [MulZeroOneClass α] [HasDistribNeg α] (a b : SignType) :
-    ↑(a * b) = (a : α) * b :=
-  map_mul SignType.castHom _ _
-
-@[simp, norm_cast] lemma coe_pow {α} [MonoidWithZero α] [HasDistribNeg α] (a : SignType) (k : ℕ) :
-    ↑(a ^ k) = (a : α) ^ k :=
-  map_pow SignType.castHom _ _
-
-@[simp, norm_cast] lemma coe_zpow {α} [GroupWithZero α] [HasDistribNeg α] (a : SignType) (k : ℤ) :
-    ↑(a ^ k) = (a : α) ^ k :=
-  map_zpow₀ SignType.castHom _ _
-
-end SignType
-
--- The lemma `exists_signed_sum` needs explicit universe handling in its statement.
-universe u
-
-variable {α : Type u}
-
-open SignType
-
-section Preorder
-
-variable [Zero α] [Preorder α] [DecidableLT α] {a : α}
-
-/-- The sign of an element is 1 if it's positive, -1 if negative, 0 otherwise. -/
-def SignType.sign : α →o SignType :=
-  ⟨fun a => if 0 < a then 1 else if a < 0 then -1 else 0, fun a b h => by
-    dsimp
-    split_ifs with h₁ h₂ h₃ h₄ _ _ h₂ h₃ <;> try constructor
-    · cases lt_irrefl 0 (h₁.trans <| h.trans_lt h₃)
-    · cases h₂ (h₁.trans_le h)
-    · cases h₄ (h.trans_lt h₃)⟩
-
-theorem sign_apply : sign a = ite (0 < a) 1 (ite (a < 0) (-1) 0) :=
-  rfl
-
-@[simp]
-theorem sign_zero : sign (0 : α) = 0 := by simp [sign_apply]
-
-@[simp]
-theorem sign_pos (ha : 0 < a) : sign a = 1 := by rwa [sign_apply, if_pos]
-
-@[simp]
-theorem sign_neg (ha : a < 0) : sign a = -1 := by rwa [sign_apply, if_neg <| asymm ha, if_pos]
-
-theorem sign_eq_one_iff : sign a = 1 ↔ 0 < a := by
-  refine ⟨fun h => ?_, fun h => sign_pos h⟩
-  by_contra hn
-  rw [sign_apply, if_neg hn] at h
-  split_ifs at h
-
-theorem sign_eq_neg_one_iff : sign a = -1 ↔ a < 0 := by
-  refine ⟨fun h => ?_, fun h => sign_neg h⟩
-  rw [sign_apply] at h
-  split_ifs at h
-  assumption
-
-end Preorder
-
-section LinearOrder
-
-variable [Zero α] [LinearOrder α] {a : α}
-
-/-- `SignType.sign` respects strictly monotone zero-preserving maps. -/
-lemma StrictMono.sign_comp {β F : Type*} [Zero β] [Preorder β] [DecidableLT β]
-    [FunLike F α β] [ZeroHomClass F α β] {f : F} (hf : StrictMono f) (a : α) :
-    sign (f a) = sign a := by
-  simp only [sign_apply, ← map_zero f, hf.lt_iff_lt]
-
-@[simp]
-theorem sign_eq_zero_iff : sign a = 0 ↔ a = 0 := by
-  refine ⟨fun h => ?_, fun h => h.symm ▸ sign_zero⟩
-  rw [sign_apply] at h
-  split_ifs at h with h_1 h_2
-  cases h
-  exact (le_of_not_lt h_1).eq_of_not_lt h_2
-
-theorem sign_ne_zero : sign a ≠ 0 ↔ a ≠ 0 :=
-  sign_eq_zero_iff.not
-
-@[simp]
-theorem sign_nonneg_iff : 0 ≤ sign a ↔ 0 ≤ a := by
-  rcases lt_trichotomy 0 a with (h | h | h)
-  · simp [h, h.le]
-  · simp [← h]
-  · simp [h, h.not_le]
-
-@[simp]
-theorem sign_nonpos_iff : sign a ≤ 0 ↔ a ≤ 0 := by
-  rcases lt_trichotomy 0 a with (h | h | h)
-  · simp [h, h.not_le]
-  · simp [← h]
-  · simp [h, h.le]
-
-end LinearOrder
-
-section OrderedSemiring
-
-variable [Semiring α] [PartialOrder α] [IsOrderedRing α] [DecidableLT α] [Nontrivial α]
-
-theorem sign_one : sign (1 : α) = 1 :=
-  sign_pos zero_lt_one
-
-end OrderedSemiring
-
-section OrderedRing
-
-@[simp]
-lemma sign_intCast {α : Type*} [Ring α] [PartialOrder α] [IsOrderedRing α]
-    [Nontrivial α] [DecidableLT α] (n : ℤ) :
-    sign (n : α) = sign n := by
-  simp only [sign_apply, Int.cast_pos, Int.cast_lt_zero]
-
-end OrderedRing
-
-section LinearOrderedRing
-
-variable [Ring α] [LinearOrder α] [IsStrictOrderedRing α]
-
-theorem sign_mul (x y : α) : sign (x * y) = sign x * sign y := by
-  rcases lt_trichotomy x 0 with (hx | hx | hx) <;> rcases lt_trichotomy y 0 with (hy | hy | hy) <;>
-    simp [hx, hy, mul_pos_of_neg_of_neg, mul_neg_of_neg_of_pos, mul_neg_of_pos_of_neg]
-
-@[simp] theorem sign_mul_abs (x : α) : (sign x * |x| : α) = x := by
-  rcases lt_trichotomy x 0 with hx | rfl | hx <;> simp [*, abs_of_pos, abs_of_neg]
-
-@[simp] theorem abs_mul_sign (x : α) : (|x| * sign x : α) = x := by
-  rcases lt_trichotomy x 0 with hx | rfl | hx <;> simp [*, abs_of_pos, abs_of_neg]
-
-@[simp]
-theorem sign_mul_self (x : α) : sign x * x = |x| := by
-  rcases lt_trichotomy x 0 with hx | rfl | hx <;> simp [*, abs_of_pos, abs_of_neg]
-
-@[simp]
-theorem self_mul_sign (x : α) : x * sign x = |x| := by
-  rcases lt_trichotomy x 0 with hx | rfl | hx <;> simp [*, abs_of_pos, abs_of_neg]
-
-/-- `SignType.sign` as a `MonoidWithZeroHom` for a nontrivial ordered semiring. Note that linearity
-is required; consider ℂ with the order `z ≤ w` iff they have the same imaginary part and
-`z - w ≤ 0` in the reals; then `1 + I` and `1 - I` are incomparable to zero, and thus we have:
-`0 * 0 = SignType.sign (1 + I) * SignType.sign (1 - I) ≠ SignType.sign 2 = 1`.
-(`Complex.orderedCommRing`) -/
-def signHom : α →*₀ SignType where
-  toFun := sign
-  map_zero' := sign_zero
-  map_one' := sign_one
-  map_mul' := sign_mul
-
-theorem sign_pow (x : α) (n : ℕ) : sign (x ^ n) = sign x ^ n := map_pow signHom x n
-
-end LinearOrderedRing
-
-section AddGroup
-
-variable [AddGroup α] [Preorder α] [DecidableLT α]
-
-theorem Left.sign_neg [AddLeftStrictMono α] (a : α) : sign (-a) = -sign a := by
-  simp_rw [sign_apply, Left.neg_pos_iff, Left.neg_neg_iff]
-  split_ifs with h h'
-  · exact False.elim (lt_asymm h h')
-  · simp
-  · simp
-  · simp
-
-theorem Right.sign_neg [AddRightStrictMono α] (a : α) :
-    sign (-a) = -sign a := by
-  simp_rw [sign_apply, Right.neg_pos_iff, Right.neg_neg_iff]
-  split_ifs with h h'
-  · exact False.elim (lt_asymm h h')
-  · simp
-  · simp
-  · simp
-
-end AddGroup
-
-section LinearOrderedAddCommGroup
-
-variable [AddCommGroup α] [LinearOrder α] [IsOrderedAddMonoid α]
-
-theorem sign_sum {ι : Type*} {s : Finset ι} {f : ι → α} (hs : s.Nonempty) (t : SignType)
-    (h : ∀ i ∈ s, sign (f i) = t) : sign (∑ i ∈ s, f i) = t := by
-  cases t
-  · simp_rw [zero_eq_zero, sign_eq_zero_iff] at h ⊢
-    exact Finset.sum_eq_zero h
-  · simp_rw [neg_eq_neg_one, sign_eq_neg_one_iff] at h ⊢
-    exact Finset.sum_neg h hs
-  · simp_rw [pos_eq_one, sign_eq_one_iff] at h ⊢
-    exact Finset.sum_pos h hs
-
-end LinearOrderedAddCommGroup
-
-namespace Int
-
-theorem sign_eq_sign (n : ℤ) : Int.sign n = SignType.sign n := by
-  obtain (n | _) | _ := n <;> simp [sign, Int.sign_neg, negSucc_lt_zero]
-
-end Int
-
-open Finset Nat
-
-section exists_signed_sum
-
-/-!
-In this section we explicitly handle universe variables,
-because Lean creates a fresh universe variable for the type whose existence is asserted.
-But we want the type to live in the same universe as the input type.
--/
-
-private theorem exists_signed_sum_aux [DecidableEq α] (s : Finset α) (f : α → ℤ) :
-    ∃ (β : Type u) (t : Finset β) (sgn : β → SignType) (g : β → α),
-      (∀ b, g b ∈ s) ∧
-        (#t = ∑ a ∈ s, (f a).natAbs) ∧
-          ∀ a ∈ s, (∑ b ∈ t, if g b = a then (sgn b : ℤ) else 0) = f a := by
-  refine
-    ⟨(Σ _ : { x // x ∈ s }, ℕ), Finset.univ.sigma fun a => range (f a).natAbs,
-      fun a => sign (f a.1), fun a => a.1, fun a => a.1.2, ?_, ?_⟩
-  · simp [sum_attach (f := fun a => (f a).natAbs)]
-  · intro x hx
-    simp [sum_sigma, hx, ← Int.sign_eq_sign, Int.sign_mul_abs, mul_comm |f _|,
-      sum_attach (s := s) (f := fun y => if y = x then f y else 0)]
-
-/-- We can decompose a sum of absolute value `n` into a sum of `n` signs. -/
-theorem exists_signed_sum [DecidableEq α] (s : Finset α) (f : α → ℤ) :
-    ∃ (β : Type u) (_ : Fintype β) (sgn : β → SignType) (g : β → α),
-      (∀ b, g b ∈ s) ∧
-        (Fintype.card β = ∑ a ∈ s, (f a).natAbs) ∧
-          ∀ a ∈ s, (∑ b, if g b = a then (sgn b : ℤ) else 0) = f a :=
-  let ⟨β, t, sgn, g, hg, ht, hf⟩ := exists_signed_sum_aux s f
-  ⟨t, inferInstance, fun b => sgn b, fun b => g b, fun b => hg b, by simp [ht], fun a ha =>
-    (sum_attach t fun b ↦ ite (g b = a) (sgn b : ℤ) 0).trans <| hf _ ha⟩
-
-/-- We can decompose a sum of absolute value less than `n` into a sum of at most `n` signs. -/
-theorem exists_signed_sum' [Nonempty α] [DecidableEq α] (s : Finset α) (f : α → ℤ)
-    (n : ℕ) (h : (∑ i ∈ s, (f i).natAbs) ≤ n) :
-    ∃ (β : Type u) (_ : Fintype β) (sgn : β → SignType) (g : β → α),
-      (∀ b, g b ∉ s → sgn b = 0) ∧
-        Fintype.card β = n ∧ ∀ a ∈ s, (∑ i, if g i = a then (sgn i : ℤ) else 0) = f a := by
-  obtain ⟨β, _, sgn, g, hg, hβ, hf⟩ := exists_signed_sum s f
-  refine
-    ⟨β ⊕ (Fin (n - ∑ i ∈ s, (f i).natAbs)), inferInstance, Sum.elim sgn 0,
-      Sum.elim g (Classical.arbitrary (Fin (n - Finset.sum s fun i => Int.natAbs (f i)) → α)),
-        ?_, by simp [hβ, h], fun a ha => by simp [hf _ ha]⟩
-  rintro (b | b) hb
-  · cases hb (hg _)
-  · rfl
-
-end exists_signed_sum
-=======
-deprecated_module (since := "2025-05-11")
->>>>>>> c604c957
+deprecated_module (since := "2025-05-11")