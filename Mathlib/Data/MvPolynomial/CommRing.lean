--- conflicted
+++ resolved
@@ -40,13 +40,7 @@
 
 noncomputable section
 
-<<<<<<< HEAD
-open Set Function Finsupp AddMonoidAlgebra
-
-open BigOperators
-=======
-open Classical BigOperators Set Function Finsupp AddMonoidAlgebra
->>>>>>> 71bb33c5
+open BigOperators Set Function Finsupp AddMonoidAlgebra
 
 universe u v
 
