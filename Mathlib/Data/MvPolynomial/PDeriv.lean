--- conflicted
+++ resolved
@@ -119,15 +119,11 @@
   simp only [(pderiv i).leibniz f g, smul_eq_mul, mul_comm, add_comm]
 #align mv_polynomial.pderiv_mul MvPolynomial.pderiv_mul
 
-<<<<<<< HEAD
 theorem pderiv_pow {i : σ} {f : MvPolynomial σ R} {n : ℕ} :
     pderiv i (f ^ n) = n * f ^ (n - 1) * pderiv i f := by
   rw [(pderiv i).leibniz_pow f n, nsmul_eq_mul, smul_eq_mul, mul_assoc]
 
--- @[simp] -- Porting note: simp can prove this
-=======
 -- @[simp] -- Porting note (#10618): simp can prove this
->>>>>>> f3fd0b2b
 theorem pderiv_C_mul {f : MvPolynomial σ R} {i : σ} : pderiv i (C a * f) = C a * pderiv i f := by
   rw [C_mul', Derivation.map_smul, C_mul']
 set_option linter.uppercaseLean3 false in
