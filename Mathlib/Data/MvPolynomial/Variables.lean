--- conflicted
+++ resolved
@@ -283,8 +283,6 @@
 
 end Vars
 
-<<<<<<< HEAD
-=======
 section DegreeOf
 
 /-! ### `degreeOf` -/
@@ -607,7 +605,6 @@
 
 end TotalDegree
 
->>>>>>> 65c7d656
 section EvalVars
 
 /-! ### `vars` and `eval` -/
@@ -712,21 +709,4 @@
 
 end CommSemiring
 
-<<<<<<< HEAD
-=======
-section Field
-
-variable [Field F] {p q : MvPolynomial σ F}
-
-theorem degreeOf_C_mul (i : σ) (c : F) (hc : c ≠ 0) :
-    degreeOf i (C c * p) = degreeOf i p := by
-  rw [Nat.eq_iff_le_and_ge]
-  constructor
-  · exact degreeOf_C_mul_le p i c
-  · convert degreeOf_C_mul_le (C c * p) i (c⁻¹)
-    simp [← mul_assoc, ← C_mul, hc]
-
-end Field
-
->>>>>>> 65c7d656
 end MvPolynomial