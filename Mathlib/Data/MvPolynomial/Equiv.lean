--- conflicted
+++ resolved
@@ -47,13 +47,7 @@
 
 noncomputable section
 
-<<<<<<< HEAD
-open BigOperators Polynomial
-
-open Set Function Finsupp AddMonoidAlgebra
-=======
 open Classical BigOperators Polynomial Set Function Finsupp AddMonoidAlgebra
->>>>>>> f12a32bd
 
 universe u v w x
 
