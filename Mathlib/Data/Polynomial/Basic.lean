--- conflicted
+++ resolved
@@ -688,17 +688,8 @@
 #align polynomial.coeff_one Polynomial.coeff_one
 
 @[simp]
-<<<<<<< HEAD
-theorem coeff_one {n : ℕ} : coeff (1 : R[X]) n = if n = 0 then 1 else 0 := by
-  simp_rw [eq_comm (a := n) (b := 0)]
-  exact coeff_monomial
-#align polynomial.coeff_one Polynomial.coeff_one
-
-theorem coeff_one_zero : coeff (1 : R[X]) 0 = 1 := by simp
-=======
 theorem coeff_one_zero : coeff (1 : R[X]) 0 = 1 := by
   simp [coeff_one]
->>>>>>> 2f410e1e
 #align polynomial.coeff_one_zero Polynomial.coeff_one_zero
 
 @[simp]
