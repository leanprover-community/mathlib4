/-
Copyright (c) 2018 Chris Hughes. All rights reserved.
Released under Apache 2.0 license as described in the file LICENSE.
Authors: Chris Hughes, Johannes Hölzl, Scott Morrison, Jens Wagemaker
-/
import Mathlib.Algebra.MonoidAlgebra.Basic
import Mathlib.Data.Finset.Sort

#align_import data.polynomial.basic from "leanprover-community/mathlib"@"949dc57e616a621462062668c9f39e4e17b64b69"

/-!
# Theory of univariate polynomials

This file defines `Polynomial R`, the type of univariate polynomials over the semiring `R`, builds
a semiring structure on it, and gives basic definitions that are expanded in other files in this
directory.

## Main definitions

* `monomial n a` is the polynomial `a X^n`. Note that `monomial n` is defined as an `R`-linear map.
* `C a` is the constant polynomial `a`. Note that `C` is defined as a ring homomorphism.
* `X` is the polynomial `X`, i.e., `monomial 1 1`.
* `p.sum f` is `∑ n in p.support, f n (p.coeff n)`, i.e., one sums the values of functions applied
  to coefficients of the polynomial `p`.
* `p.erase n` is the polynomial `p` in which one removes the `c X^n` term.

There are often two natural variants of lemmas involving sums, depending on whether one acts on the
polynomials, or on the function. The naming convention is that one adds `index` when acting on
the polynomials. For instance,
* `sum_add_index` states that `(p + q).sum f = p.sum f + q.sum f`;
* `sum_add` states that `p.sum (fun n x ↦ f n x + g n x) = p.sum f + p.sum g`.
* Notation to refer to `Polynomial R`, as `R[X]` or `R[t]`.

## Implementation

Polynomials are defined using `AddMonoidAlgebra R ℕ`, where `R` is a semiring.
The variable `X` commutes with every polynomial `p`: lemma `X_mul` proves the identity
`X * p = p * X`.  The relationship to `AddMonoidAlgebra R ℕ` is through a structure
to make polynomials irreducible from the point of view of the kernel. Most operations
are irreducible since Lean can not compute anyway with `AddMonoidAlgebra`. There are two
exceptions that we make semireducible:
* The zero polynomial, so that its coefficients are definitionally equal to `0`.
* The scalar action, to permit typeclass search to unfold it to resolve potential instance
  diamonds.

The raw implementation of the equivalence between `R[X]` and `AddMonoidAlgebra R ℕ` is
done through `ofFinsupp` and `toFinsupp` (or, equivalently, `rcases p` when `p` is a polynomial
gives an element `q` of `AddMonoidAlgebra R ℕ`, and conversely `⟨q⟩` gives back `p`). The
equivalence is also registered as a ring equiv in `Polynomial.toFinsuppIso`. These should
in general not be used once the basic API for polynomials is constructed.
-/


set_option linter.uppercaseLean3 false

noncomputable section

/-- `Polynomial R` is the type of univariate polynomials over `R`.

Polynomials should be seen as (semi-)rings with the additional constructor `X`.
The embedding from `R` is called `C`. -/
structure Polynomial (R : Type*) [Semiring R] where ofFinsupp ::
  toFinsupp : AddMonoidAlgebra R ℕ
#align polynomial Polynomial
#align polynomial.of_finsupp Polynomial.ofFinsupp
#align polynomial.to_finsupp Polynomial.toFinsupp

-- mathport name: polynomial
scoped[Polynomial] notation:9000 R "[X]" => Polynomial R

open AddMonoidAlgebra
open Finsupp hiding single
open Function hiding Commute

open BigOperators Polynomial

namespace Polynomial

universe u

variable {R : Type u} {a b : R} {m n : ℕ}

section Semiring

variable [Semiring R] {p q : R[X]}

theorem forall_iff_forall_finsupp (P : R[X] → Prop) :
    (∀ p, P p) ↔ ∀ q : AddMonoidAlgebra R ℕ, P ⟨q⟩ :=
  ⟨fun h q => h ⟨q⟩, fun h ⟨p⟩ => h p⟩
#align polynomial.forall_iff_forall_finsupp Polynomial.forall_iff_forall_finsupp

theorem exists_iff_exists_finsupp (P : R[X] → Prop) :
    (∃ p, P p) ↔ ∃ q : AddMonoidAlgebra R ℕ, P ⟨q⟩ :=
  ⟨fun ⟨⟨p⟩, hp⟩ => ⟨p, hp⟩, fun ⟨q, hq⟩ => ⟨⟨q⟩, hq⟩⟩
#align polynomial.exists_iff_exists_finsupp Polynomial.exists_iff_exists_finsupp

@[simp]
theorem eta (f : R[X]) : Polynomial.ofFinsupp f.toFinsupp = f := by cases f; rfl
#align polynomial.eta Polynomial.eta

/-! ### Conversions to and from `AddMonoidAlgebra`

Since `R[X]` is not defeq to `AddMonoidAlgebra R ℕ`, but instead is a structure wrapping
it, we have to copy across all the arithmetic operators manually, along with the lemmas about how
they unfold around `Polynomial.ofFinsupp` and `Polynomial.toFinsupp`.
-/


section AddMonoidAlgebra

private irreducible_def add : R[X] → R[X] → R[X]
  | ⟨a⟩, ⟨b⟩ => ⟨a + b⟩

private irreducible_def neg {R : Type u} [Ring R] : R[X] → R[X]
  | ⟨a⟩ => ⟨-a⟩

private irreducible_def mul : R[X] → R[X] → R[X]
  | ⟨a⟩, ⟨b⟩ => ⟨a * b⟩

instance zero : Zero R[X] :=
  ⟨⟨0⟩⟩
#align polynomial.has_zero Polynomial.zero

instance one : One R[X] :=
  ⟨⟨1⟩⟩
#align polynomial.one Polynomial.one

instance add' : Add R[X] :=
  ⟨add⟩
#align polynomial.has_add Polynomial.add'

instance neg' {R : Type u} [Ring R] : Neg R[X] :=
  ⟨neg⟩
#align polynomial.has_neg Polynomial.neg'

instance sub {R : Type u} [Ring R] : Sub R[X] :=
  ⟨fun a b => a + -b⟩
#align polynomial.has_sub Polynomial.sub

instance mul' : Mul R[X] :=
  ⟨mul⟩
#align polynomial.has_mul Polynomial.mul'

instance smulZeroClass {S : Type*} [SMulZeroClass S R] : SMulZeroClass S R[X] where
  smul r p := ⟨r • p.toFinsupp⟩
  smul_zero a := congr_arg ofFinsupp (smul_zero a)
#align polynomial.smul_zero_class Polynomial.smulZeroClass

-- to avoid a bug in the `ring` tactic
instance (priority := 1) pow : Pow R[X] ℕ where pow p n := npowRec n p
#align polynomial.has_pow Polynomial.pow

@[simp]
theorem ofFinsupp_zero : (⟨0⟩ : R[X]) = 0 :=
  rfl
#align polynomial.of_finsupp_zero Polynomial.ofFinsupp_zero

@[simp]
theorem ofFinsupp_one : (⟨1⟩ : R[X]) = 1 :=
  rfl
#align polynomial.of_finsupp_one Polynomial.ofFinsupp_one

@[simp]
theorem ofFinsupp_add {a b} : (⟨a + b⟩ : R[X]) = ⟨a⟩ + ⟨b⟩ :=
  show _ = add _ _ by rw [add_def]
#align polynomial.of_finsupp_add Polynomial.ofFinsupp_add

@[simp]
theorem ofFinsupp_neg {R : Type u} [Ring R] {a} : (⟨-a⟩ : R[X]) = -⟨a⟩ :=
  show _ = neg _ by rw [neg_def]
#align polynomial.of_finsupp_neg Polynomial.ofFinsupp_neg

@[simp]
theorem ofFinsupp_sub {R : Type u} [Ring R] {a b} : (⟨a - b⟩ : R[X]) = ⟨a⟩ - ⟨b⟩ := by
  rw [sub_eq_add_neg, ofFinsupp_add, ofFinsupp_neg]
  rfl
#align polynomial.of_finsupp_sub Polynomial.ofFinsupp_sub

@[simp]
theorem ofFinsupp_mul (a b) : (⟨a * b⟩ : R[X]) = ⟨a⟩ * ⟨b⟩ :=
  show _ = mul _ _ by rw [mul_def]
#align polynomial.of_finsupp_mul Polynomial.ofFinsupp_mul

@[simp]
theorem ofFinsupp_smul {S : Type*} [SMulZeroClass S R] (a : S) (b) :
    (⟨a • b⟩ : R[X]) = (a • ⟨b⟩ : R[X]) :=
  rfl
#align polynomial.of_finsupp_smul Polynomial.ofFinsupp_smul

@[simp]
theorem ofFinsupp_pow (a) (n : ℕ) : (⟨a ^ n⟩ : R[X]) = ⟨a⟩ ^ n := by
  change _ = npowRec n _
  induction n with
  | zero        => simp [npowRec]
  | succ n n_ih => simp [npowRec, n_ih, pow_succ]
#align polynomial.of_finsupp_pow Polynomial.ofFinsupp_pow

@[simp]
theorem toFinsupp_zero : (0 : R[X]).toFinsupp = 0 :=
  rfl
#align polynomial.to_finsupp_zero Polynomial.toFinsupp_zero

@[simp]
theorem toFinsupp_one : (1 : R[X]).toFinsupp = 1 :=
  rfl
#align polynomial.to_finsupp_one Polynomial.toFinsupp_one

@[simp]
theorem toFinsupp_add (a b : R[X]) : (a + b).toFinsupp = a.toFinsupp + b.toFinsupp := by
  cases a
  cases b
  rw [← ofFinsupp_add]
#align polynomial.to_finsupp_add Polynomial.toFinsupp_add

@[simp]
theorem toFinsupp_neg {R : Type u} [Ring R] (a : R[X]) : (-a).toFinsupp = -a.toFinsupp := by
  cases a
  rw [← ofFinsupp_neg]
#align polynomial.to_finsupp_neg Polynomial.toFinsupp_neg

@[simp]
theorem toFinsupp_sub {R : Type u} [Ring R] (a b : R[X]) :
    (a - b).toFinsupp = a.toFinsupp - b.toFinsupp := by
  rw [sub_eq_add_neg, ← toFinsupp_neg, ← toFinsupp_add]
  rfl
#align polynomial.to_finsupp_sub Polynomial.toFinsupp_sub

@[simp]
theorem toFinsupp_mul (a b : R[X]) : (a * b).toFinsupp = a.toFinsupp * b.toFinsupp := by
  cases a
  cases b
  rw [← ofFinsupp_mul]
#align polynomial.to_finsupp_mul Polynomial.toFinsupp_mul

@[simp]
theorem toFinsupp_smul {S : Type*} [SMulZeroClass S R] (a : S) (b : R[X]) :
    (a • b).toFinsupp = a • b.toFinsupp :=
  rfl
#align polynomial.to_finsupp_smul Polynomial.toFinsupp_smul

@[simp]
theorem toFinsupp_pow (a : R[X]) (n : ℕ) : (a ^ n).toFinsupp = a.toFinsupp ^ n := by
  cases a
  rw [← ofFinsupp_pow]
#align polynomial.to_finsupp_pow Polynomial.toFinsupp_pow

theorem _root_.IsSMulRegular.polynomial {S : Type*} [Monoid S] [DistribMulAction S R] {a : S}
    (ha : IsSMulRegular R a) : IsSMulRegular R[X] a
  | ⟨_x⟩, ⟨_y⟩, h => congr_arg _ <| ha.finsupp (Polynomial.ofFinsupp.inj h)
#align is_smul_regular.polynomial IsSMulRegular.polynomial

theorem toFinsupp_injective : Function.Injective (toFinsupp : R[X] → AddMonoidAlgebra _ _) :=
  fun ⟨_x⟩ ⟨_y⟩ => congr_arg _
#align polynomial.to_finsupp_injective Polynomial.toFinsupp_injective

@[simp]
theorem toFinsupp_inj {a b : R[X]} : a.toFinsupp = b.toFinsupp ↔ a = b :=
  toFinsupp_injective.eq_iff
#align polynomial.to_finsupp_inj Polynomial.toFinsupp_inj

@[simp]
theorem toFinsupp_eq_zero {a : R[X]} : a.toFinsupp = 0 ↔ a = 0 := by
  rw [← toFinsupp_zero, toFinsupp_inj]
#align polynomial.to_finsupp_eq_zero Polynomial.toFinsupp_eq_zero

@[simp]
theorem toFinsupp_eq_one {a : R[X]} : a.toFinsupp = 1 ↔ a = 1 := by
  rw [← toFinsupp_one, toFinsupp_inj]
#align polynomial.to_finsupp_eq_one Polynomial.toFinsupp_eq_one

/-- A more convenient spelling of `Polynomial.ofFinsupp.injEq` in terms of `Iff`. -/
theorem ofFinsupp_inj {a b} : (⟨a⟩ : R[X]) = ⟨b⟩ ↔ a = b :=
  iff_of_eq (ofFinsupp.injEq _ _)
#align polynomial.of_finsupp_inj Polynomial.ofFinsupp_inj

@[simp]
theorem ofFinsupp_eq_zero {a} : (⟨a⟩ : R[X]) = 0 ↔ a = 0 := by
  rw [← ofFinsupp_zero, ofFinsupp_inj]
#align polynomial.of_finsupp_eq_zero Polynomial.ofFinsupp_eq_zero

@[simp]
theorem ofFinsupp_eq_one {a} : (⟨a⟩ : R[X]) = 1 ↔ a = 1 := by rw [← ofFinsupp_one, ofFinsupp_inj]
#align polynomial.of_finsupp_eq_one Polynomial.ofFinsupp_eq_one

instance inhabited : Inhabited R[X] :=
  ⟨0⟩
#align polynomial.inhabited Polynomial.inhabited

instance natCast : NatCast R[X] :=
  ⟨fun n => Polynomial.ofFinsupp n⟩
#align polynomial.has_nat_cast Polynomial.natCast

instance semiring : Semiring R[X] :=
  Function.Injective.semiring toFinsupp toFinsupp_injective toFinsupp_zero toFinsupp_one
    toFinsupp_add toFinsupp_mul (fun _ _ => toFinsupp_smul _ _) toFinsupp_pow fun _ => rfl
#align polynomial.semiring Polynomial.semiring

instance distribSMul {S} [DistribSMul S R] : DistribSMul S R[X] :=
  Function.Injective.distribSMul ⟨⟨toFinsupp, toFinsupp_zero⟩, toFinsupp_add⟩ toFinsupp_injective
    toFinsupp_smul
#align polynomial.distrib_smul Polynomial.distribSMul

instance distribMulAction {S} [Monoid S] [DistribMulAction S R] : DistribMulAction S R[X] :=
  Function.Injective.distribMulAction ⟨⟨toFinsupp, toFinsupp_zero⟩, toFinsupp_add⟩
    toFinsupp_injective toFinsupp_smul
#align polynomial.distrib_mul_action Polynomial.distribMulAction

instance faithfulSMul {S} [SMulZeroClass S R] [FaithfulSMul S R] : FaithfulSMul S R[X] where
  eq_of_smul_eq_smul {_s₁ _s₂} h :=
    eq_of_smul_eq_smul fun a : ℕ →₀ R => congr_arg toFinsupp (h ⟨a⟩)
#align polynomial.has_faithful_smul Polynomial.faithfulSMul

instance module {S} [Semiring S] [Module S R] : Module S R[X] :=
  Function.Injective.module _ ⟨⟨toFinsupp, toFinsupp_zero⟩, toFinsupp_add⟩ toFinsupp_injective
    toFinsupp_smul
#align polynomial.module Polynomial.module

instance smulCommClass {S₁ S₂} [SMulZeroClass S₁ R] [SMulZeroClass S₂ R] [SMulCommClass S₁ S₂ R] :
  SMulCommClass S₁ S₂ R[X] :=
  ⟨by
    rintro m n ⟨f⟩
    simp_rw [← ofFinsupp_smul, smul_comm m n f]⟩
#align polynomial.smul_comm_class Polynomial.smulCommClass

instance isScalarTower {S₁ S₂} [SMul S₁ S₂] [SMulZeroClass S₁ R] [SMulZeroClass S₂ R]
  [IsScalarTower S₁ S₂ R] : IsScalarTower S₁ S₂ R[X] :=
  ⟨by
    rintro _ _ ⟨⟩
    simp_rw [← ofFinsupp_smul, smul_assoc]⟩
#align polynomial.is_scalar_tower Polynomial.isScalarTower

instance isScalarTower_right {α K : Type*} [Semiring K] [DistribSMul α K] [IsScalarTower α K K] :
    IsScalarTower α K[X] K[X] :=
  ⟨by
    rintro _ ⟨⟩ ⟨⟩;
      simp_rw [smul_eq_mul, ← ofFinsupp_smul, ← ofFinsupp_mul, ← ofFinsupp_smul, smul_mul_assoc]⟩
#align polynomial.is_scalar_tower_right Polynomial.isScalarTower_right

instance isCentralScalar {S} [SMulZeroClass S R] [SMulZeroClass Sᵐᵒᵖ R] [IsCentralScalar S R] :
  IsCentralScalar S R[X] :=
  ⟨by
    rintro _ ⟨⟩
    simp_rw [← ofFinsupp_smul, op_smul_eq_smul]⟩
#align polynomial.is_central_scalar Polynomial.isCentralScalar

instance unique [Subsingleton R] : Unique R[X] :=
  { Polynomial.inhabited with
    uniq := by
      rintro ⟨x⟩
      refine' congr_arg ofFinsupp _
      simp }
#align polynomial.unique Polynomial.unique

variable (R)

/-- Ring isomorphism between `R[X]` and `AddMonoidAlgebra R ℕ`. This is just an
implementation detail, but it can be useful to transfer results from `Finsupp` to polynomials. -/
@[simps apply symm_apply]
def toFinsuppIso : R[X] ≃+* AddMonoidAlgebra R ℕ where
  toFun := toFinsupp
  invFun := ofFinsupp
  left_inv := fun ⟨_p⟩ => rfl
  right_inv _p := rfl
  map_mul' := toFinsupp_mul
  map_add' := toFinsupp_add
#align polynomial.to_finsupp_iso Polynomial.toFinsuppIso
#align polynomial.to_finsupp_iso_apply Polynomial.toFinsuppIso_apply
#align polynomial.to_finsupp_iso_symm_apply Polynomial.toFinsuppIso_symm_apply

instance [DecidableEq R] : DecidableEq (R[X]) :=
  @Equiv.decidableEq R[X] _ (toFinsuppIso R).toEquiv (Finsupp.decidableEq)

end AddMonoidAlgebra

theorem ofFinsupp_sum {ι : Type*} (s : Finset ι) (f : ι → AddMonoidAlgebra R ℕ) :
    (⟨∑ i in s, f i⟩ : R[X]) = ∑ i in s, ⟨f i⟩ :=
  map_sum (toFinsuppIso R).symm f s
#align polynomial.of_finsupp_sum Polynomial.ofFinsupp_sum

theorem toFinsupp_sum {ι : Type*} (s : Finset ι) (f : ι → R[X]) :
    (∑ i in s, f i : R[X]).toFinsupp = ∑ i in s, (f i).toFinsupp :=
  map_sum (toFinsuppIso R) f s
#align polynomial.to_finsupp_sum Polynomial.toFinsupp_sum

/-- The set of all `n` such that `X^n` has a non-zero coefficient.
-/
-- @[simp] -- Porting note: The original generated theorem is same to `support_ofFinsupp` and
           --               the new generated theorem is different, so this attribute should be
           --               removed.
def support : R[X] → Finset ℕ
  | ⟨p⟩ => p.support
#align polynomial.support Polynomial.support

@[simp]
theorem support_ofFinsupp (p) : support (⟨p⟩ : R[X]) = p.support := by rw [support]
#align polynomial.support_of_finsupp Polynomial.support_ofFinsupp

theorem support_toFinsupp (p : R[X]) : p.toFinsupp.support = p.support := by rw [support]

@[simp]
theorem support_zero : (0 : R[X]).support = ∅ :=
  rfl
#align polynomial.support_zero Polynomial.support_zero

@[simp]
theorem support_eq_empty : p.support = ∅ ↔ p = 0 := by
  rcases p with ⟨⟩
  simp [support]
#align polynomial.support_eq_empty Polynomial.support_eq_empty

theorem card_support_eq_zero : p.support.card = 0 ↔ p = 0 := by simp
#align polynomial.card_support_eq_zero Polynomial.card_support_eq_zero

/-- `monomial s a` is the monomial `a * X^s` -/
def monomial (n : ℕ) : R →ₗ[R] R[X] where
  toFun t := ⟨Finsupp.single n t⟩
  -- Porting note: Was `simp`.
  map_add' x y := by simp; rw [ofFinsupp_add]
  -- Porting note: Was `simp [← ofFinsupp_smul]`.
  map_smul' r x := by simp; rw [← ofFinsupp_smul, smul_single']
#align polynomial.monomial Polynomial.monomial

@[simp]
theorem toFinsupp_monomial (n : ℕ) (r : R) : (monomial n r).toFinsupp = Finsupp.single n r := by
  simp [monomial]
#align polynomial.to_finsupp_monomial Polynomial.toFinsupp_monomial

@[simp]
theorem ofFinsupp_single (n : ℕ) (r : R) : (⟨Finsupp.single n r⟩ : R[X]) = monomial n r := by
  simp [monomial]
#align polynomial.of_finsupp_single Polynomial.ofFinsupp_single

-- @[simp] -- Porting note: simp can prove this
theorem monomial_zero_right (n : ℕ) : monomial n (0 : R) = 0 :=
  (monomial n).map_zero
#align polynomial.monomial_zero_right Polynomial.monomial_zero_right

-- This is not a `simp` lemma as `monomial_zero_left` is more general.
theorem monomial_zero_one : monomial 0 (1 : R) = 1 :=
  rfl
#align polynomial.monomial_zero_one Polynomial.monomial_zero_one

-- TODO: can't we just delete this one?
theorem monomial_add (n : ℕ) (r s : R) : monomial n (r + s) = monomial n r + monomial n s :=
  (monomial n).map_add _ _
#align polynomial.monomial_add Polynomial.monomial_add

theorem monomial_mul_monomial (n m : ℕ) (r s : R) :
    monomial n r * monomial m s = monomial (n + m) (r * s) :=
  toFinsupp_injective <| by
    simp only [toFinsupp_monomial, toFinsupp_mul, AddMonoidAlgebra.single_mul_single]
#align polynomial.monomial_mul_monomial Polynomial.monomial_mul_monomial

@[simp]
theorem monomial_pow (n : ℕ) (r : R) (k : ℕ) : monomial n r ^ k = monomial (n * k) (r ^ k) := by
  induction' k with k ih
  · simp [pow_zero, monomial_zero_one]
  · simp [pow_succ, ih, monomial_mul_monomial, Nat.succ_eq_add_one, mul_add, add_comm]
#align polynomial.monomial_pow Polynomial.monomial_pow

theorem smul_monomial {S} [SMulZeroClass S R] (a : S) (n : ℕ) (b : R) :
    a • monomial n b = monomial n (a • b) :=
  toFinsupp_injective <| by simp; rw [smul_single]
#align polynomial.smul_monomial Polynomial.smul_monomial

theorem monomial_injective (n : ℕ) : Function.Injective (monomial n : R → R[X]) :=
  (toFinsuppIso R).symm.injective.comp (single_injective n)
#align polynomial.monomial_injective Polynomial.monomial_injective

@[simp]
theorem monomial_eq_zero_iff (t : R) (n : ℕ) : monomial n t = 0 ↔ t = 0 :=
  LinearMap.map_eq_zero_iff _ (Polynomial.monomial_injective n)
#align polynomial.monomial_eq_zero_iff Polynomial.monomial_eq_zero_iff

theorem support_add : (p + q).support ⊆ p.support ∪ q.support := by
  rcases p with ⟨⟩; rcases q with ⟨⟩
  simp only [← ofFinsupp_add, support]
  exact support_add
#align polynomial.support_add Polynomial.support_add

/-- `C a` is the constant polynomial `a`.
`C` is provided as a ring homomorphism.
-/
def C : R →+* R[X] :=
  { monomial 0 with
    map_one' := by simp [monomial_zero_one]
    map_mul' := by simp [monomial_mul_monomial]
    map_zero' := by simp }
#align polynomial.C Polynomial.C

@[simp]
theorem monomial_zero_left (a : R) : monomial 0 a = C a :=
  rfl
#align polynomial.monomial_zero_left Polynomial.monomial_zero_left

@[simp]
theorem toFinsupp_C (a : R) : (C a).toFinsupp = single 0 a :=
  rfl
#align polynomial.to_finsupp_C Polynomial.toFinsupp_C

theorem C_0 : C (0 : R) = 0 := by simp
#align polynomial.C_0 Polynomial.C_0

theorem C_1 : C (1 : R) = 1 :=
  rfl
#align polynomial.C_1 Polynomial.C_1

theorem C_mul : C (a * b) = C a * C b :=
  C.map_mul a b
#align polynomial.C_mul Polynomial.C_mul

theorem C_add : C (a + b) = C a + C b :=
  C.map_add a b
#align polynomial.C_add Polynomial.C_add

@[simp]
theorem smul_C {S} [SMulZeroClass S R] (s : S) (r : R) : s • C r = C (s • r) :=
  smul_monomial _ _ r
#align polynomial.smul_C Polynomial.smul_C

set_option linter.deprecated false in
-- @[simp] -- Porting note: simp can prove this
theorem C_bit0 : C (bit0 a) = bit0 (C a) :=
  C_add
#align polynomial.C_bit0 Polynomial.C_bit0

set_option linter.deprecated false in
-- @[simp] -- Porting note: simp can prove this
theorem C_bit1 : C (bit1 a) = bit1 (C a) := by simp [bit1, C_bit0]
#align polynomial.C_bit1 Polynomial.C_bit1

theorem C_pow : C (a ^ n) = C a ^ n :=
  C.map_pow a n
#align polynomial.C_pow Polynomial.C_pow

-- @[simp] -- Porting note: simp can prove this
theorem C_eq_nat_cast (n : ℕ) : C (n : R) = (n : R[X]) :=
  map_natCast C n
#align polynomial.C_eq_nat_cast Polynomial.C_eq_nat_cast

@[simp]
theorem C_mul_monomial : C a * monomial n b = monomial n (a * b) := by
  simp only [← monomial_zero_left, monomial_mul_monomial, zero_add]
#align polynomial.C_mul_monomial Polynomial.C_mul_monomial

@[simp]
theorem monomial_mul_C : monomial n a * C b = monomial n (a * b) := by
  simp only [← monomial_zero_left, monomial_mul_monomial, add_zero]
#align polynomial.monomial_mul_C Polynomial.monomial_mul_C

/-- `X` is the polynomial variable (aka indeterminate). -/
def X : R[X] :=
  monomial 1 1
#align polynomial.X Polynomial.X

theorem monomial_one_one_eq_X : monomial 1 (1 : R) = X :=
  rfl
#align polynomial.monomial_one_one_eq_X Polynomial.monomial_one_one_eq_X

theorem monomial_one_right_eq_X_pow (n : ℕ) : monomial n (1 : R) = X ^ n := by
  induction' n with n ih
  · simp [monomial_zero_one]
  · rw [pow_succ, ← ih, ← monomial_one_one_eq_X, monomial_mul_monomial, add_comm, one_mul]
#align polynomial.monomial_one_right_eq_X_pow Polynomial.monomial_one_right_eq_X_pow

@[simp]
theorem toFinsupp_X : X.toFinsupp = Finsupp.single 1 (1 : R) :=
  rfl
#align polynomial.to_finsupp_X Polynomial.toFinsupp_X

/-- `X` commutes with everything, even when the coefficients are noncommutative. -/
theorem X_mul : X * p = p * X := by
  rcases p with ⟨⟩
  -- Porting note: `ofFinsupp.injEq` is required.
  simp only [X, ← ofFinsupp_single, ← ofFinsupp_mul, LinearMap.coe_mk, ofFinsupp.injEq]
  -- Porting note: Was `ext`.
  refine Finsupp.ext fun _ => ?_
  simp [AddMonoidAlgebra.mul_apply, AddMonoidAlgebra.sum_single_index, add_comm]
#align polynomial.X_mul Polynomial.X_mul

theorem X_pow_mul {n : ℕ} : X ^ n * p = p * X ^ n := by
  induction' n with n ih
  · simp
  · conv_lhs => rw [pow_succ']
    rw [mul_assoc, X_mul, ← mul_assoc, ih, mul_assoc, ← pow_succ']
#align polynomial.X_pow_mul Polynomial.X_pow_mul

/-- Prefer putting constants to the left of `X`.

This lemma is the loop-avoiding `simp` version of `Polynomial.X_mul`. -/
@[simp]
theorem X_mul_C (r : R) : X * C r = C r * X :=
  X_mul
#align polynomial.X_mul_C Polynomial.X_mul_C

/-- Prefer putting constants to the left of `X ^ n`.

This lemma is the loop-avoiding `simp` version of `X_pow_mul`. -/
@[simp]
theorem X_pow_mul_C (r : R) (n : ℕ) : X ^ n * C r = C r * X ^ n :=
  X_pow_mul
#align polynomial.X_pow_mul_C Polynomial.X_pow_mul_C

theorem X_pow_mul_assoc {n : ℕ} : p * X ^ n * q = p * q * X ^ n := by
  rw [mul_assoc, X_pow_mul, ← mul_assoc]
#align polynomial.X_pow_mul_assoc Polynomial.X_pow_mul_assoc

/-- Prefer putting constants to the left of `X ^ n`.

This lemma is the loop-avoiding `simp` version of `X_pow_mul_assoc`. -/
@[simp]
theorem X_pow_mul_assoc_C {n : ℕ} (r : R) : p * X ^ n * C r = p * C r * X ^ n :=
  X_pow_mul_assoc
#align polynomial.X_pow_mul_assoc_C Polynomial.X_pow_mul_assoc_C

theorem commute_X (p : R[X]) : Commute X p :=
  X_mul
#align polynomial.commute_X Polynomial.commute_X

theorem commute_X_pow (p : R[X]) (n : ℕ) : Commute (X ^ n) p :=
  X_pow_mul
#align polynomial.commute_X_pow Polynomial.commute_X_pow

@[simp]
theorem monomial_mul_X (n : ℕ) (r : R) : monomial n r * X = monomial (n + 1) r := by
  erw [monomial_mul_monomial, mul_one]
#align polynomial.monomial_mul_X Polynomial.monomial_mul_X

@[simp]
theorem monomial_mul_X_pow (n : ℕ) (r : R) (k : ℕ) :
    monomial n r * X ^ k = monomial (n + k) r := by
  induction' k with k ih
  · simp
  · simp [ih, pow_succ', ← mul_assoc, add_assoc]
#align polynomial.monomial_mul_X_pow Polynomial.monomial_mul_X_pow

@[simp]
theorem X_mul_monomial (n : ℕ) (r : R) : X * monomial n r = monomial (n + 1) r := by
  rw [X_mul, monomial_mul_X]
#align polynomial.X_mul_monomial Polynomial.X_mul_monomial

@[simp]
theorem X_pow_mul_monomial (k n : ℕ) (r : R) : X ^ k * monomial n r = monomial (n + k) r := by
  rw [X_pow_mul, monomial_mul_X_pow]
#align polynomial.X_pow_mul_monomial Polynomial.X_pow_mul_monomial

/-- `coeff p n` (often denoted `p.coeff n`) is the coefficient of `X^n` in `p`. -/
-- @[simp] -- Porting note: The original generated theorem is same to `coeff_ofFinsupp` and
           --               the new generated theorem is different, so this attribute should be
           --               removed.
def coeff : R[X] → ℕ → R
  | ⟨p⟩ => p
#align polynomial.coeff Polynomial.coeff

-- Porting note: new theorem
@[simp]
theorem coeff_ofFinsupp (p) : coeff (⟨p⟩ : R[X]) = p := by rw [coeff]

theorem coeff_injective : Injective (coeff : R[X] → ℕ → R) := by
  rintro ⟨p⟩ ⟨q⟩
  -- Porting note: `ofFinsupp.injEq` is required.
  simp only [coeff, FunLike.coe_fn_eq, imp_self, ofFinsupp.injEq]
#align polynomial.coeff_injective Polynomial.coeff_injective

@[simp]
theorem coeff_inj : p.coeff = q.coeff ↔ p = q :=
  coeff_injective.eq_iff
#align polynomial.coeff_inj Polynomial.coeff_inj

theorem toFinsupp_apply (f : R[X]) (i) : f.toFinsupp i = f.coeff i := by cases f; rfl
#align polynomial.to_finsupp_apply Polynomial.toFinsupp_apply

theorem coeff_monomial : coeff (monomial n a) m = if n = m then a else 0 := by
  -- Porting note: Was `simp [← ofFinsupp_single, coeff, LinearMap.coe_mk]`.
  rw [← ofFinsupp_single]
  simp only [coeff, LinearMap.coe_mk]
  rw [Finsupp.single_apply]
#align polynomial.coeff_monomial Polynomial.coeff_monomial

@[simp]
theorem coeff_zero (n : ℕ) : coeff (0 : R[X]) n = 0 :=
  rfl
#align polynomial.coeff_zero Polynomial.coeff_zero

@[simp]
theorem coeff_one_zero : coeff (1 : R[X]) 0 = 1 := by
  rw [← monomial_zero_one, coeff_monomial]
  simp
#align polynomial.coeff_one_zero Polynomial.coeff_one_zero

@[simp]
theorem coeff_X_one : coeff (X : R[X]) 1 = 1 :=
  coeff_monomial
#align polynomial.coeff_X_one Polynomial.coeff_X_one

@[simp]
theorem coeff_X_zero : coeff (X : R[X]) 0 = 0 :=
  coeff_monomial
#align polynomial.coeff_X_zero Polynomial.coeff_X_zero

@[simp]
theorem coeff_monomial_succ : coeff (monomial (n + 1) a) 0 = 0 := by simp [coeff_monomial]
#align polynomial.coeff_monomial_succ Polynomial.coeff_monomial_succ

theorem coeff_X : coeff (X : R[X]) n = if 1 = n then 1 else 0 :=
  coeff_monomial
#align polynomial.coeff_X Polynomial.coeff_X

theorem coeff_X_of_ne_one {n : ℕ} (hn : n ≠ 1) : coeff (X : R[X]) n = 0 := by
  rw [coeff_X, if_neg hn.symm]
#align polynomial.coeff_X_of_ne_one Polynomial.coeff_X_of_ne_one

@[simp]
theorem mem_support_iff : n ∈ p.support ↔ p.coeff n ≠ 0 := by
  rcases p with ⟨⟩
  simp
#align polynomial.mem_support_iff Polynomial.mem_support_iff

theorem not_mem_support_iff : n ∉ p.support ↔ p.coeff n = 0 := by simp
#align polynomial.not_mem_support_iff Polynomial.not_mem_support_iff

theorem coeff_C : coeff (C a) n = ite (n = 0) a 0 := by
  convert coeff_monomial (a := a) (m := n) (n := 0) using 2
  simp [eq_comm]
#align polynomial.coeff_C Polynomial.coeff_C

@[simp]
theorem coeff_C_zero : coeff (C a) 0 = a :=
  coeff_monomial
#align polynomial.coeff_C_zero Polynomial.coeff_C_zero

theorem coeff_C_ne_zero (h : n ≠ 0) : (C a).coeff n = 0 := by rw [coeff_C, if_neg h]
#align polynomial.coeff_C_ne_zero Polynomial.coeff_C_ne_zero

@[simp]
lemma coeff_C_succ {r : R} {n : ℕ} : coeff (C r) (n + 1) = 0 := by simp [coeff_C]

@[simp]
theorem coeff_nat_cast_ite : (Nat.cast m : R[X]).coeff n = ite (n = 0) m 0 := by
  simp only [← C_eq_nat_cast, coeff_C, Nat.cast_ite, Nat.cast_zero]

theorem C_mul_X_pow_eq_monomial : ∀ {n : ℕ}, C a * X ^ n = monomial n a
  | 0 => mul_one _
  | n + 1 => by
    rw [pow_succ', ← mul_assoc, C_mul_X_pow_eq_monomial, X, monomial_mul_monomial, mul_one]
#align polynomial.C_mul_X_pow_eq_monomial Polynomial.C_mul_X_pow_eq_monomial

@[simp high]
theorem toFinsupp_C_mul_X_pow (a : R) (n : ℕ) :
    Polynomial.toFinsupp (C a * X ^ n) = Finsupp.single n a := by
  rw [C_mul_X_pow_eq_monomial, toFinsupp_monomial]
#align polynomial.to_finsupp_C_mul_X_pow Polynomial.toFinsupp_C_mul_X_pow

theorem C_mul_X_eq_monomial : C a * X = monomial 1 a := by rw [← C_mul_X_pow_eq_monomial, pow_one]
#align polynomial.C_mul_X_eq_monomial Polynomial.C_mul_X_eq_monomial

@[simp high]
theorem toFinsupp_C_mul_X (a : R) : Polynomial.toFinsupp (C a * X) = Finsupp.single 1 a := by
  rw [C_mul_X_eq_monomial, toFinsupp_monomial]
#align polynomial.to_finsupp_C_mul_X Polynomial.toFinsupp_C_mul_X

theorem C_injective : Injective (C : R → R[X]) :=
  monomial_injective 0
#align polynomial.C_injective Polynomial.C_injective

@[simp]
theorem C_inj : C a = C b ↔ a = b :=
  C_injective.eq_iff
#align polynomial.C_inj Polynomial.C_inj

@[simp]
theorem C_eq_zero : C a = 0 ↔ a = 0 :=
  C_injective.eq_iff' (map_zero C)
#align polynomial.C_eq_zero Polynomial.C_eq_zero

theorem C_ne_zero : C a ≠ 0 ↔ a ≠ 0 :=
  C_eq_zero.not
#align polynomial.C_ne_zero Polynomial.C_ne_zero

theorem subsingleton_iff_subsingleton : Subsingleton R[X] ↔ Subsingleton R :=
  ⟨@Injective.subsingleton _ _ _ C_injective, by
    intro
    infer_instance⟩
#align polynomial.subsingleton_iff_subsingleton Polynomial.subsingleton_iff_subsingleton

theorem Nontrivial.of_polynomial_ne (h : p ≠ q) : Nontrivial R :=
  (subsingleton_or_nontrivial R).resolve_left fun _hI => h <| Subsingleton.elim _ _
#align polynomial.nontrivial.of_polynomial_ne Polynomial.Nontrivial.of_polynomial_ne

theorem forall_eq_iff_forall_eq : (∀ f g : R[X], f = g) ↔ ∀ a b : R, a = b := by
  simpa only [← subsingleton_iff] using subsingleton_iff_subsingleton
#align polynomial.forall_eq_iff_forall_eq Polynomial.forall_eq_iff_forall_eq

theorem ext_iff {p q : R[X]} : p = q ↔ ∀ n, coeff p n = coeff q n := by
  rcases p with ⟨⟩
  rcases q with ⟨⟩
  -- Porting note: Was `simp [coeff, FunLike.ext_iff]`
  simp [coeff]
  exact FunLike.ext_iff (F := ℕ →₀ R)
#align polynomial.ext_iff Polynomial.ext_iff

@[ext]
theorem ext {p q : R[X]} : (∀ n, coeff p n = coeff q n) → p = q :=
  ext_iff.2
#align polynomial.ext Polynomial.ext

/-- Monomials generate the additive monoid of polynomials. -/
theorem addSubmonoid_closure_setOf_eq_monomial :
    AddSubmonoid.closure { p : R[X] | ∃ n a, p = monomial n a } = ⊤ := by
  apply top_unique
  rw [← AddSubmonoid.map_equiv_top (toFinsuppIso R).symm.toAddEquiv, ←
    Finsupp.add_closure_setOf_eq_single, AddMonoidHom.map_mclosure]
  refine' AddSubmonoid.closure_mono (Set.image_subset_iff.2 _)
  rintro _ ⟨n, a, rfl⟩
  exact ⟨n, a, Polynomial.ofFinsupp_single _ _⟩
#align polynomial.add_submonoid_closure_set_of_eq_monomial Polynomial.addSubmonoid_closure_setOf_eq_monomial

theorem addHom_ext {M : Type*} [AddMonoid M] {f g : R[X] →+ M}
    (h : ∀ n a, f (monomial n a) = g (monomial n a)) : f = g :=
  AddMonoidHom.eq_of_eqOn_denseM addSubmonoid_closure_setOf_eq_monomial <| by
    rintro p ⟨n, a, rfl⟩
    exact h n a
#align polynomial.add_hom_ext Polynomial.addHom_ext

@[ext high]
theorem addHom_ext' {M : Type*} [AddMonoid M] {f g : R[X] →+ M}
    (h : ∀ n, f.comp (monomial n).toAddMonoidHom = g.comp (monomial n).toAddMonoidHom) : f = g :=
  addHom_ext fun n => FunLike.congr_fun (h n)
#align polynomial.add_hom_ext' Polynomial.addHom_ext'

@[ext high]
theorem lhom_ext' {M : Type*} [AddCommMonoid M] [Module R M] {f g : R[X] →ₗ[R] M}
    (h : ∀ n, f.comp (monomial n) = g.comp (monomial n)) : f = g :=
  LinearMap.toAddMonoidHom_injective <| addHom_ext fun n => LinearMap.congr_fun (h n)
#align polynomial.lhom_ext' Polynomial.lhom_ext'

-- this has the same content as the subsingleton
theorem eq_zero_of_eq_zero (h : (0 : R) = (1 : R)) (p : R[X]) : p = 0 := by
  rw [← one_smul R p, ← h, zero_smul]
#align polynomial.eq_zero_of_eq_zero Polynomial.eq_zero_of_eq_zero

section Fewnomials

theorem support_monomial (n) {a : R} (H : a ≠ 0) : (monomial n a).support = singleton n := by
  rw [← ofFinsupp_single, support]; exact Finsupp.support_single_ne_zero _ H
#align polynomial.support_monomial Polynomial.support_monomial

theorem support_monomial' (n) (a : R) : (monomial n a).support ⊆ singleton n := by
  rw [← ofFinsupp_single, support]
  exact Finsupp.support_single_subset
#align polynomial.support_monomial' Polynomial.support_monomial'

theorem support_C_mul_X {c : R} (h : c ≠ 0) : Polynomial.support (C c * X) = singleton 1 := by
  rw [C_mul_X_eq_monomial, support_monomial 1 h]
#align polynomial.support_C_mul_X Polynomial.support_C_mul_X

theorem support_C_mul_X' (c : R) : Polynomial.support (C c * X) ⊆ singleton 1 := by
  simpa only [C_mul_X_eq_monomial] using support_monomial' 1 c
#align polynomial.support_C_mul_X' Polynomial.support_C_mul_X'

theorem support_C_mul_X_pow (n : ℕ) {c : R} (h : c ≠ 0) :
    Polynomial.support (C c * X ^ n) = singleton n := by
  rw [C_mul_X_pow_eq_monomial, support_monomial n h]
#align polynomial.support_C_mul_X_pow Polynomial.support_C_mul_X_pow

theorem support_C_mul_X_pow' (n : ℕ) (c : R) : Polynomial.support (C c * X ^ n) ⊆ singleton n := by
  simpa only [C_mul_X_pow_eq_monomial] using support_monomial' n c
#align polynomial.support_C_mul_X_pow' Polynomial.support_C_mul_X_pow'

open Finset

theorem support_binomial' (k m : ℕ) (x y : R) :
    Polynomial.support (C x * X ^ k + C y * X ^ m) ⊆ {k, m} :=
  support_add.trans
    (union_subset
      ((support_C_mul_X_pow' k x).trans (singleton_subset_iff.mpr (mem_insert_self k {m})))
      ((support_C_mul_X_pow' m y).trans
        (singleton_subset_iff.mpr (mem_insert_of_mem (mem_singleton_self m)))))
#align polynomial.support_binomial' Polynomial.support_binomial'

theorem support_trinomial' (k m n : ℕ) (x y z : R) :
    Polynomial.support (C x * X ^ k + C y * X ^ m + C z * X ^ n) ⊆ {k, m, n} :=
  support_add.trans
    (union_subset
      (support_add.trans
        (union_subset
          ((support_C_mul_X_pow' k x).trans (singleton_subset_iff.mpr (mem_insert_self k {m, n})))
          ((support_C_mul_X_pow' m y).trans
            (singleton_subset_iff.mpr (mem_insert_of_mem (mem_insert_self m {n}))))))
      ((support_C_mul_X_pow' n z).trans
        (singleton_subset_iff.mpr (mem_insert_of_mem (mem_insert_of_mem (mem_singleton_self n))))))
#align polynomial.support_trinomial' Polynomial.support_trinomial'

end Fewnomials

theorem X_pow_eq_monomial (n) : X ^ n = monomial n (1 : R) := by
  induction' n with n hn
  · rw [pow_zero, monomial_zero_one]
  · rw [pow_succ', hn, X, monomial_mul_monomial, one_mul]
#align polynomial.X_pow_eq_monomial Polynomial.X_pow_eq_monomial

@[simp high]
theorem toFinsupp_X_pow (n : ℕ) : (X ^ n).toFinsupp = Finsupp.single n (1 : R) := by
  rw [X_pow_eq_monomial, toFinsupp_monomial]
#align polynomial.to_finsupp_X_pow Polynomial.toFinsupp_X_pow

theorem smul_X_eq_monomial {n} : a • X ^ n = monomial n (a : R) := by
  rw [X_pow_eq_monomial, smul_monomial, smul_eq_mul, mul_one]
#align polynomial.smul_X_eq_monomial Polynomial.smul_X_eq_monomial

theorem support_X_pow (H : ¬(1 : R) = 0) (n : ℕ) : (X ^ n : R[X]).support = singleton n := by
  convert support_monomial n H
  exact X_pow_eq_monomial n
#align polynomial.support_X_pow Polynomial.support_X_pow

theorem support_X_empty (H : (1 : R) = 0) : (X : R[X]).support = ∅ := by
  rw [X, H, monomial_zero_right, support_zero]
#align polynomial.support_X_empty Polynomial.support_X_empty

theorem support_X (H : ¬(1 : R) = 0) : (X : R[X]).support = singleton 1 := by
  rw [← pow_one X, support_X_pow H 1]
#align polynomial.support_X Polynomial.support_X

theorem monomial_left_inj {a : R} (ha : a ≠ 0) {i j : ℕ} :
    monomial i a = monomial j a ↔ i = j := by
  -- Porting note: Was `simp [← ofFinsupp_single, Finsupp.single_left_inj ha]`
  rw [← ofFinsupp_single, ← ofFinsupp_single, ofFinsupp.injEq, Finsupp.single_left_inj ha]
#align polynomial.monomial_left_inj Polynomial.monomial_left_inj

theorem binomial_eq_binomial {k l m n : ℕ} {u v : R} (hu : u ≠ 0) (hv : v ≠ 0) :
    C u * X ^ k + C v * X ^ l = C u * X ^ m + C v * X ^ n ↔
      k = m ∧ l = n ∨ u = v ∧ k = n ∧ l = m ∨ u + v = 0 ∧ k = l ∧ m = n := by
  simp_rw [C_mul_X_pow_eq_monomial, ← toFinsupp_inj, toFinsupp_add, toFinsupp_monomial]
  exact Finsupp.single_add_single_eq_single_add_single hu hv
#align polynomial.binomial_eq_binomial Polynomial.binomial_eq_binomial

theorem nat_cast_mul (n : ℕ) (p : R[X]) : (n : R[X]) * p = n • p :=
  (nsmul_eq_mul _ _).symm
#align polynomial.nat_cast_mul Polynomial.nat_cast_mul

/-- Summing the values of a function applied to the coefficients of a polynomial -/
def sum {S : Type*} [AddCommMonoid S] (p : R[X]) (f : ℕ → R → S) : S :=
  ∑ n in p.support, f n (p.coeff n)
#align polynomial.sum Polynomial.sum

theorem sum_def {S : Type*} [AddCommMonoid S] (p : R[X]) (f : ℕ → R → S) :
    p.sum f = ∑ n in p.support, f n (p.coeff n) :=
  rfl
#align polynomial.sum_def Polynomial.sum_def

<<<<<<< HEAD
theorem sum_eq_of_subset {S : Type _} [AddCommMonoid S] {p : R[X]} (f : ℕ → R → S)
    (hf : ∀ i, f i 0 = 0) {s : Finset ℕ} (hs : p.support ⊆ s) :
    p.sum f = ∑ n in s, f n (p.coeff n) :=
  Finsupp.sum_of_support_subset _ hs f (fun i _ ↦ hf i)
=======
theorem sum_eq_of_subset {S : Type*} [AddCommMonoid S] (p : R[X]) (f : ℕ → R → S)
    (hf : ∀ i, f i 0 = 0) (s : Finset ℕ) (hs : p.support ⊆ s) :
    p.sum f = ∑ n in s, f n (p.coeff n) := by
  refine Finset.sum_subset hs fun n _hn h'n => ?_
  rw [not_mem_support_iff] at h'n
  simp [h'n, hf]
>>>>>>> a1bb5932
#align polynomial.sum_eq_of_subset Polynomial.sum_eq_of_subset

/-- Expressing the product of two polynomials as a double sum. -/
theorem mul_eq_sum_sum :
    p * q = ∑ i in p.support, q.sum fun j a => (monomial (i + j)) (p.coeff i * a) := by
  apply toFinsupp_injective
  rcases p with ⟨⟩; rcases q with ⟨⟩
  simp [support, sum, coeff, toFinsupp_sum]
  rfl
#align polynomial.mul_eq_sum_sum Polynomial.mul_eq_sum_sum

@[simp]
theorem sum_zero_index {S : Type*} [AddCommMonoid S] (f : ℕ → R → S) : (0 : R[X]).sum f = 0 := by
  simp [sum]
#align polynomial.sum_zero_index Polynomial.sum_zero_index

@[simp]
<<<<<<< HEAD
theorem sum_monomial_index {S : Type _} [AddCommMonoid S] {n : ℕ} (a : R) (f : ℕ → R → S)
    (hf : f n 0 = 0) : (monomial n a : R[X]).sum f = f n a :=
  Finsupp.sum_single_index hf
=======
theorem sum_monomial_index {S : Type*} [AddCommMonoid S] (n : ℕ) (a : R) (f : ℕ → R → S)
    (hf : f n 0 = 0) : (monomial n a : R[X]).sum f = f n a := by
  by_cases h : a = 0
  · simp [h, hf]
  · simp [sum, support_monomial, h, coeff_monomial]
>>>>>>> a1bb5932
#align polynomial.sum_monomial_index Polynomial.sum_monomial_index

@[simp]
theorem sum_C_index {a} {β} [AddCommMonoid β] {f : ℕ → R → β} (h : f 0 0 = 0) :
    (C a).sum f = f 0 a :=
  sum_monomial_index a f h
#align polynomial.sum_C_index Polynomial.sum_C_index

-- the assumption `hf` is only necessary when the ring is trivial
@[simp]
theorem sum_X_index {S : Type*} [AddCommMonoid S] {f : ℕ → R → S} (hf : f 1 0 = 0) :
    (X : R[X]).sum f = f 1 1 :=
  sum_monomial_index 1 f hf
#align polynomial.sum_X_index Polynomial.sum_X_index

theorem sum_add_index {S : Type*} [AddCommMonoid S] (p q : R[X]) (f : ℕ → R → S)
    (hf : ∀ i, f i 0 = 0) (h_add : ∀ a b₁ b₂, f a (b₁ + b₂) = f a b₁ + f a b₂) :
    (p + q).sum f = p.sum f + q.sum f := by
  rw [show p + q = ⟨p.toFinsupp + q.toFinsupp⟩ from add_def p q]
  exact Finsupp.sum_add_index (fun i _ ↦ hf i) (fun a _ b₁ b₂ ↦ h_add a b₁ b₂)
#align polynomial.sum_add_index Polynomial.sum_add_index

theorem sum_add' {S : Type*} [AddCommMonoid S] (p : R[X]) (f g : ℕ → R → S) :
    p.sum (f + g) = p.sum f + p.sum g := by simp [sum_def, Finset.sum_add_distrib]
#align polynomial.sum_add' Polynomial.sum_add'

theorem sum_add {S : Type*} [AddCommMonoid S] (p : R[X]) (f g : ℕ → R → S) :
    (p.sum fun n x => f n x + g n x) = p.sum f + p.sum g :=
  sum_add' _ _ _
#align polynomial.sum_add Polynomial.sum_add

<<<<<<< HEAD
theorem sum_smul_index {S : Type _} [AddCommMonoid S] (p : R[X]) (b : R) (f : ℕ → R → S)
    (hf : ∀ i, f i 0 = 0) : (b • p).sum f = p.sum fun n a => f n (b * a) :=
  Finsupp.sum_smul_index hf
=======
theorem sum_smul_index {S : Type*} [AddCommMonoid S] (p : R[X]) (b : R) (f : ℕ → R → S)
    (hf : ∀ i, f i 0 = 0) : (b • p).sum f = p.sum fun n a => f n (b * a) := by
  rcases p with ⟨⟩
  simpa [sum, support, coeff] using Finsupp.sum_smul_index hf
>>>>>>> a1bb5932
#align polynomial.sum_smul_index Polynomial.sum_smul_index

theorem sum_monomial_eq : ∀ p : R[X], (p.sum fun n a => monomial n a) = p
  | ⟨_p⟩ => (ofFinsupp_sum _ _).symm.trans (congr_arg _ <| Finsupp.sum_single _)
#align polynomial.sum_monomial_eq Polynomial.sum_monomial_eq

theorem sum_C_mul_X_pow_eq (p : R[X]) : (p.sum fun n a => C a * X ^ n) = p := by
  simp_rw [C_mul_X_pow_eq_monomial, sum_monomial_eq]
#align polynomial.sum_C_mul_X_pow_eq Polynomial.sum_C_mul_X_pow_eq

/-- `erase p n` is the polynomial `p` in which the `X^n` term has been erased. -/
irreducible_def erase (n : ℕ) : R[X] → R[X]
  | ⟨p⟩ => ⟨p.erase n⟩
#align polynomial.erase Polynomial.erase

@[simp]
theorem toFinsupp_erase (p : R[X]) (n : ℕ) : toFinsupp (p.erase n) = p.toFinsupp.erase n := by
  rcases p with ⟨⟩
  simp only [erase_def]
#align polynomial.to_finsupp_erase Polynomial.toFinsupp_erase

@[simp]
theorem ofFinsupp_erase (p : AddMonoidAlgebra R ℕ) (n : ℕ) :
    (⟨p.erase n⟩ : R[X]) = (⟨p⟩ : R[X]).erase n := by
  rcases p with ⟨⟩
  simp only [erase_def]
#align polynomial.of_finsupp_erase Polynomial.ofFinsupp_erase

@[simp]
theorem support_erase (p : R[X]) (n : ℕ) : support (p.erase n) = (support p).erase n := by
  rcases p with ⟨⟩
  simp only [support, erase_def, Finsupp.support_erase]
#align polynomial.support_erase Polynomial.support_erase

theorem monomial_add_erase (p : R[X]) (n : ℕ) : monomial n (coeff p n) + p.erase n = p :=
  toFinsupp_injective <| by
    rcases p with ⟨⟩
    rw [toFinsupp_add, toFinsupp_monomial, toFinsupp_erase, coeff]
    exact Finsupp.single_add_erase _ _
#align polynomial.monomial_add_erase Polynomial.monomial_add_erase

theorem coeff_erase (p : R[X]) (n i : ℕ) :
    (p.erase n).coeff i = if i = n then 0 else p.coeff i := by
  rcases p with ⟨⟩
  simp only [erase_def, coeff]
  -- Porting note: Was `convert rfl`.
  exact ite_congr rfl (fun _ => rfl) (fun _ => rfl)
#align polynomial.coeff_erase Polynomial.coeff_erase

@[simp]
theorem erase_zero (n : ℕ) : (0 : R[X]).erase n = 0 :=
  toFinsupp_injective <| by simp
#align polynomial.erase_zero Polynomial.erase_zero

@[simp]
theorem erase_monomial {n : ℕ} {a : R} : erase n (monomial n a) = 0 :=
  toFinsupp_injective <| by simp
#align polynomial.erase_monomial Polynomial.erase_monomial

@[simp]
theorem erase_same (p : R[X]) (n : ℕ) : coeff (p.erase n) n = 0 := by simp [coeff_erase]
#align polynomial.erase_same Polynomial.erase_same

@[simp]
theorem erase_ne (p : R[X]) (n i : ℕ) (h : i ≠ n) : coeff (p.erase n) i = coeff p i := by
  simp [coeff_erase, h]
#align polynomial.erase_ne Polynomial.erase_ne

section Update

/-- Replace the coefficient of a `p : R[X]` at a given degree `n : ℕ`
by a given value `a : R`. If `a = 0`, this is equal to `p.erase n`
If `p.natDegree < n` and `a ≠ 0`, this increases the degree to `n`.  -/
def update (p : R[X]) (n : ℕ) (a : R) : R[X] :=
  Polynomial.ofFinsupp (p.toFinsupp.update n a)
#align polynomial.update Polynomial.update

theorem coeff_update (p : R[X]) (n : ℕ) (a : R) :
    (p.update n a).coeff = Function.update p.coeff n a := by
  ext
  cases p
  simp only [coeff, update, Function.update_apply, coe_update]
#align polynomial.coeff_update Polynomial.coeff_update

theorem coeff_update_apply (p : R[X]) (n : ℕ) (a : R) (i : ℕ) :
    (p.update n a).coeff i = if i = n then a else p.coeff i := by
  rw [coeff_update, Function.update_apply]
#align polynomial.coeff_update_apply Polynomial.coeff_update_apply

@[simp]
theorem coeff_update_same (p : R[X]) (n : ℕ) (a : R) : (p.update n a).coeff n = a := by
  rw [p.coeff_update_apply, if_pos rfl]
#align polynomial.coeff_update_same Polynomial.coeff_update_same

theorem coeff_update_ne (p : R[X]) {n : ℕ} (a : R) {i : ℕ} (h : i ≠ n) :
    (p.update n a).coeff i = p.coeff i := by rw [p.coeff_update_apply, if_neg h]
#align polynomial.coeff_update_ne Polynomial.coeff_update_ne

@[simp]
theorem update_zero_eq_erase (p : R[X]) (n : ℕ) : p.update n 0 = p.erase n := by
  ext
  rw [coeff_update_apply, coeff_erase]
#align polynomial.update_zero_eq_erase Polynomial.update_zero_eq_erase

theorem support_update (p : R[X]) (n : ℕ) (a : R) [Decidable (a = 0)] :
    support (p.update n a) = if a = 0 then p.support.erase n else insert n p.support := by
  classical
    cases p
    simp only [support, update, Finsupp.support_update]
    congr
#align polynomial.support_update Polynomial.support_update

theorem support_update_zero (p : R[X]) (n : ℕ) : support (p.update n 0) = p.support.erase n := by
  rw [update_zero_eq_erase, support_erase]
#align polynomial.support_update_zero Polynomial.support_update_zero

theorem support_update_ne_zero (p : R[X]) (n : ℕ) {a : R} (ha : a ≠ 0) :
    support (p.update n a) = insert n p.support := by classical rw [support_update, if_neg ha]
#align polynomial.support_update_ne_zero Polynomial.support_update_ne_zero

end Update

end Semiring

section CommSemiring

variable [CommSemiring R]

instance commSemiring : CommSemiring R[X] :=
  Function.Injective.commSemiring toFinsupp toFinsupp_injective toFinsupp_zero toFinsupp_one
    toFinsupp_add toFinsupp_mul (fun _ _ => toFinsupp_smul _ _) toFinsupp_pow fun _ => rfl
#align polynomial.comm_semiring Polynomial.commSemiring

end CommSemiring

section Ring

variable [Ring R]

instance intCast : IntCast R[X] :=
  ⟨fun n => ofFinsupp n⟩
#align polynomial.has_int_cast Polynomial.intCast

instance ring : Ring R[X] :=
  Function.Injective.ring toFinsupp toFinsupp_injective toFinsupp_zero toFinsupp_one toFinsupp_add
    toFinsupp_mul toFinsupp_neg toFinsupp_sub (fun _ _ => toFinsupp_smul _ _)
    (fun _ _ => toFinsupp_smul _ _) toFinsupp_pow (fun _ => rfl) fun _ => rfl
#align polynomial.ring Polynomial.ring

@[simp]
theorem coeff_neg (p : R[X]) (n : ℕ) : coeff (-p) n = -coeff p n := by
  rcases p with ⟨⟩
  -- Porting note: The last rule should be `apply`ed.
  rw [← ofFinsupp_neg, coeff, coeff]; apply Finsupp.neg_apply
#align polynomial.coeff_neg Polynomial.coeff_neg

@[simp]
theorem coeff_sub (p q : R[X]) (n : ℕ) : coeff (p - q) n = coeff p n - coeff q n := by
  rcases p with ⟨⟩
  rcases q with ⟨⟩
  -- Porting note: The last rule should be `apply`ed.
  rw [← ofFinsupp_sub, coeff, coeff, coeff]; apply Finsupp.sub_apply
#align polynomial.coeff_sub Polynomial.coeff_sub

-- @[simp] -- Porting note: simp can prove this
theorem monomial_neg (n : ℕ) (a : R) : monomial n (-a) = -monomial n a := by
  rw [eq_neg_iff_add_eq_zero, ← monomial_add, neg_add_self, monomial_zero_right]
#align polynomial.monomial_neg Polynomial.monomial_neg

@[simp]
theorem support_neg {p : R[X]} : (-p).support = p.support := by
  rcases p with ⟨⟩
  -- Porting note: The last rule should be `apply`ed.
  rw [← ofFinsupp_neg, support, support]; apply Finsupp.support_neg
#align polynomial.support_neg Polynomial.support_neg

theorem C_eq_int_cast (n : ℤ) : C (n : R) = n := by simp
#align polynomial.C_eq_int_cast Polynomial.C_eq_int_cast

end Ring

instance commRing [CommRing R] : CommRing R[X] :=
  Function.Injective.commRing toFinsupp toFinsupp_injective toFinsupp_zero toFinsupp_one
    toFinsupp_add toFinsupp_mul toFinsupp_neg toFinsupp_sub (fun _ _ => toFinsupp_smul _ _)
    (fun _ _ => toFinsupp_smul _ _) toFinsupp_pow (fun _ => rfl) fun _ => rfl
#align polynomial.comm_ring Polynomial.commRing

section NonzeroSemiring

variable [Semiring R] [Nontrivial R]

instance nontrivial : Nontrivial R[X] := by
  have h : Nontrivial (AddMonoidAlgebra R ℕ) := by infer_instance
  rcases h.exists_pair_ne with ⟨x, y, hxy⟩
  refine' ⟨⟨⟨x⟩, ⟨y⟩, _⟩⟩
  simp [hxy]
#align polynomial.nontrivial Polynomial.nontrivial

theorem X_ne_zero : (X : R[X]) ≠ 0 :=
  mt (congr_arg fun p => coeff p 1) (by simp)
#align polynomial.X_ne_zero Polynomial.X_ne_zero

end NonzeroSemiring

section DivisionRing

variable [DivisionRing R]

theorem rat_smul_eq_C_mul (a : ℚ) (f : R[X]) : a • f = Polynomial.C (a : R) * f := by
  rw [← Rat.smul_one_eq_coe, ← Polynomial.smul_C, C_1, smul_one_mul]
#align polynomial.rat_smul_eq_C_mul Polynomial.rat_smul_eq_C_mul

end DivisionRing

@[simp]
theorem nontrivial_iff [Semiring R] : Nontrivial R[X] ↔ Nontrivial R :=
  ⟨fun h =>
    let ⟨_r, _s, hrs⟩ := @exists_pair_ne _ h
    Nontrivial.of_polynomial_ne hrs,
    fun h => @Polynomial.nontrivial _ _ h⟩
#align polynomial.nontrivial_iff Polynomial.nontrivial_iff

section repr

variable [Semiring R]

protected instance repr [Repr R] [DecidableEq R] : Repr R[X] :=
  ⟨fun p prec =>
    let termPrecAndReprs : List (WithTop ℕ × Lean.Format) :=
      List.map (fun
        | 0 => (max_prec, "C " ++ reprArg (coeff p 0))
        | 1 => if coeff p 1 = 1
          then (⊤, "X")
          else (70, "C " ++ reprArg (coeff p 1) ++ " * X")
        | n =>
          if coeff p n = 1
          then (80, "X ^ " ++ Nat.repr n)
          else (70, "C " ++ reprArg (coeff p n) ++ " * X ^ " ++ Nat.repr n))
      (p.support.sort (· ≤ ·));
    match termPrecAndReprs with
    | [] => "0"
    | [(tprec, t)] => if prec ≥ tprec then Lean.Format.paren t else t
    | ts =>
      -- multiple terms, use `+` precedence
      (if prec ≥ 65 then Lean.Format.paren else id)
      (Lean.Format.fill
        (Lean.Format.joinSep (ts.map Prod.snd) (" +" ++ Lean.Format.line)))⟩
#align polynomial.has_repr Polynomial.repr

end repr

end Polynomial<|MERGE_RESOLUTION|>--- conflicted
+++ resolved
@@ -948,19 +948,10 @@
   rfl
 #align polynomial.sum_def Polynomial.sum_def
 
-<<<<<<< HEAD
-theorem sum_eq_of_subset {S : Type _} [AddCommMonoid S] {p : R[X]} (f : ℕ → R → S)
+theorem sum_eq_of_subset {S : Type*} [AddCommMonoid S] {p : R[X]} (f : ℕ → R → S)
     (hf : ∀ i, f i 0 = 0) {s : Finset ℕ} (hs : p.support ⊆ s) :
     p.sum f = ∑ n in s, f n (p.coeff n) :=
   Finsupp.sum_of_support_subset _ hs f (fun i _ ↦ hf i)
-=======
-theorem sum_eq_of_subset {S : Type*} [AddCommMonoid S] (p : R[X]) (f : ℕ → R → S)
-    (hf : ∀ i, f i 0 = 0) (s : Finset ℕ) (hs : p.support ⊆ s) :
-    p.sum f = ∑ n in s, f n (p.coeff n) := by
-  refine Finset.sum_subset hs fun n _hn h'n => ?_
-  rw [not_mem_support_iff] at h'n
-  simp [h'n, hf]
->>>>>>> a1bb5932
 #align polynomial.sum_eq_of_subset Polynomial.sum_eq_of_subset
 
 /-- Expressing the product of two polynomials as a double sum. -/
@@ -978,17 +969,9 @@
 #align polynomial.sum_zero_index Polynomial.sum_zero_index
 
 @[simp]
-<<<<<<< HEAD
-theorem sum_monomial_index {S : Type _} [AddCommMonoid S] {n : ℕ} (a : R) (f : ℕ → R → S)
+theorem sum_monomial_index {S : Type*} [AddCommMonoid S] {n : ℕ} (a : R) (f : ℕ → R → S)
     (hf : f n 0 = 0) : (monomial n a : R[X]).sum f = f n a :=
   Finsupp.sum_single_index hf
-=======
-theorem sum_monomial_index {S : Type*} [AddCommMonoid S] (n : ℕ) (a : R) (f : ℕ → R → S)
-    (hf : f n 0 = 0) : (monomial n a : R[X]).sum f = f n a := by
-  by_cases h : a = 0
-  · simp [h, hf]
-  · simp [sum, support_monomial, h, coeff_monomial]
->>>>>>> a1bb5932
 #align polynomial.sum_monomial_index Polynomial.sum_monomial_index
 
 @[simp]
@@ -1020,16 +1003,9 @@
   sum_add' _ _ _
 #align polynomial.sum_add Polynomial.sum_add
 
-<<<<<<< HEAD
-theorem sum_smul_index {S : Type _} [AddCommMonoid S] (p : R[X]) (b : R) (f : ℕ → R → S)
+theorem sum_smul_index {S : Type*} [AddCommMonoid S] (p : R[X]) (b : R) (f : ℕ → R → S)
     (hf : ∀ i, f i 0 = 0) : (b • p).sum f = p.sum fun n a => f n (b * a) :=
   Finsupp.sum_smul_index hf
-=======
-theorem sum_smul_index {S : Type*} [AddCommMonoid S] (p : R[X]) (b : R) (f : ℕ → R → S)
-    (hf : ∀ i, f i 0 = 0) : (b • p).sum f = p.sum fun n a => f n (b * a) := by
-  rcases p with ⟨⟩
-  simpa [sum, support, coeff] using Finsupp.sum_smul_index hf
->>>>>>> a1bb5932
 #align polynomial.sum_smul_index Polynomial.sum_smul_index
 
 theorem sum_monomial_eq : ∀ p : R[X], (p.sum fun n a => monomial n a) = p
