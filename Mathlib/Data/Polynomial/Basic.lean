/-
Copyright (c) 2018 Chris Hughes. All rights reserved.
Released under Apache 2.0 license as described in the file LICENSE.
Authors: Chris Hughes, Johannes Hölzl, Scott Morrison, Jens Wagemaker
-/
import Mathlib.Algebra.MonoidAlgebra.Basic
import Mathlib.Data.Finset.Sort

#align_import data.polynomial.basic from "leanprover-community/mathlib"@"949dc57e616a621462062668c9f39e4e17b64b69"

/-!
# Theory of univariate polynomials

This file defines `Polynomial R`, the type of univariate polynomials over the semiring `R`, builds
a semiring structure on it, and gives basic definitions that are expanded in other files in this
directory.

## Main definitions

* `monomial n a` is the polynomial `a X^n`. Note that `monomial n` is defined as an `R`-linear map.
* `C a` is the constant polynomial `a`. Note that `C` is defined as a ring homomorphism.
* `X` is the polynomial `X`, i.e., `monomial 1 1`.
* `p.sum f` is `∑ n in p.support, f n (p.coeff n)`, i.e., one sums the values of functions applied
  to coefficients of the polynomial `p`.
* `p.erase n` is the polynomial `p` in which one removes the `c X^n` term.

There are often two natural variants of lemmas involving sums, depending on whether one acts on the
polynomials, or on the function. The naming convention is that one adds `index` when acting on
the polynomials. For instance,
* `sum_add_index` states that `(p + q).sum f = p.sum f + q.sum f`;
* `sum_add` states that `p.sum (fun n x ↦ f n x + g n x) = p.sum f + p.sum g`.
* Notation to refer to `Polynomial R`, as `R[X]` or `R[t]`.

## Implementation

Polynomials are defined using `AddMonoidAlgebra R ℕ`, where `R` is a semiring.
The variable `X` commutes with every polynomial `p`: lemma `X_mul` proves the identity
`X * p = p * X`.  The relationship to `AddMonoidAlgebra R ℕ` is through a structure
to make polynomials irreducible from the point of view of the kernel. Most operations
are irreducible since Lean can not compute anyway with `AddMonoidAlgebra`. There are two
exceptions that we make semireducible:
* The zero polynomial, so that its coefficients are definitionally equal to `0`.
* The scalar action, to permit typeclass search to unfold it to resolve potential instance
  diamonds.

The raw implementation of the equivalence between `R[X]` and `AddMonoidAlgebra R ℕ` is
done through `ofFinsupp` and `toFinsupp` (or, equivalently, `rcases p` when `p` is a polynomial
gives an element `q` of `AddMonoidAlgebra R ℕ`, and conversely `⟨q⟩` gives back `p`). The
equivalence is also registered as a ring equiv in `Polynomial.toFinsuppIso`. These should
in general not be used once the basic API for polynomials is constructed.
-/


set_option linter.uppercaseLean3 false

noncomputable section

/-- `Polynomial R` is the type of univariate polynomials over `R`.

Polynomials should be seen as (semi-)rings with the additional constructor `X`.
The embedding from `R` is called `C`. -/
structure Polynomial (R : Type*) [Semiring R] where ofFinsupp ::
  toFinsupp : AddMonoidAlgebra R ℕ
#align polynomial Polynomial
#align polynomial.of_finsupp Polynomial.ofFinsupp
#align polynomial.to_finsupp Polynomial.toFinsupp

-- mathport name: polynomial
scoped[Polynomial] notation:9000 R "[X]" => Polynomial R

open AddMonoidAlgebra
open Finsupp hiding single
open Function hiding Commute

open BigOperators Polynomial

namespace Polynomial

universe u

variable {R : Type u} {a b : R} {m n : ℕ}

section Semiring

variable [Semiring R] {p q : R[X]}

theorem forall_iff_forall_finsupp (P : R[X] → Prop) :
    (∀ p, P p) ↔ ∀ q : AddMonoidAlgebra R ℕ, P ⟨q⟩ :=
  ⟨fun h q => h ⟨q⟩, fun h ⟨p⟩ => h p⟩
#align polynomial.forall_iff_forall_finsupp Polynomial.forall_iff_forall_finsupp

theorem exists_iff_exists_finsupp (P : R[X] → Prop) :
    (∃ p, P p) ↔ ∃ q : AddMonoidAlgebra R ℕ, P ⟨q⟩ :=
  ⟨fun ⟨⟨p⟩, hp⟩ => ⟨p, hp⟩, fun ⟨q, hq⟩ => ⟨⟨q⟩, hq⟩⟩
#align polynomial.exists_iff_exists_finsupp Polynomial.exists_iff_exists_finsupp

@[simp]
theorem eta (f : R[X]) : Polynomial.ofFinsupp f.toFinsupp = f := by cases f; rfl
#align polynomial.eta Polynomial.eta

/-! ### Conversions to and from `AddMonoidAlgebra`

Since `R[X]` is not defeq to `AddMonoidAlgebra R ℕ`, but instead is a structure wrapping
it, we have to copy across all the arithmetic operators manually, along with the lemmas about how
they unfold around `Polynomial.ofFinsupp` and `Polynomial.toFinsupp`.
-/


section AddMonoidAlgebra

private irreducible_def add : R[X] → R[X] → R[X]
  | ⟨a⟩, ⟨b⟩ => ⟨a + b⟩

private irreducible_def neg {R : Type u} [Ring R] : R[X] → R[X]
  | ⟨a⟩ => ⟨-a⟩

private irreducible_def mul : R[X] → R[X] → R[X]
  | ⟨a⟩, ⟨b⟩ => ⟨a * b⟩

instance zero : Zero R[X] :=
  ⟨⟨0⟩⟩
#align polynomial.has_zero Polynomial.zero

instance one : One R[X] :=
  ⟨⟨1⟩⟩
#align polynomial.one Polynomial.one

instance add' : Add R[X] :=
  ⟨add⟩
#align polynomial.has_add Polynomial.add'

instance neg' {R : Type u} [Ring R] : Neg R[X] :=
  ⟨neg⟩
#align polynomial.has_neg Polynomial.neg'

instance sub {R : Type u} [Ring R] : Sub R[X] :=
  ⟨fun a b => a + -b⟩
#align polynomial.has_sub Polynomial.sub

instance mul' : Mul R[X] :=
  ⟨mul⟩
#align polynomial.has_mul Polynomial.mul'

instance smulZeroClass {S : Type*} [SMulZeroClass S R] : SMulZeroClass S R[X] where
  smul r p := ⟨r • p.toFinsupp⟩
  smul_zero a := congr_arg ofFinsupp (smul_zero a)
#align polynomial.smul_zero_class Polynomial.smulZeroClass

-- to avoid a bug in the `ring` tactic
instance (priority := 1) pow : Pow R[X] ℕ where pow p n := npowRec n p
#align polynomial.has_pow Polynomial.pow

@[simp]
theorem ofFinsupp_zero : (⟨0⟩ : R[X]) = 0 :=
  rfl
#align polynomial.of_finsupp_zero Polynomial.ofFinsupp_zero

@[simp]
theorem ofFinsupp_one : (⟨1⟩ : R[X]) = 1 :=
  rfl
#align polynomial.of_finsupp_one Polynomial.ofFinsupp_one

@[simp]
theorem ofFinsupp_add {a b} : (⟨a + b⟩ : R[X]) = ⟨a⟩ + ⟨b⟩ :=
  show _ = add _ _ by rw [add_def]
#align polynomial.of_finsupp_add Polynomial.ofFinsupp_add

@[simp]
theorem ofFinsupp_neg {R : Type u} [Ring R] {a} : (⟨-a⟩ : R[X]) = -⟨a⟩ :=
  show _ = neg _ by rw [neg_def]
#align polynomial.of_finsupp_neg Polynomial.ofFinsupp_neg

@[simp]
theorem ofFinsupp_sub {R : Type u} [Ring R] {a b} : (⟨a - b⟩ : R[X]) = ⟨a⟩ - ⟨b⟩ := by
  rw [sub_eq_add_neg, ofFinsupp_add, ofFinsupp_neg]
  rfl
#align polynomial.of_finsupp_sub Polynomial.ofFinsupp_sub

@[simp]
theorem ofFinsupp_mul (a b) : (⟨a * b⟩ : R[X]) = ⟨a⟩ * ⟨b⟩ :=
  show _ = mul _ _ by rw [mul_def]
#align polynomial.of_finsupp_mul Polynomial.ofFinsupp_mul

@[simp]
theorem ofFinsupp_smul {S : Type*} [SMulZeroClass S R] (a : S) (b) :
    (⟨a • b⟩ : R[X]) = (a • ⟨b⟩ : R[X]) :=
  rfl
#align polynomial.of_finsupp_smul Polynomial.ofFinsupp_smul

@[simp]
theorem ofFinsupp_pow (a) (n : ℕ) : (⟨a ^ n⟩ : R[X]) = ⟨a⟩ ^ n := by
  change _ = npowRec n _
  induction n with
  | zero        => simp [npowRec]
  | succ n n_ih => simp [npowRec, n_ih, pow_succ]
#align polynomial.of_finsupp_pow Polynomial.ofFinsupp_pow

@[simp]
theorem toFinsupp_zero : (0 : R[X]).toFinsupp = 0 :=
  rfl
#align polynomial.to_finsupp_zero Polynomial.toFinsupp_zero

@[simp]
theorem toFinsupp_one : (1 : R[X]).toFinsupp = 1 :=
  rfl
#align polynomial.to_finsupp_one Polynomial.toFinsupp_one

@[simp]
theorem toFinsupp_add (a b : R[X]) : (a + b).toFinsupp = a.toFinsupp + b.toFinsupp := by
  cases a
  cases b
  rw [← ofFinsupp_add]
#align polynomial.to_finsupp_add Polynomial.toFinsupp_add

@[simp]
theorem toFinsupp_neg {R : Type u} [Ring R] (a : R[X]) : (-a).toFinsupp = -a.toFinsupp := by
  cases a
  rw [← ofFinsupp_neg]
#align polynomial.to_finsupp_neg Polynomial.toFinsupp_neg

@[simp]
theorem toFinsupp_sub {R : Type u} [Ring R] (a b : R[X]) :
    (a - b).toFinsupp = a.toFinsupp - b.toFinsupp := by
  rw [sub_eq_add_neg, ← toFinsupp_neg, ← toFinsupp_add]
  rfl
#align polynomial.to_finsupp_sub Polynomial.toFinsupp_sub

@[simp]
theorem toFinsupp_mul (a b : R[X]) : (a * b).toFinsupp = a.toFinsupp * b.toFinsupp := by
  cases a
  cases b
  rw [← ofFinsupp_mul]
#align polynomial.to_finsupp_mul Polynomial.toFinsupp_mul

@[simp]
theorem toFinsupp_smul {S : Type*} [SMulZeroClass S R] (a : S) (b : R[X]) :
    (a • b).toFinsupp = a • b.toFinsupp :=
  rfl
#align polynomial.to_finsupp_smul Polynomial.toFinsupp_smul

@[simp]
theorem toFinsupp_pow (a : R[X]) (n : ℕ) : (a ^ n).toFinsupp = a.toFinsupp ^ n := by
  cases a
  rw [← ofFinsupp_pow]
#align polynomial.to_finsupp_pow Polynomial.toFinsupp_pow

theorem _root_.IsSMulRegular.polynomial {S : Type*} [Monoid S] [DistribMulAction S R] {a : S}
    (ha : IsSMulRegular R a) : IsSMulRegular R[X] a
  | ⟨_x⟩, ⟨_y⟩, h => congr_arg _ <| ha.finsupp (Polynomial.ofFinsupp.inj h)
#align is_smul_regular.polynomial IsSMulRegular.polynomial

theorem toFinsupp_injective : Function.Injective (toFinsupp : R[X] → AddMonoidAlgebra _ _) :=
  fun ⟨_x⟩ ⟨_y⟩ => congr_arg _
#align polynomial.to_finsupp_injective Polynomial.toFinsupp_injective

@[simp]
theorem toFinsupp_inj {a b : R[X]} : a.toFinsupp = b.toFinsupp ↔ a = b :=
  toFinsupp_injective.eq_iff
#align polynomial.to_finsupp_inj Polynomial.toFinsupp_inj

@[simp]
theorem toFinsupp_eq_zero {a : R[X]} : a.toFinsupp = 0 ↔ a = 0 := by
  rw [← toFinsupp_zero, toFinsupp_inj]
#align polynomial.to_finsupp_eq_zero Polynomial.toFinsupp_eq_zero

@[simp]
theorem toFinsupp_eq_one {a : R[X]} : a.toFinsupp = 1 ↔ a = 1 := by
  rw [← toFinsupp_one, toFinsupp_inj]
#align polynomial.to_finsupp_eq_one Polynomial.toFinsupp_eq_one

/-- A more convenient spelling of `Polynomial.ofFinsupp.injEq` in terms of `Iff`. -/
theorem ofFinsupp_inj {a b} : (⟨a⟩ : R[X]) = ⟨b⟩ ↔ a = b :=
  iff_of_eq (ofFinsupp.injEq _ _)
#align polynomial.of_finsupp_inj Polynomial.ofFinsupp_inj

@[simp]
theorem ofFinsupp_eq_zero {a} : (⟨a⟩ : R[X]) = 0 ↔ a = 0 := by
  rw [← ofFinsupp_zero, ofFinsupp_inj]
#align polynomial.of_finsupp_eq_zero Polynomial.ofFinsupp_eq_zero

@[simp]
theorem ofFinsupp_eq_one {a} : (⟨a⟩ : R[X]) = 1 ↔ a = 1 := by rw [← ofFinsupp_one, ofFinsupp_inj]
#align polynomial.of_finsupp_eq_one Polynomial.ofFinsupp_eq_one

instance inhabited : Inhabited R[X] :=
  ⟨0⟩
#align polynomial.inhabited Polynomial.inhabited

instance natCast : NatCast R[X] :=
  ⟨fun n => Polynomial.ofFinsupp n⟩
#align polynomial.has_nat_cast Polynomial.natCast

instance semiring : Semiring R[X] :=
  Function.Injective.semiring toFinsupp toFinsupp_injective toFinsupp_zero toFinsupp_one
    toFinsupp_add toFinsupp_mul (fun _ _ => toFinsupp_smul _ _) toFinsupp_pow fun _ => rfl
#align polynomial.semiring Polynomial.semiring

instance distribSMul {S} [DistribSMul S R] : DistribSMul S R[X] :=
  Function.Injective.distribSMul ⟨⟨toFinsupp, toFinsupp_zero⟩, toFinsupp_add⟩ toFinsupp_injective
    toFinsupp_smul
#align polynomial.distrib_smul Polynomial.distribSMul

instance distribMulAction {S} [Monoid S] [DistribMulAction S R] : DistribMulAction S R[X] :=
  Function.Injective.distribMulAction ⟨⟨toFinsupp, toFinsupp_zero⟩, toFinsupp_add⟩
    toFinsupp_injective toFinsupp_smul
#align polynomial.distrib_mul_action Polynomial.distribMulAction

instance faithfulSMul {S} [SMulZeroClass S R] [FaithfulSMul S R] : FaithfulSMul S R[X] where
  eq_of_smul_eq_smul {_s₁ _s₂} h :=
    eq_of_smul_eq_smul fun a : ℕ →₀ R => congr_arg toFinsupp (h ⟨a⟩)
#align polynomial.has_faithful_smul Polynomial.faithfulSMul

instance module {S} [Semiring S] [Module S R] : Module S R[X] :=
  Function.Injective.module _ ⟨⟨toFinsupp, toFinsupp_zero⟩, toFinsupp_add⟩ toFinsupp_injective
    toFinsupp_smul
#align polynomial.module Polynomial.module

instance smulCommClass {S₁ S₂} [SMulZeroClass S₁ R] [SMulZeroClass S₂ R] [SMulCommClass S₁ S₂ R] :
  SMulCommClass S₁ S₂ R[X] :=
  ⟨by
    rintro m n ⟨f⟩
    simp_rw [← ofFinsupp_smul, smul_comm m n f]⟩
#align polynomial.smul_comm_class Polynomial.smulCommClass

instance isScalarTower {S₁ S₂} [SMul S₁ S₂] [SMulZeroClass S₁ R] [SMulZeroClass S₂ R]
  [IsScalarTower S₁ S₂ R] : IsScalarTower S₁ S₂ R[X] :=
  ⟨by
    rintro _ _ ⟨⟩
    simp_rw [← ofFinsupp_smul, smul_assoc]⟩
#align polynomial.is_scalar_tower Polynomial.isScalarTower

instance isScalarTower_right {α K : Type*} [Semiring K] [DistribSMul α K] [IsScalarTower α K K] :
    IsScalarTower α K[X] K[X] :=
  ⟨by
    rintro _ ⟨⟩ ⟨⟩;
      simp_rw [smul_eq_mul, ← ofFinsupp_smul, ← ofFinsupp_mul, ← ofFinsupp_smul, smul_mul_assoc]⟩
#align polynomial.is_scalar_tower_right Polynomial.isScalarTower_right

instance isCentralScalar {S} [SMulZeroClass S R] [SMulZeroClass Sᵐᵒᵖ R] [IsCentralScalar S R] :
  IsCentralScalar S R[X] :=
  ⟨by
    rintro _ ⟨⟩
    simp_rw [← ofFinsupp_smul, op_smul_eq_smul]⟩
#align polynomial.is_central_scalar Polynomial.isCentralScalar

instance unique [Subsingleton R] : Unique R[X] :=
  { Polynomial.inhabited with
    uniq := by
      rintro ⟨x⟩
      refine' congr_arg ofFinsupp _
      simp }
#align polynomial.unique Polynomial.unique

variable (R)

/-- Ring isomorphism between `R[X]` and `AddMonoidAlgebra R ℕ`. This is just an
implementation detail, but it can be useful to transfer results from `Finsupp` to polynomials. -/
@[simps apply symm_apply]
def toFinsuppIso : R[X] ≃+* AddMonoidAlgebra R ℕ where
  toFun := toFinsupp
  invFun := ofFinsupp
  left_inv := fun ⟨_p⟩ => rfl
  right_inv _p := rfl
  map_mul' := toFinsupp_mul
  map_add' := toFinsupp_add
#align polynomial.to_finsupp_iso Polynomial.toFinsuppIso
#align polynomial.to_finsupp_iso_apply Polynomial.toFinsuppIso_apply
#align polynomial.to_finsupp_iso_symm_apply Polynomial.toFinsuppIso_symm_apply

instance [DecidableEq R] : DecidableEq (R[X]) :=
  @Equiv.decidableEq R[X] _ (toFinsuppIso R).toEquiv (Finsupp.decidableEq)

end AddMonoidAlgebra

theorem ofFinsupp_sum {ι : Type*} (s : Finset ι) (f : ι → AddMonoidAlgebra R ℕ) :
    (⟨∑ i in s, f i⟩ : R[X]) = ∑ i in s, ⟨f i⟩ :=
  map_sum (toFinsuppIso R).symm f s
#align polynomial.of_finsupp_sum Polynomial.ofFinsupp_sum

theorem toFinsupp_sum {ι : Type*} (s : Finset ι) (f : ι → R[X]) :
    (∑ i in s, f i : R[X]).toFinsupp = ∑ i in s, (f i).toFinsupp :=
  map_sum (toFinsuppIso R) f s
#align polynomial.to_finsupp_sum Polynomial.toFinsupp_sum

/-- The set of all `n` such that `X^n` has a non-zero coefficient.
-/
-- @[simp] -- Porting note: The original generated theorem is same to `support_ofFinsupp` and
           --               the new generated theorem is different, so this attribute should be
           --               removed.
def support : R[X] → Finset ℕ
  | ⟨p⟩ => p.support
#align polynomial.support Polynomial.support

@[simp]
theorem support_ofFinsupp (p) : support (⟨p⟩ : R[X]) = p.support := by rw [support]
#align polynomial.support_of_finsupp Polynomial.support_ofFinsupp

theorem support_toFinsupp (p : R[X]) : p.toFinsupp.support = p.support := by rw [support]

@[simp]
theorem support_zero : (0 : R[X]).support = ∅ :=
  rfl
#align polynomial.support_zero Polynomial.support_zero

@[simp]
theorem support_eq_empty : p.support = ∅ ↔ p = 0 := by
  rcases p with ⟨⟩
  simp [support]
#align polynomial.support_eq_empty Polynomial.support_eq_empty

theorem card_support_eq_zero : p.support.card = 0 ↔ p = 0 := by simp
#align polynomial.card_support_eq_zero Polynomial.card_support_eq_zero

/-- `monomial s a` is the monomial `a * X^s` -/
def monomial (n : ℕ) : R →ₗ[R] R[X] where
  toFun t := ⟨Finsupp.single n t⟩
  -- Porting note: Was `simp`.
  map_add' x y := by simp; rw [ofFinsupp_add]
  -- Porting note: Was `simp [← ofFinsupp_smul]`.
  map_smul' r x := by simp; rw [← ofFinsupp_smul, smul_single']
#align polynomial.monomial Polynomial.monomial

@[simp]
theorem toFinsupp_monomial (n : ℕ) (r : R) : (monomial n r).toFinsupp = Finsupp.single n r := by
  simp [monomial]
#align polynomial.to_finsupp_monomial Polynomial.toFinsupp_monomial

@[simp]
theorem ofFinsupp_single (n : ℕ) (r : R) : (⟨Finsupp.single n r⟩ : R[X]) = monomial n r := by
  simp [monomial]
#align polynomial.of_finsupp_single Polynomial.ofFinsupp_single

-- @[simp] -- Porting note: simp can prove this
theorem monomial_zero_right (n : ℕ) : monomial n (0 : R) = 0 :=
  (monomial n).map_zero
#align polynomial.monomial_zero_right Polynomial.monomial_zero_right

-- This is not a `simp` lemma as `monomial_zero_left` is more general.
theorem monomial_zero_one : monomial 0 (1 : R) = 1 :=
  rfl
#align polynomial.monomial_zero_one Polynomial.monomial_zero_one

-- TODO: can't we just delete this one?
theorem monomial_add (n : ℕ) (r s : R) : monomial n (r + s) = monomial n r + monomial n s :=
  (monomial n).map_add _ _
#align polynomial.monomial_add Polynomial.monomial_add

theorem monomial_mul_monomial (n m : ℕ) (r s : R) :
    monomial n r * monomial m s = monomial (n + m) (r * s) :=
  toFinsupp_injective <| by
    simp only [toFinsupp_monomial, toFinsupp_mul, AddMonoidAlgebra.single_mul_single]
#align polynomial.monomial_mul_monomial Polynomial.monomial_mul_monomial

@[simp]
theorem monomial_pow (n : ℕ) (r : R) (k : ℕ) : monomial n r ^ k = monomial (n * k) (r ^ k) := by
  induction' k with k ih
  · simp [pow_zero, monomial_zero_one]
  · simp [pow_succ, ih, monomial_mul_monomial, Nat.succ_eq_add_one, mul_add, add_comm]
#align polynomial.monomial_pow Polynomial.monomial_pow

theorem smul_monomial {S} [SMulZeroClass S R] (a : S) (n : ℕ) (b : R) :
    a • monomial n b = monomial n (a • b) :=
  toFinsupp_injective <| by simp; rw [smul_single]
#align polynomial.smul_monomial Polynomial.smul_monomial

theorem monomial_injective (n : ℕ) : Function.Injective (monomial n : R → R[X]) :=
  (toFinsuppIso R).symm.injective.comp (single_injective n)
#align polynomial.monomial_injective Polynomial.monomial_injective

@[simp]
theorem monomial_eq_zero_iff (t : R) (n : ℕ) : monomial n t = 0 ↔ t = 0 :=
  LinearMap.map_eq_zero_iff _ (Polynomial.monomial_injective n)
#align polynomial.monomial_eq_zero_iff Polynomial.monomial_eq_zero_iff

theorem support_add : (p + q).support ⊆ p.support ∪ q.support := by
  rcases p with ⟨⟩; rcases q with ⟨⟩
  simp only [← ofFinsupp_add, support]
  exact support_add
#align polynomial.support_add Polynomial.support_add

/-- `C a` is the constant polynomial `a`.
`C` is provided as a ring homomorphism.
-/
def C : R →+* R[X] :=
  { monomial 0 with
    map_one' := by simp [monomial_zero_one]
    map_mul' := by simp [monomial_mul_monomial]
    map_zero' := by simp }
#align polynomial.C Polynomial.C

@[simp]
theorem monomial_zero_left (a : R) : monomial 0 a = C a :=
  rfl
#align polynomial.monomial_zero_left Polynomial.monomial_zero_left

@[simp]
theorem toFinsupp_C (a : R) : (C a).toFinsupp = single 0 a :=
  rfl
#align polynomial.to_finsupp_C Polynomial.toFinsupp_C

theorem C_0 : C (0 : R) = 0 := by simp
#align polynomial.C_0 Polynomial.C_0

theorem C_1 : C (1 : R) = 1 :=
  rfl
#align polynomial.C_1 Polynomial.C_1

theorem C_mul : C (a * b) = C a * C b :=
  C.map_mul a b
#align polynomial.C_mul Polynomial.C_mul

theorem C_add : C (a + b) = C a + C b :=
  C.map_add a b
#align polynomial.C_add Polynomial.C_add

@[simp]
theorem smul_C {S} [SMulZeroClass S R] (s : S) (r : R) : s • C r = C (s • r) :=
  smul_monomial _ _ r
#align polynomial.smul_C Polynomial.smul_C

set_option linter.deprecated false in
-- @[simp] -- Porting note: simp can prove this
theorem C_bit0 : C (bit0 a) = bit0 (C a) :=
  C_add
#align polynomial.C_bit0 Polynomial.C_bit0

set_option linter.deprecated false in
-- @[simp] -- Porting note: simp can prove this
theorem C_bit1 : C (bit1 a) = bit1 (C a) := by simp [bit1, C_bit0]
#align polynomial.C_bit1 Polynomial.C_bit1

theorem C_pow : C (a ^ n) = C a ^ n :=
  C.map_pow a n
#align polynomial.C_pow Polynomial.C_pow

-- @[simp] -- Porting note: simp can prove this
theorem C_eq_nat_cast (n : ℕ) : C (n : R) = (n : R[X]) :=
  map_natCast C n
#align polynomial.C_eq_nat_cast Polynomial.C_eq_nat_cast

@[simp]
theorem C_mul_monomial : C a * monomial n b = monomial n (a * b) := by
  simp only [← monomial_zero_left, monomial_mul_monomial, zero_add]
#align polynomial.C_mul_monomial Polynomial.C_mul_monomial

@[simp]
theorem monomial_mul_C : monomial n a * C b = monomial n (a * b) := by
  simp only [← monomial_zero_left, monomial_mul_monomial, add_zero]
#align polynomial.monomial_mul_C Polynomial.monomial_mul_C

/-- `X` is the polynomial variable (aka indeterminate). -/
def X : R[X] :=
  monomial 1 1
#align polynomial.X Polynomial.X

theorem monomial_one_one_eq_X : monomial 1 (1 : R) = X :=
  rfl
#align polynomial.monomial_one_one_eq_X Polynomial.monomial_one_one_eq_X

theorem monomial_one_right_eq_X_pow (n : ℕ) : monomial n (1 : R) = X ^ n := by
  induction' n with n ih
  · simp [monomial_zero_one]
  · rw [pow_succ, ← ih, ← monomial_one_one_eq_X, monomial_mul_monomial, add_comm, one_mul]
#align polynomial.monomial_one_right_eq_X_pow Polynomial.monomial_one_right_eq_X_pow

@[simp]
theorem toFinsupp_X : X.toFinsupp = Finsupp.single 1 (1 : R) :=
  rfl
#align polynomial.to_finsupp_X Polynomial.toFinsupp_X

/-- `X` commutes with everything, even when the coefficients are noncommutative. -/
theorem X_mul : X * p = p * X := by
  rcases p with ⟨⟩
  -- Porting note: `ofFinsupp.injEq` is required.
  simp only [X, ← ofFinsupp_single, ← ofFinsupp_mul, LinearMap.coe_mk, ofFinsupp.injEq]
  -- Porting note: Was `ext`.
  refine Finsupp.ext fun _ => ?_
  simp [AddMonoidAlgebra.mul_apply, AddMonoidAlgebra.sum_single_index, add_comm]
#align polynomial.X_mul Polynomial.X_mul

theorem X_pow_mul {n : ℕ} : X ^ n * p = p * X ^ n := by
  induction' n with n ih
  · simp
  · conv_lhs => rw [pow_succ']
    rw [mul_assoc, X_mul, ← mul_assoc, ih, mul_assoc, ← pow_succ']
#align polynomial.X_pow_mul Polynomial.X_pow_mul

/-- Prefer putting constants to the left of `X`.

This lemma is the loop-avoiding `simp` version of `Polynomial.X_mul`. -/
@[simp]
theorem X_mul_C (r : R) : X * C r = C r * X :=
  X_mul
#align polynomial.X_mul_C Polynomial.X_mul_C

/-- Prefer putting constants to the left of `X ^ n`.

This lemma is the loop-avoiding `simp` version of `X_pow_mul`. -/
@[simp]
theorem X_pow_mul_C (r : R) (n : ℕ) : X ^ n * C r = C r * X ^ n :=
  X_pow_mul
#align polynomial.X_pow_mul_C Polynomial.X_pow_mul_C

theorem X_pow_mul_assoc {n : ℕ} : p * X ^ n * q = p * q * X ^ n := by
  rw [mul_assoc, X_pow_mul, ← mul_assoc]
#align polynomial.X_pow_mul_assoc Polynomial.X_pow_mul_assoc

/-- Prefer putting constants to the left of `X ^ n`.

This lemma is the loop-avoiding `simp` version of `X_pow_mul_assoc`. -/
@[simp]
theorem X_pow_mul_assoc_C {n : ℕ} (r : R) : p * X ^ n * C r = p * C r * X ^ n :=
  X_pow_mul_assoc
#align polynomial.X_pow_mul_assoc_C Polynomial.X_pow_mul_assoc_C

theorem commute_X (p : R[X]) : Commute X p :=
  X_mul
#align polynomial.commute_X Polynomial.commute_X

theorem commute_X_pow (p : R[X]) (n : ℕ) : Commute (X ^ n) p :=
  X_pow_mul
#align polynomial.commute_X_pow Polynomial.commute_X_pow

@[simp]
theorem monomial_mul_X (n : ℕ) (r : R) : monomial n r * X = monomial (n + 1) r := by
  erw [monomial_mul_monomial, mul_one]
#align polynomial.monomial_mul_X Polynomial.monomial_mul_X

@[simp]
theorem monomial_mul_X_pow (n : ℕ) (r : R) (k : ℕ) :
    monomial n r * X ^ k = monomial (n + k) r := by
  induction' k with k ih
  · simp
  · simp [ih, pow_succ', ← mul_assoc, add_assoc]
#align polynomial.monomial_mul_X_pow Polynomial.monomial_mul_X_pow

@[simp]
theorem X_mul_monomial (n : ℕ) (r : R) : X * monomial n r = monomial (n + 1) r := by
  rw [X_mul, monomial_mul_X]
#align polynomial.X_mul_monomial Polynomial.X_mul_monomial

@[simp]
theorem X_pow_mul_monomial (k n : ℕ) (r : R) : X ^ k * monomial n r = monomial (n + k) r := by
  rw [X_pow_mul, monomial_mul_X_pow]
#align polynomial.X_pow_mul_monomial Polynomial.X_pow_mul_monomial

/-- `coeff p n` (often denoted `p.coeff n`) is the coefficient of `X^n` in `p`. -/
-- @[simp] -- Porting note: The original generated theorem is same to `coeff_ofFinsupp` and
           --               the new generated theorem is different, so this attribute should be
           --               removed.
def coeff : R[X] → ℕ → R
  | ⟨p⟩ => p
#align polynomial.coeff Polynomial.coeff

-- Porting note: new theorem
@[simp]
theorem coeff_ofFinsupp (p) : coeff (⟨p⟩ : R[X]) = p := by rw [coeff]

theorem coeff_injective : Injective (coeff : R[X] → ℕ → R) := by
  rintro ⟨p⟩ ⟨q⟩
  -- Porting note: `ofFinsupp.injEq` is required.
  simp only [coeff, FunLike.coe_fn_eq, imp_self, ofFinsupp.injEq]
#align polynomial.coeff_injective Polynomial.coeff_injective

@[simp]
theorem coeff_inj : p.coeff = q.coeff ↔ p = q :=
  coeff_injective.eq_iff
#align polynomial.coeff_inj Polynomial.coeff_inj

theorem toFinsupp_apply (f : R[X]) (i) : f.toFinsupp i = f.coeff i := by cases f; rfl
#align polynomial.to_finsupp_apply Polynomial.toFinsupp_apply

theorem coeff_monomial : coeff (monomial n a) m = if n = m then a else 0 := by
  -- Porting note: Was `simp [← ofFinsupp_single, coeff, LinearMap.coe_mk]`.
  rw [← ofFinsupp_single]
  simp only [coeff, LinearMap.coe_mk]
  rw [Finsupp.single_apply]
#align polynomial.coeff_monomial Polynomial.coeff_monomial

@[simp]
theorem coeff_zero (n : ℕ) : coeff (0 : R[X]) n = 0 :=
  rfl
#align polynomial.coeff_zero Polynomial.coeff_zero

@[simp]
theorem coeff_one_zero : coeff (1 : R[X]) 0 = 1 := by
  rw [← monomial_zero_one, coeff_monomial]
  simp
#align polynomial.coeff_one_zero Polynomial.coeff_one_zero

@[simp]
theorem coeff_X_one : coeff (X : R[X]) 1 = 1 :=
  coeff_monomial
#align polynomial.coeff_X_one Polynomial.coeff_X_one

@[simp]
theorem coeff_X_zero : coeff (X : R[X]) 0 = 0 :=
  coeff_monomial
#align polynomial.coeff_X_zero Polynomial.coeff_X_zero

@[simp]
theorem coeff_monomial_succ : coeff (monomial (n + 1) a) 0 = 0 := by simp [coeff_monomial]
#align polynomial.coeff_monomial_succ Polynomial.coeff_monomial_succ

theorem coeff_X : coeff (X : R[X]) n = if 1 = n then 1 else 0 :=
  coeff_monomial
#align polynomial.coeff_X Polynomial.coeff_X

theorem coeff_X_of_ne_one {n : ℕ} (hn : n ≠ 1) : coeff (X : R[X]) n = 0 := by
  rw [coeff_X, if_neg hn.symm]
#align polynomial.coeff_X_of_ne_one Polynomial.coeff_X_of_ne_one

@[simp]
theorem mem_support_iff : n ∈ p.support ↔ p.coeff n ≠ 0 := by
  rcases p with ⟨⟩
  simp
#align polynomial.mem_support_iff Polynomial.mem_support_iff

theorem not_mem_support_iff : n ∉ p.support ↔ p.coeff n = 0 := by simp
#align polynomial.not_mem_support_iff Polynomial.not_mem_support_iff

theorem coeff_C : coeff (C a) n = ite (n = 0) a 0 := by
  convert coeff_monomial (a := a) (m := n) (n := 0) using 2
  simp [eq_comm]
#align polynomial.coeff_C Polynomial.coeff_C

@[simp]
theorem coeff_C_zero : coeff (C a) 0 = a :=
  coeff_monomial
#align polynomial.coeff_C_zero Polynomial.coeff_C_zero

theorem coeff_C_ne_zero (h : n ≠ 0) : (C a).coeff n = 0 := by rw [coeff_C, if_neg h]
#align polynomial.coeff_C_ne_zero Polynomial.coeff_C_ne_zero

<<<<<<< HEAD
theorem coeff_nat_cast_ite {n a : ℕ} : (Nat.cast a : R[X]).coeff n = ite (n = 0) a 0 := by
=======
@[simp]
lemma coeff_C_succ {r : R} {n : ℕ} : coeff (C r) (n + 1) = 0 := by simp [coeff_C]

@[simp]
theorem coeff_nat_cast_ite : (Nat.cast m : R[X]).coeff n = ite (n = 0) m 0 := by
>>>>>>> f327170d
  simp only [← C_eq_nat_cast, coeff_C, Nat.cast_ite, Nat.cast_zero]

theorem C_mul_X_pow_eq_monomial : ∀ {n : ℕ}, C a * X ^ n = monomial n a
  | 0 => mul_one _
  | n + 1 => by
    rw [pow_succ', ← mul_assoc, C_mul_X_pow_eq_monomial, X, monomial_mul_monomial, mul_one]
#align polynomial.C_mul_X_pow_eq_monomial Polynomial.C_mul_X_pow_eq_monomial

@[simp high]
theorem toFinsupp_C_mul_X_pow (a : R) (n : ℕ) :
    Polynomial.toFinsupp (C a * X ^ n) = Finsupp.single n a := by
  rw [C_mul_X_pow_eq_monomial, toFinsupp_monomial]
#align polynomial.to_finsupp_C_mul_X_pow Polynomial.toFinsupp_C_mul_X_pow

theorem C_mul_X_eq_monomial : C a * X = monomial 1 a := by rw [← C_mul_X_pow_eq_monomial, pow_one]
#align polynomial.C_mul_X_eq_monomial Polynomial.C_mul_X_eq_monomial

@[simp high]
theorem toFinsupp_C_mul_X (a : R) : Polynomial.toFinsupp (C a * X) = Finsupp.single 1 a := by
  rw [C_mul_X_eq_monomial, toFinsupp_monomial]
#align polynomial.to_finsupp_C_mul_X Polynomial.toFinsupp_C_mul_X

theorem C_injective : Injective (C : R → R[X]) :=
  monomial_injective 0
#align polynomial.C_injective Polynomial.C_injective

@[simp]
theorem C_inj : C a = C b ↔ a = b :=
  C_injective.eq_iff
#align polynomial.C_inj Polynomial.C_inj

@[simp]
theorem C_eq_zero : C a = 0 ↔ a = 0 :=
  C_injective.eq_iff' (map_zero C)
#align polynomial.C_eq_zero Polynomial.C_eq_zero

theorem C_ne_zero : C a ≠ 0 ↔ a ≠ 0 :=
  C_eq_zero.not
#align polynomial.C_ne_zero Polynomial.C_ne_zero

theorem subsingleton_iff_subsingleton : Subsingleton R[X] ↔ Subsingleton R :=
  ⟨@Injective.subsingleton _ _ _ C_injective, by
    intro
    infer_instance⟩
#align polynomial.subsingleton_iff_subsingleton Polynomial.subsingleton_iff_subsingleton

theorem Nontrivial.of_polynomial_ne (h : p ≠ q) : Nontrivial R :=
  (subsingleton_or_nontrivial R).resolve_left fun _hI => h <| Subsingleton.elim _ _
#align polynomial.nontrivial.of_polynomial_ne Polynomial.Nontrivial.of_polynomial_ne

theorem forall_eq_iff_forall_eq : (∀ f g : R[X], f = g) ↔ ∀ a b : R, a = b := by
  simpa only [← subsingleton_iff] using subsingleton_iff_subsingleton
#align polynomial.forall_eq_iff_forall_eq Polynomial.forall_eq_iff_forall_eq

theorem ext_iff {p q : R[X]} : p = q ↔ ∀ n, coeff p n = coeff q n := by
  rcases p with ⟨⟩
  rcases q with ⟨⟩
  -- Porting note: Was `simp [coeff, FunLike.ext_iff]`
  simp [coeff]
  exact FunLike.ext_iff (F := ℕ →₀ R)
#align polynomial.ext_iff Polynomial.ext_iff

@[ext]
theorem ext {p q : R[X]} : (∀ n, coeff p n = coeff q n) → p = q :=
  ext_iff.2
#align polynomial.ext Polynomial.ext

/-- Monomials generate the additive monoid of polynomials. -/
theorem addSubmonoid_closure_setOf_eq_monomial :
    AddSubmonoid.closure { p : R[X] | ∃ n a, p = monomial n a } = ⊤ := by
  apply top_unique
  rw [← AddSubmonoid.map_equiv_top (toFinsuppIso R).symm.toAddEquiv, ←
    Finsupp.add_closure_setOf_eq_single, AddMonoidHom.map_mclosure]
  refine' AddSubmonoid.closure_mono (Set.image_subset_iff.2 _)
  rintro _ ⟨n, a, rfl⟩
  exact ⟨n, a, Polynomial.ofFinsupp_single _ _⟩
#align polynomial.add_submonoid_closure_set_of_eq_monomial Polynomial.addSubmonoid_closure_setOf_eq_monomial

theorem addHom_ext {M : Type*} [AddMonoid M] {f g : R[X] →+ M}
    (h : ∀ n a, f (monomial n a) = g (monomial n a)) : f = g :=
  AddMonoidHom.eq_of_eqOn_denseM addSubmonoid_closure_setOf_eq_monomial <| by
    rintro p ⟨n, a, rfl⟩
    exact h n a
#align polynomial.add_hom_ext Polynomial.addHom_ext

@[ext high]
theorem addHom_ext' {M : Type*} [AddMonoid M] {f g : R[X] →+ M}
    (h : ∀ n, f.comp (monomial n).toAddMonoidHom = g.comp (monomial n).toAddMonoidHom) : f = g :=
  addHom_ext fun n => FunLike.congr_fun (h n)
#align polynomial.add_hom_ext' Polynomial.addHom_ext'

@[ext high]
theorem lhom_ext' {M : Type*} [AddCommMonoid M] [Module R M] {f g : R[X] →ₗ[R] M}
    (h : ∀ n, f.comp (monomial n) = g.comp (monomial n)) : f = g :=
  LinearMap.toAddMonoidHom_injective <| addHom_ext fun n => LinearMap.congr_fun (h n)
#align polynomial.lhom_ext' Polynomial.lhom_ext'

-- this has the same content as the subsingleton
theorem eq_zero_of_eq_zero (h : (0 : R) = (1 : R)) (p : R[X]) : p = 0 := by
  rw [← one_smul R p, ← h, zero_smul]
#align polynomial.eq_zero_of_eq_zero Polynomial.eq_zero_of_eq_zero

section Fewnomials

theorem support_monomial (n) {a : R} (H : a ≠ 0) : (monomial n a).support = singleton n := by
  rw [← ofFinsupp_single, support]; exact Finsupp.support_single_ne_zero _ H
#align polynomial.support_monomial Polynomial.support_monomial

theorem support_monomial' (n) (a : R) : (monomial n a).support ⊆ singleton n := by
  rw [← ofFinsupp_single, support]
  exact Finsupp.support_single_subset
#align polynomial.support_monomial' Polynomial.support_monomial'

theorem support_C_mul_X {c : R} (h : c ≠ 0) : Polynomial.support (C c * X) = singleton 1 := by
  rw [C_mul_X_eq_monomial, support_monomial 1 h]
#align polynomial.support_C_mul_X Polynomial.support_C_mul_X

theorem support_C_mul_X' (c : R) : Polynomial.support (C c * X) ⊆ singleton 1 := by
  simpa only [C_mul_X_eq_monomial] using support_monomial' 1 c
#align polynomial.support_C_mul_X' Polynomial.support_C_mul_X'

theorem support_C_mul_X_pow (n : ℕ) {c : R} (h : c ≠ 0) :
    Polynomial.support (C c * X ^ n) = singleton n := by
  rw [C_mul_X_pow_eq_monomial, support_monomial n h]
#align polynomial.support_C_mul_X_pow Polynomial.support_C_mul_X_pow

theorem support_C_mul_X_pow' (n : ℕ) (c : R) : Polynomial.support (C c * X ^ n) ⊆ singleton n := by
  simpa only [C_mul_X_pow_eq_monomial] using support_monomial' n c
#align polynomial.support_C_mul_X_pow' Polynomial.support_C_mul_X_pow'

open Finset

theorem support_binomial' (k m : ℕ) (x y : R) :
    Polynomial.support (C x * X ^ k + C y * X ^ m) ⊆ {k, m} :=
  support_add.trans
    (union_subset
      ((support_C_mul_X_pow' k x).trans (singleton_subset_iff.mpr (mem_insert_self k {m})))
      ((support_C_mul_X_pow' m y).trans
        (singleton_subset_iff.mpr (mem_insert_of_mem (mem_singleton_self m)))))
#align polynomial.support_binomial' Polynomial.support_binomial'

theorem support_trinomial' (k m n : ℕ) (x y z : R) :
    Polynomial.support (C x * X ^ k + C y * X ^ m + C z * X ^ n) ⊆ {k, m, n} :=
  support_add.trans
    (union_subset
      (support_add.trans
        (union_subset
          ((support_C_mul_X_pow' k x).trans (singleton_subset_iff.mpr (mem_insert_self k {m, n})))
          ((support_C_mul_X_pow' m y).trans
            (singleton_subset_iff.mpr (mem_insert_of_mem (mem_insert_self m {n}))))))
      ((support_C_mul_X_pow' n z).trans
        (singleton_subset_iff.mpr (mem_insert_of_mem (mem_insert_of_mem (mem_singleton_self n))))))
#align polynomial.support_trinomial' Polynomial.support_trinomial'

end Fewnomials

theorem X_pow_eq_monomial (n) : X ^ n = monomial n (1 : R) := by
  induction' n with n hn
  · rw [pow_zero, monomial_zero_one]
  · rw [pow_succ', hn, X, monomial_mul_monomial, one_mul]
#align polynomial.X_pow_eq_monomial Polynomial.X_pow_eq_monomial

@[simp high]
theorem toFinsupp_X_pow (n : ℕ) : (X ^ n).toFinsupp = Finsupp.single n (1 : R) := by
  rw [X_pow_eq_monomial, toFinsupp_monomial]
#align polynomial.to_finsupp_X_pow Polynomial.toFinsupp_X_pow

theorem smul_X_eq_monomial {n} : a • X ^ n = monomial n (a : R) := by
  rw [X_pow_eq_monomial, smul_monomial, smul_eq_mul, mul_one]
#align polynomial.smul_X_eq_monomial Polynomial.smul_X_eq_monomial

theorem support_X_pow (H : ¬(1 : R) = 0) (n : ℕ) : (X ^ n : R[X]).support = singleton n := by
  convert support_monomial n H
  exact X_pow_eq_monomial n
#align polynomial.support_X_pow Polynomial.support_X_pow

theorem support_X_empty (H : (1 : R) = 0) : (X : R[X]).support = ∅ := by
  rw [X, H, monomial_zero_right, support_zero]
#align polynomial.support_X_empty Polynomial.support_X_empty

theorem support_X (H : ¬(1 : R) = 0) : (X : R[X]).support = singleton 1 := by
  rw [← pow_one X, support_X_pow H 1]
#align polynomial.support_X Polynomial.support_X

theorem monomial_left_inj {a : R} (ha : a ≠ 0) {i j : ℕ} :
    monomial i a = monomial j a ↔ i = j := by
  -- Porting note: Was `simp [← ofFinsupp_single, Finsupp.single_left_inj ha]`
  rw [← ofFinsupp_single, ← ofFinsupp_single, ofFinsupp.injEq, Finsupp.single_left_inj ha]
#align polynomial.monomial_left_inj Polynomial.monomial_left_inj

theorem binomial_eq_binomial {k l m n : ℕ} {u v : R} (hu : u ≠ 0) (hv : v ≠ 0) :
    C u * X ^ k + C v * X ^ l = C u * X ^ m + C v * X ^ n ↔
      k = m ∧ l = n ∨ u = v ∧ k = n ∧ l = m ∨ u + v = 0 ∧ k = l ∧ m = n := by
  simp_rw [C_mul_X_pow_eq_monomial, ← toFinsupp_inj, toFinsupp_add, toFinsupp_monomial]
  exact Finsupp.single_add_single_eq_single_add_single hu hv
#align polynomial.binomial_eq_binomial Polynomial.binomial_eq_binomial

theorem nat_cast_mul (n : ℕ) (p : R[X]) : (n : R[X]) * p = n • p :=
  (nsmul_eq_mul _ _).symm
#align polynomial.nat_cast_mul Polynomial.nat_cast_mul

/-- Summing the values of a function applied to the coefficients of a polynomial -/
def sum {S : Type*} [AddCommMonoid S] (p : R[X]) (f : ℕ → R → S) : S :=
  ∑ n in p.support, f n (p.coeff n)
#align polynomial.sum Polynomial.sum

theorem sum_def {S : Type*} [AddCommMonoid S] (p : R[X]) (f : ℕ → R → S) :
    p.sum f = ∑ n in p.support, f n (p.coeff n) :=
  rfl
#align polynomial.sum_def Polynomial.sum_def

theorem sum_eq_of_subset {S : Type*} [AddCommMonoid S] {p : R[X]} (f : ℕ → R → S)
    (hf : ∀ i, f i 0 = 0) {s : Finset ℕ} (hs : p.support ⊆ s) :
    p.sum f = ∑ n in s, f n (p.coeff n) :=
  Finsupp.sum_of_support_subset _ hs f (fun i _ ↦ hf i)
#align polynomial.sum_eq_of_subset Polynomial.sum_eq_of_subset

/-- Expressing the product of two polynomials as a double sum. -/
theorem mul_eq_sum_sum :
    p * q = ∑ i in p.support, q.sum fun j a => (monomial (i + j)) (p.coeff i * a) := by
  apply toFinsupp_injective
  rcases p with ⟨⟩; rcases q with ⟨⟩
  simp [support, sum, coeff, toFinsupp_sum]
  rfl
#align polynomial.mul_eq_sum_sum Polynomial.mul_eq_sum_sum

@[simp]
theorem sum_zero_index {S : Type*} [AddCommMonoid S] (f : ℕ → R → S) : (0 : R[X]).sum f = 0 := by
  simp [sum]
#align polynomial.sum_zero_index Polynomial.sum_zero_index

@[simp]
theorem sum_monomial_index {S : Type*} [AddCommMonoid S] {n : ℕ} (a : R) (f : ℕ → R → S)
    (hf : f n 0 = 0) : (monomial n a : R[X]).sum f = f n a :=
  Finsupp.sum_single_index hf
#align polynomial.sum_monomial_index Polynomial.sum_monomial_index

@[simp]
theorem sum_C_index {a} {β} [AddCommMonoid β] {f : ℕ → R → β} (h : f 0 0 = 0) :
    (C a).sum f = f 0 a :=
  sum_monomial_index a f h
#align polynomial.sum_C_index Polynomial.sum_C_index

-- the assumption `hf` is only necessary when the ring is trivial
@[simp]
theorem sum_X_index {S : Type*} [AddCommMonoid S] {f : ℕ → R → S} (hf : f 1 0 = 0) :
    (X : R[X]).sum f = f 1 1 :=
  sum_monomial_index 1 f hf
#align polynomial.sum_X_index Polynomial.sum_X_index

theorem sum_add_index {S : Type*} [AddCommMonoid S] (p q : R[X]) (f : ℕ → R → S)
    (hf : ∀ i, f i 0 = 0) (h_add : ∀ a b₁ b₂, f a (b₁ + b₂) = f a b₁ + f a b₂) :
    (p + q).sum f = p.sum f + q.sum f := by
  rw [show p + q = ⟨p.toFinsupp + q.toFinsupp⟩ from add_def p q]
  exact Finsupp.sum_add_index (fun i _ ↦ hf i) (fun a _ b₁ b₂ ↦ h_add a b₁ b₂)
#align polynomial.sum_add_index Polynomial.sum_add_index

theorem sum_add' {S : Type*} [AddCommMonoid S] (p : R[X]) (f g : ℕ → R → S) :
    p.sum (f + g) = p.sum f + p.sum g := by simp [sum_def, Finset.sum_add_distrib]
#align polynomial.sum_add' Polynomial.sum_add'

theorem sum_add {S : Type*} [AddCommMonoid S] (p : R[X]) (f g : ℕ → R → S) :
    (p.sum fun n x => f n x + g n x) = p.sum f + p.sum g :=
  sum_add' _ _ _
#align polynomial.sum_add Polynomial.sum_add

theorem sum_smul_index {S : Type*} [AddCommMonoid S] (p : R[X]) (b : R) (f : ℕ → R → S)
    (hf : ∀ i, f i 0 = 0) : (b • p).sum f = p.sum fun n a => f n (b * a) :=
  Finsupp.sum_smul_index hf
#align polynomial.sum_smul_index Polynomial.sum_smul_index

theorem sum_monomial_eq : ∀ p : R[X], (p.sum fun n a => monomial n a) = p
  | ⟨_p⟩ => (ofFinsupp_sum _ _).symm.trans (congr_arg _ <| Finsupp.sum_single _)
#align polynomial.sum_monomial_eq Polynomial.sum_monomial_eq

theorem sum_C_mul_X_pow_eq (p : R[X]) : (p.sum fun n a => C a * X ^ n) = p := by
  simp_rw [C_mul_X_pow_eq_monomial, sum_monomial_eq]
#align polynomial.sum_C_mul_X_pow_eq Polynomial.sum_C_mul_X_pow_eq

/-- `erase p n` is the polynomial `p` in which the `X^n` term has been erased. -/
irreducible_def erase (n : ℕ) : R[X] → R[X]
  | ⟨p⟩ => ⟨p.erase n⟩
#align polynomial.erase Polynomial.erase

@[simp]
theorem toFinsupp_erase (p : R[X]) (n : ℕ) : toFinsupp (p.erase n) = p.toFinsupp.erase n := by
  rcases p with ⟨⟩
  simp only [erase_def]
#align polynomial.to_finsupp_erase Polynomial.toFinsupp_erase

@[simp]
theorem ofFinsupp_erase (p : AddMonoidAlgebra R ℕ) (n : ℕ) :
    (⟨p.erase n⟩ : R[X]) = (⟨p⟩ : R[X]).erase n := by
  rcases p with ⟨⟩
  simp only [erase_def]
#align polynomial.of_finsupp_erase Polynomial.ofFinsupp_erase

@[simp]
theorem support_erase (p : R[X]) (n : ℕ) : support (p.erase n) = (support p).erase n := by
  rcases p with ⟨⟩
  simp only [support, erase_def, Finsupp.support_erase]
#align polynomial.support_erase Polynomial.support_erase

theorem monomial_add_erase (p : R[X]) (n : ℕ) : monomial n (coeff p n) + p.erase n = p :=
  toFinsupp_injective <| by
    rcases p with ⟨⟩
    rw [toFinsupp_add, toFinsupp_monomial, toFinsupp_erase, coeff]
    exact Finsupp.single_add_erase _ _
#align polynomial.monomial_add_erase Polynomial.monomial_add_erase

theorem coeff_erase (p : R[X]) (n i : ℕ) :
    (p.erase n).coeff i = if i = n then 0 else p.coeff i := by
  rcases p with ⟨⟩
  simp only [erase_def, coeff]
  -- Porting note: Was `convert rfl`.
  exact ite_congr rfl (fun _ => rfl) (fun _ => rfl)
#align polynomial.coeff_erase Polynomial.coeff_erase

@[simp]
theorem erase_zero (n : ℕ) : (0 : R[X]).erase n = 0 :=
  toFinsupp_injective <| by simp
#align polynomial.erase_zero Polynomial.erase_zero

@[simp]
theorem erase_monomial {n : ℕ} {a : R} : erase n (monomial n a) = 0 :=
  toFinsupp_injective <| by simp
#align polynomial.erase_monomial Polynomial.erase_monomial

@[simp]
theorem erase_same (p : R[X]) (n : ℕ) : coeff (p.erase n) n = 0 := by simp [coeff_erase]
#align polynomial.erase_same Polynomial.erase_same

@[simp]
theorem erase_ne (p : R[X]) (n i : ℕ) (h : i ≠ n) : coeff (p.erase n) i = coeff p i := by
  simp [coeff_erase, h]
#align polynomial.erase_ne Polynomial.erase_ne

section Update

/-- Replace the coefficient of a `p : R[X]` at a given degree `n : ℕ`
by a given value `a : R`. If `a = 0`, this is equal to `p.erase n`
If `p.natDegree < n` and `a ≠ 0`, this increases the degree to `n`.  -/
def update (p : R[X]) (n : ℕ) (a : R) : R[X] :=
  Polynomial.ofFinsupp (p.toFinsupp.update n a)
#align polynomial.update Polynomial.update

theorem coeff_update (p : R[X]) (n : ℕ) (a : R) :
    (p.update n a).coeff = Function.update p.coeff n a := by
  ext
  cases p
  simp only [coeff, update, Function.update_apply, coe_update]
#align polynomial.coeff_update Polynomial.coeff_update

theorem coeff_update_apply (p : R[X]) (n : ℕ) (a : R) (i : ℕ) :
    (p.update n a).coeff i = if i = n then a else p.coeff i := by
  rw [coeff_update, Function.update_apply]
#align polynomial.coeff_update_apply Polynomial.coeff_update_apply

@[simp]
theorem coeff_update_same (p : R[X]) (n : ℕ) (a : R) : (p.update n a).coeff n = a := by
  rw [p.coeff_update_apply, if_pos rfl]
#align polynomial.coeff_update_same Polynomial.coeff_update_same

theorem coeff_update_ne (p : R[X]) {n : ℕ} (a : R) {i : ℕ} (h : i ≠ n) :
    (p.update n a).coeff i = p.coeff i := by rw [p.coeff_update_apply, if_neg h]
#align polynomial.coeff_update_ne Polynomial.coeff_update_ne

@[simp]
theorem update_zero_eq_erase (p : R[X]) (n : ℕ) : p.update n 0 = p.erase n := by
  ext
  rw [coeff_update_apply, coeff_erase]
#align polynomial.update_zero_eq_erase Polynomial.update_zero_eq_erase

theorem support_update (p : R[X]) (n : ℕ) (a : R) [Decidable (a = 0)] :
    support (p.update n a) = if a = 0 then p.support.erase n else insert n p.support := by
  classical
    cases p
    simp only [support, update, Finsupp.support_update]
    congr
#align polynomial.support_update Polynomial.support_update

theorem support_update_zero (p : R[X]) (n : ℕ) : support (p.update n 0) = p.support.erase n := by
  rw [update_zero_eq_erase, support_erase]
#align polynomial.support_update_zero Polynomial.support_update_zero

theorem support_update_ne_zero (p : R[X]) (n : ℕ) {a : R} (ha : a ≠ 0) :
    support (p.update n a) = insert n p.support := by classical rw [support_update, if_neg ha]
#align polynomial.support_update_ne_zero Polynomial.support_update_ne_zero

end Update

end Semiring

section CommSemiring

variable [CommSemiring R]

instance commSemiring : CommSemiring R[X] :=
  Function.Injective.commSemiring toFinsupp toFinsupp_injective toFinsupp_zero toFinsupp_one
    toFinsupp_add toFinsupp_mul (fun _ _ => toFinsupp_smul _ _) toFinsupp_pow fun _ => rfl
#align polynomial.comm_semiring Polynomial.commSemiring

end CommSemiring

section Ring

variable [Ring R]

instance intCast : IntCast R[X] :=
  ⟨fun n => ofFinsupp n⟩
#align polynomial.has_int_cast Polynomial.intCast

instance ring : Ring R[X] :=
  Function.Injective.ring toFinsupp toFinsupp_injective toFinsupp_zero toFinsupp_one toFinsupp_add
    toFinsupp_mul toFinsupp_neg toFinsupp_sub (fun _ _ => toFinsupp_smul _ _)
    (fun _ _ => toFinsupp_smul _ _) toFinsupp_pow (fun _ => rfl) fun _ => rfl
#align polynomial.ring Polynomial.ring

@[simp]
theorem coeff_neg (p : R[X]) (n : ℕ) : coeff (-p) n = -coeff p n := by
  rcases p with ⟨⟩
  -- Porting note: The last rule should be `apply`ed.
  rw [← ofFinsupp_neg, coeff, coeff]; apply Finsupp.neg_apply
#align polynomial.coeff_neg Polynomial.coeff_neg

@[simp]
theorem coeff_sub (p q : R[X]) (n : ℕ) : coeff (p - q) n = coeff p n - coeff q n := by
  rcases p with ⟨⟩
  rcases q with ⟨⟩
  -- Porting note: The last rule should be `apply`ed.
  rw [← ofFinsupp_sub, coeff, coeff, coeff]; apply Finsupp.sub_apply
#align polynomial.coeff_sub Polynomial.coeff_sub

-- @[simp] -- Porting note: simp can prove this
theorem monomial_neg (n : ℕ) (a : R) : monomial n (-a) = -monomial n a := by
  rw [eq_neg_iff_add_eq_zero, ← monomial_add, neg_add_self, monomial_zero_right]
#align polynomial.monomial_neg Polynomial.monomial_neg

@[simp]
theorem support_neg {p : R[X]} : (-p).support = p.support := by
  rcases p with ⟨⟩
  -- Porting note: The last rule should be `apply`ed.
  rw [← ofFinsupp_neg, support, support]; apply Finsupp.support_neg
#align polynomial.support_neg Polynomial.support_neg

theorem C_eq_int_cast (n : ℤ) : C (n : R) = n := by simp
#align polynomial.C_eq_int_cast Polynomial.C_eq_int_cast

end Ring

instance commRing [CommRing R] : CommRing R[X] :=
  Function.Injective.commRing toFinsupp toFinsupp_injective toFinsupp_zero toFinsupp_one
    toFinsupp_add toFinsupp_mul toFinsupp_neg toFinsupp_sub (fun _ _ => toFinsupp_smul _ _)
    (fun _ _ => toFinsupp_smul _ _) toFinsupp_pow (fun _ => rfl) fun _ => rfl
#align polynomial.comm_ring Polynomial.commRing

section NonzeroSemiring

variable [Semiring R] [Nontrivial R]

instance nontrivial : Nontrivial R[X] := by
  have h : Nontrivial (AddMonoidAlgebra R ℕ) := by infer_instance
  rcases h.exists_pair_ne with ⟨x, y, hxy⟩
  refine' ⟨⟨⟨x⟩, ⟨y⟩, _⟩⟩
  simp [hxy]
#align polynomial.nontrivial Polynomial.nontrivial

theorem X_ne_zero : (X : R[X]) ≠ 0 :=
  mt (congr_arg fun p => coeff p 1) (by simp)
#align polynomial.X_ne_zero Polynomial.X_ne_zero

end NonzeroSemiring

section DivisionRing

variable [DivisionRing R]

theorem rat_smul_eq_C_mul (a : ℚ) (f : R[X]) : a • f = Polynomial.C (a : R) * f := by
  rw [← Rat.smul_one_eq_coe, ← Polynomial.smul_C, C_1, smul_one_mul]
#align polynomial.rat_smul_eq_C_mul Polynomial.rat_smul_eq_C_mul

end DivisionRing

@[simp]
theorem nontrivial_iff [Semiring R] : Nontrivial R[X] ↔ Nontrivial R :=
  ⟨fun h =>
    let ⟨_r, _s, hrs⟩ := @exists_pair_ne _ h
    Nontrivial.of_polynomial_ne hrs,
    fun h => @Polynomial.nontrivial _ _ h⟩
#align polynomial.nontrivial_iff Polynomial.nontrivial_iff

section repr

variable [Semiring R]

protected instance repr [Repr R] [DecidableEq R] : Repr R[X] :=
  ⟨fun p prec =>
    let termPrecAndReprs : List (WithTop ℕ × Lean.Format) :=
      List.map (fun
        | 0 => (max_prec, "C " ++ reprArg (coeff p 0))
        | 1 => if coeff p 1 = 1
          then (⊤, "X")
          else (70, "C " ++ reprArg (coeff p 1) ++ " * X")
        | n =>
          if coeff p n = 1
          then (80, "X ^ " ++ Nat.repr n)
          else (70, "C " ++ reprArg (coeff p n) ++ " * X ^ " ++ Nat.repr n))
      (p.support.sort (· ≤ ·));
    match termPrecAndReprs with
    | [] => "0"
    | [(tprec, t)] => if prec ≥ tprec then Lean.Format.paren t else t
    | ts =>
      -- multiple terms, use `+` precedence
      (if prec ≥ 65 then Lean.Format.paren else id)
      (Lean.Format.fill
        (Lean.Format.joinSep (ts.map Prod.snd) (" +" ++ Lean.Format.line)))⟩
#align polynomial.has_repr Polynomial.repr

end repr

end Polynomial<|MERGE_RESOLUTION|>--- conflicted
+++ resolved
@@ -732,15 +732,11 @@
 theorem coeff_C_ne_zero (h : n ≠ 0) : (C a).coeff n = 0 := by rw [coeff_C, if_neg h]
 #align polynomial.coeff_C_ne_zero Polynomial.coeff_C_ne_zero
 
-<<<<<<< HEAD
-theorem coeff_nat_cast_ite {n a : ℕ} : (Nat.cast a : R[X]).coeff n = ite (n = 0) a 0 := by
-=======
 @[simp]
 lemma coeff_C_succ {r : R} {n : ℕ} : coeff (C r) (n + 1) = 0 := by simp [coeff_C]
 
 @[simp]
 theorem coeff_nat_cast_ite : (Nat.cast m : R[X]).coeff n = ite (n = 0) m 0 := by
->>>>>>> f327170d
   simp only [← C_eq_nat_cast, coeff_C, Nat.cast_ite, Nat.cast_zero]
 
 theorem C_mul_X_pow_eq_monomial : ∀ {n : ℕ}, C a * X ^ n = monomial n a
