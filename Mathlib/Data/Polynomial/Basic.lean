/-
Copyright (c) 2018 Chris Hughes. All rights reserved.
Released under Apache 2.0 license as described in the file LICENSE.
Authors: Chris Hughes, Johannes Hölzl, Scott Morrison, Jens Wagemaker
-/
import Mathlib.Algebra.MonoidAlgebra.Basic
import Mathlib.Data.Finset.Sort

#align_import data.polynomial.basic from "leanprover-community/mathlib"@"949dc57e616a621462062668c9f39e4e17b64b69"

/-!
# Theory of univariate polynomials

This file defines `Polynomial R`, the type of univariate polynomials over the semiring `R`, builds
a semiring structure on it, and gives basic definitions that are expanded in other files in this
directory.

## Main definitions

* `monomial n a` is the polynomial `a X^n`. Note that `monomial n` is defined as an `R`-linear map.
* `C a` is the constant polynomial `a`. Note that `C` is defined as a ring homomorphism.
* `X` is the polynomial `X`, i.e., `monomial 1 1`.
* `p.sum f` is `∑ n in p.support, f n (p.coeff n)`, i.e., one sums the values of functions applied
  to coefficients of the polynomial `p`.
* `p.erase n` is the polynomial `p` in which one removes the `c X^n` term.

There are often two natural variants of lemmas involving sums, depending on whether one acts on the
polynomials, or on the function. The naming convention is that one adds `index` when acting on
the polynomials. For instance,
* `sum_add_index` states that `(p + q).sum f = p.sum f + q.sum f`;
* `sum_add` states that `p.sum (fun n x ↦ f n x + g n x) = p.sum f + p.sum g`.
* Notation to refer to `Polynomial R`, as `R[X]` or `R[t]`.

## Implementation

Polynomials are defined using `AddMonoidAlgebra R ℕ`, where `R` is a semiring.
The variable `X` commutes with every polynomial `p`: lemma `X_mul` proves the identity
`X * p = p * X`.  The relationship to `AddMonoidAlgebra R ℕ` is through a structure
to make polynomials irreducible from the point of view of the kernel. Most operations
are irreducible since Lean can not compute anyway with `AddMonoidAlgebra`. There are two
exceptions that we make semireducible:
* The zero polynomial, so that its coefficients are definitionally equal to `0`.
* The scalar action, to permit typeclass search to unfold it to resolve potential instance
  diamonds.

The raw implementation of the equivalence between `R[X]` and `AddMonoidAlgebra R ℕ` is
done through `ofFinsupp` and `toFinsupp` (or, equivalently, `rcases p` when `p` is a polynomial
gives an element `q` of `AddMonoidAlgebra R ℕ`, and conversely `⟨q⟩` gives back `p`). The
equivalence is also registered as a ring equiv in `Polynomial.toFinsuppIso`. These should
in general not be used once the basic API for polynomials is constructed.
-/


set_option linter.uppercaseLean3 false

noncomputable section

/-- `Polynomial R` is the type of univariate polynomials over `R`.

Polynomials should be seen as (semi-)rings with the additional constructor `X`.
The embedding from `R` is called `C`. -/
structure Polynomial (R : Type _) [Semiring R] where ofFinsupp ::
  toFinsupp : AddMonoidAlgebra R ℕ
#align polynomial Polynomial
#align polynomial.of_finsupp Polynomial.ofFinsupp
#align polynomial.to_finsupp Polynomial.toFinsupp

-- mathport name: polynomial
scoped[Polynomial] notation:9000 R "[X]" => Polynomial R

open AddMonoidAlgebra
open Finsupp hiding single
open Function hiding Commute

open BigOperators Polynomial

namespace Polynomial

universe u

variable {R : Type u} {a b : R} {m n : ℕ}

section Semiring

variable [Semiring R] {p q : R[X]}

theorem forall_iff_forall_finsupp (P : R[X] → Prop) :
    (∀ p, P p) ↔ ∀ q : AddMonoidAlgebra R ℕ, P ⟨q⟩ :=
  ⟨fun h q => h ⟨q⟩, fun h ⟨p⟩ => h p⟩
#align polynomial.forall_iff_forall_finsupp Polynomial.forall_iff_forall_finsupp

theorem exists_iff_exists_finsupp (P : R[X] → Prop) :
    (∃ p, P p) ↔ ∃ q : AddMonoidAlgebra R ℕ, P ⟨q⟩ :=
  ⟨fun ⟨⟨p⟩, hp⟩ => ⟨p, hp⟩, fun ⟨q, hq⟩ => ⟨⟨q⟩, hq⟩⟩
#align polynomial.exists_iff_exists_finsupp Polynomial.exists_iff_exists_finsupp

@[simp]
theorem eta (f : R[X]) : Polynomial.ofFinsupp f.toFinsupp = f := by cases f; rfl
#align polynomial.eta Polynomial.eta

/-! ### Conversions to and from `AddMonoidAlgebra`

Since `R[X]` is not defeq to `AddMonoidAlgebra R ℕ`, but instead is a structure wrapping
it, we have to copy across all the arithmetic operators manually, along with the lemmas about how
they unfold around `Polynomial.ofFinsupp` and `Polynomial.toFinsupp`.
-/


section AddMonoidAlgebra

private irreducible_def add : R[X] → R[X] → R[X]
  | ⟨a⟩, ⟨b⟩ => ⟨a + b⟩

private irreducible_def neg {R : Type u} [Ring R] : R[X] → R[X]
  | ⟨a⟩ => ⟨-a⟩

private irreducible_def mul : R[X] → R[X] → R[X]
  | ⟨a⟩, ⟨b⟩ => ⟨a * b⟩

instance zero : Zero R[X] :=
  ⟨⟨0⟩⟩
#align polynomial.has_zero Polynomial.zero

instance one : One R[X] :=
  ⟨⟨1⟩⟩
#align polynomial.one Polynomial.one

instance add' : Add R[X] :=
  ⟨add⟩
#align polynomial.has_add Polynomial.add'

instance neg' {R : Type u} [Ring R] : Neg R[X] :=
  ⟨neg⟩
#align polynomial.has_neg Polynomial.neg'

instance sub {R : Type u} [Ring R] : Sub R[X] :=
  ⟨fun a b => a + -b⟩
#align polynomial.has_sub Polynomial.sub

instance mul' : Mul R[X] :=
  ⟨mul⟩
#align polynomial.has_mul Polynomial.mul'

instance smulZeroClass {S : Type _} [SMulZeroClass S R] : SMulZeroClass S R[X] where
  smul r p := ⟨r • p.toFinsupp⟩
  smul_zero a := congr_arg ofFinsupp (smul_zero a)
#align polynomial.smul_zero_class Polynomial.smulZeroClass

-- to avoid a bug in the `ring` tactic
instance (priority := 1) pow : Pow R[X] ℕ where pow p n := npowRec n p
#align polynomial.has_pow Polynomial.pow

@[simp]
theorem ofFinsupp_zero : (⟨0⟩ : R[X]) = 0 :=
  rfl
#align polynomial.of_finsupp_zero Polynomial.ofFinsupp_zero

@[simp]
theorem ofFinsupp_one : (⟨1⟩ : R[X]) = 1 :=
  rfl
#align polynomial.of_finsupp_one Polynomial.ofFinsupp_one

@[simp]
theorem ofFinsupp_add {a b} : (⟨a + b⟩ : R[X]) = ⟨a⟩ + ⟨b⟩ :=
  show _ = add _ _ by rw [add_def]
#align polynomial.of_finsupp_add Polynomial.ofFinsupp_add

@[simp]
theorem ofFinsupp_neg {R : Type u} [Ring R] {a} : (⟨-a⟩ : R[X]) = -⟨a⟩ :=
  show _ = neg _ by rw [neg_def]
#align polynomial.of_finsupp_neg Polynomial.ofFinsupp_neg

@[simp]
theorem ofFinsupp_sub {R : Type u} [Ring R] {a b} : (⟨a - b⟩ : R[X]) = ⟨a⟩ - ⟨b⟩ := by
  rw [sub_eq_add_neg, ofFinsupp_add, ofFinsupp_neg]
  rfl
#align polynomial.of_finsupp_sub Polynomial.ofFinsupp_sub

@[simp]
theorem ofFinsupp_mul (a b) : (⟨a * b⟩ : R[X]) = ⟨a⟩ * ⟨b⟩ :=
  show _ = mul _ _ by rw [mul_def]
#align polynomial.of_finsupp_mul Polynomial.ofFinsupp_mul

@[simp]
theorem ofFinsupp_smul {S : Type _} [SMulZeroClass S R] (a : S) (b) :
    (⟨a • b⟩ : R[X]) = (a • ⟨b⟩ : R[X]) :=
  rfl
#align polynomial.of_finsupp_smul Polynomial.ofFinsupp_smul

@[simp]
theorem ofFinsupp_pow (a) (n : ℕ) : (⟨a ^ n⟩ : R[X]) = ⟨a⟩ ^ n := by
  change _ = npowRec n _
  induction n with
  | zero        => simp [npowRec]
  | succ n n_ih => simp [npowRec, n_ih, pow_succ]
#align polynomial.of_finsupp_pow Polynomial.ofFinsupp_pow

@[simp]
theorem toFinsupp_zero : (0 : R[X]).toFinsupp = 0 :=
  rfl
#align polynomial.to_finsupp_zero Polynomial.toFinsupp_zero

@[simp]
theorem toFinsupp_one : (1 : R[X]).toFinsupp = 1 :=
  rfl
#align polynomial.to_finsupp_one Polynomial.toFinsupp_one

@[simp]
theorem toFinsupp_add (a b : R[X]) : (a + b).toFinsupp = a.toFinsupp + b.toFinsupp := by
  cases a
  cases b
  rw [← ofFinsupp_add]
#align polynomial.to_finsupp_add Polynomial.toFinsupp_add

@[simp]
theorem toFinsupp_neg {R : Type u} [Ring R] (a : R[X]) : (-a).toFinsupp = -a.toFinsupp := by
  cases a
  rw [← ofFinsupp_neg]
#align polynomial.to_finsupp_neg Polynomial.toFinsupp_neg

@[simp]
theorem toFinsupp_sub {R : Type u} [Ring R] (a b : R[X]) :
    (a - b).toFinsupp = a.toFinsupp - b.toFinsupp := by
  rw [sub_eq_add_neg, ← toFinsupp_neg, ← toFinsupp_add]
  rfl
#align polynomial.to_finsupp_sub Polynomial.toFinsupp_sub

@[simp]
theorem toFinsupp_mul (a b : R[X]) : (a * b).toFinsupp = a.toFinsupp * b.toFinsupp := by
  cases a
  cases b
  rw [← ofFinsupp_mul]
#align polynomial.to_finsupp_mul Polynomial.toFinsupp_mul

@[simp]
theorem toFinsupp_smul {S : Type _} [SMulZeroClass S R] (a : S) (b : R[X]) :
    (a • b).toFinsupp = a • b.toFinsupp :=
  rfl
#align polynomial.to_finsupp_smul Polynomial.toFinsupp_smul

@[simp]
theorem toFinsupp_pow (a : R[X]) (n : ℕ) : (a ^ n).toFinsupp = a.toFinsupp ^ n := by
  cases a
  rw [← ofFinsupp_pow]
#align polynomial.to_finsupp_pow Polynomial.toFinsupp_pow

theorem _root_.IsSMulRegular.polynomial {S : Type _} [Monoid S] [DistribMulAction S R] {a : S}
    (ha : IsSMulRegular R a) : IsSMulRegular R[X] a
  | ⟨_x⟩, ⟨_y⟩, h => congr_arg _ <| ha.finsupp (Polynomial.ofFinsupp.inj h)
#align is_smul_regular.polynomial IsSMulRegular.polynomial

theorem toFinsupp_injective : Function.Injective (toFinsupp : R[X] → AddMonoidAlgebra _ _) :=
  fun ⟨_x⟩ ⟨_y⟩ => congr_arg _
#align polynomial.to_finsupp_injective Polynomial.toFinsupp_injective

@[simp]
theorem toFinsupp_inj {a b : R[X]} : a.toFinsupp = b.toFinsupp ↔ a = b :=
  toFinsupp_injective.eq_iff
#align polynomial.to_finsupp_inj Polynomial.toFinsupp_inj

@[simp]
theorem toFinsupp_eq_zero {a : R[X]} : a.toFinsupp = 0 ↔ a = 0 := by
  rw [← toFinsupp_zero, toFinsupp_inj]
#align polynomial.to_finsupp_eq_zero Polynomial.toFinsupp_eq_zero

@[simp]
theorem toFinsupp_eq_one {a : R[X]} : a.toFinsupp = 1 ↔ a = 1 := by
  rw [← toFinsupp_one, toFinsupp_inj]
#align polynomial.to_finsupp_eq_one Polynomial.toFinsupp_eq_one

/-- A more convenient spelling of `Polynomial.ofFinsupp.injEq` in terms of `Iff`. -/
theorem ofFinsupp_inj {a b} : (⟨a⟩ : R[X]) = ⟨b⟩ ↔ a = b :=
  iff_of_eq (ofFinsupp.injEq _ _)
#align polynomial.of_finsupp_inj Polynomial.ofFinsupp_inj

@[simp]
theorem ofFinsupp_eq_zero {a} : (⟨a⟩ : R[X]) = 0 ↔ a = 0 := by
  rw [← ofFinsupp_zero, ofFinsupp_inj]
#align polynomial.of_finsupp_eq_zero Polynomial.ofFinsupp_eq_zero

@[simp]
theorem ofFinsupp_eq_one {a} : (⟨a⟩ : R[X]) = 1 ↔ a = 1 := by rw [← ofFinsupp_one, ofFinsupp_inj]
#align polynomial.of_finsupp_eq_one Polynomial.ofFinsupp_eq_one

instance inhabited : Inhabited R[X] :=
  ⟨0⟩
#align polynomial.inhabited Polynomial.inhabited

instance natCast : NatCast R[X] :=
  ⟨fun n => Polynomial.ofFinsupp n⟩
#align polynomial.has_nat_cast Polynomial.natCast

instance semiring : Semiring R[X] :=
  Function.Injective.semiring toFinsupp toFinsupp_injective toFinsupp_zero toFinsupp_one
    toFinsupp_add toFinsupp_mul (fun _ _ => toFinsupp_smul _ _) toFinsupp_pow fun _ => rfl
#align polynomial.semiring Polynomial.semiring

instance distribSMul {S} [DistribSMul S R] : DistribSMul S R[X] :=
  Function.Injective.distribSMul ⟨⟨toFinsupp, toFinsupp_zero⟩, toFinsupp_add⟩ toFinsupp_injective
    toFinsupp_smul
#align polynomial.distrib_smul Polynomial.distribSMul

instance distribMulAction {S} [Monoid S] [DistribMulAction S R] : DistribMulAction S R[X] :=
  Function.Injective.distribMulAction ⟨⟨toFinsupp, toFinsupp_zero⟩, toFinsupp_add⟩
    toFinsupp_injective toFinsupp_smul
#align polynomial.distrib_mul_action Polynomial.distribMulAction

instance faithfulSMul {S} [SMulZeroClass S R] [FaithfulSMul S R] : FaithfulSMul S R[X] where
  eq_of_smul_eq_smul {_s₁ _s₂} h :=
    eq_of_smul_eq_smul fun a : ℕ →₀ R => congr_arg toFinsupp (h ⟨a⟩)
#align polynomial.has_faithful_smul Polynomial.faithfulSMul

instance module {S} [Semiring S] [Module S R] : Module S R[X] :=
  Function.Injective.module _ ⟨⟨toFinsupp, toFinsupp_zero⟩, toFinsupp_add⟩ toFinsupp_injective
    toFinsupp_smul
#align polynomial.module Polynomial.module

instance smulCommClass {S₁ S₂} [SMulZeroClass S₁ R] [SMulZeroClass S₂ R] [SMulCommClass S₁ S₂ R] :
  SMulCommClass S₁ S₂ R[X] :=
  ⟨by
    rintro m n ⟨f⟩
    simp_rw [← ofFinsupp_smul, smul_comm m n f]⟩
#align polynomial.smul_comm_class Polynomial.smulCommClass

instance isScalarTower {S₁ S₂} [SMul S₁ S₂] [SMulZeroClass S₁ R] [SMulZeroClass S₂ R]
  [IsScalarTower S₁ S₂ R] : IsScalarTower S₁ S₂ R[X] :=
  ⟨by
    rintro _ _ ⟨⟩
    simp_rw [← ofFinsupp_smul, smul_assoc]⟩
#align polynomial.is_scalar_tower Polynomial.isScalarTower

instance isScalarTower_right {α K : Type _} [Semiring K] [DistribSMul α K] [IsScalarTower α K K] :
    IsScalarTower α K[X] K[X] :=
  ⟨by
    rintro _ ⟨⟩ ⟨⟩;
      simp_rw [smul_eq_mul, ← ofFinsupp_smul, ← ofFinsupp_mul, ← ofFinsupp_smul, smul_mul_assoc]⟩
#align polynomial.is_scalar_tower_right Polynomial.isScalarTower_right

instance isCentralScalar {S} [SMulZeroClass S R] [SMulZeroClass Sᵐᵒᵖ R] [IsCentralScalar S R] :
  IsCentralScalar S R[X] :=
  ⟨by
    rintro _ ⟨⟩
    simp_rw [← ofFinsupp_smul, op_smul_eq_smul]⟩
#align polynomial.is_central_scalar Polynomial.isCentralScalar

instance unique [Subsingleton R] : Unique R[X] :=
  { Polynomial.inhabited with
    uniq := by
      rintro ⟨x⟩
      refine' congr_arg ofFinsupp _
      simp }
#align polynomial.unique Polynomial.unique

variable (R)

/-- Ring isomorphism between `R[X]` and `AddMonoidAlgebra R ℕ`. This is just an
implementation detail, but it can be useful to transfer results from `Finsupp` to polynomials. -/
@[simps apply symm_apply]
def toFinsuppIso : R[X] ≃+* AddMonoidAlgebra R ℕ where
  toFun := toFinsupp
  invFun := ofFinsupp
  left_inv := fun ⟨_p⟩ => rfl
  right_inv _p := rfl
  map_mul' := toFinsupp_mul
  map_add' := toFinsupp_add
#align polynomial.to_finsupp_iso Polynomial.toFinsuppIso
#align polynomial.to_finsupp_iso_apply Polynomial.toFinsuppIso_apply
#align polynomial.to_finsupp_iso_symm_apply Polynomial.toFinsuppIso_symm_apply

end AddMonoidAlgebra

theorem ofFinsupp_sum {ι : Type _} (s : Finset ι) (f : ι → AddMonoidAlgebra R ℕ) :
    (⟨∑ i in s, f i⟩ : R[X]) = ∑ i in s, ⟨f i⟩ :=
  map_sum (toFinsuppIso R).symm f s
#align polynomial.of_finsupp_sum Polynomial.ofFinsupp_sum

theorem toFinsupp_sum {ι : Type _} (s : Finset ι) (f : ι → R[X]) :
    (∑ i in s, f i : R[X]).toFinsupp = ∑ i in s, (f i).toFinsupp :=
  map_sum (toFinsuppIso R) f s
#align polynomial.to_finsupp_sum Polynomial.toFinsupp_sum

/-- The set of all `n` such that `X^n` has a non-zero coefficient.
-/
-- @[simp] -- Porting note: The original generated theorem is same to `support_ofFinsupp` and
           --               the new generated theorem is different, so this attribute should be
           --               removed.
def support : R[X] → Finset ℕ
  | ⟨p⟩ => p.support
#align polynomial.support Polynomial.support

@[simp]
theorem support_ofFinsupp (p) : support (⟨p⟩ : R[X]) = p.support := by rw [support]
#align polynomial.support_of_finsupp Polynomial.support_ofFinsupp

theorem support_toFinsupp (p : R[X]) : p.toFinsupp.support = p.support := by rw [support]

@[simp]
theorem support_zero : (0 : R[X]).support = ∅ :=
  rfl
#align polynomial.support_zero Polynomial.support_zero

@[simp]
theorem support_eq_empty : p.support = ∅ ↔ p = 0 := by
  rcases p with ⟨⟩
  simp [support]
#align polynomial.support_eq_empty Polynomial.support_eq_empty

theorem card_support_eq_zero : p.support.card = 0 ↔ p = 0 := by simp
#align polynomial.card_support_eq_zero Polynomial.card_support_eq_zero

/-- `monomial s a` is the monomial `a * X^s` -/
def monomial (n : ℕ) : R →ₗ[R] R[X] where
  toFun t := ⟨Finsupp.single n t⟩
  -- Porting note: Was `simp`.
  map_add' x y := by simp; rw [ofFinsupp_add]
  -- Porting note: Was `simp [← ofFinsupp_smul]`.
  map_smul' r x := by simp; rw [← ofFinsupp_smul, smul_single']
#align polynomial.monomial Polynomial.monomial

@[simp]
theorem toFinsupp_monomial (n : ℕ) (r : R) : (monomial n r).toFinsupp = Finsupp.single n r := by
  simp [monomial]
#align polynomial.to_finsupp_monomial Polynomial.toFinsupp_monomial

@[simp]
theorem ofFinsupp_single (n : ℕ) (r : R) : (⟨Finsupp.single n r⟩ : R[X]) = monomial n r := by
  simp [monomial]
#align polynomial.of_finsupp_single Polynomial.ofFinsupp_single

-- @[simp] -- Porting note: simp can prove this
theorem monomial_zero_right (n : ℕ) : monomial n (0 : R) = 0 :=
  (monomial n).map_zero
#align polynomial.monomial_zero_right Polynomial.monomial_zero_right

-- This is not a `simp` lemma as `monomial_zero_left` is more general.
theorem monomial_zero_one : monomial 0 (1 : R) = 1 :=
  rfl
#align polynomial.monomial_zero_one Polynomial.monomial_zero_one

-- TODO: can't we just delete this one?
theorem monomial_add (n : ℕ) (r s : R) : monomial n (r + s) = monomial n r + monomial n s :=
  (monomial n).map_add _ _
#align polynomial.monomial_add Polynomial.monomial_add

theorem monomial_mul_monomial (n m : ℕ) (r s : R) :
    monomial n r * monomial m s = monomial (n + m) (r * s) :=
  toFinsupp_injective <| by
    simp only [toFinsupp_monomial, toFinsupp_mul, AddMonoidAlgebra.single_mul_single]
#align polynomial.monomial_mul_monomial Polynomial.monomial_mul_monomial

@[simp]
theorem monomial_pow (n : ℕ) (r : R) (k : ℕ) : monomial n r ^ k = monomial (n * k) (r ^ k) := by
  induction' k with k ih
  · simp [pow_zero, monomial_zero_one]
  · simp [pow_succ, ih, monomial_mul_monomial, Nat.succ_eq_add_one, mul_add, add_comm]
#align polynomial.monomial_pow Polynomial.monomial_pow

theorem smul_monomial {S} [SMulZeroClass S R] (a : S) (n : ℕ) (b : R) :
    a • monomial n b = monomial n (a • b) :=
  toFinsupp_injective <| by simp; rw [smul_single]
#align polynomial.smul_monomial Polynomial.smul_monomial

theorem monomial_injective (n : ℕ) : Function.Injective (monomial n : R → R[X]) :=
  (toFinsuppIso R).symm.injective.comp (single_injective n)
#align polynomial.monomial_injective Polynomial.monomial_injective

@[simp]
theorem monomial_eq_zero_iff (t : R) (n : ℕ) : monomial n t = 0 ↔ t = 0 :=
  LinearMap.map_eq_zero_iff _ (Polynomial.monomial_injective n)
#align polynomial.monomial_eq_zero_iff Polynomial.monomial_eq_zero_iff

theorem support_add : (p + q).support ⊆ p.support ∪ q.support := by
  rcases p with ⟨⟩; rcases q with ⟨⟩
  simp only [← ofFinsupp_add, support]
  exact support_add
#align polynomial.support_add Polynomial.support_add

/-- `C a` is the constant polynomial `a`.
`C` is provided as a ring homomorphism.
-/
def C : R →+* R[X] :=
  { monomial 0 with
    map_one' := by simp [monomial_zero_one]
    map_mul' := by simp [monomial_mul_monomial]
    map_zero' := by simp }
#align polynomial.C Polynomial.C

@[simp]
theorem monomial_zero_left (a : R) : monomial 0 a = C a :=
  rfl
#align polynomial.monomial_zero_left Polynomial.monomial_zero_left

@[simp]
theorem toFinsupp_C (a : R) : (C a).toFinsupp = single 0 a :=
  rfl
#align polynomial.to_finsupp_C Polynomial.toFinsupp_C

theorem C_0 : C (0 : R) = 0 := by simp
#align polynomial.C_0 Polynomial.C_0

theorem C_1 : C (1 : R) = 1 :=
  rfl
#align polynomial.C_1 Polynomial.C_1

theorem C_mul : C (a * b) = C a * C b :=
  C.map_mul a b
#align polynomial.C_mul Polynomial.C_mul

theorem C_add : C (a + b) = C a + C b :=
  C.map_add a b
#align polynomial.C_add Polynomial.C_add

@[simp]
theorem smul_C {S} [SMulZeroClass S R] (s : S) (r : R) : s • C r = C (s • r) :=
  smul_monomial _ _ r
#align polynomial.smul_C Polynomial.smul_C

set_option linter.deprecated false in
-- @[simp] -- Porting note: simp can prove this
theorem C_bit0 : C (bit0 a) = bit0 (C a) :=
  C_add
#align polynomial.C_bit0 Polynomial.C_bit0

set_option linter.deprecated false in
-- @[simp] -- Porting note: simp can prove this
theorem C_bit1 : C (bit1 a) = bit1 (C a) := by simp [bit1, C_bit0]
#align polynomial.C_bit1 Polynomial.C_bit1

theorem C_pow : C (a ^ n) = C a ^ n :=
  C.map_pow a n
#align polynomial.C_pow Polynomial.C_pow

-- @[simp] -- Porting note: simp can prove this
theorem C_eq_nat_cast (n : ℕ) : C (n : R) = (n : R[X]) :=
  map_natCast C n
#align polynomial.C_eq_nat_cast Polynomial.C_eq_nat_cast

@[simp]
theorem C_mul_monomial : C a * monomial n b = monomial n (a * b) := by
  simp only [← monomial_zero_left, monomial_mul_monomial, zero_add]
#align polynomial.C_mul_monomial Polynomial.C_mul_monomial

@[simp]
theorem monomial_mul_C : monomial n a * C b = monomial n (a * b) := by
  simp only [← monomial_zero_left, monomial_mul_monomial, add_zero]
#align polynomial.monomial_mul_C Polynomial.monomial_mul_C

/-- `X` is the polynomial variable (aka indeterminate). -/
def X : R[X] :=
  monomial 1 1
#align polynomial.X Polynomial.X

theorem monomial_one_one_eq_X : monomial 1 (1 : R) = X :=
  rfl
#align polynomial.monomial_one_one_eq_X Polynomial.monomial_one_one_eq_X

theorem monomial_one_right_eq_X_pow (n : ℕ) : monomial n (1 : R) = X ^ n := by
  induction' n with n ih
  · simp [monomial_zero_one]
  · rw [pow_succ, ← ih, ← monomial_one_one_eq_X, monomial_mul_monomial, add_comm, one_mul]
#align polynomial.monomial_one_right_eq_X_pow Polynomial.monomial_one_right_eq_X_pow

@[simp]
theorem toFinsupp_X : X.toFinsupp = Finsupp.single 1 (1 : R) :=
  rfl
#align polynomial.to_finsupp_X Polynomial.toFinsupp_X

/-- `X` commutes with everything, even when the coefficients are noncommutative. -/
theorem X_mul : X * p = p * X := by
  rcases p with ⟨⟩
  -- Porting note: `ofFinsupp.injEq` is required.
  simp only [X, ← ofFinsupp_single, ← ofFinsupp_mul, LinearMap.coe_mk, ofFinsupp.injEq]
  -- Porting note: Was `ext`.
  refine Finsupp.ext fun _ => ?_
  simp [AddMonoidAlgebra.mul_apply, AddMonoidAlgebra.sum_single_index, add_comm]
#align polynomial.X_mul Polynomial.X_mul

theorem X_pow_mul {n : ℕ} : X ^ n * p = p * X ^ n := by
  induction' n with n ih
  · simp
  · conv_lhs => rw [pow_succ']
    rw [mul_assoc, X_mul, ← mul_assoc, ih, mul_assoc, ← pow_succ']
#align polynomial.X_pow_mul Polynomial.X_pow_mul

/-- Prefer putting constants to the left of `X`.

This lemma is the loop-avoiding `simp` version of `Polynomial.X_mul`. -/
@[simp]
theorem X_mul_C (r : R) : X * C r = C r * X :=
  X_mul
#align polynomial.X_mul_C Polynomial.X_mul_C

/-- Prefer putting constants to the left of `X ^ n`.

This lemma is the loop-avoiding `simp` version of `X_pow_mul`. -/
@[simp]
theorem X_pow_mul_C (r : R) (n : ℕ) : X ^ n * C r = C r * X ^ n :=
  X_pow_mul
#align polynomial.X_pow_mul_C Polynomial.X_pow_mul_C

theorem X_pow_mul_assoc {n : ℕ} : p * X ^ n * q = p * q * X ^ n := by
  rw [mul_assoc, X_pow_mul, ← mul_assoc]
#align polynomial.X_pow_mul_assoc Polynomial.X_pow_mul_assoc

/-- Prefer putting constants to the left of `X ^ n`.

This lemma is the loop-avoiding `simp` version of `X_pow_mul_assoc`. -/
@[simp]
theorem X_pow_mul_assoc_C {n : ℕ} (r : R) : p * X ^ n * C r = p * C r * X ^ n :=
  X_pow_mul_assoc
#align polynomial.X_pow_mul_assoc_C Polynomial.X_pow_mul_assoc_C

theorem commute_X (p : R[X]) : Commute X p :=
  X_mul
#align polynomial.commute_X Polynomial.commute_X

theorem commute_X_pow (p : R[X]) (n : ℕ) : Commute (X ^ n) p :=
  X_pow_mul
#align polynomial.commute_X_pow Polynomial.commute_X_pow

@[simp]
theorem monomial_mul_X (n : ℕ) (r : R) : monomial n r * X = monomial (n + 1) r := by
  erw [monomial_mul_monomial, mul_one]
#align polynomial.monomial_mul_X Polynomial.monomial_mul_X

@[simp]
theorem monomial_mul_X_pow (n : ℕ) (r : R) (k : ℕ) :
    monomial n r * X ^ k = monomial (n + k) r := by
  induction' k with k ih
  · simp
  · simp [ih, pow_succ', ← mul_assoc, add_assoc]
#align polynomial.monomial_mul_X_pow Polynomial.monomial_mul_X_pow

@[simp]
theorem X_mul_monomial (n : ℕ) (r : R) : X * monomial n r = monomial (n + 1) r := by
  rw [X_mul, monomial_mul_X]
#align polynomial.X_mul_monomial Polynomial.X_mul_monomial

@[simp]
theorem X_pow_mul_monomial (k n : ℕ) (r : R) : X ^ k * monomial n r = monomial (n + k) r := by
  rw [X_pow_mul, monomial_mul_X_pow]
#align polynomial.X_pow_mul_monomial Polynomial.X_pow_mul_monomial

/-- `coeff p n` (often denoted `p.coeff n`) is the coefficient of `X^n` in `p`. -/
-- @[simp] -- Porting note: The original generated theorem is same to `coeff_ofFinsupp` and
           --               the new generated theorem is different, so this attribute should be
           --               removed.
def coeff : R[X] → ℕ → R
  | ⟨p⟩ => p
#align polynomial.coeff Polynomial.coeff

-- Porting note: new theorem
@[simp]
theorem coeff_ofFinsupp (p) : coeff (⟨p⟩ : R[X]) = p := by rw [coeff]

theorem coeff_injective : Injective (coeff : R[X] → ℕ → R) := by
  rintro ⟨p⟩ ⟨q⟩
  -- Porting note: `ofFinsupp.injEq` is required.
  simp only [coeff, FunLike.coe_fn_eq, imp_self, ofFinsupp.injEq]
#align polynomial.coeff_injective Polynomial.coeff_injective

@[simp]
theorem coeff_inj : p.coeff = q.coeff ↔ p = q :=
  coeff_injective.eq_iff
#align polynomial.coeff_inj Polynomial.coeff_inj

theorem toFinsupp_apply (f : R[X]) (i) : f.toFinsupp i = f.coeff i := by cases f; rfl
#align polynomial.to_finsupp_apply Polynomial.toFinsupp_apply

theorem coeff_monomial : coeff (monomial n a) m = if n = m then a else 0 := by
  -- Porting note: Was `simp [← ofFinsupp_single, coeff, LinearMap.coe_mk]`.
  rw [← ofFinsupp_single]
  simp only [coeff, LinearMap.coe_mk]
  rw [Finsupp.single_apply]
#align polynomial.coeff_monomial Polynomial.coeff_monomial

@[simp]
theorem coeff_zero (n : ℕ) : coeff (0 : R[X]) n = 0 :=
  rfl
#align polynomial.coeff_zero Polynomial.coeff_zero

@[simp]
theorem coeff_one_zero : coeff (1 : R[X]) 0 = 1 := by
  rw [← monomial_zero_one, coeff_monomial]
  simp
#align polynomial.coeff_one_zero Polynomial.coeff_one_zero

@[simp]
theorem coeff_X_one : coeff (X : R[X]) 1 = 1 :=
  coeff_monomial
#align polynomial.coeff_X_one Polynomial.coeff_X_one

@[simp]
theorem coeff_X_zero : coeff (X : R[X]) 0 = 0 :=
  coeff_monomial
#align polynomial.coeff_X_zero Polynomial.coeff_X_zero

@[simp]
theorem coeff_monomial_succ : coeff (monomial (n + 1) a) 0 = 0 := by simp [coeff_monomial]
#align polynomial.coeff_monomial_succ Polynomial.coeff_monomial_succ

theorem coeff_X : coeff (X : R[X]) n = if 1 = n then 1 else 0 :=
  coeff_monomial
#align polynomial.coeff_X Polynomial.coeff_X

theorem coeff_X_of_ne_one {n : ℕ} (hn : n ≠ 1) : coeff (X : R[X]) n = 0 := by
  rw [coeff_X, if_neg hn.symm]
#align polynomial.coeff_X_of_ne_one Polynomial.coeff_X_of_ne_one

@[simp]
theorem mem_support_iff : n ∈ p.support ↔ p.coeff n ≠ 0 := by
  rcases p with ⟨⟩
  simp
#align polynomial.mem_support_iff Polynomial.mem_support_iff

theorem not_mem_support_iff : n ∉ p.support ↔ p.coeff n = 0 := by simp
#align polynomial.not_mem_support_iff Polynomial.not_mem_support_iff

theorem coeff_C : coeff (C a) n = ite (n = 0) a 0 := by
  convert coeff_monomial (a := a) (m := n) (n := 0) using 2
  simp [eq_comm]
#align polynomial.coeff_C Polynomial.coeff_C

@[simp]
theorem coeff_C_zero : coeff (C a) 0 = a :=
  coeff_monomial
#align polynomial.coeff_C_zero Polynomial.coeff_C_zero

theorem coeff_C_ne_zero (h : n ≠ 0) : (C a).coeff n = 0 := by rw [coeff_C, if_neg h]
#align polynomial.coeff_C_ne_zero Polynomial.coeff_C_ne_zero

<<<<<<< HEAD
@[simp] lemma coeff_C_succ {r : R} {n : ℕ} : coeff (C r) (n + 1) = 0 := by simp [coeff_C]
=======
@[simp]
theorem coeff_nat_cast_ite : (Nat.cast m : R[X]).coeff n = ite (n = 0) m 0 := by
  simp only [← C_eq_nat_cast, coeff_C, Nat.cast_ite, Nat.cast_zero]
>>>>>>> 4ae3f82f

theorem C_mul_X_pow_eq_monomial : ∀ {n : ℕ}, C a * X ^ n = monomial n a
  | 0 => mul_one _
  | n + 1 => by
    rw [pow_succ', ← mul_assoc, C_mul_X_pow_eq_monomial, X, monomial_mul_monomial, mul_one]
#align polynomial.C_mul_X_pow_eq_monomial Polynomial.C_mul_X_pow_eq_monomial

@[simp high]
theorem toFinsupp_C_mul_X_pow (a : R) (n : ℕ) :
    Polynomial.toFinsupp (C a * X ^ n) = Finsupp.single n a := by
  rw [C_mul_X_pow_eq_monomial, toFinsupp_monomial]
#align polynomial.to_finsupp_C_mul_X_pow Polynomial.toFinsupp_C_mul_X_pow

theorem C_mul_X_eq_monomial : C a * X = monomial 1 a := by rw [← C_mul_X_pow_eq_monomial, pow_one]
#align polynomial.C_mul_X_eq_monomial Polynomial.C_mul_X_eq_monomial

@[simp high]
theorem toFinsupp_C_mul_X (a : R) : Polynomial.toFinsupp (C a * X) = Finsupp.single 1 a := by
  rw [C_mul_X_eq_monomial, toFinsupp_monomial]
#align polynomial.to_finsupp_C_mul_X Polynomial.toFinsupp_C_mul_X

theorem C_injective : Injective (C : R → R[X]) :=
  monomial_injective 0
#align polynomial.C_injective Polynomial.C_injective

@[simp]
theorem C_inj : C a = C b ↔ a = b :=
  C_injective.eq_iff
#align polynomial.C_inj Polynomial.C_inj

@[simp]
theorem C_eq_zero : C a = 0 ↔ a = 0 :=
  C_injective.eq_iff' (map_zero C)
#align polynomial.C_eq_zero Polynomial.C_eq_zero

theorem C_ne_zero : C a ≠ 0 ↔ a ≠ 0 :=
  C_eq_zero.not
#align polynomial.C_ne_zero Polynomial.C_ne_zero

theorem subsingleton_iff_subsingleton : Subsingleton R[X] ↔ Subsingleton R :=
  ⟨@Injective.subsingleton _ _ _ C_injective, by
    intro
    infer_instance⟩
#align polynomial.subsingleton_iff_subsingleton Polynomial.subsingleton_iff_subsingleton

theorem Nontrivial.of_polynomial_ne (h : p ≠ q) : Nontrivial R :=
  (subsingleton_or_nontrivial R).resolve_left fun _hI => h <| Subsingleton.elim _ _
#align polynomial.nontrivial.of_polynomial_ne Polynomial.Nontrivial.of_polynomial_ne

theorem forall_eq_iff_forall_eq : (∀ f g : R[X], f = g) ↔ ∀ a b : R, a = b := by
  simpa only [← subsingleton_iff] using subsingleton_iff_subsingleton
#align polynomial.forall_eq_iff_forall_eq Polynomial.forall_eq_iff_forall_eq

theorem ext_iff {p q : R[X]} : p = q ↔ ∀ n, coeff p n = coeff q n := by
  rcases p with ⟨⟩
  rcases q with ⟨⟩
  -- Porting note: Was `simp [coeff, FunLike.ext_iff]`
  simp [coeff]
  exact FunLike.ext_iff (F := ℕ →₀ R)
#align polynomial.ext_iff Polynomial.ext_iff

@[ext]
theorem ext {p q : R[X]} : (∀ n, coeff p n = coeff q n) → p = q :=
  ext_iff.2
#align polynomial.ext Polynomial.ext

/-- Monomials generate the additive monoid of polynomials. -/
theorem addSubmonoid_closure_setOf_eq_monomial :
    AddSubmonoid.closure { p : R[X] | ∃ n a, p = monomial n a } = ⊤ := by
  apply top_unique
  rw [← AddSubmonoid.map_equiv_top (toFinsuppIso R).symm.toAddEquiv, ←
    Finsupp.add_closure_setOf_eq_single, AddMonoidHom.map_mclosure]
  refine' AddSubmonoid.closure_mono (Set.image_subset_iff.2 _)
  rintro _ ⟨n, a, rfl⟩
  exact ⟨n, a, Polynomial.ofFinsupp_single _ _⟩
#align polynomial.add_submonoid_closure_set_of_eq_monomial Polynomial.addSubmonoid_closure_setOf_eq_monomial

theorem addHom_ext {M : Type _} [AddMonoid M] {f g : R[X] →+ M}
    (h : ∀ n a, f (monomial n a) = g (monomial n a)) : f = g :=
  AddMonoidHom.eq_of_eqOn_denseM addSubmonoid_closure_setOf_eq_monomial <| by
    rintro p ⟨n, a, rfl⟩
    exact h n a
#align polynomial.add_hom_ext Polynomial.addHom_ext

@[ext high]
theorem addHom_ext' {M : Type _} [AddMonoid M] {f g : R[X] →+ M}
    (h : ∀ n, f.comp (monomial n).toAddMonoidHom = g.comp (monomial n).toAddMonoidHom) : f = g :=
  addHom_ext fun n => FunLike.congr_fun (h n)
#align polynomial.add_hom_ext' Polynomial.addHom_ext'

@[ext high]
theorem lhom_ext' {M : Type _} [AddCommMonoid M] [Module R M] {f g : R[X] →ₗ[R] M}
    (h : ∀ n, f.comp (monomial n) = g.comp (monomial n)) : f = g :=
  LinearMap.toAddMonoidHom_injective <| addHom_ext fun n => LinearMap.congr_fun (h n)
#align polynomial.lhom_ext' Polynomial.lhom_ext'

-- this has the same content as the subsingleton
theorem eq_zero_of_eq_zero (h : (0 : R) = (1 : R)) (p : R[X]) : p = 0 := by
  rw [← one_smul R p, ← h, zero_smul]
#align polynomial.eq_zero_of_eq_zero Polynomial.eq_zero_of_eq_zero

section Fewnomials

theorem support_monomial (n) {a : R} (H : a ≠ 0) : (monomial n a).support = singleton n := by
  rw [← ofFinsupp_single, support]; exact Finsupp.support_single_ne_zero _ H
#align polynomial.support_monomial Polynomial.support_monomial

theorem support_monomial' (n) (a : R) : (monomial n a).support ⊆ singleton n := by
  rw [← ofFinsupp_single, support]
  exact Finsupp.support_single_subset
#align polynomial.support_monomial' Polynomial.support_monomial'

theorem support_C_mul_X {c : R} (h : c ≠ 0) : Polynomial.support (C c * X) = singleton 1 := by
  rw [C_mul_X_eq_monomial, support_monomial 1 h]
#align polynomial.support_C_mul_X Polynomial.support_C_mul_X

theorem support_C_mul_X' (c : R) : Polynomial.support (C c * X) ⊆ singleton 1 := by
  simpa only [C_mul_X_eq_monomial] using support_monomial' 1 c
#align polynomial.support_C_mul_X' Polynomial.support_C_mul_X'

theorem support_C_mul_X_pow (n : ℕ) {c : R} (h : c ≠ 0) :
    Polynomial.support (C c * X ^ n) = singleton n := by
  rw [C_mul_X_pow_eq_monomial, support_monomial n h]
#align polynomial.support_C_mul_X_pow Polynomial.support_C_mul_X_pow

theorem support_C_mul_X_pow' (n : ℕ) (c : R) : Polynomial.support (C c * X ^ n) ⊆ singleton n := by
  simpa only [C_mul_X_pow_eq_monomial] using support_monomial' n c
#align polynomial.support_C_mul_X_pow' Polynomial.support_C_mul_X_pow'

open Finset

theorem support_binomial' (k m : ℕ) (x y : R) :
    Polynomial.support (C x * X ^ k + C y * X ^ m) ⊆ {k, m} :=
  support_add.trans
    (union_subset
      ((support_C_mul_X_pow' k x).trans (singleton_subset_iff.mpr (mem_insert_self k {m})))
      ((support_C_mul_X_pow' m y).trans
        (singleton_subset_iff.mpr (mem_insert_of_mem (mem_singleton_self m)))))
#align polynomial.support_binomial' Polynomial.support_binomial'

theorem support_trinomial' (k m n : ℕ) (x y z : R) :
    Polynomial.support (C x * X ^ k + C y * X ^ m + C z * X ^ n) ⊆ {k, m, n} :=
  support_add.trans
    (union_subset
      (support_add.trans
        (union_subset
          ((support_C_mul_X_pow' k x).trans (singleton_subset_iff.mpr (mem_insert_self k {m, n})))
          ((support_C_mul_X_pow' m y).trans
            (singleton_subset_iff.mpr (mem_insert_of_mem (mem_insert_self m {n}))))))
      ((support_C_mul_X_pow' n z).trans
        (singleton_subset_iff.mpr (mem_insert_of_mem (mem_insert_of_mem (mem_singleton_self n))))))
#align polynomial.support_trinomial' Polynomial.support_trinomial'

end Fewnomials

theorem X_pow_eq_monomial (n) : X ^ n = monomial n (1 : R) := by
  induction' n with n hn
  · rw [pow_zero, monomial_zero_one]
  · rw [pow_succ', hn, X, monomial_mul_monomial, one_mul]
#align polynomial.X_pow_eq_monomial Polynomial.X_pow_eq_monomial

@[simp high]
theorem toFinsupp_X_pow (n : ℕ) : (X ^ n).toFinsupp = Finsupp.single n (1 : R) := by
  rw [X_pow_eq_monomial, toFinsupp_monomial]
#align polynomial.to_finsupp_X_pow Polynomial.toFinsupp_X_pow

theorem smul_X_eq_monomial {n} : a • X ^ n = monomial n (a : R) := by
  rw [X_pow_eq_monomial, smul_monomial, smul_eq_mul, mul_one]
#align polynomial.smul_X_eq_monomial Polynomial.smul_X_eq_monomial

theorem support_X_pow (H : ¬(1 : R) = 0) (n : ℕ) : (X ^ n : R[X]).support = singleton n := by
  convert support_monomial n H
  exact X_pow_eq_monomial n
#align polynomial.support_X_pow Polynomial.support_X_pow

theorem support_X_empty (H : (1 : R) = 0) : (X : R[X]).support = ∅ := by
  rw [X, H, monomial_zero_right, support_zero]
#align polynomial.support_X_empty Polynomial.support_X_empty

theorem support_X (H : ¬(1 : R) = 0) : (X : R[X]).support = singleton 1 := by
  rw [← pow_one X, support_X_pow H 1]
#align polynomial.support_X Polynomial.support_X

theorem monomial_left_inj {a : R} (ha : a ≠ 0) {i j : ℕ} :
    monomial i a = monomial j a ↔ i = j := by
  -- Porting note: Was `simp [← ofFinsupp_single, Finsupp.single_left_inj ha]`
  rw [← ofFinsupp_single, ← ofFinsupp_single, ofFinsupp.injEq, Finsupp.single_left_inj ha]
#align polynomial.monomial_left_inj Polynomial.monomial_left_inj

theorem binomial_eq_binomial {k l m n : ℕ} {u v : R} (hu : u ≠ 0) (hv : v ≠ 0) :
    C u * X ^ k + C v * X ^ l = C u * X ^ m + C v * X ^ n ↔
      k = m ∧ l = n ∨ u = v ∧ k = n ∧ l = m ∨ u + v = 0 ∧ k = l ∧ m = n := by
  simp_rw [C_mul_X_pow_eq_monomial, ← toFinsupp_inj, toFinsupp_add, toFinsupp_monomial]
  exact Finsupp.single_add_single_eq_single_add_single hu hv
#align polynomial.binomial_eq_binomial Polynomial.binomial_eq_binomial

theorem nat_cast_mul (n : ℕ) (p : R[X]) : (n : R[X]) * p = n • p :=
  (nsmul_eq_mul _ _).symm
#align polynomial.nat_cast_mul Polynomial.nat_cast_mul

/-- Summing the values of a function applied to the coefficients of a polynomial -/
def sum {S : Type _} [AddCommMonoid S] (p : R[X]) (f : ℕ → R → S) : S :=
  ∑ n in p.support, f n (p.coeff n)
#align polynomial.sum Polynomial.sum

theorem sum_def {S : Type _} [AddCommMonoid S] (p : R[X]) (f : ℕ → R → S) :
    p.sum f = ∑ n in p.support, f n (p.coeff n) :=
  rfl
#align polynomial.sum_def Polynomial.sum_def

theorem sum_eq_of_subset {S : Type _} [AddCommMonoid S] (p : R[X]) (f : ℕ → R → S)
    (hf : ∀ i, f i 0 = 0) (s : Finset ℕ) (hs : p.support ⊆ s) :
    p.sum f = ∑ n in s, f n (p.coeff n) := by
  refine Finset.sum_subset hs fun n _hn h'n => ?_
  rw [not_mem_support_iff] at h'n
  simp [h'n, hf]
#align polynomial.sum_eq_of_subset Polynomial.sum_eq_of_subset

/-- Expressing the product of two polynomials as a double sum. -/
theorem mul_eq_sum_sum :
    p * q = ∑ i in p.support, q.sum fun j a => (monomial (i + j)) (p.coeff i * a) := by
  apply toFinsupp_injective
  rcases p with ⟨⟩; rcases q with ⟨⟩
  simp [support, sum, coeff, toFinsupp_sum]
  rfl
#align polynomial.mul_eq_sum_sum Polynomial.mul_eq_sum_sum

@[simp]
theorem sum_zero_index {S : Type _} [AddCommMonoid S] (f : ℕ → R → S) : (0 : R[X]).sum f = 0 := by
  simp [sum]
#align polynomial.sum_zero_index Polynomial.sum_zero_index

@[simp]
theorem sum_monomial_index {S : Type _} [AddCommMonoid S] (n : ℕ) (a : R) (f : ℕ → R → S)
    (hf : f n 0 = 0) : (monomial n a : R[X]).sum f = f n a := by
  by_cases h : a = 0
  · simp [h, hf]
  · simp [sum, support_monomial, h, coeff_monomial]
#align polynomial.sum_monomial_index Polynomial.sum_monomial_index

@[simp]
theorem sum_C_index {a} {β} [AddCommMonoid β] {f : ℕ → R → β} (h : f 0 0 = 0) :
    (C a).sum f = f 0 a :=
  sum_monomial_index 0 a f h
#align polynomial.sum_C_index Polynomial.sum_C_index

-- the assumption `hf` is only necessary when the ring is trivial
@[simp]
theorem sum_X_index {S : Type _} [AddCommMonoid S] {f : ℕ → R → S} (hf : f 1 0 = 0) :
    (X : R[X]).sum f = f 1 1 :=
  sum_monomial_index 1 1 f hf
#align polynomial.sum_X_index Polynomial.sum_X_index

theorem sum_add_index {S : Type _} [AddCommMonoid S] (p q : R[X]) (f : ℕ → R → S)
    (hf : ∀ i, f i 0 = 0) (h_add : ∀ a b₁ b₂, f a (b₁ + b₂) = f a b₁ + f a b₂) :
    (p + q).sum f = p.sum f + q.sum f := by
  rcases p with ⟨⟩; rcases q with ⟨⟩
  simp only [← ofFinsupp_add, Sum, support, coeff, Pi.add_apply, coe_add]
  exact Finsupp.sum_add_index' hf h_add
#align polynomial.sum_add_index Polynomial.sum_add_index

theorem sum_add' {S : Type _} [AddCommMonoid S] (p : R[X]) (f g : ℕ → R → S) :
    p.sum (f + g) = p.sum f + p.sum g := by simp [sum_def, Finset.sum_add_distrib]
#align polynomial.sum_add' Polynomial.sum_add'

theorem sum_add {S : Type _} [AddCommMonoid S] (p : R[X]) (f g : ℕ → R → S) :
    (p.sum fun n x => f n x + g n x) = p.sum f + p.sum g :=
  sum_add' _ _ _
#align polynomial.sum_add Polynomial.sum_add

theorem sum_smul_index {S : Type _} [AddCommMonoid S] (p : R[X]) (b : R) (f : ℕ → R → S)
    (hf : ∀ i, f i 0 = 0) : (b • p).sum f = p.sum fun n a => f n (b * a) := by
  rcases p with ⟨⟩
  simpa [sum, support, coeff] using Finsupp.sum_smul_index hf
#align polynomial.sum_smul_index Polynomial.sum_smul_index

theorem sum_monomial_eq : ∀ p : R[X], (p.sum fun n a => monomial n a) = p
  | ⟨_p⟩ => (ofFinsupp_sum _ _).symm.trans (congr_arg _ <| Finsupp.sum_single _)
#align polynomial.sum_monomial_eq Polynomial.sum_monomial_eq

theorem sum_C_mul_X_pow_eq (p : R[X]) : (p.sum fun n a => C a * X ^ n) = p := by
  simp_rw [C_mul_X_pow_eq_monomial, sum_monomial_eq]
#align polynomial.sum_C_mul_X_pow_eq Polynomial.sum_C_mul_X_pow_eq

/-- `erase p n` is the polynomial `p` in which the `X^n` term has been erased. -/
irreducible_def erase (n : ℕ) : R[X] → R[X]
  | ⟨p⟩ => ⟨p.erase n⟩
#align polynomial.erase Polynomial.erase

@[simp]
theorem toFinsupp_erase (p : R[X]) (n : ℕ) : toFinsupp (p.erase n) = p.toFinsupp.erase n := by
  rcases p with ⟨⟩
  simp only [erase_def]
#align polynomial.to_finsupp_erase Polynomial.toFinsupp_erase

@[simp]
theorem ofFinsupp_erase (p : AddMonoidAlgebra R ℕ) (n : ℕ) :
    (⟨p.erase n⟩ : R[X]) = (⟨p⟩ : R[X]).erase n := by
  rcases p with ⟨⟩
  simp only [erase_def]
#align polynomial.of_finsupp_erase Polynomial.ofFinsupp_erase

@[simp]
theorem support_erase (p : R[X]) (n : ℕ) : support (p.erase n) = (support p).erase n := by
  rcases p with ⟨⟩
  simp only [support, erase_def, Finsupp.support_erase]
#align polynomial.support_erase Polynomial.support_erase

theorem monomial_add_erase (p : R[X]) (n : ℕ) : monomial n (coeff p n) + p.erase n = p :=
  toFinsupp_injective <| by
    rcases p with ⟨⟩
    rw [toFinsupp_add, toFinsupp_monomial, toFinsupp_erase, coeff]
    exact Finsupp.single_add_erase _ _
#align polynomial.monomial_add_erase Polynomial.monomial_add_erase

theorem coeff_erase (p : R[X]) (n i : ℕ) :
    (p.erase n).coeff i = if i = n then 0 else p.coeff i := by
  rcases p with ⟨⟩
  simp only [erase_def, coeff]
  -- Porting note: Was `convert rfl`.
  exact ite_congr rfl (fun _ => rfl) (fun _ => rfl)
#align polynomial.coeff_erase Polynomial.coeff_erase

@[simp]
theorem erase_zero (n : ℕ) : (0 : R[X]).erase n = 0 :=
  toFinsupp_injective <| by simp
#align polynomial.erase_zero Polynomial.erase_zero

@[simp]
theorem erase_monomial {n : ℕ} {a : R} : erase n (monomial n a) = 0 :=
  toFinsupp_injective <| by simp
#align polynomial.erase_monomial Polynomial.erase_monomial

@[simp]
theorem erase_same (p : R[X]) (n : ℕ) : coeff (p.erase n) n = 0 := by simp [coeff_erase]
#align polynomial.erase_same Polynomial.erase_same

@[simp]
theorem erase_ne (p : R[X]) (n i : ℕ) (h : i ≠ n) : coeff (p.erase n) i = coeff p i := by
  simp [coeff_erase, h]
#align polynomial.erase_ne Polynomial.erase_ne

section Update

/-- Replace the coefficient of a `p : R[X]` at a given degree `n : ℕ`
by a given value `a : R`. If `a = 0`, this is equal to `p.erase n`
If `p.natDegree < n` and `a ≠ 0`, this increases the degree to `n`.  -/
def update (p : R[X]) (n : ℕ) (a : R) : R[X] :=
  Polynomial.ofFinsupp (p.toFinsupp.update n a)
#align polynomial.update Polynomial.update

theorem coeff_update (p : R[X]) (n : ℕ) (a : R) :
    (p.update n a).coeff = Function.update p.coeff n a := by
  ext
  cases p
  simp only [coeff, update, Function.update_apply, coe_update]
#align polynomial.coeff_update Polynomial.coeff_update

theorem coeff_update_apply (p : R[X]) (n : ℕ) (a : R) (i : ℕ) :
    (p.update n a).coeff i = if i = n then a else p.coeff i := by
  rw [coeff_update, Function.update_apply]
#align polynomial.coeff_update_apply Polynomial.coeff_update_apply

@[simp]
theorem coeff_update_same (p : R[X]) (n : ℕ) (a : R) : (p.update n a).coeff n = a := by
  rw [p.coeff_update_apply, if_pos rfl]
#align polynomial.coeff_update_same Polynomial.coeff_update_same

theorem coeff_update_ne (p : R[X]) {n : ℕ} (a : R) {i : ℕ} (h : i ≠ n) :
    (p.update n a).coeff i = p.coeff i := by rw [p.coeff_update_apply, if_neg h]
#align polynomial.coeff_update_ne Polynomial.coeff_update_ne

@[simp]
theorem update_zero_eq_erase (p : R[X]) (n : ℕ) : p.update n 0 = p.erase n := by
  ext
  rw [coeff_update_apply, coeff_erase]
#align polynomial.update_zero_eq_erase Polynomial.update_zero_eq_erase

theorem support_update (p : R[X]) (n : ℕ) (a : R) [Decidable (a = 0)] :
    support (p.update n a) = if a = 0 then p.support.erase n else insert n p.support := by
  classical
    cases p
    simp only [support, update, Finsupp.support_update]
    congr
#align polynomial.support_update Polynomial.support_update

theorem support_update_zero (p : R[X]) (n : ℕ) : support (p.update n 0) = p.support.erase n := by
  rw [update_zero_eq_erase, support_erase]
#align polynomial.support_update_zero Polynomial.support_update_zero

theorem support_update_ne_zero (p : R[X]) (n : ℕ) {a : R} (ha : a ≠ 0) :
    support (p.update n a) = insert n p.support := by classical rw [support_update, if_neg ha]
#align polynomial.support_update_ne_zero Polynomial.support_update_ne_zero

end Update

end Semiring

section CommSemiring

variable [CommSemiring R]

instance commSemiring : CommSemiring R[X] :=
  Function.Injective.commSemiring toFinsupp toFinsupp_injective toFinsupp_zero toFinsupp_one
    toFinsupp_add toFinsupp_mul (fun _ _ => toFinsupp_smul _ _) toFinsupp_pow fun _ => rfl
#align polynomial.comm_semiring Polynomial.commSemiring

end CommSemiring

section Ring

variable [Ring R]

instance intCast : IntCast R[X] :=
  ⟨fun n => ofFinsupp n⟩
#align polynomial.has_int_cast Polynomial.intCast

instance ring : Ring R[X] :=
  Function.Injective.ring toFinsupp toFinsupp_injective toFinsupp_zero toFinsupp_one toFinsupp_add
    toFinsupp_mul toFinsupp_neg toFinsupp_sub (fun _ _ => toFinsupp_smul _ _)
    (fun _ _ => toFinsupp_smul _ _) toFinsupp_pow (fun _ => rfl) fun _ => rfl
#align polynomial.ring Polynomial.ring

@[simp]
theorem coeff_neg (p : R[X]) (n : ℕ) : coeff (-p) n = -coeff p n := by
  rcases p with ⟨⟩
  -- Porting note: The last rule should be `apply`ed.
  rw [← ofFinsupp_neg, coeff, coeff]; apply Finsupp.neg_apply
#align polynomial.coeff_neg Polynomial.coeff_neg

@[simp]
theorem coeff_sub (p q : R[X]) (n : ℕ) : coeff (p - q) n = coeff p n - coeff q n := by
  rcases p with ⟨⟩
  rcases q with ⟨⟩
  -- Porting note: The last rule should be `apply`ed.
  rw [← ofFinsupp_sub, coeff, coeff, coeff]; apply Finsupp.sub_apply
#align polynomial.coeff_sub Polynomial.coeff_sub

-- @[simp] -- Porting note: simp can prove this
theorem monomial_neg (n : ℕ) (a : R) : monomial n (-a) = -monomial n a := by
  rw [eq_neg_iff_add_eq_zero, ← monomial_add, neg_add_self, monomial_zero_right]
#align polynomial.monomial_neg Polynomial.monomial_neg

@[simp]
theorem support_neg {p : R[X]} : (-p).support = p.support := by
  rcases p with ⟨⟩
  -- Porting note: The last rule should be `apply`ed.
  rw [← ofFinsupp_neg, support, support]; apply Finsupp.support_neg
#align polynomial.support_neg Polynomial.support_neg

theorem C_eq_int_cast (n : ℤ) : C (n : R) = n := by simp
#align polynomial.C_eq_int_cast Polynomial.C_eq_int_cast

end Ring

instance commRing [CommRing R] : CommRing R[X] :=
  Function.Injective.commRing toFinsupp toFinsupp_injective toFinsupp_zero toFinsupp_one
    toFinsupp_add toFinsupp_mul toFinsupp_neg toFinsupp_sub (fun _ _ => toFinsupp_smul _ _)
    (fun _ _ => toFinsupp_smul _ _) toFinsupp_pow (fun _ => rfl) fun _ => rfl
#align polynomial.comm_ring Polynomial.commRing

section NonzeroSemiring

variable [Semiring R] [Nontrivial R]

instance nontrivial : Nontrivial R[X] := by
  have h : Nontrivial (AddMonoidAlgebra R ℕ) := by infer_instance
  rcases h.exists_pair_ne with ⟨x, y, hxy⟩
  refine' ⟨⟨⟨x⟩, ⟨y⟩, _⟩⟩
  simp [hxy]
#align polynomial.nontrivial Polynomial.nontrivial

theorem X_ne_zero : (X : R[X]) ≠ 0 :=
  mt (congr_arg fun p => coeff p 1) (by simp)
#align polynomial.X_ne_zero Polynomial.X_ne_zero

end NonzeroSemiring

section DivisionRing

variable [DivisionRing R]

theorem rat_smul_eq_C_mul (a : ℚ) (f : R[X]) : a • f = Polynomial.C (a : R) * f := by
  rw [← Rat.smul_one_eq_coe, ← Polynomial.smul_C, C_1, smul_one_mul]
#align polynomial.rat_smul_eq_C_mul Polynomial.rat_smul_eq_C_mul

end DivisionRing

@[simp]
theorem nontrivial_iff [Semiring R] : Nontrivial R[X] ↔ Nontrivial R :=
  ⟨fun h =>
    let ⟨_r, _s, hrs⟩ := @exists_pair_ne _ h
    Nontrivial.of_polynomial_ne hrs,
    fun h => @Polynomial.nontrivial _ _ h⟩
#align polynomial.nontrivial_iff Polynomial.nontrivial_iff

section repr

variable [Semiring R]

protected instance repr [Repr R] [DecidableEq R] : Repr R[X] :=
  ⟨fun p prec =>
    let termPrecAndReprs : List (WithTop ℕ × Lean.Format) :=
      List.map (fun
        | 0 => (max_prec, "C " ++ reprArg (coeff p 0))
        | 1 => if coeff p 1 = 1
          then (⊤, "X")
          else (70, "C " ++ reprArg (coeff p 1) ++ " * X")
        | n =>
          if coeff p n = 1
          then (80, "X ^ " ++ Nat.repr n)
          else (70, "C " ++ reprArg (coeff p n) ++ " * X ^ " ++ Nat.repr n))
      (p.support.sort (· ≤ ·));
    match termPrecAndReprs with
    | [] => "0"
    | [(tprec, t)] => if prec ≥ tprec then Lean.Format.paren t else t
    | ts =>
      -- multiple terms, use `+` precedence
      (if prec ≥ 65 then Lean.Format.paren else id)
      (Lean.Format.fill
        (Lean.Format.joinSep (ts.map Prod.snd) (" +" ++ Lean.Format.line)))⟩
#align polynomial.has_repr Polynomial.repr

end repr

end Polynomial<|MERGE_RESOLUTION|>--- conflicted
+++ resolved
@@ -729,13 +729,12 @@
 theorem coeff_C_ne_zero (h : n ≠ 0) : (C a).coeff n = 0 := by rw [coeff_C, if_neg h]
 #align polynomial.coeff_C_ne_zero Polynomial.coeff_C_ne_zero
 
-<<<<<<< HEAD
-@[simp] lemma coeff_C_succ {r : R} {n : ℕ} : coeff (C r) (n + 1) = 0 := by simp [coeff_C]
-=======
+@[simp]
+lemma coeff_C_succ {r : R} {n : ℕ} : coeff (C r) (n + 1) = 0 := by simp [coeff_C]
+
 @[simp]
 theorem coeff_nat_cast_ite : (Nat.cast m : R[X]).coeff n = ite (n = 0) m 0 := by
   simp only [← C_eq_nat_cast, coeff_C, Nat.cast_ite, Nat.cast_zero]
->>>>>>> 4ae3f82f
 
 theorem C_mul_X_pow_eq_monomial : ∀ {n : ℕ}, C a * X ^ n = monomial n a
   | 0 => mul_one _
