/-
Copyright (c) 2018 Chris Hughes. All rights reserved.
Released under Apache 2.0 license as described in the file LICENSE.
Authors: Chris Hughes, Johannes Hölzl, Scott Morrison, Jens Wagemaker
-/
import Mathlib.Data.Polynomial.Eval

#align_import data.polynomial.degree.lemmas from "leanprover-community/mathlib"@"728baa2f54e6062c5879a3e397ac6bac323e506f"

/-!
# Theory of degrees of polynomials

Some of the main results include
- `natDegree_comp_le` : The degree of the composition is at most the product of degrees

-/


noncomputable section

open Classical Polynomial

open Finsupp Finset

namespace Polynomial

universe u v w

variable {R : Type u} {S : Type v} {ι : Type w} {a b : R} {m n : ℕ}

section Semiring

variable [Semiring R] {p q r : R[X]}

section Degree

theorem natDegree_comp_le : natDegree (p.comp q) ≤ natDegree p * natDegree q :=
  if h0 : p.comp q = 0 then by rw [h0, natDegree_zero]; exact Nat.zero_le _
  else
    WithBot.coe_le_coe.1 <|
      calc
        ↑(natDegree (p.comp q)) = degree (p.comp q) := (degree_eq_natDegree h0).symm
        _ = _ := (congr_arg degree comp_eq_sum_left)
        _ ≤ _ := (degree_sum_le _ _)
        _ ≤ _ :=
          Finset.sup_le fun n hn =>
            calc
              degree (C (coeff p n) * q ^ n) ≤ degree (C (coeff p n)) + degree (q ^ n) :=
                degree_mul_le _ _
              _ ≤ natDegree (C (coeff p n)) + n • degree q :=
                (add_le_add degree_le_natDegree (degree_pow_le _ _))
              _ ≤ natDegree (C (coeff p n)) + n • ↑(natDegree q) :=
                (add_le_add_left (nsmul_le_nsmul_of_le_right (@degree_le_natDegree _ _ q) n) _)
              _ = (n * natDegree q : ℕ) := by
                rw [natDegree_C, Nat.cast_zero, zero_add, nsmul_eq_mul];
                  simp
              _ ≤ (natDegree p * natDegree q : ℕ) :=
                WithBot.coe_le_coe.2 <|
                  mul_le_mul_of_nonneg_right (le_natDegree_of_ne_zero (mem_support_iff.1 hn))
                    (Nat.zero_le _)
#align polynomial.nat_degree_comp_le Polynomial.natDegree_comp_le

theorem degree_pos_of_root {p : R[X]} (hp : p ≠ 0) (h : IsRoot p a) : 0 < degree p :=
  lt_of_not_ge fun hlt => by
    have := eq_C_of_degree_le_zero hlt
    rw [IsRoot, this, eval_C] at h
    simp only [h, RingHom.map_zero] at this
    exact hp this
#align polynomial.degree_pos_of_root Polynomial.degree_pos_of_root

theorem natDegree_le_iff_coeff_eq_zero : p.natDegree ≤ n ↔ ∀ N : ℕ, n < N → p.coeff N = 0 := by
  simp_rw [natDegree_le_iff_degree_le, degree_le_iff_coeff_zero, Nat.cast_withBot,
    WithBot.coe_lt_coe]
#align polynomial.nat_degree_le_iff_coeff_eq_zero Polynomial.natDegree_le_iff_coeff_eq_zero

theorem natDegree_add_le_iff_left {n : ℕ} (p q : R[X]) (qn : q.natDegree ≤ n) :
    (p + q).natDegree ≤ n ↔ p.natDegree ≤ n := by
  refine' ⟨fun h => _, fun h => natDegree_add_le_of_degree_le h qn⟩
  refine' natDegree_le_iff_coeff_eq_zero.mpr fun m hm => _
  convert natDegree_le_iff_coeff_eq_zero.mp h m hm using 1
  rw [coeff_add, natDegree_le_iff_coeff_eq_zero.mp qn _ hm, add_zero]
#align polynomial.nat_degree_add_le_iff_left Polynomial.natDegree_add_le_iff_left

theorem natDegree_add_le_iff_right {n : ℕ} (p q : R[X]) (pn : p.natDegree ≤ n) :
    (p + q).natDegree ≤ n ↔ q.natDegree ≤ n := by
  rw [add_comm]
  exact natDegree_add_le_iff_left _ _ pn
#align polynomial.nat_degree_add_le_iff_right Polynomial.natDegree_add_le_iff_right

theorem natDegree_C_mul_le (a : R) (f : R[X]) : (C a * f).natDegree ≤ f.natDegree :=
  calc
    (C a * f).natDegree ≤ (C a).natDegree + f.natDegree := natDegree_mul_le
    _ = 0 + f.natDegree := by rw [natDegree_C a]
    _ = f.natDegree := zero_add _
set_option linter.uppercaseLean3 false in
#align polynomial.nat_degree_C_mul_le Polynomial.natDegree_C_mul_le

theorem natDegree_mul_C_le (f : R[X]) (a : R) : (f * C a).natDegree ≤ f.natDegree :=
  calc
    (f * C a).natDegree ≤ f.natDegree + (C a).natDegree := natDegree_mul_le
    _ = f.natDegree + 0 := by rw [natDegree_C a]
    _ = f.natDegree := add_zero _
set_option linter.uppercaseLean3 false in
#align polynomial.nat_degree_mul_C_le Polynomial.natDegree_mul_C_le

theorem eq_natDegree_of_le_mem_support (pn : p.natDegree ≤ n) (ns : n ∈ p.support) :
    p.natDegree = n :=
  le_antisymm pn (le_natDegree_of_mem_supp _ ns)
#align polynomial.eq_nat_degree_of_le_mem_support Polynomial.eq_natDegree_of_le_mem_support

theorem natDegree_C_mul_eq_of_mul_eq_one {ai : R} (au : ai * a = 1) :
    (C a * p).natDegree = p.natDegree :=
  le_antisymm (natDegree_C_mul_le a p)
    (calc
      p.natDegree = (1 * p).natDegree := by nth_rw 1 [← one_mul p]
      _ = (C ai * (C a * p)).natDegree := by rw [← C_1, ← au, RingHom.map_mul, ← mul_assoc]
      _ ≤ (C a * p).natDegree := natDegree_C_mul_le ai (C a * p))
set_option linter.uppercaseLean3 false in
#align polynomial.nat_degree_C_mul_eq_of_mul_eq_one Polynomial.natDegree_C_mul_eq_of_mul_eq_one

theorem natDegree_mul_C_eq_of_mul_eq_one {ai : R} (au : a * ai = 1) :
    (p * C a).natDegree = p.natDegree :=
  le_antisymm (natDegree_mul_C_le p a)
    (calc
      p.natDegree = (p * 1).natDegree := by nth_rw 1 [← mul_one p]
      _ = (p * C a * C ai).natDegree := by rw [← C_1, ← au, RingHom.map_mul, ← mul_assoc]
      _ ≤ (p * C a).natDegree := natDegree_mul_C_le (p * C a) ai)
set_option linter.uppercaseLean3 false in
#align polynomial.nat_degree_mul_C_eq_of_mul_eq_one Polynomial.natDegree_mul_C_eq_of_mul_eq_one

/-- Although not explicitly stated, the assumptions of lemma `nat_degree_mul_C_eq_of_mul_ne_zero`
force the polynomial `p` to be non-zero, via `p.leading_coeff ≠ 0`.
-/
theorem natDegree_mul_C_eq_of_mul_ne_zero (h : p.leadingCoeff * a ≠ 0) :
    (p * C a).natDegree = p.natDegree := by
  refine' eq_natDegree_of_le_mem_support (natDegree_mul_C_le p a) _
  refine' mem_support_iff.mpr _
  rwa [coeff_mul_C]
set_option linter.uppercaseLean3 false in
#align polynomial.nat_degree_mul_C_eq_of_mul_ne_zero Polynomial.natDegree_mul_C_eq_of_mul_ne_zero

/-- Although not explicitly stated, the assumptions of lemma `nat_degree_C_mul_eq_of_mul_ne_zero`
force the polynomial `p` to be non-zero, via `p.leading_coeff ≠ 0`.
-/
theorem natDegree_C_mul_eq_of_mul_ne_zero (h : a * p.leadingCoeff ≠ 0) :
    (C a * p).natDegree = p.natDegree := by
  refine' eq_natDegree_of_le_mem_support (natDegree_C_mul_le a p) _
  refine' mem_support_iff.mpr _
  rwa [coeff_C_mul]
set_option linter.uppercaseLean3 false in
#align polynomial.nat_degree_C_mul_eq_of_mul_ne_zero Polynomial.natDegree_C_mul_eq_of_mul_ne_zero

theorem natDegree_add_coeff_mul (f g : R[X]) :
    (f * g).coeff (f.natDegree + g.natDegree) = f.coeff f.natDegree * g.coeff g.natDegree := by
  simp only [coeff_natDegree, coeff_mul_degree_add_degree]
#align polynomial.nat_degree_add_coeff_mul Polynomial.natDegree_add_coeff_mul

theorem natDegree_lt_coeff_mul (h : p.natDegree + q.natDegree < m + n) :
    (p * q).coeff (m + n) = 0 :=
  coeff_eq_zero_of_natDegree_lt (natDegree_mul_le.trans_lt h)
#align polynomial.nat_degree_lt_coeff_mul Polynomial.natDegree_lt_coeff_mul

theorem coeff_mul_of_natDegree_le (pm : p.natDegree ≤ m) (qn : q.natDegree ≤ n) :
    (p * q).coeff (m + n) = p.coeff m * q.coeff n := by
  rcases eq_or_lt_of_le pm with (rfl | hm) <;> rcases eq_or_lt_of_le qn with (rfl | hn)
  · exact natDegree_add_coeff_mul _ _
  · rw [coeff_eq_zero_of_natDegree_lt hn, mul_zero]
    exact natDegree_lt_coeff_mul (add_lt_add_left hn _)
  · rw [coeff_eq_zero_of_natDegree_lt hm, zero_mul]
    exact natDegree_lt_coeff_mul (add_lt_add_right hm _)
  · rw [coeff_eq_zero_of_natDegree_lt hn, mul_zero]
    exact natDegree_lt_coeff_mul (add_lt_add hm hn)
#align polynomial.coeff_mul_of_nat_degree_le Polynomial.coeff_mul_of_natDegree_le

theorem coeff_pow_of_natDegree_le (pn : p.natDegree ≤ n) :
    (p ^ m).coeff (m * n) = p.coeff n ^ m := by
  induction' m with m hm
  · simp
  · rw [pow_succ', pow_succ', ← hm, Nat.succ_mul, coeff_mul_of_natDegree_le _ pn]
    refine' natDegree_pow_le.trans (le_trans _ (le_refl _))
    exact mul_le_mul_of_nonneg_left pn m.zero_le
#align polynomial.coeff_pow_of_nat_degree_le Polynomial.coeff_pow_of_natDegree_le

<<<<<<< HEAD
theorem coeff_pow_of_natDegree_le_of_eq_ite [Semiring R] {m n o : ℕ} {p : R[X]}
    (pn : natDegree p ≤ n) (mno : m * n ≤ o) :
    coeff (p ^ m) o = if o = m * n then (coeff p n) ^ m else 0 := by
  split_ifs with h
  · subst h
    rw [mul_comm]
    apply coeff_pow_of_natDegree_le pn
  · apply coeff_eq_zero_of_natDegree_lt
    apply lt_of_le_of_lt ?_ (lt_of_le_of_ne mno ?_)
    · exact natDegree_pow_le_of_le m pn
    · exact Iff.mp ne_comm h
=======
theorem coeff_pow_eq_ite_of_natDegree_le_of_le {o : ℕ}
    (pn : natDegree p ≤ n) (mno : m * n ≤ o) :
    coeff (p ^ m) o = if o = m * n then (coeff p n) ^ m else 0 := by
  rcases eq_or_ne o (m * n) with rfl | h
  · simpa only [ite_true] using coeff_pow_of_natDegree_le pn
  · simpa only [h, ite_false] using coeff_eq_zero_of_natDegree_lt $
      lt_of_le_of_lt (natDegree_pow_le_of_le m pn) (lt_of_le_of_ne mno h.symm)
>>>>>>> f327170d

theorem coeff_add_eq_left_of_lt (qn : q.natDegree < n) : (p + q).coeff n = p.coeff n :=
  (coeff_add _ _ _).trans <|
    (congr_arg _ <| coeff_eq_zero_of_natDegree_lt <| qn).trans <| add_zero _
#align polynomial.coeff_add_eq_left_of_lt Polynomial.coeff_add_eq_left_of_lt

theorem coeff_add_eq_right_of_lt (pn : p.natDegree < n) : (p + q).coeff n = q.coeff n := by
  rw [add_comm]
  exact coeff_add_eq_left_of_lt pn
#align polynomial.coeff_add_eq_right_of_lt Polynomial.coeff_add_eq_right_of_lt

theorem degree_sum_eq_of_disjoint (f : S → R[X]) (s : Finset S)
    (h : Set.Pairwise { i | i ∈ s ∧ f i ≠ 0 } (Ne on degree ∘ f)) :
    degree (s.sum f) = s.sup fun i => degree (f i) := by
  induction' s using Finset.induction_on with x s hx IH
  · simp
  · simp only [hx, Finset.sum_insert, not_false_iff, Finset.sup_insert]
    specialize IH (h.mono fun _ => by simp (config := { contextual := true }))
    rcases lt_trichotomy (degree (f x)) (degree (s.sum f)) with (H | H | H)
    · rw [← IH, sup_eq_right.mpr H.le, degree_add_eq_right_of_degree_lt H]
    · rcases s.eq_empty_or_nonempty with (rfl | hs)
      · simp
      obtain ⟨y, hy, hy'⟩ := Finset.exists_mem_eq_sup s hs fun i => degree (f i)
      rw [IH, hy'] at H
      by_cases hx0 : f x = 0
      · simp [hx0, IH]
      have hy0 : f y ≠ 0 := by
        contrapose! H
        simpa [H, degree_eq_bot] using hx0
      refine' absurd H (h _ _ fun H => hx _)
      · simp [hx0]
      · simp [hy, hy0]
      · exact H.symm ▸ hy
    · rw [← IH, sup_eq_left.mpr H.le, degree_add_eq_left_of_degree_lt H]
#align polynomial.degree_sum_eq_of_disjoint Polynomial.degree_sum_eq_of_disjoint

theorem natDegree_sum_eq_of_disjoint (f : S → R[X]) (s : Finset S)
    (h : Set.Pairwise { i | i ∈ s ∧ f i ≠ 0 } (Ne on natDegree ∘ f)) :
    natDegree (s.sum f) = s.sup fun i => natDegree (f i) := by
  by_cases H : ∃ x ∈ s, f x ≠ 0
  · obtain ⟨x, hx, hx'⟩ := H
    have hs : s.Nonempty := ⟨x, hx⟩
    refine' natDegree_eq_of_degree_eq_some _
    rw [degree_sum_eq_of_disjoint]
    · rw [← Finset.sup'_eq_sup hs, ← Finset.sup'_eq_sup hs,
        Nat.cast_withBot, Finset.coe_sup' hs, ←
        Finset.sup'_eq_sup hs]
      refine' le_antisymm _ _
      · rw [Finset.sup'_le_iff]
        intro b hb
        by_cases hb' : f b = 0
        · simpa [hb'] using hs
        rw [degree_eq_natDegree hb', Nat.cast_withBot]
        exact Finset.le_sup' (fun i : S => (natDegree (f i) : WithBot ℕ)) hb
      · rw [Finset.sup'_le_iff]
        intro b hb
        simp only [Finset.le_sup'_iff, exists_prop, Function.comp_apply]
        by_cases hb' : f b = 0
        · refine' ⟨x, hx, _⟩
          contrapose! hx'
          simpa [← Nat.cast_withBot, hb', degree_eq_bot] using hx'
        exact ⟨b, hb, (degree_eq_natDegree hb').ge⟩
    · exact h.imp fun x y hxy hxy' => hxy (natDegree_eq_of_degree_eq hxy')
  · push_neg at H
    rw [Finset.sum_eq_zero H, natDegree_zero, eq_comm, show 0 = ⊥ from rfl, Finset.sup_eq_bot_iff]
    intro x hx
    simp [H x hx]
#align polynomial.nat_degree_sum_eq_of_disjoint Polynomial.natDegree_sum_eq_of_disjoint

set_option linter.deprecated false in
theorem natDegree_bit0 (a : R[X]) : (bit0 a).natDegree ≤ a.natDegree :=
  (natDegree_add_le _ _).trans (max_self _).le
#align polynomial.nat_degree_bit0 Polynomial.natDegree_bit0

set_option linter.deprecated false in
theorem natDegree_bit1 (a : R[X]) : (bit1 a).natDegree ≤ a.natDegree :=
  (natDegree_add_le _ _).trans (by simp [natDegree_bit0])
#align polynomial.nat_degree_bit1 Polynomial.natDegree_bit1

variable [Semiring S]

theorem natDegree_pos_of_eval₂_root {p : R[X]} (hp : p ≠ 0) (f : R →+* S) {z : S}
    (hz : eval₂ f z p = 0) (inj : ∀ x : R, f x = 0 → x = 0) : 0 < natDegree p :=
  lt_of_not_ge fun hlt => by
    have A : p = C (p.coeff 0) := eq_C_of_natDegree_le_zero hlt
    rw [A, eval₂_C] at hz
    simp only [inj (p.coeff 0) hz, RingHom.map_zero] at A
    exact hp A
#align polynomial.nat_degree_pos_of_eval₂_root Polynomial.natDegree_pos_of_eval₂_root

theorem degree_pos_of_eval₂_root {p : R[X]} (hp : p ≠ 0) (f : R →+* S) {z : S}
    (hz : eval₂ f z p = 0) (inj : ∀ x : R, f x = 0 → x = 0) : 0 < degree p :=
  natDegree_pos_iff_degree_pos.mp (natDegree_pos_of_eval₂_root hp f hz inj)
#align polynomial.degree_pos_of_eval₂_root Polynomial.degree_pos_of_eval₂_root

@[simp]
theorem coe_lt_degree {p : R[X]} {n : ℕ} : (n : WithBot ℕ) < degree p ↔ n < natDegree p := by
  by_cases h : p = 0
  · simp [h]
  simp [degree_eq_natDegree h, Nat.cast_withBot, WithBot.coe_lt_coe]
#align polynomial.coe_lt_degree Polynomial.coe_lt_degree

end Degree

end Semiring

section Ring

variable [Ring R] {p q : R[X]}

theorem natDegree_sub : (p - q).natDegree = (q - p).natDegree := by rw [← natDegree_neg, neg_sub]
#align polynomial.nat_degree_sub Polynomial.natDegree_sub

theorem natDegree_sub_le_iff_left (qn : q.natDegree ≤ n) :
    (p - q).natDegree ≤ n ↔ p.natDegree ≤ n := by
  rw [← natDegree_neg] at qn
  rw [sub_eq_add_neg, natDegree_add_le_iff_left _ _ qn]
#align polynomial.nat_degree_sub_le_iff_left Polynomial.natDegree_sub_le_iff_left

theorem natDegree_sub_le_iff_right (pn : p.natDegree ≤ n) :
    (p - q).natDegree ≤ n ↔ q.natDegree ≤ n := by rwa [natDegree_sub, natDegree_sub_le_iff_left]
#align polynomial.nat_degree_sub_le_iff_right Polynomial.natDegree_sub_le_iff_right

theorem coeff_sub_eq_left_of_lt (dg : q.natDegree < n) : (p - q).coeff n = p.coeff n := by
  rw [← natDegree_neg] at dg
  rw [sub_eq_add_neg, coeff_add_eq_left_of_lt dg]
#align polynomial.coeff_sub_eq_left_of_lt Polynomial.coeff_sub_eq_left_of_lt

theorem coeff_sub_eq_neg_right_of_lt (df : p.natDegree < n) : (p - q).coeff n = -q.coeff n := by
  rwa [sub_eq_add_neg, coeff_add_eq_right_of_lt, coeff_neg]
#align polynomial.coeff_sub_eq_neg_right_of_lt Polynomial.coeff_sub_eq_neg_right_of_lt

end Ring

section NoZeroDivisors

variable [Semiring R] [NoZeroDivisors R] {p q : R[X]}

theorem degree_mul_C (a0 : a ≠ 0) : (p * C a).degree = p.degree := by
  rw [degree_mul, degree_C a0, add_zero]
set_option linter.uppercaseLean3 false in
#align polynomial.degree_mul_C Polynomial.degree_mul_C

theorem degree_C_mul (a0 : a ≠ 0) : (C a * p).degree = p.degree := by
  rw [degree_mul, degree_C a0, zero_add]
set_option linter.uppercaseLean3 false in
#align polynomial.degree_C_mul Polynomial.degree_C_mul

theorem natDegree_mul_C (a0 : a ≠ 0) : (p * C a).natDegree = p.natDegree := by
  simp only [natDegree, degree_mul_C a0]
set_option linter.uppercaseLean3 false in
#align polynomial.natDegree_mul_C Polynomial.natDegree_mul_C

theorem natDegree_C_mul (a0 : a ≠ 0) : (C a * p).natDegree = p.natDegree := by
  simp only [natDegree, degree_C_mul a0]
set_option linter.uppercaseLean3 false in
#align polynomial.nat_degree_C_mul Polynomial.natDegree_C_mul

theorem natDegree_comp : natDegree (p.comp q) = natDegree p * natDegree q := by
  by_cases q0 : q.natDegree = 0
  · rw [degree_le_zero_iff.mp (natDegree_eq_zero_iff_degree_le_zero.mp q0), comp_C, natDegree_C,
      natDegree_C, mul_zero]
  · by_cases p0 : p = 0
    · simp only [p0, zero_comp, natDegree_zero, zero_mul]
    refine' le_antisymm natDegree_comp_le (le_natDegree_of_ne_zero _)
    simp only [coeff_comp_degree_mul_degree q0, p0, mul_eq_zero, leadingCoeff_eq_zero, or_self_iff,
      ne_zero_of_natDegree_gt (Nat.pos_of_ne_zero q0), pow_ne_zero, Ne.def, not_false_iff]
#align polynomial.nat_degree_comp Polynomial.natDegree_comp

@[simp]
theorem natDegree_iterate_comp (k : ℕ) :
    (p.comp^[k] q).natDegree = p.natDegree ^ k * q.natDegree := by
  induction' k with k IH
  · simp
  · rw [Function.iterate_succ_apply', natDegree_comp, IH, pow_succ, mul_assoc]
#align polynomial.nat_degree_iterate_comp Polynomial.natDegree_iterate_comp

theorem leadingCoeff_comp (hq : natDegree q ≠ 0) :
    leadingCoeff (p.comp q) = leadingCoeff p * leadingCoeff q ^ natDegree p := by
  rw [← coeff_comp_degree_mul_degree hq, ← natDegree_comp, coeff_natDegree]
#align polynomial.leading_coeff_comp Polynomial.leadingCoeff_comp

end NoZeroDivisors

end Polynomial<|MERGE_RESOLUTION|>--- conflicted
+++ resolved
@@ -181,19 +181,6 @@
     exact mul_le_mul_of_nonneg_left pn m.zero_le
 #align polynomial.coeff_pow_of_nat_degree_le Polynomial.coeff_pow_of_natDegree_le
 
-<<<<<<< HEAD
-theorem coeff_pow_of_natDegree_le_of_eq_ite [Semiring R] {m n o : ℕ} {p : R[X]}
-    (pn : natDegree p ≤ n) (mno : m * n ≤ o) :
-    coeff (p ^ m) o = if o = m * n then (coeff p n) ^ m else 0 := by
-  split_ifs with h
-  · subst h
-    rw [mul_comm]
-    apply coeff_pow_of_natDegree_le pn
-  · apply coeff_eq_zero_of_natDegree_lt
-    apply lt_of_le_of_lt ?_ (lt_of_le_of_ne mno ?_)
-    · exact natDegree_pow_le_of_le m pn
-    · exact Iff.mp ne_comm h
-=======
 theorem coeff_pow_eq_ite_of_natDegree_le_of_le {o : ℕ}
     (pn : natDegree p ≤ n) (mno : m * n ≤ o) :
     coeff (p ^ m) o = if o = m * n then (coeff p n) ^ m else 0 := by
@@ -201,7 +188,6 @@
   · simpa only [ite_true] using coeff_pow_of_natDegree_le pn
   · simpa only [h, ite_false] using coeff_eq_zero_of_natDegree_lt $
       lt_of_le_of_lt (natDegree_pow_le_of_le m pn) (lt_of_le_of_ne mno h.symm)
->>>>>>> f327170d
 
 theorem coeff_add_eq_left_of_lt (qn : q.natDegree < n) : (p + q).coeff n = p.coeff n :=
   (coeff_add _ _ _).trans <|
