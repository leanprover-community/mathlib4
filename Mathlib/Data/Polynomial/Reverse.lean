/-
Copyright (c) 2020 Damiano Testa. All rights reserved.
Released under Apache 2.0 license as described in the file LICENSE.
Authors: Damiano Testa
-/
import Mathlib.Data.Polynomial.Degree.TrailingDegree
import Mathlib.Data.Polynomial.EraseLead
import Mathlib.Data.Polynomial.Eval

#align_import data.polynomial.reverse from "leanprover-community/mathlib"@"44de64f183393284a16016dfb2a48ac97382f2bd"

/-!
# Reverse of a univariate polynomial

The main definition is `reverse`.  Applying `reverse` to a polynomial `f : R[X]` produces
the polynomial with a reversed list of coefficients, equivalent to `X^f.natDegree * f(1/X)`.

The main result is that `reverse (f * g) = reverse f * reverse g`, provided the leading
coefficients of `f` and `g` do not multiply to zero.
-/


namespace Polynomial

open Polynomial Finsupp Finset

open Classical Polynomial

section Semiring

variable {R : Type*} [Semiring R] {f : R[X]}

/-- If `i ≤ N`, then `revAtFun N i` returns `N - i`, otherwise it returns `i`.
This is the map used by the embedding `revAt`.
-/
def revAtFun (N i : ℕ) : ℕ :=
  ite (i ≤ N) (N - i) i
#align polynomial.rev_at_fun Polynomial.revAtFun

theorem revAtFun_invol {N i : ℕ} : revAtFun N (revAtFun N i) = i := by
  unfold revAtFun
  split_ifs with h j
  · exact tsub_tsub_cancel_of_le h
  · exfalso
    apply j
    exact Nat.sub_le N i
  · rfl
#align polynomial.rev_at_fun_invol Polynomial.revAtFun_invol

theorem revAtFun_inj {N : ℕ} : Function.Injective (revAtFun N) := by
  intro a b hab
  rw [← @revAtFun_invol N a, hab, revAtFun_invol]
#align polynomial.rev_at_fun_inj Polynomial.revAtFun_inj

/-- If `i ≤ N`, then `revAt N i` returns `N - i`, otherwise it returns `i`.
Essentially, this embedding is only used for `i ≤ N`.
The advantage of `revAt N i` over `N - i` is that `revAt` is an involution.
-/
def revAt (N : ℕ) : Function.Embedding ℕ ℕ
    where
  toFun i := ite (i ≤ N) (N - i) i
  inj' := revAtFun_inj
#align polynomial.rev_at Polynomial.revAt

/-- We prefer to use the bundled `revAt` over unbundled `revAtFun`. -/
@[simp]
theorem revAtFun_eq (N i : ℕ) : revAtFun N i = revAt N i :=
  rfl
#align polynomial.rev_at_fun_eq Polynomial.revAtFun_eq

@[simp]
theorem revAt_invol {N i : ℕ} : (revAt N) (revAt N i) = i :=
  revAtFun_invol
#align polynomial.rev_at_invol Polynomial.revAt_invol

@[simp]
theorem revAt_le {N i : ℕ} (H : i ≤ N) : revAt N i = N - i :=
  if_pos H
#align polynomial.rev_at_le Polynomial.revAt_le

lemma revAt_eq_self_of_lt {N i : ℕ} (h : N < i) : revAt N i = i := by simp [revAt, Nat.not_le.mpr h]

theorem revAt_add {N O n o : ℕ} (hn : n ≤ N) (ho : o ≤ O) :
    revAt (N + O) (n + o) = revAt N n + revAt O o := by
  rcases Nat.le.dest hn with ⟨n', rfl⟩
  rcases Nat.le.dest ho with ⟨o', rfl⟩
  repeat' rw [revAt_le (le_add_right rfl.le)]
  rw [add_assoc, add_left_comm n' o, ← add_assoc, revAt_le (le_add_right rfl.le)]
  repeat' rw [add_tsub_cancel_left]
#align polynomial.rev_at_add Polynomial.revAt_add

-- @[simp] -- Porting note: simp can prove this
theorem revAt_zero (N : ℕ) : revAt N 0 = N := by simp
#align polynomial.rev_at_zero Polynomial.revAt_zero

/-- `reflect N f` is the polynomial such that `(reflect N f).coeff i = f.coeff (revAt N i)`.
In other words, the terms with exponent `[0, ..., N]` now have exponent `[N, ..., 0]`.

In practice, `reflect` is only used when `N` is at least as large as the degree of `f`.

Eventually, it will be used with `N` exactly equal to the degree of `f`.  -/
noncomputable def reflect (N : ℕ) : R[X] → R[X]
  | ⟨f⟩ => ⟨Finsupp.embDomain (revAt N) f⟩
#align polynomial.reflect Polynomial.reflect

theorem reflect_support (N : ℕ) (f : R[X]) :
    (reflect N f).support = Finset.image (revAt N) f.support := by
  rcases f with ⟨⟩
  ext1
  simp only [reflect, support_ofFinsupp, support_embDomain, Finset.mem_map, Finset.mem_image]
#align polynomial.reflect_support Polynomial.reflect_support

@[simp]
theorem coeff_reflect (N : ℕ) (f : R[X]) (i : ℕ) : coeff (reflect N f) i = f.coeff (revAt N i) := by
  rcases f with ⟨f⟩
  simp only [reflect, coeff]
  calc
    Finsupp.embDomain (revAt N) f i = Finsupp.embDomain (revAt N) f (revAt N (revAt N i)) := by
      rw [revAt_invol]
    _ = f (revAt N i) := Finsupp.embDomain_apply _ _ _
#align polynomial.coeff_reflect Polynomial.coeff_reflect

@[simp]
theorem reflect_zero {N : ℕ} : reflect N (0 : R[X]) = 0 :=
  rfl
#align polynomial.reflect_zero Polynomial.reflect_zero

@[simp]
theorem reflect_eq_zero_iff {N : ℕ} {f : R[X]} : reflect N (f : R[X]) = 0 ↔ f = 0 := by
  rw [ofFinsupp_eq_zero, reflect, embDomain_eq_zero, ofFinsupp_eq_zero]
#align polynomial.reflect_eq_zero_iff Polynomial.reflect_eq_zero_iff

@[simp]
theorem reflect_add (f g : R[X]) (N : ℕ) : reflect N (f + g) = reflect N f + reflect N g := by
  ext
  simp only [coeff_add, coeff_reflect]
#align polynomial.reflect_add Polynomial.reflect_add

@[simp]
theorem reflect_C_mul (f : R[X]) (r : R) (N : ℕ) : reflect N (C r * f) = C r * reflect N f := by
  ext
  simp only [coeff_reflect, coeff_C_mul]
set_option linter.uppercaseLean3 false in
#align polynomial.reflect_C_mul Polynomial.reflect_C_mul

-- @[simp] -- Porting note: simp can prove this (once `reflect_monomial` is in simp scope)
theorem reflect_C_mul_X_pow (N n : ℕ) {c : R} : reflect N (C c * X ^ n) = C c * X ^ revAt N n := by
  ext
  rw [reflect_C_mul, coeff_C_mul, coeff_C_mul, coeff_X_pow, coeff_reflect]
  split_ifs with h
  · rw [h, revAt_invol, coeff_X_pow_self]
  · rw [not_mem_support_iff.mp]
    intro a
    rw [← one_mul (X ^ n), ← C_1] at a
    apply h
    rw [← mem_support_C_mul_X_pow a, revAt_invol]
set_option linter.uppercaseLean3 false in
#align polynomial.reflect_C_mul_X_pow Polynomial.reflect_C_mul_X_pow

@[simp]
theorem reflect_C (r : R) (N : ℕ) : reflect N (C r) = C r * X ^ N := by
  conv_lhs => rw [← mul_one (C r), ← pow_zero X, reflect_C_mul_X_pow, revAt_zero]
set_option linter.uppercaseLean3 false in
#align polynomial.reflect_C Polynomial.reflect_C

@[simp]
theorem reflect_monomial (N n : ℕ) : reflect N ((X : R[X]) ^ n) = X ^ revAt N n := by
  rw [← one_mul (X ^ n), ← one_mul (X ^ revAt N n), ← C_1, reflect_C_mul_X_pow]
#align polynomial.reflect_monomial Polynomial.reflect_monomial

@[simp] lemma reflect_one_X : reflect 1 (X : R[X]) = 1 := by
  simpa using reflect_monomial 1 1 (R := R)

theorem reflect_mul_induction (cf cg : ℕ) :
    ∀ N O : ℕ,
      ∀ f g : R[X],
        f.support.card ≤ cf.succ →
          g.support.card ≤ cg.succ →
            f.natDegree ≤ N →
              g.natDegree ≤ O → reflect (N + O) (f * g) = reflect N f * reflect O g := by
  induction' cf with cf hcf
  --first induction (left): base case
  · induction' cg with cg hcg
    -- second induction (right): base case
    · intro N O f g Cf Cg Nf Og
      rw [← C_mul_X_pow_eq_self Cf, ← C_mul_X_pow_eq_self Cg]
      simp_rw [mul_assoc, X_pow_mul, mul_assoc, ← pow_add (X : R[X]), reflect_C_mul,
        reflect_monomial, add_comm, revAt_add Nf Og, mul_assoc, X_pow_mul, mul_assoc, ←
        pow_add (X : R[X]), add_comm]
    -- second induction (right): induction step
    · intro N O f g Cf Cg Nf Og
      by_cases g0 : g = 0
      · rw [g0, reflect_zero, mul_zero, mul_zero, reflect_zero]
      rw [← eraseLead_add_C_mul_X_pow g, mul_add, reflect_add, reflect_add, mul_add, hcg, hcg] <;>
        try assumption
      · exact le_add_left card_support_C_mul_X_pow_le_one
      · exact le_trans (natDegree_C_mul_X_pow_le g.leadingCoeff g.natDegree) Og
      · exact Nat.lt_succ_iff.mp (gt_of_ge_of_gt Cg (eraseLead_support_card_lt g0))
      · exact le_trans eraseLead_natDegree_le_aux Og
  --first induction (left): induction step
  · intro N O f g Cf Cg Nf Og
    by_cases f0 : f = 0
    · rw [f0, reflect_zero, zero_mul, zero_mul, reflect_zero]
    rw [← eraseLead_add_C_mul_X_pow f, add_mul, reflect_add, reflect_add, add_mul, hcf, hcf] <;>
      try assumption
    · exact le_add_left card_support_C_mul_X_pow_le_one
    · exact le_trans (natDegree_C_mul_X_pow_le f.leadingCoeff f.natDegree) Nf
    · exact Nat.lt_succ_iff.mp (gt_of_ge_of_gt Cf (eraseLead_support_card_lt f0))
    · exact le_trans eraseLead_natDegree_le_aux Nf
#align polynomial.reflect_mul_induction Polynomial.reflect_mul_induction

@[simp]
theorem reflect_mul (f g : R[X]) {F G : ℕ} (Ff : f.natDegree ≤ F) (Gg : g.natDegree ≤ G) :
    reflect (F + G) (f * g) = reflect F f * reflect G g :=
  reflect_mul_induction _ _ F G f g f.support.card.le_succ g.support.card.le_succ Ff Gg
#align polynomial.reflect_mul Polynomial.reflect_mul

section Eval₂

variable {S : Type*} [CommSemiring S]

theorem eval₂_reflect_mul_pow (i : R →+* S) (x : S) [Invertible x] (N : ℕ) (f : R[X])
    (hf : f.natDegree ≤ N) : eval₂ i (⅟ x) (reflect N f) * x ^ N = eval₂ i x f := by
  refine'
    induction_with_natDegree_le (fun f => eval₂ i (⅟ x) (reflect N f) * x ^ N = eval₂ i x f) _ _ _
      _ f hf
  · simp
  · intro n r _ hnN
    simp only [revAt_le hnN, reflect_C_mul_X_pow, eval₂_X_pow, eval₂_C, eval₂_mul]
    conv in x ^ N => rw [← Nat.sub_add_cancel hnN]
    rw [pow_add, ← mul_assoc, mul_assoc (i r), ← mul_pow, invOf_mul_self, one_pow, mul_one]
  · intros
    simp [*, add_mul]
#align polynomial.eval₂_reflect_mul_pow Polynomial.eval₂_reflect_mul_pow

theorem eval₂_reflect_eq_zero_iff (i : R →+* S) (x : S) [Invertible x] (N : ℕ) (f : R[X])
    (hf : f.natDegree ≤ N) : eval₂ i (⅟ x) (reflect N f) = 0 ↔ eval₂ i x f = 0 := by
  conv_rhs => rw [← eval₂_reflect_mul_pow i x N f hf]
  constructor
  · intro h
    rw [h, zero_mul]
  · intro h
    rw [← mul_one (eval₂ i (⅟ x) _), ← one_pow N, ← mul_invOf_self x, mul_pow, ← mul_assoc, h,
      zero_mul]
#align polynomial.eval₂_reflect_eq_zero_iff Polynomial.eval₂_reflect_eq_zero_iff

end Eval₂

/-- The reverse of a polynomial f is the polynomial obtained by "reading f backwards".
Even though this is not the actual definition, `reverse f = f (1/X) * X ^ f.natDegree`. -/
noncomputable def reverse (f : R[X]) : R[X] :=
  reflect f.natDegree f
#align polynomial.reverse Polynomial.reverse

theorem coeff_reverse (f : R[X]) (n : ℕ) : f.reverse.coeff n = f.coeff (revAt f.natDegree n) := by
  rw [reverse, coeff_reflect]
#align polynomial.coeff_reverse Polynomial.coeff_reverse

@[simp]
theorem coeff_zero_reverse (f : R[X]) : coeff (reverse f) 0 = leadingCoeff f := by
  rw [coeff_reverse, revAt_le (zero_le f.natDegree), tsub_zero, leadingCoeff]
#align polynomial.coeff_zero_reverse Polynomial.coeff_zero_reverse

@[simp]
theorem reverse_zero : reverse (0 : R[X]) = 0 :=
  rfl
#align polynomial.reverse_zero Polynomial.reverse_zero

@[simp]
theorem reverse_eq_zero : f.reverse = 0 ↔ f = 0 := by simp [reverse]
#align polynomial.reverse_eq_zero Polynomial.reverse_eq_zero

theorem reverse_natDegree_le (f : R[X]) : f.reverse.natDegree ≤ f.natDegree := by
  rw [natDegree_le_iff_degree_le, degree_le_iff_coeff_zero]
  intro n hn
  rw [Nat.cast_withBot, Nat.cast_withBot, WithBot.coe_lt_coe] at hn
  rw [coeff_reverse, revAt, Function.Embedding.coeFn_mk, if_neg (not_le_of_gt hn),
    coeff_eq_zero_of_natDegree_lt hn]
#align polynomial.reverse_nat_degree_le Polynomial.reverse_natDegree_le

theorem natDegree_eq_reverse_natDegree_add_natTrailingDegree (f : R[X]) :
    f.natDegree = f.reverse.natDegree + f.natTrailingDegree := by
  by_cases hf : f = 0
  · rw [hf, reverse_zero, natDegree_zero, natTrailingDegree_zero]
  apply le_antisymm
  · refine' tsub_le_iff_right.mp _
    apply le_natDegree_of_ne_zero
    rw [reverse, coeff_reflect, ← revAt_le f.natTrailingDegree_le_natDegree, revAt_invol]
    exact trailingCoeff_nonzero_iff_nonzero.mpr hf
  · rw [← le_tsub_iff_left f.reverse_natDegree_le]
    apply natTrailingDegree_le_of_ne_zero
    have key := mt leadingCoeff_eq_zero.mp (mt reverse_eq_zero.mp hf)
    rwa [leadingCoeff, coeff_reverse, revAt_le f.reverse_natDegree_le] at key
#align polynomial.nat_degree_eq_reverse_nat_degree_add_nat_trailing_degree Polynomial.natDegree_eq_reverse_natDegree_add_natTrailingDegree

theorem reverse_natDegree (f : R[X]) : f.reverse.natDegree = f.natDegree - f.natTrailingDegree := by
  rw [f.natDegree_eq_reverse_natDegree_add_natTrailingDegree, add_tsub_cancel_right]
#align polynomial.reverse_nat_degree Polynomial.reverse_natDegree

theorem reverse_leadingCoeff (f : R[X]) : f.reverse.leadingCoeff = f.trailingCoeff := by
  rw [leadingCoeff, reverse_natDegree, ← revAt_le f.natTrailingDegree_le_natDegree,
    coeff_reverse, revAt_invol, trailingCoeff]
#align polynomial.reverse_leading_coeff Polynomial.reverse_leadingCoeff

theorem reverse_natTrailingDegree (f : R[X]) : f.reverse.natTrailingDegree = 0 := by
  by_cases hf : f = 0
  · rw [hf, reverse_zero, natTrailingDegree_zero]
  · rw [← le_zero_iff]
    apply natTrailingDegree_le_of_ne_zero
    rw [coeff_zero_reverse]
    exact mt leadingCoeff_eq_zero.mp hf
#align polynomial.reverse_nat_trailing_degree Polynomial.reverse_natTrailingDegree

theorem reverse_trailingCoeff (f : R[X]) : f.reverse.trailingCoeff = f.leadingCoeff := by
  rw [trailingCoeff, reverse_natTrailingDegree, coeff_zero_reverse]
#align polynomial.reverse_trailing_coeff Polynomial.reverse_trailingCoeff

theorem reverse_mul {f g : R[X]} (fg : f.leadingCoeff * g.leadingCoeff ≠ 0) :
    reverse (f * g) = reverse f * reverse g := by
  unfold reverse
  rw [natDegree_mul' fg, reflect_mul f g rfl.le rfl.le]
#align polynomial.reverse_mul Polynomial.reverse_mul

@[simp]
theorem reverse_mul_of_domain {R : Type*} [Ring R] [NoZeroDivisors R] (f g : R[X]) :
    reverse (f * g) = reverse f * reverse g := by
  by_cases f0 : f = 0
  · simp only [f0, zero_mul, reverse_zero]
  by_cases g0 : g = 0
  · rw [g0, mul_zero, reverse_zero, mul_zero]
  simp [reverse_mul, *]
#align polynomial.reverse_mul_of_domain Polynomial.reverse_mul_of_domain

theorem trailingCoeff_mul {R : Type*} [Ring R] [NoZeroDivisors R] (p q : R[X]) :
    (p * q).trailingCoeff = p.trailingCoeff * q.trailingCoeff := by
  rw [← reverse_leadingCoeff, reverse_mul_of_domain, leadingCoeff_mul, reverse_leadingCoeff,
    reverse_leadingCoeff]
#align polynomial.trailing_coeff_mul Polynomial.trailingCoeff_mul

@[simp]
theorem coeff_one_reverse (f : R[X]) : coeff (reverse f) 1 = nextCoeff f := by
  rw [coeff_reverse, nextCoeff]
  split_ifs with hf
  · have : coeff f 1 = 0 := coeff_eq_zero_of_natDegree_lt (by simp only [hf, zero_lt_one])
    simp [*, revAt]
  · rw [revAt_le]
    exact Nat.succ_le_iff.2 (pos_iff_ne_zero.2 hf)
#align polynomial.coeff_one_reverse Polynomial.coeff_one_reverse

<<<<<<< HEAD
@[simp] lemma reverse_C {t : R} :
    reverse (C t) = C t := by
  simp [reverse]

@[simp] lemma reverse_mul_X {p : R[X]} : reverse (p * X) = reverse p := by
=======
@[simp] lemma reverse_C (t : R) :
    reverse (C t) = C t := by
  simp [reverse]

@[simp] lemma reverse_mul_X (p : R[X]) : reverse (p * X) = reverse p := by
>>>>>>> 590f2c48
  nontriviality R
  rcases eq_or_ne p 0 with rfl | hp
  · simp
  · simp [reverse, hp]

<<<<<<< HEAD
@[simp] lemma reverse_X_mul {p : R[X]} : reverse (X * p) = reverse p := by
  rw [commute_X p, reverse_mul_X]

@[simp] lemma reverse_mul_X_pow {p : R[X]} {n : ℕ} : reverse (p * X ^ n) = reverse p := by
  induction' n with n ih; simp
  rw [pow_succ', ← mul_assoc, reverse_mul_X, ih]

@[simp] lemma reverse_X_pow_mul {p : R[X]} {n : ℕ} : reverse (X ^ n * p) = reverse p := by
  rw [commute_X_pow p, reverse_mul_X_pow]

@[simp] lemma reverse_add_C {p : R[X]} {t : R} :
    reverse (p + C t) = reverse p + C t * X ^ p.natDegree := by
  simp [reverse]

@[simp] lemma reverse_C_add {p : R[X]} {t : R} :
=======
@[simp] lemma reverse_X_mul (p : R[X]) : reverse (X * p) = reverse p := by
  rw [commute_X p, reverse_mul_X]

@[simp] lemma reverse_mul_X_pow (p : R[X]) (n : ℕ) : reverse (p * X ^ n) = reverse p := by
  induction' n with n ih; simp
  rw [pow_succ', ← mul_assoc, reverse_mul_X, ih]

@[simp] lemma reverse_X_pow_mul (p : R[X]) (n : ℕ) : reverse (X ^ n * p) = reverse p := by
  rw [commute_X_pow p, reverse_mul_X_pow]

@[simp] lemma reverse_add_C (p : R[X]) (t : R) :
    reverse (p + C t) = reverse p + C t * X ^ p.natDegree := by
  simp [reverse]

@[simp] lemma reverse_C_add (p : R[X]) (t : R) :
>>>>>>> 590f2c48
    reverse (C t + p) = C t * X ^ p.natDegree + reverse p := by
  rw [add_comm, reverse_add_C, add_comm]

section Eval₂

variable {S : Type*} [CommSemiring S]

theorem eval₂_reverse_mul_pow (i : R →+* S) (x : S) [Invertible x] (f : R[X]) :
    eval₂ i (⅟ x) (reverse f) * x ^ f.natDegree = eval₂ i x f :=
  eval₂_reflect_mul_pow i _ _ f le_rfl
#align polynomial.eval₂_reverse_mul_pow Polynomial.eval₂_reverse_mul_pow

@[simp]
theorem eval₂_reverse_eq_zero_iff (i : R →+* S) (x : S) [Invertible x] (f : R[X]) :
    eval₂ i (⅟ x) (reverse f) = 0 ↔ eval₂ i x f = 0 :=
  eval₂_reflect_eq_zero_iff i x _ _ le_rfl
#align polynomial.eval₂_reverse_eq_zero_iff Polynomial.eval₂_reverse_eq_zero_iff

end Eval₂

end Semiring

section Ring

variable {R : Type*} [Ring R]

@[simp]
theorem reflect_neg (f : R[X]) (N : ℕ) : reflect N (-f) = -reflect N f := by
  rw [neg_eq_neg_one_mul, ← C_1, ← C_neg, reflect_C_mul, C_neg, C_1, ← neg_eq_neg_one_mul]
#align polynomial.reflect_neg Polynomial.reflect_neg

@[simp]
theorem reflect_sub (f g : R[X]) (N : ℕ) : reflect N (f - g) = reflect N f - reflect N g := by
  rw [sub_eq_add_neg, sub_eq_add_neg, reflect_add, reflect_neg]
#align polynomial.reflect_sub Polynomial.reflect_sub

@[simp]
theorem reverse_neg (f : R[X]) : reverse (-f) = -reverse f := by
  rw [reverse, reverse, reflect_neg, natDegree_neg]
#align polynomial.reverse_neg Polynomial.reverse_neg

end Ring

end Polynomial<|MERGE_RESOLUTION|>--- conflicted
+++ resolved
@@ -347,41 +347,16 @@
     exact Nat.succ_le_iff.2 (pos_iff_ne_zero.2 hf)
 #align polynomial.coeff_one_reverse Polynomial.coeff_one_reverse
 
-<<<<<<< HEAD
-@[simp] lemma reverse_C {t : R} :
-    reverse (C t) = C t := by
-  simp [reverse]
-
-@[simp] lemma reverse_mul_X {p : R[X]} : reverse (p * X) = reverse p := by
-=======
 @[simp] lemma reverse_C (t : R) :
     reverse (C t) = C t := by
   simp [reverse]
 
 @[simp] lemma reverse_mul_X (p : R[X]) : reverse (p * X) = reverse p := by
->>>>>>> 590f2c48
   nontriviality R
   rcases eq_or_ne p 0 with rfl | hp
   · simp
   · simp [reverse, hp]
 
-<<<<<<< HEAD
-@[simp] lemma reverse_X_mul {p : R[X]} : reverse (X * p) = reverse p := by
-  rw [commute_X p, reverse_mul_X]
-
-@[simp] lemma reverse_mul_X_pow {p : R[X]} {n : ℕ} : reverse (p * X ^ n) = reverse p := by
-  induction' n with n ih; simp
-  rw [pow_succ', ← mul_assoc, reverse_mul_X, ih]
-
-@[simp] lemma reverse_X_pow_mul {p : R[X]} {n : ℕ} : reverse (X ^ n * p) = reverse p := by
-  rw [commute_X_pow p, reverse_mul_X_pow]
-
-@[simp] lemma reverse_add_C {p : R[X]} {t : R} :
-    reverse (p + C t) = reverse p + C t * X ^ p.natDegree := by
-  simp [reverse]
-
-@[simp] lemma reverse_C_add {p : R[X]} {t : R} :
-=======
 @[simp] lemma reverse_X_mul (p : R[X]) : reverse (X * p) = reverse p := by
   rw [commute_X p, reverse_mul_X]
 
@@ -397,7 +372,6 @@
   simp [reverse]
 
 @[simp] lemma reverse_C_add (p : R[X]) (t : R) :
->>>>>>> 590f2c48
     reverse (C t + p) = C t * X ^ p.natDegree + reverse p := by
   rw [add_comm, reverse_add_C, add_comm]
 
