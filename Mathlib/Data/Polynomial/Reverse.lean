--- conflicted
+++ resolved
@@ -302,21 +302,10 @@
     coeff_reverse, revAt_invol, trailingCoeff]
 #align polynomial.reverse_leading_coeff Polynomial.reverse_leadingCoeff
 
-<<<<<<< HEAD
 theorem natTrailingDegree_reverse (f : R[X]) : f.reverse.natTrailingDegree = 0 := by
   rw [natTrailingDegree_eq_zero, reverse_eq_zero, coeff_zero_reverse, leadingCoeff_ne_zero]
   exact eq_or_ne _ _
 #align polynomial.reverse_nat_trailing_degree Polynomial.natTrailingDegree_reverse
-=======
-theorem reverse_natTrailingDegree (f : R[X]) : f.reverse.natTrailingDegree = 0 := by
-  by_cases hf : f = 0
-  · rw [hf, reverse_zero, natTrailingDegree_zero]
-  · rw [← Nat.le_zero]
-    apply natTrailingDegree_le_of_ne_zero
-    rw [coeff_zero_reverse]
-    exact mt leadingCoeff_eq_zero.mp hf
-#align polynomial.reverse_nat_trailing_degree Polynomial.reverse_natTrailingDegree
->>>>>>> bb349f30
 
 theorem reverse_trailingCoeff (f : R[X]) : f.reverse.trailingCoeff = f.leadingCoeff := by
   rw [trailingCoeff, natTrailingDegree_reverse, coeff_zero_reverse]
