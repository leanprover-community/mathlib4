/-
Copyright (c) 2022 Andrew Yang. All rights reserved.
Released under Apache 2.0 license as described in the file LICENSE.
Authors: Andrew Yang
-/
import Mathlib.RingTheory.FiniteType

#align_import data.polynomial.module from "leanprover-community/mathlib"@"63417e01fbc711beaf25fa73b6edb395c0cfddd0"

/-!
# Polynomial module

In this file, we define the polynomial module for an `R`-module `M`, i.e. the `R[X]`-module `M[X]`.

This is defined as a type alias `PolynomialModule R M := ℕ →₀ M`, since there might be different
module structures on `ℕ →₀ M` of interest. See the docstring of `PolynomialModule` for details.

-/

section CommSemiring

universe u v

open Polynomial

open Polynomial BigOperators



/-- The `R[X]`-module `M[X]` for an `R`-module `M`.
This is isomorphic (as an `R`-module) to `M[X]` when `M` is a ring.

We require all the module instances `Module S (PolynomialModule R M)` to factor through `R` except
`Module R[X] (PolynomialModule R M)`.
In this constraint, we have the following instances for example :
- `R` acts on `PolynomialModule R R[X]`
- `R[X]` acts on `PolynomialModule R R[X]` as `R[Y]` acting on `R[X][Y]`
- `R` acts on `PolynomialModule R[X] R[X]`
- `R[X]` acts on `PolynomialModule R[X] R[X]` as `R[X]` acting on `R[X][Y]`
- `R[X][X]` acts on `PolynomialModule R[X] R[X]` as `R[X][Y]` acting on itself

This is also the reason why `R` is included in the alias, or else there will be two different
instances of `Module R[X] (PolynomialModule R[X])`.

See https://leanprover.zulipchat.com/#narrow/stream/144837-PR-reviews/topic/.2315065.20polynomial.20modules
for the full discussion.
-/
@[nolint unusedArguments]
def PolynomialModule (R M : Type*) [CommRing R] [AddCommGroup M] [Module R M] := ℕ →₀ M
#align polynomial_module PolynomialModule

variable (R M : Type*) [CommRing R] [AddCommGroup M] [Module R M] (I : Ideal R)

--porting note: stated instead of deriving
noncomputable instance : Inhabited (PolynomialModule R M) := Finsupp.inhabited
noncomputable instance : AddCommGroup (PolynomialModule R M) := Finsupp.addCommGroup

variable {M}

variable {S : Type*} [CommSemiring S] [Algebra S R] [Module S M] [IsScalarTower S R M]

namespace PolynomialModule

/-- This is required to have the `IsScalarTower S R M` instance to avoid diamonds. -/
@[nolint unusedArguments]
noncomputable instance : Module S (PolynomialModule R M) :=
  Finsupp.module ℕ M

instance funLike : FunLike (PolynomialModule R M) ℕ fun _ => M :=
  Finsupp.funLike

instance : CoeFun (PolynomialModule R M) fun _ => ℕ → M :=
  Finsupp.coeFun

theorem zero_apply (i : ℕ) : (0 : PolynomialModule R M) i = 0 :=
  Finsupp.zero_apply

theorem add_apply (g₁ g₂ : PolynomialModule R M) (a : ℕ) : (g₁ + g₂) a = g₁ a + g₂ a :=
  Finsupp.add_apply g₁ g₂ a

/-- The monomial `m * x ^ i`. This is defeq to `Finsupp.singleAddHom`, and is redefined here
so that it has the desired type signature.  -/
noncomputable def single (i : ℕ) : M →+ PolynomialModule R M :=
  Finsupp.singleAddHom i
#align polynomial_module.single PolynomialModule.single

theorem single_apply (i : ℕ) (m : M) (n : ℕ) : single R i m n = ite (i = n) m 0 :=
  Finsupp.single_apply
#align polynomial_module.single_apply PolynomialModule.single_apply

/-- `PolynomialModule.single` as a linear map. -/
noncomputable def lsingle (i : ℕ) : M →ₗ[R] PolynomialModule R M :=
  Finsupp.lsingle i
#align polynomial_module.lsingle PolynomialModule.lsingle

theorem lsingle_apply (i : ℕ) (m : M) (n : ℕ) : lsingle R i m n = ite (i = n) m 0 :=
  Finsupp.single_apply
#align polynomial_module.lsingle_apply PolynomialModule.lsingle_apply

theorem single_smul (i : ℕ) (r : R) (m : M) : single R i (r • m) = r • single R i m :=
  (lsingle R i).map_smul r m
#align polynomial_module.single_smul PolynomialModule.single_smul

variable {R}

theorem induction_linear {P : PolynomialModule R M → Prop} (f : PolynomialModule R M) (h0 : P 0)
    (hadd : ∀ f g, P f → P g → P (f + g)) (hsingle : ∀ a b, P (single R a b)) : P f :=
  Finsupp.induction_linear f h0 hadd hsingle
#align polynomial_module.induction_linear PolynomialModule.induction_linear

@[semireducible]
noncomputable instance polynomialModule : Module R[X] (PolynomialModule R M) :=
  modulePolynomialOfEndo (Finsupp.lmapDomain _ _ Nat.succ)
#align polynomial_module.polynomial_module PolynomialModule.polynomialModule

instance (M : Type u) [AddCommGroup M] [Module R M] [Module S M] [IsScalarTower S R M] :
    IsScalarTower S R (PolynomialModule R M) :=
  Finsupp.isScalarTower _ _

instance isScalarTower' (M : Type u) [AddCommGroup M] [Module R M] [Module S M]
    [IsScalarTower S R M] : IsScalarTower S R[X] (PolynomialModule R M) := by
  haveI : IsScalarTower R R[X] (PolynomialModule R M) := modulePolynomialOfEndo.isScalarTower _
  constructor
  intro x y z
  rw [← @IsScalarTower.algebraMap_smul S R, ← @IsScalarTower.algebraMap_smul S R, smul_assoc]
#align polynomial_module.is_scalar_tower' PolynomialModule.isScalarTower'

@[simp]
theorem monomial_smul_single (i : ℕ) (r : R) (j : ℕ) (m : M) :
    monomial i r • single R j m = single R (i + j) (r • m) := by
  simp only [LinearMap.mul_apply, Polynomial.aeval_monomial, LinearMap.pow_apply,
    Module.algebraMap_end_apply, modulePolynomialOfEndo_smul_def]
  induction i generalizing r j m with
  | zero =>
    rw [Nat.zero_eq, Function.iterate_zero, zero_add]
    exact Finsupp.smul_single r j m
  | succ n hn =>
    rw [Function.iterate_succ, Function.comp_apply, Nat.succ_eq_add_one, add_assoc, ← hn]
    congr 2
    rw [← Nat.succ_eq_one_add]
    exact Finsupp.mapDomain_single
#align polynomial_module.monomial_smul_single PolynomialModule.monomial_smul_single

@[simp]
theorem monomial_smul_apply (i : ℕ) (r : R) (g : PolynomialModule R M) (n : ℕ) :
    (monomial i r • g) n = ite (i ≤ n) (r • g (n - i)) 0 := by
  induction' g using PolynomialModule.induction_linear with p q hp hq
  · simp only [smul_zero, zero_apply, ite_self]
  · simp only [smul_add, add_apply, hp, hq]
    split_ifs
    exacts [rfl, zero_add 0]
  · rw [monomial_smul_single, single_apply, single_apply, smul_ite, smul_zero, ← ite_and]
    congr
    rw [eq_iff_iff]
    constructor
    · rintro rfl
      simp
    · rintro ⟨e, rfl⟩
      rw [add_comm, tsub_add_cancel_of_le e]
#align polynomial_module.monomial_smul_apply PolynomialModule.monomial_smul_apply

@[simp]
theorem smul_single_apply (i : ℕ) (f : R[X]) (m : M) (n : ℕ) :
    (f • single R i m) n = ite (i ≤ n) (f.coeff (n - i) • m) 0 := by
  induction' f using Polynomial.induction_on' with p q hp hq
  · rw [add_smul, Finsupp.add_apply, hp, hq, coeff_add, add_smul]
    split_ifs
    exacts [rfl, zero_add 0]
  · rw [monomial_smul_single, single_apply, coeff_monomial, ite_smul, zero_smul]
    by_cases h : i ≤ n
    · simp_rw [eq_tsub_iff_add_eq_of_le h, if_pos h]
    · rw [if_neg h, ite_eq_right_iff]
      intro e
      exfalso
      linarith
#align polynomial_module.smul_single_apply PolynomialModule.smul_single_apply

theorem smul_apply (f : R[X]) (g : PolynomialModule R M) (n : ℕ) :
    (f • g) n = ∑ x in Finset.Nat.antidiagonal n, f.coeff x.1 • g x.2 := by
  induction' f using Polynomial.induction_on' with p q hp hq f_n f_a
  · rw [add_smul, Finsupp.add_apply, hp, hq, ← Finset.sum_add_distrib]
    congr
    ext
    rw [coeff_add, add_smul]
  · rw [Finset.Nat.sum_antidiagonal_eq_sum_range_succ fun i j => (monomial f_n f_a).coeff i • g j,
      monomial_smul_apply]
    simp_rw [Polynomial.coeff_monomial, ← Finset.mem_range_succ_iff]
    rw [← Finset.sum_ite_eq (Finset.range (Nat.succ n)) f_n (fun x => f_a • g (n - x))]
    congr
    ext x
    split_ifs
    exacts [rfl, (zero_smul R _).symm]
#align polynomial_module.smul_apply PolynomialModule.smul_apply

/-- `PolynomialModule R R` is isomorphic to `R[X]` as an `R[X]` module. -/
noncomputable def equivPolynomialSelf : PolynomialModule R R ≃ₗ[R[X]] R[X] :=
  { (Polynomial.toFinsuppIso R).symm with
    map_smul' := fun r x => by
      dsimp
      rw [← RingEquiv.coe_toEquiv_symm, RingEquiv.coe_toEquiv]
      induction' x using induction_linear with _ _ hp hq n a
      · rw [smul_zero, map_zero, mul_zero]
      · rw [smul_add, map_add, map_add, mul_add, hp, hq]
      · ext i
        simp only [coeff_ofFinsupp, smul_single_apply, toFinsuppIso_symm_apply, coeff_ofFinsupp,
        single_apply, ge_iff_le, smul_eq_mul, Polynomial.coeff_mul, mul_ite, mul_zero]
        split_ifs with hn
        · rw [Finset.sum_eq_single (i - n, n)]
          simp only [ite_true]
          · rintro ⟨p, q⟩ hpq1 hpq2
            rw [Finset.Nat.mem_antidiagonal] at hpq1
            split_ifs with H
            · dsimp at H
              exfalso
              apply hpq2
              rw [←hpq1, H]
              simp only [add_le_iff_nonpos_left, nonpos_iff_eq_zero, add_tsub_cancel_right]
            · rfl
          · intro H
            exfalso
            apply H
            rw [Finset.Nat.mem_antidiagonal, tsub_add_cancel_of_le hn]
        · symm
          rw [Finset.sum_ite_of_false, Finset.sum_const_zero]
          simp_rw [Finset.Nat.mem_antidiagonal]
          intro x hx
          contrapose! hn
          rw [add_comm, ← hn] at hx
          exact Nat.le.intro hx }
#align polynomial_module.equiv_polynomial_self PolynomialModule.equivPolynomialSelf

/-- `PolynomialModule R S` is isomorphic to `S[X]` as an `R` module. -/
noncomputable def equivPolynomial {S : Type*} [CommRing S] [Algebra R S] :
    PolynomialModule R S ≃ₗ[R] S[X] :=
  { (Polynomial.toFinsuppIso S).symm with map_smul' := fun _ _ => rfl }
#align polynomial_module.equiv_polynomial PolynomialModule.equivPolynomial

variable (R' : Type*) {M' : Type*} [CommRing R'] [AddCommGroup M'] [Module R' M']

variable [Algebra R R'] [Module R M'] [IsScalarTower R R' M']

/-- The image of a polynomial under a linear map. -/
noncomputable def map (f : M →ₗ[R] M') : PolynomialModule R M →ₗ[R] PolynomialModule R' M' :=
  Finsupp.mapRange.linearMap f
#align polynomial_module.map PolynomialModule.map

@[simp]
theorem map_single (f : M →ₗ[R] M') (i : ℕ) (m : M) : map R' f (single R i m) = single R' i (f m) :=
  Finsupp.mapRange_single (hf := f.map_zero)
#align polynomial_module.map_single PolynomialModule.map_single

theorem map_smul (f : M →ₗ[R] M') (p : R[X]) (q : PolynomialModule R M) :
    map R' f (p • q) = p.map (algebraMap R R') • map R' f q := by
  apply induction_linear q
  · rw [smul_zero, map_zero, smul_zero]
  · intro f g e₁ e₂
    rw [smul_add, map_add, e₁, e₂, map_add, smul_add]
  intro i m
  induction' p using Polynomial.induction_on' with _ _ e₁ e₂
  · rw [add_smul, map_add, e₁, e₂, Polynomial.map_add, add_smul]
  · rw [monomial_smul_single, map_single, Polynomial.map_monomial, map_single, monomial_smul_single,
      f.map_smul, algebraMap_smul]
#align polynomial_module.map_smul PolynomialModule.map_smul

/-- Evaluate a polynomial `p : PolynomialModule R M` at `r : R`. -/
@[simps! (config := .lemmasOnly)]
def eval (r : R) : PolynomialModule R M →ₗ[R] M where
  toFun p := p.sum fun i m => r ^ i • m
  map_add' x y := Finsupp.sum_add_index' (fun _ => smul_zero _) fun _ _ _ => smul_add _ _ _
  map_smul' s m := by
    refine' (Finsupp.sum_smul_index' _).trans _
    · exact fun i => smul_zero _
    · simp_rw [RingHom.id_apply, Finsupp.smul_sum]
      congr
      ext i c
      rw [smul_comm]
#align polynomial_module.eval PolynomialModule.eval

@[simp]
theorem eval_single (r : R) (i : ℕ) (m : M) : eval r (single R i m) = r ^ i • m :=
  Finsupp.sum_single_index (smul_zero _)
#align polynomial_module.eval_single PolynomialModule.eval_single

@[simp]
theorem eval_lsingle (r : R) (i : ℕ) (m : M) : eval r (lsingle R i m) = r ^ i • m :=
  eval_single r i m
#align polynomial_module.eval_lsingle PolynomialModule.eval_lsingle

theorem eval_smul (p : R[X]) (q : PolynomialModule R M) (r : R) :
    eval r (p • q) = p.eval r • eval r q := by
  apply induction_linear q
  · rw [smul_zero, map_zero, smul_zero]
  · intro f g e₁ e₂
    rw [smul_add, map_add, e₁, e₂, map_add, smul_add]
  intro i m
  induction' p using Polynomial.induction_on' with _ _ e₁ e₂
  · rw [add_smul, map_add, Polynomial.eval_add, e₁, e₂, add_smul]
  · rw [monomial_smul_single, eval_single, Polynomial.eval_monomial, eval_single, smul_comm, ←
      smul_smul, pow_add, mul_smul]
#align polynomial_module.eval_smul PolynomialModule.eval_smul

@[simp]
theorem eval_map (f : M →ₗ[R] M') (q : PolynomialModule R M) (r : R) :
    eval (algebraMap R R' r) (map R' f q) = f (eval r q) := by
  apply induction_linear q
  · simp_rw [map_zero]
  · intro f g e₁ e₂
    simp_rw [map_add, e₁, e₂]
  · intro i m
    rw [map_single, eval_single, eval_single, f.map_smul, ← map_pow, algebraMap_smul]
#align polynomial_module.eval_map PolynomialModule.eval_map

@[simp]
theorem eval_map' (f : M →ₗ[R] M) (q : PolynomialModule R M) (r : R) :
    eval r (map R f q) = f (eval r q) :=
  eval_map R f q r
#align polynomial_module.eval_map' PolynomialModule.eval_map'

-- Porting note: Synthesized `RingHomCompTriple (RingHom.id R) (RingHom.id R) (RingHom.id R)`
-- in a very ugly way.
/-- `comp p q` is the composition of `p : R[X]` and `q : M[X]` as `q(p(x))`.  -/
@[simps!]
noncomputable def comp (p : R[X]) : PolynomialModule R M →ₗ[R] PolynomialModule R M :=
  @LinearMap.comp _ _ _ _ _ _ _ _ _ _ _ _ _ _ _ _ _ _
    (@RingHomInvPair.triples _ _ _ _ _ _ RingHomInvPair.ids)
    ((eval p).restrictScalars R) (map R[X] (lsingle R 0))
#align polynomial_module.comp PolynomialModule.comp

theorem comp_single (p : R[X]) (i : ℕ) (m : M) : comp p (single R i m) = p ^ i • single R 0 m := by
  rw [comp_apply]
  erw [map_single, eval_single]
  rfl
#align polynomial_module.comp_single PolynomialModule.comp_single

theorem comp_eval (p : R[X]) (q : PolynomialModule R M) (r : R) :
    eval r (comp p q) = eval (p.eval r) q := by
  rw [← LinearMap.comp_apply]
  apply induction_linear q
  · simp_rw [map_zero]
  · intro _ _ e₁ e₂
    simp_rw [map_add, e₁, e₂]
  · intro i m
    rw [LinearMap.comp_apply, comp_single, eval_single, eval_smul, eval_single, pow_zero, one_smul,
      Polynomial.eval_pow]
#align polynomial_module.comp_eval PolynomialModule.comp_eval

theorem comp_smul (p p' : R[X]) (q : PolynomialModule R M) :
    comp p (p' • q) = p'.comp p • comp p q := by
  rw [comp_apply, map_smul, eval_smul, Polynomial.comp, Polynomial.eval_map, comp_apply]
  rfl
#align polynomial_module.comp_smul PolynomialModule.comp_smul

end PolynomialModule

<<<<<<< HEAD
end CommSemiring
=======
end CommSemiring

namespace Module

open Polynomial
/--
Suppose `a` is an element of an `R`-algebra `A` and `M` is an `A`-module.
Then `Module.AEval R M a` is the `R[X]`-module with carrier `M`,
where the action of `f : R[X]` is `f • m = (aeval a f) • m`.
-/
@[nolint unusedArguments]
def AEval (R M : Type*) {A : Type*} [CommSemiring R] [Semiring A] [Algebra R A]
    [AddCommMonoid M] [Module A M] [Module R M] [IsScalarTower R A M] (_ : A) := M

variable {R A M} [CommSemiring R] [Semiring A] (a : A) [Algebra R A] [AddCommMonoid M] [Module A M]
  [Module R M] [IsScalarTower R A M]

namespace AEval

instance : AddCommMonoid <| AEval R M a     := by assumption
instance : Module R <| AEval R M a          := by assumption
instance : Module A <| AEval R M a          := by assumption
instance : IsScalarTower R A <| AEval R M a := by assumption
instance : SMul R[X] <| AEval R M a         := ⟨fun f m ↦ aeval a f • m⟩

lemma smul_def (f : R[X]) (m : AEval R M a) : f • m = aeval a f • m := rfl

lemma X_smul (m : AEval R M a) : (X : R[X]) • m = a • m := by simp [smul_def]

instance : Module R[X] <| AEval R M a where
  one_smul  := by simp [smul_def]
  mul_smul  := by simp [smul_def, mul_smul]
  smul_zero := by simp [smul_def]
  smul_add  := by simp [smul_def]
  add_smul  := by simp [smul_def, add_smul]
  zero_smul := by simp [smul_def]

instance : IsScalarTower R R[X] <| AEval R M a := ⟨by simp [smul_def]⟩

end AEval

variable (φ : M →ₗ[R] M)
/--
Given and `R`-module `M` and a linear map `φ : M →ₗ[R] M`, `Module.AEval' φ` is the
`R[X]`-module with elements `⟨m⟩` for `m : M` in which the action of `X` is given by `φ`.
I.e. `X • ⟨m⟩ = ⟨↑φ m⟩`.
-/
/-
`Module.AEval'` is defined as a special case of `Module.AEval` in which the `R`-algebra is
`M →ₗ[R] M`. Lemmas involving `Module.AEval` may be applied to `Module.AEval'`.
-/
@[reducible] def AEval' := AEval R M φ

lemma AEval'_def : AEval' φ = AEval R M φ := rfl

lemma AEval'.X_smul (m : AEval' φ) : (X : R[X]) • m = φ m := by rw [AEval.X_smul]; rfl

end Module
>>>>>>> 3f38b92f
<|MERGE_RESOLUTION|>--- conflicted
+++ resolved
@@ -352,9 +352,6 @@
 
 end PolynomialModule
 
-<<<<<<< HEAD
-end CommSemiring
-=======
 end CommSemiring
 
 namespace Module
@@ -366,7 +363,7 @@
 where the action of `f : R[X]` is `f • m = (aeval a f) • m`.
 -/
 @[nolint unusedArguments]
-def AEval (R M : Type*) {A : Type*} [CommSemiring R] [Semiring A] [Algebra R A]
+def AEval (R M: Type*) {A : Type*} [CommSemiring R] [Semiring A] [Algebra R A]
     [AddCommMonoid M] [Module A M] [Module R M] [IsScalarTower R A M] (_ : A) := M
 
 variable {R A M} [CommSemiring R] [Semiring A] (a : A) [Algebra R A] [AddCommMonoid M] [Module A M]
@@ -412,5 +409,4 @@
 
 lemma AEval'.X_smul (m : AEval' φ) : (X : R[X]) • m = φ m := by rw [AEval.X_smul]; rfl
 
-end Module
->>>>>>> 3f38b92f
+end Module