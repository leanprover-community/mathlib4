--- conflicted
+++ resolved
@@ -194,13 +194,6 @@
     exacts [rfl, (zero_smul R _).symm]
 #align polynomial_module.smul_apply PolynomialModule.smul_apply
 
-<<<<<<< HEAD
--- Porting note: typeclass inference goes haywire in the next declaration,
--- possibly due to either lean4#2074 or upstream workarounds for it.
--- One way to prune the bad branches is:
-attribute [-instance] IsDomain.toCancelCommMonoidWithZero in
-=======
->>>>>>> 1c09f074
 /-- `PolynomialModule R R` is isomorphic to `R[X]` as an `R[X]` module. -/
 noncomputable def equivPolynomialSelf : PolynomialModule R R ≃ₗ[R[X]] R[X] :=
   { (Polynomial.toFinsuppIso R).symm with
