--- conflicted
+++ resolved
@@ -3,12 +3,7 @@
 Released under Apache 2.0 license as described in the file LICENSE.
 Authors: Andrew Yang
 -/
-<<<<<<< HEAD
-import Mathlib.RingTheory.FiniteType
-import Mathlib.Logic.Equiv.TransferInstance
-=======
 import Mathlib.RingTheory.Adjoin.Tower
->>>>>>> 9fa322ac
 
 #align_import data.polynomial.module from "leanprover-community/mathlib"@"63417e01fbc711beaf25fa73b6edb395c0cfddd0"
 
@@ -30,10 +25,6 @@
 universe u v
 open Polynomial BigOperators
 
-<<<<<<< HEAD
-section secPolynomialModule
-universe u v
-=======
 namespace Module
 /--
 Suppose `a` is an element of an `R`-algebra `A` and `M` is an `A`-module.
@@ -46,7 +37,6 @@
 @[nolint unusedArguments]
 def AEval (R M : Type*) {A : Type*} [CommSemiring R] [Semiring A] [Algebra R A]
     [AddCommMonoid M] [Module A M] [Module R M] [IsScalarTower R A M] (_ : A) := M
->>>>>>> 9fa322ac
 
 instance AEval.instAddCommGroup {R A M} [CommSemiring R] [Semiring A] (a : A) [Algebra R A]
     [AddCommGroup M] [Module A M] [Module R M] [IsScalarTower R A M] :
