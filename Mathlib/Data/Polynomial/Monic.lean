/-
Copyright (c) 2018 Chris Hughes. All rights reserved.
Released under Apache 2.0 license as described in the file LICENSE.
Authors: Chris Hughes, Johannes Hölzl, Scott Morrison, Jens Wagemaker
-/
import Mathlib.Data.Polynomial.Reverse
import Mathlib.Algebra.Regular.SMul

#align_import data.polynomial.monic from "leanprover-community/mathlib"@"cbdf7b565832144d024caa5a550117c6df0204a5"

/-!
# Theory of monic polynomials

We give several tools for proving that polynomials are monic, e.g.
`Monic.mul`, `Monic.map`, `Monic.pow`.
-/


noncomputable section

open Finset

open BigOperators Polynomial

namespace Polynomial

universe u v y

variable {R : Type u} {S : Type v} {a b : R} {m n : ℕ} {ι : Type y}

section Semiring

variable [Semiring R] {p q r : R[X]}

theorem monic_zero_iff_subsingleton : Monic (0 : R[X]) ↔ Subsingleton R :=
  subsingleton_iff_zero_eq_one
#align polynomial.monic_zero_iff_subsingleton Polynomial.monic_zero_iff_subsingleton

theorem not_monic_zero_iff : ¬Monic (0 : R[X]) ↔ (0 : R) ≠ 1 :=
  (monic_zero_iff_subsingleton.trans subsingleton_iff_zero_eq_one.symm).not
#align polynomial.not_monic_zero_iff Polynomial.not_monic_zero_iff

theorem monic_zero_iff_subsingleton' :
    Monic (0 : R[X]) ↔ (∀ f g : R[X], f = g) ∧ ∀ a b : R, a = b :=
  Polynomial.monic_zero_iff_subsingleton.trans
    ⟨by
      intro
      simp [eq_iff_true_of_subsingleton], fun h => subsingleton_iff.mpr h.2⟩
#align polynomial.monic_zero_iff_subsingleton' Polynomial.monic_zero_iff_subsingleton'

theorem Monic.as_sum (hp : p.Monic) :
    p = X ^ p.natDegree + ∑ i in range p.natDegree, C (p.coeff i) * X ^ i := by
  conv_lhs => rw [p.as_sum_range_C_mul_X_pow, sum_range_succ_comm]
  suffices C (p.coeff p.natDegree) = 1 by rw [this, one_mul]
  exact congr_arg C hp
#align polynomial.monic.as_sum Polynomial.Monic.as_sum

theorem ne_zero_of_ne_zero_of_monic (hp : p ≠ 0) (hq : Monic q) : q ≠ 0 := by
  rintro rfl
  rw [Monic.def', leadingCoeff_zero] at hq
  rw [← mul_one p, ← C_1, ← hq, C_0, mul_zero] at hp
  exact hp rfl
#align polynomial.ne_zero_of_ne_zero_of_monic Polynomial.ne_zero_of_ne_zero_of_monic

theorem Monic.map [Semiring S] (f : R →+* S) (hp : Monic p) : Monic (p.map f) := by
  unfold Monic
  nontriviality
  have : f p.leadingCoeff ≠ 0 := by
    rw [show _ = _ from hp, f.map_one]
    exact one_ne_zero
  rw [Polynomial.leadingCoeff, coeff_map]
  suffices p.coeff (p.map f).natDegree = 1 by simp [this]
  rwa [natDegree_eq_of_degree_eq (degree_map_eq_of_leadingCoeff_ne_zero f this)]
#align polynomial.monic.map Polynomial.Monic.map

theorem monic_C_mul_of_mul_leadingCoeff_eq_one {b : R} (hp : b * p.leadingCoeff = 1) :
    Monic (C b * p) := by
  unfold Monic
  nontriviality
  rw [leadingCoeff_mul' _] <;> simp [leadingCoeff_C b, hp]
set_option linter.uppercaseLean3 false in
#align polynomial.monic_C_mul_of_mul_leading_coeff_eq_one Polynomial.monic_C_mul_of_mul_leadingCoeff_eq_one

theorem monic_mul_C_of_leadingCoeff_mul_eq_one {b : R} (hp : p.leadingCoeff * b = 1) :
    Monic (p * C b) := by
  unfold Monic
  nontriviality
  rw [leadingCoeff_mul' _] <;> simp [leadingCoeff_C b, hp]
set_option linter.uppercaseLean3 false in
#align polynomial.monic_mul_C_of_leading_coeff_mul_eq_one Polynomial.monic_mul_C_of_leadingCoeff_mul_eq_one

theorem monic_of_degree_le (n : ℕ) (H1 : degree p ≤ n) (H2 : coeff p n = 1) : Monic p :=
  Decidable.byCases
    (fun H : degree p < n => eq_of_zero_eq_one (H2 ▸ (coeff_eq_zero_of_degree_lt H).symm) _ _)
    fun H : ¬degree p < n => by
    rwa [Monic, Polynomial.leadingCoeff, natDegree, (lt_or_eq_of_le H1).resolve_left H]
#align polynomial.monic_of_degree_le Polynomial.monic_of_degree_le

theorem monic_X_pow_add {n : ℕ} (H : degree p ≤ n) : Monic (X ^ (n + 1) + p) :=
  have H1 : degree p < (n + 1 : ℕ) := lt_of_le_of_lt H (WithBot.coe_lt_coe.2 (Nat.lt_succ_self n))
  monic_of_degree_le (n + 1)
    (le_trans (degree_add_le _ _) (max_le (degree_X_pow_le _) (le_of_lt H1)))
    (by rw [coeff_add, coeff_X_pow, if_pos rfl, coeff_eq_zero_of_degree_lt H1, add_zero])
set_option linter.uppercaseLean3 false in
#align polynomial.monic_X_pow_add Polynomial.monic_X_pow_add

<<<<<<< HEAD
/-- `X ^ n + a` is monic. -/
theorem monic_X_pow_add_C {n : ℕ} (h : n ≠ 0) : (X ^ n + C a).Monic := by
  obtain ⟨k, rfl⟩ := Nat.exists_eq_succ_of_ne_zero h
  refine monic_X_pow_add ?_
  exact le_trans degree_C_le Nat.WithBot.coe_nonneg
=======
variable (a) in
theorem monic_X_pow_add_C {n : ℕ} (h : n ≠ 0) : (X ^ n + C a).Monic := by
  obtain ⟨k, rfl⟩ := Nat.exists_eq_succ_of_ne_zero h
  exact monic_X_pow_add <| degree_C_le.trans Nat.WithBot.coe_nonneg
>>>>>>> 2ab9e404

theorem monic_X_add_C (x : R) : Monic (X + C x) :=
  pow_one (X : R[X]) ▸ monic_X_pow_add_C x one_ne_zero
set_option linter.uppercaseLean3 false in
#align polynomial.monic_X_add_C Polynomial.monic_X_add_C

theorem Monic.mul (hp : Monic p) (hq : Monic q) : Monic (p * q) :=
  letI := Classical.decEq R
  if h0 : (0 : R) = 1 then
    haveI := subsingleton_of_zero_eq_one h0
    Subsingleton.elim _ _
  else by
    have : p.leadingCoeff * q.leadingCoeff ≠ 0 := by
      simp [Monic.def'.1 hp, Monic.def'.1 hq, Ne.symm h0]
    rw [Monic.def', leadingCoeff_mul' this, Monic.def'.1 hp, Monic.def'.1 hq, one_mul]
#align polynomial.monic.mul Polynomial.Monic.mul

theorem Monic.pow (hp : Monic p) : ∀ n : ℕ, Monic (p ^ n)
  | 0 => monic_one
  | n + 1 => by
    rw [pow_succ]
    exact hp.mul (Monic.pow hp n)
#align polynomial.monic.pow Polynomial.Monic.pow

theorem Monic.add_of_left (hp : Monic p) (hpq : degree q < degree p) : Monic (p + q) := by
  rwa [Monic, add_comm, leadingCoeff_add_of_degree_lt hpq]
#align polynomial.monic.add_of_left Polynomial.Monic.add_of_left

theorem Monic.add_of_right (hq : Monic q) (hpq : degree p < degree q) : Monic (p + q) := by
  rwa [Monic, leadingCoeff_add_of_degree_lt hpq]
#align polynomial.monic.add_of_right Polynomial.Monic.add_of_right

theorem Monic.of_mul_monic_left (hp : p.Monic) (hpq : (p * q).Monic) : q.Monic := by
  contrapose! hpq
  rw [Monic.def'] at hpq ⊢
  rwa [leadingCoeff_monic_mul hp]
#align polynomial.monic.of_mul_monic_left Polynomial.Monic.of_mul_monic_left

theorem Monic.of_mul_monic_right (hq : q.Monic) (hpq : (p * q).Monic) : p.Monic := by
  contrapose! hpq
  rw [Monic.def'] at hpq ⊢
  rwa [leadingCoeff_mul_monic hq]
#align polynomial.monic.of_mul_monic_right Polynomial.Monic.of_mul_monic_right

namespace Monic

@[simp]
theorem natDegree_eq_zero_iff_eq_one (hp : p.Monic) : p.natDegree = 0 ↔ p = 1 := by
  constructor <;> intro h
  swap
  · rw [h]
    exact natDegree_one
  have : p = C (p.coeff 0) := by
    rw [← Polynomial.degree_le_zero_iff]
    rwa [Polynomial.natDegree_eq_zero_iff_degree_le_zero] at h
  rw [this]
  rw [← h, ← Polynomial.leadingCoeff, Monic.def'.1 hp, C_1]
#align polynomial.monic.nat_degree_eq_zero_iff_eq_one Polynomial.Monic.natDegree_eq_zero_iff_eq_one

@[simp]
theorem degree_le_zero_iff_eq_one (hp : p.Monic) : p.degree ≤ 0 ↔ p = 1 := by
  rw [← hp.natDegree_eq_zero_iff_eq_one, natDegree_eq_zero_iff_degree_le_zero]
#align polynomial.monic.degree_le_zero_iff_eq_one Polynomial.Monic.degree_le_zero_iff_eq_one

theorem natDegree_mul (hp : p.Monic) (hq : q.Monic) :
    (p * q).natDegree = p.natDegree + q.natDegree := by
  nontriviality R
  apply natDegree_mul'
  simp [hp.leadingCoeff, hq.leadingCoeff]
#align polynomial.monic.nat_degree_mul Polynomial.Monic.natDegree_mul

theorem degree_mul_comm (hp : p.Monic) (q : R[X]) : (p * q).degree = (q * p).degree := by
  by_cases h : q = 0
  · simp [h]
  rw [degree_mul', hp.degree_mul]
  · exact add_comm _ _
  · rwa [hp.leadingCoeff, one_mul, leadingCoeff_ne_zero]
#align polynomial.monic.degree_mul_comm Polynomial.Monic.degree_mul_comm

nonrec theorem natDegree_mul' (hp : p.Monic) (hq : q ≠ 0) :
    (p * q).natDegree = p.natDegree + q.natDegree := by
  rw [natDegree_mul']
  simpa [hp.leadingCoeff, leadingCoeff_ne_zero]
#align polynomial.monic.nat_degree_mul' Polynomial.Monic.natDegree_mul'

theorem natDegree_mul_comm (hp : p.Monic) (q : R[X]) : (p * q).natDegree = (q * p).natDegree := by
  by_cases h : q = 0
  · simp [h]
  rw [hp.natDegree_mul' h, Polynomial.natDegree_mul', add_comm]
  simpa [hp.leadingCoeff, leadingCoeff_ne_zero]
#align polynomial.monic.nat_degree_mul_comm Polynomial.Monic.natDegree_mul_comm

theorem not_dvd_of_natDegree_lt (hp : Monic p) (h0 : q ≠ 0) (hl : natDegree q < natDegree p) :
    ¬p ∣ q := by
  rintro ⟨r, rfl⟩
  rw [hp.natDegree_mul' <| right_ne_zero_of_mul h0] at hl
  exact hl.not_le (Nat.le_add_right _ _)
#align polynomial.monic.not_dvd_of_nat_degree_lt Polynomial.Monic.not_dvd_of_natDegree_lt

theorem not_dvd_of_degree_lt (hp : Monic p) (h0 : q ≠ 0) (hl : degree q < degree p) : ¬p ∣ q :=
  Monic.not_dvd_of_natDegree_lt hp h0 <| natDegree_lt_natDegree h0 hl
#align polynomial.monic.not_dvd_of_degree_lt Polynomial.Monic.not_dvd_of_degree_lt

theorem nextCoeff_mul (hp : Monic p) (hq : Monic q) :
    nextCoeff (p * q) = nextCoeff p + nextCoeff q := by
  nontriviality
  simp only [← coeff_one_reverse]
  rw [reverse_mul] <;>
    simp [coeff_mul, antidiagonal, hp.leadingCoeff, hq.leadingCoeff, add_comm,
      show Nat.succ 0 = 1 from rfl]
#align polynomial.monic.next_coeff_mul Polynomial.Monic.nextCoeff_mul

theorem nextCoeff_pow (hp : p.Monic) (n : ℕ) : (p ^ n).nextCoeff = n • p.nextCoeff := by
  induction n with
  | zero => rw [pow_zero, Nat.zero_eq, zero_smul, ← map_one (f := C), nextCoeff_C_eq_zero]
  | succ n ih => rw [pow_succ, hp.nextCoeff_mul (hp.pow n), ih, succ_nsmul]

theorem eq_one_of_map_eq_one {S : Type*} [Semiring S] [Nontrivial S] (f : R →+* S) (hp : p.Monic)
    (map_eq : p.map f = 1) : p = 1 := by
  nontriviality R
  have hdeg : p.degree = 0 := by
    rw [← degree_map_eq_of_leadingCoeff_ne_zero f _, map_eq, degree_one]
    · rw [hp.leadingCoeff, f.map_one]
      exact one_ne_zero
  have hndeg : p.natDegree = 0 :=
    WithBot.coe_eq_coe.mp ((degree_eq_natDegree hp.ne_zero).symm.trans hdeg)
  convert eq_C_of_degree_eq_zero hdeg
  rw [← hndeg, ← Polynomial.leadingCoeff, hp.leadingCoeff, C.map_one]
#align polynomial.monic.eq_one_of_map_eq_one Polynomial.Monic.eq_one_of_map_eq_one

theorem natDegree_pow (hp : p.Monic) (n : ℕ) : (p ^ n).natDegree = n * p.natDegree := by
  induction' n with n hn
  · simp
  · rw [pow_succ, hp.natDegree_mul (hp.pow n), hn, Nat.succ_mul, add_comm]
#align polynomial.monic.nat_degree_pow Polynomial.Monic.natDegree_pow

end Monic

@[simp]
theorem natDegree_pow_X_add_C [Nontrivial R] (n : ℕ) (r : R) : ((X + C r) ^ n).natDegree = n := by
  rw [(monic_X_add_C r).natDegree_pow, natDegree_X_add_C, mul_one]
set_option linter.uppercaseLean3 false in
#align polynomial.nat_degree_pow_X_add_C Polynomial.natDegree_pow_X_add_C

theorem Monic.eq_one_of_isUnit (hm : Monic p) (hpu : IsUnit p) : p = 1 := by
  nontriviality R
  obtain ⟨q, h⟩ := hpu.exists_right_inv
  have := hm.natDegree_mul' (right_ne_zero_of_mul_eq_one h)
  rw [h, natDegree_one, eq_comm, add_eq_zero_iff] at this
  exact hm.natDegree_eq_zero_iff_eq_one.mp this.1
#align polynomial.monic.eq_one_of_is_unit Polynomial.Monic.eq_one_of_isUnit

theorem Monic.isUnit_iff (hm : p.Monic) : IsUnit p ↔ p = 1 :=
  ⟨hm.eq_one_of_isUnit, fun h => h.symm ▸ isUnit_one⟩
#align polynomial.monic.is_unit_iff Polynomial.Monic.isUnit_iff

theorem eq_of_monic_of_associated (hp : p.Monic) (hq : q.Monic) (hpq : Associated p q) : p = q := by
  obtain ⟨u, rfl⟩ := hpq
  rw [(hp.of_mul_monic_left hq).eq_one_of_isUnit u.isUnit, mul_one]
#align polynomial.eq_of_monic_of_associated Polynomial.eq_of_monic_of_associated

end Semiring

section CommSemiring

variable [CommSemiring R] {p : R[X]}

theorem monic_multiset_prod_of_monic (t : Multiset ι) (f : ι → R[X]) (ht : ∀ i ∈ t, Monic (f i)) :
    Monic (t.map f).prod := by
  revert ht
  refine' t.induction_on _ _; · simp
  intro a t ih ht
  rw [Multiset.map_cons, Multiset.prod_cons]
  exact (ht _ (Multiset.mem_cons_self _ _)).mul (ih fun _ hi => ht _ (Multiset.mem_cons_of_mem hi))
#align polynomial.monic_multiset_prod_of_monic Polynomial.monic_multiset_prod_of_monic

theorem monic_prod_of_monic (s : Finset ι) (f : ι → R[X]) (hs : ∀ i ∈ s, Monic (f i)) :
    Monic (∏ i in s, f i) :=
  monic_multiset_prod_of_monic s.1 f hs
#align polynomial.monic_prod_of_monic Polynomial.monic_prod_of_monic

theorem Monic.nextCoeff_multiset_prod (t : Multiset ι) (f : ι → R[X]) (h : ∀ i ∈ t, Monic (f i)) :
    nextCoeff (t.map f).prod = (t.map fun i => nextCoeff (f i)).sum := by
  revert h
  refine' Multiset.induction_on t _ fun a t ih ht => _
  · simp only [Multiset.not_mem_zero, forall_prop_of_true, forall_prop_of_false, Multiset.map_zero,
      Multiset.prod_zero, Multiset.sum_zero, not_false_iff, forall_true_iff]
    rw [← C_1]
    rw [nextCoeff_C_eq_zero]
  · rw [Multiset.map_cons, Multiset.prod_cons, Multiset.map_cons, Multiset.sum_cons,
      Monic.nextCoeff_mul, ih]
    exacts [fun i hi => ht i (Multiset.mem_cons_of_mem hi), ht a (Multiset.mem_cons_self _ _),
      monic_multiset_prod_of_monic _ _ fun b bs => ht _ (Multiset.mem_cons_of_mem bs)]
#align polynomial.monic.next_coeff_multiset_prod Polynomial.Monic.nextCoeff_multiset_prod

theorem Monic.nextCoeff_prod (s : Finset ι) (f : ι → R[X]) (h : ∀ i ∈ s, Monic (f i)) :
    nextCoeff (∏ i in s, f i) = ∑ i in s, nextCoeff (f i) :=
  Monic.nextCoeff_multiset_prod s.1 f h
#align polynomial.monic.next_coeff_prod Polynomial.Monic.nextCoeff_prod

end CommSemiring

section Semiring

variable [Semiring R]

@[simp]
theorem Monic.natDegree_map [Semiring S] [Nontrivial S] {P : R[X]} (hmo : P.Monic) (f : R →+* S) :
    (P.map f).natDegree = P.natDegree := by
  refine' le_antisymm (natDegree_map_le _ _) (le_natDegree_of_ne_zero _)
  rw [coeff_map, Monic.coeff_natDegree hmo, RingHom.map_one]
  exact one_ne_zero
#align polynomial.monic.nat_degree_map Polynomial.Monic.natDegree_map

@[simp]
theorem Monic.degree_map [Semiring S] [Nontrivial S] {P : R[X]} (hmo : P.Monic) (f : R →+* S) :
    (P.map f).degree = P.degree := by
  by_cases hP : P = 0
  · simp [hP]
  · refine' le_antisymm (degree_map_le _ _) _
    rw [degree_eq_natDegree hP]
    refine' le_degree_of_ne_zero _
    rw [coeff_map, Monic.coeff_natDegree hmo, RingHom.map_one]
    exact one_ne_zero
#align polynomial.monic.degree_map Polynomial.Monic.degree_map

section Injective

open Function

variable [Semiring S] {f : R →+* S} (hf : Injective f)

theorem degree_map_eq_of_injective (p : R[X]) : degree (p.map f) = degree p :=
  letI := Classical.decEq R
  if h : p = 0 then by simp [h]
  else
    degree_map_eq_of_leadingCoeff_ne_zero _
      (by rw [← f.map_zero]; exact mt hf.eq_iff.1 (mt leadingCoeff_eq_zero.1 h))
#align polynomial.degree_map_eq_of_injective Polynomial.degree_map_eq_of_injective

theorem natDegree_map_eq_of_injective (p : R[X]) : natDegree (p.map f) = natDegree p :=
  natDegree_eq_of_degree_eq (degree_map_eq_of_injective hf p)
#align polynomial.nat_degree_map_eq_of_injective Polynomial.natDegree_map_eq_of_injective

theorem leadingCoeff_map' (p : R[X]) : leadingCoeff (p.map f) = f (leadingCoeff p) := by
  unfold leadingCoeff
  rw [coeff_map, natDegree_map_eq_of_injective hf p]
#align polynomial.leading_coeff_map' Polynomial.leadingCoeff_map'

theorem nextCoeff_map (p : R[X]) : (p.map f).nextCoeff = f p.nextCoeff := by
  unfold nextCoeff
  rw [natDegree_map_eq_of_injective hf]
  split_ifs <;> simp [*]
#align polynomial.next_coeff_map Polynomial.nextCoeff_map

theorem leadingCoeff_of_injective (p : R[X]) : leadingCoeff (p.map f) = f (leadingCoeff p) := by
  delta leadingCoeff
  rw [coeff_map f, natDegree_map_eq_of_injective hf p]
#align polynomial.leading_coeff_of_injective Polynomial.leadingCoeff_of_injective

theorem monic_of_injective {p : R[X]} (hp : (p.map f).Monic) : p.Monic := by
  apply hf
  rw [← leadingCoeff_of_injective hf, hp.leadingCoeff, f.map_one]
#align polynomial.monic_of_injective Polynomial.monic_of_injective

theorem _root_.Function.Injective.monic_map_iff {p : R[X]} : p.Monic ↔ (p.map f).Monic :=
  ⟨Monic.map _, Polynomial.monic_of_injective hf⟩
#align function.injective.monic_map_iff Function.Injective.monic_map_iff

end Injective

end Semiring

section Ring

variable [Ring R] {p : R[X]}

theorem monic_X_sub_C (x : R) : Monic (X - C x) := by
  simpa only [sub_eq_add_neg, C_neg] using monic_X_add_C (-x)
set_option linter.uppercaseLean3 false in
#align polynomial.monic_X_sub_C Polynomial.monic_X_sub_C

theorem monic_X_pow_sub {n : ℕ} (H : degree p ≤ n) : Monic (X ^ (n + 1) - p) := by
  simpa [sub_eq_add_neg] using monic_X_pow_add (show degree (-p) ≤ n by rwa [← degree_neg p] at H)
set_option linter.uppercaseLean3 false in
#align polynomial.monic_X_pow_sub Polynomial.monic_X_pow_sub

/-- `X ^ n - a` is monic. -/
theorem monic_X_pow_sub_C {R : Type u} [Ring R] (a : R) {n : ℕ} (h : n ≠ 0) :
    (X ^ n - C a).Monic := by
  simpa only [map_neg, ← sub_eq_add_neg] using monic_X_pow_add_C (-a) h
set_option linter.uppercaseLean3 false in
#align polynomial.monic_X_pow_sub_C Polynomial.monic_X_pow_sub_C

theorem not_isUnit_X_pow_sub_one (R : Type*) [CommRing R] [Nontrivial R] (n : ℕ) :
    ¬IsUnit (X ^ n - 1 : R[X]) := by
  intro h
  rcases eq_or_ne n 0 with (rfl | hn)
  · simp at h
  apply hn
  rw [← @natDegree_one R, ← (monic_X_pow_sub_C _ hn).eq_one_of_isUnit h, natDegree_X_pow_sub_C]
set_option linter.uppercaseLean3 false in
#align polynomial.not_is_unit_X_pow_sub_one Polynomial.not_isUnit_X_pow_sub_one

theorem Monic.sub_of_left {p q : R[X]} (hp : Monic p) (hpq : degree q < degree p) :
    Monic (p - q) := by
  rw [sub_eq_add_neg]
  apply hp.add_of_left
  rwa [degree_neg]
#align polynomial.monic.sub_of_left Polynomial.Monic.sub_of_left

theorem Monic.sub_of_right {p q : R[X]} (hq : q.leadingCoeff = -1) (hpq : degree p < degree q) :
    Monic (p - q) := by
  have : (-q).coeff (-q).natDegree = 1 := by
    rw [natDegree_neg, coeff_neg, show q.coeff q.natDegree = -1 from hq, neg_neg]
  rw [sub_eq_add_neg]
  apply Monic.add_of_right this
  rwa [degree_neg]
#align polynomial.monic.sub_of_right Polynomial.Monic.sub_of_right

end Ring

section NonzeroSemiring

variable [Semiring R] [Nontrivial R] {p q : R[X]}

@[simp]
theorem not_monic_zero : ¬Monic (0 : R[X]) :=
  not_monic_zero_iff.mp zero_ne_one
#align polynomial.not_monic_zero Polynomial.not_monic_zero

end NonzeroSemiring

section NotZeroDivisor

-- TODO: using gh-8537, rephrase lemmas that involve commutation around `*` using the op-ring
variable [Semiring R] {p : R[X]}

theorem Monic.mul_left_ne_zero (hp : Monic p) {q : R[X]} (hq : q ≠ 0) : q * p ≠ 0 := by
  by_cases h : p = 1
  · simpa [h]
  rw [Ne.def, ← degree_eq_bot, hp.degree_mul, WithBot.add_eq_bot, not_or, degree_eq_bot]
  refine' ⟨hq, _⟩
  rw [← hp.degree_le_zero_iff_eq_one, not_le] at h
  refine' (lt_trans _ h).ne'
  simp
#align polynomial.monic.mul_left_ne_zero Polynomial.Monic.mul_left_ne_zero

theorem Monic.mul_right_ne_zero (hp : Monic p) {q : R[X]} (hq : q ≠ 0) : p * q ≠ 0 := by
  by_cases h : p = 1
  · simpa [h]
  rw [Ne.def, ← degree_eq_bot, hp.degree_mul_comm, hp.degree_mul, WithBot.add_eq_bot, not_or,
    degree_eq_bot]
  refine' ⟨hq, _⟩
  rw [← hp.degree_le_zero_iff_eq_one, not_le] at h
  refine' (lt_trans _ h).ne'
  simp
#align polynomial.monic.mul_right_ne_zero Polynomial.Monic.mul_right_ne_zero

theorem Monic.mul_natDegree_lt_iff (h : Monic p) {q : R[X]} :
    (p * q).natDegree < p.natDegree ↔ p ≠ 1 ∧ q = 0 := by
  by_cases hq : q = 0
  · suffices 0 < p.natDegree ↔ p.natDegree ≠ 0 by simpa [hq, ← h.natDegree_eq_zero_iff_eq_one]
    exact ⟨fun h => h.ne', fun h => lt_of_le_of_ne (Nat.zero_le _) h.symm⟩
  · simp [h.natDegree_mul', hq]
#align polynomial.monic.mul_nat_degree_lt_iff Polynomial.Monic.mul_natDegree_lt_iff

theorem Monic.mul_right_eq_zero_iff (h : Monic p) {q : R[X]} : p * q = 0 ↔ q = 0 := by
  by_cases hq : q = 0 <;> simp [h.mul_right_ne_zero, hq]
#align polynomial.monic.mul_right_eq_zero_iff Polynomial.Monic.mul_right_eq_zero_iff

theorem Monic.mul_left_eq_zero_iff (h : Monic p) {q : R[X]} : q * p = 0 ↔ q = 0 := by
  by_cases hq : q = 0 <;> simp [h.mul_left_ne_zero, hq]
#align polynomial.monic.mul_left_eq_zero_iff Polynomial.Monic.mul_left_eq_zero_iff

theorem Monic.isRegular {R : Type*} [Ring R] {p : R[X]} (hp : Monic p) : IsRegular p := by
  constructor
  · intro q r h
    dsimp only at h
    rw [← sub_eq_zero, ← hp.mul_right_eq_zero_iff, mul_sub, h, sub_self]
  · intro q r h
    simp only at h
    rw [← sub_eq_zero, ← hp.mul_left_eq_zero_iff, sub_mul, h, sub_self]
#align polynomial.monic.is_regular Polynomial.Monic.isRegular

theorem degree_smul_of_smul_regular {S : Type*} [Monoid S] [DistribMulAction S R] {k : S}
    (p : R[X]) (h : IsSMulRegular R k) : (k • p).degree = p.degree := by
  refine' le_antisymm _ _
  · rw [degree_le_iff_coeff_zero]
    intro m hm
    rw [degree_lt_iff_coeff_zero] at hm
    simp [hm m le_rfl]
  · rw [degree_le_iff_coeff_zero]
    intro m hm
    rw [degree_lt_iff_coeff_zero] at hm
    refine' h _
    simpa using hm m le_rfl
#align polynomial.degree_smul_of_smul_regular Polynomial.degree_smul_of_smul_regular

theorem natDegree_smul_of_smul_regular {S : Type*} [Monoid S] [DistribMulAction S R] {k : S}
    (p : R[X]) (h : IsSMulRegular R k) : (k • p).natDegree = p.natDegree := by
  by_cases hp : p = 0
  · simp [hp]
  rw [← Nat.cast_inj (R := WithBot ℕ), ← degree_eq_natDegree hp, ← degree_eq_natDegree,
    degree_smul_of_smul_regular p h]
  contrapose! hp
  rw [← smul_zero k] at hp
  exact h.polynomial hp
#align polynomial.nat_degree_smul_of_smul_regular Polynomial.natDegree_smul_of_smul_regular

theorem leadingCoeff_smul_of_smul_regular {S : Type*} [Monoid S] [DistribMulAction S R] {k : S}
    (p : R[X]) (h : IsSMulRegular R k) : (k • p).leadingCoeff = k • p.leadingCoeff := by
  rw [Polynomial.leadingCoeff, Polynomial.leadingCoeff, coeff_smul,
    natDegree_smul_of_smul_regular p h]
#align polynomial.leading_coeff_smul_of_smul_regular Polynomial.leadingCoeff_smul_of_smul_regular

theorem monic_of_isUnit_leadingCoeff_inv_smul (h : IsUnit p.leadingCoeff) :
    Monic (h.unit⁻¹ • p) := by
  rw [Monic.def', leadingCoeff_smul_of_smul_regular _ (isSMulRegular_of_group _), Units.smul_def]
  obtain ⟨k, hk⟩ := h
  simp only [← hk, smul_eq_mul, ← Units.val_mul, Units.val_eq_one, inv_mul_eq_iff_eq_mul]
  simp [Units.ext_iff, IsUnit.unit_spec]
#align polynomial.monic_of_is_unit_leading_coeff_inv_smul Polynomial.monic_of_isUnit_leadingCoeff_inv_smul

theorem isUnit_leadingCoeff_mul_right_eq_zero_iff (h : IsUnit p.leadingCoeff) {q : R[X]} :
    p * q = 0 ↔ q = 0 := by
  constructor
  · intro hp
    rw [← smul_eq_zero_iff_eq h.unit⁻¹] at hp
    have : h.unit⁻¹ • (p * q) = h.unit⁻¹ • p * q := by
      ext
      simp only [Units.smul_def, coeff_smul, coeff_mul, smul_eq_mul, mul_sum]
      refine' sum_congr rfl fun x _ => _
      rw [← mul_assoc]
    rwa [this, Monic.mul_right_eq_zero_iff] at hp
    exact monic_of_isUnit_leadingCoeff_inv_smul _
  · rintro rfl
    simp
#align polynomial.is_unit_leading_coeff_mul_right_eq_zero_iff Polynomial.isUnit_leadingCoeff_mul_right_eq_zero_iff

theorem isUnit_leadingCoeff_mul_left_eq_zero_iff (h : IsUnit p.leadingCoeff) {q : R[X]} :
    q * p = 0 ↔ q = 0 := by
  constructor
  · intro hp
    replace hp := congr_arg (· * C ↑h.unit⁻¹) hp
    simp only [zero_mul] at hp
    rwa [mul_assoc, Monic.mul_left_eq_zero_iff] at hp
    refine' monic_mul_C_of_leadingCoeff_mul_eq_one _
    simp [Units.mul_inv_eq_iff_eq_mul, IsUnit.unit_spec]
  · rintro rfl
    rw [zero_mul]
#align polynomial.is_unit_leading_coeff_mul_left_eq_zero_iff Polynomial.isUnit_leadingCoeff_mul_left_eq_zero_iff

end NotZeroDivisor

end Polynomial<|MERGE_RESOLUTION|>--- conflicted
+++ resolved
@@ -104,18 +104,10 @@
 set_option linter.uppercaseLean3 false in
 #align polynomial.monic_X_pow_add Polynomial.monic_X_pow_add
 
-<<<<<<< HEAD
-/-- `X ^ n + a` is monic. -/
-theorem monic_X_pow_add_C {n : ℕ} (h : n ≠ 0) : (X ^ n + C a).Monic := by
-  obtain ⟨k, rfl⟩ := Nat.exists_eq_succ_of_ne_zero h
-  refine monic_X_pow_add ?_
-  exact le_trans degree_C_le Nat.WithBot.coe_nonneg
-=======
 variable (a) in
 theorem monic_X_pow_add_C {n : ℕ} (h : n ≠ 0) : (X ^ n + C a).Monic := by
   obtain ⟨k, rfl⟩ := Nat.exists_eq_succ_of_ne_zero h
   exact monic_X_pow_add <| degree_C_le.trans Nat.WithBot.coe_nonneg
->>>>>>> 2ab9e404
 
 theorem monic_X_add_C (x : R) : Monic (X + C x) :=
   pow_one (X : R[X]) ▸ monic_X_pow_add_C x one_ne_zero
