--- conflicted
+++ resolved
@@ -814,11 +814,7 @@
 
 /-- Extension for the `positivity` tactic: cast from `ℝ` to `EReal`. -/
 @[positivity Real.toEReal _]
-<<<<<<< HEAD
 def evalRealToEReal : PositivityExt where eval {u α} _zα _pα e := do
-=======
-def evalRealtoEReal : PositivityExt where eval {u α} _zα _pα e := do
->>>>>>> 909e3790
   match u, α, e with
   | 0, ~q(EReal), ~q(Real.toEReal $a) =>
     let ra ← core q(inferInstance) q(inferInstance) a
@@ -832,14 +828,13 @@
 
 /-- Extension for the `positivity` tactic: cast from `ℝ≥0∞` to `EReal`. -/
 @[positivity ENNReal.toEReal _]
-def evalENNRealtoEReal : PositivityExt where eval {u α} _zα _pα e := do
+def evalENNRealToEReal : PositivityExt where eval {u α} _zα _pα e := do
   match u, α, e with
   | 0, ~q(EReal), ~q(ENNReal.toEReal $a) =>
     let ra ← core q(inferInstance) q(inferInstance) a
     assertInstancesCommute
     match ra with
     | .positive pa => pure (.positive q(EReal.coe_ennreal_pos.2 $pa))
-<<<<<<< HEAD
     | .nonzero pa => pure (.positive q(EReal.coe_ennreal_pos_iff_ne_zero.2 $pa))
     | _ => pure (.nonnegative q(EReal.coe_ennreal_nonneg $a))
   | _, _, _ => throwError "not ENNReal.toEReal"
@@ -867,10 +862,4 @@
     | _ => pure (.nonnegative q(zero_le $e))
   | _, _, _ => throwError "not EReal.toENNReal"
 
-=======
-    | .nonzero pa => pure (.nonzero q(EReal.coe_ennreal_ne_zero.2 $pa))
-    | _ => pure (.nonnegative q(EReal.coe_ennreal_nonneg $a))
-  | _, _, _ => throwError "not ENNReal.toEReal"
-
->>>>>>> 909e3790
 end Mathlib.Meta.Positivity