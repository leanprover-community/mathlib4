/-
Copyright (c) 2019 Kevin Buzzard. All rights reserved.
Released under Apache 2.0 license as described in the file LICENSE.
Authors: Kevin Buzzard
-/
import Mathlib.Data.ENNReal.Operations

/-!
# The extended real numbers

This file defines `EReal`, `ℝ` with a top element `⊤` and a bottom element `⊥`, implemented as
`WithBot (WithTop ℝ)`.

`EReal` is a `CompleteLinearOrder`, deduced by typeclass inference from the fact that
`WithBot (WithTop L)` completes a conditionally complete linear order `L`.

Coercions from `ℝ` (called `coe` in lemmas) and from `ℝ≥0∞` (`coe_ennreal`) are registered
and their basic properties proved. The latter takes up most of the rest of this file.

## Tags

real, ereal, complete lattice
-/

open Function ENNReal NNReal Set

noncomputable section

/-- The type of extended real numbers `[-∞, ∞]`, constructed as `WithBot (WithTop ℝ)`. -/
def EReal := WithBot (WithTop ℝ)
  deriving Bot, Zero, One, Nontrivial, AddMonoid, PartialOrder

instance : ZeroLEOneClass EReal := inferInstanceAs (ZeroLEOneClass (WithBot (WithTop ℝ)))
instance : SupSet EReal := inferInstanceAs (SupSet (WithBot (WithTop ℝ)))
instance : InfSet EReal := inferInstanceAs (InfSet (WithBot (WithTop ℝ)))

instance : CompleteLinearOrder EReal :=
  inferInstanceAs (CompleteLinearOrder (WithBot (WithTop ℝ)))

instance : LinearOrderedAddCommMonoid EReal :=
  inferInstanceAs (LinearOrderedAddCommMonoid (WithBot (WithTop ℝ)))

instance : AddCommMonoidWithOne EReal :=
  inferInstanceAs (AddCommMonoidWithOne (WithBot (WithTop ℝ)))

instance : DenselyOrdered EReal :=
  inferInstanceAs (DenselyOrdered (WithBot (WithTop ℝ)))

instance : CharZero EReal := inferInstanceAs (CharZero (WithBot (WithTop ℝ)))

/-- The canonical inclusion from reals to ereals. Registered as a coercion. -/
@[coe] def Real.toEReal : ℝ → EReal := WithBot.some ∘ WithTop.some

namespace EReal

-- things unify with `WithBot.decidableLT` later if we don't provide this explicitly.
instance decidableLT : DecidableLT EReal :=
  WithBot.decidableLT

-- TODO: Provide explicitly, otherwise it is inferred noncomputably from `CompleteLinearOrder`
instance : Top EReal := ⟨WithBot.some ⊤⟩

instance : Coe ℝ EReal := ⟨Real.toEReal⟩

theorem coe_strictMono : StrictMono Real.toEReal :=
  WithBot.coe_strictMono.comp WithTop.coe_strictMono

theorem coe_injective : Injective Real.toEReal :=
  coe_strictMono.injective

@[simp, norm_cast]
protected theorem coe_le_coe_iff {x y : ℝ} : (x : EReal) ≤ (y : EReal) ↔ x ≤ y :=
  coe_strictMono.le_iff_le

@[simp, norm_cast]
protected theorem coe_lt_coe_iff {x y : ℝ} : (x : EReal) < (y : EReal) ↔ x < y :=
  coe_strictMono.lt_iff_lt

@[simp, norm_cast]
protected theorem coe_eq_coe_iff {x y : ℝ} : (x : EReal) = (y : EReal) ↔ x = y :=
  coe_injective.eq_iff

protected theorem coe_ne_coe_iff {x y : ℝ} : (x : EReal) ≠ (y : EReal) ↔ x ≠ y :=
  coe_injective.ne_iff

/-- The canonical map from nonnegative extended reals to extended reals. -/
@[coe] def _root_.ENNReal.toEReal : ℝ≥0∞ → EReal
  | ⊤ => ⊤
  | .some x => x.1

instance hasCoeENNReal : Coe ℝ≥0∞ EReal :=
  ⟨ENNReal.toEReal⟩

instance : Inhabited EReal := ⟨0⟩

@[simp, norm_cast]
theorem coe_zero : ((0 : ℝ) : EReal) = 0 := rfl

@[simp, norm_cast]
theorem coe_one : ((1 : ℝ) : EReal) = 1 := rfl

/-- A recursor for `EReal` in terms of the coercion.

When working in term mode, note that pattern matching can be used directly. -/
@[elab_as_elim, induction_eliminator, cases_eliminator]
protected def rec {motive : EReal → Sort*}
    (bot : motive ⊥) (coe : ∀ a : ℝ, motive a) (top : motive ⊤) : ∀ a : EReal, motive a
  | ⊥ => bot
  | (a : ℝ) => coe a
  | ⊤ => top

protected lemma «forall» {p : EReal → Prop} : (∀ r, p r) ↔ p ⊥ ∧ p ⊤ ∧ ∀ r : ℝ, p r where
  mp h := ⟨h _, h _, fun _ ↦ h _⟩
  mpr h := EReal.rec h.1 h.2.2 h.2.1

protected lemma «exists» {p : EReal → Prop} : (∃ r, p r) ↔ p ⊥ ∨ p ⊤ ∨ ∃ r : ℝ, p r where
  mp := by rintro ⟨r, hr⟩; cases r <;> aesop
  mpr := by rintro (h | h | ⟨r, hr⟩) <;> exact ⟨_, ‹_›⟩

/-- The multiplication on `EReal`. Our definition satisfies `0 * x = x * 0 = 0` for any `x`, and
picks the only sensible value elsewhere. -/
protected def mul : EReal → EReal → EReal
  | ⊥, ⊥ => ⊤
  | ⊥, ⊤ => ⊥
  | ⊥, (y : ℝ) => if 0 < y then ⊥ else if y = 0 then 0 else ⊤
  | ⊤, ⊥ => ⊥
  | ⊤, ⊤ => ⊤
  | ⊤, (y : ℝ) => if 0 < y then ⊤ else if y = 0 then 0 else ⊥
  | (x : ℝ), ⊤ => if 0 < x then ⊤ else if x = 0 then 0 else ⊥
  | (x : ℝ), ⊥ => if 0 < x then ⊥ else if x = 0 then 0 else ⊤
  | (x : ℝ), (y : ℝ) => (x * y : ℝ)

instance : Mul EReal := ⟨EReal.mul⟩

@[simp, norm_cast]
theorem coe_mul (x y : ℝ) : (↑(x * y) : EReal) = x * y :=
  rfl

/-- Induct on two `EReal`s by performing case splits on the sign of one whenever the other is
infinite. -/
@[elab_as_elim]
theorem induction₂ {P : EReal → EReal → Prop} (top_top : P ⊤ ⊤) (top_pos : ∀ x : ℝ, 0 < x → P ⊤ x)
    (top_zero : P ⊤ 0) (top_neg : ∀ x : ℝ, x < 0 → P ⊤ x) (top_bot : P ⊤ ⊥)
    (pos_top : ∀ x : ℝ, 0 < x → P x ⊤) (pos_bot : ∀ x : ℝ, 0 < x → P x ⊥) (zero_top : P 0 ⊤)
    (coe_coe : ∀ x y : ℝ, P x y) (zero_bot : P 0 ⊥) (neg_top : ∀ x : ℝ, x < 0 → P x ⊤)
    (neg_bot : ∀ x : ℝ, x < 0 → P x ⊥) (bot_top : P ⊥ ⊤) (bot_pos : ∀ x : ℝ, 0 < x → P ⊥ x)
    (bot_zero : P ⊥ 0) (bot_neg : ∀ x : ℝ, x < 0 → P ⊥ x) (bot_bot : P ⊥ ⊥) : ∀ x y, P x y
  | ⊥, ⊥ => bot_bot
  | ⊥, (y : ℝ) => by
    rcases lt_trichotomy y 0 with (hy | rfl | hy)
    exacts [bot_neg y hy, bot_zero, bot_pos y hy]
  | ⊥, ⊤ => bot_top
  | (x : ℝ), ⊥ => by
    rcases lt_trichotomy x 0 with (hx | rfl | hx)
    exacts [neg_bot x hx, zero_bot, pos_bot x hx]
  | (x : ℝ), (y : ℝ) => coe_coe _ _
  | (x : ℝ), ⊤ => by
    rcases lt_trichotomy x 0 with (hx | rfl | hx)
    exacts [neg_top x hx, zero_top, pos_top x hx]
  | ⊤, ⊥ => top_bot
  | ⊤, (y : ℝ) => by
    rcases lt_trichotomy y 0 with (hy | rfl | hy)
    exacts [top_neg y hy, top_zero, top_pos y hy]
  | ⊤, ⊤ => top_top

/-- Induct on two `EReal`s by performing case splits on the sign of one whenever the other is
infinite. This version eliminates some cases by assuming that the relation is symmetric. -/
@[elab_as_elim]
theorem induction₂_symm {P : EReal → EReal → Prop} (symm : ∀ {x y}, P x y → P y x)
    (top_top : P ⊤ ⊤) (top_pos : ∀ x : ℝ, 0 < x → P ⊤ x) (top_zero : P ⊤ 0)
    (top_neg : ∀ x : ℝ, x < 0 → P ⊤ x) (top_bot : P ⊤ ⊥) (pos_bot : ∀ x : ℝ, 0 < x → P x ⊥)
    (coe_coe : ∀ x y : ℝ, P x y) (zero_bot : P 0 ⊥) (neg_bot : ∀ x : ℝ, x < 0 → P x ⊥)
    (bot_bot : P ⊥ ⊥) : ∀ x y, P x y :=
  @induction₂ P top_top top_pos top_zero top_neg top_bot (fun _ h => symm <| top_pos _ h)
    pos_bot (symm top_zero) coe_coe zero_bot (fun _ h => symm <| top_neg _ h) neg_bot (symm top_bot)
    (fun _ h => symm <| pos_bot _ h) (symm zero_bot) (fun _ h => symm <| neg_bot _ h) bot_bot

protected theorem mul_comm (x y : EReal) : x * y = y * x := by
  induction x <;> induction y  <;>
    try { rfl }
  rw [← coe_mul, ← coe_mul, mul_comm]

protected theorem one_mul : ∀ x : EReal, 1 * x = x
  | ⊤ => if_pos one_pos
  | ⊥ => if_pos one_pos
  | (x : ℝ) => congr_arg Real.toEReal (one_mul x)

protected theorem zero_mul : ∀ x : EReal, 0 * x = 0
  | ⊤ => (if_neg (lt_irrefl _)).trans (if_pos rfl)
  | ⊥ => (if_neg (lt_irrefl _)).trans (if_pos rfl)
  | (x : ℝ) => congr_arg Real.toEReal (zero_mul x)

instance : MulZeroOneClass EReal where
  one_mul := EReal.one_mul
  mul_one := fun x => by rw [EReal.mul_comm, EReal.one_mul]
  zero_mul := EReal.zero_mul
  mul_zero := fun x => by rw [EReal.mul_comm, EReal.zero_mul]

/-! ### Real coercion -/

instance canLift : CanLift EReal ℝ (↑) fun r => r ≠ ⊤ ∧ r ≠ ⊥ where
  prf x hx := by
    induction x
    · simp at hx
    · simp
    · simp at hx

/-- The map from extended reals to reals sending infinities to zero. -/
def toReal : EReal → ℝ
  | ⊥ => 0
  | ⊤ => 0
  | (x : ℝ) => x

@[simp]
theorem toReal_top : toReal ⊤ = 0 :=
  rfl

@[simp]
theorem toReal_bot : toReal ⊥ = 0 :=
  rfl

@[simp]
theorem toReal_zero : toReal 0 = 0 :=
  rfl

@[simp]
theorem toReal_one : toReal 1 = 1 :=
  rfl

@[simp]
theorem toReal_coe (x : ℝ) : toReal (x : EReal) = x :=
  rfl

@[simp]
theorem bot_lt_coe (x : ℝ) : (⊥ : EReal) < x :=
  WithBot.bot_lt_coe _

@[simp]
theorem coe_ne_bot (x : ℝ) : (x : EReal) ≠ ⊥ :=
  (bot_lt_coe x).ne'

@[simp]
theorem bot_ne_coe (x : ℝ) : (⊥ : EReal) ≠ x :=
  (bot_lt_coe x).ne

@[simp]
theorem coe_lt_top (x : ℝ) : (x : EReal) < ⊤ :=
  WithBot.coe_lt_coe.2 <| WithTop.coe_lt_top _

@[simp]
theorem coe_ne_top (x : ℝ) : (x : EReal) ≠ ⊤ :=
  (coe_lt_top x).ne

@[simp]
theorem top_ne_coe (x : ℝ) : (⊤ : EReal) ≠ x :=
  (coe_lt_top x).ne'

@[simp]
theorem bot_lt_zero : (⊥ : EReal) < 0 :=
  bot_lt_coe 0

@[simp]
theorem bot_ne_zero : (⊥ : EReal) ≠ 0 :=
  (coe_ne_bot 0).symm

@[simp]
theorem zero_ne_bot : (0 : EReal) ≠ ⊥ :=
  coe_ne_bot 0

@[simp]
theorem zero_lt_top : (0 : EReal) < ⊤ :=
  coe_lt_top 0

@[simp]
theorem zero_ne_top : (0 : EReal) ≠ ⊤ :=
  coe_ne_top 0

@[simp]
theorem top_ne_zero : (⊤ : EReal) ≠ 0 :=
  (coe_ne_top 0).symm

theorem range_coe : range Real.toEReal = {⊥, ⊤}ᶜ := by
  ext x
  induction x <;> simp

theorem range_coe_eq_Ioo : range Real.toEReal = Ioo ⊥ ⊤ := by
  ext x
  induction x <;> simp

@[simp, norm_cast]
theorem coe_add (x y : ℝ) : (↑(x + y) : EReal) = x + y :=
  rfl

-- `coe_mul` moved up

@[norm_cast]
theorem coe_nsmul (n : ℕ) (x : ℝ) : (↑(n • x) : EReal) = n • (x : EReal) :=
  map_nsmul (⟨⟨Real.toEReal, coe_zero⟩, coe_add⟩ : ℝ →+ EReal) _ _

@[simp, norm_cast]
theorem coe_eq_zero {x : ℝ} : (x : EReal) = 0 ↔ x = 0 :=
  EReal.coe_eq_coe_iff

@[simp, norm_cast]
theorem coe_eq_one {x : ℝ} : (x : EReal) = 1 ↔ x = 1 :=
  EReal.coe_eq_coe_iff

theorem coe_ne_zero {x : ℝ} : (x : EReal) ≠ 0 ↔ x ≠ 0 :=
  EReal.coe_ne_coe_iff

theorem coe_ne_one {x : ℝ} : (x : EReal) ≠ 1 ↔ x ≠ 1 :=
  EReal.coe_ne_coe_iff

@[simp, norm_cast]
protected theorem coe_nonneg {x : ℝ} : (0 : EReal) ≤ x ↔ 0 ≤ x :=
  EReal.coe_le_coe_iff

@[simp, norm_cast]
protected theorem coe_nonpos {x : ℝ} : (x : EReal) ≤ 0 ↔ x ≤ 0 :=
  EReal.coe_le_coe_iff

@[simp, norm_cast]
protected theorem coe_pos {x : ℝ} : (0 : EReal) < x ↔ 0 < x :=
  EReal.coe_lt_coe_iff

@[simp, norm_cast]
protected theorem coe_neg' {x : ℝ} : (x : EReal) < 0 ↔ x < 0 :=
  EReal.coe_lt_coe_iff

lemma toReal_eq_zero_iff {x : EReal} : x.toReal = 0 ↔ x = 0 ∨ x = ⊤ ∨ x = ⊥ := by
  cases x <;> norm_num

lemma toReal_ne_zero_iff {x : EReal} : x.toReal ≠ 0 ↔ x ≠ 0 ∧ x ≠ ⊤ ∧ x ≠ ⊥ := by
  simp only [ne_eq, toReal_eq_zero_iff, not_or]

lemma toReal_eq_toReal {x y : EReal} (hx_top : x ≠ ⊤) (hx_bot : x ≠ ⊥)
    (hy_top : y ≠ ⊤) (hy_bot : y ≠ ⊥) :
    x.toReal = y.toReal ↔ x = y := by
  lift x to ℝ using ⟨hx_top, hx_bot⟩
  lift y to ℝ using ⟨hy_top, hy_bot⟩
  simp

lemma toReal_nonneg {x : EReal} (hx : 0 ≤ x) : 0 ≤ x.toReal := by
  cases x
  · norm_num
  · exact toReal_coe _ ▸ EReal.coe_nonneg.mp hx
  · norm_num

lemma toReal_nonpos {x : EReal} (hx : x ≤ 0) : x.toReal ≤ 0 := by
  cases x
  · norm_num
  · exact toReal_coe _ ▸ EReal.coe_nonpos.mp hx
  · norm_num

theorem toReal_le_toReal {x y : EReal} (h : x ≤ y) (hx : x ≠ ⊥) (hy : y ≠ ⊤) :
    x.toReal ≤ y.toReal := by
  lift x to ℝ using ⟨ne_top_of_le_ne_top hy h, hx⟩
  lift y to ℝ using ⟨hy, ne_bot_of_le_ne_bot hx h⟩
  simpa using h

theorem coe_toReal {x : EReal} (hx : x ≠ ⊤) (h'x : x ≠ ⊥) : (x.toReal : EReal) = x := by
  lift x to ℝ using ⟨hx, h'x⟩
  rfl

theorem le_coe_toReal {x : EReal} (h : x ≠ ⊤) : x ≤ x.toReal := by
  by_cases h' : x = ⊥
  · simp only [h', bot_le]
  · simp only [le_refl, coe_toReal h h']

theorem coe_toReal_le {x : EReal} (h : x ≠ ⊥) : ↑x.toReal ≤ x := by
  by_cases h' : x = ⊤
  · simp only [h', le_top]
  · simp only [le_refl, coe_toReal h' h]

theorem eq_top_iff_forall_lt (x : EReal) : x = ⊤ ↔ ∀ y : ℝ, (y : EReal) < x := by
  constructor
  · rintro rfl
    exact EReal.coe_lt_top
  · contrapose!
    intro h
    exact ⟨x.toReal, le_coe_toReal h⟩

theorem eq_bot_iff_forall_lt (x : EReal) : x = ⊥ ↔ ∀ y : ℝ, x < (y : EReal) := by
  constructor
  · rintro rfl
    exact bot_lt_coe
  · contrapose!
    intro h
    exact ⟨x.toReal, coe_toReal_le h⟩

/-! ### Intervals and coercion from reals -/

lemma exists_between_coe_real {x z : EReal} (h : x < z) : ∃ y : ℝ, x < y ∧ y < z := by
  obtain ⟨a, ha₁, ha₂⟩ := exists_between h
  induction a with
  | bot => exact (not_lt_bot ha₁).elim
  | coe a₀ => exact ⟨a₀, ha₁, ha₂⟩
  | top => exact (not_top_lt ha₂).elim

@[simp]
lemma image_coe_Icc (x y : ℝ) : Real.toEReal '' Icc x y = Icc ↑x ↑y := by
  refine (image_comp WithBot.some WithTop.some _).trans ?_
  rw [WithTop.image_coe_Icc, WithBot.image_coe_Icc]
  rfl

@[simp]
lemma image_coe_Ico (x y : ℝ) : Real.toEReal '' Ico x y = Ico ↑x ↑y := by
  refine (image_comp WithBot.some WithTop.some _).trans ?_
  rw [WithTop.image_coe_Ico, WithBot.image_coe_Ico]
  rfl

@[simp]
lemma image_coe_Ici (x : ℝ) : Real.toEReal '' Ici x = Ico ↑x ⊤ := by
  refine (image_comp WithBot.some WithTop.some _).trans ?_
  rw [WithTop.image_coe_Ici, WithBot.image_coe_Ico]
  rfl

@[simp]
lemma image_coe_Ioc (x y : ℝ) : Real.toEReal '' Ioc x y = Ioc ↑x ↑y := by
  refine (image_comp WithBot.some WithTop.some _).trans ?_
  rw [WithTop.image_coe_Ioc, WithBot.image_coe_Ioc]
  rfl

@[simp]
lemma image_coe_Ioo (x y : ℝ) : Real.toEReal '' Ioo x y = Ioo ↑x ↑y := by
  refine (image_comp WithBot.some WithTop.some _).trans ?_
  rw [WithTop.image_coe_Ioo, WithBot.image_coe_Ioo]
  rfl

@[simp]
lemma image_coe_Ioi (x : ℝ) : Real.toEReal '' Ioi x = Ioo ↑x ⊤ := by
  refine (image_comp WithBot.some WithTop.some _).trans ?_
  rw [WithTop.image_coe_Ioi, WithBot.image_coe_Ioo]
  rfl

@[simp]
lemma image_coe_Iic (x : ℝ) : Real.toEReal '' Iic x = Ioc ⊥ ↑x := by
  refine (image_comp WithBot.some WithTop.some _).trans ?_
  rw [WithTop.image_coe_Iic, WithBot.image_coe_Iic]
  rfl

@[simp]
lemma image_coe_Iio (x : ℝ) : Real.toEReal '' Iio x = Ioo ⊥ ↑x := by
  refine (image_comp WithBot.some WithTop.some _).trans ?_
  rw [WithTop.image_coe_Iio, WithBot.image_coe_Iio]
  rfl

@[simp]
lemma preimage_coe_Ici (x : ℝ) : Real.toEReal ⁻¹' Ici x = Ici x := by
  change (WithBot.some ∘ WithTop.some) ⁻¹' (Ici (WithBot.some (WithTop.some x))) = _
  refine preimage_comp.trans ?_
  simp only [WithBot.preimage_coe_Ici, WithTop.preimage_coe_Ici]

@[simp]
lemma preimage_coe_Ioi (x : ℝ) : Real.toEReal ⁻¹' Ioi x = Ioi x := by
  change (WithBot.some ∘ WithTop.some) ⁻¹' (Ioi (WithBot.some (WithTop.some x))) = _
  refine preimage_comp.trans ?_
  simp only [WithBot.preimage_coe_Ioi, WithTop.preimage_coe_Ioi]

@[simp]
lemma preimage_coe_Ioi_bot : Real.toEReal ⁻¹' Ioi ⊥ = univ := by
  change (WithBot.some ∘ WithTop.some) ⁻¹' (Ioi ⊥) = _
  refine preimage_comp.trans ?_
  simp only [WithBot.preimage_coe_Ioi_bot, preimage_univ]

@[simp]
lemma preimage_coe_Iic (y : ℝ) : Real.toEReal ⁻¹' Iic y = Iic y := by
  change (WithBot.some ∘ WithTop.some) ⁻¹' (Iic (WithBot.some (WithTop.some y))) = _
  refine preimage_comp.trans ?_
  simp only [WithBot.preimage_coe_Iic, WithTop.preimage_coe_Iic]

@[simp]
lemma preimage_coe_Iio (y : ℝ) : Real.toEReal ⁻¹' Iio y = Iio y := by
  change (WithBot.some ∘ WithTop.some) ⁻¹' (Iio (WithBot.some (WithTop.some y))) = _
  refine preimage_comp.trans ?_
  simp only [WithBot.preimage_coe_Iio, WithTop.preimage_coe_Iio]

@[simp]
lemma preimage_coe_Iio_top : Real.toEReal ⁻¹' Iio ⊤ = univ := by
  change (WithBot.some ∘ WithTop.some) ⁻¹' (Iio (WithBot.some ⊤)) = _
  refine preimage_comp.trans ?_
  simp only [WithBot.preimage_coe_Iio, WithTop.preimage_coe_Iio_top]

@[simp]
lemma preimage_coe_Icc (x y : ℝ) : Real.toEReal ⁻¹' Icc x y = Icc x y := by
  simp_rw [← Ici_inter_Iic]
  simp

@[simp]
lemma preimage_coe_Ico (x y : ℝ) : Real.toEReal ⁻¹' Ico x y = Ico x y := by
  simp_rw [← Ici_inter_Iio]
  simp

@[simp]
lemma preimage_coe_Ioc (x y : ℝ) : Real.toEReal ⁻¹' Ioc x y = Ioc x y := by
  simp_rw [← Ioi_inter_Iic]
  simp

@[simp]
lemma preimage_coe_Ioo (x y : ℝ) : Real.toEReal ⁻¹' Ioo x y = Ioo x y := by
  simp_rw [← Ioi_inter_Iio]
  simp

@[simp]
lemma preimage_coe_Ico_top (x : ℝ) : Real.toEReal ⁻¹' Ico x ⊤ = Ici x := by
  rw [← Ici_inter_Iio]
  simp

@[simp]
lemma preimage_coe_Ioo_top (x : ℝ) : Real.toEReal ⁻¹' Ioo x ⊤ = Ioi x := by
  rw [← Ioi_inter_Iio]
  simp

@[simp]
lemma preimage_coe_Ioc_bot (y : ℝ) : Real.toEReal ⁻¹' Ioc ⊥ y = Iic y := by
  rw [← Ioi_inter_Iic]
  simp

@[simp]
lemma preimage_coe_Ioo_bot (y : ℝ) : Real.toEReal ⁻¹' Ioo ⊥ y = Iio y := by
  rw [← Ioi_inter_Iio]
  simp

@[simp]
lemma preimage_coe_Ioo_bot_top : Real.toEReal ⁻¹' Ioo ⊥ ⊤ = univ := by
  rw [← Ioi_inter_Iio]
  simp

/-! ### ennreal coercion -/

@[simp]
theorem toReal_coe_ennreal : ∀ {x : ℝ≥0∞}, toReal (x : EReal) = ENNReal.toReal x
  | ⊤ => rfl
  | .some _ => rfl

@[simp]
theorem coe_ennreal_ofReal {x : ℝ} : (ENNReal.ofReal x : EReal) = max x 0 :=
  rfl

lemma coe_ennreal_toReal {x : ℝ≥0∞} (hx : x ≠ ∞) : (x.toReal : EReal) = x := by
  lift x to ℝ≥0 using hx
  rfl

theorem coe_nnreal_eq_coe_real (x : ℝ≥0) : ((x : ℝ≥0∞) : EReal) = (x : ℝ) :=
  rfl

@[simp, norm_cast]
theorem coe_ennreal_zero : ((0 : ℝ≥0∞) : EReal) = 0 :=
  rfl

@[simp, norm_cast]
theorem coe_ennreal_one : ((1 : ℝ≥0∞) : EReal) = 1 :=
  rfl

@[simp, norm_cast]
theorem coe_ennreal_top : ((⊤ : ℝ≥0∞) : EReal) = ⊤ :=
  rfl

theorem coe_ennreal_strictMono : StrictMono ((↑) : ℝ≥0∞ → EReal) :=
  WithTop.strictMono_iff.2 ⟨fun _ _ => EReal.coe_lt_coe_iff.2, fun _ => coe_lt_top _⟩

theorem coe_ennreal_injective : Injective ((↑) : ℝ≥0∞ → EReal) :=
  coe_ennreal_strictMono.injective

@[simp]
theorem coe_ennreal_eq_top_iff {x : ℝ≥0∞} : (x : EReal) = ⊤ ↔ x = ⊤ :=
  coe_ennreal_injective.eq_iff' rfl

theorem coe_nnreal_ne_top (x : ℝ≥0) : ((x : ℝ≥0∞) : EReal) ≠ ⊤ := coe_ne_top x

@[simp]
theorem coe_nnreal_lt_top (x : ℝ≥0) : ((x : ℝ≥0∞) : EReal) < ⊤ := coe_lt_top x

@[simp, norm_cast]
theorem coe_ennreal_le_coe_ennreal_iff {x y : ℝ≥0∞} : (x : EReal) ≤ (y : EReal) ↔ x ≤ y :=
  coe_ennreal_strictMono.le_iff_le

@[simp, norm_cast]
theorem coe_ennreal_lt_coe_ennreal_iff {x y : ℝ≥0∞} : (x : EReal) < (y : EReal) ↔ x < y :=
  coe_ennreal_strictMono.lt_iff_lt

@[simp, norm_cast]
theorem coe_ennreal_eq_coe_ennreal_iff {x y : ℝ≥0∞} : (x : EReal) = (y : EReal) ↔ x = y :=
  coe_ennreal_injective.eq_iff

theorem coe_ennreal_ne_coe_ennreal_iff {x y : ℝ≥0∞} : (x : EReal) ≠ (y : EReal) ↔ x ≠ y :=
  coe_ennreal_injective.ne_iff

@[simp, norm_cast]
theorem coe_ennreal_eq_zero {x : ℝ≥0∞} : (x : EReal) = 0 ↔ x = 0 := by
  rw [← coe_ennreal_eq_coe_ennreal_iff, coe_ennreal_zero]

@[simp, norm_cast]
theorem coe_ennreal_eq_one {x : ℝ≥0∞} : (x : EReal) = 1 ↔ x = 1 := by
  rw [← coe_ennreal_eq_coe_ennreal_iff, coe_ennreal_one]

@[norm_cast]
theorem coe_ennreal_ne_zero {x : ℝ≥0∞} : (x : EReal) ≠ 0 ↔ x ≠ 0 :=
  coe_ennreal_eq_zero.not

@[norm_cast]
theorem coe_ennreal_ne_one {x : ℝ≥0∞} : (x : EReal) ≠ 1 ↔ x ≠ 1 :=
  coe_ennreal_eq_one.not

theorem coe_ennreal_nonneg (x : ℝ≥0∞) : (0 : EReal) ≤ x :=
  coe_ennreal_le_coe_ennreal_iff.2 (zero_le x)

@[simp] theorem range_coe_ennreal : range ((↑) : ℝ≥0∞ → EReal) = Set.Ici 0 :=
  Subset.antisymm (range_subset_iff.2 coe_ennreal_nonneg) fun x => match x with
    | ⊥ => fun h => absurd h bot_lt_zero.not_le
    | ⊤ => fun _ => ⟨⊤, rfl⟩
    | (x : ℝ) => fun h => ⟨.some ⟨x, EReal.coe_nonneg.1 h⟩, rfl⟩

instance : CanLift EReal ℝ≥0∞ (↑) (0 ≤ ·) := ⟨range_coe_ennreal.ge⟩

@[simp, norm_cast]
theorem coe_ennreal_pos {x : ℝ≥0∞} : (0 : EReal) < x ↔ 0 < x := by
  rw [← coe_ennreal_zero, coe_ennreal_lt_coe_ennreal_iff]

@[simp]
theorem bot_lt_coe_ennreal (x : ℝ≥0∞) : (⊥ : EReal) < x :=
  (bot_lt_coe 0).trans_le (coe_ennreal_nonneg _)

@[simp]
theorem coe_ennreal_ne_bot (x : ℝ≥0∞) : (x : EReal) ≠ ⊥ :=
  (bot_lt_coe_ennreal x).ne'

@[simp, norm_cast]
theorem coe_ennreal_add (x y : ENNReal) : ((x + y : ℝ≥0∞) : EReal) = x + y := by
  cases x <;> cases y <;> rfl

private theorem coe_ennreal_top_mul (x : ℝ≥0) : ((⊤ * x : ℝ≥0∞) : EReal) = ⊤ * x := by
  rcases eq_or_ne x 0 with (rfl | h0)
  · simp
  · rw [ENNReal.top_mul (ENNReal.coe_ne_zero.2 h0)]
    exact Eq.symm <| if_pos <| NNReal.coe_pos.2 h0.bot_lt

@[simp, norm_cast]
theorem coe_ennreal_mul : ∀ x y : ℝ≥0∞, ((x * y : ℝ≥0∞) : EReal) = (x : EReal) * y
  | ⊤, ⊤ => rfl
  | ⊤, (y : ℝ≥0) => coe_ennreal_top_mul y
  | (x : ℝ≥0), ⊤ => by
    rw [mul_comm, coe_ennreal_top_mul, EReal.mul_comm, coe_ennreal_top]
  | (x : ℝ≥0), (y : ℝ≥0) => by
    simp only [← ENNReal.coe_mul, coe_nnreal_eq_coe_real, NNReal.coe_mul, EReal.coe_mul]

@[norm_cast]
theorem coe_ennreal_nsmul (n : ℕ) (x : ℝ≥0∞) : (↑(n • x) : EReal) = n • (x : EReal) :=
  map_nsmul (⟨⟨(↑), coe_ennreal_zero⟩, coe_ennreal_add⟩ : ℝ≥0∞ →+ EReal) _ _

/-! ### toENNReal -/

/-- `x.toENNReal` returns `x` if it is nonnegative, `0` otherwise. -/
noncomputable def toENNReal (x : EReal) : ℝ≥0∞ :=
  if x = ⊤ then ⊤
  else ENNReal.ofReal x.toReal

@[simp] lemma toENNReal_top : (⊤ : EReal).toENNReal = ⊤ := rfl

@[simp]
lemma toENNReal_of_ne_top {x : EReal} (hx : x ≠ ⊤) : x.toENNReal = ENNReal.ofReal x.toReal :=
  if_neg hx

@[simp]
lemma toENNReal_eq_top_iff {x : EReal} : x.toENNReal = ⊤ ↔ x = ⊤ := by
  by_cases h : x = ⊤
  · simp [h]
  · simp [h, toENNReal]

lemma toENNReal_ne_top_iff {x : EReal} : x.toENNReal ≠ ⊤ ↔ x ≠ ⊤ := toENNReal_eq_top_iff.not

@[simp]
lemma toENNReal_of_nonpos {x : EReal} (hx : x ≤ 0) : x.toENNReal = 0 := by
  rw [toENNReal, if_neg (fun h ↦ ?_)]
  · exact ENNReal.ofReal_of_nonpos (toReal_nonpos hx)
  · exact zero_ne_top <| top_le_iff.mp <| h ▸ hx

lemma toENNReal_bot : (⊥ : EReal).toENNReal = 0 := toENNReal_of_nonpos bot_le
lemma toENNReal_zero : (0 : EReal).toENNReal = 0 := toENNReal_of_nonpos le_rfl

lemma toENNReal_eq_zero_iff {x : EReal} : x.toENNReal = 0 ↔ x ≤ 0 := by
  induction x <;> simp [toENNReal]

lemma toENNReal_ne_zero_iff {x : EReal} : x.toENNReal ≠ 0 ↔ 0 < x := by
  simp [toENNReal_eq_zero_iff.not]

@[simp]
lemma coe_toENNReal {x : EReal} (hx : 0 ≤ x) : (x.toENNReal : EReal) = x := by
  rw [toENNReal]
  by_cases h_top : x = ⊤
  · rw [if_pos h_top, h_top]
    rfl
  rw [if_neg h_top]
  simp only [coe_ennreal_ofReal, ge_iff_le, hx, toReal_nonneg, max_eq_left]
  exact coe_toReal h_top fun _ ↦ by simp_all only [le_bot_iff, zero_ne_bot]

lemma coe_toENNReal_eq_max {x : EReal} : x.toENNReal = max 0 x := by
  rcases le_total 0 x with (hx | hx)
  · rw [coe_toENNReal hx, max_eq_right hx]
  · rw [toENNReal_of_nonpos hx, max_eq_left hx, coe_ennreal_zero]

@[simp]
lemma toENNReal_coe {x : ℝ≥0∞} : (x : EReal).toENNReal = x := by
  by_cases h_top : x = ⊤
  · rw [h_top, coe_ennreal_top, toENNReal_top]
  rwa [toENNReal, if_neg _, toReal_coe_ennreal, ENNReal.ofReal_toReal_eq_iff]
  simp [h_top]

@[simp] lemma real_coe_toENNReal (x : ℝ) : (x : EReal).toENNReal = ENNReal.ofReal x := rfl

@[simp]
lemma toReal_toENNReal {x : EReal} (hx : 0 ≤ x) : x.toENNReal.toReal = x.toReal := by
  by_cases h : x = ⊤
  · simp [h]
  · simp [h, toReal_nonneg hx]

lemma toENNReal_eq_toENNReal {x y : EReal} (hx : 0 ≤ x) (hy : 0 ≤ y) :
    x.toENNReal = y.toENNReal ↔ x = y := by
  induction x <;> induction y <;> simp_all

lemma toENNReal_le_toENNReal {x y : EReal} (h : x ≤ y) : x.toENNReal ≤ y.toENNReal := by
  induction x
  · simp
  · by_cases hy_top : y = ⊤
    · simp [hy_top]
    simp only [toENNReal, coe_ne_top, ↓reduceIte, toReal_coe, hy_top]
    exact ENNReal.ofReal_le_ofReal <| EReal.toReal_le_toReal h (coe_ne_bot _) hy_top
  · simp_all

lemma toENNReal_lt_toENNReal {x y : EReal} (hx : 0 ≤ x) (hxy : x < y) :
    x.toENNReal < y.toENNReal :=
  lt_of_le_of_ne (toENNReal_le_toENNReal hxy.le)
    fun h ↦ hxy.ne <| (toENNReal_eq_toENNReal hx (hx.trans_lt hxy).le).mp h

/-! ### nat coercion -/

theorem coe_coe_eq_natCast (n : ℕ) : (n : ℝ) = (n : EReal) := rfl

theorem natCast_ne_bot (n : ℕ) : (n : EReal) ≠ ⊥ := Ne.symm (ne_of_beq_false rfl)

theorem natCast_ne_top (n : ℕ) : (n : EReal) ≠ ⊤ := Ne.symm (ne_of_beq_false rfl)

@[norm_cast]
theorem natCast_eq_iff {m n : ℕ} : (m : EReal) = (n : EReal) ↔ m = n := by
  rw [← coe_coe_eq_natCast n, ← coe_coe_eq_natCast m, EReal.coe_eq_coe_iff, Nat.cast_inj]

theorem natCast_ne_iff {m n : ℕ} : (m : EReal) ≠ (n : EReal) ↔ m ≠ n :=
  not_iff_not.2 natCast_eq_iff

@[norm_cast]
theorem natCast_le_iff {m n : ℕ} : (m : EReal) ≤ (n : EReal) ↔ m ≤ n := by
  rw [← coe_coe_eq_natCast n, ← coe_coe_eq_natCast m, EReal.coe_le_coe_iff, Nat.cast_le]

@[norm_cast]
theorem natCast_lt_iff {m n : ℕ} : (m : EReal) < (n : EReal) ↔ m < n := by
  rw [← coe_coe_eq_natCast n, ← coe_coe_eq_natCast m, EReal.coe_lt_coe_iff, Nat.cast_lt]

@[simp, norm_cast]
theorem natCast_mul (m n : ℕ) :
    (m * n : ℕ) = (m : EReal) * (n : EReal) := by
  rw [← coe_coe_eq_natCast, ← coe_coe_eq_natCast, ← coe_coe_eq_natCast, Nat.cast_mul, EReal.coe_mul]

/-! ### Miscellaneous lemmas -/

theorem exists_rat_btwn_of_lt :
    ∀ {a b : EReal}, a < b → ∃ x : ℚ, a < (x : ℝ) ∧ ((x : ℝ) : EReal) < b
  | ⊤, _, h => (not_top_lt h).elim
  | (a : ℝ), ⊥, h => (lt_irrefl _ ((bot_lt_coe a).trans h)).elim
  | (a : ℝ), (b : ℝ), h => by simp [exists_rat_btwn (EReal.coe_lt_coe_iff.1 h)]
  | (a : ℝ), ⊤, _ =>
    let ⟨b, hab⟩ := exists_rat_gt a
    ⟨b, by simpa using hab, coe_lt_top _⟩
  | ⊥, ⊥, h => (lt_irrefl _ h).elim
  | ⊥, (a : ℝ), _ =>
    let ⟨b, hab⟩ := exists_rat_lt a
    ⟨b, bot_lt_coe _, by simpa using hab⟩
  | ⊥, ⊤, _ => ⟨0, bot_lt_coe _, coe_lt_top _⟩

theorem lt_iff_exists_rat_btwn {a b : EReal} :
    a < b ↔ ∃ x : ℚ, a < (x : ℝ) ∧ ((x : ℝ) : EReal) < b :=
  ⟨fun hab => exists_rat_btwn_of_lt hab, fun ⟨_x, ax, xb⟩ => ax.trans xb⟩

theorem lt_iff_exists_real_btwn {a b : EReal} : a < b ↔ ∃ x : ℝ, a < x ∧ (x : EReal) < b :=
  ⟨fun hab =>
    let ⟨x, ax, xb⟩ := exists_rat_btwn_of_lt hab
    ⟨(x : ℝ), ax, xb⟩,
    fun ⟨_x, ax, xb⟩ => ax.trans xb⟩

/-- The set of numbers in `EReal` that are not equal to `±∞` is equivalent to `ℝ`. -/
def neTopBotEquivReal : ({⊥, ⊤}ᶜ : Set EReal) ≃ ℝ where
  toFun x := EReal.toReal x
  invFun x := ⟨x, by simp⟩
  left_inv := fun ⟨x, hx⟩ => by
    lift x to ℝ
    · simpa [not_or, and_comm] using hx
    · simp
  right_inv x := by simp

<<<<<<< HEAD
/-! ### Addition -/

@[simp]
theorem add_bot (x : EReal) : x + ⊥ = ⊥ :=
  WithBot.add_bot _

@[simp]
theorem bot_add (x : EReal) : ⊥ + x = ⊥ :=
  WithBot.bot_add _

@[simp]
theorem add_eq_bot_iff {x y : EReal} : x + y = ⊥ ↔ x = ⊥ ∨ y = ⊥ :=
  WithBot.add_eq_bot

lemma add_ne_bot_iff {x y : EReal} : x + y ≠ ⊥ ↔ x ≠ ⊥ ∧ y ≠ ⊥ := WithBot.add_ne_bot

@[simp]
theorem bot_lt_add_iff {x y : EReal} : ⊥ < x + y ↔ ⊥ < x ∧ ⊥ < y := by
  simp [bot_lt_iff_ne_bot]

@[simp]
theorem top_add_top : (⊤ : EReal) + ⊤ = ⊤ :=
  rfl

@[simp]
theorem top_add_coe (x : ℝ) : (⊤ : EReal) + x = ⊤ :=
  rfl

/-- For any extended real number `x` which is not `⊥`, the sum of `⊤` and `x` is equal to `⊤`. -/
@[simp]
theorem top_add_of_ne_bot {x : EReal} (h : x ≠ ⊥) : ⊤ + x = ⊤ := by
  induction x
  · exfalso; exact h (Eq.refl ⊥)
  · exact top_add_coe _
  · exact top_add_top

/-- For any extended real number `x`, the sum of `⊤` and `x` is equal to `⊤`
if and only if `x` is not `⊥`. -/
theorem top_add_iff_ne_bot {x : EReal} : ⊤ + x = ⊤ ↔ x ≠ ⊥ := by
  constructor <;> intro h
  · rintro rfl
    rw [add_bot] at h
    exact bot_ne_top h
  · cases x with
    | bot => contradiction
    | top => rfl
    | coe r => exact top_add_of_ne_bot h

/-- For any extended real number `x` which is not `⊥`, the sum of `x` and `⊤` is equal to `⊤`. -/
@[simp]
theorem add_top_of_ne_bot {x : EReal} (h : x ≠ ⊥) : x + ⊤ = ⊤ := by
  rw [add_comm, top_add_of_ne_bot h]

/-- For any extended real number `x`, the sum of `x` and `⊤` is equal to `⊤`
if and only if `x` is not `⊥`. -/
theorem add_top_iff_ne_bot {x : EReal} : x + ⊤ = ⊤ ↔ x ≠ ⊥ := by rw [add_comm, top_add_iff_ne_bot]

/-- For any two extended real numbers `a` and `b`, if both `a` and `b` are greater than `0`,
then their sum is also greater than `0`. -/
theorem add_pos {a b : EReal} (ha : 0 < a) (hb : 0 < b) : 0 < a + b := by
  induction a
  · exfalso; exact not_lt_bot ha
  · induction b
    · exfalso; exact not_lt_bot hb
    · norm_cast at *; exact Left.add_pos ha hb
    · exact add_top_of_ne_bot (bot_lt_zero.trans ha).ne' ▸ hb
  · rw [top_add_of_ne_bot (bot_lt_zero.trans hb).ne']
    exact ha

@[simp]
theorem coe_add_top (x : ℝ) : (x : EReal) + ⊤ = ⊤ :=
  rfl

theorem toReal_add {x y : EReal} (hx : x ≠ ⊤) (h'x : x ≠ ⊥) (hy : y ≠ ⊤) (h'y : y ≠ ⊥) :
    toReal (x + y) = toReal x + toReal y := by
  lift x to ℝ using ⟨hx, h'x⟩
  lift y to ℝ using ⟨hy, h'y⟩
  rfl

lemma toENNReal_add {x y : EReal} (hx : 0 ≤ x) (hy : 0 ≤ y) :
    (x + y).toENNReal = x.toENNReal + y.toENNReal := by
  induction x <;> induction y <;> try {· simp_all}
  norm_cast
  simp_rw [real_coe_toENNReal]
  simp_all [ENNReal.ofReal_add]

lemma toENNReal_add_le {x y : EReal} : (x + y).toENNReal ≤ x.toENNReal + y.toENNReal := by
  induction x <;> induction y <;> try {· simp}
  exact ENNReal.ofReal_add_le

theorem addLECancellable_coe (x : ℝ) : AddLECancellable (x : EReal)
  | _, ⊤, _ => le_top
  | ⊥, _, _ => bot_le
  | ⊤, (z : ℝ), h => by simp only [coe_add_top, ← coe_add, top_le_iff, coe_ne_top] at h
  | _, ⊥, h => by simpa using h
  | (y : ℝ), (z : ℝ), h => by
    simpa only [← coe_add, EReal.coe_le_coe_iff, add_le_add_iff_left] using h

-- TODO: add `MulLECancellable.strictMono*` etc
theorem add_lt_add_right_coe {x y : EReal} (h : x < y) (z : ℝ) : x + z < y + z :=
  not_le.1 <| mt (addLECancellable_coe z).add_le_add_iff_right.1 h.not_le

theorem add_lt_add_left_coe {x y : EReal} (h : x < y) (z : ℝ) : (z : EReal) + x < z + y := by
  simpa [add_comm] using add_lt_add_right_coe h z

theorem add_lt_add {x y z t : EReal} (h1 : x < y) (h2 : z < t) : x + z < y + t := by
  rcases eq_or_ne x ⊥ with (rfl | hx)
  · simp [h1, bot_le.trans_lt h2]
  · lift x to ℝ using ⟨h1.ne_top, hx⟩
    calc (x : EReal) + z < x + t := add_lt_add_left_coe h2 _
    _ ≤ y + t := add_le_add_right h1.le _

theorem add_lt_add_of_lt_of_le' {x y z t : EReal} (h : x < y) (h' : z ≤ t) (hbot : t ≠ ⊥)
    (htop : t = ⊤ → z = ⊤ → x = ⊥) : x + z < y + t := by
  rcases h'.eq_or_lt with (rfl | hlt)
  · rcases eq_or_ne z ⊤ with (rfl | hz)
    · obtain rfl := htop rfl rfl
      simpa
    lift z to ℝ using ⟨hz, hbot⟩
    exact add_lt_add_right_coe h z
  · exact add_lt_add h hlt

/-- See also `EReal.add_lt_add_of_lt_of_le'` for a version with weaker but less convenient
assumptions. -/
theorem add_lt_add_of_lt_of_le {x y z t : EReal} (h : x < y) (h' : z ≤ t) (hz : z ≠ ⊥)
    (ht : t ≠ ⊤) : x + z < y + t :=
  add_lt_add_of_lt_of_le' h h' (ne_bot_of_le_ne_bot hz h') fun ht' => (ht ht').elim

theorem add_lt_top {x y : EReal} (hx : x ≠ ⊤) (hy : y ≠ ⊤) : x + y < ⊤ :=
  add_lt_add hx.lt_top hy.lt_top

lemma add_ne_top {x y : EReal} (hx : x ≠ ⊤) (hy : y ≠ ⊤) : x + y ≠ ⊤ :=
  lt_top_iff_ne_top.mp <| add_lt_top hx hy

lemma add_ne_top_iff_ne_top₂ {x y : EReal} (hx : x ≠ ⊥) (hy : y ≠ ⊥) :
    x + y ≠ ⊤ ↔ x ≠ ⊤ ∧ y ≠ ⊤ := by
  refine ⟨?_, fun h ↦ add_ne_top h.1 h.2⟩
  cases x <;> simp_all only [ne_eq, not_false_eq_true, top_add_of_ne_bot, not_true_eq_false,
    IsEmpty.forall_iff]
  cases y <;> simp_all only [not_false_eq_true, ne_eq, add_top_of_ne_bot, not_true_eq_false,
    coe_ne_top, and_self, implies_true]

lemma add_ne_top_iff_ne_top_left {x y : EReal} (hy : y ≠ ⊥) (hy' : y ≠ ⊤) :
    x + y ≠ ⊤ ↔ x ≠ ⊤ := by
  cases x <;> simp [add_ne_top_iff_ne_top₂, hy, hy']

lemma add_ne_top_iff_ne_top_right {x y : EReal} (hx : x ≠ ⊥) (hx' : x ≠ ⊤) :
    x + y ≠ ⊤ ↔ y ≠ ⊤ := add_comm x y ▸ add_ne_top_iff_ne_top_left hx hx'

lemma add_ne_top_iff_of_ne_bot {x y : EReal} (hx : x ≠ ⊥) (hy : y ≠ ⊥) :
    x + y ≠ ⊤ ↔ x ≠ ⊤ ∧ y ≠ ⊤ := by
  refine ⟨?_, fun h ↦ add_ne_top h.1 h.2⟩
  induction x <;> simp_all
  induction y <;> simp_all

lemma add_ne_top_iff_of_ne_bot_of_ne_top {x y : EReal} (hy : y ≠ ⊥) (hy' : y ≠ ⊤) :
    x + y ≠ ⊤ ↔ x ≠ ⊤ := by
  induction x <;> simp [add_ne_top_iff_of_ne_bot, hy, hy']

/-- We do not have a notion of `LinearOrderedAddCommMonoidWithBot` but we can at least make
the order dual of the extended reals into a `LinearOrderedAddCommMonoidWithTop`. -/
instance : LinearOrderedAddCommMonoidWithTop ERealᵒᵈ where
  le_top := by simp
  top_add' := by
    rw [OrderDual.forall]
    intro x
    rw [← OrderDual.toDual_bot, ← toDual_add, bot_add, OrderDual.toDual_bot]

/-! ### Negation -/

/-- negation on `EReal` -/
protected def neg : EReal → EReal
  | ⊥ => ⊤
  | ⊤ => ⊥
  | (x : ℝ) => (-x : ℝ)

instance : Neg EReal := ⟨EReal.neg⟩

instance : SubNegZeroMonoid EReal where
  neg_zero := congr_arg Real.toEReal neg_zero
  zsmul := zsmulRec

@[simp]
theorem neg_top : -(⊤ : EReal) = ⊥ :=
  rfl

@[simp]
theorem neg_bot : -(⊥ : EReal) = ⊤ :=
  rfl

@[simp, norm_cast] theorem coe_neg (x : ℝ) : (↑(-x) : EReal) = -↑x := rfl

@[simp, norm_cast] theorem coe_sub (x y : ℝ) : (↑(x - y) : EReal) = x - y := rfl

@[norm_cast]
theorem coe_zsmul (n : ℤ) (x : ℝ) : (↑(n • x) : EReal) = n • (x : EReal) :=
  map_zsmul' (⟨⟨(↑), coe_zero⟩, coe_add⟩ : ℝ →+ EReal) coe_neg _ _

instance : InvolutiveNeg EReal where
  neg_neg a :=
    match a with
    | ⊥ => rfl
    | ⊤ => rfl
    | (a : ℝ) => congr_arg Real.toEReal (neg_neg a)

@[simp]
theorem toReal_neg : ∀ {a : EReal}, toReal (-a) = -toReal a
  | ⊤ => by simp
  | ⊥ => by simp
  | (x : ℝ) => rfl

@[simp]
theorem neg_eq_top_iff {x : EReal} : -x = ⊤ ↔ x = ⊥ :=
  neg_injective.eq_iff' rfl

@[simp]
theorem neg_eq_bot_iff {x : EReal} : -x = ⊥ ↔ x = ⊤ :=
  neg_injective.eq_iff' rfl

@[simp]
theorem neg_eq_zero_iff {x : EReal} : -x = 0 ↔ x = 0 :=
  neg_injective.eq_iff' neg_zero

theorem neg_strictAnti : StrictAnti (- · : EReal → EReal) :=
  WithBot.strictAnti_iff.2 ⟨WithTop.strictAnti_iff.2
    ⟨coe_strictMono.comp_strictAnti fun _ _ => neg_lt_neg, fun _ => bot_lt_coe _⟩,
      WithTop.forall.2 ⟨bot_lt_top, fun _ => coe_lt_top _⟩⟩

@[simp] theorem neg_le_neg_iff {a b : EReal} : -a ≤ -b ↔ b ≤ a := neg_strictAnti.le_iff_le

@[simp] theorem neg_lt_neg_iff {a b : EReal} : -a < -b ↔ b < a := neg_strictAnti.lt_iff_lt

/-- `-a ≤ b` if and only if `-b ≤ a` on `EReal`. -/
protected theorem neg_le {a b : EReal} : -a ≤ b ↔ -b ≤ a := by
 rw [← neg_le_neg_iff, neg_neg]

/-- If `-a ≤ b` then `-b ≤ a` on `EReal`. -/
protected theorem neg_le_of_neg_le {a b : EReal} (h : -a ≤ b) : -b ≤ a := EReal.neg_le.mp h

/-- `a ≤ -b` if and only if `b ≤ -a` on `EReal`. -/
protected theorem le_neg {a b : EReal} : a ≤ -b ↔ b ≤ -a := by
  rw [← neg_le_neg_iff, neg_neg]

/-- If `a ≤ -b` then `b ≤ -a` on `EReal`. -/
protected theorem le_neg_of_le_neg {a b : EReal} (h : a ≤ -b) : b ≤ -a := EReal.le_neg.mp h

/-- `-a < b` if and only if `-b < a` on `EReal`. -/
theorem neg_lt_comm {a b : EReal} : -a < b ↔ -b < a := by rw [← neg_lt_neg_iff, neg_neg]

@[deprecated (since := "2024-11-19")] alias neg_lt_iff_neg_lt := neg_lt_comm

/-- If `-a < b` then `-b < a` on `EReal`. -/
protected theorem neg_lt_of_neg_lt {a b : EReal} (h : -a < b) : -b < a := neg_lt_comm.mp h

/-- `-a < b` if and only if `-b < a` on `EReal`. -/
theorem lt_neg_comm {a b : EReal} : a < -b ↔ b < -a := by
  rw [← neg_lt_neg_iff, neg_neg]

/-- If `a < -b` then `b < -a` on `EReal`. -/
protected theorem lt_neg_of_lt_neg {a b : EReal} (h : a < -b) : b < -a := lt_neg_comm.mp h

/-- Negation as an order reversing isomorphism on `EReal`. -/
def negOrderIso : EReal ≃o ERealᵒᵈ :=
  { Equiv.neg EReal with
    toFun := fun x => OrderDual.toDual (-x)
    invFun := fun x => -OrderDual.ofDual x
    map_rel_iff' := neg_le_neg_iff }

lemma neg_add {x y : EReal} (h1 : x ≠ ⊥ ∨ y ≠ ⊤) (h2 : x ≠ ⊤ ∨ y ≠ ⊥) :
    - (x + y) = - x - y := by
  induction x <;> induction y <;> try tauto
  rw [← coe_add, ← coe_neg, ← coe_neg, ← coe_sub, neg_add']

lemma neg_sub {x y : EReal} (h1 : x ≠ ⊥ ∨ y ≠ ⊥) (h2 : x ≠ ⊤ ∨ y ≠ ⊤) :
    - (x - y) = - x + y := by
  rw [sub_eq_add_neg, neg_add _ _, sub_eq_add_neg, neg_neg] <;> simp_all

/-!
### Subtraction

Subtraction on `EReal` is defined by `x - y = x + (-y)`. Since addition is badly behaved at some
points, so is subtraction. There is no standard algebraic typeclass involving subtraction that is
registered on `EReal`, beyond `SubNegZeroMonoid`, because of this bad behavior.
-/

@[simp]
theorem bot_sub (x : EReal) : ⊥ - x = ⊥ :=
  bot_add x

@[simp]
theorem sub_top (x : EReal) : x - ⊤ = ⊥ :=
  add_bot x

@[simp]
theorem top_sub_bot : (⊤ : EReal) - ⊥ = ⊤ :=
  rfl

@[simp]
theorem top_sub_coe (x : ℝ) : (⊤ : EReal) - x = ⊤ :=
  rfl

@[simp]
theorem coe_sub_bot (x : ℝ) : (x : EReal) - ⊥ = ⊤ :=
  rfl

@[simp]
lemma sub_bot {x : EReal} (h : x ≠ ⊥) : x - ⊥ = ⊤ := by
  cases x <;> tauto

@[simp]
lemma top_sub {x : EReal} (hx : x ≠ ⊤) : ⊤ - x = ⊤ := by
  cases x <;> tauto

@[simp]
lemma sub_self {x : EReal} (h_top : x ≠ ⊤) (h_bot : x ≠ ⊥) : x - x = 0 := by
  cases x <;> simp_all [← coe_sub]

lemma sub_self_le_zero {x : EReal} : x - x ≤ 0 := by
  cases x <;> simp

lemma sub_nonneg {x y : EReal} (h_top : x ≠ ⊤ ∨ y ≠ ⊤) (h_bot : x ≠ ⊥ ∨ y ≠ ⊥) :
    0 ≤ x - y ↔ y ≤ x := by
  cases x <;> cases y <;> simp_all [← EReal.coe_sub]

lemma sub_nonpos {x y : EReal} : x - y ≤ 0 ↔ x ≤ y := by
  cases x <;> cases y <;> simp [← EReal.coe_sub]

lemma sub_pos {x y : EReal} : 0 < x - y ↔ y < x := by
  cases x <;> cases y <;> simp [← EReal.coe_sub]

lemma sub_neg {x y : EReal} (h_top : x ≠ ⊤ ∨ y ≠ ⊤) (h_bot : x ≠ ⊥ ∨ y ≠ ⊥) :
    x - y < 0 ↔ x < y := by
  cases x <;> cases y <;> simp_all [← EReal.coe_sub]

theorem sub_le_sub {x y z t : EReal} (h : x ≤ y) (h' : t ≤ z) : x - z ≤ y - t :=
  add_le_add h (neg_le_neg_iff.2 h')

theorem sub_lt_sub_of_lt_of_le {x y z t : EReal} (h : x < y) (h' : z ≤ t) (hz : z ≠ ⊥)
    (ht : t ≠ ⊤) : x - t < y - z :=
  add_lt_add_of_lt_of_le h (neg_le_neg_iff.2 h') (by simp [ht]) (by simp [hz])

theorem coe_real_ereal_eq_coe_toNNReal_sub_coe_toNNReal (x : ℝ) :
    (x : EReal) = Real.toNNReal x - Real.toNNReal (-x) := by
  rcases le_total 0 x with (h | h)
  · lift x to ℝ≥0 using h
    rw [Real.toNNReal_of_nonpos (neg_nonpos.mpr x.coe_nonneg), Real.toNNReal_coe, ENNReal.coe_zero,
      coe_ennreal_zero, sub_zero]
    rfl
  · rw [Real.toNNReal_of_nonpos h, ENNReal.coe_zero, coe_ennreal_zero, coe_nnreal_eq_coe_real,
      Real.coe_toNNReal, zero_sub, coe_neg, neg_neg]
    exact neg_nonneg.2 h

theorem toReal_sub {x y : EReal} (hx : x ≠ ⊤) (h'x : x ≠ ⊥) (hy : y ≠ ⊤) (h'y : y ≠ ⊥) :
    toReal (x - y) = toReal x - toReal y := by
  lift x to ℝ using ⟨hx, h'x⟩
  lift y to ℝ using ⟨hy, h'y⟩
  rfl

lemma toENNReal_sub {x y : EReal} (hy : 0 ≤ y) :
    (x - y).toENNReal = x.toENNReal - y.toENNReal := by
  induction x <;> induction y <;> try {· simp_all [zero_tsub, ENNReal.sub_top]}
  rename_i x y
  by_cases hxy : x ≤ y
  · rw [toENNReal_of_nonpos <| sub_nonpos.mpr <| EReal.coe_le_coe_iff.mpr hxy]
    exact (tsub_eq_zero_of_le <| toENNReal_le_toENNReal <| EReal.coe_le_coe_iff.mpr hxy).symm
  · rw [toENNReal_of_ne_top (ne_of_beq_false rfl).symm, ← coe_sub, toReal_coe,
      ofReal_sub x (EReal.coe_nonneg.mp hy)]
    simp

lemma add_sub_cancel_right {a : EReal} {b : Real} : a + b - b = a := by
  cases a <;> norm_cast
  exact _root_.add_sub_cancel_right _ _

lemma add_sub_cancel_left {a : EReal} {b : Real} : b + a - b = a := by
  rw [add_comm, EReal.add_sub_cancel_right]

lemma sub_add_cancel {a : EReal} {b : Real} : a - b + b = a := by
  rw [add_comm, ← add_sub_assoc, add_sub_cancel_left]

lemma sub_add_cancel_right {a : EReal} {b : Real} : b - (a + b) = -a := by
  cases a <;> norm_cast
  exact _root_.sub_add_cancel_right _ _

lemma sub_add_cancel_left {a : EReal} {b : Real} : b - (b + a) = -a := by
  rw [add_comm, sub_add_cancel_right]

lemma le_sub_iff_add_le {a b c : EReal} (hb : b ≠ ⊥ ∨ c ≠ ⊥) (ht : b ≠ ⊤ ∨ c ≠ ⊤) :
    a ≤ c - b ↔ a + b ≤ c := by
  induction b with
  | bot =>
    simp only [ne_eq, not_true_eq_false, false_or] at hb
    simp only [sub_bot hb, le_top, add_bot, bot_le]
  | coe b =>
    rw [← (addLECancellable_coe b).add_le_add_iff_right, sub_add_cancel]
  | top =>
    simp only [ne_eq, not_true_eq_false, false_or, sub_top, le_bot_iff] at ht ⊢
    refine ⟨fun h ↦ h ▸ (bot_add ⊤).symm ▸ bot_le, fun h ↦ ?_⟩
    by_contra ha
    exact (h.trans_lt (Ne.lt_top ht)).ne (add_top_iff_ne_bot.2 ha)

lemma sub_le_iff_le_add {a b c : EReal} (h₁ : b ≠ ⊥ ∨ c ≠ ⊤) (h₂ : b ≠ ⊤ ∨ c ≠ ⊥) :
    a - b ≤ c ↔ a ≤ c + b := by
  suffices a + (-b) ≤ c ↔ a ≤ c - (-b) by simpa [sub_eq_add_neg]
  refine (le_sub_iff_add_le ?_ ?_).symm <;> simpa

protected theorem lt_sub_iff_add_lt {a b c : EReal} (h₁ : b ≠ ⊥ ∨ c ≠ ⊤) (h₂ : b ≠ ⊤ ∨ c ≠ ⊥) :
    c < a - b ↔ c + b < a :=
  lt_iff_lt_of_le_iff_le (sub_le_iff_le_add h₁ h₂)

theorem sub_le_of_le_add {a b c : EReal} (h : a ≤ b + c) : a - c ≤ b := by
  induction c with
  | bot => rw [add_bot, le_bot_iff] at h; simp only [h, bot_sub, bot_le]
  | coe c => exact (sub_le_iff_le_add (.inl (coe_ne_bot c)) (.inl (coe_ne_top c))).2 h
  | top => simp only [sub_top, bot_le]

/-- See also `EReal.sub_le_of_le_add`. -/
theorem sub_le_of_le_add' {a b c : EReal} (h : a ≤ b + c) : a - b ≤ c :=
  sub_le_of_le_add (add_comm b c ▸ h)

lemma add_le_of_le_sub {a b c : EReal} (h : a ≤ b - c) : a + c ≤ b := by
  rw [← neg_neg c]
  exact sub_le_of_le_add h

lemma sub_lt_iff {a b c : EReal} (h₁ : b ≠ ⊥ ∨ c ≠ ⊥) (h₂ : b ≠ ⊤ ∨ c ≠ ⊤) :
    c - b < a ↔ c < a + b :=
  lt_iff_lt_of_le_iff_le (le_sub_iff_add_le h₁ h₂)

lemma add_lt_of_lt_sub {a b c : EReal} (h : a < b - c) : a + c < b := by
  contrapose! h
  exact sub_le_of_le_add h

lemma sub_lt_of_lt_add {a b c : EReal} (h : a < b + c) : a - c < b :=
  add_lt_of_lt_sub <| by rwa [sub_eq_add_neg, neg_neg]

/-- See also `EReal.sub_lt_of_lt_add`. -/
lemma sub_lt_of_lt_add' {a b c : EReal} (h : a < b + c) : a - b < c :=
  sub_lt_of_lt_add <| by rwa [add_comm]

/-! ### Addition and order -/

lemma le_of_forall_lt_iff_le {x y : EReal} : (∀ z : ℝ, x < z → y ≤ z) ↔ y ≤ x := by
  refine ⟨fun h ↦ WithBot.le_of_forall_lt_iff_le.1 ?_, fun h _ x_z ↦ h.trans x_z.le⟩
  rw [WithTop.forall]
  aesop

lemma ge_of_forall_gt_iff_ge {x y : EReal} : (∀ z : ℝ, z < y → z ≤ x) ↔ y ≤ x := by
  refine ⟨fun h ↦ WithBot.ge_of_forall_gt_iff_ge.1 ?_, fun h _ x_z ↦ x_z.le.trans h⟩
  rw [WithTop.forall]
  aesop

private lemma exists_lt_add_left {a b c : EReal} (hc : c < a + b) : ∃ a' < a, c < a' + b := by
  obtain ⟨a', hc', ha'⟩ := exists_between (sub_lt_of_lt_add hc)
  refine ⟨a', ha', (sub_lt_iff (.inl ?_) (.inr hc.ne_top)).1 hc'⟩
  contrapose! hc
  exact hc ▸ (add_bot a).symm ▸ bot_le

private lemma exists_lt_add_right {a b c : EReal} (hc : c < a + b) : ∃ b' < b, c < a + b' := by
  simp_rw [add_comm a] at hc ⊢; exact exists_lt_add_left hc

lemma add_le_of_forall_lt {a b c : EReal} (h : ∀ a' < a, ∀ b' < b, a' + b' ≤ c) : a + b ≤ c := by
  refine le_of_forall_lt_imp_le_of_dense fun d hd ↦ ?_
  obtain ⟨a', ha', hd⟩ := exists_lt_add_left hd
  obtain ⟨b', hb', hd⟩ := exists_lt_add_right hd
  exact hd.le.trans (h _ ha' _ hb')

lemma le_add_of_forall_gt {a b c : EReal} (h₁ : a ≠ ⊥ ∨ b ≠ ⊤) (h₂ : a ≠ ⊤ ∨ b ≠ ⊥)
    (h : ∀ a' > a, ∀ b' > b, c ≤ a' + b') : c ≤ a + b := by
  rw [← neg_le_neg_iff, neg_add h₁ h₂]
  refine add_le_of_forall_lt fun a' ha' b' hb' ↦ EReal.le_neg_of_le_neg ?_
  rw [neg_add (.inr hb'.ne_top) (.inl ha'.ne_top)]
  exact h _ (EReal.lt_neg_of_lt_neg ha') _ (EReal.lt_neg_of_lt_neg hb')

@[deprecated (since := "2024-11-19")] alias top_add_le_of_forall_add_le := add_le_of_forall_lt
@[deprecated (since := "2024-11-19")] alias add_le_of_forall_add_le := add_le_of_forall_lt
@[deprecated (since := "2024-11-19")] alias le_add_of_forall_le_add := le_add_of_forall_gt

lemma _root_.ENNReal.toEReal_sub {x y : ℝ≥0∞} (hy_top : y ≠ ∞) (h_le : y ≤ x) :
    (x - y).toEReal = x.toEReal - y.toEReal := by
  lift y to ℝ≥0 using hy_top
  cases x with
  | top => simp [coe_nnreal_eq_coe_real]
  | coe x =>
    simp only [coe_nnreal_eq_coe_real, ← ENNReal.coe_sub, NNReal.coe_sub (mod_cast h_le), coe_sub]

/-! ### Multiplication -/

@[simp] lemma top_mul_top : (⊤ : EReal) * ⊤ = ⊤ := rfl

@[simp] lemma top_mul_bot : (⊤ : EReal) * ⊥ = ⊥ := rfl

@[simp] lemma bot_mul_top : (⊥ : EReal) * ⊤ = ⊥ := rfl

@[simp] lemma bot_mul_bot : (⊥ : EReal) * ⊥ = ⊤ := rfl

lemma coe_mul_top_of_pos {x : ℝ} (h : 0 < x) : (x : EReal) * ⊤ = ⊤ :=
  if_pos h

lemma coe_mul_top_of_neg {x : ℝ} (h : x < 0) : (x : EReal) * ⊤ = ⊥ :=
  (if_neg h.not_lt).trans (if_neg h.ne)

lemma top_mul_coe_of_pos {x : ℝ} (h : 0 < x) : (⊤ : EReal) * x = ⊤ :=
  if_pos h

lemma top_mul_coe_of_neg {x : ℝ} (h : x < 0) : (⊤ : EReal) * x = ⊥ :=
  (if_neg h.not_lt).trans (if_neg h.ne)

lemma mul_top_of_pos : ∀ {x : EReal}, 0 < x → x * ⊤ = ⊤
  | ⊥, h => absurd h not_lt_bot
  | (x : ℝ), h => coe_mul_top_of_pos (EReal.coe_pos.1 h)
  | ⊤, _ => rfl

lemma mul_top_of_neg : ∀ {x : EReal}, x < 0 → x * ⊤ = ⊥
  | ⊥, _ => rfl
  | (x : ℝ), h => coe_mul_top_of_neg (EReal.coe_neg'.1 h)
  | ⊤, h => absurd h not_top_lt

lemma top_mul_of_pos {x : EReal} (h : 0 < x) : ⊤ * x = ⊤ := by
  rw [EReal.mul_comm]
  exact mul_top_of_pos h

lemma top_mul_of_neg {x : EReal} (h : x < 0) : ⊤ * x = ⊥ := by
  rw [EReal.mul_comm]
  exact mul_top_of_neg h

lemma top_mul_coe_ennreal {x : ℝ≥0∞} (hx : x ≠ 0) : ⊤ * (x : EReal) = ⊤ :=
  top_mul_of_pos <| coe_ennreal_pos.mpr <| pos_iff_ne_zero.mpr hx

lemma coe_ennreal_mul_top {x : ℝ≥0∞} (hx : x ≠ 0) : (x : EReal) * ⊤ = ⊤ := by
  rw [EReal.mul_comm, top_mul_coe_ennreal hx]

lemma coe_mul_bot_of_pos {x : ℝ} (h : 0 < x) : (x : EReal) * ⊥ = ⊥ :=
  if_pos h

lemma coe_mul_bot_of_neg {x : ℝ} (h : x < 0) : (x : EReal) * ⊥ = ⊤ :=
  (if_neg h.not_lt).trans (if_neg h.ne)

lemma bot_mul_coe_of_pos {x : ℝ} (h : 0 < x) : (⊥ : EReal) * x = ⊥ :=
  if_pos h

lemma bot_mul_coe_of_neg {x : ℝ} (h : x < 0) : (⊥ : EReal) * x = ⊤ :=
  (if_neg h.not_lt).trans (if_neg h.ne)

lemma mul_bot_of_pos : ∀ {x : EReal}, 0 < x → x * ⊥ = ⊥
  | ⊥, h => absurd h not_lt_bot
  | (x : ℝ), h => coe_mul_bot_of_pos (EReal.coe_pos.1 h)
  | ⊤, _ => rfl

lemma mul_bot_of_neg : ∀ {x : EReal}, x < 0 → x * ⊥ = ⊤
  | ⊥, _ => rfl
  | (x : ℝ), h => coe_mul_bot_of_neg (EReal.coe_neg'.1 h)
  | ⊤, h => absurd h not_top_lt

lemma bot_mul_of_pos {x : EReal} (h : 0 < x) : ⊥ * x = ⊥ := by
  rw [EReal.mul_comm]
  exact mul_bot_of_pos h

lemma bot_mul_of_neg {x : EReal} (h : x < 0) : ⊥ * x = ⊤ := by
  rw [EReal.mul_comm]
  exact mul_bot_of_neg h

lemma toReal_mul {x y : EReal} : toReal (x * y) = toReal x * toReal y := by
  induction x, y using induction₂_symm with
  | top_zero | zero_bot | top_top | top_bot | bot_bot => simp
  | symm h => rwa [mul_comm, EReal.mul_comm]
  | coe_coe => norm_cast
  | top_pos _ h => simp [top_mul_coe_of_pos h]
  | top_neg _ h => simp [top_mul_coe_of_neg h]
  | pos_bot _ h => simp [coe_mul_bot_of_pos h]
  | neg_bot _ h => simp [coe_mul_bot_of_neg h]

instance : NoZeroDivisors EReal where
  eq_zero_or_eq_zero_of_mul_eq_zero := by
    intro a b h
    contrapose! h
    cases a <;> cases b <;> try {· simp_all [← EReal.coe_mul]}
    · rcases lt_or_gt_of_ne h.2 with (h | h)
        <;> simp [EReal.bot_mul_of_neg, EReal.bot_mul_of_pos, h]
    · rcases lt_or_gt_of_ne h.1 with (h | h)
        <;> simp [EReal.mul_bot_of_pos, EReal.mul_bot_of_neg, h]
    · rcases lt_or_gt_of_ne h.1 with (h | h)
        <;> simp [EReal.mul_top_of_neg, EReal.mul_top_of_pos, h]
    · rcases lt_or_gt_of_ne h.2 with (h | h)
        <;> simp [EReal.top_mul_of_pos, EReal.top_mul_of_neg, h]

lemma mul_pos_iff {a b : EReal} : 0 < a * b ↔ 0 < a ∧ 0 < b ∨ a < 0 ∧ b < 0 := by
  induction a, b using EReal.induction₂_symm with
  | symm h => simp [EReal.mul_comm, h, and_comm]
  | top_top => simp
  | top_pos _ hx => simp [EReal.top_mul_coe_of_pos hx, hx]
  | top_zero => simp
  | top_neg _ hx => simp [hx, EReal.top_mul_coe_of_neg hx, le_of_lt]
  | top_bot => simp
  | pos_bot _ hx => simp [hx, EReal.coe_mul_bot_of_pos hx, le_of_lt]
  | coe_coe x y => simp [← coe_mul, _root_.mul_pos_iff]
  | zero_bot => simp
  | neg_bot _ hx => simp [hx, EReal.coe_mul_bot_of_neg hx]
  | bot_bot => simp

lemma mul_nonneg_iff {a b : EReal} : 0 ≤ a * b ↔ 0 ≤ a ∧ 0 ≤ b ∨ a ≤ 0 ∧ b ≤ 0 := by
  simp_rw [le_iff_lt_or_eq, mul_pos_iff, zero_eq_mul (a := a)]
  rcases lt_trichotomy a 0 with (h | h | h) <;> rcases lt_trichotomy b 0 with (h' | h' | h')
    <;> simp only [h, h', true_or, true_and, or_true, and_true] <;> tauto

/-- The product of two positive extended real numbers is positive. -/
lemma mul_pos {a b : EReal} (ha : 0 < a) (hb : 0 < b) : 0 < a * b :=
  mul_pos_iff.mpr (Or.inl ⟨ha, hb⟩)

/-- Induct on two ereals by performing case splits on the sign of one whenever the other is
infinite. This version eliminates some cases by assuming that `P x y` implies `P (-x) y` for all
`x`, `y`. -/
@[elab_as_elim]
lemma induction₂_neg_left {P : EReal → EReal → Prop} (neg_left : ∀ {x y}, P x y → P (-x) y)
    (top_top : P ⊤ ⊤) (top_pos : ∀ x : ℝ, 0 < x → P ⊤ x)
    (top_zero : P ⊤ 0) (top_neg : ∀ x : ℝ, x < 0 → P ⊤ x) (top_bot : P ⊤ ⊥)
    (zero_top : P 0 ⊤) (zero_bot : P 0 ⊥)
    (pos_top : ∀ x : ℝ, 0 < x → P x ⊤) (pos_bot : ∀ x : ℝ, 0 < x → P x ⊥)
    (coe_coe : ∀ x y : ℝ, P x y) : ∀ x y, P x y :=
  have : ∀ y, (∀ x : ℝ, 0 < x → P x y) → ∀ x : ℝ, x < 0 → P x y := fun _ h x hx =>
    neg_neg (x : EReal) ▸ neg_left <| h _ (neg_pos_of_neg hx)
  @induction₂ P top_top top_pos top_zero top_neg top_bot pos_top pos_bot zero_top
    coe_coe zero_bot (this _ pos_top) (this _ pos_bot) (neg_left top_top)
    (fun x hx => neg_left <| top_pos x hx) (neg_left top_zero)
    (fun x hx => neg_left <| top_neg x hx) (neg_left top_bot)

/-- Induct on two ereals by performing case splits on the sign of one whenever the other is
infinite. This version eliminates some cases by assuming that `P` is symmetric and `P x y` implies
`P (-x) y` for all `x`, `y`. -/
@[elab_as_elim]
lemma induction₂_symm_neg {P : EReal → EReal → Prop}
    (symm : ∀ {x y}, P x y → P y x)
    (neg_left : ∀ {x y}, P x y → P (-x) y) (top_top : P ⊤ ⊤)
    (top_pos : ∀ x : ℝ, 0 < x → P ⊤ x) (top_zero : P ⊤ 0) (coe_coe : ∀ x y : ℝ, P x y) :
    ∀ x y, P x y :=
  have neg_right : ∀ {x y}, P x y → P x (-y) := fun h => symm <| neg_left <| symm h
  have : ∀ x, (∀ y : ℝ, 0 < y → P x y) → ∀ y : ℝ, y < 0 → P x y := fun _ h y hy =>
    neg_neg (y : EReal) ▸ neg_right (h _ (neg_pos_of_neg hy))
  @induction₂_neg_left P neg_left top_top top_pos top_zero (this _ top_pos) (neg_right top_top)
    (symm top_zero) (symm <| neg_left top_zero) (fun x hx => symm <| top_pos x hx)
    (fun x hx => symm <| neg_left <| top_pos x hx) coe_coe

protected lemma neg_mul (x y : EReal) : -x * y = -(x * y) := by
  induction x, y using induction₂_neg_left with
  | top_zero | zero_top | zero_bot => simp only [zero_mul, mul_zero, neg_zero]
  | top_top | top_bot => rfl
  | neg_left h => rw [h, neg_neg, neg_neg]
  | coe_coe => norm_cast; exact neg_mul _ _
  | top_pos _ h => rw [top_mul_coe_of_pos h, neg_top, bot_mul_coe_of_pos h]
  | pos_top _ h => rw [coe_mul_top_of_pos h, neg_top, ← coe_neg,
    coe_mul_top_of_neg (neg_neg_of_pos h)]
  | top_neg _ h => rw [top_mul_coe_of_neg h, neg_top, bot_mul_coe_of_neg h, neg_bot]
  | pos_bot _ h => rw [coe_mul_bot_of_pos h, neg_bot, ← coe_neg,
    coe_mul_bot_of_neg (neg_neg_of_pos h)]

instance : HasDistribNeg EReal where
  neg_mul := EReal.neg_mul
  mul_neg := fun x y => by
    rw [x.mul_comm, x.mul_comm]
    exact y.neg_mul x

lemma mul_neg_iff {a b : EReal} : a * b < 0 ↔ 0 < a ∧ b < 0 ∨ a < 0 ∧ 0 < b := by
  nth_rw 1 [← neg_zero]
  rw [lt_neg_comm, ← mul_neg a, mul_pos_iff, neg_lt_comm, lt_neg_comm, neg_zero]

lemma mul_nonpos_iff {a b : EReal} : a * b ≤ 0 ↔ 0 ≤ a ∧ b ≤ 0 ∨ a ≤ 0 ∧ 0 ≤ b := by
  nth_rw 1 [← neg_zero]
  rw [EReal.le_neg, ← mul_neg, mul_nonneg_iff, EReal.neg_le, EReal.le_neg, neg_zero]

lemma mul_eq_top (a b : EReal) :
    a * b = ⊤ ↔ (a = ⊥ ∧ b < 0) ∨ (a < 0 ∧ b = ⊥) ∨ (a = ⊤ ∧ 0 < b) ∨ (0 < a ∧ b = ⊤) := by
  induction a, b using EReal.induction₂_symm with
  | symm h =>
    rw [EReal.mul_comm, h]
    refine ⟨fun H ↦ ?_, fun H ↦ ?_⟩ <;>
    cases H with
      | inl h => exact Or.inr (Or.inl ⟨h.2, h.1⟩)
      | inr h => cases h with
        | inl h => exact Or.inl ⟨h.2, h.1⟩
        | inr h => cases h with
          | inl h => exact Or.inr (Or.inr (Or.inr ⟨h.2, h.1⟩))
          | inr h => exact Or.inr (Or.inr (Or.inl ⟨h.2, h.1⟩))
  | top_top => simp
  | top_pos _ hx => simp [EReal.top_mul_coe_of_pos hx, hx]
  | top_zero => simp
  | top_neg _ hx => simp [hx.le, EReal.top_mul_coe_of_neg hx]
  | top_bot => simp
  | pos_bot _ hx => simp [hx.le, EReal.coe_mul_bot_of_pos hx]
  | coe_coe x y =>
    simpa only [EReal.coe_ne_bot, EReal.coe_neg', false_and, and_false, EReal.coe_ne_top,
      EReal.coe_pos, or_self, iff_false, EReal.coe_mul] using EReal.coe_ne_top _
  | zero_bot => simp
  | neg_bot _ hx => simp [hx, EReal.coe_mul_bot_of_neg hx]
  | bot_bot => simp

lemma mul_ne_top (a b : EReal) :
    a * b ≠ ⊤ ↔ (a ≠ ⊥ ∨ 0 ≤ b) ∧ (0 ≤ a ∨ b ≠ ⊥) ∧ (a ≠ ⊤ ∨ b ≤ 0) ∧ (a ≤ 0 ∨ b ≠ ⊤) := by
  rw [ne_eq, mul_eq_top]
  -- push the negation while keeping the disjunctions, that is converting `¬(p ∧ q)` into `¬p ∨ ¬q`
  -- rather than `p → ¬q`, since we already have disjunctions in the rhs
  set_option push_neg.use_distrib true in push_neg
  rfl

lemma mul_eq_bot (a b : EReal) :
    a * b = ⊥ ↔ (a = ⊥ ∧ 0 < b) ∨ (0 < a ∧ b = ⊥) ∨ (a = ⊤ ∧ b < 0) ∨ (a < 0 ∧ b = ⊤) := by
  rw [← neg_eq_top_iff, ← EReal.neg_mul, mul_eq_top, neg_eq_bot_iff, neg_eq_top_iff,
    neg_lt_comm, lt_neg_comm, neg_zero]
  tauto

lemma mul_ne_bot (a b : EReal) :
    a * b ≠ ⊥ ↔ (a ≠ ⊥ ∨ b ≤ 0) ∧ (a ≤ 0 ∨ b ≠ ⊥) ∧ (a ≠ ⊤ ∨ 0 ≤ b) ∧ (0 ≤ a ∨ b ≠ ⊤) := by
  rw [ne_eq, mul_eq_bot]
  set_option push_neg.use_distrib true in push_neg
  rfl

/-- `EReal.toENNReal` is multiplicative. For the version with the nonnegativity
hypothesis on the second variable, see `EReal.toENNReal_mul'`. -/
lemma toENNReal_mul {x y : EReal} (hx : 0 ≤ x) :
    (x * y).toENNReal = x.toENNReal * y.toENNReal := by
  induction x <;> induction y
    <;> try {· simp_all [mul_nonpos_iff, ofReal_mul, ← coe_mul]}
  · rcases eq_or_lt_of_le hx with (hx | hx)
    · simp [← hx]
    · simp_all [mul_top_of_pos hx]
  · rename_i a
    rcases lt_trichotomy a 0 with (ha | ha | ha)
    · simp_all [le_of_lt, top_mul_of_neg (EReal.coe_neg'.mpr ha)]
    · simp [ha]
    · simp_all [top_mul_of_pos (EReal.coe_pos.mpr ha)]

/-- `EReal.toENNReal` is multiplicative. For the version with the nonnegativity
hypothesis on the first variable, see `EReal.toENNReal_mul`. -/
lemma toENNReal_mul' {x y : EReal} (hy : 0 ≤ y) :
    (x * y).toENNReal = x.toENNReal * y.toENNReal := by
  rw [EReal.mul_comm, toENNReal_mul hy, mul_comm]

lemma right_distrib_of_nonneg {a b c : EReal} (ha : 0 ≤ a) (hb : 0 ≤ b) :
    (a + b) * c = a * c + b * c := by
  rcases eq_or_lt_of_le ha with (rfl | a_pos)
  · simp
  rcases eq_or_lt_of_le hb with (rfl | b_pos)
  · simp
  rcases lt_trichotomy c 0 with (c_neg | rfl | c_pos)
  · induction c
    · rw [mul_bot_of_pos a_pos, mul_bot_of_pos b_pos, mul_bot_of_pos (add_pos a_pos b_pos),
        add_bot ⊥]
    · induction a
      · exfalso; exact not_lt_bot a_pos
      · induction b
        · norm_cast
        · norm_cast; exact right_distrib _ _ _
        · norm_cast
          rw [add_top_of_ne_bot (coe_ne_bot _), top_mul_of_neg c_neg, add_bot]
      · rw [top_add_of_ne_bot (ne_bot_of_gt b_pos), top_mul_of_neg c_neg, bot_add]
    · exfalso; exact not_top_lt c_neg
  · simp
  · induction c
    · exfalso; exact not_lt_bot c_pos
    · induction a
      · exfalso; exact not_lt_bot a_pos
      · induction b
        · norm_cast
        · norm_cast; exact right_distrib _ _ _
        · norm_cast
          rw [add_top_of_ne_bot (coe_ne_bot _), top_mul_of_pos c_pos,
            add_top_of_ne_bot (coe_ne_bot _)]
      · rw [top_add_of_ne_bot (ne_bot_of_gt b_pos), top_mul_of_pos c_pos,
          top_add_of_ne_bot (ne_bot_of_gt (mul_pos b_pos c_pos))]
    · rw [mul_top_of_pos a_pos, mul_top_of_pos b_pos, mul_top_of_pos (add_pos a_pos b_pos),
        top_add_top]

lemma left_distrib_of_nonneg {a b c : EReal} (ha : 0 ≤ a) (hb : 0 ≤ b) :
    c * (a + b) = c * a + c * b := by
  nth_rewrite 1 [EReal.mul_comm]; nth_rewrite 2 [EReal.mul_comm]; nth_rewrite 3 [EReal.mul_comm]
  exact right_distrib_of_nonneg ha hb

lemma left_distrib_of_nonneg_of_ne_top {x : EReal} (hx_nonneg : 0 ≤ x)
    (hx_ne_top : x ≠ ⊤) (y z : EReal) :
    x * (y + z) = x * y + x * z := by
  cases hx_nonneg.eq_or_gt with
  | inl hx0 => simp [hx0]
  | inr hx0 =>
  lift x to ℝ using ⟨hx_ne_top, hx0.ne_bot⟩
  cases y <;> cases z <;>
    simp [mul_bot_of_pos hx0, mul_top_of_pos hx0, ← coe_mul];
    rw_mod_cast [mul_add]

lemma right_distrib_of_nonneg_of_ne_top {x : EReal} (hx_nonneg : 0 ≤ x)
    (hx_ne_top : x ≠ ⊤) (y z : EReal) :
    (y + z) * x = y * x + z * x := by
  simpa only [EReal.mul_comm] using left_distrib_of_nonneg_of_ne_top hx_nonneg hx_ne_top y z

@[simp]
lemma nsmul_eq_mul (n : ℕ) (x : EReal) : n • x = n * x := by
  induction n with
  | zero => rw [zero_smul, Nat.cast_zero, zero_mul]
  | succ n ih =>
    rw [succ_nsmul, ih, Nat.cast_succ]
    convert (EReal.right_distrib_of_nonneg _ _).symm <;> simp

/-! ### Absolute value -/

-- TODO: use `Real.nnabs` for the case `(x : ℝ)`
/-- The absolute value from `EReal` to `ℝ≥0∞`, mapping `⊥` and `⊤` to `⊤` and
a real `x` to `|x|`. -/
protected def abs : EReal → ℝ≥0∞
  | ⊥ => ⊤
  | ⊤ => ⊤
  | (x : ℝ) => ENNReal.ofReal |x|

@[simp] theorem abs_top : (⊤ : EReal).abs = ⊤ := rfl

@[simp] theorem abs_bot : (⊥ : EReal).abs = ⊤ := rfl

theorem abs_def (x : ℝ) : (x : EReal).abs = ENNReal.ofReal |x| := rfl

theorem abs_coe_lt_top (x : ℝ) : (x : EReal).abs < ⊤ :=
  ENNReal.ofReal_lt_top

@[simp]
theorem abs_eq_zero_iff {x : EReal} : x.abs = 0 ↔ x = 0 := by
  induction x
  · simp only [abs_bot, ENNReal.top_ne_zero, bot_ne_zero]
  · simp only [abs_def, coe_eq_zero, ENNReal.ofReal_eq_zero, abs_nonpos_iff]
  · simp only [abs_top, ENNReal.top_ne_zero, top_ne_zero]

@[simp]
theorem abs_zero : (0 : EReal).abs = 0 := by rw [abs_eq_zero_iff]

@[simp]
theorem coe_abs (x : ℝ) : ((x : EReal).abs : EReal) = (|x| : ℝ) := by
  rw [abs_def, ← Real.coe_nnabs, ENNReal.ofReal_coe_nnreal]; rfl

@[simp]
protected theorem abs_neg : ∀ x : EReal, (-x).abs = x.abs
  | ⊤ => rfl
  | ⊥ => rfl
  | (x : ℝ) => by rw [abs_def, ← coe_neg, abs_def, abs_neg]

@[simp]
theorem abs_mul (x y : EReal) : (x * y).abs = x.abs * y.abs := by
  induction x, y using induction₂_symm_neg with
  | top_zero => simp only [zero_mul, mul_zero, abs_zero]
  | top_top => rfl
  | symm h => rwa [mul_comm, EReal.mul_comm]
  | coe_coe => simp only [← coe_mul, abs_def, _root_.abs_mul, ENNReal.ofReal_mul (abs_nonneg _)]
  | top_pos _ h =>
    rw [top_mul_coe_of_pos h, abs_top, ENNReal.top_mul]
    rw [Ne, abs_eq_zero_iff, coe_eq_zero]
    exact h.ne'
  | neg_left h => rwa [neg_mul, EReal.abs_neg, EReal.abs_neg]

/-! ### Sign -/

open SignType (sign)

theorem sign_top : sign (⊤ : EReal) = 1 := rfl

theorem sign_bot : sign (⊥ : EReal) = -1 := rfl

@[simp]
theorem sign_coe (x : ℝ) : sign (x : EReal) = sign x := by
  simp only [sign, OrderHom.coe_mk, EReal.coe_pos, EReal.coe_neg']

@[simp, norm_cast]
theorem coe_coe_sign (x : SignType) : ((x : ℝ) : EReal) = x := by cases x <;> rfl

@[simp] theorem sign_neg : ∀ x : EReal, sign (-x) = -sign x
  | ⊤ => rfl
  | ⊥ => rfl
  | (x : ℝ) => by rw [← coe_neg, sign_coe, sign_coe, Left.sign_neg]

@[simp]
theorem sign_mul (x y : EReal) : sign (x * y) = sign x * sign y := by
  induction x, y using induction₂_symm_neg with
  | top_zero => simp only [zero_mul, mul_zero, sign_zero]
  | top_top => rfl
  | symm h => rwa [mul_comm, EReal.mul_comm]
  | coe_coe => simp only [← coe_mul, sign_coe, _root_.sign_mul, ENNReal.ofReal_mul (abs_nonneg _)]
  | top_pos _ h =>
    rw [top_mul_coe_of_pos h, sign_top, one_mul, sign_pos (EReal.coe_pos.2 h)]
  | neg_left h => rw [neg_mul, sign_neg, sign_neg, h, neg_mul]

@[simp] protected theorem sign_mul_abs : ∀ x : EReal, (sign x * x.abs : EReal) = x
  | ⊥ => by simp
  | ⊤ => by simp
  | (x : ℝ) => by rw [sign_coe, coe_abs, ← coe_coe_sign, ← coe_mul, sign_mul_abs]

@[simp] protected theorem abs_mul_sign (x : EReal) : (x.abs * sign x : EReal) = x := by
  rw [EReal.mul_comm, EReal.sign_mul_abs]

theorem sign_eq_and_abs_eq_iff_eq {x y : EReal} :
    x.abs = y.abs ∧ sign x = sign y ↔ x = y := by
  constructor
  · rintro ⟨habs, hsign⟩
    rw [← x.sign_mul_abs, ← y.sign_mul_abs, habs, hsign]
  · rintro rfl
    exact ⟨rfl, rfl⟩

theorem le_iff_sign {x y : EReal} :
    x ≤ y ↔ sign x < sign y ∨
      sign x = SignType.neg ∧ sign y = SignType.neg ∧ y.abs ≤ x.abs ∨
        sign x = SignType.zero ∧ sign y = SignType.zero ∨
          sign x = SignType.pos ∧ sign y = SignType.pos ∧ x.abs ≤ y.abs := by
  constructor
  · intro h
    refine (sign.monotone h).lt_or_eq.imp_right (fun hs => ?_)
    rw [← x.sign_mul_abs, ← y.sign_mul_abs] at h
    cases hy : sign y <;> rw [hs, hy] at h ⊢
    · simp
    · left; simpa using h
    · right; right; simpa using h
  · rintro (h | h | h | h)
    · exact (sign.monotone.reflect_lt h).le
    all_goals rw [← x.sign_mul_abs, ← y.sign_mul_abs]; simp [h]

instance : CommMonoidWithZero EReal :=
  { inferInstanceAs (MulZeroOneClass EReal) with
    mul_assoc := fun x y z => by
      rw [← sign_eq_and_abs_eq_iff_eq]
      simp only [mul_assoc, abs_mul, eq_self_iff_true, sign_mul, and_self_iff]
    mul_comm := EReal.mul_comm }

instance : PosMulMono EReal := posMulMono_iff_covariant_pos.2 <| .mk <| by
  rintro ⟨x, x0⟩ a b h
  simp only [le_iff_sign, EReal.sign_mul, sign_pos x0, one_mul, EReal.abs_mul] at h ⊢
  exact h.imp_right <| Or.imp (And.imp_right <| And.imp_right (mul_le_mul_left' · _)) <|
    Or.imp_right <| And.imp_right <| And.imp_right (mul_le_mul_left' · _)

instance : MulPosMono EReal := posMulMono_iff_mulPosMono.1 inferInstance

instance : PosMulReflectLT EReal := PosMulMono.toPosMulReflectLT

instance : MulPosReflectLT EReal := MulPosMono.toMulPosReflectLT

lemma mul_le_mul_of_nonpos_right {a b c : EReal} (h : b ≤ a) (hc : c ≤ 0) : a * c ≤ b * c := by
  rw [mul_comm a c, mul_comm b c, ← neg_le_neg_iff, ← neg_mul c b, ← neg_mul c a]
  rw [← neg_zero, EReal.le_neg] at hc
  exact mul_le_mul_of_nonneg_left h hc

@[simp, norm_cast]
theorem coe_pow (x : ℝ) (n : ℕ) : (↑(x ^ n) : EReal) = (x : EReal) ^ n :=
  map_pow (⟨⟨(↑), coe_one⟩, coe_mul⟩ : ℝ →* EReal) _ _

@[simp, norm_cast]
theorem coe_ennreal_pow (x : ℝ≥0∞) (n : ℕ) : (↑(x ^ n) : EReal) = (x : EReal) ^ n :=
  map_pow (⟨⟨(↑), coe_ennreal_one⟩, coe_ennreal_mul⟩ : ℝ≥0∞ →* EReal) _ _

lemma exists_nat_ge_mul {a : EReal} (ha : a ≠ ⊤) (n : ℕ) :
    ∃ m : ℕ, a * n ≤ m :=
  match a with
  | ⊤ => ha.irrefl.rec
  | ⊥ => ⟨0, Nat.cast_zero (R := EReal) ▸ mul_nonpos_iff.2 (.inr ⟨bot_le, n.cast_nonneg'⟩)⟩
  | (a : ℝ) => by
    obtain ⟨m, an_m⟩ := exists_nat_ge (a * n)
    use m
    rwa [← coe_coe_eq_natCast n, ← coe_coe_eq_natCast m, ← EReal.coe_mul, EReal.coe_le_coe_iff]

/-! ### Min and Max -/

lemma min_neg_neg (x y : EReal) : min (-x) (-y) = -max x y := by
  rcases le_total x y with (h | h) <;> simp_all

lemma max_neg_neg (x y : EReal) : max (-x) (-y) = -min x y := by
  rcases le_total x y with (h | h) <;> simp_all

/-! ### Inverse -/

/-- Multiplicative inverse of an `EReal`. We choose `0⁻¹ = 0` to guarantee several good properties,
for instance `(a * b)⁻¹ = a⁻¹ * b⁻¹`. -/
protected def inv : EReal → EReal
  | ⊥ => 0
  | ⊤ => 0
  | (x : ℝ) => (x⁻¹ : ℝ)

instance : Inv (EReal) := ⟨EReal.inv⟩

noncomputable instance : DivInvMonoid EReal where inv := EReal.inv

@[simp]
lemma inv_bot : (⊥ : EReal)⁻¹ = 0 := rfl

@[simp]
lemma inv_top : (⊤ : EReal)⁻¹ = 0 := rfl

lemma coe_inv (x : ℝ) : (x⁻¹ : ℝ) = (x : EReal)⁻¹ := rfl

@[simp]
lemma inv_zero : (0 : EReal)⁻¹ = 0 := by
  change (0 : ℝ)⁻¹ = (0 : EReal)
  rw [GroupWithZero.inv_zero, coe_zero]

noncomputable instance : DivInvOneMonoid EReal where
  inv_one := by nth_rw 1 [← coe_one, ← coe_inv 1, _root_.inv_one, coe_one]

lemma inv_neg (a : EReal) : (-a)⁻¹ = -a⁻¹ := by
  induction a
  · rw [neg_bot, inv_top, inv_bot, neg_zero]
  · rw [← coe_inv _, ← coe_neg _⁻¹, ← coe_neg _, ← coe_inv (-_)]
    exact EReal.coe_eq_coe_iff.2 _root_.inv_neg
  · rw [neg_top, inv_bot, inv_top, neg_zero]

lemma inv_inv {a : EReal} (h : a ≠ ⊥) (h' : a ≠ ⊤) : (a⁻¹)⁻¹ = a := by
  rw [← coe_toReal h' h, ← coe_inv a.toReal, ← coe_inv a.toReal⁻¹, _root_.inv_inv a.toReal]

lemma mul_inv (a b : EReal) : (a * b)⁻¹ = a⁻¹ * b⁻¹ := by
  induction a, b using EReal.induction₂_symm with
  | top_top | top_zero | top_bot | zero_bot | bot_bot => simp
  | @symm a b h => rw [mul_comm b a, mul_comm b⁻¹ a⁻¹]; exact h
  | top_pos x x_pos => rw [top_mul_of_pos (EReal.coe_pos.2 x_pos), inv_top, zero_mul]
  | top_neg x x_neg => rw [top_mul_of_neg (EReal.coe_neg'.2 x_neg), inv_bot, inv_top, zero_mul]
  | pos_bot x x_pos => rw [mul_bot_of_pos (EReal.coe_pos.2 x_pos), inv_bot, mul_zero]
  | coe_coe x y => rw [← coe_mul, ← coe_inv, _root_.mul_inv, coe_mul, coe_inv, coe_inv]
  | neg_bot x x_neg => rw [mul_bot_of_neg (EReal.coe_neg'.2 x_neg), inv_top, inv_bot, mul_zero]

/-! #### Inversion and Absolute Value -/

lemma sign_mul_inv_abs (a : EReal) : (sign a) * (a.abs : EReal)⁻¹ = a⁻¹ := by
  induction a with
  | bot | top => simp
  | coe a =>
    rcases lt_trichotomy a 0 with (a_neg | rfl | a_pos)
    · rw [sign_coe, _root_.sign_neg a_neg, coe_neg_one, neg_one_mul, ← inv_neg, abs_def a,
        coe_ennreal_ofReal, max_eq_left (abs_nonneg a), ← coe_neg |a|, abs_of_neg a_neg, neg_neg]
    · rw [coe_zero, sign_zero, SignType.coe_zero, abs_zero, coe_ennreal_zero, inv_zero, mul_zero]
    · rw [sign_coe, _root_.sign_pos a_pos, SignType.coe_one, one_mul]
      simp only [abs_def a, coe_ennreal_ofReal, abs_nonneg, max_eq_left]
      congr
      exact abs_of_pos a_pos

lemma sign_mul_inv_abs' (a : EReal) : (sign a) * ((a.abs⁻¹ : ℝ≥0∞) : EReal) = a⁻¹ := by
  induction a with
  | bot | top  => simp
  | coe a =>
    rcases lt_trichotomy a 0 with (a_neg | rfl | a_pos)
    · rw [sign_coe, _root_.sign_neg a_neg, coe_neg_one, neg_one_mul, abs_def a,
        ← ofReal_inv_of_pos (abs_pos_of_neg a_neg), coe_ennreal_ofReal,
        max_eq_left (inv_nonneg.2 (abs_nonneg a)), ← coe_neg |a|⁻¹, ← coe_inv a, abs_of_neg a_neg,
        ← _root_.inv_neg, neg_neg]
    · simp
    · rw [sign_coe, _root_.sign_pos a_pos, SignType.coe_one, one_mul, abs_def a,
        ← ofReal_inv_of_pos (abs_pos_of_pos a_pos), coe_ennreal_ofReal,
          max_eq_left (inv_nonneg.2 (abs_nonneg a)), ← coe_inv a]
      congr
      exact abs_of_pos a_pos

/-! #### Inversion and Positivity -/

lemma bot_lt_inv (x : EReal) : ⊥ < x⁻¹ := by
  cases x with
  | bot => exact inv_bot ▸ bot_lt_zero
  | top => exact EReal.inv_top ▸ bot_lt_zero
  | coe x => exact (coe_inv x).symm ▸ bot_lt_coe (x⁻¹)

lemma inv_lt_top (x : EReal) : x⁻¹ < ⊤ := by
  cases x with
  | bot => exact inv_bot ▸ zero_lt_top
  | top => exact EReal.inv_top ▸ zero_lt_top
  | coe x => exact (coe_inv x).symm ▸ coe_lt_top (x⁻¹)

lemma inv_nonneg_of_nonneg {a : EReal} (h : 0 ≤ a) : 0 ≤ a⁻¹ := by
  cases a with
  | bot | top => simp
  | coe a => rw [← coe_inv a, EReal.coe_nonneg, inv_nonneg]; exact EReal.coe_nonneg.1 h

lemma inv_nonpos_of_nonpos {a : EReal} (h : a ≤ 0) : a⁻¹ ≤ 0 := by
  cases a with
  | bot | top => simp
  | coe a => rw [← coe_inv a, EReal.coe_nonpos, inv_nonpos]; exact EReal.coe_nonpos.1 h

lemma inv_pos_of_pos_ne_top {a : EReal} (h : 0 < a) (h' : a ≠ ⊤) : 0 < a⁻¹ := by
  lift a to ℝ using ⟨h', ne_bot_of_gt h⟩
  rw [← coe_inv a]; norm_cast at *; exact inv_pos_of_pos h

lemma inv_neg_of_neg_ne_bot {a : EReal} (h : a < 0) (h' : a ≠ ⊥) : a⁻¹ < 0 := by
  lift a to ℝ using ⟨ne_top_of_lt h, h'⟩
  rw [← coe_inv a]; norm_cast at *; exact inv_lt_zero.2 h

lemma inv_strictAntiOn : StrictAntiOn (fun (x : EReal) => x⁻¹) (Ioi 0) := by
  intro a a_0 b b_0 a_b
  simp only [mem_Ioi] at *
  lift a to ℝ using ⟨ne_top_of_lt a_b, ne_bot_of_gt a_0⟩
  match b with
  | ⊤ => exact inv_top ▸ inv_pos_of_pos_ne_top a_0 (coe_ne_top a)
  | ⊥ => exact (not_lt_bot b_0).rec
  | (b : ℝ) =>
    rw [← coe_inv a, ← coe_inv b, EReal.coe_lt_coe_iff]
    exact _root_.inv_strictAntiOn (EReal.coe_pos.1 a_0) (EReal.coe_pos.1 b_0)
      (EReal.coe_lt_coe_iff.1 a_b)

/-! ### Division -/

protected lemma div_eq_inv_mul (a b : EReal) : a / b = b⁻¹ * a := EReal.mul_comm a b⁻¹

lemma coe_div (a b : ℝ) : (a / b : ℝ) = (a : EReal) / (b : EReal) := rfl

theorem natCast_div_le (m n : ℕ) :
    (m / n : ℕ) ≤ (m : EReal) / (n : EReal) := by
  rw [← coe_coe_eq_natCast, ← coe_coe_eq_natCast, ← coe_coe_eq_natCast, ← coe_div,
    EReal.coe_le_coe_iff]
  exact Nat.cast_div_le

@[simp]
lemma div_bot {a : EReal} : a / ⊥ = 0 := inv_bot ▸ mul_zero a

@[simp]
lemma div_top {a : EReal} : a / ⊤ = 0 := inv_top ▸ mul_zero a

@[simp]
lemma div_zero {a : EReal} : a / 0 = 0 := by
  change a * 0⁻¹ = 0
  rw [inv_zero, mul_zero a]

@[simp]
lemma zero_div {a : EReal} : 0 / a = 0 := zero_mul a⁻¹

lemma top_div_of_pos_ne_top {a : EReal} (h : 0 < a) (h' : a ≠ ⊤) : ⊤ / a = ⊤ :=
  top_mul_of_pos (inv_pos_of_pos_ne_top h h')

lemma top_div_of_neg_ne_bot {a : EReal} (h : a < 0) (h' : a ≠ ⊥) : ⊤ / a = ⊥ :=
  top_mul_of_neg (inv_neg_of_neg_ne_bot h h')

lemma bot_div_of_pos_ne_top {a : EReal} (h : 0 < a) (h' : a ≠ ⊤) : ⊥ / a = ⊥ :=
  bot_mul_of_pos (inv_pos_of_pos_ne_top h h')

lemma bot_div_of_neg_ne_bot {a : EReal} (h : a < 0) (h' : a ≠ ⊥) : ⊥ / a = ⊤ :=
  bot_mul_of_neg (inv_neg_of_neg_ne_bot h h')

/-! #### Division and Multiplication -/

lemma div_self {a : EReal} (h₁ : a ≠ ⊥) (h₂ : a ≠ ⊤) (h₃ : a ≠ 0) : a / a = 1 := by
  rw [← coe_toReal h₂ h₁] at h₃ ⊢
  rw [← coe_div, _root_.div_self (coe_ne_zero.1 h₃), coe_one]

lemma mul_div (a b c : EReal) : a * (b / c) = (a * b) / c := by
  change a * (b * c⁻¹) = (a * b) * c⁻¹
  rw [mul_assoc]

lemma mul_div_right (a b c : EReal) : a / b * c = a * c / b := by
  rw [mul_comm, EReal.mul_div, mul_comm]

lemma mul_div_left_comm (a b c : EReal) : a * (b / c) = b * (a / c) := by
  rw [mul_div a b c, mul_comm a b, ← mul_div b a c]

lemma div_div (a b c : EReal) : a / b / c = a / (b * c) := by
  change (a * b⁻¹) * c⁻¹ = a * (b * c)⁻¹
  rw [mul_assoc a b⁻¹, mul_inv]

lemma div_mul_div_comm (a b c d : EReal) : a / b * (c / d) = a * c / (b * d) := by
  rw [← mul_div a, mul_comm b d, ← div_div c, ← mul_div_left_comm (c / d), mul_comm (a / b)]

variable {a b c : EReal}

lemma div_mul_cancel (h₁ : b ≠ ⊥) (h₂ : b ≠ ⊤) (h₃ : b ≠ 0) : a / b * b = a := by
  rw [mul_comm (a / b) b, ← mul_div_left_comm a b b, div_self h₁ h₂ h₃, mul_one]

lemma mul_div_cancel (h₁ : b ≠ ⊥) (h₂ : b ≠ ⊤) (h₃ : b ≠ 0) : b * (a / b) = a := by
  rw [mul_comm, div_mul_cancel h₁ h₂ h₃]

lemma mul_div_mul_cancel (h₁ : c ≠ ⊥) (h₂ : c ≠ ⊤) (h₃ : c ≠ 0) : a * c / (b * c) = a / b := by
  rw [← mul_div_right a (b * c) c, ← div_div a b c, div_mul_cancel h₁ h₂ h₃]

lemma div_eq_iff (hbot : b ≠ ⊥) (htop : b ≠ ⊤) (hzero : b ≠ 0) : c / b = a ↔ c = a * b := by
  refine ⟨fun h ↦ ?_, fun h ↦ ?_⟩
  · rw [← @mul_div_cancel c b hbot htop hzero, h, mul_comm a b]
  · rw [h, mul_comm a b, ← mul_div b a b, @mul_div_cancel a b hbot htop hzero]

/-! #### Division and Order -/

lemma monotone_div_right_of_nonneg (h : 0 ≤ b) : Monotone fun a ↦ a / b :=
  fun _ _ h' ↦ mul_le_mul_of_nonneg_right h' (inv_nonneg_of_nonneg h)

lemma div_le_div_right_of_nonneg (h : 0 ≤ c) (h' : a ≤ b) : a / c ≤ b / c :=
  monotone_div_right_of_nonneg h h'

lemma strictMono_div_right_of_pos (h : 0 < b) (h' : b ≠ ⊤) : StrictMono fun a ↦ a / b := by
  intro a a' a_lt_a'
  apply lt_of_le_of_ne <| div_le_div_right_of_nonneg (le_of_lt h) (le_of_lt a_lt_a')
  intro hyp
  apply ne_of_lt a_lt_a'
  rw [← @EReal.mul_div_cancel a b (ne_bot_of_gt h) h' (ne_of_gt h), hyp,
    @EReal.mul_div_cancel a' b (ne_bot_of_gt h) h' (ne_of_gt h)]

lemma div_lt_div_right_of_pos (h₁ : 0 < c) (h₂ : c ≠ ⊤) (h₃ : a < b) : a / c < b / c :=
  strictMono_div_right_of_pos h₁ h₂ h₃

lemma antitone_div_right_of_nonpos (h : b ≤ 0) : Antitone fun a ↦ a / b := by
  intro a a' h'
  change a' * b⁻¹ ≤ a * b⁻¹
  rw [← neg_neg (a * b⁻¹), ← neg_neg (a' * b⁻¹), neg_le_neg_iff, mul_comm a b⁻¹, mul_comm a' b⁻¹,
    ← neg_mul b⁻¹ a, ← neg_mul b⁻¹ a', mul_comm (-b⁻¹) a, mul_comm (-b⁻¹) a', ← inv_neg b]
  have : 0 ≤ -b := by apply EReal.le_neg_of_le_neg; simp [h]
  exact div_le_div_right_of_nonneg this h'

lemma div_le_div_right_of_nonpos (h : c ≤ 0) (h' : a ≤ b) : b / c ≤ a / c :=
  antitone_div_right_of_nonpos h h'

lemma strictAnti_div_right_of_neg (h : b < 0) (h' : b ≠ ⊥) : StrictAnti fun a ↦ a / b := by
  intro a a' a_lt_a'
  simp only
  apply lt_of_le_of_ne <| div_le_div_right_of_nonpos (le_of_lt h) (le_of_lt a_lt_a')
  intro hyp
  apply ne_of_lt a_lt_a'
  rw [← @EReal.mul_div_cancel a b h' (ne_top_of_lt h) (ne_of_lt h), ← hyp,
    @EReal.mul_div_cancel a' b h' (ne_top_of_lt h) (ne_of_lt h)]

lemma div_lt_div_right_of_neg (h₁ : c < 0) (h₂ : c ≠ ⊥) (h₃ : a < b) : b / c < a / c :=
  strictAnti_div_right_of_neg h₁ h₂ h₃

lemma le_div_iff_mul_le (h : b > 0) (h' : b ≠ ⊤) : a ≤ c / b ↔ a * b ≤ c := by
  nth_rw 1 [← @mul_div_cancel a b (ne_bot_of_gt h) h' (ne_of_gt h)]
  rw [mul_div b a b, mul_comm a b]
  exact StrictMono.le_iff_le (strictMono_div_right_of_pos h h')

lemma div_le_iff_le_mul (h : 0 < b) (h' : b ≠ ⊤) : a / b ≤ c ↔ a ≤ b * c := by
  nth_rw 1 [← @mul_div_cancel c b (ne_bot_of_gt h) h' (ne_of_gt h)]
  rw [mul_div b c b, mul_comm b]
  exact StrictMono.le_iff_le (strictMono_div_right_of_pos h h')

lemma lt_div_iff (h : 0 < b) (h' : b ≠ ⊤) : a < c / b ↔ a * b < c := by
  nth_rw 1 [← @mul_div_cancel a b (ne_bot_of_gt h) h' (ne_of_gt h)]
  rw [EReal.mul_div b a b, mul_comm a b]
  exact (strictMono_div_right_of_pos h h').lt_iff_lt

lemma div_lt_iff (h : 0 < c) (h' : c ≠ ⊤) :  b / c < a ↔ b < a * c := by
  nth_rw 1 [← @mul_div_cancel a c (ne_bot_of_gt h) h' (ne_of_gt h)]
  rw [EReal.mul_div c a c, mul_comm a c]
  exact (strictMono_div_right_of_pos h h').lt_iff_lt

lemma div_nonneg (h : 0 ≤ a) (h' : 0 ≤ b) : 0 ≤ a / b :=
  mul_nonneg h (inv_nonneg_of_nonneg h')

lemma div_pos (ha : 0 < a) (hb : 0 < b) (hb' : b ≠ ⊤) : 0 < a / b :=
  mul_pos ha (inv_pos_of_pos_ne_top hb hb')

lemma div_nonpos_of_nonpos_of_nonneg (h : a ≤ 0) (h' : 0 ≤ b) : a / b ≤ 0 :=
  mul_nonpos_of_nonpos_of_nonneg h (inv_nonneg_of_nonneg h')

lemma div_nonpos_of_nonneg_of_nonpos (h : 0 ≤ a) (h' : b ≤ 0) : a / b ≤ 0 :=
  mul_nonpos_of_nonneg_of_nonpos h (inv_nonpos_of_nonpos h')

lemma div_nonneg_of_nonpos_of_nonpos (h : a ≤ 0) (h' : b ≤ 0) : 0 ≤ a / b :=
  le_of_eq_of_le zero_div.symm (div_le_div_right_of_nonpos h' h)

private lemma exists_lt_mul_left_of_nonneg (ha : 0 ≤ a) (hc : 0 ≤ c) (h : c < a * b) :
    ∃ a' ∈ Ioo 0 a, c < a' * b := by
  rcases eq_or_ne b ⊤ with rfl | b_top
  · rcases eq_or_lt_of_le ha with rfl | ha
    · rw [zero_mul] at h
      exact (not_le_of_lt h hc).rec
    · obtain ⟨a', a0', aa'⟩ := exists_between ha
      use a', mem_Ioo.2 ⟨a0', aa'⟩
      rw [mul_top_of_pos ha] at h
      rwa [mul_top_of_pos a0']
  · have b0 : 0 < b := pos_of_mul_pos_right (hc.trans_lt h) ha
    obtain ⟨a', ha', aa'⟩ := exists_between ((div_lt_iff b0 b_top).2 h)
    exact ⟨a', ⟨(div_nonneg hc b0.le).trans_lt ha', aa'⟩, (div_lt_iff b0 b_top).1 ha'⟩

private lemma exists_lt_mul_right_of_nonneg (ha : 0 ≤ a) (hc : 0 ≤ c) (h : c < a * b) :
    ∃ b' ∈ Ioo 0 b, c < a * b' := by
  have hb : 0 < b := pos_of_mul_pos_right (hc.trans_lt h) ha
  simp_rw [mul_comm a] at h ⊢
  exact exists_lt_mul_left_of_nonneg hb.le hc h

private lemma exists_mul_left_lt (h₁ : a ≠ 0 ∨ b ≠ ⊤) (h₂ : a ≠ ⊤ ∨ 0 < b) (hc : a * b < c) :
    ∃ a' ∈ Ioo a ⊤, a' * b < c := by
  rcases eq_top_or_lt_top a with rfl | a_top
  · rw [ne_self_iff_false, false_or] at h₂; rw [top_mul_of_pos h₂] at hc; exact (not_top_lt hc).rec
  rcases le_or_lt b 0 with b0 | b0
  · obtain ⟨a', aa', a_top'⟩ := exists_between a_top
    exact ⟨a', mem_Ioo.2 ⟨aa', a_top'⟩, lt_of_le_of_lt (mul_le_mul_of_nonpos_right aa'.le b0) hc⟩
  rcases eq_top_or_lt_top b with rfl | b_top
  · rcases lt_trichotomy a 0 with a0 | rfl | a0
    · obtain ⟨a', aa', a0'⟩ := exists_between a0
      rw [mul_top_of_neg a0] at hc
      refine ⟨a', mem_Ioo.2 ⟨aa', lt_top_of_lt a0'⟩, mul_top_of_neg a0' ▸ hc⟩
    · rw [ne_self_iff_false, ne_self_iff_false, false_or] at h₁; exact h₁.rec
    · rw [mul_top_of_pos a0] at hc; exact (not_top_lt hc).rec
  · obtain ⟨a', aa', hc'⟩ := exists_between ((lt_div_iff b0 b_top.ne).2 hc)
    exact ⟨a', mem_Ioo.2 ⟨aa', lt_top_of_lt hc'⟩, (lt_div_iff b0 b_top.ne).1 hc'⟩

private lemma exists_mul_right_lt (h₁ : 0 < a ∨ b ≠ ⊤) (h₂ : a ≠ ⊤ ∨ b ≠ 0) (hc : a * b < c) :
    ∃ b' ∈ Ioo b ⊤, a * b' < c := by
  simp_rw [mul_comm a] at hc ⊢
  exact exists_mul_left_lt h₂.symm h₁.symm hc

lemma le_mul_of_forall_lt (h₁ : 0 < a ∨ b ≠ ⊤) (h₂ : a ≠ ⊤ ∨ 0 < b)
    (h : ∀ a' > a, ∀ b' > b, c ≤ a' * b') : c ≤ a * b := by
  refine le_of_forall_gt_imp_ge_of_dense fun d hd ↦ ?_
  obtain ⟨a', aa', hd⟩ := exists_mul_left_lt (h₁.imp_left ne_of_gt) h₂ hd
  replace h₁ : 0 < a' ∨ b ≠ ⊤ := h₁.imp_left fun a0 ↦ a0.trans (mem_Ioo.1 aa').1
  replace h₂ : a' ≠ ⊤ ∨ b ≠ 0 := Or.inl (mem_Ioo.1 aa').2.ne
  obtain ⟨b', bb', hd⟩ := exists_mul_right_lt h₁ h₂ hd
  exact (h a' (mem_Ioo.1 aa').1 b' (mem_Ioo.1 bb').1).trans hd.le

lemma mul_le_of_forall_lt_of_nonneg (ha : 0 ≤ a) (hc : 0 ≤ c)
    (h : ∀ a' ∈ Ioo 0 a, ∀ b' ∈ Ioo 0 b, a' * b' ≤ c) : a * b ≤ c := by
  refine le_of_forall_lt_imp_le_of_dense fun d dab ↦ ?_
  rcases lt_or_le d 0 with d0 | d0
  · exact d0.le.trans hc
  obtain ⟨a', aa', dab⟩ := exists_lt_mul_left_of_nonneg ha d0 dab
  obtain ⟨b', bb', dab⟩ := exists_lt_mul_right_of_nonneg aa'.1.le d0 dab
  exact dab.le.trans (h a' aa' b' bb')

/-! #### Division Distributivity -/

lemma div_right_distrib_of_nonneg (h : 0 ≤ a) (h' : 0 ≤ b) :
    (a + b) / c = a / c + b / c :=
  EReal.right_distrib_of_nonneg h h'

lemma add_div_of_nonneg_right (h : 0 ≤ c) :
    (a + b) / c = a / c + b / c := by
  apply right_distrib_of_nonneg_of_ne_top (inv_nonneg_of_nonneg h) (inv_lt_top c).ne

=======
>>>>>>> 39afc301
end EReal

-- Porting note(https://github.com/leanprover-community/mathlib4/issues/6038): restore
/-
namespace Tactic

open Positivity

private theorem ereal_coe_ne_zero {r : ℝ} : r ≠ 0 → (r : EReal) ≠ 0 :=
  EReal.coe_ne_zero.2

private theorem ereal_coe_nonneg {r : ℝ} : 0 ≤ r → 0 ≤ (r : EReal) :=
  EReal.coe_nonneg.2

private theorem ereal_coe_pos {r : ℝ} : 0 < r → 0 < (r : EReal) :=
  EReal.coe_pos.2

private theorem ereal_coe_ennreal_pos {r : ℝ≥0∞} : 0 < r → 0 < (r : EReal) :=
  EReal.coe_ennreal_pos.2

/-- Extension for the `positivity` tactic: cast from `ℝ` to `EReal`. -/
@[positivity]
unsafe def positivity_coe_real_ereal : expr → tactic strictness
  | q(@coe _ _ $(inst) $(a)) => do
    unify inst q(@coeToLift _ _ <| @coeBase _ _ EReal.hasCoe)
    let strictness_a ← core a
    match strictness_a with
      | positive p => positive <$> mk_app `` ereal_coe_pos [p]
      | nonnegative p => nonnegative <$> mk_mapp `` ereal_coe_nonneg [a, p]
      | nonzero p => nonzero <$> mk_mapp `` ereal_coe_ne_zero [a, p]
  | e =>
    pp e >>= fail ∘ format.bracket "The expression " " is not of the form `(r : ereal)` for `r : ℝ`"

/-- Extension for the `positivity` tactic: cast from `ℝ≥0∞` to `EReal`. -/
@[positivity]
unsafe def positivity_coe_ennreal_ereal : expr → tactic strictness
  | q(@coe _ _ $(inst) $(a)) => do
    unify inst q(@coeToLift _ _ <| @coeBase _ _ EReal.hasCoeENNReal)
    let strictness_a ← core a
    match strictness_a with
      | positive p => positive <$> mk_app `` ereal_coe_ennreal_pos [p]
      | _ => nonnegative <$> mk_mapp `ereal.coe_ennreal_nonneg [a]
  | e =>
    pp e >>=
      fail ∘ format.bracket "The expression " " is not of the form `(r : ereal)` for `r : ℝ≥0∞`"

end Tactic
-/<|MERGE_RESOLUTION|>--- conflicted
+++ resolved
@@ -796,1321 +796,6 @@
     · simp
   right_inv x := by simp
 
-<<<<<<< HEAD
-/-! ### Addition -/
-
-@[simp]
-theorem add_bot (x : EReal) : x + ⊥ = ⊥ :=
-  WithBot.add_bot _
-
-@[simp]
-theorem bot_add (x : EReal) : ⊥ + x = ⊥ :=
-  WithBot.bot_add _
-
-@[simp]
-theorem add_eq_bot_iff {x y : EReal} : x + y = ⊥ ↔ x = ⊥ ∨ y = ⊥ :=
-  WithBot.add_eq_bot
-
-lemma add_ne_bot_iff {x y : EReal} : x + y ≠ ⊥ ↔ x ≠ ⊥ ∧ y ≠ ⊥ := WithBot.add_ne_bot
-
-@[simp]
-theorem bot_lt_add_iff {x y : EReal} : ⊥ < x + y ↔ ⊥ < x ∧ ⊥ < y := by
-  simp [bot_lt_iff_ne_bot]
-
-@[simp]
-theorem top_add_top : (⊤ : EReal) + ⊤ = ⊤ :=
-  rfl
-
-@[simp]
-theorem top_add_coe (x : ℝ) : (⊤ : EReal) + x = ⊤ :=
-  rfl
-
-/-- For any extended real number `x` which is not `⊥`, the sum of `⊤` and `x` is equal to `⊤`. -/
-@[simp]
-theorem top_add_of_ne_bot {x : EReal} (h : x ≠ ⊥) : ⊤ + x = ⊤ := by
-  induction x
-  · exfalso; exact h (Eq.refl ⊥)
-  · exact top_add_coe _
-  · exact top_add_top
-
-/-- For any extended real number `x`, the sum of `⊤` and `x` is equal to `⊤`
-if and only if `x` is not `⊥`. -/
-theorem top_add_iff_ne_bot {x : EReal} : ⊤ + x = ⊤ ↔ x ≠ ⊥ := by
-  constructor <;> intro h
-  · rintro rfl
-    rw [add_bot] at h
-    exact bot_ne_top h
-  · cases x with
-    | bot => contradiction
-    | top => rfl
-    | coe r => exact top_add_of_ne_bot h
-
-/-- For any extended real number `x` which is not `⊥`, the sum of `x` and `⊤` is equal to `⊤`. -/
-@[simp]
-theorem add_top_of_ne_bot {x : EReal} (h : x ≠ ⊥) : x + ⊤ = ⊤ := by
-  rw [add_comm, top_add_of_ne_bot h]
-
-/-- For any extended real number `x`, the sum of `x` and `⊤` is equal to `⊤`
-if and only if `x` is not `⊥`. -/
-theorem add_top_iff_ne_bot {x : EReal} : x + ⊤ = ⊤ ↔ x ≠ ⊥ := by rw [add_comm, top_add_iff_ne_bot]
-
-/-- For any two extended real numbers `a` and `b`, if both `a` and `b` are greater than `0`,
-then their sum is also greater than `0`. -/
-theorem add_pos {a b : EReal} (ha : 0 < a) (hb : 0 < b) : 0 < a + b := by
-  induction a
-  · exfalso; exact not_lt_bot ha
-  · induction b
-    · exfalso; exact not_lt_bot hb
-    · norm_cast at *; exact Left.add_pos ha hb
-    · exact add_top_of_ne_bot (bot_lt_zero.trans ha).ne' ▸ hb
-  · rw [top_add_of_ne_bot (bot_lt_zero.trans hb).ne']
-    exact ha
-
-@[simp]
-theorem coe_add_top (x : ℝ) : (x : EReal) + ⊤ = ⊤ :=
-  rfl
-
-theorem toReal_add {x y : EReal} (hx : x ≠ ⊤) (h'x : x ≠ ⊥) (hy : y ≠ ⊤) (h'y : y ≠ ⊥) :
-    toReal (x + y) = toReal x + toReal y := by
-  lift x to ℝ using ⟨hx, h'x⟩
-  lift y to ℝ using ⟨hy, h'y⟩
-  rfl
-
-lemma toENNReal_add {x y : EReal} (hx : 0 ≤ x) (hy : 0 ≤ y) :
-    (x + y).toENNReal = x.toENNReal + y.toENNReal := by
-  induction x <;> induction y <;> try {· simp_all}
-  norm_cast
-  simp_rw [real_coe_toENNReal]
-  simp_all [ENNReal.ofReal_add]
-
-lemma toENNReal_add_le {x y : EReal} : (x + y).toENNReal ≤ x.toENNReal + y.toENNReal := by
-  induction x <;> induction y <;> try {· simp}
-  exact ENNReal.ofReal_add_le
-
-theorem addLECancellable_coe (x : ℝ) : AddLECancellable (x : EReal)
-  | _, ⊤, _ => le_top
-  | ⊥, _, _ => bot_le
-  | ⊤, (z : ℝ), h => by simp only [coe_add_top, ← coe_add, top_le_iff, coe_ne_top] at h
-  | _, ⊥, h => by simpa using h
-  | (y : ℝ), (z : ℝ), h => by
-    simpa only [← coe_add, EReal.coe_le_coe_iff, add_le_add_iff_left] using h
-
--- TODO: add `MulLECancellable.strictMono*` etc
-theorem add_lt_add_right_coe {x y : EReal} (h : x < y) (z : ℝ) : x + z < y + z :=
-  not_le.1 <| mt (addLECancellable_coe z).add_le_add_iff_right.1 h.not_le
-
-theorem add_lt_add_left_coe {x y : EReal} (h : x < y) (z : ℝ) : (z : EReal) + x < z + y := by
-  simpa [add_comm] using add_lt_add_right_coe h z
-
-theorem add_lt_add {x y z t : EReal} (h1 : x < y) (h2 : z < t) : x + z < y + t := by
-  rcases eq_or_ne x ⊥ with (rfl | hx)
-  · simp [h1, bot_le.trans_lt h2]
-  · lift x to ℝ using ⟨h1.ne_top, hx⟩
-    calc (x : EReal) + z < x + t := add_lt_add_left_coe h2 _
-    _ ≤ y + t := add_le_add_right h1.le _
-
-theorem add_lt_add_of_lt_of_le' {x y z t : EReal} (h : x < y) (h' : z ≤ t) (hbot : t ≠ ⊥)
-    (htop : t = ⊤ → z = ⊤ → x = ⊥) : x + z < y + t := by
-  rcases h'.eq_or_lt with (rfl | hlt)
-  · rcases eq_or_ne z ⊤ with (rfl | hz)
-    · obtain rfl := htop rfl rfl
-      simpa
-    lift z to ℝ using ⟨hz, hbot⟩
-    exact add_lt_add_right_coe h z
-  · exact add_lt_add h hlt
-
-/-- See also `EReal.add_lt_add_of_lt_of_le'` for a version with weaker but less convenient
-assumptions. -/
-theorem add_lt_add_of_lt_of_le {x y z t : EReal} (h : x < y) (h' : z ≤ t) (hz : z ≠ ⊥)
-    (ht : t ≠ ⊤) : x + z < y + t :=
-  add_lt_add_of_lt_of_le' h h' (ne_bot_of_le_ne_bot hz h') fun ht' => (ht ht').elim
-
-theorem add_lt_top {x y : EReal} (hx : x ≠ ⊤) (hy : y ≠ ⊤) : x + y < ⊤ :=
-  add_lt_add hx.lt_top hy.lt_top
-
-lemma add_ne_top {x y : EReal} (hx : x ≠ ⊤) (hy : y ≠ ⊤) : x + y ≠ ⊤ :=
-  lt_top_iff_ne_top.mp <| add_lt_top hx hy
-
-lemma add_ne_top_iff_ne_top₂ {x y : EReal} (hx : x ≠ ⊥) (hy : y ≠ ⊥) :
-    x + y ≠ ⊤ ↔ x ≠ ⊤ ∧ y ≠ ⊤ := by
-  refine ⟨?_, fun h ↦ add_ne_top h.1 h.2⟩
-  cases x <;> simp_all only [ne_eq, not_false_eq_true, top_add_of_ne_bot, not_true_eq_false,
-    IsEmpty.forall_iff]
-  cases y <;> simp_all only [not_false_eq_true, ne_eq, add_top_of_ne_bot, not_true_eq_false,
-    coe_ne_top, and_self, implies_true]
-
-lemma add_ne_top_iff_ne_top_left {x y : EReal} (hy : y ≠ ⊥) (hy' : y ≠ ⊤) :
-    x + y ≠ ⊤ ↔ x ≠ ⊤ := by
-  cases x <;> simp [add_ne_top_iff_ne_top₂, hy, hy']
-
-lemma add_ne_top_iff_ne_top_right {x y : EReal} (hx : x ≠ ⊥) (hx' : x ≠ ⊤) :
-    x + y ≠ ⊤ ↔ y ≠ ⊤ := add_comm x y ▸ add_ne_top_iff_ne_top_left hx hx'
-
-lemma add_ne_top_iff_of_ne_bot {x y : EReal} (hx : x ≠ ⊥) (hy : y ≠ ⊥) :
-    x + y ≠ ⊤ ↔ x ≠ ⊤ ∧ y ≠ ⊤ := by
-  refine ⟨?_, fun h ↦ add_ne_top h.1 h.2⟩
-  induction x <;> simp_all
-  induction y <;> simp_all
-
-lemma add_ne_top_iff_of_ne_bot_of_ne_top {x y : EReal} (hy : y ≠ ⊥) (hy' : y ≠ ⊤) :
-    x + y ≠ ⊤ ↔ x ≠ ⊤ := by
-  induction x <;> simp [add_ne_top_iff_of_ne_bot, hy, hy']
-
-/-- We do not have a notion of `LinearOrderedAddCommMonoidWithBot` but we can at least make
-the order dual of the extended reals into a `LinearOrderedAddCommMonoidWithTop`. -/
-instance : LinearOrderedAddCommMonoidWithTop ERealᵒᵈ where
-  le_top := by simp
-  top_add' := by
-    rw [OrderDual.forall]
-    intro x
-    rw [← OrderDual.toDual_bot, ← toDual_add, bot_add, OrderDual.toDual_bot]
-
-/-! ### Negation -/
-
-/-- negation on `EReal` -/
-protected def neg : EReal → EReal
-  | ⊥ => ⊤
-  | ⊤ => ⊥
-  | (x : ℝ) => (-x : ℝ)
-
-instance : Neg EReal := ⟨EReal.neg⟩
-
-instance : SubNegZeroMonoid EReal where
-  neg_zero := congr_arg Real.toEReal neg_zero
-  zsmul := zsmulRec
-
-@[simp]
-theorem neg_top : -(⊤ : EReal) = ⊥ :=
-  rfl
-
-@[simp]
-theorem neg_bot : -(⊥ : EReal) = ⊤ :=
-  rfl
-
-@[simp, norm_cast] theorem coe_neg (x : ℝ) : (↑(-x) : EReal) = -↑x := rfl
-
-@[simp, norm_cast] theorem coe_sub (x y : ℝ) : (↑(x - y) : EReal) = x - y := rfl
-
-@[norm_cast]
-theorem coe_zsmul (n : ℤ) (x : ℝ) : (↑(n • x) : EReal) = n • (x : EReal) :=
-  map_zsmul' (⟨⟨(↑), coe_zero⟩, coe_add⟩ : ℝ →+ EReal) coe_neg _ _
-
-instance : InvolutiveNeg EReal where
-  neg_neg a :=
-    match a with
-    | ⊥ => rfl
-    | ⊤ => rfl
-    | (a : ℝ) => congr_arg Real.toEReal (neg_neg a)
-
-@[simp]
-theorem toReal_neg : ∀ {a : EReal}, toReal (-a) = -toReal a
-  | ⊤ => by simp
-  | ⊥ => by simp
-  | (x : ℝ) => rfl
-
-@[simp]
-theorem neg_eq_top_iff {x : EReal} : -x = ⊤ ↔ x = ⊥ :=
-  neg_injective.eq_iff' rfl
-
-@[simp]
-theorem neg_eq_bot_iff {x : EReal} : -x = ⊥ ↔ x = ⊤ :=
-  neg_injective.eq_iff' rfl
-
-@[simp]
-theorem neg_eq_zero_iff {x : EReal} : -x = 0 ↔ x = 0 :=
-  neg_injective.eq_iff' neg_zero
-
-theorem neg_strictAnti : StrictAnti (- · : EReal → EReal) :=
-  WithBot.strictAnti_iff.2 ⟨WithTop.strictAnti_iff.2
-    ⟨coe_strictMono.comp_strictAnti fun _ _ => neg_lt_neg, fun _ => bot_lt_coe _⟩,
-      WithTop.forall.2 ⟨bot_lt_top, fun _ => coe_lt_top _⟩⟩
-
-@[simp] theorem neg_le_neg_iff {a b : EReal} : -a ≤ -b ↔ b ≤ a := neg_strictAnti.le_iff_le
-
-@[simp] theorem neg_lt_neg_iff {a b : EReal} : -a < -b ↔ b < a := neg_strictAnti.lt_iff_lt
-
-/-- `-a ≤ b` if and only if `-b ≤ a` on `EReal`. -/
-protected theorem neg_le {a b : EReal} : -a ≤ b ↔ -b ≤ a := by
- rw [← neg_le_neg_iff, neg_neg]
-
-/-- If `-a ≤ b` then `-b ≤ a` on `EReal`. -/
-protected theorem neg_le_of_neg_le {a b : EReal} (h : -a ≤ b) : -b ≤ a := EReal.neg_le.mp h
-
-/-- `a ≤ -b` if and only if `b ≤ -a` on `EReal`. -/
-protected theorem le_neg {a b : EReal} : a ≤ -b ↔ b ≤ -a := by
-  rw [← neg_le_neg_iff, neg_neg]
-
-/-- If `a ≤ -b` then `b ≤ -a` on `EReal`. -/
-protected theorem le_neg_of_le_neg {a b : EReal} (h : a ≤ -b) : b ≤ -a := EReal.le_neg.mp h
-
-/-- `-a < b` if and only if `-b < a` on `EReal`. -/
-theorem neg_lt_comm {a b : EReal} : -a < b ↔ -b < a := by rw [← neg_lt_neg_iff, neg_neg]
-
-@[deprecated (since := "2024-11-19")] alias neg_lt_iff_neg_lt := neg_lt_comm
-
-/-- If `-a < b` then `-b < a` on `EReal`. -/
-protected theorem neg_lt_of_neg_lt {a b : EReal} (h : -a < b) : -b < a := neg_lt_comm.mp h
-
-/-- `-a < b` if and only if `-b < a` on `EReal`. -/
-theorem lt_neg_comm {a b : EReal} : a < -b ↔ b < -a := by
-  rw [← neg_lt_neg_iff, neg_neg]
-
-/-- If `a < -b` then `b < -a` on `EReal`. -/
-protected theorem lt_neg_of_lt_neg {a b : EReal} (h : a < -b) : b < -a := lt_neg_comm.mp h
-
-/-- Negation as an order reversing isomorphism on `EReal`. -/
-def negOrderIso : EReal ≃o ERealᵒᵈ :=
-  { Equiv.neg EReal with
-    toFun := fun x => OrderDual.toDual (-x)
-    invFun := fun x => -OrderDual.ofDual x
-    map_rel_iff' := neg_le_neg_iff }
-
-lemma neg_add {x y : EReal} (h1 : x ≠ ⊥ ∨ y ≠ ⊤) (h2 : x ≠ ⊤ ∨ y ≠ ⊥) :
-    - (x + y) = - x - y := by
-  induction x <;> induction y <;> try tauto
-  rw [← coe_add, ← coe_neg, ← coe_neg, ← coe_sub, neg_add']
-
-lemma neg_sub {x y : EReal} (h1 : x ≠ ⊥ ∨ y ≠ ⊥) (h2 : x ≠ ⊤ ∨ y ≠ ⊤) :
-    - (x - y) = - x + y := by
-  rw [sub_eq_add_neg, neg_add _ _, sub_eq_add_neg, neg_neg] <;> simp_all
-
-/-!
-### Subtraction
-
-Subtraction on `EReal` is defined by `x - y = x + (-y)`. Since addition is badly behaved at some
-points, so is subtraction. There is no standard algebraic typeclass involving subtraction that is
-registered on `EReal`, beyond `SubNegZeroMonoid`, because of this bad behavior.
--/
-
-@[simp]
-theorem bot_sub (x : EReal) : ⊥ - x = ⊥ :=
-  bot_add x
-
-@[simp]
-theorem sub_top (x : EReal) : x - ⊤ = ⊥ :=
-  add_bot x
-
-@[simp]
-theorem top_sub_bot : (⊤ : EReal) - ⊥ = ⊤ :=
-  rfl
-
-@[simp]
-theorem top_sub_coe (x : ℝ) : (⊤ : EReal) - x = ⊤ :=
-  rfl
-
-@[simp]
-theorem coe_sub_bot (x : ℝ) : (x : EReal) - ⊥ = ⊤ :=
-  rfl
-
-@[simp]
-lemma sub_bot {x : EReal} (h : x ≠ ⊥) : x - ⊥ = ⊤ := by
-  cases x <;> tauto
-
-@[simp]
-lemma top_sub {x : EReal} (hx : x ≠ ⊤) : ⊤ - x = ⊤ := by
-  cases x <;> tauto
-
-@[simp]
-lemma sub_self {x : EReal} (h_top : x ≠ ⊤) (h_bot : x ≠ ⊥) : x - x = 0 := by
-  cases x <;> simp_all [← coe_sub]
-
-lemma sub_self_le_zero {x : EReal} : x - x ≤ 0 := by
-  cases x <;> simp
-
-lemma sub_nonneg {x y : EReal} (h_top : x ≠ ⊤ ∨ y ≠ ⊤) (h_bot : x ≠ ⊥ ∨ y ≠ ⊥) :
-    0 ≤ x - y ↔ y ≤ x := by
-  cases x <;> cases y <;> simp_all [← EReal.coe_sub]
-
-lemma sub_nonpos {x y : EReal} : x - y ≤ 0 ↔ x ≤ y := by
-  cases x <;> cases y <;> simp [← EReal.coe_sub]
-
-lemma sub_pos {x y : EReal} : 0 < x - y ↔ y < x := by
-  cases x <;> cases y <;> simp [← EReal.coe_sub]
-
-lemma sub_neg {x y : EReal} (h_top : x ≠ ⊤ ∨ y ≠ ⊤) (h_bot : x ≠ ⊥ ∨ y ≠ ⊥) :
-    x - y < 0 ↔ x < y := by
-  cases x <;> cases y <;> simp_all [← EReal.coe_sub]
-
-theorem sub_le_sub {x y z t : EReal} (h : x ≤ y) (h' : t ≤ z) : x - z ≤ y - t :=
-  add_le_add h (neg_le_neg_iff.2 h')
-
-theorem sub_lt_sub_of_lt_of_le {x y z t : EReal} (h : x < y) (h' : z ≤ t) (hz : z ≠ ⊥)
-    (ht : t ≠ ⊤) : x - t < y - z :=
-  add_lt_add_of_lt_of_le h (neg_le_neg_iff.2 h') (by simp [ht]) (by simp [hz])
-
-theorem coe_real_ereal_eq_coe_toNNReal_sub_coe_toNNReal (x : ℝ) :
-    (x : EReal) = Real.toNNReal x - Real.toNNReal (-x) := by
-  rcases le_total 0 x with (h | h)
-  · lift x to ℝ≥0 using h
-    rw [Real.toNNReal_of_nonpos (neg_nonpos.mpr x.coe_nonneg), Real.toNNReal_coe, ENNReal.coe_zero,
-      coe_ennreal_zero, sub_zero]
-    rfl
-  · rw [Real.toNNReal_of_nonpos h, ENNReal.coe_zero, coe_ennreal_zero, coe_nnreal_eq_coe_real,
-      Real.coe_toNNReal, zero_sub, coe_neg, neg_neg]
-    exact neg_nonneg.2 h
-
-theorem toReal_sub {x y : EReal} (hx : x ≠ ⊤) (h'x : x ≠ ⊥) (hy : y ≠ ⊤) (h'y : y ≠ ⊥) :
-    toReal (x - y) = toReal x - toReal y := by
-  lift x to ℝ using ⟨hx, h'x⟩
-  lift y to ℝ using ⟨hy, h'y⟩
-  rfl
-
-lemma toENNReal_sub {x y : EReal} (hy : 0 ≤ y) :
-    (x - y).toENNReal = x.toENNReal - y.toENNReal := by
-  induction x <;> induction y <;> try {· simp_all [zero_tsub, ENNReal.sub_top]}
-  rename_i x y
-  by_cases hxy : x ≤ y
-  · rw [toENNReal_of_nonpos <| sub_nonpos.mpr <| EReal.coe_le_coe_iff.mpr hxy]
-    exact (tsub_eq_zero_of_le <| toENNReal_le_toENNReal <| EReal.coe_le_coe_iff.mpr hxy).symm
-  · rw [toENNReal_of_ne_top (ne_of_beq_false rfl).symm, ← coe_sub, toReal_coe,
-      ofReal_sub x (EReal.coe_nonneg.mp hy)]
-    simp
-
-lemma add_sub_cancel_right {a : EReal} {b : Real} : a + b - b = a := by
-  cases a <;> norm_cast
-  exact _root_.add_sub_cancel_right _ _
-
-lemma add_sub_cancel_left {a : EReal} {b : Real} : b + a - b = a := by
-  rw [add_comm, EReal.add_sub_cancel_right]
-
-lemma sub_add_cancel {a : EReal} {b : Real} : a - b + b = a := by
-  rw [add_comm, ← add_sub_assoc, add_sub_cancel_left]
-
-lemma sub_add_cancel_right {a : EReal} {b : Real} : b - (a + b) = -a := by
-  cases a <;> norm_cast
-  exact _root_.sub_add_cancel_right _ _
-
-lemma sub_add_cancel_left {a : EReal} {b : Real} : b - (b + a) = -a := by
-  rw [add_comm, sub_add_cancel_right]
-
-lemma le_sub_iff_add_le {a b c : EReal} (hb : b ≠ ⊥ ∨ c ≠ ⊥) (ht : b ≠ ⊤ ∨ c ≠ ⊤) :
-    a ≤ c - b ↔ a + b ≤ c := by
-  induction b with
-  | bot =>
-    simp only [ne_eq, not_true_eq_false, false_or] at hb
-    simp only [sub_bot hb, le_top, add_bot, bot_le]
-  | coe b =>
-    rw [← (addLECancellable_coe b).add_le_add_iff_right, sub_add_cancel]
-  | top =>
-    simp only [ne_eq, not_true_eq_false, false_or, sub_top, le_bot_iff] at ht ⊢
-    refine ⟨fun h ↦ h ▸ (bot_add ⊤).symm ▸ bot_le, fun h ↦ ?_⟩
-    by_contra ha
-    exact (h.trans_lt (Ne.lt_top ht)).ne (add_top_iff_ne_bot.2 ha)
-
-lemma sub_le_iff_le_add {a b c : EReal} (h₁ : b ≠ ⊥ ∨ c ≠ ⊤) (h₂ : b ≠ ⊤ ∨ c ≠ ⊥) :
-    a - b ≤ c ↔ a ≤ c + b := by
-  suffices a + (-b) ≤ c ↔ a ≤ c - (-b) by simpa [sub_eq_add_neg]
-  refine (le_sub_iff_add_le ?_ ?_).symm <;> simpa
-
-protected theorem lt_sub_iff_add_lt {a b c : EReal} (h₁ : b ≠ ⊥ ∨ c ≠ ⊤) (h₂ : b ≠ ⊤ ∨ c ≠ ⊥) :
-    c < a - b ↔ c + b < a :=
-  lt_iff_lt_of_le_iff_le (sub_le_iff_le_add h₁ h₂)
-
-theorem sub_le_of_le_add {a b c : EReal} (h : a ≤ b + c) : a - c ≤ b := by
-  induction c with
-  | bot => rw [add_bot, le_bot_iff] at h; simp only [h, bot_sub, bot_le]
-  | coe c => exact (sub_le_iff_le_add (.inl (coe_ne_bot c)) (.inl (coe_ne_top c))).2 h
-  | top => simp only [sub_top, bot_le]
-
-/-- See also `EReal.sub_le_of_le_add`. -/
-theorem sub_le_of_le_add' {a b c : EReal} (h : a ≤ b + c) : a - b ≤ c :=
-  sub_le_of_le_add (add_comm b c ▸ h)
-
-lemma add_le_of_le_sub {a b c : EReal} (h : a ≤ b - c) : a + c ≤ b := by
-  rw [← neg_neg c]
-  exact sub_le_of_le_add h
-
-lemma sub_lt_iff {a b c : EReal} (h₁ : b ≠ ⊥ ∨ c ≠ ⊥) (h₂ : b ≠ ⊤ ∨ c ≠ ⊤) :
-    c - b < a ↔ c < a + b :=
-  lt_iff_lt_of_le_iff_le (le_sub_iff_add_le h₁ h₂)
-
-lemma add_lt_of_lt_sub {a b c : EReal} (h : a < b - c) : a + c < b := by
-  contrapose! h
-  exact sub_le_of_le_add h
-
-lemma sub_lt_of_lt_add {a b c : EReal} (h : a < b + c) : a - c < b :=
-  add_lt_of_lt_sub <| by rwa [sub_eq_add_neg, neg_neg]
-
-/-- See also `EReal.sub_lt_of_lt_add`. -/
-lemma sub_lt_of_lt_add' {a b c : EReal} (h : a < b + c) : a - b < c :=
-  sub_lt_of_lt_add <| by rwa [add_comm]
-
-/-! ### Addition and order -/
-
-lemma le_of_forall_lt_iff_le {x y : EReal} : (∀ z : ℝ, x < z → y ≤ z) ↔ y ≤ x := by
-  refine ⟨fun h ↦ WithBot.le_of_forall_lt_iff_le.1 ?_, fun h _ x_z ↦ h.trans x_z.le⟩
-  rw [WithTop.forall]
-  aesop
-
-lemma ge_of_forall_gt_iff_ge {x y : EReal} : (∀ z : ℝ, z < y → z ≤ x) ↔ y ≤ x := by
-  refine ⟨fun h ↦ WithBot.ge_of_forall_gt_iff_ge.1 ?_, fun h _ x_z ↦ x_z.le.trans h⟩
-  rw [WithTop.forall]
-  aesop
-
-private lemma exists_lt_add_left {a b c : EReal} (hc : c < a + b) : ∃ a' < a, c < a' + b := by
-  obtain ⟨a', hc', ha'⟩ := exists_between (sub_lt_of_lt_add hc)
-  refine ⟨a', ha', (sub_lt_iff (.inl ?_) (.inr hc.ne_top)).1 hc'⟩
-  contrapose! hc
-  exact hc ▸ (add_bot a).symm ▸ bot_le
-
-private lemma exists_lt_add_right {a b c : EReal} (hc : c < a + b) : ∃ b' < b, c < a + b' := by
-  simp_rw [add_comm a] at hc ⊢; exact exists_lt_add_left hc
-
-lemma add_le_of_forall_lt {a b c : EReal} (h : ∀ a' < a, ∀ b' < b, a' + b' ≤ c) : a + b ≤ c := by
-  refine le_of_forall_lt_imp_le_of_dense fun d hd ↦ ?_
-  obtain ⟨a', ha', hd⟩ := exists_lt_add_left hd
-  obtain ⟨b', hb', hd⟩ := exists_lt_add_right hd
-  exact hd.le.trans (h _ ha' _ hb')
-
-lemma le_add_of_forall_gt {a b c : EReal} (h₁ : a ≠ ⊥ ∨ b ≠ ⊤) (h₂ : a ≠ ⊤ ∨ b ≠ ⊥)
-    (h : ∀ a' > a, ∀ b' > b, c ≤ a' + b') : c ≤ a + b := by
-  rw [← neg_le_neg_iff, neg_add h₁ h₂]
-  refine add_le_of_forall_lt fun a' ha' b' hb' ↦ EReal.le_neg_of_le_neg ?_
-  rw [neg_add (.inr hb'.ne_top) (.inl ha'.ne_top)]
-  exact h _ (EReal.lt_neg_of_lt_neg ha') _ (EReal.lt_neg_of_lt_neg hb')
-
-@[deprecated (since := "2024-11-19")] alias top_add_le_of_forall_add_le := add_le_of_forall_lt
-@[deprecated (since := "2024-11-19")] alias add_le_of_forall_add_le := add_le_of_forall_lt
-@[deprecated (since := "2024-11-19")] alias le_add_of_forall_le_add := le_add_of_forall_gt
-
-lemma _root_.ENNReal.toEReal_sub {x y : ℝ≥0∞} (hy_top : y ≠ ∞) (h_le : y ≤ x) :
-    (x - y).toEReal = x.toEReal - y.toEReal := by
-  lift y to ℝ≥0 using hy_top
-  cases x with
-  | top => simp [coe_nnreal_eq_coe_real]
-  | coe x =>
-    simp only [coe_nnreal_eq_coe_real, ← ENNReal.coe_sub, NNReal.coe_sub (mod_cast h_le), coe_sub]
-
-/-! ### Multiplication -/
-
-@[simp] lemma top_mul_top : (⊤ : EReal) * ⊤ = ⊤ := rfl
-
-@[simp] lemma top_mul_bot : (⊤ : EReal) * ⊥ = ⊥ := rfl
-
-@[simp] lemma bot_mul_top : (⊥ : EReal) * ⊤ = ⊥ := rfl
-
-@[simp] lemma bot_mul_bot : (⊥ : EReal) * ⊥ = ⊤ := rfl
-
-lemma coe_mul_top_of_pos {x : ℝ} (h : 0 < x) : (x : EReal) * ⊤ = ⊤ :=
-  if_pos h
-
-lemma coe_mul_top_of_neg {x : ℝ} (h : x < 0) : (x : EReal) * ⊤ = ⊥ :=
-  (if_neg h.not_lt).trans (if_neg h.ne)
-
-lemma top_mul_coe_of_pos {x : ℝ} (h : 0 < x) : (⊤ : EReal) * x = ⊤ :=
-  if_pos h
-
-lemma top_mul_coe_of_neg {x : ℝ} (h : x < 0) : (⊤ : EReal) * x = ⊥ :=
-  (if_neg h.not_lt).trans (if_neg h.ne)
-
-lemma mul_top_of_pos : ∀ {x : EReal}, 0 < x → x * ⊤ = ⊤
-  | ⊥, h => absurd h not_lt_bot
-  | (x : ℝ), h => coe_mul_top_of_pos (EReal.coe_pos.1 h)
-  | ⊤, _ => rfl
-
-lemma mul_top_of_neg : ∀ {x : EReal}, x < 0 → x * ⊤ = ⊥
-  | ⊥, _ => rfl
-  | (x : ℝ), h => coe_mul_top_of_neg (EReal.coe_neg'.1 h)
-  | ⊤, h => absurd h not_top_lt
-
-lemma top_mul_of_pos {x : EReal} (h : 0 < x) : ⊤ * x = ⊤ := by
-  rw [EReal.mul_comm]
-  exact mul_top_of_pos h
-
-lemma top_mul_of_neg {x : EReal} (h : x < 0) : ⊤ * x = ⊥ := by
-  rw [EReal.mul_comm]
-  exact mul_top_of_neg h
-
-lemma top_mul_coe_ennreal {x : ℝ≥0∞} (hx : x ≠ 0) : ⊤ * (x : EReal) = ⊤ :=
-  top_mul_of_pos <| coe_ennreal_pos.mpr <| pos_iff_ne_zero.mpr hx
-
-lemma coe_ennreal_mul_top {x : ℝ≥0∞} (hx : x ≠ 0) : (x : EReal) * ⊤ = ⊤ := by
-  rw [EReal.mul_comm, top_mul_coe_ennreal hx]
-
-lemma coe_mul_bot_of_pos {x : ℝ} (h : 0 < x) : (x : EReal) * ⊥ = ⊥ :=
-  if_pos h
-
-lemma coe_mul_bot_of_neg {x : ℝ} (h : x < 0) : (x : EReal) * ⊥ = ⊤ :=
-  (if_neg h.not_lt).trans (if_neg h.ne)
-
-lemma bot_mul_coe_of_pos {x : ℝ} (h : 0 < x) : (⊥ : EReal) * x = ⊥ :=
-  if_pos h
-
-lemma bot_mul_coe_of_neg {x : ℝ} (h : x < 0) : (⊥ : EReal) * x = ⊤ :=
-  (if_neg h.not_lt).trans (if_neg h.ne)
-
-lemma mul_bot_of_pos : ∀ {x : EReal}, 0 < x → x * ⊥ = ⊥
-  | ⊥, h => absurd h not_lt_bot
-  | (x : ℝ), h => coe_mul_bot_of_pos (EReal.coe_pos.1 h)
-  | ⊤, _ => rfl
-
-lemma mul_bot_of_neg : ∀ {x : EReal}, x < 0 → x * ⊥ = ⊤
-  | ⊥, _ => rfl
-  | (x : ℝ), h => coe_mul_bot_of_neg (EReal.coe_neg'.1 h)
-  | ⊤, h => absurd h not_top_lt
-
-lemma bot_mul_of_pos {x : EReal} (h : 0 < x) : ⊥ * x = ⊥ := by
-  rw [EReal.mul_comm]
-  exact mul_bot_of_pos h
-
-lemma bot_mul_of_neg {x : EReal} (h : x < 0) : ⊥ * x = ⊤ := by
-  rw [EReal.mul_comm]
-  exact mul_bot_of_neg h
-
-lemma toReal_mul {x y : EReal} : toReal (x * y) = toReal x * toReal y := by
-  induction x, y using induction₂_symm with
-  | top_zero | zero_bot | top_top | top_bot | bot_bot => simp
-  | symm h => rwa [mul_comm, EReal.mul_comm]
-  | coe_coe => norm_cast
-  | top_pos _ h => simp [top_mul_coe_of_pos h]
-  | top_neg _ h => simp [top_mul_coe_of_neg h]
-  | pos_bot _ h => simp [coe_mul_bot_of_pos h]
-  | neg_bot _ h => simp [coe_mul_bot_of_neg h]
-
-instance : NoZeroDivisors EReal where
-  eq_zero_or_eq_zero_of_mul_eq_zero := by
-    intro a b h
-    contrapose! h
-    cases a <;> cases b <;> try {· simp_all [← EReal.coe_mul]}
-    · rcases lt_or_gt_of_ne h.2 with (h | h)
-        <;> simp [EReal.bot_mul_of_neg, EReal.bot_mul_of_pos, h]
-    · rcases lt_or_gt_of_ne h.1 with (h | h)
-        <;> simp [EReal.mul_bot_of_pos, EReal.mul_bot_of_neg, h]
-    · rcases lt_or_gt_of_ne h.1 with (h | h)
-        <;> simp [EReal.mul_top_of_neg, EReal.mul_top_of_pos, h]
-    · rcases lt_or_gt_of_ne h.2 with (h | h)
-        <;> simp [EReal.top_mul_of_pos, EReal.top_mul_of_neg, h]
-
-lemma mul_pos_iff {a b : EReal} : 0 < a * b ↔ 0 < a ∧ 0 < b ∨ a < 0 ∧ b < 0 := by
-  induction a, b using EReal.induction₂_symm with
-  | symm h => simp [EReal.mul_comm, h, and_comm]
-  | top_top => simp
-  | top_pos _ hx => simp [EReal.top_mul_coe_of_pos hx, hx]
-  | top_zero => simp
-  | top_neg _ hx => simp [hx, EReal.top_mul_coe_of_neg hx, le_of_lt]
-  | top_bot => simp
-  | pos_bot _ hx => simp [hx, EReal.coe_mul_bot_of_pos hx, le_of_lt]
-  | coe_coe x y => simp [← coe_mul, _root_.mul_pos_iff]
-  | zero_bot => simp
-  | neg_bot _ hx => simp [hx, EReal.coe_mul_bot_of_neg hx]
-  | bot_bot => simp
-
-lemma mul_nonneg_iff {a b : EReal} : 0 ≤ a * b ↔ 0 ≤ a ∧ 0 ≤ b ∨ a ≤ 0 ∧ b ≤ 0 := by
-  simp_rw [le_iff_lt_or_eq, mul_pos_iff, zero_eq_mul (a := a)]
-  rcases lt_trichotomy a 0 with (h | h | h) <;> rcases lt_trichotomy b 0 with (h' | h' | h')
-    <;> simp only [h, h', true_or, true_and, or_true, and_true] <;> tauto
-
-/-- The product of two positive extended real numbers is positive. -/
-lemma mul_pos {a b : EReal} (ha : 0 < a) (hb : 0 < b) : 0 < a * b :=
-  mul_pos_iff.mpr (Or.inl ⟨ha, hb⟩)
-
-/-- Induct on two ereals by performing case splits on the sign of one whenever the other is
-infinite. This version eliminates some cases by assuming that `P x y` implies `P (-x) y` for all
-`x`, `y`. -/
-@[elab_as_elim]
-lemma induction₂_neg_left {P : EReal → EReal → Prop} (neg_left : ∀ {x y}, P x y → P (-x) y)
-    (top_top : P ⊤ ⊤) (top_pos : ∀ x : ℝ, 0 < x → P ⊤ x)
-    (top_zero : P ⊤ 0) (top_neg : ∀ x : ℝ, x < 0 → P ⊤ x) (top_bot : P ⊤ ⊥)
-    (zero_top : P 0 ⊤) (zero_bot : P 0 ⊥)
-    (pos_top : ∀ x : ℝ, 0 < x → P x ⊤) (pos_bot : ∀ x : ℝ, 0 < x → P x ⊥)
-    (coe_coe : ∀ x y : ℝ, P x y) : ∀ x y, P x y :=
-  have : ∀ y, (∀ x : ℝ, 0 < x → P x y) → ∀ x : ℝ, x < 0 → P x y := fun _ h x hx =>
-    neg_neg (x : EReal) ▸ neg_left <| h _ (neg_pos_of_neg hx)
-  @induction₂ P top_top top_pos top_zero top_neg top_bot pos_top pos_bot zero_top
-    coe_coe zero_bot (this _ pos_top) (this _ pos_bot) (neg_left top_top)
-    (fun x hx => neg_left <| top_pos x hx) (neg_left top_zero)
-    (fun x hx => neg_left <| top_neg x hx) (neg_left top_bot)
-
-/-- Induct on two ereals by performing case splits on the sign of one whenever the other is
-infinite. This version eliminates some cases by assuming that `P` is symmetric and `P x y` implies
-`P (-x) y` for all `x`, `y`. -/
-@[elab_as_elim]
-lemma induction₂_symm_neg {P : EReal → EReal → Prop}
-    (symm : ∀ {x y}, P x y → P y x)
-    (neg_left : ∀ {x y}, P x y → P (-x) y) (top_top : P ⊤ ⊤)
-    (top_pos : ∀ x : ℝ, 0 < x → P ⊤ x) (top_zero : P ⊤ 0) (coe_coe : ∀ x y : ℝ, P x y) :
-    ∀ x y, P x y :=
-  have neg_right : ∀ {x y}, P x y → P x (-y) := fun h => symm <| neg_left <| symm h
-  have : ∀ x, (∀ y : ℝ, 0 < y → P x y) → ∀ y : ℝ, y < 0 → P x y := fun _ h y hy =>
-    neg_neg (y : EReal) ▸ neg_right (h _ (neg_pos_of_neg hy))
-  @induction₂_neg_left P neg_left top_top top_pos top_zero (this _ top_pos) (neg_right top_top)
-    (symm top_zero) (symm <| neg_left top_zero) (fun x hx => symm <| top_pos x hx)
-    (fun x hx => symm <| neg_left <| top_pos x hx) coe_coe
-
-protected lemma neg_mul (x y : EReal) : -x * y = -(x * y) := by
-  induction x, y using induction₂_neg_left with
-  | top_zero | zero_top | zero_bot => simp only [zero_mul, mul_zero, neg_zero]
-  | top_top | top_bot => rfl
-  | neg_left h => rw [h, neg_neg, neg_neg]
-  | coe_coe => norm_cast; exact neg_mul _ _
-  | top_pos _ h => rw [top_mul_coe_of_pos h, neg_top, bot_mul_coe_of_pos h]
-  | pos_top _ h => rw [coe_mul_top_of_pos h, neg_top, ← coe_neg,
-    coe_mul_top_of_neg (neg_neg_of_pos h)]
-  | top_neg _ h => rw [top_mul_coe_of_neg h, neg_top, bot_mul_coe_of_neg h, neg_bot]
-  | pos_bot _ h => rw [coe_mul_bot_of_pos h, neg_bot, ← coe_neg,
-    coe_mul_bot_of_neg (neg_neg_of_pos h)]
-
-instance : HasDistribNeg EReal where
-  neg_mul := EReal.neg_mul
-  mul_neg := fun x y => by
-    rw [x.mul_comm, x.mul_comm]
-    exact y.neg_mul x
-
-lemma mul_neg_iff {a b : EReal} : a * b < 0 ↔ 0 < a ∧ b < 0 ∨ a < 0 ∧ 0 < b := by
-  nth_rw 1 [← neg_zero]
-  rw [lt_neg_comm, ← mul_neg a, mul_pos_iff, neg_lt_comm, lt_neg_comm, neg_zero]
-
-lemma mul_nonpos_iff {a b : EReal} : a * b ≤ 0 ↔ 0 ≤ a ∧ b ≤ 0 ∨ a ≤ 0 ∧ 0 ≤ b := by
-  nth_rw 1 [← neg_zero]
-  rw [EReal.le_neg, ← mul_neg, mul_nonneg_iff, EReal.neg_le, EReal.le_neg, neg_zero]
-
-lemma mul_eq_top (a b : EReal) :
-    a * b = ⊤ ↔ (a = ⊥ ∧ b < 0) ∨ (a < 0 ∧ b = ⊥) ∨ (a = ⊤ ∧ 0 < b) ∨ (0 < a ∧ b = ⊤) := by
-  induction a, b using EReal.induction₂_symm with
-  | symm h =>
-    rw [EReal.mul_comm, h]
-    refine ⟨fun H ↦ ?_, fun H ↦ ?_⟩ <;>
-    cases H with
-      | inl h => exact Or.inr (Or.inl ⟨h.2, h.1⟩)
-      | inr h => cases h with
-        | inl h => exact Or.inl ⟨h.2, h.1⟩
-        | inr h => cases h with
-          | inl h => exact Or.inr (Or.inr (Or.inr ⟨h.2, h.1⟩))
-          | inr h => exact Or.inr (Or.inr (Or.inl ⟨h.2, h.1⟩))
-  | top_top => simp
-  | top_pos _ hx => simp [EReal.top_mul_coe_of_pos hx, hx]
-  | top_zero => simp
-  | top_neg _ hx => simp [hx.le, EReal.top_mul_coe_of_neg hx]
-  | top_bot => simp
-  | pos_bot _ hx => simp [hx.le, EReal.coe_mul_bot_of_pos hx]
-  | coe_coe x y =>
-    simpa only [EReal.coe_ne_bot, EReal.coe_neg', false_and, and_false, EReal.coe_ne_top,
-      EReal.coe_pos, or_self, iff_false, EReal.coe_mul] using EReal.coe_ne_top _
-  | zero_bot => simp
-  | neg_bot _ hx => simp [hx, EReal.coe_mul_bot_of_neg hx]
-  | bot_bot => simp
-
-lemma mul_ne_top (a b : EReal) :
-    a * b ≠ ⊤ ↔ (a ≠ ⊥ ∨ 0 ≤ b) ∧ (0 ≤ a ∨ b ≠ ⊥) ∧ (a ≠ ⊤ ∨ b ≤ 0) ∧ (a ≤ 0 ∨ b ≠ ⊤) := by
-  rw [ne_eq, mul_eq_top]
-  -- push the negation while keeping the disjunctions, that is converting `¬(p ∧ q)` into `¬p ∨ ¬q`
-  -- rather than `p → ¬q`, since we already have disjunctions in the rhs
-  set_option push_neg.use_distrib true in push_neg
-  rfl
-
-lemma mul_eq_bot (a b : EReal) :
-    a * b = ⊥ ↔ (a = ⊥ ∧ 0 < b) ∨ (0 < a ∧ b = ⊥) ∨ (a = ⊤ ∧ b < 0) ∨ (a < 0 ∧ b = ⊤) := by
-  rw [← neg_eq_top_iff, ← EReal.neg_mul, mul_eq_top, neg_eq_bot_iff, neg_eq_top_iff,
-    neg_lt_comm, lt_neg_comm, neg_zero]
-  tauto
-
-lemma mul_ne_bot (a b : EReal) :
-    a * b ≠ ⊥ ↔ (a ≠ ⊥ ∨ b ≤ 0) ∧ (a ≤ 0 ∨ b ≠ ⊥) ∧ (a ≠ ⊤ ∨ 0 ≤ b) ∧ (0 ≤ a ∨ b ≠ ⊤) := by
-  rw [ne_eq, mul_eq_bot]
-  set_option push_neg.use_distrib true in push_neg
-  rfl
-
-/-- `EReal.toENNReal` is multiplicative. For the version with the nonnegativity
-hypothesis on the second variable, see `EReal.toENNReal_mul'`. -/
-lemma toENNReal_mul {x y : EReal} (hx : 0 ≤ x) :
-    (x * y).toENNReal = x.toENNReal * y.toENNReal := by
-  induction x <;> induction y
-    <;> try {· simp_all [mul_nonpos_iff, ofReal_mul, ← coe_mul]}
-  · rcases eq_or_lt_of_le hx with (hx | hx)
-    · simp [← hx]
-    · simp_all [mul_top_of_pos hx]
-  · rename_i a
-    rcases lt_trichotomy a 0 with (ha | ha | ha)
-    · simp_all [le_of_lt, top_mul_of_neg (EReal.coe_neg'.mpr ha)]
-    · simp [ha]
-    · simp_all [top_mul_of_pos (EReal.coe_pos.mpr ha)]
-
-/-- `EReal.toENNReal` is multiplicative. For the version with the nonnegativity
-hypothesis on the first variable, see `EReal.toENNReal_mul`. -/
-lemma toENNReal_mul' {x y : EReal} (hy : 0 ≤ y) :
-    (x * y).toENNReal = x.toENNReal * y.toENNReal := by
-  rw [EReal.mul_comm, toENNReal_mul hy, mul_comm]
-
-lemma right_distrib_of_nonneg {a b c : EReal} (ha : 0 ≤ a) (hb : 0 ≤ b) :
-    (a + b) * c = a * c + b * c := by
-  rcases eq_or_lt_of_le ha with (rfl | a_pos)
-  · simp
-  rcases eq_or_lt_of_le hb with (rfl | b_pos)
-  · simp
-  rcases lt_trichotomy c 0 with (c_neg | rfl | c_pos)
-  · induction c
-    · rw [mul_bot_of_pos a_pos, mul_bot_of_pos b_pos, mul_bot_of_pos (add_pos a_pos b_pos),
-        add_bot ⊥]
-    · induction a
-      · exfalso; exact not_lt_bot a_pos
-      · induction b
-        · norm_cast
-        · norm_cast; exact right_distrib _ _ _
-        · norm_cast
-          rw [add_top_of_ne_bot (coe_ne_bot _), top_mul_of_neg c_neg, add_bot]
-      · rw [top_add_of_ne_bot (ne_bot_of_gt b_pos), top_mul_of_neg c_neg, bot_add]
-    · exfalso; exact not_top_lt c_neg
-  · simp
-  · induction c
-    · exfalso; exact not_lt_bot c_pos
-    · induction a
-      · exfalso; exact not_lt_bot a_pos
-      · induction b
-        · norm_cast
-        · norm_cast; exact right_distrib _ _ _
-        · norm_cast
-          rw [add_top_of_ne_bot (coe_ne_bot _), top_mul_of_pos c_pos,
-            add_top_of_ne_bot (coe_ne_bot _)]
-      · rw [top_add_of_ne_bot (ne_bot_of_gt b_pos), top_mul_of_pos c_pos,
-          top_add_of_ne_bot (ne_bot_of_gt (mul_pos b_pos c_pos))]
-    · rw [mul_top_of_pos a_pos, mul_top_of_pos b_pos, mul_top_of_pos (add_pos a_pos b_pos),
-        top_add_top]
-
-lemma left_distrib_of_nonneg {a b c : EReal} (ha : 0 ≤ a) (hb : 0 ≤ b) :
-    c * (a + b) = c * a + c * b := by
-  nth_rewrite 1 [EReal.mul_comm]; nth_rewrite 2 [EReal.mul_comm]; nth_rewrite 3 [EReal.mul_comm]
-  exact right_distrib_of_nonneg ha hb
-
-lemma left_distrib_of_nonneg_of_ne_top {x : EReal} (hx_nonneg : 0 ≤ x)
-    (hx_ne_top : x ≠ ⊤) (y z : EReal) :
-    x * (y + z) = x * y + x * z := by
-  cases hx_nonneg.eq_or_gt with
-  | inl hx0 => simp [hx0]
-  | inr hx0 =>
-  lift x to ℝ using ⟨hx_ne_top, hx0.ne_bot⟩
-  cases y <;> cases z <;>
-    simp [mul_bot_of_pos hx0, mul_top_of_pos hx0, ← coe_mul];
-    rw_mod_cast [mul_add]
-
-lemma right_distrib_of_nonneg_of_ne_top {x : EReal} (hx_nonneg : 0 ≤ x)
-    (hx_ne_top : x ≠ ⊤) (y z : EReal) :
-    (y + z) * x = y * x + z * x := by
-  simpa only [EReal.mul_comm] using left_distrib_of_nonneg_of_ne_top hx_nonneg hx_ne_top y z
-
-@[simp]
-lemma nsmul_eq_mul (n : ℕ) (x : EReal) : n • x = n * x := by
-  induction n with
-  | zero => rw [zero_smul, Nat.cast_zero, zero_mul]
-  | succ n ih =>
-    rw [succ_nsmul, ih, Nat.cast_succ]
-    convert (EReal.right_distrib_of_nonneg _ _).symm <;> simp
-
-/-! ### Absolute value -/
-
--- TODO: use `Real.nnabs` for the case `(x : ℝ)`
-/-- The absolute value from `EReal` to `ℝ≥0∞`, mapping `⊥` and `⊤` to `⊤` and
-a real `x` to `|x|`. -/
-protected def abs : EReal → ℝ≥0∞
-  | ⊥ => ⊤
-  | ⊤ => ⊤
-  | (x : ℝ) => ENNReal.ofReal |x|
-
-@[simp] theorem abs_top : (⊤ : EReal).abs = ⊤ := rfl
-
-@[simp] theorem abs_bot : (⊥ : EReal).abs = ⊤ := rfl
-
-theorem abs_def (x : ℝ) : (x : EReal).abs = ENNReal.ofReal |x| := rfl
-
-theorem abs_coe_lt_top (x : ℝ) : (x : EReal).abs < ⊤ :=
-  ENNReal.ofReal_lt_top
-
-@[simp]
-theorem abs_eq_zero_iff {x : EReal} : x.abs = 0 ↔ x = 0 := by
-  induction x
-  · simp only [abs_bot, ENNReal.top_ne_zero, bot_ne_zero]
-  · simp only [abs_def, coe_eq_zero, ENNReal.ofReal_eq_zero, abs_nonpos_iff]
-  · simp only [abs_top, ENNReal.top_ne_zero, top_ne_zero]
-
-@[simp]
-theorem abs_zero : (0 : EReal).abs = 0 := by rw [abs_eq_zero_iff]
-
-@[simp]
-theorem coe_abs (x : ℝ) : ((x : EReal).abs : EReal) = (|x| : ℝ) := by
-  rw [abs_def, ← Real.coe_nnabs, ENNReal.ofReal_coe_nnreal]; rfl
-
-@[simp]
-protected theorem abs_neg : ∀ x : EReal, (-x).abs = x.abs
-  | ⊤ => rfl
-  | ⊥ => rfl
-  | (x : ℝ) => by rw [abs_def, ← coe_neg, abs_def, abs_neg]
-
-@[simp]
-theorem abs_mul (x y : EReal) : (x * y).abs = x.abs * y.abs := by
-  induction x, y using induction₂_symm_neg with
-  | top_zero => simp only [zero_mul, mul_zero, abs_zero]
-  | top_top => rfl
-  | symm h => rwa [mul_comm, EReal.mul_comm]
-  | coe_coe => simp only [← coe_mul, abs_def, _root_.abs_mul, ENNReal.ofReal_mul (abs_nonneg _)]
-  | top_pos _ h =>
-    rw [top_mul_coe_of_pos h, abs_top, ENNReal.top_mul]
-    rw [Ne, abs_eq_zero_iff, coe_eq_zero]
-    exact h.ne'
-  | neg_left h => rwa [neg_mul, EReal.abs_neg, EReal.abs_neg]
-
-/-! ### Sign -/
-
-open SignType (sign)
-
-theorem sign_top : sign (⊤ : EReal) = 1 := rfl
-
-theorem sign_bot : sign (⊥ : EReal) = -1 := rfl
-
-@[simp]
-theorem sign_coe (x : ℝ) : sign (x : EReal) = sign x := by
-  simp only [sign, OrderHom.coe_mk, EReal.coe_pos, EReal.coe_neg']
-
-@[simp, norm_cast]
-theorem coe_coe_sign (x : SignType) : ((x : ℝ) : EReal) = x := by cases x <;> rfl
-
-@[simp] theorem sign_neg : ∀ x : EReal, sign (-x) = -sign x
-  | ⊤ => rfl
-  | ⊥ => rfl
-  | (x : ℝ) => by rw [← coe_neg, sign_coe, sign_coe, Left.sign_neg]
-
-@[simp]
-theorem sign_mul (x y : EReal) : sign (x * y) = sign x * sign y := by
-  induction x, y using induction₂_symm_neg with
-  | top_zero => simp only [zero_mul, mul_zero, sign_zero]
-  | top_top => rfl
-  | symm h => rwa [mul_comm, EReal.mul_comm]
-  | coe_coe => simp only [← coe_mul, sign_coe, _root_.sign_mul, ENNReal.ofReal_mul (abs_nonneg _)]
-  | top_pos _ h =>
-    rw [top_mul_coe_of_pos h, sign_top, one_mul, sign_pos (EReal.coe_pos.2 h)]
-  | neg_left h => rw [neg_mul, sign_neg, sign_neg, h, neg_mul]
-
-@[simp] protected theorem sign_mul_abs : ∀ x : EReal, (sign x * x.abs : EReal) = x
-  | ⊥ => by simp
-  | ⊤ => by simp
-  | (x : ℝ) => by rw [sign_coe, coe_abs, ← coe_coe_sign, ← coe_mul, sign_mul_abs]
-
-@[simp] protected theorem abs_mul_sign (x : EReal) : (x.abs * sign x : EReal) = x := by
-  rw [EReal.mul_comm, EReal.sign_mul_abs]
-
-theorem sign_eq_and_abs_eq_iff_eq {x y : EReal} :
-    x.abs = y.abs ∧ sign x = sign y ↔ x = y := by
-  constructor
-  · rintro ⟨habs, hsign⟩
-    rw [← x.sign_mul_abs, ← y.sign_mul_abs, habs, hsign]
-  · rintro rfl
-    exact ⟨rfl, rfl⟩
-
-theorem le_iff_sign {x y : EReal} :
-    x ≤ y ↔ sign x < sign y ∨
-      sign x = SignType.neg ∧ sign y = SignType.neg ∧ y.abs ≤ x.abs ∨
-        sign x = SignType.zero ∧ sign y = SignType.zero ∨
-          sign x = SignType.pos ∧ sign y = SignType.pos ∧ x.abs ≤ y.abs := by
-  constructor
-  · intro h
-    refine (sign.monotone h).lt_or_eq.imp_right (fun hs => ?_)
-    rw [← x.sign_mul_abs, ← y.sign_mul_abs] at h
-    cases hy : sign y <;> rw [hs, hy] at h ⊢
-    · simp
-    · left; simpa using h
-    · right; right; simpa using h
-  · rintro (h | h | h | h)
-    · exact (sign.monotone.reflect_lt h).le
-    all_goals rw [← x.sign_mul_abs, ← y.sign_mul_abs]; simp [h]
-
-instance : CommMonoidWithZero EReal :=
-  { inferInstanceAs (MulZeroOneClass EReal) with
-    mul_assoc := fun x y z => by
-      rw [← sign_eq_and_abs_eq_iff_eq]
-      simp only [mul_assoc, abs_mul, eq_self_iff_true, sign_mul, and_self_iff]
-    mul_comm := EReal.mul_comm }
-
-instance : PosMulMono EReal := posMulMono_iff_covariant_pos.2 <| .mk <| by
-  rintro ⟨x, x0⟩ a b h
-  simp only [le_iff_sign, EReal.sign_mul, sign_pos x0, one_mul, EReal.abs_mul] at h ⊢
-  exact h.imp_right <| Or.imp (And.imp_right <| And.imp_right (mul_le_mul_left' · _)) <|
-    Or.imp_right <| And.imp_right <| And.imp_right (mul_le_mul_left' · _)
-
-instance : MulPosMono EReal := posMulMono_iff_mulPosMono.1 inferInstance
-
-instance : PosMulReflectLT EReal := PosMulMono.toPosMulReflectLT
-
-instance : MulPosReflectLT EReal := MulPosMono.toMulPosReflectLT
-
-lemma mul_le_mul_of_nonpos_right {a b c : EReal} (h : b ≤ a) (hc : c ≤ 0) : a * c ≤ b * c := by
-  rw [mul_comm a c, mul_comm b c, ← neg_le_neg_iff, ← neg_mul c b, ← neg_mul c a]
-  rw [← neg_zero, EReal.le_neg] at hc
-  exact mul_le_mul_of_nonneg_left h hc
-
-@[simp, norm_cast]
-theorem coe_pow (x : ℝ) (n : ℕ) : (↑(x ^ n) : EReal) = (x : EReal) ^ n :=
-  map_pow (⟨⟨(↑), coe_one⟩, coe_mul⟩ : ℝ →* EReal) _ _
-
-@[simp, norm_cast]
-theorem coe_ennreal_pow (x : ℝ≥0∞) (n : ℕ) : (↑(x ^ n) : EReal) = (x : EReal) ^ n :=
-  map_pow (⟨⟨(↑), coe_ennreal_one⟩, coe_ennreal_mul⟩ : ℝ≥0∞ →* EReal) _ _
-
-lemma exists_nat_ge_mul {a : EReal} (ha : a ≠ ⊤) (n : ℕ) :
-    ∃ m : ℕ, a * n ≤ m :=
-  match a with
-  | ⊤ => ha.irrefl.rec
-  | ⊥ => ⟨0, Nat.cast_zero (R := EReal) ▸ mul_nonpos_iff.2 (.inr ⟨bot_le, n.cast_nonneg'⟩)⟩
-  | (a : ℝ) => by
-    obtain ⟨m, an_m⟩ := exists_nat_ge (a * n)
-    use m
-    rwa [← coe_coe_eq_natCast n, ← coe_coe_eq_natCast m, ← EReal.coe_mul, EReal.coe_le_coe_iff]
-
-/-! ### Min and Max -/
-
-lemma min_neg_neg (x y : EReal) : min (-x) (-y) = -max x y := by
-  rcases le_total x y with (h | h) <;> simp_all
-
-lemma max_neg_neg (x y : EReal) : max (-x) (-y) = -min x y := by
-  rcases le_total x y with (h | h) <;> simp_all
-
-/-! ### Inverse -/
-
-/-- Multiplicative inverse of an `EReal`. We choose `0⁻¹ = 0` to guarantee several good properties,
-for instance `(a * b)⁻¹ = a⁻¹ * b⁻¹`. -/
-protected def inv : EReal → EReal
-  | ⊥ => 0
-  | ⊤ => 0
-  | (x : ℝ) => (x⁻¹ : ℝ)
-
-instance : Inv (EReal) := ⟨EReal.inv⟩
-
-noncomputable instance : DivInvMonoid EReal where inv := EReal.inv
-
-@[simp]
-lemma inv_bot : (⊥ : EReal)⁻¹ = 0 := rfl
-
-@[simp]
-lemma inv_top : (⊤ : EReal)⁻¹ = 0 := rfl
-
-lemma coe_inv (x : ℝ) : (x⁻¹ : ℝ) = (x : EReal)⁻¹ := rfl
-
-@[simp]
-lemma inv_zero : (0 : EReal)⁻¹ = 0 := by
-  change (0 : ℝ)⁻¹ = (0 : EReal)
-  rw [GroupWithZero.inv_zero, coe_zero]
-
-noncomputable instance : DivInvOneMonoid EReal where
-  inv_one := by nth_rw 1 [← coe_one, ← coe_inv 1, _root_.inv_one, coe_one]
-
-lemma inv_neg (a : EReal) : (-a)⁻¹ = -a⁻¹ := by
-  induction a
-  · rw [neg_bot, inv_top, inv_bot, neg_zero]
-  · rw [← coe_inv _, ← coe_neg _⁻¹, ← coe_neg _, ← coe_inv (-_)]
-    exact EReal.coe_eq_coe_iff.2 _root_.inv_neg
-  · rw [neg_top, inv_bot, inv_top, neg_zero]
-
-lemma inv_inv {a : EReal} (h : a ≠ ⊥) (h' : a ≠ ⊤) : (a⁻¹)⁻¹ = a := by
-  rw [← coe_toReal h' h, ← coe_inv a.toReal, ← coe_inv a.toReal⁻¹, _root_.inv_inv a.toReal]
-
-lemma mul_inv (a b : EReal) : (a * b)⁻¹ = a⁻¹ * b⁻¹ := by
-  induction a, b using EReal.induction₂_symm with
-  | top_top | top_zero | top_bot | zero_bot | bot_bot => simp
-  | @symm a b h => rw [mul_comm b a, mul_comm b⁻¹ a⁻¹]; exact h
-  | top_pos x x_pos => rw [top_mul_of_pos (EReal.coe_pos.2 x_pos), inv_top, zero_mul]
-  | top_neg x x_neg => rw [top_mul_of_neg (EReal.coe_neg'.2 x_neg), inv_bot, inv_top, zero_mul]
-  | pos_bot x x_pos => rw [mul_bot_of_pos (EReal.coe_pos.2 x_pos), inv_bot, mul_zero]
-  | coe_coe x y => rw [← coe_mul, ← coe_inv, _root_.mul_inv, coe_mul, coe_inv, coe_inv]
-  | neg_bot x x_neg => rw [mul_bot_of_neg (EReal.coe_neg'.2 x_neg), inv_top, inv_bot, mul_zero]
-
-/-! #### Inversion and Absolute Value -/
-
-lemma sign_mul_inv_abs (a : EReal) : (sign a) * (a.abs : EReal)⁻¹ = a⁻¹ := by
-  induction a with
-  | bot | top => simp
-  | coe a =>
-    rcases lt_trichotomy a 0 with (a_neg | rfl | a_pos)
-    · rw [sign_coe, _root_.sign_neg a_neg, coe_neg_one, neg_one_mul, ← inv_neg, abs_def a,
-        coe_ennreal_ofReal, max_eq_left (abs_nonneg a), ← coe_neg |a|, abs_of_neg a_neg, neg_neg]
-    · rw [coe_zero, sign_zero, SignType.coe_zero, abs_zero, coe_ennreal_zero, inv_zero, mul_zero]
-    · rw [sign_coe, _root_.sign_pos a_pos, SignType.coe_one, one_mul]
-      simp only [abs_def a, coe_ennreal_ofReal, abs_nonneg, max_eq_left]
-      congr
-      exact abs_of_pos a_pos
-
-lemma sign_mul_inv_abs' (a : EReal) : (sign a) * ((a.abs⁻¹ : ℝ≥0∞) : EReal) = a⁻¹ := by
-  induction a with
-  | bot | top  => simp
-  | coe a =>
-    rcases lt_trichotomy a 0 with (a_neg | rfl | a_pos)
-    · rw [sign_coe, _root_.sign_neg a_neg, coe_neg_one, neg_one_mul, abs_def a,
-        ← ofReal_inv_of_pos (abs_pos_of_neg a_neg), coe_ennreal_ofReal,
-        max_eq_left (inv_nonneg.2 (abs_nonneg a)), ← coe_neg |a|⁻¹, ← coe_inv a, abs_of_neg a_neg,
-        ← _root_.inv_neg, neg_neg]
-    · simp
-    · rw [sign_coe, _root_.sign_pos a_pos, SignType.coe_one, one_mul, abs_def a,
-        ← ofReal_inv_of_pos (abs_pos_of_pos a_pos), coe_ennreal_ofReal,
-          max_eq_left (inv_nonneg.2 (abs_nonneg a)), ← coe_inv a]
-      congr
-      exact abs_of_pos a_pos
-
-/-! #### Inversion and Positivity -/
-
-lemma bot_lt_inv (x : EReal) : ⊥ < x⁻¹ := by
-  cases x with
-  | bot => exact inv_bot ▸ bot_lt_zero
-  | top => exact EReal.inv_top ▸ bot_lt_zero
-  | coe x => exact (coe_inv x).symm ▸ bot_lt_coe (x⁻¹)
-
-lemma inv_lt_top (x : EReal) : x⁻¹ < ⊤ := by
-  cases x with
-  | bot => exact inv_bot ▸ zero_lt_top
-  | top => exact EReal.inv_top ▸ zero_lt_top
-  | coe x => exact (coe_inv x).symm ▸ coe_lt_top (x⁻¹)
-
-lemma inv_nonneg_of_nonneg {a : EReal} (h : 0 ≤ a) : 0 ≤ a⁻¹ := by
-  cases a with
-  | bot | top => simp
-  | coe a => rw [← coe_inv a, EReal.coe_nonneg, inv_nonneg]; exact EReal.coe_nonneg.1 h
-
-lemma inv_nonpos_of_nonpos {a : EReal} (h : a ≤ 0) : a⁻¹ ≤ 0 := by
-  cases a with
-  | bot | top => simp
-  | coe a => rw [← coe_inv a, EReal.coe_nonpos, inv_nonpos]; exact EReal.coe_nonpos.1 h
-
-lemma inv_pos_of_pos_ne_top {a : EReal} (h : 0 < a) (h' : a ≠ ⊤) : 0 < a⁻¹ := by
-  lift a to ℝ using ⟨h', ne_bot_of_gt h⟩
-  rw [← coe_inv a]; norm_cast at *; exact inv_pos_of_pos h
-
-lemma inv_neg_of_neg_ne_bot {a : EReal} (h : a < 0) (h' : a ≠ ⊥) : a⁻¹ < 0 := by
-  lift a to ℝ using ⟨ne_top_of_lt h, h'⟩
-  rw [← coe_inv a]; norm_cast at *; exact inv_lt_zero.2 h
-
-lemma inv_strictAntiOn : StrictAntiOn (fun (x : EReal) => x⁻¹) (Ioi 0) := by
-  intro a a_0 b b_0 a_b
-  simp only [mem_Ioi] at *
-  lift a to ℝ using ⟨ne_top_of_lt a_b, ne_bot_of_gt a_0⟩
-  match b with
-  | ⊤ => exact inv_top ▸ inv_pos_of_pos_ne_top a_0 (coe_ne_top a)
-  | ⊥ => exact (not_lt_bot b_0).rec
-  | (b : ℝ) =>
-    rw [← coe_inv a, ← coe_inv b, EReal.coe_lt_coe_iff]
-    exact _root_.inv_strictAntiOn (EReal.coe_pos.1 a_0) (EReal.coe_pos.1 b_0)
-      (EReal.coe_lt_coe_iff.1 a_b)
-
-/-! ### Division -/
-
-protected lemma div_eq_inv_mul (a b : EReal) : a / b = b⁻¹ * a := EReal.mul_comm a b⁻¹
-
-lemma coe_div (a b : ℝ) : (a / b : ℝ) = (a : EReal) / (b : EReal) := rfl
-
-theorem natCast_div_le (m n : ℕ) :
-    (m / n : ℕ) ≤ (m : EReal) / (n : EReal) := by
-  rw [← coe_coe_eq_natCast, ← coe_coe_eq_natCast, ← coe_coe_eq_natCast, ← coe_div,
-    EReal.coe_le_coe_iff]
-  exact Nat.cast_div_le
-
-@[simp]
-lemma div_bot {a : EReal} : a / ⊥ = 0 := inv_bot ▸ mul_zero a
-
-@[simp]
-lemma div_top {a : EReal} : a / ⊤ = 0 := inv_top ▸ mul_zero a
-
-@[simp]
-lemma div_zero {a : EReal} : a / 0 = 0 := by
-  change a * 0⁻¹ = 0
-  rw [inv_zero, mul_zero a]
-
-@[simp]
-lemma zero_div {a : EReal} : 0 / a = 0 := zero_mul a⁻¹
-
-lemma top_div_of_pos_ne_top {a : EReal} (h : 0 < a) (h' : a ≠ ⊤) : ⊤ / a = ⊤ :=
-  top_mul_of_pos (inv_pos_of_pos_ne_top h h')
-
-lemma top_div_of_neg_ne_bot {a : EReal} (h : a < 0) (h' : a ≠ ⊥) : ⊤ / a = ⊥ :=
-  top_mul_of_neg (inv_neg_of_neg_ne_bot h h')
-
-lemma bot_div_of_pos_ne_top {a : EReal} (h : 0 < a) (h' : a ≠ ⊤) : ⊥ / a = ⊥ :=
-  bot_mul_of_pos (inv_pos_of_pos_ne_top h h')
-
-lemma bot_div_of_neg_ne_bot {a : EReal} (h : a < 0) (h' : a ≠ ⊥) : ⊥ / a = ⊤ :=
-  bot_mul_of_neg (inv_neg_of_neg_ne_bot h h')
-
-/-! #### Division and Multiplication -/
-
-lemma div_self {a : EReal} (h₁ : a ≠ ⊥) (h₂ : a ≠ ⊤) (h₃ : a ≠ 0) : a / a = 1 := by
-  rw [← coe_toReal h₂ h₁] at h₃ ⊢
-  rw [← coe_div, _root_.div_self (coe_ne_zero.1 h₃), coe_one]
-
-lemma mul_div (a b c : EReal) : a * (b / c) = (a * b) / c := by
-  change a * (b * c⁻¹) = (a * b) * c⁻¹
-  rw [mul_assoc]
-
-lemma mul_div_right (a b c : EReal) : a / b * c = a * c / b := by
-  rw [mul_comm, EReal.mul_div, mul_comm]
-
-lemma mul_div_left_comm (a b c : EReal) : a * (b / c) = b * (a / c) := by
-  rw [mul_div a b c, mul_comm a b, ← mul_div b a c]
-
-lemma div_div (a b c : EReal) : a / b / c = a / (b * c) := by
-  change (a * b⁻¹) * c⁻¹ = a * (b * c)⁻¹
-  rw [mul_assoc a b⁻¹, mul_inv]
-
-lemma div_mul_div_comm (a b c d : EReal) : a / b * (c / d) = a * c / (b * d) := by
-  rw [← mul_div a, mul_comm b d, ← div_div c, ← mul_div_left_comm (c / d), mul_comm (a / b)]
-
-variable {a b c : EReal}
-
-lemma div_mul_cancel (h₁ : b ≠ ⊥) (h₂ : b ≠ ⊤) (h₃ : b ≠ 0) : a / b * b = a := by
-  rw [mul_comm (a / b) b, ← mul_div_left_comm a b b, div_self h₁ h₂ h₃, mul_one]
-
-lemma mul_div_cancel (h₁ : b ≠ ⊥) (h₂ : b ≠ ⊤) (h₃ : b ≠ 0) : b * (a / b) = a := by
-  rw [mul_comm, div_mul_cancel h₁ h₂ h₃]
-
-lemma mul_div_mul_cancel (h₁ : c ≠ ⊥) (h₂ : c ≠ ⊤) (h₃ : c ≠ 0) : a * c / (b * c) = a / b := by
-  rw [← mul_div_right a (b * c) c, ← div_div a b c, div_mul_cancel h₁ h₂ h₃]
-
-lemma div_eq_iff (hbot : b ≠ ⊥) (htop : b ≠ ⊤) (hzero : b ≠ 0) : c / b = a ↔ c = a * b := by
-  refine ⟨fun h ↦ ?_, fun h ↦ ?_⟩
-  · rw [← @mul_div_cancel c b hbot htop hzero, h, mul_comm a b]
-  · rw [h, mul_comm a b, ← mul_div b a b, @mul_div_cancel a b hbot htop hzero]
-
-/-! #### Division and Order -/
-
-lemma monotone_div_right_of_nonneg (h : 0 ≤ b) : Monotone fun a ↦ a / b :=
-  fun _ _ h' ↦ mul_le_mul_of_nonneg_right h' (inv_nonneg_of_nonneg h)
-
-lemma div_le_div_right_of_nonneg (h : 0 ≤ c) (h' : a ≤ b) : a / c ≤ b / c :=
-  monotone_div_right_of_nonneg h h'
-
-lemma strictMono_div_right_of_pos (h : 0 < b) (h' : b ≠ ⊤) : StrictMono fun a ↦ a / b := by
-  intro a a' a_lt_a'
-  apply lt_of_le_of_ne <| div_le_div_right_of_nonneg (le_of_lt h) (le_of_lt a_lt_a')
-  intro hyp
-  apply ne_of_lt a_lt_a'
-  rw [← @EReal.mul_div_cancel a b (ne_bot_of_gt h) h' (ne_of_gt h), hyp,
-    @EReal.mul_div_cancel a' b (ne_bot_of_gt h) h' (ne_of_gt h)]
-
-lemma div_lt_div_right_of_pos (h₁ : 0 < c) (h₂ : c ≠ ⊤) (h₃ : a < b) : a / c < b / c :=
-  strictMono_div_right_of_pos h₁ h₂ h₃
-
-lemma antitone_div_right_of_nonpos (h : b ≤ 0) : Antitone fun a ↦ a / b := by
-  intro a a' h'
-  change a' * b⁻¹ ≤ a * b⁻¹
-  rw [← neg_neg (a * b⁻¹), ← neg_neg (a' * b⁻¹), neg_le_neg_iff, mul_comm a b⁻¹, mul_comm a' b⁻¹,
-    ← neg_mul b⁻¹ a, ← neg_mul b⁻¹ a', mul_comm (-b⁻¹) a, mul_comm (-b⁻¹) a', ← inv_neg b]
-  have : 0 ≤ -b := by apply EReal.le_neg_of_le_neg; simp [h]
-  exact div_le_div_right_of_nonneg this h'
-
-lemma div_le_div_right_of_nonpos (h : c ≤ 0) (h' : a ≤ b) : b / c ≤ a / c :=
-  antitone_div_right_of_nonpos h h'
-
-lemma strictAnti_div_right_of_neg (h : b < 0) (h' : b ≠ ⊥) : StrictAnti fun a ↦ a / b := by
-  intro a a' a_lt_a'
-  simp only
-  apply lt_of_le_of_ne <| div_le_div_right_of_nonpos (le_of_lt h) (le_of_lt a_lt_a')
-  intro hyp
-  apply ne_of_lt a_lt_a'
-  rw [← @EReal.mul_div_cancel a b h' (ne_top_of_lt h) (ne_of_lt h), ← hyp,
-    @EReal.mul_div_cancel a' b h' (ne_top_of_lt h) (ne_of_lt h)]
-
-lemma div_lt_div_right_of_neg (h₁ : c < 0) (h₂ : c ≠ ⊥) (h₃ : a < b) : b / c < a / c :=
-  strictAnti_div_right_of_neg h₁ h₂ h₃
-
-lemma le_div_iff_mul_le (h : b > 0) (h' : b ≠ ⊤) : a ≤ c / b ↔ a * b ≤ c := by
-  nth_rw 1 [← @mul_div_cancel a b (ne_bot_of_gt h) h' (ne_of_gt h)]
-  rw [mul_div b a b, mul_comm a b]
-  exact StrictMono.le_iff_le (strictMono_div_right_of_pos h h')
-
-lemma div_le_iff_le_mul (h : 0 < b) (h' : b ≠ ⊤) : a / b ≤ c ↔ a ≤ b * c := by
-  nth_rw 1 [← @mul_div_cancel c b (ne_bot_of_gt h) h' (ne_of_gt h)]
-  rw [mul_div b c b, mul_comm b]
-  exact StrictMono.le_iff_le (strictMono_div_right_of_pos h h')
-
-lemma lt_div_iff (h : 0 < b) (h' : b ≠ ⊤) : a < c / b ↔ a * b < c := by
-  nth_rw 1 [← @mul_div_cancel a b (ne_bot_of_gt h) h' (ne_of_gt h)]
-  rw [EReal.mul_div b a b, mul_comm a b]
-  exact (strictMono_div_right_of_pos h h').lt_iff_lt
-
-lemma div_lt_iff (h : 0 < c) (h' : c ≠ ⊤) :  b / c < a ↔ b < a * c := by
-  nth_rw 1 [← @mul_div_cancel a c (ne_bot_of_gt h) h' (ne_of_gt h)]
-  rw [EReal.mul_div c a c, mul_comm a c]
-  exact (strictMono_div_right_of_pos h h').lt_iff_lt
-
-lemma div_nonneg (h : 0 ≤ a) (h' : 0 ≤ b) : 0 ≤ a / b :=
-  mul_nonneg h (inv_nonneg_of_nonneg h')
-
-lemma div_pos (ha : 0 < a) (hb : 0 < b) (hb' : b ≠ ⊤) : 0 < a / b :=
-  mul_pos ha (inv_pos_of_pos_ne_top hb hb')
-
-lemma div_nonpos_of_nonpos_of_nonneg (h : a ≤ 0) (h' : 0 ≤ b) : a / b ≤ 0 :=
-  mul_nonpos_of_nonpos_of_nonneg h (inv_nonneg_of_nonneg h')
-
-lemma div_nonpos_of_nonneg_of_nonpos (h : 0 ≤ a) (h' : b ≤ 0) : a / b ≤ 0 :=
-  mul_nonpos_of_nonneg_of_nonpos h (inv_nonpos_of_nonpos h')
-
-lemma div_nonneg_of_nonpos_of_nonpos (h : a ≤ 0) (h' : b ≤ 0) : 0 ≤ a / b :=
-  le_of_eq_of_le zero_div.symm (div_le_div_right_of_nonpos h' h)
-
-private lemma exists_lt_mul_left_of_nonneg (ha : 0 ≤ a) (hc : 0 ≤ c) (h : c < a * b) :
-    ∃ a' ∈ Ioo 0 a, c < a' * b := by
-  rcases eq_or_ne b ⊤ with rfl | b_top
-  · rcases eq_or_lt_of_le ha with rfl | ha
-    · rw [zero_mul] at h
-      exact (not_le_of_lt h hc).rec
-    · obtain ⟨a', a0', aa'⟩ := exists_between ha
-      use a', mem_Ioo.2 ⟨a0', aa'⟩
-      rw [mul_top_of_pos ha] at h
-      rwa [mul_top_of_pos a0']
-  · have b0 : 0 < b := pos_of_mul_pos_right (hc.trans_lt h) ha
-    obtain ⟨a', ha', aa'⟩ := exists_between ((div_lt_iff b0 b_top).2 h)
-    exact ⟨a', ⟨(div_nonneg hc b0.le).trans_lt ha', aa'⟩, (div_lt_iff b0 b_top).1 ha'⟩
-
-private lemma exists_lt_mul_right_of_nonneg (ha : 0 ≤ a) (hc : 0 ≤ c) (h : c < a * b) :
-    ∃ b' ∈ Ioo 0 b, c < a * b' := by
-  have hb : 0 < b := pos_of_mul_pos_right (hc.trans_lt h) ha
-  simp_rw [mul_comm a] at h ⊢
-  exact exists_lt_mul_left_of_nonneg hb.le hc h
-
-private lemma exists_mul_left_lt (h₁ : a ≠ 0 ∨ b ≠ ⊤) (h₂ : a ≠ ⊤ ∨ 0 < b) (hc : a * b < c) :
-    ∃ a' ∈ Ioo a ⊤, a' * b < c := by
-  rcases eq_top_or_lt_top a with rfl | a_top
-  · rw [ne_self_iff_false, false_or] at h₂; rw [top_mul_of_pos h₂] at hc; exact (not_top_lt hc).rec
-  rcases le_or_lt b 0 with b0 | b0
-  · obtain ⟨a', aa', a_top'⟩ := exists_between a_top
-    exact ⟨a', mem_Ioo.2 ⟨aa', a_top'⟩, lt_of_le_of_lt (mul_le_mul_of_nonpos_right aa'.le b0) hc⟩
-  rcases eq_top_or_lt_top b with rfl | b_top
-  · rcases lt_trichotomy a 0 with a0 | rfl | a0
-    · obtain ⟨a', aa', a0'⟩ := exists_between a0
-      rw [mul_top_of_neg a0] at hc
-      refine ⟨a', mem_Ioo.2 ⟨aa', lt_top_of_lt a0'⟩, mul_top_of_neg a0' ▸ hc⟩
-    · rw [ne_self_iff_false, ne_self_iff_false, false_or] at h₁; exact h₁.rec
-    · rw [mul_top_of_pos a0] at hc; exact (not_top_lt hc).rec
-  · obtain ⟨a', aa', hc'⟩ := exists_between ((lt_div_iff b0 b_top.ne).2 hc)
-    exact ⟨a', mem_Ioo.2 ⟨aa', lt_top_of_lt hc'⟩, (lt_div_iff b0 b_top.ne).1 hc'⟩
-
-private lemma exists_mul_right_lt (h₁ : 0 < a ∨ b ≠ ⊤) (h₂ : a ≠ ⊤ ∨ b ≠ 0) (hc : a * b < c) :
-    ∃ b' ∈ Ioo b ⊤, a * b' < c := by
-  simp_rw [mul_comm a] at hc ⊢
-  exact exists_mul_left_lt h₂.symm h₁.symm hc
-
-lemma le_mul_of_forall_lt (h₁ : 0 < a ∨ b ≠ ⊤) (h₂ : a ≠ ⊤ ∨ 0 < b)
-    (h : ∀ a' > a, ∀ b' > b, c ≤ a' * b') : c ≤ a * b := by
-  refine le_of_forall_gt_imp_ge_of_dense fun d hd ↦ ?_
-  obtain ⟨a', aa', hd⟩ := exists_mul_left_lt (h₁.imp_left ne_of_gt) h₂ hd
-  replace h₁ : 0 < a' ∨ b ≠ ⊤ := h₁.imp_left fun a0 ↦ a0.trans (mem_Ioo.1 aa').1
-  replace h₂ : a' ≠ ⊤ ∨ b ≠ 0 := Or.inl (mem_Ioo.1 aa').2.ne
-  obtain ⟨b', bb', hd⟩ := exists_mul_right_lt h₁ h₂ hd
-  exact (h a' (mem_Ioo.1 aa').1 b' (mem_Ioo.1 bb').1).trans hd.le
-
-lemma mul_le_of_forall_lt_of_nonneg (ha : 0 ≤ a) (hc : 0 ≤ c)
-    (h : ∀ a' ∈ Ioo 0 a, ∀ b' ∈ Ioo 0 b, a' * b' ≤ c) : a * b ≤ c := by
-  refine le_of_forall_lt_imp_le_of_dense fun d dab ↦ ?_
-  rcases lt_or_le d 0 with d0 | d0
-  · exact d0.le.trans hc
-  obtain ⟨a', aa', dab⟩ := exists_lt_mul_left_of_nonneg ha d0 dab
-  obtain ⟨b', bb', dab⟩ := exists_lt_mul_right_of_nonneg aa'.1.le d0 dab
-  exact dab.le.trans (h a' aa' b' bb')
-
-/-! #### Division Distributivity -/
-
-lemma div_right_distrib_of_nonneg (h : 0 ≤ a) (h' : 0 ≤ b) :
-    (a + b) / c = a / c + b / c :=
-  EReal.right_distrib_of_nonneg h h'
-
-lemma add_div_of_nonneg_right (h : 0 ≤ c) :
-    (a + b) / c = a / c + b / c := by
-  apply right_distrib_of_nonneg_of_ne_top (inv_nonneg_of_nonneg h) (inv_lt_top c).ne
-
-=======
->>>>>>> 39afc301
 end EReal
 
 -- Porting note(https://github.com/leanprover-community/mathlib4/issues/6038): restore
