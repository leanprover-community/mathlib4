--- conflicted
+++ resolved
@@ -498,11 +498,7 @@
 protected theorem Dom.bind {o : Part α} (h : o.Dom) (f : α → Part β) : o.bind f = f (o.get h) := by
   ext b
   simp only [Part.mem_bind_iff, exists_prop]
-<<<<<<< HEAD
-  refine ⟨?_, fun hb ↦ ⟨o.get h, Part.get_mem _, hb⟩⟩
-=======
   refine ⟨?_, fun hb => ⟨o.get h, Part.get_mem _, hb⟩⟩
->>>>>>> 52b851a9
   rintro ⟨a, ha, hb⟩
   rwa [Part.get_eq_of_mem ha]
 #align part.dom.bind Part.Dom.bind
