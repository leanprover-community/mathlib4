/-
Copyright (c) 2014 Microsoft Corporation. All rights reserved.
Released under Apache 2.0 license as described in the file LICENSE.
Authors: Leonardo de Moura, Jeremy Avigad
-/
import Mathlib.Logic.Basic
import Mathlib.Order.Defs.LinearOrder

/-!
# Booleans

This file proves various trivial lemmas about Booleans and their
relation to decidable propositions.

## Tags
bool, boolean, Bool, De Morgan

-/

namespace Bool

section

/-!
This section contains lemmas about Booleans which were present in core Lean 3.
The remainder of this file contains lemmas about Booleans from mathlib 3.
-/

theorem true_eq_false_eq_False : ¬(true = false) := by decide

theorem false_eq_true_eq_False : ¬(false = true) := by decide

theorem eq_false_eq_not_eq_true (b : Bool) : (¬(b = true)) = (b = false) := by simp

theorem eq_true_eq_not_eq_false (b : Bool) : (¬(b = false)) = (b = true) := by simp

theorem eq_false_of_not_eq_true {b : Bool} : ¬b = true → b = false :=
  Eq.mp (eq_false_eq_not_eq_true b)

theorem eq_true_of_not_eq_false {b : Bool} : ¬b = false → b = true :=
  Eq.mp (eq_true_eq_not_eq_false b)

theorem and_eq_true_eq_eq_true_and_eq_true (a b : Bool) :
    ((a && b) = true) = (a = true ∧ b = true) := by simp

theorem or_eq_true_eq_eq_true_or_eq_true (a b : Bool) :
    ((a || b) = true) = (a = true ∨ b = true) := by simp

theorem not_eq_true_eq_eq_false (a : Bool) : (not a = true) = (a = false) := by grind

theorem and_eq_false_eq_eq_false_or_eq_false (a b : Bool) :
    ((a && b) = false) = (a = false ∨ b = false) := by grind

theorem or_eq_false_eq_eq_false_and_eq_false (a b : Bool) :
    ((a || b) = false) = (a = false ∧ b = false) := by grind

theorem not_eq_false_eq_eq_true (a : Bool) : (not a = false) = (a = true) := by grind

theorem coe_false : ↑false = False := by simp

theorem coe_true : ↑true = True := by simp

theorem coe_sort_false : (false : Prop) = False := by simp

theorem coe_sort_true : (true : Prop) = True := by simp

theorem decide_iff (p : Prop) [d : Decidable p] : decide p = true ↔ p := by simp

theorem decide_true {p : Prop} [Decidable p] : p → decide p :=
  (decide_iff p).2

theorem of_decide_true {p : Prop} [Decidable p] : decide p → p :=
  (decide_iff p).1

theorem bool_iff_false {b : Bool} : ¬b ↔ b = false := by grind

theorem bool_eq_false {b : Bool} : ¬b → b = false :=
  bool_iff_false.1

theorem decide_false_iff (p : Prop) {_ : Decidable p} : decide p = false ↔ ¬p :=
  bool_iff_false.symm.trans (not_congr (decide_iff _))

theorem decide_false {p : Prop} [Decidable p] : ¬p → decide p = false :=
  (decide_false_iff p).2

theorem of_decide_false {p : Prop} [Decidable p] : decide p = false → ¬p :=
  (decide_false_iff p).1

theorem decide_congr {p q : Prop} [Decidable p] [Decidable q] (h : p ↔ q) : decide p = decide q :=
  decide_eq_decide.mpr h

theorem coe_xor_iff (a b : Bool) : xor a b ↔ Xor' (a = true) (b = true) := by grind

end

theorem dichotomy (b : Bool) : b = false ∨ b = true := by grind

theorem not_ne_id : not ≠ id := fun h ↦ false_ne_true <| congrFun h true

theorem or_inl {a b : Bool} (H : a) : a || b := by simp [H]

theorem or_inr {a b : Bool} (H : b) : a || b := by grind

theorem and_elim_left : ∀ {a b : Bool}, a && b → a := by decide

theorem and_intro : ∀ {a b : Bool}, a → b → a && b := by decide

theorem and_elim_right : ∀ {a b : Bool}, a && b → b := by decide

lemma eq_not_iff : ∀ {a b : Bool}, a = !b ↔ a ≠ b := by decide

lemma not_eq_iff : ∀ {a b : Bool}, !a = b ↔ a ≠ b := by decide

theorem ne_not {a b : Bool} : a ≠ !b ↔ a = b :=
  not_eq_not

lemma not_ne_self : ∀ b : Bool, (!b) ≠ b := by decide

lemma self_ne_not : ∀ b : Bool, b ≠ !b := by decide

lemma eq_or_eq_not : ∀ a b, a = b ∨ a = !b := by decide

-- TODO naming issue: these two `not` are different.
theorem not_iff_not : ∀ {b : Bool}, !b ↔ ¬b := by simp

theorem eq_true_of_not_eq_false' {a : Bool} : !a = false → a = true := by grind

theorem eq_false_of_not_eq_true' {a : Bool} : !a = true → a = false := by grind

theorem bne_eq_xor : bne = xor := by constructor

attribute [simp] xor_assoc

theorem xor_iff_ne : ∀ {x y : Bool}, xor x y = true ↔ x ≠ y := by decide

/-! ### De Morgan's laws for Booleans -/

instance linearOrder : LinearOrder Bool where
  le_refl := by decide
  le_trans := by decide
  le_antisymm := by decide
  le_total := by decide
  toDecidableLE := inferInstance
  toDecidableEq := inferInstance
  toDecidableLT := inferInstance
  lt_iff_le_not_ge := by decide
  max_def := by decide
  min_def := by decide

theorem lt_iff : ∀ {x y : Bool}, x < y ↔ x = false ∧ y = true := by decide

@[simp]
theorem false_lt_true : false < true :=
  lt_iff.2 ⟨rfl, rfl⟩

theorem le_iff_imp : ∀ {x y : Bool}, x ≤ y ↔ x → y := by decide

theorem and_le_left : ∀ x y : Bool, (x && y) ≤ x := by decide

theorem and_le_right : ∀ x y : Bool, (x && y) ≤ y := by decide

theorem le_and : ∀ {x y z : Bool}, x ≤ y → x ≤ z → x ≤ (y && z) := by decide

theorem left_le_or : ∀ x y : Bool, x ≤ (x || y) := by decide

theorem right_le_or : ∀ x y : Bool, y ≤ (x || y) := by decide

theorem or_le : ∀ {x y z}, x ≤ z → y ≤ z → (x || y) ≤ z := by decide

/-- convert a `ℕ` to a `Bool`, `0 -> false`, everything else -> `true` -/
def ofNat (n : Nat) : Bool :=
  decide (n ≠ 0)

<<<<<<< HEAD
@[simp] lemma toNat_beq_zero (b : Bool) : (b.toNat == 0) = !b := by cases b <;> rfl
@[simp] lemma toNat_bne_zero (b : Bool) : (b.toNat != 0) = b := by simp [bne]
@[simp] lemma toNat_beq_one (b : Bool) : (b.toNat == 1) = b := by cases b <;> rfl
=======
@[simp, grind =]
theorem ofNat_zero : ofNat 0 = false := rfl

@[simp, grind =]
theorem ofNat_add_one {n : Nat} : ofNat (n + 1) = true := rfl

@[simp] lemma toNat_beq_zero (b : Bool) : (b.toNat == 0) = !b := by grind
@[simp] lemma toNat_bne_zero (b : Bool) : (b.toNat != 0) =  b := by simp [bne]
@[simp] lemma toNat_beq_one (b : Bool) : (b.toNat == 1) =  b := by cases b <;> rfl
>>>>>>> 60413e18
@[simp] lemma toNat_bne_one (b : Bool) : (b.toNat != 1) = !b := by simp [bne]

theorem ofNat_le_ofNat {n m : Nat} (h : n ≤ m) : ofNat n ≤ ofNat m := by
  simp only [ofNat, ne_eq, _root_.decide_not]
  cases Nat.decEq n 0 with
  | isTrue hn => grind [Bool.false_le]
  | isFalse hn => cases Nat.decEq m 0 with grind [Bool.le_true]

theorem toNat_le_toNat {b₀ b₁ : Bool} (h : b₀ ≤ b₁) : toNat b₀ ≤ toNat b₁ := by
  cases b₀ <;> cases b₁ <;> simp_all +decide

theorem ofNat_toNat (b : Bool) : ofNat (toNat b) = b := by grind [cases Bool]

@[simp]
theorem injective_iff {α : Sort*} {f : Bool → α} : Function.Injective f ↔ f false ≠ f true :=
  ⟨fun Hinj Heq ↦ false_ne_true (Hinj Heq), fun H x y ↦ by grind [cases Bool]⟩

/-- **Kaminski's Equation** -/
theorem apply_apply_apply (f : Bool → Bool) (x : Bool) : f (f (f x)) = f x := by
  cases h₁ : f true <;> cases h₂ : f false <;> grind [cases Bool]

/-- `xor3 x y c` is `((x XOR y) XOR c)`. -/
protected def xor3 (x y c : Bool) :=
  xor (xor x y) c

/-- `carry x y c` is `x && y || x && c || y && c`. -/
protected def carry (x y c : Bool) :=
  x && y || x && c || y && c

end Bool<|MERGE_RESOLUTION|>--- conflicted
+++ resolved
@@ -171,11 +171,6 @@
 def ofNat (n : Nat) : Bool :=
   decide (n ≠ 0)
 
-<<<<<<< HEAD
-@[simp] lemma toNat_beq_zero (b : Bool) : (b.toNat == 0) = !b := by cases b <;> rfl
-@[simp] lemma toNat_bne_zero (b : Bool) : (b.toNat != 0) = b := by simp [bne]
-@[simp] lemma toNat_beq_one (b : Bool) : (b.toNat == 1) = b := by cases b <;> rfl
-=======
 @[simp, grind =]
 theorem ofNat_zero : ofNat 0 = false := rfl
 
@@ -185,7 +180,6 @@
 @[simp] lemma toNat_beq_zero (b : Bool) : (b.toNat == 0) = !b := by grind
 @[simp] lemma toNat_bne_zero (b : Bool) : (b.toNat != 0) =  b := by simp [bne]
 @[simp] lemma toNat_beq_one (b : Bool) : (b.toNat == 1) =  b := by cases b <;> rfl
->>>>>>> 60413e18
 @[simp] lemma toNat_bne_one (b : Bool) : (b.toNat != 1) = !b := by simp [bne]
 
 theorem ofNat_le_ofNat {n m : Nat} (h : n ≤ m) : ofNat n ≤ ofNat m := by
