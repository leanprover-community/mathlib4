/-
Copyright (c) 2014 Microsoft Corporation. All rights reserved.
Released under Apache 2.0 license as described in the file LICENSE.
Authors: Leonardo de Moura, Jeremy Avigad
-/
import Mathlib.Init.Data.Bool.Lemmas
import Mathlib.Init.Data.Nat.Lemmas
import Mathlib.Init.Function

/-!
# Booleans

This file proves various trivial lemmas about booleans and their
relation to decidable propositions.

## Tags
bool, boolean, Bool, De Morgan

-/

namespace Bool

theorem decide_True {h} : @decide True h = true :=
  decide_eq_true True.intro
#align bool.to_bool_true Bool.decide_True

theorem decide_False {h} : @decide False h = false :=
  decide_eq_false id
#align bool.to_bool_false Bool.decide_False

@[simp]
theorem decide_coe (b : Bool) {h} : @decide b h = b := by
  cases b
  { exact decide_eq_false $ λ j => by cases j }
  { exact decide_eq_true $ rfl }
#align bool.to_bool_coe Bool.decide_coe

theorem coe_decide (p : Prop) [d : Decidable p] : decide p ↔ p :=
  match d with
  | isTrue hp => ⟨λ _ => hp, λ _ => rfl⟩
  | isFalse hnp => ⟨λ h => Bool.noConfusion h, λ hp => (hnp hp).elim⟩
#align bool.coe_to_bool Bool.coe_decide

theorem of_decide_iff {p : Prop} [Decidable p] : decide p ↔ p :=
  coe_decide p
#align bool.of_to_bool_iff Bool.of_decide_iff

@[simp]
theorem true_eq_decide_iff {p : Prop} [Decidable p] : true = decide p ↔ p :=
  eq_comm.trans of_decide_iff
#align bool.tt_eq_to_bool_iff Bool.true_eq_decide_iff

@[simp]
theorem false_eq_decide_iff {p : Prop} [Decidable p] : false = decide p ↔ ¬p :=
  eq_comm.trans (decide_false_iff _)
#align bool.ff_eq_to_bool_iff Bool.false_eq_decide_iff

theorem decide_not (p : Prop) [Decidable p] : (decide ¬p) = !(decide p) := by
  by_cases p <;> simp [*]
#align bool.to_bool_not Bool.decide_not

@[simp]
theorem decide_and (p q : Prop) [Decidable p] [Decidable q] : decide (p ∧ q) = (p && q) := by
  by_cases p <;> by_cases q <;> simp [*]
#align bool.to_bool_and Bool.decide_and

@[simp]
theorem decide_or (p q : Prop) [Decidable p] [Decidable q] : decide (p ∨ q) = (p || q) := by
  by_cases p <;> by_cases q <;> simp [*]
#align bool.to_bool_or Bool.decide_or

@[simp]
theorem decide_eq {p q : Prop} [Decidable p] [Decidable q] : decide p = decide q ↔ (p ↔ q) :=
<<<<<<< HEAD
  ⟨fun h ↦ (coe_decide p).symm.trans <| by simp [h], decide_congr⟩
#align bool.decide_eq Bool.to_bool_eq
=======
  ⟨fun h => (coe_decide p).symm.trans <| by simp [h], decide_congr⟩
#align bool.to_bool_eq Bool.decide_eq
>>>>>>> 112b847a

theorem not_false' : ¬false := fun.
#align bool.not_ff Bool.not_false'

@[simp]
theorem default_bool : default = false :=
  rfl

theorem dichotomy (b : Bool) : b = false ∨ b = true := by cases b <;> simp

@[simp]
theorem forall_bool {p : Bool → Prop} : (∀ b, p b) ↔ p false ∧ p true :=
  ⟨fun h ↦ by simp [h], fun ⟨h₁, h₂⟩ b ↦ by cases b <;> assumption⟩

@[simp]
theorem exists_bool {p : Bool → Prop} : (∃ b, p b) ↔ p false ∨ p true :=
  ⟨fun ⟨b, h⟩ ↦ by cases b; exact Or.inl h; exact Or.inr h,
  fun h ↦ match h with
  | .inl h => ⟨_, h⟩
  | .inr h => ⟨_, h⟩ ⟩

/-- If `p b` is decidable for all `b : bool`, then `∀ b, p b` is decidable -/
instance decidableForallBool {p : Bool → Prop} [∀ b, Decidable (p b)] : Decidable (∀ b, p b) :=
  decidable_of_decidable_of_iff forall_bool.symm
#align bool.decidable_forall_bool Bool.decidableForallBool

/-- If `p b` is decidable for all `b : bool`, then `∃ b, p b` is decidable -/
instance decidableExistsBool {p : Bool → Prop} [∀ b, Decidable (p b)] : Decidable (∃ b, p b) :=
  decidable_of_decidable_of_iff exists_bool.symm
#align bool.decidable_exists_bool Bool.decidableExistsBool

theorem cond_eq_ite {α} (b : Bool) (t e : α) : cond b t e = if b then t else e := by
  cases b <;> simp

@[simp]
theorem cond_decide {α} (p : Prop) [Decidable p] (t e : α) :
    cond (decide p) t e = if p then t else e := by
  by_cases p <;> simp [*]
#align bool.cond_to_bool Bool.cond_decide

@[simp]
theorem cond_not {α} (b : Bool) (t e : α) : cond (!b) t e = cond b e t := by cases b <;> rfl
#align bool.cond_bnot Bool.cond_not

theorem not_ne_id : not ≠ id := fun h ↦ ff_ne_tt <| congrFun h true
#align bool.bnot_ne_id Bool.not_ne_id

theorem coe_bool_iff : ∀ {a b : Bool}, (a ↔ b) ↔ a = b := by decide

theorem eq_true_of_ne_false : ∀ {a : Bool}, a ≠ false → a = true := by decide
#align bool.eq_tt_of_ne_ff Bool.eq_true_of_ne_false

theorem eq_false_of_ne_true : ∀ {a : Bool}, a ≠ true → a = false := by decide
#align bool.eq_ff_of_ne_tt Bool.eq_false_of_ne_true

theorem or_comm : ∀ a b, (a || b) = (b || a) := by decide
#align bool.bor_comm Bool.or_comm

#align bool.bor_assoc Bool.or_assoc

theorem or_left_comm : ∀ a b c, (a || (b || c)) = (b || (a || c)) := by decide
#align bool.bor_left_comm Bool.or_left_comm

theorem or_inl {a b : Bool} (H : a) : a || b := by simp [H]
#align bool.bor_inl Bool.or_inl

theorem or_inr {a b : Bool} (H : b) : a || b := by cases a <;> simp [H]
#align bool.bot_inr Bool.or_inr

theorem and_comm : ∀ a b, (a && b) = (b && a) := by decide
#align bool.band_comm Bool.and_comm

#align bool.band_assoc Bool.and_assoc

theorem and_left_comm : ∀ a b c, (a && (b && c)) = (b && (a && c)) := by decide
#align bool.band_left_comm Bool.and_left_comm

theorem and_elim_left : ∀ {a b : Bool}, a && b → a := by decide
#align bool.band_elim_left Bool.and_elim_left

theorem and_intro : ∀ {a b : Bool}, a → b → a && b := by decide
#align bool.band_intro Bool.and_intro

theorem and_elim_right : ∀ {a b : Bool}, a && b → b := by decide
#align bool.band_elim_right Bool.and_elim_right

theorem and_or_distrib_left (a b c : Bool) : (a && (b || c)) = (a && b || a && c) := by
  cases a <;> simp
#align bool.band_bor_distrib_left Bool.and_or_distrib_left

theorem and_or_distrib_right (a b c : Bool) : ((a || b) && c) = (a && c || b && c) := by
  cases a <;> cases b <;> cases c <;> simp
#align bool.band_bor_distrib_right Bool.and_or_distrib_right

theorem or_and_distrib_left (a b c : Bool) : (a || b && c) = ((a || b) && (a || c)) := by
  cases a <;> simp
#align bool.bor_band_distrib_left Bool.or_and_distrib_left

theorem or_and_distrib_right (a b c : Bool) : (a && b || c) = ((a || c) && (b || c)) := by
  cases a <;> cases b <;> cases c <;> simp
#align bool.bor_band_distrib_right Bool.or_and_distrib_right

#align bool.bnot_ff Bool.not_false
#align bool.bnot_tt Bool.not_true

lemma eq_not_iff : ∀ {a b : Bool}, a = !b ↔ a ≠ b := by decide
#align bool.eq_bnot_iff Bool.eq_not_iff

lemma not_eq_iff : ∀ {a b : Bool}, !a = b ↔ a ≠ b := by decide
#align bool.bnot_eq_iff Bool.not_eq_iff

-- Porting note: this is a case where our naming scheme is less than ideal.
-- The two `not`s in this name are different.
-- For now we're going with consistency at the expense of ambiguity.
@[simp]
theorem not_eq_not : ∀ {a b : Bool}, ¬a = !b ↔ a = b := by decide
#align bool.not_eq_bnot Bool.not_eq_not

-- Porting note: and here again.
@[simp]
theorem not_not_eq : ∀ {a b : Bool}, ¬(!a) = b ↔ a = b := by decide
#align bool.bnot_not_eq Bool.not_not_eq

theorem ne_not {a b : Bool} : a ≠ !b ↔ a = b :=
  not_eq_not
#align bool.ne_bnot Bool.ne_not

theorem not_ne : ∀ {a b : Bool}, (!a) ≠ b ↔ a = b := not_not_eq
#align bool.bnot_ne Bool.not_ne

lemma not_ne_self : ∀ b : Bool, !b ≠ b := by decide
#align bool.bnot_ne_self Bool.not_ne_self

lemma self_ne_not : ∀ b : Bool, b ≠ !b := by decide
#align bool.self_ne_bnot Bool.self_ne_not

lemma eq_or_eq_not : ∀ a b, a = b ∨ a = !b := by decide
#align bool.eq_or_eq_bnot Bool.eq_or_eq_not

-- Porting note: naming issue again: these two `not` are different.
theorem not_iff_not : ∀ {b : Bool}, !b ↔ ¬b := by simp
#align bool.bnot_iff_not Bool.not_iff_not

theorem eq_true_of_not_eq_false' {a : Bool} : !a = false → a = true := by
  cases a <;> decide
#align bool.eq_tt_of_bnot_eq_ff Bool.eq_true_of_not_eq_false'

theorem eq_false_of_not_eq_true' {a : Bool} : !a = true → a = false := by
  cases a <;> decide
#align bool.eq_ff_of_bnot_eq_tt Bool.eq_false_of_not_eq_true'

@[simp]
theorem and_not_self : ∀ x, (x && !x) = false := by decide
#align bool.band_bnot_self Bool.and_not_self

@[simp]
theorem not_and_self : ∀ x, (!x && x) = false := by decide
#align bool.bnot_band_self Bool.not_and_self

@[simp]
theorem or_not_self : ∀ x, (x || !x) = true := by decide
#align bool.bor_bnot_self Bool.or_not_self

@[simp]
theorem not_or_self : ∀ x, (!x || x) = true := by decide
#align bool.bnot_bor_self Bool.not_or_self

theorem xor_comm : ∀ a b, xor a b = xor b a := by decide
#align bool.bxor_comm Bool.xor_comm

@[simp]
theorem xor_assoc : ∀ a b c, xor (xor a b) c = xor a (xor b c) := by decide
#align bool.bxor_assoc Bool.xor_assoc

theorem xor_left_comm : ∀ a b c, xor a (xor b c) = xor b (xor a c) := by decide
#align bool.bxor_left_comm Bool.xor_left_comm

@[simp]
theorem xor_not_left : ∀ a, xor (!a) a = true := by decide
#align bool.bxor_bnot_left Bool.xor_not_left

@[simp]
theorem xor_not_right : ∀ a, xor a (!a) = true := by decide
#align bool.bxor_bnot_right Bool.xor_not_right

@[simp]
theorem xor_not_not : ∀ a b, xor (!a) (!b) = xor a b := by decide
#align bool.bxor_bnot_bnot Bool.xor_not_not

@[simp]
theorem xor_false_left : ∀ a, xor false a = a := by decide
#align bool.bxor_ff_left Bool.xor_false_left

@[simp]
theorem xor_false_right : ∀ a, xor a false = a := by decide
#align bool.bxor_ff_right Bool.xor_false_right

theorem and_xor_distrib_left (a b c : Bool) : (a && xor b c) = xor (a && b) (a && c) := by
  cases a <;> simp
#align bool.band_bxor_distrib_left Bool.and_xor_distrib_left

theorem and_xor_distrib_right (a b c : Bool) : (xor a b && c) = xor (a && c) (b && c) := by
  cases a <;> cases b <;> cases c <;> simp
#align bool.band_bxor_distrib_right Bool.and_xor_distrib_right

theorem xor_iff_ne : ∀ {x y : Bool}, xor x y = true ↔ x ≠ y := by decide
#align bool.bxor_iff_ne Bool.xor_iff_ne

/-! ### De Morgan's laws for booleans-/

@[simp]
theorem not_and : ∀ a b : Bool, !(a && b) = (!a || !b) := by decide
#align bool.bnot_band Bool.not_and

@[simp]
theorem not_or : ∀ a b : Bool, !(a || b) = (!a && !b) := by decide
#align bool.bnot_bor Bool.not_or

theorem not_inj : ∀ {a b : Bool}, !a = !b → a = b := by decide
#align bool.bnot_inj Bool.not_inj

-- Porting note: having to unfold here is not pretty.
-- There is a discussion on zulip about this at
-- https://leanprover.zulipchat.com/#narrow/stream/287929-mathlib4/topic/LinearOrder.20in.20mathlib3.2F4/near/308228493
instance : LinearOrder Bool where
  le := fun a b ↦ a = false ∨ b = true
  le_refl := by unfold LE.le; decide
  le_trans := by unfold LE.le; decide
  le_antisymm := by unfold LE.le Preorder.toLE; decide
  le_total := by unfold LE.le Preorder.toLE PartialOrder.toPreorder; decide
  decidable_le := by unfold LE.le Preorder.toLE PartialOrder.toPreorder; exact inferInstance
  decidable_eq := inferInstance
  max := or
  max_def := λ a b => by cases a <;> cases b <;> decide
  min := and
  min_def := λ a b => by cases a <;> cases b <;> decide
#align bool.linear_order Bool.instLinearOrderBool

@[simp]
theorem false_le {x : Bool} : false ≤ x :=
  Or.intro_left _ rfl
#align bool.ff_le Bool.false_le

@[simp]
theorem le_true {x : Bool} : x ≤ true :=
  Or.intro_right _ rfl
#align bool.le_tt Bool.le_true

theorem lt_iff : ∀ {x y : Bool}, x < y ↔ x = false ∧ y = true := by decide

@[simp]
theorem false_lt_true : false < true :=
  lt_iff.2 ⟨rfl, rfl⟩
#align bool.ff_lt_tt Bool.false_lt_true

theorem le_iff_imp : ∀ {x y : Bool}, x ≤ y ↔ x → y := by decide

theorem and_le_left : ∀ x y : Bool, (x && y) ≤ x := by decide
#align bool.band_le_left Bool.and_le_left

theorem and_le_right : ∀ x y : Bool, (x && y) ≤ y := by decide
#align bool.band_le_right Bool.and_le_right

theorem le_and : ∀ {x y z : Bool}, x ≤ y → x ≤ z → x ≤ (y && z) := by decide
#align bool.le_band Bool.le_and

theorem left_le_or : ∀ x y : Bool, x ≤ (x || y) := by decide
#align bool.left_le_bor Bool.left_le_or

theorem right_le_or : ∀ x y : Bool, y ≤ (x || y) := by decide
#align bool.right_le_bor Bool.right_le_or

theorem or_le : ∀ {x y z}, x ≤ z → y ≤ z → (x || y) ≤ z := by decide
#align bool.bor_le Bool.or_le

/-- convert a `bool` to a `ℕ`, `false -> 0`, `true -> 1` -/
def toNat (b : Bool) : Nat :=
  cond b 1 0
#align bool.to_nat Bool.toNat

/-- convert a `ℕ` to a `bool`, `0 -> false`, everything else -> `true` -/
def ofNat (n : Nat) : Bool :=
  decide (n ≠ 0)
#align bool.of_nat Bool.ofNat

theorem of_nat_le_of_nat {n m : Nat} (h : n ≤ m) : ofNat n ≤ ofNat m := by
  simp only [ofNat, ne_eq, _root_.decide_not];
  cases Nat.decEq n 0 with
  | isTrue hn => rw [decide_eq_true hn]; exact false_le
  | isFalse hn =>
    cases Nat.decEq m 0 with
    | isFalse hm => rw [decide_eq_false hm]; exact le_true
    | isTrue hm => subst hm; have h := le_antisymm h (Nat.zero_le n); contradiction

theorem to_nat_le_to_nat {b₀ b₁ : Bool} (h : b₀ ≤ b₁) : toNat b₀ ≤ toNat b₁ := by
  cases h with
  | inl h => subst h; exact Nat.zero_le _
  | inr h => subst h; cases b₀ <;> simp;

theorem of_nat_to_nat (b : Bool) : ofNat (toNat b) = b := by
  cases b <;> rfl

@[simp]
theorem injective_iff {α : Sort _} {f : Bool → α} : Function.Injective f ↔ f false ≠ f true :=
  ⟨fun Hinj Heq ↦ ff_ne_tt (Hinj Heq), fun H x y hxy ↦ by
    cases x <;> cases y
    exacts[rfl, (H hxy).elim, (H hxy.symm).elim, rfl]⟩

/-- **Kaminski's Equation** -/
theorem apply_apply_apply (f : Bool → Bool) (x : Bool) : f (f (f x)) = f x := by
  cases x <;> cases h₁ : f true <;> cases h₂ : f false <;> simp only [h₁, h₂]

end Bool<|MERGE_RESOLUTION|>--- conflicted
+++ resolved
@@ -71,13 +71,8 @@
 
 @[simp]
 theorem decide_eq {p q : Prop} [Decidable p] [Decidable q] : decide p = decide q ↔ (p ↔ q) :=
-<<<<<<< HEAD
   ⟨fun h ↦ (coe_decide p).symm.trans <| by simp [h], decide_congr⟩
-#align bool.decide_eq Bool.to_bool_eq
-=======
-  ⟨fun h => (coe_decide p).symm.trans <| by simp [h], decide_congr⟩
 #align bool.to_bool_eq Bool.decide_eq
->>>>>>> 112b847a
 
 theorem not_false' : ¬false := fun.
 #align bool.not_ff Bool.not_false'
