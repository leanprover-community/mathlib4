--- conflicted
+++ resolved
@@ -74,17 +74,10 @@
   rcases l with - | ⟨x, l⟩
   · exact zero_le _
   obtain rfl | rfl : b = x ∨ b = !x := by simp only [Bool.eq_not_iff, em]
-<<<<<<< HEAD
   · rw [count_cons_of_ne b.not_ne_self.symm, count_cons_self, hl.count_not_cons, add_assoc]
-    omega
+    cutsat
   · rw [Bool.not_not, count_cons_self, count_cons_of_ne x.not_ne_self.symm, hl.count_not_cons]
-    omega
-=======
-  · rw [count_cons_of_ne b.not_ne_self.symm, count_cons_self, hl.count_not, add_assoc]
     cutsat
-  · rw [Bool.not_not, count_cons_self, count_cons_of_ne x.not_ne_self.symm, hl.count_not]
-    cutsat
->>>>>>> 92b3585f
 
 theorem count_false_le_count_true_add_one (hl : IsChain (· ≠ ·) l) :
     count false l ≤ count true l + 1 :=
