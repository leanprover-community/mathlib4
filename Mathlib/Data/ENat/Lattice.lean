--- conflicted
+++ resolved
@@ -45,7 +45,6 @@
 @[norm_cast] lemma coe_iInf [Nonempty ι] : ↑(⨅ i, f i) = ⨅ i, (f i : ℕ∞) :=
   WithTop.coe_iInf (OrderBot.bddBelow _)
 
-<<<<<<< HEAD
 lemma iInf_toNat : (⨅ i, (f i : ℕ∞)).toNat = ⨅ i, f i := by
   cases isEmpty_or_nonempty ι
   case inl => simp [ENat.iInf_coe_eq_top.2 ‹_›]
@@ -53,25 +52,6 @@
 
 variable {f : ι → ℕ∞} {s : Set ℕ∞}
 
-lemma sSup_eq_zero : sSup s = 0 ↔ s = {0} ∨ s = ∅ := by
-  refine ⟨fun h ↦ ?_, fun h ↦ ?_⟩
-  · rw [← bot_eq_zero, sSup_eq_bot, bot_eq_zero] at h
-    by_cases h' : s = ∅
-    · apply Or.inr h'
-    · apply Or.inl
-      ext x
-      refine ⟨h x, fun hx ↦ ?_⟩
-      subst hx
-      obtain ⟨u, hu⟩ := nonempty_def.mp <| nonempty_iff_ne_empty.mpr h'
-      exact h u hu ▸ hu
-  · cases' h with h h
-    · exact h ▸ sSup_singleton
-    · exact h ▸ sSup_empty
-
-lemma sInf_eq_zero : sInf s = 0 ↔ 0 ∈ s :=
-  ⟨fun h ↦ have ⟨_, h₁, h₂⟩  := (sInf_eq_bot.mp h) 1 (by decide)
-  lt_one_iff_eq_zero.mp h₂ ▸ h₁, inf_eq_bot_of_bot_mem⟩
-=======
 variable {s : Set ℕ∞}
 
 lemma sSup_eq_zero : sSup s = 0 ↔ ∀ a ∈ s, a = 0 :=
@@ -83,6 +63,5 @@
 
 lemma sSup_eq_zero' : sSup s = 0 ↔ s = ∅ ∨ s = {0} :=
   sSup_eq_bot'
->>>>>>> a42993db
 
 end ENat