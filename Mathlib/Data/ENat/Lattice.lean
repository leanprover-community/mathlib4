--- conflicted
+++ resolved
@@ -3,9 +3,8 @@
 Released under Apache 2.0 license as described in the file LICENSE.
 Authors: Yury Kudryashov
 -/
-import Mathlib.Algebra.Order.BigOperators.Group.Finset
+import Mathlib.Data.Nat.Lattice
 import Mathlib.Data.ENat.Basic
-import Mathlib.Data.Nat.Lattice
 
 /-!
 # Extended natural numbers form a complete linear order
@@ -120,18 +119,10 @@
 proof_wanted mul_sSup : a * sSup s = ⨆ b ∈ s, a * b
 proof_wanted sSup_mul : sSup s * a = ⨆ b ∈ s, b * a
 
-<<<<<<< HEAD
-proof_wanted mul_iInf' (_hinfty : a = ⊤ → ⨅ i, f i = 0 → ∃ i, f i = 0) (_h₀ : a = 0 → Nonempty ι) :
-    a * ⨅ i, f i = ⨅ i, a * f i
-
-proof_wanted iInf_mul' (_hinfty : a = ⊤ → ⨅ i, f i = 0 → ∃ i, f i = 0) (_h₀ : a = 0 → Nonempty ι) :
-    (⨅ i, f i) * a = ⨅ i, f i * a
-=======
 proof_wanted mul_iInf' (_h₀ : a = 0 → Nonempty ι) :
     a * ⨅ i, f i = ⨅ i, a * f i
 
 proof_wanted iInf_mul' (_h₀ : a = 0 → Nonempty ι) : (⨅ i, f i) * a = ⨅ i, f i * a
->>>>>>> fd877e32
 
 /-- If `a ≠ 0` and `a ≠ ⊤`, then right multiplication by `a` maps infimum to infimum.
 See also `ENNReal.iInf_mul` that assumes `[Nonempty ι]` but does not require `a ≠ 0`. -/
@@ -141,16 +132,8 @@
 See also `ENNReal.iInf_mul` that assumes `[Nonempty ι]` but does not require `a ≠ 0`. -/
 proof_wanted iInf_mul_of_ne (_ha₀ : a ≠ 0) (_ha : a ≠ ⊤) : (⨅ i, f i) * a = ⨅ i, f i * a
 
-<<<<<<< HEAD
-proof_wanted mul_iInf [Nonempty ι] (_hinfty : a = ⊤ → ⨅ i, f i = 0 → ∃ i, f i = 0) :
-    a * ⨅ i, f i = ⨅ i, a * f i
-
-proof_wanted iInf_mul [Nonempty ι] (_hinfty : a = ⊤ → ⨅ i, f i = 0 → ∃ i, f i = 0) :
-    (⨅ i, f i) * a = ⨅ i, f i * a
-=======
 proof_wanted mul_iInf [Nonempty ι] : a * ⨅ i, f i = ⨅ i, a * f i
 proof_wanted iInf_mul [Nonempty ι] : (⨅ i, f i) * a = ⨅ i, f i * a
->>>>>>> fd877e32
 
 lemma add_iSup [Nonempty ι] (f : ι → ℕ∞) : a + ⨆ i, f i = ⨆ i, a + f i := by
   obtain rfl | ha := eq_or_ne a ⊤
@@ -207,23 +190,6 @@
     (hf : Monotone f) (hg : Monotone g) : iSup f + iSup g = ⨆ a, f a + g a :=
   iSup_add_iSup fun i j ↦ (exists_ge_ge i j).imp fun _k ⟨hi, hj⟩ ↦ by gcongr <;> apply_rules
 
-<<<<<<< HEAD
-lemma finsetSum_iSup {α ι : Type*} {s : Finset α} {f : α → ι → ℕ∞}
-    (hf : ∀ i j, ∃ k, ∀ a, f a i ≤ f a k ∧ f a j ≤ f a k) :
-    ∑ a ∈ s, ⨆ i, f a i = ⨆ i, ∑ a ∈ s, f a i := by
-  induction' s using Finset.cons_induction with a s ha ihs
-  · simp
-  simp_rw [Finset.sum_cons, ihs]
-  refine iSup_add_iSup fun i j ↦ (hf i j).imp fun k hk ↦ ?_
-  gcongr
-  exacts [(hk a).1, (hk _).2]
-
-lemma finsetSum_iSup_of_monotone {α ι : Type*} [Preorder ι] [IsDirected ι (· ≤ ·)] {s : Finset α}
-    {f : α → ι → ℕ∞} (hf : ∀ a, Monotone (f a)) : (∑ a ∈ s, iSup (f a)) = ⨆ n, ∑ a ∈ s, f a n :=
-  finsetSum_iSup fun i j ↦ (exists_ge_ge i j).imp fun _k ⟨hi, hj⟩ a ↦ ⟨hf a hi, hf a hj⟩
-
-=======
->>>>>>> fd877e32
 proof_wanted smul_iSup {R} [SMul R ℕ∞] [IsScalarTower R ℕ∞ ℕ∞] (f : ι → ℕ∞) (c : R) :
     c • ⨆ i, f i = ⨆ i, c • f i
 
