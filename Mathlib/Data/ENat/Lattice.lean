--- conflicted
+++ resolved
@@ -29,13 +29,8 @@
 
 variable {ι : Sort _} {f : ι → ℕ}
 
-<<<<<<< HEAD
-lemma supᵢ_coe_lt_top : (⨆ x, ↑(f x) : ℕ∞) < ⊤ ↔ BddAbove (Set.range f) :=
-  WithTop.supᵢ_coe_lt_top f
-=======
 lemma iSup_coe_lt_top : (⨆ x, ↑(f x) : ℕ∞) < ⊤ ↔ BddAbove (Set.range f) :=
   WithTop.iSup_coe_lt_top f
->>>>>>> d1eb6264
 
 theorem coe_iSup (h : BddAbove (Set.range f)) : ↑(⨆ i, f i) = (⨆ i, f i : ℕ∞) :=
   WithTop.coe_iSup _ h
