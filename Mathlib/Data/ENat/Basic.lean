/-
Copyright (c) 2022 Yury Kudryashov. All rights reserved.
Released under Apache 2.0 license as described in the file LICENSE.
Authors: Yury Kudryashov
-/
import Mathlib.Data.Nat.SuccPred
import Mathlib.Algebra.CharZero.Lemmas
import Mathlib.Algebra.Order.Sub.WithTop
import Mathlib.Algebra.Order.Ring.WithTop

#align_import data.enat.basic from "leanprover-community/mathlib"@"ceb887ddf3344dab425292e497fa2af91498437c"

/-!
# Definition and basic properties of extended natural numbers

In this file we define `ENat` (notation: `ℕ∞`) to be `WithTop ℕ` and prove some basic lemmas
about this type.

## Implementation details

There are two natural coercions from `ℕ` to `WithTop ℕ = ENat`: `WithTop.some` and `Nat.cast`.  In
Lean 3, this difference was hidden in typeclass instances. Since these instances were definitionally
equal, we did not duplicate generic lemmas about `WithTop α` and `WithTop.some` coercion for `ENat`
and `Nat.cast` coercion. If you need to apply a lemma about `WithTop`, you may either rewrite back
and forth using `ENat.some_eq_coe`, or restate the lemma for `ENat`.
-/

/-- Extended natural numbers `ℕ∞ = WithTop ℕ`. -/
def ENat : Type :=
  WithTop ℕ
deriving Zero,
  -- AddCommMonoidWithOne,
  CanonicallyOrderedCommSemiring, Nontrivial,
  LinearOrder, Bot, Top, CanonicallyLinearOrderedAddCommMonoid, Sub,
  LinearOrderedAddCommMonoidWithTop, WellFoundedRelation, Inhabited
  -- OrderBot, OrderTop, OrderedSub, SuccOrder, WellFoundedLt, CharZero
#align enat ENat

-- Porting Note: In `Data.Nat.ENatPart` proofs timed out when having
-- the `deriving AddCommMonoidWithOne`, and it seems to work without.

/-- Extended natural numbers `ℕ∞ = WithTop ℕ`. -/
notation "ℕ∞" => ENat

namespace ENat

--Porting note: instances that derive failed to find
instance : OrderBot ℕ∞ := WithTop.orderBot
instance : OrderTop ℕ∞ := WithTop.orderTop
instance : OrderedSub ℕ∞ := inferInstanceAs (OrderedSub (WithTop ℕ))
instance : SuccOrder ℕ∞ := inferInstanceAs (SuccOrder (WithTop ℕ))
instance : WellFoundedLT ℕ∞ := inferInstanceAs (WellFoundedLT (WithTop ℕ))
instance : CharZero ℕ∞ := inferInstanceAs (CharZero (WithTop ℕ))
instance : IsWellOrder ℕ∞ (· < ·) where

variable {m n : ℕ∞}

/-- Lemmas about `WithTop` expect (and can output) `WithTop.some` but the normal form for coercion
`ℕ → ℕ∞` is `Nat.cast`. -/
@[simp] theorem some_eq_coe : (WithTop.some : ℕ → ℕ∞) = Nat.cast := rfl

--Porting note: `simp` and `norm_cast` can prove it
--@[simp, norm_cast]
theorem coe_zero : ((0 : ℕ) : ℕ∞) = 0 :=
  rfl
#align enat.coe_zero ENat.coe_zero

--Porting note: `simp` and `norm_cast` can prove it
--@[simp, norm_cast]
theorem coe_one : ((1 : ℕ) : ℕ∞) = 1 :=
  rfl
#align enat.coe_one ENat.coe_one

--Porting note: `simp` and `norm_cast` can prove it
--@[simp, norm_cast]
theorem coe_add (m n : ℕ) : ↑(m + n) = (m + n : ℕ∞) :=
  rfl
#align enat.coe_add ENat.coe_add

@[simp, norm_cast]
theorem coe_sub (m n : ℕ) : ↑(m - n) = (m - n : ℕ∞) :=
  rfl
#align enat.coe_sub ENat.coe_sub

--Porting note: `simp` and `norm_cast` can prove it
--@[simp, norm_cast]
theorem coe_mul (m n : ℕ) : ↑(m * n) = (m * n : ℕ∞) :=
  WithTop.coe_mul
#align enat.coe_mul ENat.coe_mul

instance canLift : CanLift ℕ∞ ℕ (↑) fun n => n ≠ ⊤ :=
  WithTop.canLift
#align enat.can_lift ENat.canLift

instance : WellFoundedRelation ℕ∞ where
  rel := (· < ·)
  wf := IsWellFounded.wf

/-- Conversion of `ℕ∞` to `ℕ` sending `∞` to `0`. -/
def toNat : MonoidWithZeroHom ℕ∞ ℕ
    where
  toFun := WithTop.untop' 0
  map_one' := rfl
  map_zero' := rfl
  map_mul' := WithTop.untop'_zero_mul
#align enat.to_nat ENat.toNat

@[simp]
theorem toNat_coe (n : ℕ) : toNat n = n :=
  rfl
#align enat.to_nat_coe ENat.toNat_coe

-- See note [no_index around OfNat.ofNat]
@[simp]
theorem toNat_ofNat (n : ℕ) [n.AtLeastTwo] : toNat (no_index (OfNat.ofNat n)) = n :=
  rfl

@[simp]
theorem toNat_top : toNat ⊤ = 0 :=
  rfl
#align enat.to_nat_top ENat.toNat_top

--Porting note: new definition copied from `WithTop`
/-- Recursor for `ENat` using the preferred forms `⊤` and `↑a`. -/
@[elab_as_elim]
def recTopCoe {C : ℕ∞ → Sort*} (h₁ : C ⊤) (h₂ : ∀ a : ℕ, C a) : ∀ n : ℕ∞, C n
  | none => h₁
  | Option.some a => h₂ a

--Porting note: new theorem copied from `WithTop`
@[simp]
theorem recTopCoe_top {C : ℕ∞ → Sort*} (d : C ⊤) (f : ∀ a : ℕ, C a) :
    @recTopCoe C d f ⊤ = d :=
  rfl

--Porting note: new theorem copied from `WithTop`
@[simp]
theorem recTopCoe_coe {C : ℕ∞ → Sort*} (d : C ⊤) (f : ∀ a : ℕ, C a) (x : ℕ) :
    @recTopCoe C d f ↑x = f x :=
  rfl

@[simp]
theorem recTopCoe_zero {C : ℕ∞ → Sort*} (d : C ⊤) (f : ∀ a : ℕ, C a) : @recTopCoe C d f 0 = f 0 :=
  rfl

@[simp]
theorem recTopCoe_one {C : ℕ∞ → Sort*} (d : C ⊤) (f : ∀ a : ℕ, C a) : @recTopCoe C d f 1 = f 1 :=
  rfl

-- See note [no_index around OfNat.ofNat]
@[simp]
theorem recTopCoe_ofNat {C : ℕ∞ → Sort*} (d : C ⊤) (f : ∀ a : ℕ, C a) (x : ℕ) [x.AtLeastTwo] :
    @recTopCoe C d f (no_index (OfNat.ofNat x)) = f (OfNat.ofNat x) :=
  rfl

--Porting note: new theorem copied from `WithTop`
@[simp]
theorem top_ne_coe (a : ℕ) : ⊤ ≠ (a : ℕ∞) :=
  fun.

-- See note [no_index around OfNat.ofNat]
@[simp]
theorem top_ne_ofNat (a : ℕ) [a.AtLeastTwo] : ⊤ ≠ (no_index (OfNat.ofNat a : ℕ∞)) :=
  fun.

--Porting note: new theorem copied from `WithTop`
@[simp]
theorem coe_ne_top (a : ℕ) : (a : ℕ∞) ≠ ⊤ :=
  fun.

-- See note [no_index around OfNat.ofNat]
@[simp]
theorem ofNat_ne_top (a : ℕ) [a.AtLeastTwo] : (no_index (OfNat.ofNat a : ℕ∞)) ≠ ⊤ :=
  fun.

--Porting note: new theorem copied from `WithTop`
@[simp]
theorem top_sub_coe (a : ℕ) : (⊤ : ℕ∞) - a = ⊤ :=
  WithTop.top_sub_coe

@[simp]
<<<<<<< HEAD
theorem top_sub_one : (⊤ : ℕ∞) - 1 = ⊤ :=
  top_sub_coe 1

-- See note [no_index around OfNat.ofNat]
@[simp]
theorem top_sub_ofNat (a : ℕ) [a.AtLeastTwo] : (⊤ : ℕ∞) - (no_index (OfNat.ofNat a)) = ⊤ :=
  top_sub_coe a
=======
theorem zero_lt_top : (0 : ℕ∞) < ⊤ :=
  WithTop.zero_lt_top
>>>>>>> aca3f237

--Porting note: new theorem copied from `WithTop`
theorem sub_top (a : ℕ∞) : a - ⊤ = 0 :=
  WithTop.sub_top

@[simp]
<<<<<<< HEAD
theorem coe_toNat_eq_self : ENat.toNat n = n ↔ n ≠ ⊤ :=
  ENat.recTopCoe (by simp) (fun _ => by simp [toNat_coe]) n
=======
theorem coe_toNat_eq_self : ENat.toNat (n : ℕ∞) = n ↔ n ≠ ⊤ :=
  ENat.recTopCoe (by decide) (fun _ => by simp [toNat_coe]) n
>>>>>>> aca3f237
#align enat.coe_to_nat_eq_self ENat.coe_toNat_eq_self

alias ⟨_, coe_toNat⟩ := coe_toNat_eq_self
#align enat.coe_to_nat ENat.coe_toNat

theorem coe_toNat_le_self (n : ℕ∞) : ↑(toNat n) ≤ n :=
  ENat.recTopCoe le_top (fun _ => le_rfl) n
#align enat.coe_to_nat_le_self ENat.coe_toNat_le_self

theorem toNat_add {m n : ℕ∞} (hm : m ≠ ⊤) (hn : n ≠ ⊤) : toNat (m + n) = toNat m + toNat n := by
  lift m to ℕ using hm
  lift n to ℕ using hn
  rfl
#align enat.to_nat_add ENat.toNat_add

theorem toNat_sub {n : ℕ∞} (hn : n ≠ ⊤) (m : ℕ∞) : toNat (m - n) = toNat m - toNat n := by
  lift n to ℕ using hn
  induction m using ENat.recTopCoe
  · rw [top_sub_coe, toNat_top, zero_tsub]
  · rw [← coe_sub, toNat_coe, toNat_coe, toNat_coe]
#align enat.to_nat_sub ENat.toNat_sub

theorem toNat_eq_iff {m : ℕ∞} {n : ℕ} (hn : n ≠ 0) : toNat m = n ↔ m = n := by
  induction m using ENat.recTopCoe <;> simp [hn.symm]
#align enat.to_nat_eq_iff ENat.toNat_eq_iff

@[simp]
theorem succ_def (m : ℕ∞) : Order.succ m = m + 1 := by cases m <;> rfl
#align enat.succ_def ENat.succ_def

theorem add_one_le_of_lt (h : m < n) : m + 1 ≤ n :=
  m.succ_def ▸ Order.succ_le_of_lt h
#align enat.add_one_le_of_lt ENat.add_one_le_of_lt

theorem add_one_le_iff (hm : m ≠ ⊤) : m + 1 ≤ n ↔ m < n :=
  m.succ_def ▸ (Order.succ_le_iff_of_not_isMax <| by rwa [isMax_iff_eq_top])
#align enat.add_one_le_iff ENat.add_one_le_iff

theorem one_le_iff_pos : 1 ≤ n ↔ 0 < n :=
  add_one_le_iff WithTop.zero_ne_top
#align enat.one_le_iff_pos ENat.one_le_iff_pos

theorem one_le_iff_ne_zero : 1 ≤ n ↔ n ≠ 0 :=
  one_le_iff_pos.trans pos_iff_ne_zero
#align enat.one_le_iff_ne_zero ENat.one_le_iff_ne_zero

theorem le_of_lt_add_one (h : m < n + 1) : m ≤ n :=
  Order.le_of_lt_succ <| n.succ_def.symm ▸ h
#align enat.le_of_lt_add_one ENat.le_of_lt_add_one

theorem le_coe_iff {n : ℕ∞} {k : ℕ} : n ≤ ↑k ↔ ∃ (n₀ : ℕ), n = n₀ ∧ n₀ ≤ k :=
  WithTop.le_coe_iff

@[elab_as_elim]
theorem nat_induction {P : ℕ∞ → Prop} (a : ℕ∞) (h0 : P 0) (hsuc : ∀ n : ℕ, P n → P n.succ)
    (htop : (∀ n : ℕ, P n) → P ⊤) : P a := by
  have A : ∀ n : ℕ, P n := fun n => Nat.recOn n h0 hsuc
  cases a
  · exact htop A
  · exact A _
#align enat.nat_induction ENat.nat_induction

end ENat<|MERGE_RESOLUTION|>--- conflicted
+++ resolved
@@ -179,7 +179,6 @@
   WithTop.top_sub_coe
 
 @[simp]
-<<<<<<< HEAD
 theorem top_sub_one : (⊤ : ℕ∞) - 1 = ⊤ :=
   top_sub_coe 1
 
@@ -187,23 +186,18 @@
 @[simp]
 theorem top_sub_ofNat (a : ℕ) [a.AtLeastTwo] : (⊤ : ℕ∞) - (no_index (OfNat.ofNat a)) = ⊤ :=
   top_sub_coe a
-=======
+
+@[simp]
 theorem zero_lt_top : (0 : ℕ∞) < ⊤ :=
   WithTop.zero_lt_top
->>>>>>> aca3f237
 
 --Porting note: new theorem copied from `WithTop`
 theorem sub_top (a : ℕ∞) : a - ⊤ = 0 :=
   WithTop.sub_top
 
 @[simp]
-<<<<<<< HEAD
 theorem coe_toNat_eq_self : ENat.toNat n = n ↔ n ≠ ⊤ :=
-  ENat.recTopCoe (by simp) (fun _ => by simp [toNat_coe]) n
-=======
-theorem coe_toNat_eq_self : ENat.toNat (n : ℕ∞) = n ↔ n ≠ ⊤ :=
   ENat.recTopCoe (by decide) (fun _ => by simp [toNat_coe]) n
->>>>>>> aca3f237
 #align enat.coe_to_nat_eq_self ENat.coe_toNat_eq_self
 
 alias ⟨_, coe_toNat⟩ := coe_toNat_eq_self
