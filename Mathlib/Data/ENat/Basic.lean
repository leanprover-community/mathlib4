--- conflicted
+++ resolved
@@ -43,7 +43,8 @@
   IsOrderedRing, CanonicallyOrderedAdd,
   OrderBot, OrderTop, OrderedSub, SuccOrder,
   WellFoundedLT,
-  CharZero
+  CharZero,
+  NoZeroDivisors
   for ENat
 
 -- In `Mathlib.Data.Nat.PartENat` proofs timed out when we included `deriving AddCommMonoidWithOne`,
@@ -51,19 +52,6 @@
 
 namespace ENat
 
-<<<<<<< HEAD
-instance : IsOrderedRing ℕ∞ := WithTop.instIsOrderedRing
-instance : NoZeroDivisors ℕ∞ := inferInstanceAs (NoZeroDivisors (WithTop ℕ))
-instance : CanonicallyOrderedAdd ℕ∞ := WithTop.canonicallyOrderedAdd
-instance : OrderBot ℕ∞ := WithTop.orderBot
-instance : OrderTop ℕ∞ := WithTop.orderTop
-instance : OrderedSub ℕ∞ := inferInstanceAs (OrderedSub (WithTop ℕ))
-instance : SuccOrder ℕ∞ := inferInstanceAs (SuccOrder (WithTop ℕ))
-instance : WellFoundedLT ℕ∞ := inferInstanceAs (WellFoundedLT (WithTop ℕ))
-instance : CharZero ℕ∞ := inferInstanceAs (CharZero (WithTop ℕ))
-
-=======
->>>>>>> 4cb1b3ce
 variable {a b c m n : ℕ∞}
 
 /-- Lemmas about `WithTop` expect (and can output) `WithTop.some` but the normal form for coercion
