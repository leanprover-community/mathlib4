--- conflicted
+++ resolved
@@ -597,23 +597,6 @@
   · rw [WithBot.coe_le_coe, ENat.coe_add, ENat.coe_one, ENat.add_one_le_iff (ENat.coe_ne_top n),
       ← WithBot.coe_lt_coe, WithBot.coe_natCast]
 
-<<<<<<< HEAD
-lemma WithBot.add_natCast_cancel (a b : WithBot ℕ∞) (c : ℕ) : a + c = b + c ↔ a = b := by
-  refine ⟨fun h ↦ ?_, fun h ↦ by rw [h]⟩
-  induction a with
-  | bot => exact (WithBot.add_coe_eq_bot_iff.mp (h.symm.trans (bot_add _))).symm
-  | coe a =>
-    induction b with
-    | bot => simp at h
-    | coe b =>
-      have : (c : WithBot ℕ∞) = (c : ℕ∞) := rfl
-      simp only [this, ← coe_add, coe_inj] at h
-      simpa using (WithTop.add_right_inj (ENat.coe_ne_top c)).mp h
-
-lemma WithBot.natCast_add_cancel (a b : WithBot ℕ∞) (c : ℕ) : c + a = c + b ↔ a = b := by
-  rw [add_comm _ a, add_comm _ b]
-  exact WithBot.add_natCast_cancel a b c
-=======
 lemma WithBot.add_natCast_cancel (a b : WithBot ℕ∞) (c : ℕ) : a + c = b + c ↔ a = b :=
   WithBot.WithTop.add_cast_cancel a b c
 
@@ -636,5 +619,4 @@
   WithBot.WithTop.add_le_add_cast_iff_left a b c
 
 lemma WithBot.add_le_add_one_left_iff (a b : WithBot ℕ∞) : 1 + a ≤ 1 + b ↔ a ≤ b :=
-  WithBot.WithTop.add_le_add_cast_iff_left a b 1
->>>>>>> d6fcd594
+  WithBot.WithTop.add_le_add_cast_iff_left a b 1