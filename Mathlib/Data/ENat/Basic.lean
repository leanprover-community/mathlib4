--- conflicted
+++ resolved
@@ -375,12 +375,6 @@
 lemma add_right_injective_of_ne_top {n : ℕ∞} (hn : n ≠ ⊤) : Function.Injective (n + ·) := by
   simp_rw [add_comm n _]
   exact add_left_injective_of_ne_top hn
-
-lemma add_right_cancel_iff (a b c : ℕ∞) (netop : c ≠ ⊤) : a + c = b + c ↔ a = b :=
-  ⟨fun h ↦ ENat.add_left_injective_of_ne_top netop h, fun h ↦ by rw [h]⟩
-
-lemma add_left_cancel_iff (a b c : ℕ∞) (netop : c ≠ ⊤) : c + a = c + b ↔ a = b :=
-  ⟨fun h ↦ ENat.add_right_injective_of_ne_top netop h, fun h ↦ by rw [h]⟩
 
 lemma mul_right_strictMono (ha : a ≠ 0) (h_top : a ≠ ⊤) : StrictMono (a * ·) :=
   WithTop.mul_right_strictMono (pos_iff_ne_zero.2 ha) h_top
@@ -593,20 +587,6 @@
 
 lemma WithBot.add_natCast_cancel (a b : WithBot ℕ∞) (c : ℕ) : a + c = b + c ↔ a = b := by
   refine ⟨fun h ↦ ?_, fun h ↦ by rw [h]⟩
-<<<<<<< HEAD
-  by_cases eqbot : a = ⊥
-  · simp [eqbot, WithBot.bot_add] at h
-    rw [WithBot.add_coe_eq_bot_iff.mp h.symm, eqbot]
-  · by_cases eqbot' : b = ⊥
-    · absurd eqbot
-      simpa [eqbot'] using h
-    · have : a.unbot eqbot + c = b.unbot eqbot' + c := by
-        apply WithBot.coe_inj.mp
-        convert h
-        repeat simpa using by rfl
-      rw [← WithBot.coe_unbot a eqbot, ← WithBot.coe_unbot b eqbot', WithBot.coe_inj]
-      simpa [ENat.add_right_cancel_iff _ _ _ (ENat.coe_ne_top c)] using this
-=======
   induction a with
   | bot => exact (WithBot.add_coe_eq_bot_iff.mp (h.symm.trans (bot_add _))).symm
   | coe a =>
@@ -616,7 +596,6 @@
       have : (c : WithBot ℕ∞) = (c : ℕ∞) := rfl
       simp only [this, ← coe_add, coe_inj] at h
       simpa using (WithTop.add_right_inj (ENat.coe_ne_top c)).mp h
->>>>>>> e7748d90
 
 lemma WithBot.natCast_add_cancel (a b : WithBot ℕ∞) (c : ℕ) : c + a = c + b ↔ a = b := by
   rw [add_comm _ a, add_comm _ b]
