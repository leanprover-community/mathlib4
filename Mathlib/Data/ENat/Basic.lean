--- conflicted
+++ resolved
@@ -161,13 +161,9 @@
 theorem top_ne_ofNat (a : ℕ) [a.AtLeastTwo] : ⊤ ≠ (no_index (OfNat.ofNat a : ℕ∞)) :=
   nofun
 
-<<<<<<< HEAD
 @[simp] lemma top_ne_zero : (⊤ : ℕ∞) ≠ 0 := nofun
 @[simp] lemma top_ne_one : (⊤ : ℕ∞) ≠ 1 := nofun
 
--- Porting note (#10756): new theorem copied from `WithTop`
-=======
->>>>>>> 2e6f6dff
 @[simp]
 theorem coe_ne_top (a : ℕ) : (a : ℕ∞) ≠ ⊤ :=
   nofun
@@ -177,13 +173,9 @@
 theorem ofNat_ne_top (a : ℕ) [a.AtLeastTwo] : (no_index (OfNat.ofNat a : ℕ∞)) ≠ ⊤ :=
   nofun
 
-<<<<<<< HEAD
 @[simp] lemma zero_ne_top : 0 ≠ (⊤ : ℕ∞) := nofun
 @[simp] lemma one_ne_top : 1 ≠ (⊤ : ℕ∞) := nofun
 
--- Porting note (#10756): new theorem copied from `WithTop`
-=======
->>>>>>> 2e6f6dff
 @[simp]
 theorem top_sub_coe (a : ℕ) : (⊤ : ℕ∞) - a = ⊤ :=
   WithTop.top_sub_coe
