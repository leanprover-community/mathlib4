/-
Copyright (c) 2019 Johannes Hölzl. All rights reserved.
Released under Apache 2.0 license as described in the file LICENSE.
Authors: Johannes Hölzl, Mario Carneiro
-/
import Mathlib.Algebra.Order.Ring.Abs
import Mathlib.Algebra.Parity
import Mathlib.Data.Rat.Order
import Mathlib.Data.Rat.Lemmas
import Mathlib.Data.Int.Sqrt

#align_import data.rat.sqrt from "leanprover-community/mathlib"@"46a64b5b4268c594af770c44d9e502afc6a515cb"

/-!
# Square root on rational numbers

This file defines the square root function on rational numbers `Rat.sqrt`
and proves several theorems about it.

-/


namespace Rat

/-- Square root function on rational numbers, defined by taking the (integer) square root of the
numerator and the square root (on natural numbers) of the denominator. -/
-- @[pp_nodot] porting note: unknown attribute
def sqrt (q : ℚ) : ℚ := mkRat (Int.sqrt q.num) (Nat.sqrt q.den)
#align rat.sqrt Rat.sqrt

theorem sqrt_eq (q : ℚ) : Rat.sqrt (q * q) = |q| := by
  rw [sqrt, mul_self_num, mul_self_den, Int.sqrt_eq, Nat.sqrt_eq, abs_def, divInt_ofNat]
#align rat.sqrt_eq Rat.sqrt_eq

theorem exists_mul_self (x : ℚ) : (∃ q, q * q = x) ↔ Rat.sqrt x * Rat.sqrt x = x :=
  ⟨fun ⟨n, hn⟩ => by rw [← hn, sqrt_eq, abs_mul_abs_self], fun h => ⟨Rat.sqrt x, h⟩⟩
#align rat.exists_mul_self Rat.exists_mul_self

<<<<<<< HEAD
lemma sqrt_nonneg (q : ℚ) : 0 ≤ Rat.sqrt q := mkRat_nonneg (Int.sqrt_nonneg _) _
=======
theorem sqrt_nonneg (q : ℚ) : 0 ≤ Rat.sqrt q :=
  nonneg_iff_zero_le.1 <|
    (divInt_nonneg _ <|
          Int.natCast_pos.2 <|
            Nat.pos_of_ne_zero fun H => q.den_nz <| Nat.sqrt_eq_zero.1 H).2 <|
      Int.natCast_nonneg _
>>>>>>> db53e50d
#align rat.sqrt_nonneg Rat.sqrt_nonneg

/-- `IsSquare` can be decided on `ℚ` by checking against the square root. -/
instance : DecidablePred (IsSquare : ℚ → Prop) :=
  fun m => decidable_of_iff' (sqrt m * sqrt m = m) <| by
    simp_rw [← exists_mul_self m, IsSquare, eq_comm]

end Rat<|MERGE_RESOLUTION|>--- conflicted
+++ resolved
@@ -36,16 +36,7 @@
   ⟨fun ⟨n, hn⟩ => by rw [← hn, sqrt_eq, abs_mul_abs_self], fun h => ⟨Rat.sqrt x, h⟩⟩
 #align rat.exists_mul_self Rat.exists_mul_self
 
-<<<<<<< HEAD
 lemma sqrt_nonneg (q : ℚ) : 0 ≤ Rat.sqrt q := mkRat_nonneg (Int.sqrt_nonneg _) _
-=======
-theorem sqrt_nonneg (q : ℚ) : 0 ≤ Rat.sqrt q :=
-  nonneg_iff_zero_le.1 <|
-    (divInt_nonneg _ <|
-          Int.natCast_pos.2 <|
-            Nat.pos_of_ne_zero fun H => q.den_nz <| Nat.sqrt_eq_zero.1 H).2 <|
-      Int.natCast_nonneg _
->>>>>>> db53e50d
 #align rat.sqrt_nonneg Rat.sqrt_nonneg
 
 /-- `IsSquare` can be decided on `ℚ` by checking against the square root. -/
