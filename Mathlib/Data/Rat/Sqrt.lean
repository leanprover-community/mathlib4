--- conflicted
+++ resolved
@@ -4,12 +4,7 @@
 Authors: Johannes Hölzl, Mario Carneiro
 -/
 import Mathlib.Algebra.Order.Ring.Abs
-<<<<<<< HEAD
-import Mathlib.Algebra.Parity
-import Mathlib.Data.Rat.Order
-=======
 import Mathlib.Algebra.Order.Ring.Rat
->>>>>>> 59de845a
 import Mathlib.Data.Rat.Lemmas
 import Mathlib.Data.Int.Sqrt
 
@@ -35,17 +30,7 @@
 theorem exists_mul_self (x : ℚ) : (∃ q, q * q = x) ↔ Rat.sqrt x * Rat.sqrt x = x :=
   ⟨fun ⟨n, hn⟩ => by rw [← hn, sqrt_eq, abs_mul_abs_self], fun h => ⟨Rat.sqrt x, h⟩⟩
 
-<<<<<<< HEAD
-theorem sqrt_nonneg (q : ℚ) : 0 ≤ Rat.sqrt q :=
-  nonneg_iff_zero_le.1 <|
-    (divInt_nonneg _ <|
-          Int.natCast_pos.2 <|
-            Nat.pos_of_ne_zero fun H => q.den_nz <| Nat.sqrt_eq_zero.1 H).2 <|
-      Int.natCast_nonneg _
-#align rat.sqrt_nonneg Rat.sqrt_nonneg
-=======
 lemma sqrt_nonneg (q : ℚ) : 0 ≤ Rat.sqrt q := mkRat_nonneg (Int.sqrt_nonneg _) _
->>>>>>> 59de845a
 
 /-- `IsSquare` can be decided on `ℚ` by checking against the square root. -/
 instance : DecidablePred (IsSquare : ℚ → Prop) :=
