--- conflicted
+++ resolved
@@ -23,11 +23,7 @@
 
 theorem num_dvd (a) {b : ℤ} (b0 : b ≠ 0) : (a /. b).num ∣ a := by
   cases' e : a /. b with n d h c
-<<<<<<< HEAD
   rw [Rat.mk'_eq_divInt, divInt_eq_iff b0 (mod_cast h)] at e
-=======
-  rw [Rat.num_den', divInt_eq_iff b0 (ne_of_gt (Int.natCast_pos.2 (Nat.pos_of_ne_zero h)))] at e
->>>>>>> db53e50d
   refine Int.natAbs_dvd.1 <| Int.dvd_natAbs.1 <| Int.natCast_dvd_natCast.2 <|
     c.dvd_of_dvd_mul_right ?_
   have := congr_arg Int.natAbs e
@@ -37,11 +33,7 @@
 theorem den_dvd (a b : ℤ) : ((a /. b).den : ℤ) ∣ b := by
   by_cases b0 : b = 0; · simp [b0]
   cases' e : a /. b with n d h c
-<<<<<<< HEAD
-  rw [mk'_eq_divInt, divInt_eq_iff b0 (ne_of_gt (Int.coe_nat_pos.2 (Nat.pos_of_ne_zero h)))] at e
-=======
-  rw [num_den', divInt_eq_iff b0 (ne_of_gt (Int.natCast_pos.2 (Nat.pos_of_ne_zero h)))] at e
->>>>>>> db53e50d
+  rw [mk'_eq_divInt, divInt_eq_iff b0 (ne_of_gt (Int.natCast_pos.2 (Nat.pos_of_ne_zero h)))] at e
   refine' Int.dvd_natAbs.1 <| Int.natCast_dvd_natCast.2 <| c.symm.dvd_of_dvd_mul_left _
   rw [← Int.natAbs_mul, ← Int.natCast_dvd_natCast, Int.dvd_natAbs, ← e]; simp
 #align rat.denom_dvd Rat.den_dvd
@@ -183,13 +175,8 @@
 @[simp]
 theorem mul_den_eq_num {q : ℚ} : q * q.den = q.num := by
   suffices (q.num /. ↑q.den) * (↑q.den /. 1) = q.num /. 1 by
-<<<<<<< HEAD
     conv => pattern (occs := 1) q; (rw [← num_divInt_den q])
-    simp only [coe_int_eq_divInt, coe_nat_eq_divInt, num_divInt_den] at this ⊢; assumption
-=======
-    conv => pattern (occs := 1) q; (rw [← @num_den q])
-    simp only [intCast_eq_divInt, natCast_eq_divInt, num_den] at this ⊢; assumption
->>>>>>> db53e50d
+    simp only [intCast_eq_divInt, natCast_eq_divInt, num_divInt_den] at this ⊢; assumption
   have : (q.den : ℤ) ≠ 0 := ne_of_gt (mod_cast q.pos)
   rw [Rat.divInt_mul_divInt _ _ this one_ne_zero, mul_comm (q.den : ℤ) 1, divInt_mul_right this]
 #align rat.mul_denom_eq_num Rat.mul_den_eq_num
@@ -254,13 +241,8 @@
     natCast_div_self]
 #align rat.coe_nat_div Rat.natCast_div
 
-<<<<<<< HEAD
-theorem inv_coe_int_num_of_pos {a : ℤ} (ha0 : 0 < a) : (a : ℚ)⁻¹.num = 1 := by
+theorem inv_intCast_num_of_pos {a : ℤ} (ha0 : 0 < a) : (a : ℚ)⁻¹.num = 1 := by
   rw [← ofInt_eq_cast, ofInt, mk_eq_divInt, Rat.inv_divInt', divInt_eq_div, Nat.cast_one]
-=======
-theorem inv_intCast_num_of_pos {a : ℤ} (ha0 : 0 < a) : (a : ℚ)⁻¹.num = 1 := by
-  rw [← ofInt_eq_cast, ofInt, mk_eq_divInt, Rat.inv_def', divInt_eq_div, Nat.cast_one]
->>>>>>> db53e50d
   apply num_div_eq_of_coprime ha0
   rw [Int.natAbs_one]
   exact Nat.coprime_one_left _
@@ -270,13 +252,8 @@
   inv_intCast_num_of_pos (mod_cast ha0 : 0 < (a : ℤ))
 #align rat.inv_coe_nat_num_of_pos Rat.inv_natCast_num_of_pos
 
-<<<<<<< HEAD
-theorem inv_coe_int_den_of_pos {a : ℤ} (ha0 : 0 < a) : ((a : ℚ)⁻¹.den : ℤ) = a := by
+theorem inv_intCast_den_of_pos {a : ℤ} (ha0 : 0 < a) : ((a : ℚ)⁻¹.den : ℤ) = a := by
   rw [← ofInt_eq_cast, ofInt, mk_eq_divInt, Rat.inv_divInt', divInt_eq_div, Nat.cast_one]
-=======
-theorem inv_intCast_den_of_pos {a : ℤ} (ha0 : 0 < a) : ((a : ℚ)⁻¹.den : ℤ) = a := by
-  rw [← ofInt_eq_cast, ofInt, mk_eq_divInt, Rat.inv_def', divInt_eq_div, Nat.cast_one]
->>>>>>> db53e50d
   apply den_div_eq_of_coprime ha0
   rw [Int.natAbs_one]
   exact Nat.coprime_one_left _
