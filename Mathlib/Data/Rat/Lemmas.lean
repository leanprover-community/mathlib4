--- conflicted
+++ resolved
@@ -277,23 +277,14 @@
 #align rat.inv_coe_nat_denom_of_pos Rat.inv_natCast_den_of_pos
 
 @[simp]
-<<<<<<< HEAD
 theorem inv_intCast_num (a : ℤ) : (a : ℚ)⁻¹.num = Int.sign a := by
-  induction a using Int.induction_on <;>
-    simp [← Int.negSucc_coe', Int.negSucc_coe, -neg_add_rev, Rat.inv_neg, Int.ofNat_add_one_out,
-      -Nat.cast_succ, inv_natCast_num_of_pos, -Int.cast_negSucc, @eq_comm ℤ 1,
-      Int.sign_eq_one_of_pos, ofInt_eq_cast]
-#align rat.inv_coe_int_num Rat.inv_intCast_num
-=======
-theorem inv_coe_int_num (a : ℤ) : (a : ℚ)⁻¹.num = Int.sign a := by
   rcases lt_trichotomy a 0 with lt | rfl | gt
   · obtain ⟨a, rfl⟩ : ∃ b, -b = a := ⟨-a, a.neg_neg⟩
     simp at lt
-    simp [Rat.inv_neg, inv_coe_int_num_of_pos lt, (Int.sign_eq_one_iff_pos _).mpr lt]
+    simp [Rat.inv_neg, inv_intCast_num_of_pos lt, (Int.sign_eq_one_iff_pos _).mpr lt]
   · rfl
-  · simp [inv_coe_int_num_of_pos gt, (Int.sign_eq_one_iff_pos _).mpr gt]
-#align rat.inv_coe_int_num Rat.inv_coe_int_num
->>>>>>> 9e1329b7
+  · simp [inv_intCast_num_of_pos gt, (Int.sign_eq_one_iff_pos _).mpr gt]
+#align rat.inv_coe_int_num Rat.inv_intCast_num
 
 @[simp]
 theorem inv_natCast_num (a : ℕ) : (a : ℚ)⁻¹.num = Int.sign a :=
@@ -305,25 +296,17 @@
   inv_natCast_num_of_pos (NeZero.pos a)
 
 @[simp]
-<<<<<<< HEAD
 theorem inv_intCast_den (a : ℤ) : (a : ℚ)⁻¹.den = if a = 0 then 1 else a.natAbs := by
-  induction a using Int.induction_on <;>
-    simp [← Int.negSucc_coe', Int.negSucc_coe, -neg_add_rev, Rat.inv_neg, Int.ofNat_add_one_out,
-      -Nat.cast_succ, inv_natCast_den_of_pos, -Int.cast_negSucc, ofInt_eq_cast]
-#align rat.inv_coe_int_denom Rat.inv_intCast_den
-=======
-theorem inv_coe_int_den (a : ℤ) : (a : ℚ)⁻¹.den = if a = 0 then 1 else a.natAbs := by
   rw [← Int.ofNat_inj]
   rcases lt_trichotomy a 0 with lt | rfl | gt
   · obtain ⟨a, rfl⟩ : ∃ b, -b = a := ⟨-a, a.neg_neg⟩
     simp at lt
     rw [if_neg (by omega)]
-    simp [Rat.inv_neg, inv_coe_int_den_of_pos lt, abs_of_pos lt]
+    simp [Rat.inv_neg, inv_intCast_den_of_pos lt, abs_of_pos lt]
   · rfl
   · rw [if_neg (by omega)]
-    simp [inv_coe_int_den_of_pos gt, abs_of_pos gt]
-#align rat.inv_coe_int_denom Rat.inv_coe_int_den
->>>>>>> 9e1329b7
+    simp [inv_intCast_den_of_pos gt, abs_of_pos gt]
+#align rat.inv_coe_int_denom Rat.inv_intCast_den
 
 @[simp]
 theorem inv_natCast_den (a : ℕ) : (a : ℚ)⁻¹.den = if a = 0 then 1 else a := by
