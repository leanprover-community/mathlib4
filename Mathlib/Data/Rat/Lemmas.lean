/-
Copyright (c) 2019 Johannes Hölzl. All rights reserved.
Released under Apache 2.0 license as described in the file LICENSE.
Authors: Johannes Hölzl, Mario Carneiro
-/
import Mathlib.Algebra.GroupWithZero.Divisibility
import Mathlib.Algebra.Ring.Rat
import Mathlib.Algebra.Ring.Int.Parity
import Mathlib.Data.PNat.Defs

/-!
# Further lemmas for the Rational Numbers

-/


namespace Rat

theorem num_dvd (a) {b : ℤ} (b0 : b ≠ 0) : (a /. b).num ∣ a := by
  rcases e : a /. b with ⟨n, d, h, c⟩
  rw [Rat.mk'_eq_divInt, divInt_eq_iff b0 (mod_cast h)] at e
  refine Int.natAbs_dvd.1 <| Int.dvd_natAbs.1 <| Int.natCast_dvd_natCast.2 <|
    c.dvd_of_dvd_mul_right ?_
  have := congr_arg Int.natAbs e
  simp only [Int.natAbs_mul, Int.natAbs_natCast] at this; simp [this]

theorem den_dvd (a b : ℤ) : ((a /. b).den : ℤ) ∣ b := by
  by_cases b0 : b = 0; · simp [b0]
  rcases e : a /. b with ⟨n, d, h, c⟩
  rw [mk'_eq_divInt, divInt_eq_iff b0 (ne_of_gt (Int.natCast_pos.2 (Nat.pos_of_ne_zero h)))] at e
  refine Int.dvd_natAbs.1 <| Int.natCast_dvd_natCast.2 <| c.symm.dvd_of_dvd_mul_left ?_
  rw [← Int.natAbs_mul, ← Int.natCast_dvd_natCast, Int.dvd_natAbs, ← e]; simp

theorem num_den_mk {q : ℚ} {n d : ℤ} (hd : d ≠ 0) (qdf : q = n /. d) :
    ∃ c : ℤ, n = c * q.num ∧ d = c * q.den := by
  obtain rfl | hn := eq_or_ne n 0
  · simp [qdf]
  have : q.num * d = n * ↑q.den := by
    refine (divInt_eq_iff ?_ hd).mp ?_
    · exact Int.natCast_ne_zero.mpr (Rat.den_nz _)
    · rwa [num_divInt_den]
  have hqdn : q.num ∣ n := by
    rw [qdf]
    exact Rat.num_dvd _ hd
  refine ⟨n / q.num, ?_, ?_⟩
  · rw [Int.ediv_mul_cancel hqdn]
  · refine Int.eq_mul_div_of_mul_eq_mul_of_dvd_left ?_ hqdn this
    rw [qdf]
    exact Rat.num_ne_zero.2 ((divInt_ne_zero hd).mpr hn)

theorem num_mk (n d : ℤ) : (n /. d).num = d.sign * n / n.gcd d := by
  have (m : ℕ) : Int.natAbs (m + 1) = m + 1 := by
    rw [← Nat.cast_one, ← Nat.cast_add, Int.natAbs_cast]
  rcases d with ((_ | _) | _) <;>
  simp [divInt, mkRat, Rat.normalize_eq, Int.sign, Int.gcd,
    Int.zero_ediv, this]

theorem den_mk (n d : ℤ) : (n /. d).den = if d = 0 then 1 else d.natAbs / n.gcd d := by
  have (m : ℕ) : Int.natAbs (m + 1) = m + 1 := by
    rw [← Nat.cast_one, ← Nat.cast_add, Int.natAbs_cast]
  rcases d with ((_ | _) | _) <;>
    simp [divInt, mkRat, Rat.normalize_eq, Int.gcd,
      if_neg (Nat.cast_add_one_ne_zero _), this]

theorem add_den_dvd_lcm (q₁ q₂ : ℚ) : (q₁ + q₂).den ∣ q₁.den.lcm q₂.den := by
  rw [add_def, normalize_eq, Nat.div_dvd_iff_dvd_mul (Nat.gcd_dvd_right _ _)
    (Nat.gcd_pos_of_pos_right _ (by simp [Nat.pos_iff_ne_zero])), ← Nat.gcd_mul_lcm,
    mul_dvd_mul_iff_right (Nat.lcm_ne_zero (by simp) (by simp)), Nat.dvd_gcd_iff]
  refine ⟨?_, dvd_mul_right _ _⟩
  rw [← Int.natCast_dvd_natCast, Int.dvd_natAbs]
  apply Int.dvd_add
    <;> apply dvd_mul_of_dvd_right <;> rw [Int.natCast_dvd_natCast]
    <;> [exact Nat.gcd_dvd_right _ _; exact Nat.gcd_dvd_left _ _]

theorem sub_den_dvd_lcm (q₁ q₂ : ℚ) : (q₁ - q₂).den ∣ q₁.den.lcm q₂.den := by
  simpa only [sub_eq_add_neg, neg_den] using add_den_dvd_lcm q₁ (-q₂)

theorem add_den_dvd (q₁ q₂ : ℚ) : (q₁ + q₂).den ∣ q₁.den * q₂.den :=
  (add_den_dvd_lcm _ _).trans (Nat.lcm_dvd_mul _ _)

theorem sub_den_dvd (q₁ q₂ : ℚ) : (q₁ - q₂).den ∣ q₁.den * q₂.den :=
  (sub_den_dvd_lcm _ _).trans (Nat.lcm_dvd_mul _ _)

theorem mul_den_dvd (q₁ q₂ : ℚ) : (q₁ * q₂).den ∣ q₁.den * q₂.den := by
  rw [mul_def, normalize_eq]
  apply Nat.div_dvd_of_dvd
  apply Nat.gcd_dvd_right

theorem mul_num (q₁ q₂ : ℚ) :
    (q₁ * q₂).num = q₁.num * q₂.num / Nat.gcd (q₁.num * q₂.num).natAbs (q₁.den * q₂.den) := by
  rw [mul_def, normalize_eq]

theorem mul_den (q₁ q₂ : ℚ) :
    (q₁ * q₂).den =
      q₁.den * q₂.den / Nat.gcd (q₁.num * q₂.num).natAbs (q₁.den * q₂.den) := by
  rw [mul_def, normalize_eq]

@[simp]
theorem add_intCast_den (q : ℚ) (n : ℤ) : (q + n).den = q.den := by
  apply Nat.dvd_antisymm
  · simpa using add_den_dvd q n
  · simpa using add_den_dvd (q + n) (-n)

@[simp]
theorem intCast_add_den (n : ℤ) (q : ℚ) : (n + q).den = q.den := by
  rw [add_comm, add_intCast_den]

@[simp]
theorem sub_intCast_den (q : ℚ) (n : ℤ) : (q - n).den = q.den := by
  rw [sub_eq_add_neg, ← Int.cast_neg, add_intCast_den]

@[simp]
theorem intCast_sub_den (n : ℤ) (q : ℚ) : (n - q).den = q.den := by
  rw [sub_eq_add_neg, intCast_add_den, neg_den]

@[simp]
theorem add_natCast_den (q : ℚ) (n : ℕ) : (q + n).den = q.den := mod_cast add_intCast_den q n

@[simp]
theorem natCast_add_den (n : ℕ) (q : ℚ) : (n + q).den = q.den := mod_cast intCast_add_den n q

@[simp]
theorem sub_natCast_den (q : ℚ) (n : ℕ) : (q - n).den = q.den := mod_cast sub_intCast_den q n

@[simp]
theorem natCast_sub_den (n : ℕ) (q : ℚ) : (n - q).den = q.den := mod_cast intCast_sub_den n q

<<<<<<< HEAD
@[simp] theorem add_one_den (q : ℚ) : (q + 1).den = q.den := add_natCast_den q 1
@[simp] theorem one_add_den (q : ℚ) : (1 + q).den = q.den := natCast_add_den 1 q
@[simp] theorem sub_one_den (q : ℚ) : (q - 1).den = q.den := sub_natCast_den q 1
@[simp] theorem one_sub_den (q : ℚ) : (1 - q).den = q.den := natCast_sub_den 1 q

@[simp]
theorem add_ofNat_den (q : ℚ) (n : ℕ) [n.AtLeastTwo] : (q + ofNat(n)).den = q.den :=
  add_natCast_den q n

@[simp]
theorem ofNat_add_den (n : ℕ) (q : ℚ) [n.AtLeastTwo] : (ofNat(n) + q).den = q.den :=
  natCast_add_den n q

@[simp]
theorem sub_ofNat_den (q : ℚ) (n : ℕ) [n.AtLeastTwo] : (q - ofNat(n)).den = q.den :=
  sub_natCast_den ..

@[simp]
theorem ofNat_sub_den (n : ℕ) (q : ℚ) [n.AtLeastTwo] : (ofNat(n) - q).den = q.den :=
  natCast_sub_den ..
=======
@[simp] theorem add_ofNat_den (q : ℚ) (n : ℕ) : (q + ofNat(n)).den = q.den := add_natCast_den q n
@[simp] theorem ofNat_add_den (n : ℕ) (q : ℚ) : (ofNat(n) + q).den = q.den := natCast_add_den n q
@[simp] theorem sub_ofNat_den (q : ℚ) (n : ℕ) : (q - ofNat(n)).den = q.den := sub_natCast_den ..
@[simp] theorem ofNat_sub_den (n : ℕ) (q : ℚ) : (ofNat(n) - q).den = q.den := natCast_sub_den ..
>>>>>>> d613282c

/-- A version of `Rat.mul_den` without division. -/
theorem den_mul_den_eq_den_mul_gcd (q₁ q₂ : ℚ) :
    q₁.den * q₂.den = (q₁ * q₂).den * ((q₁.num * q₂.num).natAbs.gcd (q₁.den * q₂.den)) := by
  rw [mul_den]
  exact ((Nat.dvd_iff_div_mul_eq _ _).mp (Nat.gcd_dvd_right _ _)).symm

/-- A version of `Rat.mul_num` without division. -/
theorem num_mul_num_eq_num_mul_gcd (q₁ q₂ : ℚ) :
    q₁.num * q₂.num = (q₁ * q₂).num * ((q₁.num * q₂.num).natAbs.gcd (q₁.den * q₂.den)) := by
  rw [mul_num]
  refine (Int.ediv_mul_cancel ?_).symm
  rw [← Int.dvd_natAbs]
  exact Int.ofNat_dvd.mpr (Nat.gcd_dvd_left _ _)

theorem mul_self_num (q : ℚ) : (q * q).num = q.num * q.num := by
  rw [mul_num, Int.natAbs_mul, Nat.Coprime.gcd_eq_one, Int.ofNat_one, Int.ediv_one]
  exact (q.reduced.mul_right q.reduced).mul_left (q.reduced.mul_right q.reduced)

theorem mul_self_den (q : ℚ) : (q * q).den = q.den * q.den := by
  rw [Rat.mul_den, Int.natAbs_mul, Nat.Coprime.gcd_eq_one, Nat.div_one]
  exact (q.reduced.mul_right q.reduced).mul_left (q.reduced.mul_right q.reduced)

theorem add_num_den (q r : ℚ) :
    q + r = (q.num * r.den + q.den * r.num : ℤ) /. (↑q.den * ↑r.den : ℤ) := by
  have hqd : (q.den : ℤ) ≠ 0 := Int.natCast_ne_zero_iff_pos.2 q.den_pos
  have hrd : (r.den : ℤ) ≠ 0 := Int.natCast_ne_zero_iff_pos.2 r.den_pos
  conv_lhs => rw [← num_divInt_den q, ← num_divInt_den r, divInt_add_divInt _ _ hqd hrd]
  rw [mul_comm r.num q.den]


theorem isSquare_iff {q : ℚ} : IsSquare q ↔ IsSquare q.num ∧ IsSquare q.den := by
  constructor
  · rintro ⟨qr, rfl⟩
    rw [Rat.mul_self_num, mul_self_den]
    simp only [IsSquare.mul_self, and_self]
  · rintro ⟨⟨nr, hnr⟩, ⟨dr, hdr⟩⟩
    refine ⟨nr / dr, ?_⟩
    rw [div_mul_div_comm, ← Int.cast_mul, ← Nat.cast_mul, ← hnr, ← hdr, num_div_den]

@[norm_cast, simp]
theorem isSquare_natCast_iff {n : ℕ} : IsSquare (n : ℚ) ↔ IsSquare n := by
  simp_rw [isSquare_iff, num_natCast, den_natCast, IsSquare.one, and_true, Int.isSquare_natCast_iff]

@[norm_cast, simp]
theorem isSquare_intCast_iff {z : ℤ} : IsSquare (z : ℚ) ↔ IsSquare z := by
  simp_rw [isSquare_iff, intCast_num, intCast_den, IsSquare.one, and_true]

@[simp]
theorem isSquare_ofNat_iff {n : ℕ} :
    IsSquare (ofNat(n) : ℚ) ↔ IsSquare (OfNat.ofNat n : ℕ) :=
  isSquare_natCast_iff

theorem mkRat_add_mkRat_of_den (n₁ n₂ : Int) {d : Nat} (h : d ≠ 0) :
    mkRat n₁ d + mkRat n₂ d = mkRat (n₁ + n₂) d := by
  rw [mkRat_add_mkRat _ _ h h, ← add_mul, mkRat_mul_right h]

section Casts

theorem exists_eq_mul_div_num_and_eq_mul_div_den (n : ℤ) {d : ℤ} (d_ne_zero : d ≠ 0) :
    ∃ c : ℤ, n = c * ((n : ℚ) / d).num ∧ (d : ℤ) = c * ((n : ℚ) / d).den :=
  haveI : (n : ℚ) / d = Rat.divInt n d := by rw [← Rat.divInt_eq_div]
  Rat.num_den_mk d_ne_zero this

theorem mul_num_den' (q r : ℚ) :
    (q * r).num * q.den * r.den = q.num * r.num * (q * r).den := by
  let s := q.num * r.num /. (q.den * r.den : ℤ)
  have hs : (q.den * r.den : ℤ) ≠ 0 := Int.natCast_ne_zero_iff_pos.mpr (Nat.mul_pos q.pos r.pos)
  obtain ⟨c, ⟨c_mul_num, c_mul_den⟩⟩ :=
    exists_eq_mul_div_num_and_eq_mul_div_den (q.num * r.num) hs
  rw [c_mul_num, mul_assoc, mul_comm]
  nth_rw 1 [c_mul_den]
  rw [Int.mul_assoc, Int.mul_assoc, mul_eq_mul_left_iff, or_iff_not_imp_right]
  intro
  have h : _ = s := divInt_mul_divInt q.num r.num (mod_cast q.den_ne_zero) (mod_cast r.den_ne_zero)
  rw [num_divInt_den, num_divInt_den] at h
  rw [h, mul_comm, ← Rat.eq_iff_mul_eq_mul, ← divInt_eq_div]

theorem add_num_den' (q r : ℚ) :
    (q + r).num * q.den * r.den = (q.num * r.den + r.num * q.den) * (q + r).den := by
  let s := divInt (q.num * r.den + r.num * q.den) (q.den * r.den : ℤ)
  have hs : (q.den * r.den : ℤ) ≠ 0 := Int.natCast_ne_zero_iff_pos.mpr (Nat.mul_pos q.pos r.pos)
  obtain ⟨c, ⟨c_mul_num, c_mul_den⟩⟩ :=
    exists_eq_mul_div_num_and_eq_mul_div_den (q.num * r.den + r.num * q.den) hs
  rw [c_mul_num, mul_assoc, mul_comm]
  nth_rw 1 [c_mul_den]
  repeat rw [Int.mul_assoc]
  apply mul_eq_mul_left_iff.2
  rw [or_iff_not_imp_right]
  intro
  have h : _ = s := divInt_add_divInt q.num r.num (mod_cast q.den_ne_zero) (mod_cast r.den_ne_zero)
  rw [num_divInt_den, num_divInt_den] at h
  rw [h]
  rw [mul_comm]
  apply Rat.eq_iff_mul_eq_mul.mp
  rw [← divInt_eq_div]

theorem substr_num_den' (q r : ℚ) :
    (q - r).num * q.den * r.den = (q.num * r.den - r.num * q.den) * (q - r).den := by
  rw [sub_eq_add_neg, sub_eq_add_neg, ← neg_mul, ← num_neg_eq_neg_num, ← den_neg_eq_den r,
    add_num_den' q (-r)]

end Casts

protected theorem inv_neg (q : ℚ) : (-q)⁻¹ = -q⁻¹ := by
  rw [← num_divInt_den q]
  simp only [Rat.neg_divInt, Rat.inv_divInt', Rat.divInt_neg]

theorem num_div_eq_of_coprime {a b : ℤ} (hb0 : 0 < b) (h : Nat.Coprime a.natAbs b.natAbs) :
    (a / b : ℚ).num = a := by
  lift b to ℕ using hb0.le
  simp only [Int.natAbs_natCast, Int.natCast_pos] at h hb0
  rw [← Rat.divInt_eq_div, ← mk_eq_divInt _ _ hb0.ne' h]

theorem den_div_eq_of_coprime {a b : ℤ} (hb0 : 0 < b) (h : Nat.Coprime a.natAbs b.natAbs) :
    ((a / b : ℚ).den : ℤ) = b := by
  lift b to ℕ using hb0.le
  simp only [Int.natAbs_natCast, Int.natCast_pos] at h hb0
  rw [← Rat.divInt_eq_div, ← mk_eq_divInt _ _ hb0.ne' h]

theorem div_int_inj {a b c d : ℤ} (hb0 : 0 < b) (hd0 : 0 < d) (h1 : Nat.Coprime a.natAbs b.natAbs)
    (h2 : Nat.Coprime c.natAbs d.natAbs) (h : (a : ℚ) / b = (c : ℚ) / d) : a = c ∧ b = d := by
  apply And.intro
  · rw [← num_div_eq_of_coprime hb0 h1, h, num_div_eq_of_coprime hd0 h2]
  · rw [← den_div_eq_of_coprime hb0 h1, h, den_div_eq_of_coprime hd0 h2]

@[norm_cast]
theorem intCast_div_self (n : ℤ) : ((n / n : ℤ) : ℚ) = n / n := by
  by_cases hn : n = 0
  · subst hn
    simp only [Int.cast_zero, zero_div, Int.ediv_zero]
  · have : (n : ℚ) ≠ 0 := by rwa [← coe_int_inj] at hn
    simp only [Int.ediv_self hn, Int.cast_one, div_self this]

@[norm_cast]
theorem natCast_div_self (n : ℕ) : ((n / n : ℕ) : ℚ) = n / n :=
  intCast_div_self n

theorem intCast_div (a b : ℤ) (h : b ∣ a) : ((a / b : ℤ) : ℚ) = a / b := by
  rcases h with ⟨c, rfl⟩
  rw [mul_comm b, Int.mul_ediv_assoc c (dvd_refl b), Int.cast_mul,
    intCast_div_self, Int.cast_mul, mul_div_assoc]

theorem natCast_div (a b : ℕ) (h : b ∣ a) : ((a / b : ℕ) : ℚ) = a / b :=
  intCast_div a b (Int.ofNat_dvd.mpr h)

theorem den_div_intCast_eq_one_iff (m n : ℤ) (hn : n ≠ 0) : ((m : ℚ) / n).den = 1 ↔ n ∣ m := by
  replace hn : (n : ℚ) ≠ 0 := num_ne_zero.mp hn
  constructor
  · rw [Rat.den_eq_one_iff, eq_div_iff hn]
    exact mod_cast (Dvd.intro_left _)
  · exact (intCast_div _ _ · ▸ rfl)

theorem den_div_natCast_eq_one_iff (m n : ℕ) (hn : n ≠ 0) : ((m : ℚ) / n).den = 1 ↔ n ∣ m :=
  (den_div_intCast_eq_one_iff m n (Int.ofNat_ne_zero.mpr hn)).trans Int.ofNat_dvd

theorem inv_intCast_num_of_pos {a : ℤ} (ha0 : 0 < a) : (a : ℚ)⁻¹.num = 1 := by
  rw [← ofInt_eq_cast, ofInt, mk_eq_divInt, Rat.inv_divInt', divInt_eq_div, Nat.cast_one]
  apply num_div_eq_of_coprime ha0
  rw [Int.natAbs_one]
  exact Nat.coprime_one_left _

theorem inv_natCast_num_of_pos {a : ℕ} (ha0 : 0 < a) : (a : ℚ)⁻¹.num = 1 :=
  inv_intCast_num_of_pos (mod_cast ha0 : 0 < (a : ℤ))

theorem inv_intCast_den_of_pos {a : ℤ} (ha0 : 0 < a) : ((a : ℚ)⁻¹.den : ℤ) = a := by
  rw [← ofInt_eq_cast, ofInt, mk_eq_divInt, Rat.inv_divInt', divInt_eq_div, Nat.cast_one]
  apply den_div_eq_of_coprime ha0
  rw [Int.natAbs_one]
  exact Nat.coprime_one_left _

theorem inv_natCast_den_of_pos {a : ℕ} (ha0 : 0 < a) : (a : ℚ)⁻¹.den = a := by
  rw [← Int.ofNat_inj, ← Int.cast_natCast a, inv_intCast_den_of_pos]
  rwa [Int.natCast_pos]

@[simp]
theorem inv_intCast_num (a : ℤ) : (a : ℚ)⁻¹.num = Int.sign a := by
  rcases lt_trichotomy a 0 with lt | rfl | gt
  · obtain ⟨a, rfl⟩ : ∃ b, -b = a := ⟨-a, a.neg_neg⟩
    simp at lt
    simp [inv_intCast_num_of_pos lt, Int.sign_eq_one_iff_pos.mpr lt]
  · simp
  · simp [inv_intCast_num_of_pos gt, Int.sign_eq_one_iff_pos.mpr gt]

@[simp]
theorem inv_natCast_num (a : ℕ) : (a : ℚ)⁻¹.num = Int.sign a :=
  inv_intCast_num a

@[simp]
theorem inv_ofNat_num (a : ℕ) [a.AtLeastTwo] : (ofNat(a) : ℚ)⁻¹.num = 1 :=
  inv_natCast_num_of_pos (Nat.pos_of_neZero a)

@[simp]
theorem inv_intCast_den (a : ℤ) : (a : ℚ)⁻¹.den = if a = 0 then 1 else a.natAbs := by
  rw [← Int.ofNat_inj]
  rcases lt_trichotomy a 0 with lt | rfl | gt
  · obtain ⟨a, rfl⟩ : ∃ b, -b = a := ⟨-a, a.neg_neg⟩
    simp at lt
    rw [if_neg (by omega)]
    simp only [Int.cast_neg, Rat.inv_neg, neg_den, inv_intCast_den_of_pos lt, Int.natAbs_neg]
    exact Int.eq_natAbs_of_nonneg (by omega)
  · simp
  · rw [if_neg (by omega)]
    simp only [inv_intCast_den_of_pos gt]
    exact Int.eq_natAbs_of_nonneg (by omega)

@[simp]
theorem inv_natCast_den (a : ℕ) : (a : ℚ)⁻¹.den = if a = 0 then 1 else a := by
  simpa [-inv_intCast_den, ofInt_eq_cast] using inv_intCast_den a

@[simp]
theorem inv_ofNat_den (a : ℕ) [a.AtLeastTwo] :
    (ofNat(a) : ℚ)⁻¹.den = OfNat.ofNat a :=
  inv_natCast_den_of_pos (Nat.pos_of_neZero a)

theorem den_inv_of_ne_zero {q : ℚ} (hq : q ≠ 0) : (q⁻¹).den = q.num.natAbs := by
  have hq' : q.num ≠ 0 := by simpa using hq
  rw [inv_def', divInt_eq_div, div_eq_mul_inv, mul_den, inv_intCast_den, if_neg hq']
  norm_cast
  rw [one_mul, inv_intCast_num, Int.natAbs_mul, Int.natAbs_sign_of_ne_zero hq', mul_one,
    Int.natAbs_cast, q.reduced.symm, Nat.div_one]

theorem num_inv (q : ℚ) : (q⁻¹).num = q.num.sign * q.den := by
  rw [Rat.inv_def', Rat.divInt_eq_div, div_eq_mul_inv, Rat.mul_num, Rat.inv_intCast_num]
  norm_cast
  rw [one_mul, inv_intCast_den, Int.natAbs_mul, Int.natAbs_cast]
  split <;> simp_all [Int.natAbs_sign_of_ne_zero, q.reduced.symm, mul_comm]

protected theorem «forall» {p : ℚ → Prop} : (∀ r, p r) ↔ ∀ a b : ℤ, b ≠ 0 → p (a / b) where
  mp h _ _ _ := h _
  mpr h q := by simpa [num_div_den] using h q.num q.den (mod_cast q.den_ne_zero)

protected theorem «exists» {p : ℚ → Prop} : (∃ r, p r) ↔ ∃ a b : ℤ, b ≠ 0 ∧ p (a / b) := by
  simpa using Rat.forall (p := (¬ p ·)).not

/-!
### Denominator as `ℕ+`
-/


section PNatDen

/-- Denominator as `ℕ+`. -/
def pnatDen (x : ℚ) : ℕ+ :=
  ⟨x.den, x.pos⟩

@[simp]
theorem coe_pnatDen (x : ℚ) : (x.pnatDen : ℕ) = x.den :=
  rfl

theorem pnatDen_eq_iff_den_eq {x : ℚ} {n : ℕ+} : x.pnatDen = n ↔ x.den = ↑n :=
  Subtype.ext_iff

@[simp]
theorem pnatDen_one : (1 : ℚ).pnatDen = 1 :=
  rfl

@[simp]
theorem pnatDen_zero : (0 : ℚ).pnatDen = 1 :=
  rfl

end PNatDen

end Rat<|MERGE_RESOLUTION|>--- conflicted
+++ resolved
@@ -125,33 +125,10 @@
 @[simp]
 theorem natCast_sub_den (n : ℕ) (q : ℚ) : (n - q).den = q.den := mod_cast intCast_sub_den n q
 
-<<<<<<< HEAD
-@[simp] theorem add_one_den (q : ℚ) : (q + 1).den = q.den := add_natCast_den q 1
-@[simp] theorem one_add_den (q : ℚ) : (1 + q).den = q.den := natCast_add_den 1 q
-@[simp] theorem sub_one_den (q : ℚ) : (q - 1).den = q.den := sub_natCast_den q 1
-@[simp] theorem one_sub_den (q : ℚ) : (1 - q).den = q.den := natCast_sub_den 1 q
-
-@[simp]
-theorem add_ofNat_den (q : ℚ) (n : ℕ) [n.AtLeastTwo] : (q + ofNat(n)).den = q.den :=
-  add_natCast_den q n
-
-@[simp]
-theorem ofNat_add_den (n : ℕ) (q : ℚ) [n.AtLeastTwo] : (ofNat(n) + q).den = q.den :=
-  natCast_add_den n q
-
-@[simp]
-theorem sub_ofNat_den (q : ℚ) (n : ℕ) [n.AtLeastTwo] : (q - ofNat(n)).den = q.den :=
-  sub_natCast_den ..
-
-@[simp]
-theorem ofNat_sub_den (n : ℕ) (q : ℚ) [n.AtLeastTwo] : (ofNat(n) - q).den = q.den :=
-  natCast_sub_den ..
-=======
 @[simp] theorem add_ofNat_den (q : ℚ) (n : ℕ) : (q + ofNat(n)).den = q.den := add_natCast_den q n
 @[simp] theorem ofNat_add_den (n : ℕ) (q : ℚ) : (ofNat(n) + q).den = q.den := natCast_add_den n q
 @[simp] theorem sub_ofNat_den (q : ℚ) (n : ℕ) : (q - ofNat(n)).den = q.den := sub_natCast_den ..
 @[simp] theorem ofNat_sub_den (n : ℕ) (q : ℚ) : (ofNat(n) - q).den = q.den := natCast_sub_den ..
->>>>>>> d613282c
 
 /-- A version of `Rat.mul_den` without division. -/
 theorem den_mul_den_eq_den_mul_gcd (q₁ q₂ : ℚ) :
