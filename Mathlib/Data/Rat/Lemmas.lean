--- conflicted
+++ resolved
@@ -22,14 +22,8 @@
 
 theorem num_dvd (a) {b : ℤ} (b0 : b ≠ 0) : (a /. b).num ∣ a := by
   cases' e : a /. b with n d h c
-<<<<<<< HEAD
   rw [Rat.mk'_eq_divInt, divInt_eq_iff b0 (mod_cast h)] at e
-  refine' Int.natAbs_dvd.1 <| Int.dvd_natAbs.1 <| Int.coe_nat_dvd.2 <| c.dvd_of_dvd_mul_right _
-=======
-  rw [Rat.num_den', divInt_eq_iff b0 (ne_of_gt (Int.coe_nat_pos.2 (Nat.pos_of_ne_zero h)))] at e
-  refine Int.natAbs_dvd.1 <| Int.dvd_natAbs.1 <| Int.natCast_dvd_natCast.2 <|
-    c.dvd_of_dvd_mul_right ?_
->>>>>>> 392a24a9
+  refine' Int.natAbs_dvd.1 <| Int.dvd_natAbs.1 <| Int.natCast_dvd_natCast.2 <| c.dvd_of_dvd_mul_right _
   have := congr_arg Int.natAbs e
   simp only [Int.natAbs_mul, Int.natAbs_ofNat] at this; simp [this]
 #align rat.num_dvd Rat.num_dvd
@@ -37,15 +31,9 @@
 theorem den_dvd (a b : ℤ) : ((a /. b).den : ℤ) ∣ b := by
   by_cases b0 : b = 0; · simp [b0]
   cases' e : a /. b with n d h c
-<<<<<<< HEAD
   rw [mk'_eq_divInt, divInt_eq_iff b0 (ne_of_gt (Int.coe_nat_pos.2 (Nat.pos_of_ne_zero h)))] at e
-  refine' Int.dvd_natAbs.1 <| Int.coe_nat_dvd.2 <| c.symm.dvd_of_dvd_mul_left _
-  rw [← Int.natAbs_mul, ← Int.coe_nat_dvd, Int.dvd_natAbs, ← e]; simp
-=======
-  rw [num_den', divInt_eq_iff b0 (ne_of_gt (Int.coe_nat_pos.2 (Nat.pos_of_ne_zero h)))] at e
   refine' Int.dvd_natAbs.1 <| Int.natCast_dvd_natCast.2 <| c.symm.dvd_of_dvd_mul_left _
   rw [← Int.natAbs_mul, ← Int.natCast_dvd_natCast, Int.dvd_natAbs, ← e]; simp
->>>>>>> 392a24a9
 #align rat.denom_dvd Rat.den_dvd
 
 theorem num_den_mk {q : ℚ} {n d : ℤ} (hd : d ≠ 0) (qdf : q = n /. d) :
@@ -54,13 +42,8 @@
   · simp [qdf]
   have : q.num * d = n * ↑q.den := by
     refine' (divInt_eq_iff _ hd).mp _
-<<<<<<< HEAD
-    · exact Int.coe_nat_ne_zero.mpr (Rat.den_nz _)
+    · exact Int.natCast_ne_zero.mpr (Rat.den_nz _)
     · rwa [num_divInt_den]
-=======
-    · exact Int.natCast_ne_zero.mpr (Rat.den_nz _)
-    · rwa [num_den]
->>>>>>> 392a24a9
   have hqdn : q.num ∣ n := by
     rw [qdf]
     exact Rat.num_dvd _ hd
@@ -123,15 +106,9 @@
 
 theorem add_num_den (q r : ℚ) :
     q + r = (q.num * r.den + q.den * r.num : ℤ) /. (↑q.den * ↑r.den : ℤ) := by
-<<<<<<< HEAD
-  have hqd : (q.den : ℤ) ≠ 0 := Int.coe_nat_ne_zero_iff_pos.2 q.den_pos
-  have hrd : (r.den : ℤ) ≠ 0 := Int.coe_nat_ne_zero_iff_pos.2 r.den_pos
-  conv_lhs => rw [← num_divInt_den q, ← num_divInt_den r, divInt_add_divInt _ _ hqd hrd]
-=======
   have hqd : (q.den : ℤ) ≠ 0 := Int.natCast_ne_zero_iff_pos.2 q.den_pos
   have hrd : (r.den : ℤ) ≠ 0 := Int.natCast_ne_zero_iff_pos.2 r.den_pos
-  conv_lhs => rw [← @num_den q, ← @num_den r, Rat.add_def'' hqd hrd]
->>>>>>> 392a24a9
+  conv_lhs => rw [← num_divInt_den q, ← num_divInt_den r, divInt_add_divInt _ _ hqd hrd]
   rw [mul_comm r.num q.den]
 #align rat.add_num_denom Rat.add_num_den
 
@@ -155,20 +132,9 @@
   apply mul_eq_mul_left_iff.2
   rw [or_iff_not_imp_right]
   intro
-<<<<<<< HEAD
   have h : _ = s := divInt_mul_divInt q.num r.num (mod_cast q.den_ne_zero) (mod_cast r.den_ne_zero)
   rw [num_divInt_den, num_divInt_den] at h
   rw [h, mul_comm, ← Rat.eq_iff_mul_eq_mul, ← divInt_eq_div]
-=======
-  have h : _ = s :=
-    @mul_def' q.num q.den r.num r.den (Int.natCast_ne_zero_iff_pos.mpr q.pos)
-      (Int.natCast_ne_zero_iff_pos.mpr r.pos)
-  rw [num_den, num_den] at h
-  rw [h]
-  rw [mul_comm]
-  apply Rat.eq_iff_mul_eq_mul.mp
-  rw [← divInt_eq_div]
->>>>>>> 392a24a9
 #align rat.mul_num_denom' Rat.mul_num_den'
 
 theorem add_num_den' (q r : ℚ) :
@@ -183,15 +149,8 @@
   apply mul_eq_mul_left_iff.2
   rw [or_iff_not_imp_right]
   intro
-<<<<<<< HEAD
   have h : _ = s := divInt_add_divInt q.num r.num (mod_cast q.den_ne_zero) (mod_cast r.den_ne_zero)
   rw [num_divInt_den, num_divInt_den] at h
-=======
-  have h : _ = s :=
-    @add_def'' q.num q.den r.num r.den (Int.natCast_ne_zero_iff_pos.mpr q.pos)
-      (Int.natCast_ne_zero_iff_pos.mpr r.pos)
-  rw [num_den, num_den] at h
->>>>>>> 392a24a9
   rw [h]
   rw [mul_comm]
   apply Rat.eq_iff_mul_eq_mul.mp
