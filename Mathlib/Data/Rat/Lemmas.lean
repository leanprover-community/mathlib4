/-
Copyright (c) 2019 Johannes Hölzl. All rights reserved.
Released under Apache 2.0 license as described in the file LICENSE.
Authors: Johannes Hölzl, Mario Carneiro
-/
import Mathlib.Data.Int.Cast.Lemmas
import Mathlib.Data.Int.Div
import Mathlib.Data.PNat.Defs
import Mathlib.Data.Rat.Defs

#align_import data.rat.lemmas from "leanprover-community/mathlib"@"550b58538991c8977703fdeb7c9d51a5aa27df11"

/-!
# Further lemmas for the Rational Numbers

-/


namespace Rat

open Rat

theorem num_dvd (a) {b : ℤ} (b0 : b ≠ 0) : (a /. b).num ∣ a := by
  cases' e : a /. b with n d h c
  rw [Rat.num_den', divInt_eq_iff b0 (ne_of_gt (Int.natCast_pos.2 (Nat.pos_of_ne_zero h)))] at e
  refine Int.natAbs_dvd.1 <| Int.dvd_natAbs.1 <| Int.natCast_dvd_natCast.2 <|
    c.dvd_of_dvd_mul_right ?_
  have := congr_arg Int.natAbs e
  simp only [Int.natAbs_mul, Int.natAbs_ofNat] at this; simp [this]
#align rat.num_dvd Rat.num_dvd

theorem den_dvd (a b : ℤ) : ((a /. b).den : ℤ) ∣ b := by
  by_cases b0 : b = 0; · simp [b0]
  cases' e : a /. b with n d h c
  rw [num_den', divInt_eq_iff b0 (ne_of_gt (Int.natCast_pos.2 (Nat.pos_of_ne_zero h)))] at e
  refine' Int.dvd_natAbs.1 <| Int.natCast_dvd_natCast.2 <| c.symm.dvd_of_dvd_mul_left _
  rw [← Int.natAbs_mul, ← Int.natCast_dvd_natCast, Int.dvd_natAbs, ← e]; simp
#align rat.denom_dvd Rat.den_dvd

theorem num_den_mk {q : ℚ} {n d : ℤ} (hd : d ≠ 0) (qdf : q = n /. d) :
    ∃ c : ℤ, n = c * q.num ∧ d = c * q.den := by
  obtain rfl | hn := eq_or_ne n 0
  · simp [qdf]
  have : q.num * d = n * ↑q.den := by
    refine' (divInt_eq_iff _ hd).mp _
    · exact Int.natCast_ne_zero.mpr (Rat.den_nz _)
    · rwa [num_den]
  have hqdn : q.num ∣ n := by
    rw [qdf]
    exact Rat.num_dvd _ hd
  refine' ⟨n / q.num, _, _⟩
  · rw [Int.ediv_mul_cancel hqdn]
  · refine' Int.eq_mul_div_of_mul_eq_mul_of_dvd_left _ hqdn this
    rw [qdf]
    exact Rat.num_ne_zero_of_ne_zero ((divInt_ne_zero hd).mpr hn)
#align rat.num_denom_mk Rat.num_den_mk

#noalign rat.mk_pnat_num
#noalign rat.mk_pnat_denom

theorem num_mk (n d : ℤ) : (n /. d).num = d.sign * n / n.gcd d := by
  rcases d with ((_ | _) | _) <;>
  rw [← Int.div_eq_ediv_of_dvd] <;>
  simp [divInt, mkRat, Rat.normalize, Nat.succPNat, Int.sign, Int.gcd, -Nat.cast_succ,
    Int.zero_ediv, Int.ofNat_dvd_left, Nat.gcd_dvd_left]
#align rat.num_mk Rat.num_mk

theorem den_mk (n d : ℤ) : (n /. d).den = if d = 0 then 1 else d.natAbs / n.gcd d := by
  rcases d with ((_ | _) | _) <;>
    simp [divInt, mkRat, Rat.normalize, Nat.succPNat, Int.sign, Int.gcd, -Nat.cast_succ]
#align rat.denom_mk Rat.den_mk

#noalign rat.mk_pnat_denom_dvd

theorem add_den_dvd (q₁ q₂ : ℚ) : (q₁ + q₂).den ∣ q₁.den * q₂.den := by
  rw [add_def, normalize_eq]
  apply Nat.div_dvd_of_dvd
  apply Nat.gcd_dvd_right
#align rat.add_denom_dvd Rat.add_den_dvd

theorem mul_den_dvd (q₁ q₂ : ℚ) : (q₁ * q₂).den ∣ q₁.den * q₂.den := by
  rw [mul_def, normalize_eq]
  apply Nat.div_dvd_of_dvd
  apply Nat.gcd_dvd_right
#align rat.mul_denom_dvd Rat.mul_den_dvd

theorem mul_num (q₁ q₂ : ℚ) :
    (q₁ * q₂).num = q₁.num * q₂.num / Nat.gcd (q₁.num * q₂.num).natAbs (q₁.den * q₂.den) := by
  rw [mul_def, normalize_eq]
#align rat.mul_num Rat.mul_num

theorem mul_den (q₁ q₂ : ℚ) :
    (q₁ * q₂).den =
      q₁.den * q₂.den / Nat.gcd (q₁.num * q₂.num).natAbs (q₁.den * q₂.den) := by
  rw [mul_def, normalize_eq]
#align rat.mul_denom Rat.mul_den

theorem mul_self_num (q : ℚ) : (q * q).num = q.num * q.num := by
  rw [mul_num, Int.natAbs_mul, Nat.Coprime.gcd_eq_one, Int.ofNat_one, Int.ediv_one]
  exact (q.reduced.mul_right q.reduced).mul (q.reduced.mul_right q.reduced)
#align rat.mul_self_num Rat.mul_self_num

theorem mul_self_den (q : ℚ) : (q * q).den = q.den * q.den := by
  rw [Rat.mul_den, Int.natAbs_mul, Nat.Coprime.gcd_eq_one, Nat.div_one]
  exact (q.reduced.mul_right q.reduced).mul (q.reduced.mul_right q.reduced)
#align rat.mul_self_denom Rat.mul_self_den

theorem add_num_den (q r : ℚ) :
    q + r = (q.num * r.den + q.den * r.num : ℤ) /. (↑q.den * ↑r.den : ℤ) := by
  have hqd : (q.den : ℤ) ≠ 0 := Int.natCast_ne_zero_iff_pos.2 q.den_pos
  have hrd : (r.den : ℤ) ≠ 0 := Int.natCast_ne_zero_iff_pos.2 r.den_pos
  conv_lhs => rw [← @num_den q, ← @num_den r, Rat.add_def'' hqd hrd]
  rw [mul_comm r.num q.den]
#align rat.add_num_denom Rat.add_num_den

section Casts

theorem exists_eq_mul_div_num_and_eq_mul_div_den (n : ℤ) {d : ℤ} (d_ne_zero : d ≠ 0) :
    ∃ c : ℤ, n = c * ((n : ℚ) / d).num ∧ (d : ℤ) = c * ((n : ℚ) / d).den :=
  haveI : (n : ℚ) / d = Rat.divInt n d := by rw [← Rat.divInt_eq_div]
  Rat.num_den_mk d_ne_zero this
#align rat.exists_eq_mul_div_num_and_eq_mul_div_denom Rat.exists_eq_mul_div_num_and_eq_mul_div_den

theorem mul_num_den' (q r : ℚ) :
    (q * r).num * q.den * r.den = q.num * r.num * (q * r).den := by
  let s := q.num * r.num /. (q.den * r.den : ℤ)
  have hs : (q.den * r.den : ℤ) ≠ 0 := Int.natCast_ne_zero_iff_pos.mpr (mul_pos q.pos r.pos)
  obtain ⟨c, ⟨c_mul_num, c_mul_den⟩⟩ :=
    exists_eq_mul_div_num_and_eq_mul_div_den (q.num * r.num) hs
  rw [c_mul_num, mul_assoc, mul_comm]
  nth_rw 1 [c_mul_den]
  repeat' rw [Int.mul_assoc]
  apply mul_eq_mul_left_iff.2
  rw [or_iff_not_imp_right]
  intro
  have h : _ = s :=
    @mul_def' q.num q.den r.num r.den (Int.natCast_ne_zero_iff_pos.mpr q.pos)
      (Int.natCast_ne_zero_iff_pos.mpr r.pos)
  rw [num_den, num_den] at h
  rw [h]
  rw [mul_comm]
  apply Rat.eq_iff_mul_eq_mul.mp
  rw [← divInt_eq_div]
#align rat.mul_num_denom' Rat.mul_num_den'

theorem add_num_den' (q r : ℚ) :
    (q + r).num * q.den * r.den = (q.num * r.den + r.num * q.den) * (q + r).den := by
  let s := divInt (q.num * r.den + r.num * q.den) (q.den * r.den : ℤ)
  have hs : (q.den * r.den : ℤ) ≠ 0 := Int.natCast_ne_zero_iff_pos.mpr (mul_pos q.pos r.pos)
  obtain ⟨c, ⟨c_mul_num, c_mul_den⟩⟩ :=
    exists_eq_mul_div_num_and_eq_mul_div_den (q.num * r.den + r.num * q.den) hs
  rw [c_mul_num, mul_assoc, mul_comm]
  nth_rw 1 [c_mul_den]
  repeat' rw [Int.mul_assoc]
  apply mul_eq_mul_left_iff.2
  rw [or_iff_not_imp_right]
  intro
  have h : _ = s :=
    @add_def'' q.num q.den r.num r.den (Int.natCast_ne_zero_iff_pos.mpr q.pos)
      (Int.natCast_ne_zero_iff_pos.mpr r.pos)
  rw [num_den, num_den] at h
  rw [h]
  rw [mul_comm]
  apply Rat.eq_iff_mul_eq_mul.mp
  rw [← divInt_eq_div]
#align rat.add_num_denom' Rat.add_num_den'

theorem substr_num_den' (q r : ℚ) :
    (q - r).num * q.den * r.den = (q.num * r.den - r.num * q.den) * (q - r).den := by
  rw [sub_eq_add_neg, sub_eq_add_neg, ← neg_mul, ← num_neg_eq_neg_num, ← den_neg_eq_den r,
    add_num_den' q (-r)]
#align rat.substr_num_denom' Rat.substr_num_den'

end Casts

theorem inv_def'' {q : ℚ} : q⁻¹ = (q.den : ℚ) / q.num := by
  conv_lhs => rw [← @num_den q]
  rw [inv_def', divInt_eq_div]; rfl
#align rat.inv_def' Rat.inv_def''

protected theorem inv_neg (q : ℚ) : (-q)⁻¹ = -q⁻¹ := by
  rw [← @num_den q]
  simp only [Rat.neg_def, Rat.inv_def', eq_self_iff_true, Rat.divInt_neg_den]
#align rat.inv_neg Rat.inv_neg

@[simp]
theorem mul_den_eq_num {q : ℚ} : q * q.den = q.num := by
  suffices (q.num /. ↑q.den) * (↑q.den /. 1) = q.num /. 1 by
    conv => pattern (occs := 1) q; (rw [← @num_den q])
    simp only [intCast_eq_divInt, natCast_eq_divInt, num_den] at this ⊢; assumption
  have : (q.den : ℤ) ≠ 0 := ne_of_gt (mod_cast q.pos)
  rw [Rat.mul_def' this one_ne_zero, mul_comm (q.den : ℤ) 1, divInt_mul_right this]
#align rat.mul_denom_eq_num Rat.mul_den_eq_num

theorem den_div_cast_eq_one_iff (m n : ℤ) (hn : n ≠ 0) : ((m : ℚ) / n).den = 1 ↔ n ∣ m := by
  replace hn : (n : ℚ) ≠ 0 := by rwa [Ne, ← Int.cast_zero, coe_int_inj]
  constructor
  · intro h
    -- Porting note: was `lift (m : ℚ) / n to ℤ using h with k hk`
    use ((m : ℚ) / n).num
    have hk := Rat.coe_int_num_of_den_eq_one h
    simp_rw [eq_div_iff_mul_eq hn, ← Int.cast_mul] at hk
    rwa [mul_comm, eq_comm, coe_int_inj] at hk
  · rintro ⟨d, rfl⟩
    rw [Int.cast_mul, mul_comm, mul_div_cancel_right₀ _ hn, Rat.coe_int_den]
#align rat.denom_div_cast_eq_one_iff Rat.den_div_cast_eq_one_iff

theorem num_div_eq_of_coprime {a b : ℤ} (hb0 : 0 < b) (h : Nat.Coprime a.natAbs b.natAbs) :
    (a / b : ℚ).num = a := by
  -- Porting note: was `lift b to ℕ using le_of_lt hb0`
  rw [← Int.natAbs_of_nonneg hb0.le, ← Rat.divInt_eq_div,
    ← mk_eq_divInt _ _ (Int.natAbs_ne_zero.mpr hb0.ne') h]
#align rat.num_div_eq_of_coprime Rat.num_div_eq_of_coprime

theorem den_div_eq_of_coprime {a b : ℤ} (hb0 : 0 < b) (h : Nat.Coprime a.natAbs b.natAbs) :
    ((a / b : ℚ).den : ℤ) = b := by
  -- Porting note: was `lift b to ℕ using le_of_lt hb0`
  rw [← Int.natAbs_of_nonneg hb0.le, ← Rat.divInt_eq_div,
    ← mk_eq_divInt _ _ (Int.natAbs_ne_zero.mpr hb0.ne') h]
#align rat.denom_div_eq_of_coprime Rat.den_div_eq_of_coprime

theorem div_int_inj {a b c d : ℤ} (hb0 : 0 < b) (hd0 : 0 < d) (h1 : Nat.Coprime a.natAbs b.natAbs)
    (h2 : Nat.Coprime c.natAbs d.natAbs) (h : (a : ℚ) / b = (c : ℚ) / d) : a = c ∧ b = d := by
  apply And.intro
  · rw [← num_div_eq_of_coprime hb0 h1, h, num_div_eq_of_coprime hd0 h2]
  · rw [← den_div_eq_of_coprime hb0 h1, h, den_div_eq_of_coprime hd0 h2]
#align rat.div_int_inj Rat.div_int_inj

@[norm_cast]
theorem intCast_div_self (n : ℤ) : ((n / n : ℤ) : ℚ) = n / n := by
  by_cases hn : n = 0
  · subst hn
    simp only [Int.cast_zero, Int.zero_div, zero_div, Int.ediv_zero]
  · have : (n : ℚ) ≠ 0 := by rwa [← coe_int_inj] at hn
<<<<<<< HEAD
    simp only [Int.ediv_self hn, Int.cast_one, Ne.def, not_false_iff, div_self this]
#align rat.coe_int_div_self Rat.intCast_div_self
=======
    simp only [Int.ediv_self hn, Int.cast_one, Ne, not_false_iff, div_self this]
#align rat.coe_int_div_self Rat.coe_int_div_self
>>>>>>> 9158f323

@[norm_cast]
theorem natCast_div_self (n : ℕ) : ((n / n : ℕ) : ℚ) = n / n :=
  intCast_div_self n
#align rat.coe_nat_div_self Rat.natCast_div_self

theorem intCast_div (a b : ℤ) (h : b ∣ a) : ((a / b : ℤ) : ℚ) = a / b := by
  rcases h with ⟨c, rfl⟩
  rw [mul_comm b, Int.mul_ediv_assoc c (dvd_refl b), Int.cast_mul,
    intCast_div_self, Int.cast_mul, mul_div_assoc]
#align rat.coe_int_div Rat.intCast_div

theorem natCast_div (a b : ℕ) (h : b ∣ a) : ((a / b : ℕ) : ℚ) = a / b := by
  rcases h with ⟨c, rfl⟩
  simp only [mul_comm b, Nat.mul_div_assoc c (dvd_refl b), Nat.cast_mul, mul_div_assoc,
    natCast_div_self]
#align rat.coe_nat_div Rat.natCast_div

theorem inv_intCast_num_of_pos {a : ℤ} (ha0 : 0 < a) : (a : ℚ)⁻¹.num = 1 := by
  rw [← ofInt_eq_cast, ofInt, mk_eq_divInt, Rat.inv_def', divInt_eq_div, Nat.cast_one]
  apply num_div_eq_of_coprime ha0
  rw [Int.natAbs_one]
  exact Nat.coprime_one_left _
#align rat.inv_coe_int_num_of_pos Rat.inv_intCast_num_of_pos

theorem inv_natCast_num_of_pos {a : ℕ} (ha0 : 0 < a) : (a : ℚ)⁻¹.num = 1 :=
  inv_intCast_num_of_pos (mod_cast ha0 : 0 < (a : ℤ))
#align rat.inv_coe_nat_num_of_pos Rat.inv_natCast_num_of_pos

theorem inv_intCast_den_of_pos {a : ℤ} (ha0 : 0 < a) : ((a : ℚ)⁻¹.den : ℤ) = a := by
  rw [← ofInt_eq_cast, ofInt, mk_eq_divInt, Rat.inv_def', divInt_eq_div, Nat.cast_one]
  apply den_div_eq_of_coprime ha0
  rw [Int.natAbs_one]
  exact Nat.coprime_one_left _
#align rat.inv_coe_int_denom_of_pos Rat.inv_intCast_den_of_pos

theorem inv_natCast_den_of_pos {a : ℕ} (ha0 : 0 < a) : (a : ℚ)⁻¹.den = a := by
  rw [← Int.ofNat_inj, ← Int.cast_ofNat a, inv_intCast_den_of_pos]
  rwa [Nat.cast_pos]
#align rat.inv_coe_nat_denom_of_pos Rat.inv_natCast_den_of_pos

@[simp]
theorem inv_intCast_num (a : ℤ) : (a : ℚ)⁻¹.num = Int.sign a := by
  induction a using Int.induction_on <;>
    simp [← Int.negSucc_coe', Int.negSucc_coe, -neg_add_rev, Rat.inv_neg, Int.ofNat_add_one_out,
      -Nat.cast_succ, inv_natCast_num_of_pos, -Int.cast_negSucc, @eq_comm ℤ 1,
      Int.sign_eq_one_of_pos, ofInt_eq_cast]
#align rat.inv_coe_int_num Rat.inv_intCast_num

@[simp]
theorem inv_natCast_num (a : ℕ) : (a : ℚ)⁻¹.num = Int.sign a :=
  inv_intCast_num a
#align rat.inv_coe_nat_num Rat.inv_natCast_num

@[simp]
theorem inv_ofNat_num (a : ℕ) [a.AtLeastTwo] : (no_index (OfNat.ofNat a : ℚ))⁻¹.num = 1 :=
  inv_natCast_num_of_pos (NeZero.pos a)

@[simp]
theorem inv_intCast_den (a : ℤ) : (a : ℚ)⁻¹.den = if a = 0 then 1 else a.natAbs := by
  induction a using Int.induction_on <;>
    simp [← Int.negSucc_coe', Int.negSucc_coe, -neg_add_rev, Rat.inv_neg, Int.ofNat_add_one_out,
      -Nat.cast_succ, inv_natCast_den_of_pos, -Int.cast_negSucc, ofInt_eq_cast]
#align rat.inv_coe_int_denom Rat.inv_intCast_den

@[simp]
theorem inv_natCast_den (a : ℕ) : (a : ℚ)⁻¹.den = if a = 0 then 1 else a := by
  simpa [-inv_intCast_den, ofInt_eq_cast] using inv_intCast_den a
#align rat.inv_coe_nat_denom Rat.inv_natCast_den

@[simp]
theorem inv_ofNat_den (a : ℕ) [a.AtLeastTwo] :
    (no_index (OfNat.ofNat a : ℚ))⁻¹.den = OfNat.ofNat a :=
  inv_natCast_den_of_pos (NeZero.pos a)

protected theorem «forall» {p : ℚ → Prop} : (∀ r, p r) ↔ ∀ a b : ℤ, p (a / b) :=
  ⟨fun h _ _ => h _,
   fun h q => by
    have := h q.num q.den
    rwa [Int.cast_ofNat, num_div_den q] at this⟩
#align rat.forall Rat.forall

protected theorem «exists» {p : ℚ → Prop} : (∃ r, p r) ↔ ∃ a b : ℤ, p (a / b) :=
  ⟨fun ⟨r, hr⟩ => ⟨r.num, r.den, by convert hr; convert num_div_den r⟩, fun ⟨a, b, h⟩ => ⟨_, h⟩⟩
#align rat.exists Rat.exists

/-!
### Denominator as `ℕ+`
-/


section PNatDen

/-- Denominator as `ℕ+`. -/
def pnatDen (x : ℚ) : ℕ+ :=
  ⟨x.den, x.pos⟩
#align rat.pnat_denom Rat.pnatDen

@[simp]
theorem coe_pnatDen (x : ℚ) : (x.pnatDen : ℕ) = x.den :=
  rfl
#align rat.coe_pnat_denom Rat.coe_pnatDen

#noalign rat.mk_pnat_pnat_denom_eq

theorem pnatDen_eq_iff_den_eq {x : ℚ} {n : ℕ+} : x.pnatDen = n ↔ x.den = ↑n :=
  Subtype.ext_iff
#align rat.pnat_denom_eq_iff_denom_eq Rat.pnatDen_eq_iff_den_eq

@[simp]
theorem pnatDen_one : (1 : ℚ).pnatDen = 1 :=
  rfl
#align rat.pnat_denom_one Rat.pnatDen_one

@[simp]
theorem pnatDen_zero : (0 : ℚ).pnatDen = 1 :=
  rfl
#align rat.pnat_denom_zero Rat.pnatDen_zero

end PNatDen

end Rat<|MERGE_RESOLUTION|>--- conflicted
+++ resolved
@@ -232,13 +232,8 @@
   · subst hn
     simp only [Int.cast_zero, Int.zero_div, zero_div, Int.ediv_zero]
   · have : (n : ℚ) ≠ 0 := by rwa [← coe_int_inj] at hn
-<<<<<<< HEAD
-    simp only [Int.ediv_self hn, Int.cast_one, Ne.def, not_false_iff, div_self this]
+    simp only [Int.ediv_self hn, Int.cast_one, Ne, not_false_iff, div_self this]
 #align rat.coe_int_div_self Rat.intCast_div_self
-=======
-    simp only [Int.ediv_self hn, Int.cast_one, Ne, not_false_iff, div_self this]
-#align rat.coe_int_div_self Rat.coe_int_div_self
->>>>>>> 9158f323
 
 @[norm_cast]
 theorem natCast_div_self (n : ℕ) : ((n / n : ℕ) : ℚ) = n / n :=
