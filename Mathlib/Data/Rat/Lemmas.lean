--- conflicted
+++ resolved
@@ -271,13 +271,8 @@
   exact Nat.coprime_one_left _
 #align rat.inv_coe_int_denom_of_pos Rat.inv_intCast_den_of_pos
 
-<<<<<<< HEAD
 theorem inv_natCast_den_of_pos {a : ℕ} (ha0 : 0 < a) : (a : ℚ)⁻¹.den = a := by
-  rw [← Int.ofNat_inj, ← Int.cast_ofNat a, inv_intCast_den_of_pos]
-=======
-theorem inv_coe_nat_den_of_pos {a : ℕ} (ha0 : 0 < a) : (a : ℚ)⁻¹.den = a := by
-  rw [← Int.ofNat_inj, ← Int.cast_natCast a, inv_coe_int_den_of_pos]
->>>>>>> 141a2461
+  rw [← Int.ofNat_inj, ← Int.cast_natCast a, inv_intCast_den_of_pos]
   rwa [Nat.cast_pos]
 #align rat.inv_coe_nat_denom_of_pos Rat.inv_natCast_den_of_pos
 
