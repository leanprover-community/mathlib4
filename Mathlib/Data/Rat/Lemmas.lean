/-
Copyright (c) 2019 Johannes Hölzl. All rights reserved.
Released under Apache 2.0 license as described in the file LICENSE.
Authors: Johannes Hölzl, Mario Carneiro
-/
import Mathlib.Algebra.GroupWithZero.Divisibility
import Mathlib.Algebra.Ring.Rat
import Mathlib.Algebra.Ring.Int.Parity
import Mathlib.Data.PNat.Defs

/-!
# Further lemmas for the Rational Numbers

-/


namespace Rat

-- TODO: move this to Lean
attribute [norm_cast] num_intCast den_intCast

theorem num_dvd (a) {b : ℤ} (b0 : b ≠ 0) : (a /. b).num ∣ a := by
  rcases e : a /. b with ⟨n, d, h, c⟩
  rw [Rat.mk'_eq_divInt, divInt_eq_divInt_iff b0 (mod_cast h)] at e
  refine Int.natAbs_dvd.1 <| Int.dvd_natAbs.1 <| Int.natCast_dvd_natCast.2 <|
    c.dvd_of_dvd_mul_right ?_
  have := congr_arg Int.natAbs e
  simp only [Int.natAbs_mul, Int.natAbs_natCast] at this; simp [this]

theorem den_dvd (a b : ℤ) : ((a /. b).den : ℤ) ∣ b := by
  by_cases b0 : b = 0; · simp [b0]
  rcases e : a /. b with ⟨n, d, h, c⟩
  rw [mk'_eq_divInt,
    divInt_eq_divInt_iff b0 (ne_of_gt (Int.natCast_pos.2 (Nat.pos_of_ne_zero h)))] at e
  refine Int.dvd_natAbs.1 <| Int.natCast_dvd_natCast.2 <| c.symm.dvd_of_dvd_mul_left ?_
  rw [← Int.natAbs_mul, ← Int.natCast_dvd_natCast, Int.dvd_natAbs, ← e]; simp

theorem num_den_mk {q : ℚ} {n d : ℤ} (hd : d ≠ 0) (qdf : q = n /. d) :
    ∃ c : ℤ, n = c * q.num ∧ d = c * q.den := by
  obtain rfl | hn := eq_or_ne n 0
  · simp [qdf]
  have : q.num * d = n * ↑q.den := by
    refine (divInt_eq_divInt_iff ?_ hd).mp ?_
    · exact Int.natCast_ne_zero.mpr (Rat.den_nz _)
    · rwa [num_divInt_den]
  have hqdn : q.num ∣ n := by
    rw [qdf]
    exact Rat.num_dvd _ hd
  refine ⟨n / q.num, ?_, ?_⟩
  · rw [Int.ediv_mul_cancel hqdn]
  · refine Int.eq_mul_div_of_mul_eq_mul_of_dvd_left ?_ hqdn this
    rw [qdf]
    exact Rat.num_ne_zero.2 ((divInt_ne_zero hd).mpr hn)

theorem num_mk (n d : ℤ) : (n /. d).num = d.sign * n / n.gcd d := by
  have (m : ℕ) : Int.natAbs (m + 1) = m + 1 := by
    rw [← Nat.cast_one, ← Nat.cast_add, Int.natAbs_cast]
  rcases d with ((_ | _) | _) <;>
  simp [divInt, mkRat, Rat.normalize_eq, Int.sign, Int.gcd,
    Int.zero_ediv, this]

theorem den_mk (n d : ℤ) : (n /. d).den = if d = 0 then 1 else d.natAbs / n.gcd d := by
  have (m : ℕ) : Int.natAbs (m + 1) = m + 1 := by
    rw [← Nat.cast_one, ← Nat.cast_add, Int.natAbs_cast]
  rcases d with ((_ | _) | _) <;>
    simp [divInt, mkRat, Rat.normalize_eq, Int.gcd,
      if_neg (Nat.cast_add_one_ne_zero _), this]

theorem add_den_dvd_lcm (q₁ q₂ : ℚ) : (q₁ + q₂).den ∣ q₁.den.lcm q₂.den := by
  rw [add_def, normalize_eq, Nat.div_dvd_iff_dvd_mul (Nat.gcd_dvd_right _ _)
    (Nat.gcd_pos_of_pos_right _ (by simp [Nat.pos_iff_ne_zero])), ← Nat.gcd_mul_lcm,
    mul_dvd_mul_iff_right (Nat.lcm_ne_zero (by simp) (by simp)), Nat.dvd_gcd_iff]
  refine ⟨?_, dvd_mul_right _ _⟩
  rw [← Int.natCast_dvd_natCast, Int.dvd_natAbs]
  apply Int.dvd_add
    <;> apply dvd_mul_of_dvd_right <;> rw [Int.natCast_dvd_natCast]
    <;> [exact Nat.gcd_dvd_right _ _; exact Nat.gcd_dvd_left _ _]

theorem sub_den_dvd_lcm (q₁ q₂ : ℚ) : (q₁ - q₂).den ∣ q₁.den.lcm q₂.den := by
  simpa only [sub_eq_add_neg, neg_den] using add_den_dvd_lcm q₁ (-q₂)

theorem add_den_dvd (q₁ q₂ : ℚ) : (q₁ + q₂).den ∣ q₁.den * q₂.den :=
  (add_den_dvd_lcm _ _).trans (Nat.lcm_dvd_mul _ _)

theorem sub_den_dvd (q₁ q₂ : ℚ) : (q₁ - q₂).den ∣ q₁.den * q₂.den :=
  (sub_den_dvd_lcm _ _).trans (Nat.lcm_dvd_mul _ _)

theorem mul_den_dvd (q₁ q₂ : ℚ) : (q₁ * q₂).den ∣ q₁.den * q₂.den := by
  rw [mul_def, normalize_eq]
  apply Nat.div_dvd_of_dvd
  apply Nat.gcd_dvd_right

theorem mul_num (q₁ q₂ : ℚ) :
    (q₁ * q₂).num = q₁.num * q₂.num / Nat.gcd (q₁.num * q₂.num).natAbs (q₁.den * q₂.den) := by
  rw [mul_def, normalize_eq]

theorem mul_den (q₁ q₂ : ℚ) :
    (q₁ * q₂).den =
      q₁.den * q₂.den / Nat.gcd (q₁.num * q₂.num).natAbs (q₁.den * q₂.den) := by
  rw [mul_def, normalize_eq]

@[simp]
theorem add_intCast_den (q : ℚ) (n : ℤ) : (q + n).den = q.den := by
  apply Nat.dvd_antisymm
  · simpa using add_den_dvd q n
  · simpa using add_den_dvd (q + n) (-n)

@[simp]
theorem intCast_add_den (n : ℤ) (q : ℚ) : (n + q).den = q.den := by
  rw [add_comm, add_intCast_den]

@[simp]
theorem sub_intCast_den (q : ℚ) (n : ℤ) : (q - n).den = q.den := by
  rw [sub_eq_add_neg, ← Int.cast_neg, add_intCast_den]

@[simp]
theorem intCast_sub_den (n : ℤ) (q : ℚ) : (n - q).den = q.den := by
  rw [sub_eq_add_neg, intCast_add_den, neg_den]

@[simp]
theorem add_natCast_den (q : ℚ) (n : ℕ) : (q + n).den = q.den := mod_cast add_intCast_den q n

@[simp]
theorem natCast_add_den (n : ℕ) (q : ℚ) : (n + q).den = q.den := mod_cast intCast_add_den n q

@[simp]
theorem sub_natCast_den (q : ℚ) (n : ℕ) : (q - n).den = q.den := mod_cast sub_intCast_den q n

@[simp]
theorem natCast_sub_den (n : ℕ) (q : ℚ) : (n - q).den = q.den := mod_cast intCast_sub_den n q

@[simp] theorem add_ofNat_den (q : ℚ) (n : ℕ) : (q + ofNat(n)).den = q.den := add_natCast_den q n
@[simp] theorem ofNat_add_den (n : ℕ) (q : ℚ) : (ofNat(n) + q).den = q.den := natCast_add_den n q
@[simp] theorem sub_ofNat_den (q : ℚ) (n : ℕ) : (q - ofNat(n)).den = q.den := sub_natCast_den ..
@[simp] theorem ofNat_sub_den (n : ℕ) (q : ℚ) : (ofNat(n) - q).den = q.den := natCast_sub_den ..

/-- A version of `Rat.mul_den` without division. -/
theorem den_mul_den_eq_den_mul_gcd (q₁ q₂ : ℚ) :
    q₁.den * q₂.den = (q₁ * q₂).den * ((q₁.num * q₂.num).natAbs.gcd (q₁.den * q₂.den)) := by
  rw [mul_den]
  exact ((Nat.dvd_iff_div_mul_eq _ _).mp (Nat.gcd_dvd_right _ _)).symm

/-- A version of `Rat.mul_num` without division. -/
theorem num_mul_num_eq_num_mul_gcd (q₁ q₂ : ℚ) :
    q₁.num * q₂.num = (q₁ * q₂).num * ((q₁.num * q₂.num).natAbs.gcd (q₁.den * q₂.den)) := by
  rw [mul_num]
  refine (Int.ediv_mul_cancel ?_).symm
  rw [← Int.dvd_natAbs]
  exact Int.ofNat_dvd.mpr (Nat.gcd_dvd_left _ _)

theorem mul_self_num (q : ℚ) : (q * q).num = q.num * q.num := by
  rw [mul_num, Int.natAbs_mul, Nat.Coprime.gcd_eq_one, Int.ofNat_one, Int.ediv_one]
  exact (q.reduced.mul_right q.reduced).mul_left (q.reduced.mul_right q.reduced)

theorem mul_self_den (q : ℚ) : (q * q).den = q.den * q.den := by
  rw [Rat.mul_den, Int.natAbs_mul, Nat.Coprime.gcd_eq_one, Nat.div_one]
  exact (q.reduced.mul_right q.reduced).mul_left (q.reduced.mul_right q.reduced)

theorem add_num_den (q r : ℚ) :
    q + r = (q.num * r.den + q.den * r.num : ℤ) /. (↑q.den * ↑r.den : ℤ) := by
  have hqd : (q.den : ℤ) ≠ 0 := Int.natCast_ne_zero_iff_pos.2 q.den_pos
  have hrd : (r.den : ℤ) ≠ 0 := Int.natCast_ne_zero_iff_pos.2 r.den_pos
  conv_lhs => rw [← num_divInt_den q, ← num_divInt_den r, divInt_add_divInt _ _ hqd hrd]
  rw [mul_comm r.num q.den]


theorem isSquare_iff {q : ℚ} : IsSquare q ↔ IsSquare q.num ∧ IsSquare q.den := by
  constructor
  · rintro ⟨qr, rfl⟩
    rw [Rat.mul_self_num, mul_self_den]
    simp only [IsSquare.mul_self, and_self]
  · rintro ⟨⟨nr, hnr⟩, ⟨dr, hdr⟩⟩
    refine ⟨nr / dr, ?_⟩
    rw [div_mul_div_comm, ← Int.cast_mul, ← Nat.cast_mul, ← hnr, ← hdr, num_div_den]

@[norm_cast, simp]
theorem isSquare_natCast_iff {n : ℕ} : IsSquare (n : ℚ) ↔ IsSquare n := by
  simp_rw [isSquare_iff, num_natCast, den_natCast, IsSquare.one, and_true, Int.isSquare_natCast_iff]

@[norm_cast, simp]
theorem isSquare_intCast_iff {z : ℤ} : IsSquare (z : ℚ) ↔ IsSquare z := by
  simp_rw [isSquare_iff, num_intCast, den_intCast, IsSquare.one, and_true]

@[simp]
theorem isSquare_ofNat_iff {n : ℕ} :
    IsSquare (ofNat(n) : ℚ) ↔ IsSquare (OfNat.ofNat n : ℕ) :=
  isSquare_natCast_iff

theorem mkRat_add_mkRat_of_den (n₁ n₂ : Int) {d : Nat} (h : d ≠ 0) :
    mkRat n₁ d + mkRat n₂ d = mkRat (n₁ + n₂) d := by
  rw [mkRat_add_mkRat _ _ h h, ← add_mul, mkRat_mul_right h]

section Casts

theorem exists_eq_mul_div_num_and_eq_mul_div_den (n : ℤ) {d : ℤ} (d_ne_zero : d ≠ 0) :
    ∃ c : ℤ, n = c * ((n : ℚ) / d).num ∧ (d : ℤ) = c * ((n : ℚ) / d).den :=
  haveI : (n : ℚ) / d = Rat.divInt n d := by rw [← Rat.divInt_eq_div]
  Rat.num_den_mk d_ne_zero this

theorem mul_num_den' (q r : ℚ) :
    (q * r).num * q.den * r.den = q.num * r.num * (q * r).den := by
  let s := q.num * r.num /. (q.den * r.den : ℤ)
  have hs : (q.den * r.den : ℤ) ≠ 0 := Int.natCast_ne_zero_iff_pos.mpr (Nat.mul_pos q.pos r.pos)
  obtain ⟨c, ⟨c_mul_num, c_mul_den⟩⟩ :=
    exists_eq_mul_div_num_and_eq_mul_div_den (q.num * r.num) hs
  rw [c_mul_num, mul_assoc, mul_comm]
  nth_rw 1 [c_mul_den]
  rw [Int.mul_assoc, Int.mul_assoc, mul_eq_mul_left_iff, or_iff_not_imp_right]
  intro
  have h : _ = s := divInt_mul_divInt q.num r.num
  rw [num_divInt_den, num_divInt_den] at h
  rw [h, mul_comm, ← Rat.eq_iff_mul_eq_mul, ← divInt_eq_div]

theorem add_num_den' (q r : ℚ) :
    (q + r).num * q.den * r.den = (q.num * r.den + r.num * q.den) * (q + r).den := by
  let s := divInt (q.num * r.den + r.num * q.den) (q.den * r.den : ℤ)
  have hs : (q.den * r.den : ℤ) ≠ 0 := Int.natCast_ne_zero_iff_pos.mpr (Nat.mul_pos q.pos r.pos)
  obtain ⟨c, ⟨c_mul_num, c_mul_den⟩⟩ :=
    exists_eq_mul_div_num_and_eq_mul_div_den (q.num * r.den + r.num * q.den) hs
  rw [c_mul_num, mul_assoc, mul_comm]
  nth_rw 1 [c_mul_den]
  repeat rw [Int.mul_assoc]
  apply mul_eq_mul_left_iff.2
  rw [or_iff_not_imp_right]
  intro
  have h : _ = s := divInt_add_divInt q.num r.num (mod_cast q.den_ne_zero) (mod_cast r.den_ne_zero)
  rw [num_divInt_den, num_divInt_den] at h
  rw [h]
  rw [mul_comm]
  apply Rat.eq_iff_mul_eq_mul.mp
  rw [← divInt_eq_div]

theorem substr_num_den' (q r : ℚ) :
    (q - r).num * q.den * r.den = (q.num * r.den - r.num * q.den) * (q - r).den := by
  rw [sub_eq_add_neg, sub_eq_add_neg, ← neg_mul, ← num_neg_eq_neg_num, ← den_neg_eq_den r,
    add_num_den' q (-r)]

end Casts

protected theorem inv_neg (q : ℚ) : (-q)⁻¹ = -q⁻¹ := by
  rw [← num_divInt_den q]
  simp only [Rat.neg_divInt, Rat.inv_divInt, Rat.divInt_neg]

theorem num_div_eq_of_coprime {a b : ℤ} (hb0 : 0 < b) (h : Nat.Coprime a.natAbs b.natAbs) :
    (a / b : ℚ).num = a := by
  lift b to ℕ using hb0.le
  simp only [Int.natAbs_natCast, Int.natCast_pos] at h hb0
  rw [← Rat.divInt_eq_div, ← mk_eq_divInt _ _ hb0.ne' h]

theorem den_div_eq_of_coprime {a b : ℤ} (hb0 : 0 < b) (h : Nat.Coprime a.natAbs b.natAbs) :
    ((a / b : ℚ).den : ℤ) = b := by
  lift b to ℕ using hb0.le
  simp only [Int.natAbs_natCast, Int.natCast_pos] at h hb0
  rw [← Rat.divInt_eq_div, ← mk_eq_divInt _ _ hb0.ne' h]

theorem div_int_inj {a b c d : ℤ} (hb0 : 0 < b) (hd0 : 0 < d) (h1 : Nat.Coprime a.natAbs b.natAbs)
    (h2 : Nat.Coprime c.natAbs d.natAbs) (h : (a : ℚ) / b = (c : ℚ) / d) : a = c ∧ b = d := by
  apply And.intro
  · rw [← num_div_eq_of_coprime hb0 h1, h, num_div_eq_of_coprime hd0 h2]
  · rw [← den_div_eq_of_coprime hb0 h1, h, den_div_eq_of_coprime hd0 h2]

@[norm_cast]
theorem intCast_div_self (n : ℤ) : ((n / n : ℤ) : ℚ) = n / n := by
  by_cases hn : n = 0
  · subst hn
    simp only [Int.cast_zero, zero_div, Int.ediv_zero]
  · have : (n : ℚ) ≠ 0 := by rwa [← coe_int_inj] at hn
    simp only [Int.ediv_self hn, Int.cast_one, div_self this]

@[norm_cast]
theorem natCast_div_self (n : ℕ) : ((n / n : ℕ) : ℚ) = n / n :=
  intCast_div_self n

theorem intCast_div (a b : ℤ) (h : b ∣ a) : ((a / b : ℤ) : ℚ) = a / b := by
  rcases h with ⟨c, rfl⟩
  rw [mul_comm b, Int.mul_ediv_assoc c (dvd_refl b), Int.cast_mul,
    intCast_div_self, Int.cast_mul, mul_div_assoc]

theorem natCast_div (a b : ℕ) (h : b ∣ a) : ((a / b : ℕ) : ℚ) = a / b :=
  intCast_div a b (Int.ofNat_dvd.mpr h)

theorem den_div_intCast_eq_one_iff (m n : ℤ) (hn : n ≠ 0) : ((m : ℚ) / n).den = 1 ↔ n ∣ m := by
  replace hn : (n : ℚ) ≠ 0 := num_ne_zero.mp hn
  constructor
  · rw [Rat.den_eq_one_iff, eq_div_iff hn]
    exact mod_cast (Dvd.intro_left _)
  · exact (intCast_div _ _ · ▸ rfl)

theorem den_div_natCast_eq_one_iff (m n : ℕ) (hn : n ≠ 0) : ((m : ℚ) / n).den = 1 ↔ n ∣ m :=
  (den_div_intCast_eq_one_iff m n (Int.ofNat_ne_zero.mpr hn)).trans Int.ofNat_dvd

theorem inv_intCast_num_of_pos {a : ℤ} (ha0 : 0 < a) : (a : ℚ)⁻¹.num = 1 := by
  rw [← ofInt_eq_cast, ofInt, mk_eq_divInt, Rat.inv_divInt, divInt_eq_div, Nat.cast_one]
  apply num_div_eq_of_coprime ha0
  rw [Int.natAbs_one]
  exact Nat.coprime_one_left _

theorem inv_natCast_num_of_pos {a : ℕ} (ha0 : 0 < a) : (a : ℚ)⁻¹.num = 1 :=
  inv_intCast_num_of_pos (mod_cast ha0 : 0 < (a : ℤ))

theorem inv_intCast_den_of_pos {a : ℤ} (ha0 : 0 < a) : ((a : ℚ)⁻¹.den : ℤ) = a := by
  rw [← ofInt_eq_cast, ofInt, mk_eq_divInt, Rat.inv_divInt, divInt_eq_div, Nat.cast_one]
  apply den_div_eq_of_coprime ha0
  rw [Int.natAbs_one]
  exact Nat.coprime_one_left _

theorem inv_natCast_den_of_pos {a : ℕ} (ha0 : 0 < a) : (a : ℚ)⁻¹.den = a := by
  rw [← Int.ofNat_inj, ← Int.cast_natCast a, inv_intCast_den_of_pos]
  rwa [Int.natCast_pos]

theorem inv_intCast_num (a : ℤ) : (a : ℚ)⁻¹.num = Int.sign a := by simp

theorem inv_natCast_num (a : ℕ) : (a : ℚ)⁻¹.num = Int.sign a := by simp

theorem inv_ofNat_num (a : ℕ) [a.AtLeastTwo] : (ofNat(a) : ℚ)⁻¹.num = 1 := by
  -- This proof is quite unpleasant: golf / find better simp lemmas?
  have : 2 ≤ a := Nat.AtLeastTwo.prop
  simp only [num_inv, num_ofNat, den_ofNat, Nat.cast_one, mul_one, Int.sign_eq_one_iff_pos,
    gt_iff_lt]
  change 0 < (a : ℤ)
  omega

theorem inv_intCast_den (a : ℤ) : (a : ℚ)⁻¹.den = if a = 0 then 1 else a.natAbs := by simp

theorem inv_natCast_den (a : ℕ) : (a : ℚ)⁻¹.den = if a = 0 then 1 else a := by simp

theorem inv_ofNat_den (a : ℕ) [a.AtLeastTwo] : (ofNat(a) : ℚ)⁻¹.den = OfNat.ofNat a := by
  simp [den_inv, Int.natAbs_eq_iff]

theorem den_inv_of_ne_zero {q : ℚ} (hq : q ≠ 0) : (q⁻¹).den = q.num.natAbs := by
  have hq' : q.num ≠ 0 := by simpa using hq
  rw [inv_def, divInt_eq_div, div_eq_mul_inv, mul_den, inv_intCast_den, if_neg hq']
  norm_cast
  rw [one_mul, inv_intCast_num, Int.natAbs_mul, Int.natAbs_sign_of_ne_zero hq', mul_one,
    Int.natAbs_cast, q.reduced.symm, Nat.div_one]

<<<<<<< HEAD
theorem num_inv (q : ℚ) : (q⁻¹).num = q.num.sign * q.den := by
  rw [Rat.inv_def, Rat.divInt_eq_div, div_eq_mul_inv, Rat.mul_num, Rat.inv_intCast_num]
  norm_cast
  rw [one_mul, inv_intCast_den, Int.natAbs_mul, Int.natAbs_cast]
  split <;> simp_all [Int.natAbs_sign_of_ne_zero, q.reduced.symm, mul_comm]

=======
>>>>>>> 19646373
protected theorem «forall» {p : ℚ → Prop} : (∀ r, p r) ↔ ∀ a b : ℤ, b ≠ 0 → p (a / b) where
  mp h _ _ _ := h _
  mpr h q := by simpa [num_div_den] using h q.num q.den (mod_cast q.den_ne_zero)

protected theorem «exists» {p : ℚ → Prop} : (∃ r, p r) ↔ ∃ a b : ℤ, b ≠ 0 ∧ p (a / b) := by
  simpa using Rat.forall (p := (¬ p ·)).not

/-!
### Denominator as `ℕ+`
-/


section PNatDen

/-- Denominator as `ℕ+`. -/
def pnatDen (x : ℚ) : ℕ+ :=
  ⟨x.den, x.pos⟩

@[simp]
theorem coe_pnatDen (x : ℚ) : (x.pnatDen : ℕ) = x.den :=
  rfl

theorem pnatDen_eq_iff_den_eq {x : ℚ} {n : ℕ+} : x.pnatDen = n ↔ x.den = ↑n :=
  Subtype.ext_iff

@[simp]
theorem pnatDen_one : (1 : ℚ).pnatDen = 1 :=
  rfl

@[simp]
theorem pnatDen_zero : (0 : ℚ).pnatDen = 1 :=
  rfl

end PNatDen

end Rat<|MERGE_RESOLUTION|>--- conflicted
+++ resolved
@@ -334,15 +334,6 @@
   rw [one_mul, inv_intCast_num, Int.natAbs_mul, Int.natAbs_sign_of_ne_zero hq', mul_one,
     Int.natAbs_cast, q.reduced.symm, Nat.div_one]
 
-<<<<<<< HEAD
-theorem num_inv (q : ℚ) : (q⁻¹).num = q.num.sign * q.den := by
-  rw [Rat.inv_def, Rat.divInt_eq_div, div_eq_mul_inv, Rat.mul_num, Rat.inv_intCast_num]
-  norm_cast
-  rw [one_mul, inv_intCast_den, Int.natAbs_mul, Int.natAbs_cast]
-  split <;> simp_all [Int.natAbs_sign_of_ne_zero, q.reduced.symm, mul_comm]
-
-=======
->>>>>>> 19646373
 protected theorem «forall» {p : ℚ → Prop} : (∀ r, p r) ↔ ∀ a b : ℤ, b ≠ 0 → p (a / b) where
   mp h _ _ _ := h _
   mpr h q := by simpa [num_div_den] using h q.num q.den (mod_cast q.den_ne_zero)
