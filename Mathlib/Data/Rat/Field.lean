--- conflicted
+++ resolved
@@ -36,21 +36,16 @@
 namespace Rat
 
 instance instField : Field ℚ where
-  toCommRing := commRing
+  __ := commRing
   __ := commGroupWithZero
-<<<<<<< HEAD
-  ratCast_mk _ _ _ _ := (num_div_den _).symm
+  ratCast_def q := (num_div_den _).symm
   qsmul := _
-=======
-  ratCast_def q := (num_div_den _).symm
-  qsmul := qsmulRec (↑)
->>>>>>> 68a86285
 
 -- Extra instances to short-circuit type class resolution
 instance instDivisionRing : DivisionRing ℚ := by infer_instance
 
 instance instLinearOrderedField : LinearOrderedField ℚ where
-  toLinearOrderedCommRing := instLinearOrderedCommRing
+  __ := instLinearOrderedCommRing
   __ := instField
 
 end Rat
@@ -67,14 +62,8 @@
 @[simp, norm_cast] lemma coe_div (p q : ℚ≥0) : ((p / q : ℚ≥0) : ℚ) = p / q := rfl
 #align nnrat.coe_div NNRat.coe_div
 
-<<<<<<< HEAD
 lemma inv_def (q : ℚ≥0) : q⁻¹ = divNat q.den q.num := by ext; simp [Rat.inv_def', num_coe, den_coe]
 lemma div_def (p q : ℚ≥0) : p / q = divNat (p.num * q.den) (p.den * q.num) := by
   ext; simp [Rat.div_def', num_coe, den_coe]
-=======
-instance instLinearOrderedField : LinearOrderedField ℚ where
-  __ := instLinearOrderedCommRing
-  __ := instField
->>>>>>> 68a86285
 
 end NNRat