/-
Copyright (c) 2019 Johannes Hölzl. All rights reserved.
Released under Apache 2.0 license as described in the file LICENSE.
Authors: Johannes Hölzl, Mario Carneiro, Kevin Kappelmann
-/
import Mathlib.Algebra.Order.Round
import Mathlib.Data.Rat.Cast.Order
import Mathlib.Tactic.FieldSimp
import Mathlib.Tactic.Ring

/-!
# Floor Function for Rational Numbers

## Summary

We define the `FloorRing` instance on `ℚ`. Some technical lemmas relating `floor` to integer
division and modulo arithmetic are derived as well as some simple inequalities.

## Tags

rat, rationals, ℚ, floor
-/

assert_not_exists Finset

open Int

namespace Rat

variable {α : Type*} [Field α] [LinearOrder α] [IsStrictOrderedRing α] [FloorRing α]
variable {R : Type*} [Ring R] [LinearOrder R] [IsStrictOrderedRing R] [FloorRing R]

@[deprecated Rat.le_floor_iff (since := "2025-09-02")]
protected theorem le_floor {z : ℤ} : ∀ {r : ℚ}, z ≤ Rat.floor r ↔ (z : ℚ) ≤ r
  | ⟨n, d, h, c⟩ => by
    simp only [Rat.floor_def]
    rw [mk'_eq_divInt]
    have h' := Int.ofNat_lt.2 (Nat.pos_of_ne_zero h)
    conv =>
      rhs
      rw [intCast_eq_divInt, Rat.divInt_le_divInt zero_lt_one h', mul_one]
    exact Int.le_ediv_iff_mul_le h'

instance : FloorRing ℚ :=
  (FloorRing.ofFloor ℚ Rat.floor) fun _ _ => Rat.le_floor_iff.symm

/--
This variant of `floor_def` uses the `Int.floor` (for any `FloorRing`) rather than `Rat.floor`.
-/
protected theorem floor_def' {q : ℚ} : ⌊q⌋ = q.num / q.den := Rat.floor_def q

/--
This variant of `ceil_def` uses the `Int.ceil` (for any `FloorRing`) rather than `Rat.ceil`.
-/
protected theorem ceil_def' (q : ℚ) : ⌈q⌉ = -(-q.num / ↑q.den) := by
  change -⌊-q⌋ = _
  rw [Rat.floor_def', num_neg_eq_neg_num, den_neg_eq_den]


@[norm_cast]
theorem floor_intCast_div_natCast (n : ℤ) (d : ℕ) : ⌊(↑n / ↑d : ℚ)⌋ = n / (↑d : ℤ) := by
  rw [Rat.floor_def']
  obtain rfl | hd := eq_zero_or_pos (a := d)
  · simp
  set q := (n : ℚ) / d with q_eq
  obtain ⟨c, n_eq_c_mul_num, d_eq_c_mul_denom⟩ : ∃ c, n = c * q.num ∧ (d : ℤ) = c * q.den := by
    rw [q_eq]
    exact mod_cast @Rat.exists_eq_mul_div_num_and_eq_mul_div_den n d (mod_cast hd.ne')
  rw [n_eq_c_mul_num, d_eq_c_mul_denom]
  refine (Int.mul_ediv_mul_of_pos _ _ <| pos_of_mul_pos_left ?_ <| Int.natCast_nonneg q.den).symm
  rwa [← d_eq_c_mul_denom, Int.natCast_pos]

@[norm_cast]
theorem ceil_intCast_div_natCast (n : ℤ) (d : ℕ) : ⌈(↑n / ↑d : ℚ)⌉ = -((-n) / (↑d : ℤ)) := by
  conv_lhs => rw [← neg_neg ⌈_⌉, ← floor_neg]
  rw [← neg_div, ← Int.cast_neg, floor_intCast_div_natCast]

@[norm_cast]
theorem floor_natCast_div_natCast (n d : ℕ) : ⌊(↑n / ↑d : ℚ)⌋ = n / d :=
  floor_intCast_div_natCast n d

@[norm_cast]
theorem ceil_natCast_div_natCast (n d : ℕ) : ⌈(↑n / ↑d : ℚ)⌉ = -((-n) / d) :=
  ceil_intCast_div_natCast n d

@[norm_cast]
theorem natFloor_natCast_div_natCast (n d : ℕ) : ⌊(↑n / ↑d : ℚ)⌋₊ = n / d := by
  rw [← Int.ofNat_inj, Int.natCast_floor_eq_floor (by positivity)]
  push_cast
  exact floor_intCast_div_natCast n d

@[simp, norm_cast]
theorem floor_cast (x : ℚ) : ⌊(x : α)⌋ = ⌊x⌋ :=
  floor_eq_iff.2 (mod_cast floor_eq_iff.1 (Eq.refl ⌊x⌋))

@[simp, norm_cast]
theorem ceil_cast (x : ℚ) : ⌈(x : α)⌉ = ⌈x⌉ := by
  rw [← neg_inj, ← floor_neg, ← floor_neg, ← Rat.cast_neg, Rat.floor_cast]

@[simp, norm_cast]
theorem round_cast (x : ℚ) : round (x : α) = round x := by
  have : ((x + 1 / 2 : ℚ) : α) = x + 1 / 2 := by simp
  rw [round_eq, round_eq, ← this, floor_cast]

@[simp, norm_cast]
theorem cast_fract (x : ℚ) : (↑(fract x) : α) = fract (x : α) := by
  simp only [fract, cast_sub, cast_intCast, floor_cast]

section NormNum

open Mathlib.Meta.NormNum Qq

theorem isNat_intFloor {R} [Ring R] [LinearOrder R] [IsStrictOrderedRing R] [FloorRing R]
    (r : R) (m : ℕ) :
    IsNat r m → IsNat ⌊r⌋ m := by rintro ⟨⟨⟩⟩; exact ⟨by simp⟩

theorem isInt_intFloor {R} [Ring R] [LinearOrder R] [IsStrictOrderedRing R] [FloorRing R]
    (r : R) (m : ℤ) :
    IsInt r m → IsInt ⌊r⌋ m := by rintro ⟨⟨⟩⟩; exact ⟨by simp⟩

theorem isNat_intFloor_ofIsNNRat (r : α) (n : ℕ) (d : ℕ) :
    IsNNRat r n d → IsNat ⌊r⌋ (n / d) := by
  rintro ⟨inv, rfl⟩
  constructor
  simp only [invOf_eq_inv, ← div_eq_mul_inv]
  rw [← Int.ofNat_ediv_ofNat, ← floor_natCast_div_natCast n d,
    ← floor_cast (α := α), Rat.cast_div, cast_natCast, cast_natCast]

theorem isInt_intFloor_ofIsRat_neg (r : α) (n : ℕ) (d : ℕ) :
    IsRat r (.negOfNat n) d → IsInt ⌊r⌋ (.negOfNat (-(-n / d) : ℤ).toNat) := by
  rintro ⟨inv, rfl⟩
  constructor
  simp only [invOf_eq_inv, ← div_eq_mul_inv, Int.cast_id]
  rw [← ceil_intCast_div_natCast n d, Int.cast_natCast]
  rw [@negOfNat_eq (toNat _), ofNat_eq_coe,
    natCast_toNat_eq_self.mpr (ceil_nonneg (div_nonneg n.cast_nonneg d.cast_nonneg)),
    ← Int.cast_natCast n, ceil_intCast_div_natCast n d, neg_neg, ← ofNat_eq_coe, ← negOfNat_eq,
    ← floor_intCast_div_natCast (.negOfNat n) d, ← floor_cast (α := α), Rat.cast_div,
    cast_intCast, cast_natCast]

/-- `norm_num` extension for `Int.floor` -/
@[norm_num ⌊_⌋]
def evalIntFloor : NormNumExt where eval {u αZ} e := do
  match u, αZ, e with
  | 0, ~q(ℤ), ~q(@Int.floor $α $instR $instO $instF $x) =>
    match ← derive x with
    | .isBool .. => failure
    | .isNat _ _ pb => do
      let _i ← synthInstanceQ q(IsStrictOrderedRing $α)
      assertInstancesCommute
      return .isNat q(inferInstance) _ q(isNat_intFloor $x _ $pb)
    | .isNegNat _ _ pb => do
      let _i ← synthInstanceQ q(IsStrictOrderedRing $α)
      assertInstancesCommute
      -- floor always keeps naturals negative, so we can shortcut `.isInt`
      return .isNegNat q(inferInstance) _ q(isInt_intFloor _ _ $pb)
    | .isNNRat _ q n d h => do
      let _i ← synthInstanceQ q(Field $α)
      let _i ← synthInstanceQ q(IsStrictOrderedRing $α)
      assertInstancesCommute
      have z : Q(ℕ) := Lean.mkRawNatLit ⌊q⌋₊
      letI : $z =Q $n / $d := ⟨⟩
      return .isNat q(inferInstance) z q(isNat_intFloor_ofIsNNRat $x $n $d $h)
    | .isNegNNRat _ q n d h => do
      let _i ← synthInstanceQ q(Field $α)
      let _i ← synthInstanceQ q(IsStrictOrderedRing $α)
      assertInstancesCommute
      have z : Q(ℕ) := Lean.mkRawNatLit (-⌊q⌋).toNat
      letI : $z =Q (-(-$n / $d) : ℤ).toNat := ⟨⟩
      return .isNegNat q(inferInstance) z q(isInt_intFloor_ofIsRat_neg $x $n $d $h)
  | _, _, _ => failure

theorem isNat_intCeil {R} [Ring R] [LinearOrder R] [IsStrictOrderedRing R] [FloorRing R]
    (r : R) (m : ℕ) :
    IsNat r m → IsNat ⌈r⌉ m := by rintro ⟨⟨⟩⟩; exact ⟨by simp⟩

theorem isInt_intCeil {R} [Ring R] [LinearOrder R] [IsStrictOrderedRing R] [FloorRing R]
    (r : R) (m : ℤ) :
    IsInt r m → IsInt ⌈r⌉ m := by rintro ⟨⟨⟩⟩; exact ⟨by simp⟩

theorem isNat_intCeil_ofIsNNRat (r : α) (n : ℕ) (d : ℕ) :
    IsNNRat r n d → IsNat ⌈r⌉ (-(-n / d) : ℤ).toNat := by
  rintro ⟨inv, rfl⟩
  constructor
  simp only [invOf_eq_inv, ← div_eq_mul_inv]
  rw [← ceil_intCast_div_natCast n d, ← ceil_cast (α := α), Rat.cast_div,
    cast_intCast, cast_natCast, Int.cast_natCast,
    Int.natCast_toNat_eq_self.mpr (ceil_nonneg (div_nonneg n.cast_nonneg d.cast_nonneg))]

theorem isInt_intCeil_ofIsRat_neg (r : α) (n : ℕ) (d : ℕ) :
    IsRat r (.negOfNat n) d → IsInt ⌈r⌉ (.negOfNat (n / d)) := by
  rintro ⟨inv, rfl⟩
  constructor
  simp only [invOf_eq_inv, ← div_eq_mul_inv, Int.cast_id]
  rw [@negOfNat_eq (n / d), ofNat_eq_coe, ← ofNat_ediv_ofNat, ← floor_natCast_div_natCast n d,
    floor_natCast_div_natCast n d, ← neg_neg (n : ℤ), ← ofNat_eq_coe, ← negOfNat_eq,
    ← ceil_intCast_div_natCast (.negOfNat n) d, ← ceil_cast (α := α), Rat.cast_div,
    cast_intCast, cast_natCast]

/-- `norm_num` extension for `Int.ceil` -/
@[norm_num ⌈_⌉]
def evalIntCeil : NormNumExt where eval {u αZ} e := do
  match u, αZ, e with
  | 0, ~q(ℤ), ~q(@Int.ceil $α $instR $instO $instF $x) =>
    match ← derive x with
    | .isBool .. => failure
    | .isNat _ _ pb => do
      let _i ← synthInstanceQ q(IsStrictOrderedRing $α)
      assertInstancesCommute
      return .isNat q(inferInstance) _ q(isNat_intCeil $x _ $pb)
    | .isNegNat _ _ pb => do
      let _i ← synthInstanceQ q(IsStrictOrderedRing $α)
      assertInstancesCommute
      -- ceil always keeps naturals negative, so we can shortcut `.isInt`
      return .isNegNat q(inferInstance) _ q(isInt_intCeil _ _ $pb)
    | .isNNRat _ q n d h => do
      let _i ← synthInstanceQ q(Field $α)
      let _i ← synthInstanceQ q(IsStrictOrderedRing $α)
      assertInstancesCommute
      have z : Q(ℕ) := Lean.mkRawNatLit ⌈q⌉₊
      letI : $z =Q (-(-$n / $d) : ℤ).toNat := ⟨⟩
      return .isNat q(inferInstance) z q(isNat_intCeil_ofIsNNRat $x $n $d $h)
    | .isNegNNRat _ q n d h => do
      let _i ← synthInstanceQ q(Field $α)
      let _i ← synthInstanceQ q(IsStrictOrderedRing $α)
      assertInstancesCommute
      have z : Q(ℕ) := Lean.mkRawNatLit (-⌈q⌉).toNat
      letI : $z =Q $n / $d := ⟨⟩
      return .isNegNat q(inferInstance) z q(isInt_intCeil_ofIsRat_neg $x $n $d $h)
  | _, _, _ => failure

<<<<<<< HEAD
/-!
### `norm_num` extension for `Int.fract`
-/

theorem IsNat.intFract {R : Type*} [Ring R] [LinearOrder R] [IsStrictOrderedRing R] [FloorRing R]
    (r : R) (m : ℕ) : IsNat r m → IsNat (Int.fract r) 0 := by
  rintro ⟨rfl⟩
  exact ⟨by simp⟩

theorem IsInt.intFract {R : Type*} [Ring R] [LinearOrder R] [IsStrictOrderedRing R] [FloorRing R]
    (r : R) (m : ℤ) : IsInt r m → IsNat (Int.fract r) 0 := by
  rintro ⟨rfl⟩
  exact ⟨by simp⟩

theorem IsNNRat.intFract {R : Type*} [Field R] [LinearOrder R] [IsStrictOrderedRing R]
    [FloorRing R] (r : R) (num den : ℕ) (hr : IsNNRat r num den) :
    IsNNRat (Int.fract r) (num % den) den := by
  rcases hr with ⟨hd, rfl⟩
  use hd
  simp [← div_eq_mul_inv, Int.fract_div_natCast_eq_div_natCast_mod]

theorem IsRat.intFract {R : Type*} [Field R] [LinearOrder R] [IsStrictOrderedRing R] [FloorRing R]
    (r : R) (n : ℤ) (d : ℕ) : IsRat r n d → IsRat (Int.fract r) (n % d) d := by
  rintro ⟨hd, rfl⟩
  use hd
  simp [← div_eq_mul_inv, Int.fract_div_intCast_eq_div_intCast_mod]

open Lean in
/-- `norm_num` extension for `Int.fract`.

One can just unfold the definition instead,
but that would make Lean normalize the argument twice. -/
@[norm_num (Int.fract _)]
def evalIntFract : NormNumExt where eval {u R} e := do
  match e with
  | ~q(@Int.fract _ $instR $instLO $instF $r) => do
    match ← derive r with
    | .isNat sr m pr =>
      let instIsStrictOrderedRing ← synthInstanceQ (q(IsStrictOrderedRing $R))
      let instFloorRing ← synthInstanceQ (q(FloorRing $R))
      assertInstancesCommute
      return .isNat sr (mkRawNatLit 0) q(IsNat.intFract $r $m $pr)
    | .isNegNat sr m pr =>
      let instIsStrictOrderedRing ← synthInstanceQ (q(IsStrictOrderedRing $R))
      let instFloorRing ← synthInstanceQ (q(FloorRing $R))
      assertInstancesCommute
      return .isNat q(inferInstance) (mkRawNatLit 0) q(IsInt.intFract $r (.negOfNat $m) $pr)
    | .isNNRat sr q nr dr pr =>
      let instField ← synthInstanceQ (q(Field $R))
      let instLinearOrder ← synthInstanceQ (q(LinearOrder $R))
      let instIsStrictOrderedRing ← synthInstanceQ (q(IsStrictOrderedRing $R))
      let instFloorRing ← synthInstanceQ (q(FloorRing $R))
      let n : ℕ := q.num.toNat % q.den
      have en : Q(ℕ) := mkRawNatLit n
      have : $en =Q $nr % $dr := ⟨⟩
      assertInstancesCommute
      return .isNNRat sr (n / q.den) en dr q(IsNNRat.intFract $r $nr $dr $pr)
    | .isNegNNRat ir q nr dr pr => do
      let instField ← synthInstanceQ (q(Field $R))
      let instLinearOrder ← synthInstanceQ (q(LinearOrder $R))
      let instIsStrictOrderedRing ← synthInstanceQ (q(IsStrictOrderedRing $R))
      let instFloorRing ← synthInstanceQ (q(FloorRing $R))
      let n : ℤ := q.num % q.den
      have en : Q(ℤ) := mkRawIntLit n
      have : $en =Q (Int.negOfNat $nr) % $dr := ⟨⟩
      assertInstancesCommute
      return .isRat ir (n / q.den) en dr q(IsRat.intFract $r (Int.negOfNat $nr) $dr $pr)
    | .isBool .. => failure
  | _ => failure

/-!
### `norm_num` extesion for `round`
-/

theorem isNat_round {R : Type*} [Ring R] [LinearOrder R] [IsStrictOrderedRing R] [FloorRing R]
    (r : R) (m : ℕ) : IsNat r m → IsNat (round r) m := by
  rintro ⟨⟨⟩⟩; exact ⟨by simp⟩

theorem isInt_round {R : Type*} [Ring R] [LinearOrder R] [IsStrictOrderedRing R] [FloorRing R]
    (r : R) (m : ℤ) : IsInt r m → IsInt (round r) m := by
  rintro ⟨⟨⟩⟩; exact ⟨by simp⟩

theorem IsRat.isInt_round {R : Type*} [Field R] [LinearOrder R] [IsStrictOrderedRing R]
    [FloorRing R] (r : R) (n : ℤ) (d : ℕ) : IsRat r n d → IsInt (round r) (round (n / d : ℚ)) := by
  rintro ⟨inv, rfl⟩
  constructor
  rw [invOf_eq_inv, ← div_eq_mul_inv]
  norm_cast

/-- `norm_num` extension for `round` -/
@[norm_num round _]
def evalRound : NormNumExt where eval {u αZ} e := do
  match u, αZ, e with
  | 0, ~q(ℤ), ~q(@round $α $instR $instLO $instF $x) =>
    match ← derive x with
    | .isBool .. => failure
    | .isNat sα nb pb => do
      let _i ← synthInstanceQ (q(Ring $α) : Q(Type u_1))
      let _i' ← synthInstanceQ (q(LinearOrder $α) : Q(Type u_1))
      let _i'' ← synthInstanceQ (q(IsStrictOrderedRing $α))
      let _i''' ← synthInstanceQ (q(FloorRing $α))
      assertInstancesCommute
      return .isNat q(inferInstance) nb q(isNat_round $x _ $pb)
    | .isNegNat sα nb pb => do
      let _i ← synthInstanceQ (q(LinearOrder $α) : Q(Type u_1))
      let _i' ← synthInstanceQ (q(IsStrictOrderedRing $α))
      let _i'' ← synthInstanceQ (q(FloorRing $α))
      assertInstancesCommute
      return .isNegNat q(inferInstance) nb q(isInt_round _ _ $pb)
    | .isNNRat _ q n d h => do
      let _i ← synthInstanceQ (q(Field $α) : Q(Type u_1))
      let _i' ← synthInstanceQ (q(IsStrictOrderedRing $α))
      let _i'' ← synthInstanceQ (q(FloorRing $α))
      assertInstancesCommute
      have z : Q(ℤ) := mkRawIntLit (round q)
      letI : $z =Q round (Int.ofNat $n / $d : ℚ) := ⟨⟩
      return .isInt q(inferInstance) z (round q) q(IsRat.isInt_round _ $n $d <| IsNNRat.to_isRat $h)
    | .isNegNNRat _ q n d h => do
      let _i ← synthInstanceQ (q(Field $α) : Q(Type u_1))
      let _i' ← synthInstanceQ (q(IsStrictOrderedRing $α))
      let _i'' ← synthInstanceQ (q(FloorRing $α))
      assertInstancesCommute
      have z : Q(ℤ) := mkRawIntLit (round q)
      letI : $z =Q round ((Int.negOfNat $n) / $d : ℚ) := ⟨⟩
      return .isInt q(inferInstance) z (round q) q(IsRat.isInt_round _ (.negOfNat $n) $d $h)
=======
theorem isNat_intFract_of_isNat (r : R) (m : ℕ) : IsNat r m → IsNat (Int.fract r) 0 := by
  rintro ⟨⟨⟩⟩; exact ⟨by simp⟩

theorem isNat_intFract_of_isInt (r : R) (m : ℤ) : IsInt r m → IsNat (Int.fract r) 0 := by
  rintro ⟨⟨⟩⟩; exact ⟨by simp⟩

theorem isNNRat_intFract_of_isNNRat (r : α) (n d : ℕ) :
    IsNNRat r n d → IsNNRat (Int.fract r) (n % d) d := by
  rintro ⟨inv, rfl⟩
  refine ⟨inv, ?_⟩
  simp only [invOf_eq_inv, ← div_eq_mul_inv, fract_div_natCast_eq_div_natCast_mod]

theorem isRat_intFract_of_isRat_negOfNat (r : α) (n d : ℕ) :
    IsRat r (negOfNat n) d → IsRat (Int.fract r) (-n % d) d := by
  rintro ⟨inv, rfl⟩
  refine ⟨inv, ?_⟩
  simp only [invOf_eq_inv, ← div_eq_mul_inv, fract_div_intCast_eq_div_intCast_mod,
    negOfNat_eq, ofNat_eq_coe]

/-- `norm_num` extension for `Int.fract` -/
@[norm_num (Int.fract _)]
def evalIntFract : NormNumExt where eval {u α} e := do
  match e with
  | ~q(@Int.fract _ $instR $instO $instF $x) =>
    match ← derive x with
    | .isBool .. => failure
    | .isNat _ _ pb => do
      let _i ← synthInstanceQ q(IsStrictOrderedRing $α)
      assertInstancesCommute
      have z : Q(ℕ) := Lean.mkRawNatLit 0
      letI : $z =Q 0 := ⟨⟩
      return .isNat _ z q(isNat_intFract_of_isNat $x _ $pb)
    | .isNegNat _ _ pb => do
      let _i ← synthInstanceQ q(IsStrictOrderedRing $α)
      assertInstancesCommute
      have z : Q(ℕ) := Lean.mkRawNatLit 0
      letI : $z =Q 0 := ⟨⟩
      return .isNat _ z q(isNat_intFract_of_isInt _ _ $pb)
    | .isNNRat _ q n d h => do
      let _i ← synthInstanceQ q(Field $α)
      let _i ← synthInstanceQ q(IsStrictOrderedRing $α)
      assertInstancesCommute
      have n' : Q(ℕ) := Lean.mkRawNatLit (q.num.natAbs % q.den)
      letI : $n' =Q $n % $d := ⟨⟩
      return .isNNRat _ (Int.fract q) n' d q(isNNRat_intFract_of_isNNRat _ $n $d $h)
    | .isNegNNRat _ q n d h => do
      let _i ← synthInstanceQ q(Field $α)
      let _i ← synthInstanceQ q(IsStrictOrderedRing $α)
      assertInstancesCommute
      have n' : Q(ℤ) := mkRawIntLit (q.num % q.den)
      letI : $n' =Q -$n % $d := ⟨⟩
      return .isRat _ (Int.fract q) n' d q(isRat_intFract_of_isRat_negOfNat _ $n $d $h)
>>>>>>> ff726a00
  | _, _, _ => failure

end NormNum

end Rat

theorem Int.mod_nat_eq_sub_mul_floor_rat_div {n : ℤ} {d : ℕ} : n % d = n - d * ⌊(n : ℚ) / d⌋ := by
  rw [Int.emod_def, Rat.floor_intCast_div_natCast]

theorem Nat.coprime_sub_mul_floor_rat_div_of_coprime {n d : ℕ} (n_coprime_d : n.Coprime d) :
    ((n : ℤ) - d * ⌊(n : ℚ) / d⌋).natAbs.Coprime d := by
  have : (n : ℤ) % d = n - d * ⌊(n : ℚ) / d⌋ := Int.mod_nat_eq_sub_mul_floor_rat_div
  rw [← this]
  have : d.Coprime n := n_coprime_d.symm
  rwa [Nat.Coprime, Nat.gcd_rec] at this

namespace Rat

theorem num_lt_succ_floor_mul_den (q : ℚ) : q.num < (⌊q⌋ + 1) * q.den := by
  suffices (q.num : ℚ) < (⌊q⌋ + 1) * q.den from mod_cast this
  suffices (q.num : ℚ) < (q - fract q + 1) * q.den by
    have : (⌊q⌋ : ℚ) = q - fract q := eq_sub_of_add_eq <| floor_add_fract q
    rwa [this]
  suffices (q.num : ℚ) < q.num + (1 - fract q) * q.den by
    have : (q - fract q + 1) * q.den = q.num + (1 - fract q) * q.den := by
      calc
        (q - fract q + 1) * q.den = (q + (1 - fract q)) * q.den := by ring
        _ = q * q.den + (1 - fract q) * q.den := by rw [add_mul]
        _ = q.num + (1 - fract q) * q.den := by simp
    rwa [this]
  suffices 0 < (1 - fract q) * q.den by
    rw [← sub_lt_iff_lt_add']
    simpa
  have : 0 < 1 - fract q := by
    have : fract q < 1 := fract_lt_one q
    have : 0 + fract q < 1 := by simp [this]
    rwa [lt_sub_iff_add_lt]
  exact mul_pos this (by exact mod_cast q.pos)

theorem fract_inv_num_lt_num_of_pos {q : ℚ} (q_pos : 0 < q) : (fract q⁻¹).num < q.num := by
  -- we know that the numerator must be positive
  have q_num_pos : 0 < q.num := Rat.num_pos.mpr q_pos
  -- we will work with the absolute value of the numerator, which is equal to the numerator
  have q_num_abs_eq_q_num : (q.num.natAbs : ℤ) = q.num := Int.natAbs_of_nonneg q_num_pos.le
  set q_inv : ℚ := q.den / q.num with q_inv_def
  have q_inv_eq : q⁻¹ = q_inv := by rw [q_inv_def, inv_def, divInt_eq_div, Int.cast_natCast]
  suffices (q_inv - ⌊q_inv⌋).num < q.num by rwa [q_inv_eq]
  suffices ((q.den - q.num * ⌊q_inv⌋ : ℚ) / q.num).num < q.num by
    simp only [gt_iff_lt, q_inv]
    field_simp
    simp [q_inv, this]
  suffices (q.den : ℤ) - q.num * ⌊q_inv⌋ < q.num by
    -- use that `q.num` and `q.den` are coprime to show that the numerator stays unreduced
    have : ((q.den - q.num * ⌊q_inv⌋ : ℚ) / q.num).num = q.den - q.num * ⌊q_inv⌋ := by
      suffices ((q.den : ℤ) - q.num * ⌊q_inv⌋).natAbs.Coprime q.num.natAbs from
        mod_cast Rat.num_div_eq_of_coprime q_num_pos this
      have tmp := Nat.coprime_sub_mul_floor_rat_div_of_coprime q.reduced.symm
      simpa only [Nat.cast_natAbs, abs_of_nonneg q_num_pos.le] using tmp
    rwa [this]
  -- to show the claim, start with the following inequality
  have q_inv_num_denom_ineq : q⁻¹.num - ⌊q⁻¹⌋ * q⁻¹.den < q⁻¹.den := by
    have : q⁻¹.num < (⌊q⁻¹⌋ + 1) * q⁻¹.den := Rat.num_lt_succ_floor_mul_den q⁻¹
    have : q⁻¹.num < ⌊q⁻¹⌋ * q⁻¹.den + q⁻¹.den := by rwa [right_distrib, one_mul] at this
    rwa [← sub_lt_iff_lt_add'] at this
  -- use that `q.num` and `q.den` are coprime to show that q_inv is the unreduced reciprocal
  -- of `q`
  have : q_inv.num = q.den ∧ q_inv.den = q.num.natAbs := by
    have coprime_q_denom_q_num : q.den.Coprime q.num.natAbs := q.reduced.symm
    have : Int.natAbs q.den = q.den := by simp
    rw [← this] at coprime_q_denom_q_num
    rw [q_inv_def]
    constructor
    · exact mod_cast Rat.num_div_eq_of_coprime q_num_pos coprime_q_denom_q_num
    · suffices (((q.den : ℚ) / q.num).den : ℤ) = q.num.natAbs by exact mod_cast this
      rw [q_num_abs_eq_q_num]
      exact mod_cast Rat.den_div_eq_of_coprime q_num_pos coprime_q_denom_q_num
  rwa [q_inv_eq, this.left, this.right, q_num_abs_eq_q_num, mul_comm] at q_inv_num_denom_ineq

end Rat<|MERGE_RESOLUTION|>--- conflicted
+++ resolved
@@ -229,7 +229,6 @@
       return .isNegNat q(inferInstance) z q(isInt_intCeil_ofIsRat_neg $x $n $d $h)
   | _, _, _ => failure
 
-<<<<<<< HEAD
 /-!
 ### `norm_num` extension for `Int.fract`
 -/
@@ -355,60 +354,6 @@
       have z : Q(ℤ) := mkRawIntLit (round q)
       letI : $z =Q round ((Int.negOfNat $n) / $d : ℚ) := ⟨⟩
       return .isInt q(inferInstance) z (round q) q(IsRat.isInt_round _ (.negOfNat $n) $d $h)
-=======
-theorem isNat_intFract_of_isNat (r : R) (m : ℕ) : IsNat r m → IsNat (Int.fract r) 0 := by
-  rintro ⟨⟨⟩⟩; exact ⟨by simp⟩
-
-theorem isNat_intFract_of_isInt (r : R) (m : ℤ) : IsInt r m → IsNat (Int.fract r) 0 := by
-  rintro ⟨⟨⟩⟩; exact ⟨by simp⟩
-
-theorem isNNRat_intFract_of_isNNRat (r : α) (n d : ℕ) :
-    IsNNRat r n d → IsNNRat (Int.fract r) (n % d) d := by
-  rintro ⟨inv, rfl⟩
-  refine ⟨inv, ?_⟩
-  simp only [invOf_eq_inv, ← div_eq_mul_inv, fract_div_natCast_eq_div_natCast_mod]
-
-theorem isRat_intFract_of_isRat_negOfNat (r : α) (n d : ℕ) :
-    IsRat r (negOfNat n) d → IsRat (Int.fract r) (-n % d) d := by
-  rintro ⟨inv, rfl⟩
-  refine ⟨inv, ?_⟩
-  simp only [invOf_eq_inv, ← div_eq_mul_inv, fract_div_intCast_eq_div_intCast_mod,
-    negOfNat_eq, ofNat_eq_coe]
-
-/-- `norm_num` extension for `Int.fract` -/
-@[norm_num (Int.fract _)]
-def evalIntFract : NormNumExt where eval {u α} e := do
-  match e with
-  | ~q(@Int.fract _ $instR $instO $instF $x) =>
-    match ← derive x with
-    | .isBool .. => failure
-    | .isNat _ _ pb => do
-      let _i ← synthInstanceQ q(IsStrictOrderedRing $α)
-      assertInstancesCommute
-      have z : Q(ℕ) := Lean.mkRawNatLit 0
-      letI : $z =Q 0 := ⟨⟩
-      return .isNat _ z q(isNat_intFract_of_isNat $x _ $pb)
-    | .isNegNat _ _ pb => do
-      let _i ← synthInstanceQ q(IsStrictOrderedRing $α)
-      assertInstancesCommute
-      have z : Q(ℕ) := Lean.mkRawNatLit 0
-      letI : $z =Q 0 := ⟨⟩
-      return .isNat _ z q(isNat_intFract_of_isInt _ _ $pb)
-    | .isNNRat _ q n d h => do
-      let _i ← synthInstanceQ q(Field $α)
-      let _i ← synthInstanceQ q(IsStrictOrderedRing $α)
-      assertInstancesCommute
-      have n' : Q(ℕ) := Lean.mkRawNatLit (q.num.natAbs % q.den)
-      letI : $n' =Q $n % $d := ⟨⟩
-      return .isNNRat _ (Int.fract q) n' d q(isNNRat_intFract_of_isNNRat _ $n $d $h)
-    | .isNegNNRat _ q n d h => do
-      let _i ← synthInstanceQ q(Field $α)
-      let _i ← synthInstanceQ q(IsStrictOrderedRing $α)
-      assertInstancesCommute
-      have n' : Q(ℤ) := mkRawIntLit (q.num % q.den)
-      letI : $n' =Q -$n % $d := ⟨⟩
-      return .isRat _ (Int.fract q) n' d q(isRat_intFract_of_isRat_negOfNat _ $n $d $h)
->>>>>>> ff726a00
   | _, _, _ => failure
 
 end NormNum
