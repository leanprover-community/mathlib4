/-
Copyright (c) 2019 Johannes Hölzl. All rights reserved.
Released under Apache 2.0 license as described in the file LICENSE.
Authors: Johannes Hölzl, Mario Carneiro
-/
import Mathlib.Algebra.GroupWithZero.Basic
import Mathlib.Algebra.Ring.Basic
import Mathlib.Data.Int.Cast.Defs
import Mathlib.Data.Int.Order.Basic
import Mathlib.Data.Rat.Init

#align_import data.rat.defs from "leanprover-community/mathlib"@"18a5306c091183ac90884daa9373fa3b178e8607"

/-!
# Basics for the Rational Numbers

## Summary

We define the integral domain structure on `ℚ` and prove basic lemmas about it.
The definition of the field structure on `ℚ` will be done in `Mathlib.Data.Rat.Basic` once the
`Field` class has been defined.

## Main Definitions

- `Rat.divInt n d` constructs a rational number `q = n / d` from `n d : ℤ`.

## Notations

- `/.` is infix notation for `Rat.divInt`.

-/

-- Guard against import creep.
assert_not_exists Field
assert_not_exists PNat
assert_not_exists Nat.dvd_mul
assert_not_exists IsDomain.toCancelMonoidWithZero

namespace Rat

-- Porting note: the definition of `ℚ` has changed; in mathlib3 this was a field.
theorem pos (a : ℚ) : 0 < a.den := Nat.pos_of_ne_zero a.den_nz
#align rat.pos Rat.pos

#align rat.of_int Rat.ofInt

@[simp]
theorem ofInt_eq_cast (n : ℤ) : ofInt n = Int.cast n :=
  rfl
#align rat.of_int_eq_cast Rat.ofInt_eq_cast

-- TODO: Replace `Rat.ofNat_num`/`Rat.ofNat_den` in Std
-- See note [no_index around OfNat.ofNat]
@[simp] lemma num_ofNat (n : ℕ) : num (no_index (OfNat.ofNat n)) = OfNat.ofNat n := rfl
@[simp] lemma den_ofNat (n : ℕ) : den (no_index (OfNat.ofNat n)) = 1 := rfl

@[simp, norm_cast]
theorem coe_int_num (n : ℤ) : (n : ℚ).num = n :=
  rfl
#align rat.coe_int_num Rat.coe_int_num

@[simp, norm_cast]
theorem coe_int_den (n : ℤ) : (n : ℚ).den = 1 :=
  rfl
#align rat.coe_int_denom Rat.coe_int_den

#noalign rat.mk_pnat

-- Porting note (#11215): TODO Should this be namespaced?
#align rat.mk_nat mkRat

#noalign rat.mk_pnat_eq

theorem mkRat_eq (n d) : mkRat n d = n /. d :=
  rfl
#align rat.mk_nat_eq Rat.mkRat_eq

#align rat.mk_zero Rat.divInt_zero

@[simp]
theorem zero_mk (d) (h : d ≠ 0) (w) : mk' 0 d h w = 0 := by congr

#noalign rat.zero_mk_pnat

#align rat.zero_mk_nat Rat.zero_mkRat
#align rat.zero_mk Rat.zero_divInt

@[simp]
lemma num_eq_zero {q : ℚ} : q.num = 0 ↔ q = 0 := by
  induction q
  constructor
  · rintro rfl
    exact zero_mk _ _ _
  · exact congr_arg num

lemma num_ne_zero {q : ℚ} : q.num ≠ 0 ↔ q ≠ 0 := num_eq_zero.not
#align rat.num_ne_zero_of_ne_zero Rat.num_ne_zero

@[simp] lemma den_ne_zero (q : ℚ) : q.den ≠ 0 := q.den_pos.ne'

@[simp]
theorem divInt_eq_zero {a b : ℤ} (b0 : b ≠ 0) : a /. b = 0 ↔ a = 0 := by
  rw [← zero_divInt b, divInt_eq_iff b0 b0, zero_mul, mul_eq_zero, or_iff_left b0]
#align rat.mk_eq_zero Rat.divInt_eq_zero

theorem divInt_ne_zero {a b : ℤ} (b0 : b ≠ 0) : a /. b ≠ 0 ↔ a ≠ 0 :=
  (divInt_eq_zero b0).not
#align rat.mk_ne_zero Rat.divInt_ne_zero

#align rat.mk_eq Rat.divInt_eq_iff
#align rat.div_mk_div_cancel_left Rat.divInt_mul_right

-- Porting note: this can move to Std4
theorem normalize_eq_mk' (n : Int) (d : Nat) (h : d ≠ 0) (c : Nat.gcd (Int.natAbs n) d = 1) :
    normalize n d h = mk' n d h c := (mk_eq_normalize ..).symm

-- TODO: Rename `mkRat_num_den` in Std
@[simp] alias mkRat_num_den' := mkRat_self

-- TODO: Rename `Rat.divInt_self` to `Rat.num_divInt_den` in Std
lemma num_divInt_den (q : ℚ) : q.num /. q.den = q := divInt_self _
#align rat.num_denom Rat.num_divInt_den

lemma mk'_eq_divInt {n d h c} : (⟨n, d, h, c⟩ : ℚ) = n /. d := (num_divInt_den _).symm
#align rat.num_denom' Rat.mk'_eq_divInt

theorem coe_int_eq_divInt (z : ℤ) : (z : ℚ) = z /. 1 := mk'_eq_divInt
#align rat.coe_int_eq_mk Rat.coe_int_eq_divInt

-- TODO: Rename `divInt_self` in Std to `num_divInt_den`
@[simp] lemma divInt_self' {n : ℤ} (hn : n ≠ 0) : n /. n = 1 := by
  simpa using divInt_mul_right (n := 1) (d := 1) hn

/-- Define a (dependent) function or prove `∀ r : ℚ, p r` by dealing with rational
numbers of the form `n /. d` with `0 < d` and coprime `n`, `d`. -/
@[elab_as_elim]
def numDenCasesOn.{u} {C : ℚ → Sort u} :
    ∀ (a : ℚ) (_ : ∀ n d, 0 < d → (Int.natAbs n).Coprime d → C (n /. d)), C a
  | ⟨n, d, h, c⟩, H => by rw [mk'_eq_divInt]; exact H n d (Nat.pos_of_ne_zero h) c
#align rat.num_denom_cases_on Rat.numDenCasesOn

/-- Define a (dependent) function or prove `∀ r : ℚ, p r` by dealing with rational
numbers of the form `n /. d` with `d ≠ 0`. -/
@[elab_as_elim]
def numDenCasesOn'.{u} {C : ℚ → Sort u} (a : ℚ) (H : ∀ (n : ℤ) (d : ℕ), d ≠ 0 → C (n /. d)) :
    C a :=
  numDenCasesOn a fun n d h _ => H n d h.ne'
#align rat.num_denom_cases_on' Rat.numDenCasesOn'

/-- Define a (dependent) function or prove `∀ r : ℚ, p r` by dealing with rational
numbers of the form `mk' n d` with `d ≠ 0`. -/
@[elab_as_elim]
def numDenCasesOn''.{u} {C : ℚ → Sort u} (a : ℚ)
    (H : ∀ (n : ℤ) (d : ℕ) (nz red), C (mk' n d nz red)) : C a :=
  numDenCasesOn a fun n d h h' ↦ by rw [← mk_eq_divInt _ _ h.ne' h']; exact H n d h.ne' _

#align rat.add Rat.add

-- Porting note: there's already an instance for `Add ℚ` is in Std.

theorem lift_binop_eq (f : ℚ → ℚ → ℚ) (f₁ : ℤ → ℤ → ℤ → ℤ → ℤ) (f₂ : ℤ → ℤ → ℤ → ℤ → ℤ)
    (fv :
      ∀ {n₁ d₁ h₁ c₁ n₂ d₂ h₂ c₂},
        f ⟨n₁, d₁, h₁, c₁⟩ ⟨n₂, d₂, h₂, c₂⟩ = f₁ n₁ d₁ n₂ d₂ /. f₂ n₁ d₁ n₂ d₂)
    (f0 : ∀ {n₁ d₁ n₂ d₂}, d₁ ≠ 0 → d₂ ≠ 0 → f₂ n₁ d₁ n₂ d₂ ≠ 0) (a b c d : ℤ)
    (b0 : b ≠ 0) (d0 : d ≠ 0)
    (H :
      ∀ {n₁ d₁ n₂ d₂}, a * d₁ = n₁ * b → c * d₂ = n₂ * d →
        f₁ n₁ d₁ n₂ d₂ * f₂ a b c d = f₁ a b c d * f₂ n₁ d₁ n₂ d₂) :
    f (a /. b) (c /. d) = f₁ a b c d /. f₂ a b c d := by
  generalize ha : a /. b = x; cases' x with n₁ d₁ h₁ c₁; rw [mk'_eq_divInt] at ha
  generalize hc : c /. d = x; cases' x with n₂ d₂ h₂ c₂; rw [mk'_eq_divInt] at hc
  rw [fv]
  have d₁0 := Int.ofNat_ne_zero.2 h₁
  have d₂0 := Int.ofNat_ne_zero.2 h₂
  exact (divInt_eq_iff (f0 d₁0 d₂0) (f0 b0 d0)).2
    (H ((divInt_eq_iff b0 d₁0).1 ha) ((divInt_eq_iff d0 d₂0).1 hc))
#align rat.lift_binop_eq Rat.lift_binop_eq

attribute [simp] divInt_add_divInt

@[deprecated divInt_add_divInt] -- 2024-03-18
theorem add_def'' {a b c d : ℤ} (b0 : b ≠ 0) (d0 : d ≠ 0) :
    a /. b + c /. d = (a * d + c * b) /. (b * d) := divInt_add_divInt _ _ b0 d0

#align rat.add_def Rat.add_def''
#align rat.neg Rat.neg

attribute [simp] neg_divInt
#align rat.neg_def Rat.neg_divInt

lemma neg_def (q : ℚ) : -q = -q.num /. q.den := by rw [← neg_divInt, num_divInt_den]

@[simp] lemma divInt_neg (n d : ℤ) : n /. -d = -n /. d := divInt_neg' ..
#align rat.mk_neg_denom Rat.divInt_neg

-- 2024-03-18
@[deprecated] alias divInt_neg_den := divInt_neg

attribute [simp] divInt_sub_divInt

-- 2024-03-18
@[deprecated divInt_sub_divInt] lemma sub_def'' {a b c d : ℤ} (b0 : b ≠ 0) (d0 : d ≠ 0) :
    a /. b - c /. d = (a * d - c * b) /. (b * d) := divInt_sub_divInt _ _ b0 d0
#align rat.sub_def Rat.sub_def''

#align rat.mul Rat.mul

@[simp]
lemma divInt_mul_divInt' (n₁ d₁ n₂ d₂ : ℤ) : (n₁ /. d₁) * (n₂ /. d₂) = (n₁ * n₂) /. (d₁ * d₂) := by
  obtain rfl | h₁ := eq_or_ne d₁ 0
  · simp
  obtain rfl | h₂ := eq_or_ne d₂ 0
  · simp
  exact divInt_mul_divInt _ _ h₁ h₂
#align rat.mul_def Rat.divInt_mul_divInt'

attribute [simp] mkRat_mul_mkRat

lemma mul_def' (q r : ℚ) : q * r = mkRat (q.num * r.num) (q.den * r.den) := by
  rw [mul_def, normalize_eq_mkRat]

@[deprecated] alias mul_num_den := mul_def'
#align rat.mul_num_denom Rat.mul_def'

#align rat.inv Rat.inv

instance : Inv ℚ :=
  ⟨Rat.inv⟩

@[simp] lemma inv_divInt' (a b : ℤ) : (a /. b)⁻¹ = b /. a := inv_divInt ..
#align rat.inv_def Rat.inv_divInt

@[simp] lemma inv_mkRat (a : ℤ) (b : ℕ) : (mkRat a b)⁻¹ = b /. a := by rw [mkRat_eq, inv_divInt']

lemma inv_def' (q : ℚ) : q⁻¹ = q.den /. q.num := by rw [← inv_divInt', num_divInt_den]
#align rat.inv_def' Rat.inv_def'

@[simp] lemma divInt_div_divInt (n₁ d₁ n₂ d₂) :
    (n₁ /. d₁) / (n₂ /. d₂) = (n₁ * d₂) /. (d₁ * n₂) := by
  rw [div_def, inv_divInt, divInt_mul_divInt']

lemma div_def' (q r : ℚ) : q / r = (q.num * r.den) /. (q.den * r.num) := by
  rw [← divInt_div_divInt, num_divInt_den, num_divInt_den]

@[deprecated] alias div_num_den := div_def'
#align rat.div_num_denom Rat.div_def'

variable (a b c : ℚ)

protected lemma add_zero : a + 0 = a := by simp [add_def, normalize_eq_mkRat]
#align rat.add_zero Rat.add_zero

protected lemma zero_add : 0 + a = a := by simp [add_def, normalize_eq_mkRat]
#align rat.zero_add Rat.zero_add

protected lemma add_comm : a + b = b + a := by simp [add_def, add_comm, mul_comm]
#align rat.add_comm Rat.add_comm

protected theorem add_assoc : a + b + c = a + (b + c) :=
  numDenCasesOn' a fun n₁ d₁ h₁ ↦ numDenCasesOn' b fun n₂ d₂ h₂ ↦ numDenCasesOn' c fun n₃ d₃ h₃ ↦ by
    simp only [ne_eq, Nat.cast_eq_zero, h₁, not_false_eq_true, h₂, divInt_add_divInt, mul_eq_zero,
      or_self, h₃]
    rw [mul_assoc, add_mul, add_mul, mul_assoc, add_assoc]
    congr 2
    ac_rfl
#align rat.add_assoc Rat.add_assoc

protected lemma add_left_neg : -a + a = 0 := by simp [add_def, normalize_eq_mkRat]
#align rat.add_left_neg Rat.add_left_neg

-- 2024-03-18
@[deprecated zero_divInt] lemma divInt_zero_one : 0 /. 1 = 0 := zero_divInt _
#align rat.mk_zero_one Rat.zero_divInt

@[simp] lemma divInt_one (n : ℤ) : n /. 1 = n := by simp [divInt, mkRat, normalize]
@[simp] lemma mkRat_one (n : ℤ) : mkRat n 1 = n := by simp [mkRat_eq]

lemma divInt_one_one : 1 /. 1 = 1 := by rw [divInt_one]; rfl
#align rat.mk_one_one Rat.divInt_one_one

-- 2024-03-18
@[deprecated divInt_one] lemma divInt_neg_one_one : -1 /. 1 = -1 := by rw [divInt_one]; rfl
#align rat.mk_neg_one_one Rat.divInt_neg_one_one

#align rat.mul_one Rat.mul_one
#align rat.one_mul Rat.one_mul
#align rat.mul_comm Rat.mul_comm

protected theorem mul_assoc : a * b * c = a * (b * c) :=
  numDenCasesOn' a fun n₁ d₁ h₁ =>
    numDenCasesOn' b fun n₂ d₂ h₂ =>
      numDenCasesOn' c fun n₃ d₃ h₃ => by
        simp [h₁, h₂, h₃, mul_ne_zero, mul_comm, mul_assoc, mul_left_comm]
#align rat.mul_assoc Rat.mul_assoc

protected theorem add_mul : (a + b) * c = a * c + b * c :=
<<<<<<< HEAD
  numDenCasesOn' a fun n₁ d₁ h₁ ↦ numDenCasesOn' b fun n₂ d₂ h₂ ↦ numDenCasesOn' c fun n₃ d₃ h₃ ↦ by
    simp only [ne_eq, Nat.cast_eq_zero, h₁, not_false_eq_true, h₂, divInt_add_divInt, mul_eq_zero,
      or_self, h₃, divInt_mul_divInt]
    rw [← divInt_mul_right (Int.coe_nat_ne_zero.2 h₃), add_mul, add_mul]
    ac_rfl
=======
  numDenCasesOn' a fun n₁ d₁ h₁ =>
    numDenCasesOn' b fun n₂ d₂ h₂ =>
      numDenCasesOn' c fun n₃ d₃ h₃ => by
        simp only [ne_eq, Nat.cast_eq_zero, h₁, not_false_eq_true, h₂, add_def'', mul_eq_zero,
          or_self, h₃, mul_def']
        rw [← divInt_mul_right (Int.natCast_ne_zero.2 h₃), add_mul, add_mul]
        ac_rfl
>>>>>>> 392a24a9
#align rat.add_mul Rat.add_mul

protected theorem mul_add : a * (b + c) = a * b + a * c := by
  rw [Rat.mul_comm, Rat.add_mul, Rat.mul_comm, Rat.mul_comm c a]
#align rat.mul_add Rat.mul_add

protected theorem zero_ne_one : 0 ≠ (1 : ℚ) := by
  rw [ne_comm, ← divInt_one_one, divInt_ne_zero one_ne_zero]
  exact one_ne_zero
#align rat.zero_ne_one Rat.zero_ne_one

attribute [simp] mkRat_eq_zero

protected theorem mul_inv_cancel : a ≠ 0 → a * a⁻¹ = 1 :=
  numDenCasesOn' a fun n d hd hn ↦ by
    simp [hd] at hn;
    simp [-divInt_ofNat, mkRat_eq, mul_comm, mul_ne_zero hn (Int.ofNat_ne_zero.2 hd)]
#align rat.mul_inv_cancel Rat.mul_inv_cancel

protected theorem inv_mul_cancel (h : a ≠ 0) : a⁻¹ * a = 1 :=
  Eq.trans (Rat.mul_comm _ _) (Rat.mul_inv_cancel _ h)
#align rat.inv_mul_cancel Rat.inv_mul_cancel

-- Porting note: we already have a `DecidableEq ℚ`.

/-! At this point in the import hierarchy we have not defined the `Field` typeclass.
Instead we'll instantiate `CommRing` and `CommGroupWithZero` at this point.
The `Rat.instField` instance and any field-specific lemmas can be found in `Mathlib.Data.Rat.Basic`.
-/

instance commRing : CommRing ℚ where
  zero := 0
  add := (· + ·)
  neg := Neg.neg
  one := 1
  mul := (· * ·)
  zero_add := Rat.zero_add
  add_zero := Rat.add_zero
  add_comm := Rat.add_comm
  add_assoc := Rat.add_assoc
  add_left_neg := Rat.add_left_neg
  mul_one := Rat.mul_one
  one_mul := Rat.one_mul
  mul_comm := Rat.mul_comm
  mul_assoc := Rat.mul_assoc
  zero_mul := Rat.zero_mul
  mul_zero := Rat.mul_zero
  left_distrib := Rat.mul_add
  right_distrib := Rat.add_mul
  sub_eq_add_neg := Rat.sub_eq_add_neg
  nsmul := nsmulRec
  zsmul := zsmulRec
  intCast := fun n => n
  natCast n := Int.cast n
  natCast_zero := rfl
  natCast_succ n := by
    simp only [coe_int_eq_divInt, divInt_add_divInt _ _ one_ne_zero one_ne_zero,
      ← divInt_one_one, Nat.cast_add, Nat.cast_one, mul_one]

instance commGroupWithZero : CommGroupWithZero ℚ :=
  { exists_pair_ne := ⟨0, 1, Rat.zero_ne_one⟩
    inv_zero := by
      change Rat.inv 0 = 0
      rw [Rat.inv_def]
      rfl
    mul_inv_cancel := Rat.mul_inv_cancel
    mul_zero := mul_zero
    zero_mul := zero_mul }

instance isDomain : IsDomain ℚ :=
  NoZeroDivisors.to_isDomain _

-- Extra instances to short-circuit type class resolution
-- TODO(Mario): this instance slows down Mathlib.Data.Real.Basic
instance nontrivial : Nontrivial ℚ := by infer_instance

instance commSemiring : CommSemiring ℚ := by infer_instance

instance semiring : Semiring ℚ := by infer_instance

instance addCommGroup : AddCommGroup ℚ := by infer_instance

instance addGroup : AddGroup ℚ := by infer_instance

instance addCommMonoid : AddCommMonoid ℚ := by infer_instance

instance addMonoid : AddMonoid ℚ := by infer_instance

instance addLeftCancelSemigroup : AddLeftCancelSemigroup ℚ := by infer_instance

instance addRightCancelSemigroup : AddRightCancelSemigroup ℚ := by infer_instance

instance addCommSemigroup : AddCommSemigroup ℚ := by infer_instance

instance addSemigroup : AddSemigroup ℚ := by infer_instance

instance commMonoid : CommMonoid ℚ := by infer_instance

instance monoid : Monoid ℚ := by infer_instance

instance commSemigroup : CommSemigroup ℚ := by infer_instance

instance semigroup : Semigroup ℚ := by infer_instance

#align rat.denom_ne_zero Rat.den_nz

theorem eq_iff_mul_eq_mul {p q : ℚ} : p = q ↔ p.num * q.den = q.num * p.den := by
  conv =>
    lhs
    rw [← num_divInt_den p, ← num_divInt_den q]
  apply Rat.divInt_eq_iff <;>
    · rw [← Nat.cast_zero, Ne, Int.ofNat_inj]
      apply den_nz
#align rat.eq_iff_mul_eq_mul Rat.eq_iff_mul_eq_mul

@[simp]
theorem den_neg_eq_den (q : ℚ) : (-q).den = q.den :=
  rfl
#align rat.denom_neg_eq_denom Rat.den_neg_eq_den

@[simp]
theorem num_neg_eq_neg_num (q : ℚ) : (-q).num = -q.num :=
  rfl
#align rat.num_neg_eq_neg_num Rat.num_neg_eq_neg_num

@[simp]
theorem num_zero : Rat.num 0 = 0 :=
  rfl
#align rat.num_zero Rat.num_zero

@[simp]
theorem den_zero : Rat.den 0 = 1 :=
  rfl
#align rat.denom_zero Rat.den_zero

lemma zero_of_num_zero {q : ℚ} (hq : q.num = 0) : q = 0 := by simpa [hq] using q.num_divInt_den.symm
#align rat.zero_of_num_zero Rat.zero_of_num_zero

theorem zero_iff_num_zero {q : ℚ} : q = 0 ↔ q.num = 0 :=
  ⟨fun _ => by simp [*], zero_of_num_zero⟩
#align rat.zero_iff_num_zero Rat.zero_iff_num_zero

@[simp]
theorem num_one : (1 : ℚ).num = 1 :=
  rfl
#align rat.num_one Rat.num_one

@[simp]
theorem den_one : (1 : ℚ).den = 1 :=
  rfl
#align rat.denom_one Rat.den_one

theorem mk_num_ne_zero_of_ne_zero {q : ℚ} {n d : ℤ} (hq : q ≠ 0) (hqnd : q = n /. d) : n ≠ 0 :=
  fun this => hq <| by simpa [this] using hqnd
#align rat.mk_num_ne_zero_of_ne_zero Rat.mk_num_ne_zero_of_ne_zero

theorem mk_denom_ne_zero_of_ne_zero {q : ℚ} {n d : ℤ} (hq : q ≠ 0) (hqnd : q = n /. d) : d ≠ 0 :=
  fun this => hq <| by simpa [this] using hqnd
#align rat.mk_denom_ne_zero_of_ne_zero Rat.mk_denom_ne_zero_of_ne_zero

theorem divInt_ne_zero_of_ne_zero {n d : ℤ} (h : n ≠ 0) (hd : d ≠ 0) : n /. d ≠ 0 :=
  (divInt_ne_zero hd).mpr h
#align rat.mk_ne_zero_of_ne_zero Rat.divInt_ne_zero_of_ne_zero

section Casts

protected theorem add_divInt (a b c : ℤ) : (a + b) /. c = a /. c + b /. c :=
  if h : c = 0 then by simp [h]
  else by
    rw [divInt_add_divInt _ _ h h, divInt_eq_iff h (mul_ne_zero h h)]
    simp [add_mul, mul_assoc]
#align rat.add_mk Rat.add_divInt

theorem divInt_eq_div (n d : ℤ) : n /. d = (n : ℚ) / d := by simp [div_def']
#align rat.mk_eq_div Rat.divInt_eq_div

theorem divInt_mul_divInt_cancel {x : ℤ} (hx : x ≠ 0) (n d : ℤ) : n /. x * (x /. d) = n /. d := by
  by_cases hd : d = 0
  · rw [hd]
    simp
  rw [divInt_mul_divInt _ _ hx hd, mul_comm x, divInt_mul_right hx]
#align rat.mk_mul_mk_cancel Rat.divInt_mul_divInt_cancel

theorem divInt_div_divInt_cancel_left {x : ℤ} (hx : x ≠ 0) (n d : ℤ) :
    n /. x / (d /. x) = n /. d := by
  rw [div_eq_mul_inv, inv_divInt', divInt_mul_divInt_cancel hx]
#align rat.mk_div_mk_cancel_left Rat.divInt_div_divInt_cancel_left

theorem divInt_div_divInt_cancel_right {x : ℤ} (hx : x ≠ 0) (n d : ℤ) :
    x /. n / (x /. d) = d /. n := by
  rw [div_eq_mul_inv, inv_divInt', mul_comm, divInt_mul_divInt_cancel hx]
#align rat.mk_div_mk_cancel_right Rat.divInt_div_divInt_cancel_right

theorem coe_int_div_eq_divInt {n d : ℤ} : (n : ℚ) / (d) = n /. d := by
  repeat' rw [coe_int_eq_divInt]
  exact divInt_div_divInt_cancel_left one_ne_zero n d
#align rat.coe_int_div_eq_mk Rat.coe_int_div_eq_divInt

-- Porting note: see porting note above about `Int.cast`@[simp]
theorem num_div_den (r : ℚ) : (r.num : ℚ) / (r.den : ℚ) = r := by
  rw [← Int.cast_ofNat]
  erw [← divInt_eq_div, num_divInt_den]
#align rat.num_div_denom Rat.num_div_den

theorem coe_int_num_of_den_eq_one {q : ℚ} (hq : q.den = 1) : (q.num : ℚ) = q := by
  conv_rhs => rw [← num_divInt_den q, hq]
  rw [coe_int_eq_divInt]
  rfl
#align rat.coe_int_num_of_denom_eq_one Rat.coe_int_num_of_den_eq_one

lemma eq_num_of_isInt {q : ℚ} (h : q.isInt) : q = q.num := by
  rw [Rat.isInt, Nat.beq_eq_true_eq] at h
  exact (Rat.coe_int_num_of_den_eq_one h).symm

theorem den_eq_one_iff (r : ℚ) : r.den = 1 ↔ ↑r.num = r :=
  ⟨Rat.coe_int_num_of_den_eq_one, fun h => h ▸ Rat.coe_int_den r.num⟩
#align rat.denom_eq_one_iff Rat.den_eq_one_iff

instance canLift : CanLift ℚ ℤ (↑) fun q => q.den = 1 :=
  ⟨fun q hq => ⟨q.num, coe_int_num_of_den_eq_one hq⟩⟩
#align rat.can_lift Rat.canLift

theorem coe_nat_eq_divInt (n : ℕ) : ↑n = n /. 1 := by
  rw [← Int.cast_ofNat, coe_int_eq_divInt]
#align rat.coe_nat_eq_mk Rat.coe_nat_eq_divInt

@[simp, norm_cast] lemma num_natCast (n : ℕ) : num n = n := rfl
#align rat.coe_nat_num Rat.num_natCast

@[simp, norm_cast] lemma den_natCast (n : ℕ) : den n = 1 := rfl
#align rat.coe_nat_denom Rat.den_natCast

-- TODO: Fix the names in Std
alias num_intCast := intCast_num
alias den_intCast := intCast_den

-- Will be subsumed by `Int.coe_inj` after we have defined
-- `LinearOrderedField ℚ` (which implies characteristic zero).
theorem coe_int_inj (m n : ℤ) : (m : ℚ) = n ↔ m = n :=
  ⟨congr_arg num, congr_arg _⟩
#align rat.coe_int_inj Rat.coe_int_inj

end Casts

theorem mkRat_eq_div (n : ℤ) (d : ℕ) : mkRat n d = n / d := by
  simp only [mkRat_eq, divInt_eq_div, Int.cast_ofNat]

end Rat<|MERGE_RESOLUTION|>--- conflicted
+++ resolved
@@ -295,21 +295,11 @@
 #align rat.mul_assoc Rat.mul_assoc
 
 protected theorem add_mul : (a + b) * c = a * c + b * c :=
-<<<<<<< HEAD
   numDenCasesOn' a fun n₁ d₁ h₁ ↦ numDenCasesOn' b fun n₂ d₂ h₂ ↦ numDenCasesOn' c fun n₃ d₃ h₃ ↦ by
     simp only [ne_eq, Nat.cast_eq_zero, h₁, not_false_eq_true, h₂, divInt_add_divInt, mul_eq_zero,
       or_self, h₃, divInt_mul_divInt]
-    rw [← divInt_mul_right (Int.coe_nat_ne_zero.2 h₃), add_mul, add_mul]
+    rw [← divInt_mul_right (Int.natCast_ne_zero.2 h₃), add_mul, add_mul]
     ac_rfl
-=======
-  numDenCasesOn' a fun n₁ d₁ h₁ =>
-    numDenCasesOn' b fun n₂ d₂ h₂ =>
-      numDenCasesOn' c fun n₃ d₃ h₃ => by
-        simp only [ne_eq, Nat.cast_eq_zero, h₁, not_false_eq_true, h₂, add_def'', mul_eq_zero,
-          or_self, h₃, mul_def']
-        rw [← divInt_mul_right (Int.natCast_ne_zero.2 h₃), add_mul, add_mul]
-        ac_rfl
->>>>>>> 392a24a9
 #align rat.add_mul Rat.add_mul
 
 protected theorem mul_add : a * (b + c) = a * b + a * c := by
