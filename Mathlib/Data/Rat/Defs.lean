--- conflicted
+++ resolved
@@ -265,13 +265,9 @@
     rw [divInt_add_divInt _ _ h h, divInt_eq_divInt_iff h (Int.mul_ne_zero h h)]
     simp [Int.add_mul, Int.mul_assoc]
 
-<<<<<<< HEAD
-lemma intCast_div_eq_divInt (n d : ℤ) : (n : ℚ) / (d) = n /. d := by rw [divInt_eq_div]
-=======
 theorem divInt_eq_div (n d : ℤ) : n /. d = (n : ℚ) / d := by simp [div_def']
 
 lemma intCast_div_eq_divInt (n d : ℤ) : (n : ℚ) / d = n /. d := by rw [divInt_eq_div]
->>>>>>> 2a6ab534
 
 theorem natCast_div_eq_divInt (n d : ℕ) : (n : ℚ) / d = n /. d := Rat.intCast_div_eq_divInt n d
 
