/-
Copyright (c) 2019 Johannes Hölzl. All rights reserved.
Released under Apache 2.0 license as described in the file LICENSE.
Authors: Johannes Hölzl, Mario Carneiro
-/
import Mathlib.Algebra.GroupWithZero.Basic
import Mathlib.Algebra.Ring.Basic
import Mathlib.Data.Int.Cast.Defs
import Mathlib.Data.Int.Order.Basic
import Mathlib.Data.Rat.Init

#align_import data.rat.defs from "leanprover-community/mathlib"@"18a5306c091183ac90884daa9373fa3b178e8607"

/-!
# Basics for the Rational Numbers

## Summary

We define the integral domain structure on `ℚ` and prove basic lemmas about it.
The definition of the field structure on `ℚ` will be done in `Mathlib.Data.Rat.Basic` once the
`Field` class has been defined.

## Main Definitions

- `Rat.divInt n d` constructs a rational number `q = n / d` from `n d : ℤ`.

## Notations

- `/.` is infix notation for `Rat.divInt`.

-/

-- Guard against import creep.
assert_not_exists Field
assert_not_exists PNat
assert_not_exists Nat.dvd_mul
assert_not_exists IsDomain.toCancelMonoidWithZero

namespace Rat

-- Porting note: the definition of `ℚ` has changed; in mathlib3 this was a field.
theorem pos (a : ℚ) : 0 < a.den := Nat.pos_of_ne_zero a.den_nz
#align rat.pos Rat.pos

#align rat.of_int Rat.ofInt

@[simp]
theorem ofInt_eq_cast (n : ℤ) : ofInt n = Int.cast n :=
  rfl
#align rat.of_int_eq_cast Rat.ofInt_eq_cast

-- TODO: Replace `Rat.ofNat_num`/`Rat.ofNat_den` in Std
-- See note [no_index around OfNat.ofNat]
@[simp] lemma num_ofNat (n : ℕ) : num (no_index (OfNat.ofNat n)) = OfNat.ofNat n := rfl
@[simp] lemma den_ofNat (n : ℕ) : den (no_index (OfNat.ofNat n)) = 1 := rfl

@[simp, norm_cast]
theorem coe_int_num (n : ℤ) : (n : ℚ).num = n :=
  rfl
#align rat.coe_int_num Rat.coe_int_num

@[simp, norm_cast]
theorem coe_int_den (n : ℤ) : (n : ℚ).den = 1 :=
  rfl
#align rat.coe_int_denom Rat.coe_int_den

#noalign rat.mk_pnat

-- Porting note (#11215): TODO Should this be namespaced?
#align rat.mk_nat mkRat

#noalign rat.mk_pnat_eq

theorem mkRat_eq (n d) : mkRat n d = n /. d :=
  rfl
#align rat.mk_nat_eq Rat.mkRat_eq

#align rat.mk_zero Rat.divInt_zero

@[simp]
theorem zero_mk (d) (h : d ≠ 0) (w) : mk' 0 d h w = 0 := by congr

#noalign rat.zero_mk_pnat

#align rat.zero_mk_nat Rat.zero_mkRat
#align rat.zero_mk Rat.zero_divInt

@[simp]
lemma num_eq_zero {q : ℚ} : q.num = 0 ↔ q = 0 := by
  induction q
  constructor
  · rintro rfl
    exact zero_mk _ _ _
  · exact congr_arg num

lemma num_ne_zero {q : ℚ} : q.num ≠ 0 ↔ q ≠ 0 := num_eq_zero.not
#align rat.num_ne_zero_of_ne_zero Rat.num_ne_zero

@[simp] lemma den_ne_zero (q : ℚ) : q.den ≠ 0 := q.den_pos.ne'

@[simp] lemma den_ne_zero (q : ℚ) : q.den ≠ 0 := q.den_pos.ne'

@[simp]
theorem divInt_eq_zero {a b : ℤ} (b0 : b ≠ 0) : a /. b = 0 ↔ a = 0 := by
  rw [← zero_divInt b, divInt_eq_iff b0 b0, zero_mul, mul_eq_zero, or_iff_left b0]
#align rat.mk_eq_zero Rat.divInt_eq_zero

theorem divInt_ne_zero {a b : ℤ} (b0 : b ≠ 0) : a /. b ≠ 0 ↔ a ≠ 0 :=
  (divInt_eq_zero b0).not
#align rat.mk_ne_zero Rat.divInt_ne_zero

#align rat.mk_eq Rat.divInt_eq_iff
#align rat.div_mk_div_cancel_left Rat.divInt_mul_right

-- Porting note: this can move to Std4
theorem normalize_eq_mk' (n : Int) (d : Nat) (h : d ≠ 0) (c : Nat.gcd (Int.natAbs n) d = 1) :
    normalize n d h = mk' n d h c := (mk_eq_normalize ..).symm

-- TODO: Rename `mkRat_num_den` in Std
@[simp] alias mkRat_num_den' := mkRat_self

-- TODO: Rename `Rat.divInt_self` to `Rat.num_divInt_den` in Std
lemma num_divInt_den (q : ℚ) : q.num /. q.den = q := divInt_self _
#align rat.num_denom Rat.num_divInt_den

lemma mk'_eq_divInt {n d h c} : (⟨n, d, h, c⟩ : ℚ) = n /. d := (num_divInt_den _).symm
#align rat.num_denom' Rat.mk'_eq_divInt

theorem coe_int_eq_divInt (z : ℤ) : (z : ℚ) = z /. 1 := mk'_eq_divInt
#align rat.coe_int_eq_mk Rat.coe_int_eq_divInt

-- TODO: Rename `divInt_self` in Std to `num_divInt_den`
@[simp] lemma divInt_self' {n : ℤ} (hn : n ≠ 0) : n /. n = 1 := by
  simpa using divInt_mul_right (n := 1) (d := 1) hn

/-- Define a (dependent) function or prove `∀ r : ℚ, p r` by dealing with rational
numbers of the form `n /. d` with `0 < d` and coprime `n`, `d`. -/
@[elab_as_elim]
def numDenCasesOn.{u} {C : ℚ → Sort u} :
    ∀ (a : ℚ) (_ : ∀ n d, 0 < d → (Int.natAbs n).Coprime d → C (n /. d)), C a
  | ⟨n, d, h, c⟩, H => by rw [mk'_eq_divInt]; exact H n d (Nat.pos_of_ne_zero h) c
#align rat.num_denom_cases_on Rat.numDenCasesOn

/-- Define a (dependent) function or prove `∀ r : ℚ, p r` by dealing with rational
numbers of the form `n /. d` with `d ≠ 0`. -/
@[elab_as_elim]
def numDenCasesOn'.{u} {C : ℚ → Sort u} (a : ℚ) (H : ∀ (n : ℤ) (d : ℕ), d ≠ 0 → C (n /. d)) :
    C a :=
  numDenCasesOn a fun n d h _ => H n d h.ne'
#align rat.num_denom_cases_on' Rat.numDenCasesOn'

/-- Define a (dependent) function or prove `∀ r : ℚ, p r` by dealing with rational
numbers of the form `mk' n d` with `d ≠ 0`. -/
@[elab_as_elim]
def numDenCasesOn''.{u} {C : ℚ → Sort u} (a : ℚ)
    (H : ∀ (n : ℤ) (d : ℕ) (nz red), C (mk' n d nz red)) : C a :=
  numDenCasesOn a fun n d h h' ↦ by rw [← mk_eq_divInt _ _ h.ne' h']; exact H n d h.ne' _

#align rat.add Rat.add

-- Porting note: there's already an instance for `Add ℚ` is in Std.

theorem lift_binop_eq (f : ℚ → ℚ → ℚ) (f₁ : ℤ → ℤ → ℤ → ℤ → ℤ) (f₂ : ℤ → ℤ → ℤ → ℤ → ℤ)
    (fv :
      ∀ {n₁ d₁ h₁ c₁ n₂ d₂ h₂ c₂},
        f ⟨n₁, d₁, h₁, c₁⟩ ⟨n₂, d₂, h₂, c₂⟩ = f₁ n₁ d₁ n₂ d₂ /. f₂ n₁ d₁ n₂ d₂)
    (f0 : ∀ {n₁ d₁ n₂ d₂}, d₁ ≠ 0 → d₂ ≠ 0 → f₂ n₁ d₁ n₂ d₂ ≠ 0) (a b c d : ℤ)
    (b0 : b ≠ 0) (d0 : d ≠ 0)
    (H :
      ∀ {n₁ d₁ n₂ d₂}, a * d₁ = n₁ * b → c * d₂ = n₂ * d →
        f₁ n₁ d₁ n₂ d₂ * f₂ a b c d = f₁ a b c d * f₂ n₁ d₁ n₂ d₂) :
    f (a /. b) (c /. d) = f₁ a b c d /. f₂ a b c d := by
  generalize ha : a /. b = x; cases' x with n₁ d₁ h₁ c₁; rw [mk'_eq_divInt] at ha
  generalize hc : c /. d = x; cases' x with n₂ d₂ h₂ c₂; rw [mk'_eq_divInt] at hc
  rw [fv]
  have d₁0 := Int.ofNat_ne_zero.2 h₁
  have d₂0 := Int.ofNat_ne_zero.2 h₂
  exact (divInt_eq_iff (f0 d₁0 d₂0) (f0 b0 d0)).2
    (H ((divInt_eq_iff b0 d₁0).1 ha) ((divInt_eq_iff d0 d₂0).1 hc))
#align rat.lift_binop_eq Rat.lift_binop_eq

attribute [simp] divInt_add_divInt

@[deprecated divInt_add_divInt] -- 2024-03-18
theorem add_def'' {a b c d : ℤ} (b0 : b ≠ 0) (d0 : d ≠ 0) :
    a /. b + c /. d = (a * d + c * b) /. (b * d) := divInt_add_divInt _ _ b0 d0

#align rat.add_def Rat.add_def''
#align rat.neg Rat.neg

attribute [simp] neg_divInt
#align rat.neg_def Rat.neg_divInt

lemma neg_def (q : ℚ) : -q = -q.num /. q.den := by rw [← neg_divInt, num_divInt_den]

@[simp] lemma divInt_neg (n d : ℤ) : n /. -d = -n /. d := divInt_neg' ..
#align rat.mk_neg_denom Rat.divInt_neg

-- 2024-03-18
@[deprecated] alias divInt_neg_den := divInt_neg

attribute [simp] divInt_sub_divInt

-- 2024-03-18
@[deprecated divInt_sub_divInt] lemma sub_def'' {a b c d : ℤ} (b0 : b ≠ 0) (d0 : d ≠ 0) :
    a /. b - c /. d = (a * d - c * b) /. (b * d) := divInt_sub_divInt _ _ b0 d0
#align rat.sub_def Rat.sub_def''

#align rat.mul Rat.mul

@[simp]
lemma divInt_mul_divInt' (n₁ d₁ n₂ d₂ : ℤ) : (n₁ /. d₁) * (n₂ /. d₂) = (n₁ * n₂) /. (d₁ * d₂) := by
  obtain rfl | h₁ := eq_or_ne d₁ 0
  · simp
  obtain rfl | h₂ := eq_or_ne d₂ 0
  · simp
  exact divInt_mul_divInt _ _ h₁ h₂
#align rat.mul_def Rat.divInt_mul_divInt'

attribute [simp] mkRat_mul_mkRat

lemma mul_def' (q r : ℚ) : q * r = mkRat (q.num * r.num) (q.den * r.den) := by
  rw [mul_def, normalize_eq_mkRat]

@[deprecated] alias mul_num_den := mul_def'
#align rat.mul_num_denom Rat.mul_def'

#align rat.inv Rat.inv

instance : Inv ℚ :=
  ⟨Rat.inv⟩

@[simp] lemma inv_divInt' (a b : ℤ) : (a /. b)⁻¹ = b /. a := inv_divInt ..
#align rat.inv_def Rat.inv_divInt

@[simp] lemma inv_mkRat (a : ℤ) (b : ℕ) : (mkRat a b)⁻¹ = b /. a := by rw [mkRat_eq, inv_divInt']

lemma inv_def' (q : ℚ) : q⁻¹ = q.den /. q.num := by rw [← inv_divInt', num_divInt_den]
#align rat.inv_def' Rat.inv_def'

@[simp] lemma divInt_div_divInt (n₁ d₁ n₂ d₂) :
    (n₁ /. d₁) / (n₂ /. d₂) = (n₁ * d₂) /. (d₁ * n₂) := by
  rw [div_def, inv_divInt, divInt_mul_divInt']

lemma div_def' (q r : ℚ) : q / r = (q.num * r.den) /. (q.den * r.num) := by
  rw [← divInt_div_divInt, num_divInt_den, num_divInt_den]

@[deprecated] alias div_num_den := div_def'
#align rat.div_num_denom Rat.div_def'

variable (a b c : ℚ)

protected lemma add_zero : a + 0 = a := by simp [add_def, normalize_eq_mkRat]
#align rat.add_zero Rat.add_zero

protected lemma zero_add : 0 + a = a := by simp [add_def, normalize_eq_mkRat]
#align rat.zero_add Rat.zero_add

protected lemma add_comm : a + b = b + a := by simp [add_def, add_comm, mul_comm]
#align rat.add_comm Rat.add_comm

protected theorem add_assoc : a + b + c = a + (b + c) :=
  numDenCasesOn' a fun n₁ d₁ h₁ ↦ numDenCasesOn' b fun n₂ d₂ h₂ ↦ numDenCasesOn' c fun n₃ d₃ h₃ ↦ by
    simp only [ne_eq, Nat.cast_eq_zero, h₁, not_false_eq_true, h₂, divInt_add_divInt, mul_eq_zero,
      or_self, h₃]
    rw [mul_assoc, add_mul, add_mul, mul_assoc, add_assoc]
    congr 2
    ac_rfl
#align rat.add_assoc Rat.add_assoc

protected lemma add_left_neg : -a + a = 0 := by simp [add_def, normalize_eq_mkRat]
#align rat.add_left_neg Rat.add_left_neg

-- 2024-03-18
@[deprecated zero_divInt] lemma divInt_zero_one : 0 /. 1 = 0 := zero_divInt _
#align rat.mk_zero_one Rat.zero_divInt

@[simp] lemma divInt_one (n : ℤ) : n /. 1 = n := by simp [divInt, mkRat, normalize]
@[simp] lemma mkRat_one (n : ℤ) : mkRat n 1 = n := by simp [mkRat_eq]

lemma divInt_one_one : 1 /. 1 = 1 := by rw [divInt_one]; rfl
#align rat.mk_one_one Rat.divInt_one_one

-- 2024-03-18
@[deprecated divInt_one] lemma divInt_neg_one_one : -1 /. 1 = -1 := by rw [divInt_one]; rfl
#align rat.mk_neg_one_one Rat.divInt_neg_one_one

#align rat.mul_one Rat.mul_one
#align rat.one_mul Rat.one_mul
#align rat.mul_comm Rat.mul_comm

protected theorem mul_assoc : a * b * c = a * (b * c) :=
  numDenCasesOn' a fun n₁ d₁ h₁ =>
    numDenCasesOn' b fun n₂ d₂ h₂ =>
      numDenCasesOn' c fun n₃ d₃ h₃ => by
        simp [h₁, h₂, h₃, mul_ne_zero, mul_comm, mul_assoc, mul_left_comm]
#align rat.mul_assoc Rat.mul_assoc

protected theorem add_mul : (a + b) * c = a * c + b * c :=
  numDenCasesOn' a fun n₁ d₁ h₁ ↦ numDenCasesOn' b fun n₂ d₂ h₂ ↦ numDenCasesOn' c fun n₃ d₃ h₃ ↦ by
    simp only [ne_eq, Nat.cast_eq_zero, h₁, not_false_eq_true, h₂, divInt_add_divInt, mul_eq_zero,
      or_self, h₃, divInt_mul_divInt]
    rw [← divInt_mul_right (Int.natCast_ne_zero.2 h₃), add_mul, add_mul]
    ac_rfl
#align rat.add_mul Rat.add_mul

protected theorem mul_add : a * (b + c) = a * b + a * c := by
  rw [Rat.mul_comm, Rat.add_mul, Rat.mul_comm, Rat.mul_comm c a]
#align rat.mul_add Rat.mul_add

protected theorem zero_ne_one : 0 ≠ (1 : ℚ) := by
  rw [ne_comm, ← divInt_one_one, divInt_ne_zero one_ne_zero]
  exact one_ne_zero
#align rat.zero_ne_one Rat.zero_ne_one

attribute [simp] mkRat_eq_zero

protected theorem mul_inv_cancel : a ≠ 0 → a * a⁻¹ = 1 :=
  numDenCasesOn' a fun n d hd hn ↦ by
    simp [hd] at hn;
    simp [-divInt_ofNat, mkRat_eq, mul_comm, mul_ne_zero hn (Int.ofNat_ne_zero.2 hd)]
#align rat.mul_inv_cancel Rat.mul_inv_cancel

protected theorem inv_mul_cancel (h : a ≠ 0) : a⁻¹ * a = 1 :=
  Eq.trans (Rat.mul_comm _ _) (Rat.mul_inv_cancel _ h)
#align rat.inv_mul_cancel Rat.inv_mul_cancel

-- Porting note: we already have a `DecidableEq ℚ`.

/-! At this point in the import hierarchy we have not defined the `Field` typeclass.
Instead we'll instantiate `CommRing` and `CommGroupWithZero` at this point.
The `Rat.instField` instance and any field-specific lemmas can be found in `Mathlib.Data.Rat.Basic`.
-/

instance commRing : CommRing ℚ where
  zero := 0
  add := (· + ·)
  neg := Neg.neg
  one := 1
  mul := (· * ·)
  zero_add := Rat.zero_add
  add_zero := Rat.add_zero
  add_comm := Rat.add_comm
  add_assoc := Rat.add_assoc
  add_left_neg := Rat.add_left_neg
  mul_one := Rat.mul_one
  one_mul := Rat.one_mul
  mul_comm := Rat.mul_comm
  mul_assoc := Rat.mul_assoc
  zero_mul := Rat.zero_mul
  mul_zero := Rat.mul_zero
  left_distrib := Rat.mul_add
  right_distrib := Rat.add_mul
  sub_eq_add_neg := Rat.sub_eq_add_neg
  nsmul := nsmulRec
  zsmul := zsmulRec
  intCast := fun n => n
  natCast n := Int.cast n
  natCast_zero := rfl
  natCast_succ n := by
    simp only [coe_int_eq_divInt, divInt_add_divInt _ _ one_ne_zero one_ne_zero,
      ← divInt_one_one, Nat.cast_add, Nat.cast_one, mul_one]

instance commGroupWithZero : CommGroupWithZero ℚ :=
  { exists_pair_ne := ⟨0, 1, Rat.zero_ne_one⟩
    inv_zero := by
      change Rat.inv 0 = 0
      rw [Rat.inv_def]
      rfl
    mul_inv_cancel := Rat.mul_inv_cancel
    mul_zero := mul_zero
    zero_mul := zero_mul }

instance isDomain : IsDomain ℚ :=
  NoZeroDivisors.to_isDomain _

-- Extra instances to short-circuit type class resolution
-- TODO(Mario): this instance slows down Mathlib.Data.Real.Basic
instance nontrivial : Nontrivial ℚ := by infer_instance

instance commSemiring : CommSemiring ℚ := by infer_instance

instance semiring : Semiring ℚ := by infer_instance

instance addCommGroup : AddCommGroup ℚ := by infer_instance

instance addGroup : AddGroup ℚ := by infer_instance

instance addCommMonoid : AddCommMonoid ℚ := by infer_instance

instance addMonoid : AddMonoid ℚ := by infer_instance

instance addLeftCancelSemigroup : AddLeftCancelSemigroup ℚ := by infer_instance

instance addRightCancelSemigroup : AddRightCancelSemigroup ℚ := by infer_instance

instance addCommSemigroup : AddCommSemigroup ℚ := by infer_instance

instance addSemigroup : AddSemigroup ℚ := by infer_instance

instance commMonoid : CommMonoid ℚ := by infer_instance

instance monoid : Monoid ℚ := by infer_instance

instance commSemigroup : CommSemigroup ℚ := by infer_instance

instance semigroup : Semigroup ℚ := by infer_instance

#align rat.denom_ne_zero Rat.den_nz

theorem eq_iff_mul_eq_mul {p q : ℚ} : p = q ↔ p.num * q.den = q.num * p.den := by
  conv =>
    lhs
    rw [← num_divInt_den p, ← num_divInt_den q]
  apply Rat.divInt_eq_iff <;>
    · rw [← Nat.cast_zero, Ne, Int.ofNat_inj]
      apply den_nz
#align rat.eq_iff_mul_eq_mul Rat.eq_iff_mul_eq_mul

@[simp]
theorem den_neg_eq_den (q : ℚ) : (-q).den = q.den :=
  rfl
#align rat.denom_neg_eq_denom Rat.den_neg_eq_den

@[simp]
theorem num_neg_eq_neg_num (q : ℚ) : (-q).num = -q.num :=
  rfl
#align rat.num_neg_eq_neg_num Rat.num_neg_eq_neg_num

@[simp]
theorem num_zero : Rat.num 0 = 0 :=
  rfl
#align rat.num_zero Rat.num_zero

@[simp]
theorem den_zero : Rat.den 0 = 1 :=
  rfl
#align rat.denom_zero Rat.den_zero

lemma zero_of_num_zero {q : ℚ} (hq : q.num = 0) : q = 0 := by simpa [hq] using q.num_divInt_den.symm
#align rat.zero_of_num_zero Rat.zero_of_num_zero

theorem zero_iff_num_zero {q : ℚ} : q = 0 ↔ q.num = 0 :=
  ⟨fun _ => by simp [*], zero_of_num_zero⟩
#align rat.zero_iff_num_zero Rat.zero_iff_num_zero

@[simp]
theorem num_one : (1 : ℚ).num = 1 :=
  rfl
#align rat.num_one Rat.num_one

@[simp]
theorem den_one : (1 : ℚ).den = 1 :=
  rfl
#align rat.denom_one Rat.den_one

theorem mk_num_ne_zero_of_ne_zero {q : ℚ} {n d : ℤ} (hq : q ≠ 0) (hqnd : q = n /. d) : n ≠ 0 :=
  fun this => hq <| by simpa [this] using hqnd
#align rat.mk_num_ne_zero_of_ne_zero Rat.mk_num_ne_zero_of_ne_zero

theorem mk_denom_ne_zero_of_ne_zero {q : ℚ} {n d : ℤ} (hq : q ≠ 0) (hqnd : q = n /. d) : d ≠ 0 :=
  fun this => hq <| by simpa [this] using hqnd
#align rat.mk_denom_ne_zero_of_ne_zero Rat.mk_denom_ne_zero_of_ne_zero

theorem divInt_ne_zero_of_ne_zero {n d : ℤ} (h : n ≠ 0) (hd : d ≠ 0) : n /. d ≠ 0 :=
  (divInt_ne_zero hd).mpr h
#align rat.mk_ne_zero_of_ne_zero Rat.divInt_ne_zero_of_ne_zero

<<<<<<< HEAD
=======
theorem mul_num_den (q r : ℚ) : q * r = q.num * r.num /. ↑(q.den * r.den) := by
  suffices q.num /. ↑q.den * (r.num /. ↑r.den) = q.num * r.num /. ↑(q.den * r.den) by
    simpa [num_den] using this
  simp [mul_def']
#align rat.mul_num_denom Rat.mul_num_den

theorem div_num_den (q r : ℚ) : q / r = q.num * r.den /. (q.den * r.num) :=
  if hr : r.num = 0 then by
    have hr' : r = 0 := zero_of_num_zero hr
    simp [*]
  else
    calc
      q / r = q * r⁻¹ := div_eq_mul_inv q r
      _ = q.num /. q.den * (r.num /. r.den)⁻¹ := by simp [num_den]
      _ = q.num /. q.den * (r.den /. r.num) := by rw [inv_def']
      _ = q.num * r.den /. (q.den * r.num) := mul_def' (by simp) hr
#align rat.div_num_denom Rat.div_num_den

>>>>>>> 68a86285
section Casts

protected theorem add_divInt (a b c : ℤ) : (a + b) /. c = a /. c + b /. c :=
  if h : c = 0 then by simp [h]
  else by
    rw [divInt_add_divInt _ _ h h, divInt_eq_iff h (mul_ne_zero h h)]
    simp [add_mul, mul_assoc]
#align rat.add_mk Rat.add_divInt

theorem divInt_eq_div (n d : ℤ) : n /. d = (n : ℚ) / d := by simp [div_def']
#align rat.mk_eq_div Rat.divInt_eq_div

theorem divInt_mul_divInt_cancel {x : ℤ} (hx : x ≠ 0) (n d : ℤ) : n /. x * (x /. d) = n /. d := by
  by_cases hd : d = 0
  · rw [hd]
    simp
  rw [divInt_mul_divInt _ _ hx hd, mul_comm x, divInt_mul_right hx]
#align rat.mk_mul_mk_cancel Rat.divInt_mul_divInt_cancel

theorem divInt_div_divInt_cancel_left {x : ℤ} (hx : x ≠ 0) (n d : ℤ) :
    n /. x / (d /. x) = n /. d := by
  rw [div_eq_mul_inv, inv_divInt', divInt_mul_divInt_cancel hx]
#align rat.mk_div_mk_cancel_left Rat.divInt_div_divInt_cancel_left

theorem divInt_div_divInt_cancel_right {x : ℤ} (hx : x ≠ 0) (n d : ℤ) :
    x /. n / (x /. d) = d /. n := by
  rw [div_eq_mul_inv, inv_divInt', mul_comm, divInt_mul_divInt_cancel hx]
#align rat.mk_div_mk_cancel_right Rat.divInt_div_divInt_cancel_right

theorem coe_int_div_eq_divInt {n d : ℤ} : (n : ℚ) / (d) = n /. d := by
  repeat' rw [coe_int_eq_divInt]
  exact divInt_div_divInt_cancel_left one_ne_zero n d
#align rat.coe_int_div_eq_mk Rat.coe_int_div_eq_divInt

-- Porting note: see porting note above about `Int.cast`@[simp]
theorem num_div_den (r : ℚ) : (r.num : ℚ) / (r.den : ℚ) = r := by
  rw [← Int.cast_ofNat]
  erw [← divInt_eq_div, num_divInt_den]
#align rat.num_div_denom Rat.num_div_den

theorem coe_int_num_of_den_eq_one {q : ℚ} (hq : q.den = 1) : (q.num : ℚ) = q := by
  conv_rhs => rw [← num_divInt_den q, hq]
  rw [coe_int_eq_divInt]
  rfl
#align rat.coe_int_num_of_denom_eq_one Rat.coe_int_num_of_den_eq_one

lemma eq_num_of_isInt {q : ℚ} (h : q.isInt) : q = q.num := by
  rw [Rat.isInt, Nat.beq_eq_true_eq] at h
  exact (Rat.coe_int_num_of_den_eq_one h).symm

theorem den_eq_one_iff (r : ℚ) : r.den = 1 ↔ ↑r.num = r :=
  ⟨Rat.coe_int_num_of_den_eq_one, fun h => h ▸ Rat.coe_int_den r.num⟩
#align rat.denom_eq_one_iff Rat.den_eq_one_iff

instance canLift : CanLift ℚ ℤ (↑) fun q => q.den = 1 :=
  ⟨fun q hq => ⟨q.num, coe_int_num_of_den_eq_one hq⟩⟩
#align rat.can_lift Rat.canLift

theorem coe_nat_eq_divInt (n : ℕ) : ↑n = n /. 1 := by
  rw [← Int.cast_ofNat, coe_int_eq_divInt]
#align rat.coe_nat_eq_mk Rat.coe_nat_eq_divInt

@[simp, norm_cast] lemma num_natCast (n : ℕ) : num n = n := rfl
#align rat.coe_nat_num Rat.num_natCast

@[simp, norm_cast] lemma den_natCast (n : ℕ) : den n = 1 := rfl
#align rat.coe_nat_denom Rat.den_natCast

-- TODO: Fix the names in Std
alias num_intCast := intCast_num
alias den_intCast := intCast_den

-- Will be subsumed by `Int.coe_inj` after we have defined
-- `LinearOrderedField ℚ` (which implies characteristic zero).
theorem coe_int_inj (m n : ℤ) : (m : ℚ) = n ↔ m = n :=
  ⟨congr_arg num, congr_arg _⟩
#align rat.coe_int_inj Rat.coe_int_inj

end Casts

theorem mkRat_eq_div (n : ℤ) (d : ℕ) : mkRat n d = n / d := by
  simp only [mkRat_eq, divInt_eq_div, Int.cast_ofNat]

end Rat<|MERGE_RESOLUTION|>--- conflicted
+++ resolved
@@ -466,27 +466,6 @@
   (divInt_ne_zero hd).mpr h
 #align rat.mk_ne_zero_of_ne_zero Rat.divInt_ne_zero_of_ne_zero
 
-<<<<<<< HEAD
-=======
-theorem mul_num_den (q r : ℚ) : q * r = q.num * r.num /. ↑(q.den * r.den) := by
-  suffices q.num /. ↑q.den * (r.num /. ↑r.den) = q.num * r.num /. ↑(q.den * r.den) by
-    simpa [num_den] using this
-  simp [mul_def']
-#align rat.mul_num_denom Rat.mul_num_den
-
-theorem div_num_den (q r : ℚ) : q / r = q.num * r.den /. (q.den * r.num) :=
-  if hr : r.num = 0 then by
-    have hr' : r = 0 := zero_of_num_zero hr
-    simp [*]
-  else
-    calc
-      q / r = q * r⁻¹ := div_eq_mul_inv q r
-      _ = q.num /. q.den * (r.num /. r.den)⁻¹ := by simp [num_den]
-      _ = q.num /. q.den * (r.den /. r.num) := by rw [inv_def']
-      _ = q.num * r.den /. (q.den * r.num) := mul_def' (by simp) hr
-#align rat.div_num_denom Rat.div_num_den
-
->>>>>>> 68a86285
 section Casts
 
 protected theorem add_divInt (a b c : ℤ) : (a + b) /. c = a /. c + b /. c :=
