--- conflicted
+++ resolved
@@ -4,16 +4,10 @@
 Authors: Johannes Hölzl, Mario Carneiro
 -/
 import Mathlib.Algebra.GroupWithZero.Basic
-<<<<<<< HEAD
-import Mathlib.Algebra.Ring.Basic
-import Mathlib.Data.Int.Cast.Defs
-import Mathlib.Data.Int.Order.Basic
-=======
 import Mathlib.Algebra.Order.Ring.CharZero
 import Mathlib.Algebra.Order.Ring.Int
 import Mathlib.Data.Int.Cast.Defs
 import Mathlib.Data.Nat.Cast.Basic
->>>>>>> 141a2461
 import Mathlib.Data.Rat.Init
 
 #align_import data.rat.defs from "leanprover-community/mathlib"@"18a5306c091183ac90884daa9373fa3b178e8607"
@@ -507,13 +501,7 @@
 
 -- Porting note: see porting note above about `Int.cast`@[simp]
 theorem num_div_den (r : ℚ) : (r.num : ℚ) / (r.den : ℚ) = r := by
-<<<<<<< HEAD
-  rw [← Int.cast_ofNat]
-  erw [← divInt_eq_div, num_divInt_den]
-=======
-  rw [← Int.cast_natCast]
-  erw [← divInt_eq_div, num_den]
->>>>>>> 141a2461
+  rw [← Int.cast_natCast]; erw [← divInt_eq_div, num_divInt_den]
 #align rat.num_div_denom Rat.num_div_den
 
 theorem coe_int_num_of_den_eq_one {q : ℚ} (hq : q.den = 1) : (q.num : ℚ) = q := by
@@ -557,6 +545,7 @@
 end Casts
 
 theorem mkRat_eq_div (n : ℤ) (d : ℕ) : mkRat n d = n / d := by
-  simp only [mkRat_eq, divInt_eq_div, Int.cast_ofNat]
-
-end Rat+  simp only [mkRat_eq, divInt_eq_div, Int.cast_natCast]
+
+end Rat
+#minimize_imports