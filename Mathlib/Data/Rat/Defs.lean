--- conflicted
+++ resolved
@@ -538,20 +538,14 @@
   ⟨fun q hq => ⟨q.num, coe_int_num_of_den_eq_one hq⟩⟩
 #align rat.can_lift Rat.canLift
 
-<<<<<<< HEAD
 theorem natCast_eq_divInt (n : ℕ) : ↑n = n /. 1 := by
-  rw [← Int.cast_ofNat, intCast_eq_divInt]
+  rw [← Int.cast_natCast, intCast_eq_divInt]
 #align rat.coe_nat_eq_mk Rat.natCast_eq_divInt
 
 -- 2024-04-05
 @[deprecated] alias coe_int_eq_divInt := intCast_eq_divInt
 @[deprecated] alias coe_int_div_eq_divInt := intCast_div_eq_divInt
 @[deprecated] alias coe_nat_eq_divInt := natCast_eq_divInt
-=======
-theorem coe_nat_eq_divInt (n : ℕ) : ↑n = n /. 1 := by
-  rw [← Int.cast_natCast, coe_int_eq_divInt]
-#align rat.coe_nat_eq_mk Rat.coe_nat_eq_divInt
->>>>>>> 141a2461
 
 @[simp, norm_cast] lemma num_natCast (n : ℕ) : num n = n := rfl
 #align rat.coe_nat_num Rat.num_natCast
