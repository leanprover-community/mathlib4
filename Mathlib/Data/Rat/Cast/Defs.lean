--- conflicted
+++ resolved
@@ -7,7 +7,6 @@
 import Mathlib.Algebra.Field.Rat
 import Mathlib.Algebra.Group.Commute.Basic
 import Mathlib.Data.Int.Cast.Lemmas
-import Mathlib.Data.NNRat.Lemmas
 import Mathlib.Data.Rat.Lemmas
 import Mathlib.Order.Nat
 import Mathlib.Algebra.GroupWithZero.Units.Lemmas
@@ -223,7 +222,6 @@
     f q = q := by rw [← map_ratCast f, Rat.cast_id]
 
 namespace MonoidWithZeroHomClass
-<<<<<<< HEAD
 
 variable {M₀ : Type*} [MonoidWithZero M₀]
 
@@ -238,22 +236,6 @@
 
 /-- If monoid with zero homs `f` and `g` from `ℚ≥0` agree on the naturals then they are equal.
 
-=======
-
-variable {M₀ : Type*} [MonoidWithZero M₀]
-
-section NNRat
-variable [FunLike F ℚ≥0 M₀] [MonoidWithZeroHomClass F ℚ≥0 M₀] {f g : F}
-
-/-- If monoid with zero homs `f` and `g` from `ℚ≥0` agree on the naturals then they are equal. -/
-lemma ext_nnrat' (h : ∀ n : ℕ, f n = g n) : f = g :=
-  (DFunLike.ext f g) fun r => by
-    rw [← r.num_div_den, div_eq_mul_inv, map_mul, map_mul, h, eq_on_inv₀ f g]
-    apply h
-
-/-- If monoid with zero homs `f` and `g` from `ℚ≥0` agree on the naturals then they are equal.
-
->>>>>>> d0df76bd
 See note [partially-applied ext lemmas] for why `comp` is used here. -/
 @[ext]
 lemma ext_nnrat {f g : ℚ≥0 →*₀ M₀}
