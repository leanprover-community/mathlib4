/-
Copyright (c) 2019 Johannes Hölzl. All rights reserved.
Released under Apache 2.0 license as described in the file LICENSE.
Authors: Johannes Hölzl, Mario Carneiro
-/
import Mathlib.Init.Data.Bool.Lemmas
import Mathlib.Data.Nat.Cast.Order
import Mathlib.Data.Rat.Defs

#align_import data.rat.order from "leanprover-community/mathlib"@"a59dad53320b73ef180174aae867addd707ef00e"

/-!
# Order for Rational Numbers

This file constructs the order on `ℚ` and proves that `ℚ` is a discrete, linearly ordered
commutative ring.

`ℚ` is in fact a linearly ordered field, but this fact is located in `Data.Rat.Field` instead of
here because we need the order on `ℚ` to define `ℚ≥0`, which we itself need to define `Field`.

## Tags

rat, rationals, field, ℚ, numerator, denominator, num, denom, order, ordering
-/


namespace Rat

<<<<<<< HEAD
variable {a b c : ℚ}

#noalign rat.nonneg

@[simp] lemma num_nonneg : 0 ≤ a.num ↔ 0 ≤ a := by simp [instLERat, Rat.blt, le_iff_lt_or_eq]; tauto
#align rat.num_nonneg_iff_zero_le Rat.num_nonneg

@[simp] lemma divInt_nonneg_iff_of_pos_right {a b : ℤ} (hb : 0 < b) : 0 ≤ a /. b ↔ 0 ≤ a := by
  cases' hab : a /. b with n d hd hnd
  rw [mk'_eq_divInt, divInt_eq_iff hb.ne' (mod_cast hd)] at hab
  rw [← num_nonneg, ← mul_nonneg_iff_of_pos_right hb, ← hab,
    mul_nonneg_iff_of_pos_right (mod_cast hd.bot_lt)]
#align rat.mk_nonneg Rat.divInt_nonneg_iff_of_pos_right

@[simp] lemma divInt_nonneg {a b : ℤ} (ha : 0 ≤ a) (hb : 0 ≤ b) : 0 ≤ a /. b := by
  obtain rfl | hb := hb.eq_or_lt
  · simp
    rfl
  rwa [divInt_nonneg_iff_of_pos_right hb]

@[simp] lemma mkRat_nonneg {a : ℤ} (ha : 0 ≤ a) (b : ℕ) : 0 ≤ mkRat a b := by
  simpa using divInt_nonneg ha b.cast_nonneg

protected lemma add_nonneg : 0 ≤ a → 0 ≤ b → 0 ≤ a + b :=
  numDenCasesOn' a fun n₁ d₁ h₁ ↦ numDenCasesOn' b fun n₂ d₂ h₂ ↦ by
    have d₁0 : 0 < (d₁ : ℤ) := mod_cast h₁.bot_lt
    have d₂0 : 0 < (d₂ : ℤ) := mod_cast h₂.bot_lt
    simp only [d₁0, d₂0, h₁, h₂, mul_pos, divInt_nonneg_iff_of_pos_right, divInt_add_divInt, Ne.def,
      Nat.cast_eq_zero, not_false_iff]
    intro n₁0 n₂0
    apply add_nonneg <;> apply mul_nonneg <;> · first |assumption|apply Int.ofNat_zero_le
#align rat.nonneg_add Rat.add_nonneg

protected lemma mul_nonneg : 0 ≤ a → 0 ≤ b → 0 ≤ a * b :=
=======
variable (a b c : ℚ)

open Rat

/-- A rational number is called nonnegative if its numerator is nonnegative. -/
protected def Nonneg (r : ℚ) : Prop :=
  0 ≤ r.num
#align rat.nonneg Rat.Nonneg

@[simp]
theorem divInt_nonneg (a : ℤ) {b : ℤ} (h : 0 < b) : (a /. b).Nonneg ↔ 0 ≤ a := by
  generalize ha : a /. b = x; cases' x with n₁ d₁ h₁ c₁; rw [num_den'] at ha
  simp only [Rat.Nonneg]
  have d0 := Int.ofNat_lt.2 (Nat.pos_of_ne_zero h₁)
  have := (divInt_eq_iff (ne_of_gt h) (ne_of_gt d0)).1 ha
  constructor <;> intro h₂
  · apply nonneg_of_mul_nonneg_left _ d0
    rw [this]
    exact mul_nonneg h₂ (le_of_lt h)
  · apply nonneg_of_mul_nonneg_left _ h
    rw [← this]
    exact mul_nonneg h₂ (Int.ofNat_zero_le _)
#align rat.mk_nonneg Rat.divInt_nonneg

protected theorem nonneg_add {a b} : Rat.Nonneg a → Rat.Nonneg b → Rat.Nonneg (a + b) :=
  numDenCasesOn' a fun n₁ d₁ h₁ =>
    numDenCasesOn' b fun n₂ d₂ h₂ => by
      have d₁0 : 0 < (d₁ : ℤ) := Int.coe_nat_pos.2 (Nat.pos_of_ne_zero h₁)
      have d₂0 : 0 < (d₂ : ℤ) := Int.coe_nat_pos.2 (Nat.pos_of_ne_zero h₂)
      simp only [d₁0, d₂0, h₁, h₂, mul_pos, divInt_nonneg, add_def'', Ne,
        Nat.cast_eq_zero, not_false_iff]
      intro n₁0 n₂0
      apply add_nonneg <;> apply mul_nonneg <;> · first |assumption|apply Int.ofNat_zero_le
#align rat.nonneg_add Rat.nonneg_add

protected theorem nonneg_mul {a b} : Rat.Nonneg a → Rat.Nonneg b → Rat.Nonneg (a * b) :=
>>>>>>> 9158f323
  numDenCasesOn' a fun n₁ d₁ h₁ =>
    numDenCasesOn' b fun n₂ d₂ h₂ => by
      have d₁0 : 0 < (d₁ : ℤ) := mod_cast h₁.bot_lt
      have d₂0 : 0 < (d₂ : ℤ) := mod_cast h₂.bot_lt
      simp only [d₁0, d₂0, mul_pos, divInt_nonneg_iff_of_pos_right,
        divInt_mul_divInt _ _ d₁0.ne' d₂0.ne']
      apply mul_nonneg
#align rat.nonneg_mul Rat.mul_nonneg
#align rat.mul_nonneg Rat.mul_nonneg

protected lemma nonneg_antisymm : 0 ≤ a → 0 ≤ -a → a = 0 := by
  simp_rw [← num_eq_zero, le_antisymm_iff, ← num_nonneg, num_neg_eq_neg_num, neg_nonneg]; tauto
#align rat.nonneg_antisymm Rat.nonneg_antisymm

protected theorem nonneg_total (a : ℚ) : 0 ≤ a ∨ 0 ≤ -a := by
  simp_rw [← num_nonneg, num_neg_eq_neg_num, neg_nonneg]; exact le_total _ _
#align rat.nonneg_total Rat.nonneg_total

#align rat.decidable_nonneg Rat.instDecidableLeRatInstLERat

-- Porting note (#11215): TODO can this be shortened?
protected theorem le_iff_sub_nonneg (a b : ℚ) : a ≤ b ↔ 0 ≤ b - a :=
  numDenCasesOn'' a fun na da ha hared =>
    numDenCasesOn'' b fun nb db hb hbred => by
      change Rat.blt _ _ = false ↔ _
      unfold Rat.blt
      simp only [Bool.and_eq_true, decide_eq_true_eq, Bool.ite_eq_false_distrib,
        decide_eq_false_iff_not, not_lt, ite_eq_left_iff, not_and, not_le, ← num_nonneg]
      split_ifs with h h'
      · rw [Rat.sub_def]
        simp only [false_iff, not_le]
        simp only [normalize_eq]
        apply Int.ediv_neg'
        · rw [sub_neg]
          apply lt_of_lt_of_le
          · apply mul_neg_of_neg_of_pos h.1
            rwa [Nat.cast_pos, pos_iff_ne_zero]
          · apply mul_nonneg h.2 (Nat.cast_nonneg _)
        · simp only [Nat.cast_pos]
          apply Nat.gcd_pos_of_pos_right
          apply mul_pos <;> rwa [pos_iff_ne_zero]
      · simp only [divInt_ofNat, ← zero_iff_num_zero, mkRat_eq_zero hb] at h'
        simp [h']
      · simp only [Rat.sub_def, normalize_eq]
        refine ⟨fun H => ?_, fun H _ => ?_⟩
        · refine Int.ediv_nonneg ?_ (Nat.cast_nonneg _)
          rw [sub_nonneg]
          push_neg at h
          obtain hb|hb := Ne.lt_or_lt h'
          · apply H
            intro H'
            exact (hb.trans H').false.elim
          · obtain ha|ha := le_or_lt na 0
            · apply le_trans <| mul_nonpos_of_nonpos_of_nonneg ha (Nat.cast_nonneg _)
              exact mul_nonneg hb.le (Nat.cast_nonneg _)
            · exact H (fun _ => ha)
        · rw [← sub_nonneg]
          contrapose! H
          apply Int.ediv_neg' H
          simp only [Nat.cast_pos]
          apply Nat.gcd_pos_of_pos_right
          apply mul_pos <;> rwa [pos_iff_ne_zero]

protected lemma divInt_le_divInt {a b c d : ℤ} (b0 : 0 < b) (d0 : 0 < d) :
    a /. b ≤ c /. d ↔ a * d ≤ c * b := by
  rw [Rat.le_iff_sub_nonneg, ← sub_nonneg (α := ℤ)]
  simp [sub_eq_add_neg, ne_of_gt b0, ne_of_gt d0, mul_pos d0 b0]
#align rat.le_def Rat.divInt_le_divInt

protected lemma le_total : a ≤ b ∨ b ≤ a := by
  simpa only [← Rat.le_iff_sub_nonneg, neg_sub] using Rat.nonneg_total (b - a)
#align rat.le_total Rat.le_total

protected theorem not_le {a b : ℚ} : ¬a ≤ b ↔ b < a := (Bool.not_eq_false _).to_iff

instance linearOrder : LinearOrder ℚ where
  le_refl a := by rw [Rat.le_iff_sub_nonneg, ← num_nonneg]; simp
  le_trans a b c hab hbc := by
    rw [Rat.le_iff_sub_nonneg] at hab hbc
    have := Rat.add_nonneg hab hbc
    simp_rw [sub_eq_add_neg, add_left_comm (b + -a) c (-b), add_comm (b + -a) (-b),
      add_left_comm (-b) b (-a), add_comm (-b) (-a), add_neg_cancel_comm_assoc,
      ← sub_eq_add_neg] at this
    rwa [Rat.le_iff_sub_nonneg]
  le_antisymm a b hab hba := by
    rw [Rat.le_iff_sub_nonneg] at hab hba
    rw [sub_eq_add_neg] at hba
    rw [← neg_sub, sub_eq_add_neg] at hab
    have := eq_neg_of_add_eq_zero_left (Rat.nonneg_antisymm hba hab)
    rwa [neg_neg] at this
  le_total _ _ := Rat.le_total
  decidableLE _ _ := by infer_instance
  lt_iff_le_not_le _ _ := by rw [← Rat.not_le, and_iff_right_of_imp Rat.le_total.resolve_left]
#align rat.le_refl le_refl
#align rat.le_antisymm le_antisymm
#align rat.le_trans le_trans

-- Extra instances to short-circuit type class resolution
instance : LT ℚ := by infer_instance

instance : DistribLattice ℚ := by infer_instance

instance : Lattice ℚ := by infer_instance

instance : SemilatticeInf ℚ := by infer_instance

instance : SemilatticeSup ℚ := by infer_instance

instance : Inf ℚ := by infer_instance

instance : Sup ℚ := by infer_instance

instance : PartialOrder ℚ := by infer_instance

instance : Preorder ℚ := by infer_instance

protected lemma le_def {p q : ℚ} : p ≤ q ↔ p.num * q.den ≤ q.num * p.den := by
  rw [← num_divInt_den q, ← num_divInt_den p]
  conv_rhs => simp only [num_divInt_den]
  exact Rat.divInt_le_divInt (mod_cast p.pos) (mod_cast q.pos)
#align rat.le_def' Rat.le_def

protected theorem lt_def {p q : ℚ} : p < q ↔ p.num * q.den < q.num * p.den := by
  rw [lt_iff_le_and_ne, Rat.le_def]
  suffices p ≠ q ↔ p.num * q.den ≠ q.num * p.den by
    constructor <;> intro h
    · exact lt_iff_le_and_ne.mpr ⟨h.left, this.mp h.right⟩
    · have tmp := lt_iff_le_and_ne.mp h
      exact ⟨tmp.left, this.mpr tmp.right⟩
  exact not_iff_not.mpr eq_iff_mul_eq_mul
#align rat.lt_def Rat.lt_def

#noalign rat.nonneg_iff_zero_le

protected theorem add_le_add_left {a b c : ℚ} : c + a ≤ c + b ↔ a ≤ b := by
  rw [Rat.le_iff_sub_nonneg, add_sub_add_left_eq_sub, ← Rat.le_iff_sub_nonneg]
#align rat.add_le_add_left Rat.add_le_add_left

instance instLinearOrderedCommRing : LinearOrderedCommRing ℚ where
  __ := Rat.linearOrder
  __ := Rat.commRing
  zero_le_one := by decide
  add_le_add_left := fun a b ab c => Rat.add_le_add_left.2 ab
  mul_pos a b ha hb := (Rat.mul_nonneg ha.le hb.le).lt_of_ne' (mul_ne_zero ha.ne' hb.ne')

-- Extra instances to short-circuit type class resolution
instance : LinearOrderedRing ℚ := by infer_instance

instance : OrderedRing ℚ := by infer_instance

instance : LinearOrderedSemiring ℚ := by infer_instance

instance : OrderedSemiring ℚ := by infer_instance

instance : LinearOrderedAddCommGroup ℚ := by infer_instance

instance : OrderedAddCommGroup ℚ := by infer_instance

instance : OrderedCancelAddCommMonoid ℚ := by infer_instance

instance : OrderedAddCommMonoid ℚ := by infer_instance

@[simp] lemma num_nonpos {a : ℚ} : a.num ≤ 0 ↔ a ≤ 0 := by simpa using @num_nonneg (-a)
@[simp] lemma num_pos {a : ℚ} : 0 < a.num ↔ 0 < a := lt_iff_lt_of_le_iff_le num_nonpos
#align rat.num_pos_iff_pos Rat.num_pos
@[simp] lemma num_neg {a : ℚ} : a.num < 0 ↔ a < 0 := lt_iff_lt_of_le_iff_le num_nonneg

@[deprecated] alias num_nonneg_iff_zero_le := num_nonneg -- 2024-02-16
@[deprecated] alias num_pos_iff_pos := num_pos -- 2024-02-16

theorem div_lt_div_iff_mul_lt_mul {a b c d : ℤ} (b_pos : 0 < b) (d_pos : 0 < d) :
    (a : ℚ) / b < c / d ↔ a * d < c * b := by
  simp only [lt_iff_le_not_le]
  apply and_congr
  · simp [div_def', Rat.divInt_le_divInt b_pos d_pos]
  · apply not_congr
    simp [div_def', Rat.divInt_le_divInt d_pos b_pos]
#align rat.div_lt_div_iff_mul_lt_mul Rat.div_lt_div_iff_mul_lt_mul

theorem lt_one_iff_num_lt_denom {q : ℚ} : q < 1 ↔ q.num < q.den := by simp [Rat.lt_def]
#align rat.lt_one_iff_num_lt_denom Rat.lt_one_iff_num_lt_denom

theorem abs_def (q : ℚ) : |q| = q.num.natAbs /. q.den := by
  rcases le_total q 0 with hq | hq
  · rw [abs_of_nonpos hq]
    rw [← num_divInt_den q, ← zero_divInt, Rat.divInt_le_divInt (mod_cast q.pos) zero_lt_one,
      mul_one, zero_mul] at hq
    rw [Int.ofNat_natAbs_of_nonpos hq, ← neg_def]
  · rw [abs_of_nonneg hq]
    rw [← num_divInt_den q, ← zero_divInt, Rat.divInt_le_divInt zero_lt_one (mod_cast q.pos),
      mul_one, zero_mul] at hq
    rw [Int.natAbs_of_nonneg hq, num_divInt_den]
#align rat.abs_def Rat.abs_def

end Rat

-- We make some assertions here about declarations that do not need to be in the import dependencies
-- for this file, but have been in the past.
assert_not_exists Fintype

assert_not_exists Set.Icc

assert_not_exists GaloisConnection<|MERGE_RESOLUTION|>--- conflicted
+++ resolved
@@ -26,7 +26,6 @@
 
 namespace Rat
 
-<<<<<<< HEAD
 variable {a b c : ℚ}
 
 #noalign rat.nonneg
@@ -61,44 +60,6 @@
 #align rat.nonneg_add Rat.add_nonneg
 
 protected lemma mul_nonneg : 0 ≤ a → 0 ≤ b → 0 ≤ a * b :=
-=======
-variable (a b c : ℚ)
-
-open Rat
-
-/-- A rational number is called nonnegative if its numerator is nonnegative. -/
-protected def Nonneg (r : ℚ) : Prop :=
-  0 ≤ r.num
-#align rat.nonneg Rat.Nonneg
-
-@[simp]
-theorem divInt_nonneg (a : ℤ) {b : ℤ} (h : 0 < b) : (a /. b).Nonneg ↔ 0 ≤ a := by
-  generalize ha : a /. b = x; cases' x with n₁ d₁ h₁ c₁; rw [num_den'] at ha
-  simp only [Rat.Nonneg]
-  have d0 := Int.ofNat_lt.2 (Nat.pos_of_ne_zero h₁)
-  have := (divInt_eq_iff (ne_of_gt h) (ne_of_gt d0)).1 ha
-  constructor <;> intro h₂
-  · apply nonneg_of_mul_nonneg_left _ d0
-    rw [this]
-    exact mul_nonneg h₂ (le_of_lt h)
-  · apply nonneg_of_mul_nonneg_left _ h
-    rw [← this]
-    exact mul_nonneg h₂ (Int.ofNat_zero_le _)
-#align rat.mk_nonneg Rat.divInt_nonneg
-
-protected theorem nonneg_add {a b} : Rat.Nonneg a → Rat.Nonneg b → Rat.Nonneg (a + b) :=
-  numDenCasesOn' a fun n₁ d₁ h₁ =>
-    numDenCasesOn' b fun n₂ d₂ h₂ => by
-      have d₁0 : 0 < (d₁ : ℤ) := Int.coe_nat_pos.2 (Nat.pos_of_ne_zero h₁)
-      have d₂0 : 0 < (d₂ : ℤ) := Int.coe_nat_pos.2 (Nat.pos_of_ne_zero h₂)
-      simp only [d₁0, d₂0, h₁, h₂, mul_pos, divInt_nonneg, add_def'', Ne,
-        Nat.cast_eq_zero, not_false_iff]
-      intro n₁0 n₂0
-      apply add_nonneg <;> apply mul_nonneg <;> · first |assumption|apply Int.ofNat_zero_le
-#align rat.nonneg_add Rat.nonneg_add
-
-protected theorem nonneg_mul {a b} : Rat.Nonneg a → Rat.Nonneg b → Rat.Nonneg (a * b) :=
->>>>>>> 9158f323
   numDenCasesOn' a fun n₁ d₁ h₁ =>
     numDenCasesOn' b fun n₂ d₂ h₂ => by
       have d₁0 : 0 < (d₁ : ℤ) := mod_cast h₁.bot_lt
