--- conflicted
+++ resolved
@@ -68,15 +68,9 @@
     if vals.length = 0 then
       "0"
     else
-<<<<<<< HEAD
-      let ret : Std.Format := "fun₀" ++
-        .group (.join (vals_dedup.map fun a =>
-          .line ++ .group (f!"| " ++ a.1 ++ f!" =>" ++ .line ++ a.2)) )
-=======
       let ret : Std.Format := f!"fun₀" ++ .nest 2 (
         .group (.join <| vals_dedup.map fun a =>
           .line ++ .group (f!"| {a.1} =>" ++ .line ++ a.2)))
->>>>>>> fd77f319
       if p ≥ leadPrec then Format.paren ret else ret
 
 end DFinsupp