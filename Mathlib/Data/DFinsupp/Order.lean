/-
Copyright (c) 2021 Yaël Dillies. All rights reserved.
Released under Apache 2.0 license as described in the file LICENSE.
Authors: Yaël Dillies
-/
import Mathlib.Algebra.Order.Module.Defs
import Mathlib.Data.DFinsupp.Basic

#align_import data.dfinsupp.order from "leanprover-community/mathlib"@"1d29de43a5ba4662dd33b5cfeecfc2a27a5a8a29"

/-!
# Pointwise order on finitely supported dependent functions

This file lifts order structures on the `α i` to `Π₀ i, α i`.

## Main declarations

* `DFinsupp.orderEmbeddingToFun`: The order embedding from finitely supported dependent functions
  to functions.

-/

open BigOperators

open Finset

variable {ι : Type*} {α : ι → Type*}

namespace DFinsupp

/-! ### Order structures -/


section Zero
variable [∀ i, Zero (α i)]

section LE
variable [∀ i, LE (α i)] {f g : Π₀ i, α i}

instance : LE (Π₀ i, α i) :=
  ⟨fun f g ↦ ∀ i, f i ≤ g i⟩

lemma le_def : f ≤ g ↔ ∀ i, f i ≤ g i := Iff.rfl
#align dfinsupp.le_def DFinsupp.le_def

@[simp, norm_cast] lemma coe_le_coe : ⇑f ≤ g ↔ f ≤ g := Iff.rfl

/-- The order on `DFinsupp`s over a partial order embeds into the order on functions -/
def orderEmbeddingToFun : (Π₀ i, α i) ↪o ∀ i, α i where
  toFun := FunLike.coe
  inj' := FunLike.coe_injective
  map_rel_iff' := by rfl
#align dfinsupp.order_embedding_to_fun DFinsupp.orderEmbeddingToFun

@[simp, norm_cast]
lemma coe_orderEmbeddingToFun : ⇑(orderEmbeddingToFun (α := α)) = FunLike.coe := rfl

-- Porting note: we added implicit arguments here in #3414.
theorem orderEmbeddingToFun_apply {f : Π₀ i, α i} {i : ι} :
    (@orderEmbeddingToFun ι α _ _ f) i = f i :=
  rfl
#align dfinsupp.order_embedding_to_fun_apply DFinsupp.orderEmbeddingToFun_apply

end LE

section Preorder
variable [∀ i, Preorder (α i)] {f g : Π₀ i, α i}

instance : Preorder (Π₀ i, α i) :=
  { (inferInstance : LE (DFinsupp α)) with
    le_refl := fun f i ↦ le_rfl
    le_trans := fun f g h hfg hgh i ↦ (hfg i).trans (hgh i) }

lemma lt_def : f < g ↔ f ≤ g ∧ ∃ i, f i < g i := Pi.lt_def
@[simp, norm_cast] lemma coe_lt_coe : ⇑f < g ↔ f < g := Iff.rfl

lemma coe_mono : Monotone ((⇑) : (Π₀ i, α i) → ∀ i, α i) := fun _ _ ↦ id
#align dfinsupp.coe_fn_mono DFinsupp.coe_mono

lemma coe_strictMono : Monotone ((⇑) : (Π₀ i, α i) → ∀ i, α i) := fun _ _ ↦ id

end Preorder

instance [∀ i, PartialOrder (α i)] : PartialOrder (Π₀ i, α i) :=
  { (inferInstance : Preorder (DFinsupp α)) with
    le_antisymm := fun _ _ hfg hgf ↦ ext fun i ↦ (hfg i).antisymm (hgf i) }

instance [∀ i, SemilatticeInf (α i)] : SemilatticeInf (Π₀ i, α i) :=
  { (inferInstance : PartialOrder (DFinsupp α)) with
    inf := zipWith (fun _ ↦ (· ⊓ ·)) fun _ ↦ inf_idem
    inf_le_left := fun _ _ _ ↦ inf_le_left
    inf_le_right := fun _ _ _ ↦ inf_le_right
    le_inf := fun _ _ _ hf hg i ↦ le_inf (hf i) (hg i) }

@[simp, norm_cast]
lemma coe_inf [∀ i, SemilatticeInf (α i)] (f g : Π₀ i, α i) : f ⊓ g = ⇑f ⊓ g := rfl

theorem inf_apply [∀ i, SemilatticeInf (α i)] (f g : Π₀ i, α i) (i : ι) : (f ⊓ g) i = f i ⊓ g i :=
  zipWith_apply _ _ _ _ _
#align dfinsupp.inf_apply DFinsupp.inf_apply

instance [∀ i, SemilatticeSup (α i)] : SemilatticeSup (Π₀ i, α i) :=
  { (inferInstance : PartialOrder (DFinsupp α)) with
    sup := zipWith (fun _ ↦ (· ⊔ ·)) fun _ ↦ sup_idem
    le_sup_left := fun _ _ _ ↦ le_sup_left
    le_sup_right := fun _ _ _ ↦ le_sup_right
    sup_le := fun _ _ _ hf hg i ↦ sup_le (hf i) (hg i) }

@[simp, norm_cast]
lemma coe_sup [∀ i, SemilatticeSup (α i)] (f g : Π₀ i, α i) : f ⊔ g = ⇑f ⊔ g := rfl

theorem sup_apply [∀ i, SemilatticeSup (α i)] (f g : Π₀ i, α i) (i : ι) : (f ⊔ g) i = f i ⊔ g i :=
  zipWith_apply _ _ _ _ _
#align dfinsupp.sup_apply DFinsupp.sup_apply

section Lattice
variable [∀ i, Lattice (α i)] (f g : Π₀ i, α i)

instance lattice : Lattice (Π₀ i, α i) :=
  { (inferInstance : SemilatticeInf (DFinsupp α)),
    (inferInstance : SemilatticeSup (DFinsupp α)) with }
#align dfinsupp.lattice DFinsupp.lattice

variable [DecidableEq ι] [∀ (i) (x : α i), Decidable (x ≠ 0)]

theorem support_inf_union_support_sup : (f ⊓ g).support ∪ (f ⊔ g).support = f.support ∪ g.support :=
  coe_injective $ compl_injective $ by ext; simp [inf_eq_and_sup_eq_iff]
#align dfinsupp.support_inf_union_support_sup DFinsupp.support_inf_union_support_sup

theorem support_sup_union_support_inf : (f ⊔ g).support ∪ (f ⊓ g).support = f.support ∪ g.support :=
  (union_comm _ _).trans $ support_inf_union_support_sup _ _
#align dfinsupp.support_sup_union_support_inf DFinsupp.support_sup_union_support_inf

end Lattice
end Zero

/-! ### Algebraic order structures -/


instance (α : ι → Type*) [∀ i, OrderedAddCommMonoid (α i)] : OrderedAddCommMonoid (Π₀ i, α i) :=
  { (inferInstance : AddCommMonoid (DFinsupp α)),
    (inferInstance : PartialOrder (DFinsupp α)) with
    add_le_add_left := fun _ _ h c i ↦ add_le_add_left (h i) (c i) }

instance (α : ι → Type*) [∀ i, OrderedCancelAddCommMonoid (α i)] :
    OrderedCancelAddCommMonoid (Π₀ i, α i) :=
  { (inferInstance : OrderedAddCommMonoid (DFinsupp α)) with
    le_of_add_le_add_left := fun _ _ _ H i ↦ le_of_add_le_add_left (H i) }

instance [∀ i, OrderedAddCommMonoid (α i)] [∀ i, ContravariantClass (α i) (α i) (· + ·) (· ≤ ·)] :
    ContravariantClass (Π₀ i, α i) (Π₀ i, α i) (· + ·) (· ≤ ·) :=
  ⟨fun _ _ _ H i ↦ le_of_add_le_add_left (H i)⟩

<<<<<<< HEAD
=======
section Module
variable {α : Type*} {β : ι → Type*} [Semiring α] [Preorder α] [∀ i, AddCommMonoid (β i)]
  [∀ i, Preorder (β i)] [∀ i, Module α (β i)]

instance instPosSMulMono [∀ i, PosSMulMono α (β i)] : PosSMulMono α (Π₀ i, β i) :=
  PosSMulMono.lift _ coe_le_coe coe_smul

instance instSMulPosMono [∀ i, SMulPosMono α (β i)] : SMulPosMono α (Π₀ i, β i) :=
  SMulPosMono.lift _ coe_le_coe coe_smul coe_zero

instance instPosSMulReflectLE [∀ i, PosSMulReflectLE α (β i)] : PosSMulReflectLE α (Π₀ i, β i) :=
  PosSMulReflectLE.lift _ coe_le_coe coe_smul

instance instSMulPosReflectLE [∀ i, SMulPosReflectLE α (β i)] : SMulPosReflectLE α (Π₀ i, β i) :=
  SMulPosReflectLE.lift _ coe_le_coe coe_smul coe_zero

end Module

section Module
variable {α : Type*} {β : ι → Type*} [Semiring α] [PartialOrder α] [∀ i, AddCommMonoid (β i)]
  [∀ i, PartialOrder (β i)] [∀ i, Module α (β i)]

instance instPosSMulStrictMono [∀ i, PosSMulStrictMono α (β i)] : PosSMulStrictMono α (Π₀ i, β i) :=
  PosSMulStrictMono.lift _ coe_le_coe coe_smul

instance instSMulPosStrictMono [∀ i, SMulPosStrictMono α (β i)] : SMulPosStrictMono α (Π₀ i, β i) :=
  SMulPosStrictMono.lift _ coe_le_coe coe_smul coe_zero

-- Note: There is no interesting instance for `PosSMulReflectLT α (Π₀ i, β i)` that's not already
-- implied by the other instances

instance instSMulPosReflectLT [∀ i, SMulPosReflectLT α (β i)] : SMulPosReflectLT α (Π₀ i, β i) :=
  SMulPosReflectLT.lift _ coe_le_coe coe_smul coe_zero

end Module

section CanonicallyOrderedAddCommMonoid

-- porting note: Split into 2 lines to satisfy the unusedVariables linter.
>>>>>>> e9fb5b31
variable (α)

section AddMonoid
variable [∀ i, AddMonoid (α i)] [∀ i, PartialOrder (α i)] [∀ i, CanonicallyOrderedAdd (α i)]

instance : OrderBot (Π₀ i, α i) where
  bot := 0
  bot_le := by simp only [le_def, coe_zero, Pi.zero_apply, imp_true_iff, zero_le]

variable {α}

protected theorem bot_eq_zero : (⊥ : Π₀ i, α i) = 0 :=
  rfl
#align dfinsupp.bot_eq_zero DFinsupp.bot_eq_zero

variable [DecidableEq ι] [∀ (i) (x : α i), Decidable (x ≠ 0)] {f g : Π₀ i, α i} {s : Finset ι}

theorem le_iff' (hf : f.support ⊆ s) : f ≤ g ↔ ∀ i ∈ s, f i ≤ g i :=
  ⟨fun h s _ ↦ h s, fun h s ↦
    if H : s ∈ f.support then h s (hf H) else (not_mem_support_iff.1 H).symm ▸ zero_le (g s)⟩
#align dfinsupp.le_iff' DFinsupp.le_iff'

theorem le_iff : f ≤ g ↔ ∀ i ∈ f.support, f i ≤ g i :=
  le_iff' <| Subset.refl _
#align dfinsupp.le_iff DFinsupp.le_iff

lemma support_monotone : Monotone (support (ι := ι) (β := α)) :=
  fun f g h a ha ↦ by rw [mem_support_iff, ← pos_iff_ne_zero] at ha ⊢; exact ha.trans_le (h _)

lemma support_mono (hfg : f ≤ g) : f.support ⊆ g.support := support_monotone hfg

variable (α)

instance decidableLE [∀ i, DecidableRel (@LE.le (α i) _)] : DecidableRel (@LE.le (Π₀ i, α i) _) :=
  fun _ _ ↦ decidable_of_iff _ le_iff.symm
#align dfinsupp.decidable_le DFinsupp.decidableLE

variable {α}

@[simp]
theorem single_le_iff {i : ι} {a : α i} : single i a ≤ f ↔ a ≤ f i :=
  (le_iff' support_single_subset).trans <| by simp
#align dfinsupp.single_le_iff DFinsupp.single_le_iff

end AddMonoid

section AddCommMonoid
variable [∀ i, AddCommMonoid (α i)] [∀ i, PartialOrder (α i)] [∀ i, CanonicallyOrderedAdd (α i)]

@[simp]
theorem add_eq_zero_iff [∀ i, CovariantClass (α i) (α i) (· + ·) (· ≤ ·)]
    (f g : Π₀ i, α i) : f + g = 0 ↔ f = 0 ∧ g = 0 := by
  simp [FunLike.ext_iff, forall_and]
#align dfinsupp.add_eq_zero_iff DFinsupp.add_eq_zero_iff

variable [∀ i, Sub (α i)] [∀ i, OrderedSub (α i)] {f g : Π₀ i, α i} {i : ι} {a b : α i}

/-- This is called `tsub` for truncated subtraction, to distinguish it with subtraction in an
additive group. -/
instance tsub : Sub (Π₀ i, α i) :=
  ⟨zipWith (fun _ m n ↦ m - n) fun _ ↦ tsub_self 0⟩
#align dfinsupp.tsub DFinsupp.tsub

variable {α}

theorem tsub_apply (f g : Π₀ i, α i) (i : ι) : (f - g) i = f i - g i :=
  zipWith_apply _ _ _ _ _
#align dfinsupp.tsub_apply DFinsupp.tsub_apply

@[simp, norm_cast]
theorem coe_tsub (f g : Π₀ i, α i) : ⇑(f - g) = f - g := by
  ext i
  exact tsub_apply f g i
#align dfinsupp.coe_tsub DFinsupp.coe_tsub

variable (α)

instance : OrderedSub (Π₀ i, α i) :=
  ⟨fun _ _ _ ↦ forall_congr' fun _ ↦ tsub_le_iff_right⟩

instance [∀ i, CovariantClass (α i) (α i) (· + ·) (· ≤ ·)] : CanonicallyOrderedAdd (Π₀ i, α i) where
  exists_add_of_le := by
    intro f g h
    exists g - f
    ext i
    exact (add_tsub_cancel_of_le <| h i).symm
  le_self_add := fun _ _ _ ↦ le_self_add

variable {α} [DecidableEq ι]

@[simp]
theorem single_tsub : single i (a - b) = single i a - single i b := by
  ext j
  obtain rfl | h := eq_or_ne i j
  · rw [tsub_apply, single_eq_same, single_eq_same, single_eq_same]
  · rw [tsub_apply, single_eq_of_ne h, single_eq_of_ne h, single_eq_of_ne h, tsub_self]
#align dfinsupp.single_tsub DFinsupp.single_tsub

variable [∀ (i) (x : α i), Decidable (x ≠ 0)]

theorem support_tsub : (f - g).support ⊆ f.support := by
  simp (config := { contextual := true }) only [subset_iff, tsub_eq_zero_iff_le, mem_support_iff,
    Ne.def, coe_tsub, Pi.sub_apply, not_imp_not, zero_le, imp_true_iff]
#align dfinsupp.support_tsub DFinsupp.support_tsub

theorem subset_support_tsub : f.support \ g.support ⊆ (f - g).support := by
  simp (config := { contextual := true }) [subset_iff]
#align dfinsupp.subset_support_tsub DFinsupp.subset_support_tsub

end AddCommMonoid

section CanonicallyLinearOrderedAddCommMonoid
variable [∀ i, AddMonoid (α i)] [∀ i, LinearOrder (α i)] [∀ i, CanonicallyOrderedAdd (α i)]
  [DecidableEq ι] {f g : Π₀ i, α i}

@[simp]
theorem support_inf : (f ⊓ g).support = f.support ∩ g.support := by
  ext
  simp only [inf_apply, mem_support_iff, Ne.def, Finset.mem_inter]
  simp only [inf_eq_min, ← nonpos_iff_eq_zero, min_le_iff, not_or]
#align dfinsupp.support_inf DFinsupp.support_inf

@[simp]
theorem support_sup : (f ⊔ g).support = f.support ∪ g.support := by
  ext
  simp only [Finset.mem_union, mem_support_iff, sup_apply, Ne.def, ← bot_eq_zero]
  rw [_root_.sup_eq_bot_iff, not_and_or]
#align dfinsupp.support_sup DFinsupp.support_sup

nonrec theorem disjoint_iff : Disjoint f g ↔ Disjoint f.support g.support := by
  rw [disjoint_iff, disjoint_iff, DFinsupp.bot_eq_zero, ← DFinsupp.support_eq_empty,
    DFinsupp.support_inf]
  rfl
#align dfinsupp.disjoint_iff DFinsupp.disjoint_iff

end CanonicallyLinearOrderedAddCommMonoid

end DFinsupp<|MERGE_RESOLUTION|>--- conflicted
+++ resolved
@@ -151,8 +151,6 @@
     ContravariantClass (Π₀ i, α i) (Π₀ i, α i) (· + ·) (· ≤ ·) :=
   ⟨fun _ _ _ H i ↦ le_of_add_le_add_left (H i)⟩
 
-<<<<<<< HEAD
-=======
 section Module
 variable {α : Type*} {β : ι → Type*} [Semiring α] [Preorder α] [∀ i, AddCommMonoid (β i)]
   [∀ i, Preorder (β i)] [∀ i, Module α (β i)]
@@ -189,10 +187,7 @@
 
 end Module
 
-section CanonicallyOrderedAddCommMonoid
-
 -- porting note: Split into 2 lines to satisfy the unusedVariables linter.
->>>>>>> e9fb5b31
 variable (α)
 
 section AddMonoid
