--- conflicted
+++ resolved
@@ -213,14 +213,8 @@
 
 lemma support_mono (hfg : f ≤ g) : f.support ⊆ g.support := support_monotone hfg
 
-<<<<<<< HEAD
-variable (α)
-
+variable (α) in
 instance decidableLE [∀ i, DecidableLE (α i)] : DecidableLE (Π₀ i, α i) :=
-=======
-variable (α) in
-instance decidableLE [∀ i, DecidableRel (@LE.le (α i) _)] : DecidableRel (@LE.le (Π₀ i, α i) _) :=
->>>>>>> 245ec7a5
   fun _ _ ↦ decidable_of_iff _ le_iff.symm
 
 end
