/-
Copyright (c) 2022 Junyan Xu. All rights reserved.
Released under Apache 2.0 license as described in the file LICENSE.
Authors: Damiano Testa, Junyan Xu
-/
import Mathlib.Algebra.Order.Group.PiLex
import Mathlib.Data.DFinsupp.Order
import Mathlib.Data.DFinsupp.NeLocus
import Mathlib.Order.WellFoundedSet

/-!
# Lexicographic order on finitely supported dependent functions

This file defines the lexicographic order on `DFinsupp`.
-/


variable {ι : Type*} {α : ι → Type*}

namespace DFinsupp

section Zero

variable [∀ i, Zero (α i)]

/-- `DFinsupp.Lex r s` is the lexicographic relation on `Π₀ i, α i`, where `ι` is ordered by `r`,
and `α i` is ordered by `s i`.

The type synonym `Lex (Π₀ i, α i)` has an order given by `DFinsupp.Lex (· < ·) (· < ·)`, whereas
`Colex (Π₀ i, α i)` has an order given by `DFinsupp.Lex (· > ·) (· < ·)`.
-/
protected def Lex (r : ι → ι → Prop) (s : ∀ i, α i → α i → Prop) (x y : Π₀ i, α i) : Prop :=
  Pi.Lex r (s _) x y

theorem _root_.Pi.lex_eq_dfinsupp_lex {r : ι → ι → Prop} {s : ∀ i, α i → α i → Prop}
    (a b : Π₀ i, α i) : Pi.Lex r (s _) (a : ∀ i, α i) b = DFinsupp.Lex r s a b :=
  rfl

theorem lex_def {r : ι → ι → Prop} {s : ∀ i, α i → α i → Prop} {a b : Π₀ i, α i} :
    DFinsupp.Lex r s a b ↔ ∃ j, (∀ d, r d j → a d = b d) ∧ s j (a j) (b j) :=
  .rfl

instance [LT ι] [∀ i, LT (α i)] : LT (Lex (Π₀ i, α i)) :=
  ⟨fun f g ↦ DFinsupp.Lex (· < ·) (fun _ ↦ (· < ·)) (ofLex f) (ofLex g)⟩

instance [LT ι] [∀ i, LT (α i)] : LT (Colex (Π₀ i, α i)) :=
  ⟨fun f g ↦ DFinsupp.Lex (· > ·) (fun _ ↦ (· < ·)) (ofLex f) (ofLex g)⟩

theorem lex_lt_iff [LT ι] [∀ i, LT (α i)] {a b : Lex (Π₀ i, α i)} :
    a < b ↔ ∃ i, (∀ j, j < i → a j = b j) ∧ a i < b i :=
  .rfl

theorem colex_lt_iff [LT ι] [∀ i, LT (α i)] {a b : Colex (Π₀ i, α i)} :
    a < b ↔ ∃ i, (∀ j, i < j → a j = b j) ∧ a i < b i :=
  .rfl

theorem lex_lt_of_lt_of_preorder [∀ i, Preorder (α i)] (r) [IsStrictOrder ι r] {x y : Π₀ i, α i}
    (hlt : x < y) : ∃ i, (∀ j, r j i → x j ≤ y j ∧ y j ≤ x j) ∧ x i < y i := by
  obtain ⟨hle, j, hlt⟩ := Pi.lt_def.1 hlt
  classical
  have : (x.neLocus y : Set ι).WellFoundedOn r := (x.neLocus y).finite_toSet.wellFoundedOn
  obtain ⟨i, hi, hl⟩ := this.has_min { i | x i < y i } ⟨⟨j, mem_neLocus.2 hlt.ne⟩, hlt⟩
  refine ⟨i, fun k hk ↦ ⟨hle k, ?_⟩, hi⟩
  exact of_not_not fun h ↦ hl ⟨k, mem_neLocus.2 (ne_of_not_le h).symm⟩ ((hle k).lt_of_not_ge h) hk

theorem lex_lt_of_lt [∀ i, PartialOrder (α i)] (r) [IsStrictOrder ι r] {x y : Π₀ i, α i}
    (hlt : x < y) : Pi.Lex r (· < ·) x y := by
  simp_rw [Pi.Lex, le_antisymm_iff]
  exact lex_lt_of_lt_of_preorder r hlt

theorem lex_iff_of_unique [Unique ι] [∀ i, LT (α i)] {r} [IsIrrefl ι r] {x y : Π₀ i, α i} :
    DFinsupp.Lex r (fun _ ↦ (· < ·)) x y ↔ x default < y default :=
  Pi.lex_iff_of_unique

theorem lex_lt_iff_of_unique [Unique ι] [∀ i, LT (α i)] [Preorder ι] {x y : Lex (Π₀ i, α i)} :
    x < y ↔ x default < y default :=
  lex_iff_of_unique

variable [LinearOrder ι]

instance Lex.isStrictOrder [∀ i, PartialOrder (α i)] :
    IsStrictOrder (Lex (Π₀ i, α i)) (· < ·) where
  irrefl _ := lt_irrefl (α := Lex (∀ i, α i)) _
  trans _ _ _ := lt_trans (α := Lex (∀ i, α i))

instance Colex.isStrictOrder [∀ i, PartialOrder (α i)] :
    IsStrictOrder (Colex (Π₀ i, α i)) (· < ·) :=
  Lex.isStrictOrder (ι := ιᵒᵈ)

/-- The partial order on `DFinsupp`s obtained by the lexicographic ordering.
See `DFinsupp.Lex.linearOrder` for a proof that this partial order is in fact linear. -/
instance Lex.partialOrder [∀ i, PartialOrder (α i)] : PartialOrder (Lex (Π₀ i, α i)) where
  le x y := ⇑(ofLex x) = ⇑(ofLex y) ∨ x < y
  __ := PartialOrder.lift (fun x : Lex (Π₀ i, α i) ↦ toLex (⇑(ofLex x)))
    (DFunLike.coe_injective (F := DFinsupp α))

<<<<<<< HEAD
/-- The partial order on `DFinsupp`s obtained by the colexicographic ordering.
See `DFinsupp.Colex.linearOrder` for a proof that this partial order is in fact linear. -/
instance Colex.partialOrder [∀ i, PartialOrder (α i)] : PartialOrder (Colex (Π₀ i, α i)) where
  le x y := ⇑(ofColex x) = ⇑(ofColex y) ∨ x < y
  __ := PartialOrder.lift (fun x : Colex (Π₀ i, α i) ↦ toColex (⇑(ofColex x)))
    (DFunLike.coe_injective (F := DFinsupp α))
=======
theorem lex_le_iff_of_unique [Unique ι] [∀ i, PartialOrder (α i)] {x y : Lex (Π₀ i, α i)} :
    x ≤ y ↔ x default ≤ y default := by
  rw [le_iff_lt_or_eq, le_iff_lt_or_eq, lex_lt_iff_of_unique, ← ofLex.apply_eq_iff_eq,
    DFunLike.ext_iff, Unique.forall_iff]
>>>>>>> ea07639d

section LinearOrder

variable [H : ∀ i, LinearOrder (α i)]

/-- Auxiliary helper to case split computably. There is no need for this to be public, as it
can be written with `Or.by_cases` on `lt_trichotomy` once the instances below are constructed. -/
private def lt_trichotomy_rec {P : Lex (Π₀ i, α i) → Lex (Π₀ i, α i) → Sort*}
    (h_lt : ∀ {f g}, toLex f < toLex g → P (toLex f) (toLex g))
    (h_eq : ∀ {f g}, toLex f = toLex g → P (toLex f) (toLex g))
    (h_gt : ∀ {f g}, toLex g < toLex f → P (toLex f) (toLex g)) : ∀ f g, P f g :=
  Lex.rec fun f ↦ Lex.rec fun g ↦ match (motive := ∀ y, (f.neLocus g).min = y → _) _, rfl with
  | ⊤, h => h_eq (neLocus_eq_empty.mp <| Finset.min_eq_top.mp h)
  | (wit : ι), h => by
    apply (mem_neLocus.mp <| Finset.mem_of_min h).lt_or_gt.by_cases <;> intro hwit
    · exact h_lt ⟨wit, fun j hj ↦ notMem_neLocus.mp (Finset.notMem_of_lt_min hj h), hwit⟩
    · exact h_gt ⟨wit, fun j hj ↦
        notMem_neLocus.mp (Finset.notMem_of_lt_min hj <| by rwa [neLocus_comm]), hwit⟩

instance Lex.isTotalLE : IsTotal (Lex (Π₀ i, α i)) (· ≤ ·) where
  total := lt_trichotomy_rec (fun h ↦ Or.inl h.le) (fun h ↦ Or.inl h.le) fun h ↦ Or.inr h.le

instance Colex.isTotalLE : IsTotal (Colex (Π₀ i, α i)) (· ≤ ·) :=
  Lex.isTotalLE (ι := ιᵒᵈ)

/-- The less-or-equal relation for the lexicographic ordering is decidable. -/
instance Lex.decidableLE : DecidableLE (Lex (Π₀ i, α i)) :=
  lt_trichotomy_rec (fun h ↦ isTrue <| Or.inr h)
    (fun h ↦ isTrue <| Or.inl <| congr_arg _ h)
    fun h ↦ isFalse fun h' ↦ lt_irrefl _ (h.trans_le h')

/-- The less-or-equal relation for the colexicographic ordering is decidable. -/
instance Colex.decidableLE : DecidableLE (Colex (Π₀ i, α i)) :=
  Lex.decidableLE (ι := ιᵒᵈ)

/-- The less-than relation for the lexicographic ordering is decidable. -/
instance Lex.decidableLT : DecidableLT (Lex (Π₀ i, α i)) :=
  lt_trichotomy_rec (fun h ↦ isTrue h) (fun h ↦ isFalse h.not_lt) fun h ↦ isFalse h.asymm

/-- The less-than relation for the colexicographic ordering is decidable. -/
instance Colex.decidableLT : DecidableLT (Colex (Π₀ i, α i)) :=
  Lex.decidableLT (ι := ιᵒᵈ)

/-- The linear order on `DFinsupp`s obtained by the lexicographic ordering. -/
instance Lex.linearOrder : LinearOrder (Lex (Π₀ i, α i)) where
  __ := Lex.partialOrder
  le_total := total_of _
  toDecidableLT := decidableLT
  toDecidableLE := decidableLE

/-- The linear order on `DFinsupp`s obtained by the colexicographic ordering. -/
instance Colex.linearOrder : LinearOrder (Colex (Π₀ i, α i)) where
  __ := Colex.partialOrder
  le_total := total_of _
  toDecidableLT := decidableLT
  toDecidableLE := decidableLE

end LinearOrder

variable [∀ i, PartialOrder (α i)]

theorem toLex_monotone : Monotone (@toLex (Π₀ i, α i)) := by
  intro a b h
  refine le_of_lt_or_eq (or_iff_not_imp_right.2 fun hne ↦ ?_)
  classical
  exact ⟨Finset.min' _ (nonempty_neLocus_iff.2 hne),
    fun j hj ↦ notMem_neLocus.1 fun h ↦ (Finset.min'_le _ _ h).not_gt hj,
    (h _).lt_of_ne (mem_neLocus.1 <| Finset.min'_mem _ _)⟩

theorem toColex_monotone : Monotone (@toColex (Π₀ i, α i)) :=
  toLex_monotone (ι := ιᵒᵈ)

@[deprecated lex_lt_iff (since := "2025-10-12")]
theorem lt_of_forall_lt_of_lt (a b : Lex (Π₀ i, α i)) (i : ι) :
    (∀ j < i, ofLex a j = ofLex b j) → ofLex a i < ofLex b i → a < b :=
  fun h1 h2 ↦ ⟨i, h1, h2⟩

end Zero

section Covariants

variable [LinearOrder ι] [∀ i, AddMonoid (α i)] [∀ i, LinearOrder (α i)]

/-!  We are about to sneak in a hypothesis that might appear to be too strong.
We assume `AddLeftStrictMono` (covariant with *strict* inequality `<`) also when proving the one
with the *weak* inequality `≤`. This is actually necessary: addition on `Lex (Π₀ i, α i)` may fail
to be monotone, when it is "just" monotone on `α i`. -/

section Left

variable [∀ i, AddLeftStrictMono (α i)]

instance Lex.addLeftStrictMono : AddLeftStrictMono (Lex (Π₀ i, α i)) :=
  ⟨fun _ _ _ ⟨a, lta, ha⟩ ↦ ⟨a, fun j ja ↦ congr_arg _ (lta j ja), by dsimp; gcongr⟩⟩

instance Colex.addLeftStrictMono : AddLeftStrictMono (Colex (Π₀ i, α i)) :=
  Lex.addLeftStrictMono (ι := ιᵒᵈ)

instance Lex.addLeftMono : AddLeftMono (Lex (Π₀ i, α i)) :=
  addLeftMono_of_addLeftStrictMono _

instance Colex.addLeftMono : AddLeftMono (Colex (Π₀ i, α i)) :=
  Lex.addLeftMono (ι := ιᵒᵈ)

end Left

section Right

variable [∀ i, AddRightStrictMono (α i)]

instance Lex.addRightStrictMono : AddRightStrictMono (Lex (Π₀ i, α i)) :=
  ⟨fun f _ _ ⟨a, lta, ha⟩ ↦
    ⟨a, fun j ja ↦ congr_arg (· + ofLex f j) (lta j ja), by dsimp; gcongr⟩⟩

instance Colex.addRightStrictMono : AddRightStrictMono (Colex (Π₀ i, α i)) :=
  Lex.addRightStrictMono (ι := ιᵒᵈ)

instance Lex.addRightMono : AddRightMono (Lex (Π₀ i, α i)) :=
  addRightMono_of_addRightStrictMono _

instance Colex.addRightMono : AddRightMono (Colex (Π₀ i, α i)) :=
  Lex.addRightMono (ι := ιᵒᵈ)

end Right

end Covariants

section OrderedAddMonoid

variable [LinearOrder ι]

instance Lex.orderBot [∀ i, AddCommMonoid (α i)] [∀ i, PartialOrder (α i)]
    [∀ i, CanonicallyOrderedAdd (α i)] :
    OrderBot (Lex (Π₀ i, α i)) where
  bot := 0
  bot_le _ := DFinsupp.toLex_monotone bot_le

instance Colex.orderBot [∀ i, AddCommMonoid (α i)] [∀ i, PartialOrder (α i)]
    [∀ i, CanonicallyOrderedAdd (α i)] :
    OrderBot (Colex (Π₀ i, α i)) where
  bot := 0
  bot_le _ := DFinsupp.toColex_monotone bot_le

instance Lex.isOrderedCancelAddMonoid [∀ i, AddCommMonoid (α i)] [∀ i, PartialOrder (α i)]
    [∀ i, IsOrderedCancelAddMonoid (α i)] :
    IsOrderedCancelAddMonoid (Lex (Π₀ i, α i)) where
  add_le_add_left _ _ h _ := add_le_add_left (α := Lex (∀ i, α i)) h _
  le_of_add_le_add_left _ _ _ := le_of_add_le_add_left (α := Lex (∀ i, α i))

instance Colex.isOrderedCancelAddMonoid [∀ i, AddCommMonoid (α i)] [∀ i, PartialOrder (α i)]
    [∀ i, IsOrderedCancelAddMonoid (α i)] :
    IsOrderedCancelAddMonoid (Colex (Π₀ i, α i)) :=
  Lex.isOrderedCancelAddMonoid (ι := ιᵒᵈ)

instance Lex.isOrderedAddMonoid [∀ i, AddCommGroup (α i)] [∀ i, PartialOrder (α i)]
    [∀ i, IsOrderedAddMonoid (α i)] :
    IsOrderedAddMonoid (Lex (Π₀ i, α i)) where
  add_le_add_left _ _ := add_le_add_left

instance Colex.isOrderedAddMonoid [∀ i, AddCommGroup (α i)] [∀ i, PartialOrder (α i)]
    [∀ i, IsOrderedAddMonoid (α i)] :
    IsOrderedAddMonoid (Colex (Π₀ i, α i)) :=
  Lex.isOrderedAddMonoid (ι := ιᵒᵈ)

end OrderedAddMonoid

end DFinsupp<|MERGE_RESOLUTION|>--- conflicted
+++ resolved
@@ -94,19 +94,17 @@
   __ := PartialOrder.lift (fun x : Lex (Π₀ i, α i) ↦ toLex (⇑(ofLex x)))
     (DFunLike.coe_injective (F := DFinsupp α))
 
-<<<<<<< HEAD
 /-- The partial order on `DFinsupp`s obtained by the colexicographic ordering.
 See `DFinsupp.Colex.linearOrder` for a proof that this partial order is in fact linear. -/
 instance Colex.partialOrder [∀ i, PartialOrder (α i)] : PartialOrder (Colex (Π₀ i, α i)) where
   le x y := ⇑(ofColex x) = ⇑(ofColex y) ∨ x < y
   __ := PartialOrder.lift (fun x : Colex (Π₀ i, α i) ↦ toColex (⇑(ofColex x)))
     (DFunLike.coe_injective (F := DFinsupp α))
-=======
+
 theorem lex_le_iff_of_unique [Unique ι] [∀ i, PartialOrder (α i)] {x y : Lex (Π₀ i, α i)} :
     x ≤ y ↔ x default ≤ y default := by
   rw [le_iff_lt_or_eq, le_iff_lt_or_eq, lex_lt_iff_of_unique, ← ofLex.apply_eq_iff_eq,
     DFunLike.ext_iff, Unique.forall_iff]
->>>>>>> ea07639d
 
 section LinearOrder
 
