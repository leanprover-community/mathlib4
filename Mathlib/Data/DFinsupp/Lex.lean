/-
Copyright (c) 2022 Junyan Xu. All rights reserved.
Released under Apache 2.0 license as described in the file LICENSE.
Authors: Damiano Testa, Junyan Xu
-/
import Mathlib.Algebra.Order.Group.PiLex
import Mathlib.Data.DFinsupp.Order
import Mathlib.Data.DFinsupp.NeLocus
import Mathlib.Order.WellFoundedSet

/-!
# Lexicographic order on finitely supported dependent functions

This file defines the lexicographic order on `DFinsupp`.
-/


variable {ι : Type*} {α : ι → Type*}

namespace DFinsupp

section Zero

variable [∀ i, Zero (α i)]

/-- `DFinsupp.Lex r s` is the lexicographic relation on `Π₀ i, α i`, where `ι` is ordered by `r`,
and `α i` is ordered by `s i`.
The type synonym `Lex (Π₀ i, α i)` has an order given by `DFinsupp.Lex (· < ·) (· < ·)`.
-/
protected def Lex (r : ι → ι → Prop) (s : ∀ i, α i → α i → Prop) (x y : Π₀ i, α i) : Prop :=
  Pi.Lex r (s _) x y

-- Porting note: Added `_root_` to match more closely with Lean 3. Also updated `s`'s type.
theorem _root_.Pi.lex_eq_dfinsupp_lex {r : ι → ι → Prop} {s : ∀ i, α i → α i → Prop}
    (a b : Π₀ i, α i) : Pi.Lex r (s _) (a : ∀ i, α i) b = DFinsupp.Lex r s a b :=
  rfl

-- Porting note: Updated `s`'s type.
theorem lex_def {r : ι → ι → Prop} {s : ∀ i, α i → α i → Prop} {a b : Π₀ i, α i} :
    DFinsupp.Lex r s a b ↔ ∃ j, (∀ d, r d j → a d = b d) ∧ s j (a j) (b j) :=
  Iff.rfl

instance [LT ι] [∀ i, LT (α i)] : LT (Lex (Π₀ i, α i)) :=
  ⟨fun f g ↦ DFinsupp.Lex (· < ·) (fun _ ↦ (· < ·)) (ofLex f) (ofLex g)⟩

theorem lex_lt_of_lt_of_preorder [∀ i, Preorder (α i)] (r) [IsStrictOrder ι r] {x y : Π₀ i, α i}
    (hlt : x < y) : ∃ i, (∀ j, r j i → x j ≤ y j ∧ y j ≤ x j) ∧ x i < y i := by
  obtain ⟨hle, j, hlt⟩ := Pi.lt_def.1 hlt
  classical
  have : (x.neLocus y : Set ι).WellFoundedOn r := (x.neLocus y).finite_toSet.wellFoundedOn
  obtain ⟨i, hi, hl⟩ := this.has_min { i | x i < y i } ⟨⟨j, mem_neLocus.2 hlt.ne⟩, hlt⟩
  refine ⟨i, fun k hk ↦ ⟨hle k, ?_⟩, hi⟩
  exact of_not_not fun h ↦ hl ⟨k, mem_neLocus.2 (ne_of_not_le h).symm⟩ ((hle k).lt_of_not_le h) hk

theorem lex_lt_of_lt [∀ i, PartialOrder (α i)] (r) [IsStrictOrder ι r] {x y : Π₀ i, α i}
    (hlt : x < y) : Pi.Lex r (· < ·) x y := by
  simp_rw [Pi.Lex, le_antisymm_iff]
  exact lex_lt_of_lt_of_preorder r hlt

variable [LinearOrder ι]

instance Lex.isStrictOrder [∀ i, PartialOrder (α i)] :
    IsStrictOrder (Lex (Π₀ i, α i)) (· < ·) where
  irrefl _ := lt_irrefl (α := Lex (∀ i, α i)) _
  trans _ _ _ := lt_trans (α := Lex (∀ i, α i))

/-- The partial order on `DFinsupp`s obtained by the lexicographic ordering.
See `DFinsupp.Lex.linearOrder` for a proof that this partial order is in fact linear. -/
instance Lex.partialOrder [∀ i, PartialOrder (α i)] : PartialOrder (Lex (Π₀ i, α i)) where
  lt := (· < ·)
  le x y := ⇑(ofLex x) = ⇑(ofLex y) ∨ x < y
  __ := PartialOrder.lift (fun x : Lex (Π₀ i, α i) ↦ toLex (⇑(ofLex x)))
    (DFunLike.coe_injective (F := DFinsupp α))

section LinearOrder

variable [∀ i, LinearOrder (α i)]

/-- Auxiliary helper to case split computably. There is no need for this to be public, as it
can be written with `Or.by_cases` on `lt_trichotomy` once the instances below are constructed. -/
private def lt_trichotomy_rec {P : Lex (Π₀ i, α i) → Lex (Π₀ i, α i) → Sort*}
    (h_lt : ∀ {f g}, toLex f < toLex g → P (toLex f) (toLex g))
    (h_eq : ∀ {f g}, toLex f = toLex g → P (toLex f) (toLex g))
    (h_gt : ∀ {f g}, toLex g < toLex f → P (toLex f) (toLex g)) : ∀ f g, P f g :=
  Lex.rec fun f ↦ Lex.rec fun g ↦ match (motive := ∀ y, (f.neLocus g).min = y → _) _, rfl with
  | ⊤, h => h_eq (neLocus_eq_empty.mp <| Finset.min_eq_top.mp h)
  | (wit : ι), h => by
    apply (mem_neLocus.mp <| Finset.mem_of_min h).lt_or_lt.by_cases <;> intro hwit
    · exact h_lt ⟨wit, fun j hj ↦ not_mem_neLocus.mp (Finset.not_mem_of_lt_min hj h), hwit⟩
    · exact h_gt ⟨wit, fun j hj ↦
        not_mem_neLocus.mp (Finset.not_mem_of_lt_min hj <| by rwa [neLocus_comm]), hwit⟩

/-- The less-or-equal relation for the lexicographic ordering is decidable. -/
irreducible_def Lex.decidableLE : @DecidableRel (Lex (Π₀ i, α i)) (· ≤ ·) :=
  lt_trichotomy_rec (fun h ↦ isTrue <| Or.inr h)
    (fun h ↦ isTrue <| Or.inl <| congr_arg _ h)
    fun h ↦ isFalse fun h' ↦ lt_irrefl _ (h.trans_le h')

/-- The less-than relation for the lexicographic ordering is decidable. -/
irreducible_def Lex.decidableLT : @DecidableRel (Lex (Π₀ i, α i)) (· < ·) :=
  lt_trichotomy_rec (fun h ↦ isTrue h) (fun h ↦ isFalse h.not_lt) fun h ↦ isFalse h.asymm

-- Porting note: Added `DecidableEq` for `LinearOrder`.
instance : DecidableEq (Lex (Π₀ i, α i)) :=
  lt_trichotomy_rec (fun h ↦ isFalse fun h' ↦ h'.not_lt h) isTrue
    fun h ↦ isFalse fun h' ↦ h'.symm.not_lt h

/-- The linear order on `DFinsupp`s obtained by the lexicographic ordering. -/
instance Lex.linearOrder : LinearOrder (Lex (Π₀ i, α i)) where
  __ := Lex.partialOrder
  le_total := lt_trichotomy_rec (fun h ↦ Or.inl h.le) (fun h ↦ Or.inl h.le) fun h ↦ Or.inr h.le
  decidableLT := decidableLT
  decidableLE := decidableLE
  decidableEq := inferInstance

end LinearOrder

variable [∀ i, PartialOrder (α i)]

theorem toLex_monotone : Monotone (@toLex (Π₀ i, α i)) := by
  intro a b h
  refine le_of_lt_or_eq (or_iff_not_imp_right.2 fun hne ↦ ?_)
  classical
  exact ⟨Finset.min' _ (nonempty_neLocus_iff.2 hne),
    fun j hj ↦ not_mem_neLocus.1 fun h ↦ (Finset.min'_le _ _ h).not_lt hj,
    (h _).lt_of_ne (mem_neLocus.1 <| Finset.min'_mem _ _)⟩

theorem lt_of_forall_lt_of_lt (a b : Lex (Π₀ i, α i)) (i : ι) :
    (∀ j < i, ofLex a j = ofLex b j) → ofLex a i < ofLex b i → a < b :=
  fun h1 h2 ↦ ⟨i, h1, h2⟩

end Zero

section Covariants

variable [LinearOrder ι] [∀ i, AddMonoid (α i)] [∀ i, LinearOrder (α i)]

/-!  We are about to sneak in a hypothesis that might appear to be too strong.
We assume `AddLeftStrictMono` (`Covariant` with *strict* inequality `<`) also when proving the one
with the *weak* inequality `≤`. This is actually necessary: addition on `Lex (Π₀ i, α i)` may fail
to be monotone, when it is "just" monotone on `α i`. -/


section Left

variable [∀ i, AddLeftStrictMono (α i)]

instance Lex.addLeftStrictMono :
    AddLeftStrictMono (Lex (Π₀ i, α i)) :=
  ⟨fun _ _ _ ⟨a, lta, ha⟩ ↦ ⟨a, fun j ja ↦ congr_arg _ (lta j ja), add_lt_add_left ha _⟩⟩
<<<<<<< HEAD
#align dfinsupp.lex.covariant_class_lt_left DFinsupp.Lex.addLeftStrictMono

instance Lex.addLeftMono :
    AddLeftMono (Lex (Π₀ i, α i)) :=
  addLeftMono_of_addLeftStrictMono _
#align dfinsupp.lex.covariant_class_le_left DFinsupp.Lex.addLeftMono
=======

instance Lex.covariantClass_le_left :
    CovariantClass (Lex (Π₀ i, α i)) (Lex (Π₀ i, α i)) (· + ·) (· ≤ ·) :=
  covariantClass_le_of_lt _ _ _
>>>>>>> 45264925

end Left

section Right

variable [∀ i, AddRightStrictMono (α i)]

instance Lex.addRightStrictMono :
    AddRightStrictMono (Lex (Π₀ i, α i)) :=
  ⟨fun f _ _ ⟨a, lta, ha⟩ ↦
    ⟨a, fun j ja ↦ congr_arg (· + ofLex f j) (lta j ja), add_lt_add_right ha _⟩⟩
<<<<<<< HEAD
#align dfinsupp.lex.covariant_class_lt_right DFinsupp.Lex.addRightStrictMono

instance Lex.addRightMono :
    AddRightMono (Lex (Π₀ i, α i)) :=
  addRightMono_of_addRightStrictMono _
#align dfinsupp.lex.covariant_class_le_right DFinsupp.Lex.addRightMono
=======

instance Lex.covariantClass_le_right :
    CovariantClass (Lex (Π₀ i, α i)) (Lex (Π₀ i, α i)) (Function.swap (· + ·)) (· ≤ ·) :=
  covariantClass_le_of_lt _ _ _
>>>>>>> 45264925

end Right

end Covariants

section OrderedAddMonoid

variable [LinearOrder ι]

instance Lex.orderBot [∀ i, CanonicallyOrderedAddCommMonoid (α i)] :
    OrderBot (Lex (Π₀ i, α i)) where
  bot := 0
  bot_le _ := DFinsupp.toLex_monotone bot_le

instance Lex.orderedAddCancelCommMonoid [∀ i, OrderedCancelAddCommMonoid (α i)] :
    OrderedCancelAddCommMonoid (Lex (Π₀ i, α i)) where
  add_le_add_left _ _ h _ := add_le_add_left (α := Lex (∀ i, α i)) h _
  le_of_add_le_add_left _ _ _ := le_of_add_le_add_left (α := Lex (∀ i, α i))

instance Lex.orderedAddCommGroup [∀ i, OrderedAddCommGroup (α i)] :
    OrderedAddCommGroup (Lex (Π₀ i, α i)) where
  add_le_add_left _ _ := add_le_add_left

instance Lex.linearOrderedCancelAddCommMonoid
    [∀ i, LinearOrderedCancelAddCommMonoid (α i)] :
    LinearOrderedCancelAddCommMonoid (Lex (Π₀ i, α i)) where
  __ : LinearOrder (Lex (Π₀ i, α i)) := inferInstance
  __ : OrderedCancelAddCommMonoid (Lex (Π₀ i, α i)) := inferInstance

instance Lex.linearOrderedAddCommGroup [∀ i, LinearOrderedAddCommGroup (α i)] :
    LinearOrderedAddCommGroup (Lex (Π₀ i, α i)) where
  __ : LinearOrder (Lex (Π₀ i, α i)) := inferInstance
  add_le_add_left _ _ := add_le_add_left

end OrderedAddMonoid

end DFinsupp<|MERGE_RESOLUTION|>--- conflicted
+++ resolved
@@ -148,19 +148,10 @@
 instance Lex.addLeftStrictMono :
     AddLeftStrictMono (Lex (Π₀ i, α i)) :=
   ⟨fun _ _ _ ⟨a, lta, ha⟩ ↦ ⟨a, fun j ja ↦ congr_arg _ (lta j ja), add_lt_add_left ha _⟩⟩
-<<<<<<< HEAD
-#align dfinsupp.lex.covariant_class_lt_left DFinsupp.Lex.addLeftStrictMono
 
 instance Lex.addLeftMono :
     AddLeftMono (Lex (Π₀ i, α i)) :=
   addLeftMono_of_addLeftStrictMono _
-#align dfinsupp.lex.covariant_class_le_left DFinsupp.Lex.addLeftMono
-=======
-
-instance Lex.covariantClass_le_left :
-    CovariantClass (Lex (Π₀ i, α i)) (Lex (Π₀ i, α i)) (· + ·) (· ≤ ·) :=
-  covariantClass_le_of_lt _ _ _
->>>>>>> 45264925
 
 end Left
 
@@ -172,19 +163,10 @@
     AddRightStrictMono (Lex (Π₀ i, α i)) :=
   ⟨fun f _ _ ⟨a, lta, ha⟩ ↦
     ⟨a, fun j ja ↦ congr_arg (· + ofLex f j) (lta j ja), add_lt_add_right ha _⟩⟩
-<<<<<<< HEAD
-#align dfinsupp.lex.covariant_class_lt_right DFinsupp.Lex.addRightStrictMono
 
 instance Lex.addRightMono :
     AddRightMono (Lex (Π₀ i, α i)) :=
   addRightMono_of_addRightStrictMono _
-#align dfinsupp.lex.covariant_class_le_right DFinsupp.Lex.addRightMono
-=======
-
-instance Lex.covariantClass_le_right :
-    CovariantClass (Lex (Π₀ i, α i)) (Lex (Π₀ i, α i)) (Function.swap (· + ·)) (· ≤ ·) :=
-  covariantClass_le_of_lt _ _ _
->>>>>>> 45264925
 
 end Right
 
