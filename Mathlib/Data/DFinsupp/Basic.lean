--- conflicted
+++ resolved
@@ -68,12 +68,6 @@
 /-- `Π₀ i, β i` denotes the type of dependent functions with finite support `DFinsupp β`. -/
 notation3 "Π₀ "(...)", "r:(scoped f => DFinsupp f) => r
 
-<<<<<<< HEAD
-@[inherit_doc]
-infixl:25 " →ₚ " => DFinsupp
-
-=======
->>>>>>> 59de845a
 namespace DFinsupp
 
 section Basic
@@ -1347,13 +1341,7 @@
 /- ./././Mathport/Syntax/Translate/Expr.lean:107:6: warning: expanding binder group (i j) -/
 /-- The natural map between `Π₀ i (j : α i), δ i j` and `Π₀ (i : Σ i, α i), δ i.1 i.2`, inverse of
 `curry`. -/
-<<<<<<< HEAD
-def sigmaUncurry [∀ i j, Zero (δ i j)]
-    [∀ i, DecidableEq (α i)] [∀ i j (x : δ i j), Decidable (x ≠ 0)]
-    (f : Π₀ (i) (j), δ i j) :
-=======
 def sigmaUncurry [∀ i j, Zero (δ i j)] [DecidableEq ι] (f : Π₀ (i) (j), δ i j) :
->>>>>>> 59de845a
     Π₀ i : Σi, _, δ i.1 i.2 where
   toFun i := f i.1 i.2
   support' :=
