/-
Copyright (c) 2020 Frédéric Dupuis. All rights reserved.
Released under Apache 2.0 license as described in the file LICENSE.
Authors: Frédéric Dupuis
-/
import Mathlib.Data.Real.Sqrt
import Mathlib.Analysis.NormedSpace.Star.Basic
import Mathlib.Analysis.NormedSpace.ContinuousLinearMap
import Mathlib.Analysis.NormedSpace.Basic

#align_import data.is_R_or_C.basic from "leanprover-community/mathlib"@"baa88307f3e699fa7054ef04ec79fa4f056169cb"

/-!
# `IsROrC`: a typeclass for ℝ or ℂ

This file defines the typeclass `IsROrC` intended to have only two instances:
ℝ and ℂ. It is meant for definitions and theorems which hold for both the real and the complex case,
and in particular when the real case follows directly from the complex case by setting `re` to `id`,
`im` to zero and so on. Its API follows closely that of ℂ.

Applications include defining inner products and Hilbert spaces for both the real and
complex case. One typically produces the definitions and proof for an arbitrary field of this
typeclass, which basically amounts to doing the complex case, and the two cases then fall out
immediately from the two instances of the class.

The instance for `ℝ` is registered in this file.
The instance for `ℂ` is declared in `Mathlib/Analysis/Complex/Basic.lean`.

## Implementation notes

The coercion from reals into an `IsROrC` field is done by registering `IsROrC.ofReal` as
a `CoeTC`. For this to work, we must proceed carefully to avoid problems involving circular
coercions in the case `K=ℝ`; in particular, we cannot use the plain `Coe` and must set
priorities carefully. This problem was already solved for `ℕ`, and we copy the solution detailed
in `Mathlib/Data/Nat/Cast/Defs.lean`. See also Note [coercion into rings] for more details.

In addition, several lemmas need to be set at priority 900 to make sure that they do not override
their counterparts in `Mathlib/Analysis/Complex/Basic.lean` (which causes linter errors).

A few lemmas requiring heavier imports are in `Mathlib/Data/IsROrC/Lemmas.lean`.
-/

set_option autoImplicit true


open BigOperators

section

local notation "𝓚" => algebraMap ℝ _

open ComplexConjugate

/--
This typeclass captures properties shared by ℝ and ℂ, with an API that closely matches that of ℂ.
-/
class IsROrC (K : semiOutParam (Type*)) extends DenselyNormedField K, StarRing K,
    NormedAlgebra ℝ K, CompleteSpace K where
  re : K →+ ℝ
  im : K →+ ℝ
  /-- Imaginary unit in `K`. Meant to be set to `0` for `K = ℝ`. -/
  I : K
  I_re_ax : re I = 0
  I_mul_I_ax : I = 0 ∨ I * I = -1
  re_add_im_ax : ∀ z : K, 𝓚 (re z) + 𝓚 (im z) * I = z
  ofReal_re_ax : ∀ r : ℝ, re (𝓚 r) = r
  ofReal_im_ax : ∀ r : ℝ, im (𝓚 r) = 0
  mul_re_ax : ∀ z w : K, re (z * w) = re z * re w - im z * im w
  mul_im_ax : ∀ z w : K, im (z * w) = re z * im w + im z * re w
  conj_re_ax : ∀ z : K, re (conj z) = re z
  conj_im_ax : ∀ z : K, im (conj z) = -im z
  conj_I_ax : conj I = -I
  norm_sq_eq_def_ax : ∀ z : K, ‖z‖ ^ 2 = re z * re z + im z * im z
  mul_im_I_ax : ∀ z : K, im z * im I = im z
  /-- only an instance in the `ComplexOrder` locale -/
  [toPartialOrder : PartialOrder K]
  le_iff_re_im : z ≤ w ↔ re z ≤ re w ∧ im z = im w
  -- note we cannot put this in the `extends` clause
  [toDecidableEq : DecidableEq K]
#align is_R_or_C IsROrC

scoped[ComplexOrder] attribute [instance 100] IsROrC.toPartialOrder
attribute [instance 100] IsROrC.toDecidableEq

end

variable {K E : Type*} [IsROrC K]

namespace IsROrC

open ComplexConjugate

/-- Coercion from `ℝ` to an `IsROrC` field. -/
@[coe] abbrev ofReal : ℝ → K := Algebra.cast

/- The priority must be set at 900 to ensure that coercions are tried in the right order.
See Note [coercion into rings], or `Mathlib/Data/Nat/Cast/Basic.lean` for more details. -/
noncomputable instance (priority := 900) algebraMapCoe : CoeTC ℝ K :=
  ⟨ofReal⟩
#align is_R_or_C.algebra_map_coe IsROrC.algebraMapCoe

theorem ofReal_alg (x : ℝ) : (x : K) = x • (1 : K) :=
  Algebra.algebraMap_eq_smul_one x
#align is_R_or_C.of_real_alg IsROrC.ofReal_alg

theorem real_smul_eq_coe_mul (r : ℝ) (z : K) : r • z = (r : K) * z :=
  Algebra.smul_def r z
#align is_R_or_C.real_smul_eq_coe_mul IsROrC.real_smul_eq_coe_mul

theorem real_smul_eq_coe_smul [AddCommGroup E] [Module K E] [Module ℝ E] [IsScalarTower ℝ K E]
    (r : ℝ) (x : E) : r • x = (r : K) • x := by rw [IsROrC.ofReal_alg, smul_one_smul]
#align is_R_or_C.real_smul_eq_coe_smul IsROrC.real_smul_eq_coe_smul

theorem algebraMap_eq_ofReal : ⇑(algebraMap ℝ K) = ofReal :=
  rfl
#align is_R_or_C.algebra_map_eq_of_real IsROrC.algebraMap_eq_ofReal

@[simp, isROrC_simps]
theorem re_add_im (z : K) : (re z : K) + im z * I = z :=
  IsROrC.re_add_im_ax z
#align is_R_or_C.re_add_im IsROrC.re_add_im

@[simp, norm_cast, isROrC_simps]
theorem ofReal_re : ∀ r : ℝ, re (r : K) = r :=
  IsROrC.ofReal_re_ax
#align is_R_or_C.of_real_re IsROrC.ofReal_re

@[simp, norm_cast, isROrC_simps]
theorem ofReal_im : ∀ r : ℝ, im (r : K) = 0 :=
  IsROrC.ofReal_im_ax
#align is_R_or_C.of_real_im IsROrC.ofReal_im

@[simp, isROrC_simps]
theorem mul_re : ∀ z w : K, re (z * w) = re z * re w - im z * im w :=
  IsROrC.mul_re_ax
#align is_R_or_C.mul_re IsROrC.mul_re

@[simp, isROrC_simps]
theorem mul_im : ∀ z w : K, im (z * w) = re z * im w + im z * re w :=
  IsROrC.mul_im_ax
#align is_R_or_C.mul_im IsROrC.mul_im

theorem ext_iff {z w : K} : z = w ↔ re z = re w ∧ im z = im w :=
  ⟨fun h => h ▸ ⟨rfl, rfl⟩, fun ⟨h₁, h₂⟩ => re_add_im z ▸ re_add_im w ▸ h₁ ▸ h₂ ▸ rfl⟩
#align is_R_or_C.ext_iff IsROrC.ext_iff

theorem ext {z w : K} (hre : re z = re w) (him : im z = im w) : z = w :=
  ext_iff.2 ⟨hre, him⟩
#align is_R_or_C.ext IsROrC.ext

@[norm_cast]
theorem ofReal_zero : ((0 : ℝ) : K) = 0 :=
  algebraMap.coe_zero
#align is_R_or_C.of_real_zero IsROrC.ofReal_zero

@[isROrC_simps]
theorem zero_re' : re (0 : K) = (0 : ℝ) :=
  map_zero re
#align is_R_or_C.zero_re' IsROrC.zero_re'

@[norm_cast]
theorem ofReal_one : ((1 : ℝ) : K) = 1 :=
  map_one (algebraMap ℝ K)
#align is_R_or_C.of_real_one IsROrC.ofReal_one

@[simp, isROrC_simps]
theorem one_re : re (1 : K) = 1 := by rw [← ofReal_one, ofReal_re]
#align is_R_or_C.one_re IsROrC.one_re

@[simp, isROrC_simps]
theorem one_im : im (1 : K) = 0 := by rw [← ofReal_one, ofReal_im]
#align is_R_or_C.one_im IsROrC.one_im

theorem ofReal_injective : Function.Injective ((↑) : ℝ → K) :=
  (algebraMap ℝ K).injective
#align is_R_or_C.of_real_injective IsROrC.ofReal_injective

@[norm_cast]
theorem ofReal_inj {z w : ℝ} : (z : K) = (w : K) ↔ z = w :=
  algebraMap.coe_inj
#align is_R_or_C.of_real_inj IsROrC.ofReal_inj

<<<<<<< HEAD
-- replaced by `IsROrC.ofNat_re`
#noalign is_R_or_C.bit0_re
#noalign is_R_or_C.bit1_re
-- replaced by `IsROrC.ofNat_im`
#noalign is_R_or_C.bit0_im
#noalign is_R_or_C.bit1_im
=======
set_option linter.deprecated false in
@[deprecated, isROrC_simps] -- Porting note (#10618): was `simp` but `simp` can prove it
theorem bit0_re (z : K) : re (bit0 z) = bit0 (re z) :=
  map_bit0 _ _
#align is_R_or_C.bit0_re IsROrC.bit0_re

set_option linter.deprecated false in
@[deprecated, simp, isROrC_simps]
theorem bit1_re (z : K) : re (bit1 z) = bit1 (re z) := by simp only [bit1, map_add, bit0_re, one_re]
#align is_R_or_C.bit1_re IsROrC.bit1_re

set_option linter.deprecated false in
@[deprecated, isROrC_simps] -- Porting note (#10618): was `simp` but `simp` can prove it
theorem bit0_im (z : K) : im (bit0 z) = bit0 (im z) :=
  map_bit0 _ _
#align is_R_or_C.bit0_im IsROrC.bit0_im

set_option linter.deprecated false in
@[deprecated, simp, isROrC_simps]
theorem bit1_im (z : K) : im (bit1 z) = bit0 (im z) := by
  simp only [bit1, map_add, bit0_im, one_im, add_zero]
#align is_R_or_C.bit1_im IsROrC.bit1_im
>>>>>>> 555069bd

theorem ofReal_eq_zero {x : ℝ} : (x : K) = 0 ↔ x = 0 :=
  algebraMap.lift_map_eq_zero_iff x
#align is_R_or_C.of_real_eq_zero IsROrC.ofReal_eq_zero

theorem ofReal_ne_zero {x : ℝ} : (x : K) ≠ 0 ↔ x ≠ 0 :=
  ofReal_eq_zero.not
#align is_R_or_C.of_real_ne_zero IsROrC.ofReal_ne_zero

@[simp, isROrC_simps, norm_cast]
theorem ofReal_add (r s : ℝ) : ((r + s : ℝ) : K) = r + s :=
  algebraMap.coe_add _ _
#align is_R_or_C.of_real_add IsROrC.ofReal_add

-- replaced by `IsROrC.ofReal_ofNat`
#noalign is_R_or_C.of_real_bit0
#noalign is_R_or_C.of_real_bit1

@[simp, norm_cast, isROrC_simps]
theorem ofReal_neg (r : ℝ) : ((-r : ℝ) : K) = -r :=
  algebraMap.coe_neg r
#align is_R_or_C.of_real_neg IsROrC.ofReal_neg

@[simp, norm_cast, isROrC_simps]
theorem ofReal_sub (r s : ℝ) : ((r - s : ℝ) : K) = r - s :=
  map_sub (algebraMap ℝ K) r s
#align is_R_or_C.of_real_sub IsROrC.ofReal_sub

@[simp, isROrC_simps, norm_cast]
theorem ofReal_sum {α : Type*} (s : Finset α) (f : α → ℝ) :
    ((∑ i in s, f i : ℝ) : K) = ∑ i in s, (f i : K) :=
  map_sum (algebraMap ℝ K) _ _
#align is_R_or_C.of_real_sum IsROrC.ofReal_sum

@[simp, isROrC_simps, norm_cast]
theorem ofReal_finsupp_sum {α M : Type*} [Zero M] (f : α →₀ M) (g : α → M → ℝ) :
    ((f.sum fun a b => g a b : ℝ) : K) = f.sum fun a b => (g a b : K) :=
  map_finsupp_sum (algebraMap ℝ K) f g
#align is_R_or_C.of_real_finsupp_sum IsROrC.ofReal_finsupp_sum

@[simp, norm_cast, isROrC_simps]
theorem ofReal_mul (r s : ℝ) : ((r * s : ℝ) : K) = r * s :=
  algebraMap.coe_mul _ _
#align is_R_or_C.of_real_mul IsROrC.ofReal_mul

@[simp, norm_cast, isROrC_simps]
theorem ofReal_pow (r : ℝ) (n : ℕ) : ((r ^ n : ℝ) : K) = (r : K) ^ n :=
  map_pow (algebraMap ℝ K) r n
#align is_R_or_C.of_real_pow IsROrC.ofReal_pow

@[simp, isROrC_simps, norm_cast]
theorem ofReal_prod {α : Type*} (s : Finset α) (f : α → ℝ) :
    ((∏ i in s, f i : ℝ) : K) = ∏ i in s, (f i : K) :=
  map_prod (algebraMap ℝ K) _ _
#align is_R_or_C.of_real_prod IsROrC.ofReal_prod

@[simp, isROrC_simps, norm_cast]
theorem ofReal_finsupp_prod {α M : Type*} [Zero M] (f : α →₀ M) (g : α → M → ℝ) :
    ((f.prod fun a b => g a b : ℝ) : K) = f.prod fun a b => (g a b : K) :=
  map_finsupp_prod _ f g
#align is_R_or_C.of_real_finsupp_prod IsROrC.ofReal_finsupp_prod

@[simp, norm_cast, isROrC_simps]
theorem real_smul_ofReal (r x : ℝ) : r • (x : K) = (r : K) * (x : K) :=
  real_smul_eq_coe_mul _ _
#align is_R_or_C.real_smul_of_real IsROrC.real_smul_ofReal

@[isROrC_simps]
theorem re_ofReal_mul (r : ℝ) (z : K) : re (↑r * z) = r * re z := by
  simp only [mul_re, ofReal_im, zero_mul, ofReal_re, sub_zero]
#align is_R_or_C.of_real_mul_re IsROrC.re_ofReal_mul

@[isROrC_simps]
theorem im_ofReal_mul (r : ℝ) (z : K) : im (↑r * z) = r * im z := by
  simp only [add_zero, ofReal_im, zero_mul, ofReal_re, mul_im]
#align is_R_or_C.of_real_mul_im IsROrC.im_ofReal_mul

@[isROrC_simps]
theorem smul_re (r : ℝ) (z : K) : re (r • z) = r * re z := by
  rw [real_smul_eq_coe_mul, re_ofReal_mul]
#align is_R_or_C.smul_re IsROrC.smul_re

@[isROrC_simps]
theorem smul_im (r : ℝ) (z : K) : im (r • z) = r * im z := by
  rw [real_smul_eq_coe_mul, im_ofReal_mul]
#align is_R_or_C.smul_im IsROrC.smul_im

@[simp, norm_cast, isROrC_simps]
theorem norm_ofReal (r : ℝ) : ‖(r : K)‖ = |r| :=
  norm_algebraMap' K r
#align is_R_or_C.norm_of_real IsROrC.norm_ofReal

/-! ### Characteristic zero -/

-- see Note [lower instance priority]
/-- ℝ and ℂ are both of characteristic zero.  -/
instance (priority := 100) charZero_isROrC : CharZero K :=
  (RingHom.charZero_iff (algebraMap ℝ K).injective).1 inferInstance
set_option linter.uppercaseLean3 false in
#align is_R_or_C.char_zero_R_or_C IsROrC.charZero_isROrC

/-! ### The imaginary unit, `I` -/

/-- The imaginary unit. -/
@[simp, isROrC_simps]
theorem I_re : re (I : K) = 0 :=
  I_re_ax
set_option linter.uppercaseLean3 false in
#align is_R_or_C.I_re IsROrC.I_re

@[simp, isROrC_simps]
theorem I_im (z : K) : im z * im (I : K) = im z :=
  mul_im_I_ax z
set_option linter.uppercaseLean3 false in
#align is_R_or_C.I_im IsROrC.I_im

@[simp, isROrC_simps]
theorem I_im' (z : K) : im (I : K) * im z = im z := by rw [mul_comm, I_im]
set_option linter.uppercaseLean3 false in
#align is_R_or_C.I_im' IsROrC.I_im'

@[isROrC_simps] -- porting note (#10618): was `simp`
theorem I_mul_re (z : K) : re (I * z) = -im z := by
  simp only [I_re, zero_sub, I_im', zero_mul, mul_re]
set_option linter.uppercaseLean3 false in
#align is_R_or_C.I_mul_re IsROrC.I_mul_re

theorem I_mul_I : (I : K) = 0 ∨ (I : K) * I = -1 :=
  I_mul_I_ax
set_option linter.uppercaseLean3 false in
#align is_R_or_C.I_mul_I IsROrC.I_mul_I

variable (𝕜) in
lemma I_eq_zero_or_im_I_eq_one : (I : K) = 0 ∨ im (I : K) = 1 :=
  I_mul_I (K := K) |>.imp_right fun h ↦ by simpa [h] using (I_mul_re (I : K)).symm

@[simp, isROrC_simps]
theorem conj_re (z : K) : re (conj z) = re z :=
  IsROrC.conj_re_ax z
#align is_R_or_C.conj_re IsROrC.conj_re

@[simp, isROrC_simps]
theorem conj_im (z : K) : im (conj z) = -im z :=
  IsROrC.conj_im_ax z
#align is_R_or_C.conj_im IsROrC.conj_im

@[simp, isROrC_simps]
theorem conj_I : conj (I : K) = -I :=
  IsROrC.conj_I_ax
set_option linter.uppercaseLean3 false in
#align is_R_or_C.conj_I IsROrC.conj_I

@[simp, isROrC_simps]
theorem conj_ofReal (r : ℝ) : conj (r : K) = (r : K) := by
  rw [ext_iff]
  simp only [ofReal_im, conj_im, eq_self_iff_true, conj_re, and_self_iff, neg_zero]
#align is_R_or_C.conj_of_real IsROrC.conj_ofReal

<<<<<<< HEAD
-- replaced by `IsROrC.conj_ofNat`
#noalign is_R_or_C.conj_bit0
#noalign is_R_or_C.conj_bit1

theorem conj_nat_cast (n : ℕ) : conj (n : K) = n := map_natCast _ _

-- See note [no_index around OfNat.ofNat]
theorem conj_ofNat (n : ℕ) [n.AtLeastTwo] : conj (no_index (OfNat.ofNat n : K)) = OfNat.ofNat n :=
  map_ofNat _ _
=======
set_option linter.deprecated false in
@[deprecated, isROrC_simps] -- Porting note (#10618): was `simp` but `simp` can prove it
theorem conj_bit0 (z : K) : conj (bit0 z) = bit0 (conj z) :=
  map_bit0 _ _
#align is_R_or_C.conj_bit0 IsROrC.conj_bit0

set_option linter.deprecated false in
@[deprecated, isROrC_simps] -- Porting note (#10618): was `simp` but `simp` can prove it
theorem conj_bit1 (z : K) : conj (bit1 z) = bit1 (conj z) :=
  map_bit1 _ _
#align is_R_or_C.conj_bit1 IsROrC.conj_bit1
>>>>>>> 555069bd

@[isROrC_simps] -- Porting note (#10618): was a `simp` but `simp` can prove it
theorem conj_neg_I : conj (-I) = (I : K) := by rw [map_neg, conj_I, neg_neg]
set_option linter.uppercaseLean3 false in
#align is_R_or_C.conj_neg_I IsROrC.conj_neg_I

theorem conj_eq_re_sub_im (z : K) : conj z = re z - im z * I :=
  (congr_arg conj (re_add_im z).symm).trans <| by
    rw [map_add, map_mul, conj_I, conj_ofReal, conj_ofReal, mul_neg, sub_eq_add_neg]
#align is_R_or_C.conj_eq_re_sub_im IsROrC.conj_eq_re_sub_im

theorem sub_conj (z : K) : z - conj z = 2 * im z * I :=
  calc
    z - conj z = re z + im z * I - (re z - im z * I) := by rw [re_add_im, ← conj_eq_re_sub_im]
    _ = 2 * im z * I := by rw [add_sub_sub_cancel, ← two_mul, mul_assoc]
#align is_R_or_C.sub_conj IsROrC.sub_conj

@[isROrC_simps]
theorem conj_smul (r : ℝ) (z : K) : conj (r • z) = r • conj z := by
  rw [conj_eq_re_sub_im, conj_eq_re_sub_im, smul_re, smul_im, ofReal_mul, ofReal_mul,
    real_smul_eq_coe_mul r (_ - _), mul_sub, mul_assoc]
#align is_R_or_C.conj_smul IsROrC.conj_smul

theorem add_conj (z : K) : z + conj z = 2 * re z :=
  calc
    z + conj z = re z + im z * I + (re z - im z * I) := by rw [re_add_im, conj_eq_re_sub_im]
    _ = 2 * re z := by rw [add_add_sub_cancel, two_mul]
#align is_R_or_C.add_conj IsROrC.add_conj

theorem re_eq_add_conj (z : K) : ↑(re z) = (z + conj z) / 2 := by
  rw [add_conj, mul_div_cancel_left₀ (re z : K) two_ne_zero]
#align is_R_or_C.re_eq_add_conj IsROrC.re_eq_add_conj

theorem im_eq_conj_sub (z : K) : ↑(im z) = I * (conj z - z) / 2 := by
  rw [← neg_inj, ← ofReal_neg, ← I_mul_re, re_eq_add_conj, map_mul, conj_I, ← neg_div, ← mul_neg,
    neg_sub, mul_sub, neg_mul, sub_eq_add_neg]
#align is_R_or_C.im_eq_conj_sub IsROrC.im_eq_conj_sub

open List in
/-- There are several equivalent ways to say that a number `z` is in fact a real number. -/
theorem is_real_TFAE (z : K) : TFAE [conj z = z, ∃ r : ℝ, (r : K) = z, ↑(re z) = z, im z = 0] := by
  tfae_have 1 → 4
  · intro h
    rw [← @ofReal_inj K, im_eq_conj_sub, h, sub_self, mul_zero, zero_div,
      ofReal_zero]
  tfae_have 4 → 3
  · intro h
    conv_rhs => rw [← re_add_im z, h, ofReal_zero, zero_mul, add_zero]
  tfae_have 3 → 2; exact fun h => ⟨_, h⟩
  tfae_have 2 → 1; exact fun ⟨r, hr⟩ => hr ▸ conj_ofReal _
  tfae_finish
#align is_R_or_C.is_real_tfae IsROrC.is_real_TFAE

theorem conj_eq_iff_real {z : K} : conj z = z ↔ ∃ r : ℝ, z = (r : K) :=
  ((is_real_TFAE z).out 0 1).trans <| by simp only [eq_comm]
#align is_R_or_C.conj_eq_iff_real IsROrC.conj_eq_iff_real

theorem conj_eq_iff_re {z : K} : conj z = z ↔ (re z : K) = z :=
  (is_real_TFAE z).out 0 2
#align is_R_or_C.conj_eq_iff_re IsROrC.conj_eq_iff_re

theorem conj_eq_iff_im {z : K} : conj z = z ↔ im z = 0 :=
  (is_real_TFAE z).out 0 3
#align is_R_or_C.conj_eq_iff_im IsROrC.conj_eq_iff_im

@[simp]
theorem star_def : (Star.star : K → K) = conj :=
  rfl
#align is_R_or_C.star_def IsROrC.star_def

variable (K)

/-- Conjugation as a ring equivalence. This is used to convert the inner product into a
sesquilinear product. -/
abbrev conjToRingEquiv : K ≃+* Kᵐᵒᵖ :=
  starRingEquiv
#align is_R_or_C.conj_to_ring_equiv IsROrC.conjToRingEquiv

variable {K} {z : K}

/-- The norm squared function. -/
def normSq : K →*₀ ℝ where
  toFun z := re z * re z + im z * im z
  map_zero' := by simp only [add_zero, mul_zero, map_zero]
  map_one' := by simp only [one_im, add_zero, mul_one, one_re, mul_zero]
  map_mul' z w := by
    simp only [mul_im, mul_re]
    ring
#align is_R_or_C.norm_sq IsROrC.normSq

theorem normSq_apply (z : K) : normSq z = re z * re z + im z * im z :=
  rfl
#align is_R_or_C.norm_sq_apply IsROrC.normSq_apply

theorem norm_sq_eq_def {z : K} : ‖z‖ ^ 2 = re z * re z + im z * im z :=
  norm_sq_eq_def_ax z
#align is_R_or_C.norm_sq_eq_def IsROrC.norm_sq_eq_def

theorem normSq_eq_def' (z : K) : normSq z = ‖z‖ ^ 2 :=
  norm_sq_eq_def.symm
#align is_R_or_C.norm_sq_eq_def' IsROrC.normSq_eq_def'

@[isROrC_simps]
theorem normSq_zero : normSq (0 : K) = 0 :=
  normSq.map_zero
#align is_R_or_C.norm_sq_zero IsROrC.normSq_zero

@[isROrC_simps]
theorem normSq_one : normSq (1 : K) = 1 :=
  normSq.map_one
#align is_R_or_C.norm_sq_one IsROrC.normSq_one

theorem normSq_nonneg (z : K) : 0 ≤ normSq z :=
  add_nonneg (mul_self_nonneg _) (mul_self_nonneg _)
#align is_R_or_C.norm_sq_nonneg IsROrC.normSq_nonneg

@[isROrC_simps] -- porting note (#10618): was `simp`
theorem normSq_eq_zero {z : K} : normSq z = 0 ↔ z = 0 :=
  map_eq_zero _
#align is_R_or_C.norm_sq_eq_zero IsROrC.normSq_eq_zero

@[simp, isROrC_simps]
theorem normSq_pos {z : K} : 0 < normSq z ↔ z ≠ 0 := by
  rw [lt_iff_le_and_ne, Ne, eq_comm]; simp [normSq_nonneg]
#align is_R_or_C.norm_sq_pos IsROrC.normSq_pos

@[simp, isROrC_simps]
theorem normSq_neg (z : K) : normSq (-z) = normSq z := by simp only [normSq_eq_def', norm_neg]
#align is_R_or_C.norm_sq_neg IsROrC.normSq_neg

@[simp, isROrC_simps]
theorem normSq_conj (z : K) : normSq (conj z) = normSq z := by
  simp only [normSq_apply, neg_mul, mul_neg, neg_neg, isROrC_simps]
#align is_R_or_C.norm_sq_conj IsROrC.normSq_conj

@[isROrC_simps] -- porting note (#10618): was `simp`
theorem normSq_mul (z w : K) : normSq (z * w) = normSq z * normSq w :=
  map_mul _ z w
#align is_R_or_C.norm_sq_mul IsROrC.normSq_mul

theorem normSq_add (z w : K) : normSq (z + w) = normSq z + normSq w + 2 * re (z * conj w) := by
  simp only [normSq_apply, map_add, isROrC_simps]
  ring
#align is_R_or_C.norm_sq_add IsROrC.normSq_add

theorem re_sq_le_normSq (z : K) : re z * re z ≤ normSq z :=
  le_add_of_nonneg_right (mul_self_nonneg _)
#align is_R_or_C.re_sq_le_norm_sq IsROrC.re_sq_le_normSq

theorem im_sq_le_normSq (z : K) : im z * im z ≤ normSq z :=
  le_add_of_nonneg_left (mul_self_nonneg _)
#align is_R_or_C.im_sq_le_norm_sq IsROrC.im_sq_le_normSq

theorem mul_conj (z : K) : z * conj z = ‖z‖ ^ 2 := by
  apply ext <;> simp [← ofReal_pow, norm_sq_eq_def, mul_comm]

#align is_R_or_C.mul_conj IsROrC.mul_conj

theorem conj_mul (z : K) : conj z * z = ‖z‖ ^ 2 := by rw [mul_comm, mul_conj]
#align is_R_or_C.conj_mul IsROrC.conj_mul

lemma inv_eq_conj (hz : ‖z‖ = 1) : z⁻¹ = conj z :=
  inv_eq_of_mul_eq_one_left $ by simp_rw [conj_mul, hz, algebraMap.coe_one, one_pow]

theorem normSq_sub (z w : K) : normSq (z - w) = normSq z + normSq w - 2 * re (z * conj w) := by
  simp only [normSq_add, sub_eq_add_neg, map_neg, mul_neg, normSq_neg, map_neg]
#align is_R_or_C.norm_sq_sub IsROrC.normSq_sub

theorem sqrt_normSq_eq_norm {z : K} : Real.sqrt (normSq z) = ‖z‖ := by
  rw [normSq_eq_def', Real.sqrt_sq (norm_nonneg _)]
#align is_R_or_C.sqrt_norm_sq_eq_norm IsROrC.sqrt_normSq_eq_norm

/-! ### Inversion -/

@[simp, norm_cast, isROrC_simps]
theorem ofReal_inv (r : ℝ) : ((r⁻¹ : ℝ) : K) = (r : K)⁻¹ :=
  map_inv₀ _ r
#align is_R_or_C.of_real_inv IsROrC.ofReal_inv

theorem inv_def (z : K) : z⁻¹ = conj z * ((‖z‖ ^ 2)⁻¹ : ℝ) := by
  rcases eq_or_ne z 0 with (rfl | h₀)
  · simp
  · apply inv_eq_of_mul_eq_one_right
    rw [← mul_assoc, mul_conj, ofReal_inv, ofReal_pow, mul_inv_cancel]
    simpa
#align is_R_or_C.inv_def IsROrC.inv_def

@[simp, isROrC_simps]
theorem inv_re (z : K) : re z⁻¹ = re z / normSq z := by
  rw [inv_def, normSq_eq_def', mul_comm, re_ofReal_mul, conj_re, div_eq_inv_mul]
#align is_R_or_C.inv_re IsROrC.inv_re

@[simp, isROrC_simps]
theorem inv_im (z : K) : im z⁻¹ = -im z / normSq z := by
  rw [inv_def, normSq_eq_def', mul_comm, im_ofReal_mul, conj_im, div_eq_inv_mul]
#align is_R_or_C.inv_im IsROrC.inv_im

theorem div_re (z w : K) : re (z / w) = re z * re w / normSq w + im z * im w / normSq w := by
  simp only [div_eq_mul_inv, mul_assoc, sub_eq_add_neg, neg_mul, mul_neg, neg_neg, map_neg,
    isROrC_simps]
#align is_R_or_C.div_re IsROrC.div_re

theorem div_im (z w : K) : im (z / w) = im z * re w / normSq w - re z * im w / normSq w := by
  simp only [div_eq_mul_inv, mul_assoc, sub_eq_add_neg, add_comm, neg_mul, mul_neg, map_neg,
    isROrC_simps]
#align is_R_or_C.div_im IsROrC.div_im

@[isROrC_simps] -- porting note (#10618): was `simp`
theorem conj_inv (x : K) : conj x⁻¹ = (conj x)⁻¹ :=
  star_inv' _
#align is_R_or_C.conj_inv IsROrC.conj_inv

lemma conj_div (x y : K) : conj (x / y) = conj x / conj y := map_div' conj conj_inv _ _

--TODO: Do we rather want the map as an explicit definition?
lemma exists_norm_eq_mul_self (x : K) : ∃ c, ‖c‖ = 1 ∧ ↑‖x‖ = c * x := by
  obtain rfl | hx := eq_or_ne x 0
  · exact ⟨1, by simp⟩
  · exact ⟨‖x‖ / x, by simp [norm_ne_zero_iff.2, hx]⟩

lemma exists_norm_mul_eq_self (x : K) : ∃ c, ‖c‖ = 1 ∧ c * ‖x‖ = x := by
  obtain rfl | hx := eq_or_ne x 0
  · exact ⟨1, by simp⟩
  · exact ⟨x / ‖x‖, by simp [norm_ne_zero_iff.2, hx]⟩

@[simp, norm_cast, isROrC_simps]
theorem ofReal_div (r s : ℝ) : ((r / s : ℝ) : K) = r / s :=
  map_div₀ (algebraMap ℝ K) r s
#align is_R_or_C.of_real_div IsROrC.ofReal_div

theorem div_re_ofReal {z : K} {r : ℝ} : re (z / r) = re z / r := by
  rw [div_eq_inv_mul, div_eq_inv_mul, ← ofReal_inv, re_ofReal_mul]
#align is_R_or_C.div_re_of_real IsROrC.div_re_ofReal

@[simp, norm_cast, isROrC_simps]
theorem ofReal_zpow (r : ℝ) (n : ℤ) : ((r ^ n : ℝ) : K) = (r : K) ^ n :=
  map_zpow₀ (algebraMap ℝ K) r n
#align is_R_or_C.of_real_zpow IsROrC.ofReal_zpow

theorem I_mul_I_of_nonzero : (I : K) ≠ 0 → (I : K) * I = -1 :=
  I_mul_I_ax.resolve_left
set_option linter.uppercaseLean3 false in
#align is_R_or_C.I_mul_I_of_nonzero IsROrC.I_mul_I_of_nonzero

@[simp, isROrC_simps]
theorem inv_I : (I : K)⁻¹ = -I := by
  by_cases h : (I : K) = 0
  · simp [h]
  · field_simp [I_mul_I_of_nonzero h]
set_option linter.uppercaseLean3 false in
#align is_R_or_C.inv_I IsROrC.inv_I

@[simp, isROrC_simps]
theorem div_I (z : K) : z / I = -(z * I) := by rw [div_eq_mul_inv, inv_I, mul_neg]
set_option linter.uppercaseLean3 false in
#align is_R_or_C.div_I IsROrC.div_I

@[isROrC_simps] -- porting note (#10618): was `simp`
theorem normSq_inv (z : K) : normSq z⁻¹ = (normSq z)⁻¹ :=
  map_inv₀ normSq z
#align is_R_or_C.norm_sq_inv IsROrC.normSq_inv

@[isROrC_simps] -- porting note (#10618): was `simp`
theorem normSq_div (z w : K) : normSq (z / w) = normSq z / normSq w :=
  map_div₀ normSq z w
#align is_R_or_C.norm_sq_div IsROrC.normSq_div

@[isROrC_simps] -- porting note (#10618): was `simp`
theorem norm_conj {z : K} : ‖conj z‖ = ‖z‖ := by simp only [← sqrt_normSq_eq_norm, normSq_conj]
#align is_R_or_C.norm_conj IsROrC.norm_conj

instance (priority := 100) : CstarRing K where
  norm_star_mul_self {x} := (norm_mul _ _).trans <| congr_arg (· * ‖x‖) norm_conj

/-! ### Cast lemmas -/

@[simp, isROrC_simps, norm_cast]
theorem ofReal_natCast (n : ℕ) : ((n : ℝ) : K) = n :=
  map_natCast (algebraMap ℝ K) n
#align is_R_or_C.of_real_nat_cast IsROrC.ofReal_natCast

@[simp, isROrC_simps] -- Porting note: removed `norm_cast`
theorem natCast_re (n : ℕ) : re (n : K) = n := by rw [← ofReal_natCast, ofReal_re]
#align is_R_or_C.nat_cast_re IsROrC.natCast_re

@[simp, isROrC_simps, norm_cast]
theorem natCast_im (n : ℕ) : im (n : K) = 0 := by rw [← ofReal_natCast, ofReal_im]
#align is_R_or_C.nat_cast_im IsROrC.natCast_im

-- See note [no_index around OfNat.ofNat]
@[simp, isROrC_simps]
theorem ofNat_re (n : ℕ) [n.AtLeastTwo] : re (no_index (OfNat.ofNat n) : K) = OfNat.ofNat n :=
  natCast_re n

-- See note [no_index around OfNat.ofNat]
@[simp, isROrC_simps]
theorem ofNat_im (n : ℕ) [n.AtLeastTwo] : im (no_index (OfNat.ofNat n) : K) = 0 :=
  natCast_im n

-- See note [no_index around OfNat.ofNat]
@[simp, isROrC_simps, norm_cast]
theorem ofReal_ofNat (n : ℕ) [n.AtLeastTwo] :
    ((no_index (OfNat.ofNat n) : ℝ) : K) = OfNat.ofNat n :=
  ofReal_natCast n

theorem ofNat_mul_re (n : ℕ) [n.AtLeastTwo] (z : K) :
    re (OfNat.ofNat n * z) = OfNat.ofNat n * re z := by
  rw [← ofReal_ofNat, re_ofReal_mul]

theorem ofNat_mul_im (n : ℕ) [n.AtLeastTwo] (z : K) :
    im (OfNat.ofNat n * z) = OfNat.ofNat n * im z := by
  rw [← ofReal_ofNat, im_ofReal_mul]

@[simp, isROrC_simps, norm_cast]
theorem ofReal_intCast (n : ℤ) : ((n : ℝ) : K) = n :=
  map_intCast _ n
#align is_R_or_C.of_real_int_cast IsROrC.ofReal_intCast

@[simp, isROrC_simps] -- Porting note: removed `norm_cast`
theorem intCast_re (n : ℤ) : re (n : K) = n := by rw [← ofReal_intCast, ofReal_re]
#align is_R_or_C.int_cast_re IsROrC.intCast_re

@[simp, isROrC_simps, norm_cast]
theorem intCast_im (n : ℤ) : im (n : K) = 0 := by rw [← ofReal_intCast, ofReal_im]
#align is_R_or_C.int_cast_im IsROrC.intCast_im

@[simp, isROrC_simps, norm_cast]
theorem ofReal_ratCast (n : ℚ) : ((n : ℝ) : K) = n :=
  map_ratCast _ n
#align is_R_or_C.of_real_rat_cast IsROrC.ofReal_ratCast

@[simp, isROrC_simps] -- Porting note: removed `norm_cast`
theorem ratCast_re (q : ℚ) : re (q : K) = q := by rw [← ofReal_ratCast, ofReal_re]
#align is_R_or_C.rat_cast_re IsROrC.ratCast_re

@[simp, isROrC_simps, norm_cast]
theorem ratCast_im (q : ℚ) : im (q : K) = 0 := by rw [← ofReal_ratCast, ofReal_im]
#align is_R_or_C.rat_cast_im IsROrC.ratCast_im

/-! ### Norm -/

theorem norm_of_nonneg {r : ℝ} (h : 0 ≤ r) : ‖(r : K)‖ = r :=
  (norm_ofReal _).trans (abs_of_nonneg h)
#align is_R_or_C.norm_of_nonneg IsROrC.norm_of_nonneg

@[simp, isROrC_simps, norm_cast]
theorem norm_natCast (n : ℕ) : ‖(n : K)‖ = n := by
  rw [← ofReal_natCast]
  exact norm_of_nonneg (Nat.cast_nonneg n)
#align is_R_or_C.norm_nat_cast IsROrC.norm_natCast

@[simp, isROrC_simps]
theorem norm_ofNat (n : ℕ) [n.AtLeastTwo] : ‖(no_index (OfNat.ofNat n) : K)‖ = OfNat.ofNat n :=
  norm_natCast n

variable (K) in
lemma norm_nsmul [NormedAddCommGroup E] [NormedSpace K E] (n : ℕ) (x : E) : ‖n • x‖ = n • ‖x‖ := by
  rw [nsmul_eq_smul_cast K, norm_smul, IsROrC.norm_natCast, nsmul_eq_mul]

theorem mul_self_norm (z : K) : ‖z‖ * ‖z‖ = normSq z := by rw [normSq_eq_def', sq]
#align is_R_or_C.mul_self_norm IsROrC.mul_self_norm

attribute [isROrC_simps] norm_zero norm_one norm_eq_zero abs_norm norm_inv norm_div

-- Porting note: removed @[simp, isROrC_simps], b/c generalized to `norm_ofNat`
theorem norm_two : ‖(2 : K)‖ = 2 := norm_ofNat 2
#align is_R_or_C.norm_two IsROrC.norm_two

theorem abs_re_le_norm (z : K) : |re z| ≤ ‖z‖ := by
  rw [mul_self_le_mul_self_iff (abs_nonneg _) (norm_nonneg _), abs_mul_abs_self, mul_self_norm]
  apply re_sq_le_normSq
#align is_R_or_C.abs_re_le_norm IsROrC.abs_re_le_norm

theorem abs_im_le_norm (z : K) : |im z| ≤ ‖z‖ := by
  rw [mul_self_le_mul_self_iff (abs_nonneg _) (norm_nonneg _), abs_mul_abs_self, mul_self_norm]
  apply im_sq_le_normSq
#align is_R_or_C.abs_im_le_norm IsROrC.abs_im_le_norm

theorem norm_re_le_norm (z : K) : ‖re z‖ ≤ ‖z‖ :=
  abs_re_le_norm z
#align is_R_or_C.norm_re_le_norm IsROrC.norm_re_le_norm

theorem norm_im_le_norm (z : K) : ‖im z‖ ≤ ‖z‖ :=
  abs_im_le_norm z
#align is_R_or_C.norm_im_le_norm IsROrC.norm_im_le_norm

theorem re_le_norm (z : K) : re z ≤ ‖z‖ :=
  (abs_le.1 (abs_re_le_norm z)).2
#align is_R_or_C.re_le_norm IsROrC.re_le_norm

theorem im_le_norm (z : K) : im z ≤ ‖z‖ :=
  (abs_le.1 (abs_im_le_norm _)).2
#align is_R_or_C.im_le_norm IsROrC.im_le_norm

theorem im_eq_zero_of_le {a : K} (h : ‖a‖ ≤ re a) : im a = 0 := by
  simpa only [mul_self_norm a, normSq_apply, self_eq_add_right, mul_self_eq_zero]
    using congr_arg (fun z => z * z) ((re_le_norm a).antisymm h)
#align is_R_or_C.im_eq_zero_of_le IsROrC.im_eq_zero_of_le

theorem re_eq_self_of_le {a : K} (h : ‖a‖ ≤ re a) : (re a : K) = a := by
  rw [← conj_eq_iff_re, conj_eq_iff_im, im_eq_zero_of_le h]
#align is_R_or_C.re_eq_self_of_le IsROrC.re_eq_self_of_le

open IsAbsoluteValue

theorem abs_re_div_norm_le_one (z : K) : |re z / ‖z‖| ≤ 1 := by
  rw [abs_div, abs_norm]
  exact div_le_one_of_le (abs_re_le_norm _) (norm_nonneg _)
#align is_R_or_C.abs_re_div_norm_le_one IsROrC.abs_re_div_norm_le_one

theorem abs_im_div_norm_le_one (z : K) : |im z / ‖z‖| ≤ 1 := by
  rw [abs_div, abs_norm]
  exact div_le_one_of_le (abs_im_le_norm _) (norm_nonneg _)
#align is_R_or_C.abs_im_div_norm_le_one IsROrC.abs_im_div_norm_le_one

theorem norm_I_of_ne_zero (hI : (I : K) ≠ 0) : ‖(I : K)‖ = 1 := by
  rw [← mul_self_inj_of_nonneg (norm_nonneg I) zero_le_one, one_mul, ← norm_mul,
    I_mul_I_of_nonzero hI, norm_neg, norm_one]
set_option linter.uppercaseLean3 false in
#align is_R_or_C.norm_I_of_ne_zero IsROrC.norm_I_of_ne_zero

theorem re_eq_norm_of_mul_conj (x : K) : re (x * conj x) = ‖x * conj x‖ := by
  rw [mul_conj, ← ofReal_pow]; simp [-ofReal_pow]
#align is_R_or_C.re_eq_norm_of_mul_conj IsROrC.re_eq_norm_of_mul_conj

theorem norm_sq_re_add_conj (x : K) : ‖x + conj x‖ ^ 2 = re (x + conj x) ^ 2 := by
  rw [add_conj, ← ofReal_ofNat, ← ofReal_mul, norm_ofReal, sq_abs, ofReal_re]
#align is_R_or_C.norm_sq_re_add_conj IsROrC.norm_sq_re_add_conj

theorem norm_sq_re_conj_add (x : K) : ‖conj x + x‖ ^ 2 = re (conj x + x) ^ 2 := by
  rw [add_comm, norm_sq_re_add_conj]
#align is_R_or_C.norm_sq_re_conj_add IsROrC.norm_sq_re_conj_add

/-! ### Cauchy sequences -/

theorem isCauSeq_re (f : CauSeq K norm) : IsCauSeq abs fun n => re (f n) := fun ε ε0 =>
  (f.cauchy ε0).imp fun i H j ij =>
    lt_of_le_of_lt (by simpa only [map_sub] using abs_re_le_norm (f j - f i)) (H _ ij)
#align is_R_or_C.is_cau_seq_re IsROrC.isCauSeq_re

theorem isCauSeq_im (f : CauSeq K norm) : IsCauSeq abs fun n => im (f n) := fun ε ε0 =>
  (f.cauchy ε0).imp fun i H j ij =>
    lt_of_le_of_lt (by simpa only [map_sub] using abs_im_le_norm (f j - f i)) (H _ ij)
#align is_R_or_C.is_cau_seq_im IsROrC.isCauSeq_im

/-- The real part of a K Cauchy sequence, as a real Cauchy sequence. -/
noncomputable def cauSeqRe (f : CauSeq K norm) : CauSeq ℝ abs :=
  ⟨_, isCauSeq_re f⟩
#align is_R_or_C.cau_seq_re IsROrC.cauSeqRe

/-- The imaginary part of a K Cauchy sequence, as a real Cauchy sequence. -/
noncomputable def cauSeqIm (f : CauSeq K norm) : CauSeq ℝ abs :=
  ⟨_, isCauSeq_im f⟩
#align is_R_or_C.cau_seq_im IsROrC.cauSeqIm

theorem isCauSeq_norm {f : ℕ → K} (hf : IsCauSeq norm f) : IsCauSeq abs (norm ∘ f) := fun ε ε0 =>
  let ⟨i, hi⟩ := hf ε ε0
  ⟨i, fun j hj => lt_of_le_of_lt (abs_norm_sub_norm_le _ _) (hi j hj)⟩
#align is_R_or_C.is_cau_seq_norm IsROrC.isCauSeq_norm

end IsROrC

section Instances

noncomputable instance Real.isROrC : IsROrC ℝ where
  re := AddMonoidHom.id ℝ
  im := 0
  I := 0
  I_re_ax := by simp only [AddMonoidHom.map_zero]
  I_mul_I_ax := Or.intro_left _ rfl
  re_add_im_ax z := by
    simp only [add_zero, mul_zero, Algebra.id.map_eq_id, RingHom.id_apply, AddMonoidHom.id_apply]
  ofReal_re_ax f := rfl
  ofReal_im_ax r := rfl
  mul_re_ax z w := by simp only [sub_zero, mul_zero, AddMonoidHom.zero_apply, AddMonoidHom.id_apply]
  mul_im_ax z w := by simp only [add_zero, zero_mul, mul_zero, AddMonoidHom.zero_apply]
  conj_re_ax z := by simp only [starRingEnd_apply, star_id_of_comm]
  conj_im_ax _ := by simp only [neg_zero, AddMonoidHom.zero_apply]
  conj_I_ax := by simp only [RingHom.map_zero, neg_zero]
  norm_sq_eq_def_ax z := by simp only [sq, Real.norm_eq_abs, ← abs_mul, abs_mul_self z, add_zero,
    mul_zero, AddMonoidHom.zero_apply, AddMonoidHom.id_apply]
  mul_im_I_ax _ := by simp only [mul_zero, AddMonoidHom.zero_apply]
  le_iff_re_im := (and_iff_left rfl).symm
#align real.is_R_or_C Real.isROrC

end Instances

namespace IsROrC

section Order

open scoped ComplexOrder
variable {z w : K}

theorem lt_iff_re_im : z < w ↔ re z < re w ∧ im z = im w := by
  simp_rw [lt_iff_le_and_ne, @IsROrC.le_iff_re_im K]
  constructor
  · rintro ⟨⟨hr, hi⟩, heq⟩
    exact ⟨⟨hr, mt (fun hreq => ext hreq hi) heq⟩, hi⟩
  · rintro ⟨⟨hr, hrn⟩, hi⟩
    exact ⟨⟨hr, hi⟩, ne_of_apply_ne _ hrn⟩

theorem nonneg_iff : 0 ≤ z ↔ 0 ≤ re z ∧ im z = 0 := by
  simpa only [map_zero, eq_comm] using le_iff_re_im (z := 0) (w := z)

theorem pos_iff : 0 < z ↔ 0 < re z ∧ im z = 0 := by
  simpa only [map_zero, eq_comm] using lt_iff_re_im (z := 0) (w := z)

theorem nonpos_iff : z ≤ 0 ↔ re z ≤ 0 ∧ im z = 0 := by
  simpa only [map_zero] using le_iff_re_im (z := z) (w := 0)

theorem neg_iff : z < 0 ↔ re z < 0 ∧ im z = 0 := by
  simpa only [map_zero] using lt_iff_re_im (z := z) (w := 0)

lemma nonneg_iff_exists_ofReal : 0 ≤ z ↔ ∃ x ≥ (0 : ℝ), x = z := by
  simp_rw [nonneg_iff (K := K), ext_iff (K := K)]; aesop

lemma pos_iff_exists_ofReal : 0 < z ↔ ∃ x > (0 : ℝ), x = z := by
  simp_rw [pos_iff (K := K), ext_iff (K := K)]; aesop

lemma nonpos_iff_exists_ofReal : z ≤ 0 ↔ ∃ x ≤ (0 : ℝ), x = z := by
  simp_rw [nonpos_iff (K := K), ext_iff (K := K)]; aesop

lemma neg_iff_exists_ofReal : z < 0 ↔ ∃ x < (0 : ℝ), x = z := by
  simp_rw [neg_iff (K := K), ext_iff (K := K)]; aesop

/-- With `z ≤ w` iff `w - z` is real and nonnegative, `ℝ` and `ℂ` are star ordered rings.
(That is, a star ring in which the nonnegative elements are those of the form `star z * z`.)

Note this is only an instance with `open scoped ComplexOrder`. -/
def toStarOrderedRing : StarOrderedRing K :=
  StarOrderedRing.ofNonnegIff'
    (h_add := fun {x y} hxy z => by
      rw [IsROrC.le_iff_re_im] at *
      simpa [map_add, add_le_add_iff_left, add_right_inj] using hxy)
    (h_nonneg_iff := fun x => by
      rw [nonneg_iff]
      refine ⟨fun h ↦ ⟨(re x).sqrt, by simp [ext_iff (K := K), h.1, h.2]⟩, ?_⟩
      rintro ⟨s, rfl⟩
      simp [mul_comm, mul_self_nonneg, add_nonneg])

scoped[ComplexOrder] attribute [instance] IsROrC.toStarOrderedRing

/-- With `z ≤ w` iff `w - z` is real and nonnegative, `ℝ` and `ℂ` are strictly ordered rings.

Note this is only an instance with `open scoped ComplexOrder`. -/
def toStrictOrderedCommRing : StrictOrderedCommRing K where
  zero_le_one := by simp [@IsROrC.le_iff_re_im K]
  add_le_add_left _ _ := add_le_add_left
  mul_pos z w hz hw := by
    rw [lt_iff_re_im, map_zero] at hz hw ⊢
    simp [mul_re, mul_im, ← hz.2, ← hw.2, mul_pos hz.1 hw.1]
  mul_comm := by intros; apply ext <;> ring_nf

scoped[ComplexOrder] attribute [instance] IsROrC.toStrictOrderedCommRing

theorem toOrderedSMul : OrderedSMul ℝ K :=
  OrderedSMul.mk' fun a b r hab hr => by
    replace hab := hab.le
    rw [IsROrC.le_iff_re_im] at hab
    rw [IsROrC.le_iff_re_im, smul_re, smul_re, smul_im, smul_im]
    exact hab.imp (fun h => mul_le_mul_of_nonneg_left h hr.le) (congr_arg _)

scoped[ComplexOrder] attribute [instance] IsROrC.toOrderedSMul

end Order

open ComplexConjugate

section CleanupLemmas

local notation "reR" => @IsROrC.re ℝ _
local notation "imR" => @IsROrC.im ℝ _
local notation "IR" => @IsROrC.I ℝ _
local notation "normSqR" => @IsROrC.normSq ℝ _

@[simp, isROrC_simps]
theorem re_to_real {x : ℝ} : reR x = x :=
  rfl
#align is_R_or_C.re_to_real IsROrC.re_to_real

@[simp, isROrC_simps]
theorem im_to_real {x : ℝ} : imR x = 0 :=
  rfl
#align is_R_or_C.im_to_real IsROrC.im_to_real

@[isROrC_simps]
theorem conj_to_real {x : ℝ} : conj x = x :=
  rfl
#align is_R_or_C.conj_to_real IsROrC.conj_to_real

@[simp, isROrC_simps]
theorem I_to_real : IR = 0 :=
  rfl
set_option linter.uppercaseLean3 false in
#align is_R_or_C.I_to_real IsROrC.I_to_real

@[simp, isROrC_simps]
theorem normSq_to_real {x : ℝ} : normSq x = x * x := by simp [IsROrC.normSq]
#align is_R_or_C.norm_sq_to_real IsROrC.normSq_to_real

@[simp]
theorem ofReal_real_eq_id : @ofReal ℝ _ = id :=
  rfl
#align is_R_or_C.coe_real_eq_id IsROrC.ofReal_real_eq_id

end CleanupLemmas

section LinearMaps

/-- The real part in an `IsROrC` field, as a linear map. -/
def reLm : K →ₗ[ℝ] ℝ :=
  { re with map_smul' := smul_re }
#align is_R_or_C.re_lm IsROrC.reLm

@[simp, isROrC_simps]
theorem reLm_coe : (reLm : K → ℝ) = re :=
  rfl
#align is_R_or_C.re_lm_coe IsROrC.reLm_coe

/-- The real part in an `IsROrC` field, as a continuous linear map. -/
noncomputable def reCLM : K →L[ℝ] ℝ :=
  reLm.mkContinuous 1 fun x => by
    rw [one_mul]
    exact abs_re_le_norm x
#align is_R_or_C.re_clm IsROrC.reCLM

@[simp, isROrC_simps, norm_cast]
theorem reCLM_coe : ((reCLM : K →L[ℝ] ℝ) : K →ₗ[ℝ] ℝ) = reLm :=
  rfl
#align is_R_or_C.re_clm_coe IsROrC.reCLM_coe

@[simp, isROrC_simps]
theorem reCLM_apply : ((reCLM : K →L[ℝ] ℝ) : K → ℝ) = re :=
  rfl
#align is_R_or_C.re_clm_apply IsROrC.reCLM_apply

@[continuity]
theorem continuous_re : Continuous (re : K → ℝ) :=
  reCLM.continuous
#align is_R_or_C.continuous_re IsROrC.continuous_re

/-- The imaginary part in an `IsROrC` field, as a linear map. -/
def imLm : K →ₗ[ℝ] ℝ :=
  { im with map_smul' := smul_im }
#align is_R_or_C.im_lm IsROrC.imLm

@[simp, isROrC_simps]
theorem imLm_coe : (imLm : K → ℝ) = im :=
  rfl
#align is_R_or_C.im_lm_coe IsROrC.imLm_coe

/-- The imaginary part in an `IsROrC` field, as a continuous linear map. -/
noncomputable def imCLM : K →L[ℝ] ℝ :=
  imLm.mkContinuous 1 fun x => by
    rw [one_mul]
    exact abs_im_le_norm x
#align is_R_or_C.im_clm IsROrC.imCLM

@[simp, isROrC_simps, norm_cast]
theorem imCLM_coe : ((imCLM : K →L[ℝ] ℝ) : K →ₗ[ℝ] ℝ) = imLm :=
  rfl
#align is_R_or_C.im_clm_coe IsROrC.imCLM_coe

@[simp, isROrC_simps]
theorem imCLM_apply : ((imCLM : K →L[ℝ] ℝ) : K → ℝ) = im :=
  rfl
#align is_R_or_C.im_clm_apply IsROrC.imCLM_apply

@[continuity]
theorem continuous_im : Continuous (im : K → ℝ) :=
  imCLM.continuous
#align is_R_or_C.continuous_im IsROrC.continuous_im

/-- Conjugate as an `ℝ`-algebra equivalence -/
def conjAe : K ≃ₐ[ℝ] K :=
  { conj with
    invFun := conj
    left_inv := conj_conj
    right_inv := conj_conj
    commutes' := conj_ofReal }
#align is_R_or_C.conj_ae IsROrC.conjAe

@[simp, isROrC_simps]
theorem conjAe_coe : (conjAe : K → K) = conj :=
  rfl
#align is_R_or_C.conj_ae_coe IsROrC.conjAe_coe

/-- Conjugate as a linear isometry -/
noncomputable def conjLIE : K ≃ₗᵢ[ℝ] K :=
  ⟨conjAe.toLinearEquiv, fun _ => norm_conj⟩
#align is_R_or_C.conj_lie IsROrC.conjLIE

@[simp, isROrC_simps]
theorem conjLIE_apply : (conjLIE : K → K) = conj :=
  rfl
#align is_R_or_C.conj_lie_apply IsROrC.conjLIE_apply

/-- Conjugate as a continuous linear equivalence -/
noncomputable def conjCLE : K ≃L[ℝ] K :=
  @conjLIE K _
#align is_R_or_C.conj_cle IsROrC.conjCLE

@[simp, isROrC_simps]
theorem conjCLE_coe : (@conjCLE K _).toLinearEquiv = conjAe.toLinearEquiv :=
  rfl
#align is_R_or_C.conj_cle_coe IsROrC.conjCLE_coe

@[simp, isROrC_simps]
theorem conjCLE_apply : (conjCLE : K → K) = conj :=
  rfl
#align is_R_or_C.conj_cle_apply IsROrC.conjCLE_apply

instance (priority := 100) : ContinuousStar K :=
  ⟨conjLIE.continuous⟩

@[continuity]
theorem continuous_conj : Continuous (conj : K → K) :=
  continuous_star
#align is_R_or_C.continuous_conj IsROrC.continuous_conj

/-- The `ℝ → K` coercion, as a linear map -/
noncomputable def ofRealAm : ℝ →ₐ[ℝ] K :=
  Algebra.ofId ℝ K
#align is_R_or_C.of_real_am IsROrC.ofRealAm

@[simp, isROrC_simps]
theorem ofRealAm_coe : (ofRealAm : ℝ → K) = ofReal :=
  rfl
#align is_R_or_C.of_real_am_coe IsROrC.ofRealAm_coe

/-- The ℝ → K coercion, as a linear isometry -/
noncomputable def ofRealLI : ℝ →ₗᵢ[ℝ] K where
  toLinearMap := ofRealAm.toLinearMap
  norm_map' := norm_ofReal
#align is_R_or_C.of_real_li IsROrC.ofRealLI

@[simp, isROrC_simps]
theorem ofRealLI_apply : (ofRealLI : ℝ → K) = ofReal :=
  rfl
#align is_R_or_C.of_real_li_apply IsROrC.ofRealLI_apply

/-- The `ℝ → K` coercion, as a continuous linear map -/
noncomputable def ofRealCLM : ℝ →L[ℝ] K :=
  ofRealLI.toContinuousLinearMap
#align is_R_or_C.of_real_clm IsROrC.ofRealCLM

@[simp, isROrC_simps]
theorem ofRealCLM_coe : (@ofRealCLM K _ : ℝ →ₗ[ℝ] K) = ofRealAm.toLinearMap :=
  rfl
#align is_R_or_C.of_real_clm_coe IsROrC.ofRealCLM_coe

@[simp, isROrC_simps]
theorem ofRealCLM_apply : (ofRealCLM : ℝ → K) = ofReal :=
  rfl
#align is_R_or_C.of_real_clm_apply IsROrC.ofRealCLM_apply

@[continuity, fun_prop]
theorem continuous_ofReal : Continuous (ofReal : ℝ → K) :=
  ofRealLI.continuous
#align is_R_or_C.continuous_of_real IsROrC.continuous_ofReal

@[continuity]
theorem continuous_normSq : Continuous (normSq : K → ℝ) :=
  (continuous_re.mul continuous_re).add (continuous_im.mul continuous_im)
#align is_R_or_C.continuous_norm_sq IsROrC.continuous_normSq

end LinearMaps

/-!
### ℝ-dependent results

Here we gather results that depend on whether `K` is `ℝ`.
-/
section CaseSpecific

lemma im_eq_zero (h : I = (0 : K)) (z : K) : im z = 0 := by
  rw [← re_add_im z, h]
  simp

/-- The natural isomorphism between `𝕜` satisfying `IsROrC 𝕜` and `ℝ` when `IsROrC.I = 0`. -/
@[simps]
def realRingEquiv (h : I = (0 : K)) : K ≃+* ℝ where
  toFun := re
  invFun := (↑)
  left_inv x := by nth_rw 2 [← re_add_im x]; simp [h]
  right_inv := ofReal_re
  map_add' := map_add re
  map_mul' := by simp [im_eq_zero h]

/-- The natural `ℝ`-linear isometry equivalence between `𝕜` satisfying `IsROrC 𝕜` and `ℝ` when
`IsROrC.I = 0`. -/
@[simps]
noncomputable def realLinearIsometryEquiv (h : I = (0 : K)) : K ≃ₗᵢ[ℝ] ℝ where
  map_smul' := smul_re
  norm_map' z := by rw [← re_add_im z]; simp [- re_add_im, h]
  __ := realRingEquiv h

end CaseSpecific

end IsROrC<|MERGE_RESOLUTION|>--- conflicted
+++ resolved
@@ -180,37 +180,12 @@
   algebraMap.coe_inj
 #align is_R_or_C.of_real_inj IsROrC.ofReal_inj
 
-<<<<<<< HEAD
 -- replaced by `IsROrC.ofNat_re`
 #noalign is_R_or_C.bit0_re
 #noalign is_R_or_C.bit1_re
 -- replaced by `IsROrC.ofNat_im`
 #noalign is_R_or_C.bit0_im
 #noalign is_R_or_C.bit1_im
-=======
-set_option linter.deprecated false in
-@[deprecated, isROrC_simps] -- Porting note (#10618): was `simp` but `simp` can prove it
-theorem bit0_re (z : K) : re (bit0 z) = bit0 (re z) :=
-  map_bit0 _ _
-#align is_R_or_C.bit0_re IsROrC.bit0_re
-
-set_option linter.deprecated false in
-@[deprecated, simp, isROrC_simps]
-theorem bit1_re (z : K) : re (bit1 z) = bit1 (re z) := by simp only [bit1, map_add, bit0_re, one_re]
-#align is_R_or_C.bit1_re IsROrC.bit1_re
-
-set_option linter.deprecated false in
-@[deprecated, isROrC_simps] -- Porting note (#10618): was `simp` but `simp` can prove it
-theorem bit0_im (z : K) : im (bit0 z) = bit0 (im z) :=
-  map_bit0 _ _
-#align is_R_or_C.bit0_im IsROrC.bit0_im
-
-set_option linter.deprecated false in
-@[deprecated, simp, isROrC_simps]
-theorem bit1_im (z : K) : im (bit1 z) = bit0 (im z) := by
-  simp only [bit1, map_add, bit0_im, one_im, add_zero]
-#align is_R_or_C.bit1_im IsROrC.bit1_im
->>>>>>> 555069bd
 
 theorem ofReal_eq_zero {x : ℝ} : (x : K) = 0 ↔ x = 0 :=
   algebraMap.lift_map_eq_zero_iff x
@@ -369,7 +344,6 @@
   simp only [ofReal_im, conj_im, eq_self_iff_true, conj_re, and_self_iff, neg_zero]
 #align is_R_or_C.conj_of_real IsROrC.conj_ofReal
 
-<<<<<<< HEAD
 -- replaced by `IsROrC.conj_ofNat`
 #noalign is_R_or_C.conj_bit0
 #noalign is_R_or_C.conj_bit1
@@ -379,19 +353,6 @@
 -- See note [no_index around OfNat.ofNat]
 theorem conj_ofNat (n : ℕ) [n.AtLeastTwo] : conj (no_index (OfNat.ofNat n : K)) = OfNat.ofNat n :=
   map_ofNat _ _
-=======
-set_option linter.deprecated false in
-@[deprecated, isROrC_simps] -- Porting note (#10618): was `simp` but `simp` can prove it
-theorem conj_bit0 (z : K) : conj (bit0 z) = bit0 (conj z) :=
-  map_bit0 _ _
-#align is_R_or_C.conj_bit0 IsROrC.conj_bit0
-
-set_option linter.deprecated false in
-@[deprecated, isROrC_simps] -- Porting note (#10618): was `simp` but `simp` can prove it
-theorem conj_bit1 (z : K) : conj (bit1 z) = bit1 (conj z) :=
-  map_bit1 _ _
-#align is_R_or_C.conj_bit1 IsROrC.conj_bit1
->>>>>>> 555069bd
 
 @[isROrC_simps] -- Porting note (#10618): was a `simp` but `simp` can prove it
 theorem conj_neg_I : conj (-I) = (I : K) := by rw [map_neg, conj_I, neg_neg]
