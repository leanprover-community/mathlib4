--- conflicted
+++ resolved
@@ -135,10 +135,6 @@
 instance Pi.instFintype {α : Type*} {β : α → Type*} [DecidableEq α] [Fintype α]
     [∀ a, Fintype (β a)] : Fintype (∀ a, β a) :=
   ⟨Fintype.piFinset fun _ => univ, by simp⟩
-<<<<<<< HEAD
-#align pi.fintype Pi.instFintype
-=======
->>>>>>> 250bf30b
 
 @[simp]
 theorem Fintype.piFinset_univ {α : Type*} {β : α → Type*} [DecidableEq α] [Fintype α]
