/-
Copyright (c) 2017 Mario Carneiro. All rights reserved.
Released under Apache 2.0 license as described in the file LICENSE.
Authors: Mario Carneiro
-/
import Mathlib.Data.Finset.Image

#align_import data.fintype.basic from "leanprover-community/mathlib"@"d78597269638367c3863d40d45108f52207e03cf"

/-!
# Finite types

This file defines a typeclass to state that a type is finite.

## Main declarations

* `Fintype α`:  Typeclass saying that a type is finite. It takes as fields a `Finset` and a proof
  that all terms of type `α` are in it.
* `Finset.univ`: The finset of all elements of a fintype.

See `Data.Fintype.Card` for the cardinality of a fintype,
the equivalence with `Fin (Fintype.card α)`, and pigeonhole principles.

## Instances

Instances for `Fintype` for
* `{x // p x}` are in this file as `Fintype.subtype`
* `Option α` are in `Data.Fintype.Option`
* `α × β` are in `Data.Fintype.Prod`
* `α ⊕ β` are in `Data.Fintype.Sum`
* `Σ (a : α), β a` are in `Data.Fintype.Sigma`

These files also contain appropriate `Infinite` instances for these types.

`Infinite` instances for `ℕ`, `ℤ`, `Multiset α`, and `List α` are in `Data.Fintype.Lattice`.

Types which have a surjection from/an injection to a `Fintype` are themselves fintypes.
See `Fintype.ofInjective` and `Fintype.ofSurjective`.
-/


open Function

open Nat

universe u v

variable {α β γ : Type*}

/-- `Fintype α` means that `α` is finite, i.e. there are only
  finitely many distinct elements of type `α`. The evidence of this
  is a finset `elems` (a list up to permutation without duplicates),
  together with a proof that everything of type `α` is in the list. -/
class Fintype (α : Type*) where
  /-- The `Finset` containing all elements of a `Fintype` -/
  elems : Finset α
  /-- A proof that `elems` contains every element of the type -/
  complete : ∀ x : α, x ∈ elems
#align fintype Fintype

namespace Finset

variable [Fintype α] {s t : Finset α}

/-- `univ` is the universal finite set of type `Finset α` implied from
  the assumption `Fintype α`. -/
def univ : Finset α :=
  @Fintype.elems α _
#align finset.univ Finset.univ

@[simp]
theorem mem_univ (x : α) : x ∈ (univ : Finset α) :=
  Fintype.complete x
#align finset.mem_univ Finset.mem_univ

--Porting note: removing @[simp], simp can prove it
theorem mem_univ_val : ∀ x, x ∈ (univ : Finset α).1 :=
  mem_univ
#align finset.mem_univ_val Finset.mem_univ_val

theorem eq_univ_iff_forall : s = univ ↔ ∀ x, x ∈ s := by simp [ext_iff]
#align finset.eq_univ_iff_forall Finset.eq_univ_iff_forall

theorem eq_univ_of_forall : (∀ x, x ∈ s) → s = univ :=
  eq_univ_iff_forall.2
#align finset.eq_univ_of_forall Finset.eq_univ_of_forall

@[simp, norm_cast]
theorem coe_univ : ↑(univ : Finset α) = (Set.univ : Set α) := by ext; simp
#align finset.coe_univ Finset.coe_univ

@[simp, norm_cast]
theorem coe_eq_univ : (s : Set α) = Set.univ ↔ s = univ := by rw [← coe_univ, coe_inj]
#align finset.coe_eq_univ Finset.coe_eq_univ

theorem Nonempty.eq_univ [Subsingleton α] : s.Nonempty → s = univ := by
  rintro ⟨x, hx⟩
  refine' eq_univ_of_forall fun y => by rwa [Subsingleton.elim y x]
#align finset.nonempty.eq_univ Finset.Nonempty.eq_univ

theorem univ_nonempty_iff : (univ : Finset α).Nonempty ↔ Nonempty α := by
  rw [← coe_nonempty, coe_univ, Set.nonempty_iff_univ_nonempty]
#align finset.univ_nonempty_iff Finset.univ_nonempty_iff

theorem univ_nonempty [Nonempty α] : (univ : Finset α).Nonempty :=
  univ_nonempty_iff.2 ‹_›
#align finset.univ_nonempty Finset.univ_nonempty

theorem univ_eq_empty_iff : (univ : Finset α) = ∅ ↔ IsEmpty α := by
  rw [← not_nonempty_iff, ← univ_nonempty_iff, not_nonempty_iff_eq_empty]
#align finset.univ_eq_empty_iff Finset.univ_eq_empty_iff

@[simp]
theorem univ_eq_empty [IsEmpty α] : (univ : Finset α) = ∅ :=
  univ_eq_empty_iff.2 ‹_›
#align finset.univ_eq_empty Finset.univ_eq_empty

@[simp]
theorem univ_unique [Unique α] : (univ : Finset α) = {default} :=
  Finset.ext fun x => iff_of_true (mem_univ _) <| mem_singleton.2 <| Subsingleton.elim x default
#align finset.univ_unique Finset.univ_unique

@[simp]
theorem subset_univ (s : Finset α) : s ⊆ univ := fun a _ => mem_univ a
#align finset.subset_univ Finset.subset_univ

instance boundedOrder : BoundedOrder (Finset α) :=
  { inferInstanceAs (OrderBot (Finset α)) with
    top := univ
    le_top := subset_univ }
#align finset.bounded_order Finset.boundedOrder

@[simp]
theorem top_eq_univ : (⊤ : Finset α) = univ :=
  rfl
#align finset.top_eq_univ Finset.top_eq_univ

theorem ssubset_univ_iff {s : Finset α} : s ⊂ univ ↔ s ≠ univ :=
  @lt_top_iff_ne_top _ _ _ s
#align finset.ssubset_univ_iff Finset.ssubset_univ_iff

theorem codisjoint_left : Codisjoint s t ↔ ∀ ⦃a⦄, a ∉ s → a ∈ t := by
  classical simp [codisjoint_iff, eq_univ_iff_forall, or_iff_not_imp_left]
#align finset.codisjoint_left Finset.codisjoint_left

theorem codisjoint_right : Codisjoint s t ↔ ∀ ⦃a⦄, a ∉ t → a ∈ s :=
  Codisjoint_comm.trans codisjoint_left
#align finset.codisjoint_right Finset.codisjoint_right

section BooleanAlgebra

variable [DecidableEq α] {a : α}

instance booleanAlgebra : BooleanAlgebra (Finset α) :=
  GeneralizedBooleanAlgebra.toBooleanAlgebra
#align finset.boolean_algebra Finset.booleanAlgebra

theorem sdiff_eq_inter_compl (s t : Finset α) : s \ t = s ∩ tᶜ :=
  sdiff_eq
#align finset.sdiff_eq_inter_compl Finset.sdiff_eq_inter_compl

theorem compl_eq_univ_sdiff (s : Finset α) : sᶜ = univ \ s :=
  rfl
#align finset.compl_eq_univ_sdiff Finset.compl_eq_univ_sdiff

@[simp]
theorem mem_compl : a ∈ sᶜ ↔ a ∉ s := by simp [compl_eq_univ_sdiff]
#align finset.mem_compl Finset.mem_compl

theorem not_mem_compl : a ∉ sᶜ ↔ a ∈ s := by rw [mem_compl, not_not]
#align finset.not_mem_compl Finset.not_mem_compl

@[simp, norm_cast]
theorem coe_compl (s : Finset α) : ↑sᶜ = (↑s : Set α)ᶜ :=
  Set.ext fun _ => mem_compl
#align finset.coe_compl Finset.coe_compl

@[simp] lemma compl_subset_compl : sᶜ ⊆ tᶜ ↔ t ⊆ s := @compl_le_compl_iff_le (Finset α) _ _ _
@[simp] lemma compl_ssubset_compl : sᶜ ⊂ tᶜ ↔ t ⊂ s := @compl_lt_compl_iff_lt (Finset α) _ _ _

@[simp]
theorem compl_empty : (∅ : Finset α)ᶜ = univ :=
  compl_bot
#align finset.compl_empty Finset.compl_empty

@[simp]
theorem compl_univ : (univ : Finset α)ᶜ = ∅ :=
  compl_top
#align finset.compl_univ Finset.compl_univ

@[simp]
theorem compl_eq_empty_iff (s : Finset α) : sᶜ = ∅ ↔ s = univ :=
  compl_eq_bot
#align finset.compl_eq_empty_iff Finset.compl_eq_empty_iff

@[simp]
theorem compl_eq_univ_iff (s : Finset α) : sᶜ = univ ↔ s = ∅ :=
  compl_eq_top
#align finset.compl_eq_univ_iff Finset.compl_eq_univ_iff

@[simp]
theorem union_compl (s : Finset α) : s ∪ sᶜ = univ :=
  sup_compl_eq_top
#align finset.union_compl Finset.union_compl

@[simp]
theorem inter_compl (s : Finset α) : s ∩ sᶜ = ∅ :=
  inf_compl_eq_bot
#align finset.inter_compl Finset.inter_compl

@[simp]
theorem compl_union (s t : Finset α) : (s ∪ t)ᶜ = sᶜ ∩ tᶜ :=
  compl_sup
#align finset.compl_union Finset.compl_union

@[simp]
theorem compl_inter (s t : Finset α) : (s ∩ t)ᶜ = sᶜ ∪ tᶜ :=
  compl_inf
#align finset.compl_inter Finset.compl_inter

@[simp]
theorem compl_erase : (s.erase a)ᶜ = insert a sᶜ := by
  ext
  simp only [or_iff_not_imp_left, mem_insert, not_and, mem_compl, mem_erase]
#align finset.compl_erase Finset.compl_erase

@[simp]
theorem compl_insert : (insert a s)ᶜ = sᶜ.erase a := by
  ext
  simp only [not_or, mem_insert, iff_self_iff, mem_compl, mem_erase]
#align finset.compl_insert Finset.compl_insert

theorem insert_compl_insert (ha : a ∉ s) : insert a (insert a s)ᶜ = sᶜ := by
  simp_rw [compl_insert, insert_erase (mem_compl.2 ha)]

@[simp]
theorem insert_compl_self (x : α) : insert x ({x}ᶜ : Finset α) = univ := by
  rw [← compl_erase, erase_singleton, compl_empty]
#align finset.insert_compl_self Finset.insert_compl_self

@[simp]
theorem compl_filter (p : α → Prop) [DecidablePred p] [∀ x, Decidable ¬p x] :
    (univ.filter p)ᶜ = univ.filter fun x => ¬p x :=
  ext <| by simp
#align finset.compl_filter Finset.compl_filter

theorem compl_ne_univ_iff_nonempty (s : Finset α) : sᶜ ≠ univ ↔ s.Nonempty := by
  simp [eq_univ_iff_forall, Finset.Nonempty]
#align finset.compl_ne_univ_iff_nonempty Finset.compl_ne_univ_iff_nonempty

theorem compl_singleton (a : α) : ({a} : Finset α)ᶜ = univ.erase a := by
  rw [compl_eq_univ_sdiff, sdiff_singleton_eq_erase]
#align finset.compl_singleton Finset.compl_singleton

theorem insert_inj_on' (s : Finset α) : Set.InjOn (fun a => insert a s) (sᶜ : Finset α) := by
  rw [coe_compl]
  exact s.insert_inj_on
#align finset.insert_inj_on' Finset.insert_inj_on'

theorem image_univ_of_surjective [Fintype β] {f : β → α} (hf : Surjective f) :
    univ.image f = univ :=
  eq_univ_of_forall <| hf.forall.2 fun _ => mem_image_of_mem _ <| mem_univ _
#align finset.image_univ_of_surjective Finset.image_univ_of_surjective

<<<<<<< HEAD
@[simp] lemma univ_inter (s : Finset α) : univ ∩ s = s := by ext a; simp
#align finset.univ_inter Finset.univ_inter

@[simp] lemma inter_univ (s : Finset α) : s ∩ univ = s := by rw [inter_comm, univ_inter]
#align finset.inter_univ Finset.inter_univ

@[simp] lemma inter_eq_univ : s ∩ t = univ ↔ s = univ ∧ t = univ := inf_eq_top_iff
=======
@[simp]
theorem image_univ_equiv [Fintype β] (f : β ≃ α) : univ.image f = univ :=
  Finset.image_univ_of_surjective f.surjective
>>>>>>> aa7c8c33

end BooleanAlgebra

theorem map_univ_of_surjective [Fintype β] {f : β ↪ α} (hf : Surjective f) : univ.map f = univ :=
  eq_univ_of_forall <| hf.forall.2 fun _ => mem_map_of_mem _ <| mem_univ _
#align finset.map_univ_of_surjective Finset.map_univ_of_surjective

@[simp]
theorem map_univ_equiv [Fintype β] (f : β ≃ α) : univ.map f.toEmbedding = univ :=
  map_univ_of_surjective f.surjective
#align finset.map_univ_equiv Finset.map_univ_equiv

@[simp]
theorem piecewise_univ [∀ i : α, Decidable (i ∈ (univ : Finset α))] {δ : α → Sort*}
    (f g : ∀ i, δ i) : univ.piecewise f g = f := by
  ext i
  simp [piecewise]
#align finset.piecewise_univ Finset.piecewise_univ

theorem piecewise_compl [DecidableEq α] (s : Finset α) [∀ i : α, Decidable (i ∈ s)]
    [∀ i : α, Decidable (i ∈ sᶜ)] {δ : α → Sort*} (f g : ∀ i, δ i) :
    sᶜ.piecewise f g = s.piecewise g f := by
  ext i
  simp [piecewise]
#align finset.piecewise_compl Finset.piecewise_compl

@[simp]
theorem piecewise_erase_univ {δ : α → Sort*} [DecidableEq α] (a : α) (f g : ∀ a, δ a) :
    (Finset.univ.erase a).piecewise f g = Function.update f a (g a) := by
  rw [← compl_singleton, piecewise_compl, piecewise_singleton]
#align finset.piecewise_erase_univ Finset.piecewise_erase_univ

theorem univ_map_equiv_to_embedding {α β : Type*} [Fintype α] [Fintype β] (e : α ≃ β) :
    univ.map e.toEmbedding = univ :=
  eq_univ_iff_forall.mpr fun b => mem_map.mpr ⟨e.symm b, mem_univ _, by simp⟩
#align finset.univ_map_equiv_to_embedding Finset.univ_map_equiv_to_embedding

@[simp]
theorem univ_filter_exists (f : α → β) [Fintype β] [DecidablePred fun y => ∃ x, f x = y]
    [DecidableEq β] : (Finset.univ.filter fun y => ∃ x, f x = y) = Finset.univ.image f := by
  ext
  simp
#align finset.univ_filter_exists Finset.univ_filter_exists

/-- Note this is a special case of `(Finset.image_preimage f univ _).symm`. -/
theorem univ_filter_mem_range (f : α → β) [Fintype β] [DecidablePred fun y => y ∈ Set.range f]
    [DecidableEq β] : (Finset.univ.filter fun y => y ∈ Set.range f) = Finset.univ.image f := by
  letI : DecidablePred (fun y => ∃ x, f x = y) := by simpa using ‹_›
  exact univ_filter_exists f
#align finset.univ_filter_mem_range Finset.univ_filter_mem_range

theorem coe_filter_univ (p : α → Prop) [DecidablePred p] : (univ.filter p : Set α) = { x | p x } :=
  by simp
#align finset.coe_filter_univ Finset.coe_filter_univ

@[simp] lemma subtype_eq_univ {p : α → Prop} [DecidablePred p] [Fintype {a // p a}] :
    s.subtype p = univ ↔ ∀ ⦃a⦄, p a → a ∈ s := by simp [ext_iff]

@[simp] lemma subtype_univ [Fintype α] (p : α → Prop) [DecidablePred p] [Fintype {a // p a}] :
    univ.subtype p = univ := by simp

end Finset

open Finset Function

namespace Fintype

instance decidablePiFintype {α} {β : α → Type*} [∀ a, DecidableEq (β a)] [Fintype α] :
    DecidableEq (∀ a, β a) := fun f g =>
  decidable_of_iff (∀ a ∈ @Fintype.elems α _, f a = g a)
    (by simp [Function.funext_iff, Fintype.complete])
#align fintype.decidable_pi_fintype Fintype.decidablePiFintype

instance decidableForallFintype {p : α → Prop} [DecidablePred p] [Fintype α] :
    Decidable (∀ a, p a) :=
  decidable_of_iff (∀ a ∈ @univ α _, p a) (by simp)
#align fintype.decidable_forall_fintype Fintype.decidableForallFintype

instance decidableExistsFintype {p : α → Prop} [DecidablePred p] [Fintype α] :
    Decidable (∃ a, p a) :=
  decidable_of_iff (∃ a ∈ @univ α _, p a) (by simp)
#align fintype.decidable_exists_fintype Fintype.decidableExistsFintype

instance decidableMemRangeFintype [Fintype α] [DecidableEq β] (f : α → β) :
    DecidablePred (· ∈ Set.range f) := fun _ => Fintype.decidableExistsFintype
#align fintype.decidable_mem_range_fintype Fintype.decidableMemRangeFintype

section BundledHoms

instance decidableEqEquivFintype [DecidableEq β] [Fintype α] : DecidableEq (α ≃ β) := fun a b =>
  decidable_of_iff (a.1 = b.1) Equiv.coe_fn_injective.eq_iff
#align fintype.decidable_eq_equiv_fintype Fintype.decidableEqEquivFintype

instance decidableEqEmbeddingFintype [DecidableEq β] [Fintype α] : DecidableEq (α ↪ β) := fun a b =>
  decidable_of_iff ((a : α → β) = b) Function.Embedding.coe_injective.eq_iff
#align fintype.decidable_eq_embedding_fintype Fintype.decidableEqEmbeddingFintype

@[to_additive]
instance decidableEqOneHomFintype [DecidableEq β] [Fintype α] [One α] [One β] :
    DecidableEq (OneHom α β) := fun a b =>
  decidable_of_iff ((a : α → β) = b) (Injective.eq_iff FunLike.coe_injective)
#align fintype.decidable_eq_one_hom_fintype Fintype.decidableEqOneHomFintype
#align fintype.decidable_eq_zero_hom_fintype Fintype.decidableEqZeroHomFintype

@[to_additive]
instance decidableEqMulHomFintype [DecidableEq β] [Fintype α] [Mul α] [Mul β] :
    DecidableEq (α →ₙ* β) := fun a b =>
  decidable_of_iff ((a : α → β) = b) (Injective.eq_iff FunLike.coe_injective)
#align fintype.decidable_eq_mul_hom_fintype Fintype.decidableEqMulHomFintype
#align fintype.decidable_eq_add_hom_fintype Fintype.decidableEqAddHomFintype

@[to_additive]
instance decidableEqMonoidHomFintype [DecidableEq β] [Fintype α] [MulOneClass α] [MulOneClass β] :
    DecidableEq (α →* β) := fun a b =>
  decidable_of_iff ((a : α → β) = b) (Injective.eq_iff FunLike.coe_injective)
#align fintype.decidable_eq_monoid_hom_fintype Fintype.decidableEqMonoidHomFintype
#align fintype.decidable_eq_add_monoid_hom_fintype Fintype.decidableEqAddMonoidHomFintype

instance decidableEqMonoidWithZeroHomFintype [DecidableEq β] [Fintype α] [MulZeroOneClass α]
    [MulZeroOneClass β] : DecidableEq (α →*₀ β) := fun a b =>
  decidable_of_iff ((a : α → β) = b) (Injective.eq_iff FunLike.coe_injective)
#align fintype.decidable_eq_monoid_with_zero_hom_fintype Fintype.decidableEqMonoidWithZeroHomFintype

instance decidableEqRingHomFintype [DecidableEq β] [Fintype α] [Semiring α] [Semiring β] :
    DecidableEq (α →+* β) := fun a b =>
  decidable_of_iff ((a : α → β) = b) (Injective.eq_iff RingHom.coe_inj)
#align fintype.decidable_eq_ring_hom_fintype Fintype.decidableEqRingHomFintype

end BundledHoms

instance decidableInjectiveFintype [DecidableEq α] [DecidableEq β] [Fintype α] :
    DecidablePred (Injective : (α → β) → Prop) := fun x => by unfold Injective; infer_instance
#align fintype.decidable_injective_fintype Fintype.decidableInjectiveFintype

instance decidableSurjectiveFintype [DecidableEq β] [Fintype α] [Fintype β] :
    DecidablePred (Surjective : (α → β) → Prop) := fun x => by unfold Surjective; infer_instance
#align fintype.decidable_surjective_fintype Fintype.decidableSurjectiveFintype

instance decidableBijectiveFintype [DecidableEq α] [DecidableEq β] [Fintype α] [Fintype β] :
    DecidablePred (Bijective : (α → β) → Prop) := fun x => by unfold Bijective; infer_instance
#align fintype.decidable_bijective_fintype Fintype.decidableBijectiveFintype

instance decidableRightInverseFintype [DecidableEq α] [Fintype α] (f : α → β) (g : β → α) :
    Decidable (Function.RightInverse f g) :=
  show Decidable (∀ x, g (f x) = x) by infer_instance
#align fintype.decidable_right_inverse_fintype Fintype.decidableRightInverseFintype

instance decidableLeftInverseFintype [DecidableEq β] [Fintype β] (f : α → β) (g : β → α) :
    Decidable (Function.LeftInverse f g) :=
  show Decidable (∀ x, f (g x) = x) by infer_instance
#align fintype.decidable_left_inverse_fintype Fintype.decidableLeftInverseFintype

/-- Construct a proof of `Fintype α` from a universal multiset -/
def ofMultiset [DecidableEq α] (s : Multiset α) (H : ∀ x : α, x ∈ s) : Fintype α :=
  ⟨s.toFinset, by simpa using H⟩
#align fintype.of_multiset Fintype.ofMultiset

/-- Construct a proof of `Fintype α` from a universal list -/
def ofList [DecidableEq α] (l : List α) (H : ∀ x : α, x ∈ l) : Fintype α :=
  ⟨l.toFinset, by simpa using H⟩
#align fintype.of_list Fintype.ofList

instance subsingleton (α : Type*) : Subsingleton (Fintype α) :=
  ⟨fun ⟨s₁, h₁⟩ ⟨s₂, h₂⟩ => by congr; simp [Finset.ext_iff, h₁, h₂]⟩
#align fintype.subsingleton Fintype.subsingleton

/-- Given a predicate that can be represented by a finset, the subtype
associated to the predicate is a fintype. -/
protected def subtype {p : α → Prop} (s : Finset α) (H : ∀ x : α, x ∈ s ↔ p x) :
    Fintype { x // p x } :=
  ⟨⟨s.1.pmap Subtype.mk fun x => (H x).1, s.nodup.pmap fun _ _ _ _ => congr_arg Subtype.val⟩,
    fun ⟨x, px⟩ => Multiset.mem_pmap.2 ⟨x, (H x).2 px, rfl⟩⟩
#align fintype.subtype Fintype.subtype

/-- Construct a fintype from a finset with the same elements. -/
def ofFinset {p : Set α} (s : Finset α) (H : ∀ x, x ∈ s ↔ x ∈ p) : Fintype p :=
  Fintype.subtype s H
#align fintype.of_finset Fintype.ofFinset

/-- If `f : α → β` is a bijection and `α` is a fintype, then `β` is also a fintype. -/
def ofBijective [Fintype α] (f : α → β) (H : Function.Bijective f) : Fintype β :=
  ⟨univ.map ⟨f, H.1⟩, fun b =>
    let ⟨_, e⟩ := H.2 b
    e ▸ mem_map_of_mem _ (mem_univ _)⟩
#align fintype.of_bijective Fintype.ofBijective

/-- If `f : α → β` is a surjection and `α` is a fintype, then `β` is also a fintype. -/
def ofSurjective [DecidableEq β] [Fintype α] (f : α → β) (H : Function.Surjective f) : Fintype β :=
  ⟨univ.image f, fun b =>
    let ⟨_, e⟩ := H b
    e ▸ mem_image_of_mem _ (mem_univ _)⟩
#align fintype.of_surjective Fintype.ofSurjective

end Fintype

namespace Finset

variable [Fintype α] [DecidableEq α] {s t : Finset α}

instance decidableCodisjoint : Decidable (Codisjoint s t) :=
  decidable_of_iff _ codisjoint_left.symm
#align finset.decidable_codisjoint Finset.decidableCodisjoint

instance decidableIsCompl : Decidable (IsCompl s t) :=
  decidable_of_iff' _ isCompl_iff
#align finset.decidable_is_compl Finset.decidableIsCompl

end Finset

section Inv

namespace Function

variable [Fintype α] [DecidableEq β]

namespace Injective

variable {f : α → β} (hf : Function.Injective f)

/-- The inverse of an `hf : injective` function `f : α → β`, of the type `↥(Set.range f) → α`.
This is the computable version of `Function.invFun` that requires `Fintype α` and `DecidableEq β`,
or the function version of applying `(Equiv.ofInjective f hf).symm`.
This function should not usually be used for actual computation because for most cases,
an explicit inverse can be stated that has better computational properties.
This function computes by checking all terms `a : α` to find the `f a = b`, so it is O(N) where
`N = Fintype.card α`.
-/
def invOfMemRange : Set.range f → α := fun b =>
  Finset.choose (fun a => f a = b) Finset.univ
    ((exists_unique_congr (by simp)).mp (hf.exists_unique_of_mem_range b.property))
#align function.injective.inv_of_mem_range Function.Injective.invOfMemRange

theorem left_inv_of_invOfMemRange (b : Set.range f) : f (hf.invOfMemRange b) = b :=
  (Finset.choose_spec (fun a => f a = b) _ _).right
#align function.injective.left_inv_of_inv_of_mem_range Function.Injective.left_inv_of_invOfMemRange

@[simp]
theorem right_inv_of_invOfMemRange (a : α) : hf.invOfMemRange ⟨f a, Set.mem_range_self a⟩ = a :=
  hf (Finset.choose_spec (fun a' => f a' = f a) _ _).right
#align function.injective.right_inv_of_inv_of_mem_range Function.Injective.right_inv_of_invOfMemRange

theorem invFun_restrict [Nonempty α] : (Set.range f).restrict (invFun f) = hf.invOfMemRange := by
  ext ⟨b, h⟩
  apply hf
  simp [hf.left_inv_of_invOfMemRange, @invFun_eq _ _ _ f b (Set.mem_range.mp h)]
#align function.injective.inv_fun_restrict Function.Injective.invFun_restrict

theorem invOfMemRange_surjective : Function.Surjective hf.invOfMemRange := fun a =>
  ⟨⟨f a, Set.mem_range_self a⟩, by simp⟩
#align function.injective.inv_of_mem_range_surjective Function.Injective.invOfMemRange_surjective

end Injective

namespace Embedding

variable (f : α ↪ β) (b : Set.range f)

/-- The inverse of an embedding `f : α ↪ β`, of the type `↥(Set.range f) → α`.
This is the computable version of `Function.invFun` that requires `Fintype α` and `DecidableEq β`,
or the function version of applying `(Equiv.ofInjective f f.injective).symm`.
This function should not usually be used for actual computation because for most cases,
an explicit inverse can be stated that has better computational properties.
This function computes by checking all terms `a : α` to find the `f a = b`, so it is O(N) where
`N = Fintype.card α`.
-/
def invOfMemRange : α :=
  f.injective.invOfMemRange b
#align function.embedding.inv_of_mem_range Function.Embedding.invOfMemRange

@[simp]
theorem left_inv_of_invOfMemRange : f (f.invOfMemRange b) = b :=
  f.injective.left_inv_of_invOfMemRange b
#align function.embedding.left_inv_of_inv_of_mem_range Function.Embedding.left_inv_of_invOfMemRange

@[simp]
theorem right_inv_of_invOfMemRange (a : α) : f.invOfMemRange ⟨f a, Set.mem_range_self a⟩ = a :=
  f.injective.right_inv_of_invOfMemRange a
#align function.embedding.right_inv_of_inv_of_mem_range Function.Embedding.right_inv_of_invOfMemRange

theorem invFun_restrict [Nonempty α] : (Set.range f).restrict (invFun f) = f.invOfMemRange := by
  ext ⟨b, h⟩
  apply f.injective
  simp [f.left_inv_of_invOfMemRange, @invFun_eq _ _ _ f b (Set.mem_range.mp h)]
#align function.embedding.inv_fun_restrict Function.Embedding.invFun_restrict

theorem invOfMemRange_surjective : Function.Surjective f.invOfMemRange := fun a =>
  ⟨⟨f a, Set.mem_range_self a⟩, by simp⟩
#align function.embedding.inv_of_mem_range_surjective Function.Embedding.invOfMemRange_surjective

end Embedding

end Function

end Inv

namespace Fintype

/-- Given an injective function to a fintype, the domain is also a
fintype. This is noncomputable because injectivity alone cannot be
used to construct preimages. -/
noncomputable def ofInjective [Fintype β] (f : α → β) (H : Function.Injective f) : Fintype α :=
  letI := Classical.dec
  if hα : Nonempty α then
    letI := Classical.inhabited_of_nonempty hα
    ofSurjective (invFun f) (invFun_surjective H)
  else ⟨∅, fun x => (hα ⟨x⟩).elim⟩
#align fintype.of_injective Fintype.ofInjective

/-- If `f : α ≃ β` and `α` is a fintype, then `β` is also a fintype. -/
def ofEquiv (α : Type*) [Fintype α] (f : α ≃ β) : Fintype β :=
  ofBijective _ f.bijective
#align fintype.of_equiv Fintype.ofEquiv

/-- Any subsingleton type with a witness is a fintype (with one term). -/
def ofSubsingleton (a : α) [Subsingleton α] : Fintype α :=
  ⟨{a}, fun _ => Finset.mem_singleton.2 (Subsingleton.elim _ _)⟩
#align fintype.of_subsingleton Fintype.ofSubsingleton

@[simp]
theorem univ_ofSubsingleton (a : α) [Subsingleton α] : @univ _ (ofSubsingleton a) = {a} :=
  rfl
#align fintype.univ_of_subsingleton Fintype.univ_ofSubsingleton

-- see Note [lower instance priority]
instance (priority := 100) ofIsEmpty [IsEmpty α] : Fintype α :=
  ⟨∅, isEmptyElim⟩
#align fintype.of_is_empty Fintype.ofIsEmpty

-- no-lint since while `Finset.univ_eq_empty` can prove this, it isn't applicable for `dsimp`.
/-- Note: this lemma is specifically about `Fintype.of_isEmpty`. For a statement about
arbitrary `Fintype` instances, use `Finset.univ_eq_empty`. -/
@[simp, nolint simpNF]
theorem univ_of_isEmpty [IsEmpty α] : @univ α _ = ∅ :=
  rfl
#align fintype.univ_of_is_empty Fintype.univ_of_isEmpty

end Fintype

namespace Set

variable {s t : Set α}

/-- Construct a finset enumerating a set `s`, given a `Fintype` instance.  -/
def toFinset (s : Set α) [Fintype s] : Finset α :=
  (@Finset.univ s _).map <| Function.Embedding.subtype _
#align set.to_finset Set.toFinset

@[congr]
theorem toFinset_congr {s t : Set α} [Fintype s] [Fintype t] (h : s = t) :
    toFinset s = toFinset t := by subst h; congr; exact Subsingleton.elim _ _
#align set.to_finset_congr Set.toFinset_congr

@[simp]
theorem mem_toFinset {s : Set α} [Fintype s] {a : α} : a ∈ s.toFinset ↔ a ∈ s := by
  simp [toFinset]
#align set.mem_to_finset Set.mem_toFinset

/-- Many `Fintype` instances for sets are defined using an extensionally equal `Finset`.
Rewriting `s.toFinset` with `Set.toFinset_ofFinset` replaces the term with such a `Finset`. -/
theorem toFinset_ofFinset {p : Set α} (s : Finset α) (H : ∀ x, x ∈ s ↔ x ∈ p) :
    @Set.toFinset _ p (Fintype.ofFinset s H) = s :=
  Finset.ext fun x => by rw [@mem_toFinset _ _ (id _), H]
#align set.to_finset_of_finset Set.toFinset_ofFinset

/-- Membership of a set with a `Fintype` instance is decidable.

Using this as an instance leads to potential loops with `Subtype.fintype` under certain decidability
assumptions, so it should only be declared a local instance. -/
def decidableMemOfFintype [DecidableEq α] (s : Set α) [Fintype s] (a) : Decidable (a ∈ s) :=
  decidable_of_iff _ mem_toFinset
#align set.decidable_mem_of_fintype Set.decidableMemOfFintype

@[simp]
theorem coe_toFinset (s : Set α) [Fintype s] : (↑s.toFinset : Set α) = s :=
  Set.ext fun _ => mem_toFinset
#align set.coe_to_finset Set.coe_toFinset

@[simp]
theorem toFinset_nonempty {s : Set α} [Fintype s] : s.toFinset.Nonempty ↔ s.Nonempty := by
  rw [← Finset.coe_nonempty, coe_toFinset]
#align set.to_finset_nonempty Set.toFinset_nonempty

@[simp]
theorem toFinset_inj {s t : Set α} [Fintype s] [Fintype t] : s.toFinset = t.toFinset ↔ s = t :=
  ⟨fun h => by rw [← s.coe_toFinset, h, t.coe_toFinset], fun h => by simp [h] ⟩
#align set.to_finset_inj Set.toFinset_inj

@[mono]
theorem toFinset_subset_toFinset [Fintype s] [Fintype t] : s.toFinset ⊆ t.toFinset ↔ s ⊆ t := by
  simp [Finset.subset_iff, Set.subset_def]
#align set.to_finset_subset_to_finset Set.toFinset_subset_toFinset

@[simp]
theorem toFinset_ssubset [Fintype s] {t : Finset α} : s.toFinset ⊂ t ↔ s ⊂ t := by
  rw [← Finset.coe_ssubset, coe_toFinset]
#align set.to_finset_ssubset Set.toFinset_ssubset

@[simp]
theorem subset_toFinset {s : Finset α} [Fintype t] : s ⊆ t.toFinset ↔ ↑s ⊆ t := by
  rw [← Finset.coe_subset, coe_toFinset]
#align set.subset_to_finset Set.subset_toFinset

@[simp]
theorem ssubset_toFinset {s : Finset α} [Fintype t] : s ⊂ t.toFinset ↔ ↑s ⊂ t := by
  rw [← Finset.coe_ssubset, coe_toFinset]
#align set.ssubset_to_finset Set.ssubset_toFinset

@[mono]
theorem toFinset_ssubset_toFinset [Fintype s] [Fintype t] : s.toFinset ⊂ t.toFinset ↔ s ⊂ t := by
  simp only [Finset.ssubset_def, toFinset_subset_toFinset, ssubset_def]
#align set.to_finset_ssubset_to_finset Set.toFinset_ssubset_toFinset

@[simp]
theorem toFinset_subset [Fintype s] {t : Finset α} : s.toFinset ⊆ t ↔ s ⊆ t := by
  rw [← Finset.coe_subset, coe_toFinset]
#align set.to_finset_subset Set.toFinset_subset

alias ⟨_, toFinset_mono⟩ := toFinset_subset_toFinset
#align set.to_finset_mono Set.toFinset_mono

alias ⟨_, toFinset_strict_mono⟩ := toFinset_ssubset_toFinset
#align set.to_finset_strict_mono Set.toFinset_strict_mono

@[simp]
theorem disjoint_toFinset [Fintype s] [Fintype t] :
    Disjoint s.toFinset t.toFinset ↔ Disjoint s t := by simp only [← disjoint_coe, coe_toFinset]
#align set.disjoint_to_finset Set.disjoint_toFinset

section DecidableEq

variable [DecidableEq α] (s t) [Fintype s] [Fintype t]

@[simp]
theorem toFinset_inter [Fintype (s ∩ t : Set _)] : (s ∩ t).toFinset = s.toFinset ∩ t.toFinset := by
  ext
  simp
#align set.to_finset_inter Set.toFinset_inter

@[simp]
theorem toFinset_union [Fintype (s ∪ t : Set _)] : (s ∪ t).toFinset = s.toFinset ∪ t.toFinset := by
  ext
  simp
#align set.to_finset_union Set.toFinset_union

@[simp]
theorem toFinset_diff [Fintype (s \ t : Set _)] : (s \ t).toFinset = s.toFinset \ t.toFinset := by
  ext
  simp
#align set.to_finset_diff Set.toFinset_diff

@[simp]
theorem toFinset_symmDiff [Fintype (s ∆ t : Set _)] :
    (s ∆ t).toFinset = s.toFinset ∆ t.toFinset := by
  ext
  simp [mem_symmDiff, Finset.mem_symmDiff]
#align set.to_finset_symm_diff Set.toFinset_symmDiff

@[simp]
theorem toFinset_compl [Fintype α] [Fintype (sᶜ : Set _)] : sᶜ.toFinset = s.toFinsetᶜ := by
  ext
  simp
#align set.to_finset_compl Set.toFinset_compl

end DecidableEq

-- TODO The `↥` circumvents an elaboration bug. See comment on `Set.toFinset_univ`.
@[simp]
theorem toFinset_empty [Fintype (∅ : Set α)] : (∅ : Set α).toFinset = ∅ := by
  ext
  simp
#align set.to_finset_empty Set.toFinset_empty

/- TODO Without the coercion arrow (`↥`) there is an elaboration bug in the following two;
it essentially infers `Fintype.{v} (Set.univ.{u} : Set α)` with `v` and `u` distinct.
Reported in leanprover-community/lean#672 -/
@[simp]
theorem toFinset_univ [Fintype α] [Fintype (Set.univ : Set α)] :
    (Set.univ : Set α).toFinset = Finset.univ := by
  ext
  simp
#align set.to_finset_univ Set.toFinset_univ

@[simp]
theorem toFinset_eq_empty [Fintype s] : s.toFinset = ∅ ↔ s = ∅ := by
  rw [← toFinset_empty, toFinset_inj]
#align set.to_finset_eq_empty Set.toFinset_eq_empty

@[simp]
theorem toFinset_eq_univ [Fintype α] [Fintype s] : s.toFinset = Finset.univ ↔ s = univ := by
  rw [← coe_inj, coe_toFinset, coe_univ]
#align set.to_finset_eq_univ Set.toFinset_eq_univ

@[simp]
theorem toFinset_setOf [Fintype α] (p : α → Prop) [DecidablePred p] [Fintype { x | p x }] :
    { x | p x }.toFinset = Finset.univ.filter p := by
  ext
  simp
#align set.to_finset_set_of Set.toFinset_setOf

--@[simp] Porting note: removing simp, simp can prove it
theorem toFinset_ssubset_univ [Fintype α] {s : Set α} [Fintype s] :
    s.toFinset ⊂ Finset.univ ↔ s ⊂ univ := by rw [← coe_ssubset, coe_toFinset, coe_univ]
#align set.to_finset_ssubset_univ Set.toFinset_ssubset_univ

@[simp]
theorem toFinset_image [DecidableEq β] (f : α → β) (s : Set α) [Fintype s] [Fintype (f '' s)] :
    (f '' s).toFinset = s.toFinset.image f :=
  Finset.coe_injective <| by simp
#align set.to_finset_image Set.toFinset_image

@[simp]
theorem toFinset_range [DecidableEq α] [Fintype β] (f : β → α) [Fintype (Set.range f)] :
    (Set.range f).toFinset = Finset.univ.image f := by
  ext
  simp
#align set.to_finset_range Set.toFinset_range

@[simp] -- porting note: new attribute
theorem toFinset_singleton (a : α) [Fintype ({a} : Set α)] : ({a} : Set α).toFinset = {a} := by
  ext
  simp
#align set.to_finset_singleton Set.toFinset_singleton

@[simp]
theorem toFinset_insert [DecidableEq α] {a : α} {s : Set α} [Fintype (insert a s : Set α)]
    [Fintype s] : (insert a s).toFinset = insert a s.toFinset := by
  ext
  simp
#align set.to_finset_insert Set.toFinset_insert

theorem filter_mem_univ_eq_toFinset [Fintype α] (s : Set α) [Fintype s] [DecidablePred (· ∈ s)] :
    Finset.univ.filter (· ∈ s) = s.toFinset := by
  ext
  simp only [Finset.mem_univ, decide_eq_true_eq, forall_true_left, mem_filter,
    true_and, mem_toFinset]
#align set.filter_mem_univ_eq_to_finset Set.filter_mem_univ_eq_toFinset

end Set

@[simp]
theorem Finset.toFinset_coe (s : Finset α) [Fintype (s : Set α)] : (s : Set α).toFinset = s :=
  ext fun _ => Set.mem_toFinset
#align finset.to_finset_coe Finset.toFinset_coe

instance Fin.fintype (n : ℕ) : Fintype (Fin n) :=
  ⟨⟨List.finRange n, List.nodup_finRange n⟩, List.mem_finRange⟩

theorem Fin.univ_def (n : ℕ) : (univ : Finset (Fin n)) = ⟨List.finRange n, List.nodup_finRange n⟩ :=
  rfl
#align fin.univ_def Fin.univ_def

@[simp] theorem List.toFinset_finRange (n : ℕ) : (List.finRange n).toFinset = Finset.univ := by
  ext; simp

@[simp]
theorem Fin.image_succAbove_univ {n : ℕ} (i : Fin (n + 1)) : univ.image i.succAbove = {i}ᶜ := by
  ext m
  simp
#align fin.image_succ_above_univ Fin.image_succAbove_univ

@[simp]
theorem Fin.image_succ_univ (n : ℕ) : (univ : Finset (Fin n)).image Fin.succ = {0}ᶜ := by
  rw [← Fin.succAbove_zero, Fin.image_succAbove_univ]
#align fin.image_succ_univ Fin.image_succ_univ

@[simp]
theorem Fin.image_castSucc (n : ℕ) :
    (univ : Finset (Fin n)).image Fin.castSucc = {Fin.last n}ᶜ := by
  rw [← Fin.succAbove_last, Fin.image_succAbove_univ]
#align fin.image_cast_succ Fin.image_castSucc

/- The following three lemmas use `Finset.cons` instead of `insert` and `Finset.map` instead of
`Finset.image` to reduce proof obligations downstream. -/
/-- Embed `Fin n` into `Fin (n + 1)` by prepending zero to the `univ` -/
theorem Fin.univ_succ (n : ℕ) :
    (univ : Finset (Fin (n + 1))) =
      cons 0 (univ.map ⟨Fin.succ, Fin.succ_injective _⟩) (by simp [map_eq_image]) :=
  by simp [map_eq_image]
#align fin.univ_succ Fin.univ_succ

/-- Embed `Fin n` into `Fin (n + 1)` by appending a new `Fin.last n` to the `univ` -/
theorem Fin.univ_castSuccEmb (n : ℕ) :
    (univ : Finset (Fin (n + 1))) =
      cons (Fin.last n) (univ.map Fin.castSuccEmb.toEmbedding) (by simp [map_eq_image]) :=
  by simp [map_eq_image]
#align fin.univ_cast_succ Fin.univ_castSuccEmb

/-- Embed `Fin n` into `Fin (n + 1)` by inserting
around a specified pivot `p : Fin (n + 1)` into the `univ` -/
theorem Fin.univ_succAbove (n : ℕ) (p : Fin (n + 1)) :
    (univ : Finset (Fin (n + 1))) =
      cons p (univ.map <| (Fin.succAboveEmb p).toEmbedding) (by simp) :=
  by simp [map_eq_image]
#align fin.univ_succ_above Fin.univ_succAbove

@[instance]
def Unique.fintype {α : Type*} [Unique α] : Fintype α :=
  Fintype.ofSubsingleton default
#align unique.fintype Unique.fintype

/-- Short-circuit instance to decrease search for `Unique.fintype`,
since that relies on a subsingleton elimination for `Unique`. -/
instance Fintype.subtypeEq (y : α) : Fintype { x // x = y } :=
  Fintype.subtype {y} (by simp)
#align fintype.subtype_eq Fintype.subtypeEq

/-- Short-circuit instance to decrease search for `Unique.fintype`,
since that relies on a subsingleton elimination for `Unique`. -/
instance Fintype.subtypeEq' (y : α) : Fintype { x // y = x } :=
  Fintype.subtype {y} (by simp [eq_comm])
#align fintype.subtype_eq' Fintype.subtypeEq'

--Porting note: removing @[simp], simp can prove it
theorem Fintype.univ_empty : @univ Empty _ = ∅ :=
  rfl
#align fintype.univ_empty Fintype.univ_empty

--@[simp] Porting note: removing simp, simp can prove it
theorem Fintype.univ_pempty : @univ PEmpty _ = ∅ :=
  rfl
#align fintype.univ_pempty Fintype.univ_pempty

instance Unit.fintype : Fintype Unit :=
  Fintype.ofSubsingleton ()
#align unit.fintype Unit.fintype

theorem Fintype.univ_unit : @univ Unit _ = {()} :=
  rfl
#align fintype.univ_unit Fintype.univ_unit

instance PUnit.fintype : Fintype PUnit :=
  Fintype.ofSubsingleton PUnit.unit
#align punit.fintype PUnit.fintype

--@[simp] Porting note: removing simp, simp can prove it
theorem Fintype.univ_punit : @univ PUnit _ = {PUnit.unit} :=
  rfl
#align fintype.univ_punit Fintype.univ_punit

instance Bool.fintype : Fintype Bool :=
  ⟨⟨{true, false}, by simp⟩, fun x => by cases x <;> simp⟩
#align bool.fintype Bool.fintype

@[simp]
theorem Fintype.univ_bool : @univ Bool _ = {true, false} :=
  rfl
#align fintype.univ_bool Fintype.univ_bool

instance Additive.fintype : ∀ [Fintype α], Fintype (Additive α) :=
  Fintype.ofEquiv α Additive.ofMul
#align additive.fintype Additive.fintype

instance Multiplicative.fintype : ∀ [Fintype α], Fintype (Multiplicative α) :=
  Fintype.ofEquiv α Multiplicative.ofAdd
#align multiplicative.fintype Multiplicative.fintype

/-- Given that `α × β` is a fintype, `α` is also a fintype. -/
def Fintype.prodLeft {α β} [DecidableEq α] [Fintype (α × β)] [Nonempty β] : Fintype α :=
  ⟨(@univ (α × β) _).image Prod.fst, fun a => by simp⟩
#align fintype.prod_left Fintype.prodLeft

/-- Given that `α × β` is a fintype, `β` is also a fintype. -/
def Fintype.prodRight {α β} [DecidableEq β] [Fintype (α × β)] [Nonempty α] : Fintype β :=
  ⟨(@univ (α × β) _).image Prod.snd, fun b => by simp⟩
#align fintype.prod_right Fintype.prodRight

instance ULift.fintype (α : Type*) [Fintype α] : Fintype (ULift α) :=
  Fintype.ofEquiv _ Equiv.ulift.symm
#align ulift.fintype ULift.fintype

instance PLift.fintype (α : Type*) [Fintype α] : Fintype (PLift α) :=
  Fintype.ofEquiv _ Equiv.plift.symm
#align plift.fintype PLift.fintype

instance OrderDual.fintype (α : Type*) [Fintype α] : Fintype αᵒᵈ :=
  ‹Fintype α›
#align order_dual.fintype OrderDual.fintype

instance OrderDual.finite (α : Type*) [Finite α] : Finite αᵒᵈ :=
  ‹Finite α›
#align order_dual.finite OrderDual.finite

instance Lex.fintype (α : Type*) [Fintype α] : Fintype (Lex α) :=
  ‹Fintype α›
#align lex.fintype Lex.fintype

section Finset

/-! ### `Fintype (s : Finset α)` -/


instance Finset.fintypeCoeSort {α : Type u} (s : Finset α) : Fintype s :=
  ⟨s.attach, s.mem_attach⟩
#align finset.fintype_coe_sort Finset.fintypeCoeSort

@[simp]
theorem Finset.univ_eq_attach {α : Type u} (s : Finset α) : (univ : Finset s) = s.attach :=
  rfl
#align finset.univ_eq_attach Finset.univ_eq_attach

end Finset

theorem Fintype.coe_image_univ [Fintype α] [DecidableEq β] {f : α → β} :
    ↑(Finset.image f Finset.univ) = Set.range f := by
  ext x
  simp
#align fintype.coe_image_univ Fintype.coe_image_univ

instance List.Subtype.fintype [DecidableEq α] (l : List α) : Fintype { x // x ∈ l } :=
  Fintype.ofList l.attach l.mem_attach
#align list.subtype.fintype List.Subtype.fintype

instance Multiset.Subtype.fintype [DecidableEq α] (s : Multiset α) : Fintype { x // x ∈ s } :=
  Fintype.ofMultiset s.attach s.mem_attach
#align multiset.subtype.fintype Multiset.Subtype.fintype

instance Finset.Subtype.fintype (s : Finset α) : Fintype { x // x ∈ s } :=
  ⟨s.attach, s.mem_attach⟩
#align finset.subtype.fintype Finset.Subtype.fintype

instance FinsetCoe.fintype (s : Finset α) : Fintype (↑s : Set α) :=
  Finset.Subtype.fintype s
#align finset_coe.fintype FinsetCoe.fintype

theorem Finset.attach_eq_univ {s : Finset α} : s.attach = Finset.univ :=
  rfl
#align finset.attach_eq_univ Finset.attach_eq_univ

instance PLift.fintypeProp (p : Prop) [Decidable p] : Fintype (PLift p) :=
  ⟨if h : p then {⟨h⟩} else ∅, fun ⟨h⟩ => by simp [h]⟩
#align plift.fintype_Prop PLift.fintypeProp

instance Prop.fintype : Fintype Prop :=
  ⟨⟨{True, False}, by simp [true_ne_false]⟩, Classical.cases (by simp) (by simp)⟩
#align Prop.fintype Prop.fintype

@[simp]
theorem Fintype.univ_Prop : (Finset.univ : Finset Prop) = {True, False} :=
  Finset.eq_of_veq <| by simp; rfl
#align fintype.univ_Prop Fintype.univ_Prop

instance Subtype.fintype (p : α → Prop) [DecidablePred p] [Fintype α] : Fintype { x // p x } :=
  Fintype.subtype (univ.filter p) (by simp)
#align subtype.fintype Subtype.fintype

/-- A set on a fintype, when coerced to a type, is a fintype. -/
def setFintype [Fintype α] (s : Set α) [DecidablePred (· ∈ s)] : Fintype s :=
  Subtype.fintype fun x => x ∈ s
#align set_fintype setFintype

section

variable (α)

/-- The `αˣ` type is equivalent to a subtype of `α × α`. -/
@[simps]
def unitsEquivProdSubtype [Monoid α] : αˣ ≃ { p : α × α // p.1 * p.2 = 1 ∧ p.2 * p.1 = 1 }
    where
  toFun u := ⟨(u, ↑u⁻¹), u.val_inv, u.inv_val⟩
  invFun p := Units.mk (p : α × α).1 (p : α × α).2 p.prop.1 p.prop.2
  left_inv _ := Units.ext rfl
  right_inv _ := Subtype.ext <| Prod.ext rfl rfl
#align units_equiv_prod_subtype unitsEquivProdSubtype
#align units_equiv_prod_subtype_apply_coe unitsEquivProdSubtype_apply_coe

/-- In a `GroupWithZero` `α`, the unit group `αˣ` is equivalent to the subtype of nonzero
elements. -/
@[simps]
def unitsEquivNeZero [GroupWithZero α] : αˣ ≃ { a : α // a ≠ 0 } :=
  ⟨fun a => ⟨a, a.ne_zero⟩, fun a => Units.mk0 _ a.prop, fun _ => Units.ext rfl, fun _ =>
    Subtype.ext rfl⟩
#align units_equiv_ne_zero unitsEquivNeZero
#align units_equiv_ne_zero_apply_coe unitsEquivNeZero_apply_coe
#align units_equiv_ne_zero_symm_apply unitsEquivNeZero_symm_apply

end

namespace Fintype
variable [Fintype α]

/-- Given `Fintype α`, `finsetEquivSet` is the equiv between `Finset α` and `Set α`. (All
sets on a finite type are finite.) -/
noncomputable def finsetEquivSet : Finset α ≃ Set α where
  toFun := (↑)
  invFun := by classical exact fun s => s.toFinset
  left_inv s := by convert Finset.toFinset_coe s
  right_inv s := by classical exact s.coe_toFinset
#align fintype.finset_equiv_set Fintype.finsetEquivSet

@[simp, norm_cast] lemma coe_finsetEquivSet : ⇑finsetEquivSet = ((↑) : Finset α → Set α) := rfl

@[simp] lemma finsetEquivSet_apply (s : Finset α) : finsetEquivSet s = s := rfl
#align fintype.finset_equiv_set_apply Fintype.finsetEquivSet_apply

@[simp] lemma finsetEquivSet_symm_apply (s : Set α) [Fintype s] :
    finsetEquivSet.symm s = s.toFinset := by
  simp [finsetEquivSet]; congr; exact Subsingleton.elim _ _
#align fintype.finset_equiv_set_symm_apply Fintype.finsetEquivSet_symm_apply

/-- Given a fintype `α`, `finsetOrderIsoSet` is the order isomorphism between `Finset α` and `Set α`
(all sets on a finite type are finite). -/
@[simps toEquiv]
noncomputable def finsetOrderIsoSet : Finset α ≃o Set α where
  toEquiv := finsetEquivSet
  map_rel_iff' := Finset.coe_subset

@[simp, norm_cast]
lemma coe_finsetOrderIsoSet : ⇑finsetOrderIsoSet = ((↑) : Finset α → Set α) := rfl

@[simp] lemma coe_finsetOrderIsoSet_symm :
    ⇑(finsetOrderIsoSet : Finset α ≃o Set α).symm = ⇑finsetEquivSet.symm := rfl

end Fintype

instance Quotient.fintype [Fintype α] (s : Setoid α) [DecidableRel ((· ≈ ·) : α → α → Prop)] :
    Fintype (Quotient s) :=
  Fintype.ofSurjective Quotient.mk'' fun x => Quotient.inductionOn x fun x => ⟨x, rfl⟩
#align quotient.fintype Quotient.fintype

instance PSigma.fintypePropLeft {α : Prop} {β : α → Type*} [Decidable α] [∀ a, Fintype (β a)] :
    Fintype (Σ'a, β a) :=
  if h : α then Fintype.ofEquiv (β h) ⟨fun x => ⟨h, x⟩, PSigma.snd, fun _ => rfl, fun ⟨_, _⟩ => rfl⟩
  else ⟨∅, fun x => (h x.1).elim⟩
#align psigma.fintype_prop_left PSigma.fintypePropLeft

instance PSigma.fintypePropRight {α : Type*} {β : α → Prop} [∀ a, Decidable (β a)] [Fintype α] :
    Fintype (Σ'a, β a) :=
  Fintype.ofEquiv { a // β a }
    ⟨fun ⟨x, y⟩ => ⟨x, y⟩, fun ⟨x, y⟩ => ⟨x, y⟩, fun ⟨_, _⟩ => rfl, fun ⟨_, _⟩ => rfl⟩
#align psigma.fintype_prop_right PSigma.fintypePropRight

instance PSigma.fintypePropProp {α : Prop} {β : α → Prop} [Decidable α] [∀ a, Decidable (β a)] :
    Fintype (Σ'a, β a) :=
  if h : ∃ a, β a then ⟨{⟨h.fst, h.snd⟩}, fun ⟨_, _⟩ => by simp⟩ else ⟨∅, fun ⟨x, y⟩ =>
    (h ⟨x, y⟩).elim⟩
#align psigma.fintype_prop_prop PSigma.fintypePropProp

instance pfunFintype (p : Prop) [Decidable p] (α : p → Type*) [∀ hp, Fintype (α hp)] :
    Fintype (∀ hp : p, α hp) :=
  if hp : p then Fintype.ofEquiv (α hp) ⟨fun a _ => a, fun f => f hp, fun _ => rfl, fun _ => rfl⟩
  else ⟨singleton fun h => (hp h).elim, fun h => mem_singleton.2
    (funext $ fun x => by contradiction)⟩
#align pfun_fintype pfunFintype

theorem mem_image_univ_iff_mem_range {α β : Type*} [Fintype α] [DecidableEq β] {f : α → β}
    {b : β} : b ∈ univ.image f ↔ b ∈ Set.range f := by simp
#align mem_image_univ_iff_mem_range mem_image_univ_iff_mem_range

namespace Fintype

section Choose

open Fintype Equiv

variable [Fintype α] (p : α → Prop) [DecidablePred p]

/-- Given a fintype `α` and a predicate `p`, associate to a proof that there is a unique element of
`α` satisfying `p` this unique element, as an element of the corresponding subtype. -/
def chooseX (hp : ∃! a : α, p a) : { a // p a } :=
  ⟨Finset.choose p univ (by simp; exact hp), Finset.choose_property _ _ _⟩
#align fintype.choose_x Fintype.chooseX

/-- Given a fintype `α` and a predicate `p`, associate to a proof that there is a unique element of
`α` satisfying `p` this unique element, as an element of `α`. -/
def choose (hp : ∃! a, p a) : α :=
  chooseX p hp
#align fintype.choose Fintype.choose

theorem choose_spec (hp : ∃! a, p a) : p (choose p hp) :=
  (chooseX p hp).property
#align fintype.choose_spec Fintype.choose_spec

-- @[simp] Porting note: removing simp, never applies
theorem choose_subtype_eq {α : Type*} (p : α → Prop) [Fintype { a : α // p a }] [DecidableEq α]
    (x : { a : α // p a })
    (h : ∃! a : { a // p a }, (a : α) = x :=
      ⟨x, rfl, fun y hy => by simpa [Subtype.ext_iff] using hy⟩) :
    Fintype.choose (fun y : { a : α // p a } => (y : α) = x) h = x := by
  rw [Subtype.ext_iff, Fintype.choose_spec (fun y : { a : α // p a } => (y : α) = x) _]
#align fintype.choose_subtype_eq Fintype.choose_subtype_eq

end Choose

section BijectionInverse

open Function

variable [Fintype α] [DecidableEq β] {f : α → β}

/-- `bijInv f` is the unique inverse to a bijection `f`. This acts
  as a computable alternative to `Function.invFun`. -/
def bijInv (f_bij : Bijective f) (b : β) : α :=
  Fintype.choose (fun a => f a = b)
    (by
      rcases f_bij.right b with ⟨a', fa_eq_b⟩
      rw [← fa_eq_b]
      exact ⟨a', ⟨rfl, fun a h => f_bij.left h⟩⟩)
#align fintype.bij_inv Fintype.bijInv

theorem leftInverse_bijInv (f_bij : Bijective f) : LeftInverse (bijInv f_bij) f := fun a =>
  f_bij.left (choose_spec (fun a' => f a' = f a) _)
#align fintype.left_inverse_bij_inv Fintype.leftInverse_bijInv

theorem rightInverse_bijInv (f_bij : Bijective f) : RightInverse (bijInv f_bij) f := fun b =>
  choose_spec (fun a' => f a' = b) _
#align fintype.right_inverse_bij_inv Fintype.rightInverse_bijInv

theorem bijective_bijInv (f_bij : Bijective f) : Bijective (bijInv f_bij) :=
  ⟨(rightInverse_bijInv _).injective, (leftInverse_bijInv _).surjective⟩
#align fintype.bijective_bij_inv Fintype.bijective_bijInv

end BijectionInverse

end Fintype

section Trunc

/-- For `s : Multiset α`, we can lift the existential statement that `∃ x, x ∈ s` to a `Trunc α`.
-/
def truncOfMultisetExistsMem {α} (s : Multiset α) : (∃ x, x ∈ s) → Trunc α :=
  Quotient.recOnSubsingleton s fun l h =>
    match l, h with
    | [], _ => False.elim (by tauto)
    | a :: _, _ => Trunc.mk a
#align trunc_of_multiset_exists_mem truncOfMultisetExistsMem

/-- A `Nonempty` `Fintype` constructively contains an element.
-/
def truncOfNonemptyFintype (α) [Nonempty α] [Fintype α] : Trunc α :=
  truncOfMultisetExistsMem Finset.univ.val (by simp)
#align trunc_of_nonempty_fintype truncOfNonemptyFintype

/-- By iterating over the elements of a fintype, we can lift an existential statement `∃ a, P a`
to `Trunc (Σ' a, P a)`, containing data.
-/
def truncSigmaOfExists {α} [Fintype α] {P : α → Prop} [DecidablePred P] (h : ∃ a, P a) :
    Trunc (Σ'a, P a) :=
  @truncOfNonemptyFintype (Σ'a, P a) ((Exists.elim h) fun a ha => ⟨⟨a, ha⟩⟩) _
#align trunc_sigma_of_exists truncSigmaOfExists

end Trunc

namespace Multiset

variable [Fintype α] [DecidableEq α]

@[simp]
theorem count_univ (a : α) : count a Finset.univ.val = 1 :=
  count_eq_one_of_mem Finset.univ.nodup (Finset.mem_univ _)
#align multiset.count_univ Multiset.count_univ

end Multiset

/-- Auxiliary definition to show `exists_seq_of_forall_finset_exists`. -/
noncomputable def seqOfForallFinsetExistsAux {α : Type*} [DecidableEq α] (P : α → Prop)
    (r : α → α → Prop) (h : ∀ s : Finset α, ∃ y, (∀ x ∈ s, P x) → P y ∧ ∀ x ∈ s, r x y) : ℕ → α
  | n =>
    Classical.choose
      (h
        (Finset.image (fun i : Fin n => seqOfForallFinsetExistsAux P r h i)
          (Finset.univ : Finset (Fin n))))
  decreasing_by exact i.2
#align seq_of_forall_finset_exists_aux seqOfForallFinsetExistsAux

/-- Induction principle to build a sequence, by adding one point at a time satisfying a given
relation with respect to all the previously chosen points.

More precisely, Assume that, for any finite set `s`, one can find another point satisfying
some relation `r` with respect to all the points in `s`. Then one may construct a
function `f : ℕ → α` such that `r (f m) (f n)` holds whenever `m < n`.
We also ensure that all constructed points satisfy a given predicate `P`. -/
theorem exists_seq_of_forall_finset_exists {α : Type*} (P : α → Prop) (r : α → α → Prop)
    (h : ∀ s : Finset α, (∀ x ∈ s, P x) → ∃ y, P y ∧ ∀ x ∈ s, r x y) :
    ∃ f : ℕ → α, (∀ n, P (f n)) ∧ ∀ m n, m < n → r (f m) (f n) := by
  classical
    have : Nonempty α := by
      rcases h ∅ (by simp) with ⟨y, _⟩
      exact ⟨y⟩
    choose! F hF using h
    have h' : ∀ s : Finset α, ∃ y, (∀ x ∈ s, P x) → P y ∧ ∀ x ∈ s, r x y := fun s => ⟨F s, hF s⟩
    set f := seqOfForallFinsetExistsAux P r h' with hf
    have A : ∀ n : ℕ, P (f n) := by
      intro n
      induction' n using Nat.strong_induction_on with n IH
      have IH' : ∀ x : Fin n, P (f x) := fun n => IH n.1 n.2
      rw [hf, seqOfForallFinsetExistsAux]
      exact
        (Classical.choose_spec
            (h' (Finset.image (fun i : Fin n => f i) (Finset.univ : Finset (Fin n))))
            (by simp [IH'])).1
    refine' ⟨f, A, fun m n hmn => _⟩
    conv_rhs => rw [hf]
    rw [seqOfForallFinsetExistsAux]
    apply
      (Classical.choose_spec
          (h' (Finset.image (fun i : Fin n => f i) (Finset.univ : Finset (Fin n)))) (by simp [A])).2
    exact Finset.mem_image.2 ⟨⟨m, hmn⟩, Finset.mem_univ _, rfl⟩
#align exists_seq_of_forall_finset_exists exists_seq_of_forall_finset_exists

/-- Induction principle to build a sequence, by adding one point at a time satisfying a given
symmetric relation with respect to all the previously chosen points.

More precisely, Assume that, for any finite set `s`, one can find another point satisfying
some relation `r` with respect to all the points in `s`. Then one may construct a
function `f : ℕ → α` such that `r (f m) (f n)` holds whenever `m ≠ n`.
We also ensure that all constructed points satisfy a given predicate `P`. -/
theorem exists_seq_of_forall_finset_exists' {α : Type*} (P : α → Prop) (r : α → α → Prop)
    [IsSymm α r] (h : ∀ s : Finset α, (∀ x ∈ s, P x) → ∃ y, P y ∧ ∀ x ∈ s, r x y) :
    ∃ f : ℕ → α, (∀ n, P (f n)) ∧ ∀ m n, m ≠ n → r (f m) (f n) := by
  rcases exists_seq_of_forall_finset_exists P r h with ⟨f, hf, hf'⟩
  refine' ⟨f, hf, fun m n hmn => _⟩
  rcases lt_trichotomy m n with (h | rfl | h)
  · exact hf' m n h
  · exact (hmn rfl).elim
  · apply symm
    exact hf' n m h
#align exists_seq_of_forall_finset_exists' exists_seq_of_forall_finset_exists'<|MERGE_RESOLUTION|>--- conflicted
+++ resolved
@@ -262,7 +262,10 @@
   eq_univ_of_forall <| hf.forall.2 fun _ => mem_image_of_mem _ <| mem_univ _
 #align finset.image_univ_of_surjective Finset.image_univ_of_surjective
 
-<<<<<<< HEAD
+@[simp]
+theorem image_univ_equiv [Fintype β] (f : β ≃ α) : univ.image f = univ :=
+  Finset.image_univ_of_surjective f.surjective
+
 @[simp] lemma univ_inter (s : Finset α) : univ ∩ s = s := by ext a; simp
 #align finset.univ_inter Finset.univ_inter
 
@@ -270,11 +273,6 @@
 #align finset.inter_univ Finset.inter_univ
 
 @[simp] lemma inter_eq_univ : s ∩ t = univ ↔ s = univ ∧ t = univ := inf_eq_top_iff
-=======
-@[simp]
-theorem image_univ_equiv [Fintype β] (f : β ≃ α) : univ.image f = univ :=
-  Finset.image_univ_of_surjective f.surjective
->>>>>>> aa7c8c33
 
 end BooleanAlgebra
 
