--- conflicted
+++ resolved
@@ -37,10 +37,7 @@
   the assumption `fintype α`. -/
 def univ : Finset α := Fintype.elems
 
-<<<<<<< HEAD
-@[simp]
-theorem mem_univ (x : α) : x ∈ (univ : Finset α) :=
-  Fintype.complete x
+@[simp] theorem mem_univ (x : α) : x ∈ (univ : Finset α) := Fintype.complete x
 
 end Finset
 
@@ -49,7 +46,4 @@
 instance (n : ℕ) : Fintype (Fin n) :=
   ⟨⟨List.finRange n, List.nodup_fin_range n⟩, List.mem_fin_range⟩
 
-end Fintype
-=======
-@[simp] theorem mem_univ (x : α) : x ∈ (univ : Finset α) := Fintype.complete x
->>>>>>> 9a7a783c
+end Fintype