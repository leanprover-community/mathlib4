/-
Copyright (c) 2017 Mario Carneiro. All rights reserved.
Released under Apache 2.0 license as described in the file LICENSE.
Authors: Mario Carneiro
-/
import Mathlib.Data.Finite.Defs
import Mathlib.Data.Finset.BooleanAlgebra
import Mathlib.Data.Finset.Image
import Mathlib.Data.Fintype.Defs
import Mathlib.Data.Fintype.OfMap
import Mathlib.Data.Fintype.Sets
import Mathlib.Data.List.FinRange

/-!
# Instances for finite types

This file is a collection of basic `Fintype` instances for types such as `Fin`, `Prod` and pi types.
-/

assert_not_exists Monoid

open Function

open Nat

universe u v

variable {α β γ : Type*}

<<<<<<< HEAD
/-- `Fintype α` means that `α` is finite, i.e. there are only
  finitely many distinct elements of type `α`. The evidence of this
  is a finset `elems` (a list up to permutation without duplicates),
  together with a proof that everything of type `α` is in the list. -/
class Fintype (α : Type*) where
  /-- The `Finset` containing all elements of a `Fintype` -/
  elems : Finset α
  /-- A proof that `elems` contains every element of the type -/
  complete : ∀ x : α, x ∈ elems

namespace Finset

variable [Fintype α] {s t : Finset α}

/-- `univ` is the universal finite set of type `Finset α` implied from
  the assumption `Fintype α`. -/
def univ : Finset α :=
  @Fintype.elems α _

@[simp]
theorem mem_univ (x : α) : x ∈ (univ : Finset α) :=
  Fintype.complete x

theorem mem_univ_val : ∀ x, x ∈ (univ : Finset α).1 := by simp

theorem eq_univ_iff_forall : s = univ ↔ ∀ x, x ∈ s := by simp [Finset.ext_iff]

theorem eq_univ_of_forall : (∀ x, x ∈ s) → s = univ :=
  eq_univ_iff_forall.2

@[simp, norm_cast]
theorem coe_univ : ↑(univ : Finset α) = (Set.univ : Set α) := by ext; simp

@[simp, norm_cast]
theorem coe_eq_univ : (s : Set α) = Set.univ ↔ s = univ := by rw [← coe_univ, coe_inj]

theorem Nonempty.eq_univ [Subsingleton α] : s.Nonempty → s = univ := by
  rintro ⟨x, hx⟩
  exact eq_univ_of_forall fun y => by rwa [Subsingleton.elim y x]

theorem univ_nonempty_iff : (univ : Finset α).Nonempty ↔ Nonempty α := by
  rw [← coe_nonempty, coe_univ, Set.nonempty_iff_univ_nonempty]

@[simp, aesop unsafe apply (rule_sets := [finsetNonempty])]
theorem univ_nonempty [Nonempty α] : (univ : Finset α).Nonempty :=
  univ_nonempty_iff.2 ‹_›

theorem univ_eq_empty_iff : (univ : Finset α) = ∅ ↔ IsEmpty α := by
  rw [← not_nonempty_iff, ← univ_nonempty_iff, not_nonempty_iff_eq_empty]

theorem univ_nontrivial_iff :
    (Finset.univ : Finset α).Nontrivial ↔ Nontrivial α := by
  rw [Finset.Nontrivial, Finset.coe_univ, Set.nontrivial_univ_iff]

theorem univ_nontrivial [h : Nontrivial α] :
    (Finset.univ : Finset α).Nontrivial :=
  univ_nontrivial_iff.mpr h

@[simp]
theorem univ_eq_empty [IsEmpty α] : (univ : Finset α) = ∅ :=
  univ_eq_empty_iff.2 ‹_›

@[simp]
theorem univ_unique [Unique α] : (univ : Finset α) = {default} :=
  Finset.ext fun x => iff_of_true (mem_univ _) <| mem_singleton.2 <| Subsingleton.elim x default

@[simp]
theorem subset_univ (s : Finset α) : s ⊆ univ := fun a _ => mem_univ a

instance boundedOrder : BoundedOrder (Finset α) :=
  { inferInstanceAs (OrderBot (Finset α)) with
    top := univ
    le_top := subset_univ }

@[simp]
theorem top_eq_univ : (⊤ : Finset α) = univ :=
  rfl

theorem ssubset_univ_iff {s : Finset α} : s ⊂ univ ↔ s ≠ univ :=
  @lt_top_iff_ne_top _ _ _ s

@[simp]
theorem univ_subset_iff {s : Finset α} : univ ⊆ s ↔ s = univ :=
  @top_le_iff _ _ _ s

theorem codisjoint_left : Codisjoint s t ↔ ∀ ⦃a⦄, a ∉ s → a ∈ t := by
  classical simp [codisjoint_iff, eq_univ_iff_forall, or_iff_not_imp_left]

theorem codisjoint_right : Codisjoint s t ↔ ∀ ⦃a⦄, a ∉ t → a ∈ s :=
  codisjoint_comm.trans codisjoint_left

instance booleanAlgebra [DecidableEq α] : BooleanAlgebra (Finset α) :=
  GeneralizedBooleanAlgebra.toBooleanAlgebra

end Finset

namespace Mathlib.Meta
open Lean Elab Term Meta Batteries.ExtendedBinder

/-- Elaborate set builder notation for `Finset`.

* `{x | p x}` is elaborated as `Finset.filter (fun x ↦ p x) Finset.univ` if the expected type is
  `Finset ?α`.
* `{x : α | p x}` is elaborated as `Finset.filter (fun x : α ↦ p x) Finset.univ` if the expected
  type is `Finset ?α`.
* `{x ∉ s | p x}` is elaborated as `Finset.filter (fun x ↦ p x) sᶜ` if either the expected type is
  `Finset ?α` or the expected type is not `Set ?α` and `s` has expected type `Finset ?α`.
* `{x ≠ a | p x}` is elaborated as `Finset.filter (fun x ↦ p x) {a}ᶜ` if the expected type is
  `Finset ?α`.

See also
* `Data.Set.Defs` for the `Set` builder notation elaborator that this elaborator partly overrides.
* `Data.Finset.Basic` for the `Finset` builder notation elaborator partly overriding this one for
  syntax of the form `{x ∈ s | p x}`.
* `Data.Fintype.Basic` for the `Finset` builder notation elaborator handling syntax of the form
  `{x | p x}`, `{x : α | p x}`, `{x ∉ s | p x}`, `{x ≠ a | p x}`.
* `Order.LocallyFinite.Basic` for the `Finset` builder notation elaborator handling syntax of the
  form `{x ≤ a | p x}`, `{x ≥ a | p x}`, `{x < a | p x}`, `{x > a | p x}`.

TODO: Write a delaborator
-/
@[term_elab setBuilder]
def elabFinsetBuilderSetOf : TermElab
  | `({ $x:ident | $p }), expectedType? => do
    -- If the expected type is not known to be `Finset ?α`, give up.
    unless ← knownToBeFinsetNotSet expectedType? do throwUnsupportedSyntax
    elabTerm (← `(Finset.filter (fun $x:ident ↦ $p) Finset.univ)) expectedType?
  | `({ $x:ident : $t | $p }), expectedType? => do
    -- If the expected type is not known to be `Finset ?α`, give up.
    unless ← knownToBeFinsetNotSet expectedType? do throwUnsupportedSyntax
    elabTerm (← `(Finset.filter (fun $x:ident : $t ↦ $p) Finset.univ)) expectedType?
  | `({ $x:ident ∉ $s:term | $p }), expectedType? => do
    -- If the expected type is known to be `Set ?α`, give up. If it is not known to be `Set ?α` or
    -- `Finset ?α`, check the expected type of `s`.
    unless ← knownToBeFinsetNotSet expectedType? do
      let ty ← try whnfR (← inferType (← elabTerm s none)) catch _ => throwUnsupportedSyntax
      -- If the expected type of `s` is not known to be `Finset ?α`, give up.
      match_expr ty with
      | Finset _ => pure ()
      | _ => throwUnsupportedSyntax
    -- Finally, we can elaborate the syntax as a finset.
    -- TODO: Seems a bit wasteful to have computed the expected type but still use `expectedType?`.
    elabTerm (← `(Finset.filter (fun $x:ident ↦ $p) $sᶜ)) expectedType?
  | `({ $x:ident ≠ $a | $p }), expectedType? => do
    -- If the expected type is not known to be `Finset ?α`, give up.
    unless ← knownToBeFinsetNotSet expectedType? do throwUnsupportedSyntax
    elabTerm (← `(Finset.filter (fun $x:ident ↦ $p) (singleton $a)ᶜ)) expectedType?
  | _, _ => throwUnsupportedSyntax

end Mathlib.Meta

namespace Finset
variable [Fintype α] {s t : Finset α}

section BooleanAlgebra
variable [DecidableEq α] {a : α}

theorem sdiff_eq_inter_compl (s t : Finset α) : s \ t = s ∩ tᶜ :=
  sdiff_eq

theorem compl_eq_univ_sdiff (s : Finset α) : sᶜ = univ \ s :=
  rfl

@[simp]
theorem mem_compl : a ∈ sᶜ ↔ a ∉ s := by simp [compl_eq_univ_sdiff]

theorem not_mem_compl : a ∉ sᶜ ↔ a ∈ s := by rw [mem_compl, not_not]

@[simp, norm_cast]
theorem coe_compl (s : Finset α) : ↑sᶜ = (↑s : Set α)ᶜ :=
  Set.ext fun _ => mem_compl

@[simp] lemma compl_subset_compl : sᶜ ⊆ tᶜ ↔ t ⊆ s := @compl_le_compl_iff_le (Finset α) _ _ _
@[simp] lemma compl_ssubset_compl : sᶜ ⊂ tᶜ ↔ t ⊂ s := @compl_lt_compl_iff_lt (Finset α) _ _ _

lemma subset_compl_comm : s ⊆ tᶜ ↔ t ⊆ sᶜ := le_compl_iff_le_compl (α := Finset α)

@[simp] lemma subset_compl_singleton : s ⊆ {a}ᶜ ↔ a ∉ s := by
  rw [subset_compl_comm, singleton_subset_iff, mem_compl]

@[simp]
theorem compl_empty : (∅ : Finset α)ᶜ = univ :=
  compl_bot

@[simp]
theorem compl_univ : (univ : Finset α)ᶜ = ∅ :=
  compl_top

@[simp]
theorem compl_eq_empty_iff (s : Finset α) : sᶜ = ∅ ↔ s = univ :=
  compl_eq_bot

@[simp]
theorem compl_eq_univ_iff (s : Finset α) : sᶜ = univ ↔ s = ∅ :=
  compl_eq_top

@[simp]
theorem union_compl (s : Finset α) : s ∪ sᶜ = univ :=
  sup_compl_eq_top

@[simp]
theorem inter_compl (s : Finset α) : s ∩ sᶜ = ∅ :=
  inf_compl_eq_bot

@[simp]
theorem compl_union (s t : Finset α) : (s ∪ t)ᶜ = sᶜ ∩ tᶜ :=
  compl_sup

@[simp]
theorem compl_inter (s t : Finset α) : (s ∩ t)ᶜ = sᶜ ∪ tᶜ :=
  compl_inf

@[simp]
theorem compl_erase : (s.erase a)ᶜ = insert a sᶜ := by
  ext
  simp only [or_iff_not_imp_left, mem_insert, not_and, mem_compl, mem_erase]

@[simp]
theorem compl_insert : (insert a s)ᶜ = sᶜ.erase a := by
  ext
  simp only [not_or, mem_insert, mem_compl, mem_erase]

theorem insert_compl_insert (ha : a ∉ s) : insert a (insert a s)ᶜ = sᶜ := by
  simp_rw [compl_insert, insert_erase (mem_compl.2 ha)]

@[simp]
theorem insert_compl_self (x : α) : insert x ({x}ᶜ : Finset α) = univ := by
  rw [← compl_erase, erase_singleton, compl_empty]

@[simp]
theorem compl_filter (p : α → Prop) [DecidablePred p] [∀ x, Decidable ¬p x] :
    (univ.filter p)ᶜ = univ.filter fun x => ¬p x :=
  ext <| by simp

theorem compl_ne_univ_iff_nonempty (s : Finset α) : sᶜ ≠ univ ↔ s.Nonempty := by
  simp [eq_univ_iff_forall, Finset.Nonempty]

theorem compl_singleton (a : α) : ({a} : Finset α)ᶜ = univ.erase a := by
  rw [compl_eq_univ_sdiff, sdiff_singleton_eq_erase]

theorem insert_inj_on' (s : Finset α) : Set.InjOn (fun a => insert a s) (sᶜ : Finset α) := by
  rw [coe_compl]
  exact s.insert_inj_on

theorem image_univ_of_surjective [Fintype β] {f : β → α} (hf : Surjective f) :
    univ.image f = univ :=
  eq_univ_of_forall <| hf.forall.2 fun _ => mem_image_of_mem _ <| mem_univ _

@[simp]
theorem image_univ_equiv [Fintype β] (f : β ≃ α) : univ.image f = univ :=
  Finset.image_univ_of_surjective f.surjective

@[simp] lemma univ_inter (s : Finset α) : univ ∩ s = s := by ext a; simp

@[simp] lemma inter_univ (s : Finset α) : s ∩ univ = s := by rw [inter_comm, univ_inter]

@[simp] lemma inter_eq_univ : s ∩ t = univ ↔ s = univ ∧ t = univ := inf_eq_top_iff

end BooleanAlgebra

-- @[simp] --Note this would loop with `Finset.univ_unique`
lemma singleton_eq_univ [Subsingleton α] (a : α) : ({a} : Finset α) = univ := by
  ext b; simp [Subsingleton.elim a b]


theorem map_univ_of_surjective [Fintype β] {f : β ↪ α} (hf : Surjective f) : univ.map f = univ :=
  eq_univ_of_forall <| hf.forall.2 fun _ => mem_map_of_mem _ <| mem_univ _

@[simp]
theorem map_univ_equiv [Fintype β] (f : β ≃ α) : univ.map f.toEmbedding = univ :=
  map_univ_of_surjective f.surjective

theorem univ_map_equiv_to_embedding {α β : Type*} [Fintype α] [Fintype β] (e : α ≃ β) :
    univ.map e.toEmbedding = univ :=
  eq_univ_iff_forall.mpr fun b => mem_map.mpr ⟨e.symm b, mem_univ _, by simp⟩

@[simp]
theorem univ_filter_exists (f : α → β) [Fintype β] [DecidablePred fun y => ∃ x, f x = y]
    [DecidableEq β] : (Finset.univ.filter fun y => ∃ x, f x = y) = Finset.univ.image f := by
  ext
  simp

/-- Note this is a special case of `(Finset.image_preimage f univ _).symm`. -/
theorem univ_filter_mem_range (f : α → β) [Fintype β] [DecidablePred fun y => y ∈ Set.range f]
    [DecidableEq β] : (Finset.univ.filter fun y => y ∈ Set.range f) = Finset.univ.image f := by
  letI : DecidablePred (fun y => ∃ x, f x = y) := by simpa using ‹_›
  exact univ_filter_exists f

theorem coe_filter_univ (p : α → Prop) [DecidablePred p] :
    (univ.filter p : Set α) = { x | p x } := by simp

end Finset

namespace Finset
variable  {s t : Finset α}

@[simp] lemma subtype_eq_univ {p : α → Prop} [DecidablePred p] [Fintype {a // p a}] :
    s.subtype p = univ ↔ ∀ ⦃a⦄, p a → a ∈ s := by simp [Finset.ext_iff]

@[simp] lemma subtype_univ [Fintype α] (p : α → Prop) [DecidablePred p] [Fintype {a // p a}] :
    univ.subtype p = univ := by simp

lemma univ_map_subtype [Fintype α] (p : α → Prop) [DecidablePred p] [Fintype {a // p a}] :
    univ.map (Function.Embedding.subtype p) = univ.filter p := by
  rw [← subtype_map, subtype_univ]

lemma univ_val_map_subtype_val [Fintype α] (p : α → Prop) [DecidablePred p] [Fintype {a // p a}] :
    univ.val.map ((↑) : { a // p a } → α) = (univ.filter p).val := by
  apply (map_val (Function.Embedding.subtype p) univ).symm.trans
  apply congr_arg
  apply univ_map_subtype

lemma univ_val_map_subtype_restrict [Fintype α] (f : α → β)
    (p : α → Prop) [DecidablePred p] [Fintype {a // p a}] :
    univ.val.map (Subtype.restrict p f) = (univ.filter p).val.map f := by
  rw [← univ_val_map_subtype_val, Multiset.map_map, Subtype.restrict_def]

end Finset

open Finset Function

namespace Fintype

instance decidablePiFintype {α} {β : α → Type*} [∀ a, DecidableEq (β a)] [Fintype α] :
    DecidableEq (∀ a, β a) := fun f g =>
  decidable_of_iff (∀ a ∈ @Fintype.elems α _, f a = g a)
    (by simp [funext_iff, Fintype.complete])

instance decidableForallFintype {p : α → Prop} [DecidablePred p] [Fintype α] :
    Decidable (∀ a, p a) :=
  decidable_of_iff (∀ a ∈ @univ α _, p a) (by simp)

instance decidableExistsFintype {p : α → Prop} [DecidablePred p] [Fintype α] :
    Decidable (∃ a, p a) :=
  decidable_of_iff (∃ a ∈ @univ α _, p a) (by simp)

instance decidableMemRangeFintype [Fintype α] [DecidableEq β] (f : α → β) :
    DecidablePred (· ∈ Set.range f) := fun _ => Fintype.decidableExistsFintype

instance decidableSubsingleton [Fintype α] [DecidableEq α] {s : Set α} [DecidablePred (· ∈ s)] :
    Decidable s.Subsingleton := decidable_of_iff (∀ a ∈ s, ∀ b ∈ s, a = b) Iff.rfl

section BundledHoms

instance decidableEqEquivFintype [DecidableEq β] [Fintype α] : DecidableEq (α ≃ β) := fun a b =>
  decidable_of_iff (a.1 = b.1) Equiv.coe_fn_injective.eq_iff

instance decidableEqEmbeddingFintype [DecidableEq β] [Fintype α] : DecidableEq (α ↪ β) := fun a b =>
  decidable_of_iff ((a : α → β) = b) Function.Embedding.coe_injective.eq_iff

@[to_additive]
instance decidableEqMulEquivFintype {α β : Type*} [DecidableEq β] [Fintype α] [Mul α] [Mul β] :
    DecidableEq (α ≃* β) :=
  fun a b => decidable_of_iff ((a : α → β) = b) (Injective.eq_iff DFunLike.coe_injective)

end BundledHoms

theorem nodup_map_univ_iff_injective [Fintype α] {f : α → β} :
    (Multiset.map f univ.val).Nodup ↔ Function.Injective f := by
  rw [nodup_map_iff_injOn, coe_univ, Set.injective_iff_injOn_univ]

instance decidableInjectiveFintype [DecidableEq β] [Fintype α] :
    DecidablePred (Injective : (α → β) → Prop) :=
  -- Use custom implementation for better performance.
  fun f => decidable_of_iff ((Multiset.map f univ.val).Nodup) nodup_map_univ_iff_injective

instance decidableSurjectiveFintype [DecidableEq β] [Fintype α] [Fintype β] :
    DecidablePred (Surjective : (α → β) → Prop) := fun x => by unfold Surjective; infer_instance

instance decidableBijectiveFintype [DecidableEq β] [Fintype α] [Fintype β] :
    DecidablePred (Bijective : (α → β) → Prop) := fun x => by unfold Bijective; infer_instance

instance decidableRightInverseFintype [DecidableEq α] [Fintype α] (f : α → β) (g : β → α) :
    Decidable (Function.RightInverse f g) :=
  show Decidable (∀ x, g (f x) = x) by infer_instance

instance decidableLeftInverseFintype [DecidableEq β] [Fintype β] (f : α → β) (g : β → α) :
    Decidable (Function.LeftInverse f g) :=
  show Decidable (∀ x, f (g x) = x) by infer_instance

/-- Construct a proof of `Fintype α` from a universal multiset -/
def ofMultiset [DecidableEq α] (s : Multiset α) (H : ∀ x : α, x ∈ s) : Fintype α :=
  ⟨s.toFinset, by simpa using H⟩

/-- Construct a proof of `Fintype α` from a universal list -/
def ofList [DecidableEq α] (l : List α) (H : ∀ x : α, x ∈ l) : Fintype α :=
  ⟨l.toFinset, by simpa using H⟩

instance subsingleton (α : Type*) : Subsingleton (Fintype α) :=
  ⟨fun ⟨s₁, h₁⟩ ⟨s₂, h₂⟩ => by congr; simp [Finset.ext_iff, h₁, h₂]⟩

instance (α : Type*) : Lean.Meta.FastSubsingleton (Fintype α) := {}

/-- Given a predicate that can be represented by a finset, the subtype
associated to the predicate is a fintype. -/
protected def subtype {p : α → Prop} (s : Finset α) (H : ∀ x : α, x ∈ s ↔ p x) :
    Fintype { x // p x } :=
  ⟨⟨s.1.pmap Subtype.mk fun x => (H x).1, s.nodup.pmap fun _ _ _ _ => congr_arg Subtype.val⟩,
    fun ⟨x, px⟩ => Multiset.mem_pmap.2 ⟨x, (H x).2 px, rfl⟩⟩

/-- Construct a fintype from a finset with the same elements. -/
def ofFinset {p : Set α} (s : Finset α) (H : ∀ x, x ∈ s ↔ x ∈ p) : Fintype p :=
  Fintype.subtype s H

/-- If `f : α → β` is a bijection and `α` is a fintype, then `β` is also a fintype. -/
def ofBijective [Fintype α] (f : α → β) (H : Function.Bijective f) : Fintype β :=
  ⟨univ.map ⟨f, H.1⟩, fun b =>
    let ⟨_, e⟩ := H.2 b
    e ▸ mem_map_of_mem _ (mem_univ _)⟩

/-- If `f : α → β` is a surjection and `α` is a fintype, then `β` is also a fintype. -/
def ofSurjective [DecidableEq β] [Fintype α] (f : α → β) (H : Function.Surjective f) : Fintype β :=
  ⟨univ.image f, fun b =>
    let ⟨_, e⟩ := H b
    e ▸ mem_image_of_mem _ (mem_univ _)⟩

end Fintype

namespace Finset

variable [Fintype α] [DecidableEq α] {s t : Finset α}

@[simp]
lemma filter_univ_mem (s : Finset α) : univ.filter (· ∈ s) = s := by simp [filter_mem_eq_inter]

instance decidableCodisjoint : Decidable (Codisjoint s t) :=
  decidable_of_iff _ codisjoint_left.symm

instance decidableIsCompl : Decidable (IsCompl s t) :=
  decidable_of_iff' _ isCompl_iff

end Finset

section Inv

namespace Function

variable [Fintype α] [DecidableEq β]

namespace Injective

variable {f : α → β} (hf : Function.Injective f)

/-- The inverse of an `hf : injective` function `f : α → β`, of the type `↥(Set.range f) → α`.
This is the computable version of `Function.invFun` that requires `Fintype α` and `DecidableEq β`,
or the function version of applying `(Equiv.ofInjective f hf).symm`.
This function should not usually be used for actual computation because for most cases,
an explicit inverse can be stated that has better computational properties.
This function computes by checking all terms `a : α` to find the `f a = b`, so it is O(N) where
`N = Fintype.card α`.
-/
def invOfMemRange : Set.range f → α := fun b =>
  Finset.choose (fun a => f a = b) Finset.univ
    ((existsUnique_congr (by simp)).mp (hf.existsUnique_of_mem_range b.property))

theorem left_inv_of_invOfMemRange (b : Set.range f) : f (hf.invOfMemRange b) = b :=
  (Finset.choose_spec (fun a => f a = b) _ _).right

@[simp]
theorem right_inv_of_invOfMemRange (a : α) : hf.invOfMemRange ⟨f a, Set.mem_range_self a⟩ = a :=
  hf (Finset.choose_spec (fun a' => f a' = f a) _ _).right

theorem invFun_restrict [Nonempty α] : (Set.range f).restrict (invFun f) = hf.invOfMemRange := by
  ext ⟨b, h⟩
  apply hf
  simp [hf.left_inv_of_invOfMemRange, @invFun_eq _ _ _ f b (Set.mem_range.mp h)]

theorem invOfMemRange_surjective : Function.Surjective hf.invOfMemRange := fun a =>
  ⟨⟨f a, Set.mem_range_self a⟩, by simp⟩

end Injective

namespace Embedding

variable (f : α ↪ β) (b : Set.range f)

/-- The inverse of an embedding `f : α ↪ β`, of the type `↥(Set.range f) → α`.
This is the computable version of `Function.invFun` that requires `Fintype α` and `DecidableEq β`,
or the function version of applying `(Equiv.ofInjective f f.injective).symm`.
This function should not usually be used for actual computation because for most cases,
an explicit inverse can be stated that has better computational properties.
This function computes by checking all terms `a : α` to find the `f a = b`, so it is O(N) where
`N = Fintype.card α`.
-/
def invOfMemRange : α :=
  f.injective.invOfMemRange b

@[simp]
theorem left_inv_of_invOfMemRange : f (f.invOfMemRange b) = b :=
  f.injective.left_inv_of_invOfMemRange b

@[simp]
theorem right_inv_of_invOfMemRange (a : α) : f.invOfMemRange ⟨f a, Set.mem_range_self a⟩ = a :=
  f.injective.right_inv_of_invOfMemRange a

theorem invFun_restrict [Nonempty α] : (Set.range f).restrict (invFun f) = f.invOfMemRange := by
  ext ⟨b, h⟩
  apply f.injective
  simp [f.left_inv_of_invOfMemRange, @invFun_eq _ _ _ f b (Set.mem_range.mp h)]

theorem invOfMemRange_surjective : Function.Surjective f.invOfMemRange := fun a =>
  ⟨⟨f a, Set.mem_range_self a⟩, by simp⟩

end Embedding

end Function

end Inv

namespace Fintype

/-- Given an injective function to a fintype, the domain is also a
fintype. This is noncomputable because injectivity alone cannot be
used to construct preimages. -/
noncomputable def ofInjective [Fintype β] (f : α → β) (H : Function.Injective f) : Fintype α :=
  letI := Classical.dec
  if hα : Nonempty α then
    letI := Classical.inhabited_of_nonempty hα
    ofSurjective (invFun f) (invFun_surjective H)
  else ⟨∅, fun x => (hα ⟨x⟩).elim⟩

/-- If `f : α ≃ β` and `α` is a fintype, then `β` is also a fintype. -/
def ofEquiv (α : Type*) [Fintype α] (f : α ≃ β) : Fintype β :=
  ofBijective _ f.bijective

/-- Any subsingleton type with a witness is a fintype (with one term). -/
def ofSubsingleton (a : α) [Subsingleton α] : Fintype α :=
  ⟨{a}, fun _ => Finset.mem_singleton.2 (Subsingleton.elim _ _)⟩

-- In principle, this could be a `simp` theorem but it applies to any occurrence of `univ` and
-- required unification of the (possibly very complex) `Fintype` instances.
theorem univ_ofSubsingleton (a : α) [Subsingleton α] : @univ _ (ofSubsingleton a) = {a} :=
  rfl

/-- An empty type is a fintype. Not registered as an instance, to make sure that there aren't two
conflicting `Fintype ι` instances around when casing over whether a fintype `ι` is empty or not. -/
def ofIsEmpty [IsEmpty α] : Fintype α :=
  ⟨∅, isEmptyElim⟩

/-- Note: this lemma is specifically about `Fintype.ofIsEmpty`. For a statement about
arbitrary `Fintype` instances, use `Finset.univ_eq_empty`. -/
theorem univ_ofIsEmpty [IsEmpty α] : @univ α Fintype.ofIsEmpty = ∅ :=
  rfl

instance : Fintype Empty := Fintype.ofIsEmpty
instance : Fintype PEmpty := Fintype.ofIsEmpty

end Fintype

namespace Set

variable {s t : Set α}

/-- Construct a finset enumerating a set `s`, given a `Fintype` instance. -/
def toFinset (s : Set α) [Fintype s] : Finset α :=
  (@Finset.univ s _).map <| Function.Embedding.subtype _

@[congr]
theorem toFinset_congr {s t : Set α} [Fintype s] [Fintype t] (h : s = t) :
    toFinset s = toFinset t := by subst h; congr!

@[simp]
theorem mem_toFinset {s : Set α} [Fintype s] {a : α} : a ∈ s.toFinset ↔ a ∈ s := by
  simp [toFinset]

/-- Many `Fintype` instances for sets are defined using an extensionally equal `Finset`.
Rewriting `s.toFinset` with `Set.toFinset_ofFinset` replaces the term with such a `Finset`. -/
theorem toFinset_ofFinset {p : Set α} (s : Finset α) (H : ∀ x, x ∈ s ↔ x ∈ p) :
    @Set.toFinset _ p (Fintype.ofFinset s H) = s :=
  Finset.ext fun x => by rw [@mem_toFinset _ _ (id _), H]

/-- Membership of a set with a `Fintype` instance is decidable.

Using this as an instance leads to potential loops with `Subtype.fintype` under certain decidability
assumptions, so it should only be declared a local instance. -/
def decidableMemOfFintype [DecidableEq α] (s : Set α) [Fintype s] (a) : Decidable (a ∈ s) :=
  decidable_of_iff _ mem_toFinset

@[simp]
theorem coe_toFinset (s : Set α) [Fintype s] : (↑s.toFinset : Set α) = s :=
  Set.ext fun _ => mem_toFinset

@[simp]
theorem toFinset_nonempty {s : Set α} [Fintype s] : s.toFinset.Nonempty ↔ s.Nonempty := by
  rw [← Finset.coe_nonempty, coe_toFinset]

@[aesop safe apply (rule_sets := [finsetNonempty])]
alias ⟨_, Aesop.toFinset_nonempty_of_nonempty⟩ := toFinset_nonempty

@[simp]
theorem toFinset_inj {s t : Set α} [Fintype s] [Fintype t] : s.toFinset = t.toFinset ↔ s = t :=
  ⟨fun h => by rw [← s.coe_toFinset, h, t.coe_toFinset], fun h => by simp [h]⟩

@[mono]
theorem toFinset_subset_toFinset [Fintype s] [Fintype t] : s.toFinset ⊆ t.toFinset ↔ s ⊆ t := by
  simp [Finset.subset_iff, Set.subset_def]

@[simp]
theorem toFinset_ssubset [Fintype s] {t : Finset α} : s.toFinset ⊂ t ↔ s ⊂ t := by
  rw [← Finset.coe_ssubset, coe_toFinset]

@[simp]
theorem subset_toFinset {s : Finset α} [Fintype t] : s ⊆ t.toFinset ↔ ↑s ⊆ t := by
  rw [← Finset.coe_subset, coe_toFinset]

@[simp]
theorem ssubset_toFinset {s : Finset α} [Fintype t] : s ⊂ t.toFinset ↔ ↑s ⊂ t := by
  rw [← Finset.coe_ssubset, coe_toFinset]

@[mono]
theorem toFinset_ssubset_toFinset [Fintype s] [Fintype t] : s.toFinset ⊂ t.toFinset ↔ s ⊂ t := by
  simp only [Finset.ssubset_def, toFinset_subset_toFinset, ssubset_def]

@[simp]
theorem toFinset_subset [Fintype s] {t : Finset α} : s.toFinset ⊆ t ↔ s ⊆ t := by
  rw [← Finset.coe_subset, coe_toFinset]

alias ⟨_, toFinset_mono⟩ := toFinset_subset_toFinset

alias ⟨_, toFinset_strict_mono⟩ := toFinset_ssubset_toFinset

@[simp]
theorem disjoint_toFinset [Fintype s] [Fintype t] :
    Disjoint s.toFinset t.toFinset ↔ Disjoint s t := by simp only [← disjoint_coe, coe_toFinset]

@[simp]
theorem toFinset_nontrivial [Fintype s] : s.toFinset.Nontrivial ↔ s.Nontrivial := by
  rw [Finset.Nontrivial, coe_toFinset]

section DecidableEq

variable [DecidableEq α] (s t) [Fintype s] [Fintype t]

@[simp]
theorem toFinset_inter [Fintype (s ∩ t : Set _)] : (s ∩ t).toFinset = s.toFinset ∩ t.toFinset := by
  ext
  simp

@[simp]
theorem toFinset_union [Fintype (s ∪ t : Set _)] : (s ∪ t).toFinset = s.toFinset ∪ t.toFinset := by
  ext
  simp

@[simp]
theorem toFinset_diff [Fintype (s \ t : Set _)] : (s \ t).toFinset = s.toFinset \ t.toFinset := by
  ext
  simp

open scoped symmDiff in
@[simp]
theorem toFinset_symmDiff [Fintype (s ∆ t : Set _)] :
    (s ∆ t).toFinset = s.toFinset ∆ t.toFinset := by
  ext
  simp [mem_symmDiff, Finset.mem_symmDiff]

@[simp]
theorem toFinset_compl [Fintype α] [Fintype (sᶜ : Set _)] : sᶜ.toFinset = s.toFinsetᶜ := by
  ext
  simp

end DecidableEq

-- TODO The `↥` circumvents an elaboration bug. See comment on `Set.toFinset_univ`.
@[simp]
theorem toFinset_empty [Fintype (∅ : Set α)] : (∅ : Set α).toFinset = ∅ := by
  ext
  simp

/- TODO Without the coercion arrow (`↥`) there is an elaboration bug in the following two;
it essentially infers `Fintype.{v} (Set.univ.{u} : Set α)` with `v` and `u` distinct.
Reported in https://github.com/leanprover-community/lean/issues/672 -/
@[simp]
theorem toFinset_univ [Fintype α] [Fintype (Set.univ : Set α)] :
    (Set.univ : Set α).toFinset = Finset.univ := by
  ext
  simp

@[simp]
theorem toFinset_eq_empty [Fintype s] : s.toFinset = ∅ ↔ s = ∅ := by
  let A : Fintype (∅ : Set α) := Fintype.ofIsEmpty
  rw [← toFinset_empty, toFinset_inj]

@[simp]
theorem toFinset_eq_univ [Fintype α] [Fintype s] : s.toFinset = Finset.univ ↔ s = univ := by
  rw [← coe_inj, coe_toFinset, coe_univ]

@[simp]
theorem toFinset_setOf [Fintype α] (p : α → Prop) [DecidablePred p] [Fintype { x | p x }] :
    Set.toFinset {x | p x} = Finset.univ.filter p := by
  ext
  simp

theorem toFinset_ssubset_univ [Fintype α] {s : Set α} [Fintype s] :
    s.toFinset ⊂ Finset.univ ↔ s ⊂ univ := by simp

@[simp]
theorem toFinset_image [DecidableEq β] (f : α → β) (s : Set α) [Fintype s] [Fintype (f '' s)] :
    (f '' s).toFinset = s.toFinset.image f :=
  Finset.coe_injective <| by simp

@[simp]
theorem toFinset_range [DecidableEq α] [Fintype β] (f : β → α) [Fintype (Set.range f)] :
    (Set.range f).toFinset = Finset.univ.image f := by
  ext
  simp

@[simp] -- Porting note: new attribute
theorem toFinset_singleton (a : α) [Fintype ({a} : Set α)] : ({a} : Set α).toFinset = {a} := by
  ext
  simp

@[simp]
theorem toFinset_insert [DecidableEq α] {a : α} {s : Set α} [Fintype (insert a s : Set α)]
    [Fintype s] : (insert a s).toFinset = insert a s.toFinset := by
  ext
  simp

theorem filter_mem_univ_eq_toFinset [Fintype α] (s : Set α) [Fintype s] [DecidablePred (· ∈ s)] :
    Finset.univ.filter (· ∈ s) = s.toFinset := by
  ext
  simp only [Finset.mem_univ, decide_eq_true_eq, forall_true_left, mem_filter,
    true_and, mem_toFinset]

end Set

@[simp]
theorem Finset.toFinset_coe (s : Finset α) [Fintype (s : Set α)] : (s : Set α).toFinset = s :=
  ext fun _ => Set.mem_toFinset
=======
open Finset
>>>>>>> a221dba4

instance Fin.fintype (n : ℕ) : Fintype (Fin n) :=
  ⟨⟨List.finRange n, List.nodup_finRange n⟩, List.mem_finRange⟩

theorem Fin.univ_def (n : ℕ) : (univ : Finset (Fin n)) = ⟨List.finRange n, List.nodup_finRange n⟩ :=
  rfl

/-- See also `nonempty_encodable`, `nonempty_denumerable`. -/
theorem nonempty_fintype (α : Type*) [Finite α] : Nonempty (Fintype α) := by
  rcases Finite.exists_equiv_fin α with ⟨n, ⟨e⟩⟩
  exact ⟨.ofEquiv _ e.symm⟩

@[simp] theorem List.toFinset_finRange (n : ℕ) : (List.finRange n).toFinset = Finset.univ := by
  ext; simp

@[simp] theorem Fin.univ_val_map {n : ℕ} (f : Fin n → α) :
    Finset.univ.val.map f = List.ofFn f := by
  simp [List.ofFn_eq_map, univ_def]

theorem Fin.univ_image_def {n : ℕ} [DecidableEq α] (f : Fin n → α) :
    Finset.univ.image f = (List.ofFn f).toFinset := by
  simp [Finset.image]

theorem Fin.univ_map_def {n : ℕ} (f : Fin n ↪ α) :
    Finset.univ.map f = ⟨List.ofFn f, List.nodup_ofFn.mpr f.injective⟩ := by
  simp [Finset.map]

@[simp]
theorem Fin.image_succAbove_univ {n : ℕ} (i : Fin (n + 1)) : univ.image i.succAbove = {i}ᶜ := by
  ext m
  simp

@[simp]
theorem Fin.image_succ_univ (n : ℕ) : (univ : Finset (Fin n)).image Fin.succ = {0}ᶜ := by
  rw [← Fin.succAbove_zero, Fin.image_succAbove_univ]

@[simp]
theorem Fin.image_castSucc (n : ℕ) :
    (univ : Finset (Fin n)).image Fin.castSucc = {Fin.last n}ᶜ := by
  rw [← Fin.succAbove_last, Fin.image_succAbove_univ]

/- The following three lemmas use `Finset.cons` instead of `insert` and `Finset.map` instead of
`Finset.image` to reduce proof obligations downstream. -/
/-- Embed `Fin n` into `Fin (n + 1)` by prepending zero to the `univ` -/
theorem Fin.univ_succ (n : ℕ) :
    (univ : Finset (Fin (n + 1))) =
      Finset.cons 0 (univ.map ⟨Fin.succ, Fin.succ_injective _⟩) (by simp [map_eq_image]) := by
  simp [map_eq_image]

/-- Embed `Fin n` into `Fin (n + 1)` by appending a new `Fin.last n` to the `univ` -/
theorem Fin.univ_castSuccEmb (n : ℕ) :
    (univ : Finset (Fin (n + 1))) =
      Finset.cons (Fin.last n) (univ.map Fin.castSuccEmb) (by simp [map_eq_image]) := by
  simp [map_eq_image]

/-- Embed `Fin n` into `Fin (n + 1)` by inserting
around a specified pivot `p : Fin (n + 1)` into the `univ` -/
theorem Fin.univ_succAbove (n : ℕ) (p : Fin (n + 1)) :
    (univ : Finset (Fin (n + 1))) = Finset.cons p (univ.map <| Fin.succAboveEmb p) (by simp) := by
  simp [map_eq_image]

@[simp] theorem Fin.univ_image_get [DecidableEq α] (l : List α) :
    Finset.univ.image l.get = l.toFinset := by
  simp [univ_image_def]

@[simp] theorem Fin.univ_image_getElem' [DecidableEq β] (l : List α) (f : α → β) :
    Finset.univ.image (fun i : Fin l.length => f <| l[(i : Nat)]) = (l.map f).toFinset := by
  simp only [univ_image_def, List.ofFn_getElem_eq_map]

theorem Fin.univ_image_get' [DecidableEq β] (l : List α) (f : α → β) :
    Finset.univ.image (f <| l.get ·) = (l.map f).toFinset := by
  simp

@[instance]
def Unique.fintype {α : Type*} [Unique α] : Fintype α :=
  Fintype.ofSubsingleton default

/-- Short-circuit instance to decrease search for `Unique.fintype`,
since that relies on a subsingleton elimination for `Unique`. -/
instance Fintype.subtypeEq (y : α) : Fintype { x // x = y } :=
  Fintype.subtype {y} (by simp)

/-- Short-circuit instance to decrease search for `Unique.fintype`,
since that relies on a subsingleton elimination for `Unique`. -/
instance Fintype.subtypeEq' (y : α) : Fintype { x // y = x } :=
  Fintype.subtype {y} (by simp [eq_comm])

theorem Fintype.univ_empty : @univ Empty _ = ∅ :=
  rfl

theorem Fintype.univ_pempty : @univ PEmpty _ = ∅ :=
  rfl

instance Unit.fintype : Fintype Unit :=
  Fintype.ofSubsingleton ()

theorem Fintype.univ_unit : @univ Unit _ = {()} :=
  rfl

instance PUnit.fintype : Fintype PUnit :=
  Fintype.ofSubsingleton PUnit.unit

theorem Fintype.univ_punit : @univ PUnit _ = {PUnit.unit} :=
  rfl

@[simp]
theorem Fintype.univ_bool : @univ Bool _ = {true, false} :=
  rfl

/-- Given that `α × β` is a fintype, `α` is also a fintype. -/
def Fintype.prodLeft {α β} [DecidableEq α] [Fintype (α × β)] [Nonempty β] : Fintype α :=
  ⟨(@univ (α × β) _).image Prod.fst, fun a => by simp⟩

/-- Given that `α × β` is a fintype, `β` is also a fintype. -/
def Fintype.prodRight {α β} [DecidableEq β] [Fintype (α × β)] [Nonempty α] : Fintype β :=
  ⟨(@univ (α × β) _).image Prod.snd, fun b => by simp⟩

instance ULift.fintype (α : Type*) [Fintype α] : Fintype (ULift α) :=
  Fintype.ofEquiv _ Equiv.ulift.symm

instance PLift.fintype (α : Type*) [Fintype α] : Fintype (PLift α) :=
  Fintype.ofEquiv _ Equiv.plift.symm

instance PLift.fintypeProp (p : Prop) [Decidable p] : Fintype (PLift p) :=
  ⟨if h : p then {⟨h⟩} else ∅, fun ⟨h⟩ => by simp [h]⟩

instance Quotient.fintype [Fintype α] (s : Setoid α) [DecidableRel ((· ≈ ·) : α → α → Prop)] :
    Fintype (Quotient s) :=
  Fintype.ofSurjective Quotient.mk'' Quotient.mk''_surjective

instance PSigma.fintypePropLeft {α : Prop} {β : α → Type*} [Decidable α] [∀ a, Fintype (β a)] :
    Fintype (Σ'a, β a) :=
  if h : α then Fintype.ofEquiv (β h) ⟨fun x => ⟨h, x⟩, PSigma.snd, fun _ => rfl, fun ⟨_, _⟩ => rfl⟩
  else ⟨∅, fun x => (h x.1).elim⟩

instance PSigma.fintypePropRight {α : Type*} {β : α → Prop} [∀ a, Decidable (β a)] [Fintype α] :
    Fintype (Σ'a, β a) :=
  Fintype.ofEquiv { a // β a }
    ⟨fun ⟨x, y⟩ => ⟨x, y⟩, fun ⟨x, y⟩ => ⟨x, y⟩, fun ⟨_, _⟩ => rfl, fun ⟨_, _⟩ => rfl⟩

instance PSigma.fintypePropProp {α : Prop} {β : α → Prop} [Decidable α] [∀ a, Decidable (β a)] :
    Fintype (Σ'a, β a) :=
  if h : ∃ a, β a then ⟨{⟨h.fst, h.snd⟩}, fun ⟨_, _⟩ => by simp⟩ else ⟨∅, fun ⟨x, y⟩ =>
    (h ⟨x, y⟩).elim⟩

instance pfunFintype (p : Prop) [Decidable p] (α : p → Type*) [∀ hp, Fintype (α hp)] :
    Fintype (∀ hp : p, α hp) :=
  if hp : p then Fintype.ofEquiv (α hp) ⟨fun a _ => a, fun f => f hp, fun _ => rfl, fun _ => rfl⟩
  else ⟨singleton fun h => (hp h).elim, fun h => mem_singleton.2
    (funext fun x => by contradiction)⟩

section Trunc

/-- For `s : Multiset α`, we can lift the existential statement that `∃ x, x ∈ s` to a `Trunc α`.
-/
def truncOfMultisetExistsMem {α} (s : Multiset α) : (∃ x, x ∈ s) → Trunc α :=
  Quotient.recOnSubsingleton s fun l h =>
    match l, h with
    | [], _ => False.elim (by tauto)
    | a :: _, _ => Trunc.mk a

/-- A `Nonempty` `Fintype` constructively contains an element.
-/
def truncOfNonemptyFintype (α) [Nonempty α] [Fintype α] : Trunc α :=
  truncOfMultisetExistsMem Finset.univ.val (by simp)

/-- By iterating over the elements of a fintype, we can lift an existential statement `∃ a, P a`
to `Trunc (Σ' a, P a)`, containing data.
-/
def truncSigmaOfExists {α} [Fintype α] {P : α → Prop} [DecidablePred P] (h : ∃ a, P a) :
    Trunc (Σ'a, P a) :=
  @truncOfNonemptyFintype (Σ'a, P a) ((Exists.elim h) fun a ha => ⟨⟨a, ha⟩⟩) _

end Trunc

namespace Multiset

variable [Fintype α] [Fintype β]

@[simp]
theorem count_univ [DecidableEq α] (a : α) : count a Finset.univ.val = 1 :=
  count_eq_one_of_mem Finset.univ.nodup (Finset.mem_univ _)

@[simp]
theorem map_univ_val_equiv (e : α ≃ β) :
    map e univ.val = univ.val := by
  rw [← congr_arg Finset.val (Finset.map_univ_equiv e), Finset.map_val, Equiv.coe_toEmbedding]

/-- For functions on finite sets, they are bijections iff they map universes into universes. -/
@[simp]
theorem bijective_iff_map_univ_eq_univ (f : α → β) :
    f.Bijective ↔ map f (Finset.univ : Finset α).val = univ.val :=
  ⟨fun bij ↦ congr_arg (·.val) (map_univ_equiv <| Equiv.ofBijective f bij),
    fun eq ↦ ⟨
      fun a₁ a₂ ↦ inj_on_of_nodup_map (eq.symm ▸ univ.nodup) _ (mem_univ a₁) _ (mem_univ a₂),
      fun b ↦ have ⟨a, _, h⟩ := mem_map.mp (eq.symm ▸ mem_univ_val b); ⟨a, h⟩⟩⟩

end Multiset

/-- Auxiliary definition to show `exists_seq_of_forall_finset_exists`. -/
noncomputable def seqOfForallFinsetExistsAux {α : Type*} [DecidableEq α] (P : α → Prop)
    (r : α → α → Prop) (h : ∀ s : Finset α, ∃ y, (∀ x ∈ s, P x) → P y ∧ ∀ x ∈ s, r x y) : ℕ → α
  | n =>
    Classical.choose
      (h
        (Finset.image (fun i : Fin n => seqOfForallFinsetExistsAux P r h i)
          (Finset.univ : Finset (Fin n))))

/-- Induction principle to build a sequence, by adding one point at a time satisfying a given
relation with respect to all the previously chosen points.

More precisely, Assume that, for any finite set `s`, one can find another point satisfying
some relation `r` with respect to all the points in `s`. Then one may construct a
function `f : ℕ → α` such that `r (f m) (f n)` holds whenever `m < n`.
We also ensure that all constructed points satisfy a given predicate `P`. -/
theorem exists_seq_of_forall_finset_exists {α : Type*} (P : α → Prop) (r : α → α → Prop)
    (h : ∀ s : Finset α, (∀ x ∈ s, P x) → ∃ y, P y ∧ ∀ x ∈ s, r x y) :
    ∃ f : ℕ → α, (∀ n, P (f n)) ∧ ∀ m n, m < n → r (f m) (f n) := by
  classical
    have : Nonempty α := by
      rcases h ∅ (by simp) with ⟨y, _⟩
      exact ⟨y⟩
    choose! F hF using h
    have h' : ∀ s : Finset α, ∃ y, (∀ x ∈ s, P x) → P y ∧ ∀ x ∈ s, r x y := fun s => ⟨F s, hF s⟩
    set f := seqOfForallFinsetExistsAux P r h' with hf
    have A : ∀ n : ℕ, P (f n) := by
      intro n
      induction' n using Nat.strong_induction_on with n IH
      have IH' : ∀ x : Fin n, P (f x) := fun n => IH n.1 n.2
      rw [hf, seqOfForallFinsetExistsAux]
      exact
        (Classical.choose_spec
            (h' (Finset.image (fun i : Fin n => f i) (Finset.univ : Finset (Fin n))))
            (by simp [IH'])).1
    refine ⟨f, A, fun m n hmn => ?_⟩
    conv_rhs => rw [hf]
    rw [seqOfForallFinsetExistsAux]
    apply
      (Classical.choose_spec
          (h' (Finset.image (fun i : Fin n => f i) (Finset.univ : Finset (Fin n)))) (by simp [A])).2
    exact Finset.mem_image.2 ⟨⟨m, hmn⟩, Finset.mem_univ _, rfl⟩

/-- Induction principle to build a sequence, by adding one point at a time satisfying a given
symmetric relation with respect to all the previously chosen points.

More precisely, Assume that, for any finite set `s`, one can find another point satisfying
some relation `r` with respect to all the points in `s`. Then one may construct a
function `f : ℕ → α` such that `r (f m) (f n)` holds whenever `m ≠ n`.
We also ensure that all constructed points satisfy a given predicate `P`. -/
theorem exists_seq_of_forall_finset_exists' {α : Type*} (P : α → Prop) (r : α → α → Prop)
    [IsSymm α r] (h : ∀ s : Finset α, (∀ x ∈ s, P x) → ∃ y, P y ∧ ∀ x ∈ s, r x y) :
    ∃ f : ℕ → α, (∀ n, P (f n)) ∧ Pairwise (r on f) := by
  rcases exists_seq_of_forall_finset_exists P r h with ⟨f, hf, hf'⟩
  refine ⟨f, hf, fun m n hmn => ?_⟩
  rcases lt_trichotomy m n with (h | rfl | h)
  · exact hf' m n h
  · exact (hmn rfl).elim
  · unfold Function.onFun
    apply symm
    exact hf' n m h<|MERGE_RESOLUTION|>--- conflicted
+++ resolved
@@ -27,738 +27,7 @@
 
 variable {α β γ : Type*}
 
-<<<<<<< HEAD
-/-- `Fintype α` means that `α` is finite, i.e. there are only
-  finitely many distinct elements of type `α`. The evidence of this
-  is a finset `elems` (a list up to permutation without duplicates),
-  together with a proof that everything of type `α` is in the list. -/
-class Fintype (α : Type*) where
-  /-- The `Finset` containing all elements of a `Fintype` -/
-  elems : Finset α
-  /-- A proof that `elems` contains every element of the type -/
-  complete : ∀ x : α, x ∈ elems
-
-namespace Finset
-
-variable [Fintype α] {s t : Finset α}
-
-/-- `univ` is the universal finite set of type `Finset α` implied from
-  the assumption `Fintype α`. -/
-def univ : Finset α :=
-  @Fintype.elems α _
-
-@[simp]
-theorem mem_univ (x : α) : x ∈ (univ : Finset α) :=
-  Fintype.complete x
-
-theorem mem_univ_val : ∀ x, x ∈ (univ : Finset α).1 := by simp
-
-theorem eq_univ_iff_forall : s = univ ↔ ∀ x, x ∈ s := by simp [Finset.ext_iff]
-
-theorem eq_univ_of_forall : (∀ x, x ∈ s) → s = univ :=
-  eq_univ_iff_forall.2
-
-@[simp, norm_cast]
-theorem coe_univ : ↑(univ : Finset α) = (Set.univ : Set α) := by ext; simp
-
-@[simp, norm_cast]
-theorem coe_eq_univ : (s : Set α) = Set.univ ↔ s = univ := by rw [← coe_univ, coe_inj]
-
-theorem Nonempty.eq_univ [Subsingleton α] : s.Nonempty → s = univ := by
-  rintro ⟨x, hx⟩
-  exact eq_univ_of_forall fun y => by rwa [Subsingleton.elim y x]
-
-theorem univ_nonempty_iff : (univ : Finset α).Nonempty ↔ Nonempty α := by
-  rw [← coe_nonempty, coe_univ, Set.nonempty_iff_univ_nonempty]
-
-@[simp, aesop unsafe apply (rule_sets := [finsetNonempty])]
-theorem univ_nonempty [Nonempty α] : (univ : Finset α).Nonempty :=
-  univ_nonempty_iff.2 ‹_›
-
-theorem univ_eq_empty_iff : (univ : Finset α) = ∅ ↔ IsEmpty α := by
-  rw [← not_nonempty_iff, ← univ_nonempty_iff, not_nonempty_iff_eq_empty]
-
-theorem univ_nontrivial_iff :
-    (Finset.univ : Finset α).Nontrivial ↔ Nontrivial α := by
-  rw [Finset.Nontrivial, Finset.coe_univ, Set.nontrivial_univ_iff]
-
-theorem univ_nontrivial [h : Nontrivial α] :
-    (Finset.univ : Finset α).Nontrivial :=
-  univ_nontrivial_iff.mpr h
-
-@[simp]
-theorem univ_eq_empty [IsEmpty α] : (univ : Finset α) = ∅ :=
-  univ_eq_empty_iff.2 ‹_›
-
-@[simp]
-theorem univ_unique [Unique α] : (univ : Finset α) = {default} :=
-  Finset.ext fun x => iff_of_true (mem_univ _) <| mem_singleton.2 <| Subsingleton.elim x default
-
-@[simp]
-theorem subset_univ (s : Finset α) : s ⊆ univ := fun a _ => mem_univ a
-
-instance boundedOrder : BoundedOrder (Finset α) :=
-  { inferInstanceAs (OrderBot (Finset α)) with
-    top := univ
-    le_top := subset_univ }
-
-@[simp]
-theorem top_eq_univ : (⊤ : Finset α) = univ :=
-  rfl
-
-theorem ssubset_univ_iff {s : Finset α} : s ⊂ univ ↔ s ≠ univ :=
-  @lt_top_iff_ne_top _ _ _ s
-
-@[simp]
-theorem univ_subset_iff {s : Finset α} : univ ⊆ s ↔ s = univ :=
-  @top_le_iff _ _ _ s
-
-theorem codisjoint_left : Codisjoint s t ↔ ∀ ⦃a⦄, a ∉ s → a ∈ t := by
-  classical simp [codisjoint_iff, eq_univ_iff_forall, or_iff_not_imp_left]
-
-theorem codisjoint_right : Codisjoint s t ↔ ∀ ⦃a⦄, a ∉ t → a ∈ s :=
-  codisjoint_comm.trans codisjoint_left
-
-instance booleanAlgebra [DecidableEq α] : BooleanAlgebra (Finset α) :=
-  GeneralizedBooleanAlgebra.toBooleanAlgebra
-
-end Finset
-
-namespace Mathlib.Meta
-open Lean Elab Term Meta Batteries.ExtendedBinder
-
-/-- Elaborate set builder notation for `Finset`.
-
-* `{x | p x}` is elaborated as `Finset.filter (fun x ↦ p x) Finset.univ` if the expected type is
-  `Finset ?α`.
-* `{x : α | p x}` is elaborated as `Finset.filter (fun x : α ↦ p x) Finset.univ` if the expected
-  type is `Finset ?α`.
-* `{x ∉ s | p x}` is elaborated as `Finset.filter (fun x ↦ p x) sᶜ` if either the expected type is
-  `Finset ?α` or the expected type is not `Set ?α` and `s` has expected type `Finset ?α`.
-* `{x ≠ a | p x}` is elaborated as `Finset.filter (fun x ↦ p x) {a}ᶜ` if the expected type is
-  `Finset ?α`.
-
-See also
-* `Data.Set.Defs` for the `Set` builder notation elaborator that this elaborator partly overrides.
-* `Data.Finset.Basic` for the `Finset` builder notation elaborator partly overriding this one for
-  syntax of the form `{x ∈ s | p x}`.
-* `Data.Fintype.Basic` for the `Finset` builder notation elaborator handling syntax of the form
-  `{x | p x}`, `{x : α | p x}`, `{x ∉ s | p x}`, `{x ≠ a | p x}`.
-* `Order.LocallyFinite.Basic` for the `Finset` builder notation elaborator handling syntax of the
-  form `{x ≤ a | p x}`, `{x ≥ a | p x}`, `{x < a | p x}`, `{x > a | p x}`.
-
-TODO: Write a delaborator
--/
-@[term_elab setBuilder]
-def elabFinsetBuilderSetOf : TermElab
-  | `({ $x:ident | $p }), expectedType? => do
-    -- If the expected type is not known to be `Finset ?α`, give up.
-    unless ← knownToBeFinsetNotSet expectedType? do throwUnsupportedSyntax
-    elabTerm (← `(Finset.filter (fun $x:ident ↦ $p) Finset.univ)) expectedType?
-  | `({ $x:ident : $t | $p }), expectedType? => do
-    -- If the expected type is not known to be `Finset ?α`, give up.
-    unless ← knownToBeFinsetNotSet expectedType? do throwUnsupportedSyntax
-    elabTerm (← `(Finset.filter (fun $x:ident : $t ↦ $p) Finset.univ)) expectedType?
-  | `({ $x:ident ∉ $s:term | $p }), expectedType? => do
-    -- If the expected type is known to be `Set ?α`, give up. If it is not known to be `Set ?α` or
-    -- `Finset ?α`, check the expected type of `s`.
-    unless ← knownToBeFinsetNotSet expectedType? do
-      let ty ← try whnfR (← inferType (← elabTerm s none)) catch _ => throwUnsupportedSyntax
-      -- If the expected type of `s` is not known to be `Finset ?α`, give up.
-      match_expr ty with
-      | Finset _ => pure ()
-      | _ => throwUnsupportedSyntax
-    -- Finally, we can elaborate the syntax as a finset.
-    -- TODO: Seems a bit wasteful to have computed the expected type but still use `expectedType?`.
-    elabTerm (← `(Finset.filter (fun $x:ident ↦ $p) $sᶜ)) expectedType?
-  | `({ $x:ident ≠ $a | $p }), expectedType? => do
-    -- If the expected type is not known to be `Finset ?α`, give up.
-    unless ← knownToBeFinsetNotSet expectedType? do throwUnsupportedSyntax
-    elabTerm (← `(Finset.filter (fun $x:ident ↦ $p) (singleton $a)ᶜ)) expectedType?
-  | _, _ => throwUnsupportedSyntax
-
-end Mathlib.Meta
-
-namespace Finset
-variable [Fintype α] {s t : Finset α}
-
-section BooleanAlgebra
-variable [DecidableEq α] {a : α}
-
-theorem sdiff_eq_inter_compl (s t : Finset α) : s \ t = s ∩ tᶜ :=
-  sdiff_eq
-
-theorem compl_eq_univ_sdiff (s : Finset α) : sᶜ = univ \ s :=
-  rfl
-
-@[simp]
-theorem mem_compl : a ∈ sᶜ ↔ a ∉ s := by simp [compl_eq_univ_sdiff]
-
-theorem not_mem_compl : a ∉ sᶜ ↔ a ∈ s := by rw [mem_compl, not_not]
-
-@[simp, norm_cast]
-theorem coe_compl (s : Finset α) : ↑sᶜ = (↑s : Set α)ᶜ :=
-  Set.ext fun _ => mem_compl
-
-@[simp] lemma compl_subset_compl : sᶜ ⊆ tᶜ ↔ t ⊆ s := @compl_le_compl_iff_le (Finset α) _ _ _
-@[simp] lemma compl_ssubset_compl : sᶜ ⊂ tᶜ ↔ t ⊂ s := @compl_lt_compl_iff_lt (Finset α) _ _ _
-
-lemma subset_compl_comm : s ⊆ tᶜ ↔ t ⊆ sᶜ := le_compl_iff_le_compl (α := Finset α)
-
-@[simp] lemma subset_compl_singleton : s ⊆ {a}ᶜ ↔ a ∉ s := by
-  rw [subset_compl_comm, singleton_subset_iff, mem_compl]
-
-@[simp]
-theorem compl_empty : (∅ : Finset α)ᶜ = univ :=
-  compl_bot
-
-@[simp]
-theorem compl_univ : (univ : Finset α)ᶜ = ∅ :=
-  compl_top
-
-@[simp]
-theorem compl_eq_empty_iff (s : Finset α) : sᶜ = ∅ ↔ s = univ :=
-  compl_eq_bot
-
-@[simp]
-theorem compl_eq_univ_iff (s : Finset α) : sᶜ = univ ↔ s = ∅ :=
-  compl_eq_top
-
-@[simp]
-theorem union_compl (s : Finset α) : s ∪ sᶜ = univ :=
-  sup_compl_eq_top
-
-@[simp]
-theorem inter_compl (s : Finset α) : s ∩ sᶜ = ∅ :=
-  inf_compl_eq_bot
-
-@[simp]
-theorem compl_union (s t : Finset α) : (s ∪ t)ᶜ = sᶜ ∩ tᶜ :=
-  compl_sup
-
-@[simp]
-theorem compl_inter (s t : Finset α) : (s ∩ t)ᶜ = sᶜ ∪ tᶜ :=
-  compl_inf
-
-@[simp]
-theorem compl_erase : (s.erase a)ᶜ = insert a sᶜ := by
-  ext
-  simp only [or_iff_not_imp_left, mem_insert, not_and, mem_compl, mem_erase]
-
-@[simp]
-theorem compl_insert : (insert a s)ᶜ = sᶜ.erase a := by
-  ext
-  simp only [not_or, mem_insert, mem_compl, mem_erase]
-
-theorem insert_compl_insert (ha : a ∉ s) : insert a (insert a s)ᶜ = sᶜ := by
-  simp_rw [compl_insert, insert_erase (mem_compl.2 ha)]
-
-@[simp]
-theorem insert_compl_self (x : α) : insert x ({x}ᶜ : Finset α) = univ := by
-  rw [← compl_erase, erase_singleton, compl_empty]
-
-@[simp]
-theorem compl_filter (p : α → Prop) [DecidablePred p] [∀ x, Decidable ¬p x] :
-    (univ.filter p)ᶜ = univ.filter fun x => ¬p x :=
-  ext <| by simp
-
-theorem compl_ne_univ_iff_nonempty (s : Finset α) : sᶜ ≠ univ ↔ s.Nonempty := by
-  simp [eq_univ_iff_forall, Finset.Nonempty]
-
-theorem compl_singleton (a : α) : ({a} : Finset α)ᶜ = univ.erase a := by
-  rw [compl_eq_univ_sdiff, sdiff_singleton_eq_erase]
-
-theorem insert_inj_on' (s : Finset α) : Set.InjOn (fun a => insert a s) (sᶜ : Finset α) := by
-  rw [coe_compl]
-  exact s.insert_inj_on
-
-theorem image_univ_of_surjective [Fintype β] {f : β → α} (hf : Surjective f) :
-    univ.image f = univ :=
-  eq_univ_of_forall <| hf.forall.2 fun _ => mem_image_of_mem _ <| mem_univ _
-
-@[simp]
-theorem image_univ_equiv [Fintype β] (f : β ≃ α) : univ.image f = univ :=
-  Finset.image_univ_of_surjective f.surjective
-
-@[simp] lemma univ_inter (s : Finset α) : univ ∩ s = s := by ext a; simp
-
-@[simp] lemma inter_univ (s : Finset α) : s ∩ univ = s := by rw [inter_comm, univ_inter]
-
-@[simp] lemma inter_eq_univ : s ∩ t = univ ↔ s = univ ∧ t = univ := inf_eq_top_iff
-
-end BooleanAlgebra
-
--- @[simp] --Note this would loop with `Finset.univ_unique`
-lemma singleton_eq_univ [Subsingleton α] (a : α) : ({a} : Finset α) = univ := by
-  ext b; simp [Subsingleton.elim a b]
-
-
-theorem map_univ_of_surjective [Fintype β] {f : β ↪ α} (hf : Surjective f) : univ.map f = univ :=
-  eq_univ_of_forall <| hf.forall.2 fun _ => mem_map_of_mem _ <| mem_univ _
-
-@[simp]
-theorem map_univ_equiv [Fintype β] (f : β ≃ α) : univ.map f.toEmbedding = univ :=
-  map_univ_of_surjective f.surjective
-
-theorem univ_map_equiv_to_embedding {α β : Type*} [Fintype α] [Fintype β] (e : α ≃ β) :
-    univ.map e.toEmbedding = univ :=
-  eq_univ_iff_forall.mpr fun b => mem_map.mpr ⟨e.symm b, mem_univ _, by simp⟩
-
-@[simp]
-theorem univ_filter_exists (f : α → β) [Fintype β] [DecidablePred fun y => ∃ x, f x = y]
-    [DecidableEq β] : (Finset.univ.filter fun y => ∃ x, f x = y) = Finset.univ.image f := by
-  ext
-  simp
-
-/-- Note this is a special case of `(Finset.image_preimage f univ _).symm`. -/
-theorem univ_filter_mem_range (f : α → β) [Fintype β] [DecidablePred fun y => y ∈ Set.range f]
-    [DecidableEq β] : (Finset.univ.filter fun y => y ∈ Set.range f) = Finset.univ.image f := by
-  letI : DecidablePred (fun y => ∃ x, f x = y) := by simpa using ‹_›
-  exact univ_filter_exists f
-
-theorem coe_filter_univ (p : α → Prop) [DecidablePred p] :
-    (univ.filter p : Set α) = { x | p x } := by simp
-
-end Finset
-
-namespace Finset
-variable  {s t : Finset α}
-
-@[simp] lemma subtype_eq_univ {p : α → Prop} [DecidablePred p] [Fintype {a // p a}] :
-    s.subtype p = univ ↔ ∀ ⦃a⦄, p a → a ∈ s := by simp [Finset.ext_iff]
-
-@[simp] lemma subtype_univ [Fintype α] (p : α → Prop) [DecidablePred p] [Fintype {a // p a}] :
-    univ.subtype p = univ := by simp
-
-lemma univ_map_subtype [Fintype α] (p : α → Prop) [DecidablePred p] [Fintype {a // p a}] :
-    univ.map (Function.Embedding.subtype p) = univ.filter p := by
-  rw [← subtype_map, subtype_univ]
-
-lemma univ_val_map_subtype_val [Fintype α] (p : α → Prop) [DecidablePred p] [Fintype {a // p a}] :
-    univ.val.map ((↑) : { a // p a } → α) = (univ.filter p).val := by
-  apply (map_val (Function.Embedding.subtype p) univ).symm.trans
-  apply congr_arg
-  apply univ_map_subtype
-
-lemma univ_val_map_subtype_restrict [Fintype α] (f : α → β)
-    (p : α → Prop) [DecidablePred p] [Fintype {a // p a}] :
-    univ.val.map (Subtype.restrict p f) = (univ.filter p).val.map f := by
-  rw [← univ_val_map_subtype_val, Multiset.map_map, Subtype.restrict_def]
-
-end Finset
-
-open Finset Function
-
-namespace Fintype
-
-instance decidablePiFintype {α} {β : α → Type*} [∀ a, DecidableEq (β a)] [Fintype α] :
-    DecidableEq (∀ a, β a) := fun f g =>
-  decidable_of_iff (∀ a ∈ @Fintype.elems α _, f a = g a)
-    (by simp [funext_iff, Fintype.complete])
-
-instance decidableForallFintype {p : α → Prop} [DecidablePred p] [Fintype α] :
-    Decidable (∀ a, p a) :=
-  decidable_of_iff (∀ a ∈ @univ α _, p a) (by simp)
-
-instance decidableExistsFintype {p : α → Prop} [DecidablePred p] [Fintype α] :
-    Decidable (∃ a, p a) :=
-  decidable_of_iff (∃ a ∈ @univ α _, p a) (by simp)
-
-instance decidableMemRangeFintype [Fintype α] [DecidableEq β] (f : α → β) :
-    DecidablePred (· ∈ Set.range f) := fun _ => Fintype.decidableExistsFintype
-
-instance decidableSubsingleton [Fintype α] [DecidableEq α] {s : Set α} [DecidablePred (· ∈ s)] :
-    Decidable s.Subsingleton := decidable_of_iff (∀ a ∈ s, ∀ b ∈ s, a = b) Iff.rfl
-
-section BundledHoms
-
-instance decidableEqEquivFintype [DecidableEq β] [Fintype α] : DecidableEq (α ≃ β) := fun a b =>
-  decidable_of_iff (a.1 = b.1) Equiv.coe_fn_injective.eq_iff
-
-instance decidableEqEmbeddingFintype [DecidableEq β] [Fintype α] : DecidableEq (α ↪ β) := fun a b =>
-  decidable_of_iff ((a : α → β) = b) Function.Embedding.coe_injective.eq_iff
-
-@[to_additive]
-instance decidableEqMulEquivFintype {α β : Type*} [DecidableEq β] [Fintype α] [Mul α] [Mul β] :
-    DecidableEq (α ≃* β) :=
-  fun a b => decidable_of_iff ((a : α → β) = b) (Injective.eq_iff DFunLike.coe_injective)
-
-end BundledHoms
-
-theorem nodup_map_univ_iff_injective [Fintype α] {f : α → β} :
-    (Multiset.map f univ.val).Nodup ↔ Function.Injective f := by
-  rw [nodup_map_iff_injOn, coe_univ, Set.injective_iff_injOn_univ]
-
-instance decidableInjectiveFintype [DecidableEq β] [Fintype α] :
-    DecidablePred (Injective : (α → β) → Prop) :=
-  -- Use custom implementation for better performance.
-  fun f => decidable_of_iff ((Multiset.map f univ.val).Nodup) nodup_map_univ_iff_injective
-
-instance decidableSurjectiveFintype [DecidableEq β] [Fintype α] [Fintype β] :
-    DecidablePred (Surjective : (α → β) → Prop) := fun x => by unfold Surjective; infer_instance
-
-instance decidableBijectiveFintype [DecidableEq β] [Fintype α] [Fintype β] :
-    DecidablePred (Bijective : (α → β) → Prop) := fun x => by unfold Bijective; infer_instance
-
-instance decidableRightInverseFintype [DecidableEq α] [Fintype α] (f : α → β) (g : β → α) :
-    Decidable (Function.RightInverse f g) :=
-  show Decidable (∀ x, g (f x) = x) by infer_instance
-
-instance decidableLeftInverseFintype [DecidableEq β] [Fintype β] (f : α → β) (g : β → α) :
-    Decidable (Function.LeftInverse f g) :=
-  show Decidable (∀ x, f (g x) = x) by infer_instance
-
-/-- Construct a proof of `Fintype α` from a universal multiset -/
-def ofMultiset [DecidableEq α] (s : Multiset α) (H : ∀ x : α, x ∈ s) : Fintype α :=
-  ⟨s.toFinset, by simpa using H⟩
-
-/-- Construct a proof of `Fintype α` from a universal list -/
-def ofList [DecidableEq α] (l : List α) (H : ∀ x : α, x ∈ l) : Fintype α :=
-  ⟨l.toFinset, by simpa using H⟩
-
-instance subsingleton (α : Type*) : Subsingleton (Fintype α) :=
-  ⟨fun ⟨s₁, h₁⟩ ⟨s₂, h₂⟩ => by congr; simp [Finset.ext_iff, h₁, h₂]⟩
-
-instance (α : Type*) : Lean.Meta.FastSubsingleton (Fintype α) := {}
-
-/-- Given a predicate that can be represented by a finset, the subtype
-associated to the predicate is a fintype. -/
-protected def subtype {p : α → Prop} (s : Finset α) (H : ∀ x : α, x ∈ s ↔ p x) :
-    Fintype { x // p x } :=
-  ⟨⟨s.1.pmap Subtype.mk fun x => (H x).1, s.nodup.pmap fun _ _ _ _ => congr_arg Subtype.val⟩,
-    fun ⟨x, px⟩ => Multiset.mem_pmap.2 ⟨x, (H x).2 px, rfl⟩⟩
-
-/-- Construct a fintype from a finset with the same elements. -/
-def ofFinset {p : Set α} (s : Finset α) (H : ∀ x, x ∈ s ↔ x ∈ p) : Fintype p :=
-  Fintype.subtype s H
-
-/-- If `f : α → β` is a bijection and `α` is a fintype, then `β` is also a fintype. -/
-def ofBijective [Fintype α] (f : α → β) (H : Function.Bijective f) : Fintype β :=
-  ⟨univ.map ⟨f, H.1⟩, fun b =>
-    let ⟨_, e⟩ := H.2 b
-    e ▸ mem_map_of_mem _ (mem_univ _)⟩
-
-/-- If `f : α → β` is a surjection and `α` is a fintype, then `β` is also a fintype. -/
-def ofSurjective [DecidableEq β] [Fintype α] (f : α → β) (H : Function.Surjective f) : Fintype β :=
-  ⟨univ.image f, fun b =>
-    let ⟨_, e⟩ := H b
-    e ▸ mem_image_of_mem _ (mem_univ _)⟩
-
-end Fintype
-
-namespace Finset
-
-variable [Fintype α] [DecidableEq α] {s t : Finset α}
-
-@[simp]
-lemma filter_univ_mem (s : Finset α) : univ.filter (· ∈ s) = s := by simp [filter_mem_eq_inter]
-
-instance decidableCodisjoint : Decidable (Codisjoint s t) :=
-  decidable_of_iff _ codisjoint_left.symm
-
-instance decidableIsCompl : Decidable (IsCompl s t) :=
-  decidable_of_iff' _ isCompl_iff
-
-end Finset
-
-section Inv
-
-namespace Function
-
-variable [Fintype α] [DecidableEq β]
-
-namespace Injective
-
-variable {f : α → β} (hf : Function.Injective f)
-
-/-- The inverse of an `hf : injective` function `f : α → β`, of the type `↥(Set.range f) → α`.
-This is the computable version of `Function.invFun` that requires `Fintype α` and `DecidableEq β`,
-or the function version of applying `(Equiv.ofInjective f hf).symm`.
-This function should not usually be used for actual computation because for most cases,
-an explicit inverse can be stated that has better computational properties.
-This function computes by checking all terms `a : α` to find the `f a = b`, so it is O(N) where
-`N = Fintype.card α`.
--/
-def invOfMemRange : Set.range f → α := fun b =>
-  Finset.choose (fun a => f a = b) Finset.univ
-    ((existsUnique_congr (by simp)).mp (hf.existsUnique_of_mem_range b.property))
-
-theorem left_inv_of_invOfMemRange (b : Set.range f) : f (hf.invOfMemRange b) = b :=
-  (Finset.choose_spec (fun a => f a = b) _ _).right
-
-@[simp]
-theorem right_inv_of_invOfMemRange (a : α) : hf.invOfMemRange ⟨f a, Set.mem_range_self a⟩ = a :=
-  hf (Finset.choose_spec (fun a' => f a' = f a) _ _).right
-
-theorem invFun_restrict [Nonempty α] : (Set.range f).restrict (invFun f) = hf.invOfMemRange := by
-  ext ⟨b, h⟩
-  apply hf
-  simp [hf.left_inv_of_invOfMemRange, @invFun_eq _ _ _ f b (Set.mem_range.mp h)]
-
-theorem invOfMemRange_surjective : Function.Surjective hf.invOfMemRange := fun a =>
-  ⟨⟨f a, Set.mem_range_self a⟩, by simp⟩
-
-end Injective
-
-namespace Embedding
-
-variable (f : α ↪ β) (b : Set.range f)
-
-/-- The inverse of an embedding `f : α ↪ β`, of the type `↥(Set.range f) → α`.
-This is the computable version of `Function.invFun` that requires `Fintype α` and `DecidableEq β`,
-or the function version of applying `(Equiv.ofInjective f f.injective).symm`.
-This function should not usually be used for actual computation because for most cases,
-an explicit inverse can be stated that has better computational properties.
-This function computes by checking all terms `a : α` to find the `f a = b`, so it is O(N) where
-`N = Fintype.card α`.
--/
-def invOfMemRange : α :=
-  f.injective.invOfMemRange b
-
-@[simp]
-theorem left_inv_of_invOfMemRange : f (f.invOfMemRange b) = b :=
-  f.injective.left_inv_of_invOfMemRange b
-
-@[simp]
-theorem right_inv_of_invOfMemRange (a : α) : f.invOfMemRange ⟨f a, Set.mem_range_self a⟩ = a :=
-  f.injective.right_inv_of_invOfMemRange a
-
-theorem invFun_restrict [Nonempty α] : (Set.range f).restrict (invFun f) = f.invOfMemRange := by
-  ext ⟨b, h⟩
-  apply f.injective
-  simp [f.left_inv_of_invOfMemRange, @invFun_eq _ _ _ f b (Set.mem_range.mp h)]
-
-theorem invOfMemRange_surjective : Function.Surjective f.invOfMemRange := fun a =>
-  ⟨⟨f a, Set.mem_range_self a⟩, by simp⟩
-
-end Embedding
-
-end Function
-
-end Inv
-
-namespace Fintype
-
-/-- Given an injective function to a fintype, the domain is also a
-fintype. This is noncomputable because injectivity alone cannot be
-used to construct preimages. -/
-noncomputable def ofInjective [Fintype β] (f : α → β) (H : Function.Injective f) : Fintype α :=
-  letI := Classical.dec
-  if hα : Nonempty α then
-    letI := Classical.inhabited_of_nonempty hα
-    ofSurjective (invFun f) (invFun_surjective H)
-  else ⟨∅, fun x => (hα ⟨x⟩).elim⟩
-
-/-- If `f : α ≃ β` and `α` is a fintype, then `β` is also a fintype. -/
-def ofEquiv (α : Type*) [Fintype α] (f : α ≃ β) : Fintype β :=
-  ofBijective _ f.bijective
-
-/-- Any subsingleton type with a witness is a fintype (with one term). -/
-def ofSubsingleton (a : α) [Subsingleton α] : Fintype α :=
-  ⟨{a}, fun _ => Finset.mem_singleton.2 (Subsingleton.elim _ _)⟩
-
--- In principle, this could be a `simp` theorem but it applies to any occurrence of `univ` and
--- required unification of the (possibly very complex) `Fintype` instances.
-theorem univ_ofSubsingleton (a : α) [Subsingleton α] : @univ _ (ofSubsingleton a) = {a} :=
-  rfl
-
-/-- An empty type is a fintype. Not registered as an instance, to make sure that there aren't two
-conflicting `Fintype ι` instances around when casing over whether a fintype `ι` is empty or not. -/
-def ofIsEmpty [IsEmpty α] : Fintype α :=
-  ⟨∅, isEmptyElim⟩
-
-/-- Note: this lemma is specifically about `Fintype.ofIsEmpty`. For a statement about
-arbitrary `Fintype` instances, use `Finset.univ_eq_empty`. -/
-theorem univ_ofIsEmpty [IsEmpty α] : @univ α Fintype.ofIsEmpty = ∅ :=
-  rfl
-
-instance : Fintype Empty := Fintype.ofIsEmpty
-instance : Fintype PEmpty := Fintype.ofIsEmpty
-
-end Fintype
-
-namespace Set
-
-variable {s t : Set α}
-
-/-- Construct a finset enumerating a set `s`, given a `Fintype` instance. -/
-def toFinset (s : Set α) [Fintype s] : Finset α :=
-  (@Finset.univ s _).map <| Function.Embedding.subtype _
-
-@[congr]
-theorem toFinset_congr {s t : Set α} [Fintype s] [Fintype t] (h : s = t) :
-    toFinset s = toFinset t := by subst h; congr!
-
-@[simp]
-theorem mem_toFinset {s : Set α} [Fintype s] {a : α} : a ∈ s.toFinset ↔ a ∈ s := by
-  simp [toFinset]
-
-/-- Many `Fintype` instances for sets are defined using an extensionally equal `Finset`.
-Rewriting `s.toFinset` with `Set.toFinset_ofFinset` replaces the term with such a `Finset`. -/
-theorem toFinset_ofFinset {p : Set α} (s : Finset α) (H : ∀ x, x ∈ s ↔ x ∈ p) :
-    @Set.toFinset _ p (Fintype.ofFinset s H) = s :=
-  Finset.ext fun x => by rw [@mem_toFinset _ _ (id _), H]
-
-/-- Membership of a set with a `Fintype` instance is decidable.
-
-Using this as an instance leads to potential loops with `Subtype.fintype` under certain decidability
-assumptions, so it should only be declared a local instance. -/
-def decidableMemOfFintype [DecidableEq α] (s : Set α) [Fintype s] (a) : Decidable (a ∈ s) :=
-  decidable_of_iff _ mem_toFinset
-
-@[simp]
-theorem coe_toFinset (s : Set α) [Fintype s] : (↑s.toFinset : Set α) = s :=
-  Set.ext fun _ => mem_toFinset
-
-@[simp]
-theorem toFinset_nonempty {s : Set α} [Fintype s] : s.toFinset.Nonempty ↔ s.Nonempty := by
-  rw [← Finset.coe_nonempty, coe_toFinset]
-
-@[aesop safe apply (rule_sets := [finsetNonempty])]
-alias ⟨_, Aesop.toFinset_nonempty_of_nonempty⟩ := toFinset_nonempty
-
-@[simp]
-theorem toFinset_inj {s t : Set α} [Fintype s] [Fintype t] : s.toFinset = t.toFinset ↔ s = t :=
-  ⟨fun h => by rw [← s.coe_toFinset, h, t.coe_toFinset], fun h => by simp [h]⟩
-
-@[mono]
-theorem toFinset_subset_toFinset [Fintype s] [Fintype t] : s.toFinset ⊆ t.toFinset ↔ s ⊆ t := by
-  simp [Finset.subset_iff, Set.subset_def]
-
-@[simp]
-theorem toFinset_ssubset [Fintype s] {t : Finset α} : s.toFinset ⊂ t ↔ s ⊂ t := by
-  rw [← Finset.coe_ssubset, coe_toFinset]
-
-@[simp]
-theorem subset_toFinset {s : Finset α} [Fintype t] : s ⊆ t.toFinset ↔ ↑s ⊆ t := by
-  rw [← Finset.coe_subset, coe_toFinset]
-
-@[simp]
-theorem ssubset_toFinset {s : Finset α} [Fintype t] : s ⊂ t.toFinset ↔ ↑s ⊂ t := by
-  rw [← Finset.coe_ssubset, coe_toFinset]
-
-@[mono]
-theorem toFinset_ssubset_toFinset [Fintype s] [Fintype t] : s.toFinset ⊂ t.toFinset ↔ s ⊂ t := by
-  simp only [Finset.ssubset_def, toFinset_subset_toFinset, ssubset_def]
-
-@[simp]
-theorem toFinset_subset [Fintype s] {t : Finset α} : s.toFinset ⊆ t ↔ s ⊆ t := by
-  rw [← Finset.coe_subset, coe_toFinset]
-
-alias ⟨_, toFinset_mono⟩ := toFinset_subset_toFinset
-
-alias ⟨_, toFinset_strict_mono⟩ := toFinset_ssubset_toFinset
-
-@[simp]
-theorem disjoint_toFinset [Fintype s] [Fintype t] :
-    Disjoint s.toFinset t.toFinset ↔ Disjoint s t := by simp only [← disjoint_coe, coe_toFinset]
-
-@[simp]
-theorem toFinset_nontrivial [Fintype s] : s.toFinset.Nontrivial ↔ s.Nontrivial := by
-  rw [Finset.Nontrivial, coe_toFinset]
-
-section DecidableEq
-
-variable [DecidableEq α] (s t) [Fintype s] [Fintype t]
-
-@[simp]
-theorem toFinset_inter [Fintype (s ∩ t : Set _)] : (s ∩ t).toFinset = s.toFinset ∩ t.toFinset := by
-  ext
-  simp
-
-@[simp]
-theorem toFinset_union [Fintype (s ∪ t : Set _)] : (s ∪ t).toFinset = s.toFinset ∪ t.toFinset := by
-  ext
-  simp
-
-@[simp]
-theorem toFinset_diff [Fintype (s \ t : Set _)] : (s \ t).toFinset = s.toFinset \ t.toFinset := by
-  ext
-  simp
-
-open scoped symmDiff in
-@[simp]
-theorem toFinset_symmDiff [Fintype (s ∆ t : Set _)] :
-    (s ∆ t).toFinset = s.toFinset ∆ t.toFinset := by
-  ext
-  simp [mem_symmDiff, Finset.mem_symmDiff]
-
-@[simp]
-theorem toFinset_compl [Fintype α] [Fintype (sᶜ : Set _)] : sᶜ.toFinset = s.toFinsetᶜ := by
-  ext
-  simp
-
-end DecidableEq
-
--- TODO The `↥` circumvents an elaboration bug. See comment on `Set.toFinset_univ`.
-@[simp]
-theorem toFinset_empty [Fintype (∅ : Set α)] : (∅ : Set α).toFinset = ∅ := by
-  ext
-  simp
-
-/- TODO Without the coercion arrow (`↥`) there is an elaboration bug in the following two;
-it essentially infers `Fintype.{v} (Set.univ.{u} : Set α)` with `v` and `u` distinct.
-Reported in https://github.com/leanprover-community/lean/issues/672 -/
-@[simp]
-theorem toFinset_univ [Fintype α] [Fintype (Set.univ : Set α)] :
-    (Set.univ : Set α).toFinset = Finset.univ := by
-  ext
-  simp
-
-@[simp]
-theorem toFinset_eq_empty [Fintype s] : s.toFinset = ∅ ↔ s = ∅ := by
-  let A : Fintype (∅ : Set α) := Fintype.ofIsEmpty
-  rw [← toFinset_empty, toFinset_inj]
-
-@[simp]
-theorem toFinset_eq_univ [Fintype α] [Fintype s] : s.toFinset = Finset.univ ↔ s = univ := by
-  rw [← coe_inj, coe_toFinset, coe_univ]
-
-@[simp]
-theorem toFinset_setOf [Fintype α] (p : α → Prop) [DecidablePred p] [Fintype { x | p x }] :
-    Set.toFinset {x | p x} = Finset.univ.filter p := by
-  ext
-  simp
-
-theorem toFinset_ssubset_univ [Fintype α] {s : Set α} [Fintype s] :
-    s.toFinset ⊂ Finset.univ ↔ s ⊂ univ := by simp
-
-@[simp]
-theorem toFinset_image [DecidableEq β] (f : α → β) (s : Set α) [Fintype s] [Fintype (f '' s)] :
-    (f '' s).toFinset = s.toFinset.image f :=
-  Finset.coe_injective <| by simp
-
-@[simp]
-theorem toFinset_range [DecidableEq α] [Fintype β] (f : β → α) [Fintype (Set.range f)] :
-    (Set.range f).toFinset = Finset.univ.image f := by
-  ext
-  simp
-
-@[simp] -- Porting note: new attribute
-theorem toFinset_singleton (a : α) [Fintype ({a} : Set α)] : ({a} : Set α).toFinset = {a} := by
-  ext
-  simp
-
-@[simp]
-theorem toFinset_insert [DecidableEq α] {a : α} {s : Set α} [Fintype (insert a s : Set α)]
-    [Fintype s] : (insert a s).toFinset = insert a s.toFinset := by
-  ext
-  simp
-
-theorem filter_mem_univ_eq_toFinset [Fintype α] (s : Set α) [Fintype s] [DecidablePred (· ∈ s)] :
-    Finset.univ.filter (· ∈ s) = s.toFinset := by
-  ext
-  simp only [Finset.mem_univ, decide_eq_true_eq, forall_true_left, mem_filter,
-    true_and, mem_toFinset]
-
-end Set
-
-@[simp]
-theorem Finset.toFinset_coe (s : Finset α) [Fintype (s : Set α)] : (s : Set α).toFinset = s :=
-  ext fun _ => Set.mem_toFinset
-=======
 open Finset
->>>>>>> a221dba4
 
 instance Fin.fintype (n : ℕ) : Fintype (Fin n) :=
   ⟨⟨List.finRange n, List.nodup_finRange n⟩, List.mem_finRange⟩
