--- conflicted
+++ resolved
@@ -155,50 +155,6 @@
   rw [Fintype.ofEquiv_card]; simp
 #align card_vector card_vector
 
-<<<<<<< HEAD
-=======
-@[to_additive (attr := simp)]
-theorem Finset.prod_attach_univ [Fintype α] [CommMonoid β] (f : { a : α // a ∈ @univ α _ } → β) :
-    ∏ x in univ.attach, f x = ∏ x, f ⟨x, mem_univ _⟩ :=
-  Fintype.prod_equiv (Equiv.subtypeUnivEquiv fun x => mem_univ _) _ _ fun x => by simp
-#align finset.prod_attach_univ Finset.prod_attach_univ
-#align finset.sum_attach_univ Finset.sum_attach_univ
-
-/-- Taking a product over `univ.pi t` is the same as taking the product over `Fintype.piFinset t`.
-  `univ.pi t` and `Fintype.piFinset t` are essentially the same `Finset`, but differ
-  in the type of their element, `univ.pi t` is a `Finset (Π a ∈ univ, t a)` and
-  `Fintype.piFinset t` is a `Finset (Π a, t a)`. -/
-@[to_additive "Taking a sum over `univ.pi t` is the same as taking the sum over
-  `Fintype.piFinset t`. `univ.pi t` and `Fintype.piFinset t` are essentially the same `Finset`,
-  but differ in the type of their element, `univ.pi t` is a `Finset (Π a ∈ univ, t a)` and
-  `Fintype.piFinset t` is a `Finset (Π a, t a)`."]
-theorem Finset.prod_univ_pi [DecidableEq α] [Fintype α] [CommMonoid β] {δ : α → Type*}
-    {t : ∀ a : α, Finset (δ a)} (f : (∀ a : α, a ∈ (univ : Finset α) → δ a) → β) :
-    ∏ x in univ.pi t, f x = ∏ x in Fintype.piFinset t, f fun a _ => x a := by
-  apply prod_nbij' (fun x i ↦ x i <| mem_univ _) (fun x i _ ↦ x i) <;> simp
-#align finset.prod_univ_pi Finset.prod_univ_pi
-#align finset.sum_univ_pi Finset.sum_univ_pi
-
-/-- The product over `univ` of a sum can be written as a sum over the product of sets,
-  `Fintype.piFinset`. `Finset.prod_sum` is an alternative statement when the product is not
-  over `univ` -/
-theorem Finset.prod_univ_sum [DecidableEq α] [Fintype α] [CommSemiring β] {δ : α → Type u_1}
-    [∀ a : α, DecidableEq (δ a)] {t : ∀ a : α, Finset (δ a)} {f : ∀ a : α, δ a → β} :
-    (∏ a, ∑ b in t a, f a b) = ∑ p in Fintype.piFinset t, ∏ x, f x (p x) := by
-  simp only [Finset.prod_attach_univ, prod_sum, Finset.sum_univ_pi]
-#align finset.prod_univ_sum Finset.prod_univ_sum
-
-/-- Summing `a^s.card * b^(n-s.card)` over all finite subsets `s` of a fintype of cardinality `n`
-gives `(a + b)^n`. The "good" proof involves expanding along all coordinates using the fact that
-`x^n` is multilinear, but multilinear maps are only available now over rings, so we give instead
-a proof reducing to the usual binomial theorem to have a result over semirings. -/
-theorem Fintype.sum_pow_mul_eq_add_pow (α : Type*) [Fintype α] {R : Type*} [CommSemiring R]
-    (a b : R) :
-    (∑ s : Finset α, a ^ s.card * b ^ (Fintype.card α - s.card)) = (a + b) ^ Fintype.card α :=
-  Finset.sum_pow_mul_eq_add_pow _ _ _
-#align fintype.sum_pow_mul_eq_add_pow Fintype.sum_pow_mul_eq_add_pow
-
->>>>>>> de2a15be
 /-- It is equivalent to compute the product of a function over `Fin n` or `Finset.range n`. -/
 @[to_additive "It is equivalent to sum a function over `fin n` or `finset.range n`."]
 theorem Fin.prod_univ_eq_prod_range [CommMonoid α] (f : ℕ → α) (n : ℕ) :
