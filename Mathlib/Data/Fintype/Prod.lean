/-
Copyright (c) 2017 Mario Carneiro. All rights reserved.
Released under Apache 2.0 license as described in the file LICENSE.
Authors: Mario Carneiro

! This file was ported from Lean 3 source module data.fintype.prod
! leanprover-community/mathlib commit 509de852e1de55e1efa8eacfa11df0823f26f226
! Please do not edit these lines, except to modify the commit id
! if you have ported upstream changes.
-/
import Mathlib.Data.Fintype.Card
import Mathlib.Data.Finset.Prod

/-!
# fintype instance for the product of two fintypes.

-/


open Function

open Nat

universe u v

variable {α β γ : Type _}

open Finset Function

namespace Set

variable {s t : Set α}

theorem toFinset_prod (s : Set α) (t : Set β) [Fintype s] [Fintype t] [Fintype (s ×ˢ t)] :
<<<<<<< HEAD
    (s ×ˢ t).toFinset = s.toFinset ×ᶠˢ t.toFinset := by
=======
    (s ×ˢ t).toFinset = s.toFinset ×ˢ t.toFinset := by
>>>>>>> 5e57a8cf
  ext
  simp
#align set.to_finset_prod Set.toFinset_prod

theorem toFinset_off_diag {s : Set α} [DecidableEq α] [Fintype s] [Fintype s.offDiag] :
    s.offDiag.toFinset = s.toFinset.offDiag :=
  Finset.ext <| by simp
#align set.to_finset_off_diag Set.toFinset_off_diag

end Set

instance (α β : Type _) [Fintype α] [Fintype β] : Fintype (α × β) :=
<<<<<<< HEAD
  ⟨univ ×ᶠˢ univ, fun ⟨a, b⟩ => by simp⟩

@[simp]
theorem Finset.univ_product_univ {α β : Type _} [Fintype α] [Fintype β] :
    (univ : Finset α) ×ᶠˢ (univ : Finset β) = univ :=
=======
  ⟨univ ×ˢ univ, fun ⟨a, b⟩ => by simp⟩

@[simp]
theorem Finset.univ_product_univ {α β : Type _} [Fintype α] [Fintype β] :
    (univ : Finset α) ×ˢ (univ : Finset β) = univ :=
>>>>>>> 5e57a8cf
  rfl
#align finset.univ_product_univ Finset.univ_product_univ

@[simp]
theorem Fintype.card_prod (α β : Type _) [Fintype α] [Fintype β] :
    Fintype.card (α × β) = Fintype.card α * Fintype.card β :=
  card_product _ _
#align fintype.card_prod Fintype.card_prod

section

open Classical

@[simp]
theorem infinite_prod : Infinite (α × β) ↔ Infinite α ∧ Nonempty β ∨ Nonempty α ∧ Infinite β := by
  refine'
    ⟨fun H => _, fun H =>
      H.elim (and_imp.2 <| @Prod.infinite_of_left α β) (and_imp.2 <| @Prod.infinite_of_right α β)⟩
  rw [and_comm]; contrapose! H; intro H'
  rcases Infinite.nonempty (α × β) with ⟨a, b⟩
  haveI := fintypeOfNotInfinite (H.1 ⟨b⟩); haveI := fintypeOfNotInfinite (H.2 ⟨a⟩)
  exact H'.false
#align infinite_prod infinite_prod

instance Pi.infinite_of_left {ι : Sort _} {π : ι → Sort _} [∀ i, Nontrivial <| π i] [Infinite ι] :
    Infinite (∀ i : ι, π i) := by
  choose m n hm using fun i => exists_pair_ne (π i)
  refine' Infinite.of_injective (fun i => update m i (n i)) fun x y h => of_not_not fun hne => _
  simp_rw [update_eq_iff, update_noteq hne] at h
  exact (hm x h.1.symm).elim
#align pi.infinite_of_left Pi.infinite_of_left

/-- If at least one `π i` is infinite and the rest nonempty, the pi type of all `π` is infinite. -/
theorem Pi.infinite_of_exists_right {ι : Type _} {π : ι → Type _} (i : ι) [Infinite <| π i]
    [∀ i, Nonempty <| π i] : Infinite (∀ i : ι, π i) :=
  let ⟨m⟩ := @Pi.Nonempty ι π _
  Infinite.of_injective _ (update_injective m i)
#align pi.infinite_of_exists_right Pi.infinite_of_exists_right

/-- See `Pi.infinite_of_exists_right` for the case that only one `π i` is infinite. -/
instance Pi.infinite_of_right {ι : Sort _} {π : ι → Sort _} [∀ i, Infinite <| π i] [Nonempty ι] :
    Infinite (∀ i : ι, π i) :=
  Pi.infinite_of_exists_right (Classical.arbitrary ι)
#align pi.infinite_of_right Pi.infinite_of_right

/-- Non-dependent version of `Pi.infinite_of_left`. -/
instance Function.infinite_of_left {ι π : Sort _} [Nontrivial π] [Infinite ι] : Infinite (ι → π) :=
  Pi.infinite_of_left
#align function.infinite_of_left Function.infinite_of_left

/-- Non-dependent version of `Pi.infinite_of_exists_right` and `Pi.infinite_of_right`. -/
instance Function.infinite_of_right {ι π : Sort _} [Infinite π] [Nonempty ι] : Infinite (ι → π) :=
  Pi.infinite_of_right
#align function.infinite_of_right Function.infinite_of_right

end<|MERGE_RESOLUTION|>--- conflicted
+++ resolved
@@ -32,11 +32,7 @@
 variable {s t : Set α}
 
 theorem toFinset_prod (s : Set α) (t : Set β) [Fintype s] [Fintype t] [Fintype (s ×ˢ t)] :
-<<<<<<< HEAD
-    (s ×ˢ t).toFinset = s.toFinset ×ᶠˢ t.toFinset := by
-=======
     (s ×ˢ t).toFinset = s.toFinset ×ˢ t.toFinset := by
->>>>>>> 5e57a8cf
   ext
   simp
 #align set.to_finset_prod Set.toFinset_prod
@@ -49,19 +45,11 @@
 end Set
 
 instance (α β : Type _) [Fintype α] [Fintype β] : Fintype (α × β) :=
-<<<<<<< HEAD
-  ⟨univ ×ᶠˢ univ, fun ⟨a, b⟩ => by simp⟩
-
-@[simp]
-theorem Finset.univ_product_univ {α β : Type _} [Fintype α] [Fintype β] :
-    (univ : Finset α) ×ᶠˢ (univ : Finset β) = univ :=
-=======
   ⟨univ ×ˢ univ, fun ⟨a, b⟩ => by simp⟩
 
 @[simp]
 theorem Finset.univ_product_univ {α β : Type _} [Fintype α] [Fintype β] :
     (univ : Finset α) ×ˢ (univ : Finset β) = univ :=
->>>>>>> 5e57a8cf
   rfl
 #align finset.univ_product_univ Finset.univ_product_univ
 
