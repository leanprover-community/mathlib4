--- conflicted
+++ resolved
@@ -137,17 +137,12 @@
     convert Fintype.card_congr (subtypeOrEquiv p q h)
     simp
 
-<<<<<<< HEAD
 theorem Fintype.card_subtype_or_eq {α : Type*} [Fintype α] [DecidableEq α] {a b : α}
     (h : a ≠ b) : Fintype.card { c : α // c = a ∨ c = b } = 2 := by
   simpa using Fintype.card_subtype_or_disjoint _ _ <| fun p hpa hpb ↦
     le_bot_iff.2 <| funext fun c ↦ by simpa using fun hpc ↦ h (hpa _ hpc ▸ hpb _ hpc)
 
-section
-
-=======
 attribute [local instance] Fintype.ofFinite in
->>>>>>> b6578540
 @[simp]
 theorem infinite_sum : Infinite (α ⊕ β) ↔ Infinite α ∨ Infinite β := by
   refine ⟨fun H => ?_, fun H => H.elim (@Sum.infinite_of_left α β) (@Sum.infinite_of_right α β)⟩
