--- conflicted
+++ resolved
@@ -137,21 +137,9 @@
     convert Fintype.card_congr (subtypeOrEquiv p q h)
     simp
 
-<<<<<<< HEAD
-section
-
-=======
->>>>>>> ee6d62f1
 attribute [local instance] Fintype.ofFinite in
 @[simp]
 theorem infinite_sum : Infinite (α ⊕ β) ↔ Infinite α ∨ Infinite β := by
   refine ⟨fun H => ?_, fun H => H.elim (@Sum.infinite_of_left α β) (@Sum.infinite_of_right α β)⟩
-<<<<<<< HEAD
-  contrapose! H; haveI := H.1; haveI := H.2
-  infer_instance
-
-end
-=======
   contrapose! H; cases H
-  infer_instance
->>>>>>> ee6d62f1
+  infer_instance