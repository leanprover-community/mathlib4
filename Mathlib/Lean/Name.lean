--- conflicted
+++ resolved
@@ -19,11 +19,7 @@
 private def isBlackListed (declName : Name) : CoreM Bool := do
   if declName.toString.startsWith "Lean" then return true
   let env ← getEnv
-<<<<<<< HEAD
-  pure <| declName.isInternal'
-=======
-  pure $ declName.isInternalDetail
->>>>>>> a58c4fe3
+  pure <| declName.isInternalDetail
    || isAuxRecursor env declName
    || isNoConfusion env declName
   <||> isRec declName <||> isMatcher declName
