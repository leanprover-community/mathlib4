--- conflicted
+++ resolved
@@ -50,11 +50,7 @@
       return names
 
 /-- Returns the very first part of a name: for `Mathlib.Data.Set.Basic` it returns `Mathlib`. -/
-<<<<<<< HEAD
-def getModule (name : Name) (s := ""): Name :=
-=======
 def getModule (name : Name) (s := "") : Name :=
->>>>>>> fed8b910
   match name with
     | .anonymous => s
     | .num _ _ => panic s!"panic in `getModule`: did not expect numerical name: {name}."
