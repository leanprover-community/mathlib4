/-
Copyright (c) 2023 Scott Morrison. All rights reserved.
Released under Apache 2.0 license as described in the file LICENSE.
Authors: Scott Morrison
-/
import Lean.Meta.Basic
import Lean.Meta.AppBuilder

/-!
# Additions to `Lean.Meta.Basic`

Likely these already exist somewhere. Pointers welcome.
-/

set_option autoImplicit true

/--
Restore the metavariable context after execution.
-/
def Lean.Meta.preservingMCtx (x : MetaM α) : MetaM α := do
  let mctx ← getMCtx
  try x finally setMCtx mctx

<<<<<<< HEAD
/-- Determines whether two expressions are definitionally equal to each other without any mvar
    assignments. -/
@[inline]
def Lean.Meta.pureIsDefEq (e₁ e₂ : Expr) : MetaM Bool :=
  withNewMCtxDepth <| isDefEq e₁ e₂

/-- Similar to `mkAppM n #[lhs, rhs]`, but handles `Eq` and `Iff` more efficiently. -/
def Lean.Meta.mkRel (n : Name) (lhs rhs : Expr) : MetaM Expr :=
  if n == ``Eq then
    mkEq lhs rhs
  else if n == ``Iff then
    return mkApp2 (.const ``Iff []) lhs rhs
  else
    mkAppM n #[lhs, rhs]
=======
open Lean Meta

/--
This function is similar to `forallMetaTelescopeReducing`: Given `e` of the
form `forall ..xs, A`, this combinator will create a new metavariable for
each `x` in `xs` until it reaches an `x` whose type is defeq to `t`,
and instantiate `A` with these, while also reducing `A` if needed.
It uses `forallMetaTelescopeReducing`.

This function returns a triple `(mvs, bis, out)` where
- `mvs` is an array containing the new metavariables.
- `bis` is an array containing the binder infos for the `mvs`.
- `out` is `e` but instantiated with the `mvs`.
-/
def Lean.Meta.forallMetaTelescopeReducingUntilDefEq
    (e t : Expr) (kind : MetavarKind := MetavarKind.natural) :
    MetaM (Array Expr × Array BinderInfo × Expr) := do
  let (ms, bs, tp) ← forallMetaTelescopeReducing e (some 1) kind
  unless ms.size == 1 do
    if ms.size == 0 then throwError m!"Failed: {← ppExpr e} is not the type of a function."
    else throwError m!"Failed"
  let mut mvs := ms
  let mut bis := bs
  let mut out : Expr := tp
  while !(← isDefEq (← inferType mvs.toList.getLast!) t) do
    let (ms, bs, tp) ← forallMetaTelescopeReducing out (some 1) kind
    unless ms.size == 1 do
      throwError m!"Failed to find {← ppExpr t} as the type of a parameter of {← ppExpr e}."
    mvs := mvs ++ ms
    bis := bis ++ bs
    out := tp
  return (mvs, bis, out)
>>>>>>> 34d930ad
<|MERGE_RESOLUTION|>--- conflicted
+++ resolved
@@ -21,22 +21,6 @@
   let mctx ← getMCtx
   try x finally setMCtx mctx
 
-<<<<<<< HEAD
-/-- Determines whether two expressions are definitionally equal to each other without any mvar
-    assignments. -/
-@[inline]
-def Lean.Meta.pureIsDefEq (e₁ e₂ : Expr) : MetaM Bool :=
-  withNewMCtxDepth <| isDefEq e₁ e₂
-
-/-- Similar to `mkAppM n #[lhs, rhs]`, but handles `Eq` and `Iff` more efficiently. -/
-def Lean.Meta.mkRel (n : Name) (lhs rhs : Expr) : MetaM Expr :=
-  if n == ``Eq then
-    mkEq lhs rhs
-  else if n == ``Iff then
-    return mkApp2 (.const ``Iff []) lhs rhs
-  else
-    mkAppM n #[lhs, rhs]
-=======
 open Lean Meta
 
 /--
@@ -69,4 +53,18 @@
     bis := bis ++ bs
     out := tp
   return (mvs, bis, out)
->>>>>>> 34d930ad
+
+/-- Determines whether two expressions are definitionally equal to each other without any mvar
+    assignments. -/
+@[inline]
+def Lean.Meta.pureIsDefEq (e₁ e₂ : Expr) : MetaM Bool :=
+  withNewMCtxDepth <| isDefEq e₁ e₂
+
+/-- Similar to `mkAppM n #[lhs, rhs]`, but handles `Eq` and `Iff` more efficiently. -/
+def Lean.Meta.mkRel (n : Name) (lhs rhs : Expr) : MetaM Expr :=
+  if n == ``Eq then
+    mkEq lhs rhs
+  else if n == ``Iff then
+    return mkApp2 (.const ``Iff []) lhs rhs
+  else
+    mkAppM n #[lhs, rhs]