--- conflicted
+++ resolved
@@ -23,13 +23,11 @@
   else
     d.insertCore keys v
 
-<<<<<<< HEAD
 /--
 Find keys which match the expression, or some subexpression.
 -/
 partial def getSubexpressionMatches (d : DiscrTree α s) (e : Expr) : MetaM (Array α) := do
   e.foldlM (fun a f => do pure <| a ++ (← d.getSubexpressionMatches f)) (← d.getMatch e)
-=======
 variable {m : Type → Type} [Monad m]
 
 /-- Apply a monadic function to the array of values at each node in a `DiscrTree`. -/
@@ -46,6 +44,5 @@
 /-- Apply a function to the array of values at each node in a `DiscrTree`. -/
 def mapArrays (d : DiscrTree α s) (f : Array α → Array β) : DiscrTree β s :=
   d.mapArraysM fun A => (pure (f A) : Id (Array β))
->>>>>>> 8e5a00a8
 
 end Lean.Meta.DiscrTree