/-
Copyright (c) 2019 Robert Y. Lewis. All rights reserved.
Released under Apache 2.0 license as described in the file LICENSE.
Authors: Mario Carneiro, Simon Hudon, Kim Morrison, Keeley Hoek, Robert Y. Lewis, Floris van Doorn
-/
<<<<<<< HEAD
import Mathlib.Init
import Mathlib.Lean.Expr.Basic
=======
module

public import Mathlib.Lean.Expr.Basic
public import Mathlib.Lean.Expr.ReplaceRec
>>>>>>> be5e7c61
<|MERGE_RESOLUTION|>--- conflicted
+++ resolved
@@ -3,12 +3,7 @@
 Released under Apache 2.0 license as described in the file LICENSE.
 Authors: Mario Carneiro, Simon Hudon, Kim Morrison, Keeley Hoek, Robert Y. Lewis, Floris van Doorn
 -/
-<<<<<<< HEAD
-import Mathlib.Init
-import Mathlib.Lean.Expr.Basic
-=======
 module
 
 public import Mathlib.Lean.Expr.Basic
-public import Mathlib.Lean.Expr.ReplaceRec
->>>>>>> be5e7c61
+public import Mathlib.Lean.Expr.ReplaceRec