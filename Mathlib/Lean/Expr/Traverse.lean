--- conflicted
+++ resolved
@@ -23,11 +23,8 @@
   | e@(proj _ _ b _)    => e.updateProj! <$> f b
   | e                   => pure e
 
-<<<<<<< HEAD
-=======
 /-- Given `e = fn a₁ ... aₙ`, runs `f` on `fn` and each of the arguments `aᵢ` and
 makes a new function application with the results. -/
->>>>>>> 02c415ee
 def traverseApp {M} [Monad M]
   (f : Expr → M Expr) (e : Expr) : M Expr :=
   e.withApp fun fn args => (pure mkAppN) <*> (f fn) <*> (args.mapM f)
@@ -39,44 +36,29 @@
 
 variable {M} [Monad M] [MonadLiftT MetaM M] [MonadControlT MetaM M]
 
-<<<<<<< HEAD
-def traverseLambda
-  (f : Expr → M Expr) (fvars : Array Expr) (e : Expr) : M Expr :=
-=======
 /-- Given an expression `fun (x₁ : α₁) ... (xₙ : αₙ) => b`, will run
 `f` on each of the variable types `αᵢ` and `b` with the correct MetaM context,
 replacing each expression with the output of `f` and creating a new lambda.
 (that is, correctly instantiating bound variables and repackaging them after)  -/
 def traverseLambda
   (f : Expr → M Expr) (fvars : Array Expr := #[]) (e : Expr) : M Expr :=
->>>>>>> 02c415ee
   match e with
   | (Expr.lam n d b c) => do withLocalDecl n c.binderInfo (← f (d.instantiateRev fvars)) fun x => traverseLambda f (fvars.push x) b
   | e   => do mkLambdaFVars (usedLetOnly := false) fvars (← f (e.instantiateRev fvars))
 
-<<<<<<< HEAD
-def traverseForall
-  (f : Expr → M Expr) (fvars : Array Expr) (e : Expr) : M Expr :=
-=======
 /-- Given an expression ` (x₁ : α₁) → ... → (xₙ : αₙ) → b`, will run
 `f` on each of the variable types `αᵢ` and `b` with the correct MetaM context,
 replacing the expression with the output of `f` and creating a new forall expression.
 (that is, correctly instantiating bound variables and repackaging them after)  -/
 def traverseForall
   (f : Expr → M Expr) (fvars : Array Expr := #[]) (e : Expr) : M Expr :=
->>>>>>> 02c415ee
   match e with
   | (Expr.forallE n d b c) => do withLocalDecl n c.binderInfo (← f (d.instantiateRev fvars)) fun x => traverseForall f (fvars.push x) b
   | e   => do mkForallFVars (usedLetOnly := false) fvars (← f (e.instantiateRev fvars))
 
-<<<<<<< HEAD
-def traverseLet
-  (f : Expr → M Expr) (fvars : Array Expr) (e : Expr) : M Expr := do
-=======
 /-- Similar to traverseLambda and traverseForall but with let binders.  -/
 def traverseLet
   (f : Expr → M Expr) (fvars : Array Expr := #[]) (e : Expr) : M Expr := do
->>>>>>> 02c415ee
   match e with
   | Expr.letE n t v b _ =>
     withLetDecl n (← f (t.instantiateRev fvars)) (← f (v.instantiateRev fvars)) fun x =>
