/-
Copyright (c) 2019 Robert Y. Lewis. All rights reserved.
Released under Apache 2.0 license as described in the file LICENSE.
Authors: Mario Carneiro, Simon Hudon, Scott Morrison, Keeley Hoek, Robert Y. Lewis,
Floris van Doorn, E.W.Ayers, Arthur Paulino
-/
import Lean
import Mathlib.Util.MapsTo

/-!
# Additional operations on Expr and related types

This file defines basic operations on the types expr, name, declaration, level, environment.

This file is mostly for non-tactics.
-/

namespace Lean

namespace BinderInfo

/-! ### Declarations about `BinderInfo` -/

/-- The brackets corresponding to a given `BinderInfo`. -/
def brackets : BinderInfo → String × String
| BinderInfo.implicit => ("{", "}")
| BinderInfo.strictImplicit => ("{{", "}}")
| BinderInfo.instImplicit => ("[", "]")
| _ => ("(", ")")

end BinderInfo

namespace Name

/-! ### Declarations about `name` -/

/-- Find the largest prefix `n` of a `Name` such that `f n != none`, then replace this prefix
with the value of `f n`. -/
def mapPrefix (f : Name → Option Name) (n : Name) : Name := Id.run do
  if let some n' := f n then return n'
  match n with
  | anonymous => anonymous
  | str n' s => mkStr (mapPrefix f n') s
  | num n' i => mkNum (mapPrefix f n') i

end Name


namespace ConstantInfo

def isDef : ConstantInfo → Bool
  | defnInfo _ => true
  | _          => false

def isThm : ConstantInfo → Bool
  | thmInfo _ => true
  | _          => false

def updateName : ConstantInfo → Name → ConstantInfo
  | defnInfo   info, n => defnInfo   {info with name := n}
  | axiomInfo  info, n => axiomInfo  {info with name := n}
  | thmInfo    info, n => thmInfo    {info with name := n}
  | opaqueInfo info, n => opaqueInfo {info with name := n}
  | quotInfo   info, n => quotInfo   {info with name := n}
  | inductInfo info, n => inductInfo {info with name := n}
  | ctorInfo   info, n => ctorInfo   {info with name := n}
  | recInfo    info, n => recInfo    {info with name := n}

def updateType : ConstantInfo → Expr → ConstantInfo
  | defnInfo   info, y => defnInfo   {info with type := y}
  | axiomInfo  info, y => axiomInfo  {info with type := y}
  | thmInfo    info, y => thmInfo    {info with type := y}
  | opaqueInfo info, y => opaqueInfo {info with type := y}
  | quotInfo   info, y => quotInfo   {info with type := y}
  | inductInfo info, y => inductInfo {info with type := y}
  | ctorInfo   info, y => ctorInfo   {info with type := y}
  | recInfo    info, y => recInfo    {info with type := y}

def updateValue : ConstantInfo → Expr → ConstantInfo
  | defnInfo   info, v => defnInfo   {info with value := v}
  | thmInfo    info, v => thmInfo    {info with value := v}
  | opaqueInfo info, v => opaqueInfo {info with value := v}
  | d, _ => d

def toDeclaration! : ConstantInfo → Declaration
  | defnInfo   info => Declaration.defnDecl info
  | thmInfo    info => Declaration.thmDecl     info
  | axiomInfo  info => Declaration.axiomDecl   info
  | opaqueInfo info => Declaration.opaqueDecl  info
  | quotInfo   _ => panic! "toDeclaration for quotInfo not implemented"
  | inductInfo _ => panic! "toDeclaration for inductInfo not implemented"
  | ctorInfo   _ => panic! "toDeclaration for ctorInfo not implemented"
  | recInfo    _ => panic! "toDeclaration for recInfo not implemented"

end ConstantInfo

namespace Expr

/-! ### Declarations about `Expr` -/

/-- If the expression is a constant, return that name. Otherwise return `Name.anonymous`. -/
def constName (e : Expr) : Name :=
  e.constName?.getD Name.anonymous

def bvarIdx? : Expr → Option Nat
  | bvar idx => some idx
  | _        => none

/-- Return the function (name) and arguments of an application. -/
def getAppFnArgs (e : Expr) : Name × Array Expr :=
  withApp e λ e a => (e.constName, a)

/-- Turn an expression that is a natural number literal into a natural number. -/
def natLit! : Expr → Nat
  | lit (Literal.natVal v) => v
  | _                      => panic! "nat literal expected"

<<<<<<< HEAD
open Meta

/-- Turn a natural number into a term of a specified type,
by looking for the appropriate `OfNat` typeclass. -/
def ofNat (ty : Expr) (n : Nat) : MetaM Expr := mkAppOptM ``OfNat.ofNat #[ty, mkRawNatLit n, none]

/-- Construct the term of type `α` for a given integer
(doing typeclass search for the `OfNat` and `Neg` instances required). -/
def ofInt (α : Expr) : Int → MetaM Expr
| Int.ofNat n => Expr.ofNat α n
| Int.negSucc n => do mkAppM ``Neg.neg #[← Expr.ofNat α (n+1)]

/-- Returns a `NameSet` of all constants in an expression starting with a certain prefix. -/
def listNamesWithPrefix (pre : Name) (e : Expr) : NameSet :=
  e.foldConsts ∅ fun n l => if n.getPrefix == pre then l.insert n else l
=======
/-- Returns a `NameSet` of all constants in an expression starting with a prefix in `pre`. -/
def listNamesWithPrefixes (pre : NameSet) (e : Expr) : NameSet :=
  e.foldConsts ∅ fun n l ↦ if pre.contains n.getPrefix then l.insert n else l
>>>>>>> 39eb5938

def modifyAppArgM [Functor M] [Pure M] (modifier : Expr → M Expr) : Expr → M Expr
  | app f a => mkApp f <$> modifier a
  | e => pure e

def modifyAppArg (modifier : Expr → Expr) : Expr → Expr :=
  modifyAppArgM (M := Id) modifier

def modifyRevArg (modifier : Expr → Expr): Nat → Expr  → Expr
  | 0 => modifyAppArg modifier
  | (i+1) => modifyAppArg (modifyRevArg modifier i)

/-- Given `f a₀ a₁ ... aₙ₋₁`, runs `modifier` on the `i`th argument or
returns the original expression if out of bounds. -/
def modifyArg (modifier : Expr → Expr) (e : Expr) (i : Nat) (n := e.getAppNumArgs) : Expr :=
  modifyRevArg modifier (n - i - 1) e

def getRevArg? : Expr → Nat → Option Expr
  | app _ a, 0   => a
  | app f _, i+1 => getRevArg! f i
  | _,       _   => none

/-- Given `f a₀ a₁ ... aₙ₋₁`, returns the `i`th argument or none if out of bounds. -/
def getArg? (e : Expr) (i : Nat) (n := e.getAppNumArgs): Option Expr :=
  getRevArg? e (n - i - 1)

/-- Given `f a₀ a₁ ... aₙ₋₁`, runs `modifier` on the `i`th argument.
An argument `n` may be provided which says how many arguments we are expecting `e` to have. -/
def modifyArgM [Monad M] (modifier : Expr → M Expr) (e : Expr) (i : Nat) (n := e.getAppNumArgs) :
    M Expr := do
  let some a := getArg? e i | return e
  let a ← modifier a
  return modifyArg (fun _ ↦ a) e i n

/-- Traverses an expression `e` and renames bound variables named `old` to `new`. -/
def renameBVar (e : Expr) (old new : Name) : Expr :=
  match e with
  | app fn arg => app (fn.renameBVar old new) (arg.renameBVar old new)
  | lam n ty bd bi =>
    lam (if n == old then new else n) (ty.renameBVar old new) (bd.renameBVar old new) bi
  | forallE n ty bd bi =>
    forallE (if n == old then new else n) (ty.renameBVar old new) (bd.renameBVar old new) bi
  | e => e

open Lean.Meta in
/-- `getBinderName e` returns `some n` if `e` is an expression of the form `∀ n, ...`
and `none` otherwise. -/
def getBinderName (e : Expr) : MetaM (Option Name) := do
  match ← withReducible (whnf e) with
  | .forallE (binderName := n) .. | .lam (binderName := n) .. => pure (some n)
  | _ => pure none

open Lean.Elab.Term
/-- Annotates a `binderIdent` with the binder information from an `fvar`. -/
def addLocalVarInfoForBinderIdent (fvar : Expr) : TSyntax ``binderIdent → TermElabM Unit
| `(binderIdent| $n:ident) => Elab.Term.addLocalVarInfo n fvar
| tk => Elab.Term.addLocalVarInfo (Unhygienic.run `(_%$tk)) fvar

/-- Converts an `Expr` into a `Syntax`, by creating a fresh metavariable
assigned to the expr and  returning a named metavariable syntax `?a`. -/
def toSyntax (e : Expr) : TermElabM Syntax.Term := withFreshMacroScope do
  let stx ← `(?a)
  let mvar ← elabTermEnsuringType stx (← Meta.inferType e)
  mvar.mvarId!.assign e
  pure stx

end Expr

end Lean<|MERGE_RESOLUTION|>--- conflicted
+++ resolved
@@ -115,27 +115,22 @@
   | lit (Literal.natVal v) => v
   | _                      => panic! "nat literal expected"
 
-<<<<<<< HEAD
 open Meta
 
-/-- Turn a natural number into a term of a specified type,
-by looking for the appropriate `OfNat` typeclass. -/
-def ofNat (ty : Expr) (n : Nat) : MetaM Expr := mkAppOptM ``OfNat.ofNat #[ty, mkRawNatLit n, none]
+/-- Construct the term of type `α` for a given natural number
+(doing typeclass search for the `OfNat` instance required). -/
+def ofNat (α : Expr) (n : ℕ) : MetaM Expr := do
+  mkAppOptM ``OfNat.ofNat #[α, mkRawNatLit n, none]
 
 /-- Construct the term of type `α` for a given integer
 (doing typeclass search for the `OfNat` and `Neg` instances required). -/
-def ofInt (α : Expr) : Int → MetaM Expr
+def ofInt (α : Expr) : ℤ → MetaM Expr
 | Int.ofNat n => Expr.ofNat α n
 | Int.negSucc n => do mkAppM ``Neg.neg #[← Expr.ofNat α (n+1)]
 
-/-- Returns a `NameSet` of all constants in an expression starting with a certain prefix. -/
-def listNamesWithPrefix (pre : Name) (e : Expr) : NameSet :=
-  e.foldConsts ∅ fun n l => if n.getPrefix == pre then l.insert n else l
-=======
 /-- Returns a `NameSet` of all constants in an expression starting with a prefix in `pre`. -/
 def listNamesWithPrefixes (pre : NameSet) (e : Expr) : NameSet :=
   e.foldConsts ∅ fun n l ↦ if pre.contains n.getPrefix then l.insert n else l
->>>>>>> 39eb5938
 
 def modifyAppArgM [Functor M] [Pure M] (modifier : Expr → M Expr) : Expr → M Expr
   | app f a => mkApp f <$> modifier a
