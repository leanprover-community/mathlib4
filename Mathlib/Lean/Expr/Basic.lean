--- conflicted
+++ resolved
@@ -93,11 +93,7 @@
   if declName matches .str _ "inj" then return true
   if declName matches .str _ "noConfusionType" then return true
   let env ← getEnv
-<<<<<<< HEAD
-  pure $ declName.isInternalDetail
-=======
   pure <| declName.isInternalDetail
->>>>>>> bb7a43e4
    || isAuxRecursor env declName
    || isNoConfusion env declName
   <||> isRec declName <||> isMatcher declName
