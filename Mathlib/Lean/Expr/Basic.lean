--- conflicted
+++ resolved
@@ -93,11 +93,7 @@
   if declName matches .str _ "inj" then return true
   if declName matches .str _ "noConfusionType" then return true
   let env ← getEnv
-<<<<<<< HEAD
-  pure <| declName.isInternal'
-=======
-  pure $ declName.isInternalDetail
->>>>>>> a58c4fe3
+  pure <| declName.isInternalDetail
    || isAuxRecursor env declName
    || isNoConfusion env declName
   <||> isRec declName <||> isMatcher declName
