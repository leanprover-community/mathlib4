--- conflicted
+++ resolved
@@ -37,17 +37,12 @@
     | some x => return x
     | none => traverseChildren r e
 
-<<<<<<< HEAD
-/-- replaceRec except that bound variables are instantiated with free variables.
-This means that MetaM tactics can be used inside the replacement function. -/
-=======
 /-- Similar to `replaceRecM` except that bound variables are instantiated with free variables
 (like `Lean.Meta.transform`).
 This means that MetaM tactics can be used inside the replacement function.
 
 If you don't need recursive calling, you should prefer using `Lean.Meta.transform` because it also caches visits.
  -/
->>>>>>> c01494c6
 def replaceRecMeta [Monad M] [MonadLiftT MetaM M] [MonadControlT MetaM M]
   (f? : (Expr → M Expr) → Expr → M (Option Expr)) : Expr → M Expr :=
   fix fun r e => do
