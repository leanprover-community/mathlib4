import Mathlib.NumberTheory.NumberField.Cyclotomic.Ideal
import Mathlib.NumberTheory.NumberField.Ideal.KummerDedekind
import Mathlib.RingTheory.Polynomial.Cyclotomic.Factorization
import Mathlib.Misc

open Polynomial in
theorem Polynomial.cyclotomic_eq_minpoly' {n : ℕ} {R : Type*} [CommRing R] [IsDomain R]
    [CharZero R] {μ : R} (h : IsPrimitiveRoot μ n) (hpos : 0 < n) :
    cyclotomic n ℤ = minpoly ℤ μ := by
  have h' : IsPrimitiveRoot (algebraMap R (FractionRing R) μ) n :=
    h.map_of_injective <| FaithfulSMul.algebraMap_injective R _
  apply map_injective (algebraMap ℤ ℚ) <| RingHom.injective_int _
  rw [← @minpoly.isIntegrallyClosed_eq_field_fractions ℤ R _ _ _ _ ℚ (FractionRing R) _ _
    _ _ _ _ _ _ ?_ _ _ _ μ (h.isIntegral hpos), ← cyclotomic_eq_minpoly_rat h' hpos, map_cyclotomic]
  -- We need to do that because of the `zsmul` diamond, see the discussion
  -- "Instance diamond in `OreLocalization`" on Zulip
  convert AddCommGroup.intIsScalarTower (R := ℚ) (M := FractionRing R) using 1
  ext n x
  exact OreLocalization.zsmul_eq_zsmul n x

namespace IsCyclotomicExtension.Rat

open Ideal NumberField

section notDVD

variable (m : ℕ) [NeZero m] {K : Type*} [Field K] [NumberField K] [IsCyclotomicExtension {m} ℚ K]
  (p : ℕ) [hp : Fact (p.Prime)] (P : Ideal (𝓞 K)) [P.IsPrime] [P.LiesOver (Ideal.span {(p : ℤ)})]

local notation3 "𝒑" => (Ideal.span {(p : ℤ)})

open NumberField RingOfIntegers Ideal

theorem inertiaDeg_of_not_dvd (hm : ¬ p ∣ m) :
    inertiaDeg 𝒑 P = orderOf (p : ZMod m) := by
  replace hm : p.Coprime m := not_not.mp <| (Nat.Prime.dvd_iff_not_coprime hp.out).not.mp hm
  let ζ := (zeta_spec m ℚ K).toInteger
  have h₁ : ¬ p ∣ exponent ζ := by
    rw [exponent_eq_one_iff.mpr <| adjoin_singleton_eq_top m K (zeta_spec m ℚ K)]
    exact hp.out.not_dvd_one
  have h₂ := (primesOverSpanEquivMonicFactorsMod h₁ ⟨P, ⟨inferInstance, inferInstance⟩⟩).2
  have h₃ := inertiaDeg_primesOverSpanEquivMonicFactorsMod_symm_apply' h₁ h₂
  simp only [Subtype.coe_eta, Equiv.symm_apply_apply] at h₃
  rw [Multiset.mem_toFinset, Polynomial.mem_normalizedFactors_iff
    (Polynomial.map_monic_ne_zero (minpoly.monic ζ.isIntegral))] at h₂
  rw [h₃, Polynomial.natDegree_of_dvd_cyclotomic_of_irreducible (by simp) hm (f := 1) _ h₂.1]
  · simpa using (orderOf_injective _ Units.coeHom_injective (ZMod.unitOfCoprime p hm)).symm
  · refine dvd_trans h₂.2.2 ?_
    rw [← Polynomial.map_cyclotomic_int, ← Polynomial.cyclotomic_eq_minpoly' _ (NeZero.pos m)]
    exact (zeta_spec m ℚ K).toInteger_isPrimitiveRoot

theorem ramificationIdx_of_not_dvd (hm : ¬ p ∣ m) :
    ramificationIdx (algebraMap ℤ (𝓞 K)) 𝒑 P = 1 := by
  let ζ := (zeta_spec m ℚ K).toInteger
  have h₁ : ¬ p ∣ exponent ζ := by
    rw [exponent_eq_one_iff.mpr <| adjoin_singleton_eq_top m K (zeta_spec m ℚ K)]
    exact hp.out.not_dvd_one
  have h₂ := (primesOverSpanEquivMonicFactorsMod h₁ ⟨P, ⟨inferInstance, inferInstance⟩⟩).2
  have h₃ := ramificationIdx_primesOverSpanEquivMonicFactorsMod_symm_apply' h₁ h₂
  simp only [Subtype.coe_eta, Equiv.symm_apply_apply] at h₃
  rw [Multiset.mem_toFinset, Polynomial.mem_normalizedFactors_iff
    (Polynomial.map_monic_ne_zero (minpoly.monic ζ.isIntegral))] at h₂
  rw [h₃]
  refine multiplicity_eq_of_emultiplicity_eq_some (le_antisymm ?_ ?_)
  · apply Polynomial.emultiplicity_le_one_of_separable
    · exact Polynomial.isUnit_iff_degree_eq_zero.not.mpr (Irreducible.degree_pos h₂.1).ne'
    · exact (zeta_spec m ℚ K).toInteger_isPrimitiveRoot.separable_minpoly_mod hm
  · rw [ENat.coe_one, Order.one_le_iff_pos]
    exact emultiplicity_pos_of_dvd h₂.2.2

end notDVD

section general

variable (n : ℕ) [NeZero n] {K : Type*} [Field K] [NumberField K] [IsCyclotomicExtension {n} ℚ K]
  (p k m : ℕ) [hp : Fact (p.Prime)] (P : Ideal (𝓞 K)) [P.IsPrime]
  [P.LiesOver (Ideal.span {(p : ℤ)})]

local notation3 "𝒑" => (Ideal.span {(p : ℤ)})

open NumberField RingOfIntegers Ideal IntermediateField

example (hn : n = p ^ (k + 1) * m) (hm : ¬ p ∣ m) :
    inertiaDeg 𝒑 P = orderOf (p : ZMod m) ∧
      ramificationIdx (algebraMap ℤ (𝓞 K)) 𝒑 P = p ^ k * (p - 1) := by
  classical
  have : IsAbelianGalois ℚ K := IsCyclotomicExtension.isAbelianGalois {n} ℚ K
  have : NeZero n := sorry
  have : NeZero m := sorry
  let ζ := zeta n ℚ K
  have hζ := zeta_spec n ℚ K
  -- Root of unity of order `m`
  let ζₘ := ζ ^ (p ^ (k + 1))
  have hζₘ := hζ.pow (NeZero.pos _) hn
  -- Root of unity of order `p ^ (k + 1)`
  let ζₚ := ζ ^ m
  have hζₚ := hζ.pow (NeZero.pos _) (mul_comm _ m ▸ hn)
  let Fₘ := ℚ⟮ζₘ⟯
  have : IsCyclotomicExtension {m} ℚ Fₘ :=
    (isCyclotomicExtension_singleton_iff_eq_adjoin _ _ _ _ hζₘ).mpr rfl
  let Fₚ := ℚ⟮ζₚ⟯
  have : IsCyclotomicExtension {p ^ (k + 1)} ℚ Fₚ :=
    (isCyclotomicExtension_singleton_iff_eq_adjoin _ _ _ _ hζₚ).mpr rfl
  -- The prime ideal of `ℚ⟮ζₘ⟯` below `P`
  let Pₘ := comap (algebraMap (𝓞 Fₘ) (𝓞 K)) P
  have : Pₘ.IsMaximal := sorry
  -- The prime ideal of `ℚ⟮ζₚ⟯` below `P`
  let Pₚ := comap (algebraMap (𝓞 Fₚ) (𝓞 K)) P
  have h₁ := ramificationIdx_algebra_tower (p := 𝒑) (P := Pₚ) (Q := P) sorry sorry sorry
  have h₂ := inertiaDeg_algebra_tower 𝒑 Pₘ P
  have h₃ : (𝒑.primesOver (𝓞 K)).ncard = (𝒑.primesOver (𝓞 Fₘ)).ncard *
      (Pₘ.primesOver (𝓞 K)).ncard := by
<<<<<<< HEAD
    rw [ncard_primesOver_eq_sum_ncard_primesOver ℤ (𝓞 Fₘ)]
    have (P : (𝒑.primesOver (𝓞 Fₘ))) :
        (P.1.primesOver (𝓞 K)).ncard = (Pₘ.primesOver (𝓞 K)).ncard := by
      obtain ⟨σ, hσ⟩ := exists_map_eq_of_isGalois 𝒑 P.1 Pₘ ℚ Fₘ
      let S := galLiftEquiv ℚ Fₘ Fₘ σ
      let T := S.liftNormal K
      let τ := galRestrict ℤ ℚ K (𝓞 K) T
      refine Set.ncard_congr ?_ (fun Q ↦ ?_) ?_ ?_
      · intro Q hQ
        exact Q.map τ.toAlgHom
      · intro ⟨hQ₁, hQ₂⟩
        refine ⟨?_, ?_⟩
        


        sorry
      · intro I J _ _ h
        replace h := congr_arg (Ideal.map τ.symm.toAlgHom ·) h
        simp_rw [Ideal.map_mapₐ] at h
        simp_rw [AlgHom.coe_ideal_map] at h
        simp only [AlgEquiv.toAlgHom_eq_coe, AlgEquiv.symm_comp, AlgHom.id_toRingHom,
          Ideal.map_id] at h
        exact h
      ·
        sorry
    simp_rw [this]
    rw [Finset.sum_const, smul_eq_mul, Finset.card_univ]
    rw [← Set.toFinset_card, ← Set.ncard_eq_toFinset_card']

=======
    have := Fintype.sum_fiberwise (ι := 𝒑.primesOver (𝓞 K))
      (κ := 𝒑.primesOver (𝓞 Fₘ)) (g := primesOverRestrict 𝒑 (𝓞 Fₘ) (𝓞 K))
      (f := fun _ ↦ 1)
    simp_rw [← Fintype.card_eq_sum_ones] at this


    have : (primesOverFinset 𝒑 (𝓞 K)).card =
        ∑ Q ∈ primesOverFinset 𝒑 (𝓞 Fₘ), (primesOverFinset Q (𝓞 K)).card := by
      rw [Finset.card_eq_sum_ones]
      rw [← Finset.sum_fiberwise_of_maps_to _ (t := primesOverFinset 𝒑 (𝓞 Fₘ))
        (g := fun Q ↦ comap (algebraMap (𝓞 Fₘ) (𝓞 K)) Q) (fun _ ↦ 1)]

      sorry
  have : IsAbelianGalois ℚ K := IsCyclotomicExtension.isAbelianGalois {n} ℚ K
>>>>>>> e9bf818d
  have h_main := ncard_primesOver_mul_ramificationIdxIn_mul_inertiaDegIn (p := 𝒑) sorry (𝓞 K)
    ℚ K
  rw [finrank n K, hn, Nat.totient_mul, Nat.totient_prime_pow, add_tsub_cancel_right] at h_main
  -- , ← finrank m Fₘ, ← finrank (p ^ (k + 1)) Fₚ] at h_main
  -- rw [← ncard_primesOver_mul_ramificationIdxIn_mul_inertiaDegIn (p := 𝒑) sorry (𝓞 Fₘ)
    -- ℚ Fₘ] at h_main
  -- rw [← ncard_primesOver_mul_ramificationIdxIn_mul_inertiaDegIn (p := 𝒑) sorry (𝓞 Fₚ)
    -- ℚ Fₚ] at h_main
  rw [ramificationIdxIn_eq_ramificationIdx 𝒑 P ℚ K] at h_main
  rw [inertiaDegIn_eq_inertiaDeg 𝒑 P ℚ K] at h_main
  rw [h₁, h₂, h₃] at h_main
  rw [ramificationIdx_eq_of_prime_pow p k] at h_main
  rw [← finrank m Fₘ] at h_main
  rw [← ncard_primesOver_mul_ramificationIdxIn_mul_inertiaDegIn (p := 𝒑) sorry (𝓞 Fₘ)
    ℚ Fₘ] at h_main
  rw [ramificationIdxIn_eq_ramificationIdx 𝒑 Pₘ ℚ Fₘ] at h_main
  rw [inertiaDegIn_eq_inertiaDeg 𝒑 Pₘ ℚ Fₘ] at h_main
  rw [ramificationIdx_of_not_dvd m, one_mul] at h_main
  ring_nf at h_main
  simp_rw [mul_assoc] at h_main
  rw [Nat.mul_right_inj] at h_main
  rw [mul_comm (𝒑.inertiaDeg Pₘ)] at h_main
  simp_rw [← mul_assoc] at h_main
  rw [Nat.mul_left_inj] at h_main
  suffices (Pₘ.primesOver (𝓞 K)).ncard * ramificationIdx (algebraMap (𝓞 Fₚ) (𝓞 K)) Pₚ P *
      Pₘ.inertiaDeg P = 1 by
    rw [h₁, h₂]
    rw [Nat.eq_one_of_mul_eq_one_left this]
    rw [Nat.eq_one_of_mul_eq_one_left (Nat.eq_one_of_mul_eq_one_right this)]
    rw [mul_one, mul_one, inertiaDeg_of_not_dvd m, ramificationIdx_eq_of_prime_pow p k]
    exact Nat.pair_eq_pair.mp rfl
    exact hm


  rwa [mul_assoc _ (p ^ k), mul_comm (Pₘ.primesOver (𝓞 K)).ncard, mul_assoc, mul_assoc,
    Nat.mul_eq_left, ← mul_assoc] at h_main
  sorry
  sorry
  sorry
  exact hm
  exact hp.out
  exact Nat.zero_lt_succ k
  sorry



end general

#exit

  rw [Multiset.mem_toFinset, Polynomial.mem_normalizedFactors_iff] at h
  · rw [Polynomial.natDegree_of_dvd_cyclotomic_of_irreducible (p := p) (f := 1)]
    · simp
      exact (orderOf_injective _ Units.coeHom_injective (ZMod.unitOfCoprime p hm)).symm
    · simp
    · simpa
    · have := h.2.2
      refine dvd_trans this ?_
      rw [← Polynomial.map_cyclotomic_int]
      rw [← Polynomial.cyclotomic_eq_minpoly' m (𝓞 K) _ (NeZero.pos _)]
      exact IsPrimitiveRoot.toInteger_isPrimitiveRoot _
    · exact h.1
  · exact Polynomial.map_monic_ne_zero (minpoly.monic ζ.isIntegral)


theorem ramificationIdx_of_not_dvd (hm : ¬ p ∣ m) :
    ramificationIdx (algebraMap ℤ (𝓞 K)) 𝒑 P = 1 := by
  sorry

end notDVD

section general

variable (n : ℕ) [NeZero n] {K : Type*} [Field K] [NumberField K] [IsCyclotomicExtension {n} ℚ K]
  (p : ℕ) [hp : Fact (p.Prime)] (P : Ideal (𝓞 K)) [P.IsPrime] [P.LiesOver (Ideal.span {(p : ℤ)})]

local notation3 "𝒑" => (Ideal.span {(p : ℤ)})

example {k m : ℕ} (hn : n = p ^ k * m) (hm : ¬ p ∣ m) :
    inertiaDeg 𝒑 P = orderOf (p : ZMod m) ∧
      ramificationIdx (algebraMap ℤ (𝓞 K)) 𝒑 P = p ^ k * (p - 1) := by

  sorry



end general

end IsCyclotomicExtension.Rat





theorem IsCyclotomicExtension_single_iff_single_two_mul_of_odd (n : ℕ) (hn : Odd n)
    (A B : Type*) [CommRing A] [CommRing B] [Nontrivial B] [NoZeroDivisors B] [Algebra A B]
    (hB : ringChar B ≠ 2) :
    IsCyclotomicExtension {n} A B ↔ IsCyclotomicExtension {2 * n} A B := by
  have : NeZero n := by
    refine ⟨?_⟩
    exact Nat.ne_of_odd_add hn
  have h : orderOf (-1 : B) = 2 := by
    rw [orderOf_neg_one, if_neg hB]
  rw [IsCyclotomicExtension.iff_singleton, IsCyclotomicExtension.iff_singleton]
  congr! 1
  · refine ⟨?_, ?_⟩
    · intro ⟨ζ, hζ⟩
      refine ⟨-ζ, ?_⟩
      convert IsPrimitiveRoot.orderOf (-ζ)
      rw [neg_eq_neg_one_mul, (Commute.all _ _).orderOf_mul_eq_mul_orderOf_of_coprime]
      · rw [h, hζ.eq_orderOf]
      · rw [h, ← hζ.eq_orderOf]
        exact Nat.coprime_two_left.mpr hn
    · intro ⟨ζ, hζ⟩
      exact ⟨ζ ^ 2, hζ.pow (NeZero.pos _) rfl⟩
  · suffices Algebra.adjoin A {b : B | b ^ n = 1} = Algebra.adjoin A {b : B | b ^ (2 * n) = 1} by
      rw [SetLike.ext_iff] at this
      exact forall_congr' this
    apply le_antisymm
    · apply Algebra.adjoin_mono
      intro b hb
      rw [Set.mem_setOf_eq, mul_comm, pow_mul, hb, one_pow]
    · apply Algebra.adjoin_le
      intro b hb
      rw [Set.mem_setOf_eq, mul_comm, pow_mul, sq_eq_one_iff] at hb
      obtain hb | hb := hb
      · apply Algebra.subset_adjoin
        exact hb
      · simp only [SetLike.mem_coe]
        rw [show b = - - b by exact Eq.symm (InvolutiveNeg.neg_neg b)]
        apply Subalgebra.neg_mem
        apply Algebra.subset_adjoin
        rw [Set.mem_setOf_eq, neg_pow, Odd.neg_one_pow hn, neg_mul, one_mul, hb, neg_neg]



-- Golf `IsCyclotomicExtension.of_union_of_dvd` using this
theorem IsCyclotomicExtension.exists_prim_root_of_dvd {n : ℕ} [NeZero n] {S : Set ℕ} (A B : Type*)
    [CommRing A] [CommRing B] [Algebra A B] (h : ∃ s ∈ S, s ≠ 0 ∧ n ∣ s)
    [H : IsCyclotomicExtension S A B] :
    ∃ (r : B), IsPrimitiveRoot r n := by
  obtain ⟨m, hm, hm', ⟨x, rfl⟩⟩ := h
  obtain ⟨ζ, hζ⟩ := H.exists_isPrimitiveRoot hm hm'
  refine ⟨ζ ^ x, ?_⟩
  have h_xnz : x ≠ 0 := Nat.ne_zero_of_mul_ne_zero_right hm'
  have := hζ.pow_of_dvd h_xnz (dvd_mul_left x n)
  rwa [mul_div_cancel_right₀ _ h_xnz] at this

open NumberField Units

theorem NumberField.Units.mem_torsion' (K : Type*) [Field K] [NumberField K]
    {x : (𝓞 K)ˣ} :
    x ∈ torsion K ↔ IsOfFinOrder x := CommGroup.mem_torsion _ _

theorem NumberField.dvd_torsionOrder_of_isPrimitiveRoot {n : ℕ} [NeZero n] {K : Type*} [Field K]
    [NumberField K] {ζ : K} (hζ : IsPrimitiveRoot ζ n) :
    n ∣ torsionOrder K := by
  rw [torsionOrder, Fintype.card_eq_nat_card]
  replace hζ := (hζ.toInteger_isPrimitiveRoot).isUnit_unit (NeZero.ne n)
  have hζ' := CommGroup.mem_torsion_of_isPrimitiveRoot n hζ
  convert orderOf_dvd_natCard (⟨_, hζ'⟩ : torsion K)
  rw [Subgroup.orderOf_mk]
  exact hζ.eq_orderOf

theorem NumberField.Units.torsionOrder_eq_of_isCyclotomicExtension (n : ℕ) [NeZero n] {K : Type*}
    [Field K] [NumberField K] [hK : IsCyclotomicExtension {n} ℚ K] :
    torsionOrder K = if Even n then n else 2 * n := by
  have hζ := hK.zeta_spec
  obtain ⟨μ, hμ⟩ : ∃ μ : torsion K, orderOf μ = torsionOrder K := by
    rw [torsionOrder, Fintype.card_eq_nat_card]
    exact IsCyclic.exists_ofOrder_eq_natCard
  rw [← IsPrimitiveRoot.iff_orderOf, ← IsPrimitiveRoot.coe_submonoidClass_iff,
    ← IsPrimitiveRoot.coe_units_iff] at hμ
  replace hμ := hμ.map_of_injective (FaithfulSMul.algebraMap_injective (𝓞 K) K)
  have h := IsPrimitiveRoot.pow_mul_pow_lcm hζ hμ (NeZero.ne _) (torsionOrder_ne_zero K)
  have : NeZero (n.lcm (torsionOrder K)) :=
    NeZero.of_pos <| Nat.lcm_pos_iff.mpr ⟨NeZero.pos n, torsionOrder_pos K⟩
  have : IsCyclotomicExtension {n.lcm (torsionOrder K)} ℚ K := by
    have := hK.union_of_isPrimitiveRoot _ _ _ h
    rwa [Set.union_comm, ← IsCyclotomicExtension.iff_union_of_dvd] at this
    exact ⟨n.lcm (torsionOrder K), by simp, NeZero.ne _, Nat.dvd_lcm_left _ _⟩
  have hmain := (IsCyclotomicExtension.Rat.finrank n K).symm.trans <|
    (IsCyclotomicExtension.Rat.finrank (n.lcm (torsionOrder K)) K)
  obtain hn | hn := Nat.even_or_odd n
  · rw [if_pos hn]
    apply dvd_antisymm
    · have := Nat.eq_of_totient_eq_totient (Nat.dvd_lcm_left _ _) hn hmain
      rwa [eq_comm, Nat.lcm_eq_left_iff_dvd] at this
    · exact NumberField.dvd_torsionOrder_of_isPrimitiveRoot hζ
  · rw [if_neg (Nat.not_even_iff_odd.mpr hn)]
    have := (Nat.eq_or_eq_of_totient_eq_totient (Nat.dvd_lcm_left _ _) hmain).resolve_left ?_
    · rw [this, eq_comm, Nat.lcm_eq_right_iff_dvd]
      exact NumberField.dvd_torsionOrder_of_isPrimitiveRoot hζ
    · rw [eq_comm, Nat.lcm_eq_left_iff_dvd]
      intro h
      exact Nat.not_even_iff_odd.mpr (Odd.of_dvd_nat hn h) (even_torsionOrder K)

open Ideal

variable (p k : ℕ) [hp : Fact (Nat.Prime p)] {K : Type*} [Field K] [NumberField K]
    [hK : IsCyclotomicExtension {p ^ (k + 1)} ℚ K]
    {ζ : K} (hζ : IsPrimitiveRoot ζ (p ^ (k + 1)))

example (e : ℕ) (he : (hζ.toInteger - 1) ^ e ∣ p ∧ ¬ (hζ.toInteger - 1) ^ (e + 1) ∣ p) :
    e = p ^ k * (p - 1) := by
  obtain ⟨x, hx⟩ := he.1
  have h_main := congr_arg (Int.natAbs ·) <| congr_arg (Algebra.norm ℤ ·) hx
  dsimp at h_main
  have : Algebra.norm ℤ (p : 𝓞 K) = p ^ Module.finrank ℚ K := sorry
  rw [this] at h_main
  by_cases hodd : p = 2
  · sorry
  rw [map_mul, map_pow, hζ.norm_toInteger_sub_one_of_prime_ne_two hodd] at h_main
  have hx' : ¬ ↑p ∣ Algebra.norm ℤ x := by
    by_contra!



    sorry
  have := congr_arg (Nat.factorization · p) h_main
  dsimp at this
  simp [Int.natAbs_mul, Int.natAbs_pow, Int.natAbs_cast, Nat.factorization_pow,
    Finsupp.coe_smul, Nat.factorization_mul sorry sorry,
    Pi.smul_apply, _root_.smul_eq_mul, Nat.Prime.factorization_self hp.out] at this
  rw [Nat.factorization_eq_zero_of_not_dvd, add_zero] at this
  rw [← this, IsCyclotomicExtension.Rat.finrank (p ^ (k + 1))]
  rw [Nat.totient_prime_pow, Nat.add_sub_cancel_right]
  exact hp.out
  exact Nat.zero_lt_succ k
  rwa [← Int.natCast_dvd]

example (p k : ℕ) [hp : Fact (Nat.Prime p)] (hodd : p ≠ 2) {K : Type*} [Field K] [NumberField K]
    [hK : IsCyclotomicExtension {p ^ (k + 1)} ℚ K]
    {P : Ideal (𝓞 K)} [P.IsMaximal] [P.LiesOver (span {(p : ℤ)})] :
    ramificationIdx (algebraMap ℤ (𝓞 K)) (span {(p : ℤ)}) P = p ^ k * (p - 1) := by
  let hζ := IsCyclotomicExtension.zeta_spec (p ^ (k + 1)) ℚ K
  have t₀ := hζ.zeta_sub_one_prime
  have t₁ := hζ.norm_toInteger_sub_one_of_prime_ne_two hodd
  have : P = span {hζ.toInteger - 1} := sorry
  rw [this]

  have t₂ : FiniteMultiplicity (hζ.toInteger - 1) (algebraMap ℤ (𝓞 K) p) := by
    apply?
  have := t₂.multiplicity_eq_iff.mp rfl
  obtain ⟨x, hx⟩ := this.1
  have := congr_arg (Algebra.norm ℚ ·) <| congr_arg (algebraMap (𝓞 K) K ·) hx
  set e := multiplicity (hζ.toInteger - 1) (algebraMap ℤ (𝓞 K) p)
  dsimp only at this

  rw [← Algebra.coe_norm_int] at this
  rw? at this
  rw [map_mul, map_pow, t₁] at this

  rw [Ideal.IsDedekindDomain.ramificationIdx_eq_multiplicity]
  simp [algebraMap_int_eq, map_span, eq_intCast, Set.image_singleton, Int.cast_natCast]
  rw [FiniteMultiplicity.multiplicity_eq_iff]
  simp_rw [span_singleton_pow, dvd_iff_le, Ideal.span_singleton_le_span_singleton]

  obtain ⟨x, hx⟩ := IsPrimitiveRoot.toInteger_sub_one_dvd_prime hζ

  apply Ideal.ramificationIdx_spec
  · simp [algebraMap_int_eq, map_span, eq_intCast, Set.image_singleton, Int.cast_natCast,
      span_singleton_pow, span_singleton_le_span_singleton]


    sorry
  · sorry<|MERGE_RESOLUTION|>--- conflicted
+++ resolved
@@ -110,7 +110,6 @@
   have h₂ := inertiaDeg_algebra_tower 𝒑 Pₘ P
   have h₃ : (𝒑.primesOver (𝓞 K)).ncard = (𝒑.primesOver (𝓞 Fₘ)).ncard *
       (Pₘ.primesOver (𝓞 K)).ncard := by
-<<<<<<< HEAD
     rw [ncard_primesOver_eq_sum_ncard_primesOver ℤ (𝓞 Fₘ)]
     have (P : (𝒑.primesOver (𝓞 Fₘ))) :
         (P.1.primesOver (𝓞 K)).ncard = (Pₘ.primesOver (𝓞 K)).ncard := by
@@ -123,7 +122,7 @@
         exact Q.map τ.toAlgHom
       · intro ⟨hQ₁, hQ₂⟩
         refine ⟨?_, ?_⟩
-        
+
 
 
         sorry
@@ -140,22 +139,6 @@
     rw [Finset.sum_const, smul_eq_mul, Finset.card_univ]
     rw [← Set.toFinset_card, ← Set.ncard_eq_toFinset_card']
 
-=======
-    have := Fintype.sum_fiberwise (ι := 𝒑.primesOver (𝓞 K))
-      (κ := 𝒑.primesOver (𝓞 Fₘ)) (g := primesOverRestrict 𝒑 (𝓞 Fₘ) (𝓞 K))
-      (f := fun _ ↦ 1)
-    simp_rw [← Fintype.card_eq_sum_ones] at this
-
-
-    have : (primesOverFinset 𝒑 (𝓞 K)).card =
-        ∑ Q ∈ primesOverFinset 𝒑 (𝓞 Fₘ), (primesOverFinset Q (𝓞 K)).card := by
-      rw [Finset.card_eq_sum_ones]
-      rw [← Finset.sum_fiberwise_of_maps_to _ (t := primesOverFinset 𝒑 (𝓞 Fₘ))
-        (g := fun Q ↦ comap (algebraMap (𝓞 Fₘ) (𝓞 K)) Q) (fun _ ↦ 1)]
-
-      sorry
-  have : IsAbelianGalois ℚ K := IsCyclotomicExtension.isAbelianGalois {n} ℚ K
->>>>>>> e9bf818d
   have h_main := ncard_primesOver_mul_ramificationIdxIn_mul_inertiaDegIn (p := 𝒑) sorry (𝓞 K)
     ℚ K
   rw [finrank n K, hn, Nat.totient_mul, Nat.totient_prime_pow, add_tsub_cancel_right] at h_main
