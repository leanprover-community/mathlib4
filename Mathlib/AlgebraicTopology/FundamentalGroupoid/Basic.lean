--- conflicted
+++ resolved
@@ -309,33 +309,28 @@
 abbrev fromPath {x₀ x₁ : X} (p : Path.Homotopic.Quotient x₀ x₁) :
     FundamentalGroupoid.mk x₀ ⟶ FundamentalGroupoid.mk x₁ := p
 
-<<<<<<< HEAD
-/-- Variation of `fromPath` that uses `Path` instead of `Path.Homotopic.Quotient`. -/
-abbrev fromPath' {X : Type*} [TopologicalSpace X] {x₀ x₁ : X} (f : Path x₀ x₁) : mk x₀ ⟶ mk x₁ :=
-  Quotient.mk _ f
-
-@[simp] lemma fromPath'_refl {X : Type*} [TopologicalSpace X] {x : X} :
-    fromPath' (Path.refl x) = 𝟙 _ := rfl
-
-@[simp] lemma fromPath'_symm {X : Type*} [TopologicalSpace X] {x₀ x₁ : X} (f : Path x₀ x₁) :
-    fromPath' f.symm = inv (fromPath' f) := by
+@[simp]
+lemma fromPath_refl {x : X} : fromPath ⟦Path.refl x⟧ = 𝟙 _ := rfl
+
+@[simp]
+lemma fromPath_symm {x₀ x₁ : X} (f : Path x₀ x₁) : fromPath ⟦f.symm⟧ = inv (fromPath ⟦f⟧) := by
   rw [← Groupoid.inv_eq_inv]
   rfl
 
-@[simp] lemma fromPath'_trans {X : Type*} [TopologicalSpace X] {x₀ x₁ x₂ : X} (f : Path x₀ x₁)
-    (g : Path x₁ x₂) : fromPath' (f.trans g) = (fromPath' f) ≫ (fromPath' g) := rfl
+@[simp]
+lemma fromPath_trans {x₀ x₁ x₂ : X} (f : Path x₀ x₁) (g : Path x₁ x₂) :
+    fromPath ⟦f.trans g⟧ = (fromPath ⟦f⟧) ≫ (fromPath ⟦g⟧) := rfl
 
 /-- Two paths are equal in the fundamental groupoid if and only if they are homotopic. -/
-theorem fromPath'_eq_iff_homotopic {X : Type*} [TopologicalSpace X] {x₀ x₁ : X}
-    (f : Path x₀ x₁) (g : Path x₀ x₁) : fromPath' f = fromPath' g ↔ f.Homotopic g :=
+theorem fromPath_eq_iff_homotopic {x₀ x₁ : X} (f : Path x₀ x₁) (g : Path x₀ x₁) :
+    fromPath ⟦f⟧ = fromPath ⟦g⟧ ↔ f.Homotopic g :=
   ⟨fun ih ↦ Quotient.exact ih, fun h ↦ Quotient.sound h⟩
-=======
+
 lemma eqToHom_eq {x₀ x₁ : X} (h : x₀ = x₁) :
     eqToHom (congr_arg mk h) = ⟦(Path.refl x₁).cast h rfl⟧ := by subst h; rfl
 
 lemma conj_eqToHom {x y x' y' : X} {p : Path x y} (hx : x' = x) (hy : y' = y) :
     eqToHom (congr_arg mk hx) ≫ ⟦p⟧ ≫ eqToHom (congr_arg mk hy.symm) = ⟦p.cast hx hy⟧ := by
   subst hx hy; simp; rfl
->>>>>>> d31f9084
 
 end FundamentalGroupoid