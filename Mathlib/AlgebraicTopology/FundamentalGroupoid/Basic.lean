--- conflicted
+++ resolved
@@ -310,10 +310,7 @@
 lemma eqToHom_eq {x₀ x₁ : X} (h : x₀ = x₁) :
     eqToHom (congr_arg mk h) = ⟦(Path.refl x₁).cast h rfl⟧ := by subst h; rfl
 
-<<<<<<< HEAD
-=======
 @[reassoc]
->>>>>>> 41e1a248
 lemma conj_eqToHom {x y x' y' : X} {p : Path x y} (hx : x' = x) (hy : y' = y) :
     eqToHom (congr_arg mk hx) ≫ ⟦p⟧ ≫ eqToHom (congr_arg mk hy.symm) = ⟦p.cast hx hy⟧ := by
   subst hx hy; simp
