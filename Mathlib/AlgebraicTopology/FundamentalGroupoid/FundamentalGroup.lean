/-
Copyright (c) 2021 Mark Lavrentyev. All rights reserved.
Released under Apache 2.0 license as described in the file LICENSE.
Authors: Mark Lavrentyev
-/
<<<<<<< HEAD
module

public import Mathlib.AlgebraicTopology.FundamentalGroupoid.Basic
public import Mathlib.CategoryTheory.Conj
public import Mathlib.CategoryTheory.Groupoid
public import Mathlib.Topology.Category.TopCat.Basic
public import Mathlib.Topology.Connected.PathConnected
public import Mathlib.Topology.Homotopy.Path
=======
import Mathlib.AlgebraicTopology.FundamentalGroupoid.Basic
import Mathlib.CategoryTheory.Conj
import Mathlib.CategoryTheory.Groupoid
import Mathlib.Topology.Category.TopCat.Basic
import Mathlib.Topology.Connected.PathConnected
import Mathlib.Topology.Homotopy.Path
>>>>>>> 4cb543f3

/-!
# Fundamental group of a space

Given a topological space `X` and a basepoint `x`, the fundamental group is the automorphism group
of `x` i.e. the group with elements being loops based at `x` (quotiented by homotopy equivalence).
-/

<<<<<<< HEAD
@[expose] public section

=======
>>>>>>> 4cb543f3
variable {X Y : Type*} [TopologicalSpace X] [TopologicalSpace Y]
variable {x₀ x₁ : X}

noncomputable section

open CategoryTheory

variable (X)

/-- The fundamental group is the automorphism group (vertex group) of the basepoint
in the fundamental groupoid. -/
def FundamentalGroup (x : X) :=
  End (FundamentalGroupoid.mk x)

instance (x : X) : Group (FundamentalGroup X x) := inferInstanceAs (Group (End _))

instance (x : X) : Inhabited (FundamentalGroup X x) := inferInstanceAs (Inhabited (End _))

variable {X}

namespace FundamentalGroup

/-- Get an isomorphism between the fundamental groups at two points given a path -/
def fundamentalGroupMulEquivOfPath (p : Path x₀ x₁) :
    FundamentalGroup X x₀ ≃* FundamentalGroup X x₁ :=
  ((Groupoid.isoEquivHom ..).symm ⟦p⟧).conj

variable (x₀ x₁)

/-- The fundamental group of a path connected space is independent of the choice of basepoint. -/
def fundamentalGroupMulEquivOfPathConnected [PathConnectedSpace X] :
    FundamentalGroup X x₀ ≃* FundamentalGroup X x₁ :=
  fundamentalGroupMulEquivOfPath (PathConnectedSpace.somePath x₀ x₁)

/-- An element of the fundamental group as an arrow in the fundamental groupoid. -/
abbrev toArrow {x : X} (p : FundamentalGroup X x) :
    FundamentalGroupoid.mk x ⟶ FundamentalGroupoid.mk x :=
  p

/-- An element of the fundamental group as a quotient of homotopic paths. -/
abbrev toPath {x : X} (p : FundamentalGroup X x) : Path.Homotopic.Quotient x x :=
  toArrow p

/-- An element of the fundamental group, constructed from an arrow in the fundamental groupoid. -/
abbrev fromArrow {x : X}
    (p : FundamentalGroupoid.mk x ⟶ FundamentalGroupoid.mk x) :
    FundamentalGroup X x :=
  p

/-- An element of the fundamental group, constructed from a quotient of homotopic paths. -/
abbrev fromPath {x : X} (p : Path.Homotopic.Quotient x x) : FundamentalGroup X x :=
  fromArrow p

/-- The homomorphism between fundamental groups induced by a continuous map. -/
@[simps!] def map (f : C(X, Y)) (x : X) : FundamentalGroup X x →* FundamentalGroup Y (f x) :=
  (FundamentalGroupoid.map f).mapEnd _

variable (f : C(X, Y)) {x : X} {y : Y} (h : f x = y)

/-- The homomorphism from π₁(X, x) to π₁(Y, y) induced by a continuous map `f` with `f x = y`. -/
def mapOfEq : FundamentalGroup X x →* FundamentalGroup Y y :=
  (eqToIso <| congr_arg FundamentalGroupoid.mk h).conj.toMonoidHom.comp (map f x)

theorem mapOfEq_apply (p : Path x x) :
<<<<<<< HEAD
    mapOfEq f h (fromPath <| .mk p) = fromPath (.mk <| (p.map f.continuous).cast h.symm h.symm) :=
=======
    mapOfEq f h (fromPath ⟦p⟧) = fromPath ⟦(p.map f.continuous).cast h.symm h.symm⟧ :=
>>>>>>> 4cb543f3
  FundamentalGroupoid.conj_eqToHom ..

end FundamentalGroup<|MERGE_RESOLUTION|>--- conflicted
+++ resolved
@@ -3,7 +3,6 @@
 Released under Apache 2.0 license as described in the file LICENSE.
 Authors: Mark Lavrentyev
 -/
-<<<<<<< HEAD
 module
 
 public import Mathlib.AlgebraicTopology.FundamentalGroupoid.Basic
@@ -12,14 +11,6 @@
 public import Mathlib.Topology.Category.TopCat.Basic
 public import Mathlib.Topology.Connected.PathConnected
 public import Mathlib.Topology.Homotopy.Path
-=======
-import Mathlib.AlgebraicTopology.FundamentalGroupoid.Basic
-import Mathlib.CategoryTheory.Conj
-import Mathlib.CategoryTheory.Groupoid
-import Mathlib.Topology.Category.TopCat.Basic
-import Mathlib.Topology.Connected.PathConnected
-import Mathlib.Topology.Homotopy.Path
->>>>>>> 4cb543f3
 
 /-!
 # Fundamental group of a space
@@ -28,11 +19,8 @@
 of `x` i.e. the group with elements being loops based at `x` (quotiented by homotopy equivalence).
 -/
 
-<<<<<<< HEAD
 @[expose] public section
 
-=======
->>>>>>> 4cb543f3
 variable {X Y : Type*} [TopologicalSpace X] [TopologicalSpace Y]
 variable {x₀ x₁ : X}
 
@@ -42,13 +30,21 @@
 
 variable (X)
 
+variable (X)
+
 /-- The fundamental group is the automorphism group (vertex group) of the basepoint
 in the fundamental groupoid. -/
 def FundamentalGroup (x : X) :=
   End (FundamentalGroupoid.mk x)
+def FundamentalGroup (x : X) :=
+  End (FundamentalGroupoid.mk x)
 
 instance (x : X) : Group (FundamentalGroup X x) := inferInstanceAs (Group (End _))
+instance (x : X) : Group (FundamentalGroup X x) := inferInstanceAs (Group (End _))
 
+instance (x : X) : Inhabited (FundamentalGroup X x) := inferInstanceAs (Inhabited (End _))
+
+variable {X}
 instance (x : X) : Inhabited (FundamentalGroup X x) := inferInstanceAs (Inhabited (End _))
 
 variable {X}
@@ -58,6 +54,7 @@
 /-- Get an isomorphism between the fundamental groups at two points given a path -/
 def fundamentalGroupMulEquivOfPath (p : Path x₀ x₁) :
     FundamentalGroup X x₀ ≃* FundamentalGroup X x₁ :=
+  ((Groupoid.isoEquivHom ..).symm ⟦p⟧).conj
   ((Groupoid.isoEquivHom ..).symm ⟦p⟧).conj
 
 variable (x₀ x₁)
@@ -69,20 +66,27 @@
 
 /-- An element of the fundamental group as an arrow in the fundamental groupoid. -/
 abbrev toArrow {x : X} (p : FundamentalGroup X x) :
+abbrev toArrow {x : X} (p : FundamentalGroup X x) :
     FundamentalGroupoid.mk x ⟶ FundamentalGroupoid.mk x :=
+  p
   p
 
 /-- An element of the fundamental group as a quotient of homotopic paths. -/
+abbrev toPath {x : X} (p : FundamentalGroup X x) : Path.Homotopic.Quotient x x :=
 abbrev toPath {x : X} (p : FundamentalGroup X x) : Path.Homotopic.Quotient x x :=
   toArrow p
 
 /-- An element of the fundamental group, constructed from an arrow in the fundamental groupoid. -/
 abbrev fromArrow {x : X}
+abbrev fromArrow {x : X}
     (p : FundamentalGroupoid.mk x ⟶ FundamentalGroupoid.mk x) :
+    FundamentalGroup X x :=
+  p
     FundamentalGroup X x :=
   p
 
 /-- An element of the fundamental group, constructed from a quotient of homotopic paths. -/
+abbrev fromPath {x : X} (p : Path.Homotopic.Quotient x x) : FundamentalGroup X x :=
 abbrev fromPath {x : X} (p : Path.Homotopic.Quotient x x) : FundamentalGroup X x :=
   fromArrow p
 
@@ -97,11 +101,7 @@
   (eqToIso <| congr_arg FundamentalGroupoid.mk h).conj.toMonoidHom.comp (map f x)
 
 theorem mapOfEq_apply (p : Path x x) :
-<<<<<<< HEAD
     mapOfEq f h (fromPath <| .mk p) = fromPath (.mk <| (p.map f.continuous).cast h.symm h.symm) :=
-=======
-    mapOfEq f h (fromPath ⟦p⟧) = fromPath ⟦(p.map f.continuous).cast h.symm h.symm⟧ :=
->>>>>>> 4cb543f3
   FundamentalGroupoid.conj_eqToHom ..
 
 end FundamentalGroup