--- conflicted
+++ resolved
@@ -60,19 +60,11 @@
 structure formally behave like extra degeneracies `σ (-1)`. -/
 @[ext]
 structure ExtraDegeneracy (X : SimplicialObject.Augmented C) where
-<<<<<<< HEAD
-  s' : point.obj X ⟶ drop.obj X _[0]
-  s : ∀ n : ℕ, drop.obj X _[n] ⟶ drop.obj X _[n + 1]
-  s'_comp_ε : s' ≫ X.hom.app (op [0]) = 𝟙 _ := by aesop_cat
-  s₀_comp_δ₁ : s 0 ≫ X.left.δ 1 = X.hom.app (op [0]) ≫ s' := by aesop_cat
-  s_comp_δ₀ : ∀ n : ℕ, s n ≫ X.left.δ 0 = 𝟙 _ := by aesop_cat
-=======
   s' : point.obj X ⟶ drop.obj X _⦋0⦌
   s : ∀ n : ℕ, drop.obj X _⦋n⦌ ⟶ drop.obj X _⦋n + 1⦌
-  s'_comp_ε : s' ≫ X.hom.app (op ⦋0⦌) = 𝟙 _
-  s₀_comp_δ₁ : s 0 ≫ X.left.δ 1 = X.hom.app (op ⦋0⦌) ≫ s'
-  s_comp_δ₀ : ∀ n : ℕ, s n ≫ X.left.δ 0 = 𝟙 _
->>>>>>> a443ebbe
+  s'_comp_ε : s' ≫ X.hom.app (op ⦋0⦌) = 𝟙 _ := by aesop_cat
+  s₀_comp_δ₁ : s 0 ≫ X.left.δ 1 = X.hom.app (op ⦋0⦌) ≫ s' := by aesop_cat
+  s_comp_δ₀ : ∀ n : ℕ, s n ≫ X.left.δ 0 = 𝟙 _ := by aesop_cat
   s_comp_δ :
     ∀ (n : ℕ) (i : Fin (n + 2)), s (n + 1) ≫ X.left.δ i.succ = X.left.δ i ≫ s n := by aesop_cat
   s_comp_σ :
