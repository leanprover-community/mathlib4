--- conflicted
+++ resolved
@@ -284,11 +284,7 @@
       · simp only [WidePullback.π_arrow]
 #align category_theory.arrow.augmented_cech_nerve.extra_degeneracy.s CategoryTheory.Arrow.AugmentedCechNerve.ExtraDegeneracy.s
 
-<<<<<<< HEAD
--- Porting note: @[simp] removed as the linter complains the LHS is not in normal form
-=======
 -- Porting note (#11119): @[simp] removed as the linter complains the LHS is not in normal form
->>>>>>> b4d17851
 theorem ExtraDegeneracy.s_comp_π_0 (n : ℕ) :
     ExtraDegeneracy.s f S n ≫ WidePullback.π _ 0 =
       @WidePullback.base _ _ _ f.right (fun _ : Fin (n + 1) => f.left) (fun _ => f.hom) _ ≫
@@ -297,11 +293,7 @@
   simp only [WidePullback.lift_π]
   rfl
 
-<<<<<<< HEAD
--- Porting note: @[simp] removed as the linter complains the LHS is not in normal form
-=======
 -- Porting note (#11119): @[simp] removed as the linter complains the LHS is not in normal form
->>>>>>> b4d17851
 theorem ExtraDegeneracy.s_comp_π_succ (n : ℕ) (i : Fin (n + 1)) :
     ExtraDegeneracy.s f S n ≫ WidePullback.π _ i.succ =
       @WidePullback.π _ _ _ f.right (fun _ : Fin (n + 1) => f.left) (fun _ => f.hom) _ i := by
@@ -312,11 +304,7 @@
   · simp only [Fin.pred_succ]
 #align category_theory.arrow.augmented_cech_nerve.extra_degeneracy.s_comp_π_succ CategoryTheory.Arrow.AugmentedCechNerve.ExtraDegeneracy.s_comp_π_succ
 
-<<<<<<< HEAD
--- Porting note: @[simp] removed as the linter complains the LHS is not in normal form
-=======
 -- Porting note (#11119): @[simp] removed as the linter complains the LHS is not in normal form
->>>>>>> b4d17851
 theorem ExtraDegeneracy.s_comp_base (n : ℕ) :
     ExtraDegeneracy.s f S n ≫ WidePullback.base _ = WidePullback.base _ := by
   apply WidePullback.lift_base
