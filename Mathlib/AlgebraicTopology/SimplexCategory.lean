--- conflicted
+++ resolved
@@ -599,13 +599,8 @@
   use δ i.succ ≫ θ
   ext1; ext1; ext1 x
   simp only [Hom.toOrderHom_mk, Function.comp_apply, OrderHom.comp_coe, Hom.comp,
-<<<<<<< HEAD
     smallCategory_comp, σ, mkHom, OrderHom.coe_mk]
-  by_cases h' : x ≤ Fin.castSuccEmb i
-=======
-    smallCategory_comp, σ, mkHom, OrderHom.coe_fun_mk]
   by_cases h' : x ≤ Fin.castSucc i
->>>>>>> 1266bc6d
   · rw [Fin.predAbove_below i x h']
     have eq := Fin.castSucc_castPred (gt_of_gt_of_ge (Fin.castSucc_lt_last i) h')
     dsimp [δ]
