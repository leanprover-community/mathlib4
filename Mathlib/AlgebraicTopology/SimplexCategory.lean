--- conflicted
+++ resolved
@@ -349,20 +349,12 @@
 
 section Skeleton
 
-<<<<<<< HEAD
-/-- The functor that exhibits `SimplexCategory` as skeleton of `NonemptyFinLinOrdCat` -/
-@[simps obj map]
-def skeletalFunctor : SimplexCategory ⥤ NonemptyFinLinOrdCat where
-  obj a := NonemptyFinLinOrdCat.of (Fin (a.len + 1))
-  map f := f.toOrderHom
-=======
 /-- The functor that exhibits `SimplexCategory` as skeleton
 of `NonemptyFinLinOrd` -/
 @[simps obj map]
-def skeletalFunctor : SimplexCategory ⥤ NonemptyFinLinOrd.{v} where
-  obj a := NonemptyFinLinOrd.of <| ULift (Fin (a.len + 1))
-  map f := ⟨fun i => ULift.up (f.toOrderHom i.down), fun i j h => f.toOrderHom.monotone h⟩
->>>>>>> f0d1951a
+def skeletalFunctor : SimplexCategory ⥤ NonemptyFinLinOrd where
+  obj a := NonemptyFinLinOrd.of (Fin (a.len + 1))
+  map f := f.toOrderHom
 #align simplex_category.skeletal_functor SimplexCategory.skeletalFunctor
 
 theorem skeletalFunctor.coe_map {Δ₁ Δ₂ : SimplexCategory} (f : Δ₁ ⟶ Δ₂) :
@@ -375,12 +367,7 @@
     ext
     simpa
   apply Fintype.card_congr
-<<<<<<< HEAD
-  exact (((skeletalFunctor ⋙ forget NonemptyFinLinOrdCat).mapIso I).toEquiv)
-=======
-  exact Equiv.ulift.symm.trans
-    (((skeletalFunctor.{0} ⋙ forget NonemptyFinLinOrd).mapIso I).toEquiv.trans Equiv.ulift)
->>>>>>> f0d1951a
+  exact (((skeletalFunctor ⋙ forget NonemptyFinLinOrd).mapIso I).toEquiv)
 #align simplex_category.skeletal SimplexCategory.skeletal
 
 namespace SkeletalFunctor
@@ -419,13 +406,8 @@
 end SkeletalFunctor
 
 /-- The equivalence that exhibits `SimplexCategory` as skeleton
-<<<<<<< HEAD
-of `NonemptyFinLinOrdCat` -/
-noncomputable def skeletalEquivalence : SimplexCategory ≌ NonemptyFinLinOrdCat :=
-=======
 of `NonemptyFinLinOrd` -/
-noncomputable def skeletalEquivalence : SimplexCategory ≌ NonemptyFinLinOrd.{v} :=
->>>>>>> f0d1951a
+noncomputable def skeletalEquivalence : SimplexCategory ≌ NonemptyFinLinOrd :=
   Functor.asEquivalence skeletalFunctor
 #align simplex_category.skeletal_equivalence SimplexCategory.skeletalEquivalence
 
@@ -434,11 +416,7 @@
 /-- `SimplexCategory` is a skeleton of `NonemptyFinLinOrd`.
 -/
 noncomputable def isSkeletonOf :
-<<<<<<< HEAD
-    IsSkeletonOf NonemptyFinLinOrdCat SimplexCategory skeletalFunctor where
-=======
-    IsSkeletonOf NonemptyFinLinOrd SimplexCategory skeletalFunctor.{v} where
->>>>>>> f0d1951a
+    IsSkeletonOf NonemptyFinLinOrd SimplexCategory skeletalFunctor where
   skel := skeletal
   eqv := SkeletalFunctor.isEquivalence
 #align simplex_category.is_skeleton_of SimplexCategory.isSkeletonOf
@@ -486,13 +464,7 @@
     Mono f ↔ Function.Injective f.toOrderHom := by
   rw [← Functor.mono_map_iff_mono skeletalEquivalence.functor]
   dsimp only [skeletalEquivalence, Functor.asEquivalence_functor]
-<<<<<<< HEAD
-  rw [NonemptyFinLinOrdCat.mono_iff_injective, skeletalFunctor.coe_map]
-=======
-  rw [NonemptyFinLinOrd.mono_iff_injective, skeletalFunctor.coe_map,
-    Function.Injective.of_comp_iff ULift.up_injective,
-    Function.Injective.of_comp_iff' _ ULift.down_bijective]
->>>>>>> f0d1951a
+  rw [NonemptyFinLinOrd.mono_iff_injective, skeletalFunctor.coe_map]
 #align simplex_category.mono_iff_injective SimplexCategory.mono_iff_injective
 
 /-- A morphism in `SimplexCategory` is an epimorphism if and only if it is a surjective function
@@ -501,13 +473,7 @@
     Epi f ↔ Function.Surjective f.toOrderHom := by
   rw [← Functor.epi_map_iff_epi skeletalEquivalence.functor]
   dsimp only [skeletalEquivalence, Functor.asEquivalence_functor]
-<<<<<<< HEAD
-  rw [NonemptyFinLinOrdCat.epi_iff_surjective, skeletalFunctor.coe_map]
-=======
-  rw [NonemptyFinLinOrd.epi_iff_surjective, skeletalFunctor.coe_map,
-    Function.Surjective.of_comp_iff' ULift.up_bijective,
-    Function.Surjective.of_comp_iff _ ULift.down_surjective]
->>>>>>> f0d1951a
+  rw [NonemptyFinLinOrd.epi_iff_surjective, skeletalFunctor.coe_map]
 #align simplex_category.epi_iff_surjective SimplexCategory.epi_iff_surjective
 
 /-- A monomorphism in `SimplexCategory` must increase lengths-/
