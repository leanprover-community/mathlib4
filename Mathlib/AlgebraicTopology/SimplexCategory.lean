/-
Copyright (c) 2020 Scott Morrison. All rights reserved.
Released under Apache 2.0 license as described in the file LICENSE.
Authors: Johan Commelin, Scott Morrison, Adam Topaz
-/
import Mathlib.Tactic.Linarith
import Mathlib.CategoryTheory.Skeletal
import Mathlib.Data.Fintype.Sort
import Mathlib.Order.Category.NonemptyFinLinOrd
import Mathlib.CategoryTheory.Functor.ReflectsIso

#align_import algebraic_topology.simplex_category from "leanprover-community/mathlib"@"e8ac6315bcfcbaf2d19a046719c3b553206dac75"

/-! # The simplex category

We construct a skeletal model of the simplex category, with objects `ℕ` and the
morphism `n ⟶ m` being the monotone maps from `Fin (n+1)` to `Fin (m+1)`.

We show that this category is equivalent to `NonemptyFinLinOrd`.

## Remarks

The definitions `SimplexCategory` and `SimplexCategory.Hom` are marked as irreducible.

We provide the following functions to work with these objects:
1. `SimplexCategory.mk` creates an object of `SimplexCategory` out of a natural number.
  Use the notation `[n]` in the `Simplicial` locale.
2. `SimplexCategory.len` gives the "length" of an object of `SimplexCategory`, as a natural.
3. `SimplexCategory.Hom.mk` makes a morphism out of a monotone map between `Fin`'s.
4. `SimplexCategory.Hom.toOrderHom` gives the underlying monotone map associated to a
  term of `SimplexCategory.Hom`.

-/


universe v

open CategoryTheory CategoryTheory.Limits

/-- The simplex category:
* objects are natural numbers `n : ℕ`
* morphisms from `n` to `m` are monotone functions `Fin (n+1) → Fin (m+1)`
-/
def SimplexCategory :=
  ℕ
#align simplex_category SimplexCategory

namespace SimplexCategory

section


-- porting note: the definition of `SimplexCategory` is made irreducible below
/-- Interpret a natural number as an object of the simplex category. -/
def mk (n : ℕ) : SimplexCategory :=
  n
#align simplex_category.mk SimplexCategory.mk

/-- the `n`-dimensional simplex can be denoted `[n]` -/
scoped[Simplicial] notation "[" n "]" => SimplexCategory.mk n

-- TODO: Make `len` irreducible.
/-- The length of an object of `SimplexCategory`. -/
def len (n : SimplexCategory) : ℕ :=
  n
#align simplex_category.len SimplexCategory.len

@[ext]
theorem ext (a b : SimplexCategory) : a.len = b.len → a = b :=
  id
#align simplex_category.ext SimplexCategory.ext

attribute [irreducible] SimplexCategory

open Simplicial

@[simp]
theorem len_mk (n : ℕ) : [n].len = n :=
  rfl
#align simplex_category.len_mk SimplexCategory.len_mk

@[simp]
theorem mk_len (n : SimplexCategory) : ([n.len] : SimplexCategory) = n :=
  rfl
#align simplex_category.mk_len SimplexCategory.mk_len

/-- A recursor for `SimplexCategory`. Use it as `induction Δ using SimplexCategory.rec`. -/
protected def rec {F : SimplexCategory → Sort*} (h : ∀ n : ℕ, F [n]) : ∀ X, F X := fun n =>
  h n.len
#align simplex_category.rec SimplexCategory.rec

-- porting note: removed @[nolint has_nonempty_instance]
/-- Morphisms in the `SimplexCategory`. -/
protected def Hom (a b : SimplexCategory) :=
  Fin (a.len + 1) →o Fin (b.len + 1)
#align simplex_category.hom SimplexCategory.Hom

namespace Hom

/-- Make a morphism in `SimplexCategory` from a monotone map of `Fin`'s. -/
def mk {a b : SimplexCategory} (f : Fin (a.len + 1) →o Fin (b.len + 1)) : SimplexCategory.Hom a b :=
  f
#align simplex_category.hom.mk SimplexCategory.Hom.mk

/-- Recover the monotone map from a morphism in the simplex category. -/
def toOrderHom {a b : SimplexCategory} (f : SimplexCategory.Hom a b) :
    Fin (a.len + 1) →o Fin (b.len + 1) :=
  f
#align simplex_category.hom.to_order_hom SimplexCategory.Hom.toOrderHom

theorem ext' {a b : SimplexCategory} (f g : SimplexCategory.Hom a b) :
    f.toOrderHom = g.toOrderHom → f = g :=
  id
#align simplex_category.hom.ext SimplexCategory.Hom.ext'

attribute [irreducible] SimplexCategory.Hom

@[simp]
theorem mk_toOrderHom {a b : SimplexCategory} (f : SimplexCategory.Hom a b) : mk f.toOrderHom = f :=
  rfl
#align simplex_category.hom.mk_to_order_hom SimplexCategory.Hom.mk_toOrderHom

@[simp]
theorem toOrderHom_mk {a b : SimplexCategory} (f : Fin (a.len + 1) →o Fin (b.len + 1)) :
    (mk f).toOrderHom = f :=
  rfl
#align simplex_category.hom.to_order_hom_mk SimplexCategory.Hom.toOrderHom_mk

theorem mk_toOrderHom_apply {a b : SimplexCategory} (f : Fin (a.len + 1) →o Fin (b.len + 1))
    (i : Fin (a.len + 1)) : (mk f).toOrderHom i = f i :=
  rfl
#align simplex_category.hom.mk_to_order_hom_apply SimplexCategory.Hom.mk_toOrderHom_apply

/-- Identity morphisms of `SimplexCategory`. -/
@[simp]
def id (a : SimplexCategory) : SimplexCategory.Hom a a :=
  mk OrderHom.id
#align simplex_category.hom.id SimplexCategory.Hom.id

/-- Composition of morphisms of `SimplexCategory`. -/
@[simp]
def comp {a b c : SimplexCategory} (f : SimplexCategory.Hom b c) (g : SimplexCategory.Hom a b) :
    SimplexCategory.Hom a c :=
  mk <| f.toOrderHom.comp g.toOrderHom
#align simplex_category.hom.comp SimplexCategory.Hom.comp

end Hom

@[simps]
instance smallCategory : SmallCategory.{0} SimplexCategory where
  Hom n m := SimplexCategory.Hom n m
  id m := SimplexCategory.Hom.id _
  comp f g := SimplexCategory.Hom.comp g f
#align simplex_category.small_category SimplexCategory.smallCategory

-- porting note: added because `Hom.ext'` is not triggered automatically
@[ext]
theorem Hom.ext {a b : SimplexCategory} (f g : a ⟶ b) :
    f.toOrderHom = g.toOrderHom → f = g :=
  Hom.ext' _ _

/-- The constant morphism from [0]. -/
def const (x : SimplexCategory) (i : Fin (x.len + 1)) : ([0] : SimplexCategory) ⟶ x :=
  Hom.mk <| ⟨fun _ => i, by tauto⟩
#align simplex_category.const SimplexCategory.const

-- porting note: removed @[simp] as the linter complains
theorem const_comp (x y : SimplexCategory) (i : Fin (x.len + 1)) (f : x ⟶ y) :
    const x i ≫ f = const y (f.toOrderHom i) :=
  rfl
#align simplex_category.const_comp SimplexCategory.const_comp

/-- Make a morphism `[n] ⟶ [m]` from a monotone map between fin's.
This is useful for constructing morphisms between `[n]` directly
without identifying `n` with `[n].len`.
-/
@[simp]
def mkHom {n m : ℕ} (f : Fin (n + 1) →o Fin (m + 1)) : ([n] : SimplexCategory) ⟶ [m] :=
  SimplexCategory.Hom.mk f
#align simplex_category.mk_hom SimplexCategory.mkHom

theorem hom_zero_zero (f : ([0] : SimplexCategory) ⟶ [0]) : f = 𝟙 _ := by
  ext : 3
  apply @Subsingleton.elim (Fin 1)
#align simplex_category.hom_zero_zero SimplexCategory.hom_zero_zero

end

open Simplicial

section Generators

/-!
## Generating maps for the simplex category

TODO: prove that the simplex category is equivalent to
one given by the following generators and relations.
-/


/-- The `i`-th face map from `[n]` to `[n+1]` -/
def δ {n} (i : Fin (n + 2)) : ([n] : SimplexCategory) ⟶ [n + 1] :=
  mkHom (Fin.succAboveEmb i).toOrderHom
#align simplex_category.δ SimplexCategory.δ

/-- The `i`-th degeneracy map from `[n+1]` to `[n]` -/
def σ {n} (i : Fin (n + 1)) : ([n + 1] : SimplexCategory) ⟶ [n] :=
  mkHom
    { toFun := Fin.predAbove i
      monotone' := Fin.predAbove_right_monotone i }
#align simplex_category.σ SimplexCategory.σ

/-- The generic case of the first simplicial identity -/
theorem δ_comp_δ {n} {i j : Fin (n + 2)} (H : i ≤ j) :
    δ i ≫ δ j.succ = δ j ≫ δ (Fin.castSucc i) := by
  ext k
  dsimp [δ, Fin.succAbove]
  rcases i with ⟨i, _⟩
  rcases j with ⟨j, _⟩
  rcases k with ⟨k, _⟩
  split_ifs <;> · simp at * <;> linarith
#align simplex_category.δ_comp_δ SimplexCategory.δ_comp_δ

theorem δ_comp_δ' {n} {i : Fin (n + 2)} {j : Fin (n + 3)} (H : Fin.castSucc i < j) :
    δ i ≫ δ j =
      δ (j.pred fun (hj : j = 0) => by simp [hj, Fin.not_lt_zero] at H) ≫
        δ (Fin.castSucc i) := by
  rw [← δ_comp_δ]
  · rw [Fin.succ_pred]
  · simpa only [Fin.le_iff_val_le_val, ← Nat.lt_succ_iff, Nat.succ_eq_add_one, ← Fin.val_succ,
      j.succ_pred, Fin.lt_iff_val_lt_val] using H
#align simplex_category.δ_comp_δ' SimplexCategory.δ_comp_δ'

theorem δ_comp_δ'' {n} {i : Fin (n + 3)} {j : Fin (n + 2)} (H : i ≤ Fin.castSucc j) :
    δ (i.castLT (Nat.lt_of_le_of_lt (Fin.le_iff_val_le_val.mp H) j.is_lt)) ≫ δ j.succ =
      δ j ≫ δ i := by
  rw [δ_comp_δ]
  · rfl
  · exact H
#align simplex_category.δ_comp_δ'' SimplexCategory.δ_comp_δ''

/-- The special case of the first simplicial identity -/
@[reassoc]
theorem δ_comp_δ_self {n} {i : Fin (n + 2)} : δ i ≫ δ (Fin.castSucc i) = δ i ≫ δ i.succ :=
  (δ_comp_δ (le_refl i)).symm
#align simplex_category.δ_comp_δ_self SimplexCategory.δ_comp_δ_self

@[reassoc]
theorem δ_comp_δ_self' {n} {i : Fin (n + 2)} {j : Fin (n + 3)} (H : j = Fin.castSucc i) :
    δ i ≫ δ j = δ i ≫ δ i.succ := by
  subst H
  rw [δ_comp_δ_self]
#align simplex_category.δ_comp_δ_self' SimplexCategory.δ_comp_δ_self'

/-- The second simplicial identity -/
@[reassoc]
theorem δ_comp_σ_of_le {n} {i : Fin (n + 2)} {j : Fin (n + 1)} (H : i ≤ Fin.castSucc j) :
    δ (Fin.castSucc i) ≫ σ j.succ = σ j ≫ δ i := by
  ext k : 3
  dsimp [σ, δ]
  rcases le_or_lt i k with (hik | hik)
  · rw [Fin.succAbove_of_le_castSucc _ _ (Fin.castSucc_le_castSucc_iff.mpr hik),
    Fin.succ_predAbove_succ, Fin.succAbove_of_le_castSucc]
    rcases le_or_lt k (j.castSucc) with (hjk | hjk)
    · rwa [Fin.predAbove_of_le_castSucc _ _ hjk, Fin.castSucc_castPred]
    · rw [Fin.le_castSucc_iff, Fin.predAbove_of_castSucc_lt _ _ hjk, Fin.succ_pred]
      exact H.trans_lt hjk
  · rw [Fin.succAbove_of_castSucc_lt _ _ (Fin.castSucc_lt_castSucc_iff.mpr hik)]
    have hjk := H.trans_lt' hik
    rw [Fin.predAbove_of_le_castSucc _ _ (Fin.castSucc_le_castSucc_iff.mpr
      (hjk.trans (Fin.castSucc_lt_succ _)).le),
      Fin.predAbove_of_le_castSucc _ _ hjk.le, Fin.castPred_castSucc, Fin.succAbove_of_castSucc_lt,
      Fin.castSucc_castPred]
    rwa [Fin.castSucc_castPred]
#align simplex_category.δ_comp_σ_of_le SimplexCategory.δ_comp_σ_of_le

/-- The first part of the third simplicial identity -/
@[reassoc]
theorem δ_comp_σ_self {n} {i : Fin (n + 1)} :
    δ (Fin.castSucc i) ≫ σ i = 𝟙 ([n] : SimplexCategory) := by
  rcases i with ⟨i, hi⟩
  ext ⟨j, hj⟩
  simp? at hj says simp only [len_mk] at hj
  dsimp [σ, δ, Fin.predAbove, Fin.succAbove]
  simp only [Fin.lt_iff_val_lt_val, Fin.dite_val, Fin.ite_val, Fin.coe_pred, ge_iff_le,
    Fin.coe_castLT, dite_eq_ite]
  split_ifs
  any_goals simp
  all_goals linarith
#align simplex_category.δ_comp_σ_self SimplexCategory.δ_comp_σ_self

@[reassoc]
theorem δ_comp_σ_self' {n} {j : Fin (n + 2)} {i : Fin (n + 1)} (H : j = Fin.castSucc i) :
    δ j ≫ σ i = 𝟙 ([n] : SimplexCategory) := by
  subst H
  rw [δ_comp_σ_self]
#align simplex_category.δ_comp_σ_self' SimplexCategory.δ_comp_σ_self'

/-- The second part of the third simplicial identity -/
@[reassoc]
theorem δ_comp_σ_succ {n} {i : Fin (n + 1)} : δ i.succ ≫ σ i = 𝟙 ([n] : SimplexCategory) := by
  ext j
  rcases i with ⟨i, _⟩
  rcases j with ⟨j, _⟩
  dsimp [δ, σ, Fin.succAbove, Fin.predAbove]
  split_ifs <;> simp <;> simp at * <;> linarith
#align simplex_category.δ_comp_σ_succ SimplexCategory.δ_comp_σ_succ

@[reassoc]
theorem δ_comp_σ_succ' {n} (j : Fin (n + 2)) (i : Fin (n + 1)) (H : j = i.succ) :
    δ j ≫ σ i = 𝟙 ([n] : SimplexCategory) := by
  subst H
  rw [δ_comp_σ_succ]
#align simplex_category.δ_comp_σ_succ' SimplexCategory.δ_comp_σ_succ'

/-- The fourth simplicial identity -/
@[reassoc]
theorem δ_comp_σ_of_gt {n} {i : Fin (n + 2)} {j : Fin (n + 1)} (H : Fin.castSucc j < i) :
    δ i.succ ≫ σ (Fin.castSucc j) = σ j ≫ δ i := by
  ext k : 3
  dsimp [δ, σ]
  rcases le_or_lt k i with (hik | hik)
  · rw [Fin.succAbove_of_castSucc_lt _ _ (Fin.castSucc_lt_succ_iff.mpr hik)]
    rcases le_or_lt k (j.castSucc) with (hjk | hjk)
    · rw [Fin.predAbove_of_le_castSucc _ _
      (Fin.castSucc_le_castSucc_iff.mpr hjk), Fin.castPred_castSucc,
      Fin.predAbove_of_le_castSucc _ _ hjk, Fin.succAbove_of_castSucc_lt, Fin.castSucc_castPred]
      rw [Fin.castSucc_castPred]
      exact hjk.trans_lt H
    · rw [Fin.predAbove_of_castSucc_lt _ _ (Fin.castSucc_lt_castSucc_iff.mpr hjk),
      Fin.predAbove_of_castSucc_lt _ _ hjk, Fin.succAbove_of_castSucc_lt,
      Fin.castSucc_pred_eq_pred_castSucc]
      rwa [Fin.castSucc_lt_iff_succ_le, Fin.succ_pred]
  · rw [Fin.succAbove_of_le_castSucc _ _ (Fin.succ_le_castSucc_iff.mpr hik)]
    have hjk := H.trans hik
    rw [Fin.predAbove_of_castSucc_lt _ _ hjk, Fin.predAbove_of_castSucc_lt _ _
      (Fin.castSucc_lt_succ_iff.mpr hjk.le),
    Fin.pred_succ, Fin.succAbove_of_le_castSucc, Fin.succ_pred]
    rwa [Fin.le_castSucc_pred_iff]
#align simplex_category.δ_comp_σ_of_gt SimplexCategory.δ_comp_σ_of_gt

@[reassoc]
theorem δ_comp_σ_of_gt' {n} {i : Fin (n + 3)} {j : Fin (n + 2)} (H : j.succ < i) :
    δ i ≫ σ j = σ (j.castLT ((add_lt_add_iff_right 1).mp (lt_of_lt_of_le H i.is_le))) ≫
      δ (i.pred fun (hi : i = 0) => by simp only [Fin.not_lt_zero, hi] at H) := by
  rw [← δ_comp_σ_of_gt]
  · simp
  · rw [Fin.castSucc_castLT, ← Fin.succ_lt_succ_iff, Fin.succ_pred]
    exact H
#align simplex_category.δ_comp_σ_of_gt' SimplexCategory.δ_comp_σ_of_gt'

/-- The fifth simplicial identity -/
@[reassoc]
theorem σ_comp_σ {n} {i j : Fin (n + 1)} (H : i ≤ j) :
    σ (Fin.castSucc i) ≫ σ j = σ j.succ ≫ σ i := by
  ext k : 3
  dsimp [σ]
  cases' k using Fin.lastCases with k
  · simp only [len_mk, Fin.predAbove_right_last]
  · cases' k using Fin.cases with k
    · rw [Fin.castSucc_zero, Fin.predAbove_of_le_castSucc _ 0 (Fin.zero_le _),
      Fin.predAbove_of_le_castSucc _ _ (Fin.zero_le _), Fin.castPred_zero,
      Fin.predAbove_of_le_castSucc _ 0 (Fin.zero_le _),
      Fin.predAbove_of_le_castSucc _ _ (Fin.zero_le _)]
    · rcases le_or_lt i k with (h | h)
      · simp_rw [Fin.predAbove_of_castSucc_lt i.castSucc _ (Fin.castSucc_lt_castSucc_iff.mpr
        (Fin.castSucc_lt_succ_iff.mpr h)), ← Fin.succ_castSucc, Fin.pred_succ,
        Fin.succ_predAbove_succ]
        rw [Fin.predAbove_of_castSucc_lt i _ (Fin.castSucc_lt_succ_iff.mpr _), Fin.pred_succ]
        rcases le_or_lt k j with (hkj | hkj)
        · rwa [Fin.predAbove_of_le_castSucc _ _ (Fin.castSucc_le_castSucc_iff.mpr hkj),
          Fin.castPred_castSucc]
        · rw [Fin.predAbove_of_castSucc_lt _ _ (Fin.castSucc_lt_castSucc_iff.mpr hkj),
          Fin.le_pred_iff,
          Fin.succ_le_castSucc_iff]
          exact H.trans_lt hkj
      · simp_rw [Fin.predAbove_of_le_castSucc i.castSucc _ (Fin.castSucc_le_castSucc_iff.mpr
        (Fin.succ_le_castSucc_iff.mpr h)), Fin.castPred_castSucc, ← Fin.succ_castSucc,
        Fin.succ_predAbove_succ]
        rw [Fin.predAbove_of_le_castSucc _ k.castSucc
        (Fin.castSucc_le_castSucc_iff.mpr (h.le.trans H)),
        Fin.castPred_castSucc, Fin.predAbove_of_le_castSucc _ k.succ
        (Fin.succ_le_castSucc_iff.mpr (H.trans_lt' h)), Fin.predAbove_of_le_castSucc _ k.succ
        (Fin.succ_le_castSucc_iff.mpr h)]
#align simplex_category.σ_comp_σ SimplexCategory.σ_comp_σ

/--
If `f : [m] ⟶ [n+1]` is a morphism and `j` is not in the range of `f`,
then `factor_δ f j` is a morphism `[m] ⟶ [n]` such that
`factor_δ f j ≫ δ j = f` (as witnessed by `factor_δ_spec`).
-/
def factor_δ {m n : ℕ} (f : ([m] : SimplexCategory) ⟶ [n+1]) (j : Fin (n+2)) :
    ([m] : SimplexCategory) ⟶ [n] :=
  f ≫ σ (Fin.predAbove 0 j)

open Fin in
lemma factor_δ_spec {m n : ℕ} (f : ([m] : SimplexCategory) ⟶ [n+1]) (j : Fin (n+2))
    (hj : ∀ (k : Fin (m+1)), f.toOrderHom k ≠ j) :
    factor_δ f j ≫ δ j = f := by
  ext k : 3
  specialize hj k
  dsimp [factor_δ, δ, σ]
  cases' j using cases with j
  · rw [predAbove_of_le_castSucc _ _ (zero_le _), castPred_zero, predAbove_of_castSucc_lt 0 _
    (castSucc_zero ▸ pos_of_ne_zero hj),
    zero_succAbove, succ_pred]
  · rw [predAbove_of_castSucc_lt 0 _ (castSucc_zero ▸ succ_pos _), pred_succ]
    rcases hj.lt_or_lt with (hj | hj)
    · rw [predAbove_of_le_castSucc j _]
      swap
      · exact (le_castSucc_iff.mpr hj)
      · rw [succAbove_of_castSucc_lt]
        swap
        · rwa [castSucc_lt_succ_iff, castPred_le_iff, le_castSucc_iff]
        rw [castSucc_castPred]
    · rw [predAbove_of_castSucc_lt]
      swap
      · exact (castSucc_lt_succ _).trans hj
      rw [succAbove_of_le_castSucc]
      swap
      · rwa [succ_le_castSucc_iff, lt_pred_iff]
      rw [succ_pred]

end Generators

section Skeleton

/-- The functor that exhibits `SimplexCategory` as skeleton
of `NonemptyFinLinOrd` -/
@[simps obj map]
def skeletalFunctor : SimplexCategory ⥤ NonemptyFinLinOrd where
  obj a := NonemptyFinLinOrd.of (Fin (a.len + 1))
  map f := f.toOrderHom
#align simplex_category.skeletal_functor SimplexCategory.skeletalFunctor

theorem skeletalFunctor.coe_map {Δ₁ Δ₂ : SimplexCategory} (f : Δ₁ ⟶ Δ₂) :
    ↑(skeletalFunctor.map f) = f.toOrderHom :=
  rfl
#align simplex_category.skeletal_functor.coe_map SimplexCategory.skeletalFunctor.coe_map

theorem skeletal : Skeletal SimplexCategory := fun X Y ⟨I⟩ => by
  suffices Fintype.card (Fin (X.len + 1)) = Fintype.card (Fin (Y.len + 1)) by
    ext
    simpa
  apply Fintype.card_congr
  exact ((skeletalFunctor ⋙ forget NonemptyFinLinOrd).mapIso I).toEquiv
#align simplex_category.skeletal SimplexCategory.skeletal

namespace SkeletalFunctor

instance : Full skeletalFunctor where
  preimage f := SimplexCategory.Hom.mk f

instance : Faithful skeletalFunctor where
  map_injective {_ _ f g} h := by
    ext1
    exact h

instance : EssSurj skeletalFunctor where
  mem_essImage X :=
    ⟨mk (Fintype.card X - 1 : ℕ),
      ⟨by
        have aux : Fintype.card X = Fintype.card X - 1 + 1 :=
          (Nat.succ_pred_eq_of_pos <| Fintype.card_pos_iff.mpr ⟨⊥⟩).symm
        let f := monoEquivOfFin X aux
        have hf := (Finset.univ.orderEmbOfFin aux).strictMono
        refine'
          { hom := ⟨f, hf.monotone⟩
            inv := ⟨f.symm, _⟩
            hom_inv_id := by ext1; apply f.symm_apply_apply
            inv_hom_id := by ext1; apply f.apply_symm_apply }
        intro i j h
        show f.symm i ≤ f.symm j
        rw [← hf.le_iff_le]
        show f (f.symm i) ≤ f (f.symm j)
        simpa only [OrderIso.apply_symm_apply]⟩⟩

noncomputable instance isEquivalence : IsEquivalence skeletalFunctor :=
  Equivalence.ofFullyFaithfullyEssSurj skeletalFunctor
#align simplex_category.skeletal_functor.is_equivalence SimplexCategory.SkeletalFunctor.isEquivalence

end SkeletalFunctor

/-- The equivalence that exhibits `SimplexCategory` as skeleton
of `NonemptyFinLinOrd` -/
noncomputable def skeletalEquivalence : SimplexCategory ≌ NonemptyFinLinOrd :=
  Functor.asEquivalence skeletalFunctor
#align simplex_category.skeletal_equivalence SimplexCategory.skeletalEquivalence

end Skeleton

/-- `SimplexCategory` is a skeleton of `NonemptyFinLinOrd`.
-/
noncomputable def isSkeletonOf :
    IsSkeletonOf NonemptyFinLinOrd SimplexCategory skeletalFunctor where
  skel := skeletal
  eqv := SkeletalFunctor.isEquivalence
#align simplex_category.is_skeleton_of SimplexCategory.isSkeletonOf

/-- The truncated simplex category. -/
def Truncated (n : ℕ) :=
  FullSubcategory fun a : SimplexCategory => a.len ≤ n
#align simplex_category.truncated SimplexCategory.Truncated

instance (n : ℕ) : SmallCategory.{0} (Truncated n) :=
  FullSubcategory.category _

namespace Truncated

instance {n} : Inhabited (Truncated n) :=
  ⟨⟨[0], by simp⟩⟩

/-- The fully faithful inclusion of the truncated simplex category into the usual
simplex category.
-/
def inclusion {n : ℕ} : SimplexCategory.Truncated n ⥤ SimplexCategory :=
  fullSubcategoryInclusion _
#align simplex_category.truncated.inclusion SimplexCategory.Truncated.inclusion

instance (n : ℕ) : Full (inclusion : Truncated n ⥤ _) := FullSubcategory.full _
instance (n : ℕ) : Faithful (inclusion : Truncated n ⥤ _) := FullSubcategory.faithful _

end Truncated

section Concrete

instance : ConcreteCategory.{0} SimplexCategory where
  forget :=
    { obj := fun i => Fin (i.len + 1)
      map := fun f => f.toOrderHom }
  forget_faithful := ⟨fun h => by ext : 2; exact h⟩

end Concrete

section EpiMono

/-- A morphism in `SimplexCategory` is a monomorphism precisely when it is an injective function
-/
theorem mono_iff_injective {n m : SimplexCategory} {f : n ⟶ m} :
    Mono f ↔ Function.Injective f.toOrderHom := by
  rw [← Functor.mono_map_iff_mono skeletalEquivalence.functor]
  dsimp only [skeletalEquivalence, Functor.asEquivalence_functor]
  simp only [skeletalFunctor_obj, skeletalFunctor_map,
    NonemptyFinLinOrd.mono_iff_injective, NonemptyFinLinOrd.coe_of]
#align simplex_category.mono_iff_injective SimplexCategory.mono_iff_injective

/-- A morphism in `SimplexCategory` is an epimorphism if and only if it is a surjective function
-/
theorem epi_iff_surjective {n m : SimplexCategory} {f : n ⟶ m} :
    Epi f ↔ Function.Surjective f.toOrderHom := by
  rw [← Functor.epi_map_iff_epi skeletalEquivalence.functor]
  dsimp only [skeletalEquivalence, Functor.asEquivalence_functor]
  simp only [skeletalFunctor_obj, skeletalFunctor_map,
    NonemptyFinLinOrd.epi_iff_surjective, NonemptyFinLinOrd.coe_of]
#align simplex_category.epi_iff_surjective SimplexCategory.epi_iff_surjective

/-- A monomorphism in `SimplexCategory` must increase lengths-/
theorem len_le_of_mono {x y : SimplexCategory} {f : x ⟶ y} : Mono f → x.len ≤ y.len := by
  intro hyp_f_mono
  have f_inj : Function.Injective f.toOrderHom.toFun := mono_iff_injective.1 hyp_f_mono
  simpa using Fintype.card_le_of_injective f.toOrderHom.toFun f_inj
#align simplex_category.len_le_of_mono SimplexCategory.len_le_of_mono

theorem le_of_mono {n m : ℕ} {f : ([n] : SimplexCategory) ⟶ [m]} : CategoryTheory.Mono f → n ≤ m :=
  len_le_of_mono
#align simplex_category.le_of_mono SimplexCategory.le_of_mono

/-- An epimorphism in `SimplexCategory` must decrease lengths-/
theorem len_le_of_epi {x y : SimplexCategory} {f : x ⟶ y} : Epi f → y.len ≤ x.len := by
  intro hyp_f_epi
  have f_surj : Function.Surjective f.toOrderHom.toFun := epi_iff_surjective.1 hyp_f_epi
  simpa using Fintype.card_le_of_surjective f.toOrderHom.toFun f_surj
#align simplex_category.len_le_of_epi SimplexCategory.len_le_of_epi

theorem le_of_epi {n m : ℕ} {f : ([n] : SimplexCategory) ⟶ [m]} : Epi f → m ≤ n :=
  len_le_of_epi
#align simplex_category.le_of_epi SimplexCategory.le_of_epi

instance {n : ℕ} {i : Fin (n + 2)} : Mono (δ i) := by
  rw [mono_iff_injective]
  exact Fin.succAbove_right_injective

instance {n : ℕ} {i : Fin (n + 1)} : Epi (σ i) := by
  rw [epi_iff_surjective]
  intro b
  simp only [σ, mkHom, Hom.toOrderHom_mk, OrderHom.coe_mk]
  by_cases h : b ≤ i
  · use b
    -- This was not needed before leanprover/lean4#2644
    dsimp
<<<<<<< HEAD
    rw [Fin.predAbove_below i b (by simpa only [Fin.coe_eq_castSucc] using h)]
    simp only [len_mk, Fin.coe_eq_castSucc, Fin.castPred_castSucc]
=======
    rw [Fin.predAbove_of_le_castSucc i b (by simpa only [Fin.coe_eq_castSucc] using h)]
    simp only [len_mk, Fin.coe_eq_castSucc]
    rfl
>>>>>>> 3eb9163a
  · use b.succ
    -- This was not needed before leanprover/lean4#2644
    dsimp
    rw [Fin.predAbove_of_castSucc_lt i b.succ _, Fin.pred_succ]
    rw [not_le] at h
    rw [Fin.lt_iff_val_lt_val] at h ⊢
    simpa only [Fin.val_succ, Fin.coe_castSucc] using Nat.lt.step h

instance : ReflectsIsomorphisms (forget SimplexCategory) :=
  ⟨fun f hf =>
    IsIso.of_iso
      { hom := f
        inv := Hom.mk
            { toFun := inv ((forget SimplexCategory).map f)
              monotone' := fun y₁ y₂ h => by
                by_cases h' : y₁ < y₂
                · by_contra h''
                  apply not_le.mpr h'
                  convert f.toOrderHom.monotone (le_of_not_ge h'')
                  all_goals
                    exact (congr_hom (Iso.inv_hom_id
                      (asIso ((forget SimplexCategory).map f))) _).symm
                · rw [eq_of_le_of_not_lt h h'] }
        hom_inv_id := by
          ext1
          ext1
          exact Iso.hom_inv_id (asIso ((forget _).map f))
        inv_hom_id := by
          ext1
          ext1
          exact Iso.inv_hom_id (asIso ((forget _).map f)) }⟩

theorem isIso_of_bijective {x y : SimplexCategory} {f : x ⟶ y}
    (hf : Function.Bijective f.toOrderHom.toFun) : IsIso f :=
  haveI : IsIso ((forget SimplexCategory).map f) := (isIso_iff_bijective _).mpr hf
  isIso_of_reflects_iso f (forget SimplexCategory)
#align simplex_category.is_iso_of_bijective SimplexCategory.isIso_of_bijective

/-- An isomorphism in `SimplexCategory` induces an `OrderIso`. -/
@[simp]
def orderIsoOfIso {x y : SimplexCategory} (e : x ≅ y) : Fin (x.len + 1) ≃o Fin (y.len + 1) :=
  Equiv.toOrderIso
    { toFun := e.hom.toOrderHom
      invFun := e.inv.toOrderHom
      left_inv := fun i => by
        simpa only using congr_arg (fun φ => (Hom.toOrderHom φ) i) e.hom_inv_id
      right_inv := fun i => by
        simpa only using congr_arg (fun φ => (Hom.toOrderHom φ) i) e.inv_hom_id }
    e.hom.toOrderHom.monotone e.inv.toOrderHom.monotone
#align simplex_category.order_iso_of_iso SimplexCategory.orderIsoOfIso

theorem iso_eq_iso_refl {x : SimplexCategory} (e : x ≅ x) : e = Iso.refl x := by
  have h : (Finset.univ : Finset (Fin (x.len + 1))).card = x.len + 1 := Finset.card_fin (x.len + 1)
  have eq₁ := Finset.orderEmbOfFin_unique' h fun i => Finset.mem_univ ((orderIsoOfIso e) i)
  have eq₂ :=
    Finset.orderEmbOfFin_unique' h fun i => Finset.mem_univ ((orderIsoOfIso (Iso.refl x)) i)
  -- Porting note: the proof was rewritten from this point in #3414 (reenableeta)
  -- It could be investigated again to see if the original can be restored.
  ext x
  replace eq₁ := congr_arg (· x) eq₁
  replace eq₂ := congr_arg (· x) eq₂.symm
  simp_all
#align simplex_category.iso_eq_iso_refl SimplexCategory.iso_eq_iso_refl

theorem eq_id_of_isIso {x : SimplexCategory} (f : x ⟶ x) [IsIso f] : f = 𝟙 _ :=
  congr_arg (fun φ : _ ≅ _ => φ.hom) (iso_eq_iso_refl (asIso f))
#align simplex_category.eq_id_of_is_iso SimplexCategory.eq_id_of_isIso

theorem eq_σ_comp_of_not_injective' {n : ℕ} {Δ' : SimplexCategory} (θ : mk (n + 1) ⟶ Δ')
    (i : Fin (n + 1)) (hi : θ.toOrderHom (Fin.castSucc i) = θ.toOrderHom i.succ) :
    ∃ θ' : mk n ⟶ Δ', θ = σ i ≫ θ' := by
  use δ i.succ ≫ θ
  ext1; ext1; ext1 x
  simp only [Hom.toOrderHom_mk, Function.comp_apply, OrderHom.comp_coe, Hom.comp,
    smallCategory_comp, σ, mkHom, OrderHom.coe_mk]
  by_cases h' : x ≤ Fin.castSucc i
  · -- This was not needed before leanprover/lean4#2644
    dsimp
    rw [Fin.predAbove_of_le_castSucc i x h']
    dsimp [δ]
<<<<<<< HEAD
    erw [Fin.succAbove_below _ _ _]
    · rw [Fin.castSucc_castPred]
=======
    erw [Fin.succAbove_of_castSucc_lt _ _ _]
    swap
>>>>>>> 3eb9163a
    · exact (Fin.castSucc_lt_succ_iff.mpr h')
  · simp only [not_le] at h'
    let y := x.pred <| by rintro (rfl : x = 0); simp at h'
    have hy : x = y.succ := (Fin.succ_pred x _).symm
    rw [hy] at h' ⊢
    -- This was not needed before leanprover/lean4#2644
    conv_rhs => dsimp
    rw [Fin.predAbove_of_castSucc_lt i y.succ h', Fin.pred_succ]
    by_cases h'' : y = i
    · rw [h'']
      refine hi.symm.trans ?_
      congr 1
      dsimp [δ]
      erw [Fin.succAbove_of_castSucc_lt i.succ]
      exact Fin.lt_succ
    · dsimp [δ]
      erw [Fin.succAbove_of_le_castSucc i.succ _]
      simp only [Fin.lt_iff_val_lt_val, Fin.le_iff_val_le_val, Fin.val_succ, Fin.coe_castSucc,
        Nat.lt_succ_iff, Fin.ext_iff] at h' h'' ⊢
      cases' Nat.le.dest h' with c hc
      cases c
      · exfalso
        simp only [Nat.zero_eq, add_zero, len_mk, Fin.coe_pred, ge_iff_le] at hc
        rw [hc] at h''
        exact h'' rfl
      · rw [← hc]
        simp only [add_le_add_iff_left, Nat.succ_eq_add_one, le_add_iff_nonneg_left, zero_le]
#align simplex_category.eq_σ_comp_of_not_injective' SimplexCategory.eq_σ_comp_of_not_injective'

theorem eq_σ_comp_of_not_injective {n : ℕ} {Δ' : SimplexCategory} (θ : mk (n + 1) ⟶ Δ')
    (hθ : ¬Function.Injective θ.toOrderHom) :
    ∃ (i : Fin (n + 1)) (θ' : mk n ⟶ Δ'), θ = σ i ≫ θ' := by
  simp only [Function.Injective, exists_prop, not_forall] at hθ
  -- as θ is not injective, there exists `x<y` such that `θ x = θ y`
  -- and then, `θ x = θ (x+1)`
  have hθ₂ : ∃ x y : Fin (n + 2), (Hom.toOrderHom θ) x = (Hom.toOrderHom θ) y ∧ x < y := by
    rcases hθ with ⟨x, y, ⟨h₁, h₂⟩⟩
    by_cases h : x < y
    · exact ⟨x, y, ⟨h₁, h⟩⟩
    · refine' ⟨y, x, ⟨h₁.symm, _⟩⟩
      rcases lt_or_eq_of_le (not_lt.mp h) with h' | h'
      · exact h'
      · exfalso
        exact h₂ h'.symm
  rcases hθ₂ with ⟨x, y, ⟨h₁, h₂⟩⟩
  use x.castPred ((Fin.le_last _).trans_lt' h₂).ne
  apply eq_σ_comp_of_not_injective'
  apply le_antisymm
  · exact θ.toOrderHom.monotone (le_of_lt (Fin.castSucc_lt_succ _))
  · rw [Fin.castSucc_castPred, h₁]
    exact θ.toOrderHom.monotone ((Fin.succ_castPred_le_iff _).mpr h₂)
#align simplex_category.eq_σ_comp_of_not_injective SimplexCategory.eq_σ_comp_of_not_injective

theorem eq_comp_δ_of_not_surjective' {n : ℕ} {Δ : SimplexCategory} (θ : Δ ⟶ mk (n + 1))
    (i : Fin (n + 2)) (hi : ∀ x, θ.toOrderHom x ≠ i) : ∃ θ' : Δ ⟶ mk n, θ = θ' ≫ δ i := by
  by_cases h : i < Fin.last (n + 1)
  · use θ ≫ σ (Fin.castPred i h.ne)
    ext1
    ext1
    ext1 x
    simp only [Hom.toOrderHom_mk, Function.comp_apply, OrderHom.comp_coe, Hom.comp,
      smallCategory_comp]
    by_cases h' : θ.toOrderHom x ≤ i
    · simp only [σ, mkHom, Hom.toOrderHom_mk, OrderHom.coe_mk]
      -- This was not needed before leanprover/lean4#2644
      dsimp
      -- This used to be `rw`, but we need `erw` after leanprover/lean4#2644
<<<<<<< HEAD
      erw [Fin.predAbove_below _ _ (by rwa [Fin.castSucc_castPred])]
      dsimp [δ]
      erw [Fin.succAbove_below i]
      · rw [Fin.castSucc_castPred]
=======
      erw [Fin.predAbove_of_le_castSucc _ _ (by exact h')]
      dsimp [δ]
      erw [Fin.succAbove_of_castSucc_lt i]
      swap
>>>>>>> 3eb9163a
      · rw [(hi x).le_iff_lt] at h'
        exact h'
    · simp only [not_le] at h'
      -- The next three tactics used to be a simp only call before leanprover/lean4#2644
      rw [σ, mkHom, Hom.toOrderHom_mk, OrderHom.coe_mk, OrderHom.coe_mk]
      erw [OrderHom.coe_mk]
<<<<<<< HEAD
      erw [Fin.predAbove_above _ _ (by rwa [Fin.castSucc_castPred])]
=======
      erw [Fin.predAbove_of_castSucc_lt _ _ (by exact h')]
>>>>>>> 3eb9163a
      dsimp [δ]
      rw [Fin.succAbove_of_le_castSucc i _]
      -- This was not needed before leanprover/lean4#2644
      conv_rhs => dsimp
      erw [Fin.succ_pred]
      simpa only [Fin.le_iff_val_le_val, Fin.coe_castSucc, Fin.coe_pred] using
        Nat.le_sub_one_of_lt (Fin.lt_iff_val_lt_val.mp h')
  · obtain rfl := le_antisymm (Fin.le_last i) (not_lt.mp h)
    use θ ≫ σ (Fin.last _)
    ext x : 3
    dsimp [δ, σ]
    simp_rw [Fin.succAbove_last, Fin.predAbove_last_apply]
    erw [dif_neg (hi x)]
    rw [Fin.castSucc_castPred]
#align simplex_category.eq_comp_δ_of_not_surjective' SimplexCategory.eq_comp_δ_of_not_surjective'

theorem eq_comp_δ_of_not_surjective {n : ℕ} {Δ : SimplexCategory} (θ : Δ ⟶ mk (n + 1))
    (hθ : ¬Function.Surjective θ.toOrderHom) :
    ∃ (i : Fin (n + 2)) (θ' : Δ ⟶ mk n), θ = θ' ≫ δ i := by
  cases' not_forall.mp hθ with i hi
  use i
  exact eq_comp_δ_of_not_surjective' θ i (not_exists.mp hi)
#align simplex_category.eq_comp_δ_of_not_surjective SimplexCategory.eq_comp_δ_of_not_surjective

theorem eq_id_of_mono {x : SimplexCategory} (i : x ⟶ x) [Mono i] : i = 𝟙 _ := by
  suffices IsIso i by
    apply eq_id_of_isIso
  apply isIso_of_bijective
  dsimp
  rw [Fintype.bijective_iff_injective_and_card i.toOrderHom, ← mono_iff_injective,
    eq_self_iff_true, and_true_iff]
  infer_instance
#align simplex_category.eq_id_of_mono SimplexCategory.eq_id_of_mono

theorem eq_id_of_epi {x : SimplexCategory} (i : x ⟶ x) [Epi i] : i = 𝟙 _ := by
  suffices IsIso i by
    haveI := this
    apply eq_id_of_isIso
  apply isIso_of_bijective
  dsimp
  rw [Fintype.bijective_iff_surjective_and_card i.toOrderHom, ← epi_iff_surjective,
    eq_self_iff_true, and_true_iff]
  infer_instance
#align simplex_category.eq_id_of_epi SimplexCategory.eq_id_of_epi

theorem eq_σ_of_epi {n : ℕ} (θ : mk (n + 1) ⟶ mk n) [Epi θ] : ∃ i : Fin (n + 1), θ = σ i := by
  rcases eq_σ_comp_of_not_injective θ (by
    by_contra h
    simpa using le_of_mono (mono_iff_injective.mpr h)) with ⟨i, θ', h⟩
  use i
  haveI : Epi (σ i ≫ θ') := by
    rw [← h]
    infer_instance
  haveI := CategoryTheory.epi_of_epi (σ i) θ'
  rw [h, eq_id_of_epi θ', Category.comp_id]
#align simplex_category.eq_σ_of_epi SimplexCategory.eq_σ_of_epi

theorem eq_δ_of_mono {n : ℕ} (θ : mk n ⟶ mk (n + 1)) [Mono θ] : ∃ i : Fin (n + 2), θ = δ i := by
  rcases eq_comp_δ_of_not_surjective θ (by
    by_contra h
    simpa using le_of_epi (epi_iff_surjective.mpr h)) with ⟨i, θ', h⟩
  use i
  haveI : Mono (θ' ≫ δ i) := by
    rw [← h]
    infer_instance
  haveI := CategoryTheory.mono_of_mono θ' (δ i)
  rw [h, eq_id_of_mono θ', Category.id_comp]
#align simplex_category.eq_δ_of_mono SimplexCategory.eq_δ_of_mono

theorem len_lt_of_mono {Δ' Δ : SimplexCategory} (i : Δ' ⟶ Δ) [hi : Mono i] (hi' : Δ ≠ Δ') :
    Δ'.len < Δ.len := by
  rcases lt_or_eq_of_le (len_le_of_mono hi) with (h | h)
  · exact h
  · exfalso
    exact hi' (by ext; exact h.symm)
#align simplex_category.len_lt_of_mono SimplexCategory.len_lt_of_mono

noncomputable instance : SplitEpiCategory SimplexCategory :=
  skeletalEquivalence.inverse.splitEpiCategoryImpOfIsEquivalence

instance : HasStrongEpiMonoFactorisations SimplexCategory :=
  Functor.hasStrongEpiMonoFactorisations_imp_of_isEquivalence
    SimplexCategory.skeletalEquivalence.inverse

instance : HasStrongEpiImages SimplexCategory :=
  Limits.hasStrongEpiImages_of_hasStrongEpiMonoFactorisations

instance (Δ Δ' : SimplexCategory) (θ : Δ ⟶ Δ') : Epi (factorThruImage θ) :=
  StrongEpi.epi

theorem image_eq {Δ Δ' Δ'' : SimplexCategory} {φ : Δ ⟶ Δ''} {e : Δ ⟶ Δ'} [Epi e] {i : Δ' ⟶ Δ''}
    [Mono i] (fac : e ≫ i = φ) : image φ = Δ' := by
  haveI := strongEpi_of_epi e
  let e := image.isoStrongEpiMono e i fac
  ext
  exact
    le_antisymm (len_le_of_epi (inferInstance : Epi e.hom))
      (len_le_of_mono (inferInstance : Mono e.hom))
#align simplex_category.image_eq SimplexCategory.image_eq

theorem image_ι_eq {Δ Δ'' : SimplexCategory} {φ : Δ ⟶ Δ''} {e : Δ ⟶ image φ} [Epi e]
    {i : image φ ⟶ Δ''} [Mono i] (fac : e ≫ i = φ) : image.ι φ = i := by
  haveI := strongEpi_of_epi e
  rw [← image.isoStrongEpiMono_hom_comp_ι e i fac,
    SimplexCategory.eq_id_of_isIso (image.isoStrongEpiMono e i fac).hom, Category.id_comp]
#align simplex_category.image_ι_eq SimplexCategory.image_ι_eq

theorem factorThruImage_eq {Δ Δ'' : SimplexCategory} {φ : Δ ⟶ Δ''} {e : Δ ⟶ image φ} [Epi e]
    {i : image φ ⟶ Δ''} [Mono i] (fac : e ≫ i = φ) : factorThruImage φ = e := by
  rw [← cancel_mono i, fac, ← image_ι_eq fac, image.fac]
#align simplex_category.factor_thru_image_eq SimplexCategory.factorThruImage_eq

end EpiMono

/-- This functor `SimplexCategory ⥤ Cat` sends `[n]` (for `n : ℕ`)
to the category attached to the ordered set `{0, 1, ..., n}` -/
@[simps! obj map]
def toCat : SimplexCategory ⥤ Cat.{0} :=
  SimplexCategory.skeletalFunctor ⋙ forget₂ NonemptyFinLinOrd LinOrd ⋙
      forget₂ LinOrd Lat ⋙ forget₂ Lat PartOrd ⋙
      forget₂ PartOrd Preord ⋙ preordToCat
set_option linter.uppercaseLean3 false in
#align simplex_category.to_Cat SimplexCategory.toCat

end SimplexCategory<|MERGE_RESOLUTION|>--- conflicted
+++ resolved
@@ -588,14 +588,8 @@
   · use b
     -- This was not needed before leanprover/lean4#2644
     dsimp
-<<<<<<< HEAD
-    rw [Fin.predAbove_below i b (by simpa only [Fin.coe_eq_castSucc] using h)]
+    rw [Fin.predAbove_of_le_castSucc i b (by simpa only [Fin.coe_eq_castSucc] using h)]
     simp only [len_mk, Fin.coe_eq_castSucc, Fin.castPred_castSucc]
-=======
-    rw [Fin.predAbove_of_le_castSucc i b (by simpa only [Fin.coe_eq_castSucc] using h)]
-    simp only [len_mk, Fin.coe_eq_castSucc]
-    rfl
->>>>>>> 3eb9163a
   · use b.succ
     -- This was not needed before leanprover/lean4#2644
     dsimp
@@ -676,13 +670,8 @@
     dsimp
     rw [Fin.predAbove_of_le_castSucc i x h']
     dsimp [δ]
-<<<<<<< HEAD
-    erw [Fin.succAbove_below _ _ _]
+    erw [Fin.succAbove_of_castSucc_lt _ _ _]
     · rw [Fin.castSucc_castPred]
-=======
-    erw [Fin.succAbove_of_castSucc_lt _ _ _]
-    swap
->>>>>>> 3eb9163a
     · exact (Fin.castSucc_lt_succ_iff.mpr h')
   · simp only [not_le] at h'
     let y := x.pred <| by rintro (rfl : x = 0); simp at h'
@@ -750,28 +739,17 @@
       -- This was not needed before leanprover/lean4#2644
       dsimp
       -- This used to be `rw`, but we need `erw` after leanprover/lean4#2644
-<<<<<<< HEAD
-      erw [Fin.predAbove_below _ _ (by rwa [Fin.castSucc_castPred])]
-      dsimp [δ]
-      erw [Fin.succAbove_below i]
-      · rw [Fin.castSucc_castPred]
-=======
-      erw [Fin.predAbove_of_le_castSucc _ _ (by exact h')]
+      erw [Fin.predAbove_of_le_castSucc _ _ (by rwa [Fin.castSucc_castPred])]
       dsimp [δ]
       erw [Fin.succAbove_of_castSucc_lt i]
-      swap
->>>>>>> 3eb9163a
+      · rw [Fin.castSucc_castPred]
       · rw [(hi x).le_iff_lt] at h'
         exact h'
     · simp only [not_le] at h'
       -- The next three tactics used to be a simp only call before leanprover/lean4#2644
       rw [σ, mkHom, Hom.toOrderHom_mk, OrderHom.coe_mk, OrderHom.coe_mk]
       erw [OrderHom.coe_mk]
-<<<<<<< HEAD
-      erw [Fin.predAbove_above _ _ (by rwa [Fin.castSucc_castPred])]
-=======
-      erw [Fin.predAbove_of_castSucc_lt _ _ (by exact h')]
->>>>>>> 3eb9163a
+      erw [Fin.predAbove_of_castSucc_lt _ _ (by rwa [Fin.castSucc_castPred])]
       dsimp [δ]
       rw [Fin.succAbove_of_le_castSucc i _]
       -- This was not needed before leanprover/lean4#2644
