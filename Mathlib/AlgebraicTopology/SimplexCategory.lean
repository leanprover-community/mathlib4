/-
Copyright (c) 2020 Scott Morrison. All rights reserved.
Released under Apache 2.0 license as described in the file LICENSE.
Authors: Johan Commelin, Scott Morrison, Adam Topaz

! This file was ported from Lean 3 source module algebraic_topology.simplex_category
! leanprover-community/mathlib commit e8ac6315bcfcbaf2d19a046719c3b553206dac75
! Please do not edit these lines, except to modify the commit id
! if you have ported upstream changes.
-/
import Mathlib.Tactic.Linarith
import Mathlib.CategoryTheory.Skeletal
import Mathlib.Data.Fintype.Sort
import Mathlib.Order.Category.NonemptyFinLinOrdCat
import Mathlib.CategoryTheory.Functor.ReflectsIso
import Mathlib.Tactic.ScopedNS

/-! # The simplex category

We construct a skeletal model of the simplex category, with objects `ℕ` and the
morphism `n ⟶ m` being the monotone maps from `Fin (n+1)` to `Fin (m+1)`.

We show that this category is equivalent to `NonemptyFinLinOrdCat`.

## Remarks

The definitions `SimplexCategory` and `SimplexCategory.Hom` are marked as irreducible.

We provide the following functions to work with these objects:
1. `SimplexCategory.mk` creates an object of `SimplexCategory` out of a natural number.
  Use the notation `[n]` in the `Simplicial` locale.
2. `SimplexCategory.len` gives the "length" of an object of `SimplexCategory`, as a natural.
3. `SimplexCategory.Hom.mk` makes a morphism out of a monotone map between `fin`'s.
4. `SimplexCategory.Hom.toOrderHom` gives the underlying monotone map associated to a
  term of `SimplexCategory.Hom`.

-/


universe v

open CategoryTheory CategoryTheory.Limits

/-- The simplex category:
* objects are natural numbers `n : ℕ`
* morphisms from `n` to `m` are monotone functions `Fin (n+1) → Fin (m+1)`
-/
def SimplexCategory :=
  ℕ
#align simplex_category SimplexCategory

namespace SimplexCategory

section


-- porting note: the definition of `SimplexCategory` is made irreducible below
/-- Interpet a natural number as an object of the simplex category. -/
def mk (n : ℕ) : SimplexCategory :=
  n
#align simplex_category.mk SimplexCategory.mk

/-- the `n`-dimensional simplex can be denoted `[n]` -/
scoped[Simplicial] notation "[" n "]" => SimplexCategory.mk n

-- TODO: Make `len` irreducible.
/-- The length of an object of `SimplexCategory`. -/
def len (n : SimplexCategory) : ℕ :=
  n
#align simplex_category.len SimplexCategory.len

@[ext]
theorem ext (a b : SimplexCategory) : a.len = b.len → a = b :=
  id
#align simplex_category.ext SimplexCategory.ext

attribute [irreducible] SimplexCategory

open Simplicial

@[simp]
theorem len_mk (n : ℕ) : [n].len = n :=
  rfl
#align simplex_category.len_mk SimplexCategory.len_mk

@[simp]
theorem mk_len (n : SimplexCategory) : ([n.len] : SimplexCategory) = n :=
  rfl
#align simplex_category.mk_len SimplexCategory.mk_len

/-- A recursor for `SimplexCategory`. Use it as `induction Δ using SimplexCategory.rec`. -/
protected def rec {F : ∀ _ : SimplexCategory, Sort _} (h : ∀ n : ℕ, F [n]) : ∀ X, F X := fun n =>
  h n.len
#align simplex_category.rec SimplexCategory.rec

-- porting note: removed @[nolint has_nonempty_instance]
/-- Morphisms in the `SimplexCategory`. -/
protected def Hom (a b : SimplexCategory) :=
  Fin (a.len + 1) →o Fin (b.len + 1)
#align simplex_category.hom SimplexCategory.Hom

namespace Hom

/-- Make a moprhism in `SimplexCategory` from a monotone map of `Fin`'s. -/
def mk {a b : SimplexCategory} (f : Fin (a.len + 1) →o Fin (b.len + 1)) : SimplexCategory.Hom a b :=
  f
#align simplex_category.hom.mk SimplexCategory.Hom.mk

/-- Recover the monotone map from a morphism in the simplex category. -/
def toOrderHom {a b : SimplexCategory} (f : SimplexCategory.Hom a b) :
    Fin (a.len + 1) →o Fin (b.len + 1) :=
  f
#align simplex_category.hom.to_order_hom SimplexCategory.Hom.toOrderHom

theorem ext' {a b : SimplexCategory} (f g : SimplexCategory.Hom a b) :
    f.toOrderHom = g.toOrderHom → f = g :=
  id
#align simplex_category.hom.ext SimplexCategory.Hom.ext'

attribute [irreducible] SimplexCategory.Hom

@[simp]
theorem mk_toOrderHom {a b : SimplexCategory} (f : SimplexCategory.Hom a b) : mk f.toOrderHom = f :=
  rfl
#align simplex_category.hom.mk_to_order_hom SimplexCategory.Hom.mk_toOrderHom

@[simp]
theorem toOrderHom_mk {a b : SimplexCategory} (f : Fin (a.len + 1) →o Fin (b.len + 1)) :
    (mk f).toOrderHom = f :=
  rfl
#align simplex_category.hom.to_order_hom_mk SimplexCategory.Hom.toOrderHom_mk

theorem mk_toOrderHom_apply {a b : SimplexCategory} (f : Fin (a.len + 1) →o Fin (b.len + 1))
    (i : Fin (a.len + 1)) : (mk f).toOrderHom i = f i :=
  rfl
#align simplex_category.hom.mk_to_order_hom_apply SimplexCategory.Hom.mk_toOrderHom_apply

/-- Identity morphisms of `SimplexCategory`. -/
@[simp]
def id (a : SimplexCategory) : SimplexCategory.Hom a a :=
  mk OrderHom.id
#align simplex_category.hom.id SimplexCategory.Hom.id

/-- Composition of morphisms of `SimplexCategory`. -/
@[simp]
def comp {a b c : SimplexCategory} (f : SimplexCategory.Hom b c) (g : SimplexCategory.Hom a b) :
    SimplexCategory.Hom a c :=
  mk <| f.toOrderHom.comp g.toOrderHom
#align simplex_category.hom.comp SimplexCategory.Hom.comp

end Hom

@[simps]
instance smallCategory : SmallCategory.{0} SimplexCategory where
  Hom n m := SimplexCategory.Hom n m
  id m := SimplexCategory.Hom.id _
  comp f g := SimplexCategory.Hom.comp g f
#align simplex_category.small_category SimplexCategory.smallCategory

-- porting note: added because `Hom.ext'` is not triggered automatically
@[ext]
theorem Hom.ext {a b : SimplexCategory} (f g : a ⟶ b) :
    f.toOrderHom = g.toOrderHom → f = g :=
  Hom.ext' _ _

/-- The constant morphism from [0]. -/
def const (x : SimplexCategory) (i : Fin (x.len + 1)) : ([0] : SimplexCategory) ⟶ x :=
  Hom.mk <| ⟨fun _ => i, by tauto⟩
#align simplex_category.const SimplexCategory.const

-- porting note: removed @[simp] as the linter complains
theorem const_comp (x y : SimplexCategory) (i : Fin (x.len + 1)) (f : x ⟶ y) :
    const x i ≫ f = const y (f.toOrderHom i) :=
  rfl
#align simplex_category.const_comp SimplexCategory.const_comp

/-- Make a morphism `[n] ⟶ [m]` from a monotone map between fin's.
This is useful for constructing morphisms beetween `[n]` directly
without identifying `n` with `[n].len`.
-/
@[simp]
def mkHom {n m : ℕ} (f : Fin (n + 1) →o Fin (m + 1)) : ([n] : SimplexCategory) ⟶ [m] :=
  SimplexCategory.Hom.mk f
#align simplex_category.mk_hom SimplexCategory.mkHom

theorem hom_zero_zero (f : ([0] : SimplexCategory) ⟶ [0]) : f = 𝟙 _ := by
  ext : 3
  apply @Subsingleton.elim (Fin 1)
#align simplex_category.hom_zero_zero SimplexCategory.hom_zero_zero

end

open Simplicial

section Generators

/-!
## Generating maps for the simplex category

TODO: prove that the simplex category is equivalent to
one given by the following generators and relations.
-/


/-- The `i`-th face map from `[n]` to `[n+1]` -/
def δ {n} (i : Fin (n + 2)) : ([n] : SimplexCategory) ⟶ [n + 1] :=
  mkHom (Fin.succAbove i).toOrderHom
#align simplex_category.δ SimplexCategory.δ

/-- The `i`-th degeneracy map from `[n+1]` to `[n]` -/
def σ {n} (i : Fin (n + 1)) : ([n + 1] : SimplexCategory) ⟶ [n] :=
  mkHom
    { toFun := Fin.predAbove i
      monotone' := Fin.predAbove_right_monotone i }
#align simplex_category.σ SimplexCategory.σ

/-- The generic case of the first simplicial identity -/
theorem δ_comp_δ {n} {i j : Fin (n + 2)} (H : i ≤ j) :
    δ i ≫ δ j.succ = δ j ≫ δ (Fin.castSucc i) := by
  ext k
  dsimp [δ, Fin.succAbove]
  simp only [OrderEmbedding.toOrderHom_coe, OrderEmbedding.coe_ofStrictMono, Function.comp_apply,
    SimplexCategory.Hom.toOrderHom_mk, OrderHom.comp_coe]
  rcases i with ⟨i, _⟩
  rcases j with ⟨j, _⟩
  rcases k with ⟨k, _⟩
  split_ifs <;> · simp at * <;> linarith
#align simplex_category.δ_comp_δ SimplexCategory.δ_comp_δ

theorem δ_comp_δ' {n} {i : Fin (n + 2)} {j : Fin (n + 3)} (H : Fin.castSucc i < j) :
    δ i ≫ δ j = δ (j.pred fun hj => by simp [hj, Fin.not_lt_zero] at H) ≫ δ (Fin.castSucc i) := by
  rw [← δ_comp_δ]
  · rw [Fin.succ_pred]
  · simpa only [Fin.le_iff_val_le_val, ← Nat.lt_succ_iff, Nat.succ_eq_add_one, ← Fin.val_succ,
      j.succ_pred, Fin.lt_iff_val_lt_val] using H
#align simplex_category.δ_comp_δ' SimplexCategory.δ_comp_δ'

theorem δ_comp_δ'' {n} {i : Fin (n + 3)} {j : Fin (n + 2)} (H : i ≤ Fin.castSucc j) :
    δ (i.castLT (Nat.lt_of_le_of_lt (Fin.le_iff_val_le_val.mp H) j.is_lt)) ≫ δ j.succ =
      δ j ≫ δ i := by
  rw [δ_comp_δ]
  · rfl
  · exact H
#align simplex_category.δ_comp_δ'' SimplexCategory.δ_comp_δ''

/-- The special case of the first simplicial identity -/
@[reassoc]
theorem δ_comp_δ_self {n} {i : Fin (n + 2)} : δ i ≫ δ (Fin.castSucc i) = δ i ≫ δ i.succ :=
  (δ_comp_δ (le_refl i)).symm
#align simplex_category.δ_comp_δ_self SimplexCategory.δ_comp_δ_self

@[reassoc]
theorem δ_comp_δ_self' {n} {i : Fin (n + 2)} {j : Fin (n + 3)} (H : j = Fin.castSucc i) :
    δ i ≫ δ j = δ i ≫ δ i.succ := by
  subst H
  rw [δ_comp_δ_self]
#align simplex_category.δ_comp_δ_self' SimplexCategory.δ_comp_δ_self'

/-- The second simplicial identity -/
@[reassoc]
theorem δ_comp_σ_of_le {n} {i : Fin (n + 2)} {j : Fin (n + 1)} (H : i ≤ Fin.castSucc j) :
    δ (Fin.castSucc i) ≫ σ j.succ = σ j ≫ δ i := by
  rcases i with ⟨i, hi⟩
  rcases j with ⟨j, hj⟩
  ext ⟨k, hk⟩
  simp at H hk
  dsimp [σ, δ, Fin.predAbove, Fin.succAbove]
  simp [Fin.lt_iff_val_lt_val, Fin.ite_val, Fin.dite_val]
  split_ifs
  all_goals try simp <;> linarith
  all_goals cases k <;> simp at * <;> linarith
#align simplex_category.δ_comp_σ_of_le SimplexCategory.δ_comp_σ_of_le

/-- The first part of the third simplicial identity -/
@[reassoc]
theorem δ_comp_σ_self {n} {i : Fin (n + 1)} :
    δ (Fin.castSucc i) ≫ σ i = 𝟙 ([n] : SimplexCategory) := by
  rcases i with ⟨i, hi⟩
  ext ⟨j, hj⟩
  simp at hj
  dsimp [σ, δ, Fin.predAbove, Fin.succAbove]
  simp [Fin.lt_iff_val_lt_val, Fin.ite_val, Fin.dite_val]
  split_ifs
  all_goals try simp <;> linarith
#align simplex_category.δ_comp_σ_self SimplexCategory.δ_comp_σ_self

@[reassoc]
theorem δ_comp_σ_self' {n} {j : Fin (n + 2)} {i : Fin (n + 1)} (H : j = Fin.castSucc i) :
    δ j ≫ σ i = 𝟙 ([n] : SimplexCategory) := by
  subst H
  rw [δ_comp_σ_self]
#align simplex_category.δ_comp_σ_self' SimplexCategory.δ_comp_σ_self'

/-- The second part of the third simplicial identity -/
@[reassoc]
theorem δ_comp_σ_succ {n} {i : Fin (n + 1)} : δ i.succ ≫ σ i = 𝟙 ([n] : SimplexCategory) := by
  ext j
  rcases i with ⟨i, _⟩
  rcases j with ⟨j, _⟩
  dsimp [δ, σ, Fin.succAbove, Fin.predAbove]
  simp only [Fin.mk_lt_mk]
  split_ifs <;> simp <;> simp at * <;> linarith
#align simplex_category.δ_comp_σ_succ SimplexCategory.δ_comp_σ_succ

@[reassoc]
theorem δ_comp_σ_succ' {n} (j : Fin (n + 2)) (i : Fin (n + 1)) (H : j = i.succ) :
    δ j ≫ σ i = 𝟙 ([n] : SimplexCategory) := by
  subst H
  rw [δ_comp_σ_succ]
#align simplex_category.δ_comp_σ_succ' SimplexCategory.δ_comp_σ_succ'

/-- The fourth simplicial identity -/
@[reassoc]
theorem δ_comp_σ_of_gt {n} {i : Fin (n + 2)} {j : Fin (n + 1)} (H : Fin.castSucc j < i) :
    δ i.succ ≫ σ (Fin.castSucc j) = σ j ≫ δ i := by
  ext ⟨k, hk⟩
  rcases i with ⟨i, hi⟩
  rcases j with ⟨j, hj⟩
  simp at H hk
  dsimp [δ, σ, Fin.predAbove, Fin.succAbove]
  simp [Fin.lt_iff_val_lt_val, Fin.ite_val, Fin.dite_val]
  split_ifs
  all_goals try simp <;> linarith
  all_goals cases k <;> simp at * <;> linarith
#align simplex_category.δ_comp_σ_of_gt SimplexCategory.δ_comp_σ_of_gt

@[reassoc]
theorem δ_comp_σ_of_gt' {n} {i : Fin (n + 3)} {j : Fin (n + 2)} (H : j.succ < i) :
    δ i ≫ σ j = σ (j.castLT ((add_lt_add_iff_right 1).mp (lt_of_lt_of_le H i.is_le))) ≫
      δ (i.pred fun hi => by simp only [Fin.not_lt_zero, hi] at H) := by
  rw [← δ_comp_σ_of_gt]
  · simp
  · rw [Fin.castSucc_castLT, ← Fin.succ_lt_succ_iff, Fin.succ_pred]
    exact H
#align simplex_category.δ_comp_σ_of_gt' SimplexCategory.δ_comp_σ_of_gt'

/-- The fifth simplicial identity -/
@[reassoc]
theorem σ_comp_σ {n} {i j : Fin (n + 1)} (H : i ≤ j) :
    σ (Fin.castSucc i) ≫ σ j = σ j.succ ≫ σ i := by
  ext ⟨k, hk⟩
  rcases i with ⟨i, hi⟩
  rcases j with ⟨j, hj⟩
  simp at H hk
  dsimp [σ, Fin.predAbove]
  simp [Fin.lt_iff_val_lt_val, Fin.ite_val]
  split_ifs
  all_goals try linarith
  all_goals cases k <;> simp at * ; linarith
#align simplex_category.σ_comp_σ SimplexCategory.σ_comp_σ

end Generators

section Skeleton

/-- The functor that exhibits `SimplexCategory` as skeleton
of `NonemptyFinLinOrdCat` -/
@[simps obj map]
def skeletalFunctor : SimplexCategory ⥤ NonemptyFinLinOrdCat.{v} where
  obj a := NonemptyFinLinOrdCat.of <| ULift (Fin (a.len + 1))
  map f := ⟨fun i => ULift.up (f.toOrderHom i.down), fun i j h => f.toOrderHom.monotone h⟩
#align simplex_category.skeletal_functor SimplexCategory.skeletalFunctor

theorem skeletalFunctor.coe_map {Δ₁ Δ₂ : SimplexCategory} (f : Δ₁ ⟶ Δ₂) :
    ↑(skeletalFunctor.{v}.map f) = ULift.up ∘ f.toOrderHom ∘ ULift.down :=
  rfl
#align simplex_category.skeletal_functor.coe_map SimplexCategory.skeletalFunctor.coe_map

theorem skeletal : Skeletal SimplexCategory := fun X Y ⟨I⟩ => by
  suffices Fintype.card (Fin (X.len + 1)) = Fintype.card (Fin (Y.len + 1)) by
    ext
    simpa
  apply Fintype.card_congr
  exact Equiv.ulift.symm.trans
    (((skeletalFunctor.{0} ⋙ forget NonemptyFinLinOrdCat).mapIso I).toEquiv.trans Equiv.ulift)
#align simplex_category.skeletal SimplexCategory.skeletal

namespace SkeletalFunctor

instance : Full skeletalFunctor.{v} where
  preimage f :=
    SimplexCategory.Hom.mk ⟨fun i => (f (ULift.up i)).down, fun i j h => f.monotone h⟩

instance : Faithful skeletalFunctor.{v} where
  map_injective {_ _ f g} h := by
    ext x : 3
    apply ULift.up_injective.{v}
    change (skeletalFunctor.{v}.map f) ⟨x⟩  = (skeletalFunctor.map g) ⟨x⟩
    rw [h]

instance : EssSurj skeletalFunctor.{v} where
  mem_essImage X :=
    ⟨mk (Fintype.card X - 1 : ℕ),
      ⟨by
        have aux : Fintype.card X = Fintype.card X - 1 + 1 :=
          (Nat.succ_pred_eq_of_pos <| Fintype.card_pos_iff.mpr ⟨⊥⟩).symm
        let f := monoEquivOfFin X aux
        have hf := (Finset.univ.orderEmbOfFin aux).strictMono
        refine'
          { hom := ⟨fun i => f i.down, _⟩
            inv := ⟨fun i => ⟨f.symm i⟩, _⟩
            hom_inv_id := _
            inv_hom_id := _ }
        · rintro ⟨i⟩ ⟨j⟩ h
          show f i ≤ f j
          exact hf.monotone h
        · intro i j h
          show f.symm i ≤ f.symm j
          rw [← hf.le_iff_le]
          show f (f.symm i) ≤ f (f.symm j)
          simpa only [OrderIso.apply_symm_apply]
        . ext1 ⟨i⟩
          exact congr_arg ULift.up (f.symm_apply_apply i)
        . ext1 i
          exact f.apply_symm_apply i⟩⟩

noncomputable instance isEquivalence : IsEquivalence skeletalFunctor.{v} :=
  Equivalence.ofFullyFaithfullyEssSurj skeletalFunctor
#align simplex_category.skeletal_functor.is_equivalence SimplexCategory.SkeletalFunctor.isEquivalence

end SkeletalFunctor

/-- The equivalence that exhibits `SimplexCategory` as skeleton
of `NonemptyFinLinOrdCat` -/
noncomputable def skeletalEquivalence : SimplexCategory ≌ NonemptyFinLinOrdCat.{v} :=
  Functor.asEquivalence skeletalFunctor
#align simplex_category.skeletal_equivalence SimplexCategory.skeletalEquivalence

end Skeleton

/-- `SimplexCategory` is a skeleton of `NonemptyFinLinOrdCat`.
-/
noncomputable def isSkeletonOf :
    IsSkeletonOf NonemptyFinLinOrdCat SimplexCategory skeletalFunctor.{v} where
  skel := skeletal
  eqv := SkeletalFunctor.isEquivalence
#align simplex_category.is_skeleton_of SimplexCategory.isSkeletonOf

/-- The truncated simplex category. -/
def Truncated (n : ℕ) :=
  FullSubcategory fun a : SimplexCategory => a.len ≤ n
#align simplex_category.truncated SimplexCategory.Truncated

instance (n : ℕ) : SmallCategory.{0} (Truncated n) :=
  FullSubcategory.category _

namespace Truncated

instance {n} : Inhabited (Truncated n) :=
  ⟨⟨[0], by simp⟩⟩

/-- The fully faithful inclusion of the truncated simplex category into the usual
simplex category.
-/
def inclusion {n : ℕ} : SimplexCategory.Truncated n ⥤ SimplexCategory :=
  fullSubcategoryInclusion _
#align simplex_category.truncated.inclusion SimplexCategory.Truncated.inclusion

instance (n : ℕ) : Full (inclusion : Truncated n ⥤ _) := FullSubcategory.full _
instance (n : ℕ) : Faithful (inclusion : Truncated n ⥤ _) := FullSubcategory.faithful _

end Truncated

section Concrete

instance : ConcreteCategory.{0} SimplexCategory where
  forget :=
    { obj := fun i => Fin (i.len + 1)
      map := fun f => f.toOrderHom }
  forget_faithful := ⟨fun h => by ext : 2 ; exact h⟩

end Concrete

section EpiMono

/-- A morphism in `SimplexCategory` is a monomorphism precisely when it is an injective function
-/
theorem mono_iff_injective {n m : SimplexCategory} {f : n ⟶ m} :
    Mono f ↔ Function.Injective f.toOrderHom := by
  rw [← Functor.mono_map_iff_mono skeletalEquivalence.functor.{0}]
  dsimp only [skeletalEquivalence, Functor.asEquivalence_functor]
  rw [NonemptyFinLinOrdCat.mono_iff_injective, skeletalFunctor.coe_map,
    Function.Injective.of_comp_iff ULift.up_injective,
    Function.Injective.of_comp_iff' _ ULift.down_bijective]
#align simplex_category.mono_iff_injective SimplexCategory.mono_iff_injective

/-- A morphism in `SimplexCategory` is an epimorphism if and only if it is a surjective function
-/
theorem epi_iff_surjective {n m : SimplexCategory} {f : n ⟶ m} :
    Epi f ↔ Function.Surjective f.toOrderHom := by
  rw [← Functor.epi_map_iff_epi skeletalEquivalence.functor.{0}]
  dsimp only [skeletalEquivalence, Functor.asEquivalence_functor]
  rw [NonemptyFinLinOrdCat.epi_iff_surjective, skeletalFunctor.coe_map,
    Function.Surjective.of_comp_iff' ULift.up_bijective,
    Function.Surjective.of_comp_iff _ ULift.down_surjective]
#align simplex_category.epi_iff_surjective SimplexCategory.epi_iff_surjective

/-- A monomorphism in `SimplexCategory` must increase lengths-/
theorem len_le_of_mono {x y : SimplexCategory} {f : x ⟶ y} : Mono f → x.len ≤ y.len := by
  intro hyp_f_mono
  have f_inj : Function.Injective f.toOrderHom.toFun := mono_iff_injective.1 hyp_f_mono
  simpa using Fintype.card_le_of_injective f.toOrderHom.toFun f_inj
#align simplex_category.len_le_of_mono SimplexCategory.len_le_of_mono

theorem le_of_mono {n m : ℕ} {f : ([n] : SimplexCategory) ⟶ [m]} : CategoryTheory.Mono f → n ≤ m :=
  len_le_of_mono
#align simplex_category.le_of_mono SimplexCategory.le_of_mono

/-- An epimorphism in `SimplexCategory` must decrease lengths-/
theorem len_le_of_epi {x y : SimplexCategory} {f : x ⟶ y} : Epi f → y.len ≤ x.len := by
  intro hyp_f_epi
  have f_surj : Function.Surjective f.toOrderHom.toFun := epi_iff_surjective.1 hyp_f_epi
  simpa using Fintype.card_le_of_surjective f.toOrderHom.toFun f_surj
#align simplex_category.len_le_of_epi SimplexCategory.len_le_of_epi

theorem le_of_epi {n m : ℕ} {f : ([n] : SimplexCategory) ⟶ [m]} : Epi f → m ≤ n :=
  len_le_of_epi
#align simplex_category.le_of_epi SimplexCategory.le_of_epi

instance {n : ℕ} {i : Fin (n + 2)} : Mono (δ i) := by
  rw [mono_iff_injective]
  exact Fin.succAbove_right_injective

instance {n : ℕ} {i : Fin (n + 1)} : Epi (σ i) := by
  rw [epi_iff_surjective]
  intro b
  simp only [σ, mkHom, Hom.toOrderHom_mk, OrderHom.coe_fun_mk]
  by_cases b ≤ i
  . use b
    rw [Fin.predAbove_below i b (by simpa only [Fin.coe_eq_castSucc] using h)]
    simp only [len_mk, Fin.coe_eq_castSucc, Fin.castPred_castSucc]
  · use b.succ
    rw [Fin.predAbove_above i b.succ _, Fin.pred_succ]
    rw [not_le] at h
    rw [Fin.lt_iff_val_lt_val] at h⊢
    simpa only [Fin.val_succ, Fin.coe_castSucc] using Nat.lt.step h

instance : ReflectsIsomorphisms (forget SimplexCategory) :=
  ⟨fun f hf =>
    IsIso.of_iso
      { hom := f
        inv := Hom.mk
            { toFun := inv ((forget SimplexCategory).map f)
              monotone' := fun y₁ y₂ h => by
                by_cases h' : y₁ < y₂
                · by_contra h''
                  apply not_le.mpr h'
                  convert f.toOrderHom.monotone (le_of_not_ge h'')
                  all_goals
                    exact (congr_hom (Iso.inv_hom_id
                      (asIso ((forget SimplexCategory).map f))) _).symm
                · rw [eq_of_le_of_not_lt h h'] }
        hom_inv_id := by
          ext1
          ext1
          exact Iso.hom_inv_id (asIso ((forget _).map f))
        inv_hom_id := by
          ext1
          ext1
          exact Iso.inv_hom_id (asIso ((forget _).map f)) }⟩

theorem isIso_of_bijective {x y : SimplexCategory} {f : x ⟶ y}
    (hf : Function.Bijective f.toOrderHom.toFun) : IsIso f :=
  haveI : IsIso ((forget SimplexCategory).map f) := (isIso_iff_bijective _).mpr hf
  isIso_of_reflects_iso f (forget SimplexCategory)
#align simplex_category.is_iso_of_bijective SimplexCategory.isIso_of_bijective

/-- An isomorphism in `SimplexCategory` induces an `OrderIso`. -/
@[simp]
def orderIsoOfIso {x y : SimplexCategory} (e : x ≅ y) : Fin (x.len + 1) ≃o Fin (y.len + 1) :=
  Equiv.toOrderIso
    { toFun := e.hom.toOrderHom
      invFun := e.inv.toOrderHom
      left_inv := fun i => by
        simpa only using congr_arg (fun φ => (Hom.toOrderHom φ) i) e.hom_inv_id
      right_inv := fun i => by
        simpa only using congr_arg (fun φ => (Hom.toOrderHom φ) i) e.inv_hom_id }
    e.hom.toOrderHom.monotone e.inv.toOrderHom.monotone
#align simplex_category.order_iso_of_iso SimplexCategory.orderIsoOfIso

theorem iso_eq_iso_refl {x : SimplexCategory} (e : x ≅ x) : e = Iso.refl x := by
  have h : (Finset.univ : Finset (Fin (x.len + 1))).card = x.len + 1 := Finset.card_fin (x.len + 1)
  have eq₁ := Finset.orderEmbOfFin_unique' h fun i => Finset.mem_univ ((orderIsoOfIso e) i)
  have eq₂ :=
    Finset.orderEmbOfFin_unique' h fun i => Finset.mem_univ ((orderIsoOfIso (Iso.refl x)) i)
<<<<<<< HEAD
=======
  -- Porting note: the proof was rewritten from this point in #3414 (reenableeta)
  -- It could be investigated again to see if the original can be restored.
>>>>>>> 1c09f074
  ext x
  replace eq₁ := congr_arg (· x) eq₁
  replace eq₂ := congr_arg (· x) eq₂.symm
  simp_all
#align simplex_category.iso_eq_iso_refl SimplexCategory.iso_eq_iso_refl

theorem eq_id_of_isIso {x : SimplexCategory} (f : x ⟶ x) [IsIso f] : f = 𝟙 _ :=
  congr_arg (fun φ : _ ≅ _ => φ.hom) (iso_eq_iso_refl (asIso f))
#align simplex_category.eq_id_of_is_iso SimplexCategory.eq_id_of_isIso

theorem eq_σ_comp_of_not_injective' {n : ℕ} {Δ' : SimplexCategory} (θ : mk (n + 1) ⟶ Δ')
    (i : Fin (n + 1)) (hi : θ.toOrderHom (Fin.castSucc i) = θ.toOrderHom i.succ) :
    ∃ θ' : mk n ⟶ Δ', θ = σ i ≫ θ' := by
  use δ i.succ ≫ θ
  ext1; ext1; ext1 x
  simp only [Hom.toOrderHom_mk, Function.comp_apply, OrderHom.comp_coe, Hom.comp,
    smallCategory_comp, σ, mkHom, OrderHom.coe_fun_mk]
  by_cases h' : x ≤ Fin.castSucc i
  · rw [Fin.predAbove_below i x h']
    have eq := Fin.castSucc_castPred (gt_of_gt_of_ge (Fin.castSucc_lt_last i) h')
    dsimp [δ]
    erw [Fin.succAbove_below i.succ x.castPred _]
    swap
    · rwa [eq, ← Fin.le_castSucc_iff]
    rw [eq]
  · simp only [not_le] at h'
    let y := x.pred (by rintro rfl ; simp at h')
    have hy : x = y.succ := (Fin.succ_pred x _).symm
    rw [hy] at h' ⊢
    rw [Fin.predAbove_above i y.succ h', Fin.pred_succ]
    by_cases h'' : y = i
    · rw [h'']
      refine' hi.symm.trans _
      congr 1
      dsimp [δ]
      erw [Fin.succAbove_below i.succ]
      exact Fin.lt_succ
    · dsimp [δ]
      erw [Fin.succAbove_above i.succ _]
      simp only [Fin.lt_iff_val_lt_val, Fin.le_iff_val_le_val, Fin.val_succ, Fin.coe_castSucc,
        Nat.lt_succ_iff, Fin.ext_iff] at h' h''⊢
      cases' Nat.le.dest h' with c hc
      cases c
      · exfalso
        simp only [Nat.zero_eq, add_zero, len_mk, Fin.coe_pred, ge_iff_le] at hc
        rw [hc] at h''
        exact h'' rfl
      · rw [← hc]
        simp only [add_le_add_iff_left, Nat.succ_eq_add_one, le_add_iff_nonneg_left, zero_le]
#align simplex_category.eq_σ_comp_of_not_injective' SimplexCategory.eq_σ_comp_of_not_injective'

theorem eq_σ_comp_of_not_injective {n : ℕ} {Δ' : SimplexCategory} (θ : mk (n + 1) ⟶ Δ')
    (hθ : ¬Function.Injective θ.toOrderHom) :
    ∃ (i : Fin (n + 1))(θ' : mk n ⟶ Δ'), θ = σ i ≫ θ' := by
  simp only [Function.Injective, exists_prop, not_forall] at hθ
  -- as θ is not injective, there exists `x<y` such that `θ x = θ y`
  -- and then, `θ x = θ (x+1)`
  have hθ₂ : ∃ x y : Fin (n + 2), (Hom.toOrderHom θ) x = (Hom.toOrderHom θ) y ∧ x < y := by
    rcases hθ with ⟨x, y, ⟨h₁, h₂⟩⟩
    by_cases h : x < y
    · exact ⟨x, y, ⟨h₁, h⟩⟩
    · refine' ⟨y, x, ⟨h₁.symm, _⟩⟩
      cases' lt_or_eq_of_le (not_lt.mp h) with h' h'
      · exact h'
      · exfalso
        exact h₂ h'.symm
  rcases hθ₂ with ⟨x, y, ⟨h₁, h₂⟩⟩
  let z := x.castPred
  use z
  rw [← show Fin.castSucc z = x from
    Fin.castSucc_castPred (lt_of_lt_of_le h₂ (Fin.le_last y))] at h₁ h₂
  apply eq_σ_comp_of_not_injective'
  rw [Fin.castSucc_lt_iff_succ_le] at h₂
  apply le_antisymm
  · exact θ.toOrderHom.monotone (le_of_lt (Fin.castSucc_lt_succ z))
  · rw [h₁]
    exact θ.toOrderHom.monotone h₂
#align simplex_category.eq_σ_comp_of_not_injective SimplexCategory.eq_σ_comp_of_not_injective

theorem eq_comp_δ_of_not_surjective' {n : ℕ} {Δ : SimplexCategory} (θ : Δ ⟶ mk (n + 1))
    (i : Fin (n + 2)) (hi : ∀ x, θ.toOrderHom x ≠ i) : ∃ θ' : Δ ⟶ mk n, θ = θ' ≫ δ i := by
  by_cases i < Fin.last (n + 1)
  · use θ ≫ σ (Fin.castPred i)
    ext1
    ext1
    ext1 x
    simp only [Hom.toOrderHom_mk, Function.comp_apply, OrderHom.comp_coe, Hom.comp,
      smallCategory_comp]
    by_cases h' : θ.toOrderHom x ≤ i
    · simp only [σ, mkHom, Hom.toOrderHom_mk, OrderHom.coe_fun_mk]
      rw [Fin.predAbove_below (Fin.castPred i) (θ.toOrderHom x)
          (by simpa [Fin.castSucc_castPred h] using h')]
      dsimp [δ]
      erw [Fin.succAbove_below i]
      swap
      · simp only [Fin.lt_iff_val_lt_val, Fin.coe_castSucc]
        exact
          lt_of_le_of_lt (Fin.coe_castPred_le_self _)
            (Fin.lt_iff_val_lt_val.mp ((Ne.le_iff_lt (hi x)).mp h'))
      rw [Fin.castSucc_castPred]
      apply lt_of_le_of_lt h' h
    · simp only [not_le] at h'
      simp only [σ, mkHom, Hom.toOrderHom_mk, OrderHom.coe_fun_mk,
        Fin.predAbove_above (Fin.castPred i) (θ.toOrderHom x)
          (by simpa only [Fin.castSucc_castPred h] using h')]
      dsimp [δ]
      erw [Fin.succAbove_above i _, Fin.succ_pred]
      simpa only [Fin.le_iff_val_le_val, Fin.coe_castSucc, Fin.coe_pred] using
        Nat.le_pred_of_lt (Fin.lt_iff_val_lt_val.mp h')
  · obtain rfl := le_antisymm (Fin.le_last i) (not_lt.mp h)
    use θ ≫ σ (Fin.last _)
    ext x : 4
    dsimp [δ, σ]
    dsimp only [Fin.castPred]
    rw [Fin.predAbove_last, Fin.succAbove_last, Fin.castSucc_castPred]
    exact (Ne.le_iff_lt (hi x)).mp (Fin.le_last _)
#align simplex_category.eq_comp_δ_of_not_surjective' SimplexCategory.eq_comp_δ_of_not_surjective'

theorem eq_comp_δ_of_not_surjective {n : ℕ} {Δ : SimplexCategory} (θ : Δ ⟶ mk (n + 1))
    (hθ : ¬Function.Surjective θ.toOrderHom) :
    ∃ (i : Fin (n + 2))(θ' : Δ ⟶ mk n), θ = θ' ≫ δ i := by
  cases' not_forall.mp hθ with i hi
  use i
  exact eq_comp_δ_of_not_surjective' θ i (not_exists.mp hi)
#align simplex_category.eq_comp_δ_of_not_surjective SimplexCategory.eq_comp_δ_of_not_surjective

theorem eq_id_of_mono {x : SimplexCategory} (i : x ⟶ x) [Mono i] : i = 𝟙 _ := by
  suffices IsIso i by
    apply eq_id_of_isIso
  apply isIso_of_bijective
  dsimp
  rw [Fintype.bijective_iff_injective_and_card i.toOrderHom, ← mono_iff_injective,
    eq_self_iff_true, and_true_iff]
  infer_instance
#align simplex_category.eq_id_of_mono SimplexCategory.eq_id_of_mono

theorem eq_id_of_epi {x : SimplexCategory} (i : x ⟶ x) [Epi i] : i = 𝟙 _ := by
  suffices IsIso i by
    haveI := this
    apply eq_id_of_isIso
  apply isIso_of_bijective
  dsimp
  rw [Fintype.bijective_iff_surjective_and_card i.toOrderHom, ← epi_iff_surjective,
    eq_self_iff_true, and_true_iff]
  infer_instance
#align simplex_category.eq_id_of_epi SimplexCategory.eq_id_of_epi

theorem eq_σ_of_epi {n : ℕ} (θ : mk (n + 1) ⟶ mk n) [Epi θ] : ∃ i : Fin (n + 1), θ = σ i := by
  rcases eq_σ_comp_of_not_injective θ (by
    by_contra h
    simpa using le_of_mono (mono_iff_injective.mpr h)) with ⟨i, θ', h⟩
  use i
  haveI : Epi (σ i ≫ θ') := by
    rw [← h]
    infer_instance
  haveI := CategoryTheory.epi_of_epi (σ i) θ'
  rw [h, eq_id_of_epi θ', Category.comp_id]
#align simplex_category.eq_σ_of_epi SimplexCategory.eq_σ_of_epi

theorem eq_δ_of_mono {n : ℕ} (θ : mk n ⟶ mk (n + 1)) [Mono θ] : ∃ i : Fin (n + 2), θ = δ i := by
  rcases eq_comp_δ_of_not_surjective θ (by
    by_contra h
    simpa using le_of_epi (epi_iff_surjective.mpr h)) with ⟨i, θ', h⟩
  use i
  haveI : Mono (θ' ≫ δ i) := by
    rw [← h]
    infer_instance
  haveI := CategoryTheory.mono_of_mono θ' (δ i)
  rw [h, eq_id_of_mono θ', Category.id_comp]
#align simplex_category.eq_δ_of_mono SimplexCategory.eq_δ_of_mono

theorem len_lt_of_mono {Δ' Δ : SimplexCategory} (i : Δ' ⟶ Δ) [hi : Mono i] (hi' : Δ ≠ Δ') :
    Δ'.len < Δ.len := by
  rcases lt_or_eq_of_le (len_le_of_mono hi) with (h | h)
  · exact h
  · exfalso
    exact hi' (by ext ; exact h.symm)
#align simplex_category.len_lt_of_mono SimplexCategory.len_lt_of_mono

noncomputable instance : SplitEpiCategory SimplexCategory :=
  skeletalEquivalence.{0}.inverse.splitEpiCategoryImpOfIsEquivalence

instance : HasStrongEpiMonoFactorisations SimplexCategory :=
  Functor.hasStrongEpiMonoFactorisations_imp_of_isEquivalence
    SimplexCategory.skeletalEquivalence.{0}.inverse

instance : HasStrongEpiImages SimplexCategory :=
  Limits.hasStrongEpiImages_of_hasStrongEpiMonoFactorisations

instance (Δ Δ' : SimplexCategory) (θ : Δ ⟶ Δ') : Epi (factorThruImage θ) :=
  StrongEpi.epi

theorem image_eq {Δ Δ' Δ'' : SimplexCategory} {φ : Δ ⟶ Δ''} {e : Δ ⟶ Δ'} [Epi e] {i : Δ' ⟶ Δ''}
    [Mono i] (fac : e ≫ i = φ) : image φ = Δ' := by
  haveI := strongEpi_of_epi e
  let e := image.isoStrongEpiMono e i fac
  ext
  exact
    le_antisymm (len_le_of_epi (inferInstance : Epi e.hom))
      (len_le_of_mono (inferInstance : Mono e.hom))
#align simplex_category.image_eq SimplexCategory.image_eq

theorem image_ι_eq {Δ Δ'' : SimplexCategory} {φ : Δ ⟶ Δ''} {e : Δ ⟶ image φ} [Epi e]
    {i : image φ ⟶ Δ''} [Mono i] (fac : e ≫ i = φ) : image.ι φ = i := by
  haveI := strongEpi_of_epi e
  rw [← image.isoStrongEpiMono_hom_comp_ι e i fac,
    SimplexCategory.eq_id_of_isIso (image.isoStrongEpiMono e i fac).hom, Category.id_comp]
#align simplex_category.image_ι_eq SimplexCategory.image_ι_eq

theorem factorThruImage_eq {Δ Δ'' : SimplexCategory} {φ : Δ ⟶ Δ''} {e : Δ ⟶ image φ} [Epi e]
    {i : image φ ⟶ Δ''} [Mono i] (fac : e ≫ i = φ) : factorThruImage φ = e := by
  rw [← cancel_mono i, fac, ← image_ι_eq fac, image.fac]
#align simplex_category.factor_thru_image_eq SimplexCategory.factorThruImage_eq

end EpiMono

/-- This functor `SimplexCategory ⥤ Cat` sends `[n]` (for `n : ℕ`)
to the category attached to the ordered set `{0, 1, ..., n}` -/
@[simps! obj map]
def toCat : SimplexCategory ⥤ Cat.{0} :=
  SimplexCategory.skeletalFunctor ⋙ forget₂ NonemptyFinLinOrdCat LinOrdCat ⋙
      forget₂ LinOrdCat LatCat ⋙ forget₂ LatCat PartOrdCat ⋙
      forget₂ PartOrdCat PreordCat ⋙ preordCatToCat
set_option linter.uppercaseLean3 false in
#align simplex_category.to_Cat SimplexCategory.toCat

end SimplexCategory<|MERGE_RESOLUTION|>--- conflicted
+++ resolved
@@ -583,11 +583,8 @@
   have eq₁ := Finset.orderEmbOfFin_unique' h fun i => Finset.mem_univ ((orderIsoOfIso e) i)
   have eq₂ :=
     Finset.orderEmbOfFin_unique' h fun i => Finset.mem_univ ((orderIsoOfIso (Iso.refl x)) i)
-<<<<<<< HEAD
-=======
   -- Porting note: the proof was rewritten from this point in #3414 (reenableeta)
   -- It could be investigated again to see if the original can be restored.
->>>>>>> 1c09f074
   ext x
   replace eq₁ := congr_arg (· x) eq₁
   replace eq₂ := congr_arg (· x) eq₂.symm
