/-
Copyright (c) 2020 Kim Morrison. All rights reserved.
Released under Apache 2.0 license as described in the file LICENSE.
Authors: Johan Commelin, Kim Morrison, Adam Topaz
-/
import Mathlib.Tactic.Linarith
import Mathlib.CategoryTheory.Skeletal
import Mathlib.Data.Fintype.Sort
import Mathlib.Order.Category.NonemptyFinLinOrd
import Mathlib.CategoryTheory.Functor.ReflectsIso
import Mathlib.CategoryTheory.Limits.Constructions.EpiMono

/-! # The simplex category

We construct a skeletal model of the simplex category, with objects `ℕ` and the
morphism `n ⟶ m` being the monotone maps from `Fin (n+1)` to `Fin (m+1)`.

We show that this category is equivalent to `NonemptyFinLinOrd`.

## Remarks

The definitions `SimplexCategory` and `SimplexCategory.Hom` are marked as irreducible.

We provide the following functions to work with these objects:
1. `SimplexCategory.mk` creates an object of `SimplexCategory` out of a natural number.
  Use the notation `[n]` in the `Simplicial` locale.
2. `SimplexCategory.len` gives the "length" of an object of `SimplexCategory`, as a natural.
3. `SimplexCategory.Hom.mk` makes a morphism out of a monotone map between `Fin`'s.
4. `SimplexCategory.Hom.toOrderHom` gives the underlying monotone map associated to a
  term of `SimplexCategory.Hom`.

-/


universe v

open CategoryTheory CategoryTheory.Limits

/-- The simplex category:
* objects are natural numbers `n : ℕ`
* morphisms from `n` to `m` are monotone functions `Fin (n+1) → Fin (m+1)`
-/
def SimplexCategory :=
  ℕ

namespace SimplexCategory

section


-- Porting note: the definition of `SimplexCategory` is made irreducible below
/-- Interpret a natural number as an object of the simplex category. -/
def mk (n : ℕ) : SimplexCategory :=
  n

/-- the `n`-dimensional simplex can be denoted `[n]` -/
scoped[Simplicial] notation "[" n "]" => SimplexCategory.mk n

-- TODO: Make `len` irreducible.
/-- The length of an object of `SimplexCategory`. -/
def len (n : SimplexCategory) : ℕ :=
  n

@[ext]
theorem ext (a b : SimplexCategory) : a.len = b.len → a = b :=
  id

attribute [irreducible] SimplexCategory

open Simplicial

@[simp]
theorem len_mk (n : ℕ) : [n].len = n :=
  rfl

@[simp]
theorem mk_len (n : SimplexCategory) : ([n.len] : SimplexCategory) = n :=
  rfl

/-- A recursor for `SimplexCategory`. Use it as `induction Δ using SimplexCategory.rec`. -/
protected def rec {F : SimplexCategory → Sort*} (h : ∀ n : ℕ, F [n]) : ∀ X, F X := fun n =>
  h n.len

-- porting note (#5171): removed @[nolint has_nonempty_instance]
/-- Morphisms in the `SimplexCategory`. -/
protected def Hom (a b : SimplexCategory) :=
  Fin (a.len + 1) →o Fin (b.len + 1)

namespace Hom

/-- Make a morphism in `SimplexCategory` from a monotone map of `Fin`'s. -/
def mk {a b : SimplexCategory} (f : Fin (a.len + 1) →o Fin (b.len + 1)) : SimplexCategory.Hom a b :=
  f

/-- Recover the monotone map from a morphism in the simplex category. -/
def toOrderHom {a b : SimplexCategory} (f : SimplexCategory.Hom a b) :
    Fin (a.len + 1) →o Fin (b.len + 1) :=
  f

theorem ext' {a b : SimplexCategory} (f g : SimplexCategory.Hom a b) :
    f.toOrderHom = g.toOrderHom → f = g :=
  id

attribute [irreducible] SimplexCategory.Hom

@[simp]
theorem mk_toOrderHom {a b : SimplexCategory} (f : SimplexCategory.Hom a b) : mk f.toOrderHom = f :=
  rfl

@[simp]
theorem toOrderHom_mk {a b : SimplexCategory} (f : Fin (a.len + 1) →o Fin (b.len + 1)) :
    (mk f).toOrderHom = f :=
  rfl

theorem mk_toOrderHom_apply {a b : SimplexCategory} (f : Fin (a.len + 1) →o Fin (b.len + 1))
    (i : Fin (a.len + 1)) : (mk f).toOrderHom i = f i :=
  rfl

/-- Identity morphisms of `SimplexCategory`. -/
@[simp]
def id (a : SimplexCategory) : SimplexCategory.Hom a a :=
  mk OrderHom.id

/-- Composition of morphisms of `SimplexCategory`. -/
@[simp]
def comp {a b c : SimplexCategory} (f : SimplexCategory.Hom b c) (g : SimplexCategory.Hom a b) :
    SimplexCategory.Hom a c :=
  mk <| f.toOrderHom.comp g.toOrderHom

end Hom

instance smallCategory : SmallCategory.{0} SimplexCategory where
  Hom n m := SimplexCategory.Hom n m
  id m := SimplexCategory.Hom.id _
  comp f g := SimplexCategory.Hom.comp g f

@[simp]
lemma id_toOrderHom (a : SimplexCategory) :
    Hom.toOrderHom (𝟙 a) = OrderHom.id := rfl

@[simp]
lemma comp_toOrderHom {a b c : SimplexCategory} (f : a ⟶ b) (g : b ⟶ c) :
    (f ≫ g).toOrderHom = g.toOrderHom.comp f.toOrderHom := rfl

-- Porting note: added because `Hom.ext'` is not triggered automatically
@[ext]
theorem Hom.ext {a b : SimplexCategory} (f g : a ⟶ b) :
    f.toOrderHom = g.toOrderHom → f = g :=
  Hom.ext' _ _

/-- The constant morphism from [0]. -/
def const (x y : SimplexCategory) (i : Fin (y.len + 1)) : x ⟶ y :=
  Hom.mk <| ⟨fun _ => i, by tauto⟩

@[simp]
lemma const_eq_id : const [0] [0] 0 = 𝟙 _ := by aesop

@[simp]
lemma const_apply (x y : SimplexCategory) (i : Fin (y.len + 1)) (a : Fin (x.len + 1)) :
    (const x y i).toOrderHom a = i := rfl

@[simp]
theorem const_comp (x : SimplexCategory) {y z : SimplexCategory}
    (f : y ⟶ z) (i : Fin (y.len + 1)) :
    const x y i ≫ f = const x z (f.toOrderHom i) :=
  rfl

theorem const_fac_thru_zero (n m : SimplexCategory) (i : Fin (m.len + 1)) :
    const n m i = const n [0] 0 ≫ SimplexCategory.const [0] m i := by
  rw [const_comp]; rfl

theorem eq_const_of_zero {n : SimplexCategory} (f : ([0] : SimplexCategory) ⟶ n) :
    f = const _ n (f.toOrderHom 0) := by
  ext x; match x with | 0 => rfl

theorem exists_eq_const_of_zero {n : SimplexCategory} (f : ([0] : SimplexCategory) ⟶ n) :
    ∃ a, f = const _ n a := ⟨_, eq_const_of_zero _⟩

theorem eq_const_to_zero {n : SimplexCategory} (f : n ⟶ [0]) :
    f = const n _ 0 := by
  ext : 3
  apply @Subsingleton.elim (Fin 1)

theorem eq_of_one_to_one (f : ([1] : SimplexCategory) ⟶ [1]) :
    (∃ a, f = const [1] _ a) ∨ f = 𝟙 _ := by
  match e0 : f.toOrderHom 0, e1 : f.toOrderHom 1 with
  | 0, 0 | 1, 1 =>
    refine .inl ⟨f.toOrderHom 0, ?_⟩
    ext i : 3
    match i with
    | 0 => rfl
    | 1 => exact e1.trans e0.symm
  | 0, 1 =>
    right
    ext i : 3
    match i with
    | 0 => exact e0
    | 1 => exact e1
  | 1, 0 =>
    have := f.toOrderHom.monotone (by decide : (0 : Fin 2) ≤ 1)
    rw [e0, e1] at this
    exact Not.elim (by decide) this


/-- Make a morphism `[n] ⟶ [m]` from a monotone map between fin's.
This is useful for constructing morphisms between `[n]` directly
without identifying `n` with `[n].len`.
-/
@[simp]
def mkHom {n m : ℕ} (f : Fin (n + 1) →o Fin (m + 1)) : ([n] : SimplexCategory) ⟶ [m] :=
  SimplexCategory.Hom.mk f

<<<<<<< HEAD
/-- The morphism `[1] ⟶ [n]` that picks out a specified `h : i ≤ j` in `Fin (n+1)`.-/
def mkOfLe {n} (i j : Fin (n+1)) (h : i ≤ j) : ([1] : SimplexCategory) ⟶ [n] :=
  SimplexCategory.mkHom {
    toFun := fun | 0 => i | 1 => j
    monotone' := fun
      | 0, 0, _ | 1, 1, _ => le_rfl
      | 0, 1, _ => h
  }

/-- The morphism `[1] ⟶ [n]` that picks out the arrow `i ⟶ i+1` in `Fin (n+1)`.-/
def mkOfSucc {n} (i : Fin n) : ([1] : SimplexCategory) ⟶ [n] :=
  SimplexCategory.mkHom {
    toFun := fun | 0 => i.castSucc | 1 => i.succ
    monotone' := fun
      | 0, 0, _ | 1, 1, _ => le_rfl
      | 0, 1, _ => Fin.castSucc_le_succ i
  }

/-- The morphism `[2] ⟶ [n]` that picks out a specified composite of morphisms in `Fin (n+1)`.-/
def mkOfLeComp {n} (i j k : Fin (n+1)) (h₁ : i ≤ j) (h₂ : j ≤ k): ([2] : SimplexCategory) ⟶ [n] :=
  SimplexCategory.mkHom {
    toFun := fun | 0 => i | 1 => j | 2 => k
    monotone' := fun
      | 0, 0, _ | 1, 1, _ | 2, 2, _  => le_rfl
      | 0, 1, _ => h₁
      | 1, 2, _ => h₂
      | 0, 2, _ => Fin.le_trans h₁ h₂
  }
=======
instance (Δ : SimplexCategory) : Subsingleton (Δ ⟶ [0]) where
  allEq f g := by ext : 3; apply Subsingleton.elim (α := Fin 1)
>>>>>>> 20ec679d

theorem hom_zero_zero (f : ([0] : SimplexCategory) ⟶ [0]) : f = 𝟙 _ := by
  apply Subsingleton.elim

end

open Simplicial

section Generators

/-!
## Generating maps for the simplex category

TODO: prove that the simplex category is equivalent to
one given by the following generators and relations.
-/


/-- The `i`-th face map from `[n]` to `[n+1]` -/
def δ {n} (i : Fin (n + 2)) : ([n] : SimplexCategory) ⟶ [n + 1] :=
  mkHom (Fin.succAboveOrderEmb i).toOrderHom

/-- The `i`-th degeneracy map from `[n+1]` to `[n]` -/
def σ {n} (i : Fin (n + 1)) : ([n + 1] : SimplexCategory) ⟶ [n] :=
  mkHom
    { toFun := Fin.predAbove i
      monotone' := Fin.predAbove_right_monotone i }

/-- The generic case of the first simplicial identity -/
theorem δ_comp_δ {n} {i j : Fin (n + 2)} (H : i ≤ j) :
    δ i ≫ δ j.succ = δ j ≫ δ (Fin.castSucc i) := by
  ext k
  dsimp [δ, Fin.succAbove]
  rcases i with ⟨i, _⟩
  rcases j with ⟨j, _⟩
  rcases k with ⟨k, _⟩
  split_ifs <;> · simp at * <;> omega

theorem δ_comp_δ' {n} {i : Fin (n + 2)} {j : Fin (n + 3)} (H : Fin.castSucc i < j) :
    δ i ≫ δ j =
      δ (j.pred fun (hj : j = 0) => by simp [hj, Fin.not_lt_zero] at H) ≫
        δ (Fin.castSucc i) := by
  rw [← δ_comp_δ]
  · rw [Fin.succ_pred]
  · simpa only [Fin.le_iff_val_le_val, ← Nat.lt_succ_iff, Nat.succ_eq_add_one, ← Fin.val_succ,
      j.succ_pred, Fin.lt_iff_val_lt_val] using H

theorem δ_comp_δ'' {n} {i : Fin (n + 3)} {j : Fin (n + 2)} (H : i ≤ Fin.castSucc j) :
    δ (i.castLT (Nat.lt_of_le_of_lt (Fin.le_iff_val_le_val.mp H) j.is_lt)) ≫ δ j.succ =
      δ j ≫ δ i := by
  rw [δ_comp_δ]
  · rfl
  · exact H

/-- The special case of the first simplicial identity -/
@[reassoc]
theorem δ_comp_δ_self {n} {i : Fin (n + 2)} : δ i ≫ δ (Fin.castSucc i) = δ i ≫ δ i.succ :=
  (δ_comp_δ (le_refl i)).symm

@[reassoc]
theorem δ_comp_δ_self' {n} {i : Fin (n + 2)} {j : Fin (n + 3)} (H : j = Fin.castSucc i) :
    δ i ≫ δ j = δ i ≫ δ i.succ := by
  subst H
  rw [δ_comp_δ_self]

/-- The second simplicial identity -/
@[reassoc]
theorem δ_comp_σ_of_le {n} {i : Fin (n + 2)} {j : Fin (n + 1)} (H : i ≤ Fin.castSucc j) :
    δ (Fin.castSucc i) ≫ σ j.succ = σ j ≫ δ i := by
  ext k : 3
  dsimp [σ, δ]
  rcases le_or_lt i k with (hik | hik)
  · rw [Fin.succAbove_of_le_castSucc _ _ (Fin.castSucc_le_castSucc_iff.mpr hik),
    Fin.succ_predAbove_succ, Fin.succAbove_of_le_castSucc]
    rcases le_or_lt k (j.castSucc) with (hjk | hjk)
    · rwa [Fin.predAbove_of_le_castSucc _ _ hjk, Fin.castSucc_castPred]
    · rw [Fin.le_castSucc_iff, Fin.predAbove_of_castSucc_lt _ _ hjk, Fin.succ_pred]
      exact H.trans_lt hjk
  · rw [Fin.succAbove_of_castSucc_lt _ _ (Fin.castSucc_lt_castSucc_iff.mpr hik)]
    have hjk := H.trans_lt' hik
    rw [Fin.predAbove_of_le_castSucc _ _ (Fin.castSucc_le_castSucc_iff.mpr
      (hjk.trans (Fin.castSucc_lt_succ _)).le),
      Fin.predAbove_of_le_castSucc _ _ hjk.le, Fin.castPred_castSucc, Fin.succAbove_of_castSucc_lt,
      Fin.castSucc_castPred]
    rwa [Fin.castSucc_castPred]

/-- The first part of the third simplicial identity -/
@[reassoc]
theorem δ_comp_σ_self {n} {i : Fin (n + 1)} :
    δ (Fin.castSucc i) ≫ σ i = 𝟙 ([n] : SimplexCategory) := by
  rcases i with ⟨i, hi⟩
  ext ⟨j, hj⟩
  simp? at hj says simp only [len_mk] at hj
  dsimp [σ, δ, Fin.predAbove, Fin.succAbove]
  simp only [Fin.lt_iff_val_lt_val, Fin.dite_val, Fin.ite_val, Fin.coe_pred, Fin.coe_castLT]
  split_ifs
  any_goals simp
  all_goals omega

@[reassoc]
theorem δ_comp_σ_self' {n} {j : Fin (n + 2)} {i : Fin (n + 1)} (H : j = Fin.castSucc i) :
    δ j ≫ σ i = 𝟙 ([n] : SimplexCategory) := by
  subst H
  rw [δ_comp_σ_self]

/-- The second part of the third simplicial identity -/
@[reassoc]
theorem δ_comp_σ_succ {n} {i : Fin (n + 1)} : δ i.succ ≫ σ i = 𝟙 ([n] : SimplexCategory) := by
  ext j
  rcases i with ⟨i, _⟩
  rcases j with ⟨j, _⟩
  dsimp [δ, σ, Fin.succAbove, Fin.predAbove]
  split_ifs <;> simp <;> simp at * <;> omega

@[reassoc]
theorem δ_comp_σ_succ' {n} (j : Fin (n + 2)) (i : Fin (n + 1)) (H : j = i.succ) :
    δ j ≫ σ i = 𝟙 ([n] : SimplexCategory) := by
  subst H
  rw [δ_comp_σ_succ]

/-- The fourth simplicial identity -/
@[reassoc]
theorem δ_comp_σ_of_gt {n} {i : Fin (n + 2)} {j : Fin (n + 1)} (H : Fin.castSucc j < i) :
    δ i.succ ≫ σ (Fin.castSucc j) = σ j ≫ δ i := by
  ext k : 3
  dsimp [δ, σ]
  rcases le_or_lt k i with (hik | hik)
  · rw [Fin.succAbove_of_castSucc_lt _ _ (Fin.castSucc_lt_succ_iff.mpr hik)]
    rcases le_or_lt k (j.castSucc) with (hjk | hjk)
    · rw [Fin.predAbove_of_le_castSucc _ _
      (Fin.castSucc_le_castSucc_iff.mpr hjk), Fin.castPred_castSucc,
      Fin.predAbove_of_le_castSucc _ _ hjk, Fin.succAbove_of_castSucc_lt, Fin.castSucc_castPred]
      rw [Fin.castSucc_castPred]
      exact hjk.trans_lt H
    · rw [Fin.predAbove_of_castSucc_lt _ _ (Fin.castSucc_lt_castSucc_iff.mpr hjk),
      Fin.predAbove_of_castSucc_lt _ _ hjk, Fin.succAbove_of_castSucc_lt,
      Fin.castSucc_pred_eq_pred_castSucc]
      rwa [Fin.castSucc_lt_iff_succ_le, Fin.succ_pred]
  · rw [Fin.succAbove_of_le_castSucc _ _ (Fin.succ_le_castSucc_iff.mpr hik)]
    have hjk := H.trans hik
    rw [Fin.predAbove_of_castSucc_lt _ _ hjk, Fin.predAbove_of_castSucc_lt _ _
      (Fin.castSucc_lt_succ_iff.mpr hjk.le),
    Fin.pred_succ, Fin.succAbove_of_le_castSucc, Fin.succ_pred]
    rwa [Fin.le_castSucc_pred_iff]

@[reassoc]
theorem δ_comp_σ_of_gt' {n} {i : Fin (n + 3)} {j : Fin (n + 2)} (H : j.succ < i) :
    δ i ≫ σ j = σ (j.castLT ((add_lt_add_iff_right 1).mp (lt_of_lt_of_le H i.is_le))) ≫
      δ (i.pred fun (hi : i = 0) => by simp only [Fin.not_lt_zero, hi] at H) := by
  rw [← δ_comp_σ_of_gt]
  · simp
  · rw [Fin.castSucc_castLT, ← Fin.succ_lt_succ_iff, Fin.succ_pred]
    exact H

/-- The fifth simplicial identity -/
@[reassoc]
theorem σ_comp_σ {n} {i j : Fin (n + 1)} (H : i ≤ j) :
    σ (Fin.castSucc i) ≫ σ j = σ j.succ ≫ σ i := by
  ext k : 3
  dsimp [σ]
  cases' k using Fin.lastCases with k
  · simp only [len_mk, Fin.predAbove_right_last]
  · cases' k using Fin.cases with k
    · rw [Fin.castSucc_zero, Fin.predAbove_of_le_castSucc _ 0 (Fin.zero_le _),
      Fin.predAbove_of_le_castSucc _ _ (Fin.zero_le _), Fin.castPred_zero,
      Fin.predAbove_of_le_castSucc _ 0 (Fin.zero_le _),
      Fin.predAbove_of_le_castSucc _ _ (Fin.zero_le _)]
    · rcases le_or_lt i k with (h | h)
      · simp_rw [Fin.predAbove_of_castSucc_lt i.castSucc _ (Fin.castSucc_lt_castSucc_iff.mpr
        (Fin.castSucc_lt_succ_iff.mpr h)), ← Fin.succ_castSucc, Fin.pred_succ,
        Fin.succ_predAbove_succ]
        rw [Fin.predAbove_of_castSucc_lt i _ (Fin.castSucc_lt_succ_iff.mpr _), Fin.pred_succ]
        rcases le_or_lt k j with (hkj | hkj)
        · rwa [Fin.predAbove_of_le_castSucc _ _ (Fin.castSucc_le_castSucc_iff.mpr hkj),
          Fin.castPred_castSucc]
        · rw [Fin.predAbove_of_castSucc_lt _ _ (Fin.castSucc_lt_castSucc_iff.mpr hkj),
          Fin.le_pred_iff,
          Fin.succ_le_castSucc_iff]
          exact H.trans_lt hkj
      · simp_rw [Fin.predAbove_of_le_castSucc i.castSucc _ (Fin.castSucc_le_castSucc_iff.mpr
        (Fin.succ_le_castSucc_iff.mpr h)), Fin.castPred_castSucc, ← Fin.succ_castSucc,
        Fin.succ_predAbove_succ]
        rw [Fin.predAbove_of_le_castSucc _ k.castSucc
        (Fin.castSucc_le_castSucc_iff.mpr (h.le.trans H)),
        Fin.castPred_castSucc, Fin.predAbove_of_le_castSucc _ k.succ
        (Fin.succ_le_castSucc_iff.mpr (H.trans_lt' h)), Fin.predAbove_of_le_castSucc _ k.succ
        (Fin.succ_le_castSucc_iff.mpr h)]

/--
If `f : [m] ⟶ [n+1]` is a morphism and `j` is not in the range of `f`,
then `factor_δ f j` is a morphism `[m] ⟶ [n]` such that
`factor_δ f j ≫ δ j = f` (as witnessed by `factor_δ_spec`).
-/
def factor_δ {m n : ℕ} (f : ([m] : SimplexCategory) ⟶ [n+1]) (j : Fin (n+2)) :
    ([m] : SimplexCategory) ⟶ [n] :=
  f ≫ σ (Fin.predAbove 0 j)

open Fin in
lemma factor_δ_spec {m n : ℕ} (f : ([m] : SimplexCategory) ⟶ [n+1]) (j : Fin (n+2))
    (hj : ∀ (k : Fin (m+1)), f.toOrderHom k ≠ j) :
    factor_δ f j ≫ δ j = f := by
  ext k : 3
  specialize hj k
  dsimp [factor_δ, δ, σ]
  cases' j using cases with j
  · rw [predAbove_of_le_castSucc _ _ (zero_le _), castPred_zero, predAbove_of_castSucc_lt 0 _
    (castSucc_zero ▸ pos_of_ne_zero hj),
    zero_succAbove, succ_pred]
  · rw [predAbove_of_castSucc_lt 0 _ (castSucc_zero ▸ succ_pos _), pred_succ]
    rcases hj.lt_or_lt with (hj | hj)
    · rw [predAbove_of_le_castSucc j _]
      swap
      · exact (le_castSucc_iff.mpr hj)
      · rw [succAbove_of_castSucc_lt]
        swap
        · rwa [castSucc_lt_succ_iff, castPred_le_iff, le_castSucc_iff]
        rw [castSucc_castPred]
    · rw [predAbove_of_castSucc_lt]
      swap
      · exact (castSucc_lt_succ _).trans hj
      rw [succAbove_of_le_castSucc]
      swap
      · rwa [succ_le_castSucc_iff, lt_pred_iff]
      rw [succ_pred]


theorem eq_of_one_to_two (f : ([1] : SimplexCategory) ⟶ [2]) :
    f = (δ (n := 1) 0) ∨ f = (δ (n := 1) 1) ∨ f = (δ (n := 1) 2) ∨
      ∃ a, f = SimplexCategory.const _ _ a := by
  have : f.toOrderHom 0 ≤ f.toOrderHom 1 := f.toOrderHom.monotone (by decide : (0 : Fin 2) ≤ 1)
  match e0 : f.toOrderHom 0, e1 : f.toOrderHom 1 with
  | 1, 2 =>
    left
    ext i : 3
    match i with
    | 0 => exact e0
    | 1 => exact e1
  | 0, 2 =>
    right; left
    ext i : 3
    match i with
    | 0 => exact e0
    | 1 => exact e1
  | 0, 1 =>
    right; right; left
    ext i : 3
    match i with
    | 0 => exact e0
    | 1 => exact e1
  | 0, 0 | 1, 1 | 2, 2 =>
    right; right; right; use f.toOrderHom 0
    ext i : 3
    match i with
    | 0 => rfl
    | 1 => exact e1.trans e0.symm
  | 1, 0 | 2, 0 | 2, 1 =>
    rw [e0, e1] at this
    exact Not.elim (by decide) this

end Generators

section Skeleton

/-- The functor that exhibits `SimplexCategory` as skeleton
of `NonemptyFinLinOrd` -/
@[simps obj map]
def skeletalFunctor : SimplexCategory ⥤ NonemptyFinLinOrd where
  obj a := NonemptyFinLinOrd.of (Fin (a.len + 1))
  map f := f.toOrderHom

theorem skeletalFunctor.coe_map {Δ₁ Δ₂ : SimplexCategory} (f : Δ₁ ⟶ Δ₂) :
    ↑(skeletalFunctor.map f) = f.toOrderHom :=
  rfl

theorem skeletal : Skeletal SimplexCategory := fun X Y ⟨I⟩ => by
  suffices Fintype.card (Fin (X.len + 1)) = Fintype.card (Fin (Y.len + 1)) by
    ext
    simpa
  apply Fintype.card_congr
  exact ((skeletalFunctor ⋙ forget NonemptyFinLinOrd).mapIso I).toEquiv

namespace SkeletalFunctor

instance : skeletalFunctor.Full where
  map_surjective f := ⟨SimplexCategory.Hom.mk f, rfl⟩

instance : skeletalFunctor.Faithful where
  map_injective {_ _ f g} h := by
    ext1
    exact h

instance : skeletalFunctor.EssSurj where
  mem_essImage X :=
    ⟨mk (Fintype.card X - 1 : ℕ),
      ⟨by
        have aux : Fintype.card X = Fintype.card X - 1 + 1 :=
          (Nat.succ_pred_eq_of_pos <| Fintype.card_pos_iff.mpr ⟨⊥⟩).symm
        let f := monoEquivOfFin X aux
        have hf := (Finset.univ.orderEmbOfFin aux).strictMono
        refine
          { hom := ⟨f, hf.monotone⟩
            inv := ⟨f.symm, ?_⟩
            hom_inv_id := by ext1; apply f.symm_apply_apply
            inv_hom_id := by ext1; apply f.apply_symm_apply }
        intro i j h
        show f.symm i ≤ f.symm j
        rw [← hf.le_iff_le]
        show f (f.symm i) ≤ f (f.symm j)
        simpa only [OrderIso.apply_symm_apply]⟩⟩

noncomputable instance isEquivalence : skeletalFunctor.IsEquivalence where

end SkeletalFunctor

/-- The equivalence that exhibits `SimplexCategory` as skeleton
of `NonemptyFinLinOrd` -/
noncomputable def skeletalEquivalence : SimplexCategory ≌ NonemptyFinLinOrd :=
  Functor.asEquivalence skeletalFunctor

end Skeleton

/-- `SimplexCategory` is a skeleton of `NonemptyFinLinOrd`.
-/
lemma isSkeletonOf :
    IsSkeletonOf NonemptyFinLinOrd SimplexCategory skeletalFunctor where
  skel := skeletal
  eqv := SkeletalFunctor.isEquivalence

/-- The truncated simplex category. -/
def Truncated (n : ℕ) :=
  FullSubcategory fun a : SimplexCategory => a.len ≤ n

instance (n : ℕ) : SmallCategory.{0} (Truncated n) :=
  FullSubcategory.category _

namespace Truncated

instance {n} : Inhabited (Truncated n) :=
  ⟨⟨[0], by simp⟩⟩

/-- The fully faithful inclusion of the truncated simplex category into the usual
simplex category.
-/
def inclusion {n : ℕ} : SimplexCategory.Truncated n ⥤ SimplexCategory :=
  fullSubcategoryInclusion _

instance (n : ℕ) : (inclusion : Truncated n ⥤ _).Full := FullSubcategory.full _
instance (n : ℕ) : (inclusion : Truncated n ⥤ _).Faithful := FullSubcategory.faithful _

/-- A proof that the full subcategory inclusion is fully faithful.-/
noncomputable def inclusion.fullyFaithful (n : ℕ) :
    (inclusion : Truncated n ⥤ _).op.FullyFaithful := Functor.FullyFaithful.ofFullyFaithful _

@[ext]
theorem Hom.ext {n} {a b : Truncated n} (f g : a ⟶ b) :
    f.toOrderHom = g.toOrderHom → f = g := SimplexCategory.Hom.ext _ _

end Truncated

/-- An abbreviation for the full subcategory of the simplex category spanned by the objects
0, ..., k. -/
abbrev Δ (k : ℕ) := SimplexCategory.Truncated k

/-- An abbreviation for the truncated inclusion because skAdj and coskAdj in SimplicialSet
break without it..-/
abbrev Δ.ι (k) : SimplexCategory.Truncated k ⥤ SimplexCategory :=
  SimplexCategory.Truncated.inclusion

section Concrete

instance : ConcreteCategory.{0} SimplexCategory where
  forget :=
    { obj := fun i => Fin (i.len + 1)
      map := fun f => f.toOrderHom }
  forget_faithful := ⟨fun h => by ext : 2; exact h⟩

end Concrete

section EpiMono

/-- A morphism in `SimplexCategory` is a monomorphism precisely when it is an injective function
-/
theorem mono_iff_injective {n m : SimplexCategory} {f : n ⟶ m} :
    Mono f ↔ Function.Injective f.toOrderHom := by
  rw [← Functor.mono_map_iff_mono skeletalEquivalence.functor]
  dsimp only [skeletalEquivalence, Functor.asEquivalence_functor]
  simp only [skeletalFunctor_obj, skeletalFunctor_map,
    NonemptyFinLinOrd.mono_iff_injective, NonemptyFinLinOrd.coe_of]

/-- A morphism in `SimplexCategory` is an epimorphism if and only if it is a surjective function
-/
theorem epi_iff_surjective {n m : SimplexCategory} {f : n ⟶ m} :
    Epi f ↔ Function.Surjective f.toOrderHom := by
  rw [← Functor.epi_map_iff_epi skeletalEquivalence.functor]
  dsimp only [skeletalEquivalence, Functor.asEquivalence_functor]
  simp only [skeletalFunctor_obj, skeletalFunctor_map,
    NonemptyFinLinOrd.epi_iff_surjective, NonemptyFinLinOrd.coe_of]

/-- A monomorphism in `SimplexCategory` must increase lengths -/
theorem len_le_of_mono {x y : SimplexCategory} {f : x ⟶ y} : Mono f → x.len ≤ y.len := by
  intro hyp_f_mono
  have f_inj : Function.Injective f.toOrderHom.toFun := mono_iff_injective.1 hyp_f_mono
  simpa using Fintype.card_le_of_injective f.toOrderHom.toFun f_inj

theorem le_of_mono {n m : ℕ} {f : ([n] : SimplexCategory) ⟶ [m]} : CategoryTheory.Mono f → n ≤ m :=
  len_le_of_mono

/-- An epimorphism in `SimplexCategory` must decrease lengths -/
theorem len_le_of_epi {x y : SimplexCategory} {f : x ⟶ y} : Epi f → y.len ≤ x.len := by
  intro hyp_f_epi
  have f_surj : Function.Surjective f.toOrderHom.toFun := epi_iff_surjective.1 hyp_f_epi
  simpa using Fintype.card_le_of_surjective f.toOrderHom.toFun f_surj

theorem le_of_epi {n m : ℕ} {f : ([n] : SimplexCategory) ⟶ [m]} : Epi f → m ≤ n :=
  len_le_of_epi

instance {n : ℕ} {i : Fin (n + 2)} : Mono (δ i) := by
  rw [mono_iff_injective]
  exact Fin.succAbove_right_injective

instance {n : ℕ} {i : Fin (n + 1)} : Epi (σ i) := by
  rw [epi_iff_surjective]
  intro b
  simp only [σ, mkHom, Hom.toOrderHom_mk, OrderHom.coe_mk]
  by_cases h : b ≤ i
  · use b
    -- This was not needed before leanprover/lean4#2644
    dsimp
    rw [Fin.predAbove_of_le_castSucc i b (by simpa only [Fin.coe_eq_castSucc] using h)]
    simp only [len_mk, Fin.coe_eq_castSucc, Fin.castPred_castSucc]
  · use b.succ
    -- This was not needed before leanprover/lean4#2644
    dsimp
    rw [Fin.predAbove_of_castSucc_lt i b.succ _, Fin.pred_succ]
    rw [not_le] at h
    rw [Fin.lt_iff_val_lt_val] at h ⊢
    simpa only [Fin.val_succ, Fin.coe_castSucc] using Nat.lt.step h

instance : (forget SimplexCategory).ReflectsIsomorphisms :=
  ⟨fun f hf =>
    Iso.isIso_hom
      { hom := f
        inv := Hom.mk
            { toFun := inv ((forget SimplexCategory).map f)
              monotone' := fun y₁ y₂ h => by
                by_cases h' : y₁ < y₂
                · by_contra h''
                  apply not_le.mpr h'
                  convert f.toOrderHom.monotone (le_of_not_ge h'')
                  all_goals
                    exact (congr_hom (Iso.inv_hom_id
                      (asIso ((forget SimplexCategory).map f))) _).symm
                · rw [eq_of_le_of_not_lt h h'] }
        hom_inv_id := by
          ext1
          ext1
          exact Iso.hom_inv_id (asIso ((forget _).map f))
        inv_hom_id := by
          ext1
          ext1
          exact Iso.inv_hom_id (asIso ((forget _).map f)) }⟩

theorem isIso_of_bijective {x y : SimplexCategory} {f : x ⟶ y}
    (hf : Function.Bijective f.toOrderHom.toFun) : IsIso f :=
  haveI : IsIso ((forget SimplexCategory).map f) := (isIso_iff_bijective _).mpr hf
  isIso_of_reflects_iso f (forget SimplexCategory)

/-- An isomorphism in `SimplexCategory` induces an `OrderIso`. -/
@[simp]
def orderIsoOfIso {x y : SimplexCategory} (e : x ≅ y) : Fin (x.len + 1) ≃o Fin (y.len + 1) :=
  Equiv.toOrderIso
    { toFun := e.hom.toOrderHom
      invFun := e.inv.toOrderHom
      left_inv := fun i => by
        simpa only using congr_arg (fun φ => (Hom.toOrderHom φ) i) e.hom_inv_id
      right_inv := fun i => by
        simpa only using congr_arg (fun φ => (Hom.toOrderHom φ) i) e.inv_hom_id }
    e.hom.toOrderHom.monotone e.inv.toOrderHom.monotone

theorem iso_eq_iso_refl {x : SimplexCategory} (e : x ≅ x) : e = Iso.refl x := by
  have h : (Finset.univ : Finset (Fin (x.len + 1))).card = x.len + 1 := Finset.card_fin (x.len + 1)
  have eq₁ := Finset.orderEmbOfFin_unique' h fun i => Finset.mem_univ ((orderIsoOfIso e) i)
  have eq₂ :=
    Finset.orderEmbOfFin_unique' h fun i => Finset.mem_univ ((orderIsoOfIso (Iso.refl x)) i)
  -- Porting note: the proof was rewritten from this point in #3414 (reenableeta)
  -- It could be investigated again to see if the original can be restored.
  ext x
  replace eq₁ := congr_arg (· x) eq₁
  replace eq₂ := congr_arg (· x) eq₂.symm
  simp_all

theorem eq_id_of_isIso {x : SimplexCategory} (f : x ⟶ x) [IsIso f] : f = 𝟙 _ :=
  congr_arg (fun φ : _ ≅ _ => φ.hom) (iso_eq_iso_refl (asIso f))

theorem eq_σ_comp_of_not_injective' {n : ℕ} {Δ' : SimplexCategory} (θ : mk (n + 1) ⟶ Δ')
    (i : Fin (n + 1)) (hi : θ.toOrderHom (Fin.castSucc i) = θ.toOrderHom i.succ) :
    ∃ θ' : mk n ⟶ Δ', θ = σ i ≫ θ' := by
  use δ i.succ ≫ θ
  ext1; ext1; ext1 x
  simp only [len_mk, σ, mkHom, comp_toOrderHom, Hom.toOrderHom_mk, OrderHom.comp_coe,
    OrderHom.coe_mk, Function.comp_apply]
  by_cases h' : x ≤ Fin.castSucc i
  · -- This was not needed before leanprover/lean4#2644
    dsimp
    rw [Fin.predAbove_of_le_castSucc i x h']
    dsimp [δ]
    erw [Fin.succAbove_of_castSucc_lt _ _ _]
    · rw [Fin.castSucc_castPred]
    · exact (Fin.castSucc_lt_succ_iff.mpr h')
  · simp only [not_le] at h'
    let y := x.pred <| by rintro (rfl : x = 0); simp at h'
    have hy : x = y.succ := (Fin.succ_pred x _).symm
    rw [hy] at h' ⊢
    -- This was not needed before leanprover/lean4#2644
    conv_rhs => dsimp
    rw [Fin.predAbove_of_castSucc_lt i y.succ h', Fin.pred_succ]
    by_cases h'' : y = i
    · rw [h'']
      refine hi.symm.trans ?_
      congr 1
      dsimp [δ]
      erw [Fin.succAbove_of_castSucc_lt i.succ]
      exact Fin.lt_succ
    · dsimp [δ]
      erw [Fin.succAbove_of_le_castSucc i.succ _]
      simp only [Fin.lt_iff_val_lt_val, Fin.le_iff_val_le_val, Fin.val_succ, Fin.coe_castSucc,
        Nat.lt_succ_iff, Fin.ext_iff] at h' h'' ⊢
      cases' Nat.le.dest h' with c hc
      cases c
      · exfalso
        simp only [add_zero, len_mk, Fin.coe_pred] at hc
        rw [hc] at h''
        exact h'' rfl
      · rw [← hc]
        simp only [add_le_add_iff_left, Nat.succ_eq_add_one, le_add_iff_nonneg_left, zero_le]

theorem eq_σ_comp_of_not_injective {n : ℕ} {Δ' : SimplexCategory} (θ : mk (n + 1) ⟶ Δ')
    (hθ : ¬Function.Injective θ.toOrderHom) :
    ∃ (i : Fin (n + 1)) (θ' : mk n ⟶ Δ'), θ = σ i ≫ θ' := by
  simp only [Function.Injective, exists_prop, not_forall] at hθ
  -- as θ is not injective, there exists `x<y` such that `θ x = θ y`
  -- and then, `θ x = θ (x+1)`
  have hθ₂ : ∃ x y : Fin (n + 2), (Hom.toOrderHom θ) x = (Hom.toOrderHom θ) y ∧ x < y := by
    rcases hθ with ⟨x, y, ⟨h₁, h₂⟩⟩
    by_cases h : x < y
    · exact ⟨x, y, ⟨h₁, h⟩⟩
    · refine ⟨y, x, ⟨h₁.symm, ?_⟩⟩
      rcases lt_or_eq_of_le (not_lt.mp h) with h' | h'
      · exact h'
      · exfalso
        exact h₂ h'.symm
  rcases hθ₂ with ⟨x, y, ⟨h₁, h₂⟩⟩
  use x.castPred ((Fin.le_last _).trans_lt' h₂).ne
  apply eq_σ_comp_of_not_injective'
  apply le_antisymm
  · exact θ.toOrderHom.monotone (le_of_lt (Fin.castSucc_lt_succ _))
  · rw [Fin.castSucc_castPred, h₁]
    exact θ.toOrderHom.monotone ((Fin.succ_castPred_le_iff _).mpr h₂)

theorem eq_comp_δ_of_not_surjective' {n : ℕ} {Δ : SimplexCategory} (θ : Δ ⟶ mk (n + 1))
    (i : Fin (n + 2)) (hi : ∀ x, θ.toOrderHom x ≠ i) : ∃ θ' : Δ ⟶ mk n, θ = θ' ≫ δ i := by
  by_cases h : i < Fin.last (n + 1)
  · use θ ≫ σ (Fin.castPred i h.ne)
    ext1
    ext1
    ext1 x
    simp only [len_mk, Category.assoc, comp_toOrderHom, OrderHom.comp_coe, Function.comp_apply]
    by_cases h' : θ.toOrderHom x ≤ i
    · simp only [σ, mkHom, Hom.toOrderHom_mk, OrderHom.coe_mk]
      -- This used to be `rw`, but we need `erw` after leanprover/lean4#2644
      erw [Fin.predAbove_of_le_castSucc _ _ (by rwa [Fin.castSucc_castPred])]
      dsimp [δ]
      erw [Fin.succAbove_of_castSucc_lt i]
      · rw [Fin.castSucc_castPred]
      · rw [(hi x).le_iff_lt] at h'
        exact h'
    · simp only [not_le] at h'
      dsimp [σ, δ]
      erw [Fin.predAbove_of_castSucc_lt _ _ (by rwa [Fin.castSucc_castPred])]
      rw [Fin.succAbove_of_le_castSucc i _]
      · erw [Fin.succ_pred]
      · exact Nat.le_sub_one_of_lt (Fin.lt_iff_val_lt_val.mp h')
  · obtain rfl := le_antisymm (Fin.le_last i) (not_lt.mp h)
    use θ ≫ σ (Fin.last _)
    ext x : 3
    dsimp [δ, σ]
    simp_rw [Fin.succAbove_last, Fin.predAbove_last_apply]
    erw [dif_neg (hi x)]
    rw [Fin.castSucc_castPred]

theorem eq_comp_δ_of_not_surjective {n : ℕ} {Δ : SimplexCategory} (θ : Δ ⟶ mk (n + 1))
    (hθ : ¬Function.Surjective θ.toOrderHom) :
    ∃ (i : Fin (n + 2)) (θ' : Δ ⟶ mk n), θ = θ' ≫ δ i := by
  cases' not_forall.mp hθ with i hi
  use i
  exact eq_comp_δ_of_not_surjective' θ i (not_exists.mp hi)

theorem eq_id_of_mono {x : SimplexCategory} (i : x ⟶ x) [Mono i] : i = 𝟙 _ := by
  suffices IsIso i by
    apply eq_id_of_isIso
  apply isIso_of_bijective
  dsimp
  rw [Fintype.bijective_iff_injective_and_card i.toOrderHom, ← mono_iff_injective,
    eq_self_iff_true, and_true]
  infer_instance

theorem eq_id_of_epi {x : SimplexCategory} (i : x ⟶ x) [Epi i] : i = 𝟙 _ := by
  suffices IsIso i by
    haveI := this
    apply eq_id_of_isIso
  apply isIso_of_bijective
  dsimp
  rw [Fintype.bijective_iff_surjective_and_card i.toOrderHom, ← epi_iff_surjective,
    eq_self_iff_true, and_true]
  infer_instance

theorem eq_σ_of_epi {n : ℕ} (θ : mk (n + 1) ⟶ mk n) [Epi θ] : ∃ i : Fin (n + 1), θ = σ i := by
  rcases eq_σ_comp_of_not_injective θ (by
    by_contra h
    simpa using le_of_mono (mono_iff_injective.mpr h)) with ⟨i, θ', h⟩
  use i
  haveI : Epi (σ i ≫ θ') := by
    rw [← h]
    infer_instance
  haveI := CategoryTheory.epi_of_epi (σ i) θ'
  rw [h, eq_id_of_epi θ', Category.comp_id]

theorem eq_δ_of_mono {n : ℕ} (θ : mk n ⟶ mk (n + 1)) [Mono θ] : ∃ i : Fin (n + 2), θ = δ i := by
  rcases eq_comp_δ_of_not_surjective θ (by
    by_contra h
    simpa using le_of_epi (epi_iff_surjective.mpr h)) with ⟨i, θ', h⟩
  use i
  haveI : Mono (θ' ≫ δ i) := by
    rw [← h]
    infer_instance
  haveI := CategoryTheory.mono_of_mono θ' (δ i)
  rw [h, eq_id_of_mono θ', Category.id_comp]

theorem len_lt_of_mono {Δ' Δ : SimplexCategory} (i : Δ' ⟶ Δ) [hi : Mono i] (hi' : Δ ≠ Δ') :
    Δ'.len < Δ.len := by
  rcases lt_or_eq_of_le (len_le_of_mono hi) with (h | h)
  · exact h
  · exfalso
    exact hi' (by ext; exact h.symm)

noncomputable instance : SplitEpiCategory SimplexCategory :=
  skeletalEquivalence.inverse.splitEpiCategoryImpOfIsEquivalence

instance : HasStrongEpiMonoFactorisations SimplexCategory :=
  Functor.hasStrongEpiMonoFactorisations_imp_of_isEquivalence
    SimplexCategory.skeletalEquivalence.inverse

instance : HasStrongEpiImages SimplexCategory :=
  Limits.hasStrongEpiImages_of_hasStrongEpiMonoFactorisations

instance (Δ Δ' : SimplexCategory) (θ : Δ ⟶ Δ') : Epi (factorThruImage θ) :=
  StrongEpi.epi

theorem image_eq {Δ Δ' Δ'' : SimplexCategory} {φ : Δ ⟶ Δ''} {e : Δ ⟶ Δ'} [Epi e] {i : Δ' ⟶ Δ''}
    [Mono i] (fac : e ≫ i = φ) : image φ = Δ' := by
  haveI := strongEpi_of_epi e
  let e := image.isoStrongEpiMono e i fac
  ext
  exact
    le_antisymm (len_le_of_epi (inferInstance : Epi e.hom))
      (len_le_of_mono (inferInstance : Mono e.hom))

theorem image_ι_eq {Δ Δ'' : SimplexCategory} {φ : Δ ⟶ Δ''} {e : Δ ⟶ image φ} [Epi e]
    {i : image φ ⟶ Δ''} [Mono i] (fac : e ≫ i = φ) : image.ι φ = i := by
  haveI := strongEpi_of_epi e
  rw [← image.isoStrongEpiMono_hom_comp_ι e i fac,
    SimplexCategory.eq_id_of_isIso (image.isoStrongEpiMono e i fac).hom, Category.id_comp]

theorem factorThruImage_eq {Δ Δ'' : SimplexCategory} {φ : Δ ⟶ Δ''} {e : Δ ⟶ image φ} [Epi e]
    {i : image φ ⟶ Δ''} [Mono i] (fac : e ≫ i = φ) : factorThruImage φ = e := by
  rw [← cancel_mono i, fac, ← image_ι_eq fac, image.fac]

end EpiMono

/-- This functor `SimplexCategory ⥤ Cat` sends `[n]` (for `n : ℕ`)
to the category attached to the ordered set `{0, 1, ..., n}` -/
@[simps! obj map]
def toCat : SimplexCategory ⥤ Cat.{0} :=
  SimplexCategory.skeletalFunctor ⋙ forget₂ NonemptyFinLinOrd LinOrd ⋙
      forget₂ LinOrd Lat ⋙ forget₂ Lat PartOrd ⋙
      forget₂ PartOrd Preord ⋙ preordToCat

end SimplexCategory<|MERGE_RESOLUTION|>--- conflicted
+++ resolved
@@ -210,7 +210,6 @@
 def mkHom {n m : ℕ} (f : Fin (n + 1) →o Fin (m + 1)) : ([n] : SimplexCategory) ⟶ [m] :=
   SimplexCategory.Hom.mk f
 
-<<<<<<< HEAD
 /-- The morphism `[1] ⟶ [n]` that picks out a specified `h : i ≤ j` in `Fin (n+1)`.-/
 def mkOfLe {n} (i j : Fin (n+1)) (h : i ≤ j) : ([1] : SimplexCategory) ⟶ [n] :=
   SimplexCategory.mkHom {
@@ -239,10 +238,9 @@
       | 1, 2, _ => h₂
       | 0, 2, _ => Fin.le_trans h₁ h₂
   }
-=======
+
 instance (Δ : SimplexCategory) : Subsingleton (Δ ⟶ [0]) where
   allEq f g := by ext : 3; apply Subsingleton.elim (α := Fin 1)
->>>>>>> 20ec679d
 
 theorem hom_zero_zero (f : ([0] : SimplexCategory) ⟶ [0]) : f = 𝟙 _ := by
   apply Subsingleton.elim
