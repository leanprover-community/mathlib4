/-
Copyright (c) 2021 Kim Morrison. All rights reserved.
Released under Apache 2.0 license as described in the file LICENSE.
Authors: Johan Commelin, Kim Morrison, Adam Topaz, Joël Riou
-/
module

public import Mathlib.AlgebraicTopology.SimplicialSet.Finite
public import Mathlib.AlgebraicTopology.SimplicialSet.NerveNondegenerate
public import Mathlib.Data.Fin.VecNotation
public import Mathlib.Logic.Equiv.Fin.Basic
public import Mathlib.Order.Fin.Finset
public import Mathlib.Order.Fin.SuccAboveOrderIso

/-!
# The standard simplex

We define the standard simplices `Δ[n]` as simplicial sets.
See files `SimplicialSet.Boundary` and `SimplicialSet.Horn`
for their boundaries `∂Δ[n]` and horns `Λ[n, i]`.
(The notations are available via `open Simplicial`.)

-/

@[expose] public section

universe u

open CategoryTheory Limits Simplicial Opposite

namespace SSet

/-- The functor `SimplexCategory ⥤ SSet` which sends `⦋n⦌` to the standard simplex `Δ[n]` is a
cosimplicial object in the category of simplicial sets. (This functor is essentially given by the
Yoneda embedding). -/
def stdSimplex : CosimplicialObject SSet.{u} := uliftYoneda

@[inherit_doc SSet.stdSimplex]
scoped[Simplicial] notation3 "Δ[" n "]" => SSet.stdSimplex.obj (SimplexCategory.mk n)

instance : Inhabited SSet :=
  ⟨Δ[0]⟩

instance {n} : Inhabited (SSet.Truncated n) :=
  ⟨(truncation n).obj <| Δ[0]⟩

namespace stdSimplex

open Finset Opposite SimplexCategory

@[simp]
lemma map_id (n : SimplexCategory) :
    (SSet.stdSimplex.map (SimplexCategory.Hom.mk OrderHom.id : n ⟶ n)) = 𝟙 _ :=
  CategoryTheory.Functor.map_id _ _

/-- Simplices of the standard simplex identify to morphisms in `SimplexCategory`. -/
def objEquiv {n : SimplexCategory} {m : SimplexCategoryᵒᵖ} :
    (stdSimplex.{u}.obj n).obj m ≃ (m.unop ⟶ n) :=
  Equiv.ulift.{u, 0}

instance (n : SimplexCategory) (m : SimplexCategoryᵒᵖ) :
    DecidableEq ((stdSimplex.{u}.obj n).obj m) :=
  fun a b ↦ decidable_of_iff (stdSimplex.objEquiv a = stdSimplex.objEquiv b) (by simp)

/-- If `x : Δ[n] _⦋d⦌` and `i : Fin (d + 1)`, we may evaluate `x i : Fin (n + 1)`. -/
instance (n i : ℕ) : FunLike (Δ[n] _⦋i⦌) (Fin (i + 1)) (Fin (n + 1)) where
  coe x j := (objEquiv x).toOrderHom j
  coe_injective' _ _ h := objEquiv.injective (by ext : 3; apply congr_fun h)

lemma monotone_apply {n i : ℕ} (x : Δ[n] _⦋i⦌) :
    Monotone (fun (j : Fin (i + 1)) ↦ x j) :=
  (objEquiv x).toOrderHom.monotone

@[ext]
lemma ext {n d : ℕ} (x y : Δ[n] _⦋d⦌) (h : ∀ (i : Fin (d + 1)), x i = y i) : x = y :=
  DFunLike.ext _ _ h

@[simp]
lemma objEquiv_toOrderHom_apply {n i : ℕ}
    (x : (stdSimplex.{u} ^⦋n⦌).obj (op ⦋i⦌)) (j : Fin (i + 1)) :
    DFunLike.coe (F := Fin (i + 1) →o Fin (n + 1))
      ((DFunLike.coe (F := Δ[n].obj (op ⦋i⦌) ≃ (⦋i⦌ ⟶ ⦋n⦌))
        objEquiv x)).toOrderHom j = x j :=
  rfl

lemma objEquiv_symm_comp {n n' : SimplexCategory} {m : SimplexCategoryᵒᵖ}
    (f : m.unop ⟶ n) (g : n ⟶ n') :
    objEquiv.{u}.symm (f ≫ g) =
      (stdSimplex.map g).app _ (objEquiv.{u}.symm f) := rfl

@[simp]
lemma objEquiv_symm_apply {n m : ℕ} (f : ⦋m⦌ ⟶ ⦋n⦌) (i : Fin (m + 1)) :
    (objEquiv.{u}.symm f : Δ[n] _⦋m⦌) i = f.toOrderHom i := rfl

/-- Constructor for simplices of the standard simplex which takes a `OrderHom` as an input. -/
abbrev objMk {n : SimplexCategory} {m : SimplexCategoryᵒᵖ}
    (f : Fin (len m.unop + 1) →o Fin (n.len + 1)) :
    (stdSimplex.{u}.obj n).obj m :=
  objEquiv.symm (Hom.mk f)

@[simp]
lemma objMk_apply {n m : ℕ} (f : Fin (m + 1) →o Fin (n + 1)) (i : Fin (m + 1)) :
    objMk.{u} (n := ⦋n⦌) (m := op ⦋m⦌) f i = f i :=
  rfl

/-- The `m`-simplices of the `n`-th standard simplex are
the monotone maps from `Fin (m+1)` to `Fin (n+1)`. -/
def asOrderHom {n} {m} (α : Δ[n].obj m) : OrderHom (Fin (m.unop.len + 1)) (Fin (n + 1)) :=
  α.down.toOrderHom

lemma map_apply {m₁ m₂ : SimplexCategoryᵒᵖ} (f : m₁ ⟶ m₂) {n : SimplexCategory}
    (x : (stdSimplex.{u}.obj n).obj m₁) :
    (stdSimplex.{u}.obj n).map f x = objEquiv.symm (f.unop ≫ objEquiv x) := by
  rfl

/-- The canonical bijection `(stdSimplex.obj n ⟶ X) ≃ X.obj (op n)`. -/
def _root_.SSet.yonedaEquiv {X : SSet.{u}} {n : SimplexCategory} :
    (stdSimplex.obj n ⟶ X) ≃ X.obj (op n) :=
  uliftYonedaEquiv

instance (X : SSet.{u}) (n : SimplexCategory) [DecidableEq (X.obj (op n))] :
    DecidableEq (stdSimplex.obj n ⟶ X) :=
  fun a b ↦ decidable_of_iff (yonedaEquiv a = yonedaEquiv b) (by simp)

lemma yonedaEquiv_map {n m : SimplexCategory} (f : n ⟶ m) :
    yonedaEquiv.{u} (stdSimplex.map f) = objEquiv.symm f :=
  yonedaEquiv.symm.injective rfl

/-- The (degenerate) `m`-simplex in the standard simplex concentrated in vertex `k`. -/
def const (n : ℕ) (k : Fin (n + 1)) (m : SimplexCategoryᵒᵖ) : Δ[n].obj m :=
  objMk (OrderHom.const _ k)

@[simp]
lemma const_down_toOrderHom (n : ℕ) (k : Fin (n + 1)) (m : SimplexCategoryᵒᵖ) :
    (const n k m).down.toOrderHom = OrderHom.const _ k :=
  rfl

/-- The `0`-simplices of `Δ[n]` identify to the elements in `Fin (n + 1)`. -/
@[simps]
def obj₀Equiv {n : ℕ} : Δ[n] _⦋0⦌ ≃ Fin (n + 1) where
  toFun x := x 0
  invFun i := const _ i _
  left_inv x := by ext i : 1; fin_cases i; rfl

/-- The edge of the standard simplex with endpoints `a` and `b`. -/
def edge (n : ℕ) (a b : Fin (n + 1)) (hab : a ≤ b) : Δ[n] _⦋1⦌ := by
  refine objMk ⟨![a, b], ?_⟩
  rw [Fin.monotone_iff_le_succ]
  simp only [unop_op, len_mk, Fin.forall_fin_one]
  apply Fin.mk_le_mk.mpr hab

lemma coe_edge_down_toOrderHom (n : ℕ) (a b : Fin (n + 1)) (hab : a ≤ b) :
    ↑(edge n a b hab).down.toOrderHom = ![a, b] :=
  rfl

/-- The triangle in the standard simplex with vertices `a`, `b`, and `c`. -/
def triangle {n : ℕ} (a b c : Fin (n + 1)) (hab : a ≤ b) (hbc : b ≤ c) : Δ[n] _⦋2⦌ := by
  refine objMk ⟨![a, b, c], ?_⟩
  rw [Fin.monotone_iff_le_succ]
  simp only [unop_op, len_mk, Fin.forall_fin_two]
  dsimp
  simp only [*, true_and]

lemma coe_triangle_down_toOrderHom {n : ℕ} (a b c : Fin (n + 1)) (hab : a ≤ b) (hbc : b ≤ c) :
    ↑(triangle a b c hab hbc).down.toOrderHom = ![a, b, c] :=
  rfl

attribute [local simp] image_subset_iff

/-- Given `S : Finset (Fin (n + 1))`, this is the corresponding face of `Δ[n]`,
as a subcomplex. -/
@[simps -isSimp obj]
def face {n : ℕ} (S : Finset (Fin (n + 1))) : (Δ[n] : SSet.{u}).Subcomplex where
  obj U := setOf (fun f ↦ Finset.image (objEquiv f).toOrderHom ⊤ ≤ S)
  map {U V} i := by aesop

attribute [local simp] face_obj

@[simp]
lemma mem_face_iff {n : ℕ} (S : Finset (Fin (n + 1))) {d : ℕ} (x : (Δ[n] : SSet.{u}) _⦋d⦌) :
    x ∈ (face S).obj _ ↔ ∀ (i : Fin (d + 1)), x i ∈ S := by
  simp

lemma face_inter_face {n : ℕ} (S₁ S₂ : Finset (Fin (n + 1))) :
    face S₁ ⊓ face S₂ = face (S₁ ⊓ S₂) := by
  aesop

end stdSimplex

lemma yonedaEquiv_comp {X Y : SSet.{u}} {n : SimplexCategory}
    (f : stdSimplex.obj n ⟶ X) (g : X ⟶ Y) :
    yonedaEquiv (f ≫ g) = g.app _ (yonedaEquiv f) := rfl

namespace Subcomplex

variable {X : SSet.{u}}

lemma range_eq_ofSimplex {n : ℕ} (f : Δ[n] ⟶ X) :
    range f = ofSimplex (yonedaEquiv f) :=
<<<<<<< HEAD
  Subpresheaf.range_eq_ofSection' _
=======
  Subfunctor.range_eq_ofSection' _
>>>>>>> 93d1225f

lemma yonedaEquiv_coe {A : X.Subcomplex} {n : SimplexCategory}
    (f : stdSimplex.obj n ⟶ A) :
    (DFunLike.coe (F := ((stdSimplex.obj n ⟶ Subfunctor.toFunctor A) ≃ A.obj (op n)))
      yonedaEquiv f).val = yonedaEquiv (f ≫ A.ι) := by
  rfl

end Subcomplex

namespace stdSimplex

lemma obj₀Equiv_symm_mem_face_iff
    {n : ℕ} (S : Finset (Fin (n + 1))) (i : Fin (n + 1)) :
    (obj₀Equiv.symm i) ∈ (face.{u} S).obj (op (.mk 0)) ↔ i ∈ S :=
  ⟨fun h ↦ by simpa using h, by aesop⟩

lemma face_le_face_iff {n : ℕ} (S₁ S₂ : Finset (Fin (n + 1))) :
    face.{u} S₁ ≤ face S₂ ↔ S₁ ≤ S₂ := by
  refine ⟨fun h i hi ↦ ?_, fun h d a ha ↦ ha.trans h⟩
  simp only [← obj₀Equiv_symm_mem_face_iff.{u}] at hi ⊢
  exact h _ hi

lemma face_eq_ofSimplex {n : ℕ} (S : Finset (Fin (n + 1))) (m : ℕ) (e : Fin (m + 1) ≃o S) :
    face.{u} S =
      Subcomplex.ofSimplex (X := Δ[n])
        (objMk ((OrderHom.Subtype.val _).comp
          e.toOrderEmbedding.toOrderHom)) := by
  apply le_antisymm
  · rintro ⟨k⟩ x hx
    induction k using SimplexCategory.rec with | _ k
    rw [mem_face_iff] at hx
    let φ : Fin (k + 1) →o S :=
      { toFun i := ⟨x i, hx i⟩
        monotone' := (objEquiv x).toOrderHom.monotone }
    refine ⟨Quiver.Hom.op
      (SimplexCategory.Hom.mk ((e.symm.toOrderEmbedding.toOrderHom.comp φ))), ?_⟩
    obtain ⟨f, rfl⟩ := objEquiv.symm.surjective x
    ext j : 1
    simpa only [Subtype.ext_iff] using e.apply_symm_apply ⟨_, hx j⟩
  · simp

/-- If `S : Finset (Fin (n + 1))` is order isomorphic to `Fin (m + 1)`,
then the face `face S` of `Δ[n]` is representable by `m`,
i.e. `face S` is isomorphic to `Δ[m]`, see `stdSimplex.isoOfRepresentableBy`. -/
def faceRepresentableBy {n : ℕ} (S : Finset (Fin (n + 1)))
    (m : ℕ) (e : Fin (m + 1) ≃o S) :
    (face S : SSet.{u}).RepresentableBy ⦋m⦌ where
  homEquiv {j} :=
    { toFun f := ⟨objMk ((OrderHom.Subtype.val (SetLike.coe S)).comp
          (e.toOrderEmbedding.toOrderHom.comp f.toOrderHom)), fun _ ↦ by aesop⟩
      invFun := fun ⟨x, hx⟩ ↦ SimplexCategory.Hom.mk
        { toFun i := e.symm ⟨(objEquiv x).toOrderHom i, hx (by aesop)⟩
          monotone' i₁ i₂ h := e.symm.monotone (by
            simp only [Subtype.mk_le_mk]
            exact OrderHom.monotone _ h) }
      left_inv f := by
        ext i : 3
        apply e.symm_apply_apply
      right_inv := fun ⟨x, hx⟩ ↦ by
        induction j using SimplexCategory.rec with | _ j
        dsimp
        ext i : 2
        exact congr_arg Subtype.val
          (e.apply_symm_apply ⟨(objEquiv x).toOrderHom i, _⟩) }
  homEquiv_comp f g := by aesop

/-- If a simplicial set `X` is representable by `⦋m⦌` for some `m : ℕ`, then this is the
corresponding isomorphism `Δ[m] ≅ X`. -/
def isoOfRepresentableBy {X : SSet.{u}} {m : ℕ} (h : X.RepresentableBy ⦋m⦌) :
    Δ[m] ≅ X :=
  NatIso.ofComponents (fun n ↦ Equiv.toIso (objEquiv.trans h.homEquiv))
    (fun _ ↦ by ext; apply h.homEquiv_comp)

lemma ofSimplex_yonedaEquiv_δ {n : ℕ} (i : Fin (n + 2)) :
    Subcomplex.ofSimplex (yonedaEquiv (stdSimplex.δ i)) = face.{u} {i}ᶜ :=
  (face_eq_ofSimplex _ _ (Fin.succAboveOrderIso i)).symm

@[simp]
lemma range_δ {n : ℕ} (i : Fin (n + 2)) :
    Subcomplex.range (stdSimplex.δ i) = face.{u} {i}ᶜ := by
  rw [Subcomplex.range_eq_ofSimplex]
  exact ofSimplex_yonedaEquiv_δ i

/-- The standard simplex identifies to the nerve to the preordered type
`ULift (Fin (n + 1))`. -/
@[pp_with_univ]
def isoNerve (n : ℕ) :
    (Δ[n] : SSet.{u}) ≅ nerve (ULift.{u} (Fin (n + 1))) :=
  NatIso.ofComponents (fun d ↦ Equiv.toIso (objEquiv.trans
    { toFun f := (ULift.orderIso.symm.monotone.comp f.toOrderHom.monotone).functor
      invFun f :=
        SimplexCategory.Hom.mk
          (ULift.orderIso.toOrderEmbedding.toOrderHom.comp f.toOrderHom)
      left_inv _ := by aesop }))

@[simp]
lemma isoNerve_hom_app_apply {n d : ℕ}
    (s : (Δ[n] _⦋d⦌)) (i : Fin (d + 1)) :
    ((isoNerve.{u} n).hom.app _ s).obj i = ULift.up (s i) := rfl

@[simp]
lemma isoNerve_inv_app_apply {n d : ℕ}
    (F : (nerve (ULift.{u} (Fin (n + 1)))) _⦋d⦌) (i : Fin (d + 1)) :
    (isoNerve.{u} n).inv.app _ F i = (F.obj i).down := rfl

lemma mem_nonDegenerate_iff_strictMono {n d : ℕ} (s : (Δ[n] : SSet.{u}) _⦋d⦌) :
    s ∈ Δ[n].nonDegenerate d ↔ StrictMono s := by
  rw [← nonDegenerate_iff_of_mono (isoNerve n).hom,
    PartialOrder.mem_nerve_nonDegenerate_iff_strictMono]
  rfl

lemma mem_nonDegenerate_iff_mono {n d : ℕ} (s : (Δ[n] : SSet.{u}) _⦋d⦌) :
    s ∈ Δ[n].nonDegenerate d ↔ Mono (objEquiv s) := by
  rw [mem_nonDegenerate_iff_strictMono,
    SimplexCategory.mono_iff_injective]
  refine ⟨fun h ↦ h.injective, fun h ↦ ?_⟩
  rw [Fin.strictMono_iff_lt_succ]
  intro i
  obtain h' | h' := (stdSimplex.monotone_apply s i.castSucc_le_succ).lt_or_eq
  · exact h'
  · simpa [Fin.ext_iff] using h h'

lemma objEquiv_symm_mem_nonDegenerate_iff_mono {n d : ℕ} (f : ⦋d⦌ ⟶ ⦋n⦌) :
    (objEquiv.{u} (m := (op ⦋d⦌))).symm f ∈ Δ[n].nonDegenerate d ↔ Mono f := by
  simp [mem_nonDegenerate_iff_mono]

/-- Nondegenerate `d`-dimensional simplices of the standard simplex `Δ[n]`
identify to order embeddings `Fin (d + 1) ↪o Fin (n + 1)`. -/
@[simps! apply_apply symm_apply_coe]
def nonDegenerateEquiv {n d : ℕ} :
    (Δ[n] : SSet.{u}).nonDegenerate d ≃ (Fin (d + 1) ↪o Fin (n + 1)) where
  toFun s := OrderEmbedding.ofStrictMono _ ((mem_nonDegenerate_iff_strictMono _).1 s.2)
  invFun s := ⟨objEquiv.symm (.mk s.toOrderHom), by
    simpa [mem_nonDegenerate_iff_strictMono] using s.strictMono⟩
  left_inv _ := by aesop

instance (n : ℕ) : (Δ[n] : SSet.{u}).HasDimensionLE n where
  degenerate_eq_top i hi := by
    ext x
    simp only [Set.top_eq_univ, Set.mem_univ, iff_true]
    by_contra hx
    have : Mono (objEquiv x) := by rwa [← mem_nonDegenerate_iff_mono]
    have := SimplexCategory.len_le_of_mono (objEquiv x)
    dsimp at this
<<<<<<< HEAD
    cutsat
=======
    lia

/-- If `i : Fin (n + 2)`, this is the order isomorphism between `Fin (n +1)`
and the complement of `{i}` as a finset. -/
def finSuccAboveOrderIsoFinset {n : ℕ} (i : Fin (n + 2)) :
    Fin (n + 1) ≃o ({i}ᶜ : Finset _) where
  toEquiv := (finSuccAboveEquiv (p := i)).trans
    { toFun := fun ⟨x, hx⟩ ↦ ⟨x, by simpa using hx⟩
      invFun := fun ⟨x, hx⟩ ↦ ⟨x, by simpa using hx⟩ }
  map_rel_iff' := (Fin.succAboveOrderEmb i).map_rel_iff

lemma face_singleton_compl {n : ℕ} (i : Fin (n + 2)) :
    face.{u} {i}ᶜ =
      Subcomplex.ofSimplex (objEquiv.symm (SimplexCategory.δ i)) :=
  face_eq_ofSimplex _ _ (finSuccAboveOrderIsoFinset i)

/-- In `Δ[n + 1]`, the face corresponding to the complement of `{i}`
for `i : Fin (n + 2)` is isomorphic to `Δ[n]`. -/
def faceSingletonComplIso {n : ℕ} (i : Fin (n + 2)) :
    Δ[n] ≅ (face {i}ᶜ : SSet.{u}) :=
  isoOfRepresentableBy (faceRepresentableBy _ _ (finSuccAboveOrderIsoFinset i))

@[reassoc (attr := simp)]
lemma faceSingletonComplIso_hom_ι {n : ℕ} (i : Fin (n + 2)) :
    (faceSingletonComplIso.{u} i).hom ≫ (face {i}ᶜ).ι =
      stdSimplex.δ i := rfl

/-- Given `i : Fin (n + 1)`, this is the isomorphism from `Δ[0]` to the face
of `Δ[n]` corresponding to `{i}`. -/
noncomputable def faceSingletonIso {n : ℕ} (i : Fin (n + 1)) :
    Δ[0] ≅ (face {i} : SSet.{u}) :=
  stdSimplex.isoOfRepresentableBy
    (stdSimplex.faceRepresentableBy.{u} _ _ (Fin.orderIsoSingleton i))

@[reassoc]
lemma faceSingletonIso_zero_hom_comp_ι_eq_δ :
    (faceSingletonIso.{u} (0 : Fin 2)).hom ≫ (face {0}).ι = stdSimplex.δ 1 := by
  decide

@[reassoc]
lemma faceSingletonIso_one_hom_comp_ι_eq_δ :
    (faceSingletonIso.{u} (1 : Fin 2)).hom ≫ (face {1}).ι = stdSimplex.δ 0 := by
  decide

/-- Given `i` and `j` in `Fin (n + 1)` such that `i < j`,
this is the isomorphism from `Δ[1]` to the face
of `Δ[n]` corresponding to `{i, j}`. -/
noncomputable def facePairIso {n : ℕ} (i j : Fin (n + 1)) (hij : i < j) :
    Δ[1] ≅ (face {i, j} : SSet.{u}) :=
  stdSimplex.isoOfRepresentableBy
    (stdSimplex.faceRepresentableBy.{u} _ _ (Fin.orderIsoPair i j hij))
>>>>>>> 93d1225f

instance (n : SimplexCategory) (d : SimplexCategoryᵒᵖ) :
    Finite ((stdSimplex.{u}.obj n).obj d) := by
  rw [objEquiv.finite_iff]
  infer_instance

instance (n : SimplexCategory) : (stdSimplex.{u}.obj n).Finite := by
  induction n using SimplexCategory.rec with | _ n
  exact finite_of_hasDimensionLT _ (n + 1) inferInstance

instance {X : SSet.{u}} {n : ℕ} (x : X _⦋n⦌) :
    SSet.Finite (Subcomplex.ofSimplex x) := by
  obtain ⟨f, rfl⟩ := yonedaEquiv.surjective x
  rw [← Subcomplex.range_eq_ofSimplex]
  infer_instance

end stdSimplex

section Examples

open Simplicial

/-- The simplicial circle. -/
noncomputable def S1 : SSet :=
  Limits.colimit <|
    Limits.parallelPair (stdSimplex.δ 0 : Δ[0] ⟶ Δ[1]) (stdSimplex.δ 1)

end Examples

namespace Augmented

/-- The functor which sends `⦋n⦌` to the simplicial set `Δ[n]` equipped by
the obvious augmentation towards the terminal object of the category of sets. -/
@[simps]
noncomputable def stdSimplex : SimplexCategory ⥤ SSet.Augmented.{u} where
  obj Δ :=
    { left := SSet.stdSimplex.obj Δ
      right := terminal _
      hom := { app := fun _ => terminal.from _ } }
  map θ :=
    { left := SSet.stdSimplex.map θ
      right := terminal.from _ }

end Augmented

end SSet<|MERGE_RESOLUTION|>--- conflicted
+++ resolved
@@ -197,11 +197,7 @@
 
 lemma range_eq_ofSimplex {n : ℕ} (f : Δ[n] ⟶ X) :
     range f = ofSimplex (yonedaEquiv f) :=
-<<<<<<< HEAD
-  Subpresheaf.range_eq_ofSection' _
-=======
   Subfunctor.range_eq_ofSection' _
->>>>>>> 93d1225f
 
 lemma yonedaEquiv_coe {A : X.Subcomplex} {n : SimplexCategory}
     (f : stdSimplex.obj n ⟶ A) :
@@ -346,9 +342,6 @@
     have : Mono (objEquiv x) := by rwa [← mem_nonDegenerate_iff_mono]
     have := SimplexCategory.len_le_of_mono (objEquiv x)
     dsimp at this
-<<<<<<< HEAD
-    cutsat
-=======
     lia
 
 /-- If `i : Fin (n + 2)`, this is the order isomorphism between `Fin (n +1)`
@@ -400,7 +393,6 @@
     Δ[1] ≅ (face {i, j} : SSet.{u}) :=
   stdSimplex.isoOfRepresentableBy
     (stdSimplex.faceRepresentableBy.{u} _ _ (Fin.orderIsoPair i j hij))
->>>>>>> 93d1225f
 
 instance (n : SimplexCategory) (d : SimplexCategoryᵒᵖ) :
     Finite ((stdSimplex.{u}.obj n).obj d) := by
