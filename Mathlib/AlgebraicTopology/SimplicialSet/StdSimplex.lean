/-
Copyright (c) 2021 Kim Morrison. All rights reserved.
Released under Apache 2.0 license as described in the file LICENSE.
Authors: Johan Commelin, Kim Morrison, Adam Topaz, Joël Riou
-/
module

public import Mathlib.AlgebraicTopology.SimplicialSet.NerveNondegenerate
public import Mathlib.Data.Fin.VecNotation
public import Mathlib.Logic.Equiv.Fin.Basic
public import Mathlib.Order.Fin.Finset
public import Mathlib.Order.Fin.SuccAboveOrderIso

/-!
# The standard simplex

We define the standard simplices `Δ[n]` as simplicial sets.
See files `SimplicialSet.Boundary` and `SimplicialSet.Horn`
for their boundaries `∂Δ[n]` and horns `Λ[n, i]`.
(The notations are available via `open Simplicial`.)

-/

@[expose] public section

universe u

open CategoryTheory Limits Simplicial Opposite

namespace SSet

/-- The functor `SimplexCategory ⥤ SSet` which sends `⦋n⦌` to the standard simplex `Δ[n]` is a
cosimplicial object in the category of simplicial sets. (This functor is essentially given by the
Yoneda embedding). -/
def stdSimplex : CosimplicialObject SSet.{u} := uliftYoneda

@[inherit_doc SSet.stdSimplex]
scoped[Simplicial] notation3 "Δ[" n "]" => SSet.stdSimplex.obj (SimplexCategory.mk n)

instance : Inhabited SSet :=
  ⟨Δ[0]⟩

instance {n} : Inhabited (SSet.Truncated n) :=
  ⟨(truncation n).obj <| Δ[0]⟩

namespace stdSimplex

open Finset Opposite SimplexCategory

@[simp]
lemma map_id (n : SimplexCategory) :
    (SSet.stdSimplex.map (SimplexCategory.Hom.mk OrderHom.id : n ⟶ n)) = 𝟙 _ :=
  CategoryTheory.Functor.map_id _ _

/-- Simplices of the standard simplex identify to morphisms in `SimplexCategory`. -/
def objEquiv {n : SimplexCategory} {m : SimplexCategoryᵒᵖ} :
    (stdSimplex.{u}.obj n).obj m ≃ (m.unop ⟶ n) :=
  Equiv.ulift.{u, 0}

instance (n : SimplexCategory) (m : SimplexCategoryᵒᵖ) :
    DecidableEq ((stdSimplex.{u}.obj n).obj m) :=
  fun a b ↦ decidable_of_iff (stdSimplex.objEquiv a = stdSimplex.objEquiv b) (by simp)

/-- If `x : Δ[n] _⦋d⦌` and `i : Fin (d + 1)`, we may evaluate `x i : Fin (n + 1)`. -/
instance (n i : ℕ) : FunLike (Δ[n] _⦋i⦌) (Fin (i + 1)) (Fin (n + 1)) where
  coe x j := (objEquiv x).toOrderHom j
  coe_injective' _ _ h := objEquiv.injective (by ext : 3; apply congr_fun h)

lemma monotone_apply {n i : ℕ} (x : Δ[n] _⦋i⦌) :
    Monotone (fun (j : Fin (i + 1)) ↦ x j) :=
  (objEquiv x).toOrderHom.monotone

@[ext]
lemma ext {n d : ℕ} (x y : Δ[n] _⦋d⦌) (h : ∀ (i : Fin (d + 1)), x i = y i) : x = y :=
  DFunLike.ext _ _ h

@[simp]
lemma objEquiv_toOrderHom_apply {n i : ℕ}
    (x : (stdSimplex.{u} ^⦋n⦌).obj (op ⦋i⦌)) (j : Fin (i + 1)) :
    DFunLike.coe (F := Fin (i + 1) →o Fin (n + 1))
      ((DFunLike.coe (F := Δ[n].obj (op ⦋i⦌) ≃ (⦋i⦌ ⟶ ⦋n⦌))
        objEquiv x)).toOrderHom j = x j :=
  rfl

lemma objEquiv_symm_comp {n n' : SimplexCategory} {m : SimplexCategoryᵒᵖ}
    (f : m.unop ⟶ n) (g : n ⟶ n') :
    objEquiv.{u}.symm (f ≫ g) =
      (stdSimplex.map g).app _ (objEquiv.{u}.symm f) := rfl

@[simp]
lemma objEquiv_symm_apply {n m : ℕ} (f : ⦋m⦌ ⟶ ⦋n⦌) (i : Fin (m + 1)) :
    (objEquiv.{u}.symm f : Δ[n] _⦋m⦌) i = f.toOrderHom i := rfl

/-- Constructor for simplices of the standard simplex which takes a `OrderHom` as an input. -/
abbrev objMk {n : SimplexCategory} {m : SimplexCategoryᵒᵖ}
    (f : Fin (len m.unop + 1) →o Fin (n.len + 1)) :
    (stdSimplex.{u}.obj n).obj m :=
  objEquiv.symm (Hom.mk f)

@[simp]
lemma objMk_apply {n m : ℕ} (f : Fin (m + 1) →o Fin (n + 1)) (i : Fin (m + 1)) :
    objMk.{u} (n := ⦋n⦌) (m := op ⦋m⦌) f i = f i :=
  rfl

/-- The `m`-simplices of the `n`-th standard simplex are
the monotone maps from `Fin (m+1)` to `Fin (n+1)`. -/
def asOrderHom {n} {m} (α : Δ[n].obj m) : OrderHom (Fin (m.unop.len + 1)) (Fin (n + 1)) :=
  α.down.toOrderHom

lemma map_apply {m₁ m₂ : SimplexCategoryᵒᵖ} (f : m₁ ⟶ m₂) {n : SimplexCategory}
    (x : (stdSimplex.{u}.obj n).obj m₁) :
    (stdSimplex.{u}.obj n).map f x = objEquiv.symm (f.unop ≫ objEquiv x) := by
  rfl

/-- The canonical bijection `(stdSimplex.obj n ⟶ X) ≃ X.obj (op n)`. -/
def _root_.SSet.yonedaEquiv {X : SSet.{u}} {n : SimplexCategory} :
    (stdSimplex.obj n ⟶ X) ≃ X.obj (op n) :=
  uliftYonedaEquiv

instance (X : SSet.{u}) (n : SimplexCategory) [DecidableEq (X.obj (op n))] :
    DecidableEq (stdSimplex.obj n ⟶ X) :=
  fun a b ↦ decidable_of_iff (yonedaEquiv a = yonedaEquiv b) (by simp)

lemma yonedaEquiv_map {n m : SimplexCategory} (f : n ⟶ m) :
    yonedaEquiv.{u} (stdSimplex.map f) = objEquiv.symm f :=
  yonedaEquiv.symm.injective rfl

/-- The (degenerate) `m`-simplex in the standard simplex concentrated in vertex `k`. -/
def const (n : ℕ) (k : Fin (n + 1)) (m : SimplexCategoryᵒᵖ) : Δ[n].obj m :=
  objMk (OrderHom.const _ k )

@[simp]
lemma const_down_toOrderHom (n : ℕ) (k : Fin (n + 1)) (m : SimplexCategoryᵒᵖ) :
    (const n k m).down.toOrderHom = OrderHom.const _ k :=
  rfl

/-- The `0`-simplices of `Δ[n]` identify to the elements in `Fin (n + 1)`. -/
@[simps]
def obj₀Equiv {n : ℕ} : Δ[n] _⦋0⦌ ≃ Fin (n + 1) where
  toFun x := x 0
  invFun i := const _ i _
  left_inv x := by ext i : 1; fin_cases i; rfl

/-- The edge of the standard simplex with endpoints `a` and `b`. -/
def edge (n : ℕ) (a b : Fin (n + 1)) (hab : a ≤ b) : Δ[n] _⦋1⦌ := by
  refine objMk ⟨![a, b], ?_⟩
  rw [Fin.monotone_iff_le_succ]
  simp only [unop_op, len_mk, Fin.forall_fin_one]
  apply Fin.mk_le_mk.mpr hab

lemma coe_edge_down_toOrderHom (n : ℕ) (a b : Fin (n + 1)) (hab : a ≤ b) :
    ↑(edge n a b hab).down.toOrderHom = ![a, b] :=
  rfl

/-- The triangle in the standard simplex with vertices `a`, `b`, and `c`. -/
def triangle {n : ℕ} (a b c : Fin (n + 1)) (hab : a ≤ b) (hbc : b ≤ c) : Δ[n] _⦋2⦌ := by
  refine objMk ⟨![a, b, c], ?_⟩
  rw [Fin.monotone_iff_le_succ]
  simp only [unop_op, len_mk, Fin.forall_fin_two]
  dsimp
  simp only [*, true_and]

lemma coe_triangle_down_toOrderHom {n : ℕ} (a b c : Fin (n + 1)) (hab : a ≤ b) (hbc : b ≤ c) :
    ↑(triangle a b c hab hbc).down.toOrderHom = ![a, b, c] :=
  rfl

attribute [local simp] image_subset_iff

/-- Given `S : Finset (Fin (n + 1))`, this is the corresponding face of `Δ[n]`,
as a subcomplex. -/
@[simps -isSimp obj]
def face {n : ℕ} (S : Finset (Fin (n + 1))) : (Δ[n] : SSet.{u}).Subcomplex where
  obj U := setOf (fun f ↦ Finset.image (objEquiv f).toOrderHom ⊤ ≤ S)
  map {U V} i := by aesop

attribute [local simp] face_obj

@[simp]
lemma mem_face_iff {n : ℕ} (S : Finset (Fin (n + 1))) {d : ℕ} (x : (Δ[n] : SSet.{u}) _⦋d⦌) :
    x ∈ (face S).obj _ ↔ ∀ (i : Fin (d + 1)), x i ∈ S := by
  simp

lemma face_inter_face {n : ℕ} (S₁ S₂ : Finset (Fin (n + 1))) :
    face S₁ ⊓ face S₂ = face (S₁ ⊓ S₂) := by
  aesop

end stdSimplex

lemma yonedaEquiv_comp {X Y : SSet.{u}} {n : SimplexCategory}
    (f : stdSimplex.obj n ⟶ X) (g : X ⟶ Y) :
    yonedaEquiv (f ≫ g) = g.app _ (yonedaEquiv f) := rfl

namespace Subcomplex

variable {X : SSet.{u}}

lemma range_eq_ofSimplex {n : ℕ} (f : Δ[n] ⟶ X) :
    Subpresheaf.range f = ofSimplex (yonedaEquiv f) :=
  Subpresheaf.range_eq_ofSection' _

lemma yonedaEquiv_coe {A : X.Subcomplex} {n : SimplexCategory}
    (f : stdSimplex.obj n ⟶ A) :
    (DFunLike.coe (F := ((stdSimplex.obj n ⟶ Subpresheaf.toPresheaf A) ≃ A.obj (op n)))
      yonedaEquiv f).val = yonedaEquiv (f ≫ A.ι) := by
  rfl

end Subcomplex

namespace stdSimplex

lemma obj₀Equiv_symm_mem_face_iff
    {n : ℕ} (S : Finset (Fin (n + 1))) (i : Fin (n + 1)) :
    (obj₀Equiv.symm i) ∈ (face.{u} S).obj (op (.mk 0)) ↔ i ∈ S :=
  ⟨fun h ↦ by simpa using h, by aesop⟩

lemma face_le_face_iff {n : ℕ} (S₁ S₂ : Finset (Fin (n + 1))) :
    face.{u} S₁ ≤ face S₂ ↔ S₁ ≤ S₂ := by
  refine ⟨fun h i hi ↦ ?_, fun h d a ha ↦ ha.trans h⟩
  simp only [← obj₀Equiv_symm_mem_face_iff.{u}] at hi ⊢
  exact h _ hi

lemma face_eq_ofSimplex {n : ℕ} (S : Finset (Fin (n + 1))) (m : ℕ) (e : Fin (m + 1) ≃o S) :
    face.{u} S =
      Subcomplex.ofSimplex (X := Δ[n])
        (objMk ((OrderHom.Subtype.val _).comp
          e.toOrderEmbedding.toOrderHom)) := by
  apply le_antisymm
  · rintro ⟨k⟩ x hx
    induction k using SimplexCategory.rec with | _ k
    rw [mem_face_iff] at hx
    let φ : Fin (k + 1) →o S :=
      { toFun i := ⟨x i, hx i⟩
        monotone' := (objEquiv x).toOrderHom.monotone }
    refine ⟨Quiver.Hom.op
      (SimplexCategory.Hom.mk ((e.symm.toOrderEmbedding.toOrderHom.comp φ))), ?_⟩
    obtain ⟨f, rfl⟩ := objEquiv.symm.surjective x
    ext j : 1
    simpa only [Subtype.ext_iff] using e.apply_symm_apply ⟨_, hx j⟩
  · simp

/-- If `S : Finset (Fin (n + 1))` is order isomorphic to `Fin (m + 1)`,
then the face `face S` of `Δ[n]` is representable by `m`,
i.e. `face S` is isomorphic to `Δ[m]`, see `stdSimplex.isoOfRepresentableBy`. -/
def faceRepresentableBy {n : ℕ} (S : Finset (Fin (n + 1)))
    (m : ℕ) (e : Fin (m + 1) ≃o S) :
    (face S : SSet.{u}).RepresentableBy ⦋m⦌ where
  homEquiv {j} :=
    { toFun f := ⟨objMk ((OrderHom.Subtype.val (SetLike.coe S)).comp
          (e.toOrderEmbedding.toOrderHom.comp f.toOrderHom)), fun _ ↦ by aesop⟩
      invFun := fun ⟨x, hx⟩ ↦ SimplexCategory.Hom.mk
        { toFun i := e.symm ⟨(objEquiv x).toOrderHom i, hx (by aesop)⟩
          monotone' i₁ i₂ h := e.symm.monotone (by
            simp only [Subtype.mk_le_mk]
            exact OrderHom.monotone _ h) }
      left_inv f := by
        ext i : 3
        apply e.symm_apply_apply
      right_inv := fun ⟨x, hx⟩ ↦ by
        induction j using SimplexCategory.rec with | _ j
        dsimp
        ext i : 2
        exact congr_arg Subtype.val
          (e.apply_symm_apply ⟨(objEquiv x).toOrderHom i, _⟩) }
  homEquiv_comp f g := by aesop

/-- If a simplicial set `X` is representable by `⦋m⦌` for some `m : ℕ`, then this is the
corresponding isomorphism `Δ[m] ≅ X`. -/
def isoOfRepresentableBy {X : SSet.{u}} {m : ℕ} (h : X.RepresentableBy ⦋m⦌) :
    Δ[m] ≅ X :=
  NatIso.ofComponents (fun n ↦ Equiv.toIso (objEquiv.trans h.homEquiv))
    (fun _ ↦ by ext; apply h.homEquiv_comp)

lemma ofSimplex_yonedaEquiv_δ {n : ℕ} (i : Fin (n + 2)) :
    Subcomplex.ofSimplex (yonedaEquiv (stdSimplex.δ i)) = face.{u} {i}ᶜ :=
  (face_eq_ofSimplex _ _ (Fin.succAboveOrderIso i)).symm

@[simp]
lemma range_δ {n : ℕ} (i : Fin (n + 2)) :
    Subpresheaf.range (stdSimplex.δ i) = face.{u} {i}ᶜ := by
  rw [Subcomplex.range_eq_ofSimplex]
  exact ofSimplex_yonedaEquiv_δ i

/-- The standard simplex identifies to the nerve to the preordered type
`ULift (Fin (n + 1))`. -/
@[pp_with_univ]
def isoNerve (n : ℕ) :
    (Δ[n] : SSet.{u}) ≅ nerve (ULift.{u} (Fin (n + 1))) :=
  NatIso.ofComponents (fun d ↦ Equiv.toIso (objEquiv.trans
    { toFun f := (ULift.orderIso.symm.monotone.comp f.toOrderHom.monotone).functor
      invFun f :=
        SimplexCategory.Hom.mk
          (ULift.orderIso.toOrderEmbedding.toOrderHom.comp f.toOrderHom)
      left_inv _ := by aesop }))

@[simp]
lemma isoNerve_hom_app_apply {n d : ℕ}
    (s : (Δ[n] _⦋d⦌)) (i : Fin (d + 1)) :
    ((isoNerve.{u} n).hom.app _ s).obj i = ULift.up (s i) := rfl

@[simp]
lemma isoNerve_inv_app_apply {n d : ℕ}
    (F : (nerve (ULift.{u} (Fin (n + 1)))) _⦋d⦌) (i : Fin (d + 1)) :
    (isoNerve.{u} n).inv.app _ F i = (F.obj i).down := rfl

lemma mem_nonDegenerate_iff_strictMono {n d : ℕ} (s : (Δ[n] : SSet.{u}) _⦋d⦌) :
    s ∈ Δ[n].nonDegenerate d ↔ StrictMono s := by
  rw [← nonDegenerate_iff_of_mono (isoNerve n).hom,
    PartialOrder.mem_nerve_nonDegenerate_iff_strictMono]
  rfl

lemma mem_nonDegenerate_iff_mono {n d : ℕ} (s : (Δ[n] : SSet.{u}) _⦋d⦌) :
    s ∈ Δ[n].nonDegenerate d ↔ Mono (objEquiv s) := by
  rw [mem_nonDegenerate_iff_strictMono,
    SimplexCategory.mono_iff_injective]
  refine ⟨fun h ↦ h.injective, fun h ↦ ?_⟩
  rw [Fin.strictMono_iff_lt_succ]
  intro i
  obtain h' | h' := (stdSimplex.monotone_apply s i.castSucc_le_succ).lt_or_eq
  · exact h'
  · simpa [Fin.ext_iff] using h h'

lemma objEquiv_symm_mem_nonDegenerate_iff_mono {n d : ℕ} (f : ⦋d⦌ ⟶ ⦋n⦌) :
    (objEquiv.{u} (m := (op ⦋d⦌))).symm f ∈ Δ[n].nonDegenerate d ↔ Mono f := by
  simp [mem_nonDegenerate_iff_mono]

/-- Nondegenerate `d`-dimensional simplices of the standard simplex `Δ[n]`
identify to order embeddings `Fin (d + 1) ↪o Fin (n + 1)`. -/
@[simps! apply_apply symm_apply_coe]
def nonDegenerateEquiv {n d : ℕ} :
    (Δ[n] : SSet.{u}).nonDegenerate d ≃ (Fin (d + 1) ↪o Fin (n + 1)) where
  toFun s := OrderEmbedding.ofStrictMono _ ((mem_nonDegenerate_iff_strictMono _).1 s.2)
  invFun s := ⟨objEquiv.symm (.mk s.toOrderHom), by
    simpa [mem_nonDegenerate_iff_strictMono] using s.strictMono⟩
  left_inv _ := by aesop

/-- If `i : Fin (n + 2)`, this is the order isomorphism between `Fin (n +1)`
and the complement of `{i}` as a finset. -/
def finSuccAboveOrderIsoFinset {n : ℕ} (i : Fin (n + 2)) :
    Fin (n + 1) ≃o ({i}ᶜ : Finset _) where
  toEquiv := (finSuccAboveEquiv (p := i)).trans
    { toFun := fun ⟨x, hx⟩ ↦ ⟨x, by simpa using hx⟩
<<<<<<< HEAD
      invFun := fun ⟨x, hx⟩ ↦ ⟨x, by simpa using hx⟩
      left_inv _ := rfl
      right_inv _ := rfl }
=======
      invFun := fun ⟨x, hx⟩ ↦ ⟨x, by simpa using hx⟩ }
>>>>>>> ae8e5272
  map_rel_iff' := (Fin.succAboveOrderEmb i).map_rel_iff

lemma face_singleton_compl {n : ℕ} (i : Fin (n + 2)) :
    face.{u} {i}ᶜ =
      Subcomplex.ofSimplex (objEquiv.symm (SimplexCategory.δ i)) :=
  face_eq_ofSimplex _ _ (finSuccAboveOrderIsoFinset i)

/-- In `Δ[n + 1]`, the face corresponding to the complement of `{i}`
for `i : Fin (n + 2)` is isomorphic to `Δ[n]`. -/
def faceSingletonComplIso {n : ℕ} (i : Fin (n + 2)) :
    Δ[n] ≅ (face {i}ᶜ : SSet.{u}) :=
  isoOfRepresentableBy (faceRepresentableBy _ _ (finSuccAboveOrderIsoFinset i))

@[reassoc (attr := simp)]
lemma faceSingletonComplIso_hom_ι {n : ℕ} (i : Fin (n + 2)) :
    (faceSingletonComplIso.{u} i).hom ≫ (face {i}ᶜ).ι =
      stdSimplex.δ i := rfl

/-- Given `i : Fin (n + 1)`, this is the isomorphism from `Δ[0]` to the face
of `Δ[n]` corresponding to `{i}`. -/
noncomputable def faceSingletonIso {n : ℕ} (i : Fin (n + 1)) :
    Δ[0] ≅ (face {i} : SSet.{u}) :=
  stdSimplex.isoOfRepresentableBy
<<<<<<< HEAD
      (stdSimplex.faceRepresentableBy.{u} _ _ (Fin.orderIsoSingleton i))
=======
    (stdSimplex.faceRepresentableBy.{u} _ _ (Fin.orderIsoSingleton i))
>>>>>>> ae8e5272

@[reassoc]
lemma faceSingletonIso_zero_hom_comp_ι_eq_δ :
    (faceSingletonIso.{u} (0 : Fin 2)).hom ≫ (face {0}).ι = stdSimplex.δ 1 := by
  decide

@[reassoc]
lemma faceSingletonIso_one_hom_comp_ι_eq_δ :
    (faceSingletonIso.{u} (1 : Fin 2)).hom ≫ (face {1}).ι = stdSimplex.δ 0 := by
  decide

/-- Given `i` and `j` in `Fin (n + 1)` such that `i < j`,
this is the isomorphism from `Δ[1]` to the face
of `Δ[n]` corresponding to `{i, j}`. -/
noncomputable def facePairIso {n : ℕ} (i j : Fin (n + 1)) (hij : i < j) :
    Δ[1] ≅ (face {i, j} : SSet.{u}) :=
  stdSimplex.isoOfRepresentableBy
    (stdSimplex.faceRepresentableBy.{u} _ _ (Fin.orderIsoPair i j hij))

end stdSimplex

section Examples

open Simplicial

/-- The simplicial circle. -/
noncomputable def S1 : SSet :=
  Limits.colimit <|
    Limits.parallelPair (stdSimplex.δ 0 : Δ[0] ⟶ Δ[1]) (stdSimplex.δ 1)

end Examples

namespace Augmented

/-- The functor which sends `⦋n⦌` to the simplicial set `Δ[n]` equipped by
the obvious augmentation towards the terminal object of the category of sets. -/
@[simps]
noncomputable def stdSimplex : SimplexCategory ⥤ SSet.Augmented.{u} where
  obj Δ :=
    { left := SSet.stdSimplex.obj Δ
      right := terminal _
      hom := { app := fun _ => terminal.from _ } }
  map θ :=
    { left := SSet.stdSimplex.map θ
      right := terminal.from _ }

end Augmented

end SSet<|MERGE_RESOLUTION|>--- conflicted
+++ resolved
@@ -339,13 +339,7 @@
     Fin (n + 1) ≃o ({i}ᶜ : Finset _) where
   toEquiv := (finSuccAboveEquiv (p := i)).trans
     { toFun := fun ⟨x, hx⟩ ↦ ⟨x, by simpa using hx⟩
-<<<<<<< HEAD
-      invFun := fun ⟨x, hx⟩ ↦ ⟨x, by simpa using hx⟩
-      left_inv _ := rfl
-      right_inv _ := rfl }
-=======
       invFun := fun ⟨x, hx⟩ ↦ ⟨x, by simpa using hx⟩ }
->>>>>>> ae8e5272
   map_rel_iff' := (Fin.succAboveOrderEmb i).map_rel_iff
 
 lemma face_singleton_compl {n : ℕ} (i : Fin (n + 2)) :
@@ -369,11 +363,7 @@
 noncomputable def faceSingletonIso {n : ℕ} (i : Fin (n + 1)) :
     Δ[0] ≅ (face {i} : SSet.{u}) :=
   stdSimplex.isoOfRepresentableBy
-<<<<<<< HEAD
-      (stdSimplex.faceRepresentableBy.{u} _ _ (Fin.orderIsoSingleton i))
-=======
     (stdSimplex.faceRepresentableBy.{u} _ _ (Fin.orderIsoSingleton i))
->>>>>>> ae8e5272
 
 @[reassoc]
 lemma faceSingletonIso_zero_hom_comp_ι_eq_δ :
