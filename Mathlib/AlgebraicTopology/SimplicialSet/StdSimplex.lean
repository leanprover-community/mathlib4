--- conflicted
+++ resolved
@@ -5,11 +5,7 @@
 -/
 module
 
-<<<<<<< HEAD
 public import Mathlib.AlgebraicTopology.SimplicialSet.Finite
-=======
-public import Mathlib.AlgebraicTopology.SimplicialSet.Dimension
->>>>>>> e8377d10
 public import Mathlib.AlgebraicTopology.SimplicialSet.NerveNondegenerate
 public import Mathlib.Data.Fin.VecNotation
 public import Mathlib.Logic.Equiv.Fin.Basic
@@ -335,24 +331,6 @@
     have : Mono (objEquiv x) := by rwa [← mem_nonDegenerate_iff_mono]
     have := SimplexCategory.len_le_of_mono (objEquiv x)
     dsimp at this
-<<<<<<< HEAD
-    cutsat
-
-instance (n : SimplexCategory) (d : SimplexCategoryᵒᵖ) :
-    Finite ((stdSimplex.{u}.obj n).obj d) := by
-  rw [objEquiv.finite_iff]
-  infer_instance
-
-instance (n : SimplexCategory) : (stdSimplex.{u}.obj n).Finite := by
-  induction n using SimplexCategory.rec with | _ n
-  exact finite_of_hasDimensionLT _ (n + 1) inferInstance
-
-instance {X : SSet.{u}} {n : ℕ} (x : X _⦋n⦌) :
-    SSet.Finite (Subcomplex.ofSimplex x) := by
-  obtain ⟨f, rfl⟩ := yonedaEquiv.surjective x
-  rw [← Subcomplex.range_eq_ofSimplex]
-  infer_instance
-=======
     lia
 
 /-- If `i : Fin (n + 2)`, this is the order isomorphism between `Fin (n +1)`
@@ -404,7 +382,21 @@
     Δ[1] ≅ (face {i, j} : SSet.{u}) :=
   stdSimplex.isoOfRepresentableBy
     (stdSimplex.faceRepresentableBy.{u} _ _ (Fin.orderIsoPair i j hij))
->>>>>>> e8377d10
+
+instance (n : SimplexCategory) (d : SimplexCategoryᵒᵖ) :
+    Finite ((stdSimplex.{u}.obj n).obj d) := by
+  rw [objEquiv.finite_iff]
+  infer_instance
+
+instance (n : SimplexCategory) : (stdSimplex.{u}.obj n).Finite := by
+  induction n using SimplexCategory.rec with | _ n
+  exact finite_of_hasDimensionLT _ (n + 1) inferInstance
+
+instance {X : SSet.{u}} {n : ℕ} (x : X _⦋n⦌) :
+    SSet.Finite (Subcomplex.ofSimplex x) := by
+  obtain ⟨f, rfl⟩ := yonedaEquiv.surjective x
+  rw [← Subcomplex.range_eq_ofSimplex]
+  infer_instance
 
 end stdSimplex
 
