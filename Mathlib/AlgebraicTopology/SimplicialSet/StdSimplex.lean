--- conflicted
+++ resolved
@@ -196,13 +196,8 @@
 variable {X : SSet.{u}}
 
 lemma range_eq_ofSimplex {n : ℕ} (f : Δ[n] ⟶ X) :
-<<<<<<< HEAD
     range f = ofSimplex (yonedaEquiv f) :=
-  Subpresheaf.range_eq_ofSection' _
-=======
-    Subfunctor.range f = ofSimplex (yonedaEquiv f) :=
   Subfunctor.range_eq_ofSection' _
->>>>>>> 163c1f35
 
 lemma yonedaEquiv_coe {A : X.Subcomplex} {n : SimplexCategory}
     (f : stdSimplex.obj n ⟶ A) :
@@ -282,11 +277,7 @@
 
 @[simp]
 lemma range_δ {n : ℕ} (i : Fin (n + 2)) :
-<<<<<<< HEAD
     Subcomplex.range (stdSimplex.δ i) = face.{u} {i}ᶜ := by
-=======
-    Subfunctor.range (stdSimplex.δ i) = face.{u} {i}ᶜ := by
->>>>>>> 163c1f35
   rw [Subcomplex.range_eq_ofSimplex]
   exact ofSimplex_yonedaEquiv_δ i
 
