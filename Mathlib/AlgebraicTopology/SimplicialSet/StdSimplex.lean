--- conflicted
+++ resolved
@@ -331,9 +331,6 @@
     have : Mono (objEquiv x) := by rwa [← mem_nonDegenerate_iff_mono]
     have := SimplexCategory.len_le_of_mono (objEquiv x)
     dsimp at this
-<<<<<<< HEAD
-    cutsat
-=======
     lia
 
 /-- If `i : Fin (n + 2)`, this is the order isomorphism between `Fin (n +1)`
@@ -385,7 +382,6 @@
     Δ[1] ≅ (face {i, j} : SSet.{u}) :=
   stdSimplex.isoOfRepresentableBy
     (stdSimplex.faceRepresentableBy.{u} _ _ (Fin.orderIsoPair i j hij))
->>>>>>> 9d602790
 
 instance (n : SimplexCategory) (d : SimplexCategoryᵒᵖ) :
     Finite ((stdSimplex.{u}.obj n).obj d) := by
