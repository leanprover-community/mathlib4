/-
Copyright (c) 2024 Emily Riehl. All rights reserved.
Released under Apache 2.0 license as described in the file LICENSE.
Authors: Mario Carneiro, Emily Riehl, Joël Riou, Nick Ward
-/
import Mathlib.AlgebraicTopology.SimplicialSet.Basic

/-!
# Paths in simplicial sets

A path in a simplicial set `X` of length `n` is a directed path comprised of
`n + 1` 0-simplices and `n` 1-simplices, together with identifications between
0-simplices and the sources and targets of the 1-simplices. We define this
construction first for 1-truncated simplicial sets in `SSet.Truncated.Path₁`.
A path in a simplicial set `X` is then defined as a 1-truncated path in the
1-truncation of `X`.

An `n`-simplex has a maximal path, the `spine` of the simplex, which is a path
of length `n`.
-/

universe v u

open CategoryTheory Opposite Simplicial SimplexCategory

namespace SSet
namespace Truncated

open SimplexCategory.Truncated Hom SimplicialObject.Truncated

variable (X : SSet.Truncated.{u} 1)

/-- A path of length `n` in a 1-truncated simplicial set `X` is a directed path
of `n` edges. -/
@[ext]
structure Path₁ (n : ℕ) where
  /-- A path includes the data of `n + 1` 0-simplices in `X`.-/
  vertex (i : Fin (n + 1)) : X _[0]₁
  /-- A path includes the data of `n` 1-simplices in `X`.-/
  arrow (i : Fin n) : X _[1]₁
  /-- The source of a 1-simplex in a path is identified with the source vertex. -/
  arrow_src (i : Fin n) : X.map (tr (δ 1)).op (arrow i) = vertex i.castSucc
  /-- The target of a 1-simplex in a path is identified with the target vertex. -/
  arrow_tgt (i : Fin n) : X.map (tr (δ 0)).op (arrow i) = vertex i.succ

namespace Path₁

variable {X} {n : ℕ}

/-- To show two paths equal it suffices to show that they have the same edges. -/
@[ext]
lemma ext' {f g : Path₁ X (n + 1)} (h : ∀ i, f.arrow i = g.arrow i) : f = g := by
  ext j
  · rcases Fin.eq_castSucc_or_eq_last j with ⟨k, hk⟩ | hl
    · rw [hk, ← f.arrow_src k, ← g.arrow_src k, h]
    · simp only [hl, ← Fin.succ_last]
      rw [← f.arrow_tgt (Fin.last n), ← g.arrow_tgt (Fin.last n), h]
  · exact h j

/-- For `j + l ≤ n`, a path of length `n` restricts to a path of length `l`, namely
the subpath spanned by the vertices `j ≤ i ≤ j + l` and edges `j ≤ i < j + l`. -/
def interval (f : Path₁ X n) (j l : ℕ) (h : j + l ≤ n := by omega) :
    Path₁ X l where
  vertex i := f.vertex ⟨j + i, by omega⟩
  arrow i := f.arrow ⟨j + i, by omega⟩
  arrow_src i := f.arrow_src ⟨j + i, by omega⟩
  arrow_tgt i := f.arrow_tgt ⟨j + i, by omega⟩

variable {X Y : SSet.Truncated.{u} 1} {n : ℕ}

/-- Maps of 1-truncated simplicial sets induce maps of paths. -/
@[simps]
def map (f : Path₁ X n) (σ : X ⟶ Y) : Path₁ Y n where
  vertex i := σ.app (op [0]₁) (f.vertex i)
  arrow i := σ.app (op [1]₁) (f.arrow i)
  arrow_src i := by
    simp only [← f.arrow_src i]
    exact congr (σ.naturality (tr (δ 1)).op) rfl |>.symm
  arrow_tgt i := by
    simp only [← f.arrow_tgt i]
    exact congr (σ.naturality (tr (δ 0)).op) rfl |>.symm

/-- `Path₁.map` respects subintervals of paths. -/
lemma map_interval (f : Path₁ X n) (σ : X ⟶ Y) (j l : ℕ) (h : j + l ≤ n) :
    (f.map σ).interval j l h = (f.interval j l h).map σ := rfl

end Path₁

variable {n : ℕ} (X : SSet.Truncated.{u} (n + 1))

/-- A path of length `m` in an `n + 1`-truncated simplicial set `X` is defined
by further 1-truncating `X`, then taking the 1-truncated path. -/
abbrev Path (m : ℕ) := trunc (n + 1) 1 |>.obj X |>.Path₁ m

namespace Path

variable {X} {m : ℕ}

/-- To show two paths equal it suffices to show that they have the same edges. -/
@[ext]
lemma ext' {f g : Path X (m + 1)} (h : ∀ i, f.arrow i = g.arrow i) : f = g :=
  Path₁.ext' h

/-- For `j + l ≤ n`, a path of length `n` restricts to a path of length `l`, namely
the subpath spanned by the vertices `j ≤ i ≤ j + l` and edges `j ≤ i < j + l`. -/
abbrev interval (f : Path X m) (j l : ℕ) (h : j + l ≤ m := by omega) : Path X l :=
  Path₁.interval f j l h

variable {X Y : SSet.Truncated.{u} (n + 1)} {m : ℕ} (f : Path X m) (σ : X ⟶ Y)

/-- Maps of `n + 1`-truncated simplicial sets induce maps of paths. -/
abbrev map : Path Y m := Path₁.map f <| trunc (n + 1) 1 |>.map σ

lemma map_vertex (i : Fin (m + 1)) :
    (f.map σ).vertex i = σ.app (op [0]ₙ₊₁) (f.vertex i) := rfl

lemma map_arrow (i : Fin m) :
    (f.map σ).arrow i = σ.app (op [1]ₙ₊₁) (f.arrow i) := rfl

/-- `Path.map` respects subintervals of paths. -/
lemma map_interval (j l : ℕ) (h : j + l ≤ m) :
    (f.map σ).interval j l h = (f.interval j l h).map σ := rfl

end Path

/-- The spine of an `m`-simplex in `X` is the path of edges of length `m` formed
by traversing through its vertices in order. -/
@[simps]
def spine (m : ℕ) (h : m ≤ n + 1 := by omega) (Δ : X _[m]ₙ₊₁) : Path X m where
  vertex i := X.map (tr (const [0] [m] i)).op Δ
  arrow i := X.map (tr (mkOfSucc i)).op Δ
  arrow_src i := by
    dsimp only [tr, trunc, SimplicialObject.Truncated.trunc, incl,
      whiskeringLeft_obj_obj, id_eq, Functor.comp_map, Functor.op_map,
      Quiver.Hom.unop_op]
    rw [← FunctorToTypes.map_comp_apply, ← op_comp, ← tr_comp, δ_one_mkOfSucc,
      Fin.coe_castSucc, Fin.coe_eq_castSucc]
  arrow_tgt i := by
    dsimp only [tr, trunc, SimplicialObject.Truncated.trunc, incl,
      whiskeringLeft_obj_obj, id_eq, Functor.comp_map, Functor.op_map,
      Quiver.Hom.unop_op]
    rw [← FunctorToTypes.map_comp_apply, ← op_comp, ← tr_comp, δ_zero_mkOfSucc]

/-- Further truncating `X` above `m` does not change the `m`-spine. -/
lemma trunc_spine (j m : ℕ)
    (h : m ≤ j + 1 := by omega) (hn : j ≤ n := by omega) :
    ((trunc (n + 1) (j + 1)).obj X).spine m = X.spine m := rfl

lemma spine_map_vertex (m : ℕ) (hm : m ≤ n + 1) (Δ : X _[m]ₙ₊₁)
    (a : ℕ) (ha : a ≤ n + 1) (φ : [a]ₙ₊₁ ⟶ [m]ₙ₊₁) (i : Fin (a + 1)) :
    (X.spine a ha (X.map φ.op Δ)).vertex i =
      (X.spine m hm Δ).vertex (φ.toOrderHom i) := by
  dsimp only [spine_vertex]
  rw [← FunctorToTypes.map_comp_apply, ← op_comp, ← tr_comp, const_comp]

lemma spine_map_subinterval (m : ℕ) (h : m ≤ n + 1) (j l : ℕ) (hjl : j + l ≤ m)
    (Δ : X _[m]ₙ₊₁) :
    X.spine l (by omega) (X.map (tr (subinterval j l hjl)).op Δ) =
      (X.spine m h Δ).interval j l hjl := by
  ext i
  · dsimp only [Path.interval, Path₁.interval, spine_vertex]
    rw [← FunctorToTypes.map_comp_apply, ← op_comp, ← tr_comp,
      const_subinterval_eq j l hjl]
  · dsimp only [Path.interval, Path₁.interval, spine_arrow]
    rw [← FunctorToTypes.map_comp_apply, ← op_comp, ← tr_comp,
      mkOfSucc_subinterval_eq]

end Truncated

variable (X : SSet.{u})

/-- A path of length `n` in a simplicial set `X` is defined by 1-truncating `X`,
then taking the 1-truncated path. -/
abbrev Path (n : ℕ) := truncation 1 |>.obj X |>.Path₁ n

namespace Path
open Truncated (Path₁)

variable {X} {n : ℕ}

/-- To show two paths equal it suffices to show that they have the same edges. -/
@[ext]
lemma ext' {f g : Path X (n + 1)} (h : ∀ i, f.arrow i = g.arrow i) : f = g :=
  Path₁.ext' h

/-- For `j + l ≤ n`, a path of length `n` restricts to a path of length `l`, namely
the subpath spanned by the vertices `j ≤ i ≤ j + l` and edges `j ≤ i < j + l`. -/
abbrev interval (f : Path X n) (j l : ℕ) (h : j + l ≤ n := by omega) : Path X l :=
  Path₁.interval f j l h

variable {X Y : SSet.{u}} {n : ℕ} (f : Path X n) (σ : X ⟶ Y)

/-- Maps of `n + 1`-truncated simplicial sets induce maps of paths. -/
abbrev map : Path Y n := Path₁.map f <| truncation 1 |>.map σ

lemma map_vertex (i : Fin (n + 1)) :
    (f.map σ).vertex i = σ.app (op [0]) (f.vertex i) := rfl

lemma map_arrow (i : Fin n) :
    (f.map σ).arrow i = σ.app (op [1]) (f.arrow i) := rfl

/-- `Path.map` respects subintervals of paths. -/
lemma map_interval (j l : ℕ) (h : j + l ≤ n) :
    (f.map σ).interval j l h = (f.interval j l h).map σ := rfl

end Path

/-- The spine of an `n`-simplex in `X` is the path of edges of length `n` formed
by traversing in order through the vertices of `X _[n]ₙ₊₁`. -/
abbrev spine (n : ℕ) : X _[n] → Path X n :=
  truncation (n + 1) |>.obj X |>.spine n

lemma spine_vertex {n : ℕ} (Δ : X _[n]) (i : Fin (n + 1)) :
    (X.spine n Δ).vertex i = X.map (const [0] [n] i).op Δ := rfl

lemma spine_arrow {n : ℕ} (Δ : X _[n]) (i : Fin n) :
    (X.spine n Δ).arrow i = X.map (mkOfSucc i).op Δ := rfl

/-- For `m ≤ n + 1`, the `m`-spine of `X` factors through the `n + 1`-truncation. -/
lemma truncation_spine (n m : ℕ) (h : m ≤ n + 1 := by omega) :
    ((truncation (n + 1)).obj X).spine m = X.spine m := rfl

lemma spine_map_vertex {n : ℕ} (Δ : X _[n]) {m : ℕ} (φ : [m] ⟶ [n])
    (i : Fin (m + 1)) :
    (spine X m (X.map φ.op Δ)).vertex i =
      (spine X n Δ).vertex (φ.toOrderHom i) :=
  truncation (max m n + 1) |>.obj X
    |>.spine_map_vertex n (by omega) Δ m (by omega) φ i

lemma spine_map_subinterval {n : ℕ} (j l : ℕ) (h : j + l ≤ n) (Δ : X _[n]) :
    X.spine l (X.map (subinterval j l h).op Δ) = (X.spine n Δ).interval j l h :=
  truncation (n + 1) |>.obj X |>.spine_map_subinterval n _ j l h Δ

<<<<<<< HEAD
/-- The spine of the unique non-degenerate `n`-simplex in `Δ[n]`. -/
def standardSimplex.spineId (n : ℕ) : Path Δ[n] n := spine Δ[n] n (id n)
=======
/-- The spine of the unique non-degenerate `n`-simplex in `Δ[n]`.-/
def stdSimplex.spineId (n : ℕ) : Path Δ[n] n :=
  spine Δ[n] n (stdSimplex.id n)
>>>>>>> eb87fb47

/-- Any inner horn contains `standardSimplex.spineId`. -/
@[simps]
def horn.spineId {n : ℕ} (i : Fin (n + 3))
    (h₀ : 0 < i) (hₙ : i < Fin.last (n + 2)) :
    Path Λ[n + 2, i] (n + 2) where
<<<<<<< HEAD
  vertex j := ⟨standardSimplex.spineId _ |>.vertex j, horn.const n i j _ |>.2⟩
  arrow j := ⟨standardSimplex.spineId _ |>.arrow j, by
    let edge := primitiveEdge h₀ hₙ j
    suffices (standardSimplex.spineId _).arrow j = edge.1 from this ▸ edge.2
    dsimp only [truncation, SimplicialObject.truncation, whiskeringLeft_obj_obj,
      standardSimplex.spineId, Truncated.spine_arrow, Functor.comp_map,
      standardSimplex.map_apply]
    apply EmbeddingLike.apply_eq_iff_eq _ |>.mpr
    apply Hom.ext_one_left <;> rfl⟩
  arrow_src := by
    simp only [SimplicialObject.truncation, horn, whiskeringLeft_obj_obj,
      Functor.comp_obj, Functor.comp_map, Subtype.mk.injEq]
    exact standardSimplex.spineId (n + 2) |>.arrow_src
  arrow_tgt := by
    simp only [SimplicialObject.truncation, horn, whiskeringLeft_obj_obj,
      Functor.comp_obj, Functor.comp_map, Subtype.mk.injEq]
    exact standardSimplex.spineId (n + 2) |>.arrow_tgt
=======
  vertex j := ⟨stdSimplex.spineId _ |>.vertex j, (horn.const n i j _).property⟩
  arrow j := ⟨stdSimplex.spineId _ |>.arrow j, by
    let edge := horn.primitiveEdge h₀ hₙ j
    have ha : (stdSimplex.spineId _).arrow j = edge.val := by
      dsimp only [edge, stdSimplex.spineId, stdSimplex.id, spine_arrow,
        mkOfSucc, horn.primitiveEdge, horn.edge, stdSimplex.edge,
        stdSimplex.map_apply]
      aesop
    rw [ha]
    exact edge.property⟩
  arrow_src := by
    simp only [horn, SimplicialObject.δ, Subtype.mk.injEq]
    exact stdSimplex.spineId _ |>.arrow_src
  arrow_tgt := by
    simp only [horn, SimplicialObject.δ, Subtype.mk.injEq]
    exact stdSimplex.spineId _ |>.arrow_tgt
>>>>>>> eb87fb47

@[simp]
lemma horn.spineId_map_hornInclusion {n : ℕ} (i : Fin (n + 3))
    (h₀ : 0 < i) (hₙ : i < Fin.last (n + 2)) :
    Path.map (horn.spineId i h₀ hₙ) (hornInclusion (n + 2) i) =
      stdSimplex.spineId (n + 2) := rfl

end SSet<|MERGE_RESOLUTION|>--- conflicted
+++ resolved
@@ -231,56 +231,31 @@
     X.spine l (X.map (subinterval j l h).op Δ) = (X.spine n Δ).interval j l h :=
   truncation (n + 1) |>.obj X |>.spine_map_subinterval n _ j l h Δ
 
-<<<<<<< HEAD
 /-- The spine of the unique non-degenerate `n`-simplex in `Δ[n]`. -/
-def standardSimplex.spineId (n : ℕ) : Path Δ[n] n := spine Δ[n] n (id n)
-=======
-/-- The spine of the unique non-degenerate `n`-simplex in `Δ[n]`.-/
-def stdSimplex.spineId (n : ℕ) : Path Δ[n] n :=
-  spine Δ[n] n (stdSimplex.id n)
->>>>>>> eb87fb47
-
-/-- Any inner horn contains `standardSimplex.spineId`. -/
+def stdSimplex.spineId (n : ℕ) : Path Δ[n] n := spine Δ[n] n (id n)
+
+/-- Any inner horn contains `stdSimplex.spineId`. -/
 @[simps]
 def horn.spineId {n : ℕ} (i : Fin (n + 3))
     (h₀ : 0 < i) (hₙ : i < Fin.last (n + 2)) :
     Path Λ[n + 2, i] (n + 2) where
-<<<<<<< HEAD
-  vertex j := ⟨standardSimplex.spineId _ |>.vertex j, horn.const n i j _ |>.2⟩
-  arrow j := ⟨standardSimplex.spineId _ |>.arrow j, by
+  vertex j := ⟨stdSimplex.spineId _ |>.vertex j, horn.const n i j _ |>.2⟩
+  arrow j := ⟨stdSimplex.spineId _ |>.arrow j, by
     let edge := primitiveEdge h₀ hₙ j
-    suffices (standardSimplex.spineId _).arrow j = edge.1 from this ▸ edge.2
+    suffices (stdSimplex.spineId _).arrow j = edge.1 from this ▸ edge.2
     dsimp only [truncation, SimplicialObject.truncation, whiskeringLeft_obj_obj,
-      standardSimplex.spineId, Truncated.spine_arrow, Functor.comp_map,
-      standardSimplex.map_apply]
+      stdSimplex.spineId, Truncated.spine_arrow, Functor.comp_map,
+      stdSimplex.map_apply]
     apply EmbeddingLike.apply_eq_iff_eq _ |>.mpr
     apply Hom.ext_one_left <;> rfl⟩
   arrow_src := by
     simp only [SimplicialObject.truncation, horn, whiskeringLeft_obj_obj,
       Functor.comp_obj, Functor.comp_map, Subtype.mk.injEq]
-    exact standardSimplex.spineId (n + 2) |>.arrow_src
+    exact stdSimplex.spineId (n + 2) |>.arrow_src
   arrow_tgt := by
     simp only [SimplicialObject.truncation, horn, whiskeringLeft_obj_obj,
       Functor.comp_obj, Functor.comp_map, Subtype.mk.injEq]
-    exact standardSimplex.spineId (n + 2) |>.arrow_tgt
-=======
-  vertex j := ⟨stdSimplex.spineId _ |>.vertex j, (horn.const n i j _).property⟩
-  arrow j := ⟨stdSimplex.spineId _ |>.arrow j, by
-    let edge := horn.primitiveEdge h₀ hₙ j
-    have ha : (stdSimplex.spineId _).arrow j = edge.val := by
-      dsimp only [edge, stdSimplex.spineId, stdSimplex.id, spine_arrow,
-        mkOfSucc, horn.primitiveEdge, horn.edge, stdSimplex.edge,
-        stdSimplex.map_apply]
-      aesop
-    rw [ha]
-    exact edge.property⟩
-  arrow_src := by
-    simp only [horn, SimplicialObject.δ, Subtype.mk.injEq]
-    exact stdSimplex.spineId _ |>.arrow_src
-  arrow_tgt := by
-    simp only [horn, SimplicialObject.δ, Subtype.mk.injEq]
-    exact stdSimplex.spineId _ |>.arrow_tgt
->>>>>>> eb87fb47
+    exact stdSimplex.spineId (n + 2) |>.arrow_tgt
 
 @[simp]
 lemma horn.spineId_map_hornInclusion {n : ℕ} (i : Fin (n + 3))
