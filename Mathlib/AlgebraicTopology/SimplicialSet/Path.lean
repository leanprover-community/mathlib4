--- conflicted
+++ resolved
@@ -144,15 +144,9 @@
     (A.liftPath p hp₀ hp₁).map A.ι = p := rfl
 
 /-- Any inner horn contains the spine of the unique non-degenerate `n`-simplex
-<<<<<<< HEAD
-in `Δ[n]`.-/
+in `Δ[n]`. -/
 @[simps! vertex_coe arrow_coe]
 def subcomplexHorn.spineId {n : ℕ} (i : Fin (n + 3))
-=======
-in `Δ[n]`. -/
-@[simps]
-def horn.spineId {n : ℕ} (i : Fin (n + 3))
->>>>>>> befd281f
     (h₀ : 0 < i) (hₙ : i < Fin.last (n + 2)) :
     Path (Λ[n + 2, i] : SSet.{u}) (n + 2) :=
   Λ[n + 2, i].liftPath (stdSimplex.spineId (n + 2)) (by simp) (fun j ↦ by
