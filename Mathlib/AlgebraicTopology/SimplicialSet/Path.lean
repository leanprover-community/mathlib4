/-
Copyright (c) 2024 Emily Riehl. All rights reserved.
Released under Apache 2.0 license as described in the file LICENSE.
Authors: Mario Carneiro, Emily Riehl, Joël Riou, Nick Ward
-/
import Mathlib.AlgebraicTopology.SimplicialSet.Horn

/-!
# Paths in simplicial sets

A path in a simplicial set `X` of length `n` is a directed path comprised of
`n + 1` 0-simplices and `n` 1-simplices, together with identifications between
0-simplices and the sources and targets of the 1-simplices. We define this
construction first for truncated simplicial sets in `SSet.Truncated.Path`. A
path in a simplicial set `X` is then defined as a 1-truncated path in the
1-truncation of `X`.

An `n`-simplex has a maximal path, the `spine` of the simplex, which is a path
of length `n`.
-/

universe v u

open CategoryTheory Opposite Simplicial SimplexCategory

namespace SSet
namespace Truncated

open SimplexCategory.Truncated Hom

/-- A path of length `n` in a 1-truncated simplicial set `X` is a directed path
of `n` edges. -/
@[ext]
structure Path₁ (X : SSet.Truncated.{u} 1) (n : ℕ) where
  /-- A path includes the data of `n + 1` 0-simplices in `X`. -/
  vertex : Fin (n + 1) → X.obj (op ⟨.mk 0, by decide⟩)
  /-- A path includes the data of `n` 1-simplices in `X`. -/
  arrow : Fin n → X.obj (op ⟨.mk 1, by decide⟩)
  /-- The source of a 1-simplex in a path is identified with the source vertex. -/
  arrow_src (i : Fin n) : X.map (tr (δ 1)).op (arrow i) = vertex i.castSucc
  /-- The target of a 1-simplex in a path is identified with the target vertex. -/
  arrow_tgt (i : Fin n) : X.map (tr (δ 0)).op (arrow i) = vertex i.succ

/-- A path of length `m` in an `n + 1`-truncated simplicial set `X` is given by
the data of a `Path₁` structure on the further 1-truncation of `X`. -/
def Path {n : ℕ} (X : SSet.Truncated.{u} (n + 1)) (m : ℕ) :=
  trunc (n + 1) 1 |>.obj X |>.Path₁ m

namespace Path

variable {n : ℕ} {X : SSet.Truncated.{u} (n + 1)} {m : ℕ}

/-- A path includes the data of `n + 1` 0-simplices in `X`. -/
abbrev vertex (f : Path X m) (i : Fin (m + 1)) : X.obj (op ⟨.mk 0, by simp⟩) :=
  Path₁.vertex f i

/-- A path includes the data of `n` 1-simplices in `X`. -/
abbrev arrow (f : Path X m) (i : Fin m) : X.obj (op ⟨.mk 1, by simp⟩) :=
  Path₁.arrow f i

/-- The source of a 1-simplex in a path is identified with the source vertex. -/
lemma arrow_src (f : Path X m) (i : Fin m) :
    X.map (tr (δ 1)).op (f.arrow i) = f.vertex i.castSucc :=
  Path₁.arrow_src f i

/-- The target of a 1-simplex in a path is identified with the target vertex. -/
lemma arrow_tgt (f : Path X m) (i : Fin m) :
    X.map (tr (δ 0)).op (f.arrow i) = f.vertex i.succ :=
  Path₁.arrow_tgt f i

@[ext]
lemma ext {f g : Path X m} (hᵥ : f.vertex = g.vertex) (hₐ : f.arrow = g.arrow) :
    f = g :=
  Path₁.ext hᵥ hₐ

/-- To show two paths equal it suffices to show that they have the same edges. -/
@[ext]
lemma ext' {f g : Path X (m + 1)} (h : ∀ i, f.arrow i = g.arrow i) : f = g := by
  ext j
  · rcases Fin.eq_castSucc_or_eq_last j with ⟨k, hk⟩ | hl
    · rw [hk, ← f.arrow_src k, ← g.arrow_src k, h]
    · simp only [hl, ← Fin.succ_last]
      rw [← f.arrow_tgt (Fin.last m), ← g.arrow_tgt (Fin.last m), h]
  · exact h j

/-- For `j + l ≤ m`, a path of length `m` restricts to a path of length `l`, namely
the subpath spanned by the vertices `j ≤ i ≤ j + l` and edges `j ≤ i < j + l`. -/
def interval (f : Path X m) (j l : ℕ) (h : j + l ≤ m := by omega) : Path X l where
  vertex i := f.vertex ⟨j + i, by omega⟩
  arrow i := f.arrow ⟨j + i, by omega⟩
  arrow_src i := f.arrow_src ⟨j + i, by omega⟩
  arrow_tgt i := f.arrow_tgt ⟨j + i, by omega⟩

variable {X Y : SSet.Truncated.{u} (n + 1)} {m : ℕ}

/-- Maps of `n + 1`-truncated simplicial sets induce maps of paths. -/
def map (f : Path X m) (σ : X ⟶ Y) : Path Y m where
  vertex i := σ.app (op ⟨.mk 0, by trunc⟩) (f.vertex i)
  arrow i := σ.app (op ⟨.mk 1, by trunc⟩) (f.arrow i)
  arrow_src i := by
    simp only [← f.arrow_src i]
    exact congr (σ.naturality (tr (δ 1)).op) rfl |>.symm
  arrow_tgt i := by
    simp only [← f.arrow_tgt i]
    exact congr (σ.naturality (tr (δ 0)).op) rfl |>.symm

/- We write this lemma manually to ensure it refers to `Path.vertex`. -/
@[simp]
lemma map_vertex (f : Path X m) (σ : X ⟶ Y) (i : Fin (m + 1)) :
    (f.map σ).vertex i = σ.app (op ⟨.mk 0, by trunc⟩) (f.vertex i) :=
  rfl

/- We write this lemma manually to ensure it refers to `Path.arrow`. -/
@[simp]
lemma map_arrow (f : Path X m) (σ : X ⟶ Y) (i : Fin m) :
    (f.map σ).arrow i = σ.app (op ⟨.mk 1, by trunc⟩) (f.arrow i) :=
  rfl


lemma map_interval (f : Path X m) (σ : X ⟶ Y) (j l : ℕ) (h : j + l ≤ m) :
    (f.map σ).interval j l h = (f.interval j l h).map σ :=
  rfl

end Path

variable {n : ℕ} (X : SSet.Truncated.{u} (n + 1))

/-- The spine of an `m`-simplex in `X` is the path of edges of length `m`
formed by traversing in order through its vertices. -/
def spine (m : ℕ) (h : m ≤ n + 1 := by omega) (Δ : X.obj (op ⟨.mk m, h⟩)) :
    Path X m where
  vertex i := X.map (tr (SimplexCategory.const ⦋0⦌ ⦋m⦌ i)).op Δ
  arrow i := X.map (tr (mkOfSucc i)).op Δ
  arrow_src i := by
    dsimp only [tr, trunc, SimplicialObject.Truncated.trunc, incl,
      whiskeringLeft_obj_obj, id_eq, Functor.comp_map, Functor.op_map,
      Quiver.Hom.unop_op]
    rw [← FunctorToTypes.map_comp_apply, ← op_comp, ← tr_comp, δ_one_mkOfSucc,
      Fin.coe_castSucc, Fin.coe_eq_castSucc]
  arrow_tgt i := by
    dsimp only [tr, trunc, SimplicialObject.Truncated.trunc, incl,
      whiskeringLeft_obj_obj, id_eq, Functor.comp_map, Functor.op_map,
      Quiver.Hom.unop_op]
    rw [← FunctorToTypes.map_comp_apply, ← op_comp, ← tr_comp, δ_zero_mkOfSucc]

/-- Further truncating `X` above `m` does not change the `m`-spine. -/
lemma trunc_spine (k m : ℕ) (h : m ≤ k + 1) (hₙ : k ≤ n) :
    ((trunc (n + 1) (k + 1)).obj X).spine m = X.spine m :=
  rfl

variable (m : ℕ) (hₘ : m ≤ n + 1)

/- We write this lemma manually to ensure it refers to `Path.vertex`. -/
@[simp]
lemma spine_vertex (Δ : X.obj (op ⟨.mk m, hₘ⟩)) (i : Fin (m + 1)) :
    (X.spine m hₘ Δ).vertex i =
      X.map (tr (SimplexCategory.const ⦋0⦌ ⦋m⦌ i)).op Δ :=
  rfl

/- We write this lemma manually to ensure it refers to `Path.arrow`. -/
@[simp]
lemma spine_arrow (Δ : X.obj (op ⟨.mk m, hₘ⟩)) (i : Fin m) :
    (X.spine m hₘ Δ).arrow i = X.map (tr (mkOfSucc i)).op Δ :=
  rfl

lemma spine_map_vertex (Δ : X.obj (op ⟨.mk m, hₘ⟩)) (a : ℕ) (hₐ : a ≤ n + 1)
    (φ : (⟨.mk a, hₐ⟩ : SimplexCategory.Truncated (n + 1)) ⟶ ⟨.mk m, hₘ⟩)
    (i : Fin (a + 1)) :
    (X.spine a hₐ (X.map φ.op Δ)).vertex i =
      (X.spine m hₘ Δ).vertex (φ.toOrderHom i) := by
  dsimp only [spine_vertex]
  rw [← FunctorToTypes.map_comp_apply, ← op_comp, ← tr_comp,
    SimplexCategory.const_comp]

lemma spine_map_subinterval (j l : ℕ) (h : j + l ≤ m)
    (Δ : X.obj (op ⟨.mk m, hₘ⟩)) :
    X.spine l (by omega) (X.map (tr (subinterval j l h)).op Δ) =
      (X.spine m hₘ Δ).interval j l h := by
  ext i
  · dsimp only [spine_vertex, Path.interval]
    rw [← FunctorToTypes.map_comp_apply, ← op_comp, ← tr_comp,
      const_subinterval_eq]
  · dsimp only [spine_arrow, Path.interval]
    rw [← FunctorToTypes.map_comp_apply, ← op_comp, ← tr_comp,
      mkOfSucc_subinterval_eq]

end Truncated

/-- A path of length `n` in a simplicial set `X` is defined as a 1-truncated
path in the 1-truncation of `X`. -/
abbrev Path (X : SSet.{u}) (n : ℕ) := truncation 1 |>.obj X |>.Path n

namespace Path

variable {X : SSet.{u}} {n : ℕ}

/-- A path includes the data of `n + 1` 0-simplices in `X`. -/
abbrev vertex (f : Path X n) (i : Fin (n + 1)) : X.obj (op ⦋0⦌) :=
  Truncated.Path.vertex f i

/-- A path includes the data of `n` 1-simplices in `X`. -/
abbrev arrow (f : Path X n) (i : Fin n) : X.obj (op ⦋1⦌) :=
  Truncated.Path.arrow f i

/-- The source of a 1-simplex in a path is identified with the source vertex. -/
lemma arrow_src (f : Path X n) (i : Fin n) :
    X.map (δ 1).op (f.arrow i) = f.vertex i.castSucc :=
  Truncated.Path.arrow_src f i

/-- The target of a 1-simplex in a path is identified with the target vertex. -/
lemma arrow_tgt (f : Path X n) (i : Fin n) :
    X.map (δ 0).op (f.arrow i) = f.vertex i.succ :=
  Truncated.Path.arrow_tgt f i

@[ext]
lemma ext {f g : Path X n} (hᵥ : f.vertex = g.vertex) (hₐ : f.arrow = g.arrow) :
    f = g :=
  Truncated.Path.ext hᵥ hₐ

/-- To show two paths equal it suffices to show that they have the same edges. -/
@[ext]
lemma ext' {f g : Path X (n + 1)} (h : ∀ i, f.arrow i = g.arrow i) : f = g :=
  Truncated.Path.ext' h

/-- For `j + l ≤ n`, a path of length `n` restricts to a path of length `l`, namely
the subpath spanned by the vertices `j ≤ i ≤ j + l` and edges `j ≤ i < j + l`. -/
def interval (f : Path X n) (j l : ℕ) (h : j + l ≤ n := by omega) : Path X l :=
  Truncated.Path.interval f j l h

variable {X Y : SSet.{u}} {n : ℕ}

/-- Maps of simplicial sets induce maps of paths in a simplicial set. -/
def map (f : Path X n) (σ : X ⟶ Y) : Path Y n :=
  Truncated.Path.map f ((truncation 1).map σ)

@[simp]
lemma map_vertex (f : Path X n) (σ : X ⟶ Y) (i : Fin (n + 1)) :
    (f.map σ).vertex i = σ.app (op ⦋0⦌) (f.vertex i) :=
  rfl

@[simp]
lemma map_arrow (f : Path X n) (σ : X ⟶ Y) (i : Fin n) :
    (f.map σ).arrow i = σ.app (op ⦋1⦌) (f.arrow i) :=
  rfl

/-- `Path.map` respects subintervals of paths. -/
lemma map_interval (f : Path X n) (σ : X ⟶ Y) (j l : ℕ) (h : j + l ≤ n) :
    (f.map σ).interval j l h = (f.interval j l h).map σ :=
  rfl

end Path

section spine

variable (X : SSet.{u}) (n : ℕ)

/-- The spine of an `n`-simplex in `X` is the path of edges of length `n` formed
by traversing in order through the vertices of `X _⦋n⦌ₙ₊₁`. -/
def spine : X _⦋n⦌ → Path X n :=
  truncation (n + 1) |>.obj X |>.spine n

@[simp]
lemma spine_vertex (Δ : X _⦋n⦌) (i : Fin (n + 1)) :
    (X.spine n Δ).vertex i = X.map (SimplexCategory.const ⦋0⦌ ⦋n⦌ i).op Δ :=
  rfl

@[simp]
lemma spine_arrow (Δ : X _⦋n⦌) (i : Fin n) :
    (X.spine n Δ).arrow i = X.map (mkOfSucc i).op Δ :=
  rfl

/-- For `m ≤ n + 1`, the `m`-spine of `X` factors through the `n + 1`-truncation
of `X`. -/
lemma truncation_spine (m : ℕ) (h : m ≤ n + 1) :
    ((truncation (n + 1)).obj X).spine m = X.spine m :=
  rfl

lemma spine_map_vertex (Δ : X _⦋n⦌) {m : ℕ}
    (φ : ⦋m⦌ ⟶ ⦋n⦌) (i : Fin (m + 1)) :
    (X.spine m (X.map φ.op Δ)).vertex i =
      (X.spine n Δ).vertex (φ.toOrderHom i) :=
  truncation (max m n + 1) |>.obj X
    |>.spine_map_vertex n (by omega) Δ m (by omega) φ i

lemma spine_map_subinterval (j l : ℕ) (h : j + l ≤ n) (Δ : X _⦋n⦌) :
    X.spine l (X.map (subinterval j l h).op Δ) = (X.spine n Δ).interval j l h :=
  truncation (n + 1) |>.obj X |>.spine_map_subinterval n (by omega) j l h Δ

end spine

/-- The spine of the unique non-degenerate `n`-simplex in `Δ[n]`. -/
def stdSimplex.spineId (n : ℕ) : Path Δ[n] n :=
  spine Δ[n] n (objEquiv.symm (𝟙 _))

@[simp]
lemma stdSimplex.spineId_vertex (n : ℕ) (i : Fin (n + 1)) :
    (stdSimplex.spineId n).vertex i = obj₀Equiv.symm i := rfl

@[simp]
lemma stdSimplex.spineId_arrow_apply_zero (n : ℕ) (i : Fin n) :
    (stdSimplex.spineId n).arrow i 0 = i.castSucc := rfl

@[simp]
lemma stdSimplex.spineId_arrow_apply_one (n : ℕ) (i : Fin n) :
    (stdSimplex.spineId n).arrow i 1 = i.succ := rfl

/-- A path of a simplicial set can be lifted to a subcomplex if the vertices
and arrows belong to this subcomplex. -/
@[simps]
def Subcomplex.liftPath {X : SSet.{u}} (A : X.Subcomplex) {n : ℕ} (p : Path X n)
    (hp₀ : ∀ j, p.vertex j ∈ A.obj _)
    (hp₁ : ∀ j, p.arrow j ∈ A.obj _) :
    Path A n where
  vertex j := ⟨p.vertex j, hp₀ _⟩
  arrow j := ⟨p.arrow j, hp₁ _⟩
<<<<<<< HEAD
  arrow_src j := Subtype.ext <| p.arrow_src j
  arrow_tgt j := Subtype.ext <| p.arrow_tgt j
=======
  arrow_src j := by simpa [Subtype.ext_iff] using p.arrow_src j
  arrow_tgt j := by simpa [Subtype.ext_iff] using p.arrow_tgt j
>>>>>>> c529790e

@[simp]
lemma Subcomplex.map_ι_liftPath {X : SSet.{u}} (A : X.Subcomplex) {n : ℕ} (p : Path X n)
    (hp₀ : ∀ j, p.vertex j ∈ A.obj _)
    (hp₁ : ∀ j, p.arrow j ∈ A.obj _) :
    (A.liftPath p hp₀ hp₁).map A.ι = p := rfl

/-- Any inner horn contains the spine of the unique non-degenerate `n`-simplex
in `Δ[n]`. -/
@[simps! vertex_coe arrow_coe]
<<<<<<< HEAD
def subcomplexHorn.spineId {n : ℕ} (i : Fin (n + 3))
=======
def horn.spineId {n : ℕ} (i : Fin (n + 3))
>>>>>>> c529790e
    (h₀ : 0 < i) (hₙ : i < Fin.last (n + 2)) :
    Path (Λ[n + 2, i] : SSet.{u}) (n + 2) :=
  Λ[n + 2, i].liftPath (stdSimplex.spineId (n + 2)) (by simp) (fun j ↦ by
    convert (horn.primitiveEdge.{u} h₀ hₙ j).2
    ext a
    fin_cases a <;> rfl)

@[simp]
lemma subcomplexHorn.spineId_map_hornInclusion {n : ℕ} (i : Fin (n + 3))
    (h₀ : 0 < i) (hₙ : i < Fin.last (n + 2)) :
<<<<<<< HEAD
    Path.map (subcomplexHorn.spineId.{u} i h₀ hₙ) Λ[n + 2, i].ι =
=======
    Path.map (horn.spineId.{u} i h₀ hₙ) Λ[n + 2, i].ι =
>>>>>>> c529790e
      stdSimplex.spineId (n + 2) := rfl

@[deprecated (since := "2025-01-26")] alias horn.spineId := subcomplexHorn.spineId
@[deprecated (since := "2025-01-26")] alias horn.spineId_map_hornInclusion :=
  subcomplexHorn.spineId_map_hornInclusion

end SSet<|MERGE_RESOLUTION|>--- conflicted
+++ resolved
@@ -1,7 +1,7 @@
 /-
 Copyright (c) 2024 Emily Riehl. All rights reserved.
 Released under Apache 2.0 license as described in the file LICENSE.
-Authors: Mario Carneiro, Emily Riehl, Joël Riou, Nick Ward
+Authors: Mario Carneiro, Emily Riehl, Joël Riou
 -/
 import Mathlib.AlgebraicTopology.SimplicialSet.Horn
 
@@ -313,13 +313,8 @@
     Path A n where
   vertex j := ⟨p.vertex j, hp₀ _⟩
   arrow j := ⟨p.arrow j, hp₁ _⟩
-<<<<<<< HEAD
   arrow_src j := Subtype.ext <| p.arrow_src j
   arrow_tgt j := Subtype.ext <| p.arrow_tgt j
-=======
-  arrow_src j := by simpa [Subtype.ext_iff] using p.arrow_src j
-  arrow_tgt j := by simpa [Subtype.ext_iff] using p.arrow_tgt j
->>>>>>> c529790e
 
 @[simp]
 lemma Subcomplex.map_ι_liftPath {X : SSet.{u}} (A : X.Subcomplex) {n : ℕ} (p : Path X n)
@@ -330,11 +325,7 @@
 /-- Any inner horn contains the spine of the unique non-degenerate `n`-simplex
 in `Δ[n]`. -/
 @[simps! vertex_coe arrow_coe]
-<<<<<<< HEAD
-def subcomplexHorn.spineId {n : ℕ} (i : Fin (n + 3))
-=======
 def horn.spineId {n : ℕ} (i : Fin (n + 3))
->>>>>>> c529790e
     (h₀ : 0 < i) (hₙ : i < Fin.last (n + 2)) :
     Path (Λ[n + 2, i] : SSet.{u}) (n + 2) :=
   Λ[n + 2, i].liftPath (stdSimplex.spineId (n + 2)) (by simp) (fun j ↦ by
@@ -343,17 +334,9 @@
     fin_cases a <;> rfl)
 
 @[simp]
-lemma subcomplexHorn.spineId_map_hornInclusion {n : ℕ} (i : Fin (n + 3))
+lemma horn.spineId_map_hornInclusion {n : ℕ} (i : Fin (n + 3))
     (h₀ : 0 < i) (hₙ : i < Fin.last (n + 2)) :
-<<<<<<< HEAD
-    Path.map (subcomplexHorn.spineId.{u} i h₀ hₙ) Λ[n + 2, i].ι =
-=======
     Path.map (horn.spineId.{u} i h₀ hₙ) Λ[n + 2, i].ι =
->>>>>>> c529790e
       stdSimplex.spineId (n + 2) := rfl
 
-@[deprecated (since := "2025-01-26")] alias horn.spineId := subcomplexHorn.spineId
-@[deprecated (since := "2025-01-26")] alias horn.spineId_map_hornInclusion :=
-  subcomplexHorn.spineId_map_hornInclusion
-
 end SSet