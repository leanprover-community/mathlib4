--- conflicted
+++ resolved
@@ -73,22 +73,14 @@
     arrow_src := fun i ↦ by
       let φ : strArrowMk₂ (mkOfLe _ _ (Fin.castSucc_le_succ i)) ⟶
         strArrowMk₂ (⦋0⦌.const _ i.castSucc) :=
-<<<<<<< HEAD
           StructuredArrow.homMk (Hom.tr (δ 1)).op
-=======
-          StructuredArrow.homMk (SimplexCategory.δ 1).op
->>>>>>> 5745c55d
           (Quiver.Hom.unop_inj (by ext x; fin_cases x; rfl))
       exact congr_fun (s.w φ) x
     arrow_tgt := fun i ↦ by
       dsimp
       let φ : strArrowMk₂ (mkOfLe _ _ (Fin.castSucc_le_succ i)) ⟶
           strArrowMk₂ (⦋0⦌.const _ i.succ) :=
-<<<<<<< HEAD
         StructuredArrow.homMk (Hom.tr (δ 0)).op
-=======
-        StructuredArrow.homMk (SimplexCategory.δ 0).op
->>>>>>> 5745c55d
           (Quiver.Hom.unop_inj (by ext x; fin_cases x; rfl))
       exact congr_fun (s.w φ) x }
 
@@ -131,8 +123,6 @@
       congr
   | succ k hk =>
       intro i j hij hj hik
-<<<<<<< HEAD
-<<<<<<< HEAD
       let α := strArrowMk₂ (mkOfLeComp (n := n) ⟨i, by omega⟩ ⟨i + k, by omega⟩
           ⟨j, by omega⟩ (by simp) (by simp only [Fin.mk_le_mk]; omega))
       let α₀ := strArrowMk₂ (mkOfLe (n := n) ⟨i + k, by omega⟩ ⟨j, by omega⟩
@@ -140,29 +130,8 @@
       let α₁ := strArrowMk₂ (mkOfLe (n := n) ⟨i, by omega⟩ ⟨j, by omega⟩ hij)
       let α₂ := strArrowMk₂ (mkOfLe (n := n) ⟨i, by omega⟩ ⟨i + k, by omega⟩ (by simp))
       let β₀ : α ⟶ α₀ := StructuredArrow.homMk ((Hom.tr (mkOfSucc 1)).op) (Quiver.Hom.unop_inj
-=======
-      let α := strArrowMk₂ (mkOfLeComp (n := n) ⟨i, by cutsat⟩ ⟨i + k, by cutsat⟩
-          ⟨j, by cutsat⟩ (by simp) (by simp only [Fin.mk_le_mk]; cutsat))
-      let α₀ := strArrowMk₂ (mkOfLe (n := n) ⟨i + k, by cutsat⟩ ⟨j, by cutsat⟩
-        (by simp only [Fin.mk_le_mk]; cutsat))
-      let α₁ := strArrowMk₂ (mkOfLe (n := n) ⟨i, by cutsat⟩ ⟨j, by cutsat⟩ hij)
-      let α₂ := strArrowMk₂ (mkOfLe (n := n) ⟨i, by cutsat⟩ ⟨i + k, by cutsat⟩ (by simp))
-=======
-      let α := strArrowMk₂ (mkOfLeComp (n := n) ⟨i, by lia⟩ ⟨i + k, by lia⟩
-          ⟨j, by lia⟩ (by simp) (by simp only [Fin.mk_le_mk]; lia))
-      let α₀ := strArrowMk₂ (mkOfLe (n := n) ⟨i + k, by lia⟩ ⟨j, by lia⟩
-        (by simp only [Fin.mk_le_mk]; lia))
-      let α₁ := strArrowMk₂ (mkOfLe (n := n) ⟨i, by lia⟩ ⟨j, by lia⟩ hij)
-      let α₂ := strArrowMk₂ (mkOfLe (n := n) ⟨i, by lia⟩ ⟨i + k, by lia⟩ (by simp))
->>>>>>> 5745c55d
-      let β₀ : α ⟶ α₀ := StructuredArrow.homMk ((mkOfSucc 1).op) (Quiver.Hom.unop_inj
->>>>>>> origin/master
         (by ext x; fin_cases x <;> rfl))
-<<<<<<< HEAD
       let β₁ : α ⟶ α₁ := StructuredArrow.homMk ((Hom.tr (δ 1)).op) (Quiver.Hom.unop_inj
-=======
-      let β₁ : α ⟶ α₁ := StructuredArrow.homMk ((SimplexCategory.δ 1).op) (Quiver.Hom.unop_inj
->>>>>>> 5745c55d
         (by ext x; fin_cases x <;> rfl))
       let β₂ : α ⟶ α₂ := StructuredArrow.homMk ((Hom.tr (mkOfSucc 0)).op) (Quiver.Hom.unop_inj
         (by ext x; fin_cases x <;> rfl))
@@ -228,7 +197,7 @@
     · dsimp only [spineEquiv, Equiv.coe_fn_mk, spine_arrow]
       rw [← FunctorToTypes.map_comp_apply]
       let α : strArrowMk₂ f ⟶ strArrowMk₂ (mkOfSucc k ≫ f) :=
-        StructuredArrow.homMk (Hom.tr (mkOfSucc k)).op (by simp; rfl)
+        StructuredArrow.homMk (Hom.tr (mkOfSucc k)).op (by simp)
       exact (isPointwiseRightKanExtensionAt.fac_aux₃ _ _ _ _).trans (congr_fun (s.w α).symm x)
   uniq s m hm := by
     ext x
