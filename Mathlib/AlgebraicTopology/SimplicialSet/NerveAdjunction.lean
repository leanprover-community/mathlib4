/-
Copyright (c) 2024 Mario Carneiro and Emily Riehl. All rights reserved.
Released under Apache 2.0 license as described in the file LICENSE.
Authors: Mario Carneiro, Emily Riehl, Joël Riou
-/
module

public import Mathlib.AlgebraicTopology.SimplexCategory.MorphismProperty
public import Mathlib.AlgebraicTopology.SimplicialSet.HomotopyCat
public import Mathlib.CategoryTheory.Category.Cat.CartesianClosed
public import Mathlib.CategoryTheory.Monoidal.Closed.FunctorToTypes
public import Mathlib.CategoryTheory.Limits.Presheaf

/-!
# The adjunction between the nerve and the homotopy category functor

We define an adjunction `nerveAdjunction : hoFunctor ⊣ nerveFunctor` between the functor that
takes a simplicial set to its homotopy category and the functor that takes a category to its nerve.

Up to natural isomorphism, this is constructed as the composite of two other adjunctions,
namely `nerve₂Adj : hoFunctor₂ ⊣ nerveFunctor₂` between analogously-defined functors involving
the category of 2-truncated simplicial sets and `coskAdj 2 : truncation 2 ⊣ Truncated.cosk 2`. The
aforementioned natural isomorphism

`cosk₂Iso : nerveFunctor ≅ nerveFunctor₂ ⋙ Truncated.cosk 2`

exists because nerves of categories are 2-coskeletal.

We also prove that `nerveFunctor` is fully faithful, demonstrating that `nerveAdjunction` is
reflective. Since the category of simplicial sets is cocomplete, we conclude in
`Mathlib/CategoryTheory/Category/Cat/Colimit.lean` that the category of categories has colimits.

Finally we show that `hoFunctor : SSet.{u} ⥤ Cat.{u, u}` preserves finite cartesian products; note
that it fails to preserve infinite products.

-/

@[expose] public section

universe u

open CategoryTheory Nerve Simplicial SimplicialObject.Truncated
  SimplexCategory.Truncated Opposite Limits

namespace SSet

namespace Truncated

section liftOfStrictSegal
/-! The goal of this section is to define `SSet.Truncated.liftOfStrictSegal`
which allows to construct of morphism `X ⟶ Y` of `2`-truncated simplicial sets
from the data of maps on `0`- and `1`-simplices when `Y` is strict Segal.
-/

variable {n : ℕ} {X Y : Truncated.{u} 2} (f₀ : X _⦋0⦌₂ → Y _⦋0⦌₂) (f₁ : X _⦋1⦌₂ → Y _⦋1⦌₂)
  (hδ₁ : ∀ (x : X _⦋1⦌₂), f₀ (X.map (δ₂ 1).op x) = Y.map (δ₂ 1).op (f₁ x))
  (hδ₀ : ∀ (x : X _⦋1⦌₂), f₀ (X.map (δ₂ 0).op x) = Y.map (δ₂ 0).op (f₁ x))
  (H : ∀ (x : X _⦋2⦌₂) (y : Y _⦋2⦌₂), f₁ (X.map (δ₂ 2).op x) = Y.map (δ₂ 2).op y →
    f₁ (X.map (δ₂ 0).op x) = Y.map (δ₂ 0).op y →
      f₁ (X.map (δ₂ 1).op x) = Y.map (δ₂ 1).op y)
  (hσ : ∀ (x : X _⦋0⦌₂), f₁ (X.map (σ₂ 0).op x) = Y.map (σ₂ 0).op (f₀ x))
  (hY : Y.StrictSegal)

namespace liftOfStrictSegal

/-- Auxiliary definition for `SSet.Truncated.liftOfStrictSegal`. -/
def f₂ (x : X _⦋2⦌₂) : Y _⦋2⦌₂ :=
  (hY.spineEquiv 2).symm
    (.mk₂ (Y.spine 1 (by simp) (f₁ (X.map (δ₂ 2).op x)))
      (Y.spine 1 (by simp) (f₁ (X.map (δ₂ 0).op x))) (by
        simp only [spine_vertex]
        rw [← δ₂_one_eq_const, ← δ₂_zero_eq_const, ← hδ₁, ← hδ₀]
        simp only [← FunctorToTypes.map_comp_apply, ← op_comp, δ₂_zero_comp_δ₂_two]))

@[simp]
lemma spineEquiv_f₂_arrow_zero (x : X _⦋2⦌₂) :
    ((hY.spineEquiv 2) (f₂ f₀ f₁ hδ₁ hδ₀ hY x)).arrow 0 = f₁ (X.map (δ₂ 2).op x) := by
  simp [f₂]

@[simp]
lemma spineEquiv_f₂_arrow_one (x : X _⦋2⦌₂) :
    ((hY.spineEquiv 2) (f₂ f₀ f₁ hδ₁ hδ₀ hY x)).arrow 1 = f₁ (X.map (δ₂ 0).op x) := by
  simp [f₂]

lemma hδ'₀ (x : X _⦋2⦌₂) :
    f₁ (X.map (δ₂ 0).op x) = Y.map (δ₂ 0).op (f₂ f₀ f₁ hδ₁ hδ₀ hY x) := by
  simp [← spineEquiv_f₂_arrow_one f₀ f₁ hδ₁ hδ₀ hY, StrictSegal.spineEquiv,
    SimplexCategory.mkOfSucc_one_eq_δ]

lemma hδ'₂ (x : X _⦋2⦌₂) :
    f₁ (X.map (δ₂ 2).op x) = Y.map (δ₂ 2).op (f₂ f₀ f₁ hδ₁ hδ₀ hY x) := by
  simp [← spineEquiv_f₂_arrow_zero f₀ f₁ hδ₁ hδ₀ hY, StrictSegal.spineEquiv,
    SimplexCategory.mkOfSucc_zero_eq_δ]

include H in
lemma hδ'₁ (x : X _⦋2⦌₂) :
    f₁ (X.map (δ₂ 1).op x) = Y.map (δ₂ 1).op (f₂ f₀ f₁ hδ₁ hδ₀ hY x) :=
  H x (f₂ f₀ f₁ hδ₁ hδ₀ hY x) (hδ'₂ f₀ f₁ hδ₁ hδ₀ hY x) (hδ'₀ f₀ f₁ hδ₁ hδ₀ hY x)

include hσ in
lemma hσ'₀ (x : X _⦋1⦌₂) :
    f₂ f₀ f₁ hδ₁ hδ₀ hY (X.map (σ₂ 0).op x) = Y.map (σ₂ 0).op (f₁ x) := by
  apply (hY.spineEquiv 2).injective
  ext i
  fin_cases i
  · dsimp
    rw [spineEquiv_f₂_arrow_zero]
    dsimp [StrictSegal.spineEquiv]
    rw [← FunctorToTypes.map_comp_apply, ← op_comp, δ₂_two_comp_σ₂_zero, op_comp,
      FunctorToTypes.map_comp_apply, hσ, SimplexCategory.mkOfSucc_zero_eq_δ,
      ← FunctorToTypes.map_comp_apply, ← op_comp, δ₂_two_comp_σ₂_zero,
      op_comp, FunctorToTypes.map_comp_apply, hδ₁]
  · dsimp
    rw [spineEquiv_f₂_arrow_one]
    simp [StrictSegal.spineEquiv, SimplexCategory.mkOfSucc_one_eq_δ,
      ← FunctorToTypes.map_comp_apply, ← op_comp]

include hσ in
lemma hσ'₁ (x : X _⦋1⦌₂) :
    f₂ f₀ f₁ hδ₁ hδ₀ hY (X.map (σ₂ 1).op x) = Y.map (σ₂ 1).op (f₁ x) := by
  apply (hY.spineEquiv 2).injective
  ext i
  fin_cases i
  · dsimp
    rw [spineEquiv_f₂_arrow_zero]
    simp [StrictSegal.spineEquiv, SimplexCategory.mkOfSucc_zero_eq_δ,
      ← FunctorToTypes.map_comp_apply, ← op_comp]
  · dsimp
    rw [spineEquiv_f₂_arrow_one]
    dsimp [StrictSegal.spineEquiv]
    rw [← FunctorToTypes.map_comp_apply, ← op_comp, δ₂_zero_comp_σ₂_one, op_comp,
      FunctorToTypes.map_comp_apply, hσ, SimplexCategory.mkOfSucc_one_eq_δ,
      ← FunctorToTypes.map_comp_apply, ← op_comp, δ₂_zero_comp_σ₂_one,
      op_comp, FunctorToTypes.map_comp_apply, hδ₀]

/-- Auxiliary definition for `SSet.Truncated.liftOfStrictSegal`. -/
def app (n : (SimplexCategory.Truncated 2)ᵒᵖ) : X.obj n ⟶ Y.obj n := by
  obtain ⟨n, hn⟩ := n
  induction n using SimplexCategory.rec with | _ n
  match n with
  | 0 => exact f₀
  | 1 => exact f₁
  | 2 => exact f₂ f₀ f₁ hδ₁ hδ₀ hY

/-- The property of morphims in `SimplexCategory.Truncated 2` for
which `liftOfStrictSegal.app` is natural. -/
abbrev naturalityProperty : MorphismProperty (SimplexCategory.Truncated 2) :=
  (MorphismProperty.naturalityProperty (app f₀ f₁ hδ₁ hδ₀ hY)).unop

include H hσ in
lemma naturalityProperty_eq_top :
    naturalityProperty f₀ f₁ hδ₁ hδ₀ hY = ⊤ := by
  refine SimplexCategory.Truncated.morphismProperty_eq_top _
    (fun n hn i ↦ ?_) (fun n hn i ↦ ?_)
  · obtain _ | _ | n := n
    · fin_cases i
      · ext; apply hδ₀
      · ext; apply hδ₁
    · fin_cases i
      · ext; apply hδ'₀ f₀ f₁ hδ₁ hδ₀ hY
      · ext; apply hδ'₁ f₀ f₁ hδ₁ hδ₀ H hY
      · ext; apply hδ'₂ f₀ f₁ hδ₁ hδ₀ hY
    · cutsat
  · obtain _ | _ | n := n
    · fin_cases i
      ext; apply hσ
    · fin_cases i
      · ext; apply hσ'₀ f₀ f₁ hδ₁ hδ₀ hσ hY
      · ext; apply hσ'₁ f₀ f₁ hδ₁ hδ₀ hσ hY
    · cutsat

end liftOfStrictSegal

open liftOfStrictSegal in
/-- Constructor for morphisms `X ⟶ Y` between `2`-truncated simplicial sets from
the data of maps on `0`- and `1`-simplices when `Y` is strict Segal. -/
def liftOfStrictSegal : X ⟶ Y where
  app := liftOfStrictSegal.app f₀ f₁ hδ₁ hδ₀ hY
  naturality _ _ φ :=
    (liftOfStrictSegal.naturalityProperty_eq_top f₀ f₁ hδ₁ hδ₀ H hσ hY).symm.le
      φ.unop (by simp)

<<<<<<< HEAD
section
variable
  (hyp : ∀ φ, F.map (ev02₂ φ) = CategoryStruct.comp (obj := C) (F.map (ev01₂ φ)) (F.map (ev12₂ φ)))
include hyp

lemma toNerve₂.mk_naturality_δ1i (i : Fin 3) : toNerve₂.mk.naturalityProperty F (δ₂ i) := by
  ext x
  simp only [types_comp_apply]
  rw [toNerve₂.mk.app_one]
  unfold nerveFunctor₂ truncation SimplicialObject.truncation
  simp only [comp_obj, nerveFunctor_obj, Cat.of_α, whiskeringLeft_obj_obj, op_obj,
    nerve_obj, oneTruncation₂_obj, ReflQuiv.of_val, Nat.reduceAdd, mk.app_two,
    Functor.comp_map, op_map, Quiver.Hom.unop_op]
  unfold δ₂ inclusion
  simp only [ObjectProperty.ι_map]
  fin_cases i
  · simp only [Fin.zero_eta]
    change _ = (nerve C).δ 0 _
    rw [nerve.δ₀_mk₂_eq]
    fapply ReflPrefunctor.congr_mk₁_map
    · unfold ev1₂ ι1₂ δ₂
      simp only [← FunctorToTypes.map_comp_apply, ← op_comp]
      have := δ_comp_δ (n := 0) (i := 0) (j := 1) (by decide)
      dsimp at this
      exact congrFun (congrArg X.map (congrArg Quiver.Hom.op
        (InducedCategory.hom_ext this.symm))) x
    · unfold ev2₂ ι2₂ δ₂
      simp only [← FunctorToTypes.map_comp_apply, ← op_comp]
      have := δ_comp_δ (n := 0) (i := 0) (j := 0) (by decide)
      dsimp at this
      exact congrFun (congrArg X.map (congrArg Quiver.Hom.op
        (InducedCategory.hom_ext this.symm))) x
    · aesop
  · simp only [Fin.mk_one]
    change _ = (nerve C).δ 1 _
    rw [nerve.δ₁_mk₂_eq]
    rw [← hyp]
    fapply ReflPrefunctor.congr_mk₁_map
    · unfold ev0₂ ι0₂ δ₂
      simp [← FunctorToTypes.map_comp_apply, ← op_comp]
    · unfold ev2₂ ι2₂ δ₂
      simp [← FunctorToTypes.map_comp_apply, ← op_comp]
    · aesop
  · simp only [Fin.reduceFinMk]
    change _ = (nerve C).δ 2 _
    rw [nerve.δ₂_mk₂_eq]
    fapply ReflPrefunctor.congr_mk₁_map
    · unfold ev0₂ ι0₂ δ₂
      simp only [← FunctorToTypes.map_comp_apply, ← op_comp]
      have := δ_comp_δ (n := 0) (i := 1) (j := 1) (by decide)
      dsimp at this
      exact congrFun (congrArg X.map (congrArg Quiver.Hom.op
        (InducedCategory.hom_ext this))) x
    · unfold ev1₂ ι1₂ δ₂
      simp [← FunctorToTypes.map_comp_apply, ← op_comp]
    · aesop

lemma toNerve₂.mk_naturality_σ1i (i : Fin 2) : toNerve₂.mk.naturalityProperty F (σ₂ i) := by
  apply (cancel_mono (nerve₂.seagull _)).1
  simp only [nerve₂.seagull, prod.comp_lift, assoc]
  congr 1 <;> rw [← map_comp, ← op_comp]
  · unfold δ2₂
    rw [← toNerve₂.mk_naturality_δ1i F hyp, ← assoc, ← map_comp, ← op_comp]
    change toNerve₂.mk.naturalityProperty F (δ₂ 2 ≫ σ₂ i)
    fin_cases i
    · dsimp only [Fin.zero_eta]
      rw [δ₂_two_comp_σ₂_zero]
      exact (toNerve₂.mk.naturalityProperty F).comp_mem _ _
        (toNerve₂.mk_naturality_σ00 F) (toNerve₂.mk_naturality_δ0i F _)
    · dsimp only [Fin.mk_one]
      rw [δ₂_two_comp_σ₂_one]
      exact (toNerve₂.mk.naturalityProperty F).id_mem _
  · unfold δ0₂
    rw [← toNerve₂.mk_naturality_δ1i F hyp, ← assoc, ← map_comp, ← op_comp]
    change toNerve₂.mk.naturalityProperty F (δ₂ 0 ≫ σ₂ i)
    fin_cases i <;> dsimp only [Fin.zero_eta, Fin.isValue, Fin.mk_one]
    · rw [δ₂_zero_comp_σ₂_zero]
      exact (toNerve₂.mk.naturalityProperty F).id_mem _
    · rw [δ₂_zero_comp_σ₂_one]
      exact (toNerve₂.mk.naturalityProperty F).comp_mem _ _
        (toNerve₂.mk_naturality_σ00 F) (toNerve₂.mk_naturality_δ0i F _)

/-- A proof that the components defined by `toNerve₂.mk.app` are natural. -/
theorem toNerve₂.mk_naturality : toNerve₂.mk.naturalityProperty F = ⊤ :=
  Truncated.morphismProperty_eq_top (toNerve₂.mk.naturalityProperty F)
    (fun
      | 0, _, _ => toNerve₂.mk_naturality_δ0i F _
      | 1, _, _ => toNerve₂.mk_naturality_δ1i F hyp _)
    (fun
      | 0, _, 0 => toNerve₂.mk_naturality_σ00 F
      | 1, _, _ => toNerve₂.mk_naturality_σ1i F hyp _)

/-- The morphism `X ⟶ nerveFunctor₂.obj (Cat.of C)` of 2-truncated simplicial sets that is
constructed from a refl prefunctor `F : SSet.oneTruncation₂.obj X ⟶ ReflQuiv.of C` assuming
`∀ (φ : : X _⦋2⦌₂), F.map (ev02₂ φ) = F.map (ev01₂ φ) ≫ F.map (ev12₂ φ)`. -/
@[simps!]
def toNerve₂.mk : X ⟶ nerveFunctor₂.obj (Cat.of C) where
  app n := toNerve₂.mk.app F n.unop
  naturality _ _ f := MorphismProperty.of_eq_top (toNerve₂.mk_naturality F hyp) f.unop
=======
@[simp]
lemma liftOfStrictSegal_app_0 :
    (liftOfStrictSegal f₀ f₁ hδ₁ hδ₀ H hσ hY).app (op ⦋0⦌₂) = f₀ := rfl
>>>>>>> 5745c55d

@[simp]
lemma liftOfStrictSegal_app_1 :
    (liftOfStrictSegal f₀ f₁ hδ₁ hδ₀ H hσ hY).app (op ⦋1⦌₂) = f₁ := rfl

end liftOfStrictSegal

namespace HomotopyCategory

variable {X : Truncated.{u} 2} {C D : Type u} [SmallCategory C] [SmallCategory D]

<<<<<<< HEAD
/-- An equality between maps into the 2-truncated nerve is detected by an equality between their
underlying refl prefunctors. -/
theorem toNerve₂.ext (F G : X ⟶ nerveFunctor₂.obj (Cat.of C))
    (hyp : SSet.oneTruncation₂.map F = SSet.oneTruncation₂.map G) : F = G := by
  have eq₀ (x : X _⦋0⦌₂) : F.app (op ⦋0⦌₂) x = G.app (op ⦋0⦌₂) x := congr(($hyp).obj x)
  have eq₁ (x : X _⦋1⦌₂) : F.app (op ⦋1⦌₂) x = G.app (op ⦋1⦌₂) x :=
    congr((($hyp).map ⟨x, rfl, rfl⟩).1)
  ext ⟨⟨n, hn⟩⟩ x
  induction n using SimplexCategory.rec with | _ n
  match n with
  | 0 => apply eq₀
  | 1 => apply eq₁
  | 2 =>
    apply Functor.hext (fun i : Fin 3 => ?_) (fun (i j : Fin 3) k => ?_)
    · let pt : ⦋0⦌₂ ⟶ ⦋2⦌₂ := Hom.tr (SimplexCategory.const _ ⦋2⦌ i)
      refine congr(($(F.naturality pt.op) x).obj 0).symm.trans ?_
      refine .trans ?_ congr(($(G.naturality pt.op) x).obj 0)
      exact congr($(eq₀ _).obj 0)
    · let ar : ⦋1⦌₂ ⟶ ⦋2⦌₂ := Hom.tr (mkOfLe _ _ k.le)
      have h1 := congr_arg_heq (fun x => x.map' 0 1) (congr_fun (F.naturality (op ar)) x)
      have h2 := congr_arg_heq (fun x => x.map' 0 1) (congr_fun (G.naturality (op ar)) x)
      exact h1.symm.trans <| .trans (congr_arg_heq (fun x => x.map' 0 1) (eq₁ _)) h2

/-- The components of the 2-truncated nerve adjunction unit. -/
def nerve₂Adj.unit.app (X : SSet.Truncated.{u} 2) :
    X ⟶ nerveFunctor₂.obj (hoFunctor₂.obj X) := by
  fapply toNerve₂.mk' (C := hoFunctor₂.obj X)
  · exact (ReflQuiv.adj.{u}.unit.app (SSet.oneTruncation₂.obj X) ⋙rq
      (SSet.Truncated.HomotopyCategory.quotientFunctor X).toReflPrefunctor ⋙rq
      (OneTruncation₂.ofNerve₂.natIso).inv.app (hoFunctor₂.obj X))
  · exact fun φ ↦ Quotient.sound _ (HoRel₂.mk φ)

theorem nerve₂Adj.unit.map_app_eq (X : SSet.Truncated.{u} 2) :
    SSet.oneTruncation₂.map (nerve₂Adj.unit.app X) =
    ReflQuiv.adj.{u}.unit.app (SSet.oneTruncation₂.obj X) ⋙rq
    (SSet.Truncated.HomotopyCategory.quotientFunctor X).toReflPrefunctor ⋙rq
    (OneTruncation₂.ofNerve₂.natIso).inv.app (hoFunctor₂.obj X) := by
  apply oneTruncation₂_toNerve₂Mk'
=======
/-- Given a `2`-truncated simplicial set `X` and a category `C`,
this is the functor `X.HomotopyCategory ⥤ C` corresponding to
a morphism `X ⟶ (truncation 2).obj (nerve C)`. -/
def descOfTruncation (φ : X ⟶ (truncation 2).obj (nerve C)) :
    X.HomotopyCategory ⥤ C :=
  lift (fun x ↦ nerveEquiv (φ.app _ x)) (fun e ↦ nerve.homEquiv (e.map φ))
    (fun x ↦ by simpa using nerve.homEquiv_id (φ.app _ x))
      (fun h ↦ nerve.homEquiv_comp (h.map φ))

@[simp]
lemma descOfTruncation_obj_mk (φ : X ⟶ (truncation 2).obj (nerve C)) (x : X _⦋0⦌₂) :
    (descOfTruncation φ).obj (mk x) = nerveEquiv (φ.app _ x) := rfl

@[simp]
lemma descOfTruncation_map_homMk (φ : X ⟶ (truncation 2).obj (nerve C))
    {x₀ x₁ : X _⦋0⦌₂} (e : Edge x₀ x₁) :
    (descOfTruncation φ).map (homMk e) = nerve.homEquiv (e.map φ) :=
  Category.id_comp _

lemma descOfTruncation_comp {X' : Truncated.{u} 2} (ψ : X ⟶ X')
    (φ : X' ⟶ (truncation 2).obj (nerve C)) :
    descOfTruncation (ψ ≫ φ) = mapHomotopyCategory ψ ⋙ descOfTruncation φ :=
  functor_ext (fun _ ↦ by simp) (by cat_disch)

/-- Given a `2`-truncated simplicial set `X` and a category `C`,
this is the morphism `X ⟶ (truncation 2).obj (nerve C)` corresponding
to a functor `X.HomotopyCategory ⥤ C`. -/
def homToNerveMk (F : X.HomotopyCategory ⥤ C) : X ⟶ (truncation 2).obj (nerve C) :=
  liftOfStrictSegal (fun x ↦ nerveEquiv.symm (F.obj (mk x)))
    (fun f ↦ ComposableArrows.mk₁ (F.map (homMk (Truncated.Edge.mk' f))))
    (fun f ↦ ComposableArrows.ext₀ rfl)
    (fun f ↦ ComposableArrows.ext₀ rfl)
    (fun x y h₂ h₀ ↦ by
      have h' {a b : X _⦋0⦌₂} (e : Edge a b) :
          ComposableArrows.mk₁ (F.map (homMk (Edge.mk' e.edge))) =
            ComposableArrows.mk₁ (F.map (homMk e)) :=
        ComposableArrows.arrowEquiv.injective
          (congr_arg F.mapArrow.obj (congr_arrowMk_homMk (Edge.mk' e.edge) e rfl))
      obtain ⟨x₀, x₁, x₂, e₀₁, e₁₂, e₀₂, h, rfl⟩ := Edge.CompStruct.exists_of_simplex x
      dsimp at h₀ h₂ ⊢
      have : ComposableArrows.mk₂ (F.map (homMk e₀₁)) (F.map (homMk e₁₂)) = y := by
        rw [h.d₂, h'] at h₂
        rw [h.d₀, h'] at h₀
        refine (spine_bijective (X := (truncation 2).obj (nerve C)) _ _).injective ?_
        ext i
        fin_cases i
        · dsimp
          simp only [SimplexCategory.mkOfSucc_zero_eq_δ, ← h₂]
          apply nerve.δ₂_mk₂_eq
        · dsimp
          simp only [SimplexCategory.mkOfSucc_one_eq_δ, ← h₀]
          apply nerve.δ₀_mk₂_eq
      rw [h.d₁, ← this]
      have := (nerve.δ₁_mk₂_eq (F.map (homMk e₀₁)) (F.map (homMk e₁₂))).symm
      rwa [← Functor.map_comp, homMk_comp_homMk h, ← h'] at this)
    (fun x ↦ ComposableArrows.arrowEquiv.injective
      ((congr_arg F.mapArrow.obj
        (congr_arrowMk_homMk (Edge.mk' (X.map (σ₂ 0).op x)) (Edge.id x) rfl)).trans (by aesop)))
    ((Nerve.strictSegal C).truncation 1)

@[simp]
lemma homToNerveMk_app_zero (F : X.HomotopyCategory ⥤ C) (x : X _⦋0⦌₂) :
    (homToNerveMk F).app _ x = nerveEquiv.symm (F.obj (mk x)) := rfl

lemma homToNerveMk_app_one (F : X.HomotopyCategory ⥤ C) (f : X _⦋1⦌₂) :
    (homToNerveMk F).app _ f =
      ComposableArrows.mk₁ (F.map (homMk (Truncated.Edge.mk' f))) :=
  rfl

@[simp]
lemma homToNerveMk_app_edge (F : X.HomotopyCategory ⥤ C) {x y : X _⦋0⦌₂} (e : Edge x y) :
    (homToNerveMk F).app _ e.edge =
      ComposableArrows.mk₁ (F.map (homMk e)) := by
  rw [homToNerveMk_app_one]
  exact ComposableArrows.arrowEquiv.injective
    (congr_arg F.mapArrow.obj (congr_arrowMk_homMk (Edge.mk' e.edge) e rfl))

/-- Given a `2`-truncated simplicial set `X` and a category `C`,
this is the bijection between morphism `X.HomotopyCategory ⥤ C`
and `X ⟶ (truncation 2).obj (nerve C)` which is part of the adjunction
`SSet.Truncated.nerve₂Adj`. -/
def functorEquiv :
    (X.HomotopyCategory ⥤ C) ≃ (X ⟶ (truncation 2).obj (nerve C)) where
  toFun := homToNerveMk
  invFun := descOfTruncation
  left_inv F :=
    functor_ext (fun x ↦ by simp) (fun x y f ↦ by
      dsimp
      simp only [Category.comp_id, Category.id_comp, descOfTruncation_map_homMk,
        homToNerveMk_app_zero]
      exact nerve.homEquiv.symm.injective (Edge.ext (by cat_disch)))
  right_inv φ :=
    IsStrictSegal.hom_ext (fun s ↦ by
      obtain ⟨x₀, x₁, f, rfl⟩ := Edge.exists_of_simplex s
      dsimp [nerve.homEquiv]
      simp only [homToNerveMk_app_edge, descOfTruncation_obj_mk,
        descOfTruncation_map_homMk]
      refine ComposableArrows.ext₁ ?_ ?_ rfl
      · dsimp [nerveEquiv, ComposableArrows.right]
        simp only [← f.src_eq, FunctorToTypes.naturality]
        rfl
      · dsimp [nerveEquiv, ComposableArrows.right]
        simp only [← f.tgt_eq, FunctorToTypes.naturality]
        rfl)
>>>>>>> 5745c55d

@[reassoc]
lemma homToNerveMk_comp {D : Type u} [SmallCategory D]
    (F : X.HomotopyCategory ⥤ C) (G : C ⥤ D) :
    homToNerveMk (F ⋙ G) = homToNerveMk F ≫ (truncation 2).map (nerveMap G) :=
  IsStrictSegal.hom_ext (fun s ↦ by
    obtain ⟨x₀, x₁, f, rfl⟩ := Edge.exists_of_simplex s
    dsimp
    simp only [homToNerveMk_app_edge, Functor.comp_obj, Functor.comp_map]
    exact ComposableArrows.ext₁ rfl rfl (by aesop))

end HomotopyCategory

/-- The adjunction between the 2-truncated homotopy category functor
and the 2-truncated nerve functor. -/
def nerve₂Adj : hoFunctor₂.{u} ⊣ nerveFunctor₂ :=
  Adjunction.mkOfHomEquiv
    { homEquiv _ _ := HomotopyCategory.functorEquiv
      homEquiv_naturality_left_symm _ _ := HomotopyCategory.descOfTruncation_comp _ _
      homEquiv_naturality_right _ _ := HomotopyCategory.homToNerveMk_comp _ _ }

end Truncated

end SSet

namespace CategoryTheory

namespace nerve

variable {C D : Type u} [SmallCategory C] [SmallCategory D]

/-- The functor `C ⥤ D` that is reconstructed for a morphism
between the `2`-truncated nerves. -/
@[simps]
def functorOfNerveMap (φ : nerveFunctor₂.obj (.of C) ⟶ nerveFunctor₂.obj (.of D)) :
    C ⥤ D where
  obj x := nerveEquiv (φ.app (op ⟨⦋0⦌, by simp⟩) (nerveEquiv.symm x))
  map f := nerve.homEquiv ((nerve.edgeMk f).toTruncated.map φ)
  map_id x := by
    rw [edgeMk_id, SSet.Edge.toTruncated_id, SSet.Truncated.Edge.map_id]
    exact nerve.homEquiv_id _
  map_comp f g := by
    obtain ⟨h⟩ := (nerve.nonempty_compStruct_iff f g (f ≫ g)).2 rfl
    exact (nerve.homEquiv_comp (h.toTruncated.map φ)).symm

lemma nerveFunctor₂_map_functorOfNerveMap
    (φ : nerveFunctor₂.obj (.of C) ⟶ nerveFunctor₂.obj (.of D)) :
    nerveFunctor₂.map (functorOfNerveMap φ) = φ :=
  SSet.Truncated.IsStrictSegal.hom_ext (fun f ↦ by
    obtain ⟨x, y, f, rfl⟩ := ComposableArrows.mk₁_surjective f
    exact (nerveMap_app_mk₁ _ _).trans ((nerve.mk₁_homEquiv_apply _).trans
      (ComposableArrows.mk₁_hom _)))

lemma functorOfNerveMap_nerveFunctor₂_map (F : C ⥤ D) :
    functorOfNerveMap ((SSet.truncation 2).map (nerveMap F)) = F :=
  Functor.ext (fun x ↦ by cat_disch)
    (fun x y f ↦ by
      dsimp
      simpa only [Category.comp_id, Category.id_comp] using
        nerve.homEquiv_edgeMk_map_nerveMap f F)

/-- The `2`-truncated nerve functor is fully faithful. -/
def fullyFaithfulNerveFunctor₂ : nerveFunctor₂.{u, u}.FullyFaithful where
  preimage φ := functorOfNerveMap φ
  map_preimage _ := nerveFunctor₂_map_functorOfNerveMap _
  preimage_map _ := functorOfNerveMap_nerveFunctor₂_map _

instance : nerveFunctor₂.{u, u}.Faithful :=
  (fullyFaithfulNerveFunctor₂).faithful

instance : nerveFunctor₂.{u, u}.Full :=
  (fullyFaithfulNerveFunctor₂).full

instance : Reflective nerveFunctor₂.{u, u} := Reflective.mk _ SSet.Truncated.nerve₂Adj

end nerve

open SSet

/-- The adjunction between the nerve functor and the homotopy category functor is, up to
isomorphism, the composite of the adjunctions `SSet.coskAdj 2` and `nerve₂Adj`. -/
noncomputable def nerveAdjunction : hoFunctor ⊣ nerveFunctor :=
  Adjunction.ofNatIsoRight ((SSet.coskAdj 2).comp Truncated.nerve₂Adj) Nerve.cosk₂Iso.symm


/-- Repleteness exists for full and faithful functors but not fully faithful functors, which is
why we do this inefficiently. -/
instance nerveFunctor.faithful : nerveFunctor.{u, u}.Faithful :=
  Functor.Faithful.of_iso Nerve.cosk₂Iso.symm

instance nerveFunctor.full : nerveFunctor.{u, u}.Full :=
  Functor.Full.of_iso Nerve.cosk₂Iso.symm

/-- The nerve functor is both full and faithful and thus is fully faithful. -/
noncomputable def nerveFunctor.fullyfaithful : nerveFunctor.FullyFaithful :=
  Functor.FullyFaithful.ofFullyFaithful _

instance nerveAdjunction.isIso_counit : IsIso nerveAdjunction.counit :=
  Adjunction.counit_isIso_of_R_fully_faithful _

/-- The counit map of `nerveAdjunction` is an isomorphism since the nerve functor is fully
faithful. -/
noncomputable def nerveFunctorCompHoFunctorIso : nerveFunctor.{u, u} ⋙ hoFunctor ≅ 𝟭 Cat :=
  asIso (nerveAdjunction.counit)

noncomputable instance : Reflective nerveFunctor where
  L := hoFunctor
  adj := nerveAdjunction

section

instance (C D : Type u) [Category.{u} C] [Category.{u} D] :
    IsIso (prodComparison (nerveFunctor ⋙ hoFunctor ⋙ nerveFunctor)
      (Cat.of C) (Cat.of D)) := by
  let iso : nerveFunctor ⋙ hoFunctor ⋙ nerveFunctor ≅ nerveFunctor :=
    (nerveFunctor.associator hoFunctor nerveFunctor).symm ≪≫
      Functor.isoWhiskerRight nerveFunctorCompHoFunctorIso nerveFunctor ≪≫
        nerveFunctor.leftUnitor
  exact IsIso.of_isIso_fac_right (prodComparison_natural_of_natTrans iso.hom).symm

namespace hoFunctor

instance : hoFunctor.IsLeftAdjoint := nerveAdjunction.isLeftAdjoint

instance (C D : Type u) [Category.{u} C] [Category.{u} D] :
    IsIso (prodComparison hoFunctor (nerve C) (nerve D)) := by
  have : IsIso (nerveFunctor.map (prodComparison hoFunctor (nerve C) (nerve D))) := by
    have : IsIso (prodComparison (hoFunctor ⋙ nerveFunctor) (nerve C) (nerve D)) :=
      IsIso.of_isIso_fac_left
        (prodComparison_comp nerveFunctor (hoFunctor ⋙ nerveFunctor)
          (A := Cat.of C) (B := Cat.of D)).symm
    exact IsIso.of_isIso_fac_right (prodComparison_comp hoFunctor nerveFunctor).symm
  exact isIso_of_fully_faithful nerveFunctor _

instance isIso_prodComparison_stdSimplex.{w} (n m : ℕ) :
    IsIso (prodComparison hoFunctor (Δ[n] : SSet.{w}) Δ[m]) :=
  IsIso.of_isIso_fac_right (prodComparison_natural
    hoFunctor (stdSimplex.isoNerve n).hom (stdSimplex.isoNerve m).hom).symm

lemma isIso_prodComparison_of_stdSimplex {D : SSet.{u}} (X : SSet.{u})
    (H : ∀ m, IsIso (prodComparison hoFunctor D Δ[m])) :
    IsIso (prodComparison hoFunctor D X) := by
  have : IsIso (Functor.whiskerLeft (CostructuredArrow.proj uliftYoneda X ⋙ uliftYoneda)
      (prodComparisonNatTrans hoFunctor.{u} D)) := by
    rw [NatTrans.isIso_iff_isIso_app]
    exact fun x ↦ H (x.left).len
  exact isIso_app_coconePt_of_preservesColimit _ (prodComparisonNatTrans hoFunctor _) _
    (Presheaf.isColimitTautologicalCocone' X)

instance isIso_prodComparison (X Y : SSet) :
    IsIso (prodComparison hoFunctor X Y) := isIso_prodComparison_of_stdSimplex _ fun m ↦ by
  convert_to IsIso (hoFunctor.map (prod.braiding _ _).hom ≫
    prodComparison hoFunctor Δ[m] X ≫ (prod.braiding _ _).hom)
  · ext <;> simp [← Functor.map_comp]
  suffices IsIso (prodComparison hoFunctor Δ[m] X) by infer_instance
  exact isIso_prodComparison_of_stdSimplex _ (isIso_prodComparison_stdSimplex _)

/-- The functor `hoFunctor : SSet ⥤ Cat` preserves binary products of simplicial sets `X` and
`Y`. -/
instance preservesBinaryProduct (X Y : SSet) :
    PreservesLimit (pair X Y) hoFunctor :=
  PreservesLimitPair.of_iso_prod_comparison hoFunctor X Y

/-- The functor `hoFunctor : SSet ⥤ Cat` preserves limits of functors out of
`Discrete WalkingPair`. -/
instance preservesBinaryProducts :
    PreservesLimitsOfShape (Discrete WalkingPair) hoFunctor where
  preservesLimit {F} := preservesLimit_of_iso_diagram hoFunctor (diagramIsoPair F).symm

/-- The functor `hoFunctor : SSet ⥤ Cat` preserves finite products of simplicial sets. -/
instance preservesFiniteProducts : PreservesFiniteProducts hoFunctor :=
  PreservesFiniteProducts.of_preserves_binary_and_terminal _

/-- The homotopy category functor `hoFunctor : SSet.{u} ⥤ Cat.{u, u}` is (cartesian) monoidal. -/
noncomputable instance Monoidal : hoFunctor.Monoidal :=
  .ofChosenFiniteProducts hoFunctor

open MonoidalCategory

/-- An equivalence between the vertices of a simplicial set `X` and the
objects of `hoFunctor.obj X`. -/
def unitHomEquiv (X : SSet.{u}) :
    (𝟙_ SSet ⟶ X) ≃ Cat.chosenTerminal ⥤ hoFunctor.obj X :=
  (SSet.unitHomEquiv X).trans <|
    (hoFunctor.obj.equiv.{u} X).symm.trans Cat.fromChosenTerminalEquiv.symm

theorem unitHomEquiv_eq (X : SSet.{u}) (x : 𝟙_ SSet ⟶ X) :
    hoFunctor.unitHomEquiv X x = Functor.LaxMonoidal.ε hoFunctor ≫ hoFunctor.map x := by
  simp only [Cat.of_α, unitHomEquiv, Equiv.trans_apply,
    Functor.CoreMonoidal.toMonoidal_toLaxMonoidal]
  rw [Equiv.symm_apply_eq, ← Equiv.eq_symm_apply]
  rfl

end hoFunctor

end

end CategoryTheory<|MERGE_RESOLUTION|>--- conflicted
+++ resolved
@@ -180,111 +180,9 @@
     (liftOfStrictSegal.naturalityProperty_eq_top f₀ f₁ hδ₁ hδ₀ H hσ hY).symm.le
       φ.unop (by simp)
 
-<<<<<<< HEAD
-section
-variable
-  (hyp : ∀ φ, F.map (ev02₂ φ) = CategoryStruct.comp (obj := C) (F.map (ev01₂ φ)) (F.map (ev12₂ φ)))
-include hyp
-
-lemma toNerve₂.mk_naturality_δ1i (i : Fin 3) : toNerve₂.mk.naturalityProperty F (δ₂ i) := by
-  ext x
-  simp only [types_comp_apply]
-  rw [toNerve₂.mk.app_one]
-  unfold nerveFunctor₂ truncation SimplicialObject.truncation
-  simp only [comp_obj, nerveFunctor_obj, Cat.of_α, whiskeringLeft_obj_obj, op_obj,
-    nerve_obj, oneTruncation₂_obj, ReflQuiv.of_val, Nat.reduceAdd, mk.app_two,
-    Functor.comp_map, op_map, Quiver.Hom.unop_op]
-  unfold δ₂ inclusion
-  simp only [ObjectProperty.ι_map]
-  fin_cases i
-  · simp only [Fin.zero_eta]
-    change _ = (nerve C).δ 0 _
-    rw [nerve.δ₀_mk₂_eq]
-    fapply ReflPrefunctor.congr_mk₁_map
-    · unfold ev1₂ ι1₂ δ₂
-      simp only [← FunctorToTypes.map_comp_apply, ← op_comp]
-      have := δ_comp_δ (n := 0) (i := 0) (j := 1) (by decide)
-      dsimp at this
-      exact congrFun (congrArg X.map (congrArg Quiver.Hom.op
-        (InducedCategory.hom_ext this.symm))) x
-    · unfold ev2₂ ι2₂ δ₂
-      simp only [← FunctorToTypes.map_comp_apply, ← op_comp]
-      have := δ_comp_δ (n := 0) (i := 0) (j := 0) (by decide)
-      dsimp at this
-      exact congrFun (congrArg X.map (congrArg Quiver.Hom.op
-        (InducedCategory.hom_ext this.symm))) x
-    · aesop
-  · simp only [Fin.mk_one]
-    change _ = (nerve C).δ 1 _
-    rw [nerve.δ₁_mk₂_eq]
-    rw [← hyp]
-    fapply ReflPrefunctor.congr_mk₁_map
-    · unfold ev0₂ ι0₂ δ₂
-      simp [← FunctorToTypes.map_comp_apply, ← op_comp]
-    · unfold ev2₂ ι2₂ δ₂
-      simp [← FunctorToTypes.map_comp_apply, ← op_comp]
-    · aesop
-  · simp only [Fin.reduceFinMk]
-    change _ = (nerve C).δ 2 _
-    rw [nerve.δ₂_mk₂_eq]
-    fapply ReflPrefunctor.congr_mk₁_map
-    · unfold ev0₂ ι0₂ δ₂
-      simp only [← FunctorToTypes.map_comp_apply, ← op_comp]
-      have := δ_comp_δ (n := 0) (i := 1) (j := 1) (by decide)
-      dsimp at this
-      exact congrFun (congrArg X.map (congrArg Quiver.Hom.op
-        (InducedCategory.hom_ext this))) x
-    · unfold ev1₂ ι1₂ δ₂
-      simp [← FunctorToTypes.map_comp_apply, ← op_comp]
-    · aesop
-
-lemma toNerve₂.mk_naturality_σ1i (i : Fin 2) : toNerve₂.mk.naturalityProperty F (σ₂ i) := by
-  apply (cancel_mono (nerve₂.seagull _)).1
-  simp only [nerve₂.seagull, prod.comp_lift, assoc]
-  congr 1 <;> rw [← map_comp, ← op_comp]
-  · unfold δ2₂
-    rw [← toNerve₂.mk_naturality_δ1i F hyp, ← assoc, ← map_comp, ← op_comp]
-    change toNerve₂.mk.naturalityProperty F (δ₂ 2 ≫ σ₂ i)
-    fin_cases i
-    · dsimp only [Fin.zero_eta]
-      rw [δ₂_two_comp_σ₂_zero]
-      exact (toNerve₂.mk.naturalityProperty F).comp_mem _ _
-        (toNerve₂.mk_naturality_σ00 F) (toNerve₂.mk_naturality_δ0i F _)
-    · dsimp only [Fin.mk_one]
-      rw [δ₂_two_comp_σ₂_one]
-      exact (toNerve₂.mk.naturalityProperty F).id_mem _
-  · unfold δ0₂
-    rw [← toNerve₂.mk_naturality_δ1i F hyp, ← assoc, ← map_comp, ← op_comp]
-    change toNerve₂.mk.naturalityProperty F (δ₂ 0 ≫ σ₂ i)
-    fin_cases i <;> dsimp only [Fin.zero_eta, Fin.isValue, Fin.mk_one]
-    · rw [δ₂_zero_comp_σ₂_zero]
-      exact (toNerve₂.mk.naturalityProperty F).id_mem _
-    · rw [δ₂_zero_comp_σ₂_one]
-      exact (toNerve₂.mk.naturalityProperty F).comp_mem _ _
-        (toNerve₂.mk_naturality_σ00 F) (toNerve₂.mk_naturality_δ0i F _)
-
-/-- A proof that the components defined by `toNerve₂.mk.app` are natural. -/
-theorem toNerve₂.mk_naturality : toNerve₂.mk.naturalityProperty F = ⊤ :=
-  Truncated.morphismProperty_eq_top (toNerve₂.mk.naturalityProperty F)
-    (fun
-      | 0, _, _ => toNerve₂.mk_naturality_δ0i F _
-      | 1, _, _ => toNerve₂.mk_naturality_δ1i F hyp _)
-    (fun
-      | 0, _, 0 => toNerve₂.mk_naturality_σ00 F
-      | 1, _, _ => toNerve₂.mk_naturality_σ1i F hyp _)
-
-/-- The morphism `X ⟶ nerveFunctor₂.obj (Cat.of C)` of 2-truncated simplicial sets that is
-constructed from a refl prefunctor `F : SSet.oneTruncation₂.obj X ⟶ ReflQuiv.of C` assuming
-`∀ (φ : : X _⦋2⦌₂), F.map (ev02₂ φ) = F.map (ev01₂ φ) ≫ F.map (ev12₂ φ)`. -/
-@[simps!]
-def toNerve₂.mk : X ⟶ nerveFunctor₂.obj (Cat.of C) where
-  app n := toNerve₂.mk.app F n.unop
-  naturality _ _ f := MorphismProperty.of_eq_top (toNerve₂.mk_naturality F hyp) f.unop
-=======
 @[simp]
 lemma liftOfStrictSegal_app_0 :
     (liftOfStrictSegal f₀ f₁ hδ₁ hδ₀ H hσ hY).app (op ⦋0⦌₂) = f₀ := rfl
->>>>>>> 5745c55d
 
 @[simp]
 lemma liftOfStrictSegal_app_1 :
@@ -296,46 +194,6 @@
 
 variable {X : Truncated.{u} 2} {C D : Type u} [SmallCategory C] [SmallCategory D]
 
-<<<<<<< HEAD
-/-- An equality between maps into the 2-truncated nerve is detected by an equality between their
-underlying refl prefunctors. -/
-theorem toNerve₂.ext (F G : X ⟶ nerveFunctor₂.obj (Cat.of C))
-    (hyp : SSet.oneTruncation₂.map F = SSet.oneTruncation₂.map G) : F = G := by
-  have eq₀ (x : X _⦋0⦌₂) : F.app (op ⦋0⦌₂) x = G.app (op ⦋0⦌₂) x := congr(($hyp).obj x)
-  have eq₁ (x : X _⦋1⦌₂) : F.app (op ⦋1⦌₂) x = G.app (op ⦋1⦌₂) x :=
-    congr((($hyp).map ⟨x, rfl, rfl⟩).1)
-  ext ⟨⟨n, hn⟩⟩ x
-  induction n using SimplexCategory.rec with | _ n
-  match n with
-  | 0 => apply eq₀
-  | 1 => apply eq₁
-  | 2 =>
-    apply Functor.hext (fun i : Fin 3 => ?_) (fun (i j : Fin 3) k => ?_)
-    · let pt : ⦋0⦌₂ ⟶ ⦋2⦌₂ := Hom.tr (SimplexCategory.const _ ⦋2⦌ i)
-      refine congr(($(F.naturality pt.op) x).obj 0).symm.trans ?_
-      refine .trans ?_ congr(($(G.naturality pt.op) x).obj 0)
-      exact congr($(eq₀ _).obj 0)
-    · let ar : ⦋1⦌₂ ⟶ ⦋2⦌₂ := Hom.tr (mkOfLe _ _ k.le)
-      have h1 := congr_arg_heq (fun x => x.map' 0 1) (congr_fun (F.naturality (op ar)) x)
-      have h2 := congr_arg_heq (fun x => x.map' 0 1) (congr_fun (G.naturality (op ar)) x)
-      exact h1.symm.trans <| .trans (congr_arg_heq (fun x => x.map' 0 1) (eq₁ _)) h2
-
-/-- The components of the 2-truncated nerve adjunction unit. -/
-def nerve₂Adj.unit.app (X : SSet.Truncated.{u} 2) :
-    X ⟶ nerveFunctor₂.obj (hoFunctor₂.obj X) := by
-  fapply toNerve₂.mk' (C := hoFunctor₂.obj X)
-  · exact (ReflQuiv.adj.{u}.unit.app (SSet.oneTruncation₂.obj X) ⋙rq
-      (SSet.Truncated.HomotopyCategory.quotientFunctor X).toReflPrefunctor ⋙rq
-      (OneTruncation₂.ofNerve₂.natIso).inv.app (hoFunctor₂.obj X))
-  · exact fun φ ↦ Quotient.sound _ (HoRel₂.mk φ)
-
-theorem nerve₂Adj.unit.map_app_eq (X : SSet.Truncated.{u} 2) :
-    SSet.oneTruncation₂.map (nerve₂Adj.unit.app X) =
-    ReflQuiv.adj.{u}.unit.app (SSet.oneTruncation₂.obj X) ⋙rq
-    (SSet.Truncated.HomotopyCategory.quotientFunctor X).toReflPrefunctor ⋙rq
-    (OneTruncation₂.ofNerve₂.natIso).inv.app (hoFunctor₂.obj X) := by
-  apply oneTruncation₂_toNerve₂Mk'
-=======
 /-- Given a `2`-truncated simplicial set `X` and a category `C`,
 this is the functor `X.HomotopyCategory ⥤ C` corresponding to
 a morphism `X ⟶ (truncation 2).obj (nerve C)`. -/
@@ -440,7 +298,6 @@
       · dsimp [nerveEquiv, ComposableArrows.right]
         simp only [← f.tgt_eq, FunctorToTypes.naturality]
         rfl)
->>>>>>> 5745c55d
 
 @[reassoc]
 lemma homToNerveMk_comp {D : Type u} [SmallCategory D]
