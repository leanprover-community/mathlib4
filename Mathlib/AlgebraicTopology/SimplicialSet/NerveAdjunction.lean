/-
Copyright (c) 2024 Mario Carneiro and Emily Riehl. All rights reserved.
Released under Apache 2.0 license as described in the file LICENSE.
Authors: Mario Carneiro, Emily Riehl, Joël Riou
-/
module

public import Mathlib.AlgebraicTopology.SimplexCategory.MorphismProperty
public import Mathlib.AlgebraicTopology.SimplicialSet.HomotopyCat
public import Mathlib.CategoryTheory.Category.Cat.CartesianClosed
public import Mathlib.CategoryTheory.Monoidal.Closed.FunctorToTypes
public import Mathlib.CategoryTheory.Limits.Presheaf

/-!
# The adjunction between the nerve and the homotopy category functor

We define an adjunction `nerveAdjunction : hoFunctor ⊣ nerveFunctor` between the functor that
takes a simplicial set to its homotopy category and the functor that takes a category to its nerve.

Up to natural isomorphism, this is constructed as the composite of two other adjunctions,
namely `nerve₂Adj : hoFunctor₂ ⊣ nerveFunctor₂` between analogously-defined functors involving
the category of 2-truncated simplicial sets and `coskAdj 2 : truncation 2 ⊣ Truncated.cosk 2`. The
aforementioned natural isomorphism

`cosk₂Iso : nerveFunctor ≅ nerveFunctor₂ ⋙ Truncated.cosk 2`

exists because nerves of categories are 2-coskeletal.

We also prove that `nerveFunctor` is fully faithful, demonstrating that `nerveAdjunction` is
reflective. Since the category of simplicial sets is cocomplete, we conclude in
`Mathlib/CategoryTheory/Category/Cat/Colimit.lean` that the category of categories has colimits.

Finally we show that `hoFunctor : SSet.{u} ⥤ Cat.{u, u}` preserves finite cartesian products; note
that it fails to preserve infinite products.

-/

@[expose] public section

universe u

open CategoryTheory Nerve Simplicial SimplicialObject.Truncated
  SimplexCategory.Truncated Opposite Limits

namespace SSet

namespace Truncated

section liftOfStrictSegal
/-! The goal of this section is to define `SSet.Truncated.liftOfStrictSegal`
which allows to construct of morphism `X ⟶ Y` of `2`-truncated simplicial sets
from the data of maps on `0`- and `1`-simplices when `Y` is strict Segal.
-/

variable {n : ℕ} {X Y : Truncated.{u} 2} (f₀ : X _⦋0⦌₂ → Y _⦋0⦌₂) (f₁ : X _⦋1⦌₂ → Y _⦋1⦌₂)
  (hδ₁ : ∀ (x : X _⦋1⦌₂), f₀ (X.map (δ₂ 1).op x) = Y.map (δ₂ 1).op (f₁ x))
  (hδ₀ : ∀ (x : X _⦋1⦌₂), f₀ (X.map (δ₂ 0).op x) = Y.map (δ₂ 0).op (f₁ x))
  (H : ∀ (x : X _⦋2⦌₂) (y : Y _⦋2⦌₂), f₁ (X.map (δ₂ 2).op x) = Y.map (δ₂ 2).op y →
    f₁ (X.map (δ₂ 0).op x) = Y.map (δ₂ 0).op y →
      f₁ (X.map (δ₂ 1).op x) = Y.map (δ₂ 1).op y)
  (hσ : ∀ (x : X _⦋0⦌₂), f₁ (X.map (σ₂ 0).op x) = Y.map (σ₂ 0).op (f₀ x))
  (hY : Y.StrictSegal)

namespace liftOfStrictSegal

/-- Auxiliary definition for `SSet.Truncated.liftOfStrictSegal`. -/
def f₂ (x : X _⦋2⦌₂) : Y _⦋2⦌₂ :=
  (hY.spineEquiv 2).symm
    (.mk₂ (Y.spine 1 (by simp) (f₁ (X.map (δ₂ 2).op x)))
      (Y.spine 1 (by simp) (f₁ (X.map (δ₂ 0).op x))) (by
        simp only [spine_vertex]
        rw [← δ₂_one_eq_const, ← δ₂_zero_eq_const, ← hδ₁, ← hδ₀]
        simp only [← FunctorToTypes.map_comp_apply, ← op_comp, δ₂_zero_comp_δ₂_two]))

@[simp]
lemma spineEquiv_f₂_arrow_zero (x : X _⦋2⦌₂) :
    ((hY.spineEquiv 2) (f₂ f₀ f₁ hδ₁ hδ₀ hY x)).arrow 0 = f₁ (X.map (δ₂ 2).op x) := by
  simp [f₂]

@[simp]
lemma spineEquiv_f₂_arrow_one (x : X _⦋2⦌₂) :
    ((hY.spineEquiv 2) (f₂ f₀ f₁ hδ₁ hδ₀ hY x)).arrow 1 = f₁ (X.map (δ₂ 0).op x) := by
  simp [f₂]

lemma hδ'₀ (x : X _⦋2⦌₂) :
    f₁ (X.map (δ₂ 0).op x) = Y.map (δ₂ 0).op (f₂ f₀ f₁ hδ₁ hδ₀ hY x) := by
  simp [← spineEquiv_f₂_arrow_one f₀ f₁ hδ₁ hδ₀ hY, StrictSegal.spineEquiv,
    SimplexCategory.mkOfSucc_one_eq_δ]

lemma hδ'₂ (x : X _⦋2⦌₂) :
    f₁ (X.map (δ₂ 2).op x) = Y.map (δ₂ 2).op (f₂ f₀ f₁ hδ₁ hδ₀ hY x) := by
  simp [← spineEquiv_f₂_arrow_zero f₀ f₁ hδ₁ hδ₀ hY, StrictSegal.spineEquiv,
    SimplexCategory.mkOfSucc_zero_eq_δ]

include H in
lemma hδ'₁ (x : X _⦋2⦌₂) :
    f₁ (X.map (δ₂ 1).op x) = Y.map (δ₂ 1).op (f₂ f₀ f₁ hδ₁ hδ₀ hY x) :=
  H x (f₂ f₀ f₁ hδ₁ hδ₀ hY x) (hδ'₂ f₀ f₁ hδ₁ hδ₀ hY x) (hδ'₀ f₀ f₁ hδ₁ hδ₀ hY x)

include hσ in
lemma hσ'₀ (x : X _⦋1⦌₂) :
    f₂ f₀ f₁ hδ₁ hδ₀ hY (X.map (σ₂ 0).op x) = Y.map (σ₂ 0).op (f₁ x) := by
  apply (hY.spineEquiv 2).injective
  ext i
  fin_cases i
  · dsimp
    rw [spineEquiv_f₂_arrow_zero]
    dsimp [StrictSegal.spineEquiv]
    rw [← FunctorToTypes.map_comp_apply, ← op_comp, δ₂_two_comp_σ₂_zero, op_comp,
      FunctorToTypes.map_comp_apply, hσ, SimplexCategory.mkOfSucc_zero_eq_δ,
      ← FunctorToTypes.map_comp_apply, ← op_comp, δ₂_two_comp_σ₂_zero,
      op_comp, FunctorToTypes.map_comp_apply, hδ₁]
  · dsimp
    rw [spineEquiv_f₂_arrow_one]
    simp [StrictSegal.spineEquiv, SimplexCategory.mkOfSucc_one_eq_δ,
      ← FunctorToTypes.map_comp_apply, ← op_comp]

include hσ in
lemma hσ'₁ (x : X _⦋1⦌₂) :
    f₂ f₀ f₁ hδ₁ hδ₀ hY (X.map (σ₂ 1).op x) = Y.map (σ₂ 1).op (f₁ x) := by
  apply (hY.spineEquiv 2).injective
  ext i
  fin_cases i
  · dsimp
    rw [spineEquiv_f₂_arrow_zero]
    simp [StrictSegal.spineEquiv, SimplexCategory.mkOfSucc_zero_eq_δ,
      ← FunctorToTypes.map_comp_apply, ← op_comp]
  · dsimp
    rw [spineEquiv_f₂_arrow_one]
    dsimp [StrictSegal.spineEquiv]
    rw [← FunctorToTypes.map_comp_apply, ← op_comp, δ₂_zero_comp_σ₂_one, op_comp,
      FunctorToTypes.map_comp_apply, hσ, SimplexCategory.mkOfSucc_one_eq_δ,
      ← FunctorToTypes.map_comp_apply, ← op_comp, δ₂_zero_comp_σ₂_one,
      op_comp, FunctorToTypes.map_comp_apply, hδ₀]

/-- Auxiliary definition for `SSet.Truncated.liftOfStrictSegal`. -/
def app (n : (SimplexCategory.Truncated 2)ᵒᵖ) : X.obj n ⟶ Y.obj n := by
  obtain ⟨n, hn⟩ := n
  induction n using SimplexCategory.rec with | _ n
  match n with
  | 0 => exact f₀
  | 1 => exact f₁
  | 2 => exact f₂ f₀ f₁ hδ₁ hδ₀ hY

/-- The property of morphims in `SimplexCategory.Truncated 2` for
which `liftOfStrictSegal.app` is natural. -/
abbrev naturalityProperty : MorphismProperty (SimplexCategory.Truncated 2) :=
  (MorphismProperty.naturalityProperty (app f₀ f₁ hδ₁ hδ₀ hY)).unop

include H hσ in
lemma naturalityProperty_eq_top :
    naturalityProperty f₀ f₁ hδ₁ hδ₀ hY = ⊤ := by
  refine SimplexCategory.Truncated.morphismProperty_eq_top _
    (fun n hn i ↦ ?_) (fun n hn i ↦ ?_)
  · obtain _ | _ | n := n
    · fin_cases i
      · ext; apply hδ₀
      · ext; apply hδ₁
    · fin_cases i
      · ext; apply hδ'₀ f₀ f₁ hδ₁ hδ₀ hY
      · ext; apply hδ'₁ f₀ f₁ hδ₁ hδ₀ H hY
      · ext; apply hδ'₂ f₀ f₁ hδ₁ hδ₀ hY
<<<<<<< HEAD
    · cutsat
=======
    · lia
>>>>>>> 64d8fd34
  · obtain _ | _ | n := n
    · fin_cases i
      ext; apply hσ
    · fin_cases i
      · ext; apply hσ'₀ f₀ f₁ hδ₁ hδ₀ hσ hY
      · ext; apply hσ'₁ f₀ f₁ hδ₁ hδ₀ hσ hY
<<<<<<< HEAD
    · cutsat
=======
    · lia
>>>>>>> 64d8fd34

end liftOfStrictSegal

open liftOfStrictSegal in
/-- Constructor for morphisms `X ⟶ Y` between `2`-truncated simplicial sets from
the data of maps on `0`- and `1`-simplices when `Y` is strict Segal. -/
def liftOfStrictSegal : X ⟶ Y where
  app := liftOfStrictSegal.app f₀ f₁ hδ₁ hδ₀ hY
  naturality _ _ φ :=
    (liftOfStrictSegal.naturalityProperty_eq_top f₀ f₁ hδ₁ hδ₀ H hσ hY).symm.le
      φ.unop (by simp)

@[simp]
lemma liftOfStrictSegal_app_0 :
    (liftOfStrictSegal f₀ f₁ hδ₁ hδ₀ H hσ hY).app (op ⦋0⦌₂) = f₀ := rfl

@[simp]
lemma liftOfStrictSegal_app_1 :
    (liftOfStrictSegal f₀ f₁ hδ₁ hδ₀ H hσ hY).app (op ⦋1⦌₂) = f₁ := rfl

end liftOfStrictSegal

namespace HomotopyCategory

variable {X : Truncated.{u} 2} {C D : Type u} [SmallCategory C] [SmallCategory D]

/-- Given a `2`-truncated simplicial set `X` and a category `C`,
this is the functor `X.HomotopyCategory ⥤ C` corresponding to
a morphism `X ⟶ (truncation 2).obj (nerve C)`. -/
def descOfTruncation (φ : X ⟶ (truncation 2).obj (nerve C)) :
    X.HomotopyCategory ⥤ C :=
  lift (fun x ↦ nerveEquiv (φ.app _ x)) (fun e ↦ nerve.homEquiv (e.map φ))
    (fun x ↦ by simpa using nerve.homEquiv_id (φ.app _ x))
      (fun h ↦ nerve.homEquiv_comp (h.map φ))

@[simp]
lemma descOfTruncation_obj_mk (φ : X ⟶ (truncation 2).obj (nerve C)) (x : X _⦋0⦌₂) :
    (descOfTruncation φ).obj (mk x) = nerveEquiv (φ.app _ x) := rfl

@[simp]
lemma descOfTruncation_map_homMk (φ : X ⟶ (truncation 2).obj (nerve C))
    {x₀ x₁ : X _⦋0⦌₂} (e : Edge x₀ x₁) :
    (descOfTruncation φ).map (homMk e) = nerve.homEquiv (e.map φ) :=
  Category.id_comp _

lemma descOfTruncation_comp {X' : Truncated.{u} 2} (ψ : X ⟶ X')
    (φ : X' ⟶ (truncation 2).obj (nerve C)) :
    descOfTruncation (ψ ≫ φ) = mapHomotopyCategory ψ ⋙ descOfTruncation φ :=
  functor_ext (fun _ ↦ by simp) (by cat_disch)

/-- Given a `2`-truncated simplicial set `X` and a category `C`,
this is the morphism `X ⟶ (truncation 2).obj (nerve C)` corresponding
to a functor `X.HomotopyCategory ⥤ C`. -/
def homToNerveMk (F : X.HomotopyCategory ⥤ C) : X ⟶ (truncation 2).obj (nerve C) :=
  liftOfStrictSegal (fun x ↦ nerveEquiv.symm (F.obj (mk x)))
    (fun f ↦ ComposableArrows.mk₁ (F.map (homMk (Truncated.Edge.mk' f))))
    (fun f ↦ ComposableArrows.ext₀ rfl)
    (fun f ↦ ComposableArrows.ext₀ rfl)
    (fun x y h₂ h₀ ↦ by
      have h' {a b : X _⦋0⦌₂} (e : Edge a b) :
          ComposableArrows.mk₁ (F.map (homMk (Edge.mk' e.edge))) =
            ComposableArrows.mk₁ (F.map (homMk e)) :=
        ComposableArrows.arrowEquiv.injective
          (congr_arg F.mapArrow.obj (congr_arrowMk_homMk (Edge.mk' e.edge) e rfl))
      obtain ⟨x₀, x₁, x₂, e₀₁, e₁₂, e₀₂, h, rfl⟩ := Edge.CompStruct.exists_of_simplex x
      dsimp at h₀ h₂ ⊢
      have : ComposableArrows.mk₂ (F.map (homMk e₀₁)) (F.map (homMk e₁₂)) = y := by
        rw [h.d₂, h'] at h₂
        rw [h.d₀, h'] at h₀
        refine (spine_bijective (X := (truncation 2).obj (nerve C)) _ _).injective ?_
        ext i
        fin_cases i
        · dsimp
          simp only [SimplexCategory.mkOfSucc_zero_eq_δ, ← h₂]
          apply nerve.δ₂_mk₂_eq
        · dsimp
          simp only [SimplexCategory.mkOfSucc_one_eq_δ, ← h₀]
          apply nerve.δ₀_mk₂_eq
      rw [h.d₁, ← this]
      have := (nerve.δ₁_mk₂_eq (F.map (homMk e₀₁)) (F.map (homMk e₁₂))).symm
      rwa [← Functor.map_comp, homMk_comp_homMk h, ← h'] at this)
    (fun x ↦ ComposableArrows.arrowEquiv.injective
      ((congr_arg F.mapArrow.obj
        (congr_arrowMk_homMk (Edge.mk' (X.map (σ₂ 0).op x)) (Edge.id x) rfl)).trans (by aesop)))
    ((Nerve.strictSegal C).truncation 1)

@[simp]
lemma homToNerveMk_app_zero (F : X.HomotopyCategory ⥤ C) (x : X _⦋0⦌₂) :
    (homToNerveMk F).app _ x = nerveEquiv.symm (F.obj (mk x)) := rfl

lemma homToNerveMk_app_one (F : X.HomotopyCategory ⥤ C) (f : X _⦋1⦌₂) :
    (homToNerveMk F).app _ f =
      ComposableArrows.mk₁ (F.map (homMk (Truncated.Edge.mk' f))) :=
  rfl

@[simp]
lemma homToNerveMk_app_edge (F : X.HomotopyCategory ⥤ C) {x y : X _⦋0⦌₂} (e : Edge x y) :
    (homToNerveMk F).app _ e.edge =
      ComposableArrows.mk₁ (F.map (homMk e)) := by
  rw [homToNerveMk_app_one]
  exact ComposableArrows.arrowEquiv.injective
    (congr_arg F.mapArrow.obj (congr_arrowMk_homMk (Edge.mk' e.edge) e rfl))

/-- Given a `2`-truncated simplicial set `X` and a category `C`,
this is the bijection between morphism `X.HomotopyCategory ⥤ C`
and `X ⟶ (truncation 2).obj (nerve C)` which is part of the adjunction
`SSet.Truncated.nerve₂Adj`. -/
def functorEquiv :
    (X.HomotopyCategory ⥤ C) ≃ (X ⟶ (truncation 2).obj (nerve C)) where
  toFun := homToNerveMk
  invFun := descOfTruncation
  left_inv F :=
    functor_ext (fun x ↦ by simp) (fun x y f ↦ by
      dsimp
      simp only [Category.comp_id, Category.id_comp, descOfTruncation_map_homMk,
        homToNerveMk_app_zero]
      exact nerve.homEquiv.symm.injective (Edge.ext (by cat_disch)))
  right_inv φ :=
    IsStrictSegal.hom_ext (fun s ↦ by
      obtain ⟨x₀, x₁, f, rfl⟩ := Edge.exists_of_simplex s
      dsimp [nerve.homEquiv]
      simp only [homToNerveMk_app_edge, descOfTruncation_obj_mk,
        descOfTruncation_map_homMk]
      refine ComposableArrows.ext₁ ?_ ?_ rfl
      · dsimp [nerveEquiv, ComposableArrows.right]
        simp only [← f.src_eq, FunctorToTypes.naturality]
        rfl
      · dsimp [nerveEquiv, ComposableArrows.right]
        simp only [← f.tgt_eq, FunctorToTypes.naturality]
        rfl)

@[reassoc]
lemma homToNerveMk_comp {D : Type u} [SmallCategory D]
    (F : X.HomotopyCategory ⥤ C) (G : C ⥤ D) :
    homToNerveMk (F ⋙ G) = homToNerveMk F ≫ (truncation 2).map (nerveMap G) :=
  IsStrictSegal.hom_ext (fun s ↦ by
    obtain ⟨x₀, x₁, f, rfl⟩ := Edge.exists_of_simplex s
    dsimp
    simp only [homToNerveMk_app_edge, Functor.comp_obj, Functor.comp_map]
    exact ComposableArrows.ext₁ rfl rfl (by aesop))

end HomotopyCategory

/-- The adjunction between the 2-truncated homotopy category functor
and the 2-truncated nerve functor. -/
def nerve₂Adj : hoFunctor₂.{u} ⊣ nerveFunctor₂ :=
  Adjunction.mkOfHomEquiv
    { homEquiv _ _ := HomotopyCategory.functorEquiv
      homEquiv_naturality_left_symm _ _ := HomotopyCategory.descOfTruncation_comp _ _
      homEquiv_naturality_right _ _ := HomotopyCategory.homToNerveMk_comp _ _ }

end Truncated

end SSet

namespace CategoryTheory

namespace nerve

variable {C D : Type u} [SmallCategory C] [SmallCategory D]

/-- The functor `C ⥤ D` that is reconstructed for a morphism
between the `2`-truncated nerves. -/
@[simps]
def functorOfNerveMap (φ : nerveFunctor₂.obj (.of C) ⟶ nerveFunctor₂.obj (.of D)) :
    C ⥤ D where
  obj x := nerveEquiv (φ.app (op ⟨⦋0⦌, by simp⟩) (nerveEquiv.symm x))
  map f := nerve.homEquiv ((nerve.edgeMk f).toTruncated.map φ)
  map_id x := by
    rw [edgeMk_id, SSet.Edge.toTruncated_id, SSet.Truncated.Edge.map_id]
    exact nerve.homEquiv_id _
  map_comp f g := by
    obtain ⟨h⟩ := (nerve.nonempty_compStruct_iff f g (f ≫ g)).2 rfl
    exact (nerve.homEquiv_comp (h.toTruncated.map φ)).symm

lemma nerveFunctor₂_map_functorOfNerveMap
    (φ : nerveFunctor₂.obj (.of C) ⟶ nerveFunctor₂.obj (.of D)) :
    nerveFunctor₂.map (functorOfNerveMap φ) = φ :=
  SSet.Truncated.IsStrictSegal.hom_ext (fun f ↦ by
    obtain ⟨x, y, f, rfl⟩ := ComposableArrows.mk₁_surjective f
    exact (nerveMap_app_mk₁ _ _).trans ((nerve.mk₁_homEquiv_apply _).trans
      (ComposableArrows.mk₁_hom _)))

lemma functorOfNerveMap_nerveFunctor₂_map (F : C ⥤ D) :
    functorOfNerveMap ((SSet.truncation 2).map (nerveMap F)) = F :=
  Functor.ext (fun x ↦ by cat_disch)
    (fun x y f ↦ by
      dsimp
      simpa only [Category.comp_id, Category.id_comp] using
        nerve.homEquiv_edgeMk_map_nerveMap f F)

/-- The `2`-truncated nerve functor is fully faithful. -/
def fullyFaithfulNerveFunctor₂ : nerveFunctor₂.{u, u}.FullyFaithful where
  preimage φ := functorOfNerveMap φ
  map_preimage _ := nerveFunctor₂_map_functorOfNerveMap _
  preimage_map _ := functorOfNerveMap_nerveFunctor₂_map _

instance : nerveFunctor₂.{u, u}.Faithful :=
  (fullyFaithfulNerveFunctor₂).faithful

instance : nerveFunctor₂.{u, u}.Full :=
  (fullyFaithfulNerveFunctor₂).full

instance : Reflective nerveFunctor₂.{u, u} := Reflective.mk _ SSet.Truncated.nerve₂Adj

end nerve

open SSet

/-- The adjunction between the nerve functor and the homotopy category functor is, up to
isomorphism, the composite of the adjunctions `SSet.coskAdj 2` and `nerve₂Adj`. -/
noncomputable def nerveAdjunction : hoFunctor ⊣ nerveFunctor :=
  Adjunction.ofNatIsoRight ((SSet.coskAdj 2).comp Truncated.nerve₂Adj) Nerve.cosk₂Iso.symm


/-- Repleteness exists for full and faithful functors but not fully faithful functors, which is
why we do this inefficiently. -/
instance nerveFunctor.faithful : nerveFunctor.{u, u}.Faithful :=
  Functor.Faithful.of_iso Nerve.cosk₂Iso.symm

instance nerveFunctor.full : nerveFunctor.{u, u}.Full :=
  Functor.Full.of_iso Nerve.cosk₂Iso.symm

/-- The nerve functor is both full and faithful and thus is fully faithful. -/
noncomputable def nerveFunctor.fullyfaithful : nerveFunctor.FullyFaithful :=
  Functor.FullyFaithful.ofFullyFaithful _

instance nerveAdjunction.isIso_counit : IsIso nerveAdjunction.counit :=
  Adjunction.counit_isIso_of_R_fully_faithful _

/-- The counit map of `nerveAdjunction` is an isomorphism since the nerve functor is fully
faithful. -/
noncomputable def nerveFunctorCompHoFunctorIso : nerveFunctor.{u, u} ⋙ hoFunctor ≅ 𝟭 Cat :=
  asIso (nerveAdjunction.counit)

noncomputable instance : Reflective nerveFunctor where
  L := hoFunctor
  adj := nerveAdjunction

section

instance (C D : Type u) [Category.{u} C] [Category.{u} D] :
    IsIso (prodComparison (nerveFunctor ⋙ hoFunctor ⋙ nerveFunctor)
      (Cat.of C) (Cat.of D)) := by
  let iso : nerveFunctor ⋙ hoFunctor ⋙ nerveFunctor ≅ nerveFunctor :=
    (nerveFunctor.associator hoFunctor nerveFunctor).symm ≪≫
      Functor.isoWhiskerRight nerveFunctorCompHoFunctorIso nerveFunctor ≪≫
        nerveFunctor.leftUnitor
  exact IsIso.of_isIso_fac_right (prodComparison_natural_of_natTrans iso.hom).symm

namespace hoFunctor

instance : hoFunctor.IsLeftAdjoint := nerveAdjunction.isLeftAdjoint

instance (C D : Type u) [Category.{u} C] [Category.{u} D] :
    IsIso (prodComparison hoFunctor (nerve C) (nerve D)) := by
  have : IsIso (nerveFunctor.map (prodComparison hoFunctor (nerve C) (nerve D))) := by
    have : IsIso (prodComparison (hoFunctor ⋙ nerveFunctor) (nerve C) (nerve D)) :=
      IsIso.of_isIso_fac_left
        (prodComparison_comp nerveFunctor (hoFunctor ⋙ nerveFunctor)
          (A := Cat.of C) (B := Cat.of D)).symm
    exact IsIso.of_isIso_fac_right (prodComparison_comp hoFunctor nerveFunctor).symm
  exact isIso_of_fully_faithful nerveFunctor _

instance isIso_prodComparison_stdSimplex.{w} (n m : ℕ) :
    IsIso (prodComparison hoFunctor (Δ[n] : SSet.{w}) Δ[m]) :=
  IsIso.of_isIso_fac_right (prodComparison_natural
    hoFunctor (stdSimplex.isoNerve n).hom (stdSimplex.isoNerve m).hom).symm

lemma isIso_prodComparison_of_stdSimplex {D : SSet.{u}} (X : SSet.{u})
    (H : ∀ m, IsIso (prodComparison hoFunctor D Δ[m])) :
    IsIso (prodComparison hoFunctor D X) := by
  have : IsIso (Functor.whiskerLeft (CostructuredArrow.proj uliftYoneda X ⋙ uliftYoneda)
      (prodComparisonNatTrans hoFunctor.{u} D)) := by
    rw [NatTrans.isIso_iff_isIso_app]
    exact fun x ↦ H (x.left).len
  exact isIso_app_coconePt_of_preservesColimit _ (prodComparisonNatTrans hoFunctor _) _
    (Presheaf.isColimitTautologicalCocone' X)

instance isIso_prodComparison (X Y : SSet) :
    IsIso (prodComparison hoFunctor X Y) := isIso_prodComparison_of_stdSimplex _ fun m ↦ by
  convert_to IsIso (hoFunctor.map (prod.braiding _ _).hom ≫
    prodComparison hoFunctor Δ[m] X ≫ (prod.braiding _ _).hom)
  · ext <;> simp [← Functor.map_comp]
  suffices IsIso (prodComparison hoFunctor Δ[m] X) by infer_instance
  exact isIso_prodComparison_of_stdSimplex _ (isIso_prodComparison_stdSimplex _)

/-- The functor `hoFunctor : SSet ⥤ Cat` preserves binary products of simplicial sets `X` and
`Y`. -/
instance preservesBinaryProduct (X Y : SSet) :
    PreservesLimit (pair X Y) hoFunctor :=
  PreservesLimitPair.of_iso_prod_comparison hoFunctor X Y

/-- The functor `hoFunctor : SSet ⥤ Cat` preserves limits of functors out of
`Discrete WalkingPair`. -/
instance preservesBinaryProducts :
    PreservesLimitsOfShape (Discrete WalkingPair) hoFunctor where
  preservesLimit {F} := preservesLimit_of_iso_diagram hoFunctor (diagramIsoPair F).symm

/-- The functor `hoFunctor : SSet ⥤ Cat` preserves finite products of simplicial sets. -/
instance preservesFiniteProducts : PreservesFiniteProducts hoFunctor :=
  PreservesFiniteProducts.of_preserves_binary_and_terminal _

/-- The homotopy category functor `hoFunctor : SSet.{u} ⥤ Cat.{u, u}` is (cartesian) monoidal. -/
noncomputable instance Monoidal : hoFunctor.Monoidal :=
  .ofChosenFiniteProducts hoFunctor

open MonoidalCategory

/-- An equivalence between the vertices of a simplicial set `X` and the
objects of `hoFunctor.obj X`. -/
def unitHomEquiv (X : SSet.{u}) :
    (𝟙_ SSet ⟶ X) ≃ Cat.chosenTerminal ⥤ hoFunctor.obj X :=
  (SSet.unitHomEquiv X).trans <|
    (hoFunctor.obj.equiv.{u} X).symm.trans Cat.fromChosenTerminalEquiv.symm

theorem unitHomEquiv_eq (X : SSet.{u}) (x : 𝟙_ SSet ⟶ X) :
    hoFunctor.unitHomEquiv X x = Functor.LaxMonoidal.ε hoFunctor ≫ hoFunctor.map x := by
  simp only [Cat.of_α, unitHomEquiv, Equiv.trans_apply,
    Functor.CoreMonoidal.toMonoidal_toLaxMonoidal]
  rw [Equiv.symm_apply_eq, ← Equiv.eq_symm_apply]
  rfl

end hoFunctor

end

end CategoryTheory<|MERGE_RESOLUTION|>--- conflicted
+++ resolved
@@ -160,22 +160,14 @@
       · ext; apply hδ'₀ f₀ f₁ hδ₁ hδ₀ hY
       · ext; apply hδ'₁ f₀ f₁ hδ₁ hδ₀ H hY
       · ext; apply hδ'₂ f₀ f₁ hδ₁ hδ₀ hY
-<<<<<<< HEAD
-    · cutsat
-=======
     · lia
->>>>>>> 64d8fd34
   · obtain _ | _ | n := n
     · fin_cases i
       ext; apply hσ
     · fin_cases i
       · ext; apply hσ'₀ f₀ f₁ hδ₁ hδ₀ hσ hY
       · ext; apply hσ'₁ f₀ f₁ hδ₁ hδ₀ hσ hY
-<<<<<<< HEAD
-    · cutsat
-=======
     · lia
->>>>>>> 64d8fd34
 
 end liftOfStrictSegal
 
