/-
Copyright (c) 2022 Joël Riou. All rights reserved.
Released under Apache 2.0 license as described in the file LICENSE.
Authors: Joël Riou
-/
import Mathlib.AlgebraicTopology.SimplicialSet.Basic
import Mathlib.CategoryTheory.ComposableArrows

/-!

# The nerve of a category

This file provides the definition of the nerve of a category `C`,
which is a simplicial set `nerve C` (see [goerss-jardine-2009], Example I.1.4).
By definition, the type of `n`-simplices of `nerve C` is `ComposableArrows C n`,
which is the category `Fin (n + 1) ⥤ C`.

## References
* [Paul G. Goerss, John F. Jardine, *Simplicial Homotopy Theory*][goerss-jardine-2009]

-/

open CategoryTheory.Category Simplicial

universe v u

namespace CategoryTheory

/-- The nerve of a category -/
@[simps]
def nerve (C : Type u) [Category.{v} C] : SSet.{max u v} where
  obj Δ := ComposableArrows C (Δ.unop.len)
  map f x := x.whiskerLeft (SimplexCategory.toCat.map f.unop)
  -- `aesop` can prove these but is slow, help it out:
  map_id _ := rfl
  map_comp _ _ := rfl

instance {C : Type*} [Category C] {Δ : SimplexCategoryᵒᵖ} : Category ((nerve C).obj Δ) :=
  (inferInstance : Category (ComposableArrows C (Δ.unop.len)))

/-- Given a functor `C ⥤ D`, we obtain a morphism `nerve C ⟶ nerve D` of simplicial sets. -/
@[simps]
def nerveMap {C D : Type u} [Category.{v} C] [Category.{v} D] (F : C ⥤ D) : nerve C ⟶ nerve D :=
  { app := fun _ => (F.mapComposableArrows _).obj }

/-- The nerve of a category, as a functor `Cat ⥤ SSet` -/
@[simps]
def nerveFunctor : Cat.{v, u} ⥤ SSet where
  obj C := nerve C
  map F := nerveMap F

/-- The 0-simplices of the nerve of a category are equivalent to the objects of the category. -/
def nerveEquiv (C : Type u) [Category.{v} C] : nerve C _⦋0⦌ ≃ C where
  toFun f := f.obj ⟨0, by omega⟩
  invFun f := (Functor.const _).obj f
  left_inv f := ComposableArrows.ext₀ rfl

namespace nerve

variable {C : Type*} [Category C] {n : ℕ}

lemma δ_obj {n : ℕ} (i : Fin (n + 2)) (x : (nerve C) _⦋n + 1⦌) (j : Fin (n + 1)) :
<<<<<<< HEAD
    ((nerve C).δ i x).obj j = x.obj (i.succAbove j) := by
  rfl

lemma σ_obj {n : ℕ} (i : Fin (n + 1)) (x : (nerve C) _⦋n⦌) (j : Fin (n + 2)) :
    ((nerve C).σ i x).obj j = x.obj (i.predAbove j) := by
=======
    ((nerve C).δ i x).obj j = x.obj (i.succAbove j) :=
  rfl

lemma σ_obj {n : ℕ} (i : Fin (n + 1)) (x : (nerve C) _⦋n⦌) (j : Fin (n + 2)) :
    ((nerve C).σ i x).obj j = x.obj (i.predAbove j) :=
>>>>>>> 16adc443
  rfl

lemma δ₀_eq {x : nerve C _⦋n + 1⦌} : (nerve C).δ (0 : Fin (n + 2)) x = x.δ₀ := rfl

lemma σ₀_mk₀_eq (x : C) : (nerve C).σ (0 : Fin 1) (.mk₀ x) = .mk₁ (𝟙 x) :=
  ComposableArrows.ext₁ rfl rfl (by simp; rfl)

section

variable {X₀ X₁ X₂ : C} (f : X₀ ⟶ X₁) (g : X₁ ⟶ X₂)

theorem δ₂_mk₂_eq : (nerve C).δ 2 (ComposableArrows.mk₂ f g) = ComposableArrows.mk₁ f :=
  ComposableArrows.ext₁ rfl rfl (by simp; rfl)

theorem δ₀_mk₂_eq : (nerve C).δ 0 (ComposableArrows.mk₂ f g) = ComposableArrows.mk₁ g :=
  ComposableArrows.ext₁ rfl rfl (by simp; rfl)

theorem δ₁_mk₂_eq : (nerve C).δ 1 (ComposableArrows.mk₂ f g) = ComposableArrows.mk₁ (f ≫ g) :=
  ComposableArrows.ext₁ rfl rfl (by simp; rfl)

end

@[ext]
lemma ext_of_isThin [Quiver.IsThin C] {n : SimplexCategoryᵒᵖ} {x y : (nerve C).obj n}
    (h : x.obj = y.obj) :
    x = y :=
  ComposableArrows.ext (by simp [h]) (by subsingleton)

end nerve

end CategoryTheory<|MERGE_RESOLUTION|>--- conflicted
+++ resolved
@@ -60,19 +60,11 @@
 variable {C : Type*} [Category C] {n : ℕ}
 
 lemma δ_obj {n : ℕ} (i : Fin (n + 2)) (x : (nerve C) _⦋n + 1⦌) (j : Fin (n + 1)) :
-<<<<<<< HEAD
-    ((nerve C).δ i x).obj j = x.obj (i.succAbove j) := by
-  rfl
-
-lemma σ_obj {n : ℕ} (i : Fin (n + 1)) (x : (nerve C) _⦋n⦌) (j : Fin (n + 2)) :
-    ((nerve C).σ i x).obj j = x.obj (i.predAbove j) := by
-=======
     ((nerve C).δ i x).obj j = x.obj (i.succAbove j) :=
   rfl
 
 lemma σ_obj {n : ℕ} (i : Fin (n + 1)) (x : (nerve C) _⦋n⦌) (j : Fin (n + 2)) :
     ((nerve C).σ i x).obj j = x.obj (i.predAbove j) :=
->>>>>>> 16adc443
   rfl
 
 lemma δ₀_eq {x : nerve C _⦋n + 1⦌} : (nerve C).δ (0 : Fin (n + 2)) x = x.δ₀ := rfl
