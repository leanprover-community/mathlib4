--- conflicted
+++ resolved
@@ -61,50 +61,31 @@
 def Truncated (n : ℕ) :=
   SimplicialObject.Truncated (Type u) n
 
-namespace Truncated
-
-instance largeCategory (n : ℕ) : LargeCategory (Truncated n) := by
+instance Truncated.largeCategory (n : ℕ) : LargeCategory (Truncated n) := by
   dsimp only [Truncated]
   infer_instance
 
-instance hasLimits {n : ℕ} : HasLimits (Truncated n) := by
+instance Truncated.hasLimits {n : ℕ} : HasLimits (Truncated n) := by
   dsimp only [Truncated]
   infer_instance
 
-instance hasColimits {n : ℕ} : HasColimits (Truncated n) := by
+instance Truncated.hasColimits {n : ℕ} : HasColimits (Truncated n) := by
   dsimp only [Truncated]
   infer_instance
 
 /-- The ulift functor `SSet.Truncated.{u} ⥤ SSet.Truncated.{max u v}` on truncated
 simplicial sets. -/
-def uliftFunctor (k : ℕ) : SSet.Truncated.{u} k ⥤ SSet.Truncated.{max u v} k :=
+def Truncated.uliftFunctor (k : ℕ) : SSet.Truncated.{u} k ⥤ SSet.Truncated.{max u v} k :=
   (whiskeringRight _ _ _).obj CategoryTheory.uliftFunctor.{v, u}
 
 @[ext]
-lemma hom_ext {n : ℕ} {X Y : Truncated n} {f g : X ⟶ Y} (w : ∀ n, f.app n = g.app n) :
+lemma Truncated.hom_ext {n : ℕ} {X Y : Truncated n} {f g : X ⟶ Y} (w : ∀ n, f.app n = g.app n) :
     f = g :=
   NatTrans.ext (funext w)
 
-/-- Further truncation of truncated simplicial sets. -/
-abbrev trunc (n m : ℕ) (h : m ≤ n := by omega) :
-    SSet.Truncated n ⥤ SSet.Truncated m :=
-  SimplicialObject.Truncated.trunc (Type u) n m
-
-end Truncated
-
 /-- The truncation functor on simplicial sets. -/
 abbrev truncation (n : ℕ) : SSet ⥤ SSet.Truncated n := SimplicialObject.truncation n
 
-<<<<<<< HEAD
-instance {n} : Inhabited (SSet.Truncated n) :=
-  ⟨(truncation n).obj <| Δ[0]⟩
-
-/-- For all `m ≤ n`, `truncation m` factors through `SSet.Truncated n`. -/
-lemma truncation_comp_trunc {n m : ℕ} (h : m ≤ n) :
-    truncation n ⋙ Truncated.trunc n m = truncation m := rfl
-
-=======
->>>>>>> 773fd70b
 open SimplexCategory
 
 noncomputable section
