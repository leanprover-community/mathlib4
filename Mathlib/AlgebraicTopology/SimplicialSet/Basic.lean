--- conflicted
+++ resolved
@@ -57,11 +57,7 @@
 @[simps]
 def const {X Y : SSet.{u}} (y : Y _⦋0⦌) : X ⟶ Y where
   app n _ := Y.map (n.unop.const _ 0).op y
-<<<<<<< HEAD
-  naturality n m f := by
-=======
   naturality _ _ _ := by
->>>>>>> c529790e
     ext
     dsimp
     rw [← FunctorToTypes.map_comp_apply]
@@ -121,7 +117,8 @@
 
 /-- For all `m ≤ n`, `truncation m` factors through `SSet.Truncated n`. -/
 lemma truncation_comp_trunc {n m : ℕ} (h : m ≤ n) :
-    truncation n ⋙ Truncated.trunc n m = truncation m := rfl
+    truncation n ⋙ Truncated.trunc n m = truncation m :=
+  rfl
 
 open SimplexCategory
 
