--- conflicted
+++ resolved
@@ -50,55 +50,9 @@
 type. -/
 def OneTruncation₂ (S : SSet.Truncated 2) := S _⦋0⦌₂
 
-<<<<<<< HEAD
-<<<<<<< HEAD
-/-- Abbreviations for face maps in the 2-truncated simplex category. -/
-abbrev δ₂ {n} (i : Fin (n + 2)) (hn := by decide) (hn' := by decide) :
-    (⟨⦋n⦌, hn⟩ : SimplexCategory.Truncated 2) ⟶ ⟨⦋n + 1⦌, hn'⟩ := Hom.tr (SimplexCategory.δ i)
-
-/-- Abbreviations for degeneracy maps in the 2-truncated simplex category. -/
-abbrev σ₂ {n} (i : Fin (n + 1)) (hn := by decide) (hn' := by decide) :
-    (⟨⦋n + 1⦌, hn⟩ : SimplexCategory.Truncated 2) ⟶ ⟨⦋n⦌, hn'⟩ := Hom.tr (SimplexCategory.σ i)
-
-@[reassoc (attr := simp)]
-lemma δ₂_zero_comp_σ₂_zero {n} (hn := by decide) (hn' := by decide) :
-    δ₂ (n := n) 0 hn hn' ≫ σ₂ 0 hn' hn = 𝟙 _ :=
-  InducedCategory.hom_ext (SimplexCategory.δ_comp_σ_self)
-
-@[reassoc]
-lemma δ₂_zero_comp_σ₂_one : δ₂ (0 : Fin 3) ≫ σ₂ 1 = σ₂ 0 ≫ δ₂ 0 :=
-  InducedCategory.hom_ext (SimplexCategory.δ_comp_σ_of_le (i := 0) (j := 0) (Fin.zero_le _))
-
-@[reassoc (attr := simp)]
-lemma δ₂_one_comp_σ₂_zero {n} (hn := by decide) (hn' := by decide) :
-    δ₂ (n := n) 1 hn hn' ≫ σ₂ 0 hn' hn = 𝟙 _ :=
-  InducedCategory.hom_ext (SimplexCategory.δ_comp_σ_succ)
-
-@[reassoc (attr := simp)]
-lemma δ₂_two_comp_σ₂_one : δ₂ (2 : Fin 3) ≫ σ₂ 1 = 𝟙 _ :=
-  InducedCategory.hom_ext (SimplexCategory.δ_comp_σ_succ' (by decide))
-
-@[reassoc]
-lemma δ₂_two_comp_σ₂_zero : δ₂ (2 : Fin 3) ≫ σ₂ 0 = σ₂ 0 ≫ δ₂ 1 :=
-  InducedCategory.hom_ext (SimplexCategory.δ_comp_σ_of_gt' (by decide))
-
-=======
->>>>>>> origin/master
-/-- The hom-types of the refl quiver underlying a simplicial set `S` are types of edges in `S _⦋1⦌₂`
-together with source and target equalities. -/
-@[ext]
-structure OneTruncation₂.Hom {S : SSet.Truncated 2} (X Y : OneTruncation₂ S) where
-  /-- An arrow in `OneTruncation₂.Hom X Y` includes the data of a 1-simplex. -/
-  edge : S _⦋1⦌₂
-  /-- An arrow in `OneTruncation₂.Hom X Y` includes a source equality. -/
-  src_eq : S.map (δ₂ 1).op edge = X
-  /-- An arrow in `OneTruncation₂.Hom X Y` includes a target equality. -/
-  tgt_eq : S.map (δ₂ 0).op edge = Y
-=======
 @[deprecated (since := "2025-11-01")] alias OneTruncation₂.Hom := Truncated.Edge
 
 namespace OneTruncation₂
->>>>>>> 5745c55d
 
 /-- A 2-truncated simplicial set `S` has an underlying refl quiver `SSet.OneTruncation₂ S`. -/
 @[simps -isSimp]
