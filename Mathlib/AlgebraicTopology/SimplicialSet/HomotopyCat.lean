/-
Copyright (c) 2024 Mario Carneiro and Emily Riehl. All rights reserved.
Released under Apache 2.0 license as described in the file LICENSE.
Authors: Mario Carneiro, Emily Riehl, Joël Riou
-/

import Mathlib.AlgebraicTopology.SimplicialObject.Basic
import Mathlib.AlgebraicTopology.SimplicialSet.Coskeletal
import Mathlib.AlgebraicTopology.SimplicialSet.CompStruct
import Mathlib.AlgebraicTopology.SimplexCategory.Truncated
import Mathlib.CategoryTheory.Category.ReflQuiv
import Mathlib.Combinatorics.Quiver.ReflQuiver
import Mathlib.AlgebraicTopology.SimplicialSet.Monoidal
import Mathlib.CategoryTheory.Category.Cat.Terminal

/-!

# The homotopy category of a simplicial set

The homotopy category of a simplicial set is defined as a quotient of the free category on its
underlying reflexive quiver (equivalently its one truncation). The quotient imposes an additional
hom relation on this free category, asserting that `f ≫ g = h` whenever `f`, `g`, and `h` are
respectively the 2nd, 0th, and 1st faces of a 2-simplex.

In fact, the associated functor

`SSet.hoFunctor : SSet.{u} ⥤ Cat.{u, u} := SSet.truncation 2 ⋙ SSet.hoFunctor₂`

is defined by first restricting from simplicial sets to 2-truncated simplicial sets (throwing away
the data that is not used for the construction of the homotopy category) and then composing with an
analogously defined `SSet.hoFunctor₂ : SSet.Truncated.{u} 2 ⥤ Cat.{u,u}` implemented relative to
the syntax of the 2-truncated simplex category.

In the file `Mathlib/AlgebraicTopology/SimplicialSet/NerveAdjunction.lean` we show the functor
`SSet.hoFunctor` to be left adjoint to the nerve by providing an analogous decomposition of the
nerve functor, made by possible by the fact that nerves of categories are 2-coskeletal, and then
composing a pair of adjunctions, which factor through the category of 2-truncated simplicial sets.
-/

namespace SSet
open CategoryTheory Category Limits Functor Opposite Simplicial Nerve
open SimplexCategory.Truncated SimplicialObject.Truncated

universe v u

/-- A 2-truncated simplicial set `S` has an underlying refl quiver with `S _⦋0⦌₂` as its underlying
type. -/
def OneTruncation₂ (S : SSet.Truncated 2) := S _⦋0⦌₂

@[deprecated (since := "2025-11-01")] alias OneTruncation₂.Hom := Truncated.Edge

namespace OneTruncation₂

/-- A 2-truncated simplicial set `S` has an underlying refl quiver `SSet.OneTruncation₂ S`. -/
@[simps -isSimp]
instance reflQuiver (S : SSet.Truncated 2) : ReflQuiver (OneTruncation₂ S) where
  Hom := Truncated.Edge
  id := Truncated.Edge.id

@[ext]
lemma hom_ext
    {S : SSet.Truncated 2} {x y : OneTruncation₂ S} {f g : x ⟶ y}
    (h : f.edge = g.edge) : f = g :=
  Truncated.Edge.ext h

@[deprecated "Use reflQuiver_id" (since := "2025-11-01")]
lemma id_edge {S : SSet.Truncated 2} (x : OneTruncation₂ S) :
    Truncated.Edge.edge (𝟙rq x) = S.map (σ₂ 0).op x := by
  rfl


/-- The prefunctor on refl quivers `OneTruncation₂` induced by a morphisms
of `2`-truncated simplicial sets. -/
@[simps]
def map {S T : SSet.Truncated 2} (f : S ⟶ T) :
    OneTruncation₂ S ⥤rq OneTruncation₂ T where
  obj x := f.app _ x
  map e := e.map f
  map_id x := by ext; simp [← FunctorToTypes.naturality, reflQuiver_id]

end OneTruncation₂

/-- The functor that carries a 2-truncated simplicial set to its underlying refl quiver. -/
@[simps]
def oneTruncation₂ : SSet.Truncated.{u} 2 ⥤ ReflQuiv.{u, u} where
  obj S := ReflQuiv.of (OneTruncation₂ S)
  map f := OneTruncation₂.map f

namespace OneTruncation₂

@[simp]
lemma homOfEq_edge
    {X : SSet.Truncated.{u} 2} {x₁ y₁ x₂ y₂ : OneTruncation₂ X}
    (f : x₁ ⟶ y₁) (hx : x₁ = x₂) (hy : y₁ = y₂) :
    (Quiver.homOfEq f hx hy).edge = f.edge := by
  subst hx hy
  rfl

section
variable {C : Type u} [Category.{v} C]

/-- An equivalence between the type of objects underlying a category and the type of 0-simplices in
the 2-truncated nerve. -/
@[simps -isSimp]
def nerveEquiv : OneTruncation₂ ((SSet.truncation 2).obj (nerve C)) ≃ C where
  toFun X := X.obj 0
  invFun X := .mk₀ X
  left_inv _ := ComposableArrows.ext₀ rfl

/-- A hom equivalence over the function `OneTruncation₂.nerveEquiv`. -/
def nerveHomEquiv {X Y : OneTruncation₂ ((SSet.truncation 2).obj (nerve C))} :
    (X ⟶ Y) ≃ (nerveEquiv X ⟶ nerveEquiv Y) where
  toFun φ := eqToHom (congr_arg ComposableArrows.left φ.src_eq.symm) ≫ φ.edge.hom ≫
      eqToHom (congr_arg ComposableArrows.left φ.tgt_eq)
  invFun f :=
    { edge := ComposableArrows.mk₁ f
      src_eq := ComposableArrows.ext₀ rfl
      tgt_eq := ComposableArrows.ext₀ rfl }
  left_inv φ := by
    ext
    exact ComposableArrows.ext₁ (congr_arg ComposableArrows.left φ.src_eq).symm
      (congr_arg ComposableArrows.left φ.tgt_eq).symm rfl
  right_inv f := by cat_disch

@[simp]
lemma nerveHomEquiv_id (X : OneTruncation₂ ((SSet.truncation 2).obj (nerve C))) :
    nerveHomEquiv (𝟙rq X) = 𝟙 _ :=
  nerveHomEquiv.symm.injective (by
    simp only [nerveEquiv_apply, Equiv.symm_apply_apply]
    obtain ⟨x, rfl⟩ := ComposableArrows.mk₀_surjective X
    ext
    exact ComposableArrows.ext₁ rfl rfl (by aesop))

/-- The refl quiver underlying a nerve is isomorphic to the refl quiver underlying the category. -/
def ofNerve₂ (C : Type u) [Category.{u} C] :
    ReflQuiv.of (OneTruncation₂ (nerveFunctor₂.obj (Cat.of C))) ≅ ReflQuiv.of C :=
  ReflQuiv.isoOfEquiv.{u,u} OneTruncation₂.nerveEquiv
    (fun _  _↦ OneTruncation₂.nerveHomEquiv) nerveHomEquiv_id

end
end OneTruncation₂

/-- The refl quiver underlying a nerve is naturally isomorphic to the refl quiver underlying the
category. -/
@[simps! hom_app_obj hom_app_map inv_app_obj_obj inv_app_obj_map inv_app_map]
def OneTruncation₂.ofNerve₂.natIso :
    nerveFunctor₂.{u,u} ⋙ SSet.oneTruncation₂ ≅ ReflQuiv.forget :=
  NatIso.ofComponents (fun C => OneTruncation₂.ofNerve₂ C)
    (fun F ↦ ReflPrefunctor.ext (by cat_disch) (fun x y f ↦ by
      obtain ⟨f, rfl, rfl⟩ := f
<<<<<<< HEAD
      simp [ofNerve₂, ReflQuiv.isoOfEquiv, ReflQuiv.isoOfQuivIso, Quiv.isoOfEquiv,
        nerveHomEquiv, nerveFunctor₂, SimplicialObject.truncation, ReflQuiv.category]))
=======
      unfold SSet.oneTruncation₂ nerveFunctor₂ SSet.truncation SimplicialObject.truncation
        nerveFunctor toReflPrefunctor
      simp only [comp_obj, whiskeringLeft_obj_obj, ReflQuiv.of_val, Functor.comp_map,
        whiskeringLeft_obj_map, whiskerLeft_app, op_obj, ofNerve₂, Cat.of_α, nerveEquiv,
        ComposableArrows.obj', Fin.zero_eta, Fin.isValue, ReflQuiv.comp_eq_comp, Nat.reduceAdd,
        op_map, Quiver.Hom.unop_op, nerve_map, SimplexCategory.toCat_map, ReflPrefunctor.comp_obj,
        ReflPrefunctor.comp_map]
      simp [nerveMap_app, nerveHomEquiv, ReflQuiv.isoOfEquiv,
        ReflQuiv.isoOfQuivIso, Quiv.isoOfEquiv])

end

section
>>>>>>> d4586509

private lemma map_map_of_eq.{w} {C : Type u} [Category.{v} C] (V : Cᵒᵖ ⥤ Type w) {X Y Z : C}
    {α : X ⟶ Y} {β : Y ⟶ Z} {γ : X ⟶ Z} {φ} :
    α ≫ β = γ → V.map α.op (V.map β.op φ) = V.map γ.op φ := by
  rintro rfl
  simp

namespace Truncated

/-- The map that picks up the initial vertex of a 2-simplex, as a morphism in the 2-truncated
simplex category. -/
def ι0₂ : ⦋0⦌₂ ⟶ ⦋2⦌₂ := δ₂ (n := 0) 1 ≫ δ₂ (n := 1) 1

/-- The map that picks up the middle vertex of a 2-simplex, as a morphism in the 2-truncated
simplex category. -/
def ι1₂ : ⦋0⦌₂ ⟶ ⦋2⦌₂ := δ₂ (n := 0) 0 ≫ δ₂ (n := 1) 2

/-- The map that picks up the final vertex of a 2-simplex, as a morphism in the 2-truncated
simplex category. -/
def ι2₂ : ⦋0⦌₂ ⟶ ⦋2⦌₂ := δ₂ (n := 0) 0 ≫ δ₂ (n := 1) 1

/-- The initial vertex of a 2-simplex in a 2-truncated simplicial set. -/
def ev0₂ {V : SSet.Truncated 2} (φ : V _⦋2⦌₂) : OneTruncation₂ V := V.map ι0₂.op φ

/-- The middle vertex of a 2-simplex in a 2-truncated simplicial set. -/
def ev1₂ {V : SSet.Truncated 2} (φ : V _⦋2⦌₂) : OneTruncation₂ V := V.map ι1₂.op φ

/-- The final vertex of a 2-simplex in a 2-truncated simplicial set. -/
def ev2₂ {V : SSet.Truncated 2} (φ : V _⦋2⦌₂) : OneTruncation₂ V := V.map ι2₂.op φ

/-- The 0th face of a 2-simplex, as a morphism in the 2-truncated simplex category. -/
def δ0₂ : ⦋1⦌₂ ⟶ ⦋2⦌₂ := δ₂ (n := 1) 0

/-- The 1st face of a 2-simplex, as a morphism in the 2-truncated simplex category. -/
def δ1₂ : ⦋1⦌₂ ⟶ ⦋2⦌₂ := δ₂ (n := 1) 1

/-- The 2nd face of a 2-simplex, as a morphism in the 2-truncated simplex category. -/
def δ2₂ : ⦋1⦌₂ ⟶ ⦋2⦌₂ := δ₂ (n := 1) 2

/-- The arrow in the ReflQuiver `OneTruncation₂ V` of a 2-truncated simplicial set arising from the
0th face of a 2-simplex. -/
def ev12₂ {V : SSet.Truncated 2} (φ : V _⦋2⦌₂) : ev1₂ φ ⟶ ev2₂ φ :=
  ⟨V.map δ0₂.op φ,
    map_map_of_eq V (SimplexCategory.δ_comp_δ (i := 0) (j := 1) (by decide)).symm,
    map_map_of_eq V rfl⟩

/-- The arrow in the ReflQuiver `OneTruncation₂ V` of a 2-truncated simplicial set arising from the
1st face of a 2-simplex. -/
def ev02₂ {V : SSet.Truncated 2} (φ : V _⦋2⦌₂) : ev0₂ φ ⟶ ev2₂ φ :=
  ⟨V.map δ1₂.op φ, map_map_of_eq V rfl, map_map_of_eq V rfl⟩

/-- The arrow in the ReflQuiver `OneTruncation₂ V` of a 2-truncated simplicial set arising from the
2nd face of a 2-simplex. -/
def ev01₂ {V : SSet.Truncated 2} (φ : V _⦋2⦌₂) : ev0₂ φ ⟶ ev1₂ φ :=
  ⟨V.map δ2₂.op φ, map_map_of_eq V (SimplexCategory.δ_comp_δ (j := 1) le_rfl), map_map_of_eq V rfl⟩

end Truncated

namespace OneTruncation₂

variable (V : SSet.Truncated.{u} 2)

/-- The 2-simplices in a 2-truncated simplicial set `V` generate a hom relation on the free
category on the underlying refl quiver of `V`. -/
inductive HoRel₂ : HomRel (Cat.FreeRefl (OneTruncation₂ V)) where
  | of_compStruct {x₀ x₁ x₂ : V _⦋0⦌₂} {e₀₁ : Truncated.Edge x₀ x₁}
    {e₁₂ : Truncated.Edge x₁ x₂} {e₀₂ : Truncated.Edge x₀ x₂}
    (h : Truncated.Edge.CompStruct e₀₁ e₁₂ e₀₂) :
    HoRel₂
      ((Cat.FreeRefl.quotientFunctor (OneTruncation₂ V)).map
        (Quiver.Hom.toPath e₀₁ ≫ Quiver.Hom.toPath e₁₂))
      ((Cat.FreeRefl.quotientFunctor (OneTruncation₂ V)).map (Quiver.Hom.toPath e₀₂))


/-
/-- The 2-simplices in a 2-truncated simplicial set `V` generate a hom relation on the free
category on the underlying refl quiver of `V`. -/
inductive HoRel₂ {V : SSet.Truncated 2} :
    (X Y : Cat.FreeRefl (OneTruncation₂ V)) → (f g : X ⟶ Y) → Prop
  | mk (φ : V _⦋2⦌₂) :
    HoRel₂ _ _
      (Quot.mk _ (Quiver.Hom.toPath (ev02₂ φ)))
      (Quot.mk _ ((Quiver.Hom.toPath (ev01₂ φ)).comp
        (Quiver.Hom.toPath (ev12₂ φ))))

/-- A 2-simplex whose faces are identified with certain arrows in `OneTruncation₂ V` defines
a term of type `HoRel₂` between those arrows. -/
theorem HoRel₂.mk' {V : SSet.Truncated 2} (φ : V _⦋2⦌₂) {X₀ X₁ X₂ : OneTruncation₂ V}
    (f₀₁ : X₀ ⟶ X₁) (f₁₂ : X₁ ⟶ X₂) (f₀₂ : X₀ ⟶ X₂)
    (h₀₁ : f₀₁.edge = V.map (δ₂ 2).op φ) (h₁₂ : f₁₂.edge = V.map (δ₂ 0).op φ)
    (h₀₂ : f₀₂.edge = V.map (δ₂ 1).op φ) :
    HoRel₂ _ _ (Quot.mk _ (Quiver.Hom.toPath f₀₂))
      (Quot.mk _ ((Quiver.Hom.toPath f₀₁).comp (Quiver.Hom.toPath f₁₂))) := by
  obtain rfl : X₀ = ev0₂ φ := by
    rw [← f₀₂.src_eq, h₀₂, ← FunctorToTypes.map_comp_apply, ← op_comp]
    rfl
  obtain rfl : X₁ = ev1₂ φ := by
    rw [← f₀₁.tgt_eq, h₀₁, ← FunctorToTypes.map_comp_apply, ← op_comp]
    rfl
  obtain rfl : X₂ = ev2₂ φ := by
    rw [← f₁₂.tgt_eq, h₁₂, ← FunctorToTypes.map_comp_apply, ← op_comp]
    rfl
  obtain rfl : f₀₁ = ev01₂ φ := by ext; assumption
  obtain rfl : f₁₂ = ev12₂ φ := by ext; assumption
  obtain rfl : f₀₂ = ev02₂ φ := by ext; assumption
  constructor-/

end OneTruncation₂

namespace Truncated

variable (V W : SSet.Truncated.{u} 2)

/-- The type underlying the homotopy category of a 2-truncated simplicial set `V`. -/
def HomotopyCategory : Type u :=
  Quotient (OneTruncation₂.HoRel₂ V)

namespace HomotopyCategory

instance : Category.{u} V.HomotopyCategory :=
  inferInstanceAs (Category (CategoryTheory.Quotient _))

/-- A canonical functor from the free category on the refl quiver underlying a 2-truncated
simplicial set `V` to its homotopy category. -/
def quotientFunctor :
    Cat.FreeRefl (OneTruncation₂ V) ⥤ V.HomotopyCategory :=
  Quotient.functor _

instance : (quotientFunctor V).Full :=
  Quotient.full_functor _

variable {V}

/-- Constructor for objects of the homotopy category of a `2`-truncated simplicial set. -/
def mk (x : V _⦋0⦌₂) : V.HomotopyCategory :=
  (quotientFunctor V).obj (.mk x)

lemma mk_surjective : Function.Surjective (mk (V := V)) := by
  rintro ⟨⟨x⟩⟩
  exact ⟨x, rfl⟩

/-- The morphism in the homotopy category of a `2`-truncated simplicial set that
is induced by an edge. -/
def homMk {x₀ x₁ : V _⦋0⦌₂} (e : Edge x₀ x₁) : mk x₀ ⟶ mk x₁ :=
  (quotientFunctor V).map (Cat.FreeRefl.homMk e)

lemma congr_arrowMk_homMk {x₀ x₁ : V _⦋0⦌₂} (e : Edge x₀ x₁)
    {y₀ y₁ : V _⦋0⦌₂} (e' : Edge y₀ y₁) (h : e.edge = e'.edge) :
    Arrow.mk (homMk e) = Arrow.mk (homMk e') := by
  obtain rfl : x₀ = y₀ := by rw [← e.src_eq, ← e'.src_eq, h]
  obtain rfl : x₁ = y₁ := by rw [← e.tgt_eq, ← e'.tgt_eq, h]
  obtain rfl : e = e' := by aesop
  rfl

@[simp]
lemma homMk_id (x : V _⦋0⦌₂) :
    homMk (.id x) = 𝟙 (mk x) := by
  rw [homMk, ← OneTruncation₂.reflQuiver_id, Cat.FreeRefl.homMk_id,
    CategoryTheory.Functor.map_id]
  rfl

@[reassoc]
lemma homMk_comp_homMk {x₀ x₁ x₂ : V _⦋0⦌₂} {e₀₁ : Edge x₀ x₁} {e₁₂ : Edge x₁ x₂}
    {e₀₂ : Edge x₀ x₂} (h : Edge.CompStruct e₀₁ e₁₂ e₀₂) :
    homMk e₀₁ ≫ homMk e₁₂ = homMk e₀₂ := by
  simpa [homMk] using  CategoryTheory.Quotient.sound _
    (OneTruncation₂.HoRel₂.of_compStruct h)

variable (V) in
/-- If `V` is a `2`-truncated simplicial sets, this is the family of
morphisms in `V.HomotopyCategory` corresponding to the edges of `V`.
(Any morphism in `V.HomotopyCategory` is in the multiplicative closure
of this family of morphisms, see `multiplicativeClosure_morphismPropertyHomMk`.) -/
def morphismPropertyHomMk : MorphismProperty V.HomotopyCategory :=
    .ofHoms (fun (e : Σ (x y : V _⦋0⦌₂), Edge x y) ↦ homMk e.2.2)

lemma morphismPropertyHomMk_of_edge {x y : V _⦋0⦌₂} (e : Edge x y) :
    morphismPropertyHomMk V (homMk e) := by
  dsimp only [morphismPropertyHomMk]
  rw [MorphismProperty.ofHoms_iff]
  exact ⟨⟨x, y, e⟩, rfl⟩

lemma morphismPropertyHomMk_eq_strictMap :
    morphismPropertyHomMk V =
      (Cat.FreeRefl.morphismPropertyHomMk (OneTruncation₂ V)).strictMap (quotientFunctor V) := by
  ext _ _ f
  constructor
  · rintro ⟨_⟩
    exact MorphismProperty.map_mem_strictMap _ _ _ ⟨_⟩
  · rintro ⟨⟨_, _, e⟩⟩
    exact morphismPropertyHomMk_of_edge e

open MorphismProperty in
lemma multiplicativeClosure_morphismPropertyHomMk :
    (morphismPropertyHomMk V).multiplicativeClosure = ⊤ :=
  le_antisymm (by simp) (fun x y f _ ↦ by
    obtain ⟨f, rfl⟩ := (quotientFunctor _).map_surjective f
    rw [morphismPropertyHomMk_eq_strictMap]
    refine strictMap_multiplicativeClosure_le _ _ _ ?_
    rw [Cat.FreeRefl.multiplicativeClosure_morphismPropertyHomMk]
    exact map_mem_strictMap _ _ _ (by simp))

lemma morphismProperty_eq_top {W : MorphismProperty V.HomotopyCategory}
    [W.IsMultiplicative]
    (hW : ∀ {x y : V _⦋0⦌₂} (e : Edge x y), W (homMk e)) :
    W = ⊤ :=
  le_antisymm (by simp) (by
    rw [← multiplicativeClosure_morphismPropertyHomMk,
      MorphismProperty.multiplicativeClosure_le_iff]
    rintro _ _ _ ⟨_, _, e⟩
    exact hW e)

section

variable {D : Type*} [Category D]

section

variable (obj : V _⦋0⦌₂ → D) (map : ∀ {x y : V _⦋0⦌₂}, Edge x y → (obj x ⟶ obj y))
  (map_id : ∀ (x : V _⦋0⦌₂), map (.id x) = 𝟙 _)
  (map_comp : ∀ {x₀ x₁ x₂ : V _⦋0⦌₂}
    {e₀₁ : Edge x₀ x₁} {e₁₂ : Edge x₁ x₂} {e₀₂ : Edge x₀ x₂}
    (_ : Edge.CompStruct e₀₁ e₁₂ e₀₂), map e₀₁ ≫ map e₁₂ = map e₀₂)

/-- Constructor for functors from the homotopy category. -/
def lift : V.HomotopyCategory ⥤ D :=
  CategoryTheory.Quotient.lift _
    (Cat.FreeRefl.lift' obj (fun f ↦ map f) map_id) (by
      rintro _ _ _ _ ⟨h⟩
      simp only [Functor.map_comp]
      convert map_comp h <;> apply Cat.FreeRefl.lift'_map)

@[simp]
lemma lift_obj_mk (x : V _⦋0⦌₂) : (lift obj map map_id map_comp).obj (mk x) = obj x := rfl

@[simp]
lemma lift_map_homMk {x y : V _⦋0⦌₂} (e : Edge x y) :
    (lift obj map map_id map_comp).map (homMk e) = map e :=
  Category.id_comp _

end

variable {F G : V.HomotopyCategory ⥤ D}

section

variable (φ : ∀ (x : V _⦋0⦌₂), F.obj (mk x) ⟶ G.obj (mk x))
  (hφ : ∀ ⦃x y : V _⦋0⦌₂⦄ (e : Edge x y), F.map (homMk e) ≫ φ y = φ x ≫ G.map (homMk e))

/-- Constructor for natural transformations between functors from `V.HomotopyCategory`. -/
def mkNatTrans : F ⟶ G where
  app _ := φ _
  naturality _ _ f := by
    have : MorphismProperty.naturalityProperty (fun (x : V.HomotopyCategory) ↦ φ _) = ⊤ :=
      morphismProperty_eq_top (fun e ↦ hφ e)
    exact this.symm.le f (by simp)

@[simp]
lemma mkNatTrans_app_mk (v : V _⦋0⦌₂) :
    (mkNatTrans φ hφ).app (mk v) = φ v := rfl

end

section

variable (iso : ∀ (x : V _⦋0⦌₂), F.obj (mk x) ≅ G.obj (mk x))
  (hiso : ∀ ⦃x y : V _⦋0⦌₂⦄ (e : Edge x y), F.map (homMk e) ≫ (iso y).hom =
    (iso x).hom ≫ G.map (homMk e))

/-- Constructor for natural isomorphisms between functors from `V.HomotopyCategory`. -/
def mkNatIso : F ≅ G :=
  NatIso.ofComponents (fun _ ↦ iso _) (fun f ↦ (mkNatTrans _ hiso).naturality f)

@[simp]
lemma mkNatIso_hom_app_mk (v : V _⦋0⦌₂) :
    (mkNatIso iso hiso).hom.app (mk v) = (iso v).hom := rfl

@[simp]
lemma mkNatIso_inv_app_mk (v : V _⦋0⦌₂) :
    (mkNatIso iso hiso).inv.app (mk v) = (iso v).inv := rfl

end

lemma functor_ext {F G : V.HomotopyCategory ⥤ D}
    (h₁ : ∀ (x : V _⦋0⦌₂), F.obj (mk x) = G.obj (mk x))
    (h₂ : ∀ ⦃x y : V _⦋0⦌₂⦄ (e : Edge x y),
      F.map (homMk e) = eqToHom (h₁ x) ≫ G.map (homMk e) ≫ eqToHom (h₁ y).symm) :
    F = G :=
  Functor.ext_of_iso (mkNatIso (fun x ↦ eqToIso (h₁ x))
    (fun _ _ e ↦ by simp [h₂ e])) (fun _ ↦ h₁ _) (fun x ↦ by
      obtain ⟨x, rfl⟩ := x.mk_surjective
      simp)

end

end HomotopyCategory

section

open HomotopyCategory

variable {V W} (f : V ⟶ W)

/-- A map of 2-truncated simplicial sets induces a functor between homotopy categories. -/
def mapHomotopyCategory :
    V.HomotopyCategory ⥤ W.HomotopyCategory :=
  CategoryTheory.Quotient.lift _
    ((oneTruncation₂ ⋙ Cat.freeRefl).map f ⋙ quotientFunctor W) (by
      rintro _ _ _ _ ⟨h⟩
      exact CategoryTheory.Quotient.sound _ ⟨h.map f⟩)

@[simp]
lemma mapHomotopyCategory_obj (x : V _⦋0⦌₂) :
    (mapHomotopyCategory f).obj (.mk x) = .mk (f.app _ x) := rfl

@[simp]
lemma mapHomotopyCategory_homMk {x y : V _⦋0⦌₂} (e : Edge x y) :
    (mapHomotopyCategory f).map (homMk e) = homMk (e.map f) := rfl

end

/-- The functor that takes a 2-truncated simplicial set to its homotopy category. -/
def hoFunctor₂ : SSet.Truncated.{u} 2 ⥤ Cat.{u,u} where
  obj V := Cat.of (V.HomotopyCategory)
  map F := mapHomotopyCategory F
  map_id _ := HomotopyCategory.functor_ext (by simp) (by cat_disch)
  map_comp _ _ := HomotopyCategory.functor_ext (by simp) (by cat_disch)

theorem hoFunctor₂_naturality {X Y : SSet.Truncated.{u} 2} (f : X ⟶ Y) :
    (oneTruncation₂ ⋙ Cat.freeRefl).map f ⋙ SSet.Truncated.HomotopyCategory.quotientFunctor Y =
      SSet.Truncated.HomotopyCategory.quotientFunctor X ⋙ mapHomotopyCategory f := rfl

/-- By `Quotient.lift_unique'` (not `Quotient.lift`) we have that `quotientFunctor V` is an
epimorphism. -/
theorem HomotopyCategory.lift_unique' (V : SSet.Truncated.{u} 2) {D} [Category D]
    (F₁ F₂ : V.HomotopyCategory ⥤ D)
    (h : HomotopyCategory.quotientFunctor V ⋙ F₁ = HomotopyCategory.quotientFunctor V ⋙ F₂) :
    F₁ = F₂ :=
  Quotient.lift_unique' _ _ _ h

end Truncated

/-- The functor that takes a simplicial set to its homotopy category by passing through the
2-truncation. -/
def hoFunctor : SSet.{u} ⥤ Cat.{u, u} := SSet.truncation 2 ⋙ Truncated.hoFunctor₂

/-- Since `⦋0⦌ : SimplexCategory` is terminal, `Δ[0]` has a unique point and thus
`OneTruncation₂ ((truncation 2).obj Δ[0])` has a unique inhabitant. -/
instance instUniqueOneTruncation₂DeltaZero : Unique (OneTruncation₂ ((truncation 2).obj Δ[0])) :=
  inferInstanceAs (Unique (ULift.{_, 0} (⦋0⦌ ⟶ ⦋0⦌)))

/-- Since `⦋0⦌ : SimplexCategory` is terminal, `Δ[0]` has a unique edge and thus the homs of
`OneTruncation₂ ((truncation 2).obj Δ[0])` have unique inhabitants. -/
instance (x y : OneTruncation₂ ((truncation 2).obj Δ[0])) : Unique (x ⟶ y) where
  default := by
    obtain rfl : x = default := Unique.uniq _ _
    obtain rfl : y = default := Unique.uniq _ _
    exact 𝟙rq instUniqueOneTruncation₂DeltaZero.default
  uniq _ := by
    letI : Subsingleton (((truncation 2).obj Δ[0]).obj (.op ⦋1⦌₂)) :=
      inferInstanceAs (Subsingleton (ULift.{_, 0} (⦋1⦌ ⟶ ⦋0⦌)))
    ext
    exact this.allEq _ _

instance : Unique ((truncation.{u} 2).obj Δ[0]).HomotopyCategory :=
  inferInstanceAs (Unique <| CategoryTheory.Quotient _)

instance : IsDiscrete ((truncation.{u} 2).obj Δ[0]).HomotopyCategory where
  subsingleton x y :=
    inferInstanceAs (Subsingleton ((_ : CategoryTheory.Quotient _) ⟶ _))
  eq_of_hom _ := by subsingleton

/-- The category `hoFunctor.obj (Δ[0])` is terminal. -/
def isTerminalHoFunctorDeltaZero : IsTerminal (hoFunctor.{u}.obj (Δ[0])) :=
  Cat.isTerminalOfUniqueOfIsDiscrete

/-- The homotopy category functor preserves generic terminal objects. -/
noncomputable def hoFunctor.terminalIso : hoFunctor.obj (⊤_ SSet) ≅ ⊤_ Cat :=
  hoFunctor.mapIso (terminalIsoIsTerminal stdSimplex.isTerminalObj₀) ≪≫
    (terminalIsoIsTerminal isTerminalHoFunctorDeltaZero).symm

instance hoFunctor.preservesTerminal : PreservesLimit (empty.{0} SSet) hoFunctor :=
  preservesTerminal_of_iso hoFunctor hoFunctor.terminalIso

instance hoFunctor.preservesTerminal' :
    PreservesLimitsOfShape (Discrete PEmpty.{1}) hoFunctor :=
  preservesLimitsOfShape_pempty_of_preservesTerminal _

end SSet<|MERGE_RESOLUTION|>--- conflicted
+++ resolved
@@ -148,24 +148,9 @@
   NatIso.ofComponents (fun C => OneTruncation₂.ofNerve₂ C)
     (fun F ↦ ReflPrefunctor.ext (by cat_disch) (fun x y f ↦ by
       obtain ⟨f, rfl, rfl⟩ := f
-<<<<<<< HEAD
-      simp [ofNerve₂, ReflQuiv.isoOfEquiv, ReflQuiv.isoOfQuivIso, Quiv.isoOfEquiv,
-        nerveHomEquiv, nerveFunctor₂, SimplicialObject.truncation, ReflQuiv.category]))
-=======
-      unfold SSet.oneTruncation₂ nerveFunctor₂ SSet.truncation SimplicialObject.truncation
-        nerveFunctor toReflPrefunctor
-      simp only [comp_obj, whiskeringLeft_obj_obj, ReflQuiv.of_val, Functor.comp_map,
-        whiskeringLeft_obj_map, whiskerLeft_app, op_obj, ofNerve₂, Cat.of_α, nerveEquiv,
-        ComposableArrows.obj', Fin.zero_eta, Fin.isValue, ReflQuiv.comp_eq_comp, Nat.reduceAdd,
-        op_map, Quiver.Hom.unop_op, nerve_map, SimplexCategory.toCat_map, ReflPrefunctor.comp_obj,
-        ReflPrefunctor.comp_map]
-      simp [nerveMap_app, nerveHomEquiv, ReflQuiv.isoOfEquiv,
-        ReflQuiv.isoOfQuivIso, Quiv.isoOfEquiv])
-
-end
-
-section
->>>>>>> d4586509
+      simp [ofNerve₂, ReflQuiv.isoOfEquiv, ReflQuiv.isoOfQuivIso,
+        Quiv.isoOfEquiv, nerveMap_app, nerveHomEquiv, nerveFunctor₂,
+        SimplicialObject.truncation, ReflQuiv.category]))
 
 private lemma map_map_of_eq.{w} {C : Type u} [Category.{v} C] (V : Cᵒᵖ ⥤ Type w) {X Y Z : C}
     {α : X ⟶ Y} {β : Y ⟶ Z} {γ : X ⟶ Z} {φ} :
