--- conflicted
+++ resolved
@@ -312,20 +312,17 @@
     ext1
     apply Quotient.lift_unique'
     simp only [mapHomotopyCategory, comp_obj, oneTruncation₂_obj, Cat.freeRefl_obj_α,
-      ReflQuiv.of_val, Functor.comp_map, CategoryTheory.Functor.map_id, Quotient.lift_spec]
-    exact Eq.trans (Functor.id_comp ..) (Functor.comp_id _).symm
+      ReflQuiv.of_val, Functor.comp_map, CategoryTheory.Functor.map_id, Quotient.lift_spec,
+      toCatHom_toFunctor]
+    exact Eq.trans (Functor.id_comp _) (Functor.comp_id _).symm
   map_comp {S T U} F G := by
     ext1
     apply Quotient.lift_unique'
-<<<<<<< HEAD
-    simp [mapHomotopyCategory, SSet.Truncated.HomotopyCategory.quotientFunctor]
-    rw [Quotient.lift_spec, ← Functor.assoc, Functor.assoc,
-=======
-    simp only [mapHomotopyCategory, comp_obj, oneTruncation₂_obj, Cat.freeRefl_obj_α,
-      ReflQuiv.of_val, Functor.comp_map, map_comp, HomotopyCategory.quotientFunctor]
-    rw [Quotient.lift_spec, Cat.comp_eq_comp, Cat.comp_eq_comp, ← Functor.assoc, Functor.assoc,
->>>>>>> 7408ee7f
-      Quotient.lift_spec, Functor.assoc, Quotient.lift_spec]
+    simp only [Cat.of_α, mapHomotopyCategory, comp_obj, oneTruncation₂_obj, Cat.freeRefl_obj_α,
+      ReflQuiv.of_val, Functor.comp_map, map_comp, Cat.Hom.comp_toFunctor,
+      HomotopyCategory.quotientFunctor, toCatHom_toFunctor]
+    rw [Quotient.lift_spec, ← Functor.assoc, Functor.assoc, Quotient.lift_spec, Functor.assoc,
+      Quotient.lift_spec]
 
 theorem hoFunctor₂_naturality {X Y : SSet.Truncated.{u} 2} (f : X ⟶ Y) :
     ((oneTruncation₂ ⋙ Cat.freeRefl).map f).toFunctor ⋙
