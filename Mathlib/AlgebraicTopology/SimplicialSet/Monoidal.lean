--- conflicted
+++ resolved
@@ -109,7 +109,6 @@
     Finite ((X ⊗ Y).obj n) :=
   inferInstanceAs (Finite (X.obj n × Y.obj n))
 
-<<<<<<< HEAD
 instance : (𝟙_ SSet.{u}).Finite :=
   finite_of_iso (stdSimplex.isTerminalObj₀.{u}.uniqueUpToIso
     CartesianMonoidalCategory.isTerminalTensorUnit)
@@ -142,7 +141,7 @@
     exact ⟨⟨x₁, x₂⟩, rfl⟩
 
 end Subcomplex
-=======
+
 /-- The inclusion `X ⟶ X ⊗ Δ[1]` which is `0` on the second factor. -/
 noncomputable def ι₀ {X : SSet.{u}} : X ⟶ X ⊗ Δ[1] :=
   lift (𝟙 X) (const (stdSimplex.obj₀Equiv.{u}.symm 0))
@@ -176,6 +175,5 @@
 
 @[simp]
 lemma ι₁_app_fst {X : SSet.{u}} {m} (x : X.obj m) : (ι₁.app _ x).1 = x := rfl
->>>>>>> 7fbf73cd
 
 end SSet