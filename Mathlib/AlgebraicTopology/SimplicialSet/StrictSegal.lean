/-
Copyright (c) 2024 Emily Riehl. All rights reserved.
Released under Apache 2.0 license as described in the file LICENSE.
Authors: Mario Carneiro, Emily Riehl, Joël Riou, Johan Commelin, Nick Ward
-/
import Mathlib.AlgebraicTopology.SimplicialSet.Nerve
import Mathlib.AlgebraicTopology.SimplicialSet.Path

/-!
# Strict Segal simplicial sets

A simplicial set `X` satisfies the `StrictSegal` condition if for all `n`, the map
`X.spine n : X _⦋n⦌ → X.Path n` is an equivalence, with equivalence inverse
`spineToSimplex {n : ℕ} : Path X n → X _⦋n⦌`.

Examples of `StrictSegal` simplicial sets are given by nerves of categories.

TODO: Show that these are the only examples: that a `StrictSegal` simplicial set is isomorphic to
the nerve of its homotopy category.

`StrictSegal` simplicial sets have an important property of being 2-coskeletal which is proven
in `Mathlib.AlgebraicTopology.SimplicialSet.Coskeletal`.

-/

universe v u

open CategoryTheory Simplicial SimplexCategory

namespace SSet
namespace Truncated

open Opposite SimplexCategory.Truncated.Hom

variable {n : ℕ} (X : SSet.Truncated.{u} (n + 1))

/-- An `n + 1`-truncated simplicial set satisfies the strict Segal condition if
its `m`-simplices are uniquely determined by their spine for all `m ≤ n + 1`. -/
structure StrictSegal where
  /-- The inverse to `spine X m`. -/
  spineToSimplex (m : ℕ) (h : m ≤ n + 1 := by omega) :
    Path X m → X.obj (op ⟨.mk m, h⟩)
  /-- `spineToSimplex` is a right inverse to `spine X m`. -/
  spine_spineToSimplex (m : ℕ) (h : m ≤ n + 1) :
    spine X m ∘ spineToSimplex m = id
  /-- `spineToSimplex` is a left inverse to `spine X m`. -/
  spineToSimplex_spine (m : ℕ) (h : m ≤ n + 1) :
    spineToSimplex m ∘ spine X m = id

/-- For an `n + 1`-truncated simplicial set `X`, `IsStrictSegal X` asserts the
mere existence of an inverse to `spine X m` for all `m ≤ n + 1`. -/
class IsStrictSegal : Prop where
  segal (m : ℕ) (h : m ≤ n + 1 := by omega) : Function.Bijective (X.spine m)

namespace StrictSegal

variable {X} (sx : StrictSegal X)

section spineToSimplex

@[simp]
lemma spine_spineToSimplex_apply (m : ℕ) (h : m ≤ n + 1) (f : Path X m) :
    X.spine m h (sx.spineToSimplex m h f) = f :=
  congr_fun (sx.spine_spineToSimplex m h) f

@[simp]
lemma spineToSimplex_spine_apply (m : ℕ) (h : m ≤ n + 1)
    (Δ : X.obj (op ⟨.mk m, h⟩)) :
    sx.spineToSimplex m h (X.spine m h Δ) = Δ :=
  congr_fun (sx.spineToSimplex_spine m h) Δ

section autoParam

variable (m : ℕ) (h : m ≤ n + 1 := by omega)

/-- The fields of `StrictSegal` define an equivalence between `X _⦋m⦌ₙ₊₁`
and `Path X m`. -/
def spineEquiv : X.obj (op ⟨.mk m, h⟩) ≃ Path X m where
  toFun := X.spine m
  invFun := sx.spineToSimplex m h
  left_inv := sx.spineToSimplex_spine_apply m h
  right_inv := sx.spine_spineToSimplex_apply m h

theorem spineInjective : Function.Injective (sx.spineEquiv m h) :=
  Equiv.injective _

/-- In the presence of the strict Segal condition, a path of length `m` can be
"composed" by taking the diagonal edge of the resulting `m`-simplex. -/
def spineToDiagonal : Path X m → X.obj (op ⟨.mk 1, by trunc⟩) :=
  X.map (tr (diag m)).op ∘ sx.spineToSimplex m h

end autoParam

/-- The unique existence of an inverse to `spine X m` for all `m ≤ n + 1`
implies the mere existence of such an inverse. -/
lemma isStrictSegal (sx : StrictSegal X) : IsStrictSegal X where
  segal m h := sx.spineEquiv m h |>.bijective

variable (m : ℕ) (h : m ≤ n + 1)

@[simp]
theorem spineToSimplex_vertex (i : Fin (m + 1)) (f : Path X m) :
    X.map (tr (SimplexCategory.const ⦋0⦌ ⦋m⦌ i)).op (sx.spineToSimplex m h f) =
      f.vertex i := by
  rw [← spine_vertex, spine_spineToSimplex_apply]

@[simp]
theorem spineToSimplex_arrow (i : Fin m) (f : Path X m) :
    X.map (tr (mkOfSucc i)).op (sx.spineToSimplex m h f) = f.arrow i := by
  rw [← spine_arrow, spine_spineToSimplex_apply]

@[simp]
theorem spineToSimplex_interval (f : Path X m) (j l : ℕ) (hjl : j + l ≤ m) :
    X.map (tr (subinterval j l hjl)).op (sx.spineToSimplex m h f) =
      sx.spineToSimplex l _ (f.interval j l hjl) := by
  apply sx.spineInjective l
  dsimp only [spineEquiv, Equiv.coe_fn_mk]
  rw [spine_spineToSimplex_apply]
  convert spine_map_subinterval X m h j l hjl <| sx.spineToSimplex m h f
  exact sx.spine_spineToSimplex_apply m h f |>.symm

theorem spineToSimplex_edge (f : Path X m) (j l : ℕ) (hjl : j + l ≤ m) :
    X.map (tr (intervalEdge j l hjl)).op (sx.spineToSimplex m h f) =
      sx.spineToDiagonal l (by omega) (f.interval j l hjl) := by
  dsimp only [spineToDiagonal, Function.comp_apply]
  rw [← spineToSimplex_interval, ← FunctorToTypes.map_comp_apply, ← op_comp,
    ← tr_comp, diag_subinterval_eq]

end spineToSimplex

/-- For any `σ : X ⟶ Y` between `n + 1`-truncated `StrictSegal` simplicial sets,
`spineToSimplex` commutes with `Path.map`. -/
lemma spineToSimplex_map {X Y : SSet.Truncated.{u} (n + 1)} (sx : StrictSegal X)
    (sy : StrictSegal Y) (m : ℕ) (h : m ≤ n) (f : Path X (m + 1)) (σ : X ⟶ Y) :
    sy.spineToSimplex (m + 1) _ (f.map σ) =
      σ.app (op ⟨.mk (m + 1), by trunc⟩) (sx.spineToSimplex (m + 1) _ f) := by
  apply sy.spineInjective (m + 1)
  ext k
  dsimp only [spineEquiv, Equiv.coe_fn_mk, spine_arrow]
  rw [← types_comp_apply (σ.app _) (Y.map _), ← σ.naturality]
  simp

section spine_δ

variable (m : ℕ) (h : m ≤ n) (f : Path X (m + 1))
variable {i : Fin (m + 1)} {j : Fin (m + 2)}

/-- If we take the path along the spine of the `j`th face of a `spineToSimplex`,
the common vertices will agree with those of the original path `f`. In particular,
a vertex `i` with `i < j` can be identified with the same vertex in `f`. -/
lemma spine_δ_vertex_lt (hij : i.castSucc < j) :
    (X.spine m _ (X.map (tr (δ j)).op
      (sx.spineToSimplex (m + 1) _ f))).vertex i = f.vertex i.castSucc := by
  rw [spine_vertex, ← FunctorToTypes.map_comp_apply, ← op_comp, ← tr_comp,
    SimplexCategory.const_comp, spineToSimplex_vertex]
  dsimp only [δ, len_mk, mkHom, Hom.toOrderHom_mk, Fin.succAboveOrderEmb_apply,
    OrderEmbedding.toOrderHom_coe]
  rw [Fin.succAbove_of_castSucc_lt j i hij]

/-- If we take the path along the spine of the `j`th face of a `spineToSimplex`,
a vertex `i` with `j ≤ i` can be identified with vertex `i + 1` in the original
path. -/
lemma spine_δ_vertex_ge (hij : j ≤ i.castSucc) :
    (X.spine m _ (X.map (tr (δ j)).op
      (sx.spineToSimplex (m + 1) _ f))).vertex i = f.vertex i.succ := by
  rw [spine_vertex, ← FunctorToTypes.map_comp_apply, ← op_comp, ← tr_comp,
    SimplexCategory.const_comp, spineToSimplex_vertex]
  dsimp only [δ, len_mk, mkHom, Hom.toOrderHom_mk, Fin.succAboveOrderEmb_apply,
    OrderEmbedding.toOrderHom_coe]
  rw [Fin.succAbove_of_le_castSucc j i hij]

variable {i : Fin m} {j : Fin (m + 2)}

/-- If we take the path along the spine of the `j`th face of a `spineToSimplex`,
the common arrows will agree with those of the original path `f`. In particular,
an arrow `i` with `i + 1 < j` can be identified with the same arrow in `f`. -/
lemma spine_δ_arrow_lt (hij : i.succ.castSucc < j) :
    (X.spine m _ (X.map (tr (δ j)).op
      (sx.spineToSimplex (m + 1) _ f))).arrow i = f.arrow i.castSucc := by
  rw [spine_arrow, ← FunctorToTypes.map_comp_apply, ← op_comp, ← tr_comp,
    mkOfSucc_δ_lt hij, spineToSimplex_arrow]

/-- If we take the path along the spine of the `j`th face of a `spineToSimplex`,
an arrow `i` with `i + 1 > j` can be identified with arrow `i + 1` in the
original path. -/
lemma spine_δ_arrow_gt (hij : j < i.succ.castSucc) :
    (X.spine m _ (X.map (tr (δ j)).op
      (sx.spineToSimplex (m + 1) _ f))).arrow i = f.arrow i.succ := by
  rw [spine_arrow, ← FunctorToTypes.map_comp_apply, ← op_comp, ← tr_comp,
    mkOfSucc_δ_gt hij, spineToSimplex_arrow]

end spine_δ

variable {X : SSet.Truncated.{u} (n + 2)} (sx : StrictSegal X) (m : ℕ)
  (h : m ≤ n + 1) (f : Path X (m + 1)) {i : Fin m} {j : Fin (m + 2)}

lemma spine_δ_arrow_eq (hij : j = i.succ.castSucc) :
    (X.spine m _ (X.map (tr (δ j)).op
      (sx.spineToSimplex (m + 1) _ f))).arrow i =
      sx.spineToDiagonal 2 (by omega) (f.interval i 2 (by omega)) := by
  rw [spine_arrow, ← FunctorToTypes.map_comp_apply, ← op_comp, ← tr_comp,
    mkOfSucc_δ_eq hij, spineToSimplex_edge]

end StrictSegal
end Truncated

variable (X : SSet.{u})

/-- A simplicial set `X` satisfies the strict Segal condition if its simplices
are uniquely determined by their spine. -/
structure StrictSegal where
  /-- The inverse to `spine X n`. -/
  spineToSimplex {n : ℕ} : Path X n → X _⦋n⦌
  /-- `spineToSimplex` is a right inverse to `spine X n`. -/
  spine_spineToSimplex (n : ℕ) : spine X n ∘ spineToSimplex = id
  /-- `spineToSimplex` is a left inverse to `spine X n`. -/
  spineToSimplex_spine (n : ℕ) : spineToSimplex ∘ spine X n = id

/-- For `X` a simplicial set, `IsStrictSegal X` asserts the mere existence of
an inverse to `spine X n` for all `n : ℕ`. -/
class IsStrictSegal : Prop where
  segal (n : ℕ) : Function.Bijective (spine X n)

namespace StrictSegal

variable {X} (sx : StrictSegal X)

/-- A `StrictSegal` structure on a simplicial set `X` restricts to a
`Truncated.StrictSegal` structure on the `n + 1`-truncation of `X`. -/
def truncation (n : ℕ) : truncation (n + 1) |>.obj X |>.StrictSegal where
  spineToSimplex _ _ := sx.spineToSimplex
  spine_spineToSimplex m _ := sx.spine_spineToSimplex m
  spineToSimplex_spine m _ := sx.spineToSimplex_spine m

@[simp]
lemma spine_spineToSimplex_apply {n : ℕ} (f : Path X n) :
    X.spine n (sx.spineToSimplex f) = f :=
  congr_fun (sx.spine_spineToSimplex n) f

@[simp]
lemma spineToSimplex_spine_apply {n : ℕ} (Δ : X _⦋n⦌) :
    sx.spineToSimplex (X.spine n Δ) = Δ :=
  congr_fun (sx.spineToSimplex_spine n) Δ

/-- The fields of `StrictSegal` define an equivalence between `X _⦋n⦌`
and `Path X n`. -/
def spineEquiv (n : ℕ) : X _⦋n⦌ ≃ Path X n where
  toFun := X.spine n
  invFun := sx.spineToSimplex
  left_inv := sx.spineToSimplex_spine_apply
  right_inv := sx.spine_spineToSimplex_apply

variable {n : ℕ}

theorem spineInjective : Function.Injective (sx.spineEquiv n) :=
  Equiv.injective _

/-- The unique existence of an inverse to `spine X n` forall `n : ℕ` implies
the mere existence of such an inverse. -/
lemma isStrictSegal (sx : StrictSegal X) : IsStrictSegal X where
  segal n := sx.spineEquiv n |>.bijective

@[simp]
theorem spineToSimplex_vertex (i : Fin (n + 1)) (f : Path X n) :
<<<<<<< HEAD
    X.map (SimplexCategory.const ⦋0⦌ ⦋n⦌ i).op (sx.spineToSimplex f) =
      f.vertex i := by
  rw [← spine_vertex, spine_spineToSimplex_apply]
=======
    X.map (SimplexCategory.const ⦋0⦌ ⦋n⦌ i).op (spineToSimplex f) = f.vertex i := by
  rw [← spine_vertex, spine_spineToSimplex]
>>>>>>> c529790e

@[simp]
theorem spineToSimplex_arrow (i : Fin n) (f : Path X n) :
    X.map (mkOfSucc i).op (sx.spineToSimplex f) = f.arrow i := by
  rw [← spine_arrow, spine_spineToSimplex_apply]

/-- In the presence of the strict Segal condition, a path of length `n` can be
"composed" by taking the diagonal edge of the resulting `n`-simplex. -/
def spineToDiagonal (f : Path X n) : X _⦋1⦌ :=
  SimplicialObject.diagonal X (sx.spineToSimplex f)

section interval

variable (f : Path X n) (j l : ℕ) (hjl : j + l ≤ n)

@[simp]
<<<<<<< HEAD
theorem spineToSimplex_interval :
    X.map (subinterval j l hjl).op (sx.spineToSimplex f) =
      sx.spineToSimplex (f.interval j l hjl) := by
  apply sx.spineInjective
  dsimp only [spineEquiv, Equiv.coe_fn_mk]
  rw [spine_spineToSimplex_apply, spine_map_subinterval,
    spine_spineToSimplex_apply]

theorem spineToSimplex_edge :
    X.map (intervalEdge j l hjl).op (sx.spineToSimplex f) =
      sx.spineToDiagonal (f.interval j l hjl) := by
  dsimp only [spineToDiagonal, SimplicialObject.diagonal]
  rw [← spineToSimplex_interval, ← FunctorToTypes.map_comp_apply, ← op_comp,
    diag_subinterval_eq]

end interval
=======
theorem spineToSimplex_interval (f : Path X n) (j l : ℕ) (hjl : j + l ≤ n) :
    X.map (subinterval j l hjl).op (spineToSimplex f) =
      spineToSimplex (Path.interval f j l hjl) := by
  apply spineInjective
  unfold spineEquiv
  dsimp
  rw [spine_spineToSimplex]
  convert spine_map_subinterval X j l hjl (spineToSimplex f)
  exact Eq.symm (spine_spineToSimplex f)

theorem spineToSimplex_edge (f : Path X n) (j l : ℕ) (hjl : j + l ≤ n) :
    X.map (intervalEdge j l hjl).op (spineToSimplex f) =
      spineToDiagonal (Path.interval f j l hjl) := by
  unfold spineToDiagonal
  rw [← congrArg (diagonal X) (spineToSimplex_interval f j l hjl)]
  unfold diagonal
  simp only [← FunctorToTypes.map_comp_apply, ← op_comp, diag_subinterval_eq]
>>>>>>> c529790e

/-- For any `σ : X ⟶ Y` between `StrictSegal` simplicial sets, `spineToSimplex`
commutes with `Path.map`. -/
lemma spineToSimplex_map {X Y : SSet.{u}} (sx : StrictSegal X)
    (sy : StrictSegal Y) {n : ℕ} (f : Path X (n + 1)) (σ : X ⟶ Y) :
    sy.spineToSimplex (f.map σ) = σ.app _ (sx.spineToSimplex f) := by
  apply sy.spineInjective
  ext k
  dsimp only [spineEquiv, Equiv.coe_fn_mk, spine_arrow]
  rw [← types_comp_apply (σ.app _) (Y.map _), ← σ.naturality, types_comp_apply,
    spineToSimplex_arrow, spineToSimplex_arrow, Path.map_arrow]

variable (f : Path X (n + 1))
variable {i : Fin (n + 1)} {j : Fin (n + 2)}

/-- If we take the path along the spine of the `j`th face of a `spineToSimplex`,
the common vertices will agree with those of the original path `f`. In particular,
a vertex `i` with `i < j` can be identified with the same vertex in `f`. -/
lemma spine_δ_vertex_lt (h : i.castSucc < j) :
    (X.spine n (X.δ j (sx.spineToSimplex f))).vertex i =
      f.vertex i.castSucc := by
  simp only [SimplicialObject.δ, spine_vertex]
  rw [← FunctorToTypes.map_comp_apply, ← op_comp, SimplexCategory.const_comp,
    spineToSimplex_vertex]
  simp only [SimplexCategory.δ, Hom.toOrderHom, len_mk, mkHom, Hom.mk,
    OrderEmbedding.toOrderHom_coe, Fin.succAboveOrderEmb_apply]
  rw [Fin.succAbove_of_castSucc_lt j i h]

/-- If we take the path along the spine of the `j`th face of a `spineToSimplex`,
a vertex `i` with `i ≥ j` can be identified with vertex `i + 1` in the original
path. -/
lemma spine_δ_vertex_ge (h : j ≤ i.castSucc) :
    (X.spine n (X.δ j (sx.spineToSimplex f))).vertex i = f.vertex i.succ := by
  simp only [SimplicialObject.δ, spine_vertex]
  rw [← FunctorToTypes.map_comp_apply, ← op_comp, SimplexCategory.const_comp,
    spineToSimplex_vertex]
  simp only [SimplexCategory.δ, Hom.toOrderHom, len_mk, mkHom, Hom.mk,
    OrderEmbedding.toOrderHom_coe, Fin.succAboveOrderEmb_apply]
  rw [Fin.succAbove_of_le_castSucc j i h]

variable {i : Fin n} {j : Fin (n + 2)}

/-- If we take the path along the spine of the `j`th face of a `spineToSimplex`,
the common arrows will agree with those of the original path `f`. In particular,
an arrow `i` with `i + 1 < j` can be identified with the same arrow in `f`. -/
lemma spine_δ_arrow_lt (h : i.succ.castSucc < j) :
    (X.spine n (X.δ j (sx.spineToSimplex f))).arrow i = f.arrow i.castSucc := by
  simp only [SimplicialObject.δ, spine_arrow]
  rw [← FunctorToTypes.map_comp_apply, ← op_comp]
  rw [mkOfSucc_δ_lt h, spineToSimplex_arrow]

/-- If we take the path along the spine of the `j`th face of a `spineToSimplex`,
an arrow `i` with `i + 1 > j` can be identified with arrow `i + 1` in the
original path. -/
lemma spine_δ_arrow_gt (h : j < i.succ.castSucc) :
    (X.spine n (X.δ j (sx.spineToSimplex f))).arrow i = f.arrow i.succ := by
  simp only [SimplicialObject.δ, spine_arrow]
  rw [← FunctorToTypes.map_comp_apply, ← op_comp]
  rw [mkOfSucc_δ_gt h, spineToSimplex_arrow]

/-- If we take the path along the spine of a face of a `spineToSimplex`, the
arrows not contained in the original path can be recovered as the diagonal edge
of the `spineToSimplex` that "composes" arrows `i` and `i + 1`. -/
lemma spine_δ_arrow_eq (h : j = i.succ.castSucc) :
    (X.spine n (X.δ j (sx.spineToSimplex f))).arrow i =
      sx.spineToDiagonal (f.interval i 2 (by omega)) := by
  simp only [SimplicialObject.δ, spine_arrow]
  rw [← FunctorToTypes.map_comp_apply, ← op_comp]
  rw [mkOfSucc_δ_eq h, spineToSimplex_edge]

end StrictSegal
end SSet

open SSet

/-- Simplices in the nerve of categories are uniquely determined by their spine.
Indeed, this property describes the essential image of the nerve functor. -/
noncomputable def CategoryTheory.Nerve.strictSegal
  (C : Type u) [Category.{v} C] : StrictSegal (nerve C) where
  spineToSimplex {n} F :=
    ComposableArrows.mkOfObjOfMapSucc (fun i ↦ (F.vertex i).obj 0)
      (fun i ↦ eqToHom (Functor.congr_obj (F.arrow_src i).symm 0) ≫
        (F.arrow i).map' 0 1 ≫ eqToHom (Functor.congr_obj (F.arrow_tgt i) 0))
  spine_spineToSimplex n := by
    ext F i
    · exact ComposableArrows.ext₀ rfl
    · refine ComposableArrows.ext₁ ?_ ?_ ?_
      · exact Functor.congr_obj (F.arrow_src i).symm 0
      · exact Functor.congr_obj (F.arrow_tgt i).symm 0
      · dsimp
        apply ComposableArrows.mkOfObjOfMapSucc_map_succ
  spineToSimplex_spine n := by
    ext F
    fapply ComposableArrows.ext
    · intro i
      rfl
    · intro i hi
      dsimp
      exact ComposableArrows.mkOfObjOfMapSucc_map_succ _ _ i hi<|MERGE_RESOLUTION|>--- conflicted
+++ resolved
@@ -30,7 +30,7 @@
 namespace SSet
 namespace Truncated
 
-open Opposite SimplexCategory.Truncated.Hom
+open Opposite SimplexCategory.Truncated SimplexCategory.Truncated.Hom
 
 variable {n : ℕ} (X : SSet.Truncated.{u} (n + 1))
 
@@ -262,14 +262,9 @@
 
 @[simp]
 theorem spineToSimplex_vertex (i : Fin (n + 1)) (f : Path X n) :
-<<<<<<< HEAD
     X.map (SimplexCategory.const ⦋0⦌ ⦋n⦌ i).op (sx.spineToSimplex f) =
       f.vertex i := by
   rw [← spine_vertex, spine_spineToSimplex_apply]
-=======
-    X.map (SimplexCategory.const ⦋0⦌ ⦋n⦌ i).op (spineToSimplex f) = f.vertex i := by
-  rw [← spine_vertex, spine_spineToSimplex]
->>>>>>> c529790e
 
 @[simp]
 theorem spineToSimplex_arrow (i : Fin n) (f : Path X n) :
@@ -286,7 +281,6 @@
 variable (f : Path X n) (j l : ℕ) (hjl : j + l ≤ n)
 
 @[simp]
-<<<<<<< HEAD
 theorem spineToSimplex_interval :
     X.map (subinterval j l hjl).op (sx.spineToSimplex f) =
       sx.spineToSimplex (f.interval j l hjl) := by
@@ -303,25 +297,6 @@
     diag_subinterval_eq]
 
 end interval
-=======
-theorem spineToSimplex_interval (f : Path X n) (j l : ℕ) (hjl : j + l ≤ n) :
-    X.map (subinterval j l hjl).op (spineToSimplex f) =
-      spineToSimplex (Path.interval f j l hjl) := by
-  apply spineInjective
-  unfold spineEquiv
-  dsimp
-  rw [spine_spineToSimplex]
-  convert spine_map_subinterval X j l hjl (spineToSimplex f)
-  exact Eq.symm (spine_spineToSimplex f)
-
-theorem spineToSimplex_edge (f : Path X n) (j l : ℕ) (hjl : j + l ≤ n) :
-    X.map (intervalEdge j l hjl).op (spineToSimplex f) =
-      spineToDiagonal (Path.interval f j l hjl) := by
-  unfold spineToDiagonal
-  rw [← congrArg (diagonal X) (spineToSimplex_interval f j l hjl)]
-  unfold diagonal
-  simp only [← FunctorToTypes.map_comp_apply, ← op_comp, diag_subinterval_eq]
->>>>>>> c529790e
 
 /-- For any `σ : X ⟶ Y` between `StrictSegal` simplicial sets, `spineToSimplex`
 commutes with `Path.map`. -/
