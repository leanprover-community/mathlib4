--- conflicted
+++ resolved
@@ -49,17 +49,6 @@
 /-- For an `n + 1`-truncated simplicial set `X`, `IsStrictSegal X` asserts the
 mere existence of an inverse to `spine X m` for all `m ≤ n + 1`. -/
 class IsStrictSegal (X : SSet.Truncated.{u} (n + 1)) : Prop where
-<<<<<<< HEAD
-  spine_bijective (X) (m : ℕ) (h : m ≤ n + 1 := by omega) : Function.Bijective (X.spine m)
-
-export IsStrictSegal (spine_bijective)
-
-@[deprecated (since := "2025-11-03")]
-alias IsStrictSegal.segal := IsStrictSegal.spine_bijective
-
-variable {X} in
-lemma IsStrictSegal.ext [X.IsStrictSegal] {d : ℕ} {hd} {x y : X.obj (op ⟨⦋d + 1⦌, hd⟩)}
-=======
   spine_bijective (X) (m : ℕ) (h : m ≤ n + 1 := by grind) : Function.Bijective (X.spine m)
 
 export IsStrictSegal (spine_bijective)
@@ -78,23 +67,14 @@
 
 variable {X} in
 lemma IsStrictSegal.ext [X.IsStrictSegal] {d : ℕ} {hd} {x y : X _⦋d + 1⦌ₙ₊₁}
->>>>>>> 6eded8e5
     (h : ∀ (i : Fin (d + 1)),
       X.map (SimplexCategory.Truncated.Hom.tr (mkOfSucc i)).op x =
         X.map (SimplexCategory.Truncated.Hom.tr (mkOfSucc i)).op y) :
     x = y :=
-<<<<<<< HEAD
-  (X.spine_bijective _ _).injective (by ext i; apply h)
-
-variable {X} in
-lemma IsStrictSegal.hom_ext {Y : SSet.Truncated.{u} (n + 1)}
-    [Y.IsStrictSegal]
-=======
   X.spine_injective (by ext i; apply h)
 
 variable {X} in
 lemma IsStrictSegal.hom_ext {Y : SSet.Truncated.{u} (n + 1)} [Y.IsStrictSegal]
->>>>>>> 6eded8e5
     {f g : X ⟶ Y} (h : ∀ (x : X _⦋1⦌ₙ₊₁), f.app _ x = g.app _ x) : f = g := by
   ext ⟨⟨m, hm⟩⟩ x
   induction m using SimplexCategory.rec with | _ m
@@ -448,14 +428,6 @@
 
 end StrictSegal
 
-<<<<<<< HEAD
-structure StrictSegalCore (n : ℕ) where
-  concat (x : X _⦋1⦌) (s : X _⦋n⦌) (h : X.δ 0 x = X.map ((SimplexCategory.const _ _ 0).op) s) :
-    X _⦋n + 1⦌
-  map_mkOfSucc_zero_concat x s h : X.map ((mkOfSucc 0).op) (concat x s h) = x
-  δ₀_concat x s h : X.δ 0 (concat x s h) = s
-  injective {x y : X _⦋n + 1⦌} (h : X.map ((mkOfSucc 0).op) x = X.map ((mkOfSucc 0).op) y)
-=======
 /-- Helper structure in order to show that a simplicial set is strict Segal. -/
 structure StrictSegalCore (n : ℕ) where
   /-- Map which produces a `n + 1`-simplex from a `1`-simplex and a `n`-simplex when
@@ -465,45 +437,24 @@
   map_mkOfSucc_zero_concat x s h : X.map (mkOfSucc 0).op (concat x s h) = x
   δ₀_concat x s h : X.δ 0 (concat x s h) = s
   injective {x y : X _⦋n + 1⦌} (h : X.map (mkOfSucc 0).op x = X.map (mkOfSucc 0).op y)
->>>>>>> 6eded8e5
     (h₀ : X.δ 0 x = X.δ 0 y) : x = y
 
 namespace StrictSegalCore
 
 variable {X} (h : ∀ n, X.StrictSegalCore n) {n : ℕ} (p : X.Path n)
 
-<<<<<<< HEAD
-=======
 /-- Auxiliary definition for `StrictSegalCore.spineToSimplex`. -/
->>>>>>> 6eded8e5
 def spineToSimplexAux : { s : X _⦋n⦌ // X.spine _ s = p } := by
   induction n with
   | zero => exact ⟨p.vertex 0, by aesop⟩
   | succ n hn =>
-<<<<<<< HEAD
-    refine ⟨(h n).concat (p.arrow 0) (hn (p.interval 1 n)).1 ?_, ?_⟩
-    · rw [p.arrow_tgt 0]
-      exact Path.congr_vertex ((hn (p.interval 1 n)).2).symm 0
-=======
     refine ⟨(h n).concat (p.arrow 0) (hn (p.interval 1 n)).val ?_, ?_⟩
     · rw [p.arrow_tgt 0]
       exact Path.congr_vertex (hn (p.interval 1 n)).prop.symm 0
->>>>>>> 6eded8e5
     · ext i
       obtain rfl | ⟨i, rfl⟩ := i.eq_zero_or_eq_succ
       · dsimp
         rw [map_mkOfSucc_zero_concat]
-<<<<<<< HEAD
-      · simp only [spine_arrow, ← SimplexCategory.mkOfSucc_δ_gt (j := 0) (i := i) (by simp),
-          op_comp, FunctorToTypes.map_comp_apply, SSet.δ_apply, δ₀_concat,
-          ← p.arrow_interval 1 n i i.succ (by omega) (by simp only [Fin.val_succ]; omega)]
-        exact Path.congr_arrow (hn (p.interval 1 n)).2 i
-
-def spineToSimplex : X _⦋n⦌ := (spineToSimplexAux h p).1
-
-@[simp]
-lemma spine_spineToSimplex : X.spine n (spineToSimplex h p) = p := (spineToSimplexAux h p).2
-=======
       · simpa [spine_arrow, ← SimplexCategory.mkOfSucc_δ_gt (j := 0) (i := i) (by simp),
           op_comp, FunctorToTypes.map_comp_apply, ← SimplicialObject.δ_def, δ₀_concat,
           ← p.arrow_interval 1 n i i.succ (by grind) (by grind [Fin.val_succ])] using
@@ -514,25 +465,17 @@
 
 @[simp]
 lemma spine_spineToSimplex : X.spine n (spineToSimplex h p) = p := (spineToSimplexAux h p).prop
->>>>>>> 6eded8e5
 
 lemma spineToSimplex_zero (p : X.Path 0) : spineToSimplex h p = p.vertex 0 := rfl
 
 lemma spineToSimplex_succ (p : X.Path (n + 1)) :
     spineToSimplex h p = (h n).concat (p.arrow 0) (spineToSimplex h (p.interval 1 n)) (by
       rw [p.arrow_tgt 0]
-<<<<<<< HEAD
-      exact Path.congr_vertex (spine_spineToSimplex h (p.interval 1 n)).symm 0) := rfl
-
-lemma map_mkOfSucc_zero_spineToSimplex (p : X.Path (n + 1)) :
-    X.map ((mkOfSucc 0).op) (spineToSimplex h p) = p.arrow 0 := by
-=======
       exact Path.congr_vertex (spine_spineToSimplex h (p.interval 1 n)).symm 0) :=
   rfl
 
 lemma map_mkOfSucc_zero_spineToSimplex (p : X.Path (n + 1)) :
     X.map (mkOfSucc 0).op (spineToSimplex h p) = p.arrow 0 := by
->>>>>>> 6eded8e5
   rw [spineToSimplex_succ, map_mkOfSucc_zero_concat]
 
 lemma δ₀_spineToSimplex (p : X.Path (n + 1)) :
@@ -550,11 +493,8 @@
 end StrictSegalCore
 
 variable {X} in
-<<<<<<< HEAD
-=======
 /-- Given a simplicial set `X`, this constructs a `StrictSegal` structure for `X` from
 `StrictSegalCore` structures for all `n : ℕ`. -/
->>>>>>> 6eded8e5
 def StrictSegal.ofCore (h : ∀ n, X.StrictSegalCore n) : X.StrictSegal where
   spineToSimplex := StrictSegalCore.spineToSimplex h
   spine_spineToSimplex := by aesop
@@ -578,13 +518,8 @@
       δ₀_concat f s h := rfl
       injective {f g} h h₀ :=
         ComposableArrows.ext_succ (Functor.congr_obj h 0) h₀
-<<<<<<< HEAD
-          (((Arrow.mk_eq_mk_iff _ _).1
-            (DFunLike.congr_arg ComposableArrows.arrowEquiv h)).2.2) })
-=======
           ((Arrow.mk_eq_mk_iff _ _).1
             (DFunLike.congr_arg ComposableArrows.arrowEquiv h)).2.2 })
->>>>>>> 6eded8e5
 
 instance isStrictSegal : IsStrictSegal (nerve C) :=
   strictSegal C |>.isStrictSegal
