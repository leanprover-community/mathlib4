/-
Copyright (c) 2025 Robin Carlier. All rights reserved.
Released under Apache 2.0 license as described in the file LICENSE.
Authors: Robin Carlier
-/
import Mathlib.AlgebraicTopology.SimplexCategory.GeneratorsRelations.EpiMono
/-! # Normal forms for morphisms in `SimplexCategoryGenRel`.

In this file, we establish that `P_δ` and `P_σ` morphisms in `SimplexCategoryGenRel`
each admits a normal form.

In both cases, the normal forms are encoded as an integer `m`, and a strictly increasing
list of integers `[i₀,…,iₙ]` such that `iₖ ≤ m + k` for all `k`. We define a predicate
`isAdmissible m : List ℕ → Prop` encoding this property. And provide some lemmas to help
work with such lists.

Normal forms for `P_σ` morphisms are encoded by `m`-admissible lists, in which case the list
`[i₀,…,iₙ]` represents the morphism `σ iₙ ≫ ⋯ ≫ σ i₀ : .mk (m + n) ⟶ .mk n`.

Normal forms for `P_δ` morphisms are encoded by `(m + 1)`-admissible lists, in which case the list
`[i₀,…,iₙ]` represents the morphism `δ i₀ ≫ ⋯ ≫ δ iₙ : .mk n ⟶ .mk (m + n)`.

The results in this file are to be treated as implementation-only, and they only serve as stepping
stones towards proving that the canonical functor
`toSimplexCategory : SimplexCategoryGenRel ⥤ SimplexCategory` is an equivalence.

## References:
* [Kerodon Tag 04FQ](https://kerodon.net/tag/04FQ)
* [Kerodon Tag 04FT](https://kerodon.net/tag/04FT)

## TODOs:
- Show that every `P_δ` admits a unique normal form.
-/

namespace SimplexCategoryGenRel

open CategoryTheory

section AdmissibleLists
-- Impl. note: We are not bundling admissible lists as a subtype of `List ℕ` so that it remains
-- easier to perform inductive constructions and proofs on such lists, and we instead bundle
-- propositions asserting that various List constructions produce admissible lists.

variable (m : ℕ)
/-- A list of natural numbers `[i₀, ⋯, iₙ]` is said to be `m`-admissible (for `m : ℕ`) if
`i₀ < ⋯ < iₙ` and `iₖ ≤ m + k` for all `k`. This would suggest the definition
`L.IsChain (· < ·) ∧ ∀ k, (h : k < L.length) → L[k] ≤ m + k`.
However, we instead define `IsAdmissible` inductively and show, in
`isAdmissible_iff_isChain_and_le`, that this is equivalent to the non-inductive definition.
-/
<<<<<<< HEAD
def IsAdmissible (L : List ℕ) : Prop :=
  List.SortedLT L ∧
  ∀ (k : ℕ), (h : k < L.length) → L[k] ≤ m + k

namespace IsAdmissible

lemma nil : IsAdmissible m [] := by simp [IsAdmissible, List.sortedLT_iff_pairwise]
=======
@[mk_iff]
inductive IsAdmissible : (m : ℕ) → (L : List ℕ) → Prop
  | nil (m : ℕ) : IsAdmissible m []
  | singleton {m a} (ha : a ≤ m) : IsAdmissible m [a]
  | cons_cons {m a b L'} (hab : a < b) (hbL : IsAdmissible (m + 1) (b :: L'))
      (ha : a ≤ m) : IsAdmissible m (a :: b :: L')

attribute [simp, grind ←] IsAdmissible.nil
attribute [grind →] IsAdmissible.singleton
attribute [grind →] IsAdmissible.cons_cons

section IsAdmissible

variable {m a b : ℕ} {L : List ℕ}

@[simp, grind =]
theorem isAdmissible_singleton_iff : IsAdmissible m [a] ↔ a ≤ m :=
  ⟨fun | .singleton h => h, .singleton⟩

@[simp, grind =]
theorem isAdmissible_cons_cons_iff : IsAdmissible m (a :: b :: L) ↔
    a < b ∧ IsAdmissible (m + 1) (b :: L) ∧ a ≤ m :=
  ⟨fun | .cons_cons hab hbL ha => ⟨hab, hbL, ha⟩, by grind⟩

theorem isAdmissible_cons_iff : IsAdmissible m (a :: L) ↔
    a ≤ m ∧ ((_ : 0 < L.length) → a < L[0]) ∧ IsAdmissible (m + 1) L := by
  cases L <;> grind

theorem isAdmissible_iff_isChain_and_le : IsAdmissible m L ↔
    L.IsChain (· < ·) ∧ ∀ k, (h : k < L.length) → L[k] ≤ m + k := by
  induction L using List.twoStepInduction generalizing m with
  | nil => grind
  | singleton _ => simp
  | cons_cons _ _ _ _ IH =>
    simp_rw [isAdmissible_cons_cons_iff, IH, List.length_cons, and_assoc,
      List.isChain_cons_cons, and_assoc, and_congr_right_iff, and_comm]
    exact fun _ _ => ⟨fun h => by grind,
      fun h => ⟨h 0 (by grind), fun k _ => (h (k + 1) (by grind)).trans (by grind)⟩⟩

theorem isAdmissible_iff_pairwise_and_le : IsAdmissible m L ↔
    L.Pairwise (· < ·) ∧ ∀ k, (h : k < L.length) → L[k] ≤ m + k := by
  rw [isAdmissible_iff_isChain_and_le, List.isChain_iff_pairwise]

theorem isAdmissible_of_isChain_of_forall_getElem_le {m L} (hL : L.IsChain (· < ·))
    (hL₂ : ∀ k, (h : k < L.length) → L[k] ≤ m + k) : IsAdmissible m L :=
  isAdmissible_iff_isChain_and_le.mpr ⟨hL, hL₂⟩

namespace IsAdmissible

@[grind →] theorem isChain {m L} (hL : IsAdmissible m L) :
    L.IsChain (· < ·) := (isAdmissible_iff_isChain_and_le.mp hL).1
>>>>>>> 57a8e09f

@[grind →] theorem le {m} {L : List ℕ} (hL : IsAdmissible m L) : ∀ k (h : k < L.length),
    L[k] ≤ m + k := (isAdmissible_iff_isChain_and_le.mp hL).2

/-- The tail of an `m`-admissible list is (m+1)-admissible. -/
@[grind →] lemma of_cons {m a L} (h : IsAdmissible m (a :: L)) :
    IsAdmissible (m + 1) L := by cases L <;> grind

<<<<<<< HEAD
lemma sorted {L : List ℕ} (hL : IsAdmissible m L) : L.SortedLT := hL.1
=======
@[deprecated (since := "2025-10-15")]
alias tail := IsAdmissible.of_cons
>>>>>>> 57a8e09f

lemma cons {m a L} (hL : IsAdmissible (m + 1) L) (ha : a ≤ m)
    (ha' : (_ : 0 < L.length) → a < L[0]) : IsAdmissible m (a :: L) := by cases L <;> grind

theorem pairwise {m L} (hL : IsAdmissible m L) : L.Pairwise (· < ·) :=
  hL.isChain.pairwise

@[deprecated  (since := "2025-10-16")]
alias sorted := pairwise

/-- If `(a :: l)` is `m`-admissible then a is less than all elements of `l` -/
<<<<<<< HEAD
lemma head_lt (a : ℕ) (L : List ℕ) (hl : IsAdmissible m (a :: L)) :
    ∀ a' ∈ L, a < a' := fun i hi ↦ (List.pairwise_cons.mp hl.sorted.pairwise).left i hi

/-- If `L` is a `(m + 1)`-admissible list, and `a` is natural number such that a ≤ m and a < L[0],
then `a::L` is `m`-admissible -/
lemma cons (L : List ℕ) (hL : IsAdmissible (m + 1) L) (a : ℕ) (ha : a ≤ m)
    (ha' : (_ : 0 < L.length) → a < L[0]) : IsAdmissible m (a :: L) := by
  cases L with
  | nil => constructor <;> simp [ha, List.sortedLT_iff_isChain]
  | cons head tail =>
    simp only [List.length_cons, lt_add_iff_pos_left, add_pos_iff,
      Nat.lt_one_iff, pos_of_gt, or_true, List.getElem_cons_zero,
      forall_const] at ha'
    simp only [IsAdmissible, List.sortedLT_iff_isChain, List.isChain_cons_cons]
    constructor <;> repeat constructor
    · exact ha'
    · rw [← List.sortedLT_iff_isChain]
      exact hL.1
    · rintro ⟨_ | _⟩ hi
      · simp [ha]
      · haveI := hL.le _ <| Nat.lt_of_succ_lt_succ hi
        rw [List.getElem_cons_succ]
        cutsat

/-- The tail of an `m`-admissible list is (m+1)-admissible. -/
lemma tail (a : ℕ) (l : List ℕ) (h : IsAdmissible m (a::l)) :
    IsAdmissible (m + 1) l := by
  refine ⟨(List.pairwise_cons.mp h.sorted.pairwise).right.sortedLT, ?_⟩
  intro k _
  simpa [Nat.add_assoc, Nat.add_comm 1] using h.le (k + 1) (by simpa)
=======
@[grind →]
lemma head_lt {m a L} (hL : IsAdmissible m (a :: L)) :
    ∀ a' ∈ L, a < a' := fun _ => L.rel_of_pairwise_cons hL.pairwise

@[grind →] lemma getElem_lt {m L} (hL : IsAdmissible m L)
    {k : ℕ} {hk : k < L.length} : L[k] < m + L.length :=
  (hL.le k hk).trans_lt (Nat.add_lt_add_left hk _)
>>>>>>> 57a8e09f

/-- An element of a `m`-admissible list, as an element of the appropriate `Fin` -/
@[simps]
def getElemAsFin {m L} (hl : IsAdmissible m L) (k : ℕ)
    (hK : k < L.length) : Fin (m + k + 1) :=
  Fin.mk L[k] <| Nat.le_iff_lt_add_one.mp (by grind)

/-- The head of an `m`-admissible list. -/
@[simps!]
def head {m a L} (hl : IsAdmissible m (a :: L)) : Fin (m + 1) :=
  hl.getElemAsFin 0 (by grind)

theorem mono {n} (hmn : m ≤ n) (hL : IsAdmissible m L) : IsAdmissible n L :=
  isAdmissible_of_isChain_of_forall_getElem_le (by grind) (by grind)

end IsAdmissible

end IsAdmissible

/-- The construction `simplicialInsert` describes inserting an element in a list of integer and
moving it to its "right place" according to the simplicial relations. Somewhat miraculously,
the algorithm is the same for the first or the fifth simplicial relations, making it "valid"
when we treat the list as a normal form for a morphism satisfying `P_δ`, or for a morphism
satisfying `P_σ`!

This is similar in nature to `List.orderedInsert`, but note that we increment one of the element
every time we perform an exchange, making it a different construction. -/
@[local grind]
def simplicialInsert (a : ℕ) : List ℕ → List ℕ
  | [] => [a]
  | b :: l => if a < b then a :: b :: l else b :: simplicialInsert (a + 1) l

/-- `simplicialInsert` just adds one to the length. -/
lemma simplicialInsert_length (a : ℕ) (L : List ℕ) :
    (simplicialInsert a L).length = L.length + 1 := by
  induction L generalizing a <;> grind

/-- `simplicialInsert` preserves admissibility -/
theorem simplicialInsert_isAdmissible (L : List ℕ) (hL : IsAdmissible (m + 1) L) (j : ℕ)
    (hj : j ≤ m) :
    IsAdmissible m <| simplicialInsert j L := by
  induction L generalizing j m with
<<<<<<< HEAD
  | nil => constructor <;> simp [simplicialInsert,
    j.le_of_lt_add_one hj, List.sortedLT_iff_pairwise]
  | cons a L h_rec =>
    dsimp only [simplicialInsert]
    split_ifs with ha
    · exact .cons _ hL _ (j.le_of_lt_add_one hj) (fun _ ↦ ha)
    · refine IsAdmissible.cons _ ?_ _ (not_lt.mp ha |>.trans <| j.le_of_lt_add_one hj) ?_
      · refine h_rec _ (.tail a L hL) _ (by simp [hj])
      · rw [not_lt, Nat.le_iff_lt_add_one] at ha
        intro u
        cases L with
        | nil => simp [simplicialInsert, ha]
        | cons a' l' =>
          dsimp only [simplicialInsert]
          split_ifs
          · exact ha
          · exact (List.pairwise_cons_cons.mp hL.sorted.pairwise).1
=======
  | nil => exact IsAdmissible.singleton hj
  | cons a L h_rec => cases L <;> grind
>>>>>>> 57a8e09f

end AdmissibleLists

section NormalFormsP_σ

-- Impl note.: The definition is a bit awkward with the extra parameters, but this
-- is necessary in order to avoid some type theory hell when proving that `orderedInsert`
-- behaves as expected...

/-- Given a sequence `L = [ i 0, ..., i b ]`, `standardσ m L` i is the morphism
`σ (i b) ≫ … ≫ σ (i 0)`. The construction is provided for any list of natural numbers,
but it is intended to behave well only when the list is admissible. -/
def standardσ (L : List ℕ) {m₁ m₂ : ℕ} (h : m₂ + L.length = m₁) : mk m₁ ⟶ mk m₂ :=
  match L with
  | .nil => eqToHom (by grind)
  | .cons a t => standardσ t (by grind) ≫ σ (Fin.ofNat _ a)

@[simp]
lemma standardσ_nil (m : ℕ) : standardσ .nil (by grind) = 𝟙 (mk m) := rfl

@[simp, reassoc]
lemma standardσ_cons (L : List ℕ) (a : ℕ) {m₁ m₂ : ℕ} (h : m₂ + (a :: L).length = m₁) :
    standardσ (L.cons a) h = standardσ L (by grind) ≫ σ (Fin.ofNat _ a) := rfl

@[reassoc]
lemma standardσ_comp_standardσ (L₁ L₂ : List ℕ) {m₁ m₂ m₃ : ℕ}
    (h : m₂ + L₁.length = m₁) (h' : m₃ + L₂.length = m₂) :
    standardσ L₁ h ≫ standardσ L₂ h' = standardσ (L₂ ++ L₁) (by grind) := by
  induction L₂ generalizing L₁ m₁ m₂ m₃ with
  | nil =>
    obtain rfl : m₃ = m₂ := by grind
    simp
  | cons a t H =>
    dsimp at h' ⊢
    obtain rfl : m₂ = (m₃ + t.length) + 1 := by grind
    simp [reassoc_of% (H L₁ (m₁ := m₁) (m₂ := m₃ + t.length + 1) (m₃ := m₃ + 1)
      (by grind) (by grind))]

variable (m : ℕ) (L : List ℕ)

/-- `simplicialEvalσ` is a lift to ℕ of `(toSimplexCategory.map (standardσ m L _ _)).toOrderHom`.
Rather than defining it as such, we define it inductively for less painful inductive reasoning,
(see `simplicialEvalσ_of_isAdmissible`).
It is expected to produce the correct result only if `L` is admissible, and values for
non-admissible lists should be considered junk values. Similarly, values for out-of-bounds inputs
are junk values. -/
@[local grind]
def simplicialEvalσ (L : List ℕ) : ℕ → ℕ :=
  fun j ↦ match L with
  | [] => j
  | a :: L => if a < simplicialEvalσ L j then simplicialEvalσ L j - 1 else simplicialEvalσ L j

@[grind ←]
lemma simplicialEvalσ_of_le_mem (j : ℕ) (hj : ∀ k ∈ L, j ≤ k) : simplicialEvalσ L j = j := by
  induction L with | nil => grind | cons _ _ _ => simp only [List.forall_mem_cons] at hj; grind

@[deprecated  (since := "2025-10-16")]
alias simplicialEvalσ_of_lt_mem := simplicialEvalσ_of_le_mem

lemma simplicialEvalσ_monotone (L : List ℕ) : Monotone (simplicialEvalσ L) := by
  induction L <;> grind [Monotone]

variable {m}
/- We prove that `simplicialEvalσ` is indeed a lift of
`(toSimplexCategory.map (standardσ m L _ _)).toOrderHom` when the list is admissible. -/
lemma simplicialEvalσ_of_isAdmissible
    (m₁ m₂ : ℕ) (hL : IsAdmissible m₂ L) (hk : m₂ + L.length = m₁)
    (j : ℕ) (hj : j < m₁ + 1) :
    (toSimplexCategory.map <| standardσ L hk).toOrderHom ⟨j, hj⟩ =
    simplicialEvalσ L j := by
  induction L generalizing m₁ m₂ with
  | nil =>
    obtain rfl : m₁ = m₂ := by grind
    simp [simplicialEvalσ]
  | cons a L h_rec =>
    simp only [List.length_cons] at hk
    subst hk
    set a₀ := hL.head
    have aux (t : Fin (m₂ + 2)) :
        (a₀.predAbove t : ℕ) = if a < ↑t then (t : ℕ) - 1 else ↑t := by
      simp only [Fin.predAbove, a₀]
      split_ifs with h₁ h₂ h₂
      · rfl
      · simp only [Fin.lt_def, Fin.coe_castSucc, IsAdmissible.head_val] at h₁; grind
      · simp only [Fin.lt_def, Fin.coe_castSucc, IsAdmissible.head_val, not_lt] at h₁; grind
      · rfl
    have := h_rec _ _ hL.of_cons (by grind) hj
    have ha₀ : Fin.ofNat (m₂ + 1) a = a₀ := by ext; simpa [a₀] using hL.head.prop
    simpa only [toSimplexCategory_obj_mk, SimplexCategory.len_mk, standardσ_cons, Functor.map_comp,
      toSimplexCategory_map_σ, SimplexCategory.σ, SimplexCategory.mkHom,
      SimplexCategory.comp_toOrderHom, SimplexCategory.Hom.toOrderHom_mk, OrderHom.comp_coe,
      Function.comp_apply, Fin.predAboveOrderHom_coe, simplicialEvalσ, ha₀, ← this] using aux _

/-- Performing a simplicial insertion in a list is the same as composition on the right by the
corresponding degeneracy operator. -/
lemma standardσ_simplicialInsert (hL : IsAdmissible (m + 1) L) (j : ℕ) (hj : j < m + 1)
    (m₁ : ℕ) (hm₁ : m + L.length + 1 = m₁) :
    standardσ (m₂ := m) (simplicialInsert j L) (m₁ := m₁)
      (by simpa only [simplicialInsert_length, add_assoc]) =
    standardσ (m₂ := m + 1) L (by grind) ≫ σ (Fin.ofNat _ j) := by
  induction L generalizing m j with
  | nil => simp [standardσ, simplicialInsert]
  | cons a L h_rec =>
    simp only [simplicialInsert]
    split_ifs
    · simp
    · have : ∀ (j k : ℕ) (h : j < (k + 1)), Fin.ofNat (k + 1) j = j := by simp -- helps grind below
      have : a < m + 2 := by grind -- helps grind below
      have : σ (Fin.ofNat (m + 2) a) ≫ σ (.ofNat _ j) = σ (.ofNat _ (j + 1)) ≫ σ (.ofNat _ a) := by
        convert σ_comp_σ_nat (n := m) a j (by grind) (by grind) (by grind) <;> grind
      grind [standardσ_cons]

attribute [local grind] simplicialInsert_length simplicialInsert_isAdmissible in
/-- Using `standardσ_simplicialInsert`, we can prove that every morphism satisfying `P_σ` is equal
to some `standardσ` for some admissible list of indices. -/
theorem exists_normal_form_P_σ {x y : SimplexCategoryGenRel} (f : x ⟶ y) (hf : P_σ f) :
    ∃ L : List ℕ,
    ∃ m : ℕ, ∃ b : ℕ,
    ∃ h₁ : mk m = y, ∃ h₂ : x = mk (m + b), ∃ h : L.length = b,
    IsAdmissible m L ∧ f = standardσ L (by rw [h, h₁.symm, h₂]; rfl) := by
  induction hf with
  | id n =>
    use [], n.len, 0, rfl, rfl, rfl, IsAdmissible.nil _
    rfl
  | of f hf =>
    cases hf with | @σ m k =>
<<<<<<< HEAD
    use [k.val], m, 1 , rfl, rfl, rfl
    constructor <;> simp [IsAdmissible, Nat.le_of_lt_add_one k.prop,
      standardσ, List.sortedLT_iff_pairwise]
=======
    use [k.val], m, 1, rfl, rfl, rfl, IsAdmissible.singleton k.is_le
    simp [standardσ]
>>>>>>> 57a8e09f
  | @comp_of _ j x' g g' hg hg' h_rec =>
    cases hg' with | @σ m k =>
    obtain ⟨L₁, m₁, b₁, h₁', rfl, h', hL₁, e₁⟩ := h_rec
    obtain rfl : m₁ = m + 1 := congrArg (fun x ↦ x.len) h₁'
    use simplicialInsert k.val L₁, m, b₁ + 1, rfl, by grind, by grind, by grind
    subst_vars
    have := standardσ (m₁ := m + 1 + L₁.length) [] (by grind) ≫=
      (standardσ_simplicialInsert L₁ hL₁ k k.prop _ rfl).symm
    simp_all [Fin.ofNat_eq_cast, Fin.cast_val_eq_self, standardσ_comp_standardσ_assoc,
      standardσ_comp_standardσ]

section MemIsAdmissible

@[grind]
lemma IsAdmissible.simplicialEvalσ_succ_getElem (hL : IsAdmissible m L)
    {k : ℕ} {hk : k < L.length} : simplicialEvalσ L L[k] = simplicialEvalσ L (L[k] + 1) := by
  induction L generalizing m k <;> grind

lemma mem_isAdmissible_of_lt_and_eval_eq_eval_add_one (hL : IsAdmissible m L)
    (j : ℕ) (hj₁ : j < m + L.length) (hj₂ : simplicialEvalσ L j = simplicialEvalσ L (j + 1)) :
    j ∈ L := by
  induction L generalizing m with
  | nil => grind
  | cons a L h_rec =>
<<<<<<< HEAD
    have := h_rec hL.tail (by grind)
    suffices ¬j = a → (simplicialEvalσ L j = simplicialEvalσ L (j + 1)) by grind
    intro hja
    simp only [simplicialEvalσ] at hj₂
    have : simplicialEvalσ L j ≤ simplicialEvalσ L (j + 1) :=
      simplicialEvalσ_monotone L (by grind)
    suffices ¬a < simplicialEvalσ L j → a < simplicialEvalσ L (j + 1) →
      simplicialEvalσ L j = simplicialEvalσ L (j + 1) - 1 →
      simplicialEvalσ L j = simplicialEvalσ L (j + 1) by grind
    intro h₁ h₂ hj₂
    simp only [IsAdmissible, List.sortedLT_iff_pairwise, List.pairwise_cons, List.length_cons] at hL
    obtain h | rfl | h := Nat.lt_trichotomy j a
    · grind [simplicialEvalσ_monotone, Monotone,
        simplicialEvalσ_of_lt_mem]
    · grind
    · have := simplicialEvalσ_of_lt_mem L (a + 1) <| fun x h ↦ hL.1.1 x h
      grind [simplicialEvalσ_monotone, Monotone]

lemma lt_and_eval_eq_eval_add_one_of_mem_isAdmissible (hL : IsAdmissible m L) (j : ℕ) (hj : j ∈ L) :
    j < m + L.length ∧ simplicialEvalσ L j = simplicialEvalσ L (j + 1) := by
  induction L generalizing m with
  | nil => grind
  | cons a L h_rec =>
    constructor
    · rw [List.mem_iff_getElem] at hj
      rcases hj with ⟨i, hi, rfl⟩
      exact (hL.2 _ _).trans_lt (Nat.add_lt_add_left hi m)
    · obtain rfl | h := List.mem_cons.mp hj
      · grind [List.sortedLT_iff_pairwise, simplicialEvalσ_of_lt_mem,
          simplicialEvalσ, IsAdmissible, List.pairwise_cons]
      · have := h_rec hL.tail h
        grind [simplicialEvalσ]
=======
    have := simplicialEvalσ_monotone L (a := a + 1)
    rcases lt_trichotomy j a with h | h | h <;> grind

lemma lt_and_eval_eq_eval_add_one_of_mem_isAdmissible (hL : IsAdmissible m L) (j : ℕ) (hj : j ∈ L) :
    j < m + L.length ∧ simplicialEvalσ L j = simplicialEvalσ L (j + 1) := by
  grind [List.mem_iff_getElem]
>>>>>>> 57a8e09f

/-- We can characterize elements in an admissible list as exactly those for which
`simplicialEvalσ` takes the same value twice in a row. -/
lemma mem_isAdmissible_iff (hL : IsAdmissible m L) (j : ℕ) :
    j ∈ L ↔ j < m + L.length ∧ simplicialEvalσ L j = simplicialEvalσ L (j + 1) := by
  grind [lt_and_eval_eq_eval_add_one_of_mem_isAdmissible,
    mem_isAdmissible_of_lt_and_eval_eq_eval_add_one]

end MemIsAdmissible

end NormalFormsP_σ

end SimplexCategoryGenRel<|MERGE_RESOLUTION|>--- conflicted
+++ resolved
@@ -48,15 +48,6 @@
 However, we instead define `IsAdmissible` inductively and show, in
 `isAdmissible_iff_isChain_and_le`, that this is equivalent to the non-inductive definition.
 -/
-<<<<<<< HEAD
-def IsAdmissible (L : List ℕ) : Prop :=
-  List.SortedLT L ∧
-  ∀ (k : ℕ), (h : k < L.length) → L[k] ≤ m + k
-
-namespace IsAdmissible
-
-lemma nil : IsAdmissible m [] := by simp [IsAdmissible, List.sortedLT_iff_pairwise]
-=======
 @[mk_iff]
 inductive IsAdmissible : (m : ℕ) → (L : List ℕ) → Prop
   | nil (m : ℕ) : IsAdmissible m []
@@ -108,7 +99,6 @@
 
 @[grind →] theorem isChain {m L} (hL : IsAdmissible m L) :
     L.IsChain (· < ·) := (isAdmissible_iff_isChain_and_le.mp hL).1
->>>>>>> 57a8e09f
 
 @[grind →] theorem le {m} {L : List ℕ} (hL : IsAdmissible m L) : ∀ k (h : k < L.length),
     L[k] ≤ m + k := (isAdmissible_iff_isChain_and_le.mp hL).2
@@ -117,16 +107,15 @@
 @[grind →] lemma of_cons {m a L} (h : IsAdmissible m (a :: L)) :
     IsAdmissible (m + 1) L := by cases L <;> grind
 
-<<<<<<< HEAD
-lemma sorted {L : List ℕ} (hL : IsAdmissible m L) : L.SortedLT := hL.1
-=======
 @[deprecated (since := "2025-10-15")]
 alias tail := IsAdmissible.of_cons
->>>>>>> 57a8e09f
 
 lemma cons {m a L} (hL : IsAdmissible (m + 1) L) (ha : a ≤ m)
     (ha' : (_ : 0 < L.length) → a < L[0]) : IsAdmissible m (a :: L) := by cases L <;> grind
 
+theorem sortedLT {m L} (hL : IsAdmissible m L) : L.SortedLT :=
+  hL.isChain.sortedLT
+
 theorem pairwise {m L} (hL : IsAdmissible m L) : L.Pairwise (· < ·) :=
   hL.isChain.pairwise
 
@@ -134,38 +123,6 @@
 alias sorted := pairwise
 
 /-- If `(a :: l)` is `m`-admissible then a is less than all elements of `l` -/
-<<<<<<< HEAD
-lemma head_lt (a : ℕ) (L : List ℕ) (hl : IsAdmissible m (a :: L)) :
-    ∀ a' ∈ L, a < a' := fun i hi ↦ (List.pairwise_cons.mp hl.sorted.pairwise).left i hi
-
-/-- If `L` is a `(m + 1)`-admissible list, and `a` is natural number such that a ≤ m and a < L[0],
-then `a::L` is `m`-admissible -/
-lemma cons (L : List ℕ) (hL : IsAdmissible (m + 1) L) (a : ℕ) (ha : a ≤ m)
-    (ha' : (_ : 0 < L.length) → a < L[0]) : IsAdmissible m (a :: L) := by
-  cases L with
-  | nil => constructor <;> simp [ha, List.sortedLT_iff_isChain]
-  | cons head tail =>
-    simp only [List.length_cons, lt_add_iff_pos_left, add_pos_iff,
-      Nat.lt_one_iff, pos_of_gt, or_true, List.getElem_cons_zero,
-      forall_const] at ha'
-    simp only [IsAdmissible, List.sortedLT_iff_isChain, List.isChain_cons_cons]
-    constructor <;> repeat constructor
-    · exact ha'
-    · rw [← List.sortedLT_iff_isChain]
-      exact hL.1
-    · rintro ⟨_ | _⟩ hi
-      · simp [ha]
-      · haveI := hL.le _ <| Nat.lt_of_succ_lt_succ hi
-        rw [List.getElem_cons_succ]
-        cutsat
-
-/-- The tail of an `m`-admissible list is (m+1)-admissible. -/
-lemma tail (a : ℕ) (l : List ℕ) (h : IsAdmissible m (a::l)) :
-    IsAdmissible (m + 1) l := by
-  refine ⟨(List.pairwise_cons.mp h.sorted.pairwise).right.sortedLT, ?_⟩
-  intro k _
-  simpa [Nat.add_assoc, Nat.add_comm 1] using h.le (k + 1) (by simpa)
-=======
 @[grind →]
 lemma head_lt {m a L} (hL : IsAdmissible m (a :: L)) :
     ∀ a' ∈ L, a < a' := fun _ => L.rel_of_pairwise_cons hL.pairwise
@@ -173,7 +130,6 @@
 @[grind →] lemma getElem_lt {m L} (hL : IsAdmissible m L)
     {k : ℕ} {hk : k < L.length} : L[k] < m + L.length :=
   (hL.le k hk).trans_lt (Nat.add_lt_add_left hk _)
->>>>>>> 57a8e09f
 
 /-- An element of a `m`-admissible list, as an element of the appropriate `Fin` -/
 @[simps]
@@ -216,28 +172,8 @@
     (hj : j ≤ m) :
     IsAdmissible m <| simplicialInsert j L := by
   induction L generalizing j m with
-<<<<<<< HEAD
-  | nil => constructor <;> simp [simplicialInsert,
-    j.le_of_lt_add_one hj, List.sortedLT_iff_pairwise]
-  | cons a L h_rec =>
-    dsimp only [simplicialInsert]
-    split_ifs with ha
-    · exact .cons _ hL _ (j.le_of_lt_add_one hj) (fun _ ↦ ha)
-    · refine IsAdmissible.cons _ ?_ _ (not_lt.mp ha |>.trans <| j.le_of_lt_add_one hj) ?_
-      · refine h_rec _ (.tail a L hL) _ (by simp [hj])
-      · rw [not_lt, Nat.le_iff_lt_add_one] at ha
-        intro u
-        cases L with
-        | nil => simp [simplicialInsert, ha]
-        | cons a' l' =>
-          dsimp only [simplicialInsert]
-          split_ifs
-          · exact ha
-          · exact (List.pairwise_cons_cons.mp hL.sorted.pairwise).1
-=======
   | nil => exact IsAdmissible.singleton hj
   | cons a L h_rec => cases L <;> grind
->>>>>>> 57a8e09f
 
 end AdmissibleLists
 
@@ -364,14 +300,8 @@
     rfl
   | of f hf =>
     cases hf with | @σ m k =>
-<<<<<<< HEAD
-    use [k.val], m, 1 , rfl, rfl, rfl
-    constructor <;> simp [IsAdmissible, Nat.le_of_lt_add_one k.prop,
-      standardσ, List.sortedLT_iff_pairwise]
-=======
     use [k.val], m, 1, rfl, rfl, rfl, IsAdmissible.singleton k.is_le
     simp [standardσ]
->>>>>>> 57a8e09f
   | @comp_of _ j x' g g' hg hg' h_rec =>
     cases hg' with | @σ m k =>
     obtain ⟨L₁, m₁, b₁, h₁', rfl, h', hL₁, e₁⟩ := h_rec
@@ -396,47 +326,12 @@
   induction L generalizing m with
   | nil => grind
   | cons a L h_rec =>
-<<<<<<< HEAD
-    have := h_rec hL.tail (by grind)
-    suffices ¬j = a → (simplicialEvalσ L j = simplicialEvalσ L (j + 1)) by grind
-    intro hja
-    simp only [simplicialEvalσ] at hj₂
-    have : simplicialEvalσ L j ≤ simplicialEvalσ L (j + 1) :=
-      simplicialEvalσ_monotone L (by grind)
-    suffices ¬a < simplicialEvalσ L j → a < simplicialEvalσ L (j + 1) →
-      simplicialEvalσ L j = simplicialEvalσ L (j + 1) - 1 →
-      simplicialEvalσ L j = simplicialEvalσ L (j + 1) by grind
-    intro h₁ h₂ hj₂
-    simp only [IsAdmissible, List.sortedLT_iff_pairwise, List.pairwise_cons, List.length_cons] at hL
-    obtain h | rfl | h := Nat.lt_trichotomy j a
-    · grind [simplicialEvalσ_monotone, Monotone,
-        simplicialEvalσ_of_lt_mem]
-    · grind
-    · have := simplicialEvalσ_of_lt_mem L (a + 1) <| fun x h ↦ hL.1.1 x h
-      grind [simplicialEvalσ_monotone, Monotone]
-
-lemma lt_and_eval_eq_eval_add_one_of_mem_isAdmissible (hL : IsAdmissible m L) (j : ℕ) (hj : j ∈ L) :
-    j < m + L.length ∧ simplicialEvalσ L j = simplicialEvalσ L (j + 1) := by
-  induction L generalizing m with
-  | nil => grind
-  | cons a L h_rec =>
-    constructor
-    · rw [List.mem_iff_getElem] at hj
-      rcases hj with ⟨i, hi, rfl⟩
-      exact (hL.2 _ _).trans_lt (Nat.add_lt_add_left hi m)
-    · obtain rfl | h := List.mem_cons.mp hj
-      · grind [List.sortedLT_iff_pairwise, simplicialEvalσ_of_lt_mem,
-          simplicialEvalσ, IsAdmissible, List.pairwise_cons]
-      · have := h_rec hL.tail h
-        grind [simplicialEvalσ]
-=======
     have := simplicialEvalσ_monotone L (a := a + 1)
     rcases lt_trichotomy j a with h | h | h <;> grind
 
 lemma lt_and_eval_eq_eval_add_one_of_mem_isAdmissible (hL : IsAdmissible m L) (j : ℕ) (hj : j ∈ L) :
     j < m + L.length ∧ simplicialEvalσ L j = simplicialEvalσ L (j + 1) := by
   grind [List.mem_iff_getElem]
->>>>>>> 57a8e09f
 
 /-- We can characterize elements in an admissible list as exactly those for which
 `simplicialEvalσ` takes the same value twice in a row. -/
