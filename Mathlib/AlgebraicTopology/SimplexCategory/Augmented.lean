/-
Copyright (c) 2025 Robin Carlier. All rights reserved.
Released under Apache 2.0 license as described in the file LICENSE.
Authors: Robin Carlier
-/
import Mathlib.AlgebraicTopology.SimplexCategory.Augmented.Basic

<<<<<<< HEAD
deprecated_module (since := "2025-06-16")
=======
/-!
# The Augmented simplex category

This file defines the `AugmentedSimplexCategory` as the category obtained by adding an initial
object to `SimplexCategory` (using `CategoryTheory.WithInitial`).

This definition provides a canonical full and faithful inclusion functor
`inclusion : SimplexCategory ⥤ AugmentedSimplexCategory`.

We prove that functors out of `AugmentedSimplexCategory` are equivalent to augmented cosimplicial
objects and that functors out of `AugmentedSimplexCategoryᵒᵖ` are equivalent to augmented simplicial
objects, and we provide a translation of the main constrcutions on augmented (co)simplicial objects
(i.e `drop`, `point` and `toArrow`) in terms of these equivalences.

## TODOs
* Define a monoidal structure on `AugmentedSimplexCategory`.
-/

open CategoryTheory

/-- The `AugmentedSimplexCategory` is the category obtained from `SimplexCategory` by adjoining an
initial object. -/
def AugmentedSimplexCategory := WithInitial SimplexCategory
  deriving SmallCategory

namespace AugmentedSimplexCategory

variable {C : Type*} [Category C]

/-- The canonical inclusion from `SimplexCategory` to `AugmentedSimplexCategory`. -/
@[simps!]
def inclusion : SimplexCategory ⥤ AugmentedSimplexCategory := WithInitial.incl

instance : inclusion.Full := inferInstanceAs WithInitial.incl.Full
instance : inclusion.Faithful := inferInstanceAs WithInitial.incl.Faithful

instance : Limits.HasInitial AugmentedSimplexCategory :=
  inferInstanceAs <| Limits.HasInitial <| WithInitial _

/-- The equivalence between functors out of `AugmentedSimplexCategory` and augmented
cosimplicial objects. -/
@[simps!]
def equivAugmentedCosimplicialObject :
    (AugmentedSimplexCategory ⥤ C) ≌ CosimplicialObject.Augmented C :=
  WithInitial.equivComma

/-- Through the equivalence `(AugmentedSimplexCategory ⥤ C) ≌ CosimplicialObject.Augmented C`,
dropping the augmentation corresponds to precomposition with
`inclusion : SimplexCategory ⥤ AugmentedSimplexCategory`. -/
@[simps!]
def equivAugmentedCosimplicialObjectFunctorCompDropIso :
    equivAugmentedCosimplicialObject.functor ⋙ CosimplicialObject.Augmented.drop ≅
    (Functor.whiskeringLeft _ _ C).obj inclusion :=
  .refl _

/-- Through the equivalence `(AugmentedSimplexCategory ⥤ C) ≌ CosimplicialObject.Augmented C`,
taking the point of the augmentation corresponds to evaluation at the initial object. -/
@[simps!]
def equivAugmentedCosimplicialObjecFunctorCompPointIso :
    equivAugmentedCosimplicialObject.functor ⋙ CosimplicialObject.Augmented.point ≅
    ((evaluation _ _).obj .star : (AugmentedSimplexCategory ⥤ C) ⥤ C) :=
  .refl _

/-- Through the equivalence `(AugmentedSimplexCategory ⥤ C) ≌ CosimplicialObject.Augmented C`,
the arrow attached to the cosimplicial object is the one obtained by evaluation at the unique arrow
`star ⟶ of [0]`. -/
@[simps!]
def equivAugmentedCosimplicialObjectFunctorCompToArrowIso :
    equivAugmentedCosimplicialObject.functor ⋙ CosimplicialObject.Augmented.toArrow ≅
    Functor.mapArrowFunctor _ C ⋙
      (evaluation _ _ |>.obj <| .mk <| WithInitial.homTo <| .mk 0) :=
  .refl _

/-- The equivalence between functors out of `AugmentedSimplexCategory` and augmented simplicial
objects. -/
@[simps!]
def equivAugmentedSimplicialObject :
    (AugmentedSimplexCategoryᵒᵖ ⥤ C) ≌ SimplicialObject.Augmented C :=
  WithInitial.opEquiv SimplexCategory |>.congrLeft |>.trans WithTerminal.equivComma

/-- Through the equivalence `(AugmentedSimplexCategoryᵒᵖ ⥤ C) ≌ SimplicialObject.Augmented C`,
dropping the augmentation corresponds to precomposition with
`inclusionᵒᵖ : SimplexCategoryᵒᵖ ⥤ AugmentedSimplexCategoryᵒᵖ`. -/
@[simps!]
def equivAugmentedSimplicialObjectFunctorCompDropIso :
    equivAugmentedSimplicialObject.functor ⋙ SimplicialObject.Augmented.drop ≅
    (Functor.whiskeringLeft _ _ C).obj inclusion.op :=
  .refl _

/-- Through the equivalence `(AugmentedSimplexCategory ⥤ C) ≌ CosimplicialObject.Augmented C`,
taking the point of the augmentation corresponds to evaluation at the initial object. -/
@[simps!]
def equivAugmentedSimplicialObjectFunctorCompPointIso :
    equivAugmentedSimplicialObject.functor ⋙ SimplicialObject.Augmented.point ≅
    (evaluation _ C).obj (.op .star) :=
  .refl _

/-- Through the equivalence `(AugmentedSimplexCategory ⥤ C) ≌ CosimplicialObject.Augmented C`,
the arrow attached to the cosimplicial object is the one obtained by evaluation at the unique arrow
`star ⟶ of [0]`. -/
@[simps!]
def equivAugmentedSimplicialObjectFunctorCompToArrowIso :
    equivAugmentedSimplicialObject.functor ⋙ SimplicialObject.Augmented.toArrow ≅
    Functor.mapArrowFunctor _ C ⋙
      (evaluation _ _ |>.obj <| .mk <| .op <| WithInitial.homTo <| .mk 0) :=
  .refl _

end AugmentedSimplexCategory
>>>>>>> 850f9cbd
<|MERGE_RESOLUTION|>--- conflicted
+++ resolved
@@ -5,115 +5,4 @@
 -/
 import Mathlib.AlgebraicTopology.SimplexCategory.Augmented.Basic
 
-<<<<<<< HEAD
-deprecated_module (since := "2025-06-16")
-=======
-/-!
-# The Augmented simplex category
-
-This file defines the `AugmentedSimplexCategory` as the category obtained by adding an initial
-object to `SimplexCategory` (using `CategoryTheory.WithInitial`).
-
-This definition provides a canonical full and faithful inclusion functor
-`inclusion : SimplexCategory ⥤ AugmentedSimplexCategory`.
-
-We prove that functors out of `AugmentedSimplexCategory` are equivalent to augmented cosimplicial
-objects and that functors out of `AugmentedSimplexCategoryᵒᵖ` are equivalent to augmented simplicial
-objects, and we provide a translation of the main constrcutions on augmented (co)simplicial objects
-(i.e `drop`, `point` and `toArrow`) in terms of these equivalences.
-
-## TODOs
-* Define a monoidal structure on `AugmentedSimplexCategory`.
--/
-
-open CategoryTheory
-
-/-- The `AugmentedSimplexCategory` is the category obtained from `SimplexCategory` by adjoining an
-initial object. -/
-def AugmentedSimplexCategory := WithInitial SimplexCategory
-  deriving SmallCategory
-
-namespace AugmentedSimplexCategory
-
-variable {C : Type*} [Category C]
-
-/-- The canonical inclusion from `SimplexCategory` to `AugmentedSimplexCategory`. -/
-@[simps!]
-def inclusion : SimplexCategory ⥤ AugmentedSimplexCategory := WithInitial.incl
-
-instance : inclusion.Full := inferInstanceAs WithInitial.incl.Full
-instance : inclusion.Faithful := inferInstanceAs WithInitial.incl.Faithful
-
-instance : Limits.HasInitial AugmentedSimplexCategory :=
-  inferInstanceAs <| Limits.HasInitial <| WithInitial _
-
-/-- The equivalence between functors out of `AugmentedSimplexCategory` and augmented
-cosimplicial objects. -/
-@[simps!]
-def equivAugmentedCosimplicialObject :
-    (AugmentedSimplexCategory ⥤ C) ≌ CosimplicialObject.Augmented C :=
-  WithInitial.equivComma
-
-/-- Through the equivalence `(AugmentedSimplexCategory ⥤ C) ≌ CosimplicialObject.Augmented C`,
-dropping the augmentation corresponds to precomposition with
-`inclusion : SimplexCategory ⥤ AugmentedSimplexCategory`. -/
-@[simps!]
-def equivAugmentedCosimplicialObjectFunctorCompDropIso :
-    equivAugmentedCosimplicialObject.functor ⋙ CosimplicialObject.Augmented.drop ≅
-    (Functor.whiskeringLeft _ _ C).obj inclusion :=
-  .refl _
-
-/-- Through the equivalence `(AugmentedSimplexCategory ⥤ C) ≌ CosimplicialObject.Augmented C`,
-taking the point of the augmentation corresponds to evaluation at the initial object. -/
-@[simps!]
-def equivAugmentedCosimplicialObjecFunctorCompPointIso :
-    equivAugmentedCosimplicialObject.functor ⋙ CosimplicialObject.Augmented.point ≅
-    ((evaluation _ _).obj .star : (AugmentedSimplexCategory ⥤ C) ⥤ C) :=
-  .refl _
-
-/-- Through the equivalence `(AugmentedSimplexCategory ⥤ C) ≌ CosimplicialObject.Augmented C`,
-the arrow attached to the cosimplicial object is the one obtained by evaluation at the unique arrow
-`star ⟶ of [0]`. -/
-@[simps!]
-def equivAugmentedCosimplicialObjectFunctorCompToArrowIso :
-    equivAugmentedCosimplicialObject.functor ⋙ CosimplicialObject.Augmented.toArrow ≅
-    Functor.mapArrowFunctor _ C ⋙
-      (evaluation _ _ |>.obj <| .mk <| WithInitial.homTo <| .mk 0) :=
-  .refl _
-
-/-- The equivalence between functors out of `AugmentedSimplexCategory` and augmented simplicial
-objects. -/
-@[simps!]
-def equivAugmentedSimplicialObject :
-    (AugmentedSimplexCategoryᵒᵖ ⥤ C) ≌ SimplicialObject.Augmented C :=
-  WithInitial.opEquiv SimplexCategory |>.congrLeft |>.trans WithTerminal.equivComma
-
-/-- Through the equivalence `(AugmentedSimplexCategoryᵒᵖ ⥤ C) ≌ SimplicialObject.Augmented C`,
-dropping the augmentation corresponds to precomposition with
-`inclusionᵒᵖ : SimplexCategoryᵒᵖ ⥤ AugmentedSimplexCategoryᵒᵖ`. -/
-@[simps!]
-def equivAugmentedSimplicialObjectFunctorCompDropIso :
-    equivAugmentedSimplicialObject.functor ⋙ SimplicialObject.Augmented.drop ≅
-    (Functor.whiskeringLeft _ _ C).obj inclusion.op :=
-  .refl _
-
-/-- Through the equivalence `(AugmentedSimplexCategory ⥤ C) ≌ CosimplicialObject.Augmented C`,
-taking the point of the augmentation corresponds to evaluation at the initial object. -/
-@[simps!]
-def equivAugmentedSimplicialObjectFunctorCompPointIso :
-    equivAugmentedSimplicialObject.functor ⋙ SimplicialObject.Augmented.point ≅
-    (evaluation _ C).obj (.op .star) :=
-  .refl _
-
-/-- Through the equivalence `(AugmentedSimplexCategory ⥤ C) ≌ CosimplicialObject.Augmented C`,
-the arrow attached to the cosimplicial object is the one obtained by evaluation at the unique arrow
-`star ⟶ of [0]`. -/
-@[simps!]
-def equivAugmentedSimplicialObjectFunctorCompToArrowIso :
-    equivAugmentedSimplicialObject.functor ⋙ SimplicialObject.Augmented.toArrow ≅
-    Functor.mapArrowFunctor _ C ⋙
-      (evaluation _ _ |>.obj <| .mk <| .op <| WithInitial.homTo <| .mk 0) :=
-  .refl _
-
-end AugmentedSimplexCategory
->>>>>>> 850f9cbd
+deprecated_module (since := "2025-07-05")