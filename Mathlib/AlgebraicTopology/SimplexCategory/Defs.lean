--- conflicted
+++ resolved
@@ -213,13 +213,10 @@
     (⟨a, ha⟩ : Truncated n) ⟶ ⟨b, hb⟩ :=
   ObjectProperty.homMk f
 
-<<<<<<< HEAD
-=======
 @[simp]
 lemma Hom.tr_id {n : ℕ} (a : SimplexCategory) (ha : a.len ≤ n := by trunc) :
     Hom.tr (𝟙 a) ha = 𝟙 _ := rfl
 
->>>>>>> 5745c55d
 @[reassoc]
 lemma Hom.tr_comp {n : ℕ} {a b c : SimplexCategory} (f : a ⟶ b) (g : b ⟶ c)
     (ha : a.len ≤ n := by trunc) (hb : b.len ≤ n := by trunc)
