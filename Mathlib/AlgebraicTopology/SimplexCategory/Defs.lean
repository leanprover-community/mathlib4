/-
Copyright (c) 2020 Kim Morrison. All rights reserved.
Released under Apache 2.0 license as described in the file LICENSE.
Authors: Johan Commelin, Kim Morrison, Adam Topaz
-/
import Mathlib.CategoryTheory.Category.Preorder
import Mathlib.CategoryTheory.Opposites
import Mathlib.Order.Fin.Basic
import Mathlib.Util.Superscript

/-! # The simplex category

We construct a skeletal model of the simplex category, with objects `ℕ` and the
morphisms `n ⟶ m` being the monotone maps from `Fin (n + 1)` to `Fin (m + 1)`.

In `Mathlib/AlgebraicTopology/SimplexCategory/Basic.lean`, we show that this category
is equivalent to `NonemptyFinLinOrd`.

## Remarks

The definitions `SimplexCategory` and `SimplexCategory.Hom` are marked as irreducible.

We provide the following functions to work with these objects:
1. `SimplexCategory.mk` creates an object of `SimplexCategory` out of a natural number.
  Use the notation `⦋n⦌` in the `Simplicial` locale.
2. `SimplexCategory.len` gives the "length" of an object of `SimplexCategory`, as a natural.
3. `SimplexCategory.Hom.mk` makes a morphism out of a monotone map between `Fin`'s.
4. `SimplexCategory.Hom.toOrderHom` gives the underlying monotone map associated to a
  term of `SimplexCategory.Hom`.

## Notation

* `⦋n⦌` denotes the `n`-dimensional simplex. This notation is available with
  `open Simplicial`.
* `⦋m⦌ₙ` denotes the `m`-dimensional simplex in the `n`-truncated simplex category.
  The truncation proof `p : m ≤ n` can also be provided using the syntax `⦋m, p⦌ₙ`.
  This notation is available with `open SimplexCategory.Truncated`.
-/

universe v

open CategoryTheory

/-- The simplex category:
* objects are natural numbers `n : ℕ`
* morphisms from `n` to `m` are monotone functions `Fin (n+1) → Fin (m+1)`
-/
def SimplexCategory :=
  ℕ

namespace SimplexCategory

-- The definition of `SimplexCategory` is made irreducible below.
/-- Interpret a natural number as an object of the simplex category. -/
def mk (n : ℕ) : SimplexCategory :=
  n

/-- the `n`-dimensional simplex can be denoted `⦋n⦌` -/
scoped[Simplicial] notation "⦋" n "⦌" => SimplexCategory.mk n

-- TODO: Make `len` irreducible.
/-- The length of an object of `SimplexCategory`. -/
def len (n : SimplexCategory) : ℕ :=
  n

@[ext]
theorem ext (a b : SimplexCategory) : a.len = b.len → a = b :=
  id

attribute [irreducible] SimplexCategory

open Simplicial

@[simp]
theorem len_mk (n : ℕ) : ⦋n⦌.len = n :=
  rfl

@[simp]
theorem mk_len (n : SimplexCategory) : ⦋n.len⦌ = n :=
  rfl

/-- A recursor for `SimplexCategory`. Use it as `induction Δ using SimplexCategory.rec`. -/
protected def rec {F : SimplexCategory → Sort*} (h : ∀ n : ℕ, F ⦋n⦌) : ∀ X, F X := fun n =>
  h n.len

/-- Morphisms in the `SimplexCategory`. -/
protected def Hom (a b : SimplexCategory) :=
  Fin (a.len + 1) →o Fin (b.len + 1)

namespace Hom

/-- Make a morphism in `SimplexCategory` from a monotone map of `Fin`'s. -/
def mk {a b : SimplexCategory} (f : Fin (a.len + 1) →o Fin (b.len + 1)) : SimplexCategory.Hom a b :=
  f

/-- Recover the monotone map from a morphism in the simplex category. -/
def toOrderHom {a b : SimplexCategory} (f : SimplexCategory.Hom a b) :
    Fin (a.len + 1) →o Fin (b.len + 1) :=
  f

theorem ext' {a b : SimplexCategory} (f g : SimplexCategory.Hom a b) :
    f.toOrderHom = g.toOrderHom → f = g :=
  id

attribute [irreducible] SimplexCategory.Hom

@[simp]
theorem mk_toOrderHom {a b : SimplexCategory} (f : SimplexCategory.Hom a b) : mk f.toOrderHom = f :=
  rfl

@[simp]
theorem toOrderHom_mk {a b : SimplexCategory} (f : Fin (a.len + 1) →o Fin (b.len + 1)) :
    (mk f).toOrderHom = f :=
  rfl

theorem mk_toOrderHom_apply {a b : SimplexCategory} (f : Fin (a.len + 1) →o Fin (b.len + 1))
    (i : Fin (a.len + 1)) : (mk f).toOrderHom i = f i :=
  rfl

/-- Identity morphisms of `SimplexCategory`. -/
@[simp]
def id (a : SimplexCategory) : SimplexCategory.Hom a a :=
  mk OrderHom.id

/-- Composition of morphisms of `SimplexCategory`. -/
@[simp]
def comp {a b c : SimplexCategory} (f : SimplexCategory.Hom b c) (g : SimplexCategory.Hom a b) :
    SimplexCategory.Hom a c :=
  mk <| f.toOrderHom.comp g.toOrderHom

end Hom

instance smallCategory : SmallCategory.{0} SimplexCategory where
  Hom n m := SimplexCategory.Hom n m
  id _ := SimplexCategory.Hom.id _
  comp f g := SimplexCategory.Hom.comp g f

@[simp]
lemma id_toOrderHom (a : SimplexCategory) :
    Hom.toOrderHom (𝟙 a) = OrderHom.id := rfl

@[simp]
lemma comp_toOrderHom {a b c : SimplexCategory} (f : a ⟶ b) (g : b ⟶ c) :
    (f ≫ g).toOrderHom = g.toOrderHom.comp f.toOrderHom := rfl

@[ext]
theorem Hom.ext {a b : SimplexCategory} (f g : a ⟶ b) :
    f.toOrderHom = g.toOrderHom → f = g :=
  Hom.ext' _ _

/-- Homs in `SimplexCategory` are equivalent to order-preserving functions of finite linear
orders. -/
def homEquivOrderHom {a b : SimplexCategory} :
    (a ⟶ b) ≃ (Fin (a.len + 1) →o Fin (b.len + 1)) where
  toFun := Hom.toOrderHom
  invFun := Hom.mk

/-- Homs in `SimplexCategory` are equivalent to functors between finite linear orders. -/
def homEquivFunctor {a b : SimplexCategory} :
    (a ⟶ b) ≃ (Fin (a.len + 1) ⥤ Fin (b.len + 1)) :=
  SimplexCategory.homEquivOrderHom.trans OrderHom.equivFunctor

/-- The truncated simplex category. -/
abbrev Truncated (n : ℕ) :=
  ObjectProperty.FullSubcategory fun a : SimplexCategory => a.len ≤ n

namespace Truncated

instance {n} : Inhabited (Truncated n) :=
  ⟨⟨⦋0⦌, by simp⟩⟩

/-- The fully faithful inclusion of the truncated simplex category into the usual
simplex category.
-/
def inclusion (n : ℕ) : SimplexCategory.Truncated n ⥤ SimplexCategory :=
  ObjectProperty.ι _

instance (n : ℕ) : (inclusion n : Truncated n ⥤ _).Full := ObjectProperty.full_ι _
instance (n : ℕ) : (inclusion n : Truncated n ⥤ _).Faithful := ObjectProperty.faithful_ι _

/-- A proof that the full subcategory inclusion is fully faithful -/
noncomputable def inclusion.fullyFaithful (n : ℕ) :
    (inclusion n : Truncated n ⥤ _).op.FullyFaithful :=
  Functor.FullyFaithful.ofFullyFaithful _

@[ext]
theorem Hom.ext {n} {a b : Truncated n} (f g : a ⟶ b) :
    f.toOrderHom = g.toOrderHom → f = g := SimplexCategory.Hom.ext _ _

/-- A quick attempt to prove that `⦋m⦌` is `n`-truncated (`⦋m⦌.len ≤ n`). -/
scoped macro "trunc" : tactic =>
  `(tactic| first | assumption | dsimp only [SimplexCategory.len_mk] <;> omega)

open Mathlib.Tactic (subscriptTerm) in
/-- For `m ≤ n`, `⦋m⦌ₙ` is the `m`-dimensional simplex in `Truncated n`. The
proof `p : m ≤ n` can also be provided using the syntax `⦋m, p⦌ₙ`. -/
scoped syntax:max (name := mkNotation)
  "⦋" term ("," term)? "⦌" noWs subscriptTerm : term
scoped macro_rules
  | `(⦋$m:term⦌$n:subscript) =>
    `((⟨SimplexCategory.mk $m, by first | trunc |
      fail "Failed to prove truncation property. Try writing `⦋m, by ...⦌ₙ`."⟩ :
      SimplexCategory.Truncated $n))
  | `(⦋$m:term, $p:term⦌$n:subscript) =>
    `((⟨SimplexCategory.mk $m, $p⟩ : SimplexCategory.Truncated $n))

/-- Make a morphism in `Truncated n` from a morphism in `SimplexCategory`. This
is equivalent to `@id (⦋a⦌ₙ ⟶ ⦋b⦌ₙ) f`. -/
abbrev Hom.tr {n : ℕ} {a b : SimplexCategory} (f : a ⟶ b)
    (ha : a.len ≤ n := by trunc) (hb : b.len ≤ n := by trunc) :
    (⟨a, ha⟩ : Truncated n) ⟶ ⟨b, hb⟩ :=
  f

@[simp]
lemma Hom.tr_id {n : ℕ} (a : SimplexCategory) (ha : a.len ≤ n := by trunc) :
    Hom.tr (𝟙 a) ha = 𝟙 _ := rfl

<<<<<<< HEAD
=======
@[reassoc]
>>>>>>> 6eded8e5
lemma Hom.tr_comp {n : ℕ} {a b c : SimplexCategory} (f : a ⟶ b) (g : b ⟶ c)
    (ha : a.len ≤ n := by trunc) (hb : b.len ≤ n := by trunc)
    (hc : c.len ≤ n := by trunc) :
    tr (f ≫ g) = tr f ≫ tr g :=
  rfl

/-- The inclusion of `Truncated n` into `Truncated m` when `n ≤ m`. -/
def incl (n m : ℕ) (h : n ≤ m := by omega) : Truncated n ⥤ Truncated m where
  obj a := ⟨a.1, a.2.trans h⟩
  map := id

/-- For all `n ≤ m`, `inclusion n` factors through `Truncated m`. -/
def inclCompInclusion {n m : ℕ} (h : n ≤ m) :
    incl n m ⋙ inclusion m ≅ inclusion n :=
  Iso.refl _

end Truncated

end SimplexCategory<|MERGE_RESOLUTION|>--- conflicted
+++ resolved
@@ -215,10 +215,7 @@
 lemma Hom.tr_id {n : ℕ} (a : SimplexCategory) (ha : a.len ≤ n := by trunc) :
     Hom.tr (𝟙 a) ha = 𝟙 _ := rfl
 
-<<<<<<< HEAD
-=======
 @[reassoc]
->>>>>>> 6eded8e5
 lemma Hom.tr_comp {n : ℕ} {a b c : SimplexCategory} (f : a ⟶ b) (g : b ⟶ c)
     (ha : a.len ≤ n := by trunc) (hb : b.len ≤ n := by trunc)
     (hc : c.len ≤ n := by trunc) :
