--- conflicted
+++ resolved
@@ -176,35 +176,10 @@
 theorem Hom.ext {n} {a b : Truncated n} (f g : a ⟶ b) :
     f.toOrderHom = g.toOrderHom → f = g := SimplexCategory.Hom.ext _ _
 
-<<<<<<< HEAD
-/-- Some quick attempts to prove that `⦋m⦌` is `n`-truncated (`⦋m⦌.len ≤ n`). -/
-macro "trunc" : tactic =>
-  `(tactic| first | decide | assumption |
-    dsimp only [SimplexCategory.len_mk]; omega)
-
-/-- Make a morphism in `Truncated n` from a morphism in `SimplexCategory`. This
-is equivalent to `@id (⦋a⦌ₙ ⟶ ⦋b⦌ₙ) f`. -/
-abbrev Hom.tr {n : ℕ} {a b : SimplexCategory} (f : a ⟶ b)
-    (ha : a.len ≤ n := by trunc) (hb : b.len ≤ n := by trunc) :
-    (⟨a, ha⟩ : Truncated n) ⟶ ⟨b, hb⟩ :=
-  f
-
-lemma Hom.tr_comp {n : ℕ} {a b c : SimplexCategory} (f : a ⟶ b) (g : b ⟶ c)
-    (ha : a.len ≤ n := by trunc) (hb : b.len ≤ n := by trunc)
-    (hc : c.len ≤ n := by trunc) :
-    tr (f ≫ g) = tr f ≫ tr g :=
-  rfl
-
-/-- The inclusion of `Truncated n` into `Truncated m` when `n ≤ m`. -/
-def incl (n m : ℕ) (h : n ≤ m := by omega) : Truncated n ⥤ Truncated m where
-  obj a := ⟨a.1, a.2.trans h⟩
-  map := id
-
-/-- For all `n ≤ m`, `inclusion n` factors through `Truncated m`. -/
-lemma incl_comp_inclusion {n m : ℕ} (h : n ≤ m) :
-    incl n m ⋙ inclusion m = inclusion n :=
-  rfl
-=======
+/-- A quick attempt to prove that `⦋m⦌` is `n`-truncated (`⦋m⦌.len ≤ n`). -/
+scoped macro "trunc" : tactic =>
+  `(tactic| first | assumption | dsimp only [SimplexCategory.len_mk] <;> omega)
+
 open Mathlib.Tactic (subscriptTerm) in
 /-- For `m ≤ n`, `⦋m⦌ₙ` is the `m`-dimensional simplex in `Truncated n`. The
 proof `p : m ≤ n` can also be provided using the syntax `⦋m, p⦌ₙ`. -/
@@ -217,7 +192,29 @@
       SimplexCategory.Truncated $n))
   | `(⦋$m:term, $p:term⦌$n:subscript) =>
     `((⟨SimplexCategory.mk $m, $p⟩ : SimplexCategory.Truncated $n))
->>>>>>> c529790e
+
+/-- Make a morphism in `Truncated n` from a morphism in `SimplexCategory`. This
+is equivalent to `@id (⦋a⦌ₙ ⟶ ⦋b⦌ₙ) f`. -/
+abbrev Hom.tr {n : ℕ} {a b : SimplexCategory} (f : a ⟶ b)
+    (ha : a.len ≤ n := by trunc) (hb : b.len ≤ n := by trunc) :
+    (⟨a, ha⟩ : Truncated n) ⟶ ⟨b, hb⟩ :=
+  f
+
+lemma Hom.tr_comp {n : ℕ} {a b c : SimplexCategory} (f : a ⟶ b) (g : b ⟶ c)
+    (ha : a.len ≤ n := by trunc) (hb : b.len ≤ n := by trunc)
+    (hc : c.len ≤ n := by trunc) :
+    tr (f ≫ g) = tr f ≫ tr g :=
+  rfl
+
+/-- The inclusion of `Truncated n` into `Truncated m` when `n ≤ m`. -/
+def incl (n m : ℕ) (h : n ≤ m := by omega) : Truncated n ⥤ Truncated m where
+  obj a := ⟨a.1, a.2.trans h⟩
+  map := id
+
+/-- For all `n ≤ m`, `inclusion n` factors through `Truncated m`. -/
+lemma incl_comp_inclusion {n m : ℕ} (h : n ≤ m) :
+    incl n m ⋙ inclusion m = inclusion n :=
+  rfl
 
 end Truncated
 
