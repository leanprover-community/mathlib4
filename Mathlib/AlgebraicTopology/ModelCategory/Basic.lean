--- conflicted
+++ resolved
@@ -3,15 +3,6 @@
 Released under Apache 2.0 license as described in the file LICENSE.
 Authors: Joël Riou
 -/
-<<<<<<< HEAD
-import Mathlib.CategoryTheory.Limits.Shapes.FiniteLimits
-import Mathlib.CategoryTheory.Limits.Shapes.BinaryProducts
-import Mathlib.CategoryTheory.MorphismProperty.Composition
-import Mathlib.CategoryTheory.MorphismProperty.Factorization
-import Mathlib.CategoryTheory.MorphismProperty.LiftingProperty
-import Mathlib.CategoryTheory.MorphismProperty.WeakFactorizationSystem
-import Mathlib.AlgebraicTopology.ModelCategory.Instances
-=======
 module
 
 public import Mathlib.CategoryTheory.Limits.Shapes.FiniteLimits
@@ -21,24 +12,16 @@
 public import Mathlib.CategoryTheory.MorphismProperty.LiftingProperty
 public import Mathlib.CategoryTheory.MorphismProperty.WeakFactorizationSystem
 public import Mathlib.AlgebraicTopology.ModelCategory.Instances
->>>>>>> 5745c55d
 
 /-!
 # Model categories
 
 We introduce a typeclass `ModelCategory C` expressing that `C` is equipped with
 classes of morphisms named "fibrations", "cofibrations" and "weak equivalences"
-<<<<<<< HEAD
-with satisfy the axioms of (closed) model categories as they appear for example
-in *Simplicial Homotopy Theory* by Goerss and Jardine. We also provide an
-alternate constructor `ModelCategory.mk'` which uses a formulation of the axioms
-using weak factorizations systems.
-=======
 which satisfy the axioms of (closed) model categories as they appear for example
 in *Simplicial Homotopy Theory* by Goerss and Jardine. We also provide an
 alternate constructor `ModelCategory.mk'` which uses a formulation of the axioms
 using weak factorization systems.
->>>>>>> 5745c55d
 
 As a given category `C` may have several model category structures, it is advisable
 to define only local instances of `ModelCategory`, or to set these instances on type synonyms.
@@ -50,11 +33,8 @@
 
 -/
 
-<<<<<<< HEAD
-=======
 @[expose] public section
 
->>>>>>> 5745c55d
 universe w v u
 
 namespace HomotopicalAlgebra
@@ -96,15 +76,8 @@
 
 instance : MorphismProperty.IsWeakFactorizationSystem (trivialCofibrations C) (fibrations C) :=
   MorphismProperty.IsWeakFactorizationSystem.mk' _ _ (fun {A B X Y} i p hi hp ↦ by
-<<<<<<< HEAD
-    rw [mem_trivialCofibrations_iff] at hi
-    rw [← fibration_iff] at hp
-    have := hi.1
-    have := hi.2
-=======
     obtain ⟨_, _⟩ := mem_trivialCofibrations_iff i|>.mp hi
     rw [← fibration_iff] at hp
->>>>>>> 5745c55d
     infer_instance)
 
 instance : MorphismProperty.IsWeakFactorizationSystem (cofibrations C) (trivialFibrations C) :=
@@ -122,11 +95,7 @@
 open MorphismProperty
 
 variable {C} in
-<<<<<<< HEAD
-private lemma mk'.cm3a_aux [CategoryWithFibrations C]  [CategoryWithCofibrations C]
-=======
 private lemma mk'.cm3a_aux [CategoryWithFibrations C] [CategoryWithCofibrations C]
->>>>>>> 5745c55d
     [CategoryWithWeakEquivalences C]
     [(weakEquivalences C).HasTwoOutOfThreeProperty]
     [IsWeakFactorizationSystem (trivialCofibrations C) (fibrations C)]
@@ -140,28 +109,15 @@
   have sq : CommSq h.r.left hw.i f (hw.p ≫ h.r.right) := ⟨by simp⟩
   have hf : fibrations C f := by rwa [← fibration_iff]
   have : HasLiftingProperty hw.i f := hasLiftingProperty_of_wfs _ _ hw.hi hf
-<<<<<<< HEAD
-  have : WeakEquivalence hw.i := by simpa only [weakEquivalence_iff] using hw.hi.2
-=======
->>>>>>> 5745c55d
   have : RetractArrow f hw.p :=
     { i := Arrow.homMk (h.i.left ≫ hw.i) h.i.right
       r := Arrow.homMk sq.lift h.r.right }
   have h' : trivialFibrations C hw.p :=
-<<<<<<< HEAD
-    ⟨hw.hp, by simpa only [← weakEquivalence_iff]
-      using weakEquivalence_of_precomp_of_fac hw.fac⟩
-  simpa only [weakEquivalence_iff] using (of_retract this h').2
-
-/-- Constructor for `ModelCategory C` which assumes a formulation of axioms
-using weak factorizations systems. -/
-=======
     ⟨hw.hp, (weakEquivalence_iff _).1 (weakEquivalence_of_precomp_of_fac hw.fac)⟩
   simpa only [weakEquivalence_iff] using (of_retract this h').2
 
 /-- Constructor for `ModelCategory C` which assumes a formulation of axioms
 using weak factorization systems. -/
->>>>>>> 5745c55d
 def mk' [CategoryWithFibrations C] [CategoryWithCofibrations C]
     [CategoryWithWeakEquivalences C] [HasFiniteLimits C] [HasFiniteColimits C]
     [(weakEquivalences C).HasTwoOutOfThreeProperty]
