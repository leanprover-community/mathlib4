--- conflicted
+++ resolved
@@ -72,15 +72,8 @@
 
 instance : MorphismProperty.IsWeakFactorizationSystem (trivialCofibrations C) (fibrations C) :=
   MorphismProperty.IsWeakFactorizationSystem.mk' _ _ (fun {A B X Y} i p hi hp ↦ by
-<<<<<<< HEAD
-    rw [mem_trivialCofibrations_iff] at hi
-    rw [← fibration_iff] at hp
-    have := hi.1
-    have := hi.2
-=======
     obtain ⟨_, _⟩ := mem_trivialCofibrations_iff i|>.mp hi
     rw [← fibration_iff] at hp
->>>>>>> 00c9085f
     infer_instance)
 
 instance : MorphismProperty.IsWeakFactorizationSystem (cofibrations C) (trivialFibrations C) :=
@@ -98,11 +91,7 @@
 open MorphismProperty
 
 variable {C} in
-<<<<<<< HEAD
-private lemma mk'.cm3a_aux [CategoryWithFibrations C]  [CategoryWithCofibrations C]
-=======
 private lemma mk'.cm3a_aux [CategoryWithFibrations C] [CategoryWithCofibrations C]
->>>>>>> 00c9085f
     [CategoryWithWeakEquivalences C]
     [(weakEquivalences C).HasTwoOutOfThreeProperty]
     [IsWeakFactorizationSystem (trivialCofibrations C) (fibrations C)]
@@ -121,12 +110,7 @@
     { i := Arrow.homMk (h.i.left ≫ hw.i) h.i.right
       r := Arrow.homMk sq.lift h.r.right }
   have h' : trivialFibrations C hw.p :=
-<<<<<<< HEAD
-    ⟨hw.hp, by simpa only [← weakEquivalence_iff]
-      using weakEquivalence_of_precomp_of_fac hw.fac⟩
-=======
     ⟨hw.hp, (weakEquivalence_iff _).1 (weakEquivalence_of_precomp_of_fac hw.fac)⟩
->>>>>>> 00c9085f
   simpa only [weakEquivalence_iff] using (of_retract this h').2
 
 /-- Constructor for `ModelCategory C` which assumes a formulation of axioms
