--- conflicted
+++ resolved
@@ -3,15 +3,10 @@
 Released under Apache 2.0 license as described in the file LICENSE.
 Authors: Joël Riou
 -/
-<<<<<<< HEAD
-import Mathlib.AlgebraicTopology.ModelCategory.Instances
-import Mathlib.CategoryTheory.Limits.Shapes.Terminal
-=======
 module
 
 public import Mathlib.AlgebraicTopology.ModelCategory.Instances
 public import Mathlib.CategoryTheory.Limits.Shapes.Terminal
->>>>>>> 5745c55d
 
 /-!
 # Fibrant and cofibrant objects in a model category
@@ -102,26 +97,16 @@
   rw [isCofibrant_iff] at hY
   rw [cofibration_iff] at hY ⊢
   exact MorphismProperty.of_isPushout
-<<<<<<< HEAD
-    ((isPushout_of_isColimit_binaryCofan_of_isInitial
-    (colimit.isColimit (pair X Y)) initialIsInitial)) hY
-=======
     ((IsPushout.of_isColimit_binaryCofan_of_isInitial
     (colimit.isColimit (pair X Y)) initialIsInitial).flip) hY
->>>>>>> 5745c55d
 
 instance [HasInitial C] [HasBinaryCoproduct X Y] [hX : IsCofibrant X] :
     Cofibration (coprod.inr : Y ⟶ X ⨿ Y) := by
   rw [isCofibrant_iff] at hX
   rw [cofibration_iff] at hX ⊢
   exact MorphismProperty.of_isPushout
-<<<<<<< HEAD
-    (isPushout_of_isColimit_binaryCofan_of_isInitial
-    (colimit.isColimit (pair X Y)) initialIsInitial).flip hX
-=======
     (IsPushout.of_isColimit_binaryCofan_of_isInitial
     (colimit.isColimit (pair X Y)) initialIsInitial) hX
->>>>>>> 5745c55d
 
 end
 
@@ -162,28 +147,16 @@
   rw [isFibrant_iff] at hY
   rw [fibration_iff] at hY ⊢
   exact MorphismProperty.of_isPullback
-<<<<<<< HEAD
-    ((isPullback_of_isLimit_binaryFan_of_isTerminal
-    (limit.isLimit (pair X Y)) terminalIsTerminal)).flip hY
-
-instance [hX : IsFibrant X] :
-=======
     (IsPullback.of_isLimit_binaryFan_of_isTerminal
       (limit.isLimit (pair X Y)) terminalIsTerminal).flip hY
 
 instance [HasTerminal C] [HasBinaryProduct X Y] [hX : IsFibrant X] :
->>>>>>> 5745c55d
     Fibration (prod.snd : X ⨯ Y ⟶ Y) := by
   rw [isFibrant_iff] at hX
   rw [fibration_iff] at hX ⊢
   exact MorphismProperty.of_isPullback
-<<<<<<< HEAD
-    ((isPullback_of_isLimit_binaryFan_of_isTerminal
-    (limit.isLimit (pair X Y)) terminalIsTerminal)) hX
-=======
     (IsPullback.of_isLimit_binaryFan_of_isTerminal
       (limit.isLimit (pair X Y)) terminalIsTerminal) hX
->>>>>>> 5745c55d
 
 end
 
