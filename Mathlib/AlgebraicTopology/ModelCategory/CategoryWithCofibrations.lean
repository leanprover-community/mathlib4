/-
Copyright (c) 2024 Joël Riou. All rights reserved.
Released under Apache 2.0 license as described in the file LICENSE.
Authors: Joël Riou
-/
<<<<<<< HEAD
import Mathlib.CategoryTheory.MorphismProperty.Composition
=======
module

public import Mathlib.CategoryTheory.MorphismProperty.Basic
>>>>>>> 5745c55d

/-!
# Categories with classes of fibrations, cofibrations, weak equivalences

We introduce typeclasses `CategoryWithFibrations`, `CategoryWithCofibrations` and
`CategoryWithWeakEquivalences` to express that a category `C` is equipped with
classes of morphisms named "fibrations", "cofibrations" or "weak equivalences".

-/

@[expose] public section

universe v u

namespace HomotopicalAlgebra

open CategoryTheory

variable (C : Type u) [Category.{v} C]

/-- A category with fibrations is a category equipped with
a class of morphisms named "fibrations". -/
class CategoryWithFibrations where
  /-- the class of fibrations -/
  fibrations : MorphismProperty C

/-- A category with cofibrations is a category equipped with
a class of morphisms named "cofibrations". -/
class CategoryWithCofibrations where
  /-- the class of cofibrations -/
  cofibrations : MorphismProperty C

/-- A category with weak equivalences is a category equipped with
a class of morphisms named "weak equivalences". -/
class CategoryWithWeakEquivalences where
  /-- the class of weak equivalences -/
  weakEquivalences : MorphismProperty C

variable {X Y : C} (f : X ⟶ Y)

section Fib

variable [CategoryWithFibrations C]

/-- The class of fibrations in a category with fibrations. -/
def fibrations : MorphismProperty C := CategoryWithFibrations.fibrations

variable {C}

/-- A morphism `f` satisfies `[Fibration f]` if it belongs to `fibrations C`. -/
@[mk_iff]
class Fibration : Prop where
  mem : fibrations C f

lemma mem_fibrations [Fibration f] : fibrations C f := Fibration.mem

end Fib

section Cof

variable [CategoryWithCofibrations C]

/-- The class of cofibrations in a category with cofibrations. -/
def cofibrations : MorphismProperty C := CategoryWithCofibrations.cofibrations

variable {C}

/-- A morphism `f` satisfies `[Cofibration f]` if it belongs to `cofibrations C`. -/
@[mk_iff]
class Cofibration : Prop where
  mem : cofibrations C f

lemma mem_cofibrations [Cofibration f] : cofibrations C f := Cofibration.mem

end Cof

section W

variable [CategoryWithWeakEquivalences C]

/-- The class of weak equivalences in a category with weak equivalences. -/
def weakEquivalences : MorphismProperty C := CategoryWithWeakEquivalences.weakEquivalences

variable {C}

/-- A morphism `f` satisfies `[WeakEquivalence f]` if it belongs to `weakEquivalences C`. -/
@[mk_iff]
class WeakEquivalence : Prop where
  mem : weakEquivalences C f

lemma mem_weakEquivalences [WeakEquivalence f] : weakEquivalences C f := WeakEquivalence.mem

end W

section TrivFib

variable [CategoryWithFibrations C] [CategoryWithWeakEquivalences C]

/-- A trivial fibration is a morphism that is both a fibration and a weak equivalence. -/
def trivialFibrations : MorphismProperty C := fibrations C ⊓ weakEquivalences C

lemma trivialFibrations_sub_fibrations : trivialFibrations C ≤ fibrations C :=
  fun _ _ _ hf ↦ hf.1

lemma trivialFibrations_sub_weakEquivalences : trivialFibrations C ≤ weakEquivalences C :=
  fun _ _ _ hf ↦ hf.2

variable {C}

lemma mem_trivialFibrations [Fibration f] [WeakEquivalence f] :
    trivialFibrations C f :=
  ⟨mem_fibrations f, mem_weakEquivalences f⟩

lemma mem_trivialFibrations_iff :
    trivialFibrations C f ↔ Fibration f ∧ WeakEquivalence f := by
  rw [fibration_iff, weakEquivalence_iff]
  rfl

end TrivFib

section TrivCof

variable [CategoryWithCofibrations C] [CategoryWithWeakEquivalences C]

/-- A trivial cofibration is a morphism that is both a cofibration and a weak equivalence. -/
def trivialCofibrations : MorphismProperty C := cofibrations C ⊓ weakEquivalences C

lemma trivialCofibrations_sub_cofibrations : trivialCofibrations C ≤ cofibrations C :=
  fun _ _ _ hf ↦ hf.1

lemma trivialCofibrations_sub_weakEquivalences : trivialCofibrations C ≤ weakEquivalences C :=
  fun _ _ _ hf ↦ hf.2


variable {C}

lemma mem_trivialCofibrations [Cofibration f] [WeakEquivalence f] :
    trivialCofibrations C f :=
  ⟨mem_cofibrations f, mem_weakEquivalences f⟩

lemma mem_trivialCofibrations_iff :
    trivialCofibrations C f ↔ Cofibration f ∧ WeakEquivalence f := by
  rw [cofibration_iff, weakEquivalence_iff]
  rfl

end TrivCof

<<<<<<< HEAD
section ObjectProperty

variable [CategoryWithWeakEquivalences C] {P : ObjectProperty C}

instance : CategoryWithWeakEquivalences P.FullSubcategory where
  weakEquivalences := (weakEquivalences C).inverseImage P.ι

instance [(weakEquivalences C).HasTwoOutOfThreeProperty] :
    (weakEquivalences P.FullSubcategory).HasTwoOutOfThreeProperty :=
  inferInstanceAs ((weakEquivalences C).inverseImage P.ι).HasTwoOutOfThreeProperty

instance [(weakEquivalences C).IsMultiplicative] :
    (weakEquivalences P.FullSubcategory).IsMultiplicative :=
  inferInstanceAs ((weakEquivalences C).inverseImage P.ι).IsMultiplicative

lemma weakEquivalence_iff_ι_map {X Y : P.FullSubcategory} (f : X ⟶ Y) :
    WeakEquivalence f ↔ WeakEquivalence (P.ι.map f) := by
  simp only [weakEquivalence_iff]
  rfl

instance {X Y : P.FullSubcategory} (f : X ⟶ Y) [WeakEquivalence f] :
    WeakEquivalence (P.ι.map f) := by
  rwa [← weakEquivalence_iff_ι_map]

end ObjectProperty
=======
section

variable [CategoryWithCofibrations C]

instance : CategoryWithFibrations Cᵒᵖ where
  fibrations := (cofibrations C).op

lemma fibrations_op : fibrations Cᵒᵖ = (cofibrations C).op := rfl
lemma cofibrations_eq_unop : cofibrations C = (fibrations Cᵒᵖ).unop := rfl

variable {C}

lemma fibration_op_iff : Fibration f.op ↔ Cofibration f := by
  simp [cofibration_iff, fibration_iff, cofibrations_eq_unop]

lemma cofibration_unop_iff {X Y : Cᵒᵖ} (f : X ⟶ Y) :
    Cofibration f.unop ↔ Fibration f := by
  simp [cofibration_iff, fibration_iff, cofibrations_eq_unop]

instance [Cofibration f] : Fibration f.op := by
  rwa [fibration_op_iff]

instance {X Y : Cᵒᵖ} (f : X ⟶ Y) [Fibration f] : Cofibration f.unop := by
  rwa [cofibration_unop_iff]

end

section

variable [CategoryWithFibrations C]

instance : CategoryWithCofibrations Cᵒᵖ where
  cofibrations := (fibrations C).op

lemma cofibrations_op : cofibrations Cᵒᵖ = (fibrations C).op := rfl
lemma fibrations_eq_unop : fibrations C = (cofibrations Cᵒᵖ).unop := rfl

variable {C}

lemma cofibration_op_iff : Cofibration f.op ↔ Fibration f := by
  simp [cofibration_iff, fibration_iff, fibrations_eq_unop]

lemma fibration_unop_iff {X Y : Cᵒᵖ} (f : X ⟶ Y) :
    Fibration f.unop ↔ Cofibration f := by
  simp [cofibration_iff, fibration_iff, fibrations_eq_unop]

instance [Fibration f] : Cofibration f.op := by
  rwa [cofibration_op_iff]

instance {X Y : Cᵒᵖ} (f : X ⟶ Y) [Cofibration f] : Fibration f.unop := by
  rwa [fibration_unop_iff]

end

section

variable [CategoryWithWeakEquivalences C]

instance : CategoryWithWeakEquivalences Cᵒᵖ where
  weakEquivalences := (weakEquivalences C).op

lemma weakEquivalences_op : weakEquivalences Cᵒᵖ = (weakEquivalences C).op := rfl
lemma weakEquivalences_eq_unop : weakEquivalences C = (weakEquivalences Cᵒᵖ).unop := rfl

variable {C}

lemma weakEquivalences_op_iff : WeakEquivalence f.op ↔ WeakEquivalence f := by
  simp [weakEquivalence_iff, weakEquivalences_op]

lemma weakEquivalences_unop_iff {X Y : Cᵒᵖ} (f : X ⟶ Y) :
    WeakEquivalence f.unop ↔ WeakEquivalence f :=
  (weakEquivalences_op_iff f.unop).symm

instance [WeakEquivalence f] : WeakEquivalence f.op := by
  rwa [weakEquivalences_op_iff]

instance {X Y : Cᵒᵖ} (f : X ⟶ Y) [WeakEquivalence f] : WeakEquivalence f.unop := by
  rwa [weakEquivalences_unop_iff]

end

section

variable [CategoryWithWeakEquivalences C] [CategoryWithCofibrations C]

lemma trivialFibrations_op : trivialFibrations Cᵒᵖ = (trivialCofibrations C).op := rfl
lemma trivialCofibrations_eq_unop : trivialCofibrations C = (trivialFibrations Cᵒᵖ).unop := rfl

end

section

variable [CategoryWithWeakEquivalences C] [CategoryWithFibrations C]

lemma trivialCofibrations_op : trivialCofibrations Cᵒᵖ = (trivialFibrations C).op := rfl
lemma trivialFibrations_eq_unop : trivialFibrations C = (trivialCofibrations Cᵒᵖ).unop := rfl

end
>>>>>>> 5745c55d

end HomotopicalAlgebra<|MERGE_RESOLUTION|>--- conflicted
+++ resolved
@@ -3,13 +3,9 @@
 Released under Apache 2.0 license as described in the file LICENSE.
 Authors: Joël Riou
 -/
-<<<<<<< HEAD
-import Mathlib.CategoryTheory.MorphismProperty.Composition
-=======
 module
 
-public import Mathlib.CategoryTheory.MorphismProperty.Basic
->>>>>>> 5745c55d
+public import Mathlib.CategoryTheory.MorphismProperty.Composition
 
 /-!
 # Categories with classes of fibrations, cofibrations, weak equivalences
@@ -157,7 +153,105 @@
 
 end TrivCof
 
-<<<<<<< HEAD
+section
+
+variable [CategoryWithCofibrations C]
+
+instance : CategoryWithFibrations Cᵒᵖ where
+  fibrations := (cofibrations C).op
+
+lemma fibrations_op : fibrations Cᵒᵖ = (cofibrations C).op := rfl
+lemma cofibrations_eq_unop : cofibrations C = (fibrations Cᵒᵖ).unop := rfl
+
+variable {C}
+
+lemma fibration_op_iff : Fibration f.op ↔ Cofibration f := by
+  simp [cofibration_iff, fibration_iff, cofibrations_eq_unop]
+
+lemma cofibration_unop_iff {X Y : Cᵒᵖ} (f : X ⟶ Y) :
+    Cofibration f.unop ↔ Fibration f := by
+  simp [cofibration_iff, fibration_iff, cofibrations_eq_unop]
+
+instance [Cofibration f] : Fibration f.op := by
+  rwa [fibration_op_iff]
+
+instance {X Y : Cᵒᵖ} (f : X ⟶ Y) [Fibration f] : Cofibration f.unop := by
+  rwa [cofibration_unop_iff]
+
+end
+
+section
+
+variable [CategoryWithFibrations C]
+
+instance : CategoryWithCofibrations Cᵒᵖ where
+  cofibrations := (fibrations C).op
+
+lemma cofibrations_op : cofibrations Cᵒᵖ = (fibrations C).op := rfl
+lemma fibrations_eq_unop : fibrations C = (cofibrations Cᵒᵖ).unop := rfl
+
+variable {C}
+
+lemma cofibration_op_iff : Cofibration f.op ↔ Fibration f := by
+  simp [cofibration_iff, fibration_iff, fibrations_eq_unop]
+
+lemma fibration_unop_iff {X Y : Cᵒᵖ} (f : X ⟶ Y) :
+    Fibration f.unop ↔ Cofibration f := by
+  simp [cofibration_iff, fibration_iff, fibrations_eq_unop]
+
+instance [Fibration f] : Cofibration f.op := by
+  rwa [cofibration_op_iff]
+
+instance {X Y : Cᵒᵖ} (f : X ⟶ Y) [Cofibration f] : Fibration f.unop := by
+  rwa [fibration_unop_iff]
+
+end
+
+section
+
+variable [CategoryWithWeakEquivalences C]
+
+instance : CategoryWithWeakEquivalences Cᵒᵖ where
+  weakEquivalences := (weakEquivalences C).op
+
+lemma weakEquivalences_op : weakEquivalences Cᵒᵖ = (weakEquivalences C).op := rfl
+lemma weakEquivalences_eq_unop : weakEquivalences C = (weakEquivalences Cᵒᵖ).unop := rfl
+
+variable {C}
+
+lemma weakEquivalences_op_iff : WeakEquivalence f.op ↔ WeakEquivalence f := by
+  simp [weakEquivalence_iff, weakEquivalences_op]
+
+lemma weakEquivalences_unop_iff {X Y : Cᵒᵖ} (f : X ⟶ Y) :
+    WeakEquivalence f.unop ↔ WeakEquivalence f :=
+  (weakEquivalences_op_iff f.unop).symm
+
+instance [WeakEquivalence f] : WeakEquivalence f.op := by
+  rwa [weakEquivalences_op_iff]
+
+instance {X Y : Cᵒᵖ} (f : X ⟶ Y) [WeakEquivalence f] : WeakEquivalence f.unop := by
+  rwa [weakEquivalences_unop_iff]
+
+end
+
+section
+
+variable [CategoryWithWeakEquivalences C] [CategoryWithCofibrations C]
+
+lemma trivialFibrations_op : trivialFibrations Cᵒᵖ = (trivialCofibrations C).op := rfl
+lemma trivialCofibrations_eq_unop : trivialCofibrations C = (trivialFibrations Cᵒᵖ).unop := rfl
+
+end
+
+section
+
+variable [CategoryWithWeakEquivalences C] [CategoryWithFibrations C]
+
+lemma trivialCofibrations_op : trivialCofibrations Cᵒᵖ = (trivialFibrations C).op := rfl
+lemma trivialFibrations_eq_unop : trivialFibrations C = (trivialCofibrations Cᵒᵖ).unop := rfl
+
+end
+
 section ObjectProperty
 
 variable [CategoryWithWeakEquivalences C] {P : ObjectProperty C}
@@ -183,105 +277,5 @@
   rwa [← weakEquivalence_iff_ι_map]
 
 end ObjectProperty
-=======
-section
-
-variable [CategoryWithCofibrations C]
-
-instance : CategoryWithFibrations Cᵒᵖ where
-  fibrations := (cofibrations C).op
-
-lemma fibrations_op : fibrations Cᵒᵖ = (cofibrations C).op := rfl
-lemma cofibrations_eq_unop : cofibrations C = (fibrations Cᵒᵖ).unop := rfl
-
-variable {C}
-
-lemma fibration_op_iff : Fibration f.op ↔ Cofibration f := by
-  simp [cofibration_iff, fibration_iff, cofibrations_eq_unop]
-
-lemma cofibration_unop_iff {X Y : Cᵒᵖ} (f : X ⟶ Y) :
-    Cofibration f.unop ↔ Fibration f := by
-  simp [cofibration_iff, fibration_iff, cofibrations_eq_unop]
-
-instance [Cofibration f] : Fibration f.op := by
-  rwa [fibration_op_iff]
-
-instance {X Y : Cᵒᵖ} (f : X ⟶ Y) [Fibration f] : Cofibration f.unop := by
-  rwa [cofibration_unop_iff]
-
-end
-
-section
-
-variable [CategoryWithFibrations C]
-
-instance : CategoryWithCofibrations Cᵒᵖ where
-  cofibrations := (fibrations C).op
-
-lemma cofibrations_op : cofibrations Cᵒᵖ = (fibrations C).op := rfl
-lemma fibrations_eq_unop : fibrations C = (cofibrations Cᵒᵖ).unop := rfl
-
-variable {C}
-
-lemma cofibration_op_iff : Cofibration f.op ↔ Fibration f := by
-  simp [cofibration_iff, fibration_iff, fibrations_eq_unop]
-
-lemma fibration_unop_iff {X Y : Cᵒᵖ} (f : X ⟶ Y) :
-    Fibration f.unop ↔ Cofibration f := by
-  simp [cofibration_iff, fibration_iff, fibrations_eq_unop]
-
-instance [Fibration f] : Cofibration f.op := by
-  rwa [cofibration_op_iff]
-
-instance {X Y : Cᵒᵖ} (f : X ⟶ Y) [Cofibration f] : Fibration f.unop := by
-  rwa [fibration_unop_iff]
-
-end
-
-section
-
-variable [CategoryWithWeakEquivalences C]
-
-instance : CategoryWithWeakEquivalences Cᵒᵖ where
-  weakEquivalences := (weakEquivalences C).op
-
-lemma weakEquivalences_op : weakEquivalences Cᵒᵖ = (weakEquivalences C).op := rfl
-lemma weakEquivalences_eq_unop : weakEquivalences C = (weakEquivalences Cᵒᵖ).unop := rfl
-
-variable {C}
-
-lemma weakEquivalences_op_iff : WeakEquivalence f.op ↔ WeakEquivalence f := by
-  simp [weakEquivalence_iff, weakEquivalences_op]
-
-lemma weakEquivalences_unop_iff {X Y : Cᵒᵖ} (f : X ⟶ Y) :
-    WeakEquivalence f.unop ↔ WeakEquivalence f :=
-  (weakEquivalences_op_iff f.unop).symm
-
-instance [WeakEquivalence f] : WeakEquivalence f.op := by
-  rwa [weakEquivalences_op_iff]
-
-instance {X Y : Cᵒᵖ} (f : X ⟶ Y) [WeakEquivalence f] : WeakEquivalence f.unop := by
-  rwa [weakEquivalences_unop_iff]
-
-end
-
-section
-
-variable [CategoryWithWeakEquivalences C] [CategoryWithCofibrations C]
-
-lemma trivialFibrations_op : trivialFibrations Cᵒᵖ = (trivialCofibrations C).op := rfl
-lemma trivialCofibrations_eq_unop : trivialCofibrations C = (trivialFibrations Cᵒᵖ).unop := rfl
-
-end
-
-section
-
-variable [CategoryWithWeakEquivalences C] [CategoryWithFibrations C]
-
-lemma trivialCofibrations_op : trivialCofibrations Cᵒᵖ = (trivialFibrations C).op := rfl
-lemma trivialFibrations_eq_unop : trivialFibrations C = (trivialCofibrations Cᵒᵖ).unop := rfl
-
-end
->>>>>>> 5745c55d
 
 end HomotopicalAlgebra