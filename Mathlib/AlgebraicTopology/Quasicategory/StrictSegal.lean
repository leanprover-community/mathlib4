--- conflicted
+++ resolved
@@ -25,41 +25,17 @@
 namespace SSet.StrictSegal
 
 /-- Any `StrictSegal` simplicial set is a `Quasicategory`. -/
-theorem quasicategory {X : SSet.{u}} (sx : StrictSegal X) : Quasicategory X := by
+instance quasicategory {X : SSet.{u}} [StrictSegal X] : Quasicategory X := by
   apply quasicategory_of_filler X
   intro n i σ₀ h₀ hₙ
-<<<<<<< HEAD
-  use sx.spineToSimplex <| Path.map (horn.spineId i h₀ hₙ) σ₀
-=======
   use spineToSimplex <| Path.map (subcomplexHorn.spineId i h₀ hₙ) σ₀
->>>>>>> 26ac0078
   intro j hj
-  apply sx.spineInjective
+  apply spineInjective
   ext k
-  dsimp only [spineEquiv, Equiv.coe_fn_mk]
-  slice_rhs 1 2 => rw [spine_arrow]
+  dsimp only [spineEquiv, spine_arrow, Function.comp_apply, Equiv.coe_fn_mk]
   rw [← types_comp_apply (σ₀.app _) (X.map _), ← σ₀.naturality]
   let ksucc := k.succ.castSucc
   obtain hlt | hgt | heq : ksucc < j ∨ j < ksucc ∨ j = ksucc := by omega
-<<<<<<< HEAD
-  · rw [spine_δ_arrow_lt sx _ hlt]
-    apply congr_arg _ ∘ Subtype.ext
-    dsimp only [horn, stdSimplex, uliftFunctor, Functor.comp_obj,
-      whiskering_obj_obj_obj, yoneda_obj_obj, uliftFunctor_obj, Functor.op_map,
-      whiskering_obj_obj_map, uliftFunctor_map, yoneda_obj_map, horn.face_coe,
-      horn.spineId_arrow_coe, Quiver.Hom.unop_op, fullSubcategoryInclusion.map,
-      stdSimplex.objEquiv, Equiv.ulift_symm_down]
-    rw [mkOfSucc_δ_lt hlt]
-    rfl
-  · rw [spine_δ_arrow_gt sx _ hgt]
-    apply congr_arg _ ∘ Subtype.ext
-    dsimp only [horn, stdSimplex, uliftFunctor, Functor.comp_obj,
-      whiskering_obj_obj_obj, yoneda_obj_obj, uliftFunctor_obj, Functor.op_map,
-      whiskering_obj_obj_map, uliftFunctor_map, yoneda_obj_map, horn.face_coe,
-      horn.spineId_arrow_coe, Quiver.Hom.unop_op, fullSubcategoryInclusion.map,
-      stdSimplex.objEquiv, Equiv.ulift_symm_down]
-    rw [mkOfSucc_δ_gt hgt]
-=======
   · rw [← spine_arrow, spine_δ_arrow_lt _ hlt]
     dsimp only [Path.map, spine_arrow, Fin.coe_eq_castSucc]
     apply congr_arg
@@ -77,50 +53,11 @@
     rw [Subcomplex.yonedaEquiv_coe, Subpresheaf.lift_ι, stdSimplex.map_apply,
       Quiver.Hom.unop_op, stdSimplex.yonedaEquiv_map, Equiv.apply_symm_apply,
       mkOfSucc_δ_gt hgt]
->>>>>>> 26ac0078
     rfl
   · obtain _ | n := n
     · /- The only inner horn of `Δ[2]` does not contain the diagonal edge. -/
       obtain rfl : k = 0 := by omega
       fin_cases i <;> contradiction
-<<<<<<< HEAD
-    /- We construct the triangle in the standard simplex as a 2-simplex in
-    the horn. While the triangle is not contained in the inner horn `Λ[2, 1]`,
-    we can inhabit `Λ[n + 2, i] _[2]` by induction on `n`. -/
-    let triangle : Λ[n + 2, i] _[2] := by
-      cases n with
-      | zero => contradiction
-      | succ _ => exact horn.primitiveTriangle i h₀ hₙ k (by omega)
-    /- The interval spanning from `k` to `k + 2` is equivalently the spine
-    of the triangle with vertices `k`, `k + 1`, and `k + 2`. -/
-    have hi : ((horn.spineId i h₀ hₙ).map σ₀).interval k 2 =
-        X.spine 2 (σ₀.app _ triangle) := by
-      ext m
-      dsimp only [spine_arrow]
-      rw [← types_comp_apply (σ₀.app _) (X.map _), ← σ₀.naturality]
-      apply congr_arg _ ∘ Subtype.ext
-      dsimp only [stdSimplex, uliftFunctor, Functor.comp_obj, yoneda_obj_obj,
-        whiskering_obj_obj_obj, uliftFunctor_obj]
-      cases n with
-      | zero => contradiction
-      | succ _ => ext x; fin_cases x <;> fin_cases m <;> rfl
-    rw [spine_δ_arrow_eq sx _ heq, hi]
-    simp only [spineToDiagonal, diagonal, spineToSimplex_spine_apply]
-    rw [← types_comp_apply (σ₀.app _) (X.map _), ← σ₀.naturality, types_comp_apply]
-    apply congr_arg
-    dsimp only [horn, stdSimplex, uliftFunctor, Functor.comp_obj,
-      whiskering_obj_obj_obj, yoneda_obj_obj, uliftFunctor_obj, horn.face_coe,
-      uliftFunctor_map, whiskering_obj_obj_map]
-    ext z
-    cases n with
-    | zero => contradiction
-    | succ _ =>
-      fin_cases z <;>
-      · simp only [stdSimplex.objEquiv, uliftFunctor_map, yoneda_obj_map,
-          Quiver.Hom.unop_op, Equiv.ulift_symm_down]
-        rw [mkOfSucc_δ_eq heq]
-        rfl
-=======
     · /- We construct the triangle in the standard simplex as a 2-simplex in
       the horn. While the triangle is not contained in the inner horn `Λ[2, 1]`,
       it suffices to inhabit `Λ[n + 3, i] _[2]`. -/
@@ -151,6 +88,5 @@
       simp only [Fin.isValue, Equiv.apply_symm_apply, triangle]
       rw [mkOfSucc_δ_eq heq]
       fin_cases z <;> rfl
->>>>>>> 26ac0078
 
 end SSet.StrictSegal