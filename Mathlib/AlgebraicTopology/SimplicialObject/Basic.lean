--- conflicted
+++ resolved
@@ -248,13 +248,6 @@
 def whiskering {n} (D : Type*) [Category D] : (C ⥤ D) ⥤ Truncated C n ⥤ Truncated D n :=
   whiskeringRight _ _ _
 
-<<<<<<< HEAD
-/-- Further truncation of truncated simplicial objects. -/
-def trunc (n m : ℕ) (h : m ≤ n := by omega) : Truncated C n ⥤ Truncated C m :=
-  (whiskeringLeft _ _ _).obj (SimplexCategory.Truncated.incl m n).op
-
-variable {C}
-=======
 open Mathlib.Tactic (subscriptTerm) in
 /-- For `X : Truncated C n` and `m ≤ n`, `X _⦋m⦌ₙ` is the `m`-th term of X. The
 proof `p : m ≤ n` can also be provided using the syntax `X _⦋m, p⦌ₙ`. -/
@@ -270,7 +263,11 @@
   | `($X:term _⦋$m:term, $p:term⦌$n:subscript) =>
     `(($X : CategoryTheory.SimplicialObject.Truncated _ $n).obj
       (Opposite.op ⟨SimplexCategory.mk $m, $p⟩))
->>>>>>> c529790e
+
+variable (C) in
+/-- Further truncation of truncated simplicial objects. -/
+def trunc (n m : ℕ) (h : m ≤ n := by omega) : Truncated C n ⥤ Truncated C m :=
+  (whiskeringLeft _ _ _).obj (SimplexCategory.Truncated.incl m n).op
 
 end Truncated
 
@@ -714,13 +711,6 @@
 def whiskering {n} (D : Type*) [Category D] : (C ⥤ D) ⥤ Truncated C n ⥤ Truncated D n :=
   whiskeringRight _ _ _
 
-<<<<<<< HEAD
-/-- Further truncation of truncated cosimplicial objects. -/
-def trunc (n m : ℕ) (h : m ≤ n := by omega) : Truncated C n ⥤ Truncated C m :=
-  (whiskeringLeft _ _ _).obj <| SimplexCategory.Truncated.incl m n
-
-variable {C}
-=======
 open Mathlib.Tactic (subscriptTerm) in
 /-- For `X : Truncated C n` and `m ≤ n`, `X ^⦋m⦌ₙ` is the `m`-th term of X. The
 proof `p : m ≤ n` can also be provided using the syntax `X ^⦋m, p⦌ₙ`. -/
@@ -736,7 +726,11 @@
   | `($X:term ^⦋$m:term, $p:term⦌$n:subscript) =>
     `(($X : CategoryTheory.CosimplicialObject.Truncated _ $n).obj
       ⟨SimplexCategory.mk $m, $p⟩)
->>>>>>> c529790e
+
+variable (C) in
+/-- Further truncation of truncated cosimplicial objects. -/
+def trunc (n m : ℕ) (h : m ≤ n := by omega) : Truncated C n ⥤ Truncated C m :=
+  (whiskeringLeft _ _ _).obj <| SimplexCategory.Truncated.incl m n
 
 end Truncated
 
