--- conflicted
+++ resolved
@@ -90,11 +90,7 @@
 def σ {n} (i : Fin (n + 1)) : X _⦋n⦌ ⟶ X _⦋n + 1⦌ :=
   X.map (SimplexCategory.σ i).op
 
-<<<<<<< HEAD
-/-- The diagonal of a simplex is the long edge of the simplex.-/
-=======
 /-- The diagonal of a simplex is the long edge of the simplex. -/
->>>>>>> 0ccaba52
 def diagonal {n : ℕ} : X _⦋n⦌ ⟶ X _⦋1⦌ := X.map ((SimplexCategory.diag n).op)
 
 /-- Isomorphisms from identities in ℕ. -/
