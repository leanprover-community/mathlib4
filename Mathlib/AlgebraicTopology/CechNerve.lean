--- conflicted
+++ resolved
@@ -166,11 +166,7 @@
   right_inv := by
     intro A
     ext x : 2
-<<<<<<< HEAD
-    · refine WidePullback.hom_ext _ _ _ (fun j ↦ ?_) ?_
-=======
     · refine WidePullback.hom_ext _ _ _ (fun j => ?_) ?_
->>>>>>> 52b851a9
       · dsimp
         simp
         rfl
@@ -208,11 +204,7 @@
   obj n := widePushout f.left (fun _ : Fin (n.len + 1) => f.right) fun _ => f.hom
   map {x y} g := by
     refine WidePushout.desc (WidePushout.head _)
-<<<<<<< HEAD
-      (fun i => (@WidePushout.ι _ _ _ _ _ (fun _ ↦ f.hom) (_) (g.toOrderHom i))) (fun j ↦ ?_)
-=======
       (fun i => (@WidePushout.ι _ _ _ _ _ (fun _ => f.hom) (_) (g.toOrderHom i))) (fun j => ?_)
->>>>>>> 52b851a9
     erw [← WidePushout.arrow_ι]
 #align category_theory.arrow.cech_conerve CategoryTheory.Arrow.cechConerve
 
@@ -322,11 +314,7 @@
     intro A
     ext x : 2
     · rfl
-<<<<<<< HEAD
-    · refine WidePushout.hom_ext _ _ _ (fun j ↦ ?_) ?_
-=======
     · refine WidePushout.hom_ext _ _ _ (fun j => ?_) ?_
->>>>>>> 52b851a9
       · dsimp
         simp only [Category.assoc, ← NatTrans.naturality A.right, Arrow.augmentedCechConerve_right,
           SimplexCategory.len_mk, Arrow.cechConerve_map, colimit.ι_desc,
