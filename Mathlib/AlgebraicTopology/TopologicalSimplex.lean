--- conflicted
+++ resolved
@@ -121,11 +121,7 @@
 
 /-- The functor `SimplexCategory ⥤ TopCat.{u}`
 associating the topological `n`-simplex to `⦋n⦌ : SimplexCategory`. -/
-<<<<<<< HEAD
-@[simps! obj map]
-=======
 @[simps! obj map, pp_with_univ]
->>>>>>> daea07bf
 def toTop : SimplexCategory ⥤ TopCat.{u} :=
   toTop₀ ⋙ TopCat.uliftFunctor
 
