--- conflicted
+++ resolved
@@ -50,10 +50,7 @@
       simp [Finset.eq_univ_iff_forall]
     · apply Set.pairwiseDisjoint_filter⟩
 
-<<<<<<< HEAD
-=======
 open Classical in
->>>>>>> 99508fb5
 @[simp]
 theorem coe_toTopMap {x y : SimplexCategory} (f : x ⟶ y) (g : x.toTopObj) (i : y) :
     toTopMap f g i = ∑ j ∈ Finset.univ.filter (f · = i), g j :=
