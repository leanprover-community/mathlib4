/-
Copyright (c) 2022 Joël Riou. All rights reserved.
Released under Apache 2.0 license as described in the file LICENSE.
Authors: Joël Riou
-/
import Mathlib.AlgebraicTopology.DoldKan.PInfty

/-!

# Decomposition of the Q endomorphisms

In this file, we obtain a lemma `decomposition_Q` which expresses
explicitly the projection `(Q q).f (n+1) : X _⦋n+1⦌ ⟶ X _⦋n+1⦌`
(`X : SimplicialObject C` with `C` a preadditive category) as
a sum of terms which are postcompositions with degeneracies.

(TODO @joelriou: when `C` is abelian, define the degenerate
subcomplex of the alternating face map complex of `X` and show
that it is a complement to the normalized Moore complex.)

Then, we introduce an ad hoc structure `MorphComponents X n Z` which
can be used in order to define morphisms `X _⦋n+1⦌ ⟶ Z` using the
decomposition provided by `decomposition_Q`. This shall play a critical
role in the proof that the functor
`N₁ : SimplicialObject C ⥤ Karoubi (ChainComplex C ℕ))`
reflects isomorphisms.

(See `Equivalence.lean` for the general strategy of proof of the Dold-Kan equivalence.)

-/


open CategoryTheory CategoryTheory.Category CategoryTheory.Preadditive
  Opposite Simplicial

noncomputable section

namespace AlgebraicTopology

namespace DoldKan

variable {C : Type*} [Category C] [Preadditive C] {X X' : SimplicialObject C}

/-- In each positive degree, this lemma decomposes the idempotent endomorphism
`Q q` as a sum of morphisms which are postcompositions with suitable degeneracies.
As `Q q` is the complement projection to `P q`, this implies that in the case of
simplicial abelian groups, any $(n+1)$-simplex $x$ can be decomposed as
$x = x' + \sum (i=0}^{q-1} σ_{n-i}(y_i)$ where $x'$ is in the image of `P q` and
the $y_i$ are in degree $n$. -/
theorem decomposition_Q (n q : ℕ) :
    ((Q q).f (n + 1) : X _⦋n + 1⦌ ⟶ X _⦋n + 1⦌) =
      ∑ i : Fin (n + 1) with i.val < q, (P i).f (n + 1) ≫ X.δ i.rev.succ ≫ X.σ (Fin.rev i) := by
<<<<<<< HEAD
  induction q with
  | zero =>
    simp only [Q_zero, HomologicalComplex.zero_f_apply, Nat.not_lt_zero,
      Finset.filter_False, Finset.sum_empty]
  | succ q hq =>
    by_cases hqn : q + 1 ≤ n + 1
=======
  induction' q with q hq
  · simp only [Q_zero, HomologicalComplex.zero_f_apply, Nat.not_lt_zero,
      Finset.filter_false, Finset.sum_empty]
  · by_cases hqn : q + 1 ≤ n + 1
>>>>>>> 92029180
    swap
    · rw [Q_is_eventually_constant (show n + 1 ≤ q by omega), hq]
      congr 1
      ext ⟨x, hx⟩
      simp_rw [Finset.mem_filter_univ]
      omega
    · obtain ⟨a, ha⟩ := Nat.le.dest (Nat.succ_le_succ_iff.mp hqn)
      rw [Q_succ, HomologicalComplex.sub_f_apply, HomologicalComplex.comp_f, hq]
      symm
      conv_rhs => rw [sub_eq_add_neg, add_comm]
      let q' : Fin (n + 1) := ⟨q, Nat.succ_le_iff.mp hqn⟩
      rw [← @Finset.add_sum_erase _ _ _ _ _ _ q' (by simp [q'])]
      congr
      · have hnaq' : n = a + q := by omega
        simp only [(HigherFacesVanish.of_P q n).comp_Hσ_eq hnaq', q'.rev_eq hnaq', neg_neg]
        rfl
      · ext ⟨i, hi⟩
        simp_rw [Finset.mem_erase, Finset.mem_filter_univ, q', ne_eq, Fin.mk.injEq]
        omega

variable (X)

/-- The structure `MorphComponents` is an ad hoc structure that is used in
the proof that `N₁ : SimplicialObject C ⥤ Karoubi (ChainComplex C ℕ))`
reflects isomorphisms. The fields are the data that are needed in order to
construct a morphism `X _⦋n+1⦌ ⟶ Z` (see `φ`) using the decomposition of the
identity given by `decomposition_Q n (n+1)`. -/
@[ext]
structure MorphComponents (n : ℕ) (Z : C) where
  a : X _⦋n + 1⦌ ⟶ Z
  b : Fin (n + 1) → (X _⦋n⦌ ⟶ Z)

namespace MorphComponents

variable {X} {n : ℕ} {Z Z' : C} (f : MorphComponents X n Z) (g : X' ⟶ X) (h : Z ⟶ Z')

/-- The morphism `X _⦋n+1⦌ ⟶ Z` associated to `f : MorphComponents X n Z`. -/
def φ {Z : C} (f : MorphComponents X n Z) : X _⦋n + 1⦌ ⟶ Z :=
  PInfty.f (n + 1) ≫ f.a + ∑ i : Fin (n + 1), (P i).f (n + 1) ≫ X.δ i.rev.succ ≫
    f.b (Fin.rev i)

variable (X n)

/-- the canonical `MorphComponents` whose associated morphism is the identity
(see `F_id`) thanks to `decomposition_Q n (n+1)` -/
@[simps]
def id : MorphComponents X n (X _⦋n + 1⦌) where
  a := PInfty.f (n + 1)
  b i := X.σ i

@[simp]
theorem id_φ : (id X n).φ = 𝟙 _ := by
  simp only [← P_add_Q_f (n + 1) (n + 1), φ]
  congr 1
  · simp only [id, PInfty_f, P_f_idem]
  · exact Eq.trans (by simp) (decomposition_Q n (n + 1)).symm

variable {X n}

/-- A `MorphComponents` can be postcomposed with a morphism. -/
@[simps]
def postComp : MorphComponents X n Z' where
  a := f.a ≫ h
  b i := f.b i ≫ h

@[simp]
theorem postComp_φ : (f.postComp h).φ = f.φ ≫ h := by
  unfold φ postComp
  simp only [add_comp, sum_comp, assoc]

/-- A `MorphComponents` can be precomposed with a morphism of simplicial objects. -/
@[simps]
def preComp : MorphComponents X' n Z where
  a := g.app (op ⦋n + 1⦌) ≫ f.a
  b i := g.app (op ⦋n⦌) ≫ f.b i

@[simp]
theorem preComp_φ : (f.preComp g).φ = g.app (op ⦋n + 1⦌) ≫ f.φ := by
  unfold φ preComp
  simp only [PInfty_f, comp_add]
  congr 1
  · simp only [P_f_naturality_assoc]
  · simp only [comp_sum, P_f_naturality_assoc, SimplicialObject.δ_naturality_assoc]

end MorphComponents

end DoldKan

end AlgebraicTopology<|MERGE_RESOLUTION|>--- conflicted
+++ resolved
@@ -50,19 +50,12 @@
 theorem decomposition_Q (n q : ℕ) :
     ((Q q).f (n + 1) : X _⦋n + 1⦌ ⟶ X _⦋n + 1⦌) =
       ∑ i : Fin (n + 1) with i.val < q, (P i).f (n + 1) ≫ X.δ i.rev.succ ≫ X.σ (Fin.rev i) := by
-<<<<<<< HEAD
   induction q with
   | zero =>
     simp only [Q_zero, HomologicalComplex.zero_f_apply, Nat.not_lt_zero,
       Finset.filter_False, Finset.sum_empty]
   | succ q hq =>
     by_cases hqn : q + 1 ≤ n + 1
-=======
-  induction' q with q hq
-  · simp only [Q_zero, HomologicalComplex.zero_f_apply, Nat.not_lt_zero,
-      Finset.filter_false, Finset.sum_empty]
-  · by_cases hqn : q + 1 ≤ n + 1
->>>>>>> 92029180
     swap
     · rw [Q_is_eventually_constant (show n + 1 ≤ q by omega), hq]
       congr 1
