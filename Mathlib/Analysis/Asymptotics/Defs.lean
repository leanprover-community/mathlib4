/-
Copyright (c) 2019 Jeremy Avigad. All rights reserved.
Released under Apache 2.0 license as described in the file LICENSE.
Authors: Jeremy Avigad, Yury Kudryashov
-/
import Mathlib.Analysis.Normed.Field.Basic

/-!
# Asymptotics

We introduce these relations:

* `IsBigOWith c l f g` : "f is big O of g along l with constant c";
* `f =O[l] g` : "f is big O of g along l";
* `f =o[l] g` : "f is little o of g along l".

Here `l` is any filter on the domain of `f` and `g`, which are assumed to be the same. The codomains
of `f` and `g` do not need to be the same; all that is needed that there is a norm associated with
these types, and it is the norm that is compared asymptotically.

The relation `IsBigOWith c` is introduced to factor out common algebraic arguments in the proofs of
similar properties of `IsBigO` and `IsLittleO`. Usually proofs outside of this file should use
`IsBigO` instead.

Often the ranges of `f` and `g` will be the real numbers, in which case the norm is the absolute
value. In general, we have

  `f =O[l] g ↔ (fun x ↦ ‖f x‖) =O[l] (fun x ↦ ‖g x‖)`,

and similarly for `IsLittleO`. But our setup allows us to use the notions e.g. with functions
to the integers, rationals, complex numbers, or any normed vector space without mentioning the
norm explicitly.

If `f` and `g` are functions to a normed field like the reals or complex numbers and `g` is always
nonzero, we have

  `f =o[l] g ↔ Tendsto (fun x ↦ f x / (g x)) l (𝓝 0)`.

In fact, the right-to-left direction holds without the hypothesis on `g`, and in the other direction
it suffices to assume that `f` is zero wherever `g` is. (This generalization is useful in defining
the Fréchet derivative.)
-/

assert_not_exists IsBoundedSMul Summable PartialHomeomorph BoundedLENhdsClass

open Set Topology Filter NNReal

namespace Asymptotics


variable {α : Type*} {β : Type*} {E : Type*} {F : Type*} {G : Type*} {E' : Type*}
  {F' : Type*} {G' : Type*} {E'' : Type*} {F'' : Type*} {G'' : Type*} {E''' : Type*}
  {R : Type*} {R' : Type*} {𝕜 : Type*} {𝕜' : Type*}

variable [Norm E] [Norm F] [Norm G]
variable [SeminormedAddCommGroup E'] [SeminormedAddCommGroup F'] [SeminormedAddCommGroup G']
  [NormedAddCommGroup E''] [NormedAddCommGroup F''] [NormedAddCommGroup G''] [SeminormedRing R]
  [SeminormedAddGroup E''']
  [SeminormedRing R']

variable {S : Type*} [NormedRing S] [NormMulClass S]
variable [NormedDivisionRing 𝕜] [NormedDivisionRing 𝕜']
variable {c c' c₁ c₂ : ℝ} {f : α → E} {g : α → F} {k : α → G}
variable {f' : α → E'} {g' : α → F'} {k' : α → G'}
variable {f'' : α → E''} {g'' : α → F''} {k'' : α → G''}
variable {l l' : Filter α}

section Defs

/-! ### Definitions -/


/-- This version of the Landau notation `IsBigOWith C l f g` where `f` and `g` are two functions on
a type `α` and `l` is a filter on `α`, means that eventually for `l`, `‖f‖` is bounded by `C * ‖g‖`.
In other words, `‖f‖ / ‖g‖` is eventually bounded by `C`, modulo division by zero issues that are
avoided by this definition. Probably you want to use `IsBigO` instead of this relation. -/
irreducible_def IsBigOWith (c : ℝ) (l : Filter α) (f : α → E) (g : α → F) : Prop :=
  ∀ᶠ x in l, ‖f x‖ ≤ c * ‖g x‖

/-- Definition of `IsBigOWith`. We record it in a lemma as `IsBigOWith` is irreducible. -/
theorem isBigOWith_iff : IsBigOWith c l f g ↔ ∀ᶠ x in l, ‖f x‖ ≤ c * ‖g x‖ := by rw [IsBigOWith_def]

alias ⟨IsBigOWith.bound, IsBigOWith.of_bound⟩ := isBigOWith_iff

/-- The Landau notation `f =O[l] g` where `f` and `g` are two functions on a type `α` and `l` is
a filter on `α`, means that eventually for `l`, `‖f‖` is bounded by a constant multiple of `‖g‖`.
In other words, `‖f‖ / ‖g‖` is eventually bounded, modulo division by zero issues that are avoided
by this definition. -/
irreducible_def IsBigO (l : Filter α) (f : α → E) (g : α → F) : Prop :=
  ∃ c : ℝ, IsBigOWith c l f g

@[inherit_doc]
notation:100 f " =O[" l "] " g:100 => IsBigO l f g

/-- Definition of `IsBigO` in terms of `IsBigOWith`. We record it in a lemma as `IsBigO` is
irreducible. -/
theorem isBigO_iff_isBigOWith : f =O[l] g ↔ ∃ c : ℝ, IsBigOWith c l f g := by rw [IsBigO_def]

/-- Definition of `IsBigO` in terms of filters. -/
theorem isBigO_iff : f =O[l] g ↔ ∃ c : ℝ, ∀ᶠ x in l, ‖f x‖ ≤ c * ‖g x‖ := by
  simp only [IsBigO_def, IsBigOWith_def]

/-- Definition of `IsBigO` in terms of filters, with a positive constant. -/
theorem isBigO_iff' {g : α → E'''} :
    f =O[l] g ↔ ∃ c > 0, ∀ᶠ x in l, ‖f x‖ ≤ c * ‖g x‖ := by
  refine ⟨fun h => ?mp, fun h => ?mpr⟩
  case mp =>
    rw [isBigO_iff] at h
    obtain ⟨c, hc⟩ := h
    refine ⟨max c 1, zero_lt_one.trans_le (le_max_right _ _), ?_⟩
    filter_upwards [hc] with x hx
    apply hx.trans
    gcongr
    exact le_max_left _ _
  case mpr =>
    rw [isBigO_iff]
    obtain ⟨c, ⟨_, hc⟩⟩ := h
    exact ⟨c, hc⟩

/-- Definition of `IsBigO` in terms of filters, with the constant in the lower bound. -/
theorem isBigO_iff'' {g : α → E'''} :
    f =O[l] g ↔ ∃ c > 0, ∀ᶠ x in l, c * ‖f x‖ ≤ ‖g x‖ := by
  refine ⟨fun h => ?mp, fun h => ?mpr⟩
  case mp =>
    rw [isBigO_iff'] at h
    obtain ⟨c, ⟨hc_pos, hc⟩⟩ := h
    refine ⟨c⁻¹, ⟨by positivity, ?_⟩⟩
    filter_upwards [hc] with x hx
    rwa [inv_mul_le_iff₀ (by positivity)]
  case mpr =>
    rw [isBigO_iff']
    obtain ⟨c, ⟨hc_pos, hc⟩⟩ := h
    refine ⟨c⁻¹, ⟨by positivity, ?_⟩⟩
    filter_upwards [hc] with x hx
    rwa [← inv_inv c, inv_mul_le_iff₀ (by positivity)] at hx

theorem IsBigO.of_bound (c : ℝ) (h : ∀ᶠ x in l, ‖f x‖ ≤ c * ‖g x‖) : f =O[l] g :=
  isBigO_iff.2 ⟨c, h⟩

theorem IsBigO.of_bound' (h : ∀ᶠ x in l, ‖f x‖ ≤ ‖g x‖) : f =O[l] g :=
  .of_bound 1 <| by simpa only [one_mul] using h

theorem IsBigO.bound : f =O[l] g → ∃ c : ℝ, ∀ᶠ x in l, ‖f x‖ ≤ c * ‖g x‖ :=
  isBigO_iff.1

/-- See also `Filter.Eventually.isBigO`, which is the same lemma
stated using `Filter.Eventually` instead of `Filter.EventuallyLE`. -/
theorem IsBigO.of_norm_eventuallyLE {g : α → ℝ} (h : (‖f ·‖) ≤ᶠ[l] g) : f =O[l] g :=
  .of_bound' <| h.mono fun _ h ↦ h.trans <| le_abs_self _

theorem IsBigO.of_norm_le {g : α → ℝ} (h : ∀ x, ‖f x‖ ≤ g x) : f =O[l] g :=
  .of_norm_eventuallyLE <| .of_forall h

/-- The Landau notation `f =o[l] g` where `f` and `g` are two functions on a type `α` and `l` is
a filter on `α`, means that eventually for `l`, `‖f‖` is bounded by an arbitrarily small constant
multiple of `‖g‖`. In other words, `‖f‖ / ‖g‖` tends to `0` along `l`, modulo division by zero
issues that are avoided by this definition. -/
irreducible_def IsLittleO (l : Filter α) (f : α → E) (g : α → F) : Prop :=
  ∀ ⦃c : ℝ⦄, 0 < c → IsBigOWith c l f g

@[inherit_doc]
notation:100 f " =o[" l "] " g:100 => IsLittleO l f g

/-- Definition of `IsLittleO` in terms of `IsBigOWith`. -/
theorem isLittleO_iff_forall_isBigOWith : f =o[l] g ↔ ∀ ⦃c : ℝ⦄, 0 < c → IsBigOWith c l f g := by
  rw [IsLittleO_def]

alias ⟨IsLittleO.forall_isBigOWith, IsLittleO.of_isBigOWith⟩ := isLittleO_iff_forall_isBigOWith

/-- Definition of `IsLittleO` in terms of filters. -/
theorem isLittleO_iff : f =o[l] g ↔ ∀ ⦃c : ℝ⦄, 0 < c → ∀ᶠ x in l, ‖f x‖ ≤ c * ‖g x‖ := by
  simp only [IsLittleO_def, IsBigOWith_def]

alias ⟨IsLittleO.bound, IsLittleO.of_bound⟩ := isLittleO_iff

theorem IsLittleO.def (h : f =o[l] g) (hc : 0 < c) : ∀ᶠ x in l, ‖f x‖ ≤ c * ‖g x‖ :=
  isLittleO_iff.1 h hc

theorem IsLittleO.def' (h : f =o[l] g) (hc : 0 < c) : IsBigOWith c l f g :=
  isBigOWith_iff.2 <| isLittleO_iff.1 h hc

theorem IsLittleO.eventuallyLE (h : f =o[l] g) : ∀ᶠ x in l, ‖f x‖ ≤ ‖g x‖ := by
  simpa using h.def zero_lt_one

end Defs

/-! ### Conversions -/


theorem IsBigOWith.isBigO (h : IsBigOWith c l f g) : f =O[l] g := by rw [IsBigO_def]; exact ⟨c, h⟩

theorem IsLittleO.isBigOWith (hgf : f =o[l] g) : IsBigOWith 1 l f g :=
  hgf.def' zero_lt_one

theorem IsLittleO.isBigO (hgf : f =o[l] g) : f =O[l] g :=
  hgf.isBigOWith.isBigO

theorem IsBigO.isBigOWith : f =O[l] g → ∃ c : ℝ, IsBigOWith c l f g :=
  isBigO_iff_isBigOWith.1

theorem IsBigOWith.weaken (h : IsBigOWith c l f g') (hc : c ≤ c') : IsBigOWith c' l f g' :=
  IsBigOWith.of_bound <|
    mem_of_superset h.bound fun x hx =>
      calc
        ‖f x‖ ≤ c * ‖g' x‖ := hx
        _ ≤ _ := by gcongr

theorem IsBigOWith.exists_pos (h : IsBigOWith c l f g') :
    ∃ c' > 0, IsBigOWith c' l f g' :=
  ⟨max c 1, lt_of_lt_of_le zero_lt_one (le_max_right c 1), h.weaken <| le_max_left c 1⟩

theorem IsBigO.exists_pos (h : f =O[l] g') : ∃ c > 0, IsBigOWith c l f g' :=
  let ⟨_c, hc⟩ := h.isBigOWith
  hc.exists_pos

theorem IsBigOWith.exists_nonneg (h : IsBigOWith c l f g') :
    ∃ c' ≥ 0, IsBigOWith c' l f g' :=
  let ⟨c, cpos, hc⟩ := h.exists_pos
  ⟨c, le_of_lt cpos, hc⟩

theorem IsBigO.exists_nonneg (h : f =O[l] g') : ∃ c ≥ 0, IsBigOWith c l f g' :=
  let ⟨_c, hc⟩ := h.isBigOWith
  hc.exists_nonneg

/-- `f = O(g)` if and only if `IsBigOWith c f g` for all sufficiently large `c`. -/
theorem isBigO_iff_eventually_isBigOWith : f =O[l] g' ↔ ∀ᶠ c in atTop, IsBigOWith c l f g' :=
  isBigO_iff_isBigOWith.trans
    ⟨fun ⟨c, hc⟩ => mem_atTop_sets.2 ⟨c, fun _c' hc' => hc.weaken hc'⟩, fun h => h.exists⟩

/-- `f = O(g)` if and only if `∀ᶠ x in l, ‖f x‖ ≤ c * ‖g x‖` for all sufficiently large `c`. -/
theorem isBigO_iff_eventually : f =O[l] g' ↔ ∀ᶠ c in atTop, ∀ᶠ x in l, ‖f x‖ ≤ c * ‖g' x‖ :=
  isBigO_iff_eventually_isBigOWith.trans <| by simp only [IsBigOWith_def]

theorem IsBigO.exists_mem_basis {ι} {p : ι → Prop} {s : ι → Set α} (h : f =O[l] g')
    (hb : l.HasBasis p s) :
    ∃ c > 0, ∃ i : ι, p i ∧ ∀ x ∈ s i, ‖f x‖ ≤ c * ‖g' x‖ :=
  flip Exists.imp h.exists_pos fun c h => by
    simpa only [isBigOWith_iff, hb.eventually_iff, exists_prop] using h

theorem isBigOWith_inv (hc : 0 < c) : IsBigOWith c⁻¹ l f g ↔ ∀ᶠ x in l, c * ‖f x‖ ≤ ‖g x‖ := by
  simp only [IsBigOWith_def, ← div_eq_inv_mul, le_div_iff₀' hc]

-- We prove this lemma with strange assumptions to get two lemmas below automatically
theorem isLittleO_iff_nat_mul_le_aux (h₀ : (∀ x, 0 ≤ ‖f x‖) ∨ ∀ x, 0 ≤ ‖g x‖) :
    f =o[l] g ↔ ∀ n : ℕ, ∀ᶠ x in l, ↑n * ‖f x‖ ≤ ‖g x‖ := by
  constructor
  · rintro H (_ | n)
    · refine (H.def one_pos).mono fun x h₀' => ?_
      rw [Nat.cast_zero, zero_mul]
      refine h₀.elim (fun hf => (hf x).trans ?_) fun hg => hg x
      rwa [one_mul] at h₀'
    · have : (0 : ℝ) < n.succ := Nat.cast_pos.2 n.succ_pos
      exact (isBigOWith_inv this).1 (H.def' <| inv_pos.2 this)
  · refine fun H => isLittleO_iff.2 fun ε ε0 => ?_
    rcases exists_nat_gt ε⁻¹ with ⟨n, hn⟩
    have hn₀ : (0 : ℝ) < n := (inv_pos.2 ε0).trans hn
    refine ((isBigOWith_inv hn₀).2 (H n)).bound.mono fun x hfg => ?_
    refine hfg.trans (mul_le_mul_of_nonneg_right (inv_le_of_inv_le₀ ε0 hn.le) ?_)
    refine h₀.elim (fun hf => nonneg_of_mul_nonneg_right ((hf x).trans hfg) ?_) fun h => h x
    exact inv_pos.2 hn₀

theorem isLittleO_iff_nat_mul_le : f =o[l] g' ↔ ∀ n : ℕ, ∀ᶠ x in l, ↑n * ‖f x‖ ≤ ‖g' x‖ :=
  isLittleO_iff_nat_mul_le_aux (Or.inr fun _x => norm_nonneg _)

theorem isLittleO_iff_nat_mul_le' : f' =o[l] g ↔ ∀ n : ℕ, ∀ᶠ x in l, ↑n * ‖f' x‖ ≤ ‖g x‖ :=
  isLittleO_iff_nat_mul_le_aux (Or.inl fun _x => norm_nonneg _)

/-! ### Subsingleton -/


@[nontriviality]
theorem isLittleO_of_subsingleton [Subsingleton E'] : f' =o[l] g' :=
  IsLittleO.of_bound fun c hc => by simp [Subsingleton.elim (f' _) 0, mul_nonneg hc.le]

@[nontriviality]
theorem isBigO_of_subsingleton [Subsingleton E'] : f' =O[l] g' :=
  isLittleO_of_subsingleton.isBigO

section congr

variable {f₁ f₂ : α → E} {g₁ g₂ : α → F}

/-! ### Congruence -/


theorem isBigOWith_congr (hc : c₁ = c₂) (hf : f₁ =ᶠ[l] f₂) (hg : g₁ =ᶠ[l] g₂) :
    IsBigOWith c₁ l f₁ g₁ ↔ IsBigOWith c₂ l f₂ g₂ := by
  simp only [IsBigOWith_def]
  subst c₂
  apply Filter.eventually_congr
  filter_upwards [hf, hg] with _ e₁ e₂
  rw [e₁, e₂]

theorem IsBigOWith.congr' (h : IsBigOWith c₁ l f₁ g₁) (hc : c₁ = c₂) (hf : f₁ =ᶠ[l] f₂)
    (hg : g₁ =ᶠ[l] g₂) : IsBigOWith c₂ l f₂ g₂ :=
  (isBigOWith_congr hc hf hg).mp h

theorem IsBigOWith.congr (h : IsBigOWith c₁ l f₁ g₁) (hc : c₁ = c₂) (hf : ∀ x, f₁ x = f₂ x)
    (hg : ∀ x, g₁ x = g₂ x) : IsBigOWith c₂ l f₂ g₂ :=
  h.congr' hc (univ_mem' hf) (univ_mem' hg)

theorem IsBigOWith.congr_left (h : IsBigOWith c l f₁ g) (hf : ∀ x, f₁ x = f₂ x) :
    IsBigOWith c l f₂ g :=
  h.congr rfl hf fun _ => rfl

theorem IsBigOWith.congr_right (h : IsBigOWith c l f g₁) (hg : ∀ x, g₁ x = g₂ x) :
    IsBigOWith c l f g₂ :=
  h.congr rfl (fun _ => rfl) hg

theorem IsBigOWith.congr_const (h : IsBigOWith c₁ l f g) (hc : c₁ = c₂) : IsBigOWith c₂ l f g :=
  h.congr hc (fun _ => rfl) fun _ => rfl

theorem isBigO_congr (hf : f₁ =ᶠ[l] f₂) (hg : g₁ =ᶠ[l] g₂) : f₁ =O[l] g₁ ↔ f₂ =O[l] g₂ := by
  simp only [IsBigO_def]
  exact exists_congr fun c => isBigOWith_congr rfl hf hg

theorem IsBigO.congr' (h : f₁ =O[l] g₁) (hf : f₁ =ᶠ[l] f₂) (hg : g₁ =ᶠ[l] g₂) : f₂ =O[l] g₂ :=
  (isBigO_congr hf hg).mp h

theorem IsBigO.congr (h : f₁ =O[l] g₁) (hf : ∀ x, f₁ x = f₂ x) (hg : ∀ x, g₁ x = g₂ x) :
    f₂ =O[l] g₂ :=
  h.congr' (univ_mem' hf) (univ_mem' hg)

theorem IsBigO.congr_left (h : f₁ =O[l] g) (hf : ∀ x, f₁ x = f₂ x) : f₂ =O[l] g :=
  h.congr hf fun _ => rfl

theorem IsBigO.congr_right (h : f =O[l] g₁) (hg : ∀ x, g₁ x = g₂ x) : f =O[l] g₂ :=
  h.congr (fun _ => rfl) hg

theorem isLittleO_congr (hf : f₁ =ᶠ[l] f₂) (hg : g₁ =ᶠ[l] g₂) : f₁ =o[l] g₁ ↔ f₂ =o[l] g₂ := by
  simp only [IsLittleO_def]
  exact forall₂_congr fun c _hc => isBigOWith_congr (Eq.refl c) hf hg

theorem IsLittleO.congr' (h : f₁ =o[l] g₁) (hf : f₁ =ᶠ[l] f₂) (hg : g₁ =ᶠ[l] g₂) : f₂ =o[l] g₂ :=
  (isLittleO_congr hf hg).mp h

theorem IsLittleO.congr (h : f₁ =o[l] g₁) (hf : ∀ x, f₁ x = f₂ x) (hg : ∀ x, g₁ x = g₂ x) :
    f₂ =o[l] g₂ :=
  h.congr' (univ_mem' hf) (univ_mem' hg)

theorem IsLittleO.congr_left (h : f₁ =o[l] g) (hf : ∀ x, f₁ x = f₂ x) : f₂ =o[l] g :=
  h.congr hf fun _ => rfl

theorem IsLittleO.congr_right (h : f =o[l] g₁) (hg : ∀ x, g₁ x = g₂ x) : f =o[l] g₂ :=
  h.congr (fun _ => rfl) hg

@[trans]
theorem _root_.Filter.EventuallyEq.trans_isBigO {f₁ f₂ : α → E} {g : α → F} (hf : f₁ =ᶠ[l] f₂)
    (h : f₂ =O[l] g) : f₁ =O[l] g :=
  h.congr' hf.symm EventuallyEq.rfl

instance transEventuallyEqIsBigO :
    @Trans (α → E) (α → E) (α → F) (· =ᶠ[l] ·) (· =O[l] ·) (· =O[l] ·) where
  trans := Filter.EventuallyEq.trans_isBigO

@[trans]
theorem _root_.Filter.EventuallyEq.trans_isLittleO {f₁ f₂ : α → E} {g : α → F} (hf : f₁ =ᶠ[l] f₂)
    (h : f₂ =o[l] g) : f₁ =o[l] g :=
  h.congr' hf.symm EventuallyEq.rfl

instance transEventuallyEqIsLittleO :
    @Trans (α → E) (α → E) (α → F) (· =ᶠ[l] ·) (· =o[l] ·) (· =o[l] ·) where
  trans := Filter.EventuallyEq.trans_isLittleO

@[trans]
theorem IsBigO.trans_eventuallyEq {f : α → E} {g₁ g₂ : α → F} (h : f =O[l] g₁) (hg : g₁ =ᶠ[l] g₂) :
    f =O[l] g₂ :=
  h.congr' EventuallyEq.rfl hg

instance transIsBigOEventuallyEq :
    @Trans (α → E) (α → F) (α → F) (· =O[l] ·) (· =ᶠ[l] ·) (· =O[l] ·) where
  trans := IsBigO.trans_eventuallyEq

@[trans]
theorem IsLittleO.trans_eventuallyEq {f : α → E} {g₁ g₂ : α → F} (h : f =o[l] g₁)
    (hg : g₁ =ᶠ[l] g₂) : f =o[l] g₂ :=
  h.congr' EventuallyEq.rfl hg

instance transIsLittleOEventuallyEq :
    @Trans (α → E) (α → F) (α → F) (· =o[l] ·) (· =ᶠ[l] ·) (· =o[l] ·) where
  trans := IsLittleO.trans_eventuallyEq

end congr

/-! ### Filter operations and transitivity -/


theorem IsBigOWith.comp_tendsto (hcfg : IsBigOWith c l f g) {k : β → α} {l' : Filter β}
    (hk : Tendsto k l' l) : IsBigOWith c l' (f ∘ k) (g ∘ k) :=
  IsBigOWith.of_bound <| hk hcfg.bound

theorem IsBigO.comp_tendsto (hfg : f =O[l] g) {k : β → α} {l' : Filter β} (hk : Tendsto k l' l) :
    (f ∘ k) =O[l'] (g ∘ k) :=
  isBigO_iff_isBigOWith.2 <| hfg.isBigOWith.imp fun _c h => h.comp_tendsto hk

<<<<<<< HEAD
lemma IsBigO.of_neg_int {f : ℤ → E} {g : ℤ → F} (hf : f =O[cofinite] g) :
    (fun n => f (-n)) =O[cofinite] fun n => g (-n) := by
  rw [← Equiv.neg_apply]
  apply Asymptotics.IsBigO.comp_tendsto hf
  refine Function.Injective.tendsto_cofinite (Equiv.injective (Equiv.neg ℤ))
=======
lemma IsBigO.comp_neg_int {f : ℤ → E} {g : ℤ → F} (hf : f =O[cofinite] g) :
    (fun n => f (-n)) =O[cofinite] fun n => g (-n) := by
  rw [← Equiv.neg_apply]
  exact hf.comp_tendsto (Equiv.neg ℤ).injective.tendsto_cofinite
>>>>>>> 07cd79f9

theorem IsLittleO.comp_tendsto (hfg : f =o[l] g) {k : β → α} {l' : Filter β} (hk : Tendsto k l' l) :
    (f ∘ k) =o[l'] (g ∘ k) :=
  IsLittleO.of_isBigOWith fun _c cpos => (hfg.forall_isBigOWith cpos).comp_tendsto hk

@[simp]
theorem isBigOWith_map {k : β → α} {l : Filter β} :
    IsBigOWith c (map k l) f g ↔ IsBigOWith c l (f ∘ k) (g ∘ k) := by
  simp only [IsBigOWith_def]
  exact eventually_map

@[simp]
theorem isBigO_map {k : β → α} {l : Filter β} : f =O[map k l] g ↔ (f ∘ k) =O[l] (g ∘ k) := by
  simp only [IsBigO_def, isBigOWith_map]

@[simp]
theorem isLittleO_map {k : β → α} {l : Filter β} : f =o[map k l] g ↔ (f ∘ k) =o[l] (g ∘ k) := by
  simp only [IsLittleO_def, isBigOWith_map]

theorem IsBigOWith.mono (h : IsBigOWith c l' f g) (hl : l ≤ l') : IsBigOWith c l f g :=
  IsBigOWith.of_bound <| hl h.bound

theorem IsBigO.mono (h : f =O[l'] g) (hl : l ≤ l') : f =O[l] g :=
  isBigO_iff_isBigOWith.2 <| h.isBigOWith.imp fun _c h => h.mono hl

theorem IsLittleO.mono (h : f =o[l'] g) (hl : l ≤ l') : f =o[l] g :=
  IsLittleO.of_isBigOWith fun _c cpos => (h.forall_isBigOWith cpos).mono hl

theorem IsBigOWith.trans (hfg : IsBigOWith c l f g) (hgk : IsBigOWith c' l g k) (hc : 0 ≤ c) :
    IsBigOWith (c * c') l f k := by
  simp only [IsBigOWith_def] at *
  filter_upwards [hfg, hgk] with x hx hx'
  calc
    ‖f x‖ ≤ c * ‖g x‖ := hx
    _ ≤ c * (c' * ‖k x‖) := by gcongr
    _ = c * c' * ‖k x‖ := (mul_assoc _ _ _).symm

@[trans]
theorem IsBigO.trans {f : α → E} {g : α → F'} {k : α → G} (hfg : f =O[l] g) (hgk : g =O[l] k) :
    f =O[l] k :=
  let ⟨_c, cnonneg, hc⟩ := hfg.exists_nonneg
  let ⟨_c', hc'⟩ := hgk.isBigOWith
  (hc.trans hc' cnonneg).isBigO

instance transIsBigOIsBigO :
    @Trans (α → E) (α → F') (α → G) (· =O[l] ·) (· =O[l] ·) (· =O[l] ·) where
  trans := IsBigO.trans

theorem IsLittleO.trans_isBigOWith (hfg : f =o[l] g) (hgk : IsBigOWith c l g k) (hc : 0 < c) :
    f =o[l] k := by
  simp only [IsLittleO_def] at *
  intro c' c'pos
  have : 0 < c' / c := div_pos c'pos hc
  exact ((hfg this).trans hgk this.le).congr_const (div_mul_cancel₀ _ hc.ne')

@[trans]
theorem IsLittleO.trans_isBigO {f : α → E} {g : α → F} {k : α → G'} (hfg : f =o[l] g)
    (hgk : g =O[l] k) : f =o[l] k :=
  let ⟨_c, cpos, hc⟩ := hgk.exists_pos
  hfg.trans_isBigOWith hc cpos

instance transIsLittleOIsBigO :
    @Trans (α → E) (α → F) (α → G') (· =o[l] ·) (· =O[l] ·) (· =o[l] ·) where
  trans := IsLittleO.trans_isBigO

theorem IsBigOWith.trans_isLittleO (hfg : IsBigOWith c l f g) (hgk : g =o[l] k) (hc : 0 < c) :
    f =o[l] k := by
  simp only [IsLittleO_def] at *
  intro c' c'pos
  have : 0 < c' / c := div_pos c'pos hc
  exact (hfg.trans (hgk this) hc.le).congr_const (mul_div_cancel₀ _ hc.ne')

@[trans]
theorem IsBigO.trans_isLittleO {f : α → E} {g : α → F'} {k : α → G} (hfg : f =O[l] g)
    (hgk : g =o[l] k) : f =o[l] k :=
  let ⟨_c, cpos, hc⟩ := hfg.exists_pos
  hc.trans_isLittleO hgk cpos

instance transIsBigOIsLittleO :
    @Trans (α → E) (α → F') (α → G) (· =O[l] ·) (· =o[l] ·) (· =o[l] ·) where
  trans := IsBigO.trans_isLittleO

@[trans]
theorem IsLittleO.trans {f : α → E} {g : α → F} {k : α → G} (hfg : f =o[l] g) (hgk : g =o[l] k) :
    f =o[l] k :=
  hfg.trans_isBigOWith hgk.isBigOWith one_pos

instance transIsLittleOIsLittleO :
    @Trans (α → E) (α → F) (α → G) (· =o[l] ·) (· =o[l] ·) (· =o[l] ·) where
  trans := IsLittleO.trans

theorem _root_.Filter.Eventually.trans_isBigO {f : α → E} {g : α → F'} {k : α → G}
    (hfg : ∀ᶠ x in l, ‖f x‖ ≤ ‖g x‖) (hgk : g =O[l] k) : f =O[l] k :=
  (IsBigO.of_bound' hfg).trans hgk

/-- See also `Asymptotics.IsBigO.of_norm_eventuallyLE`, which is the same lemma
stated using `Filter.EventuallyLE` instead of `Filter.Eventually`. -/
theorem _root_.Filter.Eventually.isBigO {f : α → E} {g : α → ℝ} {l : Filter α}
    (hfg : ∀ᶠ x in l, ‖f x‖ ≤ g x) : f =O[l] g :=
  .of_norm_eventuallyLE hfg

section

variable (l)

theorem isBigOWith_of_le' (hfg : ∀ x, ‖f x‖ ≤ c * ‖g x‖) : IsBigOWith c l f g :=
  IsBigOWith.of_bound <| univ_mem' hfg

theorem isBigOWith_of_le (hfg : ∀ x, ‖f x‖ ≤ ‖g x‖) : IsBigOWith 1 l f g :=
  isBigOWith_of_le' l fun x => by
    rw [one_mul]
    exact hfg x

theorem isBigO_of_le' (hfg : ∀ x, ‖f x‖ ≤ c * ‖g x‖) : f =O[l] g :=
  (isBigOWith_of_le' l hfg).isBigO

theorem isBigO_of_le (hfg : ∀ x, ‖f x‖ ≤ ‖g x‖) : f =O[l] g :=
  (isBigOWith_of_le l hfg).isBigO

end

theorem isBigOWith_refl (f : α → E) (l : Filter α) : IsBigOWith 1 l f f :=
  isBigOWith_of_le l fun _ => le_rfl

theorem isBigO_refl (f : α → E) (l : Filter α) : f =O[l] f :=
  (isBigOWith_refl f l).isBigO

theorem _root_.Filter.EventuallyEq.isBigO {f₁ f₂ : α → E} (hf : f₁ =ᶠ[l] f₂) : f₁ =O[l] f₂ :=
  hf.trans_isBigO (isBigO_refl _ _)

theorem IsBigOWith.trans_le (hfg : IsBigOWith c l f g) (hgk : ∀ x, ‖g x‖ ≤ ‖k x‖) (hc : 0 ≤ c) :
    IsBigOWith c l f k :=
  (hfg.trans (isBigOWith_of_le l hgk) hc).congr_const <| mul_one c

theorem IsBigO.trans_le (hfg : f =O[l] g') (hgk : ∀ x, ‖g' x‖ ≤ ‖k x‖) : f =O[l] k :=
  hfg.trans (isBigO_of_le l hgk)

theorem IsLittleO.trans_le (hfg : f =o[l] g) (hgk : ∀ x, ‖g x‖ ≤ ‖k x‖) : f =o[l] k :=
  hfg.trans_isBigOWith (isBigOWith_of_le _ hgk) zero_lt_one

theorem isLittleO_irrefl' (h : ∃ᶠ x in l, ‖f' x‖ ≠ 0) : ¬f' =o[l] f' := by
  intro ho
  rcases ((ho.bound one_half_pos).and_frequently h).exists with ⟨x, hle, hne⟩
  rw [one_div, ← div_eq_inv_mul] at hle
  exact (half_lt_self (lt_of_le_of_ne (norm_nonneg _) hne.symm)).not_ge hle

theorem isLittleO_irrefl (h : ∃ᶠ x in l, f'' x ≠ 0) : ¬f'' =o[l] f'' :=
  isLittleO_irrefl' <| h.mono fun _x => norm_ne_zero_iff.mpr

theorem IsBigO.not_isLittleO (h : f'' =O[l] g') (hf : ∃ᶠ x in l, f'' x ≠ 0) :
    ¬g' =o[l] f'' := fun h' =>
  isLittleO_irrefl hf (h.trans_isLittleO h')

theorem IsLittleO.not_isBigO (h : f'' =o[l] g') (hf : ∃ᶠ x in l, f'' x ≠ 0) :
    ¬g' =O[l] f'' := fun h' =>
  isLittleO_irrefl hf (h.trans_isBigO h')

section Bot

variable (c f g)

@[simp]
theorem isBigOWith_bot : IsBigOWith c ⊥ f g :=
  IsBigOWith.of_bound <| trivial

@[simp]
theorem isBigO_bot : f =O[⊥] g :=
  (isBigOWith_bot 1 f g).isBigO

@[simp]
theorem isLittleO_bot : f =o[⊥] g :=
  IsLittleO.of_isBigOWith fun c _ => isBigOWith_bot c f g

end Bot

@[simp]
theorem isBigOWith_pure {x} : IsBigOWith c (pure x) f g ↔ ‖f x‖ ≤ c * ‖g x‖ :=
  isBigOWith_iff

theorem IsBigOWith.sup (h : IsBigOWith c l f g) (h' : IsBigOWith c l' f g) :
    IsBigOWith c (l ⊔ l') f g :=
  IsBigOWith.of_bound <| mem_sup.2 ⟨h.bound, h'.bound⟩

theorem IsBigOWith.sup' (h : IsBigOWith c l f g') (h' : IsBigOWith c' l' f g') :
    IsBigOWith (max c c') (l ⊔ l') f g' :=
  IsBigOWith.of_bound <|
    mem_sup.2 ⟨(h.weaken <| le_max_left c c').bound, (h'.weaken <| le_max_right c c').bound⟩

theorem IsBigO.sup (h : f =O[l] g') (h' : f =O[l'] g') : f =O[l ⊔ l'] g' :=
  let ⟨_c, hc⟩ := h.isBigOWith
  let ⟨_c', hc'⟩ := h'.isBigOWith
  (hc.sup' hc').isBigO

theorem IsLittleO.sup (h : f =o[l] g) (h' : f =o[l'] g) : f =o[l ⊔ l'] g :=
  IsLittleO.of_isBigOWith fun _c cpos => (h.forall_isBigOWith cpos).sup (h'.forall_isBigOWith cpos)

@[simp]
theorem isBigO_sup : f =O[l ⊔ l'] g' ↔ f =O[l] g' ∧ f =O[l'] g' :=
  ⟨fun h => ⟨h.mono le_sup_left, h.mono le_sup_right⟩, fun h => h.1.sup h.2⟩

@[simp]
theorem isLittleO_sup : f =o[l ⊔ l'] g ↔ f =o[l] g ∧ f =o[l'] g :=
  ⟨fun h => ⟨h.mono le_sup_left, h.mono le_sup_right⟩, fun h => h.1.sup h.2⟩

theorem isBigOWith_insert [TopologicalSpace α] {x : α} {s : Set α} {C : ℝ} {g : α → E} {g' : α → F}
    (h : ‖g x‖ ≤ C * ‖g' x‖) : IsBigOWith C (𝓝[insert x s] x) g g' ↔
    IsBigOWith C (𝓝[s] x) g g' := by
  simp_rw [IsBigOWith_def, nhdsWithin_insert, eventually_sup, eventually_pure, h, true_and]

protected theorem IsBigOWith.insert [TopologicalSpace α] {x : α} {s : Set α} {C : ℝ} {g : α → E}
    {g' : α → F} (h1 : IsBigOWith C (𝓝[s] x) g g') (h2 : ‖g x‖ ≤ C * ‖g' x‖) :
    IsBigOWith C (𝓝[insert x s] x) g g' :=
  (isBigOWith_insert h2).mpr h1

theorem isLittleO_insert [TopologicalSpace α] {x : α} {s : Set α} {g : α → E'} {g' : α → F'}
    (h : g x = 0) : g =o[𝓝[insert x s] x] g' ↔ g =o[𝓝[s] x] g' := by
  simp_rw [IsLittleO_def]
  refine forall_congr' fun c => forall_congr' fun hc => ?_
  rw [isBigOWith_insert]
  rw [h, norm_zero]
  exact mul_nonneg hc.le (norm_nonneg _)

protected theorem IsLittleO.insert [TopologicalSpace α] {x : α} {s : Set α} {g : α → E'}
    {g' : α → F'} (h1 : g =o[𝓝[s] x] g') (h2 : g x = 0) : g =o[𝓝[insert x s] x] g' :=
  (isLittleO_insert h2).mpr h1

/-! ### Simplification : norm, abs -/


section NormAbs

variable {u v : α → ℝ}

@[simp]
theorem isBigOWith_norm_right : (IsBigOWith c l f fun x => ‖g' x‖) ↔ IsBigOWith c l f g' := by
  simp only [IsBigOWith_def, norm_norm]

@[simp]
theorem isBigOWith_abs_right : (IsBigOWith c l f fun x => |u x|) ↔ IsBigOWith c l f u :=
  @isBigOWith_norm_right _ _ _ _ _ _ f u l

alias ⟨IsBigOWith.of_norm_right, IsBigOWith.norm_right⟩ := isBigOWith_norm_right

alias ⟨IsBigOWith.of_abs_right, IsBigOWith.abs_right⟩ := isBigOWith_abs_right

@[simp]
theorem isBigO_norm_right : (f =O[l] fun x => ‖g' x‖) ↔ f =O[l] g' := by
  simp only [IsBigO_def]
  exact exists_congr fun _ => isBigOWith_norm_right

@[simp]
theorem isBigO_abs_right : (f =O[l] fun x => |u x|) ↔ f =O[l] u :=
  @isBigO_norm_right _ _ ℝ _ _ _ _ _

alias ⟨IsBigO.of_norm_right, IsBigO.norm_right⟩ := isBigO_norm_right

alias ⟨IsBigO.of_abs_right, IsBigO.abs_right⟩ := isBigO_abs_right

@[simp]
theorem isLittleO_norm_right : (f =o[l] fun x => ‖g' x‖) ↔ f =o[l] g' := by
  simp only [IsLittleO_def]
  exact forall₂_congr fun _ _ => isBigOWith_norm_right

@[simp]
theorem isLittleO_abs_right : (f =o[l] fun x => |u x|) ↔ f =o[l] u :=
  @isLittleO_norm_right _ _ ℝ _ _ _ _ _

alias ⟨IsLittleO.of_norm_right, IsLittleO.norm_right⟩ := isLittleO_norm_right

alias ⟨IsLittleO.of_abs_right, IsLittleO.abs_right⟩ := isLittleO_abs_right

@[simp]
theorem isBigOWith_norm_left : IsBigOWith c l (fun x => ‖f' x‖) g ↔ IsBigOWith c l f' g := by
  simp only [IsBigOWith_def, norm_norm]

@[simp]
theorem isBigOWith_abs_left : IsBigOWith c l (fun x => |u x|) g ↔ IsBigOWith c l u g :=
  @isBigOWith_norm_left _ _ _ _ _ _ g u l

alias ⟨IsBigOWith.of_norm_left, IsBigOWith.norm_left⟩ := isBigOWith_norm_left

alias ⟨IsBigOWith.of_abs_left, IsBigOWith.abs_left⟩ := isBigOWith_abs_left

@[simp]
theorem isBigO_norm_left : (fun x => ‖f' x‖) =O[l] g ↔ f' =O[l] g := by
  simp only [IsBigO_def]
  exact exists_congr fun _ => isBigOWith_norm_left

@[simp]
theorem isBigO_abs_left : (fun x => |u x|) =O[l] g ↔ u =O[l] g :=
  @isBigO_norm_left _ _ _ _ _ g u l

alias ⟨IsBigO.of_norm_left, IsBigO.norm_left⟩ := isBigO_norm_left

alias ⟨IsBigO.of_abs_left, IsBigO.abs_left⟩ := isBigO_abs_left

@[simp]
theorem isLittleO_norm_left : (fun x => ‖f' x‖) =o[l] g ↔ f' =o[l] g := by
  simp only [IsLittleO_def]
  exact forall₂_congr fun _ _ => isBigOWith_norm_left

@[simp]
theorem isLittleO_abs_left : (fun x => |u x|) =o[l] g ↔ u =o[l] g :=
  @isLittleO_norm_left _ _ _ _ _ g u l

alias ⟨IsLittleO.of_norm_left, IsLittleO.norm_left⟩ := isLittleO_norm_left

alias ⟨IsLittleO.of_abs_left, IsLittleO.abs_left⟩ := isLittleO_abs_left

theorem isBigOWith_norm_norm :
    (IsBigOWith c l (fun x => ‖f' x‖) fun x => ‖g' x‖) ↔ IsBigOWith c l f' g' :=
  isBigOWith_norm_left.trans isBigOWith_norm_right

theorem isBigOWith_abs_abs :
    (IsBigOWith c l (fun x => |u x|) fun x => |v x|) ↔ IsBigOWith c l u v :=
  isBigOWith_abs_left.trans isBigOWith_abs_right

alias ⟨IsBigOWith.of_norm_norm, IsBigOWith.norm_norm⟩ := isBigOWith_norm_norm

alias ⟨IsBigOWith.of_abs_abs, IsBigOWith.abs_abs⟩ := isBigOWith_abs_abs

theorem isBigO_norm_norm : ((fun x => ‖f' x‖) =O[l] fun x => ‖g' x‖) ↔ f' =O[l] g' :=
  isBigO_norm_left.trans isBigO_norm_right

theorem isBigO_abs_abs : ((fun x => |u x|) =O[l] fun x => |v x|) ↔ u =O[l] v :=
  isBigO_abs_left.trans isBigO_abs_right

alias ⟨IsBigO.of_norm_norm, IsBigO.norm_norm⟩ := isBigO_norm_norm

alias ⟨IsBigO.of_abs_abs, IsBigO.abs_abs⟩ := isBigO_abs_abs

theorem isLittleO_norm_norm : ((fun x => ‖f' x‖) =o[l] fun x => ‖g' x‖) ↔ f' =o[l] g' :=
  isLittleO_norm_left.trans isLittleO_norm_right

theorem isLittleO_abs_abs : ((fun x => |u x|) =o[l] fun x => |v x|) ↔ u =o[l] v :=
  isLittleO_abs_left.trans isLittleO_abs_right

alias ⟨IsLittleO.of_norm_norm, IsLittleO.norm_norm⟩ := isLittleO_norm_norm

alias ⟨IsLittleO.of_abs_abs, IsLittleO.abs_abs⟩ := isLittleO_abs_abs

end NormAbs

/-! ### Simplification: negate -/


@[simp]
theorem isBigOWith_neg_right : (IsBigOWith c l f fun x => -g' x) ↔ IsBigOWith c l f g' := by
  simp only [IsBigOWith_def, norm_neg]

alias ⟨IsBigOWith.of_neg_right, IsBigOWith.neg_right⟩ := isBigOWith_neg_right

@[simp]
theorem isBigO_neg_right : (f =O[l] fun x => -g' x) ↔ f =O[l] g' := by
  simp only [IsBigO_def]
  exact exists_congr fun _ => isBigOWith_neg_right

alias ⟨IsBigO.of_neg_right, IsBigO.neg_right⟩ := isBigO_neg_right

@[simp]
theorem isLittleO_neg_right : (f =o[l] fun x => -g' x) ↔ f =o[l] g' := by
  simp only [IsLittleO_def]
  exact forall₂_congr fun _ _ => isBigOWith_neg_right

alias ⟨IsLittleO.of_neg_right, IsLittleO.neg_right⟩ := isLittleO_neg_right

@[simp]
theorem isBigOWith_neg_left : IsBigOWith c l (fun x => -f' x) g ↔ IsBigOWith c l f' g := by
  simp only [IsBigOWith_def, norm_neg]

alias ⟨IsBigOWith.of_neg_left, IsBigOWith.neg_left⟩ := isBigOWith_neg_left

@[simp]
theorem isBigO_neg_left : (fun x => -f' x) =O[l] g ↔ f' =O[l] g := by
  simp only [IsBigO_def]
  exact exists_congr fun _ => isBigOWith_neg_left

alias ⟨IsBigO.of_neg_left, IsBigO.neg_left⟩ := isBigO_neg_left

@[simp]
theorem isLittleO_neg_left : (fun x => -f' x) =o[l] g ↔ f' =o[l] g := by
  simp only [IsLittleO_def]
  exact forall₂_congr fun _ _ => isBigOWith_neg_left

alias ⟨IsLittleO.of_neg_left, IsLittleO.neg_left⟩ := isLittleO_neg_left

/-! ### Product of functions (right) -/


theorem isBigOWith_fst_prod : IsBigOWith 1 l f' fun x => (f' x, g' x) :=
  isBigOWith_of_le l fun _x => le_max_left _ _

theorem isBigOWith_snd_prod : IsBigOWith 1 l g' fun x => (f' x, g' x) :=
  isBigOWith_of_le l fun _x => le_max_right _ _

theorem isBigO_fst_prod : f' =O[l] fun x => (f' x, g' x) :=
  isBigOWith_fst_prod.isBigO

theorem isBigO_snd_prod : g' =O[l] fun x => (f' x, g' x) :=
  isBigOWith_snd_prod.isBigO

theorem isBigO_fst_prod' {f' : α → E' × F'} : (fun x => (f' x).1) =O[l] f' := by
  simpa [IsBigO_def, IsBigOWith_def] using isBigO_fst_prod (E' := E') (F' := F')

theorem isBigO_snd_prod' {f' : α → E' × F'} : (fun x => (f' x).2) =O[l] f' := by
  simpa [IsBigO_def, IsBigOWith_def] using isBigO_snd_prod (E' := E') (F' := F')

section

variable (f' k')

theorem IsBigOWith.prod_rightl (h : IsBigOWith c l f g') (hc : 0 ≤ c) :
    IsBigOWith c l f fun x => (g' x, k' x) :=
  (h.trans isBigOWith_fst_prod hc).congr_const (mul_one c)

theorem IsBigO.prod_rightl (h : f =O[l] g') : f =O[l] fun x => (g' x, k' x) :=
  let ⟨_c, cnonneg, hc⟩ := h.exists_nonneg
  (hc.prod_rightl k' cnonneg).isBigO

theorem IsLittleO.prod_rightl (h : f =o[l] g') : f =o[l] fun x => (g' x, k' x) :=
  IsLittleO.of_isBigOWith fun _c cpos => (h.forall_isBigOWith cpos).prod_rightl k' cpos.le

theorem IsBigOWith.prod_rightr (h : IsBigOWith c l f g') (hc : 0 ≤ c) :
    IsBigOWith c l f fun x => (f' x, g' x) :=
  (h.trans isBigOWith_snd_prod hc).congr_const (mul_one c)

theorem IsBigO.prod_rightr (h : f =O[l] g') : f =O[l] fun x => (f' x, g' x) :=
  let ⟨_c, cnonneg, hc⟩ := h.exists_nonneg
  (hc.prod_rightr f' cnonneg).isBigO

theorem IsLittleO.prod_rightr (h : f =o[l] g') : f =o[l] fun x => (f' x, g' x) :=
  IsLittleO.of_isBigOWith fun _c cpos => (h.forall_isBigOWith cpos).prod_rightr f' cpos.le

end

section

variable {f : α × β → E} {g : α × β → F} {l' : Filter β}

protected theorem IsBigO.fiberwise_right :
    f =O[l ×ˢ l'] g → ∀ᶠ a in l, (f ⟨a, ·⟩) =O[l'] (g ⟨a, ·⟩) := by
  simp only [isBigO_iff, eventually_iff, mem_prod_iff]
  rintro ⟨c, t₁, ht₁, t₂, ht₂, ht⟩
  exact mem_of_superset ht₁ fun _ ha ↦ ⟨c, mem_of_superset ht₂ fun _ hb ↦ ht ⟨ha, hb⟩⟩

protected theorem IsBigO.fiberwise_left :
    f =O[l ×ˢ l'] g → ∀ᶠ b in l', (f ⟨·, b⟩) =O[l] (g ⟨·, b⟩) := by
  simp only [isBigO_iff, eventually_iff, mem_prod_iff]
  rintro ⟨c, t₁, ht₁, t₂, ht₂, ht⟩
  exact mem_of_superset ht₂ fun _ hb ↦ ⟨c, mem_of_superset ht₁ fun _ ha ↦ ht ⟨ha, hb⟩⟩

end

section

variable (l' : Filter β)

protected theorem IsBigO.comp_fst : f =O[l] g → (f ∘ Prod.fst) =O[l ×ˢ l'] (g ∘ Prod.fst) := by
  simp only [isBigO_iff, eventually_prod_iff]
  exact fun ⟨c, hc⟩ ↦ ⟨c, _, hc, fun _ ↦ True, eventually_true l', fun {_} h {_} _ ↦ h⟩

protected theorem IsBigO.comp_snd : f =O[l] g → (f ∘ Prod.snd) =O[l' ×ˢ l] (g ∘ Prod.snd) := by
  simp only [isBigO_iff, eventually_prod_iff]
  exact fun ⟨c, hc⟩ ↦ ⟨c, fun _ ↦ True, eventually_true l', _, hc, fun _ ↦ id⟩

protected theorem IsLittleO.comp_fst : f =o[l] g → (f ∘ Prod.fst) =o[l ×ˢ l'] (g ∘ Prod.fst) := by
  simp only [isLittleO_iff, eventually_prod_iff]
  exact fun h _ hc ↦ ⟨_, h hc, fun _ ↦ True, eventually_true l', fun {_} h {_} _ ↦ h⟩

protected theorem IsLittleO.comp_snd : f =o[l] g → (f ∘ Prod.snd) =o[l' ×ˢ l] (g ∘ Prod.snd) := by
  simp only [isLittleO_iff, eventually_prod_iff]
  exact fun h _ hc ↦ ⟨fun _ ↦ True, eventually_true l', _, h hc, fun _ ↦ id⟩

end

theorem IsBigOWith.prod_left_same (hf : IsBigOWith c l f' k') (hg : IsBigOWith c l g' k') :
    IsBigOWith c l (fun x => (f' x, g' x)) k' := by
  rw [isBigOWith_iff] at *; filter_upwards [hf, hg] with x using max_le

theorem IsBigOWith.prod_left (hf : IsBigOWith c l f' k') (hg : IsBigOWith c' l g' k') :
    IsBigOWith (max c c') l (fun x => (f' x, g' x)) k' :=
  (hf.weaken <| le_max_left c c').prod_left_same (hg.weaken <| le_max_right c c')

theorem IsBigOWith.prod_left_fst (h : IsBigOWith c l (fun x => (f' x, g' x)) k') :
    IsBigOWith c l f' k' :=
  (isBigOWith_fst_prod.trans h zero_le_one).congr_const <| one_mul c

theorem IsBigOWith.prod_left_snd (h : IsBigOWith c l (fun x => (f' x, g' x)) k') :
    IsBigOWith c l g' k' :=
  (isBigOWith_snd_prod.trans h zero_le_one).congr_const <| one_mul c

theorem isBigOWith_prod_left :
    IsBigOWith c l (fun x => (f' x, g' x)) k' ↔ IsBigOWith c l f' k' ∧ IsBigOWith c l g' k' :=
  ⟨fun h => ⟨h.prod_left_fst, h.prod_left_snd⟩, fun h => h.1.prod_left_same h.2⟩

theorem IsBigO.prod_left (hf : f' =O[l] k') (hg : g' =O[l] k') : (fun x => (f' x, g' x)) =O[l] k' :=
  let ⟨_c, hf⟩ := hf.isBigOWith
  let ⟨_c', hg⟩ := hg.isBigOWith
  (hf.prod_left hg).isBigO

theorem IsBigO.prod_left_fst : (fun x => (f' x, g' x)) =O[l] k' → f' =O[l] k' :=
  IsBigO.trans isBigO_fst_prod

theorem IsBigO.prod_left_snd : (fun x => (f' x, g' x)) =O[l] k' → g' =O[l] k' :=
  IsBigO.trans isBigO_snd_prod

@[simp]
theorem isBigO_prod_left : (fun x => (f' x, g' x)) =O[l] k' ↔ f' =O[l] k' ∧ g' =O[l] k' :=
  ⟨fun h => ⟨h.prod_left_fst, h.prod_left_snd⟩, fun h => h.1.prod_left h.2⟩

theorem IsLittleO.prod_left (hf : f' =o[l] k') (hg : g' =o[l] k') :
    (fun x => (f' x, g' x)) =o[l] k' :=
  IsLittleO.of_isBigOWith fun _c hc =>
    (hf.forall_isBigOWith hc).prod_left_same (hg.forall_isBigOWith hc)

theorem IsLittleO.prod_left_fst : (fun x => (f' x, g' x)) =o[l] k' → f' =o[l] k' :=
  IsBigO.trans_isLittleO isBigO_fst_prod

theorem IsLittleO.prod_left_snd : (fun x => (f' x, g' x)) =o[l] k' → g' =o[l] k' :=
  IsBigO.trans_isLittleO isBigO_snd_prod

@[simp]
theorem isLittleO_prod_left : (fun x => (f' x, g' x)) =o[l] k' ↔ f' =o[l] k' ∧ g' =o[l] k' :=
  ⟨fun h => ⟨h.prod_left_fst, h.prod_left_snd⟩, fun h => h.1.prod_left h.2⟩

theorem IsBigOWith.eq_zero_imp (h : IsBigOWith c l f'' g'') : ∀ᶠ x in l, g'' x = 0 → f'' x = 0 :=
  Eventually.mono h.bound fun x hx hg => norm_le_zero_iff.1 <| by simpa [hg] using hx

theorem IsBigO.eq_zero_imp (h : f'' =O[l] g'') : ∀ᶠ x in l, g'' x = 0 → f'' x = 0 :=
  let ⟨_C, hC⟩ := h.isBigOWith
  hC.eq_zero_imp

/-! ### Addition and subtraction -/


section add_sub

variable {f₁ f₂ : α → E'} {g₁ g₂ : α → F'}

theorem IsBigOWith.add (h₁ : IsBigOWith c₁ l f₁ g) (h₂ : IsBigOWith c₂ l f₂ g) :
    IsBigOWith (c₁ + c₂) l (fun x => f₁ x + f₂ x) g := by
  rw [IsBigOWith_def] at *
  filter_upwards [h₁, h₂] with x hx₁ hx₂ using
    calc
      ‖f₁ x + f₂ x‖ ≤ c₁ * ‖g x‖ + c₂ * ‖g x‖ := norm_add_le_of_le hx₁ hx₂
      _ = (c₁ + c₂) * ‖g x‖ := (add_mul _ _ _).symm

theorem IsBigO.add (h₁ : f₁ =O[l] g) (h₂ : f₂ =O[l] g) : (fun x => f₁ x + f₂ x) =O[l] g :=
  let ⟨_c₁, hc₁⟩ := h₁.isBigOWith
  let ⟨_c₂, hc₂⟩ := h₂.isBigOWith
  (hc₁.add hc₂).isBigO

theorem IsLittleO.add (h₁ : f₁ =o[l] g) (h₂ : f₂ =o[l] g) : (fun x => f₁ x + f₂ x) =o[l] g :=
  IsLittleO.of_isBigOWith fun c cpos =>
    ((h₁.forall_isBigOWith <| half_pos cpos).add (h₂.forall_isBigOWith <|
      half_pos cpos)).congr_const (add_halves c)

theorem IsLittleO.add_add (h₁ : f₁ =o[l] g₁) (h₂ : f₂ =o[l] g₂) :
    (fun x => f₁ x + f₂ x) =o[l] fun x => ‖g₁ x‖ + ‖g₂ x‖ := by
  refine (h₁.trans_le fun x => ?_).add (h₂.trans_le ?_) <;> simp [abs_of_nonneg, add_nonneg]

theorem IsBigO.add_isLittleO (h₁ : f₁ =O[l] g) (h₂ : f₂ =o[l] g) : (fun x => f₁ x + f₂ x) =O[l] g :=
  h₁.add h₂.isBigO

theorem IsLittleO.add_isBigO (h₁ : f₁ =o[l] g) (h₂ : f₂ =O[l] g) : (fun x => f₁ x + f₂ x) =O[l] g :=
  h₁.isBigO.add h₂

theorem IsBigOWith.add_isLittleO (h₁ : IsBigOWith c₁ l f₁ g) (h₂ : f₂ =o[l] g) (hc : c₁ < c₂) :
    IsBigOWith c₂ l (fun x => f₁ x + f₂ x) g :=
  (h₁.add (h₂.forall_isBigOWith (sub_pos.2 hc))).congr_const (add_sub_cancel _ _)

theorem IsLittleO.add_isBigOWith (h₁ : f₁ =o[l] g) (h₂ : IsBigOWith c₁ l f₂ g) (hc : c₁ < c₂) :
    IsBigOWith c₂ l (fun x => f₁ x + f₂ x) g :=
  (h₂.add_isLittleO h₁ hc).congr_left fun _ => add_comm _ _

theorem IsBigOWith.sub (h₁ : IsBigOWith c₁ l f₁ g) (h₂ : IsBigOWith c₂ l f₂ g) :
    IsBigOWith (c₁ + c₂) l (fun x => f₁ x - f₂ x) g := by
  simpa only [sub_eq_add_neg] using h₁.add h₂.neg_left

theorem IsBigOWith.sub_isLittleO (h₁ : IsBigOWith c₁ l f₁ g) (h₂ : f₂ =o[l] g) (hc : c₁ < c₂) :
    IsBigOWith c₂ l (fun x => f₁ x - f₂ x) g := by
  simpa only [sub_eq_add_neg] using h₁.add_isLittleO h₂.neg_left hc

theorem IsBigO.sub (h₁ : f₁ =O[l] g) (h₂ : f₂ =O[l] g) : (fun x => f₁ x - f₂ x) =O[l] g := by
  simpa only [sub_eq_add_neg] using h₁.add h₂.neg_left

theorem IsLittleO.sub (h₁ : f₁ =o[l] g) (h₂ : f₂ =o[l] g) : (fun x => f₁ x - f₂ x) =o[l] g := by
  simpa only [sub_eq_add_neg] using h₁.add h₂.neg_left

theorem IsBigO.add_iff_left (h₂ : f₂ =O[l] g) : (fun x => f₁ x + f₂ x) =O[l] g ↔ (f₁ =O[l] g):=
  ⟨fun h ↦ h.sub h₂ |>.congr (fun _ ↦ add_sub_cancel_right _ _) (fun _ ↦ rfl), fun h ↦ h.add h₂⟩

theorem IsBigO.add_iff_right (h₁ : f₁ =O[l] g) : (fun x => f₁ x + f₂ x) =O[l] g ↔ (f₂ =O[l] g):=
  ⟨fun h ↦ h.sub h₁ |>.congr (fun _ ↦ (eq_sub_of_add_eq' rfl).symm) (fun _ ↦ rfl), fun h ↦ h₁.add h⟩

theorem IsLittleO.add_iff_left (h₂ : f₂ =o[l] g) : (fun x => f₁ x + f₂ x) =o[l] g ↔ (f₁ =o[l] g):=
  ⟨fun h ↦ h.sub h₂ |>.congr (fun _ ↦ add_sub_cancel_right _ _) (fun _ ↦ rfl), fun h ↦ h.add h₂⟩

theorem IsLittleO.add_iff_right (h₁ : f₁ =o[l] g) : (fun x => f₁ x + f₂ x) =o[l] g ↔ (f₂ =o[l] g):=
  ⟨fun h ↦ h.sub h₁ |>.congr (fun _ ↦ (eq_sub_of_add_eq' rfl).symm) (fun _ ↦ rfl), fun h ↦ h₁.add h⟩

theorem IsBigO.sub_iff_left (h₂ : f₂ =O[l] g) : (fun x => f₁ x - f₂ x) =O[l] g ↔ (f₁ =O[l] g):=
  ⟨fun h ↦ h.add h₂ |>.congr (fun _ ↦ sub_add_cancel ..) (fun _ ↦ rfl), fun h ↦ h.sub h₂⟩

theorem IsBigO.sub_iff_right (h₁ : f₁ =O[l] g) : (fun x => f₁ x - f₂ x) =O[l] g ↔ (f₂ =O[l] g):=
  ⟨fun h ↦ h₁.sub h |>.congr (fun _ ↦ sub_sub_self ..) (fun _ ↦ rfl), fun h ↦ h₁.sub h⟩

theorem IsLittleO.sub_iff_left (h₂ : f₂ =o[l] g) : (fun x => f₁ x - f₂ x) =o[l] g ↔ (f₁ =o[l] g):=
  ⟨fun h ↦ h.add h₂ |>.congr (fun _ ↦ sub_add_cancel ..) (fun _ ↦ rfl), fun h ↦ h.sub h₂⟩

theorem IsLittleO.sub_iff_right (h₁ : f₁ =o[l] g) : (fun x => f₁ x - f₂ x) =o[l] g ↔ (f₂ =o[l] g):=
  ⟨fun h ↦ h₁.sub h |>.congr (fun _ ↦ sub_sub_self ..) (fun _ ↦ rfl), fun h ↦ h₁.sub h⟩

end add_sub

/-!
### Lemmas about `IsBigO (f₁ - f₂) g l` / `IsLittleO (f₁ - f₂) g l` treated as a binary relation
-/


section IsBigOOAsRel

variable {f₁ f₂ f₃ : α → E'}

theorem IsBigOWith.symm (h : IsBigOWith c l (fun x => f₁ x - f₂ x) g) :
    IsBigOWith c l (fun x => f₂ x - f₁ x) g :=
  h.neg_left.congr_left fun _x => neg_sub _ _

theorem isBigOWith_comm :
    IsBigOWith c l (fun x => f₁ x - f₂ x) g ↔ IsBigOWith c l (fun x => f₂ x - f₁ x) g :=
  ⟨IsBigOWith.symm, IsBigOWith.symm⟩

theorem IsBigO.symm (h : (fun x => f₁ x - f₂ x) =O[l] g) : (fun x => f₂ x - f₁ x) =O[l] g :=
  h.neg_left.congr_left fun _x => neg_sub _ _

theorem isBigO_comm : (fun x => f₁ x - f₂ x) =O[l] g ↔ (fun x => f₂ x - f₁ x) =O[l] g :=
  ⟨IsBigO.symm, IsBigO.symm⟩

theorem IsLittleO.symm (h : (fun x => f₁ x - f₂ x) =o[l] g) : (fun x => f₂ x - f₁ x) =o[l] g := by
  simpa only [neg_sub] using h.neg_left

theorem isLittleO_comm : (fun x => f₁ x - f₂ x) =o[l] g ↔ (fun x => f₂ x - f₁ x) =o[l] g :=
  ⟨IsLittleO.symm, IsLittleO.symm⟩

theorem IsBigOWith.triangle (h₁ : IsBigOWith c l (fun x => f₁ x - f₂ x) g)
    (h₂ : IsBigOWith c' l (fun x => f₂ x - f₃ x) g) :
    IsBigOWith (c + c') l (fun x => f₁ x - f₃ x) g :=
  (h₁.add h₂).congr_left fun _x => sub_add_sub_cancel _ _ _

theorem IsBigO.triangle (h₁ : (fun x => f₁ x - f₂ x) =O[l] g)
    (h₂ : (fun x => f₂ x - f₃ x) =O[l] g) : (fun x => f₁ x - f₃ x) =O[l] g :=
  (h₁.add h₂).congr_left fun _x => sub_add_sub_cancel _ _ _

theorem IsLittleO.triangle (h₁ : (fun x => f₁ x - f₂ x) =o[l] g)
    (h₂ : (fun x => f₂ x - f₃ x) =o[l] g) : (fun x => f₁ x - f₃ x) =o[l] g :=
  (h₁.add h₂).congr_left fun _x => sub_add_sub_cancel _ _ _

theorem IsBigO.congr_of_sub (h : (fun x => f₁ x - f₂ x) =O[l] g) : f₁ =O[l] g ↔ f₂ =O[l] g :=
  ⟨fun h' => (h'.sub h).congr_left fun _x => sub_sub_cancel _ _, fun h' =>
    (h.add h').congr_left fun _x => sub_add_cancel _ _⟩

theorem IsLittleO.congr_of_sub (h : (fun x => f₁ x - f₂ x) =o[l] g) : f₁ =o[l] g ↔ f₂ =o[l] g :=
  ⟨fun h' => (h'.sub h).congr_left fun _x => sub_sub_cancel _ _, fun h' =>
    (h.add h').congr_left fun _x => sub_add_cancel _ _⟩

end IsBigOOAsRel

/-! ### Zero, one, and other constants -/


section ZeroConst

variable (g g' l)

theorem isLittleO_zero : (fun _x => (0 : E')) =o[l] g' :=
  IsLittleO.of_bound fun c hc =>
    univ_mem' fun x => by simpa using mul_nonneg hc.le (norm_nonneg <| g' x)

theorem isBigOWith_zero (hc : 0 ≤ c) : IsBigOWith c l (fun _x => (0 : E')) g' :=
  IsBigOWith.of_bound <| univ_mem' fun x => by simpa using mul_nonneg hc (norm_nonneg <| g' x)

theorem isBigOWith_zero' : IsBigOWith 0 l (fun _x => (0 : E')) g :=
  IsBigOWith.of_bound <| univ_mem' fun x => by simp

theorem isBigO_zero : (fun _x => (0 : E')) =O[l] g :=
  isBigO_iff_isBigOWith.2 ⟨0, isBigOWith_zero' _ _⟩

theorem isBigO_refl_left : (fun x => f' x - f' x) =O[l] g' :=
  (isBigO_zero g' l).congr_left fun _x => (sub_self _).symm

theorem isLittleO_refl_left : (fun x => f' x - f' x) =o[l] g' :=
  (isLittleO_zero g' l).congr_left fun _x => (sub_self _).symm

variable {g g' l}

@[simp]
theorem isBigOWith_zero_right_iff : (IsBigOWith c l f'' fun _x => (0 : F')) ↔ f'' =ᶠ[l] 0 := by
  simp only [IsBigOWith_def, norm_zero, mul_zero, norm_le_zero_iff, EventuallyEq, Pi.zero_apply]

@[simp]
theorem isBigO_zero_right_iff : (f'' =O[l] fun _x => (0 : F')) ↔ f'' =ᶠ[l] 0 :=
  ⟨fun h =>
    let ⟨_c, hc⟩ := h.isBigOWith
    isBigOWith_zero_right_iff.1 hc,
    fun h => (isBigOWith_zero_right_iff.2 h : IsBigOWith 1 _ _ _).isBigO⟩

@[simp]
theorem isLittleO_zero_right_iff : (f'' =o[l] fun _x => (0 : F')) ↔ f'' =ᶠ[l] 0 :=
  ⟨fun h => isBigO_zero_right_iff.1 h.isBigO,
   fun h => IsLittleO.of_isBigOWith fun _c _hc => isBigOWith_zero_right_iff.2 h⟩

theorem isBigOWith_const_const (c : E) {c' : F''} (hc' : c' ≠ 0) (l : Filter α) :
    IsBigOWith (‖c‖ / ‖c'‖) l (fun _x : α => c) fun _x => c' := by
  simp only [IsBigOWith_def]
  apply univ_mem'
  intro x
  rw [mem_setOf, div_mul_cancel₀ _ (norm_ne_zero_iff.mpr hc')]

theorem isBigO_const_const (c : E) {c' : F''} (hc' : c' ≠ 0) (l : Filter α) :
    (fun _x : α => c) =O[l] fun _x => c' :=
  (isBigOWith_const_const c hc' l).isBigO

@[simp]
theorem isBigO_const_const_iff {c : E''} {c' : F''} (l : Filter α) [l.NeBot] :
    ((fun _x : α => c) =O[l] fun _x => c') ↔ c' = 0 → c = 0 := by
  rcases eq_or_ne c' 0 with (rfl | hc')
  · simp [EventuallyEq]
  · simp [hc', isBigO_const_const _ hc']

@[simp]
theorem isBigO_pure {x} : f'' =O[pure x] g'' ↔ g'' x = 0 → f'' x = 0 :=
  calc
    f'' =O[pure x] g'' ↔ (fun _y : α => f'' x) =O[pure x] fun _ => g'' x := isBigO_congr rfl rfl
    _ ↔ g'' x = 0 → f'' x = 0 := isBigO_const_const_iff _

end ZeroConst

/-! ### Multiplication by a constant -/

theorem isBigOWith_const_mul_self (c : R) (f : α → R) (l : Filter α) :
    IsBigOWith ‖c‖ l (fun x => c * f x) f :=
  isBigOWith_of_le' _ fun _x => norm_mul_le _ _

theorem isBigO_const_mul_self (c : R) (f : α → R) (l : Filter α) : (fun x => c * f x) =O[l] f :=
  (isBigOWith_const_mul_self c f l).isBigO

theorem IsBigOWith.const_mul_left {f : α → R} (h : IsBigOWith c l f g) (c' : R) :
    IsBigOWith (‖c'‖ * c) l (fun x => c' * f x) g :=
  (isBigOWith_const_mul_self c' f l).trans h (norm_nonneg c')

theorem IsBigO.const_mul_left {f : α → R} (h : f =O[l] g) (c' : R) : (fun x => c' * f x) =O[l] g :=
  let ⟨_c, hc⟩ := h.isBigOWith
  (hc.const_mul_left c').isBigO

theorem isBigOWith_self_const_mul' (u : Rˣ) (f : α → R) (l : Filter α) :
    IsBigOWith ‖(↑u⁻¹ : R)‖ l f fun x => ↑u * f x :=
  (isBigOWith_const_mul_self ↑u⁻¹ (fun x ↦ ↑u * f x) l).congr_left
    fun x ↦ u.inv_mul_cancel_left (f x)

theorem isBigOWith_self_const_mul {c : S} (hc : c ≠ 0) (f : α → S) (l : Filter α) :
    IsBigOWith ‖c‖⁻¹ l f fun x ↦ c * f x := by
  simp [IsBigOWith, inv_mul_cancel_left₀ (norm_ne_zero_iff.mpr hc)]

theorem isBigO_self_const_mul' {c : R} (hc : IsUnit c) (f : α → R) (l : Filter α) :
    f =O[l] fun x => c * f x :=
  let ⟨u, hu⟩ := hc
  hu ▸ (isBigOWith_self_const_mul' u f l).isBigO

theorem isBigO_self_const_mul {c : S} (hc : c ≠ 0) (f : α → S) (l : Filter α) :
    f =O[l] fun x ↦ c * f x :=
  (isBigOWith_self_const_mul hc f l).isBigO

theorem isBigO_const_mul_left_iff' {f : α → R} {c : R} (hc : IsUnit c) :
    (fun x => c * f x) =O[l] g ↔ f =O[l] g :=
  ⟨(isBigO_self_const_mul' hc f l).trans, fun h => h.const_mul_left c⟩

theorem isBigO_const_mul_left_iff {f : α → S} {c : S} (hc : c ≠ 0) :
    (fun x => c * f x) =O[l] g ↔ f =O[l] g :=
  ⟨(isBigO_self_const_mul hc f l).trans, (isBigO_const_mul_self c f l).trans⟩

theorem IsLittleO.const_mul_left {f : α → R} (h : f =o[l] g) (c : R) : (fun x => c * f x) =o[l] g :=
  (isBigO_const_mul_self c f l).trans_isLittleO h

theorem isLittleO_const_mul_left_iff' {f : α → R} {c : R} (hc : IsUnit c) :
    (fun x => c * f x) =o[l] g ↔ f =o[l] g :=
  ⟨(isBigO_self_const_mul' hc f l).trans_isLittleO, fun h => h.const_mul_left c⟩

theorem isLittleO_const_mul_left_iff {f : α → S} {c : S} (hc : c ≠ 0) :
    (fun x => c * f x) =o[l] g ↔ f =o[l] g :=
  ⟨(isBigO_self_const_mul hc f l).trans_isLittleO, (isBigO_const_mul_self c f l).trans_isLittleO⟩

theorem IsBigOWith.of_const_mul_right {g : α → R} {c : R} (hc' : 0 ≤ c')
    (h : IsBigOWith c' l f fun x => c * g x) : IsBigOWith (c' * ‖c‖) l f g :=
  h.trans (isBigOWith_const_mul_self c g l) hc'

theorem IsBigO.of_const_mul_right {g : α → R} {c : R} (h : f =O[l] fun x => c * g x) : f =O[l] g :=
  let ⟨_c, cnonneg, hc⟩ := h.exists_nonneg
  (hc.of_const_mul_right cnonneg).isBigO

theorem IsBigOWith.const_mul_right' {g : α → R} {u : Rˣ} {c' : ℝ} (hc' : 0 ≤ c')
    (h : IsBigOWith c' l f g) : IsBigOWith (c' * ‖(↑u⁻¹ : R)‖) l f fun x => ↑u * g x :=
  h.trans (isBigOWith_self_const_mul' _ _ _) hc'

theorem IsBigOWith.const_mul_right {g : α → S} {c : S} (hc : c ≠ 0) {c' : ℝ} (hc' : 0 ≤ c')
    (h : IsBigOWith c' l f g) : IsBigOWith (c' * ‖c‖⁻¹) l f fun x => c * g x :=
  h.trans (isBigOWith_self_const_mul hc g l) hc'

theorem IsBigO.const_mul_right' {g : α → R} {c : R} (hc : IsUnit c) (h : f =O[l] g) :
    f =O[l] fun x => c * g x :=
  h.trans (isBigO_self_const_mul' hc g l)

theorem IsBigO.const_mul_right {g : α → S} {c : S} (hc : c ≠ 0) (h : f =O[l] g) :
    f =O[l] fun x => c * g x :=
  match h.exists_nonneg with
  | ⟨_, hd, hd'⟩ => (hd'.const_mul_right hc hd).isBigO

theorem isBigO_const_mul_right_iff' {g : α → R} {c : R} (hc : IsUnit c) :
    (f =O[l] fun x => c * g x) ↔ f =O[l] g :=
  ⟨fun h => h.of_const_mul_right, fun h => h.const_mul_right' hc⟩

theorem isBigO_const_mul_right_iff {g : α → S} {c : S} (hc : c ≠ 0) :
    (f =O[l] fun x => c * g x) ↔ f =O[l] g :=
  ⟨fun h ↦ h.of_const_mul_right, fun h ↦ h.const_mul_right hc⟩

theorem IsLittleO.of_const_mul_right {g : α → R} {c : R} (h : f =o[l] fun x => c * g x) :
    f =o[l] g :=
  h.trans_isBigO (isBigO_const_mul_self c g l)

theorem IsLittleO.const_mul_right' {g : α → R} {c : R} (hc : IsUnit c) (h : f =o[l] g) :
    f =o[l] fun x => c * g x :=
  h.trans_isBigO (isBigO_self_const_mul' hc g l)

theorem IsLittleO.const_mul_right {g : α → S} {c : S} (hc : c ≠ 0) (h : f =o[l] g) :
    f =o[l] fun x => c * g x :=
  h.trans_isBigO <| isBigO_self_const_mul hc g l

theorem isLittleO_const_mul_right_iff' {g : α → R} {c : R} (hc : IsUnit c) :
    (f =o[l] fun x => c * g x) ↔ f =o[l] g :=
  ⟨fun h => h.of_const_mul_right, fun h => h.const_mul_right' hc⟩

theorem isLittleO_const_mul_right_iff {g : α → S} {c : S} (hc : c ≠ 0) :
    (f =o[l] fun x => c * g x) ↔ f =o[l] g :=
  ⟨fun h ↦ h.of_const_mul_right, fun h ↦ h.trans_isBigO (isBigO_self_const_mul hc g l)⟩

/-! ### Multiplication -/

theorem IsBigOWith.mul {f₁ f₂ : α → R} {g₁ g₂ : α → S} {c₁ c₂ : ℝ} (h₁ : IsBigOWith c₁ l f₁ g₁)
    (h₂ : IsBigOWith c₂ l f₂ g₂) :
    IsBigOWith (c₁ * c₂) l (fun x => f₁ x * f₂ x) fun x => g₁ x * g₂ x := by
  simp only [IsBigOWith_def] at *
  filter_upwards [h₁, h₂] with _ hx₁ hx₂
  apply le_trans (norm_mul_le _ _)
  convert mul_le_mul hx₁ hx₂ (norm_nonneg _) (le_trans (norm_nonneg _) hx₁) using 1
  rw [norm_mul, mul_mul_mul_comm]

theorem IsBigO.mul {f₁ f₂ : α → R} {g₁ g₂ : α → S} (h₁ : f₁ =O[l] g₁) (h₂ : f₂ =O[l] g₂) :
    (fun x => f₁ x * f₂ x) =O[l] fun x => g₁ x * g₂ x :=
  let ⟨_c, hc⟩ := h₁.isBigOWith
  let ⟨_c', hc'⟩ := h₂.isBigOWith
  (hc.mul hc').isBigO

theorem IsBigO.mul_isLittleO {f₁ f₂ : α → R} {g₁ g₂ : α → S} (h₁ : f₁ =O[l] g₁) (h₂ : f₂ =o[l] g₂) :
    (fun x => f₁ x * f₂ x) =o[l] fun x => g₁ x * g₂ x := by
  simp only [IsLittleO_def] at *
  intro c cpos
  rcases h₁.exists_pos with ⟨c', c'pos, hc'⟩
  exact (hc'.mul (h₂ (div_pos cpos c'pos))).congr_const (mul_div_cancel₀ _ (ne_of_gt c'pos))

theorem IsLittleO.mul_isBigO {f₁ f₂ : α → R} {g₁ g₂ : α → S} (h₁ : f₁ =o[l] g₁) (h₂ : f₂ =O[l] g₂) :
    (fun x ↦ f₁ x * f₂ x) =o[l] fun x ↦ g₁ x * g₂ x := by
  simp only [IsLittleO_def] at *
  intro c cpos
  rcases h₂.exists_pos with ⟨c', c'pos, hc'⟩
  exact ((h₁ (div_pos cpos c'pos)).mul hc').congr_const (div_mul_cancel₀ _ (ne_of_gt c'pos))

theorem IsLittleO.mul {f₁ f₂ : α → R} {g₁ g₂ : α → S} (h₁ : f₁ =o[l] g₁) (h₂ : f₂ =o[l] g₂) :
    (fun x ↦ f₁ x * f₂ x) =o[l] fun x ↦ g₁ x * g₂ x :=
  h₁.mul_isBigO h₂.isBigO

theorem IsBigOWith.pow' [NormOneClass S] {f : α → R} {g : α → S} (h : IsBigOWith c l f g) :
    ∀ n : ℕ, IsBigOWith (Nat.casesOn n ‖(1 : R)‖ fun n ↦ c ^ (n + 1))
      l (fun x => f x ^ n) fun x => g x ^ n
  | 0 => by
    have : Nontrivial S := NormOneClass.nontrivial
    simpa using isBigOWith_const_const (1 : R) (one_ne_zero' S) l
  | 1 => by simpa
  | n + 2 => by simpa [pow_succ] using (IsBigOWith.pow' h (n + 1)).mul h

theorem IsBigOWith.pow [NormOneClass R] [NormOneClass S]
    {f : α → R} {g : α → S} (h : IsBigOWith c l f g) :
    ∀ n : ℕ, IsBigOWith (c ^ n) l (fun x => f x ^ n) fun x => g x ^ n
  | 0 => by simpa using h.pow' 0
  | n + 1 => h.pow' (n + 1)

theorem IsBigOWith.of_pow [NormOneClass S] {n : ℕ} {f : α → S} {g : α → R}
    (h : IsBigOWith c l (f ^ n) (g ^ n)) (hn : n ≠ 0) (hc : c ≤ c' ^ n) (hc' : 0 ≤ c') :
    IsBigOWith c' l f g :=
  IsBigOWith.of_bound <| (h.weaken hc).bound.mono fun x hx ↦
    le_of_pow_le_pow_left₀ hn (by positivity) <|
      calc
        ‖f x‖ ^ n = ‖f x ^ n‖ := (norm_pow _ _).symm
        _ ≤ c' ^ n * ‖g x ^ n‖ := hx
        _ ≤ c' ^ n * ‖g x‖ ^ n := by gcongr; exact norm_pow_le' _ hn.bot_lt
        _ = (c' * ‖g x‖) ^ n := (mul_pow _ _ _).symm

theorem IsBigO.pow [NormOneClass S] {f : α → R} {g : α → S} (h : f =O[l] g) (n : ℕ) :
    (fun x => f x ^ n) =O[l] fun x => g x ^ n :=
  let ⟨_C, hC⟩ := h.isBigOWith
  isBigO_iff_isBigOWith.2 ⟨_, hC.pow' n⟩

theorem IsLittleO.pow {f : α → R} {g : α → S} (h : f =o[l] g) {n : ℕ} (hn : 0 < n) :
    (fun x => f x ^ n) =o[l] fun x => g x ^ n := by
  obtain ⟨n, rfl⟩ := Nat.exists_eq_succ_of_ne_zero hn.ne'; clear hn
  induction n with
  | zero => simpa only [pow_one]
  | succ n ihn => convert ihn.mul h <;> simp [pow_succ]

theorem IsLittleO.of_pow [NormOneClass S] {f : α → S} {g : α → R} {n : ℕ}
    (h : (f ^ n) =o[l] (g ^ n)) (hn : n ≠ 0) : f =o[l] g :=
  IsLittleO.of_isBigOWith fun _c hc => (h.def' <| pow_pos hc _).of_pow hn le_rfl hc.le

/-! ### Inverse -/

theorem IsBigOWith.inv_rev {f : α → 𝕜} {g : α → 𝕜'} (h : IsBigOWith c l f g)
    (h₀ : ∀ᶠ x in l, f x = 0 → g x = 0) : IsBigOWith c l (fun x => (g x)⁻¹) fun x => (f x)⁻¹ := by
  refine IsBigOWith.of_bound (h.bound.mp (h₀.mono fun x h₀ hle => ?_))
  rcases eq_or_ne (f x) 0 with hx | hx
  · simp only [hx, h₀ hx, inv_zero, norm_zero, mul_zero, le_rfl]
  · have hc : 0 < c := pos_of_mul_pos_left ((norm_pos_iff.2 hx).trans_le hle) (norm_nonneg _)
    replace hle := inv_anti₀ (norm_pos_iff.2 hx) hle
    simpa only [norm_inv, mul_inv, ← div_eq_inv_mul, div_le_iff₀ hc] using hle

theorem IsBigO.inv_rev {f : α → 𝕜} {g : α → 𝕜'} (h : f =O[l] g)
    (h₀ : ∀ᶠ x in l, f x = 0 → g x = 0) : (fun x => (g x)⁻¹) =O[l] fun x => (f x)⁻¹ :=
  let ⟨_c, hc⟩ := h.isBigOWith
  (hc.inv_rev h₀).isBigO

theorem IsLittleO.inv_rev {f : α → 𝕜} {g : α → 𝕜'} (h : f =o[l] g)
    (h₀ : ∀ᶠ x in l, f x = 0 → g x = 0) : (fun x => (g x)⁻¹) =o[l] fun x => (f x)⁻¹ :=
  IsLittleO.of_isBigOWith fun _c hc => (h.def' hc).inv_rev h₀

/-! ### Sum -/

section Sum

variable {ι : Type*} {A : ι → α → E'} {C : ι → ℝ} {s : Finset ι}

theorem IsBigOWith.sum (h : ∀ i ∈ s, IsBigOWith (C i) l (A i) g) :
    IsBigOWith (∑ i ∈ s, C i) l (fun x => ∑ i ∈ s, A i x) g := by
  induction s using Finset.cons_induction with
  | empty => simp only [isBigOWith_zero', Finset.sum_empty]
  | cons i s is IH =>
    simp only [Finset.sum_cons, Finset.forall_mem_cons] at h ⊢
    exact h.1.add (IH h.2)

theorem IsBigO.sum (h : ∀ i ∈ s, A i =O[l] g) : (fun x => ∑ i ∈ s, A i x) =O[l] g := by
  simp only [IsBigO_def] at *
  choose! C hC using h
  exact ⟨_, IsBigOWith.sum hC⟩

theorem IsLittleO.sum (h : ∀ i ∈ s, A i =o[l] g') : (fun x => ∑ i ∈ s, A i x) =o[l] g' := by
  simp only [← Finset.sum_apply]
  exact Finset.sum_induction A (· =o[l] g') (fun _ _ ↦ .add) (isLittleO_zero ..) h

end Sum

/-!
### Eventually (u / v) * v = u

If `u` and `v` are linked by an `IsBigOWith` relation, then we
eventually have `(u / v) * v = u`, even if `v` vanishes.
-/


section EventuallyMulDivCancel

variable {u v : α → 𝕜}

theorem IsBigOWith.eventually_mul_div_cancel (h : IsBigOWith c l u v) : u / v * v =ᶠ[l] u :=
  Eventually.mono h.bound fun y hy => div_mul_cancel_of_imp fun hv => by simpa [hv] using hy

/-- If `u = O(v)` along `l`, then `(u / v) * v = u` eventually at `l`. -/
theorem IsBigO.eventually_mul_div_cancel (h : u =O[l] v) : u / v * v =ᶠ[l] u :=
  let ⟨_c, hc⟩ := h.isBigOWith
  hc.eventually_mul_div_cancel

/-- If `u = o(v)` along `l`, then `(u / v) * v = u` eventually at `l`. -/
theorem IsLittleO.eventually_mul_div_cancel (h : u =o[l] v) : u / v * v =ᶠ[l] u :=
  (h.forall_isBigOWith zero_lt_one).eventually_mul_div_cancel

end EventuallyMulDivCancel

end Asymptotics<|MERGE_RESOLUTION|>--- conflicted
+++ resolved
@@ -393,18 +393,10 @@
     (f ∘ k) =O[l'] (g ∘ k) :=
   isBigO_iff_isBigOWith.2 <| hfg.isBigOWith.imp fun _c h => h.comp_tendsto hk
 
-<<<<<<< HEAD
-lemma IsBigO.of_neg_int {f : ℤ → E} {g : ℤ → F} (hf : f =O[cofinite] g) :
-    (fun n => f (-n)) =O[cofinite] fun n => g (-n) := by
-  rw [← Equiv.neg_apply]
-  apply Asymptotics.IsBigO.comp_tendsto hf
-  refine Function.Injective.tendsto_cofinite (Equiv.injective (Equiv.neg ℤ))
-=======
 lemma IsBigO.comp_neg_int {f : ℤ → E} {g : ℤ → F} (hf : f =O[cofinite] g) :
     (fun n => f (-n)) =O[cofinite] fun n => g (-n) := by
   rw [← Equiv.neg_apply]
   exact hf.comp_tendsto (Equiv.neg ℤ).injective.tendsto_cofinite
->>>>>>> 07cd79f9
 
 theorem IsLittleO.comp_tendsto (hfg : f =o[l] g) {k : β → α} {l' : Filter β} (hk : Tendsto k l' l) :
     (f ∘ k) =o[l'] (g ∘ k) :=
