--- conflicted
+++ resolved
@@ -1606,7 +1606,6 @@
     (fun _ => c) =o[Bornology.cobounded E''] id :=
   isLittleO_const_left.2 <| .inr tendsto_norm_cobounded_atTop
 
-<<<<<<< HEAD
 theorem isLittleO_const_id_cocompact [ProperSpace F'']
     (c : E'') : (fun _x : F'' => c) =o[cocompact F''] id :=
   isLittleO_const_left.2 <| Or.inr tendsto_norm_cocompact_atTop
@@ -1614,19 +1613,10 @@
 theorem isLittleO_const_id_atTop [LinearOrder F''] [NoMaxOrder F''] [ClosedIciTopology F'']
     [ProperSpace F''] (c : E'') : (fun _x : F'' => c) =o[atTop] id :=
  (isLittleO_const_id_cocompact c).mono atTop_le_cocompact
-#align asymptotics.is_o_const_id_at_top Asymptotics.isLittleO_const_id_atTop
 
 theorem isLittleO_const_id_atBot [LinearOrder F''] [NoMinOrder F''] [ClosedIicTopology F'']
     [ProperSpace F''] (c : E'') : (fun _x : F'' => c) =o[atBot] id :=
   (isLittleO_const_id_cocompact c).mono atBot_le_cocompact
-#align asymptotics.is_o_const_id_at_bot Asymptotics.isLittleO_const_id_atBot
-=======
-theorem isLittleO_const_id_atTop (c : E'') : (fun _x : ℝ => c) =o[atTop] id :=
-  isLittleO_const_left.2 <| Or.inr tendsto_abs_atTop_atTop
-
-theorem isLittleO_const_id_atBot (c : E'') : (fun _x : ℝ => c) =o[atBot] id :=
-  isLittleO_const_left.2 <| Or.inr tendsto_abs_atBot_atTop
->>>>>>> a01f1cc5
 
 /-!
 ### Eventually (u / v) * v = u
