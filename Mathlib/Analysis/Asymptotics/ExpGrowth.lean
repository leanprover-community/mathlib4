--- conflicted
+++ resolved
@@ -361,101 +361,6 @@
 
 variable {u : ℕ → ℝ≥0∞} {v : ℕ → ℕ}
 
-<<<<<<< HEAD
-lemma Real.eventually_atTop_exists_int_between {a b : ℝ} (h : a < b) :
-    ∀ᶠ x : ℝ in atTop, ∃ n : ℤ, a * x ≤ n ∧ n ≤ b * x := by
-  refine (eventually_ge_atTop (b-a)⁻¹).mono fun x ab_x ↦ ?_
-  rw [inv_le_iff_one_le_mul₀ (sub_pos_of_lt h), mul_comm, sub_mul, le_sub_iff_add_le'] at ab_x
-  obtain ⟨n, n_bx, hn⟩ := (b * x).exists_floor
-  refine ⟨n, ?_, n_bx⟩
-  specialize hn (n + 1)
-  simp only [Int.cast_add, Int.cast_one, add_le_iff_nonpos_right, Int.reduceLE, imp_false,
-    not_le] at hn
-  exact le_of_add_le_add_right (ab_x.trans hn.le)
-
-lemma Real.eventually_atTop_exists_nat_between {a b : ℝ} (h : a < b) (hb : 0 ≤ b) :
-    ∀ᶠ x : ℝ in atTop, ∃ n : ℕ, a * x ≤ n ∧ n ≤ b * x := by
-  filter_upwards [eventually_ge_atTop 0, Real.eventually_atTop_exists_int_between h]
-    with x x_0 ⟨m, m_a, m_b⟩
-  refine ⟨m.toNat, m_a.trans ?_, ?_⟩ <;>  rw [← Int.cast_natCast]
-  · exact Int.cast_le.2 (Int.self_le_toNat m)
-  · apply le_of_eq_of_le _ (max_le m_b (mul_nonneg hb x_0))
-    norm_cast
-    exact Int.toNat_eq_max m
-
-lemma EReal.eventually_atTop_exists_nat_between {a b : EReal} (h : a < b) (hb : 0 ≤ b) :
-    ∀ᶠ n : ℕ in atTop, ∃ m : ℕ, a * n ≤ m ∧ m ≤ b * n :=
-  match a with
-  | ⊤ => (not_top_lt h).rec
-  | ⊥ => by
-    refine Eventually.of_forall fun n ↦ ⟨0, ?_, ?_⟩ <;> rw [Nat.cast_zero]
-    · exact mul_nonpos_iff.2 (.inr ⟨bot_le, n.cast_nonneg'⟩)
-    · exact mul_nonneg hb n.cast_nonneg'
-  | (a : ℝ) =>
-    match b with
-    | ⊤ => by
-      refine (eventually_gt_atTop 0).mono fun n n_0 ↦ ?_
-      obtain ⟨m, hm⟩ := exists_nat_ge_mul h.ne n
-      exact ⟨m, hm, le_of_le_of_eq le_top (top_mul_of_pos (Nat.cast_pos'.2 n_0)).symm⟩
-    | ⊥ => (not_lt_bot h).rec
-    | (b : ℝ) => by
-      obtain ⟨x, hx⟩ := eventually_atTop.1 <| Real.eventually_atTop_exists_nat_between
-        (EReal.coe_lt_coe_iff.1 h) (EReal.coe_nonneg.1 hb)
-      obtain ⟨n, x_n⟩ := exists_nat_ge x
-      refine eventually_atTop.2 ⟨n, fun k n_k ↦ ?_⟩
-      simp only [← coe_coe_eq_natCast, ← EReal.coe_mul, EReal.coe_le_coe_iff]
-      exact hx k (x_n.trans (Nat.cast_le.2 n_k))
-
-lemma linGrowthInf_nonneg (v : ℕ → ℕ) : 0 ≤ liminf (fun n ↦ (v n : EReal) / n) atTop :=
-  (le_liminf_of_le) (Eventually.of_forall fun n ↦ div_nonneg (v n).cast_nonneg' n.cast_nonneg')
-
-lemma tendsto_atTop_of_linGrowthInf_pos (h : liminf (fun n ↦ (v n : EReal) / n) atTop ≠ 0) :
-    Tendsto v atTop atTop := by
-  refine tendsto_atTop_atTop.2 fun M ↦ eventually_atTop.1 ?_
-  obtain ⟨a, a_0, a_v⟩ := exists_between (h.symm.lt_of_le (linGrowthInf_nonneg v))
-  have h₁ : ∀ᶠ n : ℕ in atTop, M ≤ a * n := by
-    obtain ⟨n, hn⟩ := EReal.exists_nat_ge_mul a.inv_lt_top.ne M
-    rw [← EReal.div_eq_inv_mul, EReal.div_le_iff_le_mul a_0 (ne_top_of_lt a_v)] at hn
-    refine eventually_atTop.2 ⟨n, fun k k_n ↦ ?_⟩
-    exact hn.trans <| by gcongr
-  have h₂ : ∀ᶠ n : ℕ in atTop, a * n ≤ v n := by
-    refine (eventually_lt_of_lt_liminf a_v).mp (eventually_atTop.2 ⟨1, fun n n_1 a_vn ↦ ?_⟩)
-    rw [lt_div_iff (Nat.cast_pos'.2 n_1) (natCast_ne_top n)] at a_vn
-    exact a_vn.le
-  filter_upwards [h₁, h₂] with n M_a a_vn
-  exact Nat.cast_le.1 (M_a.trans a_vn)
-
-lemma le_expGrowthInf_comp (hu : 1 ≤ᶠ[atTop] u) (hv : Tendsto v atTop atTop) :
-    (liminf (fun n ↦ (v n : EReal) / n) atTop) * expGrowthInf u ≤ expGrowthInf (u ∘ v) := by
-  have uv_exp_0 : 0 ≤ expGrowthInf (u ∘ v) := by
-    rw [← expGrowthInf_const one_ne_zero one_ne_top]
-    exact expGrowthInf_eventually_monotone (hv.eventually hu)
-  apply EReal.mul_le_of_forall_lt_of_nonneg (linGrowthInf_nonneg v) uv_exp_0
-  refine fun a ⟨_, a_v⟩ b ⟨b_0, b_u⟩ ↦ Eventually.le_expGrowthInf ?_
-  have b_exp_uv := eventually_map.1 ((eventually_exp_le b_u).filter_mono hv)
-  filter_upwards [b_exp_uv, eventually_lt_of_lt_liminf a_v, eventually_gt_atTop 0]
-    with n b_uvn a_vn n_0
-  replace a_vn := ((lt_div_iff (Nat.cast_pos'.2 n_0) (natCast_ne_top n)).1 a_vn).le
-  rw [comp_apply, mul_comm a b, mul_assoc b a]
-  exact b_uvn.trans' <| by gcongr
-
-lemma expGrowthSup_comp_le (hu : ∃ᶠ n in atTop, 1 ≤ u n)
-    (hv₀ : limsup (fun n ↦ (v n : EReal) / n) atTop ≠ 0)
-    (hv₁ : limsup (fun n ↦ (v n : EReal) / n) atTop ≠ ⊤) (hv₂ : Tendsto v atTop atTop) :
-    expGrowthSup (u ∘ v) ≤ (limsup (fun n ↦ (v n : EReal) / n) atTop) * expGrowthSup u := by
-  have v_0 := hv₀.symm.lt_of_le <| (linGrowthInf_nonneg v).trans (liminf_le_limsup)
-  refine le_mul_of_forall_lt (.inl v_0) (.inl hv₁) fun a v_a b u_b ↦ Eventually.expGrowthSup_le ?_
-  have b_0 : 0 ≤ b := by
-    rw [← expGrowthInf_const one_ne_zero one_ne_top]
-    exact (expGrowthInf_le_expGrowthSup_of_frequently_le hu).trans u_b.le
-  have uv_b_exp : ∀ᶠ n in atTop, u (v n) ≤ exp (b * (v n : EReal)) :=
-    eventually_map.1 ((eventually_le_exp u_b).filter_mono hv₂)
-  filter_upwards [uv_b_exp, eventually_lt_of_limsup_lt v_a, eventually_gt_atTop 0]
-    with n uvn_b vn_a n_0
-  replace vn_a := ((div_lt_iff (Nat.cast_pos'.2 n_0) (natCast_ne_top n)).1 vn_a).le
-  rw [comp_apply, mul_comm a b, mul_assoc b a]
-  exact uvn_b.trans <| by gcongr
-=======
 lemma le_expGrowthInf_comp (hu : 1 ≤ᶠ[atTop] u) (hv : Tendsto v atTop atTop) :
     (linearGrowthInf fun n ↦ v n : EReal) * expGrowthInf u ≤ expGrowthInf (u ∘ v) := by
   apply le_linearGrowthInf_comp (hu.mono fun n h ↦ ?_) hv
@@ -468,7 +373,6 @@
     expGrowthSup (u ∘ v) ≤ (linearGrowthSup fun n ↦ v n : EReal) * expGrowthSup u := by
   apply linearGrowthSup_comp_le (u := log ∘ u) (hu.mono fun n h ↦ ?_) hv₀ hv₁ hv₂
   rwa [comp_apply, zero_le_log_iff]
->>>>>>> 83f3832c
 
 /-! ### Monotone sequences -/
 
@@ -493,90 +397,6 @@
   (expGrowthInf_comp_nonneg h h' hv).trans expGrowthInf_le_expGrowthSup
 
 lemma _root_.Monotone.expGrowthInf_comp_le (h : Monotone u)
-<<<<<<< HEAD
-    (hv₀ : limsup (fun n ↦ (v n : EReal) / n) atTop ≠ 0)
-    (hv₁ : limsup (fun n ↦ (v n : EReal) / n) atTop ≠ ⊤) :
-    expGrowthInf (u ∘ v) ≤ (limsup (fun n ↦ (v n : EReal) / n) atTop) * expGrowthInf u := by
-  -- First we apply `le_mul_of_forall_lt`.
-  by_cases u_0 : u = 0
-  · rw [u_0, Pi.zero_comp, expGrowthInf_zero]; exact bot_le
-  have v_0 := hv₀.symm.lt_of_le <| (linGrowthInf_nonneg v).trans (liminf_le_limsup)
-  refine le_mul_of_forall_lt (.inl v_0) (.inl hv₁) fun a v_a b u_b ↦ ?_
-  have a_0 := v_0.trans v_a
-  have b_0 := (h.expGrowthInf_nonneg u_0).trans_lt u_b
-  rcases eq_or_ne a ⊤ with rfl | a_top
-  · rw [top_mul_of_pos b_0]; exact le_top
-  apply Frequently.expGrowthInf_le
-  obtain ⟨a', v_a', a_a'⟩ := exists_between v_a
-  -- We get an epsilon of room: if `m` is large enough, then `v n ≤ a' * n < a * n`.
-  -- Using `u_b`, we can find arbitrarily large values `n` such that `u n ≤ exp (b * n)`.
-  -- If such an `n` is large enough, then we can find an integer `k` such that
-  -- `a⁻¹ * n ≤ k ≤ a'⁻¹ * n`, or, in other words, `a' * k ≤ n ≤ a * k`.
-  -- Then `v k ≤ a' * k ≤ n`, so `u (v k) ≤ u n ≤ exp (b * n) ≤ exp (b * a * k)`.
-  have a_0' := v_0.trans v_a'
-  have a_a_inv' : a⁻¹ < a'⁻¹ := EReal.inv_strictAntiOn (mem_Ioi.2 a_0') (mem_Ioi.2 a_0) a_a'
-  replace v_a' : ∀ᶠ n : ℕ in atTop, v n ≤ a' * n := by
-    filter_upwards [eventually_lt_of_limsup_lt v_a', eventually_gt_atTop 0] with n vn_a' n_0
-    rw [mul_comm]
-    exact (div_le_iff_le_mul (Nat.cast_pos'.2 n_0) (natCast_ne_top n)).1 vn_a'.le
-  suffices h : (∀ᶠ n : ℕ in atTop, v n ≤ a' * n) → ∃ᶠ n : ℕ in atTop, (u ∘ v) n ≤ exp (a * b * n)
-    from h v_a'
-  rw [← frequently_imp_distrib]
-  replace u_b := ((frequently_le_exp u_b).and_eventually (eventually_gt_atTop 0)).and_eventually
-    <| EReal.eventually_atTop_exists_nat_between a_a_inv' (EReal.inv_nonneg_of_nonneg a_0'.le)
-  refine frequently_atTop.2 fun M ↦ ?_
-  obtain ⟨M', aM_M'⟩ := EReal.exists_nat_ge_mul a_top M
-  obtain ⟨n, n_M', ⟨un_bn, _⟩, k, an_k, k_an'⟩ := frequently_atTop.1 u_b M'
-  refine ⟨k, ?_, fun vk_ak' ↦ ?_⟩
-  · rw [mul_comm a, ← le_div_iff_mul_le a_0 a_top, EReal.div_eq_inv_mul] at aM_M'
-    apply Nat.cast_le.1 <| aM_M'.trans <| an_k.trans' _
-    gcongr
-  · rw [comp_apply, mul_comm a b, mul_assoc b a]
-    rw [← EReal.div_eq_inv_mul, le_div_iff_mul_le a_0' (ne_top_of_lt a_a'), mul_comm] at k_an'
-    rw [← EReal.div_eq_inv_mul, div_le_iff_le_mul a_0 a_top] at an_k
-    have vk_n := Nat.cast_le.1 (vk_ak'.trans k_an')
-    exact (h vk_n).trans <| un_bn.trans <| by gcongr
-
-lemma _root_.Monotone.le_expGrowthSup_comp (h : Monotone u)
-    (hv : liminf (fun n ↦ (v n : EReal) / n) atTop ≠ 0) :
-    (liminf (fun n ↦ (v n : EReal) / n) atTop) * expGrowthSup u ≤ expGrowthSup (u ∘ v) := by
-  have v_0 := hv.symm.lt_of_le (linGrowthInf_nonneg v)
-  -- WLOG, `u` is non-zero, and we can apply `mul_le_of_forall_lt_of_nonneg`.
-  by_cases u_0 : u = 0
-  · rw [u_0, expGrowthSup_zero, mul_bot_of_pos v_0]; exact bot_le
-  apply mul_le_of_forall_lt_of_nonneg v_0.le
-    (expGrowthSup_comp_nonneg h u_0 (tendsto_atTop_of_linGrowthInf_pos hv))
-  refine fun a ⟨a_0, a_v⟩ b ⟨b_0, b_u⟩ ↦ Frequently.le_expGrowthSup ?_
-  obtain ⟨a', a_a', a_v'⟩ := exists_between a_v
-  -- We get an epsilon of room: if `m` is large enough, then `a * n < a' * n ≤ v n`.
-  -- Using `b_u`, we can find arbitrarily large values `n` such that `exp (b * n) ≤ u n`.
-  -- If such an `n` is large enough, then we can find an integer `k` such that
-  -- `a'⁻¹ * n ≤ k ≤ a⁻¹ * n`, or, in other words, `a * k ≤ n ≤ a' * k`.
-  -- Then `v k ≥ a' * k ≥ n`, so `u (v k) ≥ u n ≥ exp (b * n) ≥ exp (b * a * k)`.
-  have a_top' := ne_top_of_lt a_v'
-  have a_0' := a_0.trans a_a'
-  have a_a_inv' : a'⁻¹ < a⁻¹ := inv_strictAntiOn (mem_Ioi.2 a_0) (mem_Ioi.2 a_0') a_a'
-  replace a_v' : ∀ᶠ n : ℕ in atTop, a' * n ≤ v n := by
-    filter_upwards [eventually_lt_of_lt_liminf a_v', eventually_gt_atTop 0] with n a_vn' n_0
-    exact (le_div_iff_mul_le (Nat.cast_pos'.2 n_0) (natCast_ne_top n)).1 a_vn'.le
-  suffices h : (∀ᶠ n : ℕ in atTop, a' * n ≤ v n) → ∃ᶠ n : ℕ in atTop, exp (a * b * n) ≤ (u ∘ v) n
-    from h a_v'
-  rw [← frequently_imp_distrib]
-  replace b_u := ((frequently_exp_le b_u).and_eventually (eventually_gt_atTop 0)).and_eventually
-    <| EReal.eventually_atTop_exists_nat_between a_a_inv' (inv_nonneg_of_nonneg a_0.le)
-  refine frequently_atTop.2 fun M ↦ ?_
-  obtain ⟨M', aM_M'⟩ := EReal.exists_nat_ge_mul a_top' M
-  obtain ⟨n, n_M', ⟨bn_un, _⟩, k, an_k', k_an⟩ := frequently_atTop.1 b_u M'
-  refine ⟨k, ?_, fun ak_vk' ↦ ?_⟩
-  · rw [mul_comm a', ← le_div_iff_mul_le a_0' a_top', EReal.div_eq_inv_mul] at aM_M'
-    apply Nat.cast_le.1 <| aM_M'.trans <| le_trans _ an_k'
-    gcongr
-  · rw [comp_apply, mul_comm a b, mul_assoc b a]
-    rw [← EReal.div_eq_inv_mul, div_le_iff_le_mul a_0' a_top'] at an_k'
-    rw [← EReal.div_eq_inv_mul, le_div_iff_mul_le a_0 (ne_top_of_lt a_a'), mul_comm] at k_an
-    have n_vk := Nat.cast_le.1 (an_k'.trans ak_vk')
-    exact le_trans (by gcongr) <| bn_un.trans (h n_vk)
-=======
     (hv₀ : (linearGrowthSup fun n ↦ v n : EReal) ≠ 0)
     (hv₁ : (linearGrowthSup fun n ↦ v n : EReal) ≠ ⊤) :
     expGrowthInf (u ∘ v) ≤ (linearGrowthSup fun n ↦ v n : EReal) * expGrowthInf u :=
@@ -586,7 +406,6 @@
     (hv : (linearGrowthInf fun n ↦ v n : EReal) ≠ 0) :
     (linearGrowthInf fun n ↦ v n : EReal) * expGrowthSup u ≤ expGrowthSup (u ∘ v) :=
   (log_monotone.comp h).le_linearGrowthSup_comp hv
->>>>>>> 83f3832c
 
 lemma _root_.Monotone.expGrowthInf_comp {a : EReal} (h : Monotone u)
     (hv : Tendsto (fun n ↦ (v n : EReal) / n) atTop (𝓝 a)) (ha : a ≠ 0) (ha' : a ≠ ⊤) :
