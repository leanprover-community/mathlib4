--- conflicted
+++ resolved
@@ -413,77 +413,6 @@
 
 lemma _root_.Monotone.expGrowthInf_comp {a : EReal} (h : Monotone u)
     (hv : Tendsto (fun n ↦ (v n : EReal) / n) atTop (𝓝 a)) (ha : a ≠ 0) (ha' : a ≠ ⊤) :
-<<<<<<< HEAD
-    expGrowthInf (u ∘ v) = a * expGrowthInf u := by
-  have hv₁ : 0 < liminf (fun n ↦ (v n : EReal) / n) atTop := by
-    rw [← hv.liminf_eq] at ha
-    exact ha.symm.lt_of_le (linGrowthInf_nonneg v)
-  have v_top := tendsto_atTop_of_linGrowthInf_pos hv₁.ne.symm
-  -- Either `u = 0`, or `u` is non-zero and bounded by `1`, or `u` is eventually larger than one.
-  -- In the latter case, we apply `le_expGrowthInf_comp` and `expGrowthInf_comp_le`.
-  by_cases u_0 : u = 0
-  · rw [u_0, Pi.zero_comp, expGrowthInf_zero, ← hv.liminf_eq, mul_bot_of_pos hv₁]
-  by_cases h1 : ∃ᶠ n : ℕ in atTop, u n ≤ 1
-  · replace h' (n : ℕ) : u n ≤ 1 := by
-      obtain ⟨m, n_m, um_1⟩ := (frequently_atTop.1 h1) n
-      exact (h n_m).trans um_1
-    have u_0' : expGrowthInf u = 0 := by
-      apply le_antisymm _ (h.expGrowthInf_nonneg u_0)
-      exact (expGrowthInf_monotone h').trans_eq (expGrowthInf_const one_ne_zero one_ne_top)
-    rw [u_0', mul_zero]
-    apply le_antisymm _ (expGrowthInf_comp_nonneg h u_0 v_top)
-    refine (expGrowthInf_monotone fun n ↦ ?_).trans_eq (expGrowthInf_const one_ne_zero one_ne_top)
-    rw [comp_apply]; exact h' (v n)
-  · replace h' := (not_frequently.1 h1).mono fun _ hn ↦ le_of_not_ge hn
-    apply le_antisymm
-    · rw [← hv.limsup_eq] at ha ha' ⊢
-      exact h.expGrowthInf_comp_le ha ha'
-    · rw [← hv.liminf_eq]
-      exact le_expGrowthInf_comp h' v_top
-
-lemma _root_.Monotone.expGrowthSup_comp {a : EReal} (hu : Monotone u)
-    (hv : Tendsto (fun n ↦ (v n : EReal) / n) atTop (𝓝 a)) (ha : a ≠ 0) (ha' : a ≠ ⊤) :
-    expGrowthSup (u ∘ v) = a * expGrowthSup u := by
-  have hv₁ : 0 < liminf (fun n ↦ (v n : EReal) / n) atTop := by
-    rw [← hv.liminf_eq] at ha
-    exact ha.symm.lt_of_le (linGrowthInf_nonneg v)
-  have v_top := tendsto_atTop_of_linGrowthInf_pos hv₁.ne.symm
-  -- Either `u = 0`, or `u` is non-zero and bounded by `1`, or `u` is eventually larger than one.
-  -- In the latter case, we apply `le_expGrowthSup_comp` and `expGrowthSup_comp_le`.
-  by_cases u_0 : u = 0
-  · rw [u_0, Pi.zero_comp, expGrowthSup_zero, ← hv.liminf_eq, mul_bot_of_pos hv₁]
-  by_cases u_1 : ∀ᶠ n : ℕ in atTop, u n ≤ 1
-  · have u_0' : expGrowthSup u = 0 := by
-      apply le_antisymm _ (hu.expGrowthSup_nonneg u_0)
-      apply (expGrowthSup_eventually_monotone u_1).trans_eq
-      exact (expGrowthSup_const one_ne_zero one_ne_top)
-    rw [u_0', mul_zero]
-    apply le_antisymm _ (expGrowthSup_comp_nonneg hu u_0 v_top)
-    apply (expGrowthSup_eventually_monotone (v_top.eventually u_1)).trans_eq
-    exact expGrowthSup_const one_ne_zero one_ne_top
-  · replace h' := (not_eventually.1 u_1).mono fun x hx ↦ (lt_of_not_ge hx).le
-    apply le_antisymm
-    · rw [← hv.limsup_eq] at ha ha' ⊢
-      exact expGrowthSup_comp_le h' ha ha' v_top
-    · rw [← hv.liminf_eq]
-      exact hu.le_expGrowthSup_comp hv₁.ne.symm
-
-lemma _root_.Monotone.expGrowthInf_comp_mul {m : ℕ} (hu : Monotone u) (hm : m ≠ 0) :
-    expGrowthInf (fun n ↦ u (m * n)) = m * expGrowthInf u := by
-  have h : Tendsto (fun n : ℕ ↦ ((m * n : ℕ) : EReal) / n) atTop (𝓝 m) := by
-    refine tendsto_nhds_of_eventually_eq ((eventually_gt_atTop 0).mono fun x hx ↦ ?_)
-    rw [mul_comm, natCast_mul x m, ← mul_div]
-    exact mul_div_cancel (natCast_ne_bot x) (natCast_ne_top x) (Nat.cast_ne_zero.2 hx.ne.symm)
-  exact hu.expGrowthInf_comp h (Nat.cast_ne_zero.2 hm) (natCast_ne_top m)
-
-lemma _root_.Monotone.expGrowthSup_comp_mul {m : ℕ} (hu : Monotone u) (hm : m ≠ 0) :
-    expGrowthSup (fun n ↦ u (m * n)) = m * expGrowthSup u := by
-  have h : Tendsto (fun n : ℕ ↦ ((m * n : ℕ) : EReal) / n) atTop (𝓝 m) := by
-    refine tendsto_nhds_of_eventually_eq ((eventually_gt_atTop 0).mono fun x hx ↦ ?_)
-    rw [mul_comm, natCast_mul x m, ← mul_div]
-    exact mul_div_cancel (natCast_ne_bot x) (natCast_ne_top x) (Nat.cast_ne_zero.2 hx.ne.symm)
-  exact hu.expGrowthSup_comp h (Nat.cast_ne_zero.2 hm) (natCast_ne_top m)
-=======
     expGrowthInf (u ∘ v) = a * expGrowthInf u :=
   (log_monotone.comp h).linearGrowthInf_comp hv ha ha'
 
@@ -499,7 +428,6 @@
 lemma _root_.Monotone.expGrowthSup_comp_mul {m : ℕ} (h : Monotone u) (hm : m ≠ 0) :
     expGrowthSup (fun n ↦ u (m * n)) = m * expGrowthSup u :=
   (log_monotone.comp h).linearGrowthSup_comp_mul hm
->>>>>>> b37ece24
 
 end composition
 
