--- conflicted
+++ resolved
@@ -278,13 +278,8 @@
   rw [isEquivalent_iff_exists_eq_mul] at *
   rcases huv with ⟨φ, hφ, h⟩
   rw [← inv_one]
-<<<<<<< HEAD
-  refine ⟨fun x ↦ (φ x)⁻¹, Tendsto.inv₀ hφ (by norm_num), ?_⟩
+  refine ⟨fun x ↦ (φ x)⁻¹, Tendsto.inv₀ hφ (by simp), ?_⟩
   convert h.fun_inv
-=======
-  refine ⟨fun x ↦ (φ x)⁻¹, Tendsto.inv₀ hφ (by simp), ?_⟩
-  convert h.inv
->>>>>>> bfd0ab2f
   simp [mul_comm]
 
 protected theorem IsEquivalent.div (htu : t ~[l] u) (hvw : v ~[l] w) :
