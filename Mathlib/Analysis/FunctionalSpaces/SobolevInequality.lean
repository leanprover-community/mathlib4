--- conflicted
+++ resolved
@@ -535,15 +535,9 @@
   by_cases h3u : ∫⁻ x, ‖u x‖₊ ^ (p' : ℝ) ∂μ = 0
   · rw [eLpNorm_nnreal_eq_lintegral h0p', h3u, ENNReal.zero_rpow_of_pos] <;> positivity
   have h4u : ∫⁻ x, ‖u x‖₊ ^ (p' : ℝ) ∂μ ≠ ∞ := by
-<<<<<<< HEAD
-    refine lintegral_rpow_nnnorm_lt_top_of_eLpNorm'_lt_top (pos_iff_ne_zero.mpr h0p' :) ?_ |>.ne
-    dsimp only
-    rw [NNReal.val_eq_coe, ← eLpNorm_nnreal_eq_eLpNorm' h0p']
-=======
     refine lintegral_rpow_nnnorm_lt_top_of_eLpNorm'_lt_top (NNReal.coe_pos_iff_ne_zero.mpr h0p') ?_
       |>.ne
     rw [← eLpNorm_nnreal_eq_eLpNorm' h0p']
->>>>>>> 53b3b7bc
     exact hu.continuous.memℒp_of_hasCompactSupport (μ := μ) h2u |>.eLpNorm_lt_top
   have h5u : (∫⁻ x, ‖u x‖₊ ^ (p' : ℝ) ∂μ) ^ (1 / q) ≠ 0 :=
     ENNReal.rpow_pos (pos_iff_ne_zero.mpr h3u) h4u |>.ne'
