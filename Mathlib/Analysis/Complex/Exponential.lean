--- conflicted
+++ resolved
@@ -552,11 +552,7 @@
 set_option linter.flexible false in
 @[simp]
 theorem expNear_succ (n x r) : expNear (n + 1) x r = expNear n x (1 + x / (n + 1) * r) := by
-<<<<<<< HEAD
-  simp [expNear, range_succ, mul_add, add_left_comm, add_assoc, pow_succ, div_eq_mul_inv,
-=======
   simp [expNear, range_add_one, mul_add, add_left_comm, add_assoc, pow_succ, div_eq_mul_inv,
->>>>>>> ad69e75c
     Nat.factorial]
   ac_rfl
 
