--- conflicted
+++ resolved
@@ -313,17 +313,10 @@
   eq_of_isMaxOn_of_ball_subset hd hz <| ball_subset_ball hx
 
 /-- If `f` is differentiable on the open unit ball `{z : ℂ | ‖z‖ < 1}`, and `‖f‖` attains a maximum
-<<<<<<< HEAD
-in  this open ball, then `f` is constant.-/
+in this open ball, then `f` is constant.-/
 lemma eq_const_of_exists_max {f : E → F} {b : ℝ} (h_an : DifferentiableOn ℂ f (ball 0 b))
     {v : E} (hv : v ∈ (ball 0 b)) (hv_max : IsMaxOn (norm ∘ f) (ball 0 b) v) :
     Set.EqOn f (Function.const E (f v)) (ball 0 b) := by
-=======
-in this open ball, then `f` is constant.-/
-lemma eq_const_of_exists_max {f : E → F} (h_an : DifferentiableOn ℂ f {z : E | ‖z‖ < 1})
-    {v : E} (hv : ‖v‖ < 1) (hv_max : IsMaxOn (norm ∘ f) {z : E | ‖z‖ < 1} v) :
-    Set.EqOn f (Function.const E (f v)) {z : E | ‖z‖ < 1} := by
->>>>>>> fd666d22
   refine Complex.eqOn_of_isPreconnected_of_isMaxOn_norm ?_ ?_ h_an hv hv_max
   · apply Convex.isPreconnected
     simpa only [ball_zero_eq] using convex_ball (0 : E) b
