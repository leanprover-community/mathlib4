--- conflicted
+++ resolved
@@ -132,29 +132,6 @@
   (hf.exists_const_forall_eq_of_bounded hb).imp fun _ => funext
 #align differentiable.exists_eq_const_of_bounded Differentiable.exists_eq_const_of_bounded
 
-<<<<<<< HEAD
--- reviewers, do we not have something like this? obviously if it stays it should be moved.
-theorem _root_.Filter.Tendsto.exists_isBounded_image {α β : Type*} [PseudoMetricSpace β]
-    {l : Filter α} {f : α → β} {x : β} (hf : Tendsto f l (𝓝 x)) :
-    ∃ s ∈ l, IsBounded (f '' s)  := by
-  refine ⟨_, hf <| nhds_basis_ball.mem_of_mem zero_lt_one, ?_⟩
-  apply Metric.isBounded_ball (x := x) (r := 1) |>.subset
-  rintro - ⟨y, hy, rfl⟩
-  exact hy
-
-theorem eq_const_of_tendsto_cocompact
-    {E : Type*} [Nontrivial E] [NormedAddCommGroup E] [NormedSpace ℂ E] {F : Type*}
-    [NormedAddCommGroup F] [NormedSpace ℂ F] {f : E → F} (hf : Differentiable ℂ f) {c : F}
-    (hb : Tendsto f (cocompact E) (𝓝 c)) :
-    f = Function.const E c := by
-  have h_bdd : Bornology.IsBounded (Set.range f) := by
-    obtain ⟨s, hs, hs_bdd⟩ := hb.exists_isBounded_image
-    obtain ⟨t, ht, hts⟩ := mem_cocompact.mp hs
-    apply ((ht.image hf.continuous).isBounded.union hs_bdd).subset
-    simpa [Set.image_union, Set.image_univ] using Set.image_subset _ <| calc
-      Set.univ = t ∪ tᶜ := t.union_compl_self.symm
-      _        ⊆ t ∪ _  := by gcongr
-=======
 /-- A corollary of Liouville's theorem where the function tends to a finite value at infinity
 (i.e., along `Filter.cocompact`, which in proper spaces coincides with `Bornology.cobounded`). -/
 theorem eq_const_of_tendsto_cocompact [Nontrivial E] {f : E → F} (hf : Differentiable ℂ f) {c : F}
@@ -166,23 +143,14 @@
     simpa [Set.image_union, Set.image_univ] using Set.image_subset _ <| calc
       Set.univ = t ∪ tᶜ := t.union_compl_self.symm
       _        ⊆ t ∪ s  := by gcongr
->>>>>>> cd09d24a
   obtain ⟨c', hc'⟩ := hf.exists_eq_const_of_bounded h_bdd
   convert hc'
   exact tendsto_nhds_unique hb (by simpa [hc'] using tendsto_const_nhds)
 
-<<<<<<< HEAD
-theorem apply_eq_of_tendsto_cocompact
-    {E : Type*} [Nontrivial E] [NormedAddCommGroup E] [NormedSpace ℂ E] {F : Type*}
-    [NormedAddCommGroup F] [NormedSpace ℂ F] {f : E → F} (hf : Differentiable ℂ f) {c : F}
-    (x : E) (hb : Tendsto f (cocompact E) (𝓝 c)) :
-    f x = c :=
-=======
 /-- A corollary of Liouville's theorem where the function tends to a finite value at infinity
 (i.e., along `Filter.cocompact`, which in proper spaces coincides with `Bornology.cobounded`). -/
 theorem apply_eq_of_tendsto_cocompact [Nontrivial E] {f : E → F} (hf : Differentiable ℂ f) {c : F}
     (x : E) (hb : Tendsto f (cocompact E) (𝓝 c)) : f x = c :=
->>>>>>> cd09d24a
   congr($(hf.eq_const_of_tendsto_cocompact hb) x)
 
 end Differentiable