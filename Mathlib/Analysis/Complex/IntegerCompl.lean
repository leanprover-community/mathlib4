--- conflicted
+++ resolved
@@ -41,11 +41,7 @@
 lemma integerComplement_add_ne_zero {x : ℂ} (hx : x ∈ ℂ_ℤ) (a : ℤ) : x + (a : ℂ) ≠ 0 :=
   integerComplement.ne_zero ((integerComplement.add_coe_int_mem a).mpr hx)
 
-<<<<<<< HEAD
-theorem integerComplement.ne_one {x : ℂ} (hx : x ∈ ℂ_ℤ) : x ≠ 1 :=
-=======
 lemma integerComplement.ne_one {x : ℂ} (hx : x ∈ ℂ_ℤ) : x ≠ 1 :=
->>>>>>> b3ad2a34
   fun hx' ↦ hx ⟨1, by exact_mod_cast hx'.symm⟩
 
 end Complex