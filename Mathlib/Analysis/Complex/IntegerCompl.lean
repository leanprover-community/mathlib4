--- conflicted
+++ resolved
@@ -50,16 +50,9 @@
   simp_all [sq_eq_sq_iff_eq_or_eq_neg, eq_comm]
 
 lemma upperHalfPlane_inter_integerComplement :
-<<<<<<< HEAD
-    {z : ℂ | 0 < z.im} ∩ Complex.integerComplement = {z : ℂ | 0 < z.im} := by
-  ext z
-  simp only [Set.mem_inter_iff, Set.mem_setOf_eq, and_iff_left_iff_imp]
-  exact fun hz => UpperHalfPlane.coe_mem_integerComplement ⟨z, hz⟩
-=======
     {z : ℂ | 0 < z.im} ∩ ℂ_ℤ = {z : ℂ | 0 < z.im} := by
   ext z
   simp only [Set.mem_inter_iff, Set.mem_setOf_eq, and_iff_left_iff_imp]
   exact fun hz ↦ UpperHalfPlane.coe_mem_integerComplement ⟨z, hz⟩
->>>>>>> 724a6cb9
 
 end Complex