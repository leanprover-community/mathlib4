/-
Copyright (c) 2022 Yury G. Kudryashov. All rights reserved.
Released under Apache 2.0 license as described in the file LICENSE.
Authors: Yury G. Kudryashov
-/
import Mathlib.Analysis.Complex.UpperHalfPlane.Basic
import Mathlib.Analysis.Convex.Contractible
import Mathlib.Analysis.Convex.Normed
import Mathlib.Analysis.Convex.Complex
import Mathlib.Analysis.Complex.ReImTopology
import Mathlib.Topology.Homotopy.Contractible
import Mathlib.Topology.PartialHomeomorph

#align_import analysis.complex.upper_half_plane.topology from "leanprover-community/mathlib"@"57f9349f2fe19d2de7207e99b0341808d977cdcf"

/-!
# Topology on the upper half plane

In this file we introduce a `TopologicalSpace` structure on the upper half plane and provide
various instances.
-/


noncomputable section

open Set Filter Function TopologicalSpace Complex

open scoped Filter Topology UpperHalfPlane

namespace UpperHalfPlane

instance : TopologicalSpace ℍ :=
  instTopologicalSpaceSubtype

theorem openEmbedding_coe : OpenEmbedding ((↑) : ℍ → ℂ) :=
  IsOpen.openEmbedding_subtype_val <| isOpen_lt continuous_const Complex.continuous_im
#align upper_half_plane.open_embedding_coe UpperHalfPlane.openEmbedding_coe

theorem embedding_coe : Embedding ((↑) : ℍ → ℂ) :=
  embedding_subtype_val
#align upper_half_plane.embedding_coe UpperHalfPlane.embedding_coe

theorem continuous_coe : Continuous ((↑) : ℍ → ℂ) :=
  embedding_coe.continuous
#align upper_half_plane.continuous_coe UpperHalfPlane.continuous_coe

theorem continuous_re : Continuous re :=
  Complex.continuous_re.comp continuous_coe
#align upper_half_plane.continuous_re UpperHalfPlane.continuous_re

theorem continuous_im : Continuous im :=
  Complex.continuous_im.comp continuous_coe
#align upper_half_plane.continuous_im UpperHalfPlane.continuous_im

instance : SecondCountableTopology ℍ :=
  TopologicalSpace.Subtype.secondCountableTopology _

instance : T3Space ℍ := Subtype.t3Space

instance : T4Space ℍ := inferInstance

instance : ContractibleSpace ℍ :=
  (convex_halfspace_im_gt 0).contractibleSpace ⟨I, one_pos.trans_eq I_im.symm⟩

instance : LocPathConnectedSpace ℍ :=
  locPathConnected_of_isOpen <| isOpen_lt continuous_const Complex.continuous_im

instance : NoncompactSpace ℍ := by
  refine ⟨fun h => ?_⟩
  have : IsCompact (Complex.im ⁻¹' Ioi 0) := isCompact_iff_isCompact_univ.2 h
  replace := this.isClosed.closure_eq
  rw [closure_preimage_im, closure_Ioi, Set.ext_iff] at this
  exact absurd ((this 0).1 (@left_mem_Ici ℝ _ 0)) (@lt_irrefl ℝ _ 0)

instance : LocallyCompactSpace ℍ :=
  openEmbedding_coe.locallyCompactSpace

section strips

/-- The vertical strip of width `A` and height `B`, defined by elements whose real part has absolute
value less than or equal to `A` and imaginary part is at least `B`. -/
def verticalStrip (A B : ℝ) := {z : ℍ | |z.re| ≤ A ∧ B ≤ z.im}

theorem mem_verticalStrip_iff (A B : ℝ) (z : ℍ) : z ∈ verticalStrip A B ↔ |z.re| ≤ A ∧ B ≤ z.im :=
  Iff.rfl

@[gcongr]
lemma verticalStrip_mono {A B A' B' : ℝ} (hA : A ≤ A') (hB : B' ≤ B) :
    verticalStrip A B ⊆ verticalStrip A' B' := by
  rintro z ⟨hzre, hzim⟩
  exact ⟨hzre.trans hA, hB.trans hzim⟩

@[gcongr]
lemma verticalStrip_mono_left {A A'} (h : A ≤ A') (B) : verticalStrip A B ⊆ verticalStrip A' B :=
  verticalStrip_mono h le_rfl

@[gcongr]
lemma verticalStrip_anti_right (A) {B B'} (h : B' ≤ B) : verticalStrip A B ⊆ verticalStrip A B' :=
  verticalStrip_mono le_rfl h

lemma subset_verticalStrip_of_isCompact {K : Set ℍ} (hK : IsCompact K) :
    ∃ A B : ℝ, 0 < B ∧ K ⊆ verticalStrip A B := by
  rcases K.eq_empty_or_nonempty with rfl | hne
  · exact ⟨1, 1, Real.zero_lt_one, empty_subset _⟩
  obtain ⟨u, _, hu⟩ := hK.exists_isMaxOn hne (_root_.continuous_abs.comp continuous_re).continuousOn
  obtain ⟨v, _, hv⟩ := hK.exists_isMinOn hne continuous_im.continuousOn
  exact ⟨|re u|, im v, v.im_pos, fun k hk ↦ ⟨isMaxOn_iff.mp hu _ hk, isMinOn_iff.mp hv _ hk⟩⟩

<<<<<<< HEAD
theorem ModularGroup_T_zpow_mem_verticalStrip (z : ℍ) (N : ℕ) (hn : 0 < N) :
=======
theorem ModularGroup_T_zpow_mem_verticalStrip (z : ℍ) {N : ℕ} (hn : 0 < N) :
>>>>>>> 0c2b2d1c
    ∃ n : ℤ, ModularGroup.T ^ (N * n) • z ∈ verticalStrip N z.im := by
  let n := Int.floor (z.re/N)
  use -n
  rw [modular_T_zpow_smul z (N * -n)]
  refine ⟨?_, (by simp only [mul_neg, Int.cast_neg, Int.cast_mul, Int.cast_natCast, vadd_im,
    le_refl])⟩
  have h : (N * (-n : ℝ) +ᵥ z).re = -N * Int.floor (z.re / N) + z.re := by
    simp only [Int.cast_natCast, mul_neg, vadd_re, neg_mul]
  norm_cast at *
  rw [h, add_comm]
  simp only [neg_mul, Int.cast_neg, Int.cast_mul, Int.cast_natCast, ge_iff_le]
  have hnn : (0 : ℝ) < (N : ℝ) := by norm_cast at *
  have h2 : z.re + -(N * n) =  z.re - n * N := by ring
  rw [h2, abs_eq_self.2 (Int.sub_floor_div_mul_nonneg (z.re : ℝ) hnn)]
  apply (Int.sub_floor_div_mul_lt (z.re : ℝ) hnn).le

end strips

/-- A continuous section `ℂ → ℍ` of the natural inclusion map, bundled as a `PartialHomeomorph`. -/
def ofComplex : PartialHomeomorph ℂ ℍ := (openEmbedding_coe.toPartialHomeomorph _).symm

/-- Extend a function on `ℍ` arbitrarily to a function on all of `ℂ`. -/
scoped notation "↑ₕ" f => f ∘ ofComplex

lemma ofComplex_apply (z : ℍ) : ofComplex (z : ℂ) = z :=
  OpenEmbedding.toPartialHomeomorph_left_inv ..

lemma comp_ofComplex (f : ℍ → ℂ) (z : ℍ) : (↑ₕ f) z = f z := by
  rw [Function.comp_apply, ofComplex_apply]

end UpperHalfPlane<|MERGE_RESOLUTION|>--- conflicted
+++ resolved
@@ -106,11 +106,7 @@
   obtain ⟨v, _, hv⟩ := hK.exists_isMinOn hne continuous_im.continuousOn
   exact ⟨|re u|, im v, v.im_pos, fun k hk ↦ ⟨isMaxOn_iff.mp hu _ hk, isMinOn_iff.mp hv _ hk⟩⟩
 
-<<<<<<< HEAD
-theorem ModularGroup_T_zpow_mem_verticalStrip (z : ℍ) (N : ℕ) (hn : 0 < N) :
-=======
 theorem ModularGroup_T_zpow_mem_verticalStrip (z : ℍ) {N : ℕ} (hn : 0 < N) :
->>>>>>> 0c2b2d1c
     ∃ n : ℤ, ModularGroup.T ^ (N * n) • z ∈ verticalStrip N z.im := by
   let n := Int.floor (z.re/N)
   use -n
