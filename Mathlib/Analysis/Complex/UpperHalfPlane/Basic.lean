--- conflicted
+++ resolved
@@ -24,20 +24,6 @@
 open Matrix Matrix.SpecialLinearGroup
 open scoped MatrixGroups
 
-<<<<<<< HEAD
-/- Disable these instances as they are not the simp-normal form, and having them disabled ensures
-we state lemmas in this file without spurious `coe_fn` terms. -/
-attribute [-instance] Matrix.SpecialLinearGroup.instCoeFun
-attribute [-instance] Matrix.GeneralLinearGroup.instCoeFun
-
-local notation:1024 "↑ₘₙ" A:1024 =>
-  (((A : GL(2, ℝ)⁺) : GL (Fin 2) ℝ) : Matrix (Fin 2) (Fin 2) _)
-
-local notation:1024 "↑ₘₙ[" R "]" A:1024 =>
-  ((A : GL (Fin 2) R) : Matrix (Fin 2) (Fin 2) R)
-
-=======
->>>>>>> dcd0c540
 /-- The open upper half plane -/
 def UpperHalfPlane :=
   { point : ℂ // 0 < point.im }
@@ -185,21 +171,11 @@
 
 -- Porting note: removed `@[simp]` because it broke `field_simp` calls below.
 /-- Numerator of the formula for a fractional linear transformation -/
-<<<<<<< HEAD
-def num (g : GL(2, ℝ)⁺) (z : ℍ) : ℂ :=
-  (↑ₘₙg 0 0 : ℝ) * z + (↑ₘₙg 0 1 : ℝ)
-
--- Porting note: removed `@[simp]` because it broke `field_simp` calls below.
-/-- Denominator of the formula for a fractional linear transformation -/
-def denom (g : GL(2, ℝ)⁺) (z : ℍ) : ℂ :=
-  (↑ₘₙg 1 0 : ℝ) * z + (↑ₘₙg 1 1 : ℝ)
-=======
 def num (g : GL(2, ℝ)⁺) (z : ℍ) : ℂ := g 0 0 * z + g 0 1
 
 -- Porting note: removed `@[simp]` because it broke `field_simp` calls below.
 /-- Denominator of the formula for a fractional linear transformation -/
 def denom (g : GL(2, ℝ)⁺) (z : ℍ) : ℂ := g 1 0 * z + g 1 1
->>>>>>> dcd0c540
 
 theorem linear_ne_zero (cd : Fin 2 → ℝ) (z : ℍ) (h : cd ≠ 0) : (cd 0 : ℂ) * z + cd 1 ≠ 0 := by
   contrapose! h
@@ -217,21 +193,10 @@
   intro H
   have DET := (mem_glpos _).1 g.prop
   simp only [GeneralLinearGroup.val_det_apply] at DET
-<<<<<<< HEAD
-  have H1 : (↑ₘₙg 1 0 : ℝ) = 0 ∨ z.im = 0 := by simpa [num, denom] using congr_arg Complex.im H
-  cases' H1 with H1
-  · simp only [H1, Complex.ofReal_zero, denom, zero_mul, zero_add,
-      Complex.ofReal_eq_zero] at H
-    rw [Matrix.det_fin_two (↑ₘₙg : Matrix (Fin 2) (Fin 2) ℝ)] at DET
-    simp only [H, H1, mul_zero, sub_zero, lt_self_iff_false] at DET
-  · change z.im > 0 at hz
-    linarith
-=======
   obtain hg | hz : g 1 0 = 0 ∨ z.im = 0 := by simpa [num, denom] using congr_arg Complex.im H
   · simp only [hg, Complex.ofReal_zero, denom, zero_mul, zero_add, Complex.ofReal_eq_zero] at H
     simp only [Matrix.det_fin_two g.1.1, H, hg, mul_zero, sub_zero, lt_self_iff_false] at DET
   · exact z.prop.ne' hz
->>>>>>> dcd0c540
 
 theorem normSq_denom_pos (g : GL(2, ℝ)⁺) (z : ℍ) : 0 < Complex.normSq (denom g z) :=
   Complex.normSq_pos.mpr (denom_ne_zero g z)
@@ -244,18 +209,10 @@
   num g z / denom g z
 
 theorem smulAux'_im (g : GL(2, ℝ)⁺) (z : ℍ) :
-<<<<<<< HEAD
-    (smulAux' g z).im = det ↑ₘₙg * z.im / Complex.normSq (denom g z) := by
-  rw [smulAux', Complex.div_im]
-  field_simp [smulAux', num, denom]
-  -- Porting note: the local notation still didn't work here
-  rw [Matrix.det_fin_two ((g : GL (Fin 2) ℝ) : Matrix (Fin 2) (Fin 2) ℝ)]
-=======
     (smulAux' g z).im = det ↑ₘg * z.im / Complex.normSq (denom g z) := by
   simp only [smulAux', num, denom, Complex.div_im, Complex.add_im, Complex.mul_im,
     Complex.ofReal_re, coe_im, Complex.ofReal_im, coe_re, zero_mul, add_zero, Complex.add_re,
     Complex.mul_re, sub_zero, ← sub_div, g.1.1.det_fin_two]
->>>>>>> dcd0c540
   ring
 
 /-- Fractional linear transformation, also known as the Moebius transformation -/
@@ -345,13 +302,8 @@
 theorem specialLinearGroup_apply {R : Type*} [CommRing R] [Algebra R ℝ] (g : SL(2, R)) (z : ℍ) :
     g • z =
       mk
-<<<<<<< HEAD
-        (((algebraMap R ℝ (↑ₘₙ[R] g 0 0) : ℂ) * z + (algebraMap R ℝ (↑ₘₙ[R] g 0 1) : ℂ)) /
-          ((algebraMap R ℝ (↑ₘₙ[R] g 1 0) : ℂ) * z + (algebraMap R ℝ (↑ₘₙ[R] g 1 1) : ℂ)))
-=======
         (((algebraMap R ℝ (g 0 0) : ℂ) * z + (algebraMap R ℝ (g 0 1) : ℂ)) /
           ((algebraMap R ℝ (g 1 0) : ℂ) * z + (algebraMap R ℝ (g 1 1) : ℂ)))
->>>>>>> dcd0c540
         (g • z).property :=
   rfl
 
@@ -367,19 +319,13 @@
   rfl
 
 theorem im_smul_eq_div_normSq (g : GL(2, ℝ)⁺) (z : ℍ) :
-    (g • z).im = det ↑ₘₙg * z.im / Complex.normSq (denom g z) :=
+    (g • z).im = det ↑ₘg * z.im / Complex.normSq (denom g z) :=
   smulAux'_im g z
 
 theorem c_mul_im_sq_le_normSq_denom (z : ℍ) (g : SL(2, ℝ)) :
-<<<<<<< HEAD
-    ((↑ₘₙg 1 0 : ℝ) * z.im) ^ 2 ≤ Complex.normSq (denom g z) := by
-  let c := (↑ₘₙg 1 0 : ℝ)
-  let d := (↑ₘₙg 1 1 : ℝ)
-=======
     (g 1 0 * z.im) ^ 2 ≤ Complex.normSq (denom g z) := by
   set c := g 1 0
   set d := g 1 1
->>>>>>> dcd0c540
   calc
     (c * z.im) ^ 2 ≤ (c * z.im) ^ 2 + (c * z.re + d) ^ 2 := by nlinarith
     _ = Complex.normSq (denom g z) := by dsimp [c, d, denom, Complex.normSq]; ring
@@ -493,11 +439,7 @@
 theorem modular_T_smul (z : ℍ) : ModularGroup.T • z = (1 : ℝ) +ᵥ z := by
   simpa only [Int.cast_one] using modular_T_zpow_smul z 1
 
-<<<<<<< HEAD
-theorem exists_SL2_smul_eq_of_apply_zero_one_eq_zero (g : SL(2, ℝ)) (hc : ↑ₘₙ[ℝ] g 1 0 = 0) :
-=======
 theorem exists_SL2_smul_eq_of_apply_zero_one_eq_zero (g : SL(2, ℝ)) (hc : g 1 0 = 0) :
->>>>>>> dcd0c540
     ∃ (u : { x : ℝ // 0 < x }) (v : ℝ), (g • · : ℍ → ℍ) = (v +ᵥ ·) ∘ (u • ·) := by
   obtain ⟨a, b, ha, rfl⟩ := g.fin_two_exists_eq_mk_of_apply_zero_one_eq_zero hc
   refine ⟨⟨_, mul_self_pos.mpr ha⟩, b * a, ?_⟩
@@ -507,11 +449,7 @@
     simpa [coeToGL, specialLinearGroup_apply, add_mul]
   ring
 
-<<<<<<< HEAD
-theorem exists_SL2_smul_eq_of_apply_zero_one_ne_zero (g : SL(2, ℝ)) (hc : ↑ₘₙ[ℝ] g 1 0 ≠ 0) :
-=======
 theorem exists_SL2_smul_eq_of_apply_zero_one_ne_zero (g : SL(2, ℝ)) (hc : g 1 0 ≠ 0) :
->>>>>>> dcd0c540
     ∃ (u : { x : ℝ // 0 < x }) (v w : ℝ),
       (g • · : ℍ → ℍ) =
         (w +ᵥ ·) ∘ (ModularGroup.S • · : ℍ → ℍ) ∘ (v +ᵥ · : ℍ → ℍ) ∘ (u • · : ℍ → ℍ) := by
