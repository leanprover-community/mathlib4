/-
Copyright (c) 2021 Alex Kontorovich and Heather Macbeth and Marc Masdeu. All rights reserved.
Released under Apache 2.0 license as described in the file LICENSE.
Authors: Alex Kontorovich, Heather Macbeth, Marc Masdeu
-/
import Mathlib.Analysis.Complex.Basic
import Mathlib.Data.Fintype.Parity
import Mathlib.LinearAlgebra.Matrix.GeneralLinearGroup.Defs

/-!
# The upper half plane and its automorphisms

This file defines `UpperHalfPlane` to be the upper half plane in `ℂ`.

We furthermore equip it with the structure of a `GLPos 2 ℝ` action by
fractional linear transformations.

We define the notation `ℍ` for the upper half plane available in the locale
`UpperHalfPlane` so as not to conflict with the quaternions.
-/

noncomputable section

open Matrix Matrix.SpecialLinearGroup
open scoped MatrixGroups

/-- The open upper half plane, denoted as `ℍ` within the `UpperHalfPlane` namespace -/
def UpperHalfPlane :=
  { point : ℂ // 0 < point.im }

@[inherit_doc] scoped[UpperHalfPlane] notation "ℍ" => UpperHalfPlane

open UpperHalfPlane

namespace UpperHalfPlane

/-- The coercion first into an element of  `GL(2, ℝ)⁺`, then  `GL(2, ℝ)` and finally a 2 × 2
matrix.

This notation is scoped in namespace `UpperHalfPlane`. -/
scoped notation:1024 "↑ₘ" A:1024 =>
  (((A : GL(2, ℝ)⁺) : GL (Fin 2) ℝ) : Matrix (Fin 2) (Fin 2) _)

instance instCoeFun : CoeFun GL(2, ℝ)⁺ fun _ => Fin 2 → Fin 2 → ℝ where coe A := ↑ₘA

/-- The coercion into an element of  `GL(2, R)` and finally a 2 × 2 matrix over `R`. This is
similar to `↑ₘ`, but without positivity requirements, and allows the user to specify the ring `R`,
which can be useful to help Lean elaborate correctly.

This notation is scoped in namespace `UpperHalfPlane`. -/
scoped notation:1024 "↑ₘ[" R "]" A:1024 =>
  ((A : GL (Fin 2) R) : Matrix (Fin 2) (Fin 2) R)

/-- Canonical embedding of the upper half-plane into `ℂ`. -/
@[coe] protected def coe (z : ℍ) : ℂ := z.1

instance : CoeOut ℍ ℂ := ⟨UpperHalfPlane.coe⟩

instance : Inhabited ℍ :=
  ⟨⟨Complex.I, by simp⟩⟩

@[ext] theorem ext {a b : ℍ} (h : (a : ℂ) = b) : a = b := Subtype.eq h

@[simp, norm_cast] theorem ext_iff' {a b : ℍ} : (a : ℂ) = b ↔ a = b := UpperHalfPlane.ext_iff.symm

instance canLift : CanLift ℂ ℍ ((↑) : ℍ → ℂ) fun z => 0 < z.im :=
  Subtype.canLift fun (z : ℂ) => 0 < z.im

/-- Imaginary part -/
def im (z : ℍ) :=
  (z : ℂ).im

/-- Real part -/
def re (z : ℍ) :=
  (z : ℂ).re

/-- Extensionality lemma in terms of `UpperHalfPlane.re` and `UpperHalfPlane.im`. -/
theorem ext' {a b : ℍ} (hre : a.re = b.re) (him : a.im = b.im) : a = b :=
  ext <| Complex.ext hre him

/-- Constructor for `UpperHalfPlane`. It is useful if `⟨z, h⟩` makes Lean use a wrong
typeclass instance. -/
def mk (z : ℂ) (h : 0 < z.im) : ℍ :=
  ⟨z, h⟩

@[simp]
theorem coe_im (z : ℍ) : (z : ℂ).im = z.im :=
  rfl

@[simp]
theorem coe_re (z : ℍ) : (z : ℂ).re = z.re :=
  rfl

@[simp]
theorem mk_re (z : ℂ) (h : 0 < z.im) : (mk z h).re = z.re :=
  rfl

@[simp]
theorem mk_im (z : ℂ) (h : 0 < z.im) : (mk z h).im = z.im :=
  rfl

@[simp]
theorem coe_mk (z : ℂ) (h : 0 < z.im) : (mk z h : ℂ) = z :=
  rfl

@[simp]
lemma coe_mk_subtype {z : ℂ} (hz : 0 < z.im) :
    UpperHalfPlane.coe ⟨z, hz⟩ = z := by
  rfl

@[simp]
theorem mk_coe (z : ℍ) (h : 0 < (z : ℂ).im := z.2) : mk z h = z :=
  rfl

theorem re_add_im (z : ℍ) : (z.re + z.im * Complex.I : ℂ) = z :=
  Complex.re_add_im z

theorem im_pos (z : ℍ) : 0 < z.im :=
  z.2

theorem im_ne_zero (z : ℍ) : z.im ≠ 0 :=
  z.im_pos.ne'

theorem ne_zero (z : ℍ) : (z : ℂ) ≠ 0 :=
  mt (congr_arg Complex.im) z.im_ne_zero

/-- Define I := √-1 as an element on the upper half plane. -/
def I : ℍ := ⟨Complex.I, by simp⟩

@[simp]
lemma I_im : I.im = 1 := rfl

@[simp]
lemma I_re : I.re = 0 := rfl

@[simp, norm_cast]
lemma coe_I : I = Complex.I := rfl

end UpperHalfPlane

namespace Mathlib.Meta.Positivity

open Lean Meta Qq

/-- Extension for the `positivity` tactic: `UpperHalfPlane.im`. -/
@[positivity UpperHalfPlane.im _]
def evalUpperHalfPlaneIm : PositivityExt where eval {u α} _zα _pα e := do
  match u, α, e with
  | 0, ~q(ℝ), ~q(UpperHalfPlane.im $a) =>
    assertInstancesCommute
    pure (.positive q(@UpperHalfPlane.im_pos $a))
  | _, _, _ => throwError "not UpperHalfPlane.im"

/-- Extension for the `positivity` tactic: `UpperHalfPlane.coe`. -/
@[positivity UpperHalfPlane.coe _]
def evalUpperHalfPlaneCoe : PositivityExt where eval {u α} _zα _pα e := do
  match u, α, e with
  | 0, ~q(ℂ), ~q(UpperHalfPlane.coe $a) =>
    assertInstancesCommute
    pure (.nonzero q(@UpperHalfPlane.ne_zero $a))
  | _, _, _ => throwError "not UpperHalfPlane.coe"

end Mathlib.Meta.Positivity

namespace UpperHalfPlane

theorem normSq_pos (z : ℍ) : 0 < Complex.normSq (z : ℂ) := by
  rw [Complex.normSq_pos]; exact z.ne_zero

theorem normSq_ne_zero (z : ℍ) : Complex.normSq (z : ℂ) ≠ 0 :=
  (normSq_pos z).ne'

theorem im_inv_neg_coe_pos (z : ℍ) : 0 < (-z : ℂ)⁻¹.im := by
  simpa using div_pos z.property (normSq_pos z)

lemma ne_nat (z : ℍ) : ∀ n : ℕ, z.1 ≠ n := by
  intro n
  have h1 := z.2
  aesop

lemma ne_int (z : ℍ) : ∀ n : ℤ, z.1 ≠ n := by
  intro n
  have h1 := z.2
  aesop

/-- Numerator of the formula for a fractional linear transformation -/
def num (g : GL(2, ℝ)⁺) (z : ℍ) : ℂ := g 0 0 * z + g 0 1

/-- Denominator of the formula for a fractional linear transformation -/
def denom (g : GL(2, ℝ)⁺) (z : ℍ) : ℂ := g 1 0 * z + g 1 1

theorem linear_ne_zero (cd : Fin 2 → ℝ) (z : ℍ) (h : cd ≠ 0) : (cd 0 : ℂ) * z + cd 1 ≠ 0 := by
  contrapose! h
  have : cd 0 = 0 := by
    -- we will need this twice
    apply_fun Complex.im at h
    simpa only [z.im_ne_zero, Complex.add_im, add_zero, coe_im, zero_mul, or_false,
      Complex.ofReal_im, Complex.zero_im, Complex.mul_im, mul_eq_zero] using h
  simp only [this, zero_mul, Complex.ofReal_zero, zero_add, Complex.ofReal_eq_zero]
    at h
  ext i
  fin_cases i <;> assumption

theorem denom_ne_zero (g : GL(2, ℝ)⁺) (z : ℍ) : denom g z ≠ 0 := by
  intro H
  have DET := (mem_glpos _).1 g.prop
  simp only [GeneralLinearGroup.val_det_apply] at DET
  obtain hg | hz : g 1 0 = 0 ∨ z.im = 0 := by simpa [num, denom] using congr_arg Complex.im H
  · simp only [hg, Complex.ofReal_zero, denom, zero_mul, zero_add, Complex.ofReal_eq_zero] at H
    simp only [Matrix.det_fin_two g.1.1, H, hg, mul_zero, sub_zero, lt_self_iff_false] at DET
  · exact z.prop.ne' hz

theorem normSq_denom_pos (g : GL(2, ℝ)⁺) (z : ℍ) : 0 < Complex.normSq (denom g z) :=
  Complex.normSq_pos.mpr (denom_ne_zero g z)

theorem normSq_denom_ne_zero (g : GL(2, ℝ)⁺) (z : ℍ) : Complex.normSq (denom g z) ≠ 0 :=
  ne_of_gt (normSq_denom_pos g z)

/-- Fractional linear transformation, also known as the Moebius transformation -/
def smulAux' (g : GL(2, ℝ)⁺) (z : ℍ) : ℂ :=
  num g z / denom g z

theorem smulAux'_im (g : GL(2, ℝ)⁺) (z : ℍ) :
    (smulAux' g z).im = det ↑ₘg * z.im / Complex.normSq (denom g z) := by
  simp only [smulAux', num, denom, Complex.div_im, Complex.add_im, Complex.mul_im,
    Complex.ofReal_re, coe_im, Complex.ofReal_im, coe_re, zero_mul, add_zero, Complex.add_re,
    Complex.mul_re, sub_zero, ← sub_div, g.1.1.det_fin_two]
  ring

/-- Fractional linear transformation, also known as the Moebius transformation -/
def smulAux (g : GL(2, ℝ)⁺) (z : ℍ) : ℍ :=
  mk (smulAux' g z) <| by
    rw [smulAux'_im]
    convert mul_pos ((mem_glpos _).1 g.prop)
        (div_pos z.im_pos (Complex.normSq_pos.mpr (denom_ne_zero g z))) using 1
    simp only [GeneralLinearGroup.val_det_apply]
    ring

theorem denom_cocycle (x y : GL(2, ℝ)⁺) (z : ℍ) :
    denom (x * y) z = denom x (smulAux y z) * denom y z := by
  change _ = (_ * (_ / _) + _) * _
  field_simp [denom_ne_zero]
  simp only [denom, Subgroup.coe_mul, Fin.isValue, Units.val_mul, mul_apply, Fin.sum_univ_succ,
    Finset.univ_unique, Fin.default_eq_zero, Finset.sum_singleton, Fin.succ_zero_eq_one,
    Complex.ofReal_add, Complex.ofReal_mul, num]
  ring

theorem mul_smul' (x y : GL(2, ℝ)⁺) (z : ℍ) : smulAux (x * y) z = smulAux x (smulAux y z) := by
  ext1
  change _ / _ = (_ * (_ / _) + _) / _
  rw [denom_cocycle]
  field_simp [denom_ne_zero]
  simp only [num, Subgroup.coe_mul, Fin.isValue, Units.val_mul, mul_apply, Fin.sum_univ_succ,
    Finset.univ_unique, Fin.default_eq_zero, Finset.sum_singleton, Fin.succ_zero_eq_one,
    Complex.ofReal_add, Complex.ofReal_mul, denom]
  ring

/-- The action of `GLPos 2 ℝ` on the upper half-plane by fractional linear transformations. -/
instance : MulAction GL(2, ℝ)⁺ ℍ where
  smul := smulAux
  one_smul z := by
    ext1
    change _ / _ = _
    simp [num, denom]
  mul_smul := mul_smul'

instance SLAction {R : Type*} [CommRing R] [Algebra R ℝ] : MulAction SL(2, R) ℍ :=
  MulAction.compHom ℍ <| SpecialLinearGroup.toGLPos.comp <| map (algebraMap R ℝ)

-- Porting note: in the statement, we used to have coercions `↑· : ℝ`
-- rather than `algebraMap R ℝ ·`.
theorem specialLinearGroup_apply {R : Type*} [CommRing R] [Algebra R ℝ] (g : SL(2, R)) (z : ℍ) :
    g • z =
      mk
        (((algebraMap R ℝ (g 0 0) : ℂ) * z + (algebraMap R ℝ (g 0 1) : ℂ)) /
          ((algebraMap R ℝ (g 1 0) : ℂ) * z + (algebraMap R ℝ (g 1 1) : ℂ)))
        (g • z).property :=
  rfl

variable (g : GL(2, ℝ)⁺) (z : ℍ)

@[simp]
theorem coe_smul : ↑(g • z) = num g z / denom g z :=
  rfl

@[simp]
theorem re_smul : (g • z).re = (num g z / denom g z).re :=
  rfl

theorem im_smul : (g • z).im = (num g z / denom g z).im :=
  rfl

theorem im_smul_eq_div_normSq : (g • z).im = det ↑ₘg * z.im / Complex.normSq (denom g z) :=
  smulAux'_im g z

theorem c_mul_im_sq_le_normSq_denom : (g 1 0 * z.im) ^ 2 ≤ Complex.normSq (denom g z) := by
  set c := g 1 0
  set d := g 1 1
  calc
    (c * z.im) ^ 2 ≤ (c * z.im) ^ 2 + (c * z.re + d) ^ 2 := by nlinarith
    _ = Complex.normSq (denom g z) := by dsimp [c, d, denom, Complex.normSq]; ring

@[simp]
theorem neg_smul : -g • z = g • z := by
  ext1
  change _ / _ = _ / _
  field_simp [denom_ne_zero]
  simp only [num, denom, Complex.ofReal_neg, neg_mul, GLPos.coe_neg_GL, Units.val_neg, neg_apply]
  ring_nf

lemma denom_one : denom 1 z = 1 := by
  simp [denom]

section PosRealAction

instance posRealAction : MulAction { x : ℝ // 0 < x } ℍ where
  smul x z := mk ((x : ℝ) • (z : ℂ)) <| by simpa using mul_pos x.2 z.2
  one_smul _ := Subtype.ext <| one_smul _ _
  mul_smul x y z := Subtype.ext <| mul_smul (x : ℝ) y (z : ℂ)

variable (x : { x : ℝ // 0 < x }) (z : ℍ)

@[simp]
theorem coe_pos_real_smul : ↑(x • z) = (x : ℝ) • (z : ℂ) :=
  rfl

@[simp]
theorem pos_real_im : (x • z).im = x * z.im :=
  Complex.smul_im _ _

@[simp]
theorem pos_real_re : (x • z).re = x * z.re :=
  Complex.smul_re _ _

end PosRealAction

section RealAddAction

instance : AddAction ℝ ℍ where
  vadd x z := mk (x + z) <| by simpa using z.im_pos
  zero_vadd _ := Subtype.ext <| by simp [HVAdd.hVAdd]
  add_vadd x y z := Subtype.ext <| by simp [HVAdd.hVAdd, add_assoc]

variable (x : ℝ) (z : ℍ)

@[simp]
theorem coe_vadd : ↑(x +ᵥ z) = (x + z : ℂ) :=
  rfl

@[simp]
theorem vadd_re : (x +ᵥ z).re = x + z.re :=
  rfl

@[simp]
theorem vadd_im : (x +ᵥ z).im = z.im :=
  zero_add _

end RealAddAction

/- these next few lemmas are *not* flagged `@simp` because of the constructors on the RHS;
instead we use the versions with coercions to `ℂ` as simp lemmas instead. -/
theorem modular_S_smul (z : ℍ) : ModularGroup.S • z = mk (-z : ℂ)⁻¹ z.im_inv_neg_coe_pos := by
  rw [specialLinearGroup_apply]; simp [ModularGroup.S, neg_div, inv_neg, toGL]

theorem modular_T_zpow_smul (z : ℍ) (n : ℤ) : ModularGroup.T ^ n • z = (n : ℝ) +ᵥ z := by
  rw [UpperHalfPlane.ext_iff, coe_vadd, add_comm, specialLinearGroup_apply, coe_mk]
  simp [toGL, ModularGroup.coe_T_zpow,
    of_apply, cons_val_zero, algebraMap.coe_one, Complex.ofReal_one, one_mul, cons_val_one,
    head_cons, algebraMap.coe_zero, zero_mul, zero_add, div_one]

theorem modular_T_smul (z : ℍ) : ModularGroup.T • z = (1 : ℝ) +ᵥ z := by
  simpa only [Int.cast_one] using modular_T_zpow_smul z 1

theorem exists_SL2_smul_eq_of_apply_zero_one_eq_zero (g : SL(2, ℝ)) (hc : g 1 0 = 0) :
    ∃ (u : { x : ℝ // 0 < x }) (v : ℝ), (g • · : ℍ → ℍ) = (v +ᵥ ·) ∘ (u • ·) := by
  obtain ⟨a, b, ha, rfl⟩ := g.fin_two_exists_eq_mk_of_apply_zero_one_eq_zero hc
  refine ⟨⟨_, mul_self_pos.mpr ha⟩, b * a, ?_⟩
  ext1 ⟨z, hz⟩; ext1
  suffices ↑a * z * a + b * a = b * a + a * a * z by
    simpa [toGL, specialLinearGroup_apply, add_mul]
  ring

theorem exists_SL2_smul_eq_of_apply_zero_one_ne_zero (g : SL(2, ℝ)) (hc : g 1 0 ≠ 0) :
    ∃ (u : { x : ℝ // 0 < x }) (v w : ℝ),
      (g • · : ℍ → ℍ) =
        (w +ᵥ ·) ∘ (ModularGroup.S • · : ℍ → ℍ) ∘ (v +ᵥ · : ℍ → ℍ) ∘ (u • · : ℍ → ℍ) := by
  have h_denom := denom_ne_zero g
<<<<<<< HEAD
  induction g using Matrix.SpecialLinearGroup.fin_two_induction with | h a b c d h => ?_
=======
  induction g using Matrix.SpecialLinearGroup.fin_two_induction with | _ a b c d h => ?_
>>>>>>> d5380c50
  replace hc : c ≠ 0 := by simpa using hc
  refine ⟨⟨_, mul_self_pos.mpr hc⟩, c * d, a / c, ?_⟩
  ext1 ⟨z, hz⟩; ext1
  suffices (↑a * z + b) / (↑c * z + d) = a / c - (c * d + ↑c * ↑c * z)⁻¹ by
    simpa only [modular_S_smul, inv_neg, Function.comp_apply, coe_vadd, Complex.ofReal_mul,
      coe_pos_real_smul, Complex.real_smul, Complex.ofReal_div, coe_mk]
  replace hc : (c : ℂ) ≠ 0 := by norm_cast
  replace h_denom : ↑c * z + d ≠ 0 := by simpa using h_denom ⟨z, hz⟩
  have h_aux : (c : ℂ) * d + ↑c * ↑c * z ≠ 0 := by
    rw [mul_assoc, ← mul_add, add_comm]
    exact mul_ne_zero hc h_denom
  replace h : (a * d - b * c : ℂ) = (1 : ℂ) := by norm_cast
  field_simp
  linear_combination (-(z * (c : ℂ) ^ 2) - c * d) * h

end UpperHalfPlane

namespace ModularGroup -- results specific to `SL(2, ℤ)`

section ModularScalarTowers

/-- Canonical embedding of `SL(2, ℤ)` into `GL(2, ℝ)⁺`. -/
@[coe]
def coe (g : SL(2, ℤ)) : GL(2, ℝ)⁺ := ((g : SL(2, ℝ)) : GL(2, ℝ)⁺)

@[deprecated (since := "2024-11-19")] noncomputable alias coe' := coe

instance : Coe SL(2, ℤ) GL(2, ℝ)⁺ :=
  ⟨coe⟩

@[simp]
theorem coe_apply_complex {g : SL(2, ℤ)} {i j : Fin 2} :
    (Units.val <| Subtype.val <| coe g) i j = (Subtype.val g i j : ℂ) :=
  rfl

@[deprecated (since := "2024-11-19")] alias coe'_apply_complex := coe_apply_complex

@[simp]
theorem det_coe {g : SL(2, ℤ)} : det (Units.val <| Subtype.val <| coe g) = 1 := by
  simp only [SpecialLinearGroup.coe_GLPos_coe_GL_coe_matrix, SpecialLinearGroup.det_coe, coe]

@[deprecated (since := "2024-11-19")] alias det_coe' := det_coe

lemma coe_one : coe 1 = 1 := by
  simp only [coe, map_one]

instance SLOnGLPos : SMul SL(2, ℤ) GL(2, ℝ)⁺ :=
  ⟨fun s g => s * g⟩

theorem SLOnGLPos_smul_apply (s : SL(2, ℤ)) (g : GL(2, ℝ)⁺) (z : ℍ) :
    (s • g) • z = ((s : GL(2, ℝ)⁺) * g) • z :=
  rfl

instance SL_to_GL_tower : IsScalarTower SL(2, ℤ) GL(2, ℝ)⁺ ℍ where
  smul_assoc s g z := by
    simp only [SLOnGLPos_smul_apply]
    apply mul_smul'

end ModularScalarTowers

section SLModularAction

variable (g : SL(2, ℤ)) (z : ℍ)

@[simp]
theorem sl_moeb (A : SL(2, ℤ)) (z : ℍ) : A • z = (A : GL(2, ℝ)⁺) • z :=
  rfl

@[simp high]
theorem SL_neg_smul (g : SL(2, ℤ)) (z : ℍ) : -g • z = g • z := by
  simp only [coe_GLPos_neg, sl_moeb, coe_int_neg, neg_smul, coe]

theorem im_smul_eq_div_normSq : (g • z).im = z.im / Complex.normSq (denom g z) := by
  simpa only [coe, coe_GLPos_coe_GL_coe_matrix, (g : SL(2, ℝ)).prop, one_mul] using
    z.im_smul_eq_div_normSq g

theorem denom_apply (g : SL(2, ℤ)) (z : ℍ) :
    denom g z = g 1 0 * z + g 1 1 := by
  simp [denom, coe]

@[simp]
lemma denom_S (z : ℍ) : denom S z = z := by
  simp only [S, denom_apply, of_apply, cons_val', cons_val_zero, empty_val', cons_val_fin_one,
    cons_val_one, head_fin_const, Int.cast_one, one_mul, head_cons, Int.cast_zero, add_zero]

end SLModularAction

end ModularGroup<|MERGE_RESOLUTION|>--- conflicted
+++ resolved
@@ -385,11 +385,7 @@
       (g • · : ℍ → ℍ) =
         (w +ᵥ ·) ∘ (ModularGroup.S • · : ℍ → ℍ) ∘ (v +ᵥ · : ℍ → ℍ) ∘ (u • · : ℍ → ℍ) := by
   have h_denom := denom_ne_zero g
-<<<<<<< HEAD
-  induction g using Matrix.SpecialLinearGroup.fin_two_induction with | h a b c d h => ?_
-=======
   induction g using Matrix.SpecialLinearGroup.fin_two_induction with | _ a b c d h => ?_
->>>>>>> d5380c50
   replace hc : c ≠ 0 := by simpa using hc
   refine ⟨⟨_, mul_self_pos.mpr hc⟩, c * d, a / c, ?_⟩
   ext1 ⟨z, hz⟩; ext1
