/-
Copyright (c) 2021 Alex Kontorovich and Heather Macbeth and Marc Masdeu. All rights reserved.
Released under Apache 2.0 license as described in the file LICENSE.
Authors: Alex Kontorovich, Heather Macbeth, Marc Masdeu
-/
import Mathlib.Analysis.Complex.UpperHalfPlane.Basic
import Mathlib.Data.Fintype.Parity
import Mathlib.LinearAlgebra.Matrix.GeneralLinearGroup.Defs

/-!
# Group action on the upper half-plane

We equip the upper half-plane with the structure of a `GL (Fin 2) ℝ` action by fractional linear
transformations (composing with complex conjugation when needed to extend the action from the
positive-determinant subgroup, so that `!![-1, 0; 0, 1]` acts as `z ↦ -conj z`.)
-/

noncomputable section

open Matrix Matrix.SpecialLinearGroup UpperHalfPlane
open scoped MatrixGroups ComplexConjugate

namespace UpperHalfPlane

/-- The coercion first into an element of  `GL(2, ℝ)⁺`, then  `GL(2, ℝ)` and finally a 2 × 2
matrix.

This notation is scoped in namespace `UpperHalfPlane`. -/
scoped notation:1024 "↑ₘ" A:1024 =>
  (((A : GL(2, ℝ)⁺) : GL (Fin 2) ℝ) : Matrix (Fin 2) (Fin 2) _)

instance instCoeFun : CoeFun GL(2, ℝ)⁺ fun _ => Fin 2 → Fin 2 → ℝ where coe A := ↑ₘA

/-- The coercion into an element of  `GL(2, R)` and finally a 2 × 2 matrix over `R`. This is
similar to `↑ₘ`, but without positivity requirements, and allows the user to specify the ring `R`,
which can be useful to help Lean elaborate correctly.

This notation is scoped in namespace `UpperHalfPlane`. -/
scoped notation:1024 "↑ₘ[" R "]" A:1024 =>
  ((A : GL (Fin 2) R) : Matrix (Fin 2) (Fin 2) R)

/-- Numerator of the formula for a fractional linear transformation -/
def num (g : GL (Fin 2) ℝ) (z : ℂ) : ℂ := g 0 0 * z + g 0 1

/-- Denominator of the formula for a fractional linear transformation -/
def denom (g : GL (Fin 2) ℝ) (z : ℂ) : ℂ := g 1 0 * z + g 1 1

@[simp]
lemma num_neg (g : GL (Fin 2) ℝ) (z : ℂ) : num (-g) z = -(num g z) := by
  simp [num]; ring

@[simp]
lemma denom_neg (g : GL (Fin 2) ℝ) (z : ℂ) : denom (-g) z = -(denom g z) := by
  simp [denom]; ring

theorem linear_ne_zero_of_im {cd : Fin 2 → ℝ} {z : ℂ} (hz : z.im ≠ 0) (h : cd ≠ 0) :
    (cd 0 : ℂ) * z + cd 1 ≠ 0 := by
  contrapose! h
  have : cd 0 = 0 := by
    -- we will need this twice
    apply_fun Complex.im at h
    simpa only [Complex.add_im, Complex.mul_im, Complex.ofReal_im, zero_mul, add_zero,
      Complex.zero_im, mul_eq_zero, hz, or_false] using h
  simp only [this, zero_mul, Complex.ofReal_zero, zero_add, Complex.ofReal_eq_zero] at h
  ext i
  fin_cases i <;> assumption

theorem linear_ne_zero {cd : Fin 2 → ℝ} (τ : ℍ) (h : cd ≠ 0) :
    (cd 0 : ℂ) * τ + cd 1 ≠ 0 :=
  linear_ne_zero_of_im τ.im_ne_zero h

theorem denom_ne_zero_of_im (g : GL (Fin 2) ℝ) {z : ℂ} (hz : z.im ≠ 0) : denom g z ≠ 0 := by
  refine linear_ne_zero_of_im hz fun H ↦ g.det.ne_zero ?_
  simp [Matrix.det_fin_two, H]

theorem denom_ne_zero (g : GL (Fin 2) ℝ) (z : ℍ) : denom g z ≠ 0 :=
  denom_ne_zero_of_im g z.im_ne_zero

theorem normSq_denom_pos (g : GL (Fin 2) ℝ) {z : ℂ} (hz : z.im ≠ 0) :
    0 < Complex.normSq (denom g z) :=
  Complex.normSq_pos.mpr (denom_ne_zero_of_im g hz)

theorem normSq_denom_ne_zero (g : GL (Fin 2) ℝ) {z : ℂ} (hz : z.im ≠ 0) :
    Complex.normSq (denom g z) ≠ 0 :=
  ne_of_gt (normSq_denom_pos g hz)

lemma denom_cocycle (g h : GL (Fin 2) ℝ) {z : ℂ} (hz : z.im ≠ 0) :
    denom (g * h) z = denom g (num h z / denom h z) * denom h z := by
  change _ = (_ * (_ / _) + _) * _
  field_simp [denom_ne_zero_of_im h hz]
  simp only [denom, Units.val_mul, mul_apply, Fin.sum_univ_succ, Finset.univ_unique,
    Fin.default_eq_zero, Finset.sum_singleton, Fin.succ_zero_eq_one, Complex.ofReal_add,
    Complex.ofReal_mul, num]
  ring

lemma moebius_im (g : GL (Fin 2) ℝ) (z : ℂ) :
    (num g z / denom g z).im = g.det.val * z.im / Complex.normSq (denom g z) := by
  simp only [num, denom, Complex.div_im, Complex.add_im, Complex.mul_im, Complex.ofReal_re,
    Complex.ofReal_im, zero_mul, add_zero, Complex.add_re, Complex.mul_re, sub_zero, ← sub_div,
    GeneralLinearGroup.val_det_apply, g.1.det_fin_two]
  ring

/-- Automorphism of `ℂ`: the identity if `0 < det g` and conjugation otherwise. -/
noncomputable def σ (g : GL (Fin 2) ℝ) : ℂ →+* ℂ :=
  if 0 < g.det.val then RingHom.id ℂ else starRingEnd ℂ

lemma σ_conj (g : GL (Fin 2) ℝ) (z : ℂ) : σ g (conj z) = conj (σ g z) := by
  simp only [σ]
<<<<<<< HEAD
  aesop
=======
  split_ifs <;> simp
>>>>>>> d0fc99d9

@[simp]
lemma σ_ofReal (g : GL (Fin 2) ℝ) (y : ℝ) : σ g y = y := by
  simp only [σ]
  split_ifs <;> simp

lemma σ_num (g h : GL (Fin 2) ℝ) (z : ℂ) : σ g (num h z) = num h (σ g z) := by
  simp [num]

lemma σ_denom (g h : GL (Fin 2) ℝ) (z : ℂ) : σ g (denom h z) = denom h (σ g z) := by
  simp [denom]

@[simp]
lemma σ_neg (g : GL (Fin 2) ℝ) : σ (-g) = σ g := by
  simp [σ, det_neg]

@[simp]
lemma σ_sq (g : GL (Fin 2) ℝ) (z : ℂ) : σ g (σ g z) = z := by
  simp only [σ]
  split_ifs <;> simp

lemma σ_im_ne_zero {g z} : (σ g z).im ≠ 0 ↔ z.im ≠ 0 := by
  simp only [σ]
  split_ifs <;> simp

lemma σ_mul (g g' : GL (Fin 2) ℝ) (z : ℂ) : σ (g * g') z = σ g (σ g' z) := by
  simp only [σ, map_mul, Units.val_mul]
  rcases g.det_ne_zero.lt_or_gt with (h | h) <;>
  rcases g'.det_ne_zero.lt_or_gt with (h' | h')
  · simp [mul_pos_of_neg_of_neg h h', h.not_gt, h'.not_gt]
  · simp [(mul_neg_of_neg_of_pos h h').not_gt, h.not_gt, h']
  · simp [(mul_neg_of_pos_of_neg h h').not_gt, h, h'.not_gt]
  · simp [mul_pos h h', h, h']

lemma σ_mul_comm (g h : GL (Fin 2) ℝ) (z : ℂ) : σ g (σ h z) = σ h (σ g z) := by
  simp only [σ]
  split_ifs <;> simp

@[simp] lemma norm_σ (g : GL (Fin 2) ℝ) (z : ℂ) : ‖σ g z‖ = ‖z‖ := by
  simp only [σ]
  split_ifs <;> simp

/-- Fractional linear transformation, also known as the Moebius transformation -/
def smulAux' (g : GL (Fin 2) ℝ) (z : ℂ) : ℂ := σ g (num g z / denom g z)

lemma smulAux'_im (g : GL (Fin 2) ℝ) (z : ℂ) :
    (smulAux' g z).im = |g.det.val| * z.im / Complex.normSq (denom g z) := by
  simp only [smulAux', σ]
  split_ifs with h <;>
  [rw [abs_of_pos h]; rw [abs_of_nonpos (not_lt.mp h)]] <;>
  simpa only [starRingAut_apply, Complex.star_def, Complex.conj_im,
    neg_mul, neg_div, neg_inj] using moebius_im g z

/-- Fractional linear transformation, also known as the Moebius transformation -/
def smulAux (g : GL (Fin 2) ℝ) (z : ℍ) : ℍ :=
  mk (smulAux' g z) <| by
    rw [smulAux'_im]
    exact div_pos (mul_pos (abs_pos.mpr g.det.ne_zero) z.im_pos) (normSq_denom_pos _ z.im_ne_zero)

lemma denom_cocycle' (g h : GL (Fin 2) ℝ) (z : ℍ) :
    denom (g * h) z = σ h (denom g (smulAux h z)) * denom h z := by
  simp only [smulAux, smulAux', coe_mk, map_div₀, σ_num, σ_denom, σ_sq]
  change _ = (_ * (_ / _) + _) * _
  field_simp [denom_ne_zero h z]
  simp only [denom, Units.val_mul, mul_apply, Fin.sum_univ_succ, Finset.univ_unique,
    Fin.default_eq_zero, Finset.sum_singleton, Fin.succ_zero_eq_one, Complex.ofReal_add,
    Complex.ofReal_mul, num]
  ring

theorem mul_smul' (g h : GL (Fin 2) ℝ) (z : ℍ) :
    smulAux (g * h) z = smulAux g (smulAux h z) := by
  ext : 1
  simp only [smulAux, coe_mk, smulAux', map_div₀, σ_num, σ_denom, σ_mul]
  generalize hu : σ g (σ h z) = u
  have hu : u.im ≠ 0 := by simpa only [← hu, σ_im_ne_zero] using z.im_ne_zero
  have hu' : (num h u / denom h u).im ≠ 0 := by
    rw [moebius_im]
    exact div_ne_zero (mul_ne_zero h.det_ne_zero hu) (normSq_denom_ne_zero _ hu)
  rw [div_eq_div_iff (denom_ne_zero_of_im _ hu) (denom_ne_zero_of_im _ hu'),
    denom, mul_div, div_add' _ _ _ (denom_ne_zero_of_im _ hu), mul_div]
  conv_rhs => rw [num]
  rw [mul_div, div_add' _ _ _ (denom_ne_zero_of_im _ hu), div_mul_eq_mul_div]
  congr 1
  simp only [num, denom, Units.val_mul, mul_apply, Fin.sum_univ_succ,
    Finset.univ_unique, Fin.default_eq_zero, Finset.sum_singleton, Fin.succ_zero_eq_one,
    Complex.ofReal_add, Complex.ofReal_mul]
  ring

/-- Action of `GL (Fin 2) ℝ` on the upper half-plane, with `GL(2, ℝ)⁺` acting by Moebius
transformations in the usual way, extended to all of `GL (Fin 2) ℝ` using complex conjugation. -/
instance glAction : MulAction (GL (Fin 2) ℝ) ℍ where
  smul := smulAux
  one_smul z := by
    change smulAux 1 z = z
    simp [smulAux, smulAux', num, denom, σ]
  mul_smul := mul_smul'

lemma coe_smul (g : GL (Fin 2) ℝ) (z : ℍ) :
    ↑(g • z) = σ g (num g z / denom g z) := rfl

lemma coe_smul_of_det_pos {g : GL (Fin 2) ℝ} (hg : 0 < g.det.val) (z : ℍ) :
    ↑(g • z) = num g z / denom g z := by
  change smulAux' g z = _
  rw [smulAux', σ, if_pos hg, RingHom.id_apply, num, denom]

lemma denom_cocycle_σ (g h : GL (Fin 2) ℝ) (z : ℍ) :
    denom (g * h) z = σ h (denom g ↑(h • z)) * denom h z :=
  denom_cocycle' g h z

lemma glPos_smul_def {g : GL (Fin 2) ℝ} (hg : 0 < g.det.val) (z : ℍ) :
    g • z = mk (num g z / denom g z) (coe_smul_of_det_pos hg z ▸ (g • z).property) := by
  ext; simp [coe_smul_of_det_pos hg]

variable (g : GL (Fin 2) ℝ) (z : ℍ)

theorem re_smul : (g • z).re = (num g z / denom g z).re := by
  change (smulAux' g z).re = _
  simp +contextual [smulAux', σ, DFunLike.ite_apply, apply_ite, Complex.div_re]

theorem im_smul : (g • z).im = |(num g z / denom g z).im| := by
  change (smulAux' g z).im = _
  simp only [smulAux', σ, DFunLike.ite_apply, RingHom.id_apply, apply_ite, moebius_im,
    Complex.conj_im, ← neg_div, ← neg_mul, abs_div, abs_mul,
    abs_of_pos (show 0 < (z : ℂ).im from z.coe_im ▸ z.im_pos),
    abs_of_nonneg <| Complex.normSq_nonneg _]
  split_ifs with h <;> [rw [abs_of_pos h]; rw [abs_of_nonpos (not_lt.mp h)]]

lemma im_smul_eq_div_normSq : (g • z).im = |g.det.val| * z.im / Complex.normSq (denom g z) :=
  smulAux'_im g z

theorem c_mul_im_sq_le_normSq_denom : (g 1 0 * z.im) ^ 2 ≤ Complex.normSq (denom g z) := by
  set c := g 1 0
  set d := g 1 1
  calc
    (c * z.im) ^ 2 ≤ (c * z.im) ^ 2 + (c * z.re + d) ^ 2 := by nlinarith
    _ = Complex.normSq (denom g z) := by dsimp [c, d, denom, Complex.normSq]; ring

@[simp]
theorem neg_smul : -g • z = g • z := by
  ext1
  simp [coe_smul]

lemma denom_one : denom 1 z = 1 := by
  simp [denom]

section SLAction

noncomputable instance SLAction {R : Type*} [CommRing R] [Algebra R ℝ] : MulAction SL(2, R) ℍ :=
  MulAction.compHom ℍ <| SpecialLinearGroup.mapGL ℝ

theorem coe_specialLinearGroup_apply {R : Type*} [CommRing R] [Algebra R ℝ] (g : SL(2, R)) (z : ℍ) :
    ↑(g • z) =
      (((algebraMap R ℝ (g 0 0) : ℂ) * z + (algebraMap R ℝ (g 0 1) : ℂ)) /
      ((algebraMap R ℝ (g 1 0) : ℂ) * z + (algebraMap R ℝ (g 1 1) : ℂ))) := by
  rw [MulAction.compHom_smul_def, coe_smul_of_det_pos (by simp)]
  rfl

theorem specialLinearGroup_apply {R : Type*} [CommRing R] [Algebra R ℝ] (g : SL(2, R)) (z : ℍ) :
    g • z = mk
      (((algebraMap R ℝ (g 0 0) : ℂ) * z + (algebraMap R ℝ (g 0 1) : ℂ)) /
      ((algebraMap R ℝ (g 1 0) : ℂ) * z + (algebraMap R ℝ (g 1 1) : ℂ)))
      (coe_specialLinearGroup_apply g z ▸ (g • z).property) := by
  ext; simp [coe_specialLinearGroup_apply]

/- these next few lemmas are *not* flagged `@simp` because of the constructors on the RHS;
instead we use the versions with coercions to `ℂ` as simp lemmas instead. -/
theorem modular_S_smul (z : ℍ) :
    ModularGroup.S • z = mk (-z : ℂ)⁻¹ z.im_inv_neg_coe_pos := by
  rw [specialLinearGroup_apply]
  simp [ModularGroup.S, neg_div, inv_neg]

theorem modular_T_zpow_smul (z : ℍ) (n : ℤ) : ModularGroup.T ^ n • z = (n : ℝ) +ᵥ z := by
  rw [UpperHalfPlane.ext_iff, coe_vadd, add_comm, coe_specialLinearGroup_apply]
  simp [ModularGroup.coe_T_zpow,
    of_apply, cons_val_zero, Complex.ofReal_one, one_mul, cons_val_one,
    zero_mul, zero_add, div_one]

theorem modular_T_smul (z : ℍ) : ModularGroup.T • z = (1 : ℝ) +ᵥ z := by
  simpa only [zpow_one, Int.cast_one] using modular_T_zpow_smul z 1

theorem exists_SL2_smul_eq_of_apply_zero_one_eq_zero (g : SL(2, ℝ)) (hc : g 1 0 = 0) :
    ∃ (u : { x : ℝ // 0 < x }) (v : ℝ), (g • · : ℍ → ℍ) = (v +ᵥ ·) ∘ (u • ·) := by
  obtain ⟨a, b, ha, rfl⟩ := g.fin_two_exists_eq_mk_of_apply_zero_one_eq_zero hc
  refine ⟨⟨_, mul_self_pos.mpr ha⟩, b * a, ?_⟩
  ext1 ⟨z, hz⟩; ext1
  suffices ↑a * z * a + b * a = b * a + a * a * z by simpa [specialLinearGroup_apply, add_mul]
  ring

theorem exists_SL2_smul_eq_of_apply_zero_one_ne_zero (g : SL(2, ℝ)) (hc : g 1 0 ≠ 0) :
    ∃ (u : { x : ℝ // 0 < x }) (v w : ℝ),
      (g • · : ℍ → ℍ) =
        (w +ᵥ ·) ∘ (ModularGroup.S • · : ℍ → ℍ) ∘ (v +ᵥ · : ℍ → ℍ) ∘ (u • · : ℍ → ℍ) := by
  have h_denom (z : ℍ) := denom_ne_zero g z
  induction g using Matrix.SpecialLinearGroup.fin_two_induction with | _ a b c d h => ?_
  replace hc : c ≠ 0 := by simpa using hc
  refine ⟨⟨_, mul_self_pos.mpr hc⟩, c * d, a / c, ?_⟩
  ext1 ⟨z, hz⟩; ext1
  suffices (↑a * z + b) / (↑c * z + d) = a / c - (c * d + ↑c * ↑c * z)⁻¹ by
    simpa [modular_S_smul, coe_specialLinearGroup_apply]
  replace hc : (c : ℂ) ≠ 0 := by norm_cast
  replace h_denom : ↑c * z + d ≠ 0 := by simpa using h_denom ⟨z, hz⟩
  replace h : (a * d - b * c : ℂ) = (1 : ℂ) := by norm_cast
  grind

end SLAction

end UpperHalfPlane

namespace ModularGroup -- results specific to `SL(2, ℤ)`
-- TODO: Move these elsewhere, maybe somewhere in the algebra or number theory hierarchies?

section ModularScalarTowers

/-- Canonical embedding of `SL(2, ℤ)` into `GL(2, ℝ)⁺`. -/
@[coe]
def coe (g : SL(2, ℤ)) : GL(2, ℝ)⁺ := ((g : SL(2, ℝ)) : GL(2, ℝ)⁺)

@[simp]
lemma coe_inj (a b : SL(2, ℤ)) : coe a = coe b ↔ a = b := by
  refine ⟨fun h ↦ a.ext b fun i j ↦ ?_, congr_arg _⟩
  simp only [Subtype.ext_iff, GeneralLinearGroup.ext_iff] at h
  simpa [coe] using h i j

instance : Coe SL(2, ℤ) GL(2, ℝ)⁺ :=
  ⟨coe⟩

/-- Canonical embedding of `SL(2, ℤ)` into `GL(2, ℝ)⁺`, bundled as a group hom. -/
def coeHom : SL(2, ℤ) →* GL(2, ℝ)⁺ := toGLPos.comp <| map <| Int.castRingHom _

@[simp] lemma coeHom_apply (g : SL(2, ℤ)) : coeHom g = coe g := rfl

@[simp]
theorem coe_apply_complex {g : SL(2, ℤ)} {i j : Fin 2} :
    (Units.val <| Subtype.val <| coe g) i j = (Subtype.val g i j : ℂ) :=
  rfl

@[simp]
theorem det_coe {g : SL(2, ℤ)} : det (Units.val <| Subtype.val <| coe g) = 1 := by
  simp only [SpecialLinearGroup.coe_GLPos_coe_GL_coe_matrix, SpecialLinearGroup.det_coe, coe]

lemma coe_one : coe 1 = 1 := by
  simp only [coe, map_one]

instance SLOnGLPos : SMul SL(2, ℤ) GL(2, ℝ)⁺ :=
  ⟨fun s g => s * g⟩

theorem SLOnGLPos_smul_apply (s : SL(2, ℤ)) (g : GL(2, ℝ)⁺) (z : ℍ) :
    (s • g) • z = ((s : GL(2, ℝ)⁺) * g) • z :=
  rfl

instance SL_to_GL_tower : IsScalarTower SL(2, ℤ) GL(2, ℝ)⁺ ℍ where
  smul_assoc s g z := by
    simp only [SLOnGLPos_smul_apply]
    apply mul_smul'

end ModularScalarTowers

section SLModularAction

variable (g : SL(2, ℤ)) (z : ℍ)

@[simp]
theorem sl_moeb : g • z = (g : GL (Fin 2) ℝ) • z := rfl

@[simp high]
theorem SL_neg_smul : -g • z = g • z := by
  rw [sl_moeb, ← z.neg_smul]
  congr 1 with i j
  simp [toGL]

theorem im_smul_eq_div_normSq : (g • z).im = z.im / Complex.normSq (denom g z) := by
  simpa using z.im_smul_eq_div_normSq g

theorem denom_apply : denom g z = g 1 0 * z + g 1 1 := rfl

@[simp] lemma denom_S : denom S z = z := by simp [S, denom_apply]

end SLModularAction

end ModularGroup<|MERGE_RESOLUTION|>--- conflicted
+++ resolved
@@ -106,11 +106,7 @@
 
 lemma σ_conj (g : GL (Fin 2) ℝ) (z : ℂ) : σ g (conj z) = conj (σ g z) := by
   simp only [σ]
-<<<<<<< HEAD
-  aesop
-=======
-  split_ifs <;> simp
->>>>>>> d0fc99d9
+  split_ifs <;> simp
 
 @[simp]
 lemma σ_ofReal (g : GL (Fin 2) ℝ) (y : ℝ) : σ g y = y := by
