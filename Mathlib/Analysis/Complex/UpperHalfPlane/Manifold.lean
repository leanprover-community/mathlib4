/-
Copyright (c) 2022 Chris Birkbeck. All rights reserved.
Released under Apache 2.0 license as described in the file LICENSE.
Authors: Chris Birkbeck
-/
import Mathlib.Analysis.Complex.UpperHalfPlane.Topology
import Mathlib.Geometry.Manifold.ContMDiff.Atlas
import Mathlib.Geometry.Manifold.MFDeriv.Basic

/-!
# Manifold structure on the upper half plane.

In this file we define the complex manifold structure on the upper half-plane.
-/


open scoped UpperHalfPlane Manifold

namespace UpperHalfPlane

noncomputable instance : ChartedSpace ℂ ℍ :=
  UpperHalfPlane.isOpenEmbedding_coe.singletonChartedSpace

instance : SmoothManifoldWithCorners 𝓘(ℂ) ℍ :=
<<<<<<< HEAD
  UpperHalfPlane.openEmbedding_coe.singleton_smoothManifoldWithCorners
=======
  UpperHalfPlane.isOpenEmbedding_coe.singleton_smoothManifoldWithCorners 𝓘(ℂ)
>>>>>>> 66f63643

/-- The inclusion map `ℍ → ℂ` is a smooth map of manifolds. -/
theorem smooth_coe : Smooth 𝓘(ℂ) 𝓘(ℂ) ((↑) : ℍ → ℂ) := fun _ => contMDiffAt_extChartAt

/-- The inclusion map `ℍ → ℂ` is a differentiable map of manifolds. -/
theorem mdifferentiable_coe : MDifferentiable 𝓘(ℂ) 𝓘(ℂ) ((↑) : ℍ → ℂ) :=
  smooth_coe.mdifferentiable

end UpperHalfPlane<|MERGE_RESOLUTION|>--- conflicted
+++ resolved
@@ -22,11 +22,7 @@
   UpperHalfPlane.isOpenEmbedding_coe.singletonChartedSpace
 
 instance : SmoothManifoldWithCorners 𝓘(ℂ) ℍ :=
-<<<<<<< HEAD
-  UpperHalfPlane.openEmbedding_coe.singleton_smoothManifoldWithCorners
-=======
-  UpperHalfPlane.isOpenEmbedding_coe.singleton_smoothManifoldWithCorners 𝓘(ℂ)
->>>>>>> 66f63643
+  UpperHalfPlane.isOpenEmbedding_coe.singleton_smoothManifoldWithCorners
 
 /-- The inclusion map `ℍ → ℂ` is a smooth map of manifolds. -/
 theorem smooth_coe : Smooth 𝓘(ℂ) 𝓘(ℂ) ((↑) : ℍ → ℂ) := fun _ => contMDiffAt_extChartAt
