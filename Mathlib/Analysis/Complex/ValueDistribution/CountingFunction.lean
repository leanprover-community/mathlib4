--- conflicted
+++ resolved
@@ -256,23 +256,6 @@
     logCounting (f - fun _ ↦ a₀) ⊤ = logCounting f ⊤ := by
   simpa [sub_eq_add_neg] using logCounting_add_const hf
 
-<<<<<<< HEAD
-/--
-For natural numbers `n`, the counting function counting zeros of `f ^ n` equals `n` times the
-counting function counting zeros of `f`.
--/
-@[simp] theorem logCounting_pow_zero {f : 𝕜 → 𝕜} {n : ℕ} (hf : MeromorphicOn f Set.univ) :
-    logCounting (f ^ n) 0 = n • logCounting f 0 := by
-  simp [logCounting, divisor_fun_pow hf n]
-
-/--
-For natural numbers `n`, the counting function counting poles of `f ^ n` equals `n` times the
-counting function counting poles of `f`.
--/
-@[simp] theorem logCounting_pow_top {f : 𝕜 → 𝕜} {n : ℕ} (hf : MeromorphicOn f Set.univ) :
-    logCounting (f ^ n) ⊤ = n • logCounting f ⊤ := by
-  simp [logCounting, divisor_pow hf n]
-=======
 /-!
 ## Behaviour under Arithmetic Operations
 -/
@@ -338,6 +321,21 @@
     logCounting (f₁ * f₂) ⊤ ≤ᶠ[Filter.atTop] logCounting f₁ ⊤ + logCounting f₂ ⊤ := by
   filter_upwards [Filter.eventually_ge_atTop 1]
   exact fun _ hr ↦ logCounting_top_mul_le hr h₁f₁ h₂f₁ h₁f₂ h₂f₂
->>>>>>> ac48e6ad
+
+/--
+For natural numbers `n`, the counting function counting zeros of `f ^ n` equals `n` times the
+counting function counting zeros of `f`.
+-/
+@[simp] theorem logCounting_pow_zero {f : 𝕜 → 𝕜} {n : ℕ} (hf : MeromorphicOn f Set.univ) :
+    logCounting (f ^ n) 0 = n • logCounting f 0 := by
+  simp [logCounting, divisor_fun_pow hf n]
+
+/--
+For natural numbers `n`, the counting function counting poles of `f ^ n` equals `n` times the
+counting function counting poles of `f`.
+-/
+@[simp] theorem logCounting_pow_top {f : 𝕜 → 𝕜} {n : ℕ} (hf : MeromorphicOn f Set.univ) :
+    logCounting (f ^ n) ⊤ = n • logCounting f ⊤ := by
+  simp [logCounting, divisor_pow hf n]
 
 end ValueDistribution