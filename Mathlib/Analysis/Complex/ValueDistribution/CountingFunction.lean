/-
Copyright (c) 2025 Stefan Kebekus. All rights reserved.
Released under Apache 2.0 license as described in the file LICENSE.
Authors: Stefan Kebekus
-/
module

public import Mathlib.Analysis.Complex.JensenFormula

/-!
# The Logarithmic Counting Function of Value Distribution Theory

For nontrivially normed fields `𝕜`, this file defines the logarithmic counting function of a
meromorphic function defined on `𝕜`.  Also known as the `Nevanlinna counting function`, this is one
of the three main functions used in Value Distribution Theory.

The logarithmic counting function of a meromorphic function `f` is a logarithmically weighted
measure of the number of times the function `f` takes a given value `a` within the disk `∣z∣ ≤ r`,
taking multiplicities into account.

See Section VI.1 of [Lang, *Introduction to Complex Hyperbolic Spaces*][MR886677] or Section 1.1 of
[Noguchi-Winkelmann, *Nevanlinna Theory in Several Complex Variables and Diophantine
Approximation*][MR3156076] for a detailed discussion.

## Implementation Notes

- This file defines the logarithmic counting function first for functions with locally finite
  support on `𝕜` and then specializes to the setting where the function with locally finite support
  is the pole or zero-divisor of a meromorphic function.

- Even though value distribution theory is best developed for meromorphic functions on the complex
  plane (and therefore placed in the complex analysis section of Mathlib), we introduce the
  logarithmic counting function for arbitrary normed fields.

## TODO

- Discuss the logarithmic counting function for rational functions, add a forward reference to the
  upcoming converse, formulated in terms of the Nevanlinna height.
-/

@[expose] public section

open Function MeromorphicOn Metric Real Set

/-!
## Supporting Notation
-/

namespace Function.locallyFinsuppWithin

variable {E : Type*} [NormedAddCommGroup E]

/--
Shorthand notation for the restriction of a function with locally finite support within `Set.univ`
to the closed unit ball of radius `r`.
-/
noncomputable def toClosedBall (r : ℝ) :
    locallyFinsuppWithin (univ : Set E) ℤ →+ locallyFinsuppWithin (closedBall (0 : E) |r|) ℤ := by
  apply restrictMonoidHom
  tauto

@[simp]
lemma toClosedBall_eval_within {r : ℝ} {z : E} (f : locallyFinsuppWithin (univ : Set E) ℤ)
    (ha : z ∈ closedBall 0 |r|) :
    toClosedBall r f z = f z := by
  unfold toClosedBall
  simp_all [restrict_apply]

@[simp]
lemma toClosedBall_divisor {r : ℝ} {f : ℂ → ℂ} (h : MeromorphicOn f univ) :
    (divisor f (closedBall 0 |r|)) = (locallyFinsuppWithin.toClosedBall r) (divisor f univ) := by
  simp_all [locallyFinsuppWithin.toClosedBall]

/-!
## The Logarithmic Counting Function of a Function with Locally Finite Support
-/

/--
Definition of the logarithmic counting function, as a group morphism mapping functions `D` with
locally finite support to maps `ℝ → ℝ`.  Given `D`, the result map `logCounting D` takes `r : ℝ` to
a logarithmically weighted measure of values that `D` takes within the disk `∣z∣ ≤ r`.

Implementation Note: In case where `z = 0`, the term `log (r * ‖z‖⁻¹)` evaluates to zero, which is
typically different from `log r - log ‖z‖ = log r`. The summand `(D 0) * log r` compensates this,
producing cleaner formulas when the logarithmic counting function is used in the main theorems of
Value Distribution Theory.  We refer the reader to page 164 of [Lang: Introduction to Complex
Hyperbolic Spaces](https://link.springer.com/book/10.1007/978-1-4757-1945-1) for more details, and
to the lemma `countingFunction_finsum_eq_finsum_add` in
`Mathlib/Analysis/Complex/JensenFormula.lean` for a formal statement.
-/
noncomputable def logCounting {E : Type*} [NormedAddCommGroup E] [ProperSpace E] :
    locallyFinsuppWithin (univ : Set E) ℤ →+ (ℝ → ℝ) where
  toFun D := fun r ↦ ∑ᶠ z, D.toClosedBall r z * log (r * ‖z‖⁻¹) + (D 0) * log r
  map_zero' := by aesop
  map_add' D₁ D₂ := by
    simp only [map_add, coe_add, Pi.add_apply, Int.cast_add]
    ext r
    have {A B C D : ℝ} : A + B + (C + D) = A + C + (B + D) := by ring
    rw [Pi.add_apply, this]
    congr 1
    · have h₁s : ((D₁.toClosedBall r).support ∪ (D₂.toClosedBall r).support).Finite := by
        apply Set.finite_union.2
        constructor
        <;> apply finiteSupport _ (isCompact_closedBall 0 |r|)
      repeat
        rw [finsum_eq_sum_of_support_subset (s := h₁s.toFinset)]
        try simp_rw [← Finset.sum_add_distrib, ← add_mul]
      repeat
        intro x hx
        by_contra
        simp_all
    · ring

/--
Evaluation of the logarithmic counting function at zero yields zero.
-/
@[simp] lemma logCounting_eval_zero {E : Type*} [NormedAddCommGroup E] [ProperSpace E]
    (D : locallyFinsuppWithin (univ : Set E) ℤ) :
    logCounting D 0 = 0 := by
  simp [logCounting]

/--
For `1 ≤ r`, the logarithmic counting function is non-negative.
-/
theorem logCounting_nonneg {E : Type*} [NormedAddCommGroup E] [ProperSpace E]
    {f : locallyFinsuppWithin (univ : Set E) ℤ} {r : ℝ} (h : 0 ≤ f) (hr : 1 ≤ r) :
    0 ≤ logCounting f r := by
  have h₃r : 0 < r := by linarith
  suffices ∀ z, 0 ≤ toClosedBall r f z * log (r * ‖z‖⁻¹) from
    add_nonneg (finsum_nonneg this) <| mul_nonneg (by simpa using h 0) (log_nonneg hr)
  intro a
  by_cases h₁a : a = 0
  · simp_all
  by_cases h₂a : a ∈ closedBall 0 |r|
  · refine mul_nonneg ?_ <| log_nonneg ?_
    · simpa [h₂a] using h a
    · simpa [mul_comm r, one_le_inv_mul₀ (norm_pos_iff.mpr h₁a), abs_of_pos h₃r] using h₂a
  · simp [apply_eq_zero_of_notMem ((toClosedBall r) _) h₂a]

/--
For `1 ≤ r`, the logarithmic counting function respects the `≤` relation.
-/
theorem logCounting_le {E : Type*} [NormedAddCommGroup E] [ProperSpace E]
    {f₁ f₂ : locallyFinsuppWithin (univ : Set E) ℤ} {r : ℝ} (h : f₁ ≤ f₂) (hr : 1 ≤ r) :
    logCounting f₁ r ≤ logCounting f₂ r := by
  rw [← sub_nonneg] at h ⊢
  simpa using logCounting_nonneg h hr

/--
The logarithmic counting function respects the `≤` relation asymptotically.
-/
theorem logCounting_eventually_le {E : Type*} [NormedAddCommGroup E] [ProperSpace E]
    {f₁ f₂ : locallyFinsuppWithin (univ : Set E) ℤ} (h : f₁ ≤ f₂) :
    logCounting f₁ ≤ᶠ[Filter.atTop] logCounting f₂ := by
  filter_upwards [Filter.eventually_ge_atTop 1]
  exact fun _ hr ↦ logCounting_le h hr

end Function.locallyFinsuppWithin

/-!
## The Logarithmic Counting Function of a Meromorphic Function
-/

namespace ValueDistribution

variable
  {𝕜 : Type*} [NontriviallyNormedField 𝕜] [ProperSpace 𝕜]
  {E : Type*} [NormedAddCommGroup E] [NormedSpace 𝕜 E]
  {U : Set 𝕜} {f g : 𝕜 → E} {a : WithTop E} {a₀ : E}

variable (f a) in
/--
The logarithmic counting function of a meromorphic function.

If `f : 𝕜 → E` is meromorphic and `a : WithTop E` is any value, this is a logarithmically weighted
measure of the number of times the function `f` takes a given value `a` within the disk `∣z∣ ≤ r`,
taking multiplicities into account.  In the special case where `a = ⊤`, it counts the poles of `f`.
-/
noncomputable def logCounting : ℝ → ℝ := by
  by_cases h : a = ⊤
  · exact (divisor f univ)⁻.logCounting
  · exact (divisor (fun z ↦ f z - a.untop₀) univ)⁺.logCounting

/--
Relation between `ValueDistribution.logCounting` and `locallyFinsuppWithin.logCounting`.
-/
lemma _root_.locallyFinsuppWithin.logCounting_divisor {f : ℂ → ℂ} :
    locallyFinsuppWithin.logCounting (divisor f ⊤) = logCounting f 0 - logCounting f ⊤ := by
  simp [logCounting, ← locallyFinsuppWithin.logCounting.map_sub]

/--
For finite values `a₀`, the logarithmic counting function `logCounting f a₀` is the logarithmic
counting function associated with the zero-divisor of the meromorphic function `f - a₀`.
-/
lemma logCounting_coe :
    logCounting f a₀ = (divisor (fun z ↦ f z - a₀) univ)⁺.logCounting := by
  simp [logCounting]

/--
For finite values `a₀`, the logarithmic counting function `logCounting f a₀` equals the logarithmic
counting function for the value zero of the shifted function `f - a₀`.
-/
lemma logCounting_coe_eq_logCounting_sub_const_zero :
    logCounting f a₀ = logCounting (f - fun _ ↦ a₀) 0 := by
  simp [logCounting]

/--
The logarithmic counting function `logCounting f 0` is the logarithmic counting function associated
with the zero-divisor of `f`.
-/
lemma logCounting_zero :
    logCounting f 0 = (divisor f univ)⁺.logCounting := by
  simp [logCounting]

/--
The logarithmic counting function `logCounting f ⊤` is the logarithmic counting function associated
with the pole-divisor of `f`.
-/
lemma logCounting_top :
    logCounting f ⊤ = (divisor f univ)⁻.logCounting := by
  simp [logCounting]

/--
Evaluation of the logarithmic counting function at zero yields zero.
-/
@[simp] lemma logCounting_eval_zero :
    logCounting f a 0 = 0 := by
  by_cases h : a = ⊤ <;> simp [logCounting, h]

/--
The logarithmic counting function associated with the divisor of `f` is the difference between
`logCounting f 0` and `logCounting f ⊤`.
-/
theorem log_counting_zero_sub_logCounting_top {f : 𝕜 → E} :
    (divisor f univ).logCounting = logCounting f 0 - logCounting f ⊤ := by
  rw [← posPart_sub_negPart (divisor f univ), logCounting_zero, logCounting_top, map_sub]

/--
The logarithmic counting function of a constant function is zero.
-/
@[simp] theorem logCounting_const {c : E} {e : WithTop E} :
    logCounting (fun _ ↦ c : 𝕜 → E) e = 0 := by
  simp [logCounting]

/--
The logarithmic counting function of the constant function zero is zero.
-/
@[simp] theorem logCounting_const_zero {e : WithTop E} :
    logCounting (0 : 𝕜 → E) e = 0 := logCounting_const


/-!
## Elementary Properties of the Logarithmic Counting Function
-/

/--
Relation between the logarithmic counting function of `f` and of `f⁻¹`.
-/
@[simp] theorem logCounting_inv {f : 𝕜 → 𝕜} :
     logCounting f⁻¹ ⊤ = logCounting f 0 := by
  simp [logCounting_zero, logCounting_top]

/--
Adding an analytic function does not change the logarithmic counting function for the poles.
-/
theorem logCounting_add_analyticOn (hf : MeromorphicOn f univ) (hg : AnalyticOn 𝕜 g univ) :
    logCounting (f + g) ⊤ = logCounting f ⊤ := by
  simp only [logCounting, ↓reduceDIte]
  rw [hf.negPart_divisor_add_of_analyticNhdOn_right (isOpen_univ.analyticOn_iff_analyticOnNhd.1 hg)]

/--
Special case of `logCounting_add_analyticOn`: Adding a constant does not change the logarithmic
counting function for the poles.
-/
@[simp] theorem logCounting_add_const (hf : MeromorphicOn f univ) :
    logCounting (f + fun _ ↦ a₀) ⊤ = logCounting f ⊤ := by
  apply logCounting_add_analyticOn hf analyticOn_const

/--
Special case of `logCounting_add_analyticOn`: Subtracting a constant does not change the logarithmic
counting function for the poles.
-/
@[simp] theorem logCounting_sub_const (hf : MeromorphicOn f univ) :
    logCounting (f - fun _ ↦ a₀) ⊤ = logCounting f ⊤ := by
  simpa [sub_eq_add_neg] using logCounting_add_const hf

/-!
## Behaviour under Arithmetic Operations
-/

/--
<<<<<<< HEAD
For `1 ≤ r`, the logarithmic counting function for the zeros of `f * g` is less than or equal to the
sum of the logarithmic counting functions for the zeros of `f` and `g`, respectively.
=======
For `1 ≤ r`, the logarithmic counting function of `f + g` at `⊤` is less than or equal to
the sum of the logarithmic counting functions of `f` and `g`, respectively.
-/
theorem logCounting_add_top_le {f₁ f₂ : 𝕜 → E} {r : ℝ} (h₁f₁ : MeromorphicOn f₁ Set.univ)
    (h₁f₂ : MeromorphicOn f₂ Set.univ) (hr : 1 ≤ r) :
    logCounting (f₁ + f₂) ⊤ r ≤ ((logCounting f₁ ⊤) + (logCounting f₂ ⊤)) r := by
  simp only [logCounting, ↓reduceDIte]
  rw [← Function.locallyFinsuppWithin.logCounting.map_add]
  exact Function.locallyFinsuppWithin.logCounting_le (negPart_divisor_add_le_add h₁f₁ h₁f₂) hr

/--
Asymptotically, the logarithmic counting function of `f + g` at `⊤` is less than or equal to the sum
of the logarithmic counting functions of `f` and `g`, respectively.
-/
theorem logCounting_add_top_eventuallyLE {f₁ f₂ : 𝕜 → E} (h₁f₁ : MeromorphicOn f₁ Set.univ)
    (h₁f₂ : MeromorphicOn f₂ Set.univ) :
    logCounting (f₁ + f₂) ⊤ ≤ᶠ[Filter.atTop] (logCounting f₁ ⊤) + (logCounting f₂ ⊤) := by
  filter_upwards [Filter.eventually_ge_atTop 1]
  exact fun _ hr ↦ logCounting_add_top_le h₁f₁ h₁f₂ hr

/--
For `1 ≤ r`, the logarithmic counting function of a sum `∑ a ∈ s, f a` at `⊤` is less than or equal
to the sum of the logarithmic counting functions of `f ·`.
-/
theorem logCounting_sum_top_le {α : Type*} (s : Finset α) (f : α → 𝕜 → E) {r : ℝ}
    (h₁f : ∀ a, MeromorphicOn (f a) Set.univ) (hr : 1 ≤ r) :
    logCounting (∑ a ∈ s, f a) ⊤ r ≤ (∑ a ∈ s, (logCounting (f a) ⊤)) r := by
  classical
  induction s using Finset.induction with
  | empty =>
    simp
  | insert a s ha hs =>
    rw [Finset.sum_insert ha, Finset.sum_insert ha]
    calc logCounting (f a + ∑ x ∈ s, f x) ⊤ r
      _ ≤ (logCounting (f a) ⊤ + logCounting (∑ x ∈ s, f x) ⊤) r :=
        logCounting_add_top_le (h₁f a) (MeromorphicOn.sum h₁f) hr
      _ ≤ (logCounting (f a) ⊤ + ∑ x ∈ s, logCounting (f x) ⊤) r :=
        add_le_add (by trivial) hs

/--
Asymptotically, the logarithmic counting function of a sum `∑ a ∈ s, f a` at `⊤` is less than or
equal to the sum of the logarithmic counting functions of `f ·`.
-/
theorem logCounting_sum_top_eventuallyLE {α : Type*} (s : Finset α) (f : α → 𝕜 → E)
    (h₁f : ∀ a, MeromorphicOn (f a) Set.univ) :
    logCounting (∑ a ∈ s, f a) ⊤ ≤ᶠ[Filter.atTop] ∑ a ∈ s, (logCounting (f a) ⊤) := by
  filter_upwards [Filter.eventually_ge_atTop 1]
  exact fun _ hr ↦ logCounting_sum_top_le s f h₁f hr

/--
For `1 ≤ r`, the counting function counting zeros of `f * g` is less than or equal to the sum of the
counting functions counting zeros of `f` and `g`, respectively.
>>>>>>> 6dd65eeb

Note: The statement proven here is found at the top of page 169 of [Lang: Introduction to Complex
Hyperbolic Spaces](https://link.springer.com/book/10.1007/978-1-4757-1945-1) where it is written as
an inequality between functions. This could be interpreted as claiming that the inequality holds for
ALL values of `r`, which is not true. For a counterexample, take `f₁ : z → z` and `f₂ : z → z⁻¹`.
Then,

- `logCounting f₁ 0 = log`
- `logCounting f₂ 0 = 0`
- `logCounting (f₁ * f₂) 0 = 0`

But `log r` is negative for small `r`.
-/
theorem logCounting_zero_mul_le {f₁ f₂ : 𝕜 → 𝕜} {r : ℝ} (hr : 1 ≤ r)
    (h₁f₁ : MeromorphicOn f₁ Set.univ) (h₂f₁ : ∀ z, meromorphicOrderAt f₁ z ≠ ⊤)
    (h₁f₂ : MeromorphicOn f₂ Set.univ) (h₂f₂ : ∀ z, meromorphicOrderAt f₂ z ≠ ⊤) :
    logCounting (f₁ * f₂) 0 r ≤ (logCounting f₁ 0 + logCounting f₂ 0) r := by
  simp only [logCounting, WithTop.zero_ne_top, reduceDIte, WithTop.untop₀_zero, sub_zero]
  rw [divisor_mul h₁f₁ h₁f₂ (fun z _ ↦ h₂f₁ z) (fun z _ ↦ h₂f₂ z),
    ← Function.locallyFinsuppWithin.logCounting.map_add]
  apply Function.locallyFinsuppWithin.logCounting_le _ hr
  apply Function.locallyFinsuppWithin.posPart_add

/--
Asymptotically, the logarithmic counting function for the zeros of `f * g` is less than or equal to
the sum of the logarithmic counting functions for the zeros of `f` and `g`, respectively.
-/
theorem logCounting_zero_mul_eventually_le {f₁ f₂ : 𝕜 → 𝕜}
    (h₁f₁ : MeromorphicOn f₁ Set.univ) (h₂f₁ : ∀ z, meromorphicOrderAt f₁ z ≠ ⊤)
    (h₁f₂ : MeromorphicOn f₂ Set.univ) (h₂f₂ : ∀ z, meromorphicOrderAt f₂ z ≠ ⊤) :
    logCounting (f₁ * f₂) 0 ≤ᶠ[Filter.atTop] logCounting f₁ 0 + logCounting f₂ 0 := by
  filter_upwards [Filter.eventually_ge_atTop 1]
  exact fun _ hr ↦ logCounting_zero_mul_le hr h₁f₁ h₂f₁ h₁f₂ h₂f₂

/--
For `1 ≤ r`, the logarithmic counting function for the of `f * g` is less than or equal to the sum
of the logarithmic counting functions for the of `f` and `g`, respectively.
-/
theorem logCounting_top_mul_le {f₁ f₂ : 𝕜 → 𝕜} {r : ℝ} (hr : 1 ≤ r)
    (h₁f₁ : MeromorphicOn f₁ Set.univ) (h₂f₁ : ∀ z, meromorphicOrderAt f₁ z ≠ ⊤)
    (h₁f₂ : MeromorphicOn f₂ Set.univ) (h₂f₂ : ∀ z, meromorphicOrderAt f₂ z ≠ ⊤) :
    logCounting (f₁ * f₂) ⊤ r ≤ (logCounting f₁ ⊤ + logCounting f₂ ⊤) r := by
  simp only [logCounting, reduceDIte]
  rw [divisor_mul h₁f₁ h₁f₂ (fun z _ ↦ h₂f₁ z) (fun z _ ↦ h₂f₂ z),
    ← Function.locallyFinsuppWithin.logCounting.map_add]
  apply Function.locallyFinsuppWithin.logCounting_le _ hr
  apply Function.locallyFinsuppWithin.negPart_add

/--
Asymptotically, the logarithmic counting function for the zeros of `f * g` is less than or equal to
the sum of the logarithmic counting functions for the zeros of `f` and `g`, respectively.
-/
theorem logCounting_top_mul_eventually_le {f₁ f₂ : 𝕜 → 𝕜}
    (h₁f₁ : MeromorphicOn f₁ Set.univ) (h₂f₁ : ∀ z, meromorphicOrderAt f₁ z ≠ ⊤)
    (h₁f₂ : MeromorphicOn f₂ Set.univ) (h₂f₂ : ∀ z, meromorphicOrderAt f₂ z ≠ ⊤) :
    logCounting (f₁ * f₂) ⊤ ≤ᶠ[Filter.atTop] logCounting f₁ ⊤ + logCounting f₂ ⊤ := by
  filter_upwards [Filter.eventually_ge_atTop 1]
  exact fun _ hr ↦ logCounting_top_mul_le hr h₁f₁ h₂f₁ h₁f₂ h₂f₂

/--
For natural numbers `n`, the logarithmic counting function for the zeros of `f ^ n` equals `n`
times the logarithmic counting function for the zeros of `f`.
-/
@[simp] theorem logCounting_pow_zero {f : 𝕜 → 𝕜} {n : ℕ} (hf : MeromorphicOn f Set.univ) :
    logCounting (f ^ n) 0 = n • logCounting f 0 := by
  simp [logCounting, divisor_fun_pow hf n]

/--
For natural numbers `n`, the logarithmic counting function for the poles of `f ^ n` equals `n` times
the logarithmic counting function for the poles of `f`.
-/
@[simp] theorem logCounting_pow_top {f : 𝕜 → 𝕜} {n : ℕ} (hf : MeromorphicOn f Set.univ) :
    logCounting (f ^ n) ⊤ = n • logCounting f ⊤ := by
  simp [logCounting, divisor_pow hf n]

end ValueDistribution

/-!
## Representation by Integrals

For `𝕜 = ℂ`, the theorems below describe the logarithmic counting function in terms of circle
averages.
-/

/--
Over the complex numbers, present the logarithmic counting function attached to the divisor of a
meromorphic function `f` as a circle average over `log ‖f ·‖`.

This is a reformulation of Jensen's formula of complex analysis. See
`MeromorphicOn.circleAverage_log_norm` for Jensen's formula in the original context.
-/
theorem Function.locallyFinsuppWithin.logCounting_divisor_eq_circleAverage_sub_const {R : ℝ}
    {f : ℂ → ℂ} (h : MeromorphicOn f ⊤) (hR : R ≠ 0) :
    locallyFinsuppWithin.logCounting (divisor f ⊤) R =
      circleAverage (log ‖f ·‖) 0 R - log ‖meromorphicTrailingCoeffAt f 0‖ := by
  have h₁f : MeromorphicOn f (closedBall 0 |R|) := by tauto
  simp only [MeromorphicOn.circleAverage_log_norm hR h₁f, locallyFinsuppWithin.logCounting,
    top_eq_univ, AddMonoidHom.coe_mk, ZeroHom.coe_mk, zero_sub, norm_neg, add_sub_cancel_right]
  congr 1
  · simp_all
  · rw [divisor_apply, divisor_apply]
    all_goals aesop

/--
Variant of `locallyFinsuppWithin.logCounting_divisor_eq_circleAverage_sub_const`, using
`ValueDistribution.logCounting` instead of `locallyFinsuppWithin.logCounting`.
-/
theorem ValueDistribution.logCounting_zero_sub_logCounting_top_eq_circleAverage_sub_const {R : ℝ}
    {f : ℂ → ℂ} (h : MeromorphicOn f ⊤) (hR : R ≠ 0) :
    (logCounting f 0 - logCounting f ⊤) R =
      circleAverage (log ‖f ·‖) 0 R - log ‖meromorphicTrailingCoeffAt f 0‖ := by
  rw [← locallyFinsuppWithin.logCounting_divisor]
  exact locallyFinsuppWithin.logCounting_divisor_eq_circleAverage_sub_const h hR<|MERGE_RESOLUTION|>--- conflicted
+++ resolved
@@ -289,10 +289,6 @@
 -/
 
 /--
-<<<<<<< HEAD
-For `1 ≤ r`, the logarithmic counting function for the zeros of `f * g` is less than or equal to the
-sum of the logarithmic counting functions for the zeros of `f` and `g`, respectively.
-=======
 For `1 ≤ r`, the logarithmic counting function of `f + g` at `⊤` is less than or equal to
 the sum of the logarithmic counting functions of `f` and `g`, respectively.
 -/
@@ -345,7 +341,6 @@
 /--
 For `1 ≤ r`, the counting function counting zeros of `f * g` is less than or equal to the sum of the
 counting functions counting zeros of `f` and `g`, respectively.
->>>>>>> 6dd65eeb
 
 Note: The statement proven here is found at the top of page 169 of [Lang: Introduction to Complex
 Hyperbolic Spaces](https://link.springer.com/book/10.1007/978-1-4757-1945-1) where it is written as
