/-
Copyright (c) 2019 Sébastien Gouëzel. All rights reserved.
Released under Apache 2.0 license as described in the file LICENSE.
Authors: Sébastien Gouëzel
-/
import Mathlib.Analysis.RCLike.Basic
import Mathlib.Data.Complex.Module
import Mathlib.Data.Complex.Norm
import Mathlib.Data.Complex.Order
import Mathlib.Data.Complex.Trigonometric
import Mathlib.Topology.Algebra.InfiniteSum.Field
import Mathlib.Topology.Algebra.InfiniteSum.Module
import Mathlib.Topology.Instances.RealVectorSpace

/-!

# Normed space structure on `ℂ`.

This file gathers basic facts of analytic nature on the complex numbers.

## Main results

This file registers `ℂ` as a normed field, expresses basic properties of the norm, and gives tools
on the real vector space structure of `ℂ`. Notably, it defines the following functions in the
namespace `Complex`.

|Name              |Type         |Description                                             |
|------------------|-------------|--------------------------------------------------------|
|`equivRealProdCLM`|ℂ ≃L[ℝ] ℝ × ℝ|The natural `ContinuousLinearEquiv` from `ℂ` to `ℝ × ℝ` |
|`reCLM`           |ℂ →L[ℝ] ℝ    |Real part function as a `ContinuousLinearMap`           |
|`imCLM`           |ℂ →L[ℝ] ℝ    |Imaginary part function as a `ContinuousLinearMap`      |
|`ofRealCLM`       |ℝ →L[ℝ] ℂ    |Embedding of the reals as a `ContinuousLinearMap`       |
|`ofRealLI`        |ℝ →ₗᵢ[ℝ] ℂ   |Embedding of the reals as a `LinearIsometry`            |
|`conjCLE`         |ℂ ≃L[ℝ] ℂ    |Complex conjugation as a `ContinuousLinearEquiv`        |
|`conjLIE`         |ℂ ≃ₗᵢ[ℝ] ℂ   |Complex conjugation as a `LinearIsometryEquiv`          |

We also register the fact that `ℂ` is an `RCLike` field.

-/


assert_not_exists Absorbs

noncomputable section

namespace Complex
variable {z : ℂ}

open ComplexConjugate Topology Filter

theorem norm_exp_ofReal_mul_I (t : ℝ) : ‖exp (t * I)‖ = 1 := by
  simp only [norm_eq_abs, abs_exp_ofReal_mul_I]

instance : NormedField ℂ where
  dist_eq _ _ := rfl
  norm_mul' := map_mul abs

instance : DenselyNormedField ℂ where
  lt_norm_lt r₁ r₂ h₀ hr :=
    let ⟨x, h⟩ := exists_between hr
    ⟨x, by rwa [norm_eq_abs, abs_ofReal, abs_of_pos (h₀.trans_lt h.1)]⟩

instance {R : Type*} [NormedField R] [NormedAlgebra R ℝ] : NormedAlgebra R ℂ where
  norm_smul_le r x := by
    rw [← algebraMap_smul ℝ r x, real_smul, norm_mul, norm_eq_abs, abs_ofReal, ← Real.norm_eq_abs,
      norm_algebraMap']

variable {E : Type*} [SeminormedAddCommGroup E] [NormedSpace ℂ E]

-- see Note [lower instance priority]
/-- The module structure from `Module.complexToReal` is a normed space. -/
instance (priority := 900) _root_.NormedSpace.complexToReal : NormedSpace ℝ E :=
  NormedSpace.restrictScalars ℝ ℂ E

-- see Note [lower instance priority]
/-- The algebra structure from `Algebra.complexToReal` is a normed algebra. -/
instance (priority := 900) _root_.NormedAlgebra.complexToReal {A : Type*} [SeminormedRing A]
    [NormedAlgebra ℂ A] : NormedAlgebra ℝ A :=
  NormedAlgebra.restrictScalars ℝ ℂ A

@[simp 1100, norm_cast] lemma nnnorm_intCast (n : ℤ) : ‖(n : ℂ)‖₊ = ‖n‖₊ := by
  ext; exact norm_intCast n

@[deprecated (since := "2024-08-25")] alias nnnorm_int := nnnorm_intCast

<<<<<<< HEAD
=======
@[simp 1100, norm_cast]
lemma norm_nnratCast (q : ℚ≥0) : ‖(q : ℂ)‖ = q := Complex.abs_of_nonneg q.cast_nonneg

@[simp 1100, norm_cast]
lemma nnnorm_nnratCast (q : ℚ≥0) : ‖(q : ℂ)‖₊ = q := by simp [nnnorm, -norm_eq_abs]

theorem norm_int_of_nonneg {n : ℤ} (hn : 0 ≤ n) : ‖(n : ℂ)‖ = n := by
  rw [norm_intCast, ← Int.cast_abs, abs_of_nonneg hn]

lemma normSq_eq_norm_sq (z : ℂ) : normSq z = ‖z‖ ^ 2 := by
  rw [normSq_eq_abs, norm_eq_abs]

@[continuity, fun_prop]
theorem continuous_abs : Continuous abs :=
  continuous_norm

@[continuity, fun_prop]
theorem continuous_normSq : Continuous normSq := by
  simpa [← normSq_eq_abs] using continuous_abs.pow 2


>>>>>>> bd4e8e35
theorem nnnorm_eq_one_of_pow_eq_one {ζ : ℂ} {n : ℕ} (h : ζ ^ n = 1) (hn : n ≠ 0) : ‖ζ‖₊ = 1 :=
  (pow_left_inj₀ zero_le' zero_le' hn).1 <| by rw [← nnnorm_pow, h, nnnorm_one, one_pow]

theorem norm_eq_one_of_pow_eq_one {ζ : ℂ} {n : ℕ} (h : ζ ^ n = 1) (hn : n ≠ 0) : ‖ζ‖ = 1 :=
  congr_arg Subtype.val (nnnorm_eq_one_of_pow_eq_one h hn)

lemma le_of_eq_sum_of_eq_sum_norm {ι : Type*} {a b : ℝ} (f : ι → ℂ) (s : Finset ι) (ha₀ : 0 ≤ a)
    (ha : a = ∑ i ∈ s, f i) (hb : b = ∑ i ∈ s, (‖f i‖ : ℂ)) : a ≤ b := by
  norm_cast at hb; rw [← Complex.abs_of_nonneg ha₀, ha, hb]; exact norm_sum_le s f

theorem equivRealProd_apply_le (z : ℂ) : ‖equivRealProd z‖ ≤ abs z := by
  simp [Prod.norm_def, abs_re_le_abs, abs_im_le_abs]

theorem equivRealProd_apply_le' (z : ℂ) : ‖equivRealProd z‖ ≤ 1 * abs z := by
  simpa using equivRealProd_apply_le z

theorem lipschitz_equivRealProd : LipschitzWith 1 equivRealProd := by
  simpa using AddMonoidHomClass.lipschitz_of_bound equivRealProdLm 1 equivRealProd_apply_le'

theorem antilipschitz_equivRealProd : AntilipschitzWith (NNReal.sqrt 2) equivRealProd :=
  AddMonoidHomClass.antilipschitz_of_bound equivRealProdLm fun z ↦ by
    simpa only [Real.coe_sqrt, NNReal.coe_ofNat] using abs_le_sqrt_two_mul_max z

theorem isUniformEmbedding_equivRealProd : IsUniformEmbedding equivRealProd :=
  antilipschitz_equivRealProd.isUniformEmbedding lipschitz_equivRealProd.uniformContinuous

@[deprecated (since := "2024-10-01")]
alias uniformEmbedding_equivRealProd := isUniformEmbedding_equivRealProd

instance : CompleteSpace ℂ :=
  (completeSpace_congr isUniformEmbedding_equivRealProd).mpr inferInstance

instance instT2Space : T2Space ℂ := TopologicalSpace.t2Space_of_metrizableSpace

/-- The natural `ContinuousLinearEquiv` from `ℂ` to `ℝ × ℝ`. -/
@[simps! (config := { simpRhs := true }) apply symm_apply_re symm_apply_im]
def equivRealProdCLM : ℂ ≃L[ℝ] ℝ × ℝ :=
  equivRealProdLm.toContinuousLinearEquivOfBounds 1 (√2) equivRealProd_apply_le' fun p =>
    abs_le_sqrt_two_mul_max (equivRealProd.symm p)

theorem equivRealProdCLM_symm_apply (p : ℝ × ℝ) :
    Complex.equivRealProdCLM.symm p = p.1 + p.2 * Complex.I := Complex.equivRealProd_symm_apply p

instance : ProperSpace ℂ :=
  (id lipschitz_equivRealProd : LipschitzWith 1 equivRealProdCLM.toHomeomorph).properSpace

/-- The `abs` function on `ℂ` is proper. -/
theorem tendsto_abs_cocompact_atTop : Tendsto abs (cocompact ℂ) atTop :=
  tendsto_norm_cocompact_atTop

/-- The `normSq` function on `ℂ` is proper. -/
theorem tendsto_normSq_cocompact_atTop : Tendsto normSq (cocompact ℂ) atTop := by
  simpa [mul_self_abs]
    using tendsto_abs_cocompact_atTop.atTop_mul_atTop tendsto_abs_cocompact_atTop

open ContinuousLinearMap

/-- Continuous linear map version of the real part function, from `ℂ` to `ℝ`. -/
def reCLM : ℂ →L[ℝ] ℝ :=
  reLm.mkContinuous 1 fun x => by simp [abs_re_le_abs]

@[continuity, fun_prop]
theorem continuous_re : Continuous re :=
  reCLM.continuous

lemma uniformlyContinuous_re : UniformContinuous re :=
  reCLM.uniformContinuous

@[deprecated (since := "2024-11-04")] alias uniformlyContinous_re := uniformlyContinuous_re

@[simp]
theorem reCLM_coe : (reCLM : ℂ →ₗ[ℝ] ℝ) = reLm :=
  rfl

@[simp]
theorem reCLM_apply (z : ℂ) : (reCLM : ℂ → ℝ) z = z.re :=
  rfl

/-- Continuous linear map version of the imaginary part function, from `ℂ` to `ℝ`. -/
def imCLM : ℂ →L[ℝ] ℝ :=
  imLm.mkContinuous 1 fun x => by simp [abs_im_le_abs]

@[continuity, fun_prop]
theorem continuous_im : Continuous im :=
  imCLM.continuous

lemma uniformlyContinuous_im : UniformContinuous im :=
  imCLM.uniformContinuous

@[deprecated (since := "2024-11-04")] alias uniformlyContinous_im := uniformlyContinuous_im

@[simp]
theorem imCLM_coe : (imCLM : ℂ →ₗ[ℝ] ℝ) = imLm :=
  rfl

@[simp]
theorem imCLM_apply (z : ℂ) : (imCLM : ℂ → ℝ) z = z.im :=
  rfl

theorem restrictScalars_one_smulRight' (x : E) :
    ContinuousLinearMap.restrictScalars ℝ ((1 : ℂ →L[ℂ] ℂ).smulRight x : ℂ →L[ℂ] E) =
      reCLM.smulRight x + I • imCLM.smulRight x := by
  ext ⟨a, b⟩
  simp [map_add, mk_eq_add_mul_I, mul_smul, smul_comm I b x]

theorem restrictScalars_one_smulRight (x : ℂ) :
    ContinuousLinearMap.restrictScalars ℝ ((1 : ℂ →L[ℂ] ℂ).smulRight x : ℂ →L[ℂ] ℂ) =
    x • (1 : ℂ →L[ℝ] ℂ) := by
  ext1 z
  dsimp
  apply mul_comm

/-- The complex-conjugation function from `ℂ` to itself is an isometric linear equivalence. -/
def conjLIE : ℂ ≃ₗᵢ[ℝ] ℂ :=
  ⟨conjAe.toLinearEquiv, abs_conj⟩

@[simp]
theorem conjLIE_apply (z : ℂ) : conjLIE z = conj z :=
  rfl

@[simp]
theorem conjLIE_symm : conjLIE.symm = conjLIE :=
  rfl

theorem isometry_conj : Isometry (conj : ℂ → ℂ) :=
  conjLIE.isometry

@[simp]
theorem dist_conj_conj (z w : ℂ) : dist (conj z) (conj w) = dist z w :=
  isometry_conj.dist_eq z w

@[simp]
theorem nndist_conj_conj (z w : ℂ) : nndist (conj z) (conj w) = nndist z w :=
  isometry_conj.nndist_eq z w

theorem dist_conj_comm (z w : ℂ) : dist (conj z) w = dist z (conj w) := by
  rw [← dist_conj_conj, conj_conj]

theorem nndist_conj_comm (z w : ℂ) : nndist (conj z) w = nndist z (conj w) :=
  Subtype.ext <| dist_conj_comm _ _

instance : ContinuousStar ℂ :=
  ⟨conjLIE.continuous⟩

@[continuity]
theorem continuous_conj : Continuous (conj : ℂ → ℂ) :=
  continuous_star

/-- The only continuous ring homomorphisms from `ℂ` to `ℂ` are the identity and the complex
conjugation. -/
theorem ringHom_eq_id_or_conj_of_continuous {f : ℂ →+* ℂ} (hf : Continuous f) :
    f = RingHom.id ℂ ∨ f = conj := by
  simpa only [DFunLike.ext_iff] using real_algHom_eq_id_or_conj (AlgHom.mk' f (map_real_smul f hf))

/-- Continuous linear equiv version of the conj function, from `ℂ` to `ℂ`. -/
def conjCLE : ℂ ≃L[ℝ] ℂ :=
  conjLIE

@[simp]
theorem conjCLE_coe : conjCLE.toLinearEquiv = conjAe.toLinearEquiv :=
  rfl

@[simp]
theorem conjCLE_apply (z : ℂ) : conjCLE z = conj z :=
  rfl

/-- Linear isometry version of the canonical embedding of `ℝ` in `ℂ`. -/
def ofRealLI : ℝ →ₗᵢ[ℝ] ℂ :=
  ⟨ofRealAm.toLinearMap, norm_real⟩

theorem isometry_ofReal : Isometry ((↑) : ℝ → ℂ) :=
  ofRealLI.isometry

@[continuity, fun_prop]
theorem continuous_ofReal : Continuous ((↑) : ℝ → ℂ) :=
  ofRealLI.continuous

theorem isUniformEmbedding_ofReal : IsUniformEmbedding ((↑) : ℝ → ℂ) :=
  ofRealLI.isometry.isUniformEmbedding

theorem _root_.Filter.tendsto_ofReal_iff {α : Type*} {l : Filter α} {f : α → ℝ} {x : ℝ} :
    Tendsto (fun x ↦ (f x : ℂ)) l (𝓝 (x : ℂ)) ↔ Tendsto f l (𝓝 x) :=
  isUniformEmbedding_ofReal.isClosedEmbedding.tendsto_nhds_iff.symm

lemma _root_.Filter.Tendsto.ofReal {α : Type*} {l : Filter α} {f : α → ℝ} {x : ℝ}
    (hf : Tendsto f l (𝓝 x)) : Tendsto (fun x ↦ (f x : ℂ)) l (𝓝 (x : ℂ)) :=
  tendsto_ofReal_iff.mpr hf

/-- The only continuous ring homomorphism from `ℝ` to `ℂ` is the identity. -/
theorem ringHom_eq_ofReal_of_continuous {f : ℝ →+* ℂ} (h : Continuous f) : f = ofRealHom := by
  convert congr_arg AlgHom.toRingHom <| Subsingleton.elim (AlgHom.mk' f <| map_real_smul f h)
    (Algebra.ofId ℝ ℂ)

/-- Continuous linear map version of the canonical embedding of `ℝ` in `ℂ`. -/
def ofRealCLM : ℝ →L[ℝ] ℂ :=
  ofRealLI.toContinuousLinearMap

@[simp]
theorem ofRealCLM_coe : (ofRealCLM : ℝ →ₗ[ℝ] ℂ) = ofRealAm.toLinearMap :=
  rfl

@[simp]
theorem ofRealCLM_apply (x : ℝ) : ofRealCLM x = x :=
  rfl

noncomputable instance : RCLike ℂ where
  re := ⟨⟨Complex.re, Complex.zero_re⟩, Complex.add_re⟩
  im := ⟨⟨Complex.im, Complex.zero_im⟩, Complex.add_im⟩
  I := Complex.I
  I_re_ax := I_re
  I_mul_I_ax := .inr Complex.I_mul_I
  re_add_im_ax := re_add_im
  ofReal_re_ax := ofReal_re
  ofReal_im_ax := ofReal_im
  mul_re_ax := mul_re
  mul_im_ax := mul_im
  conj_re_ax _ := rfl
  conj_im_ax _ := rfl
  conj_I_ax := conj_I
  norm_sq_eq_def_ax z := (normSq_eq_abs z).symm
  mul_im_I_ax _ := mul_one _
  toPartialOrder := Complex.partialOrder
  le_iff_re_im := Iff.rfl

theorem _root_.RCLike.re_eq_complex_re : ⇑(RCLike.re : ℂ →+ ℝ) = Complex.re :=
  rfl

theorem _root_.RCLike.im_eq_complex_im : ⇑(RCLike.im : ℂ →+ ℝ) = Complex.im :=
  rfl

-- TODO: Replace `mul_conj` and `conj_mul` once `norm` has replaced `abs`
lemma mul_conj' (z : ℂ) : z * conj z = ‖z‖ ^ 2 := RCLike.mul_conj z
lemma conj_mul' (z : ℂ) : conj z * z = ‖z‖ ^ 2 := RCLike.conj_mul z

lemma inv_eq_conj (hz : ‖z‖ = 1) : z⁻¹ = conj z := RCLike.inv_eq_conj hz

lemma exists_norm_eq_mul_self (z : ℂ) : ∃ c, ‖c‖ = 1 ∧ ‖z‖ = c * z :=
  RCLike.exists_norm_eq_mul_self _

lemma exists_norm_mul_eq_self (z : ℂ) : ∃ c, ‖c‖ = 1 ∧ c * ‖z‖ = z :=
  RCLike.exists_norm_mul_eq_self _

/-- The natural isomorphism between `𝕜` satisfying `RCLike 𝕜` and `ℂ` when
`RCLike.im RCLike.I = 1`. -/
@[simps]
def _root_.RCLike.complexRingEquiv {𝕜 : Type*} [RCLike 𝕜]
    (h : RCLike.im (RCLike.I : 𝕜) = 1) : 𝕜 ≃+* ℂ where
  toFun x := RCLike.re x + RCLike.im x * I
  invFun x := re x + im x * RCLike.I
  left_inv x := by simp
  right_inv x := by simp [h]
  map_add' x y := by simp only [map_add, ofReal_add]; ring
  map_mul' x y := by
    simp only [RCLike.mul_re, ofReal_sub, ofReal_mul, RCLike.mul_im, ofReal_add]
    ring_nf
    rw [I_sq]
    ring

/-- The natural `ℝ`-linear isometry equivalence between `𝕜` satisfying `RCLike 𝕜` and `ℂ` when
`RCLike.im RCLike.I = 1`. -/
@[simps]
def _root_.RCLike.complexLinearIsometryEquiv {𝕜 : Type*} [RCLike 𝕜]
    (h : RCLike.im (RCLike.I : 𝕜) = 1) : 𝕜 ≃ₗᵢ[ℝ] ℂ where
  map_smul' _ _ := by simp [RCLike.smul_re, RCLike.smul_im, ofReal_mul]; ring
  norm_map' _ := by
    rw [← sq_eq_sq₀ (by positivity) (by positivity), ← normSq_eq_norm_sq, ← RCLike.normSq_eq_def',
      RCLike.normSq_apply]
    simp [normSq_add]
  __ := RCLike.complexRingEquiv h

theorem isometry_intCast : Isometry ((↑) : ℤ → ℂ) :=
  Isometry.of_dist_eq <| by simp_rw [← Complex.ofReal_intCast,
    Complex.isometry_ofReal.dist_eq, Int.dist_cast_real, implies_true]

theorem closedEmbedding_intCast : IsClosedEmbedding ((↑) : ℤ → ℂ) :=
  isometry_intCast.isClosedEmbedding

lemma isClosed_range_intCast : IsClosed (Set.range ((↑) : ℤ → ℂ)) :=
  Complex.closedEmbedding_intCast.isClosed_range

lemma isOpen_compl_range_intCast : IsOpen (Set.range ((↑) : ℤ → ℂ))ᶜ :=
  Complex.isClosed_range_intCast.isOpen_compl

section ComplexOrder

open ComplexOrder

theorem eq_coe_norm_of_nonneg {z : ℂ} (hz : 0 ≤ z) : z = ↑‖z‖ := by
  lift z to ℝ using hz.2.symm
  rw [norm_eq_abs, abs_ofReal, abs_of_nonneg (id hz.1 : 0 ≤ z)]

/-- We show that the partial order and the topology on `ℂ` are compatible.
We turn this into an instance scoped to `ComplexOrder`. -/
lemma orderClosedTopology : OrderClosedTopology ℂ where
  isClosed_le' := by
    simp_rw [le_def, Set.setOf_and]
    refine IsClosed.inter (isClosed_le ?_ ?_) (isClosed_eq ?_ ?_) <;> continuity

scoped[ComplexOrder] attribute [instance] Complex.orderClosedTopology

end ComplexOrder

end Complex

namespace RCLike

open ComplexConjugate

local notation "reC" => @RCLike.re ℂ _
local notation "imC" => @RCLike.im ℂ _
local notation "IC" => @RCLike.I ℂ _
local notation "norm_sqC" => @RCLike.normSq ℂ _

@[simp]
theorem re_to_complex {x : ℂ} : reC x = x.re :=
  rfl

@[simp]
theorem im_to_complex {x : ℂ} : imC x = x.im :=
  rfl

@[simp]
theorem I_to_complex : IC = Complex.I :=
  rfl

@[simp]
theorem normSq_to_complex {x : ℂ} : norm_sqC x = Complex.normSq x :=
  rfl

section tsum

variable {α : Type*} (𝕜 : Type*) [RCLike 𝕜]

@[simp]
theorem hasSum_conj {f : α → 𝕜} {x : 𝕜} : HasSum (fun x => conj (f x)) x ↔ HasSum f (conj x) :=
  conjCLE.hasSum

theorem hasSum_conj' {f : α → 𝕜} {x : 𝕜} : HasSum (fun x => conj (f x)) (conj x) ↔ HasSum f x :=
  conjCLE.hasSum'

@[simp]
theorem summable_conj {f : α → 𝕜} : (Summable fun x => conj (f x)) ↔ Summable f :=
  summable_star_iff

variable {𝕜}

theorem conj_tsum (f : α → 𝕜) : conj (∑' a, f a) = ∑' a, conj (f a) :=
  tsum_star

variable (𝕜)

@[simp, norm_cast]
theorem hasSum_ofReal {f : α → ℝ} {x : ℝ} : HasSum (fun x => (f x : 𝕜)) x ↔ HasSum f x :=
  ⟨fun h => by simpa only [RCLike.reCLM_apply, RCLike.ofReal_re] using reCLM.hasSum h,
    ofRealCLM.hasSum⟩

@[simp, norm_cast]
theorem summable_ofReal {f : α → ℝ} : (Summable fun x => (f x : 𝕜)) ↔ Summable f :=
  ⟨fun h => by simpa only [RCLike.reCLM_apply, RCLike.ofReal_re] using reCLM.summable h,
    ofRealCLM.summable⟩

@[norm_cast]
theorem ofReal_tsum (f : α → ℝ) : (↑(∑' a, f a) : 𝕜) = ∑' a, (f a : 𝕜) := by
  by_cases h : Summable f
  · exact ContinuousLinearMap.map_tsum ofRealCLM h
  · rw [tsum_eq_zero_of_not_summable h,
      tsum_eq_zero_of_not_summable ((summable_ofReal _).not.mpr h), ofReal_zero]

theorem hasSum_re {f : α → 𝕜} {x : 𝕜} (h : HasSum f x) : HasSum (fun x => re (f x)) (re x) :=
  reCLM.hasSum h

theorem hasSum_im {f : α → 𝕜} {x : 𝕜} (h : HasSum f x) : HasSum (fun x => im (f x)) (im x) :=
  imCLM.hasSum h

theorem re_tsum {f : α → 𝕜} (h : Summable f) : re (∑' a, f a) = ∑' a, re (f a) :=
  reCLM.map_tsum h

theorem im_tsum {f : α → 𝕜} (h : Summable f) : im (∑' a, f a) = ∑' a, im (f a) :=
  imCLM.map_tsum h

variable {𝕜}

theorem hasSum_iff (f : α → 𝕜) (c : 𝕜) :
    HasSum f c ↔ HasSum (fun x => re (f x)) (re c) ∧ HasSum (fun x => im (f x)) (im c) := by
  refine ⟨fun h => ⟨hasSum_re _ h, hasSum_im _ h⟩, ?_⟩
  rintro ⟨h₁, h₂⟩
  simpa only [re_add_im] using
    ((hasSum_ofReal 𝕜).mpr h₁).add (((hasSum_ofReal 𝕜).mpr h₂).mul_right I)

end tsum

end RCLike

namespace Complex

section tprod

variable {α : Type*} {f : α → ℂ}

theorem hasProd_abs {x : ℂ} (hfx : HasProd f x) : HasProd (fun i ↦ (f i).abs) x.abs :=
  hfx.norm

theorem multipliable_abs (hf : Multipliable f) : Multipliable (fun i ↦ (f i).abs) :=
  hf.norm

theorem abs_tprod (h : Multipliable f) : (∏' i, f i).abs = ∏' i, (f i).abs :=
  norm_tprod h

end tprod

/-!
We have to repeat the lemmas about `RCLike.re` and `RCLike.im` as they are not syntactic
matches for `Complex.re` and `Complex.im`.

We do not have this problem with `ofReal` and `conj`, although we repeat them anyway for
discoverability and to avoid the need to unify `𝕜`.
-/


section tsum

variable {α : Type*}

open ComplexConjugate

-- Porting note: @[simp] unneeded due to `RCLike.hasSum_conj`
theorem hasSum_conj {f : α → ℂ} {x : ℂ} : HasSum (fun x => conj (f x)) x ↔ HasSum f (conj x) :=
  RCLike.hasSum_conj _

theorem hasSum_conj' {f : α → ℂ} {x : ℂ} : HasSum (fun x => conj (f x)) (conj x) ↔ HasSum f x :=
  RCLike.hasSum_conj' _

-- Porting note: @[simp] unneeded due to `RCLike.summable_conj`
theorem summable_conj {f : α → ℂ} : (Summable fun x => conj (f x)) ↔ Summable f :=
  RCLike.summable_conj _

theorem conj_tsum (f : α → ℂ) : conj (∑' a, f a) = ∑' a, conj (f a) :=
  RCLike.conj_tsum _

@[simp, norm_cast]
theorem hasSum_ofReal {f : α → ℝ} {x : ℝ} : HasSum (fun x => (f x : ℂ)) x ↔ HasSum f x :=
  RCLike.hasSum_ofReal _

@[simp, norm_cast]
theorem summable_ofReal {f : α → ℝ} : (Summable fun x => (f x : ℂ)) ↔ Summable f :=
  RCLike.summable_ofReal _

@[norm_cast]
theorem ofReal_tsum (f : α → ℝ) : (↑(∑' a, f a) : ℂ) = ∑' a, ↑(f a) :=
  RCLike.ofReal_tsum _ _

theorem hasSum_re {f : α → ℂ} {x : ℂ} (h : HasSum f x) : HasSum (fun x => (f x).re) x.re :=
  RCLike.hasSum_re ℂ h

theorem hasSum_im {f : α → ℂ} {x : ℂ} (h : HasSum f x) : HasSum (fun x => (f x).im) x.im :=
  RCLike.hasSum_im ℂ h

theorem re_tsum {f : α → ℂ} (h : Summable f) : (∑' a, f a).re = ∑' a, (f a).re :=
  RCLike.re_tsum _ h

theorem im_tsum {f : α → ℂ} (h : Summable f) : (∑' a, f a).im = ∑' a, (f a).im :=
  RCLike.im_tsum _ h

theorem hasSum_iff (f : α → ℂ) (c : ℂ) :
    HasSum f c ↔ HasSum (fun x => (f x).re) c.re ∧ HasSum (fun x => (f x).im) c.im :=
  RCLike.hasSum_iff _ _

end tsum

section slitPlane

/-!
### Define the "slit plane" `ℂ ∖ ℝ≤0` and provide some API
-/

open scoped ComplexOrder

/-- The *slit plane* is the complex plane with the closed negative real axis removed. -/
def slitPlane : Set ℂ := {z | 0 < z.re ∨ z.im ≠ 0}

lemma mem_slitPlane_iff {z : ℂ} : z ∈ slitPlane ↔ 0 < z.re ∨ z.im ≠ 0 := Set.mem_setOf

lemma slitPlane_eq_union : slitPlane = {z | 0 < z.re} ∪ {z | z.im ≠ 0} := Set.setOf_or.symm

lemma isOpen_slitPlane : IsOpen slitPlane :=
  (isOpen_lt continuous_const continuous_re).union (isOpen_ne_fun continuous_im continuous_const)

@[simp]
lemma ofReal_mem_slitPlane {x : ℝ} : ↑x ∈ slitPlane ↔ 0 < x := by simp [mem_slitPlane_iff]

@[simp]
lemma neg_ofReal_mem_slitPlane {x : ℝ} : -↑x ∈ slitPlane ↔ x < 0 := by
  simpa using ofReal_mem_slitPlane (x := -x)

@[simp] lemma one_mem_slitPlane : 1 ∈ slitPlane := ofReal_mem_slitPlane.2 one_pos

@[simp]
lemma zero_not_mem_slitPlane : 0 ∉ slitPlane := mt ofReal_mem_slitPlane.1 (lt_irrefl _)

@[simp]
lemma natCast_mem_slitPlane {n : ℕ} : ↑n ∈ slitPlane ↔ n ≠ 0 := by
  simpa [pos_iff_ne_zero] using @ofReal_mem_slitPlane n

@[simp]
lemma ofNat_mem_slitPlane (n : ℕ) [n.AtLeastTwo] : ofNat(n) ∈ slitPlane :=
  natCast_mem_slitPlane.2 (NeZero.ne n)

lemma mem_slitPlane_iff_not_le_zero {z : ℂ} : z ∈ slitPlane ↔ ¬z ≤ 0 :=
  mem_slitPlane_iff.trans not_le_zero_iff.symm

protected lemma compl_Iic_zero : (Set.Iic 0)ᶜ = slitPlane := Set.ext fun _ ↦
  mem_slitPlane_iff_not_le_zero.symm

lemma slitPlane_ne_zero {z : ℂ} (hz : z ∈ slitPlane) : z ≠ 0 :=
  ne_of_mem_of_not_mem hz zero_not_mem_slitPlane

/-- The slit plane includes the open unit ball of radius `1` around `1`. -/
lemma ball_one_subset_slitPlane : Metric.ball 1 1 ⊆ slitPlane := fun z hz ↦ .inl <|
  have : -1 < z.re - 1 := neg_lt_of_abs_lt <| (abs_re_le_abs _).trans_lt hz
  by linarith

/-- The slit plane includes the open unit ball of radius `1` around `1`. -/
lemma mem_slitPlane_of_norm_lt_one {z : ℂ} (hz : ‖z‖ < 1) : 1 + z ∈ slitPlane :=
  ball_one_subset_slitPlane <| by simpa

end slitPlane

lemma _root_.IsCompact.reProdIm {s t : Set ℝ} (hs : IsCompact s) (ht : IsCompact t) :
    IsCompact (s ×ℂ t) :=
  equivRealProdCLM.toHomeomorph.isCompact_preimage.2 (hs.prod ht)

end Complex<|MERGE_RESOLUTION|>--- conflicted
+++ resolved
@@ -78,35 +78,6 @@
     [NormedAlgebra ℂ A] : NormedAlgebra ℝ A :=
   NormedAlgebra.restrictScalars ℝ ℂ A
 
-@[simp 1100, norm_cast] lemma nnnorm_intCast (n : ℤ) : ‖(n : ℂ)‖₊ = ‖n‖₊ := by
-  ext; exact norm_intCast n
-
-@[deprecated (since := "2024-08-25")] alias nnnorm_int := nnnorm_intCast
-
-<<<<<<< HEAD
-=======
-@[simp 1100, norm_cast]
-lemma norm_nnratCast (q : ℚ≥0) : ‖(q : ℂ)‖ = q := Complex.abs_of_nonneg q.cast_nonneg
-
-@[simp 1100, norm_cast]
-lemma nnnorm_nnratCast (q : ℚ≥0) : ‖(q : ℂ)‖₊ = q := by simp [nnnorm, -norm_eq_abs]
-
-theorem norm_int_of_nonneg {n : ℤ} (hn : 0 ≤ n) : ‖(n : ℂ)‖ = n := by
-  rw [norm_intCast, ← Int.cast_abs, abs_of_nonneg hn]
-
-lemma normSq_eq_norm_sq (z : ℂ) : normSq z = ‖z‖ ^ 2 := by
-  rw [normSq_eq_abs, norm_eq_abs]
-
-@[continuity, fun_prop]
-theorem continuous_abs : Continuous abs :=
-  continuous_norm
-
-@[continuity, fun_prop]
-theorem continuous_normSq : Continuous normSq := by
-  simpa [← normSq_eq_abs] using continuous_abs.pow 2
-
-
->>>>>>> bd4e8e35
 theorem nnnorm_eq_one_of_pow_eq_one {ζ : ℂ} {n : ℕ} (h : ζ ^ n = 1) (hn : n ≠ 0) : ‖ζ‖₊ = 1 :=
   (pow_left_inj₀ zero_le' zero_le' hn).1 <| by rw [← nnnorm_pow, h, nnnorm_one, one_pow]
 
