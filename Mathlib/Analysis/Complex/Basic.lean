/-
Copyright (c) 2019 Sébastien Gouëzel. All rights reserved.
Released under Apache 2.0 license as described in the file LICENSE.
Authors: Sébastien Gouëzel
-/
import Mathlib.Analysis.RCLike.Basic
import Mathlib.Data.Complex.BigOperators
import Mathlib.Data.Complex.Module
import Mathlib.Data.Complex.Order
import Mathlib.Topology.Algebra.InfiniteSum.Field
import Mathlib.Topology.Algebra.InfiniteSum.Module
import Mathlib.Topology.Instances.RealVectorSpace

/-!

# Normed space structure on `ℂ`.

This file gathers basic facts of analytic nature on the complex numbers.

## Main results

This file registers `ℂ` as a normed field, expresses basic properties of the norm, and gives tools
on the real vector space structure of `ℂ`. Notably, it defines the following functions in the
namespace `Complex`.

|Name              |Type         |Description                                             |
|------------------|-------------|--------------------------------------------------------|
|`equivRealProdCLM`|ℂ ≃L[ℝ] ℝ × ℝ|The natural `ContinuousLinearEquiv` from `ℂ` to `ℝ × ℝ` |
|`reCLM`           |ℂ →L[ℝ] ℝ    |Real part function as a `ContinuousLinearMap`           |
|`imCLM`           |ℂ →L[ℝ] ℝ    |Imaginary part function as a `ContinuousLinearMap`      |
|`ofRealCLM`       |ℝ →L[ℝ] ℂ    |Embedding of the reals as a `ContinuousLinearMap`       |
|`ofRealLI`        |ℝ →ₗᵢ[ℝ] ℂ   |Embedding of the reals as a `LinearIsometry`            |
|`conjCLE`         |ℂ ≃L[ℝ] ℂ    |Complex conjugation as a `ContinuousLinearEquiv`        |
|`conjLIE`         |ℂ ≃ₗᵢ[ℝ] ℂ   |Complex conjugation as a `LinearIsometryEquiv`          |

We also register the fact that `ℂ` is an `RCLike` field.

-/


assert_not_exists Absorbs

noncomputable section

namespace Complex
variable {z : ℂ}

open ComplexConjugate Topology Filter

instance : NormedField ℂ where
  dist_eq _ _ := rfl
  norm_mul' := Complex.norm_mul

instance : DenselyNormedField ℂ where
  lt_norm_lt r₁ r₂ h₀ hr :=
    let ⟨x, h⟩ := exists_between hr
    ⟨x, by rwa [norm_real, Real.norm_of_nonneg (h₀.trans_lt h.1).le]⟩

instance {R : Type*} [NormedField R] [NormedAlgebra R ℝ] : NormedAlgebra R ℂ where
  norm_smul_le r x := by
    rw [← algebraMap_smul ℝ r x, real_smul, norm_mul, norm_real, norm_algebraMap']

variable {E : Type*} [SeminormedAddCommGroup E] [NormedSpace ℂ E]

-- see Note [lower instance priority]
/-- The module structure from `Module.complexToReal` is a normed space. -/
instance (priority := 900) _root_.NormedSpace.complexToReal : NormedSpace ℝ E :=
  NormedSpace.restrictScalars ℝ ℂ E

-- see Note [lower instance priority]
/-- The algebra structure from `Algebra.complexToReal` is a normed algebra. -/
instance (priority := 900) _root_.NormedAlgebra.complexToReal {A : Type*} [SeminormedRing A]
    [NormedAlgebra ℂ A] : NormedAlgebra ℝ A :=
  NormedAlgebra.restrictScalars ℝ ℂ A

-- This result cannot be moved to `Data/Complex/Norm` since `ℤ` gets its norm from its
-- normed ring structure and that file does not know about rings
@[simp 1100, norm_cast] lemma nnnorm_intCast (n : ℤ) : ‖(n : ℂ)‖₊ = ‖n‖₊ := by
  ext; exact norm_intCast n

@[deprecated (since := "2025-02-16")] alias comap_abs_nhds_zero := comap_norm_nhds_zero
@[deprecated (since := "2024-08-25")] alias nnnorm_int := nnnorm_intCast
@[deprecated (since := "2025-02-16")] alias continuous_abs := continuous_norm

@[continuity, fun_prop]
theorem continuous_normSq : Continuous normSq := by
  simpa [← Complex.normSq_eq_norm_sq] using continuous_norm (E := ℂ).pow 2

theorem nnnorm_eq_one_of_pow_eq_one {ζ : ℂ} {n : ℕ} (h : ζ ^ n = 1) (hn : n ≠ 0) : ‖ζ‖₊ = 1 :=
  (pow_left_inj₀ zero_le' zero_le' hn).1 <| by rw [← nnnorm_pow, h, nnnorm_one, one_pow]

theorem norm_eq_one_of_pow_eq_one {ζ : ℂ} {n : ℕ} (h : ζ ^ n = 1) (hn : n ≠ 0) : ‖ζ‖ = 1 :=
  congr_arg Subtype.val (nnnorm_eq_one_of_pow_eq_one h hn)

lemma le_of_eq_sum_of_eq_sum_norm {ι : Type*} {a b : ℝ} (f : ι → ℂ) (s : Finset ι) (ha₀ : 0 ≤ a)
    (ha : a = ∑ i ∈ s, f i) (hb : b = ∑ i ∈ s, (‖f i‖ : ℂ)) : a ≤ b := by
  norm_cast at hb; rw [← Complex.norm_of_nonneg ha₀, ha, hb]; exact norm_sum_le s f

theorem equivRealProd_apply_le (z : ℂ) : ‖equivRealProd z‖ ≤ ‖z‖ := by
  simp [Prod.norm_def, abs_re_le_norm, abs_im_le_norm]

theorem equivRealProd_apply_le' (z : ℂ) : ‖equivRealProd z‖ ≤ 1 * ‖z‖ := by
  simpa using equivRealProd_apply_le z

theorem lipschitz_equivRealProd : LipschitzWith 1 equivRealProd := by
  simpa using AddMonoidHomClass.lipschitz_of_bound equivRealProdLm 1 equivRealProd_apply_le'

theorem antilipschitz_equivRealProd : AntilipschitzWith (NNReal.sqrt 2) equivRealProd :=
  AddMonoidHomClass.antilipschitz_of_bound equivRealProdLm fun z ↦ by
    simpa only [Real.coe_sqrt, NNReal.coe_ofNat] using norm_le_sqrt_two_mul_max z

theorem isUniformEmbedding_equivRealProd : IsUniformEmbedding equivRealProd :=
  antilipschitz_equivRealProd.isUniformEmbedding lipschitz_equivRealProd.uniformContinuous

@[deprecated (since := "2024-10-01")]
alias uniformEmbedding_equivRealProd := isUniformEmbedding_equivRealProd

instance : CompleteSpace ℂ :=
  (completeSpace_congr isUniformEmbedding_equivRealProd).mpr inferInstance

instance instT2Space : T2Space ℂ := TopologicalSpace.t2Space_of_metrizableSpace

/-- The natural `ContinuousLinearEquiv` from `ℂ` to `ℝ × ℝ`. -/
@[simps! (config := { simpRhs := true }) apply symm_apply_re symm_apply_im]
def equivRealProdCLM : ℂ ≃L[ℝ] ℝ × ℝ :=
  equivRealProdLm.toContinuousLinearEquivOfBounds 1 (√2) equivRealProd_apply_le' fun p =>
    norm_le_sqrt_two_mul_max (equivRealProd.symm p)

theorem equivRealProdCLM_symm_apply (p : ℝ × ℝ) :
    Complex.equivRealProdCLM.symm p = p.1 + p.2 * Complex.I := Complex.equivRealProd_symm_apply p

instance : ProperSpace ℂ := lipschitz_equivRealProd.properSpace
  equivRealProdCLM.toHomeomorph.isProperMap

@[deprecated (since := "2025-02-16")] alias tendsto_abs_cocompact_atTop :=
  tendsto_norm_cocompact_atTop

/-- The `normSq` function on `ℂ` is proper. -/
theorem tendsto_normSq_cocompact_atTop : Tendsto normSq (cocompact ℂ) atTop := by
<<<<<<< HEAD
  simpa [norm_mul_self_eq_normSq]
    using tendsto_norm_cocompact_atTop.atTop_mul_atTop (tendsto_norm_cocompact_atTop (E := ℂ))
=======
  simpa [mul_self_abs]
    using tendsto_abs_cocompact_atTop.atTop_mul_atTop₀ tendsto_abs_cocompact_atTop
>>>>>>> db136357

open ContinuousLinearMap

/-- Continuous linear map version of the real part function, from `ℂ` to `ℝ`. -/
def reCLM : ℂ →L[ℝ] ℝ :=
  reLm.mkContinuous 1 fun x => by simp [abs_re_le_norm]

@[continuity, fun_prop]
theorem continuous_re : Continuous re :=
  reCLM.continuous

lemma uniformlyContinuous_re : UniformContinuous re :=
  reCLM.uniformContinuous

@[deprecated (since := "2024-11-04")] alias uniformlyContinous_re := uniformlyContinuous_re

@[simp]
theorem reCLM_coe : (reCLM : ℂ →ₗ[ℝ] ℝ) = reLm :=
  rfl

@[simp]
theorem reCLM_apply (z : ℂ) : (reCLM : ℂ → ℝ) z = z.re :=
  rfl

/-- Continuous linear map version of the imaginary part function, from `ℂ` to `ℝ`. -/
def imCLM : ℂ →L[ℝ] ℝ :=
  imLm.mkContinuous 1 fun x => by simp [abs_im_le_norm]

@[continuity, fun_prop]
theorem continuous_im : Continuous im :=
  imCLM.continuous

lemma uniformlyContinuous_im : UniformContinuous im :=
  imCLM.uniformContinuous

@[deprecated (since := "2024-11-04")] alias uniformlyContinous_im := uniformlyContinuous_im

@[simp]
theorem imCLM_coe : (imCLM : ℂ →ₗ[ℝ] ℝ) = imLm :=
  rfl

@[simp]
theorem imCLM_apply (z : ℂ) : (imCLM : ℂ → ℝ) z = z.im :=
  rfl

theorem restrictScalars_one_smulRight' (x : E) :
    ContinuousLinearMap.restrictScalars ℝ ((1 : ℂ →L[ℂ] ℂ).smulRight x : ℂ →L[ℂ] E) =
      reCLM.smulRight x + I • imCLM.smulRight x := by
  ext ⟨a, b⟩
  simp [map_add, mk_eq_add_mul_I, mul_smul, smul_comm I b x]

theorem restrictScalars_one_smulRight (x : ℂ) :
    ContinuousLinearMap.restrictScalars ℝ ((1 : ℂ →L[ℂ] ℂ).smulRight x : ℂ →L[ℂ] ℂ) =
    x • (1 : ℂ →L[ℝ] ℂ) := by
  ext1 z
  dsimp
  apply mul_comm

/-- The complex-conjugation function from `ℂ` to itself is an isometric linear equivalence. -/
def conjLIE : ℂ ≃ₗᵢ[ℝ] ℂ :=
  ⟨conjAe.toLinearEquiv, norm_conj⟩

@[simp]
theorem conjLIE_apply (z : ℂ) : conjLIE z = conj z :=
  rfl

@[simp]
theorem conjLIE_symm : conjLIE.symm = conjLIE :=
  rfl

theorem isometry_conj : Isometry (conj : ℂ → ℂ) :=
  conjLIE.isometry

@[simp]
theorem dist_conj_conj (z w : ℂ) : dist (conj z) (conj w) = dist z w :=
  isometry_conj.dist_eq z w

@[simp]
theorem nndist_conj_conj (z w : ℂ) : nndist (conj z) (conj w) = nndist z w :=
  isometry_conj.nndist_eq z w

theorem dist_conj_comm (z w : ℂ) : dist (conj z) w = dist z (conj w) := by
  rw [← dist_conj_conj, conj_conj]

theorem nndist_conj_comm (z w : ℂ) : nndist (conj z) w = nndist z (conj w) :=
  Subtype.ext <| dist_conj_comm _ _

instance : ContinuousStar ℂ :=
  ⟨conjLIE.continuous⟩

@[continuity]
theorem continuous_conj : Continuous (conj : ℂ → ℂ) :=
  continuous_star

/-- The only continuous ring homomorphisms from `ℂ` to `ℂ` are the identity and the complex
conjugation. -/
theorem ringHom_eq_id_or_conj_of_continuous {f : ℂ →+* ℂ} (hf : Continuous f) :
    f = RingHom.id ℂ ∨ f = conj := by
  simpa only [DFunLike.ext_iff] using real_algHom_eq_id_or_conj (AlgHom.mk' f (map_real_smul f hf))

/-- Continuous linear equiv version of the conj function, from `ℂ` to `ℂ`. -/
def conjCLE : ℂ ≃L[ℝ] ℂ :=
  conjLIE

@[simp]
theorem conjCLE_coe : conjCLE.toLinearEquiv = conjAe.toLinearEquiv :=
  rfl

@[simp]
theorem conjCLE_apply (z : ℂ) : conjCLE z = conj z :=
  rfl

/-- Linear isometry version of the canonical embedding of `ℝ` in `ℂ`. -/
def ofRealLI : ℝ →ₗᵢ[ℝ] ℂ :=
  ⟨ofRealAm.toLinearMap, norm_real⟩

theorem isometry_ofReal : Isometry ((↑) : ℝ → ℂ) :=
  ofRealLI.isometry

@[continuity, fun_prop]
theorem continuous_ofReal : Continuous ((↑) : ℝ → ℂ) :=
  ofRealLI.continuous

theorem isUniformEmbedding_ofReal : IsUniformEmbedding ((↑) : ℝ → ℂ) :=
  ofRealLI.isometry.isUniformEmbedding

theorem _root_.Filter.tendsto_ofReal_iff {α : Type*} {l : Filter α} {f : α → ℝ} {x : ℝ} :
    Tendsto (fun x ↦ (f x : ℂ)) l (𝓝 (x : ℂ)) ↔ Tendsto f l (𝓝 x) :=
  isUniformEmbedding_ofReal.isClosedEmbedding.tendsto_nhds_iff.symm

lemma _root_.Filter.Tendsto.ofReal {α : Type*} {l : Filter α} {f : α → ℝ} {x : ℝ}
    (hf : Tendsto f l (𝓝 x)) : Tendsto (fun x ↦ (f x : ℂ)) l (𝓝 (x : ℂ)) :=
  tendsto_ofReal_iff.mpr hf

/-- The only continuous ring homomorphism from `ℝ` to `ℂ` is the identity. -/
theorem ringHom_eq_ofReal_of_continuous {f : ℝ →+* ℂ} (h : Continuous f) : f = ofRealHom := by
  convert congr_arg AlgHom.toRingHom <| Subsingleton.elim (AlgHom.mk' f <| map_real_smul f h)
    (Algebra.ofId ℝ ℂ)

/-- Continuous linear map version of the canonical embedding of `ℝ` in `ℂ`. -/
def ofRealCLM : ℝ →L[ℝ] ℂ :=
  ofRealLI.toContinuousLinearMap

@[simp]
theorem ofRealCLM_coe : (ofRealCLM : ℝ →ₗ[ℝ] ℂ) = ofRealAm.toLinearMap :=
  rfl

@[simp]
theorem ofRealCLM_apply (x : ℝ) : ofRealCLM x = x :=
  rfl

noncomputable instance : RCLike ℂ where
  re := ⟨⟨Complex.re, Complex.zero_re⟩, Complex.add_re⟩
  im := ⟨⟨Complex.im, Complex.zero_im⟩, Complex.add_im⟩
  I := Complex.I
  I_re_ax := I_re
  I_mul_I_ax := .inr Complex.I_mul_I
  re_add_im_ax := re_add_im
  ofReal_re_ax := ofReal_re
  ofReal_im_ax := ofReal_im
  mul_re_ax := mul_re
  mul_im_ax := mul_im
  conj_re_ax _ := rfl
  conj_im_ax _ := rfl
  conj_I_ax := conj_I
  norm_sq_eq_def_ax z := (normSq_eq_norm_sq z).symm
  mul_im_I_ax _ := mul_one _
  toPartialOrder := Complex.partialOrder
  le_iff_re_im := Iff.rfl

theorem _root_.RCLike.re_eq_complex_re : ⇑(RCLike.re : ℂ →+ ℝ) = Complex.re :=
  rfl

theorem _root_.RCLike.im_eq_complex_im : ⇑(RCLike.im : ℂ →+ ℝ) = Complex.im :=
  rfl

-- TODO: Replace `mul_conj` and `conj_mul` once `norm` has replaced `abs`
lemma mul_conj' (z : ℂ) : z * conj z = ‖z‖ ^ 2 := RCLike.mul_conj z
lemma conj_mul' (z : ℂ) : conj z * z = ‖z‖ ^ 2 := RCLike.conj_mul z

lemma inv_eq_conj (hz : ‖z‖ = 1) : z⁻¹ = conj z := RCLike.inv_eq_conj hz

lemma exists_norm_eq_mul_self (z : ℂ) : ∃ c, ‖c‖ = 1 ∧ ‖z‖ = c * z :=
  RCLike.exists_norm_eq_mul_self _

lemma exists_norm_mul_eq_self (z : ℂ) : ∃ c, ‖c‖ = 1 ∧ c * ‖z‖ = z :=
  RCLike.exists_norm_mul_eq_self _

/-- The natural isomorphism between `𝕜` satisfying `RCLike 𝕜` and `ℂ` when
`RCLike.im RCLike.I = 1`. -/
@[simps]
def _root_.RCLike.complexRingEquiv {𝕜 : Type*} [RCLike 𝕜]
    (h : RCLike.im (RCLike.I : 𝕜) = 1) : 𝕜 ≃+* ℂ where
  toFun x := RCLike.re x + RCLike.im x * I
  invFun x := re x + im x * RCLike.I
  left_inv x := by simp
  right_inv x := by simp [h]
  map_add' x y := by simp only [map_add, ofReal_add]; ring
  map_mul' x y := by
    simp only [RCLike.mul_re, ofReal_sub, ofReal_mul, RCLike.mul_im, ofReal_add]
    ring_nf
    rw [I_sq]
    ring

/-- The natural `ℝ`-linear isometry equivalence between `𝕜` satisfying `RCLike 𝕜` and `ℂ` when
`RCLike.im RCLike.I = 1`. -/
@[simps]
def _root_.RCLike.complexLinearIsometryEquiv {𝕜 : Type*} [RCLike 𝕜]
    (h : RCLike.im (RCLike.I : 𝕜) = 1) : 𝕜 ≃ₗᵢ[ℝ] ℂ where
  map_smul' _ _ := by simp [RCLike.smul_re, RCLike.smul_im, ofReal_mul]; ring
  norm_map' _ := by
    rw [← sq_eq_sq₀ (by positivity) (by positivity), ← normSq_eq_norm_sq, ← RCLike.normSq_eq_def',
      RCLike.normSq_apply]
    simp [normSq_add]
  __ := RCLike.complexRingEquiv h

theorem isometry_intCast : Isometry ((↑) : ℤ → ℂ) :=
  Isometry.of_dist_eq <| by simp_rw [← Complex.ofReal_intCast,
    Complex.isometry_ofReal.dist_eq, Int.dist_cast_real, implies_true]

theorem closedEmbedding_intCast : IsClosedEmbedding ((↑) : ℤ → ℂ) :=
  isometry_intCast.isClosedEmbedding

lemma isClosed_range_intCast : IsClosed (Set.range ((↑) : ℤ → ℂ)) :=
  Complex.closedEmbedding_intCast.isClosed_range

lemma isOpen_compl_range_intCast : IsOpen (Set.range ((↑) : ℤ → ℂ))ᶜ :=
  Complex.isClosed_range_intCast.isOpen_compl

section ComplexOrder

open ComplexOrder

theorem eq_coe_norm_of_nonneg {z : ℂ} (hz : 0 ≤ z) : z = ↑‖z‖ := by
  lift z to ℝ using hz.2.symm
  rw [norm_real, Real.norm_of_nonneg (id hz.1 : 0 ≤ z)]

/-- We show that the partial order and the topology on `ℂ` are compatible.
We turn this into an instance scoped to `ComplexOrder`. -/
lemma orderClosedTopology : OrderClosedTopology ℂ where
  isClosed_le' := by
    simp_rw [le_def, Set.setOf_and]
    refine IsClosed.inter (isClosed_le ?_ ?_) (isClosed_eq ?_ ?_) <;> continuity

scoped[ComplexOrder] attribute [instance] Complex.orderClosedTopology

end ComplexOrder

end Complex

namespace RCLike

open ComplexConjugate

local notation "reC" => @RCLike.re ℂ _
local notation "imC" => @RCLike.im ℂ _
local notation "IC" => @RCLike.I ℂ _
local notation "norm_sqC" => @RCLike.normSq ℂ _

@[simp]
theorem re_to_complex {x : ℂ} : reC x = x.re :=
  rfl

@[simp]
theorem im_to_complex {x : ℂ} : imC x = x.im :=
  rfl

@[simp]
theorem I_to_complex : IC = Complex.I :=
  rfl

@[simp]
theorem normSq_to_complex {x : ℂ} : norm_sqC x = Complex.normSq x :=
  rfl

section tsum

variable {α : Type*} (𝕜 : Type*) [RCLike 𝕜]

@[simp]
theorem hasSum_conj {f : α → 𝕜} {x : 𝕜} : HasSum (fun x => conj (f x)) x ↔ HasSum f (conj x) :=
  conjCLE.hasSum

theorem hasSum_conj' {f : α → 𝕜} {x : 𝕜} : HasSum (fun x => conj (f x)) (conj x) ↔ HasSum f x :=
  conjCLE.hasSum'

@[simp]
theorem summable_conj {f : α → 𝕜} : (Summable fun x => conj (f x)) ↔ Summable f :=
  summable_star_iff

variable {𝕜}

theorem conj_tsum (f : α → 𝕜) : conj (∑' a, f a) = ∑' a, conj (f a) :=
  tsum_star

variable (𝕜)

@[simp, norm_cast]
theorem hasSum_ofReal {f : α → ℝ} {x : ℝ} : HasSum (fun x => (f x : 𝕜)) x ↔ HasSum f x :=
  ⟨fun h => by simpa only [RCLike.reCLM_apply, RCLike.ofReal_re] using reCLM.hasSum h,
    ofRealCLM.hasSum⟩

@[simp, norm_cast]
theorem summable_ofReal {f : α → ℝ} : (Summable fun x => (f x : 𝕜)) ↔ Summable f :=
  ⟨fun h => by simpa only [RCLike.reCLM_apply, RCLike.ofReal_re] using reCLM.summable h,
    ofRealCLM.summable⟩

@[norm_cast]
theorem ofReal_tsum (f : α → ℝ) : (↑(∑' a, f a) : 𝕜) = ∑' a, (f a : 𝕜) := by
  by_cases h : Summable f
  · exact ContinuousLinearMap.map_tsum ofRealCLM h
  · rw [tsum_eq_zero_of_not_summable h,
      tsum_eq_zero_of_not_summable ((summable_ofReal _).not.mpr h), ofReal_zero]

theorem hasSum_re {f : α → 𝕜} {x : 𝕜} (h : HasSum f x) : HasSum (fun x => re (f x)) (re x) :=
  reCLM.hasSum h

theorem hasSum_im {f : α → 𝕜} {x : 𝕜} (h : HasSum f x) : HasSum (fun x => im (f x)) (im x) :=
  imCLM.hasSum h

theorem re_tsum {f : α → 𝕜} (h : Summable f) : re (∑' a, f a) = ∑' a, re (f a) :=
  reCLM.map_tsum h

theorem im_tsum {f : α → 𝕜} (h : Summable f) : im (∑' a, f a) = ∑' a, im (f a) :=
  imCLM.map_tsum h

variable {𝕜}

theorem hasSum_iff (f : α → 𝕜) (c : 𝕜) :
    HasSum f c ↔ HasSum (fun x => re (f x)) (re c) ∧ HasSum (fun x => im (f x)) (im c) := by
  refine ⟨fun h => ⟨hasSum_re _ h, hasSum_im _ h⟩, ?_⟩
  rintro ⟨h₁, h₂⟩
  simpa only [re_add_im] using
    ((hasSum_ofReal 𝕜).mpr h₁).add (((hasSum_ofReal 𝕜).mpr h₂).mul_right I)

end tsum

end RCLike

namespace Complex

@[deprecated (since := "2025-02-16")] alias hasProd_abs := HasProd.norm
@[deprecated (since := "2025-02-16")] alias multipliable_abs := Multipliable.norm
@[deprecated (since := "2025-02-16")] alias abs_tprod := norm_tprod

/-!
We have to repeat the lemmas about `RCLike.re` and `RCLike.im` as they are not syntactic
matches for `Complex.re` and `Complex.im`.

We do not have this problem with `ofReal` and `conj`, although we repeat them anyway for
discoverability and to avoid the need to unify `𝕜`.
-/


section tsum

variable {α : Type*}

open ComplexConjugate

-- Porting note: @[simp] unneeded due to `RCLike.hasSum_conj`
theorem hasSum_conj {f : α → ℂ} {x : ℂ} : HasSum (fun x => conj (f x)) x ↔ HasSum f (conj x) :=
  RCLike.hasSum_conj _

theorem hasSum_conj' {f : α → ℂ} {x : ℂ} : HasSum (fun x => conj (f x)) (conj x) ↔ HasSum f x :=
  RCLike.hasSum_conj' _

-- Porting note: @[simp] unneeded due to `RCLike.summable_conj`
theorem summable_conj {f : α → ℂ} : (Summable fun x => conj (f x)) ↔ Summable f :=
  RCLike.summable_conj _

theorem conj_tsum (f : α → ℂ) : conj (∑' a, f a) = ∑' a, conj (f a) :=
  RCLike.conj_tsum _

@[simp, norm_cast]
theorem hasSum_ofReal {f : α → ℝ} {x : ℝ} : HasSum (fun x => (f x : ℂ)) x ↔ HasSum f x :=
  RCLike.hasSum_ofReal _

@[simp, norm_cast]
theorem summable_ofReal {f : α → ℝ} : (Summable fun x => (f x : ℂ)) ↔ Summable f :=
  RCLike.summable_ofReal _

@[norm_cast]
theorem ofReal_tsum (f : α → ℝ) : (↑(∑' a, f a) : ℂ) = ∑' a, ↑(f a) :=
  RCLike.ofReal_tsum _ _

theorem hasSum_re {f : α → ℂ} {x : ℂ} (h : HasSum f x) : HasSum (fun x => (f x).re) x.re :=
  RCLike.hasSum_re ℂ h

theorem hasSum_im {f : α → ℂ} {x : ℂ} (h : HasSum f x) : HasSum (fun x => (f x).im) x.im :=
  RCLike.hasSum_im ℂ h

theorem re_tsum {f : α → ℂ} (h : Summable f) : (∑' a, f a).re = ∑' a, (f a).re :=
  RCLike.re_tsum _ h

theorem im_tsum {f : α → ℂ} (h : Summable f) : (∑' a, f a).im = ∑' a, (f a).im :=
  RCLike.im_tsum _ h

theorem hasSum_iff (f : α → ℂ) (c : ℂ) :
    HasSum f c ↔ HasSum (fun x => (f x).re) c.re ∧ HasSum (fun x => (f x).im) c.im :=
  RCLike.hasSum_iff _ _

end tsum

section slitPlane

/-!
### Define the "slit plane" `ℂ ∖ ℝ≤0` and provide some API
-/

open scoped ComplexOrder

/-- The *slit plane* is the complex plane with the closed negative real axis removed. -/
def slitPlane : Set ℂ := {z | 0 < z.re ∨ z.im ≠ 0}

lemma mem_slitPlane_iff {z : ℂ} : z ∈ slitPlane ↔ 0 < z.re ∨ z.im ≠ 0 := Set.mem_setOf

lemma slitPlane_eq_union : slitPlane = {z | 0 < z.re} ∪ {z | z.im ≠ 0} := Set.setOf_or.symm

lemma isOpen_slitPlane : IsOpen slitPlane :=
  (isOpen_lt continuous_const continuous_re).union (isOpen_ne_fun continuous_im continuous_const)

@[simp]
lemma ofReal_mem_slitPlane {x : ℝ} : ↑x ∈ slitPlane ↔ 0 < x := by simp [mem_slitPlane_iff]

@[simp]
lemma neg_ofReal_mem_slitPlane {x : ℝ} : -↑x ∈ slitPlane ↔ x < 0 := by
  simpa using ofReal_mem_slitPlane (x := -x)

@[simp] lemma one_mem_slitPlane : 1 ∈ slitPlane := ofReal_mem_slitPlane.2 one_pos

@[simp]
lemma zero_not_mem_slitPlane : 0 ∉ slitPlane := mt ofReal_mem_slitPlane.1 (lt_irrefl _)

@[simp]
lemma natCast_mem_slitPlane {n : ℕ} : ↑n ∈ slitPlane ↔ n ≠ 0 := by
  simpa [pos_iff_ne_zero] using @ofReal_mem_slitPlane n

@[simp]
lemma ofNat_mem_slitPlane (n : ℕ) [n.AtLeastTwo] : ofNat(n) ∈ slitPlane :=
  natCast_mem_slitPlane.2 (NeZero.ne n)

lemma mem_slitPlane_iff_not_le_zero {z : ℂ} : z ∈ slitPlane ↔ ¬z ≤ 0 :=
  mem_slitPlane_iff.trans not_le_zero_iff.symm

protected lemma compl_Iic_zero : (Set.Iic 0)ᶜ = slitPlane := Set.ext fun _ ↦
  mem_slitPlane_iff_not_le_zero.symm

lemma slitPlane_ne_zero {z : ℂ} (hz : z ∈ slitPlane) : z ≠ 0 :=
  ne_of_mem_of_not_mem hz zero_not_mem_slitPlane

/-- The slit plane includes the open unit ball of radius `1` around `1`. -/
lemma ball_one_subset_slitPlane : Metric.ball 1 1 ⊆ slitPlane := fun z hz ↦ .inl <|
  have : -1 < z.re - 1 := neg_lt_of_abs_lt <| (abs_re_le_norm _).trans_lt hz
  by linarith

/-- The slit plane includes the open unit ball of radius `1` around `1`. -/
lemma mem_slitPlane_of_norm_lt_one {z : ℂ} (hz : ‖z‖ < 1) : 1 + z ∈ slitPlane :=
  ball_one_subset_slitPlane <| by simpa

end slitPlane

lemma _root_.IsCompact.reProdIm {s t : Set ℝ} (hs : IsCompact s) (ht : IsCompact t) :
    IsCompact (s ×ℂ t) :=
  equivRealProdCLM.toHomeomorph.isCompact_preimage.2 (hs.prod ht)

end Complex<|MERGE_RESOLUTION|>--- conflicted
+++ resolved
@@ -137,13 +137,8 @@
 
 /-- The `normSq` function on `ℂ` is proper. -/
 theorem tendsto_normSq_cocompact_atTop : Tendsto normSq (cocompact ℂ) atTop := by
-<<<<<<< HEAD
   simpa [norm_mul_self_eq_normSq]
-    using tendsto_norm_cocompact_atTop.atTop_mul_atTop (tendsto_norm_cocompact_atTop (E := ℂ))
-=======
-  simpa [mul_self_abs]
-    using tendsto_abs_cocompact_atTop.atTop_mul_atTop₀ tendsto_abs_cocompact_atTop
->>>>>>> db136357
+    using tendsto_norm_cocompact_atTop.atTop_mul_atTop₀ (tendsto_norm_cocompact_atTop (E := ℂ))
 
 open ContinuousLinearMap
 
