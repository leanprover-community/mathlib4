--- conflicted
+++ resolved
@@ -61,12 +61,7 @@
   · linarith
   · rw [← norm_one (α := ℂ)]; exact norm_sub_le_norm_add 1 φ
 
-<<<<<<< HEAD
 /-- The Schwarz transform z/(2M - z) has norm less than 1 when Re(z) < M. -/
-=======
-/-- The Schwarz transform z/(2M - z) has norm less than the norm of 2M - z
-when Re(z) < M. -/
->>>>>>> e9767ce1
 lemma norm_lt_norm_two_mul_sub (hM : M > 0) (hz : z.re < M) : ‖z‖ < ‖2 * M - z‖ := by
   apply (sq_lt_sq₀ (norm_nonneg z) (norm_nonneg (2 * M - z))).mp
   rw [Complex.sq_norm, Complex.sq_norm]
