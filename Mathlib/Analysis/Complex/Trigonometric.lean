/-
Copyright (c) 2018 Chris Hughes. All rights reserved.
Released under Apache 2.0 license as described in the file LICENSE.
Authors: Chris Hughes, Abhimanyu Pallavi Sudhir
-/
module

public import Mathlib.Analysis.Complex.Exponential

/-!
# Trigonometric and hyperbolic trigonometric functions

This file contains the definitions of the sine, cosine, tangent,
hyperbolic sine, hyperbolic cosine, and hyperbolic tangent functions.

-/

@[expose] public section

open CauSeq Finset IsAbsoluteValue
open scoped ComplexConjugate

namespace Complex

noncomputable section

/-- The complex sine function, defined via `exp` -/
@[pp_nodot]
def sin (z : ℂ) : ℂ :=
  (exp (-z * I) - exp (z * I)) * I / 2

/-- The complex cosine function, defined via `exp` -/
@[pp_nodot]
def cos (z : ℂ) : ℂ :=
  (exp (z * I) + exp (-z * I)) / 2

/-- The complex tangent function, defined as `sin z / cos z` -/
@[pp_nodot]
def tan (z : ℂ) : ℂ :=
  sin z / cos z

/-- The complex cotangent function, defined as `cos z / sin z` -/
def cot (z : ℂ) : ℂ :=
  cos z / sin z

/-- The complex hyperbolic sine function, defined via `exp` -/
@[pp_nodot]
def sinh (z : ℂ) : ℂ :=
  (exp z - exp (-z)) / 2

/-- The complex hyperbolic cosine function, defined via `exp` -/
@[pp_nodot]
def cosh (z : ℂ) : ℂ :=
  (exp z + exp (-z)) / 2

/-- The complex hyperbolic tangent function, defined as `sinh z / cosh z` -/
@[pp_nodot]
def tanh (z : ℂ) : ℂ :=
  sinh z / cosh z

end

end Complex

namespace Real

open Complex

noncomputable section

/-- The real sine function, defined as the real part of the complex sine -/
@[pp_nodot]
nonrec def sin (x : ℝ) : ℝ :=
  (sin x).re

/-- The real cosine function, defined as the real part of the complex cosine -/
@[pp_nodot]
nonrec def cos (x : ℝ) : ℝ :=
  (cos x).re

/-- The real tangent function, defined as the real part of the complex tangent -/
@[pp_nodot]
nonrec def tan (x : ℝ) : ℝ :=
  (tan x).re

/-- The real cotangent function, defined as the real part of the complex cotangent -/
nonrec def cot (x : ℝ) : ℝ :=
  (cot x).re

/-- The real hypebolic sine function, defined as the real part of the complex hyperbolic sine -/
@[pp_nodot]
nonrec def sinh (x : ℝ) : ℝ :=
  (sinh x).re

/-- The real hypebolic cosine function, defined as the real part of the complex hyperbolic cosine -/
@[pp_nodot]
nonrec def cosh (x : ℝ) : ℝ :=
  (cosh x).re

/-- The real hypebolic tangent function, defined as the real part of
the complex hyperbolic tangent -/
@[pp_nodot]
nonrec def tanh (x : ℝ) : ℝ :=
  (tanh x).re

end

end Real

namespace Complex

variable (x y : ℂ)

theorem two_sinh : 2 * sinh x = exp x - exp (-x) :=
  mul_div_cancel₀ _ two_ne_zero

theorem two_cosh : 2 * cosh x = exp x + exp (-x) :=
  mul_div_cancel₀ _ two_ne_zero

@[simp]
theorem sinh_zero : sinh 0 = 0 := by simp [sinh]

@[simp]
theorem sinh_neg : sinh (-x) = -sinh x := by simp [sinh, exp_neg, (neg_div _ _).symm]

private theorem sinh_add_aux {a b c d : ℂ} :
    (a - b) * (c + d) + (a + b) * (c - d) = 2 * (a * c - b * d) := by ring

theorem sinh_add : sinh (x + y) = sinh x * cosh y + cosh x * sinh y := by
  rw [← mul_right_inj' (two_ne_zero' ℂ), two_sinh, exp_add, neg_add, exp_add, eq_comm, mul_add, ←
    mul_assoc, two_sinh, mul_left_comm, two_sinh, ← mul_right_inj' (two_ne_zero' ℂ), mul_add,
    mul_left_comm, two_cosh, ← mul_assoc, two_cosh]
  exact sinh_add_aux

@[simp]
theorem cosh_zero : cosh 0 = 1 := by simp [cosh]

@[simp]
theorem cosh_neg : cosh (-x) = cosh x := by simp [add_comm, cosh, exp_neg]

private theorem cosh_add_aux {a b c d : ℂ} :
    (a + b) * (c + d) + (a - b) * (c - d) = 2 * (a * c + b * d) := by ring

theorem cosh_add : cosh (x + y) = cosh x * cosh y + sinh x * sinh y := by
  rw [← mul_right_inj' (two_ne_zero' ℂ), two_cosh, exp_add, neg_add, exp_add, eq_comm, mul_add, ←
    mul_assoc, two_cosh, ← mul_assoc, two_sinh, ← mul_right_inj' (two_ne_zero' ℂ), mul_add,
    mul_left_comm, two_cosh, mul_left_comm, two_sinh]
  exact cosh_add_aux

theorem sinh_sub : sinh (x - y) = sinh x * cosh y - cosh x * sinh y := by
  simp [sub_eq_add_neg, sinh_add, sinh_neg, cosh_neg]

theorem cosh_sub : cosh (x - y) = cosh x * cosh y - sinh x * sinh y := by
  simp [sub_eq_add_neg, cosh_add, sinh_neg, cosh_neg]

theorem sinh_conj : sinh (conj x) = conj (sinh x) := by
  rw [sinh, ← map_neg, exp_conj, exp_conj, ← map_sub, sinh, map_div₀, map_ofNat]

@[simp]
theorem ofReal_sinh_ofReal_re (x : ℝ) : ((sinh x).re : ℂ) = sinh x :=
  conj_eq_iff_re.1 <| by rw [← sinh_conj, conj_ofReal]

@[simp, norm_cast]
theorem ofReal_sinh (x : ℝ) : (Real.sinh x : ℂ) = sinh x :=
  ofReal_sinh_ofReal_re _

@[simp]
theorem sinh_ofReal_im (x : ℝ) : (sinh x).im = 0 := by rw [← ofReal_sinh_ofReal_re, ofReal_im]

theorem sinh_ofReal_re (x : ℝ) : (sinh x).re = Real.sinh x :=
  rfl

theorem cosh_conj : cosh (conj x) = conj (cosh x) := by
  rw [cosh, ← map_neg, exp_conj, exp_conj, ← map_add, cosh, map_div₀, map_ofNat]

theorem ofReal_cosh_ofReal_re (x : ℝ) : ((cosh x).re : ℂ) = cosh x :=
  conj_eq_iff_re.1 <| by rw [← cosh_conj, conj_ofReal]

@[simp, norm_cast]
theorem ofReal_cosh (x : ℝ) : (Real.cosh x : ℂ) = cosh x :=
  ofReal_cosh_ofReal_re _

@[simp]
theorem cosh_ofReal_im (x : ℝ) : (cosh x).im = 0 := by rw [← ofReal_cosh_ofReal_re, ofReal_im]

@[simp]
theorem cosh_ofReal_re (x : ℝ) : (cosh x).re = Real.cosh x :=
  rfl

theorem tanh_eq_sinh_div_cosh : tanh x = sinh x / cosh x :=
  rfl

@[simp]
theorem tanh_zero : tanh 0 = 0 := by simp [tanh]

@[simp]
theorem tanh_neg : tanh (-x) = -tanh x := by simp [tanh, neg_div]

theorem tanh_conj : tanh (conj x) = conj (tanh x) := by
  rw [tanh, sinh_conj, cosh_conj, ← map_div₀, tanh]

@[simp]
theorem ofReal_tanh_ofReal_re (x : ℝ) : ((tanh x).re : ℂ) = tanh x :=
  conj_eq_iff_re.1 <| by rw [← tanh_conj, conj_ofReal]

@[simp, norm_cast]
theorem ofReal_tanh (x : ℝ) : (Real.tanh x : ℂ) = tanh x :=
  ofReal_tanh_ofReal_re _

@[simp]
theorem tanh_ofReal_im (x : ℝ) : (tanh x).im = 0 := by rw [← ofReal_tanh_ofReal_re, ofReal_im]

theorem tanh_ofReal_re (x : ℝ) : (tanh x).re = Real.tanh x :=
  rfl

@[simp]
theorem cosh_add_sinh : cosh x + sinh x = exp x := by
  rw [← mul_right_inj' (two_ne_zero' ℂ), mul_add, two_cosh, two_sinh, add_add_sub_cancel, two_mul]

@[simp]
theorem sinh_add_cosh : sinh x + cosh x = exp x := by rw [add_comm, cosh_add_sinh]

@[simp]
theorem exp_sub_cosh : exp x - cosh x = sinh x :=
  sub_eq_iff_eq_add.2 (sinh_add_cosh x).symm

@[simp]
theorem exp_sub_sinh : exp x - sinh x = cosh x :=
  sub_eq_iff_eq_add.2 (cosh_add_sinh x).symm

@[simp]
theorem cosh_sub_sinh : cosh x - sinh x = exp (-x) := by
  rw [← mul_right_inj' (two_ne_zero' ℂ), mul_sub, two_cosh, two_sinh, add_sub_sub_cancel, two_mul]

@[simp]
theorem sinh_sub_cosh : sinh x - cosh x = -exp (-x) := by rw [← neg_sub, cosh_sub_sinh]

@[simp]
theorem cosh_sq_sub_sinh_sq : cosh x ^ 2 - sinh x ^ 2 = 1 := by
  rw [sq_sub_sq, cosh_add_sinh, cosh_sub_sinh, ← exp_add, add_neg_cancel, exp_zero]

theorem cosh_sq : cosh x ^ 2 = sinh x ^ 2 + 1 := by
  rw [← cosh_sq_sub_sinh_sq x]
  ring

theorem sinh_sq : sinh x ^ 2 = cosh x ^ 2 - 1 := by
  rw [← cosh_sq_sub_sinh_sq x]
  ring

theorem cosh_two_mul : cosh (2 * x) = cosh x ^ 2 + sinh x ^ 2 := by rw [two_mul, cosh_add, sq, sq]

theorem sinh_two_mul : sinh (2 * x) = 2 * sinh x * cosh x := by
  rw [two_mul, sinh_add]
  ring

theorem cosh_three_mul : cosh (3 * x) = 4 * cosh x ^ 3 - 3 * cosh x := by
  have h1 : x + 2 * x = 3 * x := by ring
  rw [← h1, cosh_add x (2 * x)]
  simp only [cosh_two_mul, sinh_two_mul]
  have h2 : sinh x * (2 * sinh x * cosh x) = 2 * cosh x * sinh x ^ 2 := by ring
  rw [h2, sinh_sq]
  ring

theorem sinh_three_mul : sinh (3 * x) = 4 * sinh x ^ 3 + 3 * sinh x := by
  have h1 : x + 2 * x = 3 * x := by ring
  rw [← h1, sinh_add x (2 * x)]
  simp only [cosh_two_mul, sinh_two_mul]
  have h2 : cosh x * (2 * sinh x * cosh x) = 2 * sinh x * cosh x ^ 2 := by ring
  rw [h2, cosh_sq]
  ring

@[simp]
theorem sin_zero : sin 0 = 0 := by simp [sin]

@[simp]
theorem sin_neg : sin (-x) = -sin x := by
  simp [sin, sub_eq_add_neg, exp_neg, (neg_div _ _).symm, add_mul]

theorem two_sin : 2 * sin x = (exp (-x * I) - exp (x * I)) * I :=
  mul_div_cancel₀ _ two_ne_zero

theorem two_cos : 2 * cos x = exp (x * I) + exp (-x * I) :=
  mul_div_cancel₀ _ two_ne_zero

theorem sinh_mul_I : sinh (x * I) = sin x * I := by
  rw [← mul_right_inj' (two_ne_zero' ℂ), two_sinh, ← mul_assoc, two_sin, mul_assoc, I_mul_I,
    mul_neg_one, neg_sub, neg_mul_eq_neg_mul]

theorem cosh_mul_I : cosh (x * I) = cos x := by
  rw [← mul_right_inj' (two_ne_zero' ℂ), two_cosh, two_cos, neg_mul_eq_neg_mul]

theorem tanh_mul_I : tanh (x * I) = tan x * I := by
  rw [tanh_eq_sinh_div_cosh, cosh_mul_I, sinh_mul_I, mul_div_right_comm, tan]

theorem cos_mul_I : cos (x * I) = cosh x := by rw [← cosh_mul_I]; ring_nf; simp

theorem sin_mul_I : sin (x * I) = sinh x * I := by
  have h : I * sin (x * I) = -sinh x := by
    rw [mul_comm, ← sinh_mul_I]
    ring_nf
    simp
  rw [← neg_neg (sinh x), ← h]
  apply Complex.ext <;> simp

theorem tan_mul_I : tan (x * I) = tanh x * I := by
  rw [tan, sin_mul_I, cos_mul_I, mul_div_right_comm, tanh_eq_sinh_div_cosh]

theorem sin_add : sin (x + y) = sin x * cos y + cos x * sin y := by
  rw [← mul_left_inj' I_ne_zero, ← sinh_mul_I, add_mul, add_mul, mul_right_comm, ← sinh_mul_I,
    mul_assoc, ← sinh_mul_I, ← cosh_mul_I, ← cosh_mul_I, sinh_add]

@[simp]
theorem cos_zero : cos 0 = 1 := by simp [cos]

@[simp]
theorem cos_neg : cos (-x) = cos x := by simp [cos, exp_neg, add_comm]

theorem cos_add : cos (x + y) = cos x * cos y - sin x * sin y := by
  rw [← cosh_mul_I, add_mul, cosh_add, cosh_mul_I, cosh_mul_I, sinh_mul_I, sinh_mul_I,
    mul_mul_mul_comm, I_mul_I, mul_neg_one, sub_eq_add_neg]

theorem sin_sub : sin (x - y) = sin x * cos y - cos x * sin y := by
  simp [sub_eq_add_neg, sin_add, sin_neg, cos_neg]

theorem cos_sub : cos (x - y) = cos x * cos y + sin x * sin y := by
  simp [sub_eq_add_neg, cos_add, sin_neg, cos_neg]

theorem sin_add_mul_I (x y : ℂ) : sin (x + y * I) = sin x * cosh y + cos x * sinh y * I := by
  rw [sin_add, cos_mul_I, sin_mul_I, mul_assoc]

theorem sin_eq (z : ℂ) : sin z = sin z.re * cosh z.im + cos z.re * sinh z.im * I := by
  convert sin_add_mul_I z.re z.im; exact (re_add_im z).symm

theorem cos_add_mul_I (x y : ℂ) : cos (x + y * I) = cos x * cosh y - sin x * sinh y * I := by
  rw [cos_add, cos_mul_I, sin_mul_I, mul_assoc]

theorem cos_eq (z : ℂ) : cos z = cos z.re * cosh z.im - sin z.re * sinh z.im * I := by
  convert cos_add_mul_I z.re z.im; exact (re_add_im z).symm

theorem sin_sub_sin : sin x - sin y = 2 * sin ((x - y) / 2) * cos ((x + y) / 2) := by
  have s1 := sin_add ((x + y) / 2) ((x - y) / 2)
  have s2 := sin_sub ((x + y) / 2) ((x - y) / 2)
  rw [← add_div, add_sub, add_right_comm, add_sub_cancel_right, add_self_div_two] at s1
  rw [div_sub_div_same, ← sub_add, add_sub_cancel_left, add_self_div_two] at s2
  rw [s1, s2]
  ring

theorem cos_sub_cos : cos x - cos y = -2 * sin ((x + y) / 2) * sin ((x - y) / 2) := by
  have s1 := cos_add ((x + y) / 2) ((x - y) / 2)
  have s2 := cos_sub ((x + y) / 2) ((x - y) / 2)
  rw [← add_div, add_sub, add_right_comm, add_sub_cancel_right, add_self_div_two] at s1
  rw [div_sub_div_same, ← sub_add, add_sub_cancel_left, add_self_div_two] at s2
  rw [s1, s2]
  ring

theorem sin_add_sin : sin x + sin y = 2 * sin ((x + y) / 2) * cos ((x - y) / 2) := by
  simpa using sin_sub_sin x (-y)

theorem cos_add_cos : cos x + cos y = 2 * cos ((x + y) / 2) * cos ((x - y) / 2) := by
  calc
    cos x + cos y = cos ((x + y) / 2 + (x - y) / 2) + cos ((x + y) / 2 - (x - y) / 2) := ?_
    _ =
        cos ((x + y) / 2) * cos ((x - y) / 2) - sin ((x + y) / 2) * sin ((x - y) / 2) +
          (cos ((x + y) / 2) * cos ((x - y) / 2) + sin ((x + y) / 2) * sin ((x - y) / 2)) :=
      ?_
    _ = 2 * cos ((x + y) / 2) * cos ((x - y) / 2) := ?_
  · congr <;> field
  · rw [cos_add, cos_sub]
  ring

theorem sin_conj : sin (conj x) = conj (sin x) := by
  rw [← mul_left_inj' I_ne_zero, ← sinh_mul_I, ← conj_neg_I, ← map_mul, ← map_mul,
    sinh_conj, mul_neg, sinh_neg, sinh_mul_I, mul_neg]

@[simp]
theorem ofReal_sin_ofReal_re (x : ℝ) : ((sin x).re : ℂ) = sin x :=
  conj_eq_iff_re.1 <| by rw [← sin_conj, conj_ofReal]

@[simp, norm_cast]
theorem ofReal_sin (x : ℝ) : (Real.sin x : ℂ) = sin x :=
  ofReal_sin_ofReal_re _

@[simp]
theorem sin_ofReal_im (x : ℝ) : (sin x).im = 0 := by rw [← ofReal_sin_ofReal_re, ofReal_im]

theorem sin_ofReal_re (x : ℝ) : (sin x).re = Real.sin x :=
  rfl

theorem cos_conj : cos (conj x) = conj (cos x) := by
  rw [← cosh_mul_I, ← conj_neg_I, ← map_mul, ← cosh_mul_I, cosh_conj, mul_neg, cosh_neg]

@[simp]
theorem ofReal_cos_ofReal_re (x : ℝ) : ((cos x).re : ℂ) = cos x :=
  conj_eq_iff_re.1 <| by rw [← cos_conj, conj_ofReal]

@[simp, norm_cast]
theorem ofReal_cos (x : ℝ) : (Real.cos x : ℂ) = cos x :=
  ofReal_cos_ofReal_re _

@[simp]
theorem cos_ofReal_im (x : ℝ) : (cos x).im = 0 := by rw [← ofReal_cos_ofReal_re, ofReal_im]

theorem cos_ofReal_re (x : ℝ) : (cos x).re = Real.cos x :=
  rfl

@[simp]
theorem tan_zero : tan 0 = 0 := by simp [tan]

theorem tan_eq_sin_div_cos : tan x = sin x / cos x :=
  rfl

theorem cot_eq_cos_div_sin : cot x = cos x / sin x :=
  rfl

theorem tan_mul_cos {x : ℂ} (hx : cos x ≠ 0) : tan x * cos x = sin x := by
  rw [tan_eq_sin_div_cos, div_mul_cancel₀ _ hx]

@[simp]
theorem tan_neg : tan (-x) = -tan x := by simp [tan, neg_div]

theorem tan_conj : tan (conj x) = conj (tan x) := by rw [tan, sin_conj, cos_conj, ← map_div₀, tan]

theorem cot_conj : cot (conj x) = conj (cot x) := by rw [cot, sin_conj, cos_conj, ← map_div₀, cot]

@[simp]
theorem ofReal_tan_ofReal_re (x : ℝ) : ((tan x).re : ℂ) = tan x :=
  conj_eq_iff_re.1 <| by rw [← tan_conj, conj_ofReal]

@[simp]
theorem ofReal_cot_ofReal_re (x : ℝ) : ((cot x).re : ℂ) = cot x :=
  conj_eq_iff_re.1 <| by rw [← cot_conj, conj_ofReal]

@[simp, norm_cast]
theorem ofReal_tan (x : ℝ) : (Real.tan x : ℂ) = tan x :=
  ofReal_tan_ofReal_re _

@[simp, norm_cast]
theorem ofReal_cot (x : ℝ) : (Real.cot x : ℂ) = cot x :=
  ofReal_cot_ofReal_re _

@[simp]
theorem tan_ofReal_im (x : ℝ) : (tan x).im = 0 := by rw [← ofReal_tan_ofReal_re, ofReal_im]

theorem tan_ofReal_re (x : ℝ) : (tan x).re = Real.tan x :=
  rfl

theorem cos_add_sin_I : cos x + sin x * I = exp (x * I) := by
  rw [← cosh_add_sinh, sinh_mul_I, cosh_mul_I]

theorem cos_sub_sin_I : cos x - sin x * I = exp (-x * I) := by
  rw [neg_mul, ← cosh_sub_sinh, sinh_mul_I, cosh_mul_I]

@[simp]
theorem sin_sq_add_cos_sq : sin x ^ 2 + cos x ^ 2 = 1 :=
  Eq.trans (by rw [cosh_mul_I, sinh_mul_I, mul_pow, I_sq, mul_neg_one, sub_neg_eq_add, add_comm])
    (cosh_sq_sub_sinh_sq (x * I))

@[simp]
theorem cos_sq_add_sin_sq : cos x ^ 2 + sin x ^ 2 = 1 := by rw [add_comm, sin_sq_add_cos_sq]

theorem cos_two_mul' : cos (2 * x) = cos x ^ 2 - sin x ^ 2 := by rw [two_mul, cos_add, ← sq, ← sq]

theorem cos_two_mul : cos (2 * x) = 2 * cos x ^ 2 - 1 := by
  rw [cos_two_mul', eq_sub_iff_add_eq.2 (sin_sq_add_cos_sq x), ← sub_add, sub_add_eq_add_sub,
    two_mul]

theorem sin_two_mul : sin (2 * x) = 2 * sin x * cos x := by
  rw [two_mul, sin_add, two_mul, add_mul, mul_comm]

theorem cos_sq : cos x ^ 2 = 1 / 2 + cos (2 * x) / 2 := by
  simp [cos_two_mul, ← add_div, mul_div_cancel_left₀, -one_div]

theorem cos_sq' : cos x ^ 2 = 1 - sin x ^ 2 := by rw [← sin_sq_add_cos_sq x, add_sub_cancel_left]

theorem sin_sq : sin x ^ 2 = 1 - cos x ^ 2 := by rw [← sin_sq_add_cos_sq x, add_sub_cancel_right]

theorem one_add_tan_sq_mul_cos_sq_eq_one {x : ℂ} (h : cos x ≠ 0) :
    (1 + tan x ^ 2) * cos x ^ 2 = 1 := by
  conv_rhs => rw [← sin_sq_add_cos_sq x, ← tan_mul_cos h]
  ring

theorem inv_one_add_tan_sq {x : ℂ} (hx : cos x ≠ 0) : (1 + tan x ^ 2)⁻¹ = cos x ^ 2 := by
  rw [tan_eq_sin_div_cos, div_pow]
  simp [field]

theorem tan_sq_div_one_add_tan_sq {x : ℂ} (hx : cos x ≠ 0) :
    tan x ^ 2 / (1 + tan x ^ 2) = sin x ^ 2 := by
  simp only [← tan_mul_cos hx, mul_pow, ← inv_one_add_tan_sq hx, div_eq_mul_inv]

theorem cos_three_mul : cos (3 * x) = 4 * cos x ^ 3 - 3 * cos x := by
  have h1 : x + 2 * x = 3 * x := by ring
  rw [← h1, cos_add x (2 * x)]
  simp only [cos_two_mul, sin_two_mul, mul_sub, mul_one, sq]
  have h2 : 4 * cos x ^ 3 = 2 * cos x * cos x * cos x + 2 * cos x * cos x ^ 2 := by ring
  rw [h2, cos_sq']
  ring

theorem sin_three_mul : sin (3 * x) = 3 * sin x - 4 * sin x ^ 3 := by
  have h1 : x + 2 * x = 3 * x := by ring
  rw [← h1, sin_add x (2 * x)]
  simp only [cos_two_mul, sin_two_mul, cos_sq']
  have h2 : cos x * (2 * sin x * cos x) = 2 * sin x * cos x ^ 2 := by ring
  rw [h2, cos_sq']
  ring

theorem exp_mul_I : exp (x * I) = cos x + sin x * I :=
  (cos_add_sin_I _).symm

theorem exp_add_mul_I : exp (x + y * I) = exp x * (cos y + sin y * I) := by rw [exp_add, exp_mul_I]

theorem exp_eq_exp_re_mul_sin_add_cos : exp x = exp x.re * (cos x.im + sin x.im * I) := by
  rw [← exp_add_mul_I, re_add_im]

theorem exp_re : (exp x).re = Real.exp x.re * Real.cos x.im := by
  rw [exp_eq_exp_re_mul_sin_add_cos]
  simp [exp_ofReal_re, cos_ofReal_re]

theorem exp_im : (exp x).im = Real.exp x.re * Real.sin x.im := by
  rw [exp_eq_exp_re_mul_sin_add_cos]
  simp [exp_ofReal_re, sin_ofReal_re]

@[simp]
theorem exp_ofReal_mul_I_re (x : ℝ) : (exp (x * I)).re = Real.cos x := by
  simp [exp_mul_I, cos_ofReal_re]

@[simp]
theorem exp_ofReal_mul_I_im (x : ℝ) : (exp (x * I)).im = Real.sin x := by
  simp [exp_mul_I, sin_ofReal_re]

/-- **De Moivre's formula** -/
theorem cos_add_sin_mul_I_pow (n : ℕ) (z : ℂ) :
    (cos z + sin z * I) ^ n = cos (↑n * z) + sin (↑n * z) * I := by
  rw [← exp_mul_I, ← exp_mul_I, ← exp_nat_mul, mul_assoc]

end Complex

namespace Real

open Complex

variable (x y : ℝ)

@[simp]
theorem sin_zero : sin 0 = 0 := by simp [sin]

@[simp]
theorem sin_neg : sin (-x) = -sin x := by simp [sin]

nonrec theorem sin_add : sin (x + y) = sin x * cos y + cos x * sin y :=
  ofReal_injective <| by simp [sin_add]

@[simp]
theorem cos_zero : cos 0 = 1 := by simp [cos]

@[simp]
theorem cos_neg : cos (-x) = cos x := by simp [cos]

@[simp]
theorem cos_abs : cos |x| = cos x := by
  cases le_total x 0 <;> simp only [*, abs_of_nonneg, abs_of_nonpos, cos_neg]

nonrec theorem cos_add : cos (x + y) = cos x * cos y - sin x * sin y :=
  ofReal_injective <| by simp [cos_add]

theorem sin_sub : sin (x - y) = sin x * cos y - cos x * sin y := by
  simp [sub_eq_add_neg, sin_add, sin_neg, cos_neg]

theorem cos_sub : cos (x - y) = cos x * cos y + sin x * sin y := by
  simp [sub_eq_add_neg, cos_add, sin_neg, cos_neg]

nonrec theorem sin_add_sin : sin x + sin y = 2 * sin ((x + y) / 2) * cos ((x - y) / 2) :=
  ofReal_injective <| by simp [sin_add_sin]

nonrec theorem sin_sub_sin : sin x - sin y = 2 * sin ((x - y) / 2) * cos ((x + y) / 2) :=
  ofReal_injective <| by simp [sin_sub_sin]

nonrec theorem cos_add_cos : cos x + cos y = 2 * cos ((x + y) / 2) * cos ((x - y) / 2) :=
  ofReal_injective <| by simp [cos_add_cos]

nonrec theorem cos_sub_cos : cos x - cos y = -2 * sin ((x + y) / 2) * sin ((x - y) / 2) :=
  ofReal_injective <| by simp [cos_sub_cos]

theorem two_mul_sin_mul_sin (x y : ℝ) : 2 * sin x * sin y = cos (x - y) - cos (x + y) := by
  simp [cos_add, cos_sub]
  ring

theorem two_mul_cos_mul_cos (x y : ℝ) : 2 * cos x * cos y = cos (x - y) + cos (x + y) := by
  simp [cos_add, cos_sub]
  ring

theorem two_mul_sin_mul_cos (x y : ℝ) : 2 * sin x * cos y = sin (x - y) + sin (x + y) := by
  simp [sin_add, sin_sub]
  ring

nonrec theorem tan_eq_sin_div_cos : tan x = sin x / cos x :=
  ofReal_injective <| by simp only [ofReal_tan, tan_eq_sin_div_cos, ofReal_div, ofReal_sin,
    ofReal_cos]

nonrec theorem cot_eq_cos_div_sin : cot x = cos x / sin x :=
  ofReal_injective <| by simp [cot_eq_cos_div_sin]

theorem tan_mul_cos {x : ℝ} (hx : cos x ≠ 0) : tan x * cos x = sin x := by
  rw [tan_eq_sin_div_cos, div_mul_cancel₀ _ hx]

@[simp]
theorem tan_zero : tan 0 = 0 := by simp [tan]

@[simp]
theorem tan_neg : tan (-x) = -tan x := by simp [tan]

@[simp]
nonrec theorem sin_sq_add_cos_sq : sin x ^ 2 + cos x ^ 2 = 1 :=
  ofReal_injective (by simp [sin_sq_add_cos_sq])

@[simp]
theorem cos_sq_add_sin_sq : cos x ^ 2 + sin x ^ 2 = 1 := by rw [add_comm, sin_sq_add_cos_sq]

theorem sin_sq_le_one : sin x ^ 2 ≤ 1 := by
  rw [← sin_sq_add_cos_sq x]; exact le_add_of_nonneg_right (sq_nonneg _)

theorem cos_sq_le_one : cos x ^ 2 ≤ 1 := by
  rw [← sin_sq_add_cos_sq x]; exact le_add_of_nonneg_left (sq_nonneg _)

theorem abs_sin_le_one : |sin x| ≤ 1 :=
  abs_le_one_iff_mul_self_le_one.2 <| by simp only [← sq, sin_sq_le_one]

theorem abs_cos_le_one : |cos x| ≤ 1 :=
  abs_le_one_iff_mul_self_le_one.2 <| by simp only [← sq, cos_sq_le_one]

theorem sin_le_one : sin x ≤ 1 :=
  (abs_le.1 (abs_sin_le_one _)).2

theorem cos_le_one : cos x ≤ 1 :=
  (abs_le.1 (abs_cos_le_one _)).2

theorem neg_one_le_sin : -1 ≤ sin x :=
  (abs_le.1 (abs_sin_le_one _)).1

theorem neg_one_le_cos : -1 ≤ cos x :=
  (abs_le.1 (abs_cos_le_one _)).1

nonrec theorem cos_two_mul : cos (2 * x) = 2 * cos x ^ 2 - 1 :=
  ofReal_injective <| by simp [cos_two_mul]

nonrec theorem cos_two_mul' : cos (2 * x) = cos x ^ 2 - sin x ^ 2 :=
  ofReal_injective <| by simp [cos_two_mul']

nonrec theorem sin_two_mul : sin (2 * x) = 2 * sin x * cos x :=
  ofReal_injective <| by simp [sin_two_mul]

nonrec theorem cos_sq : cos x ^ 2 = 1 / 2 + cos (2 * x) / 2 :=
  ofReal_injective <| by simp [cos_sq]

theorem cos_sq' : cos x ^ 2 = 1 - sin x ^ 2 := by rw [← sin_sq_add_cos_sq x, add_sub_cancel_left]

theorem sin_sq : sin x ^ 2 = 1 - cos x ^ 2 :=
  eq_sub_iff_add_eq.2 <| sin_sq_add_cos_sq _

lemma sin_sq_eq_half_sub : sin x ^ 2 = 1 / 2 - cos (2 * x) / 2 := by
  rw [sin_sq, cos_sq, ← sub_sub, sub_half]

theorem abs_sin_eq_sqrt_one_sub_cos_sq (x : ℝ) : |sin x| = √(1 - cos x ^ 2) := by
  rw [← sin_sq, sqrt_sq_eq_abs]

theorem abs_cos_eq_sqrt_one_sub_sin_sq (x : ℝ) : |cos x| = √(1 - sin x ^ 2) := by
  rw [← cos_sq', sqrt_sq_eq_abs]

theorem one_add_tan_sq_mul_cos_sq_eq_one {x : ℝ} (h : cos x ≠ 0) :
    (1 + tan x ^ 2) * cos x ^ 2 = 1 :=
  mod_cast @Complex.one_add_tan_sq_mul_cos_sq_eq_one x (mod_cast h)

theorem inv_one_add_tan_sq {x : ℝ} (hx : cos x ≠ 0) : (1 + tan x ^ 2)⁻¹ = cos x ^ 2 :=
  have : Complex.cos x ≠ 0 := mt (congr_arg re) hx
  ofReal_inj.1 <| by simpa using Complex.inv_one_add_tan_sq this

theorem tan_sq_div_one_add_tan_sq {x : ℝ} (hx : cos x ≠ 0) :
    tan x ^ 2 / (1 + tan x ^ 2) = sin x ^ 2 := by
  simp only [← tan_mul_cos hx, mul_pow, ← inv_one_add_tan_sq hx, div_eq_mul_inv]

theorem inv_sqrt_one_add_tan_sq {x : ℝ} (hx : 0 < cos x) : (√(1 + tan x ^ 2))⁻¹ = cos x := by
  rw [← sqrt_sq hx.le, ← sqrt_inv, inv_one_add_tan_sq hx.ne']

theorem tan_div_sqrt_one_add_tan_sq {x : ℝ} (hx : 0 < cos x) :
    tan x / √(1 + tan x ^ 2) = sin x := by
  rw [← tan_mul_cos hx.ne', ← inv_sqrt_one_add_tan_sq hx, div_eq_mul_inv]

nonrec theorem cos_three_mul : cos (3 * x) = 4 * cos x ^ 3 - 3 * cos x := by
  rw [← ofReal_inj]; simp [cos_three_mul]

nonrec theorem sin_three_mul : sin (3 * x) = 3 * sin x - 4 * sin x ^ 3 := by
  rw [← ofReal_inj]; simp [sin_three_mul]

/-- The definition of `sinh` in terms of `exp`. -/
nonrec theorem sinh_eq (x : ℝ) : sinh x = (exp x - exp (-x)) / 2 :=
  ofReal_injective <| by simp [Complex.sinh]

@[simp]
theorem sinh_zero : sinh 0 = 0 := by simp [sinh]

@[simp]
theorem sinh_neg : sinh (-x) = -sinh x := by simp [sinh]

nonrec theorem sinh_add : sinh (x + y) = sinh x * cosh y + cosh x * sinh y := by
  rw [← ofReal_inj]; simp [sinh_add]

/-- The definition of `cosh` in terms of `exp`. -/
theorem cosh_eq (x : ℝ) : cosh x = (exp x + exp (-x)) / 2 :=
  eq_div_of_mul_eq two_ne_zero <| by
    rw [cosh, exp, exp, Complex.ofReal_neg, Complex.cosh, mul_two, ← Complex.add_re, ← mul_two,
      div_mul_cancel₀ _ (two_ne_zero' ℂ), Complex.add_re]

@[simp]
theorem cosh_zero : cosh 0 = 1 := by simp [cosh]

@[simp]
theorem cosh_neg : cosh (-x) = cosh x :=
  ofReal_inj.1 <| by simp

@[simp]
theorem cosh_abs : cosh |x| = cosh x := by
  cases le_total x 0 <;> simp [*, abs_of_nonneg, abs_of_nonpos]

nonrec theorem cosh_add : cosh (x + y) = cosh x * cosh y + sinh x * sinh y := by
  rw [← ofReal_inj]; simp [cosh_add]

theorem sinh_sub : sinh (x - y) = sinh x * cosh y - cosh x * sinh y := by
  simp [sub_eq_add_neg, sinh_add, sinh_neg, cosh_neg]

theorem cosh_sub : cosh (x - y) = cosh x * cosh y - sinh x * sinh y := by
  simp [sub_eq_add_neg, cosh_add, sinh_neg, cosh_neg]

nonrec theorem tanh_eq_sinh_div_cosh : tanh x = sinh x / cosh x :=
  ofReal_inj.1 <| by simp [tanh_eq_sinh_div_cosh]

/-- The definition of `tanh` in terms of `exp`. -/
theorem tanh_eq (x : ℝ) : tanh x = (exp x - exp (-x)) / (exp x + exp (-x)) := by
<<<<<<< HEAD
  rw [tanh_eq_sinh_div_cosh, sinh_eq, cosh_eq, div_div_div_cancel_right₀ (NeZero.ne' 2).symm]
=======
  rw [tanh_eq_sinh_div_cosh, sinh_eq, cosh_eq, div_div_div_cancel_right₀ two_ne_zero]
>>>>>>> 89111f40

@[simp]
theorem tanh_zero : tanh 0 = 0 := by simp [tanh]

@[simp]
theorem tanh_neg : tanh (-x) = -tanh x := by simp [tanh]

@[simp]
theorem cosh_add_sinh : cosh x + sinh x = exp x := by rw [← ofReal_inj]; simp

@[simp]
theorem sinh_add_cosh : sinh x + cosh x = exp x := by rw [add_comm, cosh_add_sinh]

@[simp]
theorem exp_sub_cosh : exp x - cosh x = sinh x :=
  sub_eq_iff_eq_add.2 (sinh_add_cosh x).symm

@[simp]
theorem exp_sub_sinh : exp x - sinh x = cosh x :=
  sub_eq_iff_eq_add.2 (cosh_add_sinh x).symm

@[simp]
theorem cosh_sub_sinh : cosh x - sinh x = exp (-x) := by
  rw [← ofReal_inj]
  simp

@[simp]
theorem sinh_sub_cosh : sinh x - cosh x = -exp (-x) := by rw [← neg_sub, cosh_sub_sinh]

@[simp]
theorem cosh_sq_sub_sinh_sq (x : ℝ) : cosh x ^ 2 - sinh x ^ 2 = 1 := by rw [← ofReal_inj]; simp

nonrec theorem cosh_sq : cosh x ^ 2 = sinh x ^ 2 + 1 := by rw [← ofReal_inj]; simp [cosh_sq]

theorem cosh_sq' : cosh x ^ 2 = 1 + sinh x ^ 2 :=
  (cosh_sq x).trans (add_comm _ _)

nonrec theorem sinh_sq : sinh x ^ 2 = cosh x ^ 2 - 1 := by rw [← ofReal_inj]; simp [sinh_sq]

nonrec theorem cosh_two_mul : cosh (2 * x) = cosh x ^ 2 + sinh x ^ 2 := by
  rw [← ofReal_inj]; simp [cosh_two_mul]

nonrec theorem sinh_two_mul : sinh (2 * x) = 2 * sinh x * cosh x := by
  rw [← ofReal_inj]; simp [sinh_two_mul]

nonrec theorem cosh_three_mul : cosh (3 * x) = 4 * cosh x ^ 3 - 3 * cosh x := by
  rw [← ofReal_inj]; simp [cosh_three_mul]

nonrec theorem sinh_three_mul : sinh (3 * x) = 4 * sinh x ^ 3 + 3 * sinh x := by
  rw [← ofReal_inj]; simp [sinh_three_mul]

open IsAbsoluteValue Nat

/-- `Real.cosh` is always positive -/
theorem cosh_pos (x : ℝ) : 0 < Real.cosh x :=
  (cosh_eq x).symm ▸ half_pos (add_pos (exp_pos x) (exp_pos (-x)))

theorem sinh_lt_cosh : sinh x < cosh x :=
  lt_of_pow_lt_pow_left₀ 2 (cosh_pos _).le <| (cosh_sq x).symm ▸ lt_add_one _

end Real

namespace Real

open Complex Finset

theorem cos_bound {x : ℝ} (hx : |x| ≤ 1) : |cos x - (1 - x ^ 2 / 2)| ≤ |x| ^ 4 * (5 / 96) :=
  calc
    |cos x - (1 - x ^ 2 / 2)| = ‖Complex.cos x - (1 - (x : ℂ) ^ 2 / 2)‖ := by
      rw [← Real.norm_eq_abs, ← norm_real]; simp
    _ = ‖(Complex.exp (x * I) + Complex.exp (-x * I) - (2 - (x : ℂ) ^ 2)) / 2‖ := by
      simp [Complex.cos, sub_div, add_div]
    _ = ‖((Complex.exp (x * I) - ∑ m ∈ range 4, (x * I) ^ m / m.factorial) +
              (Complex.exp (-x * I) - ∑ m ∈ range 4, (-x * I) ^ m / m.factorial)) / 2‖ :=
      (congr_arg (‖·‖ : ℂ → ℝ)
        (congr_arg (fun x : ℂ => x / 2) (by
          simp only [neg_mul, pow_succ, pow_zero, sum_range_succ, range_zero, sum_empty,
          Nat.factorial, Nat.cast_succ, zero_add, mul_one, Nat.mul_one, mul_neg, neg_neg]
          apply Complex.ext <;> simp [div_eq_mul_inv, normSq] <;> ring_nf)))
    _ ≤ ‖(Complex.exp (x * I) - ∑ m ∈ range 4, (x * I) ^ m / m.factorial) / 2‖ +
          ‖(Complex.exp (-x * I) - ∑ m ∈ range 4, (-x * I) ^ m / m.factorial) / 2‖ := by
      rw [add_div]; exact norm_add_le _ _
    _ = ‖Complex.exp (x * I) - ∑ m ∈ range 4, (x * I) ^ m / m.factorial‖ / 2 +
          ‖Complex.exp (-x * I) - ∑ m ∈ range 4, (-x * I) ^ m / m.factorial‖ / 2 := by
      simp
    _ ≤ ‖x * I‖ ^ 4 * (Nat.succ 4 * ((Nat.factorial 4) * (4 : ℕ) : ℝ)⁻¹) / 2 +
          ‖-x * I‖ ^ 4 * (Nat.succ 4 * ((Nat.factorial 4) * (4 : ℕ) : ℝ)⁻¹) / 2 := by
      gcongr
      · exact Complex.exp_bound (by simpa) (by decide)
      · exact Complex.exp_bound (by simpa) (by decide)
    _ ≤ |x| ^ 4 * (5 / 96) := by norm_num [Nat.factorial]

theorem sin_bound {x : ℝ} (hx : |x| ≤ 1) : |sin x - (x - x ^ 3 / 6)| ≤ |x| ^ 4 * (5 / 96) :=
  calc
    |sin x - (x - x ^ 3 / 6)| = ‖Complex.sin x - (x - x ^ 3 / 6 : ℝ)‖ := by
      rw [← Real.norm_eq_abs, ← norm_real]; simp
    _ = ‖((Complex.exp (-x * I) - Complex.exp (x * I)) * I -
          (2 * x - x ^ 3 / 3 : ℝ)) / 2‖ := by
      simp [Complex.sin, sub_div, mul_div_cancel_left₀ _ (two_ne_zero' ℂ),
        div_div, show (3 : ℂ) * 2 = 6 by norm_num]
    _ = ‖((Complex.exp (-x * I) - ∑ m ∈ range 4, (-x * I) ^ m / m.factorial) -
                (Complex.exp (x * I) - ∑ m ∈ range 4, (x * I) ^ m / m.factorial)) * I / 2‖ :=
      (congr_arg (‖·‖ : ℂ → ℝ)
        (congr_arg (fun x : ℂ => x / 2)
          (by
            simp only [neg_mul, pow_succ, pow_zero, ofReal_sub, ofReal_mul, ofReal_ofNat,
              ofReal_div, sum_range_succ, range_zero, sum_empty, Nat.factorial, Nat.cast_succ,
              zero_add, mul_neg, mul_one, neg_neg, Nat.mul_one]
            apply Complex.ext <;> simp [div_eq_mul_inv, normSq]; ring)))
    _ ≤ ‖(Complex.exp (-x * I) - ∑ m ∈ range 4, (-x * I) ^ m / m.factorial) * I / 2‖ +
          ‖-((Complex.exp (x * I) - ∑ m ∈ range 4, (x * I) ^ m / m.factorial) * I) / 2‖ := by
      rw [sub_mul, sub_eq_add_neg, add_div]; exact norm_add_le _ _
    _ = ‖Complex.exp (x * I) - ∑ m ∈ range 4, (x * I) ^ m / m.factorial‖ / 2 +
          ‖Complex.exp (-x * I) - ∑ m ∈ range 4, (-x * I) ^ m / m.factorial‖ / 2 := by
      simp [add_comm]
    _ ≤ ‖x * I‖ ^ 4 * (Nat.succ 4 * (Nat.factorial 4 * (4 : ℕ) : ℝ)⁻¹) / 2 +
          ‖-x * I‖ ^ 4 * (Nat.succ 4 * (Nat.factorial 4 * (4 : ℕ) : ℝ)⁻¹) / 2 := by
      gcongr
      · exact Complex.exp_bound (by simpa) (by decide)
      · exact Complex.exp_bound (by simpa) (by decide)
    _ ≤ |x| ^ 4 * (5 / 96) := by norm_num [Nat.factorial]

theorem cos_pos_of_le_one {x : ℝ} (hx : |x| ≤ 1) : 0 < cos x :=
  calc 0 < 1 - x ^ 2 / 2 - |x| ^ 4 * (5 / 96) :=
      sub_pos.2 <|
        lt_sub_iff_add_lt.2
          (calc
            |x| ^ 4 * (5 / 96) + x ^ 2 / 2 ≤ 1 * (5 / 96) + 1 / 2 := by
                  gcongr
                  · exact pow_le_one₀ (abs_nonneg _) hx
                  · rw [sq, ← abs_mul_self, abs_mul]
                    exact mul_le_one₀ hx (abs_nonneg _) hx
            _ < 1 := by norm_num)
    _ ≤ cos x := sub_le_comm.1 (abs_sub_le_iff.1 (cos_bound hx)).2

theorem sin_pos_of_pos_of_le_one {x : ℝ} (hx0 : 0 < x) (hx : x ≤ 1) : 0 < sin x :=
  calc 0 < x - x ^ 3 / 6 - |x| ^ 4 * (5 / 96) :=
      sub_pos.2 <| lt_sub_iff_add_lt.2
          (calc
            |x| ^ 4 * (5 / 96) + x ^ 3 / 6 ≤ x * (5 / 96) + x / 6 := by
                gcongr
                · calc
                    |x| ^ 4 ≤ |x| ^ 1 :=
                      pow_le_pow_of_le_one (abs_nonneg _)
                        (by rwa [abs_of_nonneg (le_of_lt hx0)]) (by decide)
                    _ = x := by simp [abs_of_nonneg (le_of_lt hx0)]
                · calc
                    x ^ 3 ≤ x ^ 1 := pow_le_pow_of_le_one (le_of_lt hx0) hx (by decide)
                    _ = x := pow_one _
            _ < x := by linarith)
    _ ≤ sin x :=
      sub_le_comm.1 (abs_sub_le_iff.1 (sin_bound (by rwa [abs_of_nonneg (le_of_lt hx0)]))).2

theorem sin_pos_of_pos_of_le_two {x : ℝ} (hx0 : 0 < x) (hx : x ≤ 2) : 0 < sin x :=
  have : x / 2 ≤ 1 := (div_le_iff₀ (by simp)).mpr (by simpa)
  calc
    0 < 2 * sin (x / 2) * cos (x / 2) :=
      mul_pos (mul_pos (by simp) (sin_pos_of_pos_of_le_one (half_pos hx0) this))
        (cos_pos_of_le_one (by rwa [abs_of_nonneg (le_of_lt (half_pos hx0))]))
    _ = sin x := by rw [← sin_two_mul, two_mul, add_halves]

theorem cos_one_le : cos 1 ≤ 5 / 9 :=
  calc
    cos 1 ≤ |(1 : ℝ)| ^ 4 * (5 / 96) + (1 - 1 ^ 2 / 2) :=
      sub_le_iff_le_add.1 (abs_sub_le_iff.1 (cos_bound (by simp))).1
    _ ≤ 5 / 9 := by norm_num

theorem cos_one_pos : 0 < cos 1 :=
  cos_pos_of_le_one (le_of_eq abs_one)

theorem cos_two_neg : cos 2 < 0 :=
  calc cos 2 = cos (2 * 1) := congr_arg cos (mul_one _).symm
    _ = _ := Real.cos_two_mul 1
    _ ≤ 2 * (5 / 9) ^ 2 - 1 := by
      gcongr
      · exact cos_one_pos.le
      · apply cos_one_le
    _ < 0 := by norm_num

end Real

namespace Mathlib.Meta.Positivity
open Lean.Meta Qq

/-- Extension for the `positivity` tactic: `Real.cosh` is always positive. -/
@[positivity Real.cosh _]
meta def evalCosh : PositivityExt where eval {u α} _ _ e := do
  match u, α, e with
  | 0, ~q(ℝ), ~q(Real.cosh $a) =>
    assertInstancesCommute
    return .positive q(Real.cosh_pos $a)
  | _, _, _ => throwError "not Real.cosh"

example (x : ℝ) : 0 < x.cosh := by positivity

end Mathlib.Meta.Positivity

namespace Complex

@[simp]
theorem norm_cos_add_sin_mul_I (x : ℝ) : ‖cos x + sin x * I‖ = 1 := by
  have := Real.sin_sq_add_cos_sq x
  simp_all [add_comm, norm_def, normSq, sq, sin_ofReal_re, cos_ofReal_re, mul_re]

@[simp]
theorem norm_exp_ofReal_mul_I (x : ℝ) : ‖exp (x * I)‖ = 1 := by
  rw [exp_mul_I, norm_cos_add_sin_mul_I]

@[simp]
theorem norm_exp_I_mul_ofReal (x : ℝ) : ‖exp (I * x)‖ = 1 := by
  rw [mul_comm, norm_exp_ofReal_mul_I]

@[simp]
theorem nnnorm_exp_ofReal_mul_I (x : ℝ) : ‖exp (x * I)‖₊ = 1 := by
  rw [← nnnorm_norm, norm_exp_ofReal_mul_I, ← NNReal.coe_eq_one]; simp

@[simp]
theorem nnnorm_exp_I_mul_ofReal (x : ℝ) : ‖exp (I * x)‖₊ = 1 := by
  rw [← nnnorm_norm, norm_exp_I_mul_ofReal, ← NNReal.coe_eq_one]; simp

@[simp]
theorem enorm_exp_ofReal_mul_I (x : ℝ) : ‖exp (x * I)‖ₑ = 1 := by
  simp [← ENNReal.toReal_eq_one_iff]

@[simp]
theorem enorm_exp_I_mul_ofReal (x : ℝ) : ‖exp (I * x)‖ₑ = 1 := by
  simp [← ENNReal.toReal_eq_one_iff]

theorem norm_exp_I_mul_ofReal_sub_one (x : ℝ) : ‖exp (I * x) - 1‖ = ‖2 * Real.sin (x / 2)‖ := by
  rw [show ‖2 * Real.sin (x / 2)‖ = ‖2 * sin (x / 2)‖ by norm_cast, two_sin]
  nth_rw 2 [← one_mul (_ - _), ← exp_zero]
  rw [← neg_add_cancel (x / 2 * I), exp_add, mul_assoc _ _ (_ - _), mul_sub, ← exp_add, ← exp_add,
    ← add_mul, ← add_mul]; norm_cast
  rw [add_neg_cancel, ofReal_zero, zero_mul, exp_zero, add_halves, ← neg_mul, Complex.norm_mul,
    norm_I, mul_one, Complex.norm_mul,
    show -(ofReal (x / 2)) = ofReal (-x / 2) by norm_cast; exact neg_div' 2 x,
    norm_exp_ofReal_mul_I, one_mul, ← norm_neg, neg_sub, mul_comm]

theorem norm_exp (z : ℂ) : ‖exp z‖ = Real.exp z.re := by
  rw [exp_eq_exp_re_mul_sin_add_cos, Complex.norm_mul, norm_exp_ofReal, norm_cos_add_sin_mul_I,
    mul_one]

theorem norm_exp_eq_iff_re_eq {x y : ℂ} : ‖exp x‖ = ‖exp y‖ ↔ x.re = y.re := by
  rw [norm_exp, norm_exp, Real.exp_eq_exp]

end Complex<|MERGE_RESOLUTION|>--- conflicted
+++ resolved
@@ -734,11 +734,7 @@
 
 /-- The definition of `tanh` in terms of `exp`. -/
 theorem tanh_eq (x : ℝ) : tanh x = (exp x - exp (-x)) / (exp x + exp (-x)) := by
-<<<<<<< HEAD
-  rw [tanh_eq_sinh_div_cosh, sinh_eq, cosh_eq, div_div_div_cancel_right₀ (NeZero.ne' 2).symm]
-=======
   rw [tanh_eq_sinh_div_cosh, sinh_eq, cosh_eq, div_div_div_cancel_right₀ two_ne_zero]
->>>>>>> 89111f40
 
 @[simp]
 theorem tanh_zero : tanh 0 = 0 := by simp [tanh]
