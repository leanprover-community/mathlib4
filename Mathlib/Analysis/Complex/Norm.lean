/-
Copyright (c) 2019 Sébastien Gouëzel. All rights reserved.
Released under Apache 2.0 license as described in the file LICENSE.
Authors: Sébastien Gouëzel
-/
module

public import Mathlib.Analysis.Normed.Group.Basic
public import Mathlib.Data.Complex.Basic
public import Mathlib.Data.Real.Sqrt

/-!
  # Norm on the complex numbers
-/

@[expose] public section

noncomputable section

open ComplexConjugate Topology Filter Set

namespace Complex
variable {z : ℂ}

instance instNorm : Norm ℂ where
  norm z := √(normSq z)

theorem norm_def (z : ℂ) : ‖z‖ = √(normSq z) := rfl

theorem norm_mul_self_eq_normSq (z : ℂ) : ‖z‖ * ‖z‖ = normSq z :=
  Real.mul_self_sqrt (normSq_nonneg _)

private theorem norm_nonneg (z : ℂ) : 0 ≤ ‖z‖ :=
  Real.sqrt_nonneg _

@[bound]
theorem abs_re_le_norm (z : ℂ) : |z.re| ≤ ‖z‖ := by
  rw [mul_self_le_mul_self_iff (abs_nonneg z.re) (norm_nonneg _), abs_mul_abs_self,
    norm_mul_self_eq_normSq]
  apply re_sq_le_normSq

theorem re_le_norm (z : ℂ) : z.re ≤ ‖z‖ :=
  (abs_le.1 (abs_re_le_norm _)).2

<<<<<<< HEAD
set_option backward.privateInPublic true in
private theorem norm_add_le' (z w : ℂ) :  ‖z + w‖ ≤ ‖z‖ + ‖w‖ :=
=======
private theorem norm_add_le' (z w : ℂ) : ‖z + w‖ ≤ ‖z‖ + ‖w‖ :=
>>>>>>> 8c38971b
  (mul_self_le_mul_self_iff (norm_nonneg (z + w)) (add_nonneg (norm_nonneg z)
    (norm_nonneg w))).2 <| by
    rw [norm_mul_self_eq_normSq, add_mul_self_eq, norm_mul_self_eq_normSq, norm_mul_self_eq_normSq,
      add_right_comm, normSq_add, mul_assoc, norm_def, norm_def, ← Real.sqrt_mul <| normSq_nonneg z,
      ← normSq_conj w, ← map_mul]
    gcongr
    exact re_le_norm (z * conj w)

set_option backward.privateInPublic true in
private theorem norm_eq_zero_iff {z : ℂ} : ‖z‖ = 0 ↔ z = 0 :=
  (Real.sqrt_eq_zero <| normSq_nonneg _).trans normSq_eq_zero

set_option backward.privateInPublic true in
private theorem norm_map_zero' : ‖(0 : ℂ)‖ = 0 :=
  norm_eq_zero_iff.mpr rfl

set_option backward.privateInPublic true in
private theorem norm_neg' (z : ℂ) : ‖-z‖ = ‖z‖ := by
  rw [Complex.norm_def, norm_def, normSq_neg]

set_option backward.privateInPublic true in
set_option backward.privateInPublic.warn false in
instance instNormedAddCommGroup : NormedAddCommGroup ℂ :=
  AddGroupNorm.toNormedAddCommGroup
  { toFun := norm
    map_zero' := norm_map_zero'
    add_le' := norm_add_le'
    neg' := norm_neg'
    eq_zero_of_map_eq_zero' := fun _ ↦ norm_eq_zero_iff.mp }

@[simp 1100]
protected theorem norm_mul (z w : ℂ) : ‖z * w‖ = ‖z‖ * ‖w‖ := by
  rw [norm_def, norm_def, norm_def, normSq_mul, Real.sqrt_mul (normSq_nonneg _)]

@[simp 1100]
protected theorem norm_div (z w : ℂ) : ‖z / w‖ = ‖z‖ / ‖w‖ := by
  rw [norm_def, norm_def, norm_def, normSq_div, Real.sqrt_div (normSq_nonneg _)]

instance isAbsoluteValueNorm : IsAbsoluteValue (‖·‖ : ℂ → ℝ) where
  abv_nonneg' := norm_nonneg
  abv_eq_zero' := norm_eq_zero_iff
  abv_add' := norm_add_le
  abv_mul' := Complex.norm_mul

protected theorem norm_pow (z : ℂ) (n : ℕ) : ‖z ^ n‖ = ‖z‖ ^ n :=
  map_pow isAbsoluteValueNorm.abvHom _ _

protected theorem norm_zpow (z : ℂ) (n : ℤ) : ‖z ^ n‖ = ‖z‖ ^ n :=
  map_zpow₀ isAbsoluteValueNorm.abvHom _ _

protected theorem norm_prod {ι : Type*} (s : Finset ι) (f : ι → ℂ) :
    ‖s.prod f‖ = s.prod fun i ↦ ‖f i‖ :=
  map_prod isAbsoluteValueNorm.abvHom _ _

theorem norm_conj (z : ℂ) : ‖conj z‖ = ‖z‖ := by simp [norm_def]

@[simp] lemma norm_I : ‖I‖ = 1 := by simp [norm]

@[simp] lemma nnnorm_I : ‖I‖₊ = 1 := by simp [nnnorm]

@[simp 1100, norm_cast]
lemma norm_real (r : ℝ) : ‖(r : ℂ)‖ = ‖r‖ := by
  simp [norm_def, Real.sqrt_mul_self_eq_abs]

protected theorem norm_of_nonneg {r : ℝ} (h : 0 ≤ r) : ‖(r : ℂ)‖ = r :=
  (norm_real _).trans (abs_of_nonneg h)

@[simp, norm_cast]
lemma nnnorm_real (r : ℝ) : ‖(r : ℂ)‖₊ = ‖r‖₊ := by ext; exact norm_real _

@[norm_cast]
lemma norm_natCast (n : ℕ) : ‖(n : ℂ)‖ = n := Complex.norm_of_nonneg n.cast_nonneg

@[simp 1100]
lemma norm_ofNat (n : ℕ) [n.AtLeastTwo] :
    ‖(ofNat(n) : ℂ)‖ = OfNat.ofNat n := norm_natCast n

protected lemma norm_two : ‖(2 : ℂ)‖ = 2 := norm_ofNat 2

@[simp 1100, norm_cast]
lemma nnnorm_natCast (n : ℕ) : ‖(n : ℂ)‖₊ = n := Subtype.ext <| by simp [norm_natCast]

@[simp 1100]
lemma nnnorm_ofNat (n : ℕ) [n.AtLeastTwo] :
    ‖(ofNat(n) : ℂ)‖₊ = OfNat.ofNat n := nnnorm_natCast n

@[simp 1100, norm_cast]
lemma norm_intCast (n : ℤ) : ‖(n : ℂ)‖ = |(n : ℝ)| := by
  rw [← ofReal_intCast, norm_real, Real.norm_eq_abs]

theorem norm_int_of_nonneg {n : ℤ} (hn : 0 ≤ n) : ‖(n : ℂ)‖ = n := by
  rw [norm_intCast, ← Int.cast_abs, abs_of_nonneg hn]

@[simp 1100, norm_cast]
lemma norm_ratCast (q : ℚ) : ‖(q : ℂ)‖ = |(q : ℝ)| := norm_real _

@[simp 1100, norm_cast]
lemma norm_nnratCast (q : ℚ≥0) : ‖(q : ℂ)‖ = q := Complex.norm_of_nonneg q.cast_nonneg

@[simp 1100, norm_cast]
lemma nnnorm_ratCast (q : ℚ) : ‖(q : ℂ)‖₊ = ‖(q : ℝ)‖₊ := nnnorm_real q

@[simp 1100, norm_cast]
lemma nnnorm_nnratCast (q : ℚ≥0) : ‖(q : ℂ)‖₊ = q := by simp [nnnorm]

lemma normSq_eq_norm_sq (z : ℂ) : normSq z = ‖z‖ ^ 2 := by
  simp [norm_def, sq, Real.mul_self_sqrt (normSq_nonneg _)]

protected theorem sq_norm (z : ℂ) : ‖z‖ ^ 2 = normSq z := (normSq_eq_norm_sq z).symm

@[simp]
theorem sq_norm_sub_sq_re (z : ℂ) : ‖z‖ ^ 2 - z.re ^ 2 = z.im ^ 2 := by
  rw [Complex.sq_norm, normSq_apply, ← sq, ← sq, add_sub_cancel_left]

@[simp]
theorem sq_norm_sub_sq_im (z : ℂ) : ‖z‖ ^ 2 - z.im ^ 2 = z.re ^ 2 := by
  rw [← sq_norm_sub_sq_re, sub_sub_cancel]

lemma norm_add_mul_I (x y : ℝ) : ‖x + y * I‖ = √(x ^ 2 + y ^ 2) := by
  rw [← normSq_add_mul_I]; rfl

lemma norm_eq_sqrt_sq_add_sq (z : ℂ) : ‖z‖ = √(z.re ^ 2 + z.im ^ 2) := by
  rw [norm_def, normSq_apply, sq, sq]

@[simp 1100]
protected theorem range_norm : range (‖·‖ : ℂ → ℝ) = Set.Ici 0 :=
  Subset.antisymm (range_subset_iff.2 norm_nonneg) fun x hx ↦ ⟨x, Complex.norm_of_nonneg hx⟩

@[simp]
theorem range_normSq : range normSq = Ici 0 :=
  Subset.antisymm (range_subset_iff.2 normSq_nonneg) fun x hx =>
    ⟨√x, by rw [normSq_ofReal, Real.mul_self_sqrt hx]⟩

theorem norm_le_abs_re_add_abs_im (z : ℂ) : ‖z‖ ≤ |z.re| + |z.im| := by
    simpa [re_add_im] using norm_add_le (z.re : ℂ) (z.im * I)

@[bound]
theorem abs_im_le_norm (z : ℂ) : |z.im| ≤ ‖z‖ :=
  Real.abs_le_sqrt <| by
    rw [normSq_apply, ← sq, ← sq]
    exact le_add_of_nonneg_left (sq_nonneg _)

theorem im_le_norm (z : ℂ) : z.im ≤ ‖z‖ :=
  (abs_le.1 (abs_im_le_norm _)).2

@[simp]
theorem abs_re_lt_norm {z : ℂ} : |z.re| < ‖z‖ ↔ z.im ≠ 0 := by
  rw [norm_def, Real.lt_sqrt (abs_nonneg _), normSq_apply, sq_abs, ← sq, lt_add_iff_pos_right,
    mul_self_pos]

@[simp]
theorem abs_im_lt_norm {z : ℂ} : |z.im| < ‖z‖ ↔ z.re ≠ 0 := by
  simpa using @abs_re_lt_norm (z * I)

@[simp]
lemma abs_re_eq_norm {z : ℂ} : |z.re| = ‖z‖ ↔ z.im = 0 :=
  not_iff_not.1 <| (abs_re_le_norm z).lt_iff_ne.symm.trans abs_re_lt_norm

@[simp]
lemma abs_im_eq_norm {z : ℂ} : |z.im| = ‖z‖ ↔ z.re = 0 :=
  not_iff_not.1 <| (abs_im_le_norm z).lt_iff_ne.symm.trans abs_im_lt_norm

theorem norm_le_sqrt_two_mul_max (z : ℂ) : ‖z‖ ≤ √2 * max |z.re| |z.im| := by
  obtain ⟨x, y⟩ := z
  simp only [norm_def, normSq_mk, norm_def, ← sq]
  set m := max |x| |y|
  have hm₀ : 0 ≤ m := by positivity
  calc
    √(x ^ 2 + y ^ 2) ≤ √(m ^ 2 + m ^ 2) := by
      gcongr √(?_ + ?_) <;> rw [sq_le_sq, abs_of_nonneg hm₀]
      exacts [le_max_left _ _, le_max_right _ _]
    _ = √2 * m := by
      rw [← two_mul, Real.sqrt_mul, Real.sqrt_sq] <;> positivity

theorem abs_re_div_norm_le_one (z : ℂ) : |z.re / ‖z‖| ≤ 1 :=
  if hz : z = 0 then by simp [hz, zero_le_one]
  else by
    simp_rw [abs_div, abs_norm, div_le_iff₀ (norm_pos_iff.mpr hz), one_mul, abs_re_le_norm]

theorem abs_im_div_norm_le_one (z : ℂ) : |z.im / ‖z‖| ≤ 1 :=
  if hz : z = 0 then by simp [hz, zero_le_one]
  else by
    simp_rw [_root_.abs_div, abs_norm, div_le_iff₀ (norm_pos_iff.mpr hz), one_mul, abs_im_le_norm]

theorem dist_eq (z w : ℂ) : dist z w = ‖z - w‖ := rfl

theorem dist_eq_re_im (z w : ℂ) : dist z w = √((z.re - w.re) ^ 2 + (z.im - w.im) ^ 2) := by
  rw [sq, sq]
  rfl

@[simp]
theorem dist_mk (x₁ y₁ x₂ y₂ : ℝ) :
    dist (mk x₁ y₁) (mk x₂ y₂) = √((x₁ - x₂) ^ 2 + (y₁ - y₂) ^ 2) :=
  dist_eq_re_im _ _

theorem dist_of_re_eq {z w : ℂ} (h : z.re = w.re) : dist z w = dist z.im w.im := by
  rw [dist_eq_re_im, h, sub_self, zero_pow two_ne_zero, zero_add, Real.sqrt_sq_eq_abs, Real.dist_eq]

theorem nndist_of_re_eq {z w : ℂ} (h : z.re = w.re) : nndist z w = nndist z.im w.im :=
  NNReal.eq <| dist_of_re_eq h

theorem edist_of_re_eq {z w : ℂ} (h : z.re = w.re) : edist z w = edist z.im w.im := by
  rw [edist_nndist, edist_nndist, nndist_of_re_eq h]

theorem dist_of_im_eq {z w : ℂ} (h : z.im = w.im) : dist z w = dist z.re w.re := by
  rw [dist_eq_re_im, h, sub_self, zero_pow two_ne_zero, add_zero, Real.sqrt_sq_eq_abs, Real.dist_eq]

theorem nndist_of_im_eq {z w : ℂ} (h : z.im = w.im) : nndist z w = nndist z.re w.re :=
  NNReal.eq <| dist_of_im_eq h

theorem edist_of_im_eq {z w : ℂ} (h : z.im = w.im) : edist z w = edist z.re w.re := by
  rw [edist_nndist, edist_nndist, nndist_of_im_eq h]

theorem dist_conj_self (z : ℂ) : dist (conj z) z = 2 * |z.im| := by
  rw [dist_of_re_eq (conj_re z), conj_im, dist_comm, Real.dist_eq, sub_neg_eq_add, ← two_mul,
    _root_.abs_mul, abs_of_pos (zero_lt_two' ℝ)]

theorem nndist_conj_self (z : ℂ) : nndist (conj z) z = 2 * Real.nnabs z.im :=
  NNReal.eq <| by rw [← dist_nndist, NNReal.coe_mul, NNReal.coe_two, Real.coe_nnabs, dist_conj_self]

theorem dist_self_conj (z : ℂ) : dist z (conj z) = 2 * |z.im| := by rw [dist_comm, dist_conj_self]

theorem nndist_self_conj (z : ℂ) : nndist z (conj z) = 2 * Real.nnabs z.im := by
  rw [nndist_comm, nndist_conj_self]

/-! ### Cauchy sequences -/

theorem isCauSeq_re (f : CauSeq ℂ (‖·‖)) : IsCauSeq abs fun n ↦ (f n).re := fun _ ε0 ↦
  (f.cauchy ε0).imp fun i H j ij ↦
    lt_of_le_of_lt (by simpa using abs_re_le_norm (f j - f i)) (H _ ij)

theorem isCauSeq_im (f : CauSeq ℂ (‖·‖)) : IsCauSeq abs fun n ↦ (f n).im := fun ε ε0 ↦
  (f.cauchy ε0).imp fun i H j ij ↦ by
    simpa only [← ofReal_sub, norm_real, sub_re] using (abs_im_le_norm _).trans_lt <| H _ ij

/-- The real part of a complex Cauchy sequence, as a real Cauchy sequence. -/
noncomputable def cauSeqRe (f : CauSeq ℂ (‖·‖)) : CauSeq ℝ abs :=
  ⟨_, isCauSeq_re f⟩

/-- The imaginary part of a complex Cauchy sequence, as a real Cauchy sequence. -/
noncomputable def cauSeqIm (f : CauSeq ℂ (‖·‖)) : CauSeq ℝ abs :=
  ⟨_, isCauSeq_im f⟩

theorem isCauSeq_norm {f : ℕ → ℂ} (hf : IsCauSeq (‖·‖) f) :
    IsCauSeq abs ((‖·‖) ∘ f) := fun ε ε0 ↦
  let ⟨i, hi⟩ := hf ε ε0
  ⟨i, fun j hj ↦  lt_of_le_of_lt (abs_norm_sub_norm_le _ _) (hi j hj)⟩

/-- The limit of a Cauchy sequence of complex numbers. -/
noncomputable def limAux (f : CauSeq ℂ (‖·‖)) : ℂ :=
  ⟨CauSeq.lim (cauSeqRe f), CauSeq.lim (cauSeqIm f)⟩

theorem equiv_limAux (f : CauSeq ℂ (‖·‖)) :
    f ≈ CauSeq.const (‖·‖) (limAux f) := fun ε ε0 ↦
  (exists_forall_ge_and
  (CauSeq.equiv_lim ⟨_, isCauSeq_re f⟩ _ (half_pos ε0))
        (CauSeq.equiv_lim ⟨_, isCauSeq_im f⟩ _ (half_pos ε0))).imp
    fun _ H j ij ↦ by
    obtain ⟨H₁, H₂⟩ := H _ ij
    apply lt_of_le_of_lt (norm_le_abs_re_add_abs_im _)
    dsimp [limAux] at *
    have := add_lt_add H₁ H₂
    rwa [add_halves] at this

instance instIsComplete : CauSeq.IsComplete ℂ (‖·‖) :=
  ⟨fun f ↦ ⟨limAux f, equiv_limAux f⟩⟩

open CauSeq

theorem lim_eq_lim_im_add_lim_re (f : CauSeq ℂ (‖·‖)) :
    lim f = ↑(lim (cauSeqRe f)) + ↑(lim (cauSeqIm f)) * I :=
  lim_eq_of_equiv_const <|
    letI : IsAbsoluteValue (‖·‖ : ℂ → ℝ) := inferInstance
    calc
      f ≈ _ := equiv_limAux f
      _ = CauSeq.const (‖·‖) (↑(lim (cauSeqRe f)) + ↑(lim (cauSeqIm f)) * I) :=
        CauSeq.ext fun _ ↦
          Complex.ext (by simp [limAux, cauSeqRe, ofReal]) (by simp [limAux, cauSeqIm, ofReal])

theorem lim_re (f : CauSeq ℂ (‖·‖)) : lim (cauSeqRe f) = (lim f).re := by
  rw [lim_eq_lim_im_add_lim_re]; simp [ofReal]

theorem lim_im (f : CauSeq ℂ (‖·‖)) : lim (cauSeqIm f) = (lim f).im := by
  rw [lim_eq_lim_im_add_lim_re]; simp [ofReal]

theorem isCauSeq_conj (f : CauSeq ℂ (‖·‖)) :
    IsCauSeq (‖·‖) fun n ↦ conj (f n) := fun ε ε0 ↦
  let ⟨i, hi⟩ := f.2 ε ε0
  ⟨i, fun j hj => by
    simp_rw [← map_sub, norm_conj]; exact hi j hj⟩

/-- The complex conjugate of a complex Cauchy sequence, as a complex Cauchy sequence. -/
noncomputable def cauSeqConj (f : CauSeq ℂ (‖·‖)) : CauSeq ℂ (‖·‖) :=
  ⟨_, isCauSeq_conj f⟩

theorem lim_conj (f : CauSeq ℂ (‖·‖)) : lim (cauSeqConj f) = conj (lim f) :=
  Complex.ext (by simp [cauSeqConj, (lim_re _).symm, cauSeqRe])
    (by simp [cauSeqConj, (lim_im _).symm, cauSeqIm, (lim_neg _).symm]; rfl)

/-- The norm of a complex Cauchy sequence, as a real Cauchy sequence. -/
noncomputable def cauSeqNorm (f : CauSeq ℂ (‖·‖)) : CauSeq ℝ abs :=
  ⟨_, isCauSeq_norm f.2⟩

theorem lim_norm (f : CauSeq ℂ (‖·‖)) : lim (cauSeqNorm f) = ‖lim f‖ :=
  lim_eq_of_equiv_const fun ε ε0 ↦
    let ⟨i, hi⟩ := equiv_lim f ε ε0
    ⟨i, fun j hj => lt_of_le_of_lt (abs_norm_sub_norm_le _ _) (hi j hj)⟩

lemma ne_zero_of_re_pos {s : ℂ} (hs : 0 < s.re) : s ≠ 0 :=
  fun h ↦ (zero_re ▸ h ▸ hs).false

lemma ne_zero_of_one_lt_re {s : ℂ} (hs : 1 < s.re) : s ≠ 0 :=
  ne_zero_of_re_pos <| zero_lt_one.trans hs

lemma re_neg_ne_zero_of_re_pos {s : ℂ} (hs : 0 < s.re) : (-s).re ≠ 0 :=
  ne_iff_lt_or_gt.mpr <| Or.inl <| neg_re s ▸ (neg_lt_zero.mpr hs)

lemma re_neg_ne_zero_of_one_lt_re {s : ℂ} (hs : 1 < s.re) : (-s).re ≠ 0 :=
  re_neg_ne_zero_of_re_pos <| zero_lt_one.trans hs

lemma norm_sub_one_sq_eq_of_norm_eq_one {z : ℂ} (hz : ‖z‖ = 1) :
    ‖z - 1‖ ^ 2 = 2 * (1 - z.re) := by
  have : z.im * z.im = 1 - z.re * z.re := by
    replace hz := sq_eq_one_iff.mpr (.inl hz)
    rw [Complex.sq_norm, normSq_apply] at hz
    linarith
  simp [Complex.sq_norm, normSq_apply, this]
  ring

@[deprecated (since := "2025-11-15")] alias norm_sub_one_sq_eq_of_norm_one :=
  norm_sub_one_sq_eq_of_norm_eq_one

lemma norm_sub_one_sq_eqOn_sphere :
    (Metric.sphere (0 : ℂ) 1).EqOn (‖· - 1‖ ^ 2) (fun z ↦ 2 * (1 - z.re)) :=
  fun z hz ↦ norm_sub_one_sq_eq_of_norm_eq_one (by simpa using hz)

lemma normSq_ofReal_add_I_mul_sqrt_one_sub {x : ℝ} (hx : ‖x‖ ≤ 1) :
    normSq (x + I * √(1 - x ^ 2)) = 1 := by
  simp [mul_comm I, normSq_add_mul_I,
    Real.sq_sqrt (x := 1 - x ^ 2) (by nlinarith [abs_le.mp hx])]

lemma normSq_ofReal_sub_I_mul_sqrt_one_sub {x : ℝ} (hx : ‖x‖ ≤ 1) :
    normSq (x - I * √(1 - x ^ 2)) = 1 := by
  rw [← normSq_neg, neg_sub', sub_neg_eq_add]
  simpa using normSq_ofReal_add_I_mul_sqrt_one_sub (x := -x) (by simpa)

end Complex<|MERGE_RESOLUTION|>--- conflicted
+++ resolved
@@ -42,12 +42,8 @@
 theorem re_le_norm (z : ℂ) : z.re ≤ ‖z‖ :=
   (abs_le.1 (abs_re_le_norm _)).2
 
-<<<<<<< HEAD
-set_option backward.privateInPublic true in
-private theorem norm_add_le' (z w : ℂ) :  ‖z + w‖ ≤ ‖z‖ + ‖w‖ :=
-=======
+set_option backward.privateInPublic true in
 private theorem norm_add_le' (z w : ℂ) : ‖z + w‖ ≤ ‖z‖ + ‖w‖ :=
->>>>>>> 8c38971b
   (mul_self_le_mul_self_iff (norm_nonneg (z + w)) (add_nonneg (norm_nonneg z)
     (norm_nonneg w))).2 <| by
     rw [norm_mul_self_eq_normSq, add_mul_self_eq, norm_mul_self_eq_normSq, norm_mul_self_eq_normSq,
