/-
Copyright (c) 2021 Heather Macbeth. All rights reserved.
Released under Apache 2.0 license as described in the file LICENSE.
Authors: Heather Macbeth, Eric Wieser
-/
import Mathlib.Analysis.NormedSpace.PiLp
import Mathlib.Analysis.InnerProductSpace.PiL2

#align_import analysis.matrix from "leanprover-community/mathlib"@"46b633fd842bef9469441c0209906f6dddd2b4f5"

/-!
# Matrices as a normed space

In this file we provide the following non-instances for norms on matrices:

* The elementwise norm:

  * `Matrix.seminormedAddCommGroup`
  * `Matrix.normedAddCommGroup`
  * `Matrix.normedSpace`
  * `Matrix.boundedSMul`

* The Frobenius norm:

  * `Matrix.frobeniusSeminormedAddCommGroup`
  * `Matrix.frobeniusNormedAddCommGroup`
  * `Matrix.frobeniusNormedSpace`
  * `Matrix.frobeniusNormedRing`
  * `Matrix.frobeniusNormedAlgebra`
  * `Matrix.frobeniusBoundedSMul`

* The $L^\infty$ operator norm:

  * `Matrix.linftyOpSeminormedAddCommGroup`
  * `Matrix.linftyOpNormedAddCommGroup`
  * `Matrix.linftyOpNormedSpace`
  * `Matrix.linftyOpBoundedSMul`
  * `Matrix.linftyOpNonUnitalSemiNormedRing`
  * `Matrix.linftyOpSemiNormedRing`
  * `Matrix.linftyOpNonUnitalNormedRing`
  * `Matrix.linftyOpNormedRing`
  * `Matrix.linftyOpNormedAlgebra`

These are not declared as instances because there are several natural choices for defining the norm
of a matrix.

The norm induced by the identification of `Matrix m n 𝕜` with
`EuclideanSpace n 𝕜 →L[𝕜] EuclideanSpace m 𝕜` (i.e., the ℓ² operator norm) can be found in
`Analysis.NormedSpace.Star.Matrix`. It is separated to avoid extraneous imports in this file.
-/

noncomputable section

open scoped NNReal Matrix

namespace Matrix

variable {R l m n α β ι : Type*} [Fintype l] [Fintype m] [Fintype n] [Unique ι]

/-! ### The elementwise supremum norm -/


section LinfLinf

section SeminormedAddCommGroup

variable [SeminormedAddCommGroup α] [SeminormedAddCommGroup β]

/-- Seminormed group instance (using sup norm of sup norm) for matrices over a seminormed group. Not
declared as an instance because there are several natural choices for defining the norm of a
matrix. -/
protected def seminormedAddCommGroup : SeminormedAddCommGroup (Matrix m n α) :=
  Pi.seminormedAddCommGroup
#align matrix.seminormed_add_comm_group Matrix.seminormedAddCommGroup


attribute [local instance] Matrix.seminormedAddCommGroup

theorem norm_def (A : Matrix m n α) : ‖A‖ = ‖fun i j => A i j‖ := rfl

/-- The norm of a matrix is the sup of the sup of the nnnorm of the entries -/
lemma norm_eq_sup_sup_nnnorm (A : Matrix m n α) :
    ‖A‖ = Finset.sup Finset.univ fun i ↦ Finset.sup Finset.univ fun j ↦ ‖A i j‖₊ := by
  simp_rw [Matrix.norm_def, Pi.norm_def, Pi.nnnorm_def]

theorem nnnorm_def (A : Matrix m n α) : ‖A‖₊ = ‖fun i j => A i j‖₊ := rfl

theorem norm_le_iff {r : ℝ} (hr : 0 ≤ r) {A : Matrix m n α} : ‖A‖ ≤ r ↔ ∀ i j, ‖A i j‖ ≤ r := by
  simp_rw [norm_def, pi_norm_le_iff_of_nonneg hr]
#align matrix.norm_le_iff Matrix.norm_le_iff

theorem nnnorm_le_iff {r : ℝ≥0} {A : Matrix m n α} : ‖A‖₊ ≤ r ↔ ∀ i j, ‖A i j‖₊ ≤ r := by
  simp_rw [nnnorm_def, pi_nnnorm_le_iff]
#align matrix.nnnorm_le_iff Matrix.nnnorm_le_iff

theorem norm_lt_iff {r : ℝ} (hr : 0 < r) {A : Matrix m n α} : ‖A‖ < r ↔ ∀ i j, ‖A i j‖ < r := by
  simp_rw [norm_def, pi_norm_lt_iff hr]
#align matrix.norm_lt_iff Matrix.norm_lt_iff

theorem nnnorm_lt_iff {r : ℝ≥0} (hr : 0 < r) {A : Matrix m n α} :
    ‖A‖₊ < r ↔ ∀ i j, ‖A i j‖₊ < r := by
  simp_rw [nnnorm_def, pi_nnnorm_lt_iff hr]
#align matrix.nnnorm_lt_iff Matrix.nnnorm_lt_iff

theorem norm_entry_le_entrywise_sup_norm (A : Matrix m n α) {i : m} {j : n} : ‖A i j‖ ≤ ‖A‖ :=
  (norm_le_pi_norm (A i) j).trans (norm_le_pi_norm A i)
#align matrix.norm_entry_le_entrywise_sup_norm Matrix.norm_entry_le_entrywise_sup_norm

theorem nnnorm_entry_le_entrywise_sup_nnnorm (A : Matrix m n α) {i : m} {j : n} : ‖A i j‖₊ ≤ ‖A‖₊ :=
  (nnnorm_le_pi_nnnorm (A i) j).trans (nnnorm_le_pi_nnnorm A i)
#align matrix.nnnorm_entry_le_entrywise_sup_nnnorm Matrix.nnnorm_entry_le_entrywise_sup_nnnorm

@[simp]
theorem nnnorm_map_eq (A : Matrix m n α) (f : α → β) (hf : ∀ a, ‖f a‖₊ = ‖a‖₊) :
    ‖A.map f‖₊ = ‖A‖₊ := by
  simp only [nnnorm_def, Pi.nnnorm_def, Matrix.map_apply, hf]
#align matrix.nnnorm_map_eq Matrix.nnnorm_map_eq

@[simp]
theorem norm_map_eq (A : Matrix m n α) (f : α → β) (hf : ∀ a, ‖f a‖ = ‖a‖) : ‖A.map f‖ = ‖A‖ :=
  (congr_arg ((↑) : ℝ≥0 → ℝ) <| nnnorm_map_eq A f fun a => Subtype.ext <| hf a : _)
#align matrix.norm_map_eq Matrix.norm_map_eq

@[simp]
theorem nnnorm_transpose (A : Matrix m n α) : ‖Aᵀ‖₊ = ‖A‖₊ :=
  Finset.sup_comm _ _ _
#align matrix.nnnorm_transpose Matrix.nnnorm_transpose

@[simp]
theorem norm_transpose (A : Matrix m n α) : ‖Aᵀ‖ = ‖A‖ :=
  congr_arg ((↑) : ℝ≥0 → ℝ) <| nnnorm_transpose A
#align matrix.norm_transpose Matrix.norm_transpose

@[simp]
theorem nnnorm_conjTranspose [StarAddMonoid α] [NormedStarGroup α] (A : Matrix m n α) :
    ‖Aᴴ‖₊ = ‖A‖₊ :=
  (nnnorm_map_eq _ _ nnnorm_star).trans A.nnnorm_transpose
#align matrix.nnnorm_conj_transpose Matrix.nnnorm_conjTranspose

@[simp]
theorem norm_conjTranspose [StarAddMonoid α] [NormedStarGroup α] (A : Matrix m n α) : ‖Aᴴ‖ = ‖A‖ :=
  congr_arg ((↑) : ℝ≥0 → ℝ) <| nnnorm_conjTranspose A
#align matrix.norm_conj_transpose Matrix.norm_conjTranspose

instance [StarAddMonoid α] [NormedStarGroup α] : NormedStarGroup (Matrix m m α) :=
  ⟨norm_conjTranspose⟩

@[simp]
theorem nnnorm_col (v : m → α) : ‖col ι v‖₊ = ‖v‖₊ := by
  simp [nnnorm_def, Pi.nnnorm_def]
#align matrix.nnnorm_col Matrix.nnnorm_col

@[simp]
theorem norm_col (v : m → α) : ‖col ι v‖ = ‖v‖ :=
  congr_arg ((↑) : ℝ≥0 → ℝ) <| nnnorm_col v
#align matrix.norm_col Matrix.norm_col

@[simp]
theorem nnnorm_row (v : n → α) : ‖row ι v‖₊ = ‖v‖₊ := by
  simp [nnnorm_def, Pi.nnnorm_def]
#align matrix.nnnorm_row Matrix.nnnorm_row

@[simp]
theorem norm_row (v : n → α) : ‖row ι v‖ = ‖v‖ :=
  congr_arg ((↑) : ℝ≥0 → ℝ) <| nnnorm_row v
#align matrix.norm_row Matrix.norm_row

@[simp]
theorem nnnorm_diagonal [DecidableEq n] (v : n → α) : ‖diagonal v‖₊ = ‖v‖₊ := by
  simp_rw [nnnorm_def, Pi.nnnorm_def]
  congr 1 with i : 1
  refine le_antisymm (Finset.sup_le fun j hj => ?_) ?_
  · obtain rfl | hij := eq_or_ne i j
    · rw [diagonal_apply_eq]
    · rw [diagonal_apply_ne _ hij, nnnorm_zero]
      exact zero_le _
  · refine Eq.trans_le ?_ (Finset.le_sup (Finset.mem_univ i))
    rw [diagonal_apply_eq]
#align matrix.nnnorm_diagonal Matrix.nnnorm_diagonal

@[simp]
theorem norm_diagonal [DecidableEq n] (v : n → α) : ‖diagonal v‖ = ‖v‖ :=
  congr_arg ((↑) : ℝ≥0 → ℝ) <| nnnorm_diagonal v
#align matrix.norm_diagonal Matrix.norm_diagonal

/-- Note this is safe as an instance as it carries no data. -/
-- Porting note: not yet implemented: `@[nolint fails_quickly]`
instance [Nonempty n] [DecidableEq n] [One α] [NormOneClass α] : NormOneClass (Matrix n n α) :=
  ⟨(norm_diagonal _).trans <| norm_one⟩

end SeminormedAddCommGroup

/-- Normed group instance (using sup norm of sup norm) for matrices over a normed group.  Not
declared as an instance because there are several natural choices for defining the norm of a
matrix. -/
protected def normedAddCommGroup [NormedAddCommGroup α] : NormedAddCommGroup (Matrix m n α) :=
  Pi.normedAddCommGroup
#align matrix.normed_add_comm_group Matrix.normedAddCommGroup

section NormedSpace

attribute [local instance] Matrix.seminormedAddCommGroup

/-- This applies to the sup norm of sup norm. -/
protected theorem boundedSMul [SeminormedRing R] [SeminormedAddCommGroup α] [Module R α]
    [BoundedSMul R α] : BoundedSMul R (Matrix m n α) :=
  Pi.instBoundedSMul

variable [NormedField R] [SeminormedAddCommGroup α] [NormedSpace R α]

/-- Normed space instance (using sup norm of sup norm) for matrices over a normed space.  Not
declared as an instance because there are several natural choices for defining the norm of a
matrix. -/
protected def normedSpace : NormedSpace R (Matrix m n α) :=
  Pi.normedSpace
#align matrix.normed_space Matrix.normedSpace

end NormedSpace

end LinfLinf

/-! ### The $L_\infty$ operator norm

This section defines the matrix norm $\|A\|_\infty = \operatorname{sup}_i (\sum_j \|A_{ij}\|)$.

Note that this is equivalent to the operator norm, considering $A$ as a linear map between two
$L^\infty$ spaces.
-/


section LinftyOp

/-- Seminormed group instance (using sup norm of L1 norm) for matrices over a seminormed group. Not
declared as an instance because there are several natural choices for defining the norm of a
matrix. -/
@[local instance]
protected def linftyOpSeminormedAddCommGroup [SeminormedAddCommGroup α] :
    SeminormedAddCommGroup (Matrix m n α) :=
  (by infer_instance : SeminormedAddCommGroup (m → PiLp 1 fun j : n => α))
#align matrix.linfty_op_seminormed_add_comm_group Matrix.linftyOpSeminormedAddCommGroup

/-- Normed group instance (using sup norm of L1 norm) for matrices over a normed ring.  Not
declared as an instance because there are several natural choices for defining the norm of a
matrix. -/
@[local instance]
protected def linftyOpNormedAddCommGroup [NormedAddCommGroup α] :
    NormedAddCommGroup (Matrix m n α) :=
  (by infer_instance : NormedAddCommGroup (m → PiLp 1 fun j : n => α))
#align matrix.linfty_op_normed_add_comm_group Matrix.linftyOpNormedAddCommGroup

/-- This applies to the sup norm of L1 norm. -/
@[local instance]
protected theorem linftyOpBoundedSMul
    [SeminormedRing R] [SeminormedAddCommGroup α] [Module R α] [BoundedSMul R α] :
    BoundedSMul R (Matrix m n α) :=
  (by infer_instance : BoundedSMul R (m → PiLp 1 fun j : n => α))

/-- Normed space instance (using sup norm of L1 norm) for matrices over a normed space.  Not
declared as an instance because there are several natural choices for defining the norm of a
matrix. -/
@[local instance]
protected def linftyOpNormedSpace [NormedField R] [SeminormedAddCommGroup α] [NormedSpace R α] :
    NormedSpace R (Matrix m n α) :=
  (by infer_instance : NormedSpace R (m → PiLp 1 fun j : n => α))
#align matrix.linfty_op_normed_space Matrix.linftyOpNormedSpace

section SeminormedAddCommGroup

variable [SeminormedAddCommGroup α]

theorem linfty_opNorm_def (A : Matrix m n α) :
    ‖A‖ = ((Finset.univ : Finset m).sup fun i : m => ∑ j : n, ‖A i j‖₊ : ℝ≥0) := by
  -- Porting note: added
  change ‖fun i => (WithLp.equiv 1 _).symm (A i)‖ = _
  simp [Pi.norm_def, PiLp.nnnorm_eq_sum ENNReal.one_ne_top]
#align matrix.linfty_op_norm_def Matrix.linfty_opNorm_def

@[deprecated (since := "2024-02-02")] alias linfty_op_norm_def := linfty_opNorm_def

theorem linfty_opNNNorm_def (A : Matrix m n α) :
    ‖A‖₊ = (Finset.univ : Finset m).sup fun i : m => ∑ j : n, ‖A i j‖₊ :=
  Subtype.ext <| linfty_opNorm_def A
#align matrix.linfty_op_nnnorm_def Matrix.linfty_opNNNorm_def

@[deprecated (since := "2024-02-02")] alias linfty_op_nnnorm_def := linfty_opNNNorm_def

<<<<<<< HEAD
@[simp, nolint simpNF] -- Porting note: linter times out
theorem linfty_opNNNorm_col (v : m → α) : ‖col ι v‖₊ = ‖v‖₊ := by
=======
@[simp] -- Porting note: linter times out
theorem linfty_opNNNorm_col (v : m → α) : ‖col v‖₊ = ‖v‖₊ := by
>>>>>>> c6b786e2
  rw [linfty_opNNNorm_def, Pi.nnnorm_def]
  simp
#align matrix.linfty_op_nnnorm_col Matrix.linfty_opNNNorm_col

@[deprecated (since := "2024-02-02")] alias linfty_op_nnnorm_col := linfty_opNNNorm_col

@[simp]
theorem linfty_opNorm_col (v : m → α) : ‖col ι v‖ = ‖v‖ :=
  congr_arg ((↑) : ℝ≥0 → ℝ) <| linfty_opNNNorm_col v
#align matrix.linfty_op_norm_col Matrix.linfty_opNorm_col

@[deprecated (since := "2024-02-02")] alias linfty_op_norm_col := linfty_opNorm_col

@[simp]
theorem linfty_opNNNorm_row (v : n → α) : ‖row ι v‖₊ = ∑ i, ‖v i‖₊ := by
  simp [linfty_opNNNorm_def]
#align matrix.linfty_op_nnnorm_row Matrix.linfty_opNNNorm_row

@[deprecated (since := "2024-02-02")] alias linfty_op_nnnorm_row := linfty_opNNNorm_row

@[simp]
theorem linfty_opNorm_row (v : n → α) : ‖row ι v‖ = ∑ i, ‖v i‖ :=
  (congr_arg ((↑) : ℝ≥0 → ℝ) <| linfty_opNNNorm_row v).trans <| by simp [NNReal.coe_sum]
#align matrix.linfty_op_norm_row Matrix.linfty_opNorm_row

@[deprecated (since := "2024-02-02")] alias linfty_op_norm_row := linfty_opNorm_row

@[simp]
theorem linfty_opNNNorm_diagonal [DecidableEq m] (v : m → α) : ‖diagonal v‖₊ = ‖v‖₊ := by
  rw [linfty_opNNNorm_def, Pi.nnnorm_def]
  congr 1 with i : 1
  refine (Finset.sum_eq_single_of_mem _ (Finset.mem_univ i) fun j _hj hij => ?_).trans ?_
  · rw [diagonal_apply_ne' _ hij, nnnorm_zero]
  · rw [diagonal_apply_eq]
#align matrix.linfty_op_nnnorm_diagonal Matrix.linfty_opNNNorm_diagonal

@[deprecated (since := "2024-02-02")] alias linfty_op_nnnorm_diagonal := linfty_opNNNorm_diagonal

@[simp]
theorem linfty_opNorm_diagonal [DecidableEq m] (v : m → α) : ‖diagonal v‖ = ‖v‖ :=
  congr_arg ((↑) : ℝ≥0 → ℝ) <| linfty_opNNNorm_diagonal v
#align matrix.linfty_op_norm_diagonal Matrix.linfty_opNorm_diagonal

@[deprecated (since := "2024-02-02")] alias linfty_op_norm_diagonal := linfty_opNorm_diagonal

end SeminormedAddCommGroup

section NonUnitalSeminormedRing

variable [NonUnitalSeminormedRing α]

theorem linfty_opNNNorm_mul (A : Matrix l m α) (B : Matrix m n α) : ‖A * B‖₊ ≤ ‖A‖₊ * ‖B‖₊ := by
  simp_rw [linfty_opNNNorm_def, Matrix.mul_apply]
  calc
    (Finset.univ.sup fun i => ∑ k, ‖∑ j, A i j * B j k‖₊) ≤
        Finset.univ.sup fun i => ∑ k, ∑ j, ‖A i j‖₊ * ‖B j k‖₊ :=
      Finset.sup_mono_fun fun i _hi =>
        Finset.sum_le_sum fun k _hk => nnnorm_sum_le_of_le _ fun j _hj => nnnorm_mul_le _ _
    _ = Finset.univ.sup fun i => ∑ j, ‖A i j‖₊ * ∑ k, ‖B j k‖₊ := by
      simp_rw [@Finset.sum_comm m, Finset.mul_sum]
    _ ≤ Finset.univ.sup fun i => ∑ j, ‖A i j‖₊ * Finset.univ.sup fun i => ∑ j, ‖B i j‖₊ := by
      refine Finset.sup_mono_fun fun i _hi => ?_
      gcongr with j hj
      exact Finset.le_sup (f := fun i ↦ ∑ k : n, ‖B i k‖₊) hj
    _ ≤ (Finset.univ.sup fun i => ∑ j, ‖A i j‖₊) * Finset.univ.sup fun i => ∑ j, ‖B i j‖₊ := by
      simp_rw [← Finset.sum_mul, ← NNReal.finset_sup_mul]
      rfl
#align matrix.linfty_op_nnnorm_mul Matrix.linfty_opNNNorm_mul

@[deprecated (since := "2024-02-02")] alias linfty_op_nnnorm_mul := linfty_opNNNorm_mul

theorem linfty_opNorm_mul (A : Matrix l m α) (B : Matrix m n α) : ‖A * B‖ ≤ ‖A‖ * ‖B‖ :=
  linfty_opNNNorm_mul _ _
#align matrix.linfty_op_norm_mul Matrix.linfty_opNorm_mul

@[deprecated (since := "2024-02-02")] alias linfty_op_norm_mul := linfty_opNorm_mul

theorem linfty_opNNNorm_mulVec (A : Matrix l m α) (v : m → α) : ‖A *ᵥ v‖₊ ≤ ‖A‖₊ * ‖v‖₊ := by
  rw [← linfty_opNNNorm_col (ι := Fin 1) (A *ᵥ v), ← linfty_opNNNorm_col v (ι := Fin 1)]
  exact linfty_opNNNorm_mul A (col (Fin 1) v)
#align matrix.linfty_op_nnnorm_mul_vec Matrix.linfty_opNNNorm_mulVec

@[deprecated (since := "2024-02-02")] alias linfty_op_nnnorm_mulVec := linfty_opNNNorm_mulVec

theorem linfty_opNorm_mulVec (A : Matrix l m α) (v : m → α) : ‖A *ᵥ v‖ ≤ ‖A‖ * ‖v‖ :=
  linfty_opNNNorm_mulVec _ _
#align matrix.linfty_op_norm_mul_vec Matrix.linfty_opNorm_mulVec

@[deprecated (since := "2024-02-02")] alias linfty_op_norm_mulVec := linfty_opNorm_mulVec

end NonUnitalSeminormedRing

/-- Seminormed non-unital ring instance (using sup norm of L1 norm) for matrices over a semi normed
non-unital ring. Not declared as an instance because there are several natural choices for defining
the norm of a matrix. -/
@[local instance]
protected def linftyOpNonUnitalSemiNormedRing [NonUnitalSeminormedRing α] :
    NonUnitalSeminormedRing (Matrix n n α) :=
  { Matrix.linftyOpSeminormedAddCommGroup, Matrix.instNonUnitalRing with
    norm_mul := linfty_opNorm_mul }
#align matrix.linfty_op_non_unital_semi_normed_ring Matrix.linftyOpNonUnitalSemiNormedRing

/-- The `L₁-L∞` norm preserves one on non-empty matrices. Note this is safe as an instance, as it
carries no data. -/
instance linfty_opNormOneClass [SeminormedRing α] [NormOneClass α] [DecidableEq n] [Nonempty n] :
    NormOneClass (Matrix n n α) where norm_one := (linfty_opNorm_diagonal _).trans norm_one
#align matrix.linfty_op_norm_one_class Matrix.linfty_opNormOneClass

/-- Seminormed ring instance (using sup norm of L1 norm) for matrices over a semi normed ring.  Not
declared as an instance because there are several natural choices for defining the norm of a
matrix. -/
@[local instance]
protected def linftyOpSemiNormedRing [SeminormedRing α] [DecidableEq n] :
    SeminormedRing (Matrix n n α) :=
  { Matrix.linftyOpNonUnitalSemiNormedRing, Matrix.instRing with }
#align matrix.linfty_op_semi_normed_ring Matrix.linftyOpSemiNormedRing

/-- Normed non-unital ring instance (using sup norm of L1 norm) for matrices over a normed
non-unital ring. Not declared as an instance because there are several natural choices for defining
the norm of a matrix. -/
@[local instance]
protected def linftyOpNonUnitalNormedRing [NonUnitalNormedRing α] :
    NonUnitalNormedRing (Matrix n n α) :=
  { Matrix.linftyOpNonUnitalSemiNormedRing with
    eq_of_dist_eq_zero := eq_of_dist_eq_zero }
#align matrix.linfty_op_non_unital_normed_ring Matrix.linftyOpNonUnitalNormedRing

/-- Normed ring instance (using sup norm of L1 norm) for matrices over a normed ring.  Not
declared as an instance because there are several natural choices for defining the norm of a
matrix. -/
@[local instance]
protected def linftyOpNormedRing [NormedRing α] [DecidableEq n] : NormedRing (Matrix n n α) :=
  { Matrix.linftyOpSemiNormedRing with
    eq_of_dist_eq_zero := eq_of_dist_eq_zero }
#align matrix.linfty_op_normed_ring Matrix.linftyOpNormedRing

/-- Normed algebra instance (using sup norm of L1 norm) for matrices over a normed algebra. Not
declared as an instance because there are several natural choices for defining the norm of a
matrix. -/
@[local instance]
protected def linftyOpNormedAlgebra [NormedField R] [SeminormedRing α] [NormedAlgebra R α]
    [DecidableEq n] : NormedAlgebra R (Matrix n n α) :=
  { Matrix.linftyOpNormedSpace, Matrix.instAlgebra with }
#align matrix.linfty_op_normed_algebra Matrix.linftyOpNormedAlgebra


section
variable [NormedDivisionRing α] [NormedAlgebra ℝ α] [CompleteSpace α]

/-- Auxiliary construction; an element of norm 1 such that `a * unitOf a = ‖a‖`. -/
private def unitOf (a : α) : α := by classical exact if a = 0 then 1 else ‖a‖ • a⁻¹

private theorem norm_unitOf (a : α) : ‖unitOf a‖₊ = 1 := by
  rw [unitOf]
  split_ifs with h
  · simp
  · rw [← nnnorm_eq_zero] at h
    rw [nnnorm_smul, nnnorm_inv, nnnorm_norm, mul_inv_cancel h]

set_option tactic.skipAssignedInstances false in
private theorem mul_unitOf (a : α) : a * unitOf a = algebraMap _ _ (‖a‖₊ : ℝ)  := by
  simp [unitOf]
  split_ifs with h
  · simp [h]
  · rw [mul_smul_comm, mul_inv_cancel h, Algebra.algebraMap_eq_smul_one]

end

/-!
For a matrix over a field, the norm defined in this section agrees with the operator norm on
`ContinuousLinearMap`s between function types (which have the infinity norm).
-/
section
variable [NontriviallyNormedField α] [NormedAlgebra ℝ α]

lemma linfty_opNNNorm_eq_opNNNorm (A : Matrix m n α) :
    ‖A‖₊ = ‖ContinuousLinearMap.mk (Matrix.mulVecLin A)‖₊ := by
  rw [ContinuousLinearMap.opNNNorm_eq_of_bounds _ (linfty_opNNNorm_mulVec _) fun N hN => ?_]
  rw [linfty_opNNNorm_def]
  refine Finset.sup_le fun i _ => ?_
  cases isEmpty_or_nonempty n
  · simp
  classical
  let x : n → α := fun j => unitOf (A i j)
  have hxn : ‖x‖₊ = 1 := by
    simp_rw [x, Pi.nnnorm_def, norm_unitOf, Finset.sup_const Finset.univ_nonempty]
  specialize hN x
  rw [hxn, mul_one, Pi.nnnorm_def, Finset.sup_le_iff] at hN
  replace hN := hN i (Finset.mem_univ _)
  dsimp [mulVec, dotProduct] at hN
  simp_rw [x, mul_unitOf, ← map_sum, nnnorm_algebraMap, ← NNReal.coe_sum, NNReal.nnnorm_eq,
    nnnorm_one, mul_one] at hN
  exact hN

@[deprecated (since := "2024-02-02")]
alias linfty_op_nnnorm_eq_op_nnnorm := linfty_opNNNorm_eq_opNNNorm

lemma linfty_opNorm_eq_opNorm (A : Matrix m n α) :
    ‖A‖ = ‖ContinuousLinearMap.mk (Matrix.mulVecLin A)‖ :=
  congr_arg NNReal.toReal (linfty_opNNNorm_eq_opNNNorm A)

@[deprecated (since := "2024-02-02")] alias linfty_op_norm_eq_op_norm := linfty_opNorm_eq_opNorm

variable [DecidableEq n]

@[simp] lemma linfty_opNNNorm_toMatrix (f : (n → α) →L[α] (m → α)) :
    ‖LinearMap.toMatrix' (↑f : (n → α) →ₗ[α] (m → α))‖₊ = ‖f‖₊ := by
  rw [linfty_opNNNorm_eq_opNNNorm]
  simp only [← toLin'_apply', toLin'_toMatrix']

@[deprecated (since := "2024-02-02")] alias linfty_op_nnnorm_toMatrix := linfty_opNNNorm_toMatrix

@[simp] lemma linfty_opNorm_toMatrix (f : (n → α) →L[α] (m → α)) :
    ‖LinearMap.toMatrix' (↑f : (n → α) →ₗ[α] (m → α))‖ = ‖f‖ :=
  congr_arg NNReal.toReal (linfty_opNNNorm_toMatrix f)

@[deprecated (since := "2024-02-02")] alias linfty_op_norm_toMatrix := linfty_opNorm_toMatrix

end

end LinftyOp

/-! ### The Frobenius norm

This is defined as $\|A\| = \sqrt{\sum_{i,j} \|A_{ij}\|^2}$.
When the matrix is over the real or complex numbers, this norm is submultiplicative.
-/


section frobenius

open scoped Matrix

/-- Seminormed group instance (using frobenius norm) for matrices over a seminormed group. Not
declared as an instance because there are several natural choices for defining the norm of a
matrix. -/
@[local instance]
def frobeniusSeminormedAddCommGroup [SeminormedAddCommGroup α] :
    SeminormedAddCommGroup (Matrix m n α) :=
  inferInstanceAs (SeminormedAddCommGroup (PiLp 2 fun _i : m => PiLp 2 fun _j : n => α))
#align matrix.frobenius_seminormed_add_comm_group Matrix.frobeniusSeminormedAddCommGroup

/-- Normed group instance (using frobenius norm) for matrices over a normed group.  Not
declared as an instance because there are several natural choices for defining the norm of a
matrix. -/
@[local instance]
def frobeniusNormedAddCommGroup [NormedAddCommGroup α] : NormedAddCommGroup (Matrix m n α) :=
  (by infer_instance : NormedAddCommGroup (PiLp 2 fun i : m => PiLp 2 fun j : n => α))
#align matrix.frobenius_normed_add_comm_group Matrix.frobeniusNormedAddCommGroup

/-- This applies to the frobenius norm. -/
@[local instance]
theorem frobeniusBoundedSMul [SeminormedRing R] [SeminormedAddCommGroup α] [Module R α]
    [BoundedSMul R α] :
    BoundedSMul R (Matrix m n α) :=
  (by infer_instance : BoundedSMul R (PiLp 2 fun i : m => PiLp 2 fun j : n => α))

/-- Normed space instance (using frobenius norm) for matrices over a normed space.  Not
declared as an instance because there are several natural choices for defining the norm of a
matrix. -/
@[local instance]
def frobeniusNormedSpace [NormedField R] [SeminormedAddCommGroup α] [NormedSpace R α] :
    NormedSpace R (Matrix m n α) :=
  (by infer_instance : NormedSpace R (PiLp 2 fun i : m => PiLp 2 fun j : n => α))
#align matrix.frobenius_normed_space Matrix.frobeniusNormedSpace

section SeminormedAddCommGroup

variable [SeminormedAddCommGroup α] [SeminormedAddCommGroup β]

theorem frobenius_nnnorm_def (A : Matrix m n α) :
    ‖A‖₊ = (∑ i, ∑ j, ‖A i j‖₊ ^ (2 : ℝ)) ^ (1 / 2 : ℝ) := by
  -- Porting note: added, along with `WithLp.equiv_symm_pi_apply` below
  change ‖(WithLp.equiv 2 _).symm fun i => (WithLp.equiv 2 _).symm fun j => A i j‖₊ = _
  simp_rw [PiLp.nnnorm_eq_of_L2, NNReal.sq_sqrt, NNReal.sqrt_eq_rpow, NNReal.rpow_two,
    WithLp.equiv_symm_pi_apply]
#align matrix.frobenius_nnnorm_def Matrix.frobenius_nnnorm_def

theorem frobenius_norm_def (A : Matrix m n α) :
    ‖A‖ = (∑ i, ∑ j, ‖A i j‖ ^ (2 : ℝ)) ^ (1 / 2 : ℝ) :=
  (congr_arg ((↑) : ℝ≥0 → ℝ) (frobenius_nnnorm_def A)).trans <| by simp [NNReal.coe_sum]
#align matrix.frobenius_norm_def Matrix.frobenius_norm_def

@[simp]
theorem frobenius_nnnorm_map_eq (A : Matrix m n α) (f : α → β) (hf : ∀ a, ‖f a‖₊ = ‖a‖₊) :
    ‖A.map f‖₊ = ‖A‖₊ := by simp_rw [frobenius_nnnorm_def, Matrix.map_apply, hf]
#align matrix.frobenius_nnnorm_map_eq Matrix.frobenius_nnnorm_map_eq

@[simp]
theorem frobenius_norm_map_eq (A : Matrix m n α) (f : α → β) (hf : ∀ a, ‖f a‖ = ‖a‖) :
    ‖A.map f‖ = ‖A‖ :=
  (congr_arg ((↑) : ℝ≥0 → ℝ) <| frobenius_nnnorm_map_eq A f fun a => Subtype.ext <| hf a : _)
#align matrix.frobenius_norm_map_eq Matrix.frobenius_norm_map_eq

@[simp]
theorem frobenius_nnnorm_transpose (A : Matrix m n α) : ‖Aᵀ‖₊ = ‖A‖₊ := by
  rw [frobenius_nnnorm_def, frobenius_nnnorm_def, Finset.sum_comm]
  simp_rw [Matrix.transpose_apply]  -- Porting note: added
#align matrix.frobenius_nnnorm_transpose Matrix.frobenius_nnnorm_transpose

@[simp]
theorem frobenius_norm_transpose (A : Matrix m n α) : ‖Aᵀ‖ = ‖A‖ :=
  congr_arg ((↑) : ℝ≥0 → ℝ) <| frobenius_nnnorm_transpose A
#align matrix.frobenius_norm_transpose Matrix.frobenius_norm_transpose

@[simp]
theorem frobenius_nnnorm_conjTranspose [StarAddMonoid α] [NormedStarGroup α] (A : Matrix m n α) :
    ‖Aᴴ‖₊ = ‖A‖₊ :=
  (frobenius_nnnorm_map_eq _ _ nnnorm_star).trans A.frobenius_nnnorm_transpose
#align matrix.frobenius_nnnorm_conj_transpose Matrix.frobenius_nnnorm_conjTranspose

@[simp]
theorem frobenius_norm_conjTranspose [StarAddMonoid α] [NormedStarGroup α] (A : Matrix m n α) :
    ‖Aᴴ‖ = ‖A‖ :=
  congr_arg ((↑) : ℝ≥0 → ℝ) <| frobenius_nnnorm_conjTranspose A
#align matrix.frobenius_norm_conj_transpose Matrix.frobenius_norm_conjTranspose

instance frobenius_normedStarGroup [StarAddMonoid α] [NormedStarGroup α] :
    NormedStarGroup (Matrix m m α) :=
  ⟨frobenius_norm_conjTranspose⟩
#align matrix.frobenius_normed_star_group Matrix.frobenius_normedStarGroup

@[simp]
theorem frobenius_norm_row (v : m → α) : ‖row ι v‖ = ‖(WithLp.equiv 2 _).symm v‖ := by
  rw [frobenius_norm_def, Fintype.sum_unique, PiLp.norm_eq_of_L2, Real.sqrt_eq_rpow]
  simp only [row_apply, Real.rpow_two, WithLp.equiv_symm_pi_apply]
#align matrix.frobenius_norm_row Matrix.frobenius_norm_row

@[simp]
theorem frobenius_nnnorm_row (v : m → α) : ‖row ι v‖₊ = ‖(WithLp.equiv 2 _).symm v‖₊ :=
  Subtype.ext <| frobenius_norm_row v
#align matrix.frobenius_nnnorm_row Matrix.frobenius_nnnorm_row

@[simp]
theorem frobenius_norm_col (v : n → α) : ‖col ι v‖ = ‖(WithLp.equiv 2 _).symm v‖ := by
  simp_rw [frobenius_norm_def, Fintype.sum_unique, PiLp.norm_eq_of_L2, Real.sqrt_eq_rpow]
  simp only [col_apply, Real.rpow_two, WithLp.equiv_symm_pi_apply]
#align matrix.frobenius_norm_col Matrix.frobenius_norm_col

@[simp]
theorem frobenius_nnnorm_col (v : n → α) : ‖col ι v‖₊ = ‖(WithLp.equiv 2 _).symm v‖₊ :=
  Subtype.ext <| frobenius_norm_col v
#align matrix.frobenius_nnnorm_col Matrix.frobenius_nnnorm_col

@[simp]
theorem frobenius_nnnorm_diagonal [DecidableEq n] (v : n → α) :
    ‖diagonal v‖₊ = ‖(WithLp.equiv 2 _).symm v‖₊ := by
  simp_rw [frobenius_nnnorm_def, ← Finset.sum_product', Finset.univ_product_univ,
    PiLp.nnnorm_eq_of_L2]
  let s := (Finset.univ : Finset n).map ⟨fun i : n => (i, i), fun i j h => congr_arg Prod.fst h⟩
  rw [← Finset.sum_subset (Finset.subset_univ s) fun i _hi his => ?_]
  · rw [Finset.sum_map, NNReal.sqrt_eq_rpow]
    dsimp
    simp_rw [diagonal_apply_eq, NNReal.rpow_two]
  · suffices i.1 ≠ i.2 by rw [diagonal_apply_ne _ this, nnnorm_zero, NNReal.zero_rpow two_ne_zero]
    intro h
    exact Finset.mem_map.not.mp his ⟨i.1, Finset.mem_univ _, Prod.ext rfl h⟩
#align matrix.frobenius_nnnorm_diagonal Matrix.frobenius_nnnorm_diagonal

@[simp]
theorem frobenius_norm_diagonal [DecidableEq n] (v : n → α) :
    ‖diagonal v‖ = ‖(WithLp.equiv 2 _).symm v‖ :=
  (congr_arg ((↑) : ℝ≥0 → ℝ) <| frobenius_nnnorm_diagonal v : _).trans rfl
#align matrix.frobenius_norm_diagonal Matrix.frobenius_norm_diagonal

end SeminormedAddCommGroup

theorem frobenius_nnnorm_one [DecidableEq n] [SeminormedAddCommGroup α] [One α] :
    ‖(1 : Matrix n n α)‖₊ = NNReal.sqrt (Fintype.card n) * ‖(1 : α)‖₊ := by
  refine (frobenius_nnnorm_diagonal _).trans ?_
  -- Porting note: change to erw, since `fun x => 1` no longer matches `Function.const`
  erw [PiLp.nnnorm_equiv_symm_const ENNReal.two_ne_top]
  simp_rw [NNReal.sqrt_eq_rpow]
  -- Porting note: added `ENNReal.toReal_ofNat`
  simp only [ENNReal.toReal_div, ENNReal.one_toReal, ENNReal.toReal_ofNat]
#align matrix.frobenius_nnnorm_one Matrix.frobenius_nnnorm_one

section RCLike

variable [RCLike α]

theorem frobenius_nnnorm_mul (A : Matrix l m α) (B : Matrix m n α) : ‖A * B‖₊ ≤ ‖A‖₊ * ‖B‖₊ := by
  simp_rw [frobenius_nnnorm_def, Matrix.mul_apply]
  rw [← NNReal.mul_rpow, @Finset.sum_comm _ _ m, Finset.sum_mul_sum]
  gcongr with i _ j
  rw [← NNReal.rpow_le_rpow_iff one_half_pos, ← NNReal.rpow_mul,
    mul_div_cancel₀ (1 : ℝ) two_ne_zero, NNReal.rpow_one, NNReal.mul_rpow]
  have :=
    @nnnorm_inner_le_nnnorm α _ _ _ _ ((WithLp.equiv 2 <| _ → α).symm fun j => star (A i j))
      ((WithLp.equiv 2 <| _ → α).symm fun k => B k j)
  simpa only [WithLp.equiv_symm_pi_apply, PiLp.inner_apply, RCLike.inner_apply, starRingEnd_apply,
    Pi.nnnorm_def, PiLp.nnnorm_eq_of_L2, star_star, nnnorm_star, NNReal.sqrt_eq_rpow,
    NNReal.rpow_two] using this
#align matrix.frobenius_nnnorm_mul Matrix.frobenius_nnnorm_mul

theorem frobenius_norm_mul (A : Matrix l m α) (B : Matrix m n α) : ‖A * B‖ ≤ ‖A‖ * ‖B‖ :=
  frobenius_nnnorm_mul A B
#align matrix.frobenius_norm_mul Matrix.frobenius_norm_mul

/-- Normed ring instance (using frobenius norm) for matrices over `ℝ` or `ℂ`.  Not
declared as an instance because there are several natural choices for defining the norm of a
matrix. -/
@[local instance]
def frobeniusNormedRing [DecidableEq m] : NormedRing (Matrix m m α) :=
  { Matrix.frobeniusSeminormedAddCommGroup, Matrix.instRing with
    norm := Norm.norm
    norm_mul := frobenius_norm_mul
    eq_of_dist_eq_zero := eq_of_dist_eq_zero }
#align matrix.frobenius_normed_ring Matrix.frobeniusNormedRing

/-- Normed algebra instance (using frobenius norm) for matrices over `ℝ` or `ℂ`.  Not
declared as an instance because there are several natural choices for defining the norm of a
matrix. -/
@[local instance]
def frobeniusNormedAlgebra [DecidableEq m] [NormedField R] [NormedAlgebra R α] :
    NormedAlgebra R (Matrix m m α) :=
  { Matrix.frobeniusNormedSpace, Matrix.instAlgebra with }
#align matrix.frobenius_normed_algebra Matrix.frobeniusNormedAlgebra

end RCLike

end frobenius

end Matrix<|MERGE_RESOLUTION|>--- conflicted
+++ resolved
@@ -284,13 +284,8 @@
 
 @[deprecated (since := "2024-02-02")] alias linfty_op_nnnorm_def := linfty_opNNNorm_def
 
-<<<<<<< HEAD
-@[simp, nolint simpNF] -- Porting note: linter times out
+@[simp]
 theorem linfty_opNNNorm_col (v : m → α) : ‖col ι v‖₊ = ‖v‖₊ := by
-=======
-@[simp] -- Porting note: linter times out
-theorem linfty_opNNNorm_col (v : m → α) : ‖col v‖₊ = ‖v‖₊ := by
->>>>>>> c6b786e2
   rw [linfty_opNNNorm_def, Pi.nnnorm_def]
   simp
 #align matrix.linfty_op_nnnorm_col Matrix.linfty_opNNNorm_col
