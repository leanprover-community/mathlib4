--- conflicted
+++ resolved
@@ -131,23 +131,12 @@
   ⟨(le_of_eq <| norm_conjTranspose ·)⟩
 
 @[simp]
-<<<<<<< HEAD
-theorem nnnorm_colConst (v : m → α) : ‖colConst ι v‖₊ = ‖v‖₊ := by
-=======
 theorem nnnorm_replicateCol (v : m → α) : ‖replicateCol ι v‖₊ = ‖v‖₊ := by
->>>>>>> ec63a83c
   simp [nnnorm_def, Pi.nnnorm_def]
 
 @[deprecated (since := "2025-03-20")] alias nnnorm_col := nnnorm_replicateCol
 
 @[simp]
-<<<<<<< HEAD
-theorem norm_colConst (v : m → α) : ‖colConst ι v‖ = ‖v‖ :=
-  congr_arg ((↑) : ℝ≥0 → ℝ) <| nnnorm_colConst v
-
-@[simp]
-theorem nnnorm_rowConst (v : n → α) : ‖rowConst ι v‖₊ = ‖v‖₊ := by
-=======
 theorem norm_replicateCol (v : m → α) : ‖replicateCol ι v‖ = ‖v‖ :=
   congr_arg ((↑) : ℝ≥0 → ℝ) <| nnnorm_replicateCol v
 
@@ -155,21 +144,15 @@
 
 @[simp]
 theorem nnnorm_replicateRow (v : n → α) : ‖replicateRow ι v‖₊ = ‖v‖₊ := by
->>>>>>> ec63a83c
   simp [nnnorm_def, Pi.nnnorm_def]
 
 @[deprecated (since := "2025-03-20")] alias nnnorm_row := nnnorm_replicateRow
 
 @[simp]
-<<<<<<< HEAD
-theorem norm_rowConst (v : n → α) : ‖rowConst ι v‖ = ‖v‖ :=
-  congr_arg ((↑) : ℝ≥0 → ℝ) <| nnnorm_rowConst v
-=======
 theorem norm_replicateRow (v : n → α) : ‖replicateRow ι v‖ = ‖v‖ :=
   congr_arg ((↑) : ℝ≥0 → ℝ) <| nnnorm_replicateRow v
 
 @[deprecated (since := "2025-03-20")] alias norm_row := norm_replicateRow
->>>>>>> ec63a83c
 
 @[simp]
 theorem nnnorm_diagonal [DecidableEq n] (v : n → α) : ‖diagonal v‖₊ = ‖v‖₊ := by
@@ -280,24 +263,13 @@
   Subtype.ext <| linfty_opNorm_def A
 
 @[simp]
-<<<<<<< HEAD
-theorem linfty_opNNNorm_colConst (v : m → α) : ‖colConst ι v‖₊ = ‖v‖₊ := by
-=======
 theorem linfty_opNNNorm_replicateCol (v : m → α) : ‖replicateCol ι v‖₊ = ‖v‖₊ := by
->>>>>>> ec63a83c
   rw [linfty_opNNNorm_def, Pi.nnnorm_def]
   simp
 
 @[deprecated (since := "2025-03-20")] alias linfty_opNNNorm_col := linfty_opNNNorm_replicateCol
 
 @[simp]
-<<<<<<< HEAD
-theorem linfty_opNorm_colConst (v : m → α) : ‖colConst ι v‖ = ‖v‖ :=
-  congr_arg ((↑) : ℝ≥0 → ℝ) <| linfty_opNNNorm_colConst v
-
-@[simp]
-theorem linfty_opNNNorm_row (v : n → α) : ‖rowConst ι v‖₊ = ∑ i, ‖v i‖₊ := by
-=======
 theorem linfty_opNorm_replicateCol (v : m → α) : ‖replicateCol ι v‖ = ‖v‖ :=
   congr_arg ((↑) : ℝ≥0 → ℝ) <| linfty_opNNNorm_replicateCol v
 
@@ -305,21 +277,15 @@
 
 @[simp]
 theorem linfty_opNNNorm_replicateRow (v : n → α) : ‖replicateRow ι v‖₊ = ∑ i, ‖v i‖₊ := by
->>>>>>> ec63a83c
   simp [linfty_opNNNorm_def]
 
 @[deprecated (since := "2025-03-20")] alias linfty_opNNNorm_row := linfty_opNNNorm_replicateRow
 
 @[simp]
-<<<<<<< HEAD
-theorem linfty_opNorm_rowConst (v : n → α) : ‖rowConst ι v‖ = ∑ i, ‖v i‖ :=
-  (congr_arg ((↑) : ℝ≥0 → ℝ) <| linfty_opNNNorm_row v).trans <| by simp [NNReal.coe_sum]
-=======
 theorem linfty_opNorm_replicateRow (v : n → α) : ‖replicateRow ι v‖ = ∑ i, ‖v i‖ :=
   (congr_arg ((↑) : ℝ≥0 → ℝ) <| linfty_opNNNorm_replicateRow v).trans <| by simp [NNReal.coe_sum]
 
 @[deprecated (since := "2025-03-20")] alias linfty_opNorm_row := linfty_opNNNorm_replicateRow
->>>>>>> ec63a83c
 
 @[simp]
 theorem linfty_opNNNorm_diagonal [DecidableEq m] (v : m → α) : ‖diagonal v‖₊ = ‖v‖₊ := by
@@ -360,14 +326,9 @@
   linfty_opNNNorm_mul _ _
 
 theorem linfty_opNNNorm_mulVec (A : Matrix l m α) (v : m → α) : ‖A *ᵥ v‖₊ ≤ ‖A‖₊ * ‖v‖₊ := by
-<<<<<<< HEAD
-  rw [← linfty_opNNNorm_colConst (ι := Fin 1) (A *ᵥ v), ← linfty_opNNNorm_colConst v (ι := Fin 1)]
-  exact linfty_opNNNorm_mul A (colConst (Fin 1) v)
-=======
   rw [← linfty_opNNNorm_replicateCol (ι := Fin 1) (A *ᵥ v),
     ← linfty_opNNNorm_replicateCol v (ι := Fin 1)]
   exact linfty_opNNNorm_mul A (replicateCol (Fin 1) v)
->>>>>>> ec63a83c
 
 theorem linfty_opNorm_mulVec (A : Matrix l m α) (v : m → α) : ‖A *ᵥ v‖ ≤ ‖A‖ * ‖v‖ :=
   linfty_opNNNorm_mulVec _ _
@@ -579,24 +540,6 @@
   ⟨(le_of_eq <| frobenius_norm_conjTranspose ·)⟩
 
 @[simp]
-<<<<<<< HEAD
-theorem frobenius_norm_rowConst (v : m → α) : ‖rowConst ι v‖ = ‖(WithLp.equiv 2 _).symm v‖ := by
-  rw [frobenius_norm_def, Fintype.sum_unique, PiLp.norm_eq_of_L2, Real.sqrt_eq_rpow]
-  simp only [rowConst_apply, Real.rpow_two, WithLp.equiv_symm_pi_apply]
-
-@[simp]
-theorem frobenius_nnnorm_row (v : m → α) : ‖rowConst ι v‖₊ = ‖(WithLp.equiv 2 _).symm v‖₊ :=
-  Subtype.ext <| frobenius_norm_rowConst v
-
-@[simp]
-theorem frobenius_norm_colConst (v : n → α) : ‖colConst ι v‖ = ‖(WithLp.equiv 2 _).symm v‖ := by
-  simp_rw [frobenius_norm_def, Fintype.sum_unique, PiLp.norm_eq_of_L2, Real.sqrt_eq_rpow]
-  simp only [colConst_apply, Real.rpow_two, WithLp.equiv_symm_pi_apply]
-
-@[simp]
-theorem frobenius_nnnorm_colConst (v : n → α) : ‖colConst ι v‖₊ = ‖(WithLp.equiv 2 _).symm v‖₊ :=
-  Subtype.ext <| frobenius_norm_colConst v
-=======
 theorem frobenius_norm_replicateRow (v : m → α) :
     ‖replicateRow ι v‖ = ‖(WithLp.equiv 2 _).symm v‖ := by
   rw [frobenius_norm_def, Fintype.sum_unique, PiLp.norm_eq_of_L2, Real.sqrt_eq_rpow]
@@ -625,7 +568,6 @@
   Subtype.ext <| frobenius_norm_replicateCol v
 
 @[deprecated (since := "2025-03-20")] alias frobenius_nnnorm_col := frobenius_nnnorm_replicateCol
->>>>>>> ec63a83c
 
 @[simp]
 theorem frobenius_nnnorm_diagonal [DecidableEq n] (v : n → α) :
