--- conflicted
+++ resolved
@@ -251,13 +251,8 @@
 include A in
 /-- This allows us to get `NormedAddCommGroup` and `NormedSpace` instances on `E` via
 `NormedAddCommGroup.ofCore` and `NormedSpace.ofCore`. -/
-<<<<<<< HEAD
 lemma normedSpaceCore : NormedSpace.Core ℂ E where
-  norm_nonneg x := CStarModule.norm_nonneg
-=======
-lemma normedSpaceCore [CompleteSpace A] : NormedSpace.Core ℂ E where
   norm_nonneg _ := CStarModule.norm_nonneg
->>>>>>> 429ffd90
   norm_eq_zero_iff x := norm_zero_iff x
   norm_smul c x := by simp [norm_eq_sqrt_norm_inner_self, norm_smul, ← mul_assoc]
   norm_triangle x y := CStarModule.norm_triangle x y
