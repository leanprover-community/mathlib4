/-
Copyright (c) 2024 Jireh Loreaux. All rights reserved.
Released under Apache 2.0 license as described in the file LICENSE.
Authors: Jireh Loreaux
-/
import Mathlib.Algebra.Algebra.Quasispectrum
import Mathlib.Topology.ContinuousMap.Compact
import Mathlib.Topology.ContinuousMap.ContinuousMapZero
import Mathlib.Analysis.CStarAlgebra.ContinuousFunctionalCalculus.Unital
import Mathlib.Topology.UniformSpace.CompactConvergence

/-!
# The continuous functional calculus for non-unital algebras

This file defines a generic API for the *continuous functional calculus* in *non-unital* algebras
which is suitable in a wide range of settings. The design is intended to match as closely as
possible that for unital algebras in
`Mathlib.Analysis.CStarAlgebra.ContinuousFunctionalCalculus.Unital`.  Changes to either file should
be mirrored in its counterpart whenever possible. The underlying reasons for the design decisions in
the unital case apply equally in the non-unital case. See the module documentation in that file for
more information.

A continuous functional calculus for an element `a : A` in a non-unital topological `R`-algebra is
a continuous extension of the polynomial functional calculus (i.e., `Polynomial.aeval`) for
polynomials with no constant term to continuous `R`-valued functions on `quasispectrum R a` which
vanish at zero. More precisely, it is a continuous star algebra homomorphism
`C(quasispectrum R a, R)₀ →⋆ₙₐ[R] A` that sends `(ContinuousMap.id R).restrict (quasispectrum R a)`
to `a`. In all cases of interest (e.g., when `quasispectrum R a` is compact and `R` is `ℝ≥0`, `ℝ`,
or `ℂ`), this is sufficient to uniquely determine the continuous functional calculus which is
encoded in the `UniqueNonUnitalContinuousFunctionalCalculus` class.

## Main declarations

+ `NonUnitalContinuousFunctionalCalculus R (p : A → Prop)`: a class stating that every `a : A`
  satisfying `p a` has a non-unital star algebra homomorphism from the continuous `R`-valued
  functions on the `R`-quasispectrum of `a` vanishing at zero into the algebra `A`. This map is a
  closed embedding, and satisfies the **spectral mapping theorem**.
+ `cfcₙHom : p a → C(quasispectrum R a, R)₀ →⋆ₐ[R] A`: the underlying non-unital star algebra
  homomorphism for an element satisfying property `p`.
+ `cfcₙ : (R → R) → A → A`: an unbundled version of `cfcₙHom` which takes the junk value `0` when
  `cfcₙHom` is not defined.

## Main theorems

+ `cfcₙ_comp : cfcₙ (x ↦ g (f x)) a = cfcₙ g (cfcₙ f a)`

-/
local notation "σₙ" => quasispectrum

open scoped ContinuousMapZero

/-- A non-unital star `R`-algebra `A` has a *continuous functional calculus* for elements
satisfying the property `p : A → Prop` if

+ for every such element `a : A` there is a non-unital star algebra homomorphism
  `cfcₙHom : C(quasispectrum R a, R)₀ →⋆ₙₐ[R] A` sending the (restriction of) the identity map
  to `a`.
+ `cfcₙHom` is a closed embedding for which the quasispectrum of the image of function `f` is its
  range.
+ `cfcₙHom` preserves the property `p`.

The property `p` is marked as an `outParam` so that the user need not specify it. In practice,

+ for `R := ℂ`, we choose `p := IsStarNormal`,
+ for `R := ℝ`, we choose `p := IsSelfAdjoint`,
+ for `R := ℝ≥0`, we choose `p := (0 ≤ ·)`.

Instead of directly providing the data we opt instead for a `Prop` class. In all relevant cases,
the continuous functional calculus is uniquely determined, and utilizing this approach
prevents diamonds or problems arising from multiple instances. -/
class NonUnitalContinuousFunctionalCalculus (R : Type*) {A : Type*} (p : outParam (A → Prop))
    [CommSemiring R] [Nontrivial R] [StarRing R] [MetricSpace R] [TopologicalSemiring R]
    [ContinuousStar R] [NonUnitalRing A] [StarRing A] [TopologicalSpace A] [Module R A]
    [IsScalarTower R A A] [SMulCommClass R A A] : Prop where
  predicate_zero : p 0
  [compactSpace_quasispectrum : ∀ a : A, CompactSpace (σₙ R a)]
  exists_cfc_of_predicate : ∀ a, p a → ∃ φ : C(σₙ R a, R)₀ →⋆ₙₐ[R] A,
    IsClosedEmbedding φ ∧ φ ⟨(ContinuousMap.id R).restrict <| σₙ R a, rfl⟩ = a ∧
      (∀ f, σₙ R (φ f) = Set.range f) ∧ ∀ f, p (φ f)

-- this instance should not be activated everywhere but it is useful when developing generic API
-- for the continuous functional calculus
scoped[NonUnitalContinuousFunctionalCalculus]
attribute [instance] NonUnitalContinuousFunctionalCalculus.compactSpace_quasispectrum

/-- A class guaranteeing that the non-unital continuous functional calculus is uniquely determined
by the properties that it is a continuous non-unital star algebra homomorphism mapping the
(restriction of) the identity to `a`. This is the necessary tool used to establish `cfcₙHom_comp`
and the more common variant `cfcₙ_comp`.

This class will have instances in each of the common cases `ℂ`, `ℝ` and `ℝ≥0` as a consequence of
the Stone-Weierstrass theorem. -/
class UniqueNonUnitalContinuousFunctionalCalculus (R A : Type*) [CommSemiring R] [StarRing R]
    [MetricSpace R] [TopologicalSemiring R] [ContinuousStar R] [NonUnitalRing A] [StarRing A]
    [TopologicalSpace A] [Module R A] [IsScalarTower R A A] [SMulCommClass R A A] : Prop where
  eq_of_continuous_of_map_id (s : Set R) [CompactSpace s] [Zero s] (h0 : (0 : s) = (0 : R))
    (φ ψ : C(s, R)₀ →⋆ₙₐ[R] A) (hφ : Continuous φ) (hψ : Continuous ψ)
    (h : φ (⟨.restrict s <| .id R, h0⟩) = ψ (⟨.restrict s <| .id R, h0⟩)) :
    φ = ψ
  compactSpace_quasispectrum (a : A) : CompactSpace (σₙ R a)

section Main

variable {R A : Type*} {p : A → Prop} [CommSemiring R] [Nontrivial R] [StarRing R] [MetricSpace R]
variable [TopologicalSemiring R] [ContinuousStar R] [NonUnitalRing A] [StarRing A]
variable [TopologicalSpace A] [Module R A] [IsScalarTower R A A] [SMulCommClass R A A]
variable [instCFCₙ : NonUnitalContinuousFunctionalCalculus R p]

lemma NonUnitalStarAlgHom.ext_continuousMap [UniqueNonUnitalContinuousFunctionalCalculus R A]
    (a : A) (φ ψ : C(σₙ R a, R)₀ →⋆ₙₐ[R] A) (hφ : Continuous φ) (hψ : Continuous ψ)
    (h : φ ⟨.restrict (σₙ R a) <| .id R, rfl⟩ = ψ ⟨.restrict (σₙ R a) <| .id R, rfl⟩) :
    φ = ψ :=
  have := UniqueNonUnitalContinuousFunctionalCalculus.compactSpace_quasispectrum (R := R) a
  UniqueNonUnitalContinuousFunctionalCalculus.eq_of_continuous_of_map_id _ (by simp) φ ψ hφ hψ h

section cfcₙHom

variable {a : A} (ha : p a)

/-- The non-unital star algebra homomorphism underlying a instance of the continuous functional
calculus for non-unital algebras; a version for continuous functions on the quasispectrum.

In this case, the user must supply the fact that `a` satisfies the predicate `p`.

While `NonUnitalContinuousFunctionalCalculus` is stated in terms of these homomorphisms, in practice
the user should instead prefer `cfcₙ` over `cfcₙHom`.
-/
noncomputable def cfcₙHom : C(σₙ R a, R)₀ →⋆ₙₐ[R] A :=
  (NonUnitalContinuousFunctionalCalculus.exists_cfc_of_predicate a ha).choose

lemma cfcₙHom_isClosedEmbedding :
    IsClosedEmbedding <| (cfcₙHom ha : C(σₙ R a, R)₀ →⋆ₙₐ[R] A) :=
  (NonUnitalContinuousFunctionalCalculus.exists_cfc_of_predicate a ha).choose_spec.1

@[deprecated (since := "2024-10-20")]
alias cfcₙHom_closedEmbedding := cfcₙHom_isClosedEmbedding

@[fun_prop]
lemma cfcₙHom_continuous : Continuous (cfcₙHom ha : C(σₙ R a, R)₀ →⋆ₙₐ[R] A) :=
  cfcₙHom_isClosedEmbedding ha |>.continuous

lemma cfcₙHom_id :
    cfcₙHom ha ⟨(ContinuousMap.id R).restrict <| σₙ R a, rfl⟩ = a :=
  (NonUnitalContinuousFunctionalCalculus.exists_cfc_of_predicate a ha).choose_spec.2.1

/-- The **spectral mapping theorem** for the non-unital continuous functional calculus. -/
lemma cfcₙHom_map_quasispectrum (f : C(σₙ R a, R)₀) :
    σₙ R (cfcₙHom ha f) = Set.range f :=
  (NonUnitalContinuousFunctionalCalculus.exists_cfc_of_predicate a ha).choose_spec.2.2.1 f

lemma cfcₙHom_predicate (f : C(σₙ R a, R)₀) :
    p (cfcₙHom ha f) :=
  (NonUnitalContinuousFunctionalCalculus.exists_cfc_of_predicate a ha).choose_spec.2.2.2 f

lemma cfcₙHom_eq_of_continuous_of_map_id [UniqueNonUnitalContinuousFunctionalCalculus R A]
    (φ : C(σₙ R a, R)₀ →⋆ₙₐ[R] A) (hφ₁ : Continuous φ)
    (hφ₂ : φ ⟨.restrict (σₙ R a) <| .id R, rfl⟩ = a) : cfcₙHom ha = φ :=
  (cfcₙHom ha).ext_continuousMap a φ (cfcₙHom_isClosedEmbedding ha).continuous hφ₁ <| by
    rw [cfcₙHom_id ha, hφ₂]

theorem cfcₙHom_comp [UniqueNonUnitalContinuousFunctionalCalculus R A] (f : C(σₙ R a, R)₀)
    (f' : C(σₙ R a, σₙ R (cfcₙHom ha f))₀)
    (hff' : ∀ x, f x = f' x) (g : C(σₙ R (cfcₙHom ha f), R)₀) :
    cfcₙHom ha (g.comp f') = cfcₙHom (cfcₙHom_predicate ha f) g := by
  let ψ : C(σₙ R (cfcₙHom ha f), R)₀ →⋆ₙₐ[R] C(σₙ R a, R)₀ :=
    { toFun := (ContinuousMapZero.comp · f')
      map_smul' := fun _ _ ↦ rfl
      map_add' := fun _ _ ↦ rfl
      map_mul' := fun _ _ ↦ rfl
      map_zero' := rfl
      map_star' := fun _ ↦ rfl }
  let φ : C(σₙ R (cfcₙHom ha f), R)₀ →⋆ₙₐ[R] A := (cfcₙHom ha).comp ψ
  suffices cfcₙHom (cfcₙHom_predicate ha f) = φ from DFunLike.congr_fun this.symm g
  refine cfcₙHom_eq_of_continuous_of_map_id (cfcₙHom_predicate ha f) φ ?_ ?_
<<<<<<< HEAD
  · refine (cfcₙHom_closedEmbedding ha).continuous.comp <| continuous_induced_rng.mpr ?_
    exact f'.toContinuousMap.continuous_precomp.comp continuous_induced_dom
=======
  · refine (cfcₙHom_isClosedEmbedding ha).continuous.comp <| continuous_induced_rng.mpr ?_
    exact f'.toContinuousMap.continuous_comp_left.comp continuous_induced_dom
>>>>>>> 0dedd92e
  · simp only [φ, ψ, NonUnitalStarAlgHom.comp_apply, NonUnitalStarAlgHom.coe_mk',
      NonUnitalAlgHom.coe_mk]
    congr
    ext x
    simp [hff']

end cfcₙHom

section cfcₙL

/-- `cfcₙHom` bundled as a continuous linear map. -/
@[simps apply]
noncomputable def cfcₙL {a : A} (ha : p a) : C(σₙ R a, R)₀ →L[R] A :=
  { cfcₙHom ha with
    toFun := cfcₙHom ha
    map_smul' := map_smul _
    cont := (cfcₙHom_isClosedEmbedding ha).continuous }

end cfcₙL

section CFCn

open Classical in
/-- This is the *continuous functional calculus* of an element `a : A` in a non-unital algebra
applied to bare functions.  When either `a` does not satisfy the predicate `p` (i.e., `a` is not
`IsStarNormal`, `IsSelfAdjoint`, or `0 ≤ a` when `R` is `ℂ`, `ℝ`, or `ℝ≥0`, respectively), or when
`f : R → R` is not continuous on the quasispectrum of `a` or `f 0 ≠ 0`, then `cfcₙ f a` returns the
junk value `0`.

This is the primary declaration intended for widespread use of the continuous functional calculus
for non-unital algebras, and all the API applies to this declaration. For more information, see the
module documentation for `Analysis.CStarAlgebra.ContinuousFunctionalCalculus.Unital`. -/
noncomputable irreducible_def cfcₙ (f : R → R) (a : A) : A :=
  if h : p a ∧ ContinuousOn f (σₙ R a) ∧ f 0 = 0
    then cfcₙHom h.1 ⟨⟨_, h.2.1.restrict⟩, h.2.2⟩
    else 0

variable (f g : R → R) (a : A)
variable (hf : ContinuousOn f (σₙ R a) := by cfc_cont_tac) (hf0 : f 0 = 0 := by cfc_zero_tac)
variable (hg : ContinuousOn g (σₙ R a) := by cfc_cont_tac) (hg0 : g 0 = 0 := by cfc_zero_tac)
variable (ha : p a := by cfc_tac)

lemma cfcₙ_apply : cfcₙ f a = cfcₙHom (a := a) ha ⟨⟨_, hf.restrict⟩, hf0⟩ := by
  rw [cfcₙ_def, dif_pos ⟨ha, hf, hf0⟩]

lemma cfcₙ_apply_pi {ι : Type*} (f : ι → R → R) (a : A) (ha := by cfc_tac)
    (hf : ∀ i, ContinuousOn (f i) (σₙ R a) := by cfc_cont_tac)
    (hf0 : ∀ i, f i 0 = 0 := by cfc_zero_tac) :
    (fun i => cfcₙ (f i) a) = (fun i => cfcₙHom (a := a) ha ⟨⟨_, (hf i).restrict⟩, hf0 i⟩) := by
  ext i
  simp only [cfcₙ_apply (f i) a (hf i) (hf0 i)]

lemma cfcₙ_apply_of_not_and_and {f : R → R} (a : A)
    (ha : ¬ (p a ∧ ContinuousOn f (σₙ R a) ∧ f 0 = 0)) :
    cfcₙ f a = 0 := by
  rw [cfcₙ_def, dif_neg ha]

lemma cfcₙ_apply_of_not_predicate {f : R → R} (a : A) (ha : ¬ p a) :
    cfcₙ f a = 0 := by
  rw [cfcₙ_def, dif_neg (not_and_of_not_left _ ha)]

lemma cfcₙ_apply_of_not_continuousOn {f : R → R} (a : A) (hf : ¬ ContinuousOn f (σₙ R a)) :
    cfcₙ f a = 0 := by
  rw [cfcₙ_def, dif_neg (not_and_of_not_right _ (not_and_of_not_left _ hf))]

lemma cfcₙ_apply_of_not_map_zero {f : R → R} (a : A) (hf : ¬ f 0 = 0) :
    cfcₙ f a = 0 := by
  rw [cfcₙ_def, dif_neg (not_and_of_not_right _ (not_and_of_not_right _ hf))]

lemma cfcₙHom_eq_cfcₙ_extend {a : A} (g : R → R) (ha : p a) (f : C(σₙ R a, R)₀) :
    cfcₙHom ha f = cfcₙ (Function.extend Subtype.val f g) a := by
  have h : f = (σₙ R a).restrict (Function.extend Subtype.val f g) := by
    ext; simp [Subtype.val_injective.extend_apply]
  have hg : ContinuousOn (Function.extend Subtype.val f g) (σₙ R a) :=
    continuousOn_iff_continuous_restrict.mpr <| h ▸ map_continuous f
  have hg0 : (Function.extend Subtype.val f g) 0 = 0 := by
    rw [← quasispectrum.coe_zero (R := R) a, Subtype.val_injective.extend_apply]
    exact map_zero f
  rw [cfcₙ_apply ..]
  congr!

lemma cfcₙ_cases (P : A → Prop) (a : A) (f : R → R) (h₀ : P 0)
    (haf : ∀ (hf : ContinuousOn f (σₙ R a)) h0 ha, P (cfcₙHom ha ⟨⟨_, hf.restrict⟩, h0⟩)) :
    P (cfcₙ f a) := by
  by_cases h : ContinuousOn f (σₙ R a) ∧ f 0 = 0 ∧ p a
  · rw [cfcₙ_apply f a h.1 h.2.1 h.2.2]
    exact haf h.1 h.2.1 h.2.2
  · simp only [not_and_or] at h
    obtain (h | h | h) := h
    · rwa [cfcₙ_apply_of_not_continuousOn _ h]
    · rwa [cfcₙ_apply_of_not_map_zero _ h]
    · rwa [cfcₙ_apply_of_not_predicate _ h]

variable (R) in
include ha in
lemma cfcₙ_id : cfcₙ (id : R → R) a = a :=
  cfcₙ_apply (id : R → R) a ▸ cfcₙHom_id (p := p) ha

variable (R) in
include ha in
lemma cfcₙ_id' : cfcₙ (fun x : R ↦ x) a = a := cfcₙ_id R a

include ha hf hf0 in
/-- The **spectral mapping theorem** for the non-unital continuous functional calculus. -/
lemma cfcₙ_map_quasispectrum : σₙ R (cfcₙ f a) = f '' σₙ R a := by
  simp [cfcₙ_apply f a, cfcₙHom_map_quasispectrum (p := p)]

variable (R) in
include R in
lemma cfcₙ_predicate_zero : p 0 :=
  NonUnitalContinuousFunctionalCalculus.predicate_zero (R := R)

lemma cfcₙ_predicate (f : R → R) (a : A) : p (cfcₙ f a) :=
  cfcₙ_cases p a f (cfcₙ_predicate_zero R) fun _ _ _ ↦ cfcₙHom_predicate ..

lemma cfcₙ_congr {f g : R → R} {a : A} (hfg : (σₙ R a).EqOn f g) :
    cfcₙ f a = cfcₙ g a := by
  by_cases h : p a ∧ ContinuousOn g (σₙ R a) ∧ g 0 = 0
  · rw [cfcₙ_apply f a (h.2.1.congr hfg) (hfg (quasispectrum.zero_mem R a) ▸ h.2.2) h.1,
      cfcₙ_apply g a h.2.1 h.2.2 h.1]
    congr
    exact Set.restrict_eq_iff.mpr hfg
  · simp only [not_and_or] at h
    obtain (ha | hg | h0) := h
    · simp [cfcₙ_apply_of_not_predicate a ha]
    · rw [cfcₙ_apply_of_not_continuousOn a hg, cfcₙ_apply_of_not_continuousOn]
      exact fun hf ↦ hg (hf.congr hfg.symm)
    · rw [cfcₙ_apply_of_not_map_zero a h0, cfcₙ_apply_of_not_map_zero]
      exact fun hf ↦ h0 (hfg (quasispectrum.zero_mem R a) ▸ hf)

lemma eqOn_of_cfcₙ_eq_cfcₙ {f g : R → R} {a : A} (h : cfcₙ f a = cfcₙ g a) (ha : p a := by cfc_tac)
    (hf : ContinuousOn f (σₙ R a) := by cfc_cont_tac) (hf0 : f 0 = 0 := by cfc_zero_tac)
    (hg : ContinuousOn g (σₙ R a) := by cfc_cont_tac) (hg0 : g 0 = 0 := by cfc_zero_tac) :
    (σₙ R a).EqOn f g := by
  rw [cfcₙ_apply f a, cfcₙ_apply g a] at h
  have := (cfcₙHom_isClosedEmbedding (show p a from ha) (R := R)).inj h
  intro x hx
  congrm($(this) ⟨x, hx⟩)

lemma cfcₙ_eq_cfcₙ_iff_eqOn {f g : R → R} {a : A} (ha : p a := by cfc_tac)
    (hf : ContinuousOn f (σₙ R a) := by cfc_cont_tac) (hf0 : f 0 = 0 := by cfc_zero_tac)
    (hg : ContinuousOn g (σₙ R a) := by cfc_cont_tac) (hg0 : g 0 = 0 := by cfc_zero_tac) :
    cfcₙ f a = cfcₙ g a ↔ (σₙ R a).EqOn f g :=
  ⟨eqOn_of_cfcₙ_eq_cfcₙ, cfcₙ_congr⟩

variable (R)

@[simp]
lemma cfcₙ_zero : cfcₙ (0 : R → R) a = 0 := by
  by_cases ha : p a
  · exact cfcₙ_apply (0 : R → R) a ▸ map_zero (cfcₙHom ha)
  · rw [cfcₙ_apply_of_not_predicate a ha]

@[simp]
lemma cfcₙ_const_zero : cfcₙ (fun _ : R ↦ 0) a = 0 := cfcₙ_zero R a

variable {R}

include hf hf0 hg hg0 in
lemma cfcₙ_mul : cfcₙ (fun x ↦ f x * g x) a = cfcₙ f a * cfcₙ g a := by
  by_cases ha : p a
  · rw [cfcₙ_apply f a, cfcₙ_apply g a, ← map_mul, cfcₙ_apply _ a]
    congr
  · simp [cfcₙ_apply_of_not_predicate a ha]

include hf hf0 hg hg0 in
lemma cfcₙ_add : cfcₙ (fun x ↦ f x + g x) a = cfcₙ f a + cfcₙ g a := by
  by_cases ha : p a
  · rw [cfcₙ_apply f a, cfcₙ_apply g a, cfcₙ_apply _ a]
    simp_rw [← map_add]
    congr
  · simp [cfcₙ_apply_of_not_predicate a ha]

open Finset in
lemma cfcₙ_sum {ι : Type*} (f : ι → R → R) (a : A) (s : Finset ι)
    (hf : ∀ i ∈ s, ContinuousOn (f i) (σₙ R a) := by cfc_cont_tac)
    (hf0 : ∀ i ∈ s, f i 0 = 0 := by cfc_zero_tac) :
    cfcₙ (∑ i in s, f i) a = ∑ i in s, cfcₙ (f i) a := by
  by_cases ha : p a
  · have hsum : s.sum f = fun z => ∑ i ∈ s, f i z := by ext; simp
    have hf' : ContinuousOn (∑ i : s, f i) (σₙ R a) := by
      rw [sum_coe_sort s, hsum]
      exact continuousOn_finset_sum s fun i hi => hf i hi
    rw [← sum_coe_sort s, ← sum_coe_sort s]
    rw [cfcₙ_apply_pi _ a _ (fun ⟨i, hi⟩ => hf i hi), ← map_sum, cfcₙ_apply _ a hf']
    congr 1
    ext
    simp
  · simp [cfcₙ_apply_of_not_predicate a ha]

open Finset in
lemma cfcₙ_sum_univ {ι : Type*} [Fintype ι] (f : ι → R → R) (a : A)
    (hf : ∀ i, ContinuousOn (f i) (σₙ R a) := by cfc_cont_tac)
    (hf0 : ∀ i, f i 0 = 0 := by cfc_zero_tac) :
    cfcₙ (∑ i, f i) a = ∑ i, cfcₙ (f i) a :=
  cfcₙ_sum f a _ (fun i _ ↦ hf i) (fun i _ ↦ hf0 i)

lemma cfcₙ_smul {S : Type*} [SMulZeroClass S R] [ContinuousConstSMul S R]
    [SMulZeroClass S A] [IsScalarTower S R A] [IsScalarTower S R (R → R)]
    (s : S) (f : R → R) (a : A) (hf : ContinuousOn f (σₙ R a) := by cfc_cont_tac)
    (h0 : f 0 = 0 := by cfc_zero_tac) :
    cfcₙ (fun x ↦ s • f x) a = s • cfcₙ f a := by
  by_cases ha : p a
  · rw [cfcₙ_apply f a, cfcₙ_apply _ a]
    simp_rw [← Pi.smul_def, ← smul_one_smul R s _]
    rw [← map_smul]
    congr
  · simp [cfcₙ_apply_of_not_predicate a ha]

lemma cfcₙ_const_mul (r : R) (f : R → R) (a : A) (hf : ContinuousOn f (σₙ R a) := by cfc_cont_tac)
    (h0 : f 0 = 0 := by cfc_zero_tac) :
    cfcₙ (fun x ↦ r * f x) a = r • cfcₙ f a :=
  cfcₙ_smul r f a

lemma cfcₙ_star : cfcₙ (fun x ↦ star (f x)) a = star (cfcₙ f a) := by
  by_cases h : p a ∧ ContinuousOn f (σₙ R a) ∧ f 0 = 0
  · obtain ⟨ha, hf, h0⟩ := h
    rw [cfcₙ_apply f a, ← map_star, cfcₙ_apply _ a]
    congr
  · simp only [not_and_or] at h
    obtain (ha | hf | h0) := h
    · simp [cfcₙ_apply_of_not_predicate a ha]
    · rw [cfcₙ_apply_of_not_continuousOn a hf, cfcₙ_apply_of_not_continuousOn, star_zero]
      exact fun hf_star ↦ hf <| by simpa using hf_star.star
    · rw [cfcₙ_apply_of_not_map_zero a h0, cfcₙ_apply_of_not_map_zero, star_zero]
      exact fun hf0 ↦ h0 <| by simpa using congr(star $(hf0))

lemma cfcₙ_smul_id {S : Type*} [SMulZeroClass S R] [ContinuousConstSMul S R]
    [SMulZeroClass S A] [IsScalarTower S R A] [IsScalarTower S R (R → R)]
    (s : S) (a : A) (ha : p a := by cfc_tac) : cfcₙ (s • · : R → R) a = s • a := by
  rw [cfcₙ_smul s _ a, cfcₙ_id' R a]

lemma cfcₙ_const_mul_id (r : R) (a : A) (ha : p a := by cfc_tac) : cfcₙ (r * ·) a = r • a :=
  cfcₙ_smul_id r a

include ha in
lemma cfcₙ_star_id : cfcₙ (star · : R → R) a = star a := by
  rw [cfcₙ_star _ a, cfcₙ_id' R a]

section Comp

variable [UniqueNonUnitalContinuousFunctionalCalculus R A]

lemma cfcₙ_comp (g f : R → R) (a : A)
    (hg : ContinuousOn g (f '' σₙ R a) := by cfc_cont_tac) (hg0 : g 0 = 0 := by cfc_zero_tac)
    (hf : ContinuousOn f (σₙ R a) := by cfc_cont_tac) (hf0 : f 0 = 0 := by cfc_zero_tac)
    (ha : p a := by cfc_tac) :
    cfcₙ (g ∘ f) a = cfcₙ g (cfcₙ f a) := by
  have := hg.comp hf <| (σₙ R a).mapsTo_image f
  have sp_eq :
      σₙ R (cfcₙHom (show p a from ha) ⟨ContinuousMap.mk _ hf.restrict, hf0⟩) = f '' (σₙ R a) := by
    rw [cfcₙHom_map_quasispectrum (by exact ha) _]
    ext
    simp
  rw [cfcₙ_apply .., cfcₙ_apply f a,
    cfcₙ_apply _ _ (by convert hg) (ha := cfcₙHom_predicate (show p a from ha) _),
    ← cfcₙHom_comp _ _]
  swap
  · exact ⟨.mk _ <| hf.restrict.codRestrict fun x ↦ by rw [sp_eq]; use x.1; simp, Subtype.ext hf0⟩
  · congr
  · exact fun _ ↦ rfl

lemma cfcₙ_comp' (g f : R → R) (a : A)
    (hg : ContinuousOn g (f '' σₙ R a) := by cfc_cont_tac) (hg0 : g 0 = 0 := by cfc_zero_tac)
    (hf : ContinuousOn f (σₙ R a) := by cfc_cont_tac) (hf0 : f 0 = 0 := by cfc_zero_tac)
    (ha : p a := by cfc_tac) :
    cfcₙ (g <| f ·) a = cfcₙ g (cfcₙ f a) :=
  cfcₙ_comp g f a

lemma cfcₙ_comp_smul {S : Type*} [SMulZeroClass S R] [ContinuousConstSMul S R]
    [SMulZeroClass S A] [IsScalarTower S R A] [IsScalarTower S R (R → R)]
    (s : S) (f : R → R) (a : A) (hf : ContinuousOn f ((s • ·) '' (σₙ R a)) := by cfc_cont_tac)
    (hf0 : f 0 = 0 := by cfc_zero_tac) (ha : p a := by cfc_tac) :
    cfcₙ (f <| s • ·) a = cfcₙ f (s • a) := by
  rw [cfcₙ_comp' f (s • ·) a, cfcₙ_smul_id s a]

lemma cfcₙ_comp_const_mul (r : R) (f : R → R) (a : A)
    (hf : ContinuousOn f ((r * ·) '' (σₙ R a)) := by cfc_cont_tac)
    (hf0 : f 0 = 0 := by cfc_zero_tac) (ha : p a := by cfc_tac) :
    cfcₙ (f <| r * ·) a = cfcₙ f (r • a) := by
  rw [cfcₙ_comp' f (r * ·) a, cfcₙ_const_mul_id r a]

lemma cfcₙ_comp_star (hf : ContinuousOn f (star '' (σₙ R a)) := by cfc_cont_tac)
    (hf0 : f 0 = 0 := by cfc_zero_tac) (ha : p a := by cfc_tac) :
    cfcₙ (f <| star ·) a = cfcₙ f (star a) := by
  rw [cfcₙ_comp' f star a, cfcₙ_star_id a]

end Comp

lemma CFC.eq_zero_of_quasispectrum_eq_zero (h_spec : σₙ R a ⊆ {0}) (ha : p a := by cfc_tac) :
    a = 0 := by
  simpa [cfcₙ_id R a] using cfcₙ_congr (a := a) (f := id) (g := fun _ : R ↦ 0) fun x ↦ by simp_all

include instCFCₙ in
lemma CFC.quasispectrum_zero_eq : σₙ R (0 : A) = {0} := by
  refine Set.eq_singleton_iff_unique_mem.mpr ⟨quasispectrum.zero_mem R 0, fun x hx ↦ ?_⟩
  rw [← cfcₙ_zero R (0 : A),
    cfcₙ_map_quasispectrum _ _ (by cfc_cont_tac) (by cfc_zero_tac) (cfcₙ_predicate_zero R)] at hx
  simp_all

@[simp] lemma cfcₙ_apply_zero {f : R → R} : cfcₙ f (0 : A) = 0 := by
  by_cases hf0 : f 0 = 0
  · nth_rw 2 [← cfcₙ_zero R 0]
    apply cfcₙ_congr
    simpa [CFC.quasispectrum_zero_eq]
  · exact cfcₙ_apply_of_not_map_zero _ hf0

@[simp]
instance IsStarNormal.cfcₙ_map (f : R → R) (a : A) : IsStarNormal (cfcₙ f a) where
  star_comm_self := by
    refine cfcₙ_cases (fun x ↦ Commute (star x) x) _ _ (Commute.zero_right _) fun _ _ _ ↦ ?_
    simp only [Commute, SemiconjBy]
    rw [← cfcₙ_apply f a, ← cfcₙ_star, ← cfcₙ_mul .., ← cfcₙ_mul ..]
    congr! 2
    exact mul_comm _ _

-- The following two lemmas are just `cfcₙ_predicate`, but specific enough for the `@[simp]` tag.
@[simp]
protected lemma IsSelfAdjoint.cfcₙ
    [NonUnitalContinuousFunctionalCalculus R (IsSelfAdjoint : A → Prop)] {f : R → R} {a : A} :
    IsSelfAdjoint (cfcₙ f a) :=
  cfcₙ_predicate _ _

@[simp]
lemma cfcₙ_nonneg_of_predicate [PartialOrder A]
    [NonUnitalContinuousFunctionalCalculus R (fun (a : A) => 0 ≤ a)] {f : R → R} {a : A} :
    0 ≤ cfcₙ f a :=
  cfcₙ_predicate _ _

end CFCn

end Main

section Neg

variable {R A : Type*} {p : A → Prop} [CommRing R] [Nontrivial R] [StarRing R] [MetricSpace R]
variable [TopologicalRing R] [ContinuousStar R] [TopologicalSpace A] [NonUnitalRing A] [StarRing A]
variable [Module R A] [IsScalarTower R A A] [SMulCommClass R A A]
variable [NonUnitalContinuousFunctionalCalculus R p]
variable (f g : R → R) (a : A)
variable (hf : ContinuousOn f (σₙ R a) := by cfc_cont_tac) (hf0 : f 0 = 0 := by cfc_zero_tac)
variable (hg : ContinuousOn g (σₙ R a) := by cfc_cont_tac) (hg0 : g 0 = 0 := by cfc_zero_tac)

include hf hf0 hg hg0 in
lemma cfcₙ_sub : cfcₙ (fun x ↦ f x - g x) a = cfcₙ f a - cfcₙ g a := by
  by_cases ha : p a
  · rw [cfcₙ_apply f a, cfcₙ_apply g a, ← map_sub, cfcₙ_apply ..]
    congr
  · simp [cfcₙ_apply_of_not_predicate a ha]

lemma cfcₙ_neg : cfcₙ (fun x ↦ - (f x)) a = - (cfcₙ f a) := by
  by_cases h : p a ∧ ContinuousOn f (σₙ R a) ∧ f 0 = 0
  · obtain ⟨ha, hf, h0⟩ := h
    rw [cfcₙ_apply f a, ← map_neg, cfcₙ_apply ..]
    congr
  · simp only [not_and_or] at h
    obtain (ha | hf | h0) := h
    · simp [cfcₙ_apply_of_not_predicate a ha]
    · rw [cfcₙ_apply_of_not_continuousOn a hf, cfcₙ_apply_of_not_continuousOn, neg_zero]
      exact fun hf_neg ↦ hf <| by simpa using hf_neg.neg
    · rw [cfcₙ_apply_of_not_map_zero a h0, cfcₙ_apply_of_not_map_zero, neg_zero]
      exact (h0 <| neg_eq_zero.mp ·)

lemma cfcₙ_neg_id (ha : p a := by cfc_tac) :
    cfcₙ (- · : R → R) a = -a := by
  rw [cfcₙ_neg .., cfcₙ_id' R a]

variable [UniqueNonUnitalContinuousFunctionalCalculus R A]

lemma cfcₙ_comp_neg (hf : ContinuousOn f ((- ·) '' (σₙ R a)) := by cfc_cont_tac)
    (h0 : f 0 = 0 := by cfc_zero_tac) (ha : p a := by cfc_tac) :
    cfcₙ (f <| - ·) a = cfcₙ f (-a) := by
  rw [cfcₙ_comp' .., cfcₙ_neg_id _]

end Neg

section Order

section Semiring

variable {R A : Type*} {p : A → Prop} [OrderedCommSemiring R] [Nontrivial R]
variable [StarRing R] [MetricSpace R] [TopologicalSemiring R] [ContinuousStar R]
variable [∀ (α) [Zero α] [TopologicalSpace α], StarOrderedRing C(α, R)₀]
variable [TopologicalSpace A] [NonUnitalRing A] [StarRing A] [PartialOrder A] [StarOrderedRing A]
variable [Module R A] [IsScalarTower R A A] [SMulCommClass R A A]
variable [NonUnitalContinuousFunctionalCalculus R p]

lemma cfcₙHom_mono {a : A} (ha : p a) {f g : C(σₙ R a, R)₀} (hfg : f ≤ g) :
    cfcₙHom ha f ≤ cfcₙHom ha g :=
  OrderHomClass.mono (cfcₙHom ha) hfg

lemma cfcₙHom_nonneg_iff [NonnegSpectrumClass R A] {a : A} (ha : p a) {f : C(σₙ R a, R)₀} :
    0 ≤ cfcₙHom ha f ↔ 0 ≤ f := by
  constructor
  · exact fun hf x ↦
      (cfcₙHom_map_quasispectrum ha (R := R) _ ▸ quasispectrum_nonneg_of_nonneg (cfcₙHom ha f) hf)
      _ ⟨x, rfl⟩
  · simpa using (cfcₙHom_mono ha (f := 0) (g := f) ·)

lemma cfcₙ_mono {f g : R → R} {a : A} (h : ∀ x ∈ σₙ R a, f x ≤ g x)
    (hf : ContinuousOn f (σₙ R a) := by cfc_cont_tac)
    (hg : ContinuousOn g (σₙ R a) := by cfc_cont_tac)
    (hf0 : f 0 = 0 := by cfc_zero_tac) (hg0 : g 0 = 0 := by cfc_zero_tac) :
    cfcₙ f a ≤ cfcₙ g a := by
  by_cases ha : p a
  · rw [cfcₙ_apply f a, cfcₙ_apply g a]
    exact cfcₙHom_mono ha fun x ↦ h x.1 x.2
  · simp only [cfcₙ_apply_of_not_predicate _ ha, le_rfl]

lemma cfcₙ_nonneg_iff [NonnegSpectrumClass R A] (f : R → R) (a : A)
    (hf : ContinuousOn f (σₙ R a) := by cfc_cont_tac)
    (h0 : f 0 = 0 := by cfc_zero_tac) (ha : p a := by cfc_tac) :
    0 ≤ cfcₙ f a ↔ ∀ x ∈ σₙ R a, 0 ≤ f x := by
  rw [cfcₙ_apply .., cfcₙHom_nonneg_iff, ContinuousMapZero.le_def]
  simp only [ContinuousMapZero.coe_mk, ContinuousMap.coe_mk, Set.restrict_apply, Subtype.forall]
  congr!

lemma StarOrderedRing.nonneg_iff_quasispectrum_nonneg [NonnegSpectrumClass R A] (a : A)
    (ha : p a := by cfc_tac) : 0 ≤ a ↔ ∀ x ∈ quasispectrum R a, 0 ≤ x := by
  have := cfcₙ_nonneg_iff (id : R → R) a (by fun_prop)
  simpa [cfcₙ_id _ a ha] using this

lemma cfcₙ_nonneg {f : R → R} {a : A} (h : ∀ x ∈ σₙ R a, 0 ≤ f x) :
    0 ≤ cfcₙ f a := by
  by_cases hf : ContinuousOn f (σₙ R a) ∧ f 0 = 0
  · obtain ⟨h₁, h₂⟩ := hf
    simpa using cfcₙ_mono h
  · simp only [not_and_or] at hf
    obtain (hf | hf) := hf
    · simp only [cfcₙ_apply_of_not_continuousOn _ hf, le_rfl]
    · simp only [cfcₙ_apply_of_not_map_zero _ hf, le_rfl]

lemma cfcₙ_nonpos (f : R → R) (a : A) (h : ∀ x ∈ σₙ R a, f x ≤ 0) :
    cfcₙ f a ≤ 0 := by
  by_cases hf : ContinuousOn f (σₙ R a) ∧ f 0 = 0
  · obtain ⟨h₁, h₂⟩ := hf
    simpa using cfcₙ_mono h
  · simp only [not_and_or] at hf
    obtain (hf | hf) := hf
    · simp only [cfcₙ_apply_of_not_continuousOn _ hf, le_rfl]
    · simp only [cfcₙ_apply_of_not_map_zero _ hf, le_rfl]

end Semiring

section Ring

variable {R A : Type*} {p : A → Prop} [OrderedCommRing R] [Nontrivial R]
variable [StarRing R] [MetricSpace R] [TopologicalRing R] [ContinuousStar R]
variable [∀ (α) [Zero α] [TopologicalSpace α], StarOrderedRing C(α, R)₀]
variable [TopologicalSpace A] [NonUnitalRing A] [StarRing A] [PartialOrder A] [StarOrderedRing A]
variable [Module R A] [IsScalarTower R A A] [SMulCommClass R A A]
variable [NonUnitalContinuousFunctionalCalculus R p] [NonnegSpectrumClass R A]

lemma cfcₙHom_le_iff {a : A} (ha : p a) {f g : C(σₙ R a, R)₀} :
    cfcₙHom ha f ≤ cfcₙHom ha g ↔ f ≤ g := by
  rw [← sub_nonneg, ← map_sub, cfcₙHom_nonneg_iff, sub_nonneg]

lemma cfcₙ_le_iff (f g : R → R) (a : A) (hf : ContinuousOn f (σₙ R a) := by cfc_cont_tac)
    (hg : ContinuousOn g (σₙ R a) := by cfc_cont_tac) (hf0 : f 0 = 0 := by cfc_zero_tac)
    (hg0 : g 0 = 0 := by cfc_zero_tac) (ha : p a := by cfc_tac) :
    cfcₙ f a ≤ cfcₙ g a ↔ ∀ x ∈ σₙ R a, f x ≤ g x := by
  rw [cfcₙ_apply f a, cfcₙ_apply g a, cfcₙHom_le_iff (show p a from ha), ContinuousMapZero.le_def]
  simp

lemma cfcₙ_nonpos_iff (f : R → R) (a : A) (hf : ContinuousOn f (σₙ R a) := by cfc_cont_tac)
    (h0 : f 0 = 0 := by cfc_zero_tac) (ha : p a := by cfc_tac) :
    cfcₙ f a ≤ 0 ↔ ∀ x ∈ σₙ R a, f x ≤ 0 := by
  simp_rw [← neg_nonneg, ← cfcₙ_neg]
  exact cfcₙ_nonneg_iff (fun x ↦ -f x) a

end Ring

end Order

/-! ### Obtain a non-unital continuous functional calculus from a unital one -/

section UnitalToNonUnital

open ContinuousMapZero Set Uniformity ContinuousMap

variable {R A : Type*} {p : A → Prop} [Semifield R] [StarRing R] [MetricSpace R]
variable [TopologicalSemiring R] [ContinuousStar R] [Ring A] [StarRing A] [TopologicalSpace A]
variable [Algebra R A] [ContinuousFunctionalCalculus R p]

variable (R) in
/-- The non-unital continuous functional calculus obtained by restricting a unital calculus
to functions that map zero to zero. This is an auxiliary definition and is not
intended for use outside this file. The equality between the non-unital and unital
calculi in this case is encoded in the lemma `cfcₙ_eq_cfc`. -/
noncomputable def cfcₙHom_of_cfcHom {a : A} (ha : p a) : C(σₙ R a, R)₀ →⋆ₙₐ[R] A :=
  let e := ContinuousMapZero.toContinuousMapHom (X := σₙ R a) (R := R)
  let f : C(spectrum R a, quasispectrum R a) :=
    ⟨_, continuous_inclusion <| spectrum_subset_quasispectrum R a⟩
  let ψ := ContinuousMap.compStarAlgHom' R R f
  (cfcHom ha (R := R) : C(spectrum R a, R) →⋆ₙₐ[R] A).comp <|
    (ψ : C(σₙ R a, R) →⋆ₙₐ[R] C(spectrum R a, R)).comp e

lemma cfcₙHom_of_cfcHom_map_quasispectrum {a : A} (ha : p a) :
    ∀ f : C(σₙ R a, R)₀, σₙ R (cfcₙHom_of_cfcHom R ha f) = range f := by
  intro f
  simp only [cfcₙHom_of_cfcHom]
  rw [quasispectrum_eq_spectrum_union_zero]
  simp only [NonUnitalStarAlgHom.comp_assoc, NonUnitalStarAlgHom.comp_apply,
    NonUnitalStarAlgHom.coe_coe]
  rw [cfcHom_map_spectrum ha]
  ext x
  constructor
  · rintro (⟨x, rfl⟩ | rfl)
    · exact ⟨⟨x.1, spectrum_subset_quasispectrum R a x.2⟩, rfl⟩
    · exact ⟨0, map_zero f⟩
  · rintro ⟨x, rfl⟩
    have hx := x.2
    simp_rw [quasispectrum_eq_spectrum_union_zero R a] at hx
    obtain (hx | hx) := hx
    · exact Or.inl ⟨⟨x.1, hx⟩, rfl⟩
    · apply Or.inr
      simp only [Set.mem_singleton_iff] at hx ⊢
      rw [show x = 0 from Subtype.val_injective hx, map_zero]

variable [CompleteSpace R]

-- gives access to the `ContinuousFunctionalCalculus.compactSpace_spectrum` instance
open scoped ContinuousFunctionalCalculus

lemma isClosedEmbedding_cfcₙHom_of_cfcHom {a : A} (ha : p a) :
    IsClosedEmbedding (cfcₙHom_of_cfcHom R ha) := by
  let f : C(spectrum R a, σₙ R a) :=
    ⟨_, continuous_inclusion <| spectrum_subset_quasispectrum R a⟩
  refine (cfcHom_isClosedEmbedding ha).comp <|
    (IsUniformInducing.isUniformEmbedding ⟨?_⟩).toIsClosedEmbedding
  have := uniformSpace_eq_inf_precomp_of_cover (β := R) f (0 : C(Unit, σₙ R a))
    (map_continuous f).isProperMap (map_continuous 0).isProperMap <| by
      simp only [← Subtype.val_injective.image_injective.eq_iff, f, ContinuousMap.coe_mk,
        ContinuousMap.coe_zero, range_zero, image_union, image_singleton,
        quasispectrum.coe_zero, ← range_comp, val_comp_inclusion, image_univ, Subtype.range_coe,
        quasispectrum_eq_spectrum_union_zero]
  simp_rw [ContinuousMapZero.instUniformSpace, this, uniformity_comap,
    @inf_uniformity _ (.comap _ _) (.comap _ _), uniformity_comap, Filter.comap_inf,
    Filter.comap_comap]
  refine .symm <| inf_eq_left.mpr <| le_top.trans <| eq_top_iff.mp ?_
  have : ∀ U ∈ 𝓤 (C(Unit, R)), (0, 0) ∈ U := fun U hU ↦ refl_mem_uniformity hU
  convert Filter.comap_const_of_mem this with ⟨u, v⟩ <;>
  ext ⟨x, rfl⟩ <;> [exact map_zero u; exact map_zero v]

@[deprecated (since := "2024-10-20")]
alias closedEmbedding_cfcₙHom_of_cfcHom := isClosedEmbedding_cfcₙHom_of_cfcHom

instance ContinuousFunctionalCalculus.toNonUnital : NonUnitalContinuousFunctionalCalculus R p where
  predicate_zero := cfc_predicate_zero R
  compactSpace_quasispectrum a := by
    have h_cpct : CompactSpace (spectrum R a) := inferInstance
    simp only [← isCompact_iff_compactSpace, quasispectrum_eq_spectrum_union_zero] at h_cpct ⊢
    exact h_cpct |>.union isCompact_singleton
  exists_cfc_of_predicate _ ha :=
    ⟨cfcₙHom_of_cfcHom R ha,
      isClosedEmbedding_cfcₙHom_of_cfcHom ha,
      cfcHom_id ha,
      cfcₙHom_of_cfcHom_map_quasispectrum ha,
      fun _ ↦ cfcHom_predicate ha _⟩

open scoped NonUnitalContinuousFunctionalCalculus in
lemma cfcₙHom_eq_cfcₙHom_of_cfcHom [UniqueNonUnitalContinuousFunctionalCalculus R A] {a : A}
    (ha : p a) : cfcₙHom (R := R) ha = cfcₙHom_of_cfcHom R ha := by
  refine UniqueNonUnitalContinuousFunctionalCalculus.eq_of_continuous_of_map_id
      (σₙ R a) ?_ _ _ ?_ ?_ ?_
  · simp
  · exact (cfcₙHom_isClosedEmbedding (R := R) ha).continuous
  · exact (isClosedEmbedding_cfcₙHom_of_cfcHom ha).continuous
  · simpa only [cfcₙHom_id (R := R) ha] using (cfcHom_id ha).symm

/-- When `cfc` is applied to a function that maps zero to zero, it is equivalent to using
`cfcₙ`. -/
lemma cfcₙ_eq_cfc [UniqueNonUnitalContinuousFunctionalCalculus R A] {f : R → R} {a : A}
    (hf : ContinuousOn f (σₙ R a) := by cfc_cont_tac) (hf0 : f 0 = 0 := by cfc_zero_tac) :
    cfcₙ f a = cfc f a := by
  by_cases ha : p a
  · have hf' := hf.mono <| spectrum_subset_quasispectrum R a
    rw [cfc_apply f a ha hf', cfcₙ_apply f a hf, cfcₙHom_eq_cfcₙHom_of_cfcHom, cfcₙHom_of_cfcHom]
    dsimp only [NonUnitalStarAlgHom.comp_apply, toContinuousMapHom_apply,
      NonUnitalStarAlgHom.coe_coe, compStarAlgHom'_apply]
    congr
  · simp [cfc_apply_of_not_predicate a ha, cfcₙ_apply_of_not_predicate (R := R) a ha]

end UnitalToNonUnital<|MERGE_RESOLUTION|>--- conflicted
+++ resolved
@@ -172,13 +172,8 @@
   let φ : C(σₙ R (cfcₙHom ha f), R)₀ →⋆ₙₐ[R] A := (cfcₙHom ha).comp ψ
   suffices cfcₙHom (cfcₙHom_predicate ha f) = φ from DFunLike.congr_fun this.symm g
   refine cfcₙHom_eq_of_continuous_of_map_id (cfcₙHom_predicate ha f) φ ?_ ?_
-<<<<<<< HEAD
-  · refine (cfcₙHom_closedEmbedding ha).continuous.comp <| continuous_induced_rng.mpr ?_
+  · refine (cfcₙHom_isClosedEmbedding ha).continuous.comp <| continuous_induced_rng.mpr ?_
     exact f'.toContinuousMap.continuous_precomp.comp continuous_induced_dom
-=======
-  · refine (cfcₙHom_isClosedEmbedding ha).continuous.comp <| continuous_induced_rng.mpr ?_
-    exact f'.toContinuousMap.continuous_comp_left.comp continuous_induced_dom
->>>>>>> 0dedd92e
   · simp only [φ, ψ, NonUnitalStarAlgHom.comp_apply, NonUnitalStarAlgHom.coe_mk',
       NonUnitalAlgHom.coe_mk]
     congr
