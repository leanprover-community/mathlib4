--- conflicted
+++ resolved
@@ -127,35 +127,6 @@
   nth_rw 2 [← posPart_sub_negPart a]
   simp
 
-<<<<<<< HEAD
-end CFC
-
-section SpanNonneg
-
-variable {A : Type*} [NonUnitalRing A] [Module ℂ A] [SMulCommClass ℂ A A] [IsScalarTower ℂ A A]
-variable [StarRing A] [TopologicalSpace A] [StarModule ℂ A]
-variable [NonUnitalContinuousFunctionalCalculus ℝ (IsSelfAdjoint : A → Prop)]
-variable [PartialOrder A] [StarOrderedRing A]
-
-open Submodule Complex
-open scoped ComplexStarModule
-
-lemma CStarAlgebra.linear_combination_nonneg (x : A) :
-    ((ℜ x : A)⁺ - (ℜ x : A)⁻) + (I • (ℑ x : A)⁺ - I • (ℑ x : A)⁻) = x := by
-  rw [CFC.posPart_sub_negPart _ (ℜ x).2, ← smul_sub, CFC.posPart_sub_negPart _ (ℑ x).2,
-    realPart_add_I_smul_imaginaryPart x]
-
-/-- A C⋆-algebra is spanned by its nonnegative elements. -/
-lemma CStarAlgebra.span_nonneg : Submodule.span ℂ {a : A | 0 ≤ a} = ⊤ := by
-  refine eq_top_iff.mpr fun x _ => ?_
-  rw [← CStarAlgebra.linear_combination_nonneg x]
-  apply_rules [sub_mem, Submodule.smul_mem, add_mem]
-  all_goals
-    refine subset_span ?_
-    first | apply CFC.negPart_nonneg | apply CFC.posPart_nonneg
-
-end SpanNonneg
-=======
 local notation "σₙ" => quasispectrum
 
 open ContinuousMapZero
@@ -255,4 +226,29 @@
       simp [Subtype.val_injective.extend_apply, f]
 
 end CFC
->>>>>>> fd877e32
+
+section SpanNonneg
+
+variable {A : Type*} [NonUnitalRing A] [Module ℂ A] [SMulCommClass ℂ A A] [IsScalarTower ℂ A A]
+variable [StarRing A] [TopologicalSpace A] [StarModule ℂ A]
+variable [NonUnitalContinuousFunctionalCalculus ℝ (IsSelfAdjoint : A → Prop)]
+variable [PartialOrder A] [StarOrderedRing A]
+
+open Submodule Complex
+open scoped ComplexStarModule
+
+lemma CStarAlgebra.linear_combination_nonneg (x : A) :
+    ((ℜ x : A)⁺ - (ℜ x : A)⁻) + (I • (ℑ x : A)⁺ - I • (ℑ x : A)⁻) = x := by
+  rw [CFC.posPart_sub_negPart _ (ℜ x).2, ← smul_sub, CFC.posPart_sub_negPart _ (ℑ x).2,
+    realPart_add_I_smul_imaginaryPart x]
+
+/-- A C⋆-algebra is spanned by its nonnegative elements. -/
+lemma CStarAlgebra.span_nonneg : Submodule.span ℂ {a : A | 0 ≤ a} = ⊤ := by
+  refine eq_top_iff.mpr fun x _ => ?_
+  rw [← CStarAlgebra.linear_combination_nonneg x]
+  apply_rules [sub_mem, Submodule.smul_mem, add_mem]
+  all_goals
+    refine subset_span ?_
+    first | apply CFC.negPart_nonneg | apply CFC.posPart_nonneg
+
+end SpanNonneg