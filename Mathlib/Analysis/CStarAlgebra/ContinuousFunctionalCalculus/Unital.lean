--- conflicted
+++ resolved
@@ -663,7 +663,6 @@
       exact mul_comm _ _
     · simp [cfc_apply_of_not_continuousOn a h]
 
-<<<<<<< HEAD
 -- The following two lemmas are just `cfc_predicate`, but specific enough for the `@[simp]` tag.
 @[simp]
 lemma IsSelfAdjoint.cfc [ContinuousFunctionalCalculus R (IsSelfAdjoint : A → Prop)]
@@ -674,7 +673,7 @@
 lemma cfc_nonneg_of_predicate [PartialOrder A]
     [ContinuousFunctionalCalculus R (fun (a : A) => 0 ≤ a)] {f : R → R} {a : A} : 0 ≤ cfc f a :=
   cfc_predicate _ _
-=======
+
 variable (R) in
 /-- In an `R`-algebra with a continuous functional calculus, every element satisfying the predicate
 has nonempty `R`-spectrum. -/
@@ -684,7 +683,6 @@
   apply one_ne_zero (α := A)
   rw [← cfc_one R a, ← cfc_zero R a]
   exact cfc_congr fun x hx ↦ by simp_all
->>>>>>> 8edf04f0
 
 end CFC
 
