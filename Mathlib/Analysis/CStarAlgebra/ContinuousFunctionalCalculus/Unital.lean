/-
Copyright (c) 2024 Jireh Loreaux. All rights reserved.
Released under Apache 2.0 license as described in the file LICENSE.
Authors: Jireh Loreaux
-/
import Mathlib.Algebra.Algebra.Quasispectrum
import Mathlib.Algebra.Algebra.Spectrum
import Mathlib.Algebra.Order.Star.Basic
import Mathlib.Topology.Algebra.Polynomial
import Mathlib.Topology.ContinuousMap.StarOrdered
import Mathlib.Tactic.ContinuousFunctionalCalculus
import Mathlib.Topology.ContinuousMap.Ordered
import Mathlib.Topology.ContinuousMap.Lattice

/-!
# The continuous functional calculus

This file defines a generic API for the *continuous functional calculus* which is suitable in a wide
range of settings.

A continuous functional calculus for an element `a : A` in a topological `R`-algebra is a continuous
extension of the polynomial functional calculus (i.e., `Polynomial.aeval`) to continuous `R`-valued
functions on `spectrum R a`. More precisely, it is a continuous star algebra homomorphism
`C(spectrum R a, R) →⋆ₐ[R] A` that sends `(ContinuousMap.id R).restrict (spectrum R a)` to
`a`. In all cases of interest (e.g., when `spectrum R a` is compact and `R` is `ℝ≥0`, `ℝ`, or `ℂ`),
this is sufficient to uniquely determine the continuous functional calculus which is encoded in the
`ContinuousMap.UniqueHom` class.

Although these properties suffice to uniquely determine the continuous functional calculus, we
choose to bundle more information into the class itself. Namely, we include that the star algebra
homomorphism is a closed embedding, and also that the spectrum of the image of
`f : C(spectrum R a, R)` under this morphism is the range of `f`. In addition, the class specifies
a collection of continuous functional calculi for elements satisfying a given predicate
`p : A → Prop`, and we require that this predicate is preserved by the functional calculus.

Although `cfcHom : p a → C(spectrum R a, R) →*ₐ[R] A` is a necessity for getting the full power
out of the continuous functional calculus, this declaration will generally not be accessed directly
by the user. One reason for this is that `cfcHom` requires a proof of `p a` (indeed, if the
spectrum is empty, there cannot exist a star algebra homomorphism like this). Instead, we provide
the completely unbundled `cfc : (R → R) → A → A` which operates on bare functions and provides junk
values when either `a` does not satisfy the property `p`, or else when the function which is the
argument to `cfc` is not continuous on the spectrum of `a`.

This completely unbundled approach may give up some conveniences, but it allows for tremendous
freedom. In particular, `cfc f a` makes sense for *any* `a : A` and `f : R → R`. This is quite
useful in a variety of settings, but perhaps the most important is the following.
Besides being a star algebra homomorphism sending the identity to `a`, the key property enjoyed
by the continuous functional calculus is the *composition property*, which guarantees that
`cfc (g ∘ f) a = cfc g (cfc f a)` under suitable hypotheses on `a`, `f` and `g`. Note that this
theorem is nearly impossible to state nicely in terms of `cfcHom` (see `cfcHom_comp`). An
additional advantage of the unbundled approach is that expressions like `fun x : R ↦ x⁻¹` are valid
arguments to `cfc`, and a bundled continuous counterpart can only make sense when the spectrum of
`a` does not contain zero and when we have an `⁻¹` operation on the domain.

A reader familiar with C⋆-algebra theory may be somewhat surprised at the level of abstraction here.
For instance, why not require `A` to be an actual C⋆-algebra? Why define separate continuous
functional calculi for `R := ℂ`, `ℝ` or `ℝ≥0` instead of simply using the continuous functional
calculus for normal elements? The reason for both can be explained with a simple example,
`A := Matrix n n ℝ`. In Mathlib, matrices are not equipped with a norm (nor even a metric), and so
requiring `A` to be a C⋆-algebra is far too stringent. Likewise, `A` is not a `ℂ`-algebra, and so
it is impossible to consider the `ℂ`-spectrum of `a : Matrix n n ℝ`.

There is another, more practical reason to define separate continuous functional calculi for
different scalar rings. It gives us the ability to use functions defined on these types, and the
algebra of functions on them. For example, for `R := ℝ` it is quite natural to consider the
functions `(·⁺ : ℝ → ℝ)` and `(·⁻ : ℝ → ℝ)` because the functions `ℝ → ℝ` form a lattice ordered
group. If `a : A` is selfadjoint, and we define `a⁺ := cfc (·⁺ : ℝ → ℝ) a`, and likewise for `a⁻`,
then the properties `a⁺ * a⁻ = 0 = a⁻ * a⁺` and `a = a⁺ - a⁻` are trivial consequences of the
corresponding facts for functions. In contrast, if we had to do this using functions on `ℂ`, the
proofs of these facts would be much more cumbersome.

## Example

The canonical example of the continuous functional calculus is when `A := Matrix n n ℂ`, `R := ℂ`
and `p := IsStarNormal`. In this case, `spectrum ℂ a` consists of the eigenvalues of the normal
matrix `a : Matrix n n ℂ`, and, because this set is discrete, any function is continuous on the
spectrum. The continuous functional calculus allows us to make sense of expressions like `log a`
(`:= cfc log a`), and when `0 ∉ spectrum ℂ a`, we get the nice property `exp (log a) = a`, which
arises from the composition property `cfc exp (cfc log a) = cfc (exp ∘ log) a = cfc id a = a`, since
`exp ∘ log = id` *on the spectrum of `a`*. Of course, there are other ways to make sense of `exp`
and `log` for matrices (power series), and these agree with the continuous functional calculus.
In fact, given `f : C(spectrum ℂ a, ℂ)`, `cfc f a` amounts to diagonalizing `a` (possible since `a`
is normal), and applying `f` to the resulting diagonal entries. That is, if `a = u * d * star u`
with `u` a unitary matrix and `d` diagonal, then `cfc f a = u * d.map f * star u`.

In addition, if `a : Matrix n n ℂ` is positive semidefinite, then the `ℂ`-spectrum of `a` is
contained in (the range of the coercion of) `ℝ≥0`. In this case, we get a continuous functional
calculus with `R := ℝ≥0`. From this we can define `√a := cfc a NNReal.sqrt`, which is also
positive semidefinite (because `cfc` preserves the predicate), and this is truly a square root since
```
√a * √a = cfc NNReal.sqrt a * cfc NNReal.sqrt a =
  cfc (NNReal.sqrt ^ 2) a = cfc id a = a
```
The composition property allows us to show that, in fact, this is the *unique* positive semidefinite
square root of `a` because, if `b` is any positive semidefinite square root, then
```
b = cfc id b = cfc (NNReal.sqrt ∘ (· ^ 2)) b =
  cfc NNReal.sqrt (cfc b (· ^ 2)) = cfc NNReal.sqrt a = √a
```

## Main declarations

+ `ContinuousFunctionalCalculus R (p : A → Prop)`: a class stating that every `a : A` satisfying
  `p a` has a star algebra homomorphism from the continuous `R`-valued functions on the
  `R`-spectrum of `a` into the algebra `A`. This map is a closed embedding, and satisfies the
  **spectral mapping theorem**.
+ `cfcHom : p a → C(spectrum R a, R) →⋆ₐ[R] A`: the underlying star algebra homomorphism for an
  element satisfying property `p`.
+ `cfc : (R → R) → A → A`: an unbundled version of `cfcHom` which takes the junk value `0` when
  `cfcHom` is not defined.
+ `cfcUnits`: builds a unit from `cfc f a` when `f` is nonzero and continuous on the
  spectrum of `a`.

## Main theorems

+ `cfc_comp : cfc (x ↦ g (f x)) a = cfc g (cfc f a)`
+ `cfc_polynomial`: the continuous functional calculus extends the polynomial functional calculus.

## Implementation details

Instead of defining a class depending on a term `a : A`, we register it for an `outParam` predicate
`p : A → Prop`, and then any element of `A` satisfying this predicate has the associated star
algebra homomorphism with the specified properties. In so doing we avoid a common pitfall:
dependence of the class on a term. This avoids annoying situations where `a b : A` are
propositionally equal, but not definitionally so, and hence Lean would not be able to automatically
identify the continuous functional calculi associated to these elements. In order to guarantee
the necessary properties, we require that the continuous functional calculus preserves this
predicate. That is, `p a → p (cfc f a)` for any function `f` continuous on the spectrum of `a`.

As stated above, the unbundled approach to `cfc` has its advantages. For instance, given an
expression `cfc f a`, the user is free to rewrite either `a` or `f` as desired with no possibility
of the expression ceasing to be defined. However, this unbundling also has some potential downsides.
In particular, by unbundling, proof requirements are deferred until the user calls the lemmas, most
of which have hypotheses both of `p a` and of `ContinuousOn f (spectrum R a)`.

In order to minimize burden to the user, we provide `autoParams` in terms of two tactics. Goals
related to continuity are dispatched by (a small wrapper around) `fun_prop`. As for goals involving
the predicate `p`, it should be noted that these will only ever be of the form `IsStarNormal a`,
`IsSelfAdjoint a` or `0 ≤ a`. For the moment we provide a rudimentary tactic to deal with these
goals, but it can be modified to become more sophisticated as the need arises.
-/

open Topology ContinuousMap

section Basic

/-- A star `R`-algebra `A` has a *continuous functional calculus* for elements satisfying the
property `p : A → Prop` if

+ for every such element `a : A` there is a star algebra homomorphism
  `cfcHom : C(spectrum R a, R) →⋆ₐ[R] A` sending the (restriction of) the identity map to `a`.
+ `cfcHom` is a closed embedding for which the spectrum of the image of function `f` is its range.
+ `cfcHom` preserves the property `p`.
+ `p 0` is true, which ensures among other things that `p ≠ fun _ ↦ False`.

The property `p` is marked as an `outParam` so that the user need not specify it. In practice,

+ for `R := ℂ`, we choose `p := IsStarNormal`,
+ for `R := ℝ`, we choose `p := IsSelfAdjoint`,
+ for `R := ℝ≥0`, we choose `p := (0 ≤ ·)`.

Instead of directly providing the data we opt instead for a `Prop` class. In all relevant cases,
the continuous functional calculus is uniquely determined, and utilizing this approach
prevents diamonds or problems arising from multiple instances. -/
class ContinuousFunctionalCalculus (R : Type*) {A : Type*} (p : outParam (A → Prop))
    [CommSemiring R] [StarRing R] [MetricSpace R] [IsTopologicalSemiring R] [ContinuousStar R]
    [Ring A] [StarRing A] [TopologicalSpace A] [Algebra R A] : Prop where
  predicate_zero : p 0
  [compactSpace_spectrum (a : A) : CompactSpace (spectrum R a)]
  spectrum_nonempty [Nontrivial A] (a : A) (ha : p a) : (spectrum R a).Nonempty
  exists_cfc_of_predicate : ∀ a, p a → ∃ φ : C(spectrum R a, R) →⋆ₐ[R] A,
    IsClosedEmbedding φ ∧ φ ((ContinuousMap.id R).restrict <| spectrum R a) = a ∧
      (∀ f, spectrum R (φ f) = Set.range f) ∧ ∀ f, p (φ f)

-- this instance should not be activated everywhere but it is useful when developing generic API
-- for the continuous functional calculus
scoped[ContinuousFunctionalCalculus]
attribute [instance] ContinuousFunctionalCalculus.compactSpace_spectrum

/-- A class guaranteeing that the continuous functional calculus is uniquely determined by the
properties that it is a continuous star algebra homomorphism mapping the (restriction of) the
identity to `a`. This is the necessary tool used to establish `cfcHom_comp` and the more common
variant `cfc_comp`.

This class has instances, which can be found in
`Mathlib.Analysis.CStarAlgebra.ContinuousFunctionalCalculus.Unique`, in each of the common cases
`ℂ`, `ℝ` and `ℝ≥0` as a consequence of the Stone-Weierstrass theorem.

This class is separate from `ContinuousFunctionalCalculus` primarily because we will later use
`SpectrumRestricts` to derive an instance of `ContinuousFunctionalCalculus` on a scalar subring
from one on a larger ring (i.e., to go from a continuous functional calculus over `ℂ` for normal
elements to one over `ℝ` for selfadjoint elements), and proving this additional property is
preserved would be burdensome or impossible. -/
class ContinuousMap.UniqueHom (R A : Type*) [CommSemiring R] [StarRing R]
    [MetricSpace R] [IsTopologicalSemiring R] [ContinuousStar R] [Ring A] [StarRing A]
    [TopologicalSpace A] [Algebra R A] : Prop where
  eq_of_continuous_of_map_id (s : Set R) [CompactSpace s]
    (φ ψ : C(s, R) →⋆ₐ[R] A) (hφ : Continuous φ) (hψ : Continuous ψ)
    (h : φ (.restrict s <| .id R) = ψ (.restrict s <| .id R)) :
    φ = ψ

@[deprecated (since := "2025-01-10")] alias UniqueContinuousFunctionalCalculus :=
  ContinuousMap.UniqueHom

variable {R A : Type*} {p : A → Prop} [CommSemiring R] [StarRing R] [MetricSpace R]
variable [IsTopologicalSemiring R] [ContinuousStar R] [TopologicalSpace A] [Ring A] [StarRing A]
variable [Algebra R A] [instCFC : ContinuousFunctionalCalculus R p]

include instCFC in
lemma ContinuousFunctionalCalculus.isCompact_spectrum (a : A) :
    IsCompact (spectrum R a) :=
  isCompact_iff_compactSpace.mpr inferInstance

lemma StarAlgHom.ext_continuousMap [UniqueHom R A]
    (a : A) [CompactSpace (spectrum R a)] (φ ψ : C(spectrum R a, R) →⋆ₐ[R] A)
    (hφ : Continuous φ) (hψ : Continuous ψ)
    (h : φ (.restrict (spectrum R a) <| .id R) = ψ (.restrict (spectrum R a) <| .id R)) :
    φ = ψ :=
  UniqueHom.eq_of_continuous_of_map_id (spectrum R a) φ ψ hφ hψ h

section cfcHom

variable {a : A} (ha : p a)

-- Note: since `spectrum R a` is closed, we may always extend `f : C(spectrum R a, R)` to a function
-- of type `C(R, R)` by the Tietze extension theorem (assuming `R` is either `ℝ`, `ℂ` or `ℝ≥0`).

/-- The star algebra homomorphism underlying a instance of the continuous functional calculus;
a version for continuous functions on the spectrum.

In this case, the user must supply the fact that `a` satisfies the predicate `p`, for otherwise it
may be the case that no star algebra homomorphism exists. For instance if `R := ℝ` and `a` is an
element whose spectrum (in `ℂ`) is disjoint from `ℝ`, then `spectrum ℝ a = ∅` and so there can be
no star algebra homomorphism between these spaces.

While `ContinuousFunctionalCalculus` is stated in terms of these homomorphisms, in practice the
user should instead prefer `cfc` over `cfcHom`.
-/
noncomputable def cfcHom : C(spectrum R a, R) →⋆ₐ[R] A :=
  (ContinuousFunctionalCalculus.exists_cfc_of_predicate a ha).choose

lemma cfcHom_isClosedEmbedding :
    IsClosedEmbedding <| (cfcHom ha : C(spectrum R a, R) →⋆ₐ[R] A) :=
  (ContinuousFunctionalCalculus.exists_cfc_of_predicate a ha).choose_spec.1

@[deprecated (since := "2024-10-20")]
alias cfcHom_closedEmbedding := cfcHom_isClosedEmbedding

@[fun_prop]
lemma cfcHom_continuous : Continuous (cfcHom ha : C(spectrum R a, R) →⋆ₐ[R] A) :=
  cfcHom_isClosedEmbedding ha |>.continuous

lemma cfcHom_id :
    cfcHom ha ((ContinuousMap.id R).restrict <| spectrum R a) = a :=
  (ContinuousFunctionalCalculus.exists_cfc_of_predicate a ha).choose_spec.2.1

/-- The **spectral mapping theorem** for the continuous functional calculus. -/
lemma cfcHom_map_spectrum (f : C(spectrum R a, R)) :
    spectrum R (cfcHom ha f) = Set.range f :=
  (ContinuousFunctionalCalculus.exists_cfc_of_predicate a ha).choose_spec.2.2.1 f

lemma cfcHom_predicate (f : C(spectrum R a, R)) :
    p (cfcHom ha f) :=
  (ContinuousFunctionalCalculus.exists_cfc_of_predicate a ha).choose_spec.2.2.2 f

open scoped ContinuousFunctionalCalculus in
lemma cfcHom_eq_of_continuous_of_map_id [UniqueHom R A]
    (φ : C(spectrum R a, R) →⋆ₐ[R] A) (hφ₁ : Continuous φ)
    (hφ₂ : φ (.restrict (spectrum R a) <| .id R) = a) : cfcHom ha = φ :=
  (cfcHom ha).ext_continuousMap a φ (cfcHom_isClosedEmbedding ha).continuous hφ₁ <| by
    rw [cfcHom_id ha, hφ₂]

theorem cfcHom_comp [UniqueHom R A] (f : C(spectrum R a, R))
    (f' : C(spectrum R a, spectrum R (cfcHom ha f)))
    (hff' : ∀ x, f x = f' x) (g : C(spectrum R (cfcHom ha f), R)) :
    cfcHom ha (g.comp f') = cfcHom (cfcHom_predicate ha f) g := by
  let φ : C(spectrum R (cfcHom ha f), R) →⋆ₐ[R] A :=
    (cfcHom ha).comp <| ContinuousMap.compStarAlgHom' R R f'
  suffices cfcHom (cfcHom_predicate ha f) = φ from DFunLike.congr_fun this.symm g
  refine cfcHom_eq_of_continuous_of_map_id (cfcHom_predicate ha f) φ ?_ ?_
  · exact (cfcHom_isClosedEmbedding ha).continuous.comp f'.continuous_precomp
  · simp only [φ, StarAlgHom.comp_apply, ContinuousMap.compStarAlgHom'_apply]
    congr
    ext x
    simp [hff']

end cfcHom

section cfcL

/-- `cfcHom` bundled as a continuous linear map. -/
@[simps apply]
noncomputable def cfcL {a : A} (ha : p a) : C(spectrum R a, R) →L[R] A :=
  { cfcHom ha with
    toFun := cfcHom ha
    map_smul' := map_smul _
    cont := (cfcHom_isClosedEmbedding ha).continuous }

end cfcL

section CFC

open scoped Classical in
/-- This is the *continuous functional calculus* of an element `a : A` applied to bare functions.
When either `a` does not satisfy the predicate `p` (i.e., `a` is not `IsStarNormal`,
`IsSelfAdjoint`, or `0 ≤ a` when `R` is `ℂ`, `ℝ`, or `ℝ≥0`, respectively), or when `f : R → R` is
not continuous on the spectrum of `a`, then `cfc f a` returns the junk value `0`.

This is the primary declaration intended for widespread use of the continuous functional calculus,
and all the API applies to this declaration. For more information, see the module documentation
for `Analysis.CStarAlgebra.ContinuousFunctionalCalculus.Unital`. -/
noncomputable irreducible_def cfc (f : R → R) (a : A) : A :=
  if h : p a ∧ ContinuousOn f (spectrum R a)
    then cfcHom h.1 ⟨_, h.2.restrict⟩
    else 0

variable (f g : R → R) (a : A) (ha : p a := by cfc_tac)
variable (hf : ContinuousOn f (spectrum R a) := by cfc_cont_tac)
variable (hg : ContinuousOn g (spectrum R a) := by cfc_cont_tac)

lemma cfc_apply : cfc f a = cfcHom (a := a) ha ⟨_, hf.restrict⟩ := by
  rw [cfc_def, dif_pos ⟨ha, hf⟩]

lemma cfc_apply_pi {ι : Type*} (f : ι → R → R) (a : A) (ha : p a := by cfc_tac)
    (hf : ∀ i, ContinuousOn (f i) (spectrum R a) := by cfc_cont_tac) :
    (fun i => cfc (f i) a) = (fun i => cfcHom (a := a) ha ⟨_, (hf i).restrict⟩) := by
  ext i
  simp only [cfc_apply (f i) a ha (hf i)]

lemma cfc_apply_of_not_and {f : R → R} (a : A) (ha : ¬ (p a ∧ ContinuousOn f (spectrum R a))) :
    cfc f a = 0 := by
  rw [cfc_def, dif_neg ha]

lemma cfc_apply_of_not_predicate {f : R → R} (a : A) (ha : ¬ p a) :
    cfc f a = 0 := by
  rw [cfc_def, dif_neg (not_and_of_not_left _ ha)]

lemma cfc_apply_of_not_continuousOn {f : R → R} (a : A) (hf : ¬ ContinuousOn f (spectrum R a)) :
    cfc f a = 0 := by
  rw [cfc_def, dif_neg (not_and_of_not_right _ hf)]

lemma cfcHom_eq_cfc_extend {a : A} (g : R → R) (ha : p a) (f : C(spectrum R a, R)) :
    cfcHom ha f = cfc (Function.extend Subtype.val f g) a := by
  have h : f = (spectrum R a).restrict (Function.extend Subtype.val f g) := by
    ext; simp [Subtype.val_injective.extend_apply]
  have hg : ContinuousOn (Function.extend Subtype.val f g) (spectrum R a) :=
    continuousOn_iff_continuous_restrict.mpr <| h ▸ map_continuous f
  rw [cfc_apply ..]
  congr!

lemma cfc_eq_cfcL {a : A} {f : R → R} (ha : p a) (hf : ContinuousOn f (spectrum R a)) :
    cfc f a = cfcL ha ⟨_, hf.restrict⟩ := by
  rw [cfc_def, dif_pos ⟨ha, hf⟩, cfcL_apply]

lemma cfc_cases (P : A → Prop) (a : A) (f : R → R) (h₀ : P 0)
    (haf : (hf : ContinuousOn f (spectrum R a)) → (ha : p a) → P (cfcHom ha ⟨_, hf.restrict⟩)) :
    P (cfc f a) := by
  by_cases h : p a ∧ ContinuousOn f (spectrum R a)
  · rw [cfc_apply f a h.1 h.2]
    exact haf h.2 h.1
  · simp only [not_and_or] at h
    obtain (h | h) := h
    · rwa [cfc_apply_of_not_predicate _ h]
    · rwa [cfc_apply_of_not_continuousOn _ h]

lemma cfc_commute_cfc (f g : R → R) (a : A) : Commute (cfc f a) (cfc g a) := by
  refine cfc_cases (fun x ↦ Commute x (cfc g a)) a f (by simp) fun hf ha ↦ ?_
  refine cfc_cases (fun x ↦ Commute _ x) a g (by simp) fun hg _ ↦ ?_
  exact Commute.all _ _ |>.map _

variable (R) in
lemma cfc_id (ha : p a := by cfc_tac) : cfc (id : R → R) a = a :=
  cfc_apply (id : R → R) a ▸ cfcHom_id (p := p) ha

variable (R) in
lemma cfc_id' (ha : p a := by cfc_tac) : cfc (fun x : R ↦ x) a = a := cfc_id R a

/-- The **spectral mapping theorem** for the continuous functional calculus. -/
lemma cfc_map_spectrum (ha : p a := by cfc_tac)
    (hf : ContinuousOn f (spectrum R a) := by cfc_cont_tac) :
    spectrum R (cfc f a) = f '' spectrum R a := by
  simp [cfc_apply f a, cfcHom_map_spectrum (p := p)]

lemma cfc_const (r : R) (a : A) (ha : p a := by cfc_tac) :
    cfc (fun _ ↦ r) a = algebraMap R A r := by
  rw [cfc_apply (fun _ : R ↦ r) a, ← AlgHomClass.commutes (cfcHom ha (p := p)) r]
  congr

variable (R) in
include R in
lemma cfc_predicate_zero : p 0 :=
  ContinuousFunctionalCalculus.predicate_zero (R := R)

lemma cfc_predicate (f : R → R) (a : A) : p (cfc f a) :=
  cfc_cases p a f (cfc_predicate_zero R) fun _ _ ↦ cfcHom_predicate ..

lemma cfc_predicate_algebraMap (r : R) : p (algebraMap R A r) :=
  cfc_const r (0 : A) (cfc_predicate_zero R) ▸ cfc_predicate (fun _ ↦ r) 0

variable (R) in
include R in
lemma cfc_predicate_one : p 1 :=
  map_one (algebraMap R A) ▸ cfc_predicate_algebraMap (1 : R)

lemma cfc_congr {f g : R → R} {a : A} (hfg : (spectrum R a).EqOn f g) :
    cfc f a = cfc g a := by
  by_cases h : p a ∧ ContinuousOn g (spectrum R a)
  · rw [cfc_apply (ha := h.1) (hf := h.2.congr hfg), cfc_apply (ha := h.1) (hf := h.2)]
    congr
    exact Set.restrict_eq_iff.mpr hfg
  · obtain (ha | hg) := not_and_or.mp h
    · simp [cfc_apply_of_not_predicate a ha]
    · rw [cfc_apply_of_not_continuousOn a hg, cfc_apply_of_not_continuousOn]
      exact fun hf ↦ hg (hf.congr hfg.symm)

lemma eqOn_of_cfc_eq_cfc {f g : R → R} {a : A} (h : cfc f a = cfc g a)
    (hf : ContinuousOn f (spectrum R a) := by cfc_cont_tac)
    (hg : ContinuousOn g (spectrum R a) := by cfc_cont_tac) (ha : p a := by cfc_tac) :
    (spectrum R a).EqOn f g := by
  rw [cfc_apply f a, cfc_apply g a] at h
  have := (cfcHom_isClosedEmbedding (show p a from ha) (R := R)).injective h
  intro x hx
  congrm($(this) ⟨x, hx⟩)

variable {a f g} in
include ha hf hg in
lemma cfc_eq_cfc_iff_eqOn : cfc f a = cfc g a ↔ (spectrum R a).EqOn f g :=
  ⟨eqOn_of_cfc_eq_cfc, cfc_congr⟩

variable (R)

include ha in
lemma cfc_one : cfc (1 : R → R) a = 1 :=
  cfc_apply (1 : R → R) a ▸ map_one (cfcHom (show p a from ha))

include ha in
lemma cfc_const_one : cfc (fun _ : R ↦ 1) a = 1 := cfc_one R a

@[simp]
lemma cfc_zero : cfc (0 : R → R) a = 0 := by
  by_cases ha : p a
  · exact cfc_apply (0 : R → R) a ▸ map_zero (cfcHom ha)
  · rw [cfc_apply_of_not_predicate a ha]

@[simp]
lemma cfc_const_zero : cfc (fun _ : R ↦ 0) a = 0 :=
  cfc_zero R a

variable {R}

lemma cfc_mul (f g : R → R) (a : A) (hf : ContinuousOn f (spectrum R a) := by cfc_cont_tac)
    (hg : ContinuousOn g (spectrum R a) := by cfc_cont_tac) :
    cfc (fun x ↦ f x * g x) a = cfc f a * cfc g a := by
  by_cases ha : p a
  · rw [cfc_apply f a, cfc_apply g a, ← map_mul, cfc_apply _ a]
    congr
  · simp [cfc_apply_of_not_predicate a ha]

lemma cfc_pow (f : R → R) (n : ℕ) (a : A)
    (hf : ContinuousOn f (spectrum R a) := by cfc_cont_tac) (ha : p a := by cfc_tac) :
    cfc (fun x ↦ (f x) ^ n) a = cfc f a ^ n := by
  rw [cfc_apply f a, ← map_pow, cfc_apply _ a]
  congr

lemma cfc_add (f g : R → R) (hf : ContinuousOn f (spectrum R a) := by cfc_cont_tac)
    (hg : ContinuousOn g (spectrum R a) := by cfc_cont_tac) :
    cfc (fun x ↦ f x + g x) a = cfc f a + cfc g a := by
  by_cases ha : p a
  · rw [cfc_apply f a, cfc_apply g a, ← map_add, cfc_apply _ a]
    congr
  · simp [cfc_apply_of_not_predicate a ha]

lemma cfc_const_add (r : R) (f : R → R) (a : A)
    (hf : ContinuousOn f (spectrum R a) := by cfc_cont_tac) (ha : p a := by cfc_tac) :
    cfc (fun x => r + f x) a = algebraMap R A r + cfc f a := by
  have : (fun z => r + f z) = (fun z => (fun _ => r) z + f z) := by ext; simp
  rw [this, cfc_add a _ _ (continuousOn_const (c := r)) hf, cfc_const r a ha]

lemma cfc_add_const (r : R) (f : R → R) (a : A)
    (hf : ContinuousOn f (spectrum R a) := by cfc_cont_tac) (ha : p a := by cfc_tac) :
    cfc (fun x => f x + r) a = cfc f a + algebraMap R A r := by
  rw [add_comm (cfc f a)]
  conv_lhs => simp only [add_comm]
  exact cfc_const_add r f a hf ha

open Finset in
lemma cfc_sum {ι : Type*} (f : ι → R → R) (a : A) (s : Finset ι)
    (hf : ∀ i ∈ s, ContinuousOn (f i) (spectrum R a) := by cfc_cont_tac) :
    cfc (∑ i ∈ s, f i)  a = ∑ i ∈ s, cfc (f i) a := by
  by_cases ha : p a
  · have hsum : s.sum f = fun z => ∑ i ∈ s, f i z := by ext; simp
    have hf' : ContinuousOn (∑ i : s, f i) (spectrum R a) := by
      rw [sum_coe_sort s, hsum]
      exact continuousOn_finset_sum s fun i hi => hf i hi
    rw [← sum_coe_sort s, ← sum_coe_sort s]
    rw [cfc_apply_pi _ a _ (fun ⟨i, hi⟩ => hf i hi), ← map_sum, cfc_apply _ a ha hf']
    congr 1
    ext
    simp
  · simp [cfc_apply_of_not_predicate a ha]

open Finset in
lemma cfc_sum_univ {ι : Type*} [Fintype ι] (f : ι → R → R) (a : A)
    (hf : ∀ i, ContinuousOn (f i) (spectrum R a) := by cfc_cont_tac) :
    cfc (∑ i, f i) a = ∑ i, cfc (f i) a :=
  cfc_sum f a _ fun i _ ↦ hf i

lemma cfc_smul {S : Type*} [SMul S R] [ContinuousConstSMul S R]
    [SMulZeroClass S A] [IsScalarTower S R A] [IsScalarTower S R (R → R)]
    (s : S) (f : R → R) (a : A) (hf : ContinuousOn f (spectrum R a) := by cfc_cont_tac) :
    cfc (fun x ↦ s • f x) a = s • cfc f a := by
  by_cases ha : p a
  · rw [cfc_apply f a, cfc_apply _ a]
    simp_rw [← Pi.smul_def, ← smul_one_smul R s _]
    rw [← map_smul]
    congr
  · simp [cfc_apply_of_not_predicate a ha]

lemma cfc_const_mul (r : R) (f : R → R) (a : A)
    (hf : ContinuousOn f (spectrum R a) := by cfc_cont_tac) :
    cfc (fun x ↦ r * f x) a = r • cfc f a :=
  cfc_smul r f a

lemma cfc_star (f : R → R) (a : A) : cfc (fun x ↦ star (f x)) a = star (cfc f a) := by
  by_cases h : p a ∧ ContinuousOn f (spectrum R a)
  · obtain ⟨ha, hf⟩ := h
    rw [cfc_apply f a, ← map_star, cfc_apply _ a]
    congr
  · obtain (ha | hf) := not_and_or.mp h
    · simp [cfc_apply_of_not_predicate a ha]
    · rw [cfc_apply_of_not_continuousOn a hf, cfc_apply_of_not_continuousOn, star_zero]
      exact fun hf_star ↦ hf <| by simpa using hf_star.star

lemma cfc_pow_id (a : A) (n : ℕ) (ha : p a := by cfc_tac) : cfc (· ^ n : R → R) a = a ^ n := by
  rw [cfc_pow .., cfc_id' ..]

lemma cfc_smul_id {S : Type*} [SMul S R] [ContinuousConstSMul S R]
    [SMulZeroClass S A] [IsScalarTower S R A] [IsScalarTower S R (R → R)]
    (s : S) (a : A) (ha : p a := by cfc_tac) : cfc (s • · : R → R) a = s • a := by
  rw [cfc_smul .., cfc_id' ..]

lemma cfc_const_mul_id (r : R) (a : A) (ha : p a := by cfc_tac) : cfc (r * ·) a = r • a :=
  cfc_smul_id r a

include ha in
lemma cfc_star_id : cfc (star · : R → R) a = star a := by
  rw [cfc_star .., cfc_id' ..]

section Polynomial
open Polynomial

lemma cfc_eval_X (ha : p a := by cfc_tac) : cfc (X : R[X]).eval a = a := by
  simpa using cfc_id R a

lemma cfc_eval_C (r : R) (a : A) (ha : p a := by cfc_tac) :
    cfc (C r).eval a = algebraMap R A r := by
  simp [cfc_const r a]

lemma cfc_map_polynomial (q : R[X]) (f : R → R) (a : A) (ha : p a := by cfc_tac)
    (hf : ContinuousOn f (spectrum R a) := by cfc_cont_tac) :
    cfc (fun x ↦ q.eval (f x)) a = aeval (cfc f a) q := by
  induction q using Polynomial.induction_on with
  | h_C r => simp [cfc_const r a]
  | h_add q₁ q₂ hq₁ hq₂ =>
    simp only [eval_add, map_add, ← hq₁, ← hq₂, cfc_add a (q₁.eval <| f ·) (q₂.eval <| f ·)]
  | h_monomial n r _ =>
    simp only [eval_mul, eval_C, eval_pow, eval_X, map_mul, aeval_C, map_pow, aeval_X]
    rw [cfc_const_mul .., cfc_pow _ (n + 1) _, ← smul_eq_mul, algebraMap_smul]

lemma cfc_polynomial (q : R[X]) (a : A) (ha : p a := by cfc_tac) :
    cfc q.eval a = aeval a q := by
  rw [cfc_map_polynomial .., cfc_id' ..]

end Polynomial

section Comp

variable [UniqueHom R A]

lemma cfc_comp (g f : R → R) (a : A) (ha : p a := by cfc_tac)
    (hg : ContinuousOn g (f '' spectrum R a) := by cfc_cont_tac)
    (hf : ContinuousOn f (spectrum R a) := by cfc_cont_tac) :
    cfc (g ∘ f) a = cfc g (cfc f a) := by
  have := hg.comp hf <| (spectrum R a).mapsTo_image f
  have sp_eq : spectrum R (cfcHom (show p a from ha) (ContinuousMap.mk _ hf.restrict)) =
      f '' (spectrum R a) := by
    rw [cfcHom_map_spectrum (by exact ha) _]
    ext
    simp
  rw [cfc_apply .., cfc_apply f a,
    cfc_apply _ _ (cfcHom_predicate (show p a from ha) _) (by convert hg), ← cfcHom_comp _ _]
  swap
  · exact ContinuousMap.mk _ <| hf.restrict.codRestrict fun x ↦ by rw [sp_eq]; use x.1; simp
  · congr
  · exact fun _ ↦ rfl

lemma cfc_comp' (g f : R → R) (a : A) (hg : ContinuousOn g (f '' spectrum R a) := by cfc_cont_tac)
    (hf : ContinuousOn f (spectrum R a) := by cfc_cont_tac) (ha : p a := by cfc_tac) :
    cfc (g <| f ·) a = cfc g (cfc f a) :=
  cfc_comp g f a

lemma cfc_comp_pow (f : R → R) (n : ℕ) (a : A)
    (hf : ContinuousOn f ((· ^ n) '' (spectrum R a)) := by cfc_cont_tac) (ha : p a := by cfc_tac) :
    cfc (f <| · ^ n) a = cfc f (a ^ n) := by
  rw [cfc_comp' .., cfc_pow_id ..]

lemma cfc_comp_smul {S : Type*} [SMul S R] [ContinuousConstSMul S R] [SMulZeroClass S A]
    [IsScalarTower S R A] [IsScalarTower S R (R → R)] (s : S) (f : R → R) (a : A)
    (hf : ContinuousOn f ((s • ·) '' (spectrum R a)) := by cfc_cont_tac) (ha : p a := by cfc_tac) :
    cfc (f <| s • ·) a = cfc f (s • a) := by
  rw [cfc_comp' .., cfc_smul_id ..]

lemma cfc_comp_const_mul (r : R) (f : R → R) (a : A)
    (hf : ContinuousOn f ((r * ·) '' (spectrum R a)) := by cfc_cont_tac) (ha : p a := by cfc_tac) :
    cfc (f <| r * ·) a = cfc f (r • a) := by
  rw [cfc_comp' .., cfc_const_mul_id ..]

lemma cfc_comp_star (f : R → R) (a : A)
    (hf : ContinuousOn f (star '' (spectrum R a)) := by cfc_cont_tac) (ha : p a := by cfc_tac) :
    cfc (f <| star ·) a = cfc f (star a) := by
  rw [cfc_comp' .., cfc_star_id ..]

open Polynomial in
lemma cfc_comp_polynomial (q : R[X]) (f : R → R) (a : A)
    (hf : ContinuousOn f (q.eval '' (spectrum R a)) := by cfc_cont_tac) (ha : p a := by cfc_tac) :
    cfc (f <| q.eval ·) a = cfc f (aeval a q) := by
  rw [cfc_comp' .., cfc_polynomial ..]

end Comp

lemma CFC.eq_algebraMap_of_spectrum_subset_singleton (r : R) (h_spec : spectrum R a ⊆ {r})
    (ha : p a := by cfc_tac) : a = algebraMap R A r := by
  simpa [cfc_id R a, cfc_const r a] using
    cfc_congr (f := id) (g := fun _ : R ↦ r) (a := a) fun x hx ↦ by simpa using h_spec hx

lemma CFC.eq_zero_of_spectrum_subset_zero (h_spec : spectrum R a ⊆ {0}) (ha : p a := by cfc_tac) :
    a = 0 := by
  simpa using eq_algebraMap_of_spectrum_subset_singleton a 0 h_spec

lemma CFC.eq_one_of_spectrum_subset_one (h_spec : spectrum R a ⊆ {1}) (ha : p a := by cfc_tac) :
    a = 1 := by
  simpa using eq_algebraMap_of_spectrum_subset_singleton a 1 h_spec

include instCFC in
lemma CFC.spectrum_algebraMap_subset (r : R) : spectrum R (algebraMap R A r) ⊆ {r} := by
  rw [← cfc_const r 0 (cfc_predicate_zero R),
    cfc_map_spectrum (fun _ ↦ r) 0 (cfc_predicate_zero R)]
  rintro - ⟨x, -, rfl⟩
  simp

include instCFC in
lemma CFC.spectrum_algebraMap_eq [Nontrivial A] (r : R) :
    spectrum R (algebraMap R A r) = {r} := by
  have hp : p 0 := cfc_predicate_zero R
  rw [← cfc_const r 0 hp, cfc_map_spectrum (fun _ => r) 0 hp]
  exact Set.Nonempty.image_const (⟨0, spectrum.zero_mem (R := R) not_isUnit_zero⟩) _

include instCFC in
lemma CFC.spectrum_zero_eq [Nontrivial A] :
    spectrum R (0 : A) = {0} := by
  have : (0 : A) = algebraMap R A 0 := Eq.symm (RingHom.map_zero (algebraMap R A))
  rw [this, spectrum_algebraMap_eq]

include instCFC in
lemma CFC.spectrum_one_eq [Nontrivial A] :
    spectrum R (1 : A) = {1} := by
  have : (1 : A) = algebraMap R A 1 := Eq.symm (RingHom.map_one (algebraMap R A))
  rw [this, spectrum_algebraMap_eq]

@[simp]
lemma cfc_algebraMap (r : R) (f : R → R) : cfc f (algebraMap R A r) = algebraMap R A (f r) := by
  have h₁ : ContinuousOn f (spectrum R (algebraMap R A r)) :=
  continuousOn_singleton _ _ |>.mono <| CFC.spectrum_algebraMap_subset r
  rw [cfc_apply f (algebraMap R A r) (cfc_predicate_algebraMap r),
    ← AlgHomClass.commutes (cfcHom (p := p) (cfc_predicate_algebraMap r)) (f r)]
  congr
  ext ⟨x, hx⟩
  apply CFC.spectrum_algebraMap_subset r at hx
  simp_all

@[simp] lemma cfc_apply_zero {f : R → R} : cfc f (0 : A) = algebraMap R A (f 0) := by
  simpa using cfc_algebraMap (A := A) 0 f

@[simp] lemma cfc_apply_one {f : R → R} : cfc f (1 : A) = algebraMap R A (f 1) := by
  simpa using cfc_algebraMap (A := A) 1 f

@[simp]
instance IsStarNormal.cfc_map (f : R → R) (a : A) : IsStarNormal (cfc f a) where
  star_comm_self := by
    rw [Commute, SemiconjBy]
    by_cases h : ContinuousOn f (spectrum R a)
    · rw [← cfc_star, ← cfc_mul .., ← cfc_mul ..]
      congr! 2
      exact mul_comm _ _
    · simp [cfc_apply_of_not_continuousOn a h]

-- The following two lemmas are just `cfc_predicate`, but specific enough for the `@[simp]` tag.
@[simp]
protected lemma IsSelfAdjoint.cfc [ContinuousFunctionalCalculus R (IsSelfAdjoint : A → Prop)]
    {f : R → R} {a : A} : IsSelfAdjoint (cfc f a) :=
  cfc_predicate _ _

@[simp]
lemma cfc_nonneg_of_predicate [PartialOrder A]
    [ContinuousFunctionalCalculus R (fun (a : A) => 0 ≤ a)] {f : R → R} {a : A} : 0 ≤ cfc f a :=
  cfc_predicate _ _

variable (R) in
/-- In an `R`-algebra with a continuous functional calculus, every element satisfying the predicate
has nonempty `R`-spectrum. -/
lemma CFC.spectrum_nonempty [Nontrivial A] (a : A) (ha : p a := by cfc_tac) :
    (spectrum R a).Nonempty := by
  by_contra! h
  apply one_ne_zero (α := A)
  rw [← cfc_one R a, ← cfc_zero R a]
  exact cfc_congr fun x hx ↦ by simp_all

end CFC

end Basic

section Inv

variable {R A : Type*} {p : A → Prop} [Semifield R] [StarRing R] [MetricSpace R]
variable [IsTopologicalSemiring R] [ContinuousStar R] [TopologicalSpace A]
variable [Ring A] [StarRing A] [Algebra R A] [ContinuousFunctionalCalculus R p]

lemma isUnit_cfc_iff (f : R → R) (a : A) (hf : ContinuousOn f (spectrum R a) := by cfc_cont_tac)
    (ha : p a := by cfc_tac) : IsUnit (cfc f a) ↔ ∀ x ∈ spectrum R a, f x ≠ 0 := by
  rw [← spectrum.zero_not_mem_iff R, cfc_map_spectrum ..]
  simp

alias ⟨_, isUnit_cfc⟩ := isUnit_cfc_iff

variable [HasContinuousInv₀ R] (f : R → R) (a : A)

/-- Bundle `cfc f a` into a unit given a proof that `f` is nonzero on the spectrum of `a`. -/
@[simps]
noncomputable def cfcUnits (hf' : ∀ x ∈ spectrum R a, f x ≠ 0)
    (hf : ContinuousOn f (spectrum R a) := by cfc_cont_tac) (ha : p a := by cfc_tac) : Aˣ where
  val := cfc f a
  inv := cfc (fun x ↦ (f x)⁻¹) a
  val_inv := by
    rw [← cfc_mul .., ← cfc_one R a]
    exact cfc_congr fun _ _ ↦ by aesop
  inv_val := by
    rw [← cfc_mul .., ← cfc_one R a]
    exact cfc_congr fun _ _ ↦ by aesop

lemma cfcUnits_pow (hf' : ∀ x ∈ spectrum R a, f x ≠ 0) (n : ℕ)
    (hf : ContinuousOn f (spectrum R a) := by cfc_cont_tac) (ha : p a := by cfc_tac) :
    (cfcUnits f a hf') ^ n =
      cfcUnits _ _ (forall₂_imp (fun _ _ ↦ pow_ne_zero n) hf') (hf := hf.pow n) := by
  ext
  cases n with
  | zero => simp [cfc_const_one R a]
  | succ n => simp [cfc_pow f _ a]

lemma cfc_inv (hf' : ∀ x ∈ spectrum R a, f x ≠ 0)
    (hf : ContinuousOn f (spectrum R a) := by cfc_cont_tac) (ha : p a := by cfc_tac) :
    cfc (fun x ↦ (f x) ⁻¹) a = Ring.inverse (cfc f a) := by
  rw [← val_inv_cfcUnits f a hf', ← val_cfcUnits f a hf', Ring.inverse_unit]

lemma cfc_inv_id (a : Aˣ) (ha : p a := by cfc_tac) :
    cfc (fun x ↦ x⁻¹ : R → R) (a : A) = a⁻¹ := by
  rw [← Ring.inverse_unit]
  convert cfc_inv (id : R → R) (a : A) ?_
  · exact (cfc_id R (a : A)).symm
  · rintro x hx rfl
    exact spectrum.zero_not_mem R a.isUnit hx

lemma cfc_map_div (f g : R → R) (a : A) (hg' : ∀ x ∈ spectrum R a, g x ≠ 0)
    (hf : ContinuousOn f (spectrum R a) := by cfc_cont_tac)
    (hg : ContinuousOn g (spectrum R a) := by cfc_cont_tac) (ha : p a := by cfc_tac) :
    cfc (fun x ↦ f x / g x) a = cfc f a * Ring.inverse (cfc g a) := by
  simp only [div_eq_mul_inv]
  rw [cfc_mul .., cfc_inv g a hg']

section ContinuousOnInvSpectrum
-- TODO: this section should probably be moved to another file altogether

variable {R A : Type*} [Semifield R] [Ring A] [TopologicalSpace R] [HasContinuousInv₀ R]
variable [Algebra R A]

@[fun_prop]
lemma Units.continuousOn_inv₀_spectrum (a : Aˣ) : ContinuousOn (· ⁻¹) (spectrum R (a : A)) :=
  continuousOn_inv₀.mono <| by
    simpa only [Set.subset_compl_singleton_iff] using spectrum.zero_not_mem R a.isUnit

@[fun_prop]
lemma Units.continuousOn_zpow₀_spectrum [ContinuousMul R] (a : Aˣ) (n : ℤ) :
    ContinuousOn (· ^ n) (spectrum R (a : A)) :=
  (continuousOn_zpow₀ n).mono <| by
    simpa only [Set.subset_compl_singleton_iff] using spectrum.zero_not_mem R a.isUnit

end ContinuousOnInvSpectrum

lemma cfcUnits_zpow (hf' : ∀ x ∈ spectrum R a, f x ≠ 0) (n : ℤ)
    (hf : ContinuousOn f (spectrum R a) := by cfc_cont_tac) (ha : p a := by cfc_tac) :
    (cfcUnits f a hf') ^ n =
      cfcUnits (f ^ n) a (forall₂_imp (fun _ _ ↦ zpow_ne_zero n) hf')
        (hf.zpow₀ n (forall₂_imp (fun _ _ ↦ Or.inl) hf')) := by
  cases n with
  | ofNat _ => simpa using cfcUnits_pow f a hf' _
  | negSucc n =>
    simp only [zpow_negSucc, ← inv_pow]
    ext
    exact cfc_pow (hf := hf.inv₀ hf') .. |>.symm

lemma cfc_zpow (a : Aˣ) (n : ℤ) (ha : p a := by cfc_tac) :
    cfc (fun x : R ↦ x ^ n) (a : A) = ↑(a ^ n) := by
  cases n with
  | ofNat n => simpa using cfc_pow_id (a : A) n
  | negSucc n =>
    simp only [zpow_negSucc, ← inv_pow, Units.val_pow_eq_pow_val]
    have := cfc_pow (fun x ↦ x⁻¹ : R → R) (n + 1) (a : A)
    exact this.trans <| congr($(cfc_inv_id a) ^ (n + 1))

variable [UniqueHom R A]

lemma cfc_comp_inv (f : R → R) (a : Aˣ)
    (hf : ContinuousOn f ((· ⁻¹) '' (spectrum R (a : A))) := by cfc_cont_tac)
    (ha : p a := by cfc_tac) :
    cfc (fun x ↦ f x⁻¹) (a : A) = cfc f (↑a⁻¹ : A) := by
  rw [cfc_comp' .., cfc_inv_id _]

lemma cfc_comp_zpow (f : R → R) (n : ℤ) (a : Aˣ)
    (hf : ContinuousOn f ((· ^ n) '' (spectrum R (a : A))) := by cfc_cont_tac)
    (ha : p a := by cfc_tac) :
    cfc (fun x ↦ f (x ^ n)) (a : A) = cfc f (↑(a ^ n) : A) := by
  rw [cfc_comp' .., cfc_zpow a]

end Inv

section Neg

variable {R A : Type*} {p : A → Prop} [CommRing R] [StarRing R] [MetricSpace R]
variable [IsTopologicalRing R] [ContinuousStar R] [TopologicalSpace A]
variable [Ring A] [StarRing A] [Algebra R A] [ContinuousFunctionalCalculus R p]
variable (f g : R → R) (a : A) (hf : ContinuousOn f (spectrum R a) := by cfc_cont_tac)
variable (hg : ContinuousOn g (spectrum R a) := by cfc_cont_tac)

include hf hg in
lemma cfc_sub : cfc (fun x ↦ f x - g x) a = cfc f a - cfc g a := by
  by_cases ha : p a
  · rw [cfc_apply f a, cfc_apply g a, ← map_sub, cfc_apply ..]
    congr
  · simp [cfc_apply_of_not_predicate a ha]

lemma cfc_neg : cfc (fun x ↦ - (f x)) a = - (cfc f a) := by
  by_cases h : p a ∧ ContinuousOn f (spectrum R a)
  · obtain ⟨ha, hf⟩ := h
    rw [cfc_apply f a, ← map_neg, cfc_apply ..]
    congr
  · obtain (ha | hf) := not_and_or.mp h
    · simp [cfc_apply_of_not_predicate a ha]
    · rw [cfc_apply_of_not_continuousOn a hf, cfc_apply_of_not_continuousOn, neg_zero]
      exact fun hf_neg ↦ hf <| by simpa using hf_neg.neg

lemma cfc_neg_id (ha : p a := by cfc_tac) : cfc (- · : R → R) a = -a := by
  rw [cfc_neg _ a, cfc_id' R a]

variable [UniqueHom R A]

lemma cfc_comp_neg (hf : ContinuousOn f ((- ·) '' (spectrum R (a : A))) := by cfc_cont_tac)
    (ha : p a := by cfc_tac) : cfc (f <| - ·) a = cfc f (-a) := by
  rw [cfc_comp' .., cfc_neg_id _]

end Neg

section Order

section Semiring

<<<<<<< HEAD
variable {R A : Type*} {p : A → Prop} [OrderedCommSemiring R] [StarRing R] [MetricSpace R]
variable [TopologicalSemiring R] [ContinuousStar R] [ContinuousSqrt R] [StarOrderedRing R]
=======
variable {R A : Type*} {p : A → Prop} [OrderedCommSemiring R] [StarRing R]
variable [MetricSpace R] [IsTopologicalSemiring R] [ContinuousStar R]
variable [∀ (α) [TopologicalSpace α], StarOrderedRing C(α, R)]
>>>>>>> 11100128
variable [TopologicalSpace A] [Ring A] [StarRing A] [PartialOrder A] [StarOrderedRing A]
variable [Algebra R A] [instCFC : ContinuousFunctionalCalculus R p]

lemma cfcHom_mono {a : A} (ha : p a) {f g : C(spectrum R a, R)} (hfg : f ≤ g) :
    cfcHom ha f ≤ cfcHom ha g :=
  OrderHomClass.mono (cfcHom ha) hfg

lemma cfcHom_nonneg_iff [NonnegSpectrumClass R A] {a : A} (ha : p a) {f : C(spectrum R a, R)} :
    0 ≤ cfcHom ha f ↔ 0 ≤ f := by
  constructor
  · exact fun hf x ↦ (cfcHom_map_spectrum ha (R := R) _ ▸ spectrum_nonneg_of_nonneg hf) ⟨x, rfl⟩
  · simpa using (cfcHom_mono ha (f := 0) (g := f) ·)

lemma cfc_mono {f g : R → R} {a : A} (h : ∀ x ∈ spectrum R a, f x ≤ g x)
    (hf : ContinuousOn f (spectrum R a) := by cfc_cont_tac)
    (hg : ContinuousOn g (spectrum R a) := by cfc_cont_tac) :
    cfc f a ≤ cfc g a := by
  by_cases ha : p a
  · rw [cfc_apply f a, cfc_apply g a]
    exact cfcHom_mono ha fun x ↦ h x.1 x.2
  · simp only [cfc_apply_of_not_predicate _ ha, le_rfl]

lemma cfc_nonneg_iff [NonnegSpectrumClass R A] (f : R → R) (a : A)
    (hf : ContinuousOn f (spectrum R a) := by cfc_cont_tac)
    (ha : p a := by cfc_tac) : 0 ≤ cfc f a ↔ ∀ x ∈ spectrum R a, 0 ≤ f x := by
  rw [cfc_apply .., cfcHom_nonneg_iff, ContinuousMap.le_def]
  simp

lemma StarOrderedRing.nonneg_iff_spectrum_nonneg [NonnegSpectrumClass R A] (a : A)
    (ha : p a := by cfc_tac) : 0 ≤ a ↔ ∀ x ∈ spectrum R a, 0 ≤ x := by
  have := cfc_nonneg_iff (id : R → R) a (by fun_prop) ha
  simpa [cfc_id _ a ha] using this

lemma cfc_nonneg {f : R → R} {a : A} (h : ∀ x ∈ spectrum R a, 0 ≤ f x) :
    0 ≤ cfc f a := by
  by_cases hf : ContinuousOn f (spectrum R a)
  · simpa using cfc_mono h
  · simp only [cfc_apply_of_not_continuousOn _ hf, le_rfl]

lemma cfc_nonpos (f : R → R) (a : A) (h : ∀ x ∈ spectrum R a, f x ≤ 0) :
    cfc f a ≤ 0 := by
  by_cases hf : ContinuousOn f (spectrum R a)
  · simpa using cfc_mono h
  · simp only [cfc_apply_of_not_continuousOn _ hf, le_rfl]

lemma cfc_le_algebraMap (f : R → R) (r : R) (a : A) (h : ∀ x ∈ spectrum R a, f x ≤ r)
    (hf : ContinuousOn f (spectrum R a) := by cfc_cont_tac) (ha : p a := by cfc_tac) :
    cfc f a ≤ algebraMap R A r :=
  cfc_const r a ▸ cfc_mono h

lemma algebraMap_le_cfc (f : R → R) (r : R) (a : A) (h : ∀ x ∈ spectrum R a, r ≤ f x)
    (hf : ContinuousOn f (spectrum R a) := by cfc_cont_tac) (ha : p a := by cfc_tac) :
    algebraMap R A r ≤ cfc f a :=
  cfc_const r a ▸ cfc_mono h

lemma le_algebraMap_of_spectrum_le {r : R} {a : A} (h : ∀ x ∈ spectrum R a, x ≤ r)
    (ha : p a := by cfc_tac) : a ≤ algebraMap R A r := by
  rw [← cfc_id R a]
  exact cfc_le_algebraMap id r a h

lemma algebraMap_le_of_le_spectrum {r : R} {a : A} (h : ∀ x ∈ spectrum R a, r ≤ x)
    (ha : p a := by cfc_tac) : algebraMap R A r ≤ a := by
  rw [← cfc_id R a]
  exact algebraMap_le_cfc id r a h

lemma cfc_le_one (f : R → R) (a : A) (h : ∀ x ∈ spectrum R a, f x ≤ 1) : cfc f a ≤ 1 := by
  apply cfc_cases (· ≤ 1) _ _ (by simp) fun hf ha ↦ ?_
  rw [← map_one (cfcHom ha (R := R))]
  apply cfcHom_mono ha
  simpa [ContinuousMap.le_def] using h

lemma one_le_cfc (f : R → R) (a : A) (h : ∀ x ∈ spectrum R a, 1 ≤ f x)
    (hf : ContinuousOn f (spectrum R a) := by cfc_cont_tac) (ha : p a := by cfc_tac) :
    1 ≤ cfc f a := by
  simpa using algebraMap_le_cfc f 1 a h

lemma CFC.le_one {a : A} (h : ∀ x ∈ spectrum R a, x ≤ 1) (ha : p a := by cfc_tac) :
    a ≤ 1 := by
  simpa using le_algebraMap_of_spectrum_le h

lemma CFC.one_le {a : A} (h : ∀ x ∈ spectrum R a, 1 ≤ x) (ha : p a := by cfc_tac) :
    1 ≤ a := by
  simpa using algebraMap_le_of_le_spectrum h

end Semiring

section NNReal

open scoped NNReal

variable {A : Type*} [TopologicalSpace A] [Ring A] [StarRing A] [PartialOrder A]
  [Algebra ℝ≥0 A] [ContinuousFunctionalCalculus ℝ≥0 (fun (a : A) => 0 ≤ a)]

lemma CFC.inv_nonneg_of_nonneg (a : Aˣ) (ha : (0 : A) ≤ a := by cfc_tac) : (0 : A) ≤ a⁻¹ :=
  cfc_inv_id (R := ℝ≥0) a ▸ cfc_predicate _ (a : A)

lemma CFC.inv_nonneg (a : Aˣ)  : (0 : A) ≤ a⁻¹ ↔ (0 : A) ≤ a :=
  ⟨fun _ ↦ inv_inv a ▸ inv_nonneg_of_nonneg a⁻¹, fun _ ↦ inv_nonneg_of_nonneg a⟩

end NNReal

section Ring

<<<<<<< HEAD
variable {R A : Type*} {p : A → Prop} [OrderedCommRing R] [StarRing R] [MetricSpace R]
variable [TopologicalRing R] [ContinuousStar R] [ContinuousSqrt R] [StarOrderedRing R]
=======
variable {R A : Type*} {p : A → Prop} [OrderedCommRing R] [StarRing R]
variable [MetricSpace R] [IsTopologicalRing R] [ContinuousStar R]
variable [∀ (α) [TopologicalSpace α], StarOrderedRing C(α, R)]
>>>>>>> 11100128
variable [TopologicalSpace A] [Ring A] [StarRing A] [PartialOrder A] [StarOrderedRing A]
variable [Algebra R A] [instCFC : ContinuousFunctionalCalculus R p]
variable [NonnegSpectrumClass R A]

lemma cfcHom_le_iff {a : A} (ha : p a) {f g : C(spectrum R a, R)} :
    cfcHom ha f ≤ cfcHom ha g ↔ f ≤ g := by
  rw [← sub_nonneg, ← map_sub, cfcHom_nonneg_iff, sub_nonneg]

lemma cfc_le_iff (f g : R → R) (a : A) (hf : ContinuousOn f (spectrum R a) := by cfc_cont_tac)
    (hg : ContinuousOn g (spectrum R a) := by cfc_cont_tac) (ha : p a := by cfc_tac) :
    cfc f a ≤ cfc g a ↔ ∀ x ∈ spectrum R a, f x ≤ g x := by
  rw [cfc_apply f a, cfc_apply g a, cfcHom_le_iff (show p a from ha), ContinuousMap.le_def]
  simp

lemma cfc_nonpos_iff (f : R → R) (a : A) (hf : ContinuousOn f (spectrum R a) := by cfc_cont_tac)
    (ha : p a := by cfc_tac) : cfc f a ≤ 0 ↔ ∀ x ∈ spectrum R a, f x ≤ 0 := by
  simp_rw [← neg_nonneg, ← cfc_neg]
  exact cfc_nonneg_iff (fun x ↦ -f x) a

lemma cfc_le_algebraMap_iff (f : R → R) (r : R) (a : A)
    (hf : ContinuousOn f (spectrum R a) := by cfc_cont_tac) (ha : p a := by cfc_tac) :
    cfc f a ≤ algebraMap R A r ↔ ∀ x ∈ spectrum R a, f x ≤ r := by
  rw [← cfc_const r a, cfc_le_iff ..]

lemma algebraMap_le_cfc_iff (f : R → R) (r : R) (a : A)
    (hf : ContinuousOn f (spectrum R a) := by cfc_cont_tac) (ha : p a := by cfc_tac) :
    algebraMap R A r ≤ cfc f a ↔ ∀ x ∈ spectrum R a, r ≤ f x := by
  rw [← cfc_const r a, cfc_le_iff ..]

lemma le_algebraMap_iff_spectrum_le {r : R} {a : A} (ha : p a := by cfc_tac) :
    a ≤ algebraMap R A r ↔ ∀ x ∈ spectrum R a, x ≤ r := by
  nth_rw 1 [← cfc_id R a]
  exact cfc_le_algebraMap_iff id r a

lemma algebraMap_le_iff_le_spectrum {r : R} {a : A} (ha : p a := by cfc_tac) :
    algebraMap R A r ≤ a ↔ ∀ x ∈ spectrum R a, r ≤ x:= by
  nth_rw 1 [← cfc_id R a]
  exact algebraMap_le_cfc_iff id r a

lemma cfc_le_one_iff (f : R → R) (a : A)
    (hf : ContinuousOn f (spectrum R a) := by cfc_cont_tac) (ha : p a := by cfc_tac) :
    cfc f a ≤ 1 ↔ ∀ x ∈ spectrum R a, f x ≤ 1 := by
  simpa using cfc_le_algebraMap_iff f 1 a

lemma one_le_cfc_iff (f : R → R) (a : A)
    (hf : ContinuousOn f (spectrum R a) := by cfc_cont_tac) (ha : p a := by cfc_tac) :
    1 ≤ cfc f a ↔ ∀ x ∈ spectrum R a, 1 ≤ f x := by
  simpa using algebraMap_le_cfc_iff f 1 a

lemma CFC.le_one_iff (a : A) (ha : p a := by cfc_tac) :
    a ≤ 1 ↔ ∀ x ∈ spectrum R a, x ≤ 1 := by
  simpa using le_algebraMap_iff_spectrum_le (r := (1 : R)) (a := a)

lemma CFC.one_le_iff (a : A) (ha : p a := by cfc_tac) :
    1 ≤ a ↔ ∀ x ∈ spectrum R a, 1 ≤ x := by
  simpa using algebraMap_le_iff_le_spectrum (r := (1 : R)) (a := a)

end Ring

end Order

/-! ### `cfcHom` on a superset of the spectrum -/

section Superset

variable {R A : Type*} {p : A → Prop} [CommSemiring R] [StarRing R]
    [MetricSpace R] [IsTopologicalSemiring R] [ContinuousStar R] [Ring A] [StarRing A]
    [TopologicalSpace A] [Algebra R A] [instCFC : ContinuousFunctionalCalculus R p]

/-- The composition of `cfcHom` with the natural embedding `C(s, R) → C(spectrum R a, R)`
whenever `spectrum R a ⊆ s`.

This is sometimes necessary in order to consider the same continuous functions applied to multiple
distinct elements, with the added constraint that `cfc` does not suffice. This can occur, for
example, if it is necessary to use uniqueness of this continuous functional calculus. -/
@[simps!]
noncomputable def cfcHomSuperset {a : A} (ha : p a) {s : Set R} (hs : spectrum R a ⊆ s) :
    C(s, R) →⋆ₐ[R] A :=
  cfcHom ha |>.comp <| ContinuousMap.compStarAlgHom' R R <| ⟨_, continuous_id.subtype_map hs⟩

lemma cfcHomSuperset_continuous {a : A} (ha : p a) {s : Set R} (hs : spectrum R a ⊆ s) :
    Continuous (cfcHomSuperset ha hs) :=
  (cfcHom_continuous ha).comp <| ContinuousMap.continuous_precomp _

lemma cfcHomSuperset_id {a : A} (ha : p a) {s : Set R} (hs : spectrum R a ⊆ s) :
    cfcHomSuperset ha hs (.restrict s <| .id R) = a :=
  cfcHom_id ha

end Superset<|MERGE_RESOLUTION|>--- conflicted
+++ resolved
@@ -872,14 +872,8 @@
 
 section Semiring
 
-<<<<<<< HEAD
 variable {R A : Type*} {p : A → Prop} [OrderedCommSemiring R] [StarRing R] [MetricSpace R]
-variable [TopologicalSemiring R] [ContinuousStar R] [ContinuousSqrt R] [StarOrderedRing R]
-=======
-variable {R A : Type*} {p : A → Prop} [OrderedCommSemiring R] [StarRing R]
-variable [MetricSpace R] [IsTopologicalSemiring R] [ContinuousStar R]
-variable [∀ (α) [TopologicalSpace α], StarOrderedRing C(α, R)]
->>>>>>> 11100128
+variable [IsTopologicalSemiring R] [ContinuousStar R] [ContinuousSqrt R] [StarOrderedRing R]
 variable [TopologicalSpace A] [Ring A] [StarRing A] [PartialOrder A] [StarOrderedRing A]
 variable [Algebra R A] [instCFC : ContinuousFunctionalCalculus R p]
 
@@ -983,14 +977,8 @@
 
 section Ring
 
-<<<<<<< HEAD
 variable {R A : Type*} {p : A → Prop} [OrderedCommRing R] [StarRing R] [MetricSpace R]
-variable [TopologicalRing R] [ContinuousStar R] [ContinuousSqrt R] [StarOrderedRing R]
-=======
-variable {R A : Type*} {p : A → Prop} [OrderedCommRing R] [StarRing R]
-variable [MetricSpace R] [IsTopologicalRing R] [ContinuousStar R]
-variable [∀ (α) [TopologicalSpace α], StarOrderedRing C(α, R)]
->>>>>>> 11100128
+variable [IsTopologicalRing R] [ContinuousStar R] [ContinuousSqrt R] [StarOrderedRing R]
 variable [TopologicalSpace A] [Ring A] [StarRing A] [PartialOrder A] [StarOrderedRing A]
 variable [Algebra R A] [instCFC : ContinuousFunctionalCalculus R p]
 variable [NonnegSpectrumClass R A]
