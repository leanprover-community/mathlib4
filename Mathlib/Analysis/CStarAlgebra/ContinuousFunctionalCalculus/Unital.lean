/-
Copyright (c) 2024 Jireh Loreaux. All rights reserved.
Released under Apache 2.0 license as described in the file LICENSE.
Authors: Jireh Loreaux
-/
import Mathlib.Algebra.Algebra.Quasispectrum
import Mathlib.Algebra.Algebra.Spectrum
import Mathlib.Algebra.Order.Star.Basic
import Mathlib.Topology.Algebra.Polynomial
import Mathlib.Topology.ContinuousMap.Algebra
import Mathlib.Tactic.ContinuousFunctionalCalculus

/-!
# The continuous functional calculus

This file defines a generic API for the *continuous functional calculus* which is suitable in a wide
range of settings.

A continuous functional calculus for an element `a : A` in a topological `R`-algebra is a continuous
extension of the polynomial functional calculus (i.e., `Polynomial.aeval`) to continuous `R`-valued
functions on `spectrum R a`. More precisely, it is a continuous star algebra homomorphism
`C(spectrum R a, R) →⋆ₐ[R] A` that sends `(ContinuousMap.id R).restrict (spectrum R a)` to
`a`. In all cases of interest (e.g., when `spectrum R a` is compact and `R` is `ℝ≥0`, `ℝ`, or `ℂ`),
this is sufficient to uniquely determine the continuous functional calculus which is encoded in the
`UniqueContinuousFunctionalCalculus` class.

Although these properties suffice to uniquely determine the continuous functional calculus, we
choose to bundle more information into the class itself. Namely, we include that the star algebra
homomorphism is a closed embedding, and also that the spectrum of the image of
`f : C(spectrum R a, R)` under this morphism is the range of `f`. In addition, the class specifies
a collection of continuous functional calculi for elements satisfying a given predicate
`p : A → Prop`, and we require that this predicate is preserved by the functional calculus.

Although `cfcHom : p a → C(spectrum R a, R) →*ₐ[R] A` is a necessity for getting the full power
out of the continuous functional calculus, this declaration will generally not be accessed directly
by the user. One reason for this is that `cfcHom` requires a proof of `p a` (indeed, if the
spectrum is empty, there cannot exist a star algebra homomorphism like this). Instead, we provide
the completely unbundled `cfc : (R → R) → A → A` which operates on bare functions and provides junk
values when either `a` does not satisfy the property `p`, or else when the function which is the
argument to `cfc` is not continuous on the spectrum of `a`.

This completely unbundled approach may give up some conveniences, but it allows for tremendous
freedom. In particular, `cfc f a` makes sense for *any* `a : A` and `f : R → R`. This is quite
useful in a variety of settings, but perhaps the most important is the following.
Besides being a star algebra homomorphism sending the identity to `a`, the key property enjoyed
by the continuous functional calculus is the *composition property*, which guarantees that
`cfc (g ∘ f) a = cfc g (cfc f a)` under suitable hypotheses on `a`, `f` and `g`. Note that this
theorem is nearly impossible to state nicely in terms of `cfcHom` (see `cfcHom_comp`). An
additional advantage of the unbundled approach is that expressions like `fun x : R ↦ x⁻¹` are valid
arguments to `cfc`, and a bundled continuous counterpart can only make sense when the spectrum of
`a` does not contain zero and when we have an `⁻¹` operation on the domain.

A reader familiar with C⋆-algebra theory may be somewhat surprised at the level of abstraction here.
For instance, why not require `A` to be an actual C⋆-algebra? Why define separate continuous
functional calculi for `R := ℂ`, `ℝ` or `ℝ≥0` instead of simply using the continuous functional
calculus for normal elements? The reason for both can be explained with a simple example,
`A := Matrix n n ℝ`. In Mathlib, matrices are not equipped with a norm (nor even a metric), and so
requiring `A` to be a C⋆-algebra is far too stringent. Likewise, `A` is not a `ℂ`-algebra, and so
it is impossible to consider the `ℂ`-spectrum of `a : Matrix n n ℝ`.

There is another, more practical reason to define separate continuous functional calculi for
different scalar rings. It gives us the ability to use functions defined on these types, and the
algebra of functions on them. For example, for `R := ℝ` it is quite natural to consider the
functions `(·⁺ : ℝ → ℝ)` and `(·⁻ : ℝ → ℝ)` because the functions `ℝ → ℝ` form a lattice ordered
group. If `a : A` is selfadjoint, and we define `a⁺ := cfc (·⁺ : ℝ → ℝ) a`, and likewise for `a⁻`,
then the properties `a⁺ * a⁻ = 0 = a⁻ * a⁺` and `a = a⁺ - a⁻` are trivial consequences of the
corresponding facts for functions. In contrast, if we had to do this using functions on `ℂ`, the
proofs of these facts would be much more cumbersome.

## Example

The canonical example of the continuous functional calculus is when `A := Matrix n n ℂ`, `R := ℂ`
and `p := IsStarNormal`. In this case, `spectrum ℂ a` consists of the eigenvalues of the normal
matrix `a : Matrix n n ℂ`, and, because this set is discrete, any function is continuous on the
spectrum. The continuous functional calculus allows us to make sense of expressions like `log a`
(`:= cfc log a`), and when `0 ∉ spectrum ℂ a`, we get the nice property `exp (log a) = a`, which
arises from the composition property `cfc exp (cfc log a) = cfc (exp ∘ log) a = cfc id a = a`, since
`exp ∘ log = id` *on the spectrum of `a`*. Of course, there are other ways to make sense of `exp`
and `log` for matrices (power series), and these agree with the continuous functional calculus.
In fact, given `f : C(spectrum ℂ a, ℂ)`, `cfc f a` amounts to diagonalizing `a` (possible since `a`
is normal), and applying `f` to the resulting diagonal entries. That is, if `a = u * d * star u`
with `u` a unitary matrix and `d` diagonal, then `cfc f a = u * d.map f * star u`.

In addition, if `a : Matrix n n ℂ` is positive semidefinite, then the `ℂ`-spectrum of `a` is
contained in (the range of the coercion of) `ℝ≥0`. In this case, we get a continuous functional
calculus with `R := ℝ≥0`. From this we can define `√a := cfc a NNReal.sqrt`, which is also
positive semidefinite (because `cfc` preserves the predicate), and this is truly a square root since
```
√a * √a = cfc NNReal.sqrt a * cfc NNReal.sqrt a =
  cfc (NNReal.sqrt ^ 2) a = cfc id a = a
```
The composition property allows us to show that, in fact, this is the *unique* positive semidefinite
square root of `a` because, if `b` is any positive semidefinite square root, then
```
b = cfc id b = cfc (NNReal.sqrt ∘ (· ^ 2)) b =
  cfc NNReal.sqrt (cfc b (· ^ 2)) = cfc NNReal.sqrt a = √a
```

## Main declarations

+ `ContinuousFunctionalCalculus R (p : A → Prop)`: a class stating that every `a : A` satisfying
  `p a` has a star algebra homomorphism from the continuous `R`-valued functions on the
  `R`-spectrum of `a` into the algebra `A`. This map is a closed embedding, and satisfies the
  **spectral mapping theorem**.
+ `cfcHom : p a → C(spectrum R a, R) →⋆ₐ[R] A`: the underlying star algebra homomorphism for an
  element satisfying property `p`.
+ `cfc : (R → R) → A → A`: an unbundled version of `cfcHom` which takes the junk value `0` when
  `cfcHom` is not defined.
+ `cfcUnits`: builds a unit from `cfc f a` when `f` is nonzero and continuous on the
  spectrum of `a`.

## Main theorems

+ `cfc_comp : cfc (x ↦ g (f x)) a = cfc g (cfc f a)`
+ `cfc_polynomial`: the continuous functional calculus extends the polynomial functional calculus.

## Implementation details

Instead of defining a class depending on a term `a : A`, we register it for an `outParam` predicate
`p : A → Prop`, and then any element of `A` satisfying this predicate has the associated star
algebra homomorphism with the specified properties. In so doing we avoid a common pitfall:
dependence of the class on a term. This avoids annoying situations where `a b : A` are
propositionally equal, but not definitionally so, and hence Lean would not be able to automatically
identify the continuous functional calculi associated to these elements. In order to guarantee
the necessary properties, we require that the continuous functional calculus preserves this
predicate. That is, `p a → p (cfc f a)` for any function `f` continuous on the spectrum of `a`.

As stated above, the unbundled approach to `cfc` has its advantages. For instance, given an
expression `cfc f a`, the user is free to rewrite either `a` or `f` as desired with no possibility
of the expression ceasing to be defined. However, this unbundling also has some potential downsides.
In particular, by unbundling, proof requirements are deferred until the user calls the lemmas, most
of which have hypotheses both of `p a` and of `ContinuousOn f (spectrum R a)`.

In order to minimize burden to the user, we provide `autoParams` in terms of two tactics. Goals
related to continuity are dispatched by (a small wrapper around) `fun_prop`. As for goals involving
the predicate `p`, it should be noted that these will only ever be of the form `IsStarNormal a`,
`IsSelfAdjoint a` or `0 ≤ a`. For the moment we provide a rudimentary tactic to deal with these
goals, but it can be modified to become more sophisticated as the need arises.
-/

section Basic

/-- A star `R`-algebra `A` has a *continuous functional calculus* for elements satisfying the
property `p : A → Prop` if

+ for every such element `a : A` there is a star algebra homomorphism
  `cfcHom : C(spectrum R a, R) →⋆ₐ[R] A` sending the (restriction of) the identity map to `a`.
+ `cfcHom` is a closed embedding for which the spectrum of the image of function `f` is its range.
+ `cfcHom` preserves the property `p`.
+ `p 0` is true, which ensures among other things that `p ≠ fun _ ↦ False`.

The property `p` is marked as an `outParam` so that the user need not specify it. In practice,

+ for `R := ℂ`, we choose `p := IsStarNormal`,
+ for `R := ℝ`, we choose `p := IsSelfAdjoint`,
+ for `R := ℝ≥0`, we choose `p := (0 ≤ ·)`.

Instead of directly providing the data we opt instead for a `Prop` class. In all relevant cases,
the continuous functional calculus is uniquely determined, and utilizing this approach
prevents diamonds or problems arising from multiple instances. -/
class ContinuousFunctionalCalculus (R : Type*) {A : Type*} (p : outParam (A → Prop))
    [CommSemiring R] [StarRing R] [MetricSpace R] [TopologicalSemiring R] [ContinuousStar R]
    [Ring A] [StarRing A] [TopologicalSpace A] [Algebra R A] : Prop where
  predicate_zero : p 0
  [compactSpace_spectrum (a : A) : CompactSpace (spectrum R a)]
  spectrum_nonempty [Nontrivial A] (a : A) (ha : p a) : (spectrum R a).Nonempty
  exists_cfc_of_predicate : ∀ a, p a → ∃ φ : C(spectrum R a, R) →⋆ₐ[R] A,
    IsClosedEmbedding φ ∧ φ ((ContinuousMap.id R).restrict <| spectrum R a) = a ∧
      (∀ f, spectrum R (φ f) = Set.range f) ∧ ∀ f, p (φ f)

-- this instance should not be activated everywhere but it is useful when developing generic API
-- for the continuous functional calculus
scoped[ContinuousFunctionalCalculus]
attribute [instance] ContinuousFunctionalCalculus.compactSpace_spectrum

/-- A class guaranteeing that the continuous functional calculus is uniquely determined by the
properties that it is a continuous star algebra homomorphism mapping the (restriction of) the
identity to `a`. This is the necessary tool used to establish `cfcHom_comp` and the more common
variant `cfc_comp`.

This class has instances, which can be found in
`Mathlib.Analysis.CStarAlgebra.ContinuousFunctionalCalculus.Unique`, in each of the common cases
`ℂ`, `ℝ` and `ℝ≥0` as a consequence of the Stone-Weierstrass theorem.

This class is separate from `ContinuousFunctionalCalculus` primarily because we will later use
`SpectrumRestricts` to derive an instance of `ContinuousFunctionalCalculus` on a scalar subring
from one on a larger ring (i.e., to go from a continuous functional calculus over `ℂ` for normal
elements to one over `ℝ` for selfadjoint elements), and proving this additional property is
preserved would be burdensome or impossible. -/
class UniqueContinuousFunctionalCalculus (R A : Type*) [CommSemiring R] [StarRing R]
    [MetricSpace R] [TopologicalSemiring R] [ContinuousStar R] [Ring A] [StarRing A]
    [TopologicalSpace A] [Algebra R A] : Prop where
  eq_of_continuous_of_map_id (s : Set R) [CompactSpace s]
    (φ ψ : C(s, R) →⋆ₐ[R] A) (hφ : Continuous φ) (hψ : Continuous ψ)
    (h : φ (.restrict s <| .id R) = ψ (.restrict s <| .id R)) :
    φ = ψ
  compactSpace_spectrum (a : A) : CompactSpace (spectrum R a)

variable {R A : Type*} {p : A → Prop} [CommSemiring R] [StarRing R] [MetricSpace R]
variable [TopologicalSemiring R] [ContinuousStar R] [TopologicalSpace A] [Ring A] [StarRing A]
variable [Algebra R A] [instCFC : ContinuousFunctionalCalculus R p]

include instCFC in
lemma ContinuousFunctionalCalculus.isCompact_spectrum (a : A) :
    IsCompact (spectrum R a) :=
  isCompact_iff_compactSpace.mpr inferInstance

lemma StarAlgHom.ext_continuousMap [UniqueContinuousFunctionalCalculus R A]
    (a : A) (φ ψ : C(spectrum R a, R) →⋆ₐ[R] A) (hφ : Continuous φ) (hψ : Continuous ψ)
    (h : φ (.restrict (spectrum R a) <| .id R) = ψ (.restrict (spectrum R a) <| .id R)) :
    φ = ψ :=
  have := UniqueContinuousFunctionalCalculus.compactSpace_spectrum (R := R) a
  UniqueContinuousFunctionalCalculus.eq_of_continuous_of_map_id (spectrum R a) φ ψ hφ hψ h

section cfcHom

variable {a : A} (ha : p a)

-- Note: since `spectrum R a` is closed, we may always extend `f : C(spectrum R a, R)` to a function
-- of type `C(R, R)` by the Tietze extension theorem (assuming `R` is either `ℝ`, `ℂ` or `ℝ≥0`).

/-- The star algebra homomorphism underlying a instance of the continuous functional calculus;
a version for continuous functions on the spectrum.

In this case, the user must supply the fact that `a` satisfies the predicate `p`, for otherwise it
may be the case that no star algebra homomorphism exists. For instance if `R := ℝ` and `a` is an
element whose spectrum (in `ℂ`) is disjoint from `ℝ`, then `spectrum ℝ a = ∅` and so there can be
no star algebra homomorphism between these spaces.

While `ContinuousFunctionalCalculus` is stated in terms of these homomorphisms, in practice the
user should instead prefer `cfc` over `cfcHom`.
-/
noncomputable def cfcHom : C(spectrum R a, R) →⋆ₐ[R] A :=
  (ContinuousFunctionalCalculus.exists_cfc_of_predicate a ha).choose

lemma cfcHom_isClosedEmbedding :
    IsClosedEmbedding <| (cfcHom ha : C(spectrum R a, R) →⋆ₐ[R] A) :=
  (ContinuousFunctionalCalculus.exists_cfc_of_predicate a ha).choose_spec.1

@[deprecated (since := "2024-10-20")]
alias cfcHom_closedEmbedding := cfcHom_isClosedEmbedding

@[fun_prop]
lemma cfcHom_continuous : Continuous (cfcHom ha : C(spectrum R a, R) →⋆ₐ[R] A) :=
  cfcHom_isClosedEmbedding ha |>.continuous

lemma cfcHom_id :
    cfcHom ha ((ContinuousMap.id R).restrict <| spectrum R a) = a :=
  (ContinuousFunctionalCalculus.exists_cfc_of_predicate a ha).choose_spec.2.1

/-- The **spectral mapping theorem** for the continuous functional calculus. -/
lemma cfcHom_map_spectrum (f : C(spectrum R a, R)) :
    spectrum R (cfcHom ha f) = Set.range f :=
  (ContinuousFunctionalCalculus.exists_cfc_of_predicate a ha).choose_spec.2.2.1 f

lemma cfcHom_predicate (f : C(spectrum R a, R)) :
    p (cfcHom ha f) :=
  (ContinuousFunctionalCalculus.exists_cfc_of_predicate a ha).choose_spec.2.2.2 f

lemma cfcHom_eq_of_continuous_of_map_id [UniqueContinuousFunctionalCalculus R A]
    (φ : C(spectrum R a, R) →⋆ₐ[R] A) (hφ₁ : Continuous φ)
    (hφ₂ : φ (.restrict (spectrum R a) <| .id R) = a) : cfcHom ha = φ :=
  (cfcHom ha).ext_continuousMap a φ (cfcHom_isClosedEmbedding ha).continuous hφ₁ <| by
    rw [cfcHom_id ha, hφ₂]

theorem cfcHom_comp [UniqueContinuousFunctionalCalculus R A] (f : C(spectrum R a, R))
    (f' : C(spectrum R a, spectrum R (cfcHom ha f)))
    (hff' : ∀ x, f x = f' x) (g : C(spectrum R (cfcHom ha f), R)) :
    cfcHom ha (g.comp f') = cfcHom (cfcHom_predicate ha f) g := by
  let φ : C(spectrum R (cfcHom ha f), R) →⋆ₐ[R] A :=
    (cfcHom ha).comp <| ContinuousMap.compStarAlgHom' R R f'
  suffices cfcHom (cfcHom_predicate ha f) = φ from DFunLike.congr_fun this.symm g
  refine cfcHom_eq_of_continuous_of_map_id (cfcHom_predicate ha f) φ ?_ ?_
  · exact (cfcHom_isClosedEmbedding ha).continuous.comp f'.continuous_precomp
  · simp only [φ, StarAlgHom.comp_apply, ContinuousMap.compStarAlgHom'_apply]
    congr
    ext x
    simp [hff']

end cfcHom

section cfcL

/-- `cfcHom` bundled as a continuous linear map. -/
@[simps apply]
noncomputable def cfcL {a : A} (ha : p a) : C(spectrum R a, R) →L[R] A :=
  { cfcHom ha with
    toFun := cfcHom ha
    map_smul' := map_smul _
    cont := (cfcHom_isClosedEmbedding ha).continuous }

end cfcL

section CFC

open scoped Classical in
/-- This is the *continuous functional calculus* of an element `a : A` applied to bare functions.
When either `a` does not satisfy the predicate `p` (i.e., `a` is not `IsStarNormal`,
`IsSelfAdjoint`, or `0 ≤ a` when `R` is `ℂ`, `ℝ`, or `ℝ≥0`, respectively), or when `f : R → R` is
not continuous on the spectrum of `a`, then `cfc f a` returns the junk value `0`.

This is the primary declaration intended for widespread use of the continuous functional calculus,
and all the API applies to this declaration. For more information, see the module documentation
for `Analysis.CStarAlgebra.ContinuousFunctionalCalculus.Unital`. -/
noncomputable irreducible_def cfc (f : R → R) (a : A) : A :=
  if h : p a ∧ ContinuousOn f (spectrum R a)
    then cfcHom h.1 ⟨_, h.2.restrict⟩
    else 0

variable (f g : R → R) (a : A) (ha : p a := by cfc_tac)
variable (hf : ContinuousOn f (spectrum R a) := by cfc_cont_tac)
variable (hg : ContinuousOn g (spectrum R a) := by cfc_cont_tac)

lemma cfc_apply : cfc f a = cfcHom (a := a) ha ⟨_, hf.restrict⟩ := by
  rw [cfc_def, dif_pos ⟨ha, hf⟩]

lemma cfc_apply_pi {ι : Type*} (f : ι → R → R) (a : A) (ha : p a := by cfc_tac)
    (hf : ∀ i, ContinuousOn (f i) (spectrum R a) := by cfc_cont_tac) :
    (fun i => cfc (f i) a) = (fun i => cfcHom (a := a) ha ⟨_, (hf i).restrict⟩) := by
  ext i
  simp only [cfc_apply (f i) a ha (hf i)]

lemma cfc_apply_of_not_and {f : R → R} (a : A) (ha : ¬ (p a ∧ ContinuousOn f (spectrum R a))) :
    cfc f a = 0 := by
  rw [cfc_def, dif_neg ha]

lemma cfc_apply_of_not_predicate {f : R → R} (a : A) (ha : ¬ p a) :
    cfc f a = 0 := by
  rw [cfc_def, dif_neg (not_and_of_not_left _ ha)]

lemma cfc_apply_of_not_continuousOn {f : R → R} (a : A) (hf : ¬ ContinuousOn f (spectrum R a)) :
    cfc f a = 0 := by
  rw [cfc_def, dif_neg (not_and_of_not_right _ hf)]

lemma cfcHom_eq_cfc_extend {a : A} (g : R → R) (ha : p a) (f : C(spectrum R a, R)) :
    cfcHom ha f = cfc (Function.extend Subtype.val f g) a := by
  have h : f = (spectrum R a).restrict (Function.extend Subtype.val f g) := by
    ext; simp [Subtype.val_injective.extend_apply]
  have hg : ContinuousOn (Function.extend Subtype.val f g) (spectrum R a) :=
    continuousOn_iff_continuous_restrict.mpr <| h ▸ map_continuous f
  rw [cfc_apply ..]
  congr!

lemma cfc_eq_cfcL {a : A} {f : R → R} (ha : p a) (hf : ContinuousOn f (spectrum R a)) :
    cfc f a = cfcL ha ⟨_, hf.restrict⟩ := by
  rw [cfc_def, dif_pos ⟨ha, hf⟩, cfcL_apply]

lemma cfc_cases (P : A → Prop) (a : A) (f : R → R) (h₀ : P 0)
    (haf : (hf : ContinuousOn f (spectrum R a)) → (ha : p a) → P (cfcHom ha ⟨_, hf.restrict⟩)) :
    P (cfc f a) := by
  by_cases h : p a ∧ ContinuousOn f (spectrum R a)
  · rw [cfc_apply f a h.1 h.2]
    exact haf h.2 h.1
  · simp only [not_and_or] at h
    obtain (h | h) := h
    · rwa [cfc_apply_of_not_predicate _ h]
    · rwa [cfc_apply_of_not_continuousOn _ h]

lemma cfc_commute_cfc (f g : R → R) (a : A) : Commute (cfc f a) (cfc g a) := by
  refine cfc_cases (fun x ↦ Commute x (cfc g a)) a f (by simp) fun hf ha ↦ ?_
  refine cfc_cases (fun x ↦ Commute _ x) a g (by simp) fun hg _ ↦ ?_
  exact Commute.all _ _ |>.map _

variable (R) in
lemma cfc_id (ha : p a := by cfc_tac) : cfc (id : R → R) a = a :=
  cfc_apply (id : R → R) a ▸ cfcHom_id (p := p) ha

variable (R) in
lemma cfc_id' (ha : p a := by cfc_tac) : cfc (fun x : R ↦ x) a = a := cfc_id R a

/-- The **spectral mapping theorem** for the continuous functional calculus. -/
lemma cfc_map_spectrum (ha : p a := by cfc_tac)
    (hf : ContinuousOn f (spectrum R a) := by cfc_cont_tac) :
    spectrum R (cfc f a) = f '' spectrum R a := by
  simp [cfc_apply f a, cfcHom_map_spectrum (p := p)]

lemma cfc_const (r : R) (a : A) (ha : p a := by cfc_tac) :
    cfc (fun _ ↦ r) a = algebraMap R A r := by
  rw [cfc_apply (fun _ : R ↦ r) a, ← AlgHomClass.commutes (cfcHom ha (p := p)) r]
  congr

variable (R) in
include R in
lemma cfc_predicate_zero : p 0 :=
  ContinuousFunctionalCalculus.predicate_zero (R := R)

lemma cfc_predicate (f : R → R) (a : A) : p (cfc f a) :=
  cfc_cases p a f (cfc_predicate_zero R) fun _ _ ↦ cfcHom_predicate ..

lemma cfc_predicate_algebraMap (r : R) : p (algebraMap R A r) :=
  cfc_const r (0 : A) (cfc_predicate_zero R) ▸ cfc_predicate (fun _ ↦ r) 0

variable (R) in
include R in
lemma cfc_predicate_one : p 1 :=
  map_one (algebraMap R A) ▸ cfc_predicate_algebraMap (1 : R)

lemma cfc_congr {f g : R → R} {a : A} (hfg : (spectrum R a).EqOn f g) :
    cfc f a = cfc g a := by
  by_cases h : p a ∧ ContinuousOn g (spectrum R a)
  · rw [cfc_apply (ha := h.1) (hf := h.2.congr hfg), cfc_apply (ha := h.1) (hf := h.2)]
    congr
    exact Set.restrict_eq_iff.mpr hfg
  · obtain (ha | hg) := not_and_or.mp h
    · simp [cfc_apply_of_not_predicate a ha]
    · rw [cfc_apply_of_not_continuousOn a hg, cfc_apply_of_not_continuousOn]
      exact fun hf ↦ hg (hf.congr hfg.symm)

lemma eqOn_of_cfc_eq_cfc {f g : R → R} {a : A} (h : cfc f a = cfc g a)
    (hf : ContinuousOn f (spectrum R a) := by cfc_cont_tac)
    (hg : ContinuousOn g (spectrum R a) := by cfc_cont_tac) (ha : p a := by cfc_tac) :
    (spectrum R a).EqOn f g := by
  rw [cfc_apply f a, cfc_apply g a] at h
  have := (cfcHom_isClosedEmbedding (show p a from ha) (R := R)).inj h
  intro x hx
  congrm($(this) ⟨x, hx⟩)

variable {a f g} in
include ha hf hg in
lemma cfc_eq_cfc_iff_eqOn : cfc f a = cfc g a ↔ (spectrum R a).EqOn f g :=
  ⟨eqOn_of_cfc_eq_cfc, cfc_congr⟩

variable (R)

include ha in
lemma cfc_one : cfc (1 : R → R) a = 1 :=
  cfc_apply (1 : R → R) a ▸ map_one (cfcHom (show p a from ha))

include ha in
lemma cfc_const_one : cfc (fun _ : R ↦ 1) a = 1 := cfc_one R a

@[simp]
lemma cfc_zero : cfc (0 : R → R) a = 0 := by
  by_cases ha : p a
  · exact cfc_apply (0 : R → R) a ▸ map_zero (cfcHom ha)
  · rw [cfc_apply_of_not_predicate a ha]

@[simp]
lemma cfc_const_zero : cfc (fun _ : R ↦ 0) a = 0 :=
  cfc_zero R a

variable {R}

lemma cfc_mul (f g : R → R) (a : A) (hf : ContinuousOn f (spectrum R a) := by cfc_cont_tac)
    (hg : ContinuousOn g (spectrum R a) := by cfc_cont_tac) :
    cfc (fun x ↦ f x * g x) a = cfc f a * cfc g a := by
  by_cases ha : p a
  · rw [cfc_apply f a, cfc_apply g a, ← map_mul, cfc_apply _ a]
    congr
  · simp [cfc_apply_of_not_predicate a ha]

lemma cfc_pow (f : R → R) (n : ℕ) (a : A)
    (hf : ContinuousOn f (spectrum R a) := by cfc_cont_tac) (ha : p a := by cfc_tac) :
    cfc (fun x ↦ (f x) ^ n) a = cfc f a ^ n := by
  rw [cfc_apply f a, ← map_pow, cfc_apply _ a]
  congr

lemma cfc_add (f g : R → R) (hf : ContinuousOn f (spectrum R a) := by cfc_cont_tac)
    (hg : ContinuousOn g (spectrum R a) := by cfc_cont_tac) :
    cfc (fun x ↦ f x + g x) a = cfc f a + cfc g a := by
  by_cases ha : p a
  · rw [cfc_apply f a, cfc_apply g a, ← map_add, cfc_apply _ a]
    congr
  · simp [cfc_apply_of_not_predicate a ha]

lemma cfc_const_add (r : R) (f : R → R) (a : A)
    (hf : ContinuousOn f (spectrum R a) := by cfc_cont_tac) (ha : p a := by cfc_tac) :
    cfc (fun x => r + f x) a = algebraMap R A r + cfc f a := by
  have : (fun z => r + f z) = (fun z => (fun _ => r) z + f z) := by ext; simp
  rw [this, cfc_add a _ _ (continuousOn_const (c := r)) hf, cfc_const r a ha]

lemma cfc_add_const (r : R) (f : R → R) (a : A)
    (hf : ContinuousOn f (spectrum R a) := by cfc_cont_tac) (ha : p a := by cfc_tac) :
    cfc (fun x => f x + r) a = cfc f a + algebraMap R A r := by
  rw [add_comm (cfc f a)]
  conv_lhs => simp only [add_comm]
  exact cfc_const_add r f a hf ha

open Finset in
lemma cfc_sum {ι : Type*} (f : ι → R → R) (a : A) (s : Finset ι)
    (hf : ∀ i ∈ s, ContinuousOn (f i) (spectrum R a) := by cfc_cont_tac) :
    cfc (∑ i in s, f i)  a = ∑ i in s, cfc (f i) a := by
  by_cases ha : p a
  · have hsum : s.sum f = fun z => ∑ i ∈ s, f i z := by ext; simp
    have hf' : ContinuousOn (∑ i : s, f i) (spectrum R a) := by
      rw [sum_coe_sort s, hsum]
      exact continuousOn_finset_sum s fun i hi => hf i hi
    rw [← sum_coe_sort s, ← sum_coe_sort s]
    rw [cfc_apply_pi _ a _ (fun ⟨i, hi⟩ => hf i hi), ← map_sum, cfc_apply _ a ha hf']
    congr 1
    ext
    simp
  · simp [cfc_apply_of_not_predicate a ha]

open Finset in
lemma cfc_sum_univ {ι : Type*} [Fintype ι] (f : ι → R → R) (a : A)
    (hf : ∀ i, ContinuousOn (f i) (spectrum R a) := by cfc_cont_tac) :
    cfc (∑ i, f i) a = ∑ i, cfc (f i) a :=
  cfc_sum f a _ fun i _ ↦ hf i

lemma cfc_smul {S : Type*} [SMul S R] [ContinuousConstSMul S R]
    [SMulZeroClass S A] [IsScalarTower S R A] [IsScalarTower S R (R → R)]
    (s : S) (f : R → R) (a : A) (hf : ContinuousOn f (spectrum R a) := by cfc_cont_tac) :
    cfc (fun x ↦ s • f x) a = s • cfc f a := by
  by_cases ha : p a
  · rw [cfc_apply f a, cfc_apply _ a]
    simp_rw [← Pi.smul_def, ← smul_one_smul R s _]
    rw [← map_smul]
    congr
  · simp [cfc_apply_of_not_predicate a ha]

lemma cfc_const_mul (r : R) (f : R → R) (a : A)
    (hf : ContinuousOn f (spectrum R a) := by cfc_cont_tac) :
    cfc (fun x ↦ r * f x) a = r • cfc f a :=
  cfc_smul r f a

lemma cfc_star (f : R → R) (a : A) : cfc (fun x ↦ star (f x)) a = star (cfc f a) := by
  by_cases h : p a ∧ ContinuousOn f (spectrum R a)
  · obtain ⟨ha, hf⟩ := h
    rw [cfc_apply f a, ← map_star, cfc_apply _ a]
    congr
  · obtain (ha | hf) := not_and_or.mp h
    · simp [cfc_apply_of_not_predicate a ha]
    · rw [cfc_apply_of_not_continuousOn a hf, cfc_apply_of_not_continuousOn, star_zero]
      exact fun hf_star ↦ hf <| by simpa using hf_star.star

lemma cfc_pow_id (a : A) (n : ℕ) (ha : p a := by cfc_tac) : cfc (· ^ n : R → R) a = a ^ n := by
  rw [cfc_pow .., cfc_id' ..]

lemma cfc_smul_id {S : Type*} [SMul S R] [ContinuousConstSMul S R]
    [SMulZeroClass S A] [IsScalarTower S R A] [IsScalarTower S R (R → R)]
    (s : S) (a : A) (ha : p a := by cfc_tac) : cfc (s • · : R → R) a = s • a := by
  rw [cfc_smul .., cfc_id' ..]

lemma cfc_const_mul_id (r : R) (a : A) (ha : p a := by cfc_tac) : cfc (r * ·) a = r • a :=
  cfc_smul_id r a

include ha in
lemma cfc_star_id : cfc (star · : R → R) a = star a := by
  rw [cfc_star .., cfc_id' ..]

section Polynomial
open Polynomial

lemma cfc_eval_X (ha : p a := by cfc_tac) : cfc (X : R[X]).eval a = a := by
  simpa using cfc_id R a

lemma cfc_eval_C (r : R) (a : A) (ha : p a := by cfc_tac) :
    cfc (C r).eval a = algebraMap R A r := by
  simp [cfc_const r a]

lemma cfc_map_polynomial (q : R[X]) (f : R → R) (a : A) (ha : p a := by cfc_tac)
    (hf : ContinuousOn f (spectrum R a) := by cfc_cont_tac) :
    cfc (fun x ↦ q.eval (f x)) a = aeval (cfc f a) q := by
  induction q using Polynomial.induction_on with
  | h_C r => simp [cfc_const r a]
  | h_add q₁ q₂ hq₁ hq₂ =>
    simp only [eval_add, map_add, ← hq₁, ← hq₂, cfc_add a (q₁.eval <| f ·) (q₂.eval <| f ·)]
  | h_monomial n r _ =>
    simp only [eval_mul, eval_C, eval_pow, eval_X, map_mul, aeval_C, map_pow, aeval_X]
    rw [cfc_const_mul .., cfc_pow _ (n + 1) _, ← smul_eq_mul, algebraMap_smul]

lemma cfc_polynomial (q : R[X]) (a : A) (ha : p a := by cfc_tac) :
    cfc q.eval a = aeval a q := by
  rw [cfc_map_polynomial .., cfc_id' ..]

end Polynomial

section Comp

variable [UniqueContinuousFunctionalCalculus R A]

lemma cfc_comp (g f : R → R) (a : A) (ha : p a := by cfc_tac)
    (hg : ContinuousOn g (f '' spectrum R a) := by cfc_cont_tac)
    (hf : ContinuousOn f (spectrum R a) := by cfc_cont_tac) :
    cfc (g ∘ f) a = cfc g (cfc f a) := by
  have := hg.comp hf <| (spectrum R a).mapsTo_image f
  have sp_eq : spectrum R (cfcHom (show p a from ha) (ContinuousMap.mk _ hf.restrict)) =
      f '' (spectrum R a) := by
    rw [cfcHom_map_spectrum (by exact ha) _]
    ext
    simp
  rw [cfc_apply .., cfc_apply f a,
    cfc_apply _ _ (cfcHom_predicate (show p a from ha) _) (by convert hg), ← cfcHom_comp _ _]
  swap
  · exact ContinuousMap.mk _ <| hf.restrict.codRestrict fun x ↦ by rw [sp_eq]; use x.1; simp
  · congr
  · exact fun _ ↦ rfl

lemma cfc_comp' (g f : R → R) (a : A) (hg : ContinuousOn g (f '' spectrum R a) := by cfc_cont_tac)
    (hf : ContinuousOn f (spectrum R a) := by cfc_cont_tac) (ha : p a := by cfc_tac) :
    cfc (g <| f ·) a = cfc g (cfc f a) :=
  cfc_comp g f a

lemma cfc_comp_pow (f : R → R) (n : ℕ) (a : A)
    (hf : ContinuousOn f ((· ^ n) '' (spectrum R a)) := by cfc_cont_tac) (ha : p a := by cfc_tac) :
    cfc (f <| · ^ n) a = cfc f (a ^ n) := by
  rw [cfc_comp' .., cfc_pow_id ..]

lemma cfc_comp_smul {S : Type*} [SMul S R] [ContinuousConstSMul S R] [SMulZeroClass S A]
    [IsScalarTower S R A] [IsScalarTower S R (R → R)] (s : S) (f : R → R) (a : A)
    (hf : ContinuousOn f ((s • ·) '' (spectrum R a)) := by cfc_cont_tac) (ha : p a := by cfc_tac) :
    cfc (f <| s • ·) a = cfc f (s • a) := by
  rw [cfc_comp' .., cfc_smul_id ..]

lemma cfc_comp_const_mul (r : R) (f : R → R) (a : A)
    (hf : ContinuousOn f ((r * ·) '' (spectrum R a)) := by cfc_cont_tac) (ha : p a := by cfc_tac) :
    cfc (f <| r * ·) a = cfc f (r • a) := by
  rw [cfc_comp' .., cfc_const_mul_id ..]

lemma cfc_comp_star (f : R → R) (a : A)
    (hf : ContinuousOn f (star '' (spectrum R a)) := by cfc_cont_tac) (ha : p a := by cfc_tac) :
    cfc (f <| star ·) a = cfc f (star a) := by
  rw [cfc_comp' .., cfc_star_id ..]

open Polynomial in
lemma cfc_comp_polynomial (q : R[X]) (f : R → R) (a : A)
    (hf : ContinuousOn f (q.eval '' (spectrum R a)) := by cfc_cont_tac) (ha : p a := by cfc_tac) :
    cfc (f <| q.eval ·) a = cfc f (aeval a q) := by
  rw [cfc_comp' .., cfc_polynomial ..]

end Comp

lemma CFC.eq_algebraMap_of_spectrum_subset_singleton (r : R) (h_spec : spectrum R a ⊆ {r})
    (ha : p a := by cfc_tac) : a = algebraMap R A r := by
  simpa [cfc_id R a, cfc_const r a] using
    cfc_congr (f := id) (g := fun _ : R ↦ r) (a := a) fun x hx ↦ by simpa using h_spec hx

lemma CFC.eq_zero_of_spectrum_subset_zero (h_spec : spectrum R a ⊆ {0}) (ha : p a := by cfc_tac) :
    a = 0 := by
  simpa using eq_algebraMap_of_spectrum_subset_singleton a 0 h_spec

lemma CFC.eq_one_of_spectrum_subset_one (h_spec : spectrum R a ⊆ {1}) (ha : p a := by cfc_tac) :
    a = 1 := by
  simpa using eq_algebraMap_of_spectrum_subset_singleton a 1 h_spec

include instCFC in
lemma CFC.spectrum_algebraMap_subset (r : R) : spectrum R (algebraMap R A r) ⊆ {r} := by
  rw [← cfc_const r 0 (cfc_predicate_zero R),
    cfc_map_spectrum (fun _ ↦ r) 0 (cfc_predicate_zero R)]
  rintro - ⟨x, -, rfl⟩
  simp

include instCFC in
lemma CFC.spectrum_algebraMap_eq [Nontrivial A] (r : R) :
    spectrum R (algebraMap R A r) = {r} := by
  have hp : p 0 := cfc_predicate_zero R
  rw [← cfc_const r 0 hp, cfc_map_spectrum (fun _ => r) 0 hp]
  exact Set.Nonempty.image_const (⟨0, spectrum.zero_mem (R := R) not_isUnit_zero⟩) _

include instCFC in
lemma CFC.spectrum_zero_eq [Nontrivial A] :
    spectrum R (0 : A) = {0} := by
  have : (0 : A) = algebraMap R A 0 := Eq.symm (RingHom.map_zero (algebraMap R A))
  rw [this, spectrum_algebraMap_eq]

include instCFC in
lemma CFC.spectrum_one_eq [Nontrivial A] :
    spectrum R (1 : A) = {1} := by
  have : (1 : A) = algebraMap R A 1 := Eq.symm (RingHom.map_one (algebraMap R A))
  rw [this, spectrum_algebraMap_eq]

@[simp]
lemma cfc_algebraMap (r : R) (f : R → R) : cfc f (algebraMap R A r) = algebraMap R A (f r) := by
  have h₁ : ContinuousOn f (spectrum R (algebraMap R A r)) :=
  continuousOn_singleton _ _ |>.mono <| CFC.spectrum_algebraMap_subset r
  rw [cfc_apply f (algebraMap R A r) (cfc_predicate_algebraMap r),
    ← AlgHomClass.commutes (cfcHom (p := p) (cfc_predicate_algebraMap r)) (f r)]
  congr
  ext ⟨x, hx⟩
  apply CFC.spectrum_algebraMap_subset r at hx
  simp_all

@[simp] lemma cfc_apply_zero {f : R → R} : cfc f (0 : A) = algebraMap R A (f 0) := by
  simpa using cfc_algebraMap (A := A) 0 f

@[simp] lemma cfc_apply_one {f : R → R} : cfc f (1 : A) = algebraMap R A (f 1) := by
  simpa using cfc_algebraMap (A := A) 1 f

@[simp]
instance IsStarNormal.cfc_map (f : R → R) (a : A) : IsStarNormal (cfc f a) where
  star_comm_self := by
    rw [Commute, SemiconjBy]
    by_cases h : ContinuousOn f (spectrum R a)
    · rw [← cfc_star, ← cfc_mul .., ← cfc_mul ..]
      congr! 2
      exact mul_comm _ _
    · simp [cfc_apply_of_not_continuousOn a h]

-- The following two lemmas are just `cfc_predicate`, but specific enough for the `@[simp]` tag.
@[simp]
protected lemma IsSelfAdjoint.cfc [ContinuousFunctionalCalculus R (IsSelfAdjoint : A → Prop)]
    {f : R → R} {a : A} : IsSelfAdjoint (cfc f a) :=
  cfc_predicate _ _

@[simp]
lemma cfc_nonneg_of_predicate [PartialOrder A]
    [ContinuousFunctionalCalculus R (fun (a : A) => 0 ≤ a)] {f : R → R} {a : A} : 0 ≤ cfc f a :=
  cfc_predicate _ _

variable (R) in
/-- In an `R`-algebra with a continuous functional calculus, every element satisfying the predicate
has nonempty `R`-spectrum. -/
lemma CFC.spectrum_nonempty [Nontrivial A] (a : A) (ha : p a := by cfc_tac) :
    (spectrum R a).Nonempty := by
  by_contra! h
  apply one_ne_zero (α := A)
  rw [← cfc_one R a, ← cfc_zero R a]
  exact cfc_congr fun x hx ↦ by simp_all

end CFC

end Basic

section Inv

variable {R A : Type*} {p : A → Prop} [Semifield R] [StarRing R] [MetricSpace R]
variable [TopologicalSemiring R] [ContinuousStar R] [TopologicalSpace A]
variable [Ring A] [StarRing A] [Algebra R A] [ContinuousFunctionalCalculus R p]

lemma isUnit_cfc_iff (f : R → R) (a : A) (hf : ContinuousOn f (spectrum R a) := by cfc_cont_tac)
    (ha : p a := by cfc_tac) : IsUnit (cfc f a) ↔ ∀ x ∈ spectrum R a, f x ≠ 0 := by
  rw [← spectrum.zero_not_mem_iff R, cfc_map_spectrum ..]
  aesop

alias ⟨_, isUnit_cfc⟩ := isUnit_cfc_iff

variable [HasContinuousInv₀ R] (f : R → R) (a : A)

/-- Bundle `cfc f a` into a unit given a proof that `f` is nonzero on the spectrum of `a`. -/
@[simps]
noncomputable def cfcUnits (hf' : ∀ x ∈ spectrum R a, f x ≠ 0)
    (hf : ContinuousOn f (spectrum R a) := by cfc_cont_tac) (ha : p a := by cfc_tac) : Aˣ where
  val := cfc f a
  inv := cfc (fun x ↦ (f x)⁻¹) a
  val_inv := by
    rw [← cfc_mul .., ← cfc_one R a]
    exact cfc_congr fun _ _ ↦ by aesop
  inv_val := by
    rw [← cfc_mul .., ← cfc_one R a]
    exact cfc_congr fun _ _ ↦ by aesop

lemma cfcUnits_pow (hf' : ∀ x ∈ spectrum R a, f x ≠ 0) (n : ℕ)
    (hf : ContinuousOn f (spectrum R a) := by cfc_cont_tac) (ha : p a := by cfc_tac) :
    (cfcUnits f a hf') ^ n =
      cfcUnits _ _ (forall₂_imp (fun _ _ ↦ pow_ne_zero n) hf') (hf := hf.pow n) := by
  ext
  cases n with
  | zero => simp [cfc_const_one R a]
  | succ n => simp [cfc_pow f _ a]

lemma cfc_inv (hf' : ∀ x ∈ spectrum R a, f x ≠ 0)
    (hf : ContinuousOn f (spectrum R a) := by cfc_cont_tac) (ha : p a := by cfc_tac) :
    cfc (fun x ↦ (f x) ⁻¹) a = Ring.inverse (cfc f a) := by
  rw [← val_inv_cfcUnits f a hf', ← val_cfcUnits f a hf', Ring.inverse_unit]

lemma cfc_inv_id (a : Aˣ) (ha : p a := by cfc_tac) :
    cfc (fun x ↦ x⁻¹ : R → R) (a : A) = a⁻¹ := by
  rw [← Ring.inverse_unit]
  convert cfc_inv (id : R → R) (a : A) ?_
  · exact (cfc_id R (a : A)).symm
  · rintro x hx rfl
    exact spectrum.zero_not_mem R a.isUnit hx

lemma cfc_map_div (f g : R → R) (a : A) (hg' : ∀ x ∈ spectrum R a, g x ≠ 0)
    (hf : ContinuousOn f (spectrum R a) := by cfc_cont_tac)
    (hg : ContinuousOn g (spectrum R a) := by cfc_cont_tac) (ha : p a := by cfc_tac) :
    cfc (fun x ↦ f x / g x) a = cfc f a * Ring.inverse (cfc g a) := by
  simp only [div_eq_mul_inv]
  rw [cfc_mul .., cfc_inv g a hg']

section ContinuousOnInvSpectrum
-- TODO: this section should probably be moved to another file altogether

variable {R A : Type*} [Semifield R] [Ring A] [TopologicalSpace R] [HasContinuousInv₀ R]
variable [Algebra R A]

@[fun_prop]
lemma Units.continuousOn_inv₀_spectrum (a : Aˣ) : ContinuousOn (· ⁻¹) (spectrum R (a : A)) :=
  continuousOn_inv₀.mono <| by
    simpa only [Set.subset_compl_singleton_iff] using spectrum.zero_not_mem R a.isUnit

@[fun_prop]
lemma Units.continuousOn_zpow₀_spectrum [ContinuousMul R] (a : Aˣ) (n : ℤ) :
    ContinuousOn (· ^ n) (spectrum R (a : A)) :=
  (continuousOn_zpow₀ n).mono <| by
    simpa only [Set.subset_compl_singleton_iff] using spectrum.zero_not_mem R a.isUnit

end ContinuousOnInvSpectrum

lemma cfcUnits_zpow (hf' : ∀ x ∈ spectrum R a, f x ≠ 0) (n : ℤ)
    (hf : ContinuousOn f (spectrum R a) := by cfc_cont_tac) (ha : p a := by cfc_tac) :
    (cfcUnits f a hf') ^ n =
      cfcUnits (f ^ n) a (forall₂_imp (fun _ _ ↦ zpow_ne_zero n) hf')
        (hf.zpow₀ n (forall₂_imp (fun _ _ ↦ Or.inl) hf')) := by
  cases n with
  | ofNat _ => simpa using cfcUnits_pow f a hf' _
  | negSucc n =>
    simp only [zpow_negSucc, ← inv_pow]
    ext
    exact cfc_pow (hf := hf.inv₀ hf') .. |>.symm

lemma cfc_zpow (a : Aˣ) (n : ℤ) (ha : p a := by cfc_tac) :
    cfc (fun x : R ↦ x ^ n) (a : A) = ↑(a ^ n) := by
  cases n with
  | ofNat n => simpa using cfc_pow_id (a : A) n
  | negSucc n =>
    simp only [zpow_negSucc, ← inv_pow, Units.val_pow_eq_pow_val]
    have := cfc_pow (fun x ↦ x⁻¹ : R → R) (n + 1) (a : A)
    exact this.trans <| congr($(cfc_inv_id a) ^ (n + 1))

variable [UniqueContinuousFunctionalCalculus R A]

lemma cfc_comp_inv (f : R → R) (a : Aˣ)
    (hf : ContinuousOn f ((· ⁻¹) '' (spectrum R (a : A))) := by cfc_cont_tac)
    (ha : p a := by cfc_tac) :
    cfc (fun x ↦ f x⁻¹) (a : A) = cfc f (↑a⁻¹ : A) := by
  rw [cfc_comp' .., cfc_inv_id _]

lemma cfc_comp_zpow (f : R → R) (n : ℤ) (a : Aˣ)
    (hf : ContinuousOn f ((· ^ n) '' (spectrum R (a : A))) := by cfc_cont_tac)
    (ha : p a := by cfc_tac) :
    cfc (fun x ↦ f (x ^ n)) (a : A) = cfc f (↑(a ^ n) : A) := by
  rw [cfc_comp' .., cfc_zpow a]

end Inv

section Neg

variable {R A : Type*} {p : A → Prop} [CommRing R] [StarRing R] [MetricSpace R]
variable [TopologicalRing R] [ContinuousStar R] [TopologicalSpace A]
variable [Ring A] [StarRing A] [Algebra R A] [ContinuousFunctionalCalculus R p]
variable (f g : R → R) (a : A) (hf : ContinuousOn f (spectrum R a) := by cfc_cont_tac)
variable (hg : ContinuousOn g (spectrum R a) := by cfc_cont_tac)

include hf hg in
lemma cfc_sub : cfc (fun x ↦ f x - g x) a = cfc f a - cfc g a := by
  by_cases ha : p a
  · rw [cfc_apply f a, cfc_apply g a, ← map_sub, cfc_apply ..]
    congr
  · simp [cfc_apply_of_not_predicate a ha]

lemma cfc_neg : cfc (fun x ↦ - (f x)) a = - (cfc f a) := by
  by_cases h : p a ∧ ContinuousOn f (spectrum R a)
  · obtain ⟨ha, hf⟩ := h
    rw [cfc_apply f a, ← map_neg, cfc_apply ..]
    congr
  · obtain (ha | hf) := not_and_or.mp h
    · simp [cfc_apply_of_not_predicate a ha]
    · rw [cfc_apply_of_not_continuousOn a hf, cfc_apply_of_not_continuousOn, neg_zero]
      exact fun hf_neg ↦ hf <| by simpa using hf_neg.neg

lemma cfc_neg_id (ha : p a := by cfc_tac) : cfc (- · : R → R) a = -a := by
  rw [cfc_neg _ a, cfc_id' R a]

variable [UniqueContinuousFunctionalCalculus R A]

lemma cfc_comp_neg (hf : ContinuousOn f ((- ·) '' (spectrum R (a : A))) := by cfc_cont_tac)
    (ha : p a := by cfc_tac) : cfc (f <| - ·) a = cfc f (-a) := by
  rw [cfc_comp' .., cfc_neg_id _]

end Neg

section Order

section Semiring

variable {R A : Type*} {p : A → Prop} [OrderedCommSemiring R] [StarRing R]
variable [MetricSpace R] [TopologicalSemiring R] [ContinuousStar R]
variable [∀ (α) [TopologicalSpace α], StarOrderedRing C(α, R)]
variable [TopologicalSpace A] [Ring A] [StarRing A] [PartialOrder A] [StarOrderedRing A]
variable [Algebra R A] [instCFC : ContinuousFunctionalCalculus R p]

lemma cfcHom_mono {a : A} (ha : p a) {f g : C(spectrum R a, R)} (hfg : f ≤ g) :
    cfcHom ha f ≤ cfcHom ha g :=
  OrderHomClass.mono (cfcHom ha) hfg

lemma cfcHom_nonneg_iff [NonnegSpectrumClass R A] {a : A} (ha : p a) {f : C(spectrum R a, R)} :
    0 ≤ cfcHom ha f ↔ 0 ≤ f := by
  constructor
  · exact fun hf x ↦ (cfcHom_map_spectrum ha (R := R) _ ▸ spectrum_nonneg_of_nonneg hf) ⟨x, rfl⟩
  · simpa using (cfcHom_mono ha (f := 0) (g := f) ·)

lemma cfc_mono {f g : R → R} {a : A} (h : ∀ x ∈ spectrum R a, f x ≤ g x)
    (hf : ContinuousOn f (spectrum R a) := by cfc_cont_tac)
    (hg : ContinuousOn g (spectrum R a) := by cfc_cont_tac) :
    cfc f a ≤ cfc g a := by
  by_cases ha : p a
  · rw [cfc_apply f a, cfc_apply g a]
    exact cfcHom_mono ha fun x ↦ h x.1 x.2
  · simp only [cfc_apply_of_not_predicate _ ha, le_rfl]

lemma cfc_nonneg_iff [NonnegSpectrumClass R A] (f : R → R) (a : A)
    (hf : ContinuousOn f (spectrum R a) := by cfc_cont_tac)
    (ha : p a := by cfc_tac) : 0 ≤ cfc f a ↔ ∀ x ∈ spectrum R a, 0 ≤ f x := by
  rw [cfc_apply .., cfcHom_nonneg_iff, ContinuousMap.le_def]
  simp

lemma StarOrderedRing.nonneg_iff_spectrum_nonneg [NonnegSpectrumClass R A] (a : A)
    (ha : p a := by cfc_tac) : 0 ≤ a ↔ ∀ x ∈ spectrum R a, 0 ≤ x := by
  have := cfc_nonneg_iff (id : R → R) a (by fun_prop) ha
  simpa [cfc_id _ a ha] using this

lemma cfc_nonneg {f : R → R} {a : A} (h : ∀ x ∈ spectrum R a, 0 ≤ f x) :
    0 ≤ cfc f a := by
  by_cases hf : ContinuousOn f (spectrum R a)
  · simpa using cfc_mono h
  · simp only [cfc_apply_of_not_continuousOn _ hf, le_rfl]

lemma cfc_nonpos (f : R → R) (a : A) (h : ∀ x ∈ spectrum R a, f x ≤ 0) :
    cfc f a ≤ 0 := by
  by_cases hf : ContinuousOn f (spectrum R a)
  · simpa using cfc_mono h
  · simp only [cfc_apply_of_not_continuousOn _ hf, le_rfl]

lemma cfc_le_algebraMap (f : R → R) (r : R) (a : A) (h : ∀ x ∈ spectrum R a, f x ≤ r)
    (hf : ContinuousOn f (spectrum R a) := by cfc_cont_tac) (ha : p a := by cfc_tac) :
    cfc f a ≤ algebraMap R A r :=
  cfc_const r a ▸ cfc_mono h

lemma algebraMap_le_cfc (f : R → R) (r : R) (a : A) (h : ∀ x ∈ spectrum R a, r ≤ f x)
    (hf : ContinuousOn f (spectrum R a) := by cfc_cont_tac) (ha : p a := by cfc_tac) :
    algebraMap R A r ≤ cfc f a :=
  cfc_const r a ▸ cfc_mono h

lemma le_algebraMap_of_spectrum_le {r : R} {a : A} (h : ∀ x ∈ spectrum R a, x ≤ r)
    (ha : p a := by cfc_tac) : a ≤ algebraMap R A r := by
  rw [← cfc_id R a]
  exact cfc_le_algebraMap id r a h

lemma algebraMap_le_of_le_spectrum {r : R} {a : A} (h : ∀ x ∈ spectrum R a, r ≤ x)
    (ha : p a := by cfc_tac) : algebraMap R A r ≤ a := by
  rw [← cfc_id R a]
  exact algebraMap_le_cfc id r a h

lemma cfc_le_one (f : R → R) (a : A) (h : ∀ x ∈ spectrum R a, f x ≤ 1) : cfc f a ≤ 1 := by
  apply cfc_cases (· ≤ 1) _ _ (by simp) fun hf ha ↦ ?_
  rw [← map_one (cfcHom ha (R := R))]
  apply cfcHom_mono ha
  simpa [ContinuousMap.le_def] using h

lemma one_le_cfc (f : R → R) (a : A) (h : ∀ x ∈ spectrum R a, 1 ≤ f x)
    (hf : ContinuousOn f (spectrum R a) := by cfc_cont_tac) (ha : p a := by cfc_tac) :
    1 ≤ cfc f a := by
  simpa using algebraMap_le_cfc f 1 a h

lemma CFC.le_one {a : A} (h : ∀ x ∈ spectrum R a, x ≤ 1) (ha : p a := by cfc_tac) :
    a ≤ 1 := by
  simpa using le_algebraMap_of_spectrum_le h

lemma CFC.one_le {a : A} (h : ∀ x ∈ spectrum R a, 1 ≤ x) (ha : p a := by cfc_tac) :
    1 ≤ a := by
  simpa using algebraMap_le_of_le_spectrum h

end Semiring

section NNReal

open scoped NNReal

variable {A : Type*} [TopologicalSpace A] [Ring A] [StarRing A] [PartialOrder A]
  [Algebra ℝ≥0 A] [ContinuousFunctionalCalculus ℝ≥0 (fun (a : A) => 0 ≤ a)]

lemma CFC.inv_nonneg_of_nonneg (a : Aˣ) (ha : (0 : A) ≤ a := by cfc_tac) : (0 : A) ≤ a⁻¹ :=
  cfc_inv_id (R := ℝ≥0) a ▸ cfc_predicate _ (a : A)

lemma CFC.inv_nonneg (a : Aˣ)  : (0 : A) ≤ a⁻¹ ↔ (0 : A) ≤ a :=
  ⟨fun _ ↦ inv_inv a ▸ inv_nonneg_of_nonneg a⁻¹, fun _ ↦ inv_nonneg_of_nonneg a⟩

end NNReal

section Ring

variable {R A : Type*} {p : A → Prop} [OrderedCommRing R] [StarRing R]
variable [MetricSpace R] [TopologicalRing R] [ContinuousStar R]
variable [∀ (α) [TopologicalSpace α], StarOrderedRing C(α, R)]
variable [TopologicalSpace A] [Ring A] [StarRing A] [PartialOrder A] [StarOrderedRing A]
variable [Algebra R A] [instCFC : ContinuousFunctionalCalculus R p]
variable [NonnegSpectrumClass R A]

lemma cfcHom_le_iff {a : A} (ha : p a) {f g : C(spectrum R a, R)} :
    cfcHom ha f ≤ cfcHom ha g ↔ f ≤ g := by
  rw [← sub_nonneg, ← map_sub, cfcHom_nonneg_iff, sub_nonneg]

lemma cfc_le_iff (f g : R → R) (a : A) (hf : ContinuousOn f (spectrum R a) := by cfc_cont_tac)
    (hg : ContinuousOn g (spectrum R a) := by cfc_cont_tac) (ha : p a := by cfc_tac) :
    cfc f a ≤ cfc g a ↔ ∀ x ∈ spectrum R a, f x ≤ g x := by
  rw [cfc_apply f a, cfc_apply g a, cfcHom_le_iff (show p a from ha), ContinuousMap.le_def]
  simp

lemma cfc_nonpos_iff (f : R → R) (a : A) (hf : ContinuousOn f (spectrum R a) := by cfc_cont_tac)
    (ha : p a := by cfc_tac) : cfc f a ≤ 0 ↔ ∀ x ∈ spectrum R a, f x ≤ 0 := by
  simp_rw [← neg_nonneg, ← cfc_neg]
  exact cfc_nonneg_iff (fun x ↦ -f x) a

lemma cfc_le_algebraMap_iff (f : R → R) (r : R) (a : A)
    (hf : ContinuousOn f (spectrum R a) := by cfc_cont_tac) (ha : p a := by cfc_tac) :
    cfc f a ≤ algebraMap R A r ↔ ∀ x ∈ spectrum R a, f x ≤ r := by
  rw [← cfc_const r a, cfc_le_iff ..]

lemma algebraMap_le_cfc_iff (f : R → R) (r : R) (a : A)
    (hf : ContinuousOn f (spectrum R a) := by cfc_cont_tac) (ha : p a := by cfc_tac) :
    algebraMap R A r ≤ cfc f a ↔ ∀ x ∈ spectrum R a, r ≤ f x := by
  rw [← cfc_const r a, cfc_le_iff ..]

lemma le_algebraMap_iff_spectrum_le {r : R} {a : A} (ha : p a := by cfc_tac) :
    a ≤ algebraMap R A r ↔ ∀ x ∈ spectrum R a, x ≤ r := by
  nth_rw 1 [← cfc_id R a]
  exact cfc_le_algebraMap_iff id r a

lemma algebraMap_le_iff_le_spectrum {r : R} {a : A} (ha : p a := by cfc_tac) :
    algebraMap R A r ≤ a ↔ ∀ x ∈ spectrum R a, r ≤ x:= by
  nth_rw 1 [← cfc_id R a]
  exact algebraMap_le_cfc_iff id r a

lemma cfc_le_one_iff (f : R → R) (a : A)
    (hf : ContinuousOn f (spectrum R a) := by cfc_cont_tac) (ha : p a := by cfc_tac) :
    cfc f a ≤ 1 ↔ ∀ x ∈ spectrum R a, f x ≤ 1 := by
  simpa using cfc_le_algebraMap_iff f 1 a

lemma one_le_cfc_iff (f : R → R) (a : A)
    (hf : ContinuousOn f (spectrum R a) := by cfc_cont_tac) (ha : p a := by cfc_tac) :
    1 ≤ cfc f a ↔ ∀ x ∈ spectrum R a, 1 ≤ f x := by
  simpa using algebraMap_le_cfc_iff f 1 a

lemma CFC.le_one_iff (a : A) (ha : p a := by cfc_tac) :
    a ≤ 1 ↔ ∀ x ∈ spectrum R a, x ≤ 1 := by
  simpa using le_algebraMap_iff_spectrum_le (r := (1 : R)) (a := a)

lemma CFC.one_le_iff (a : A) (ha : p a := by cfc_tac) :
    1 ≤ a ↔ ∀ x ∈ spectrum R a, 1 ≤ x := by
  simpa using algebraMap_le_iff_le_spectrum (r := (1 : R)) (a := a)

end Ring

end Order

/-! ### `cfcHom` on a superset of the spectrum -/

section Superset

variable {R A : Type*} {p : A → Prop} [CommSemiring R] [StarRing R]
    [MetricSpace R] [TopologicalSemiring R] [ContinuousStar R] [Ring A] [StarRing A]
    [TopologicalSpace A] [Algebra R A] [instCFC : ContinuousFunctionalCalculus R p]

/-- The composition of `cfcHom` with the natural embedding `C(s, R) → C(spectrum R a, R)`
whenever `spectrum R a ⊆ s`.

This is sometimes necessary in order to consider the same continuous functions applied to multiple
distinct elements, with the added constraint that `cfc` does not suffice. This can occur, for
example, if it is necessary to use uniqueness of this continuous functional calculus. -/
@[simps!]
noncomputable def cfcHomSuperset {a : A} (ha : p a) {s : Set R} (hs : spectrum R a ⊆ s) :
    C(s, R) →⋆ₐ[R] A :=
  cfcHom ha |>.comp <| ContinuousMap.compStarAlgHom' R R <| ⟨_, continuous_id.subtype_map hs⟩

lemma cfcHomSuperset_continuous {a : A} (ha : p a) {s : Set R} (hs : spectrum R a ⊆ s) :
    Continuous (cfcHomSuperset ha hs) :=
<<<<<<< HEAD
  (cfcHom_continuous ha).comp <| ContinuousMap.continuous_comp_left _
=======
  (cfcHom_continuous ha).comp <| ContinuousMap.continuous_precomp _
>>>>>>> 132344bd

lemma cfcHomSuperset_id {a : A} (ha : p a) {s : Set R} (hs : spectrum R a ⊆ s) :
    cfcHomSuperset ha hs (.restrict s <| .id R) = a :=
  cfcHom_id ha

end Superset<|MERGE_RESOLUTION|>--- conflicted
+++ resolved
@@ -1056,11 +1056,7 @@
 
 lemma cfcHomSuperset_continuous {a : A} (ha : p a) {s : Set R} (hs : spectrum R a ⊆ s) :
     Continuous (cfcHomSuperset ha hs) :=
-<<<<<<< HEAD
-  (cfcHom_continuous ha).comp <| ContinuousMap.continuous_comp_left _
-=======
   (cfcHom_continuous ha).comp <| ContinuousMap.continuous_precomp _
->>>>>>> 132344bd
 
 lemma cfcHomSuperset_id {a : A} (ha : p a) {s : Set R} (hs : spectrum R a ⊆ s) :
     cfcHomSuperset ha hs (.restrict s <| .id R) = a :=
