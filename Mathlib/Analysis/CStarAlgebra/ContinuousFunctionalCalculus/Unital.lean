/-
Copyright (c) 2024 Jireh Loreaux. All rights reserved.
Released under Apache 2.0 license as described in the file LICENSE.
Authors: Jireh Loreaux
-/
import Mathlib.Algebra.Algebra.Quasispectrum
import Mathlib.Algebra.Algebra.Spectrum
import Mathlib.Algebra.Order.Star.Basic
import Mathlib.Topology.Algebra.Polynomial
import Mathlib.Topology.ContinuousMap.Algebra
import Mathlib.Tactic.ContinuousFunctionalCalculus

/-!
# The continuous functional calculus

This file defines a generic API for the *continuous functional calculus* which is suitable in a wide
range of settings.

A continuous functional calculus for an element `a : A` in a topological `R`-algebra is a continuous
extension of the polynomial functional calculus (i.e., `Polynomial.aeval`) to continuous `R`-valued
functions on `spectrum R a`. More precisely, it is a continuous star algebra homomorphism
`C(spectrum R a, R) →⋆ₐ[R] A` that sends `(ContinuousMap.id R).restrict (spectrum R a)` to
`a`. In all cases of interest (e.g., when `spectrum R a` is compact and `R` is `ℝ≥0`, `ℝ`, or `ℂ`),
this is sufficient to uniquely determine the continuous functional calculus which is encoded in the
`UniqueContinuousFunctionalCalculus` class.

Although these properties suffice to uniquely determine the continuous functional calculus, we
choose to bundle more information into the class itself. Namely, we include that the star algebra
homomorphism is a closed embedding, and also that the spectrum of the image of
`f : C(spectrum R a, R)` under this morphism is the range of `f`. In addition, the class specifies
a collection of continuous functional calculi for elements satisfying a given predicate
`p : A → Prop`, and we require that this predicate is preserved by the functional calculus.

Although `cfcHom : p a → C(spectrum R a, R) →*ₐ[R] A` is a necessity for getting the full power
out of the continuous functional calculus, this declaration will generally not be accessed directly
by the user. One reason for this is that `cfcHom` requires a proof of `p a` (indeed, if the
spectrum is empty, there cannot exist a star algebra homomorphism like this). Instead, we provide
the completely unbundled `cfc : (R → R) → A → A` which operates on bare functions and provides junk
values when either `a` does not satisfy the property `p`, or else when the function which is the
argument to `cfc` is not continuous on the spectrum of `a`.

This completely unbundled approach may give up some conveniences, but it allows for tremendous
freedom. In particular, `cfc f a` makes sense for *any* `a : A` and `f : R → R`. This is quite
useful in a variety of settings, but perhaps the most important is the following.
Besides being a star algebra homomorphism sending the identity to `a`, the key property enjoyed
by the continuous functional calculus is the *composition property*, which guarantees that
`cfc (g ∘ f) a = cfc g (cfc f a)` under suitable hypotheses on `a`, `f` and `g`. Note that this
theorem is nearly impossible to state nicely in terms of `cfcHom` (see `cfcHom_comp`). An
additional advantage of the unbundled approach is that expressions like `fun x : R ↦ x⁻¹` are valid
arguments to `cfc`, and a bundled continuous counterpart can only make sense when the spectrum of
`a` does not contain zero and when we have an `⁻¹` operation on the domain.

A reader familiar with C⋆-algebra theory may be somewhat surprised at the level of abstraction here.
For instance, why not require `A` to be an actual C⋆-algebra? Why define separate continuous
functional calculi for `R := ℂ`, `ℝ` or `ℝ≥0` instead of simply using the continuous functional
calculus for normal elements? The reason for both can be explained with a simple example,
`A := Matrix n n ℝ`. In Mathlib, matrices are not equipped with a norm (nor even a metric), and so
requiring `A` to be a C⋆-algebra is far too stringent. Likewise, `A` is not a `ℂ`-algebra, and so
it is impossible to consider the `ℂ`-spectrum of `a : Matrix n n ℝ`.

There is another, more practical reason to define separate continuous functional calculi for
different scalar rings. It gives us the ability to use functions defined on these types, and the
algebra of functions on them. For example, for `R := ℝ` it is quite natural to consider the
functions `(·⁺ : ℝ → ℝ)` and `(·⁻ : ℝ → ℝ)` because the functions `ℝ → ℝ` form a lattice ordered
group. If `a : A` is selfadjoint, and we define `a⁺ := cfc (·⁺ : ℝ → ℝ) a`, and likewise for `a⁻`,
then the properties `a⁺ * a⁻ = 0 = a⁻ * a⁺` and `a = a⁺ - a⁻` are trivial consequences of the
corresponding facts for functions. In contrast, if we had to do this using functions on `ℂ`, the
proofs of these facts would be much more cumbersome.

## Example

The canonical example of the continuous functional calculus is when `A := Matrix n n ℂ`, `R := ℂ`
and `p := IsStarNormal`. In this case, `spectrum ℂ a` consists of the eigenvalues of the normal
matrix `a : Matrix n n ℂ`, and, because this set is discrete, any function is continuous on the
spectrum. The continuous functional calculus allows us to make sense of expressions like `log a`
(`:= cfc log a`), and when `0 ∉ spectrum ℂ a`, we get the nice property `exp (log a) = a`, which
arises from the composition property `cfc exp (cfc log a) = cfc (exp ∘ log) a = cfc id a = a`, since
`exp ∘ log = id` *on the spectrum of `a`*. Of course, there are other ways to make sense of `exp`
and `log` for matrices (power series), and these agree with the continuous functional calculus.
In fact, given `f : C(spectrum ℂ a, ℂ)`, `cfc f a` amounts to diagonalizing `a` (possible since `a`
is normal), and applying `f` to the resulting diagonal entries. That is, if `a = u * d * star u`
with `u` a unitary matrix and `d` diagonal, then `cfc f a = u * d.map f * star u`.

In addition, if `a : Matrix n n ℂ` is positive semidefinite, then the `ℂ`-spectrum of `a` is
contained in (the range of the coercion of) `ℝ≥0`. In this case, we get a continuous functional
calculus with `R := ℝ≥0`. From this we can define `√a := cfc a NNReal.sqrt`, which is also
positive semidefinite (because `cfc` preserves the predicate), and this is truly a square root since
```
√a * √a = cfc NNReal.sqrt a * cfc NNReal.sqrt a =
  cfc (NNReal.sqrt ^ 2) a = cfc id a = a
```
The composition property allows us to show that, in fact, this is the *unique* positive semidefinite
square root of `a` because, if `b` is any positive semidefinite square root, then
```
b = cfc id b = cfc (NNReal.sqrt ∘ (· ^ 2)) b =
  cfc NNReal.sqrt (cfc b (· ^ 2)) = cfc NNReal.sqrt a = √a
```

## Main declarations

+ `ContinuousFunctionalCalculus R (p : A → Prop)`: a class stating that every `a : A` satisfying
  `p a` has a star algebra homomorphism from the continuous `R`-valued functions on the
  `R`-spectrum of `a` into the algebra `A`. This map is a closed embedding, and satisfies the
  **spectral mapping theorem**.
+ `cfcHom : p a → C(spectrum R a, R) →⋆ₐ[R] A`: the underlying star algebra homomorphism for an
  element satisfying property `p`.
+ `cfc : (R → R) → A → A`: an unbundled version of `cfcHom` which takes the junk value `0` when
  `cfcHom` is not defined.
+ `cfcUnits`: builds a unit from `cfc f a` when `f` is nonzero and continuous on the
  spectrum of `a`.

## Main theorems

+ `cfc_comp : cfc (x ↦ g (f x)) a = cfc g (cfc f a)`
+ `cfc_polynomial`: the continuous functional calculus extends the polynomial functional calculus.

## Implementation details

Instead of defining a class depending on a term `a : A`, we register it for an `outParam` predicate
`p : A → Prop`, and then any element of `A` satisfying this predicate has the associated star
algebra homomorphism with the specified properties. In so doing we avoid a common pitfall:
dependence of the class on a term. This avoids annoying situations where `a b : A` are
propositionally equal, but not definitionally so, and hence Lean would not be able to automatically
identify the continuous functional calculi associated to these elements. In order to guarantee
the necessary properties, we require that the continuous functional calculus preserves this
predicate. That is, `p a → p (cfc f a)` for any function `f` continuous on the spectrum of `a`.

As stated above, the unbundled approach to `cfc` has its advantages. For instance, given an
expression `cfc f a`, the user is free to rewrite either `a` or `f` as desired with no possibility
of the expression ceasing to be defined. However, this unbundling also has some potential downsides.
In particular, by unbundling, proof requirements are deferred until the user calls the lemmas, most
of which have hypotheses both of `p a` and of `ContinuousOn f (spectrum R a)`.

In order to minimize burden to the user, we provide `autoParams` in terms of two tactics. Goals
related to continuity are dispatched by (a small wrapper around) `fun_prop`. As for goals involving
the predicate `p`, it should be noted that these will only ever be of the form `IsStarNormal a`,
`IsSelfAdjoint a` or `0 ≤ a`. For the moment we provide a rudimentary tactic to deal with these
goals, but it can be modified to become more sophisticated as the need arises.
-/

section Basic

/-- A star `R`-algebra `A` has a *continuous functional calculus* for elements satisfying the
property `p : A → Prop` if

+ for every such element `a : A` there is a star algebra homomorphism
  `cfcHom : C(spectrum R a, R) →⋆ₐ[R] A` sending the (restriction of) the identity map to `a`.
+ `cfcHom` is a closed embedding for which the spectrum of the image of function `f` is its range.
+ `cfcHom` preserves the property `p`.
+ `p 0` is true, which ensures among other things that `p ≠ fun _ ↦ False`.

The property `p` is marked as an `outParam` so that the user need not specify it. In practice,

+ for `R := ℂ`, we choose `p := IsStarNormal`,
+ for `R := ℝ`, we choose `p := IsSelfAdjoint`,
+ for `R := ℝ≥0`, we choose `p := (0 ≤ ·)`.

Instead of directly providing the data we opt instead for a `Prop` class. In all relevant cases,
the continuous functional calculus is uniquely determined, and utilizing this approach
prevents diamonds or problems arising from multiple instances. -/
class ContinuousFunctionalCalculus (R : Type*) {A : Type*} (p : outParam (A → Prop))
    [CommSemiring R] [StarRing R] [MetricSpace R] [TopologicalSemiring R] [ContinuousStar R]
    [Ring A] [StarRing A] [TopologicalSpace A] [Algebra R A] : Prop where
  predicate_zero : p 0
  [compactSpace_spectrum (a : A) : CompactSpace (spectrum R a)]
  spectrum_nonempty [Nontrivial A] (a : A) (ha : p a) : (spectrum R a).Nonempty
  exists_cfc_of_predicate : ∀ a, p a → ∃ φ : C(spectrum R a, R) →⋆ₐ[R] A,
    IsClosedEmbedding φ ∧ φ ((ContinuousMap.id R).restrict <| spectrum R a) = a ∧
      (∀ f, spectrum R (φ f) = Set.range f) ∧ ∀ f, p (φ f)

-- this instance should not be activated everywhere but it is useful when developing generic API
-- for the continuous functional calculus
scoped[ContinuousFunctionalCalculus]
attribute [instance] ContinuousFunctionalCalculus.compactSpace_spectrum

/-- A class guaranteeing that the continuous functional calculus is uniquely determined by the
properties that it is a continuous star algebra homomorphism mapping the (restriction of) the
identity to `a`. This is the necessary tool used to establish `cfcHom_comp` and the more common
variant `cfc_comp`.

This class has instances, which can be found in
`Mathlib.Analysis.CStarAlgebra.ContinuousFunctionalCalculus.Unique`, in each of the common cases
`ℂ`, `ℝ` and `ℝ≥0` as a consequence of the Stone-Weierstrass theorem.

This class is separate from `ContinuousFunctionalCalculus` primarily because we will later use
`SpectrumRestricts` to derive an instance of `ContinuousFunctionalCalculus` on a scalar subring
from one on a larger ring (i.e., to go from a continuous functional calculus over `ℂ` for normal
elements to one over `ℝ` for selfadjoint elements), and proving this additional property is
preserved would be burdensome or impossible. -/
class UniqueContinuousFunctionalCalculus (R A : Type*) [CommSemiring R] [StarRing R]
    [MetricSpace R] [TopologicalSemiring R] [ContinuousStar R] [Ring A] [StarRing A]
    [TopologicalSpace A] [Algebra R A] : Prop where
  eq_of_continuous_of_map_id (s : Set R) [CompactSpace s]
    (φ ψ : C(s, R) →⋆ₐ[R] A) (hφ : Continuous φ) (hψ : Continuous ψ)
    (h : φ (.restrict s <| .id R) = ψ (.restrict s <| .id R)) :
    φ = ψ
  compactSpace_spectrum (a : A) : CompactSpace (spectrum R a)

variable {R A : Type*} {p : A → Prop} [CommSemiring R] [StarRing R] [MetricSpace R]
variable [TopologicalSemiring R] [ContinuousStar R] [TopologicalSpace A] [Ring A] [StarRing A]
variable [Algebra R A] [instCFC : ContinuousFunctionalCalculus R p]

lemma StarAlgHom.ext_continuousMap [UniqueContinuousFunctionalCalculus R A]
    (a : A) (φ ψ : C(spectrum R a, R) →⋆ₐ[R] A) (hφ : Continuous φ) (hψ : Continuous ψ)
    (h : φ (.restrict (spectrum R a) <| .id R) = ψ (.restrict (spectrum R a) <| .id R)) :
    φ = ψ :=
  have := UniqueContinuousFunctionalCalculus.compactSpace_spectrum (R := R) a
  UniqueContinuousFunctionalCalculus.eq_of_continuous_of_map_id (spectrum R a) φ ψ hφ hψ h

section cfcHom

variable {a : A} (ha : p a)

-- Note: since `spectrum R a` is closed, we may always extend `f : C(spectrum R a, R)` to a function
-- of type `C(R, R)` by the Tietze extension theorem (assuming `R` is either `ℝ`, `ℂ` or `ℝ≥0`).

/-- The star algebra homomorphism underlying a instance of the continuous functional calculus;
a version for continuous functions on the spectrum.

In this case, the user must supply the fact that `a` satisfies the predicate `p`, for otherwise it
may be the case that no star algebra homomorphism exists. For instance if `R := ℝ` and `a` is an
element whose spectrum (in `ℂ`) is disjoint from `ℝ`, then `spectrum ℝ a = ∅` and so there can be
no star algebra homomorphism between these spaces.

While `ContinuousFunctionalCalculus` is stated in terms of these homomorphisms, in practice the
user should instead prefer `cfc` over `cfcHom`.
-/
noncomputable def cfcHom : C(spectrum R a, R) →⋆ₐ[R] A :=
  (ContinuousFunctionalCalculus.exists_cfc_of_predicate a ha).choose

lemma cfcHom_isClosedEmbedding :
    IsClosedEmbedding <| (cfcHom ha : C(spectrum R a, R) →⋆ₐ[R] A) :=
  (ContinuousFunctionalCalculus.exists_cfc_of_predicate a ha).choose_spec.1

@[deprecated (since := "2024-10-20")]
alias cfcHom_closedEmbedding := cfcHom_isClosedEmbedding

@[fun_prop]
lemma cfcHom_continuous : Continuous (cfcHom ha : C(spectrum R a, R) →⋆ₐ[R] A) :=
  cfcHom_isClosedEmbedding ha |>.continuous

lemma cfcHom_id :
    cfcHom ha ((ContinuousMap.id R).restrict <| spectrum R a) = a :=
  (ContinuousFunctionalCalculus.exists_cfc_of_predicate a ha).choose_spec.2.1

/-- The **spectral mapping theorem** for the continuous functional calculus. -/
lemma cfcHom_map_spectrum (f : C(spectrum R a, R)) :
    spectrum R (cfcHom ha f) = Set.range f :=
  (ContinuousFunctionalCalculus.exists_cfc_of_predicate a ha).choose_spec.2.2.1 f

lemma cfcHom_predicate (f : C(spectrum R a, R)) :
    p (cfcHom ha f) :=
  (ContinuousFunctionalCalculus.exists_cfc_of_predicate a ha).choose_spec.2.2.2 f

lemma cfcHom_eq_of_continuous_of_map_id [UniqueContinuousFunctionalCalculus R A]
    (φ : C(spectrum R a, R) →⋆ₐ[R] A) (hφ₁ : Continuous φ)
    (hφ₂ : φ (.restrict (spectrum R a) <| .id R) = a) : cfcHom ha = φ :=
  (cfcHom ha).ext_continuousMap a φ (cfcHom_isClosedEmbedding ha).continuous hφ₁ <| by
    rw [cfcHom_id ha, hφ₂]

theorem cfcHom_comp [UniqueContinuousFunctionalCalculus R A] (f : C(spectrum R a, R))
    (f' : C(spectrum R a, spectrum R (cfcHom ha f)))
    (hff' : ∀ x, f x = f' x) (g : C(spectrum R (cfcHom ha f), R)) :
    cfcHom ha (g.comp f') = cfcHom (cfcHom_predicate ha f) g := by
  let φ : C(spectrum R (cfcHom ha f), R) →⋆ₐ[R] A :=
    (cfcHom ha).comp <| ContinuousMap.compStarAlgHom' R R f'
  suffices cfcHom (cfcHom_predicate ha f) = φ from DFunLike.congr_fun this.symm g
  refine cfcHom_eq_of_continuous_of_map_id (cfcHom_predicate ha f) φ ?_ ?_
<<<<<<< HEAD
  · exact (cfcHom_closedEmbedding ha).continuous.comp f'.continuous_precomp
=======
  · exact (cfcHom_isClosedEmbedding ha).continuous.comp f'.continuous_comp_left
>>>>>>> 0dedd92e
  · simp only [φ, StarAlgHom.comp_apply, ContinuousMap.compStarAlgHom'_apply]
    congr
    ext x
    simp [hff']

end cfcHom

section cfcL

/-- `cfcHom` bundled as a continuous linear map. -/
@[simps apply]
noncomputable def cfcL {a : A} (ha : p a) : C(spectrum R a, R) →L[R] A :=
  { cfcHom ha with
    toFun := cfcHom ha
    map_smul' := map_smul _
    cont := (cfcHom_isClosedEmbedding ha).continuous }

end cfcL

section CFC

open scoped Classical in
/-- This is the *continuous functional calculus* of an element `a : A` applied to bare functions.
When either `a` does not satisfy the predicate `p` (i.e., `a` is not `IsStarNormal`,
`IsSelfAdjoint`, or `0 ≤ a` when `R` is `ℂ`, `ℝ`, or `ℝ≥0`, respectively), or when `f : R → R` is
not continuous on the spectrum of `a`, then `cfc f a` returns the junk value `0`.

This is the primary declaration intended for widespread use of the continuous functional calculus,
and all the API applies to this declaration. For more information, see the module documentation
for `Analysis.CStarAlgebra.ContinuousFunctionalCalculus.Unital`. -/
noncomputable irreducible_def cfc (f : R → R) (a : A) : A :=
  if h : p a ∧ ContinuousOn f (spectrum R a)
    then cfcHom h.1 ⟨_, h.2.restrict⟩
    else 0

variable (f g : R → R) (a : A) (ha : p a := by cfc_tac)
variable (hf : ContinuousOn f (spectrum R a) := by cfc_cont_tac)
variable (hg : ContinuousOn g (spectrum R a) := by cfc_cont_tac)

lemma cfc_apply : cfc f a = cfcHom (a := a) ha ⟨_, hf.restrict⟩ := by
  rw [cfc_def, dif_pos ⟨ha, hf⟩]

lemma cfc_apply_pi {ι : Type*} (f : ι → R → R) (a : A) (ha : p a := by cfc_tac)
    (hf : ∀ i, ContinuousOn (f i) (spectrum R a) := by cfc_cont_tac) :
    (fun i => cfc (f i) a) = (fun i => cfcHom (a := a) ha ⟨_, (hf i).restrict⟩) := by
  ext i
  simp only [cfc_apply (f i) a ha (hf i)]

lemma cfc_apply_of_not_and {f : R → R} (a : A) (ha : ¬ (p a ∧ ContinuousOn f (spectrum R a))) :
    cfc f a = 0 := by
  rw [cfc_def, dif_neg ha]

lemma cfc_apply_of_not_predicate {f : R → R} (a : A) (ha : ¬ p a) :
    cfc f a = 0 := by
  rw [cfc_def, dif_neg (not_and_of_not_left _ ha)]

lemma cfc_apply_of_not_continuousOn {f : R → R} (a : A) (hf : ¬ ContinuousOn f (spectrum R a)) :
    cfc f a = 0 := by
  rw [cfc_def, dif_neg (not_and_of_not_right _ hf)]

lemma cfcHom_eq_cfc_extend {a : A} (g : R → R) (ha : p a) (f : C(spectrum R a, R)) :
    cfcHom ha f = cfc (Function.extend Subtype.val f g) a := by
  have h : f = (spectrum R a).restrict (Function.extend Subtype.val f g) := by
    ext; simp [Subtype.val_injective.extend_apply]
  have hg : ContinuousOn (Function.extend Subtype.val f g) (spectrum R a) :=
    continuousOn_iff_continuous_restrict.mpr <| h ▸ map_continuous f
  rw [cfc_apply ..]
  congr!

lemma cfc_eq_cfcL {a : A} {f : R → R} (ha : p a) (hf : ContinuousOn f (spectrum R a)) :
    cfc f a = cfcL ha ⟨_, hf.restrict⟩ := by
  rw [cfc_def, dif_pos ⟨ha, hf⟩, cfcL_apply]

lemma cfc_cases (P : A → Prop) (a : A) (f : R → R) (h₀ : P 0)
    (haf : (hf : ContinuousOn f (spectrum R a)) → (ha : p a) → P (cfcHom ha ⟨_, hf.restrict⟩)) :
    P (cfc f a) := by
  by_cases h : p a ∧ ContinuousOn f (spectrum R a)
  · rw [cfc_apply f a h.1 h.2]
    exact haf h.2 h.1
  · simp only [not_and_or] at h
    obtain (h | h) := h
    · rwa [cfc_apply_of_not_predicate _ h]
    · rwa [cfc_apply_of_not_continuousOn _ h]

variable (R) in
lemma cfc_id (ha : p a := by cfc_tac) : cfc (id : R → R) a = a :=
  cfc_apply (id : R → R) a ▸ cfcHom_id (p := p) ha

variable (R) in
lemma cfc_id' (ha : p a := by cfc_tac) : cfc (fun x : R ↦ x) a = a := cfc_id R a

/-- The **spectral mapping theorem** for the continuous functional calculus. -/
lemma cfc_map_spectrum (ha : p a := by cfc_tac)
    (hf : ContinuousOn f (spectrum R a) := by cfc_cont_tac) :
    spectrum R (cfc f a) = f '' spectrum R a := by
  simp [cfc_apply f a, cfcHom_map_spectrum (p := p)]

lemma cfc_const (r : R) (a : A) (ha : p a := by cfc_tac) :
    cfc (fun _ ↦ r) a = algebraMap R A r := by
  rw [cfc_apply (fun _ : R ↦ r) a, ← AlgHomClass.commutes (cfcHom ha (p := p)) r]
  congr

variable (R) in
include R in
lemma cfc_predicate_zero : p 0 :=
  ContinuousFunctionalCalculus.predicate_zero (R := R)

lemma cfc_predicate (f : R → R) (a : A) : p (cfc f a) :=
  cfc_cases p a f (cfc_predicate_zero R) fun _ _ ↦ cfcHom_predicate ..

lemma cfc_predicate_algebraMap (r : R) : p (algebraMap R A r) :=
  cfc_const r (0 : A) (cfc_predicate_zero R) ▸ cfc_predicate (fun _ ↦ r) 0

variable (R) in
include R in
lemma cfc_predicate_one : p 1 :=
  map_one (algebraMap R A) ▸ cfc_predicate_algebraMap (1 : R)

lemma cfc_congr {f g : R → R} {a : A} (hfg : (spectrum R a).EqOn f g) :
    cfc f a = cfc g a := by
  by_cases h : p a ∧ ContinuousOn g (spectrum R a)
  · rw [cfc_apply (ha := h.1) (hf := h.2.congr hfg), cfc_apply (ha := h.1) (hf := h.2)]
    congr
    exact Set.restrict_eq_iff.mpr hfg
  · obtain (ha | hg) := not_and_or.mp h
    · simp [cfc_apply_of_not_predicate a ha]
    · rw [cfc_apply_of_not_continuousOn a hg, cfc_apply_of_not_continuousOn]
      exact fun hf ↦ hg (hf.congr hfg.symm)

lemma eqOn_of_cfc_eq_cfc {f g : R → R} {a : A} (h : cfc f a = cfc g a)
    (hf : ContinuousOn f (spectrum R a) := by cfc_cont_tac)
    (hg : ContinuousOn g (spectrum R a) := by cfc_cont_tac) (ha : p a := by cfc_tac) :
    (spectrum R a).EqOn f g := by
  rw [cfc_apply f a, cfc_apply g a] at h
  have := (cfcHom_isClosedEmbedding (show p a from ha) (R := R)).inj h
  intro x hx
  congrm($(this) ⟨x, hx⟩)

variable {a f g} in
include ha hf hg in
lemma cfc_eq_cfc_iff_eqOn : cfc f a = cfc g a ↔ (spectrum R a).EqOn f g :=
  ⟨eqOn_of_cfc_eq_cfc, cfc_congr⟩

variable (R)

include ha in
lemma cfc_one : cfc (1 : R → R) a = 1 :=
  cfc_apply (1 : R → R) a ▸ map_one (cfcHom (show p a from ha))

include ha in
lemma cfc_const_one : cfc (fun _ : R ↦ 1) a = 1 := cfc_one R a

@[simp]
lemma cfc_zero : cfc (0 : R → R) a = 0 := by
  by_cases ha : p a
  · exact cfc_apply (0 : R → R) a ▸ map_zero (cfcHom ha)
  · rw [cfc_apply_of_not_predicate a ha]

@[simp]
lemma cfc_const_zero : cfc (fun _ : R ↦ 0) a = 0 :=
  cfc_zero R a

variable {R}

lemma cfc_mul (f g : R → R) (a : A) (hf : ContinuousOn f (spectrum R a) := by cfc_cont_tac)
    (hg : ContinuousOn g (spectrum R a) := by cfc_cont_tac) :
    cfc (fun x ↦ f x * g x) a = cfc f a * cfc g a := by
  by_cases ha : p a
  · rw [cfc_apply f a, cfc_apply g a, ← map_mul, cfc_apply _ a]
    congr
  · simp [cfc_apply_of_not_predicate a ha]

lemma cfc_pow (f : R → R) (n : ℕ) (a : A)
    (hf : ContinuousOn f (spectrum R a) := by cfc_cont_tac) (ha : p a := by cfc_tac) :
    cfc (fun x ↦ (f x) ^ n) a = cfc f a ^ n := by
  rw [cfc_apply f a, ← map_pow, cfc_apply _ a]
  congr

lemma cfc_add (f g : R → R) (hf : ContinuousOn f (spectrum R a) := by cfc_cont_tac)
    (hg : ContinuousOn g (spectrum R a) := by cfc_cont_tac) :
    cfc (fun x ↦ f x + g x) a = cfc f a + cfc g a := by
  by_cases ha : p a
  · rw [cfc_apply f a, cfc_apply g a, ← map_add, cfc_apply _ a]
    congr
  · simp [cfc_apply_of_not_predicate a ha]

lemma cfc_const_add (r : R) (f : R → R) (a : A)
    (hf : ContinuousOn f (spectrum R a) := by cfc_cont_tac) (ha : p a := by cfc_tac) :
    cfc (fun x => r + f x) a = algebraMap R A r + cfc f a := by
  have : (fun z => r + f z) = (fun z => (fun _ => r) z + f z) := by ext; simp
  rw [this, cfc_add a _ _ (continuousOn_const (c := r)) hf, cfc_const r a ha]

lemma cfc_add_const (r : R) (f : R → R) (a : A)
    (hf : ContinuousOn f (spectrum R a) := by cfc_cont_tac) (ha : p a := by cfc_tac) :
    cfc (fun x => f x + r) a = cfc f a + algebraMap R A r := by
  rw [add_comm (cfc f a)]
  conv_lhs => simp only [add_comm]
  exact cfc_const_add r f a hf ha

open Finset in
lemma cfc_sum {ι : Type*} (f : ι → R → R) (a : A) (s : Finset ι)
    (hf : ∀ i ∈ s, ContinuousOn (f i) (spectrum R a) := by cfc_cont_tac) :
    cfc (∑ i in s, f i)  a = ∑ i in s, cfc (f i) a := by
  by_cases ha : p a
  · have hsum : s.sum f = fun z => ∑ i ∈ s, f i z := by ext; simp
    have hf' : ContinuousOn (∑ i : s, f i) (spectrum R a) := by
      rw [sum_coe_sort s, hsum]
      exact continuousOn_finset_sum s fun i hi => hf i hi
    rw [← sum_coe_sort s, ← sum_coe_sort s]
    rw [cfc_apply_pi _ a _ (fun ⟨i, hi⟩ => hf i hi), ← map_sum, cfc_apply _ a ha hf']
    congr 1
    ext
    simp
  · simp [cfc_apply_of_not_predicate a ha]

open Finset in
lemma cfc_sum_univ {ι : Type*} [Fintype ι] (f : ι → R → R) (a : A)
    (hf : ∀ i, ContinuousOn (f i) (spectrum R a) := by cfc_cont_tac) :
    cfc (∑ i, f i) a = ∑ i, cfc (f i) a :=
  cfc_sum f a _ fun i _ ↦ hf i

lemma cfc_smul {S : Type*} [SMul S R] [ContinuousConstSMul S R]
    [SMulZeroClass S A] [IsScalarTower S R A] [IsScalarTower S R (R → R)]
    (s : S) (f : R → R) (a : A) (hf : ContinuousOn f (spectrum R a) := by cfc_cont_tac) :
    cfc (fun x ↦ s • f x) a = s • cfc f a := by
  by_cases ha : p a
  · rw [cfc_apply f a, cfc_apply _ a]
    simp_rw [← Pi.smul_def, ← smul_one_smul R s _]
    rw [← map_smul]
    congr
  · simp [cfc_apply_of_not_predicate a ha]

lemma cfc_const_mul (r : R) (f : R → R) (a : A)
    (hf : ContinuousOn f (spectrum R a) := by cfc_cont_tac) :
    cfc (fun x ↦ r * f x) a = r • cfc f a :=
  cfc_smul r f a

lemma cfc_star (f : R → R) (a : A) : cfc (fun x ↦ star (f x)) a = star (cfc f a) := by
  by_cases h : p a ∧ ContinuousOn f (spectrum R a)
  · obtain ⟨ha, hf⟩ := h
    rw [cfc_apply f a, ← map_star, cfc_apply _ a]
    congr
  · obtain (ha | hf) := not_and_or.mp h
    · simp [cfc_apply_of_not_predicate a ha]
    · rw [cfc_apply_of_not_continuousOn a hf, cfc_apply_of_not_continuousOn, star_zero]
      exact fun hf_star ↦ hf <| by simpa using hf_star.star

lemma cfc_pow_id (a : A) (n : ℕ) (ha : p a := by cfc_tac) : cfc (· ^ n : R → R) a = a ^ n := by
  rw [cfc_pow .., cfc_id' ..]

lemma cfc_smul_id {S : Type*} [SMul S R] [ContinuousConstSMul S R]
    [SMulZeroClass S A] [IsScalarTower S R A] [IsScalarTower S R (R → R)]
    (s : S) (a : A) (ha : p a := by cfc_tac) : cfc (s • · : R → R) a = s • a := by
  rw [cfc_smul .., cfc_id' ..]

lemma cfc_const_mul_id (r : R) (a : A) (ha : p a := by cfc_tac) : cfc (r * ·) a = r • a :=
  cfc_smul_id r a

include ha in
lemma cfc_star_id : cfc (star · : R → R) a = star a := by
  rw [cfc_star .., cfc_id' ..]

section Polynomial
open Polynomial

lemma cfc_eval_X (ha : p a := by cfc_tac) : cfc (X : R[X]).eval a = a := by
  simpa using cfc_id R a

lemma cfc_eval_C (r : R) (a : A) (ha : p a := by cfc_tac) :
    cfc (C r).eval a = algebraMap R A r := by
  simp [cfc_const r a]

lemma cfc_map_polynomial (q : R[X]) (f : R → R) (a : A) (ha : p a := by cfc_tac)
    (hf : ContinuousOn f (spectrum R a) := by cfc_cont_tac) :
    cfc (fun x ↦ q.eval (f x)) a = aeval (cfc f a) q := by
  induction q using Polynomial.induction_on with
  | h_C r => simp [cfc_const r a]
  | h_add q₁ q₂ hq₁ hq₂ =>
    simp only [eval_add, map_add, ← hq₁, ← hq₂, cfc_add a (q₁.eval <| f ·) (q₂.eval <| f ·)]
  | h_monomial n r _ =>
    simp only [eval_mul, eval_C, eval_pow, eval_X, map_mul, aeval_C, map_pow, aeval_X]
    rw [cfc_const_mul .., cfc_pow _ (n + 1) _, ← smul_eq_mul, algebraMap_smul]

lemma cfc_polynomial (q : R[X]) (a : A) (ha : p a := by cfc_tac) :
    cfc q.eval a = aeval a q := by
  rw [cfc_map_polynomial .., cfc_id' ..]

end Polynomial

section Comp

variable [UniqueContinuousFunctionalCalculus R A]

lemma cfc_comp (g f : R → R) (a : A) (ha : p a := by cfc_tac)
    (hg : ContinuousOn g (f '' spectrum R a) := by cfc_cont_tac)
    (hf : ContinuousOn f (spectrum R a) := by cfc_cont_tac) :
    cfc (g ∘ f) a = cfc g (cfc f a) := by
  have := hg.comp hf <| (spectrum R a).mapsTo_image f
  have sp_eq : spectrum R (cfcHom (show p a from ha) (ContinuousMap.mk _ hf.restrict)) =
      f '' (spectrum R a) := by
    rw [cfcHom_map_spectrum (by exact ha) _]
    ext
    simp
  rw [cfc_apply .., cfc_apply f a,
    cfc_apply _ _ (cfcHom_predicate (show p a from ha) _) (by convert hg), ← cfcHom_comp _ _]
  swap
  · exact ContinuousMap.mk _ <| hf.restrict.codRestrict fun x ↦ by rw [sp_eq]; use x.1; simp
  · congr
  · exact fun _ ↦ rfl

lemma cfc_comp' (g f : R → R) (a : A) (hg : ContinuousOn g (f '' spectrum R a) := by cfc_cont_tac)
    (hf : ContinuousOn f (spectrum R a) := by cfc_cont_tac) (ha : p a := by cfc_tac) :
    cfc (g <| f ·) a = cfc g (cfc f a) :=
  cfc_comp g f a

lemma cfc_comp_pow (f : R → R) (n : ℕ) (a : A)
    (hf : ContinuousOn f ((· ^ n) '' (spectrum R a)) := by cfc_cont_tac) (ha : p a := by cfc_tac) :
    cfc (f <| · ^ n) a = cfc f (a ^ n) := by
  rw [cfc_comp' .., cfc_pow_id ..]

lemma cfc_comp_smul {S : Type*} [SMul S R] [ContinuousConstSMul S R] [SMulZeroClass S A]
    [IsScalarTower S R A] [IsScalarTower S R (R → R)] (s : S) (f : R → R) (a : A)
    (hf : ContinuousOn f ((s • ·) '' (spectrum R a)) := by cfc_cont_tac) (ha : p a := by cfc_tac) :
    cfc (f <| s • ·) a = cfc f (s • a) := by
  rw [cfc_comp' .., cfc_smul_id ..]

lemma cfc_comp_const_mul (r : R) (f : R → R) (a : A)
    (hf : ContinuousOn f ((r * ·) '' (spectrum R a)) := by cfc_cont_tac) (ha : p a := by cfc_tac) :
    cfc (f <| r * ·) a = cfc f (r • a) := by
  rw [cfc_comp' .., cfc_const_mul_id ..]

lemma cfc_comp_star (f : R → R) (a : A)
    (hf : ContinuousOn f (star '' (spectrum R a)) := by cfc_cont_tac) (ha : p a := by cfc_tac) :
    cfc (f <| star ·) a = cfc f (star a) := by
  rw [cfc_comp' .., cfc_star_id ..]

open Polynomial in
lemma cfc_comp_polynomial (q : R[X]) (f : R → R) (a : A)
    (hf : ContinuousOn f (q.eval '' (spectrum R a)) := by cfc_cont_tac) (ha : p a := by cfc_tac) :
    cfc (f <| q.eval ·) a = cfc f (aeval a q) := by
  rw [cfc_comp' .., cfc_polynomial ..]

end Comp

lemma CFC.eq_algebraMap_of_spectrum_subset_singleton (r : R) (h_spec : spectrum R a ⊆ {r})
    (ha : p a := by cfc_tac) : a = algebraMap R A r := by
  simpa [cfc_id R a, cfc_const r a] using
    cfc_congr (f := id) (g := fun _ : R ↦ r) (a := a) fun x hx ↦ by simpa using h_spec hx

lemma CFC.eq_zero_of_spectrum_subset_zero (h_spec : spectrum R a ⊆ {0}) (ha : p a := by cfc_tac) :
    a = 0 := by
  simpa using eq_algebraMap_of_spectrum_subset_singleton a 0 h_spec

lemma CFC.eq_one_of_spectrum_subset_one (h_spec : spectrum R a ⊆ {1}) (ha : p a := by cfc_tac) :
    a = 1 := by
  simpa using eq_algebraMap_of_spectrum_subset_singleton a 1 h_spec

include instCFC in
lemma CFC.spectrum_algebraMap_subset (r : R) : spectrum R (algebraMap R A r) ⊆ {r} := by
  rw [← cfc_const r 0 (cfc_predicate_zero R),
    cfc_map_spectrum (fun _ ↦ r) 0 (cfc_predicate_zero R)]
  rintro - ⟨x, -, rfl⟩
  simp

include instCFC in
lemma CFC.spectrum_algebraMap_eq [Nontrivial A] (r : R) :
    spectrum R (algebraMap R A r) = {r} := by
  have hp : p 0 := cfc_predicate_zero R
  rw [← cfc_const r 0 hp, cfc_map_spectrum (fun _ => r) 0 hp]
  exact Set.Nonempty.image_const (⟨0, spectrum.zero_mem (R := R) not_isUnit_zero⟩) _

include instCFC in
lemma CFC.spectrum_zero_eq [Nontrivial A] :
    spectrum R (0 : A) = {0} := by
  have : (0 : A) = algebraMap R A 0 := Eq.symm (RingHom.map_zero (algebraMap R A))
  rw [this, spectrum_algebraMap_eq]

include instCFC in
lemma CFC.spectrum_one_eq [Nontrivial A] :
    spectrum R (1 : A) = {1} := by
  have : (1 : A) = algebraMap R A 1 := Eq.symm (RingHom.map_one (algebraMap R A))
  rw [this, spectrum_algebraMap_eq]

@[simp]
lemma cfc_algebraMap (r : R) (f : R → R) : cfc f (algebraMap R A r) = algebraMap R A (f r) := by
  have h₁ : ContinuousOn f (spectrum R (algebraMap R A r)) :=
  continuousOn_singleton _ _ |>.mono <| CFC.spectrum_algebraMap_subset r
  rw [cfc_apply f (algebraMap R A r) (cfc_predicate_algebraMap r),
    ← AlgHomClass.commutes (cfcHom (p := p) (cfc_predicate_algebraMap r)) (f r)]
  congr
  ext ⟨x, hx⟩
  apply CFC.spectrum_algebraMap_subset r at hx
  simp_all

@[simp] lemma cfc_apply_zero {f : R → R} : cfc f (0 : A) = algebraMap R A (f 0) := by
  simpa using cfc_algebraMap (A := A) 0 f

@[simp] lemma cfc_apply_one {f : R → R} : cfc f (1 : A) = algebraMap R A (f 1) := by
  simpa using cfc_algebraMap (A := A) 1 f

@[simp]
instance IsStarNormal.cfc_map (f : R → R) (a : A) : IsStarNormal (cfc f a) where
  star_comm_self := by
    rw [Commute, SemiconjBy]
    by_cases h : ContinuousOn f (spectrum R a)
    · rw [← cfc_star, ← cfc_mul .., ← cfc_mul ..]
      congr! 2
      exact mul_comm _ _
    · simp [cfc_apply_of_not_continuousOn a h]

-- The following two lemmas are just `cfc_predicate`, but specific enough for the `@[simp]` tag.
@[simp]
protected lemma IsSelfAdjoint.cfc [ContinuousFunctionalCalculus R (IsSelfAdjoint : A → Prop)]
    {f : R → R} {a : A} : IsSelfAdjoint (cfc f a) :=
  cfc_predicate _ _

@[simp]
lemma cfc_nonneg_of_predicate [PartialOrder A]
    [ContinuousFunctionalCalculus R (fun (a : A) => 0 ≤ a)] {f : R → R} {a : A} : 0 ≤ cfc f a :=
  cfc_predicate _ _

variable (R) in
/-- In an `R`-algebra with a continuous functional calculus, every element satisfying the predicate
has nonempty `R`-spectrum. -/
lemma CFC.spectrum_nonempty [Nontrivial A] (a : A) (ha : p a := by cfc_tac) :
    (spectrum R a).Nonempty := by
  by_contra! h
  apply one_ne_zero (α := A)
  rw [← cfc_one R a, ← cfc_zero R a]
  exact cfc_congr fun x hx ↦ by simp_all

end CFC

end Basic

section Inv

variable {R A : Type*} {p : A → Prop} [Semifield R] [StarRing R] [MetricSpace R]
variable [TopologicalSemiring R] [ContinuousStar R] [TopologicalSpace A]
variable [Ring A] [StarRing A] [Algebra R A] [ContinuousFunctionalCalculus R p]

lemma isUnit_cfc_iff (f : R → R) (a : A) (hf : ContinuousOn f (spectrum R a) := by cfc_cont_tac)
    (ha : p a := by cfc_tac) : IsUnit (cfc f a) ↔ ∀ x ∈ spectrum R a, f x ≠ 0 := by
  rw [← spectrum.zero_not_mem_iff R, cfc_map_spectrum ..]
  aesop

alias ⟨_, isUnit_cfc⟩ := isUnit_cfc_iff

variable [HasContinuousInv₀ R] (f : R → R) (a : A)

/-- Bundle `cfc f a` into a unit given a proof that `f` is nonzero on the spectrum of `a`. -/
@[simps]
noncomputable def cfcUnits (hf' : ∀ x ∈ spectrum R a, f x ≠ 0)
    (hf : ContinuousOn f (spectrum R a) := by cfc_cont_tac) (ha : p a := by cfc_tac) : Aˣ where
  val := cfc f a
  inv := cfc (fun x ↦ (f x)⁻¹) a
  val_inv := by
    rw [← cfc_mul .., ← cfc_one R a]
    exact cfc_congr fun _ _ ↦ by aesop
  inv_val := by
    rw [← cfc_mul .., ← cfc_one R a]
    exact cfc_congr fun _ _ ↦ by aesop

lemma cfcUnits_pow (hf' : ∀ x ∈ spectrum R a, f x ≠ 0) (n : ℕ)
    (hf : ContinuousOn f (spectrum R a) := by cfc_cont_tac) (ha : p a := by cfc_tac) :
    (cfcUnits f a hf') ^ n =
      cfcUnits _ _ (forall₂_imp (fun _ _ ↦ pow_ne_zero n) hf') (hf := hf.pow n) := by
  ext
  cases n with
  | zero => simp [cfc_const_one R a]
  | succ n => simp [cfc_pow f _ a]

lemma cfc_inv (hf' : ∀ x ∈ spectrum R a, f x ≠ 0)
    (hf : ContinuousOn f (spectrum R a) := by cfc_cont_tac) (ha : p a := by cfc_tac) :
    cfc (fun x ↦ (f x) ⁻¹) a = Ring.inverse (cfc f a) := by
  rw [← val_inv_cfcUnits f a hf', ← val_cfcUnits f a hf', Ring.inverse_unit]

lemma cfc_inv_id (a : Aˣ) (ha : p a := by cfc_tac) :
    cfc (fun x ↦ x⁻¹ : R → R) (a : A) = a⁻¹ := by
  rw [← Ring.inverse_unit]
  convert cfc_inv (id : R → R) (a : A) ?_
  · exact (cfc_id R (a : A)).symm
  · rintro x hx rfl
    exact spectrum.zero_not_mem R a.isUnit hx

lemma cfc_map_div (f g : R → R) (a : A) (hg' : ∀ x ∈ spectrum R a, g x ≠ 0)
    (hf : ContinuousOn f (spectrum R a) := by cfc_cont_tac)
    (hg : ContinuousOn g (spectrum R a) := by cfc_cont_tac) (ha : p a := by cfc_tac) :
    cfc (fun x ↦ f x / g x) a = cfc f a * Ring.inverse (cfc g a) := by
  simp only [div_eq_mul_inv]
  rw [cfc_mul .., cfc_inv g a hg']

section ContinuousOnInvSpectrum
-- TODO: this section should probably be moved to another file altogether

variable {R A : Type*} [Semifield R] [Ring A] [TopologicalSpace R] [HasContinuousInv₀ R]
variable [Algebra R A]

@[fun_prop]
lemma Units.continuousOn_inv₀_spectrum (a : Aˣ) : ContinuousOn (· ⁻¹) (spectrum R (a : A)) :=
  continuousOn_inv₀.mono <| by
    simpa only [Set.subset_compl_singleton_iff] using spectrum.zero_not_mem R a.isUnit

@[fun_prop]
lemma Units.continuousOn_zpow₀_spectrum [ContinuousMul R] (a : Aˣ) (n : ℤ) :
    ContinuousOn (· ^ n) (spectrum R (a : A)) :=
  (continuousOn_zpow₀ n).mono <| by
    simpa only [Set.subset_compl_singleton_iff] using spectrum.zero_not_mem R a.isUnit

end ContinuousOnInvSpectrum

lemma cfcUnits_zpow (hf' : ∀ x ∈ spectrum R a, f x ≠ 0) (n : ℤ)
    (hf : ContinuousOn f (spectrum R a) := by cfc_cont_tac) (ha : p a := by cfc_tac) :
    (cfcUnits f a hf') ^ n =
      cfcUnits (f ^ n) a (forall₂_imp (fun _ _ ↦ zpow_ne_zero n) hf')
        (hf.zpow₀ n (forall₂_imp (fun _ _ ↦ Or.inl) hf')) := by
  cases n with
  | ofNat _ => simpa using cfcUnits_pow f a hf' _
  | negSucc n =>
    simp only [zpow_negSucc, ← inv_pow]
    ext
    exact cfc_pow (hf := hf.inv₀ hf') .. |>.symm

lemma cfc_zpow (a : Aˣ) (n : ℤ) (ha : p a := by cfc_tac) :
    cfc (fun x : R ↦ x ^ n) (a : A) = ↑(a ^ n) := by
  cases n with
  | ofNat n => simpa using cfc_pow_id (a : A) n
  | negSucc n =>
    simp only [zpow_negSucc, ← inv_pow, Units.val_pow_eq_pow_val]
    have := cfc_pow (fun x ↦ x⁻¹ : R → R) (n + 1) (a : A)
    exact this.trans <| congr($(cfc_inv_id a) ^ (n + 1))

variable [UniqueContinuousFunctionalCalculus R A]

lemma cfc_comp_inv (f : R → R) (a : Aˣ)
    (hf : ContinuousOn f ((· ⁻¹) '' (spectrum R (a : A))) := by cfc_cont_tac)
    (ha : p a := by cfc_tac) :
    cfc (fun x ↦ f x⁻¹) (a : A) = cfc f (↑a⁻¹ : A) := by
  rw [cfc_comp' .., cfc_inv_id _]

lemma cfc_comp_zpow (f : R → R) (n : ℤ) (a : Aˣ)
    (hf : ContinuousOn f ((· ^ n) '' (spectrum R (a : A))) := by cfc_cont_tac)
    (ha : p a := by cfc_tac) :
    cfc (fun x ↦ f (x ^ n)) (a : A) = cfc f (↑(a ^ n) : A) := by
  rw [cfc_comp' .., cfc_zpow a]

end Inv

section Neg

variable {R A : Type*} {p : A → Prop} [CommRing R] [StarRing R] [MetricSpace R]
variable [TopologicalRing R] [ContinuousStar R] [TopologicalSpace A]
variable [Ring A] [StarRing A] [Algebra R A] [ContinuousFunctionalCalculus R p]
variable (f g : R → R) (a : A) (hf : ContinuousOn f (spectrum R a) := by cfc_cont_tac)
variable (hg : ContinuousOn g (spectrum R a) := by cfc_cont_tac)

include hf hg in
lemma cfc_sub : cfc (fun x ↦ f x - g x) a = cfc f a - cfc g a := by
  by_cases ha : p a
  · rw [cfc_apply f a, cfc_apply g a, ← map_sub, cfc_apply ..]
    congr
  · simp [cfc_apply_of_not_predicate a ha]

lemma cfc_neg : cfc (fun x ↦ - (f x)) a = - (cfc f a) := by
  by_cases h : p a ∧ ContinuousOn f (spectrum R a)
  · obtain ⟨ha, hf⟩ := h
    rw [cfc_apply f a, ← map_neg, cfc_apply ..]
    congr
  · obtain (ha | hf) := not_and_or.mp h
    · simp [cfc_apply_of_not_predicate a ha]
    · rw [cfc_apply_of_not_continuousOn a hf, cfc_apply_of_not_continuousOn, neg_zero]
      exact fun hf_neg ↦ hf <| by simpa using hf_neg.neg

lemma cfc_neg_id (ha : p a := by cfc_tac) : cfc (- · : R → R) a = -a := by
  rw [cfc_neg _ a, cfc_id' R a]

variable [UniqueContinuousFunctionalCalculus R A]

lemma cfc_comp_neg (hf : ContinuousOn f ((- ·) '' (spectrum R (a : A))) := by cfc_cont_tac)
    (ha : p a := by cfc_tac) : cfc (f <| - ·) a = cfc f (-a) := by
  rw [cfc_comp' .., cfc_neg_id _]

end Neg

section Order

section Semiring

variable {R A : Type*} {p : A → Prop} [OrderedCommSemiring R] [StarRing R]
variable [MetricSpace R] [TopologicalSemiring R] [ContinuousStar R]
variable [∀ (α) [TopologicalSpace α], StarOrderedRing C(α, R)]
variable [TopologicalSpace A] [Ring A] [StarRing A] [PartialOrder A] [StarOrderedRing A]
variable [Algebra R A] [instCFC : ContinuousFunctionalCalculus R p]

lemma cfcHom_mono {a : A} (ha : p a) {f g : C(spectrum R a, R)} (hfg : f ≤ g) :
    cfcHom ha f ≤ cfcHom ha g :=
  OrderHomClass.mono (cfcHom ha) hfg

lemma cfcHom_nonneg_iff [NonnegSpectrumClass R A] {a : A} (ha : p a) {f : C(spectrum R a, R)} :
    0 ≤ cfcHom ha f ↔ 0 ≤ f := by
  constructor
  · exact fun hf x ↦ (cfcHom_map_spectrum ha (R := R) _ ▸ spectrum_nonneg_of_nonneg hf) ⟨x, rfl⟩
  · simpa using (cfcHom_mono ha (f := 0) (g := f) ·)

lemma cfc_mono {f g : R → R} {a : A} (h : ∀ x ∈ spectrum R a, f x ≤ g x)
    (hf : ContinuousOn f (spectrum R a) := by cfc_cont_tac)
    (hg : ContinuousOn g (spectrum R a) := by cfc_cont_tac) :
    cfc f a ≤ cfc g a := by
  by_cases ha : p a
  · rw [cfc_apply f a, cfc_apply g a]
    exact cfcHom_mono ha fun x ↦ h x.1 x.2
  · simp only [cfc_apply_of_not_predicate _ ha, le_rfl]

lemma cfc_nonneg_iff [NonnegSpectrumClass R A] (f : R → R) (a : A)
    (hf : ContinuousOn f (spectrum R a) := by cfc_cont_tac)
    (ha : p a := by cfc_tac) : 0 ≤ cfc f a ↔ ∀ x ∈ spectrum R a, 0 ≤ f x := by
  rw [cfc_apply .., cfcHom_nonneg_iff, ContinuousMap.le_def]
  simp

lemma StarOrderedRing.nonneg_iff_spectrum_nonneg [NonnegSpectrumClass R A] (a : A)
    (ha : p a := by cfc_tac) : 0 ≤ a ↔ ∀ x ∈ spectrum R a, 0 ≤ x := by
  have := cfc_nonneg_iff (id : R → R) a (by fun_prop) ha
  simpa [cfc_id _ a ha] using this

lemma cfc_nonneg {f : R → R} {a : A} (h : ∀ x ∈ spectrum R a, 0 ≤ f x) :
    0 ≤ cfc f a := by
  by_cases hf : ContinuousOn f (spectrum R a)
  · simpa using cfc_mono h
  · simp only [cfc_apply_of_not_continuousOn _ hf, le_rfl]

lemma cfc_nonpos (f : R → R) (a : A) (h : ∀ x ∈ spectrum R a, f x ≤ 0) :
    cfc f a ≤ 0 := by
  by_cases hf : ContinuousOn f (spectrum R a)
  · simpa using cfc_mono h
  · simp only [cfc_apply_of_not_continuousOn _ hf, le_rfl]

lemma cfc_le_algebraMap (f : R → R) (r : R) (a : A) (h : ∀ x ∈ spectrum R a, f x ≤ r)
    (hf : ContinuousOn f (spectrum R a) := by cfc_cont_tac) (ha : p a := by cfc_tac) :
    cfc f a ≤ algebraMap R A r :=
  cfc_const r a ▸ cfc_mono h

lemma algebraMap_le_cfc (f : R → R) (r : R) (a : A) (h : ∀ x ∈ spectrum R a, r ≤ f x)
    (hf : ContinuousOn f (spectrum R a) := by cfc_cont_tac) (ha : p a := by cfc_tac) :
    algebraMap R A r ≤ cfc f a :=
  cfc_const r a ▸ cfc_mono h

lemma le_algebraMap_of_spectrum_le {r : R} {a : A} (h : ∀ x ∈ spectrum R a, x ≤ r)
    (ha : p a := by cfc_tac) : a ≤ algebraMap R A r := by
  rw [← cfc_id R a]
  exact cfc_le_algebraMap id r a h

lemma algebraMap_le_of_le_spectrum {r : R} {a : A} (h : ∀ x ∈ spectrum R a, r ≤ x)
    (ha : p a := by cfc_tac) : algebraMap R A r ≤ a := by
  rw [← cfc_id R a]
  exact algebraMap_le_cfc id r a h

lemma cfc_le_one (f : R → R) (a : A) (h : ∀ x ∈ spectrum R a, f x ≤ 1) : cfc f a ≤ 1 := by
  apply cfc_cases (· ≤ 1) _ _ (by simp) fun hf ha ↦ ?_
  rw [← map_one (cfcHom ha (R := R))]
  apply cfcHom_mono ha
  simpa [ContinuousMap.le_def] using h

lemma one_le_cfc (f : R → R) (a : A) (h : ∀ x ∈ spectrum R a, 1 ≤ f x)
    (hf : ContinuousOn f (spectrum R a) := by cfc_cont_tac) (ha : p a := by cfc_tac) :
    1 ≤ cfc f a := by
  simpa using algebraMap_le_cfc f 1 a h

lemma CFC.le_one {a : A} (h : ∀ x ∈ spectrum R a, x ≤ 1) (ha : p a := by cfc_tac) :
    a ≤ 1 := by
  simpa using le_algebraMap_of_spectrum_le h

lemma CFC.one_le {a : A} (h : ∀ x ∈ spectrum R a, 1 ≤ x) (ha : p a := by cfc_tac) :
    1 ≤ a := by
  simpa using algebraMap_le_of_le_spectrum h

end Semiring

section NNReal

open scoped NNReal

variable {A : Type*} [TopologicalSpace A] [Ring A] [StarRing A] [PartialOrder A]
  [Algebra ℝ≥0 A] [ContinuousFunctionalCalculus ℝ≥0 (fun (a : A) => 0 ≤ a)]

lemma CFC.inv_nonneg_of_nonneg (a : Aˣ) (ha : (0 : A) ≤ a := by cfc_tac) : (0 : A) ≤ a⁻¹ :=
  cfc_inv_id (R := ℝ≥0) a ▸ cfc_predicate _ (a : A)

lemma CFC.inv_nonneg (a : Aˣ)  : (0 : A) ≤ a⁻¹ ↔ (0 : A) ≤ a :=
  ⟨fun _ ↦ inv_inv a ▸ inv_nonneg_of_nonneg a⁻¹, fun _ ↦ inv_nonneg_of_nonneg a⟩

end NNReal

section Ring

variable {R A : Type*} {p : A → Prop} [OrderedCommRing R] [StarRing R]
variable [MetricSpace R] [TopologicalRing R] [ContinuousStar R]
variable [∀ (α) [TopologicalSpace α], StarOrderedRing C(α, R)]
variable [TopologicalSpace A] [Ring A] [StarRing A] [PartialOrder A] [StarOrderedRing A]
variable [Algebra R A] [instCFC : ContinuousFunctionalCalculus R p]
variable [NonnegSpectrumClass R A]

lemma cfcHom_le_iff {a : A} (ha : p a) {f g : C(spectrum R a, R)} :
    cfcHom ha f ≤ cfcHom ha g ↔ f ≤ g := by
  rw [← sub_nonneg, ← map_sub, cfcHom_nonneg_iff, sub_nonneg]

lemma cfc_le_iff (f g : R → R) (a : A) (hf : ContinuousOn f (spectrum R a) := by cfc_cont_tac)
    (hg : ContinuousOn g (spectrum R a) := by cfc_cont_tac) (ha : p a := by cfc_tac) :
    cfc f a ≤ cfc g a ↔ ∀ x ∈ spectrum R a, f x ≤ g x := by
  rw [cfc_apply f a, cfc_apply g a, cfcHom_le_iff (show p a from ha), ContinuousMap.le_def]
  simp

lemma cfc_nonpos_iff (f : R → R) (a : A) (hf : ContinuousOn f (spectrum R a) := by cfc_cont_tac)
    (ha : p a := by cfc_tac) : cfc f a ≤ 0 ↔ ∀ x ∈ spectrum R a, f x ≤ 0 := by
  simp_rw [← neg_nonneg, ← cfc_neg]
  exact cfc_nonneg_iff (fun x ↦ -f x) a

lemma cfc_le_algebraMap_iff (f : R → R) (r : R) (a : A)
    (hf : ContinuousOn f (spectrum R a) := by cfc_cont_tac) (ha : p a := by cfc_tac) :
    cfc f a ≤ algebraMap R A r ↔ ∀ x ∈ spectrum R a, f x ≤ r := by
  rw [← cfc_const r a, cfc_le_iff ..]

lemma algebraMap_le_cfc_iff (f : R → R) (r : R) (a : A)
    (hf : ContinuousOn f (spectrum R a) := by cfc_cont_tac) (ha : p a := by cfc_tac) :
    algebraMap R A r ≤ cfc f a ↔ ∀ x ∈ spectrum R a, r ≤ f x := by
  rw [← cfc_const r a, cfc_le_iff ..]

lemma le_algebraMap_iff_spectrum_le {r : R} {a : A} (ha : p a := by cfc_tac) :
    a ≤ algebraMap R A r ↔ ∀ x ∈ spectrum R a, x ≤ r := by
  nth_rw 1 [← cfc_id R a]
  exact cfc_le_algebraMap_iff id r a

lemma algebraMap_le_iff_le_spectrum {r : R} {a : A} (ha : p a := by cfc_tac) :
    algebraMap R A r ≤ a ↔ ∀ x ∈ spectrum R a, r ≤ x:= by
  nth_rw 1 [← cfc_id R a]
  exact algebraMap_le_cfc_iff id r a

lemma cfc_le_one_iff (f : R → R) (a : A)
    (hf : ContinuousOn f (spectrum R a) := by cfc_cont_tac) (ha : p a := by cfc_tac) :
    cfc f a ≤ 1 ↔ ∀ x ∈ spectrum R a, f x ≤ 1 := by
  simpa using cfc_le_algebraMap_iff f 1 a

lemma one_le_cfc_iff (f : R → R) (a : A)
    (hf : ContinuousOn f (spectrum R a) := by cfc_cont_tac) (ha : p a := by cfc_tac) :
    1 ≤ cfc f a ↔ ∀ x ∈ spectrum R a, 1 ≤ f x := by
  simpa using algebraMap_le_cfc_iff f 1 a

lemma CFC.le_one_iff (a : A) (ha : p a := by cfc_tac) :
    a ≤ 1 ↔ ∀ x ∈ spectrum R a, x ≤ 1 := by
  simpa using le_algebraMap_iff_spectrum_le (r := (1 : R)) (a := a)

lemma CFC.one_le_iff (a : A) (ha : p a := by cfc_tac) :
    1 ≤ a ↔ ∀ x ∈ spectrum R a, 1 ≤ x := by
  simpa using algebraMap_le_iff_le_spectrum (r := (1 : R)) (a := a)

end Ring

end Order<|MERGE_RESOLUTION|>--- conflicted
+++ resolved
@@ -266,11 +266,7 @@
     (cfcHom ha).comp <| ContinuousMap.compStarAlgHom' R R f'
   suffices cfcHom (cfcHom_predicate ha f) = φ from DFunLike.congr_fun this.symm g
   refine cfcHom_eq_of_continuous_of_map_id (cfcHom_predicate ha f) φ ?_ ?_
-<<<<<<< HEAD
-  · exact (cfcHom_closedEmbedding ha).continuous.comp f'.continuous_precomp
-=======
-  · exact (cfcHom_isClosedEmbedding ha).continuous.comp f'.continuous_comp_left
->>>>>>> 0dedd92e
+  · exact (cfcHom_isClosedEmbedding ha).continuous.comp f'.continuous_precomp
   · simp only [φ, StarAlgHom.comp_apply, ContinuousMap.compStarAlgHom'_apply]
     congr
     ext x
