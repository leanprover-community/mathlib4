--- conflicted
+++ resolved
@@ -441,14 +441,9 @@
 lemma IsGreatest.nnnorm_cfc_nnreal [Nontrivial A] (f : ℝ≥0 → ℝ≥0) (a : A)
     (hf : ContinuousOn f (σ ℝ≥0 a) := by cfc_cont_tac) (ha : 0 ≤ a := by cfc_tac) :
     IsGreatest (f '' σ ℝ≥0 a) ‖cfc f a‖₊ := by
-<<<<<<< HEAD
   rw [cfc_nnreal_eq_real ..]
-  obtain ⟨-, ha'⟩ := nonneg_iff_isSelfAdjoint_and_spectrumRestricts.mp ha
-=======
-  rw [cfc_nnreal_eq_real]
   obtain ⟨-, ha'⟩ := nonneg_iff_isSelfAdjoint_and_quasispectrumRestricts.mp ha
   rw [← SpectrumRestricts] at ha'
->>>>>>> 13ddeaef
   convert IsGreatest.nnnorm_cfc (fun x : ℝ ↦ (f x.toNNReal : ℝ)) a ?hf_cont
   case hf_cont => exact continuous_subtype_val.comp_continuousOn <|
     ContinuousOn.comp ‹_› continuous_real_toNNReal.continuousOn <| ha'.image ▸ Set.mapsTo_image ..
