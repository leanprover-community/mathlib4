--- conflicted
+++ resolved
@@ -546,11 +546,7 @@
 lemma nnnorm_cfcₙ_nnreal_lt {f : ℝ≥0 → ℝ≥0} {a : A} {c : ℝ≥0} (h : ∀ x ∈ σₙ ℝ≥0 a, f x < c) :
     ‖cfcₙ f a‖₊ < c := by
   refine cfcₙ_cases (‖·‖₊ < c) a f ?_ fun hf hf0 ha ↦ ?_
-<<<<<<< HEAD
-  · simpa using zero_le (f 0) |>.trans_lt <| h 0 (quasispectrum.zero_mem ℝ≥0 _) -- sorry
-=======
   · simpa using zero_le (f 0) |>.trans_lt <| h 0 (quasispectrum.zero_mem ℝ≥0 _)
->>>>>>> cefc7e3e
   · simp only [← cfcₙ_apply f a, (IsGreatest.nnnorm_cfcₙ_nnreal f a hf hf0 ha |>.lt_iff)]
     rintro - ⟨x, hx, rfl⟩
     exact h x hx
