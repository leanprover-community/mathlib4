--- conflicted
+++ resolved
@@ -180,26 +180,16 @@
     [NonUnitalCStarAlgebra A] : NonUnitalContinuousFunctionalCalculus ℂ (IsStarNormal : A → Prop) :=
   RCLike.nonUnitalContinuousFunctionalCalculus Unitization.isStarNormal_inr
 
-<<<<<<< HEAD
-open Unitization CStarAlgebra in
-=======
 open Unitization in
->>>>>>> 132344bd
 lemma inr_comp_cfcₙHom_eq_cfcₙAux {A : Type*} [NonUnitalCStarAlgebra A] (a : A)
     [ha : IsStarNormal a] : (inrNonUnitalStarAlgHom ℂ A).comp (cfcₙHom ha) =
       cfcₙAux (isStarNormal_inr (R := ℂ) (A := A)) a ha := by
   have h (a : A) := isStarNormal_inr (R := ℂ) (A := A) (a := a)
   refine @UniqueNonUnitalContinuousFunctionalCalculus.eq_of_continuous_of_map_id
     _ _ _ _ _ _ _ _ _ _ _ inferInstance inferInstance _ (σₙ ℂ a) _ _ rfl _ _ ?_ ?_ ?_
-<<<<<<< HEAD
-  · show Continuous (fun f ↦ (cfcₙHom ha f : A⁺¹)); fun_prop
-  · exact isClosedEmbedding_cfcₙAux @(h) a ha |>.continuous
-  · trans (a : A⁺¹)
-=======
   · show Continuous (fun f ↦ (cfcₙHom ha f : Unitization ℂ A)); fun_prop
   · exact isClosedEmbedding_cfcₙAux @(h) a ha |>.continuous
   · trans (a : Unitization ℂ A)
->>>>>>> 132344bd
     · congrm(inr $(cfcₙHom_id ha))
     · exact cfcₙAux_id @(h) a ha |>.symm
 
