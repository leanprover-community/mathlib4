/-
Copyright (c) 2024 Jireh Loreaux. All rights reserved.
Released under Apache 2.0 license as described in the file LICENSE.
Authors: Jireh Loreaux
-/
import Mathlib.Analysis.CStarAlgebra.ContinuousFunctionalCalculus.Restrict
import Mathlib.Analysis.CStarAlgebra.ContinuousFunctionalCalculus.Basic
import Mathlib.Analysis.CStarAlgebra.Spectrum
import Mathlib.Analysis.CStarAlgebra.Unitization
import Mathlib.Analysis.CStarAlgebra.ContinuousFunctionalCalculus.Unique

/-! # Instances of the continuous functional calculus

## Main theorems

* `IsStarNormal.instContinuousFunctionalCalculus`: the continuous functional calculus for normal
  elements in a unital C⋆-algebra over `ℂ`.
* `IsSelfAdjoint.instContinuousFunctionalCalculus`: the continuous functional calculus for
  selfadjoint elements in a `ℂ`-algebra with a continuous functional calculus for normal elements
  and where every element has compact spectrum. In particular, this includes unital C⋆-algebras
  over `ℂ`.
* `Nonneg.instContinuousFunctionalCalculus`: the continuous functional calculus for nonnegative
  elements in an `ℝ`-algebra with a continuous functional calculus for selfadjoint elements,
  where every element has compact spectrum, and where nonnegative elements have nonnegative
  spectrum. In particular, this includes unital C⋆-algebras over `ℝ`.
* `CStarAlgebra.instNonnegSpectrumClass`: In a unital C⋆-algebra over `ℂ` which is also a
  `StarOrderedRing`, the spectrum of a nonnegative element is nonnegative.

## Tags

continuous functional calculus, normal, selfadjoint
-/

noncomputable section

local notation "σₙ" => quasispectrum
local notation "σ" => spectrum

/-!
### Pull back a non-unital instance from a unital one on the unitization
-/

section RCLike

variable {𝕜 A : Type*} [RCLike 𝕜] [NonUnitalNormedRing A] [StarRing A]
variable [NormedSpace 𝕜 A] [IsScalarTower 𝕜 A A] [SMulCommClass 𝕜 A A]
variable [StarModule 𝕜 A] {p : A → Prop} {p₁ : Unitization 𝕜 A → Prop}

local postfix:max "⁺¹" => Unitization 𝕜

variable (hp₁ : ∀ {x : A}, p₁ x ↔ p x) (a : A) (ha : p a)
variable [ContinuousFunctionalCalculus 𝕜 p₁]

open scoped ContinuousMapZero


open Unitization in
/--
This is an auxiliary definition used for constructing an instance of the non-unital continuous
functional calculus given a instance of the unital one on the unitization.

This is the natural non-unital star homomorphism obtained from the chain
```lean
calc
  C(σₙ 𝕜 a, 𝕜)₀ →⋆ₙₐ[𝕜] C(σₙ 𝕜 a, 𝕜) := ContinuousMapZero.toContinuousMapHom
  _             ≃⋆[𝕜] C(σ 𝕜 (↑a : A⁺¹), 𝕜) := Homeomorph.compStarAlgEquiv'
  _             →⋆ₐ[𝕜] A⁺¹ := cfcHom
```
This range of this map is contained in the range of `(↑) : A → A⁺¹` (see `cfcₙAux_mem_range_inr`),
and so we may restrict it to `A` to get the necessary homomorphism for the non-unital continuous
functional calculus.
-/
noncomputable def cfcₙAux : C(σₙ 𝕜 a, 𝕜)₀ →⋆ₙₐ[𝕜] A⁺¹ :=
  (cfcHom (R := 𝕜) (hp₁.mpr ha) : C(σ 𝕜 (a : A⁺¹), 𝕜) →⋆ₙₐ[𝕜] A⁺¹) |>.comp
    (Homeomorph.compStarAlgEquiv' 𝕜 𝕜 <| .setCongr <| (quasispectrum_eq_spectrum_inr' 𝕜 𝕜 a).symm)
    |>.comp ContinuousMapZero.toContinuousMapHom

lemma cfcₙAux_id : cfcₙAux hp₁ a ha (ContinuousMapZero.id rfl) = a := cfcHom_id (hp₁.mpr ha)

open Unitization in
lemma isClosedEmbedding_cfcₙAux : IsClosedEmbedding (cfcₙAux hp₁ a ha) := by
  simp only [cfcₙAux, NonUnitalStarAlgHom.coe_comp]
  refine ((cfcHom_isClosedEmbedding (hp₁.mpr ha)).comp ?_).comp
    ContinuousMapZero.isClosedEmbedding_toContinuousMap
  let e : C(σₙ 𝕜 a, 𝕜) ≃ₜ C(σ 𝕜 (a : A⁺¹), 𝕜) :=
    { (Homeomorph.compStarAlgEquiv' 𝕜 𝕜 <| .setCongr <|
        (quasispectrum_eq_spectrum_inr' 𝕜 𝕜 a).symm) with
      continuous_toFun := ContinuousMap.continuous_comp_left _
      continuous_invFun := ContinuousMap.continuous_comp_left _ }
  exact e.isClosedEmbedding

@[deprecated (since := "2024-10-20")]
alias closedEmbedding_cfcₙAux := isClosedEmbedding_cfcₙAux

lemma spec_cfcₙAux (f : C(σₙ 𝕜 a, 𝕜)₀) : σ 𝕜 (cfcₙAux hp₁ a ha f) = Set.range f := by
  rw [cfcₙAux, NonUnitalStarAlgHom.comp_assoc, NonUnitalStarAlgHom.comp_apply]
  simp only [NonUnitalStarAlgHom.comp_apply, NonUnitalStarAlgHom.coe_coe]
  rw [cfcHom_map_spectrum (hp₁.mpr ha) (R := 𝕜) _]
  ext x
  constructor
  all_goals rintro ⟨x, rfl⟩
  · exact ⟨⟨x, (Unitization.quasispectrum_eq_spectrum_inr' 𝕜 𝕜 a).symm ▸ x.property⟩, rfl⟩
  · exact ⟨⟨x, Unitization.quasispectrum_eq_spectrum_inr' 𝕜 𝕜 a ▸ x.property⟩, rfl⟩

variable [CompleteSpace A]

lemma cfcₙAux_mem_range_inr (f : C(σₙ 𝕜 a, 𝕜)₀) :
    cfcₙAux hp₁ a ha f ∈ NonUnitalStarAlgHom.range (Unitization.inrNonUnitalStarAlgHom 𝕜 A) := by
  have h₁ := (isClosedEmbedding_cfcₙAux hp₁ a ha).continuous.range_subset_closure_image_dense
    (ContinuousMapZero.adjoin_id_dense (s := σₙ 𝕜 a) rfl) ⟨f, rfl⟩
  rw [← SetLike.mem_coe]
  refine closure_minimal ?_ ?_ h₁
  · rw [← NonUnitalStarSubalgebra.coe_map, SetLike.coe_subset_coe, NonUnitalStarSubalgebra.map_le]
    apply NonUnitalStarAlgebra.adjoin_le
    apply Set.singleton_subset_iff.mpr
    rw [SetLike.mem_coe, NonUnitalStarSubalgebra.mem_comap, cfcₙAux_id hp₁ a ha]
    exact ⟨a, rfl⟩
  · have : Continuous (Unitization.fst (R := 𝕜) (A := A)) :=
      Unitization.uniformEquivProd.continuous.fst
    simp only [NonUnitalStarAlgHom.coe_range]
    convert IsClosed.preimage this (isClosed_singleton (x := 0))
    aesop

variable [CStarRing A]

include hp₁ in
open Unitization NonUnitalStarAlgHom in
theorem RCLike.nonUnitalContinuousFunctionalCalculus :
    NonUnitalContinuousFunctionalCalculus 𝕜 (p : A → Prop) where
  predicate_zero := by
    rw [← hp₁, Unitization.inr_zero 𝕜]
    exact cfc_predicate_zero 𝕜
  exists_cfc_of_predicate a ha := by
    let ψ : C(σₙ 𝕜 a, 𝕜)₀ →⋆ₙₐ[𝕜] A := comp (inrRangeEquiv 𝕜 A).symm <|
      codRestrict (cfcₙAux hp₁ a ha) _ (cfcₙAux_mem_range_inr hp₁ a ha)
    have coe_ψ (f : C(σₙ 𝕜 a, 𝕜)₀) : ψ f = cfcₙAux hp₁ a ha f :=
      congr_arg Subtype.val <| (inrRangeEquiv 𝕜 A).apply_symm_apply
        ⟨cfcₙAux hp₁ a ha f, cfcₙAux_mem_range_inr hp₁ a ha f⟩
    refine ⟨ψ, ?isClosedEmbedding, ?map_id, fun f ↦ ?map_spec, fun f ↦ ?isStarNormal⟩
    case isClosedEmbedding =>
      apply isometry_inr (𝕜 := 𝕜) (A := A) |>.isClosedEmbedding |>.of_comp_iff.mp
      have : inr ∘ ψ = cfcₙAux hp₁ a ha := by ext1; rw [Function.comp_apply, coe_ψ]
      exact this ▸ isClosedEmbedding_cfcₙAux hp₁ a ha
    case map_id => exact inr_injective (R := 𝕜) <| coe_ψ _ ▸ cfcₙAux_id hp₁ a ha
    case map_spec =>
      exact quasispectrum_eq_spectrum_inr' 𝕜 𝕜 (ψ f) ▸ coe_ψ _ ▸ spec_cfcₙAux hp₁ a ha f
    case isStarNormal => exact hp₁.mp <| coe_ψ _ ▸ cfcHom_predicate (R := 𝕜) (hp₁.mpr ha) _

end RCLike

/-!
### Continuous functional calculus for normal elements
-/

section Normal

instance IsStarNormal.instContinuousFunctionalCalculus {A : Type*} [CStarAlgebra A] :
    ContinuousFunctionalCalculus ℂ (IsStarNormal : A → Prop) where
  predicate_zero := isStarNormal_zero
  spectrum_nonempty a _ := spectrum.nonempty a
  exists_cfc_of_predicate a ha := by
    refine ⟨(elementalStarAlgebra ℂ a).subtype.comp <| continuousFunctionalCalculus a,
<<<<<<< HEAD
      ?hom_closedEmbedding, ?hom_id, ?hom_map_spectrum, ?predicate_hom⟩
    case hom_closedEmbedding =>
      exact Isometry.closedEmbedding <|
=======
      ?hom_isClosedEmbedding, ?hom_id, ?hom_map_spectrum, ?predicate_hom⟩
    case hom_isClosedEmbedding =>
      -- note: Lean should find these for `StarAlgEquiv.isometry`, but it doesn't and so we
      -- provide them manually.
      have : SMulCommClass ℂ C(σ ℂ a, ℂ) C(σ ℂ a, ℂ) := Algebra.to_smulCommClass (A := C(σ ℂ a, ℂ))
      have : IsScalarTower ℂ C(σ ℂ a, ℂ) C(σ ℂ a, ℂ) := IsScalarTower.right (A := C(σ ℂ a, ℂ))
      exact Isometry.isClosedEmbedding <|
>>>>>>> 0cb54c9f
        isometry_subtype_coe.comp <| StarAlgEquiv.isometry (continuousFunctionalCalculus a)
    case hom_id => exact congr_arg Subtype.val <| continuousFunctionalCalculus_map_id a
    case hom_map_spectrum =>
      intro f
      simp only [StarAlgHom.comp_apply, StarAlgHom.coe_coe, StarSubalgebra.coe_subtype]
      rw [← StarSubalgebra.spectrum_eq (hS := elementalStarAlgebra.isClosed ℂ a),
        AlgEquiv.spectrum_eq (continuousFunctionalCalculus a), ContinuousMap.spectrum_eq_range]
    case predicate_hom => exact fun f ↦ ⟨by rw [← map_star]; exact Commute.all (star f) f |>.map _⟩

instance IsStarNormal.instNonUnitalContinuousFunctionalCalculus {A : Type*}
    [NonUnitalCStarAlgebra A] : NonUnitalContinuousFunctionalCalculus ℂ (IsStarNormal : A → Prop) :=
  RCLike.nonUnitalContinuousFunctionalCalculus Unitization.isStarNormal_inr

end Normal

/-!
### Continuous functional calculus for selfadjoint elements
-/

section SelfAdjointNonUnital

variable {A : Type*} [TopologicalSpace A] [NonUnitalRing A] [StarRing A] [Module ℂ A]
  [IsScalarTower ℂ A A] [SMulCommClass ℂ A A]
  [NonUnitalContinuousFunctionalCalculus ℂ (IsStarNormal : A → Prop)]

/-- An element in a non-unital C⋆-algebra is selfadjoint if and only if it is normal and its
quasispectrum is contained in `ℝ`. -/
lemma isSelfAdjoint_iff_isStarNormal_and_quasispectrumRestricts {a : A} :
    IsSelfAdjoint a ↔ IsStarNormal a ∧ QuasispectrumRestricts a Complex.reCLM := by
  refine ⟨fun ha ↦ ⟨ha.isStarNormal, ⟨fun x hx ↦ ?_, Complex.ofReal_re⟩⟩, ?_⟩
  · have := eqOn_of_cfcₙ_eq_cfcₙ <|
      (cfcₙ_star (id : ℂ → ℂ) a).symm ▸ (cfcₙ_id ℂ a).symm ▸ ha.star_eq
    exact Complex.conj_eq_iff_re.mp (by simpa using this hx)
  · rintro ⟨ha₁, ha₂⟩
    rw [isSelfAdjoint_iff]
    nth_rw 2 [← cfcₙ_id ℂ a]
    rw [← cfcₙ_star_id a (R := ℂ)]
    refine cfcₙ_congr fun x hx ↦ ?_
    obtain ⟨x, -, rfl⟩ := ha₂.algebraMap_image.symm ▸ hx
    exact Complex.conj_ofReal _

alias ⟨IsSelfAdjoint.quasispectrumRestricts, _⟩ :=
  isSelfAdjoint_iff_isStarNormal_and_quasispectrumRestricts

/-- A normal element whose `ℂ`-quasispectrum is contained in `ℝ` is selfadjoint. -/
lemma QuasispectrumRestricts.isSelfAdjoint (a : A) (ha : QuasispectrumRestricts a Complex.reCLM)
    [IsStarNormal a] : IsSelfAdjoint a :=
  isSelfAdjoint_iff_isStarNormal_and_quasispectrumRestricts.mpr ⟨‹_›, ha⟩

instance IsSelfAdjoint.instNonUnitalContinuousFunctionalCalculus :
    NonUnitalContinuousFunctionalCalculus ℝ (IsSelfAdjoint : A → Prop) :=
  QuasispectrumRestricts.cfc (q := IsStarNormal) (p := IsSelfAdjoint) Complex.reCLM
    Complex.isometry_ofReal.isUniformEmbedding (.zero _)
    (fun _ ↦ isSelfAdjoint_iff_isStarNormal_and_quasispectrumRestricts)

end SelfAdjointNonUnital

section SelfAdjointUnital


variable {A : Type*} [TopologicalSpace A] [Ring A] [StarRing A] [Algebra ℂ A]
  [ContinuousFunctionalCalculus ℂ (IsStarNormal : A → Prop)]

/-
TODO: REMOVE
this is a duplicate of `isSelfAdjoint_iff_isStarNormal_and_quasispectrumRestricts`, because of
`abbrev SpectrumRestricts := QuasispectrumRestricts` but we first need unital-to-non-unital
instance)
-/
/-- An element in a C⋆-algebra is selfadjoint if and only if it is normal and its spectrum is
contained in `ℝ`. -/
lemma isSelfAdjoint_iff_isStarNormal_and_spectrumRestricts {a : A} :
    IsSelfAdjoint a ↔ IsStarNormal a ∧ SpectrumRestricts a Complex.reCLM := by
  refine ⟨fun ha ↦ ⟨ha.isStarNormal, .of_rightInvOn Complex.ofReal_re fun x hx ↦ ?_⟩, ?_⟩
  · have := eqOn_of_cfc_eq_cfc <| (cfc_star (id : ℂ → ℂ) a).symm ▸ (cfc_id ℂ a).symm ▸ ha.star_eq
    exact Complex.conj_eq_iff_re.mp (by simpa using this hx)
  · rintro ⟨ha₁, ha₂⟩
    rw [isSelfAdjoint_iff]
    nth_rw 2 [← cfc_id ℂ a]
    rw [← cfc_star_id a (R := ℂ)]
    refine cfc_congr fun x hx ↦ ?_
    obtain ⟨x, -, rfl⟩ := ha₂.algebraMap_image.symm ▸ hx
    exact Complex.conj_ofReal _

-- TODO: REMOVE (duplicate; see comment on `isSelfAdjoint_iff_isStarNormal_and_spectrumRestricts`)
lemma IsSelfAdjoint.spectrumRestricts {a : A} (ha : IsSelfAdjoint a) :
    SpectrumRestricts a Complex.reCLM :=
  isSelfAdjoint_iff_isStarNormal_and_spectrumRestricts.mp ha |>.right

-- TODO: REMOVE (duplicate; see comment on `isSelfAdjoint_iff_isStarNormal_and_spectrumRestricts`)
/-- A normal element whose `ℂ`-spectrum is contained in `ℝ` is selfadjoint. -/
lemma SpectrumRestricts.isSelfAdjoint (a : A) (ha : SpectrumRestricts a Complex.reCLM)
    [IsStarNormal a] : IsSelfAdjoint a :=
  isSelfAdjoint_iff_isStarNormal_and_spectrumRestricts.mpr ⟨‹_›, ha⟩

instance IsSelfAdjoint.instContinuousFunctionalCalculus :
    ContinuousFunctionalCalculus ℝ (IsSelfAdjoint : A → Prop) :=
  SpectrumRestricts.cfc (q := IsStarNormal) (p := IsSelfAdjoint) Complex.reCLM
    Complex.isometry_ofReal.isUniformEmbedding (.zero _)
    (fun _ ↦ isSelfAdjoint_iff_isStarNormal_and_spectrumRestricts)

lemma IsSelfAdjoint.spectrum_nonempty {A : Type*} [Ring A] [StarRing A]
    [TopologicalSpace A] [Algebra ℝ A] [ContinuousFunctionalCalculus ℝ (IsSelfAdjoint : A → Prop)]
    [Nontrivial A] {a : A} (ha : IsSelfAdjoint a) : (σ ℝ a).Nonempty :=
  CFC.spectrum_nonempty ℝ a ha

end SelfAdjointUnital

/-!
### Continuous functional calculus for nonnegative elements
-/

section Nonneg

lemma CFC.exists_sqrt_of_isSelfAdjoint_of_quasispectrumRestricts {A : Type*} [NonUnitalRing A]
    [StarRing A] [TopologicalSpace A] [Module ℝ A] [IsScalarTower ℝ A A] [SMulCommClass ℝ A A ]
    [NonUnitalContinuousFunctionalCalculus ℝ (IsSelfAdjoint : A → Prop)]
    {a : A} (ha₁ : IsSelfAdjoint a) (ha₂ : QuasispectrumRestricts a ContinuousMap.realToNNReal) :
    ∃ x : A, IsSelfAdjoint x ∧ QuasispectrumRestricts x ContinuousMap.realToNNReal ∧ x * x = a := by
  use cfcₙ Real.sqrt a, cfcₙ_predicate Real.sqrt a
  constructor
  · simpa only [QuasispectrumRestricts.nnreal_iff, cfcₙ_map_quasispectrum Real.sqrt a,
      Set.mem_image, forall_exists_index, and_imp, forall_apply_eq_imp_iff₂]
        using fun x _ ↦ Real.sqrt_nonneg x
  · rw [← cfcₙ_mul ..]
    nth_rw 2 [← cfcₙ_id ℝ a]
    apply cfcₙ_congr fun x hx ↦ ?_
    rw [QuasispectrumRestricts.nnreal_iff] at ha₂
    apply ha₂ x at hx
    simp [← sq, Real.sq_sqrt hx]

variable {A : Type*} [NonUnitalRing A] [PartialOrder A] [StarRing A] [StarOrderedRing A]
variable [TopologicalSpace A] [Module ℝ A] [IsScalarTower ℝ A A] [SMulCommClass ℝ A A]
variable [NonUnitalContinuousFunctionalCalculus ℝ (IsSelfAdjoint : A → Prop)]
variable [NonnegSpectrumClass ℝ A]

lemma nonneg_iff_isSelfAdjoint_and_quasispectrumRestricts {a : A} :
    0 ≤ a ↔ IsSelfAdjoint a ∧ QuasispectrumRestricts a ContinuousMap.realToNNReal := by
  refine ⟨fun ha ↦ ⟨.of_nonneg ha, .nnreal_of_nonneg ha⟩, ?_⟩
  rintro ⟨ha₁, ha₂⟩
  obtain ⟨x, hx, -, rfl⟩ := CFC.exists_sqrt_of_isSelfAdjoint_of_quasispectrumRestricts ha₁ ha₂
  simpa [sq, hx.star_eq] using star_mul_self_nonneg x

open NNReal in
instance Nonneg.instNonUnitalContinuousFunctionalCalculus :
    NonUnitalContinuousFunctionalCalculus ℝ≥0 (fun x : A ↦ 0 ≤ x) :=
  QuasispectrumRestricts.cfc (q := IsSelfAdjoint) ContinuousMap.realToNNReal
    isUniformEmbedding_subtype_val le_rfl
    (fun _ ↦ nonneg_iff_isSelfAdjoint_and_quasispectrumRestricts)

open NNReal in
lemma NNReal.spectrum_nonempty {A : Type*} [Ring A] [StarRing A] [PartialOrder A]
    [TopologicalSpace A] [Algebra ℝ≥0 A] [ContinuousFunctionalCalculus ℝ≥0 (fun x : A ↦ 0 ≤ x)]
    [Nontrivial A] {a : A} (ha : 0 ≤ a) : (spectrum ℝ≥0 a).Nonempty :=
  CFC.spectrum_nonempty ℝ≥0 a ha

end Nonneg


section Nonneg

-- TODO: REMOVE (duplicate; see comment on `isSelfAdjoint_iff_isStarNormal_and_spectrumRestricts`)
lemma CFC.exists_sqrt_of_isSelfAdjoint_of_spectrumRestricts {A : Type*} [Ring A] [StarRing A]
    [TopologicalSpace A] [Algebra ℝ A] [ContinuousFunctionalCalculus ℝ (IsSelfAdjoint : A → Prop)]
    {a : A} (ha₁ : IsSelfAdjoint a) (ha₂ : SpectrumRestricts a ContinuousMap.realToNNReal) :
    ∃ x : A, IsSelfAdjoint x ∧ SpectrumRestricts x ContinuousMap.realToNNReal ∧ x ^ 2 = a := by
  use cfc Real.sqrt a, cfc_predicate Real.sqrt a
  constructor
  · simpa only [SpectrumRestricts.nnreal_iff, cfc_map_spectrum Real.sqrt a, Set.mem_image,
      forall_exists_index, and_imp, forall_apply_eq_imp_iff₂] using fun x _ ↦ Real.sqrt_nonneg x
  · rw [← cfc_pow ..]
    nth_rw 2 [← cfc_id ℝ a]
    apply cfc_congr fun x hx ↦ ?_
    rw [SpectrumRestricts.nnreal_iff] at ha₂
    apply ha₂ x at hx
    simp [Real.sq_sqrt hx]

variable {A : Type*} [Ring A] [PartialOrder A] [StarRing A] [StarOrderedRing A] [TopologicalSpace A]
variable [Algebra ℝ A] [ContinuousFunctionalCalculus ℝ (IsSelfAdjoint : A → Prop)]
variable [NonnegSpectrumClass ℝ A]

-- TODO: REMOVE (duplicate; see comment on `isSelfAdjoint_iff_isStarNormal_and_spectrumRestricts`)
lemma nonneg_iff_isSelfAdjoint_and_spectrumRestricts {a : A} :
    0 ≤ a ↔ IsSelfAdjoint a ∧ SpectrumRestricts a ContinuousMap.realToNNReal := by
  refine ⟨fun ha ↦ ⟨.of_nonneg ha, .nnreal_of_nonneg ha⟩, ?_⟩
  rintro ⟨ha₁, ha₂⟩
  obtain ⟨x, hx, -, rfl⟩ := CFC.exists_sqrt_of_isSelfAdjoint_of_spectrumRestricts ha₁ ha₂
  simpa [sq, hx.star_eq] using star_mul_self_nonneg x

open NNReal in
instance Nonneg.instContinuousFunctionalCalculus :
    ContinuousFunctionalCalculus ℝ≥0 (fun x : A ↦ 0 ≤ x) :=
  SpectrumRestricts.cfc (q := IsSelfAdjoint) ContinuousMap.realToNNReal
    isUniformEmbedding_subtype_val le_rfl (fun _ ↦ nonneg_iff_isSelfAdjoint_and_spectrumRestricts)

end Nonneg

/-!
### The spectrum of a nonnegative element is nonnegative
-/

section SpectrumRestricts

open NNReal ENNReal

variable {A : Type*} [CStarAlgebra A]

lemma SpectrumRestricts.nnreal_iff_nnnorm {a : A} {t : ℝ≥0} (ha : IsSelfAdjoint a) (ht : ‖a‖₊ ≤ t) :
    SpectrumRestricts a ContinuousMap.realToNNReal ↔ ‖algebraMap ℝ A t - a‖₊ ≤ t := by
  have : IsSelfAdjoint (algebraMap ℝ A t - a) := IsSelfAdjoint.algebraMap A (.all (t : ℝ)) |>.sub ha
  rw [← ENNReal.coe_le_coe, ← IsSelfAdjoint.spectralRadius_eq_nnnorm,
    ← SpectrumRestricts.spectralRadius_eq (f := Complex.reCLM)] at ht ⊢
  · exact SpectrumRestricts.nnreal_iff_spectralRadius_le ht
  all_goals
    try apply IsSelfAdjoint.spectrumRestricts
    assumption

lemma SpectrumRestricts.nnreal_add {a b : A} (ha₁ : IsSelfAdjoint a)
    (hb₁ : IsSelfAdjoint b) (ha₂ : SpectrumRestricts a ContinuousMap.realToNNReal)
    (hb₂ : SpectrumRestricts b ContinuousMap.realToNNReal) :
    SpectrumRestricts (a + b) ContinuousMap.realToNNReal := by
  rw [SpectrumRestricts.nnreal_iff_nnnorm (ha₁.add hb₁) (nnnorm_add_le a b), NNReal.coe_add,
    map_add, add_sub_add_comm]
  refine nnnorm_add_le _ _ |>.trans ?_
  gcongr
  all_goals rw [← SpectrumRestricts.nnreal_iff_nnnorm] <;> first | rfl | assumption

lemma IsSelfAdjoint.sq_spectrumRestricts {a : A} (ha : IsSelfAdjoint a) :
    SpectrumRestricts (a ^ 2) ContinuousMap.realToNNReal := by
  rw [SpectrumRestricts.nnreal_iff, ← cfc_id (R := ℝ) a, ← cfc_pow .., cfc_map_spectrum ..]
  rintro - ⟨x, -, rfl⟩
  exact sq_nonneg x

open ComplexStarModule

lemma SpectrumRestricts.eq_zero_of_neg {a : A} (ha : IsSelfAdjoint a)
    (ha₁ : SpectrumRestricts a ContinuousMap.realToNNReal)
    (ha₂ : SpectrumRestricts (-a) ContinuousMap.realToNNReal) :
    a = 0 := by
  nontriviality A
  rw [SpectrumRestricts.nnreal_iff] at ha₁ ha₂
  apply CFC.eq_zero_of_spectrum_subset_zero (R := ℝ) a
  rw [Set.subset_singleton_iff]
  simp only [← spectrum.neg_eq, Set.mem_neg] at ha₂
  peel ha₁ with x hx _
  linarith [ha₂ (-x) ((neg_neg x).symm ▸ hx)]

lemma SpectrumRestricts.smul_of_nonneg {A : Type*} [Ring A] [Algebra ℝ A] {a : A}
    (ha : SpectrumRestricts a ContinuousMap.realToNNReal) {r : ℝ} (hr : 0 ≤ r) :
    SpectrumRestricts (r • a) ContinuousMap.realToNNReal := by
  rw [SpectrumRestricts.nnreal_iff] at ha ⊢
  nontriviality A
  intro x hx
  by_cases hr' : r = 0
  · simp [hr'] at hx ⊢
    exact hx.symm.le
  · lift r to ℝˣ using IsUnit.mk0 r hr'
    rw [← Units.smul_def, spectrum.unit_smul_eq_smul, Set.mem_smul_set_iff_inv_smul_mem] at hx
    refine le_of_smul_le_smul_left ?_ (inv_pos.mpr <| lt_of_le_of_ne hr <| ne_comm.mpr hr')
    simpa [Units.smul_def] using ha _ hx

lemma spectrum_star_mul_self_nonneg {b : A} : ∀ x ∈ spectrum ℝ (star b * b), 0 ≤ x := by
  set a := star b * b
  have a_def : a = star b * b := rfl
  let a_neg : A := cfc (fun x ↦ (- ContinuousMap.id ℝ ⊔ 0) x) a
  set c := b * a_neg
  have h_eq_a_neg : - (star c * c) = a_neg ^ 3 := by
    simp only [c, a_neg, star_mul]
    rw [← mul_assoc, mul_assoc _ _ b, ← cfc_star, ← cfc_id' ℝ (star b * b), a_def, ← neg_mul]
    rw [← cfc_mul _ _ (star b * b) (by simp; fun_prop), neg_mul]
    simp only [ContinuousMap.coe_neg, ContinuousMap.coe_id, Pi.sup_apply, Pi.neg_apply,
      star_trivial]
    rw [← cfc_mul .., ← cfc_neg .., ← cfc_pow ..]
    congr
    ext x
    by_cases hx : x ≤ 0
    · rw [← neg_nonneg] at hx
      simp [sup_eq_left.mpr hx, pow_succ]
    · rw [not_le, ← neg_neg_iff_pos] at hx
      simp [sup_eq_right.mpr hx.le]
  have h_c_spec₀ : SpectrumRestricts (- (star c * c)) (ContinuousMap.realToNNReal ·) := by
    simp only [SpectrumRestricts.nnreal_iff, h_eq_a_neg]
    rw [← cfc_pow _ _ (ha := .star_mul_self b)]
    simp only [cfc_map_spectrum (R := ℝ) (fun x => (-ContinuousMap.id ℝ ⊔ 0) x ^ 3) (star b * b)]
    rintro - ⟨x, -, rfl⟩
    simp
  have c_eq := star_mul_self_add_self_mul_star c
  rw [← eq_sub_iff_add_eq', sub_eq_add_neg, ← sq, ← sq] at c_eq
  have h_c_spec₁ : SpectrumRestricts (c * star c) ContinuousMap.realToNNReal := by
    rw [c_eq]
    refine SpectrumRestricts.nnreal_add ?_ ?_ ?_ h_c_spec₀
    · exact IsSelfAdjoint.smul (by rfl) <| ((ℜ c).prop.pow 2).add ((ℑ c).prop.pow 2)
    · exact (IsSelfAdjoint.star_mul_self c).neg
    · rw [← Nat.cast_smul_eq_nsmul ℝ]
      refine (ℜ c).2.sq_spectrumRestricts.nnreal_add ((ℜ c).2.pow 2) ((ℑ c).2.pow 2)
        (ℑ c).2.sq_spectrumRestricts |>.smul_of_nonneg <| by norm_num
  have h_c_spec₂ : SpectrumRestricts (star c * c) ContinuousMap.realToNNReal := by
    rw [SpectrumRestricts.nnreal_iff] at h_c_spec₁ ⊢
    intro x hx
    replace hx := Set.subset_diff_union _ {(0 : ℝ)} hx
    rw [spectrum.nonzero_mul_eq_swap_mul, Set.diff_union_self, Set.union_singleton,
      Set.mem_insert_iff] at hx
    obtain (rfl | hx) := hx
    exacts [le_rfl, h_c_spec₁ x hx]
  rw [h_c_spec₂.eq_zero_of_neg (.star_mul_self c) h_c_spec₀, neg_zero] at h_eq_a_neg
  simp only [a_neg] at h_eq_a_neg
  rw [← cfc_pow _ _ (ha := .star_mul_self b), ← cfc_zero a (R := ℝ)] at h_eq_a_neg
  intro x hx
  by_contra! hx'
  rw [← neg_pos] at hx'
  apply (pow_pos hx' 3).ne
  have h_eqOn := eqOn_of_cfc_eq_cfc (ha := IsSelfAdjoint.star_mul_self b) h_eq_a_neg
  simpa [sup_eq_left.mpr hx'.le] using h_eqOn hx

lemma IsSelfAdjoint.coe_mem_spectrum_complex {A : Type*} [TopologicalSpace A] [Ring A]
    [StarRing A] [Algebra ℂ A] [ContinuousFunctionalCalculus ℂ (IsStarNormal : A → Prop)]
    {a : A} {x : ℝ} (ha : IsSelfAdjoint a := by cfc_tac) :
    (x : ℂ) ∈ spectrum ℂ a ↔ x ∈ spectrum ℝ a := by
  simp [← ha.spectrumRestricts.algebraMap_image]

end SpectrumRestricts

section NonnegSpectrumClass

variable {A : Type*} [CStarAlgebra A] [PartialOrder A] [StarOrderedRing A]

instance CStarAlgebra.instNonnegSpectrumClass : NonnegSpectrumClass ℝ A :=
  .of_spectrum_nonneg fun a ha ↦ by
    rw [StarOrderedRing.nonneg_iff] at ha
    induction ha using AddSubmonoid.closure_induction with
    | mem x hx =>
      obtain ⟨b, rfl⟩ := hx
      exact spectrum_star_mul_self_nonneg
    | one =>
      nontriviality A
      simp
    | mul x y x_mem y_mem hx hy =>
      rw [← SpectrumRestricts.nnreal_iff] at hx hy ⊢
      rw [← StarOrderedRing.nonneg_iff] at x_mem y_mem
      exact hx.nnreal_add (.of_nonneg x_mem) (.of_nonneg y_mem) hy

open ComplexOrder in
instance CStarAlgebra.instNonnegSpectrumClassComplexUnital : NonnegSpectrumClass ℂ A where
  quasispectrum_nonneg_of_nonneg a ha x := by
    rw [mem_quasispectrum_iff]
    refine (Or.elim · ge_of_eq fun hx ↦ ?_)
    obtain ⟨y, hy, rfl⟩ := (IsSelfAdjoint.of_nonneg ha).spectrumRestricts.algebraMap_image ▸ hx
    simpa using spectrum_nonneg_of_nonneg ha hy

end NonnegSpectrumClass

section SpectralOrder

variable (A : Type*) [CStarAlgebra A]

/-- The partial order on a unital C⋆-algebra defined by `x ≤ y` if and only if `y - x` is
selfadjoint and has nonnegative spectrum.

This is not declared as an instance because one may already have a partial order with better
definitional properties. However, it can be useful to invoke this as an instance in proofs. -/
@[reducible]
def CStarAlgebra.spectralOrder : PartialOrder A where
  le x y := IsSelfAdjoint (y - x) ∧ SpectrumRestricts (y - x) ContinuousMap.realToNNReal
  le_refl := by
    simp only [sub_self, IsSelfAdjoint.zero, true_and, forall_const]
    rw [SpectrumRestricts.nnreal_iff]
    nontriviality A
    simp
  le_antisymm x y hxy hyx := by
    rw [← sub_eq_zero]
    exact hyx.2.eq_zero_of_neg hyx.1 (neg_sub x y ▸ hxy.2)
  le_trans x y z hxy hyz :=
    ⟨by simpa using hyz.1.add hxy.1, by simpa using hyz.2.nnreal_add hyz.1 hxy.1 hxy.2⟩

/-- The `CStarAlgebra.spectralOrder` on a unital C⋆-algebra is a `StarOrderedRing`. -/
lemma CStarAlgebra.spectralOrderedRing : @StarOrderedRing A _ (CStarAlgebra.spectralOrder A) _ :=
  let _ := CStarAlgebra.spectralOrder A
  { le_iff := by
      intro x y
      constructor
      · intro h
        obtain ⟨s, hs₁, _, hs₂⟩ := CFC.exists_sqrt_of_isSelfAdjoint_of_spectrumRestricts h.1 h.2
        refine ⟨s ^ 2, ?_, by rwa [eq_sub_iff_add_eq', eq_comm] at hs₂⟩
        exact AddSubmonoid.subset_closure ⟨s, by simp [hs₁.star_eq, sq]⟩
      · rintro ⟨p, hp, rfl⟩
        suffices IsSelfAdjoint p ∧ SpectrumRestricts p ContinuousMap.realToNNReal from
          ⟨by simpa using this.1, by simpa using this.2⟩
        induction hp using AddSubmonoid.closure_induction with
        | mem x hx =>
          obtain ⟨s, rfl⟩ := hx
          refine ⟨IsSelfAdjoint.star_mul_self s, ?_⟩
          rw [SpectrumRestricts.nnreal_iff]
          exact spectrum_star_mul_self_nonneg
        | one =>
          rw [SpectrumRestricts.nnreal_iff]
          nontriviality A
          simp
        | mul x y _ _ hx hy =>
          exact ⟨hx.1.add hy.1, hx.2.nnreal_add hx.1 hy.1 hy.2⟩ }

end SpectralOrder

section NonnegSpectrumClass

variable {A : Type*} [NonUnitalCStarAlgebra A] [PartialOrder A] [StarOrderedRing A]

instance CStarAlgebra.instNonnegSpectrumClass' : NonnegSpectrumClass ℝ A where
  quasispectrum_nonneg_of_nonneg a ha := by
    rw [Unitization.quasispectrum_eq_spectrum_inr' _ ℂ]
    -- should this actually be an instance on the `Unitization`? (probably scoped)
    let _ := CStarAlgebra.spectralOrder (Unitization ℂ A)
    have := CStarAlgebra.spectralOrderedRing (Unitization ℂ A)
    apply spectrum_nonneg_of_nonneg
    rw [StarOrderedRing.nonneg_iff] at ha ⊢
    have := AddSubmonoid.mem_map_of_mem (Unitization.inrNonUnitalStarAlgHom ℂ A) ha
    rw [AddMonoidHom.map_mclosure, ← Set.range_comp] at this
    apply AddSubmonoid.closure_mono ?_ this
    rintro _ ⟨s, rfl⟩
    exact ⟨s, by simp⟩

end NonnegSpectrumClass

/-!
### The restriction of a continuous functional calculus is equal to the original one
-/
section RealEqComplex

variable {A : Type*} [TopologicalSpace A] [Ring A] [StarRing A] [Algebra ℂ A]
  [ContinuousFunctionalCalculus ℂ (IsStarNormal : A → Prop)]
  [UniqueContinuousFunctionalCalculus ℝ A]

lemma cfcHom_real_eq_restrict {a : A} (ha : IsSelfAdjoint a) :
    cfcHom ha = ha.spectrumRestricts.starAlgHom (cfcHom ha.isStarNormal) (f := Complex.reCLM) :=
  ha.spectrumRestricts.cfcHom_eq_restrict _ Complex.isometry_ofReal.isUniformEmbedding
    ha ha.isStarNormal

lemma cfc_real_eq_complex {a : A} (f : ℝ → ℝ) (ha : IsSelfAdjoint a := by cfc_tac)  :
    cfc f a = cfc (fun x ↦ f x.re : ℂ → ℂ) a := by
  replace ha : IsSelfAdjoint a := ha -- hack to avoid issues caused by autoParam
  exact ha.spectrumRestricts.cfc_eq_restrict (f := Complex.reCLM)
    Complex.isometry_ofReal.isUniformEmbedding ha ha.isStarNormal f

end RealEqComplex

section RealEqComplexNonUnital

variable {A : Type*} [TopologicalSpace A] [NonUnitalRing A] [StarRing A] [Module ℂ A]
  [IsScalarTower ℂ A A] [SMulCommClass ℂ A A]
  [NonUnitalContinuousFunctionalCalculus ℂ (IsStarNormal : A → Prop)]
  [UniqueNonUnitalContinuousFunctionalCalculus ℝ A]

lemma cfcₙHom_real_eq_restrict {a : A} (ha : IsSelfAdjoint a) :
    cfcₙHom ha = (ha.quasispectrumRestricts.2).nonUnitalStarAlgHom (cfcₙHom ha.isStarNormal)
      (f := Complex.reCLM) :=
  ha.quasispectrumRestricts.2.cfcₙHom_eq_restrict _ Complex.isometry_ofReal.isUniformEmbedding
    ha ha.isStarNormal

lemma cfcₙ_real_eq_complex {a : A} (f : ℝ → ℝ) (ha : IsSelfAdjoint a := by cfc_tac)  :
    cfcₙ f a = cfcₙ (fun x ↦ f x.re : ℂ → ℂ) a := by
  replace ha : IsSelfAdjoint a := ha -- hack to avoid issues caused by autoParam
  exact ha.quasispectrumRestricts.2.cfcₙ_eq_restrict (f := Complex.reCLM)
    Complex.isometry_ofReal.isUniformEmbedding ha ha.isStarNormal f

end RealEqComplexNonUnital

section NNRealEqReal

open NNReal

variable {A : Type*} [TopologicalSpace A] [Ring A] [PartialOrder A] [StarRing A]
  [StarOrderedRing A] [Algebra ℝ A] [TopologicalRing A]
  [ContinuousFunctionalCalculus ℝ (IsSelfAdjoint : A → Prop)]
  [ContinuousFunctionalCalculus ℝ≥0 ((0 : A) ≤ ·)] [UniqueContinuousFunctionalCalculus ℝ A]
  [NonnegSpectrumClass ℝ A]

lemma cfcHom_nnreal_eq_restrict {a : A} (ha : 0 ≤ a) :
    cfcHom ha = (SpectrumRestricts.nnreal_of_nonneg ha).starAlgHom
      (cfcHom (IsSelfAdjoint.of_nonneg ha)) := by
  apply (SpectrumRestricts.nnreal_of_nonneg ha).cfcHom_eq_restrict _ isUniformEmbedding_subtype_val

lemma cfc_nnreal_eq_real {a : A} (f : ℝ≥0 → ℝ≥0) (ha : 0 ≤ a := by cfc_tac)  :
    cfc f a = cfc (fun x ↦ f x.toNNReal : ℝ → ℝ) a := by
  replace ha : 0 ≤ a := ha -- hack to avoid issues caused by autoParam
  apply (SpectrumRestricts.nnreal_of_nonneg ha).cfc_eq_restrict _
    isUniformEmbedding_subtype_val ha (.of_nonneg ha)

end NNRealEqReal

section NNRealEqRealNonUnital

open NNReal

variable {A : Type*} [TopologicalSpace A] [NonUnitalRing A] [PartialOrder A] [StarRing A]
  [StarOrderedRing A] [Module ℝ A] [TopologicalRing A] [IsScalarTower ℝ A A] [SMulCommClass ℝ A A]
  [NonUnitalContinuousFunctionalCalculus ℝ (IsSelfAdjoint : A → Prop)]
  [NonUnitalContinuousFunctionalCalculus ℝ≥0 ((0 : A) ≤ ·)]
  [UniqueNonUnitalContinuousFunctionalCalculus ℝ A]
  [NonnegSpectrumClass ℝ A]

lemma cfcₙHom_nnreal_eq_restrict {a : A} (ha : 0 ≤ a) :
    cfcₙHom ha = (QuasispectrumRestricts.nnreal_of_nonneg ha).nonUnitalStarAlgHom
      (cfcₙHom (IsSelfAdjoint.of_nonneg ha)) := by
  apply (QuasispectrumRestricts.nnreal_of_nonneg ha).cfcₙHom_eq_restrict _
    isUniformEmbedding_subtype_val

lemma cfcₙ_nnreal_eq_real {a : A} (f : ℝ≥0 → ℝ≥0) (ha : 0 ≤ a := by cfc_tac)  :
    cfcₙ f a = cfcₙ (fun x ↦ f x.toNNReal : ℝ → ℝ) a := by
  replace ha : 0 ≤ a := ha -- hack to avoid issues caused by autoParam
  apply (QuasispectrumRestricts.nnreal_of_nonneg ha).cfcₙ_eq_restrict _
    isUniformEmbedding_subtype_val ha (.of_nonneg ha)

end NNRealEqRealNonUnital

end<|MERGE_RESOLUTION|>--- conflicted
+++ resolved
@@ -160,19 +160,9 @@
   spectrum_nonempty a _ := spectrum.nonempty a
   exists_cfc_of_predicate a ha := by
     refine ⟨(elementalStarAlgebra ℂ a).subtype.comp <| continuousFunctionalCalculus a,
-<<<<<<< HEAD
       ?hom_closedEmbedding, ?hom_id, ?hom_map_spectrum, ?predicate_hom⟩
     case hom_closedEmbedding =>
-      exact Isometry.closedEmbedding <|
-=======
-      ?hom_isClosedEmbedding, ?hom_id, ?hom_map_spectrum, ?predicate_hom⟩
-    case hom_isClosedEmbedding =>
-      -- note: Lean should find these for `StarAlgEquiv.isometry`, but it doesn't and so we
-      -- provide them manually.
-      have : SMulCommClass ℂ C(σ ℂ a, ℂ) C(σ ℂ a, ℂ) := Algebra.to_smulCommClass (A := C(σ ℂ a, ℂ))
-      have : IsScalarTower ℂ C(σ ℂ a, ℂ) C(σ ℂ a, ℂ) := IsScalarTower.right (A := C(σ ℂ a, ℂ))
       exact Isometry.isClosedEmbedding <|
->>>>>>> 0cb54c9f
         isometry_subtype_coe.comp <| StarAlgEquiv.isometry (continuousFunctionalCalculus a)
     case hom_id => exact congr_arg Subtype.val <| continuousFunctionalCalculus_map_id a
     case hom_map_spectrum =>
