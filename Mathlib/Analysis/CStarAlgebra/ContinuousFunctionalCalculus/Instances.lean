/-
Copyright (c) 2024 Jireh Loreaux. All rights reserved.
Released under Apache 2.0 license as described in the file LICENSE.
Authors: Jireh Loreaux
-/
import Mathlib.Analysis.CStarAlgebra.ContinuousFunctionalCalculus.Restrict
import Mathlib.Analysis.CStarAlgebra.ContinuousFunctionalCalculus.Basic
import Mathlib.Analysis.CStarAlgebra.Spectrum
import Mathlib.Analysis.CStarAlgebra.Unitization
import Mathlib.Analysis.CStarAlgebra.ContinuousFunctionalCalculus.Unique

/-! # Instances of the continuous functional calculus

## Main theorems

* `IsStarNormal.instContinuousFunctionalCalculus`: the continuous functional calculus for normal
  elements in a unital C⋆-algebra over `ℂ`.
* `IsSelfAdjoint.instContinuousFunctionalCalculus`: the continuous functional calculus for
  selfadjoint elements in a `ℂ`-algebra with a continuous functional calculus for normal elements
  and where every element has compact spectrum. In particular, this includes unital C⋆-algebras
  over `ℂ`.
* `Nonneg.instContinuousFunctionalCalculus`: the continuous functional calculus for nonnegative
  elements in an `ℝ`-algebra with a continuous functional calculus for selfadjoint elements,
  where every element has compact spectrum, and where nonnegative elements have nonnegative
  spectrum. In particular, this includes unital C⋆-algebras over `ℝ`.
* `CStarAlgebra.instNonnegSpectrumClass`: In a unital C⋆-algebra over `ℂ` which is also a
  `StarOrderedRing`, the spectrum of a nonnegative element is nonnegative.

## Tags

continuous functional calculus, normal, selfadjoint
-/

noncomputable section

local notation "σₙ" => quasispectrum
local notation "σ" => spectrum

/-!
### Pull back a non-unital instance from a unital one on the unitization
-/

section RCLike

variable {𝕜 A : Type*} [RCLike 𝕜] [NonUnitalNormedRing A] [StarRing A]
variable [NormedSpace 𝕜 A] [IsScalarTower 𝕜 A A] [SMulCommClass 𝕜 A A]
variable [StarModule 𝕜 A] {p : A → Prop} {p₁ : Unitization 𝕜 A → Prop}

local postfix:max "⁺¹" => Unitization 𝕜

variable (hp₁ : ∀ {x : A}, p₁ x ↔ p x) (a : A) (ha : p a)
variable [ContinuousFunctionalCalculus 𝕜 p₁]

open scoped ContinuousMapZero


open Unitization in
/--
This is an auxiliary definition used for constructing an instance of the non-unital continuous
functional calculus given a instance of the unital one on the unitization.

This is the natural non-unital star homomorphism obtained from the chain
```lean
calc
  C(σₙ 𝕜 a, 𝕜)₀ →⋆ₙₐ[𝕜] C(σₙ 𝕜 a, 𝕜) := ContinuousMapZero.toContinuousMapHom
  _             ≃⋆[𝕜] C(σ 𝕜 (↑a : A⁺¹), 𝕜) := Homeomorph.compStarAlgEquiv'
  _             →⋆ₐ[𝕜] A⁺¹ := cfcHom
```
This range of this map is contained in the range of `(↑) : A → A⁺¹` (see `cfcₙAux_mem_range_inr`),
and so we may restrict it to `A` to get the necessary homomorphism for the non-unital continuous
functional calculus.
-/
noncomputable def cfcₙAux : C(σₙ 𝕜 a, 𝕜)₀ →⋆ₙₐ[𝕜] A⁺¹ :=
  (cfcHom (R := 𝕜) (hp₁.mpr ha) : C(σ 𝕜 (a : A⁺¹), 𝕜) →⋆ₙₐ[𝕜] A⁺¹) |>.comp
    (Homeomorph.compStarAlgEquiv' 𝕜 𝕜 <| .setCongr <| (quasispectrum_eq_spectrum_inr' 𝕜 𝕜 a).symm)
    |>.comp ContinuousMapZero.toContinuousMapHom

lemma cfcₙAux_id : cfcₙAux hp₁ a ha (ContinuousMapZero.id rfl) = a := cfcHom_id (hp₁.mpr ha)

open Unitization in
lemma isClosedEmbedding_cfcₙAux : IsClosedEmbedding (cfcₙAux hp₁ a ha) := by
  simp only [cfcₙAux, NonUnitalStarAlgHom.coe_comp]
  refine ((cfcHom_isClosedEmbedding (hp₁.mpr ha)).comp ?_).comp
    ContinuousMapZero.isClosedEmbedding_toContinuousMap
  let e : C(σₙ 𝕜 a, 𝕜) ≃ₜ C(σ 𝕜 (a : A⁺¹), 𝕜) :=
    { (Homeomorph.compStarAlgEquiv' 𝕜 𝕜 <| .setCongr <|
        (quasispectrum_eq_spectrum_inr' 𝕜 𝕜 a).symm) with
      continuous_toFun := ContinuousMap.continuous_comp_left _
      continuous_invFun := ContinuousMap.continuous_comp_left _ }
  exact e.isClosedEmbedding

@[deprecated (since := "2024-10-20")]
alias closedEmbedding_cfcₙAux := isClosedEmbedding_cfcₙAux

lemma spec_cfcₙAux (f : C(σₙ 𝕜 a, 𝕜)₀) : σ 𝕜 (cfcₙAux hp₁ a ha f) = Set.range f := by
  rw [cfcₙAux, NonUnitalStarAlgHom.comp_assoc, NonUnitalStarAlgHom.comp_apply]
  simp only [NonUnitalStarAlgHom.comp_apply, NonUnitalStarAlgHom.coe_coe]
  rw [cfcHom_map_spectrum (hp₁.mpr ha) (R := 𝕜) _]
  ext x
  constructor
  all_goals rintro ⟨x, rfl⟩
  · exact ⟨⟨x, (Unitization.quasispectrum_eq_spectrum_inr' 𝕜 𝕜 a).symm ▸ x.property⟩, rfl⟩
  · exact ⟨⟨x, Unitization.quasispectrum_eq_spectrum_inr' 𝕜 𝕜 a ▸ x.property⟩, rfl⟩

variable [CompleteSpace A]

lemma cfcₙAux_mem_range_inr (f : C(σₙ 𝕜 a, 𝕜)₀) :
    cfcₙAux hp₁ a ha f ∈ NonUnitalStarAlgHom.range (Unitization.inrNonUnitalStarAlgHom 𝕜 A) := by
  have h₁ := (isClosedEmbedding_cfcₙAux hp₁ a ha).continuous.range_subset_closure_image_dense
    (ContinuousMapZero.adjoin_id_dense (s := σₙ 𝕜 a) rfl) ⟨f, rfl⟩
  rw [← SetLike.mem_coe]
  refine closure_minimal ?_ ?_ h₁
  · rw [← NonUnitalStarSubalgebra.coe_map, SetLike.coe_subset_coe, NonUnitalStarSubalgebra.map_le]
    apply NonUnitalStarAlgebra.adjoin_le
    apply Set.singleton_subset_iff.mpr
    rw [SetLike.mem_coe, NonUnitalStarSubalgebra.mem_comap, cfcₙAux_id hp₁ a ha]
    exact ⟨a, rfl⟩
  · have : Continuous (Unitization.fst (R := 𝕜) (A := A)) :=
      Unitization.uniformEquivProd.continuous.fst
    simp only [NonUnitalStarAlgHom.coe_range]
    convert IsClosed.preimage this (isClosed_singleton (x := 0))
    aesop

variable [CStarRing A]

include hp₁ in
open Unitization NonUnitalStarAlgHom in
theorem RCLike.nonUnitalContinuousFunctionalCalculus :
    NonUnitalContinuousFunctionalCalculus 𝕜 (p : A → Prop) where
  predicate_zero := by
    rw [← hp₁, Unitization.inr_zero 𝕜]
    exact cfc_predicate_zero 𝕜
  exists_cfc_of_predicate a ha := by
    let ψ : C(σₙ 𝕜 a, 𝕜)₀ →⋆ₙₐ[𝕜] A := comp (inrRangeEquiv 𝕜 A).symm <|
      codRestrict (cfcₙAux hp₁ a ha) _ (cfcₙAux_mem_range_inr hp₁ a ha)
    have coe_ψ (f : C(σₙ 𝕜 a, 𝕜)₀) : ψ f = cfcₙAux hp₁ a ha f :=
      congr_arg Subtype.val <| (inrRangeEquiv 𝕜 A).apply_symm_apply
        ⟨cfcₙAux hp₁ a ha f, cfcₙAux_mem_range_inr hp₁ a ha f⟩
    refine ⟨ψ, ?isClosedEmbedding, ?map_id, fun f ↦ ?map_spec, fun f ↦ ?isStarNormal⟩
    case isClosedEmbedding =>
      apply isometry_inr (𝕜 := 𝕜) (A := A) |>.isClosedEmbedding |>.of_comp_iff.mp
      have : inr ∘ ψ = cfcₙAux hp₁ a ha := by ext1; rw [Function.comp_apply, coe_ψ]
      exact this ▸ isClosedEmbedding_cfcₙAux hp₁ a ha
    case map_id => exact inr_injective (R := 𝕜) <| coe_ψ _ ▸ cfcₙAux_id hp₁ a ha
    case map_spec =>
      exact quasispectrum_eq_spectrum_inr' 𝕜 𝕜 (ψ f) ▸ coe_ψ _ ▸ spec_cfcₙAux hp₁ a ha f
    case isStarNormal => exact hp₁.mp <| coe_ψ _ ▸ cfcHom_predicate (R := 𝕜) (hp₁.mpr ha) _

end RCLike

/-!
### Continuous functional calculus for normal elements
-/

section Normal

instance IsStarNormal.instContinuousFunctionalCalculus {A : Type*} [CStarAlgebra A] :
    ContinuousFunctionalCalculus ℂ (IsStarNormal : A → Prop) where
  predicate_zero := isStarNormal_zero
  spectrum_nonempty a _ := spectrum.nonempty a
  exists_cfc_of_predicate a ha := by
    refine ⟨(elementalStarAlgebra ℂ a).subtype.comp <| continuousFunctionalCalculus a,
      ?hom_closedEmbedding, ?hom_id, ?hom_map_spectrum, ?predicate_hom⟩
    case hom_closedEmbedding =>
      exact Isometry.isClosedEmbedding <|
        isometry_subtype_coe.comp <| StarAlgEquiv.isometry (continuousFunctionalCalculus a)
    case hom_id => exact congr_arg Subtype.val <| continuousFunctionalCalculus_map_id a
    case hom_map_spectrum =>
      intro f
      simp only [StarAlgHom.comp_apply, StarAlgHom.coe_coe, StarSubalgebra.coe_subtype]
      rw [← StarSubalgebra.spectrum_eq (hS := elementalStarAlgebra.isClosed ℂ a),
        AlgEquiv.spectrum_eq (continuousFunctionalCalculus a), ContinuousMap.spectrum_eq_range]
    case predicate_hom => exact fun f ↦ ⟨by rw [← map_star]; exact Commute.all (star f) f |>.map _⟩

<<<<<<< HEAD
lemma cfcHom_eq_of_isStarNormal {A : Type*} [NormedRing A] [StarRing A] [CStarRing A]
    [CompleteSpace A] [NormedAlgebra ℂ A] [StarModule ℂ A](a : A) [ha : IsStarNormal a] :
    cfcHom ha = (elementalStarAlgebra ℂ a).subtype.comp (continuousFunctionalCalculus a) := by
  refine cfcHom_eq_of_continuous_of_map_id ha _ ?_ ?_
  · -- note: Lean should find these for `StarAlgEquiv.isometry`, but it doesn't and so we
    -- provide them manually. Hopefully this is fixed after #16953
    have : SMulCommClass ℂ C(σ ℂ a, ℂ) C(σ ℂ a, ℂ) := Algebra.to_smulCommClass (A := C(σ ℂ a, ℂ))
    have : IsScalarTower ℂ C(σ ℂ a, ℂ) C(σ ℂ a, ℂ) := IsScalarTower.right (A := C(σ ℂ a, ℂ))
    exact continuous_subtype_val.comp <|
      (StarAlgEquiv.isometry (continuousFunctionalCalculus a)).continuous
  · simp [continuousFunctionalCalculus_map_id a]

instance IsStarNormal.instNonUnitalContinuousFunctionalCalculus {A : Type*} [NonUnitalNormedRing A]
    [StarRing A] [CStarRing A] [CompleteSpace A] [NormedSpace ℂ A] [IsScalarTower ℂ A A]
    [SMulCommClass ℂ A A] [StarModule ℂ A] :
    NonUnitalContinuousFunctionalCalculus ℂ (IsStarNormal : A → Prop) :=
=======
instance IsStarNormal.instNonUnitalContinuousFunctionalCalculus {A : Type*}
    [NonUnitalCStarAlgebra A] : NonUnitalContinuousFunctionalCalculus ℂ (IsStarNormal : A → Prop) :=
>>>>>>> 97153441
  RCLike.nonUnitalContinuousFunctionalCalculus Unitization.isStarNormal_inr

open Unitization in
set_option maxSynthPendingDepth 2 in
lemma inr_comp_cfcₙHom_eq_cfcₙAux {A : Type*} [NonUnitalNormedRing A]
    [StarRing A] [CStarRing A] [CompleteSpace A] [NormedSpace ℂ A] [IsScalarTower ℂ A A]
    [SMulCommClass ℂ A A] [StarModule ℂ A](a : A) [ha : IsStarNormal a] :
    (inrNonUnitalStarAlgHom ℂ A).comp (cfcₙHom ha) =
      cfcₙAux (isStarNormal_inr (R := ℂ) (A := A)) a ha := by
  have h (a : A) := isStarNormal_inr (R := ℂ) (A := A) (a := a)
  --- why?!?!?! This is so annoying; hopefully fixed by #16953
  refine @UniqueNonUnitalContinuousFunctionalCalculus.eq_of_continuous_of_map_id
    _ _ _ _ _ _ _ _ _ _ _ inferInstance inferInstance _ (σₙ ℂ a) _ _ rfl _ _ ?_ ?_ ?_
  · show Continuous (fun f ↦ (cfcₙHom ha f : Unitization ℂ A)); fun_prop
  · exact closedEmbedding_cfcₙAux @(h) a ha |>.continuous
  · trans (a : Unitization ℂ A)
    · congrm(inr $(cfcₙHom_id ha))
    · exact cfcₙAux_id @(h) a ha |>.symm

end Normal

/-!
### Continuous functional calculus for selfadjoint elements
-/

section SelfAdjointNonUnital

variable {A : Type*} [TopologicalSpace A] [NonUnitalRing A] [StarRing A] [Module ℂ A]
  [IsScalarTower ℂ A A] [SMulCommClass ℂ A A]
  [NonUnitalContinuousFunctionalCalculus ℂ (IsStarNormal : A → Prop)]

/-- An element in a non-unital C⋆-algebra is selfadjoint if and only if it is normal and its
quasispectrum is contained in `ℝ`. -/
lemma isSelfAdjoint_iff_isStarNormal_and_quasispectrumRestricts {a : A} :
    IsSelfAdjoint a ↔ IsStarNormal a ∧ QuasispectrumRestricts a Complex.reCLM := by
  refine ⟨fun ha ↦ ⟨ha.isStarNormal, ⟨fun x hx ↦ ?_, Complex.ofReal_re⟩⟩, ?_⟩
  · have := eqOn_of_cfcₙ_eq_cfcₙ <|
      (cfcₙ_star (id : ℂ → ℂ) a).symm ▸ (cfcₙ_id ℂ a).symm ▸ ha.star_eq
    exact Complex.conj_eq_iff_re.mp (by simpa using this hx)
  · rintro ⟨ha₁, ha₂⟩
    rw [isSelfAdjoint_iff]
    nth_rw 2 [← cfcₙ_id ℂ a]
    rw [← cfcₙ_star_id a (R := ℂ)]
    refine cfcₙ_congr fun x hx ↦ ?_
    obtain ⟨x, -, rfl⟩ := ha₂.algebraMap_image.symm ▸ hx
    exact Complex.conj_ofReal _

alias ⟨IsSelfAdjoint.quasispectrumRestricts, _⟩ :=
  isSelfAdjoint_iff_isStarNormal_and_quasispectrumRestricts

/-- A normal element whose `ℂ`-quasispectrum is contained in `ℝ` is selfadjoint. -/
lemma QuasispectrumRestricts.isSelfAdjoint (a : A) (ha : QuasispectrumRestricts a Complex.reCLM)
    [IsStarNormal a] : IsSelfAdjoint a :=
  isSelfAdjoint_iff_isStarNormal_and_quasispectrumRestricts.mpr ⟨‹_›, ha⟩

instance IsSelfAdjoint.instNonUnitalContinuousFunctionalCalculus :
    NonUnitalContinuousFunctionalCalculus ℝ (IsSelfAdjoint : A → Prop) :=
  QuasispectrumRestricts.cfc (q := IsStarNormal) (p := IsSelfAdjoint) Complex.reCLM
    Complex.isometry_ofReal.isUniformEmbedding (.zero _)
    (fun _ ↦ isSelfAdjoint_iff_isStarNormal_and_quasispectrumRestricts)

end SelfAdjointNonUnital

section SelfAdjointUnital


variable {A : Type*} [TopologicalSpace A] [Ring A] [StarRing A] [Algebra ℂ A]
  [ContinuousFunctionalCalculus ℂ (IsStarNormal : A → Prop)]

/-
TODO: REMOVE
this is a duplicate of `isSelfAdjoint_iff_isStarNormal_and_quasispectrumRestricts`, because of
`abbrev SpectrumRestricts := QuasispectrumRestricts` but we first need unital-to-non-unital
instance)
-/
/-- An element in a C⋆-algebra is selfadjoint if and only if it is normal and its spectrum is
contained in `ℝ`. -/
lemma isSelfAdjoint_iff_isStarNormal_and_spectrumRestricts {a : A} :
    IsSelfAdjoint a ↔ IsStarNormal a ∧ SpectrumRestricts a Complex.reCLM := by
  refine ⟨fun ha ↦ ⟨ha.isStarNormal, .of_rightInvOn Complex.ofReal_re fun x hx ↦ ?_⟩, ?_⟩
  · have := eqOn_of_cfc_eq_cfc <| (cfc_star (id : ℂ → ℂ) a).symm ▸ (cfc_id ℂ a).symm ▸ ha.star_eq
    exact Complex.conj_eq_iff_re.mp (by simpa using this hx)
  · rintro ⟨ha₁, ha₂⟩
    rw [isSelfAdjoint_iff]
    nth_rw 2 [← cfc_id ℂ a]
    rw [← cfc_star_id a (R := ℂ)]
    refine cfc_congr fun x hx ↦ ?_
    obtain ⟨x, -, rfl⟩ := ha₂.algebraMap_image.symm ▸ hx
    exact Complex.conj_ofReal _

-- TODO: REMOVE (duplicate; see comment on `isSelfAdjoint_iff_isStarNormal_and_spectrumRestricts`)
lemma IsSelfAdjoint.spectrumRestricts {a : A} (ha : IsSelfAdjoint a) :
    SpectrumRestricts a Complex.reCLM :=
  isSelfAdjoint_iff_isStarNormal_and_spectrumRestricts.mp ha |>.right

-- TODO: REMOVE (duplicate; see comment on `isSelfAdjoint_iff_isStarNormal_and_spectrumRestricts`)
/-- A normal element whose `ℂ`-spectrum is contained in `ℝ` is selfadjoint. -/
lemma SpectrumRestricts.isSelfAdjoint (a : A) (ha : SpectrumRestricts a Complex.reCLM)
    [IsStarNormal a] : IsSelfAdjoint a :=
  isSelfAdjoint_iff_isStarNormal_and_spectrumRestricts.mpr ⟨‹_›, ha⟩

instance IsSelfAdjoint.instContinuousFunctionalCalculus :
    ContinuousFunctionalCalculus ℝ (IsSelfAdjoint : A → Prop) :=
  SpectrumRestricts.cfc (q := IsStarNormal) (p := IsSelfAdjoint) Complex.reCLM
    Complex.isometry_ofReal.isUniformEmbedding (.zero _)
    (fun _ ↦ isSelfAdjoint_iff_isStarNormal_and_spectrumRestricts)

lemma IsSelfAdjoint.spectrum_nonempty {A : Type*} [Ring A] [StarRing A]
    [TopologicalSpace A] [Algebra ℝ A] [ContinuousFunctionalCalculus ℝ (IsSelfAdjoint : A → Prop)]
    [Nontrivial A] {a : A} (ha : IsSelfAdjoint a) : (σ ℝ a).Nonempty :=
  CFC.spectrum_nonempty ℝ a ha

end SelfAdjointUnital

/-!
### Continuous functional calculus for nonnegative elements
-/

section Nonneg

lemma CFC.exists_sqrt_of_isSelfAdjoint_of_quasispectrumRestricts {A : Type*} [NonUnitalRing A]
    [StarRing A] [TopologicalSpace A] [Module ℝ A] [IsScalarTower ℝ A A] [SMulCommClass ℝ A A ]
    [NonUnitalContinuousFunctionalCalculus ℝ (IsSelfAdjoint : A → Prop)]
    {a : A} (ha₁ : IsSelfAdjoint a) (ha₂ : QuasispectrumRestricts a ContinuousMap.realToNNReal) :
    ∃ x : A, IsSelfAdjoint x ∧ QuasispectrumRestricts x ContinuousMap.realToNNReal ∧ x * x = a := by
  use cfcₙ Real.sqrt a, cfcₙ_predicate Real.sqrt a
  constructor
  · simpa only [QuasispectrumRestricts.nnreal_iff, cfcₙ_map_quasispectrum Real.sqrt a,
      Set.mem_image, forall_exists_index, and_imp, forall_apply_eq_imp_iff₂]
        using fun x _ ↦ Real.sqrt_nonneg x
  · rw [← cfcₙ_mul ..]
    nth_rw 2 [← cfcₙ_id ℝ a]
    apply cfcₙ_congr fun x hx ↦ ?_
    rw [QuasispectrumRestricts.nnreal_iff] at ha₂
    apply ha₂ x at hx
    simp [← sq, Real.sq_sqrt hx]

variable {A : Type*} [NonUnitalRing A] [PartialOrder A] [StarRing A] [StarOrderedRing A]
variable [TopologicalSpace A] [Module ℝ A] [IsScalarTower ℝ A A] [SMulCommClass ℝ A A]
variable [NonUnitalContinuousFunctionalCalculus ℝ (IsSelfAdjoint : A → Prop)]
variable [NonnegSpectrumClass ℝ A]

lemma nonneg_iff_isSelfAdjoint_and_quasispectrumRestricts {a : A} :
    0 ≤ a ↔ IsSelfAdjoint a ∧ QuasispectrumRestricts a ContinuousMap.realToNNReal := by
  refine ⟨fun ha ↦ ⟨.of_nonneg ha, .nnreal_of_nonneg ha⟩, ?_⟩
  rintro ⟨ha₁, ha₂⟩
  obtain ⟨x, hx, -, rfl⟩ := CFC.exists_sqrt_of_isSelfAdjoint_of_quasispectrumRestricts ha₁ ha₂
  simpa [sq, hx.star_eq] using star_mul_self_nonneg x

open NNReal in
instance Nonneg.instNonUnitalContinuousFunctionalCalculus :
    NonUnitalContinuousFunctionalCalculus ℝ≥0 (fun x : A ↦ 0 ≤ x) :=
  QuasispectrumRestricts.cfc (q := IsSelfAdjoint) ContinuousMap.realToNNReal
    isUniformEmbedding_subtype_val le_rfl
    (fun _ ↦ nonneg_iff_isSelfAdjoint_and_quasispectrumRestricts)

open NNReal in
lemma NNReal.spectrum_nonempty {A : Type*} [Ring A] [StarRing A] [PartialOrder A]
    [TopologicalSpace A] [Algebra ℝ≥0 A] [ContinuousFunctionalCalculus ℝ≥0 (fun x : A ↦ 0 ≤ x)]
    [Nontrivial A] {a : A} (ha : 0 ≤ a) : (spectrum ℝ≥0 a).Nonempty :=
  CFC.spectrum_nonempty ℝ≥0 a ha

end Nonneg


section Nonneg

-- TODO: REMOVE (duplicate; see comment on `isSelfAdjoint_iff_isStarNormal_and_spectrumRestricts`)
lemma CFC.exists_sqrt_of_isSelfAdjoint_of_spectrumRestricts {A : Type*} [Ring A] [StarRing A]
    [TopologicalSpace A] [Algebra ℝ A] [ContinuousFunctionalCalculus ℝ (IsSelfAdjoint : A → Prop)]
    {a : A} (ha₁ : IsSelfAdjoint a) (ha₂ : SpectrumRestricts a ContinuousMap.realToNNReal) :
    ∃ x : A, IsSelfAdjoint x ∧ SpectrumRestricts x ContinuousMap.realToNNReal ∧ x ^ 2 = a := by
  use cfc Real.sqrt a, cfc_predicate Real.sqrt a
  constructor
  · simpa only [SpectrumRestricts.nnreal_iff, cfc_map_spectrum Real.sqrt a, Set.mem_image,
      forall_exists_index, and_imp, forall_apply_eq_imp_iff₂] using fun x _ ↦ Real.sqrt_nonneg x
  · rw [← cfc_pow ..]
    nth_rw 2 [← cfc_id ℝ a]
    apply cfc_congr fun x hx ↦ ?_
    rw [SpectrumRestricts.nnreal_iff] at ha₂
    apply ha₂ x at hx
    simp [Real.sq_sqrt hx]

variable {A : Type*} [Ring A] [PartialOrder A] [StarRing A] [StarOrderedRing A] [TopologicalSpace A]
variable [Algebra ℝ A] [ContinuousFunctionalCalculus ℝ (IsSelfAdjoint : A → Prop)]
variable [NonnegSpectrumClass ℝ A]

-- TODO: REMOVE (duplicate; see comment on `isSelfAdjoint_iff_isStarNormal_and_spectrumRestricts`)
lemma nonneg_iff_isSelfAdjoint_and_spectrumRestricts {a : A} :
    0 ≤ a ↔ IsSelfAdjoint a ∧ SpectrumRestricts a ContinuousMap.realToNNReal := by
  refine ⟨fun ha ↦ ⟨.of_nonneg ha, .nnreal_of_nonneg ha⟩, ?_⟩
  rintro ⟨ha₁, ha₂⟩
  obtain ⟨x, hx, -, rfl⟩ := CFC.exists_sqrt_of_isSelfAdjoint_of_spectrumRestricts ha₁ ha₂
  simpa [sq, hx.star_eq] using star_mul_self_nonneg x

open NNReal in
instance Nonneg.instContinuousFunctionalCalculus :
    ContinuousFunctionalCalculus ℝ≥0 (fun x : A ↦ 0 ≤ x) :=
  SpectrumRestricts.cfc (q := IsSelfAdjoint) ContinuousMap.realToNNReal
    isUniformEmbedding_subtype_val le_rfl (fun _ ↦ nonneg_iff_isSelfAdjoint_and_spectrumRestricts)

end Nonneg

/-!
### The spectrum of a nonnegative element is nonnegative
-/

section SpectrumRestricts

open NNReal ENNReal

variable {A : Type*} [CStarAlgebra A]

lemma SpectrumRestricts.nnreal_iff_nnnorm {a : A} {t : ℝ≥0} (ha : IsSelfAdjoint a) (ht : ‖a‖₊ ≤ t) :
    SpectrumRestricts a ContinuousMap.realToNNReal ↔ ‖algebraMap ℝ A t - a‖₊ ≤ t := by
  have : IsSelfAdjoint (algebraMap ℝ A t - a) := IsSelfAdjoint.algebraMap A (.all (t : ℝ)) |>.sub ha
  rw [← ENNReal.coe_le_coe, ← IsSelfAdjoint.spectralRadius_eq_nnnorm,
    ← SpectrumRestricts.spectralRadius_eq (f := Complex.reCLM)] at ht ⊢
  · exact SpectrumRestricts.nnreal_iff_spectralRadius_le ht
  all_goals
    try apply IsSelfAdjoint.spectrumRestricts
    assumption

lemma SpectrumRestricts.nnreal_add {a b : A} (ha₁ : IsSelfAdjoint a)
    (hb₁ : IsSelfAdjoint b) (ha₂ : SpectrumRestricts a ContinuousMap.realToNNReal)
    (hb₂ : SpectrumRestricts b ContinuousMap.realToNNReal) :
    SpectrumRestricts (a + b) ContinuousMap.realToNNReal := by
  rw [SpectrumRestricts.nnreal_iff_nnnorm (ha₁.add hb₁) (nnnorm_add_le a b), NNReal.coe_add,
    map_add, add_sub_add_comm]
  refine nnnorm_add_le _ _ |>.trans ?_
  gcongr
  all_goals rw [← SpectrumRestricts.nnreal_iff_nnnorm] <;> first | rfl | assumption

lemma IsSelfAdjoint.sq_spectrumRestricts {a : A} (ha : IsSelfAdjoint a) :
    SpectrumRestricts (a ^ 2) ContinuousMap.realToNNReal := by
  rw [SpectrumRestricts.nnreal_iff, ← cfc_id (R := ℝ) a, ← cfc_pow .., cfc_map_spectrum ..]
  rintro - ⟨x, -, rfl⟩
  exact sq_nonneg x

open ComplexStarModule

lemma SpectrumRestricts.eq_zero_of_neg {a : A} (ha : IsSelfAdjoint a)
    (ha₁ : SpectrumRestricts a ContinuousMap.realToNNReal)
    (ha₂ : SpectrumRestricts (-a) ContinuousMap.realToNNReal) :
    a = 0 := by
  nontriviality A
  rw [SpectrumRestricts.nnreal_iff] at ha₁ ha₂
  apply CFC.eq_zero_of_spectrum_subset_zero (R := ℝ) a
  rw [Set.subset_singleton_iff]
  simp only [← spectrum.neg_eq, Set.mem_neg] at ha₂
  peel ha₁ with x hx _
  linarith [ha₂ (-x) ((neg_neg x).symm ▸ hx)]

lemma SpectrumRestricts.smul_of_nonneg {A : Type*} [Ring A] [Algebra ℝ A] {a : A}
    (ha : SpectrumRestricts a ContinuousMap.realToNNReal) {r : ℝ} (hr : 0 ≤ r) :
    SpectrumRestricts (r • a) ContinuousMap.realToNNReal := by
  rw [SpectrumRestricts.nnreal_iff] at ha ⊢
  nontriviality A
  intro x hx
  by_cases hr' : r = 0
  · simp [hr'] at hx ⊢
    exact hx.symm.le
  · lift r to ℝˣ using IsUnit.mk0 r hr'
    rw [← Units.smul_def, spectrum.unit_smul_eq_smul, Set.mem_smul_set_iff_inv_smul_mem] at hx
    refine le_of_smul_le_smul_left ?_ (inv_pos.mpr <| lt_of_le_of_ne hr <| ne_comm.mpr hr')
    simpa [Units.smul_def] using ha _ hx

lemma spectrum_star_mul_self_nonneg {b : A} : ∀ x ∈ spectrum ℝ (star b * b), 0 ≤ x := by
  set a := star b * b
  have a_def : a = star b * b := rfl
  let a_neg : A := cfc (fun x ↦ (- ContinuousMap.id ℝ ⊔ 0) x) a
  set c := b * a_neg
  have h_eq_a_neg : - (star c * c) = a_neg ^ 3 := by
    simp only [c, a_neg, star_mul]
    rw [← mul_assoc, mul_assoc _ _ b, ← cfc_star, ← cfc_id' ℝ (star b * b), a_def, ← neg_mul]
    rw [← cfc_mul _ _ (star b * b) (by simp; fun_prop), neg_mul]
    simp only [ContinuousMap.coe_neg, ContinuousMap.coe_id, Pi.sup_apply, Pi.neg_apply,
      star_trivial]
    rw [← cfc_mul .., ← cfc_neg .., ← cfc_pow ..]
    congr
    ext x
    by_cases hx : x ≤ 0
    · rw [← neg_nonneg] at hx
      simp [sup_eq_left.mpr hx, pow_succ]
    · rw [not_le, ← neg_neg_iff_pos] at hx
      simp [sup_eq_right.mpr hx.le]
  have h_c_spec₀ : SpectrumRestricts (- (star c * c)) (ContinuousMap.realToNNReal ·) := by
    simp only [SpectrumRestricts.nnreal_iff, h_eq_a_neg]
    rw [← cfc_pow _ _ (ha := .star_mul_self b)]
    simp only [cfc_map_spectrum (R := ℝ) (fun x => (-ContinuousMap.id ℝ ⊔ 0) x ^ 3) (star b * b)]
    rintro - ⟨x, -, rfl⟩
    simp
  have c_eq := star_mul_self_add_self_mul_star c
  rw [← eq_sub_iff_add_eq', sub_eq_add_neg, ← sq, ← sq] at c_eq
  have h_c_spec₁ : SpectrumRestricts (c * star c) ContinuousMap.realToNNReal := by
    rw [c_eq]
    refine SpectrumRestricts.nnreal_add ?_ ?_ ?_ h_c_spec₀
    · exact IsSelfAdjoint.smul (by rfl) <| ((ℜ c).prop.pow 2).add ((ℑ c).prop.pow 2)
    · exact (IsSelfAdjoint.star_mul_self c).neg
    · rw [← Nat.cast_smul_eq_nsmul ℝ]
      refine (ℜ c).2.sq_spectrumRestricts.nnreal_add ((ℜ c).2.pow 2) ((ℑ c).2.pow 2)
        (ℑ c).2.sq_spectrumRestricts |>.smul_of_nonneg <| by norm_num
  have h_c_spec₂ : SpectrumRestricts (star c * c) ContinuousMap.realToNNReal := by
    rw [SpectrumRestricts.nnreal_iff] at h_c_spec₁ ⊢
    intro x hx
    replace hx := Set.subset_diff_union _ {(0 : ℝ)} hx
    rw [spectrum.nonzero_mul_eq_swap_mul, Set.diff_union_self, Set.union_singleton,
      Set.mem_insert_iff] at hx
    obtain (rfl | hx) := hx
    exacts [le_rfl, h_c_spec₁ x hx]
  rw [h_c_spec₂.eq_zero_of_neg (.star_mul_self c) h_c_spec₀, neg_zero] at h_eq_a_neg
  simp only [a_neg] at h_eq_a_neg
  rw [← cfc_pow _ _ (ha := .star_mul_self b), ← cfc_zero a (R := ℝ)] at h_eq_a_neg
  intro x hx
  by_contra! hx'
  rw [← neg_pos] at hx'
  apply (pow_pos hx' 3).ne
  have h_eqOn := eqOn_of_cfc_eq_cfc (ha := IsSelfAdjoint.star_mul_self b) h_eq_a_neg
  simpa [sup_eq_left.mpr hx'.le] using h_eqOn hx

lemma IsSelfAdjoint.coe_mem_spectrum_complex {A : Type*} [TopologicalSpace A] [Ring A]
    [StarRing A] [Algebra ℂ A] [ContinuousFunctionalCalculus ℂ (IsStarNormal : A → Prop)]
    {a : A} {x : ℝ} (ha : IsSelfAdjoint a := by cfc_tac) :
    (x : ℂ) ∈ spectrum ℂ a ↔ x ∈ spectrum ℝ a := by
  simp [← ha.spectrumRestricts.algebraMap_image]

end SpectrumRestricts

section NonnegSpectrumClass

variable {A : Type*} [CStarAlgebra A] [PartialOrder A] [StarOrderedRing A]

instance CStarAlgebra.instNonnegSpectrumClass : NonnegSpectrumClass ℝ A :=
  .of_spectrum_nonneg fun a ha ↦ by
    rw [StarOrderedRing.nonneg_iff] at ha
    induction ha using AddSubmonoid.closure_induction with
    | mem x hx =>
      obtain ⟨b, rfl⟩ := hx
      exact spectrum_star_mul_self_nonneg
    | one =>
      nontriviality A
      simp
    | mul x y x_mem y_mem hx hy =>
      rw [← SpectrumRestricts.nnreal_iff] at hx hy ⊢
      rw [← StarOrderedRing.nonneg_iff] at x_mem y_mem
      exact hx.nnreal_add (.of_nonneg x_mem) (.of_nonneg y_mem) hy

open ComplexOrder in
instance CStarAlgebra.instNonnegSpectrumClassComplexUnital : NonnegSpectrumClass ℂ A where
  quasispectrum_nonneg_of_nonneg a ha x := by
    rw [mem_quasispectrum_iff]
    refine (Or.elim · ge_of_eq fun hx ↦ ?_)
    obtain ⟨y, hy, rfl⟩ := (IsSelfAdjoint.of_nonneg ha).spectrumRestricts.algebraMap_image ▸ hx
    simpa using spectrum_nonneg_of_nonneg ha hy

end NonnegSpectrumClass

section SpectralOrder

variable (A : Type*) [CStarAlgebra A]

/-- The partial order on a unital C⋆-algebra defined by `x ≤ y` if and only if `y - x` is
selfadjoint and has nonnegative spectrum.

This is not declared as an instance because one may already have a partial order with better
definitional properties. However, it can be useful to invoke this as an instance in proofs. -/
@[reducible]
def CStarAlgebra.spectralOrder : PartialOrder A where
  le x y := IsSelfAdjoint (y - x) ∧ SpectrumRestricts (y - x) ContinuousMap.realToNNReal
  le_refl := by
    simp only [sub_self, IsSelfAdjoint.zero, true_and, forall_const]
    rw [SpectrumRestricts.nnreal_iff]
    nontriviality A
    simp
  le_antisymm x y hxy hyx := by
    rw [← sub_eq_zero]
    exact hyx.2.eq_zero_of_neg hyx.1 (neg_sub x y ▸ hxy.2)
  le_trans x y z hxy hyz :=
    ⟨by simpa using hyz.1.add hxy.1, by simpa using hyz.2.nnreal_add hyz.1 hxy.1 hxy.2⟩

/-- The `CStarAlgebra.spectralOrder` on a unital C⋆-algebra is a `StarOrderedRing`. -/
lemma CStarAlgebra.spectralOrderedRing : @StarOrderedRing A _ (CStarAlgebra.spectralOrder A) _ :=
  let _ := CStarAlgebra.spectralOrder A
  { le_iff := by
      intro x y
      constructor
      · intro h
        obtain ⟨s, hs₁, _, hs₂⟩ := CFC.exists_sqrt_of_isSelfAdjoint_of_spectrumRestricts h.1 h.2
        refine ⟨s ^ 2, ?_, by rwa [eq_sub_iff_add_eq', eq_comm] at hs₂⟩
        exact AddSubmonoid.subset_closure ⟨s, by simp [hs₁.star_eq, sq]⟩
      · rintro ⟨p, hp, rfl⟩
        suffices IsSelfAdjoint p ∧ SpectrumRestricts p ContinuousMap.realToNNReal from
          ⟨by simpa using this.1, by simpa using this.2⟩
        induction hp using AddSubmonoid.closure_induction with
        | mem x hx =>
          obtain ⟨s, rfl⟩ := hx
          refine ⟨IsSelfAdjoint.star_mul_self s, ?_⟩
          rw [SpectrumRestricts.nnreal_iff]
          exact spectrum_star_mul_self_nonneg
        | one =>
          rw [SpectrumRestricts.nnreal_iff]
          nontriviality A
          simp
        | mul x y _ _ hx hy =>
          exact ⟨hx.1.add hy.1, hx.2.nnreal_add hx.1 hy.1 hy.2⟩ }

end SpectralOrder

section NonnegSpectrumClass

variable {A : Type*} [NonUnitalCStarAlgebra A] [PartialOrder A] [StarOrderedRing A]

instance CStarAlgebra.instNonnegSpectrumClass' : NonnegSpectrumClass ℝ A where
  quasispectrum_nonneg_of_nonneg a ha := by
    rw [Unitization.quasispectrum_eq_spectrum_inr' _ ℂ]
    -- should this actually be an instance on the `Unitization`? (probably scoped)
    let _ := CStarAlgebra.spectralOrder (Unitization ℂ A)
    have := CStarAlgebra.spectralOrderedRing (Unitization ℂ A)
    apply spectrum_nonneg_of_nonneg
    rw [StarOrderedRing.nonneg_iff] at ha ⊢
    have := AddSubmonoid.mem_map_of_mem (Unitization.inrNonUnitalStarAlgHom ℂ A) ha
    rw [AddMonoidHom.map_mclosure, ← Set.range_comp] at this
    apply AddSubmonoid.closure_mono ?_ this
    rintro _ ⟨s, rfl⟩
    exact ⟨s, by simp⟩

end NonnegSpectrumClass

/-!
### The restriction of a continuous functional calculus is equal to the original one
-/
section RealEqComplex

variable {A : Type*} [TopologicalSpace A] [Ring A] [StarRing A] [Algebra ℂ A]
  [ContinuousFunctionalCalculus ℂ (IsStarNormal : A → Prop)]
  [UniqueContinuousFunctionalCalculus ℝ A]

lemma cfcHom_real_eq_restrict {a : A} (ha : IsSelfAdjoint a) :
    cfcHom ha = ha.spectrumRestricts.starAlgHom (cfcHom ha.isStarNormal) (f := Complex.reCLM) :=
  ha.spectrumRestricts.cfcHom_eq_restrict _ Complex.isometry_ofReal.isUniformEmbedding
    ha ha.isStarNormal

lemma cfc_real_eq_complex {a : A} (f : ℝ → ℝ) (ha : IsSelfAdjoint a := by cfc_tac)  :
    cfc f a = cfc (fun x ↦ f x.re : ℂ → ℂ) a := by
  replace ha : IsSelfAdjoint a := ha -- hack to avoid issues caused by autoParam
  exact ha.spectrumRestricts.cfc_eq_restrict (f := Complex.reCLM)
    Complex.isometry_ofReal.isUniformEmbedding ha ha.isStarNormal f

end RealEqComplex

section RealEqComplexNonUnital

variable {A : Type*} [TopologicalSpace A] [NonUnitalRing A] [StarRing A] [Module ℂ A]
  [IsScalarTower ℂ A A] [SMulCommClass ℂ A A]
  [NonUnitalContinuousFunctionalCalculus ℂ (IsStarNormal : A → Prop)]
  [UniqueNonUnitalContinuousFunctionalCalculus ℝ A]

lemma cfcₙHom_real_eq_restrict {a : A} (ha : IsSelfAdjoint a) :
    cfcₙHom ha = (ha.quasispectrumRestricts.2).nonUnitalStarAlgHom (cfcₙHom ha.isStarNormal)
      (f := Complex.reCLM) :=
  ha.quasispectrumRestricts.2.cfcₙHom_eq_restrict _ Complex.isometry_ofReal.isUniformEmbedding
    ha ha.isStarNormal

lemma cfcₙ_real_eq_complex {a : A} (f : ℝ → ℝ) (ha : IsSelfAdjoint a := by cfc_tac)  :
    cfcₙ f a = cfcₙ (fun x ↦ f x.re : ℂ → ℂ) a := by
  replace ha : IsSelfAdjoint a := ha -- hack to avoid issues caused by autoParam
  exact ha.quasispectrumRestricts.2.cfcₙ_eq_restrict (f := Complex.reCLM)
    Complex.isometry_ofReal.isUniformEmbedding ha ha.isStarNormal f

end RealEqComplexNonUnital

section NNRealEqReal

open NNReal

variable {A : Type*} [TopologicalSpace A] [Ring A] [PartialOrder A] [StarRing A]
  [StarOrderedRing A] [Algebra ℝ A] [TopologicalRing A]
  [ContinuousFunctionalCalculus ℝ (IsSelfAdjoint : A → Prop)]
  [ContinuousFunctionalCalculus ℝ≥0 ((0 : A) ≤ ·)] [UniqueContinuousFunctionalCalculus ℝ A]
  [NonnegSpectrumClass ℝ A]

lemma cfcHom_nnreal_eq_restrict {a : A} (ha : 0 ≤ a) :
    cfcHom ha = (SpectrumRestricts.nnreal_of_nonneg ha).starAlgHom
      (cfcHom (IsSelfAdjoint.of_nonneg ha)) := by
  apply (SpectrumRestricts.nnreal_of_nonneg ha).cfcHom_eq_restrict _ isUniformEmbedding_subtype_val

lemma cfc_nnreal_eq_real {a : A} (f : ℝ≥0 → ℝ≥0) (ha : 0 ≤ a := by cfc_tac)  :
    cfc f a = cfc (fun x ↦ f x.toNNReal : ℝ → ℝ) a := by
  replace ha : 0 ≤ a := ha -- hack to avoid issues caused by autoParam
  apply (SpectrumRestricts.nnreal_of_nonneg ha).cfc_eq_restrict _
    isUniformEmbedding_subtype_val ha (.of_nonneg ha)

end NNRealEqReal

section NNRealEqRealNonUnital

open NNReal

variable {A : Type*} [TopologicalSpace A] [NonUnitalRing A] [PartialOrder A] [StarRing A]
  [StarOrderedRing A] [Module ℝ A] [TopologicalRing A] [IsScalarTower ℝ A A] [SMulCommClass ℝ A A]
  [NonUnitalContinuousFunctionalCalculus ℝ (IsSelfAdjoint : A → Prop)]
  [NonUnitalContinuousFunctionalCalculus ℝ≥0 ((0 : A) ≤ ·)]
  [UniqueNonUnitalContinuousFunctionalCalculus ℝ A]
  [NonnegSpectrumClass ℝ A]

lemma cfcₙHom_nnreal_eq_restrict {a : A} (ha : 0 ≤ a) :
    cfcₙHom ha = (QuasispectrumRestricts.nnreal_of_nonneg ha).nonUnitalStarAlgHom
      (cfcₙHom (IsSelfAdjoint.of_nonneg ha)) := by
  apply (QuasispectrumRestricts.nnreal_of_nonneg ha).cfcₙHom_eq_restrict _
    isUniformEmbedding_subtype_val

lemma cfcₙ_nnreal_eq_real {a : A} (f : ℝ≥0 → ℝ≥0) (ha : 0 ≤ a := by cfc_tac)  :
    cfcₙ f a = cfcₙ (fun x ↦ f x.toNNReal : ℝ → ℝ) a := by
  replace ha : 0 ≤ a := ha -- hack to avoid issues caused by autoParam
  apply (QuasispectrumRestricts.nnreal_of_nonneg ha).cfcₙ_eq_restrict _
    isUniformEmbedding_subtype_val ha (.of_nonneg ha)

end NNRealEqRealNonUnital

end<|MERGE_RESOLUTION|>--- conflicted
+++ resolved
@@ -172,27 +172,15 @@
         AlgEquiv.spectrum_eq (continuousFunctionalCalculus a), ContinuousMap.spectrum_eq_range]
     case predicate_hom => exact fun f ↦ ⟨by rw [← map_star]; exact Commute.all (star f) f |>.map _⟩
 
-<<<<<<< HEAD
-lemma cfcHom_eq_of_isStarNormal {A : Type*} [NormedRing A] [StarRing A] [CStarRing A]
-    [CompleteSpace A] [NormedAlgebra ℂ A] [StarModule ℂ A](a : A) [ha : IsStarNormal a] :
+lemma cfcHom_eq_of_isStarNormal {A : Type*} [CStarAlgebra A] (a : A) [ha : IsStarNormal a] :
     cfcHom ha = (elementalStarAlgebra ℂ a).subtype.comp (continuousFunctionalCalculus a) := by
   refine cfcHom_eq_of_continuous_of_map_id ha _ ?_ ?_
-  · -- note: Lean should find these for `StarAlgEquiv.isometry`, but it doesn't and so we
-    -- provide them manually. Hopefully this is fixed after #16953
-    have : SMulCommClass ℂ C(σ ℂ a, ℂ) C(σ ℂ a, ℂ) := Algebra.to_smulCommClass (A := C(σ ℂ a, ℂ))
-    have : IsScalarTower ℂ C(σ ℂ a, ℂ) C(σ ℂ a, ℂ) := IsScalarTower.right (A := C(σ ℂ a, ℂ))
-    exact continuous_subtype_val.comp <|
+  · exact continuous_subtype_val.comp <|
       (StarAlgEquiv.isometry (continuousFunctionalCalculus a)).continuous
   · simp [continuousFunctionalCalculus_map_id a]
 
-instance IsStarNormal.instNonUnitalContinuousFunctionalCalculus {A : Type*} [NonUnitalNormedRing A]
-    [StarRing A] [CStarRing A] [CompleteSpace A] [NormedSpace ℂ A] [IsScalarTower ℂ A A]
-    [SMulCommClass ℂ A A] [StarModule ℂ A] :
-    NonUnitalContinuousFunctionalCalculus ℂ (IsStarNormal : A → Prop) :=
-=======
 instance IsStarNormal.instNonUnitalContinuousFunctionalCalculus {A : Type*}
     [NonUnitalCStarAlgebra A] : NonUnitalContinuousFunctionalCalculus ℂ (IsStarNormal : A → Prop) :=
->>>>>>> 97153441
   RCLike.nonUnitalContinuousFunctionalCalculus Unitization.isStarNormal_inr
 
 open Unitization in
