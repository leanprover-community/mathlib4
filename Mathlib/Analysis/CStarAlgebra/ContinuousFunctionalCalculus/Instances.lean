/-
Copyright (c) 2024 Jireh Loreaux. All rights reserved.
Released under Apache 2.0 license as described in the file LICENSE.
Authors: Jireh Loreaux
-/
import Mathlib.Analysis.CStarAlgebra.ContinuousFunctionalCalculus.Restrict
import Mathlib.Analysis.CStarAlgebra.ContinuousFunctionalCalculus.Basic
import Mathlib.Analysis.CStarAlgebra.Spectrum
import Mathlib.Analysis.CStarAlgebra.Unitization
import Mathlib.Analysis.CStarAlgebra.ContinuousFunctionalCalculus.Unique

/-! # Instances of the continuous functional calculus

## Main theorems

* `IsStarNormal.instContinuousFunctionalCalculus`: the continuous functional calculus for normal
  elements in a unital C⋆-algebra over `ℂ`.
* `IsSelfAdjoint.instContinuousFunctionalCalculus`: the continuous functional calculus for
  selfadjoint elements in a `ℂ`-algebra with a continuous functional calculus for normal elements
  and where every element has compact spectrum. In particular, this includes unital C⋆-algebras
  over `ℂ`.
* `Nonneg.instContinuousFunctionalCalculus`: the continuous functional calculus for nonnegative
  elements in an `ℝ`-algebra with a continuous functional calculus for selfadjoint elements,
  where every element has compact spectrum, and where nonnegative elements have nonnegative
  spectrum. In particular, this includes unital C⋆-algebras over `ℝ`.
* `CStarAlgebra.instNonnegSpectrumClass`: In a unital C⋆-algebra over `ℂ` which is also a
  `StarOrderedRing`, the spectrum of a nonnegative element is nonnegative.

## Tags

continuous functional calculus, normal, selfadjoint
-/

noncomputable section

local notation "σₙ" => quasispectrum
local notation "σ" => spectrum

/-!
### Pull back a non-unital instance from a unital one on the unitization
-/

section RCLike

variable {𝕜 A : Type*} [RCLike 𝕜] [NonUnitalNormedRing A] [StarRing A]
variable [NormedSpace 𝕜 A] [IsScalarTower 𝕜 A A] [SMulCommClass 𝕜 A A]
variable [StarModule 𝕜 A] {p : A → Prop} {p₁ : Unitization 𝕜 A → Prop}

local postfix:max "⁺¹" => Unitization 𝕜

variable (hp₁ : ∀ {x : A}, p₁ x ↔ p x) (a : A) (ha : p a)
variable [ContinuousFunctionalCalculus 𝕜 p₁]

open scoped ContinuousMapZero


open Unitization in
/--
This is an auxiliary definition used for constructing an instance of the non-unital continuous
functional calculus given a instance of the unital one on the unitization.

This is the natural non-unital star homomorphism obtained from the chain
```lean
calc
  C(σₙ 𝕜 a, 𝕜)₀ →⋆ₙₐ[𝕜] C(σₙ 𝕜 a, 𝕜) := ContinuousMapZero.toContinuousMapHom
  _             ≃⋆[𝕜] C(σ 𝕜 (↑a : A⁺¹), 𝕜) := Homeomorph.compStarAlgEquiv'
  _             →⋆ₐ[𝕜] A⁺¹ := cfcHom
```
This range of this map is contained in the range of `(↑) : A → A⁺¹` (see `cfcₙAux_mem_range_inr`),
and so we may restrict it to `A` to get the necessary homomorphism for the non-unital continuous
functional calculus.
-/
noncomputable def cfcₙAux : C(σₙ 𝕜 a, 𝕜)₀ →⋆ₙₐ[𝕜] A⁺¹ :=
  (cfcHom (R := 𝕜) (hp₁.mpr ha) : C(σ 𝕜 (a : A⁺¹), 𝕜) →⋆ₙₐ[𝕜] A⁺¹) |>.comp
    (Homeomorph.compStarAlgEquiv' 𝕜 𝕜 <| .setCongr <| (quasispectrum_eq_spectrum_inr' 𝕜 𝕜 a).symm)
    |>.comp ContinuousMapZero.toContinuousMapHom

lemma cfcₙAux_id : cfcₙAux hp₁ a ha (ContinuousMapZero.id rfl) = a := cfcHom_id (hp₁.mpr ha)

open Unitization in
lemma isClosedEmbedding_cfcₙAux : IsClosedEmbedding (cfcₙAux hp₁ a ha) := by
  simp only [cfcₙAux, NonUnitalStarAlgHom.coe_comp]
  refine ((cfcHom_isClosedEmbedding (hp₁.mpr ha)).comp ?_).comp
    ContinuousMapZero.isClosedEmbedding_toContinuousMap
  let e : C(σₙ 𝕜 a, 𝕜) ≃ₜ C(σ 𝕜 (a : A⁺¹), 𝕜) :=
<<<<<<< HEAD
    (Homeomorph.setCongr (quasispectrum_eq_spectrum_inr' 𝕜 𝕜 a)).arrowCongr (.refl _)
  exact e.closedEmbedding
=======
    { (Homeomorph.compStarAlgEquiv' 𝕜 𝕜 <| .setCongr <|
        (quasispectrum_eq_spectrum_inr' 𝕜 𝕜 a).symm) with
      continuous_toFun := ContinuousMap.continuous_comp_left _
      continuous_invFun := ContinuousMap.continuous_comp_left _ }
  exact e.isClosedEmbedding

@[deprecated (since := "2024-10-20")]
alias closedEmbedding_cfcₙAux := isClosedEmbedding_cfcₙAux
>>>>>>> 0dedd92e

lemma spec_cfcₙAux (f : C(σₙ 𝕜 a, 𝕜)₀) : σ 𝕜 (cfcₙAux hp₁ a ha f) = Set.range f := by
  rw [cfcₙAux, NonUnitalStarAlgHom.comp_assoc, NonUnitalStarAlgHom.comp_apply]
  simp only [NonUnitalStarAlgHom.comp_apply, NonUnitalStarAlgHom.coe_coe]
  rw [cfcHom_map_spectrum (hp₁.mpr ha) (R := 𝕜) _]
  ext x
  constructor
  all_goals rintro ⟨x, rfl⟩
  · exact ⟨⟨x, (Unitization.quasispectrum_eq_spectrum_inr' 𝕜 𝕜 a).symm ▸ x.property⟩, rfl⟩
  · exact ⟨⟨x, Unitization.quasispectrum_eq_spectrum_inr' 𝕜 𝕜 a ▸ x.property⟩, rfl⟩

variable [CompleteSpace A]

lemma cfcₙAux_mem_range_inr (f : C(σₙ 𝕜 a, 𝕜)₀) :
    cfcₙAux hp₁ a ha f ∈ NonUnitalStarAlgHom.range (Unitization.inrNonUnitalStarAlgHom 𝕜 A) := by
  have h₁ := (isClosedEmbedding_cfcₙAux hp₁ a ha).continuous.range_subset_closure_image_dense
    (ContinuousMapZero.adjoin_id_dense (s := σₙ 𝕜 a) rfl) ⟨f, rfl⟩
  rw [← SetLike.mem_coe]
  refine closure_minimal ?_ ?_ h₁
  · rw [← NonUnitalStarSubalgebra.coe_map, SetLike.coe_subset_coe, NonUnitalStarSubalgebra.map_le]
    apply NonUnitalStarAlgebra.adjoin_le
    apply Set.singleton_subset_iff.mpr
    rw [SetLike.mem_coe, NonUnitalStarSubalgebra.mem_comap, cfcₙAux_id hp₁ a ha]
    exact ⟨a, rfl⟩
  · have : Continuous (Unitization.fst (R := 𝕜) (A := A)) :=
      Unitization.uniformEquivProd.continuous.fst
    simp only [NonUnitalStarAlgHom.coe_range]
    convert IsClosed.preimage this (isClosed_singleton (x := 0))
    aesop

variable [CStarRing A]

include hp₁ in
open Unitization NonUnitalStarAlgHom in
theorem RCLike.nonUnitalContinuousFunctionalCalculus :
    NonUnitalContinuousFunctionalCalculus 𝕜 (p : A → Prop) where
  predicate_zero := by
    rw [← hp₁, Unitization.inr_zero 𝕜]
    exact cfc_predicate_zero 𝕜
  exists_cfc_of_predicate a ha := by
    let ψ : C(σₙ 𝕜 a, 𝕜)₀ →⋆ₙₐ[𝕜] A := comp (inrRangeEquiv 𝕜 A).symm <|
      codRestrict (cfcₙAux hp₁ a ha) _ (cfcₙAux_mem_range_inr hp₁ a ha)
    have coe_ψ (f : C(σₙ 𝕜 a, 𝕜)₀) : ψ f = cfcₙAux hp₁ a ha f :=
      congr_arg Subtype.val <| (inrRangeEquiv 𝕜 A).apply_symm_apply
        ⟨cfcₙAux hp₁ a ha f, cfcₙAux_mem_range_inr hp₁ a ha f⟩
    refine ⟨ψ, ?isClosedEmbedding, ?map_id, fun f ↦ ?map_spec, fun f ↦ ?isStarNormal⟩
    case isClosedEmbedding =>
      apply isometry_inr (𝕜 := 𝕜) (A := A) |>.isClosedEmbedding |>.of_comp_iff.mp
      have : inr ∘ ψ = cfcₙAux hp₁ a ha := by ext1; rw [Function.comp_apply, coe_ψ]
      exact this ▸ isClosedEmbedding_cfcₙAux hp₁ a ha
    case map_id => exact inr_injective (R := 𝕜) <| coe_ψ _ ▸ cfcₙAux_id hp₁ a ha
    case map_spec =>
      exact quasispectrum_eq_spectrum_inr' 𝕜 𝕜 (ψ f) ▸ coe_ψ _ ▸ spec_cfcₙAux hp₁ a ha f
    case isStarNormal => exact hp₁.mp <| coe_ψ _ ▸ cfcHom_predicate (R := 𝕜) (hp₁.mpr ha) _

end RCLike

/-!
### Continuous functional calculus for normal elements
-/

section Normal

instance IsStarNormal.instContinuousFunctionalCalculus {A : Type*} [NormedRing A] [StarRing A]
    [CStarRing A] [CompleteSpace A] [NormedAlgebra ℂ A] [StarModule ℂ A] :
    ContinuousFunctionalCalculus ℂ (IsStarNormal : A → Prop) where
  predicate_zero := isStarNormal_zero
  spectrum_nonempty a _ := spectrum.nonempty a
  exists_cfc_of_predicate a ha := by
    refine ⟨(elementalStarAlgebra ℂ a).subtype.comp <| continuousFunctionalCalculus a,
      ?hom_isClosedEmbedding, ?hom_id, ?hom_map_spectrum, ?predicate_hom⟩
    case hom_isClosedEmbedding =>
      -- note: Lean should find these for `StarAlgEquiv.isometry`, but it doesn't and so we
      -- provide them manually.
      have : SMulCommClass ℂ C(σ ℂ a, ℂ) C(σ ℂ a, ℂ) := Algebra.to_smulCommClass (A := C(σ ℂ a, ℂ))
      have : IsScalarTower ℂ C(σ ℂ a, ℂ) C(σ ℂ a, ℂ) := IsScalarTower.right (A := C(σ ℂ a, ℂ))
      exact Isometry.isClosedEmbedding <|
        isometry_subtype_coe.comp <| StarAlgEquiv.isometry (continuousFunctionalCalculus a)
    case hom_id => exact congr_arg Subtype.val <| continuousFunctionalCalculus_map_id a
    case hom_map_spectrum =>
      intro f
      simp only [StarAlgHom.comp_apply, StarAlgHom.coe_coe, StarSubalgebra.coe_subtype]
      rw [← StarSubalgebra.spectrum_eq (hS := elementalStarAlgebra.isClosed ℂ a),
        AlgEquiv.spectrum_eq (continuousFunctionalCalculus a), ContinuousMap.spectrum_eq_range]
    case predicate_hom => exact fun f ↦ ⟨by rw [← map_star]; exact Commute.all (star f) f |>.map _⟩

instance IsStarNormal.instNonUnitalContinuousFunctionalCalculus {A : Type*} [NonUnitalNormedRing A]
    [StarRing A] [CStarRing A] [CompleteSpace A] [NormedSpace ℂ A] [IsScalarTower ℂ A A]
    [SMulCommClass ℂ A A] [StarModule ℂ A] :
    NonUnitalContinuousFunctionalCalculus ℂ (IsStarNormal : A → Prop) :=
  RCLike.nonUnitalContinuousFunctionalCalculus Unitization.isStarNormal_inr

end Normal

/-!
### Continuous functional calculus for selfadjoint elements
-/

section SelfAdjointNonUnital

variable {A : Type*} [TopologicalSpace A] [NonUnitalRing A] [StarRing A] [Module ℂ A]
  [IsScalarTower ℂ A A] [SMulCommClass ℂ A A]
  [NonUnitalContinuousFunctionalCalculus ℂ (IsStarNormal : A → Prop)]

/-- An element in a non-unital C⋆-algebra is selfadjoint if and only if it is normal and its
quasispectrum is contained in `ℝ`. -/
lemma isSelfAdjoint_iff_isStarNormal_and_quasispectrumRestricts {a : A} :
    IsSelfAdjoint a ↔ IsStarNormal a ∧ QuasispectrumRestricts a Complex.reCLM := by
  refine ⟨fun ha ↦ ⟨ha.isStarNormal, ⟨fun x hx ↦ ?_, Complex.ofReal_re⟩⟩, ?_⟩
  · have := eqOn_of_cfcₙ_eq_cfcₙ <|
      (cfcₙ_star (id : ℂ → ℂ) a).symm ▸ (cfcₙ_id ℂ a).symm ▸ ha.star_eq
    exact Complex.conj_eq_iff_re.mp (by simpa using this hx)
  · rintro ⟨ha₁, ha₂⟩
    rw [isSelfAdjoint_iff]
    nth_rw 2 [← cfcₙ_id ℂ a]
    rw [← cfcₙ_star_id a (R := ℂ)]
    refine cfcₙ_congr fun x hx ↦ ?_
    obtain ⟨x, -, rfl⟩ := ha₂.algebraMap_image.symm ▸ hx
    exact Complex.conj_ofReal _

alias ⟨IsSelfAdjoint.quasispectrumRestricts, _⟩ :=
  isSelfAdjoint_iff_isStarNormal_and_quasispectrumRestricts

/-- A normal element whose `ℂ`-quasispectrum is contained in `ℝ` is selfadjoint. -/
lemma QuasispectrumRestricts.isSelfAdjoint (a : A) (ha : QuasispectrumRestricts a Complex.reCLM)
    [IsStarNormal a] : IsSelfAdjoint a :=
  isSelfAdjoint_iff_isStarNormal_and_quasispectrumRestricts.mpr ⟨‹_›, ha⟩

instance IsSelfAdjoint.instNonUnitalContinuousFunctionalCalculus :
    NonUnitalContinuousFunctionalCalculus ℝ (IsSelfAdjoint : A → Prop) :=
  QuasispectrumRestricts.cfc (q := IsStarNormal) (p := IsSelfAdjoint) Complex.reCLM
    Complex.isometry_ofReal.isUniformEmbedding (.zero _)
    (fun _ ↦ isSelfAdjoint_iff_isStarNormal_and_quasispectrumRestricts)

end SelfAdjointNonUnital

section SelfAdjointUnital


variable {A : Type*} [TopologicalSpace A] [Ring A] [StarRing A] [Algebra ℂ A]
  [ContinuousFunctionalCalculus ℂ (IsStarNormal : A → Prop)]

/-
TODO: REMOVE
this is a duplicate of `isSelfAdjoint_iff_isStarNormal_and_quasispectrumRestricts`, because of
`abbrev SpectrumRestricts := QuasispectrumRestricts` but we first need unital-to-non-unital
instance)
-/
/-- An element in a C⋆-algebra is selfadjoint if and only if it is normal and its spectrum is
contained in `ℝ`. -/
lemma isSelfAdjoint_iff_isStarNormal_and_spectrumRestricts {a : A} :
    IsSelfAdjoint a ↔ IsStarNormal a ∧ SpectrumRestricts a Complex.reCLM := by
  refine ⟨fun ha ↦ ⟨ha.isStarNormal, .of_rightInvOn Complex.ofReal_re fun x hx ↦ ?_⟩, ?_⟩
  · have := eqOn_of_cfc_eq_cfc <| (cfc_star (id : ℂ → ℂ) a).symm ▸ (cfc_id ℂ a).symm ▸ ha.star_eq
    exact Complex.conj_eq_iff_re.mp (by simpa using this hx)
  · rintro ⟨ha₁, ha₂⟩
    rw [isSelfAdjoint_iff]
    nth_rw 2 [← cfc_id ℂ a]
    rw [← cfc_star_id a (R := ℂ)]
    refine cfc_congr fun x hx ↦ ?_
    obtain ⟨x, -, rfl⟩ := ha₂.algebraMap_image.symm ▸ hx
    exact Complex.conj_ofReal _

-- TODO: REMOVE (duplicate; see comment on `isSelfAdjoint_iff_isStarNormal_and_spectrumRestricts`)
lemma IsSelfAdjoint.spectrumRestricts {a : A} (ha : IsSelfAdjoint a) :
    SpectrumRestricts a Complex.reCLM :=
  isSelfAdjoint_iff_isStarNormal_and_spectrumRestricts.mp ha |>.right

-- TODO: REMOVE (duplicate; see comment on `isSelfAdjoint_iff_isStarNormal_and_spectrumRestricts`)
/-- A normal element whose `ℂ`-spectrum is contained in `ℝ` is selfadjoint. -/
lemma SpectrumRestricts.isSelfAdjoint (a : A) (ha : SpectrumRestricts a Complex.reCLM)
    [IsStarNormal a] : IsSelfAdjoint a :=
  isSelfAdjoint_iff_isStarNormal_and_spectrumRestricts.mpr ⟨‹_›, ha⟩

instance IsSelfAdjoint.instContinuousFunctionalCalculus :
    ContinuousFunctionalCalculus ℝ (IsSelfAdjoint : A → Prop) :=
  SpectrumRestricts.cfc (q := IsStarNormal) (p := IsSelfAdjoint) Complex.reCLM
    Complex.isometry_ofReal.isUniformEmbedding (.zero _)
    (fun _ ↦ isSelfAdjoint_iff_isStarNormal_and_spectrumRestricts)

lemma IsSelfAdjoint.spectrum_nonempty {A : Type*} [Ring A] [StarRing A]
    [TopologicalSpace A] [Algebra ℝ A] [ContinuousFunctionalCalculus ℝ (IsSelfAdjoint : A → Prop)]
    [Nontrivial A] {a : A} (ha : IsSelfAdjoint a) : (σ ℝ a).Nonempty :=
  CFC.spectrum_nonempty ℝ a ha

end SelfAdjointUnital

/-!
### Continuous functional calculus for nonnegative elements
-/

section Nonneg

lemma CFC.exists_sqrt_of_isSelfAdjoint_of_quasispectrumRestricts {A : Type*} [NonUnitalRing A]
    [StarRing A] [TopologicalSpace A] [Module ℝ A] [IsScalarTower ℝ A A] [SMulCommClass ℝ A A ]
    [NonUnitalContinuousFunctionalCalculus ℝ (IsSelfAdjoint : A → Prop)]
    {a : A} (ha₁ : IsSelfAdjoint a) (ha₂ : QuasispectrumRestricts a ContinuousMap.realToNNReal) :
    ∃ x : A, IsSelfAdjoint x ∧ QuasispectrumRestricts x ContinuousMap.realToNNReal ∧ x * x = a := by
  use cfcₙ Real.sqrt a, cfcₙ_predicate Real.sqrt a
  constructor
  · simpa only [QuasispectrumRestricts.nnreal_iff, cfcₙ_map_quasispectrum Real.sqrt a,
      Set.mem_image, forall_exists_index, and_imp, forall_apply_eq_imp_iff₂]
        using fun x _ ↦ Real.sqrt_nonneg x
  · rw [← cfcₙ_mul ..]
    nth_rw 2 [← cfcₙ_id ℝ a]
    apply cfcₙ_congr fun x hx ↦ ?_
    rw [QuasispectrumRestricts.nnreal_iff] at ha₂
    apply ha₂ x at hx
    simp [← sq, Real.sq_sqrt hx]

variable {A : Type*} [NonUnitalRing A] [PartialOrder A] [StarRing A] [StarOrderedRing A]
variable [TopologicalSpace A] [Module ℝ A] [IsScalarTower ℝ A A] [SMulCommClass ℝ A A]
variable [NonUnitalContinuousFunctionalCalculus ℝ (IsSelfAdjoint : A → Prop)]
variable [NonnegSpectrumClass ℝ A]

lemma nonneg_iff_isSelfAdjoint_and_quasispectrumRestricts {a : A} :
    0 ≤ a ↔ IsSelfAdjoint a ∧ QuasispectrumRestricts a ContinuousMap.realToNNReal := by
  refine ⟨fun ha ↦ ⟨.of_nonneg ha, .nnreal_of_nonneg ha⟩, ?_⟩
  rintro ⟨ha₁, ha₂⟩
  obtain ⟨x, hx, -, rfl⟩ := CFC.exists_sqrt_of_isSelfAdjoint_of_quasispectrumRestricts ha₁ ha₂
  simpa [sq, hx.star_eq] using star_mul_self_nonneg x

open NNReal in
instance Nonneg.instNonUnitalContinuousFunctionalCalculus :
    NonUnitalContinuousFunctionalCalculus ℝ≥0 (fun x : A ↦ 0 ≤ x) :=
  QuasispectrumRestricts.cfc (q := IsSelfAdjoint) ContinuousMap.realToNNReal
    isUniformEmbedding_subtype_val le_rfl
    (fun _ ↦ nonneg_iff_isSelfAdjoint_and_quasispectrumRestricts)

open NNReal in
lemma NNReal.spectrum_nonempty {A : Type*} [Ring A] [StarRing A] [PartialOrder A]
    [TopologicalSpace A] [Algebra ℝ≥0 A] [ContinuousFunctionalCalculus ℝ≥0 (fun x : A ↦ 0 ≤ x)]
    [Nontrivial A] {a : A} (ha : 0 ≤ a) : (spectrum ℝ≥0 a).Nonempty :=
  CFC.spectrum_nonempty ℝ≥0 a ha

end Nonneg


section Nonneg

-- TODO: REMOVE (duplicate; see comment on `isSelfAdjoint_iff_isStarNormal_and_spectrumRestricts`)
lemma CFC.exists_sqrt_of_isSelfAdjoint_of_spectrumRestricts {A : Type*} [Ring A] [StarRing A]
    [TopologicalSpace A] [Algebra ℝ A] [ContinuousFunctionalCalculus ℝ (IsSelfAdjoint : A → Prop)]
    {a : A} (ha₁ : IsSelfAdjoint a) (ha₂ : SpectrumRestricts a ContinuousMap.realToNNReal) :
    ∃ x : A, IsSelfAdjoint x ∧ SpectrumRestricts x ContinuousMap.realToNNReal ∧ x ^ 2 = a := by
  use cfc Real.sqrt a, cfc_predicate Real.sqrt a
  constructor
  · simpa only [SpectrumRestricts.nnreal_iff, cfc_map_spectrum Real.sqrt a, Set.mem_image,
      forall_exists_index, and_imp, forall_apply_eq_imp_iff₂] using fun x _ ↦ Real.sqrt_nonneg x
  · rw [← cfc_pow ..]
    nth_rw 2 [← cfc_id ℝ a]
    apply cfc_congr fun x hx ↦ ?_
    rw [SpectrumRestricts.nnreal_iff] at ha₂
    apply ha₂ x at hx
    simp [Real.sq_sqrt hx]

variable {A : Type*} [Ring A] [PartialOrder A] [StarRing A] [StarOrderedRing A] [TopologicalSpace A]
variable [Algebra ℝ A] [ContinuousFunctionalCalculus ℝ (IsSelfAdjoint : A → Prop)]
variable [NonnegSpectrumClass ℝ A]

-- TODO: REMOVE (duplicate; see comment on `isSelfAdjoint_iff_isStarNormal_and_spectrumRestricts`)
lemma nonneg_iff_isSelfAdjoint_and_spectrumRestricts {a : A} :
    0 ≤ a ↔ IsSelfAdjoint a ∧ SpectrumRestricts a ContinuousMap.realToNNReal := by
  refine ⟨fun ha ↦ ⟨.of_nonneg ha, .nnreal_of_nonneg ha⟩, ?_⟩
  rintro ⟨ha₁, ha₂⟩
  obtain ⟨x, hx, -, rfl⟩ := CFC.exists_sqrt_of_isSelfAdjoint_of_spectrumRestricts ha₁ ha₂
  simpa [sq, hx.star_eq] using star_mul_self_nonneg x

open NNReal in
instance Nonneg.instContinuousFunctionalCalculus :
    ContinuousFunctionalCalculus ℝ≥0 (fun x : A ↦ 0 ≤ x) :=
  SpectrumRestricts.cfc (q := IsSelfAdjoint) ContinuousMap.realToNNReal
    isUniformEmbedding_subtype_val le_rfl (fun _ ↦ nonneg_iff_isSelfAdjoint_and_spectrumRestricts)

end Nonneg

/-!
### The spectrum of a nonnegative element is nonnegative
-/

section SpectrumRestricts

open NNReal ENNReal

variable {A : Type*} [NormedRing A] [StarRing A] [CStarRing A] [CompleteSpace A]
variable [NormedAlgebra ℂ A] [StarModule ℂ A]

lemma SpectrumRestricts.nnreal_iff_nnnorm {a : A} {t : ℝ≥0} (ha : IsSelfAdjoint a) (ht : ‖a‖₊ ≤ t) :
    SpectrumRestricts a ContinuousMap.realToNNReal ↔ ‖algebraMap ℝ A t - a‖₊ ≤ t := by
  have : IsSelfAdjoint (algebraMap ℝ A t - a) := IsSelfAdjoint.algebraMap A (.all (t : ℝ)) |>.sub ha
  rw [← ENNReal.coe_le_coe, ← IsSelfAdjoint.spectralRadius_eq_nnnorm,
    ← SpectrumRestricts.spectralRadius_eq (f := Complex.reCLM)] at ht ⊢
  · exact SpectrumRestricts.nnreal_iff_spectralRadius_le ht
  all_goals
    try apply IsSelfAdjoint.spectrumRestricts
    assumption

lemma SpectrumRestricts.nnreal_add {a b : A} (ha₁ : IsSelfAdjoint a)
    (hb₁ : IsSelfAdjoint b) (ha₂ : SpectrumRestricts a ContinuousMap.realToNNReal)
    (hb₂ : SpectrumRestricts b ContinuousMap.realToNNReal) :
    SpectrumRestricts (a + b) ContinuousMap.realToNNReal := by
  rw [SpectrumRestricts.nnreal_iff_nnnorm (ha₁.add hb₁) (nnnorm_add_le a b), NNReal.coe_add,
    map_add, add_sub_add_comm]
  refine nnnorm_add_le _ _ |>.trans ?_
  gcongr
  all_goals rw [← SpectrumRestricts.nnreal_iff_nnnorm] <;> first | rfl | assumption

lemma IsSelfAdjoint.sq_spectrumRestricts {a : A} (ha : IsSelfAdjoint a) :
    SpectrumRestricts (a ^ 2) ContinuousMap.realToNNReal := by
  rw [SpectrumRestricts.nnreal_iff, ← cfc_id (R := ℝ) a, ← cfc_pow .., cfc_map_spectrum ..]
  rintro - ⟨x, -, rfl⟩
  exact sq_nonneg x

open ComplexStarModule

lemma SpectrumRestricts.eq_zero_of_neg {a : A} (ha : IsSelfAdjoint a)
    (ha₁ : SpectrumRestricts a ContinuousMap.realToNNReal)
    (ha₂ : SpectrumRestricts (-a) ContinuousMap.realToNNReal) :
    a = 0 := by
  nontriviality A
  rw [SpectrumRestricts.nnreal_iff] at ha₁ ha₂
  apply CFC.eq_zero_of_spectrum_subset_zero (R := ℝ) a
  rw [Set.subset_singleton_iff]
  simp only [← spectrum.neg_eq, Set.mem_neg] at ha₂
  peel ha₁ with x hx _
  linarith [ha₂ (-x) ((neg_neg x).symm ▸ hx)]

lemma SpectrumRestricts.smul_of_nonneg {A : Type*} [Ring A] [Algebra ℝ A] {a : A}
    (ha : SpectrumRestricts a ContinuousMap.realToNNReal) {r : ℝ} (hr : 0 ≤ r) :
    SpectrumRestricts (r • a) ContinuousMap.realToNNReal := by
  rw [SpectrumRestricts.nnreal_iff] at ha ⊢
  nontriviality A
  intro x hx
  by_cases hr' : r = 0
  · simp [hr'] at hx ⊢
    exact hx.symm.le
  · lift r to ℝˣ using IsUnit.mk0 r hr'
    rw [← Units.smul_def, spectrum.unit_smul_eq_smul, Set.mem_smul_set_iff_inv_smul_mem] at hx
    refine le_of_smul_le_smul_left ?_ (inv_pos.mpr <| lt_of_le_of_ne hr <| ne_comm.mpr hr')
    simpa [Units.smul_def] using ha _ hx

lemma spectrum_star_mul_self_nonneg {b : A} : ∀ x ∈ spectrum ℝ (star b * b), 0 ≤ x := by
  set a := star b * b
  have a_def : a = star b * b := rfl
  let a_neg : A := cfc (fun x ↦ (- ContinuousMap.id ℝ ⊔ 0) x) a
  set c := b * a_neg
  have h_eq_a_neg : - (star c * c) = a_neg ^ 3 := by
    simp only [c, a_neg, star_mul]
    rw [← mul_assoc, mul_assoc _ _ b, ← cfc_star, ← cfc_id' ℝ (star b * b), a_def, ← neg_mul]
    rw [← cfc_mul _ _ (star b * b) (by simp; fun_prop), neg_mul]
    simp only [ContinuousMap.coe_neg, ContinuousMap.coe_id, Pi.sup_apply, Pi.neg_apply,
      star_trivial]
    rw [← cfc_mul .., ← cfc_neg .., ← cfc_pow ..]
    congr
    ext x
    by_cases hx : x ≤ 0
    · rw [← neg_nonneg] at hx
      simp [sup_eq_left.mpr hx, pow_succ]
    · rw [not_le, ← neg_neg_iff_pos] at hx
      simp [sup_eq_right.mpr hx.le]
  have h_c_spec₀ : SpectrumRestricts (- (star c * c)) (ContinuousMap.realToNNReal ·) := by
    simp only [SpectrumRestricts.nnreal_iff, h_eq_a_neg]
    rw [← cfc_pow _ _ (ha := .star_mul_self b)]
    simp only [cfc_map_spectrum (R := ℝ) (fun x => (-ContinuousMap.id ℝ ⊔ 0) x ^ 3) (star b * b)]
    rintro - ⟨x, -, rfl⟩
    simp
  have c_eq := star_mul_self_add_self_mul_star c
  rw [← eq_sub_iff_add_eq', sub_eq_add_neg, ← sq, ← sq] at c_eq
  have h_c_spec₁ : SpectrumRestricts (c * star c) ContinuousMap.realToNNReal := by
    rw [c_eq]
    refine SpectrumRestricts.nnreal_add ?_ ?_ ?_ h_c_spec₀
    · exact IsSelfAdjoint.smul (by rfl) <| ((ℜ c).prop.pow 2).add ((ℑ c).prop.pow 2)
    · exact (IsSelfAdjoint.star_mul_self c).neg
    · rw [← Nat.cast_smul_eq_nsmul ℝ]
      refine (ℜ c).2.sq_spectrumRestricts.nnreal_add ((ℜ c).2.pow 2) ((ℑ c).2.pow 2)
        (ℑ c).2.sq_spectrumRestricts |>.smul_of_nonneg <| by norm_num
  have h_c_spec₂ : SpectrumRestricts (star c * c) ContinuousMap.realToNNReal := by
    rw [SpectrumRestricts.nnreal_iff] at h_c_spec₁ ⊢
    intro x hx
    replace hx := Set.subset_diff_union _ {(0 : ℝ)} hx
    rw [spectrum.nonzero_mul_eq_swap_mul, Set.diff_union_self, Set.union_singleton,
      Set.mem_insert_iff] at hx
    obtain (rfl | hx) := hx
    exacts [le_rfl, h_c_spec₁ x hx]
  rw [h_c_spec₂.eq_zero_of_neg (.star_mul_self c) h_c_spec₀, neg_zero] at h_eq_a_neg
  simp only [a_neg] at h_eq_a_neg
  rw [← cfc_pow _ _ (ha := .star_mul_self b), ← cfc_zero a (R := ℝ)] at h_eq_a_neg
  intro x hx
  by_contra! hx'
  rw [← neg_pos] at hx'
  apply (pow_pos hx' 3).ne
  have h_eqOn := eqOn_of_cfc_eq_cfc (ha := IsSelfAdjoint.star_mul_self b) h_eq_a_neg
  simpa [sup_eq_left.mpr hx'.le] using h_eqOn hx

lemma IsSelfAdjoint.coe_mem_spectrum_complex {A : Type*} [TopologicalSpace A] [Ring A]
    [StarRing A] [Algebra ℂ A] [ContinuousFunctionalCalculus ℂ (IsStarNormal : A → Prop)]
    {a : A} {x : ℝ} (ha : IsSelfAdjoint a := by cfc_tac) :
    (x : ℂ) ∈ spectrum ℂ a ↔ x ∈ spectrum ℝ a := by
  simp [← ha.spectrumRestricts.algebraMap_image]

end SpectrumRestricts

section NonnegSpectrumClass

variable {A : Type*} [NormedRing A] [CompleteSpace A]
variable [PartialOrder A] [StarRing A] [StarOrderedRing A] [CStarRing A]
variable [NormedAlgebra ℂ A] [StarModule ℂ A]

instance CStarAlgebra.instNonnegSpectrumClass : NonnegSpectrumClass ℝ A :=
  .of_spectrum_nonneg fun a ha ↦ by
    rw [StarOrderedRing.nonneg_iff] at ha
    induction ha using AddSubmonoid.closure_induction with
    | mem x hx =>
      obtain ⟨b, rfl⟩ := hx
      exact spectrum_star_mul_self_nonneg
    | one =>
      nontriviality A
      simp
    | mul x y x_mem y_mem hx hy =>
      rw [← SpectrumRestricts.nnreal_iff] at hx hy ⊢
      rw [← StarOrderedRing.nonneg_iff] at x_mem y_mem
      exact hx.nnreal_add (.of_nonneg x_mem) (.of_nonneg y_mem) hy

open ComplexOrder in
instance CStarAlgebra.instNonnegSpectrumClassComplexUnital : NonnegSpectrumClass ℂ A where
  quasispectrum_nonneg_of_nonneg a ha x := by
    rw [mem_quasispectrum_iff]
    refine (Or.elim · ge_of_eq fun hx ↦ ?_)
    obtain ⟨y, hy, rfl⟩ := (IsSelfAdjoint.of_nonneg ha).spectrumRestricts.algebraMap_image ▸ hx
    simpa using spectrum_nonneg_of_nonneg ha hy

end NonnegSpectrumClass

section SpectralOrder

variable (A : Type*) [NormedRing A] [CompleteSpace A] [StarRing A] [CStarRing A]
variable [NormedAlgebra ℂ A] [StarModule ℂ A]

/-- The partial order on a unital C⋆-algebra defined by `x ≤ y` if and only if `y - x` is
selfadjoint and has nonnegative spectrum.

This is not declared as an instance because one may already have a partial order with better
definitional properties. However, it can be useful to invoke this as an instance in proofs. -/
@[reducible]
def CStarAlgebra.spectralOrder : PartialOrder A where
  le x y := IsSelfAdjoint (y - x) ∧ SpectrumRestricts (y - x) ContinuousMap.realToNNReal
  le_refl := by
    simp only [sub_self, IsSelfAdjoint.zero, true_and, forall_const]
    rw [SpectrumRestricts.nnreal_iff]
    nontriviality A
    simp
  le_antisymm x y hxy hyx := by
    rw [← sub_eq_zero]
    exact hyx.2.eq_zero_of_neg hyx.1 (neg_sub x y ▸ hxy.2)
  le_trans x y z hxy hyz :=
    ⟨by simpa using hyz.1.add hxy.1, by simpa using hyz.2.nnreal_add hyz.1 hxy.1 hxy.2⟩

/-- The `CStarAlgebra.spectralOrder` on a unital C⋆-algebra is a `StarOrderedRing`. -/
lemma CStarAlgebra.spectralOrderedRing : @StarOrderedRing A _ (CStarAlgebra.spectralOrder A) _ :=
  let _ := CStarAlgebra.spectralOrder A
  { le_iff := by
      intro x y
      constructor
      · intro h
        obtain ⟨s, hs₁, _, hs₂⟩ := CFC.exists_sqrt_of_isSelfAdjoint_of_spectrumRestricts h.1 h.2
        refine ⟨s ^ 2, ?_, by rwa [eq_sub_iff_add_eq', eq_comm] at hs₂⟩
        exact AddSubmonoid.subset_closure ⟨s, by simp [hs₁.star_eq, sq]⟩
      · rintro ⟨p, hp, rfl⟩
        suffices IsSelfAdjoint p ∧ SpectrumRestricts p ContinuousMap.realToNNReal from
          ⟨by simpa using this.1, by simpa using this.2⟩
        induction hp using AddSubmonoid.closure_induction with
        | mem x hx =>
          obtain ⟨s, rfl⟩ := hx
          refine ⟨IsSelfAdjoint.star_mul_self s, ?_⟩
          rw [SpectrumRestricts.nnreal_iff]
          exact spectrum_star_mul_self_nonneg
        | one =>
          rw [SpectrumRestricts.nnreal_iff]
          nontriviality A
          simp
        | mul x y _ _ hx hy =>
          exact ⟨hx.1.add hy.1, hx.2.nnreal_add hx.1 hy.1 hy.2⟩ }

end SpectralOrder

section NonnegSpectrumClass

variable {A : Type*} [NonUnitalNormedRing A] [CompleteSpace A]
variable [PartialOrder A] [StarRing A] [StarOrderedRing A] [CStarRing A]
variable [NormedSpace ℂ A] [IsScalarTower ℂ A A] [SMulCommClass ℂ A A] [StarModule ℂ A]

instance CStarAlgebra.instNonnegSpectrumClass' : NonnegSpectrumClass ℝ A where
  quasispectrum_nonneg_of_nonneg a ha := by
    rw [Unitization.quasispectrum_eq_spectrum_inr' _ ℂ]
    -- should this actually be an instance on the `Unitization`? (probably scoped)
    let _ := CStarAlgebra.spectralOrder (Unitization ℂ A)
    have := CStarAlgebra.spectralOrderedRing (Unitization ℂ A)
    apply spectrum_nonneg_of_nonneg
    rw [StarOrderedRing.nonneg_iff] at ha ⊢
    have := AddSubmonoid.mem_map_of_mem (Unitization.inrNonUnitalStarAlgHom ℂ A) ha
    rw [AddMonoidHom.map_mclosure, ← Set.range_comp] at this
    apply AddSubmonoid.closure_mono ?_ this
    rintro _ ⟨s, rfl⟩
    exact ⟨s, by simp⟩

end NonnegSpectrumClass

/-!
### The restriction of a continuous functional calculus is equal to the original one
-/
section RealEqComplex

variable {A : Type*} [TopologicalSpace A] [Ring A] [StarRing A] [Algebra ℂ A]
  [ContinuousFunctionalCalculus ℂ (IsStarNormal : A → Prop)]
  [UniqueContinuousFunctionalCalculus ℝ A]

lemma cfcHom_real_eq_restrict {a : A} (ha : IsSelfAdjoint a) :
    cfcHom ha = ha.spectrumRestricts.starAlgHom (cfcHom ha.isStarNormal) (f := Complex.reCLM) :=
  ha.spectrumRestricts.cfcHom_eq_restrict _ Complex.isometry_ofReal.isUniformEmbedding
    ha ha.isStarNormal

lemma cfc_real_eq_complex {a : A} (f : ℝ → ℝ) (ha : IsSelfAdjoint a := by cfc_tac)  :
    cfc f a = cfc (fun x ↦ f x.re : ℂ → ℂ) a := by
  replace ha : IsSelfAdjoint a := ha -- hack to avoid issues caused by autoParam
  exact ha.spectrumRestricts.cfc_eq_restrict (f := Complex.reCLM)
    Complex.isometry_ofReal.isUniformEmbedding ha ha.isStarNormal f

end RealEqComplex

section RealEqComplexNonUnital

variable {A : Type*} [TopologicalSpace A] [NonUnitalRing A] [StarRing A] [Module ℂ A]
  [IsScalarTower ℂ A A] [SMulCommClass ℂ A A]
  [NonUnitalContinuousFunctionalCalculus ℂ (IsStarNormal : A → Prop)]
  [UniqueNonUnitalContinuousFunctionalCalculus ℝ A]

lemma cfcₙHom_real_eq_restrict {a : A} (ha : IsSelfAdjoint a) :
    cfcₙHom ha = (ha.quasispectrumRestricts.2).nonUnitalStarAlgHom (cfcₙHom ha.isStarNormal)
      (f := Complex.reCLM) :=
  ha.quasispectrumRestricts.2.cfcₙHom_eq_restrict _ Complex.isometry_ofReal.isUniformEmbedding
    ha ha.isStarNormal

lemma cfcₙ_real_eq_complex {a : A} (f : ℝ → ℝ) (ha : IsSelfAdjoint a := by cfc_tac)  :
    cfcₙ f a = cfcₙ (fun x ↦ f x.re : ℂ → ℂ) a := by
  replace ha : IsSelfAdjoint a := ha -- hack to avoid issues caused by autoParam
  exact ha.quasispectrumRestricts.2.cfcₙ_eq_restrict (f := Complex.reCLM)
    Complex.isometry_ofReal.isUniformEmbedding ha ha.isStarNormal f

end RealEqComplexNonUnital

section NNRealEqReal

open NNReal

variable {A : Type*} [TopologicalSpace A] [Ring A] [PartialOrder A] [StarRing A]
  [StarOrderedRing A] [Algebra ℝ A] [TopologicalRing A]
  [ContinuousFunctionalCalculus ℝ (IsSelfAdjoint : A → Prop)]
  [ContinuousFunctionalCalculus ℝ≥0 ((0 : A) ≤ ·)] [UniqueContinuousFunctionalCalculus ℝ A]
  [NonnegSpectrumClass ℝ A]

lemma cfcHom_nnreal_eq_restrict {a : A} (ha : 0 ≤ a) :
    cfcHom ha = (SpectrumRestricts.nnreal_of_nonneg ha).starAlgHom
      (cfcHom (IsSelfAdjoint.of_nonneg ha)) := by
  apply (SpectrumRestricts.nnreal_of_nonneg ha).cfcHom_eq_restrict _ isUniformEmbedding_subtype_val

lemma cfc_nnreal_eq_real {a : A} (f : ℝ≥0 → ℝ≥0) (ha : 0 ≤ a := by cfc_tac)  :
    cfc f a = cfc (fun x ↦ f x.toNNReal : ℝ → ℝ) a := by
  replace ha : 0 ≤ a := ha -- hack to avoid issues caused by autoParam
  apply (SpectrumRestricts.nnreal_of_nonneg ha).cfc_eq_restrict _
    isUniformEmbedding_subtype_val ha (.of_nonneg ha)

end NNRealEqReal

section NNRealEqRealNonUnital

open NNReal

variable {A : Type*} [TopologicalSpace A] [NonUnitalRing A] [PartialOrder A] [StarRing A]
  [StarOrderedRing A] [Module ℝ A] [TopologicalRing A] [IsScalarTower ℝ A A] [SMulCommClass ℝ A A]
  [NonUnitalContinuousFunctionalCalculus ℝ (IsSelfAdjoint : A → Prop)]
  [NonUnitalContinuousFunctionalCalculus ℝ≥0 ((0 : A) ≤ ·)]
  [UniqueNonUnitalContinuousFunctionalCalculus ℝ A]
  [NonnegSpectrumClass ℝ A]

lemma cfcₙHom_nnreal_eq_restrict {a : A} (ha : 0 ≤ a) :
    cfcₙHom ha = (QuasispectrumRestricts.nnreal_of_nonneg ha).nonUnitalStarAlgHom
      (cfcₙHom (IsSelfAdjoint.of_nonneg ha)) := by
  apply (QuasispectrumRestricts.nnreal_of_nonneg ha).cfcₙHom_eq_restrict _
    isUniformEmbedding_subtype_val

lemma cfcₙ_nnreal_eq_real {a : A} (f : ℝ≥0 → ℝ≥0) (ha : 0 ≤ a := by cfc_tac)  :
    cfcₙ f a = cfcₙ (fun x ↦ f x.toNNReal : ℝ → ℝ) a := by
  replace ha : 0 ≤ a := ha -- hack to avoid issues caused by autoParam
  apply (QuasispectrumRestricts.nnreal_of_nonneg ha).cfcₙ_eq_restrict _
    isUniformEmbedding_subtype_val ha (.of_nonneg ha)

end NNRealEqRealNonUnital

end<|MERGE_RESOLUTION|>--- conflicted
+++ resolved
@@ -83,19 +83,11 @@
   refine ((cfcHom_isClosedEmbedding (hp₁.mpr ha)).comp ?_).comp
     ContinuousMapZero.isClosedEmbedding_toContinuousMap
   let e : C(σₙ 𝕜 a, 𝕜) ≃ₜ C(σ 𝕜 (a : A⁺¹), 𝕜) :=
-<<<<<<< HEAD
     (Homeomorph.setCongr (quasispectrum_eq_spectrum_inr' 𝕜 𝕜 a)).arrowCongr (.refl _)
-  exact e.closedEmbedding
-=======
-    { (Homeomorph.compStarAlgEquiv' 𝕜 𝕜 <| .setCongr <|
-        (quasispectrum_eq_spectrum_inr' 𝕜 𝕜 a).symm) with
-      continuous_toFun := ContinuousMap.continuous_comp_left _
-      continuous_invFun := ContinuousMap.continuous_comp_left _ }
   exact e.isClosedEmbedding
 
 @[deprecated (since := "2024-10-20")]
 alias closedEmbedding_cfcₙAux := isClosedEmbedding_cfcₙAux
->>>>>>> 0dedd92e
 
 lemma spec_cfcₙAux (f : C(σₙ 𝕜 a, 𝕜)₀) : σ 𝕜 (cfcₙAux hp₁ a ha f) = Set.range f := by
   rw [cfcₙAux, NonUnitalStarAlgHom.comp_assoc, NonUnitalStarAlgHom.comp_apply]
