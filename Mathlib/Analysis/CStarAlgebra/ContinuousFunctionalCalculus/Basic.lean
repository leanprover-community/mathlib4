--- conflicted
+++ resolved
@@ -381,13 +381,7 @@
         refine ⟨s * s, ?_, by rwa [eq_sub_iff_add_eq', eq_comm] at hs₂⟩
         exact AddSubmonoid.subset_closure ⟨s, by simp [hs₁.star_eq, sq]⟩
       · rintro ⟨p, hp, rfl⟩
-<<<<<<< HEAD
-        show IsSelfAdjoint (x + p - x) ∧
-          QuasispectrumRestricts (x + p - x) ContinuousMap.realToNNReal
-        simp only [add_sub_cancel_left]
-=======
         simp only [spectralOrder, add_sub_cancel_left]
->>>>>>> 5caf4f88
         induction hp using AddSubmonoid.closure_induction with
         | mem x hx =>
           obtain ⟨s, rfl⟩ := hx
