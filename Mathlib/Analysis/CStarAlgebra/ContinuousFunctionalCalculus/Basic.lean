--- conflicted
+++ resolved
@@ -351,23 +351,16 @@
 
 section SpectralOrder
 
-<<<<<<< HEAD
 variable (A : Type*) [NonUnitalCStarAlgebra A]
 
 open scoped CStarAlgebra
 /-- The partial order on a C⋆-algebra defined by `x ≤ y` if and only if `y - x` is
-=======
-variable (A : Type*) [CStarAlgebra A]
-
-/-- The partial order on a unital C⋆-algebra defined by `x ≤ y` if and only if `y - x` is
->>>>>>> 266b0529
 selfadjoint and has nonnegative spectrum.
 
 This is not declared as an instance because one may already have a partial order with better
 definitional properties. However, it can be useful to invoke this as an instance in proofs. -/
 @[reducible]
 def CStarAlgebra.spectralOrder : PartialOrder A where
-<<<<<<< HEAD
   le x y := IsSelfAdjoint (y - x) ∧ QuasispectrumRestricts (y - x) ContinuousMap.realToNNReal
   le_refl := by
     simp only [sub_self, IsSelfAdjoint.zero, true_and, forall_const]
@@ -376,8 +369,8 @@
     simp
   le_antisymm x y hxy hyx := by
     simp only at hxy hyx
-    rw [← Unitization.isSelfAdjoint_inr (R := ℂ), quasispectrumRestricts_iff_spectrumRestricts_inr' ℂ,
-      Unitization.inr_sub ℂ] at hxy hyx
+    rw [← Unitization.isSelfAdjoint_inr (R := ℂ),
+      quasispectrumRestricts_iff_spectrumRestricts_inr' ℂ, Unitization.inr_sub ℂ] at hxy hyx
     rw [← sub_eq_zero]
     apply Unitization.inr_injective (R := ℂ)
     rw [Unitization.inr_zero, Unitization.inr_sub]
@@ -388,28 +381,12 @@
     exact ⟨by simpa using hyz.1.add hxy.1, by simpa using hyz.2.nnreal_add hyz.1 hxy.1 hxy.2⟩
 
 /-- The `CStarAlgebra.spectralOrder` on a C⋆-algebra is a `StarOrderedRing`. -/
-=======
-  le x y := IsSelfAdjoint (y - x) ∧ SpectrumRestricts (y - x) ContinuousMap.realToNNReal
-  le_refl := by
-    simp only [sub_self, IsSelfAdjoint.zero, true_and, forall_const]
-    rw [SpectrumRestricts.nnreal_iff]
-    nontriviality A
-    simp
-  le_antisymm x y hxy hyx := by
-    rw [← sub_eq_zero]
-    exact hyx.2.eq_zero_of_neg hyx.1 (neg_sub x y ▸ hxy.2)
-  le_trans x y z hxy hyz :=
-    ⟨by simpa using hyz.1.add hxy.1, by simpa using hyz.2.nnreal_add hyz.1 hxy.1 hxy.2⟩
-
-/-- The `CStarAlgebra.spectralOrder` on a unital C⋆-algebra is a `StarOrderedRing`. -/
->>>>>>> 266b0529
 lemma CStarAlgebra.spectralOrderedRing : @StarOrderedRing A _ (CStarAlgebra.spectralOrder A) _ :=
   let _ := CStarAlgebra.spectralOrder A
   { le_iff := by
       intro x y
       constructor
       · intro h
-<<<<<<< HEAD
         obtain ⟨s, hs₁, _, hs₂⟩ :=
           CFC.exists_sqrt_of_isSelfAdjoint_of_quasispectrumRestricts h.1 h.2
         refine ⟨s * s, ?_, by rwa [eq_sub_iff_add_eq', eq_comm] at hs₂⟩
@@ -420,19 +397,10 @@
         simp only [add_sub_cancel_left]
         --suffices IsSelfAdjoint p ∧ SpectrumRestricts p ContinuousMap.realToNNReal from
           --⟨by simpa using this.1, by simpa using this.2⟩
-=======
-        obtain ⟨s, hs₁, _, hs₂⟩ := CFC.exists_sqrt_of_isSelfAdjoint_of_spectrumRestricts h.1 h.2
-        refine ⟨s ^ 2, ?_, by rwa [eq_sub_iff_add_eq', eq_comm] at hs₂⟩
-        exact AddSubmonoid.subset_closure ⟨s, by simp [hs₁.star_eq, sq]⟩
-      · rintro ⟨p, hp, rfl⟩
-        suffices IsSelfAdjoint p ∧ SpectrumRestricts p ContinuousMap.realToNNReal from
-          ⟨by simpa using this.1, by simpa using this.2⟩
->>>>>>> 266b0529
         induction hp using AddSubmonoid.closure_induction with
         | mem x hx =>
           obtain ⟨s, rfl⟩ := hx
           refine ⟨IsSelfAdjoint.star_mul_self s, ?_⟩
-<<<<<<< HEAD
           rw [quasispectrumRestricts_iff_spectrumRestricts_inr' ℂ,
             SpectrumRestricts.nnreal_iff, Unitization.inr_mul, Unitization.inr_star]
           exact spectrum_star_mul_self_nonneg
@@ -444,15 +412,6 @@
           simp +singlePass only [← Unitization.isSelfAdjoint_inr (R := ℂ),
             quasispectrumRestricts_iff_spectrumRestricts_inr' ℂ] at hx hy ⊢
           rw [Unitization.inr_add]
-=======
-          rw [SpectrumRestricts.nnreal_iff]
-          exact spectrum_star_mul_self_nonneg
-        | one =>
-          rw [SpectrumRestricts.nnreal_iff]
-          nontriviality A
-          simp
-        | mul x y _ _ hx hy =>
->>>>>>> 266b0529
           exact ⟨hx.1.add hy.1, hx.2.nnreal_add hx.1 hy.1 hy.2⟩ }
 
 end SpectralOrder
