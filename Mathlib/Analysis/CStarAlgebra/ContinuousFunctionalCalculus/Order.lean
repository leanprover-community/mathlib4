/-
Copyright (c) 2024 Frédéric Dupuis. All rights reserved.
Released under Apache 2.0 license as described in the file LICENSE.
Authors: Frédéric Dupuis
-/

import Mathlib.Analysis.CStarAlgebra.ContinuousFunctionalCalculus.Instances
import Mathlib.Analysis.CStarAlgebra.Unitization
import Mathlib.Analysis.SpecialFunctions.ContinuousFunctionalCalculus.Rpow
import Mathlib.Topology.ContinuousMap.StarOrdered

/-! # Facts about star-ordered rings that depend on the continuous functional calculus

This file contains various basic facts about star-ordered rings (i.e. mainly C⋆-algebras)
that depend on the continuous functional calculus.

We also put an order instance on `A⁺¹ := Unitization ℂ A` when `A` is a C⋆-algebra via
the spectral order.

## Main theorems

* `IsSelfAdjoint.le_algebraMap_norm_self` and `IsSelfAdjoint.le_algebraMap_norm_self`,
  which respectively show that `a ≤ algebraMap ℝ A ‖a‖` and `-(algebraMap ℝ A ‖a‖) ≤ a` in a
  C⋆-algebra.
* `mul_star_le_algebraMap_norm_sq` and `star_mul_le_algebraMap_norm_sq`, which give similar
  statements for `a * star a` and `star a * a`.
* `CStarAlgebra.norm_le_norm_of_nonneg_of_le`: in a non-unital C⋆-algebra, if `0 ≤ a ≤ b`, then
  `‖a‖ ≤ ‖b‖`.
* `CStarAlgebra.conjugate_le_norm_smul`: in a non-unital C⋆-algebra, we have that
  `star a * b * a ≤ ‖b‖ • (star a * a)` (and a primed version for the `a * b * star a` case).
* `CStarAlgebra.inv_le_inv_iff`: in a unital C⋆-algebra, `b⁻¹ ≤ a⁻¹` iff `a ≤ b`.

## Tags

continuous functional calculus, normal, selfadjoint
-/

open scoped NNReal CStarAlgebra

namespace Unitization

variable {A : Type*} [NonUnitalCStarAlgebra A] [PartialOrder A] [StarOrderedRing A]

instance instPartialOrder : PartialOrder A⁺¹ :=
    CStarAlgebra.spectralOrder _

instance instStarOrderedRing : StarOrderedRing A⁺¹ :=
    CStarAlgebra.spectralOrderedRing _

lemma inr_le_iff (a b : A) (ha : IsSelfAdjoint a := by cfc_tac)
    (hb : IsSelfAdjoint b := by cfc_tac) :
    (a : A⁺¹) ≤ (b : A⁺¹) ↔ a ≤ b := by
  -- TODO: prove the more general result for star monomorphisms and use it here.
  rw [← sub_nonneg, ← sub_nonneg (a := b), StarOrderedRing.nonneg_iff_spectrum_nonneg (R := ℝ) _,
    ← inr_sub ℂ b a, ← Unitization.quasispectrum_eq_spectrum_inr' ℝ ℂ]
  exact StarOrderedRing.nonneg_iff_quasispectrum_nonneg _ |>.symm

@[simp, norm_cast]
lemma inr_nonneg_iff {a : A} : 0 ≤ (a : A⁺¹) ↔ 0 ≤ a := by
  by_cases ha : IsSelfAdjoint a
  · exact inr_zero ℂ (A := A) ▸ inr_le_iff 0 a
  · refine ⟨?_, ?_⟩
    all_goals refine fun h ↦ (ha ?_).elim
    · exact isSelfAdjoint_inr (R := ℂ) |>.mp <| .of_nonneg h
    · exact .of_nonneg h

set_option maxSynthPendingDepth 2 in -- yuck!
lemma nnreal_cfcₙ_eq_cfc_inr (a : A) (f : ℝ≥0 → ℝ≥0)
    (hf₀ : f 0 = 0 := by cfc_zero_tac) : cfcₙ f a = cfc f (a : A⁺¹) :=
  cfcₙ_eq_cfc_inr inr_nonneg_iff ..

end Unitization

/-- `cfc_le_iff` only applies to a scalar ring where `R` is an actual `Ring`, and not a `Semiring`.
However, this theorem still holds for `ℝ≥0` as long as the algebra `A` itself is an `ℝ`-algebra. -/
lemma cfc_nnreal_le_iff {A : Type*} [TopologicalSpace A] [Ring A] [StarRing A] [PartialOrder A]
    [StarOrderedRing A] [Algebra ℝ A] [TopologicalRing A] [NonnegSpectrumClass ℝ A]
    [ContinuousFunctionalCalculus ℝ (IsSelfAdjoint : A → Prop)]
    [UniqueContinuousFunctionalCalculus ℝ A]
    (f : ℝ≥0 → ℝ≥0) (g : ℝ≥0 → ℝ≥0) (a : A)
    (ha_spec : SpectrumRestricts a ContinuousMap.realToNNReal)
    (hf : ContinuousOn f (spectrum ℝ≥0 a) := by cfc_cont_tac)
    (hg : ContinuousOn g (spectrum ℝ≥0 a) := by cfc_cont_tac)
    (ha : 0 ≤ a := by cfc_tac) :
    cfc f a ≤ cfc g a ↔ ∀ x ∈ spectrum ℝ≥0 a, f x ≤ g x := by
  have hf' := hf.ofReal_map_toNNReal <| ha_spec.image ▸ Set.mapsTo_image ..
  have hg' := hg.ofReal_map_toNNReal <| ha_spec.image ▸ Set.mapsTo_image ..
  rw [cfc_nnreal_eq_real, cfc_nnreal_eq_real, cfc_le_iff ..]
  simp [NNReal.coe_le_coe, ← ha_spec.image]

open ContinuousFunctionalCalculus in
/-- In a unital `ℝ`-algebra `A` with a continuous functional calculus, an element `a : A` is larger
than some `algebraMap ℝ A r` if and only if every element of the `ℝ`-spectrum is nonnegative. -/
lemma CFC.exists_pos_algebraMap_le_iff {A : Type*} [TopologicalSpace A] [Ring A] [StarRing A]
    [PartialOrder A] [StarOrderedRing A] [Algebra ℝ A] [NonnegSpectrumClass ℝ A] [Nontrivial A]
    [ContinuousFunctionalCalculus ℝ (IsSelfAdjoint : A → Prop)]
    {a : A} (ha : IsSelfAdjoint a := by cfc_tac) :
    (∃ r > 0, algebraMap ℝ A r ≤ a) ↔ (∀ x ∈ spectrum ℝ a, 0 < x) := by
  have h_cpct : IsCompact (spectrum ℝ a) := isCompact_iff_compactSpace.mpr inferInstance
  simp_rw [algebraMap_le_iff_le_spectrum (a := a)]
  refine ⟨?_, fun h ↦ ?_⟩
  · rintro ⟨r, hr, hr_le⟩
    exact (hr.trans_le <| hr_le · ·)
  · obtain ⟨r, hr, hr_min⟩ := h_cpct.exists_isMinOn (spectrum_nonempty ℝ a ha) continuousOn_id
    exact ⟨r, h _ hr, hr_min⟩

section CStar_unital

variable {A : Type*} [CStarAlgebra A]

section StarOrderedRing

variable [PartialOrder A] [StarOrderedRing A]

lemma IsSelfAdjoint.le_algebraMap_norm_self {a : A} (ha : IsSelfAdjoint a := by cfc_tac) :
    a ≤ algebraMap ℝ A ‖a‖ := by
  by_cases nontriv : Nontrivial A
  · refine le_algebraMap_of_spectrum_le fun r hr => ?_
    calc r ≤ ‖r‖ := Real.le_norm_self r
      _ ≤ ‖a‖ := spectrum.norm_le_norm_of_mem hr
  · rw [not_nontrivial_iff_subsingleton] at nontriv
    simp

lemma IsSelfAdjoint.neg_algebraMap_norm_le_self {a : A} (ha : IsSelfAdjoint a := by cfc_tac) :
    - (algebraMap ℝ A ‖a‖) ≤ a := by
  have : - a ≤ algebraMap ℝ A ‖a‖ := by
    rw [← norm_neg]
    exact IsSelfAdjoint.le_algebraMap_norm_self (neg ha)
  exact neg_le.mp this

lemma CStarAlgebra.mul_star_le_algebraMap_norm_sq {a : A} :
    a * star a ≤ algebraMap ℝ A (‖a‖ ^ 2) := by
  have : a * star a ≤ algebraMap ℝ A ‖a * star a‖ := IsSelfAdjoint.le_algebraMap_norm_self
  rwa [CStarRing.norm_self_mul_star, ← pow_two] at this

lemma CStarAlgebra.star_mul_le_algebraMap_norm_sq {a : A} :
    star a * a ≤ algebraMap ℝ A (‖a‖ ^ 2) := by
  have : star a * a ≤ algebraMap ℝ A ‖star a * a‖ := IsSelfAdjoint.le_algebraMap_norm_self
  rwa [CStarRing.norm_star_mul_self, ← pow_two] at this

end StarOrderedRing

lemma IsSelfAdjoint.toReal_spectralRadius_eq_norm {a : A} (ha : IsSelfAdjoint a) :
    (spectralRadius ℝ a).toReal = ‖a‖ := by
  simp [ha.spectrumRestricts.spectralRadius_eq, ha.spectralRadius_eq_nnnorm]

namespace CStarAlgebra

lemma norm_or_neg_norm_mem_spectrum [Nontrivial A] {a : A}
    (ha : IsSelfAdjoint a := by cfc_tac) : ‖a‖ ∈ spectrum ℝ a ∨ -‖a‖ ∈ spectrum ℝ a := by
  have ha' : SpectrumRestricts a Complex.reCLM := ha.spectrumRestricts
  rw [← ha.toReal_spectralRadius_eq_norm]
  exact Real.spectralRadius_mem_spectrum_or (ha'.image ▸ (spectrum.nonempty a).image _)

variable [PartialOrder A] [StarOrderedRing A]

lemma nnnorm_mem_spectrum_of_nonneg [Nontrivial A] {a : A} (ha : 0 ≤ a := by cfc_tac) :
    ‖a‖₊ ∈ spectrum ℝ≥0 a := by
  have : IsSelfAdjoint a := .of_nonneg ha
  convert NNReal.spectralRadius_mem_spectrum (a := a) ?_ (.nnreal_of_nonneg ha)
  · simp [this.spectrumRestricts.spectralRadius_eq, this.spectralRadius_eq_nnnorm]
  · exact this.spectrumRestricts.image ▸ (spectrum.nonempty a).image _

lemma norm_mem_spectrum_of_nonneg [Nontrivial A] {a : A} (ha : 0 ≤ a := by cfc_tac) :
    ‖a‖ ∈ spectrum ℝ a := by
  simpa using spectrum.algebraMap_mem ℝ <| nnnorm_mem_spectrum_of_nonneg ha

lemma norm_le_iff_le_algebraMap (a : A) {r : ℝ} (hr : 0 ≤ r) (ha : 0 ≤ a := by cfc_tac) :
    ‖a‖ ≤ r ↔ a ≤ algebraMap ℝ A r := by
  rw [le_algebraMap_iff_spectrum_le]
  obtain (h | _) := subsingleton_or_nontrivial A
  · simp [Subsingleton.elim a 0, hr]
  · exact ⟨fun h x hx ↦ Real.le_norm_self x |>.trans (spectrum.norm_le_norm_of_mem hx) |>.trans h,
      fun h ↦ h ‖a‖ <| norm_mem_spectrum_of_nonneg⟩

lemma nnnorm_le_iff_of_nonneg (a : A) (r : ℝ≥0) (ha : 0 ≤ a := by cfc_tac) :
    ‖a‖₊ ≤ r ↔ a ≤ algebraMap ℝ≥0 A r := by
  rw [← NNReal.coe_le_coe]
  exact norm_le_iff_le_algebraMap a r.2

lemma norm_le_one_iff_of_nonneg (a : A) (ha : 0 ≤ a := by cfc_tac) :
    ‖a‖ ≤ 1 ↔ a ≤ 1 := by
  simpa using norm_le_iff_le_algebraMap a zero_le_one

lemma nnnorm_le_one_iff_of_nonneg (a : A) (ha : 0 ≤ a := by cfc_tac) :
    ‖a‖₊ ≤ 1 ↔ a ≤ 1 := by
  rw [← NNReal.coe_le_coe]
  exact norm_le_one_iff_of_nonneg a

lemma norm_le_natCast_iff_of_nonneg (a : A) (n : ℕ) (ha : 0 ≤ a := by cfc_tac) :
    ‖a‖ ≤ n ↔ a ≤ n := by
  simpa using norm_le_iff_le_algebraMap a n.cast_nonneg

lemma nnnorm_le_natCast_iff_of_nonneg (a : A) (n : ℕ) (ha : 0 ≤ a := by cfc_tac) :
    ‖a‖₊ ≤ n ↔ a ≤ n := by
  simpa using nnnorm_le_iff_of_nonneg a n

end CStarAlgebra

section Inv

open CFC

variable [PartialOrder A] [StarOrderedRing A]

-- TODO : relate everything in this section to strict positivity

lemma CFC.conjugate_rpow_neg_one_half {a : A} (h₀ : IsUnit a) (ha : 0 ≤ a := by cfc_tac) :
    a ^ (-(1 / 2) : ℝ) * a * a ^ (-(1 / 2) : ℝ) = 1 := by
  lift a to Aˣ using h₀
  nth_rw 2 [← rpow_one (a : A)]
  simp only [← rpow_add (a.zero_not_mem_spectrum ℝ≥0)]
  norm_num
  exact rpow_zero _

/-- In a unital C⋆-algebra, if `a` is nonnegative and invertible, and `a ≤ b`, then `b` is
invertible. -/
lemma CStarAlgebra.isUnit_of_le {a b : A} (h₀ : IsUnit a) (ha : 0 ≤ a := by cfc_tac)
    (hab : a ≤ b) : IsUnit b := by
  rw [← spectrum.zero_not_mem_iff ℝ≥0] at h₀ ⊢
  nontriviality A
  have hb := (show 0 ≤ a from ha).trans hab
  rw [zero_not_mem_iff, SpectrumRestricts.nnreal_lt_iff (.nnreal_of_nonneg ‹_›),
    NNReal.coe_zero, ← CFC.exists_pos_algebraMap_le_iff] at h₀ ⊢
  peel h₀ with r hr _
  exact this.trans hab

lemma le_iff_norm_sqrt_mul_rpow {a b : A} (hbu : IsUnit b) (ha : 0 ≤ a) (hb : 0 ≤ (b : A)) :
    a ≤ b ↔ ‖sqrt a * (b : A) ^ (-(1 / 2) : ℝ)‖ ≤ 1 := by
  lift b to Aˣ using hbu
  have hbab : 0 ≤ (b : A) ^ (-(1 / 2) : ℝ) * a * (b : A) ^ (-(1 / 2) : ℝ) :=
    conjugate_nonneg_of_nonneg ha rpow_nonneg
  conv_rhs =>
    rw [← sq_le_one_iff (norm_nonneg _), sq, ← CStarRing.norm_star_mul_self, star_mul,
      IsSelfAdjoint.of_nonneg sqrt_nonneg, IsSelfAdjoint.of_nonneg rpow_nonneg,
      ← mul_assoc, mul_assoc _ _ (sqrt a), sqrt_mul_sqrt_self a,
      CStarAlgebra.norm_le_one_iff_of_nonneg _ hbab]
  refine ⟨fun h ↦ ?_, fun h ↦ ?_⟩
  · calc
      _ ≤ ↑b ^ (-(1 / 2) : ℝ) * (b : A) * ↑b ^ (-(1 / 2) : ℝ) :=
        IsSelfAdjoint.of_nonneg rpow_nonneg |>.conjugate_le_conjugate h
      _ = 1 := conjugate_rpow_neg_one_half b.isUnit
  · calc
      a = (sqrt ↑b * ↑b ^ (-(1 / 2) : ℝ)) * a * (↑b ^ (-(1 / 2) : ℝ) * sqrt ↑b) := by
        simp only [CFC.sqrt_eq_rpow .., ← CFC.rpow_add (b.zero_not_mem_spectrum ℝ≥0)]
        norm_num
        simp [CFC.rpow_zero (b : A)]
      _ = sqrt ↑b * (↑b ^ (-(1 / 2) : ℝ) * a * ↑b ^ (-(1 / 2) : ℝ)) * sqrt ↑b := by
        simp only [mul_assoc]
      _ ≤ b := conjugate_le_conjugate_of_nonneg h sqrt_nonneg |>.trans <| by
        simp [CFC.sqrt_mul_sqrt_self (b : A)]

lemma le_iff_norm_sqrt_mul_sqrt_inv {a : A} {b : Aˣ} (ha : 0 ≤ a) (hb : 0 ≤ (b : A)) :
    a ≤ b ↔ ‖sqrt a * sqrt (↑b⁻¹ : A)‖ ≤ 1 := by
  rw [CFC.sqrt_eq_rpow (a := (↑b⁻¹ : A)), ← CFC.rpow_neg_one_eq_inv b,
    CFC.rpow_rpow (b : A) _ _ (by simp) (by norm_num), le_iff_norm_sqrt_mul_rpow b.isUnit ha hb]
  norm_num

namespace CStarAlgebra

/-- In a unital C⋆-algebra, if `0 ≤ a ≤ b` and `a` and `b` are units, then `b⁻¹ ≤ a⁻¹`. -/
protected lemma inv_le_inv {a b : Aˣ} (ha : 0 ≤ (a : A))
    (hab : (a : A) ≤ b) : (↑b⁻¹ : A) ≤ a⁻¹ := by
  have hb := ha.trans hab
  have hb_inv : (0 : A) ≤ b⁻¹ := inv_nonneg_of_nonneg b hb
  have ha_inv : (0 : A) ≤ a⁻¹ := inv_nonneg_of_nonneg a ha
  rw [le_iff_norm_sqrt_mul_sqrt_inv ha hb, ← sq_le_one_iff (norm_nonneg _), sq,
    ← CStarRing.norm_star_mul_self] at hab
  rw [le_iff_norm_sqrt_mul_sqrt_inv hb_inv ha_inv, inv_inv, ← sq_le_one_iff (norm_nonneg _), sq,
    ← CStarRing.norm_self_mul_star]
  rwa [star_mul, IsSelfAdjoint.of_nonneg sqrt_nonneg,
    IsSelfAdjoint.of_nonneg sqrt_nonneg] at hab ⊢

/-- In a unital C⋆-algebra, if `0 ≤ a` and `0 ≤ b` and `a` and `b` are units, then `a⁻¹ ≤ b⁻¹`
if and only if `b ≤ a`. -/
protected lemma inv_le_inv_iff {a b : Aˣ} (ha : 0 ≤ (a : A)) (hb : 0 ≤ (b : A)) :
    (↑a⁻¹ : A) ≤ b⁻¹ ↔ (b : A) ≤ a :=
  ⟨CStarAlgebra.inv_le_inv (inv_nonneg_of_nonneg a ha), CStarAlgebra.inv_le_inv hb⟩

lemma inv_le_iff {a b : Aˣ} (ha : 0 ≤ (a : A)) (hb : 0 ≤ (↑b : A)) :
    (↑a⁻¹ : A) ≤ b ↔ (↑b⁻¹ : A) ≤ a := by
  simpa using CStarAlgebra.inv_le_inv_iff ha (inv_nonneg_of_nonneg b hb)

lemma le_inv_iff {a b : Aˣ} (ha : 0 ≤ (a : A)) (hb : 0 ≤ (↑b : A)) :
    a ≤ (↑b⁻¹ : A) ↔ b ≤ (↑a⁻¹ : A) := by
  simpa using CStarAlgebra.inv_le_inv_iff (inv_nonneg_of_nonneg a ha) hb

lemma one_le_inv_iff_le_one {a : Aˣ} (ha : 0 ≤ (a : A)) :
    1 ≤ (↑a⁻¹ : A) ↔ a ≤ 1 := by
  simpa using CStarAlgebra.le_inv_iff (a := 1) (by simp) ha

lemma inv_le_one_iff_one_le {a : Aˣ} (ha : 0 ≤ (a : A)) :
    (↑a⁻¹ : A) ≤ 1 ↔ 1 ≤ a := by
  simpa using CStarAlgebra.inv_le_iff ha (b := 1) (by simp)

lemma inv_le_one {a : Aˣ} (ha : 1 ≤ a) : (↑a⁻¹ : A) ≤ 1 :=
  CStarAlgebra.inv_le_one_iff_one_le (zero_le_one.trans ha) |>.mpr ha

lemma le_one_of_one_le_inv {a : Aˣ} (ha : 1 ≤ (↑a⁻¹ : A)) : (a : A) ≤ 1 := by
  simpa using CStarAlgebra.inv_le_one ha

lemma rpow_neg_one_le_rpow_neg_one {a b : A} (ha : 0 ≤ a) (hab : a ≤ b) (hau : IsUnit a) :
    b ^ (-1 : ℝ) ≤ a ^ (-1 : ℝ) := by
  lift b to Aˣ using isUnit_of_le hau ha hab
  lift a to Aˣ using hau
  rw [rpow_neg_one_eq_inv a ha, rpow_neg_one_eq_inv b (ha.trans hab)]
  exact CStarAlgebra.inv_le_inv ha hab

lemma rpow_neg_one_le_one {a : A} (ha : 1 ≤ a) : a ^ (-1 : ℝ) ≤ 1 := by
  lift a to Aˣ using isUnit_of_le isUnit_one zero_le_one ha
  rw [rpow_neg_one_eq_inv a (zero_le_one.trans ha)]
  exact inv_le_one ha

end CStarAlgebra

end Inv

end CStar_unital

section CStar_nonunital

variable {A : Type*} [NonUnitalCStarAlgebra A] [PartialOrder A] [StarOrderedRing A]

namespace CStarAlgebra

open ComplexOrder in
instance instNonnegSpectrumClassComplexNonUnital : NonnegSpectrumClass ℂ A where
  quasispectrum_nonneg_of_nonneg a ha x hx := by
    rw [Unitization.quasispectrum_eq_spectrum_inr' ℂ ℂ a] at hx
    exact spectrum_nonneg_of_nonneg (Unitization.inr_nonneg_iff.mpr ha) hx

lemma norm_le_norm_of_nonneg_of_le {a b : A} (ha : 0 ≤ a := by cfc_tac) (hab : a ≤ b) :
    ‖a‖ ≤ ‖b‖ := by
  suffices ∀ a b : A⁺¹, 0 ≤ a → a ≤ b → ‖a‖ ≤ ‖b‖ by
    have hb := ha.trans hab
    simpa only [ge_iff_le, Unitization.norm_inr] using
      this a b (by simpa) (by rwa [Unitization.inr_le_iff a b])
  intro a b ha hab
  have hb_nonneg : 0 ≤ b := ha.trans hab
  have : 0 ≤ a := by cfc_tac
  have h₂ : cfc (id : ℝ → ℝ) a ≤ cfc (fun _ => ‖b‖) a := by
    calc _ = a := by rw [cfc_id ℝ a]
      _ ≤ cfc id b := (cfc_id ℝ b) ▸ hab
      _ ≤ cfc (fun _ => ‖b‖) b := by
          refine cfc_mono fun x hx => ?_
          calc x = ‖x‖ := (Real.norm_of_nonneg (spectrum_nonneg_of_nonneg hb_nonneg hx)).symm
            _ ≤ ‖b‖ := spectrum.norm_le_norm_of_mem hx
      _ = _ := by rw [cfc_const _ _, cfc_const _ _]
  rw [cfc_le_iff id (fun _ => ‖b‖) a] at h₂
  exact h₂ ‖a‖ <| norm_mem_spectrum_of_nonneg ha

lemma conjugate_le_norm_smul {a b : A} (hb : IsSelfAdjoint b := by cfc_tac) :
    star a * b * a ≤ ‖b‖ • (star a * a) := by
  suffices ∀ a b : A⁺¹, IsSelfAdjoint b → star a * b * a ≤ ‖b‖ • (star a * a) by
    rw [← Unitization.inr_le_iff _ _ (by aesop) ((IsSelfAdjoint.all _).smul (.star_mul_self a))]
    simpa [Unitization.norm_inr] using this a b <| hb.inr ℂ
  intro a b hb
  calc
    star a * b * a ≤ star a * (algebraMap ℝ A⁺¹ ‖b‖) * a :=
      conjugate_le_conjugate hb.le_algebraMap_norm_self _
    _ = ‖b‖ • (star a * a) := by simp [Algebra.algebraMap_eq_smul_one]

lemma conjugate_le_norm_smul' {a b : A} (hb : IsSelfAdjoint b := by cfc_tac) :
    a * b * star a ≤ ‖b‖ • (a * star a) := by
  have h₁ : a * b * star a = star (star a) * b * star a := by simp
  have h₂ : a * star a = star (star a) * star a := by simp
  simp only [h₁, h₂]
  exact conjugate_le_norm_smul

/-- The set of nonnegative elements in a C⋆-algebra is closed. -/
lemma isClosed_nonneg : IsClosed {a : A | 0 ≤ a} := by
<<<<<<< HEAD
  suffices IsClosed {a : A⁺¹ | 0 ≤ a} by
    rw [Unitization.isometry_inr (𝕜 := ℂ) |>.closedEmbedding.closed_iff_image_closed]
    convert this.inter <| (Unitization.isometry_inr (𝕜 := ℂ)).closedEmbedding.isClosed_range
=======
  suffices IsClosed {a : Unitization ℂ A | 0 ≤ a} by
    rw [Unitization.isometry_inr (𝕜 := ℂ) |>.isClosedEmbedding.closed_iff_image_closed]
    convert this.inter <| (Unitization.isometry_inr (𝕜 := ℂ)).isClosedEmbedding.isClosed_range
>>>>>>> f404875c
    ext a
    simp only [Set.mem_image, Set.mem_setOf_eq, Set.mem_inter_iff, Set.mem_range, ← exists_and_left]
    congr! 2 with x
    exact and_congr_left fun h ↦ by simp [← h]
  simp only [nonneg_iff_isSelfAdjoint_and_spectrumRestricts,
    and_congr_right (SpectrumRestricts.nnreal_iff_nnnorm · le_rfl), Set.setOf_and]
  refine isClosed_eq ?_ ?_ |>.inter <| isClosed_le ?_ ?_
  all_goals fun_prop

end CStarAlgebra

end CStar_nonunital<|MERGE_RESOLUTION|>--- conflicted
+++ resolved
@@ -369,15 +369,9 @@
 
 /-- The set of nonnegative elements in a C⋆-algebra is closed. -/
 lemma isClosed_nonneg : IsClosed {a : A | 0 ≤ a} := by
-<<<<<<< HEAD
   suffices IsClosed {a : A⁺¹ | 0 ≤ a} by
-    rw [Unitization.isometry_inr (𝕜 := ℂ) |>.closedEmbedding.closed_iff_image_closed]
-    convert this.inter <| (Unitization.isometry_inr (𝕜 := ℂ)).closedEmbedding.isClosed_range
-=======
-  suffices IsClosed {a : Unitization ℂ A | 0 ≤ a} by
     rw [Unitization.isometry_inr (𝕜 := ℂ) |>.isClosedEmbedding.closed_iff_image_closed]
     convert this.inter <| (Unitization.isometry_inr (𝕜 := ℂ)).isClosedEmbedding.isClosed_range
->>>>>>> f404875c
     ext a
     simp only [Set.mem_image, Set.mem_setOf_eq, Set.mem_inter_iff, Set.mem_range, ← exists_and_left]
     congr! 2 with x
