--- conflicted
+++ resolved
@@ -189,7 +189,6 @@
   simpa using nnnorm_le_iff_of_nonneg a n
 
 end CStarRing
-<<<<<<< HEAD
 
 section Inv
 
@@ -248,7 +247,7 @@
     CFC.rpow_rpow (b : A) _ _ (by simp) (by norm_num), le_iff_norm_sqrt_mul_rpow b.isUnit ha hb]
   norm_num
 
-protected lemma CFC.inv_le_inv {a b : Aˣ} (ha : 0 ≤ (a : A))
+protected lemma CStarRing.inv_le_inv {a b : Aˣ} (ha : 0 ≤ (a : A))
     (hab : (a : A) ≤ b) : (↑b⁻¹ : A) ≤ a⁻¹ := by
   have hb := ha.trans hab
   have hb_inv : (0 : A) ≤ b⁻¹ := inv_nonneg_of_nonneg b hb
@@ -260,13 +259,11 @@
   rwa [star_mul, IsSelfAdjoint.of_nonneg sqrt_nonneg,
     IsSelfAdjoint.of_nonneg sqrt_nonneg] at hab ⊢
 
-protected lemma CFC.inv_le_inv_iff {a b : Aˣ} (ha : 0 ≤ (a : A)) (hb : 0 ≤ (b : A)) :
+protected lemma CStarRing.inv_le_inv_iff {a b : Aˣ} (ha : 0 ≤ (a : A)) (hb : 0 ≤ (b : A)) :
     (↑a⁻¹ : A) ≤ b⁻¹ ↔ b ≤ a :=
-  ⟨CFC.inv_le_inv (inv_nonneg_of_nonneg a ha), CFC.inv_le_inv hb⟩
+  ⟨CStarRing.inv_le_inv (inv_nonneg_of_nonneg a ha), CStarRing.inv_le_inv hb⟩
 
 end Inv
-=======
->>>>>>> 58c6844c
 
 end CStar_unital
 
