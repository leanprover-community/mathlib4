--- conflicted
+++ resolved
@@ -36,8 +36,6 @@
 -/
 
 open scoped NNReal CStarAlgebra
-<<<<<<< HEAD
-=======
 
 local notation "σₙ" => quasispectrum
 
@@ -76,7 +74,6 @@
   all_goals
     exact continuous_subtype_val.comp_continuousOn <|
       ContinuousOn.comp ‹_› continuous_real_toNNReal.continuousOn <| ha'.image ▸ Set.mapsTo_image ..
->>>>>>> dcfa0cff
 
 namespace Unitization
 
