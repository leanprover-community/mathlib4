--- conflicted
+++ resolved
@@ -257,14 +257,7 @@
 
 namespace StarAlgEquiv
 
-<<<<<<< HEAD
 variable {F A B : Type*} [NonUnitalCStarAlgebra A] [NonUnitalCStarAlgebra B] [EquivLike F A B]
-=======
-variable {F A B : Type*} [NonUnitalNormedRing A] [NormedSpace ℂ A] [SMulCommClass ℂ A A]
-variable [IsScalarTower ℂ A A] [CompleteSpace A] [StarRing A] [CStarRing A] [StarModule ℂ A]
-variable [NonUnitalNormedRing B] [NormedSpace ℂ B] [SMulCommClass ℂ B B] [IsScalarTower ℂ B B]
-variable [CompleteSpace B] [StarRing B] [CStarRing B] [StarModule ℂ B] [EquivLike F A B]
->>>>>>> 429ffd90
 variable [NonUnitalAlgEquivClass F ℂ A B] [StarHomClass F A B]
 
 lemma nnnorm_map (φ : F) (a : A) : ‖φ a‖₊ = ‖a‖₊ :=
