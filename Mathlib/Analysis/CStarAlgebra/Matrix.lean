/-
Copyright (c) 2022 Hans Parshall. All rights reserved.
Released under Apache 2.0 license as described in the file LICENSE.
Authors: Hans Parshall
-/
import Mathlib.Analysis.InnerProductSpace.Adjoint
import Mathlib.Analysis.Matrix
import Mathlib.Analysis.RCLike.Basic
import Mathlib.LinearAlgebra.UnitaryGroup
import Mathlib.Topology.UniformSpace.Matrix

/-!
# Analytic properties of the `star` operation on matrices

This transports the operator norm on `EuclideanSpace 𝕜 n →L[𝕜] EuclideanSpace 𝕜 m` to
`Matrix m n 𝕜`. See the file `Analysis.Matrix` for many other matrix norms.

## Main definitions

* `Matrix.instNormedRingL2Op`: the (necessarily unique) normed ring structure on `Matrix n n 𝕜`
  which ensure it is a `CStarRing` in `Matrix.instCStarRing`. This is a scoped instance in the
  namespace `Matrix.Norms.L2Operator` in order to avoid choosing a global norm for `Matrix`.

## Main statements

* `entry_norm_bound_of_unitary`: the entries of a unitary matrix are uniformly bound by `1`.

## Implementation details

We take care to ensure the topology and uniformity induced by `Matrix.instMetricSpaceL2Op`
coincide with the existing topology and uniformity on matrices.

## TODO

* Show that `‖diagonal (v : n → 𝕜)‖ = ‖v‖`.

-/

open WithLp
open scoped Matrix

variable {𝕜 m n l E : Type*}

section EntrywiseSupNorm

variable [RCLike 𝕜] [Fintype n] [DecidableEq n]

theorem entry_norm_bound_of_unitary {U : Matrix n n 𝕜} (hU : U ∈ Matrix.unitaryGroup n 𝕜)
    (i j : n) : ‖U i j‖ ≤ 1 := by
  -- The norm squared of an entry is at most the L2 norm of its row.
  have norm_sum : ‖U i j‖ ^ 2 ≤ ∑ x, ‖U i x‖ ^ 2 := by
    apply Multiset.single_le_sum
    · intro x h_x
      rw [Multiset.mem_map] at h_x
      obtain ⟨a, h_a⟩ := h_x
      rw [← h_a.2]
      apply sq_nonneg
    · rw [Multiset.mem_map]
      use j
      simp only [Finset.mem_univ_val, and_self_iff]
  -- The L2 norm of a row is a diagonal entry of U * Uᴴ
  have diag_eq_norm_sum : (U * Uᴴ) i i = (∑ x : n, ‖U i x‖ ^ 2 : ℝ) := by
    simp only [Matrix.mul_apply, Matrix.conjTranspose_apply, ← starRingEnd_apply, RCLike.mul_conj]
    norm_cast
  -- The L2 norm of a row is a diagonal entry of U * Uᴴ, real part
  have re_diag_eq_norm_sum : RCLike.re ((U * Uᴴ) i i) = ∑ x : n, ‖U i x‖ ^ 2 := by
    rw [RCLike.ext_iff] at diag_eq_norm_sum
    rw [diag_eq_norm_sum.1]
    norm_cast
  -- Since U is unitary, the diagonal entries of U * Uᴴ are all 1
  have mul_eq_one : U * Uᴴ = 1 := unitary.mul_star_self_of_mem hU
  have diag_eq_one : RCLike.re ((U * Uᴴ) i i) = 1 := by
    simp only [mul_eq_one, Matrix.one_apply_eq, RCLike.one_re]
  -- Putting it all together
  rw [← sq_le_one_iff₀ (norm_nonneg (U i j)), ← diag_eq_one, re_diag_eq_norm_sum]
  exact norm_sum

open scoped Matrix.Norms.Elementwise in
/-- The entrywise sup norm of a unitary matrix is at most 1. -/
theorem entrywise_sup_norm_bound_of_unitary {U : Matrix n n 𝕜} (hU : U ∈ Matrix.unitaryGroup n 𝕜) :
    ‖U‖ ≤ 1 := by
  simp_rw [pi_norm_le_iff_of_nonneg zero_le_one]
  intros
  exact entry_norm_bound_of_unitary hU _ _

end EntrywiseSupNorm

noncomputable section L2OpNorm

namespace Matrix
open LinearMap

variable [RCLike 𝕜]
variable [Fintype m] [Fintype n] [DecidableEq n] [Fintype l] [DecidableEq l]

/-- The natural star algebra equivalence between matrices and continuous linear endomorphisms
of Euclidean space induced by the orthonormal basis `EuclideanSpace.basisFun`.

This is a more-bundled version of `Matrix.toEuclideanLin`, for the special case of square matrices,
followed by a more-bundled version of `LinearMap.toContinuousLinearMap`. -/
def toEuclideanCLM :
    Matrix n n 𝕜 ≃⋆ₐ[𝕜] (EuclideanSpace 𝕜 n →L[𝕜] EuclideanSpace 𝕜 n) :=
  toMatrixOrthonormal (EuclideanSpace.basisFun n 𝕜) |>.symm.trans <|
    { toContinuousLinearMap with
      map_mul' := fun _ _ ↦ rfl
      map_star' := adjoint_toContinuousLinearMap }

lemma coe_toEuclideanCLM_eq_toEuclideanLin (A : Matrix n n 𝕜) :
    (toEuclideanCLM (n := n) (𝕜 := 𝕜) A : _ →ₗ[𝕜] _) = toEuclideanLin A :=
  rfl

@[simp]
lemma toEuclideanCLM_toLp (A : Matrix n n 𝕜) (x : n → 𝕜) :
    toEuclideanCLM (n := n) (𝕜 := 𝕜) A (toLp _ x) = toLp _ (A *ᵥ x) := rfl

@[deprecated toEuclideanCLM_toLp (since := "2025-05-07")]
lemma toEuclideanCLM_piLp_equiv_symm (A : Matrix n n 𝕜) (x : n → 𝕜) :
    toEuclideanCLM (n := n) (𝕜 := 𝕜) A ((WithLp.equiv _ _).symm x) =
<<<<<<< HEAD
      (WithLp.equiv _ _).symm (A *ᵥ x) :=
  rfl
=======
      (WithLp.equiv _ _).symm (A *ᵥ x) := rfl
>>>>>>> 3b21e242

@[simp]
lemma ofLp_toEuclideanCLM (A : Matrix n n 𝕜) (x : EuclideanSpace 𝕜 n) :
    ofLp (toEuclideanCLM (n := n) (𝕜 := 𝕜) A x) = A *ᵥ ofLp x := rfl

@[deprecated ofLp_toEuclideanCLM (since := "2025-05-07")]
lemma piLp_equiv_toEuclideanCLM (A : Matrix n n 𝕜) (x : EuclideanSpace 𝕜 n) :
<<<<<<< HEAD
    WithLp.equiv _ _ (toEuclideanCLM (n := n) (𝕜 := 𝕜) A x) =
      A *ᵥ (WithLp.equiv _ _ x) :=
=======
    WithLp.equiv _ _ (toEuclideanCLM (n := n) (𝕜 := 𝕜) A x) = A *ᵥ (WithLp.equiv _ _ x) :=
>>>>>>> 3b21e242
  rfl

/-- An auxiliary definition used only to construct the true `NormedAddCommGroup` (and `Metric`)
structure provided by `Matrix.instMetricSpaceL2Op` and `Matrix.instNormedAddCommGroupL2Op`. -/
def l2OpNormedAddCommGroupAux : NormedAddCommGroup (Matrix m n 𝕜) :=
  @NormedAddCommGroup.induced ((Matrix m n 𝕜) ≃ₗ[𝕜] (EuclideanSpace 𝕜 n →L[𝕜] EuclideanSpace 𝕜 m)) _
    _ _ _ ContinuousLinearMap.toNormedAddCommGroup.toNormedAddGroup _ _ <|
    (toEuclideanLin.trans toContinuousLinearMap).injective

/-- An auxiliary definition used only to construct the true `NormedRing` (and `Metric`) structure
provided by `Matrix.instMetricSpaceL2Op` and `Matrix.instNormedRingL2Op`. -/
def l2OpNormedRingAux : NormedRing (Matrix n n 𝕜) :=
  @NormedRing.induced ((Matrix n n 𝕜) ≃⋆ₐ[𝕜] (EuclideanSpace 𝕜 n →L[𝕜] EuclideanSpace 𝕜 n)) _
    _ _ _ ContinuousLinearMap.toNormedRing _ _ toEuclideanCLM.injective

open Bornology Filter
open scoped Topology Uniformity

/-- The metric on `Matrix m n 𝕜` arising from the operator norm given by the identification with
(continuous) linear maps of `EuclideanSpace`. -/
def instL2OpMetricSpace : MetricSpace (Matrix m n 𝕜) := by
  /- We first replace the topology so that we can automatically replace the uniformity using
  `IsUniformAddGroup.toUniformSpace_eq`. -/
  letI normed_add_comm_group : NormedAddCommGroup (Matrix m n 𝕜) :=
    { l2OpNormedAddCommGroupAux.replaceTopology <|
        (toEuclideanLin (𝕜 := 𝕜) (m := m) (n := n)).trans toContinuousLinearMap
        |>.toContinuousLinearEquiv.toHomeomorph.isInducing.eq_induced with
      norm := l2OpNormedAddCommGroupAux.norm
      dist_eq := l2OpNormedAddCommGroupAux.dist_eq }
  exact normed_add_comm_group.replaceUniformity <| by
    congr
    rw [← @IsUniformAddGroup.toUniformSpace_eq _ (Matrix.instUniformSpace m n 𝕜) _ _]
    rw [@IsUniformAddGroup.toUniformSpace_eq _ PseudoEMetricSpace.toUniformSpace _ _]

scoped[Matrix.Norms.L2Operator] attribute [instance] Matrix.instL2OpMetricSpace

open scoped Matrix.Norms.L2Operator

/-- The norm structure on `Matrix m n 𝕜` arising from the operator norm given by the identification
with (continuous) linear maps of `EuclideanSpace`. -/
def instL2OpNormedAddCommGroup : NormedAddCommGroup (Matrix m n 𝕜) where
  norm := l2OpNormedAddCommGroupAux.norm
  dist_eq := l2OpNormedAddCommGroupAux.dist_eq

scoped[Matrix.Norms.L2Operator] attribute [instance] Matrix.instL2OpNormedAddCommGroup

lemma l2_opNorm_def (A : Matrix m n 𝕜) :
    ‖A‖ = ‖(toEuclideanLin (𝕜 := 𝕜) (m := m) (n := n)).trans toContinuousLinearMap A‖ := rfl

lemma l2_opNNNorm_def (A : Matrix m n 𝕜) :
    ‖A‖₊ = ‖(toEuclideanLin (𝕜 := 𝕜) (m := m) (n := n)).trans toContinuousLinearMap A‖₊ := rfl

lemma l2_opNorm_conjTranspose [DecidableEq m] (A : Matrix m n 𝕜) : ‖Aᴴ‖ = ‖A‖ := by
  rw [l2_opNorm_def, toEuclideanLin_eq_toLin_orthonormal, LinearEquiv.trans_apply,
    toLin_conjTranspose, adjoint_toContinuousLinearMap]
  exact ContinuousLinearMap.adjoint.norm_map _

lemma l2_opNNNorm_conjTranspose [DecidableEq m] (A : Matrix m n 𝕜) : ‖Aᴴ‖₊ = ‖A‖₊ :=
  Subtype.ext <| l2_opNorm_conjTranspose _

lemma l2_opNorm_conjTranspose_mul_self (A : Matrix m n 𝕜) : ‖Aᴴ * A‖ = ‖A‖ * ‖A‖ := by
  classical
  rw [l2_opNorm_def, toEuclideanLin_eq_toLin_orthonormal, LinearEquiv.trans_apply,
    Matrix.toLin_mul (v₂ := (EuclideanSpace.basisFun m 𝕜).toBasis), toLin_conjTranspose]
  exact ContinuousLinearMap.norm_adjoint_comp_self _

lemma l2_opNNNorm_conjTranspose_mul_self (A : Matrix m n 𝕜) : ‖Aᴴ * A‖₊ = ‖A‖₊ * ‖A‖₊ :=
  Subtype.ext <| l2_opNorm_conjTranspose_mul_self _

-- note: with only a type ascription in the left-hand side, Lean picks the wrong norm.
lemma l2_opNorm_mulVec (A : Matrix m n 𝕜) (x : EuclideanSpace 𝕜 n) :
    ‖(EuclideanSpace.equiv m 𝕜).symm <| A *ᵥ x‖ ≤ ‖A‖ * ‖x‖ :=
  toEuclideanLin (n := n) (m := m) (𝕜 := 𝕜) |>.trans toContinuousLinearMap A |>.le_opNorm x

lemma l2_opNNNorm_mulVec (A : Matrix m n 𝕜) (x : EuclideanSpace 𝕜 n) :
    ‖(EuclideanSpace.equiv m 𝕜).symm <| A *ᵥ x‖₊ ≤ ‖A‖₊ * ‖x‖₊ :=
  A.l2_opNorm_mulVec x

lemma l2_opNorm_mul (A : Matrix m n 𝕜) (B : Matrix n l 𝕜) :
    ‖A * B‖ ≤ ‖A‖ * ‖B‖ := by
  simp only [l2_opNorm_def]
  have := (toEuclideanLin (n := n) (m := m) (𝕜 := 𝕜) ≪≫ₗ toContinuousLinearMap) A
    |>.opNorm_comp_le <| (toEuclideanLin (n := l) (m := n) (𝕜 := 𝕜) ≪≫ₗ toContinuousLinearMap) B
  convert this
  ext1 x
  exact congr($(Matrix.mulVecLin_mul A B) x)

lemma l2_opNNNorm_mul (A : Matrix m n 𝕜) (B : Matrix n l 𝕜) : ‖A * B‖₊ ≤ ‖A‖₊ * ‖B‖₊ :=
  l2_opNorm_mul A B

/-- The normed algebra structure on `Matrix n n 𝕜` arising from the operator norm given by the
identification with (continuous) linear endmorphisms of `EuclideanSpace 𝕜 n`. -/
def instL2OpNormedSpace : NormedSpace 𝕜 (Matrix m n 𝕜) where
  norm_smul_le r x := by
    rw [l2_opNorm_def, LinearEquiv.map_smul]
    exact norm_smul_le r ((toEuclideanLin (𝕜 := 𝕜) (m := m) (n := n)).trans toContinuousLinearMap x)

scoped[Matrix.Norms.L2Operator] attribute [instance] Matrix.instL2OpNormedSpace

/-- The normed ring structure on `Matrix n n 𝕜` arising from the operator norm given by the
identification with (continuous) linear endmorphisms of `EuclideanSpace 𝕜 n`. -/
def instL2OpNormedRing : NormedRing (Matrix n n 𝕜) where
  dist_eq := l2OpNormedRingAux.dist_eq
  norm_mul_le := l2OpNormedRingAux.norm_mul_le

scoped[Matrix.Norms.L2Operator] attribute [instance] Matrix.instL2OpNormedRing

/-- This is the same as `Matrix.l2_opNorm_def`, but with a more bundled RHS for square matrices. -/
lemma cstar_norm_def (A : Matrix n n 𝕜) : ‖A‖ = ‖toEuclideanCLM (n := n) (𝕜 := 𝕜) A‖ := rfl

/-- This is the same as `Matrix.l2_opNNNorm_def`, but with a more bundled RHS for square
matrices. -/
lemma cstar_nnnorm_def (A : Matrix n n 𝕜) : ‖A‖₊ = ‖toEuclideanCLM (n := n) (𝕜 := 𝕜) A‖₊ := rfl

/-- The normed algebra structure on `Matrix n n 𝕜` arising from the operator norm given by the
identification with (continuous) linear endmorphisms of `EuclideanSpace 𝕜 n`. -/
def instL2OpNormedAlgebra : NormedAlgebra 𝕜 (Matrix n n 𝕜) where
  norm_smul_le := norm_smul_le

scoped[Matrix.Norms.L2Operator] attribute [instance] Matrix.instL2OpNormedAlgebra

/-- The operator norm on `Matrix n n 𝕜` given by the identification with (continuous) linear
endmorphisms of `EuclideanSpace 𝕜 n` makes it into a `L2OpRing`. -/
lemma instCStarRing : CStarRing (Matrix n n 𝕜) where
  norm_mul_self_le M := le_of_eq <| Eq.symm <| l2_opNorm_conjTranspose_mul_self M

scoped[Matrix.Norms.L2Operator] attribute [instance] Matrix.instCStarRing

end Matrix

end L2OpNorm<|MERGE_RESOLUTION|>--- conflicted
+++ resolved
@@ -116,12 +116,7 @@
 @[deprecated toEuclideanCLM_toLp (since := "2025-05-07")]
 lemma toEuclideanCLM_piLp_equiv_symm (A : Matrix n n 𝕜) (x : n → 𝕜) :
     toEuclideanCLM (n := n) (𝕜 := 𝕜) A ((WithLp.equiv _ _).symm x) =
-<<<<<<< HEAD
-      (WithLp.equiv _ _).symm (A *ᵥ x) :=
-  rfl
-=======
       (WithLp.equiv _ _).symm (A *ᵥ x) := rfl
->>>>>>> 3b21e242
 
 @[simp]
 lemma ofLp_toEuclideanCLM (A : Matrix n n 𝕜) (x : EuclideanSpace 𝕜 n) :
@@ -129,12 +124,7 @@
 
 @[deprecated ofLp_toEuclideanCLM (since := "2025-05-07")]
 lemma piLp_equiv_toEuclideanCLM (A : Matrix n n 𝕜) (x : EuclideanSpace 𝕜 n) :
-<<<<<<< HEAD
-    WithLp.equiv _ _ (toEuclideanCLM (n := n) (𝕜 := 𝕜) A x) =
-      A *ᵥ (WithLp.equiv _ _ x) :=
-=======
     WithLp.equiv _ _ (toEuclideanCLM (n := n) (𝕜 := 𝕜) A x) = A *ᵥ (WithLp.equiv _ _ x) :=
->>>>>>> 3b21e242
   rfl
 
 /-- An auxiliary definition used only to construct the true `NormedAddCommGroup` (and `Metric`)
