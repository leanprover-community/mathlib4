--- conflicted
+++ resolved
@@ -117,19 +117,9 @@
   simp [← innerₛₗ_apply]
 
 @[simp]
-<<<<<<< HEAD
-lemma inner_sum_right {ι : Type*} [DecidableEq ι] {s : Finset ι} {x : E} {y : ι → E} :
-    ⟪x, ∑ i ∈ s, y i⟫ = ∑ i ∈ s, ⟪x, y i⟫ := by
-  induction s using Finset.induction_on with
-  | empty => simp
-  | @insert a t a_notmem_t hbase =>
-    simp_rw [Finset.sum_insert a_notmem_t]
-    simp only [inner_add_right, hbase]
-=======
 lemma inner_sum_right {ι : Type*} {s : Finset ι} {x : E} {y : ι → E} :
     ⟪x, ∑ i ∈ s, y i⟫ = ∑ i ∈ s, ⟪x, y i⟫ :=
   map_sum (innerₛₗ x) ..
->>>>>>> 124f27e8
 
 @[simp]
 lemma inner_sum_left {ι : Type*} {s : Finset ι} {x : ι → E} {y : E} :
