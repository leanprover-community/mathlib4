--- conflicted
+++ resolved
@@ -769,11 +769,7 @@
 
 Note this is only an instance with `open scoped ComplexOrder`. -/
 lemma toStarOrderedRing : StarOrderedRing K :=
-<<<<<<< HEAD
-  StarOrderedRing.ofNonnegIff'
-=======
   StarOrderedRing.of_nonneg_iff'
->>>>>>> 59de845a
     (h_add := fun {x y} hxy z => by
       rw [RCLike.le_iff_re_im] at *
       simpa [map_add, add_le_add_iff_left, add_right_inj] using hxy)
