--- conflicted
+++ resolved
@@ -891,13 +891,16 @@
   rw [← ofReal_zero, ofReal_le_ofReal]
 
 @[simp, norm_cast]
-<<<<<<< HEAD
+lemma ofReal_nonpos {x : ℝ} : (x : K) ≤ 0 ↔ x ≤ 0 := by
+  rw [← ofReal_zero, ofReal_le_ofReal]
+
+@[simp, norm_cast]
 lemma ofReal_pos {x : ℝ} : 0 < (x : K) ↔ 0 < x := by
   rw [← ofReal_zero, ofReal_lt_ofReal]
 
 @[simp, norm_cast]
-lemma ofReal_nonpos {x : ℝ} : (x : K) ≤ 0 ↔ x ≤ 0 := by
-  rw [← ofReal_zero, ofReal_le_ofReal]
+lemma ofReal_lt_zero {x : ℝ} : (x : K) < 0 ↔ x < 0 := by
+  rw [← ofReal_zero, ofReal_lt_ofReal]
 
 lemma inv_pos_of_pos (hz : 0 < z) : 0 < z⁻¹ := by
   rw [pos_iff_exists_ofReal] at hz
@@ -910,18 +913,6 @@
   have : z = z⁻¹⁻¹ := by simp
   rw [this]
   exact inv_pos_of_pos h
-=======
-lemma ofReal_nonpos {x : ℝ} : (x : K) ≤ 0 ↔ x ≤ 0 := by
-  rw [← ofReal_zero, ofReal_le_ofReal]
-
-@[simp, norm_cast]
-lemma ofReal_pos {x : ℝ} : 0 < (x : K) ↔ 0 < x := by
-  rw [← ofReal_zero, ofReal_lt_ofReal]
-
-@[simp, norm_cast]
-lemma ofReal_lt_zero {x : ℝ} : (x : K) < 0 ↔ x < 0 := by
-  rw [← ofReal_zero, ofReal_lt_ofReal]
->>>>>>> 7db5e4eb
 
 /-- With `z ≤ w` iff `w - z` is real and nonnegative, `ℝ` and `ℂ` are star ordered rings.
 (That is, a star ring in which the nonnegative elements are those of the form `star z * z`.)
