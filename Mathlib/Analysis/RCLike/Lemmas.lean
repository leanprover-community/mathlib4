/-
Copyright (c) 2020 Frédéric Dupuis. All rights reserved.
Released under Apache 2.0 license as described in the file LICENSE.
Authors: Frédéric Dupuis
-/
import Mathlib.Analysis.Normed.Module.FiniteDimension
import Mathlib.Analysis.RCLike.Basic
import Mathlib.Topology.Instances.RealVectorSpace

/-! # Further lemmas about `RCLike` -/

open scoped Finset

variable {K E : Type*} [RCLike K]

open ComplexOrder RCLike in
lemma convex_RCLike_iff_convex_real [AddCommMonoid E] [Module K E] [Module ℝ E]
    [IsScalarTower ℝ K E] {s : Set E} : Convex K s ↔ Convex ℝ s :=
<<<<<<< HEAD
  ⟨Convex.sMulPosMono_convex,
=======
  ⟨Convex.lift ℝ,
>>>>>>> 84a5d74e
  fun hs => convex_of_nonneg_surjective_algebraMap _ (fun _ => nonneg_iff_exists_ofReal.mp) hs⟩

namespace Polynomial

theorem ofReal_eval (p : ℝ[X]) (x : ℝ) : (↑(p.eval x) : K) = aeval (↑x) p :=
  (@aeval_algebraMap_apply_eq_algebraMap_eval ℝ K _ _ _ x p).symm

end Polynomial

variable (K) in
lemma RCLike.span_one_I : Submodule.span ℝ (M := K) {1, I} = ⊤ := by
  suffices ∀ x : K, ∃ a b : ℝ, a • 1 + b • I = x by
    simpa [Submodule.eq_top_iff', Submodule.mem_span_pair]
  exact fun x ↦ ⟨re x, im x, by simp [real_smul_eq_coe_mul]⟩

variable (K) in
lemma RCLike.rank_le_two : Module.rank ℝ K ≤ 2 :=
  calc
    _ = Module.rank ℝ ↥(Submodule.span ℝ ({1, I} : Set K)) := by rw [span_one_I]; simp
    _ ≤ #({1, I} : Finset K) := by
      -- TODO: `simp` doesn't rewrite inside the type argument to `Module.rank`, but `rw` does.
      -- We should introduce `Submodule.rank` to fix this.
      have := rank_span_finset_le (R := ℝ) (M := K) {1, I}
      rw [Finset.coe_pair] at this
      simpa [span_one_I] using this
    _ ≤ 2 := mod_cast Finset.card_le_two

variable (K) in
lemma RCLike.finrank_le_two : Module.finrank ℝ K ≤ 2 :=
  Module.finrank_le_of_rank_le <| rank_le_two _

namespace FiniteDimensional

open RCLike

library_note "RCLike instance"/--
This instance generates a type-class problem with a metavariable `?m` that should satisfy
`RCLike ?m`. Since this can only be satisfied by `ℝ` or `ℂ`, this does not cause problems. -/

/-- An `RCLike` field is finite-dimensional over `ℝ`, since it is spanned by `{1, I}`. -/
instance rclike_to_real : FiniteDimensional ℝ K := ⟨{1, I}, by simp [span_one_I]⟩

variable (K E)
variable [NormedAddCommGroup E] [NormedSpace K E]

/-- A finite-dimensional vector space over an `RCLike` is a proper metric space.

This is not an instance because it would cause a search for `FiniteDimensional ?x E` before
`RCLike ?x`. -/
theorem proper_rclike [FiniteDimensional K E] : ProperSpace E := by
  -- Using `have` not `let` since it is only existence of `NormedSpace` structure that we need.
  have : NormedSpace ℝ E := RestrictScalars.normedSpace ℝ K E
  have : FiniteDimensional ℝ E := FiniteDimensional.trans ℝ K E
  infer_instance

variable {E}

instance RCLike.properSpace_submodule (S : Submodule K E) [FiniteDimensional K S] :
    ProperSpace S :=
  proper_rclike K S

end FiniteDimensional

namespace RCLike

@[simp, rclike_simps]
theorem reCLM_norm : ‖(reCLM : StrongDual ℝ K)‖ = 1 := by
  apply le_antisymm (LinearMap.mkContinuous_norm_le _ zero_le_one _)
  convert ContinuousLinearMap.ratio_le_opNorm (reCLM : StrongDual ℝ K) (1 : K)
  simp

@[simp, rclike_simps]
theorem conjCLE_norm : ‖(@conjCLE K _ : K →L[ℝ] K)‖ = 1 :=
  (@conjLIE K _).toLinearIsometry.norm_toContinuousLinearMap

@[simp, rclike_simps]
theorem ofRealCLM_norm : ‖(ofRealCLM : ℝ →L[ℝ] K)‖ = 1 :=
  LinearIsometry.norm_toContinuousLinearMap _

end RCLike

namespace Polynomial

open ComplexConjugate in
lemma aeval_conj (p : ℝ[X]) (z : K) : aeval (conj z) p = conj (aeval z p) :=
  aeval_algHom_apply (RCLike.conjAe (K := K)) z p

lemma aeval_ofReal (p : ℝ[X]) (x : ℝ) : aeval (RCLike.ofReal x : K) p = eval x p :=
  aeval_algHom_apply RCLike.ofRealAm x p

end Polynomial<|MERGE_RESOLUTION|>--- conflicted
+++ resolved
@@ -16,11 +16,7 @@
 open ComplexOrder RCLike in
 lemma convex_RCLike_iff_convex_real [AddCommMonoid E] [Module K E] [Module ℝ E]
     [IsScalarTower ℝ K E] {s : Set E} : Convex K s ↔ Convex ℝ s :=
-<<<<<<< HEAD
-  ⟨Convex.sMulPosMono_convex,
-=======
   ⟨Convex.lift ℝ,
->>>>>>> 84a5d74e
   fun hs => convex_of_nonneg_surjective_algebraMap _ (fun _ => nonneg_iff_exists_ofReal.mp) hs⟩
 
 namespace Polynomial
