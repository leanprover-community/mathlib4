--- conflicted
+++ resolved
@@ -100,13 +100,8 @@
 theorem ofRealCLM_norm : ‖(ofRealCLM : ℝ →L[ℝ] K)‖ = 1 :=
   LinearIsometry.norm_toContinuousLinearMap _
 
-<<<<<<< HEAD
-lemma mem_norm_le_of_balanced {𝕜 : Type*} [RCLike 𝕜] {K : Set 𝕜} (Balanced_K : Balanced 𝕜 K)
-    {x : 𝕜} (hx : x ∈ K) : ∀ z : 𝕜, ‖z‖ ≤ ‖x‖ → z ∈ K := fun z t ↦ by
-=======
 lemma mem_balanced_of_norm_le {𝕜 : Type*} [RCLike 𝕜] {K : Set 𝕜} (Balanced_K : Balanced 𝕜 K)
     {x : 𝕜} (hx : x ∈ K) (z : 𝕜) (t : ‖z‖ ≤ ‖x‖) : z ∈ K := by
->>>>>>> c5570982
   by_cases ch: x = 0
   · simp_all
   · have : ‖z / x‖ ≤ 1 := by calc
