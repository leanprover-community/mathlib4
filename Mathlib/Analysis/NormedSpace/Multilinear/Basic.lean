--- conflicted
+++ resolved
@@ -940,11 +940,7 @@
           map_smul' := fun c x ↦ by ext; simp [smul_smul, mul_comm] }
       map_add' := fun f g ↦ by ext; simp [add_smul]
       map_smul' := fun c f ↦ by ext; simp [smul_smul] }
-<<<<<<< HEAD
-  1 (fun f z ↦ by simp [norm_smulRight])
-=======
     1 (fun f z ↦ by simp [norm_smulRight])
->>>>>>> 1cca755b
 
 @[simp] lemma smulRightL_apply (f : ContinuousMultilinearMap 𝕜 E 𝕜) (z : G) :
   smulRightL 𝕜 E G f z = f.smulRight z := rfl
@@ -1240,28 +1236,16 @@
       map_add' := by
         intro h f i f₁ f₂
         ext x
-<<<<<<< HEAD
-        change (g fun j ↦ update f i (f₁ + f₂) j <| x j) =
-            (g fun j ↦ update f i f₁ j <| x j) + g fun j ↦ update f i f₂ j (x j)
-=======
         simp only [compContinuousLinearMap_apply, add_apply]
->>>>>>> 1cca755b
         convert g.map_add (fun j ↦ f j (x j)) i (f₁ (x i)) (f₂ (x i)) <;>
           exact apply_update (fun (i : ι) (f : E i →L[𝕜] E₁ i) ↦ f (x i)) f i _ _
       map_smul' := by
         intro h f i a f₀
         ext x
-<<<<<<< HEAD
-        change (g fun j ↦ update f i (a • f₀) j <| x j) = a • g fun j ↦ update f i f₀ j (x j)
-        convert g.map_smul (fun j ↦ f j (x j)) i a (f₀ (x i)) <;>
-          exact apply_update (fun (i : ι) (f : E i →L[𝕜] E₁ i) ↦ f (x i)) f i _ _ }
-  (‖g‖) (fun f ↦ by simp [norm_compContinuousLinearMap_le])
-=======
         simp only [compContinuousLinearMap_apply, smul_apply]
         convert g.map_smul (fun j ↦ f j (x j)) i a (f₀ (x i)) <;>
           exact apply_update (fun (i : ι) (f : E i →L[𝕜] E₁ i) ↦ f (x i)) f i _ _ }
     (‖g‖) (fun f ↦ by simp [norm_compContinuousLinearMap_le])
->>>>>>> 1cca755b
 
 @[simp]
 theorem compContinuousLinearMapLRight_apply (g : ContinuousMultilinearMap 𝕜 E₁ G)
