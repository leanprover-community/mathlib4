module

public import Mathlib.Analysis.Normed.Module.Multilinear.Basic

<<<<<<< HEAD
When `f` is a continuous multilinear map in finitely many variables, we define its norm `‖f‖` as the
smallest number such that `‖f m‖ ≤ ‖f‖ * ∏ i, ‖m i‖` for all `m`.

We show that it is indeed a norm, and prove its basic properties.

## Main results

Let `f` be a multilinear map in finitely many variables.
* `exists_bound_of_continuous` asserts that, if `f` is continuous, then there exists `C > 0`
  with `‖f m‖ ≤ C * ∏ i, ‖m i‖` for all `m`.
* `continuous_of_bound`, conversely, asserts that this bound implies continuity.
* `mkContinuous` constructs the associated continuous multilinear map.

Let `f` be a continuous multilinear map in finitely many variables.
* `‖f‖` is its norm, i.e., the smallest number such that `‖f m‖ ≤ ‖f‖ * ∏ i, ‖m i‖` for
  all `m`.
* `le_opNorm f m` asserts the fundamental inequality `‖f m‖ ≤ ‖f‖ * ∏ i, ‖m i‖`.
* `norm_image_sub_le f m₁ m₂` gives a control of the difference `f m₁ - f m₂` in terms of
  `‖f‖` and `‖m₁ - m₂‖`.

## Implementation notes

We mostly follow the API (and the proofs) of `OperatorNorm.lean`, with the additional complexity
that we should deal with multilinear maps in several variables.

From the mathematical point of view, all the results follow from the results on operator norm in
one variable, by applying them to one variable after the other through currying. However, this
is only well defined when there is an order on the variables (for instance on `Fin n`) although
the final result is independent of the order. While everything could be done following this
approach, it turns out that direct proofs are easier and more efficient.
-/

suppress_compilation

noncomputable section

open scoped NNReal Topology Uniformity
open Finset Metric Function Filter

/-!
### Type variables

We use the following type variables in this file:

* `𝕜` : a `NontriviallyNormedField`;
* `ι`, `ι'` : finite index types with decidable equality;
* `E`, `E₁` : families of normed vector spaces over `𝕜` indexed by `i : ι`;
* `E'` : a family of normed vector spaces over `𝕜` indexed by `i' : ι'`;
* `Ei` : a family of normed vector spaces over `𝕜` indexed by `i : Fin (Nat.succ n)`;
* `G`, `G'` : normed vector spaces over `𝕜`.
-/

universe u v v' wE wE₁ wE' wG wG'

section continuous_eval

variable {𝕜 ι : Type*} {E : ι → Type*} {F : Type*}
    [NormedField 𝕜] [Finite ι] [∀ i, SeminormedAddCommGroup (E i)] [∀ i, NormedSpace 𝕜 (E i)]
    [TopologicalSpace F] [AddCommGroup F] [IsTopologicalAddGroup F] [Module 𝕜 F]

instance ContinuousMultilinearMap.instContinuousEval :
    ContinuousEval (ContinuousMultilinearMap 𝕜 E F) (Π i, E i) F where
  continuous_eval := by
    cases nonempty_fintype ι
    let _ := IsTopologicalAddGroup.toUniformSpace F
    have := isUniformAddGroup_of_addCommGroup (G := F)
    refine (UniformOnFun.continuousOn_eval₂ fun m ↦ ?_).comp_continuous
      (isEmbedding_toUniformOnFun.continuous.prodMap continuous_id) fun (f, x) ↦ f.cont.continuousAt
    exact ⟨ball m 1, NormedSpace.isVonNBounded_of_isBounded _ isBounded_ball,
      ball_mem_nhds _ one_pos⟩

namespace ContinuousLinearMap

variable {G : Type*} [AddCommGroup G] [TopologicalSpace G] [Module 𝕜 G] [ContinuousConstSMul 𝕜 F]

lemma continuous_uncurry_of_multilinear (f : G →L[𝕜] ContinuousMultilinearMap 𝕜 E F) :
    Continuous (fun (p : G × (Π i, E i)) ↦ f p.1 p.2) := by
  fun_prop

lemma continuousOn_uncurry_of_multilinear (f : G →L[𝕜] ContinuousMultilinearMap 𝕜 E F) {s} :
    ContinuousOn (fun (p : G × (Π i, E i)) ↦ f p.1 p.2) s :=
  f.continuous_uncurry_of_multilinear.continuousOn

lemma continuousAt_uncurry_of_multilinear (f : G →L[𝕜] ContinuousMultilinearMap 𝕜 E F) {x} :
    ContinuousAt (fun (p : G × (Π i, E i)) ↦ f p.1 p.2) x :=
  f.continuous_uncurry_of_multilinear.continuousAt

lemma continuousWithinAt_uncurry_of_multilinear (f : G →L[𝕜] ContinuousMultilinearMap 𝕜 E F) {s x} :
    ContinuousWithinAt (fun (p : G × (Π i, E i)) ↦ f p.1 p.2) s x :=
  f.continuous_uncurry_of_multilinear.continuousWithinAt

end ContinuousLinearMap

end continuous_eval

section Seminorm

variable {𝕜 : Type u} {ι : Type v} {ι' : Type v'} {E : ι → Type wE} {E₁ : ι → Type wE₁}
  {E' : ι' → Type wE'} {G : Type wG} {G' : Type wG'}
  [Fintype ι'] [NontriviallyNormedField 𝕜] [∀ i, SeminormedAddCommGroup (E i)]
  [∀ i, NormedSpace 𝕜 (E i)] [∀ i, SeminormedAddCommGroup (E₁ i)] [∀ i, NormedSpace 𝕜 (E₁ i)]
  [SeminormedAddCommGroup G] [NormedSpace 𝕜 G] [SeminormedAddCommGroup G'] [NormedSpace 𝕜 G']

/-!
### Continuity properties of multilinear maps

We relate continuity of multilinear maps to the inequality `‖f m‖ ≤ C * ∏ i, ‖m i‖`, in
both directions. Along the way, we prove useful bounds on the difference `‖f m₁ - f m₂‖`.
-/

namespace MultilinearMap

/-- If `f` is a continuous multilinear map on `E`
and `m` is an element of `∀ i, E i` such that one of the `m i` has norm `0`,
then `f m` has norm `0`.

Note that we cannot drop the continuity assumption because `f (m : Unit → E) = f (m ())`,
where the domain has zero norm and the codomain has a nonzero norm
does not satisfy this condition. -/
lemma norm_map_coord_zero (f : MultilinearMap 𝕜 E G) (hf : Continuous f)
    {m : ∀ i, E i} {i : ι} (hi : ‖m i‖ = 0) : ‖f m‖ = 0 := by
  classical
  rw [← inseparable_zero_iff_norm] at hi ⊢
  have : Inseparable (update m i 0) m := inseparable_pi.2 <|
    (forall_update_iff m fun i a ↦ Inseparable a (m i)).2 ⟨hi.symm, fun _ _ ↦ rfl⟩
  simpa only [map_update_zero] using this.symm.map hf

variable [Fintype ι]

/-- If a multilinear map in finitely many variables on seminormed spaces
sends vectors with a component of norm zero to vectors of norm zero
and satisfies the inequality `‖f m‖ ≤ C * ∏ i, ‖m i‖` on a shell `ε i / ‖c i‖ < ‖m i‖ < ε i`
for some positive numbers `ε i` and elements `c i : 𝕜`, `1 < ‖c i‖`,
then it satisfies this inequality for all `m`.

The first assumption is automatically satisfied on normed spaces, see `bound_of_shell` below.
For seminormed spaces, it follows from continuity of `f`, see next lemma,
see `bound_of_shell_of_continuous` below. -/
theorem bound_of_shell_of_norm_map_coord_zero (f : MultilinearMap 𝕜 E G)
    (hf₀ : ∀ {m i}, ‖m i‖ = 0 → ‖f m‖ = 0)
    {ε : ι → ℝ} {C : ℝ} (hε : ∀ i, 0 < ε i) {c : ι → 𝕜} (hc : ∀ i, 1 < ‖c i‖)
    (hf : ∀ m : ∀ i, E i, (∀ i, ε i / ‖c i‖ ≤ ‖m i‖) → (∀ i, ‖m i‖ < ε i) → ‖f m‖ ≤ C * ∏ i, ‖m i‖)
    (m : ∀ i, E i) : ‖f m‖ ≤ C * ∏ i, ‖m i‖ := by
  rcases em (∃ i, ‖m i‖ = 0) with (⟨i, hi⟩ | hm)
  · rw [hf₀ hi, prod_eq_zero (mem_univ i) hi, mul_zero]
  push_neg at hm
  choose δ hδ0 hδm_lt hle_δm _ using fun i => rescale_to_shell_semi_normed (hc i) (hε i) (hm i)
  have hδ0 : 0 < ∏ i, ‖δ i‖ := prod_pos fun i _ => norm_pos_iff.2 (hδ0 i)
  simpa [map_smul_univ, norm_smul, prod_mul_distrib, mul_left_comm C, hδ0] using
    hf (fun i => δ i • m i) hle_δm hδm_lt

/-- If a continuous multilinear map in finitely many variables on normed spaces satisfies
the inequality `‖f m‖ ≤ C * ∏ i, ‖m i‖` on a shell `ε i / ‖c i‖ < ‖m i‖ < ε i` for some positive
numbers `ε i` and elements `c i : 𝕜`, `1 < ‖c i‖`, then it satisfies this inequality for all `m`. -/
theorem bound_of_shell_of_continuous (f : MultilinearMap 𝕜 E G) (hfc : Continuous f)
    {ε : ι → ℝ} {C : ℝ} (hε : ∀ i, 0 < ε i) {c : ι → 𝕜} (hc : ∀ i, 1 < ‖c i‖)
    (hf : ∀ m : ∀ i, E i, (∀ i, ε i / ‖c i‖ ≤ ‖m i‖) → (∀ i, ‖m i‖ < ε i) → ‖f m‖ ≤ C * ∏ i, ‖m i‖)
    (m : ∀ i, E i) : ‖f m‖ ≤ C * ∏ i, ‖m i‖ :=
  bound_of_shell_of_norm_map_coord_zero f (norm_map_coord_zero f hfc) hε hc hf m

/-- If a multilinear map in finitely many variables on normed spaces is continuous, then it
satisfies the inequality `‖f m‖ ≤ C * ∏ i, ‖m i‖`, for some `C` which can be chosen to be
positive. -/
theorem exists_bound_of_continuous (f : MultilinearMap 𝕜 E G) (hf : Continuous f) :
    ∃ C : ℝ, 0 < C ∧ ∀ m, ‖f m‖ ≤ C * ∏ i, ‖m i‖ := by
  cases isEmpty_or_nonempty ι
  · refine ⟨‖f 0‖ + 1, add_pos_of_nonneg_of_pos (norm_nonneg _) zero_lt_one, fun m => ?_⟩
    obtain rfl : m = 0 := funext (IsEmpty.elim ‹_›)
    simp [univ_eq_empty, zero_le_one]
  obtain ⟨ε : ℝ, ε0 : 0 < ε, hε : ∀ m : ∀ i, E i, ‖m - 0‖ < ε → ‖f m - f 0‖ < 1⟩ :=
    NormedAddCommGroup.tendsto_nhds_nhds.1 (hf.tendsto 0) 1 zero_lt_one
  simp only [sub_zero, f.map_zero] at hε
  rcases NormedField.exists_one_lt_norm 𝕜 with ⟨c, hc⟩
  have : 0 < (‖c‖ / ε) ^ Fintype.card ι := pow_pos (div_pos (zero_lt_one.trans hc) ε0) _
  refine ⟨_, this, ?_⟩
  refine f.bound_of_shell_of_continuous hf (fun _ => ε0) (fun _ => hc) fun m hcm hm => ?_
  refine (hε m ((pi_norm_lt_iff ε0).2 hm)).le.trans ?_
  rw [← div_le_iff₀' this, one_div, ← inv_pow, inv_div, Fintype.card, ← prod_const]
  gcongr
  apply hcm

/-- If a multilinear map `f` satisfies a boundedness property around `0`,
one can deduce a bound on `f m₁ - f m₂` using the multilinearity.
Here, we give a precise but hard to use version.
See `norm_image_sub_le_of_bound` for a less precise but more usable version.
The bound reads
`‖f m - f m'‖ ≤
  C * ‖m 1 - m' 1‖ * max ‖m 2‖ ‖m' 2‖ * max ‖m 3‖ ‖m' 3‖ * ... * max ‖m n‖ ‖m' n‖ + ...`,
where the other terms in the sum are the same products where `1` is replaced by any `i`. -/
theorem norm_image_sub_le_of_bound' [DecidableEq ι] (f : MultilinearMap 𝕜 E G) {C : ℝ} (hC : 0 ≤ C)
    (H : ∀ m, ‖f m‖ ≤ C * ∏ i, ‖m i‖) (m₁ m₂ : ∀ i, E i) :
    ‖f m₁ - f m₂‖ ≤ C * ∑ i, ∏ j, if j = i then ‖m₁ i - m₂ i‖ else max ‖m₁ j‖ ‖m₂ j‖ := by
  have A :
    ∀ s : Finset ι,
      ‖f m₁ - f (s.piecewise m₂ m₁)‖ ≤
        C * ∑ i ∈ s, ∏ j, if j = i then ‖m₁ i - m₂ i‖ else max ‖m₁ j‖ ‖m₂ j‖ := fun s ↦ by
    induction s using Finset.induction with
    | empty => simp
    | insert i s his Hrec =>
      have I :
        ‖f (s.piecewise m₂ m₁) - f ((insert i s).piecewise m₂ m₁)‖ ≤
          C * ∏ j, if j = i then ‖m₁ i - m₂ i‖ else max ‖m₁ j‖ ‖m₂ j‖ := by
        have A : (insert i s).piecewise m₂ m₁ = Function.update (s.piecewise m₂ m₁) i (m₂ i) :=
          s.piecewise_insert _ _ _
        have B : s.piecewise m₂ m₁ = Function.update (s.piecewise m₂ m₁) i (m₁ i) := by
          simp [his]
        rw [B, A, ← f.map_update_sub]
        apply le_trans (H _)
        gcongr with j
        by_cases h : j = i
        · rw [h]
          simp
        · by_cases h' : j ∈ s <;> simp [h', h]
      calc
        ‖f m₁ - f ((insert i s).piecewise m₂ m₁)‖ ≤
            ‖f m₁ - f (s.piecewise m₂ m₁)‖ +
              ‖f (s.piecewise m₂ m₁) - f ((insert i s).piecewise m₂ m₁)‖ := by
          rw [← dist_eq_norm, ← dist_eq_norm, ← dist_eq_norm]
          exact dist_triangle _ _ _
        _ ≤ (C * ∑ i ∈ s, ∏ j, if j = i then ‖m₁ i - m₂ i‖ else max ‖m₁ j‖ ‖m₂ j‖) +
              C * ∏ j, if j = i then ‖m₁ i - m₂ i‖ else max ‖m₁ j‖ ‖m₂ j‖ :=
          (add_le_add Hrec I)
        _ = C * ∑ i ∈ insert i s, ∏ j, if j = i then ‖m₁ i - m₂ i‖ else max ‖m₁ j‖ ‖m₂ j‖ := by
          simp [his, add_comm, left_distrib]
  convert A univ
  simp

/-- If `f` satisfies a boundedness property around `0`, one can deduce a bound on `f m₁ - f m₂`
using the multilinearity. Here, we give a usable but not very precise version. See
`norm_image_sub_le_of_bound'` for a more precise but less usable version. The bound is
`‖f m - f m'‖ ≤ C * card ι * ‖m - m'‖ * (max ‖m‖ ‖m'‖) ^ (card ι - 1)`. -/
theorem norm_image_sub_le_of_bound (f : MultilinearMap 𝕜 E G)
    {C : ℝ} (hC : 0 ≤ C) (H : ∀ m, ‖f m‖ ≤ C * ∏ i, ‖m i‖) (m₁ m₂ : ∀ i, E i) :
    ‖f m₁ - f m₂‖ ≤ C * Fintype.card ι * max ‖m₁‖ ‖m₂‖ ^ (Fintype.card ι - 1) * ‖m₁ - m₂‖ := by
  classical
  have A :
    ∀ i : ι,
      ∏ j, (if j = i then ‖m₁ i - m₂ i‖ else max ‖m₁ j‖ ‖m₂ j‖) ≤
        ‖m₁ - m₂‖ * max ‖m₁‖ ‖m₂‖ ^ (Fintype.card ι - 1) := by
    intro i
    calc
      ∏ j, (if j = i then ‖m₁ i - m₂ i‖ else max ‖m₁ j‖ ‖m₂ j‖) ≤
          ∏ j : ι, Function.update (fun _ => max ‖m₁‖ ‖m₂‖) i ‖m₁ - m₂‖ j := by
        gcongr with j
        rcases eq_or_ne j i with rfl | h
        · simp only [ite_true, Function.update_self]
          exact norm_le_pi_norm (m₁ - m₂) _
        · simp [h, - le_sup_iff, - sup_le_iff, sup_le_sup, norm_le_pi_norm]
      _ = ‖m₁ - m₂‖ * max ‖m₁‖ ‖m₂‖ ^ (Fintype.card ι - 1) := by
        rw [prod_update_of_mem (Finset.mem_univ _)]
        simp [card_univ_diff]
  calc
    ‖f m₁ - f m₂‖ ≤ C * ∑ i, ∏ j, if j = i then ‖m₁ i - m₂ i‖ else max ‖m₁ j‖ ‖m₂ j‖ :=
      f.norm_image_sub_le_of_bound' hC H m₁ m₂
    _ ≤ C * ∑ _i, ‖m₁ - m₂‖ * max ‖m₁‖ ‖m₂‖ ^ (Fintype.card ι - 1) := by gcongr; apply A
    _ = C * Fintype.card ι * max ‖m₁‖ ‖m₂‖ ^ (Fintype.card ι - 1) * ‖m₁ - m₂‖ := by
      rw [sum_const, card_univ, nsmul_eq_mul]
      ring

/-- If a multilinear map satisfies an inequality `‖f m‖ ≤ C * ∏ i, ‖m i‖`, then it is
continuous. -/
theorem continuous_of_bound (f : MultilinearMap 𝕜 E G) (C : ℝ) (H : ∀ m, ‖f m‖ ≤ C * ∏ i, ‖m i‖) :
    Continuous f := by
  let D := max C 1
  have D_pos : 0 ≤ D := le_trans zero_le_one (le_max_right _ _)
  replace H (m) : ‖f m‖ ≤ D * ∏ i, ‖m i‖ :=
    (H m).trans (mul_le_mul_of_nonneg_right (le_max_left _ _) <| by positivity)
  refine continuous_iff_continuousAt.2 fun m => ?_
  refine
    continuousAt_of_locally_lipschitz zero_lt_one
      (D * Fintype.card ι * (‖m‖ + 1) ^ (Fintype.card ι - 1)) fun m' h' => ?_
  rw [dist_eq_norm, dist_eq_norm]
  have : max ‖m'‖ ‖m‖ ≤ ‖m‖ + 1 := by
    simp [zero_le_one, norm_le_of_mem_closedBall (le_of_lt h')]
  calc
    ‖f m' - f m‖ ≤ D * Fintype.card ι * max ‖m'‖ ‖m‖ ^ (Fintype.card ι - 1) * ‖m' - m‖ :=
      f.norm_image_sub_le_of_bound D_pos H m' m
    _ ≤ D * Fintype.card ι * (‖m‖ + 1) ^ (Fintype.card ι - 1) * ‖m' - m‖ := by gcongr

/-- Constructing a continuous multilinear map from a multilinear map satisfying a boundedness
condition. -/
def mkContinuous (f : MultilinearMap 𝕜 E G) (C : ℝ) (H : ∀ m, ‖f m‖ ≤ C * ∏ i, ‖m i‖) :
    ContinuousMultilinearMap 𝕜 E G :=
  { f with cont := f.continuous_of_bound C H }

@[simp]
theorem coe_mkContinuous (f : MultilinearMap 𝕜 E G) (C : ℝ) (H : ∀ m, ‖f m‖ ≤ C * ∏ i, ‖m i‖) :
    ⇑(f.mkContinuous C H) = f :=
  rfl

/-- Given a multilinear map in `n` variables, if one restricts it to `k` variables putting `z` on
the other coordinates, then the resulting restricted function satisfies an inequality
`‖f.restr v‖ ≤ C * ‖z‖^(n-k) * Π ‖v i‖` if the original function satisfies `‖f v‖ ≤ C * Π ‖v i‖`. -/
theorem restr_norm_le {k n : ℕ} (f : MultilinearMap 𝕜 (fun _ : Fin n => G) G')
    (s : Finset (Fin n)) (hk : #s = k) (z : G) {C : ℝ} (H : ∀ m, ‖f m‖ ≤ C * ∏ i, ‖m i‖)
    (v : Fin k → G) : ‖f.restr s hk z v‖ ≤ C * ‖z‖ ^ (n - k) * ∏ i, ‖v i‖ := by
  rw [mul_right_comm, mul_assoc]
  convert H _ using 2
  simp only [apply_dite norm, Fintype.prod_dite, prod_const ‖z‖, Finset.card_univ,
    Fintype.card_of_subtype sᶜ fun _ => mem_compl, card_compl, Fintype.card_fin, hk, ←
    (s.orderIsoOfFin hk).symm.bijective.prod_comp fun x => ‖v x‖]
  convert rfl

end MultilinearMap

/-!
### Continuous multilinear maps

We define the norm `‖f‖` of a continuous multilinear map `f` in finitely many variables as the
smallest number such that `‖f m‖ ≤ ‖f‖ * ∏ i, ‖m i‖` for all `m`. We show that this
defines a normed space structure on `ContinuousMultilinearMap 𝕜 E G`.
-/

namespace ContinuousMultilinearMap

variable [Fintype ι]

theorem bound (f : ContinuousMultilinearMap 𝕜 E G) :
    ∃ C : ℝ, 0 < C ∧ ∀ m, ‖f m‖ ≤ C * ∏ i, ‖m i‖ :=
  f.toMultilinearMap.exists_bound_of_continuous f.2

open Real

/-- The operator norm of a continuous multilinear map is the inf of all its bounds. -/
def opNorm (f : ContinuousMultilinearMap 𝕜 E G) : ℝ :=
  sInf { c | 0 ≤ (c : ℝ) ∧ ∀ m, ‖f m‖ ≤ c * ∏ i, ‖m i‖ }

instance hasOpNorm : Norm (ContinuousMultilinearMap 𝕜 E G) :=
  ⟨opNorm⟩

/-- An alias of `ContinuousMultilinearMap.hasOpNorm` with non-dependent types to help typeclass
search. -/
instance hasOpNorm' : Norm (ContinuousMultilinearMap 𝕜 (fun _ : ι => G) G') :=
  ContinuousMultilinearMap.hasOpNorm

theorem norm_def (f : ContinuousMultilinearMap 𝕜 E G) :
    ‖f‖ = sInf { c | 0 ≤ (c : ℝ) ∧ ∀ m, ‖f m‖ ≤ c * ∏ i, ‖m i‖ } :=
  rfl

-- So that invocations of `le_csInf` make sense: we show that the set of
-- bounds is nonempty and bounded below.
theorem bounds_nonempty {f : ContinuousMultilinearMap 𝕜 E G} :
    ∃ c, c ∈ { c | 0 ≤ c ∧ ∀ m, ‖f m‖ ≤ c * ∏ i, ‖m i‖ } :=
  let ⟨M, hMp, hMb⟩ := f.bound
  ⟨M, le_of_lt hMp, hMb⟩

theorem bounds_bddBelow {f : ContinuousMultilinearMap 𝕜 E G} :
    BddBelow { c | 0 ≤ c ∧ ∀ m, ‖f m‖ ≤ c * ∏ i, ‖m i‖ } :=
  ⟨0, fun _ ⟨hn, _⟩ => hn⟩

theorem isLeast_opNorm (f : ContinuousMultilinearMap 𝕜 E G) :
    IsLeast {c : ℝ | 0 ≤ c ∧ ∀ m, ‖f m‖ ≤ c * ∏ i, ‖m i‖} ‖f‖ := by
  refine IsClosed.isLeast_csInf ?_ bounds_nonempty bounds_bddBelow
  simp only [Set.setOf_and, Set.setOf_forall]
  exact isClosed_Ici.inter (isClosed_iInter fun m ↦
    isClosed_le continuous_const (continuous_id.mul continuous_const))

theorem opNorm_nonneg (f : ContinuousMultilinearMap 𝕜 E G) : 0 ≤ ‖f‖ :=
  Real.sInf_nonneg fun _ ⟨hx, _⟩ => hx

/-- The fundamental property of the operator norm of a continuous multilinear map:
`‖f m‖` is bounded by `‖f‖` times the product of the `‖m i‖`. -/
theorem le_opNorm (f : ContinuousMultilinearMap 𝕜 E G) (m : ∀ i, E i) :
    ‖f m‖ ≤ ‖f‖ * ∏ i, ‖m i‖ :=
  f.isLeast_opNorm.1.2 m

theorem le_mul_prod_of_opNorm_le_of_le {f : ContinuousMultilinearMap 𝕜 E G}
    {m : ∀ i, E i} {C : ℝ} {b : ι → ℝ} (hC : ‖f‖ ≤ C) (hm : ∀ i, ‖m i‖ ≤ b i) :
    ‖f m‖ ≤ C * ∏ i, b i :=
  (f.le_opNorm m).trans <| by gcongr; exacts [f.opNorm_nonneg.trans hC, hm _]

theorem le_opNorm_mul_prod_of_le (f : ContinuousMultilinearMap 𝕜 E G)
    {m : ∀ i, E i} {b : ι → ℝ} (hm : ∀ i, ‖m i‖ ≤ b i) : ‖f m‖ ≤ ‖f‖ * ∏ i, b i :=
  le_mul_prod_of_opNorm_le_of_le le_rfl hm

theorem le_opNorm_mul_pow_card_of_le (f : ContinuousMultilinearMap 𝕜 E G) {m b} (hm : ‖m‖ ≤ b) :
    ‖f m‖ ≤ ‖f‖ * b ^ Fintype.card ι := by
  simpa only [prod_const] using f.le_opNorm_mul_prod_of_le fun i => (norm_le_pi_norm m i).trans hm

theorem le_opNorm_mul_pow_of_le {n : ℕ} {Ei : Fin n → Type*} [∀ i, SeminormedAddCommGroup (Ei i)]
    [∀ i, NormedSpace 𝕜 (Ei i)] (f : ContinuousMultilinearMap 𝕜 Ei G) {m : ∀ i, Ei i} {b : ℝ}
    (hm : ‖m‖ ≤ b) : ‖f m‖ ≤ ‖f‖ * b ^ n := by
  simpa only [Fintype.card_fin] using f.le_opNorm_mul_pow_card_of_le hm

theorem le_of_opNorm_le {f : ContinuousMultilinearMap 𝕜 E G} {C : ℝ} (h : ‖f‖ ≤ C) (m : ∀ i, E i) :
    ‖f m‖ ≤ C * ∏ i, ‖m i‖ :=
  le_mul_prod_of_opNorm_le_of_le h fun _ ↦ le_rfl

theorem ratio_le_opNorm (f : ContinuousMultilinearMap 𝕜 E G) (m : ∀ i, E i) :
    (‖f m‖ / ∏ i, ‖m i‖) ≤ ‖f‖ :=
  div_le_of_le_mul₀ (by positivity) (opNorm_nonneg _) (f.le_opNorm m)

/-- The image of the unit ball under a continuous multilinear map is bounded. -/
theorem unit_le_opNorm (f : ContinuousMultilinearMap 𝕜 E G) {m : ∀ i, E i} (h : ‖m‖ ≤ 1) :
    ‖f m‖ ≤ ‖f‖ :=
  (le_opNorm_mul_pow_card_of_le f h).trans <| by simp

/-- If one controls the norm of every `f x`, then one controls the norm of `f`. -/
theorem opNorm_le_bound {f : ContinuousMultilinearMap 𝕜 E G}
    {M : ℝ} (hMp : 0 ≤ M) (hM : ∀ m, ‖f m‖ ≤ M * ∏ i, ‖m i‖) : ‖f‖ ≤ M :=
  csInf_le bounds_bddBelow ⟨hMp, hM⟩

theorem opNorm_le_iff {f : ContinuousMultilinearMap 𝕜 E G} {C : ℝ} (hC : 0 ≤ C) :
    ‖f‖ ≤ C ↔ ∀ m, ‖f m‖ ≤ C * ∏ i, ‖m i‖ :=
  ⟨fun h _ ↦ le_of_opNorm_le h _, opNorm_le_bound hC⟩

/-- The operator norm satisfies the triangle inequality. -/
theorem opNorm_add_le (f g : ContinuousMultilinearMap 𝕜 E G) : ‖f + g‖ ≤ ‖f‖ + ‖g‖ :=
  opNorm_le_bound (add_nonneg (opNorm_nonneg f) (opNorm_nonneg g)) fun x => by
    rw [add_mul]
    exact norm_add_le_of_le (le_opNorm _ _) (le_opNorm _ _)

theorem opNorm_zero : ‖(0 : ContinuousMultilinearMap 𝕜 E G)‖ = 0 :=
  (opNorm_nonneg _).antisymm' <| opNorm_le_bound le_rfl fun m => by simp

section

variable {𝕜' : Type*} [NormedField 𝕜'] [NormedSpace 𝕜' G] [SMulCommClass 𝕜 𝕜' G]

theorem opNorm_smul_le (c : 𝕜') (f : ContinuousMultilinearMap 𝕜 E G) : ‖c • f‖ ≤ ‖c‖ * ‖f‖ :=
  (c • f).opNorm_le_bound (mul_nonneg (norm_nonneg _) (opNorm_nonneg _)) fun m ↦ by
    rw [smul_apply, norm_smul, mul_assoc]
    exact mul_le_mul_of_nonneg_left (le_opNorm _ _) (norm_nonneg _)

variable (𝕜 E G) in
/-- Operator seminorm on the space of continuous multilinear maps, as `Seminorm`.

We use this seminorm
to define a `SeminormedAddCommGroup` structure on `ContinuousMultilinearMap 𝕜 E G`,
but we have to override the projection `UniformSpace`
so that it is definitionally equal to the one coming from the topologies on `E` and `G`. -/
protected def seminorm : Seminorm 𝕜 (ContinuousMultilinearMap 𝕜 E G) :=
  .ofSMulLE norm opNorm_zero opNorm_add_le fun c f ↦ f.opNorm_smul_le c

private lemma uniformity_eq_seminorm :
    𝓤 (ContinuousMultilinearMap 𝕜 E G) = ⨅ r > 0, 𝓟 {f | ‖f.1 - f.2‖ < r} := by
  refine (ContinuousMultilinearMap.seminorm 𝕜 E G).uniformity_eq_of_hasBasis
    (ContinuousMultilinearMap.hasBasis_nhds_zero_of_basis Metric.nhds_basis_closedBall)
    ?_ fun (s, r) ⟨hs, hr⟩ ↦ ?_
  · rcases NormedField.exists_lt_norm 𝕜 1 with ⟨c, hc⟩
    have hc₀ : 0 < ‖c‖ := one_pos.trans hc
    simp only [hasBasis_nhds_zero.mem_iff, Prod.exists]
    use 1, closedBall 0 ‖c‖, closedBall 0 1
    suffices ∀ f : ContinuousMultilinearMap 𝕜 E G, (∀ x, ‖x‖ ≤ ‖c‖ → ‖f x‖ ≤ 1) → ‖f‖ ≤ 1 by
      simpa [NormedSpace.isVonNBounded_closedBall, closedBall_mem_nhds, Set.subset_def, Set.MapsTo]
    intro f hf
    refine opNorm_le_bound (by positivity) <|
      f.1.bound_of_shell_of_continuous f.2 (fun _ ↦ hc₀) (fun _ ↦ hc) fun x hcx hx ↦ ?_
    calc
      ‖f x‖ ≤ 1 := hf _ <| (pi_norm_le_iff_of_nonneg (norm_nonneg c)).2 fun i ↦ (hx i).le
      _ = ∏ i : ι, 1 := by simp
      _ ≤ ∏ i, ‖x i‖ := by gcongr with i; simpa only [div_self hc₀.ne'] using hcx i
      _ = 1 * ∏ i, ‖x i‖ := (one_mul _).symm
  · rcases (NormedSpace.isVonNBounded_iff' _).1 hs with ⟨ε, hε⟩
    rcases exists_pos_mul_lt hr (ε ^ Fintype.card ι) with ⟨δ, hδ₀, hδ⟩
    refine ⟨δ, hδ₀, fun f hf x hx ↦ ?_⟩
    simp only [Seminorm.mem_ball_zero, mem_closedBall_zero_iff] at hf ⊢
    replace hf : ‖f‖ ≤ δ := hf.le
    replace hx : ‖x‖ ≤ ε := hε x hx
    calc
      ‖f x‖ ≤ ‖f‖ * ε ^ Fintype.card ι := le_opNorm_mul_pow_card_of_le f hx
      _ ≤ δ * ε ^ Fintype.card ι := by have := (norm_nonneg x).trans hx; gcongr
      _ ≤ r := (mul_comm _ _).trans_le hδ.le

instance instPseudoMetricSpace : PseudoMetricSpace (ContinuousMultilinearMap 𝕜 E G) :=
  .replaceUniformity
    (ContinuousMultilinearMap.seminorm 𝕜 E G).toSeminormedAddCommGroup.toPseudoMetricSpace
    uniformity_eq_seminorm

/-- Continuous multilinear maps themselves form a seminormed space with respect to
the operator norm. -/
instance seminormedAddCommGroup :
    SeminormedAddCommGroup (ContinuousMultilinearMap 𝕜 E G) := ⟨fun _ _ ↦ rfl⟩

/-- An alias of `ContinuousMultilinearMap.seminormedAddCommGroup` with non-dependent types to help
typeclass search. -/
instance seminormedAddCommGroup' :
    SeminormedAddCommGroup (ContinuousMultilinearMap 𝕜 (fun _ : ι => G) G') :=
  ContinuousMultilinearMap.seminormedAddCommGroup

instance normedSpace : NormedSpace 𝕜' (ContinuousMultilinearMap 𝕜 E G) :=
  ⟨fun c f => f.opNorm_smul_le c⟩

/-- An alias of `ContinuousMultilinearMap.normedSpace` with non-dependent types to help typeclass
search. -/
instance normedSpace' : NormedSpace 𝕜' (ContinuousMultilinearMap 𝕜 (fun _ : ι => G') G) :=
  ContinuousMultilinearMap.normedSpace

/-- The fundamental property of the operator norm of a continuous multilinear map:
`‖f m‖` is bounded by `‖f‖` times the product of the `‖m i‖`, `nnnorm` version. -/
theorem le_opNNNorm (f : ContinuousMultilinearMap 𝕜 E G) (m : ∀ i, E i) :
    ‖f m‖₊ ≤ ‖f‖₊ * ∏ i, ‖m i‖₊ :=
  NNReal.coe_le_coe.1 <| by
    push_cast
    exact f.le_opNorm m

theorem le_of_opNNNorm_le (f : ContinuousMultilinearMap 𝕜 E G)
    {C : ℝ≥0} (h : ‖f‖₊ ≤ C) (m : ∀ i, E i) : ‖f m‖₊ ≤ C * ∏ i, ‖m i‖₊ :=
  (f.le_opNNNorm m).trans <| mul_le_mul' h le_rfl

theorem opNNNorm_le_iff {f : ContinuousMultilinearMap 𝕜 E G} {C : ℝ≥0} :
    ‖f‖₊ ≤ C ↔ ∀ m, ‖f m‖₊ ≤ C * ∏ i, ‖m i‖₊ := by
  simp only [← NNReal.coe_le_coe]; simp [opNorm_le_iff C.coe_nonneg, NNReal.coe_prod]

theorem isLeast_opNNNorm (f : ContinuousMultilinearMap 𝕜 E G) :
    IsLeast {C : ℝ≥0 | ∀ m, ‖f m‖₊ ≤ C * ∏ i, ‖m i‖₊} ‖f‖₊ := by
  simpa only [← opNNNorm_le_iff] using isLeast_Ici

theorem opNNNorm_prod (f : ContinuousMultilinearMap 𝕜 E G) (g : ContinuousMultilinearMap 𝕜 E G') :
    ‖f.prod g‖₊ = max ‖f‖₊ ‖g‖₊ :=
  eq_of_forall_ge_iff fun _ ↦ by
    simp only [opNNNorm_le_iff, prod_apply, Prod.nnnorm_def, max_le_iff, forall_and]

theorem opNorm_prod (f : ContinuousMultilinearMap 𝕜 E G) (g : ContinuousMultilinearMap 𝕜 E G') :
    ‖f.prod g‖ = max ‖f‖ ‖g‖ :=
  congr_arg NNReal.toReal (opNNNorm_prod f g)

theorem opNNNorm_pi
    [∀ i', SeminormedAddCommGroup (E' i')] [∀ i', NormedSpace 𝕜 (E' i')]
    (f : ∀ i', ContinuousMultilinearMap 𝕜 E (E' i')) : ‖pi f‖₊ = ‖f‖₊ :=
  eq_of_forall_ge_iff fun _ ↦ by simpa [opNNNorm_le_iff, pi_nnnorm_le_iff] using forall_swap

theorem opNorm_pi {ι' : Type v'} [Fintype ι'] {E' : ι' → Type wE'}
    [∀ i', SeminormedAddCommGroup (E' i')] [∀ i', NormedSpace 𝕜 (E' i')]
    (f : ∀ i', ContinuousMultilinearMap 𝕜 E (E' i')) :
    ‖pi f‖ = ‖f‖ :=
  congr_arg NNReal.toReal (opNNNorm_pi f)

section

@[simp]
theorem norm_ofSubsingleton [Subsingleton ι] (i : ι) (f : G →L[𝕜] G') :
    ‖ofSubsingleton 𝕜 G G' i f‖ = ‖f‖ := by
  letI : Unique ι := uniqueOfSubsingleton i
  simp [norm_def, ContinuousLinearMap.norm_def, (Equiv.funUnique _ _).symm.surjective.forall]

@[simp]
theorem nnnorm_ofSubsingleton [Subsingleton ι] (i : ι) (f : G →L[𝕜] G') :
    ‖ofSubsingleton 𝕜 G G' i f‖₊ = ‖f‖₊ :=
  NNReal.eq <| norm_ofSubsingleton i f

variable (𝕜 G)

/-- Linear isometry between continuous linear maps from `G` to `G'`
and continuous `1`-multilinear maps from `G` to `G'`. -/
@[simps apply symm_apply]
def ofSubsingletonₗᵢ [Subsingleton ι] (i : ι) :
    (G →L[𝕜] G') ≃ₗᵢ[𝕜] ContinuousMultilinearMap 𝕜 (fun _ : ι ↦ G) G' :=
  { ofSubsingleton 𝕜 G G' i with
    map_add' := fun _ _ ↦ rfl
    map_smul' := fun _ _ ↦ rfl
    norm_map' := norm_ofSubsingleton i }

theorem norm_ofSubsingleton_id_le [Subsingleton ι] (i : ι) :
    ‖ofSubsingleton 𝕜 G G i (.id _ _)‖ ≤ 1 := by
  rw [norm_ofSubsingleton]
  apply ContinuousLinearMap.norm_id_le

theorem nnnorm_ofSubsingleton_id_le [Subsingleton ι] (i : ι) :
    ‖ofSubsingleton 𝕜 G G i (.id _ _)‖₊ ≤ 1 :=
  norm_ofSubsingleton_id_le _ _ _

variable {G} (E)

@[simp]
theorem norm_constOfIsEmpty [IsEmpty ι] (x : G) : ‖constOfIsEmpty 𝕜 E x‖ = ‖x‖ := by
  apply le_antisymm
  · refine opNorm_le_bound (norm_nonneg _) fun x => ?_
    rw [Fintype.prod_empty, mul_one, constOfIsEmpty_apply]
  · simpa using (constOfIsEmpty 𝕜 E x).le_opNorm 0

@[simp]
theorem nnnorm_constOfIsEmpty [IsEmpty ι] (x : G) : ‖constOfIsEmpty 𝕜 E x‖₊ = ‖x‖₊ :=
  NNReal.eq <| norm_constOfIsEmpty _ _ _

end

section

variable (𝕜 E E' G G')

/-- `ContinuousMultilinearMap.prod` as a `LinearIsometryEquiv`. -/
@[simps]
def prodL :
    ContinuousMultilinearMap 𝕜 E G × ContinuousMultilinearMap 𝕜 E G' ≃ₗᵢ[𝕜]
      ContinuousMultilinearMap 𝕜 E (G × G') where
  __ := prodEquiv
  map_add' _ _ := rfl
  map_smul' _ _ := rfl
  norm_map' f := opNorm_prod f.1 f.2

/-- `ContinuousMultilinearMap.pi` as a `LinearIsometryEquiv`. -/
@[simps! apply symm_apply]
def piₗᵢ {ι' : Type v'} [Fintype ι'] {E' : ι' → Type wE'} [∀ i', NormedAddCommGroup (E' i')]
    [∀ i', NormedSpace 𝕜 (E' i')] :
    (Π i', ContinuousMultilinearMap 𝕜 E (E' i'))
      ≃ₗᵢ[𝕜] (ContinuousMultilinearMap 𝕜 E (Π i, E' i)) where
  toLinearEquiv := piLinearEquiv
  norm_map' := opNorm_pi

end

end

section RestrictScalars

variable {𝕜' : Type*} [NontriviallyNormedField 𝕜'] [NormedAlgebra 𝕜' 𝕜]
variable [NormedSpace 𝕜' G] [IsScalarTower 𝕜' 𝕜 G]
variable [∀ i, NormedSpace 𝕜' (E i)] [∀ i, IsScalarTower 𝕜' 𝕜 (E i)]

@[simp]
theorem norm_restrictScalars (f : ContinuousMultilinearMap 𝕜 E G) :
    ‖f.restrictScalars 𝕜'‖ = ‖f‖ :=
  rfl

variable (𝕜')

/-- `ContinuousMultilinearMap.restrictScalars` as a `LinearIsometry`. -/
def restrictScalarsₗᵢ : ContinuousMultilinearMap 𝕜 E G →ₗᵢ[𝕜'] ContinuousMultilinearMap 𝕜' E G where
  toFun := restrictScalars 𝕜'
  map_add' _ _ := rfl
  map_smul' _ _ := rfl
  norm_map' _ := rfl

end RestrictScalars

/-- The difference `f m₁ - f m₂` is controlled in terms of `‖f‖` and `‖m₁ - m₂‖`, precise version.
For a less precise but more usable version, see `norm_image_sub_le`. The bound reads
`‖f m - f m'‖ ≤
  ‖f‖ * ‖m 1 - m' 1‖ * max ‖m 2‖ ‖m' 2‖ * max ‖m 3‖ ‖m' 3‖ * ... * max ‖m n‖ ‖m' n‖ + ...`,
where the other terms in the sum are the same products where `1` is replaced by any `i`. -/
theorem norm_image_sub_le' [DecidableEq ι] (f : ContinuousMultilinearMap 𝕜 E G) (m₁ m₂ : ∀ i, E i) :
    ‖f m₁ - f m₂‖ ≤ ‖f‖ * ∑ i, ∏ j, if j = i then ‖m₁ i - m₂ i‖ else max ‖m₁ j‖ ‖m₂ j‖ :=
  f.toMultilinearMap.norm_image_sub_le_of_bound' (norm_nonneg _) f.le_opNorm _ _

/-- The difference `f m₁ - f m₂` is controlled in terms of `‖f‖` and `‖m₁ - m₂‖`, less precise
version. For a more precise but less usable version, see `norm_image_sub_le'`.
The bound is `‖f m - f m'‖ ≤ ‖f‖ * card ι * ‖m - m'‖ * (max ‖m‖ ‖m'‖) ^ (card ι - 1)`. -/
theorem norm_image_sub_le (f : ContinuousMultilinearMap 𝕜 E G) (m₁ m₂ : ∀ i, E i) :
    ‖f m₁ - f m₂‖ ≤ ‖f‖ * Fintype.card ι * max ‖m₁‖ ‖m₂‖ ^ (Fintype.card ι - 1) * ‖m₁ - m₂‖ :=
  f.toMultilinearMap.norm_image_sub_le_of_bound (norm_nonneg _) f.le_opNorm _ _

end ContinuousMultilinearMap

variable [Fintype ι]

/-- If a continuous multilinear map is constructed from a multilinear map via the constructor
`mkContinuous`, then its norm is bounded by the bound given to the constructor if it is
nonnegative. -/
theorem MultilinearMap.mkContinuous_norm_le (f : MultilinearMap 𝕜 E G) {C : ℝ} (hC : 0 ≤ C)
    (H : ∀ m, ‖f m‖ ≤ C * ∏ i, ‖m i‖) : ‖f.mkContinuous C H‖ ≤ C :=
  ContinuousMultilinearMap.opNorm_le_bound hC fun m => H m

/-- If a continuous multilinear map is constructed from a multilinear map via the constructor
`mkContinuous`, then its norm is bounded by the bound given to the constructor if it is
nonnegative. -/
theorem MultilinearMap.mkContinuous_norm_le' (f : MultilinearMap 𝕜 E G) {C : ℝ}
    (H : ∀ m, ‖f m‖ ≤ C * ∏ i, ‖m i‖) : ‖f.mkContinuous C H‖ ≤ max C 0 :=
  ContinuousMultilinearMap.opNorm_le_bound (le_max_right _ _) fun m ↦ (H m).trans <|
    mul_le_mul_of_nonneg_right (le_max_left _ _) <| by positivity

namespace ContinuousMultilinearMap

/-- Given a continuous multilinear map `f` on `n` variables (parameterized by `Fin n`) and a subset
`s` of `k` of these variables, one gets a new continuous multilinear map on `Fin k` by varying
these variables, and fixing the other ones equal to a given value `z`. It is denoted by
`f.restr s hk z`, where `hk` is a proof that the cardinality of `s` is `k`. The implicit
identification between `Fin k` and `s` that we use is the canonical (increasing) bijection. -/
def restr {k n : ℕ} (f : (G [×n]→L[𝕜] G' :)) (s : Finset (Fin n)) (hk : #s = k) (z : G) :
    G [×k]→L[𝕜] G' :=
  (f.toMultilinearMap.restr s hk z).mkContinuous (‖f‖ * ‖z‖ ^ (n - k)) fun _ =>
    MultilinearMap.restr_norm_le _ _ _ _ f.le_opNorm _

theorem norm_restr {k n : ℕ} (f : G [×n]→L[𝕜] G') (s : Finset (Fin n)) (hk : #s = k) (z : G) :
    ‖f.restr s hk z‖ ≤ ‖f‖ * ‖z‖ ^ (n - k) := by
  apply MultilinearMap.mkContinuous_norm_le
  exact mul_nonneg (norm_nonneg _) (pow_nonneg (norm_nonneg _) _)

section

variable {A : Type*} [NormedCommRing A] [NormedAlgebra 𝕜 A]

@[simp]
theorem norm_mkPiAlgebra_le [Nonempty ι] : ‖ContinuousMultilinearMap.mkPiAlgebra 𝕜 ι A‖ ≤ 1 := by
  refine opNorm_le_bound zero_le_one fun m => ?_
  simp only [ContinuousMultilinearMap.mkPiAlgebra_apply, one_mul]
  exact norm_prod_le' _ univ_nonempty _

theorem norm_mkPiAlgebra_of_empty [IsEmpty ι] :
    ‖ContinuousMultilinearMap.mkPiAlgebra 𝕜 ι A‖ = ‖(1 : A)‖ := by
  apply le_antisymm
  · apply opNorm_le_bound <;> simp
  · convert ratio_le_opNorm (ContinuousMultilinearMap.mkPiAlgebra 𝕜 ι A) fun _ => 1
    simp

@[simp]
theorem norm_mkPiAlgebra [NormOneClass A] : ‖ContinuousMultilinearMap.mkPiAlgebra 𝕜 ι A‖ = 1 := by
  cases isEmpty_or_nonempty ι
  · simp [norm_mkPiAlgebra_of_empty]
  · refine le_antisymm norm_mkPiAlgebra_le ?_
    convert ratio_le_opNorm (ContinuousMultilinearMap.mkPiAlgebra 𝕜 ι A) fun _ => 1
    simp

end

section

variable {n : ℕ} {A : Type*} [SeminormedRing A] [NormedAlgebra 𝕜 A]

theorem norm_mkPiAlgebraFin_succ_le : ‖ContinuousMultilinearMap.mkPiAlgebraFin 𝕜 n.succ A‖ ≤ 1 := by
  refine opNorm_le_bound zero_le_one fun m => ?_
  simp only [ContinuousMultilinearMap.mkPiAlgebraFin_apply, one_mul, List.ofFn_eq_map,
    Fin.prod_univ_def]
  refine (List.norm_prod_le' ?_).trans_eq ?_
  · rw [Ne, List.map_eq_nil_iff, List.finRange_eq_nil_iff]
    exact Nat.succ_ne_zero _
  rw [List.map_map, Function.comp_def]

theorem norm_mkPiAlgebraFin_le_of_pos (hn : 0 < n) :
    ‖ContinuousMultilinearMap.mkPiAlgebraFin 𝕜 n A‖ ≤ 1 := by
  obtain ⟨n, rfl⟩ := Nat.exists_eq_succ_of_ne_zero hn.ne'
  exact norm_mkPiAlgebraFin_succ_le

theorem norm_mkPiAlgebraFin_zero : ‖ContinuousMultilinearMap.mkPiAlgebraFin 𝕜 0 A‖ = ‖(1 : A)‖ := by
  refine le_antisymm ?_ ?_
  · refine opNorm_le_bound (norm_nonneg (1 : A)) ?_
    simp
  · convert ratio_le_opNorm (ContinuousMultilinearMap.mkPiAlgebraFin 𝕜 0 A) fun _ => (1 : A)
    simp

theorem norm_mkPiAlgebraFin_le :
    ‖ContinuousMultilinearMap.mkPiAlgebraFin 𝕜 n A‖ ≤ max 1 ‖(1 : A)‖ := by
  cases n
  · exact norm_mkPiAlgebraFin_zero.le.trans (le_max_right _ _)
  · exact (norm_mkPiAlgebraFin_le_of_pos (Nat.zero_lt_succ _)).trans (le_max_left _ _)

@[simp]
theorem norm_mkPiAlgebraFin [NormOneClass A] :
    ‖ContinuousMultilinearMap.mkPiAlgebraFin 𝕜 n A‖ = 1 := by
  cases n
  · rw [norm_mkPiAlgebraFin_zero]
    simp
  · refine le_antisymm norm_mkPiAlgebraFin_succ_le ?_
    refine le_of_eq_of_le ?_ <|
      ratio_le_opNorm (ContinuousMultilinearMap.mkPiAlgebraFin 𝕜 (Nat.succ _) A) fun _ => 1
    simp

end

@[simp]
theorem nnnorm_smulRight (f : ContinuousMultilinearMap 𝕜 E 𝕜) (z : G) :
    ‖f.smulRight z‖₊ = ‖f‖₊ * ‖z‖₊ := by
  refine le_antisymm ?_ ?_
  · refine opNNNorm_le_iff.2 fun m => (nnnorm_smul_le _ _).trans ?_
    rw [mul_right_comm]
    gcongr
    exact le_opNNNorm _ _
  · obtain hz | hz := eq_zero_or_pos ‖z‖₊
    · simp [hz]
    rw [← le_div_iff₀ hz, opNNNorm_le_iff]
    intro m
    rw [div_mul_eq_mul_div, le_div_iff₀ hz]
    refine le_trans ?_ ((f.smulRight z).le_opNNNorm m)
    rw [smulRight_apply, nnnorm_smul]

@[simp]
theorem norm_smulRight (f : ContinuousMultilinearMap 𝕜 E 𝕜) (z : G) :
    ‖f.smulRight z‖ = ‖f‖ * ‖z‖ :=
  congr_arg NNReal.toReal (nnnorm_smulRight f z)

@[simp]
theorem norm_mkPiRing (z : G) : ‖ContinuousMultilinearMap.mkPiRing 𝕜 ι z‖ = ‖z‖ := by
  rw [ContinuousMultilinearMap.mkPiRing, norm_smulRight, norm_mkPiAlgebra, one_mul]

variable (𝕜 E G) in
/-- Continuous bilinear map realizing `(f, z) ↦ f.smulRight z`. -/
def smulRightL : ContinuousMultilinearMap 𝕜 E 𝕜 →L[𝕜] G →L[𝕜] ContinuousMultilinearMap 𝕜 E G :=
  LinearMap.mkContinuous₂
    { toFun := fun f ↦
        { toFun := fun z ↦ f.smulRight z
          map_add' := fun x y ↦ by ext; simp
          map_smul' := fun c x ↦ by ext; simp [smul_smul, mul_comm] }
      map_add' := fun f g ↦ by ext; simp [add_smul]
      map_smul' := fun c f ↦ by ext; simp [smul_smul] }
    1 (fun f z ↦ by simp [norm_smulRight])

@[simp] lemma smulRightL_apply (f : ContinuousMultilinearMap 𝕜 E 𝕜) (z : G) :
    smulRightL 𝕜 E G f z = f.smulRight z := rfl

lemma norm_smulRightL_le : ‖smulRightL 𝕜 E G‖ ≤ 1 :=
  LinearMap.mkContinuous₂_norm_le _ zero_le_one _

variable (𝕜 ι G)

/-- Continuous multilinear maps on `𝕜^n` with values in `G` are in bijection with `G`, as such a
continuous multilinear map is completely determined by its value on the constant vector made of
ones. We register this bijection as a linear isometry in
`ContinuousMultilinearMap.piFieldEquiv`. -/
protected def piFieldEquiv : G ≃ₗᵢ[𝕜] ContinuousMultilinearMap 𝕜 (fun _ : ι => 𝕜) G where
  toFun z := ContinuousMultilinearMap.mkPiRing 𝕜 ι z
  invFun f := f fun _ => 1
  map_add' z z' := by
    ext
    simp [smul_add]
  map_smul' c z := by
    ext
    simp [smul_smul, mul_comm]
  left_inv z := by simp
  right_inv f := f.mkPiRing_apply_one_eq_self
  norm_map' := norm_mkPiRing

end ContinuousMultilinearMap

open ContinuousMultilinearMap

namespace MultilinearMap

/-- Given a map `f : G →ₗ[𝕜] MultilinearMap 𝕜 E G'` and an estimate
`H : ∀ x m, ‖f x m‖ ≤ C * ‖x‖ * ∏ i, ‖m i‖`, construct a continuous linear
map from `G` to `ContinuousMultilinearMap 𝕜 E G'`.

In order to lift, e.g., a map `f : (MultilinearMap 𝕜 E G) →ₗ[𝕜] MultilinearMap 𝕜 E' G'`
to a map `(ContinuousMultilinearMap 𝕜 E G) →L[𝕜] ContinuousMultilinearMap 𝕜 E' G'`,
one can apply this construction to `f.comp ContinuousMultilinearMap.toMultilinearMapLinear`
which is a linear map from `ContinuousMultilinearMap 𝕜 E G` to `MultilinearMap 𝕜 E' G'`. -/
def mkContinuousLinear (f : G →ₗ[𝕜] MultilinearMap 𝕜 E G') (C : ℝ)
    (H : ∀ x m, ‖f x m‖ ≤ C * ‖x‖ * ∏ i, ‖m i‖) : G →L[𝕜] ContinuousMultilinearMap 𝕜 E G' :=
  LinearMap.mkContinuous
    { toFun := fun x => (f x).mkContinuous (C * ‖x‖) <| H x
      map_add' := fun x y => by
        ext1
        simp
      map_smul' := fun c x => by
        ext1
        simp }
    (max C 0) fun x => by
      simpa using ((f x).mkContinuous_norm_le' _).trans_eq <| by
        rw [max_mul_of_nonneg _ _ (norm_nonneg x), zero_mul]

theorem mkContinuousLinear_norm_le' (f : G →ₗ[𝕜] MultilinearMap 𝕜 E G') (C : ℝ)
    (H : ∀ x m, ‖f x m‖ ≤ C * ‖x‖ * ∏ i, ‖m i‖) : ‖mkContinuousLinear f C H‖ ≤ max C 0 := by
  dsimp only [mkContinuousLinear]
  exact LinearMap.mkContinuous_norm_le _ (le_max_right _ _) _

theorem mkContinuousLinear_norm_le (f : G →ₗ[𝕜] MultilinearMap 𝕜 E G') {C : ℝ} (hC : 0 ≤ C)
    (H : ∀ x m, ‖f x m‖ ≤ C * ‖x‖ * ∏ i, ‖m i‖) : ‖mkContinuousLinear f C H‖ ≤ C :=
  (mkContinuousLinear_norm_le' f C H).trans_eq (max_eq_left hC)

variable [∀ i, SeminormedAddCommGroup (E' i)] [∀ i, NormedSpace 𝕜 (E' i)]

/-- Given a map `f : MultilinearMap 𝕜 E (MultilinearMap 𝕜 E' G)` and an estimate
`H : ∀ m m', ‖f m m'‖ ≤ C * ∏ i, ‖m i‖ * ∏ i, ‖m' i‖`, upgrade all `MultilinearMap`s in the type to
`ContinuousMultilinearMap`s. -/
def mkContinuousMultilinear (f : MultilinearMap 𝕜 E (MultilinearMap 𝕜 E' G)) (C : ℝ)
    (H : ∀ m₁ m₂, ‖f m₁ m₂‖ ≤ (C * ∏ i, ‖m₁ i‖) * ∏ i, ‖m₂ i‖) :
    ContinuousMultilinearMap 𝕜 E (ContinuousMultilinearMap 𝕜 E' G) :=
  mkContinuous
    { toFun := fun m => mkContinuous (f m) (C * ∏ i, ‖m i‖) <| H m
      map_update_add' := fun m i x y => by
        ext1
        simp
      map_update_smul' := fun m i c x => by
        ext1
        simp }
    (max C 0) fun m => by
      simp only [coe_mk]
      refine ((f m).mkContinuous_norm_le' _).trans_eq ?_
      rw [max_mul_of_nonneg, zero_mul]
      positivity

@[simp]
theorem mkContinuousMultilinear_apply (f : MultilinearMap 𝕜 E (MultilinearMap 𝕜 E' G)) {C : ℝ}
    (H : ∀ m₁ m₂, ‖f m₁ m₂‖ ≤ (C * ∏ i, ‖m₁ i‖) * ∏ i, ‖m₂ i‖) (m : ∀ i, E i) :
    ⇑(mkContinuousMultilinear f C H m) = f m :=
  rfl

theorem mkContinuousMultilinear_norm_le' (f : MultilinearMap 𝕜 E (MultilinearMap 𝕜 E' G)) (C : ℝ)
    (H : ∀ m₁ m₂, ‖f m₁ m₂‖ ≤ (C * ∏ i, ‖m₁ i‖) * ∏ i, ‖m₂ i‖) :
    ‖mkContinuousMultilinear f C H‖ ≤ max C 0 := by
  dsimp only [mkContinuousMultilinear]
  exact mkContinuous_norm_le _ (le_max_right _ _) _

theorem mkContinuousMultilinear_norm_le (f : MultilinearMap 𝕜 E (MultilinearMap 𝕜 E' G)) {C : ℝ}
    (hC : 0 ≤ C) (H : ∀ m₁ m₂, ‖f m₁ m₂‖ ≤ (C * ∏ i, ‖m₁ i‖) * ∏ i, ‖m₂ i‖) :
    ‖mkContinuousMultilinear f C H‖ ≤ C :=
  (mkContinuousMultilinear_norm_le' f C H).trans_eq (max_eq_left hC)

end MultilinearMap

namespace ContinuousLinearMap

theorem norm_compContinuousMultilinearMap_le (g : G →L[𝕜] G') (f : ContinuousMultilinearMap 𝕜 E G) :
    ‖g.compContinuousMultilinearMap f‖ ≤ ‖g‖ * ‖f‖ :=
  ContinuousMultilinearMap.opNorm_le_bound (by positivity) fun m ↦
    calc
      ‖g (f m)‖ ≤ ‖g‖ * (‖f‖ * ∏ i, ‖m i‖) := g.le_opNorm_of_le <| f.le_opNorm _
      _ = _ := (mul_assoc _ _ _).symm

variable (𝕜 E G G')

/-- `ContinuousLinearMap.compContinuousMultilinearMap` as a bundled continuous bilinear map. -/
def compContinuousMultilinearMapL :
    (G →L[𝕜] G') →L[𝕜] ContinuousMultilinearMap 𝕜 E G →L[𝕜] ContinuousMultilinearMap 𝕜 E G' :=
  LinearMap.mkContinuous₂
    (LinearMap.mk₂ 𝕜 compContinuousMultilinearMap (fun _ _ _ => rfl) (fun _ _ _ => rfl)
      (fun f g₁ g₂ => by ext1; apply f.map_add)
      (fun c f g => by ext1; simp))
    1
    fun f g => by rw [one_mul]; exact f.norm_compContinuousMultilinearMap_le g

variable {𝕜 G G'}

/-- `ContinuousLinearMap.compContinuousMultilinearMap` as a bundled
continuous linear equiv. -/
def _root_.ContinuousLinearEquiv.continuousMultilinearMapCongrRight (g : G ≃L[𝕜] G') :
    ContinuousMultilinearMap 𝕜 E G ≃L[𝕜] ContinuousMultilinearMap 𝕜 E G' :=
  { compContinuousMultilinearMapL 𝕜 E G G' g.toContinuousLinearMap with
    invFun := compContinuousMultilinearMapL 𝕜 E G' G g.symm.toContinuousLinearMap
    left_inv := by
      intro f
      ext1 m
      simp [compContinuousMultilinearMapL]
    right_inv := by
      intro f
      ext1 m
      simp [compContinuousMultilinearMapL]
    continuous_invFun :=
      (compContinuousMultilinearMapL 𝕜 E G' G g.symm.toContinuousLinearMap).continuous }

@[simp]
theorem _root_.ContinuousLinearEquiv.continuousMultilinearMapCongrRight_symm (g : G ≃L[𝕜] G') :
    (g.continuousMultilinearMapCongrRight E).symm = g.symm.continuousMultilinearMapCongrRight E :=
  rfl

variable {E}

@[simp]
theorem _root_.ContinuousLinearEquiv.continuousMultilinearMapCongrRight_apply (g : G ≃L[𝕜] G')
    (f : ContinuousMultilinearMap 𝕜 E G) :
    g.continuousMultilinearMapCongrRight E f = (g : G →L[𝕜] G').compContinuousMultilinearMap f :=
  rfl

/-- Flip arguments in `f : G →L[𝕜] ContinuousMultilinearMap 𝕜 E G'` to get
`ContinuousMultilinearMap 𝕜 E (G →L[𝕜] G')` -/
@[simps! apply_apply]
def flipMultilinear (f : G →L[𝕜] ContinuousMultilinearMap 𝕜 E G') :
    ContinuousMultilinearMap 𝕜 E (G →L[𝕜] G') :=
  MultilinearMap.mkContinuous
    { toFun := fun m =>
        LinearMap.mkContinuous
          { toFun := fun x => f x m
            map_add' := fun x y => by simp only [map_add, ContinuousMultilinearMap.add_apply]
            map_smul' := fun c x => by
              simp only [ContinuousMultilinearMap.smul_apply, map_smul, RingHom.id_apply] }
          (‖f‖ * ∏ i, ‖m i‖) fun x => by
          rw [mul_right_comm]
          exact (f x).le_of_opNorm_le (f.le_opNorm x) _
      map_update_add' := fun m i x y => by
        ext1
        simp only [add_apply, ContinuousMultilinearMap.map_update_add, LinearMap.coe_mk,
          LinearMap.mkContinuous_apply, AddHom.coe_mk]
      map_update_smul' := fun m i c x => by
        ext1
        simp only [coe_smul', ContinuousMultilinearMap.map_update_smul, LinearMap.coe_mk,
          LinearMap.mkContinuous_apply, Pi.smul_apply, AddHom.coe_mk] }
    ‖f‖ fun m => by
      dsimp only [MultilinearMap.coe_mk]
      exact LinearMap.mkContinuous_norm_le _ (by positivity) _

/-- Flip arguments in `f : ContinuousMultilinearMap 𝕜 E (G →L[𝕜] G')` to get
`G →L[𝕜] ContinuousMultilinearMap 𝕜 E G'` -/
@[simps! apply_apply]
def _root_.ContinuousMultilinearMap.flipLinear (f : ContinuousMultilinearMap 𝕜 E (G →L[𝕜] G')) :
    G →L[𝕜] ContinuousMultilinearMap 𝕜 E G' :=
  MultilinearMap.mkContinuousLinear
    { toFun x :=
        { toFun m := f m x
          map_update_add' := by simp
          map_update_smul' := by simp }
      map_add' x y := by ext1; simp
      map_smul' c x := by ext1; simp } ‖f‖ <| fun x m ↦ by
    rw [LinearMap.coe_mk, AddHom.coe_mk, MultilinearMap.coe_mk, mul_right_comm]
    apply ((f m).le_opNorm x).trans
    gcongr
    apply f.le_opNorm

@[simp] lemma flipLinear_flipMultilinear (f : G →L[𝕜] ContinuousMultilinearMap 𝕜 E G') :
    f.flipMultilinear.flipLinear = f := rfl

@[simp] lemma _root_.ContinuousMultilinearMap.flipMultilinear_flipLinear
    (f : ContinuousMultilinearMap 𝕜 E (G →L[𝕜] G')) :
    f.flipLinear.flipMultilinear = f := rfl

variable (𝕜 E G G') in
/-- Flipping arguments gives a linear equivalence between `G →L[𝕜] ContinuousMultilinearMap 𝕜 E G'`
and `ContinuousMultilinearMap 𝕜 E (G →L[𝕜] G')` -/
def flipMultilinearEquivₗ : (G →L[𝕜] ContinuousMultilinearMap 𝕜 E G') ≃ₗ[𝕜]
    (ContinuousMultilinearMap 𝕜 E (G →L[𝕜] G')) where
  toFun f := f.flipMultilinear
  invFun f := f.flipLinear
  map_add' f g := by ext; simp
  map_smul' c f := by ext; simp
  left_inv f := rfl
  right_inv f := rfl

variable (𝕜 E G G') in
/-- Flipping arguments gives a continuous linear equivalence between
`G →L[𝕜] ContinuousMultilinearMap 𝕜 E G'` and `ContinuousMultilinearMap 𝕜 E (G →L[𝕜] G')` -/
def flipMultilinearEquiv : (G →L[𝕜] ContinuousMultilinearMap 𝕜 E G') ≃L[𝕜]
    ContinuousMultilinearMap 𝕜 E (G →L[𝕜] G') := by
  refine (flipMultilinearEquivₗ 𝕜 E G G').toContinuousLinearEquivOfBounds 1 1 ?_ ?_
  · intro f
    suffices ‖f.flipMultilinear‖ ≤ ‖f‖ by simpa
    apply MultilinearMap.mkContinuous_norm_le
    positivity
  · intro f
    suffices ‖f.flipLinear‖ ≤ ‖f‖ by simpa
    apply MultilinearMap.mkContinuousLinear_norm_le
    positivity

@[simp] lemma coe_flipMultilinearEquiv :
    (flipMultilinearEquiv 𝕜 E G G' : (G →L[𝕜] ContinuousMultilinearMap 𝕜 E G') →
      (ContinuousMultilinearMap 𝕜 E (G →L[𝕜] G'))) = flipMultilinear := rfl

@[simp] lemma coe_symm_flipMultilinearEquiv :
    ((flipMultilinearEquiv 𝕜 E G G').symm : (ContinuousMultilinearMap 𝕜 E (G →L[𝕜] G')) →
    (G →L[𝕜] ContinuousMultilinearMap 𝕜 E G')) = flipLinear := rfl

end ContinuousLinearMap

theorem LinearIsometry.norm_compContinuousMultilinearMap (g : G →ₗᵢ[𝕜] G')
    (f : ContinuousMultilinearMap 𝕜 E G) :
    ‖g.toContinuousLinearMap.compContinuousMultilinearMap f‖ = ‖f‖ := by
  simp only [ContinuousLinearMap.compContinuousMultilinearMap_coe,
    LinearIsometry.coe_toContinuousLinearMap, LinearIsometry.norm_map,
    ContinuousMultilinearMap.norm_def, Function.comp_apply]

namespace ContinuousMultilinearMap

theorem norm_compContinuousLinearMap_le (g : ContinuousMultilinearMap 𝕜 E₁ G)
    (f : ∀ i, E i →L[𝕜] E₁ i) : ‖g.compContinuousLinearMap f‖ ≤ ‖g‖ * ∏ i, ‖f i‖ :=
  opNorm_le_bound (by positivity) fun m =>
    calc
      ‖g fun i => f i (m i)‖ ≤ ‖g‖ * ∏ i, ‖f i (m i)‖ := g.le_opNorm _
      _ ≤ ‖g‖ * ∏ i, ‖f i‖ * ‖m i‖ := by gcongr with i; exact (f i).le_opNorm (m i)
      _ = (‖g‖ * ∏ i, ‖f i‖) * ∏ i, ‖m i‖ := by rw [prod_mul_distrib, mul_assoc]

theorem norm_compContinuous_linearIsometry_le (g : ContinuousMultilinearMap 𝕜 E₁ G)
    (f : ∀ i, E i →ₗᵢ[𝕜] E₁ i) :
    ‖g.compContinuousLinearMap fun i => (f i).toContinuousLinearMap‖ ≤ ‖g‖ := by
  refine opNorm_le_bound (norm_nonneg _) fun m => ?_
  apply (g.le_opNorm _).trans _
  simp only [ContinuousLinearMap.coe_coe, LinearIsometry.coe_toContinuousLinearMap,
    LinearIsometry.norm_map, le_rfl]

theorem norm_compContinuous_linearIsometryEquiv (g : ContinuousMultilinearMap 𝕜 E₁ G)
    (f : ∀ i, E i ≃ₗᵢ[𝕜] E₁ i) :
    ‖g.compContinuousLinearMap fun i => (f i : E i →L[𝕜] E₁ i)‖ = ‖g‖ := by
  apply le_antisymm (g.norm_compContinuous_linearIsometry_le fun i => (f i).toLinearIsometry)
  have : g = (g.compContinuousLinearMap fun i => (f i : E i →L[𝕜] E₁ i)).compContinuousLinearMap
      fun i => ((f i).symm : E₁ i →L[𝕜] E i) := by
    ext1 m
    simp only [compContinuousLinearMap_apply, LinearIsometryEquiv.coe_coe'',
      LinearIsometryEquiv.apply_symm_apply]
  conv_lhs => rw [this]
  apply (g.compContinuousLinearMap fun i =>
    (f i : E i →L[𝕜] E₁ i)).norm_compContinuous_linearIsometry_le
      fun i => (f i).symm.toLinearIsometry

/-- `ContinuousMultilinearMap.compContinuousLinearMap` as a bundled continuous linear map.
This implementation fixes `f : Π i, E i →L[𝕜] E₁ i`.

Actually, the map is multilinear in `f`,
see `ContinuousMultilinearMap.compContinuousLinearMapContinuousMultilinear`.

For a version fixing `g` and varying `f`, see `compContinuousLinearMapLRight`. -/
def compContinuousLinearMapL (f : ∀ i, E i →L[𝕜] E₁ i) :
    ContinuousMultilinearMap 𝕜 E₁ G →L[𝕜] ContinuousMultilinearMap 𝕜 E G :=
  LinearMap.mkContinuous
    { toFun := fun g => g.compContinuousLinearMap f
      map_add' := fun _ _ => rfl
      map_smul' := fun _ _ => rfl }
    (∏ i, ‖f i‖)
    fun _ => (norm_compContinuousLinearMap_le _ _).trans_eq (mul_comm _ _)

@[simp]
theorem compContinuousLinearMapL_apply (g : ContinuousMultilinearMap 𝕜 E₁ G)
    (f : ∀ i, E i →L[𝕜] E₁ i) : compContinuousLinearMapL f g = g.compContinuousLinearMap f :=
  rfl

variable (G) in
theorem norm_compContinuousLinearMapL_le (f : ∀ i, E i →L[𝕜] E₁ i) :
    ‖compContinuousLinearMapL (G := G) f‖ ≤ ∏ i, ‖f i‖ :=
  LinearMap.mkContinuous_norm_le _ (by positivity) _

/-- `ContinuousMultilinearMap.compContinuousLinearMap` as a bundled continuous linear map.
This implementation fixes `g : ContinuousMultilinearMap 𝕜 E₁ G`.

Actually, the map is linear in `g`,
see `ContinuousMultilinearMap.compContinuousLinearMapContinuousMultilinear`.

For a version fixing `f` and varying `g`, see `compContinuousLinearMapL`. -/
def compContinuousLinearMapLRight (g : ContinuousMultilinearMap 𝕜 E₁ G) :
    ContinuousMultilinearMap 𝕜 (fun i ↦ E i →L[𝕜] E₁ i) (ContinuousMultilinearMap 𝕜 E G) :=
  MultilinearMap.mkContinuous
    { toFun := fun f => g.compContinuousLinearMap f
      map_update_add' := by
        intro h f i f₁ f₂
        ext x
        simp only [compContinuousLinearMap_apply, add_apply]
        convert g.map_update_add (fun j ↦ f j (x j)) i (f₁ (x i)) (f₂ (x i)) <;>
          exact apply_update (fun (i : ι) (f : E i →L[𝕜] E₁ i) ↦ f (x i)) f i _ _
      map_update_smul' := by
        intro h f i a f₀
        ext x
        simp only [compContinuousLinearMap_apply, smul_apply]
        convert g.map_update_smul (fun j ↦ f j (x j)) i a (f₀ (x i)) <;>
          exact apply_update (fun (i : ι) (f : E i →L[𝕜] E₁ i) ↦ f (x i)) f i _ _ }
    (‖g‖) (fun f ↦ by simp [norm_compContinuousLinearMap_le])

@[simp]
theorem compContinuousLinearMapLRight_apply (g : ContinuousMultilinearMap 𝕜 E₁ G)
    (f : ∀ i, E i →L[𝕜] E₁ i) : compContinuousLinearMapLRight g f = g.compContinuousLinearMap f :=
  rfl

variable (E) in
theorem norm_compContinuousLinearMapLRight_le (g : ContinuousMultilinearMap 𝕜 E₁ G) :
    ‖compContinuousLinearMapLRight (E := E) g‖ ≤ ‖g‖ :=
  MultilinearMap.mkContinuous_norm_le _ (norm_nonneg _) _

variable (𝕜 E E₁ G)

open Function in
/-- If `f` is a collection of continuous linear maps, then the construction
`ContinuousMultilinearMap.compContinuousLinearMap`
sending a continuous multilinear map `g` to `g (f₁ ·, ..., fₙ ·)`
is continuous-linear in `g` and multilinear in `f₁, ..., fₙ`. -/
noncomputable def compContinuousLinearMapMultilinear :
    MultilinearMap 𝕜 (fun i ↦ E i →L[𝕜] E₁ i)
      ((ContinuousMultilinearMap 𝕜 E₁ G) →L[𝕜] ContinuousMultilinearMap 𝕜 E G) where
  toFun := compContinuousLinearMapL
  map_update_add' f i f₁ f₂ := by
    ext g x
    change (g fun j ↦ update f i (f₁ + f₂) j <| x j) =
        (g fun j ↦ update f i f₁ j <| x j) + g fun j ↦ update f i f₂ j (x j)
    convert g.map_update_add (fun j ↦ f j (x j)) i (f₁ (x i)) (f₂ (x i)) <;>
      exact apply_update (fun (i : ι) (f : E i →L[𝕜] E₁ i) ↦ f (x i)) f i _ _
  map_update_smul' f i a f₀ := by
    ext g x
    change (g fun j ↦ update f i (a • f₀) j <| x j) = a • g fun j ↦ update f i f₀ j (x j)
    convert g.map_update_smul (fun j ↦ f j (x j)) i a (f₀ (x i)) <;>
      exact apply_update (fun (i : ι) (f : E i →L[𝕜] E₁ i) ↦ f (x i)) f i _ _

/-- If `f` is a collection of continuous linear maps, then the construction
`ContinuousMultilinearMap.compContinuousLinearMap`
sending a continuous multilinear map `g` to `g (f₁ ·, ..., fₙ ·)` is continuous-linear in `g` and
continuous-multilinear in `f₁, ..., fₙ`. -/
@[simps! apply_apply]
noncomputable def compContinuousLinearMapContinuousMultilinear :
    ContinuousMultilinearMap 𝕜 (fun i ↦ E i →L[𝕜] E₁ i)
      ((ContinuousMultilinearMap 𝕜 E₁ G) →L[𝕜] ContinuousMultilinearMap 𝕜 E G) :=
  MultilinearMap.mkContinuous (𝕜 := 𝕜) (E := fun i ↦ E i →L[𝕜] E₁ i)
    (G := (ContinuousMultilinearMap 𝕜 E₁ G) →L[𝕜] ContinuousMultilinearMap 𝕜 E G)
    (compContinuousLinearMapMultilinear 𝕜 E E₁ G) 1 fun f ↦ by
      rw [one_mul]
      apply norm_compContinuousLinearMapL_le

variable {𝕜 E E₁ G}

/-- Fréchet derivative of `compContinuousLinearMap f g` with respect to `g`.
The derivative with respect to `f` is given by `compContinuousLinearMapL`. -/
noncomputable def fderivCompContinuousLinearMap [DecidableEq ι]
    (f : ContinuousMultilinearMap 𝕜 E₁ G) (g : ∀ i, E i →L[𝕜] E₁ i) :
    (∀ i, E i →L[𝕜] E₁ i) →L[𝕜] ContinuousMultilinearMap 𝕜 E G :=
  ContinuousLinearMap.apply _ _ f
    |>.compContinuousMultilinearMap (compContinuousLinearMapContinuousMultilinear 𝕜 _ _ _)
    |>.linearDeriv g

@[simp]
lemma fderivCompContinuousLinearMap_apply [DecidableEq ι]
    (f : ContinuousMultilinearMap 𝕜 E₁ G) (g : ∀ i, E i →L[𝕜] E₁ i)
    (dg : ∀ i, E i →L[𝕜] E₁ i) (v : ∀ i, E i) :
    f.fderivCompContinuousLinearMap g dg v = ∑ i, f fun j ↦ (update g i (dg i) j) (v j) := by
  simp [fderivCompContinuousLinearMap]

variable (G)

/-- `ContinuousMultilinearMap.compContinuousLinearMap` as a bundled continuous linear equiv,
given `f : Π i, E i ≃L[𝕜] E₁ i`. -/
def _root_.ContinuousLinearEquiv.continuousMultilinearMapCongrLeft (f : ∀ i, E i ≃L[𝕜] E₁ i) :
    ContinuousMultilinearMap 𝕜 E₁ G ≃L[𝕜] ContinuousMultilinearMap 𝕜 E G :=
  { compContinuousLinearMapL fun i => (f i : E i →L[𝕜] E₁ i) with
    invFun := compContinuousLinearMapL fun i => ((f i).symm : E₁ i →L[𝕜] E i)
    continuous_toFun := (compContinuousLinearMapL fun i => (f i : E i →L[𝕜] E₁ i)).continuous
    continuous_invFun :=
      (compContinuousLinearMapL fun i => ((f i).symm : E₁ i →L[𝕜] E i)).continuous
    left_inv := by
      intro g
      ext1 m
      simp only [LinearMap.toFun_eq_coe, ContinuousLinearMap.coe_coe,
        compContinuousLinearMapL_apply, compContinuousLinearMap_apply,
        ContinuousLinearEquiv.coe_coe, ContinuousLinearEquiv.apply_symm_apply]
    right_inv := by
      intro g
      ext1 m
      simp only [compContinuousLinearMapL_apply, LinearMap.toFun_eq_coe,
        ContinuousLinearMap.coe_coe, compContinuousLinearMap_apply, ContinuousLinearEquiv.coe_coe,
        ContinuousLinearEquiv.symm_apply_apply] }

@[simp]
theorem _root_.ContinuousLinearEquiv.continuousMultilinearMapCongrLeft_symm
    (f : ∀ i, E i ≃L[𝕜] E₁ i) :
    (ContinuousLinearEquiv.continuousMultilinearMapCongrLeft G f).symm =
      .continuousMultilinearMapCongrLeft G fun i : ι => (f i).symm :=
  rfl

variable {G}

@[simp]
theorem _root_.ContinuousLinearEquiv.continuousMultilinearMapCongrLeft_apply
    (g : ContinuousMultilinearMap 𝕜 E₁ G) (f : ∀ i, E i ≃L[𝕜] E₁ i) :
    ContinuousLinearEquiv.continuousMultilinearMapCongrLeft G f g =
      g.compContinuousLinearMap fun i => (f i : E i →L[𝕜] E₁ i) :=
  rfl

/-- One of the components of the iterated derivative of a continuous multilinear map. Given a
bijection `e` between a type `α` (typically `Fin k`) and a subset `s` of `ι`, this component is a
continuous multilinear map of `k` vectors `v₁, ..., vₖ`, mapping them
to `f (x₁, (v_{e.symm 2})₂, x₃, ...)`, where at indices `i` in `s` one uses the `i`-th coordinate of
the vector `v_{e.symm i}` and otherwise one uses the `i`-th coordinate of a reference vector `x`.
This is continuous multilinear in the components of `x` outside of `s`, and in the `v_j`. -/
noncomputable def iteratedFDerivComponent {α : Type*} [Fintype α]
    (f : ContinuousMultilinearMap 𝕜 E₁ G) {s : Set ι} (e : α ≃ s) [DecidablePred (· ∈ s)] :
    ContinuousMultilinearMap 𝕜 (fun (i : {a : ι // a ∉ s}) ↦ E₁ i)
      (ContinuousMultilinearMap 𝕜 (fun (_ : α) ↦ (∀ i, E₁ i)) G) :=
  (f.toMultilinearMap.iteratedFDerivComponent e).mkContinuousMultilinear ‖f‖ <| by
    intro x m
    simp only [MultilinearMap.iteratedFDerivComponent, MultilinearMap.domDomRestrictₗ,
      MultilinearMap.coe_mk, MultilinearMap.domDomRestrict_apply, coe_coe]
    apply (f.le_opNorm _).trans _
    classical
    rw [← prod_compl_mul_prod s.toFinset, mul_assoc]
    gcongr
    · apply le_of_eq
      have : ∀ x, x ∈ s.toFinsetᶜ ↔ (fun x ↦ x ∉ s) x := by simp
      rw [prod_subtype _ this]
      congr with i
      simp [i.2]
    · rw [prod_subtype _ (fun _ ↦ s.mem_toFinset), ← Equiv.prod_comp e.symm]
      gcongr with i
      simpa only [i.2, ↓reduceDIte, Subtype.coe_eta] using norm_le_pi_norm (m (e.symm i)) ↑i

@[simp] lemma iteratedFDerivComponent_apply {α : Type*} [Fintype α]
    (f : ContinuousMultilinearMap 𝕜 E₁ G) {s : Set ι} (e : α ≃ s) [DecidablePred (· ∈ s)]
    (v : ∀ i : {a : ι // a ∉ s}, E₁ i) (w : α → (∀ i, E₁ i)) :
    f.iteratedFDerivComponent e v w =
      f (fun j ↦ if h : j ∈ s then w (e.symm ⟨j, h⟩) j else v ⟨j, h⟩) := by
  simp [iteratedFDerivComponent, MultilinearMap.iteratedFDerivComponent,
    MultilinearMap.domDomRestrictₗ]

lemma norm_iteratedFDerivComponent_le {α : Type*} [Fintype α]
    (f : ContinuousMultilinearMap 𝕜 E₁ G) {s : Set ι} (e : α ≃ s) [DecidablePred (· ∈ s)]
    (x : (i : ι) → E₁ i) :
    ‖f.iteratedFDerivComponent e (x ·)‖ ≤ ‖f‖ * ‖x‖ ^ (Fintype.card ι - Fintype.card α) := calc
  ‖f.iteratedFDerivComponent e (fun i ↦ x i)‖
    ≤ ‖f.iteratedFDerivComponent e‖ * ∏ i : {a : ι // a ∉ s}, ‖x i‖ :=
      ContinuousMultilinearMap.le_opNorm _ _
  _ ≤ ‖f‖ * ∏ _i : {a : ι // a ∉ s}, ‖x‖ := by
      gcongr
      · exact MultilinearMap.mkContinuousMultilinear_norm_le _ (norm_nonneg _) _
      · exact norm_le_pi_norm _ _
  _ = ‖f‖ * ‖x‖ ^ (Fintype.card {a : ι // a ∉ s}) := by rw [prod_const, card_univ]
  _ = ‖f‖ * ‖x‖ ^ (Fintype.card ι - Fintype.card α) := by simp [Fintype.card_congr e]

open Classical in
/-- The `k`-th iterated derivative of a continuous multilinear map `f` at the point `x`. It is a
continuous multilinear map of `k` vectors `v₁, ..., vₖ` (with the same type as `x`), mapping them
to `∑ f (x₁, (v_{i₁})₂, x₃, ...)`, where at each index `j` one uses either `xⱼ` or one
of the `(vᵢ)ⱼ`, and each `vᵢ` has to be used exactly once.
The sum is parameterized by the embeddings of `Fin k` in the index type `ι` (or, equivalently,
by the subsets `s` of `ι` of cardinality `k` and then the bijections between `Fin k` and `s`).

The fact that this is indeed the iterated Fréchet derivative is proved in
`ContinuousMultilinearMap.iteratedFDeriv_eq`.
-/
protected def iteratedFDeriv (f : ContinuousMultilinearMap 𝕜 E₁ G) (k : ℕ) (x : (i : ι) → E₁ i) :
    ContinuousMultilinearMap 𝕜 (fun (_ : Fin k) ↦ (∀ i, E₁ i)) G :=
  ∑ e : Fin k ↪ ι, iteratedFDerivComponent f e.toEquivRange (Pi.compRightL 𝕜 _ Subtype.val x)

/-- Controlling the norm of `f.iteratedFDeriv` when `f` is continuous multilinear. For the same
bound on the iterated derivative of `f` in the calculus sense,
see `ContinuousMultilinearMap.norm_iteratedFDeriv_le`. -/
lemma norm_iteratedFDeriv_le' (f : ContinuousMultilinearMap 𝕜 E₁ G) (k : ℕ) (x : (i : ι) → E₁ i) :
    ‖f.iteratedFDeriv k x‖
      ≤ Nat.descFactorial (Fintype.card ι) k * ‖f‖ * ‖x‖ ^ (Fintype.card ι - k) := by
  classical
  calc ‖f.iteratedFDeriv k x‖
  _ ≤ ∑ e : Fin k ↪ ι, ‖iteratedFDerivComponent f e.toEquivRange (fun i ↦ x i)‖ := norm_sum_le _ _
  _ ≤ ∑ _ : Fin k ↪ ι, ‖f‖ * ‖x‖ ^ (Fintype.card ι - k) := by
    gcongr with e _
    simpa using norm_iteratedFDerivComponent_le f e.toEquivRange x
  _ = Nat.descFactorial (Fintype.card ι) k * ‖f‖ * ‖x‖ ^ (Fintype.card ι - k) := by
    simp [card_univ, mul_assoc]

end ContinuousMultilinearMap

end Seminorm

section Norm

namespace ContinuousMultilinearMap

/-! Results that are only true if the target space is a `NormedAddCommGroup` (and not just a
`SeminormedAddCommGroup`). -/

variable {𝕜 : Type u} {ι : Type v} {E : ι → Type wE} {G : Type wG} {G' : Type wG'} [Fintype ι]
  [NontriviallyNormedField 𝕜] [∀ i, SeminormedAddCommGroup (E i)] [∀ i, NormedSpace 𝕜 (E i)]
  [NormedAddCommGroup G] [NormedSpace 𝕜 G] [SeminormedAddCommGroup G'] [NormedSpace 𝕜 G']

/-- A continuous linear map is zero iff its norm vanishes. -/
theorem opNorm_zero_iff {f : ContinuousMultilinearMap 𝕜 E G} : ‖f‖ = 0 ↔ f = 0 := by
  simp [← (opNorm_nonneg f).ge_iff_eq', opNorm_le_iff le_rfl, ContinuousMultilinearMap.ext_iff]

/-- Continuous multilinear maps themselves form a normed group with respect to
the operator norm. -/
instance normedAddCommGroup : NormedAddCommGroup (ContinuousMultilinearMap 𝕜 E G) :=
  NormedAddCommGroup.ofSeparation fun _ ↦ opNorm_zero_iff.mp

/-- An alias of `ContinuousMultilinearMap.normedAddCommGroup` with non-dependent types to help
typeclass search. -/
instance normedAddCommGroup' :
    NormedAddCommGroup (ContinuousMultilinearMap 𝕜 (fun _ : ι => G') G) :=
  ContinuousMultilinearMap.normedAddCommGroup

variable (𝕜 G)

theorem norm_ofSubsingleton_id [Subsingleton ι] [Nontrivial G] (i : ι) :
    ‖ofSubsingleton 𝕜 G G i (.id _ _)‖ = 1 := by
  simp

theorem nnnorm_ofSubsingleton_id [Subsingleton ι] [Nontrivial G] (i : ι) :
    ‖ofSubsingleton 𝕜 G G i (.id _ _)‖₊ = 1 :=
  NNReal.eq <| norm_ofSubsingleton_id ..

end ContinuousMultilinearMap

end Norm

section Norm

/-! Results that are only true if the source is a `NormedAddCommGroup` (and not just a
`SeminormedAddCommGroup`). -/

variable {𝕜 : Type u} {ι : Type v} {E : ι → Type wE} {G : Type wG} [Fintype ι]
  [NontriviallyNormedField 𝕜] [∀ i, NormedAddCommGroup (E i)] [∀ i, NormedSpace 𝕜 (E i)]
  [SeminormedAddCommGroup G] [NormedSpace 𝕜 G]

namespace MultilinearMap

/-- If a multilinear map in finitely many variables on normed spaces satisfies the inequality
`‖f m‖ ≤ C * ∏ i, ‖m i‖` on a shell `ε i / ‖c i‖ < ‖m i‖ < ε i` for some positive numbers `ε i`
and elements `c i : 𝕜`, `1 < ‖c i‖`, then it satisfies this inequality for all `m`. -/
theorem bound_of_shell (f : MultilinearMap 𝕜 E G) {ε : ι → ℝ} {C : ℝ} {c : ι → 𝕜}
    (hε : ∀ i, 0 < ε i) (hc : ∀ i, 1 < ‖c i‖)
    (hf : ∀ m : ∀ i, E i, (∀ i, ε i / ‖c i‖ ≤ ‖m i‖) → (∀ i, ‖m i‖ < ε i) → ‖f m‖ ≤ C * ∏ i, ‖m i‖)
    (m : ∀ i, E i) : ‖f m‖ ≤ C * ∏ i, ‖m i‖ :=
  bound_of_shell_of_norm_map_coord_zero f
    (fun h ↦ by rw [map_coord_zero f _ (norm_eq_zero.1 h), norm_zero]) hε hc hf m

end MultilinearMap

end Norm
=======
deprecated_module (since := "2025-11-21")
>>>>>>> 14ff892a
<|MERGE_RESOLUTION|>--- conflicted
+++ resolved
@@ -2,1379 +2,4 @@
 
 public import Mathlib.Analysis.Normed.Module.Multilinear.Basic
 
-<<<<<<< HEAD
-When `f` is a continuous multilinear map in finitely many variables, we define its norm `‖f‖` as the
-smallest number such that `‖f m‖ ≤ ‖f‖ * ∏ i, ‖m i‖` for all `m`.
-
-We show that it is indeed a norm, and prove its basic properties.
-
-## Main results
-
-Let `f` be a multilinear map in finitely many variables.
-* `exists_bound_of_continuous` asserts that, if `f` is continuous, then there exists `C > 0`
-  with `‖f m‖ ≤ C * ∏ i, ‖m i‖` for all `m`.
-* `continuous_of_bound`, conversely, asserts that this bound implies continuity.
-* `mkContinuous` constructs the associated continuous multilinear map.
-
-Let `f` be a continuous multilinear map in finitely many variables.
-* `‖f‖` is its norm, i.e., the smallest number such that `‖f m‖ ≤ ‖f‖ * ∏ i, ‖m i‖` for
-  all `m`.
-* `le_opNorm f m` asserts the fundamental inequality `‖f m‖ ≤ ‖f‖ * ∏ i, ‖m i‖`.
-* `norm_image_sub_le f m₁ m₂` gives a control of the difference `f m₁ - f m₂` in terms of
-  `‖f‖` and `‖m₁ - m₂‖`.
-
-## Implementation notes
-
-We mostly follow the API (and the proofs) of `OperatorNorm.lean`, with the additional complexity
-that we should deal with multilinear maps in several variables.
-
-From the mathematical point of view, all the results follow from the results on operator norm in
-one variable, by applying them to one variable after the other through currying. However, this
-is only well defined when there is an order on the variables (for instance on `Fin n`) although
-the final result is independent of the order. While everything could be done following this
-approach, it turns out that direct proofs are easier and more efficient.
--/
-
-suppress_compilation
-
-noncomputable section
-
-open scoped NNReal Topology Uniformity
-open Finset Metric Function Filter
-
-/-!
-### Type variables
-
-We use the following type variables in this file:
-
-* `𝕜` : a `NontriviallyNormedField`;
-* `ι`, `ι'` : finite index types with decidable equality;
-* `E`, `E₁` : families of normed vector spaces over `𝕜` indexed by `i : ι`;
-* `E'` : a family of normed vector spaces over `𝕜` indexed by `i' : ι'`;
-* `Ei` : a family of normed vector spaces over `𝕜` indexed by `i : Fin (Nat.succ n)`;
-* `G`, `G'` : normed vector spaces over `𝕜`.
--/
-
-universe u v v' wE wE₁ wE' wG wG'
-
-section continuous_eval
-
-variable {𝕜 ι : Type*} {E : ι → Type*} {F : Type*}
-    [NormedField 𝕜] [Finite ι] [∀ i, SeminormedAddCommGroup (E i)] [∀ i, NormedSpace 𝕜 (E i)]
-    [TopologicalSpace F] [AddCommGroup F] [IsTopologicalAddGroup F] [Module 𝕜 F]
-
-instance ContinuousMultilinearMap.instContinuousEval :
-    ContinuousEval (ContinuousMultilinearMap 𝕜 E F) (Π i, E i) F where
-  continuous_eval := by
-    cases nonempty_fintype ι
-    let _ := IsTopologicalAddGroup.toUniformSpace F
-    have := isUniformAddGroup_of_addCommGroup (G := F)
-    refine (UniformOnFun.continuousOn_eval₂ fun m ↦ ?_).comp_continuous
-      (isEmbedding_toUniformOnFun.continuous.prodMap continuous_id) fun (f, x) ↦ f.cont.continuousAt
-    exact ⟨ball m 1, NormedSpace.isVonNBounded_of_isBounded _ isBounded_ball,
-      ball_mem_nhds _ one_pos⟩
-
-namespace ContinuousLinearMap
-
-variable {G : Type*} [AddCommGroup G] [TopologicalSpace G] [Module 𝕜 G] [ContinuousConstSMul 𝕜 F]
-
-lemma continuous_uncurry_of_multilinear (f : G →L[𝕜] ContinuousMultilinearMap 𝕜 E F) :
-    Continuous (fun (p : G × (Π i, E i)) ↦ f p.1 p.2) := by
-  fun_prop
-
-lemma continuousOn_uncurry_of_multilinear (f : G →L[𝕜] ContinuousMultilinearMap 𝕜 E F) {s} :
-    ContinuousOn (fun (p : G × (Π i, E i)) ↦ f p.1 p.2) s :=
-  f.continuous_uncurry_of_multilinear.continuousOn
-
-lemma continuousAt_uncurry_of_multilinear (f : G →L[𝕜] ContinuousMultilinearMap 𝕜 E F) {x} :
-    ContinuousAt (fun (p : G × (Π i, E i)) ↦ f p.1 p.2) x :=
-  f.continuous_uncurry_of_multilinear.continuousAt
-
-lemma continuousWithinAt_uncurry_of_multilinear (f : G →L[𝕜] ContinuousMultilinearMap 𝕜 E F) {s x} :
-    ContinuousWithinAt (fun (p : G × (Π i, E i)) ↦ f p.1 p.2) s x :=
-  f.continuous_uncurry_of_multilinear.continuousWithinAt
-
-end ContinuousLinearMap
-
-end continuous_eval
-
-section Seminorm
-
-variable {𝕜 : Type u} {ι : Type v} {ι' : Type v'} {E : ι → Type wE} {E₁ : ι → Type wE₁}
-  {E' : ι' → Type wE'} {G : Type wG} {G' : Type wG'}
-  [Fintype ι'] [NontriviallyNormedField 𝕜] [∀ i, SeminormedAddCommGroup (E i)]
-  [∀ i, NormedSpace 𝕜 (E i)] [∀ i, SeminormedAddCommGroup (E₁ i)] [∀ i, NormedSpace 𝕜 (E₁ i)]
-  [SeminormedAddCommGroup G] [NormedSpace 𝕜 G] [SeminormedAddCommGroup G'] [NormedSpace 𝕜 G']
-
-/-!
-### Continuity properties of multilinear maps
-
-We relate continuity of multilinear maps to the inequality `‖f m‖ ≤ C * ∏ i, ‖m i‖`, in
-both directions. Along the way, we prove useful bounds on the difference `‖f m₁ - f m₂‖`.
--/
-
-namespace MultilinearMap
-
-/-- If `f` is a continuous multilinear map on `E`
-and `m` is an element of `∀ i, E i` such that one of the `m i` has norm `0`,
-then `f m` has norm `0`.
-
-Note that we cannot drop the continuity assumption because `f (m : Unit → E) = f (m ())`,
-where the domain has zero norm and the codomain has a nonzero norm
-does not satisfy this condition. -/
-lemma norm_map_coord_zero (f : MultilinearMap 𝕜 E G) (hf : Continuous f)
-    {m : ∀ i, E i} {i : ι} (hi : ‖m i‖ = 0) : ‖f m‖ = 0 := by
-  classical
-  rw [← inseparable_zero_iff_norm] at hi ⊢
-  have : Inseparable (update m i 0) m := inseparable_pi.2 <|
-    (forall_update_iff m fun i a ↦ Inseparable a (m i)).2 ⟨hi.symm, fun _ _ ↦ rfl⟩
-  simpa only [map_update_zero] using this.symm.map hf
-
-variable [Fintype ι]
-
-/-- If a multilinear map in finitely many variables on seminormed spaces
-sends vectors with a component of norm zero to vectors of norm zero
-and satisfies the inequality `‖f m‖ ≤ C * ∏ i, ‖m i‖` on a shell `ε i / ‖c i‖ < ‖m i‖ < ε i`
-for some positive numbers `ε i` and elements `c i : 𝕜`, `1 < ‖c i‖`,
-then it satisfies this inequality for all `m`.
-
-The first assumption is automatically satisfied on normed spaces, see `bound_of_shell` below.
-For seminormed spaces, it follows from continuity of `f`, see next lemma,
-see `bound_of_shell_of_continuous` below. -/
-theorem bound_of_shell_of_norm_map_coord_zero (f : MultilinearMap 𝕜 E G)
-    (hf₀ : ∀ {m i}, ‖m i‖ = 0 → ‖f m‖ = 0)
-    {ε : ι → ℝ} {C : ℝ} (hε : ∀ i, 0 < ε i) {c : ι → 𝕜} (hc : ∀ i, 1 < ‖c i‖)
-    (hf : ∀ m : ∀ i, E i, (∀ i, ε i / ‖c i‖ ≤ ‖m i‖) → (∀ i, ‖m i‖ < ε i) → ‖f m‖ ≤ C * ∏ i, ‖m i‖)
-    (m : ∀ i, E i) : ‖f m‖ ≤ C * ∏ i, ‖m i‖ := by
-  rcases em (∃ i, ‖m i‖ = 0) with (⟨i, hi⟩ | hm)
-  · rw [hf₀ hi, prod_eq_zero (mem_univ i) hi, mul_zero]
-  push_neg at hm
-  choose δ hδ0 hδm_lt hle_δm _ using fun i => rescale_to_shell_semi_normed (hc i) (hε i) (hm i)
-  have hδ0 : 0 < ∏ i, ‖δ i‖ := prod_pos fun i _ => norm_pos_iff.2 (hδ0 i)
-  simpa [map_smul_univ, norm_smul, prod_mul_distrib, mul_left_comm C, hδ0] using
-    hf (fun i => δ i • m i) hle_δm hδm_lt
-
-/-- If a continuous multilinear map in finitely many variables on normed spaces satisfies
-the inequality `‖f m‖ ≤ C * ∏ i, ‖m i‖` on a shell `ε i / ‖c i‖ < ‖m i‖ < ε i` for some positive
-numbers `ε i` and elements `c i : 𝕜`, `1 < ‖c i‖`, then it satisfies this inequality for all `m`. -/
-theorem bound_of_shell_of_continuous (f : MultilinearMap 𝕜 E G) (hfc : Continuous f)
-    {ε : ι → ℝ} {C : ℝ} (hε : ∀ i, 0 < ε i) {c : ι → 𝕜} (hc : ∀ i, 1 < ‖c i‖)
-    (hf : ∀ m : ∀ i, E i, (∀ i, ε i / ‖c i‖ ≤ ‖m i‖) → (∀ i, ‖m i‖ < ε i) → ‖f m‖ ≤ C * ∏ i, ‖m i‖)
-    (m : ∀ i, E i) : ‖f m‖ ≤ C * ∏ i, ‖m i‖ :=
-  bound_of_shell_of_norm_map_coord_zero f (norm_map_coord_zero f hfc) hε hc hf m
-
-/-- If a multilinear map in finitely many variables on normed spaces is continuous, then it
-satisfies the inequality `‖f m‖ ≤ C * ∏ i, ‖m i‖`, for some `C` which can be chosen to be
-positive. -/
-theorem exists_bound_of_continuous (f : MultilinearMap 𝕜 E G) (hf : Continuous f) :
-    ∃ C : ℝ, 0 < C ∧ ∀ m, ‖f m‖ ≤ C * ∏ i, ‖m i‖ := by
-  cases isEmpty_or_nonempty ι
-  · refine ⟨‖f 0‖ + 1, add_pos_of_nonneg_of_pos (norm_nonneg _) zero_lt_one, fun m => ?_⟩
-    obtain rfl : m = 0 := funext (IsEmpty.elim ‹_›)
-    simp [univ_eq_empty, zero_le_one]
-  obtain ⟨ε : ℝ, ε0 : 0 < ε, hε : ∀ m : ∀ i, E i, ‖m - 0‖ < ε → ‖f m - f 0‖ < 1⟩ :=
-    NormedAddCommGroup.tendsto_nhds_nhds.1 (hf.tendsto 0) 1 zero_lt_one
-  simp only [sub_zero, f.map_zero] at hε
-  rcases NormedField.exists_one_lt_norm 𝕜 with ⟨c, hc⟩
-  have : 0 < (‖c‖ / ε) ^ Fintype.card ι := pow_pos (div_pos (zero_lt_one.trans hc) ε0) _
-  refine ⟨_, this, ?_⟩
-  refine f.bound_of_shell_of_continuous hf (fun _ => ε0) (fun _ => hc) fun m hcm hm => ?_
-  refine (hε m ((pi_norm_lt_iff ε0).2 hm)).le.trans ?_
-  rw [← div_le_iff₀' this, one_div, ← inv_pow, inv_div, Fintype.card, ← prod_const]
-  gcongr
-  apply hcm
-
-/-- If a multilinear map `f` satisfies a boundedness property around `0`,
-one can deduce a bound on `f m₁ - f m₂` using the multilinearity.
-Here, we give a precise but hard to use version.
-See `norm_image_sub_le_of_bound` for a less precise but more usable version.
-The bound reads
-`‖f m - f m'‖ ≤
-  C * ‖m 1 - m' 1‖ * max ‖m 2‖ ‖m' 2‖ * max ‖m 3‖ ‖m' 3‖ * ... * max ‖m n‖ ‖m' n‖ + ...`,
-where the other terms in the sum are the same products where `1` is replaced by any `i`. -/
-theorem norm_image_sub_le_of_bound' [DecidableEq ι] (f : MultilinearMap 𝕜 E G) {C : ℝ} (hC : 0 ≤ C)
-    (H : ∀ m, ‖f m‖ ≤ C * ∏ i, ‖m i‖) (m₁ m₂ : ∀ i, E i) :
-    ‖f m₁ - f m₂‖ ≤ C * ∑ i, ∏ j, if j = i then ‖m₁ i - m₂ i‖ else max ‖m₁ j‖ ‖m₂ j‖ := by
-  have A :
-    ∀ s : Finset ι,
-      ‖f m₁ - f (s.piecewise m₂ m₁)‖ ≤
-        C * ∑ i ∈ s, ∏ j, if j = i then ‖m₁ i - m₂ i‖ else max ‖m₁ j‖ ‖m₂ j‖ := fun s ↦ by
-    induction s using Finset.induction with
-    | empty => simp
-    | insert i s his Hrec =>
-      have I :
-        ‖f (s.piecewise m₂ m₁) - f ((insert i s).piecewise m₂ m₁)‖ ≤
-          C * ∏ j, if j = i then ‖m₁ i - m₂ i‖ else max ‖m₁ j‖ ‖m₂ j‖ := by
-        have A : (insert i s).piecewise m₂ m₁ = Function.update (s.piecewise m₂ m₁) i (m₂ i) :=
-          s.piecewise_insert _ _ _
-        have B : s.piecewise m₂ m₁ = Function.update (s.piecewise m₂ m₁) i (m₁ i) := by
-          simp [his]
-        rw [B, A, ← f.map_update_sub]
-        apply le_trans (H _)
-        gcongr with j
-        by_cases h : j = i
-        · rw [h]
-          simp
-        · by_cases h' : j ∈ s <;> simp [h', h]
-      calc
-        ‖f m₁ - f ((insert i s).piecewise m₂ m₁)‖ ≤
-            ‖f m₁ - f (s.piecewise m₂ m₁)‖ +
-              ‖f (s.piecewise m₂ m₁) - f ((insert i s).piecewise m₂ m₁)‖ := by
-          rw [← dist_eq_norm, ← dist_eq_norm, ← dist_eq_norm]
-          exact dist_triangle _ _ _
-        _ ≤ (C * ∑ i ∈ s, ∏ j, if j = i then ‖m₁ i - m₂ i‖ else max ‖m₁ j‖ ‖m₂ j‖) +
-              C * ∏ j, if j = i then ‖m₁ i - m₂ i‖ else max ‖m₁ j‖ ‖m₂ j‖ :=
-          (add_le_add Hrec I)
-        _ = C * ∑ i ∈ insert i s, ∏ j, if j = i then ‖m₁ i - m₂ i‖ else max ‖m₁ j‖ ‖m₂ j‖ := by
-          simp [his, add_comm, left_distrib]
-  convert A univ
-  simp
-
-/-- If `f` satisfies a boundedness property around `0`, one can deduce a bound on `f m₁ - f m₂`
-using the multilinearity. Here, we give a usable but not very precise version. See
-`norm_image_sub_le_of_bound'` for a more precise but less usable version. The bound is
-`‖f m - f m'‖ ≤ C * card ι * ‖m - m'‖ * (max ‖m‖ ‖m'‖) ^ (card ι - 1)`. -/
-theorem norm_image_sub_le_of_bound (f : MultilinearMap 𝕜 E G)
-    {C : ℝ} (hC : 0 ≤ C) (H : ∀ m, ‖f m‖ ≤ C * ∏ i, ‖m i‖) (m₁ m₂ : ∀ i, E i) :
-    ‖f m₁ - f m₂‖ ≤ C * Fintype.card ι * max ‖m₁‖ ‖m₂‖ ^ (Fintype.card ι - 1) * ‖m₁ - m₂‖ := by
-  classical
-  have A :
-    ∀ i : ι,
-      ∏ j, (if j = i then ‖m₁ i - m₂ i‖ else max ‖m₁ j‖ ‖m₂ j‖) ≤
-        ‖m₁ - m₂‖ * max ‖m₁‖ ‖m₂‖ ^ (Fintype.card ι - 1) := by
-    intro i
-    calc
-      ∏ j, (if j = i then ‖m₁ i - m₂ i‖ else max ‖m₁ j‖ ‖m₂ j‖) ≤
-          ∏ j : ι, Function.update (fun _ => max ‖m₁‖ ‖m₂‖) i ‖m₁ - m₂‖ j := by
-        gcongr with j
-        rcases eq_or_ne j i with rfl | h
-        · simp only [ite_true, Function.update_self]
-          exact norm_le_pi_norm (m₁ - m₂) _
-        · simp [h, - le_sup_iff, - sup_le_iff, sup_le_sup, norm_le_pi_norm]
-      _ = ‖m₁ - m₂‖ * max ‖m₁‖ ‖m₂‖ ^ (Fintype.card ι - 1) := by
-        rw [prod_update_of_mem (Finset.mem_univ _)]
-        simp [card_univ_diff]
-  calc
-    ‖f m₁ - f m₂‖ ≤ C * ∑ i, ∏ j, if j = i then ‖m₁ i - m₂ i‖ else max ‖m₁ j‖ ‖m₂ j‖ :=
-      f.norm_image_sub_le_of_bound' hC H m₁ m₂
-    _ ≤ C * ∑ _i, ‖m₁ - m₂‖ * max ‖m₁‖ ‖m₂‖ ^ (Fintype.card ι - 1) := by gcongr; apply A
-    _ = C * Fintype.card ι * max ‖m₁‖ ‖m₂‖ ^ (Fintype.card ι - 1) * ‖m₁ - m₂‖ := by
-      rw [sum_const, card_univ, nsmul_eq_mul]
-      ring
-
-/-- If a multilinear map satisfies an inequality `‖f m‖ ≤ C * ∏ i, ‖m i‖`, then it is
-continuous. -/
-theorem continuous_of_bound (f : MultilinearMap 𝕜 E G) (C : ℝ) (H : ∀ m, ‖f m‖ ≤ C * ∏ i, ‖m i‖) :
-    Continuous f := by
-  let D := max C 1
-  have D_pos : 0 ≤ D := le_trans zero_le_one (le_max_right _ _)
-  replace H (m) : ‖f m‖ ≤ D * ∏ i, ‖m i‖ :=
-    (H m).trans (mul_le_mul_of_nonneg_right (le_max_left _ _) <| by positivity)
-  refine continuous_iff_continuousAt.2 fun m => ?_
-  refine
-    continuousAt_of_locally_lipschitz zero_lt_one
-      (D * Fintype.card ι * (‖m‖ + 1) ^ (Fintype.card ι - 1)) fun m' h' => ?_
-  rw [dist_eq_norm, dist_eq_norm]
-  have : max ‖m'‖ ‖m‖ ≤ ‖m‖ + 1 := by
-    simp [zero_le_one, norm_le_of_mem_closedBall (le_of_lt h')]
-  calc
-    ‖f m' - f m‖ ≤ D * Fintype.card ι * max ‖m'‖ ‖m‖ ^ (Fintype.card ι - 1) * ‖m' - m‖ :=
-      f.norm_image_sub_le_of_bound D_pos H m' m
-    _ ≤ D * Fintype.card ι * (‖m‖ + 1) ^ (Fintype.card ι - 1) * ‖m' - m‖ := by gcongr
-
-/-- Constructing a continuous multilinear map from a multilinear map satisfying a boundedness
-condition. -/
-def mkContinuous (f : MultilinearMap 𝕜 E G) (C : ℝ) (H : ∀ m, ‖f m‖ ≤ C * ∏ i, ‖m i‖) :
-    ContinuousMultilinearMap 𝕜 E G :=
-  { f with cont := f.continuous_of_bound C H }
-
-@[simp]
-theorem coe_mkContinuous (f : MultilinearMap 𝕜 E G) (C : ℝ) (H : ∀ m, ‖f m‖ ≤ C * ∏ i, ‖m i‖) :
-    ⇑(f.mkContinuous C H) = f :=
-  rfl
-
-/-- Given a multilinear map in `n` variables, if one restricts it to `k` variables putting `z` on
-the other coordinates, then the resulting restricted function satisfies an inequality
-`‖f.restr v‖ ≤ C * ‖z‖^(n-k) * Π ‖v i‖` if the original function satisfies `‖f v‖ ≤ C * Π ‖v i‖`. -/
-theorem restr_norm_le {k n : ℕ} (f : MultilinearMap 𝕜 (fun _ : Fin n => G) G')
-    (s : Finset (Fin n)) (hk : #s = k) (z : G) {C : ℝ} (H : ∀ m, ‖f m‖ ≤ C * ∏ i, ‖m i‖)
-    (v : Fin k → G) : ‖f.restr s hk z v‖ ≤ C * ‖z‖ ^ (n - k) * ∏ i, ‖v i‖ := by
-  rw [mul_right_comm, mul_assoc]
-  convert H _ using 2
-  simp only [apply_dite norm, Fintype.prod_dite, prod_const ‖z‖, Finset.card_univ,
-    Fintype.card_of_subtype sᶜ fun _ => mem_compl, card_compl, Fintype.card_fin, hk, ←
-    (s.orderIsoOfFin hk).symm.bijective.prod_comp fun x => ‖v x‖]
-  convert rfl
-
-end MultilinearMap
-
-/-!
-### Continuous multilinear maps
-
-We define the norm `‖f‖` of a continuous multilinear map `f` in finitely many variables as the
-smallest number such that `‖f m‖ ≤ ‖f‖ * ∏ i, ‖m i‖` for all `m`. We show that this
-defines a normed space structure on `ContinuousMultilinearMap 𝕜 E G`.
--/
-
-namespace ContinuousMultilinearMap
-
-variable [Fintype ι]
-
-theorem bound (f : ContinuousMultilinearMap 𝕜 E G) :
-    ∃ C : ℝ, 0 < C ∧ ∀ m, ‖f m‖ ≤ C * ∏ i, ‖m i‖ :=
-  f.toMultilinearMap.exists_bound_of_continuous f.2
-
-open Real
-
-/-- The operator norm of a continuous multilinear map is the inf of all its bounds. -/
-def opNorm (f : ContinuousMultilinearMap 𝕜 E G) : ℝ :=
-  sInf { c | 0 ≤ (c : ℝ) ∧ ∀ m, ‖f m‖ ≤ c * ∏ i, ‖m i‖ }
-
-instance hasOpNorm : Norm (ContinuousMultilinearMap 𝕜 E G) :=
-  ⟨opNorm⟩
-
-/-- An alias of `ContinuousMultilinearMap.hasOpNorm` with non-dependent types to help typeclass
-search. -/
-instance hasOpNorm' : Norm (ContinuousMultilinearMap 𝕜 (fun _ : ι => G) G') :=
-  ContinuousMultilinearMap.hasOpNorm
-
-theorem norm_def (f : ContinuousMultilinearMap 𝕜 E G) :
-    ‖f‖ = sInf { c | 0 ≤ (c : ℝ) ∧ ∀ m, ‖f m‖ ≤ c * ∏ i, ‖m i‖ } :=
-  rfl
-
--- So that invocations of `le_csInf` make sense: we show that the set of
--- bounds is nonempty and bounded below.
-theorem bounds_nonempty {f : ContinuousMultilinearMap 𝕜 E G} :
-    ∃ c, c ∈ { c | 0 ≤ c ∧ ∀ m, ‖f m‖ ≤ c * ∏ i, ‖m i‖ } :=
-  let ⟨M, hMp, hMb⟩ := f.bound
-  ⟨M, le_of_lt hMp, hMb⟩
-
-theorem bounds_bddBelow {f : ContinuousMultilinearMap 𝕜 E G} :
-    BddBelow { c | 0 ≤ c ∧ ∀ m, ‖f m‖ ≤ c * ∏ i, ‖m i‖ } :=
-  ⟨0, fun _ ⟨hn, _⟩ => hn⟩
-
-theorem isLeast_opNorm (f : ContinuousMultilinearMap 𝕜 E G) :
-    IsLeast {c : ℝ | 0 ≤ c ∧ ∀ m, ‖f m‖ ≤ c * ∏ i, ‖m i‖} ‖f‖ := by
-  refine IsClosed.isLeast_csInf ?_ bounds_nonempty bounds_bddBelow
-  simp only [Set.setOf_and, Set.setOf_forall]
-  exact isClosed_Ici.inter (isClosed_iInter fun m ↦
-    isClosed_le continuous_const (continuous_id.mul continuous_const))
-
-theorem opNorm_nonneg (f : ContinuousMultilinearMap 𝕜 E G) : 0 ≤ ‖f‖ :=
-  Real.sInf_nonneg fun _ ⟨hx, _⟩ => hx
-
-/-- The fundamental property of the operator norm of a continuous multilinear map:
-`‖f m‖` is bounded by `‖f‖` times the product of the `‖m i‖`. -/
-theorem le_opNorm (f : ContinuousMultilinearMap 𝕜 E G) (m : ∀ i, E i) :
-    ‖f m‖ ≤ ‖f‖ * ∏ i, ‖m i‖ :=
-  f.isLeast_opNorm.1.2 m
-
-theorem le_mul_prod_of_opNorm_le_of_le {f : ContinuousMultilinearMap 𝕜 E G}
-    {m : ∀ i, E i} {C : ℝ} {b : ι → ℝ} (hC : ‖f‖ ≤ C) (hm : ∀ i, ‖m i‖ ≤ b i) :
-    ‖f m‖ ≤ C * ∏ i, b i :=
-  (f.le_opNorm m).trans <| by gcongr; exacts [f.opNorm_nonneg.trans hC, hm _]
-
-theorem le_opNorm_mul_prod_of_le (f : ContinuousMultilinearMap 𝕜 E G)
-    {m : ∀ i, E i} {b : ι → ℝ} (hm : ∀ i, ‖m i‖ ≤ b i) : ‖f m‖ ≤ ‖f‖ * ∏ i, b i :=
-  le_mul_prod_of_opNorm_le_of_le le_rfl hm
-
-theorem le_opNorm_mul_pow_card_of_le (f : ContinuousMultilinearMap 𝕜 E G) {m b} (hm : ‖m‖ ≤ b) :
-    ‖f m‖ ≤ ‖f‖ * b ^ Fintype.card ι := by
-  simpa only [prod_const] using f.le_opNorm_mul_prod_of_le fun i => (norm_le_pi_norm m i).trans hm
-
-theorem le_opNorm_mul_pow_of_le {n : ℕ} {Ei : Fin n → Type*} [∀ i, SeminormedAddCommGroup (Ei i)]
-    [∀ i, NormedSpace 𝕜 (Ei i)] (f : ContinuousMultilinearMap 𝕜 Ei G) {m : ∀ i, Ei i} {b : ℝ}
-    (hm : ‖m‖ ≤ b) : ‖f m‖ ≤ ‖f‖ * b ^ n := by
-  simpa only [Fintype.card_fin] using f.le_opNorm_mul_pow_card_of_le hm
-
-theorem le_of_opNorm_le {f : ContinuousMultilinearMap 𝕜 E G} {C : ℝ} (h : ‖f‖ ≤ C) (m : ∀ i, E i) :
-    ‖f m‖ ≤ C * ∏ i, ‖m i‖ :=
-  le_mul_prod_of_opNorm_le_of_le h fun _ ↦ le_rfl
-
-theorem ratio_le_opNorm (f : ContinuousMultilinearMap 𝕜 E G) (m : ∀ i, E i) :
-    (‖f m‖ / ∏ i, ‖m i‖) ≤ ‖f‖ :=
-  div_le_of_le_mul₀ (by positivity) (opNorm_nonneg _) (f.le_opNorm m)
-
-/-- The image of the unit ball under a continuous multilinear map is bounded. -/
-theorem unit_le_opNorm (f : ContinuousMultilinearMap 𝕜 E G) {m : ∀ i, E i} (h : ‖m‖ ≤ 1) :
-    ‖f m‖ ≤ ‖f‖ :=
-  (le_opNorm_mul_pow_card_of_le f h).trans <| by simp
-
-/-- If one controls the norm of every `f x`, then one controls the norm of `f`. -/
-theorem opNorm_le_bound {f : ContinuousMultilinearMap 𝕜 E G}
-    {M : ℝ} (hMp : 0 ≤ M) (hM : ∀ m, ‖f m‖ ≤ M * ∏ i, ‖m i‖) : ‖f‖ ≤ M :=
-  csInf_le bounds_bddBelow ⟨hMp, hM⟩
-
-theorem opNorm_le_iff {f : ContinuousMultilinearMap 𝕜 E G} {C : ℝ} (hC : 0 ≤ C) :
-    ‖f‖ ≤ C ↔ ∀ m, ‖f m‖ ≤ C * ∏ i, ‖m i‖ :=
-  ⟨fun h _ ↦ le_of_opNorm_le h _, opNorm_le_bound hC⟩
-
-/-- The operator norm satisfies the triangle inequality. -/
-theorem opNorm_add_le (f g : ContinuousMultilinearMap 𝕜 E G) : ‖f + g‖ ≤ ‖f‖ + ‖g‖ :=
-  opNorm_le_bound (add_nonneg (opNorm_nonneg f) (opNorm_nonneg g)) fun x => by
-    rw [add_mul]
-    exact norm_add_le_of_le (le_opNorm _ _) (le_opNorm _ _)
-
-theorem opNorm_zero : ‖(0 : ContinuousMultilinearMap 𝕜 E G)‖ = 0 :=
-  (opNorm_nonneg _).antisymm' <| opNorm_le_bound le_rfl fun m => by simp
-
-section
-
-variable {𝕜' : Type*} [NormedField 𝕜'] [NormedSpace 𝕜' G] [SMulCommClass 𝕜 𝕜' G]
-
-theorem opNorm_smul_le (c : 𝕜') (f : ContinuousMultilinearMap 𝕜 E G) : ‖c • f‖ ≤ ‖c‖ * ‖f‖ :=
-  (c • f).opNorm_le_bound (mul_nonneg (norm_nonneg _) (opNorm_nonneg _)) fun m ↦ by
-    rw [smul_apply, norm_smul, mul_assoc]
-    exact mul_le_mul_of_nonneg_left (le_opNorm _ _) (norm_nonneg _)
-
-variable (𝕜 E G) in
-/-- Operator seminorm on the space of continuous multilinear maps, as `Seminorm`.
-
-We use this seminorm
-to define a `SeminormedAddCommGroup` structure on `ContinuousMultilinearMap 𝕜 E G`,
-but we have to override the projection `UniformSpace`
-so that it is definitionally equal to the one coming from the topologies on `E` and `G`. -/
-protected def seminorm : Seminorm 𝕜 (ContinuousMultilinearMap 𝕜 E G) :=
-  .ofSMulLE norm opNorm_zero opNorm_add_le fun c f ↦ f.opNorm_smul_le c
-
-private lemma uniformity_eq_seminorm :
-    𝓤 (ContinuousMultilinearMap 𝕜 E G) = ⨅ r > 0, 𝓟 {f | ‖f.1 - f.2‖ < r} := by
-  refine (ContinuousMultilinearMap.seminorm 𝕜 E G).uniformity_eq_of_hasBasis
-    (ContinuousMultilinearMap.hasBasis_nhds_zero_of_basis Metric.nhds_basis_closedBall)
-    ?_ fun (s, r) ⟨hs, hr⟩ ↦ ?_
-  · rcases NormedField.exists_lt_norm 𝕜 1 with ⟨c, hc⟩
-    have hc₀ : 0 < ‖c‖ := one_pos.trans hc
-    simp only [hasBasis_nhds_zero.mem_iff, Prod.exists]
-    use 1, closedBall 0 ‖c‖, closedBall 0 1
-    suffices ∀ f : ContinuousMultilinearMap 𝕜 E G, (∀ x, ‖x‖ ≤ ‖c‖ → ‖f x‖ ≤ 1) → ‖f‖ ≤ 1 by
-      simpa [NormedSpace.isVonNBounded_closedBall, closedBall_mem_nhds, Set.subset_def, Set.MapsTo]
-    intro f hf
-    refine opNorm_le_bound (by positivity) <|
-      f.1.bound_of_shell_of_continuous f.2 (fun _ ↦ hc₀) (fun _ ↦ hc) fun x hcx hx ↦ ?_
-    calc
-      ‖f x‖ ≤ 1 := hf _ <| (pi_norm_le_iff_of_nonneg (norm_nonneg c)).2 fun i ↦ (hx i).le
-      _ = ∏ i : ι, 1 := by simp
-      _ ≤ ∏ i, ‖x i‖ := by gcongr with i; simpa only [div_self hc₀.ne'] using hcx i
-      _ = 1 * ∏ i, ‖x i‖ := (one_mul _).symm
-  · rcases (NormedSpace.isVonNBounded_iff' _).1 hs with ⟨ε, hε⟩
-    rcases exists_pos_mul_lt hr (ε ^ Fintype.card ι) with ⟨δ, hδ₀, hδ⟩
-    refine ⟨δ, hδ₀, fun f hf x hx ↦ ?_⟩
-    simp only [Seminorm.mem_ball_zero, mem_closedBall_zero_iff] at hf ⊢
-    replace hf : ‖f‖ ≤ δ := hf.le
-    replace hx : ‖x‖ ≤ ε := hε x hx
-    calc
-      ‖f x‖ ≤ ‖f‖ * ε ^ Fintype.card ι := le_opNorm_mul_pow_card_of_le f hx
-      _ ≤ δ * ε ^ Fintype.card ι := by have := (norm_nonneg x).trans hx; gcongr
-      _ ≤ r := (mul_comm _ _).trans_le hδ.le
-
-instance instPseudoMetricSpace : PseudoMetricSpace (ContinuousMultilinearMap 𝕜 E G) :=
-  .replaceUniformity
-    (ContinuousMultilinearMap.seminorm 𝕜 E G).toSeminormedAddCommGroup.toPseudoMetricSpace
-    uniformity_eq_seminorm
-
-/-- Continuous multilinear maps themselves form a seminormed space with respect to
-the operator norm. -/
-instance seminormedAddCommGroup :
-    SeminormedAddCommGroup (ContinuousMultilinearMap 𝕜 E G) := ⟨fun _ _ ↦ rfl⟩
-
-/-- An alias of `ContinuousMultilinearMap.seminormedAddCommGroup` with non-dependent types to help
-typeclass search. -/
-instance seminormedAddCommGroup' :
-    SeminormedAddCommGroup (ContinuousMultilinearMap 𝕜 (fun _ : ι => G) G') :=
-  ContinuousMultilinearMap.seminormedAddCommGroup
-
-instance normedSpace : NormedSpace 𝕜' (ContinuousMultilinearMap 𝕜 E G) :=
-  ⟨fun c f => f.opNorm_smul_le c⟩
-
-/-- An alias of `ContinuousMultilinearMap.normedSpace` with non-dependent types to help typeclass
-search. -/
-instance normedSpace' : NormedSpace 𝕜' (ContinuousMultilinearMap 𝕜 (fun _ : ι => G') G) :=
-  ContinuousMultilinearMap.normedSpace
-
-/-- The fundamental property of the operator norm of a continuous multilinear map:
-`‖f m‖` is bounded by `‖f‖` times the product of the `‖m i‖`, `nnnorm` version. -/
-theorem le_opNNNorm (f : ContinuousMultilinearMap 𝕜 E G) (m : ∀ i, E i) :
-    ‖f m‖₊ ≤ ‖f‖₊ * ∏ i, ‖m i‖₊ :=
-  NNReal.coe_le_coe.1 <| by
-    push_cast
-    exact f.le_opNorm m
-
-theorem le_of_opNNNorm_le (f : ContinuousMultilinearMap 𝕜 E G)
-    {C : ℝ≥0} (h : ‖f‖₊ ≤ C) (m : ∀ i, E i) : ‖f m‖₊ ≤ C * ∏ i, ‖m i‖₊ :=
-  (f.le_opNNNorm m).trans <| mul_le_mul' h le_rfl
-
-theorem opNNNorm_le_iff {f : ContinuousMultilinearMap 𝕜 E G} {C : ℝ≥0} :
-    ‖f‖₊ ≤ C ↔ ∀ m, ‖f m‖₊ ≤ C * ∏ i, ‖m i‖₊ := by
-  simp only [← NNReal.coe_le_coe]; simp [opNorm_le_iff C.coe_nonneg, NNReal.coe_prod]
-
-theorem isLeast_opNNNorm (f : ContinuousMultilinearMap 𝕜 E G) :
-    IsLeast {C : ℝ≥0 | ∀ m, ‖f m‖₊ ≤ C * ∏ i, ‖m i‖₊} ‖f‖₊ := by
-  simpa only [← opNNNorm_le_iff] using isLeast_Ici
-
-theorem opNNNorm_prod (f : ContinuousMultilinearMap 𝕜 E G) (g : ContinuousMultilinearMap 𝕜 E G') :
-    ‖f.prod g‖₊ = max ‖f‖₊ ‖g‖₊ :=
-  eq_of_forall_ge_iff fun _ ↦ by
-    simp only [opNNNorm_le_iff, prod_apply, Prod.nnnorm_def, max_le_iff, forall_and]
-
-theorem opNorm_prod (f : ContinuousMultilinearMap 𝕜 E G) (g : ContinuousMultilinearMap 𝕜 E G') :
-    ‖f.prod g‖ = max ‖f‖ ‖g‖ :=
-  congr_arg NNReal.toReal (opNNNorm_prod f g)
-
-theorem opNNNorm_pi
-    [∀ i', SeminormedAddCommGroup (E' i')] [∀ i', NormedSpace 𝕜 (E' i')]
-    (f : ∀ i', ContinuousMultilinearMap 𝕜 E (E' i')) : ‖pi f‖₊ = ‖f‖₊ :=
-  eq_of_forall_ge_iff fun _ ↦ by simpa [opNNNorm_le_iff, pi_nnnorm_le_iff] using forall_swap
-
-theorem opNorm_pi {ι' : Type v'} [Fintype ι'] {E' : ι' → Type wE'}
-    [∀ i', SeminormedAddCommGroup (E' i')] [∀ i', NormedSpace 𝕜 (E' i')]
-    (f : ∀ i', ContinuousMultilinearMap 𝕜 E (E' i')) :
-    ‖pi f‖ = ‖f‖ :=
-  congr_arg NNReal.toReal (opNNNorm_pi f)
-
-section
-
-@[simp]
-theorem norm_ofSubsingleton [Subsingleton ι] (i : ι) (f : G →L[𝕜] G') :
-    ‖ofSubsingleton 𝕜 G G' i f‖ = ‖f‖ := by
-  letI : Unique ι := uniqueOfSubsingleton i
-  simp [norm_def, ContinuousLinearMap.norm_def, (Equiv.funUnique _ _).symm.surjective.forall]
-
-@[simp]
-theorem nnnorm_ofSubsingleton [Subsingleton ι] (i : ι) (f : G →L[𝕜] G') :
-    ‖ofSubsingleton 𝕜 G G' i f‖₊ = ‖f‖₊ :=
-  NNReal.eq <| norm_ofSubsingleton i f
-
-variable (𝕜 G)
-
-/-- Linear isometry between continuous linear maps from `G` to `G'`
-and continuous `1`-multilinear maps from `G` to `G'`. -/
-@[simps apply symm_apply]
-def ofSubsingletonₗᵢ [Subsingleton ι] (i : ι) :
-    (G →L[𝕜] G') ≃ₗᵢ[𝕜] ContinuousMultilinearMap 𝕜 (fun _ : ι ↦ G) G' :=
-  { ofSubsingleton 𝕜 G G' i with
-    map_add' := fun _ _ ↦ rfl
-    map_smul' := fun _ _ ↦ rfl
-    norm_map' := norm_ofSubsingleton i }
-
-theorem norm_ofSubsingleton_id_le [Subsingleton ι] (i : ι) :
-    ‖ofSubsingleton 𝕜 G G i (.id _ _)‖ ≤ 1 := by
-  rw [norm_ofSubsingleton]
-  apply ContinuousLinearMap.norm_id_le
-
-theorem nnnorm_ofSubsingleton_id_le [Subsingleton ι] (i : ι) :
-    ‖ofSubsingleton 𝕜 G G i (.id _ _)‖₊ ≤ 1 :=
-  norm_ofSubsingleton_id_le _ _ _
-
-variable {G} (E)
-
-@[simp]
-theorem norm_constOfIsEmpty [IsEmpty ι] (x : G) : ‖constOfIsEmpty 𝕜 E x‖ = ‖x‖ := by
-  apply le_antisymm
-  · refine opNorm_le_bound (norm_nonneg _) fun x => ?_
-    rw [Fintype.prod_empty, mul_one, constOfIsEmpty_apply]
-  · simpa using (constOfIsEmpty 𝕜 E x).le_opNorm 0
-
-@[simp]
-theorem nnnorm_constOfIsEmpty [IsEmpty ι] (x : G) : ‖constOfIsEmpty 𝕜 E x‖₊ = ‖x‖₊ :=
-  NNReal.eq <| norm_constOfIsEmpty _ _ _
-
-end
-
-section
-
-variable (𝕜 E E' G G')
-
-/-- `ContinuousMultilinearMap.prod` as a `LinearIsometryEquiv`. -/
-@[simps]
-def prodL :
-    ContinuousMultilinearMap 𝕜 E G × ContinuousMultilinearMap 𝕜 E G' ≃ₗᵢ[𝕜]
-      ContinuousMultilinearMap 𝕜 E (G × G') where
-  __ := prodEquiv
-  map_add' _ _ := rfl
-  map_smul' _ _ := rfl
-  norm_map' f := opNorm_prod f.1 f.2
-
-/-- `ContinuousMultilinearMap.pi` as a `LinearIsometryEquiv`. -/
-@[simps! apply symm_apply]
-def piₗᵢ {ι' : Type v'} [Fintype ι'] {E' : ι' → Type wE'} [∀ i', NormedAddCommGroup (E' i')]
-    [∀ i', NormedSpace 𝕜 (E' i')] :
-    (Π i', ContinuousMultilinearMap 𝕜 E (E' i'))
-      ≃ₗᵢ[𝕜] (ContinuousMultilinearMap 𝕜 E (Π i, E' i)) where
-  toLinearEquiv := piLinearEquiv
-  norm_map' := opNorm_pi
-
-end
-
-end
-
-section RestrictScalars
-
-variable {𝕜' : Type*} [NontriviallyNormedField 𝕜'] [NormedAlgebra 𝕜' 𝕜]
-variable [NormedSpace 𝕜' G] [IsScalarTower 𝕜' 𝕜 G]
-variable [∀ i, NormedSpace 𝕜' (E i)] [∀ i, IsScalarTower 𝕜' 𝕜 (E i)]
-
-@[simp]
-theorem norm_restrictScalars (f : ContinuousMultilinearMap 𝕜 E G) :
-    ‖f.restrictScalars 𝕜'‖ = ‖f‖ :=
-  rfl
-
-variable (𝕜')
-
-/-- `ContinuousMultilinearMap.restrictScalars` as a `LinearIsometry`. -/
-def restrictScalarsₗᵢ : ContinuousMultilinearMap 𝕜 E G →ₗᵢ[𝕜'] ContinuousMultilinearMap 𝕜' E G where
-  toFun := restrictScalars 𝕜'
-  map_add' _ _ := rfl
-  map_smul' _ _ := rfl
-  norm_map' _ := rfl
-
-end RestrictScalars
-
-/-- The difference `f m₁ - f m₂` is controlled in terms of `‖f‖` and `‖m₁ - m₂‖`, precise version.
-For a less precise but more usable version, see `norm_image_sub_le`. The bound reads
-`‖f m - f m'‖ ≤
-  ‖f‖ * ‖m 1 - m' 1‖ * max ‖m 2‖ ‖m' 2‖ * max ‖m 3‖ ‖m' 3‖ * ... * max ‖m n‖ ‖m' n‖ + ...`,
-where the other terms in the sum are the same products where `1` is replaced by any `i`. -/
-theorem norm_image_sub_le' [DecidableEq ι] (f : ContinuousMultilinearMap 𝕜 E G) (m₁ m₂ : ∀ i, E i) :
-    ‖f m₁ - f m₂‖ ≤ ‖f‖ * ∑ i, ∏ j, if j = i then ‖m₁ i - m₂ i‖ else max ‖m₁ j‖ ‖m₂ j‖ :=
-  f.toMultilinearMap.norm_image_sub_le_of_bound' (norm_nonneg _) f.le_opNorm _ _
-
-/-- The difference `f m₁ - f m₂` is controlled in terms of `‖f‖` and `‖m₁ - m₂‖`, less precise
-version. For a more precise but less usable version, see `norm_image_sub_le'`.
-The bound is `‖f m - f m'‖ ≤ ‖f‖ * card ι * ‖m - m'‖ * (max ‖m‖ ‖m'‖) ^ (card ι - 1)`. -/
-theorem norm_image_sub_le (f : ContinuousMultilinearMap 𝕜 E G) (m₁ m₂ : ∀ i, E i) :
-    ‖f m₁ - f m₂‖ ≤ ‖f‖ * Fintype.card ι * max ‖m₁‖ ‖m₂‖ ^ (Fintype.card ι - 1) * ‖m₁ - m₂‖ :=
-  f.toMultilinearMap.norm_image_sub_le_of_bound (norm_nonneg _) f.le_opNorm _ _
-
-end ContinuousMultilinearMap
-
-variable [Fintype ι]
-
-/-- If a continuous multilinear map is constructed from a multilinear map via the constructor
-`mkContinuous`, then its norm is bounded by the bound given to the constructor if it is
-nonnegative. -/
-theorem MultilinearMap.mkContinuous_norm_le (f : MultilinearMap 𝕜 E G) {C : ℝ} (hC : 0 ≤ C)
-    (H : ∀ m, ‖f m‖ ≤ C * ∏ i, ‖m i‖) : ‖f.mkContinuous C H‖ ≤ C :=
-  ContinuousMultilinearMap.opNorm_le_bound hC fun m => H m
-
-/-- If a continuous multilinear map is constructed from a multilinear map via the constructor
-`mkContinuous`, then its norm is bounded by the bound given to the constructor if it is
-nonnegative. -/
-theorem MultilinearMap.mkContinuous_norm_le' (f : MultilinearMap 𝕜 E G) {C : ℝ}
-    (H : ∀ m, ‖f m‖ ≤ C * ∏ i, ‖m i‖) : ‖f.mkContinuous C H‖ ≤ max C 0 :=
-  ContinuousMultilinearMap.opNorm_le_bound (le_max_right _ _) fun m ↦ (H m).trans <|
-    mul_le_mul_of_nonneg_right (le_max_left _ _) <| by positivity
-
-namespace ContinuousMultilinearMap
-
-/-- Given a continuous multilinear map `f` on `n` variables (parameterized by `Fin n`) and a subset
-`s` of `k` of these variables, one gets a new continuous multilinear map on `Fin k` by varying
-these variables, and fixing the other ones equal to a given value `z`. It is denoted by
-`f.restr s hk z`, where `hk` is a proof that the cardinality of `s` is `k`. The implicit
-identification between `Fin k` and `s` that we use is the canonical (increasing) bijection. -/
-def restr {k n : ℕ} (f : (G [×n]→L[𝕜] G' :)) (s : Finset (Fin n)) (hk : #s = k) (z : G) :
-    G [×k]→L[𝕜] G' :=
-  (f.toMultilinearMap.restr s hk z).mkContinuous (‖f‖ * ‖z‖ ^ (n - k)) fun _ =>
-    MultilinearMap.restr_norm_le _ _ _ _ f.le_opNorm _
-
-theorem norm_restr {k n : ℕ} (f : G [×n]→L[𝕜] G') (s : Finset (Fin n)) (hk : #s = k) (z : G) :
-    ‖f.restr s hk z‖ ≤ ‖f‖ * ‖z‖ ^ (n - k) := by
-  apply MultilinearMap.mkContinuous_norm_le
-  exact mul_nonneg (norm_nonneg _) (pow_nonneg (norm_nonneg _) _)
-
-section
-
-variable {A : Type*} [NormedCommRing A] [NormedAlgebra 𝕜 A]
-
-@[simp]
-theorem norm_mkPiAlgebra_le [Nonempty ι] : ‖ContinuousMultilinearMap.mkPiAlgebra 𝕜 ι A‖ ≤ 1 := by
-  refine opNorm_le_bound zero_le_one fun m => ?_
-  simp only [ContinuousMultilinearMap.mkPiAlgebra_apply, one_mul]
-  exact norm_prod_le' _ univ_nonempty _
-
-theorem norm_mkPiAlgebra_of_empty [IsEmpty ι] :
-    ‖ContinuousMultilinearMap.mkPiAlgebra 𝕜 ι A‖ = ‖(1 : A)‖ := by
-  apply le_antisymm
-  · apply opNorm_le_bound <;> simp
-  · convert ratio_le_opNorm (ContinuousMultilinearMap.mkPiAlgebra 𝕜 ι A) fun _ => 1
-    simp
-
-@[simp]
-theorem norm_mkPiAlgebra [NormOneClass A] : ‖ContinuousMultilinearMap.mkPiAlgebra 𝕜 ι A‖ = 1 := by
-  cases isEmpty_or_nonempty ι
-  · simp [norm_mkPiAlgebra_of_empty]
-  · refine le_antisymm norm_mkPiAlgebra_le ?_
-    convert ratio_le_opNorm (ContinuousMultilinearMap.mkPiAlgebra 𝕜 ι A) fun _ => 1
-    simp
-
-end
-
-section
-
-variable {n : ℕ} {A : Type*} [SeminormedRing A] [NormedAlgebra 𝕜 A]
-
-theorem norm_mkPiAlgebraFin_succ_le : ‖ContinuousMultilinearMap.mkPiAlgebraFin 𝕜 n.succ A‖ ≤ 1 := by
-  refine opNorm_le_bound zero_le_one fun m => ?_
-  simp only [ContinuousMultilinearMap.mkPiAlgebraFin_apply, one_mul, List.ofFn_eq_map,
-    Fin.prod_univ_def]
-  refine (List.norm_prod_le' ?_).trans_eq ?_
-  · rw [Ne, List.map_eq_nil_iff, List.finRange_eq_nil_iff]
-    exact Nat.succ_ne_zero _
-  rw [List.map_map, Function.comp_def]
-
-theorem norm_mkPiAlgebraFin_le_of_pos (hn : 0 < n) :
-    ‖ContinuousMultilinearMap.mkPiAlgebraFin 𝕜 n A‖ ≤ 1 := by
-  obtain ⟨n, rfl⟩ := Nat.exists_eq_succ_of_ne_zero hn.ne'
-  exact norm_mkPiAlgebraFin_succ_le
-
-theorem norm_mkPiAlgebraFin_zero : ‖ContinuousMultilinearMap.mkPiAlgebraFin 𝕜 0 A‖ = ‖(1 : A)‖ := by
-  refine le_antisymm ?_ ?_
-  · refine opNorm_le_bound (norm_nonneg (1 : A)) ?_
-    simp
-  · convert ratio_le_opNorm (ContinuousMultilinearMap.mkPiAlgebraFin 𝕜 0 A) fun _ => (1 : A)
-    simp
-
-theorem norm_mkPiAlgebraFin_le :
-    ‖ContinuousMultilinearMap.mkPiAlgebraFin 𝕜 n A‖ ≤ max 1 ‖(1 : A)‖ := by
-  cases n
-  · exact norm_mkPiAlgebraFin_zero.le.trans (le_max_right _ _)
-  · exact (norm_mkPiAlgebraFin_le_of_pos (Nat.zero_lt_succ _)).trans (le_max_left _ _)
-
-@[simp]
-theorem norm_mkPiAlgebraFin [NormOneClass A] :
-    ‖ContinuousMultilinearMap.mkPiAlgebraFin 𝕜 n A‖ = 1 := by
-  cases n
-  · rw [norm_mkPiAlgebraFin_zero]
-    simp
-  · refine le_antisymm norm_mkPiAlgebraFin_succ_le ?_
-    refine le_of_eq_of_le ?_ <|
-      ratio_le_opNorm (ContinuousMultilinearMap.mkPiAlgebraFin 𝕜 (Nat.succ _) A) fun _ => 1
-    simp
-
-end
-
-@[simp]
-theorem nnnorm_smulRight (f : ContinuousMultilinearMap 𝕜 E 𝕜) (z : G) :
-    ‖f.smulRight z‖₊ = ‖f‖₊ * ‖z‖₊ := by
-  refine le_antisymm ?_ ?_
-  · refine opNNNorm_le_iff.2 fun m => (nnnorm_smul_le _ _).trans ?_
-    rw [mul_right_comm]
-    gcongr
-    exact le_opNNNorm _ _
-  · obtain hz | hz := eq_zero_or_pos ‖z‖₊
-    · simp [hz]
-    rw [← le_div_iff₀ hz, opNNNorm_le_iff]
-    intro m
-    rw [div_mul_eq_mul_div, le_div_iff₀ hz]
-    refine le_trans ?_ ((f.smulRight z).le_opNNNorm m)
-    rw [smulRight_apply, nnnorm_smul]
-
-@[simp]
-theorem norm_smulRight (f : ContinuousMultilinearMap 𝕜 E 𝕜) (z : G) :
-    ‖f.smulRight z‖ = ‖f‖ * ‖z‖ :=
-  congr_arg NNReal.toReal (nnnorm_smulRight f z)
-
-@[simp]
-theorem norm_mkPiRing (z : G) : ‖ContinuousMultilinearMap.mkPiRing 𝕜 ι z‖ = ‖z‖ := by
-  rw [ContinuousMultilinearMap.mkPiRing, norm_smulRight, norm_mkPiAlgebra, one_mul]
-
-variable (𝕜 E G) in
-/-- Continuous bilinear map realizing `(f, z) ↦ f.smulRight z`. -/
-def smulRightL : ContinuousMultilinearMap 𝕜 E 𝕜 →L[𝕜] G →L[𝕜] ContinuousMultilinearMap 𝕜 E G :=
-  LinearMap.mkContinuous₂
-    { toFun := fun f ↦
-        { toFun := fun z ↦ f.smulRight z
-          map_add' := fun x y ↦ by ext; simp
-          map_smul' := fun c x ↦ by ext; simp [smul_smul, mul_comm] }
-      map_add' := fun f g ↦ by ext; simp [add_smul]
-      map_smul' := fun c f ↦ by ext; simp [smul_smul] }
-    1 (fun f z ↦ by simp [norm_smulRight])
-
-@[simp] lemma smulRightL_apply (f : ContinuousMultilinearMap 𝕜 E 𝕜) (z : G) :
-    smulRightL 𝕜 E G f z = f.smulRight z := rfl
-
-lemma norm_smulRightL_le : ‖smulRightL 𝕜 E G‖ ≤ 1 :=
-  LinearMap.mkContinuous₂_norm_le _ zero_le_one _
-
-variable (𝕜 ι G)
-
-/-- Continuous multilinear maps on `𝕜^n` with values in `G` are in bijection with `G`, as such a
-continuous multilinear map is completely determined by its value on the constant vector made of
-ones. We register this bijection as a linear isometry in
-`ContinuousMultilinearMap.piFieldEquiv`. -/
-protected def piFieldEquiv : G ≃ₗᵢ[𝕜] ContinuousMultilinearMap 𝕜 (fun _ : ι => 𝕜) G where
-  toFun z := ContinuousMultilinearMap.mkPiRing 𝕜 ι z
-  invFun f := f fun _ => 1
-  map_add' z z' := by
-    ext
-    simp [smul_add]
-  map_smul' c z := by
-    ext
-    simp [smul_smul, mul_comm]
-  left_inv z := by simp
-  right_inv f := f.mkPiRing_apply_one_eq_self
-  norm_map' := norm_mkPiRing
-
-end ContinuousMultilinearMap
-
-open ContinuousMultilinearMap
-
-namespace MultilinearMap
-
-/-- Given a map `f : G →ₗ[𝕜] MultilinearMap 𝕜 E G'` and an estimate
-`H : ∀ x m, ‖f x m‖ ≤ C * ‖x‖ * ∏ i, ‖m i‖`, construct a continuous linear
-map from `G` to `ContinuousMultilinearMap 𝕜 E G'`.
-
-In order to lift, e.g., a map `f : (MultilinearMap 𝕜 E G) →ₗ[𝕜] MultilinearMap 𝕜 E' G'`
-to a map `(ContinuousMultilinearMap 𝕜 E G) →L[𝕜] ContinuousMultilinearMap 𝕜 E' G'`,
-one can apply this construction to `f.comp ContinuousMultilinearMap.toMultilinearMapLinear`
-which is a linear map from `ContinuousMultilinearMap 𝕜 E G` to `MultilinearMap 𝕜 E' G'`. -/
-def mkContinuousLinear (f : G →ₗ[𝕜] MultilinearMap 𝕜 E G') (C : ℝ)
-    (H : ∀ x m, ‖f x m‖ ≤ C * ‖x‖ * ∏ i, ‖m i‖) : G →L[𝕜] ContinuousMultilinearMap 𝕜 E G' :=
-  LinearMap.mkContinuous
-    { toFun := fun x => (f x).mkContinuous (C * ‖x‖) <| H x
-      map_add' := fun x y => by
-        ext1
-        simp
-      map_smul' := fun c x => by
-        ext1
-        simp }
-    (max C 0) fun x => by
-      simpa using ((f x).mkContinuous_norm_le' _).trans_eq <| by
-        rw [max_mul_of_nonneg _ _ (norm_nonneg x), zero_mul]
-
-theorem mkContinuousLinear_norm_le' (f : G →ₗ[𝕜] MultilinearMap 𝕜 E G') (C : ℝ)
-    (H : ∀ x m, ‖f x m‖ ≤ C * ‖x‖ * ∏ i, ‖m i‖) : ‖mkContinuousLinear f C H‖ ≤ max C 0 := by
-  dsimp only [mkContinuousLinear]
-  exact LinearMap.mkContinuous_norm_le _ (le_max_right _ _) _
-
-theorem mkContinuousLinear_norm_le (f : G →ₗ[𝕜] MultilinearMap 𝕜 E G') {C : ℝ} (hC : 0 ≤ C)
-    (H : ∀ x m, ‖f x m‖ ≤ C * ‖x‖ * ∏ i, ‖m i‖) : ‖mkContinuousLinear f C H‖ ≤ C :=
-  (mkContinuousLinear_norm_le' f C H).trans_eq (max_eq_left hC)
-
-variable [∀ i, SeminormedAddCommGroup (E' i)] [∀ i, NormedSpace 𝕜 (E' i)]
-
-/-- Given a map `f : MultilinearMap 𝕜 E (MultilinearMap 𝕜 E' G)` and an estimate
-`H : ∀ m m', ‖f m m'‖ ≤ C * ∏ i, ‖m i‖ * ∏ i, ‖m' i‖`, upgrade all `MultilinearMap`s in the type to
-`ContinuousMultilinearMap`s. -/
-def mkContinuousMultilinear (f : MultilinearMap 𝕜 E (MultilinearMap 𝕜 E' G)) (C : ℝ)
-    (H : ∀ m₁ m₂, ‖f m₁ m₂‖ ≤ (C * ∏ i, ‖m₁ i‖) * ∏ i, ‖m₂ i‖) :
-    ContinuousMultilinearMap 𝕜 E (ContinuousMultilinearMap 𝕜 E' G) :=
-  mkContinuous
-    { toFun := fun m => mkContinuous (f m) (C * ∏ i, ‖m i‖) <| H m
-      map_update_add' := fun m i x y => by
-        ext1
-        simp
-      map_update_smul' := fun m i c x => by
-        ext1
-        simp }
-    (max C 0) fun m => by
-      simp only [coe_mk]
-      refine ((f m).mkContinuous_norm_le' _).trans_eq ?_
-      rw [max_mul_of_nonneg, zero_mul]
-      positivity
-
-@[simp]
-theorem mkContinuousMultilinear_apply (f : MultilinearMap 𝕜 E (MultilinearMap 𝕜 E' G)) {C : ℝ}
-    (H : ∀ m₁ m₂, ‖f m₁ m₂‖ ≤ (C * ∏ i, ‖m₁ i‖) * ∏ i, ‖m₂ i‖) (m : ∀ i, E i) :
-    ⇑(mkContinuousMultilinear f C H m) = f m :=
-  rfl
-
-theorem mkContinuousMultilinear_norm_le' (f : MultilinearMap 𝕜 E (MultilinearMap 𝕜 E' G)) (C : ℝ)
-    (H : ∀ m₁ m₂, ‖f m₁ m₂‖ ≤ (C * ∏ i, ‖m₁ i‖) * ∏ i, ‖m₂ i‖) :
-    ‖mkContinuousMultilinear f C H‖ ≤ max C 0 := by
-  dsimp only [mkContinuousMultilinear]
-  exact mkContinuous_norm_le _ (le_max_right _ _) _
-
-theorem mkContinuousMultilinear_norm_le (f : MultilinearMap 𝕜 E (MultilinearMap 𝕜 E' G)) {C : ℝ}
-    (hC : 0 ≤ C) (H : ∀ m₁ m₂, ‖f m₁ m₂‖ ≤ (C * ∏ i, ‖m₁ i‖) * ∏ i, ‖m₂ i‖) :
-    ‖mkContinuousMultilinear f C H‖ ≤ C :=
-  (mkContinuousMultilinear_norm_le' f C H).trans_eq (max_eq_left hC)
-
-end MultilinearMap
-
-namespace ContinuousLinearMap
-
-theorem norm_compContinuousMultilinearMap_le (g : G →L[𝕜] G') (f : ContinuousMultilinearMap 𝕜 E G) :
-    ‖g.compContinuousMultilinearMap f‖ ≤ ‖g‖ * ‖f‖ :=
-  ContinuousMultilinearMap.opNorm_le_bound (by positivity) fun m ↦
-    calc
-      ‖g (f m)‖ ≤ ‖g‖ * (‖f‖ * ∏ i, ‖m i‖) := g.le_opNorm_of_le <| f.le_opNorm _
-      _ = _ := (mul_assoc _ _ _).symm
-
-variable (𝕜 E G G')
-
-/-- `ContinuousLinearMap.compContinuousMultilinearMap` as a bundled continuous bilinear map. -/
-def compContinuousMultilinearMapL :
-    (G →L[𝕜] G') →L[𝕜] ContinuousMultilinearMap 𝕜 E G →L[𝕜] ContinuousMultilinearMap 𝕜 E G' :=
-  LinearMap.mkContinuous₂
-    (LinearMap.mk₂ 𝕜 compContinuousMultilinearMap (fun _ _ _ => rfl) (fun _ _ _ => rfl)
-      (fun f g₁ g₂ => by ext1; apply f.map_add)
-      (fun c f g => by ext1; simp))
-    1
-    fun f g => by rw [one_mul]; exact f.norm_compContinuousMultilinearMap_le g
-
-variable {𝕜 G G'}
-
-/-- `ContinuousLinearMap.compContinuousMultilinearMap` as a bundled
-continuous linear equiv. -/
-def _root_.ContinuousLinearEquiv.continuousMultilinearMapCongrRight (g : G ≃L[𝕜] G') :
-    ContinuousMultilinearMap 𝕜 E G ≃L[𝕜] ContinuousMultilinearMap 𝕜 E G' :=
-  { compContinuousMultilinearMapL 𝕜 E G G' g.toContinuousLinearMap with
-    invFun := compContinuousMultilinearMapL 𝕜 E G' G g.symm.toContinuousLinearMap
-    left_inv := by
-      intro f
-      ext1 m
-      simp [compContinuousMultilinearMapL]
-    right_inv := by
-      intro f
-      ext1 m
-      simp [compContinuousMultilinearMapL]
-    continuous_invFun :=
-      (compContinuousMultilinearMapL 𝕜 E G' G g.symm.toContinuousLinearMap).continuous }
-
-@[simp]
-theorem _root_.ContinuousLinearEquiv.continuousMultilinearMapCongrRight_symm (g : G ≃L[𝕜] G') :
-    (g.continuousMultilinearMapCongrRight E).symm = g.symm.continuousMultilinearMapCongrRight E :=
-  rfl
-
-variable {E}
-
-@[simp]
-theorem _root_.ContinuousLinearEquiv.continuousMultilinearMapCongrRight_apply (g : G ≃L[𝕜] G')
-    (f : ContinuousMultilinearMap 𝕜 E G) :
-    g.continuousMultilinearMapCongrRight E f = (g : G →L[𝕜] G').compContinuousMultilinearMap f :=
-  rfl
-
-/-- Flip arguments in `f : G →L[𝕜] ContinuousMultilinearMap 𝕜 E G'` to get
-`ContinuousMultilinearMap 𝕜 E (G →L[𝕜] G')` -/
-@[simps! apply_apply]
-def flipMultilinear (f : G →L[𝕜] ContinuousMultilinearMap 𝕜 E G') :
-    ContinuousMultilinearMap 𝕜 E (G →L[𝕜] G') :=
-  MultilinearMap.mkContinuous
-    { toFun := fun m =>
-        LinearMap.mkContinuous
-          { toFun := fun x => f x m
-            map_add' := fun x y => by simp only [map_add, ContinuousMultilinearMap.add_apply]
-            map_smul' := fun c x => by
-              simp only [ContinuousMultilinearMap.smul_apply, map_smul, RingHom.id_apply] }
-          (‖f‖ * ∏ i, ‖m i‖) fun x => by
-          rw [mul_right_comm]
-          exact (f x).le_of_opNorm_le (f.le_opNorm x) _
-      map_update_add' := fun m i x y => by
-        ext1
-        simp only [add_apply, ContinuousMultilinearMap.map_update_add, LinearMap.coe_mk,
-          LinearMap.mkContinuous_apply, AddHom.coe_mk]
-      map_update_smul' := fun m i c x => by
-        ext1
-        simp only [coe_smul', ContinuousMultilinearMap.map_update_smul, LinearMap.coe_mk,
-          LinearMap.mkContinuous_apply, Pi.smul_apply, AddHom.coe_mk] }
-    ‖f‖ fun m => by
-      dsimp only [MultilinearMap.coe_mk]
-      exact LinearMap.mkContinuous_norm_le _ (by positivity) _
-
-/-- Flip arguments in `f : ContinuousMultilinearMap 𝕜 E (G →L[𝕜] G')` to get
-`G →L[𝕜] ContinuousMultilinearMap 𝕜 E G'` -/
-@[simps! apply_apply]
-def _root_.ContinuousMultilinearMap.flipLinear (f : ContinuousMultilinearMap 𝕜 E (G →L[𝕜] G')) :
-    G →L[𝕜] ContinuousMultilinearMap 𝕜 E G' :=
-  MultilinearMap.mkContinuousLinear
-    { toFun x :=
-        { toFun m := f m x
-          map_update_add' := by simp
-          map_update_smul' := by simp }
-      map_add' x y := by ext1; simp
-      map_smul' c x := by ext1; simp } ‖f‖ <| fun x m ↦ by
-    rw [LinearMap.coe_mk, AddHom.coe_mk, MultilinearMap.coe_mk, mul_right_comm]
-    apply ((f m).le_opNorm x).trans
-    gcongr
-    apply f.le_opNorm
-
-@[simp] lemma flipLinear_flipMultilinear (f : G →L[𝕜] ContinuousMultilinearMap 𝕜 E G') :
-    f.flipMultilinear.flipLinear = f := rfl
-
-@[simp] lemma _root_.ContinuousMultilinearMap.flipMultilinear_flipLinear
-    (f : ContinuousMultilinearMap 𝕜 E (G →L[𝕜] G')) :
-    f.flipLinear.flipMultilinear = f := rfl
-
-variable (𝕜 E G G') in
-/-- Flipping arguments gives a linear equivalence between `G →L[𝕜] ContinuousMultilinearMap 𝕜 E G'`
-and `ContinuousMultilinearMap 𝕜 E (G →L[𝕜] G')` -/
-def flipMultilinearEquivₗ : (G →L[𝕜] ContinuousMultilinearMap 𝕜 E G') ≃ₗ[𝕜]
-    (ContinuousMultilinearMap 𝕜 E (G →L[𝕜] G')) where
-  toFun f := f.flipMultilinear
-  invFun f := f.flipLinear
-  map_add' f g := by ext; simp
-  map_smul' c f := by ext; simp
-  left_inv f := rfl
-  right_inv f := rfl
-
-variable (𝕜 E G G') in
-/-- Flipping arguments gives a continuous linear equivalence between
-`G →L[𝕜] ContinuousMultilinearMap 𝕜 E G'` and `ContinuousMultilinearMap 𝕜 E (G →L[𝕜] G')` -/
-def flipMultilinearEquiv : (G →L[𝕜] ContinuousMultilinearMap 𝕜 E G') ≃L[𝕜]
-    ContinuousMultilinearMap 𝕜 E (G →L[𝕜] G') := by
-  refine (flipMultilinearEquivₗ 𝕜 E G G').toContinuousLinearEquivOfBounds 1 1 ?_ ?_
-  · intro f
-    suffices ‖f.flipMultilinear‖ ≤ ‖f‖ by simpa
-    apply MultilinearMap.mkContinuous_norm_le
-    positivity
-  · intro f
-    suffices ‖f.flipLinear‖ ≤ ‖f‖ by simpa
-    apply MultilinearMap.mkContinuousLinear_norm_le
-    positivity
-
-@[simp] lemma coe_flipMultilinearEquiv :
-    (flipMultilinearEquiv 𝕜 E G G' : (G →L[𝕜] ContinuousMultilinearMap 𝕜 E G') →
-      (ContinuousMultilinearMap 𝕜 E (G →L[𝕜] G'))) = flipMultilinear := rfl
-
-@[simp] lemma coe_symm_flipMultilinearEquiv :
-    ((flipMultilinearEquiv 𝕜 E G G').symm : (ContinuousMultilinearMap 𝕜 E (G →L[𝕜] G')) →
-    (G →L[𝕜] ContinuousMultilinearMap 𝕜 E G')) = flipLinear := rfl
-
-end ContinuousLinearMap
-
-theorem LinearIsometry.norm_compContinuousMultilinearMap (g : G →ₗᵢ[𝕜] G')
-    (f : ContinuousMultilinearMap 𝕜 E G) :
-    ‖g.toContinuousLinearMap.compContinuousMultilinearMap f‖ = ‖f‖ := by
-  simp only [ContinuousLinearMap.compContinuousMultilinearMap_coe,
-    LinearIsometry.coe_toContinuousLinearMap, LinearIsometry.norm_map,
-    ContinuousMultilinearMap.norm_def, Function.comp_apply]
-
-namespace ContinuousMultilinearMap
-
-theorem norm_compContinuousLinearMap_le (g : ContinuousMultilinearMap 𝕜 E₁ G)
-    (f : ∀ i, E i →L[𝕜] E₁ i) : ‖g.compContinuousLinearMap f‖ ≤ ‖g‖ * ∏ i, ‖f i‖ :=
-  opNorm_le_bound (by positivity) fun m =>
-    calc
-      ‖g fun i => f i (m i)‖ ≤ ‖g‖ * ∏ i, ‖f i (m i)‖ := g.le_opNorm _
-      _ ≤ ‖g‖ * ∏ i, ‖f i‖ * ‖m i‖ := by gcongr with i; exact (f i).le_opNorm (m i)
-      _ = (‖g‖ * ∏ i, ‖f i‖) * ∏ i, ‖m i‖ := by rw [prod_mul_distrib, mul_assoc]
-
-theorem norm_compContinuous_linearIsometry_le (g : ContinuousMultilinearMap 𝕜 E₁ G)
-    (f : ∀ i, E i →ₗᵢ[𝕜] E₁ i) :
-    ‖g.compContinuousLinearMap fun i => (f i).toContinuousLinearMap‖ ≤ ‖g‖ := by
-  refine opNorm_le_bound (norm_nonneg _) fun m => ?_
-  apply (g.le_opNorm _).trans _
-  simp only [ContinuousLinearMap.coe_coe, LinearIsometry.coe_toContinuousLinearMap,
-    LinearIsometry.norm_map, le_rfl]
-
-theorem norm_compContinuous_linearIsometryEquiv (g : ContinuousMultilinearMap 𝕜 E₁ G)
-    (f : ∀ i, E i ≃ₗᵢ[𝕜] E₁ i) :
-    ‖g.compContinuousLinearMap fun i => (f i : E i →L[𝕜] E₁ i)‖ = ‖g‖ := by
-  apply le_antisymm (g.norm_compContinuous_linearIsometry_le fun i => (f i).toLinearIsometry)
-  have : g = (g.compContinuousLinearMap fun i => (f i : E i →L[𝕜] E₁ i)).compContinuousLinearMap
-      fun i => ((f i).symm : E₁ i →L[𝕜] E i) := by
-    ext1 m
-    simp only [compContinuousLinearMap_apply, LinearIsometryEquiv.coe_coe'',
-      LinearIsometryEquiv.apply_symm_apply]
-  conv_lhs => rw [this]
-  apply (g.compContinuousLinearMap fun i =>
-    (f i : E i →L[𝕜] E₁ i)).norm_compContinuous_linearIsometry_le
-      fun i => (f i).symm.toLinearIsometry
-
-/-- `ContinuousMultilinearMap.compContinuousLinearMap` as a bundled continuous linear map.
-This implementation fixes `f : Π i, E i →L[𝕜] E₁ i`.
-
-Actually, the map is multilinear in `f`,
-see `ContinuousMultilinearMap.compContinuousLinearMapContinuousMultilinear`.
-
-For a version fixing `g` and varying `f`, see `compContinuousLinearMapLRight`. -/
-def compContinuousLinearMapL (f : ∀ i, E i →L[𝕜] E₁ i) :
-    ContinuousMultilinearMap 𝕜 E₁ G →L[𝕜] ContinuousMultilinearMap 𝕜 E G :=
-  LinearMap.mkContinuous
-    { toFun := fun g => g.compContinuousLinearMap f
-      map_add' := fun _ _ => rfl
-      map_smul' := fun _ _ => rfl }
-    (∏ i, ‖f i‖)
-    fun _ => (norm_compContinuousLinearMap_le _ _).trans_eq (mul_comm _ _)
-
-@[simp]
-theorem compContinuousLinearMapL_apply (g : ContinuousMultilinearMap 𝕜 E₁ G)
-    (f : ∀ i, E i →L[𝕜] E₁ i) : compContinuousLinearMapL f g = g.compContinuousLinearMap f :=
-  rfl
-
-variable (G) in
-theorem norm_compContinuousLinearMapL_le (f : ∀ i, E i →L[𝕜] E₁ i) :
-    ‖compContinuousLinearMapL (G := G) f‖ ≤ ∏ i, ‖f i‖ :=
-  LinearMap.mkContinuous_norm_le _ (by positivity) _
-
-/-- `ContinuousMultilinearMap.compContinuousLinearMap` as a bundled continuous linear map.
-This implementation fixes `g : ContinuousMultilinearMap 𝕜 E₁ G`.
-
-Actually, the map is linear in `g`,
-see `ContinuousMultilinearMap.compContinuousLinearMapContinuousMultilinear`.
-
-For a version fixing `f` and varying `g`, see `compContinuousLinearMapL`. -/
-def compContinuousLinearMapLRight (g : ContinuousMultilinearMap 𝕜 E₁ G) :
-    ContinuousMultilinearMap 𝕜 (fun i ↦ E i →L[𝕜] E₁ i) (ContinuousMultilinearMap 𝕜 E G) :=
-  MultilinearMap.mkContinuous
-    { toFun := fun f => g.compContinuousLinearMap f
-      map_update_add' := by
-        intro h f i f₁ f₂
-        ext x
-        simp only [compContinuousLinearMap_apply, add_apply]
-        convert g.map_update_add (fun j ↦ f j (x j)) i (f₁ (x i)) (f₂ (x i)) <;>
-          exact apply_update (fun (i : ι) (f : E i →L[𝕜] E₁ i) ↦ f (x i)) f i _ _
-      map_update_smul' := by
-        intro h f i a f₀
-        ext x
-        simp only [compContinuousLinearMap_apply, smul_apply]
-        convert g.map_update_smul (fun j ↦ f j (x j)) i a (f₀ (x i)) <;>
-          exact apply_update (fun (i : ι) (f : E i →L[𝕜] E₁ i) ↦ f (x i)) f i _ _ }
-    (‖g‖) (fun f ↦ by simp [norm_compContinuousLinearMap_le])
-
-@[simp]
-theorem compContinuousLinearMapLRight_apply (g : ContinuousMultilinearMap 𝕜 E₁ G)
-    (f : ∀ i, E i →L[𝕜] E₁ i) : compContinuousLinearMapLRight g f = g.compContinuousLinearMap f :=
-  rfl
-
-variable (E) in
-theorem norm_compContinuousLinearMapLRight_le (g : ContinuousMultilinearMap 𝕜 E₁ G) :
-    ‖compContinuousLinearMapLRight (E := E) g‖ ≤ ‖g‖ :=
-  MultilinearMap.mkContinuous_norm_le _ (norm_nonneg _) _
-
-variable (𝕜 E E₁ G)
-
-open Function in
-/-- If `f` is a collection of continuous linear maps, then the construction
-`ContinuousMultilinearMap.compContinuousLinearMap`
-sending a continuous multilinear map `g` to `g (f₁ ·, ..., fₙ ·)`
-is continuous-linear in `g` and multilinear in `f₁, ..., fₙ`. -/
-noncomputable def compContinuousLinearMapMultilinear :
-    MultilinearMap 𝕜 (fun i ↦ E i →L[𝕜] E₁ i)
-      ((ContinuousMultilinearMap 𝕜 E₁ G) →L[𝕜] ContinuousMultilinearMap 𝕜 E G) where
-  toFun := compContinuousLinearMapL
-  map_update_add' f i f₁ f₂ := by
-    ext g x
-    change (g fun j ↦ update f i (f₁ + f₂) j <| x j) =
-        (g fun j ↦ update f i f₁ j <| x j) + g fun j ↦ update f i f₂ j (x j)
-    convert g.map_update_add (fun j ↦ f j (x j)) i (f₁ (x i)) (f₂ (x i)) <;>
-      exact apply_update (fun (i : ι) (f : E i →L[𝕜] E₁ i) ↦ f (x i)) f i _ _
-  map_update_smul' f i a f₀ := by
-    ext g x
-    change (g fun j ↦ update f i (a • f₀) j <| x j) = a • g fun j ↦ update f i f₀ j (x j)
-    convert g.map_update_smul (fun j ↦ f j (x j)) i a (f₀ (x i)) <;>
-      exact apply_update (fun (i : ι) (f : E i →L[𝕜] E₁ i) ↦ f (x i)) f i _ _
-
-/-- If `f` is a collection of continuous linear maps, then the construction
-`ContinuousMultilinearMap.compContinuousLinearMap`
-sending a continuous multilinear map `g` to `g (f₁ ·, ..., fₙ ·)` is continuous-linear in `g` and
-continuous-multilinear in `f₁, ..., fₙ`. -/
-@[simps! apply_apply]
-noncomputable def compContinuousLinearMapContinuousMultilinear :
-    ContinuousMultilinearMap 𝕜 (fun i ↦ E i →L[𝕜] E₁ i)
-      ((ContinuousMultilinearMap 𝕜 E₁ G) →L[𝕜] ContinuousMultilinearMap 𝕜 E G) :=
-  MultilinearMap.mkContinuous (𝕜 := 𝕜) (E := fun i ↦ E i →L[𝕜] E₁ i)
-    (G := (ContinuousMultilinearMap 𝕜 E₁ G) →L[𝕜] ContinuousMultilinearMap 𝕜 E G)
-    (compContinuousLinearMapMultilinear 𝕜 E E₁ G) 1 fun f ↦ by
-      rw [one_mul]
-      apply norm_compContinuousLinearMapL_le
-
-variable {𝕜 E E₁ G}
-
-/-- Fréchet derivative of `compContinuousLinearMap f g` with respect to `g`.
-The derivative with respect to `f` is given by `compContinuousLinearMapL`. -/
-noncomputable def fderivCompContinuousLinearMap [DecidableEq ι]
-    (f : ContinuousMultilinearMap 𝕜 E₁ G) (g : ∀ i, E i →L[𝕜] E₁ i) :
-    (∀ i, E i →L[𝕜] E₁ i) →L[𝕜] ContinuousMultilinearMap 𝕜 E G :=
-  ContinuousLinearMap.apply _ _ f
-    |>.compContinuousMultilinearMap (compContinuousLinearMapContinuousMultilinear 𝕜 _ _ _)
-    |>.linearDeriv g
-
-@[simp]
-lemma fderivCompContinuousLinearMap_apply [DecidableEq ι]
-    (f : ContinuousMultilinearMap 𝕜 E₁ G) (g : ∀ i, E i →L[𝕜] E₁ i)
-    (dg : ∀ i, E i →L[𝕜] E₁ i) (v : ∀ i, E i) :
-    f.fderivCompContinuousLinearMap g dg v = ∑ i, f fun j ↦ (update g i (dg i) j) (v j) := by
-  simp [fderivCompContinuousLinearMap]
-
-variable (G)
-
-/-- `ContinuousMultilinearMap.compContinuousLinearMap` as a bundled continuous linear equiv,
-given `f : Π i, E i ≃L[𝕜] E₁ i`. -/
-def _root_.ContinuousLinearEquiv.continuousMultilinearMapCongrLeft (f : ∀ i, E i ≃L[𝕜] E₁ i) :
-    ContinuousMultilinearMap 𝕜 E₁ G ≃L[𝕜] ContinuousMultilinearMap 𝕜 E G :=
-  { compContinuousLinearMapL fun i => (f i : E i →L[𝕜] E₁ i) with
-    invFun := compContinuousLinearMapL fun i => ((f i).symm : E₁ i →L[𝕜] E i)
-    continuous_toFun := (compContinuousLinearMapL fun i => (f i : E i →L[𝕜] E₁ i)).continuous
-    continuous_invFun :=
-      (compContinuousLinearMapL fun i => ((f i).symm : E₁ i →L[𝕜] E i)).continuous
-    left_inv := by
-      intro g
-      ext1 m
-      simp only [LinearMap.toFun_eq_coe, ContinuousLinearMap.coe_coe,
-        compContinuousLinearMapL_apply, compContinuousLinearMap_apply,
-        ContinuousLinearEquiv.coe_coe, ContinuousLinearEquiv.apply_symm_apply]
-    right_inv := by
-      intro g
-      ext1 m
-      simp only [compContinuousLinearMapL_apply, LinearMap.toFun_eq_coe,
-        ContinuousLinearMap.coe_coe, compContinuousLinearMap_apply, ContinuousLinearEquiv.coe_coe,
-        ContinuousLinearEquiv.symm_apply_apply] }
-
-@[simp]
-theorem _root_.ContinuousLinearEquiv.continuousMultilinearMapCongrLeft_symm
-    (f : ∀ i, E i ≃L[𝕜] E₁ i) :
-    (ContinuousLinearEquiv.continuousMultilinearMapCongrLeft G f).symm =
-      .continuousMultilinearMapCongrLeft G fun i : ι => (f i).symm :=
-  rfl
-
-variable {G}
-
-@[simp]
-theorem _root_.ContinuousLinearEquiv.continuousMultilinearMapCongrLeft_apply
-    (g : ContinuousMultilinearMap 𝕜 E₁ G) (f : ∀ i, E i ≃L[𝕜] E₁ i) :
-    ContinuousLinearEquiv.continuousMultilinearMapCongrLeft G f g =
-      g.compContinuousLinearMap fun i => (f i : E i →L[𝕜] E₁ i) :=
-  rfl
-
-/-- One of the components of the iterated derivative of a continuous multilinear map. Given a
-bijection `e` between a type `α` (typically `Fin k`) and a subset `s` of `ι`, this component is a
-continuous multilinear map of `k` vectors `v₁, ..., vₖ`, mapping them
-to `f (x₁, (v_{e.symm 2})₂, x₃, ...)`, where at indices `i` in `s` one uses the `i`-th coordinate of
-the vector `v_{e.symm i}` and otherwise one uses the `i`-th coordinate of a reference vector `x`.
-This is continuous multilinear in the components of `x` outside of `s`, and in the `v_j`. -/
-noncomputable def iteratedFDerivComponent {α : Type*} [Fintype α]
-    (f : ContinuousMultilinearMap 𝕜 E₁ G) {s : Set ι} (e : α ≃ s) [DecidablePred (· ∈ s)] :
-    ContinuousMultilinearMap 𝕜 (fun (i : {a : ι // a ∉ s}) ↦ E₁ i)
-      (ContinuousMultilinearMap 𝕜 (fun (_ : α) ↦ (∀ i, E₁ i)) G) :=
-  (f.toMultilinearMap.iteratedFDerivComponent e).mkContinuousMultilinear ‖f‖ <| by
-    intro x m
-    simp only [MultilinearMap.iteratedFDerivComponent, MultilinearMap.domDomRestrictₗ,
-      MultilinearMap.coe_mk, MultilinearMap.domDomRestrict_apply, coe_coe]
-    apply (f.le_opNorm _).trans _
-    classical
-    rw [← prod_compl_mul_prod s.toFinset, mul_assoc]
-    gcongr
-    · apply le_of_eq
-      have : ∀ x, x ∈ s.toFinsetᶜ ↔ (fun x ↦ x ∉ s) x := by simp
-      rw [prod_subtype _ this]
-      congr with i
-      simp [i.2]
-    · rw [prod_subtype _ (fun _ ↦ s.mem_toFinset), ← Equiv.prod_comp e.symm]
-      gcongr with i
-      simpa only [i.2, ↓reduceDIte, Subtype.coe_eta] using norm_le_pi_norm (m (e.symm i)) ↑i
-
-@[simp] lemma iteratedFDerivComponent_apply {α : Type*} [Fintype α]
-    (f : ContinuousMultilinearMap 𝕜 E₁ G) {s : Set ι} (e : α ≃ s) [DecidablePred (· ∈ s)]
-    (v : ∀ i : {a : ι // a ∉ s}, E₁ i) (w : α → (∀ i, E₁ i)) :
-    f.iteratedFDerivComponent e v w =
-      f (fun j ↦ if h : j ∈ s then w (e.symm ⟨j, h⟩) j else v ⟨j, h⟩) := by
-  simp [iteratedFDerivComponent, MultilinearMap.iteratedFDerivComponent,
-    MultilinearMap.domDomRestrictₗ]
-
-lemma norm_iteratedFDerivComponent_le {α : Type*} [Fintype α]
-    (f : ContinuousMultilinearMap 𝕜 E₁ G) {s : Set ι} (e : α ≃ s) [DecidablePred (· ∈ s)]
-    (x : (i : ι) → E₁ i) :
-    ‖f.iteratedFDerivComponent e (x ·)‖ ≤ ‖f‖ * ‖x‖ ^ (Fintype.card ι - Fintype.card α) := calc
-  ‖f.iteratedFDerivComponent e (fun i ↦ x i)‖
-    ≤ ‖f.iteratedFDerivComponent e‖ * ∏ i : {a : ι // a ∉ s}, ‖x i‖ :=
-      ContinuousMultilinearMap.le_opNorm _ _
-  _ ≤ ‖f‖ * ∏ _i : {a : ι // a ∉ s}, ‖x‖ := by
-      gcongr
-      · exact MultilinearMap.mkContinuousMultilinear_norm_le _ (norm_nonneg _) _
-      · exact norm_le_pi_norm _ _
-  _ = ‖f‖ * ‖x‖ ^ (Fintype.card {a : ι // a ∉ s}) := by rw [prod_const, card_univ]
-  _ = ‖f‖ * ‖x‖ ^ (Fintype.card ι - Fintype.card α) := by simp [Fintype.card_congr e]
-
-open Classical in
-/-- The `k`-th iterated derivative of a continuous multilinear map `f` at the point `x`. It is a
-continuous multilinear map of `k` vectors `v₁, ..., vₖ` (with the same type as `x`), mapping them
-to `∑ f (x₁, (v_{i₁})₂, x₃, ...)`, where at each index `j` one uses either `xⱼ` or one
-of the `(vᵢ)ⱼ`, and each `vᵢ` has to be used exactly once.
-The sum is parameterized by the embeddings of `Fin k` in the index type `ι` (or, equivalently,
-by the subsets `s` of `ι` of cardinality `k` and then the bijections between `Fin k` and `s`).
-
-The fact that this is indeed the iterated Fréchet derivative is proved in
-`ContinuousMultilinearMap.iteratedFDeriv_eq`.
--/
-protected def iteratedFDeriv (f : ContinuousMultilinearMap 𝕜 E₁ G) (k : ℕ) (x : (i : ι) → E₁ i) :
-    ContinuousMultilinearMap 𝕜 (fun (_ : Fin k) ↦ (∀ i, E₁ i)) G :=
-  ∑ e : Fin k ↪ ι, iteratedFDerivComponent f e.toEquivRange (Pi.compRightL 𝕜 _ Subtype.val x)
-
-/-- Controlling the norm of `f.iteratedFDeriv` when `f` is continuous multilinear. For the same
-bound on the iterated derivative of `f` in the calculus sense,
-see `ContinuousMultilinearMap.norm_iteratedFDeriv_le`. -/
-lemma norm_iteratedFDeriv_le' (f : ContinuousMultilinearMap 𝕜 E₁ G) (k : ℕ) (x : (i : ι) → E₁ i) :
-    ‖f.iteratedFDeriv k x‖
-      ≤ Nat.descFactorial (Fintype.card ι) k * ‖f‖ * ‖x‖ ^ (Fintype.card ι - k) := by
-  classical
-  calc ‖f.iteratedFDeriv k x‖
-  _ ≤ ∑ e : Fin k ↪ ι, ‖iteratedFDerivComponent f e.toEquivRange (fun i ↦ x i)‖ := norm_sum_le _ _
-  _ ≤ ∑ _ : Fin k ↪ ι, ‖f‖ * ‖x‖ ^ (Fintype.card ι - k) := by
-    gcongr with e _
-    simpa using norm_iteratedFDerivComponent_le f e.toEquivRange x
-  _ = Nat.descFactorial (Fintype.card ι) k * ‖f‖ * ‖x‖ ^ (Fintype.card ι - k) := by
-    simp [card_univ, mul_assoc]
-
-end ContinuousMultilinearMap
-
-end Seminorm
-
-section Norm
-
-namespace ContinuousMultilinearMap
-
-/-! Results that are only true if the target space is a `NormedAddCommGroup` (and not just a
-`SeminormedAddCommGroup`). -/
-
-variable {𝕜 : Type u} {ι : Type v} {E : ι → Type wE} {G : Type wG} {G' : Type wG'} [Fintype ι]
-  [NontriviallyNormedField 𝕜] [∀ i, SeminormedAddCommGroup (E i)] [∀ i, NormedSpace 𝕜 (E i)]
-  [NormedAddCommGroup G] [NormedSpace 𝕜 G] [SeminormedAddCommGroup G'] [NormedSpace 𝕜 G']
-
-/-- A continuous linear map is zero iff its norm vanishes. -/
-theorem opNorm_zero_iff {f : ContinuousMultilinearMap 𝕜 E G} : ‖f‖ = 0 ↔ f = 0 := by
-  simp [← (opNorm_nonneg f).ge_iff_eq', opNorm_le_iff le_rfl, ContinuousMultilinearMap.ext_iff]
-
-/-- Continuous multilinear maps themselves form a normed group with respect to
-the operator norm. -/
-instance normedAddCommGroup : NormedAddCommGroup (ContinuousMultilinearMap 𝕜 E G) :=
-  NormedAddCommGroup.ofSeparation fun _ ↦ opNorm_zero_iff.mp
-
-/-- An alias of `ContinuousMultilinearMap.normedAddCommGroup` with non-dependent types to help
-typeclass search. -/
-instance normedAddCommGroup' :
-    NormedAddCommGroup (ContinuousMultilinearMap 𝕜 (fun _ : ι => G') G) :=
-  ContinuousMultilinearMap.normedAddCommGroup
-
-variable (𝕜 G)
-
-theorem norm_ofSubsingleton_id [Subsingleton ι] [Nontrivial G] (i : ι) :
-    ‖ofSubsingleton 𝕜 G G i (.id _ _)‖ = 1 := by
-  simp
-
-theorem nnnorm_ofSubsingleton_id [Subsingleton ι] [Nontrivial G] (i : ι) :
-    ‖ofSubsingleton 𝕜 G G i (.id _ _)‖₊ = 1 :=
-  NNReal.eq <| norm_ofSubsingleton_id ..
-
-end ContinuousMultilinearMap
-
-end Norm
-
-section Norm
-
-/-! Results that are only true if the source is a `NormedAddCommGroup` (and not just a
-`SeminormedAddCommGroup`). -/
-
-variable {𝕜 : Type u} {ι : Type v} {E : ι → Type wE} {G : Type wG} [Fintype ι]
-  [NontriviallyNormedField 𝕜] [∀ i, NormedAddCommGroup (E i)] [∀ i, NormedSpace 𝕜 (E i)]
-  [SeminormedAddCommGroup G] [NormedSpace 𝕜 G]
-
-namespace MultilinearMap
-
-/-- If a multilinear map in finitely many variables on normed spaces satisfies the inequality
-`‖f m‖ ≤ C * ∏ i, ‖m i‖` on a shell `ε i / ‖c i‖ < ‖m i‖ < ε i` for some positive numbers `ε i`
-and elements `c i : 𝕜`, `1 < ‖c i‖`, then it satisfies this inequality for all `m`. -/
-theorem bound_of_shell (f : MultilinearMap 𝕜 E G) {ε : ι → ℝ} {C : ℝ} {c : ι → 𝕜}
-    (hε : ∀ i, 0 < ε i) (hc : ∀ i, 1 < ‖c i‖)
-    (hf : ∀ m : ∀ i, E i, (∀ i, ε i / ‖c i‖ ≤ ‖m i‖) → (∀ i, ‖m i‖ < ε i) → ‖f m‖ ≤ C * ∏ i, ‖m i‖)
-    (m : ∀ i, E i) : ‖f m‖ ≤ C * ∏ i, ‖m i‖ :=
-  bound_of_shell_of_norm_map_coord_zero f
-    (fun h ↦ by rw [map_coord_zero f _ (norm_eq_zero.1 h), norm_zero]) hε hc hf m
-
-end MultilinearMap
-
-end Norm
-=======
-deprecated_module (since := "2025-11-21")
->>>>>>> 14ff892a
+deprecated_module (since := "2025-11-21")