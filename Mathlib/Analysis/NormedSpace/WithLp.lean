--- conflicted
+++ resolved
@@ -3,13 +3,8 @@
 Released under Apache 2.0 license as described in the file LICENSE.
 Authors: Eric Wieser
 -/
-<<<<<<< HEAD
-import Mathlib.Data.Real.ENNReal
+import Mathlib.Data.Real.ENNReal.Basic
 import Mathlib.RingTheory.Finiteness
-=======
-import Mathlib.Data.ENNReal.Basic
-import Mathlib.LinearAlgebra.FiniteDimensional
->>>>>>> ee6d8f50
 
 /-! # The `WithLp` type synonym
 
