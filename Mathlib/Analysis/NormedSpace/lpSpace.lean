--- conflicted
+++ resolved
@@ -1079,13 +1079,8 @@
 #align lp.norm_sub_norm_compl_sub_single lp.norm_sub_norm_compl_sub_single
 
 protected theorem norm_compl_sum_single (hp : 0 < p.toReal) (f : lp E p) (s : Finset α) :
-<<<<<<< HEAD
-    ‖f - ∑ i ∈ s, lp.single p i (f i)‖ ^ p.toReal = ‖f‖ ^ p.toReal - ∑ i ∈ s, ‖f i‖ ^ p.toReal :=
-  by linarith [lp.norm_sub_norm_compl_sub_single hp f s]
-=======
     ‖f - ∑ i ∈ s, lp.single p i (f i)‖ ^ p.toReal = ‖f‖ ^ p.toReal - ∑ i ∈ s, ‖f i‖ ^ p.toReal := by
   linarith [lp.norm_sub_norm_compl_sub_single hp f s]
->>>>>>> d97a437a
 #align lp.norm_compl_sum_single lp.norm_compl_sum_single
 
 /-- The canonical finitely-supported approximations to an element `f` of `lp` converge to it, in the
