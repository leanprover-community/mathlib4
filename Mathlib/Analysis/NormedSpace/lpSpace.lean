--- conflicted
+++ resolved
@@ -887,15 +887,9 @@
   natCast_mem (lpInftySubring B) n
 #align nat_cast_mem_ℓp_infty natCast_memℓp_infty
 
-<<<<<<< HEAD
 theorem _root_.intCast_memℓp_infty (z : ℤ) : Memℓp (z : ∀ i, B i) ∞ :=
-  coe_int_mem (lpInftySubring B) z
+  intCast_mem (lpInftySubring B) z
 #align int_cast_mem_ℓp_infty intCast_memℓp_infty
-=======
-theorem _root_.int_cast_memℓp_infty (z : ℤ) : Memℓp (z : ∀ i, B i) ∞ :=
-  intCast_mem (lpInftySubring B) z
-#align int_cast_mem_ℓp_infty int_cast_memℓp_infty
->>>>>>> 94e622af
 
 @[simp]
 theorem infty_coeFn_one : ⇑(1 : lp B ∞) = 1 :=
