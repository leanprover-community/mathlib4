module

public import Mathlib.Analysis.Normed.Module.MultipliableUniformlyOn

<<<<<<< HEAD
We gather some results about the uniform convergence of infinite products, in particular those of
the form `∏' i, (1 + f i x)` for a sequence `f` of complex-valued functions.
-/

open Filter Function Complex Finset Topology

variable {α ι : Type*} {s : Set α} {K : Set α} {u : ι → ℝ}

section Complex

variable {f : ι → α → ℂ}

lemma TendstoUniformlyOn.comp_cexp {p : Filter ι} {g : α → ℂ}
    (hf : TendstoUniformlyOn f g p K) (hg : BddAbove <| (fun x ↦ (g x).re) '' K) :
    TendstoUniformlyOn (cexp ∘ f ·) (cexp ∘ g) p K := by
  obtain ⟨v, hv⟩ : ∃ v, ∀ x ∈ K, (g x).re ≤ v := hg.imp <| by simp [mem_upperBounds]
  have : ∀ᶠ i in p, ∀ x ∈ K, (f i x).re ≤ v + 1 := hf.re.eventually_forall_le (lt_add_one v) hv
  refine (UniformContinuousOn.cexp _).comp_tendstoUniformlyOn_eventually (by simpa) ?_ hf
  exact fun x hx ↦ (hv x hx).trans (lt_add_one v).le

lemma Summable.hasSumUniformlyOn_log_one_add (hu : Summable u)
    (h : ∀ᶠ i in cofinite, ∀ x ∈ K, ‖f i x‖ ≤ u i) :
    HasSumUniformlyOn (fun i x ↦ log (1 + f i x)) (fun x ↦ ∑' i, log (1 + f i x)) K := by
  simp only [hasSumUniformlyOn_iff_tendstoUniformlyOn]
  apply tendstoUniformlyOn_tsum_of_cofinite_eventually <| hu.mul_left (3 / 2)
  filter_upwards [h, hu.tendsto_cofinite_zero.eventually_le_const one_half_pos] with i hi hi' x hx
    using (norm_log_one_add_half_le_self <| (hi x hx).trans hi').trans (by simpa using hi x hx)

lemma Summable.tendstoUniformlyOn_tsum_nat_log_one_add {f : ℕ → α → ℂ} {u : ℕ → ℝ}
    (hu : Summable u) (h : ∀ᶠ n in atTop, ∀ x ∈ K, ‖f n x‖ ≤ u n) :
    TendstoUniformlyOn (fun n x ↦ ∑ m ∈ Finset.range n, log (1 + f m x))
    (fun x ↦ ∑' n, log (1 + f n x)) atTop K := by
  rw [← Nat.cofinite_eq_atTop] at h
  exact (hu.hasSumUniformlyOn_log_one_add h).tendstoUniformlyOn_finsetRange

/-- If `x ↦ ∑' i, log (f i x)` is uniformly convergent on `𝔖`, its sum has bounded-above real part
on each set in `𝔖`, and the functions `f i x` have no zeroes, then  `∏' i, f i x` is uniformly
convergent on `𝔖`.

Note that the non-vanishing assumption is really needed here: if this assumption is dropped then
one obtains a counterexample if `ι = α = ℕ` and `f i x` is `0` if `i = x` and `1` otherwise. -/
lemma hasProdUniformlyOn_of_clog (hf : SummableUniformlyOn (fun i x ↦ log (f i x)) s)
    (hfn : ∀ x ∈ s, ∀ i, f i x ≠ 0)
    (hg : BddAbove <| (fun x ↦ (∑' i, log (f i x)).re) '' s) :
    HasProdUniformlyOn f (fun x ↦ ∏' i, f i x) s := by
  simp only [hasProdUniformlyOn_iff_tendstoUniformlyOn]
  obtain ⟨r, hr⟩ := hf.exists
  suffices H : TendstoUniformlyOn (fun s x ↦ ∏ i ∈ s, f i x) (cexp ∘ r) atTop s by
    refine H.congr_right (hr.tsum_eqOn.comp_left.symm.trans ?_)
    exact fun x hx ↦ (cexp_tsum_eq_tprod (hfn x hx) (hf.summable hx))
  refine (hr.tendstoUniformlyOn.comp_cexp ?_).congr ?_
  · simpa +contextual [← hr.tsum_eqOn _] using hg
  · filter_upwards with s i hi using by simp [exp_sum, fun y ↦ exp_log (hfn i hi y)]

lemma multipliableUniformlyOn_of_clog (hf : SummableUniformlyOn (fun i x ↦ log (f i x)) s)
    (hfn : ∀ x ∈ s, ∀ i, f i x ≠ 0)
    (hg : BddAbove <| (fun x ↦ (∑' i, log (f i x)).re) '' s) :
    MultipliableUniformlyOn f s :=
  ⟨_, hasProdUniformlyOn_of_clog hf hfn hg⟩

end Complex

namespace Summable

variable {R : Type*} [NormedCommRing R] [NormOneClass R] [CompleteSpace R] [TopologicalSpace α]
  {f : ι → α → R}

/-- If a sequence of continuous functions `f i x` on an open compact `K` have norms eventually
bounded by a summable function, then `∏' i, (1 + f i x)` is uniformly convergent on `K`. -/
lemma hasProdUniformlyOn_one_add (hK : IsCompact K) (hu : Summable u)
    (h : ∀ᶠ i in cofinite, ∀ x ∈ K, ‖f i x‖ ≤ u i) (hcts : ∀ i, ContinuousOn (f i) K) :
    HasProdUniformlyOn (fun i x ↦ 1 + f i x) (fun x ↦ ∏' i, (1 + f i x)) K := by
  simp only [hasProdUniformlyOn_iff_tendstoUniformlyOn,
    tendstoUniformlyOn_iff_tendstoUniformly_comp_coe]
  by_cases hKe : K = ∅
  · simp [TendstoUniformly, hKe]
  · haveI hCK : CompactSpace K := isCompact_iff_compactSpace.mp hK
    haveI hne : Nonempty K := by rwa [Set.nonempty_coe_sort, Set.nonempty_iff_ne_empty]
    let f' i : C(K, R) := ⟨_, continuousOn_iff_continuous_restrict.mp (hcts i)⟩
    have hf'_bd : ∀ᶠ i in cofinite, ‖f' i‖ ≤ u i := by
      simp only [ContinuousMap.norm_le_of_nonempty]
      filter_upwards [h] with i hi using fun x ↦ hi x x.2
    have hM : Multipliable fun i ↦ 1 + f' i :=
      multipliable_one_add_of_summable (hu.of_norm_bounded_eventually (by simpa using hf'_bd))
    convert ContinuousMap.tendsto_iff_tendstoUniformly.mp hM.hasProd
    · simp [f']
    · exact funext fun k ↦ ContinuousMap.tprod_apply hM k

lemma multipliableUniformlyOn_one_add (hK : IsCompact K) (hu : Summable u)
    (h : ∀ᶠ i in cofinite, ∀ x ∈ K, ‖f i x‖ ≤ u i) (hcts : ∀ i, ContinuousOn (f i) K) :
    MultipliableUniformlyOn (fun i x ↦ 1 + f i x) K :=
  ⟨_, hasProdUniformlyOn_one_add hK hu h hcts⟩

/-- This is a version of `hasProdUniformlyOn_one_add` for sequences indexed by `ℕ`. -/
lemma hasProdUniformlyOn_nat_one_add {f : ℕ → α → R} (hK : IsCompact K) {u : ℕ → ℝ}
    (hu : Summable u) (h : ∀ᶠ n in atTop, ∀ x ∈ K, ‖f n x‖ ≤ u n)
    (hcts : ∀ n, ContinuousOn (f n) K) :
    HasProdUniformlyOn (fun n x ↦ 1 + f n x) (fun x ↦ ∏' i, (1 + f i x)) K :=
  hasProdUniformlyOn_one_add hK hu (Nat.cofinite_eq_atTop ▸ h) hcts

lemma multipliableUniformlyOn_nat_one_add {f : ℕ → α → R} (hK : IsCompact K)
    {u : ℕ → ℝ} (hu : Summable u) (h : ∀ᶠ n in atTop, ∀ x ∈ K, ‖f n x‖ ≤ u n)
    (hcts : ∀ n, ContinuousOn (f n) K) :
    MultipliableUniformlyOn (fun n x ↦ 1 + f n x) K :=
  ⟨_, hasProdUniformlyOn_nat_one_add hK hu h hcts⟩

section LocallyCompactSpace

variable [LocallyCompactSpace α]

/-- If a sequence of continuous functions `f i x` on an open subset `K` have norms eventually
bounded by a summable function, then `∏' i, (1 + f i x)` is locally uniformly convergent on `K`. -/
lemma hasProdLocallyUniformlyOn_one_add (hK : IsOpen K) (hu : Summable u)
    (h : ∀ᶠ i in cofinite, ∀ x ∈ K, ‖f i x‖ ≤ u i) (hcts : ∀ i, ContinuousOn (f i) K) :
    HasProdLocallyUniformlyOn (fun i x ↦ 1 + f i x) (fun x ↦ ∏' i, (1 + f i x)) K := by
  apply hasProdLocallyUniformlyOn_of_forall_compact hK
  refine fun S hS hC ↦ hasProdUniformlyOn_one_add hC hu ?_ fun i ↦ (hcts i).mono hS
  filter_upwards [h] with i hi a ha using hi a (hS ha)

lemma multipliableLocallyUniformlyOn_one_add (hK : IsOpen K) (hu : Summable u)
    (h : ∀ᶠ i in cofinite, ∀ x ∈ K, ‖f i x‖ ≤ u i) (hcts : ∀ i, ContinuousOn (f i) K) :
    MultipliableLocallyUniformlyOn (fun i x ↦ 1 + f i x) K :=
  ⟨_, hasProdLocallyUniformlyOn_one_add hK hu h hcts⟩

/-- This is a version of `hasProdLocallyUniformlyOn_one_add` for sequences indexed by `ℕ`. -/
lemma hasProdLocallyUniformlyOn_nat_one_add {f : ℕ → α → R} (hK : IsOpen K) {u : ℕ → ℝ}
    (hu : Summable u) (h : ∀ᶠ n in atTop, ∀ x ∈ K, ‖f n x‖ ≤ u n)
    (hcts : ∀ n, ContinuousOn (f n) K) :
    HasProdLocallyUniformlyOn (fun n x ↦ 1 + f n x) (fun x ↦ ∏' i, (1 + f i x)) K :=
  hasProdLocallyUniformlyOn_one_add hK hu (Nat.cofinite_eq_atTop ▸ h) hcts

lemma multipliableLocallyUniformlyOn_nat_one_add {f : ℕ → α → R} (hK : IsOpen K) {u : ℕ → ℝ}
    (hu : Summable u) (h : ∀ᶠ n in atTop, ∀ x ∈ K, ‖f n x‖ ≤ u n)
    (hcts : ∀ n, ContinuousOn (f n) K) :
    MultipliableLocallyUniformlyOn (fun n x ↦ 1 + f n x) K :=
  ⟨_, hasProdLocallyUniformlyOn_nat_one_add hK hu h hcts⟩

end LocallyCompactSpace

end Summable
=======
deprecated_module (since := "2025-11-21")
>>>>>>> e8512887
<|MERGE_RESOLUTION|>--- conflicted
+++ resolved
@@ -2,147 +2,4 @@
 
 public import Mathlib.Analysis.Normed.Module.MultipliableUniformlyOn
 
-<<<<<<< HEAD
-We gather some results about the uniform convergence of infinite products, in particular those of
-the form `∏' i, (1 + f i x)` for a sequence `f` of complex-valued functions.
--/
-
-open Filter Function Complex Finset Topology
-
-variable {α ι : Type*} {s : Set α} {K : Set α} {u : ι → ℝ}
-
-section Complex
-
-variable {f : ι → α → ℂ}
-
-lemma TendstoUniformlyOn.comp_cexp {p : Filter ι} {g : α → ℂ}
-    (hf : TendstoUniformlyOn f g p K) (hg : BddAbove <| (fun x ↦ (g x).re) '' K) :
-    TendstoUniformlyOn (cexp ∘ f ·) (cexp ∘ g) p K := by
-  obtain ⟨v, hv⟩ : ∃ v, ∀ x ∈ K, (g x).re ≤ v := hg.imp <| by simp [mem_upperBounds]
-  have : ∀ᶠ i in p, ∀ x ∈ K, (f i x).re ≤ v + 1 := hf.re.eventually_forall_le (lt_add_one v) hv
-  refine (UniformContinuousOn.cexp _).comp_tendstoUniformlyOn_eventually (by simpa) ?_ hf
-  exact fun x hx ↦ (hv x hx).trans (lt_add_one v).le
-
-lemma Summable.hasSumUniformlyOn_log_one_add (hu : Summable u)
-    (h : ∀ᶠ i in cofinite, ∀ x ∈ K, ‖f i x‖ ≤ u i) :
-    HasSumUniformlyOn (fun i x ↦ log (1 + f i x)) (fun x ↦ ∑' i, log (1 + f i x)) K := by
-  simp only [hasSumUniformlyOn_iff_tendstoUniformlyOn]
-  apply tendstoUniformlyOn_tsum_of_cofinite_eventually <| hu.mul_left (3 / 2)
-  filter_upwards [h, hu.tendsto_cofinite_zero.eventually_le_const one_half_pos] with i hi hi' x hx
-    using (norm_log_one_add_half_le_self <| (hi x hx).trans hi').trans (by simpa using hi x hx)
-
-lemma Summable.tendstoUniformlyOn_tsum_nat_log_one_add {f : ℕ → α → ℂ} {u : ℕ → ℝ}
-    (hu : Summable u) (h : ∀ᶠ n in atTop, ∀ x ∈ K, ‖f n x‖ ≤ u n) :
-    TendstoUniformlyOn (fun n x ↦ ∑ m ∈ Finset.range n, log (1 + f m x))
-    (fun x ↦ ∑' n, log (1 + f n x)) atTop K := by
-  rw [← Nat.cofinite_eq_atTop] at h
-  exact (hu.hasSumUniformlyOn_log_one_add h).tendstoUniformlyOn_finsetRange
-
-/-- If `x ↦ ∑' i, log (f i x)` is uniformly convergent on `𝔖`, its sum has bounded-above real part
-on each set in `𝔖`, and the functions `f i x` have no zeroes, then  `∏' i, f i x` is uniformly
-convergent on `𝔖`.
-
-Note that the non-vanishing assumption is really needed here: if this assumption is dropped then
-one obtains a counterexample if `ι = α = ℕ` and `f i x` is `0` if `i = x` and `1` otherwise. -/
-lemma hasProdUniformlyOn_of_clog (hf : SummableUniformlyOn (fun i x ↦ log (f i x)) s)
-    (hfn : ∀ x ∈ s, ∀ i, f i x ≠ 0)
-    (hg : BddAbove <| (fun x ↦ (∑' i, log (f i x)).re) '' s) :
-    HasProdUniformlyOn f (fun x ↦ ∏' i, f i x) s := by
-  simp only [hasProdUniformlyOn_iff_tendstoUniformlyOn]
-  obtain ⟨r, hr⟩ := hf.exists
-  suffices H : TendstoUniformlyOn (fun s x ↦ ∏ i ∈ s, f i x) (cexp ∘ r) atTop s by
-    refine H.congr_right (hr.tsum_eqOn.comp_left.symm.trans ?_)
-    exact fun x hx ↦ (cexp_tsum_eq_tprod (hfn x hx) (hf.summable hx))
-  refine (hr.tendstoUniformlyOn.comp_cexp ?_).congr ?_
-  · simpa +contextual [← hr.tsum_eqOn _] using hg
-  · filter_upwards with s i hi using by simp [exp_sum, fun y ↦ exp_log (hfn i hi y)]
-
-lemma multipliableUniformlyOn_of_clog (hf : SummableUniformlyOn (fun i x ↦ log (f i x)) s)
-    (hfn : ∀ x ∈ s, ∀ i, f i x ≠ 0)
-    (hg : BddAbove <| (fun x ↦ (∑' i, log (f i x)).re) '' s) :
-    MultipliableUniformlyOn f s :=
-  ⟨_, hasProdUniformlyOn_of_clog hf hfn hg⟩
-
-end Complex
-
-namespace Summable
-
-variable {R : Type*} [NormedCommRing R] [NormOneClass R] [CompleteSpace R] [TopologicalSpace α]
-  {f : ι → α → R}
-
-/-- If a sequence of continuous functions `f i x` on an open compact `K` have norms eventually
-bounded by a summable function, then `∏' i, (1 + f i x)` is uniformly convergent on `K`. -/
-lemma hasProdUniformlyOn_one_add (hK : IsCompact K) (hu : Summable u)
-    (h : ∀ᶠ i in cofinite, ∀ x ∈ K, ‖f i x‖ ≤ u i) (hcts : ∀ i, ContinuousOn (f i) K) :
-    HasProdUniformlyOn (fun i x ↦ 1 + f i x) (fun x ↦ ∏' i, (1 + f i x)) K := by
-  simp only [hasProdUniformlyOn_iff_tendstoUniformlyOn,
-    tendstoUniformlyOn_iff_tendstoUniformly_comp_coe]
-  by_cases hKe : K = ∅
-  · simp [TendstoUniformly, hKe]
-  · haveI hCK : CompactSpace K := isCompact_iff_compactSpace.mp hK
-    haveI hne : Nonempty K := by rwa [Set.nonempty_coe_sort, Set.nonempty_iff_ne_empty]
-    let f' i : C(K, R) := ⟨_, continuousOn_iff_continuous_restrict.mp (hcts i)⟩
-    have hf'_bd : ∀ᶠ i in cofinite, ‖f' i‖ ≤ u i := by
-      simp only [ContinuousMap.norm_le_of_nonempty]
-      filter_upwards [h] with i hi using fun x ↦ hi x x.2
-    have hM : Multipliable fun i ↦ 1 + f' i :=
-      multipliable_one_add_of_summable (hu.of_norm_bounded_eventually (by simpa using hf'_bd))
-    convert ContinuousMap.tendsto_iff_tendstoUniformly.mp hM.hasProd
-    · simp [f']
-    · exact funext fun k ↦ ContinuousMap.tprod_apply hM k
-
-lemma multipliableUniformlyOn_one_add (hK : IsCompact K) (hu : Summable u)
-    (h : ∀ᶠ i in cofinite, ∀ x ∈ K, ‖f i x‖ ≤ u i) (hcts : ∀ i, ContinuousOn (f i) K) :
-    MultipliableUniformlyOn (fun i x ↦ 1 + f i x) K :=
-  ⟨_, hasProdUniformlyOn_one_add hK hu h hcts⟩
-
-/-- This is a version of `hasProdUniformlyOn_one_add` for sequences indexed by `ℕ`. -/
-lemma hasProdUniformlyOn_nat_one_add {f : ℕ → α → R} (hK : IsCompact K) {u : ℕ → ℝ}
-    (hu : Summable u) (h : ∀ᶠ n in atTop, ∀ x ∈ K, ‖f n x‖ ≤ u n)
-    (hcts : ∀ n, ContinuousOn (f n) K) :
-    HasProdUniformlyOn (fun n x ↦ 1 + f n x) (fun x ↦ ∏' i, (1 + f i x)) K :=
-  hasProdUniformlyOn_one_add hK hu (Nat.cofinite_eq_atTop ▸ h) hcts
-
-lemma multipliableUniformlyOn_nat_one_add {f : ℕ → α → R} (hK : IsCompact K)
-    {u : ℕ → ℝ} (hu : Summable u) (h : ∀ᶠ n in atTop, ∀ x ∈ K, ‖f n x‖ ≤ u n)
-    (hcts : ∀ n, ContinuousOn (f n) K) :
-    MultipliableUniformlyOn (fun n x ↦ 1 + f n x) K :=
-  ⟨_, hasProdUniformlyOn_nat_one_add hK hu h hcts⟩
-
-section LocallyCompactSpace
-
-variable [LocallyCompactSpace α]
-
-/-- If a sequence of continuous functions `f i x` on an open subset `K` have norms eventually
-bounded by a summable function, then `∏' i, (1 + f i x)` is locally uniformly convergent on `K`. -/
-lemma hasProdLocallyUniformlyOn_one_add (hK : IsOpen K) (hu : Summable u)
-    (h : ∀ᶠ i in cofinite, ∀ x ∈ K, ‖f i x‖ ≤ u i) (hcts : ∀ i, ContinuousOn (f i) K) :
-    HasProdLocallyUniformlyOn (fun i x ↦ 1 + f i x) (fun x ↦ ∏' i, (1 + f i x)) K := by
-  apply hasProdLocallyUniformlyOn_of_forall_compact hK
-  refine fun S hS hC ↦ hasProdUniformlyOn_one_add hC hu ?_ fun i ↦ (hcts i).mono hS
-  filter_upwards [h] with i hi a ha using hi a (hS ha)
-
-lemma multipliableLocallyUniformlyOn_one_add (hK : IsOpen K) (hu : Summable u)
-    (h : ∀ᶠ i in cofinite, ∀ x ∈ K, ‖f i x‖ ≤ u i) (hcts : ∀ i, ContinuousOn (f i) K) :
-    MultipliableLocallyUniformlyOn (fun i x ↦ 1 + f i x) K :=
-  ⟨_, hasProdLocallyUniformlyOn_one_add hK hu h hcts⟩
-
-/-- This is a version of `hasProdLocallyUniformlyOn_one_add` for sequences indexed by `ℕ`. -/
-lemma hasProdLocallyUniformlyOn_nat_one_add {f : ℕ → α → R} (hK : IsOpen K) {u : ℕ → ℝ}
-    (hu : Summable u) (h : ∀ᶠ n in atTop, ∀ x ∈ K, ‖f n x‖ ≤ u n)
-    (hcts : ∀ n, ContinuousOn (f n) K) :
-    HasProdLocallyUniformlyOn (fun n x ↦ 1 + f n x) (fun x ↦ ∏' i, (1 + f i x)) K :=
-  hasProdLocallyUniformlyOn_one_add hK hu (Nat.cofinite_eq_atTop ▸ h) hcts
-
-lemma multipliableLocallyUniformlyOn_nat_one_add {f : ℕ → α → R} (hK : IsOpen K) {u : ℕ → ℝ}
-    (hu : Summable u) (h : ∀ᶠ n in atTop, ∀ x ∈ K, ‖f n x‖ ≤ u n)
-    (hcts : ∀ n, ContinuousOn (f n) K) :
-    MultipliableLocallyUniformlyOn (fun n x ↦ 1 + f n x) K :=
-  ⟨_, hasProdLocallyUniformlyOn_nat_one_add hK hu h hcts⟩
-
-end LocallyCompactSpace
-
-end Summable
-=======
-deprecated_module (since := "2025-11-21")
->>>>>>> e8512887
+deprecated_module (since := "2025-11-21")