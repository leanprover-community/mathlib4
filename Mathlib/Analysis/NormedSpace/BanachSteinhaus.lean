/-
Copyright (c) 2021 Jireh Loreaux. All rights reserved.
Released under Apache 2.0 license as described in the file LICENSE.
Authors: Jireh Loreaux
-/
import Mathlib.Analysis.NormedSpace.OperatorNorm
import Mathlib.Analysis.LocallyConvex.Barrelled

#align_import analysis.normed_space.banach_steinhaus from "leanprover-community/mathlib"@"f2ce6086713c78a7f880485f7917ea547a215982"

/-!
# The Banach-Steinhaus theorem: Uniform Boundedness Principle

Herein we prove the Banach-Steinhaus theorem for normed spaces: any collection of bounded linear
maps from a Banach space into a normed space which is pointwise bounded is uniformly bounded.

Note that we prove the more general version about barrelled spaces in
`Analysis.LocallyConvex.Barrelled`, and the usual version below is indeed deduced from the
more general setup.
-/

open Set

variable {E F 𝕜 𝕜₂ : Type*} [SeminormedAddCommGroup E] [SeminormedAddCommGroup F]
  [NontriviallyNormedField 𝕜] [NontriviallyNormedField 𝕜₂] [NormedSpace 𝕜 E] [NormedSpace 𝕜₂ F]
  {σ₁₂ : 𝕜 →+* 𝕜₂} [RingHomIsometric σ₁₂]

/-- This is the standard Banach-Steinhaus theorem, or Uniform Boundedness Principle.
If a family of continuous linear maps from a Banach space into a normed space is pointwise
<<<<<<< HEAD
bounded, then the norms of these linear maps are uniformly bounded.

See also `WithSeminorms.banach_steinhaus` for the general statement in barrelled spaces. -/
theorem banach_steinhaus {ι : Type _} [CompleteSpace E] {g : ι → E →SL[σ₁₂] F}
=======
bounded, then the norms of these linear maps are uniformly bounded. -/
theorem banach_steinhaus {ι : Type*} [CompleteSpace E] {g : ι → E →SL[σ₁₂] F}
>>>>>>> b44650d7
    (h : ∀ x, ∃ C, ∀ i, ‖g i x‖ ≤ C) : ∃ C', ∀ i, ‖g i‖ ≤ C' := by
  rw [show (∃ C, ∀ i, ‖g i‖ ≤ C) ↔ _ from (NormedSpace.equicontinuous_TFAE g).out 5 2]
  refine (norm_withSeminorms 𝕜₂ F).banach_steinhaus (fun _ x ↦ ?_)
  simpa [bddAbove_def, forall_range_iff] using h x
#align banach_steinhaus banach_steinhaus

open ENNReal

open ENNReal

/-- This version of Banach-Steinhaus is stated in terms of suprema of `↑‖⬝‖₊ : ℝ≥0∞`
for convenience. -/
<<<<<<< HEAD
theorem banach_steinhaus_iSup_nnnorm {ι : Type _} [CompleteSpace E] {g : ι → E →SL[σ₁₂] F}
    (h : ∀ x, (⨆ i, ↑‖g i x‖₊) < ∞) : (⨆ i, ↑‖g i‖₊) < ∞ := by
  rw [show ((⨆ i, ↑‖g i‖₊) < ∞) ↔ _ from (NormedSpace.equicontinuous_TFAE g).out 8 2]
  refine (norm_withSeminorms 𝕜₂ F).banach_steinhaus (fun _ x ↦ ?_)
  simpa [← NNReal.bddAbove_coe, ← Set.range_comp] using
    (WithTop.iSup_coe_lt_top (fun i ↦ ‖g i x‖₊)).mp (h x)
=======
theorem banach_steinhaus_iSup_nnnorm {ι : Type*} [CompleteSpace E] {g : ι → E →SL[σ₁₂] F}
    (h : ∀ x, ⨆ i, ↑‖g i x‖₊ < ∞) : ⨆ i, ↑‖g i‖₊ < ∞ := by
  have h' : ∀ x : E, ∃ C : ℝ, ∀ i : ι, ‖g i x‖ ≤ C := by
    intro x
    rcases lt_iff_exists_coe.mp (h x) with ⟨p, hp₁, _⟩
    refine' ⟨p, fun i => _⟩
    exact_mod_cast
      calc
        (‖g i x‖₊ : ℝ≥0∞) ≤ ⨆ j, ↑‖g j x‖₊ := le_iSup (fun j => (‖g j x‖₊ : ℝ≥0∞)) i
        _ = p := hp₁
  cases' banach_steinhaus h' with C' hC'
  refine' (iSup_le fun i => _).trans_lt (@coe_lt_top C'.toNNReal)
  rw [← norm_toNNReal]
  exact coe_mono (Real.toNNReal_le_toNNReal <| hC' i)
>>>>>>> b44650d7
#align banach_steinhaus_supr_nnnorm banach_steinhaus_iSup_nnnorm

open Topology

open Filter

/-- Given a *sequence* of continuous linear maps which converges pointwise and for which the
domain is complete, the Banach-Steinhaus theorem is used to guarantee that the limit map
is a *continuous* linear map as well. -/
def continuousLinearMapOfTendsto [CompleteSpace E] [T2Space F] {l : Filter α}
    [l.IsCountablyGenerated] [l.NeBot] (g : α → E →SL[σ₁₂] F) {f : E → F}
    (h : Tendsto (fun n x ↦ g n x) l (𝓝 f)) :
    E →SL[σ₁₂] F :=
  (norm_withSeminorms 𝕜₂ F).continuousLinearMapOfTendsto g h
#align continuous_linear_map_of_tendsto continuousLinearMapOfTendsto<|MERGE_RESOLUTION|>--- conflicted
+++ resolved
@@ -27,15 +27,10 @@
 
 /-- This is the standard Banach-Steinhaus theorem, or Uniform Boundedness Principle.
 If a family of continuous linear maps from a Banach space into a normed space is pointwise
-<<<<<<< HEAD
 bounded, then the norms of these linear maps are uniformly bounded.
 
 See also `WithSeminorms.banach_steinhaus` for the general statement in barrelled spaces. -/
-theorem banach_steinhaus {ι : Type _} [CompleteSpace E] {g : ι → E →SL[σ₁₂] F}
-=======
-bounded, then the norms of these linear maps are uniformly bounded. -/
 theorem banach_steinhaus {ι : Type*} [CompleteSpace E] {g : ι → E →SL[σ₁₂] F}
->>>>>>> b44650d7
     (h : ∀ x, ∃ C, ∀ i, ‖g i x‖ ≤ C) : ∃ C', ∀ i, ‖g i‖ ≤ C' := by
   rw [show (∃ C, ∀ i, ‖g i‖ ≤ C) ↔ _ from (NormedSpace.equicontinuous_TFAE g).out 5 2]
   refine (norm_withSeminorms 𝕜₂ F).banach_steinhaus (fun _ x ↦ ?_)
@@ -48,29 +43,12 @@
 
 /-- This version of Banach-Steinhaus is stated in terms of suprema of `↑‖⬝‖₊ : ℝ≥0∞`
 for convenience. -/
-<<<<<<< HEAD
-theorem banach_steinhaus_iSup_nnnorm {ι : Type _} [CompleteSpace E] {g : ι → E →SL[σ₁₂] F}
+theorem banach_steinhaus_iSup_nnnorm {ι : Type*} [CompleteSpace E] {g : ι → E →SL[σ₁₂] F}
     (h : ∀ x, (⨆ i, ↑‖g i x‖₊) < ∞) : (⨆ i, ↑‖g i‖₊) < ∞ := by
   rw [show ((⨆ i, ↑‖g i‖₊) < ∞) ↔ _ from (NormedSpace.equicontinuous_TFAE g).out 8 2]
   refine (norm_withSeminorms 𝕜₂ F).banach_steinhaus (fun _ x ↦ ?_)
   simpa [← NNReal.bddAbove_coe, ← Set.range_comp] using
     (WithTop.iSup_coe_lt_top (fun i ↦ ‖g i x‖₊)).mp (h x)
-=======
-theorem banach_steinhaus_iSup_nnnorm {ι : Type*} [CompleteSpace E] {g : ι → E →SL[σ₁₂] F}
-    (h : ∀ x, ⨆ i, ↑‖g i x‖₊ < ∞) : ⨆ i, ↑‖g i‖₊ < ∞ := by
-  have h' : ∀ x : E, ∃ C : ℝ, ∀ i : ι, ‖g i x‖ ≤ C := by
-    intro x
-    rcases lt_iff_exists_coe.mp (h x) with ⟨p, hp₁, _⟩
-    refine' ⟨p, fun i => _⟩
-    exact_mod_cast
-      calc
-        (‖g i x‖₊ : ℝ≥0∞) ≤ ⨆ j, ↑‖g j x‖₊ := le_iSup (fun j => (‖g j x‖₊ : ℝ≥0∞)) i
-        _ = p := hp₁
-  cases' banach_steinhaus h' with C' hC'
-  refine' (iSup_le fun i => _).trans_lt (@coe_lt_top C'.toNNReal)
-  rw [← norm_toNNReal]
-  exact coe_mono (Real.toNNReal_le_toNNReal <| hC' i)
->>>>>>> b44650d7
 #align banach_steinhaus_supr_nnnorm banach_steinhaus_iSup_nnnorm
 
 open Topology
