--- conflicted
+++ resolved
@@ -483,11 +483,8 @@
 
 instance MulOpposite.normedAlgebra {E : Type _} [SeminormedRing E] [NormedAlgebra 𝕜 E] :
     NormedAlgebra 𝕜 Eᵐᵒᵖ :=
-<<<<<<< HEAD
   { MulOpposite.normedSpace, MulOpposite.instAlgebra with }
-=======
-  { MulOpposite.normedSpace, MulOpposite.instAlgebraMulOpposite with }
->>>>>>> 76efa470
+
 #align mul_opposite.normed_algebra MulOpposite.normedAlgebra
 
 end NormedAlgebra
