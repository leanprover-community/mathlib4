--- conflicted
+++ resolved
@@ -63,10 +63,6 @@
   rw [dist_comm p₁ p₂]
   simp only [lineMap_apply, dist_eq_norm_vsub, vadd_vsub_vadd_cancel_right,
     ← sub_smul, norm_smul, vsub_eq_sub]
-<<<<<<< HEAD
-#align dist_line_map_line_map dist_lineMap_lineMap
-=======
->>>>>>> 59de845a
 
 @[simp]
 theorem nndist_lineMap_lineMap (p₁ p₂ : P) (c₁ c₂ : 𝕜) :
@@ -80,10 +76,6 @@
 @[simp]
 theorem dist_lineMap_left (p₁ p₂ : P) (c : 𝕜) : dist (lineMap p₁ p₂ c) p₁ = ‖c‖ * dist p₁ p₂ := by
   simpa only [lineMap_apply_zero, dist_zero_right] using dist_lineMap_lineMap p₁ p₂ c 0
-<<<<<<< HEAD
-#align dist_line_map_left dist_lineMap_left
-=======
->>>>>>> 59de845a
 
 @[simp]
 theorem nndist_lineMap_left (p₁ p₂ : P) (c : 𝕜) :
@@ -103,10 +95,6 @@
 theorem dist_lineMap_right (p₁ p₂ : P) (c : 𝕜) :
     dist (lineMap p₁ p₂ c) p₂ = ‖1 - c‖ * dist p₁ p₂ := by
   simpa only [lineMap_apply_one, dist_eq_norm'] using dist_lineMap_lineMap p₁ p₂ c 1
-<<<<<<< HEAD
-#align dist_line_map_right dist_lineMap_right
-=======
->>>>>>> 59de845a
 
 @[simp]
 theorem nndist_lineMap_right (p₁ p₂ : P) (c : 𝕜) :
