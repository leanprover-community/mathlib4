/-
Copyright (c) 2021 Yury Kudryashov. All rights reserved.
Released under Apache 2.0 license as described in the file LICENSE.
Authors: Yury Kudryashov, Frédéric Dupuis, Heather Macbeth
-/
import Mathlib.Analysis.Normed.Group.Basic
import Mathlib.Topology.Algebra.Module.Basic
import Mathlib.LinearAlgebra.Basis

#align_import analysis.normed_space.linear_isometry from "leanprover-community/mathlib"@"4601791ea62fea875b488dafc4e6dede19e8363f"

/-!
# (Semi-)linear isometries

In this file we define `LinearIsometry σ₁₂ E E₂` (notation: `E →ₛₗᵢ[σ₁₂] E₂`) to be a semilinear
isometric embedding of `E` into `E₂` and `LinearIsometryEquiv` (notation: `E ≃ₛₗᵢ[σ₁₂] E₂`) to be
a semilinear isometric equivalence between `E` and `E₂`.  The notation for the associated purely
linear concepts is `E →ₗᵢ[R] E₂`, `E ≃ₗᵢ[R] E₂`, and `E →ₗᵢ⋆[R] E₂`, `E ≃ₗᵢ⋆[R] E₂` for
the star-linear versions.

We also prove some trivial lemmas and provide convenience constructors.

Since a lot of elementary properties don't require `‖x‖ = 0 → x = 0` we start setting up the
theory for `SeminormedAddCommGroup` and we specialize to `NormedAddCommGroup` when needed.
-/


open Function Set

variable {R R₂ R₃ R₄ E E₂ E₃ E₄ F 𝓕 : Type _} [Semiring R] [Semiring R₂] [Semiring R₃] [Semiring R₄]
  {σ₁₂ : R →+* R₂} {σ₂₁ : R₂ →+* R} {σ₁₃ : R →+* R₃} {σ₃₁ : R₃ →+* R} {σ₁₄ : R →+* R₄}
  {σ₄₁ : R₄ →+* R} {σ₂₃ : R₂ →+* R₃} {σ₃₂ : R₃ →+* R₂} {σ₂₄ : R₂ →+* R₄} {σ₄₂ : R₄ →+* R₂}
  {σ₃₄ : R₃ →+* R₄} {σ₄₃ : R₄ →+* R₃} [RingHomInvPair σ₁₂ σ₂₁] [RingHomInvPair σ₂₁ σ₁₂]
  [RingHomInvPair σ₁₃ σ₃₁] [RingHomInvPair σ₃₁ σ₁₃] [RingHomInvPair σ₂₃ σ₃₂]
  [RingHomInvPair σ₃₂ σ₂₃] [RingHomInvPair σ₁₄ σ₄₁] [RingHomInvPair σ₄₁ σ₁₄]
  [RingHomInvPair σ₂₄ σ₄₂] [RingHomInvPair σ₄₂ σ₂₄] [RingHomInvPair σ₃₄ σ₄₃]
  [RingHomInvPair σ₄₃ σ₃₄] [RingHomCompTriple σ₁₂ σ₂₃ σ₁₃] [RingHomCompTriple σ₁₂ σ₂₄ σ₁₄]
  [RingHomCompTriple σ₂₃ σ₃₄ σ₂₄] [RingHomCompTriple σ₁₃ σ₃₄ σ₁₄] [RingHomCompTriple σ₃₂ σ₂₁ σ₃₁]
  [RingHomCompTriple σ₄₂ σ₂₁ σ₄₁] [RingHomCompTriple σ₄₃ σ₃₂ σ₄₂] [RingHomCompTriple σ₄₃ σ₃₁ σ₄₁]
  [SeminormedAddCommGroup E] [SeminormedAddCommGroup E₂] [SeminormedAddCommGroup E₃]
  [SeminormedAddCommGroup E₄] [Module R E] [Module R₂ E₂] [Module R₃ E₃] [Module R₄ E₄]
  [NormedAddCommGroup F] [Module R F]

/-- A `σ₁₂`-semilinear isometric embedding of a normed `R`-module into an `R₂`-module. -/
structure LinearIsometry (σ₁₂ : R →+* R₂) (E E₂ : Type _) [SeminormedAddCommGroup E]
  [SeminormedAddCommGroup E₂] [Module R E] [Module R₂ E₂] extends E →ₛₗ[σ₁₂] E₂ where
  norm_map' : ∀ x, ‖toLinearMap x‖ = ‖x‖
#align linear_isometry LinearIsometry

notation:25 E " →ₛₗᵢ[" σ₁₂:25 "] " E₂:0 => LinearIsometry σ₁₂ E E₂

notation:25 E " →ₗᵢ[" R:25 "] " E₂:0 => LinearIsometry (RingHom.id R) E E₂

notation:25 E " →ₗᵢ⋆[" R:25 "] " E₂:0 => LinearIsometry (starRingEnd R) E E₂

/-- `SemilinearIsometryClass F σ E E₂` asserts `F` is a type of bundled `σ`-semilinear isometries
`E → E₂`.

See also `LinearIsometryClass F R E E₂` for the case where `σ` is the identity map on `R`.

A map `f` between an `R`-module and an `S`-module over a ring homomorphism `σ : R →+* S`
is semilinear if it satisfies the two properties `f (x + y) = f x + f y` and
`f (c • x) = (σ c) • f x`. -/
class SemilinearIsometryClass (𝓕 : Type _) {R R₂ : outParam (Type _)} [Semiring R] [Semiring R₂]
  (σ₁₂ : outParam <| R →+* R₂) (E E₂ : outParam (Type _)) [SeminormedAddCommGroup E]
  [SeminormedAddCommGroup E₂] [Module R E] [Module R₂ E₂] extends
  SemilinearMapClass 𝓕 σ₁₂ E E₂ where
  norm_map : ∀ (f : 𝓕) (x : E), ‖f x‖ = ‖x‖
#align semilinear_isometry_class SemilinearIsometryClass

/-- `LinearIsometryClass F R E E₂` asserts `F` is a type of bundled `R`-linear isometries
`M → M₂`.

This is an abbreviation for `SemilinearIsometryClass F (RingHom.id R) E E₂`.
-/
abbrev LinearIsometryClass (𝓕 : Type _) (R E E₂ : outParam (Type _)) [Semiring R]
    [SeminormedAddCommGroup E] [SeminormedAddCommGroup E₂] [Module R E] [Module R E₂] :=
  SemilinearIsometryClass 𝓕 (RingHom.id R) E E₂
#align linear_isometry_class LinearIsometryClass

namespace SemilinearIsometryClass

protected theorem isometry [SemilinearIsometryClass 𝓕 σ₁₂ E E₂] (f : 𝓕) : Isometry f :=
  AddMonoidHomClass.isometry_of_norm _ (norm_map _)
#align semilinear_isometry_class.isometry SemilinearIsometryClass.isometry

@[continuity]
protected theorem continuous [SemilinearIsometryClass 𝓕 σ₁₂ E E₂] (f : 𝓕) : Continuous f :=
  (SemilinearIsometryClass.isometry f).continuous
#align semilinear_isometry_class.continuous SemilinearIsometryClass.continuous

@[simp]
theorem nnnorm_map [SemilinearIsometryClass 𝓕 σ₁₂ E E₂] (f : 𝓕) (x : E) : ‖f x‖₊ = ‖x‖₊ :=
  NNReal.eq <| norm_map f x
#align semilinear_isometry_class.nnnorm_map SemilinearIsometryClass.nnnorm_map

protected theorem lipschitz [SemilinearIsometryClass 𝓕 σ₁₂ E E₂] (f : 𝓕) : LipschitzWith 1 f :=
  (SemilinearIsometryClass.isometry f).lipschitz
#align semilinear_isometry_class.lipschitz SemilinearIsometryClass.lipschitz

protected theorem antilipschitz [SemilinearIsometryClass 𝓕 σ₁₂ E E₂] (f : 𝓕) :
    AntilipschitzWith 1 f :=
  (SemilinearIsometryClass.isometry f).antilipschitz
#align semilinear_isometry_class.antilipschitz SemilinearIsometryClass.antilipschitz

theorem ediam_image [SemilinearIsometryClass 𝓕 σ₁₂ E E₂] (f : 𝓕) (s : Set E) :
    EMetric.diam (f '' s) = EMetric.diam s :=
  (SemilinearIsometryClass.isometry f).ediam_image s
#align semilinear_isometry_class.ediam_image SemilinearIsometryClass.ediam_image

theorem ediam_range [SemilinearIsometryClass 𝓕 σ₁₂ E E₂] (f : 𝓕) :
    EMetric.diam (range f) = EMetric.diam (univ : Set E) :=
  (SemilinearIsometryClass.isometry f).ediam_range
#align semilinear_isometry_class.ediam_range SemilinearIsometryClass.ediam_range

theorem diam_image [SemilinearIsometryClass 𝓕 σ₁₂ E E₂] (f : 𝓕) (s : Set E) :
    Metric.diam (f '' s) = Metric.diam s :=
  (SemilinearIsometryClass.isometry f).diam_image s
#align semilinear_isometry_class.diam_image SemilinearIsometryClass.diam_image

theorem diam_range [SemilinearIsometryClass 𝓕 σ₁₂ E E₂] (f : 𝓕) :
    Metric.diam (range f) = Metric.diam (univ : Set E) :=
  (SemilinearIsometryClass.isometry f).diam_range
#align semilinear_isometry_class.diam_range SemilinearIsometryClass.diam_range

instance (priority := 100) [s : SemilinearIsometryClass 𝓕 σ₁₂ E E₂] :
    ContinuousSemilinearMapClass 𝓕 σ₁₂ E E₂ :=
  { s with map_continuous := SemilinearIsometryClass.continuous }

end SemilinearIsometryClass

namespace LinearIsometry

variable (f : E →ₛₗᵢ[σ₁₂] E₂) (f₁ : F →ₛₗᵢ[σ₁₂] E₂)

theorem toLinearMap_injective : Injective (toLinearMap : (E →ₛₗᵢ[σ₁₂] E₂) → E →ₛₗ[σ₁₂] E₂)
  | ⟨_, _⟩, ⟨_, _⟩, rfl => rfl
#align linear_isometry.to_linear_map_injective LinearIsometry.toLinearMap_injective

@[simp]
theorem toLinearMap_inj {f g : E →ₛₗᵢ[σ₁₂] E₂} : f.toLinearMap = g.toLinearMap ↔ f = g :=
  toLinearMap_injective.eq_iff
#align linear_isometry.to_linear_map_inj LinearIsometry.toLinearMap_inj

instance : SemilinearIsometryClass (E →ₛₗᵢ[σ₁₂] E₂) σ₁₂ E E₂ where
  coe f := f.toFun
  coe_injective' _ _ h := toLinearMap_injective (FunLike.coe_injective h)
  map_add f := map_add f.toLinearMap
  map_smulₛₗ f := map_smulₛₗ f.toLinearMap
  norm_map f := f.norm_map'

-- porting note: These helper instances are unhelpful in Lean 4, so omitting:
-- /-- Helper instance for when there's too many metavariables to apply `FunLike.has_coe_to_fun`
-- directly.
-- -/
-- instance : CoeFun (E →ₛₗᵢ[σ₁₂] E₂) fun _ => E → E₂ :=
--   ⟨fun f => f.toFun⟩

@[simp]
theorem coe_toLinearMap : ⇑f.toLinearMap = f :=
  rfl
#align linear_isometry.coe_to_linear_map LinearIsometry.coe_toLinearMap

@[simp]
theorem coe_mk (f : E →ₛₗ[σ₁₂] E₂) (hf) : ⇑(mk f hf) = f :=
  rfl
#align linear_isometry.coe_mk LinearIsometry.coe_mk

theorem coe_injective : @Injective (E →ₛₗᵢ[σ₁₂] E₂) (E → E₂) (fun f => f) := by
  rintro ⟨_⟩ ⟨_⟩
  simp

#align linear_isometry.coe_injective LinearIsometry.coe_injective

/-- See Note [custom simps projection]. We need to specify this projection explicitly in this case,
  because it is a composition of multiple projections. -/
def Simps.apply (σ₁₂ : R →+* R₂) (E E₂ : Type _) [SeminormedAddCommGroup E]
    [SeminormedAddCommGroup E₂] [Module R E] [Module R₂ E₂] (h : E →ₛₗᵢ[σ₁₂] E₂) : E → E₂ :=
  h
#align linear_isometry.simps.apply LinearIsometry.Simps.apply

initialize_simps_projections LinearIsometry (toLinearMap_toFun → apply)

@[ext]
theorem ext {f g : E →ₛₗᵢ[σ₁₂] E₂} (h : ∀ x, f x = g x) : f = g :=
  coe_injective <| funext h
#align linear_isometry.ext LinearIsometry.ext

protected theorem congr_arg [SemilinearIsometryClass 𝓕 σ₁₂ E E₂] {f : 𝓕} :
    ∀ {x x' : E}, x = x' → f x = f x'
  | _, _, rfl => rfl
#align linear_isometry.congr_arg LinearIsometry.congr_arg

protected theorem congr_fun [SemilinearIsometryClass 𝓕 σ₁₂ E E₂] {f g : 𝓕} (h : f = g) (x : E) :
    f x = g x :=
  h ▸ rfl
#align linear_isometry.congr_fun LinearIsometry.congr_fun

-- @[simp] -- Porting note: simp can prove this
protected theorem map_zero : f 0 = 0 :=
  f.toLinearMap.map_zero
#align linear_isometry.map_zero LinearIsometry.map_zero

-- @[simp] -- Porting note: simp can prove this
protected theorem map_add (x y : E) : f (x + y) = f x + f y :=
  f.toLinearMap.map_add x y
#align linear_isometry.map_add LinearIsometry.map_add

-- @[simp] -- Porting note: simp can prove this
protected theorem map_neg (x : E) : f (-x) = -f x :=
  f.toLinearMap.map_neg x
#align linear_isometry.map_neg LinearIsometry.map_neg

-- @[simp] -- Porting note: simp can prove this
protected theorem map_sub (x y : E) : f (x - y) = f x - f y :=
  f.toLinearMap.map_sub x y
#align linear_isometry.map_sub LinearIsometry.map_sub

-- @[simp] -- Porting note: simp can prove this
protected theorem map_smulₛₗ (c : R) (x : E) : f (c • x) = σ₁₂ c • f x :=
  f.toLinearMap.map_smulₛₗ c x
#align linear_isometry.map_smulₛₗ LinearIsometry.map_smulₛₗ

-- @[simp] -- Porting note: simp can prove this
protected theorem map_smul [Module R E₂] (f : E →ₗᵢ[R] E₂) (c : R) (x : E) : f (c • x) = c • f x :=
  f.toLinearMap.map_smul c x
#align linear_isometry.map_smul LinearIsometry.map_smul

@[simp]
theorem norm_map (x : E) : ‖f x‖ = ‖x‖ :=
  SemilinearIsometryClass.norm_map f x
#align linear_isometry.norm_map LinearIsometry.norm_map

-- @[simp] -- Porting note: simp can prove this
theorem nnnorm_map (x : E) : ‖f x‖₊ = ‖x‖₊ :=
  NNReal.eq <| norm_map f x
#align linear_isometry.nnnorm_map LinearIsometry.nnnorm_map

protected theorem isometry : Isometry f :=
  AddMonoidHomClass.isometry_of_norm f.toLinearMap (norm_map _)
#align linear_isometry.isometry LinearIsometry.isometry

@[simp]
theorem isComplete_image_iff [SemilinearIsometryClass 𝓕 σ₁₂ E E₂] (f : 𝓕) {s : Set E} :
    IsComplete (f '' s) ↔ IsComplete s :=
  _root_.isComplete_image_iff (SemilinearIsometryClass.isometry f).uniformInducing
#align linear_isometry.is_complete_image_iff LinearIsometry.isComplete_image_iff

theorem isComplete_map_iff [RingHomSurjective σ₁₂] {p : Submodule R E} :
    IsComplete (p.map f.toLinearMap : Set E₂) ↔ IsComplete (p : Set E) :=
  isComplete_image_iff f
#align linear_isometry.is_complete_map_iff LinearIsometry.isComplete_map_iff

theorem isComplete_map_iff' [SemilinearIsometryClass 𝓕 σ₁₂ E E₂] (f : 𝓕) [RingHomSurjective σ₁₂]
    {p : Submodule R E} : IsComplete (p.map f : Set E₂) ↔ IsComplete (p : Set E) :=
  isComplete_image_iff f
#align linear_isometry.is_complete_map_iff' LinearIsometry.isComplete_map_iff'

instance completeSpace_map [SemilinearIsometryClass 𝓕 σ₁₂ E E₂] (f : 𝓕) [RingHomSurjective σ₁₂]
    (p : Submodule R E) [CompleteSpace p] : CompleteSpace (p.map f) :=
  ((isComplete_map_iff' f).2 <| completeSpace_coe_iff_isComplete.1 ‹_›).completeSpace_coe
#align linear_isometry.complete_space_map LinearIsometry.completeSpace_map

instance completeSpace_map' [RingHomSurjective σ₁₂] (p : Submodule R E) [CompleteSpace p] :
    CompleteSpace (p.map f.toLinearMap) :=
  (f.isComplete_map_iff.2 <| completeSpace_coe_iff_isComplete.1 ‹_›).completeSpace_coe
#align linear_isometry.complete_space_map' LinearIsometry.completeSpace_map'

@[simp]
theorem dist_map (x y : E) : dist (f x) (f y) = dist x y :=
  f.isometry.dist_eq x y
#align linear_isometry.dist_map LinearIsometry.dist_map

@[simp]
theorem edist_map (x y : E) : edist (f x) (f y) = edist x y :=
  f.isometry.edist_eq x y
#align linear_isometry.edist_map LinearIsometry.edist_map

protected theorem injective : Injective f₁ :=
  Isometry.injective (LinearIsometry.isometry f₁)
#align linear_isometry.injective LinearIsometry.injective

@[simp]
theorem map_eq_iff {x y : F} : f₁ x = f₁ y ↔ x = y :=
  f₁.injective.eq_iff
#align linear_isometry.map_eq_iff LinearIsometry.map_eq_iff

theorem map_ne {x y : F} (h : x ≠ y) : f₁ x ≠ f₁ y :=
  f₁.injective.ne h
#align linear_isometry.map_ne LinearIsometry.map_ne

protected theorem lipschitz : LipschitzWith 1 f :=
  f.isometry.lipschitz
#align linear_isometry.lipschitz LinearIsometry.lipschitz

protected theorem antilipschitz : AntilipschitzWith 1 f :=
  f.isometry.antilipschitz
#align linear_isometry.antilipschitz LinearIsometry.antilipschitz

@[continuity]
protected theorem continuous : Continuous f :=
  f.isometry.continuous
#align linear_isometry.continuous LinearIsometry.continuous

@[simp]
theorem preimage_ball (x : E) (r : ℝ) : f ⁻¹' Metric.ball (f x) r = Metric.ball x r :=
  f.isometry.preimage_ball x r
#align linear_isometry.preimage_ball LinearIsometry.preimage_ball

@[simp]
theorem preimage_sphere (x : E) (r : ℝ) : f ⁻¹' Metric.sphere (f x) r = Metric.sphere x r :=
  f.isometry.preimage_sphere x r
#align linear_isometry.preimage_sphere LinearIsometry.preimage_sphere

@[simp]
theorem preimage_closedBall (x : E) (r : ℝ) :
    f ⁻¹' Metric.closedBall (f x) r = Metric.closedBall x r :=
  f.isometry.preimage_closedBall x r
#align linear_isometry.preimage_closed_ball LinearIsometry.preimage_closedBall

theorem ediam_image (s : Set E) : EMetric.diam (f '' s) = EMetric.diam s :=
  f.isometry.ediam_image s
#align linear_isometry.ediam_image LinearIsometry.ediam_image

theorem ediam_range : EMetric.diam (range f) = EMetric.diam (univ : Set E) :=
  f.isometry.ediam_range
#align linear_isometry.ediam_range LinearIsometry.ediam_range

theorem diam_image (s : Set E) : Metric.diam (f '' s) = Metric.diam s :=
  Isometry.diam_image (LinearIsometry.isometry f) s
#align linear_isometry.diam_image LinearIsometry.diam_image

theorem diam_range : Metric.diam (range f) = Metric.diam (univ : Set E) :=
  Isometry.diam_range (LinearIsometry.isometry f)
#align linear_isometry.diam_range LinearIsometry.diam_range

/-- Interpret a linear isometry as a continuous linear map. -/
def toContinuousLinearMap : E →SL[σ₁₂] E₂ :=
  ⟨f.toLinearMap, f.continuous⟩
#align linear_isometry.to_continuous_linear_map LinearIsometry.toContinuousLinearMap

theorem toContinuousLinearMap_injective :
    Function.Injective (toContinuousLinearMap : _ → E →SL[σ₁₂] E₂) := fun x _ h =>
  coe_injective (congr_arg _ h : ⇑x.toContinuousLinearMap = _)
#align linear_isometry.to_continuous_linear_map_injective LinearIsometry.toContinuousLinearMap_injective

@[simp]
theorem toContinuousLinearMap_inj {f g : E →ₛₗᵢ[σ₁₂] E₂} :
    f.toContinuousLinearMap = g.toContinuousLinearMap ↔ f = g :=
  toContinuousLinearMap_injective.eq_iff
#align linear_isometry.to_continuous_linear_map_inj LinearIsometry.toContinuousLinearMap_inj

@[simp]
theorem coe_toContinuousLinearMap : ⇑f.toContinuousLinearMap = f :=
  rfl
#align linear_isometry.coe_to_continuous_linear_map LinearIsometry.coe_toContinuousLinearMap

@[simp]
theorem comp_continuous_iff {α : Type _} [TopologicalSpace α] {g : α → E} :
    Continuous (f ∘ g) ↔ Continuous g :=
  f.isometry.comp_continuous_iff
#align linear_isometry.comp_continuous_iff LinearIsometry.comp_continuous_iff

/-- The identity linear isometry. -/
def id : E →ₗᵢ[R] E :=
  ⟨LinearMap.id, fun _ => rfl⟩
#align linear_isometry.id LinearIsometry.id

@[simp]
theorem coe_id : ((id : E →ₗᵢ[R] E) : E → E) = _root_.id :=
  rfl
#align linear_isometry.coe_id LinearIsometry.coe_id

@[simp]
theorem id_apply (x : E) : (id : E →ₗᵢ[R] E) x = x :=
  rfl
#align linear_isometry.id_apply LinearIsometry.id_apply

@[simp]
theorem id_toLinearMap : (id.toLinearMap : E →ₗ[R] E) = LinearMap.id :=
  rfl
#align linear_isometry.id_to_linear_map LinearIsometry.id_toLinearMap

@[simp]
theorem id_toContinuousLinearMap : id.toContinuousLinearMap = ContinuousLinearMap.id R E :=
  rfl
#align linear_isometry.id_to_continuous_linear_map LinearIsometry.id_toContinuousLinearMap

instance : Inhabited (E →ₗᵢ[R] E) :=
  ⟨id⟩

/-- Composition of linear isometries. -/
def comp (g : E₂ →ₛₗᵢ[σ₂₃] E₃) (f : E →ₛₗᵢ[σ₁₂] E₂) : E →ₛₗᵢ[σ₁₃] E₃ :=
  ⟨g.toLinearMap.comp f.toLinearMap, fun _ => (norm_map g _).trans (norm_map f _)⟩
#align linear_isometry.comp LinearIsometry.comp

@[simp]
theorem coe_comp (g : E₂ →ₛₗᵢ[σ₂₃] E₃) (f : E →ₛₗᵢ[σ₁₂] E₂) : ⇑(g.comp f) = g ∘ f :=
  rfl
#align linear_isometry.coe_comp LinearIsometry.coe_comp

@[simp]
theorem id_comp : (id : E₂ →ₗᵢ[R₂] E₂).comp f = f :=
  ext fun _ => rfl
#align linear_isometry.id_comp LinearIsometry.id_comp

@[simp]
theorem comp_id : f.comp id = f :=
  ext fun _ => rfl
#align linear_isometry.comp_id LinearIsometry.comp_id

theorem comp_assoc (f : E₃ →ₛₗᵢ[σ₃₄] E₄) (g : E₂ →ₛₗᵢ[σ₂₃] E₃) (h : E →ₛₗᵢ[σ₁₂] E₂) :
    (f.comp g).comp h = f.comp (g.comp h) :=
  rfl
#align linear_isometry.comp_assoc LinearIsometry.comp_assoc

instance : Monoid (E →ₗᵢ[R] E) where
  one := id
  mul := comp
  mul_assoc := comp_assoc
  one_mul := id_comp
  mul_one := comp_id

@[simp]
theorem coe_one : ((1 : E →ₗᵢ[R] E) : E → E) = _root_.id :=
  rfl
#align linear_isometry.coe_one LinearIsometry.coe_one

@[simp]
theorem coe_mul (f g : E →ₗᵢ[R] E) : ⇑(f * g) = f ∘ g :=
  rfl
#align linear_isometry.coe_mul LinearIsometry.coe_mul

theorem one_def : (1 : E →ₗᵢ[R] E) = id :=
  rfl
#align linear_isometry.one_def LinearIsometry.one_def

theorem mul_def (f g : E →ₗᵢ[R] E) : (f * g : E →ₗᵢ[R] E) = f.comp g :=
  rfl
#align linear_isometry.mul_def LinearIsometry.mul_def

<<<<<<< HEAD
@[simp]
=======
>>>>>>> 1e49b2ca
theorem coe_pow (f : E →ₗᵢ[R] E) (n : ℕ) : ⇑(f ^ n) = f^[n] :=
  hom_coe_pow _ rfl (fun _ _ ↦ rfl) _ _

end LinearIsometry

/-- Construct a `LinearIsometry` from a `LinearMap` satisfying `Isometry`. -/
def LinearMap.toLinearIsometry (f : E →ₛₗ[σ₁₂] E₂) (hf : Isometry f) : E →ₛₗᵢ[σ₁₂] E₂ :=
  { f with
    norm_map' := by
      simp_rw [← dist_zero_right]
      simpa using (hf.dist_eq · 0) }
#align linear_map.to_linear_isometry LinearMap.toLinearIsometry

namespace Submodule

variable {R' : Type _} [Ring R'] [Module R' E] (p : Submodule R' E)

/-- `Submodule.subtype` as a `LinearIsometry`. -/
def subtypeₗᵢ : p →ₗᵢ[R'] E :=
  ⟨p.subtype, fun _ => rfl⟩
#align submodule.subtypeₗᵢ Submodule.subtypeₗᵢ

@[simp]
theorem coe_subtypeₗᵢ : ⇑p.subtypeₗᵢ = p.subtype :=
  rfl
#align submodule.coe_subtypeₗᵢ Submodule.coe_subtypeₗᵢ

@[simp]
theorem subtypeₗᵢ_toLinearMap : p.subtypeₗᵢ.toLinearMap = p.subtype :=
  rfl
#align submodule.subtypeₗᵢ_to_linear_map Submodule.subtypeₗᵢ_toLinearMap

@[simp]
theorem subtypeₗᵢ_toContinuousLinearMap : p.subtypeₗᵢ.toContinuousLinearMap = p.subtypeL :=
  rfl
#align submodule.subtypeₗᵢ_to_continuous_linear_map Submodule.subtypeₗᵢ_toContinuousLinearMap

end Submodule

/-- A semilinear isometric equivalence between two normed vector spaces. -/
structure LinearIsometryEquiv (σ₁₂ : R →+* R₂) {σ₂₁ : R₂ →+* R} [RingHomInvPair σ₁₂ σ₂₁]
  [RingHomInvPair σ₂₁ σ₁₂] (E E₂ : Type _) [SeminormedAddCommGroup E] [SeminormedAddCommGroup E₂]
  [Module R E] [Module R₂ E₂] extends E ≃ₛₗ[σ₁₂] E₂ where
  norm_map' : ∀ x, ‖toLinearEquiv x‖ = ‖x‖
#align linear_isometry_equiv LinearIsometryEquiv

notation:25 E " ≃ₛₗᵢ[" σ₁₂:25 "] " E₂:0 => LinearIsometryEquiv σ₁₂ E E₂

notation:25 E " ≃ₗᵢ[" R:25 "] " E₂:0 => LinearIsometryEquiv (RingHom.id R) E E₂

notation:25 E " ≃ₗᵢ⋆[" R:25 "] " E₂:0 => LinearIsometryEquiv (starRingEnd R) E E₂

/-- `SemilinearIsometryEquivClass F σ E E₂` asserts `F` is a type of bundled `σ`-semilinear
isometric equivs `E → E₂`.

See also `LinearIsometryEquivClass F R E E₂` for the case where `σ` is the identity map on `R`.

A map `f` between an `R`-module and an `S`-module over a ring homomorphism `σ : R →+* S`
is semilinear if it satisfies the two properties `f (x + y) = f x + f y` and
`f (c • x) = (σ c) • f x`. -/
class SemilinearIsometryEquivClass (𝓕 : Type _) {R R₂ : outParam (Type _)} [Semiring R]
  [Semiring R₂] (σ₁₂ : outParam <| R →+* R₂) {σ₂₁ : outParam <| R₂ →+* R} [RingHomInvPair σ₁₂ σ₂₁]
  [RingHomInvPair σ₂₁ σ₁₂] (E E₂ : outParam (Type _)) [SeminormedAddCommGroup E]
  [SeminormedAddCommGroup E₂] [Module R E] [Module R₂ E₂] extends
  SemilinearEquivClass 𝓕 σ₁₂ E E₂ where
  norm_map : ∀ (f : 𝓕) (x : E), ‖f x‖ = ‖x‖
#align semilinear_isometry_equiv_class SemilinearIsometryEquivClass

/-- `LinearIsometryEquivClass F R E E₂` asserts `F` is a type of bundled `R`-linear isometries
`M → M₂`.

This is an abbreviation for `SemilinearIsometryEquivClass F (RingHom.id R) E E₂`.
-/
abbrev LinearIsometryEquivClass (𝓕 : Type _) (R E E₂ : outParam (Type _)) [Semiring R]
    [SeminormedAddCommGroup E] [SeminormedAddCommGroup E₂] [Module R E] [Module R E₂] :=
  SemilinearIsometryEquivClass 𝓕 (RingHom.id R) E E₂
#align linear_isometry_equiv_class LinearIsometryEquivClass

namespace SemilinearIsometryEquivClass

variable (𝓕)

-- `σ₂₁` becomes a metavariable, but it's OK since it's an outparam
instance (priority := 100) [s : SemilinearIsometryEquivClass 𝓕 σ₁₂ E E₂] :
    SemilinearIsometryClass 𝓕 σ₁₂ E E₂ :=
  { s with
    coe := ((↑) : 𝓕 → E → E₂)
    coe_injective' := @FunLike.coe_injective 𝓕 _ _ _ }

end SemilinearIsometryEquivClass

namespace LinearIsometryEquiv

variable (e : E ≃ₛₗᵢ[σ₁₂] E₂)

theorem toLinearEquiv_injective : Injective (toLinearEquiv : (E ≃ₛₗᵢ[σ₁₂] E₂) → E ≃ₛₗ[σ₁₂] E₂)
  | ⟨_, _⟩, ⟨_, _⟩, rfl => rfl
#align linear_isometry_equiv.to_linear_equiv_injective LinearIsometryEquiv.toLinearEquiv_injective

@[simp]
theorem toLinearEquiv_inj {f g : E ≃ₛₗᵢ[σ₁₂] E₂} : f.toLinearEquiv = g.toLinearEquiv ↔ f = g :=
  toLinearEquiv_injective.eq_iff
#align linear_isometry_equiv.to_linear_equiv_inj LinearIsometryEquiv.toLinearEquiv_inj

instance : SemilinearIsometryEquivClass (E ≃ₛₗᵢ[σ₁₂] E₂) σ₁₂ E E₂ where
  coe e := e.toFun
  inv e := e.invFun
  coe_injective' f g h₁ h₂ := by
    cases' f with f' _
    cases' g with g' _
    cases f'
    cases g'
    simp only [AddHom.toFun_eq_coe, LinearMap.coe_toAddHom, FunLike.coe_fn_eq] at h₁
    congr
  left_inv e := e.left_inv
  right_inv e := e.right_inv
  map_add f := map_add f.toLinearEquiv
  map_smulₛₗ e := map_smulₛₗ e.toLinearEquiv
  norm_map e := e.norm_map'

/-- Helper instance for when there's too many metavariables to apply `FunLike.hasCoeToFun`
directly.
-/
instance : CoeFun (E ≃ₛₗᵢ[σ₁₂] E₂) fun _ => E → E₂ :=
  ⟨FunLike.coe⟩

theorem coe_injective : @Function.Injective (E ≃ₛₗᵢ[σ₁₂] E₂) (E → E₂) (↑) :=
  FunLike.coe_injective
#align linear_isometry_equiv.coe_injective LinearIsometryEquiv.coe_injective

@[simp]
theorem coe_mk (e : E ≃ₛₗ[σ₁₂] E₂) (he : ∀ x, ‖e x‖ = ‖x‖) : ⇑(mk e he) = e :=
  rfl
#align linear_isometry_equiv.coe_mk LinearIsometryEquiv.coe_mk

@[simp]
theorem coe_toLinearEquiv (e : E ≃ₛₗᵢ[σ₁₂] E₂) : ⇑e.toLinearEquiv = e :=
  rfl
#align linear_isometry_equiv.coe_to_linear_equiv LinearIsometryEquiv.coe_toLinearEquiv

@[ext]
theorem ext {e e' : E ≃ₛₗᵢ[σ₁₂] E₂} (h : ∀ x, e x = e' x) : e = e' :=
  toLinearEquiv_injective <| LinearEquiv.ext h
#align linear_isometry_equiv.ext LinearIsometryEquiv.ext

protected theorem congr_arg {f : E ≃ₛₗᵢ[σ₁₂] E₂} : ∀ {x x' : E}, x = x' → f x = f x'
  | _, _, rfl => rfl
#align linear_isometry_equiv.congr_arg LinearIsometryEquiv.congr_arg

protected theorem congr_fun {f g : E ≃ₛₗᵢ[σ₁₂] E₂} (h : f = g) (x : E) : f x = g x :=
  h ▸ rfl
#align linear_isometry_equiv.congr_fun LinearIsometryEquiv.congr_fun

/-- Construct a `LinearIsometryEquiv` from a `LinearEquiv` and two inequalities:
`∀ x, ‖e x‖ ≤ ‖x‖` and `∀ y, ‖e.symm y‖ ≤ ‖y‖`. -/
def ofBounds (e : E ≃ₛₗ[σ₁₂] E₂) (h₁ : ∀ x, ‖e x‖ ≤ ‖x‖) (h₂ : ∀ y, ‖e.symm y‖ ≤ ‖y‖) :
    E ≃ₛₗᵢ[σ₁₂] E₂ :=
  ⟨e, fun x => le_antisymm (h₁ x) <| by simpa only [e.symm_apply_apply] using h₂ (e x)⟩
#align linear_isometry_equiv.of_bounds LinearIsometryEquiv.ofBounds

@[simp]
theorem norm_map (x : E) : ‖e x‖ = ‖x‖ :=
  e.norm_map' x
#align linear_isometry_equiv.norm_map LinearIsometryEquiv.norm_map

/-- Reinterpret a `LinearIsometryEquiv` as a `LinearIsometry`. -/
def toLinearIsometry : E →ₛₗᵢ[σ₁₂] E₂ :=
  ⟨e.1, e.2⟩
#align linear_isometry_equiv.to_linear_isometry LinearIsometryEquiv.toLinearIsometry

theorem toLinearIsometry_injective : Function.Injective (toLinearIsometry : _ → E →ₛₗᵢ[σ₁₂] E₂) :=
  fun x _ h => coe_injective (congr_arg _ h : ⇑x.toLinearIsometry = _)
#align linear_isometry_equiv.to_linear_isometry_injective LinearIsometryEquiv.toLinearIsometry_injective

@[simp]
theorem toLinearIsometry_inj {f g : E ≃ₛₗᵢ[σ₁₂] E₂} :
    f.toLinearIsometry = g.toLinearIsometry ↔ f = g :=
  toLinearIsometry_injective.eq_iff
#align linear_isometry_equiv.to_linear_isometry_inj LinearIsometryEquiv.toLinearIsometry_inj

@[simp]
theorem coe_toLinearIsometry : ⇑e.toLinearIsometry = e :=
  rfl
#align linear_isometry_equiv.coe_to_linear_isometry LinearIsometryEquiv.coe_toLinearIsometry

protected theorem isometry : Isometry e :=
  e.toLinearIsometry.isometry
#align linear_isometry_equiv.isometry LinearIsometryEquiv.isometry

/-- Reinterpret a `LinearIsometryEquiv` as an `IsometryEquiv`. -/
def toIsometryEquiv : E ≃ᵢ E₂ :=
  ⟨e.toLinearEquiv.toEquiv, e.isometry⟩
#align linear_isometry_equiv.to_isometry_equiv LinearIsometryEquiv.toIsometryEquiv

theorem toIsometryEquiv_injective :
    Function.Injective (toIsometryEquiv : (E ≃ₛₗᵢ[σ₁₂] E₂) → E ≃ᵢ E₂) := fun x _ h =>
  coe_injective (congr_arg _ h : ⇑x.toIsometryEquiv = _)
#align linear_isometry_equiv.to_isometry_equiv_injective LinearIsometryEquiv.toIsometryEquiv_injective

@[simp]
theorem toIsometryEquiv_inj {f g : E ≃ₛₗᵢ[σ₁₂] E₂} :
    f.toIsometryEquiv = g.toIsometryEquiv ↔ f = g :=
  toIsometryEquiv_injective.eq_iff
#align linear_isometry_equiv.to_isometry_equiv_inj LinearIsometryEquiv.toIsometryEquiv_inj

@[simp]
theorem coe_toIsometryEquiv : ⇑e.toIsometryEquiv = e :=
  rfl
#align linear_isometry_equiv.coe_to_isometry_equiv LinearIsometryEquiv.coe_toIsometryEquiv

theorem range_eq_univ (e : E ≃ₛₗᵢ[σ₁₂] E₂) : Set.range e = Set.univ := by
  rw [← coe_toIsometryEquiv]
  exact IsometryEquiv.range_eq_univ _
#align linear_isometry_equiv.range_eq_univ LinearIsometryEquiv.range_eq_univ

/-- Reinterpret a `LinearIsometryEquiv` as a `Homeomorph`. -/
def toHomeomorph : E ≃ₜ E₂ :=
  e.toIsometryEquiv.toHomeomorph
#align linear_isometry_equiv.to_homeomorph LinearIsometryEquiv.toHomeomorph

theorem toHomeomorph_injective : Function.Injective (toHomeomorph : (E ≃ₛₗᵢ[σ₁₂] E₂) → E ≃ₜ E₂) :=
  fun x _ h => coe_injective (congr_arg _ h : ⇑x.toHomeomorph = _)
#align linear_isometry_equiv.to_homeomorph_injective LinearIsometryEquiv.toHomeomorph_injective

@[simp]
theorem toHomeomorph_inj {f g : E ≃ₛₗᵢ[σ₁₂] E₂} : f.toHomeomorph = g.toHomeomorph ↔ f = g :=
  toHomeomorph_injective.eq_iff
#align linear_isometry_equiv.to_homeomorph_inj LinearIsometryEquiv.toHomeomorph_inj

@[simp]
theorem coe_toHomeomorph : ⇑e.toHomeomorph = e :=
  rfl
#align linear_isometry_equiv.coe_to_homeomorph LinearIsometryEquiv.coe_toHomeomorph

protected theorem continuous : Continuous e :=
  e.isometry.continuous
#align linear_isometry_equiv.continuous LinearIsometryEquiv.continuous

protected theorem continuousAt {x} : ContinuousAt e x :=
  e.continuous.continuousAt
#align linear_isometry_equiv.continuous_at LinearIsometryEquiv.continuousAt

protected theorem continuousOn {s} : ContinuousOn e s :=
  e.continuous.continuousOn
#align linear_isometry_equiv.continuous_on LinearIsometryEquiv.continuousOn

protected theorem continuousWithinAt {s x} : ContinuousWithinAt e s x :=
  e.continuous.continuousWithinAt
#align linear_isometry_equiv.continuous_within_at LinearIsometryEquiv.continuousWithinAt

/-- Interpret a `LinearIsometryEquiv` as a `ContinuousLinearEquiv`. -/
def toContinuousLinearEquiv : E ≃SL[σ₁₂] E₂ :=
  { e.toLinearIsometry.toContinuousLinearMap, e.toHomeomorph with }
#align linear_isometry_equiv.to_continuous_linear_equiv LinearIsometryEquiv.toContinuousLinearEquiv

theorem toContinuousLinearEquiv_injective :
    Function.Injective (toContinuousLinearEquiv : _ → E ≃SL[σ₁₂] E₂) := fun x _ h =>
  coe_injective (congr_arg _ h : ⇑x.toContinuousLinearEquiv = _)
#align linear_isometry_equiv.to_continuous_linear_equiv_injective LinearIsometryEquiv.toContinuousLinearEquiv_injective

@[simp]
theorem toContinuousLinearEquiv_inj {f g : E ≃ₛₗᵢ[σ₁₂] E₂} :
    f.toContinuousLinearEquiv = g.toContinuousLinearEquiv ↔ f = g :=
  toContinuousLinearEquiv_injective.eq_iff
#align linear_isometry_equiv.to_continuous_linear_equiv_inj LinearIsometryEquiv.toContinuousLinearEquiv_inj

@[simp]
theorem coe_toContinuousLinearEquiv : ⇑e.toContinuousLinearEquiv = e :=
  rfl
#align linear_isometry_equiv.coe_to_continuous_linear_equiv LinearIsometryEquiv.coe_toContinuousLinearEquiv

variable (R E)

/-- Identity map as a `LinearIsometryEquiv`. -/
def refl : E ≃ₗᵢ[R] E :=
  ⟨LinearEquiv.refl R E, fun _ => rfl⟩
#align linear_isometry_equiv.refl LinearIsometryEquiv.refl

/-- Linear isometry equiv between a space and its lift to another universe. -/
def ulift : ULift E ≃ₗᵢ[R] E :=
  { ContinuousLinearEquiv.ulift with norm_map' := fun _ => rfl }
#align linear_isometry_equiv.ulift LinearIsometryEquiv.ulift

variable {R E}

instance : Inhabited (E ≃ₗᵢ[R] E) :=
  ⟨refl R E⟩

@[simp]
theorem coe_refl : ⇑(refl R E) = id :=
  rfl
#align linear_isometry_equiv.coe_refl LinearIsometryEquiv.coe_refl

/-- The inverse `LinearIsometryEquiv`. -/
def symm : E₂ ≃ₛₗᵢ[σ₂₁] E :=
  ⟨e.toLinearEquiv.symm, fun x =>
    (e.norm_map _).symm.trans <| congr_arg norm <| e.toLinearEquiv.apply_symm_apply x⟩
#align linear_isometry_equiv.symm LinearIsometryEquiv.symm

@[simp]
theorem apply_symm_apply (x : E₂) : e (e.symm x) = x :=
  e.toLinearEquiv.apply_symm_apply x
#align linear_isometry_equiv.apply_symm_apply LinearIsometryEquiv.apply_symm_apply

@[simp]
theorem symm_apply_apply (x : E) : e.symm (e x) = x :=
  e.toLinearEquiv.symm_apply_apply x
#align linear_isometry_equiv.symm_apply_apply LinearIsometryEquiv.symm_apply_apply

-- @[simp] -- Porting note: simp can prove this
theorem map_eq_zero_iff {x : E} : e x = 0 ↔ x = 0 :=
  e.toLinearEquiv.map_eq_zero_iff
#align linear_isometry_equiv.map_eq_zero_iff LinearIsometryEquiv.map_eq_zero_iff

@[simp]
theorem symm_symm : e.symm.symm = e :=
  ext fun _ => rfl
#align linear_isometry_equiv.symm_symm LinearIsometryEquiv.symm_symm

@[simp]
theorem toLinearEquiv_symm : e.toLinearEquiv.symm = e.symm.toLinearEquiv :=
  rfl
#align linear_isometry_equiv.to_linear_equiv_symm LinearIsometryEquiv.toLinearEquiv_symm

@[simp]
theorem toIsometryEquiv_symm : e.toIsometryEquiv.symm = e.symm.toIsometryEquiv :=
  rfl
#align linear_isometry_equiv.to_isometry_equiv_symm LinearIsometryEquiv.toIsometryEquiv_symm

@[simp]
theorem toHomeomorph_symm : e.toHomeomorph.symm = e.symm.toHomeomorph :=
  rfl
#align linear_isometry_equiv.to_homeomorph_symm LinearIsometryEquiv.toHomeomorph_symm

/-- See Note [custom simps projection]. We need to specify this projection explicitly in this case,
  because it is a composition of multiple projections. -/
def Simps.apply (σ₁₂ : R →+* R₂) {σ₂₁ : R₂ →+* R} [RingHomInvPair σ₁₂ σ₂₁] [RingHomInvPair σ₂₁ σ₁₂]
    (E E₂ : Type _) [SeminormedAddCommGroup E] [SeminormedAddCommGroup E₂] [Module R E]
    [Module R₂ E₂] (h : E ≃ₛₗᵢ[σ₁₂] E₂) : E → E₂ :=
  h
#align linear_isometry_equiv.simps.apply LinearIsometryEquiv.Simps.apply

/-- See Note [custom simps projection] -/
def Simps.symm_apply (σ₁₂ : R →+* R₂) {σ₂₁ : R₂ →+* R} [RingHomInvPair σ₁₂ σ₂₁]
    [RingHomInvPair σ₂₁ σ₁₂] (E E₂ : Type _) [SeminormedAddCommGroup E] [SeminormedAddCommGroup E₂]
    [Module R E] [Module R₂ E₂] (h : E ≃ₛₗᵢ[σ₁₂] E₂) : E₂ → E :=
  h.symm
#align linear_isometry_equiv.simps.symm_apply LinearIsometryEquiv.Simps.symm_apply

initialize_simps_projections LinearIsometryEquiv (toLinearEquiv_toFun → apply,
  toLinearEquiv_invFun → symm_apply)

/-- Composition of `LinearIsometryEquiv`s as a `LinearIsometryEquiv`. -/
def trans (e' : E₂ ≃ₛₗᵢ[σ₂₃] E₃) : E ≃ₛₗᵢ[σ₁₃] E₃ :=
  ⟨e.toLinearEquiv.trans e'.toLinearEquiv, fun _ => (e'.norm_map _).trans (e.norm_map _)⟩
#align linear_isometry_equiv.trans LinearIsometryEquiv.trans

@[simp]
theorem coe_trans (e₁ : E ≃ₛₗᵢ[σ₁₂] E₂) (e₂ : E₂ ≃ₛₗᵢ[σ₂₃] E₃) : ⇑(e₁.trans e₂) = e₂ ∘ e₁ :=
  rfl
#align linear_isometry_equiv.coe_trans LinearIsometryEquiv.coe_trans

@[simp]
theorem trans_apply (e₁ : E ≃ₛₗᵢ[σ₁₂] E₂) (e₂ : E₂ ≃ₛₗᵢ[σ₂₃] E₃) (c : E) :
    (e₁.trans e₂ : E ≃ₛₗᵢ[σ₁₃] E₃) c = e₂ (e₁ c) :=
  rfl
#align linear_isometry_equiv.trans_apply LinearIsometryEquiv.trans_apply

@[simp]
theorem toLinearEquiv_trans (e' : E₂ ≃ₛₗᵢ[σ₂₃] E₃) :
    (e.trans e').toLinearEquiv = e.toLinearEquiv.trans e'.toLinearEquiv :=
  rfl
#align linear_isometry_equiv.to_linear_equiv_trans LinearIsometryEquiv.toLinearEquiv_trans

@[simp]
theorem trans_refl : e.trans (refl R₂ E₂) = e :=
  ext fun _ => rfl
#align linear_isometry_equiv.trans_refl LinearIsometryEquiv.trans_refl

@[simp]
theorem refl_trans : (refl R E).trans e = e :=
  ext fun _ => rfl
#align linear_isometry_equiv.refl_trans LinearIsometryEquiv.refl_trans

@[simp]
theorem self_trans_symm : e.trans e.symm = refl R E :=
  ext e.symm_apply_apply
#align linear_isometry_equiv.self_trans_symm LinearIsometryEquiv.self_trans_symm

@[simp]
theorem symm_trans_self : e.symm.trans e = refl R₂ E₂ :=
  ext e.apply_symm_apply
#align linear_isometry_equiv.symm_trans_self LinearIsometryEquiv.symm_trans_self

@[simp]
theorem symm_comp_self : e.symm ∘ e = id :=
  funext e.symm_apply_apply
#align linear_isometry_equiv.symm_comp_self LinearIsometryEquiv.symm_comp_self

@[simp]
theorem self_comp_symm : e ∘ e.symm = id :=
  e.symm.symm_comp_self
#align linear_isometry_equiv.self_comp_symm LinearIsometryEquiv.self_comp_symm

@[simp]
theorem symm_trans (e₁ : E ≃ₛₗᵢ[σ₁₂] E₂) (e₂ : E₂ ≃ₛₗᵢ[σ₂₃] E₃) :
    (e₁.trans e₂).symm = e₂.symm.trans e₁.symm :=
  rfl
#align linear_isometry_equiv.symm_trans LinearIsometryEquiv.symm_trans

theorem coe_symm_trans (e₁ : E ≃ₛₗᵢ[σ₁₂] E₂) (e₂ : E₂ ≃ₛₗᵢ[σ₂₃] E₃) :
    ⇑(e₁.trans e₂).symm = e₁.symm ∘ e₂.symm :=
  rfl
#align linear_isometry_equiv.coe_symm_trans LinearIsometryEquiv.coe_symm_trans

theorem trans_assoc (eEE₂ : E ≃ₛₗᵢ[σ₁₂] E₂) (eE₂E₃ : E₂ ≃ₛₗᵢ[σ₂₃] E₃) (eE₃E₄ : E₃ ≃ₛₗᵢ[σ₃₄] E₄) :
    eEE₂.trans (eE₂E₃.trans eE₃E₄) = (eEE₂.trans eE₂E₃).trans eE₃E₄ :=
  rfl
#align linear_isometry_equiv.trans_assoc LinearIsometryEquiv.trans_assoc

instance : Group (E ≃ₗᵢ[R] E) where
  mul e₁ e₂ := e₂.trans e₁
  one := refl _ _
  inv := symm
  one_mul := trans_refl
  mul_one := refl_trans
  mul_assoc _ _ _ := trans_assoc _ _ _
  mul_left_inv := self_trans_symm

@[simp]
theorem coe_one : ⇑(1 : E ≃ₗᵢ[R] E) = id :=
  rfl
#align linear_isometry_equiv.coe_one LinearIsometryEquiv.coe_one

@[simp]
theorem coe_mul (e e' : E ≃ₗᵢ[R] E) : ⇑(e * e') = e ∘ e' :=
  rfl
#align linear_isometry_equiv.coe_mul LinearIsometryEquiv.coe_mul

@[simp]
theorem coe_inv (e : E ≃ₗᵢ[R] E) : ⇑e⁻¹ = e.symm :=
  rfl
#align linear_isometry_equiv.coe_inv LinearIsometryEquiv.coe_inv

theorem one_def : (1 : E ≃ₗᵢ[R] E) = refl _ _ :=
  rfl
#align linear_isometry_equiv.one_def LinearIsometryEquiv.one_def

theorem mul_def (e e' : E ≃ₗᵢ[R] E) : (e * e' : E ≃ₗᵢ[R] E) = e'.trans e :=
  rfl
#align linear_isometry_equiv.mul_def LinearIsometryEquiv.mul_def

theorem inv_def (e : E ≃ₗᵢ[R] E) : (e⁻¹ : E ≃ₗᵢ[R] E) = e.symm :=
  rfl
#align linear_isometry_equiv.inv_def LinearIsometryEquiv.inv_def

/-! Lemmas about mixing the group structure with definitions. Because we have multiple ways to
express `LinearIsometryEquiv.refl`, `LinearIsometryEquiv.symm`, and
`LinearIsometryEquiv.trans`, we want simp lemmas for every combination.
The assumption made here is that if you're using the group structure, you want to preserve it
after simp.

This copies the approach used by the lemmas near `Equiv.Perm.trans_one`. -/


@[simp]
theorem trans_one : e.trans (1 : E₂ ≃ₗᵢ[R₂] E₂) = e :=
  trans_refl _
#align linear_isometry_equiv.trans_one LinearIsometryEquiv.trans_one

@[simp]
theorem one_trans : (1 : E ≃ₗᵢ[R] E).trans e = e :=
  refl_trans _
#align linear_isometry_equiv.one_trans LinearIsometryEquiv.one_trans

@[simp]
theorem refl_mul (e : E ≃ₗᵢ[R] E) : refl _ _ * e = e :=
  trans_refl _
#align linear_isometry_equiv.refl_mul LinearIsometryEquiv.refl_mul

@[simp]
theorem mul_refl (e : E ≃ₗᵢ[R] E) : e * refl _ _ = e :=
  refl_trans _
#align linear_isometry_equiv.mul_refl LinearIsometryEquiv.mul_refl

/-- Reinterpret a `LinearIsometryEquiv` as a `ContinuousLinearEquiv`. -/
instance : CoeTC (E ≃ₛₗᵢ[σ₁₂] E₂) (E ≃SL[σ₁₂] E₂) :=
  ⟨fun e => ⟨e.toLinearEquiv, e.continuous, e.toIsometryEquiv.symm.continuous⟩⟩

instance : CoeTC (E ≃ₛₗᵢ[σ₁₂] E₂) (E →SL[σ₁₂] E₂) :=
  ⟨fun e => ↑(e : E ≃SL[σ₁₂] E₂)⟩

@[simp]
theorem coe_coe : ⇑(e : E ≃SL[σ₁₂] E₂) = e :=
  rfl
#align linear_isometry_equiv.coe_coe LinearIsometryEquiv.coe_coe

-- @[simp] -- Porting note: now a syntactic tautology
-- theorem coe_coe' : ((e : E ≃SL[σ₁₂] E₂) : E →SL[σ₁₂] E₂) = e :=
--   rfl
#noalign linear_isometry_equiv.coe_coe'

@[simp]
theorem coe_coe'' : ⇑(e : E →SL[σ₁₂] E₂) = e :=
  rfl
#align linear_isometry_equiv.coe_coe'' LinearIsometryEquiv.coe_coe''

-- @[simp] -- Porting note: simp can prove this
theorem map_zero : e 0 = 0 :=
  e.1.map_zero
#align linear_isometry_equiv.map_zero LinearIsometryEquiv.map_zero

-- @[simp] -- Porting note: simp can prove this
theorem map_add (x y : E) : e (x + y) = e x + e y :=
  e.1.map_add x y
#align linear_isometry_equiv.map_add LinearIsometryEquiv.map_add

-- @[simp] -- Porting note: simp can prove this
theorem map_sub (x y : E) : e (x - y) = e x - e y :=
  e.1.map_sub x y
#align linear_isometry_equiv.map_sub LinearIsometryEquiv.map_sub

-- @[simp] -- Porting note: simp can prove this
theorem map_smulₛₗ (c : R) (x : E) : e (c • x) = σ₁₂ c • e x :=
  e.1.map_smulₛₗ c x
#align linear_isometry_equiv.map_smulₛₗ LinearIsometryEquiv.map_smulₛₗ

-- @[simp] -- Porting note: simp can prove this
theorem map_smul [Module R E₂] {e : E ≃ₗᵢ[R] E₂} (c : R) (x : E) : e (c • x) = c • e x :=
  e.1.map_smul c x
#align linear_isometry_equiv.map_smul LinearIsometryEquiv.map_smul

-- @[simp] -- Porting note: simp can prove this
theorem nnnorm_map (x : E) : ‖e x‖₊ = ‖x‖₊ :=
  SemilinearIsometryClass.nnnorm_map e x
#align linear_isometry_equiv.nnnorm_map LinearIsometryEquiv.nnnorm_map

@[simp]
theorem dist_map (x y : E) : dist (e x) (e y) = dist x y :=
  e.toLinearIsometry.dist_map x y
#align linear_isometry_equiv.dist_map LinearIsometryEquiv.dist_map

@[simp]
theorem edist_map (x y : E) : edist (e x) (e y) = edist x y :=
  e.toLinearIsometry.edist_map x y
#align linear_isometry_equiv.edist_map LinearIsometryEquiv.edist_map

protected theorem bijective : Bijective e :=
  e.1.bijective
#align linear_isometry_equiv.bijective LinearIsometryEquiv.bijective

protected theorem injective : Injective e :=
  e.1.injective
#align linear_isometry_equiv.injective LinearIsometryEquiv.injective

protected theorem surjective : Surjective e :=
  e.1.surjective
#align linear_isometry_equiv.surjective LinearIsometryEquiv.surjective

-- @[simp] -- Porting note: simp can prove this
theorem map_eq_iff {x y : E} : e x = e y ↔ x = y :=
  e.injective.eq_iff
#align linear_isometry_equiv.map_eq_iff LinearIsometryEquiv.map_eq_iff

theorem map_ne {x y : E} (h : x ≠ y) : e x ≠ e y :=
  e.injective.ne h
#align linear_isometry_equiv.map_ne LinearIsometryEquiv.map_ne

protected theorem lipschitz : LipschitzWith 1 e :=
  e.isometry.lipschitz
#align linear_isometry_equiv.lipschitz LinearIsometryEquiv.lipschitz

protected theorem antilipschitz : AntilipschitzWith 1 e :=
  e.isometry.antilipschitz
#align linear_isometry_equiv.antilipschitz LinearIsometryEquiv.antilipschitz

theorem image_eq_preimage (s : Set E) : e '' s = e.symm ⁻¹' s :=
  e.toLinearEquiv.image_eq_preimage s
#align linear_isometry_equiv.image_eq_preimage LinearIsometryEquiv.image_eq_preimage

@[simp]
theorem ediam_image (s : Set E) : EMetric.diam (e '' s) = EMetric.diam s :=
  e.isometry.ediam_image s
#align linear_isometry_equiv.ediam_image LinearIsometryEquiv.ediam_image

@[simp]
theorem diam_image (s : Set E) : Metric.diam (e '' s) = Metric.diam s :=
  e.isometry.diam_image s
#align linear_isometry_equiv.diam_image LinearIsometryEquiv.diam_image

@[simp]
theorem preimage_ball (x : E₂) (r : ℝ) : e ⁻¹' Metric.ball x r = Metric.ball (e.symm x) r :=
  e.toIsometryEquiv.preimage_ball x r
#align linear_isometry_equiv.preimage_ball LinearIsometryEquiv.preimage_ball

@[simp]
theorem preimage_sphere (x : E₂) (r : ℝ) : e ⁻¹' Metric.sphere x r = Metric.sphere (e.symm x) r :=
  e.toIsometryEquiv.preimage_sphere x r
#align linear_isometry_equiv.preimage_sphere LinearIsometryEquiv.preimage_sphere

@[simp]
theorem preimage_closedBall (x : E₂) (r : ℝ) :
    e ⁻¹' Metric.closedBall x r = Metric.closedBall (e.symm x) r :=
  e.toIsometryEquiv.preimage_closedBall x r
#align linear_isometry_equiv.preimage_closed_ball LinearIsometryEquiv.preimage_closedBall

@[simp]
theorem image_ball (x : E) (r : ℝ) : e '' Metric.ball x r = Metric.ball (e x) r :=
  e.toIsometryEquiv.image_ball x r
#align linear_isometry_equiv.image_ball LinearIsometryEquiv.image_ball

@[simp]
theorem image_sphere (x : E) (r : ℝ) : e '' Metric.sphere x r = Metric.sphere (e x) r :=
  e.toIsometryEquiv.image_sphere x r
#align linear_isometry_equiv.image_sphere LinearIsometryEquiv.image_sphere

@[simp]
theorem image_closedBall (x : E) (r : ℝ) : e '' Metric.closedBall x r = Metric.closedBall (e x) r :=
  e.toIsometryEquiv.image_closedBall x r
#align linear_isometry_equiv.image_closed_ball LinearIsometryEquiv.image_closedBall

variable {α : Type _} [TopologicalSpace α]

@[simp]
theorem comp_continuousOn_iff {f : α → E} {s : Set α} : ContinuousOn (e ∘ f) s ↔ ContinuousOn f s :=
  e.isometry.comp_continuousOn_iff
#align linear_isometry_equiv.comp_continuous_on_iff LinearIsometryEquiv.comp_continuousOn_iff

@[simp]
theorem comp_continuous_iff {f : α → E} : Continuous (e ∘ f) ↔ Continuous f :=
  e.isometry.comp_continuous_iff
#align linear_isometry_equiv.comp_continuous_iff LinearIsometryEquiv.comp_continuous_iff

instance completeSpace_map (p : Submodule R E) [CompleteSpace p] :
    CompleteSpace (p.map (e.toLinearEquiv : E →ₛₗ[σ₁₂] E₂)) :=
  e.toLinearIsometry.completeSpace_map' p
#align linear_isometry_equiv.complete_space_map LinearIsometryEquiv.completeSpace_map

/-- Construct a linear isometry equiv from a surjective linear isometry. -/
noncomputable def ofSurjective (f : F →ₛₗᵢ[σ₁₂] E₂) (hfr : Function.Surjective f) :
    F ≃ₛₗᵢ[σ₁₂] E₂ :=
  { LinearEquiv.ofBijective f.toLinearMap ⟨f.injective, hfr⟩ with norm_map' := f.norm_map }
#align linear_isometry_equiv.of_surjective LinearIsometryEquiv.ofSurjective

@[simp]
theorem coe_ofSurjective (f : F →ₛₗᵢ[σ₁₂] E₂) (hfr : Function.Surjective f) :
    ⇑(LinearIsometryEquiv.ofSurjective f hfr) = f := by
  ext
  rfl
#align linear_isometry_equiv.coe_of_surjective LinearIsometryEquiv.coe_ofSurjective

/-- If a linear isometry has an inverse, it is a linear isometric equivalence. -/
def ofLinearIsometry (f : E →ₛₗᵢ[σ₁₂] E₂) (g : E₂ →ₛₗ[σ₂₁] E)
    (h₁ : f.toLinearMap.comp g = LinearMap.id) (h₂ : g.comp f.toLinearMap = LinearMap.id) :
    E ≃ₛₗᵢ[σ₁₂] E₂ :=
  { LinearEquiv.ofLinear f.toLinearMap g h₁ h₂ with norm_map' := fun x => f.norm_map x }
#align linear_isometry_equiv.of_linear_isometry LinearIsometryEquiv.ofLinearIsometry

@[simp]
theorem coe_ofLinearIsometry (f : E →ₛₗᵢ[σ₁₂] E₂) (g : E₂ →ₛₗ[σ₂₁] E)
    (h₁ : f.toLinearMap.comp g = LinearMap.id) (h₂ : g.comp f.toLinearMap = LinearMap.id) :
    (ofLinearIsometry f g h₁ h₂ : E → E₂) = (f : E → E₂) :=
  rfl
#align linear_isometry_equiv.coe_of_linear_isometry LinearIsometryEquiv.coe_ofLinearIsometry

@[simp]
theorem coe_ofLinearIsometry_symm (f : E →ₛₗᵢ[σ₁₂] E₂) (g : E₂ →ₛₗ[σ₂₁] E)
    (h₁ : f.toLinearMap.comp g = LinearMap.id) (h₂ : g.comp f.toLinearMap = LinearMap.id) :
    ((ofLinearIsometry f g h₁ h₂).symm : E₂ → E) = (g : E₂ → E) :=
  rfl
#align linear_isometry_equiv.coe_of_linear_isometry_symm LinearIsometryEquiv.coe_ofLinearIsometry_symm

variable (R)

/-- The negation operation on a normed space `E`, considered as a linear isometry equivalence. -/
def neg : E ≃ₗᵢ[R] E :=
  { LinearEquiv.neg R with norm_map' := norm_neg }
#align linear_isometry_equiv.neg LinearIsometryEquiv.neg

variable {R}

@[simp]
theorem coe_neg : (neg R : E → E) = fun x => -x :=
  rfl
#align linear_isometry_equiv.coe_neg LinearIsometryEquiv.coe_neg

@[simp]
theorem symm_neg : (neg R : E ≃ₗᵢ[R] E).symm = neg R :=
  rfl
#align linear_isometry_equiv.symm_neg LinearIsometryEquiv.symm_neg

variable (R E E₂ E₃)

/-- The natural equivalence `(E × E₂) × E₃ ≃ E × (E₂ × E₃)` is a linear isometry. -/
def prodAssoc [Module R E₂] [Module R E₃] : (E × E₂) × E₃ ≃ₗᵢ[R] E × E₂ × E₃ :=
  { Equiv.prodAssoc E E₂ E₃ with
    toFun := Equiv.prodAssoc E E₂ E₃
    invFun := (Equiv.prodAssoc E E₂ E₃).symm
    map_add' := by simp
    map_smul' := by simp
    norm_map' := by
      rintro ⟨⟨e, f⟩, g⟩
      simp only [LinearEquiv.coe_mk, Equiv.prodAssoc_apply, Prod.norm_def, max_assoc] }
#align linear_isometry_equiv.prod_assoc LinearIsometryEquiv.prodAssoc

@[simp]
theorem coe_prodAssoc [Module R E₂] [Module R E₃] :
    (prodAssoc R E E₂ E₃ : (E × E₂) × E₃ → E × E₂ × E₃) = Equiv.prodAssoc E E₂ E₃ :=
  rfl
#align linear_isometry_equiv.coe_prod_assoc LinearIsometryEquiv.coe_prodAssoc

@[simp]
theorem coe_prodAssoc_symm [Module R E₂] [Module R E₃] :
    ((prodAssoc R E E₂ E₃).symm : E × E₂ × E₃ → (E × E₂) × E₃) = (Equiv.prodAssoc E E₂ E₃).symm :=
  rfl
#align linear_isometry_equiv.coe_prod_assoc_symm LinearIsometryEquiv.coe_prodAssoc_symm

/-- If `p` is a submodule that is equal to `⊤`, then `LinearIsometryEquiv.ofTop p hp` is the
"identity" equivalence between `p` and `E`. -/
@[simps! toLinearEquiv apply symm_apply_coe]
def ofTop {R : Type _} [Ring R] [Module R E] (p : Submodule R E) (hp : p = ⊤) : p ≃ₗᵢ[R] E :=
  { p.subtypeₗᵢ with toLinearEquiv := LinearEquiv.ofTop p hp }
#align linear_isometry_equiv.of_top LinearIsometryEquiv.ofTop

variable {R E E₂ E₃} {R' : Type _} [Ring R']

variable [Module R' E] (p q : Submodule R' E)

/-- `LinearEquiv.ofEq` as a `LinearIsometryEquiv`. -/
def ofEq (hpq : p = q) : p ≃ₗᵢ[R'] q :=
  { LinearEquiv.ofEq p q hpq with norm_map' := fun _ => rfl }
#align linear_isometry_equiv.of_eq LinearIsometryEquiv.ofEq

variable {p q}

@[simp]
theorem coe_ofEq_apply (h : p = q) (x : p) : (ofEq p q h x : E) = x :=
  rfl
#align linear_isometry_equiv.coe_of_eq_apply LinearIsometryEquiv.coe_ofEq_apply

@[simp]
theorem ofEq_symm (h : p = q) : (ofEq p q h).symm = ofEq q p h.symm :=
  rfl
#align linear_isometry_equiv.of_eq_symm LinearIsometryEquiv.ofEq_symm

@[simp]
theorem ofEq_rfl : ofEq p p rfl = LinearIsometryEquiv.refl R' p := by funext; rfl
#align linear_isometry_equiv.of_eq_rfl LinearIsometryEquiv.ofEq_rfl

end LinearIsometryEquiv

/-- Two linear isometries are equal if they are equal on basis vectors. -/
theorem Basis.ext_linearIsometry {ι : Type _} (b : Basis ι R E) {f₁ f₂ : E →ₛₗᵢ[σ₁₂] E₂}
    (h : ∀ i, f₁ (b i) = f₂ (b i)) : f₁ = f₂ :=
  LinearIsometry.toLinearMap_injective <| b.ext h
#align basis.ext_linear_isometry Basis.ext_linearIsometry

/-- Two linear isometric equivalences are equal if they are equal on basis vectors. -/
theorem Basis.ext_linearIsometryEquiv {ι : Type _} (b : Basis ι R E) {f₁ f₂ : E ≃ₛₗᵢ[σ₁₂] E₂}
    (h : ∀ i, f₁ (b i) = f₂ (b i)) : f₁ = f₂ :=
  LinearIsometryEquiv.toLinearEquiv_injective <| b.ext' h
#align basis.ext_linear_isometry_equiv Basis.ext_linearIsometryEquiv

/-- Reinterpret a `LinearIsometry` as a `LinearIsometryEquiv` to the range. -/
@[simps! apply_coe] -- Porting note: `toLinearEquiv` projection does not simplify using itself
noncomputable def LinearIsometry.equivRange {R S : Type _} [Semiring R] [Ring S] [Module S E]
    [Module R F] {σ₁₂ : R →+* S} {σ₂₁ : S →+* R} [RingHomInvPair σ₁₂ σ₂₁] [RingHomInvPair σ₂₁ σ₁₂]
    (f : F →ₛₗᵢ[σ₁₂] E) : F ≃ₛₗᵢ[σ₁₂] (LinearMap.range f.toLinearMap) :=
  { f with toLinearEquiv := LinearEquiv.ofInjective f.toLinearMap f.injective }
#align linear_isometry.equiv_range LinearIsometry.equivRange<|MERGE_RESOLUTION|>--- conflicted
+++ resolved
@@ -439,10 +439,6 @@
   rfl
 #align linear_isometry.mul_def LinearIsometry.mul_def
 
-<<<<<<< HEAD
-@[simp]
-=======
->>>>>>> 1e49b2ca
 theorem coe_pow (f : E →ₗᵢ[R] E) (n : ℕ) : ⇑(f ^ n) = f^[n] :=
   hom_coe_pow _ rfl (fun _ _ ↦ rfl) _ _
 
