/-
Copyright (c) 2022 Eric Wieser. All rights reserved.
Released under Apache 2.0 license as described in the file LICENSE.
Authors: Eric Wieser
-/
import Mathlib.Analysis.NormedSpace.Exponential
import Mathlib.Analysis.Matrix
import Mathlib.LinearAlgebra.Matrix.ZPow
import Mathlib.LinearAlgebra.Matrix.Hermitian
import Mathlib.LinearAlgebra.Matrix.Symmetric
import Mathlib.Topology.UniformSpace.Matrix

#align_import analysis.normed_space.matrix_exponential from "leanprover-community/mathlib"@"1e3201306d4d9eb1fd54c60d7c4510ad5126f6f9"

/-!
# Lemmas about the matrix exponential

In this file, we provide results about `exp` on `Matrix`s over a topological or normed algebra.
Note that generic results over all topological spaces such as `exp_zero` can be used on matrices
without issue, so are not repeated here. The topological results specific to matrices are:

* `Matrix.exp_transpose`
* `Matrix.exp_conjTranspose`
* `Matrix.exp_diagonal`
* `Matrix.exp_blockDiagonal`
* `Matrix.exp_blockDiagonal'`

Lemmas like `exp_add_of_commute` require a canonical norm on the type; while there are multiple
sensible choices for the norm of a `Matrix` (`Matrix.normedAddCommGroup`,
`Matrix.frobeniusNormedAddCommGroup`, `Matrix.linftyOpNormedAddCommGroup`), none of them
are canonical. In an application where a particular norm is chosen using
`attribute [local instance]`, then the usual lemmas about `exp` are fine. When choosing a norm is
undesirable, the results in this file can be used.

In this file, we copy across the lemmas about `exp`, but hide the requirement for a norm inside the
proof.

* `Matrix.exp_add_of_commute`
* `Matrix.exp_sum_of_commute`
* `Matrix.exp_nsmul`
* `Matrix.isUnit_exp`
* `Matrix.exp_units_conj`
* `Matrix.exp_units_conj'`

Additionally, we prove some results about `matrix.has_inv` and `matrix.div_inv_monoid`, as the
results for general rings are instead stated about `Ring.inverse`:

* `Matrix.exp_neg`
* `Matrix.exp_zsmul`
* `Matrix.exp_conj`
* `Matrix.exp_conj'`

## TODO

* Show that `Matrix.det (exp A) = exp (Matrix.trace A)`

## References

* https://en.wikipedia.org/wiki/Matrix_exponential
-/


open scoped Matrix BigOperators

open NormedSpace -- For `exp`.

variable (𝕂 : Type*) {m n p : Type*} {n' : m → Type*} {𝔸 : Type*}

namespace Matrix

section Topological

section Ring

variable [Fintype m] [DecidableEq m] [Fintype n] [DecidableEq n] [∀ i, Fintype (n' i)]
  [∀ i, DecidableEq (n' i)] [Ring 𝔸] [TopologicalSpace 𝔸] [TopologicalRing 𝔸]
  [Algebra ℚ 𝔸] [T2Space 𝔸]

theorem exp_diagonal (v : m → 𝔸) : exp (diagonal v) = diagonal (exp v) := by
  simp_rw [exp_eq_tsum, diagonal_pow, ← diagonal_smul, ← diagonal_tsum]
#align matrix.exp_diagonal Matrix.exp_diagonal

theorem exp_blockDiagonal (v : m → Matrix n n 𝔸) :
    exp (blockDiagonal v) = blockDiagonal (exp v) := by
  simp_rw [exp_eq_tsum, ← blockDiagonal_pow, ← blockDiagonal_smul, ← blockDiagonal_tsum]
#align matrix.exp_block_diagonal Matrix.exp_blockDiagonal

theorem exp_blockDiagonal' (v : ∀ i, Matrix (n' i) (n' i) 𝔸) :
    exp (blockDiagonal' v) = blockDiagonal' (exp v) := by
  simp_rw [exp_eq_tsum, ← blockDiagonal'_pow, ← blockDiagonal'_smul, ← blockDiagonal'_tsum]
#align matrix.exp_block_diagonal' Matrix.exp_blockDiagonal'

theorem exp_conjTranspose [StarRing 𝔸] [ContinuousStar 𝔸] (A : Matrix m m 𝔸) :
    exp Aᴴ = (exp A)ᴴ :=
  (star_exp A).symm
#align matrix.exp_conj_transpose Matrix.exp_conjTranspose

theorem IsHermitian.exp [StarRing 𝔸] [ContinuousStar 𝔸] {A : Matrix m m 𝔸} (h : A.IsHermitian) :
    (exp A).IsHermitian :=
  (exp_conjTranspose _).symm.trans <| congr_arg _ h
#align matrix.is_hermitian.exp Matrix.IsHermitian.exp

end Ring

section CommRing

variable [Fintype m] [DecidableEq m] [CommRing 𝔸] [TopologicalSpace 𝔸] [TopologicalRing 𝔸]
  [Algebra ℚ 𝔸] [T2Space 𝔸]

theorem exp_transpose (A : Matrix m m 𝔸) : exp Aᵀ = (exp A)ᵀ := by
  simp_rw [exp_eq_tsum, transpose_tsum, transpose_smul, transpose_pow]
#align matrix.exp_transpose Matrix.exp_transpose

theorem IsSymm.exp {A : Matrix m m 𝔸} (h : A.IsSymm) : (exp A).IsSymm :=
  (exp_transpose _).symm.trans <| congr_arg _ h
#align matrix.is_symm.exp Matrix.IsSymm.exp

end CommRing

end Topological

section Normed

variable [IsROrC 𝕂] [Fintype m] [DecidableEq m] [Fintype n] [DecidableEq n] [∀ i, Fintype (n' i)]
  [∀ i, DecidableEq (n' i)] [NormedRing 𝔸] [Algebra ℚ 𝔸] [NormedAlgebra 𝕂 𝔸] [CompleteSpace 𝔸]

nonrec theorem exp_add_of_commute (A B : Matrix m m 𝔸) (h : Commute A B) :
    exp (A + B) = exp A * exp B := by
  letI : SeminormedRing (Matrix m m 𝔸) := Matrix.linftyOpSemiNormedRing
  letI : NormedRing (Matrix m m 𝔸) := Matrix.linftyOpNormedRing
  letI : NormedAlgebra 𝕂 (Matrix m m 𝔸) := Matrix.linftyOpNormedAlgebra
  exact exp_add_of_commute 𝕂 h
#align matrix.exp_add_of_commute Matrix.exp_add_of_commute

nonrec theorem exp_sum_of_commute {ι} (s : Finset ι) (f : ι → Matrix m m 𝔸)
    (h : (s : Set ι).Pairwise fun i j => Commute (f i) (f j)) :
    exp (∑ i in s, f i) =
      s.noncommProd (fun i => exp (f i)) fun i hi j hj _ => (h.of_refl hi hj).exp := by
  letI : SeminormedRing (Matrix m m 𝔸) := Matrix.linftyOpSemiNormedRing
  letI : NormedRing (Matrix m m 𝔸) := Matrix.linftyOpNormedRing
  letI : NormedAlgebra 𝕂 (Matrix m m 𝔸) := Matrix.linftyOpNormedAlgebra
  exact exp_sum_of_commute 𝕂 s f h
#align matrix.exp_sum_of_commute Matrix.exp_sum_of_commute

nonrec theorem exp_nsmul (n : ℕ) (A : Matrix m m 𝔸) : exp (n • A) = exp A ^ n := by
  letI : SeminormedRing (Matrix m m 𝔸) := Matrix.linftyOpSemiNormedRing
  letI : NormedRing (Matrix m m 𝔸) := Matrix.linftyOpNormedRing
  letI : NormedAlgebra 𝕂 (Matrix m m 𝔸) := Matrix.linftyOpNormedAlgebra
  exact exp_nsmul 𝕂 n A
#align matrix.exp_nsmul Matrix.exp_nsmul

nonrec theorem isUnit_exp (A : Matrix m m 𝔸) : IsUnit (exp A) := by
  letI : SeminormedRing (Matrix m m 𝔸) := Matrix.linftyOpSemiNormedRing
  letI : NormedRing (Matrix m m 𝔸) := Matrix.linftyOpNormedRing
  letI : NormedAlgebra 𝕂 (Matrix m m 𝔸) := Matrix.linftyOpNormedAlgebra
  exact isUnit_exp 𝕂 A
#align matrix.is_unit_exp Matrix.isUnit_exp

-- TODO(mathlib4#6607): fix elaboration so `val` isn't needed
nonrec theorem exp_units_conj (U : (Matrix m m 𝔸)ˣ) (A : Matrix m m 𝔸) :
    exp (U.val * A * (U⁻¹).val) = U.val * exp A * (U⁻¹).val := by
  letI : SeminormedRing (Matrix m m 𝔸) := Matrix.linftyOpSemiNormedRing
  letI : NormedRing (Matrix m m 𝔸) := Matrix.linftyOpNormedRing
  letI : NormedAlgebra 𝕂 (Matrix m m 𝔸) := Matrix.linftyOpNormedAlgebra
  exact exp_units_conj 𝕂 U A
#align matrix.exp_units_conj Matrix.exp_units_conj

-- TODO(mathlib4#6607): fix elaboration so `val` isn't needed
theorem exp_units_conj' (U : (Matrix m m 𝔸)ˣ) (A : Matrix m m 𝔸) :
    exp ((U⁻¹).val * A * U.val) = (U⁻¹).val * exp A * U.val :=
  exp_units_conj 𝕂 U⁻¹ A
#align matrix.exp_units_conj' Matrix.exp_units_conj'

end Normed

section NormedComm

variable [IsROrC 𝕂] [Fintype m] [DecidableEq m] [Fintype n] [DecidableEq n] [∀ i, Fintype (n' i)]
  [∀ i, DecidableEq (n' i)] [NormedCommRing 𝔸] [Algebra ℚ 𝔸] [NormedAlgebra 𝕂 𝔸] [CompleteSpace 𝔸]

theorem exp_neg (A : Matrix m m 𝔸) : exp (-A) = (exp A)⁻¹ := by
  rw [nonsing_inv_eq_ring_inverse]
  letI : SeminormedRing (Matrix m m 𝔸) := Matrix.linftyOpSemiNormedRing
  letI : NormedRing (Matrix m m 𝔸) := Matrix.linftyOpNormedRing
  letI : NormedAlgebra 𝕂 (Matrix m m 𝔸) := Matrix.linftyOpNormedAlgebra
  exact (Ring.inverse_exp 𝕂 A).symm
#align matrix.exp_neg Matrix.exp_neg

theorem exp_zsmul (z : ℤ) (A : Matrix m m 𝔸) : exp (z • A) = exp A ^ z := by
  obtain ⟨n, rfl | rfl⟩ := z.eq_nat_or_neg
<<<<<<< HEAD
  · rw [zpow_ofNat, coe_nat_zsmul, exp_nsmul 𝕂]
  · have : IsUnit (exp A).det := (Matrix.isUnit_iff_isUnit_det _).mp (isUnit_exp 𝕂 _)
    rw [Matrix.zpow_neg this, zpow_ofNat, neg_smul, exp_neg 𝕂, coe_nat_zsmul, exp_nsmul 𝕂]
=======
  · rw [zpow_coe_nat, coe_nat_zsmul, exp_nsmul]
  · have : IsUnit (exp 𝕂 A).det := (Matrix.isUnit_iff_isUnit_det _).mp (isUnit_exp _ _)
    rw [Matrix.zpow_neg this, zpow_coe_nat, neg_smul, exp_neg, coe_nat_zsmul, exp_nsmul]
>>>>>>> 65d37dc6
#align matrix.exp_zsmul Matrix.exp_zsmul

theorem exp_conj (U : Matrix m m 𝔸) (A : Matrix m m 𝔸) (hy : IsUnit U) :
    exp (U * A * U⁻¹) = U * exp A * U⁻¹ :=
  let ⟨u, hu⟩ := hy
  hu ▸ by simpa only [Matrix.coe_units_inv] using exp_units_conj 𝕂 u A
#align matrix.exp_conj Matrix.exp_conj

theorem exp_conj' (U : Matrix m m 𝔸) (A : Matrix m m 𝔸) (hy : IsUnit U) :
    exp (U⁻¹ * A * U) = U⁻¹ * exp A * U :=
  let ⟨u, hu⟩ := hy
  hu ▸ by simpa only [Matrix.coe_units_inv] using exp_units_conj' 𝕂 u A
#align matrix.exp_conj' Matrix.exp_conj'

end NormedComm

end Matrix<|MERGE_RESOLUTION|>--- conflicted
+++ resolved
@@ -188,15 +188,9 @@
 
 theorem exp_zsmul (z : ℤ) (A : Matrix m m 𝔸) : exp (z • A) = exp A ^ z := by
   obtain ⟨n, rfl | rfl⟩ := z.eq_nat_or_neg
-<<<<<<< HEAD
-  · rw [zpow_ofNat, coe_nat_zsmul, exp_nsmul 𝕂]
+  · rw [zpow_coe_nat, coe_nat_zsmul, exp_nsmul 𝕂]
   · have : IsUnit (exp A).det := (Matrix.isUnit_iff_isUnit_det _).mp (isUnit_exp 𝕂 _)
-    rw [Matrix.zpow_neg this, zpow_ofNat, neg_smul, exp_neg 𝕂, coe_nat_zsmul, exp_nsmul 𝕂]
-=======
-  · rw [zpow_coe_nat, coe_nat_zsmul, exp_nsmul]
-  · have : IsUnit (exp 𝕂 A).det := (Matrix.isUnit_iff_isUnit_det _).mp (isUnit_exp _ _)
-    rw [Matrix.zpow_neg this, zpow_coe_nat, neg_smul, exp_neg, coe_nat_zsmul, exp_nsmul]
->>>>>>> 65d37dc6
+    rw [Matrix.zpow_neg this, zpow_coe_nat, neg_smul, exp_neg 𝕂, coe_nat_zsmul, exp_nsmul 𝕂]
 #align matrix.exp_zsmul Matrix.exp_zsmul
 
 theorem exp_conj (U : Matrix m m 𝔸) (A : Matrix m m 𝔸) (hy : IsUnit U) :
