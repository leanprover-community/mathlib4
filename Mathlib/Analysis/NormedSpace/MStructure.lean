--- conflicted
+++ resolved
@@ -443,18 +443,10 @@
     R.prop.proj.eq, ← coe_inf Q, mul_assoc, ((Q ⊓ R).prop.commute Pᶜ.prop).eq, ← mul_assoc,
     Pᶜ.prop.proj.eq]
 
-<<<<<<< HEAD
--- Porting note: In mathlib3 we were able to directly show that `{ P : M // IsLprojection X P }` was
---  an instance of a `DistribLattice`. Trying to do that in mathlib4 fails with "error:
--- (deterministic) timeout at 'whnf', maximum number of heartbeats (800000) has been reached"
--- My workaround is to show instance Lattice first
-instance [FaithfulSMul M X] : Lattice ℙᴸ[M](X) where
-=======
 /- This instance was created as an auxiliary definition when defining `Subtype.distribLattice`
 all at once would cause a timeout. That is no longer the case. Keeping this as a useful shortcut.
 -/
-instance [FaithfulSMul M X] : Lattice { P : M // IsLprojection X P } where
->>>>>>> d03aa1fa
+instance [FaithfulSMul M X] : Lattice ℙᴸ[M](X) where
   sup := max
   inf := min
   le_sup_left P Q := by
