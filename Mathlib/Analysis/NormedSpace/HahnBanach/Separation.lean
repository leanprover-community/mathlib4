/-
Copyright (c) 2022 Bhavik Mehta. All rights reserved.
Released under Apache 2.0 license as described in the file LICENSE.
Authors: Bhavik Mehta, Yaël Dillies
-/
import Mathlib.Analysis.Convex.Cone.Extension
import Mathlib.Analysis.Convex.Gauge
<<<<<<< HEAD
import Mathlib.Analysis.Normed.Module.Convex
import Mathlib.Analysis.NormedSpace.Extend
import Mathlib.Topology.Algebra.Module.FiniteDimension
import Mathlib.Topology.Instances.RealVectorSpace
=======
import Mathlib.Analysis.RCLike.Extend
import Mathlib.Topology.Algebra.Module.FiniteDimension
import Mathlib.Topology.Algebra.Module.LocallyConvex
>>>>>>> 6955cd00

/-!
# Separation Hahn-Banach theorem

In this file we prove the geometric Hahn-Banach theorem. For any two disjoint convex sets, there
exists a continuous linear functional separating them, geometrically meaning that we can intercalate
a plane between them.

We provide many variations to stricten the result under more assumptions on the convex sets:
* `geometric_hahn_banach_open`: One set is open. Weak separation.
* `geometric_hahn_banach_open_point`, `geometric_hahn_banach_point_open`: One set is open, the
  other is a singleton. Weak separation.
* `geometric_hahn_banach_open_open`: Both sets are open. Semistrict separation.
* `geometric_hahn_banach_compact_closed`, `geometric_hahn_banach_closed_compact`: One set is closed,
  the other one is compact. Strict separation.
* `geometric_hahn_banach_point_closed`, `geometric_hahn_banach_closed_point`: One set is closed, the
  other one is a singleton. Strict separation.
* `geometric_hahn_banach_point_point`: Both sets are singletons. Strict separation.

## TODO

* Eidelheit's theorem
* `Convex ℝ s → interior (closure s) ⊆ s`
-/

assert_not_exists ContinuousLinearMap.hasOpNorm

open Set

open Pointwise

variable {E : Type*} {s t : Set E} {x y : E}

section

variable [AddCommGroup E] [Module ℝ E] [TopologicalSpace E]
variable [IsTopologicalAddGroup E] [ContinuousSMul ℝ E]

/-- Given a set `s` which is a convex neighbourhood of `0` and a point `x₀` outside of it, there is
a continuous linear functional `f` separating `x₀` and `s`, in the sense that it sends `x₀` to 1 and
all of `s` to values strictly below `1`. -/
<<<<<<< HEAD
theorem separate_convex_open_set
    (hs₀ : (0 : E) ∈ s) (hs₁ : Convex ℝ s)
    (hs₂ : IsOpen s) {x₀ : E} (hx₀ : x₀ ∉ s) : ∃ f : E →L[ℝ] ℝ, f x₀ = 1 ∧ ∀ x ∈ s, f x < 1 := by
=======
theorem separate_convex_open_set [TopologicalSpace E] [AddCommGroup E] [IsTopologicalAddGroup E]
    [Module ℝ E] [ContinuousSMul ℝ E] {s : Set E} (hs₀ : (0 : E) ∈ s) (hs₁ : Convex ℝ s)
    (hs₂ : IsOpen s) {x₀ : E} (hx₀ : x₀ ∉ s) :
    ∃ f : StrongDual ℝ E, f x₀ = 1 ∧ ∀ x ∈ s, f x < 1 := by
>>>>>>> 6955cd00
  let f : E →ₗ.[ℝ] ℝ := LinearPMap.mkSpanSingleton x₀ 1 (ne_of_mem_of_not_mem hs₀ hx₀).symm
  have := exists_extension_of_le_sublinear f (gauge s) (fun c hc => gauge_smul_of_nonneg hc.le)
    (gauge_add_le hs₁ <| absorbent_nhds_zero <| hs₂.mem_nhds hs₀) ?_
  · obtain ⟨φ, hφ₁, hφ₂⟩ := this
    have hφ₃ : φ x₀ = 1 := by
      rw [← f.domain.coe_mk x₀ (Submodule.mem_span_singleton_self _), hφ₁,
        LinearPMap.mkSpanSingleton'_apply_self]
    have hφ₄ : ∀ x ∈ s, φ x < 1 := fun x hx =>
      (hφ₂ x).trans_lt (gauge_lt_one_of_mem_of_isOpen hs₂ hx)
    refine ⟨⟨φ, ?_⟩, hφ₃, hφ₄⟩
    refine
      φ.continuous_of_nonzero_on_open _ (hs₂.vadd (-x₀)) (Nonempty.vadd_set ⟨0, hs₀⟩)
        (vadd_set_subset_iff.mpr fun x hx => ?_)
    change φ (-x₀ + x) ≠ 0
    rw [map_add, map_neg]
    specialize hφ₄ x hx
    linarith
  rintro ⟨x, hx⟩
  obtain ⟨y, rfl⟩ := Submodule.mem_span_singleton.1 hx
  rw [LinearPMap.mkSpanSingleton'_apply]
  simp only [mul_one, Algebra.id.smul_eq_mul]
  obtain h | h := le_or_gt y 0
  · exact h.trans (gauge_nonneg _)
  · rw [gauge_smul_of_nonneg h.le, smul_eq_mul, le_mul_iff_one_le_right h]
    exact
      one_le_gauge_of_notMem (hs₁.starConvex hs₀)
        (absorbent_nhds_zero <| hs₂.mem_nhds hs₀).absorbs hx₀

/-- A version of the **Hahn-Banach theorem**: given disjoint convex sets `s`, `t` where `s` is open,
there is a continuous linear functional which separates them. -/
theorem geometric_hahn_banach_open (hs₁ : Convex ℝ s) (hs₂ : IsOpen s) (ht : Convex ℝ t)
    (disj : Disjoint s t) :
    ∃ (f : StrongDual ℝ E) (u : ℝ), (∀ a ∈ s, f a < u) ∧ ∀ b ∈ t, u ≤ f b := by
  obtain rfl | ⟨a₀, ha₀⟩ := s.eq_empty_or_nonempty
  · exact ⟨0, 0, by simp, fun b _hb => le_rfl⟩
  obtain rfl | ⟨b₀, hb₀⟩ := t.eq_empty_or_nonempty
  · exact ⟨0, 1, fun a _ha => zero_lt_one, by simp⟩
  let x₀ := b₀ - a₀
  let C := x₀ +ᵥ (s - t)
  have : (0 : E) ∈ C :=
    ⟨a₀ - b₀, sub_mem_sub ha₀ hb₀, by simp_rw [x₀, vadd_eq_add, sub_add_sub_cancel', sub_self]⟩
  have : Convex ℝ C := (hs₁.sub ht).vadd _
  have : x₀ ∉ C := by
    intro hx₀
    rw [← add_zero x₀] at hx₀
    exact disj.zero_notMem_sub_set (vadd_mem_vadd_set_iff.1 hx₀)
  obtain ⟨f, hf₁, hf₂⟩ := separate_convex_open_set ‹0 ∈ C› ‹_› (hs₂.sub_right.vadd _) ‹x₀ ∉ C›
  have forall_le : ∀ a ∈ s, ∀ b ∈ t, f a ≤ f b := by
    intro a ha b hb
    have := hf₂ (x₀ + (a - b)) (vadd_mem_vadd_set <| sub_mem_sub ha hb)
    simp only [f.map_add, f.map_sub, hf₁] at this
    linarith
  refine ⟨f, sInf (f '' t), image_subset_iff.1 (?_ : f '' s ⊆ Iio (sInf (f '' t))), fun b hb => ?_⟩
  · rw [← interior_Iic]
    refine interior_maximal (image_subset_iff.2 fun a ha => ?_) (f.isOpenMap_of_ne_zero ?_ _ hs₂)
    · exact le_csInf (Nonempty.image _ ⟨_, hb₀⟩) (forall_mem_image.2 <| forall_le _ ha)
    · rintro rfl
      simp at hf₁
  · exact csInf_le ⟨f a₀, forall_mem_image.2 <| forall_le _ ha₀⟩ (mem_image_of_mem _ hb)

theorem geometric_hahn_banach_open_point (hs₁ : Convex ℝ s) (hs₂ : IsOpen s) (disj : x ∉ s) :
    ∃ f : StrongDual ℝ E, ∀ a ∈ s, f a < f x :=
  let ⟨f, _s, hs, hx⟩ :=
    geometric_hahn_banach_open hs₁ hs₂ (convex_singleton x) (disjoint_singleton_right.2 disj)
  ⟨f, fun a ha => lt_of_lt_of_le (hs a ha) (hx x (mem_singleton _))⟩

theorem geometric_hahn_banach_point_open (ht₁ : Convex ℝ t) (ht₂ : IsOpen t) (disj : x ∉ t) :
    ∃ f : StrongDual ℝ E, ∀ b ∈ t, f x < f b :=
  let ⟨f, hf⟩ := geometric_hahn_banach_open_point ht₁ ht₂ disj
  ⟨-f, by simpa⟩

theorem geometric_hahn_banach_open_open (hs₁ : Convex ℝ s) (hs₂ : IsOpen s) (ht₁ : Convex ℝ t)
    (ht₃ : IsOpen t) (disj : Disjoint s t) :
    ∃ (f : StrongDual ℝ E) (u : ℝ), (∀ a ∈ s, f a < u) ∧ ∀ b ∈ t, u < f b := by
  obtain rfl | ⟨a₀, ha₀⟩ := s.eq_empty_or_nonempty
  · exact ⟨0, -1, by simp, fun b _hb => by simp⟩
  obtain rfl | ⟨b₀, hb₀⟩ := t.eq_empty_or_nonempty
  · exact ⟨0, 1, fun a _ha => by simp, by simp⟩
  obtain ⟨f, s, hf₁, hf₂⟩ := geometric_hahn_banach_open hs₁ hs₂ ht₁ disj
  refine ⟨f, s, hf₁, image_subset_iff.1 (?_ : f '' t ⊆ Ioi s)⟩
  rw [← interior_Ici]
  refine interior_maximal (image_subset_iff.2 hf₂) (f.isOpenMap_of_ne_zero ?_ _ ht₃)
  rintro rfl
  simp_rw [ContinuousLinearMap.zero_apply] at hf₁ hf₂
  exact (hf₁ _ ha₀).not_ge (hf₂ _ hb₀)

variable [LocallyConvexSpace ℝ E]

/-- A version of the **Hahn-Banach theorem**: given disjoint convex sets `s`, `t` where `s` is
compact and `t` is closed, there is a continuous linear functional which strongly separates them. -/
theorem geometric_hahn_banach_compact_closed (hs₁ : Convex ℝ s) (hs₂ : IsCompact s)
    (ht₁ : Convex ℝ t) (ht₂ : IsClosed t) (disj : Disjoint s t) :
    ∃ (f : StrongDual ℝ E) (u v : ℝ), (∀ a ∈ s, f a < u) ∧ u < v ∧ ∀ b ∈ t, v < f b := by
  obtain rfl | hs := s.eq_empty_or_nonempty
  · exact ⟨0, -2, -1, by simp⟩
  obtain rfl | _ht := t.eq_empty_or_nonempty
  · exact ⟨0, 1, 2, by simp⟩
  obtain ⟨U, V, hU, hV, hU₁, hV₁, sU, tV, disj'⟩ := disj.exists_open_convexes hs₁ hs₂ ht₁ ht₂
  obtain ⟨f, u, hf₁, hf₂⟩ := geometric_hahn_banach_open_open hU₁ hU hV₁ hV disj'
  obtain ⟨x, hx₁, hx₂⟩ := hs₂.exists_isMaxOn hs f.continuous.continuousOn
  have : f x < u := hf₁ x (sU hx₁)
  exact
    ⟨f, (f x + u) / 2, u,
      fun a ha => by have := hx₂ ha; dsimp at this; linarith,
      by linarith,
      fun b hb => hf₂ b (tV hb)⟩

/-- A version of the **Hahn-Banach theorem**: given disjoint convex sets `s`, `t` where `s` is
closed, and `t` is compact, there is a continuous linear functional which strongly separates them.
-/
theorem geometric_hahn_banach_closed_compact (hs₁ : Convex ℝ s) (hs₂ : IsClosed s)
    (ht₁ : Convex ℝ t) (ht₂ : IsCompact t) (disj : Disjoint s t) :
    ∃ (f : StrongDual ℝ E) (u v : ℝ), (∀ a ∈ s, f a < u) ∧ u < v ∧ ∀ b ∈ t, v < f b :=
  let ⟨f, s, t, hs, st, ht⟩ := geometric_hahn_banach_compact_closed ht₁ ht₂ hs₁ hs₂ disj.symm
  ⟨-f, -t, -s, by simpa using ht, by simpa using st, by simpa using hs⟩

theorem geometric_hahn_banach_point_closed (ht₁ : Convex ℝ t) (ht₂ : IsClosed t) (disj : x ∉ t) :
    ∃ (f : StrongDual ℝ E) (u : ℝ), f x < u ∧ ∀ b ∈ t, u < f b :=
  let ⟨f, _u, v, ha, hst, hb⟩ :=
    geometric_hahn_banach_compact_closed (convex_singleton x) isCompact_singleton ht₁ ht₂
      (disjoint_singleton_left.2 disj)
  ⟨f, v, hst.trans' <| ha x <| mem_singleton _, hb⟩

theorem geometric_hahn_banach_closed_point (hs₁ : Convex ℝ s) (hs₂ : IsClosed s) (disj : x ∉ s) :
    ∃ (f : StrongDual ℝ E) (u : ℝ), (∀ a ∈ s, f a < u) ∧ u < f x :=
  let ⟨f, s, _t, ha, hst, hb⟩ :=
    geometric_hahn_banach_closed_compact hs₁ hs₂ (convex_singleton x) isCompact_singleton
      (disjoint_singleton_right.2 disj)
  ⟨f, s, ha, hst.trans <| hb x <| mem_singleton _⟩

/-- See also `NormedSpace.eq_iff_forall_dual_eq`. -/
theorem geometric_hahn_banach_point_point [T1Space E] (hxy : x ≠ y) :
    ∃ f : StrongDual ℝ E, f x < f y := by
  obtain ⟨f, s, t, hs, st, ht⟩ :=
    geometric_hahn_banach_compact_closed (convex_singleton x) isCompact_singleton
      (convex_singleton y) isClosed_singleton (disjoint_singleton.2 hxy)
  exact ⟨f, by linarith [hs x rfl, ht y rfl]⟩

/-- A closed convex set is the intersection of the half-spaces containing it. -/
theorem iInter_halfSpaces_eq (hs₁ : Convex ℝ s) (hs₂ : IsClosed s) :
    ⋂ l : StrongDual ℝ E, { x | ∃ y ∈ s, l x ≤ l y } = s := by
  rw [Set.iInter_setOf]
  refine Set.Subset.antisymm (fun x hx => ?_) fun x hx l => ⟨x, hx, le_rfl⟩
  by_contra h
  obtain ⟨l, s, hlA, hl⟩ := geometric_hahn_banach_closed_point hs₁ hs₂ h
  obtain ⟨y, hy, hxy⟩ := hx l
  exact ((hxy.trans_lt (hlA y hy)).trans hl).not_ge le_rfl
end

namespace RCLike

variable {𝕜 : Type*} [RCLike 𝕜]

section

variable [AddCommGroup E] [Module ℝ E] [TopologicalSpace E] [Module 𝕜 E] [IsScalarTower ℝ 𝕜 E]

/-- Real linear extension of continuous extension of `LinearMap.extendTo𝕜'` -/
noncomputable def extendTo𝕜'ₗ [ContinuousConstSMul 𝕜 E] : StrongDual ℝ E →ₗ[ℝ] StrongDual 𝕜 E :=
  letI to𝕜 (fr : StrongDual ℝ E) : StrongDual 𝕜 E :=
    { toLinearMap := LinearMap.extendTo𝕜' fr
      cont := show Continuous fun x ↦ (fr x : 𝕜) - (I : 𝕜) * (fr ((I : 𝕜) • x) : 𝕜) by fun_prop }
  have h fr x : to𝕜 fr x = ((fr x : 𝕜) - (I : 𝕜) * (fr ((I : 𝕜) • x) : 𝕜)) := rfl
  { toFun := to𝕜
    map_add' := by intros; ext; simp [h]; ring
    map_smul' := by intros; ext; simp [h, real_smul_eq_coe_mul]; ring }

@[simp]
lemma re_extendTo𝕜'ₗ [ContinuousConstSMul 𝕜 E] (g : StrongDual ℝ E) (x : E) :
    re ((extendTo𝕜'ₗ g) x : 𝕜) = g x := by
  have h g (x : E) : extendTo𝕜'ₗ g x = ((g x : 𝕜) - (I : 𝕜) * (g ((I : 𝕜) • x) : 𝕜)) := rfl
  simp only [h, map_sub, ofReal_re, mul_re, I_re, zero_mul, ofReal_im, mul_zero,
    sub_self, sub_zero]

variable [IsTopologicalAddGroup E] [ContinuousSMul 𝕜 E]

theorem separate_convex_open_set {s : Set E}
    (hs₀ : (0 : E) ∈ s) (hs₁ : Convex ℝ s) (hs₂ : IsOpen s) {x₀ : E} (hx₀ : x₀ ∉ s) :
    ∃ f : StrongDual 𝕜 E, re (f x₀) = 1 ∧ ∀ x ∈ s, re (f x) < 1 := by
  have := IsScalarTower.continuousSMul (M := ℝ) (α := E) 𝕜
  obtain ⟨g, hg⟩ := _root_.separate_convex_open_set hs₀ hs₁ hs₂ hx₀
  use extendTo𝕜'ₗ g
  simp only [re_extendTo𝕜'ₗ]
  exact hg

theorem geometric_hahn_banach_open (hs₁ : Convex ℝ s) (hs₂ : IsOpen s) (ht : Convex ℝ t)
    (disj : Disjoint s t) : ∃ (f : StrongDual 𝕜 E) (u : ℝ), (∀ a ∈ s, re (f a) < u) ∧
    ∀ b ∈ t, u ≤ re (f b) := by
  have := IsScalarTower.continuousSMul (M := ℝ) (α := E) 𝕜
  obtain ⟨f, u, h⟩ := _root_.geometric_hahn_banach_open hs₁ hs₂ ht disj
  use extendTo𝕜'ₗ f
  simp only [re_extendTo𝕜'ₗ]
  exact Exists.intro u h

theorem geometric_hahn_banach_open_point (hs₁ : Convex ℝ s) (hs₂ : IsOpen s) (disj : x ∉ s) :
    ∃ f : StrongDual 𝕜 E, ∀ a ∈ s, re (f a) < re (f x) := by
  have := IsScalarTower.continuousSMul (M := ℝ) (α := E) 𝕜
  obtain ⟨f, h⟩ := _root_.geometric_hahn_banach_open_point hs₁ hs₂ disj
  use extendTo𝕜'ₗ f
  simp only [re_extendTo𝕜'ₗ]
  exact fun a a_1 ↦ h a a_1

theorem geometric_hahn_banach_point_open (ht₁ : Convex ℝ t) (ht₂ : IsOpen t) (disj : x ∉ t) :
    ∃ f : StrongDual 𝕜 E, ∀ b ∈ t, re (f x) < re (f b) :=
  let ⟨f, hf⟩ := geometric_hahn_banach_open_point ht₁ ht₂ disj
  ⟨-f, by simpa⟩

theorem geometric_hahn_banach_open_open (hs₁ : Convex ℝ s) (hs₂ : IsOpen s)
    (ht₁ : Convex ℝ t) (ht₃ : IsOpen t) (disj : Disjoint s t) :
    ∃ (f : StrongDual 𝕜 E) (u : ℝ), (∀ a ∈ s, re (f a) < u) ∧ ∀ b ∈ t, u < re (f b) := by
  have := IsScalarTower.continuousSMul (M := ℝ) (α := E) 𝕜
  obtain ⟨f, u, h⟩ := _root_.geometric_hahn_banach_open_open hs₁ hs₂ ht₁ ht₃ disj
  use extendTo𝕜'ₗ f
  simp only [re_extendTo𝕜'ₗ]
  exact Exists.intro u h

variable [LocallyConvexSpace ℝ E]

theorem geometric_hahn_banach_compact_closed (hs₁ : Convex ℝ s) (hs₂ : IsCompact s)
    (ht₁ : Convex ℝ t) (ht₂ : IsClosed t) (disj : Disjoint s t) :
    ∃ (f : StrongDual 𝕜 E) (u v : ℝ), (∀ a ∈ s, re (f a) < u) ∧ u < v ∧ ∀ b ∈ t, v < re (f b) := by
  have := IsScalarTower.continuousSMul (M := ℝ) (α := E) 𝕜
  obtain ⟨g, u, v, h1⟩ := _root_.geometric_hahn_banach_compact_closed hs₁ hs₂ ht₁ ht₂ disj
  use extendTo𝕜'ₗ g
  simp only [re_extendTo𝕜'ₗ, exists_and_left]
  exact ⟨u, h1.1, v, h1.2⟩

theorem geometric_hahn_banach_closed_compact (hs₁ : Convex ℝ s) (hs₂ : IsClosed s)
    (ht₁ : Convex ℝ t) (ht₂ : IsCompact t) (disj : Disjoint s t) :
    ∃ (f : StrongDual 𝕜 E) (u v : ℝ), (∀ a ∈ s, re (f a) < u) ∧ u < v ∧ ∀ b ∈ t, v < re (f b) :=
  let ⟨f, s, t, hs, st, ht⟩ := geometric_hahn_banach_compact_closed ht₁ ht₂ hs₁ hs₂ disj.symm
  ⟨-f, -t, -s, by simpa using ht, by simpa using st, by simpa using hs⟩

theorem geometric_hahn_banach_point_closed (ht₁ : Convex ℝ t) (ht₂ : IsClosed t)
    (disj : x ∉ t) : ∃ (f : StrongDual 𝕜 E) (u : ℝ), re (f x) < u ∧ ∀ b ∈ t, u < re (f b) :=
  let ⟨f, _u, v, ha, hst, hb⟩ :=
    geometric_hahn_banach_compact_closed (convex_singleton x) isCompact_singleton ht₁ ht₂
      (disjoint_singleton_left.2 disj)
  ⟨f, v, hst.trans' <| ha x <| mem_singleton _, hb⟩

theorem geometric_hahn_banach_closed_point (hs₁ : Convex ℝ s) (hs₂ : IsClosed s)
    (disj : x ∉ s) : ∃ (f : StrongDual 𝕜 E) (u : ℝ), (∀ a ∈ s, re (f a) < u) ∧ u < re (f x) :=
  let ⟨f, s, _t, ha, hst, hb⟩ :=
    geometric_hahn_banach_closed_compact hs₁ hs₂ (convex_singleton x) isCompact_singleton
      (disjoint_singleton_right.2 disj)
  ⟨f, s, ha, hst.trans <| hb x <| mem_singleton _⟩

theorem geometric_hahn_banach_point_point [T1Space E] (hxy : x ≠ y) :
    ∃ f : StrongDual 𝕜 E, re (f x) < re (f y) := by
  obtain ⟨f, s, t, hs, st, ht⟩ :=
    geometric_hahn_banach_compact_closed (𝕜 := 𝕜) (convex_singleton x) isCompact_singleton
      (convex_singleton y) isClosed_singleton (disjoint_singleton.2 hxy)
  exact ⟨f, by linarith [hs x rfl, ht y rfl]⟩

theorem iInter_halfSpaces_eq (hs₁ : Convex ℝ s) (hs₂ : IsClosed s) :
    ⋂ l : StrongDual 𝕜 E, { x | ∃ y ∈ s, re (l x) ≤ re (l y) } = s := by
  rw [Set.iInter_setOf]
  refine Set.Subset.antisymm (fun x hx => ?_) fun x hx l => ⟨x, hx, le_rfl⟩
  by_contra h
  obtain ⟨l, s, hlA, hl⟩ := geometric_hahn_banach_closed_point (𝕜 := 𝕜) hs₁ hs₂ h
  obtain ⟨y, hy, hxy⟩ := hx l
  exact ((hxy.trans_lt (hlA y hy)).trans hl).false

end

section Countable

open TopologicalSpace Metric

variable [NormedAddCommGroup E] [NormedSpace ℝ E] [Module 𝕜 E] [ContinuousSMul 𝕜 E]

/-! In particular, in a separable space, a closed convex set is the intersection of countably many
half-spaces. -/

/-- A closed convex set is the intersection of countably many half spaces in a separable Banach
space.
This is Lemma 1.2.9 in [Hytonen_VanNeerven_Veraar_Wies_2016]. -/
theorem iInter_nat_halfSpaces_eq
    (hs₁ : Convex ℝ s) (hs₂ : IsClosed s) (hsep : IsSeparable sᶜ) :
    ∃ (L : ℕ → E →L[𝕜] 𝕜) (c : ℕ → ℝ),
    ⋂ (i : ℕ), {x | c i ≤ re (L i x)} = s ∧
    (s.Nonempty → s ≠ univ → ∀ i, ∃ x, re (L i x) ≠ 0) := by
  obtain rfl | hs₃ := s.eq_empty_or_nonempty
  · use 0, 1
    simp [iInter_eq_empty_iff]
  obtain rfl | hs_univ := eq_or_ne s univ
  · use 0, 0
    simp [nonempty_iff_ne_empty]
  have ⟨f, hfmem, hf⟩ : ∃ f : ℕ → E, (∀ i, f i ∈ sᶜ) ∧ sᶜ ⊆ closure (range f) := by
    have : Nonempty ↑sᶜ := (nonempty_compl.mpr hs_univ).to_subtype
    have : SeparableSpace ↑sᶜ := hsep.separableSpace
    use fun i ↦ (denseSeq ↑sᶜ i : E), by simp
    intro x hx
    change ↑(Subtype.mk x hx) ∈ closure (range (((↑) : ↑sᶜ → E) ∘ _))
    rw [range_comp, ← closure_subtype, (denseRange_denseSeq ↑sᶜ).closure_range]
    trivial
  have φc : ∀ (i : ℕ), ∃ (φ : E →L[𝕜] 𝕜) (c : ℝ),
      (∀ a ∈ ball (f i) (infDist (f i) s), re (φ a) < c) ∧ ∀ b ∈ s, c ≤ re (φ b) :=
    fun i ↦ geometric_hahn_banach_open (convex_ball _ _) isOpen_ball hs₁ disjoint_ball_infDist
  choose L c hLc using φc
  use L, c
  constructor
  · ext x
    simp only [mem_iInter, mem_setOf_eq]
    constructor
    · intro hx
      contrapose! hx
      have pos : 0 < infDist x s / 2 := by
        refine div_pos ?_ (by positivity)
        exact (IsClosed.notMem_iff_infDist_pos hs₂ hs₃).mp hx
      obtain ⟨_, ⟨i, rfl⟩, hi⟩ := Metric.mem_closure_iff.mp (hf hx) _ pos
      refine ⟨i, (hLc i).1 _ ?_⟩
      have hfix : infDist (f i) s ≥ infDist x s / 2 := by
        by_contra! hp
        obtain ⟨y, hy1, hy2⟩ := (infDist_lt_iff hs₃).mp hp
        have hxy : dist x y < infDist x s := by linarith [dist_triangle x (f i) y]
        exact notMem_of_dist_lt_infDist hxy hy1
      rw [mem_ball]
      linarith
    · intro hx i
      exact (hLc i).2 x hx
  · intro _ _ j
    cases le_or_gt (c j) 0 with
    | inl hl =>
      use f j
      have : re (L j (f j)) < c j := (hLc j).1 _ <| mem_ball_self <|
        (IsClosed.notMem_iff_infDist_pos hs₂ hs₃).mp (hfmem j)
      linarith
    | inr hr =>
      obtain ⟨x, hxs⟩ := hs₃
      use x
      have : c j ≤ re (L j x) := (hLc j).2 _ hxs
      linarith

/-- `iInter_nat_halfSpaces_eq` for product spaces. -/
theorem iInter_nat_halfSpaces_eq_of_prod {F : Type*} {s : Set (E × F)}
    [NormedAddCommGroup F] [NormedSpace ℝ F]
    [Module 𝕜 F] [ContinuousSMul 𝕜 F]
    (hs₁ : Convex ℝ s) (hs₂ : IsClosed s) (hsep : IsSeparable sᶜ) :
    ∃ (L : ℕ → E →L[𝕜] 𝕜) (T : ℕ → F →L[𝕜] 𝕜) (c : ℕ → ℝ),
    ⋂ (i : ℕ), {(x, y) | c i ≤ re (L i x) + re (T i y) } = s
    ∧ (s.Nonempty → s ≠ univ → ∀ i, ∃ (x : E), ∃ (y : F), re (L i x) + re (T i y) ≠ 0) := by
  have ⟨LT, c, eq1, eq2⟩ := iInter_nat_halfSpaces_eq (𝕜 := 𝕜) hs₁ hs₂ hsep
  use fun i ↦ (LT i).comp (.inl 𝕜 E F), fun i ↦ (LT i).comp (.inr 𝕜 E F), c
  constructor
  · rw [← eq1]
    apply iInter_congr
    intro i
    ext ⟨x, y⟩
    simp [← map_add]
  · intro hs₃ hsne i
    obtain ⟨z, hz⟩ := eq2 hs₃ hsne i
    use z.1, z.2
    simpa [← map_add] using hz

end Countable

end RCLike<|MERGE_RESOLUTION|>--- conflicted
+++ resolved
@@ -5,16 +5,13 @@
 -/
 import Mathlib.Analysis.Convex.Cone.Extension
 import Mathlib.Analysis.Convex.Gauge
-<<<<<<< HEAD
 import Mathlib.Analysis.Normed.Module.Convex
 import Mathlib.Analysis.NormedSpace.Extend
 import Mathlib.Topology.Algebra.Module.FiniteDimension
 import Mathlib.Topology.Instances.RealVectorSpace
-=======
 import Mathlib.Analysis.RCLike.Extend
 import Mathlib.Topology.Algebra.Module.FiniteDimension
 import Mathlib.Topology.Algebra.Module.LocallyConvex
->>>>>>> 6955cd00
 
 /-!
 # Separation Hahn-Banach theorem
@@ -56,16 +53,10 @@
 /-- Given a set `s` which is a convex neighbourhood of `0` and a point `x₀` outside of it, there is
 a continuous linear functional `f` separating `x₀` and `s`, in the sense that it sends `x₀` to 1 and
 all of `s` to values strictly below `1`. -/
-<<<<<<< HEAD
-theorem separate_convex_open_set
-    (hs₀ : (0 : E) ∈ s) (hs₁ : Convex ℝ s)
-    (hs₂ : IsOpen s) {x₀ : E} (hx₀ : x₀ ∉ s) : ∃ f : E →L[ℝ] ℝ, f x₀ = 1 ∧ ∀ x ∈ s, f x < 1 := by
-=======
 theorem separate_convex_open_set [TopologicalSpace E] [AddCommGroup E] [IsTopologicalAddGroup E]
     [Module ℝ E] [ContinuousSMul ℝ E] {s : Set E} (hs₀ : (0 : E) ∈ s) (hs₁ : Convex ℝ s)
     (hs₂ : IsOpen s) {x₀ : E} (hx₀ : x₀ ∉ s) :
     ∃ f : StrongDual ℝ E, f x₀ = 1 ∧ ∀ x ∈ s, f x < 1 := by
->>>>>>> 6955cd00
   let f : E →ₗ.[ℝ] ℝ := LinearPMap.mkSpanSingleton x₀ 1 (ne_of_mem_of_not_mem hs₀ hx₀).symm
   have := exists_extension_of_le_sublinear f (gauge s) (fun c hc => gauge_smul_of_nonneg hc.le)
     (gauge_add_le hs₁ <| absorbent_nhds_zero <| hs₂.mem_nhds hs₀) ?_
