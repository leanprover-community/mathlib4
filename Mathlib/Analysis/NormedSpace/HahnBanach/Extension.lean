/-
Copyright (c) 2020 Yury Kudryashov All rights reserved.
Released under Apache 2.0 license as described in the file LICENSE.
Authors: Yury Kudryashov, Heather Macbeth
-/
import Mathlib.Analysis.Convex.Cone.Extension
import Mathlib.Analysis.NormedSpace.ROrCLike
import Mathlib.Analysis.NormedSpace.Extend
import Mathlib.Data.ROrCLike.Lemmas

#align_import analysis.normed_space.hahn_banach.extension from "leanprover-community/mathlib"@"915591b2bb3ea303648db07284a161a7f2a9e3d4"

/-!
# Extension Hahn-Banach theorem

In this file we prove the analytic Hahn-Banach theorem. For any continuous linear function on a
subspace, we can extend it to a function on the entire space without changing its norm.

We prove
* `Real.exists_extension_norm_eq`: Hahn-Banach theorem for continuous linear functions on normed
  spaces over `ℝ`.
* `exists_extension_norm_eq`: Hahn-Banach theorem for continuous linear functions on normed spaces
  over `ℝ` or `ℂ`.

In order to state and prove the corollaries uniformly, we prove the statements for a field `𝕜`
satisfying `ROrCLike 𝕜`.

In this setting, `exists_dual_vector` states that, for any nonzero `x`, there exists a continuous
linear form `g` of norm `1` with `g x = ‖x‖` (where the norm has to be interpreted as an element
of `𝕜`).

-/


universe u v

namespace Real

variable {E : Type*} [SeminormedAddCommGroup E] [NormedSpace ℝ E]

/-- **Hahn-Banach theorem** for continuous linear functions over `ℝ`.
See also `exists_extension_norm_eq` in the root namespace for a more general version
that works both for `ℝ` and `ℂ`. -/
theorem exists_extension_norm_eq (p : Subspace ℝ E) (f : p →L[ℝ] ℝ) :
    ∃ g : E →L[ℝ] ℝ, (∀ x : p, g x = f x) ∧ ‖g‖ = ‖f‖ := by
  rcases exists_extension_of_le_sublinear ⟨p, f⟩ (fun x => ‖f‖ * ‖x‖)
      (fun c hc x => by simp only [norm_smul c x, Real.norm_eq_abs, abs_of_pos hc, mul_left_comm])
      (fun x y => by -- Porting note: placeholder filled here
        rw [← left_distrib]
        exact mul_le_mul_of_nonneg_left (norm_add_le x y) (@norm_nonneg _ _ f))
      fun x => le_trans (le_abs_self _) (f.le_opNorm _) with ⟨g, g_eq, g_le⟩
  set g' :=
    g.mkContinuous ‖f‖ fun x => abs_le.2 ⟨neg_le.1 <| g.map_neg x ▸ norm_neg x ▸ g_le (-x), g_le x⟩
  · refine' ⟨g', g_eq, _⟩
    · apply le_antisymm (g.mkContinuous_norm_le (norm_nonneg f) _)
      refine' f.opNorm_le_bound (norm_nonneg _) fun x => _
      dsimp at g_eq
      rw [← g_eq]
      apply g'.le_opNorm
#align real.exists_extension_norm_eq Real.exists_extension_norm_eq

end Real

section ROrCLike

open ROrCLike

variable {𝕜 : Type*} [ROrCLike 𝕜] {E F : Type*}
  [SeminormedAddCommGroup E] [NormedSpace 𝕜 E]
  [NormedAddCommGroup F] [NormedSpace 𝕜 F]

/-- **Hahn-Banach theorem** for continuous linear functions over `𝕜` satisfying `ROrCLike 𝕜`. -/
theorem exists_extension_norm_eq (p : Subspace 𝕜 E) (f : p →L[𝕜] 𝕜) :
    ∃ g : E →L[𝕜] 𝕜, (∀ x : p, g x = f x) ∧ ‖g‖ = ‖f‖ := by
  letI : Module ℝ E := RestrictScalars.module ℝ 𝕜 E
  letI : IsScalarTower ℝ 𝕜 E := RestrictScalars.isScalarTower _ _ _
  letI : NormedSpace ℝ E := NormedSpace.restrictScalars _ 𝕜 _
  -- Let `fr: p →L[ℝ] ℝ` be the real part of `f`.
  let fr := reCLM.comp (f.restrictScalars ℝ)
  -- Use the real version to get a norm-preserving extension of `fr`, which
  -- we'll call `g : E →L[ℝ] ℝ`.
  rcases Real.exists_extension_norm_eq (p.restrictScalars ℝ) fr with ⟨g, ⟨hextends, hnormeq⟩⟩
  -- Now `g` can be extended to the `E →L[𝕜] 𝕜` we need.
  refine' ⟨g.extendTo𝕜, _⟩
  -- It is an extension of `f`.
  have h : ∀ x : p, g.extendTo𝕜 x = f x := by
    intro x
    -- This used to be `rw`, but we need `erw` after leanprover/lean4#2644
    erw [ContinuousLinearMap.extendTo𝕜_apply, ← Submodule.coe_smul, hextends, hextends]
    have : (fr x : 𝕜) - I * ↑(fr (I • x)) = (re (f x) : 𝕜) - (I : 𝕜) * re (f ((I : 𝕜) • x)) := by
      rfl
    -- This used to be `rw`, but we need `erw` after leanprover/lean4#2644
    erw [this]
    apply ext
    · simp only [add_zero, Algebra.id.smul_eq_mul, I_re, ofReal_im, AddMonoidHom.map_add, zero_sub,
        I_im', zero_mul, ofReal_re, eq_self_iff_true, sub_zero, mul_neg, ofReal_neg,
        mul_re, mul_zero, sub_neg_eq_add, ContinuousLinearMap.map_smul]
    · simp only [Algebra.id.smul_eq_mul, I_re, ofReal_im, AddMonoidHom.map_add, zero_sub, I_im',
        zero_mul, ofReal_re, mul_neg, mul_im, zero_add, ofReal_neg, mul_re,
        sub_neg_eq_add, ContinuousLinearMap.map_smul]
  -- And we derive the equality of the norms by bounding on both sides.
  refine' ⟨h, le_antisymm _ _⟩
  · calc
      ‖g.extendTo𝕜‖ = ‖g‖ := g.norm_extendTo𝕜
      _ = ‖fr‖ := hnormeq
      _ ≤ ‖reCLM‖ * ‖f‖ := (ContinuousLinearMap.opNorm_comp_le _ _)
      _ = ‖f‖ := by rw [reCLM_norm, one_mul]
  · exact f.opNorm_le_bound g.extendTo𝕜.opNorm_nonneg fun x => h x ▸ g.extendTo𝕜.le_opNorm x
#align exists_extension_norm_eq exists_extension_norm_eq

open FiniteDimensional

/-- Corollary of the **Hahn-Banach theorem**: if `f : p → F` is a continuous linear map
from a submodule of a normed space `E` over `𝕜`, `𝕜 = ℝ` or `𝕜 = ℂ`,
with a finite dimensional range,
then `f` admits an extension to a continuous linear map `E → F`.

Note that contrary to the case `F = 𝕜`, see `exists_extension_norm_eq`,
we provide no estimates on the norm of the extension.
-/
lemma ContinuousLinearMap.exist_extension_of_finiteDimensional_range {p : Submodule 𝕜 E}
    (f : p →L[𝕜] F) [FiniteDimensional 𝕜 (LinearMap.range f)] :
    ∃ g : E →L[𝕜] F, f = g.comp p.subtypeL := by
  set b := finBasis 𝕜 (LinearMap.range f)
  set e := b.equivFunL
  set fi := fun i ↦ (LinearMap.toContinuousLinearMap (b.coord i)).comp
    (f.codRestrict _ <| LinearMap.mem_range_self _)
  choose gi hgf _ using fun i ↦ exists_extension_norm_eq p (fi i)
  use (LinearMap.range f).subtypeL.comp <| e.symm.toContinuousLinearMap.comp (.pi gi)
  ext x
  simp [fi, e, hgf]

/-- A finite dimensional submodule over `ℝ` or `ℂ` is `Submodule.ClosedComplemented`. -/
lemma Submodule.ClosedComplemented.of_finiteDimensional (p : Submodule 𝕜 F)
    [FiniteDimensional 𝕜 p] : p.ClosedComplemented :=
  let ⟨g, hg⟩ := (ContinuousLinearMap.id 𝕜 p).exist_extension_of_finiteDimensional_range
  ⟨g, DFunLike.congr_fun hg.symm⟩

end ROrCLike

section DualVector

<<<<<<< HEAD
variable (𝕜 : Type v) [ROrCLike 𝕜]

=======
variable (𝕜 : Type v) [IsROrC 𝕜]
>>>>>>> e38a3c07
variable {E : Type u} [NormedAddCommGroup E] [NormedSpace 𝕜 E]

open ContinuousLinearEquiv Submodule

open scoped Classical

theorem coord_norm' {x : E} (h : x ≠ 0) : ‖(‖x‖ : 𝕜) • coord 𝕜 x h‖ = 1 := by
  rw [norm_smul (x := coord 𝕜 x h), ROrCLike.norm_coe_norm, coord_norm,
    mul_inv_cancel (mt norm_eq_zero.mp h)]
#align coord_norm' coord_norm'

/-- Corollary of Hahn-Banach. Given a nonzero element `x` of a normed space, there exists an
    element of the dual space, of norm `1`, whose value on `x` is `‖x‖`. -/
theorem exists_dual_vector (x : E) (h : x ≠ 0) : ∃ g : E →L[𝕜] 𝕜, ‖g‖ = 1 ∧ g x = ‖x‖ := by
  let p : Submodule 𝕜 E := 𝕜 ∙ x
  let f := (‖x‖ : 𝕜) • coord 𝕜 x h
  obtain ⟨g, hg⟩ := exists_extension_norm_eq p f
  refine' ⟨g, _, _⟩
  · rw [hg.2, coord_norm']
  · calc
      g x = g (⟨x, mem_span_singleton_self x⟩ : 𝕜 ∙ x) := by rw [coe_mk]
      _ = ((‖x‖ : 𝕜) • coord 𝕜 x h) (⟨x, mem_span_singleton_self x⟩ : 𝕜 ∙ x) := by rw [← hg.1]
      _ = ‖x‖ := by simp
#align exists_dual_vector exists_dual_vector

/-- Variant of Hahn-Banach, eliminating the hypothesis that `x` be nonzero, and choosing
    the dual element arbitrarily when `x = 0`. -/
theorem exists_dual_vector' [Nontrivial E] (x : E) : ∃ g : E →L[𝕜] 𝕜, ‖g‖ = 1 ∧ g x = ‖x‖ := by
  by_cases hx : x = 0
  · obtain ⟨y, hy⟩ := exists_ne (0 : E)
    obtain ⟨g, hg⟩ : ∃ g : E →L[𝕜] 𝕜, ‖g‖ = 1 ∧ g y = ‖y‖ := exists_dual_vector 𝕜 y hy
    refine' ⟨g, hg.left, _⟩
    simp [hx]
  · exact exists_dual_vector 𝕜 x hx
#align exists_dual_vector' exists_dual_vector'

/-- Variant of Hahn-Banach, eliminating the hypothesis that `x` be nonzero, but only ensuring that
    the dual element has norm at most `1` (this can not be improved for the trivial
    vector space). -/
theorem exists_dual_vector'' (x : E) : ∃ g : E →L[𝕜] 𝕜, ‖g‖ ≤ 1 ∧ g x = ‖x‖ := by
  by_cases hx : x = 0
  · refine' ⟨0, by simp, _⟩
    symm
    simp [hx]
  · rcases exists_dual_vector 𝕜 x hx with ⟨g, g_norm, g_eq⟩
    exact ⟨g, g_norm.le, g_eq⟩
#align exists_dual_vector'' exists_dual_vector''

end DualVector<|MERGE_RESOLUTION|>--- conflicted
+++ resolved
@@ -140,12 +140,7 @@
 
 section DualVector
 
-<<<<<<< HEAD
 variable (𝕜 : Type v) [ROrCLike 𝕜]
-
-=======
-variable (𝕜 : Type v) [IsROrC 𝕜]
->>>>>>> e38a3c07
 variable {E : Type u} [NormedAddCommGroup E] [NormedSpace 𝕜 E]
 
 open ContinuousLinearEquiv Submodule
