--- conflicted
+++ resolved
@@ -39,11 +39,7 @@
 See also `exists_extension_norm_eq` in the root namespace for a more general version
 that works both for `ℝ` and `ℂ`. -/
 theorem exists_extension_norm_eq (p : Subspace ℝ E) (f : StrongDual ℝ p) :
-<<<<<<< HEAD
-    ∃ g : E →L[ℝ] ℝ, (∀ x : p, g x = f x) ∧ ‖g‖ = ‖f‖ := by
-=======
     ∃ g : StrongDual ℝ E, (∀ x : p, g x = f x) ∧ ‖g‖ = ‖f‖ := by
->>>>>>> 0e8c3085
   rcases exists_extension_of_le_sublinear ⟨p, f⟩ (fun x => ‖f‖ * ‖x‖)
       (fun c hc x => by simp only [norm_smul c x, Real.norm_eq_abs, abs_of_pos hc, mul_left_comm])
       (fun x y => by
@@ -71,11 +67,7 @@
 
 /-- **Hahn-Banach theorem** for continuous linear functions over `𝕜`
 satisfying `IsRCLikeNormedField 𝕜`. -/
-<<<<<<< HEAD
-theorem exists_extension_norm_eq (p : Subspace 𝕜 E) (f : p →L[𝕜] 𝕜) :
-=======
 theorem exists_extension_norm_eq (p : Subspace 𝕜 E) (f : StrongDual 𝕜 p) :
->>>>>>> 0e8c3085
     ∃ g : StrongDual 𝕜 E, (∀ x : p, g x = f x) ∧ ‖g‖ = ‖f‖ := by
   letI : RCLike 𝕜 := IsRCLikeNormedField.rclike 𝕜
   letI : Module ℝ E := RestrictScalars.module ℝ 𝕜 E
