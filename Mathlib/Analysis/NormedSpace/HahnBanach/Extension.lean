/-
Copyright (c) 2020 Yury Kudryashov. All rights reserved.
Released under Apache 2.0 license as described in the file LICENSE.
Authors: Yury Kudryashov, Heather Macbeth
-/
import Mathlib.Analysis.Convex.Cone.Extension
import Mathlib.Analysis.NormedSpace.RCLike
import Mathlib.Analysis.NormedSpace.Extend
import Mathlib.Analysis.RCLike.Lemmas

#align_import analysis.normed_space.hahn_banach.extension from "leanprover-community/mathlib"@"915591b2bb3ea303648db07284a161a7f2a9e3d4"

/-!
# Extension Hahn-Banach theorem

In this file we prove the analytic Hahn-Banach theorem. For any continuous linear function on a
subspace, we can extend it to a function on the entire space without changing its norm.

We prove
* `Real.exists_extension_norm_eq`: Hahn-Banach theorem for continuous linear functions on normed
  spaces over `ℝ`.
* `exists_extension_norm_eq`: Hahn-Banach theorem for continuous linear functions on normed spaces
  over `ℝ` or `ℂ`.

In order to state and prove the corollaries uniformly, we prove the statements for a field `𝕜`
satisfying `RCLike 𝕜`.

In this setting, `exists_dual_vector` states that, for any nonzero `x`, there exists a continuous
linear form `g` of norm `1` with `g x = ‖x‖` (where the norm has to be interpreted as an element
of `𝕜`).

-/


universe u v

namespace Real

variable {E : Type*} [SeminormedAddCommGroup E] [NormedSpace ℝ E]

/-- **Hahn-Banach theorem** for continuous linear functions over `ℝ`.
See also `exists_extension_norm_eq` in the root namespace for a more general version
that works both for `ℝ` and `ℂ`. -/
theorem exists_extension_norm_eq (p : Subspace ℝ E) (f : p →L[ℝ] ℝ) :
    ∃ g : E →L[ℝ] ℝ, (∀ x : p, g x = f x) ∧ ‖g‖ = ‖f‖ := by
  rcases exists_extension_of_le_sublinear ⟨p, f⟩ (fun x => ‖f‖ * ‖x‖)
      (fun c hc x => by simp only [norm_smul c x, Real.norm_eq_abs, abs_of_pos hc, mul_left_comm])
      (fun x y => by -- Porting note: placeholder filled here
        rw [← left_distrib]
        exact mul_le_mul_of_nonneg_left (norm_add_le x y) (@norm_nonneg _ _ f))
      fun x => le_trans (le_abs_self _) (f.le_opNorm _) with ⟨g, g_eq, g_le⟩
  set g' :=
    g.mkContinuous ‖f‖ fun x => abs_le.2 ⟨neg_le.1 <| g.map_neg x ▸ norm_neg x ▸ g_le (-x), g_le x⟩
  refine ⟨g', g_eq, ?_⟩
  apply le_antisymm (g.mkContinuous_norm_le (norm_nonneg f) _)
  refine f.opNorm_le_bound (norm_nonneg _) fun x => ?_
  dsimp at g_eq
  rw [← g_eq]
  apply g'.le_opNorm
#align real.exists_extension_norm_eq Real.exists_extension_norm_eq

end Real

section RCLike

open RCLike

variable {𝕜 : Type*} [RCLike 𝕜] {E F : Type*}
  [SeminormedAddCommGroup E] [NormedSpace 𝕜 E]
  [NormedAddCommGroup F] [NormedSpace 𝕜 F]

/-- **Hahn-Banach theorem** for continuous linear functions over `𝕜` satisfying `RCLike 𝕜`. -/
theorem exists_extension_norm_eq (p : Subspace 𝕜 E) (f : p →L[𝕜] 𝕜) :
    ∃ g : E →L[𝕜] 𝕜, (∀ x : p, g x = f x) ∧ ‖g‖ = ‖f‖ := by
  letI : Module ℝ E := RestrictScalars.module ℝ 𝕜 E
  letI : IsScalarTower ℝ 𝕜 E := RestrictScalars.isScalarTower _ _ _
  letI : NormedSpace ℝ E := NormedSpace.restrictScalars _ 𝕜 _
  -- Let `fr: p →L[ℝ] ℝ` be the real part of `f`.
  let fr := reCLM.comp (f.restrictScalars ℝ)
  -- Use the real version to get a norm-preserving extension of `fr`, which
  -- we'll call `g : E →L[ℝ] ℝ`.
  rcases Real.exists_extension_norm_eq (p.restrictScalars ℝ) fr with ⟨g, ⟨hextends, hnormeq⟩⟩
  -- Now `g` can be extended to the `E →L[𝕜] 𝕜` we need.
  refine ⟨g.extendTo𝕜, ?_⟩
  -- It is an extension of `f`.
  have h : ∀ x : p, g.extendTo𝕜 x = f x := by
    intro x
    -- This used to be `rw`, but we need `erw` after leanprover/lean4#2644
    erw [ContinuousLinearMap.extendTo𝕜_apply, ← Submodule.coe_smul, hextends, hextends]
    have : (fr x : 𝕜) - I * ↑(fr (I • x)) = (re (f x) : 𝕜) - (I : 𝕜) * re (f ((I : 𝕜) • x)) := by
      rfl
    -- This used to be `rw`, but we need `erw` after leanprover/lean4#2644
    erw [this]
    apply ext
    · simp only [add_zero, Algebra.id.smul_eq_mul, I_re, ofReal_im, AddMonoidHom.map_add, zero_sub,
        I_im', zero_mul, ofReal_re, eq_self_iff_true, sub_zero, mul_neg, ofReal_neg,
        mul_re, mul_zero, sub_neg_eq_add, ContinuousLinearMap.map_smul]
    · simp only [Algebra.id.smul_eq_mul, I_re, ofReal_im, AddMonoidHom.map_add, zero_sub, I_im',
        zero_mul, ofReal_re, mul_neg, mul_im, zero_add, ofReal_neg, mul_re,
        sub_neg_eq_add, ContinuousLinearMap.map_smul]
  -- And we derive the equality of the norms by bounding on both sides.
  refine ⟨h, le_antisymm ?_ ?_⟩
  · calc
      ‖g.extendTo𝕜‖ = ‖g‖ := g.norm_extendTo𝕜
      _ = ‖fr‖ := hnormeq
      _ ≤ ‖reCLM‖ * ‖f‖ := ContinuousLinearMap.opNorm_comp_le _ _
      _ = ‖f‖ := by rw [reCLM_norm, one_mul]
  · exact f.opNorm_le_bound g.extendTo𝕜.opNorm_nonneg fun x => h x ▸ g.extendTo𝕜.le_opNorm x
#align exists_extension_norm_eq exists_extension_norm_eq

open FiniteDimensional

/-- Corollary of the **Hahn-Banach theorem**: if `f : p → F` is a continuous linear map
from a submodule of a normed space `E` over `𝕜`, `𝕜 = ℝ` or `𝕜 = ℂ`,
with a finite dimensional range,
then `f` admits an extension to a continuous linear map `E → F`.

Note that contrary to the case `F = 𝕜`, see `exists_extension_norm_eq`,
we provide no estimates on the norm of the extension.
-/
lemma ContinuousLinearMap.exist_extension_of_finiteDimensional_range {p : Submodule 𝕜 E}
    (f : p →L[𝕜] F) [FiniteDimensional 𝕜 (LinearMap.range f)] :
    ∃ g : E →L[𝕜] F, f = g.comp p.subtypeL := by
  set b := finBasis 𝕜 (LinearMap.range f)
  set e := b.equivFunL
  set fi := fun i ↦ (LinearMap.toContinuousLinearMap (b.coord i)).comp
    (f.codRestrict _ <| LinearMap.mem_range_self _)
  choose gi hgf _ using fun i ↦ exists_extension_norm_eq p (fi i)
  use (LinearMap.range f).subtypeL.comp <| e.symm.toContinuousLinearMap.comp (.pi gi)
  ext x
  simp [fi, e, hgf]

/-- A finite dimensional submodule over `ℝ` or `ℂ` is `Submodule.ClosedComplemented`. -/
lemma Submodule.ClosedComplemented.of_finiteDimensional (p : Submodule 𝕜 F)
    [FiniteDimensional 𝕜 p] : p.ClosedComplemented :=
  let ⟨g, hg⟩ := (ContinuousLinearMap.id 𝕜 p).exist_extension_of_finiteDimensional_range
  ⟨g, DFunLike.congr_fun hg.symm⟩

end RCLike

section DualVector

variable (𝕜 : Type v) [RCLike 𝕜]
variable {E : Type u} [NormedAddCommGroup E] [NormedSpace 𝕜 E]

open ContinuousLinearEquiv Submodule

open scoped Classical

theorem coord_norm' {x : E} (h : x ≠ 0) : ‖(‖x‖ : 𝕜) • coord 𝕜 x h‖ = 1 := by
<<<<<<< HEAD
  rw [norm_smul (α := 𝕜) (x := coord 𝕜 x h), IsROrC.norm_coe_norm, coord_norm,
=======
  rw [norm_smul (α := 𝕜) (x := coord 𝕜 x h), RCLike.norm_coe_norm, coord_norm,
>>>>>>> 78c2e28a
    mul_inv_cancel (mt norm_eq_zero.mp h)]
#align coord_norm' coord_norm'

/-- Corollary of Hahn-Banach. Given a nonzero element `x` of a normed space, there exists an
    element of the dual space, of norm `1`, whose value on `x` is `‖x‖`. -/
theorem exists_dual_vector (x : E) (h : x ≠ 0) : ∃ g : E →L[𝕜] 𝕜, ‖g‖ = 1 ∧ g x = ‖x‖ := by
  let p : Submodule 𝕜 E := 𝕜 ∙ x
  let f := (‖x‖ : 𝕜) • coord 𝕜 x h
  obtain ⟨g, hg⟩ := exists_extension_norm_eq p f
  refine ⟨g, ?_, ?_⟩
  · rw [hg.2, coord_norm']
  · calc
      g x = g (⟨x, mem_span_singleton_self x⟩ : 𝕜 ∙ x) := by rw [coe_mk]
      _ = ((‖x‖ : 𝕜) • coord 𝕜 x h) (⟨x, mem_span_singleton_self x⟩ : 𝕜 ∙ x) := by rw [← hg.1]
      _ = ‖x‖ := by simp
#align exists_dual_vector exists_dual_vector

/-- Variant of Hahn-Banach, eliminating the hypothesis that `x` be nonzero, and choosing
    the dual element arbitrarily when `x = 0`. -/
theorem exists_dual_vector' [Nontrivial E] (x : E) : ∃ g : E →L[𝕜] 𝕜, ‖g‖ = 1 ∧ g x = ‖x‖ := by
  by_cases hx : x = 0
  · obtain ⟨y, hy⟩ := exists_ne (0 : E)
    obtain ⟨g, hg⟩ : ∃ g : E →L[𝕜] 𝕜, ‖g‖ = 1 ∧ g y = ‖y‖ := exists_dual_vector 𝕜 y hy
    refine ⟨g, hg.left, ?_⟩
    simp [hx]
  · exact exists_dual_vector 𝕜 x hx
#align exists_dual_vector' exists_dual_vector'

/-- Variant of Hahn-Banach, eliminating the hypothesis that `x` be nonzero, but only ensuring that
    the dual element has norm at most `1` (this can not be improved for the trivial
    vector space). -/
theorem exists_dual_vector'' (x : E) : ∃ g : E →L[𝕜] 𝕜, ‖g‖ ≤ 1 ∧ g x = ‖x‖ := by
  by_cases hx : x = 0
  · refine ⟨0, by simp, ?_⟩
    symm
    simp [hx]
  · rcases exists_dual_vector 𝕜 x hx with ⟨g, g_norm, g_eq⟩
    exact ⟨g, g_norm.le, g_eq⟩
#align exists_dual_vector'' exists_dual_vector''

end DualVector<|MERGE_RESOLUTION|>--- conflicted
+++ resolved
@@ -148,11 +148,7 @@
 open scoped Classical
 
 theorem coord_norm' {x : E} (h : x ≠ 0) : ‖(‖x‖ : 𝕜) • coord 𝕜 x h‖ = 1 := by
-<<<<<<< HEAD
-  rw [norm_smul (α := 𝕜) (x := coord 𝕜 x h), IsROrC.norm_coe_norm, coord_norm,
-=======
   rw [norm_smul (α := 𝕜) (x := coord 𝕜 x h), RCLike.norm_coe_norm, coord_norm,
->>>>>>> 78c2e28a
     mul_inv_cancel (mt norm_eq_zero.mp h)]
 #align coord_norm' coord_norm'
 
