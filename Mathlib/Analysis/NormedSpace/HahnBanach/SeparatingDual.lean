--- conflicted
+++ resolved
@@ -168,11 +168,7 @@
 
 lemma completeSpace_continuousLinearMap_iff :
     CompleteSpace (E →L[𝕜] F) ↔ CompleteSpace F :=
-<<<<<<< HEAD
-  ⟨fun h ↦ completeSpace_of_completeSpace_continuousLinearMap 𝕜 E F, fun h ↦ by infer_instance⟩
-=======
   ⟨fun _h ↦ completeSpace_of_completeSpace_continuousLinearMap 𝕜 E F, fun _h ↦ inferInstance⟩
->>>>>>> d6ce8fc2
 
 open ContinuousMultilinearMap
 
@@ -200,12 +196,7 @@
 
 lemma completeSpace_continuousMultilinearMap_iff {m : ∀ i, M i} (hm : ∀ i, m i ≠ 0) :
     CompleteSpace (ContinuousMultilinearMap 𝕜 M F) ↔ CompleteSpace F :=
-<<<<<<< HEAD
-  ⟨fun h ↦ completeSpace_of_completeSpace_continuousMultilinearMap 𝕜 F hm,
-    fun h ↦ by infer_instance⟩
-=======
   ⟨fun _h ↦ completeSpace_of_completeSpace_continuousMultilinearMap 𝕜 F hm, fun _h ↦ inferInstance⟩
->>>>>>> d6ce8fc2
 
 end
 
