--- conflicted
+++ resolved
@@ -186,13 +186,8 @@
     r < 1⁻¹ * ‖f x‖₊ := by simpa
     _ < ‖x‖₊⁻¹ * ‖f x‖₊ := by gcongr; exact (zero_le r).trans_lt hr
 
-<<<<<<< HEAD
-/-- When the domain is a real normed space, `sSup_unitClosedBall_eq_norm` can be tightened to take
-the supremum over only the `Metric.sphere`. -/
-=======
 /-- When the domain is a real normed space, `ContinuousLinearMap.sSup_unitClosedBall_eq_nnnorm` can
 be tightened to take the supremum over only the `Metric.sphere`. -/
->>>>>>> e20d25fa
 theorem sSup_sphere_eq_nnnorm [NormedAlgebra ℝ 𝕜] (f : E →SL[σ₁₂] F) :
     sSup ((fun x => ‖f x‖₊) '' Metric.sphere 0 1) = ‖f‖₊ := by
   cases subsingleton_or_nontrivial E
@@ -205,15 +200,12 @@
   · obtain ⟨x, hx, hxf⟩ := f.exists_nnnorm_eq_one_lt_apply_of_lt_opNNNorm hub
     exact ⟨_, ⟨x, by simpa using congrArg NNReal.toReal hx, rfl⟩, hxf⟩
 
-<<<<<<< HEAD
-=======
 /-- When the domain is a real normed space, `ContinuousLinearMap.sSup_unitClosedBall_eq_norm` can be
 tightened to take the supremum over only the `Metric.sphere`. -/
 theorem sSup_sphere_eq_norm [NormedAlgebra ℝ 𝕜] (f : E →SL[σ₁₂] F) :
     sSup ((fun x => ‖f x‖) '' Metric.sphere 0 1) = ‖f‖ := by
   simpa only [NNReal.coe_sSup, Set.image_image] using NNReal.coe_inj.2 f.sSup_sphere_eq_nnnorm
 
->>>>>>> e20d25fa
 end ContinuousLinearMap
 
 end DenselyNormedDomain