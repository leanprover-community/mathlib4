--- conflicted
+++ resolved
@@ -585,11 +585,7 @@
         LinearMap.coe_toContinuousLinearMap', LinearEquiv.piRing_symm_apply]
       apply le_trans (norm_sum_le _ _)
       rw [smul_mul_assoc]
-<<<<<<< HEAD
-      refine Finset.sum_le_card_nsmul _ _ _ fun i _ ↦ ?_
-=======
       refine Finset.sum_le_card_nsmul _ _ _ fun i _ => ?_
->>>>>>> 52b851a9
       rw [norm_smul, mul_comm]
       gcongr <;> apply norm_le_pi_norm }
 #align continuous_linear_equiv.pi_ring ContinuousLinearEquiv.piRing
