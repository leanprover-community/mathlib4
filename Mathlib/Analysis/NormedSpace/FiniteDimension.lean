--- conflicted
+++ resolved
@@ -332,11 +332,7 @@
       (v.opNNNorm_le M hu).trans <| mul_le_mul_of_nonneg_right (le_max_left _ _) (zero_le M)⟩
 #align basis.exists_op_nnnorm_le Basis.exists_opNNNorm_le
 
-<<<<<<< HEAD
-@[deprecated] alias Basis.exists_op_nnnorm_le := Basis.exists_opNNNorm_le -- deprecated on 2024-02-02
-=======
 @[deprecated] alias Basis.exists_op_nnnorm_le := Basis.exists_opNNNorm_le -- 2024-02-02
->>>>>>> c0fb6482
 
 /-- A weaker version of `Basis.opNorm_le` that abstracts away the value of `C`. -/
 theorem Basis.exists_opNorm_le {ι : Type*} [Finite ι] (v : Basis ι 𝕜 E) :
