--- conflicted
+++ resolved
@@ -499,12 +499,6 @@
   have hTop : Tendsto (fun n ↦ ‖c‖^n * r) atTop atTop :=
     Tendsto.atTop_mul_const rpos (tendsto_pow_atTop_atTop_of_one_lt hc)
   exact .of_seq_closedBall hTop (eventually_of_forall hC)
-<<<<<<< HEAD
-
-variable (E)
-lemma ProperSpace.of_locallyCompact_module [Nontrivial E] [LocallyCompactSpace E] :
-    ProperSpace 𝕜 := by
-=======
 
 @[deprecated] -- Since 2024/01/31
 alias properSpace_of_locallyCompactSpace := ProperSpace.of_locallyCompactSpace
@@ -512,20 +506,15 @@
 variable (E)
 lemma ProperSpace.of_locallyCompact_module [Nontrivial E] [LocallyCompactSpace E] :
     ProperSpace 𝕜 :=
->>>>>>> aa20ff6f
   have : LocallyCompactSpace 𝕜 := by
     obtain ⟨v, hv⟩ : ∃ v : E, v ≠ 0 := exists_ne 0
     let L : 𝕜 → E := fun t ↦ t • v
     have : ClosedEmbedding L := closedEmbedding_smul_left hv
     apply ClosedEmbedding.locallyCompactSpace this
-<<<<<<< HEAD
-  exact ProperSpace.of_locallyCompactSpace 𝕜
-=======
   .of_locallyCompactSpace 𝕜
 
 @[deprecated] -- Since 2024/01/31
 alias properSpace_of_locallyCompact_module := ProperSpace.of_locallyCompact_module
->>>>>>> aa20ff6f
 
 end Riesz
 
@@ -609,11 +598,7 @@
     ProperSpace S := by
   nontriviality E
   have : ProperSpace 𝕜 := .of_locallyCompact_module 𝕜 E
-<<<<<<< HEAD
   have : FiniteDimensional 𝕜 E := .of_locallyCompactSpace 𝕜
-=======
-  have : FiniteDimensional 𝕜 E := finiteDimensional_of_locallyCompactSpace 𝕜
->>>>>>> aa20ff6f
   exact FiniteDimensional.proper 𝕜 S
 
 /-- If `E` is a finite dimensional normed real vector space, `x : E`, and `s` is a neighborhood of
