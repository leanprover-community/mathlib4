--- conflicted
+++ resolved
@@ -359,33 +359,7 @@
     _ = dist x (Φ x) + dist y (Φ y) := by simp [hxy, dist_comm]
     _ ≤ ε := by linarith [hn x, hn y]
 
-<<<<<<< HEAD
-theorem AffineSubspace.closed_of_finiteDimensional {P : Type _} [MetricSpace P]
-=======
-variable (𝕜 E)
-
-theorem FiniteDimensional.complete [FiniteDimensional 𝕜 E] : CompleteSpace E := by
-  set e := ContinuousLinearEquiv.ofFinrankEq (@finrank_fin_fun 𝕜 _ _ (finrank 𝕜 E)).symm
-  have : UniformEmbedding e.toLinearEquiv.toEquiv.symm := e.symm.uniformEmbedding
-  exact (completeSpace_congr this).1 (by infer_instance)
-#align finite_dimensional.complete FiniteDimensional.complete
-
-variable {𝕜 E}
-
-/-- A finite-dimensional subspace is complete. -/
-theorem Submodule.complete_of_finiteDimensional (s : Submodule 𝕜 E) [FiniteDimensional 𝕜 s] :
-    IsComplete (s : Set E) :=
-  completeSpace_coe_iff_isComplete.1 (FiniteDimensional.complete 𝕜 s)
-#align submodule.complete_of_finite_dimensional Submodule.complete_of_finiteDimensional
-
-/-- A finite-dimensional subspace is closed. -/
-theorem Submodule.closed_of_finiteDimensional (s : Submodule 𝕜 E) [FiniteDimensional 𝕜 s] :
-    IsClosed (s : Set E) :=
-  s.complete_of_finiteDimensional.isClosed
-#align submodule.closed_of_finite_dimensional Submodule.closed_of_finiteDimensional
-
 theorem AffineSubspace.closed_of_finiteDimensional {P : Type*} [MetricSpace P]
->>>>>>> 2afbd9d8
     [NormedAddTorsor E P] (s : AffineSubspace 𝕜 P) [FiniteDimensional 𝕜 s.direction] :
     IsClosed (s : Set P) :=
   s.isClosed_direction_iff.mp s.direction.closed_of_finiteDimensional
@@ -557,13 +531,8 @@
   exact e₂.symm.continuous.comp_continuousOn (continuousOn_pi.mpr fun i => h _)
 #align continuous_on_clm_apply continuousOn_clm_apply
 
-<<<<<<< HEAD
-theorem continuous_clm_apply {X : Type _} [TopologicalSpace X] [FiniteDimensional 𝕜 E]
+theorem continuous_clm_apply {X : Type*} [TopologicalSpace X] [FiniteDimensional 𝕜 E]
     {f : X → E →L[𝕜] F} : Continuous f ↔ ∀ y, Continuous (f · y) := by
-=======
-theorem continuous_clm_apply {X : Type*} [TopologicalSpace X] [FiniteDimensional 𝕜 E]
-    {f : X → E →L[𝕜] F} : Continuous f ↔ ∀ y, Continuous fun x => f x y := by
->>>>>>> 2afbd9d8
   simp_rw [continuous_iff_continuousOn_univ, continuousOn_clm_apply]
 #align continuous_clm_apply continuous_clm_apply
 
