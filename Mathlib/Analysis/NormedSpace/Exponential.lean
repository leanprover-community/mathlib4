/-
Copyright (c) 2021 Anatole Dedecker. All rights reserved.
Released under Apache 2.0 license as described in the file LICENSE.
Authors: Anatole Dedecker, Eric Wieser
-/
import Mathlib.Analysis.Analytic.Basic
import Mathlib.Analysis.Complex.Basic
import Mathlib.Analysis.Normed.Field.InfiniteSum
import Mathlib.Data.Nat.Choose.Cast
import Mathlib.Data.Finset.NoncommProd
import Mathlib.Topology.Algebra.Algebra

#align_import analysis.normed_space.exponential from "leanprover-community/mathlib"@"62748956a1ece9b26b33243e2e3a2852176666f5"

/-!
# Exponential in a Banach algebra

In this file, we define `exp 𝕂 : 𝔸 → 𝔸`, the exponential map in a topological algebra `𝔸` over a
field `𝕂`.

While for most interesting results we need `𝔸` to be normed algebra, we do not require this in the
definition in order to make `exp` independent of a particular choice of norm. The definition also
does not require that `𝔸` be complete, but we need to assume it for most results.

We then prove some basic results, but we avoid importing derivatives here to minimize dependencies.
Results involving derivatives and comparisons with `Real.exp` and `Complex.exp` can be found in
`Analysis.SpecialFunctions.Exponential`.

## Main results

We prove most result for an arbitrary field `𝕂`, and then specialize to `𝕂 = ℝ` or `𝕂 = ℂ`.

### General case

- `exp_add_of_commute_of_mem_ball` : if `𝕂` has characteristic zero, then given two commuting
  elements `x` and `y` in the disk of convergence, we have
  `exp 𝕂 (x+y) = (exp 𝕂 x) * (exp 𝕂 y)`
- `exp_add_of_mem_ball` : if `𝕂` has characteristic zero and `𝔸` is commutative, then given two
  elements `x` and `y` in the disk of convergence, we have
  `exp 𝕂 (x+y) = (exp 𝕂 x) * (exp 𝕂 y)`
- `exp_neg_of_mem_ball` : if `𝕂` has characteristic zero and `𝔸` is a division ring, then given an
  element `x` in the disk of convergence, we have `exp 𝕂 (-x) = (exp 𝕂 x)⁻¹`.

### `𝕂 = ℝ` or `𝕂 = ℂ`

- `expSeries_radius_eq_top` : the `FormalMultilinearSeries` defining `exp 𝕂` has infinite
  radius of convergence
- `exp_add_of_commute` : given two commuting elements `x` and `y`, we have
  `exp 𝕂 (x+y) = (exp 𝕂 x) * (exp 𝕂 y)`
- `exp_add` : if `𝔸` is commutative, then we have `exp 𝕂 (x+y) = (exp 𝕂 x) * (exp 𝕂 y)`
  for any `x` and `y`
- `exp_neg` : if `𝔸` is a division ring, then we have `exp 𝕂 (-x) = (exp 𝕂 x)⁻¹`.
- `exp_sum_of_commute` : the analogous result to `exp_add_of_commute` for `Finset.sum`.
- `exp_sum` : the analogous result to `exp_add` for `Finset.sum`.
- `exp_nsmul` : repeated addition in the domain corresponds to repeated multiplication in the
  codomain.
- `exp_zsmul` : repeated addition in the domain corresponds to repeated multiplication in the
  codomain.

### Other useful compatibility results

- `exp_eq_exp` : if `𝔸` is a normed algebra over two fields `𝕂` and `𝕂'`, then `exp 𝕂 = exp 𝕂' 𝔸`

### Notes

We put nearly all the statements in this file in the `NormedSpace` namespace,
to avoid collisions with the `Real` or `Complex` namespaces.

As of 2023-11-16 due to bad instances in Mathlib
```
import Mathlib

open Real

#time example (x : ℝ) : 0 < exp x      := exp_pos _ -- 250ms
#time example (x : ℝ) : 0 < Real.exp x := exp_pos _ -- 2ms
```
This is because `exp x` tries the `exp` function defined here,
and generates a slow coercion search from `Real` to `Type`, to fit the first argument here.
We will resolve this slow coercion separately,
but we want to move `exp` out of the root namespace in any case to avoid this ambiguity.

In the long term is may be possible to replace `Real.exp` and `Complex.exp` with this one.

-/


namespace NormedSpace

open Filter ROrCLike ContinuousMultilinearMap NormedField Asymptotics

open scoped Nat Topology BigOperators ENNReal

section TopologicalAlgebra

variable (𝕂 𝔸 : Type*) [Field 𝕂] [Ring 𝔸] [Algebra 𝕂 𝔸] [TopologicalSpace 𝔸] [TopologicalRing 𝔸]

/-- `expSeries 𝕂 𝔸` is the `FormalMultilinearSeries` whose `n`-th term is the map
`(xᵢ) : 𝔸ⁿ ↦ (1/n! : 𝕂) • ∏ xᵢ`. Its sum is the exponential map `exp 𝕂 : 𝔸 → 𝔸`. -/
def expSeries : FormalMultilinearSeries 𝕂 𝔸 𝔸 := fun n =>
  (n !⁻¹ : 𝕂) • ContinuousMultilinearMap.mkPiAlgebraFin 𝕂 n 𝔸
#align exp_series NormedSpace.expSeries

variable {𝔸}

/-- `exp 𝕂 : 𝔸 → 𝔸` is the exponential map determined by the action of `𝕂` on `𝔸`.
It is defined as the sum of the `FormalMultilinearSeries` `expSeries 𝕂 𝔸`.

Note that when `𝔸 = Matrix n n 𝕂`, this is the **Matrix Exponential**; see
[`Analysis.NormedSpace.MatrixExponential`](./MatrixExponential) for lemmas specific to that
case. -/
noncomputable def exp (x : 𝔸) : 𝔸 :=
  (expSeries 𝕂 𝔸).sum x
#align exp NormedSpace.exp

variable {𝕂}

theorem expSeries_apply_eq (x : 𝔸) (n : ℕ) : (expSeries 𝕂 𝔸 n fun _ => x) = (n !⁻¹ : 𝕂) • x ^ n :=
  by simp [expSeries]
#align exp_series_apply_eq NormedSpace.expSeries_apply_eq

theorem expSeries_apply_eq' (x : 𝔸) :
    (fun n => expSeries 𝕂 𝔸 n fun _ => x) = fun n => (n !⁻¹ : 𝕂) • x ^ n :=
  funext (expSeries_apply_eq x)
#align exp_series_apply_eq' NormedSpace.expSeries_apply_eq'

theorem expSeries_sum_eq (x : 𝔸) : (expSeries 𝕂 𝔸).sum x = ∑' n : ℕ, (n !⁻¹ : 𝕂) • x ^ n :=
  tsum_congr fun n => expSeries_apply_eq x n
#align exp_series_sum_eq NormedSpace.expSeries_sum_eq

theorem exp_eq_tsum : exp 𝕂 = fun x : 𝔸 => ∑' n : ℕ, (n !⁻¹ : 𝕂) • x ^ n :=
  funext expSeries_sum_eq
#align exp_eq_tsum NormedSpace.exp_eq_tsum

theorem expSeries_apply_zero (n : ℕ) :
    (expSeries 𝕂 𝔸 n fun _ => (0 : 𝔸)) = Pi.single (f := fun _ => 𝔸) 0 1 n := by
  rw [expSeries_apply_eq]
  cases' n with n
  · rw [pow_zero, Nat.factorial_zero, Nat.cast_one, inv_one, one_smul, Pi.single_eq_same]
  · rw [zero_pow (Nat.succ_ne_zero _), smul_zero, Pi.single_eq_of_ne n.succ_ne_zero]
#align exp_series_apply_zero NormedSpace.expSeries_apply_zero

@[simp]
theorem exp_zero : exp 𝕂 (0 : 𝔸) = 1 := by
  simp_rw [exp_eq_tsum, ← expSeries_apply_eq, expSeries_apply_zero, tsum_pi_single]
#align exp_zero NormedSpace.exp_zero

@[simp]
theorem exp_op [T2Space 𝔸] (x : 𝔸) : exp 𝕂 (MulOpposite.op x) = MulOpposite.op (exp 𝕂 x) := by
  simp_rw [exp, expSeries_sum_eq, ← MulOpposite.op_pow, ← MulOpposite.op_smul, tsum_op]
#align exp_op NormedSpace.exp_op

@[simp]
theorem exp_unop [T2Space 𝔸] (x : 𝔸ᵐᵒᵖ) : exp 𝕂 (MulOpposite.unop x) = MulOpposite.unop (exp 𝕂 x) :=
  by simp_rw [exp, expSeries_sum_eq, ← MulOpposite.unop_pow, ← MulOpposite.unop_smul, tsum_unop]
#align exp_unop NormedSpace.exp_unop

theorem star_exp [T2Space 𝔸] [StarRing 𝔸] [ContinuousStar 𝔸] (x : 𝔸) :
    star (exp 𝕂 x) = exp 𝕂 (star x) := by
  simp_rw [exp_eq_tsum, ← star_pow, ← star_inv_nat_cast_smul, ← tsum_star]
#align star_exp NormedSpace.star_exp

variable (𝕂)

theorem _root_.IsSelfAdjoint.exp [T2Space 𝔸] [StarRing 𝔸] [ContinuousStar 𝔸] {x : 𝔸}
    (h : IsSelfAdjoint x) : IsSelfAdjoint (exp 𝕂 x) :=
  (star_exp x).trans <| h.symm ▸ rfl
#align is_self_adjoint.exp IsSelfAdjoint.exp

theorem _root_.Commute.exp_right [T2Space 𝔸] {x y : 𝔸} (h : Commute x y) :
    Commute x (exp 𝕂 y) := by
  rw [exp_eq_tsum]
  exact Commute.tsum_right x fun n => (h.pow_right n).smul_right _
#align commute.exp_right Commute.exp_right

theorem _root_.Commute.exp_left [T2Space 𝔸] {x y : 𝔸} (h : Commute x y) : Commute (exp 𝕂 x) y :=
  (h.symm.exp_right 𝕂).symm
#align commute.exp_left Commute.exp_left

theorem _root_.Commute.exp [T2Space 𝔸] {x y : 𝔸} (h : Commute x y) : Commute (exp 𝕂 x) (exp 𝕂 y) :=
  (h.exp_left _).exp_right _
#align commute.exp Commute.exp

end TopologicalAlgebra

section TopologicalDivisionAlgebra

variable {𝕂 𝔸 : Type*} [Field 𝕂] [DivisionRing 𝔸] [Algebra 𝕂 𝔸] [TopologicalSpace 𝔸]
  [TopologicalRing 𝔸]

theorem expSeries_apply_eq_div (x : 𝔸) (n : ℕ) : (expSeries 𝕂 𝔸 n fun _ => x) = x ^ n / n ! := by
  rw [div_eq_mul_inv, ← (Nat.cast_commute n ! (x ^ n)).inv_left₀.eq, ← smul_eq_mul,
    expSeries_apply_eq, inv_nat_cast_smul_eq 𝕂 𝔸]
#align exp_series_apply_eq_div NormedSpace.expSeries_apply_eq_div

theorem expSeries_apply_eq_div' (x : 𝔸) :
    (fun n => expSeries 𝕂 𝔸 n fun _ => x) = fun n => x ^ n / n ! :=
  funext (expSeries_apply_eq_div x)
#align exp_series_apply_eq_div' NormedSpace.expSeries_apply_eq_div'

theorem expSeries_sum_eq_div (x : 𝔸) : (expSeries 𝕂 𝔸).sum x = ∑' n : ℕ, x ^ n / n ! :=
  tsum_congr (expSeries_apply_eq_div x)
#align exp_series_sum_eq_div NormedSpace.expSeries_sum_eq_div

theorem exp_eq_tsum_div : exp 𝕂 = fun x : 𝔸 => ∑' n : ℕ, x ^ n / n ! :=
  funext expSeries_sum_eq_div
#align exp_eq_tsum_div NormedSpace.exp_eq_tsum_div

end TopologicalDivisionAlgebra

section Normed

section AnyFieldAnyAlgebra

variable {𝕂 𝔸 𝔹 : Type*} [NontriviallyNormedField 𝕂]
variable [NormedRing 𝔸] [NormedRing 𝔹] [NormedAlgebra 𝕂 𝔸] [NormedAlgebra 𝕂 𝔹]

theorem norm_expSeries_summable_of_mem_ball (x : 𝔸)
    (hx : x ∈ EMetric.ball (0 : 𝔸) (expSeries 𝕂 𝔸).radius) :
    Summable fun n => ‖expSeries 𝕂 𝔸 n fun _ => x‖ :=
  (expSeries 𝕂 𝔸).summable_norm_apply hx
#align norm_exp_series_summable_of_mem_ball NormedSpace.norm_expSeries_summable_of_mem_ball

theorem norm_expSeries_summable_of_mem_ball' (x : 𝔸)
    (hx : x ∈ EMetric.ball (0 : 𝔸) (expSeries 𝕂 𝔸).radius) :
    Summable fun n => ‖(n !⁻¹ : 𝕂) • x ^ n‖ := by
  change Summable (norm ∘ _)
  rw [← expSeries_apply_eq']
  exact norm_expSeries_summable_of_mem_ball x hx
#align norm_exp_series_summable_of_mem_ball' NormedSpace.norm_expSeries_summable_of_mem_ball'

section CompleteAlgebra

variable [CompleteSpace 𝔸]

theorem expSeries_summable_of_mem_ball (x : 𝔸)
    (hx : x ∈ EMetric.ball (0 : 𝔸) (expSeries 𝕂 𝔸).radius) :
    Summable fun n => expSeries 𝕂 𝔸 n fun _ => x :=
  (norm_expSeries_summable_of_mem_ball x hx).of_norm
#align exp_series_summable_of_mem_ball NormedSpace.expSeries_summable_of_mem_ball

theorem expSeries_summable_of_mem_ball' (x : 𝔸)
    (hx : x ∈ EMetric.ball (0 : 𝔸) (expSeries 𝕂 𝔸).radius) :
    Summable fun n => (n !⁻¹ : 𝕂) • x ^ n :=
  (norm_expSeries_summable_of_mem_ball' x hx).of_norm
#align exp_series_summable_of_mem_ball' NormedSpace.expSeries_summable_of_mem_ball'

theorem expSeries_hasSum_exp_of_mem_ball (x : 𝔸)
    (hx : x ∈ EMetric.ball (0 : 𝔸) (expSeries 𝕂 𝔸).radius) :
    HasSum (fun n => expSeries 𝕂 𝔸 n fun _ => x) (exp 𝕂 x) :=
  FormalMultilinearSeries.hasSum (expSeries 𝕂 𝔸) hx
#align exp_series_has_sum_exp_of_mem_ball NormedSpace.expSeries_hasSum_exp_of_mem_ball

theorem expSeries_hasSum_exp_of_mem_ball' (x : 𝔸)
    (hx : x ∈ EMetric.ball (0 : 𝔸) (expSeries 𝕂 𝔸).radius) :
    HasSum (fun n => (n !⁻¹ : 𝕂) • x ^ n) (exp 𝕂 x) := by
  rw [← expSeries_apply_eq']
  exact expSeries_hasSum_exp_of_mem_ball x hx
#align exp_series_has_sum_exp_of_mem_ball' NormedSpace.expSeries_hasSum_exp_of_mem_ball'

theorem hasFPowerSeriesOnBall_exp_of_radius_pos (h : 0 < (expSeries 𝕂 𝔸).radius) :
    HasFPowerSeriesOnBall (exp 𝕂) (expSeries 𝕂 𝔸) 0 (expSeries 𝕂 𝔸).radius :=
  (expSeries 𝕂 𝔸).hasFPowerSeriesOnBall h
#align has_fpower_series_on_ball_exp_of_radius_pos NormedSpace.hasFPowerSeriesOnBall_exp_of_radius_pos

theorem hasFPowerSeriesAt_exp_zero_of_radius_pos (h : 0 < (expSeries 𝕂 𝔸).radius) :
    HasFPowerSeriesAt (exp 𝕂) (expSeries 𝕂 𝔸) 0 :=
  (hasFPowerSeriesOnBall_exp_of_radius_pos h).hasFPowerSeriesAt
#align has_fpower_series_at_exp_zero_of_radius_pos NormedSpace.hasFPowerSeriesAt_exp_zero_of_radius_pos

theorem continuousOn_exp : ContinuousOn (exp 𝕂 : 𝔸 → 𝔸) (EMetric.ball 0 (expSeries 𝕂 𝔸).radius) :=
  FormalMultilinearSeries.continuousOn
#align continuous_on_exp NormedSpace.continuousOn_exp

theorem analyticAt_exp_of_mem_ball (x : 𝔸) (hx : x ∈ EMetric.ball (0 : 𝔸) (expSeries 𝕂 𝔸).radius) :
    AnalyticAt 𝕂 (exp 𝕂) x := by
  by_cases h : (expSeries 𝕂 𝔸).radius = 0
  · rw [h] at hx; exact (ENNReal.not_lt_zero hx).elim
  · have h := pos_iff_ne_zero.mpr h
    exact (hasFPowerSeriesOnBall_exp_of_radius_pos h).analyticAt_of_mem hx
#align analytic_at_exp_of_mem_ball NormedSpace.analyticAt_exp_of_mem_ball

/-- In a Banach-algebra `𝔸` over a normed field `𝕂` of characteristic zero, if `x` and `y` are
in the disk of convergence and commute, then `exp 𝕂 (x + y) = (exp 𝕂 x) * (exp 𝕂 y)`. -/
theorem exp_add_of_commute_of_mem_ball [CharZero 𝕂] {x y : 𝔸} (hxy : Commute x y)
    (hx : x ∈ EMetric.ball (0 : 𝔸) (expSeries 𝕂 𝔸).radius)
    (hy : y ∈ EMetric.ball (0 : 𝔸) (expSeries 𝕂 𝔸).radius) : exp 𝕂 (x + y) = exp 𝕂 x * exp 𝕂 y := by
  rw [exp_eq_tsum,
    tsum_mul_tsum_eq_tsum_sum_antidiagonal_of_summable_norm
      (norm_expSeries_summable_of_mem_ball' x hx) (norm_expSeries_summable_of_mem_ball' y hy)]
  dsimp only
  conv_lhs =>
    congr
    ext
    rw [hxy.add_pow' _, Finset.smul_sum]
  refine' tsum_congr fun n => Finset.sum_congr rfl fun kl hkl => _
  rw [nsmul_eq_smul_cast 𝕂, smul_smul, smul_mul_smul, ← Finset.mem_antidiagonal.mp hkl,
    Nat.cast_add_choose, Finset.mem_antidiagonal.mp hkl]
  congr 1
  have : (n ! : 𝕂) ≠ 0 := Nat.cast_ne_zero.mpr n.factorial_ne_zero
  field_simp [this]
#align exp_add_of_commute_of_mem_ball NormedSpace.exp_add_of_commute_of_mem_ball

/-- `exp 𝕂 x` has explicit two-sided inverse `exp 𝕂 (-x)`. -/
noncomputable def invertibleExpOfMemBall [CharZero 𝕂] {x : 𝔸}
    (hx : x ∈ EMetric.ball (0 : 𝔸) (expSeries 𝕂 𝔸).radius) : Invertible (exp 𝕂 x) where
  invOf := exp 𝕂 (-x)
  invOf_mul_self := by
    have hnx : -x ∈ EMetric.ball (0 : 𝔸) (expSeries 𝕂 𝔸).radius := by
      rw [EMetric.mem_ball, ← neg_zero, edist_neg_neg]
      exact hx
    rw [← exp_add_of_commute_of_mem_ball (Commute.neg_left <| Commute.refl x) hnx hx, neg_add_self,
      exp_zero]
  mul_invOf_self := by
    have hnx : -x ∈ EMetric.ball (0 : 𝔸) (expSeries 𝕂 𝔸).radius := by
      rw [EMetric.mem_ball, ← neg_zero, edist_neg_neg]
      exact hx
    rw [← exp_add_of_commute_of_mem_ball (Commute.neg_right <| Commute.refl x) hx hnx, add_neg_self,
      exp_zero]
#align invertible_exp_of_mem_ball NormedSpace.invertibleExpOfMemBall

theorem isUnit_exp_of_mem_ball [CharZero 𝕂] {x : 𝔸}
    (hx : x ∈ EMetric.ball (0 : 𝔸) (expSeries 𝕂 𝔸).radius) : IsUnit (exp 𝕂 x) :=
  @isUnit_of_invertible _ _ _ (invertibleExpOfMemBall hx)
#align is_unit_exp_of_mem_ball NormedSpace.isUnit_exp_of_mem_ball

theorem invOf_exp_of_mem_ball [CharZero 𝕂] {x : 𝔸}
    (hx : x ∈ EMetric.ball (0 : 𝔸) (expSeries 𝕂 𝔸).radius) [Invertible (exp 𝕂 x)] :
    ⅟ (exp 𝕂 x) = exp 𝕂 (-x) := by
  letI := invertibleExpOfMemBall hx; convert (rfl : ⅟ (exp 𝕂 x) = _)
#align inv_of_exp_of_mem_ball NormedSpace.invOf_exp_of_mem_ball

/-- Any continuous ring homomorphism commutes with `exp`. -/
theorem map_exp_of_mem_ball {F} [FunLike F 𝔸 𝔹] [RingHomClass F 𝔸 𝔹] (f : F) (hf : Continuous f)
    (x : 𝔸) (hx : x ∈ EMetric.ball (0 : 𝔸) (expSeries 𝕂 𝔸).radius) :
    f (exp 𝕂 x) = exp 𝕂 (f x) := by
  rw [exp_eq_tsum, exp_eq_tsum]
  refine' ((expSeries_summable_of_mem_ball' _ hx).hasSum.map f hf).tsum_eq.symm.trans _
  dsimp only [Function.comp_def]
  simp_rw [map_inv_nat_cast_smul f 𝕂 𝕂, map_pow]
#align map_exp_of_mem_ball NormedSpace.map_exp_of_mem_ball

end CompleteAlgebra

theorem algebraMap_exp_comm_of_mem_ball [CompleteSpace 𝕂] (x : 𝕂)
    (hx : x ∈ EMetric.ball (0 : 𝕂) (expSeries 𝕂 𝕂).radius) :
    algebraMap 𝕂 𝔸 (exp 𝕂 x) = exp 𝕂 (algebraMap 𝕂 𝔸 x) :=
  map_exp_of_mem_ball _ (continuous_algebraMap 𝕂 𝔸) _ hx
#align algebra_map_exp_comm_of_mem_ball NormedSpace.algebraMap_exp_comm_of_mem_ball

end AnyFieldAnyAlgebra

section AnyFieldDivisionAlgebra

variable {𝕂 𝔸 : Type*} [NontriviallyNormedField 𝕂] [NormedDivisionRing 𝔸] [NormedAlgebra 𝕂 𝔸]
variable (𝕂)

theorem norm_expSeries_div_summable_of_mem_ball (x : 𝔸)
    (hx : x ∈ EMetric.ball (0 : 𝔸) (expSeries 𝕂 𝔸).radius) :
    Summable fun n => ‖x ^ n / (n ! : 𝔸)‖ := by
  change Summable (norm ∘ _)
  rw [← expSeries_apply_eq_div' (𝕂 := 𝕂) x]
  exact norm_expSeries_summable_of_mem_ball x hx
#align norm_exp_series_div_summable_of_mem_ball NormedSpace.norm_expSeries_div_summable_of_mem_ball

theorem expSeries_div_summable_of_mem_ball [CompleteSpace 𝔸] (x : 𝔸)
    (hx : x ∈ EMetric.ball (0 : 𝔸) (expSeries 𝕂 𝔸).radius) : Summable fun n => x ^ n / n ! :=
  (norm_expSeries_div_summable_of_mem_ball 𝕂 x hx).of_norm
#align exp_series_div_summable_of_mem_ball NormedSpace.expSeries_div_summable_of_mem_ball

theorem expSeries_div_hasSum_exp_of_mem_ball [CompleteSpace 𝔸] (x : 𝔸)
    (hx : x ∈ EMetric.ball (0 : 𝔸) (expSeries 𝕂 𝔸).radius) :
    HasSum (fun n => x ^ n / n !) (exp 𝕂 x) := by
  rw [← expSeries_apply_eq_div' (𝕂 := 𝕂) x]
  exact expSeries_hasSum_exp_of_mem_ball x hx
#align exp_series_div_has_sum_exp_of_mem_ball NormedSpace.expSeries_div_hasSum_exp_of_mem_ball

variable {𝕂}

theorem exp_neg_of_mem_ball [CharZero 𝕂] [CompleteSpace 𝔸] {x : 𝔸}
    (hx : x ∈ EMetric.ball (0 : 𝔸) (expSeries 𝕂 𝔸).radius) : exp 𝕂 (-x) = (exp 𝕂 x)⁻¹ :=
  letI := invertibleExpOfMemBall hx
  invOf_eq_inv (exp 𝕂 x)
#align exp_neg_of_mem_ball NormedSpace.exp_neg_of_mem_ball

end AnyFieldDivisionAlgebra

section AnyFieldCommAlgebra

variable {𝕂 𝔸 : Type*} [NontriviallyNormedField 𝕂] [NormedCommRing 𝔸] [NormedAlgebra 𝕂 𝔸]
  [CompleteSpace 𝔸]

/-- In a commutative Banach-algebra `𝔸` over a normed field `𝕂` of characteristic zero,
`exp 𝕂 (x+y) = (exp 𝕂 x) * (exp 𝕂 y)` for all `x`, `y` in the disk of convergence. -/
theorem exp_add_of_mem_ball [CharZero 𝕂] {x y : 𝔸}
    (hx : x ∈ EMetric.ball (0 : 𝔸) (expSeries 𝕂 𝔸).radius)
    (hy : y ∈ EMetric.ball (0 : 𝔸) (expSeries 𝕂 𝔸).radius) : exp 𝕂 (x + y) = exp 𝕂 x * exp 𝕂 y :=
  exp_add_of_commute_of_mem_ball (Commute.all x y) hx hy
#align exp_add_of_mem_ball NormedSpace.exp_add_of_mem_ball

end AnyFieldCommAlgebra

section ROrCLike

section AnyAlgebra

<<<<<<< HEAD
variable (𝕂 𝔸 𝔹 : Type*) [ROrCLike 𝕂] [NormedRing 𝔸] [NormedAlgebra 𝕂 𝔸]

=======
variable (𝕂 𝔸 𝔹 : Type*) [IsROrC 𝕂] [NormedRing 𝔸] [NormedAlgebra 𝕂 𝔸]
>>>>>>> e38a3c07
variable [NormedRing 𝔹] [NormedAlgebra 𝕂 𝔹]

/-- In a normed algebra `𝔸` over `𝕂 = ℝ` or `𝕂 = ℂ`, the series defining the exponential map
has an infinite radius of convergence. -/
theorem expSeries_radius_eq_top : (expSeries 𝕂 𝔸).radius = ∞ := by
  refine' (expSeries 𝕂 𝔸).radius_eq_top_of_summable_norm fun r => _
  refine' .of_norm_bounded_eventually _ (Real.summable_pow_div_factorial r) _
  filter_upwards [eventually_cofinite_ne 0] with n hn
  rw [norm_mul, norm_norm (expSeries 𝕂 𝔸 n), expSeries]
  rw [norm_smul (n ! : 𝕂)⁻¹ (ContinuousMultilinearMap.mkPiAlgebraFin 𝕂 n 𝔸)]
  -- Porting note: Lean needed this to be explicit for some reason
  rw [norm_inv, norm_pow, NNReal.norm_eq, norm_natCast, mul_comm, ← mul_assoc, ← div_eq_mul_inv]
  have : ‖ContinuousMultilinearMap.mkPiAlgebraFin 𝕂 n 𝔸‖ ≤ 1 :=
    norm_mkPiAlgebraFin_le_of_pos (Ei := fun _ => 𝔸) (Nat.pos_of_ne_zero hn)
  exact mul_le_of_le_one_right (div_nonneg (pow_nonneg r.coe_nonneg n) n !.cast_nonneg) this
#align exp_series_radius_eq_top NormedSpace.expSeries_radius_eq_top

theorem expSeries_radius_pos : 0 < (expSeries 𝕂 𝔸).radius := by
  rw [expSeries_radius_eq_top]
  exact WithTop.zero_lt_top
#align exp_series_radius_pos NormedSpace.expSeries_radius_pos

variable {𝕂 𝔸 𝔹}

theorem norm_expSeries_summable (x : 𝔸) : Summable fun n => ‖expSeries 𝕂 𝔸 n fun _ => x‖ :=
  norm_expSeries_summable_of_mem_ball x ((expSeries_radius_eq_top 𝕂 𝔸).symm ▸ edist_lt_top _ _)
#align norm_exp_series_summable NormedSpace.norm_expSeries_summable

theorem norm_expSeries_summable' (x : 𝔸) : Summable fun n => ‖(n !⁻¹ : 𝕂) • x ^ n‖ :=
  norm_expSeries_summable_of_mem_ball' x ((expSeries_radius_eq_top 𝕂 𝔸).symm ▸ edist_lt_top _ _)
#align norm_exp_series_summable' NormedSpace.norm_expSeries_summable'

section CompleteAlgebra

variable [CompleteSpace 𝔸]

theorem expSeries_summable (x : 𝔸) : Summable fun n => expSeries 𝕂 𝔸 n fun _ => x :=
  (norm_expSeries_summable x).of_norm
#align exp_series_summable NormedSpace.expSeries_summable

theorem expSeries_summable' (x : 𝔸) : Summable fun n => (n !⁻¹ : 𝕂) • x ^ n :=
  (norm_expSeries_summable' x).of_norm
#align exp_series_summable' NormedSpace.expSeries_summable'

theorem expSeries_hasSum_exp (x : 𝔸) : HasSum (fun n => expSeries 𝕂 𝔸 n fun _ => x) (exp 𝕂 x) :=
  expSeries_hasSum_exp_of_mem_ball x ((expSeries_radius_eq_top 𝕂 𝔸).symm ▸ edist_lt_top _ _)
#align exp_series_has_sum_exp NormedSpace.expSeries_hasSum_exp

theorem exp_series_hasSum_exp' (x : 𝔸) : HasSum (fun n => (n !⁻¹ : 𝕂) • x ^ n) (exp 𝕂 x) :=
  expSeries_hasSum_exp_of_mem_ball' x ((expSeries_radius_eq_top 𝕂 𝔸).symm ▸ edist_lt_top _ _)
#align exp_series_has_sum_exp' NormedSpace.exp_series_hasSum_exp'

theorem exp_hasFPowerSeriesOnBall : HasFPowerSeriesOnBall (exp 𝕂) (expSeries 𝕂 𝔸) 0 ∞ :=
  expSeries_radius_eq_top 𝕂 𝔸 ▸ hasFPowerSeriesOnBall_exp_of_radius_pos (expSeries_radius_pos _ _)
#align exp_has_fpower_series_on_ball NormedSpace.exp_hasFPowerSeriesOnBall

theorem exp_hasFPowerSeriesAt_zero : HasFPowerSeriesAt (exp 𝕂) (expSeries 𝕂 𝔸) 0 :=
  exp_hasFPowerSeriesOnBall.hasFPowerSeriesAt
#align exp_has_fpower_series_at_zero NormedSpace.exp_hasFPowerSeriesAt_zero

@[continuity]
theorem exp_continuous : Continuous (exp 𝕂 : 𝔸 → 𝔸) := by
  rw [continuous_iff_continuousOn_univ, ← Metric.eball_top_eq_univ (0 : 𝔸), ←
    expSeries_radius_eq_top 𝕂 𝔸]
  exact continuousOn_exp
#align exp_continuous NormedSpace.exp_continuous

theorem exp_analytic (x : 𝔸) : AnalyticAt 𝕂 (exp 𝕂) x :=
  analyticAt_exp_of_mem_ball x ((expSeries_radius_eq_top 𝕂 𝔸).symm ▸ edist_lt_top _ _)
#align exp_analytic NormedSpace.exp_analytic

/-- In a Banach-algebra `𝔸` over `𝕂 = ℝ` or `𝕂 = ℂ`, if `x` and `y` commute, then
`exp 𝕂 (x+y) = (exp 𝕂 x) * (exp 𝕂 y)`. -/
theorem exp_add_of_commute {x y : 𝔸} (hxy : Commute x y) : exp 𝕂 (x + y) = exp 𝕂 x * exp 𝕂 y :=
  exp_add_of_commute_of_mem_ball hxy ((expSeries_radius_eq_top 𝕂 𝔸).symm ▸ edist_lt_top _ _)
    ((expSeries_radius_eq_top 𝕂 𝔸).symm ▸ edist_lt_top _ _)
#align exp_add_of_commute NormedSpace.exp_add_of_commute

section

variable (𝕂)

/-- `exp 𝕂 x` has explicit two-sided inverse `exp 𝕂 (-x)`. -/
noncomputable def invertibleExp (x : 𝔸) : Invertible (exp 𝕂 x) :=
  invertibleExpOfMemBall <| (expSeries_radius_eq_top 𝕂 𝔸).symm ▸ edist_lt_top _ _
#align invertible_exp NormedSpace.invertibleExp

theorem isUnit_exp (x : 𝔸) : IsUnit (exp 𝕂 x) :=
  isUnit_exp_of_mem_ball <| (expSeries_radius_eq_top 𝕂 𝔸).symm ▸ edist_lt_top _ _
#align is_unit_exp NormedSpace.isUnit_exp

theorem invOf_exp (x : 𝔸) [Invertible (exp 𝕂 x)] : ⅟ (exp 𝕂 x) = exp 𝕂 (-x) :=
  invOf_exp_of_mem_ball <| (expSeries_radius_eq_top 𝕂 𝔸).symm ▸ edist_lt_top _ _
#align inv_of_exp NormedSpace.invOf_exp

theorem _root_.Ring.inverse_exp (x : 𝔸) : Ring.inverse (exp 𝕂 x) = exp 𝕂 (-x) :=
  letI := invertibleExp 𝕂 x
  Ring.inverse_invertible _
#align ring.inverse_exp Ring.inverse_exp

theorem exp_mem_unitary_of_mem_skewAdjoint [StarRing 𝔸] [ContinuousStar 𝔸] {x : 𝔸}
    (h : x ∈ skewAdjoint 𝔸) : exp 𝕂 x ∈ unitary 𝔸 := by
  rw [unitary.mem_iff, star_exp, skewAdjoint.mem_iff.mp h, ←
    exp_add_of_commute (Commute.refl x).neg_left, ← exp_add_of_commute (Commute.refl x).neg_right,
    add_left_neg, add_right_neg, exp_zero, and_self_iff]
#align exp_mem_unitary_of_mem_skew_adjoint NormedSpace.exp_mem_unitary_of_mem_skewAdjoint

end

/-- In a Banach-algebra `𝔸` over `𝕂 = ℝ` or `𝕂 = ℂ`, if a family of elements `f i` mutually
commute then `exp 𝕂 (∑ i, f i) = ∏ i, exp 𝕂 (f i)`. -/
theorem exp_sum_of_commute {ι} (s : Finset ι) (f : ι → 𝔸)
    (h : (s : Set ι).Pairwise fun i j => Commute (f i) (f j)) :
    exp 𝕂 (∑ i in s, f i) =
      s.noncommProd (fun i => exp 𝕂 (f i)) fun i hi j hj _ => (h.of_refl hi hj).exp 𝕂 := by
  classical
    induction' s using Finset.induction_on with a s ha ih
    · simp
    rw [Finset.noncommProd_insert_of_not_mem _ _ _ _ ha, Finset.sum_insert ha, exp_add_of_commute,
      ih (h.mono <| Finset.subset_insert _ _)]
    refine' Commute.sum_right _ _ _ fun i hi => _
    exact h.of_refl (Finset.mem_insert_self _ _) (Finset.mem_insert_of_mem hi)
#align exp_sum_of_commute NormedSpace.exp_sum_of_commute

theorem exp_nsmul (n : ℕ) (x : 𝔸) : exp 𝕂 (n • x) = exp 𝕂 x ^ n := by
  induction' n with n ih
  · rw [Nat.zero_eq, zero_smul, pow_zero, exp_zero]
  · rw [succ_nsmul, pow_succ, exp_add_of_commute ((Commute.refl x).smul_right n), ih]
#align exp_nsmul NormedSpace.exp_nsmul

variable (𝕂)

/-- Any continuous ring homomorphism commutes with `exp`. -/
theorem map_exp {F} [FunLike F 𝔸 𝔹] [RingHomClass F 𝔸 𝔹] (f : F) (hf : Continuous f) (x : 𝔸) :
    f (exp 𝕂 x) = exp 𝕂 (f x) :=
  map_exp_of_mem_ball f hf x <| (expSeries_radius_eq_top 𝕂 𝔸).symm ▸ edist_lt_top _ _
#align map_exp NormedSpace.map_exp

theorem exp_smul {G} [Monoid G] [MulSemiringAction G 𝔸] [ContinuousConstSMul G 𝔸] (g : G) (x : 𝔸) :
    exp 𝕂 (g • x) = g • exp 𝕂 x :=
  (map_exp 𝕂 (MulSemiringAction.toRingHom G 𝔸 g) (continuous_const_smul g) x).symm
#align exp_smul NormedSpace.exp_smul

theorem exp_units_conj (y : 𝔸ˣ) (x : 𝔸) : exp 𝕂 (y * x * ↑y⁻¹ : 𝔸) = y * exp 𝕂 x * ↑y⁻¹ :=
  exp_smul _ (ConjAct.toConjAct y) x
#align exp_units_conj NormedSpace.exp_units_conj

theorem exp_units_conj' (y : 𝔸ˣ) (x : 𝔸) : exp 𝕂 (↑y⁻¹ * x * y) = ↑y⁻¹ * exp 𝕂 x * y :=
  exp_units_conj _ _ _
#align exp_units_conj' NormedSpace.exp_units_conj'

@[simp]
theorem _root_.Prod.fst_exp [CompleteSpace 𝔹] (x : 𝔸 × 𝔹) : (exp 𝕂 x).fst = exp 𝕂 x.fst :=
  map_exp _ (RingHom.fst 𝔸 𝔹) continuous_fst x
#align prod.fst_exp Prod.fst_exp

@[simp]
theorem _root_.Prod.snd_exp [CompleteSpace 𝔹] (x : 𝔸 × 𝔹) : (exp 𝕂 x).snd = exp 𝕂 x.snd :=
  map_exp _ (RingHom.snd 𝔸 𝔹) continuous_snd x
#align prod.snd_exp Prod.snd_exp

@[simp]
theorem _root_.Pi.exp_apply {ι : Type*} {𝔸 : ι → Type*} [Finite ι] [∀ i, NormedRing (𝔸 i)]
    [∀ i, NormedAlgebra 𝕂 (𝔸 i)] [∀ i, CompleteSpace (𝔸 i)] (x : ∀ i, 𝔸 i) (i : ι) :
    exp 𝕂 x i = exp 𝕂 (x i) :=
  let ⟨_⟩ := nonempty_fintype ι
  map_exp _ (Pi.evalRingHom 𝔸 i) (continuous_apply _) x
#align pi.exp_apply Pi.exp_apply

theorem _root_.Pi.exp_def {ι : Type*} {𝔸 : ι → Type*} [Finite ι] [∀ i, NormedRing (𝔸 i)]
    [∀ i, NormedAlgebra 𝕂 (𝔸 i)] [∀ i, CompleteSpace (𝔸 i)] (x : ∀ i, 𝔸 i) :
    exp 𝕂 x = fun i => exp 𝕂 (x i) :=
  funext <| Pi.exp_apply 𝕂 x
#align pi.exp_def Pi.exp_def

theorem _root_.Function.update_exp {ι : Type*} {𝔸 : ι → Type*} [Finite ι] [DecidableEq ι]
    [∀ i, NormedRing (𝔸 i)] [∀ i, NormedAlgebra 𝕂 (𝔸 i)] [∀ i, CompleteSpace (𝔸 i)] (x : ∀ i, 𝔸 i)
    (j : ι) (xj : 𝔸 j) :
    Function.update (exp 𝕂 x) j (exp 𝕂 xj) = exp 𝕂 (Function.update x j xj) := by
  ext i
  simp_rw [Pi.exp_def]
  exact (Function.apply_update (fun i => exp 𝕂) x j xj i).symm
#align function.update_exp Function.update_exp

end CompleteAlgebra

theorem algebraMap_exp_comm (x : 𝕂) : algebraMap 𝕂 𝔸 (exp 𝕂 x) = exp 𝕂 (algebraMap 𝕂 𝔸 x) :=
  algebraMap_exp_comm_of_mem_ball x <| (expSeries_radius_eq_top 𝕂 𝕂).symm ▸ edist_lt_top _ _
#align algebra_map_exp_comm NormedSpace.algebraMap_exp_comm

end AnyAlgebra

section DivisionAlgebra

<<<<<<< HEAD
variable {𝕂 𝔸 : Type*} [ROrCLike 𝕂] [NormedDivisionRing 𝔸] [NormedAlgebra 𝕂 𝔸]

=======
variable {𝕂 𝔸 : Type*} [IsROrC 𝕂] [NormedDivisionRing 𝔸] [NormedAlgebra 𝕂 𝔸]
>>>>>>> e38a3c07
variable (𝕂)

theorem norm_expSeries_div_summable (x : 𝔸) : Summable fun n => ‖(x ^ n / n ! : 𝔸)‖ :=
  norm_expSeries_div_summable_of_mem_ball 𝕂 x
    ((expSeries_radius_eq_top 𝕂 𝔸).symm ▸ edist_lt_top _ _)
#align norm_exp_series_div_summable NormedSpace.norm_expSeries_div_summable

variable [CompleteSpace 𝔸]

theorem expSeries_div_summable (x : 𝔸) : Summable fun n => x ^ n / n ! :=
  (norm_expSeries_div_summable 𝕂 x).of_norm
#align exp_series_div_summable NormedSpace.expSeries_div_summable

theorem expSeries_div_hasSum_exp (x : 𝔸) : HasSum (fun n => x ^ n / n !) (exp 𝕂 x) :=
  expSeries_div_hasSum_exp_of_mem_ball 𝕂 x ((expSeries_radius_eq_top 𝕂 𝔸).symm ▸ edist_lt_top _ _)
#align exp_series_div_has_sum_exp NormedSpace.expSeries_div_hasSum_exp

variable {𝕂}

theorem exp_neg (x : 𝔸) : exp 𝕂 (-x) = (exp 𝕂 x)⁻¹ :=
  exp_neg_of_mem_ball <| (expSeries_radius_eq_top 𝕂 𝔸).symm ▸ edist_lt_top _ _
#align exp_neg NormedSpace.exp_neg

theorem exp_zsmul (z : ℤ) (x : 𝔸) : exp 𝕂 (z • x) = exp 𝕂 x ^ z := by
  obtain ⟨n, rfl | rfl⟩ := z.eq_nat_or_neg
  · rw [zpow_coe_nat, coe_nat_zsmul, exp_nsmul]
  · rw [zpow_neg, zpow_coe_nat, neg_smul, exp_neg, coe_nat_zsmul, exp_nsmul]
#align exp_zsmul NormedSpace.exp_zsmul

theorem exp_conj (y : 𝔸) (x : 𝔸) (hy : y ≠ 0) : exp 𝕂 (y * x * y⁻¹) = y * exp 𝕂 x * y⁻¹ :=
  exp_units_conj _ (Units.mk0 y hy) x
#align exp_conj NormedSpace.exp_conj

theorem exp_conj' (y : 𝔸) (x : 𝔸) (hy : y ≠ 0) : exp 𝕂 (y⁻¹ * x * y) = y⁻¹ * exp 𝕂 x * y :=
  exp_units_conj' _ (Units.mk0 y hy) x
#align exp_conj' NormedSpace.exp_conj'

end DivisionAlgebra

section CommAlgebra

variable {𝕂 𝔸 : Type*} [ROrCLike 𝕂] [NormedCommRing 𝔸] [NormedAlgebra 𝕂 𝔸] [CompleteSpace 𝔸]

/-- In a commutative Banach-algebra `𝔸` over `𝕂 = ℝ` or `𝕂 = ℂ`,
`exp 𝕂 (x+y) = (exp 𝕂 x) * (exp 𝕂 y)`. -/
theorem exp_add {x y : 𝔸} : exp 𝕂 (x + y) = exp 𝕂 x * exp 𝕂 y :=
  exp_add_of_mem_ball ((expSeries_radius_eq_top 𝕂 𝔸).symm ▸ edist_lt_top _ _)
    ((expSeries_radius_eq_top 𝕂 𝔸).symm ▸ edist_lt_top _ _)
#align exp_add NormedSpace.exp_add

/-- A version of `exp_sum_of_commute` for a commutative Banach-algebra. -/
theorem exp_sum {ι} (s : Finset ι) (f : ι → 𝔸) : exp 𝕂 (∑ i in s, f i) = ∏ i in s, exp 𝕂 (f i) := by
  rw [exp_sum_of_commute, Finset.noncommProd_eq_prod]
  exact fun i _hi j _hj _ => Commute.all _ _
#align exp_sum NormedSpace.exp_sum

end CommAlgebra

end ROrCLike

end Normed

section ScalarTower

variable (𝕂 𝕂' 𝔸 : Type*) [Field 𝕂] [Field 𝕂'] [Ring 𝔸] [Algebra 𝕂 𝔸] [Algebra 𝕂' 𝔸]
  [TopologicalSpace 𝔸] [TopologicalRing 𝔸]

/-- If a normed ring `𝔸` is a normed algebra over two fields, then they define the same
`expSeries` on `𝔸`. -/
theorem expSeries_eq_expSeries (n : ℕ) (x : 𝔸) :
    (expSeries 𝕂 𝔸 n fun _ => x) = expSeries 𝕂' 𝔸 n fun _ => x := by
  rw [expSeries_apply_eq, expSeries_apply_eq, inv_nat_cast_smul_eq 𝕂 𝕂']
#align exp_series_eq_exp_series NormedSpace.expSeries_eq_expSeries

/-- If a normed ring `𝔸` is a normed algebra over two fields, then they define the same
exponential function on `𝔸`. -/
theorem exp_eq_exp : (exp 𝕂 : 𝔸 → 𝔸) = exp 𝕂' := by
  ext x
  rw [exp, exp]
  refine' tsum_congr fun n => _
  rw [expSeries_eq_expSeries 𝕂 𝕂' 𝔸 n x]
#align exp_eq_exp NormedSpace.exp_eq_exp

theorem exp_ℝ_ℂ_eq_exp_ℂ_ℂ : (exp ℝ : ℂ → ℂ) = exp ℂ :=
  exp_eq_exp ℝ ℂ ℂ
#align exp_ℝ_ℂ_eq_exp_ℂ_ℂ NormedSpace.exp_ℝ_ℂ_eq_exp_ℂ_ℂ

/-- A version of `Complex.ofReal_exp` for `exp` instead of `Complex.exp` -/
@[simp, norm_cast]
theorem of_real_exp_ℝ_ℝ (r : ℝ) : ↑(exp ℝ r) = exp ℂ (r : ℂ) :=
  (map_exp ℝ (algebraMap ℝ ℂ) (continuous_algebraMap _ _) r).trans (congr_fun exp_ℝ_ℂ_eq_exp_ℂ_ℂ _)
#align of_real_exp_ℝ_ℝ NormedSpace.of_real_exp_ℝ_ℝ

end ScalarTower<|MERGE_RESOLUTION|>--- conflicted
+++ resolved
@@ -404,12 +404,7 @@
 
 section AnyAlgebra
 
-<<<<<<< HEAD
 variable (𝕂 𝔸 𝔹 : Type*) [ROrCLike 𝕂] [NormedRing 𝔸] [NormedAlgebra 𝕂 𝔸]
-
-=======
-variable (𝕂 𝔸 𝔹 : Type*) [IsROrC 𝕂] [NormedRing 𝔸] [NormedAlgebra 𝕂 𝔸]
->>>>>>> e38a3c07
 variable [NormedRing 𝔹] [NormedAlgebra 𝕂 𝔹]
 
 /-- In a normed algebra `𝔸` over `𝕂 = ℝ` or `𝕂 = ℂ`, the series defining the exponential map
@@ -604,12 +599,7 @@
 
 section DivisionAlgebra
 
-<<<<<<< HEAD
 variable {𝕂 𝔸 : Type*} [ROrCLike 𝕂] [NormedDivisionRing 𝔸] [NormedAlgebra 𝕂 𝔸]
-
-=======
-variable {𝕂 𝔸 : Type*} [IsROrC 𝕂] [NormedDivisionRing 𝔸] [NormedAlgebra 𝕂 𝔸]
->>>>>>> e38a3c07
 variable (𝕂)
 
 theorem norm_expSeries_div_summable (x : 𝔸) : Summable fun n => ‖(x ^ n / n ! : 𝔸)‖ :=
