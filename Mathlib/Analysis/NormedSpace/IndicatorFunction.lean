/-
Copyright (c) 2020 Zhouhang Zhou. All rights reserved.
Released under Apache 2.0 license as described in the file LICENSE.
Authors: Zhouhang Zhou, Yury Kudryashov
-/
import Mathlib.Algebra.Order.Group.Indicator
import Mathlib.Algebra.Order.Pi
import Mathlib.Analysis.Normed.Group.Basic

/-!
# Indicator function and (e)norm

This file contains a few simple lemmas about `Set.indicator`, `norm` and `enorm`.

## Tags
indicator, norm
-/

open Set

section ESeminormedAddMonoid

<<<<<<< HEAD
variable {α ε : Type*} [TopologicalSpace ε] [AddMonoid ε] [ENormedAddMonoid ε]
=======
variable {α ε : Type*} [TopologicalSpace ε] [ESeminormedAddMonoid ε]
>>>>>>> 3b097993
  {s t : Set α} (f : α → ε) (a : α)

lemma enorm_indicator_eq_indicator_enorm :
    ‖indicator s f a‖ₑ = indicator s (fun a => ‖f a‖ₑ) a :=
  flip congr_fun a (indicator_comp_of_zero (enorm_zero (E := ε))).symm

theorem enorm_indicator_le_of_subset (h : s ⊆ t) (f : α → ε) (a : α) :
    ‖indicator s f a‖ₑ ≤ ‖indicator t f a‖ₑ := by
  simp only [enorm_indicator_eq_indicator_enorm]
  apply indicator_le_indicator_of_subset ‹_› (zero_le _)

theorem indicator_enorm_le_enorm_self : indicator s (fun a => ‖f a‖ₑ) a ≤ ‖f a‖ₑ :=
  indicator_le_self' (fun _ _ ↦ zero_le _) a

theorem enorm_indicator_le_enorm_self : ‖indicator s f a‖ₑ ≤ ‖f a‖ₑ := by
  rw [enorm_indicator_eq_indicator_enorm]
  apply indicator_enorm_le_enorm_self

end ESeminormedAddMonoid

section SeminormedAddGroup

variable {α E : Type*} [SeminormedAddGroup E] {s t : Set α} (f : α → E) (a : α)

theorem norm_indicator_eq_indicator_norm : ‖indicator s f a‖ = indicator s (fun a => ‖f a‖) a :=
  flip congr_fun a (indicator_comp_of_zero norm_zero).symm

theorem nnnorm_indicator_eq_indicator_nnnorm :
    ‖indicator s f a‖₊ = indicator s (fun a => ‖f a‖₊) a :=
  flip congr_fun a (indicator_comp_of_zero nnnorm_zero).symm

theorem norm_indicator_le_of_subset (h : s ⊆ t) (f : α → E) (a : α) :
    ‖indicator s f a‖ ≤ ‖indicator t f a‖ := by
  simp only [norm_indicator_eq_indicator_norm]
  exact indicator_le_indicator_of_subset ‹_› (fun _ => norm_nonneg _) _

theorem indicator_norm_le_norm_self : indicator s (fun a => ‖f a‖) a ≤ ‖f a‖ :=
  indicator_le_self' (fun _ _ => norm_nonneg _) a

theorem norm_indicator_le_norm_self : ‖indicator s f a‖ ≤ ‖f a‖ := by
  rw [norm_indicator_eq_indicator_norm]
  apply indicator_norm_le_norm_self

end SeminormedAddGroup<|MERGE_RESOLUTION|>--- conflicted
+++ resolved
@@ -20,11 +20,7 @@
 
 section ESeminormedAddMonoid
 
-<<<<<<< HEAD
-variable {α ε : Type*} [TopologicalSpace ε] [AddMonoid ε] [ENormedAddMonoid ε]
-=======
-variable {α ε : Type*} [TopologicalSpace ε] [ESeminormedAddMonoid ε]
->>>>>>> 3b097993
+variable {α ε : Type*} [TopologicalSpace ε] [AddMonoid ε] [ESeminormedAddMonoid ε]
   {s t : Set α} (f : α → ε) (a : α)
 
 lemma enorm_indicator_eq_indicator_enorm :
