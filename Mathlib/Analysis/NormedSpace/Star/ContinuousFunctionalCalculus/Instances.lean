/-
Copyright (c) 2024 Jireh Loreaux. All rights reserved.
Released under Apache 2.0 license as described in the file LICENSE.
Authors: Jireh Loreaux
-/
import Mathlib.Analysis.NormedSpace.Star.ContinuousFunctionalCalculus.Restrict
import Mathlib.Analysis.NormedSpace.Star.Spectrum
import Mathlib.Analysis.NormedSpace.Star.ContinuousFunctionalCalculus

/-! # Instances of the continuous functional calculus

## Main definitions

* `IsStarNormal.instContinuousFunctionalCalculus`: the continuous functional calculus for normal
  elements in a unital C⋆-algebra over `ℂ`.
* `IsSelfAdjoint.instContinuousFunctionalCalculus`: the continuous functional calculus for
  selfadjoint elements in a unital C⋆-algebra over `ℂ`.
* `Nonneg.instContinuousFunctionalCalculus`: the continuous functional calculus for nonnegative
  elements in a unital C⋆-algebra over `ℂ`, which is also a `StarOrderedRing`.

## Tags

continuous functional calculus, normal, selfadjoint
-/

noncomputable section

section Normal

instance IsStarNormal.cfc_map {R A : Type*} {p : A → Prop} [CommSemiring R] [StarRing R]
    [MetricSpace R] [TopologicalSemiring R] [ContinuousStar R] [TopologicalSpace A] [Ring A]
    [StarRing A] [Algebra R A] [ContinuousFunctionalCalculus R p] (a : A) (f : R → R) :
    IsStarNormal (cfc f a) where
  star_comm_self := by
    rw [Commute, SemiconjBy]
    by_cases h : ContinuousOn f (spectrum R a)
    · rw [← cfc_star, ← cfc_mul .., ← cfc_mul ..]
      congr! 2
      exact mul_comm _ _
    · simp [cfc_apply_of_not_continuousOn a h]

instance IsStarNormal.instContinuousFunctionalCalculus {A : Type*} [NormedRing A] [StarRing A]
    [CstarRing A] [CompleteSpace A] [NormedAlgebra ℂ A] [StarModule ℂ A] :
    ContinuousFunctionalCalculus ℂ (IsStarNormal : A → Prop) where
  exists_cfc_of_predicate a ha := by
    refine ⟨(elementalStarAlgebra ℂ a).subtype.comp <| continuousFunctionalCalculus a,
      ?hom_closedEmbedding, ?hom_id, ?hom_map_spectrum, ?predicate_hom⟩
    case hom_closedEmbedding => exact Isometry.closedEmbedding <|
      isometry_subtype_coe.comp <| StarAlgEquiv.isometry (continuousFunctionalCalculus a)
    case hom_id => exact congr_arg Subtype.val <| continuousFunctionalCalculus_map_id a
    case hom_map_spectrum =>
      intro f
      simp only [StarAlgHom.comp_apply, StarAlgHom.coe_coe, StarSubalgebra.coe_subtype]
      rw [← StarSubalgebra.spectrum_eq (elementalStarAlgebra.isClosed ℂ a),
        AlgEquiv.spectrum_eq (continuousFunctionalCalculus a), ContinuousMap.spectrum_eq_range]
    case predicate_hom => exact fun f ↦ ⟨by rw [← map_star]; exact Commute.all (star f) f |>.map _⟩

variable {A : Type*} [TopologicalSpace A] [Ring A] [StarRing A] [Algebra ℂ A]
  [StarModule ℂ A] [ContinuousFunctionalCalculus ℂ (IsStarNormal : A → Prop)]

attribute [aesop safe apply] IsSelfAdjoint.isStarNormal

/-- An element in a C⋆-algebra is selfadjoint if and only if it is normal and its spectrum is
contained in `ℝ`. -/
lemma isSelfAdjoint_iff_isStarNormal_and_spectrumRestricts {a : A} :
    IsSelfAdjoint a ↔ IsStarNormal a ∧ SpectrumRestricts a Complex.reCLM := by
  refine ⟨fun ha ↦ ⟨ha.isStarNormal, ⟨fun x hx ↦ ?_, Complex.ofReal_re⟩⟩, ?_⟩
  · have := eqOn_of_cfc_eq_cfc <| (cfc_star (id : ℂ → ℂ) a).symm ▸ (cfc_id ℂ a).symm ▸ ha.star_eq
    exact Complex.conj_eq_iff_re.mp (by simpa using this hx)
  · rintro ⟨ha₁, ha₂⟩
    rw [isSelfAdjoint_iff]
    nth_rw 2 [← cfc_id ℂ a]
    rw [← cfc_star_id a (R := ℂ)]
    refine cfc_congr fun x hx ↦ ?_
    obtain ⟨x, -, rfl⟩ := ha₂.algebraMap_image.symm ▸ hx
    exact Complex.conj_ofReal _

lemma IsSelfAdjoint.spectrumRestricts {a : A} (ha : IsSelfAdjoint a) :
    SpectrumRestricts a Complex.reCLM :=
  isSelfAdjoint_iff_isStarNormal_and_spectrumRestricts.mp ha |>.right

/-- A normal element whose `ℂ`-spectrum is contained in `ℝ` is selfadjoint. -/
lemma SpectrumRestricts.isSelfAdjoint (a : A) (ha : SpectrumRestricts a Complex.reCLM)
    [IsStarNormal a] : IsSelfAdjoint a :=
  isSelfAdjoint_iff_isStarNormal_and_spectrumRestricts.mpr ⟨‹_›, ha⟩

theorem IsSelfAdjoint.continuousFunctionalCalculus_of_compactSpace_spectrum
    [h : ∀ x : A, CompactSpace (spectrum ℂ x)] :
    ContinuousFunctionalCalculus ℝ (IsSelfAdjoint : A → Prop) :=
  SpectrumRestricts.cfc (q := IsStarNormal) (p := IsSelfAdjoint) Complex.reCLM
    Complex.isometry_ofReal (fun _ ↦ isSelfAdjoint_iff_isStarNormal_and_spectrumRestricts)
    (fun _ _ ↦ h _)

instance IsSelfAdjoint.instContinuousFunctionalCalculus {A : Type*} [NormedRing A] [StarRing A]
    [CstarRing A] [CompleteSpace A] [NormedAlgebra ℂ A] [StarModule ℂ A] :
    ContinuousFunctionalCalculus ℝ (IsSelfAdjoint : A → Prop) :=
  IsSelfAdjoint.continuousFunctionalCalculus_of_compactSpace_spectrum

lemma unitary_iff_isStarNormal_and_spectrum_subset_circle {u : A} :
    u ∈ unitary A ↔ IsStarNormal u ∧ spectrum ℂ u ⊆ circle := by
  refine ⟨fun hu ↦ ?_, ?_⟩
  · have h_normal := isStarNormal_of_mem_unitary hu
    refine ⟨h_normal, ?_⟩
    have h := unitary.star_mul_self_of_mem hu
    rw [← cfc_id ℂ u, ← cfc_star id u, ← cfc_mul .., ← cfc_one ℂ u] at h
    have := eqOn_of_cfc_eq_cfc h
    peel this with x hx _
    rw [SetLike.mem_coe, mem_circle_iff_normSq]
    simpa using congr($(this).re)
  · rintro ⟨_, hu⟩
    rw [unitary.mem_iff, ← cfc_id ℂ u, ← cfc_star, ← cfc_mul .., ← cfc_mul .., ← cfc_one ℂ u]
    simp only [id_eq]
    constructor
    all_goals
<<<<<<< HEAD
      apply cfc_congr (fun x hx ↦ ?_)
      simp only [IsROrC.star_def, mul_comm x]
=======
      apply cfc_congr _ (fun x hx ↦ ?_)
      simp only [RCLike.star_def, mul_comm x]
>>>>>>> 8667e5da
      apply hu at hx
      rwa [SetLike.mem_coe, mem_circle_iff_normSq, ← Complex.ofReal_injective.eq_iff,
        Complex.normSq_eq_conj_mul_self] at hx

lemma mem_unitary_of_spectrum_subset_circle {u : A}
    [IsStarNormal u] (hu : spectrum ℂ u ⊆ circle) : u ∈ unitary A :=
  unitary_iff_isStarNormal_and_spectrum_subset_circle.mpr ⟨‹_›, hu⟩

lemma spectrum_subset_circle_of_mem_unitary {u : A} (hu : u ∈ unitary A) :
    spectrum ℂ u ⊆ circle :=
  unitary_iff_isStarNormal_and_spectrum_subset_circle.mp hu |>.right

end Normal

section SpectrumRestricts

open NNReal ENNReal

variable {A : Type*} [NormedRing A] [StarRing A] [CstarRing A] [CompleteSpace A]
variable [NormedAlgebra ℂ A] [StarModule ℂ A]

lemma SpectrumRestricts.nnreal_iff_nnnorm {a : A} {t : ℝ≥0} (ha : IsSelfAdjoint a) (ht : ‖a‖₊ ≤ t) :
    SpectrumRestricts a ContinuousMap.realToNNReal ↔ ‖algebraMap ℝ A t - a‖₊ ≤ t := by
  have : IsSelfAdjoint (algebraMap ℝ A t - a) := IsSelfAdjoint.algebraMap A (.all (t : ℝ)) |>.sub ha
  rw [← ENNReal.coe_le_coe, ← IsSelfAdjoint.spectralRadius_eq_nnnorm,
    ← SpectrumRestricts.spectralRadius_eq (f := Complex.reCLM)] at ht ⊢
  exact SpectrumRestricts.nnreal_iff_spectralRadius_le ht
  all_goals
    try apply IsSelfAdjoint.spectrumRestricts
    assumption

lemma SpectrumRestricts.nnreal_add {a b : A} (ha₁ : IsSelfAdjoint a)
    (hb₁ : IsSelfAdjoint b) (ha₂ : SpectrumRestricts a ContinuousMap.realToNNReal)
    (hb₂ : SpectrumRestricts b ContinuousMap.realToNNReal) :
    SpectrumRestricts (a + b) ContinuousMap.realToNNReal := by
  rw [SpectrumRestricts.nnreal_iff_nnnorm (ha₁.add hb₁) (nnnorm_add_le a b), NNReal.coe_add,
    map_add, add_sub_add_comm]
  refine nnnorm_add_le _ _ |>.trans ?_
  gcongr
  all_goals rw [← SpectrumRestricts.nnreal_iff_nnnorm] <;> first | rfl | assumption


lemma IsSelfAdjoint.sq_spectrumRestricts {a : A} (ha : IsSelfAdjoint a) :
    SpectrumRestricts (a ^ 2) ContinuousMap.realToNNReal := by
  rw [SpectrumRestricts.nnreal_iff, ← cfc_id (R := ℝ) a, ← cfc_pow .., cfc_map_spectrum ..]
  rintro - ⟨x, -, rfl⟩
  exact sq_nonneg x

open ComplexStarModule

lemma SpectrumRestricts.eq_zero_of_neg {a : A} (ha : IsSelfAdjoint a)
    (ha₁ : SpectrumRestricts a ContinuousMap.realToNNReal)
    (ha₂ : SpectrumRestricts (-a) ContinuousMap.realToNNReal) :
    a = 0 := by
  nontriviality A
  rw [SpectrumRestricts.nnreal_iff] at ha₁ ha₂
  apply eq_zero_of_spectrum_subset_zero (R := ℝ) a
  rw [Set.subset_singleton_iff]
  simp only [← spectrum.neg_eq, Set.mem_neg] at ha₂
  peel ha₁ with x hx _
  linarith [ha₂ (-x) ((neg_neg x).symm ▸ hx)]

lemma SpectrumRestricts.smul_of_nonneg {A : Type*} [Ring A] [Algebra ℝ A] {a : A}
    (ha : SpectrumRestricts a ContinuousMap.realToNNReal) {r : ℝ} (hr : 0 ≤ r) :
    SpectrumRestricts (r • a) ContinuousMap.realToNNReal := by
  rw [SpectrumRestricts.nnreal_iff] at ha ⊢
  nontriviality A
  intro x hx
  by_cases hr' : r = 0
  · simp [hr'] at hx ⊢
    exact hx.symm.le
  · lift r to ℝˣ using IsUnit.mk0 r hr'
    rw [← Units.smul_def, spectrum.unit_smul_eq_smul, Set.mem_smul_set_iff_inv_smul_mem] at hx
    refine le_of_smul_le_smul_left ?_ (inv_pos.mpr <| lt_of_le_of_ne hr <| ne_comm.mpr hr')
    simpa [Units.smul_def] using ha _ hx

lemma spectrum_star_mul_self_nonneg {b : A} : ∀ x ∈ spectrum ℝ (star b * b), 0 ≤ x := by
  set a := star b * b
  have a_def : a = star b * b := rfl
  let a_neg : A := cfc (fun x ↦ (- ContinuousMap.id ℝ ⊔ 0) x) a
  set c := b * a_neg
  have h_eq_a_neg : - (star c * c) = a_neg ^ 3 := by
    simp only [c, a_neg, star_mul]
    rw [← mul_assoc, mul_assoc _ _ b, ← cfc_star, ← cfc_id' ℝ (star b * b), a_def, ← neg_mul]
    rw [← cfc_mul _ _ (star b * b) (by simp; fun_prop), neg_mul]
    simp only [ContinuousMap.coe_neg, ContinuousMap.coe_id, Pi.sup_apply, Pi.neg_apply,
      star_trivial]
    rw [← cfc_mul .., ← cfc_neg .., ← cfc_pow ..]
    congr
    ext x
    by_cases hx : x ≤ 0
    · rw [← neg_nonneg] at hx
      simp [sup_eq_left.mpr hx, pow_succ]
    · rw [not_le, ← neg_neg_iff_pos] at hx
      simp [sup_eq_right.mpr hx.le]
  have h_c_spec₀ : SpectrumRestricts (- (star c * c)) (ContinuousMap.realToNNReal ·) := by
    simp only [SpectrumRestricts.nnreal_iff, h_eq_a_neg]
    rw [← cfc_pow _ _ (ha := .star_mul_self b)]
    simp only [cfc_map_spectrum (R := ℝ) (fun x => (-ContinuousMap.id ℝ ⊔ 0) x ^ 3) (star b * b)]
    rintro - ⟨x, -, rfl⟩
    simp
  have c_eq := star_mul_self_add_self_mul_star c
  rw [← eq_sub_iff_add_eq', sub_eq_add_neg, ← sq, ← sq] at c_eq
  have h_c_spec₁ : SpectrumRestricts (c * star c) ContinuousMap.realToNNReal := by
    rw [c_eq]
    refine SpectrumRestricts.nnreal_add ?_ ?_ ?_ h_c_spec₀
    · exact IsSelfAdjoint.smul (by rfl) <| ((ℜ c).prop.pow 2).add ((ℑ c).prop.pow 2)
    · exact (IsSelfAdjoint.star_mul_self c).neg
    · rw [nsmul_eq_smul_cast ℝ]
      refine (ℜ c).2.sq_spectrumRestricts.nnreal_add ((ℜ c).2.pow 2) ((ℑ c).2.pow 2)
        (ℑ c).2.sq_spectrumRestricts |>.smul_of_nonneg <| by norm_num
  have h_c_spec₂ : SpectrumRestricts (star c * c) ContinuousMap.realToNNReal := by
    rw [SpectrumRestricts.nnreal_iff] at h_c_spec₁ ⊢
    intro x hx
    replace hx := Set.subset_diff_union _ {(0 : ℝ)} hx
    rw [spectrum.nonzero_mul_eq_swap_mul, Set.diff_union_self, Set.union_singleton,
      Set.mem_insert_iff] at hx
    obtain (rfl | hx) := hx
    exacts [le_rfl, h_c_spec₁ x hx]
  rw [h_c_spec₂.eq_zero_of_neg (.star_mul_self c) h_c_spec₀, neg_zero] at h_eq_a_neg
  simp only [a_neg] at h_eq_a_neg
  rw [← cfc_pow _ _ (ha := by aesop (add simp a)), ← cfc_zero a (R := ℝ)] at h_eq_a_neg
  intro x hx
  by_contra! hx'
  rw [← neg_pos] at hx'
  apply (pow_pos hx' 3).ne
  have h_eqOn := eqOn_of_cfc_eq_cfc (a := star b * b) h_eq_a_neg
  simpa [sup_eq_left.mpr hx'.le] using h_eqOn hx

end SpectrumRestricts

section Nonneg

variable {A : Type*} [NormedRing A] [CompleteSpace A]
variable [PartialOrder A] [StarOrderedRing A] [CstarRing A]
variable [NormedAlgebra ℂ A] [StarModule ℂ A]

lemma nonneg_iff_isSelfAdjoint_and_spectrumRestricts {a : A} :
    0 ≤ a ↔ IsSelfAdjoint a ∧ SpectrumRestricts a ContinuousMap.realToNNReal := by
  rw [SpectrumRestricts.nnreal_iff]
  refine ⟨fun ha ↦ ?_, ?_⟩
  · rw [StarOrderedRing.nonneg_iff] at ha
    induction ha using AddSubmonoid.closure_induction' with
    | mem x hx =>
      obtain ⟨b, rfl⟩ := hx
      exact ⟨IsSelfAdjoint.star_mul_self b, spectrum_star_mul_self_nonneg⟩
    | one =>
      nontriviality A
      simp
    | mul x _ y _ hx hy =>
      rw [← SpectrumRestricts.nnreal_iff] at hx hy ⊢
      exact ⟨hx.1.add hy.1, hx.2.nnreal_add hx.1 hy.1 hy.2⟩
  · rintro ⟨ha₁, ha₂⟩
    let s := cfc Real.sqrt a
    have : a = star s * s := by
      rw [← cfc_id a (R := ℝ), ← cfc_star (R := ℝ) _ a, ← cfc_mul ..]
      apply cfc_congr
      peel ha₂ with x hx _
      simp [Real.mul_self_sqrt this]
    exact this ▸ star_mul_self_nonneg s

open NNReal in
instance Nonneg.instContinuousFunctionalCalculus :
    ContinuousFunctionalCalculus ℝ≥0 (fun x : A ↦ 0 ≤ x) :=
  SpectrumRestricts.cfc (q := IsSelfAdjoint) ContinuousMap.realToNNReal
    isometry_subtype_coe (fun _ ↦ nonneg_iff_isSelfAdjoint_and_spectrumRestricts)
    (fun _ _ ↦ inferInstance)

end Nonneg

end<|MERGE_RESOLUTION|>--- conflicted
+++ resolved
@@ -112,13 +112,8 @@
     simp only [id_eq]
     constructor
     all_goals
-<<<<<<< HEAD
       apply cfc_congr (fun x hx ↦ ?_)
-      simp only [IsROrC.star_def, mul_comm x]
-=======
-      apply cfc_congr _ (fun x hx ↦ ?_)
       simp only [RCLike.star_def, mul_comm x]
->>>>>>> 8667e5da
       apply hu at hx
       rwa [SetLike.mem_coe, mem_circle_iff_normSq, ← Complex.ofReal_injective.eq_iff,
         Complex.normSq_eq_conj_mul_self] at hx
