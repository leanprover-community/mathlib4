--- conflicted
+++ resolved
@@ -8,11 +8,8 @@
 import Mathlib.Analysis.NormedSpace.OperatorNorm
 import Mathlib.Analysis.SpecialFunctions.Pow.NNReal
 import Mathlib.Analysis.NormedSpace.Star.Unitization
-<<<<<<< HEAD
-=======
 
 #align_import analysis.normed_space.star.multiplier from "leanprover-community/mathlib"@"ba5ff5ad5d120fb0ef094ad2994967e9bfaf5112"
->>>>>>> 88b7a8df
 
 /-!
 # Multiplier Algebra of a C⋆-algebra
@@ -694,11 +691,7 @@
           _ ≤ ‖a‖₊ * ‖a‖₊ := by simp only [mul_one, nnnorm_fst, le_rfl]
       rw [← nnnorm_snd]
       simp only [mul_snd, ← sSup_closed_unit_ball_eq_nnnorm, star_snd, mul_apply]
-<<<<<<< HEAD
       simp only [← @op_nnnorm_mul_apply 𝕜 _ A]
-=======
-      simp only [← @_root_.op_nnnorm_mul 𝕜 A]
->>>>>>> 88b7a8df
       simp only [← sSup_closed_unit_ball_eq_nnnorm, mul_apply']
       refine' csSup_eq_of_forall_le_of_forall_lt_exists_gt (hball.image _) _ fun r hr => _
       · rintro - ⟨x, hx, rfl⟩
