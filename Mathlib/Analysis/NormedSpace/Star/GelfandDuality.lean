--- conflicted
+++ resolved
@@ -116,11 +116,7 @@
   refine' ⟨fun hz => _, _⟩
   · obtain ⟨f, hf⟩ := WeakDual.CharacterSpace.exists_apply_eq_zero hz
     simp only [map_sub, sub_eq_zero, AlgHomClass.commutes] at hf
-<<<<<<< HEAD
-    exact ⟨_, hf.symm ⟩
-=======
     exact ⟨_, hf.symm⟩
->>>>>>> 0aa016e0
   · rintro ⟨f, rfl⟩
     exact AlgHom.apply_mem_spectrum f a
 #align weak_dual.character_space.mem_spectrum_iff_exists WeakDual.CharacterSpace.mem_spectrum_iff_exists
