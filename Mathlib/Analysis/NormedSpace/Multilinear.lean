--- conflicted
+++ resolved
@@ -331,15 +331,10 @@
 #align continuous_multilinear_map.bounds_bdd_below ContinuousMultilinearMap.bounds_bddBelow
 
 theorem isLeast_op_norm : IsLeast {c : ℝ | 0 ≤ c ∧ ∀ m, ‖f m‖ ≤ c * ∏ i, ‖m i‖} ‖f‖ := by
-<<<<<<< HEAD
-  apply IsClosed.csInf_mem
-
-=======
   refine IsClosed.isLeast_csInf ?_ bounds_nonempty bounds_bddBelow
   simp only [Set.setOf_and, Set.setOf_forall]
   exact isClosed_Ici.inter (isClosed_iInter fun m ↦
     isClosed_le continuous_const (continuous_id.mul continuous_const))
->>>>>>> a1f7c5d9
 
 theorem op_norm_nonneg : 0 ≤ ‖f‖ :=
   Real.sInf_nonneg _ fun _ ⟨hx, _⟩ => hx
@@ -347,15 +342,7 @@
 
 /-- The fundamental property of the operator norm of a continuous multilinear map:
 `‖f m‖` is bounded by `‖f‖` times the product of the `‖m i‖`. -/
-<<<<<<< HEAD
-theorem le_op_norm : ‖f m‖ ≤ ‖f‖ * ∏ i, ‖m i‖ := by
-  refine (IsClosed.csInf_mem ?_ bounds_nonempty bounds_bddBelow).2 m
-  simp only [Set.setOf_and, Set.setOf_forall]
-  exact isClosed_Ici.inter (isClosed_iInter fun m ↦
-    isClosed_le continuous_const (continuous_id.mul continuous_const))
-=======
 theorem le_op_norm : ‖f m‖ ≤ ‖f‖ * ∏ i, ‖m i‖ := f.isLeast_op_norm.1.2 m
->>>>>>> a1f7c5d9
 #align continuous_multilinear_map.le_op_norm ContinuousMultilinearMap.le_op_norm
 
 theorem le_of_op_norm_le {C : ℝ} (h : ‖f‖ ≤ C) : ‖f m‖ ≤ C * ∏ i, ‖m i‖ :=
