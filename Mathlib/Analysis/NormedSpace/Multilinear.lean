--- conflicted
+++ resolved
@@ -469,9 +469,6 @@
 #align continuous_multilinear_map.le_of_op_nnnorm_le ContinuousMultilinearMap.le_of_op_nnnorm_le
 
 theorem op_nnnorm_le_iff {C : ℝ≥0} : ‖f‖₊ ≤ C ↔ ∀ m, ‖f m‖₊ ≤ C * ∏ i, ‖m i‖₊ := by
-<<<<<<< HEAD
-  exact_mod_cast op_norm_le_iff C.coe_nonneg
-=======
   simp only [← NNReal.coe_le_coe]; simp [op_norm_le_iff _ C.coe_nonneg, NNReal.coe_prod]
 
 theorem isLeast_op_nnnorm : IsLeast {C : ℝ≥0 | ∀ m, ‖f m‖₊ ≤ C * ∏ i, ‖m i‖₊} ‖f‖₊ := by
@@ -480,7 +477,6 @@
 theorem op_nnnorm_prod (f : ContinuousMultilinearMap 𝕜 E G) (g : ContinuousMultilinearMap 𝕜 E G') :
     ‖f.prod g‖₊ = max ‖f‖₊ ‖g‖₊ :=
   eq_of_forall_ge_iff fun _ ↦ by simp [op_nnnorm_le_iff, Prod.nnnorm_def', forall_and]
->>>>>>> 0701b8f9
 
 theorem op_norm_prod (f : ContinuousMultilinearMap 𝕜 E G) (g : ContinuousMultilinearMap 𝕜 E G') :
     ‖f.prod g‖ = max ‖f‖ ‖g‖ :=
