--- conflicted
+++ resolved
@@ -1180,7 +1180,6 @@
 class _root_.RegularNormedAlgebra : Prop :=
   /-- The left regular representation of the algebra on itself is an isometry. -/
   isometry_mul' : Isometry (mul 𝕜 𝕜')
-<<<<<<< HEAD
 
 /-- Every (unital) normed algebra such that `‖1‖ = 1` is a `RegularNormedAlgebra`. -/
 instance _root_.NormedAlgebra.instRegularNormedAlgebra {𝕜 𝕜' : Type _} [NontriviallyNormedField 𝕜]
@@ -1200,27 +1199,6 @@
   (AddMonoidHomClass.isometry_iff_norm (mul 𝕜 𝕜')).mp (isometry_mul 𝕜 𝕜') x
 #align continuous_linear_map.op_norm_mul_apply ContinuousLinearMap.op_norm_mul_applyₓ
 
-=======
-
-/-- Every (unital) normed algebra such that `‖1‖ = 1` is a `RegularNormedAlgebra`. -/
-instance _root_.NormedAlgebra.instRegularNormedAlgebra {𝕜 𝕜' : Type _} [NontriviallyNormedField 𝕜]
-    [SeminormedRing 𝕜'] [NormedAlgebra 𝕜 𝕜'] [NormOneClass 𝕜'] : RegularNormedAlgebra 𝕜 𝕜'  where
-  isometry_mul' := AddMonoidHomClass.isometry_of_norm (mul 𝕜 𝕜') <|
-    fun x => le_antisymm (op_norm_mul_apply_le _ _ _) <| by
-      convert ratio_le_op_norm ((mul 𝕜 𝕜') x) (1 : 𝕜')
-      simp [norm_one]
-
-variable [RegularNormedAlgebra 𝕜 𝕜']
-
-lemma isometry_mul : Isometry (mul 𝕜 𝕜') :=
-  RegularNormedAlgebra.isometry_mul'
-
-@[simp]
-lemma op_norm_mul_apply (x : 𝕜') : ‖mul 𝕜 𝕜' x‖ = ‖x‖ :=
-  (AddMonoidHomClass.isometry_iff_norm (mul 𝕜 𝕜')).mp (isometry_mul 𝕜 𝕜') x
-#align continuous_linear_map.op_norm_mul_apply ContinuousLinearMap.op_norm_mul_applyₓ
-
->>>>>>> 88b7a8df
 @[simp]
 lemma op_nnnorm_mul_apply (x : 𝕜') : ‖mul 𝕜 𝕜' x‖₊ = ‖x‖₊ :=
   Subtype.ext <| op_norm_mul_apply 𝕜 𝕜' x
