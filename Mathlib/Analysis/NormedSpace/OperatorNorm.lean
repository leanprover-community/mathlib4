--- conflicted
+++ resolved
@@ -725,14 +725,10 @@
 
 /-- Create a bilinear map (represented as a map `E →L[𝕜] F →L[𝕜] G`) from the corresponding linear
 map and existence of a bound on the norm of the image. The linear map can be constructed using
-<<<<<<< HEAD
-`LinearMap.mk₂`. -/
-=======
 `LinearMap.mk₂`.
 
 If you have an explicit bound, use `LinearMap.mkContinuous₂` instead, as a norm estimate will
 follow automatically in `LinearMap.mkContinuous₂_norm_le`. -/
->>>>>>> 67093cd0
 def mkContinuousOfExistsBound₂ (f : E →ₛₗ[σ₁₃] F →ₛₗ[σ₂₃] G)
     (h : ∃ C, ∀ x y, ‖f x y‖ ≤ C * ‖x‖ * ‖y‖) : E →SL[σ₁₃] F →SL[σ₂₃] G :=
   LinearMap.mkContinuousOfExistsBound
@@ -749,12 +745,8 @@
 
 /-- Create a bilinear map (represented as a map `E →L[𝕜] F →L[𝕜] G`) from the corresponding linear
 map and a bound on the norm of the image. The linear map can be constructed using
-<<<<<<< HEAD
-`LinearMap.mk₂`. -/
-=======
 `LinearMap.mk₂`. Lemmas `LinearMap.mkContinuous₂_norm_le'` and `LinearMap.mkContinuous₂_norm_le`
 provide estimates on the norm of an operator constructed using this function. -/
->>>>>>> 67093cd0
 def mkContinuous₂ (f : E →ₛₗ[σ₁₃] F →ₛₗ[σ₂₃] G) (C : ℝ) (hC : ∀ x y, ‖f x y‖ ≤ C * ‖x‖ * ‖y‖) :
     E →SL[σ₁₃] F →SL[σ₂₃] G :=
   mkContinuousOfExistsBound₂ f ⟨C, hC⟩
