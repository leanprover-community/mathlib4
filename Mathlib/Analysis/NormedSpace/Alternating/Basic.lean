/-
Copyright (c) 2020 Sébastien Gouëzel. All rights reserved.
Released under Apache 2.0 license as described in the file LICENSE.
Authors: Sébastien Gouëzel, Yury Kudryashov, Heather Macbeth, Patrick Massot
-/
import Mathlib.Topology.Algebra.Module.Alternating.Topology
import Mathlib.Analysis.NormedSpace.Multilinear.Basic

/-!
# Operator norm on the space of continuous alternating maps

In this file we show that continuous alternating maps
from a seminormed space to a (semi)normed space form a (semi)normed space.
We also prove basic facts about this norm
and define bundled versions of some operations on continuous alternating maps.

Most proofs just invoke the corresponding fact about continuous multilinear maps.
-/

noncomputable section

open scoped BigOperators NNReal
open Finset Metric

/-!
### Type variables

We use the following type variables in this file:

* `𝕜` : a nontrivially normed field;
* `ι`: a finite index type;
* `E`, `F`, `G`: (semi)normed vector spaces over `𝕜`.
-/

/-- Applying a continuous alternating map to a vector is continuous
in the pair (map, vector).

Continuity in the vector holds by definition
and continuity in the map holds if both the domain and the codomain are topological vector spaces.
However, continuity in the pair (map, vector) needs the domain to be a locally bounded TVS.
We have no typeclass for a locally bounded TVS,
so we require it to be a seminormed space instead. -/
instance ContinuousAlternatingMap.instContinuousEval {𝕜 ι E F : Type*}
    [NormedField 𝕜] [Finite ι] [SeminormedAddCommGroup E] [NormedSpace 𝕜 E]
    [TopologicalSpace F] [AddCommGroup F] [IsTopologicalAddGroup F] [Module 𝕜 F] :
    ContinuousEval (E [⋀^ι]→L[𝕜] F) (ι → E) F :=
  .of_continuous_forget continuous_toContinuousMultilinearMap

section Seminorm

universe u wE wF wG v
variable {𝕜 : Type u} {n : ℕ} {E : Type wE} {F : Type wF} {G : Type wG} {ι : Type v}
  [NontriviallyNormedField 𝕜]
  [SeminormedAddCommGroup E] [NormedSpace 𝕜 E]
  [SeminormedAddCommGroup F] [NormedSpace 𝕜 F]
  [SeminormedAddCommGroup G] [NormedSpace 𝕜 G]

/-!
### Continuity properties of alternating maps

We relate continuity of alternating maps to the inequality `‖f m‖ ≤ C * ∏ i, ‖m i‖`, in
both directions. Along the way, we prove useful bounds on the difference `‖f m₁ - f m₂‖`.
-/
namespace AlternatingMap

/-- If `f` is a continuous alternating map on `E`
and `m` is an element of `ι → E` such that one of the `m i` has norm `0`, then `f m` has norm `0`.

Note that we cannot drop the continuity assumption.
Indeed, let `ℝ₀` be a copy or `ℝ` with zero norm and indiscrete topology.
Then `f : (Unit → ℝ₀) → ℝ` given by `f x = x ()`
sends vector `1` with zero norm to number `1` with nonzero norm. -/
theorem norm_map_coord_zero (f : E [⋀^ι]→ₗ[𝕜] F) (hf : Continuous f)
    {m : ι → E} {i : ι} (hi : ‖m i‖ = 0) : ‖f m‖ = 0 :=
  f.1.norm_map_coord_zero hf hi

variable [Fintype ι]

/-- If an alternating map in finitely many variables on seminormed spaces
sends vectors with a component of norm zero to vectors of norm zero
and satisfies the inequality `‖f m‖ ≤ C * ∏ i, ‖m i‖` on a shell `ε i / ‖c i‖ < ‖m i‖ < ε i`
for some positive numbers `ε i` and elements `c i : 𝕜`, `1 < ‖c i‖`,
then it satisfies this inequality for all `m`.

The first assumption is automatically satisfied on normed spaces, see `bound_of_shell` below.
For seminormed spaces, it follows from continuity of `f`,
see lemma `bound_of_shell_of_continuous` below. -/
theorem bound_of_shell_of_norm_map_coord_zero (f : E [⋀^ι]→ₗ[𝕜] F)
    (hf₀ : ∀ {m i}, ‖m i‖ = 0 → ‖f m‖ = 0)
    {ε : ι → ℝ} {C : ℝ} (hε : ∀ i, 0 < ε i) {c : ι → 𝕜} (hc : ∀ i, 1 < ‖c i‖)
    (hf : ∀ m : ι → E, (∀ i, ε i / ‖c i‖ ≤ ‖m i‖) → (∀ i, ‖m i‖ < ε i) → ‖f m‖ ≤ C * ∏ i, ‖m i‖)
    (m : ι → E) : ‖f m‖ ≤ C * ∏ i, ‖m i‖ :=
  f.1.bound_of_shell_of_norm_map_coord_zero hf₀ hε hc hf m

/-- If a continuous alternating map in finitely many variables on normed spaces
satisfies the inequality `‖f m‖ ≤ C * ∏ i, ‖m i‖`
on a shell `ε / ‖c‖ < ‖m i‖ < ε` for some positive number `ε` and an elements `c : 𝕜`, `1 < ‖c‖`,
then it satisfies this inequality for all `m`.

If the domain is a Hausdorff space, then the continuity assumption is redundant,
see `bound_of_shell` below. -/
theorem bound_of_shell_of_continuous (f : E [⋀^ι]→ₗ[𝕜] F) (hfc : Continuous f)
    {ε : ℝ} {C : ℝ} (hε : 0 < ε) {c : 𝕜} (hc : 1 < ‖c‖)
    (hf : ∀ m : ι → E, (∀ i, ε / ‖c‖ ≤ ‖m i‖) → (∀ i, ‖m i‖ < ε) → ‖f m‖ ≤ C * ∏ i, ‖m i‖)
    (m : ι → E) : ‖f m‖ ≤ C * ∏ i, ‖m i‖ :=
  f.1.bound_of_shell_of_continuous hfc (fun _ ↦ hε) (fun _ ↦ hc) hf m

/-- If an alternating map in finitely many variables on a seminormed space is continuous,
then it satisfies the inequality `‖f m‖ ≤ C * ∏ i, ‖m i‖`,
for some `C` which can be chosen to be positive. -/
theorem exists_bound_of_continuous (f : E [⋀^ι]→ₗ[𝕜] F) (hf : Continuous f) :
    ∃ (C : ℝ), 0 < C ∧ (∀ m, ‖f m‖ ≤ C * ∏ i, ‖m i‖) :=
  f.1.exists_bound_of_continuous hf

/-- If an alternating map `f` satisfies a boundedness property around `0`,
one can deduce a bound on `f m₁ - f m₂` using the multilinearity.
Here, we give a precise but hard to use version.
See `AlternatingMap.norm_image_sub_le_of_bound` for a less precise but more usable version.
The bound reads
`‖f m - f m'‖ ≤
  C * ‖m 1 - m' 1‖ * max ‖m 2‖ ‖m' 2‖ * max ‖m 3‖ ‖m' 3‖ * ... * max ‖m n‖ ‖m' n‖ + ...`,
where the other terms in the sum are the same products where `1` is replaced by any `i`. -/
theorem norm_image_sub_le_of_bound' [DecidableEq ι] (f : E [⋀^ι]→ₗ[𝕜] F) {C : ℝ} (hC : 0 ≤ C)
    (H : ∀ m, ‖f m‖ ≤ C * ∏ i, ‖m i‖) (m₁ m₂ : ι → E) :
    ‖f m₁ - f m₂‖ ≤ C * ∑ i, ∏ j, if j = i then ‖m₁ i - m₂ i‖ else max ‖m₁ j‖ ‖m₂ j‖ :=
  f.toMultilinearMap.norm_image_sub_le_of_bound' hC H m₁ m₂

/-- If an alternating map `f` satisfies a boundedness property around `0`,
one can deduce a bound on `f m₁ - f m₂` using the multilinearity.
Here, we give a usable but not very precise version.
See `AlternatingMap.norm_image_sub_le_of_bound'` for a more precise but less usable version.
The bound is `‖f m - f m'‖ ≤ C * card ι * ‖m - m'‖ * (max ‖m‖ ‖m'‖) ^ (card ι - 1)`. -/
theorem norm_image_sub_le_of_bound (f : E [⋀^ι]→ₗ[𝕜] F) {C : ℝ} (hC : 0 ≤ C)
    (H : ∀ m, ‖f m‖ ≤ C * ∏ i, ‖m i‖) (m₁ m₂ : ι → E) :
    ‖f m₁ - f m₂‖ ≤ C * (Fintype.card ι) * (max ‖m₁‖ ‖m₂‖) ^ (Fintype.card ι - 1) * ‖m₁ - m₂‖ :=
  f.toMultilinearMap.norm_image_sub_le_of_bound hC H m₁ m₂

/-- If an alternating map satisfies an inequality `‖f m‖ ≤ C * ∏ i, ‖m i‖`,
then it is continuous. -/
theorem continuous_of_bound (f : E [⋀^ι]→ₗ[𝕜] F) (C : ℝ) (H : ∀ m, ‖f m‖ ≤ C * ∏ i, ‖m i‖) :
    Continuous f :=
  f.toMultilinearMap.continuous_of_bound C H

/-- Construct a continuous alternating map
from a alternating map satisfying a boundedness condition. -/
def mkContinuous (f : E [⋀^ι]→ₗ[𝕜] F) (C : ℝ) (H : ∀ m, ‖f m‖ ≤ C * ∏ i, ‖m i‖) : E [⋀^ι]→L[𝕜] F :=
  { f with cont := f.continuous_of_bound C H }

@[simp] theorem coe_mkContinuous (f : E [⋀^ι]→ₗ[𝕜] F) (C : ℝ) (H : ∀ m, ‖f m‖ ≤ C * ∏ i, ‖m i‖) :
    (f.mkContinuous C H : (ι → E) → F) = f :=
  rfl

end AlternatingMap

/-!
### Continuous alternating maps

We define the norm `‖f‖` of a continuous alternating map `f` in finitely many variables
as the smallest nonnegative number such that `‖f m‖ ≤ ‖f‖ * ∏ i, ‖m i‖` for all `m`.
We show that this defines a normed space structure on `E [⋀^ι]→L[𝕜] F`.
-/

namespace ContinuousAlternatingMap

variable [Fintype ι] {f : E [⋀^ι]→L[𝕜] F} {m : ι → E}

theorem bound (f : E [⋀^ι]→L[𝕜] F) : ∃ (C : ℝ), 0 < C ∧ (∀ m, ‖f m‖ ≤ C * ∏ i, ‖m i‖) :=
  f.toContinuousMultilinearMap.bound

/-- Continuous alternating maps form a seminormed additive commutative group.
We override projection to `PseudoMetricSpace` to ensure that instances commute
in `with_reducible_and_instances`. -/
instance instSeminormedAddCommGroup : SeminormedAddCommGroup (E [⋀^ι]→L[𝕜] F) where
  toPseudoMetricSpace := .induced toContinuousMultilinearMap inferInstance
  __ := SeminormedAddCommGroup.induced _ _ (toMultilinearAddHom : E [⋀^ι]→L[𝕜] F →+ _)
  norm f := ‖f.toContinuousMultilinearMap‖

@[simp] theorem norm_toContinuousMultilinearMap (f : E [⋀^ι]→L[𝕜] F) : ‖f.1‖ = ‖f‖ := rfl
@[simp] theorem nnnorm_toContinuousMultilinearMap (f : E [⋀^ι]→L[𝕜] F) : ‖f.1‖₊ = ‖f‖₊ := rfl
@[simp] theorem enorm_toContinuousMultilinearMap (f : E [⋀^ι]→L[𝕜] F) : ‖f.1‖ₑ = ‖f‖ₑ := rfl

/-- The inclusion of `E [⋀^ι]→L[𝕜] F` into `ContinuousMultilinearMap 𝕜 (fun _ : ι ↦ E) F`
as a linear isometry. -/
@[simps!]
def toContinuousMultilinearMapLI :
    E [⋀^ι]→L[𝕜] F →ₗᵢ[𝕜] ContinuousMultilinearMap 𝕜 (fun _ : ι ↦ E) F where
  toLinearMap := toContinuousMultilinearMapLinear
  norm_map' _ := rfl

theorem norm_def (f : E [⋀^ι]→L[𝕜] F) :
    ‖f‖ = sInf {c : ℝ | 0 ≤ c ∧ ∀ m, ‖f m‖ ≤ c * ∏ i, ‖m i‖} :=
  rfl

theorem bounds_nonempty :
    ∃ c, c ∈ {c | 0 ≤ c ∧ ∀ m, ‖f m‖ ≤ c * ∏ i, ‖m i‖} :=
  ContinuousMultilinearMap.bounds_nonempty

theorem bounds_bddBelow {f : E [⋀^ι]→L[𝕜] F} :
    BddBelow {c | 0 ≤ c ∧ ∀ m, ‖f m‖ ≤ c * ∏ i, ‖m i‖} :=
  ContinuousMultilinearMap.bounds_bddBelow

theorem isLeast_opNorm (f : E [⋀^ι]→L[𝕜] F) :
    IsLeast {c : ℝ | 0 ≤ c ∧ ∀ m, ‖f m‖ ≤ c * ∏ i, ‖m i‖} ‖f‖ :=
  f.1.isLeast_opNorm

/-- The fundamental property of the operator norm of a continuous alternating map:
`‖f m‖` is bounded by `‖f‖` times the product of the `‖m i‖`. -/
theorem le_opNorm (f : E [⋀^ι]→L[𝕜] F) (m : ι → E) : ‖f m‖ ≤ ‖f‖ * ∏ i, ‖m i‖ := f.1.le_opNorm m

theorem le_mul_prod_of_opNorm_le_of_le
    {m : ι → E} {C : ℝ} {b : ι → ℝ} (hC : ‖f‖ ≤ C) (hm : ∀ i, ‖m i‖ ≤ b i) :
    ‖f m‖ ≤ C * ∏ i, b i :=
  f.1.le_mul_prod_of_opNorm_le_of_le hC hm

theorem le_opNorm_mul_prod_of_le (f : E [⋀^ι]→L[𝕜] F) {b : ι → ℝ} (hm : ∀ i, ‖m i‖ ≤ b i) :
    ‖f m‖ ≤ ‖f‖ * ∏ i, b i :=
  f.1.le_opNorm_mul_prod_of_le hm

theorem le_opNorm_mul_pow_card_of_le (f : E [⋀^ι]→L[𝕜] F) {m b} (hm : ‖m‖ ≤ b) :
    ‖f m‖ ≤ ‖f‖ * b ^ Fintype.card ι :=
  f.1.le_opNorm_mul_pow_card_of_le hm

theorem le_opNorm_mul_pow_of_le {n} (f : E [⋀^Fin n]→L[𝕜] F) {m b} (hm : ‖m‖ ≤ b) :
    ‖f m‖ ≤ ‖f‖ * b ^ n :=
  f.1.le_opNorm_mul_pow_of_le hm

theorem le_of_opNorm_le {C : ℝ} (h : ‖f‖ ≤ C) (m : ι → E) : ‖f m‖ ≤ C * ∏ i, ‖m i‖ :=
  f.1.le_of_opNorm_le h m

theorem ratio_le_opNorm (f : E [⋀^ι]→L[𝕜] F) (m : ι → E) : ‖f m‖ / ∏ i, ‖m i‖ ≤ ‖f‖ :=
  f.1.ratio_le_opNorm m

/-- The image of the unit ball under a continuous alternating map is bounded. -/
theorem unit_le_opNorm (f : E [⋀^ι]→L[𝕜] F) (h : ‖m‖ ≤ 1) : ‖f m‖ ≤ ‖f‖ := f.1.unit_le_opNorm h

/-- If one controls the norm of every `f x`, then one controls the norm of `f`. -/
theorem opNorm_le_bound (f : E [⋀^ι]→L[𝕜] F) {M : ℝ} (hMp : 0 ≤ M)
    (hM : ∀ m, ‖f m‖ ≤ M * ∏ i, ‖m i‖) : ‖f‖ ≤ M :=
  f.1.opNorm_le_bound hMp hM

theorem opNorm_le_iff {C : ℝ} (hC : 0 ≤ C) : ‖f‖ ≤ C ↔ ∀ m, ‖f m‖ ≤ C * ∏ i, ‖m i‖ :=
  f.1.opNorm_le_iff hC

/-- The fundamental property of the operator norm of a continuous alternating map:
`‖f m‖` is bounded by `‖f‖` times the product of the `‖m i‖`, `nnnorm` version. -/
theorem le_opNNNorm (f : E [⋀^ι]→L[𝕜] F) (m : ι → E) : ‖f m‖₊ ≤ ‖f‖₊ * ∏ i, ‖m i‖₊ :=
  f.1.le_opNNNorm m

theorem le_of_opNNNorm_le {C : ℝ≥0} (h : ‖f‖₊ ≤ C) (m : ι → E) : ‖f m‖₊ ≤ C * ∏ i, ‖m i‖₊ :=
  f.1.le_of_opNNNorm_le h m

theorem opNNNorm_le_iff {C : ℝ≥0} : ‖f‖₊ ≤ C ↔ ∀ m, ‖f m‖₊ ≤ C * ∏ i, ‖m i‖₊ :=
  f.1.opNNNorm_le_iff

theorem isLeast_opNNNorm (f : E [⋀^ι]→L[𝕜] F) :
    IsLeast {C : ℝ≥0 | ∀ m, ‖f m‖₊ ≤ C * ∏ i, ‖m i‖₊} ‖f‖₊ :=
  f.1.isLeast_opNNNorm

theorem opNNNorm_prod (f : E [⋀^ι]→L[𝕜] F) (g : E [⋀^ι]→L[𝕜] G) :
    ‖f.prod g‖₊ = max (‖f‖₊) (‖g‖₊) :=
  f.1.opNNNorm_prod g.1

theorem opNorm_prod (f : E [⋀^ι]→L[𝕜] F) (g : E [⋀^ι]→L[𝕜] G) : ‖f.prod g‖ = max (‖f‖) (‖g‖) :=
  f.1.opNorm_prod g.1

theorem opNNNorm_pi {ι' : Type*} [Fintype ι'] {F : ι' → Type*} [∀ i', SeminormedAddCommGroup (F i')]
    [∀ i', NormedSpace 𝕜 (F i')] (f : ∀ i', E [⋀^ι]→L[𝕜] F i') : ‖pi f‖₊ = ‖f‖₊ :=
  ContinuousMultilinearMap.opNNNorm_pi fun i ↦ (f i).1

theorem opNorm_pi {ι' : Type*} [Fintype ι'] {F : ι' → Type*} [∀ i', SeminormedAddCommGroup (F i')]
    [∀ i', NormedSpace 𝕜 (F i')] (f : ∀ i', E [⋀^ι]→L[𝕜] F i') : ‖pi f‖ = ‖f‖ :=
  ContinuousMultilinearMap.opNorm_pi fun i ↦ (f i).1

instance instNormedSpace {𝕜' : Type*} [NormedField 𝕜'] [NormedSpace 𝕜' F] [SMulCommClass 𝕜 𝕜' F] :
    NormedSpace 𝕜' (E [⋀^ι]→L[𝕜] F) :=
  ⟨fun c f ↦ f.1.opNorm_smul_le c⟩

section

@[simp] theorem norm_ofSubsingleton [Subsingleton ι] (i : ι) (f : E →L[𝕜] F) :
    ‖ofSubsingleton 𝕜 E F i f‖ = ‖f‖ :=
  ContinuousMultilinearMap.norm_ofSubsingleton i f

@[simp] theorem nnnorm_ofSubsingleton [Subsingleton ι] (i : ι) (f : E →L[𝕜] F) :
    ‖ofSubsingleton 𝕜 E F i f‖₊ = ‖f‖₊ :=
  NNReal.eq <| norm_ofSubsingleton i f

/-- `ContinuousAlternatingMap.ofSubsingleton` as a linear isometry. -/
@[simps +simpRhs]
def ofSubsingletonLIE [Subsingleton ι] (i : ι) : (E →L[𝕜] F) ≃ₗᵢ[𝕜] (E [⋀^ι]→L[𝕜] F) where
  __ := ofSubsingleton 𝕜 E F i
  map_add' _ _ := rfl
  map_smul' _ _ := rfl
  norm_map' := norm_ofSubsingleton i

theorem norm_ofSubsingleton_id_le [Subsingleton ι] (i : ι) :
    ‖ofSubsingleton 𝕜 E E i (.id _ _)‖ ≤ 1 :=
  ContinuousMultilinearMap.norm_ofSubsingleton_id_le ..

theorem nnnorm_ofSubsingleton_id_le [Subsingleton ι] (i : ι) :
    ‖ofSubsingleton 𝕜 E E i (.id _ _)‖₊ ≤ 1 :=
  ContinuousMultilinearMap.nnnorm_ofSubsingleton_id_le ..

variable (𝕜 E)

@[simp] theorem norm_constOfIsEmpty [IsEmpty ι] (x : F) : ‖constOfIsEmpty 𝕜 E ι x‖ = ‖x‖ :=
  ContinuousMultilinearMap.norm_constOfIsEmpty _ _ _

@[simp] theorem nnnorm_constOfIsEmpty [IsEmpty ι] (x : F) : ‖constOfIsEmpty 𝕜 E ι x‖₊ = ‖x‖₊ :=
  NNReal.eq <| norm_constOfIsEmpty _ _ _

variable (ι F) in
/-- `constOfIsEmpty` as a linear isometry equivalence. -/
@[simps]
def constOfIsEmptyLIE [IsEmpty ι] : F ≃ₗᵢ[𝕜] (E [⋀^ι]→L[𝕜] F) where
  toFun := constOfIsEmpty _ _ _
  invFun f := f 0
  left_inv x := by simp
  right_inv f := by ext x; simp [Subsingleton.allEq x 0]
  map_add' f g := rfl
  map_smul' c f := rfl
  norm_map' := norm_constOfIsEmpty _ _

end

variable (𝕜 E F G) in
/-- `ContinuousAlternatingMap.prod` as a `LinearIsometryEquiv`. -/
@[simps]
def prodLIE : (E [⋀^ι]→L[𝕜] F) × (E [⋀^ι]→L[𝕜] G) ≃ₗᵢ[𝕜] (E [⋀^ι]→L[𝕜] (F × G)) where
  toFun f := f.1.prod f.2
  invFun f := ((ContinuousLinearMap.fst 𝕜 F G).compContinuousAlternatingMap f,
    (ContinuousLinearMap.snd 𝕜 F G).compContinuousAlternatingMap f)
  map_add' _ _ := rfl
  map_smul' _ _ := rfl
  norm_map' f := opNorm_prod f.1 f.2

variable (𝕜 E) in
/-- `ContinuousAlternatingMap.pi` as a `LinearIsometryEquiv`. -/
@[simps!]
def piLIE {ι' : Type*} [Fintype ι'] {F : ι' → Type*} [∀ i', SeminormedAddCommGroup (F i')]
    [∀ i', NormedSpace 𝕜 (F i')] :
    (∀ i', E [⋀^ι]→L[𝕜] F i') ≃ₗᵢ[𝕜] (E [⋀^ι]→L[𝕜] (∀ i, F i)) where
  toLinearEquiv := piLinearEquiv
  norm_map' := opNorm_pi

section restrictScalars

variable {𝕜' : Type*} [NontriviallyNormedField 𝕜'] [NormedAlgebra 𝕜' 𝕜]
variable [NormedSpace 𝕜' F] [IsScalarTower 𝕜' 𝕜 F]
variable [NormedSpace 𝕜' E] [IsScalarTower 𝕜' 𝕜 E]

@[simp] theorem norm_restrictScalars : ‖f.restrictScalars 𝕜'‖ = ‖f‖ := rfl

variable (𝕜')

/-- `ContinuousAlternatingMap.restrictScalars` as a `LinearIsometry`. -/
@[simps]
def restrictScalarsLI : E [⋀^ι]→L[𝕜] F →ₗᵢ[𝕜'] E [⋀^ι]→L[𝕜'] F where
  toFun := restrictScalars 𝕜'
  map_add' _ _ := rfl
  map_smul' _ _ := rfl
  norm_map' _ := rfl

variable {𝕜'}

end restrictScalars

/-- The difference `f m₁ - f m₂` is controlled in terms of `‖f‖` and `‖m₁ - m₂‖`, precise version.
For a less precise but more usable version, see `norm_image_sub_le`. The bound reads
`‖f m - f m'‖ ≤
  ‖f‖ * ‖m 1 - m' 1‖ * max ‖m 2‖ ‖m' 2‖ * max ‖m 3‖ ‖m' 3‖ * ... * max ‖m n‖ ‖m' n‖ + ...`,
where the other terms in the sum are the same products where `1` is replaced by any `i`. -/
theorem norm_image_sub_le' [DecidableEq ι] (f : E [⋀^ι]→L[𝕜] F) (m₁ m₂ : ι → E) :
    ‖f m₁ - f m₂‖ ≤ ‖f‖ * ∑ i, ∏ j, if j = i then ‖m₁ i - m₂ i‖ else max ‖m₁ j‖ ‖m₂ j‖ :=
  f.1.norm_image_sub_le' m₁ m₂

/-- The difference `f m₁ - f m₂` is controlled in terms of `‖f‖` and `‖m₁ - m₂‖`,
less precise version.
For a more precise but less usable version, see `norm_image_sub_le'`.
The bound is `‖f m - f m'‖ ≤ ‖f‖ * card ι * ‖m - m'‖ * (max ‖m‖ ‖m'‖) ^ (card ι - 1)`. -/
theorem norm_image_sub_le (f : E [⋀^ι]→L[𝕜] F) (m₁ m₂ : ι → E) :
    ‖f m₁ - f m₂‖ ≤ ‖f‖ * (Fintype.card ι) * (max ‖m₁‖ ‖m₂‖) ^ (Fintype.card ι - 1) * ‖m₁ - m₂‖ :=
  f.1.norm_image_sub_le m₁ m₂

end ContinuousAlternatingMap

variable [Fintype ι]

/-- If a continuous alternating map is constructed from a alternating map via the constructor
`mkContinuous`, then its norm is bounded by the bound given to the constructor if it is
nonnegative. -/
theorem AlternatingMap.mkContinuous_norm_le (f : E [⋀^ι]→ₗ[𝕜] F) {C : ℝ} (hC : 0 ≤ C)
    (H : ∀ m, ‖f m‖ ≤ C * ∏ i, ‖m i‖) : ‖f.mkContinuous C H‖ ≤ C :=
  f.toMultilinearMap.mkContinuous_norm_le hC H

/-- If a continuous alternating map is constructed from a alternating map via the constructor
`mk_continuous`, then its norm is bounded by the bound given to the constructor if it is
nonnegative. -/
theorem AlternatingMap.mkContinuous_norm_le' (f : E [⋀^ι]→ₗ[𝕜] F) {C : ℝ}
    (H : ∀ m, ‖f m‖ ≤ C * ∏ i, ‖m i‖) : ‖f.mkContinuous C H‖ ≤ max C 0 :=
  ContinuousMultilinearMap.opNorm_le_bound (le_max_right _ _) fun m ↦ (H m).trans <| by
    gcongr
    apply le_max_left

namespace ContinuousLinearMap

theorem norm_compContinuousAlternatingMap_le (g : F →L[𝕜] G) (f : E [⋀^ι]→L[𝕜] F) :
    ‖g.compContinuousAlternatingMap f‖ ≤ ‖g‖ * ‖f‖ :=
  g.norm_compContinuousMultilinearMap_le f.1

variable (𝕜 E F G) in
/-- `ContinuousLinearMap.compContinuousAlternatingMap` as a bundled continuous bilinear map. -/
@[simps! apply_apply]
def compContinuousAlternatingMapCLM : (F →L[𝕜] G) →L[𝕜] (E [⋀^ι]→L[𝕜] F) →L[𝕜] (E [⋀^ι]→L[𝕜] G) :=
  LinearMap.mkContinuous₂ (compContinuousAlternatingMapₗ 𝕜 E F G) 1 fun f g ↦ by
    simpa using f.norm_compContinuousAlternatingMap_le g

/-- `ContinuousLinearMap.compContinuousAlternatingMap` as a bundled continuous linear equiv. -/
@[simps +simpRhs apply]
def _root_.ContinuousLinearEquiv.continuousAlternatingMapCongrRight (g : F ≃L[𝕜] G) :
    (E [⋀^ι]→L[𝕜] F) ≃L[𝕜] (E [⋀^ι]→L[𝕜] G) where
  __ := g.continuousAlternatingMapCongrRightEquiv
  __ := compContinuousAlternatingMapCLM 𝕜 E F G g.toContinuousLinearMap
  continuous_toFun :=
    (compContinuousAlternatingMapCLM 𝕜 E F G g.toContinuousLinearMap).continuous
  continuous_invFun :=
    (compContinuousAlternatingMapCLM 𝕜 E G F g.symm.toContinuousLinearMap).continuous

@[simp]
theorem _root_.ContinuousLinearEquiv.continuousAlternatingMapCongrRight_symm (g : F ≃L[𝕜] G) :
    (g.continuousAlternatingMapCongrRight (ι := ι) (E := E)).symm =
      g.symm.continuousAlternatingMapCongrRight :=
  rfl

/-- Flip arguments in `f : F →L[𝕜] E [⋀^ι]→L[𝕜] G` to get `⋀^ι⟮𝕜; E; F →L[𝕜] G⟯` -/
@[simps! apply_apply]
def flipAlternating (f : F →L[𝕜] (E [⋀^ι]→L[𝕜] G)) : E [⋀^ι]→L[𝕜] (F →L[𝕜] G) where
  toContinuousMultilinearMap :=
    ((ContinuousAlternatingMap.toContinuousMultilinearMapCLM 𝕜).comp f).flipMultilinear
  map_eq_zero_of_eq' v i j hv hne := by ext x; simp [(f x).map_eq_zero_of_eq v hv hne]

end ContinuousLinearMap

theorem LinearIsometry.norm_compContinuousAlternatingMap (g : F →ₗᵢ[𝕜] G) (f : E [⋀^ι]→L[𝕜] F) :
    ‖g.toContinuousLinearMap.compContinuousAlternatingMap f‖ = ‖f‖ :=
  g.norm_compContinuousMultilinearMap f.1

open ContinuousAlternatingMap

section

namespace ContinuousAlternatingMap

theorem norm_compContinuousLinearMap_le (f : F [⋀^ι]→L[𝕜] G)
    (g : E →L[𝕜] F) : ‖f.compContinuousLinearMap g‖ ≤ ‖f‖ * (‖g‖ ^ Fintype.card ι) :=
  (f.1.norm_compContinuousLinearMap_le _).trans_eq <| by simp

/-- Composition of a continuous alternating map and a continuous linear map
as a bundled continuous linear map. -/
def compContinuousLinearMapCLM (f : E →L[𝕜] F) :
    (F [⋀^ι]→L[𝕜] G) →L[𝕜] (E [⋀^ι]→L[𝕜] G) :=
  LinearMap.mkContinuous
    (ContinuousAlternatingMap.compContinuousLinearMapₗ f) (‖f‖ ^ Fintype.card ι) fun g ↦
      (g.norm_compContinuousLinearMap_le f).trans_eq (mul_comm _ _)

<<<<<<< HEAD
@[simp]
lemma compContinuousLinearMapCLM_apply (f : E →L[𝕜] F) (g : F [⋀^ι]→L[𝕜] G) :
    compContinuousLinearMapCLM f g = g.compContinuousLinearMap f :=
  rfl

=======
>>>>>>> 2fd2cac1
variable [DecidableEq ι]

/-- Fréchet derivative of `compContinuousLinearMap f g` with respect to `g`.

This function is linear in `f`, so its derivative with respect to `f`
is given by `compContinuousLinearMapCLM f g`. -/
def fderivCompContinuousLinearMap (f : F [⋀^ι]→L[𝕜] G) (g : E →L[𝕜] F) :
    (E →L[𝕜] F) →L[𝕜] (E [⋀^ι]→L[𝕜] G) :=
  liftCLM (f.1.fderivCompContinuousLinearMap (fun _ : ι ↦ g) ∘L .pi fun _ ↦ .id _ _) <| by
    intro dg v a b heq hne
    trans ∑ i, f fun j ↦ Function.update (fun _ ↦ g) i dg j (v j)
    · simp
    · rw [← Finset.sum_add_sum_compl {a, b}, Finset.sum_pair hne, Finset.sum_eq_zero, add_zero]
      · convert f.map_add_swap _ hne with i
        rcases eq_or_ne i a with rfl | hia
        · simp [heq, hne, hne.symm]
        · rcases eq_or_ne i b with rfl | hib
          · simp [Function.update_apply, heq]
          · simp [Function.update_apply, Equiv.swap_apply_of_ne_of_ne, *]
      · simp only [mem_compl, mem_insert, mem_singleton, not_or, and_imp]
        intro i hia hib
        apply f.map_eq_zero_of_eq _ _ hne
        simp [*, Ne.symm]

@[simp]
lemma toContinuousMultilinearMapCLM_comp_fderivCompContinuousLinearMap
    (f : F [⋀^ι]→L[𝕜] G) (g : E →L[𝕜] F) :
    toContinuousMultilinearMapCLM 𝕜 ∘L f.fderivCompContinuousLinearMap g =
      f.1.fderivCompContinuousLinearMap (fun _ : ι ↦ g) ∘L .pi fun _ ↦ .id _ _ :=
  rfl

@[simp]
lemma fderivCompContinuousLinearMap_apply (f : F [⋀^ι]→L[𝕜] G) (g dg : E →L[𝕜] F) (v : ι → E) :
    f.fderivCompContinuousLinearMap g dg v =
      ∑ i, f fun j ↦ Function.update (fun _ ↦ g) i dg j (v j) := by
  simp [fderivCompContinuousLinearMap]

end ContinuousAlternatingMap

/-- Given a continuous linear isomorphism between the domains,
generate a continuous linear isomorphism between the spaces of continuous alternating maps.

This is `ContinuousAlternatingMap.compContinuousLinearMap` as an equivalence,
and is the continuous version of `AlternatingMap.domLCongr`. -/
@[simps apply]
def ContinuousLinearEquiv.continuousAlternatingMapCongrLeft (f : E ≃L[𝕜] F) :
    E [⋀^ι]→L[𝕜] G ≃L[𝕜] (F [⋀^ι]→L[𝕜] G) where
  __ := f.continuousAlternatingMapCongrLeftEquiv
  __ := ContinuousAlternatingMap.compContinuousLinearMapCLM (f.symm : F →L[𝕜] E)
  toFun g := g.compContinuousLinearMap (f.symm : F →L[𝕜] E)
  continuous_invFun :=
    (ContinuousAlternatingMap.compContinuousLinearMapCLM (f : E →L[𝕜] F)).cont
  continuous_toFun :=
    (ContinuousAlternatingMap.compContinuousLinearMapCLM (f.symm : F →L[𝕜] E)).cont

variable
  {E' : Type*} [NormedAddCommGroup E'] [NormedSpace 𝕜 E']
  {F' : Type*} [NormedAddCommGroup F'] [NormedSpace 𝕜 F']

/-- Continuous linear equivalences between the domains and the codomains
generate a continuous linear equivalence between the spaces of continuous alternating maps. -/
@[simps! apply]
def ContinuousLinearEquiv.continuousAlternatingMapCongr (e : E ≃L[𝕜] E') (e' : F ≃L[𝕜] F') :
    (E [⋀^ι]→L[𝕜] F) ≃L[𝕜] (E' [⋀^ι]→L[𝕜] F') :=
  e.continuousAlternatingMapCongrLeft.trans <| e'.continuousAlternatingMapCongrRight

end

open ContinuousAlternatingMap

namespace AlternatingMap

/-- Given a map `f : F →ₗ[𝕜] E [⋀^ι]→ₗ[𝕜] G` and an estimate
`H : ∀ x m, ‖f x m‖ ≤ C * ‖x‖ * ∏ i, ‖m i‖`, construct a continuous linear
map from `F` to `E [⋀^ι]→L[𝕜] G`.

In order to lift, e.g., a map `f : (E [⋀^ι]→ₗ[𝕜] F) →ₗ[𝕜] E' [⋀^ι]→ₗ[𝕜] G`
to a map `(E [⋀^ι]→L[𝕜] F) →L[𝕜] E' [⋀^ι]→L[𝕜] G`,
one can apply this construction to `f.comp ContinuousAlternatingMap.toAlternatingMapLinear`
which is a linear map from `E [⋀^ι]→L[𝕜] F` to `E' [⋀^ι]→ₗ[𝕜] G`. -/
def mkContinuousLinear (f : F →ₗ[𝕜] E [⋀^ι]→ₗ[𝕜] G) (C : ℝ)
    (H : ∀ x m, ‖f x m‖ ≤ C * ‖x‖ * ∏ i, ‖m i‖) : F →L[𝕜] E [⋀^ι]→L[𝕜] G :=
  LinearMap.mkContinuous
    { toFun x :=  (f x).mkContinuous (C * ‖x‖) <| H x
      map_add' x y := by ext1; simp
      map_smul' c x := by ext1; simp }
    (max C 0) fun x ↦ by
      rw [LinearMap.coe_mk, AddHom.coe_mk]
      exact (mkContinuous_norm_le' _ _).trans_eq <| by
        rw [max_mul_of_nonneg _ _ (norm_nonneg x), zero_mul]

theorem mkContinuousLinear_norm_le_max (f : F →ₗ[𝕜] E [⋀^ι]→ₗ[𝕜] G) (C : ℝ)
    (H : ∀ x m, ‖f x m‖ ≤ C * ‖x‖ * ∏ i, ‖m i‖) : ‖mkContinuousLinear f C H‖ ≤ max C 0 :=
  LinearMap.mkContinuous_norm_le _ (le_max_right _ _) _

theorem mkContinuousLinear_norm_le (f : F →ₗ[𝕜] E [⋀^ι]→ₗ[𝕜] G) {C : ℝ} (hC : 0 ≤ C)
    (H : ∀ x m, ‖f x m‖ ≤ C * ‖x‖ * ∏ i, ‖m i‖) : ‖mkContinuousLinear f C H‖ ≤ C :=
  (mkContinuousLinear_norm_le_max f C H).trans_eq (max_eq_left hC)

variable {ι' : Type*} [Fintype ι']

/-- Given a map `f : E [⋀^ι]→ₗ[𝕜] (F [⋀^ι']→ₗ[𝕜] G)` and an estimate
`H : ∀ m m', ‖f m m'‖ ≤ C * ∏ i, ‖m i‖ * ∏ i, ‖m' i‖`, upgrade all `AlternatingMap`s in the type
to `ContinuousAlternatingMap`s. -/
def mkContinuousAlternating (f : E [⋀^ι]→ₗ[𝕜] (F [⋀^ι']→ₗ[𝕜] G))
    (C : ℝ) (H : ∀ m₁ m₂, ‖f m₁ m₂‖ ≤ (C * ∏ i, ‖m₁ i‖) * ∏ i, ‖m₂ i‖) :
    E [⋀^ι]→L[𝕜] (F [⋀^ι']→L[𝕜] G)  :=
  mkContinuous
    { toFun m := mkContinuous (f m) (C * ∏ i, ‖m i‖) <| H m
      map_update_add' m i x y := by ext1; simp
      map_update_smul' m i c x := by ext1; simp
      map_eq_zero_of_eq' v i j hv hij := by
        ext v'
        have : f v = 0 := by simpa using f.map_eq_zero_of_eq' v i j hv hij
        simp [this] }
    (max C 0) fun m => by
      simp only [coe_mk, MultilinearMap.coe_mk]
      refine ((f m).mkContinuous_norm_le' _).trans_eq ?_
      rw [max_mul_of_nonneg, zero_mul]
      positivity

@[simp]
theorem mkContinuousAlternating_apply (f : E [⋀^ι]→ₗ[𝕜] (F [⋀^ι']→ₗ[𝕜] G)) {C : ℝ}
    (H : ∀ m₁ m₂, ‖f m₁ m₂‖ ≤ (C * ∏ i, ‖m₁ i‖) * ∏ i, ‖m₂ i‖) (m : ι → E) :
    ⇑(mkContinuousAlternating f C H m) = f m :=
  rfl

theorem mkContinuousAlternating_norm_le_max (f : E [⋀^ι]→ₗ[𝕜] (F [⋀^ι']→ₗ[𝕜] G)) {C : ℝ}
    (H : ∀ m₁ m₂, ‖f m₁ m₂‖ ≤ (C * ∏ i, ‖m₁ i‖) * ∏ i, ‖m₂ i‖) :
    ‖mkContinuousAlternating f C H‖ ≤ max C 0 := by
  dsimp only [mkContinuousAlternating]
  exact mkContinuous_norm_le _ (le_max_right _ _) _

theorem mkContinuousAlternating_norm_le (f : E [⋀^ι]→ₗ[𝕜] (F [⋀^ι']→ₗ[𝕜] G)) {C : ℝ}
    (hC : 0 ≤ C) (H : ∀ m₁ m₂, ‖f m₁ m₂‖ ≤ (C * ∏ i, ‖m₁ i‖) * ∏ i, ‖m₂ i‖) :
    ‖mkContinuousAlternating f C H‖ ≤ C :=
  (mkContinuousAlternating_norm_le_max f H).trans_eq (max_eq_left hC)

end AlternatingMap

end Seminorm

section Norm

/-! Results that are only true if the target space is a `NormedAddCommGroup`
(and not just a `SeminormedAddCommGroup`). -/

universe u wE wF v
variable {𝕜 : Type u} {n : ℕ} {E : Type wE} {F : Type wF} {ι : Type v}
  [Fintype ι]
  [NontriviallyNormedField 𝕜]
  [SeminormedAddCommGroup E] [NormedSpace 𝕜 E]
  [NormedAddCommGroup F] [NormedSpace 𝕜 F]

namespace ContinuousAlternatingMap

/-- Continuous alternating maps themselves form a normed group with respect to the operator norm. -/
instance instNormedAddCommGroup : NormedAddCommGroup (E [⋀^ι]→L[𝕜] F) :=
  NormedAddCommGroup.ofSeparation fun _f hf ↦
    toContinuousMultilinearMap_injective <| norm_eq_zero.mp hf

variable (𝕜 F) in
theorem norm_ofSubsingleton_id [Subsingleton ι] [Nontrivial F] (i : ι) :
    ‖ofSubsingleton 𝕜 F F i (.id _ _)‖ = 1 :=
  ContinuousMultilinearMap.norm_ofSubsingleton_id 𝕜 F i

variable (𝕜 F) in
theorem nnnorm_ofSubsingleton_id [Subsingleton ι] [Nontrivial F] (i : ι) :
    ‖ofSubsingleton 𝕜 F F i (.id _ _)‖₊ = 1 :=
  NNReal.eq <| norm_ofSubsingleton_id ..

end ContinuousAlternatingMap

namespace AlternatingMap

/-- If an alternating map in finitely many variables on a normed space satisfies the inequality
`‖f m‖ ≤ C * ∏ i, ‖m i‖` on a shell `ε i / ‖c i‖ < ‖m i‖ < ε i` for some positive numbers `ε i`
and elements `c i : 𝕜`, `1 < ‖c i‖`, then it satisfies this inequality for all `m`. -/
theorem bound_of_shell (f : F [⋀^ι]→ₗ[𝕜] E) {ε : ι → ℝ} {C : ℝ} {c : ι → 𝕜}
    (hε : ∀ i, 0 < ε i) (hc : ∀ i, 1 < ‖c i‖)
    (hf : ∀ m : ι → F, (∀ i, ε i / ‖c i‖ ≤ ‖m i‖) → (∀ i, ‖m i‖ < ε i) → ‖f m‖ ≤ C * ∏ i, ‖m i‖)
    (m : ι → F) : ‖f m‖ ≤ C * ∏ i, ‖m i‖ :=
  f.1.bound_of_shell hε hc hf m

end AlternatingMap

end Norm<|MERGE_RESOLUTION|>--- conflicted
+++ resolved
@@ -463,14 +463,11 @@
     (ContinuousAlternatingMap.compContinuousLinearMapₗ f) (‖f‖ ^ Fintype.card ι) fun g ↦
       (g.norm_compContinuousLinearMap_le f).trans_eq (mul_comm _ _)
 
-<<<<<<< HEAD
 @[simp]
 lemma compContinuousLinearMapCLM_apply (f : E →L[𝕜] F) (g : F [⋀^ι]→L[𝕜] G) :
     compContinuousLinearMapCLM f g = g.compContinuousLinearMap f :=
   rfl
 
-=======
->>>>>>> 2fd2cac1
 variable [DecidableEq ι]
 
 /-- Fréchet derivative of `compContinuousLinearMap f g` with respect to `g`.
