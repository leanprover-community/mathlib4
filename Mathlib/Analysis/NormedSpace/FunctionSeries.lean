--- conflicted
+++ resolved
@@ -70,18 +70,11 @@
   apply (norm_tsum_le_tsum_norm ?_).trans
   · apply tsum_le_tsum
     · intro i
-<<<<<<< HEAD
       apply hN2
       apply i.2
     · exact (A.subtype _)
     · exact (hu.subtype _)
   · exact (A.subtype _)
-=======
-      exact hN2 _ i.2
-    · apply (A.subtype _)
-    · apply (hu.subtype _)
-  · apply (A.subtype _)
->>>>>>> ae6d0a1b
 
 /-- An infinite sum of functions with eventually summable sup norm is the uniform limit of its
 partial sums. Version relative to a set, with index set `ℕ`. -/
