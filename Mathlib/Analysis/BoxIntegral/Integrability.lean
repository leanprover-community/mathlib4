/-
Copyright (c) 2021 Yury Kudryashov. All rights reserved.
Released under Apache 2.0 license as described in the file LICENSE.
Authors: Yury Kudryashov
-/
import Mathlib.Analysis.BoxIntegral.Basic
import Mathlib.MeasureTheory.Integral.SetIntegral
import Mathlib.Tactic.Generalize

#align_import analysis.box_integral.integrability from "leanprover-community/mathlib"@"fd5edc43dc4f10b85abfe544b88f82cf13c5f844"

/-!
# McShane integrability vs Bochner integrability

In this file we prove that any Bochner integrable function is McShane integrable (hence, it is
Henstock and `GP` integrable) with the same integral. The proof is based on
[Russel A. Gordon, *The integrals of Lebesgue, Denjoy, Perron, and Henstock*][Gordon55].

We deduce that the same is true for the Riemann integral for continuous functions.

## Tags

integral, McShane integral, Bochner integral
-/


open scoped Classical NNReal ENNReal Topology BigOperators

universe u v

variable {ι : Type u} {E : Type v} [Fintype ι] [NormedAddCommGroup E] [NormedSpace ℝ E]

open MeasureTheory Metric Set Finset Filter BoxIntegral

namespace BoxIntegral

/-- The indicator function of a measurable set is McShane integrable with respect to any
locally-finite measure. -/
theorem hasIntegralIndicatorConst (l : IntegrationParams) (hl : l.bRiemann = false)
    {s : Set (ι → ℝ)} (hs : MeasurableSet s) (I : Box ι) (y : E) (μ : Measure (ι → ℝ))
    [IsLocallyFiniteMeasure μ] :
    HasIntegral.{u, v, v} I l (s.indicator fun _ => y) μ.toBoxAdditive.toSMul
      ((μ (s ∩ I)).toReal • y) := by
  refine' HasIntegral.of_mul ‖y‖ fun ε ε0 => _
  lift ε to ℝ≥0 using ε0.le; rw [NNReal.coe_pos] at ε0
  /- First we choose a closed set `F ⊆ s ∩ I.Icc` and an open set `U ⊇ s` such that
    both `(s ∩ I.Icc) \ F` and `U \ s` have measure less than `ε`. -/
  have A : μ (s ∩ Box.Icc I) ≠ ∞ :=
    ((measure_mono <| Set.inter_subset_right _ _).trans_lt (I.measure_Icc_lt_top μ)).ne
  have B : μ (s ∩ I) ≠ ∞ :=
    ((measure_mono <| Set.inter_subset_right _ _).trans_lt (I.measure_coe_lt_top μ)).ne
  obtain ⟨F, hFs, hFc, hμF⟩ : ∃ F, F ⊆ s ∩ Box.Icc I ∧ IsClosed F ∧ μ ((s ∩ Box.Icc I) \ F) < ε :=
    (hs.inter I.measurableSet_Icc).exists_isClosed_diff_lt A (ENNReal.coe_pos.2 ε0).ne'
  obtain ⟨U, hsU, hUo, hUt, hμU⟩ :
      ∃ U, s ∩ Box.Icc I ⊆ U ∧ IsOpen U ∧ μ U < ∞ ∧ μ (U \ (s ∩ Box.Icc I)) < ε :=
    (hs.inter I.measurableSet_Icc).exists_isOpen_diff_lt A (ENNReal.coe_pos.2 ε0).ne'
  /- Then we choose `r` so that `closed_ball x (r x) ⊆ U` whenever `x ∈ s ∩ I.Icc` and
    `closed_ball x (r x)` is disjoint with `F` otherwise. -/
  have : ∀ x ∈ s ∩ Box.Icc I, ∃ r : Ioi (0 : ℝ), closedBall x r ⊆ U := fun x hx => by
    rcases nhds_basis_closedBall.mem_iff.1 (hUo.mem_nhds <| hsU hx) with ⟨r, hr₀, hr⟩
    exact ⟨⟨r, hr₀⟩, hr⟩
  choose! rs hrsU using this
  have : ∀ x ∈ Box.Icc I \ s, ∃ r : Ioi (0 : ℝ), closedBall x r ⊆ Fᶜ := fun x hx => by
    obtain ⟨r, hr₀, hr⟩ :=
      nhds_basis_closedBall.mem_iff.1 (hFc.isOpen_compl.mem_nhds fun hx' => hx.2 (hFs hx').1)
    exact ⟨⟨r, hr₀⟩, hr⟩
  choose! rs' hrs'F using this
  set r : (ι → ℝ) → Ioi (0 : ℝ) := s.piecewise rs rs'
  refine' ⟨fun _ => r, fun c => l.rCond_of_bRiemann_eq_false hl, fun c π hπ hπp => _⟩; rw [mul_comm]
  /- Then the union of boxes `J ∈ π` such that `π.tag ∈ s` includes `F` and is included by `U`,
    hence its measure is `ε`-close to the measure of `s`. -/
  dsimp [integralSum]
  simp only [mem_closedBall, dist_eq_norm, ← indicator_const_smul_apply,
    sum_indicator_eq_sum_filter, ← sum_smul, ← sub_smul, norm_smul, Real.norm_eq_abs, ←
    Prepartition.filter_boxes, ← Prepartition.measure_iUnion_toReal]
  gcongr
  set t := (π.filter (π.tag · ∈ s)).iUnion
  change abs ((μ t).toReal - (μ (s ∩ I)).toReal) ≤ ε
  have htU : t ⊆ U ∩ I := by
    simp only [t, TaggedPrepartition.iUnion_def, iUnion_subset_iff, TaggedPrepartition.mem_filter,
      and_imp]
    refine' fun J hJ hJs x hx => ⟨hrsU _ ⟨hJs, π.tag_mem_Icc J⟩ _, π.le_of_mem' J hJ hx⟩
    simpa only [r, s.piecewise_eq_of_mem _ _ hJs] using hπ.1 J hJ (Box.coe_subset_Icc hx)
  refine' abs_sub_le_iff.2 ⟨_, _⟩
  · refine' (ENNReal.le_toReal_sub B).trans (ENNReal.toReal_le_coe_of_le_coe _)
    refine' (tsub_le_tsub (measure_mono htU) le_rfl).trans (le_measure_diff.trans _)
    refine' (measure_mono fun x hx => _).trans hμU.le
    exact ⟨hx.1.1, fun hx' => hx.2 ⟨hx'.1, hx.1.2⟩⟩
  · have hμt : μ t ≠ ∞ := ((measure_mono (htU.trans (inter_subset_left _ _))).trans_lt hUt).ne
    refine' (ENNReal.le_toReal_sub hμt).trans (ENNReal.toReal_le_coe_of_le_coe _)
    refine' le_measure_diff.trans ((measure_mono _).trans hμF.le)
    rintro x ⟨⟨hxs, hxI⟩, hxt⟩
    refine' ⟨⟨hxs, Box.coe_subset_Icc hxI⟩, fun hxF => hxt _⟩
    simp only [t, TaggedPrepartition.iUnion_def, TaggedPrepartition.mem_filter, Set.mem_iUnion,
      exists_prop]
    rcases hπp x hxI with ⟨J, hJπ, hxJ⟩
    refine' ⟨J, ⟨hJπ, _⟩, hxJ⟩
    contrapose hxF
    refine' hrs'F _ ⟨π.tag_mem_Icc J, hxF⟩ _
    simpa only [r, s.piecewise_eq_of_not_mem _ _ hxF] using hπ.1 J hJπ (Box.coe_subset_Icc hxJ)
#align box_integral.has_integral_indicator_const BoxIntegral.hasIntegralIndicatorConst

/-- If `f` is a.e. equal to zero on a rectangular box, then it has McShane integral zero on this
box. -/
theorem HasIntegral.of_aeEq_zero {l : IntegrationParams} {I : Box ι} {f : (ι → ℝ) → E}
    {μ : Measure (ι → ℝ)} [IsLocallyFiniteMeasure μ] (hf : f =ᵐ[μ.restrict I] 0)
    (hl : l.bRiemann = false) : HasIntegral.{u, v, v} I l f μ.toBoxAdditive.toSMul 0 := by
  /- Each set `{x | n < ‖f x‖ ≤ n + 1}`, `n : ℕ`, has measure zero. We cover it by an open set of
    measure less than `ε / 2 ^ n / (n + 1)`. Then the norm of the integral sum is less than `ε`. -/
  refine' hasIntegral_iff.2 fun ε ε0 => _
  lift ε to ℝ≥0 using ε0.lt.le; rw [gt_iff_lt, NNReal.coe_pos] at ε0
  rcases NNReal.exists_pos_sum_of_countable ε0.ne' ℕ with ⟨δ, δ0, c, hδc, hcε⟩
  haveI := Fact.mk (I.measure_coe_lt_top μ)
  change μ.restrict I {x | f x ≠ 0} = 0 at hf
  set N : (ι → ℝ) → ℕ := fun x => ⌈‖f x‖⌉₊
  have N0 : ∀ {x}, N x = 0 ↔ f x = 0 := by simp [N]
  have : ∀ n, ∃ U, N ⁻¹' {n} ⊆ U ∧ IsOpen U ∧ μ.restrict I U < δ n / n := fun n ↦ by
    refine (N ⁻¹' {n}).exists_isOpen_lt_of_lt _ ?_
    cases' n with n
    · simpa [ENNReal.div_zero (ENNReal.coe_pos.2 (δ0 _)).ne'] using measure_lt_top (μ.restrict I) _
    · refine' (measure_mono_null _ hf).le.trans_lt _
      · exact fun x hxN hxf => n.succ_ne_zero ((Eq.symm hxN).trans <| N0.2 hxf)
      · simp [(δ0 _).ne']
  choose U hNU hUo hμU using this
  have : ∀ x, ∃ r : Ioi (0 : ℝ), closedBall x r ⊆ U (N x) := fun x => by
    obtain ⟨r, hr₀, hr⟩ := nhds_basis_closedBall.mem_iff.1 ((hUo _).mem_nhds (hNU _ rfl))
    exact ⟨⟨r, hr₀⟩, hr⟩
  choose r hrU using this
  refine' ⟨fun _ => r, fun c => l.rCond_of_bRiemann_eq_false hl, fun c π hπ _ => _⟩
  rw [dist_eq_norm, sub_zero, ← integralSum_fiberwise fun J => N (π.tag J)]
  refine' le_trans _ (NNReal.coe_lt_coe.2 hcε).le
  refine' (norm_sum_le_of_le _ _).trans
    (sum_le_hasSum _ (fun n _ => (δ n).2) (NNReal.hasSum_coe.2 hδc))
  rintro n -
  dsimp [integralSum]
  have : ∀ J ∈ π.filter fun J => N (π.tag J) = n,
      ‖(μ ↑J).toReal • f (π.tag J)‖ ≤ (μ J).toReal * n := fun J hJ ↦ by
    rw [TaggedPrepartition.mem_filter] at hJ
    rw [norm_smul, Real.norm_eq_abs, abs_of_nonneg ENNReal.toReal_nonneg]
    gcongr
    exact hJ.2 ▸ Nat.le_ceil _
  refine' (norm_sum_le_of_le _ this).trans _; clear this
  rw [← sum_mul, ← Prepartition.measure_iUnion_toReal]
  let m := μ (π.filter fun J => N (π.tag J) = n).iUnion
  show m.toReal * ↑n ≤ ↑(δ n)
  have : m < δ n / n := by
    simp only [Measure.restrict_apply (hUo _).measurableSet] at hμU
    refine' (measure_mono _).trans_lt (hμU _)
    simp only [Set.subset_def, TaggedPrepartition.mem_iUnion, TaggedPrepartition.mem_filter]
    rintro x ⟨J, ⟨hJ, rfl⟩, hx⟩
    exact ⟨hrU _ (hπ.1 _ hJ (Box.coe_subset_Icc hx)), π.le_of_mem' J hJ hx⟩
  clear_value m
  lift m to ℝ≥0 using ne_top_of_lt this
<<<<<<< HEAD
  rw [ENNReal.coe_toReal, ← NNReal.coe_natCast, ← NNReal.coe_mul, NNReal.coe_le_coe, ←
    ENNReal.coe_le_coe, ENNReal.coe_mul, ENNReal.coe_nat, mul_comm]
=======
  rw [ENNReal.coe_toReal, ← NNReal.coe_nat_cast, ← NNReal.coe_mul, NNReal.coe_le_coe, ←
    ENNReal.coe_le_coe, ENNReal.coe_mul, ENNReal.coe_natCast, mul_comm]
>>>>>>> 94e622af
  exact (mul_le_mul_left' this.le _).trans ENNReal.mul_div_le
#align box_integral.has_integral_zero_of_ae_eq_zero BoxIntegral.HasIntegral.of_aeEq_zero

/-- If `f` has integral `y` on a box `I` with respect to a locally finite measure `μ` and `g` is
a.e. equal to `f` on `I`, then `g` has the same integral on `I`.  -/
theorem HasIntegral.congr_ae {l : IntegrationParams} {I : Box ι} {y : E} {f g : (ι → ℝ) → E}
    {μ : Measure (ι → ℝ)} [IsLocallyFiniteMeasure μ]
    (hf : HasIntegral.{u, v, v} I l f μ.toBoxAdditive.toSMul y) (hfg : f =ᵐ[μ.restrict I] g)
    (hl : l.bRiemann = false) : HasIntegral.{u, v, v} I l g μ.toBoxAdditive.toSMul y := by
  have : g - f =ᵐ[μ.restrict I] 0 := hfg.mono fun x hx => sub_eq_zero.2 hx.symm
  simpa using hf.add (HasIntegral.of_aeEq_zero this hl)
#align box_integral.has_integral.congr_ae BoxIntegral.HasIntegral.congr_ae

end BoxIntegral

namespace MeasureTheory

namespace SimpleFunc

/-- A simple function is McShane integrable w.r.t. any locally finite measure. -/
theorem hasBoxIntegral (f : SimpleFunc (ι → ℝ) E) (μ : Measure (ι → ℝ)) [IsLocallyFiniteMeasure μ]
    (I : Box ι) (l : IntegrationParams) (hl : l.bRiemann = false) :
    HasIntegral.{u, v, v} I l f μ.toBoxAdditive.toSMul (f.integral (μ.restrict I)) := by
  induction' f using MeasureTheory.SimpleFunc.induction with y s hs f g _ hfi hgi
  · simpa only [Measure.restrict_apply hs, const_zero, integral_piecewise_zero, integral_const,
      Measure.restrict_apply, MeasurableSet.univ, Set.univ_inter] using
      BoxIntegral.hasIntegralIndicatorConst l hl hs I y μ
  · borelize E; haveI := Fact.mk (I.measure_coe_lt_top μ)
    rw [integral_add]
    exacts [hfi.add hgi, integrable_iff.2 fun _ _ => measure_lt_top _ _,
      integrable_iff.2 fun _ _ => measure_lt_top _ _]
#align measure_theory.simple_func.has_box_integral MeasureTheory.SimpleFunc.hasBoxIntegral

/-- For a simple function, its McShane (or Henstock, or `⊥`) box integral is equal to its
integral in the sense of `MeasureTheory.SimpleFunc.integral`. -/
theorem box_integral_eq_integral (f : SimpleFunc (ι → ℝ) E) (μ : Measure (ι → ℝ))
    [IsLocallyFiniteMeasure μ] (I : Box ι) (l : IntegrationParams) (hl : l.bRiemann = false) :
    BoxIntegral.integral.{u, v, v} I l f μ.toBoxAdditive.toSMul = f.integral (μ.restrict I) :=
  (f.hasBoxIntegral μ I l hl).integral_eq
#align measure_theory.simple_func.box_integral_eq_integral MeasureTheory.SimpleFunc.box_integral_eq_integral

end SimpleFunc

open TopologicalSpace

/-- If `f : ℝⁿ → E` is Bochner integrable w.r.t. a locally finite measure `μ` on a rectangular box
`I`, then it is McShane integrable on `I` with the same integral.  -/
theorem IntegrableOn.hasBoxIntegral [CompleteSpace E] {f : (ι → ℝ) → E} {μ : Measure (ι → ℝ)}
    [IsLocallyFiniteMeasure μ] {I : Box ι} (hf : IntegrableOn f I μ) (l : IntegrationParams)
    (hl : l.bRiemann = false) :
    HasIntegral.{u, v, v} I l f μ.toBoxAdditive.toSMul (∫ x in I, f x ∂μ) := by
  borelize E
  -- First we replace an `ae_strongly_measurable` function by a measurable one.
  rcases hf.aestronglyMeasurable with ⟨g, hg, hfg⟩
  haveI : SeparableSpace (range g ∪ {0} : Set E) := hg.separableSpace_range_union_singleton
  rw [integral_congr_ae hfg]; have hgi : IntegrableOn g I μ := (integrable_congr hfg).1 hf
  refine' BoxIntegral.HasIntegral.congr_ae _ hfg.symm hl
  clear! f
  /- Now consider the sequence of simple functions
    `SimpleFunc.approxOn g hg.measurable (range g ∪ {0}) 0 (by simp)`
    approximating `g`. Recall some properties of this sequence. -/
  set f : ℕ → SimpleFunc (ι → ℝ) E :=
    SimpleFunc.approxOn g hg.measurable (range g ∪ {0}) 0 (by simp)
  have hfi : ∀ n, IntegrableOn (f n) I μ :=
    SimpleFunc.integrable_approxOn_range hg.measurable hgi
  have hfi' := fun n => ((f n).hasBoxIntegral μ I l hl).integrable
  have hfg_mono : ∀ (x) {m n}, m ≤ n → ‖f n x - g x‖ ≤ ‖f m x - g x‖ := by
    intro x m n hmn
    rw [← dist_eq_norm, ← dist_eq_norm, dist_nndist, dist_nndist, NNReal.coe_le_coe, ←
      ENNReal.coe_le_coe, ← edist_nndist, ← edist_nndist]
    exact SimpleFunc.edist_approxOn_mono hg.measurable _ x hmn
  /- Now consider `ε > 0`. We need to find `r` such that for any tagged partition subordinate
    to `r`, the integral sum is `(μ I + 1 + 1) * ε`-close to the Bochner integral. -/
  refine' HasIntegral.of_mul ((μ I).toReal + 1 + 1) fun ε ε0 => _
  lift ε to ℝ≥0 using ε0.le; rw [NNReal.coe_pos] at ε0; have ε0' := ENNReal.coe_pos.2 ε0
  -- Choose `N` such that the integral of `‖f N x - g x‖` is less than or equal to `ε`.
  obtain ⟨N₀, hN₀⟩ : ∃ N : ℕ, ∫ x in I, ‖f N x - g x‖ ∂μ ≤ ε := by
    have : Tendsto (fun n => ∫⁻ x in I, ‖f n x - g x‖₊ ∂μ) atTop (𝓝 0) :=
      SimpleFunc.tendsto_approxOn_range_L1_nnnorm hg.measurable hgi
    refine' (this.eventually (ge_mem_nhds ε0')).exists.imp fun N hN => _
    exact integral_coe_le_of_lintegral_coe_le hN
  -- For each `x`, we choose `Nx x ≥ N₀` such that `dist (f Nx x) (g x) ≤ ε`.
  have : ∀ x, ∃ N₁, N₀ ≤ N₁ ∧ dist (f N₁ x) (g x) ≤ ε := fun x ↦ by
    have : Tendsto (f · x) atTop (𝓝 <| g x) :=
      SimpleFunc.tendsto_approxOn hg.measurable _ (subset_closure (by simp))
    exact ((eventually_ge_atTop N₀).and <| this <| closedBall_mem_nhds _ ε0).exists
  choose Nx hNx hNxε using this
  -- We also choose a convergent series with `∑' i : ℕ, δ i < ε`.
  rcases NNReal.exists_pos_sum_of_countable ε0.ne' ℕ with ⟨δ, δ0, c, hδc, hcε⟩
  /- Since each simple function `fᵢ` is integrable, there exists `rᵢ : ℝⁿ → (0, ∞)` such that
    the integral sum of `f` over any tagged prepartition is `δᵢ`-close to the sum of integrals
    of `fᵢ` over the boxes of this prepartition. For each `x`, we choose `r (Nx x)` as the radius
    at `x`. -/
  set r : ℝ≥0 → (ι → ℝ) → Ioi (0 : ℝ) := fun c x => (hfi' <| Nx x).convergenceR (δ <| Nx x) c x
  refine' ⟨r, fun c => l.rCond_of_bRiemann_eq_false hl, fun c π hπ hπp => _⟩
  /- Now we prove the estimate in 3 "jumps": first we replace `g x` in the formula for the
    integral sum by `f (Nx x)`; then we replace each `μ J • f (Nx (π.tag J)) (π.tag J)`
    by the Bochner integral of `f (Nx (π.tag J)) x` over `J`, then we jump to the Bochner
    integral of `g`. -/
  refine' (dist_triangle4 _ (∑ J in π.boxes, (μ J).toReal • f (Nx <| π.tag J) (π.tag J))
    (∑ J in π.boxes, ∫ x in J, f (Nx <| π.tag J) x ∂μ) _).trans _
  rw [add_mul, add_mul, one_mul]
  refine' add_le_add_three _ _ _
  · /- Since each `f (Nx <| π.tag J)` is `ε`-close to `g (π.tag J)`, replacing the latter with
        the former in the formula for the integral sum changes the sum at most by `μ I * ε`. -/
    rw [← hπp.iUnion_eq, π.measure_iUnion_toReal, sum_mul, integralSum]
    refine' dist_sum_sum_le_of_le _ fun J _ => _; dsimp
    rw [dist_eq_norm, ← smul_sub, norm_smul, Real.norm_eq_abs, abs_of_nonneg ENNReal.toReal_nonneg]
    gcongr
    rw [← dist_eq_norm']; exact hNxε _
  · /- We group the terms of both sums by the values of `Nx (π.tag J)`.
        For each `N`, the sum of Bochner integrals over the boxes is equal
        to the sum of box integrals, and the sum of box integrals is `δᵢ`-close
        to the corresponding integral sum due to the Henstock-Sacks inequality. -/
    rw [← π.sum_fiberwise fun J => Nx (π.tag J), ← π.sum_fiberwise fun J => Nx (π.tag J)]
    refine' le_trans _ (NNReal.coe_lt_coe.2 hcε).le
    refine'
      (dist_sum_sum_le_of_le _ fun n hn => _).trans
        (sum_le_hasSum _ (fun n _ => (δ n).2) (NNReal.hasSum_coe.2 hδc))
    have hNxn : ∀ J ∈ π.filter fun J => Nx (π.tag J) = n, Nx (π.tag J) = n := fun J hJ =>
      (π.mem_filter.1 hJ).2
    have hrn : ∀ J ∈ π.filter fun J => Nx (π.tag J) = n,
        r c (π.tag J) = (hfi' n).convergenceR (δ n) c (π.tag J) := fun J hJ ↦ by
      obtain rfl := hNxn J hJ
      rfl
    have :
        l.MemBaseSet I c ((hfi' n).convergenceR (δ n) c) (π.filter fun J => Nx (π.tag J) = n) :=
      (hπ.filter _).mono' _ le_rfl le_rfl fun J hJ => (hrn J hJ).le
    convert (hfi' n).dist_integralSum_sum_integral_le_of_memBaseSet (δ0 _) this using 2
    · refine' sum_congr rfl fun J hJ => _
      simp [hNxn J hJ]
    · refine' sum_congr rfl fun J hJ => _
      rw [← SimpleFunc.integral_eq_integral, SimpleFunc.box_integral_eq_integral _ _ _ _ hl,
        hNxn J hJ]
      exact (hfi _).mono_set (Prepartition.le_of_mem _ hJ)
  · /-  For the last jump, we use the fact that the distance between `f (Nx x) x` and `g x` is less
        than or equal to the distance between `f N₀ x` and `g x` and the integral of
        `‖f N₀ x - g x‖` is less than or equal to `ε`. -/
    refine' le_trans _ hN₀
    have hfi : ∀ (n), ∀ J ∈ π, IntegrableOn (f n) (↑J) μ := fun n J hJ =>
      (hfi n).mono_set (π.le_of_mem' J hJ)
    have hgi : ∀ J ∈ π, IntegrableOn g (↑J) μ := fun J hJ => hgi.mono_set (π.le_of_mem' J hJ)
    have hfgi : ∀ (n), ∀ J ∈ π, IntegrableOn (fun x => ‖f n x - g x‖) J μ := fun n J hJ =>
      ((hfi n J hJ).sub (hgi J hJ)).norm
    rw [← hπp.iUnion_eq, Prepartition.iUnion_def',
      integral_finset_biUnion π.boxes (fun J _ => J.measurableSet_coe) π.pairwiseDisjoint hgi,
      integral_finset_biUnion π.boxes (fun J _ => J.measurableSet_coe) π.pairwiseDisjoint (hfgi _)]
    refine' dist_sum_sum_le_of_le _ fun J hJ => _
    rw [dist_eq_norm, ← integral_sub (hfi _ J hJ) (hgi J hJ)]
    refine' norm_integral_le_of_norm_le (hfgi _ J hJ) (eventually_of_forall fun x => _)
    exact hfg_mono x (hNx (π.tag J))
#align measure_theory.integrable_on.has_box_integral MeasureTheory.IntegrableOn.hasBoxIntegral

/-- If `f : ℝⁿ → E` is continuous on a rectangular box `I`, then it is Box integrable on `I`
w.r.t. a locally finite measure `μ` with the same integral. -/
theorem ContinuousOn.hasBoxIntegral [CompleteSpace E] {f : (ι → ℝ) → E} (μ : Measure (ι → ℝ))
    [IsLocallyFiniteMeasure μ] {I : Box ι} (hc : ContinuousOn f (Box.Icc I))
    (l : IntegrationParams) :
    HasIntegral.{u, v, v} I l f μ.toBoxAdditive.toSMul (∫ x in I, f x ∂μ) := by
  obtain ⟨y, hy⟩ := BoxIntegral.integrable_of_continuousOn l hc μ
  convert hy
  have : IntegrableOn f I μ :=
    IntegrableOn.mono_set (hc.integrableOn_compact I.isCompact_Icc) Box.coe_subset_Icc
  exact HasIntegral.unique (IntegrableOn.hasBoxIntegral this ⊥ rfl) (HasIntegral.mono hy bot_le)

end MeasureTheory<|MERGE_RESOLUTION|>--- conflicted
+++ resolved
@@ -151,13 +151,8 @@
     exact ⟨hrU _ (hπ.1 _ hJ (Box.coe_subset_Icc hx)), π.le_of_mem' J hJ hx⟩
   clear_value m
   lift m to ℝ≥0 using ne_top_of_lt this
-<<<<<<< HEAD
   rw [ENNReal.coe_toReal, ← NNReal.coe_natCast, ← NNReal.coe_mul, NNReal.coe_le_coe, ←
-    ENNReal.coe_le_coe, ENNReal.coe_mul, ENNReal.coe_nat, mul_comm]
-=======
-  rw [ENNReal.coe_toReal, ← NNReal.coe_nat_cast, ← NNReal.coe_mul, NNReal.coe_le_coe, ←
     ENNReal.coe_le_coe, ENNReal.coe_mul, ENNReal.coe_natCast, mul_comm]
->>>>>>> 94e622af
   exact (mul_le_mul_left' this.le _).trans ENNReal.mul_div_le
 #align box_integral.has_integral_zero_of_ae_eq_zero BoxIntegral.HasIntegral.of_aeEq_zero
 
