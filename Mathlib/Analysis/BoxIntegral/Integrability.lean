/-
Copyright (c) 2021 Yury Kudryashov. All rights reserved.
Released under Apache 2.0 license as described in the file LICENSE.
Authors: Yury Kudryashov
-/
import Mathlib.Analysis.BoxIntegral.Basic
import Mathlib.MeasureTheory.Integral.SetIntegral
import Mathlib.Tactic.Generalize

#align_import analysis.box_integral.integrability from "leanprover-community/mathlib"@"fd5edc43dc4f10b85abfe544b88f82cf13c5f844"

/-!
# McShane integrability vs Bochner integrability

In this file we prove that any Bochner integrable function is McShane integrable (hence, it is
Henstock and `GP` integrable) with the same integral. The proof is based on
[Russel A. Gordon, *The integrals of Lebesgue, Denjoy, Perron, and Henstock*][Gordon55].

We deduce that the same is true for the Riemann integral for continuous functions.

## Tags

integral, McShane integral, Bochner integral
-/


open scoped Classical NNReal ENNReal Topology BigOperators

universe u v

variable {ι : Type u} {E : Type v} [Fintype ι] [NormedAddCommGroup E] [NormedSpace ℝ E]

open MeasureTheory Metric Set Finset Filter BoxIntegral

namespace BoxIntegral

/-- The indicator function of a measurable set is McShane integrable with respect to any
locally-finite measure. -/
theorem hasIntegralIndicatorConst (l : IntegrationParams) (hl : l.bRiemann = false)
    {s : Set (ι → ℝ)} (hs : MeasurableSet s) (I : Box ι) (y : E) (μ : Measure (ι → ℝ))
    [IsLocallyFiniteMeasure μ] :
    HasIntegral.{u, v, v} I l (s.indicator fun _ => y) μ.toBoxAdditive.toSMul
      ((μ (s ∩ I)).toReal • y) := by
  refine HasIntegral.of_mul ‖y‖ fun ε ε0 => ?_
  lift ε to ℝ≥0 using ε0.le; rw [NNReal.coe_pos] at ε0
  /- First we choose a closed set `F ⊆ s ∩ I.Icc` and an open set `U ⊇ s` such that
    both `(s ∩ I.Icc) \ F` and `U \ s` have measure less than `ε`. -/
  have A : μ (s ∩ Box.Icc I) ≠ ∞ :=
    ((measure_mono <| Set.inter_subset_right _ _).trans_lt (I.measure_Icc_lt_top μ)).ne
  have B : μ (s ∩ I) ≠ ∞ :=
    ((measure_mono <| Set.inter_subset_right _ _).trans_lt (I.measure_coe_lt_top μ)).ne
  obtain ⟨F, hFs, hFc, hμF⟩ : ∃ F, F ⊆ s ∩ Box.Icc I ∧ IsClosed F ∧ μ ((s ∩ Box.Icc I) \ F) < ε :=
    (hs.inter I.measurableSet_Icc).exists_isClosed_diff_lt A (ENNReal.coe_pos.2 ε0).ne'
  obtain ⟨U, hsU, hUo, hUt, hμU⟩ :
      ∃ U, s ∩ Box.Icc I ⊆ U ∧ IsOpen U ∧ μ U < ∞ ∧ μ (U \ (s ∩ Box.Icc I)) < ε :=
    (hs.inter I.measurableSet_Icc).exists_isOpen_diff_lt A (ENNReal.coe_pos.2 ε0).ne'
  /- Then we choose `r` so that `closed_ball x (r x) ⊆ U` whenever `x ∈ s ∩ I.Icc` and
    `closed_ball x (r x)` is disjoint with `F` otherwise. -/
  have : ∀ x ∈ s ∩ Box.Icc I, ∃ r : Ioi (0 : ℝ), closedBall x r ⊆ U := fun x hx => by
    rcases nhds_basis_closedBall.mem_iff.1 (hUo.mem_nhds <| hsU hx) with ⟨r, hr₀, hr⟩
    exact ⟨⟨r, hr₀⟩, hr⟩
  choose! rs hrsU using this
  have : ∀ x ∈ Box.Icc I \ s, ∃ r : Ioi (0 : ℝ), closedBall x r ⊆ Fᶜ := fun x hx => by
    obtain ⟨r, hr₀, hr⟩ :=
      nhds_basis_closedBall.mem_iff.1 (hFc.isOpen_compl.mem_nhds fun hx' => hx.2 (hFs hx').1)
    exact ⟨⟨r, hr₀⟩, hr⟩
  choose! rs' hrs'F using this
  set r : (ι → ℝ) → Ioi (0 : ℝ) := s.piecewise rs rs'
  refine ⟨fun _ => r, fun c => l.rCond_of_bRiemann_eq_false hl, fun c π hπ hπp => ?_⟩; rw [mul_comm]
  /- Then the union of boxes `J ∈ π` such that `π.tag ∈ s` includes `F` and is included by `U`,
    hence its measure is `ε`-close to the measure of `s`. -/
  dsimp [integralSum]
  simp only [mem_closedBall, dist_eq_norm, ← indicator_const_smul_apply,
    sum_indicator_eq_sum_filter, ← sum_smul, ← sub_smul, norm_smul, Real.norm_eq_abs, ←
    Prepartition.filter_boxes, ← Prepartition.measure_iUnion_toReal]
  gcongr
  set t := (π.filter (π.tag · ∈ s)).iUnion
  change abs ((μ t).toReal - (μ (s ∩ I)).toReal) ≤ ε
  have htU : t ⊆ U ∩ I := by
    simp only [t, TaggedPrepartition.iUnion_def, iUnion_subset_iff, TaggedPrepartition.mem_filter,
      and_imp]
    refine fun J hJ hJs x hx => ⟨hrsU _ ⟨hJs, π.tag_mem_Icc J⟩ ?_, π.le_of_mem' J hJ hx⟩
    simpa only [r, s.piecewise_eq_of_mem _ _ hJs] using hπ.1 J hJ (Box.coe_subset_Icc hx)
<<<<<<< HEAD
  refine' abs_sub_le_iff.2 ⟨_, _⟩
  · refine (ENNReal.le_toReal_sub B).trans (ENNReal.toReal_le_coe_of_le_coe ?_)
    refine (tsub_le_tsub (measure_mono htU) le_rfl).trans (le_measure_diff.trans ?_)
    refine' (measure_mono fun x hx => _).trans hμU.le
=======
  refine abs_sub_le_iff.2 ⟨?_, ?_⟩
  · refine (ENNReal.le_toReal_sub B).trans (ENNReal.toReal_le_coe_of_le_coe ?_)
    refine (tsub_le_tsub (measure_mono htU) le_rfl).trans (le_measure_diff.trans ?_)
    refine (measure_mono fun x hx => ?_).trans hμU.le
>>>>>>> 20c42930
    exact ⟨hx.1.1, fun hx' => hx.2 ⟨hx'.1, hx.1.2⟩⟩
  · have hμt : μ t ≠ ∞ := ((measure_mono (htU.trans (inter_subset_left _ _))).trans_lt hUt).ne
    refine (ENNReal.le_toReal_sub hμt).trans (ENNReal.toReal_le_coe_of_le_coe ?_)
    refine le_measure_diff.trans ((measure_mono ?_).trans hμF.le)
    rintro x ⟨⟨hxs, hxI⟩, hxt⟩
<<<<<<< HEAD
    refine' ⟨⟨hxs, Box.coe_subset_Icc hxI⟩, fun hxF => hxt _⟩
=======
    refine ⟨⟨hxs, Box.coe_subset_Icc hxI⟩, fun hxF => hxt ?_⟩
>>>>>>> 20c42930
    simp only [t, TaggedPrepartition.iUnion_def, TaggedPrepartition.mem_filter, Set.mem_iUnion]
    rcases hπp x hxI with ⟨J, hJπ, hxJ⟩
    refine ⟨J, ⟨hJπ, ?_⟩, hxJ⟩
    contrapose hxF
    refine hrs'F _ ⟨π.tag_mem_Icc J, hxF⟩ ?_
    simpa only [r, s.piecewise_eq_of_not_mem _ _ hxF] using hπ.1 J hJπ (Box.coe_subset_Icc hxJ)
#align box_integral.has_integral_indicator_const BoxIntegral.hasIntegralIndicatorConst

/-- If `f` is a.e. equal to zero on a rectangular box, then it has McShane integral zero on this
box. -/
theorem HasIntegral.of_aeEq_zero {l : IntegrationParams} {I : Box ι} {f : (ι → ℝ) → E}
    {μ : Measure (ι → ℝ)} [IsLocallyFiniteMeasure μ] (hf : f =ᵐ[μ.restrict I] 0)
    (hl : l.bRiemann = false) : HasIntegral.{u, v, v} I l f μ.toBoxAdditive.toSMul 0 := by
  /- Each set `{x | n < ‖f x‖ ≤ n + 1}`, `n : ℕ`, has measure zero. We cover it by an open set of
    measure less than `ε / 2 ^ n / (n + 1)`. Then the norm of the integral sum is less than `ε`. -/
  refine hasIntegral_iff.2 fun ε ε0 => ?_
  lift ε to ℝ≥0 using ε0.lt.le; rw [gt_iff_lt, NNReal.coe_pos] at ε0
  rcases NNReal.exists_pos_sum_of_countable ε0.ne' ℕ with ⟨δ, δ0, c, hδc, hcε⟩
  haveI := Fact.mk (I.measure_coe_lt_top μ)
  change μ.restrict I {x | f x ≠ 0} = 0 at hf
  set N : (ι → ℝ) → ℕ := fun x => ⌈‖f x‖⌉₊
  have N0 : ∀ {x}, N x = 0 ↔ f x = 0 := by simp [N]
  have : ∀ n, ∃ U, N ⁻¹' {n} ⊆ U ∧ IsOpen U ∧ μ.restrict I U < δ n / n := fun n ↦ by
    refine (N ⁻¹' {n}).exists_isOpen_lt_of_lt _ ?_
    cases' n with n
    · simpa [ENNReal.div_zero (ENNReal.coe_pos.2 (δ0 _)).ne'] using measure_lt_top (μ.restrict I) _
    · refine (measure_mono_null ?_ hf).le.trans_lt ?_
      · exact fun x hxN hxf => n.succ_ne_zero ((Eq.symm hxN).trans <| N0.2 hxf)
      · simp [(δ0 _).ne']
  choose U hNU hUo hμU using this
  have : ∀ x, ∃ r : Ioi (0 : ℝ), closedBall x r ⊆ U (N x) := fun x => by
    obtain ⟨r, hr₀, hr⟩ := nhds_basis_closedBall.mem_iff.1 ((hUo _).mem_nhds (hNU _ rfl))
    exact ⟨⟨r, hr₀⟩, hr⟩
  choose r hrU using this
  refine ⟨fun _ => r, fun c => l.rCond_of_bRiemann_eq_false hl, fun c π hπ _ => ?_⟩
  rw [dist_eq_norm, sub_zero, ← integralSum_fiberwise fun J => N (π.tag J)]
  refine le_trans ?_ (NNReal.coe_lt_coe.2 hcε).le
  refine (norm_sum_le_of_le _ ?_).trans
    (sum_le_hasSum _ (fun n _ => (δ n).2) (NNReal.hasSum_coe.2 hδc))
  rintro n -
  dsimp [integralSum]
  have : ∀ J ∈ π.filter fun J => N (π.tag J) = n,
      ‖(μ ↑J).toReal • f (π.tag J)‖ ≤ (μ J).toReal * n := fun J hJ ↦ by
    rw [TaggedPrepartition.mem_filter] at hJ
    rw [norm_smul, Real.norm_eq_abs, abs_of_nonneg ENNReal.toReal_nonneg]
    gcongr
    exact hJ.2 ▸ Nat.le_ceil _
  refine (norm_sum_le_of_le _ this).trans ?_; clear this
  rw [← sum_mul, ← Prepartition.measure_iUnion_toReal]
  let m := μ (π.filter fun J => N (π.tag J) = n).iUnion
  show m.toReal * ↑n ≤ ↑(δ n)
  have : m < δ n / n := by
    simp only [Measure.restrict_apply (hUo _).measurableSet] at hμU
    refine (measure_mono ?_).trans_lt (hμU _)
    simp only [Set.subset_def, TaggedPrepartition.mem_iUnion, TaggedPrepartition.mem_filter]
    rintro x ⟨J, ⟨hJ, rfl⟩, hx⟩
    exact ⟨hrU _ (hπ.1 _ hJ (Box.coe_subset_Icc hx)), π.le_of_mem' J hJ hx⟩
  clear_value m
  lift m to ℝ≥0 using ne_top_of_lt this
  rw [ENNReal.coe_toReal, ← NNReal.coe_natCast, ← NNReal.coe_mul, NNReal.coe_le_coe, ←
    ENNReal.coe_le_coe, ENNReal.coe_mul, ENNReal.coe_natCast, mul_comm]
  exact (mul_le_mul_left' this.le _).trans ENNReal.mul_div_le
#align box_integral.has_integral_zero_of_ae_eq_zero BoxIntegral.HasIntegral.of_aeEq_zero

/-- If `f` has integral `y` on a box `I` with respect to a locally finite measure `μ` and `g` is
a.e. equal to `f` on `I`, then `g` has the same integral on `I`.  -/
theorem HasIntegral.congr_ae {l : IntegrationParams} {I : Box ι} {y : E} {f g : (ι → ℝ) → E}
    {μ : Measure (ι → ℝ)} [IsLocallyFiniteMeasure μ]
    (hf : HasIntegral.{u, v, v} I l f μ.toBoxAdditive.toSMul y) (hfg : f =ᵐ[μ.restrict I] g)
    (hl : l.bRiemann = false) : HasIntegral.{u, v, v} I l g μ.toBoxAdditive.toSMul y := by
  have : g - f =ᵐ[μ.restrict I] 0 := hfg.mono fun x hx => sub_eq_zero.2 hx.symm
  simpa using hf.add (HasIntegral.of_aeEq_zero this hl)
#align box_integral.has_integral.congr_ae BoxIntegral.HasIntegral.congr_ae

end BoxIntegral

namespace MeasureTheory

namespace SimpleFunc

/-- A simple function is McShane integrable w.r.t. any locally finite measure. -/
theorem hasBoxIntegral (f : SimpleFunc (ι → ℝ) E) (μ : Measure (ι → ℝ)) [IsLocallyFiniteMeasure μ]
    (I : Box ι) (l : IntegrationParams) (hl : l.bRiemann = false) :
    HasIntegral.{u, v, v} I l f μ.toBoxAdditive.toSMul (f.integral (μ.restrict I)) := by
  induction' f using MeasureTheory.SimpleFunc.induction with y s hs f g _ hfi hgi
  · simpa only [Measure.restrict_apply hs, const_zero, integral_piecewise_zero, integral_const,
      Measure.restrict_apply, MeasurableSet.univ, Set.univ_inter] using
      BoxIntegral.hasIntegralIndicatorConst l hl hs I y μ
  · borelize E; haveI := Fact.mk (I.measure_coe_lt_top μ)
    rw [integral_add]
    exacts [hfi.add hgi, integrable_iff.2 fun _ _ => measure_lt_top _ _,
      integrable_iff.2 fun _ _ => measure_lt_top _ _]
#align measure_theory.simple_func.has_box_integral MeasureTheory.SimpleFunc.hasBoxIntegral

/-- For a simple function, its McShane (or Henstock, or `⊥`) box integral is equal to its
integral in the sense of `MeasureTheory.SimpleFunc.integral`. -/
theorem box_integral_eq_integral (f : SimpleFunc (ι → ℝ) E) (μ : Measure (ι → ℝ))
    [IsLocallyFiniteMeasure μ] (I : Box ι) (l : IntegrationParams) (hl : l.bRiemann = false) :
    BoxIntegral.integral.{u, v, v} I l f μ.toBoxAdditive.toSMul = f.integral (μ.restrict I) :=
  (f.hasBoxIntegral μ I l hl).integral_eq
#align measure_theory.simple_func.box_integral_eq_integral MeasureTheory.SimpleFunc.box_integral_eq_integral

end SimpleFunc

open TopologicalSpace

/-- If `f : ℝⁿ → E` is Bochner integrable w.r.t. a locally finite measure `μ` on a rectangular box
`I`, then it is McShane integrable on `I` with the same integral.  -/
theorem IntegrableOn.hasBoxIntegral [CompleteSpace E] {f : (ι → ℝ) → E} {μ : Measure (ι → ℝ)}
    [IsLocallyFiniteMeasure μ] {I : Box ι} (hf : IntegrableOn f I μ) (l : IntegrationParams)
    (hl : l.bRiemann = false) :
    HasIntegral.{u, v, v} I l f μ.toBoxAdditive.toSMul (∫ x in I, f x ∂μ) := by
  borelize E
  -- First we replace an `ae_strongly_measurable` function by a measurable one.
  rcases hf.aestronglyMeasurable with ⟨g, hg, hfg⟩
  haveI : SeparableSpace (range g ∪ {0} : Set E) := hg.separableSpace_range_union_singleton
  rw [integral_congr_ae hfg]; have hgi : IntegrableOn g I μ := (integrable_congr hfg).1 hf
  refine BoxIntegral.HasIntegral.congr_ae ?_ hfg.symm hl
  clear! f
  /- Now consider the sequence of simple functions
    `SimpleFunc.approxOn g hg.measurable (range g ∪ {0}) 0 (by simp)`
    approximating `g`. Recall some properties of this sequence. -/
  set f : ℕ → SimpleFunc (ι → ℝ) E :=
    SimpleFunc.approxOn g hg.measurable (range g ∪ {0}) 0 (by simp)
  have hfi : ∀ n, IntegrableOn (f n) I μ :=
    SimpleFunc.integrable_approxOn_range hg.measurable hgi
  have hfi' := fun n => ((f n).hasBoxIntegral μ I l hl).integrable
  have hfg_mono : ∀ (x) {m n}, m ≤ n → ‖f n x - g x‖ ≤ ‖f m x - g x‖ := by
    intro x m n hmn
    rw [← dist_eq_norm, ← dist_eq_norm, dist_nndist, dist_nndist, NNReal.coe_le_coe, ←
      ENNReal.coe_le_coe, ← edist_nndist, ← edist_nndist]
    exact SimpleFunc.edist_approxOn_mono hg.measurable _ x hmn
  /- Now consider `ε > 0`. We need to find `r` such that for any tagged partition subordinate
    to `r`, the integral sum is `(μ I + 1 + 1) * ε`-close to the Bochner integral. -/
  refine HasIntegral.of_mul ((μ I).toReal + 1 + 1) fun ε ε0 => ?_
  lift ε to ℝ≥0 using ε0.le; rw [NNReal.coe_pos] at ε0; have ε0' := ENNReal.coe_pos.2 ε0
  -- Choose `N` such that the integral of `‖f N x - g x‖` is less than or equal to `ε`.
  obtain ⟨N₀, hN₀⟩ : ∃ N : ℕ, ∫ x in I, ‖f N x - g x‖ ∂μ ≤ ε := by
    have : Tendsto (fun n => ∫⁻ x in I, ‖f n x - g x‖₊ ∂μ) atTop (𝓝 0) :=
      SimpleFunc.tendsto_approxOn_range_L1_nnnorm hg.measurable hgi
    refine (this.eventually (ge_mem_nhds ε0')).exists.imp fun N hN => ?_
    exact integral_coe_le_of_lintegral_coe_le hN
  -- For each `x`, we choose `Nx x ≥ N₀` such that `dist (f Nx x) (g x) ≤ ε`.
  have : ∀ x, ∃ N₁, N₀ ≤ N₁ ∧ dist (f N₁ x) (g x) ≤ ε := fun x ↦ by
    have : Tendsto (f · x) atTop (𝓝 <| g x) :=
      SimpleFunc.tendsto_approxOn hg.measurable _ (subset_closure (by simp))
    exact ((eventually_ge_atTop N₀).and <| this <| closedBall_mem_nhds _ ε0).exists
  choose Nx hNx hNxε using this
  -- We also choose a convergent series with `∑' i : ℕ, δ i < ε`.
  rcases NNReal.exists_pos_sum_of_countable ε0.ne' ℕ with ⟨δ, δ0, c, hδc, hcε⟩
  /- Since each simple function `fᵢ` is integrable, there exists `rᵢ : ℝⁿ → (0, ∞)` such that
    the integral sum of `f` over any tagged prepartition is `δᵢ`-close to the sum of integrals
    of `fᵢ` over the boxes of this prepartition. For each `x`, we choose `r (Nx x)` as the radius
    at `x`. -/
  set r : ℝ≥0 → (ι → ℝ) → Ioi (0 : ℝ) := fun c x => (hfi' <| Nx x).convergenceR (δ <| Nx x) c x
  refine ⟨r, fun c => l.rCond_of_bRiemann_eq_false hl, fun c π hπ hπp => ?_⟩
  /- Now we prove the estimate in 3 "jumps": first we replace `g x` in the formula for the
    integral sum by `f (Nx x)`; then we replace each `μ J • f (Nx (π.tag J)) (π.tag J)`
    by the Bochner integral of `f (Nx (π.tag J)) x` over `J`, then we jump to the Bochner
    integral of `g`. -/
  refine (dist_triangle4 _ (∑ J in π.boxes, (μ J).toReal • f (Nx <| π.tag J) (π.tag J))
    (∑ J in π.boxes, ∫ x in J, f (Nx <| π.tag J) x ∂μ) _).trans ?_
  rw [add_mul, add_mul, one_mul]
  refine add_le_add_three ?_ ?_ ?_
  · /- Since each `f (Nx <| π.tag J)` is `ε`-close to `g (π.tag J)`, replacing the latter with
        the former in the formula for the integral sum changes the sum at most by `μ I * ε`. -/
    rw [← hπp.iUnion_eq, π.measure_iUnion_toReal, sum_mul, integralSum]
    refine dist_sum_sum_le_of_le _ fun J _ => ?_; dsimp
    rw [dist_eq_norm, ← smul_sub, norm_smul, Real.norm_eq_abs, abs_of_nonneg ENNReal.toReal_nonneg]
    gcongr
    rw [← dist_eq_norm']; exact hNxε _
  · /- We group the terms of both sums by the values of `Nx (π.tag J)`.
        For each `N`, the sum of Bochner integrals over the boxes is equal
        to the sum of box integrals, and the sum of box integrals is `δᵢ`-close
        to the corresponding integral sum due to the Henstock-Sacks inequality. -/
    rw [← π.sum_fiberwise fun J => Nx (π.tag J), ← π.sum_fiberwise fun J => Nx (π.tag J)]
    refine le_trans ?_ (NNReal.coe_lt_coe.2 hcε).le
    refine
      (dist_sum_sum_le_of_le _ fun n hn => ?_).trans
        (sum_le_hasSum _ (fun n _ => (δ n).2) (NNReal.hasSum_coe.2 hδc))
    have hNxn : ∀ J ∈ π.filter fun J => Nx (π.tag J) = n, Nx (π.tag J) = n := fun J hJ =>
      (π.mem_filter.1 hJ).2
    have hrn : ∀ J ∈ π.filter fun J => Nx (π.tag J) = n,
        r c (π.tag J) = (hfi' n).convergenceR (δ n) c (π.tag J) := fun J hJ ↦ by
      obtain rfl := hNxn J hJ
      rfl
    have :
        l.MemBaseSet I c ((hfi' n).convergenceR (δ n) c) (π.filter fun J => Nx (π.tag J) = n) :=
      (hπ.filter _).mono' _ le_rfl le_rfl fun J hJ => (hrn J hJ).le
    convert (hfi' n).dist_integralSum_sum_integral_le_of_memBaseSet (δ0 _) this using 2
    · refine sum_congr rfl fun J hJ => ?_
      simp [hNxn J hJ]
    · refine sum_congr rfl fun J hJ => ?_
      rw [← SimpleFunc.integral_eq_integral, SimpleFunc.box_integral_eq_integral _ _ _ _ hl,
        hNxn J hJ]
      exact (hfi _).mono_set (Prepartition.le_of_mem _ hJ)
  · /-  For the last jump, we use the fact that the distance between `f (Nx x) x` and `g x` is less
        than or equal to the distance between `f N₀ x` and `g x` and the integral of
        `‖f N₀ x - g x‖` is less than or equal to `ε`. -/
    refine le_trans ?_ hN₀
    have hfi : ∀ (n), ∀ J ∈ π, IntegrableOn (f n) (↑J) μ := fun n J hJ =>
      (hfi n).mono_set (π.le_of_mem' J hJ)
    have hgi : ∀ J ∈ π, IntegrableOn g (↑J) μ := fun J hJ => hgi.mono_set (π.le_of_mem' J hJ)
    have hfgi : ∀ (n), ∀ J ∈ π, IntegrableOn (fun x => ‖f n x - g x‖) J μ := fun n J hJ =>
      ((hfi n J hJ).sub (hgi J hJ)).norm
    rw [← hπp.iUnion_eq, Prepartition.iUnion_def',
      integral_finset_biUnion π.boxes (fun J _ => J.measurableSet_coe) π.pairwiseDisjoint hgi,
      integral_finset_biUnion π.boxes (fun J _ => J.measurableSet_coe) π.pairwiseDisjoint (hfgi _)]
    refine dist_sum_sum_le_of_le _ fun J hJ => ?_
    rw [dist_eq_norm, ← integral_sub (hfi _ J hJ) (hgi J hJ)]
    refine norm_integral_le_of_norm_le (hfgi _ J hJ) (eventually_of_forall fun x => ?_)
    exact hfg_mono x (hNx (π.tag J))
#align measure_theory.integrable_on.has_box_integral MeasureTheory.IntegrableOn.hasBoxIntegral

/-- If `f : ℝⁿ → E` is continuous on a rectangular box `I`, then it is Box integrable on `I`
w.r.t. a locally finite measure `μ` with the same integral. -/
theorem ContinuousOn.hasBoxIntegral [CompleteSpace E] {f : (ι → ℝ) → E} (μ : Measure (ι → ℝ))
    [IsLocallyFiniteMeasure μ] {I : Box ι} (hc : ContinuousOn f (Box.Icc I))
    (l : IntegrationParams) :
    HasIntegral.{u, v, v} I l f μ.toBoxAdditive.toSMul (∫ x in I, f x ∂μ) := by
  obtain ⟨y, hy⟩ := BoxIntegral.integrable_of_continuousOn l hc μ
  convert hy
  have : IntegrableOn f I μ :=
    IntegrableOn.mono_set (hc.integrableOn_compact I.isCompact_Icc) Box.coe_subset_Icc
  exact HasIntegral.unique (IntegrableOn.hasBoxIntegral this ⊥ rfl) (HasIntegral.mono hy bot_le)

end MeasureTheory<|MERGE_RESOLUTION|>--- conflicted
+++ resolved
@@ -81,27 +81,16 @@
       and_imp]
     refine fun J hJ hJs x hx => ⟨hrsU _ ⟨hJs, π.tag_mem_Icc J⟩ ?_, π.le_of_mem' J hJ hx⟩
     simpa only [r, s.piecewise_eq_of_mem _ _ hJs] using hπ.1 J hJ (Box.coe_subset_Icc hx)
-<<<<<<< HEAD
-  refine' abs_sub_le_iff.2 ⟨_, _⟩
-  · refine (ENNReal.le_toReal_sub B).trans (ENNReal.toReal_le_coe_of_le_coe ?_)
-    refine (tsub_le_tsub (measure_mono htU) le_rfl).trans (le_measure_diff.trans ?_)
-    refine' (measure_mono fun x hx => _).trans hμU.le
-=======
   refine abs_sub_le_iff.2 ⟨?_, ?_⟩
   · refine (ENNReal.le_toReal_sub B).trans (ENNReal.toReal_le_coe_of_le_coe ?_)
     refine (tsub_le_tsub (measure_mono htU) le_rfl).trans (le_measure_diff.trans ?_)
     refine (measure_mono fun x hx => ?_).trans hμU.le
->>>>>>> 20c42930
     exact ⟨hx.1.1, fun hx' => hx.2 ⟨hx'.1, hx.1.2⟩⟩
   · have hμt : μ t ≠ ∞ := ((measure_mono (htU.trans (inter_subset_left _ _))).trans_lt hUt).ne
     refine (ENNReal.le_toReal_sub hμt).trans (ENNReal.toReal_le_coe_of_le_coe ?_)
     refine le_measure_diff.trans ((measure_mono ?_).trans hμF.le)
     rintro x ⟨⟨hxs, hxI⟩, hxt⟩
-<<<<<<< HEAD
-    refine' ⟨⟨hxs, Box.coe_subset_Icc hxI⟩, fun hxF => hxt _⟩
-=======
     refine ⟨⟨hxs, Box.coe_subset_Icc hxI⟩, fun hxF => hxt ?_⟩
->>>>>>> 20c42930
     simp only [t, TaggedPrepartition.iUnion_def, TaggedPrepartition.mem_filter, Set.mem_iUnion]
     rcases hπp x hxI with ⟨J, hJπ, hxJ⟩
     refine ⟨J, ⟨hJπ, ?_⟩, hxJ⟩
