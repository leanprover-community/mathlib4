--- conflicted
+++ resolved
@@ -766,13 +766,8 @@
     refine' (sum_le_sum _).trans (hεs _ _)
     · rintro b -
       rw [← Nat.cast_two, ← Nat.cast_pow, ← nsmul_eq_mul]
-<<<<<<< HEAD
-      refine' nsmul_le_nsmul (hεs0 _).le _
+      refine' nsmul_le_nsmul_left (hεs0 _).le _
       refine' (Finset.card_le_card _).trans ((hπδ.isHenstock hlH).card_filter_tag_eq_le b)
-=======
-      refine' nsmul_le_nsmul_left (hεs0 _).le _
-      refine' (Finset.card_le_of_subset _).trans ((hπδ.isHenstock hlH).card_filter_tag_eq_le b)
->>>>>>> 8d91b8e7
       exact filter_subset_filter _ (filter_subset _ _)
     · rw [Finset.coe_image, Set.image_subset_iff]
       exact fun J hJ => (Finset.mem_filter.1 hJ).2
