--- conflicted
+++ resolved
@@ -188,21 +188,13 @@
 open BigOperators Finset
 
 open ENNReal in
-<<<<<<< HEAD
 /-- for a series of `NNReal` version. -/
 theorem summable_schlomilch_iff {C : ℕ} {u : ℕ → ℕ} {f : ℕ → ℝ≥0}
     (hf : ∀ ⦃m n⦄, 0 < m → m ≤ n → f n ≤ f m)
     (h_pos : ∀ n, 0 < u n) (hu_strict : StrictMono u)
     (hC_nonzero : C ≠ 0) (h_succ_diff : SuccDiffBounded C u) :
     (Summable fun k : ℕ => (u (k + 1) - (u k : ℝ≥0)) * f (u k)) ↔ Summable f := by
-  simp only [← tsum_coe_ne_top_iff_summable, Ne.def, not_iff_not, ENNReal.coe_mul]
-=======
-/-- Cauchy condensation test for a series of `NNReal` version. -/
-theorem summable_condensed_iff {f : ℕ → ℝ≥0} (hf : ∀ ⦃m n⦄, 0 < m → m ≤ n → f n ≤ f m) :
-    (Summable fun k : ℕ => (2 : ℝ≥0) ^ k * f (2 ^ k)) ↔ Summable f := by
-  simp only [← ENNReal.tsum_coe_ne_top_iff_summable, Ne, not_iff_not, ENNReal.coe_mul,
-    ENNReal.coe_pow, ENNReal.coe_two]
->>>>>>> 9158f323
+  simp only [← tsum_coe_ne_top_iff_summable, Ne, not_iff_not, ENNReal.coe_mul]
   constructor <;> intro h
   · replace hf : ∀ m n, 1 < m → m ≤ n → (f n : ℝ≥0∞) ≤ f m := fun m n hm hmn =>
       ENNReal.coe_le_coe.2 (hf (zero_lt_one.trans hm) hmn)
