/-
Copyright (c) 2020 Yury Kudryashov. All rights reserved.
Released under Apache 2.0 license as described in the file LICENSE.
Authors: Yury Kudryashov
-/
import Mathlib.Analysis.SpecialFunctions.Pow.NNReal
import Mathlib.Analysis.SpecialFunctions.Pow.Continuity
import Mathlib.Analysis.SumOverResidueClass

/-!
# Convergence of `p`-series

In this file we prove that the series `∑' k in ℕ, 1 / k ^ p` converges if and only if `p > 1`.
The proof is based on the
[Cauchy condensation test](https://en.wikipedia.org/wiki/Cauchy_condensation_test): `∑ k, f k`
converges if and only if so does `∑ k, 2 ^ k f (2 ^ k)`. We prove this test in
`NNReal.summable_condensed_iff` and `summable_condensed_iff_of_nonneg`, then use it to prove
`summable_one_div_rpow`. After this transformation, a `p`-series turns into a geometric series.

## Tags

p-series, Cauchy condensation test
-/

/-!
### Schlömilch's generalization of the Cauchy condensation test

In this section we prove the Schlömilch's generalization of the Cauchy condensation test:
for a strictly increasing `u : ℕ → ℕ` with ratio of successive differences bounded and an
antitone `f : ℕ → ℝ≥0` or `f : ℕ → ℝ`, `∑ k, f k` converges if and only if
so does `∑ k, (u (k + 1) - u k) * f (u k)`. Instead of giving a monolithic proof, we split it
into a series of lemmas with explicit estimates of partial sums of each series in terms of the
partial sums of the other series.
-/

/--
A sequence `u` has the property that its ratio of successive differences is bounded
when there is a positive real number `C` such that, for all n ∈ ℕ,
(u (n + 2) - u (n + 1)) ≤ C * (u (n + 1) - u n)
-/
def SuccDiffBounded (C : ℕ) (u : ℕ → ℕ) : Prop :=
  ∀ n : ℕ, u (n + 2) - u (n + 1) ≤ C • (u (n + 1) - u n)

namespace Finset

variable {M : Type*} [AddCommMonoid M] [PartialOrder M] [IsOrderedAddMonoid M]
  {f : ℕ → M} {u : ℕ → ℕ}

theorem le_sum_schlomilch' (hf : ∀ ⦃m n⦄, 0 < m → m ≤ n → f n ≤ f m) (h_pos : ∀ n, 0 < u n)
    (hu : Monotone u) (n : ℕ) :
    (∑ k ∈ Ico (u 0) (u n), f k) ≤ ∑ k ∈ range n, (u (k + 1) - u k) • f (u k) := by
  induction n with
  | zero => simp
  | succ n ihn =>
    suffices (∑ k ∈ Ico (u n) (u (n + 1)), f k) ≤ (u (n + 1) - u n) • f (u n) by
      rw [sum_range_succ, ← sum_Ico_consecutive]
      · exact add_le_add ihn this
      exacts [hu n.zero_le, hu n.le_succ]
    have : ∀ k ∈ Ico (u n) (u (n + 1)), f k ≤ f (u n) := fun k hk =>
      hf (Nat.succ_le_of_lt (h_pos n)) (mem_Ico.mp hk).1
    convert sum_le_sum this
    simp [pow_succ, mul_two]

theorem le_sum_condensed' (hf : ∀ ⦃m n⦄, 0 < m → m ≤ n → f n ≤ f m) (n : ℕ) :
    (∑ k ∈ Ico 1 (2 ^ n), f k) ≤ ∑ k ∈ range n, 2 ^ k • f (2 ^ k) := by
  convert le_sum_schlomilch' hf (fun n => pow_pos zero_lt_two n)
    (fun m n hm => pow_right_mono₀ one_le_two hm) n using 2
  simp [pow_succ, mul_two, two_mul]

theorem le_sum_schlomilch (hf : ∀ ⦃m n⦄, 0 < m → m ≤ n → f n ≤ f m) (h_pos : ∀ n, 0 < u n)
    (hu : Monotone u) (n : ℕ) :
    (∑ k ∈ range (u n), f k) ≤
      ∑ k ∈ range (u 0), f k + ∑ k ∈ range n, (u (k + 1) - u k) • f (u k) := by
  convert add_le_add_left (le_sum_schlomilch' hf h_pos hu n) (∑ k ∈ range (u 0), f k)
  rw [← sum_range_add_sum_Ico _ (hu n.zero_le)]

theorem le_sum_condensed (hf : ∀ ⦃m n⦄, 0 < m → m ≤ n → f n ≤ f m) (n : ℕ) :
    (∑ k ∈ range (2 ^ n), f k) ≤ f 0 + ∑ k ∈ range n, 2 ^ k • f (2 ^ k) := by
  convert add_le_add_left (le_sum_condensed' hf n) (f 0)
  rw [← sum_range_add_sum_Ico _ n.one_le_two_pow, sum_range_succ, sum_range_zero, zero_add]

theorem sum_schlomilch_le' (hf : ∀ ⦃m n⦄, 1 < m → m ≤ n → f n ≤ f m) (h_pos : ∀ n, 0 < u n)
    (hu : Monotone u) (n : ℕ) :
    (∑ k ∈ range n, (u (k + 1) - u k) • f (u (k + 1))) ≤ ∑ k ∈ Ico (u 0 + 1) (u n + 1), f k := by
  induction n with
  | zero => simp
  | succ n ihn =>
    suffices (u (n + 1) - u n) • f (u (n + 1)) ≤ ∑ k ∈ Ico (u n + 1) (u (n + 1) + 1), f k by
      rw [sum_range_succ, ← sum_Ico_consecutive]
      exacts [add_le_add ihn this,
        (add_le_add_right (hu n.zero_le) _ : u 0 + 1 ≤ u n + 1),
        add_le_add_right (hu n.le_succ) _]
    have : ∀ k ∈ Ico (u n + 1) (u (n + 1) + 1), f (u (n + 1)) ≤ f k := fun k hk =>
      hf (Nat.lt_of_le_of_lt (Nat.succ_le_of_lt (h_pos n)) <| (Nat.lt_succ_of_le le_rfl).trans_le
        (mem_Ico.mp hk).1) (Nat.le_of_lt_succ <| (mem_Ico.mp hk).2)
    convert sum_le_sum this
    simp [pow_succ, mul_two]

theorem sum_condensed_le' (hf : ∀ ⦃m n⦄, 1 < m → m ≤ n → f n ≤ f m) (n : ℕ) :
    (∑ k ∈ range n, 2 ^ k • f (2 ^ (k + 1))) ≤ ∑ k ∈ Ico 2 (2 ^ n + 1), f k := by
  convert sum_schlomilch_le' hf (fun n => pow_pos zero_lt_two n)
    (fun m n hm => pow_right_mono₀ one_le_two hm) n using 2
  simp [pow_succ, mul_two, two_mul]

theorem sum_schlomilch_le {C : ℕ} (hf : ∀ ⦃m n⦄, 1 < m → m ≤ n → f n ≤ f m) (h_pos : ∀ n, 0 < u n)
    (h_nonneg : ∀ n, 0 ≤ f n) (hu : Monotone u) (h_succ_diff : SuccDiffBounded C u) (n : ℕ) :
    ∑ k ∈ range (n + 1), (u (k + 1) - u k) • f (u k) ≤
    (u 1 - u 0) • f (u 0) + C • ∑ k ∈ Ico (u 0 + 1) (u n + 1), f k := by
  rw [sum_range_succ', add_comm]
  gcongr
  suffices ∑ k ∈ range n, (u (k + 2) - u (k + 1)) • f (u (k + 1)) ≤
  C • ∑ k ∈ range n, ((u (k + 1) - u k) • f (u (k + 1))) by
    refine this.trans (nsmul_le_nsmul_right ?_ _)
    exact sum_schlomilch_le' hf h_pos hu n
  have : ∀ k ∈ range n, (u (k + 2) - u (k + 1)) • f (u (k + 1)) ≤
    C • ((u (k + 1) - u k) • f (u (k + 1))) := by
    intro k _
    rw [smul_smul]
    gcongr
    · exact h_nonneg (u (k + 1))
    exact mod_cast h_succ_diff k
  convert sum_le_sum this
  simp [smul_sum]

theorem sum_condensed_le (hf : ∀ ⦃m n⦄, 1 < m → m ≤ n → f n ≤ f m) (n : ℕ) :
    (∑ k ∈ range (n + 1), 2 ^ k • f (2 ^ k)) ≤ f 1 + 2 • ∑ k ∈ Ico 2 (2 ^ n + 1), f k := by
  convert add_le_add_left (nsmul_le_nsmul_right (sum_condensed_le' hf n) 2) (f 1)
  simp [sum_range_succ', add_comm, pow_succ', mul_nsmul', sum_nsmul]

end Finset

namespace ENNReal

open Filter Finset

variable {u : ℕ → ℕ} {f : ℕ → ℝ≥0∞}

open NNReal in
theorem le_tsum_schlomilch (hf : ∀ ⦃m n⦄, 0 < m → m ≤ n → f n ≤ f m) (h_pos : ∀ n, 0 < u n)
    (hu : StrictMono u) :
    ∑' k , f k ≤ ∑ k ∈ range (u 0), f k + ∑' k : ℕ, (u (k + 1) - u k) * f (u k) := by
  rw [ENNReal.tsum_eq_iSup_nat' hu.tendsto_atTop]
  refine iSup_le fun n =>
    (Finset.le_sum_schlomilch hf h_pos hu.monotone n).trans (add_le_add_left ?_ _)
  have (k : ℕ) : (u (k + 1) - u k : ℝ≥0∞) = (u (k + 1) - (u k : ℕ) : ℕ) := by
    simp [NNReal.coe_sub (Nat.cast_le (α := ℝ≥0).mpr <| (hu k.lt_succ_self).le)]
  simp only [nsmul_eq_mul, this]
  apply ENNReal.sum_le_tsum

theorem le_tsum_condensed (hf : ∀ ⦃m n⦄, 0 < m → m ≤ n → f n ≤ f m) :
    ∑' k, f k ≤ f 0 + ∑' k : ℕ, 2 ^ k * f (2 ^ k) := by
  rw [ENNReal.tsum_eq_iSup_nat' (Nat.tendsto_pow_atTop_atTop_of_one_lt _root_.one_lt_two)]
  refine iSup_le fun n => (Finset.le_sum_condensed hf n).trans (add_le_add_left ?_ _)
  simp only [nsmul_eq_mul, Nat.cast_pow, Nat.cast_two]
  apply ENNReal.sum_le_tsum

theorem tsum_schlomilch_le {C : ℕ} (hf : ∀ ⦃m n⦄, 1 < m → m ≤ n → f n ≤ f m) (h_pos : ∀ n, 0 < u n)
    (h_nonneg : ∀ n, 0 ≤ f n) (hu : Monotone u) (h_succ_diff : SuccDiffBounded C u) :
    ∑' k : ℕ, (u (k + 1) - u k) * f (u k) ≤ (u 1 - u 0) * f (u 0) + C * ∑' k, f k := by
  rw [ENNReal.tsum_eq_iSup_nat' (tendsto_atTop_mono Nat.le_succ tendsto_id)]
  refine
    iSup_le fun n =>
      le_trans ?_
        (add_le_add_left
          (mul_le_mul_of_nonneg_left (ENNReal.sum_le_tsum <| Finset.Ico (u 0 + 1) (u n + 1)) ?_) _)
  · simpa using Finset.sum_schlomilch_le hf h_pos h_nonneg hu h_succ_diff n
  · exact zero_le _

theorem tsum_condensed_le (hf : ∀ ⦃m n⦄, 1 < m → m ≤ n → f n ≤ f m) :
    (∑' k : ℕ, 2 ^ k * f (2 ^ k)) ≤ f 1 + 2 * ∑' k, f k := by
  rw [ENNReal.tsum_eq_iSup_nat' (tendsto_atTop_mono Nat.le_succ tendsto_id), two_mul, ← two_nsmul]
  refine
    iSup_le fun n =>
      le_trans ?_
        (add_le_add_left
          (nsmul_le_nsmul_right (ENNReal.sum_le_tsum <| Finset.Ico 2 (2 ^ n + 1)) _) _)
  simpa using Finset.sum_condensed_le hf n

end ENNReal

namespace NNReal

open Finset

open ENNReal in
/-- for a series of `NNReal` version. -/
theorem summable_schlomilch_iff {C : ℕ} {u : ℕ → ℕ} {f : ℕ → ℝ≥0}
    (hf : ∀ ⦃m n⦄, 0 < m → m ≤ n → f n ≤ f m)
    (h_pos : ∀ n, 0 < u n) (hu_strict : StrictMono u)
    (hC_nonzero : C ≠ 0) (h_succ_diff : SuccDiffBounded C u) :
    (Summable fun k : ℕ => (u (k + 1) - (u k : ℝ≥0)) * f (u k)) ↔ Summable f := by
  simp only [← tsum_coe_ne_top_iff_summable, Ne, not_iff_not, ENNReal.coe_mul]
  constructor <;> intro h
  · replace hf : ∀ m n, 1 < m → m ≤ n → (f n : ℝ≥0∞) ≤ f m := fun m n hm hmn =>
      ENNReal.coe_le_coe.2 (hf (zero_lt_one.trans hm) hmn)
    have h_nonneg : ∀ n, 0 ≤ (f n : ℝ≥0∞) := fun n =>
      ENNReal.coe_le_coe.2 (f n).2
    obtain hC := tsum_schlomilch_le hf h_pos h_nonneg hu_strict.monotone h_succ_diff
    simpa [add_eq_top, mul_ne_top, mul_eq_top, hC_nonzero] using eq_top_mono hC h
  · replace hf : ∀ m n, 0 < m → m ≤ n → (f n : ℝ≥0∞) ≤ f m := fun m n hm hmn =>
      ENNReal.coe_le_coe.2 (hf hm hmn)
    have : ∑ k ∈ range (u 0), (f k : ℝ≥0∞) ≠ ∞ := sum_ne_top.2 fun a _ => coe_ne_top
    simpa [h, add_eq_top, this] using le_tsum_schlomilch hf h_pos hu_strict

open ENNReal in
theorem summable_condensed_iff {f : ℕ → ℝ≥0} (hf : ∀ ⦃m n⦄, 0 < m → m ≤ n → f n ≤ f m) :
    (Summable fun k : ℕ => (2 : ℝ≥0) ^ k * f (2 ^ k)) ↔ Summable f := by
  have h_succ_diff : SuccDiffBounded 2 (2 ^ ·) := by
    intro n
    simp [pow_succ, mul_two, two_mul]
  convert summable_schlomilch_iff hf (pow_pos zero_lt_two) (pow_right_strictMono₀ _root_.one_lt_two)
    two_ne_zero h_succ_diff
  simp [pow_succ, mul_two, two_mul]

end NNReal

open NNReal in
/-- for series of nonnegative real numbers. -/
theorem summable_schlomilch_iff_of_nonneg {C : ℕ} {u : ℕ → ℕ} {f : ℕ → ℝ} (h_nonneg : ∀ n, 0 ≤ f n)
    (hf : ∀ ⦃m n⦄, 0 < m → m ≤ n → f n ≤ f m) (h_pos : ∀ n, 0 < u n)
    (hu_strict : StrictMono u) (hC_nonzero : C ≠ 0) (h_succ_diff : SuccDiffBounded C u) :
    (Summable fun k : ℕ => (u (k + 1) - (u k : ℝ)) * f (u k)) ↔ Summable f := by
  lift f to ℕ → ℝ≥0 using h_nonneg
  simp only [NNReal.coe_le_coe] at *
  have (k : ℕ) : (u (k + 1) - (u k : ℝ)) = ((u (k + 1) : ℝ≥0) - (u k : ℝ≥0) : ℝ≥0) := by
    have := Nat.cast_le (α := ℝ≥0).mpr <| (hu_strict k.lt_succ_self).le
    simp [NNReal.coe_sub this]
  simp_rw [this]
  exact_mod_cast NNReal.summable_schlomilch_iff hf h_pos hu_strict hC_nonzero h_succ_diff

/-- Cauchy condensation test for antitone series of nonnegative real numbers. -/
theorem summable_condensed_iff_of_nonneg {f : ℕ → ℝ} (h_nonneg : ∀ n, 0 ≤ f n)
    (h_mono : ∀ ⦃m n⦄, 0 < m → m ≤ n → f n ≤ f m) :
    (Summable fun k : ℕ => (2 : ℝ) ^ k * f (2 ^ k)) ↔ Summable f := by
  have h_succ_diff : SuccDiffBounded 2 (2 ^ ·) := by
    intro n
    simp [pow_succ, mul_two, two_mul]
  convert summable_schlomilch_iff_of_nonneg h_nonneg h_mono (pow_pos zero_lt_two)
    (pow_right_strictMono₀ one_lt_two) two_ne_zero h_succ_diff
  simp [pow_succ, mul_two, two_mul]

section p_series

/-!
### Convergence of the `p`-series

In this section we prove that for a real number `p`, the series `∑' n : ℕ, 1 / (n ^ p)` converges if
and only if `1 < p`. There are many different proofs of this fact. The proof in this file uses the
Cauchy condensation test we formalized above. This test implies that `∑ n, 1 / (n ^ p)` converges if
and only if `∑ n, 2 ^ n / ((2 ^ n) ^ p)` converges, and the latter series is a geometric series with
common ratio `2 ^ {1 - p}`. -/

namespace Real

open Filter

/-- Test for convergence of the `p`-series: the real-valued series `∑' n : ℕ, (n ^ p)⁻¹` converges
if and only if `1 < p`. -/
@[simp]
theorem summable_nat_rpow_inv {p : ℝ} :
    Summable (fun n => ((n : ℝ) ^ p)⁻¹ : ℕ → ℝ) ↔ 1 < p := by
  rcases le_or_lt 0 p with hp | hp
  /- Cauchy condensation test applies only to antitone sequences, so we consider the
    cases `0 ≤ p` and `p < 0` separately. -/
  · rw [← summable_condensed_iff_of_nonneg]
    · simp_rw [Nat.cast_pow, Nat.cast_two, ← rpow_natCast, ← rpow_mul zero_lt_two.le, mul_comm _ p,
        rpow_mul zero_lt_two.le, rpow_natCast, ← inv_pow, ← mul_pow,
        summable_geometric_iff_norm_lt_one]
      nth_rw 1 [← rpow_one 2]
      rw [← division_def, ← rpow_sub zero_lt_two, norm_eq_abs,
        abs_of_pos (rpow_pos_of_pos zero_lt_two _), rpow_lt_one_iff zero_lt_two.le]
      norm_num
    · intro n
      positivity
    · intro m n hm hmn
      gcongr
  -- If `p < 0`, then `1 / n ^ p` tends to infinity, thus the series diverges.
  · suffices ¬Summable (fun n => ((n : ℝ) ^ p)⁻¹ : ℕ → ℝ) by
      have : ¬1 < p := fun hp₁ => hp.not_le (zero_le_one.trans hp₁.le)
      simpa only [this, iff_false]
    intro h
    obtain ⟨k : ℕ, hk₁ : ((k : ℝ) ^ p)⁻¹ < 1, hk₀ : k ≠ 0⟩ :=
      ((h.tendsto_cofinite_zero.eventually (gt_mem_nhds zero_lt_one)).and
          (eventually_cofinite_ne 0)).exists
    apply hk₀
    rw [← pos_iff_ne_zero, ← @Nat.cast_pos ℝ] at hk₀
    simpa [inv_lt_one₀ (rpow_pos_of_pos hk₀ _), one_lt_rpow_iff_of_pos hk₀, hp,
      hp.not_lt, hk₀] using hk₁

@[simp]
theorem summable_nat_rpow {p : ℝ} : Summable (fun n => (n : ℝ) ^ p : ℕ → ℝ) ↔ p < -1 := by
  rcases neg_surjective p with ⟨p, rfl⟩
  simp [rpow_neg]

/-- Test for convergence of the `p`-series: the real-valued series `∑' n : ℕ, 1 / n ^ p` converges
if and only if `1 < p`. -/
theorem summable_one_div_nat_rpow {p : ℝ} :
    Summable (fun n => 1 / (n : ℝ) ^ p : ℕ → ℝ) ↔ 1 < p := by
  simp

/-- Test for convergence of the `p`-series: the real-valued series `∑' n : ℕ, (n ^ p)⁻¹` converges
if and only if `1 < p`. -/
@[simp]
theorem summable_nat_pow_inv {p : ℕ} :
    Summable (fun n => ((n : ℝ) ^ p)⁻¹ : ℕ → ℝ) ↔ 1 < p := by
  simp only [← rpow_natCast, summable_nat_rpow_inv, Nat.one_lt_cast]

/-- Test for convergence of the `p`-series: the real-valued series `∑' n : ℕ, 1 / n ^ p` converges
if and only if `1 < p`. -/
theorem summable_one_div_nat_pow {p : ℕ} :
    Summable (fun n => 1 / (n : ℝ) ^ p : ℕ → ℝ) ↔ 1 < p := by
  simp only [one_div, Real.summable_nat_pow_inv]

/-- Summability of the `p`-series over `ℤ`. -/
theorem summable_one_div_int_pow {p : ℕ} :
    (Summable fun n : ℤ ↦ 1 / (n : ℝ) ^ p) ↔ 1 < p := by
  refine ⟨fun h ↦ summable_one_div_nat_pow.mp (h.comp_injective Nat.cast_injective),
    fun h ↦ .of_nat_of_neg (summable_one_div_nat_pow.mpr h)
      (((summable_one_div_nat_pow.mpr h).mul_left <| 1 / (-1 : ℝ) ^ p).congr fun n ↦ ?_)⟩
  rw [Int.cast_neg, Int.cast_natCast, neg_eq_neg_one_mul (n : ℝ), mul_pow, mul_one_div, div_div]

theorem summable_abs_int_rpow {b : ℝ} (hb : 1 < b) :
    Summable fun n : ℤ => |(n : ℝ)| ^ (-b) := by
  apply Summable.of_nat_of_neg
  on_goal 2 => simp_rw [Int.cast_neg, abs_neg]
  all_goals
    simp_rw [Int.cast_natCast, fun n : ℕ => abs_of_nonneg (n.cast_nonneg : 0 ≤ (n : ℝ))]
    rwa [summable_nat_rpow, neg_lt_neg_iff]

/-- Harmonic series is not unconditionally summable. -/
theorem not_summable_natCast_inv : ¬Summable (fun n => n⁻¹ : ℕ → ℝ) := by
  have : ¬Summable (fun n => ((n : ℝ) ^ 1)⁻¹ : ℕ → ℝ) :=
    mt (summable_nat_pow_inv (p := 1)).1 (lt_irrefl 1)
  simpa

/-- Harmonic series is not unconditionally summable. -/
theorem not_summable_one_div_natCast : ¬Summable (fun n => 1 / n : ℕ → ℝ) := by
  simpa only [inv_eq_one_div] using not_summable_natCast_inv

/-- **Divergence of the Harmonic Series** -/
theorem tendsto_sum_range_one_div_nat_succ_atTop :
    Tendsto (fun n => ∑ i ∈ Finset.range n, (1 / (i + 1) : ℝ)) atTop atTop := by
  rw [← not_summable_iff_tendsto_nat_atTop_of_nonneg]
  · exact_mod_cast mt (_root_.summable_nat_add_iff 1).1 not_summable_one_div_natCast
  · exact fun i => by positivity

end Real

namespace NNReal

@[simp]
theorem summable_rpow_inv {p : ℝ} :
    Summable (fun n => ((n : ℝ≥0) ^ p)⁻¹ : ℕ → ℝ≥0) ↔ 1 < p := by
  simp [← NNReal.summable_coe]

@[simp]
theorem summable_rpow {p : ℝ} : Summable (fun n => (n : ℝ≥0) ^ p : ℕ → ℝ≥0) ↔ p < -1 := by
  simp [← NNReal.summable_coe]

theorem summable_one_div_rpow {p : ℝ} :
    Summable (fun n => 1 / (n : ℝ≥0) ^ p : ℕ → ℝ≥0) ↔ 1 < p := by
  simp

end NNReal

end p_series

section

open Finset

variable {α : Type*} [Field α] [LinearOrder α] [IsStrictOrderedRing α]

<<<<<<< HEAD
/-set_option {optN.getId.toString} {opt.getId.toString} in-/
=======
>>>>>>> 9c5455a1
theorem sum_Ioc_inv_sq_le_sub {k n : ℕ} (hk : k ≠ 0) (h : k ≤ n) :
    (∑ i ∈ Ioc k n, ((i : α) ^ 2)⁻¹) ≤ (k : α)⁻¹ - (n : α)⁻¹ := by
  refine Nat.le_induction ?_ ?_ n h
  · simp only [Ioc_self, sum_empty, sub_self, le_refl]
  intro n hn IH
  rw [sum_Ioc_succ_top hn]
  apply (add_le_add IH le_rfl).trans
  simp only [sub_eq_add_neg, add_assoc, Nat.cast_add, Nat.cast_one, le_add_neg_iff_add_le,
    add_le_iff_nonpos_right, neg_add_le_iff_le_add, add_zero]
  have A : 0 < (n : α) := by simpa using hk.bot_lt.trans_le hn
  field_simp
  rw [div_le_div_iff₀ _ A]
  · linarith
  · positivity

theorem sum_Ioo_inv_sq_le (k n : ℕ) : (∑ i ∈ Ioo k n, (i ^ 2 : α)⁻¹) ≤ 2 / (k + 1) :=
  calc
    (∑ i ∈ Ioo k n, ((i : α) ^ 2)⁻¹) ≤ ∑ i ∈ Ioc k (max (k + 1) n), ((i : α) ^ 2)⁻¹ := by
      apply sum_le_sum_of_subset_of_nonneg
      · intro x hx
        simp only [mem_Ioo] at hx
        simp only [hx, hx.2.le, mem_Ioc, le_max_iff, or_true, and_self_iff]
      · intro i _hi _hident
        positivity
    _ ≤ ((k + 1 : α) ^ 2)⁻¹ + ∑ i ∈ Ioc k.succ (max (k + 1) n), ((i : α) ^ 2)⁻¹ := by
      rw [← Icc_add_one_left_eq_Ioc, ← Ico_add_one_right_eq_Icc, sum_eq_sum_Ico_succ_bot]
      swap; · exact Nat.succ_lt_succ ((Nat.lt_succ_self k).trans_le (le_max_left _ _))
      rw [Ico_add_one_right_eq_Icc, Icc_add_one_left_eq_Ioc]
      norm_cast
    _ ≤ ((k + 1 : α) ^ 2)⁻¹ + (k + 1 : α)⁻¹ := by
      refine add_le_add le_rfl ((sum_Ioc_inv_sq_le_sub ?_ (le_max_left _ _)).trans ?_)
      · simp only [Ne, Nat.succ_ne_zero, not_false_iff]
      · simp only [Nat.cast_succ, one_div, sub_le_self_iff, inv_nonneg, Nat.cast_nonneg]
    _ ≤ 1 / (k + 1) + 1 / (k + 1) := by
      have A : (1 : α) ≤ k + 1 := by simp only [le_add_iff_nonneg_left, Nat.cast_nonneg]
      simp_rw [← one_div]
      gcongr
      simpa using pow_right_mono₀ A one_le_two
    _ = 2 / (k + 1) := by ring

end

open Set Nat in
/-- The harmonic series restricted to a residue class is not summable. -/
lemma Real.not_summable_indicator_one_div_natCast {m : ℕ} (hm : m ≠ 0) (k : ZMod m) :
    ¬ Summable ({n : ℕ | (n : ZMod m) = k}.indicator fun n : ℕ ↦ (1 / n : ℝ)) := by
  have : NeZero m := ⟨hm⟩ -- instance is needed below
  rw [← summable_nat_add_iff 1] -- shift by one to avoid non-monotonicity at zero
  have h (n : ℕ) : {n : ℕ | (n : ZMod m) = k - 1}.indicator (fun n : ℕ ↦ (1 / (n + 1 :) : ℝ)) n =
      if (n : ZMod m) = k - 1 then (1 / (n + 1) : ℝ) else (0 : ℝ) := by
    simp only [indicator_apply, mem_setOf_eq, cast_add, cast_one]
  simp_rw [indicator_apply, mem_setOf, cast_add, cast_one, ← eq_sub_iff_add_eq, ← h]
  rw [summable_indicator_mod_iff (fun n₁ n₂ h ↦ by gcongr) (k - 1)]
  exact mt (summable_nat_add_iff (f := fun n : ℕ ↦ 1 / (n : ℝ)) 1).mp not_summable_one_div_natCast

/-!
## Translating the `p`-series by a real number
-/
section shifted

open Filter Asymptotics Topology

lemma Real.summable_one_div_nat_add_rpow (a : ℝ) (s : ℝ) :
    Summable (fun n : ℕ ↦ 1 / |n + a| ^ s) ↔ 1 < s := by
  suffices ∀ (b c : ℝ), Summable (fun n : ℕ ↦ 1 / |n + b| ^ s) →
      Summable (fun n : ℕ ↦ 1 / |n + c| ^ s) by
    simp_rw [← summable_one_div_nat_rpow, Iff.intro (this a 0) (this 0 a), add_zero, Nat.abs_cast]
  refine fun b c h ↦ summable_of_isBigO_nat h (isBigO_of_div_tendsto_nhds ?_ 1 ?_)
  · filter_upwards [eventually_gt_atTop (Nat.ceil |b|)] with n hn hx
    have hna : 0 < n + b := by linarith [lt_of_abs_lt ((abs_neg b).symm ▸ Nat.lt_of_ceil_lt hn)]
    exfalso
    revert hx
    positivity
  · simp_rw [Pi.div_def, div_div, mul_one_div, one_div_div]
    refine (?_ : Tendsto (fun x : ℝ ↦ |x + b| ^ s / |x + c| ^ s) atTop (𝓝 1)).comp
      tendsto_natCast_atTop_atTop
    have : Tendsto (fun x : ℝ ↦ 1 + (b - c) / x) atTop (𝓝 1) := by
      simpa using tendsto_const_nhds.add ((tendsto_const_nhds (X := ℝ)).div_atTop tendsto_id)
    have : Tendsto (fun x ↦ (x + b) / (x + c)) atTop (𝓝 1) := by
      refine (this.comp (tendsto_id.atTop_add (tendsto_const_nhds (x := c)))).congr' ?_
      filter_upwards [eventually_gt_atTop (-c)] with x hx
      field_simp [(by linarith : 0 < x + c).ne']
    apply (one_rpow s ▸ (continuousAt_rpow_const _ s (by simp)).tendsto.comp this).congr'
    filter_upwards [eventually_gt_atTop (-b), eventually_gt_atTop (-c)] with x hb hc
    rw [neg_lt_iff_pos_add] at hb hc
    rw [Function.comp_apply, div_rpow hb.le hc.le, abs_of_pos hb, abs_of_pos hc]

lemma Real.summable_one_div_int_add_rpow (a : ℝ) (s : ℝ) :
    Summable (fun n : ℤ ↦ 1 / |n + a| ^ s) ↔ 1 < s := by
  simp_rw [summable_int_iff_summable_nat_and_neg, ← abs_neg (↑(-_ : ℤ) + a), neg_add,
    Int.cast_neg, neg_neg, Int.cast_natCast, summable_one_div_nat_add_rpow, and_self]

theorem summable_pow_div_add {α : Type*} (x : α) [RCLike α] (q k : ℕ) (hq : 1 < q) :
    Summable fun n : ℕ => ‖(x / (↑n + k) ^ q)‖ := by
  simp_rw [norm_div]
  apply Summable.const_div
  simpa [hq, Nat.cast_add, one_div, norm_inv, norm_pow, RCLike.norm_natCast,
    Real.summable_nat_pow_inv, iff_true]
      using summable_nat_add_iff (f := fun x => ‖1 / (x ^ q : α)‖) k

end shifted<|MERGE_RESOLUTION|>--- conflicted
+++ resolved
@@ -371,10 +371,6 @@
 
 variable {α : Type*} [Field α] [LinearOrder α] [IsStrictOrderedRing α]
 
-<<<<<<< HEAD
-/-set_option {optN.getId.toString} {opt.getId.toString} in-/
-=======
->>>>>>> 9c5455a1
 theorem sum_Ioc_inv_sq_le_sub {k n : ℕ} (hk : k ≠ 0) (h : k ≤ n) :
     (∑ i ∈ Ioc k n, ((i : α) ^ 2)⁻¹) ≤ (k : α)⁻¹ - (n : α)⁻¹ := by
   refine Nat.le_induction ?_ ?_ n h
