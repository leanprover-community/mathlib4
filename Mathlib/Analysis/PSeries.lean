--- conflicted
+++ resolved
@@ -76,7 +76,6 @@
   suffices (u (n + 1) - u n) • f (u (n + 1)) ≤ ∑ k in Ico (u n + 1) (u (n + 1) + 1), f k by
     rw [sum_range_succ, ← sum_Ico_consecutive]
     exacts [add_le_add ihn this,
-<<<<<<< HEAD
       (add_le_add_right (hu n.zero_le) _ : u 0 + 1 ≤ u n + 1),
       add_le_add_right (hu n.le_succ) _]
   have : ∀ k ∈ Ico (u n + 1) (u (n + 1) + 1), f (u (n + 1)) ≤ f k := fun k hk =>
@@ -84,27 +83,7 @@
       (mem_Ico.mp hk).1) (Nat.le_of_lt_succ <| (mem_Ico.mp hk).2)
   convert sum_le_sum this
   simp [pow_succ, two_mul]
-=======
-      (add_le_add_right n.one_le_two_pow _ : 1 + 1 ≤ 2 ^ n + 1),
-      add_le_add_right (Nat.pow_le_pow_of_le_right zero_lt_two n.le_succ) _]
-  have : ∀ k ∈ Ico (2 ^ n + 1) (2 ^ (n + 1) + 1), f (2 ^ (n + 1)) ≤ f k := by
-    -- Note(kmill): was `fun k hk => ...` but `mem_Ico.mp hk` was elaborating with some
-    -- delayed assignment metavariables that weren't resolved in time. `intro` fixes this.
-    intro k hk
-    exact hf ((@Nat.one_le_two_pow n).trans_lt <|
-      (Nat.lt_succ_of_le le_rfl).trans_le (mem_Ico.mp hk).1)
-      (Nat.le_of_lt_succ <| (mem_Ico.mp hk).2)
-  convert sum_le_sum this
-  simp [pow_succ, two_mul]
-#align finset.sum_condensed_le' Finset.sum_condensed_le'
-
-theorem sum_condensed_le (hf : ∀ ⦃m n⦄, 1 < m → m ≤ n → f n ≤ f m) (n : ℕ) :
-    (∑ k in range (n + 1), 2 ^ k • f (2 ^ k)) ≤ f 1 + 2 • ∑ k in Ico 2 (2 ^ n + 1), f k := by
-  convert add_le_add_left (nsmul_le_nsmul_right (sum_condensed_le' hf n) 2) (f 1)
-  simp [sum_range_succ', add_comm, pow_succ, mul_nsmul', sum_nsmul]
-#align finset.sum_condensed_le Finset.sum_condensed_le
->>>>>>> f13499e1
-
+  
 theorem sum_schlomilch_le {C : ℕ} (hf : ∀ ⦃m n⦄, 1 < m → m ≤ n → f n ≤ f m) (h_pos : ∀ n, 0 < u n) (h_nonneg : ∀ n, 0 <= f n) (hu : Monotone u) (h_succ_diff : SuccDiffBounded C u) (n : ℕ) :
     ∑ k in range (n + 1), (u (k + 1) - u k) • f (u k) ≤
     (u 1 - u 0) • f (u 0) + C • ∑ k in Ico (u 0 + 1) (u n + 1), f k := by
@@ -151,16 +130,9 @@
     iSup_le fun n =>
       le_trans _
         (add_le_add_left
-<<<<<<< HEAD
           (mul_le_mul_of_nonneg_left (ENNReal.sum_le_tsum <| Finset.Ico (u 0 + 1) (u n + 1)) _) _)
   simpa using Finset.sum_schlomilch_le hf h_pos h_nonneg hu h_succ_diff n
   apply zero_le _
-=======
-          (nsmul_le_nsmul_right (ENNReal.sum_le_tsum <| Finset.Ico 2 (2 ^ n + 1)) _) _)
-  simpa using Finset.sum_condensed_le hf n
-#align ennreal.tsum_condensed_le ENNReal.tsum_condensed_le
-
->>>>>>> f13499e1
 end ENNReal
 
 namespace NNReal
