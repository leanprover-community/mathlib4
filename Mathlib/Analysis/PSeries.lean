--- conflicted
+++ resolved
@@ -4,11 +4,8 @@
 Authors: Yury G. Kudryashov
 -/
 import Mathlib.Analysis.SpecialFunctions.Pow.NNReal
-<<<<<<< HEAD
 import Mathlib.Analysis.SpecialFunctions.Pow.Continuity
-=======
 import Mathlib.Analysis.SumOverResidueClass
->>>>>>> 6e03b841
 
 #align_import analysis.p_series from "leanprover-community/mathlib"@"0b9eaaa7686280fad8cce467f5c3c57ee6ce77f8"
 
@@ -349,7 +346,19 @@
 
 end
 
-<<<<<<< HEAD
+open Set Nat in
+/-- The harmonic series restricted to a residue class is not summable. -/
+lemma Real.not_summable_indicator_one_div_natCast {m : ℕ} (hm : m ≠ 0) (k : ZMod m) :
+    ¬ Summable ({n : ℕ | (n : ZMod m) = k}.indicator fun n : ℕ ↦ (1 / n : ℝ)) := by
+  have : NeZero m := ⟨hm⟩ -- instance is needed below
+  rw [← summable_nat_add_iff 1] -- shift by one to avoid non-monotonicity at zero
+  have h (n : ℕ) : {n : ℕ | (n : ZMod m) = k - 1}.indicator (fun n : ℕ ↦ (1 / (n + 1 :) : ℝ)) n =
+      if (n : ZMod m) = k - 1 then (1 / (n + 1) : ℝ) else (0 : ℝ) := by
+    simp only [indicator_apply, mem_setOf_eq, cast_add, cast_one]
+  simp_rw [indicator_apply, mem_setOf, cast_add, cast_one, ← eq_sub_iff_add_eq, ← h]
+  rw [summable_indicator_mod_iff (fun n₁ n₂ h ↦ by gcongr) (k - 1)]
+  exact mt (summable_nat_add_iff (f := fun n : ℕ ↦ 1 / (n : ℝ)) 1).mp not_summable_one_div_nat_cast
+
 /-!
 ## Translating the `p`-series by a real number
 -/
@@ -387,18 +396,4 @@
   simp_rw [summable_int_iff_summable_natCast_neg_natCast, ← abs_neg (↑(-_ : ℤ) + a), neg_add,
     Int.cast_neg, neg_neg, Int.cast_ofNat, summable_one_div_nat_add_rpow, and_self]
 
-end shifted
-=======
-open Set Nat in
-/-- The harmonic series restricted to a residue class is not summable. -/
-lemma Real.not_summable_indicator_one_div_natCast {m : ℕ} (hm : m ≠ 0) (k : ZMod m) :
-    ¬ Summable ({n : ℕ | (n : ZMod m) = k}.indicator fun n : ℕ ↦ (1 / n : ℝ)) := by
-  have : NeZero m := ⟨hm⟩ -- instance is needed below
-  rw [← summable_nat_add_iff 1] -- shift by one to avoid non-monotonicity at zero
-  have h (n : ℕ) : {n : ℕ | (n : ZMod m) = k - 1}.indicator (fun n : ℕ ↦ (1 / (n + 1 :) : ℝ)) n =
-      if (n : ZMod m) = k - 1 then (1 / (n + 1) : ℝ) else (0 : ℝ) := by
-    simp only [indicator_apply, mem_setOf_eq, cast_add, cast_one]
-  simp_rw [indicator_apply, mem_setOf, cast_add, cast_one, ← eq_sub_iff_add_eq, ← h]
-  rw [summable_indicator_mod_iff (fun n₁ n₂ h ↦ by gcongr) (k - 1)]
-  exact mt (summable_nat_add_iff (f := fun n : ℕ ↦ 1 / (n : ℝ)) 1).mp not_summable_one_div_nat_cast
->>>>>>> 6e03b841
+end shifted