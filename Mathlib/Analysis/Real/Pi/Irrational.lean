--- conflicted
+++ resolved
@@ -123,11 +123,7 @@
     I (n + 2) θ * θ ^ 2 =
       2 * (n + 2) * (2 * n + 3) * I (n + 1) θ - 4 * (n + 2) * (n + 1) * I n θ := by
   rw [recursion' (n + 1)]
-<<<<<<< HEAD
-  simp
-=======
   push_cast
->>>>>>> b744c7ba
   ring
 
 /--
