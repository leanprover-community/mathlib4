--- conflicted
+++ resolved
@@ -230,11 +230,7 @@
   obtain ⟨d, _, hd'⟩ := hf.exists_pos
   simp_rw [IsBigOWith, eventually_nhdsWithin_iff, Metric.eventually_nhds_iff, gt_iff_lt] at hd'
   obtain ⟨ε, hε, hε'⟩ := hd'
-<<<<<<< HEAD
-  refine ⟨ε, hε, integrableOn_Ioc_iff_integrableOn_Ioo (by finiteness) |>.mpr ⟨?_, ?_⟩⟩
-=======
   refine ⟨ε, hε, Iff.mpr integrableOn_Ioc_iff_integrableOn_Ioo ⟨?_, ?_⟩⟩
->>>>>>> 7f0babde
   · refine AEStronglyMeasurable.mul ?_ (hfc.mono_set Ioo_subset_Ioi_self)
     refine (continuousOn_of_forall_continuousAt fun t ht => ?_).aestronglyMeasurable
       measurableSet_Ioo
@@ -270,11 +266,7 @@
     rw [union_assoc, Ioc_union_Ioi (le_max_right _ _),
       Ioc_union_Ioi ((min_le_left _ _).trans (le_max_right _ _)), min_eq_left (lt_min hc2 hc1).le]
   rw [this, integrableOn_union, integrableOn_union]
-<<<<<<< HEAD
-  refine ⟨⟨hc2', integrableOn_Icc_iff_integrableOn_Ioc (by finiteness) |>.mp ?_⟩, hc1'⟩
-=======
   refine ⟨⟨hc2', Iff.mp integrableOn_Icc_iff_integrableOn_Ioc ?_⟩, hc1'⟩
->>>>>>> 7f0babde
   refine
     (hfc.continuousOn_mul ?_ isOpen_Ioi.isLocallyClosed).integrableOn_compact_subset
       (fun t ht => (hc2.trans_le ht.1 : 0 < t)) isCompact_Icc
