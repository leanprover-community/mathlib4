/-
Copyright (c) 2023 David Loeffler. All rights reserved.
Released under Apache 2.0 license as described in the file LICENSE.
Authors: David Loeffler
-/
import Mathlib.Analysis.Complex.Circle
import Mathlib.MeasureTheory.Group.Integral
import Mathlib.MeasureTheory.Integral.SetIntegral
import Mathlib.MeasureTheory.Measure.Haar.OfBasis
import Mathlib.MeasureTheory.Constructions.Prod.Integral
import Mathlib.MeasureTheory.Measure.Haar.InnerProductSpace
import Mathlib.Algebra.Group.AddChar

#align_import analysis.fourier.fourier_transform from "leanprover-community/mathlib"@"fd5edc43dc4f10b85abfe544b88f82cf13c5f844"

/-!
# The Fourier transform

We set up the Fourier transform for complex-valued functions on finite-dimensional spaces.

## Design choices

In namespace `VectorFourier`, we define the Fourier integral in the following context:
* `𝕜` is a commutative ring.
* `V` and `W` are `𝕜`-modules.
* `e` is a unitary additive character of `𝕜`, i.e. an `AddChar 𝕜 circle`.
* `μ` is a measure on `V`.
* `L` is a `𝕜`-bilinear form `V × W → 𝕜`.
* `E` is a complete normed `ℂ`-vector space.

With these definitions, we define `fourierIntegral` to be the map from functions `V → E` to
functions `W → E` that sends `f` to

`fun w ↦ ∫ v in V, e (-L v w) • f v ∂μ`,

This includes the cases `W` is the dual of `V` and `L` is the canonical pairing, or `W = V` and `L`
is a bilinear form (e.g. an inner product).

In namespace `Fourier`, we consider the more familiar special case when `V = W = 𝕜` and `L` is the
multiplication map (but still allowing `𝕜` to be an arbitrary ring equipped with a measure).

The most familiar case of all is when `V = W = 𝕜 = ℝ`, `L` is multiplication, `μ` is volume, and
`e` is `Real.fourierChar`, i.e. the character `fun x ↦ exp ((2 * π * x) * I)` (for which we
introduce the notation `𝐞` in the locale `FourierTransform`).

Another familiar case (which generalizes the previous one) is when `V = W` is an inner product space
over `ℝ` and `L` is the scalar product. We introduce two notations `𝓕` for the Fourier transform in
this case and `𝓕⁻ f (v) = 𝓕 f (-v)` for the inverse Fourier transform. These notations make
in particular sense for `V = W = ℝ`.

## Main results

At present the only nontrivial lemma we prove is `fourierIntegral_continuous`, stating that the
Fourier transform of an integrable function is continuous (under mild assumptions).
-/


noncomputable section

local notation "𝕊" => circle

open MeasureTheory Filter

open scoped Topology

/-! ## Fourier theory for functions on general vector spaces -/

namespace VectorFourier

variable {𝕜 : Type*} [CommRing 𝕜] {V : Type*} [AddCommGroup V] [Module 𝕜 V] [MeasurableSpace V]
  {W : Type*} [AddCommGroup W] [Module 𝕜 W]
  {E F G : Type*} [NormedAddCommGroup E] [NormedSpace ℂ E] [NormedAddCommGroup F] [NormedSpace ℂ F]
  [NormedAddCommGroup G] [NormedSpace ℂ G]

section Defs

/-- The Fourier transform integral for `f : V → E`, with respect to a bilinear form `L : V × W → 𝕜`
and an additive character `e`. -/
def fourierIntegral (e : AddChar 𝕜 𝕊) (μ : Measure V) (L : V →ₗ[𝕜] W →ₗ[𝕜] 𝕜) (f : V → E)
    (w : W) : E :=
  ∫ v, e (-L v w) • f v ∂μ
#align vector_fourier.fourier_integral VectorFourier.fourierIntegral

theorem fourierIntegral_smul_const (e : AddChar 𝕜 𝕊) (μ : Measure V)
    (L : V →ₗ[𝕜] W →ₗ[𝕜] 𝕜) (f : V → E) (r : ℂ) :
    fourierIntegral e μ L (r • f) = r • fourierIntegral e μ L f := by
  ext1 w
  -- Porting note: was
  -- simp only [Pi.smul_apply, fourierIntegral, smul_comm _ r, integral_smul]
  simp only [Pi.smul_apply, fourierIntegral, ← integral_smul]
  congr 1 with v
  rw [smul_comm]
#align vector_fourier.fourier_integral_smul_const VectorFourier.fourierIntegral_smul_const

/-- The uniform norm of the Fourier integral of `f` is bounded by the `L¹` norm of `f`. -/
theorem norm_fourierIntegral_le_integral_norm (e : AddChar 𝕜 𝕊) (μ : Measure V)
    (L : V →ₗ[𝕜] W →ₗ[𝕜] 𝕜) (f : V → E) (w : W) :
    ‖fourierIntegral e μ L f w‖ ≤ ∫ v : V, ‖f v‖ ∂μ := by
  refine (norm_integral_le_integral_norm _).trans (le_of_eq ?_)
  simp_rw [norm_circle_smul]
#align vector_fourier.norm_fourier_integral_le_integral_norm VectorFourier.norm_fourierIntegral_le_integral_norm

/-- The Fourier integral converts right-translation into scalar multiplication by a phase factor.-/
theorem fourierIntegral_comp_add_right [MeasurableAdd V] (e : AddChar 𝕜 𝕊) (μ : Measure V)
    [μ.IsAddRightInvariant] (L : V →ₗ[𝕜] W →ₗ[𝕜] 𝕜) (f : V → E) (v₀ : V) :
    fourierIntegral e μ L (f ∘ fun v ↦ v + v₀) =
      fun w ↦ e (L v₀ w) • fourierIntegral e μ L f w := by
  ext1 w
<<<<<<< HEAD
  dsimp only [fourierIntegral, Function.comp_apply, Submonoid.smul_def]
  conv in L _ => rw [← add_sub_cancel v v₀]
  rw [integral_add_right_eq_self fun v : V ↦ (e (-L (v - v₀) w) : ℂ) • f v, ← integral_smul]
=======
  dsimp only [fourierIntegral, Function.comp_apply]
  conv in L _ => rw [← add_sub_cancel_right v v₀]
  rw [integral_add_right_eq_self fun v : V => e[-L (v - v₀) w] • f v, ← integral_smul]
>>>>>>> 87ee74b1
  congr 1 with v
  rw [← smul_assoc, smul_eq_mul, ← Submonoid.coe_mul, ← e.map_add_mul, ← LinearMap.neg_apply,
    ← sub_eq_add_neg, ← LinearMap.sub_apply, LinearMap.map_sub, neg_sub]
#align vector_fourier.fourier_integral_comp_add_right VectorFourier.fourierIntegral_comp_add_right

end Defs

section Continuous

/- In this section we assume 𝕜, V, W have topologies, and L, e are continuous (but f needn't be).
   This is used to ensure that `e [-L v w]` is (ae strongly) measurable. We could get away with
   imposing only a measurable-space structure on 𝕜 (it doesn't have to be the Borel sigma-algebra of
   a topology); but it seems hard to imagine cases where this extra generality would be useful, and
   allowing it would complicate matters in the most important use cases.
-/
variable [TopologicalSpace 𝕜] [TopologicalRing 𝕜] [TopologicalSpace V] [BorelSpace V]
  [TopologicalSpace W] {e : AddChar 𝕜 𝕊} {μ : Measure V} {L : V →ₗ[𝕜] W →ₗ[𝕜] 𝕜}

/-- For any `w`, the Fourier integral is convergent iff `f` is integrable. -/
theorem fourier_integral_convergent_iff (he : Continuous e)
    (hL : Continuous fun p : V × W ↦ L p.1 p.2) {f : V → E} (w : W) :
    Integrable f μ ↔ Integrable (fun v : V ↦ e (-L v w) • f v) μ := by
  -- first prove one-way implication
  have aux {g : V → E} (hg : Integrable g μ) (x : W) :
      Integrable (fun v : V ↦ e (-L v x) • g v) μ := by
    have c : Continuous fun v ↦ e (-L v x) :=
      he.comp (hL.comp (continuous_prod_mk.mpr ⟨continuous_id, continuous_const⟩)).neg
    simp_rw [← integrable_norm_iff (c.aestronglyMeasurable.smul hg.1), norm_circle_smul]
    exact hg.norm
  -- then use it for both directions
  refine ⟨fun hf ↦ aux hf w, fun hf ↦ ?_⟩
  have := aux hf (-w)
  simp_rw [← mul_smul (e _) (e _) (f _), ← e.map_add_mul, LinearMap.map_neg, neg_add_self,
    e.map_zero_one, one_smul] at this -- the `(e _)` speeds up elaboration considerably
  exact this
#align vector_fourier.fourier_integral_convergent_iff VectorFourier.fourier_integral_convergent_iff

variable [CompleteSpace E]

theorem fourierIntegral_add (he : Continuous e) (hL : Continuous fun p : V × W ↦ L p.1 p.2)
    {f g : V → E} (hf : Integrable f μ) (hg : Integrable g μ) :
    fourierIntegral e μ L f + fourierIntegral e μ L g = fourierIntegral e μ L (f + g) := by
  ext1 w
  dsimp only [Pi.add_apply, fourierIntegral]
  simp_rw [smul_add]
  rw [integral_add]
  · exact (fourier_integral_convergent_iff he hL w).mp hf
  · exact (fourier_integral_convergent_iff he hL w).mp hg
#align vector_fourier.fourier_integral_add VectorFourier.fourierIntegral_add

/-- The Fourier integral of an `L^1` function is a continuous function. -/
theorem fourierIntegral_continuous [FirstCountableTopology W] (he : Continuous e)
    (hL : Continuous fun p : V × W ↦ L p.1 p.2) {f : V → E} (hf : Integrable f μ) :
    Continuous (fourierIntegral e μ L f) := by
  apply continuous_of_dominated
  · exact fun w ↦ ((fourier_integral_convergent_iff he hL w).mp hf).1
  · exact fun w ↦ ae_of_all _ fun v ↦ le_of_eq (norm_circle_smul _ _)
  · exact hf.norm
  · refine ae_of_all _ fun v ↦ (he.comp ?_).smul continuous_const
    exact (hL.comp (continuous_prod_mk.mpr ⟨continuous_const, continuous_id⟩)).neg
#align vector_fourier.fourier_integral_continuous VectorFourier.fourierIntegral_continuous

end Continuous

section Fubini

variable [TopologicalSpace 𝕜] [TopologicalRing 𝕜] [TopologicalSpace V] [BorelSpace V]
  [TopologicalSpace W] [MeasurableSpace W] [BorelSpace W]
  {e : AddChar 𝕜 𝕊} {μ : Measure V} {L : V →ₗ[𝕜] W →ₗ[𝕜] 𝕜}
  {ν : Measure W} [SigmaFinite μ] [SigmaFinite ν] [SecondCountableTopology V]

variable [CompleteSpace E] [CompleteSpace F]

/-- The Fourier transform satisfies `∫ 𝓕 f * g = ∫ f * 𝓕 g`, i.e., it is self-adjoint.
Version where the multiplication is replaced by a general bilinear form `M`. -/
theorem integral_bilin_fourierIntegral_eq_flip
    {f : V → E} {g : W → F} (M : E →L[ℂ] F →L[ℂ] G) (he : Continuous e)
    (hL : Continuous fun p : V × W ↦ L p.1 p.2) (hf : Integrable f μ) (hg : Integrable g ν) :
    ∫ ξ, M (fourierIntegral e μ L f ξ) (g ξ) ∂ν =
      ∫ x, M (f x) (fourierIntegral e ν L.flip g x) ∂μ := by
  by_cases hG : CompleteSpace G; swap; · simp [integral, hG]
  calc
  _ = ∫ ξ, M.flip (g ξ) (∫ x, e (-L x ξ) • f x ∂μ) ∂ν := rfl
  _ = ∫ ξ, (∫ x, M.flip (g ξ) (e (-L x ξ) • f x) ∂μ) ∂ν := by
    congr with ξ
    apply (ContinuousLinearMap.integral_comp_comm _ _).symm
    exact (fourier_integral_convergent_iff he hL _).1 hf
  _ = ∫ x, (∫ ξ, M.flip (g ξ) (e (-L x ξ) • f x) ∂ν) ∂μ := by
    rw [integral_integral_swap]
    have : Integrable (fun (p : W × V) ↦ ‖M‖ * (‖g p.1‖ * ‖f p.2‖)) (ν.prod μ) :=
      (hg.norm.prod_mul hf.norm).const_mul _
    apply this.mono
    · -- This proof can be golfed but becomes very slow; breaking it up into steps
      -- speeds up compilation.
      change AEStronglyMeasurable (fun p : W × V ↦ (M (e (-(L p.2) p.1) • f p.2) (g p.1))) _
      have A : AEStronglyMeasurable (fun (p : W × V) ↦ e (-L p.2 p.1) • f p.2) (ν.prod μ) := by
        refine (Continuous.aestronglyMeasurable ?_).smul hf.1.snd
        exact he.comp (hL.comp continuous_swap).neg
      have A' : AEStronglyMeasurable (fun p ↦ (g p.1, e (-(L p.2) p.1) • f p.2) : W × V → F × E)
        (Measure.prod ν μ) := hg.1.fst.prod_mk A
      have B : Continuous (fun q ↦ M q.2 q.1 : F × E → G) := M.flip.continuous₂
      apply B.comp_aestronglyMeasurable A' -- `exact` works, but `apply` is 10x faster!
    · filter_upwards with ⟨ξ, x⟩
      rw [Function.uncurry_apply_pair, Submonoid.smul_def, (M.flip (g ξ)).map_smul,
        ← Submonoid.smul_def, norm_circle_smul, ContinuousLinearMap.flip_apply,
        norm_mul, norm_norm M, norm_mul, norm_norm, norm_norm, mul_comm (‖g _‖), ← mul_assoc]
      exact M.le_opNorm₂ (f x) (g ξ)
  _ = ∫ x, (∫ ξ, M (f x) (e (-L.flip ξ x) • g ξ) ∂ν) ∂μ := by
      simp only [ContinuousLinearMap.flip_apply, ContinuousLinearMap.map_smul_of_tower,
      ContinuousLinearMap.coe_smul', Pi.smul_apply, LinearMap.flip_apply]
  _ = ∫ x, M (f x) (∫ ξ, e (-L.flip ξ x) • g ξ ∂ν) ∂μ := by
    congr with x
    apply ContinuousLinearMap.integral_comp_comm
    apply (fourier_integral_convergent_iff he _ _).1 hg
    exact hL.comp continuous_swap

/-- The Fourier transform satisfies `∫ 𝓕 f * g = ∫ f * 𝓕 g`, i.e., it is self-adjoint. -/
theorem integral_fourierIntegral_smul_eq_flip
    {f : V → ℂ} {g : W → F} (he : Continuous e)
    (hL : Continuous fun p : V × W ↦ L p.1 p.2) (hf : Integrable f μ) (hg : Integrable g ν) :
    ∫ ξ, (fourierIntegral e μ L f ξ) • (g ξ) ∂ν =
      ∫ x, (f x) • (fourierIntegral e ν L.flip g x) ∂μ :=
  integral_bilin_fourierIntegral_eq_flip (ContinuousLinearMap.lsmul ℂ ℂ) he hL hf hg

end Fubini

end VectorFourier

/-! ## Fourier theory for functions on `𝕜` -/


namespace Fourier

variable {𝕜 : Type*} [CommRing 𝕜] [MeasurableSpace 𝕜] {E : Type*} [NormedAddCommGroup E]
  [NormedSpace ℂ E]

section Defs

variable [CompleteSpace E]

/-- The Fourier transform integral for `f : 𝕜 → E`, with respect to the measure `μ` and additive
character `e`. -/
def fourierIntegral (e : AddChar 𝕜 𝕊) (μ : Measure 𝕜) (f : 𝕜 → E) (w : 𝕜) : E :=
  VectorFourier.fourierIntegral e μ (LinearMap.mul 𝕜 𝕜) f w
#align fourier.fourier_integral Fourier.fourierIntegral

theorem fourierIntegral_def (e : AddChar 𝕜 𝕊) (μ : Measure 𝕜) (f : 𝕜 → E) (w : 𝕜) :
    fourierIntegral e μ f w = ∫ v : 𝕜, e (-(v * w)) • f v ∂μ :=
  rfl
#align fourier.fourier_integral_def Fourier.fourierIntegral_def

theorem fourierIntegral_smul_const (e : AddChar 𝕜 𝕊) (μ : Measure 𝕜) (f : 𝕜 → E) (r : ℂ) :
    fourierIntegral e μ (r • f) = r • fourierIntegral e μ f :=
  VectorFourier.fourierIntegral_smul_const _ _ _ _ _
#align fourier.fourier_integral_smul_const Fourier.fourierIntegral_smul_const

/-- The uniform norm of the Fourier transform of `f` is bounded by the `L¹` norm of `f`. -/
theorem norm_fourierIntegral_le_integral_norm (e : AddChar 𝕜 𝕊) (μ : Measure 𝕜)
    (f : 𝕜 → E) (w : 𝕜) : ‖fourierIntegral e μ f w‖ ≤ ∫ x : 𝕜, ‖f x‖ ∂μ :=
  VectorFourier.norm_fourierIntegral_le_integral_norm _ _ _ _ _
#align fourier.norm_fourier_integral_le_integral_norm Fourier.norm_fourierIntegral_le_integral_norm

/-- The Fourier transform converts right-translation into scalar multiplication by a phase factor.-/
theorem fourierIntegral_comp_add_right [MeasurableAdd 𝕜] (e : AddChar 𝕜 𝕊) (μ : Measure 𝕜)
    [μ.IsAddRightInvariant] (f : 𝕜 → E) (v₀ : 𝕜) :
    fourierIntegral e μ (f ∘ fun v ↦ v + v₀) = fun w ↦ e (v₀ * w) • fourierIntegral e μ f w :=
  VectorFourier.fourierIntegral_comp_add_right _ _ _ _ _
#align fourier.fourier_integral_comp_add_right Fourier.fourierIntegral_comp_add_right

end Defs

end Fourier

open scoped Real

namespace Real

/-- The standard additive character of `ℝ`, given by `fun x ↦ exp (2 * π * x * I)`. -/
def fourierChar : AddChar ℝ 𝕊 where
  toFun z := expMapCircle (2 * π * z)
  map_zero_one' := by simp only; rw [mul_zero, expMapCircle_zero]
  map_add_mul' x y := by simp only; rw [mul_add, expMapCircle_add]
#align real.fourier_char Real.fourierChar

@[inherit_doc] scoped[FourierTransform] notation "𝐞" => Real.fourierChar

open FourierTransform

theorem fourierChar_apply (x : ℝ) : 𝐞 x = Complex.exp (↑(2 * π * x) * Complex.I) :=
  rfl
#align real.fourier_char_apply Real.fourierChar_apply

@[continuity]
theorem continuous_fourierChar : Continuous 𝐞 :=
  (map_continuous expMapCircle).comp (continuous_mul_left _)
#align real.continuous_fourier_char Real.continuous_fourierChar

variable {E : Type*} [NormedAddCommGroup E] [NormedSpace ℂ E]

theorem vector_fourierIntegral_eq_integral_exp_smul {V : Type*} [AddCommGroup V] [Module ℝ V]
    [MeasurableSpace V] {W : Type*} [AddCommGroup W] [Module ℝ W] (L : V →ₗ[ℝ] W →ₗ[ℝ] ℝ)
    (μ : Measure V) (f : V → E) (w : W) :
    VectorFourier.fourierIntegral fourierChar μ L f w =
      ∫ v : V, Complex.exp (↑(-2 * π * L v w) * Complex.I) • f v ∂μ :=
  by simp_rw [VectorFourier.fourierIntegral, Submonoid.smul_def, Real.fourierChar_apply, mul_neg,
    neg_mul]
#align real.vector_fourier_integral_eq_integral_exp_smul Real.vector_fourierIntegral_eq_integral_exp_smul


variable {E : Type*} [NormedAddCommGroup E] [NormedSpace ℂ E]
  {V : Type*} [NormedAddCommGroup V]
  [InnerProductSpace ℝ V] [MeasurableSpace V] [BorelSpace V] [FiniteDimensional ℝ V]
  {W : Type*} [NormedAddCommGroup W]
  [InnerProductSpace ℝ W] [MeasurableSpace W] [BorelSpace W] [FiniteDimensional ℝ W]

open scoped RealInnerProductSpace

/-- The Fourier transform of a function on an inner product space, with respect to the standard
additive character `ω ↦ exp (2 i π ω)`. -/
def fourierIntegral (f : V → E) (w : V) : E :=
  VectorFourier.fourierIntegral 𝐞 volume (innerₗ V) f w
#align real.fourier_integral Real.fourierIntegral

/-- The inverse Fourier transform of a function on an inner product space, defined as the Fourier
transform but with opposite sign in the exponential. -/
def fourierIntegralInv (f : V → E) (w : V) : E :=
  VectorFourier.fourierIntegral 𝐞 volume (-innerₗ V) f w

@[inherit_doc] scoped[FourierTransform] notation "𝓕" => Real.fourierIntegral
@[inherit_doc] scoped[FourierTransform] notation "𝓕⁻" => Real.fourierIntegralInv

lemma fourierIntegral_eq (f : V → E) (w : V) :
    𝓕 f w = ∫ v, 𝐞 (-⟪v, w⟫) • f v := rfl

lemma fourierIntegral_eq' (f : V → E) (w : V) :
    𝓕 f w = ∫ v, Complex.exp ((↑(-2 * π * ⟪v, w⟫) * Complex.I)) • f v := by
  simp_rw [fourierIntegral_eq, Submonoid.smul_def, Real.fourierChar_apply, mul_neg, neg_mul]

lemma fourierIntegralInv_eq (f : V → E) (w : V) :
    𝓕⁻ f w = ∫ v, 𝐞 ⟪v, w⟫ • f v := by
  simp [fourierIntegralInv, VectorFourier.fourierIntegral]

lemma fourierIntegralInv_eq' (f : V → E) (w : V) :
    𝓕⁻ f w = ∫ v, Complex.exp ((↑(2 * π * ⟪v, w⟫) * Complex.I)) • f v := by
  simp_rw [fourierIntegralInv_eq, Submonoid.smul_def, Real.fourierChar_apply]

lemma fourierIntegralInv_eq_fourierIntegral_neg (f : V → E) (w : V) :
    𝓕⁻ f w = 𝓕 f (-w) := by
  simp [fourierIntegral_eq, fourierIntegralInv_eq]

lemma fourierIntegral_comp_linearIsometry (A : W ≃ₗᵢ[ℝ] V) (f : V → E) (w : W) :
    𝓕 (f ∘ A) w = (𝓕 f) (A w) := by
  simp only [fourierIntegral_eq, ← A.inner_map_map, Function.comp_apply, ←
    MeasurePreserving.integral_comp A.measurePreserving A.toHomeomorph.measurableEmbedding]

lemma fourierIntegralInv_comp_linearIsometry (A : W ≃ₗᵢ[ℝ] V) (f : V → E) (w : W) :
    𝓕⁻ (f ∘ A) w = (𝓕⁻ f) (A w) := by
  simp [fourierIntegralInv_eq_fourierIntegral_neg, fourierIntegral_comp_linearIsometry]

theorem fourierIntegral_real_eq (f : ℝ → E) (w : ℝ) :
    fourierIntegral f w = ∫ v : ℝ, 𝐞 (-(v * w)) • f v :=
  rfl
#align real.fourier_integral_def Real.fourierIntegral_real_eq

@[deprecated] alias fourierIntegral_def := fourierIntegral_real_eq -- deprecated on 2024-02-21

theorem fourierIntegral_real_eq_integral_exp_smul (f : ℝ → E) (w : ℝ) :
    𝓕 f w = ∫ v : ℝ, Complex.exp (↑(-2 * π * v * w) * Complex.I) • f v := by
  simp_rw [fourierIntegral_real_eq, Submonoid.smul_def, Real.fourierChar_apply, mul_neg, neg_mul,
    mul_assoc]
#align real.fourier_integral_eq_integral_exp_smul Real.fourierIntegral_real_eq_integral_exp_smul

@[deprecated] alias fourierIntegral_eq_integral_exp_smul :=
  fourierIntegral_real_eq_integral_exp_smul -- deprecated on 2024-02-21

end Real<|MERGE_RESOLUTION|>--- conflicted
+++ resolved
@@ -106,15 +106,9 @@
     fourierIntegral e μ L (f ∘ fun v ↦ v + v₀) =
       fun w ↦ e (L v₀ w) • fourierIntegral e μ L f w := by
   ext1 w
-<<<<<<< HEAD
   dsimp only [fourierIntegral, Function.comp_apply, Submonoid.smul_def]
-  conv in L _ => rw [← add_sub_cancel v v₀]
+  conv in L _ => rw [← add_sub_cancel_right v v₀]
   rw [integral_add_right_eq_self fun v : V ↦ (e (-L (v - v₀) w) : ℂ) • f v, ← integral_smul]
-=======
-  dsimp only [fourierIntegral, Function.comp_apply]
-  conv in L _ => rw [← add_sub_cancel_right v v₀]
-  rw [integral_add_right_eq_self fun v : V => e[-L (v - v₀) w] • f v, ← integral_smul]
->>>>>>> 87ee74b1
   congr 1 with v
   rw [← smul_assoc, smul_eq_mul, ← Submonoid.coe_mul, ← e.map_add_mul, ← LinearMap.neg_apply,
     ← sub_eq_add_neg, ← LinearMap.sub_apply, LinearMap.map_sub, neg_sub]
