/-
Copyright (c) 2023 David Loeffler. All rights reserved.
Released under Apache 2.0 license as described in the file LICENSE.
Authors: David Loeffler
-/
import Mathlib.Analysis.Complex.Circle
import Mathlib.MeasureTheory.Group.Integral
import Mathlib.MeasureTheory.Integral.SetIntegral
import Mathlib.MeasureTheory.Measure.Haar.OfBasis
import Mathlib.MeasureTheory.Constructions.Prod.Integral
import Mathlib.MeasureTheory.Measure.Haar.InnerProductSpace

#align_import analysis.fourier.fourier_transform from "leanprover-community/mathlib"@"fd5edc43dc4f10b85abfe544b88f82cf13c5f844"

/-!
# The Fourier transform

We set up the Fourier transform for complex-valued functions on finite-dimensional spaces.

## Design choices

In namespace `VectorFourier`, we define the Fourier integral in the following context:
* `𝕜` is a commutative ring.
* `V` and `W` are `𝕜`-modules.
* `e` is a unitary additive character of `𝕜`, i.e. a homomorphism `(Multiplicative 𝕜) →* circle`.
* `μ` is a measure on `V`.
* `L` is a `𝕜`-bilinear form `V × W → 𝕜`.
* `E` is a complete normed `ℂ`-vector space.

With these definitions, we define `fourierIntegral` to be the map from functions `V → E` to
functions `W → E` that sends `f` to

`fun w ↦ ∫ v in V, e [-L v w] • f v ∂μ`,

where `e [x]` is notational sugar for `(e (Multiplicative.ofAdd x) : ℂ)` (available in locale
`fourier_transform`). This includes the cases `W` is the dual of `V` and `L` is the canonical
pairing, or `W = V` and `L` is a bilinear form (e.g. an inner product).

In namespace `Fourier`, we consider the more familiar special case when `V = W = 𝕜` and `L` is the
multiplication map (but still allowing `𝕜` to be an arbitrary ring equipped with a measure).

The most familiar case of all is when `V = W = 𝕜 = ℝ`, `L` is multiplication, `μ` is volume, and
`e` is `Real.fourierChar`, i.e. the character `fun x ↦ exp ((2 * π * x) * I)` (for which we
introduce the notation `𝐞` in the locale `FourierTransform`).

<<<<<<< HEAD
Another familiar case (which generalize the previous one) is when `V = W` is an inner product space
=======
Another familiar case (which generalizes the previous one) is when `V = W` is an inner product space
>>>>>>> e059984c
over `ℝ` and `L` is the scalar product. We introduce two notations `𝓕` for the Fourier transform in
this case and `𝓕⁻ f (v) = 𝓕 f (-v)` for the inverse Fourier transform. These notations make
in particular sense for `V = W = ℝ`.

## Main results

At present the only nontrivial lemma we prove is `fourierIntegral_continuous`, stating that the
Fourier transform of an integrable function is continuous (under mild assumptions).
-/


noncomputable section

local notation "𝕊" => circle

open MeasureTheory Filter

open scoped Topology

-- To avoid messing around with multiplicative vs. additive characters, we make a notation.
/-- Notation for multiplicative character applied in an additive setting. -/
scoped[FourierTransform] notation e "[" x "]" => (e (Multiplicative.ofAdd x) : ℂ)

open FourierTransform

/-! ## Fourier theory for functions on general vector spaces -/


namespace VectorFourier

variable {𝕜 : Type*} [CommRing 𝕜] {V : Type*} [AddCommGroup V] [Module 𝕜 V] [MeasurableSpace V]
  {W : Type*} [AddCommGroup W] [Module 𝕜 W]
  {E F G : Type*} [NormedAddCommGroup E] [NormedSpace ℂ E] [NormedAddCommGroup F] [NormedSpace ℂ F]
  [NormedAddCommGroup G] [NormedSpace ℂ G]

section Defs

/-- The Fourier transform integral for `f : V → E`, with respect to a bilinear form `L : V × W → 𝕜`
and an additive character `e`. -/
def fourierIntegral (e : Multiplicative 𝕜 →* 𝕊) (μ : Measure V) (L : V →ₗ[𝕜] W →ₗ[𝕜] 𝕜) (f : V → E)
    (w : W) : E :=
  ∫ v, e[-L v w] • f v ∂μ
#align vector_fourier.fourier_integral VectorFourier.fourierIntegral

theorem fourierIntegral_smul_const (e : Multiplicative 𝕜 →* 𝕊) (μ : Measure V)
    (L : V →ₗ[𝕜] W →ₗ[𝕜] 𝕜) (f : V → E) (r : ℂ) :
    fourierIntegral e μ L (r • f) = r • fourierIntegral e μ L f := by
  ext1 w
  -- Porting note: was
  -- simp only [Pi.smul_apply, fourierIntegral, smul_comm _ r, integral_smul]
  simp only [Pi.smul_apply, fourierIntegral, ← integral_smul]
  congr; funext
  rw [smul_comm]
#align vector_fourier.fourier_integral_smul_const VectorFourier.fourierIntegral_smul_const

/-- The uniform norm of the Fourier integral of `f` is bounded by the `L¹` norm of `f`. -/
theorem norm_fourierIntegral_le_integral_norm (e : Multiplicative 𝕜 →* 𝕊) (μ : Measure V)
    (L : V →ₗ[𝕜] W →ₗ[𝕜] 𝕜) (f : V → E) (w : W) :
    ‖fourierIntegral e μ L f w‖ ≤ ∫ v : V, ‖f v‖ ∂μ := by
  refine' (norm_integral_le_integral_norm _).trans (le_of_eq _)
  simp_rw [norm_smul, Complex.norm_eq_abs, abs_coe_circle, one_mul]
#align vector_fourier.norm_fourier_integral_le_integral_norm VectorFourier.norm_fourierIntegral_le_integral_norm

/-- The Fourier integral converts right-translation into scalar multiplication by a phase factor.-/
theorem fourierIntegral_comp_add_right [MeasurableAdd V] (e : Multiplicative 𝕜 →* 𝕊) (μ : Measure V)
    [μ.IsAddRightInvariant] (L : V →ₗ[𝕜] W →ₗ[𝕜] 𝕜) (f : V → E) (v₀ : V) :
    fourierIntegral e μ L (f ∘ fun v => v + v₀) =
      fun w => e[L v₀ w] • fourierIntegral e μ L f w := by
  ext1 w
  dsimp only [fourierIntegral, Function.comp_apply]
  conv in L _ => rw [← add_sub_cancel v v₀]
  rw [integral_add_right_eq_self fun v : V => e[-L (v - v₀) w] • f v, ← integral_smul]
  congr 1 with v
  rw [← smul_assoc, smul_eq_mul, ← Submonoid.coe_mul, ← e.map_mul, ← ofAdd_add, ←
    LinearMap.neg_apply, ← sub_eq_add_neg, ← LinearMap.sub_apply, LinearMap.map_sub, neg_sub]
#align vector_fourier.fourier_integral_comp_add_right VectorFourier.fourierIntegral_comp_add_right

end Defs

section Continuous

/- In this section we assume 𝕜, V, W have topologies, and L, e are continuous (but f needn't be).
   This is used to ensure that `e [-L v w]` is (ae strongly) measurable. We could get away with
   imposing only a measurable-space structure on 𝕜 (it doesn't have to be the Borel sigma-algebra of
   a topology); but it seems hard to imagine cases where this extra generality would be useful, and
   allowing it would complicate matters in the most important use cases.
-/
variable [TopologicalSpace 𝕜] [TopologicalRing 𝕜] [TopologicalSpace V] [BorelSpace V]
  [TopologicalSpace W] {e : Multiplicative 𝕜 →* 𝕊} {μ : Measure V} {L : V →ₗ[𝕜] W →ₗ[𝕜] 𝕜}

/-- For any `w`, the Fourier integral is convergent iff `f` is integrable. -/
theorem fourier_integral_convergent_iff (he : Continuous e)
    (hL : Continuous fun p : V × W => L p.1 p.2) {f : V → E} (w : W) :
    Integrable f μ ↔ Integrable (fun v : V => e[-L v w] • f v) μ := by
  -- first prove one-way implication
  have aux :
    ∀ {g : V → E} (_ : Integrable g μ) (x : W), Integrable (fun v : V => e[-L v x] • g v) μ := by
    intro g hg x
    have c : Continuous fun v => e[-L v x] := by
      refine' (continuous_induced_rng.mp he).comp (continuous_ofAdd.comp (Continuous.neg _))
      exact hL.comp (continuous_prod_mk.mpr ⟨continuous_id, continuous_const⟩)
    rw [← integrable_norm_iff (c.aestronglyMeasurable.smul hg.1)]
    convert hg.norm using 2
    rw [norm_smul, Complex.norm_eq_abs, abs_coe_circle, one_mul]
  -- then use it for both directions
  refine' ⟨fun hf => aux hf w, fun hf => _⟩
  convert aux hf (-w)
  rw [← smul_assoc, smul_eq_mul, ← Submonoid.coe_mul, ← MonoidHom.map_mul, ← ofAdd_add,
    LinearMap.map_neg, neg_neg, ← sub_eq_add_neg, sub_self, ofAdd_zero, MonoidHom.map_one,
    Submonoid.coe_one, one_smul]
#align vector_fourier.fourier_integral_convergent_iff VectorFourier.fourier_integral_convergent_iff

variable [CompleteSpace E]

theorem fourierIntegral_add (he : Continuous e) (hL : Continuous fun p : V × W => L p.1 p.2)
    {f g : V → E} (hf : Integrable f μ) (hg : Integrable g μ) :
    fourierIntegral e μ L f + fourierIntegral e μ L g = fourierIntegral e μ L (f + g) := by
  ext1 w
  dsimp only [Pi.add_apply, fourierIntegral]
  simp_rw [smul_add]
  rw [integral_add]
  · exact (fourier_integral_convergent_iff he hL w).mp hf
  · exact (fourier_integral_convergent_iff he hL w).mp hg
#align vector_fourier.fourier_integral_add VectorFourier.fourierIntegral_add

/-- The Fourier integral of an `L^1` function is a continuous function. -/
theorem fourierIntegral_continuous [FirstCountableTopology W] (he : Continuous e)
    (hL : Continuous fun p : V × W => L p.1 p.2) {f : V → E} (hf : Integrable f μ) :
    Continuous (fourierIntegral e μ L f) := by
  apply continuous_of_dominated
  · exact fun w => ((fourier_integral_convergent_iff he hL w).mp hf).1
  · refine' fun w => ae_of_all _ fun v => _
    · rw [norm_smul, Complex.norm_eq_abs, abs_coe_circle, one_mul]
  · exact hf.norm
  · rw [continuous_induced_rng] at he
    refine' ae_of_all _ fun v => (he.comp (continuous_ofAdd.comp _)).smul continuous_const
    exact (hL.comp (continuous_prod_mk.mpr ⟨continuous_const, continuous_id⟩)).neg
#align vector_fourier.fourier_integral_continuous VectorFourier.fourierIntegral_continuous

end Continuous

section Fubini

variable [TopologicalSpace 𝕜] [TopologicalRing 𝕜] [TopologicalSpace V] [BorelSpace V]
  [TopologicalSpace W] [MeasurableSpace W] [BorelSpace W]
  {e : Multiplicative 𝕜 →* 𝕊} {μ : Measure V} {L : V →ₗ[𝕜] W →ₗ[𝕜] 𝕜}
  {ν : Measure W} [SigmaFinite μ] [SigmaFinite ν] [SecondCountableTopology V]

variable [CompleteSpace E] [CompleteSpace F]

/-- The Fourier transform satisfies `∫ 𝓕 f * g = ∫ f * 𝓕 g`, i.e., it is self-adjoint.
Version where the multiplication is replaced by a general bilinear form `M`. -/
theorem integral_bilin_fourierIntegral_eq_flip
    {f : V → E} {g : W → F} (M : E →L[ℂ] F →L[ℂ] G) (he : Continuous e)
    (hL : Continuous fun p : V × W => L p.1 p.2) (hf : Integrable f μ) (hg : Integrable g ν) :
    ∫ ξ, M (fourierIntegral e μ L f ξ) (g ξ) ∂ν =
      ∫ x, M (f x) (fourierIntegral e ν L.flip g x) ∂μ := by
  by_cases hG : CompleteSpace G; swap; · simp [integral, hG]
  calc
  ∫ ξ, M (fourierIntegral e μ L f ξ) (g ξ) ∂ν
    = ∫ ξ, M.flip (g ξ) (∫ x, e[-L x ξ] • f x ∂μ) ∂ν := rfl
  _ = ∫ ξ, (∫ x, M.flip (g ξ) (e[-L x ξ] • f x) ∂μ) ∂ν := by
    congr with ξ
    apply (ContinuousLinearMap.integral_comp_comm _ _).symm
    exact (fourier_integral_convergent_iff he hL _).1 hf
  _ = ∫ x, (∫ ξ, M.flip (g ξ) (e[-L x ξ] • f x) ∂ν) ∂μ := by
    rw [integral_integral_swap]
    have : Integrable (fun (p : W × V) ↦ ‖M‖ * (‖g p.1‖ * ‖f p.2‖)) (ν.prod μ) :=
      (hg.norm.prod_mul hf.norm).const_mul _
    apply this.mono
    · have A : AEStronglyMeasurable (fun (p : W × V) ↦ e[-L p.2 p.1] • f p.2) (ν.prod μ) := by
        apply (Continuous.aestronglyMeasurable ?_).smul hf.1.snd
        refine (continuous_induced_rng.mp he).comp (continuous_ofAdd.comp ?_)
        exact (hL.comp continuous_swap).neg
      exact M.flip.continuous₂.comp_aestronglyMeasurable (hg.1.fst.prod_mk A)
    · apply eventually_of_forall
      rintro ⟨ξ, x⟩
      simp only [ofAdd_neg, map_inv, coe_inv_unitSphere, SMulHomClass.map_smul,
        ContinuousLinearMap.flip_apply, Function.uncurry_apply_pair, norm_smul, norm_inv,
        norm_eq_of_mem_sphere, inv_one, one_mul, norm_mul, norm_norm]
      exact (M.le_opNorm₂ (f x) (g ξ)).trans (le_of_eq (by ring))
  _ = ∫ x, (∫ ξ, M (f x) (e[-L.flip ξ x] • g ξ) ∂ν) ∂μ := by simp
  _ = ∫ x, M (f x) (∫ ξ, e[-L.flip ξ x] • g ξ ∂ν) ∂μ := by
    congr with x
    apply ContinuousLinearMap.integral_comp_comm
    apply (fourier_integral_convergent_iff he _ _).1 hg
    exact hL.comp continuous_swap

/-- The Fourier transform satisfies `∫ 𝓕 f * g = ∫ f * 𝓕 g`, i.e., it is self-adjoint. -/
theorem integral_fourierIntegral_smul_eq_flip
    {f : V → ℂ} {g : W → F} (he : Continuous e)
    (hL : Continuous fun p : V × W => L p.1 p.2) (hf : Integrable f μ) (hg : Integrable g ν) :
    ∫ ξ, (fourierIntegral e μ L f ξ) • (g ξ) ∂ν =
      ∫ x, (f x) • (fourierIntegral e ν L.flip g x) ∂μ :=
  integral_bilin_fourierIntegral_eq_flip (ContinuousLinearMap.lsmul ℂ ℂ) he hL hf hg

end Fubini

end VectorFourier

/-! ## Fourier theory for functions on `𝕜` -/


namespace Fourier

variable {𝕜 : Type*} [CommRing 𝕜] [MeasurableSpace 𝕜] {E : Type*} [NormedAddCommGroup E]
  [NormedSpace ℂ E]

section Defs

variable [CompleteSpace E]

/-- The Fourier transform integral for `f : 𝕜 → E`, with respect to the measure `μ` and additive
character `e`. -/
def fourierIntegral (e : Multiplicative 𝕜 →* 𝕊) (μ : Measure 𝕜) (f : 𝕜 → E) (w : 𝕜) : E :=
  VectorFourier.fourierIntegral e μ (LinearMap.mul 𝕜 𝕜) f w
#align fourier.fourier_integral Fourier.fourierIntegral

theorem fourierIntegral_def (e : Multiplicative 𝕜 →* 𝕊) (μ : Measure 𝕜) (f : 𝕜 → E) (w : 𝕜) :
    fourierIntegral e μ f w = ∫ v : 𝕜, e[-(v * w)] • f v ∂μ :=
  rfl
#align fourier.fourier_integral_def Fourier.fourierIntegral_def

theorem fourierIntegral_smul_const (e : Multiplicative 𝕜 →* 𝕊) (μ : Measure 𝕜) (f : 𝕜 → E) (r : ℂ) :
    fourierIntegral e μ (r • f) = r • fourierIntegral e μ f :=
  VectorFourier.fourierIntegral_smul_const _ _ _ _ _
#align fourier.fourier_integral_smul_const Fourier.fourierIntegral_smul_const

/-- The uniform norm of the Fourier transform of `f` is bounded by the `L¹` norm of `f`. -/
theorem norm_fourierIntegral_le_integral_norm (e : Multiplicative 𝕜 →* 𝕊) (μ : Measure 𝕜)
    (f : 𝕜 → E) (w : 𝕜) : ‖fourierIntegral e μ f w‖ ≤ ∫ x : 𝕜, ‖f x‖ ∂μ :=
  VectorFourier.norm_fourierIntegral_le_integral_norm _ _ _ _ _
#align fourier.norm_fourier_integral_le_integral_norm Fourier.norm_fourierIntegral_le_integral_norm

/-- The Fourier transform converts right-translation into scalar multiplication by a phase factor.-/
theorem fourierIntegral_comp_add_right [MeasurableAdd 𝕜] (e : Multiplicative 𝕜 →* 𝕊) (μ : Measure 𝕜)
    [μ.IsAddRightInvariant] (f : 𝕜 → E) (v₀ : 𝕜) :
    fourierIntegral e μ (f ∘ fun v => v + v₀) = fun w => e[v₀ * w] • fourierIntegral e μ f w :=
  VectorFourier.fourierIntegral_comp_add_right _ _ _ _ _
#align fourier.fourier_integral_comp_add_right Fourier.fourierIntegral_comp_add_right

end Defs

end Fourier

open scoped Real

namespace Real

/-- The standard additive character of `ℝ`, given by `fun x ↦ exp (2 * π * x * I)`. -/
def fourierChar : Multiplicative ℝ →* 𝕊 where
  toFun z := expMapCircle (2 * π * Multiplicative.toAdd z)
  map_one' := by simp only; rw [toAdd_one, mul_zero, expMapCircle_zero]
  map_mul' x y := by simp only; rw [toAdd_mul, mul_add, expMapCircle_add]
#align real.fourier_char Real.fourierChar

@[inherit_doc] scoped[FourierTransform] notation "𝐞" => Real.fourierChar

theorem fourierChar_apply (x : ℝ) : 𝐞[x] = Complex.exp (↑(2 * π * x) * Complex.I) :=
  by rfl
#align real.fourier_char_apply Real.fourierChar_apply

@[continuity]
theorem continuous_fourierChar : Continuous 𝐞 :=
  (map_continuous expMapCircle).comp (continuous_const.mul continuous_toAdd)
#align real.continuous_fourier_char Real.continuous_fourierChar

variable {E : Type*} [NormedAddCommGroup E] [NormedSpace ℂ E]

theorem vector_fourierIntegral_eq_integral_exp_smul {V : Type*} [AddCommGroup V] [Module ℝ V]
    [MeasurableSpace V] {W : Type*} [AddCommGroup W] [Module ℝ W] (L : V →ₗ[ℝ] W →ₗ[ℝ] ℝ)
    (μ : Measure V) (f : V → E) (w : W) :
    VectorFourier.fourierIntegral fourierChar μ L f w =
      ∫ v : V, Complex.exp (↑(-2 * π * L v w) * Complex.I) • f v ∂μ :=
  by simp_rw [VectorFourier.fourierIntegral, Real.fourierChar_apply, mul_neg, neg_mul]
#align real.vector_fourier_integral_eq_integral_exp_smul Real.vector_fourierIntegral_eq_integral_exp_smul


variable {E : Type*} [NormedAddCommGroup E] [NormedSpace ℂ E]
  {V : Type*} [NormedAddCommGroup V]
  [InnerProductSpace ℝ V] [MeasurableSpace V] [BorelSpace V] [FiniteDimensional ℝ V]
  {W : Type*} [NormedAddCommGroup W]
  [InnerProductSpace ℝ W] [MeasurableSpace W] [BorelSpace W] [FiniteDimensional ℝ W]

open scoped RealInnerProductSpace

/-- The Fourier transform of a function on an inner product space, with respect to the standard
additive character `ω ↦ exp (2 i π ω)`. -/
def fourierIntegral (f : V → E) (w : V) : E :=
<<<<<<< HEAD
  VectorFourier.fourierIntegral Real.fourierChar volume (innerₗ V) f w
=======
  VectorFourier.fourierIntegral 𝐞 volume (innerₗ V) f w
>>>>>>> e059984c
#align real.fourier_integral Real.fourierIntegral

/-- The inverse Fourier transform of a function on an inner product space, defined as the Fourier
transform but with opposite sign in the exponential. -/
def fourierIntegralInv (f : V → E) (w : V) : E :=
<<<<<<< HEAD
  VectorFourier.fourierIntegral Real.fourierChar volume (-innerₗ V) f w

@[inherit_doc] scoped[FourierTransform] notation "𝓕" => Real.fourierIntegral
@[inherit_doc] scoped[FourierTransform] notation "𝓕⁻" => Real.fourierIntegralInv

lemma fourierIntegral_eq (f : V → E) (w : V) :
    𝓕 f w = ∫ v, 𝐞[-⟪v, w⟫] • f v := rfl

lemma fourierIntegral_eq' (f : V → E) (w : V) :
    𝓕 f w = ∫ v, Complex.exp ((↑(-2 * π * ⟪v, w⟫) * Complex.I)) • f v := by
  simp_rw [fourierIntegral_eq, Real.fourierChar_apply, mul_neg, neg_mul]

lemma fourierIntegralInv_eq (f : V → E) (w : V) :
    𝓕⁻ f w = ∫ v, 𝐞[⟪v, w⟫] • f v := by
  simp [fourierIntegralInv, VectorFourier.fourierIntegral]

lemma fourierIntegralInv_eq' (f : V → E) (w : V) :
    𝓕⁻ f w = ∫ v, Complex.exp ((↑(2 * π * ⟪v, w⟫) * Complex.I)) • f v := by
  simp_rw [fourierIntegralInv_eq, Real.fourierChar_apply]

lemma fourierIntegralInv_eq_fourierIntegral_neg (f : V → E) (w : V) :
    𝓕⁻ f w = 𝓕 f (-w) := by
  simp [fourierIntegral_eq, fourierIntegralInv_eq]

lemma fourierIntegral_comp_linearIsometry (A : W ≃ₗᵢ[ℝ] V) (f : V → E) (w : W) :
    𝓕 (f ∘ A) w = (𝓕 f) (A w) := by
  simp only [fourierIntegral_eq, ofAdd_neg, map_inv, coe_inv_unitSphere, Function.comp_apply,
    ← MeasurePreserving.integral_comp A.measurePreserving A.toHomeomorph.measurableEmbedding,
    ← A.inner_map_map]

lemma fourierIntegralInv_comp_linearIsometry (A : W ≃ₗᵢ[ℝ] V) (f : V → E) (w : W) :
    𝓕⁻ (f ∘ A) w = (𝓕⁻ f) (A w) := by
  simp [fourierIntegralInv_eq_fourierIntegral_neg, fourierIntegral_comp_linearIsometry]

theorem fourierIntegral_real_eq (f : ℝ → E) (w : ℝ) :
    fourierIntegral f w = ∫ v : ℝ, fourierChar[-(v * w)] • f v :=
  rfl
#align real.fourier_integral_def Real.fourierIntegral_real_eq

@[deprecated] alias fourierIntegral_def := fourierIntegral_real_eq -- deprecated on 2024-02-21

=======
  VectorFourier.fourierIntegral 𝐞 volume (-innerₗ V) f w

@[inherit_doc] scoped[FourierTransform] notation "𝓕" => Real.fourierIntegral
@[inherit_doc] scoped[FourierTransform] notation "𝓕⁻" => Real.fourierIntegralInv

lemma fourierIntegral_eq (f : V → E) (w : V) :
    𝓕 f w = ∫ v, 𝐞[-⟪v, w⟫] • f v := rfl

lemma fourierIntegral_eq' (f : V → E) (w : V) :
    𝓕 f w = ∫ v, Complex.exp ((↑(-2 * π * ⟪v, w⟫) * Complex.I)) • f v := by
  simp_rw [fourierIntegral_eq, Real.fourierChar_apply, mul_neg, neg_mul]

lemma fourierIntegralInv_eq (f : V → E) (w : V) :
    𝓕⁻ f w = ∫ v, 𝐞[⟪v, w⟫] • f v := by
  simp [fourierIntegralInv, VectorFourier.fourierIntegral]

lemma fourierIntegralInv_eq' (f : V → E) (w : V) :
    𝓕⁻ f w = ∫ v, Complex.exp ((↑(2 * π * ⟪v, w⟫) * Complex.I)) • f v := by
  simp_rw [fourierIntegralInv_eq, Real.fourierChar_apply]

lemma fourierIntegralInv_eq_fourierIntegral_neg (f : V → E) (w : V) :
    𝓕⁻ f w = 𝓕 f (-w) := by
  simp [fourierIntegral_eq, fourierIntegralInv_eq]

lemma fourierIntegral_comp_linearIsometry (A : W ≃ₗᵢ[ℝ] V) (f : V → E) (w : W) :
    𝓕 (f ∘ A) w = (𝓕 f) (A w) := by
  simp only [fourierIntegral_eq, ofAdd_neg, map_inv, coe_inv_unitSphere, Function.comp_apply,
    ← MeasurePreserving.integral_comp A.measurePreserving A.toHomeomorph.measurableEmbedding,
    ← A.inner_map_map]

lemma fourierIntegralInv_comp_linearIsometry (A : W ≃ₗᵢ[ℝ] V) (f : V → E) (w : W) :
    𝓕⁻ (f ∘ A) w = (𝓕⁻ f) (A w) := by
  simp [fourierIntegralInv_eq_fourierIntegral_neg, fourierIntegral_comp_linearIsometry]

theorem fourierIntegral_real_eq (f : ℝ → E) (w : ℝ) :
    fourierIntegral f w = ∫ v : ℝ, 𝐞[-(v * w)] • f v :=
  rfl
#align real.fourier_integral_def Real.fourierIntegral_real_eq

@[deprecated] alias fourierIntegral_def := fourierIntegral_real_eq -- deprecated on 2024-02-21

>>>>>>> e059984c
theorem fourierIntegral_real_eq_integral_exp_smul (f : ℝ → E) (w : ℝ) :
    𝓕 f w = ∫ v : ℝ, Complex.exp (↑(-2 * π * v * w) * Complex.I) • f v := by
  simp_rw [fourierIntegral_real_eq, Real.fourierChar_apply, mul_neg, neg_mul, mul_assoc]
#align real.fourier_integral_eq_integral_exp_smul Real.fourierIntegral_real_eq_integral_exp_smul

@[deprecated] alias fourierIntegral_eq_integral_exp_smul :=
  fourierIntegral_real_eq_integral_exp_smul -- deprecated on 2024-02-21

end Real<|MERGE_RESOLUTION|>--- conflicted
+++ resolved
@@ -43,11 +43,7 @@
 `e` is `Real.fourierChar`, i.e. the character `fun x ↦ exp ((2 * π * x) * I)` (for which we
 introduce the notation `𝐞` in the locale `FourierTransform`).
 
-<<<<<<< HEAD
-Another familiar case (which generalize the previous one) is when `V = W` is an inner product space
-=======
 Another familiar case (which generalizes the previous one) is when `V = W` is an inner product space
->>>>>>> e059984c
 over `ℝ` and `L` is the scalar product. We introduce two notations `𝓕` for the Fourier transform in
 this case and `𝓕⁻ f (v) = 𝓕 f (-v)` for the inverse Fourier transform. These notations make
 in particular sense for `V = W = ℝ`.
@@ -337,18 +333,13 @@
 /-- The Fourier transform of a function on an inner product space, with respect to the standard
 additive character `ω ↦ exp (2 i π ω)`. -/
 def fourierIntegral (f : V → E) (w : V) : E :=
-<<<<<<< HEAD
-  VectorFourier.fourierIntegral Real.fourierChar volume (innerₗ V) f w
-=======
   VectorFourier.fourierIntegral 𝐞 volume (innerₗ V) f w
->>>>>>> e059984c
 #align real.fourier_integral Real.fourierIntegral
 
 /-- The inverse Fourier transform of a function on an inner product space, defined as the Fourier
 transform but with opposite sign in the exponential. -/
 def fourierIntegralInv (f : V → E) (w : V) : E :=
-<<<<<<< HEAD
-  VectorFourier.fourierIntegral Real.fourierChar volume (-innerₗ V) f w
+  VectorFourier.fourierIntegral 𝐞 volume (-innerₗ V) f w
 
 @[inherit_doc] scoped[FourierTransform] notation "𝓕" => Real.fourierIntegral
 @[inherit_doc] scoped[FourierTransform] notation "𝓕⁻" => Real.fourierIntegralInv
@@ -383,55 +374,12 @@
   simp [fourierIntegralInv_eq_fourierIntegral_neg, fourierIntegral_comp_linearIsometry]
 
 theorem fourierIntegral_real_eq (f : ℝ → E) (w : ℝ) :
-    fourierIntegral f w = ∫ v : ℝ, fourierChar[-(v * w)] • f v :=
-  rfl
-#align real.fourier_integral_def Real.fourierIntegral_real_eq
-
-@[deprecated] alias fourierIntegral_def := fourierIntegral_real_eq -- deprecated on 2024-02-21
-
-=======
-  VectorFourier.fourierIntegral 𝐞 volume (-innerₗ V) f w
-
-@[inherit_doc] scoped[FourierTransform] notation "𝓕" => Real.fourierIntegral
-@[inherit_doc] scoped[FourierTransform] notation "𝓕⁻" => Real.fourierIntegralInv
-
-lemma fourierIntegral_eq (f : V → E) (w : V) :
-    𝓕 f w = ∫ v, 𝐞[-⟪v, w⟫] • f v := rfl
-
-lemma fourierIntegral_eq' (f : V → E) (w : V) :
-    𝓕 f w = ∫ v, Complex.exp ((↑(-2 * π * ⟪v, w⟫) * Complex.I)) • f v := by
-  simp_rw [fourierIntegral_eq, Real.fourierChar_apply, mul_neg, neg_mul]
-
-lemma fourierIntegralInv_eq (f : V → E) (w : V) :
-    𝓕⁻ f w = ∫ v, 𝐞[⟪v, w⟫] • f v := by
-  simp [fourierIntegralInv, VectorFourier.fourierIntegral]
-
-lemma fourierIntegralInv_eq' (f : V → E) (w : V) :
-    𝓕⁻ f w = ∫ v, Complex.exp ((↑(2 * π * ⟪v, w⟫) * Complex.I)) • f v := by
-  simp_rw [fourierIntegralInv_eq, Real.fourierChar_apply]
-
-lemma fourierIntegralInv_eq_fourierIntegral_neg (f : V → E) (w : V) :
-    𝓕⁻ f w = 𝓕 f (-w) := by
-  simp [fourierIntegral_eq, fourierIntegralInv_eq]
-
-lemma fourierIntegral_comp_linearIsometry (A : W ≃ₗᵢ[ℝ] V) (f : V → E) (w : W) :
-    𝓕 (f ∘ A) w = (𝓕 f) (A w) := by
-  simp only [fourierIntegral_eq, ofAdd_neg, map_inv, coe_inv_unitSphere, Function.comp_apply,
-    ← MeasurePreserving.integral_comp A.measurePreserving A.toHomeomorph.measurableEmbedding,
-    ← A.inner_map_map]
-
-lemma fourierIntegralInv_comp_linearIsometry (A : W ≃ₗᵢ[ℝ] V) (f : V → E) (w : W) :
-    𝓕⁻ (f ∘ A) w = (𝓕⁻ f) (A w) := by
-  simp [fourierIntegralInv_eq_fourierIntegral_neg, fourierIntegral_comp_linearIsometry]
-
-theorem fourierIntegral_real_eq (f : ℝ → E) (w : ℝ) :
     fourierIntegral f w = ∫ v : ℝ, 𝐞[-(v * w)] • f v :=
   rfl
 #align real.fourier_integral_def Real.fourierIntegral_real_eq
 
 @[deprecated] alias fourierIntegral_def := fourierIntegral_real_eq -- deprecated on 2024-02-21
 
->>>>>>> e059984c
 theorem fourierIntegral_real_eq_integral_exp_smul (f : ℝ → E) (w : ℝ) :
     𝓕 f w = ∫ v : ℝ, Complex.exp (↑(-2 * π * v * w) * Complex.I) • f v := by
   simp_rw [fourierIntegral_real_eq, Real.fourierChar_apply, mul_neg, neg_mul, mul_assoc]
