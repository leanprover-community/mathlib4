/-
Copyright (c) 2023 David Loeffler. All rights reserved.
Released under Apache 2.0 license as described in the file LICENSE.
Authors: David Loeffler
-/
import Mathlib.Algebra.Group.AddChar
import Mathlib.Analysis.Complex.Circle
import Mathlib.Analysis.Fourier.Notation
import Mathlib.MeasureTheory.Group.Integral
import Mathlib.MeasureTheory.Integral.Prod
import Mathlib.MeasureTheory.Integral.Bochner.Set
import Mathlib.MeasureTheory.Measure.Haar.InnerProductSpace
import Mathlib.MeasureTheory.Measure.Haar.OfBasis

/-!
# The Fourier transform

We set up the Fourier transform for complex-valued functions on finite-dimensional spaces.

## Design choices

In namespace `VectorFourier`, we define the Fourier integral in the following context:
* `𝕜` is a commutative ring.
* `V` and `W` are `𝕜`-modules.
* `e` is a unitary additive character of `𝕜`, i.e. an `AddChar 𝕜 Circle`.
* `μ` is a measure on `V`.
* `L` is a `𝕜`-bilinear form `V × W → 𝕜`.
* `E` is a complete normed `ℂ`-vector space.

With these definitions, we define `fourierIntegral` to be the map from functions `V → E` to
functions `W → E` that sends `f` to

`fun w ↦ ∫ v in V, e (-L v w) • f v ∂μ`,

This includes the cases `W` is the dual of `V` and `L` is the canonical pairing, or `W = V` and `L`
is a bilinear form (e.g. an inner product).

In namespace `Fourier`, we consider the more familiar special case when `V = W = 𝕜` and `L` is the
multiplication map (but still allowing `𝕜` to be an arbitrary ring equipped with a measure).

The most familiar case of all is when `V = W = 𝕜 = ℝ`, `L` is multiplication, `μ` is volume, and
`e` is `Real.fourierChar`, i.e. the character `fun x ↦ exp ((2 * π * x) * I)` (for which we
introduced the notation `𝐞` in the scope `FourierTransform`).

Another familiar case (which generalizes the previous one) is when `V = W` is an inner product space
over `ℝ` and `L` is the scalar product. We introduce two notations `𝓕` for the Fourier transform in
this case and `𝓕⁻ f (v) = 𝓕 f (-v)` for the inverse Fourier transform. These notations make
in particular sense for `V = W = ℝ`.

## Main results

At present the only nontrivial lemma we prove is `fourierIntegral_continuous`, stating that the
Fourier transform of an integrable function is continuous (under mild assumptions).
-/


noncomputable section

local notation "𝕊" => Circle

open MeasureTheory Filter

open scoped Topology

/-! ## Fourier theory for functions on general vector spaces -/

namespace VectorFourier

variable {𝕜 : Type*} [CommRing 𝕜] {V : Type*} [AddCommGroup V] [Module 𝕜 V] [MeasurableSpace V]
  {W : Type*} [AddCommGroup W] [Module 𝕜 W]
  {E F G : Type*} [NormedAddCommGroup E] [NormedSpace ℂ E] [NormedAddCommGroup F] [NormedSpace ℂ F]
  [NormedAddCommGroup G] [NormedSpace ℂ G]

section Defs

/-- The Fourier transform integral for `f : V → E`, with respect to a bilinear form `L : V × W → 𝕜`
and an additive character `e`. -/
def fourierIntegral (e : AddChar 𝕜 𝕊) (μ : Measure V) (L : V →ₗ[𝕜] W →ₗ[𝕜] 𝕜) (f : V → E)
    (w : W) : E :=
  ∫ v, e (-L v w) • f v ∂μ

theorem fourierIntegral_const_smul (e : AddChar 𝕜 𝕊) (μ : Measure V)
    (L : V →ₗ[𝕜] W →ₗ[𝕜] 𝕜) (f : V → E) (r : ℂ) :
    fourierIntegral e μ L (r • f) = r • fourierIntegral e μ L f := by
  ext1 w
  simp only [Pi.smul_apply, fourierIntegral, smul_comm _ r, integral_smul]

/-- The uniform norm of the Fourier integral of `f` is bounded by the `L¹` norm of `f`. -/
theorem norm_fourierIntegral_le_integral_norm (e : AddChar 𝕜 𝕊) (μ : Measure V)
    (L : V →ₗ[𝕜] W →ₗ[𝕜] 𝕜) (f : V → E) (w : W) :
    ‖fourierIntegral e μ L f w‖ ≤ ∫ v : V, ‖f v‖ ∂μ := by
  refine (norm_integral_le_integral_norm _).trans (le_of_eq ?_)
  simp_rw [Circle.norm_smul]

/-- The Fourier integral converts right-translation into scalar multiplication by a phase factor. -/
theorem fourierIntegral_comp_add_right [MeasurableAdd V] (e : AddChar 𝕜 𝕊) (μ : Measure V)
    [μ.IsAddRightInvariant] (L : V →ₗ[𝕜] W →ₗ[𝕜] 𝕜) (f : V → E) (v₀ : V) :
    fourierIntegral e μ L (f ∘ fun v ↦ v + v₀) =
      fun w ↦ e (L v₀ w) • fourierIntegral e μ L f w := by
  ext1 w
  dsimp only [fourierIntegral, Function.comp_apply, Circle.smul_def]
  conv in L _ => rw [← add_sub_cancel_right v v₀]
  rw [integral_add_right_eq_self fun v : V ↦ (e (-L (v - v₀) w) : ℂ) • f v, ← integral_smul]
  congr 1 with v
  rw [← smul_assoc, smul_eq_mul, ← Circle.coe_mul, ← e.map_add_eq_mul, ← LinearMap.neg_apply,
    ← sub_eq_add_neg, ← LinearMap.sub_apply, LinearMap.map_sub, neg_sub]

end Defs

section Continuous

/-!
In this section we assume 𝕜, `V`, `W` have topologies,
and `L`, `e` are continuous (but `f` needn't be).

This is used to ensure that `e (-L v w)` is (a.e. strongly) measurable. We could get away with
imposing only a measurable-space structure on 𝕜 (it doesn't have to be the Borel sigma-algebra of
a topology); but it seems hard to imagine cases where this extra generality would be useful, and
allowing it would complicate matters in the most important use cases.
-/
variable [TopologicalSpace 𝕜] [IsTopologicalRing 𝕜] [TopologicalSpace V] [BorelSpace V]
  [TopologicalSpace W] {e : AddChar 𝕜 𝕊} {μ : Measure V} {L : V →ₗ[𝕜] W →ₗ[𝕜] 𝕜}

/-- For any `w`, the Fourier integral is convergent iff `f` is integrable. -/
theorem fourierIntegral_convergent_iff (he : Continuous e)
    (hL : Continuous fun p : V × W ↦ L p.1 p.2) {f : V → E} (w : W) :
    Integrable (fun v : V ↦ e (-L v w) • f v) μ ↔ Integrable f μ := by
  -- first prove one-way implication
  have aux {g : V → E} (hg : Integrable g μ) (x : W) :
      Integrable (fun v : V ↦ e (-L v x) • g v) μ := by
    have c : Continuous fun v ↦ e (-L v x) := he.comp (hL.comp (.prodMk_left _)).neg
    simp_rw [← integrable_norm_iff (c.aestronglyMeasurable.smul hg.1), Circle.norm_smul]
    exact hg.norm
  -- then use it for both directions
  refine ⟨fun hf ↦ ?_, fun hf ↦ aux hf w⟩
  have := aux hf (-w)
  simp_rw [← mul_smul (e _) (e _) (f _), ← e.map_add_eq_mul, LinearMap.map_neg, neg_add_cancel,
    e.map_zero_eq_one, one_smul] at this -- the `(e _)` speeds up elaboration considerably
  exact this

theorem fourierIntegral_add (he : Continuous e) (hL : Continuous fun p : V × W ↦ L p.1 p.2)
    {f g : V → E} (hf : Integrable f μ) (hg : Integrable g μ) :
    fourierIntegral e μ L (f + g) = fourierIntegral e μ L f + fourierIntegral e μ L g := by
  ext1 w
  dsimp only [Pi.add_apply, fourierIntegral]
  simp_rw [smul_add]
  rw [integral_add]
  · exact (fourierIntegral_convergent_iff he hL w).2 hf
  · exact (fourierIntegral_convergent_iff he hL w).2 hg

/-- The Fourier integral of an `L^1` function is a continuous function. -/
theorem fourierIntegral_continuous [FirstCountableTopology W] (he : Continuous e)
    (hL : Continuous fun p : V × W ↦ L p.1 p.2) {f : V → E} (hf : Integrable f μ) :
    Continuous (fourierIntegral e μ L f) := by
  apply continuous_of_dominated
  · exact fun w ↦ ((fourierIntegral_convergent_iff he hL w).2 hf).1
  · exact fun w ↦ ae_of_all _ fun v ↦ le_of_eq (Circle.norm_smul _ _)
  · exact hf.norm
  · refine ae_of_all _ fun v ↦ (he.comp ?_).smul continuous_const
    exact (hL.comp (.prodMk_right _)).neg

end Continuous

section Fubini

variable [TopologicalSpace 𝕜] [IsTopologicalRing 𝕜] [TopologicalSpace V] [BorelSpace V]
  [TopologicalSpace W] [MeasurableSpace W] [BorelSpace W]
  {e : AddChar 𝕜 𝕊} {μ : Measure V} {L : V →ₗ[𝕜] W →ₗ[𝕜] 𝕜}
  {ν : Measure W} [SigmaFinite μ] [SigmaFinite ν] [SecondCountableTopology V]

variable {σ : ℂ →+* ℂ} [RingHomIsometric σ]

/-- Fubini's theorem for the Fourier integral.

This is the main technical step in proving both Parseval's identity and self-adjointness of the
Fourier transform. -/
theorem integral_fourierIntegral_swap
    {f : V → E} {g : W → F} (M : F →L[ℂ] E →SL[σ] G) (he : Continuous e)
    (hL : Continuous fun p : V × W ↦ L p.1 p.2) (hf : Integrable f μ) (hg : Integrable g ν) :
    ∫ ξ, (∫ x, M (g ξ) (e (-L x ξ) • f x) ∂μ) ∂ν =
    ∫ x, (∫ ξ, M (g ξ) (e (-L x ξ) • f x) ∂ν) ∂μ := by
  rw [integral_integral_swap]
  have : Integrable (fun (p : W × V) ↦ ‖M‖ * (‖g p.1‖ * ‖f p.2‖)) (ν.prod μ) :=
    (hg.norm.mul_prod hf.norm).const_mul _
  apply this.mono
  · change AEStronglyMeasurable (fun p : W × V ↦ (M (g p.1) (e (-(L p.2) p.1) • f p.2) )) _
    have A : AEStronglyMeasurable (fun (p : W × V) ↦ e (-L p.2 p.1) • f p.2) (ν.prod μ) := by
      refine (Continuous.aestronglyMeasurable ?_).smul hf.1.comp_snd
      exact he.comp (hL.comp continuous_swap).neg
    have A' : AEStronglyMeasurable (fun p ↦ (g p.1, e (-(L p.2) p.1) • f p.2) : W × V → F × E)
      (Measure.prod ν μ) := hg.1.comp_fst.prodMk A
    have hM : Continuous (fun q ↦ M q.1 q.2 : F × E → G) :=
      -- There is no `Continuous.clm_apply` for semilinear continuous maps
      (M.flip.cont.comp continuous_snd).clm_apply continuous_fst
    apply hM.comp_aestronglyMeasurable A' -- `exact` works, but `apply` is 10x faster!
  · filter_upwards with ⟨ξ, x⟩
    simp only [Function.uncurry_apply_pair, norm_mul, norm_norm, ge_iff_le, ← mul_assoc]
    convert M.le_opNorm₂ (g ξ) (e (-L x ξ) • f x) using 2
    simp

variable [CompleteSpace E] [CompleteSpace F]
/-- The Fourier transform satisfies `∫ 𝓕 f * g = ∫ f * 𝓕 g`, i.e., it is self-adjoint.

Version where the multiplication is replaced by a general bilinear form `M`. -/
theorem integral_bilin_fourierIntegral_eq_flip
    {f : V → E} {g : W → F} (M : E →L[ℂ] F →L[ℂ] G) (he : Continuous e)
    (hL : Continuous fun p : V × W ↦ L p.1 p.2) (hf : Integrable f μ) (hg : Integrable g ν) :
    ∫ ξ, M (fourierIntegral e μ L f ξ) (g ξ) ∂ν =
      ∫ x, M (f x) (fourierIntegral e ν L.flip g x) ∂μ := by
  by_cases hG : CompleteSpace G; swap; · simp [integral, hG]
  calc
  ∫ ξ, M.flip (g ξ) (∫ x, e (-L x ξ) • f x ∂μ) ∂ν
    = ∫ ξ, (∫ x, M.flip (g ξ) (e (-L x ξ) • f x) ∂μ) ∂ν := by
    congr with ξ
    apply (ContinuousLinearMap.integral_comp_comm _ _).symm
    exact (fourierIntegral_convergent_iff he hL _).2 hf
  _ = ∫ x, (∫ ξ, M.flip (g ξ) (e (-L x ξ) • f x) ∂ν) ∂μ :=
    integral_fourierIntegral_swap M.flip he hL hf hg
  _ = ∫ x, (∫ ξ, M (f x) (e (-L.flip ξ x) • g ξ) ∂ν) ∂μ := by
    simp only [ContinuousLinearMap.flip_apply, ContinuousLinearMap.map_smul_of_tower,
      ContinuousLinearMap.coe_smul', Pi.smul_apply, LinearMap.flip_apply]
  _ = ∫ x, M (f x) (∫ ξ, e (-L.flip ξ x) • g ξ ∂ν) ∂μ := by
    congr with x
    apply ContinuousLinearMap.integral_comp_comm
    apply (fourierIntegral_convergent_iff he _ _).2 hg
    exact hL.comp continuous_swap

/-- The Fourier transform satisfies `∫ 𝓕 f * g = ∫ f * 𝓕 g`, i.e., it is self-adjoint. -/
theorem integral_fourierIntegral_smul_eq_flip
    {f : V → ℂ} {g : W → F} (he : Continuous e)
    (hL : Continuous fun p : V × W ↦ L p.1 p.2) (hf : Integrable f μ) (hg : Integrable g ν) :
    ∫ ξ, (fourierIntegral e μ L f ξ) • (g ξ) ∂ν =
      ∫ x, (f x) • (fourierIntegral e ν L.flip g x) ∂μ :=
  integral_bilin_fourierIntegral_eq_flip (ContinuousLinearMap.lsmul ℂ ℂ) he hL hf hg

/-- The Fourier transform satisfies `∫ 𝓕 f * conj g = ∫ f * conj (𝓕⁻¹ g)`, which together
with the Fourier inversion theorem yields Plancherel's theorem. The stated version is more
convenient since it does only require integrability of `f` and `g`.

Version where the multiplication is replaced by a general bilinear form `M`. -/
theorem integral_sesq_fourierIntegral_eq_neg_flip
    {f : V → E} {g : W → F} (M : E →L⋆[ℂ] F →L[ℂ] G) (he : Continuous e)
    (hL : Continuous fun p : V × W ↦ L p.1 p.2) (hf : Integrable f μ) (hg : Integrable g ν) :
    ∫ ξ, M (fourierIntegral e μ L f ξ) (g ξ) ∂ν =
      ∫ x, M (f x) (fourierIntegral e ν (-L.flip) g x) ∂μ := by
  by_cases hG : CompleteSpace G; swap; · simp [integral, hG]
  calc
  ∫ ξ, M.flip (g ξ) (∫ x, e (-L x ξ) • f x ∂μ) ∂ν
    = ∫ ξ, (∫ x, M.flip (g ξ) (e (-L x ξ) • f x) ∂μ) ∂ν := by
    congr with ξ
    apply (ContinuousLinearMap.integral_comp_commSL RCLike.conj_smul _ _).symm
    exact (fourierIntegral_convergent_iff he hL _).2 hf
  _ = ∫ x, (∫ ξ, M.flip (g ξ) (e (-L x ξ) • f x) ∂ν) ∂μ :=
    integral_fourierIntegral_swap M.flip he hL hf hg
  _ = ∫ x, (∫ ξ, M (f x) (e (L.flip ξ x) • g ξ) ∂ν) ∂μ := by
    congr with x
    congr with ξ
    rw [← smul_one_smul ℂ _ (f x), ← smul_one_smul ℂ _ (g ξ)]
    simp only [map_smulₛₗ, ContinuousLinearMap.flip_apply, LinearMap.flip_apply, RingHom.id_apply,
      Circle.smul_def, smul_eq_mul, mul_one, ← Circle.coe_inv_eq_conj, AddChar.map_neg_eq_inv,
      inv_inv]
  _ = ∫ x, (∫ ξ, M (f x) (e (-(-L.flip ξ) x) • g ξ) ∂ν) ∂μ := by
    simp only [LinearMap.flip_apply, ContinuousLinearMap.map_smul_of_tower, LinearMap.neg_apply,
      neg_neg]
  _ = ∫ x, M (f x) (∫ ξ, e (-(-L.flip ξ) x) • g ξ ∂ν) ∂μ := by
    congr with x
    apply ContinuousLinearMap.integral_comp_comm
    have hLflip : Continuous fun (p : W × V) => (-L.flip p.1) p.2 :=
      (continuous_neg.comp hL).comp continuous_swap
    exact (fourierIntegral_convergent_iff (L := -L.flip) he hLflip x).2 hg

end Fubini

lemma fourierIntegral_probChar {V W : Type*} {_ : MeasurableSpace V}
    [AddCommGroup V] [Module ℝ V] [AddCommGroup W] [Module ℝ W]
    (L : V →ₗ[ℝ] W →ₗ[ℝ] ℝ) (μ : Measure V) (f : V → E) (w : W) :
    fourierIntegral Real.probChar μ L f w =
      ∫ v : V, Complex.exp (- L v w * Complex.I) • f v ∂μ := by
  simp_rw [fourierIntegral, Circle.smul_def, Real.probChar_apply, Complex.ofReal_neg]

end VectorFourier

namespace VectorFourier

variable {𝕜 ι E F V W : Type*} [Fintype ι] [NontriviallyNormedField 𝕜]
  [NormedAddCommGroup V] [NormedSpace 𝕜 V] [MeasurableSpace V] [BorelSpace V]
  [NormedAddCommGroup W] [NormedSpace 𝕜 W]
  {e : AddChar 𝕜 𝕊} {μ : Measure V} {L : V →L[𝕜] W →L[𝕜] 𝕜}
  [NormedAddCommGroup F] [NormedSpace ℝ F]
  [NormedAddCommGroup E] [NormedSpace ℂ E]
  {M : ι → Type*} [∀ i, NormedAddCommGroup (M i)] [∀ i, NormedSpace ℝ (M i)]

theorem fourierIntegral_continuousLinearMap_apply
    {f : V → (F →L[ℝ] E)} {a : F} {w : W} (he : Continuous e) (hf : Integrable f μ) :
    fourierIntegral e μ L.toLinearMap₁₂ f w a =
      fourierIntegral e μ L.toLinearMap₁₂ (fun x ↦ f x a) w := by
  rw [fourierIntegral, ContinuousLinearMap.integral_apply]
  · rfl
  · apply (fourierIntegral_convergent_iff he _ _).2 hf
    exact L.continuous₂

theorem fourierIntegral_continuousMultilinearMap_apply
    {f : V → (ContinuousMultilinearMap ℝ M E)} {m : (i : ι) → M i} {w : W} (he : Continuous e)
    (hf : Integrable f μ) :
    fourierIntegral e μ L.toLinearMap₁₂ f w m =
      fourierIntegral e μ L.toLinearMap₁₂ (fun x ↦ f x m) w := by
  rw [fourierIntegral, ContinuousMultilinearMap.integral_apply]
  · rfl
  · apply (fourierIntegral_convergent_iff he _ _).2 hf
    exact L.continuous₂

end VectorFourier


/-! ## Fourier theory for functions on `𝕜` -/


namespace Fourier

variable {𝕜 : Type*} [CommRing 𝕜] [MeasurableSpace 𝕜] {E : Type*} [NormedAddCommGroup E]
  [NormedSpace ℂ E]

section Defs

/-- The Fourier transform integral for `f : 𝕜 → E`, with respect to the measure `μ` and additive
character `e`. -/
def fourierIntegral (e : AddChar 𝕜 𝕊) (μ : Measure 𝕜) (f : 𝕜 → E) (w : 𝕜) : E :=
  VectorFourier.fourierIntegral e μ (LinearMap.mul 𝕜 𝕜) f w

theorem fourierIntegral_def (e : AddChar 𝕜 𝕊) (μ : Measure 𝕜) (f : 𝕜 → E) (w : 𝕜) :
    fourierIntegral e μ f w = ∫ v : 𝕜, e (-(v * w)) • f v ∂μ :=
  rfl

theorem fourierIntegral_const_smul (e : AddChar 𝕜 𝕊) (μ : Measure 𝕜) (f : 𝕜 → E) (r : ℂ) :
    fourierIntegral e μ (r • f) = r • fourierIntegral e μ f :=
  VectorFourier.fourierIntegral_const_smul _ _ _ _ _

/-- The uniform norm of the Fourier transform of `f` is bounded by the `L¹` norm of `f`. -/
theorem norm_fourierIntegral_le_integral_norm (e : AddChar 𝕜 𝕊) (μ : Measure 𝕜)
    (f : 𝕜 → E) (w : 𝕜) : ‖fourierIntegral e μ f w‖ ≤ ∫ x : 𝕜, ‖f x‖ ∂μ :=
  VectorFourier.norm_fourierIntegral_le_integral_norm _ _ _ _ _

/-- The Fourier transform converts right-translation into scalar multiplication by a phase
factor. -/
theorem fourierIntegral_comp_add_right [MeasurableAdd 𝕜] (e : AddChar 𝕜 𝕊) (μ : Measure 𝕜)
    [μ.IsAddRightInvariant] (f : 𝕜 → E) (v₀ : 𝕜) :
    fourierIntegral e μ (f ∘ fun v ↦ v + v₀) = fun w ↦ e (v₀ * w) • fourierIntegral e μ f w :=
  VectorFourier.fourierIntegral_comp_add_right _ _ _ _ _

end Defs

end Fourier

open scoped Real

namespace Real

open FourierTransform

variable {E : Type*} [NormedAddCommGroup E] [NormedSpace ℂ E]

theorem vector_fourierIntegral_eq_integral_exp_smul {V : Type*} [AddCommGroup V] [Module ℝ V]
    [MeasurableSpace V] {W : Type*} [AddCommGroup W] [Module ℝ W] (L : V →ₗ[ℝ] W →ₗ[ℝ] ℝ)
    (μ : Measure V) (f : V → E) (w : W) :
    VectorFourier.fourierIntegral fourierChar μ L f w =
      ∫ v : V, Complex.exp (↑(-2 * π * L v w) * Complex.I) • f v ∂μ := by
  simp_rw [VectorFourier.fourierIntegral, Circle.smul_def, Real.fourierChar_apply, mul_neg,
    neg_mul]

/-- The Fourier integral is well defined iff the function is integrable. Version with a general
continuous bilinear function `L`. For the specialization to the inner product in an inner product
space, see `Real.fourierIntegral_convergent_iff`. -/
@[simp]
theorem fourierIntegral_convergent_iff' {V W : Type*} [NormedAddCommGroup V] [NormedSpace ℝ V]
    [NormedAddCommGroup W] [NormedSpace ℝ W] [MeasurableSpace V] [BorelSpace V] {μ : Measure V}
    {f : V → E} (L : V →L[ℝ] W →L[ℝ] ℝ) (w : W) :
    Integrable (fun v : V ↦ 𝐞 (- L v w) • f v) μ ↔ Integrable f μ :=
  VectorFourier.fourierIntegral_convergent_iff (E := E) (L := L.toLinearMap₁₂)
    continuous_fourierChar L.continuous₂ _

section Apply

variable {ι F V W : Type*} [Fintype ι]
  [NormedAddCommGroup V] [NormedSpace ℝ V] [MeasurableSpace V] [BorelSpace V]
  [NormedAddCommGroup W] [NormedSpace ℝ W]
  {μ : Measure V} {L : V →L[ℝ] W →L[ℝ] ℝ}
  [NormedAddCommGroup F] [NormedSpace ℝ F]
  {M : ι → Type*} [∀ i, NormedAddCommGroup (M i)] [∀ i, NormedSpace ℝ (M i)]

theorem fourierIntegral_continuousLinearMap_apply'
    {f : V → (F →L[ℝ] E)} {a : F} {w : W} (hf : Integrable f μ) :
    VectorFourier.fourierIntegral 𝐞 μ L.toLinearMap₁₂ f w a =
      VectorFourier.fourierIntegral 𝐞 μ L.toLinearMap₁₂ (fun x ↦ f x a) w :=
  VectorFourier.fourierIntegral_continuousLinearMap_apply continuous_fourierChar hf

theorem fourierIntegral_continuousMultilinearMap_apply'
    {f : V → ContinuousMultilinearMap ℝ M E} {m : (i : ι) → M i} {w : W} (hf : Integrable f μ) :
    VectorFourier.fourierIntegral 𝐞 μ L.toLinearMap₁₂ f w m =
      VectorFourier.fourierIntegral 𝐞 μ L.toLinearMap₁₂ (fun x ↦ f x m) w :=
  VectorFourier.fourierIntegral_continuousMultilinearMap_apply continuous_fourierChar hf

end Apply

variable {V : Type*} [NormedAddCommGroup V]
  [InnerProductSpace ℝ V] [MeasurableSpace V] [BorelSpace V]
  {W : Type*} [NormedAddCommGroup W]
  [InnerProductSpace ℝ W] [MeasurableSpace W] [BorelSpace W] [FiniteDimensional ℝ W]

open scoped RealInnerProductSpace

@[simp] theorem fourierIntegral_convergent_iff {μ : Measure V} {f : V → E} (w : V) :
    Integrable (fun v : V ↦ 𝐞 (- ⟪v, w⟫) • f v) μ ↔ Integrable f μ :=
  fourierIntegral_convergent_iff' (innerSL ℝ) w

variable [FiniteDimensional ℝ V]

instance FourierTransform : FourierTransform (V → E) (V → E) where
  fourierTransform f := VectorFourier.fourierIntegral 𝐞 volume (innerₗ V) f

instance FourierTransformInv : FourierTransformInv (V → E) (V → E) where
  fourierTransformInv f w := VectorFourier.fourierIntegral 𝐞 volume (-innerₗ V) f w
<<<<<<< HEAD
=======

@[deprecated (since := "2025-11-12")]
alias fourierIntegral := FourierTransform.fourierTransform

@[deprecated (since := "2025-11-12")]
alias fourierIntegralInv := FourierTransform.fourierTransformInv
>>>>>>> ede1a9b1

lemma fourierIntegral_eq (f : V → E) (w : V) :
    𝓕 f w = ∫ v, 𝐞 (-⟪v, w⟫) • f v := rfl

lemma fourierIntegral_eq' (f : V → E) (w : V) :
    𝓕 f w = ∫ v, Complex.exp ((↑(-2 * π * ⟪v, w⟫) * Complex.I)) • f v := by
  simp_rw [fourierIntegral_eq, Circle.smul_def, Real.fourierChar_apply, mul_neg, neg_mul]

lemma fourierIntegralInv_eq (f : V → E) (w : V) :
    𝓕⁻ f w = ∫ v, 𝐞 ⟪v, w⟫ • f v := by
  simp [FourierTransformInv.fourierTransformInv, VectorFourier.fourierIntegral]

lemma fourierIntegralInv_eq' (f : V → E) (w : V) :
    𝓕⁻ f w = ∫ v, Complex.exp ((↑(2 * π * ⟪v, w⟫) * Complex.I)) • f v := by
  simp_rw [fourierIntegralInv_eq, Circle.smul_def, Real.fourierChar_apply]

lemma fourierIntegral_comp_linearIsometry (A : W ≃ₗᵢ[ℝ] V) (f : V → E) (w : W) :
    𝓕 (f ∘ A) w = (𝓕 f) (A w) := by
  simp only [fourierIntegral_eq, ← A.inner_map_map, Function.comp_apply,
    ← MeasurePreserving.integral_comp A.measurePreserving A.toHomeomorph.measurableEmbedding]

lemma fourierIntegralInv_eq_fourierIntegral_neg (f : V → E) (w : V) :
    𝓕⁻ f w = 𝓕 f (-w) := by
  simp [fourierIntegral_eq, fourierIntegralInv_eq]

lemma fourierIntegralInv_eq_fourierIntegral_comp_neg (f : V → E) :
    𝓕⁻ f = 𝓕 (fun x ↦ f (-x)) := by
  ext y
  rw [fourierIntegralInv_eq_fourierIntegral_neg]
  change 𝓕 f (LinearIsometryEquiv.neg ℝ y) = 𝓕 (f ∘ LinearIsometryEquiv.neg ℝ) y
  exact (fourierIntegral_comp_linearIsometry _ _ _).symm

lemma fourierIntegralInv_comm (f : V → E) :
    𝓕 (𝓕⁻ f) = 𝓕⁻ (𝓕 f) := by
  conv_rhs => rw [fourierIntegralInv_eq_fourierIntegral_comp_neg]
  simp_rw [← fourierIntegralInv_eq_fourierIntegral_neg]

lemma fourierIntegralInv_comp_linearIsometry (A : W ≃ₗᵢ[ℝ] V) (f : V → E) (w : W) :
    𝓕⁻ (f ∘ A) w = (𝓕⁻ f) (A w) := by
  simp [fourierIntegralInv_eq_fourierIntegral_neg, fourierIntegral_comp_linearIsometry]

theorem fourierIntegral_real_eq (f : ℝ → E) (w : ℝ) :
    𝓕 f w = ∫ v : ℝ, 𝐞 (-(v * w)) • f v := by
  simp_rw [mul_comm _ w]
  rfl

theorem fourierIntegral_real_eq_integral_exp_smul (f : ℝ → E) (w : ℝ) :
    𝓕 f w = ∫ v : ℝ, Complex.exp (↑(-2 * π * v * w) * Complex.I) • f v := by
  simp_rw [fourierIntegral_real_eq, Circle.smul_def, Real.fourierChar_apply, mul_neg, neg_mul,
    mul_assoc]

theorem fourierIntegral_continuousLinearMap_apply
    {F : Type*} [NormedAddCommGroup F] [NormedSpace ℝ F]
    {f : V → (F →L[ℝ] E)} {a : F} {v : V} (hf : Integrable f) :
    𝓕 f v a = 𝓕 (fun x ↦ f x a) v :=
  fourierIntegral_continuousLinearMap_apply' (L := innerSL ℝ) hf

theorem fourierIntegral_continuousMultilinearMap_apply {ι : Type*} [Fintype ι]
    {M : ι → Type*} [∀ i, NormedAddCommGroup (M i)] [∀ i, NormedSpace ℝ (M i)]
    {f : V → ContinuousMultilinearMap ℝ M E} {m : (i : ι) → M i} {v : V} (hf : Integrable f) :
    𝓕 f v m = 𝓕 (fun x ↦ f x m) v :=
  fourierIntegral_continuousMultilinearMap_apply' (L := innerSL ℝ) hf

end Real<|MERGE_RESOLUTION|>--- conflicted
+++ resolved
@@ -419,15 +419,12 @@
 
 instance FourierTransformInv : FourierTransformInv (V → E) (V → E) where
   fourierTransformInv f w := VectorFourier.fourierIntegral 𝐞 volume (-innerₗ V) f w
-<<<<<<< HEAD
-=======
 
 @[deprecated (since := "2025-11-12")]
 alias fourierIntegral := FourierTransform.fourierTransform
 
 @[deprecated (since := "2025-11-12")]
 alias fourierIntegralInv := FourierTransform.fourierTransformInv
->>>>>>> ede1a9b1
 
 lemma fourierIntegral_eq (f : V → E) (w : V) :
     𝓕 f w = ∫ v, 𝐞 (-⟪v, w⟫) • f v := rfl
