/-
Copyright (c) 2024 David Loeffler. All rights reserved.
Released under Apache 2.0 license as described in the file LICENSE.
Authors: David Loeffler
-/
<<<<<<< HEAD
=======
import Mathlib.Analysis.SpecialFunctions.Complex.CircleAddChar
>>>>>>> bf50e1f8
import Mathlib.Analysis.Fourier.FourierTransform
import Mathlib.NumberTheory.DirichletCharacter.GaussSum

/-!
# Fourier theory on `ZMod N`

Basic definitions and properties of the discrete Fourier transform for functions on `ZMod N`
(taking values in an arbitrary `ℂ`-vector space).

### Main definitions and results

* `ZMod.dft`: the Fourier transform, with respect to the standard additive character
  `ZMod.stdAddChar` (mapping `j mod N` to `exp (2 * π * I * j / N)`). The notation `𝓕`, scoped in
  namespace `ZMod`, is available for this.
* `ZMod.dft_dft`: the Fourier inversion formula.
* `DirichletCharacter.fourierTransform_eq_inv_mul_gaussSum`: the discrete Fourier transform of a
  primitive Dirichlet character `χ` is a Gauss sum times `χ⁻¹`.
-/

open MeasureTheory Finset AddChar ZMod

namespace ZMod

variable {N : ℕ} [NeZero N] {E : Type*} [AddCommGroup E] [Module ℂ E]

section private_defs
/-
It doesn't _quite_ work to define the Fourier transform as a `LinearEquiv` in one go, because that
leads to annoying repetition between the proof fields. So we set up a private definition first,
prove a minimal set of lemmas about it, and then define the `LinearEquiv` using that.

**Do not add more lemmas about `aux_dft`**: it should be invisible to end-users.
-/

/--
The discrete Fourier transform on `ℤ / N ℤ` (with the counting measure). This definition is
private because it is superseded by the bundled `LinearEquiv` version.
-/
private noncomputable def aux_dft (Φ : ZMod N → E) (k : ZMod N) : E :=
  ∑ j : ZMod N, stdAddChar (-(j * k)) • Φ j

private lemma aux_dft_neg (Φ : ZMod N → E) : aux_dft (fun j ↦ Φ (-j)) = fun k ↦ aux_dft Φ (-k) := by
  ext1 k; simpa only [aux_dft] using
    Fintype.sum_equiv (Equiv.neg _) _ _ (fun j ↦ by rw [Equiv.neg_apply, neg_mul_neg])

/-- Fourier inversion formula, discrete case. -/
private lemma aux_dft_dft (Φ : ZMod N → E) : aux_dft (aux_dft Φ) = fun j ↦ (N : ℂ) • Φ (-j) := by
  ext1 j
  simp only [aux_dft, mul_comm _ j, smul_sum, ← smul_assoc, smul_eq_mul, ← map_add_eq_mul, ←
    neg_add, ← add_mul]
  rw [sum_comm]
  simp only [← sum_smul, ← neg_mul]
  have h1 (t : ZMod N) : ∑ i, stdAddChar (t * i) = if t = 0 then ↑N else 0 := by
    split_ifs with h
    · simp only [h, zero_mul, map_zero_eq_one, sum_const, card_univ, card,
        nsmul_eq_mul, mul_one]
    · exact sum_eq_zero_of_ne_one (isPrimitive_stdAddChar N h)
  have h2 (x j : ZMod N) : -(j + x) = 0 ↔ x = -j := by
    rw [neg_add, add_comm, add_eq_zero_iff_neg_eq, neg_neg]
  simp only [h1, h2, ite_smul, zero_smul, sum_ite_eq', mem_univ, ite_true]

private lemma aux_dft_smul (c : ℂ) (Φ : ZMod N → E) :
    aux_dft (c • Φ) = c • aux_dft Φ := by
  ext; simp only [Pi.smul_def, aux_dft, smul_sum, smul_comm c]

end private_defs

section defs

/--
The discrete Fourier transform on `ℤ / N ℤ` (with the counting measure), bundled as a linear
equivalence.
-/
noncomputable def dft : (ZMod N → E) ≃ₗ[ℂ] (ZMod N → E) where
  toFun := aux_dft
  map_add' Φ₁ Φ₂ := by
    ext; simp only [aux_dft, Pi.add_def, smul_add, sum_add_distrib]
  map_smul' c Φ := by
    ext; simp only [aux_dft, Pi.smul_apply, RingHom.id_apply, smul_sum, smul_comm c]
  invFun Φ k := (N : ℂ)⁻¹ • aux_dft Φ (-k)
  left_inv Φ := by
    simp only [aux_dft_dft, neg_neg, ← mul_smul, inv_mul_cancel (NeZero.ne _), one_smul]
  right_inv Φ := by
    ext1 j
    simp only [← Pi.smul_def, aux_dft_smul, aux_dft_neg, aux_dft_dft, neg_neg, ← mul_smul,
      inv_mul_cancel (NeZero.ne _), one_smul]

@[inherit_doc] scoped notation "𝓕" => dft

/-- The inverse Fourier transform on `ZMod N`. -/
scoped notation "𝓕⁻" => LinearEquiv.symm dft

lemma dft_apply (Φ : ZMod N → E) (k : ZMod N) :
    𝓕 Φ k = ∑ j : ZMod N, stdAddChar (-(j * k)) • Φ j :=
  rfl

lemma dft_def (Φ : ZMod N → E) :
    𝓕 Φ = fun k ↦ ∑ j : ZMod N, stdAddChar (-(j * k)) • Φ j :=
  rfl

lemma inv_dft_apply (Ψ : ZMod N → E) (k : ZMod N) :
    𝓕⁻ Ψ k = (N : ℂ)⁻¹ • ∑ j : ZMod N, stdAddChar (j * k) • Ψ j := by
  simp only [dft, LinearEquiv.coe_symm_mk, aux_dft, mul_neg, neg_neg]

lemma inv_dft_def (Ψ : ZMod N → E) :
    𝓕⁻ Ψ = fun k ↦ (N : ℂ)⁻¹ • ∑ j : ZMod N, stdAddChar (j * k) • Ψ j :=
  funext <| inv_dft_apply Ψ

lemma inv_dft_apply' (Ψ : ZMod N → E) (k : ZMod N) : 𝓕⁻ Ψ k = (N : ℂ)⁻¹ • 𝓕 Ψ (-k) :=
  rfl

lemma inv_dft_def' (Ψ : ZMod N → E) : 𝓕⁻ Ψ = fun k ↦ (N : ℂ)⁻¹ • 𝓕 Ψ (-k) :=
  rfl

lemma dft_apply_zero (Φ : ZMod N → E) : 𝓕 Φ 0 = ∑ j, Φ j := by
  simp only [dft_apply, mul_zero, neg_zero, map_zero_eq_one, one_smul]

/--
The discrete Fourier transform agrees with the general one (assuming the target space is a complete
normed space).
-/
lemma dft_eq_fourier {E : Type*} [NormedAddCommGroup E] [NormedSpace ℂ E] [CompleteSpace E]
    (Φ : ZMod N → E) (k : ZMod N) :
    𝓕 Φ k = Fourier.fourierIntegral toCircle Measure.count Φ k := by
  simp only [dft_apply, stdAddChar_apply, Fourier.fourierIntegral_def, Submonoid.smul_def,
    integral_countable' <| .of_finite .., Measure.count_singleton, ENNReal.one_toReal, one_smul,
    tsum_fintype]

end defs

section arith
/-!
## Compatibility with scalar multiplication

These lemmas are more general than `LinearEquiv.map_mul` etc, since they allow any scalars that
commute with the `ℂ`-action, rather than just `ℂ` itself.
-/

lemma dft_const_smul {R : Type*} [DistribSMul R E] [SMulCommClass R ℂ E] (r : R) (Φ : ZMod N → E) :
    𝓕 (r • Φ) = r • 𝓕 Φ := by
  simp only [Pi.smul_def, dft_def, smul_sum, smul_comm]

lemma dft_smul_const {R : Type*} [Ring R] [Module ℂ R] [Module R E] [IsScalarTower ℂ R E]
    (Φ : ZMod N → R) (e : E) :
    𝓕 (fun j ↦ Φ j • e) = fun k ↦ 𝓕 Φ k • e := by
  simp only [dft_def, sum_smul, smul_assoc]

lemma dft_const_mul {R : Type*} [Ring R] [Algebra ℂ R] (r : R) (Φ : ZMod N → R) :
    𝓕 (fun j ↦ r * Φ j) = fun k ↦ r * 𝓕 Φ k :=
  dft_const_smul r Φ

lemma dft_mul_const {R : Type*} [Ring R] [Algebra ℂ R] (Φ : ZMod N → R) (r : R) :
    𝓕 (fun j ↦ Φ j * r) = fun k ↦ 𝓕 Φ k * r :=
  dft_smul_const Φ r

end arith

section inversion

lemma dft_comp_neg (Φ : ZMod N → E) : 𝓕 (fun j ↦ Φ (-j)) = fun k ↦ 𝓕 Φ (-k) :=
  aux_dft_neg ..

/-- Fourier inversion formula, discrete case. -/
lemma dft_dft (Φ : ZMod N → E) : 𝓕 (𝓕 Φ) = fun j ↦ (N : ℂ) • Φ (-j) :=
  aux_dft_dft ..

end inversion

lemma dft_comp_unitMul (Φ : ZMod N → E) (u : (ZMod N)ˣ) (k : ZMod N) :
    𝓕 (fun j ↦ Φ (u.val * j)) k = 𝓕 Φ (u⁻¹.val * k) := by
  refine Fintype.sum_equiv u.mulLeft _ _ fun x ↦ ?_
  simp only [mul_comm u.val, u.mulLeft_apply, ← mul_assoc, u.mul_inv_cancel_right]

end ZMod

namespace DirichletCharacter

variable {N : ℕ} [NeZero N] (χ : DirichletCharacter ℂ N)

lemma fourierTransform_eq_gaussSum_mulShift (k : ZMod N) :
    𝓕 χ k = gaussSum χ (stdAddChar.mulShift (-k)) := by
  simp only [dft_apply, smul_eq_mul]
  congr 1 with j
  rw [mulShift_apply, mul_comm j, neg_mul, stdAddChar_apply, mul_comm (χ _)]

/-- For a primitive Dirichlet character `χ`, the Fourier transform of `χ` is a constant multiple
of `χ⁻¹` (and the constant is essentially the Gauss sum). -/
lemma fourierTransform_eq_inv_mul_gaussSum (k : ZMod N) (hχ : IsPrimitive χ) :
    𝓕 χ k = χ⁻¹ (-k) * gaussSum χ stdAddChar := by
  rw [fourierTransform_eq_gaussSum_mulShift, gaussSum_mulShift_of_isPrimitive _ hχ]

end DirichletCharacter<|MERGE_RESOLUTION|>--- conflicted
+++ resolved
@@ -3,10 +3,7 @@
 Released under Apache 2.0 license as described in the file LICENSE.
 Authors: David Loeffler
 -/
-<<<<<<< HEAD
-=======
 import Mathlib.Analysis.SpecialFunctions.Complex.CircleAddChar
->>>>>>> bf50e1f8
 import Mathlib.Analysis.Fourier.FourierTransform
 import Mathlib.NumberTheory.DirichletCharacter.GaussSum
 
@@ -88,11 +85,11 @@
     ext; simp only [aux_dft, Pi.smul_apply, RingHom.id_apply, smul_sum, smul_comm c]
   invFun Φ k := (N : ℂ)⁻¹ • aux_dft Φ (-k)
   left_inv Φ := by
-    simp only [aux_dft_dft, neg_neg, ← mul_smul, inv_mul_cancel (NeZero.ne _), one_smul]
+    simp only [aux_dft_dft, neg_neg, ← mul_smul, inv_mul_cancel₀ (NeZero.ne _), one_smul]
   right_inv Φ := by
     ext1 j
     simp only [← Pi.smul_def, aux_dft_smul, aux_dft_neg, aux_dft_dft, neg_neg, ← mul_smul,
-      inv_mul_cancel (NeZero.ne _), one_smul]
+      inv_mul_cancel₀ (NeZero.ne _), one_smul]
 
 @[inherit_doc] scoped notation "𝓕" => dft
 
@@ -131,7 +128,7 @@
 lemma dft_eq_fourier {E : Type*} [NormedAddCommGroup E] [NormedSpace ℂ E] [CompleteSpace E]
     (Φ : ZMod N → E) (k : ZMod N) :
     𝓕 Φ k = Fourier.fourierIntegral toCircle Measure.count Φ k := by
-  simp only [dft_apply, stdAddChar_apply, Fourier.fourierIntegral_def, Submonoid.smul_def,
+  simp only [dft_apply, stdAddChar_apply, Fourier.fourierIntegral_def, Circle.smul_def,
     integral_countable' <| .of_finite .., Measure.count_singleton, ENNReal.one_toReal, one_smul,
     tsum_fintype]
 
