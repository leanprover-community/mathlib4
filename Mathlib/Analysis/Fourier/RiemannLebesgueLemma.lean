/-
Copyright (c) 2022 David Loeffler. All rights reserved.
Released under Apache 2.0 license as described in the file LICENSE.
Authors: David Loeffler
-/
import Mathlib.Analysis.Fourier.FourierTransform
import Mathlib.Analysis.InnerProductSpace.Dual
import Mathlib.Analysis.InnerProductSpace.EuclideanDist
import Mathlib.MeasureTheory.Function.ContinuousMapDense
import Mathlib.MeasureTheory.Group.Integral
import Mathlib.MeasureTheory.Integral.SetIntegral
import Mathlib.MeasureTheory.Measure.Haar.NormedSpace
import Mathlib.Topology.EMetricSpace.Paracompact
import Mathlib.MeasureTheory.Measure.Haar.Unique

#align_import analysis.fourier.riemann_lebesgue_lemma from "leanprover-community/mathlib"@"fd5edc43dc4f10b85abfe544b88f82cf13c5f844"

/-!
# The Riemann-Lebesgue Lemma

In this file we prove the Riemann-Lebesgue lemma, for functions on finite-dimensional real vector
spaces `V`: if `f` is a function on `V` (valued in a complete normed space `E`), then the
Fourier transform of `f`, viewed as a function on the dual space of `V`, tends to 0 along the
cocompact filter. Here the Fourier transform is defined by

`fun w : V →L[ℝ] ℝ ↦ ∫ (v : V), exp (↑(2 * π * w v) * I) • f v`.

This is true for arbitrary functions, but is only interesting for `L¹` functions (if `f` is not
integrable then the integral is zero for all `w`). This is proved first for continuous
compactly-supported functions on inner-product spaces; then we pass to arbitrary functions using the
density of continuous compactly-supported functions in `L¹` space. Finally we generalise from
inner-product spaces to arbitrary finite-dimensional spaces, by choosing a continuous linear
equivalence to an inner-product space.

## Main results

- `tendsto_integral_exp_inner_smul_cocompact` : for `V` a finite-dimensional real inner product
  space and `f : V → E`, the function `fun w : V ↦ ∫ v : V, exp (2 * π * ⟪w, v⟫ * I) • f v`
  tends to 0 along `cocompact V`.
- `tendsto_integral_exp_smul_cocompact` : for `V` a finite-dimensional real vector space (endowed
  with its unique Hausdorff topological vector space structure), and `W` the dual of `V`, the
  function `fun w : W ↦ ∫ v : V, exp (2 * π * w v * I) • f v` tends to along `cocompact W`.
- `Real.tendsto_integral_exp_smul_cocompact`: special case of functions on `ℝ`.
- `Real.zero_at_infty_fourierIntegral` and `Real.zero_at_infty_vector_fourierIntegral`:
  reformulations explicitly using the Fourier integral.
-/

noncomputable section

open MeasureTheory Filter Complex Set FiniteDimensional

open scoped Filter Topology Real ENNReal FourierTransform RealInnerProductSpace NNReal

variable {E V : Type*} [NormedAddCommGroup E] [NormedSpace ℂ E] {f : V → E}

section InnerProductSpace

variable [NormedAddCommGroup V] [MeasurableSpace V] [BorelSpace V] [InnerProductSpace ℝ V]
  [FiniteDimensional ℝ V]

/-- The integrand in the Riemann-Lebesgue lemma for `f` is integrable iff `f` is. -/
theorem fourier_integrand_integrable (w : V) :
    Integrable f ↔ Integrable fun v : V => 𝐞[-⟪v, w⟫] • f v := by
  have hL : Continuous fun p : V × V => bilinFormOfRealInner p.1 p.2 :=
    continuous_inner
  rw [VectorFourier.fourier_integral_convergent_iff Real.continuous_fourierChar hL w]
  simp only [bilinFormOfRealInner_apply_apply, ofAdd_neg, map_inv, coe_inv_unitSphere]
#align fourier_integrand_integrable fourier_integrand_integrable

variable [CompleteSpace E]

local notation3 "i" => fun (w : V) => (1 / (2 * ‖w‖ ^ 2) : ℝ) • w

/-- Shifting `f` by `(1 / (2 * ‖w‖ ^ 2)) • w` negates the integral in the Riemann-Lebesgue lemma. -/
theorem fourier_integral_half_period_translate {w : V} (hw : w ≠ 0) :
    (∫ v : V, 𝐞[-⟪v, w⟫] • f (v + i w)) = -∫ v : V, 𝐞[-⟪v, w⟫] • f v := by
  have hiw : ⟪i w, w⟫ = 1 / 2 := by
<<<<<<< HEAD
    rw [inner_smul_left, inner_self_eq_norm_sq_to_K, RCLike.ofReal_real_eq_id, id.def,
      RCLike.conj_to_real, ← div_div, div_mul_cancel]
=======
    rw [inner_smul_left, inner_self_eq_norm_sq_to_K, IsROrC.ofReal_real_eq_id, id.def,
      IsROrC.conj_to_real, ← div_div, div_mul_cancel₀]
>>>>>>> 8c5b9da8
    rwa [Ne.def, sq_eq_zero_iff, norm_eq_zero]
  have :
    (fun v : V => 𝐞[-⟪v, w⟫] • f (v + i w)) =
      fun v : V => (fun x : V => -𝐞[-⟪x, w⟫] • f x) (v + i w) := by
    ext1 v
    simp_rw [inner_add_left, hiw, Real.fourierChar_apply, neg_add, mul_add, ofReal_add, add_mul,
      exp_add]
    have : 2 * π * -(1 / 2) = -π := by field_simp; ring
    rw [this, ofReal_neg, neg_mul, exp_neg, exp_pi_mul_I, inv_neg, inv_one, mul_neg_one, neg_neg]
  rw [this]
  -- Porting note:
  -- The next three lines had just been
  -- rw [integral_add_right_eq_self (fun (x : V) ↦ -(𝐞[-⟪x, w⟫]) • f x)
  --       ((fun w ↦ (1 / (2 * ‖w‖ ^ (2 : ℕ))) • w) w)]
  -- Unfortunately now we need to specify `volume`, and call `dsimp`.
  have := @integral_add_right_eq_self _ _ _ _ _ volume _ _ _ (fun (x : V) ↦ -(𝐞[-⟪x, w⟫]) • f x)
    ((fun w ↦ (1 / (2 * ‖w‖ ^ (2 : ℕ))) • w) w)
  erw [this] -- Porting note, we can avoid `erw` by first calling `dsimp at this ⊢`.
  simp only [neg_smul, integral_neg]
#align fourier_integral_half_period_translate fourier_integral_half_period_translate

/-- Rewrite the Fourier integral in a form that allows us to use uniform continuity. -/
theorem fourier_integral_eq_half_sub_half_period_translate {w : V} (hw : w ≠ 0)
    (hf : Integrable f) :
    ∫ v : V, 𝐞[-⟪v, w⟫] • f v = (1 / (2 : ℂ)) • ∫ v : V, 𝐞[-⟪v, w⟫] • (f v - f (v + i w)) := by
  simp_rw [smul_sub]
  rw [integral_sub, fourier_integral_half_period_translate hw, sub_eq_add_neg, neg_neg, ←
    two_smul ℂ _, ← @smul_assoc _ _ _ _ _ _ (IsScalarTower.left ℂ), smul_eq_mul]
  norm_num
  exacts [(fourier_integrand_integrable w).mp hf,
    (fourier_integrand_integrable w).mp (hf.comp_add_right _)]
#align fourier_integral_eq_half_sub_half_period_translate fourier_integral_eq_half_sub_half_period_translate

/-- Riemann-Lebesgue Lemma for continuous and compactly-supported functions: the integral
`∫ v, exp (-2 * π * ⟪w, v⟫ * I) • f v` tends to 0 wrt `cocompact V`. Note that this is primarily
of interest as a preparatory step for the more general result
`tendsto_integral_exp_inner_smul_cocompact` in which `f` can be arbitrary. -/
theorem tendsto_integral_exp_inner_smul_cocompact_of_continuous_compact_support (hf1 : Continuous f)
    (hf2 : HasCompactSupport f) :
    Tendsto (fun w : V => ∫ v : V, 𝐞[-⟪v, w⟫] • f v) (cocompact V) (𝓝 0) := by
  refine' NormedAddCommGroup.tendsto_nhds_zero.mpr fun ε hε => _
  suffices ∃ T : ℝ, ∀ w : V, T ≤ ‖w‖ → ‖∫ v : V, 𝐞[-⟪v, w⟫] • f v‖ < ε by
    simp_rw [← comap_dist_left_atTop_eq_cocompact (0 : V), eventually_comap, eventually_atTop,
      dist_eq_norm', sub_zero]
    exact
      let ⟨T, hT⟩ := this
      ⟨T, fun b hb v hv => hT v (hv.symm ▸ hb)⟩
  obtain ⟨R, -, hR_bd⟩ : ∃ R : ℝ, 0 < R ∧ ∀ x : V, R ≤ ‖x‖ → f x = 0 := hf2.exists_pos_le_norm
  let A := {v : V | ‖v‖ ≤ R + 1}
  have mA : MeasurableSet A := by
    suffices A = Metric.closedBall (0 : V) (R + 1) by
      rw [this]
      exact Metric.isClosed_ball.measurableSet
    simp_rw [Metric.closedBall, dist_eq_norm, sub_zero]
  obtain ⟨B, hB_pos, hB_vol⟩ : ∃ B : ℝ≥0, 0 < B ∧ volume A ≤ B := by
    have hc : IsCompact A := by
      simpa only [Metric.closedBall, dist_eq_norm, sub_zero] using isCompact_closedBall (0 : V) _
    let B₀ := volume A
    replace hc : B₀ < ⊤ := hc.measure_lt_top
    refine' ⟨B₀.toNNReal + 1, add_pos_of_nonneg_of_pos B₀.toNNReal.coe_nonneg one_pos, _⟩
    rw [ENNReal.coe_add, ENNReal.coe_one, ENNReal.coe_toNNReal hc.ne]
    exact le_self_add
  --* Use uniform continuity to choose δ such that `‖x - y‖ < δ` implies `‖f x - f y‖ < ε / B`.
  obtain ⟨δ, hδ1, hδ2⟩ :=
    Metric.uniformContinuous_iff.mp (hf2.uniformContinuous_of_continuous hf1) (ε / B)
      (div_pos hε hB_pos)
  refine' ⟨1 / 2 + 1 / (2 * δ), fun w hw_bd => _⟩
  have hw_ne : w ≠ 0 := by
    contrapose! hw_bd; rw [hw_bd, norm_zero]
    exact add_pos one_half_pos (one_div_pos.mpr <| mul_pos two_pos hδ1)
  have hw'_nm : ‖i w‖ = 1 / (2 * ‖w‖) := by
    rw [norm_smul, norm_div, Real.norm_of_nonneg (mul_nonneg two_pos.le <| sq_nonneg _), norm_one,
      sq, ← div_div, ← div_div, ← div_div, div_mul_cancel₀ _ (norm_eq_zero.not.mpr hw_ne)]
  --* Rewrite integral in terms of `f v - f (v + w')`.
  have : ‖(1 / 2 : ℂ)‖ = 2⁻¹ := by norm_num
  rw [fourier_integral_eq_half_sub_half_period_translate hw_ne
      (hf1.integrable_of_hasCompactSupport hf2),
    norm_smul, this, inv_mul_eq_div, div_lt_iff' two_pos]
  refine' lt_of_le_of_lt (norm_integral_le_integral_norm _) _
  simp_rw [norm_smul, norm_eq_abs, abs_coe_circle, one_mul]
  --* Show integral can be taken over A only.
  have int_A : ∫ v : V, ‖f v - f (v + i w)‖ = ∫ v in A, ‖f v - f (v + i w)‖ := by
    refine' (set_integral_eq_integral_of_forall_compl_eq_zero fun v hv => _).symm
    dsimp only [A] at hv
    simp only [mem_setOf, not_le] at hv
    rw [hR_bd v _, hR_bd (v + i w) _, sub_zero, norm_zero]
    · rw [← sub_neg_eq_add]
      refine' le_trans _ (norm_sub_norm_le _ _)
      rw [le_sub_iff_add_le, norm_neg]
      refine' le_trans _ hv.le
      rw [add_le_add_iff_left, hw'_nm, ← div_div]
      refine' (div_le_one <| norm_pos_iff.mpr hw_ne).mpr _
      refine' le_trans (le_add_of_nonneg_right <| one_div_nonneg.mpr <| _) hw_bd
      exact (mul_pos (zero_lt_two' ℝ) hδ1).le
    · exact (le_add_of_nonneg_right zero_le_one).trans hv.le
  rw [int_A]; clear int_A
  --* Bound integral using fact that `‖f v - f (v + w')‖` is small.
  have bdA : ∀ v : V, v ∈ A → ‖‖f v - f (v + i w)‖‖ ≤ ε / B := by
    simp_rw [norm_norm]
    simp_rw [dist_eq_norm] at hδ2
    refine' fun x _ => (hδ2 _).le
    rw [sub_add_cancel_left, norm_neg, hw'_nm, ← div_div, div_lt_iff (norm_pos_iff.mpr hw_ne), ←
      div_lt_iff' hδ1, div_div]
    exact (lt_add_of_pos_left _ one_half_pos).trans_le hw_bd
  have bdA2 := norm_set_integral_le_of_norm_le_const (hB_vol.trans_lt ENNReal.coe_lt_top) bdA ?_
  swap
  · apply Continuous.aestronglyMeasurable
    exact
      continuous_norm.comp <|
        Continuous.sub hf1 <| Continuous.comp hf1 <| continuous_id'.add continuous_const
  have : ‖_‖ = ∫ v : V in A, ‖f v - f (v + i w)‖ :=
    Real.norm_of_nonneg (set_integral_nonneg mA fun x _ => norm_nonneg _)
  rw [this] at bdA2
  refine' bdA2.trans_lt _
  rw [div_mul_eq_mul_div, div_lt_iff (NNReal.coe_pos.mpr hB_pos), mul_comm (2 : ℝ), mul_assoc,
    mul_lt_mul_left hε]
  rw [← ENNReal.toReal_le_toReal] at hB_vol
  · refine' hB_vol.trans_lt _
    rw [(by rfl : (↑B : ENNReal).toReal = ↑B), two_mul]
    exact lt_add_of_pos_left _ hB_pos
  exacts [(hB_vol.trans_lt ENNReal.coe_lt_top).ne, ENNReal.coe_lt_top.ne]
#align tendsto_integral_exp_inner_smul_cocompact_of_continuous_compact_support tendsto_integral_exp_inner_smul_cocompact_of_continuous_compact_support

variable (f)

/-- Riemann-Lebesgue lemma for functions on a real inner-product space: the integral
`∫ v, exp (-2 * π * ⟪w, v⟫ * I) • f v` tends to 0 as `w → ∞`. -/
theorem tendsto_integral_exp_inner_smul_cocompact :
    Tendsto (fun w : V => ∫ v, 𝐞[-⟪v, w⟫] • f v) (cocompact V) (𝓝 0) := by
  by_cases hfi : Integrable f; swap
  · convert tendsto_const_nhds (x := (0 : E)) with w
    apply integral_undef
    rwa [← fourier_integrand_integrable w]
  refine' Metric.tendsto_nhds.mpr fun ε hε => _
  obtain ⟨g, hg_supp, hfg, hg_cont, -⟩ :=
    hfi.exists_hasCompactSupport_integral_sub_le (div_pos hε two_pos)
  refine'
    ((Metric.tendsto_nhds.mp
            (tendsto_integral_exp_inner_smul_cocompact_of_continuous_compact_support hg_cont
              hg_supp))
          _ (div_pos hε two_pos)).mp
      (eventually_of_forall fun w hI => _)
  rw [dist_eq_norm] at hI ⊢
  have : ‖(∫ v, 𝐞[-⟪v, w⟫] • f v) - ∫ v, 𝐞[-⟪v, w⟫] • g v‖ ≤ ε / 2 := by
    refine' le_trans _ hfg
    simp_rw [←
      integral_sub ((fourier_integrand_integrable w).mp hfi)
        ((fourier_integrand_integrable w).mp (hg_cont.integrable_of_hasCompactSupport hg_supp)),
      ← smul_sub, ← Pi.sub_apply]
    exact
      VectorFourier.norm_fourierIntegral_le_integral_norm 𝐞 volume
        (bilinFormOfRealInner) (f - g) w
  replace := add_lt_add_of_le_of_lt this hI
  rw [add_halves] at this
  refine' ((le_of_eq _).trans (norm_add_le _ _)).trans_lt this
  simp only [sub_zero, sub_add_cancel]
#align tendsto_integral_exp_inner_smul_cocompact tendsto_integral_exp_inner_smul_cocompact

/-- The Riemann-Lebesgue lemma for functions on `ℝ`. -/
theorem Real.tendsto_integral_exp_smul_cocompact (f : ℝ → E) :
    Tendsto (fun w : ℝ => ∫ v : ℝ, 𝐞[-(v * w)] • f v) (cocompact ℝ) (𝓝 0) :=
  tendsto_integral_exp_inner_smul_cocompact f
#align real.tendsto_integral_exp_smul_cocompact Real.tendsto_integral_exp_smul_cocompact

/-- The Riemann-Lebesgue lemma for functions on `ℝ`, formulated via `Real.fourierIntegral`. -/
theorem Real.zero_at_infty_fourierIntegral (f : ℝ → E) : Tendsto (𝓕 f) (cocompact ℝ) (𝓝 0) :=
  tendsto_integral_exp_inner_smul_cocompact f
#align real.zero_at_infty_fourier_integral Real.zero_at_infty_fourierIntegral

/-- Riemann-Lebesgue lemma for functions on a finite-dimensional inner-product space, formulated
via dual space. **Do not use** -- it is only a stepping stone to
`tendsto_integral_exp_smul_cocompact` where the inner-product-space structure isn't required. -/
theorem tendsto_integral_exp_smul_cocompact_of_inner_product (μ : Measure V) [μ.IsAddHaarMeasure] :
    Tendsto (fun w : V →L[ℝ] ℝ => ∫ v, 𝐞[-w v] • f v ∂μ) (cocompact (V →L[ℝ] ℝ)) (𝓝 0) := by
  rw [μ.isAddLeftInvariant_eq_smul volume]
  simp_rw [integral_smul_nnreal_measure]
  rw [← (smul_zero _ : Measure.addHaarScalarFactor μ volume • (0 : E) = 0)]
  apply Tendsto.const_smul
  let A := (InnerProductSpace.toDual ℝ V).symm
  have : (fun w : V →L[ℝ] ℝ => ∫ v, 𝐞[-w v] • f v) = (fun w : V => ∫ v, 𝐞[-⟪v, w⟫] • f v) ∘ A := by
    ext1 w
    congr 1 with v : 1
    rw [← inner_conj_symm, RCLike.conj_to_real, InnerProductSpace.toDual_symm_apply]
  rw [this]
  exact
    (tendsto_integral_exp_inner_smul_cocompact f).comp
      A.toHomeomorph.toCocompactMap.cocompact_tendsto'
#align tendsto_integral_exp_smul_cocompact_of_inner_product tendsto_integral_exp_smul_cocompact_of_inner_product

end InnerProductSpace

section NoInnerProduct

variable (f) [AddCommGroup V] [TopologicalSpace V] [TopologicalAddGroup V] [T2Space V]
  [MeasurableSpace V] [BorelSpace V] [Module ℝ V] [ContinuousSMul ℝ V] [FiniteDimensional ℝ V]
  [CompleteSpace E]

/-- Riemann-Lebesgue lemma for functions on a finite-dimensional real vector space, formulated via
dual space. -/
theorem tendsto_integral_exp_smul_cocompact (μ : Measure V) [μ.IsAddHaarMeasure] :
    Tendsto (fun w : V →L[ℝ] ℝ => ∫ v, 𝐞[-w v] • f v ∂μ) (cocompact (V →L[ℝ] ℝ)) (𝓝 0) := by
  -- We have already proved the result for inner-product spaces, formulated in a way which doesn't
  -- refer to the inner product. So we choose an arbitrary inner-product space isomorphic to V
  -- and port the result over from there.
  let V' := EuclideanSpace ℝ (Fin (finrank ℝ V))
  have A : V ≃L[ℝ] V' := toEuclidean
  borelize V'
  -- various equivs derived from A
  let Aₘ : MeasurableEquiv V V' := A.toHomeomorph.toMeasurableEquiv
  -- isomorphism between duals derived from A -- need to do continuity as a separate step in order
  -- to apply `LinearMap.continuous_of_finiteDimensional`.
  let Adualₗ : (V →L[ℝ] ℝ) ≃ₗ[ℝ] V' →L[ℝ] ℝ :=
    { toFun := fun t => t.comp A.symm.toContinuousLinearMap
      invFun := fun t => t.comp A.toContinuousLinearMap
      map_add' := by
        intro t s
        ext1 v
        simp only [ContinuousLinearMap.coe_comp', Function.comp_apply,
          ContinuousLinearMap.add_apply]
      map_smul' := by
        intro x f
        ext1 v
        simp only [RingHom.id_apply, ContinuousLinearMap.coe_comp', Function.comp_apply,
          ContinuousLinearMap.smul_apply]
      left_inv := by
        intro w
        ext1 v
        simp only [ContinuousLinearMap.coe_comp',
          ContinuousLinearEquiv.coe_coe, Function.comp_apply,
          ContinuousLinearEquiv.symm_apply_apply]
      right_inv := by
        intro w
        ext1 v
        simp only [ContinuousLinearMap.coe_comp',
          ContinuousLinearEquiv.coe_coe, Function.comp_apply,
          ContinuousLinearEquiv.apply_symm_apply] }
  let Adual : (V →L[ℝ] ℝ) ≃L[ℝ] V' →L[ℝ] ℝ :=
    { Adualₗ with
      continuous_toFun := Adualₗ.toLinearMap.continuous_of_finiteDimensional
      continuous_invFun := Adualₗ.symm.toLinearMap.continuous_of_finiteDimensional }
  have : (μ.map Aₘ).IsAddHaarMeasure := Measure.MapContinuousLinearEquiv.isAddHaarMeasure _ A
  convert
    (tendsto_integral_exp_smul_cocompact_of_inner_product (f ∘ A.symm) (μ.map Aₘ)).comp
      Adual.toHomeomorph.toCocompactMap.cocompact_tendsto' with w
  rw [Function.comp_apply, integral_map_equiv]
  congr 1 with v : 1
  congr
  · -- Porting note: added `congr_arg`
    apply congr_arg w
    exact (ContinuousLinearEquiv.symm_apply_apply A v).symm
  · exact (ContinuousLinearEquiv.symm_apply_apply A v).symm
#align tendsto_integral_exp_smul_cocompact tendsto_integral_exp_smul_cocompact

/-- The Riemann-Lebesgue lemma, formulated in terms of `VectorFourier.fourierIntegral` (with the
pairing in the definition of `fourier_integral` taken to be the canonical pairing between `V` and
its dual space). -/
theorem Real.zero_at_infty_vector_fourierIntegral (μ : Measure V) [μ.IsAddHaarMeasure] :
    Tendsto (VectorFourier.fourierIntegral 𝐞 μ (topDualPairing ℝ V).flip f) (cocompact (V →L[ℝ] ℝ))
      (𝓝 0) :=
  _root_.tendsto_integral_exp_smul_cocompact f μ
#align real.zero_at_infty_vector_fourier_integral Real.zero_at_infty_vector_fourierIntegral

end NoInnerProduct<|MERGE_RESOLUTION|>--- conflicted
+++ resolved
@@ -75,13 +75,8 @@
 theorem fourier_integral_half_period_translate {w : V} (hw : w ≠ 0) :
     (∫ v : V, 𝐞[-⟪v, w⟫] • f (v + i w)) = -∫ v : V, 𝐞[-⟪v, w⟫] • f v := by
   have hiw : ⟪i w, w⟫ = 1 / 2 := by
-<<<<<<< HEAD
     rw [inner_smul_left, inner_self_eq_norm_sq_to_K, RCLike.ofReal_real_eq_id, id.def,
-      RCLike.conj_to_real, ← div_div, div_mul_cancel]
-=======
-    rw [inner_smul_left, inner_self_eq_norm_sq_to_K, IsROrC.ofReal_real_eq_id, id.def,
-      IsROrC.conj_to_real, ← div_div, div_mul_cancel₀]
->>>>>>> 8c5b9da8
+      RCLike.conj_to_real, ← div_div, div_mul_cancel₀]
     rwa [Ne.def, sq_eq_zero_iff, norm_eq_zero]
   have :
     (fun v : V => 𝐞[-⟪v, w⟫] • f (v + i w)) =
