/-
Copyright (c) 2024 David Loeffler. All rights reserved.
Released under Apache 2.0 license as described in the file LICENSE.
Authors: Alex Kontorovich, David Loeffler, Heather Macbeth, Sébastien Gouëzel
-/
import Mathlib.Analysis.Calculus.ParametricIntegral
import Mathlib.Analysis.Calculus.ContDiff.CPolynomial
import Mathlib.Analysis.Fourier.AddCircle
import Mathlib.Analysis.Fourier.FourierTransform
import Mathlib.Analysis.Calculus.FDeriv.Analytic
import Mathlib.Analysis.Calculus.LineDeriv.IntegrationByParts
import Mathlib.Analysis.Calculus.ContDiff.Bounds

/-!
# Derivatives of the Fourier transform

In this file we compute the Fréchet derivative of the Fourier transform of `f`, where `f` is a
function such that both `f` and `v ↦ ‖v‖ * ‖f v‖` are integrable. Here the Fourier transform is
understood as an operator `(V → E) → (W → E)`, where `V` and `W` are normed `ℝ`-vector spaces
and the Fourier transform is taken with respect to a continuous `ℝ`-bilinear
pairing `L : V × W → ℝ` and a given reference measure `μ`.

We also investigate higher derivatives: Assuming that `‖v‖^n * ‖f v‖` is integrable, we show
that the Fourier transform of `f` is `C^n`.

We also study in a parallel way the Fourier transform of the derivative, which is obtained by
tensoring the Fourier transform of the original function with the bilinear form. We also get
results for iterated derivatives.

A consequence of these results is that, if a function is smooth and all its derivatives are
integrable when multiplied by `‖v‖^k`, then the same goes for its Fourier transform, with
explicit bounds.

We give specialized versions of these results on inner product spaces (where `L` is the scalar
product) and on the real line, where we express the one-dimensional derivative in more concrete
terms, as the Fourier transform of `-2πI x * f x` (or `(-2πI x)^n * f x` for higher derivatives).

## Main definitions and results

We introduce two convenience definitions:

* `VectorFourier.fourierSMulRight L f`: given `f : V → E` and `L` a bilinear pairing
  between `V` and `W`, then this is the function `fun v ↦ -(2 * π * I) (L v ⬝) • f v`,
  from `V` to `Hom (W, E)`.
  This is essentially `ContinuousLinearMap.smulRight`, up to the factor `- 2πI` designed to make
  sure that the Fourier integral of `fourierSMulRight L f` is the derivative of the Fourier
  integral of `f`.
* `VectorFourier.fourierPowSMulRight` is the higher order analogue for higher derivatives:
  `fourierPowSMulRight L f v n` is informally `(-(2 * π * I))^n (L v ⬝)^n • f v`, in
  the space of continuous multilinear maps `W [×n]→L[ℝ] E`.

With these definitions, the statements read as follows, first in a general context
(arbitrary `L` and `μ`):

* `VectorFourier.hasFDerivAt_fourierIntegral`: the Fourier integral of `f` is differentiable, with
    derivative the Fourier integral of `fourierSMulRight L f`.
* `VectorFourier.differentiable_fourierIntegral`: the Fourier integral of `f` is differentiable.
* `VectorFourier.fderiv_fourierIntegral`: formula for the derivative of the Fourier integral of `f`.
* `VectorFourier.fourierIntegral_fderiv`: formula for the Fourier integral of the derivative of `f`.
* `VectorFourier.hasFTaylorSeriesUpTo_fourierIntegral`: under suitable integrability conditions,
  the Fourier integral of `f` has an explicit Taylor series up to order `N`, given by the Fourier
  integrals of `fun v ↦ fourierPowSMulRight L f v n`.
* `VectorFourier.contDiff_fourierIntegral`: under suitable integrability conditions,
  the Fourier integral of `f` is `C^n`.
* `VectorFourier.iteratedFDeriv_fourierIntegral`: under suitable integrability conditions,
  explicit formula for the `n`-th derivative of the Fourier integral of `f`, as the Fourier
  integral of `fun v ↦ fourierPowSMulRight L f v n`.
* `VectorFourier.pow_mul_norm_iteratedFDeriv_fourierIntegral_le`: explicit bounds for the `n`-th
  derivative of the Fourier integral, multiplied by a power function, in terms of corresponding
  integrals for the original function.

These statements are then specialized to the case of the usual Fourier transform on
finite-dimensional inner product spaces with their canonical Lebesgue measure (covering in
particular the case of the real line), replacing the namespace `VectorFourier` by
the namespace `Real` in the above statements.

We also give specialized versions of the one-dimensional real derivative (and iterated derivative)
in `Real.deriv_fourierIntegral` and `Real.iteratedDeriv_fourierIntegral`.
-/

noncomputable section

open Real Complex MeasureTheory Filter TopologicalSpace

open scoped FourierTransform Topology ContDiff

-- without this local instance, Lean tries first the instance
-- `secondCountableTopologyEither_of_right` (whose priority is 100) and takes a very long time to
-- fail. Since we only use the left instance in this file, we make sure it is tried first.
attribute [local instance 101] secondCountableTopologyEither_of_left

namespace Real

lemma hasDerivAt_fourierChar (x : ℝ) : HasDerivAt (𝐞 · : ℝ → ℂ) (2 * π * I * 𝐞 x) x := by
  have h1 (y : ℝ) : 𝐞 y = fourier 1 (y : UnitAddCircle) := by
    rw [fourierChar_apply, fourier_coe_apply]
    push_cast
    ring_nf
  simpa only [h1, Int.cast_one, ofReal_one, div_one, mul_one] using hasDerivAt_fourier 1 1 x

lemma differentiable_fourierChar : Differentiable ℝ (𝐞 · : ℝ → ℂ) :=
  fun x ↦ (Real.hasDerivAt_fourierChar x).differentiableAt

lemma deriv_fourierChar (x : ℝ) : deriv (𝐞 · : ℝ → ℂ) x = 2 * π * I * 𝐞 x :=
  (Real.hasDerivAt_fourierChar x).deriv

variable {V W : Type*} [NormedAddCommGroup V] [NormedSpace ℝ V]
  [NormedAddCommGroup W] [NormedSpace ℝ W] (L : V →L[ℝ] W →L[ℝ] ℝ)

lemma hasFDerivAt_fourierChar_neg_bilinear_right (v : V) (w : W) :
    HasFDerivAt (fun w ↦ (𝐞 (-L v w) : ℂ))
      ((-2 * π * I * 𝐞 (-L v w)) • (ofRealCLM ∘L (L v))) w := by
  have ha : HasFDerivAt (fun w' : W ↦ L v w') (L v) w := ContinuousLinearMap.hasFDerivAt (L v)
  convert (hasDerivAt_fourierChar (-L v w)).hasFDerivAt.comp w ha.neg using 1
  ext y
  simp only [neg_mul, ContinuousLinearMap.coe_smul', ContinuousLinearMap.coe_comp', Pi.smul_apply,
    Function.comp_apply, ofRealCLM_apply, smul_eq_mul, ContinuousLinearMap.comp_neg,
    ContinuousLinearMap.neg_apply, ContinuousLinearMap.smulRight_apply,
    ContinuousLinearMap.one_apply, real_smul, neg_inj]
  ring

lemma fderiv_fourierChar_neg_bilinear_right_apply (v : V) (w y : W) :
    fderiv ℝ (fun w ↦ (𝐞 (-L v w) : ℂ)) w y = -2 * π * I * L v y * 𝐞 (-L v w) := by
  simp only [(hasFDerivAt_fourierChar_neg_bilinear_right L v w).fderiv, neg_mul,
    ContinuousLinearMap.coe_smul', ContinuousLinearMap.coe_comp', Pi.smul_apply,
    Function.comp_apply, ofRealCLM_apply, smul_eq_mul, neg_inj]
  ring

lemma differentiable_fourierChar_neg_bilinear_right (v : V) :
    Differentiable ℝ (fun w ↦ (𝐞 (-L v w) : ℂ)) :=
  fun w ↦ (hasFDerivAt_fourierChar_neg_bilinear_right L v w).differentiableAt

lemma hasFDerivAt_fourierChar_neg_bilinear_left (v : V) (w : W) :
    HasFDerivAt (fun v ↦ (𝐞 (-L v w) : ℂ))
      ((-2 * π * I * 𝐞 (-L v w)) • (ofRealCLM ∘L (L.flip w))) v :=
  hasFDerivAt_fourierChar_neg_bilinear_right L.flip w v

lemma fderiv_fourierChar_neg_bilinear_left_apply (v y : V) (w : W) :
    fderiv ℝ (fun v ↦ (𝐞 (-L v w) : ℂ)) v y = -2 * π * I * L y w * 𝐞 (-L v w) := by
  simp only [(hasFDerivAt_fourierChar_neg_bilinear_left L v w).fderiv, neg_mul,
    ContinuousLinearMap.coe_smul', ContinuousLinearMap.coe_comp', Pi.smul_apply,
    Function.comp_apply, ContinuousLinearMap.flip_apply, ofRealCLM_apply, smul_eq_mul, neg_inj]
  ring

lemma differentiable_fourierChar_neg_bilinear_left (w : W) :
    Differentiable ℝ (fun v ↦ (𝐞 (-L v w) : ℂ)) :=
  fun v ↦ (hasFDerivAt_fourierChar_neg_bilinear_left L v w).differentiableAt

end Real

variable {E : Type*} [NormedAddCommGroup E] [NormedSpace ℂ E]

namespace VectorFourier

variable {V W : Type*} [NormedAddCommGroup V] [NormedSpace ℝ V]
  [NormedAddCommGroup W] [NormedSpace ℝ W] (L : V →L[ℝ] W →L[ℝ] ℝ) (f : V → E)

/-- Send a function `f : V → E` to the function `f : V → Hom (W, E)` given by
`v ↦ (w ↦ -2 * π * I * L (v, w) • f v)`. This is designed so that the Fourier transform of
`fourierSMulRight L f` is the derivative of the Fourier transform of `f`. -/
def fourierSMulRight (v : V) : (W →L[ℝ] E) := -(2 * π * I) • (L v).smulRight (f v)

@[simp] lemma fourierSMulRight_apply (v : V) (w : W) :
    fourierSMulRight L f v w = -(2 * π * I) • L v w • f v := rfl

/-- The `w`-derivative of the Fourier transform integrand. -/
lemma hasFDerivAt_fourierChar_smul (v : V) (w : W) :
    HasFDerivAt (fun w' ↦ 𝐞 (-L v w') • f v) (𝐞 (-L v w) • fourierSMulRight L f v) w := by
  have ha : HasFDerivAt (fun w' : W ↦ L v w') (L v) w := ContinuousLinearMap.hasFDerivAt (L v)
  convert ((hasDerivAt_fourierChar (-L v w)).hasFDerivAt.comp w ha.neg).smul_const (f v)
  ext w' : 1
  simp_rw [fourierSMulRight, ContinuousLinearMap.smul_apply, ContinuousLinearMap.smulRight_apply]
  rw [ContinuousLinearMap.comp_apply, ContinuousLinearMap.neg_apply,
    ContinuousLinearMap.smulRight_apply, ContinuousLinearMap.one_apply, ← smul_assoc, smul_comm,
    ← smul_assoc, real_smul, real_smul, Submonoid.smul_def, smul_eq_mul]
  push_cast
  ring_nf

lemma norm_fourierSMulRight (L : V →L[ℝ] W →L[ℝ] ℝ) (f : V → E) (v : V) :
    ‖fourierSMulRight L f v‖ = (2 * π) * ‖L v‖ * ‖f v‖ := by
  rw [fourierSMulRight, norm_smul _ (ContinuousLinearMap.smulRight (L v) (f v)),
    norm_neg, norm_mul, norm_mul, norm_I, mul_one, Complex.norm_of_nonneg pi_pos.le,
    Complex.norm_two, ContinuousLinearMap.norm_smulRight_apply, ← mul_assoc]

lemma norm_fourierSMulRight_le (L : V →L[ℝ] W →L[ℝ] ℝ) (f : V → E) (v : V) :
    ‖fourierSMulRight L f v‖ ≤ 2 * π * ‖L‖ * ‖v‖ * ‖f v‖ := calc
  ‖fourierSMulRight L f v‖ = (2 * π) * ‖L v‖ * ‖f v‖ := norm_fourierSMulRight _ _ _
  _ ≤ (2 * π) * (‖L‖ * ‖v‖) * ‖f v‖ := by gcongr; exact L.le_opNorm _
  _ = 2 * π * ‖L‖ * ‖v‖ * ‖f v‖ := by ring

lemma _root_.MeasureTheory.AEStronglyMeasurable.fourierSMulRight
    [SecondCountableTopologyEither V (W →L[ℝ] ℝ)] [MeasurableSpace V] [BorelSpace V]
    {L : V →L[ℝ] W →L[ℝ] ℝ} {f : V → E} {μ : Measure V}
    (hf : AEStronglyMeasurable f μ) :
    AEStronglyMeasurable (fun v ↦ fourierSMulRight L f v) μ := by
  apply AEStronglyMeasurable.const_smul'
  have aux0 : Continuous fun p : (W →L[ℝ] ℝ) × E ↦ p.1.smulRight p.2 :=
    (ContinuousLinearMap.smulRightL ℝ W E).continuous₂
  have aux1 : AEStronglyMeasurable (fun v ↦ (L v, f v)) μ :=
    L.continuous.aestronglyMeasurable.prodMk hf
  -- Elaboration without the expected type is faster here:
  exact (aux0.comp_aestronglyMeasurable aux1 :)

variable {f}

/-- Main theorem of this section: if both `f` and `x ↦ ‖x‖ * ‖f x‖` are integrable, then the
Fourier transform of `f` has a Fréchet derivative (everywhere in its domain) and its derivative is
the Fourier transform of `smulRight L f`. -/
theorem hasFDerivAt_fourierIntegral
    [MeasurableSpace V] [BorelSpace V] [SecondCountableTopology V] {μ : Measure V}
    (hf : Integrable f μ) (hf' : Integrable (fun v : V ↦ ‖v‖ * ‖f v‖) μ) (w : W) :
    HasFDerivAt (fourierIntegral 𝐞 μ L.toLinearMap₂ f)
      (fourierIntegral 𝐞 μ L.toLinearMap₂ (fourierSMulRight L f) w) w := by
  let F : W → V → E := fun w' v ↦ 𝐞 (-L v w') • f v
  let F' : W → V → W →L[ℝ] E := fun w' v ↦ 𝐞 (-L v w') • fourierSMulRight L f v
  let B : V → ℝ := fun v ↦ 2 * π * ‖L‖ * ‖v‖ * ‖f v‖
  have h0 (w' : W) : Integrable (F w') μ :=
    (fourierIntegral_convergent_iff continuous_fourierChar
      (by apply L.continuous₂ : Continuous (fun p : V × W ↦ L.toLinearMap₂ p.1 p.2)) w').2 hf
  have h1 : ∀ᶠ w' in 𝓝 w, AEStronglyMeasurable (F w') μ :=
    Eventually.of_forall (fun w' ↦ (h0 w').aestronglyMeasurable)
  have h3 : AEStronglyMeasurable (F' w) μ := by
    refine .smul ?_ hf.1.fourierSMulRight
    refine (continuous_fourierChar.comp ?_).aestronglyMeasurable
    fun_prop
  have h4 : (∀ᵐ v ∂μ, ∀ (w' : W), w' ∈ Metric.ball w 1 → ‖F' w' v‖ ≤ B v) := by
    filter_upwards with v w' _
    rw [Circle.norm_smul _ (fourierSMulRight L f v)]
    exact norm_fourierSMulRight_le L f v
  have h5 : Integrable B μ := by simpa only [← mul_assoc] using hf'.const_mul (2 * π * ‖L‖)
  have h6 : ∀ᵐ v ∂μ, ∀ w', w' ∈ Metric.ball w 1 → HasFDerivAt (fun x ↦ F x v) (F' w' v) w' :=
    ae_of_all _ (fun v w' _ ↦ hasFDerivAt_fourierChar_smul L f v w')
  exact hasFDerivAt_integral_of_dominated_of_fderiv_le one_pos h1 (h0 w) h3 h4 h5 h6

lemma fderiv_fourierIntegral
    [MeasurableSpace V] [BorelSpace V] [SecondCountableTopology V] {μ : Measure V}
    (hf : Integrable f μ) (hf' : Integrable (fun v : V ↦ ‖v‖ * ‖f v‖) μ) :
    fderiv ℝ (fourierIntegral 𝐞 μ L.toLinearMap₂ f) =
      fourierIntegral 𝐞 μ L.toLinearMap₂ (fourierSMulRight L f) := by
  ext w : 1
  exact (hasFDerivAt_fourierIntegral L hf hf' w).fderiv

lemma differentiable_fourierIntegral
    [MeasurableSpace V] [BorelSpace V] [SecondCountableTopology V] {μ : Measure V}
    (hf : Integrable f μ) (hf' : Integrable (fun v : V ↦ ‖v‖ * ‖f v‖) μ) :
    Differentiable ℝ (fourierIntegral 𝐞 μ L.toLinearMap₂ f) :=
  fun w ↦ (hasFDerivAt_fourierIntegral L hf hf' w).differentiableAt

/-- The Fourier integral of the derivative of a function is obtained by multiplying the Fourier
integral of the original function by `-L w v`. -/
theorem fourierIntegral_fderiv [MeasurableSpace V] [BorelSpace V] [FiniteDimensional ℝ V]
    {μ : Measure V} [Measure.IsAddHaarMeasure μ]
    (hf : Integrable f μ) (h'f : Differentiable ℝ f) (hf' : Integrable (fderiv ℝ f) μ) :
    fourierIntegral 𝐞 μ L.toLinearMap₂ (fderiv ℝ f)
      = fourierSMulRight (-L.flip) (fourierIntegral 𝐞 μ L.toLinearMap₂ f) := by
  ext w y
  let g (v : V) : ℂ := 𝐞 (-L v w)
  /- First rewrite things in a simplified form, without any real change. -/
  suffices ∫ x, g x • fderiv ℝ f x y ∂μ = ∫ x, (2 * ↑π * I * L y w * g x) • f x ∂μ by
    rw [fourierIntegral_continuousLinearMap_apply' hf']
    simpa only [fourierIntegral, ContinuousLinearMap.toLinearMap₂_apply, fourierSMulRight_apply,
      ContinuousLinearMap.neg_apply, ContinuousLinearMap.flip_apply, ← integral_smul, neg_smul,
      smul_neg, ← smul_smul, coe_smul, neg_neg]
  -- Key step: integrate by parts with respect to `y` to switch the derivative from `f` to `g`.
  have A x : fderiv ℝ g x y = - 2 * ↑π * I * L y w * g x :=
    fderiv_fourierChar_neg_bilinear_left_apply _ _ _ _
  rw [integral_smul_fderiv_eq_neg_fderiv_smul_of_integrable, ← integral_neg]
  · congr with x
    simp only [A, neg_mul, neg_smul, neg_neg]
  · have : Integrable (fun x ↦ (-(2 * ↑π * I * ↑((L y) w)) • ((g x : ℂ) • f x))) μ :=
      ((fourierIntegral_convergent_iff' _ _).2 hf).smul _
    convert this using 2 with x
    simp only [A, neg_mul, neg_smul, smul_smul]
  · exact (fourierIntegral_convergent_iff' _ _).2 (hf'.apply_continuousLinearMap _)
  · exact (fourierIntegral_convergent_iff' _ _).2 hf
  · exact differentiable_fourierChar_neg_bilinear_left _ _
  · exact h'f

/-- The formal multilinear series whose `n`-th term is
`(w₁, ..., wₙ) ↦ (-2πI)^n * L v w₁ * ... * L v wₙ • f v`, as a continuous multilinear map in
the space `W [×n]→L[ℝ] E`.

This is designed so that the Fourier transform of `v ↦ fourierPowSMulRight L f v n` is the
`n`-th derivative of the Fourier transform of `f`.
-/
def fourierPowSMulRight (f : V → E) (v : V) : FormalMultilinearSeries ℝ W E := fun n ↦
  (- (2 * π * I))^n • ((ContinuousMultilinearMap.mkPiRing ℝ (Fin n) (f v)).compContinuousLinearMap
  (fun _ ↦ L v))

/- Increase the priority to make sure that this lemma is used instead of
`FormalMultilinearSeries.apply_eq_prod_smul_coeff` even in dimension 1. -/
@[simp 1100] lemma fourierPowSMulRight_apply {f : V → E} {v : V} {n : ℕ} {m : Fin n → W} :
    fourierPowSMulRight L f v n m = (- (2 * π * I))^n • (∏ i, L v (m i)) • f v := by
  simp [fourierPowSMulRight]

open ContinuousMultilinearMap

/-- Decomposing `fourierPowSMulRight L f v n` as a composition of continuous bilinear and
multilinear maps, to deduce easily its continuity and differentiability properties. -/
lemma fourierPowSMulRight_eq_comp {f : V → E} {v : V} {n : ℕ} :
    fourierPowSMulRight L f v n = (- (2 * π * I))^n • smulRightL ℝ (fun (_ : Fin n) ↦ W) E
      (compContinuousLinearMapLRight
        (ContinuousMultilinearMap.mkPiAlgebra ℝ (Fin n) ℝ) (fun _ ↦ L v)) (f v) := rfl

@[continuity, fun_prop]
lemma _root_.Continuous.fourierPowSMulRight {f : V → E} (hf : Continuous f) (n : ℕ) :
    Continuous (fun v ↦ fourierPowSMulRight L f v n) := by
  simp_rw [fourierPowSMulRight_eq_comp]
  apply Continuous.const_smul
  apply (smulRightL ℝ (fun (_ : Fin n) ↦ W) E).continuous₂.comp₂ _ hf
  exact Continuous.comp (map_continuous _) (continuous_pi (fun _ ↦ L.continuous))

lemma _root_.ContDiff.fourierPowSMulRight
    {f : V → E} {k : WithTop ℕ∞} (hf : ContDiff ℝ k f) (n : ℕ) :
    ContDiff ℝ k (fun v ↦ fourierPowSMulRight L f v n) := by
  simp_rw [fourierPowSMulRight_eq_comp]
  apply ContDiff.const_smul
  apply (smulRightL ℝ (fun (_ : Fin n) ↦ W) E).isBoundedBilinearMap.contDiff.comp₂ _ hf
  apply (ContinuousMultilinearMap.contDiff _).comp
  exact contDiff_pi.2 (fun _ ↦ L.contDiff)

lemma norm_fourierPowSMulRight_le (f : V → E) (v : V) (n : ℕ) :
    ‖fourierPowSMulRight L f v n‖ ≤ (2 * π * ‖L‖) ^ n * ‖v‖ ^ n * ‖f v‖ := by
  apply ContinuousMultilinearMap.opNorm_le_bound (by positivity) (fun m ↦ ?_)
  calc
  ‖fourierPowSMulRight L f v n m‖
    = (2 * π) ^ n * ((∏ x : Fin n, |(L v) (m x)|) * ‖f v‖) := by
      simp [abs_of_nonneg pi_nonneg, norm_smul]
  _ ≤ (2 * π) ^ n * ((∏ x : Fin n, ‖L‖ * ‖v‖ * ‖m x‖) * ‖f v‖) := by
      gcongr with i _hi
      exact L.le_opNorm₂ v (m i)
  _ = (2 * π * ‖L‖) ^ n * ‖v‖ ^ n * ‖f v‖ * ∏ i : Fin n, ‖m i‖ := by
      simp [Finset.prod_mul_distrib, mul_pow]; ring

/-- The iterated derivative of a function multiplied by `(L v ⬝) ^ n` can be controlled in terms
of the iterated derivatives of the initial function. -/
lemma norm_iteratedFDeriv_fourierPowSMulRight
    {f : V → E} {K : WithTop ℕ∞} {C : ℝ} (hf : ContDiff ℝ K f) {n : ℕ} {k : ℕ} (hk : k ≤ K)
    {v : V} (hv : ∀ i ≤ k, ∀ j ≤ n, ‖v‖ ^ j * ‖iteratedFDeriv ℝ i f v‖ ≤ C) :
    ‖iteratedFDeriv ℝ k (fun v ↦ fourierPowSMulRight L f v n) v‖ ≤
      (2 * π) ^ n * (2 * n + 2) ^ k * ‖L‖ ^ n * C := by
  /- We write `fourierPowSMulRight L f v n` as a composition of bilinear and multilinear maps,
  thanks to `fourierPowSMulRight_eq_comp`, and then we control the iterated derivatives of these
  thanks to general bounds on derivatives of bilinear and multilinear maps. More precisely,
  `fourierPowSMulRight L f v n m = (- (2 * π * I))^n • (∏ i, L v (m i)) • f v`. Here,
  `(- (2 * π * I))^n` contributes `(2π)^n` to the bound. The second product is bilinear, so the
  iterated derivative is controlled as a weighted sum of those of `v ↦ ∏ i, L v (m i)` and of `f`.

  The harder part is to control the iterated derivatives of `v ↦ ∏ i, L v (m i)`. For this, one
  argues that this is multilinear in `v`, to apply general bounds for iterated derivatives of
  multilinear maps. More precisely, we write it as the composition of a multilinear map `T` (making
  the product operation) and the tuple of linear maps `v ↦ (L v ⬝, ..., L v ⬝)` -/
  simp_rw [fourierPowSMulRight_eq_comp]
  -- first step: controlling the iterated derivatives of `v ↦ ∏ i, L v (m i)`, written below
  -- as `v ↦ T (fun _ ↦ L v)`, or `T ∘ (ContinuousLinearMap.pi (fun (_ : Fin n) ↦ L))`.
  let T : (W →L[ℝ] ℝ) [×n]→L[ℝ] (W [×n]→L[ℝ] ℝ) :=
    compContinuousLinearMapLRight (ContinuousMultilinearMap.mkPiAlgebra ℝ (Fin n) ℝ)
  have I₁ m : ‖iteratedFDeriv ℝ m T (fun _ ↦ L v)‖ ≤
      n.descFactorial m * 1 * (‖L‖ * ‖v‖) ^ (n - m) := by
    have : ‖T‖ ≤ 1 := by
      apply (norm_compContinuousLinearMapLRight_le _ _).trans
      simp only [norm_mkPiAlgebra, le_refl]
    apply (ContinuousMultilinearMap.norm_iteratedFDeriv_le _ _ _).trans
    simp only [Fintype.card_fin]
    gcongr
    refine (pi_norm_le_iff_of_nonneg (by positivity)).mpr (fun _ ↦ ?_)
    exact ContinuousLinearMap.le_opNorm _ _
  have I₂ m : ‖iteratedFDeriv ℝ m (T ∘ (ContinuousLinearMap.pi (fun (_ : Fin n) ↦ L))) v‖ ≤
      (n.descFactorial m * 1 * (‖L‖ * ‖v‖) ^ (n - m)) * ‖L‖ ^ m := by
    rw [ContinuousLinearMap.iteratedFDeriv_comp_right _ (ContinuousMultilinearMap.contDiff _)
      _ (mod_cast le_top)]
    apply (norm_compContinuousLinearMap_le _ _).trans
    simp only [Finset.prod_const, Finset.card_fin]
    gcongr
    · exact I₁ m
    · exact ContinuousLinearMap.norm_pi_le_of_le (fun _ ↦ le_rfl) (norm_nonneg _)
  have I₃ m : ‖iteratedFDeriv ℝ m (T ∘ (ContinuousLinearMap.pi (fun (_ : Fin n) ↦ L))) v‖ ≤
      n.descFactorial m * ‖L‖ ^ n * ‖v‖ ^ (n - m) := by
    apply (I₂ m).trans (le_of_eq _)
    rcases le_or_lt m n with hm | hm
    · rw [show ‖L‖ ^ n = ‖L‖ ^ (m + (n - m)) by rw [Nat.add_sub_cancel' hm], pow_add]
      ring
    · simp only [Nat.descFactorial_eq_zero_iff_lt.mpr hm, CharP.cast_eq_zero, mul_one, zero_mul]
  -- second step: factor out the `(2 * π) ^ n` factor, and cancel it on both sides.
  have A : ContDiff ℝ K (fun y ↦ T (fun _ ↦ L y)) :=
    (ContinuousMultilinearMap.contDiff _).comp (contDiff_pi.2 fun _ ↦ L.contDiff)
  rw [iteratedFDeriv_const_smul_apply' (hf := ((smulRightL ℝ (fun _ ↦ W)
    E).isBoundedBilinearMap.contDiff.comp₂ (A.of_le hk) (hf.of_le hk)).contDiffAt),
    norm_smul (β := V [×k]→L[ℝ] (W [×n]→L[ℝ] E))]
  simp only [mul_assoc, norm_pow, norm_neg, Complex.norm_mul, Complex.norm_ofNat, norm_real,
    Real.norm_eq_abs, abs_of_nonneg pi_nonneg, norm_I, mul_one, smulRightL_apply, ge_iff_le]
  gcongr
  -- third step: argue that the scalar multiplication is bilinear to bound the iterated derivatives
  -- of `v ↦ (∏ i, L v (m i)) • f v` in terms of those of `v ↦ (∏ i, L v (m i))` and of `f`.
  -- The former are controlled by the first step, the latter by the assumptions.
  apply (ContinuousLinearMap.norm_iteratedFDeriv_le_of_bilinear_of_le_one _ A hf _
    hk ContinuousMultilinearMap.norm_smulRightL_le).trans
  calc
  ∑ i ∈ Finset.range (k + 1),
    k.choose i * ‖iteratedFDeriv ℝ i (fun (y : V) ↦ T (fun _ ↦ L y)) v‖ *
      ‖iteratedFDeriv ℝ (k - i) f v‖
    ≤ ∑ i ∈ Finset.range (k + 1),
      k.choose i * (n.descFactorial i * ‖L‖ ^ n * ‖v‖ ^ (n - i)) *
        ‖iteratedFDeriv ℝ (k - i) f v‖ := by
    gcongr with i _hi
    exact I₃ i
  _ = ∑ i ∈ Finset.range (k + 1), (k.choose i * n.descFactorial i * ‖L‖ ^ n) *
        (‖v‖ ^ (n - i) * ‖iteratedFDeriv ℝ (k - i) f v‖) := by
    congr with i
    ring
  _ ≤ ∑ i ∈ Finset.range (k + 1), (k.choose i * (n + 1 : ℕ) ^ k * ‖L‖ ^ n) * C := by
    gcongr with i hi
    · rw [← Nat.cast_pow, Nat.cast_le]
      calc n.descFactorial i ≤ n ^ i := Nat.descFactorial_le_pow _ _
      _ ≤ (n + 1) ^ i := by gcongr; omega
      _ ≤ (n + 1) ^ k := by gcongr; exacts [le_add_self, Finset.mem_range_succ_iff.mp hi]
    · exact hv _ (by omega) _ (by omega)
  _ = (2 * n + 2) ^ k * (‖L‖^n * C) := by
    simp only [← Finset.sum_mul, ← Nat.cast_sum, Nat.sum_range_choose, mul_one, ← mul_assoc,
      Nat.cast_pow, Nat.cast_ofNat, Nat.cast_add, Nat.cast_one, ← mul_pow, mul_add]

variable [MeasurableSpace V] [BorelSpace V] {μ : Measure V}

section SecondCountableTopology

variable [SecondCountableTopology V]

lemma _root_.MeasureTheory.AEStronglyMeasurable.fourierPowSMulRight
    (hf : AEStronglyMeasurable f μ) (n : ℕ) :
    AEStronglyMeasurable (fun v ↦ fourierPowSMulRight L f v n) μ := by
  simp_rw [fourierPowSMulRight_eq_comp]
  apply AEStronglyMeasurable.const_smul'
  apply (smulRightL ℝ (fun (_ : Fin n) ↦ W) E).continuous₂.comp_aestronglyMeasurable₂ _ hf
  apply Continuous.aestronglyMeasurable
  exact Continuous.comp (map_continuous _) (continuous_pi (fun _ ↦ L.continuous))

lemma integrable_fourierPowSMulRight {n : ℕ} (hf : Integrable (fun v ↦ ‖v‖ ^ n * ‖f v‖) μ)
    (h'f : AEStronglyMeasurable f μ) : Integrable (fun v ↦ fourierPowSMulRight L f v n) μ := by
  refine (hf.const_mul ((2 * π * ‖L‖) ^ n)).mono' (h'f.fourierPowSMulRight L n) ?_
  filter_upwards with v
  exact (norm_fourierPowSMulRight_le L f v n).trans (le_of_eq (by ring))

lemma hasFTaylorSeriesUpTo_fourierIntegral {N : WithTop ℕ∞}
    (hf : ∀ (n : ℕ), n ≤ N → Integrable (fun v ↦ ‖v‖^n * ‖f v‖) μ)
    (h'f : AEStronglyMeasurable f μ) :
    HasFTaylorSeriesUpTo N (fourierIntegral 𝐞 μ L.toLinearMap₂ f)
      (fun w n ↦ fourierIntegral 𝐞 μ L.toLinearMap₂ (fun v ↦ fourierPowSMulRight L f v n) w) := by
  constructor
  · intro w
    rw [curry0_apply, Matrix.zero_empty, fourierIntegral_continuousMultilinearMap_apply'
      (integrable_fourierPowSMulRight L (hf 0 bot_le) h'f)]
    simp only [fourierPowSMulRight_apply, pow_zero, Finset.univ_eq_empty, Finset.prod_empty,
      one_smul]
  · intro n hn w
    have I₁ : Integrable (fun v ↦ fourierPowSMulRight L f v n) μ :=
      integrable_fourierPowSMulRight L (hf n hn.le) h'f
    have I₂ : Integrable (fun v ↦ ‖v‖ * ‖fourierPowSMulRight L f v n‖) μ := by
      apply ((hf (n+1) (ENat.add_one_natCast_le_withTop_of_lt hn)).const_mul
          ((2 * π * ‖L‖) ^ n)).mono'
        (continuous_norm.aestronglyMeasurable.mul (h'f.fourierPowSMulRight L n).norm)
      filter_upwards with v
      simp only [Pi.mul_apply, norm_mul, norm_norm]
      calc
      ‖v‖ * ‖fourierPowSMulRight L f v n‖
        ≤ ‖v‖ * ((2 * π * ‖L‖) ^ n * ‖v‖ ^ n * ‖f v‖) := by
          gcongr; apply norm_fourierPowSMulRight_le
      _ = (2 * π * ‖L‖) ^ n * (‖v‖ ^ (n + 1) * ‖f v‖) := by rw [pow_succ]; ring
    have I₃ : Integrable (fun v ↦ fourierPowSMulRight L f v (n + 1)) μ :=
      integrable_fourierPowSMulRight L (hf (n + 1) (ENat.add_one_natCast_le_withTop_of_lt hn)) h'f
    have I₄ : Integrable
        (fun v ↦ fourierSMulRight L (fun v ↦ fourierPowSMulRight L f v n) v) μ := by
      apply (I₂.const_mul ((2 * π * ‖L‖))).mono' (h'f.fourierPowSMulRight L n).fourierSMulRight
      filter_upwards with v
      exact (norm_fourierSMulRight_le _ _ _).trans (le_of_eq (by ring))
    have E : curryLeft
          (fourierIntegral 𝐞 μ L.toLinearMap₂ (fun v ↦ fourierPowSMulRight L f v (n + 1)) w) =
        fourierIntegral 𝐞 μ L.toLinearMap₂
          (fourierSMulRight L fun v ↦ fourierPowSMulRight L f v n) w := by
      ext w' m
      rw [curryLeft_apply, fourierIntegral_continuousMultilinearMap_apply' I₃,
        fourierIntegral_continuousLinearMap_apply' I₄,
        fourierIntegral_continuousMultilinearMap_apply' (I₄.apply_continuousLinearMap _)]
      congr with v
      simp only [fourierPowSMulRight_apply, mul_comm, pow_succ, neg_mul, Fin.prod_univ_succ,
        Fin.cons_zero, Fin.cons_succ, neg_smul, fourierSMulRight_apply, neg_apply, smul_apply,
        smul_comm (M := ℝ) (N := ℂ) (α := E), smul_smul]
    exact E ▸ hasFDerivAt_fourierIntegral L I₁ I₂ w
  · intro n hn
    apply fourierIntegral_continuous Real.continuous_fourierChar (by apply L.continuous₂)
    exact integrable_fourierPowSMulRight L (hf n hn) h'f

/-- Variant of `hasFTaylorSeriesUpTo_fourierIntegral` in which the smoothness index is restricted
to `ℕ∞` (and so are the inequalities in the assumption `hf`). Avoids normcasting in some
applications. -/
lemma hasFTaylorSeriesUpTo_fourierIntegral' {N : ℕ∞}
    (hf : ∀ (n : ℕ), n ≤ N → Integrable (fun v ↦ ‖v‖^n * ‖f v‖) μ)
    (h'f : AEStronglyMeasurable f μ) :
    HasFTaylorSeriesUpTo N (fourierIntegral 𝐞 μ L.toLinearMap₂ f)
      (fun w n ↦ fourierIntegral 𝐞 μ L.toLinearMap₂ (fun v ↦ fourierPowSMulRight L f v n) w) :=
  hasFTaylorSeriesUpTo_fourierIntegral _ (fun n hn ↦ hf n (mod_cast hn)) h'f

/-- If `‖v‖^n * ‖f v‖` is integrable for all `n ≤ N`, then the Fourier transform of `f` is `C^N`. -/
theorem contDiff_fourierIntegral {N : ℕ∞}
    (hf : ∀ (n : ℕ), n ≤ N → Integrable (fun v ↦ ‖v‖ ^ n * ‖f v‖) μ) :
    ContDiff ℝ N (fourierIntegral 𝐞 μ L.toLinearMap₂ f) := by
  by_cases h'f : Integrable f μ
  · exact (hasFTaylorSeriesUpTo_fourierIntegral' L hf h'f.1).contDiff
  · have : fourierIntegral 𝐞 μ L.toLinearMap₂ f = 0 := by
      ext w; simp [fourierIntegral, integral, h'f]
    simpa [this] using contDiff_const

/-- If `‖v‖^n * ‖f v‖` is integrable for all `n ≤ N`, then the `n`-th derivative of the Fourier
transform of `f` is the Fourier transform of `fourierPowSMulRight L f v n`,
i.e., `(L v ⬝) ^ n • f v`. -/
lemma iteratedFDeriv_fourierIntegral {N : ℕ∞}
    (hf : ∀ (n : ℕ), n ≤ N → Integrable (fun v ↦ ‖v‖^n * ‖f v‖) μ)
    (h'f : AEStronglyMeasurable f μ) {n : ℕ} (hn : n ≤ N) :
    iteratedFDeriv ℝ n (fourierIntegral 𝐞 μ L.toLinearMap₂ f) =
      fourierIntegral 𝐞 μ L.toLinearMap₂ (fun v ↦ fourierPowSMulRight L f v n) := by
  ext w : 1
  exact ((hasFTaylorSeriesUpTo_fourierIntegral' L hf h'f).eq_iteratedFDeriv
    (mod_cast hn) w).symm

end SecondCountableTopology

/-- The Fourier integral of the `n`-th derivative of a function is obtained by multiplying the
Fourier integral of the original function by `(2πI L w ⬝ )^n`. -/
theorem fourierIntegral_iteratedFDeriv [FiniteDimensional ℝ V]
    {μ : Measure V} [Measure.IsAddHaarMeasure μ] {N : ℕ∞} (hf : ContDiff ℝ N f)
    (h'f : ∀ (n : ℕ), n ≤ N → Integrable (iteratedFDeriv ℝ n f) μ) {n : ℕ} (hn : n ≤ N) :
    fourierIntegral 𝐞 μ L.toLinearMap₂ (iteratedFDeriv ℝ n f)
      = (fun w ↦ fourierPowSMulRight (-L.flip) (fourierIntegral 𝐞 μ L.toLinearMap₂ f) w n) := by
  induction n with
  | zero =>
    ext w m
    simp only [iteratedFDeriv_zero_apply, fourierPowSMulRight_apply, pow_zero,
      Finset.univ_eq_empty, ContinuousLinearMap.neg_apply, ContinuousLinearMap.flip_apply,
      Finset.prod_empty, one_smul, fourierIntegral_continuousMultilinearMap_apply' ((h'f 0 bot_le))]
  | succ n ih =>
    ext w m
    have J : Integrable (fderiv ℝ (iteratedFDeriv ℝ n f)) μ := by
      specialize h'f (n + 1) hn
      rwa [iteratedFDeriv_succ_eq_comp_left, Function.comp_def,
          LinearIsometryEquiv.integrable_comp_iff (𝕜 := ℝ) (φ := fderiv ℝ (iteratedFDeriv ℝ n f))]
        at h'f
    suffices H : (fourierIntegral 𝐞 μ L.toLinearMap₂ (fderiv ℝ (iteratedFDeriv ℝ n f)) w)
          (m 0) (Fin.tail m) =
        (-(2 * π * I)) ^ (n + 1) • (∏ x : Fin (n + 1), -L (m x) w) • ∫ v, 𝐞 (-L v w) • f v ∂μ by
      rw [fourierIntegral_continuousMultilinearMap_apply' (h'f _ hn)]
      simp only [iteratedFDeriv_succ_apply_left, fourierPowSMulRight_apply,
        ContinuousLinearMap.neg_apply, ContinuousLinearMap.flip_apply]
      rw [← fourierIntegral_continuousMultilinearMap_apply' ((J.apply_continuousLinearMap _)),
          ← fourierIntegral_continuousLinearMap_apply' J]
      exact H
    have h'n : n < N := (Nat.cast_lt.mpr n.lt_succ_self).trans_le hn
    rw [fourierIntegral_fderiv _ (h'f n h'n.le)
      (hf.differentiable_iteratedFDeriv (mod_cast h'n)) J]
    simp only [ih h'n.le, fourierSMulRight_apply, ContinuousLinearMap.neg_apply,
      ContinuousLinearMap.flip_apply, neg_smul, smul_neg, neg_neg, smul_apply,
      fourierPowSMulRight_apply, ← coe_smul (E := E), smul_smul]
    congr 1
    simp only [ofReal_prod, ofReal_neg, pow_succ, mul_neg, Fin.prod_univ_succ, neg_mul,
      ofReal_mul, neg_neg, Fin.tail_def]
    ring

/-- The `k`-th derivative of the Fourier integral of `f`, multiplied by `(L v w) ^ n`, is the
Fourier integral of the `n`-th derivative of `(L v w) ^ k * f`. -/
theorem fourierPowSMulRight_iteratedFDeriv_fourierIntegral [FiniteDimensional ℝ V]
    {μ : Measure V} [Measure.IsAddHaarMeasure μ] {K N : ℕ∞} (hf : ContDiff ℝ N f)
    (h'f : ∀ (k n : ℕ), k ≤ K → n ≤ N → Integrable (fun v ↦ ‖v‖ ^ k * ‖iteratedFDeriv ℝ n f v‖) μ)
    {k n : ℕ} (hk : k ≤ K) (hn : n ≤ N) {w : W} :
    fourierPowSMulRight (-L.flip)
      (iteratedFDeriv ℝ k (fourierIntegral 𝐞 μ L.toLinearMap₂ f)) w n =
    fourierIntegral 𝐞 μ L.toLinearMap₂
      (iteratedFDeriv ℝ n (fun v ↦ fourierPowSMulRight L f v k)) w := by
  rw [fourierIntegral_iteratedFDeriv (N := N) _ (hf.fourierPowSMulRight _ _) _ hn]
  · congr
    rw [iteratedFDeriv_fourierIntegral (N := K) _ _ hf.continuous.aestronglyMeasurable hk]
    intro k hk
    simpa only [norm_iteratedFDeriv_zero] using h'f k 0 hk bot_le
  · intro m hm
    have I : Integrable (fun v ↦ ∑ p ∈ Finset.range (k + 1) ×ˢ Finset.range (m + 1),
        ‖v‖ ^ p.1 * ‖iteratedFDeriv ℝ p.2 f v‖) μ := by
      apply integrable_finset_sum _ (fun p hp ↦ ?_)
      simp only [Finset.mem_product, Finset.mem_range_succ_iff] at hp
      exact h'f _ _ ((Nat.cast_le.2 hp.1).trans hk) ((Nat.cast_le.2 hp.2).trans hm)
    apply (I.const_mul ((2 * π) ^ k * (2 * k + 2) ^ m * ‖L‖ ^ k)).mono'
      ((hf.fourierPowSMulRight L k).continuous_iteratedFDeriv (mod_cast hm)).aestronglyMeasurable
    filter_upwards with v
    refine norm_iteratedFDeriv_fourierPowSMulRight _ hf (mod_cast hm) (fun i hi j hj ↦ ?_)
    apply Finset.single_le_sum (f := fun p ↦ ‖v‖ ^ p.1 * ‖iteratedFDeriv ℝ p.2 f v‖) (a := (j, i))
    · intro i _hi
      positivity
    · simpa only [Finset.mem_product, Finset.mem_range_succ_iff] using ⟨hj, hi⟩

/-- One can bound the `k`-th derivative of the Fourier integral of `f`, multiplied by `(L v w) ^ n`,
in terms of integrals of iterated derivatives of `f` (of order up to `n`) multiplied by `‖v‖ ^ i`
(for `i ≤ k`).
Auxiliary version in terms of the operator norm of `fourierPowSMulRight (-L.flip) ⬝`. For a version
in terms of `|L v w| ^ n * ⬝`, see `pow_mul_norm_iteratedFDeriv_fourierIntegral_le`.
-/
theorem norm_fourierPowSMulRight_iteratedFDeriv_fourierIntegral_le [FiniteDimensional ℝ V]
    {μ : Measure V} [Measure.IsAddHaarMeasure μ] {K N : ℕ∞} (hf : ContDiff ℝ N f)
    (h'f : ∀ (k n : ℕ), k ≤ K → n ≤ N → Integrable (fun v ↦ ‖v‖ ^ k * ‖iteratedFDeriv ℝ n f v‖) μ)
    {k n : ℕ} (hk : k ≤ K) (hn : n ≤ N) {w : W} :
    ‖fourierPowSMulRight (-L.flip)
      (iteratedFDeriv ℝ k (fourierIntegral 𝐞 μ L.toLinearMap₂ f)) w n‖ ≤
    (2 * π) ^ k * (2 * k + 2) ^ n * ‖L‖ ^ k * ∑ p ∈ Finset.range (k + 1) ×ˢ Finset.range (n + 1),
      ∫ v, ‖v‖ ^ p.1 * ‖iteratedFDeriv ℝ p.2 f v‖ ∂μ := by
  rw [fourierPowSMulRight_iteratedFDeriv_fourierIntegral L hf h'f hk hn]
  apply (norm_fourierIntegral_le_integral_norm _ _ _ _ _).trans
  have I p (hp : p ∈ Finset.range (k + 1) ×ˢ Finset.range (n + 1)) :
      Integrable (fun v ↦ ‖v‖ ^ p.1 * ‖iteratedFDeriv ℝ p.2 f v‖) μ := by
    simp only [Finset.mem_product, Finset.mem_range_succ_iff] at hp
    exact h'f _ _ (le_trans (by simpa using hp.1) hk) (le_trans (by simpa using hp.2) hn)
  rw [← integral_finset_sum _ I, ← integral_const_mul]
  apply integral_mono_of_nonneg
  · filter_upwards with v using norm_nonneg _
  · exact (integrable_finset_sum _ I).const_mul _
  · filter_upwards with v
    apply norm_iteratedFDeriv_fourierPowSMulRight _ hf (mod_cast hn) _
    intro i hi j hj
    apply Finset.single_le_sum (f := fun p ↦ ‖v‖ ^ p.1 * ‖iteratedFDeriv ℝ p.2 f v‖) (a := (j, i))
    · intro i _hi
      positivity
    · simp only [Finset.mem_product, Finset.mem_range_succ_iff]
      exact ⟨hj, hi⟩

/-- One can bound the `k`-th derivative of the Fourier integral of `f`, multiplied by `(L v w) ^ n`,
in terms of integrals of iterated derivatives of `f` (of order up to `n`) multiplied by `‖v‖ ^ i`
(for `i ≤ k`). -/
lemma pow_mul_norm_iteratedFDeriv_fourierIntegral_le [FiniteDimensional ℝ V]
    {μ : Measure V} [Measure.IsAddHaarMeasure μ] {K N : ℕ∞} (hf : ContDiff ℝ N f)
    (h'f : ∀ (k n : ℕ), k ≤ K → n ≤ N → Integrable (fun v ↦ ‖v‖^k * ‖iteratedFDeriv ℝ n f v‖) μ)
    {k n : ℕ} (hk : k ≤ K) (hn : n ≤ N) (v : V) (w : W) :
    |L v w| ^ n * ‖(iteratedFDeriv ℝ k (fourierIntegral 𝐞 μ L.toLinearMap₂ f)) w‖ ≤
      ‖v‖ ^ n * (2 * π * ‖L‖) ^ k * (2 * k + 2) ^ n *
        ∑ p ∈ Finset.range (k + 1) ×ˢ Finset.range (n + 1),
          ∫ v, ‖v‖ ^ p.1 * ‖iteratedFDeriv ℝ p.2 f v‖ ∂μ := calc
  |L v w| ^ n * ‖(iteratedFDeriv ℝ k (fourierIntegral 𝐞 μ L.toLinearMap₂ f)) w‖
  _ ≤ (2 * π) ^ n
      * (|L v w| ^ n * ‖iteratedFDeriv ℝ k (fourierIntegral 𝐞 μ L.toLinearMap₂ f) w‖) := by
    apply le_mul_of_one_le_left (by positivity)
    apply one_le_pow₀
    linarith [one_le_pi_div_two]
  _ = ‖fourierPowSMulRight (-L.flip)
        (iteratedFDeriv ℝ k (fourierIntegral 𝐞 μ L.toLinearMap₂ f)) w n (fun _ ↦ v)‖ := by
    simp [norm_smul, abs_of_nonneg pi_nonneg]
  _ ≤ ‖fourierPowSMulRight (-L.flip)
        (iteratedFDeriv ℝ k (fourierIntegral 𝐞 μ L.toLinearMap₂ f)) w n‖ * ∏ _ : Fin n, ‖v‖ :=
    le_opNorm _ _
  _ ≤ ((2 * π) ^ k * (2 * k + 2) ^ n * ‖L‖ ^ k *
      ∑ p ∈ Finset.range (k + 1) ×ˢ Finset.range (n + 1),
        ∫ v, ‖v‖ ^ p.1 * ‖iteratedFDeriv ℝ p.2 f v‖ ∂μ) * ‖v‖ ^ n := by
    gcongr
    · apply norm_fourierPowSMulRight_iteratedFDeriv_fourierIntegral_le _ hf h'f hk hn
    · simp
  _ = ‖v‖ ^ n * (2 * π * ‖L‖) ^ k * (2 * k + 2) ^ n *
        ∑ p ∈ Finset.range (k + 1) ×ˢ Finset.range (n + 1),
          ∫ v, ‖v‖ ^ p.1 * ‖iteratedFDeriv ℝ p.2 f v‖ ∂μ := by
    simp [mul_pow]
    ring

end VectorFourier

namespace Real
open VectorFourier

variable {V : Type*} [NormedAddCommGroup V] [InnerProductSpace ℝ V] [FiniteDimensional ℝ V]
  [MeasurableSpace V] [BorelSpace V] {f : V → E}

/-- The Fréchet derivative of the Fourier transform of `f` is the Fourier transform of
    `fun v ↦ -2 * π * I ⟪v, ⬝⟫ f v`. -/
theorem hasFDerivAt_fourierIntegral
    (hf_int : Integrable f) (hvf_int : Integrable (fun v ↦ ‖v‖ * ‖f v‖)) (x : V) :
    HasFDerivAt (𝓕 f) (𝓕 (fourierSMulRight (innerSL ℝ) f) x) x :=
  VectorFourier.hasFDerivAt_fourierIntegral (innerSL ℝ) hf_int hvf_int x

/-- The Fréchet derivative of the Fourier transform of `f` is the Fourier transform of
    `fun v ↦ -2 * π * I ⟪v, ⬝⟫ f v`. -/
theorem fderiv_fourierIntegral
    (hf_int : Integrable f) (hvf_int : Integrable (fun v ↦ ‖v‖ * ‖f v‖)) :
    fderiv ℝ (𝓕 f) = 𝓕 (fourierSMulRight (innerSL ℝ) f) :=
  VectorFourier.fderiv_fourierIntegral (innerSL ℝ) hf_int hvf_int

theorem differentiable_fourierIntegral
    (hf_int : Integrable f) (hvf_int : Integrable (fun v ↦ ‖v‖ * ‖f v‖)) :
    Differentiable ℝ (𝓕 f) :=
  VectorFourier.differentiable_fourierIntegral (innerSL ℝ) hf_int hvf_int

/-- The Fourier integral of the Fréchet derivative of a function is obtained by multiplying the
Fourier integral of the original function by `2πI ⟪v, w⟫`. -/
theorem fourierIntegral_fderiv
    (hf : Integrable f) (h'f : Differentiable ℝ f) (hf' : Integrable (fderiv ℝ f)) :
    𝓕 (fderiv ℝ f) = fourierSMulRight (-innerSL ℝ) (𝓕 f) := by
  rw [← innerSL_real_flip V]
  exact VectorFourier.fourierIntegral_fderiv (innerSL ℝ) hf h'f hf'

/-- If `‖v‖^n * ‖f v‖` is integrable, then the Fourier transform of `f` is `C^n`. -/
theorem contDiff_fourierIntegral {N : ℕ∞}
    (hf : ∀ (n : ℕ), n ≤ N → Integrable (fun v ↦ ‖v‖ ^ n * ‖f v‖)) :
    ContDiff ℝ N (𝓕 f) :=
  VectorFourier.contDiff_fourierIntegral (innerSL ℝ) hf

/-- If `‖v‖^n * ‖f v‖` is integrable, then the `n`-th derivative of the Fourier transform of `f` is
  the Fourier transform of `fun v ↦ (-2 * π * I) ^ n ⟪v, ⬝⟫^n f v`. -/
theorem iteratedFDeriv_fourierIntegral {N : ℕ∞}
    (hf : ∀ (n : ℕ), n ≤ N → Integrable (fun v ↦ ‖v‖ ^ n * ‖f v‖))
    (h'f : AEStronglyMeasurable f) {n : ℕ} (hn : n ≤ N) :
    iteratedFDeriv ℝ n (𝓕 f) = 𝓕 (fun v ↦ fourierPowSMulRight (innerSL ℝ) f v n) :=
  VectorFourier.iteratedFDeriv_fourierIntegral (innerSL ℝ) hf h'f hn

/-- The Fourier integral of the `n`-th derivative of a function is obtained by multiplying the
Fourier integral of the original function by `(2πI L w ⬝ )^n`. -/
theorem fourierIntegral_iteratedFDeriv {N : ℕ∞} (hf : ContDiff ℝ N f)
    (h'f : ∀ (n : ℕ), n ≤ N → Integrable (iteratedFDeriv ℝ n f)) {n : ℕ} (hn : n ≤ N) :
    𝓕 (iteratedFDeriv ℝ n f)
      = (fun w ↦ fourierPowSMulRight (-innerSL ℝ) (𝓕 f) w n) := by
  rw [← innerSL_real_flip V]
  exact VectorFourier.fourierIntegral_iteratedFDeriv (innerSL ℝ) hf h'f hn

/-- One can bound `‖w‖^n * ‖D^k (𝓕 f) w‖` in terms of integrals of the derivatives of `f` (or order
at most `n`) multiplied by powers of `v` (of order at most `k`). -/
lemma pow_mul_norm_iteratedFDeriv_fourierIntegral_le
    {K N : ℕ∞} (hf : ContDiff ℝ N f)
    (h'f : ∀ (k n : ℕ), k ≤ K → n ≤ N → Integrable (fun v ↦ ‖v‖^k * ‖iteratedFDeriv ℝ n f v‖))
    {k n : ℕ} (hk : k ≤ K) (hn : n ≤ N) (w : V) :
    ‖w‖ ^ n * ‖iteratedFDeriv ℝ k (𝓕 f) w‖ ≤ (2 * π) ^ k * (2 * k + 2) ^ n *
      ∑ p ∈ Finset.range (k + 1) ×ˢ Finset.range (n + 1),
        ∫ v, ‖v‖ ^ p.1 * ‖iteratedFDeriv ℝ p.2 f v‖ := by
  have Z : ‖w‖ ^ n * (‖w‖ ^ n * ‖iteratedFDeriv ℝ k (𝓕 f) w‖) ≤
      ‖w‖ ^ n * ((2 * (π * ‖innerSL (E := V) ℝ‖)) ^ k * ((2 * k + 2) ^ n *
          ∑ p ∈ Finset.range (k + 1) ×ˢ Finset.range (n + 1),
            ∫ (v : V), ‖v‖ ^ p.1 * ‖iteratedFDeriv ℝ p.2 f v‖ ∂volume)) := by
    have := VectorFourier.pow_mul_norm_iteratedFDeriv_fourierIntegral_le (innerSL ℝ) hf h'f hk hn
      w w
    simp only [innerSL_apply _ w w, real_inner_self_eq_norm_sq w, abs_pow, abs_norm,
      mul_assoc] at this
    rwa [pow_two, mul_pow, mul_assoc] at this
  rcases eq_or_ne n 0 with rfl | hn
  · simp only [pow_zero, one_mul, mul_one, zero_add, Finset.range_one, Finset.product_singleton,
      Finset.sum_map, Function.Embedding.coeFn_mk, norm_iteratedFDeriv_zero] at Z ⊢
    apply Z.trans
    conv_rhs => rw [← mul_one π]
    gcongr
    exact norm_innerSL_le _
  rcases eq_or_ne w 0 with rfl | hw
  · simp [hn]
    positivity
  rw [mul_le_mul_left (pow_pos (by simp [hw]) n)] at Z
  apply Z.trans
  conv_rhs => rw [← mul_one π]
  simp only [mul_assoc]
  gcongr
  exact norm_innerSL_le _

lemma hasDerivAt_fourierIntegral
    {f : ℝ → E} (hf : Integrable f) (hf' : Integrable (fun x : ℝ ↦ x • f x)) (w : ℝ) :
    HasDerivAt (𝓕 f) (𝓕 (fun x : ℝ ↦ (-2 * π * I * x) • f x) w) w := by
  have hf'' : Integrable (fun v : ℝ ↦ ‖v‖ * ‖f v‖) := by simpa only [norm_smul] using hf'.norm
  let L := ContinuousLinearMap.mul ℝ ℝ |>.flip
  have h_int : Integrable fun v ↦ fourierSMulRight L f v := by
    suffices Integrable fun v ↦ ContinuousLinearMap.smulRight (L v) (f v) by
      simpa only [fourierSMulRight, neg_smul, neg_mul, Pi.smul_apply] using this.smul (-2 * π * I)
    convert ((ContinuousLinearMap.ring_lmap_equiv_self ℝ
<<<<<<< HEAD
      E).symm.toContinuousLinearEquiv.toContinuousLinearMap).integrable_comp hf' using 2 with v
    expose_names -- bug: convert with v does not expose the name v!
=======
      E).symm.toContinuousLinearEquiv.toContinuousLinearMap).integrable_comp hf' using 2 with _ v
>>>>>>> 33308ffd
    apply ContinuousLinearMap.ext_ring
    rw [ContinuousLinearMap.smulRight_apply, ContinuousLinearMap.flip_apply,
      ContinuousLinearMap.mul_apply', one_mul, ContinuousLinearMap.map_smul]
    simp only [ContinuousLinearEquiv.coe_coe, LinearIsometryEquiv.coe_toContinuousLinearEquiv,
      ContinuousLinearMap.coe_coe]
    change x • f x = x • (((ContinuousLinearMap.id ℝ ℝ).smulRight) (f x)) 1
    dsimp
    rw [one_smul]
  rw [← VectorFourier.fourierIntegral_convergent_iff continuous_fourierChar L.continuous₂ w]
    at h_int
  convert (VectorFourier.hasFDerivAt_fourierIntegral L hf hf'' w).hasDerivAt using 1
  erw [ContinuousLinearMap.integral_apply h_int]
  simp_rw [ContinuousLinearMap.smul_apply, fourierSMulRight, ContinuousLinearMap.smul_apply,
    ContinuousLinearMap.smulRight_apply, L, ContinuousLinearMap.flip_apply,
    ContinuousLinearMap.mul_apply', one_mul, ← neg_mul, mul_smul]
  rfl

theorem deriv_fourierIntegral
    {f : ℝ → E} (hf : Integrable f) (hf' : Integrable (fun x : ℝ ↦ x • f x)) :
    deriv (𝓕 f) = 𝓕 (fun x : ℝ ↦ (-2 * π * I * x) • f x) := by
  ext x
  exact (hasDerivAt_fourierIntegral hf hf' x).deriv

/-- The Fourier integral of the Fréchet derivative of a function is obtained by multiplying the
Fourier integral of the original function by `2πI x`. -/
theorem fourierIntegral_deriv
    {f : ℝ → E} (hf : Integrable f) (h'f : Differentiable ℝ f) (hf' : Integrable (deriv f)) :
    𝓕 (deriv f) = fun (x : ℝ) ↦ (2 * π * I * x) • (𝓕 f x) := by
  ext x
  have I : Integrable (fun x ↦ fderiv ℝ f x) := by
    simpa only [← deriv_fderiv] using (ContinuousLinearMap.smulRightL ℝ ℝ E 1).integrable_comp hf'
  have : 𝓕 (deriv f) x = 𝓕 (fderiv ℝ f) x 1 := by
    simp only [fourierIntegral_continuousLinearMap_apply I, fderiv_deriv]
  rw [this, fourierIntegral_fderiv hf h'f I]
  simp only [fourierSMulRight_apply, ContinuousLinearMap.neg_apply, innerSL_apply, smul_smul,
    RCLike.inner_apply', conj_trivial, mul_one, neg_smul, smul_neg, neg_neg, neg_mul, ← coe_smul]

theorem iteratedDeriv_fourierIntegral {f : ℝ → E} {N : ℕ∞} {n : ℕ}
    (hf : ∀ (n : ℕ), n ≤ N → Integrable (fun x ↦ x ^ n • f x)) (hn : n ≤ N) :
    iteratedDeriv n (𝓕 f) = 𝓕 (fun x : ℝ ↦ (-2 * π * I * x) ^ n • f x) := by
  ext x : 1
  have A (n : ℕ) (hn : n ≤ N) : Integrable (fun v ↦ ‖v‖ ^ n * ‖f v‖) := by
    convert (hf n hn).norm with x
    simp [norm_smul]
  have B : AEStronglyMeasurable f := by simpa using (hf 0 (zero_le _)).1
  rw [iteratedDeriv, iteratedFDeriv_fourierIntegral A B hn,
    fourierIntegral_continuousMultilinearMap_apply (integrable_fourierPowSMulRight _ (A n hn) B),
    fourierIntegral_eq, fourierIntegral_eq]
  congr with y
  suffices (-(2 * π * I)) ^ n • y ^ n • f y = (-(2 * π * I * y)) ^ n • f y by
    simpa [innerSL_apply _]
  simp only [← neg_mul, ← coe_smul, smul_smul, mul_pow, ofReal_pow, mul_assoc]

theorem fourierIntegral_iteratedDeriv {f : ℝ → E} {N : ℕ∞} {n : ℕ} (hf : ContDiff ℝ N f)
    (h'f : ∀ (n : ℕ), n ≤ N → Integrable (iteratedDeriv n f)) (hn : n ≤ N) :
    𝓕 (iteratedDeriv n f) = fun (x : ℝ) ↦ (2 * π * I * x) ^ n • (𝓕 f x) := by
  ext x : 1
  have A : ∀ (n : ℕ), n ≤ N → Integrable (iteratedFDeriv ℝ n f) := by
    intro n hn
    rw [iteratedFDeriv_eq_equiv_comp]
    exact (LinearIsometryEquiv.integrable_comp_iff _).2 (h'f n hn)
  change 𝓕 (fun x ↦ iteratedDeriv n f x) x = _
  simp_rw [iteratedDeriv, ← fourierIntegral_continuousMultilinearMap_apply (A n hn),
    fourierIntegral_iteratedFDeriv hf A hn]
  simp [← coe_smul, smul_smul, ← mul_pow]

end Real<|MERGE_RESOLUTION|>--- conflicted
+++ resolved
@@ -763,12 +763,7 @@
     suffices Integrable fun v ↦ ContinuousLinearMap.smulRight (L v) (f v) by
       simpa only [fourierSMulRight, neg_smul, neg_mul, Pi.smul_apply] using this.smul (-2 * π * I)
     convert ((ContinuousLinearMap.ring_lmap_equiv_self ℝ
-<<<<<<< HEAD
-      E).symm.toContinuousLinearEquiv.toContinuousLinearMap).integrable_comp hf' using 2 with v
-    expose_names -- bug: convert with v does not expose the name v!
-=======
       E).symm.toContinuousLinearEquiv.toContinuousLinearMap).integrable_comp hf' using 2 with _ v
->>>>>>> 33308ffd
     apply ContinuousLinearMap.ext_ring
     rw [ContinuousLinearMap.smulRight_apply, ContinuousLinearMap.flip_apply,
       ContinuousLinearMap.mul_apply', one_mul, ContinuousLinearMap.map_smul]
