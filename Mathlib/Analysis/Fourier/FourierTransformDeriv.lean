/-
Copyright (c) 2024 David Loeffler. All rights reserved.
Released under Apache 2.0 license as described in the file LICENSE.
Authors: Alex Kontorovich, David Loeffler, Heather Macbeth, Sébastien Gouëzel
-/
import Mathlib.Analysis.Calculus.ParametricIntegral
import Mathlib.Analysis.Fourier.AddCircle
import Mathlib.Analysis.Fourier.FourierTransform
import Mathlib.Analysis.Calculus.FDeriv.Analytic
import Mathlib.Analysis.Calculus.LineDeriv.IntegrationByParts
import Mathlib.Analysis.Calculus.ContDiff.Bounds

/-!
# Derivatives of the Fourier transform

In this file we compute the Fréchet derivative of the Fourier transform of `f`, where `f` is a
function such that both `f` and `v ↦ ‖v‖ * ‖f v‖` are integrable. Here the Fourier transform is
understood as an operator `(V → E) → (W → E)`, where `V` and `W` are normed `ℝ`-vector spaces
and the Fourier transform is taken with respect to a continuous `ℝ`-bilinear
pairing `L : V × W → ℝ` and a given reference measure `μ`.

We also investigate higher derivatives: Assuming that `‖v‖^n * ‖f v‖` is integrable, we show
that the Fourier transform of `f` is `C^n`.

We also study in a parallel way the Fourier transform of the derivative, which is obtained by
tensoring the Fourier transform of the original function with the bilinear form. We also get
results for iterated derivatives.

A consequence of these results is that, if a function is smooth and all its derivatives are
<<<<<<< HEAD
integrable when multiplied by `‖v‖^k`, then the same goes for the Fourier transform, with
=======
integrable when multiplied by `‖v‖^k`, then the same goes for its Fourier transform, with
>>>>>>> 96028947
explicit bounds.

We give specialized versions of these results on inner product spaces (where `L` is the scalar
product) and on the real line, where we express the one-dimensional derivative in more concrete
terms, as the Fourier transform of `-2πI x * f x` (or `(-2πI x)^n * f x` for higher derivatives).

## Main definitions and results

We introduce two convenience definitions:

* `VectorFourier.fourierSMulRight L f`: given `f : V → E` and `L` a bilinear pairing
  between `V` and `W`, then this is the function `fun v ↦ -(2 * π * I) (L v ⬝) • f v`,
  from `V` to `Hom (W, E)`.
  This is essentially `ContinousLinearMap.smulRight`, up to the factor `- 2πI` designed to make sure
  that the Fourier integral of `fourierSMulRight L f` is the derivative of the Fourier
  integral of `f`.
* `VectorFourier.fourierPowSMulRight` is the higher order analogue for higher derivatives:
  `fourierPowSMulRight L f v n` is informally `(-(2 * π * I))^n (L v ⬝)^n • f v`, in
  the space of continuous multilinear maps `W [×n]→L[ℝ] E`.

With these definitions, the statements read as follows, first in a general context
(arbitrary `L` and `μ`):

* `VectorFourier.hasFDerivAt_fourierIntegral`: the Fourier integral of `f` is differentiable, with
    derivative the Fourier integral of `fourierSMulRight L f`.
* `VectorFourier.differentiable_fourierIntegral`: the Fourier integral of `f` is differentiable.
* `VectorFourier.fderiv_fourierIntegral`: formula for the derivative of the Fourier integral of `f`.
* `VectorFourier.fourierIntegral_fderiv`: formula for the Fourier integral of the derivative of `f`.
* `VectorFourier.hasFTaylorSeriesUpTo_fourierIntegral`: under suitable integrability conditions,
  the Fourier integral of `f` has an explicit Taylor series up to order `N`, given by the Fourier
  integrals of `fun v ↦ fourierPowSMulRight L f v n`.
* `VectorFourier.contDiff_fourierIntegral`: under suitable integrability conditions,
  the Fourier integral of `f` is `C^n`.
* `VectorFourier.iteratedFDeriv_fourierIntegral`: under suitable integrability conditions,
  explicit formula for the `n`-th derivative of the Fourier integral of `f`, as the Fourier
  integral of `fun v ↦ fourierPowSMulRight L f v n`.
* `VectorFourier.pow_mul_norm_iteratedFDeriv_fourierIntegral_le`: explicit bounds for the `n`-th
  derivative of the Fourier integral, multiplied by a power function, in terms of corresponding
  integrals for the original function.

These statements are then specialized to the case of the usual Fourier transform on
finite-dimensional inner product spaces with their canonical Lebesgue measure (covering in
particular the case of the real line), replacing the namespace `VectorFourier` by
the namespace `Real` in the above statements.

We also give specialized versions of the one-dimensional real derivative (and iterated derivative)
in `Real.deriv_fourierIntegral` and `Real.iteratedDeriv_fourierIntegral`.
-/

noncomputable section

open Real Complex MeasureTheory Filter TopologicalSpace

open scoped FourierTransform Topology BigOperators

-- without this local instance, Lean tries first the instance
-- `secondCountableTopologyEither_of_right` (whose priority is 100) and takes a very long time to
-- fail. Since we only use the left instance in this file, we make sure it is tried first.
attribute [local instance 101] secondCountableTopologyEither_of_left

namespace Real

lemma hasDerivAt_fourierChar (x : ℝ) : HasDerivAt (𝐞 · : ℝ → ℂ) (2 * π * I * 𝐞 x) x := by
  have h1 (y : ℝ) : 𝐞 y = fourier 1 (y : UnitAddCircle) := by
    rw [fourierChar_apply, fourier_coe_apply]
    push_cast
    ring_nf
  simpa only [h1, Int.cast_one, ofReal_one, div_one, mul_one] using hasDerivAt_fourier 1 1 x

lemma differentiable_fourierChar : Differentiable ℝ (𝐞 · : ℝ → ℂ) :=
  fun x ↦ (Real.hasDerivAt_fourierChar x).differentiableAt

lemma deriv_fourierChar (x : ℝ) : deriv (𝐞 · : ℝ → ℂ) x = 2 * π * I * 𝐞 x :=
  (Real.hasDerivAt_fourierChar x).deriv

variable {V W : Type*} [NormedAddCommGroup V] [NormedSpace ℝ V]
  [NormedAddCommGroup W] [NormedSpace ℝ W] (L : V →L[ℝ] W →L[ℝ] ℝ)

lemma hasFDerivAt_fourierChar_neg_bilinear_right (v : V) (w : W) :
    HasFDerivAt (fun w ↦ (𝐞 (-L v w) : ℂ))
      ((-2 * π * I * 𝐞 (-L v w)) • (ofRealCLM ∘L (L v))) w := by
  have ha : HasFDerivAt (fun w' : W ↦ L v w') (L v) w := ContinuousLinearMap.hasFDerivAt (L v)
<<<<<<< HEAD
  convert (hasDerivAt_fourierChar (-L v w)).hasFDerivAt.comp w ha.neg
=======
  convert (hasDerivAt_fourierChar (-L v w)).hasFDerivAt.comp w ha.neg using 1
>>>>>>> 96028947
  ext y
  simp only [neg_mul, ContinuousLinearMap.coe_smul', ContinuousLinearMap.coe_comp', Pi.smul_apply,
    Function.comp_apply, ofRealCLM_apply, smul_eq_mul, ContinuousLinearMap.comp_neg,
    ContinuousLinearMap.neg_apply, ContinuousLinearMap.smulRight_apply,
    ContinuousLinearMap.one_apply, real_smul, neg_inj]
  ring

lemma fderiv_fourierChar_neg_bilinear_right_apply (v : V) (w y : W) :
    fderiv ℝ (fun w ↦ (𝐞 (-L v w) : ℂ)) w y = -2 * π * I * L v y * 𝐞 (-L v w) := by
<<<<<<< HEAD
  simp [(hasFDerivAt_fourierChar_neg_bilinear_right L v w).fderiv]
=======
  simp only [(hasFDerivAt_fourierChar_neg_bilinear_right L v w).fderiv, neg_mul,
    ContinuousLinearMap.coe_smul', ContinuousLinearMap.coe_comp', Pi.smul_apply,
    Function.comp_apply, ofRealCLM_apply, smul_eq_mul, neg_inj]
>>>>>>> 96028947
  ring

lemma differentiable_fourierChar_neg_bilinear_right (v : V) :
    Differentiable ℝ (fun w ↦ (𝐞 (-L v w) : ℂ)) :=
  fun w ↦ (hasFDerivAt_fourierChar_neg_bilinear_right L v w).differentiableAt

lemma hasFDerivAt_fourierChar_neg_bilinear_left (v : V) (w : W) :
    HasFDerivAt (fun v ↦ (𝐞 (-L v w) : ℂ))
      ((-2 * π * I * 𝐞 (-L v w)) • (ofRealCLM ∘L (L.flip w))) v :=
  hasFDerivAt_fourierChar_neg_bilinear_right L.flip w v

lemma fderiv_fourierChar_neg_bilinear_left_apply (v y : V) (w : W) :
    fderiv ℝ (fun v ↦ (𝐞 (-L v w) : ℂ)) v y = -2 * π * I * L y w * 𝐞 (-L v w) := by
<<<<<<< HEAD
  simp [(hasFDerivAt_fourierChar_neg_bilinear_left L v w).fderiv]
=======
  simp only [(hasFDerivAt_fourierChar_neg_bilinear_left L v w).fderiv, neg_mul,
    ContinuousLinearMap.coe_smul', ContinuousLinearMap.coe_comp', Pi.smul_apply,
    Function.comp_apply, ContinuousLinearMap.flip_apply, ofRealCLM_apply, smul_eq_mul, neg_inj]
>>>>>>> 96028947
  ring

lemma differentiable_fourierChar_neg_bilinear_left (w : W) :
    Differentiable ℝ (fun v ↦ (𝐞 (-L v w) : ℂ)) :=
  fun v ↦ (hasFDerivAt_fourierChar_neg_bilinear_left L v w).differentiableAt

end Real

variable {E : Type*} [NormedAddCommGroup E] [NormedSpace ℂ E]

namespace VectorFourier

variable {V W : Type*} [NormedAddCommGroup V] [NormedSpace ℝ V]
  [NormedAddCommGroup W] [NormedSpace ℝ W] (L : V →L[ℝ] W →L[ℝ] ℝ) (f : V → E)

/-- Send a function `f : V → E` to the function `f : V → Hom (W, E)` given by
`v ↦ (w ↦ -2 * π * I * L (v, w) • f v)`. This is designed so that the Fourier transform of
`fourierSMulRight L f` is the derivative of the Fourier transform of `f`. -/
def fourierSMulRight (v : V) : (W →L[ℝ] E) := -(2 * π * I) • (L v).smulRight (f v)

@[simp] lemma fourierSMulRight_apply (v : V) (w : W) :
    fourierSMulRight L f v w = -(2 * π * I) • L v w • f v := rfl

/-- The `w`-derivative of the Fourier transform integrand. -/
lemma hasFDerivAt_fourierChar_smul (v : V) (w : W) :
    HasFDerivAt (fun w' ↦ 𝐞 (-L v w') • f v) (𝐞 (-L v w) • fourierSMulRight L f v) w := by
  have ha : HasFDerivAt (fun w' : W ↦ L v w') (L v) w := ContinuousLinearMap.hasFDerivAt (L v)
  convert ((hasDerivAt_fourierChar (-L v w)).hasFDerivAt.comp w ha.neg).smul_const (f v)
  ext w' : 1
  simp_rw [fourierSMulRight, ContinuousLinearMap.smul_apply, ContinuousLinearMap.smulRight_apply]
  rw [ContinuousLinearMap.comp_apply, ContinuousLinearMap.neg_apply,
    ContinuousLinearMap.smulRight_apply, ContinuousLinearMap.one_apply, ← smul_assoc, smul_comm,
    ← smul_assoc, real_smul, real_smul, Submonoid.smul_def, smul_eq_mul]
  push_cast
  ring_nf

lemma norm_fourierSMulRight (L : V →L[ℝ] W →L[ℝ] ℝ) (f : V → E) (v : V) :
    ‖fourierSMulRight L f v‖ = (2 * π) * ‖L v‖ * ‖f v‖ := by
  rw [fourierSMulRight, norm_smul _ (ContinuousLinearMap.smulRight (L v) (f v)),
    norm_neg, norm_mul, norm_mul, norm_eq_abs I, abs_I,
    mul_one, norm_eq_abs ((_ : ℝ) : ℂ), Complex.abs_of_nonneg pi_pos.le, norm_eq_abs (2 : ℂ),
    Complex.abs_two, ContinuousLinearMap.norm_smulRight_apply, ← mul_assoc]

lemma norm_fourierSMulRight_le (L : V →L[ℝ] W →L[ℝ] ℝ) (f : V → E) (v : V) :
    ‖fourierSMulRight L f v‖ ≤ 2 * π * ‖L‖ * ‖v‖ * ‖f v‖ := calc
  ‖fourierSMulRight L f v‖ = (2 * π) * ‖L v‖ * ‖f v‖ := norm_fourierSMulRight _ _ _
  _ ≤ (2 * π) * (‖L‖ * ‖v‖) * ‖f v‖ := by gcongr; exact L.le_opNorm _
  _ = 2 * π * ‖L‖ * ‖v‖ * ‖f v‖ := by ring

lemma _root_.MeasureTheory.AEStronglyMeasurable.fourierSMulRight
    [SecondCountableTopologyEither V (W →L[ℝ] ℝ)] [MeasurableSpace V] [BorelSpace V]
    {L : V →L[ℝ] W →L[ℝ] ℝ} {f : V → E} {μ : Measure V}
    (hf : AEStronglyMeasurable f μ) :
    AEStronglyMeasurable (fun v ↦ fourierSMulRight L f v) μ := by
  apply AEStronglyMeasurable.const_smul'
  have aux0 : Continuous fun p : (W →L[ℝ] ℝ) × E ↦ p.1.smulRight p.2 :=
    (ContinuousLinearMap.smulRightL ℝ W E).continuous₂
  have aux1 : AEStronglyMeasurable (fun v ↦ (L v, f v)) μ :=
    L.continuous.aestronglyMeasurable.prod_mk hf
  -- Elaboration without the expected type is faster here:
  exact (aux0.comp_aestronglyMeasurable aux1 : _)

variable {f}

/-- Main theorem of this section: if both `f` and `x ↦ ‖x‖ * ‖f x‖` are integrable, then the
Fourier transform of `f` has a Fréchet derivative (everywhere in its domain) and its derivative is
the Fourier transform of `smulRight L f`. -/
theorem hasFDerivAt_fourierIntegral
    [MeasurableSpace V] [BorelSpace V] [SecondCountableTopology V] {μ : Measure V}
    (hf : Integrable f μ) (hf' : Integrable (fun v : V ↦ ‖v‖ * ‖f v‖) μ) (w : W) :
    HasFDerivAt (fourierIntegral 𝐞 μ L.toLinearMap₂ f)
      (fourierIntegral 𝐞 μ L.toLinearMap₂ (fourierSMulRight L f) w) w := by
  let F : W → V → E := fun w' v ↦ 𝐞 (-L v w') • f v
  let F' : W → V → W →L[ℝ] E := fun w' v ↦ 𝐞 (-L v w') • fourierSMulRight L f v
  let B : V → ℝ := fun v ↦ 2 * π * ‖L‖ * ‖v‖ * ‖f v‖
  have h0 (w' : W) : Integrable (F w') μ :=
    (fourierIntegral_convergent_iff continuous_fourierChar
      (by apply L.continuous₂ : Continuous (fun p : V × W ↦ L.toLinearMap₂ p.1 p.2)) w').2 hf
  have h1 : ∀ᶠ w' in 𝓝 w, AEStronglyMeasurable (F w') μ :=
    eventually_of_forall (fun w' ↦ (h0 w').aestronglyMeasurable)
  have h3 : AEStronglyMeasurable (F' w) μ := by
    refine .smul ?_ hf.1.fourierSMulRight
    refine (continuous_fourierChar.comp ?_).aestronglyMeasurable
    exact (L.continuous₂.comp (Continuous.Prod.mk_left w)).neg
  have h4 : (∀ᵐ v ∂μ, ∀ (w' : W), w' ∈ Metric.ball w 1 → ‖F' w' v‖ ≤ B v) := by
    filter_upwards with v w' _
    rw [norm_circle_smul _ (fourierSMulRight L f v)]
    exact norm_fourierSMulRight_le L f v
  have h5 : Integrable B μ := by simpa only [← mul_assoc] using hf'.const_mul (2 * π * ‖L‖)
  have h6 : ∀ᵐ v ∂μ, ∀ w', w' ∈ Metric.ball w 1 → HasFDerivAt (fun x ↦ F x v) (F' w' v) w' :=
    ae_of_all _ (fun v w' _ ↦ hasFDerivAt_fourierChar_smul L f v w')
  exact hasFDerivAt_integral_of_dominated_of_fderiv_le one_pos h1 (h0 w) h3 h4 h5 h6

lemma fderiv_fourierIntegral
    [MeasurableSpace V] [BorelSpace V] [SecondCountableTopology V] {μ : Measure V}
    (hf : Integrable f μ) (hf' : Integrable (fun v : V ↦ ‖v‖ * ‖f v‖) μ) :
    fderiv ℝ (fourierIntegral 𝐞 μ L.toLinearMap₂ f) =
      fourierIntegral 𝐞 μ L.toLinearMap₂ (fourierSMulRight L f) := by
  ext w : 1
  exact (hasFDerivAt_fourierIntegral L hf hf' w).fderiv

lemma differentiable_fourierIntegral
    [MeasurableSpace V] [BorelSpace V] [SecondCountableTopology V] {μ : Measure V}
    (hf : Integrable f μ) (hf' : Integrable (fun v : V ↦ ‖v‖ * ‖f v‖) μ) :
    Differentiable ℝ (fourierIntegral 𝐞 μ L.toLinearMap₂ f) :=
  fun w ↦ (hasFDerivAt_fourierIntegral L hf hf' w).differentiableAt

/-- The Fourier integral of the derivative of a function is obtained by multiplying the Fourier
integral of the original function by `-L w v`. -/
theorem fourierIntegral_fderiv [MeasurableSpace V] [BorelSpace V] [FiniteDimensional ℝ V]
    {μ : Measure V} [Measure.IsAddHaarMeasure μ]
    (hf : Integrable f μ) (h'f : Differentiable ℝ f) (hf' : Integrable (fderiv ℝ f) μ) :
    fourierIntegral 𝐞 μ L.toLinearMap₂ (fderiv ℝ f)
      = fourierSMulRight (-L.flip) (fourierIntegral 𝐞 μ L.toLinearMap₂ f) := by
  ext w y
<<<<<<< HEAD
  let g : V → ℂ := fun v ↦ 𝐞 (-L v w)
=======
  let g (v : V) : ℂ := 𝐞 (-L v w)
>>>>>>> 96028947
  /- First rewrite things in a simplified form, without any real change. -/
  suffices ∫ x, g x • fderiv ℝ f x y ∂μ = ∫ x, (2 * ↑π * I * L y w * g x) • f x ∂μ by
    rw [fourierIntegral_continuousLinearMap_apply' hf']
    simpa only [fourierIntegral, ContinuousLinearMap.toLinearMap₂_apply, fourierSMulRight_apply,
      ContinuousLinearMap.neg_apply, ContinuousLinearMap.flip_apply, ← integral_smul, neg_smul,
      smul_neg, ← smul_smul, coe_smul, neg_neg]
<<<<<<< HEAD
  have A x : fderiv ℝ g x y = - 2 * ↑π * I * L y w * g x :=
    fderiv_fourierChar_neg_bilinear_left_apply _ _ _ _
  /- Key step: integrate by parts with respect to `y` to switch the derivative from `f` to `g`. -/
=======
  -- Key step: integrate by parts with respect to `y` to switch the derivative from `f` to `g`.
  have A x : fderiv ℝ g x y = - 2 * ↑π * I * L y w * g x :=
    fderiv_fourierChar_neg_bilinear_left_apply _ _ _ _
>>>>>>> 96028947
  rw [integral_smul_fderiv_eq_neg_fderiv_smul_of_integrable, ← integral_neg]
  · congr with x
    simp only [A, neg_mul, neg_smul, neg_neg]
  · have : Integrable (fun x ↦ (-(2 * ↑π * I * ↑((L y) w)) • ((g x : ℂ) • f x))) μ :=
      ((fourierIntegral_convergent_iff' _ _).2 hf).smul _
    convert this using 2 with x
<<<<<<< HEAD
    simp [A, smul_smul]
=======
    simp only [A, neg_mul, neg_smul, smul_smul]
>>>>>>> 96028947
  · exact (fourierIntegral_convergent_iff' _ _).2 (hf'.apply_continuousLinearMap _)
  · exact (fourierIntegral_convergent_iff' _ _).2 hf
  · exact differentiable_fourierChar_neg_bilinear_left _ _
  · exact h'f

/-- The formal multilinear series whose `n`-th term is
`(w₁, ..., wₙ) ↦ (-2πI)^n * L v w₁ * ... * L v wₙ • f v`, as a continuous multilinear map in
the space `W [×n]→L[ℝ] E`.

This is designed so that the Fourier transform of `v ↦ fourierPowSMulRight L f v n` is the
`n`-th derivative of the Fourier transform of `f`.
-/
def fourierPowSMulRight (f : V → E) (v : V) : FormalMultilinearSeries ℝ W E := fun n ↦
  (- (2 * π * I))^n • ((ContinuousMultilinearMap.mkPiRing ℝ (Fin n) (f v)).compContinuousLinearMap
  (fun _ ↦ L v))

/- Increase the priority to make sure that this lemma is used instead of
`FormalMultilinearSeries.apply_eq_prod_smul_coeff` even in dimension 1. -/
@[simp 1100] lemma fourierPowSMulRight_apply {f : V → E} {v : V} {n : ℕ} {m : Fin n → W} :
    fourierPowSMulRight L f v n m = (- (2 * π * I))^n • (∏ i, L v (m i)) • f v := by
  simp [fourierPowSMulRight]

open ContinuousMultilinearMap

/-- Decomposing `fourierPowSMulRight L f v n` as a composition of continuous bilinear and
multilinear maps, to deduce easily its continuity and differentiability properties. -/
lemma fourierPowSMulRight_eq_comp {f : V → E} {v : V} {n : ℕ} :
    fourierPowSMulRight L f v n = (- (2 * π * I))^n • smulRightL ℝ (fun (_ : Fin n) ↦ W) E
      (compContinuousLinearMapLRight
        (ContinuousMultilinearMap.mkPiAlgebra ℝ (Fin n) ℝ) (fun _ ↦ L v)) (f v) := rfl

@[continuity, fun_prop]
lemma _root_.Continuous.fourierPowSMulRight {f : V → E} (hf : Continuous f) (n : ℕ) :
    Continuous (fun v ↦ fourierPowSMulRight L f v n) := by
  simp_rw [fourierPowSMulRight_eq_comp]
  apply Continuous.const_smul
  apply (smulRightL ℝ (fun (_ : Fin n) ↦ W) E).continuous₂.comp₂ _ hf
  exact Continuous.comp (map_continuous _) (continuous_pi (fun _ ↦ L.continuous))

lemma _root_.ContDiff.fourierPowSMulRight {f : V → E} {k : ℕ∞} (hf : ContDiff ℝ k f) (n : ℕ) :
    ContDiff ℝ k (fun v ↦ fourierPowSMulRight L f v n) := by
  simp_rw [fourierPowSMulRight_eq_comp]
  apply ContDiff.const_smul
  apply (smulRightL ℝ (fun (_ : Fin n) ↦ W) E).isBoundedBilinearMap.contDiff.comp₂ _ hf
  apply (ContinuousMultilinearMap.contDiff _).comp
  exact contDiff_pi.2 (fun _ ↦ L.contDiff)

lemma ContinuousLinearMap.norm_pi_le_of_le {ι : Type*} {𝕜 : Type*} [Fintype ι]
    [NontriviallyNormedField 𝕜] {E : Type*} [NormedAddCommGroup E] [NormedSpace 𝕜 E]
    {M : ι → Type*} [∀ i, NormedAddCommGroup (M i)] [∀ i, NormedSpace 𝕜 (M i)] {C : ℝ}
    {L : (i : ι) → (E →L[𝕜] M i)} (hL : ∀ i, ‖L i‖ ≤ C) (hC : 0 ≤ C) :
    ‖ContinuousLinearMap.pi L‖ ≤ C := by
  apply ContinuousLinearMap.opNorm_le_bound _ (by positivity) (fun x ↦ ?_)
  simp only [ContinuousLinearMap.coe_pi']
  refine (pi_norm_le_iff_of_nonneg (by positivity)).mpr (fun i ↦ ?_)
  exact (L i).le_of_opNorm_le_of_le (hL i) le_rfl

lemma norm_fourierPowSMulRight_le (f : V → E) (v : V) (n : ℕ) :
    ‖fourierPowSMulRight L f v n‖ ≤ (2 * π * ‖L‖) ^ n * ‖v‖ ^ n * ‖f v‖ := by
  apply ContinuousMultilinearMap.opNorm_le_bound _ (by positivity) (fun m ↦ ?_)
  calc
  ‖fourierPowSMulRight L f v n m‖
    = (2 * π) ^ n * ((∏ x : Fin n, |(L v) (m x)|) * ‖f v‖) := by
      simp [_root_.abs_of_nonneg pi_nonneg, norm_smul]
  _ ≤ (2 * π) ^ n * ((∏ x : Fin n, ‖L‖ * ‖v‖ * ‖m x‖) * ‖f v‖) := by
      gcongr with i _hi
      · exact fun i _hi ↦ abs_nonneg _
      · exact L.le_opNorm₂ v (m i)
  _ = (2 * π * ‖L‖) ^ n * ‖v‖ ^ n * ‖f v‖ * ∏ i : Fin n, ‖m i‖ := by
      simp [Finset.prod_mul_distrib, mul_pow]; ring

/-- The iterated derivative of a function multiplied by `(L v ⬝) ^ n` can be controlled in terms
of the iterated derivatives of the initial function. -/
lemma norm_iteratedFDeriv_fourierPowSMulRight
    {f : V → E} {K : ℕ∞} {C : ℝ} (hf : ContDiff ℝ K f) {n : ℕ} {k : ℕ} (hk : k ≤ K)
    {v : V} (hv : ∀ i ≤ k, ∀ j ≤ n, ‖v‖ ^ j * ‖iteratedFDeriv ℝ i f v‖ ≤ C) :
    ‖iteratedFDeriv ℝ k (fun v ↦ fourierPowSMulRight L f v n) v‖ ≤
      (2 * π) ^ n * (2 * n + 2) ^ k * ‖L‖ ^ n * C := by
<<<<<<< HEAD
  let T : (W →L[ℝ] ℝ) [×n]→L[ℝ] (W [×n]→L[ℝ] ℝ) :=
    compContinuousLinearMapLRight (ContinuousMultilinearMap.mkPiAlgebra ℝ (Fin n) ℝ)
  have I₁ m : ‖iteratedFDeriv ℝ m T (fun _ ↦ L v)‖ ≤
      Nat.descFactorial n m * 1 * (‖L‖ * ‖v‖) ^ (n - m) := by
=======
  /- We write `fourierPowSMulRight L f v n` as a composition of bilinear and multilinear maps,
  thanks to `fourierPowSMulRight_eq_comp`, and then we control the iterated derivatives of these
  thanks to general bounds on derivatives of bilinear and multilinear maps. More precisely,
  `fourierPowSMulRight L f v n m = (- (2 * π * I))^n • (∏ i, L v (m i)) • f v`. Here,
  `(- (2 * π * I))^n` contributes `(2π)^n` to the bound. The second product is bilinear, so the
  iterated derivative is controlled as a weighted sum of those of `v ↦ ∏ i, L v (m i)` and of `f`.

  The harder part is to control the iterated derivatives of `v ↦ ∏ i, L v (m i)`. For this, one
  argues that this is multilinear in `v`, to apply general bounds for iterated derivatives of
  multilinear maps. More precisely, we write it as the composition of a multilinear map `T` (making
  the product operation) and the tuple of linear maps `v ↦ (L v ⬝, ..., L v ⬝)` -/
  simp_rw [fourierPowSMulRight_eq_comp]
  -- first step: controlling the iterated derivatives of `v ↦ ∏ i, L v (m i)`, written below
  -- as `v ↦ T (fun _ ↦ L v)`, or `T ∘ (ContinuousLinearMap.pi (fun (_ : Fin n) ↦ L))`.
  let T : (W →L[ℝ] ℝ) [×n]→L[ℝ] (W [×n]→L[ℝ] ℝ) :=
    compContinuousLinearMapLRight (ContinuousMultilinearMap.mkPiAlgebra ℝ (Fin n) ℝ)
  have I₁ m : ‖iteratedFDeriv ℝ m T (fun _ ↦ L v)‖ ≤
      n.descFactorial m * 1 * (‖L‖ * ‖v‖) ^ (n - m) := by
>>>>>>> 96028947
    have : ‖T‖ ≤ 1 := by
      apply (norm_compContinuousLinearMapLRight_le _ _).trans
      simp only [norm_mkPiAlgebra, le_refl]
    apply (ContinuousMultilinearMap.norm_iteratedFDeriv_le _ _ _).trans
    simp only [Fintype.card_fin]
    gcongr
<<<<<<< HEAD
    refine (pi_norm_le_iff_of_nonneg (by positivity)).mpr (fun _i ↦ ?_)
    exact ContinuousLinearMap.le_opNorm _ _
  have I₂ m : ‖iteratedFDeriv ℝ m (T ∘ (ContinuousLinearMap.pi (fun (_i : Fin n) ↦ L))) v‖ ≤
      (Nat.descFactorial n m * 1 * (‖L‖ * ‖v‖) ^ (n - m)) * ‖L‖^m := by
=======
    refine (pi_norm_le_iff_of_nonneg (by positivity)).mpr (fun _ ↦ ?_)
    exact ContinuousLinearMap.le_opNorm _ _
  have I₂ m : ‖iteratedFDeriv ℝ m (T ∘ (ContinuousLinearMap.pi (fun (_ : Fin n) ↦ L))) v‖ ≤
      (n.descFactorial m * 1 * (‖L‖ * ‖v‖) ^ (n - m)) * ‖L‖ ^ m := by
>>>>>>> 96028947
    rw [ContinuousLinearMap.iteratedFDeriv_comp_right _ (ContinuousMultilinearMap.contDiff _)
      _ le_top]
    apply (norm_compContinuousLinearMap_le _ _).trans
    simp only [Finset.prod_const, Finset.card_fin]
    gcongr
    · exact I₁ m
<<<<<<< HEAD
    · exact ContinuousLinearMap.norm_pi_le_of_le (fun _i ↦ le_rfl) (norm_nonneg _)
  have I₃ m : ‖iteratedFDeriv ℝ m (T ∘ (ContinuousLinearMap.pi (fun (_i : Fin n) ↦ L))) v‖ ≤
      Nat.descFactorial n m * ‖L‖ ^ n * ‖v‖ ^ (n - m) := by
    apply (I₂ m).trans (le_of_eq _)
    rcases le_or_lt m n with hm|hm
    · have : ‖L‖ ^ n = ‖L‖ ^ (m + (n - m)) := by congr; omega
      rw [this, pow_add]
      ring
    · simp [Nat.descFactorial_eq_zero_iff_lt.mpr hm]
  have A : ContDiff ℝ K fun y ↦ T fun _ ↦ L y := by
    apply (ContinuousMultilinearMap.contDiff _).comp
    exact contDiff_pi.2 (fun _ ↦ L.contDiff)
  simp_rw [fourierPowSMulRight_eq_comp]
  rw [iteratedFDeriv_const_smul_apply', norm_smul (β := V [×k]→L[ℝ] (W [×n]→L[ℝ] E))]; swap
  · exact (smulRightL ℝ (fun (_ : Fin n) ↦ W) E).isBoundedBilinearMap.contDiff.comp₂ (A.of_le hk)
      (hf.of_le hk)
  simp only [norm_pow, norm_neg, norm_mul, RCLike.norm_ofNat, Complex.norm_eq_abs, abs_ofReal,
    _root_.abs_of_nonneg pi_nonneg, abs_I, mul_one, mul_assoc]
  gcongr
=======
    · exact ContinuousLinearMap.norm_pi_le_of_le (fun _ ↦ le_rfl) (norm_nonneg _)
  have I₃ m : ‖iteratedFDeriv ℝ m (T ∘ (ContinuousLinearMap.pi (fun (_ : Fin n) ↦ L))) v‖ ≤
      n.descFactorial m * ‖L‖ ^ n * ‖v‖ ^ (n - m) := by
    apply (I₂ m).trans (le_of_eq _)
    rcases le_or_lt m n with hm | hm
    · rw [show ‖L‖ ^ n = ‖L‖ ^ (m + (n - m)) by rw [Nat.add_sub_cancel' hm], pow_add]
      ring
    · simp only [Nat.descFactorial_eq_zero_iff_lt.mpr hm, CharP.cast_eq_zero, mul_one, zero_mul]
  -- second step: factor out the `(2 * π) ^ n` factor, and cancel it on both sides.
  have A : ContDiff ℝ K (fun y ↦ T (fun _ ↦ L y)) :=
    (ContinuousMultilinearMap.contDiff _).comp (contDiff_pi.2 fun _ ↦ L.contDiff)
  rw [iteratedFDeriv_const_smul_apply' (hf := (smulRightL ℝ (fun _ ↦ W)
    E).isBoundedBilinearMap.contDiff.comp₂ (A.of_le hk) (hf.of_le hk)),
    norm_smul (β := V [×k]→L[ℝ] (W [×n]→L[ℝ] E))]
  simp only [norm_pow, norm_neg, norm_mul, RCLike.norm_ofNat, Complex.norm_eq_abs, abs_ofReal,
    _root_.abs_of_nonneg pi_nonneg, abs_I, mul_one, mul_assoc]
  gcongr
  -- third step: argue that the scalar multiplication is bilinear to bound the iterated derivatives
  -- of `v ↦ (∏ i, L v (m i)) • f v` in terms of those of `v ↦ (∏ i, L v (m i))` and of `f`.
  -- The former are controlled by the first step, the latter by the assumptions.
>>>>>>> 96028947
  apply (ContinuousLinearMap.norm_iteratedFDeriv_le_of_bilinear_of_le_one _ A hf _
    hk ContinuousMultilinearMap.norm_smulRightL_le).trans
  calc
  ∑ i in Finset.range (k + 1),
<<<<<<< HEAD
    Nat.choose k i * ‖iteratedFDeriv ℝ i (fun (y : V) ↦ T (fun _ ↦ L y)) v‖ *
      ‖iteratedFDeriv ℝ (k - i) f v‖
    ≤ ∑ i in Finset.range (k + 1),
      Nat.choose k i * (Nat.descFactorial n i * ‖L‖ ^ n * ‖v‖ ^ (n - i)) *
        ‖iteratedFDeriv ℝ (k - i) f v‖ := by
    gcongr with i _hi
    exact I₃ i
  _ = ∑ i in Finset.range (k + 1), (Nat.choose k i * Nat.descFactorial n i * ‖L‖ ^ n) *
        (‖v‖ ^ (n - i) * ‖iteratedFDeriv ℝ (k - i) f v‖) := by
    congr with i
    ring
  _ ≤ ∑ i in Finset.range (k + 1), (Nat.choose k i * (n + 1 : ℕ) ^ k * ‖L‖ ^ n) * C := by
    gcongr with i hi
    · rw [← Nat.cast_pow, Nat.cast_le]
      calc Nat.descFactorial n i ≤ n ^ i := Nat.descFactorial_le_pow _ _
=======
    k.choose i * ‖iteratedFDeriv ℝ i (fun (y : V) ↦ T (fun _ ↦ L y)) v‖ *
      ‖iteratedFDeriv ℝ (k - i) f v‖
    ≤ ∑ i in Finset.range (k + 1),
      k.choose i * (n.descFactorial i * ‖L‖ ^ n * ‖v‖ ^ (n - i)) *
        ‖iteratedFDeriv ℝ (k - i) f v‖ := by
    gcongr with i _hi
    exact I₃ i
  _ = ∑ i in Finset.range (k + 1), (k.choose i * n.descFactorial i * ‖L‖ ^ n) *
        (‖v‖ ^ (n - i) * ‖iteratedFDeriv ℝ (k - i) f v‖) := by
    congr with i
    ring
  _ ≤ ∑ i in Finset.range (k + 1), (k.choose i * (n + 1 : ℕ) ^ k * ‖L‖ ^ n) * C := by
    gcongr with i hi
    · rw [← Nat.cast_pow, Nat.cast_le]
      calc n.descFactorial i ≤ n ^ i := Nat.descFactorial_le_pow _ _
>>>>>>> 96028947
      _ ≤ (n + 1) ^ i := pow_le_pow_left (by omega) (by omega) i
      _ ≤ (n + 1) ^ k := pow_le_pow_right (by omega) (Finset.mem_range_succ_iff.mp hi)
    · exact hv _ (by omega) _ (by omega)
  _ = (2 * n + 2) ^ k * (‖L‖^n * C) := by
<<<<<<< HEAD
    simp only [← Finset.sum_mul, ← Nat.cast_sum, Nat.sum_range_choose]
    simp [← mul_pow, mul_add, ← mul_assoc]

=======
    simp only [← Finset.sum_mul, ← Nat.cast_sum, Nat.sum_range_choose, mul_one, ← mul_assoc,
      Nat.cast_pow, Nat.cast_ofNat, Nat.cast_add, Nat.cast_one, ← mul_pow, mul_add]
>>>>>>> 96028947

variable [SecondCountableTopology V] [MeasurableSpace V] [BorelSpace V] {μ : Measure V}

lemma _root_.MeasureTheory.AEStronglyMeasurable.fourierPowSMulRight
    (hf : AEStronglyMeasurable f μ) (n : ℕ) :
    AEStronglyMeasurable (fun v ↦ fourierPowSMulRight L f v n) μ := by
  simp_rw [fourierPowSMulRight_eq_comp]
  apply AEStronglyMeasurable.const_smul'
  apply (smulRightL ℝ (fun (_ : Fin n) ↦ W) E).continuous₂.comp_aestronglyMeasurable₂ _ hf
  apply Continuous.aestronglyMeasurable
  exact Continuous.comp (map_continuous _) (continuous_pi (fun _ ↦ L.continuous))

lemma integrable_fourierPowSMulRight {n : ℕ} (hf : Integrable (fun v ↦ ‖v‖ ^ n * ‖f v‖) μ)
    (h'f : AEStronglyMeasurable f μ) : Integrable (fun v ↦ fourierPowSMulRight L f v n) μ := by
  refine (hf.const_mul ((2 * π * ‖L‖) ^ n)).mono' (h'f.fourierPowSMulRight L n) ?_
  filter_upwards with v
  exact (norm_fourierPowSMulRight_le L f v n).trans (le_of_eq (by ring))

lemma hasFTaylorSeriesUpTo_fourierIntegral {N : ℕ∞}
    (hf : ∀ (n : ℕ), n ≤ N → Integrable (fun v ↦ ‖v‖^n * ‖f v‖) μ)
    (h'f : AEStronglyMeasurable f μ) :
    HasFTaylorSeriesUpTo N (fourierIntegral 𝐞 μ L.toLinearMap₂ f)
      (fun w n ↦ fourierIntegral 𝐞 μ L.toLinearMap₂ (fun v ↦ fourierPowSMulRight L f v n) w) := by
  constructor
  · intro w
    rw [uncurry0_apply, Matrix.zero_empty, fourierIntegral_continuousMultilinearMap_apply'
      (integrable_fourierPowSMulRight L (hf 0 bot_le) h'f)]
    simp only [fourierPowSMulRight_apply, pow_zero, Finset.univ_eq_empty, Finset.prod_empty,
      one_smul]
  · intro n hn w
    have I₁ : Integrable (fun v ↦ fourierPowSMulRight L f v n) μ :=
      integrable_fourierPowSMulRight L (hf n hn.le) h'f
    have I₂ : Integrable (fun v ↦ ‖v‖ * ‖fourierPowSMulRight L f v n‖) μ := by
      apply ((hf (n+1) (ENat.add_one_le_of_lt hn)).const_mul ((2 * π * ‖L‖) ^ n)).mono'
        (continuous_norm.aestronglyMeasurable.mul (h'f.fourierPowSMulRight L n).norm)
      filter_upwards with v
      simp only [Pi.mul_apply, norm_mul, norm_norm]
      calc
      ‖v‖ * ‖fourierPowSMulRight L f v n‖
        ≤ ‖v‖ * ((2 * π * ‖L‖) ^ n * ‖v‖ ^ n * ‖f v‖) := by
          gcongr; apply norm_fourierPowSMulRight_le
      _ = (2 * π * ‖L‖) ^ n * (‖v‖ ^ (n + 1) * ‖f v‖) := by rw [pow_succ]; ring
<<<<<<< HEAD
    have I₃ : Integrable (fun v ↦ fourierPowSMulRight L f v (Nat.succ n)) μ :=
=======
    have I₃ : Integrable (fun v ↦ fourierPowSMulRight L f v (n + 1)) μ :=
>>>>>>> 96028947
      integrable_fourierPowSMulRight L (hf (n + 1) (ENat.add_one_le_of_lt hn)) h'f
    have I₄ : Integrable
        (fun v ↦ fourierSMulRight L (fun v ↦ fourierPowSMulRight L f v n) v) μ := by
      apply (I₂.const_mul ((2 * π * ‖L‖))).mono' (h'f.fourierPowSMulRight L n).fourierSMulRight
      filter_upwards with v
      exact (norm_fourierSMulRight_le _ _ _).trans (le_of_eq (by ring))
    have E : curryLeft
          (fourierIntegral 𝐞 μ L.toLinearMap₂ (fun v ↦ fourierPowSMulRight L f v (n + 1)) w) =
        fourierIntegral 𝐞 μ L.toLinearMap₂
          (fourierSMulRight L fun v ↦ fourierPowSMulRight L f v n) w := by
      ext w' m
      rw [curryLeft_apply, fourierIntegral_continuousMultilinearMap_apply' I₃,
        fourierIntegral_continuousLinearMap_apply' I₄,
        fourierIntegral_continuousMultilinearMap_apply' (I₄.apply_continuousLinearMap _)]
      congr with v
      simp only [fourierPowSMulRight_apply, mul_comm, pow_succ, neg_mul, Fin.prod_univ_succ,
        Fin.cons_zero, Fin.cons_succ, neg_smul, fourierSMulRight_apply, neg_apply, smul_apply,
        smul_comm (M := ℝ) (N := ℂ) (α := E), smul_smul]
<<<<<<< HEAD
    rw [E]
    exact hasFDerivAt_fourierIntegral L I₁ I₂ w
=======
    exact E ▸ hasFDerivAt_fourierIntegral L I₁ I₂ w
>>>>>>> 96028947
  · intro n hn
    apply fourierIntegral_continuous Real.continuous_fourierChar (by apply L.continuous₂)
    exact integrable_fourierPowSMulRight L (hf n hn) h'f

/-- If `‖v‖^n * ‖f v‖` is integrable for all `n ≤ N`, then the Fourier transform of `f` is `C^N`. -/
theorem contDiff_fourierIntegral {N : ℕ∞}
    (hf : ∀ (n : ℕ), n ≤ N → Integrable (fun v ↦ ‖v‖^n * ‖f v‖) μ) :
    ContDiff ℝ N (fourierIntegral 𝐞 μ L.toLinearMap₂ f) := by
  by_cases h'f : Integrable f μ
  · exact (hasFTaylorSeriesUpTo_fourierIntegral L hf h'f.1).contDiff
  · have : fourierIntegral 𝐞 μ L.toLinearMap₂ f = 0 := by
      ext w; simp [fourierIntegral, integral, h'f]
    simpa [this] using contDiff_const

/-- If `‖v‖^n * ‖f v‖` is integrable for all `n ≤ N`, then the `n`-th derivative of the Fourier
transform of `f` is the Fourier transform of `fourierPowSMulRight L f v n`,
i.e., `(L v ⬝) ^ n • f v`. -/
lemma iteratedFDeriv_fourierIntegral {N : ℕ∞}
    (hf : ∀ (n : ℕ), n ≤ N → Integrable (fun v ↦ ‖v‖^n * ‖f v‖) μ)
    (h'f : AEStronglyMeasurable f μ) {n : ℕ} (hn : n ≤ N) :
    iteratedFDeriv ℝ n (fourierIntegral 𝐞 μ L.toLinearMap₂ f) =
      fourierIntegral 𝐞 μ L.toLinearMap₂ (fun v ↦ fourierPowSMulRight L f v n) := by
  ext w : 1
  exact ((hasFTaylorSeriesUpTo_fourierIntegral L hf h'f).eq_iteratedFDeriv hn w).symm

/-- The Fourier integral of the `n`-th derivative of a function is obtained by multiplying the
Fourier integral of the original function by `(2πI L w ⬝ )^n`. -/
theorem fourierIntegral_iteratedFDeriv [FiniteDimensional ℝ V]
    {μ : Measure V} [Measure.IsAddHaarMeasure μ] {N : ℕ∞} (hf : ContDiff ℝ N f)
    (h'f : ∀ (n : ℕ), n ≤ N → Integrable (iteratedFDeriv ℝ n f) μ) {n : ℕ} (hn : n ≤ N) :
    fourierIntegral 𝐞 μ L.toLinearMap₂ (iteratedFDeriv ℝ n f)
      = (fun w ↦ fourierPowSMulRight (-L.flip) (fourierIntegral 𝐞 μ L.toLinearMap₂ f) w n) := by
  induction n with
  | zero =>
    ext w m
    simp only [iteratedFDeriv_zero_apply, Nat.zero_eq, fourierPowSMulRight_apply, pow_zero,
      Finset.univ_eq_empty, ContinuousLinearMap.neg_apply, ContinuousLinearMap.flip_apply,
      Finset.prod_empty, one_smul, fourierIntegral_continuousMultilinearMap_apply' ((h'f 0 bot_le))]
  | succ n ih =>
    ext w m
<<<<<<< HEAD
    -- instance on next line should not be necessary, but proof breaks down without it.
    let NS : NormedSpace ℝ (V [×n]→L[ℝ] E) := by infer_instance
    have J : Integrable (fderiv ℝ (iteratedFDeriv ℝ n f)) μ := by
      specialize h'f (n + 1) hn
      simp_rw [iteratedFDeriv_succ_eq_comp_left] at h'f
=======
    have J : Integrable (fderiv ℝ (iteratedFDeriv ℝ n f)) μ := by
      specialize h'f (n + 1) hn
      rw [iteratedFDeriv_succ_eq_comp_left] at h'f
>>>>>>> 96028947
      exact (LinearIsometryEquiv.integrable_comp_iff _).1 h'f
    suffices H : (fourierIntegral 𝐞 μ L.toLinearMap₂ (fderiv ℝ (iteratedFDeriv ℝ n f)) w)
          (m 0) (Fin.tail m) =
        (-(2 * π * I)) ^ (n + 1) • (∏ x : Fin (n + 1), -L (m x) w) • ∫ v, 𝐞 (-L v w) • f v ∂μ by
      rw [fourierIntegral_continuousMultilinearMap_apply' (h'f _ hn)]
      simp only [iteratedFDeriv_succ_apply_left, fourierPowSMulRight_apply,
        ContinuousLinearMap.neg_apply, ContinuousLinearMap.flip_apply]
      rw [← fourierIntegral_continuousMultilinearMap_apply' ((J.apply_continuousLinearMap _)),
          ← fourierIntegral_continuousLinearMap_apply' J]
      exact H
<<<<<<< HEAD
    have h'n : n < N := lt_of_lt_of_le (by simp [-Nat.cast_add]) hn
    rw [fourierIntegral_fderiv]
    · have A : ∀ (x : ℝ) (v : E), x • v = (x : ℂ) • v := fun x v ↦ rfl
      simp only [ih h'n.le, fourierSMulRight_apply, ContinuousLinearMap.neg_apply,
        ContinuousLinearMap.flip_apply, neg_smul, smul_neg, neg_neg, smul_apply,
        fourierPowSMulRight_apply, A, smul_smul]
      congr 1
      have B : ∀ (i : Fin n), Fin.tail m i = m (Fin.succ i) := fun i ↦ rfl
      simp only [ofReal_prod, ofReal_neg, pow_succ, mul_neg, Fin.prod_univ_succ, neg_mul,
        ofReal_mul, neg_neg, B]
      ring
    · exact h'f n h'n.le
    · exact hf.differentiable_iteratedFDeriv h'n
    · exact J
=======
    have h'n : n < N := (Nat.cast_lt.mpr n.lt_succ_self).trans_le hn
    rw [fourierIntegral_fderiv _ (h'f n h'n.le) (hf.differentiable_iteratedFDeriv h'n) J]
    simp only [ih h'n.le, fourierSMulRight_apply, ContinuousLinearMap.neg_apply,
      ContinuousLinearMap.flip_apply, neg_smul, smul_neg, neg_neg, smul_apply,
      fourierPowSMulRight_apply, ← coe_smul (E := E), smul_smul]
    congr 1
    simp only [ofReal_prod, ofReal_neg, pow_succ, mul_neg, Fin.prod_univ_succ, neg_mul,
      ofReal_mul, neg_neg, Fin.tail_def]
    ring
>>>>>>> 96028947

/-- The `k`-th derivative of the Fourier integral of `f`, multiplied by `(L v w) ^ n`, is the
Fourier integral of the `n`-th derivative of `(L v w) ^ k * f`. -/
theorem fourierPowSMulRight_iteratedFDeriv_fourierIntegral [FiniteDimensional ℝ V]
    {μ : Measure V} [Measure.IsAddHaarMeasure μ] {K N : ℕ∞} (hf : ContDiff ℝ N f)
    (h'f : ∀ (k n : ℕ), k ≤ K → n ≤ N → Integrable (fun v ↦ ‖v‖^k * ‖iteratedFDeriv ℝ n f v‖) μ)
    {k n : ℕ} (hk : k ≤ K) (hn : n ≤ N) {w : W} :
    fourierPowSMulRight (-L.flip)
      (iteratedFDeriv ℝ k (fourierIntegral 𝐞 μ L.toLinearMap₂ f)) w n =
    fourierIntegral 𝐞 μ L.toLinearMap₂
      (iteratedFDeriv ℝ n (fun v ↦ fourierPowSMulRight L f v k)) w := by
  rw [fourierIntegral_iteratedFDeriv (N := N) _ (hf.fourierPowSMulRight _ _) _ hn]
  · congr
    rw [iteratedFDeriv_fourierIntegral (N := K) _ _ hf.continuous.aestronglyMeasurable hk]
    intro k hk
    simpa only [norm_iteratedFDeriv_zero] using h'f k 0 hk bot_le
  · intro m hm
    have I : Integrable (fun v ↦ ∑ p in Finset.range (k + 1) ×ˢ Finset.range (m + 1),
        ‖v‖ ^ p.1 * ‖iteratedFDeriv ℝ p.2 f v‖) μ := by
      apply integrable_finset_sum _ (fun p hp ↦ ?_)
      simp only [Finset.mem_product, Finset.mem_range_succ_iff] at hp
<<<<<<< HEAD
      apply h'f _ _ ((Nat.cast_le.2 hp.1).trans hk) ((Nat.cast_le.2 hp.2).trans hm)
    apply (I.const_mul ((2 * π) ^ k * (2 * k + 2) ^ m * ‖L‖ ^ k)).mono'
      ((hf.fourierPowSMulRight L k).continuous_iteratedFDeriv hm).aestronglyMeasurable
    filter_upwards with v
    apply norm_iteratedFDeriv_fourierPowSMulRight _ hf hm _
    intro i hi j hj
    apply Finset.single_le_sum (f := fun p ↦ ‖v‖ ^ p.1 * ‖iteratedFDeriv ℝ p.2 f v‖) (a := (j, i))
    · intro i _hi
      positivity
    · simp only [Finset.mem_product, Finset.mem_range_succ_iff]
      exact ⟨hj, hi⟩

/-- One can bound the `k`-th derivative of the Fourier integral of `f`, multiplied by `(L v w) ^ n`,
in terms of integrals of iterated derivatives of `f` (of order up to `n`) multiplied by `‖v‖ ^ i`
(for `i ≤ k`). -/
=======
      exact h'f _ _ ((Nat.cast_le.2 hp.1).trans hk) ((Nat.cast_le.2 hp.2).trans hm)
    apply (I.const_mul ((2 * π) ^ k * (2 * k + 2) ^ m * ‖L‖ ^ k)).mono'
      ((hf.fourierPowSMulRight L k).continuous_iteratedFDeriv hm).aestronglyMeasurable
    filter_upwards with v
    refine norm_iteratedFDeriv_fourierPowSMulRight _ hf hm (fun i hi j hj ↦ ?_)
    apply Finset.single_le_sum (f := fun p ↦ ‖v‖ ^ p.1 * ‖iteratedFDeriv ℝ p.2 f v‖) (a := (j, i))
    · intro i _hi
      positivity
    · simpa only [Finset.mem_product, Finset.mem_range_succ_iff] using ⟨hj, hi⟩

/-- One can bound the `k`-th derivative of the Fourier integral of `f`, multiplied by `(L v w) ^ n`,
in terms of integrals of iterated derivatives of `f` (of order up to `n`) multiplied by `‖v‖ ^ i`
(for `i ≤ k`).
Auxiliary version in terms of the operator norm of `fourierPowSMulRight (-L.flip) ⬝`. For a version
in terms of `|L v w| ^ n * ⬝`, see `pow_mul_norm_iteratedFDeriv_fourierIntegral_le`.
-/
>>>>>>> 96028947
theorem norm_fourierPowSMulRight_iteratedFDeriv_fourierIntegral_le [FiniteDimensional ℝ V]
    {μ : Measure V} [Measure.IsAddHaarMeasure μ] {K N : ℕ∞} (hf : ContDiff ℝ N f)
    (h'f : ∀ (k n : ℕ), k ≤ K → n ≤ N → Integrable (fun v ↦ ‖v‖^k * ‖iteratedFDeriv ℝ n f v‖) μ)
    {k n : ℕ} (hk : k ≤ K) (hn : n ≤ N) {w : W} :
    ‖fourierPowSMulRight (-L.flip)
      (iteratedFDeriv ℝ k (fourierIntegral 𝐞 μ L.toLinearMap₂ f)) w n‖ ≤
    (2 * π) ^ k * (2 * k + 2) ^ n * ‖L‖ ^ k * ∑ p in Finset.range (k + 1) ×ˢ Finset.range (n + 1),
      ∫ v, ‖v‖ ^ p.1 * ‖iteratedFDeriv ℝ p.2 f v‖ ∂μ := by
  rw [fourierPowSMulRight_iteratedFDeriv_fourierIntegral L hf h'f hk hn]
  apply (norm_fourierIntegral_le_integral_norm _ _ _ _ _).trans
<<<<<<< HEAD
  rw [← integral_finset_sum, ← integral_mul_left]; swap
  · intro p hp
    simp only [Finset.mem_product, Finset.mem_range_succ_iff] at hp
    exact h'f _ _ (le_trans (by simpa using hp.1) hk) (le_trans (by simpa using hp.2) hn)
  apply integral_mono_of_nonneg
  · filter_upwards with v using norm_nonneg _
  · apply Integrable.const_mul
    apply integrable_finset_sum _ (fun p hp ↦ ?_)
    simp only [Finset.mem_product, Finset.mem_range_succ_iff] at hp
    apply h'f _ _ ((Nat.cast_le.2 hp.1).trans hk) ((Nat.cast_le.2 hp.2).trans hn)
=======
  have I p (hp : p ∈ Finset.range (k + 1) ×ˢ Finset.range (n + 1)) :
      Integrable (fun v ↦ ‖v‖ ^ p.1 * ‖iteratedFDeriv ℝ p.2 f v‖) μ := by
    simp only [Finset.mem_product, Finset.mem_range_succ_iff] at hp
    exact h'f _ _ (le_trans (by simpa using hp.1) hk) (le_trans (by simpa using hp.2) hn)
  rw [← integral_finset_sum _ I, ← integral_mul_left]
  apply integral_mono_of_nonneg
  · filter_upwards with v using norm_nonneg _
  · exact (integrable_finset_sum _ I).const_mul _
>>>>>>> 96028947
  · filter_upwards with v
    apply norm_iteratedFDeriv_fourierPowSMulRight _ hf hn _
    intro i hi j hj
    apply Finset.single_le_sum (f := fun p ↦ ‖v‖ ^ p.1 * ‖iteratedFDeriv ℝ p.2 f v‖) (a := (j, i))
    · intro i _hi
      positivity
    · simp only [Finset.mem_product, Finset.mem_range_succ_iff]
      exact ⟨hj, hi⟩

/-- One can bound the `k`-th derivative of the Fourier integral of `f`, multiplied by `(L v w) ^ n`,
in terms of integrals of iterated derivatives of `f` (of order up to `n`) multiplied by `‖v‖ ^ i`
(for `i ≤ k`). -/
lemma pow_mul_norm_iteratedFDeriv_fourierIntegral_le [FiniteDimensional ℝ V]
    {μ : Measure V} [Measure.IsAddHaarMeasure μ] {K N : ℕ∞} (hf : ContDiff ℝ N f)
    (h'f : ∀ (k n : ℕ), k ≤ K → n ≤ N → Integrable (fun v ↦ ‖v‖^k * ‖iteratedFDeriv ℝ n f v‖) μ)
    {k n : ℕ} (hk : k ≤ K) (hn : n ≤ N) (v : V) (w : W) :
    |L v w| ^ n * ‖(iteratedFDeriv ℝ k (fourierIntegral 𝐞 μ L.toLinearMap₂ f)) w‖ ≤
      ‖v‖ ^ n * (2 * π * ‖L‖) ^ k * (2 * k + 2) ^ n *
        ∑ p in Finset.range (k + 1) ×ˢ Finset.range (n + 1),
          ∫ v, ‖v‖ ^ p.1 * ‖iteratedFDeriv ℝ p.2 f v‖ ∂μ := calc
  |L v w| ^ n * ‖(iteratedFDeriv ℝ k (fourierIntegral 𝐞 μ L.toLinearMap₂ f)) w‖
  _ ≤ (2 * π) ^ n
      * (|L v w| ^ n * ‖iteratedFDeriv ℝ k (fourierIntegral 𝐞 μ L.toLinearMap₂ f) w‖) := by
    apply le_mul_of_one_le_left (by positivity)
    apply one_le_pow_of_one_le
    linarith [one_le_pi_div_two]
  _ = ‖fourierPowSMulRight (-L.flip)
<<<<<<< HEAD
        (iteratedFDeriv ℝ k (fourierIntegral 𝐞 μ L.toLinearMap₂ f)) w n (fun _i ↦ v)‖ := by
    simp [norm_smul, _root_.abs_of_nonneg pi_nonneg]
  _ ≤ ‖fourierPowSMulRight (-L.flip)
        (iteratedFDeriv ℝ k (fourierIntegral 𝐞 μ L.toLinearMap₂ f)) w n‖ * ∏ _i : Fin n, ‖v‖ :=
=======
        (iteratedFDeriv ℝ k (fourierIntegral 𝐞 μ L.toLinearMap₂ f)) w n (fun _ ↦ v)‖ := by
    simp [norm_smul, _root_.abs_of_nonneg pi_nonneg]
  _ ≤ ‖fourierPowSMulRight (-L.flip)
        (iteratedFDeriv ℝ k (fourierIntegral 𝐞 μ L.toLinearMap₂ f)) w n‖ * ∏ _ : Fin n, ‖v‖ :=
>>>>>>> 96028947
    le_opNorm _ _
  _ ≤ ((2 * π) ^ k * (2 * k + 2) ^ n * ‖L‖ ^ k *
      ∑ p in Finset.range (k + 1) ×ˢ Finset.range (n + 1),
        ∫ v, ‖v‖ ^ p.1 * ‖iteratedFDeriv ℝ p.2 f v‖ ∂μ) * ‖v‖ ^ n := by
    gcongr
    · apply norm_fourierPowSMulRight_iteratedFDeriv_fourierIntegral_le _ hf h'f hk hn
    · simp
  _ = ‖v‖ ^ n * (2 * π * ‖L‖) ^ k * (2 * k + 2) ^ n *
        ∑ p in Finset.range (k + 1) ×ˢ Finset.range (n + 1),
          ∫ v, ‖v‖ ^ p.1 * ‖iteratedFDeriv ℝ p.2 f v‖ ∂μ := by
    simp [mul_pow]
    ring

end VectorFourier

namespace Real
open VectorFourier

variable {V : Type*} [NormedAddCommGroup V] [InnerProductSpace ℝ V] [FiniteDimensional ℝ V]
  [MeasurableSpace V] [BorelSpace V] {f : V → E}

/-- The Fréchet derivative of the Fourier transform of `f` is the Fourier transform of
    `fun v ↦ -2 * π * I ⟪v, ⬝⟫ f v`. -/
theorem hasFDerivAt_fourierIntegral
    (hf_int : Integrable f) (hvf_int : Integrable (fun v ↦ ‖v‖ * ‖f v‖)) (x : V) :
    HasFDerivAt (𝓕 f) (𝓕 (fourierSMulRight (innerSL ℝ) f) x) x :=
  VectorFourier.hasFDerivAt_fourierIntegral (innerSL ℝ) hf_int hvf_int x

/-- The Fréchet derivative of the Fourier transform of `f` is the Fourier transform of
    `fun v ↦ -2 * π * I ⟪v, ⬝⟫ f v`. -/
theorem fderiv_fourierIntegral
    (hf_int : Integrable f) (hvf_int : Integrable (fun v ↦ ‖v‖ * ‖f v‖)) :
    fderiv ℝ (𝓕 f) = 𝓕 (fourierSMulRight (innerSL ℝ) f) :=
  VectorFourier.fderiv_fourierIntegral (innerSL ℝ) hf_int hvf_int

theorem differentiable_fourierIntegral
    (hf_int : Integrable f) (hvf_int : Integrable (fun v ↦ ‖v‖ * ‖f v‖)) :
    Differentiable ℝ (𝓕 f) :=
  VectorFourier.differentiable_fourierIntegral (innerSL ℝ) hf_int hvf_int

/-- The Fourier integral of the Fréchet derivative of a function is obtained by multiplying the
Fourier integral of the original function by `2πI ⟪v, w⟫`. -/
theorem fourierIntegral_fderiv
    (hf : Integrable f) (h'f : Differentiable ℝ f) (hf' : Integrable (fderiv ℝ f)) :
    𝓕 (fderiv ℝ f) = fourierSMulRight (-innerSL ℝ) (𝓕 f) := by
  rw [← innerSL_real_flip V]
  exact VectorFourier.fourierIntegral_fderiv (innerSL ℝ) hf h'f hf'

/-- If `‖v‖^n * ‖f v‖` is integrable, then the Fourier transform of `f` is `C^n`. -/
theorem contDiff_fourierIntegral {N : ℕ∞}
    (hf : ∀ (n : ℕ), n ≤ N → Integrable (fun v ↦ ‖v‖^n * ‖f v‖)) :
    ContDiff ℝ N (𝓕 f) :=
  VectorFourier.contDiff_fourierIntegral (innerSL ℝ) hf

/-- If `‖v‖^n * ‖f v‖` is integrable, then the `n`-th derivative of the Fourier transform of `f` is
  the Fourier transform of `fun v ↦ (-2 * π * I) ^ n ⟪v, ⬝⟫^n f v`. -/
theorem iteratedFDeriv_fourierIntegral {N : ℕ∞}
    (hf : ∀ (n : ℕ), n ≤ N → Integrable (fun v ↦ ‖v‖^n * ‖f v‖))
    (h'f : AEStronglyMeasurable f) {n : ℕ} (hn : n ≤ N) :
    iteratedFDeriv ℝ n (𝓕 f) = 𝓕 (fun v ↦ fourierPowSMulRight (innerSL ℝ) f v n) :=
  VectorFourier.iteratedFDeriv_fourierIntegral (innerSL ℝ) hf h'f hn

/-- The Fourier integral of the `n`-th derivative of a function is obtained by multiplying the
Fourier integral of the original function by `(2πI L w ⬝ )^n`. -/
theorem fourierIntegral_iteratedFDeriv {N : ℕ∞} (hf : ContDiff ℝ N f)
    (h'f : ∀ (n : ℕ), n ≤ N → Integrable (iteratedFDeriv ℝ n f)) {n : ℕ} (hn : n ≤ N) :
    𝓕 (iteratedFDeriv ℝ n f)
      = (fun w ↦ fourierPowSMulRight (-innerSL ℝ) (𝓕 f) w n) := by
  rw [← innerSL_real_flip V]
  exact VectorFourier.fourierIntegral_iteratedFDeriv (innerSL ℝ) hf h'f hn

/-- One can bound `‖w‖^n * ‖D^k (𝓕 f) w‖` in terms of integrals of the derivatives of `f` (or order
at most `n`) multiplied by powers of `v` (of order at most `k`). -/
lemma pow_mul_norm_iteratedFDeriv_fourierIntegral_le [FiniteDimensional ℝ V]
    {K N : ℕ∞} (hf : ContDiff ℝ N f)
    (h'f : ∀ (k n : ℕ), k ≤ K → n ≤ N → Integrable (fun v ↦ ‖v‖^k * ‖iteratedFDeriv ℝ n f v‖))
    {k n : ℕ} (hk : k ≤ K) (hn : n ≤ N) (w : V) :
    ‖w‖ ^ n * ‖iteratedFDeriv ℝ k (𝓕 f) w‖ ≤ (2 * π) ^ k * (2 * k + 2) ^ n *
      ∑ p in Finset.range (k + 1) ×ˢ Finset.range (n + 1),
        ∫ v, ‖v‖ ^ p.1 * ‖iteratedFDeriv ℝ p.2 f v‖ := by
<<<<<<< HEAD
  have Z := VectorFourier.pow_mul_norm_iteratedFDeriv_fourierIntegral_le (innerSL ℝ) hf h'f hk hn
    w w
  simp only [innerSL_apply _ w w, real_inner_self_eq_norm_sq w, _root_.abs_pow, abs_norm,
    mul_assoc] at Z
  rw [pow_two, mul_pow, mul_assoc] at Z
  rcases eq_or_ne n 0 with rfl|hn
=======
  have Z : ‖w‖ ^ n * (‖w‖ ^ n * ‖iteratedFDeriv ℝ k (𝓕 f) w‖) ≤
      ‖w‖ ^ n * ((2 * (π * ‖innerSL ℝ‖)) ^ k * ((2 * k + 2) ^ n *
          ∑ p ∈ Finset.range (k + 1) ×ˢ Finset.range (n + 1),
            ∫ (v : V), ‖v‖ ^ p.1 * ‖iteratedFDeriv ℝ p.2 f v‖ ∂volume)) := by
    have := VectorFourier.pow_mul_norm_iteratedFDeriv_fourierIntegral_le (innerSL ℝ) hf h'f hk hn
      w w
    simp only [innerSL_apply _ w w, real_inner_self_eq_norm_sq w, _root_.abs_pow, abs_norm,
      mul_assoc] at this
    rwa [pow_two, mul_pow, mul_assoc] at this
  rcases eq_or_ne n 0 with rfl | hn
>>>>>>> 96028947
  · simp only [pow_zero, one_mul, mul_one, zero_add, Finset.range_one, Finset.product_singleton,
      Finset.sum_map, Function.Embedding.coeFn_mk, norm_iteratedFDeriv_zero, ge_iff_le] at Z ⊢
    apply Z.trans
    conv_rhs => rw [← mul_one π]
    gcongr
    exact norm_innerSL_le _
<<<<<<< HEAD
  rcases eq_or_ne w 0 with rfl|hw
  · simp [hn]
    positivity
  rw [mul_le_mul_left] at Z
  · apply Z.trans
    conv_rhs => rw [← mul_one π]
    simp only [mul_assoc]
    gcongr
    exact norm_innerSL_le _
  · apply pow_pos
    simp [hw]
=======
  rcases eq_or_ne w 0 with rfl | hw
  · simp [hn]
    positivity
  rw [mul_le_mul_left (pow_pos (by simp [hw]) n)] at Z
  apply Z.trans
  conv_rhs => rw [← mul_one π]
  simp only [mul_assoc]
  gcongr
  exact norm_innerSL_le _
>>>>>>> 96028947

lemma hasDerivAt_fourierIntegral
    {f : ℝ → E} (hf : Integrable f) (hf' : Integrable (fun x : ℝ ↦ x • f x)) (w : ℝ) :
    HasDerivAt (𝓕 f) (𝓕 (fun x : ℝ ↦ (-2 * π * I * x) • f x) w) w := by
  have hf'' : Integrable (fun v : ℝ ↦ ‖v‖ * ‖f v‖) := by simpa only [norm_smul] using hf'.norm
  let L := ContinuousLinearMap.mul ℝ ℝ
  have h_int : Integrable fun v ↦ fourierSMulRight L f v := by
    suffices Integrable fun v ↦ ContinuousLinearMap.smulRight (L v) (f v) by
      simpa only [fourierSMulRight, neg_smul, neg_mul, Pi.smul_apply] using this.smul (-2 * π * I)
    convert ((ContinuousLinearMap.ring_lmap_equiv_self ℝ
      E).symm.toContinuousLinearEquiv.toContinuousLinearMap).integrable_comp hf' using 2 with v
    apply ContinuousLinearMap.ext_ring
    rw [ContinuousLinearMap.smulRight_apply, ContinuousLinearMap.mul_apply', mul_one,
      ContinuousLinearMap.map_smul]
    exact congr_arg (fun x ↦ v • x) (one_smul ℝ (f v)).symm
  rw [← VectorFourier.fourierIntegral_convergent_iff continuous_fourierChar L.continuous₂ w]
    at h_int
  convert (VectorFourier.hasFDerivAt_fourierIntegral L hf hf'' w).hasDerivAt using 1
  erw [ContinuousLinearMap.integral_apply h_int]
  simp_rw [ContinuousLinearMap.smul_apply, fourierSMulRight, ContinuousLinearMap.smul_apply,
    ContinuousLinearMap.smulRight_apply, L, ContinuousLinearMap.mul_apply', mul_one,
    ← neg_mul, mul_smul]
  rfl

theorem deriv_fourierIntegral
    {f : ℝ → E} (hf : Integrable f) (hf' : Integrable (fun x : ℝ ↦ x • f x)) :
    deriv (𝓕 f) = 𝓕 (fun x : ℝ ↦ (-2 * π * I * x) • f x) := by
  ext x
  exact (hasDerivAt_fourierIntegral hf hf' x).deriv

/-- The Fourier integral of the Fréchet derivative of a function is obtained by multiplying the
Fourier integral of the original function by `2πI x`. -/
theorem fourierIntegral_deriv
    {f : ℝ → E} (hf : Integrable f) (h'f : Differentiable ℝ f) (hf' : Integrable (deriv f)) :
    𝓕 (deriv f) = fun (x : ℝ) ↦ (2 * π * I * x) • (𝓕 f x) := by
  ext x
  have I : Integrable (fun x ↦ fderiv ℝ f x) := by
<<<<<<< HEAD
    simp_rw [← deriv_fderiv]
    change Integrable (fun x ↦ ContinuousLinearMap.smulRightL _ _ _ 1 (deriv f x)) volume
    apply ContinuousLinearMap.integrable_comp _ hf'
  have : 𝓕 (deriv f) x = 𝓕 (fderiv ℝ f) x 1 := by
    rw [fourierIntegral_continuousLinearMap_apply I]
    rfl
  rw [this, fourierIntegral_fderiv hf h'f I]
  have : x • 𝓕 f x = (x : ℂ) • 𝓕 f x := rfl
  simp only [fourierSMulRight_apply, ContinuousLinearMap.neg_apply, innerSL_apply, smul_smul,
    RCLike.inner_apply, conj_trivial, mul_one, neg_smul, smul_neg, neg_neg, neg_mul, this]
=======
    simpa only [← deriv_fderiv] using (ContinuousLinearMap.smulRightL ℝ ℝ E 1).integrable_comp hf'
  have : 𝓕 (deriv f) x = 𝓕 (fderiv ℝ f) x 1 := by
    simp only [fourierIntegral_continuousLinearMap_apply I, fderiv_deriv]
  rw [this, fourierIntegral_fderiv hf h'f I]
  simp only [fourierSMulRight_apply, ContinuousLinearMap.neg_apply, innerSL_apply, smul_smul,
    RCLike.inner_apply, conj_trivial, mul_one, neg_smul, smul_neg, neg_neg, neg_mul, ← coe_smul]
>>>>>>> 96028947

theorem iteratedDeriv_fourierIntegral {f : ℝ → E} {N : ℕ∞} {n : ℕ}
    (hf : ∀ (n : ℕ), n ≤ N → Integrable (fun x ↦ x^n • f x)) (hn : n ≤ N) :
    iteratedDeriv n (𝓕 f) = 𝓕 (fun x : ℝ ↦ (-2 * π * I * x) ^ n • f x) := by
  ext x : 1
  have A (n : ℕ) (hn : n ≤ N) : Integrable (fun v ↦ ‖v‖^n * ‖f v‖) := by
    convert (hf n hn).norm with x
    simp [norm_smul]
  have B : AEStronglyMeasurable f := by
    convert (hf 0 (zero_le _)).1 with x
    simp
  rw [iteratedDeriv, iteratedFDeriv_fourierIntegral A B hn,
    fourierIntegral_continuousMultilinearMap_apply (integrable_fourierPowSMulRight _ (A n hn) B),
    fourierIntegral_eq, fourierIntegral_eq]
  congr with y
  suffices (-(2 * π * I)) ^ n • y ^ n • f y = (-(2 * π * I * y)) ^ n • f y by
    simpa [innerSL_apply _]
  simp only [← neg_mul, ← coe_smul, smul_smul, mul_pow, ofReal_pow, mul_assoc]

theorem fourierIntegral_iteratedDeriv {f : ℝ → E} {N : ℕ∞} {n : ℕ} (hf : ContDiff ℝ N f)
    (h'f : ∀ (n : ℕ), n ≤ N → Integrable (iteratedDeriv n f)) (hn : n ≤ N) :
    𝓕 (iteratedDeriv n f) = fun (x : ℝ) ↦ (2 * π * I * x) ^ n • (𝓕 f x) := by
  ext x : 1
  have A : ∀ (n : ℕ), n ≤ N → Integrable (iteratedFDeriv ℝ n f) := by
    intro n hn
    rw [iteratedFDeriv_eq_equiv_comp]
    exact (LinearIsometryEquiv.integrable_comp_iff _).2 (h'f n hn)
<<<<<<< HEAD
  have B : ∀ (c : ℝ) (v : E), c • v = (c : ℂ) • v := fun c v ↦ rfl
  change 𝓕 (fun x ↦ iteratedDeriv n f x) x = _
  simp_rw [iteratedDeriv, ← fourierIntegral_continuousMultilinearMap_apply (A n hn),
    fourierIntegral_iteratedFDeriv hf A hn]
  simp [B, smul_smul, ← mul_pow]
=======
  change 𝓕 (fun x ↦ iteratedDeriv n f x) x = _
  simp_rw [iteratedDeriv, ← fourierIntegral_continuousMultilinearMap_apply (A n hn),
    fourierIntegral_iteratedFDeriv hf A hn]
  simp [← coe_smul, smul_smul, ← mul_pow]
>>>>>>> 96028947

end Real<|MERGE_RESOLUTION|>--- conflicted
+++ resolved
@@ -27,11 +27,7 @@
 results for iterated derivatives.
 
 A consequence of these results is that, if a function is smooth and all its derivatives are
-<<<<<<< HEAD
-integrable when multiplied by `‖v‖^k`, then the same goes for the Fourier transform, with
-=======
 integrable when multiplied by `‖v‖^k`, then the same goes for its Fourier transform, with
->>>>>>> 96028947
 explicit bounds.
 
 We give specialized versions of these results on inner product spaces (where `L` is the scalar
@@ -114,11 +110,7 @@
     HasFDerivAt (fun w ↦ (𝐞 (-L v w) : ℂ))
       ((-2 * π * I * 𝐞 (-L v w)) • (ofRealCLM ∘L (L v))) w := by
   have ha : HasFDerivAt (fun w' : W ↦ L v w') (L v) w := ContinuousLinearMap.hasFDerivAt (L v)
-<<<<<<< HEAD
-  convert (hasDerivAt_fourierChar (-L v w)).hasFDerivAt.comp w ha.neg
-=======
   convert (hasDerivAt_fourierChar (-L v w)).hasFDerivAt.comp w ha.neg using 1
->>>>>>> 96028947
   ext y
   simp only [neg_mul, ContinuousLinearMap.coe_smul', ContinuousLinearMap.coe_comp', Pi.smul_apply,
     Function.comp_apply, ofRealCLM_apply, smul_eq_mul, ContinuousLinearMap.comp_neg,
@@ -128,13 +120,9 @@
 
 lemma fderiv_fourierChar_neg_bilinear_right_apply (v : V) (w y : W) :
     fderiv ℝ (fun w ↦ (𝐞 (-L v w) : ℂ)) w y = -2 * π * I * L v y * 𝐞 (-L v w) := by
-<<<<<<< HEAD
-  simp [(hasFDerivAt_fourierChar_neg_bilinear_right L v w).fderiv]
-=======
   simp only [(hasFDerivAt_fourierChar_neg_bilinear_right L v w).fderiv, neg_mul,
     ContinuousLinearMap.coe_smul', ContinuousLinearMap.coe_comp', Pi.smul_apply,
     Function.comp_apply, ofRealCLM_apply, smul_eq_mul, neg_inj]
->>>>>>> 96028947
   ring
 
 lemma differentiable_fourierChar_neg_bilinear_right (v : V) :
@@ -148,13 +136,9 @@
 
 lemma fderiv_fourierChar_neg_bilinear_left_apply (v y : V) (w : W) :
     fderiv ℝ (fun v ↦ (𝐞 (-L v w) : ℂ)) v y = -2 * π * I * L y w * 𝐞 (-L v w) := by
-<<<<<<< HEAD
-  simp [(hasFDerivAt_fourierChar_neg_bilinear_left L v w).fderiv]
-=======
   simp only [(hasFDerivAt_fourierChar_neg_bilinear_left L v w).fderiv, neg_mul,
     ContinuousLinearMap.coe_smul', ContinuousLinearMap.coe_comp', Pi.smul_apply,
     Function.comp_apply, ContinuousLinearMap.flip_apply, ofRealCLM_apply, smul_eq_mul, neg_inj]
->>>>>>> 96028947
   ring
 
 lemma differentiable_fourierChar_neg_bilinear_left (w : W) :
@@ -270,37 +254,23 @@
     fourierIntegral 𝐞 μ L.toLinearMap₂ (fderiv ℝ f)
       = fourierSMulRight (-L.flip) (fourierIntegral 𝐞 μ L.toLinearMap₂ f) := by
   ext w y
-<<<<<<< HEAD
-  let g : V → ℂ := fun v ↦ 𝐞 (-L v w)
-=======
   let g (v : V) : ℂ := 𝐞 (-L v w)
->>>>>>> 96028947
   /- First rewrite things in a simplified form, without any real change. -/
   suffices ∫ x, g x • fderiv ℝ f x y ∂μ = ∫ x, (2 * ↑π * I * L y w * g x) • f x ∂μ by
     rw [fourierIntegral_continuousLinearMap_apply' hf']
     simpa only [fourierIntegral, ContinuousLinearMap.toLinearMap₂_apply, fourierSMulRight_apply,
       ContinuousLinearMap.neg_apply, ContinuousLinearMap.flip_apply, ← integral_smul, neg_smul,
       smul_neg, ← smul_smul, coe_smul, neg_neg]
-<<<<<<< HEAD
-  have A x : fderiv ℝ g x y = - 2 * ↑π * I * L y w * g x :=
-    fderiv_fourierChar_neg_bilinear_left_apply _ _ _ _
-  /- Key step: integrate by parts with respect to `y` to switch the derivative from `f` to `g`. -/
-=======
   -- Key step: integrate by parts with respect to `y` to switch the derivative from `f` to `g`.
   have A x : fderiv ℝ g x y = - 2 * ↑π * I * L y w * g x :=
     fderiv_fourierChar_neg_bilinear_left_apply _ _ _ _
->>>>>>> 96028947
   rw [integral_smul_fderiv_eq_neg_fderiv_smul_of_integrable, ← integral_neg]
   · congr with x
     simp only [A, neg_mul, neg_smul, neg_neg]
   · have : Integrable (fun x ↦ (-(2 * ↑π * I * ↑((L y) w)) • ((g x : ℂ) • f x))) μ :=
       ((fourierIntegral_convergent_iff' _ _).2 hf).smul _
     convert this using 2 with x
-<<<<<<< HEAD
-    simp [A, smul_smul]
-=======
     simp only [A, neg_mul, neg_smul, smul_smul]
->>>>>>> 96028947
   · exact (fourierIntegral_convergent_iff' _ _).2 (hf'.apply_continuousLinearMap _)
   · exact (fourierIntegral_convergent_iff' _ _).2 hf
   · exact differentiable_fourierChar_neg_bilinear_left _ _
@@ -379,12 +349,6 @@
     {v : V} (hv : ∀ i ≤ k, ∀ j ≤ n, ‖v‖ ^ j * ‖iteratedFDeriv ℝ i f v‖ ≤ C) :
     ‖iteratedFDeriv ℝ k (fun v ↦ fourierPowSMulRight L f v n) v‖ ≤
       (2 * π) ^ n * (2 * n + 2) ^ k * ‖L‖ ^ n * C := by
-<<<<<<< HEAD
-  let T : (W →L[ℝ] ℝ) [×n]→L[ℝ] (W [×n]→L[ℝ] ℝ) :=
-    compContinuousLinearMapLRight (ContinuousMultilinearMap.mkPiAlgebra ℝ (Fin n) ℝ)
-  have I₁ m : ‖iteratedFDeriv ℝ m T (fun _ ↦ L v)‖ ≤
-      Nat.descFactorial n m * 1 * (‖L‖ * ‖v‖) ^ (n - m) := by
-=======
   /- We write `fourierPowSMulRight L f v n` as a composition of bilinear and multilinear maps,
   thanks to `fourierPowSMulRight_eq_comp`, and then we control the iterated derivatives of these
   thanks to general bounds on derivatives of bilinear and multilinear maps. More precisely,
@@ -403,51 +367,22 @@
     compContinuousLinearMapLRight (ContinuousMultilinearMap.mkPiAlgebra ℝ (Fin n) ℝ)
   have I₁ m : ‖iteratedFDeriv ℝ m T (fun _ ↦ L v)‖ ≤
       n.descFactorial m * 1 * (‖L‖ * ‖v‖) ^ (n - m) := by
->>>>>>> 96028947
     have : ‖T‖ ≤ 1 := by
       apply (norm_compContinuousLinearMapLRight_le _ _).trans
       simp only [norm_mkPiAlgebra, le_refl]
     apply (ContinuousMultilinearMap.norm_iteratedFDeriv_le _ _ _).trans
     simp only [Fintype.card_fin]
     gcongr
-<<<<<<< HEAD
-    refine (pi_norm_le_iff_of_nonneg (by positivity)).mpr (fun _i ↦ ?_)
-    exact ContinuousLinearMap.le_opNorm _ _
-  have I₂ m : ‖iteratedFDeriv ℝ m (T ∘ (ContinuousLinearMap.pi (fun (_i : Fin n) ↦ L))) v‖ ≤
-      (Nat.descFactorial n m * 1 * (‖L‖ * ‖v‖) ^ (n - m)) * ‖L‖^m := by
-=======
     refine (pi_norm_le_iff_of_nonneg (by positivity)).mpr (fun _ ↦ ?_)
     exact ContinuousLinearMap.le_opNorm _ _
   have I₂ m : ‖iteratedFDeriv ℝ m (T ∘ (ContinuousLinearMap.pi (fun (_ : Fin n) ↦ L))) v‖ ≤
       (n.descFactorial m * 1 * (‖L‖ * ‖v‖) ^ (n - m)) * ‖L‖ ^ m := by
->>>>>>> 96028947
     rw [ContinuousLinearMap.iteratedFDeriv_comp_right _ (ContinuousMultilinearMap.contDiff _)
       _ le_top]
     apply (norm_compContinuousLinearMap_le _ _).trans
     simp only [Finset.prod_const, Finset.card_fin]
     gcongr
     · exact I₁ m
-<<<<<<< HEAD
-    · exact ContinuousLinearMap.norm_pi_le_of_le (fun _i ↦ le_rfl) (norm_nonneg _)
-  have I₃ m : ‖iteratedFDeriv ℝ m (T ∘ (ContinuousLinearMap.pi (fun (_i : Fin n) ↦ L))) v‖ ≤
-      Nat.descFactorial n m * ‖L‖ ^ n * ‖v‖ ^ (n - m) := by
-    apply (I₂ m).trans (le_of_eq _)
-    rcases le_or_lt m n with hm|hm
-    · have : ‖L‖ ^ n = ‖L‖ ^ (m + (n - m)) := by congr; omega
-      rw [this, pow_add]
-      ring
-    · simp [Nat.descFactorial_eq_zero_iff_lt.mpr hm]
-  have A : ContDiff ℝ K fun y ↦ T fun _ ↦ L y := by
-    apply (ContinuousMultilinearMap.contDiff _).comp
-    exact contDiff_pi.2 (fun _ ↦ L.contDiff)
-  simp_rw [fourierPowSMulRight_eq_comp]
-  rw [iteratedFDeriv_const_smul_apply', norm_smul (β := V [×k]→L[ℝ] (W [×n]→L[ℝ] E))]; swap
-  · exact (smulRightL ℝ (fun (_ : Fin n) ↦ W) E).isBoundedBilinearMap.contDiff.comp₂ (A.of_le hk)
-      (hf.of_le hk)
-  simp only [norm_pow, norm_neg, norm_mul, RCLike.norm_ofNat, Complex.norm_eq_abs, abs_ofReal,
-    _root_.abs_of_nonneg pi_nonneg, abs_I, mul_one, mul_assoc]
-  gcongr
-=======
     · exact ContinuousLinearMap.norm_pi_le_of_le (fun _ ↦ le_rfl) (norm_nonneg _)
   have I₃ m : ‖iteratedFDeriv ℝ m (T ∘ (ContinuousLinearMap.pi (fun (_ : Fin n) ↦ L))) v‖ ≤
       n.descFactorial m * ‖L‖ ^ n * ‖v‖ ^ (n - m) := by
@@ -468,28 +403,10 @@
   -- third step: argue that the scalar multiplication is bilinear to bound the iterated derivatives
   -- of `v ↦ (∏ i, L v (m i)) • f v` in terms of those of `v ↦ (∏ i, L v (m i))` and of `f`.
   -- The former are controlled by the first step, the latter by the assumptions.
->>>>>>> 96028947
   apply (ContinuousLinearMap.norm_iteratedFDeriv_le_of_bilinear_of_le_one _ A hf _
     hk ContinuousMultilinearMap.norm_smulRightL_le).trans
   calc
   ∑ i in Finset.range (k + 1),
-<<<<<<< HEAD
-    Nat.choose k i * ‖iteratedFDeriv ℝ i (fun (y : V) ↦ T (fun _ ↦ L y)) v‖ *
-      ‖iteratedFDeriv ℝ (k - i) f v‖
-    ≤ ∑ i in Finset.range (k + 1),
-      Nat.choose k i * (Nat.descFactorial n i * ‖L‖ ^ n * ‖v‖ ^ (n - i)) *
-        ‖iteratedFDeriv ℝ (k - i) f v‖ := by
-    gcongr with i _hi
-    exact I₃ i
-  _ = ∑ i in Finset.range (k + 1), (Nat.choose k i * Nat.descFactorial n i * ‖L‖ ^ n) *
-        (‖v‖ ^ (n - i) * ‖iteratedFDeriv ℝ (k - i) f v‖) := by
-    congr with i
-    ring
-  _ ≤ ∑ i in Finset.range (k + 1), (Nat.choose k i * (n + 1 : ℕ) ^ k * ‖L‖ ^ n) * C := by
-    gcongr with i hi
-    · rw [← Nat.cast_pow, Nat.cast_le]
-      calc Nat.descFactorial n i ≤ n ^ i := Nat.descFactorial_le_pow _ _
-=======
     k.choose i * ‖iteratedFDeriv ℝ i (fun (y : V) ↦ T (fun _ ↦ L y)) v‖ *
       ‖iteratedFDeriv ℝ (k - i) f v‖
     ≤ ∑ i in Finset.range (k + 1),
@@ -505,19 +422,12 @@
     gcongr with i hi
     · rw [← Nat.cast_pow, Nat.cast_le]
       calc n.descFactorial i ≤ n ^ i := Nat.descFactorial_le_pow _ _
->>>>>>> 96028947
       _ ≤ (n + 1) ^ i := pow_le_pow_left (by omega) (by omega) i
       _ ≤ (n + 1) ^ k := pow_le_pow_right (by omega) (Finset.mem_range_succ_iff.mp hi)
     · exact hv _ (by omega) _ (by omega)
   _ = (2 * n + 2) ^ k * (‖L‖^n * C) := by
-<<<<<<< HEAD
-    simp only [← Finset.sum_mul, ← Nat.cast_sum, Nat.sum_range_choose]
-    simp [← mul_pow, mul_add, ← mul_assoc]
-
-=======
     simp only [← Finset.sum_mul, ← Nat.cast_sum, Nat.sum_range_choose, mul_one, ← mul_assoc,
       Nat.cast_pow, Nat.cast_ofNat, Nat.cast_add, Nat.cast_one, ← mul_pow, mul_add]
->>>>>>> 96028947
 
 variable [SecondCountableTopology V] [MeasurableSpace V] [BorelSpace V] {μ : Measure V}
 
@@ -560,11 +470,7 @@
         ≤ ‖v‖ * ((2 * π * ‖L‖) ^ n * ‖v‖ ^ n * ‖f v‖) := by
           gcongr; apply norm_fourierPowSMulRight_le
       _ = (2 * π * ‖L‖) ^ n * (‖v‖ ^ (n + 1) * ‖f v‖) := by rw [pow_succ]; ring
-<<<<<<< HEAD
-    have I₃ : Integrable (fun v ↦ fourierPowSMulRight L f v (Nat.succ n)) μ :=
-=======
     have I₃ : Integrable (fun v ↦ fourierPowSMulRight L f v (n + 1)) μ :=
->>>>>>> 96028947
       integrable_fourierPowSMulRight L (hf (n + 1) (ENat.add_one_le_of_lt hn)) h'f
     have I₄ : Integrable
         (fun v ↦ fourierSMulRight L (fun v ↦ fourierPowSMulRight L f v n) v) μ := by
@@ -583,12 +489,7 @@
       simp only [fourierPowSMulRight_apply, mul_comm, pow_succ, neg_mul, Fin.prod_univ_succ,
         Fin.cons_zero, Fin.cons_succ, neg_smul, fourierSMulRight_apply, neg_apply, smul_apply,
         smul_comm (M := ℝ) (N := ℂ) (α := E), smul_smul]
-<<<<<<< HEAD
-    rw [E]
-    exact hasFDerivAt_fourierIntegral L I₁ I₂ w
-=======
     exact E ▸ hasFDerivAt_fourierIntegral L I₁ I₂ w
->>>>>>> 96028947
   · intro n hn
     apply fourierIntegral_continuous Real.continuous_fourierChar (by apply L.continuous₂)
     exact integrable_fourierPowSMulRight L (hf n hn) h'f
@@ -629,17 +530,9 @@
       Finset.prod_empty, one_smul, fourierIntegral_continuousMultilinearMap_apply' ((h'f 0 bot_le))]
   | succ n ih =>
     ext w m
-<<<<<<< HEAD
-    -- instance on next line should not be necessary, but proof breaks down without it.
-    let NS : NormedSpace ℝ (V [×n]→L[ℝ] E) := by infer_instance
-    have J : Integrable (fderiv ℝ (iteratedFDeriv ℝ n f)) μ := by
-      specialize h'f (n + 1) hn
-      simp_rw [iteratedFDeriv_succ_eq_comp_left] at h'f
-=======
     have J : Integrable (fderiv ℝ (iteratedFDeriv ℝ n f)) μ := by
       specialize h'f (n + 1) hn
       rw [iteratedFDeriv_succ_eq_comp_left] at h'f
->>>>>>> 96028947
       exact (LinearIsometryEquiv.integrable_comp_iff _).1 h'f
     suffices H : (fourierIntegral 𝐞 μ L.toLinearMap₂ (fderiv ℝ (iteratedFDeriv ℝ n f)) w)
           (m 0) (Fin.tail m) =
@@ -650,22 +543,6 @@
       rw [← fourierIntegral_continuousMultilinearMap_apply' ((J.apply_continuousLinearMap _)),
           ← fourierIntegral_continuousLinearMap_apply' J]
       exact H
-<<<<<<< HEAD
-    have h'n : n < N := lt_of_lt_of_le (by simp [-Nat.cast_add]) hn
-    rw [fourierIntegral_fderiv]
-    · have A : ∀ (x : ℝ) (v : E), x • v = (x : ℂ) • v := fun x v ↦ rfl
-      simp only [ih h'n.le, fourierSMulRight_apply, ContinuousLinearMap.neg_apply,
-        ContinuousLinearMap.flip_apply, neg_smul, smul_neg, neg_neg, smul_apply,
-        fourierPowSMulRight_apply, A, smul_smul]
-      congr 1
-      have B : ∀ (i : Fin n), Fin.tail m i = m (Fin.succ i) := fun i ↦ rfl
-      simp only [ofReal_prod, ofReal_neg, pow_succ, mul_neg, Fin.prod_univ_succ, neg_mul,
-        ofReal_mul, neg_neg, B]
-      ring
-    · exact h'f n h'n.le
-    · exact hf.differentiable_iteratedFDeriv h'n
-    · exact J
-=======
     have h'n : n < N := (Nat.cast_lt.mpr n.lt_succ_self).trans_le hn
     rw [fourierIntegral_fderiv _ (h'f n h'n.le) (hf.differentiable_iteratedFDeriv h'n) J]
     simp only [ih h'n.le, fourierSMulRight_apply, ContinuousLinearMap.neg_apply,
@@ -675,7 +552,6 @@
     simp only [ofReal_prod, ofReal_neg, pow_succ, mul_neg, Fin.prod_univ_succ, neg_mul,
       ofReal_mul, neg_neg, Fin.tail_def]
     ring
->>>>>>> 96028947
 
 /-- The `k`-th derivative of the Fourier integral of `f`, multiplied by `(L v w) ^ n`, is the
 Fourier integral of the `n`-th derivative of `(L v w) ^ k * f`. -/
@@ -697,23 +573,6 @@
         ‖v‖ ^ p.1 * ‖iteratedFDeriv ℝ p.2 f v‖) μ := by
       apply integrable_finset_sum _ (fun p hp ↦ ?_)
       simp only [Finset.mem_product, Finset.mem_range_succ_iff] at hp
-<<<<<<< HEAD
-      apply h'f _ _ ((Nat.cast_le.2 hp.1).trans hk) ((Nat.cast_le.2 hp.2).trans hm)
-    apply (I.const_mul ((2 * π) ^ k * (2 * k + 2) ^ m * ‖L‖ ^ k)).mono'
-      ((hf.fourierPowSMulRight L k).continuous_iteratedFDeriv hm).aestronglyMeasurable
-    filter_upwards with v
-    apply norm_iteratedFDeriv_fourierPowSMulRight _ hf hm _
-    intro i hi j hj
-    apply Finset.single_le_sum (f := fun p ↦ ‖v‖ ^ p.1 * ‖iteratedFDeriv ℝ p.2 f v‖) (a := (j, i))
-    · intro i _hi
-      positivity
-    · simp only [Finset.mem_product, Finset.mem_range_succ_iff]
-      exact ⟨hj, hi⟩
-
-/-- One can bound the `k`-th derivative of the Fourier integral of `f`, multiplied by `(L v w) ^ n`,
-in terms of integrals of iterated derivatives of `f` (of order up to `n`) multiplied by `‖v‖ ^ i`
-(for `i ≤ k`). -/
-=======
       exact h'f _ _ ((Nat.cast_le.2 hp.1).trans hk) ((Nat.cast_le.2 hp.2).trans hm)
     apply (I.const_mul ((2 * π) ^ k * (2 * k + 2) ^ m * ‖L‖ ^ k)).mono'
       ((hf.fourierPowSMulRight L k).continuous_iteratedFDeriv hm).aestronglyMeasurable
@@ -730,7 +589,6 @@
 Auxiliary version in terms of the operator norm of `fourierPowSMulRight (-L.flip) ⬝`. For a version
 in terms of `|L v w| ^ n * ⬝`, see `pow_mul_norm_iteratedFDeriv_fourierIntegral_le`.
 -/
->>>>>>> 96028947
 theorem norm_fourierPowSMulRight_iteratedFDeriv_fourierIntegral_le [FiniteDimensional ℝ V]
     {μ : Measure V} [Measure.IsAddHaarMeasure μ] {K N : ℕ∞} (hf : ContDiff ℝ N f)
     (h'f : ∀ (k n : ℕ), k ≤ K → n ≤ N → Integrable (fun v ↦ ‖v‖^k * ‖iteratedFDeriv ℝ n f v‖) μ)
@@ -741,18 +599,6 @@
       ∫ v, ‖v‖ ^ p.1 * ‖iteratedFDeriv ℝ p.2 f v‖ ∂μ := by
   rw [fourierPowSMulRight_iteratedFDeriv_fourierIntegral L hf h'f hk hn]
   apply (norm_fourierIntegral_le_integral_norm _ _ _ _ _).trans
-<<<<<<< HEAD
-  rw [← integral_finset_sum, ← integral_mul_left]; swap
-  · intro p hp
-    simp only [Finset.mem_product, Finset.mem_range_succ_iff] at hp
-    exact h'f _ _ (le_trans (by simpa using hp.1) hk) (le_trans (by simpa using hp.2) hn)
-  apply integral_mono_of_nonneg
-  · filter_upwards with v using norm_nonneg _
-  · apply Integrable.const_mul
-    apply integrable_finset_sum _ (fun p hp ↦ ?_)
-    simp only [Finset.mem_product, Finset.mem_range_succ_iff] at hp
-    apply h'f _ _ ((Nat.cast_le.2 hp.1).trans hk) ((Nat.cast_le.2 hp.2).trans hn)
-=======
   have I p (hp : p ∈ Finset.range (k + 1) ×ˢ Finset.range (n + 1)) :
       Integrable (fun v ↦ ‖v‖ ^ p.1 * ‖iteratedFDeriv ℝ p.2 f v‖) μ := by
     simp only [Finset.mem_product, Finset.mem_range_succ_iff] at hp
@@ -761,7 +607,6 @@
   apply integral_mono_of_nonneg
   · filter_upwards with v using norm_nonneg _
   · exact (integrable_finset_sum _ I).const_mul _
->>>>>>> 96028947
   · filter_upwards with v
     apply norm_iteratedFDeriv_fourierPowSMulRight _ hf hn _
     intro i hi j hj
@@ -789,17 +634,10 @@
     apply one_le_pow_of_one_le
     linarith [one_le_pi_div_two]
   _ = ‖fourierPowSMulRight (-L.flip)
-<<<<<<< HEAD
-        (iteratedFDeriv ℝ k (fourierIntegral 𝐞 μ L.toLinearMap₂ f)) w n (fun _i ↦ v)‖ := by
-    simp [norm_smul, _root_.abs_of_nonneg pi_nonneg]
-  _ ≤ ‖fourierPowSMulRight (-L.flip)
-        (iteratedFDeriv ℝ k (fourierIntegral 𝐞 μ L.toLinearMap₂ f)) w n‖ * ∏ _i : Fin n, ‖v‖ :=
-=======
         (iteratedFDeriv ℝ k (fourierIntegral 𝐞 μ L.toLinearMap₂ f)) w n (fun _ ↦ v)‖ := by
     simp [norm_smul, _root_.abs_of_nonneg pi_nonneg]
   _ ≤ ‖fourierPowSMulRight (-L.flip)
         (iteratedFDeriv ℝ k (fourierIntegral 𝐞 μ L.toLinearMap₂ f)) w n‖ * ∏ _ : Fin n, ‖v‖ :=
->>>>>>> 96028947
     le_opNorm _ _
   _ ≤ ((2 * π) ^ k * (2 * k + 2) ^ n * ‖L‖ ^ k *
       ∑ p in Finset.range (k + 1) ×ˢ Finset.range (n + 1),
@@ -880,14 +718,6 @@
     ‖w‖ ^ n * ‖iteratedFDeriv ℝ k (𝓕 f) w‖ ≤ (2 * π) ^ k * (2 * k + 2) ^ n *
       ∑ p in Finset.range (k + 1) ×ˢ Finset.range (n + 1),
         ∫ v, ‖v‖ ^ p.1 * ‖iteratedFDeriv ℝ p.2 f v‖ := by
-<<<<<<< HEAD
-  have Z := VectorFourier.pow_mul_norm_iteratedFDeriv_fourierIntegral_le (innerSL ℝ) hf h'f hk hn
-    w w
-  simp only [innerSL_apply _ w w, real_inner_self_eq_norm_sq w, _root_.abs_pow, abs_norm,
-    mul_assoc] at Z
-  rw [pow_two, mul_pow, mul_assoc] at Z
-  rcases eq_or_ne n 0 with rfl|hn
-=======
   have Z : ‖w‖ ^ n * (‖w‖ ^ n * ‖iteratedFDeriv ℝ k (𝓕 f) w‖) ≤
       ‖w‖ ^ n * ((2 * (π * ‖innerSL ℝ‖)) ^ k * ((2 * k + 2) ^ n *
           ∑ p ∈ Finset.range (k + 1) ×ˢ Finset.range (n + 1),
@@ -898,26 +728,12 @@
       mul_assoc] at this
     rwa [pow_two, mul_pow, mul_assoc] at this
   rcases eq_or_ne n 0 with rfl | hn
->>>>>>> 96028947
   · simp only [pow_zero, one_mul, mul_one, zero_add, Finset.range_one, Finset.product_singleton,
       Finset.sum_map, Function.Embedding.coeFn_mk, norm_iteratedFDeriv_zero, ge_iff_le] at Z ⊢
     apply Z.trans
     conv_rhs => rw [← mul_one π]
     gcongr
     exact norm_innerSL_le _
-<<<<<<< HEAD
-  rcases eq_or_ne w 0 with rfl|hw
-  · simp [hn]
-    positivity
-  rw [mul_le_mul_left] at Z
-  · apply Z.trans
-    conv_rhs => rw [← mul_one π]
-    simp only [mul_assoc]
-    gcongr
-    exact norm_innerSL_le _
-  · apply pow_pos
-    simp [hw]
-=======
   rcases eq_or_ne w 0 with rfl | hw
   · simp [hn]
     positivity
@@ -927,7 +743,6 @@
   simp only [mul_assoc]
   gcongr
   exact norm_innerSL_le _
->>>>>>> 96028947
 
 lemma hasDerivAt_fourierIntegral
     {f : ℝ → E} (hf : Integrable f) (hf' : Integrable (fun x : ℝ ↦ x • f x)) (w : ℝ) :
@@ -965,25 +780,12 @@
     𝓕 (deriv f) = fun (x : ℝ) ↦ (2 * π * I * x) • (𝓕 f x) := by
   ext x
   have I : Integrable (fun x ↦ fderiv ℝ f x) := by
-<<<<<<< HEAD
-    simp_rw [← deriv_fderiv]
-    change Integrable (fun x ↦ ContinuousLinearMap.smulRightL _ _ _ 1 (deriv f x)) volume
-    apply ContinuousLinearMap.integrable_comp _ hf'
-  have : 𝓕 (deriv f) x = 𝓕 (fderiv ℝ f) x 1 := by
-    rw [fourierIntegral_continuousLinearMap_apply I]
-    rfl
-  rw [this, fourierIntegral_fderiv hf h'f I]
-  have : x • 𝓕 f x = (x : ℂ) • 𝓕 f x := rfl
-  simp only [fourierSMulRight_apply, ContinuousLinearMap.neg_apply, innerSL_apply, smul_smul,
-    RCLike.inner_apply, conj_trivial, mul_one, neg_smul, smul_neg, neg_neg, neg_mul, this]
-=======
     simpa only [← deriv_fderiv] using (ContinuousLinearMap.smulRightL ℝ ℝ E 1).integrable_comp hf'
   have : 𝓕 (deriv f) x = 𝓕 (fderiv ℝ f) x 1 := by
     simp only [fourierIntegral_continuousLinearMap_apply I, fderiv_deriv]
   rw [this, fourierIntegral_fderiv hf h'f I]
   simp only [fourierSMulRight_apply, ContinuousLinearMap.neg_apply, innerSL_apply, smul_smul,
     RCLike.inner_apply, conj_trivial, mul_one, neg_smul, smul_neg, neg_neg, neg_mul, ← coe_smul]
->>>>>>> 96028947
 
 theorem iteratedDeriv_fourierIntegral {f : ℝ → E} {N : ℕ∞} {n : ℕ}
     (hf : ∀ (n : ℕ), n ≤ N → Integrable (fun x ↦ x^n • f x)) (hn : n ≤ N) :
@@ -1011,17 +813,9 @@
     intro n hn
     rw [iteratedFDeriv_eq_equiv_comp]
     exact (LinearIsometryEquiv.integrable_comp_iff _).2 (h'f n hn)
-<<<<<<< HEAD
-  have B : ∀ (c : ℝ) (v : E), c • v = (c : ℂ) • v := fun c v ↦ rfl
-  change 𝓕 (fun x ↦ iteratedDeriv n f x) x = _
-  simp_rw [iteratedDeriv, ← fourierIntegral_continuousMultilinearMap_apply (A n hn),
-    fourierIntegral_iteratedFDeriv hf A hn]
-  simp [B, smul_smul, ← mul_pow]
-=======
   change 𝓕 (fun x ↦ iteratedDeriv n f x) x = _
   simp_rw [iteratedDeriv, ← fourierIntegral_continuousMultilinearMap_apply (A n hn),
     fourierIntegral_iteratedFDeriv hf A hn]
   simp [← coe_smul, smul_smul, ← mul_pow]
->>>>>>> 96028947
 
 end Real