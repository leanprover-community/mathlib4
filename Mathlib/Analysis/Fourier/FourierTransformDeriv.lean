--- conflicted
+++ resolved
@@ -7,10 +7,7 @@
 import Mathlib.Analysis.Fourier.AddCircle
 import Mathlib.Analysis.Fourier.FourierTransform
 import Mathlib.Analysis.Calculus.FDeriv.Analytic
-<<<<<<< HEAD
 import Mathlib.Analysis.Calculus.LineDeriv.IntegrationByParts
-=======
->>>>>>> 85cbf2d0
 
 /-!
 # Derivatives of the Fourier transform
@@ -24,18 +21,12 @@
 We also investigate higher derivatives: Assuming that `‖v‖^n * ‖f v‖` is integrable, we show
 that the Fourier transform of `f` is `C^n`.
 
-<<<<<<< HEAD
 We also study in a parallel way the Fourier transform of the derivative, which is obtained by
 tensoring the Fourier transform of the original function with the bilinear form.
 
 We give specialized versions of these results on inner product spaces (where `L` is the scalar
 product) and on the real line, where we express the one-dimensional derivative in more concrete
 terms, as the Fourier transform of `x * f x` (or `x^n * f x` for higher derivatives).
-=======
-We give specialized versions of these results on inner product spaces (where `L` is the scalar
-product) and on the real line, where we express the one-dimensional derivative in more concrete
-terms, as the Fourier transform of `-2πI x * f x` (or `(-2πI x)^n * f x` for higher derivatives).
->>>>>>> 85cbf2d0
 
 ## Main definitions and results
 
@@ -57,12 +48,8 @@
 * `VectorFourier.hasFDerivAt_fourierIntegral`: the Fourier integral of `f` is differentiable, with
     derivative the Fourier integral of `fourierSMulRight L f`.
 * `VectorFourier.differentiable_fourierIntegral`: the Fourier integral of `f` is differentiable.
-<<<<<<< HEAD
-* `VectorFourier.deriv_fourierIntegral`: formula for the derivative of the Fourier integral of `f`.
+* `VectorFourier.fderiv_fourierIntegral`: formula for the derivative of the Fourier integral of `f`.
 * `VectorFourier.fourierIntegral_fderiv`: formula for the Fourier integral of the derivative of `f`.
-=======
-* `VectorFourier.fderiv_fourierIntegral`: formula for the derivative of the Fourier integral of `f`.
->>>>>>> 85cbf2d0
 * `VectorFourier.hasFTaylorSeriesUpTo_fourierIntegral`: under suitable integrability conditions,
   the Fourier integral of `f` has an explicit Taylor series up to order `N`, given by the Fourier
   integrals of `fun v ↦ fourierPowSMulRight L f v n`.
@@ -234,33 +221,19 @@
     ae_of_all _ (fun v w' _ ↦ hasFDerivAt_fourierChar_smul L f v w')
   exact hasFDerivAt_integral_of_dominated_of_fderiv_le one_pos h1 (h0 w) h3 h4 h5 h6
 
-<<<<<<< HEAD
 lemma fderiv_fourierIntegral [MeasurableSpace V] [BorelSpace V] [SecondCountableTopology V]
     {μ : Measure V}
-=======
-lemma fderiv_fourierIntegral
-    [MeasurableSpace V] [BorelSpace V] [SecondCountableTopology V] {μ : Measure V}
     (hf : Integrable f μ) (hf' : Integrable (fun v : V ↦ ‖v‖ * ‖f v‖) μ) :
     fderiv ℝ (fourierIntegral 𝐞 μ L.toLinearMap₂ f) =
       fourierIntegral 𝐞 μ L.toLinearMap₂ (fourierSMulRight L f) := by
   ext w : 1
   exact (hasFDerivAt_fourierIntegral L hf hf' w).fderiv
 
-lemma differentiable_fourierIntegral
-    [MeasurableSpace V] [BorelSpace V] [SecondCountableTopology V] {μ : Measure V}
->>>>>>> 85cbf2d0
-    (hf : Integrable f μ) (hf' : Integrable (fun v : V ↦ ‖v‖ * ‖f v‖) μ) :
-    fderiv ℝ (fourierIntegral 𝐞 μ L.toLinearMap₂ f) =
-      fourierIntegral 𝐞 μ L.toLinearMap₂ (fourierSMulRight L f) := by
-  ext w : 1
-  exact (hasFDerivAt_fourierIntegral L hf hf' w).fderiv
-
 lemma differentiable_fourierIntegral [MeasurableSpace V] [BorelSpace V] [SecondCountableTopology V]
     {μ : Measure V} (hf : Integrable f μ) (hf' : Integrable (fun v : V ↦ ‖v‖ * ‖f v‖) μ) :
     Differentiable ℝ (fourierIntegral 𝐞 μ L.toLinearMap₂ f) :=
   fun w ↦ (hasFDerivAt_fourierIntegral L hf hf' w).differentiableAt
 
-<<<<<<< HEAD
 /-- The Fourier integral of the derivative of a function is obtained by multiplying the Fourier
 integral of the original function by `-L w v`. -/
 theorem fourierIntegral_fderiv [MeasurableSpace V] [BorelSpace V] [FiniteDimensional ℝ V]
@@ -295,10 +268,6 @@
 
 /-- The formal multilinear series whose `n`-th term is
 `(w₁, ..., wₙ) ↦ (-2Iπ)^n * L v w₁ * ... * L v wₙ • f v`, as a continuous multilinear map in
-=======
-/-- The formal multilinear series whose `n`-th term is
-`(w₁, ..., wₙ) ↦ (-2πI)^n * L v w₁ * ... * L v wₙ • f v`, as a continuous multilinear map in
->>>>>>> 85cbf2d0
 the space `W [×n]→L[ℝ] E`.
 
 This is designed so that the Fourier transform of `v ↦ fourierPowSMulRight L f v n` is the
@@ -308,13 +277,9 @@
   (- (2 * π * I))^n • ((ContinuousMultilinearMap.mkPiRing ℝ (Fin n) (f v)).compContinuousLinearMap
   (fun _i ↦ L v))
 
-<<<<<<< HEAD
-@[simp] lemma fourierPowSMulRight_apply {f : V → E} {v : V} {n : ℕ} {m : Fin n → W} :
-=======
 /- Increase the priority to make sure that this lemma is used instead of
 `FormalMultilinearSeries.apply_eq_prod_smul_coeff` even in dimension 1. -/
 @[simp 1100] lemma fourierPowSMulRight_apply {f : V → E} {v : V} {n : ℕ} {m : Fin n → W} :
->>>>>>> 85cbf2d0
     fourierPowSMulRight L f v n m = (- (2 * π * I))^n • (∏ i, L v (m i)) • f v := by
   simp [fourierPowSMulRight]
 
@@ -357,19 +322,10 @@
   _ = (2 * π * ‖L‖) ^ n * ‖v‖ ^ n * ‖f v‖ * ∏ i : Fin n, ‖m i‖ := by
       simp [Finset.prod_mul_distrib, mul_pow]; ring
 
-<<<<<<< HEAD
-variable {L}
-
-variable [SecondCountableTopology V] [MeasurableSpace V] [BorelSpace V] {μ : Measure V}
-
-lemma _root_.MeasureTheory.AEStronglyMeasurable.fourierPowSMulRight
-    {n : ℕ} (hf : AEStronglyMeasurable f μ) :
-=======
 variable [SecondCountableTopology V] [MeasurableSpace V] [BorelSpace V] {μ : Measure V}
 
 lemma _root_.MeasureTheory.AEStronglyMeasurable.fourierPowSMulRight
     (hf : AEStronglyMeasurable f μ) (n : ℕ) :
->>>>>>> 85cbf2d0
     AEStronglyMeasurable (fun v ↦ fourierPowSMulRight L f v n) μ := by
   simp_rw [fourierPowSMulRight_eq_comp]
   apply AEStronglyMeasurable.const_smul'
@@ -379,20 +335,10 @@
 
 lemma integrable_fourierPowSMulRight {n : ℕ} (hf : Integrable (fun v ↦ ‖v‖ ^ n * ‖f v‖) μ)
     (h'f : AEStronglyMeasurable f μ) : Integrable (fun v ↦ fourierPowSMulRight L f v n) μ := by
-<<<<<<< HEAD
-  refine (hf.const_mul ((2 * π * ‖L‖) ^ n)).mono' h'f.fourierPowSMulRight ?_
-  filter_upwards with v
-  exact (norm_fourierPowSMulRight_le L f v n).trans (le_of_eq (by ring))
-
-variable (L)
-
-set_option maxHeartbeats 400000 in
-=======
   refine (hf.const_mul ((2 * π * ‖L‖) ^ n)).mono' (h'f.fourierPowSMulRight L n) ?_
   filter_upwards with v
   exact (norm_fourierPowSMulRight_le L f v n).trans (le_of_eq (by ring))
 
->>>>>>> 85cbf2d0
 lemma hasFTaylorSeriesUpTo_fourierIntegral {N : ℕ∞}
     (hf : ∀ (n : ℕ), n ≤ N → Integrable (fun v ↦ ‖v‖^n * ‖f v‖) μ)
     (h'f : AEStronglyMeasurable f μ) :
@@ -405,15 +351,6 @@
     · simp only [fourierPowSMulRight, pow_zero, one_smul, smul_apply, compContinuousLinearMap_apply,
         mkPiRing_apply, Finset.univ_eq_empty, Finset.prod_empty]
     · simpa only [ContinuousLinearMap.toLinearMap₂_apply, fourierIntegral_convergent_iff'] using
-<<<<<<< HEAD
-        integrable_fourierPowSMulRight (hf 0 bot_le) h'f
-  · intro n hn w
-    have I₁ : Integrable (fun v ↦ fourierPowSMulRight L f v n) μ :=
-      integrable_fourierPowSMulRight (hf n hn.le) h'f
-    have I₂ : Integrable (fun v ↦ ‖v‖ * ‖fourierPowSMulRight L f v n‖) μ := by
-      apply ((hf (n+1) (ENat.add_one_le_of_lt hn)).const_mul ((2 * π * ‖L‖) ^ n)).mono'
-        (continuous_norm.aestronglyMeasurable.mul h'f.fourierPowSMulRight.norm)
-=======
         integrable_fourierPowSMulRight L (hf 0 bot_le) h'f
   · intro n hn w
     have I₁ : Integrable (fun v ↦ fourierPowSMulRight L f v n) μ :=
@@ -421,7 +358,6 @@
     have I₂ : Integrable (fun v ↦ ‖v‖ * ‖fourierPowSMulRight L f v n‖) μ := by
       apply ((hf (n+1) (ENat.add_one_le_of_lt hn)).const_mul ((2 * π * ‖L‖) ^ n)).mono'
         (continuous_norm.aestronglyMeasurable.mul (h'f.fourierPowSMulRight L n).norm)
->>>>>>> 85cbf2d0
       filter_upwards with v
       simp only [Pi.mul_apply, norm_mul, norm_norm]
       calc
@@ -432,19 +368,11 @@
     have I₃ : Integrable (fun v ↦ 𝐞 (-L.toLinearMap₂ v w)
         • fourierPowSMulRight L f v (Nat.succ n)) μ := by
       simpa only [ContinuousLinearMap.toLinearMap₂_apply, fourierIntegral_convergent_iff'] using
-<<<<<<< HEAD
-        integrable_fourierPowSMulRight (hf (n + 1) (ENat.add_one_le_of_lt hn)) h'f
-    have I₄ : Integrable (fun v ↦ 𝐞 (-L.toLinearMap₂ v w)
-        • fourierSMulRight L (fun v ↦ fourierPowSMulRight L f v n) v) μ := by
-      simp only [ContinuousLinearMap.toLinearMap₂_apply, fourierIntegral_convergent_iff']
-      apply (I₂.const_mul ((2 * π * ‖L‖))).mono' h'f.fourierPowSMulRight.fourierSMulRight
-=======
         integrable_fourierPowSMulRight L (hf (n + 1) (ENat.add_one_le_of_lt hn)) h'f
     have I₄ : Integrable (fun v ↦ 𝐞 (-L.toLinearMap₂ v w)
         • fourierSMulRight L (fun v ↦ fourierPowSMulRight L f v n) v) μ := by
       simp only [ContinuousLinearMap.toLinearMap₂_apply, fourierIntegral_convergent_iff']
       apply (I₂.const_mul ((2 * π * ‖L‖))).mono' (h'f.fourierPowSMulRight L n).fourierSMulRight
->>>>>>> 85cbf2d0
       filter_upwards with v
       exact (norm_fourierSMulRight_le _ _ _).trans (le_of_eq (by ring))
     have E : curryLeft
@@ -465,15 +393,9 @@
     exact hasFDerivAt_fourierIntegral L I₁ I₂ w
   · intro n hn
     apply fourierIntegral_continuous Real.continuous_fourierChar (by apply L.continuous₂)
-<<<<<<< HEAD
-    exact integrable_fourierPowSMulRight (hf n hn) h'f
-
-/-- If `‖v‖^n * ‖f v‖` is integrable for all `n ≤ N`, then the Fourier transform of `f` is `C^n`. -/
-=======
     exact integrable_fourierPowSMulRight L (hf n hn) h'f
 
 /-- If `‖v‖^n * ‖f v‖` is integrable for all `n ≤ N`, then the Fourier transform of `f` is `C^N`. -/
->>>>>>> 85cbf2d0
 theorem contDiff_fourierIntegral {N : ℕ∞}
     (hf : ∀ (n : ℕ), n ≤ N → Integrable (fun v ↦ ‖v‖^n * ‖f v‖) μ) :
     ContDiff ℝ N (fourierIntegral 𝐞 μ L.toLinearMap₂ f) := by
@@ -494,7 +416,6 @@
   ext w : 1
   exact ((hasFTaylorSeriesUpTo_fourierIntegral L hf h'f).eq_iteratedFDeriv hn w).symm
 
-<<<<<<< HEAD
 /-- The Fourier integral of the `n`-th derivative of a function is obtained by multiplying the
 Fourier integral of the original function by `(2πI L w ⬝ )^n`. -/
 theorem fourierIntegral_iteratedFDeriv [FiniteDimensional ℝ V]
@@ -552,8 +473,6 @@
     · exact hf.differentiable_iteratedFDeriv h'n
     · exact J
 
-=======
->>>>>>> 85cbf2d0
 end VectorFourier
 
 namespace Real
@@ -581,7 +500,6 @@
     Differentiable ℝ (𝓕 f) :=
   VectorFourier.differentiable_fourierIntegral (innerSL ℝ) hf_int hvf_int
 
-<<<<<<< HEAD
 /-- The Fourier integral of the Fréchet derivative of a function is obtained by multiplying the
 Fourier integral of the original function by `2πI ⟪v, w⟫`. -/
 theorem fourierIntegral_fderiv
@@ -590,8 +508,6 @@
   rw [← innerSL_real_flip V]
   exact VectorFourier.fourierIntegral_fderiv (innerSL ℝ) hf h'f hf'
 
-=======
->>>>>>> 85cbf2d0
 /-- If `‖v‖^n * ‖f v‖` is integrable, then the Fourier transform of `f` is `C^n`. -/
 theorem contDiff_fourierIntegral {N : ℕ∞}
     (hf : ∀ (n : ℕ), n ≤ N → Integrable (fun v ↦ ‖v‖^n * ‖f v‖)) :
@@ -606,7 +522,6 @@
     iteratedFDeriv ℝ n (𝓕 f) = 𝓕 (fun v ↦ fourierPowSMulRight (innerSL ℝ) f v n) :=
   VectorFourier.iteratedFDeriv_fourierIntegral (innerSL ℝ) hf h'f hn
 
-<<<<<<< HEAD
 /-- The Fourier integral of the `n`-th derivative of a function is obtained by multiplying the
 Fourier integral of the original function by `(2πI L w ⬝ )^n`. -/
 theorem fourierIntegral_iteratedFDeriv {N : ℕ∞} (hf : ContDiff ℝ N f)
@@ -616,8 +531,6 @@
   rw [← innerSL_real_flip V]
   exact VectorFourier.fourierIntegral_iteratedFDeriv (innerSL ℝ) hf h'f hn
 
-=======
->>>>>>> 85cbf2d0
 lemma hasDerivAt_fourierIntegral
     {f : ℝ → E} (hf : Integrable f) (hf' : Integrable (fun x : ℝ ↦ x • f x)) (w : ℝ) :
     HasDerivAt (𝓕 f) (𝓕 (fun x : ℝ ↦ (-2 * π * I * x) • f x) w) w := by
@@ -644,7 +557,6 @@
 theorem deriv_fourierIntegral
     {f : ℝ → E} (hf : Integrable f) (hf' : Integrable (fun x : ℝ ↦ x • f x)) :
     deriv (𝓕 f) = 𝓕 (fun x : ℝ ↦ (-2 * π * I * x) • f x) := by
-<<<<<<< HEAD
   ext x
   exact (hasDerivAt_fourierIntegral hf hf' x).deriv
 
@@ -701,30 +613,4 @@
     rw [iteratedFDeriv_eq_equiv_comp]
     have Z := h'f n hn
   change 𝓕 (fun x ↦ iteratedDeriv n f x) x = _
-  simp_rw [iteratedDeriv]
-=======
-  ext x : 1
-  exact (hasDerivAt_fourierIntegral hf hf' x).deriv
-
-theorem iteratedDeriv_fourierIntegral {f : ℝ → E} {N : ℕ∞} {n : ℕ}
-    (hf : ∀ (n : ℕ), n ≤ N → Integrable (fun x ↦ x^n • f x)) (hn : n ≤ N) :
-    iteratedDeriv n (𝓕 f) = 𝓕 (fun x : ℝ ↦ (-2 * π * I * x) ^ n • f x) := by
-  ext x : 1
-  have A (n : ℕ) (hn : n ≤ N) : Integrable (fun v ↦ ‖v‖^n * ‖f v‖) := by
-    convert (hf n hn).norm with x
-    simp [norm_smul]
-  have B : AEStronglyMeasurable f := by
-    convert (hf 0 (zero_le _)).1 with x
-    simp
-  have C : Integrable (fun v ↦ 𝐞 (-⟪v, x⟫_ℝ) • fourierPowSMulRight (innerSL ℝ) f v n) := by
-    simpa [-RCLike.inner_apply] using integrable_fourierPowSMulRight _ (A n hn) B
-  rw [iteratedDeriv, iteratedFDeriv_fourierIntegral A B hn, fourierIntegral_eq,
-    ContinuousMultilinearMap.integral_apply C, fourierIntegral_eq]
-  congr with y
-  suffices (-(2 * π * I)) ^ n • y ^ n • f y = (-(2 * π * I * y)) ^ n • f y by
-    simpa [innerSL_apply _]
-  have : y ^ n • f y = ((y ^ n : ℝ) : ℂ) • f y := rfl
-  simp only [← neg_mul, this, smul_smul, mul_pow, ofReal_pow, mul_assoc]
-
-end Real
->>>>>>> 85cbf2d0
+  simp_rw [iteratedDeriv]