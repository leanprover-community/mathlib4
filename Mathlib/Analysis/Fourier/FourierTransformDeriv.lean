--- conflicted
+++ resolved
@@ -123,15 +123,9 @@
 
 /-- Main theorem of this section: if both `f` and `x ↦ ‖x‖ * ‖f x‖` are integrable, then the
 Fourier transform of `f` has a Fréchet derivative (everywhere in its domain) and its derivative is
-<<<<<<< HEAD
-the Fourier transform of `mul_L L f`. -/
-theorem hasFDerivAt_fourier [MeasurableSpace V] [BorelSpace V] {μ : Measure V}
-    [SecondCountableTopologyEither V (W →L[ℝ] ℝ)]
-=======
 the Fourier transform of `smulRight L f`. -/
-theorem hasFDerivAt_fourierIntegral [CompleteSpace E]
+theorem hasFDerivAt_fourierIntegral
     [MeasurableSpace V] [BorelSpace V] [SecondCountableTopology V] {μ : Measure V}
->>>>>>> 333e2d79
     (hf : Integrable f μ) (hf' : Integrable (fun v : V ↦ ‖v‖ * ‖f v‖) μ) (w : W) :
     HasFDerivAt (fourierIntegral 𝐞 μ L.toLinearMap₂ f)
       (fourierIntegral 𝐞 μ L.toLinearMap₂ (fourierSMulRight L f) w) w := by
@@ -156,32 +150,12 @@
     ae_of_all _ (fun v w' _ ↦ hasFDerivAt_fourierChar_smul L f v w')
   exact hasFDerivAt_integral_of_dominated_of_fderiv_le one_pos h1 (h0 w) h3 h4 h5 h6
 
-<<<<<<< HEAD
-section inner
-
-variable {V : Type*} [NormedAddCommGroup V] [InnerProductSpace ℝ V] [SecondCountableTopology V]
-  [MeasurableSpace V] [BorelSpace V]
-
-/-- Notation for the Fourier transform on a real inner product space -/
-abbrev integralFourier (f : V → E) (μ : Measure V := by volume_tac) :=
-  fourierIntegral 𝐞 μ (innerₛₗ ℝ) f
-
-/-- The Fréchet derivative of the Fourier transform of `f` is the Fourier transform of
-    `fun v ↦ ((-2 * π * I) • f v) ⊗ (innerSL ℝ v)`. -/
-theorem InnerProductSpace.hasFDerivAt_fourier {f : V → E} {μ : Measure V}
-    (hf_int : Integrable f μ) (hvf_int : Integrable (fun v ↦ ‖v‖ * ‖f v‖) μ) (x : V) :
-    HasFDerivAt (integralFourier f μ) (integralFourier (mul_L (innerSL ℝ) f) μ x) x := by
-  haveI : SecondCountableTopologyEither V (V →L[ℝ] ℝ) :=
-    secondCountableTopologyEither_of_left V _ -- for some reason it fails to synthesize this?
-  exact VectorFourier.hasFDerivAt_fourier (innerSL ℝ) hf_int hvf_int x
-=======
-lemma fderiv_fourierIntegral [CompleteSpace E]
+lemma fderiv_fourierIntegral
     [MeasurableSpace V] [BorelSpace V] [SecondCountableTopology V] {μ : Measure V}
     (hf : Integrable f μ) (hf' : Integrable (fun v : V ↦ ‖v‖ * ‖f v‖) μ) (w : W) :
     fderiv ℝ (fourierIntegral 𝐞 μ L.toLinearMap₂ f) w =
       fourierIntegral 𝐞 μ L.toLinearMap₂ (fourierSMulRight L f) w :=
   (hasFDerivAt_fourierIntegral L hf hf' w).fderiv
->>>>>>> 333e2d79
 
 lemma differentiable_fourierIntegral [CompleteSpace E]
     [MeasurableSpace V] [BorelSpace V] [SecondCountableTopology V] {μ : Measure V}
@@ -194,10 +168,8 @@
 namespace Real
 open VectorFourier
 
-<<<<<<< HEAD
-=======
 variable {V : Type*} [NormedAddCommGroup V] [InnerProductSpace ℝ V] [FiniteDimensional ℝ V]
-  [MeasurableSpace V] [BorelSpace V] [CompleteSpace E] {f : V → E}
+  [MeasurableSpace V] [BorelSpace V] {f : V → E}
 
 /-- The Fréchet derivative of the Fourier transform of `f` is the Fourier transform of
     `fun v ↦ -2 * π * I ⟪v, ⬝⟫ f v`. -/
@@ -218,7 +190,6 @@
     Differentiable ℝ (𝓕 f) :=
   VectorFourier.differentiable_fourierIntegral (innerSL ℝ) hf_int hvf_int
 
->>>>>>> 333e2d79
 lemma hasDerivAt_fourierIntegral
     {f : ℝ → E} (hf : Integrable f) (hf' : Integrable (fun x : ℝ ↦ x • f x)) (w : ℝ) :
     HasDerivAt (𝓕 f) (𝓕 (fun x : ℝ ↦ (-2 * π * I * x) • f x) w) w := by
