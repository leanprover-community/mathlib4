--- conflicted
+++ resolved
@@ -821,15 +821,9 @@
   have I : Integrable (fun x ↦ fderiv ℝ f x) := by
     simpa only [← deriv_fderiv] using (ContinuousLinearMap.smulRightL ℝ ℝ E 1).integrable_comp hf'
   have : 𝓕 (deriv f) x = 𝓕 (fderiv ℝ f) x 1 := by
-<<<<<<< HEAD
     simp only [fourier_continuousLinearMap_apply I, fderiv_deriv]
   rw [this, fourier_fderiv hf h'f I]
-  simp only [fourierSMulRight_apply, ContinuousLinearMap.neg_apply, innerSL_apply, smul_smul,
-=======
-    simp only [fourierIntegral_continuousLinearMap_apply I, fderiv_deriv]
-  rw [this, fourierIntegral_fderiv hf h'f I]
   simp only [fourierSMulRight_apply, ContinuousLinearMap.neg_apply, innerSL_apply_apply, smul_smul,
->>>>>>> 79917457
     RCLike.inner_apply', conj_trivial, mul_one, neg_smul, smul_neg, neg_neg, neg_mul, ← coe_smul]
 
 @[deprecated (since := "2025-11-16")]
