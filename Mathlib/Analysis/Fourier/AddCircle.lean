/-
Copyright (c) 2021 Heather Macbeth. All rights reserved.
Released under Apache 2.0 license as described in the file LICENSE.
Authors: Heather Macbeth, David Loeffler
-/
import Mathlib.Analysis.SpecialFunctions.ExpDeriv
import Mathlib.Analysis.SpecialFunctions.Complex.Circle
import Mathlib.Analysis.InnerProductSpace.l2Space
import Mathlib.MeasureTheory.Function.ContinuousMapDense
import Mathlib.MeasureTheory.Function.L2Space
import Mathlib.MeasureTheory.Group.Integral
import Mathlib.MeasureTheory.Integral.Periodic
import Mathlib.Topology.ContinuousMap.StoneWeierstrass
import Mathlib.MeasureTheory.Integral.IntegrationByParts

/-!

# Fourier analysis on the additive circle

This file contains basic results on Fourier series for functions on the additive circle
`AddCircle T = ℝ / ℤ • T`.

## Main definitions

* `haarAddCircle`, Haar measure on `AddCircle T`, normalized to have total measure `1`. (Note
  that this is not the same normalisation as the standard measure defined in `Integral.Periodic`,
  so we do not declare it as a `MeasureSpace` instance, to avoid confusion.)
* for `n : ℤ`, `fourier n` is the monomial `fun x => exp (2 π i n x / T)`,
  bundled as a continuous map from `AddCircle T` to `ℂ`.
* `fourierBasis` is the Hilbert basis of `Lp ℂ 2 haarAddCircle` given by the images of the
  monomials `fourier n`.
* `fourierCoeff f n`, for `f : AddCircle T → E` (with `E` a complete normed `ℂ`-vector space), is
  the `n`-th Fourier coefficient of `f`, defined as an integral over `AddCircle T`. The lemma
  `fourierCoeff_eq_intervalIntegral` expresses this as an integral over `[a, a + T]` for any real
  `a`.
* `fourierCoeffOn`, for `f : ℝ → E` and `a < b` reals, is the `n`-th Fourier
  coefficient of the unique periodic function of period `b - a` which agrees with `f` on `(a, b]`.
  The lemma `fourierCoeffOn_eq_integral` expresses this as an integral over `[a, b]`.

## Main statements

The theorem `span_fourier_closure_eq_top` states that the span of the monomials `fourier n` is
dense in `C(AddCircle T, ℂ)`, i.e. that its `Submodule.topologicalClosure` is `⊤`.  This follows
from the Stone-Weierstrass theorem after checking that the span is a subalgebra, is closed under
conjugation, and separates points.

Using this and general theory on approximation of Lᵖ functions by continuous functions, we deduce
(`span_fourierLp_closure_eq_top`) that for any `1 ≤ p < ∞`, the span of the Fourier monomials is
dense in the Lᵖ space of `AddCircle T`. For `p = 2` we show (`orthonormal_fourier`) that the
monomials are also orthonormal, so they form a Hilbert basis for L², which is named as
`fourierBasis`; in particular, for `L²` functions `f`, the Fourier series of `f` converges to `f`
in the `L²` topology (`hasSum_fourier_series_L2`). Parseval's identity, `tsum_sq_fourierCoeff`, is
a direct consequence.

For continuous maps `f : AddCircle T → ℂ`, the theorem
`hasSum_fourier_series_of_summable` states that if the sequence of Fourier
coefficients of `f` is summable, then the Fourier series `∑ (i : ℤ), fourierCoeff f i * fourier i`
converges to `f` in the uniform-convergence topology of `C(AddCircle T, ℂ)`.
-/


noncomputable section

open scoped ENNReal ComplexConjugate Real

open TopologicalSpace ContinuousMap MeasureTheory MeasureTheory.Measure Algebra Submodule Set

variable {T : ℝ}

namespace AddCircle

/-! ### Measure on `AddCircle T`

In this file we use the Haar measure on `AddCircle T` normalised to have total measure 1 (which is
**not** the same as the standard measure defined in `Topology.Instances.AddCircle`). -/

variable [hT : Fact (0 < T)]

/-- Haar measure on the additive circle, normalised to have total measure 1. -/
def haarAddCircle : Measure (AddCircle T) :=
  addHaarMeasure ⊤

<<<<<<< HEAD
=======
-- The `IsAddHaarMeasure` instance should be constructed by a deriving handler.
-- https://github.com/leanprover-community/mathlib4/issues/380

>>>>>>> 241c1c00
instance : IsAddHaarMeasure (@haarAddCircle T _) :=
  Measure.isAddHaarMeasure_addHaarMeasure ⊤

instance : IsProbabilityMeasure (@haarAddCircle T _) :=
  IsProbabilityMeasure.mk addHaarMeasure_self

theorem volume_eq_smul_haarAddCircle :
    (volume : Measure (AddCircle T)) = ENNReal.ofReal T • (@haarAddCircle T _) :=
  rfl

end AddCircle

open AddCircle

section Monomials

/-- The family of exponential monomials `fun x => exp (2 π i n x / T)`, parametrized by `n : ℤ` and
considered as bundled continuous maps from `ℝ / ℤ • T` to `ℂ`. -/
def fourier (n : ℤ) : C(AddCircle T, ℂ) where
  toFun x := toCircle (n • x :)
  continuous_toFun := continuous_induced_dom.comp <| continuous_toCircle.comp <| continuous_zsmul _

@[simp]
theorem fourier_apply {n : ℤ} {x : AddCircle T} : fourier n x = toCircle (n • x :) :=
  rfl

-- simp normal form is `fourier_coe_apply'`
theorem fourier_coe_apply {n : ℤ} {x : ℝ} :
    fourier n (x : AddCircle T) = Complex.exp (2 * π * Complex.I * n * x / T) := by
  rw [fourier_apply, ← QuotientAddGroup.mk_zsmul, toCircle, Function.Periodic.lift_coe,
    Circle.coe_exp, Complex.ofReal_mul, Complex.ofReal_div, Complex.ofReal_mul, zsmul_eq_mul,
    Complex.ofReal_mul, Complex.ofReal_intCast]
  norm_num
  congr 1; ring

@[simp]
theorem fourier_coe_apply' {n : ℤ} {x : ℝ} :
    toCircle (n • (x : AddCircle T) :) = Complex.exp (2 * π * Complex.I * n * x / T) := by
  rw [← fourier_apply]; exact fourier_coe_apply

-- simp normal form is `fourier_zero'`
theorem fourier_zero {x : AddCircle T} : fourier 0 x = 1 := by
  induction x using QuotientAddGroup.induction_on
  simp only [fourier_coe_apply]
  norm_num

theorem fourier_zero' {x : AddCircle T} : @toCircle T 0 = (1 : ℂ) := by
  have : fourier 0 x = @toCircle T 0 := by rw [fourier_apply, zero_smul]
  rw [← this]; exact fourier_zero

-- simp normal form is *also* `fourier_zero'`
theorem fourier_eval_zero (n : ℤ) : fourier n (0 : AddCircle T) = 1 := by
  rw [← QuotientAddGroup.mk_zero, fourier_coe_apply, Complex.ofReal_zero, mul_zero,
    zero_div, Complex.exp_zero]

theorem fourier_one {x : AddCircle T} : fourier 1 x = toCircle x := by rw [fourier_apply, one_zsmul]

-- simp normal form is `fourier_neg'`
theorem fourier_neg {n : ℤ} {x : AddCircle T} : fourier (-n) x = conj (fourier n x) := by
  induction x using QuotientAddGroup.induction_on
  simp_rw [fourier_apply, toCircle]
  rw [← QuotientAddGroup.mk_zsmul, ← QuotientAddGroup.mk_zsmul]
  simp_rw [Function.Periodic.lift_coe, ← Circle.coe_inv_eq_conj, ← Circle.exp_neg,
    neg_smul, mul_neg]

@[simp]
theorem fourier_neg' {n : ℤ} {x : AddCircle T} : @toCircle T (-(n • x)) = conj (fourier n x) := by
  rw [← neg_smul, ← fourier_apply]; exact fourier_neg

-- simp normal form is `fourier_add'`
theorem fourier_add {m n : ℤ} {x : AddCircle T} : fourier (m+n) x = fourier m x * fourier n x := by
  simp_rw [fourier_apply, add_zsmul, toCircle_add, Circle.coe_mul]

@[simp]
theorem fourier_add' {m n : ℤ} {x : AddCircle T} :
    toCircle ((m + n) • x :) = fourier m x * fourier n x := by
  rw [← fourier_apply]; exact fourier_add

theorem fourier_norm [Fact (0 < T)] (n : ℤ) : ‖@fourier T n‖ = 1 := by
  rw [ContinuousMap.norm_eq_iSup_norm]
  have : ∀ x : AddCircle T, ‖fourier n x‖ = 1 := fun x => Circle.norm_coe _
  simp_rw [this]
  exact @ciSup_const _ _ _ Zero.instNonempty _

/-- For `n ≠ 0`, a translation by `T / 2 / n` negates the function `fourier n`. -/
theorem fourier_add_half_inv_index {n : ℤ} (hn : n ≠ 0) (hT : 0 < T) (x : AddCircle T) :
    @fourier T n (x + ↑(T / 2 / n)) = -fourier n x := by
  rw [fourier_apply, zsmul_add, ← QuotientAddGroup.mk_zsmul, toCircle_add, coe_mul_unitSphere]
  have : (n : ℂ) ≠ 0 := by simpa using hn
  have : (@toCircle T (n • (T / 2 / n) : ℝ) : ℂ) = -1 := by
    rw [zsmul_eq_mul, toCircle, Function.Periodic.lift_coe, Circle.coe_exp]
    replace hT := Complex.ofReal_ne_zero.mpr hT.ne'
    convert Complex.exp_pi_mul_I using 3
    field_simp; ring
  rw [this]; simp

/-- The star subalgebra of `C(AddCircle T, ℂ)` generated by `fourier n` for `n ∈ ℤ` . -/
def fourierSubalgebra : StarSubalgebra ℂ C(AddCircle T, ℂ) where
  toSubalgebra := Algebra.adjoin ℂ (range fourier)
  star_mem' := by
    show Algebra.adjoin ℂ (range (fourier (T := T))) ≤
      star (Algebra.adjoin ℂ (range (fourier (T := T))))
    refine adjoin_le ?_
    rintro - ⟨n, rfl⟩
    exact subset_adjoin ⟨-n, ext fun _ => fourier_neg⟩

/-- The star subalgebra of `C(AddCircle T, ℂ)` generated by `fourier n` for `n ∈ ℤ` is in fact the
linear span of these functions. -/
theorem fourierSubalgebra_coe :
    Subalgebra.toSubmodule (@fourierSubalgebra T).toSubalgebra = span ℂ (range (@fourier T)) := by
  apply adjoin_eq_span_of_subset
  refine Subset.trans ?_ Submodule.subset_span
  intro x hx
  refine Submonoid.closure_induction (fun _ => id) ⟨0, ?_⟩ ?_ hx
  · ext1 z; exact fourier_zero
  · rintro - - - - ⟨m, rfl⟩ ⟨n, rfl⟩
    refine ⟨m + n, ?_⟩
    ext1 z
    exact fourier_add

/- a post-port refactor made `fourierSubalgebra` into a `StarSubalgebra`, and eliminated
`conjInvariantSubalgebra` entirely, making this lemma irrelevant. -/

variable [hT : Fact (0 < T)]

/-- The subalgebra of `C(AddCircle T, ℂ)` generated by `fourier n` for `n ∈ ℤ`
separates points. -/
theorem fourierSubalgebra_separatesPoints : (@fourierSubalgebra T).SeparatesPoints := by
  intro x y hxy
  refine ⟨_, ⟨fourier 1, subset_adjoin ⟨1, rfl⟩, rfl⟩, ?_⟩
  dsimp only; rw [fourier_one, fourier_one]
  contrapose! hxy
  rw [Subtype.coe_inj] at hxy
  exact injective_toCircle hT.elim.ne' hxy

/-- The subalgebra of `C(AddCircle T, ℂ)` generated by `fourier n` for `n ∈ ℤ` is dense. -/
theorem fourierSubalgebra_closure_eq_top : (@fourierSubalgebra T).topologicalClosure = ⊤ :=
  ContinuousMap.starSubalgebra_topologicalClosure_eq_top_of_separatesPoints fourierSubalgebra
    fourierSubalgebra_separatesPoints

/-- The linear span of the monomials `fourier n` is dense in `C(AddCircle T, ℂ)`. -/
theorem span_fourier_closure_eq_top : (span ℂ (range <| @fourier T)).topologicalClosure = ⊤ := by
  rw [← fourierSubalgebra_coe]
  exact congr_arg (Subalgebra.toSubmodule <| StarSubalgebra.toSubalgebra ·)
    fourierSubalgebra_closure_eq_top

/-- The family of monomials `fourier n`, parametrized by `n : ℤ` and considered as
elements of the `Lp` space of functions `AddCircle T → ℂ`. -/
abbrev fourierLp (p : ℝ≥0∞) [Fact (1 ≤ p)] (n : ℤ) : Lp ℂ p (@haarAddCircle T hT) :=
  toLp (E := ℂ) p haarAddCircle ℂ (fourier n)

theorem coeFn_fourierLp (p : ℝ≥0∞) [Fact (1 ≤ p)] (n : ℤ) :
    @fourierLp T hT p _ n =ᵐ[haarAddCircle] fourier n :=
  coeFn_toLp haarAddCircle (fourier n)

/-- For each `1 ≤ p < ∞`, the linear span of the monomials `fourier n` is dense in
`Lp ℂ p haarAddCircle`. -/
theorem span_fourierLp_closure_eq_top {p : ℝ≥0∞} [Fact (1 ≤ p)] (hp : p ≠ ∞) :
    (span ℂ (range (@fourierLp T _ p _))).topologicalClosure = ⊤ := by
  convert
    (ContinuousMap.toLp_denseRange ℂ (@haarAddCircle T hT) ℂ hp).topologicalClosure_map_submodule
      span_fourier_closure_eq_top
  rw [map_span]
  unfold fourierLp
  rw [range_comp']
  simp only [ContinuousLinearMap.coe_coe]

/-- The monomials `fourier n` are an orthonormal set with respect to normalised Haar measure. -/
theorem orthonormal_fourier : Orthonormal ℂ (@fourierLp T _ 2 _) := by
  rw [orthonormal_iff_ite]
  intro i j
  rw [ContinuousMap.inner_toLp (@haarAddCircle T hT) (fourier i) (fourier j)]
  simp_rw [← fourier_neg, ← fourier_add]
  split_ifs with h
  · simp_rw [h, neg_add_cancel]
    have : ⇑(@fourier T 0) = (fun _ => 1 : AddCircle T → ℂ) := by ext1; exact fourier_zero
    rw [this, integral_const, measure_univ, ENNReal.one_toReal, Complex.real_smul,
      Complex.ofReal_one, mul_one]
  have hij : -i + j ≠ 0 := by
    rw [add_comm]
    exact sub_ne_zero.mpr (Ne.symm h)
  convert integral_eq_zero_of_add_right_eq_neg (μ := haarAddCircle)
    (fourier_add_half_inv_index hij hT.elim)

end Monomials

section ScopeHT

-- everything from here on needs `0 < T`
variable [hT : Fact (0 < T)]

section fourierCoeff

variable {E : Type} [NormedAddCommGroup E] [NormedSpace ℂ E]

/-- The `n`-th Fourier coefficient of a function `AddCircle T → E`, for `E` a complete normed
`ℂ`-vector space, defined as the integral over `AddCircle T` of `fourier (-n) t • f t`. -/
def fourierCoeff (f : AddCircle T → E) (n : ℤ) : E :=
  ∫ t : AddCircle T, fourier (-n) t • f t ∂haarAddCircle

/-- The Fourier coefficients of a function on `AddCircle T` can be computed as an integral
over `[a, a + T]`, for any real `a`. -/
theorem fourierCoeff_eq_intervalIntegral (f : AddCircle T → E) (n : ℤ) (a : ℝ) :
    fourierCoeff f n = (1 / T) • ∫ x in a..a + T, @fourier T (-n) x • f x := by
  have : ∀ x : ℝ, @fourier T (-n) x • f x = (fun z : AddCircle T => @fourier T (-n) z • f z) x := by
    intro x; rfl
  -- After https://github.com/leanprover/lean4/pull/3124, we need to add `singlePass := true` to avoid an infinite loop.
  simp_rw (config := {singlePass := true}) [this]
  rw [fourierCoeff, AddCircle.intervalIntegral_preimage T a (fun z => _ • _),
    volume_eq_smul_haarAddCircle, integral_smul_measure, ENNReal.toReal_ofReal hT.out.le,
    ← smul_assoc, smul_eq_mul, one_div_mul_cancel hT.out.ne', one_smul]

theorem fourierCoeff.const_smul (f : AddCircle T → E) (c : ℂ) (n : ℤ) :
    fourierCoeff (c • f :) n = c • fourierCoeff f n := by
  simp_rw [fourierCoeff, Pi.smul_apply, ← smul_assoc, smul_eq_mul, mul_comm, ← smul_eq_mul,
    smul_assoc, integral_smul]

theorem fourierCoeff.const_mul (f : AddCircle T → ℂ) (c : ℂ) (n : ℤ) :
    fourierCoeff (fun x => c * f x) n = c * fourierCoeff f n :=
  fourierCoeff.const_smul f c n

/-- For a function on `ℝ`, the Fourier coefficients of `f` on `[a, b]` are defined as the
Fourier coefficients of the unique periodic function agreeing with `f` on `Ioc a b`. -/
def fourierCoeffOn {a b : ℝ} (hab : a < b) (f : ℝ → E) (n : ℤ) : E :=
  haveI := Fact.mk (by linarith : 0 < b - a)
  fourierCoeff (AddCircle.liftIoc (b - a) a f) n

theorem fourierCoeffOn_eq_integral {a b : ℝ} (f : ℝ → E) (n : ℤ) (hab : a < b) :
    fourierCoeffOn hab f n =
      (1 / (b - a)) • ∫ x in a..b, fourier (-n) (x : AddCircle (b - a)) • f x := by
  haveI := Fact.mk (by linarith : 0 < b - a)
  rw [fourierCoeffOn, fourierCoeff_eq_intervalIntegral _ _ a, add_sub, add_sub_cancel_left]
  congr 1
  simp_rw [intervalIntegral.integral_of_le hab.le]
  refine setIntegral_congr_fun measurableSet_Ioc fun x hx => ?_
  rw [liftIoc_coe_apply]
  rwa [add_sub, add_sub_cancel_left]

theorem fourierCoeffOn.const_smul {a b : ℝ} (f : ℝ → E) (c : ℂ) (n : ℤ) (hab : a < b) :
    fourierCoeffOn hab (c • f) n = c • fourierCoeffOn hab f n := by
  haveI := Fact.mk (by linarith : 0 < b - a)
  apply fourierCoeff.const_smul

theorem fourierCoeffOn.const_mul {a b : ℝ} (f : ℝ → ℂ) (c : ℂ) (n : ℤ) (hab : a < b) :
    fourierCoeffOn hab (fun x => c * f x) n = c * fourierCoeffOn hab f n :=
  fourierCoeffOn.const_smul _ _ _ _

theorem fourierCoeff_liftIoc_eq {a : ℝ} (f : ℝ → ℂ) (n : ℤ) :
    fourierCoeff (AddCircle.liftIoc T a f) n =
    fourierCoeffOn (lt_add_of_pos_right a hT.out) f n := by
  rw [fourierCoeffOn_eq_integral, fourierCoeff_eq_intervalIntegral, add_sub_cancel_left a T]
  · congr 1
    refine intervalIntegral.integral_congr_ae (ae_of_all _ fun x hx => ?_)
    rw [liftIoc_coe_apply]
    rwa [uIoc_of_le (lt_add_of_pos_right a hT.out).le] at hx

theorem fourierCoeff_liftIco_eq {a : ℝ} (f : ℝ → ℂ) (n : ℤ) :
    fourierCoeff (AddCircle.liftIco T a f) n =
    fourierCoeffOn (lt_add_of_pos_right a hT.out) f n := by
  rw [fourierCoeffOn_eq_integral, fourierCoeff_eq_intervalIntegral _ _ a, add_sub_cancel_left a T]
  congr 1
  simp_rw [intervalIntegral.integral_of_le (lt_add_of_pos_right a hT.out).le]
  iterate 2 rw [integral_Ioc_eq_integral_Ioo]
  refine setIntegral_congr_fun measurableSet_Ioo fun x hx => ?_
  rw [liftIco_coe_apply (Ioo_subset_Ico_self hx)]

end fourierCoeff

section FourierL2

/-- We define `fourierBasis` to be a `ℤ`-indexed Hilbert basis for `Lp ℂ 2 haarAddCircle`,
which by definition is an isometric isomorphism from `Lp ℂ 2 haarAddCircle` to `ℓ²(ℤ, ℂ)`. -/
def fourierBasis : HilbertBasis ℤ ℂ (Lp ℂ 2 <| @haarAddCircle T hT) :=
  HilbertBasis.mk orthonormal_fourier (span_fourierLp_closure_eq_top (by norm_num)).ge

/-- The elements of the Hilbert basis `fourierBasis` are the functions `fourierLp 2`, i.e. the
monomials `fourier n` on the circle considered as elements of `L²`. -/
@[simp]
theorem coe_fourierBasis : ⇑(@fourierBasis T hT) = @fourierLp T hT 2 _ :=
  HilbertBasis.coe_mk _ _

/-- Under the isometric isomorphism `fourierBasis` from `Lp ℂ 2 haarAddCircle` to `ℓ²(ℤ, ℂ)`, the
`i`-th coefficient is `fourierCoeff f i`, i.e., the integral over `AddCircle T` of
`fun t => fourier (-i) t * f t` with respect to the Haar measure of total mass 1. -/
theorem fourierBasis_repr (f : Lp ℂ 2 <| @haarAddCircle T hT) (i : ℤ) :
    fourierBasis.repr f i = fourierCoeff f i := by
  trans ∫ t : AddCircle T, conj ((@fourierLp T hT 2 _ i : AddCircle T → ℂ) t) * f t ∂haarAddCircle
  · rw [fourierBasis.repr_apply_apply f i, MeasureTheory.L2.inner_def, coe_fourierBasis]
    simp only [RCLike.inner_apply]
  · apply integral_congr_ae
    filter_upwards [coeFn_fourierLp 2 i] with _ ht
    rw [ht, ← fourier_neg, smul_eq_mul]

/-- The Fourier series of an `L2` function `f` sums to `f`, in the `L²` space of `AddCircle T`. -/
theorem hasSum_fourier_series_L2 (f : Lp ℂ 2 <| @haarAddCircle T hT) :
    HasSum (fun i => fourierCoeff f i • fourierLp 2 i) f := by
  simp_rw [← fourierBasis_repr]; rw [← coe_fourierBasis]
  exact HilbertBasis.hasSum_repr fourierBasis f

/-- **Parseval's identity**: for an `L²` function `f` on `AddCircle T`, the sum of the squared
norms of the Fourier coefficients equals the `L²` norm of `f`. -/
theorem tsum_sq_fourierCoeff (f : Lp ℂ 2 <| @haarAddCircle T hT) :
    ∑' i : ℤ, ‖fourierCoeff f i‖ ^ 2 = ∫ t : AddCircle T, ‖f t‖ ^ 2 ∂haarAddCircle := by
  simp_rw [← fourierBasis_repr]
  have H₁ : ‖fourierBasis.repr f‖ ^ 2 = ∑' i, ‖fourierBasis.repr f i‖ ^ 2 := by
    apply_mod_cast lp.norm_rpow_eq_tsum ?_ (fourierBasis.repr f)
    norm_num
  have H₂ : ‖fourierBasis.repr f‖ ^ 2 = ‖f‖ ^ 2 := by simp
  have H₃ := congr_arg RCLike.re (@L2.inner_def (AddCircle T) ℂ ℂ _ _ _ _ _ f f)
  rw [← integral_re] at H₃
  · simp only [← norm_sq_eq_inner] at H₃
    rw [← H₁, H₂, H₃]
  · exact L2.integrable_inner f f

end FourierL2

section Convergence

variable (f : C(AddCircle T, ℂ))

theorem fourierCoeff_toLp (n : ℤ) :
    fourierCoeff (toLp (E := ℂ) 2 haarAddCircle ℂ f) n = fourierCoeff f n :=
  integral_congr_ae (Filter.EventuallyEq.mul (Filter.Eventually.of_forall (by tauto))
    (ContinuousMap.coeFn_toAEEqFun haarAddCircle f))

variable {f}

/-- If the sequence of Fourier coefficients of `f` is summable, then the Fourier series converges
uniformly to `f`. -/
theorem hasSum_fourier_series_of_summable (h : Summable (fourierCoeff f)) :
    HasSum (fun i => fourierCoeff f i • fourier i) f := by
  have sum_L2 := hasSum_fourier_series_L2 (toLp (E := ℂ) 2 haarAddCircle ℂ f)
  simp_rw [fourierCoeff_toLp] at sum_L2
  refine ContinuousMap.hasSum_of_hasSum_Lp (.of_norm ?_) sum_L2
  simp_rw [norm_smul, fourier_norm, mul_one]
  exact h.norm

/-- If the sequence of Fourier coefficients of `f` is summable, then the Fourier series of `f`
converges everywhere pointwise to `f`. -/
theorem has_pointwise_sum_fourier_series_of_summable (h : Summable (fourierCoeff f))
    (x : AddCircle T) : HasSum (fun i => fourierCoeff f i • fourier i x) (f x) := by
  convert (ContinuousMap.evalCLM ℂ x).hasSum (hasSum_fourier_series_of_summable h)

end Convergence

end ScopeHT

section deriv

open Complex intervalIntegral

open scoped Interval

variable (T)

theorem hasDerivAt_fourier (n : ℤ) (x : ℝ) :
    HasDerivAt (fun y : ℝ => fourier n (y : AddCircle T))
      (2 * π * I * n / T * fourier n (x : AddCircle T)) x := by
  simp_rw [fourier_coe_apply]
  refine (?_ : HasDerivAt (fun y => exp (2 * π * I * n * y / T)) _ _).comp_ofReal
  rw [(fun α β => by ring : ∀ α β : ℂ, α * exp β = exp β * α)]
  refine (hasDerivAt_exp _).comp (x : ℂ) ?_
  convert hasDerivAt_mul_const (2 * ↑π * I * ↑n / T) using 1
  ext1 y; ring

theorem hasDerivAt_fourier_neg (n : ℤ) (x : ℝ) :
    HasDerivAt (fun y : ℝ => fourier (-n) (y : AddCircle T))
      (-2 * π * I * n / T * fourier (-n) (x : AddCircle T)) x := by
  simpa using hasDerivAt_fourier T (-n) x

variable {T}

theorem has_antideriv_at_fourier_neg (hT : Fact (0 < T)) {n : ℤ} (hn : n ≠ 0) (x : ℝ) :
    HasDerivAt (fun y : ℝ => (T : ℂ) / (-2 * π * I * n) * fourier (-n) (y : AddCircle T))
      (fourier (-n) (x : AddCircle T)) x := by
  convert (hasDerivAt_fourier_neg T n x).div_const (-2 * π * I * n / T) using 1
  · ext1 y; rw [div_div_eq_mul_div]; ring
  · simp [mul_div_cancel_left₀, hn, (Fact.out : 0 < T).ne', Real.pi_pos.ne']

/-- Express Fourier coefficients of `f` on an interval in terms of those of its derivative. -/
theorem fourierCoeffOn_of_hasDeriv_right {a b : ℝ} (hab : a < b) {f f' : ℝ → ℂ}
    {n : ℤ} (hn : n ≠ 0)
    (hf : ContinuousOn f [[a, b]])
    (hff' : ∀ x, x ∈ Ioo (min a b) (max a b) → HasDerivWithinAt f (f' x) (Ioi x) x)
    (hf' : IntervalIntegrable f' volume a b) :
    fourierCoeffOn hab f n = 1 / (-2 * π * I * n) *
      (fourier (-n) (a : AddCircle (b - a)) * (f b - f a) - (b - a) * fourierCoeffOn hab f' n) := by
  rw [← ofReal_sub]
  have hT : Fact (0 < b - a) := ⟨by linarith⟩
  simp_rw [fourierCoeffOn_eq_integral, smul_eq_mul, real_smul, ofReal_div, ofReal_one]
  conv => pattern (occs := 1 2 3) fourier _ _ * _ <;> (rw [mul_comm])
  rw [integral_mul_deriv_eq_deriv_mul_of_hasDeriv_right hf
    (fun x _ ↦ has_antideriv_at_fourier_neg hT hn x |>.continuousAt |>.continuousWithinAt) hff'
    (fun x _ ↦ has_antideriv_at_fourier_neg hT hn x |>.hasDerivWithinAt) hf'
    (((map_continuous (fourier (-n))).comp (AddCircle.continuous_mk' _)).intervalIntegrable _ _)]
  have : ∀ u v w : ℂ, u * ((b - a : ℝ) / v * w) = (b - a : ℝ) / v * (u * w) := by intros; ring
  conv in intervalIntegral _ _ _ _ => congr; ext; rw [this]
  rw [(by ring : ((b - a : ℝ) : ℂ) / (-2 * π * I * n) = ((b - a : ℝ) : ℂ) * (1 / (-2 * π * I * n)))]
  have s2 : (b : AddCircle (b - a)) = (a : AddCircle (b - a)) := by
    simpa using coe_add_period (b - a) a
  rw [s2, integral_const_mul, ← sub_mul, mul_sub, mul_sub]
  congr 1
  · conv_lhs => rw [mul_comm, mul_div, mul_one]
    rw [div_eq_iff (ofReal_ne_zero.mpr hT.out.ne')]
    ring
  · ring

/-- Express Fourier coefficients of `f` on an interval in terms of those of its derivative. -/
theorem fourierCoeffOn_of_hasDerivAt_Ioo {a b : ℝ} (hab : a < b) {f f' : ℝ → ℂ}
    {n : ℤ} (hn : n ≠ 0)
    (hf : ContinuousOn f [[a, b]])
    (hff' : ∀ x, x ∈ Ioo (min a b) (max a b) → HasDerivAt f (f' x) x)
    (hf' : IntervalIntegrable f' volume a b) :
    fourierCoeffOn hab f n = 1 / (-2 * π * I * n) *
      (fourier (-n) (a : AddCircle (b - a)) * (f b - f a) - (b - a) * fourierCoeffOn hab f' n) :=
  fourierCoeffOn_of_hasDeriv_right hab hn hf (fun x hx ↦ hff' x hx |>.hasDerivWithinAt) hf'

/-- Express Fourier coefficients of `f` on an interval in terms of those of its derivative. -/
theorem fourierCoeffOn_of_hasDerivAt {a b : ℝ} (hab : a < b) {f f' : ℝ → ℂ} {n : ℤ} (hn : n ≠ 0)
    (hf : ∀ x, x ∈ [[a, b]] → HasDerivAt f (f' x) x) (hf' : IntervalIntegrable f' volume a b) :
    fourierCoeffOn hab f n = 1 / (-2 * π * I * n) *
      (fourier (-n) (a : AddCircle (b - a)) * (f b - f a) - (b - a) * fourierCoeffOn hab f' n) :=
  fourierCoeffOn_of_hasDerivAt_Ioo hab hn
    (fun x hx ↦ hf x hx |>.continuousAt.continuousWithinAt)
    (fun x hx ↦ hf x <| mem_Icc_of_Ioo hx)
    hf'

end deriv<|MERGE_RESOLUTION|>--- conflicted
+++ resolved
@@ -80,12 +80,8 @@
 def haarAddCircle : Measure (AddCircle T) :=
   addHaarMeasure ⊤
 
-<<<<<<< HEAD
-=======
 -- The `IsAddHaarMeasure` instance should be constructed by a deriving handler.
 -- https://github.com/leanprover-community/mathlib4/issues/380
-
->>>>>>> 241c1c00
 instance : IsAddHaarMeasure (@haarAddCircle T _) :=
   Measure.isAddHaarMeasure_addHaarMeasure ⊤
 
