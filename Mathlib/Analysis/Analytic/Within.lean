/-
Copyright (c) 2024 Geoffrey Irving. All rights reserved.
Released under Apache 2.0 license as described in the file LICENSE.
Authors: Geoffrey Irving
-/
import Mathlib.Analysis.Analytic.Constructions
-- import Mathlib.Analysis.Calculus.FDeriv.Analytic

/-!
# Properties of analyticity restricted to a set

From `Mathlib.Analysis.Analytic.Basic`, we have the definitions

1. `AnalyticWithinAt 𝕜 f s x` means a power series at `x` converges to `f` on `𝓝[insert x s] x`.
2. `AnalyticWithinOn 𝕜 f s t` means `∀ x ∈ t, AnalyticWithinAt 𝕜 f s x`.

This means there exists an extension of `f` which is analytic and agrees with `f` on `s ∪ {x}`, but
`f` is allowed to be arbitrary elsewhere.

Here we prove basic properties of these definitions. Where convenient we assume completeness of the
ambient space, which allows us to relate `AnalyticWithinAt` to analyticity of a local extension.
-/

noncomputable section

open Topology Filter ENNReal

open Set Filter

variable {𝕜 : Type*} [NontriviallyNormedField 𝕜]

variable {E F G H : Type*} [NormedAddCommGroup E] [NormedSpace 𝕜 E] [NormedAddCommGroup F]
  [NormedSpace 𝕜 F] [NormedAddCommGroup G] [NormedSpace 𝕜 G] [NormedAddCommGroup H]
  [NormedSpace 𝕜 H]

/-!
### Basic properties
-/

<<<<<<< HEAD
lemma HasFPowerSeriesWithinOnBall.congr {f g : E → F} {p : FormalMultilinearSeries 𝕜 E F}
    {s : Set E} {x : E} {r : ℝ≥0∞} (h : HasFPowerSeriesWithinOnBall f p s x r)
    (h' : EqOn g f (s ∩ EMetric.ball x r)) (h'' : g x = f x) :
    HasFPowerSeriesWithinOnBall g p s x r := by
  refine ⟨h.r_le, h.r_pos, ?_⟩
  · intro y hy h'y
    convert h.hasSum hy h'y using 1
    simp only [mem_insert_iff, add_right_eq_self] at hy
    rcases hy with rfl | hy
    · simpa using h''
    · apply h'
      refine ⟨hy, ?_⟩
      simpa [edist_eq_coe_nnnorm_sub] using h'y

lemma HasFPowerSeriesWithinAt.congr {f g : E → F} {p : FormalMultilinearSeries 𝕜 E F} {s : Set E}
    {x : E} (h : HasFPowerSeriesWithinAt f p s x) (h' : g =ᶠ[𝓝[s] x] f) (h'' : g x = f x) :
    HasFPowerSeriesWithinAt g p s x := by
  rcases h with ⟨r, hr⟩
  obtain ⟨ε, εpos, hε⟩ : ∃ ε > 0, EMetric.ball x ε ∩ s ⊆ {y | g y = f y} :=
    EMetric.mem_nhdsWithin_iff.1 h'
  let r' := min r ε
  refine ⟨r', ?_⟩
  have := hr.of_le (r' := r') (by simp [r', εpos, hr.r_pos]) (min_le_left _ _)
  apply this.congr _ h''
  intro z hz
  exact hε ⟨EMetric.ball_subset_ball (min_le_right _ _) hz.2, hz.1⟩

=======
>>>>>>> 2f662a44
/-- `AnalyticWithinAt` is trivial if `{x} ∈ 𝓝[s] x` -/
lemma analyticWithinAt_of_singleton_mem {f : E → F} {s : Set E} {x : E} (h : {x} ∈ 𝓝[s] x) :
    AnalyticWithinAt 𝕜 f s x := by
  rcases mem_nhdsWithin.mp h with ⟨t, ot, xt, st⟩
  rcases Metric.mem_nhds_iff.mp (ot.mem_nhds xt) with ⟨r, r0, rt⟩
  exact ⟨constFormalMultilinearSeries 𝕜 E (f x), .ofReal r,
  { r_le := by simp only [FormalMultilinearSeries.constFormalMultilinearSeries_radius, le_top]
    r_pos := by positivity
    hasSum := by
      intro y ys yr
      simp only [subset_singleton_iff, mem_inter_iff, and_imp] at st
      simp only [mem_insert_iff, add_right_eq_self] at ys
      have : x + y = x := by
        rcases ys with rfl | ys
        · simp
        · exact st (x + y) (rt (by simpa using yr)) ys
      simp only [this]
      apply (hasFPowerSeriesOnBall_const (e := 0)).hasSum
      simp only [Metric.emetric_ball_top, mem_univ] }⟩

lemma AnalyticWithinOn.continuousOn {f : E → F} {s : Set E} (h : AnalyticWithinOn 𝕜 f s) :
    ContinuousOn f s :=
  fun x m ↦ (h x m).continuousWithinAt.mono (by simp)

/-- If `f` is `AnalyticWithinOn` near each point in a set, it is `AnalyticWithinOn` the set -/
lemma analyticWithinOn_of_locally_analyticWithinOn {f : E → F} {s : Set E}
    (h : ∀ x ∈ s, ∃ u, IsOpen u ∧ x ∈ u ∧ AnalyticWithinOn 𝕜 f (s ∩ u)) :
    AnalyticWithinOn 𝕜 f s := by
  intro x m
  rcases h x m with ⟨u, ou, xu, fu⟩
  rcases Metric.mem_nhds_iff.mp (ou.mem_nhds xu) with ⟨r, r0, ru⟩
  rcases fu x ⟨m, xu⟩ with ⟨p, t, fp⟩
<<<<<<< HEAD
  exact ⟨p, min (.ofReal r) t,
    { r_pos := lt_min (by positivity) fp.r_pos
      r_le := min_le_of_right_le fp.r_le
      hasSum := by
=======
  exact ⟨p, min (.ofReal r) t, {
    r_pos := lt_min (by positivity) fp.r_pos
    r_le := min_le_of_right_le fp.r_le
    hasSum := by
>>>>>>> 2f662a44
        intro y ys yr
        simp only [EMetric.mem_ball, lt_min_iff, edist_lt_ofReal, dist_zero_right] at yr
        apply fp.hasSum
        · simp only [mem_insert_iff, add_right_eq_self] at ys
          rcases ys with rfl | ys
          · simp
          · simp only [mem_insert_iff, add_right_eq_self, mem_inter_iff, ys, true_and]
            apply Or.inr (ru ?_)
            simp only [Metric.mem_ball, dist_self_add_left, yr]
        · simp only [EMetric.mem_ball, yr] }⟩

/-- On open sets, `AnalyticOn` and `AnalyticWithinOn` coincide -/
lemma IsOpen.analyticWithinOn_iff_analyticOn {f : E → F} {s : Set E} (hs : IsOpen s) :
    AnalyticWithinOn 𝕜 f s ↔ AnalyticOn 𝕜 f s := by
  refine ⟨?_, AnalyticOn.analyticWithinOn⟩
  intro hf x m
  rcases Metric.mem_nhds_iff.mp (hs.mem_nhds m) with ⟨r, r0, rs⟩
  rcases hf x m with ⟨p, t, fp⟩
  exact ⟨p, min (.ofReal r) t,
  { r_pos := lt_min (by positivity) fp.r_pos
    r_le := min_le_of_right_le fp.r_le
    hasSum := by
      intro y ym
      simp only [EMetric.mem_ball, lt_min_iff, edist_lt_ofReal, dist_zero_right] at ym
      refine fp.hasSum ?_ ym.2
      apply mem_insert_of_mem
      apply rs
      simp only [Metric.mem_ball, dist_self_add_left, ym.1] }⟩

<<<<<<< HEAD

/-!
### Congruence
-/

lemma AnalyticWithinAt.congr_of_eventuallyEq {f g : E → F} {s : Set E} {x : E}
    (hf : AnalyticWithinAt 𝕜 f s x) (hs : g =ᶠ[𝓝[s] x] f) (hx : g x = f x) :
    AnalyticWithinAt 𝕜 g s x := by
  rcases hf with ⟨p, hp⟩
  exact ⟨p, hp.congr hs hx⟩

lemma AnalyticWithinAt.congr {f g : E → F} {s : Set E} {x : E}
    (hf : AnalyticWithinAt 𝕜 f s x) (hs : EqOn g f s) (hx : g x = f x) :
    AnalyticWithinAt 𝕜 g s x :=
  hf.congr_of_eventuallyEq hs.eventuallyEq_nhdsWithin hx

lemma AnalyticWithinOn.congr {f g : E → F} {s : Set E}
    (hf : AnalyticWithinOn 𝕜 f s) (hs : EqOn g f s) :
    AnalyticWithinOn 𝕜 g s :=
  fun x m ↦ (hf x m).congr hs (hs m)
=======
>>>>>>> 2f662a44

/-!
### Equivalence to analyticity of a local extension

We show that `HasFPowerSeriesWithinOnBall`, `HasFPowerSeriesWithinAt`, and `AnalyticWithinAt` are
equivalent to the existence of a local extension with full analyticity.  We do not yet show a
result for `AnalyticWithinOn`, as this requires a bit more work to show that local extensions can
be stitched together.
-/

/-- `f` has power series `p` at `x` iff some local extension of `f` has that series -/
lemma hasFPowerSeriesWithinOnBall_iff_exists_hasFPowerSeriesOnBall [CompleteSpace F] {f : E → F}
    {p : FormalMultilinearSeries 𝕜 E F} {s : Set E} {x : E} {r : ℝ≥0∞} :
    HasFPowerSeriesWithinOnBall f p s x r ↔
      ∃ g, EqOn f g (insert x s ∩ EMetric.ball x r) ∧
        HasFPowerSeriesOnBall g p x r := by
  constructor
  · intro h
    refine ⟨fun y ↦ p.sum (y - x), ?_, ?_⟩
    · intro y ⟨ys,yb⟩
      simp only [EMetric.mem_ball, edist_eq_coe_nnnorm_sub] at yb
      have e0 := p.hasSum (x := y - x) ?_
      have e1 := (h.hasSum (y := y - x) ?_ ?_)
      · simp only [add_sub_cancel] at e1
        exact e1.unique e0
      · simpa only [add_sub_cancel]
      · simpa only [EMetric.mem_ball, edist_eq_coe_nnnorm]
      · simp only [EMetric.mem_ball, edist_eq_coe_nnnorm]
        exact lt_of_lt_of_le yb h.r_le
    · refine ⟨h.r_le, h.r_pos, ?_⟩
      intro y lt
      simp only [add_sub_cancel_left]
      apply p.hasSum
      simp only [EMetric.mem_ball] at lt ⊢
      exact lt_of_lt_of_le lt h.r_le
  · intro ⟨g, hfg, hg⟩
    refine ⟨hg.r_le, hg.r_pos, ?_⟩
    intro y ys lt
    rw [hfg]
    · exact hg.hasSum lt
    · refine ⟨ys, ?_⟩
      simpa only [EMetric.mem_ball, edist_eq_coe_nnnorm_sub, add_sub_cancel_left, sub_zero] using lt

/-- `f` has power series `p` at `x` iff some local extension of `f` has that series -/
lemma hasFPowerSeriesWithinAt_iff_exists_hasFPowerSeriesAt [CompleteSpace F] {f : E → F}
    {p : FormalMultilinearSeries 𝕜 E F} {s : Set E} {x : E} :
    HasFPowerSeriesWithinAt f p s x ↔
      ∃ g, f =ᶠ[𝓝[insert x s] x] g ∧ HasFPowerSeriesAt g p x := by
  constructor
  · intro ⟨r, h⟩
    rcases hasFPowerSeriesWithinOnBall_iff_exists_hasFPowerSeriesOnBall.mp h with ⟨g, e, h⟩
    refine ⟨g, ?_, ⟨r, h⟩⟩
    refine Filter.eventuallyEq_iff_exists_mem.mpr ⟨_, ?_, e⟩
    exact inter_mem_nhdsWithin _ (EMetric.ball_mem_nhds _ h.r_pos)
  · intro ⟨g, hfg, ⟨r, hg⟩⟩
    simp only [eventuallyEq_nhdsWithin_iff, Metric.eventually_nhds_iff] at hfg
    rcases hfg with ⟨e, e0, hfg⟩
    refine ⟨min r (.ofReal e), ?_⟩
    refine hasFPowerSeriesWithinOnBall_iff_exists_hasFPowerSeriesOnBall.mpr ⟨g, ?_, ?_⟩
    · intro y ⟨ys, xy⟩
      refine hfg ?_ ys
      simp only [EMetric.mem_ball, lt_min_iff, edist_lt_ofReal] at xy
      exact xy.2
    · exact hg.mono (lt_min hg.r_pos (by positivity)) (min_le_left _ _)

/-- `f` is analytic within `s` at `x` iff some local extension of `f` is analytic at `x` -/
lemma analyticWithinAt_iff_exists_analyticAt [CompleteSpace F] {f : E → F} {s : Set E} {x : E} :
    AnalyticWithinAt 𝕜 f s x ↔
      ∃ g, f =ᶠ[𝓝[insert x s] x] g ∧ AnalyticAt 𝕜 g x := by
  simp only [AnalyticWithinAt, AnalyticAt, hasFPowerSeriesWithinAt_iff_exists_hasFPowerSeriesAt]
  tauto

/-- `f` is analytic within `s` at `x` iff some local extension of `f` is analytic at `x`. In this
version, we make sure that the extension coincides with `f` on all of `insert x s`. -/
lemma analyticWithinAt_iff_exists_analyticAt' [CompleteSpace F] {f : E → F} {s : Set E} {x : E} :
    AnalyticWithinAt 𝕜 f s x ↔
      ∃ g, f x = g x ∧ EqOn f g (insert x s) ∧ AnalyticAt 𝕜 g x := by
  classical
  simp only [analyticWithinAt_iff_exists_analyticAt]
  refine ⟨?_, ?_⟩
  · rintro ⟨g, hf, hg⟩
    rcases mem_nhdsWithin.1 hf with ⟨u, u_open, xu, hu⟩
    let g' := Set.piecewise u g f
    refine ⟨g', ?_, ?_, ?_⟩
    · have : x ∈ u ∩ insert x s := ⟨xu, by simp⟩
      simpa [g', xu, this] using hu this
    · intro y hy
      by_cases h'y : y ∈ u
      · have : y ∈ u ∩ insert x s := ⟨h'y, hy⟩
        simpa [g', h'y, this] using hu this
      · simp [g', h'y]
    · apply hg.congr
      filter_upwards [u_open.mem_nhds xu] with y hy using by simp [g', hy]
  · rintro ⟨g, -, hf, hg⟩
    exact ⟨g, by filter_upwards [self_mem_nhdsWithin] using hf, hg⟩

alias ⟨AnalyticWithinAt.exists_analyticAt, _⟩ := analyticWithinAt_iff_exists_analyticAt'

<<<<<<< HEAD
lemma AnalyticWithinAt.exists_mem_nhdsWithin_analyticWithinOn
    [CompleteSpace F] {f : E → F} {s : Set E} {x : E} (h : AnalyticWithinAt 𝕜 f s x) :
    ∃ u ∈ 𝓝[insert x s] x, AnalyticWithinOn 𝕜 f u := by
  obtain ⟨g, -, h'g, hg⟩ : ∃ g, f x = g x ∧ EqOn f g (insert x s) ∧ AnalyticAt 𝕜 g x :=
    h.exists_analyticAt
  let u := insert x s ∩ {y | AnalyticAt 𝕜 g y}
  refine ⟨u, ?_, ?_⟩
  · exact inter_mem_nhdsWithin _ ((isOpen_analyticAt 𝕜 g).mem_nhds hg)
  · intro y hy
    have : AnalyticWithinAt 𝕜 g u y := hy.2.analyticWithinAt
    exact this.congr (h'g.mono (inter_subset_left)) (h'g (inter_subset_left hy))
=======
/-!
### Congruence

-/


lemma HasFPowerSeriesWithinOnBall.congr {f g : E → F} {p : FormalMultilinearSeries 𝕜 E F}
    {s : Set E} {x : E} {r : ℝ≥0∞} (h : HasFPowerSeriesWithinOnBall f p s x r)
    (h' : EqOn g f (s ∩ EMetric.ball x r)) (h'' : g x = f x) :
    HasFPowerSeriesWithinOnBall g p s x r := by
  refine ⟨h.r_le, h.r_pos, ?_⟩
  · intro y hy h'y
    convert h.hasSum hy h'y using 1
    simp only [mem_insert_iff, add_right_eq_self] at hy
    rcases hy with rfl | hy
    · simpa using h''
    · apply h'
      refine ⟨hy, ?_⟩
      simpa [edist_eq_coe_nnnorm_sub] using h'y

lemma HasFPowerSeriesWithinAt.congr {f g : E → F} {p : FormalMultilinearSeries 𝕜 E F} {s : Set E}
    {x : E} (h : HasFPowerSeriesWithinAt f p s x) (h' : g =ᶠ[𝓝[s] x] f) (h'' : g x = f x) :
    HasFPowerSeriesWithinAt g p s x := by
  rcases h with ⟨r, hr⟩
  obtain ⟨ε, εpos, hε⟩ : ∃ ε > 0, EMetric.ball x ε ∩ s ⊆ {y | g y = f y} :=
    EMetric.mem_nhdsWithin_iff.1 h'
  let r' := min r ε
  refine ⟨r', ?_⟩
  have := hr.of_le (r' := r') (by simp [r', εpos, hr.r_pos]) (min_le_left _ _)
  apply this.congr _ h''
  intro z hz
  exact hε ⟨EMetric.ball_subset_ball (min_le_right _ _) hz.2, hz.1⟩


lemma AnalyticWithinAt.congr_of_eventuallyEq {f g : E → F} {s : Set E} {x : E}
    (hf : AnalyticWithinAt 𝕜 f s x) (hs : g =ᶠ[𝓝[s] x] f) (hx : g x = f x) :
    AnalyticWithinAt 𝕜 g s x := by
  rcases hf with ⟨p, hp⟩
  exact ⟨p, hp.congr hs hx⟩

lemma AnalyticWithinAt.congr {f g : E → F} {s : Set E} {x : E}
    (hf : AnalyticWithinAt 𝕜 f s x) (hs : EqOn g f s) (hx : g x = f x) :
    AnalyticWithinAt 𝕜 g s x :=
  hf.congr_of_eventuallyEq hs.eventuallyEq_nhdsWithin hx

lemma AnalyticWithinOn.congr {f g : E → F} {s : Set E}
    (hf : AnalyticWithinOn 𝕜 f s) (hs : EqOn g f s) :
    AnalyticWithinOn 𝕜 g s :=
  fun x m ↦ (hf x m).congr hs (hs m)
>>>>>>> 2f662a44

/-!
### Monotonicity w.r.t. the set we're analytic within
-/

<<<<<<< HEAD
theorem AnalyticWithinAt.mono_of_mem {f : E → F} {s t : Set E} {x : E}
    (h : AnalyticWithinAt 𝕜 f s x) (hst : s ∈ 𝓝[t] x) : AnalyticWithinAt 𝕜 f t x := by
  rcases h with ⟨p, r, hr⟩
  rcases EMetric.mem_nhdsWithin_iff.1 hst with ⟨r', r'_pos, hr'⟩
  refine ⟨p, min r r', ?_⟩
  have Z := hr.of_le (by simp [r'_pos, hr.r_pos]) (min_le_left r r')
  refine ⟨Z.r_le, Z.r_pos, fun {y} hy h'y ↦ ?_⟩
  apply Z.hasSum ?_ h'y
  simp only [mem_insert_iff, add_right_eq_self] at hy
  rcases hy with rfl | hy
  · simp
  apply mem_insert_of_mem _ (hr' ?_)
  simp only [EMetric.mem_ball, edist_eq_coe_nnnorm_sub, sub_zero, lt_min_iff, mem_inter_iff,
    add_sub_cancel_left, hy, and_true] at h'y ⊢
  exact h'y.2

=======
>>>>>>> 2f662a44
lemma AnalyticWithinOn.mono {f : E → F} {s t : Set E} (h : AnalyticWithinOn 𝕜 f t)
    (hs : s ⊆ t) : AnalyticWithinOn 𝕜 f s :=
  fun _ m ↦ (h _ (hs m)).mono hs

@[simp] lemma hasFPowerSeriesWithinOnBall_insert_self {f : E → F}
    {p : FormalMultilinearSeries 𝕜 E F} {s : Set E} {x : E} {r : ℝ≥0∞} :
    HasFPowerSeriesWithinOnBall f p (insert x s) x r ↔ HasFPowerSeriesWithinOnBall f p s x r := by
  refine ⟨fun h ↦ ?_, fun h ↦ ?_⟩  <;>
  exact ⟨h.r_le, h.r_pos, fun {y} ↦ by simpa only [insert_idem] using h.hasSum (y := y)⟩

@[simp] theorem hasFPowerSeriesAt_insert_self {f : E → F} {p : FormalMultilinearSeries 𝕜 E F}
    {s : Set E} {x : E} :
    HasFPowerSeriesWithinAt f p (insert x s) x ↔ HasFPowerSeriesWithinAt f p s x := by
  simp [HasFPowerSeriesWithinAt]

@[simp] theorem analyticWithinAt_insert_self {f : E → F} {s : Set E} {x : E} :
    AnalyticWithinAt 𝕜 f (insert x s) x ↔ AnalyticWithinAt 𝕜 f s x := by
  simp [AnalyticWithinAt]


/-!
### Analyticity within respects composition

-/

<<<<<<< HEAD
lemma AnalyticWithinOn.comp {f : F → G} {g : E → F} {s : Set F}
=======
lemma AnalyticWithinAt.comp [CompleteSpace F] [CompleteSpace G] {f : F → G} {g : E → F} {s : Set F}
    {t : Set E} {x : E} (hf : AnalyticWithinAt 𝕜 f s (g x)) (hg : AnalyticWithinAt 𝕜 g t x)
    (h : MapsTo g t s) : AnalyticWithinAt 𝕜 (f ∘ g) t x := by
  rcases hf.exists_analyticAt with ⟨f', _, ef, hf'⟩
  rcases hg.exists_analyticAt with ⟨g', gx, eg, hg'⟩
  refine analyticWithinAt_iff_exists_analyticAt.mpr ⟨f' ∘ g', ?_, ?_⟩
  · have h' : MapsTo g (insert x t) (insert (g x) s) := h.insert x
    have gt := hg.continuousWithinAt_insert.tendsto_nhdsWithin h'
    filter_upwards [self_mem_nhdsWithin, gt.eventually self_mem_nhdsWithin]
    intro y gy (fgy : g y ∈ insert (g x) s)
    simp [Function.comp_apply, ← eg gy, ef fgy]
  · exact hf'.comp_of_eq hg' gx.symm

lemma AnalyticWithinOn.comp [CompleteSpace F] [CompleteSpace G] {f : F → G} {g : E → F} {s : Set F}
>>>>>>> 2f662a44
    {t : Set E} (hf : AnalyticWithinOn 𝕜 f s) (hg : AnalyticWithinOn 𝕜 g t) (h : MapsTo g t s) :
    AnalyticWithinOn 𝕜 (f ∘ g) t :=
  fun x m ↦ (hf _ (h m)).comp (hg x m) h

lemma AnalyticOn.comp_analyticWithinOn {f : F → G} {g : E → F} {s : Set F}
    {t : Set E} (hf : AnalyticOn 𝕜 f s) (hg : AnalyticWithinOn 𝕜 g t) (h : MapsTo g t s) :
    AnalyticWithinOn 𝕜 (f ∘ g) t :=
  fun x m ↦ (hf _ (h m)).comp_analyticWithinAt (hg x m)

/-!
### Analyticity within implies smoothness
-/

/-
lemma AnalyticWithinAt.contDiffWithinAt [CompleteSpace F] {f : E → F} {s : Set E} {x : E}
    (h : AnalyticWithinAt 𝕜 f s x) {n : ℕ∞} : ContDiffWithinAt 𝕜 n f s x := by
  rcases h.exists_analyticAt with ⟨g, fx, fg, hg⟩
  exact hg.contDiffAt.contDiffWithinAt.congr (fg.mono (subset_insert _ _)) fx

lemma AnalyticWithinOn.contDiffOn [CompleteSpace F] {f : E → F} {s : Set E}
    (h : AnalyticWithinOn 𝕜 f s) {n : ℕ∞} : ContDiffOn 𝕜 n f s :=
  fun x m ↦ (h x m).contDiffWithinAt
<<<<<<< HEAD
-/
=======

/-!
### Analyticity within respects products
-/

lemma HasFPowerSeriesWithinOnBall.prod {e : E} {f : E → F} {g : E → G} {s : Set E} {r t : ℝ≥0∞}
    {p : FormalMultilinearSeries 𝕜 E F} {q : FormalMultilinearSeries 𝕜 E G}
    (hf : HasFPowerSeriesWithinOnBall f p s e r) (hg : HasFPowerSeriesWithinOnBall g q s e t) :
    HasFPowerSeriesWithinOnBall (fun x ↦ (f x, g x)) (p.prod q) s e (min r t) where
  r_le := by
    rw [p.radius_prod_eq_min]
    exact min_le_min hf.r_le hg.r_le
  r_pos := lt_min hf.r_pos hg.r_pos
  hasSum := by
    intro y m hy
    simp_rw [FormalMultilinearSeries.prod, ContinuousMultilinearMap.prod_apply]
    refine (hf.hasSum m ?_).prod_mk (hg.hasSum m ?_)
    · exact EMetric.mem_ball.mpr (lt_of_lt_of_le hy (min_le_left _ _))
    · exact EMetric.mem_ball.mpr (lt_of_lt_of_le hy (min_le_right _ _))

lemma HasFPowerSeriesWithinAt.prod {e : E} {f : E → F} {g : E → G} {s : Set E}
    {p : FormalMultilinearSeries 𝕜 E F} {q : FormalMultilinearSeries 𝕜 E G}
    (hf : HasFPowerSeriesWithinAt f p s e) (hg : HasFPowerSeriesWithinAt g q s e) :
    HasFPowerSeriesWithinAt (fun x ↦ (f x, g x)) (p.prod q) s e := by
  rcases hf with ⟨_, hf⟩
  rcases hg with ⟨_, hg⟩
  exact ⟨_, hf.prod hg⟩

lemma AnalyticWithinAt.prod {e : E} {f : E → F} {g : E → G} {s : Set E}
    (hf : AnalyticWithinAt 𝕜 f s e) (hg : AnalyticWithinAt 𝕜 g s e) :
    AnalyticWithinAt 𝕜 (fun x ↦ (f x, g x)) s e := by
  rcases hf with ⟨_, hf⟩
  rcases hg with ⟨_, hg⟩
  exact ⟨_, hf.prod hg⟩

lemma AnalyticWithinOn.prod {f : E → F} {g : E → G} {s : Set E}
    (hf : AnalyticWithinOn 𝕜 f s) (hg : AnalyticWithinOn 𝕜 g s) :
    AnalyticWithinOn 𝕜 (fun x ↦ (f x, g x)) s :=
  fun x hx ↦ (hf x hx).prod (hg x hx)
>>>>>>> 2f662a44
<|MERGE_RESOLUTION|>--- conflicted
+++ resolved
@@ -37,7 +37,6 @@
 ### Basic properties
 -/
 
-<<<<<<< HEAD
 lemma HasFPowerSeriesWithinOnBall.congr {f g : E → F} {p : FormalMultilinearSeries 𝕜 E F}
     {s : Set E} {x : E} {r : ℝ≥0∞} (h : HasFPowerSeriesWithinOnBall f p s x r)
     (h' : EqOn g f (s ∩ EMetric.ball x r)) (h'' : g x = f x) :
@@ -65,8 +64,6 @@
   intro z hz
   exact hε ⟨EMetric.ball_subset_ball (min_le_right _ _) hz.2, hz.1⟩
 
-=======
->>>>>>> 2f662a44
 /-- `AnalyticWithinAt` is trivial if `{x} ∈ 𝓝[s] x` -/
 lemma analyticWithinAt_of_singleton_mem {f : E → F} {s : Set E} {x : E} (h : {x} ∈ 𝓝[s] x) :
     AnalyticWithinAt 𝕜 f s x := by
@@ -99,17 +96,10 @@
   rcases h x m with ⟨u, ou, xu, fu⟩
   rcases Metric.mem_nhds_iff.mp (ou.mem_nhds xu) with ⟨r, r0, ru⟩
   rcases fu x ⟨m, xu⟩ with ⟨p, t, fp⟩
-<<<<<<< HEAD
   exact ⟨p, min (.ofReal r) t,
     { r_pos := lt_min (by positivity) fp.r_pos
       r_le := min_le_of_right_le fp.r_le
       hasSum := by
-=======
-  exact ⟨p, min (.ofReal r) t, {
-    r_pos := lt_min (by positivity) fp.r_pos
-    r_le := min_le_of_right_le fp.r_le
-    hasSum := by
->>>>>>> 2f662a44
         intro y ys yr
         simp only [EMetric.mem_ball, lt_min_iff, edist_lt_ofReal, dist_zero_right] at yr
         apply fp.hasSum
@@ -139,7 +129,6 @@
       apply rs
       simp only [Metric.mem_ball, dist_self_add_left, ym.1] }⟩
 
-<<<<<<< HEAD
 
 /-!
 ### Congruence
@@ -160,8 +149,6 @@
     (hf : AnalyticWithinOn 𝕜 f s) (hs : EqOn g f s) :
     AnalyticWithinOn 𝕜 g s :=
   fun x m ↦ (hf x m).congr hs (hs m)
-=======
->>>>>>> 2f662a44
 
 /-!
 ### Equivalence to analyticity of a local extension
@@ -260,7 +247,6 @@
 
 alias ⟨AnalyticWithinAt.exists_analyticAt, _⟩ := analyticWithinAt_iff_exists_analyticAt'
 
-<<<<<<< HEAD
 lemma AnalyticWithinAt.exists_mem_nhdsWithin_analyticWithinOn
     [CompleteSpace F] {f : E → F} {s : Set E} {x : E} (h : AnalyticWithinAt 𝕜 f s x) :
     ∃ u ∈ 𝓝[insert x s] x, AnalyticWithinOn 𝕜 f u := by
@@ -272,63 +258,11 @@
   · intro y hy
     have : AnalyticWithinAt 𝕜 g u y := hy.2.analyticWithinAt
     exact this.congr (h'g.mono (inter_subset_left)) (h'g (inter_subset_left hy))
-=======
-/-!
-### Congruence
-
--/
-
-
-lemma HasFPowerSeriesWithinOnBall.congr {f g : E → F} {p : FormalMultilinearSeries 𝕜 E F}
-    {s : Set E} {x : E} {r : ℝ≥0∞} (h : HasFPowerSeriesWithinOnBall f p s x r)
-    (h' : EqOn g f (s ∩ EMetric.ball x r)) (h'' : g x = f x) :
-    HasFPowerSeriesWithinOnBall g p s x r := by
-  refine ⟨h.r_le, h.r_pos, ?_⟩
-  · intro y hy h'y
-    convert h.hasSum hy h'y using 1
-    simp only [mem_insert_iff, add_right_eq_self] at hy
-    rcases hy with rfl | hy
-    · simpa using h''
-    · apply h'
-      refine ⟨hy, ?_⟩
-      simpa [edist_eq_coe_nnnorm_sub] using h'y
-
-lemma HasFPowerSeriesWithinAt.congr {f g : E → F} {p : FormalMultilinearSeries 𝕜 E F} {s : Set E}
-    {x : E} (h : HasFPowerSeriesWithinAt f p s x) (h' : g =ᶠ[𝓝[s] x] f) (h'' : g x = f x) :
-    HasFPowerSeriesWithinAt g p s x := by
-  rcases h with ⟨r, hr⟩
-  obtain ⟨ε, εpos, hε⟩ : ∃ ε > 0, EMetric.ball x ε ∩ s ⊆ {y | g y = f y} :=
-    EMetric.mem_nhdsWithin_iff.1 h'
-  let r' := min r ε
-  refine ⟨r', ?_⟩
-  have := hr.of_le (r' := r') (by simp [r', εpos, hr.r_pos]) (min_le_left _ _)
-  apply this.congr _ h''
-  intro z hz
-  exact hε ⟨EMetric.ball_subset_ball (min_le_right _ _) hz.2, hz.1⟩
-
-
-lemma AnalyticWithinAt.congr_of_eventuallyEq {f g : E → F} {s : Set E} {x : E}
-    (hf : AnalyticWithinAt 𝕜 f s x) (hs : g =ᶠ[𝓝[s] x] f) (hx : g x = f x) :
-    AnalyticWithinAt 𝕜 g s x := by
-  rcases hf with ⟨p, hp⟩
-  exact ⟨p, hp.congr hs hx⟩
-
-lemma AnalyticWithinAt.congr {f g : E → F} {s : Set E} {x : E}
-    (hf : AnalyticWithinAt 𝕜 f s x) (hs : EqOn g f s) (hx : g x = f x) :
-    AnalyticWithinAt 𝕜 g s x :=
-  hf.congr_of_eventuallyEq hs.eventuallyEq_nhdsWithin hx
-
-lemma AnalyticWithinOn.congr {f g : E → F} {s : Set E}
-    (hf : AnalyticWithinOn 𝕜 f s) (hs : EqOn g f s) :
-    AnalyticWithinOn 𝕜 g s :=
-  fun x m ↦ (hf x m).congr hs (hs m)
->>>>>>> 2f662a44
 
 /-!
 ### Monotonicity w.r.t. the set we're analytic within
 -/
 
-<<<<<<< HEAD
 theorem AnalyticWithinAt.mono_of_mem {f : E → F} {s t : Set E} {x : E}
     (h : AnalyticWithinAt 𝕜 f s x) (hst : s ∈ 𝓝[t] x) : AnalyticWithinAt 𝕜 f t x := by
   rcases h with ⟨p, r, hr⟩
@@ -345,8 +279,6 @@
     add_sub_cancel_left, hy, and_true] at h'y ⊢
   exact h'y.2
 
-=======
->>>>>>> 2f662a44
 lemma AnalyticWithinOn.mono {f : E → F} {s t : Set E} (h : AnalyticWithinOn 𝕜 f t)
     (hs : s ⊆ t) : AnalyticWithinOn 𝕜 f s :=
   fun _ m ↦ (h _ (hs m)).mono hs
@@ -372,24 +304,7 @@
 
 -/
 
-<<<<<<< HEAD
 lemma AnalyticWithinOn.comp {f : F → G} {g : E → F} {s : Set F}
-=======
-lemma AnalyticWithinAt.comp [CompleteSpace F] [CompleteSpace G] {f : F → G} {g : E → F} {s : Set F}
-    {t : Set E} {x : E} (hf : AnalyticWithinAt 𝕜 f s (g x)) (hg : AnalyticWithinAt 𝕜 g t x)
-    (h : MapsTo g t s) : AnalyticWithinAt 𝕜 (f ∘ g) t x := by
-  rcases hf.exists_analyticAt with ⟨f', _, ef, hf'⟩
-  rcases hg.exists_analyticAt with ⟨g', gx, eg, hg'⟩
-  refine analyticWithinAt_iff_exists_analyticAt.mpr ⟨f' ∘ g', ?_, ?_⟩
-  · have h' : MapsTo g (insert x t) (insert (g x) s) := h.insert x
-    have gt := hg.continuousWithinAt_insert.tendsto_nhdsWithin h'
-    filter_upwards [self_mem_nhdsWithin, gt.eventually self_mem_nhdsWithin]
-    intro y gy (fgy : g y ∈ insert (g x) s)
-    simp [Function.comp_apply, ← eg gy, ef fgy]
-  · exact hf'.comp_of_eq hg' gx.symm
-
-lemma AnalyticWithinOn.comp [CompleteSpace F] [CompleteSpace G] {f : F → G} {g : E → F} {s : Set F}
->>>>>>> 2f662a44
     {t : Set E} (hf : AnalyticWithinOn 𝕜 f s) (hg : AnalyticWithinOn 𝕜 g t) (h : MapsTo g t s) :
     AnalyticWithinOn 𝕜 (f ∘ g) t :=
   fun x m ↦ (hf _ (h m)).comp (hg x m) h
@@ -412,46 +327,4 @@
 lemma AnalyticWithinOn.contDiffOn [CompleteSpace F] {f : E → F} {s : Set E}
     (h : AnalyticWithinOn 𝕜 f s) {n : ℕ∞} : ContDiffOn 𝕜 n f s :=
   fun x m ↦ (h x m).contDiffWithinAt
-<<<<<<< HEAD
--/
-=======
-
-/-!
-### Analyticity within respects products
--/
-
-lemma HasFPowerSeriesWithinOnBall.prod {e : E} {f : E → F} {g : E → G} {s : Set E} {r t : ℝ≥0∞}
-    {p : FormalMultilinearSeries 𝕜 E F} {q : FormalMultilinearSeries 𝕜 E G}
-    (hf : HasFPowerSeriesWithinOnBall f p s e r) (hg : HasFPowerSeriesWithinOnBall g q s e t) :
-    HasFPowerSeriesWithinOnBall (fun x ↦ (f x, g x)) (p.prod q) s e (min r t) where
-  r_le := by
-    rw [p.radius_prod_eq_min]
-    exact min_le_min hf.r_le hg.r_le
-  r_pos := lt_min hf.r_pos hg.r_pos
-  hasSum := by
-    intro y m hy
-    simp_rw [FormalMultilinearSeries.prod, ContinuousMultilinearMap.prod_apply]
-    refine (hf.hasSum m ?_).prod_mk (hg.hasSum m ?_)
-    · exact EMetric.mem_ball.mpr (lt_of_lt_of_le hy (min_le_left _ _))
-    · exact EMetric.mem_ball.mpr (lt_of_lt_of_le hy (min_le_right _ _))
-
-lemma HasFPowerSeriesWithinAt.prod {e : E} {f : E → F} {g : E → G} {s : Set E}
-    {p : FormalMultilinearSeries 𝕜 E F} {q : FormalMultilinearSeries 𝕜 E G}
-    (hf : HasFPowerSeriesWithinAt f p s e) (hg : HasFPowerSeriesWithinAt g q s e) :
-    HasFPowerSeriesWithinAt (fun x ↦ (f x, g x)) (p.prod q) s e := by
-  rcases hf with ⟨_, hf⟩
-  rcases hg with ⟨_, hg⟩
-  exact ⟨_, hf.prod hg⟩
-
-lemma AnalyticWithinAt.prod {e : E} {f : E → F} {g : E → G} {s : Set E}
-    (hf : AnalyticWithinAt 𝕜 f s e) (hg : AnalyticWithinAt 𝕜 g s e) :
-    AnalyticWithinAt 𝕜 (fun x ↦ (f x, g x)) s e := by
-  rcases hf with ⟨_, hf⟩
-  rcases hg with ⟨_, hg⟩
-  exact ⟨_, hf.prod hg⟩
-
-lemma AnalyticWithinOn.prod {f : E → F} {g : E → G} {s : Set E}
-    (hf : AnalyticWithinOn 𝕜 f s) (hg : AnalyticWithinOn 𝕜 g s) :
-    AnalyticWithinOn 𝕜 (fun x ↦ (f x, g x)) s :=
-  fun x hx ↦ (hf x hx).prod (hg x hx)
->>>>>>> 2f662a44
+-/