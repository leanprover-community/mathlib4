/-
Copyright (c) 2024 Sébastien Gouëzel. All rights reserved.
Released under Apache 2.0 license as described in the file LICENSE.
Authors: Sébastien Gouëzel
-/
import Mathlib.Analysis.Calculus.ContDiff.Operations
import Mathlib.Analysis.Calculus.ContDiff.CPolynomial
import Mathlib.Data.Fintype.Perm

/-!
# The iterated derivative of an analytic function

If a function is analytic, written as `f (x + y) = ∑ pₙ (y, ..., y)` then its `n`-th iterated
derivative at `x` is given by `(v₁, ..., vₙ) ↦ ∑ pₙ (v_{σ (1)}, ..., v_{σ (n)})` where the sum
is over all permutations of `{1, ..., n}`. In particular, it is symmetric.

This generalizes the result of `HasFPowerSeriesOnBall.factorial_smul` giving
`D^n f (v, ..., v) = n! * pₙ (v, ..., v)`.

## Main result

* `HasFPowerSeriesOnBall.iteratedFDeriv_eq_sum` shows that
  `iteratedFDeriv 𝕜 n f x v = ∑ σ : Perm (Fin n), p n (fun i ↦ v (σ i))`,
  when `f` has `p` as power series within the set `s` on the ball `B (x, r)`.
* `ContDiffAt.iteratedFDeriv_comp_perm` proves the symmetry of the iterated derivative of an
  analytic function, in the form `iteratedFDeriv 𝕜 n f x (v ∘ σ) = iteratedFDeriv 𝕜 n f x v`
  for any permutation `σ` of `Fin n`.

Versions within sets are also given.

## Implementation

To prove the formula for the iterated derivative, we decompose an analytic function as
the sum of `fun y ↦ pₙ (y, ..., y)` and the rest. For the former, its iterated derivative follows
from the formula for iterated derivatives of multilinear maps
(see `ContinuousMultilinearMap.iteratedFDeriv_comp_diagonal`). For the latter, we show by
induction on `n` that if the `n`-th term in a power series is zero, then the `n`-th iterated
derivative vanishes (see `HasFPowerSeriesWithinOnBall.iteratedFDerivWithin_eq_zero`).

All these results are proved assuming additionally that the function is analytic on the relevant
set (which does not follow from the fact that the function has a power series, if the target space
is not complete). This makes it possible to avoid all completeness assumptions in the final
statements. When needed, we give versions of some statements assuming completeness and dropping
analyticity, for ease of use.
-/

open scoped ENNReal Topology ContDiff
open Equiv Set

variable {𝕜 : Type*} [NontriviallyNormedField 𝕜]
  {E : Type*} [NormedAddCommGroup E] [NormedSpace 𝕜 E]
  {F : Type*} [NormedAddCommGroup F] [NormedSpace 𝕜 F]
  {f : E → F} {p : FormalMultilinearSeries 𝕜 E F} {s : Set E} {x : E} {r : ℝ≥0∞}

/-- Formal multilinear series associated to the iterated derivative, defined by iterating
`p ↦ p.derivSeries` and currying suitably. It is defined so that, if a function has `p` as a power
series, then its iterated derivative of order `k` has `p.iteratedFDerivSeries k` as a power
series. -/
noncomputable def FormalMultilinearSeries.iteratedFDerivSeries
    (p : FormalMultilinearSeries 𝕜 E F) (k : ℕ) :
    FormalMultilinearSeries 𝕜 E (E [×k]→L[𝕜] F) :=
  match k with
  | 0 => (continuousMultilinearCurryFin0 𝕜 E F).symm
      |>.toContinuousLinearEquiv.toContinuousLinearMap.compFormalMultilinearSeries p
  | (k + 1) => (continuousMultilinearCurryLeftEquiv 𝕜 (fun _ : Fin (k + 1) ↦ E) F).symm
      |>.toContinuousLinearEquiv.toContinuousLinearMap.compFormalMultilinearSeries
      (p.iteratedFDerivSeries k).derivSeries

/-- If a function has a power series on a ball, then so do its iterated derivatives. -/
protected theorem HasFPowerSeriesWithinOnBall.iteratedFDerivWithin
    (h : HasFPowerSeriesWithinOnBall f p s x r) (h' : AnalyticOn 𝕜 f s)
    (k : ℕ) (hs : UniqueDiffOn 𝕜 s) (hx : x ∈ s) :
    HasFPowerSeriesWithinOnBall (iteratedFDerivWithin 𝕜 k f s)
      (p.iteratedFDerivSeries k) s x r := by
  induction k with
  | zero =>
    exact (continuousMultilinearCurryFin0 𝕜 E F).symm
      |>.toContinuousLinearEquiv.toContinuousLinearMap.comp_hasFPowerSeriesWithinOnBall h
  | succ k ih =>
    rw [iteratedFDerivWithin_succ_eq_comp_left]
    apply (continuousMultilinearCurryLeftEquiv 𝕜 (fun _ : Fin (k + 1) ↦ E) F).symm
      |>.toContinuousLinearEquiv.toContinuousLinearMap.comp_hasFPowerSeriesWithinOnBall
        (ih.fderivWithin_of_mem_of_analyticOn (h'.iteratedFDerivWithin hs _) hs hx)

lemma FormalMultilinearSeries.iteratedFDerivSeries_eq_zero {k n : ℕ}
    (h : p (n + k) = 0) : p.iteratedFDerivSeries k n = 0 := by
  induction k generalizing n with
  | zero =>
    ext
    have : p n = 0 := p.congr_zero rfl h
    simp [FormalMultilinearSeries.iteratedFDerivSeries, this]
  | succ k ih =>
    ext
    simp only [iteratedFDerivSeries, Nat.succ_eq_add_one,
      ContinuousLinearMap.compFormalMultilinearSeries_apply,
      ContinuousLinearMap.compContinuousMultilinearMap_coe, ContinuousLinearEquiv.coe_coe,
      LinearIsometryEquiv.coe_toContinuousLinearEquiv, Function.comp_apply,
      continuousMultilinearCurryLeftEquiv_symm_apply, ContinuousMultilinearMap.zero_apply,
      ContinuousLinearMap.zero_apply,
      derivSeries_eq_zero _ (ih (p.congr_zero (Nat.succ_add_eq_add_succ _ _).symm h))]

/-- If the `n`-th term in a power series is zero, then the `n`-th derivative of the corresponding
function vanishes. -/
lemma HasFPowerSeriesWithinOnBall.iteratedFDerivWithin_eq_zero
    (h : HasFPowerSeriesWithinOnBall f p s x r) (h' : AnalyticOn 𝕜 f s)
    (hu : UniqueDiffOn 𝕜 s) (hx : x ∈ s) {n : ℕ} (hn : p n = 0) :
    iteratedFDerivWithin 𝕜 n f s x = 0 := by
  have : iteratedFDerivWithin 𝕜 n f s x = p.iteratedFDerivSeries n 0 (fun _ ↦ 0) :=
    ((h.iteratedFDerivWithin h' n hu hx).coeff_zero _).symm
  rw [this, p.iteratedFDerivSeries_eq_zero (p.congr_zero (Nat.zero_add n).symm hn),
    ContinuousMultilinearMap.zero_apply]

lemma ContinuousMultilinearMap.iteratedFDeriv_comp_diagonal
    {n : ℕ} (f : E [×n]→L[𝕜] F) (x : E) (v : Fin n → E) :
    iteratedFDeriv 𝕜 n (fun x ↦ f (fun _ ↦ x)) x v = ∑ σ : Perm (Fin n), f (fun i ↦ v (σ i)) := by
  rw [← sum_comp (Equiv.inv (Perm (Fin n)))]
  let g : E →L[𝕜] (Fin n → E) := ContinuousLinearMap.pi (fun i ↦ ContinuousLinearMap.id 𝕜 E)
  change iteratedFDeriv 𝕜 n (f ∘ g) x v = _
  rw [ContinuousLinearMap.iteratedFDeriv_comp_right _ f.contDiff _ le_rfl, f.iteratedFDeriv_eq]
  simp only [ContinuousMultilinearMap.iteratedFDeriv,
    ContinuousMultilinearMap.compContinuousLinearMap_apply, ContinuousMultilinearMap.sum_apply,
    ContinuousMultilinearMap.iteratedFDerivComponent_apply, Set.mem_range, Pi.compRightL_apply]
  rw [← sum_comp (Equiv.embeddingEquivOfFinite (Fin n))]
  congr with σ
  congr with i
  have A : ∃ y, σ y = i := by
    have : Function.Bijective σ := (Fintype.bijective_iff_injective_and_card _).2 ⟨σ.injective, rfl⟩
    exact this.surjective i
  rcases A with ⟨y, rfl⟩
  simp only [EmbeddingLike.apply_eq_iff_eq, exists_eq, ↓reduceDIte,
    Function.Embedding.toEquivRange_symm_apply_self, ContinuousLinearMap.coe_pi',
    ContinuousLinearMap.coe_id', id_eq, g]
  congr 1
  symm
  simp [coe_fn_mk, inv_apply, Perm.inv_def,
    ofBijective_symm_apply_apply, Function.Embedding.equivOfFiniteSelfEmbedding]

private lemma HasFPowerSeriesWithinOnBall.iteratedFDerivWithin_eq_sum_of_subset
    (h : HasFPowerSeriesWithinOnBall f p s x r) (h' : AnalyticOn 𝕜 f s)
    (hs : UniqueDiffOn 𝕜 s) (hx : x ∈ s)
    {n : ℕ} (v : Fin n → E) (h's : s ⊆ EMetric.ball x r) :
    iteratedFDerivWithin 𝕜 n f s x v = ∑ σ : Perm (Fin n), p n (fun i ↦ v (σ i)) := by
  have I : insert x s ∩ EMetric.ball x r = s := by
    rw [Set.insert_eq_of_mem hx]
    exact Set.inter_eq_left.2 h's
  have fcont : ContDiffOn 𝕜 (↑n) f s := by
    apply AnalyticOn.contDiffOn _ hs
    simpa [I] using h'
  let g : E → F := fun z ↦ p n (fun _ ↦ z - x)
  have gcont : ContDiff 𝕜 ω g := by
    apply (p n).contDiff.comp
    exact contDiff_pi.2 (fun i ↦ contDiff_id.sub contDiff_const)
  let q : FormalMultilinearSeries 𝕜 E F := fun k ↦ if h : n = k then (h ▸ p n) else 0
  have A : HasFiniteFPowerSeriesOnBall g q x (n + 1) r := by
    apply HasFiniteFPowerSeriesOnBall.mk' _ h.r_pos
    · intro y hy
      rw [Finset.sum_eq_single_of_mem n]
      · simp [q, g]
      · simp
      · intro i hi h'i
        simp [q, h'i.symm]
    · intro m hm
      have : n ≠ m := by omega
      simp [q, this]
  have B : HasFPowerSeriesWithinOnBall g q s x r :=
    A.toHasFPowerSeriesOnBall.hasFPowerSeriesWithinOnBall
  have J1 : iteratedFDerivWithin 𝕜 n f s x =
      iteratedFDerivWithin 𝕜 n g s x + iteratedFDerivWithin 𝕜 n (f - g) s x := by
    have : f = g + (f - g) := by abel
    nth_rewrite 1 [this]
    rw [iteratedFDerivWithin_add_apply (gcont.of_le le_top).contDiffWithinAt
      (by exact (fcont _ hx).sub (gcont.of_le le_top).contDiffWithinAt) hs hx]
  have J2 : iteratedFDerivWithin 𝕜 n (f - g) s x = 0 := by
    apply (h.sub B).iteratedFDerivWithin_eq_zero (h'.sub ?_) hs hx
    · simp [q]
    · apply gcont.contDiffOn.analyticOn
  have J3 : iteratedFDerivWithin 𝕜 n g s x = iteratedFDeriv 𝕜 n g x :=
    iteratedFDerivWithin_eq_iteratedFDeriv hs (gcont.of_le le_top).contDiffAt hx
  simp only [J1, J3, J2, add_zero]
  let g' : E → F := fun z ↦ p n (fun _ ↦ z)
  have : g = fun z ↦ g' (z - x) := rfl
  rw [this, iteratedFDeriv_comp_sub]
  exact (p n).iteratedFDeriv_comp_diagonal _ v

/-- If a function has a power series in a ball, then its `n`-th iterated derivative is given by
`(v₁, ..., vₙ) ↦ ∑ pₙ (v_{σ (1)}, ..., v_{σ (n)})` where the sum is over all
permutations of `{1, ..., n}`. -/
theorem HasFPowerSeriesWithinOnBall.iteratedFDerivWithin_eq_sum
    (h : HasFPowerSeriesWithinOnBall f p s x r) (h' : AnalyticOn 𝕜 f s)
    (hs : UniqueDiffOn 𝕜 s) (hx : x ∈ s) {n : ℕ} (v : Fin n → E) :
    iteratedFDerivWithin 𝕜 n f s x v = ∑ σ : Perm (Fin n), p n (fun i ↦ v (σ i)) := by
  have : iteratedFDerivWithin 𝕜 n f s x
      = iteratedFDerivWithin 𝕜 n f (s ∩ EMetric.ball x r) x :=
    (iteratedFDerivWithin_inter_open EMetric.isOpen_ball (EMetric.mem_ball_self h.r_pos)).symm
  rw [this]
  apply HasFPowerSeriesWithinOnBall.iteratedFDerivWithin_eq_sum_of_subset
  · exact h.mono inter_subset_left
  · exact h'.mono inter_subset_left
  · exact hs.inter EMetric.isOpen_ball
  · exact ⟨hx, EMetric.mem_ball_self h.r_pos⟩
  · exact inter_subset_right

/-- If a function has a power series in a ball, then its `n`-th iterated derivative is given by
`(v₁, ..., vₙ) ↦ ∑ pₙ (v_{σ (1)}, ..., v_{σ (n)})` where the sum is over all
permutations of `{1, ..., n}`. -/
theorem HasFPowerSeriesOnBall.iteratedFDeriv_eq_sum
    (h : HasFPowerSeriesOnBall f p x r) (h' : AnalyticOn 𝕜 f univ) {n : ℕ} (v : Fin n → E) :
    iteratedFDeriv 𝕜 n f x v = ∑ σ : Perm (Fin n), p n (fun i ↦ v (σ i)) := by
  simp only [← iteratedFDerivWithin_univ, ← hasFPowerSeriesWithinOnBall_univ] at h ⊢
  exact h.iteratedFDerivWithin_eq_sum h' uniqueDiffOn_univ (mem_univ x) v

/-- If a function has a power series in a ball, then its `n`-th iterated derivative is given by
`(v₁, ..., vₙ) ↦ ∑ pₙ (v_{σ (1)}, ..., v_{σ (n)})` where the sum is over all
permutations of `{1, ..., n}`. -/
theorem HasFPowerSeriesWithinOnBall.iteratedFDerivWithin_eq_sum_of_completeSpace [CompleteSpace F]
    (h : HasFPowerSeriesWithinOnBall f p s x r)
    (hs : UniqueDiffOn 𝕜 s) (hx : x ∈ s) {n : ℕ} (v : Fin n → E) :
    iteratedFDerivWithin 𝕜 n f s x v = ∑ σ : Perm (Fin n), p n (fun i ↦ v (σ i)) := by
  have : iteratedFDerivWithin 𝕜 n f s x
      = iteratedFDerivWithin 𝕜 n f (s ∩ EMetric.ball x r) x :=
    (iteratedFDerivWithin_inter_open EMetric.isOpen_ball (EMetric.mem_ball_self h.r_pos)).symm
  rw [this]
  apply HasFPowerSeriesWithinOnBall.iteratedFDerivWithin_eq_sum_of_subset
  · exact h.mono inter_subset_left
  · apply h.analyticOn.mono
    rw [insert_eq_of_mem hx]
  · exact hs.inter EMetric.isOpen_ball
  · exact ⟨hx, EMetric.mem_ball_self h.r_pos⟩
  · exact inter_subset_right

/-- If a function has a power series in a ball, then its `n`-th iterated derivative is given by
`(v₁, ..., vₙ) ↦ ∑ pₙ (v_{σ (1)}, ..., v_{σ (n)})` where the sum is over all
permutations of `{1, ..., n}`. -/
theorem HasFPowerSeriesOnBall.iteratedFDeriv_eq_sum_of_completeSpace [CompleteSpace F]
    (h : HasFPowerSeriesOnBall f p x r) {n : ℕ} (v : Fin n → E) :
    iteratedFDeriv 𝕜 n f x v = ∑ σ : Perm (Fin n), p n (fun i ↦ v (σ i)) := by
  simp only [← iteratedFDerivWithin_univ, ← hasFPowerSeriesWithinOnBall_univ] at h ⊢
  exact h.iteratedFDerivWithin_eq_sum_of_completeSpace uniqueDiffOn_univ (mem_univ _) v

/-- The `n`-th iterated derivative of an analytic function on a set is symmetric. -/
theorem AnalyticOn.iteratedFDerivWithin_comp_perm
    (h : AnalyticOn 𝕜 f s) (hs : UniqueDiffOn 𝕜 s) (hx : x ∈ s) {n : ℕ} (v : Fin n → E)
    (σ : Perm (Fin n)) :
    iteratedFDerivWithin 𝕜 n f s x (v ∘ σ) = iteratedFDerivWithin 𝕜 n f s x v := by
  rcases h x hx with ⟨p, r, hp⟩
  rw [hp.iteratedFDerivWithin_eq_sum h hs hx, hp.iteratedFDerivWithin_eq_sum h hs hx]
  conv_rhs => rw [← Equiv.sum_comp (Equiv.mulLeft σ)]
  simp only [coe_mulLeft, Perm.coe_mul, Function.comp_apply]

<<<<<<< HEAD
theorem AnalyticOn.iteratedFDerivWithin_domDomCongr
=======
theorem AnalyticOn.domDomCongr_iteratedFDerivWithin
>>>>>>> cccd832d
    (h : AnalyticOn 𝕜 f s) (hs : UniqueDiffOn 𝕜 s) (hx : x ∈ s) {n : ℕ} (σ : Perm (Fin n)) :
    (iteratedFDerivWithin 𝕜 n f s x).domDomCongr σ = iteratedFDerivWithin 𝕜 n f s x := by
  ext
  exact h.iteratedFDerivWithin_comp_perm hs hx _ _

/-- The `n`-th iterated derivative of an analytic function on a set is symmetric. -/
theorem ContDiffWithinAt.iteratedFDerivWithin_comp_perm
    (h : ContDiffWithinAt 𝕜 ω f s x) (hs : UniqueDiffOn 𝕜 s) (hx : x ∈ s) {n : ℕ} (v : Fin n → E)
    (σ : Perm (Fin n)) :
    iteratedFDerivWithin 𝕜 n f s x (v ∘ σ) = iteratedFDerivWithin 𝕜 n f s x v := by
  rcases h.contDiffOn' le_rfl (by simp) with ⟨u, u_open, xu, hu⟩
  rw [insert_eq_of_mem hx] at hu
  have : iteratedFDerivWithin 𝕜 n f (s ∩ u) x = iteratedFDerivWithin 𝕜 n f s x :=
    iteratedFDerivWithin_inter_open u_open xu
  rw [← this]
  exact AnalyticOn.iteratedFDerivWithin_comp_perm hu.analyticOn (hs.inter u_open) ⟨hx, xu⟩ _ _

<<<<<<< HEAD
theorem ContDiffWithinAt.iteratedFDerivWithin_domDomCongr
=======
theorem ContDiffWithinAt.domDomCongr_iteratedFDerivWithin
>>>>>>> cccd832d
    (h : ContDiffWithinAt 𝕜 ω f s x) (hs : UniqueDiffOn 𝕜 s) (hx : x ∈ s) {n : ℕ}
    (σ : Perm (Fin n)) :
    (iteratedFDerivWithin 𝕜 n f s x).domDomCongr σ = iteratedFDerivWithin 𝕜 n f s x := by
  ext
  exact h.iteratedFDerivWithin_comp_perm hs hx _ _

/-- The `n`-th iterated derivative of an analytic function is symmetric. -/
theorem AnalyticOn.iteratedFDeriv_comp_perm
    (h : AnalyticOn 𝕜 f univ) {n : ℕ} (v : Fin n → E) (σ : Perm (Fin n)) :
    iteratedFDeriv 𝕜 n f x (v ∘ σ) = iteratedFDeriv 𝕜 n f x v := by
  rw [← iteratedFDerivWithin_univ]
  exact h.iteratedFDerivWithin_comp_perm uniqueDiffOn_univ (mem_univ x) _ _

<<<<<<< HEAD
theorem AnalyticOn.iteratedFDeriv_domDomCongr (h : AnalyticOn 𝕜 f univ) {n : ℕ} (σ : Perm (Fin n)) :
    (iteratedFDeriv 𝕜 n f x).domDomCongr σ = iteratedFDeriv 𝕜 n f x := by
  rw [← iteratedFDerivWithin_univ]
  exact h.iteratedFDerivWithin_domDomCongr uniqueDiffOn_univ (mem_univ x) _
=======
theorem AnalyticOn.domDomCongr_iteratedFDeriv (h : AnalyticOn 𝕜 f univ) {n : ℕ} (σ : Perm (Fin n)) :
    (iteratedFDeriv 𝕜 n f x).domDomCongr σ = iteratedFDeriv 𝕜 n f x := by
  rw [← iteratedFDerivWithin_univ]
  exact h.domDomCongr_iteratedFDerivWithin uniqueDiffOn_univ (mem_univ x) _
>>>>>>> cccd832d

/-- The `n`-th iterated derivative of an analytic function is symmetric. -/
theorem ContDiffAt.iteratedFDeriv_comp_perm
    (h : ContDiffAt 𝕜 ω f x) {n : ℕ} (v : Fin n → E) (σ : Perm (Fin n)) :
    iteratedFDeriv 𝕜 n f x (v ∘ σ) = iteratedFDeriv 𝕜 n f x v := by
  rw [← iteratedFDerivWithin_univ]
  exact h.iteratedFDerivWithin_comp_perm uniqueDiffOn_univ (mem_univ x) _ _

<<<<<<< HEAD
theorem ContDiffAt.iteratedFDeriv_domDomCongr (h : ContDiffAt 𝕜 ω f x) {n : ℕ} (σ : Perm (Fin n)) :
    (iteratedFDeriv 𝕜 n f x).domDomCongr σ = iteratedFDeriv 𝕜 n f x := by
  rw [← iteratedFDerivWithin_univ]
  exact h.iteratedFDerivWithin_domDomCongr uniqueDiffOn_univ (mem_univ x) _
=======
theorem ContDiffAt.domDomCongr_iteratedFDeriv (h : ContDiffAt 𝕜 ω f x) {n : ℕ} (σ : Perm (Fin n)) :
    (iteratedFDeriv 𝕜 n f x).domDomCongr σ = iteratedFDeriv 𝕜 n f x := by
  rw [← iteratedFDerivWithin_univ]
  exact h.domDomCongr_iteratedFDerivWithin uniqueDiffOn_univ (mem_univ x) _
>>>>>>> cccd832d
<|MERGE_RESOLUTION|>--- conflicted
+++ resolved
@@ -247,11 +247,7 @@
   conv_rhs => rw [← Equiv.sum_comp (Equiv.mulLeft σ)]
   simp only [coe_mulLeft, Perm.coe_mul, Function.comp_apply]
 
-<<<<<<< HEAD
-theorem AnalyticOn.iteratedFDerivWithin_domDomCongr
-=======
 theorem AnalyticOn.domDomCongr_iteratedFDerivWithin
->>>>>>> cccd832d
     (h : AnalyticOn 𝕜 f s) (hs : UniqueDiffOn 𝕜 s) (hx : x ∈ s) {n : ℕ} (σ : Perm (Fin n)) :
     (iteratedFDerivWithin 𝕜 n f s x).domDomCongr σ = iteratedFDerivWithin 𝕜 n f s x := by
   ext
@@ -269,11 +265,7 @@
   rw [← this]
   exact AnalyticOn.iteratedFDerivWithin_comp_perm hu.analyticOn (hs.inter u_open) ⟨hx, xu⟩ _ _
 
-<<<<<<< HEAD
-theorem ContDiffWithinAt.iteratedFDerivWithin_domDomCongr
-=======
 theorem ContDiffWithinAt.domDomCongr_iteratedFDerivWithin
->>>>>>> cccd832d
     (h : ContDiffWithinAt 𝕜 ω f s x) (hs : UniqueDiffOn 𝕜 s) (hx : x ∈ s) {n : ℕ}
     (σ : Perm (Fin n)) :
     (iteratedFDerivWithin 𝕜 n f s x).domDomCongr σ = iteratedFDerivWithin 𝕜 n f s x := by
@@ -287,17 +279,11 @@
   rw [← iteratedFDerivWithin_univ]
   exact h.iteratedFDerivWithin_comp_perm uniqueDiffOn_univ (mem_univ x) _ _
 
-<<<<<<< HEAD
-theorem AnalyticOn.iteratedFDeriv_domDomCongr (h : AnalyticOn 𝕜 f univ) {n : ℕ} (σ : Perm (Fin n)) :
-    (iteratedFDeriv 𝕜 n f x).domDomCongr σ = iteratedFDeriv 𝕜 n f x := by
-  rw [← iteratedFDerivWithin_univ]
-  exact h.iteratedFDerivWithin_domDomCongr uniqueDiffOn_univ (mem_univ x) _
-=======
 theorem AnalyticOn.domDomCongr_iteratedFDeriv (h : AnalyticOn 𝕜 f univ) {n : ℕ} (σ : Perm (Fin n)) :
     (iteratedFDeriv 𝕜 n f x).domDomCongr σ = iteratedFDeriv 𝕜 n f x := by
   rw [← iteratedFDerivWithin_univ]
   exact h.domDomCongr_iteratedFDerivWithin uniqueDiffOn_univ (mem_univ x) _
->>>>>>> cccd832d
+
 
 /-- The `n`-th iterated derivative of an analytic function is symmetric. -/
 theorem ContDiffAt.iteratedFDeriv_comp_perm
@@ -306,14 +292,7 @@
   rw [← iteratedFDerivWithin_univ]
   exact h.iteratedFDerivWithin_comp_perm uniqueDiffOn_univ (mem_univ x) _ _
 
-<<<<<<< HEAD
-theorem ContDiffAt.iteratedFDeriv_domDomCongr (h : ContDiffAt 𝕜 ω f x) {n : ℕ} (σ : Perm (Fin n)) :
-    (iteratedFDeriv 𝕜 n f x).domDomCongr σ = iteratedFDeriv 𝕜 n f x := by
-  rw [← iteratedFDerivWithin_univ]
-  exact h.iteratedFDerivWithin_domDomCongr uniqueDiffOn_univ (mem_univ x) _
-=======
 theorem ContDiffAt.domDomCongr_iteratedFDeriv (h : ContDiffAt 𝕜 ω f x) {n : ℕ} (σ : Perm (Fin n)) :
     (iteratedFDeriv 𝕜 n f x).domDomCongr σ = iteratedFDeriv 𝕜 n f x := by
   rw [← iteratedFDerivWithin_univ]
-  exact h.domDomCongr_iteratedFDerivWithin uniqueDiffOn_univ (mem_univ x) _
->>>>>>> cccd832d
+  exact h.domDomCongr_iteratedFDerivWithin uniqueDiffOn_univ (mem_univ x) _