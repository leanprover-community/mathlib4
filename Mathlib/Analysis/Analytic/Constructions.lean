--- conflicted
+++ resolved
@@ -10,11 +10,7 @@
 public import Mathlib.Analysis.Normed.Operator.Mul
 public import Mathlib.Analysis.Normed.Ring.Units
 public import Mathlib.Analysis.Analytic.OfScalars
-<<<<<<< HEAD
-public import Mathlib.Tactic.ToFun
-=======
 import Mathlib.Tactic.ToFun
->>>>>>> e182c0d3
 
 /-!
 # Various ways to combine analytic functions
@@ -592,11 +588,7 @@
   (analyticAt_smul _).comp₂_analyticWithinAt hf hg
 
 /-- Scalar multiplication of one analytic function by another. -/
-<<<<<<< HEAD
 @[to_fun (attr := fun_prop)]
-=======
-@[to_fun]
->>>>>>> e182c0d3
 lemma AnalyticAt.smul [NormedSpace 𝕝 F] [IsScalarTower 𝕜 𝕝 F] {f : E → 𝕝} {g : E → F} {z : E}
     (hf : AnalyticAt 𝕜 f z) (hg : AnalyticAt 𝕜 g z) :
     AnalyticAt 𝕜 (f • g) z :=
@@ -641,12 +633,8 @@
 
 /-- Powers of analytic functions (into a normed `𝕜`-algebra) are analytic. -/
 @[to_fun]
-<<<<<<< HEAD
-lemma AnalyticWithinAt.pow {f : E → A} {z : E} {s : Set E} (hf : AnalyticWithinAt 𝕜 f s z) (n : ℕ) :
-=======
 lemma AnalyticWithinAt.pow {f : E → A} {z : E} {s : Set E} (hf : AnalyticWithinAt 𝕜 f s z)
     (n : ℕ) :
->>>>>>> e182c0d3
     AnalyticWithinAt 𝕜 (f ^ n) s z := by
   induction n with
   | zero =>
@@ -693,12 +681,8 @@
 /-- ZPowers of analytic functions (into a normed field over `𝕜`) are analytic if the exponent is
 nonnegative. -/
 @[to_fun]
-<<<<<<< HEAD
-lemma AnalyticOn.zpow_nonneg {f : E → 𝕝} {s : Set E} {n : ℤ} (hf : AnalyticOn 𝕜 f s) (hn : 0 ≤ n) :
-=======
 lemma AnalyticOn.zpow_nonneg {f : E → 𝕝} {s : Set E} {n : ℤ} (hf : AnalyticOn 𝕜 f s)
     (hn : 0 ≤ n) :
->>>>>>> e182c0d3
     AnalyticOn 𝕜 (f ^ n) s := by
   simpa [← zpow_natCast, hn] using hf.pow n.toNat
 
