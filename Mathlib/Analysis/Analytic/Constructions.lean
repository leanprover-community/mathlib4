/-
Copyright (c) 2023 Geoffrey Irving. All rights reserved.
Released under Apache 2.0 license as described in the file LICENSE.
Authors: David Loeffler, Geoffrey Irving
-/
import Mathlib.Analysis.Analytic.Composition
import Mathlib.Analysis.Analytic.Linear
import Mathlib.Analysis.NormedSpace.OperatorNorm.Mul
import Mathlib.Analysis.Normed.Ring.Units

/-!
# Various ways to combine analytic functions

We show that the following are analytic:

1. Cartesian products of analytic functions
2. Arithmetic on analytic functions: `mul`, `smul`, `inv`, `div`
3. Finite sums and products: `Finset.sum`, `Finset.prod`
-/

noncomputable section

open scoped Classical Topology
open Filter Asymptotics ENNReal NNReal

variable {α : Type*}
variable {𝕜 : Type*} [NontriviallyNormedField 𝕜]
variable {E F G H : Type*} [NormedAddCommGroup E] [NormedSpace 𝕜 E] [NormedAddCommGroup F]
  [NormedSpace 𝕜 F] [NormedAddCommGroup G] [NormedSpace 𝕜 G] [NormedAddCommGroup H]
  [NormedSpace 𝕜 H]

variable {𝕝 : Type*} [NontriviallyNormedField 𝕝] [NormedAlgebra 𝕜 𝕝]
variable {A : Type*} [NormedRing A] [NormedAlgebra 𝕜 A]

/-!
### Constants are analytic
-/

theorem hasFPowerSeriesOnBall_const {c : F} {e : E} :
    HasFPowerSeriesOnBall (fun _ => c) (constFormalMultilinearSeries 𝕜 E c) e ⊤ := by
  refine ⟨by simp, WithTop.zero_lt_top, fun _ => hasSum_single 0 fun n hn => ?_⟩
  simp [constFormalMultilinearSeries_apply hn]

theorem hasFPowerSeriesAt_const {c : F} {e : E} :
    HasFPowerSeriesAt (fun _ => c) (constFormalMultilinearSeries 𝕜 E c) e :=
  ⟨⊤, hasFPowerSeriesOnBall_const⟩

theorem analyticAt_const {v : F} {x : E} : AnalyticAt 𝕜 (fun _ => v) x :=
  ⟨constFormalMultilinearSeries 𝕜 E v, hasFPowerSeriesAt_const⟩

theorem analyticOn_const {v : F} {s : Set E} : AnalyticOn 𝕜 (fun _ => v) s :=
  fun _ _ => analyticAt_const

theorem analyticWithinAt_const {v : F} {s : Set E} {x : E} : AnalyticWithinAt 𝕜 (fun _ => v) s x :=
  analyticAt_const.analyticWithinAt

theorem analyticWithinOn_const {v : F} {s : Set E} : AnalyticWithinOn 𝕜 (fun _ => v) s :=
  analyticOn_const.analyticWithinOn

/-!
### Addition, negation, subtraction
-/

section

variable {f g : E → F} {pf pg : FormalMultilinearSeries 𝕜 E F} {s : Set E} {x : E} {r : ℝ≥0∞}

theorem HasFPowerSeriesWithinOnBall.add (hf : HasFPowerSeriesWithinOnBall f pf s x r)
    (hg : HasFPowerSeriesWithinOnBall g pg s x r) :
    HasFPowerSeriesWithinOnBall (f + g) (pf + pg) s x r :=
  { r_le := le_trans (le_min_iff.2 ⟨hf.r_le, hg.r_le⟩) (pf.min_radius_le_radius_add pg)
    r_pos := hf.r_pos
    hasSum := fun hy h'y => (hf.hasSum hy h'y).add (hg.hasSum hy h'y) }

theorem HasFPowerSeriesOnBall.add (hf : HasFPowerSeriesOnBall f pf x r)
    (hg : HasFPowerSeriesOnBall g pg x r) : HasFPowerSeriesOnBall (f + g) (pf + pg) x r :=
  { r_le := le_trans (le_min_iff.2 ⟨hf.r_le, hg.r_le⟩) (pf.min_radius_le_radius_add pg)
    r_pos := hf.r_pos
    hasSum := fun hy => (hf.hasSum hy).add (hg.hasSum hy) }

theorem HasFPowerSeriesWithinAt.add
    (hf : HasFPowerSeriesWithinAt f pf s x) (hg : HasFPowerSeriesWithinAt g pg s x) :
    HasFPowerSeriesWithinAt (f + g) (pf + pg) s x := by
  rcases (hf.eventually.and hg.eventually).exists with ⟨r, hr⟩
  exact ⟨r, hr.1.add hr.2⟩

theorem HasFPowerSeriesAt.add (hf : HasFPowerSeriesAt f pf x) (hg : HasFPowerSeriesAt g pg x) :
    HasFPowerSeriesAt (f + g) (pf + pg) x := by
  rcases (hf.eventually.and hg.eventually).exists with ⟨r, hr⟩
  exact ⟨r, hr.1.add hr.2⟩

theorem AnalyticWithinAt.add (hf : AnalyticWithinAt 𝕜 f s x) (hg : AnalyticWithinAt 𝕜 g s x) :
    AnalyticWithinAt 𝕜 (f + g) s x :=
  let ⟨_, hpf⟩ := hf
  let ⟨_, hqf⟩ := hg
  (hpf.add hqf).analyticWithinAt

theorem AnalyticAt.add (hf : AnalyticAt 𝕜 f x) (hg : AnalyticAt 𝕜 g x) : AnalyticAt 𝕜 (f + g) x :=
  let ⟨_, hpf⟩ := hf
  let ⟨_, hqf⟩ := hg
  (hpf.add hqf).analyticAt

theorem HasFPowerSeriesWithinOnBall.neg (hf : HasFPowerSeriesWithinOnBall f pf s x r) :
    HasFPowerSeriesWithinOnBall (-f) (-pf) s x r :=
  { r_le := by
      rw [pf.radius_neg]
      exact hf.r_le
    r_pos := hf.r_pos
    hasSum := fun hy h'y => (hf.hasSum hy h'y).neg }

theorem HasFPowerSeriesOnBall.neg (hf : HasFPowerSeriesOnBall f pf x r) :
    HasFPowerSeriesOnBall (-f) (-pf) x r :=
  { r_le := by
      rw [pf.radius_neg]
      exact hf.r_le
    r_pos := hf.r_pos
    hasSum := fun hy => (hf.hasSum hy).neg }

theorem HasFPowerSeriesWithinAt.neg (hf : HasFPowerSeriesWithinAt f pf s x) :
    HasFPowerSeriesWithinAt (-f) (-pf) s x :=
  let ⟨_, hrf⟩ := hf
  hrf.neg.hasFPowerSeriesWithinAt

theorem HasFPowerSeriesAt.neg (hf : HasFPowerSeriesAt f pf x) : HasFPowerSeriesAt (-f) (-pf) x :=
  let ⟨_, hrf⟩ := hf
  hrf.neg.hasFPowerSeriesAt

theorem AnalyticWithinAt.neg (hf : AnalyticWithinAt 𝕜 f s x) : AnalyticWithinAt 𝕜 (-f) s x :=
  let ⟨_, hpf⟩ := hf
  hpf.neg.analyticWithinAt

theorem AnalyticAt.neg (hf : AnalyticAt 𝕜 f x) : AnalyticAt 𝕜 (-f) x :=
  let ⟨_, hpf⟩ := hf
  hpf.neg.analyticAt

theorem HasFPowerSeriesWithinOnBall.sub (hf : HasFPowerSeriesWithinOnBall f pf s x r)
    (hg : HasFPowerSeriesWithinOnBall g pg s x r) :
    HasFPowerSeriesWithinOnBall (f - g) (pf - pg) s x r := by
  simpa only [sub_eq_add_neg] using hf.add hg.neg

theorem HasFPowerSeriesOnBall.sub (hf : HasFPowerSeriesOnBall f pf x r)
    (hg : HasFPowerSeriesOnBall g pg x r) : HasFPowerSeriesOnBall (f - g) (pf - pg) x r := by
  simpa only [sub_eq_add_neg] using hf.add hg.neg

theorem HasFPowerSeriesWithinAt.sub
    (hf : HasFPowerSeriesWithinAt f pf s x) (hg : HasFPowerSeriesWithinAt g pg s x) :
    HasFPowerSeriesWithinAt (f - g) (pf - pg) s x := by
  simpa only [sub_eq_add_neg] using hf.add hg.neg

theorem HasFPowerSeriesAt.sub (hf : HasFPowerSeriesAt f pf x) (hg : HasFPowerSeriesAt g pg x) :
    HasFPowerSeriesAt (f - g) (pf - pg) x := by
  simpa only [sub_eq_add_neg] using hf.add hg.neg

theorem AnalyticWithinAt.sub (hf : AnalyticWithinAt 𝕜 f s x) (hg : AnalyticWithinAt 𝕜 g s x) :
    AnalyticWithinAt 𝕜 (f - g) s x := by
  simpa only [sub_eq_add_neg] using hf.add hg.neg

theorem AnalyticAt.sub (hf : AnalyticAt 𝕜 f x) (hg : AnalyticAt 𝕜 g x) :
    AnalyticAt 𝕜 (f - g) x := by
  simpa only [sub_eq_add_neg] using hf.add hg.neg

theorem AnalyticWithinOn.add (hf : AnalyticWithinOn 𝕜 f s) (hg : AnalyticWithinOn 𝕜 g s) :
    AnalyticWithinOn 𝕜 (f + g) s :=
  fun z hz => (hf z hz).add (hg z hz)

theorem AnalyticOn.add (hf : AnalyticOn 𝕜 f s) (hg : AnalyticOn 𝕜 g s) :
    AnalyticOn 𝕜 (f + g) s :=
  fun z hz => (hf z hz).add (hg z hz)

theorem AnalyticWithinOn.neg (hf : AnalyticWithinOn 𝕜 f s) : AnalyticWithinOn 𝕜 (-f) s :=
  fun z hz ↦ (hf z hz).neg

theorem AnalyticOn.neg (hf : AnalyticOn 𝕜 f s) : AnalyticOn 𝕜 (-f) s :=
  fun z hz ↦ (hf z hz).neg

theorem AnalyticWithinOn.sub (hf : AnalyticWithinOn 𝕜 f s) (hg : AnalyticWithinOn 𝕜 g s) :
    AnalyticWithinOn 𝕜 (f - g) s :=
  fun z hz => (hf z hz).sub (hg z hz)

theorem AnalyticOn.sub (hf : AnalyticOn 𝕜 f s) (hg : AnalyticOn 𝕜 g s) :
    AnalyticOn 𝕜 (f - g) s :=
  fun z hz => (hf z hz).sub (hg z hz)

end

/-!
### Cartesian products are analytic
-/

/-- The radius of the Cartesian product of two formal series is the minimum of their radii. -/
lemma FormalMultilinearSeries.radius_prod_eq_min
    (p : FormalMultilinearSeries 𝕜 E F) (q : FormalMultilinearSeries 𝕜 E G) :
    (p.prod q).radius = min p.radius q.radius := by
  apply le_antisymm
  · refine ENNReal.le_of_forall_nnreal_lt fun r hr => ?_
    rw [le_min_iff]
    have := (p.prod q).isLittleO_one_of_lt_radius hr
    constructor
    all_goals
      apply FormalMultilinearSeries.le_radius_of_isBigO
      refine (isBigO_of_le _ fun n ↦ ?_).trans this.isBigO
      rw [norm_mul, norm_norm, norm_mul, norm_norm]
      refine mul_le_mul_of_nonneg_right ?_ (norm_nonneg _)
      rw [FormalMultilinearSeries.prod, ContinuousMultilinearMap.opNorm_prod]
    · apply le_max_left
    · apply le_max_right
  · refine ENNReal.le_of_forall_nnreal_lt fun r hr => ?_
    rw [lt_min_iff] at hr
    have := ((p.isLittleO_one_of_lt_radius hr.1).add
      (q.isLittleO_one_of_lt_radius hr.2)).isBigO
    refine (p.prod q).le_radius_of_isBigO ((isBigO_of_le _ fun n ↦ ?_).trans this)
    rw [norm_mul, norm_norm, ← add_mul, norm_mul]
    refine mul_le_mul_of_nonneg_right ?_ (norm_nonneg _)
    rw [FormalMultilinearSeries.prod, ContinuousMultilinearMap.opNorm_prod]
    refine (max_le_add_of_nonneg (norm_nonneg _) (norm_nonneg _)).trans ?_
    apply Real.le_norm_self

lemma HasFPowerSeriesWithinOnBall.prod {e : E} {f : E → F} {g : E → G} {r s : ℝ≥0∞} {t : Set E}
    {p : FormalMultilinearSeries 𝕜 E F} {q : FormalMultilinearSeries 𝕜 E G}
    (hf : HasFPowerSeriesWithinOnBall f p t e r) (hg : HasFPowerSeriesWithinOnBall g q t e s) :
    HasFPowerSeriesWithinOnBall (fun x ↦ (f x, g x)) (p.prod q) t e (min r s) where
  r_le := by
    rw [p.radius_prod_eq_min]
    exact min_le_min hf.r_le hg.r_le
  r_pos := lt_min hf.r_pos hg.r_pos
  hasSum := by
    intro y h'y hy
    simp_rw [FormalMultilinearSeries.prod, ContinuousMultilinearMap.prod_apply]
    refine (hf.hasSum h'y ?_).prod_mk (hg.hasSum h'y ?_)
    · exact EMetric.mem_ball.mpr (lt_of_lt_of_le hy (min_le_left _ _))
    · exact EMetric.mem_ball.mpr (lt_of_lt_of_le hy (min_le_right _ _))

lemma HasFPowerSeriesOnBall.prod {e : E} {f : E → F} {g : E → G} {r s : ℝ≥0∞}
    {p : FormalMultilinearSeries 𝕜 E F} {q : FormalMultilinearSeries 𝕜 E G}
    (hf : HasFPowerSeriesOnBall f p e r) (hg : HasFPowerSeriesOnBall g q e s) :
    HasFPowerSeriesOnBall (fun x ↦ (f x, g x)) (p.prod q) e (min r s) := by
  rw [← hasFPowerSeriesWithinOnBall_univ] at hf hg ⊢
  exact hf.prod hg

lemma HasFPowerSeriesWithinAt.prod {e : E} {f : E → F} {g : E → G} {s : Set E}
    {p : FormalMultilinearSeries 𝕜 E F} {q : FormalMultilinearSeries 𝕜 E G}
    (hf : HasFPowerSeriesWithinAt f p s e) (hg : HasFPowerSeriesWithinAt g q s e) :
    HasFPowerSeriesWithinAt (fun x ↦ (f x, g x)) (p.prod q) s e := by
  rcases hf with ⟨_, hf⟩
  rcases hg with ⟨_, hg⟩
  exact ⟨_, hf.prod hg⟩

lemma HasFPowerSeriesAt.prod {e : E} {f : E → F} {g : E → G}
    {p : FormalMultilinearSeries 𝕜 E F} {q : FormalMultilinearSeries 𝕜 E G}
    (hf : HasFPowerSeriesAt f p e) (hg : HasFPowerSeriesAt g q e) :
    HasFPowerSeriesAt (fun x ↦ (f x, g x)) (p.prod q) e := by
  rcases hf with ⟨_, hf⟩
  rcases hg with ⟨_, hg⟩
  exact ⟨_, hf.prod hg⟩

/-- The Cartesian product of analytic functions is analytic. -/
lemma AnalyticWithinAt.prod {e : E} {f : E → F} {g : E → G} {s : Set E}
    (hf : AnalyticWithinAt 𝕜 f s e) (hg : AnalyticWithinAt 𝕜 g s e) :
    AnalyticWithinAt 𝕜 (fun x ↦ (f x, g x)) s e := by
  rcases hf with ⟨_, hf⟩
  rcases hg with ⟨_, hg⟩
  exact ⟨_, hf.prod hg⟩

/-- The Cartesian product of analytic functions is analytic. -/
lemma AnalyticAt.prod {e : E} {f : E → F} {g : E → G}
    (hf : AnalyticAt 𝕜 f e) (hg : AnalyticAt 𝕜 g e) :
    AnalyticAt 𝕜 (fun x ↦ (f x, g x)) e := by
  rcases hf with ⟨_, hf⟩
  rcases hg with ⟨_, hg⟩
  exact ⟨_, hf.prod hg⟩

/-- The Cartesian product of analytic functions within a set is analytic. -/
lemma AnalyticWithinOn.prod {f : E → F} {g : E → G} {s : Set E}
    (hf : AnalyticWithinOn 𝕜 f s) (hg : AnalyticWithinOn 𝕜 g s) :
    AnalyticWithinOn 𝕜 (fun x ↦ (f x, g x)) s :=
  fun x hx ↦ (hf x hx).prod (hg x hx)

/-- The Cartesian product of analytic functions is analytic. -/
lemma AnalyticOn.prod {f : E → F} {g : E → G} {s : Set E}
    (hf : AnalyticOn 𝕜 f s) (hg : AnalyticOn 𝕜 g s) :
    AnalyticOn 𝕜 (fun x ↦ (f x, g x)) s :=
  fun x hx ↦ (hf x hx).prod (hg x hx)

/-- `AnalyticAt.comp` for functions on product spaces -/
theorem AnalyticAt.comp₂ {h : F × G → H} {f : E → F} {g : E → G} {x : E}
    (ha : AnalyticAt 𝕜 h (f x, g x)) (fa : AnalyticAt 𝕜 f x)
    (ga : AnalyticAt 𝕜 g x) :
    AnalyticAt 𝕜 (fun x ↦ h (f x, g x)) x :=
  AnalyticAt.comp ha (fa.prod ga)

/-- `AnalyticWithinAt.comp` for functions on product spaces -/
theorem AnalyticWithinAt.comp₂ {h : F × G → H} {f : E → F} {g : E → G} {s : Set (F × G)}
    {t : Set E} {x : E}
    (ha : AnalyticWithinAt 𝕜 h s (f x, g x)) (fa : AnalyticWithinAt 𝕜 f t x)
    (ga : AnalyticWithinAt 𝕜 g t x) (hf : Set.MapsTo (fun y ↦ (f y, g y)) t s) :
    AnalyticWithinAt 𝕜 (fun x ↦ h (f x, g x)) t x :=
  AnalyticWithinAt.comp ha (fa.prod ga) hf

/-- `AnalyticAt.comp_analyticWithinAt` for functions on product spaces -/
theorem AnalyticAt.comp₂_analyticWithinAt
    {h : F × G → H} {f : E → F} {g : E → G} {x : E} {s : Set E}
    (ha : AnalyticAt 𝕜 h (f x, g x)) (fa : AnalyticWithinAt 𝕜 f s x)
    (ga : AnalyticWithinAt 𝕜 g s x) :
    AnalyticWithinAt 𝕜 (fun x ↦ h (f x, g x)) s x :=
  AnalyticAt.comp_analyticWithinAt ha (fa.prod ga)

/-- `AnalyticOn.comp` for functions on product spaces -/
theorem AnalyticOn.comp₂ {h : F × G → H} {f : E → F} {g : E → G} {s : Set (F × G)} {t : Set E}
    (ha : AnalyticOn 𝕜 h s) (fa : AnalyticOn 𝕜 f t) (ga : AnalyticOn 𝕜 g t)
    (m : ∀ x, x ∈ t → (f x, g x) ∈ s) : AnalyticOn 𝕜 (fun x ↦ h (f x, g x)) t :=
  fun _ xt ↦ (ha _ (m _ xt)).comp₂ (fa _ xt) (ga _ xt)

/-- `AnalyticWithinOn.comp` for functions on product spaces -/
theorem AnalyticWithinOn.comp₂ {h : F × G → H} {f : E → F} {g : E → G} {s : Set (F × G)}
    {t : Set E}
    (ha : AnalyticWithinOn 𝕜 h s) (fa : AnalyticWithinOn 𝕜 f t)
    (ga : AnalyticWithinOn 𝕜 g t) (m : Set.MapsTo (fun y ↦ (f y, g y)) t s) :
    AnalyticWithinOn 𝕜 (fun x ↦ h (f x, g x)) t :=
  fun x hx ↦ (ha _ (m hx)).comp₂ (fa x hx) (ga x hx) m

/-- Analytic functions on products are analytic in the first coordinate -/
theorem AnalyticAt.curry_left {f : E × F → G} {p : E × F} (fa : AnalyticAt 𝕜 f p) :
    AnalyticAt 𝕜 (fun x ↦ f (x, p.2)) p.1 :=
  AnalyticAt.comp₂ fa analyticAt_id analyticAt_const
alias AnalyticAt.along_fst := AnalyticAt.curry_left

theorem AnalyticWithinAt.curry_left
    {f : E × F → G} {s : Set (E × F)} {p : E × F} (fa : AnalyticWithinAt 𝕜 f s p) :
    AnalyticWithinAt 𝕜 (fun x ↦ f (x, p.2)) {x | (x, p.2) ∈ s} p.1 :=
  AnalyticWithinAt.comp₂ fa analyticWithinAt_id analyticWithinAt_const (fun _ hx ↦ hx)

/-- Analytic functions on products are analytic in the second coordinate -/
theorem AnalyticAt.curry_right {f : E × F → G} {p : E × F} (fa : AnalyticAt 𝕜 f p) :
    AnalyticAt 𝕜 (fun y ↦ f (p.1, y)) p.2 :=
  AnalyticAt.comp₂ fa analyticAt_const analyticAt_id
alias AnalyticAt.along_snd := AnalyticAt.curry_right

theorem AnalyticWithinAt.curry_right
    {f : E × F → G} {s : Set (E × F)} {p : E × F} (fa : AnalyticWithinAt 𝕜 f s p) :
    AnalyticWithinAt 𝕜 (fun y ↦ f (p.1, y)) {y | (p.1, y) ∈ s} p.2 :=
  AnalyticWithinAt.comp₂ fa  analyticWithinAt_const analyticWithinAt_id (fun _ hx ↦ hx)

/-- Analytic functions on products are analytic in the first coordinate -/
theorem AnalyticOn.curry_left {f : E × F → G} {s : Set (E × F)} {y : F} (fa : AnalyticOn 𝕜 f s) :
    AnalyticOn 𝕜 (fun x ↦ f (x, y)) {x | (x, y) ∈ s} :=
  fun x m ↦ (fa (x, y) m).curry_left
alias AnalyticOn.along_fst := AnalyticOn.curry_left

theorem AnalyticWithinOn.curry_left
    {f : E × F → G} {s : Set (E × F)} {y : F} (fa : AnalyticWithinOn 𝕜 f s) :
    AnalyticWithinOn 𝕜 (fun x ↦ f (x, y)) {x | (x, y) ∈ s} :=
  fun x m ↦ (fa (x, y) m).curry_left

/-- Analytic functions on products are analytic in the second coordinate -/
theorem AnalyticOn.curry_right {f : E × F → G} {x : E} {s : Set (E × F)} (fa : AnalyticOn 𝕜 f s) :
    AnalyticOn 𝕜 (fun y ↦ f (x, y)) {y | (x, y) ∈ s} :=
  fun y m ↦ (fa (x, y) m).curry_right
alias AnalyticOn.along_snd := AnalyticOn.curry_right

theorem AnalyticWithinOn.curry_right
    {f : E × F → G} {x : E} {s : Set (E × F)} (fa : AnalyticWithinOn 𝕜 f s) :
    AnalyticWithinOn 𝕜 (fun y ↦ f (x, y)) {y | (x, y) ∈ s} :=
  fun y m ↦ (fa (x, y) m).curry_right

/-!
### Analyticity in Pi spaces

In this section, `f : Π i, E → Fm i` is a family of functions, i.e., each `f i` is a function,
from `E` to a space `Fm i`. We discuss whether the family as a whole is analytic as a function
of `x : E`, i.e., whether `x ↦ (f 1 x, ..., f n x)` is analytic from `E` to the product space
`Π i, Fm i`. This function is denoted either by `fun x ↦ (fun i ↦ f i x)`, or `fun x i ↦ f i x`,
or `fun x ↦ (f ⬝ x)`. We use the latter spelling in the statements, for readability purposes.
-/

section

variable {ι : Type*} [Fintype ι] {e : E} {Fm : ι → Type*}
    [∀ i, NormedAddCommGroup (Fm i)] [∀ i, NormedSpace 𝕜 (Fm i)]
    {f : Π i, E → Fm i} {s : Set E} {r : ℝ≥0∞}
    {p : Π i, FormalMultilinearSeries 𝕜 E (Fm i)}

lemma FormalMultilinearSeries.radius_pi_le (p : Π i, FormalMultilinearSeries 𝕜 E (Fm i)) (i : ι) :
    (FormalMultilinearSeries.pi p).radius ≤ (p i).radius := by
  apply le_of_forall_nnreal_lt (fun r' hr' ↦ ?_)
  obtain ⟨C, -, hC⟩ :  ∃ C > 0, ∀ (n : ℕ),
    ‖pi p n‖ * ↑r' ^ n ≤ C := norm_mul_pow_le_of_lt_radius _ hr'
  apply le_radius_of_bound _ C (fun n ↦ ?_)
  apply le_trans _ (hC n)
  gcongr
  rw [pi, ContinuousMultilinearMap.opNorm_pi]
  exact norm_le_pi_norm (fun i ↦ p i n) i

lemma FormalMultilinearSeries.le_radius_pi (h : ∀ i, r ≤ (p i).radius) :
    r ≤ (FormalMultilinearSeries.pi p).radius := by
  apply le_of_forall_nnreal_lt (fun r' hr' ↦ ?_)
  have I i : ∃ C > 0, ∀ n, ‖p i n‖ * (r' : ℝ) ^ n ≤ C :=
    norm_mul_pow_le_of_lt_radius _ (hr'.trans_le (h i))
  choose C C_pos hC using I
  obtain ⟨D, D_nonneg, hD⟩ : ∃ D ≥ 0, ∀ i, C i ≤ D :=
    ⟨∑ i, C i, Finset.sum_nonneg (fun i _ ↦ (C_pos i).le),
      fun i ↦ Finset.single_le_sum (fun j _ ↦ (C_pos j).le) (Finset.mem_univ _)⟩
  apply le_radius_of_bound _ D (fun n ↦ ?_)
  rcases le_or_lt ((r' : ℝ)^n) 0 with hr' | hr'
  · exact le_trans (mul_nonpos_of_nonneg_of_nonpos (by positivity) hr') D_nonneg
  · simp only [pi]
    rw [← le_div_iff₀ hr', ContinuousMultilinearMap.opNorm_pi,
      pi_norm_le_iff_of_nonneg (by positivity)]
    intro i
    exact (le_div_iff₀ hr').2 ((hC i n).trans (hD i))

lemma FormalMultilinearSeries.radius_pi_eq_iInf :
    (FormalMultilinearSeries.pi p).radius = ⨅ i, (p i).radius := by
  refine le_antisymm (by simp [radius_pi_le]) ?_
  apply le_of_forall_nnreal_lt (fun r' hr' ↦ ?_)
  exact le_radius_pi (fun i ↦ le_iInf_iff.1 hr'.le i)

/-- If each function in a finite family has a power series within a ball, then so does the
family as a whole. Note that the positivity assumption on the radius is only needed when
the family is empty. -/
lemma HasFPowerSeriesWithinOnBall.pi
    (hf : ∀ i, HasFPowerSeriesWithinOnBall (f i) (p i) s e r) (hr : 0 < r) :
    HasFPowerSeriesWithinOnBall (fun x ↦ (f · x)) (FormalMultilinearSeries.pi p) s e r where
  r_le := by
    apply FormalMultilinearSeries.le_radius_pi (fun i ↦ ?_)
    exact (hf i).r_le
  r_pos := hr
  hasSum {y} m hy := Pi.hasSum.2 (fun i ↦ (hf i).hasSum m hy)

lemma hasFPowerSeriesWithinOnBall_pi_iff (hr : 0 < r) :
    HasFPowerSeriesWithinOnBall (fun x ↦ (f · x)) (FormalMultilinearSeries.pi p) s e r
      ↔ ∀ i, HasFPowerSeriesWithinOnBall (f i) (p i) s e r :=
  ⟨fun h i ↦ ⟨h.r_le.trans (FormalMultilinearSeries.radius_pi_le _ _), hr,
    fun m hy ↦ Pi.hasSum.1 (h.hasSum m hy) i⟩, fun h ↦ .pi h hr⟩

lemma HasFPowerSeriesOnBall.pi
    (hf : ∀ i, HasFPowerSeriesOnBall (f i) (p i) e r) (hr : 0 < r) :
    HasFPowerSeriesOnBall (fun x ↦ (f · x)) (FormalMultilinearSeries.pi p) e r := by
  simp_rw [← hasFPowerSeriesWithinOnBall_univ] at hf ⊢
  exact HasFPowerSeriesWithinOnBall.pi hf hr

lemma hasFPowerSeriesOnBall_pi_iff (hr : 0 < r) :
    HasFPowerSeriesOnBall (fun x ↦ (f · x)) (FormalMultilinearSeries.pi p) e r
      ↔ ∀ i, HasFPowerSeriesOnBall (f i) (p i) e r := by
  simp_rw [← hasFPowerSeriesWithinOnBall_univ]
  exact hasFPowerSeriesWithinOnBall_pi_iff hr

lemma HasFPowerSeriesWithinAt.pi
    (hf : ∀ i, HasFPowerSeriesWithinAt (f i) (p i) s e) :
    HasFPowerSeriesWithinAt (fun x ↦ (f · x)) (FormalMultilinearSeries.pi p) s e := by
  have : ∀ᶠ r in 𝓝[>] 0, ∀ i, HasFPowerSeriesWithinOnBall (f i) (p i) s e r :=
    eventually_all.mpr (fun i ↦ (hf i).eventually)
  obtain ⟨r, hr, r_pos⟩ := (this.and self_mem_nhdsWithin).exists
  exact ⟨r, HasFPowerSeriesWithinOnBall.pi hr r_pos⟩

lemma hasFPowerSeriesWithinAt_pi_iff :
    HasFPowerSeriesWithinAt (fun x ↦ (f · x)) (FormalMultilinearSeries.pi p) s e
      ↔ ∀ i, HasFPowerSeriesWithinAt (f i) (p i) s e := by
  refine ⟨fun h i ↦ ?_, fun h ↦ .pi h⟩
  obtain ⟨r, hr⟩ := h
  exact ⟨r, (hasFPowerSeriesWithinOnBall_pi_iff hr.r_pos).1 hr i⟩

lemma HasFPowerSeriesAt.pi
    (hf : ∀ i, HasFPowerSeriesAt (f i) (p i) e) :
    HasFPowerSeriesAt (fun x ↦ (f · x)) (FormalMultilinearSeries.pi p) e := by
  simp_rw [← hasFPowerSeriesWithinAt_univ] at hf ⊢
  exact HasFPowerSeriesWithinAt.pi hf

lemma hasFPowerSeriesAt_pi_iff :
    HasFPowerSeriesAt (fun x ↦ (f · x)) (FormalMultilinearSeries.pi p) e
      ↔ ∀ i, HasFPowerSeriesAt (f i) (p i) e := by
  simp_rw [← hasFPowerSeriesWithinAt_univ]
  exact hasFPowerSeriesWithinAt_pi_iff

lemma AnalyticWithinAt.pi (hf : ∀ i, AnalyticWithinAt 𝕜 (f i) s e) :
    AnalyticWithinAt 𝕜 (fun x ↦ (f · x)) s e := by
  choose p hp using hf
  exact ⟨FormalMultilinearSeries.pi p, HasFPowerSeriesWithinAt.pi hp⟩

lemma analyticWithinAt_pi_iff :
    AnalyticWithinAt 𝕜 (fun x ↦ (f · x)) s e ↔ ∀ i, AnalyticWithinAt 𝕜 (f i) s e := by
  refine ⟨fun h i ↦ ?_, fun h ↦ .pi h⟩
  exact ((ContinuousLinearMap.proj (R := 𝕜) i).analyticAt _).comp_analyticWithinAt h

lemma AnalyticAt.pi (hf : ∀ i, AnalyticAt 𝕜 (f i) e) :
    AnalyticAt 𝕜 (fun x ↦ (f · x)) e := by
  simp_rw [← analyticWithinAt_univ] at hf ⊢
  exact AnalyticWithinAt.pi hf

lemma analyticAt_pi_iff :
    AnalyticAt 𝕜 (fun x ↦ (f · x)) e ↔ ∀ i, AnalyticAt 𝕜 (f i) e := by
  simp_rw [← analyticWithinAt_univ]
  exact analyticWithinAt_pi_iff

lemma AnalyticWithinOn.pi (hf : ∀ i, AnalyticWithinOn 𝕜 (f i) s) :
    AnalyticWithinOn 𝕜 (fun x ↦ (f · x)) s :=
  fun x hx ↦ AnalyticWithinAt.pi (fun i ↦ hf i x hx)

lemma analyticWithinOn_pi_iff :
    AnalyticWithinOn 𝕜 (fun x ↦ (f · x)) s ↔ ∀ i, AnalyticWithinOn 𝕜 (f i) s :=
  ⟨fun h i x hx ↦ analyticWithinAt_pi_iff.1 (h x hx) i, fun h ↦ .pi h⟩

lemma AnalyticOn.pi (hf : ∀ i, AnalyticOn 𝕜 (f i) s) :
    AnalyticOn 𝕜 (fun x ↦ (f · x)) s :=
  fun x hx ↦ AnalyticAt.pi (fun i ↦ hf i x hx)

lemma analyticOn_pi_iff :
    AnalyticOn 𝕜 (fun x ↦ (f · x)) s ↔ ∀ i, AnalyticOn 𝕜 (f i) s :=
  ⟨fun h i x hx ↦ analyticAt_pi_iff.1 (h x hx) i, fun h ↦ .pi h⟩

end

/-!
### Arithmetic on analytic functions
-/

/-- Scalar multiplication is analytic (jointly in both variables). The statement is a little
pedantic to allow towers of field extensions.

TODO: can we replace `𝕜'` with a "normed module" in such a way that `analyticAt_mul` is a special
case of this? -/
lemma analyticAt_smul [NormedSpace 𝕝 E] [IsScalarTower 𝕜 𝕝 E] (z : 𝕝 × E) :
    AnalyticAt 𝕜 (fun x : 𝕝 × E ↦ x.1 • x.2) z :=
  (ContinuousLinearMap.lsmul 𝕜 𝕝).analyticAt_bilinear z

/-- Multiplication in a normed algebra over `𝕜` is analytic. -/
lemma analyticAt_mul (z : A × A) : AnalyticAt 𝕜 (fun x : A × A ↦ x.1 * x.2) z :=
  (ContinuousLinearMap.mul 𝕜 A).analyticAt_bilinear z

/-- Scalar multiplication of one analytic function by another. -/
lemma AnalyticWithinAt.smul [NormedSpace 𝕝 F] [IsScalarTower 𝕜 𝕝 F]
    {f : E → 𝕝} {g : E → F} {s : Set E} {z : E}
    (hf : AnalyticWithinAt 𝕜 f s z) (hg : AnalyticWithinAt 𝕜 g s z) :
    AnalyticWithinAt 𝕜 (fun x ↦ f x • g x) s z :=
  (analyticAt_smul _).comp₂_analyticWithinAt hf hg

/-- Scalar multiplication of one analytic function by another. -/
lemma AnalyticAt.smul [NormedSpace 𝕝 F] [IsScalarTower 𝕜 𝕝 F] {f : E → 𝕝} {g : E → F} {z : E}
    (hf : AnalyticAt 𝕜 f z) (hg : AnalyticAt 𝕜 g z) :
    AnalyticAt 𝕜 (fun x ↦ f x • g x) z :=
  (analyticAt_smul _).comp₂ hf hg

/-- Scalar multiplication of one analytic function by another. -/
lemma AnalyticWithinOn.smul [NormedSpace 𝕝 F] [IsScalarTower 𝕜 𝕝 F]
    {f : E → 𝕝} {g : E → F} {s : Set E}
    (hf : AnalyticWithinOn 𝕜 f s) (hg : AnalyticWithinOn 𝕜 g s) :
    AnalyticWithinOn 𝕜 (fun x ↦ f x • g x) s :=
  fun _ m ↦ (hf _ m).smul (hg _ m)

/-- Scalar multiplication of one analytic function by another. -/
lemma AnalyticOn.smul [NormedSpace 𝕝 F] [IsScalarTower 𝕜 𝕝 F] {f : E → 𝕝} {g : E → F} {s : Set E}
    (hf : AnalyticOn 𝕜 f s) (hg : AnalyticOn 𝕜 g s) :
    AnalyticOn 𝕜 (fun x ↦ f x • g x) s :=
  fun _ m ↦ (hf _ m).smul (hg _ m)

/-- Multiplication of analytic functions (valued in a normed `𝕜`-algebra) is analytic. -/
lemma AnalyticWithinAt.mul {f g : E → A} {s : Set E} {z : E}
    (hf : AnalyticWithinAt 𝕜 f s z) (hg : AnalyticWithinAt 𝕜 g s z) :
    AnalyticWithinAt 𝕜 (fun x ↦ f x * g x) s z :=
  (analyticAt_mul _).comp₂_analyticWithinAt hf hg

/-- Multiplication of analytic functions (valued in a normed `𝕜`-algebra) is analytic. -/
lemma AnalyticAt.mul {f g : E → A} {z : E} (hf : AnalyticAt 𝕜 f z) (hg : AnalyticAt 𝕜 g z) :
    AnalyticAt 𝕜 (fun x ↦ f x * g x) z :=
  (analyticAt_mul _).comp₂ hf hg

/-- Multiplication of analytic functions (valued in a normed `𝕜`-algebra) is analytic. -/
lemma AnalyticWithinOn.mul {f g : E → A} {s : Set E}
    (hf : AnalyticWithinOn 𝕜 f s) (hg : AnalyticWithinOn 𝕜 g s) :
    AnalyticWithinOn 𝕜 (fun x ↦ f x * g x) s :=
  fun _ m ↦ (hf _ m).mul (hg _ m)

/-- Multiplication of analytic functions (valued in a normed `𝕜`-algebra) is analytic. -/
lemma AnalyticOn.mul {f g : E → A} {s : Set E} (hf : AnalyticOn 𝕜 f s) (hg : AnalyticOn 𝕜 g s) :
    AnalyticOn 𝕜 (fun x ↦ f x * g x) s :=
  fun _ m ↦ (hf _ m).mul (hg _ m)

/-- Powers of analytic functions (into a normed `𝕜`-algebra) are analytic. -/
lemma AnalyticWithinAt.pow {f : E → A} {z : E} {s : Set E} (hf : AnalyticWithinAt 𝕜 f s z) (n : ℕ) :
    AnalyticWithinAt 𝕜 (fun x ↦ f x ^ n) s z := by
  induction n with
  | zero =>
    simp only [pow_zero]
    apply analyticWithinAt_const
  | succ m hm =>
    simp only [pow_succ]
    exact hm.mul hf

/-- Powers of analytic functions (into a normed `𝕜`-algebra) are analytic. -/
lemma AnalyticAt.pow {f : E → A} {z : E} (hf : AnalyticAt 𝕜 f z) (n : ℕ) :
    AnalyticAt 𝕜 (fun x ↦ f x ^ n) z := by
  rw [← analyticWithinAt_univ] at hf ⊢
  exact hf.pow n

/-- Powers of analytic functions (into a normed `𝕜`-algebra) are analytic. -/
lemma AnalyticWithinOn.pow {f : E → A} {s : Set E} (hf : AnalyticWithinOn 𝕜 f s) (n : ℕ) :
    AnalyticWithinOn 𝕜 (fun x ↦ f x ^ n) s :=
  fun _ m ↦ (hf _ m).pow n

/-- Powers of analytic functions (into a normed `𝕜`-algebra) are analytic. -/
lemma AnalyticOn.pow {f : E → A} {s : Set E} (hf : AnalyticOn 𝕜 f s) (n : ℕ) :
    AnalyticOn 𝕜 (fun x ↦ f x ^ n) s :=
  fun _ m ↦ (hf _ m).pow n

section Geometric

variable (𝕜 A : Type*) [NontriviallyNormedField 𝕜] [NormedRing A] [NormedAlgebra 𝕜 A]

/-- The geometric series `1 + x + x ^ 2 + ...` as a `FormalMultilinearSeries`. -/
def formalMultilinearSeries_geometric : FormalMultilinearSeries 𝕜 A A :=
  fun n ↦ ContinuousMultilinearMap.mkPiAlgebraFin 𝕜 n A

lemma formalMultilinearSeries_geometric_apply_norm_le (n : ℕ) :
    ‖formalMultilinearSeries_geometric 𝕜 A n‖ ≤ max 1 ‖(1 : A)‖ :=
  ContinuousMultilinearMap.norm_mkPiAlgebraFin_le

lemma formalMultilinearSeries_geometric_apply_norm [NormOneClass A] (n : ℕ) :
    ‖formalMultilinearSeries_geometric 𝕜 A n‖ = 1 :=
  ContinuousMultilinearMap.norm_mkPiAlgebraFin

end Geometric

lemma one_le_formalMultilinearSeries_geometric_radius (𝕜 : Type*) [NontriviallyNormedField 𝕜]
    (A : Type*) [NormedRing A] [NormedAlgebra 𝕜 A] :
    1 ≤ (formalMultilinearSeries_geometric 𝕜 A).radius := by
  refine le_of_forall_nnreal_lt (fun r hr ↦ ?_)
  rw [← Nat.cast_one, ENNReal.coe_lt_natCast, Nat.cast_one] at hr
  apply FormalMultilinearSeries.le_radius_of_isBigO
  apply isBigO_of_le' (c := max 1 ‖(1 : A)‖) atTop (fun n ↦ ?_)
  simp only [norm_mul, norm_norm, norm_pow, Real.norm_eq_abs, NNReal.abs_eq, norm_one, mul_one,
    abs_norm]
  apply le_trans ?_ (formalMultilinearSeries_geometric_apply_norm_le 𝕜 A n)
  conv_rhs => rw [← mul_one (‖formalMultilinearSeries_geometric 𝕜 A n‖)]
  gcongr
  exact pow_le_one _ (coe_nonneg r) hr.le

lemma formalMultilinearSeries_geometric_radius (𝕜 : Type*) [NontriviallyNormedField 𝕜]
    (A : Type*) [NormedRing A] [NormOneClass A] [NormedAlgebra 𝕜 A] :
    (formalMultilinearSeries_geometric 𝕜 A).radius = 1 := by
  apply le_antisymm
  · refine le_of_forall_nnreal_lt (fun r hr ↦ ?_)
    rw [← ENNReal.coe_one, ENNReal.coe_le_coe]
    have := FormalMultilinearSeries.isLittleO_one_of_lt_radius _ hr
    simp_rw [formalMultilinearSeries_geometric_apply_norm, one_mul] at this
    contrapose! this
    simp_rw [IsLittleO, IsBigOWith, not_forall, norm_one, mul_one,
      not_eventually]
    refine ⟨1, one_pos, ?_⟩
    refine ((eventually_ne_atTop 0).mp (Eventually.of_forall ?_)).frequently
    intro n hn
    push_neg
    rwa [norm_pow, one_lt_pow_iff_of_nonneg (norm_nonneg _) hn,
      Real.norm_of_nonneg (NNReal.coe_nonneg _), ← NNReal.coe_one,
      NNReal.coe_lt_coe]
  · refine le_of_forall_nnreal_lt (fun r hr ↦ ?_)
    rw [← Nat.cast_one, ENNReal.coe_lt_natCast, Nat.cast_one] at hr
    apply FormalMultilinearSeries.le_radius_of_isBigO
    simp_rw [formalMultilinearSeries_geometric_apply_norm, one_mul]
    refine isBigO_of_le atTop (fun n ↦ ?_)
    rw [norm_one, Real.norm_of_nonneg (pow_nonneg (coe_nonneg r) _)]
    exact pow_le_one _ (coe_nonneg r) hr.le

lemma hasFPowerSeriesOnBall_inverse_one_sub
    (𝕜 : Type*) [NontriviallyNormedField 𝕜]
    (A : Type*) [NormedRing A] [NormedAlgebra 𝕜 A] [HasSummableGeomSeries A] :
    HasFPowerSeriesOnBall (fun x : A ↦ Ring.inverse (1 - x))
      (formalMultilinearSeries_geometric 𝕜 A) 0 1 := by
  constructor
  · exact one_le_formalMultilinearSeries_geometric_radius 𝕜 A
  · exact one_pos
  · intro y hy
    simp only [EMetric.mem_ball, edist_dist, dist_zero_right, ofReal_lt_one] at hy
    simp only [zero_add, NormedRing.inverse_one_sub _ hy, Units.oneSub, Units.inv_mk,
      formalMultilinearSeries_geometric, ContinuousMultilinearMap.mkPiAlgebraFin_apply,
      List.ofFn_const, List.prod_replicate]
    exact (summable_geometric_of_norm_lt_one hy).hasSum

lemma analyticAt_inverse_one_sub (𝕜 : Type*) [NontriviallyNormedField 𝕜]
    (A : Type*) [NormedRing A] [NormedAlgebra 𝕜 A] [HasSummableGeomSeries A] :
    AnalyticAt 𝕜 (fun x : A ↦ Ring.inverse (1 - x)) 0 :=
  ⟨_, ⟨_, hasFPowerSeriesOnBall_inverse_one_sub 𝕜 A⟩⟩

/-- If `A` is a normed algebra over `𝕜` with summable geometric series, then inversion on `A` is
analytic at any unit. -/
<<<<<<< HEAD
lemma analyticAt_inverse (𝕜 : Type*) [NontriviallyNormedField 𝕜]
    {A : Type*} [NormedRing A] [NormedAlgebra 𝕜 A] [HasSummableGeomSeries A] {z : Aˣ} :
=======
lemma analyticAt_inverse {𝕜 : Type*} [NontriviallyNormedField 𝕜]
    {A : Type*} [NormedRing A] [NormedAlgebra 𝕜 A] [HasSummableGeomSeries A] (z : Aˣ) :
>>>>>>> 4591e55b
    AnalyticAt 𝕜 Ring.inverse (z : A) := by
  rcases subsingleton_or_nontrivial A with hA|hA
  · convert analyticAt_const (v := (0 : A))
  · let f1 : A → A := fun a ↦ a * z.inv
    let f2 : A → A := fun b ↦ Ring.inverse (1 - b)
    let f3 : A → A := fun c ↦ 1 - z.inv * c
    have feq : ∀ᶠ y in 𝓝 (z : A), (f1 ∘ f2 ∘ f3) y = Ring.inverse y := by
      have : Metric.ball (z : A) (‖(↑z⁻¹ : A)‖⁻¹) ∈ 𝓝 (z : A) := by
        apply Metric.ball_mem_nhds
        simp
      filter_upwards [this] with y hy
      simp only [Metric.mem_ball, dist_eq_norm] at hy
      have : y = Units.ofNearby z y hy := rfl
      rw [this, Eq.comm]
      simp only [Ring.inverse_unit, Function.comp_apply]
      simp [Units.ofNearby, f1, f2, f3, Units.add, _root_.mul_sub]
      rw [← Ring.inverse_unit]
      congr
      simp
    apply AnalyticAt.congr _ feq
    apply (analyticAt_id.mul analyticAt_const).comp
    apply AnalyticAt.comp
    · simp only [Units.inv_eq_val_inv, Units.inv_mul, sub_self, f2, f3]
      exact analyticAt_inverse_one_sub 𝕜 A
    · exact analyticAt_const.sub (analyticAt_const.mul analyticAt_id)

lemma hasFPowerSeriesOnBall_inv_one_sub
    (𝕜 𝕝 : Type*) [NontriviallyNormedField 𝕜] [NontriviallyNormedField 𝕝] [NormedAlgebra 𝕜 𝕝] :
    HasFPowerSeriesOnBall (fun x : 𝕝 ↦ (1 - x)⁻¹) (formalMultilinearSeries_geometric 𝕜 𝕝) 0 1 := by
  convert hasFPowerSeriesOnBall_inverse_one_sub 𝕜 𝕝
  exact Ring.inverse_eq_inv'.symm

lemma analyticAt_inv_one_sub (𝕝 : Type*) [NontriviallyNormedField 𝕝] [NormedAlgebra 𝕜 𝕝] :
    AnalyticAt 𝕜 (fun x : 𝕝 ↦ (1 - x)⁻¹) 0 :=
  ⟨_, ⟨_, hasFPowerSeriesOnBall_inv_one_sub 𝕜 𝕝⟩⟩

/-- If `𝕝` is a normed field extension of `𝕜`, then the inverse map `𝕝 → 𝕝` is `𝕜`-analytic
away from 0. -/
lemma analyticAt_inv {z : 𝕝} (hz : z ≠ 0) : AnalyticAt 𝕜 Inv.inv z := by
<<<<<<< HEAD
  convert analyticAt_inverse 𝕜 (z := Units.mk0 _ hz)
=======
  convert analyticAt_inverse (𝕜 := 𝕜) (Units.mk0 _ hz)
>>>>>>> 4591e55b
  exact Ring.inverse_eq_inv'.symm

/-- `x⁻¹` is analytic away from zero -/
lemma analyticOn_inv : AnalyticOn 𝕜 (fun z ↦ z⁻¹) {z : 𝕝 | z ≠ 0} := by
  intro z m; exact analyticAt_inv m

/-- `(f x)⁻¹` is analytic away from `f x = 0` -/
theorem AnalyticWithinAt.inv {f : E → 𝕝} {x : E} {s : Set E}
    (fa : AnalyticWithinAt 𝕜 f s x) (f0 : f x ≠ 0) :
    AnalyticWithinAt 𝕜 (fun x ↦ (f x)⁻¹) s x :=
  (analyticAt_inv f0).comp_analyticWithinAt fa

/-- `(f x)⁻¹` is analytic away from `f x = 0` -/
theorem AnalyticAt.inv {f : E → 𝕝} {x : E} (fa : AnalyticAt 𝕜 f x) (f0 : f x ≠ 0) :
    AnalyticAt 𝕜 (fun x ↦ (f x)⁻¹) x :=
  (analyticAt_inv f0).comp fa

/-- `(f x)⁻¹` is analytic away from `f x = 0` -/
theorem AnalyticWithinOn.inv {f : E → 𝕝} {s : Set E}
    (fa : AnalyticWithinOn 𝕜 f s) (f0 : ∀ x ∈ s, f x ≠ 0) :
    AnalyticWithinOn 𝕜 (fun x ↦ (f x)⁻¹) s :=
  fun x m ↦ (fa x m).inv (f0 x m)

/-- `(f x)⁻¹` is analytic away from `f x = 0` -/
theorem AnalyticOn.inv {f : E → 𝕝} {s : Set E} (fa : AnalyticOn 𝕜 f s) (f0 : ∀ x ∈ s, f x ≠ 0) :
    AnalyticOn 𝕜 (fun x ↦ (f x)⁻¹) s :=
  fun x m ↦ (fa x m).inv (f0 x m)

/-- `f x / g x` is analytic away from `g x = 0` -/
theorem AnalyticWithinAt.div {f g : E → 𝕝} {s : Set E} {x : E}
    (fa : AnalyticWithinAt 𝕜 f s x) (ga : AnalyticWithinAt 𝕜 g s x) (g0 : g x ≠ 0) :
    AnalyticWithinAt 𝕜 (fun x ↦ f x / g x) s x := by
  simp_rw [div_eq_mul_inv]; exact fa.mul (ga.inv g0)

/-- `f x / g x` is analytic away from `g x = 0` -/
theorem AnalyticAt.div {f g : E → 𝕝} {x : E}
    (fa : AnalyticAt 𝕜 f x) (ga : AnalyticAt 𝕜 g x) (g0 : g x ≠ 0) :
    AnalyticAt 𝕜 (fun x ↦ f x / g x) x := by
  simp_rw [div_eq_mul_inv]; exact fa.mul (ga.inv g0)

/-- `f x / g x` is analytic away from `g x = 0` -/
theorem AnalyticWithinOn.div {f g : E → 𝕝} {s : Set E}
    (fa : AnalyticWithinOn 𝕜 f s) (ga : AnalyticWithinOn 𝕜 g s) (g0 : ∀ x ∈ s, g x ≠ 0) :
    AnalyticWithinOn 𝕜 (fun x ↦ f x / g x) s := fun x m ↦
  (fa x m).div (ga x m) (g0 x m)

/-- `f x / g x` is analytic away from `g x = 0` -/
theorem AnalyticOn.div {f g : E → 𝕝} {s : Set E}
    (fa : AnalyticOn 𝕜 f s) (ga : AnalyticOn 𝕜 g s) (g0 : ∀ x ∈ s, g x ≠ 0) :
    AnalyticOn 𝕜 (fun x ↦ f x / g x) s := fun x m ↦
  (fa x m).div (ga x m) (g0 x m)

/-!
### Finite sums and products of analytic functions
-/

/-- Finite sums of analytic functions are analytic -/
theorem Finset.analyticWithinAt_sum {f : α → E → F} {c : E} {s : Set E}
    (N : Finset α) (h : ∀ n ∈ N, AnalyticWithinAt 𝕜 (f n) s c) :
    AnalyticWithinAt 𝕜 (fun z ↦ ∑ n ∈ N, f n z) s c := by
  induction' N using Finset.induction with a B aB hB
  · simp only [Finset.sum_empty]
    exact analyticWithinAt_const
  · simp_rw [Finset.sum_insert aB]
    simp only [Finset.mem_insert] at h
    exact (h a (Or.inl rfl)).add (hB fun b m ↦ h b (Or.inr m))

/-- Finite sums of analytic functions are analytic -/
theorem Finset.analyticAt_sum {f : α → E → F} {c : E}
    (N : Finset α) (h : ∀ n ∈ N, AnalyticAt 𝕜 (f n) c) :
    AnalyticAt 𝕜 (fun z ↦ ∑ n ∈ N, f n z) c := by
  simp_rw [← analyticWithinAt_univ] at h ⊢
  exact N.analyticWithinAt_sum h

/-- Finite sums of analytic functions are analytic -/
theorem Finset.analyticWithinOn_sum {f : α → E → F} {s : Set E}
    (N : Finset α) (h : ∀ n ∈ N, AnalyticWithinOn 𝕜 (f n) s) :
    AnalyticWithinOn 𝕜 (fun z ↦ ∑ n ∈ N, f n z) s :=
  fun z zs ↦ N.analyticWithinAt_sum (fun n m ↦ h n m z zs)

/-- Finite sums of analytic functions are analytic -/
theorem Finset.analyticOn_sum {f : α → E → F} {s : Set E}
    (N : Finset α) (h : ∀ n ∈ N, AnalyticOn 𝕜 (f n) s) :
    AnalyticOn 𝕜 (fun z ↦ ∑ n ∈ N, f n z) s :=
  fun z zs ↦ N.analyticAt_sum (fun n m ↦ h n m z zs)

/-- Finite products of analytic functions are analytic -/
theorem Finset.analyticWithinAt_prod {A : Type*} [NormedCommRing A] [NormedAlgebra 𝕜 A]
    {f : α → E → A} {c : E} {s : Set E} (N : Finset α) (h : ∀ n ∈ N, AnalyticWithinAt 𝕜 (f n) s c) :
    AnalyticWithinAt 𝕜 (fun z ↦ ∏ n ∈ N, f n z) s c := by
  induction' N using Finset.induction with a B aB hB
  · simp only [Finset.prod_empty]
    exact analyticWithinAt_const
  · simp_rw [Finset.prod_insert aB]
    simp only [Finset.mem_insert] at h
    exact (h a (Or.inl rfl)).mul (hB fun b m ↦ h b (Or.inr m))

/-- Finite products of analytic functions are analytic -/
theorem Finset.analyticAt_prod {A : Type*} [NormedCommRing A] [NormedAlgebra 𝕜 A]
    {f : α → E → A} {c : E} (N : Finset α) (h : ∀ n ∈ N, AnalyticAt 𝕜 (f n) c) :
    AnalyticAt 𝕜 (fun z ↦ ∏ n ∈ N, f n z) c := by
  simp_rw [← analyticWithinAt_univ] at h ⊢
  exact N.analyticWithinAt_prod h

/-- Finite products of analytic functions are analytic -/
theorem Finset.analyticWithinOn_prod {A : Type*} [NormedCommRing A] [NormedAlgebra 𝕜 A]
    {f : α → E → A} {s : Set E} (N : Finset α) (h : ∀ n ∈ N, AnalyticWithinOn 𝕜 (f n) s) :
    AnalyticWithinOn 𝕜 (fun z ↦ ∏ n ∈ N, f n z) s :=
  fun z zs ↦ N.analyticWithinAt_prod (fun n m ↦ h n m z zs)

/-- Finite products of analytic functions are analytic -/
theorem Finset.analyticOn_prod {A : Type*} [NormedCommRing A] [NormedAlgebra 𝕜 A]
    {f : α → E → A} {s : Set E} (N : Finset α) (h : ∀ n ∈ N, AnalyticOn 𝕜 (f n) s) :
    AnalyticOn 𝕜 (fun z ↦ ∏ n ∈ N, f n z) s :=
  fun z zs ↦ N.analyticAt_prod (fun n m ↦ h n m z zs)<|MERGE_RESOLUTION|>--- conflicted
+++ resolved
@@ -681,13 +681,8 @@
 
 /-- If `A` is a normed algebra over `𝕜` with summable geometric series, then inversion on `A` is
 analytic at any unit. -/
-<<<<<<< HEAD
-lemma analyticAt_inverse (𝕜 : Type*) [NontriviallyNormedField 𝕜]
-    {A : Type*} [NormedRing A] [NormedAlgebra 𝕜 A] [HasSummableGeomSeries A] {z : Aˣ} :
-=======
 lemma analyticAt_inverse {𝕜 : Type*} [NontriviallyNormedField 𝕜]
     {A : Type*} [NormedRing A] [NormedAlgebra 𝕜 A] [HasSummableGeomSeries A] (z : Aˣ) :
->>>>>>> 4591e55b
     AnalyticAt 𝕜 Ring.inverse (z : A) := by
   rcases subsingleton_or_nontrivial A with hA|hA
   · convert analyticAt_const (v := (0 : A))
@@ -727,11 +722,7 @@
 /-- If `𝕝` is a normed field extension of `𝕜`, then the inverse map `𝕝 → 𝕝` is `𝕜`-analytic
 away from 0. -/
 lemma analyticAt_inv {z : 𝕝} (hz : z ≠ 0) : AnalyticAt 𝕜 Inv.inv z := by
-<<<<<<< HEAD
-  convert analyticAt_inverse 𝕜 (z := Units.mk0 _ hz)
-=======
   convert analyticAt_inverse (𝕜 := 𝕜) (Units.mk0 _ hz)
->>>>>>> 4591e55b
   exact Ring.inverse_eq_inv'.symm
 
 /-- `x⁻¹` is analytic away from zero -/
