--- conflicted
+++ resolved
@@ -604,12 +604,7 @@
 
 protected theorem hasFiniteFPowerSeriesOnBall_uncurry_of_multilinear :
     HasFiniteFPowerSeriesOnBall (fun (p : G × (Π i, Em i)) ↦ f p.1 p.2)
-<<<<<<< HEAD
-      f.toFormalMultilinearSeriesOfMultilinear
-       0 (Fintype.card (Option ι) + 1) ⊤ := by
-=======
       f.toFormalMultilinearSeriesOfMultilinear 0 (Fintype.card (Option ι) + 1) ⊤ := by
->>>>>>> 47053c51
   apply HasFiniteFPowerSeriesOnBall.mk' ?_ ENNReal.zero_lt_top  ?_
   · intro m hm
     apply dif_neg
