/-
Copyright (c) 2020 Sébastien Gouëzel. All rights reserved.
Released under Apache 2.0 license as described in the file LICENSE.
Authors: Sébastien Gouëzel, Johan Commelin
-/
import Mathlib.Analysis.Analytic.Basic
import Mathlib.Combinatorics.Enumerative.Composition

/-!
# Composition of analytic functions

In this file we prove that the composition of analytic functions is analytic.

The argument is the following. Assume `g z = ∑' qₙ (z, ..., z)` and `f y = ∑' pₖ (y, ..., y)`. Then

`g (f y) = ∑' qₙ (∑' pₖ (y, ..., y), ..., ∑' pₖ (y, ..., y))
= ∑' qₙ (p_{i₁} (y, ..., y), ..., p_{iₙ} (y, ..., y))`.

For each `n` and `i₁, ..., iₙ`, define a `i₁ + ... + iₙ` multilinear function mapping
`(y₀, ..., y_{i₁ + ... + iₙ - 1})` to
`qₙ (p_{i₁} (y₀, ..., y_{i₁-1}), p_{i₂} (y_{i₁}, ..., y_{i₁ + i₂ - 1}), ..., p_{iₙ} (....)))`.
Then `g ∘ f` is obtained by summing all these multilinear functions.

To formalize this, we use compositions of an integer `N`, i.e., its decompositions into
a sum `i₁ + ... + iₙ` of positive integers. Given such a composition `c` and two formal
multilinear series `q` and `p`, let `q.compAlongComposition p c` be the above multilinear
function. Then the `N`-th coefficient in the power series expansion of `g ∘ f` is the sum of these
terms over all `c : Composition N`.

To complete the proof, we need to show that this power series has a positive radius of convergence.
This follows from the fact that `Composition N` has cardinality `2^(N-1)` and estimates on
the norm of `qₙ` and `pₖ`, which give summability. We also need to show that it indeed converges to
`g ∘ f`. For this, we note that the composition of partial sums converges to `g ∘ f`, and that it
corresponds to a part of the whole sum, on a subset that increases to the whole space. By
summability of the norms, this implies the overall convergence.

## Main results

* `q.comp p` is the formal composition of the formal multilinear series `q` and `p`.
* `HasFPowerSeriesAt.comp` states that if two functions `g` and `f` admit power series expansions
  `q` and `p`, then `g ∘ f` admits a power series expansion given by `q.comp p`.
* `AnalyticAt.comp` states that the composition of analytic functions is analytic.
* `FormalMultilinearSeries.comp_assoc` states that composition is associative on formal
  multilinear series.

## Implementation details

The main technical difficulty is to write down things. In particular, we need to define precisely
`q.compAlongComposition p c` and to show that it is indeed a continuous multilinear
function. This requires a whole interface built on the class `Composition`. Once this is set,
the main difficulty is to reorder the sums, writing the composition of the partial sums as a sum
over some subset of `Σ n, Composition n`. We need to check that the reordering is a bijection,
running over difficulties due to the dependent nature of the types under consideration, that are
controlled thanks to the interface for `Composition`.

The associativity of composition on formal multilinear series is a nontrivial result: it does not
follow from the associativity of composition of analytic functions, as there is no uniqueness for
the formal multilinear series representing a function (and also, it holds even when the radius of
convergence of the series is `0`). Instead, we give a direct proof, which amounts to reordering
double sums in a careful way. The change of variables is a canonical (combinatorial) bijection
`Composition.sigmaEquivSigmaPi` between `(Σ (a : Composition n), Composition a.length)` and
`(Σ (c : Composition n), Π (i : Fin c.length), Composition (c.blocksFun i))`, and is described
in more details below in the paragraph on associativity.
-/


noncomputable section

variable {𝕜 : Type*} {E F G H : Type*}

open Filter List

open scoped Topology NNReal ENNReal

section Topological

variable [CommRing 𝕜] [AddCommGroup E] [AddCommGroup F] [AddCommGroup G]
variable [Module 𝕜 E] [Module 𝕜 F] [Module 𝕜 G]
variable [TopologicalSpace E] [TopologicalSpace F] [TopologicalSpace G]

/-! ### Composing formal multilinear series -/


namespace FormalMultilinearSeries

variable [TopologicalAddGroup E] [ContinuousConstSMul 𝕜 E]
variable [TopologicalAddGroup F] [ContinuousConstSMul 𝕜 F]
variable [TopologicalAddGroup G] [ContinuousConstSMul 𝕜 G]

/-!
In this paragraph, we define the composition of formal multilinear series, by summing over all
possible compositions of `n`.
-/


/-- Given a formal multilinear series `p`, a composition `c` of `n` and the index `i` of a
block of `c`, we may define a function on `Fin n → E` by picking the variables in the `i`-th block
of `n`, and applying the corresponding coefficient of `p` to these variables. This function is
called `p.applyComposition c v i` for `v : Fin n → E` and `i : Fin c.length`. -/
def applyComposition (p : FormalMultilinearSeries 𝕜 E F) {n : ℕ} (c : Composition n) :
    (Fin n → E) → Fin c.length → F := fun v i => p (c.blocksFun i) (v ∘ c.embedding i)

theorem applyComposition_ones (p : FormalMultilinearSeries 𝕜 E F) (n : ℕ) :
    p.applyComposition (Composition.ones n) = fun v i =>
      p 1 fun _ => v (Fin.castLE (Composition.length_le _) i) := by
  funext v i
  apply p.congr (Composition.ones_blocksFun _ _)
  intro j hjn hj1
  obtain rfl : j = 0 := by omega
  refine congr_arg v ?_
  rw [Fin.ext_iff, Fin.coe_castLE, Composition.ones_embedding, Fin.val_mk]

theorem applyComposition_single (p : FormalMultilinearSeries 𝕜 E F) {n : ℕ} (hn : 0 < n)
    (v : Fin n → E) : p.applyComposition (Composition.single n hn) v = fun _j => p n v := by
  ext j
  refine p.congr (by simp) fun i hi1 hi2 => ?_
  dsimp
  congr 1
  convert Composition.single_embedding hn ⟨i, hi2⟩ using 1
  cases' j with j_val j_property
  have : j_val = 0 := le_bot_iff.1 (Nat.lt_succ_iff.1 j_property)
  congr!
  simp

@[simp]
theorem removeZero_applyComposition (p : FormalMultilinearSeries 𝕜 E F) {n : ℕ}
    (c : Composition n) : p.removeZero.applyComposition c = p.applyComposition c := by
  ext v i
  simp [applyComposition, zero_lt_one.trans_le (c.one_le_blocksFun i), removeZero_of_pos]

/-- Technical lemma stating how `p.applyComposition` commutes with updating variables. This
will be the key point to show that functions constructed from `applyComposition` retain
multilinearity. -/
theorem applyComposition_update (p : FormalMultilinearSeries 𝕜 E F) {n : ℕ} (c : Composition n)
    (j : Fin n) (v : Fin n → E) (z : E) :
    p.applyComposition c (Function.update v j z) =
      Function.update (p.applyComposition c v) (c.index j)
        (p (c.blocksFun (c.index j))
          (Function.update (v ∘ c.embedding (c.index j)) (c.invEmbedding j) z)) := by
  ext k
  by_cases h : k = c.index j
  · rw [h]
    let r : Fin (c.blocksFun (c.index j)) → Fin n := c.embedding (c.index j)
    simp only [Function.update_same]
    change p (c.blocksFun (c.index j)) (Function.update v j z ∘ r) = _
    let j' := c.invEmbedding j
    suffices B : Function.update v j z ∘ r = Function.update (v ∘ r) j' z by rw [B]
    suffices C : Function.update v (r j') z ∘ r = Function.update (v ∘ r) j' z by
      convert C; exact (c.embedding_comp_inv j).symm
    exact Function.update_comp_eq_of_injective _ (c.embedding _).injective _ _
  · simp only [h, Function.update_eq_self, Function.update_noteq, Ne, not_false_iff]
    let r : Fin (c.blocksFun k) → Fin n := c.embedding k
    change p (c.blocksFun k) (Function.update v j z ∘ r) = p (c.blocksFun k) (v ∘ r)
    suffices B : Function.update v j z ∘ r = v ∘ r by rw [B]
    apply Function.update_comp_eq_of_not_mem_range
    rwa [c.mem_range_embedding_iff']

@[simp]
theorem compContinuousLinearMap_applyComposition {n : ℕ} (p : FormalMultilinearSeries 𝕜 F G)
    (f : E →L[𝕜] F) (c : Composition n) (v : Fin n → E) :
    (p.compContinuousLinearMap f).applyComposition c v = p.applyComposition c (f ∘ v) := by
  simp (config := {unfoldPartialApp := true}) [applyComposition]; rfl

end FormalMultilinearSeries

namespace ContinuousMultilinearMap

open FormalMultilinearSeries

variable [TopologicalAddGroup E] [ContinuousConstSMul 𝕜 E]
variable [TopologicalAddGroup F] [ContinuousConstSMul 𝕜 F]

/-- Given a formal multilinear series `p`, a composition `c` of `n` and a continuous multilinear
map `f` in `c.length` variables, one may form a continuous multilinear map in `n` variables by
applying the right coefficient of `p` to each block of the composition, and then applying `f` to
the resulting vector. It is called `f.compAlongComposition p c`. -/
def compAlongComposition {n : ℕ} (p : FormalMultilinearSeries 𝕜 E F) (c : Composition n)
    (f : ContinuousMultilinearMap 𝕜 (fun _i : Fin c.length => F) G) :
    ContinuousMultilinearMap 𝕜 (fun _i : Fin n => E) G where
  toFun v := f (p.applyComposition c v)
  map_add' v i x y := by
    cases Subsingleton.elim ‹_› (instDecidableEqFin _)
    simp only [applyComposition_update, ContinuousMultilinearMap.map_add]
  map_smul' v i c x := by
    cases Subsingleton.elim ‹_› (instDecidableEqFin _)
    simp only [applyComposition_update, ContinuousMultilinearMap.map_smul]
  cont :=
    f.cont.comp <|
      continuous_pi fun i => (coe_continuous _).comp <| continuous_pi fun j => continuous_apply _

@[simp]
theorem compAlongComposition_apply {n : ℕ} (p : FormalMultilinearSeries 𝕜 E F) (c : Composition n)
    (f : ContinuousMultilinearMap 𝕜 (fun _i : Fin c.length => F) G) (v : Fin n → E) :
    (f.compAlongComposition p c) v = f (p.applyComposition c v) :=
  rfl

end ContinuousMultilinearMap

namespace FormalMultilinearSeries

variable [TopologicalAddGroup E] [ContinuousConstSMul 𝕜 E]
variable [TopologicalAddGroup F] [ContinuousConstSMul 𝕜 F]
variable [TopologicalAddGroup G] [ContinuousConstSMul 𝕜 G]

/-- Given two formal multilinear series `q` and `p` and a composition `c` of `n`, one may
form a continuous multilinear map in `n` variables by applying the right coefficient of `p` to each
block of the composition, and then applying `q c.length` to the resulting vector. It is
called `q.compAlongComposition p c`. -/
def compAlongComposition {n : ℕ} (q : FormalMultilinearSeries 𝕜 F G)
    (p : FormalMultilinearSeries 𝕜 E F) (c : Composition n) :
    ContinuousMultilinearMap 𝕜 (fun _i : Fin n => E) G :=
  (q c.length).compAlongComposition p c

@[simp]
theorem compAlongComposition_apply {n : ℕ} (q : FormalMultilinearSeries 𝕜 F G)
    (p : FormalMultilinearSeries 𝕜 E F) (c : Composition n) (v : Fin n → E) :
    (q.compAlongComposition p c) v = q c.length (p.applyComposition c v) :=
  rfl

/-- Formal composition of two formal multilinear series. The `n`-th coefficient in the composition
is defined to be the sum of `q.compAlongComposition p c` over all compositions of
`n`. In other words, this term (as a multilinear function applied to `v_0, ..., v_{n-1}`) is
`∑'_{k} ∑'_{i₁ + ... + iₖ = n} qₖ (p_{i_1} (...), ..., p_{i_k} (...))`, where one puts all variables
`v_0, ..., v_{n-1}` in increasing order in the dots.

In general, the composition `q ∘ p` only makes sense when the constant coefficient of `p` vanishes.
We give a general formula but which ignores the value of `p 0` instead.
-/
protected def comp (q : FormalMultilinearSeries 𝕜 F G) (p : FormalMultilinearSeries 𝕜 E F) :
    FormalMultilinearSeries 𝕜 E G := fun n => ∑ c : Composition n, q.compAlongComposition p c

/-- The `0`-th coefficient of `q.comp p` is `q 0`. Since these maps are multilinear maps in zero
variables, but on different spaces, we can not state this directly, so we state it when applied to
arbitrary vectors (which have to be the zero vector). -/
theorem comp_coeff_zero (q : FormalMultilinearSeries 𝕜 F G) (p : FormalMultilinearSeries 𝕜 E F)
    (v : Fin 0 → E) (v' : Fin 0 → F) : (q.comp p) 0 v = q 0 v' := by
  let c : Composition 0 := Composition.ones 0
  dsimp [FormalMultilinearSeries.comp]
  have : {c} = (Finset.univ : Finset (Composition 0)) := by
    apply Finset.eq_of_subset_of_card_le <;> simp [Finset.card_univ, composition_card 0]
  rw [← this, Finset.sum_singleton, compAlongComposition_apply]
  symm; congr! -- Porting note: needed the stronger `congr!`!

@[simp]
theorem comp_coeff_zero' (q : FormalMultilinearSeries 𝕜 F G) (p : FormalMultilinearSeries 𝕜 E F)
    (v : Fin 0 → E) : (q.comp p) 0 v = q 0 fun _i => 0 :=
  q.comp_coeff_zero p v _

/-- The `0`-th coefficient of `q.comp p` is `q 0`. When `p` goes from `E` to `E`, this can be
expressed as a direct equality -/
theorem comp_coeff_zero'' (q : FormalMultilinearSeries 𝕜 E F) (p : FormalMultilinearSeries 𝕜 E E) :
    (q.comp p) 0 = q 0 := by ext v; exact q.comp_coeff_zero p _ _

/-- The first coefficient of a composition of formal multilinear series is the composition of the
first coefficients seen as continuous linear maps. -/
theorem comp_coeff_one (q : FormalMultilinearSeries 𝕜 F G) (p : FormalMultilinearSeries 𝕜 E F)
    (v : Fin 1 → E) : (q.comp p) 1 v = q 1 fun _i => p 1 v := by
  have : {Composition.ones 1} = (Finset.univ : Finset (Composition 1)) :=
    Finset.eq_univ_of_card _ (by simp [composition_card])
  simp only [FormalMultilinearSeries.comp, compAlongComposition_apply, ← this,
    Finset.sum_singleton]
  refine q.congr (by simp) fun i hi1 hi2 => ?_
  simp only [applyComposition_ones]
  exact p.congr rfl fun j _hj1 hj2 => by congr! -- Porting note: needed the stronger `congr!`

/-- Only `0`-th coefficient of `q.comp p` depends on `q 0`. -/
theorem removeZero_comp_of_pos (q : FormalMultilinearSeries 𝕜 F G)
    (p : FormalMultilinearSeries 𝕜 E F) {n : ℕ} (hn : 0 < n) :
    q.removeZero.comp p n = q.comp p n := by
  ext v
  simp only [FormalMultilinearSeries.comp, compAlongComposition,
    ContinuousMultilinearMap.compAlongComposition_apply, ContinuousMultilinearMap.sum_apply]
  refine Finset.sum_congr rfl fun c _hc => ?_
  rw [removeZero_of_pos _ (c.length_pos_of_pos hn)]

@[simp]
theorem comp_removeZero (q : FormalMultilinearSeries 𝕜 F G) (p : FormalMultilinearSeries 𝕜 E F) :
    q.comp p.removeZero = q.comp p := by ext n; simp [FormalMultilinearSeries.comp]

end FormalMultilinearSeries

end Topological

variable [NontriviallyNormedField 𝕜] [NormedAddCommGroup E] [NormedSpace 𝕜 E] [NormedAddCommGroup F]
  [NormedSpace 𝕜 F] [NormedAddCommGroup G] [NormedSpace 𝕜 G] [NormedAddCommGroup H]
  [NormedSpace 𝕜 H]

namespace FormalMultilinearSeries

/-- The norm of `f.compAlongComposition p c` is controlled by the product of
the norms of the relevant bits of `f` and `p`. -/
theorem compAlongComposition_bound {n : ℕ} (p : FormalMultilinearSeries 𝕜 E F) (c : Composition n)
    (f : ContinuousMultilinearMap 𝕜 (fun _i : Fin c.length => F) G) (v : Fin n → E) :
    ‖f.compAlongComposition p c v‖ ≤ (‖f‖ * ∏ i, ‖p (c.blocksFun i)‖) * ∏ i : Fin n, ‖v i‖ :=
  calc
    ‖f.compAlongComposition p c v‖ = ‖f (p.applyComposition c v)‖ := rfl
    _ ≤ ‖f‖ * ∏ i, ‖p.applyComposition c v i‖ := ContinuousMultilinearMap.le_opNorm _ _
    _ ≤ ‖f‖ * ∏ i, ‖p (c.blocksFun i)‖ * ∏ j : Fin (c.blocksFun i), ‖(v ∘ c.embedding i) j‖ := by
      apply mul_le_mul_of_nonneg_left _ (norm_nonneg _)
      refine Finset.prod_le_prod (fun i _hi => norm_nonneg _) fun i _hi => ?_
      apply ContinuousMultilinearMap.le_opNorm
    _ = (‖f‖ * ∏ i, ‖p (c.blocksFun i)‖) *
        ∏ i, ∏ j : Fin (c.blocksFun i), ‖(v ∘ c.embedding i) j‖ := by
      rw [Finset.prod_mul_distrib, mul_assoc]
    _ = (‖f‖ * ∏ i, ‖p (c.blocksFun i)‖) * ∏ i : Fin n, ‖v i‖ := by
      rw [← c.blocksFinEquiv.prod_comp, ← Finset.univ_sigma_univ, Finset.prod_sigma]
      congr

/-- The norm of `q.compAlongComposition p c` is controlled by the product of
the norms of the relevant bits of `q` and `p`. -/
theorem compAlongComposition_norm {n : ℕ} (q : FormalMultilinearSeries 𝕜 F G)
    (p : FormalMultilinearSeries 𝕜 E F) (c : Composition n) :
    ‖q.compAlongComposition p c‖ ≤ ‖q c.length‖ * ∏ i, ‖p (c.blocksFun i)‖ :=
  ContinuousMultilinearMap.opNorm_le_bound _ (by positivity) (compAlongComposition_bound _ _ _)

theorem compAlongComposition_nnnorm {n : ℕ} (q : FormalMultilinearSeries 𝕜 F G)
    (p : FormalMultilinearSeries 𝕜 E F) (c : Composition n) :
    ‖q.compAlongComposition p c‖₊ ≤ ‖q c.length‖₊ * ∏ i, ‖p (c.blocksFun i)‖₊ := by
  rw [← NNReal.coe_le_coe]; push_cast; exact q.compAlongComposition_norm p c

/-!
### The identity formal power series

We will now define the identity power series, and show that it is a neutral element for left and
right composition.
-/


section

variable (𝕜 E)

/-- The identity formal multilinear series, with all coefficients equal to `0` except for `n = 1`
where it is (the continuous multilinear version of) the identity. We allow an arbitrary
constant coefficient `x`. -/
def id (x : E) : FormalMultilinearSeries 𝕜 E E
  | 0 => ContinuousMultilinearMap.uncurry0 𝕜 _ x
  | 1 => (continuousMultilinearCurryFin1 𝕜 E E).symm (ContinuousLinearMap.id 𝕜 E)
  | _ => 0

@[simp] theorem id_apply_zero (x : E) (v : Fin 0 → E) :
    (FormalMultilinearSeries.id 𝕜 E x) 0 v = x := rfl

/-- The first coefficient of `id 𝕜 E` is the identity. -/
@[simp]
theorem id_apply_one (x : E) (v : Fin 1 → E) : (FormalMultilinearSeries.id 𝕜 E x) 1 v = v 0 :=
  rfl

/-- The `n`th coefficient of `id 𝕜 E` is the identity when `n = 1`. We state this in a dependent
way, as it will often appear in this form. -/
theorem id_apply_one' (x : E) {n : ℕ} (h : n = 1) (v : Fin n → E) :
    (id 𝕜 E x) n v = v ⟨0, h.symm ▸ zero_lt_one⟩ := by
  subst n
  apply id_apply_one

/-- For `n ≠ 1`, the `n`-th coefficient of `id 𝕜 E` is zero, by definition. -/
@[simp]
theorem id_apply_of_one_lt (x : E) {n : ℕ} (h : 1 < n) :
    (FormalMultilinearSeries.id 𝕜 E x) n = 0 := by
  cases' n with n
  · contradiction
  · cases n
    · contradiction
    · rfl

end

@[simp]
theorem comp_id (p : FormalMultilinearSeries 𝕜 E F) (x : E) : p.comp (id 𝕜 E x) = p := by
  ext1 n
  dsimp [FormalMultilinearSeries.comp]
  rw [Finset.sum_eq_single (Composition.ones n)]
  · show compAlongComposition p (id 𝕜 E x) (Composition.ones n) = p n
    ext v
    rw [compAlongComposition_apply]
    apply p.congr (Composition.ones_length n)
    intros
    rw [applyComposition_ones]
    refine congr_arg v ?_
    rw [Fin.ext_iff, Fin.coe_castLE, Fin.val_mk]
  · show
    ∀ b : Composition n,
      b ∈ Finset.univ → b ≠ Composition.ones n → compAlongComposition p (id 𝕜 E x) b = 0
    intro b _ hb
    obtain ⟨k, hk, lt_k⟩ : ∃ (k : ℕ), k ∈ Composition.blocks b ∧ 1 < k :=
      Composition.ne_ones_iff.1 hb
    obtain ⟨i, hi⟩ : ∃ (i : Fin b.blocks.length), b.blocks[i] = k :=
      List.get_of_mem hk
    let j : Fin b.length := ⟨i.val, b.blocks_length ▸ i.prop⟩
    have A : 1 < b.blocksFun j := by convert lt_k
    ext v
    rw [compAlongComposition_apply, ContinuousMultilinearMap.zero_apply]
    apply ContinuousMultilinearMap.map_coord_zero _ j
    dsimp [applyComposition]
    rw [id_apply_of_one_lt _ _ _ A]
    rfl
  · simp

@[simp]
theorem id_comp (p : FormalMultilinearSeries 𝕜 E F) (v0 : Fin 0 → E) :
    (id 𝕜 F (p 0 v0)).comp p = p := by
  ext1 n
  by_cases hn : n = 0
  · rw [hn]
    ext v
    simp only [comp_coeff_zero', id_apply_zero]
    congr
    exact ofFn_inj.mp rfl
  · dsimp [FormalMultilinearSeries.comp]
    have n_pos : 0 < n := bot_lt_iff_ne_bot.mpr hn
    rw [Finset.sum_eq_single (Composition.single n n_pos)]
    · show compAlongComposition (id 𝕜 F (p 0 v0)) p (Composition.single n n_pos) = p n
      ext v
      rw [compAlongComposition_apply, id_apply_one' _ _ _ (Composition.single_length n_pos)]
      dsimp [applyComposition]
      refine p.congr rfl fun i him hin => congr_arg v <| ?_
      ext; simp
    · show
      ∀ b : Composition n, b ∈ Finset.univ → b ≠ Composition.single n n_pos →
        compAlongComposition (id 𝕜 F (p 0 v0)) p b = 0
      intro b _ hb
      have A : 1 < b.length := by
        have : b.length ≠ 1 := by simpa [Composition.eq_single_iff_length] using hb
        have : 0 < b.length := Composition.length_pos_of_pos b n_pos
        omega
      ext v
      rw [compAlongComposition_apply, id_apply_of_one_lt _ _ _ A]
      rfl
    · simp

/-- Variant of `id_comp` in which the zero coefficient is given by an equality hypothesis insead
of a definitional equality. Useful for rewriting or simplifying out in some situations. -/
theorem id_comp' (p : FormalMultilinearSeries 𝕜 E F) (x : F) (v0 : Fin 0 → E) (h : x = p 0 v0) :
    (id 𝕜 F x).comp p = p := by
  simp [h]

/-! ### Summability properties of the composition of formal power series -/


section

/-- If two formal multilinear series have positive radius of convergence, then the terms appearing
in the definition of their composition are also summable (when multiplied by a suitable positive
geometric term). -/
theorem comp_summable_nnreal (q : FormalMultilinearSeries 𝕜 F G) (p : FormalMultilinearSeries 𝕜 E F)
    (hq : 0 < q.radius) (hp : 0 < p.radius) :
    ∃ r > (0 : ℝ≥0),
      Summable fun i : Σ n, Composition n => ‖q.compAlongComposition p i.2‖₊ * r ^ i.1 := by
  /- This follows from the fact that the growth rate of `‖qₙ‖` and `‖pₙ‖` is at most geometric,
    giving a geometric bound on each `‖q.compAlongComposition p op‖`, together with the
    fact that there are `2^(n-1)` compositions of `n`, giving at most a geometric loss. -/
  rcases ENNReal.lt_iff_exists_nnreal_btwn.1 (lt_min zero_lt_one hq) with ⟨rq, rq_pos, hrq⟩
  rcases ENNReal.lt_iff_exists_nnreal_btwn.1 (lt_min zero_lt_one hp) with ⟨rp, rp_pos, hrp⟩
  simp only [lt_min_iff, ENNReal.coe_lt_one_iff, ENNReal.coe_pos] at hrp hrq rp_pos rq_pos
  obtain ⟨Cq, _hCq0, hCq⟩ : ∃ Cq > 0, ∀ n, ‖q n‖₊ * rq ^ n ≤ Cq :=
    q.nnnorm_mul_pow_le_of_lt_radius hrq.2
  obtain ⟨Cp, hCp1, hCp⟩ : ∃ Cp ≥ 1, ∀ n, ‖p n‖₊ * rp ^ n ≤ Cp := by
    rcases p.nnnorm_mul_pow_le_of_lt_radius hrp.2 with ⟨Cp, -, hCp⟩
    exact ⟨max Cp 1, le_max_right _ _, fun n => (hCp n).trans (le_max_left _ _)⟩
  let r0 : ℝ≥0 := (4 * Cp)⁻¹
  have r0_pos : 0 < r0 := inv_pos.2 (mul_pos zero_lt_four (zero_lt_one.trans_le hCp1))
  set r : ℝ≥0 := rp * rq * r0
  have r_pos : 0 < r := mul_pos (mul_pos rp_pos rq_pos) r0_pos
  have I :
    ∀ i : Σ n : ℕ, Composition n, ‖q.compAlongComposition p i.2‖₊ * r ^ i.1 ≤ Cq / 4 ^ i.1 := by
    rintro ⟨n, c⟩
    have A := calc
      ‖q c.length‖₊ * rq ^ n ≤ ‖q c.length‖₊ * rq ^ c.length :=
        mul_le_mul' le_rfl (pow_le_pow_of_le_one rq.2 hrq.1.le c.length_le)
      _ ≤ Cq := hCq _
    have B := calc
      (∏ i, ‖p (c.blocksFun i)‖₊) * rp ^ n = ∏ i, ‖p (c.blocksFun i)‖₊ * rp ^ c.blocksFun i := by
        simp only [Finset.prod_mul_distrib, Finset.prod_pow_eq_pow_sum, c.sum_blocksFun]
      _ ≤ ∏ _i : Fin c.length, Cp := Finset.prod_le_prod' fun i _ => hCp _
      _ = Cp ^ c.length := by simp
      _ ≤ Cp ^ n := pow_le_pow_right hCp1 c.length_le
    calc
      ‖q.compAlongComposition p c‖₊ * r ^ n ≤
          (‖q c.length‖₊ * ∏ i, ‖p (c.blocksFun i)‖₊) * r ^ n :=
        mul_le_mul' (q.compAlongComposition_nnnorm p c) le_rfl
      _ = ‖q c.length‖₊ * rq ^ n * ((∏ i, ‖p (c.blocksFun i)‖₊) * rp ^ n) * r0 ^ n := by
        ring
      _ ≤ Cq * Cp ^ n * r0 ^ n := mul_le_mul' (mul_le_mul' A B) le_rfl
      _ = Cq / 4 ^ n := by
        simp only [r0]
        field_simp [mul_pow, (zero_lt_one.trans_le hCp1).ne']
        ring
  refine ⟨r, r_pos, NNReal.summable_of_le I ?_⟩
  simp_rw [div_eq_mul_inv]
  refine Summable.mul_left _ ?_
  have : ∀ n : ℕ, HasSum (fun c : Composition n => (4 ^ n : ℝ≥0)⁻¹) (2 ^ (n - 1) / 4 ^ n) := by
    intro n
    convert hasSum_fintype fun c : Composition n => (4 ^ n : ℝ≥0)⁻¹
    simp [Finset.card_univ, composition_card, div_eq_mul_inv]
  refine NNReal.summable_sigma.2 ⟨fun n => (this n).summable, (NNReal.summable_nat_add_iff 1).1 ?_⟩
  convert (NNReal.summable_geometric (NNReal.div_lt_one_of_lt one_lt_two)).mul_left (1 / 4) using 1
  ext1 n
  rw [(this _).tsum_eq, add_tsub_cancel_right]
  field_simp [← mul_assoc, pow_succ, mul_pow, show (4 : ℝ≥0) = 2 * 2 by norm_num,
    mul_right_comm]

end

/-- Bounding below the radius of the composition of two formal multilinear series assuming
summability over all compositions. -/
theorem le_comp_radius_of_summable (q : FormalMultilinearSeries 𝕜 F G)
    (p : FormalMultilinearSeries 𝕜 E F) (r : ℝ≥0)
    (hr : Summable fun i : Σ n, Composition n => ‖q.compAlongComposition p i.2‖₊ * r ^ i.1) :
    (r : ℝ≥0∞) ≤ (q.comp p).radius := by
  refine
    le_radius_of_bound_nnreal _
      (∑' i : Σ n, Composition n, ‖compAlongComposition q p i.snd‖₊ * r ^ i.fst) fun n => ?_
  calc
    ‖FormalMultilinearSeries.comp q p n‖₊ * r ^ n ≤
        ∑' c : Composition n, ‖compAlongComposition q p c‖₊ * r ^ n := by
      rw [tsum_fintype, ← Finset.sum_mul]
      exact mul_le_mul' (nnnorm_sum_le _ _) le_rfl
    _ ≤ ∑' i : Σ n : ℕ, Composition n, ‖compAlongComposition q p i.snd‖₊ * r ^ i.fst :=
      NNReal.tsum_comp_le_tsum_of_inj hr sigma_mk_injective

/-!
### Composing analytic functions

Now, we will prove that the composition of the partial sums of `q` and `p` up to order `N` is
given by a sum over some large subset of `Σ n, Composition n` of `q.compAlongComposition p`, to
deduce that the series for `q.comp p` indeed converges to `g ∘ f` when `q` is a power series for
`g` and `p` is a power series for `f`.

This proof is a big reindexing argument of a sum. Since it is a bit involved, we define first
the source of the change of variables (`compPartialSumSource`), its target
(`compPartialSumTarget`) and the change of variables itself (`compChangeOfVariables`) before
giving the main statement in `comp_partialSum`. -/


/-- Source set in the change of variables to compute the composition of partial sums of formal
power series.
See also `comp_partialSum`. -/
def compPartialSumSource (m M N : ℕ) : Finset (Σ n, Fin n → ℕ) :=
  Finset.sigma (Finset.Ico m M) (fun n : ℕ => Fintype.piFinset fun _i : Fin n => Finset.Ico 1 N : _)

@[simp]
theorem mem_compPartialSumSource_iff (m M N : ℕ) (i : Σ n, Fin n → ℕ) :
    i ∈ compPartialSumSource m M N ↔
      (m ≤ i.1 ∧ i.1 < M) ∧ ∀ a : Fin i.1, 1 ≤ i.2 a ∧ i.2 a < N := by
  simp only [compPartialSumSource, Finset.mem_Ico, Fintype.mem_piFinset, Finset.mem_sigma]

/-- Change of variables appearing to compute the composition of partial sums of formal
power series -/
def compChangeOfVariables (m M N : ℕ) (i : Σ n, Fin n → ℕ) (hi : i ∈ compPartialSumSource m M N) :
    Σ n, Composition n := by
  rcases i with ⟨n, f⟩
  rw [mem_compPartialSumSource_iff] at hi
  refine ⟨∑ j, f j, ofFn fun a => f a, fun hi' => ?_, by simp [sum_ofFn]⟩
  rename_i i
  obtain ⟨j, rfl⟩ : ∃ j : Fin n, f j = i := by rwa [mem_ofFn, Set.mem_range] at hi'
  exact (hi.2 j).1

@[simp]
theorem compChangeOfVariables_length (m M N : ℕ) {i : Σ n, Fin n → ℕ}
    (hi : i ∈ compPartialSumSource m M N) :
    Composition.length (compChangeOfVariables m M N i hi).2 = i.1 := by
  rcases i with ⟨k, blocks_fun⟩
  dsimp [compChangeOfVariables]
  simp only [Composition.length, map_ofFn, length_ofFn]

theorem compChangeOfVariables_blocksFun (m M N : ℕ) {i : Σ n, Fin n → ℕ}
    (hi : i ∈ compPartialSumSource m M N) (j : Fin i.1) :
    (compChangeOfVariables m M N i hi).2.blocksFun
        ⟨j, (compChangeOfVariables_length m M N hi).symm ▸ j.2⟩ =
      i.2 j := by
  rcases i with ⟨n, f⟩
  dsimp [Composition.blocksFun, Composition.blocks, compChangeOfVariables]
  simp only [map_ofFn, List.getElem_ofFn, Function.comp_apply]

/-- Target set in the change of variables to compute the composition of partial sums of formal
power series, here given a a set. -/
def compPartialSumTargetSet (m M N : ℕ) : Set (Σ n, Composition n) :=
  {i | m ≤ i.2.length ∧ i.2.length < M ∧ ∀ j : Fin i.2.length, i.2.blocksFun j < N}

theorem compPartialSumTargetSet_image_compPartialSumSource (m M N : ℕ)
    (i : Σ n, Composition n) (hi : i ∈ compPartialSumTargetSet m M N) :
    ∃ (j : _) (hj : j ∈ compPartialSumSource m M N), compChangeOfVariables m M N j hj = i := by
  rcases i with ⟨n, c⟩
  refine ⟨⟨c.length, c.blocksFun⟩, ?_, ?_⟩
  · simp only [compPartialSumTargetSet, Set.mem_setOf_eq] at hi
    simp only [mem_compPartialSumSource_iff, hi.left, hi.right, true_and, and_true]
    exact fun a => c.one_le_blocks' _
  · dsimp [compChangeOfVariables]
    rw [Composition.sigma_eq_iff_blocks_eq]
    simp only [Composition.blocksFun, Composition.blocks, Subtype.coe_eta]
    conv_rhs => rw [← List.ofFn_get c.blocks]

/-- Target set in the change of variables to compute the composition of partial sums of formal
power series, here given a a finset.
See also `comp_partialSum`. -/
def compPartialSumTarget (m M N : ℕ) : Finset (Σ n, Composition n) :=
  Set.Finite.toFinset <|
    ((Finset.finite_toSet _).dependent_image _).subset <|
      compPartialSumTargetSet_image_compPartialSumSource m M N

@[simp]
theorem mem_compPartialSumTarget_iff {m M N : ℕ} {a : Σ n, Composition n} :
    a ∈ compPartialSumTarget m M N ↔
      m ≤ a.2.length ∧ a.2.length < M ∧ ∀ j : Fin a.2.length, a.2.blocksFun j < N := by
  simp [compPartialSumTarget, compPartialSumTargetSet]

/-- `compChangeOfVariables m M N` is a bijection between `compPartialSumSource m M N`
and `compPartialSumTarget m M N`, yielding equal sums for functions that correspond to each
other under the bijection. As `compChangeOfVariables m M N` is a dependent function, stating
that it is a bijection is not directly possible, but the consequence on sums can be stated
more easily. -/
theorem compChangeOfVariables_sum {α : Type*} [AddCommMonoid α] (m M N : ℕ)
    (f : (Σ n : ℕ, Fin n → ℕ) → α) (g : (Σ n, Composition n) → α)
    (h : ∀ (e) (he : e ∈ compPartialSumSource m M N), f e = g (compChangeOfVariables m M N e he)) :
    ∑ e ∈ compPartialSumSource m M N, f e = ∑ e ∈ compPartialSumTarget m M N, g e := by
  apply Finset.sum_bij (compChangeOfVariables m M N)
  -- We should show that the correspondence we have set up is indeed a bijection
  -- between the index sets of the two sums.
  -- 1 - show that the image belongs to `compPartialSumTarget m N N`
  · rintro ⟨k, blocks_fun⟩ H
    rw [mem_compPartialSumSource_iff] at H
    -- Porting note: added
    simp only at H
    simp only [mem_compPartialSumTarget_iff, Composition.length, Composition.blocks, H.left,
      map_ofFn, length_ofFn, true_and, compChangeOfVariables]
    intro j
    simp only [Composition.blocksFun, (H.right _).right, List.get_ofFn]
  -- 2 - show that the map is injective
  · rintro ⟨k, blocks_fun⟩ H ⟨k', blocks_fun'⟩ H' heq
    obtain rfl : k = k' := by
      have := (compChangeOfVariables_length m M N H).symm
      rwa [heq, compChangeOfVariables_length] at this
    congr
    funext i
    calc
      blocks_fun i = (compChangeOfVariables m M N _ H).2.blocksFun _ :=
        (compChangeOfVariables_blocksFun m M N H i).symm
      _ = (compChangeOfVariables m M N _ H').2.blocksFun _ := by
        apply Composition.blocksFun_congr <;>
        first | rw [heq] | rfl
      _ = blocks_fun' i := compChangeOfVariables_blocksFun m M N H' i
  -- 3 - show that the map is surjective
  · intro i hi
    apply compPartialSumTargetSet_image_compPartialSumSource m M N i
    simpa [compPartialSumTarget] using hi
  -- 4 - show that the composition gives the `compAlongComposition` application
  · rintro ⟨k, blocks_fun⟩ H
    rw [h]

/-- The auxiliary set corresponding to the composition of partial sums asymptotically contains
all possible compositions. -/
theorem compPartialSumTarget_tendsto_prod_atTop :
    Tendsto (fun (p : ℕ × ℕ) => compPartialSumTarget 0 p.1 p.2) atTop atTop := by
  apply Monotone.tendsto_atTop_finset
  · intro m n hmn a ha
    have : ∀ i, i < m.1 → i < n.1 := fun i hi => lt_of_lt_of_le hi hmn.1
    have : ∀ i, i < m.2 → i < n.2 := fun i hi => lt_of_lt_of_le hi hmn.2
    aesop
  · rintro ⟨n, c⟩
    simp only [mem_compPartialSumTarget_iff]
    obtain ⟨n, hn⟩ : BddAbove ((Finset.univ.image fun i : Fin c.length => c.blocksFun i) : Set ℕ) :=
      Finset.bddAbove _
    refine
      ⟨max n c.length + 1, bot_le, lt_of_le_of_lt (le_max_right n c.length) (lt_add_one _), fun j =>
        lt_of_le_of_lt (le_trans ?_ (le_max_left _ _)) (lt_add_one _)⟩
    apply hn
    simp only [Finset.mem_image_of_mem, Finset.mem_coe, Finset.mem_univ]

/-- The auxiliary set corresponding to the composition of partial sums asymptotically contains
all possible compositions. -/
theorem compPartialSumTarget_tendsto_atTop :
    Tendsto (fun N => compPartialSumTarget 0 N N) atTop atTop := by
  apply Tendsto.comp compPartialSumTarget_tendsto_prod_atTop tendsto_atTop_diagonal

/-- Composing the partial sums of two multilinear series coincides with the sum over all
compositions in `compPartialSumTarget 0 N N`. This is precisely the motivation for the
definition of `compPartialSumTarget`. -/
theorem comp_partialSum (q : FormalMultilinearSeries 𝕜 F G) (p : FormalMultilinearSeries 𝕜 E F)
    (M N : ℕ) (z : E) :
    q.partialSum M (∑ i ∈ Finset.Ico 1 N, p i fun _j => z) =
      ∑ i ∈ compPartialSumTarget 0 M N, q.compAlongComposition p i.2 fun _j => z := by
  -- we expand the composition, using the multilinearity of `q` to expand along each coordinate.
  suffices H :
    (∑ n ∈ Finset.range M,
        ∑ r ∈ Fintype.piFinset fun i : Fin n => Finset.Ico 1 N,
          q n fun i : Fin n => p (r i) fun _j => z) =
      ∑ i ∈ compPartialSumTarget 0 M N, q.compAlongComposition p i.2 fun _j => z by
    simpa only [FormalMultilinearSeries.partialSum, ContinuousMultilinearMap.map_sum_finset] using H
  -- rewrite the first sum as a big sum over a sigma type, in the finset
  -- `compPartialSumTarget 0 N N`
  rw [Finset.range_eq_Ico, Finset.sum_sigma']
  -- use `compChangeOfVariables_sum`, saying that this change of variables respects sums
  apply compChangeOfVariables_sum 0 M N
  rintro ⟨k, blocks_fun⟩ H
  apply congr _ (compChangeOfVariables_length 0 M N H).symm
  intros
  rw [← compChangeOfVariables_blocksFun 0 M N H]
  rfl

end FormalMultilinearSeries

open FormalMultilinearSeries

/-- If two functions `g` and `f` have power series `q` and `p` respectively at `f x` and `x`, within
two sets `s` and `t` such that `f` maps `s` to `t`, then `g ∘ f` admits the power
series `q.comp p` at `x` within `s`. -/
theorem HasFPowerSeriesWithinAt.comp {g : F → G} {f : E → F} {q : FormalMultilinearSeries 𝕜 F G}
    {p : FormalMultilinearSeries 𝕜 E F} {x : E} {t : Set F} {s : Set E}
    (hg : HasFPowerSeriesWithinAt g q t (f x)) (hf : HasFPowerSeriesWithinAt f p s x)
    (hs : Set.MapsTo f s t) : HasFPowerSeriesWithinAt (g ∘ f) (q.comp p) s x := by
  /- Consider `rf` and `rg` such that `f` and `g` have power series expansion on the disks
    of radius `rf` and `rg`. -/
  rcases hg with ⟨rg, Hg⟩
  rcases hf with ⟨rf, Hf⟩
  -- The terms defining `q.comp p` are geometrically summable in a disk of some radius `r`.
  rcases q.comp_summable_nnreal p Hg.radius_pos Hf.radius_pos with ⟨r, r_pos : 0 < r, hr⟩
  /- We will consider `y` which is smaller than `r` and `rf`, and also small enough that
    `f (x + y)` is close enough to `f x` to be in the disk where `g` is well behaved. Let
    `min (r, rf, δ)` be this new radius. -/
  obtain ⟨δ, δpos, hδ⟩ :
    ∃ δ : ℝ≥0∞, 0 < δ ∧ ∀ {z : E}, z ∈ insert x s ∩ EMetric.ball x δ
      → f z ∈ insert (f x) t ∩ EMetric.ball (f x) rg := by
    have : insert (f x) t ∩ EMetric.ball (f x) rg ∈ 𝓝[insert (f x) t] (f x) := by
      apply inter_mem_nhdsWithin
      exact EMetric.ball_mem_nhds _ Hg.r_pos
    have := Hf.analyticWithinAt.continuousWithinAt_insert.tendsto_nhdsWithin (hs.insert x) this
    rcases EMetric.mem_nhdsWithin_iff.1 this with ⟨δ, δpos, Hδ⟩
    exact ⟨δ, δpos, fun {z} hz => Hδ (by rwa [Set.inter_comm])⟩
  let rf' := min rf δ
  have min_pos : 0 < min rf' r := by
    simp only [rf', r_pos, Hf.r_pos, δpos, lt_min_iff, ENNReal.coe_pos, and_self_iff]
  /- We will show that `g ∘ f` admits the power series `q.comp p` in the disk of
    radius `min (r, rf', δ)`. -/
  refine ⟨min rf' r, ?_⟩
  refine
    ⟨le_trans (min_le_right rf' r) (FormalMultilinearSeries.le_comp_radius_of_summable q p r hr),
      min_pos, fun {y} h'y hy ↦ ?_⟩
  /- Let `y` satisfy `‖y‖ < min (r, rf', δ)`. We want to show that `g (f (x + y))` is the sum of
    `q.comp p` applied to `y`. -/
  -- First, check that `y` is small enough so that estimates for `f` and `g` apply.
  have y_mem : y ∈ EMetric.ball (0 : E) rf :=
    (EMetric.ball_subset_ball (le_trans (min_le_left _ _) (min_le_left _ _))) hy
  have fy_mem : f (x + y) ∈ insert (f x) t ∩ EMetric.ball (f x) rg := by
    apply hδ
    have : y ∈ EMetric.ball (0 : E) δ :=
      (EMetric.ball_subset_ball (le_trans (min_le_left _ _) (min_le_right _ _))) hy
    simpa [-Set.mem_insert_iff, edist_eq_coe_nnnorm_sub, h'y]
  /- Now the proof starts. To show that the sum of `q.comp p` at `y` is `g (f (x + y))`,
    we will write `q.comp p` applied to `y` as a big sum over all compositions.
    Since the sum is summable, to get its convergence it suffices to get
    the convergence along some increasing sequence of sets.
    We will use the sequence of sets `compPartialSumTarget 0 n n`,
    along which the sum is exactly the composition of the partial sums of `q` and `p`, by design.
    To show that it converges to `g (f (x + y))`, pointwise convergence would not be enough,
    but we have uniform convergence to save the day. -/
  -- First step: the partial sum of `p` converges to `f (x + y)`.
  have A : Tendsto (fun n ↦ (n, ∑ a ∈ Finset.Ico 1 n, p a fun _ ↦ y))
      atTop (atTop ×ˢ 𝓝 (f (x + y) - f x)) := by
    apply Tendsto.prod_mk tendsto_id
    have L : ∀ᶠ n in atTop, (∑ a ∈ Finset.range n, p a fun _b ↦ y) - f x
        = ∑ a ∈ Finset.Ico 1 n, p a fun _b ↦ y := by
      rw [eventually_atTop]
      refine ⟨1, fun n hn => ?_⟩
      symm
      rw [eq_sub_iff_add_eq', Finset.range_eq_Ico, ← Hf.coeff_zero fun _i => y,
        Finset.sum_eq_sum_Ico_succ_bot hn]
    have :
      Tendsto (fun n => (∑ a ∈ Finset.range n, p a fun _b => y) - f x) atTop
        (𝓝 (f (x + y) - f x)) :=
      (Hf.hasSum h'y y_mem).tendsto_sum_nat.sub tendsto_const_nhds
    exact Tendsto.congr' L this
  -- Second step: the composition of the partial sums of `q` and `p` converges to `g (f (x + y))`.
  have B : Tendsto (fun n => q.partialSum n (∑ a ∈ Finset.Ico 1 n, p a fun _b ↦ y)) atTop
      (𝓝 (g (f (x + y)))) := by
    -- we use the fact that the partial sums of `q` converge to `g (f (x + y))`, uniformly on a
    -- neighborhood of `f (x + y)`.
    have : Tendsto (fun (z : ℕ × F) ↦ q.partialSum z.1 z.2)
        (atTop ×ˢ 𝓝 (f (x + y) - f x)) (𝓝 (g (f x + (f (x + y) - f x)))) := by
      apply Hg.tendsto_partialSum_prod (y := f (x + y) - f x)
      · simpa [edist_eq_coe_nnnorm_sub] using fy_mem.2
      · simpa using fy_mem.1
    simpa using this.comp A
  -- Third step: the sum over all compositions in `compPartialSumTarget 0 n n` converges to
  -- `g (f (x + y))`. As this sum is exactly the composition of the partial sum, this is a direct
  -- consequence of the second step
  have C :
    Tendsto
      (fun n => ∑ i ∈ compPartialSumTarget 0 n n, q.compAlongComposition p i.2 fun _j => y)
      atTop (𝓝 (g (f (x + y)))) := by
    simpa [comp_partialSum] using B
  -- Fourth step: the sum over all compositions is `g (f (x + y))`. This follows from the
  -- convergence along a subsequence proved in the third step, and the fact that the sum is Cauchy
  -- thanks to the summability properties.
  have D :
    HasSum (fun i : Σ n, Composition n => q.compAlongComposition p i.2 fun _j => y)
      (g (f (x + y))) :=
    haveI cau :
      CauchySeq fun s : Finset (Σ n, Composition n) =>
        ∑ i ∈ s, q.compAlongComposition p i.2 fun _j => y := by
      apply cauchySeq_finset_of_norm_bounded _ (NNReal.summable_coe.2 hr) _
      simp only [coe_nnnorm, NNReal.coe_mul, NNReal.coe_pow]
      rintro ⟨n, c⟩
      calc
        ‖(compAlongComposition q p c) fun _j : Fin n => y‖ ≤
            ‖compAlongComposition q p c‖ * ∏ _j : Fin n, ‖y‖ := by
          apply ContinuousMultilinearMap.le_opNorm
        _ ≤ ‖compAlongComposition q p c‖ * (r : ℝ) ^ n := by
          apply mul_le_mul_of_nonneg_left _ (norm_nonneg _)
          rw [Finset.prod_const, Finset.card_fin]
          apply pow_le_pow_left (norm_nonneg _)
          rw [EMetric.mem_ball, edist_eq_coe_nnnorm] at hy
          have := le_trans (le_of_lt hy) (min_le_right _ _)
          rwa [ENNReal.coe_le_coe, ← NNReal.coe_le_coe, coe_nnnorm] at this
    tendsto_nhds_of_cauchySeq_of_subseq cau compPartialSumTarget_tendsto_atTop C
  -- Fifth step: the sum over `n` of `q.comp p n` can be expressed as a particular resummation of
  -- the sum over all compositions, by grouping together the compositions of the same
  -- integer `n`. The convergence of the whole sum therefore implies the converence of the sum
  -- of `q.comp p n`
  have E : HasSum (fun n => (q.comp p) n fun _j => y) (g (f (x + y))) := by
    apply D.sigma
    intro n
    dsimp [FormalMultilinearSeries.comp]
    convert hasSum_fintype (α := G) (β := Composition n) _
    simp only [ContinuousMultilinearMap.sum_apply]
    rfl
  rw [Function.comp_apply]
  exact E

/-- If two functions `g` and `f` have power series `q` and `p` respectively at `f x` and `x`,
then `g ∘ f` admits the power  series `q.comp p` at `x` within `s`. -/
theorem HasFPowerSeriesAt.comp {g : F → G} {f : E → F} {q : FormalMultilinearSeries 𝕜 F G}
    {p : FormalMultilinearSeries 𝕜 E F} {x : E}
    (hg : HasFPowerSeriesAt g q (f x)) (hf : HasFPowerSeriesAt f p x) :
    HasFPowerSeriesAt (g ∘ f) (q.comp p) x := by
  rw [← hasFPowerSeriesWithinAt_univ] at hf hg ⊢
  apply hg.comp hf (by simp)

/-- If two functions `g` and `f` are analytic respectively at `f x` and `x`, within
two sets `s` and `t` such that `f` maps `s` to `t`, then `g ∘ f` is analytic at `x` within `s`. -/
theorem AnalyticWithinAt.comp {g : F → G} {f : E → F} {x : E} {t : Set F} {s : Set E}
    (hg : AnalyticWithinAt 𝕜 g t (f x)) (hf : AnalyticWithinAt 𝕜 f s x) (h : Set.MapsTo f s t) :
    AnalyticWithinAt 𝕜 (g ∘ f) s x := by
  let ⟨_q, hq⟩ := hg
  let ⟨_p, hp⟩ := hf
  exact (hq.comp hp h).analyticWithinAt

/-- Version of `AnalyticWithinAt.comp` where point equality is a separate hypothesis. -/
theorem AnalyticWithinAt.comp_of_eq {g : F → G} {f : E → F} {y : F} {x : E} {t : Set F} {s : Set E}
    (hg : AnalyticWithinAt 𝕜 g t y) (hf : AnalyticWithinAt 𝕜 f s x) (h : Set.MapsTo f s t)
    (hy : f x = y) :
    AnalyticWithinAt 𝕜 (g ∘ f) s x := by
  rw [← hy] at hg
  exact hg.comp hf h

lemma AnalyticOn.comp {f : F → G} {g : E → F} {s : Set F}
    {t : Set E} (hf : AnalyticOn 𝕜 f s) (hg : AnalyticOn 𝕜 g t) (h : Set.MapsTo g t s) :
    AnalyticOn 𝕜 (f ∘ g) t :=
  fun x m ↦ (hf _ (h m)).comp (hg x m) h

@[deprecated (since := "2024-09-26")]
alias AnalyticWithinOn.comp := AnalyticOn.comp

/-- If two functions `g` and `f` are analytic respectively at `f x` and `x`, then `g ∘ f` is
analytic at `x`. -/
theorem AnalyticAt.comp {g : F → G} {f : E → F} {x : E} (hg : AnalyticAt 𝕜 g (f x))
    (hf : AnalyticAt 𝕜 f x) : AnalyticAt 𝕜 (g ∘ f) x := by
  rw [← analyticWithinAt_univ] at hg hf ⊢
  apply hg.comp hf (by simp)

/-- Version of `AnalyticAt.comp` where point equality is a separate hypothesis. -/
theorem AnalyticAt.comp_of_eq {g : F → G} {f : E → F} {y : F} {x : E} (hg : AnalyticAt 𝕜 g y)
    (hf : AnalyticAt 𝕜 f x) (hy : f x = y) : AnalyticAt 𝕜 (g ∘ f) x := by
  rw [← hy] at hg
  exact hg.comp hf

theorem AnalyticAt.comp_analyticWithinAt {g : F → G} {f : E → F} {x : E} {s : Set E}
    (hg : AnalyticAt 𝕜 g (f x)) (hf : AnalyticWithinAt 𝕜 f s x) :
    AnalyticWithinAt 𝕜 (g ∘ f) s x := by
  rw [← analyticWithinAt_univ] at hg
  exact hg.comp hf (Set.mapsTo_univ _ _)

theorem AnalyticAt.comp_analyticWithinAt_of_eq {g : F → G} {f : E → F} {x : E} {y : F} {s : Set E}
    (hg : AnalyticAt 𝕜 g y) (hf : AnalyticWithinAt 𝕜 f s x) (h : f x = y) :
    AnalyticWithinAt 𝕜 (g ∘ f) s x := by
  rw [← h] at hg
  exact hg.comp_analyticWithinAt hf

/-- If two functions `g` and `f` are analytic respectively on `s.image f` and `s`, then `g ∘ f` is
analytic on `s`. -/
theorem AnalyticOnNhd.comp' {s : Set E} {g : F → G} {f : E → F} (hg : AnalyticOnNhd 𝕜 g (s.image f))
    (hf : AnalyticOnNhd 𝕜 f s) : AnalyticOnNhd 𝕜 (g ∘ f) s :=
  fun z hz => (hg (f z) (Set.mem_image_of_mem f hz)).comp (hf z hz)

<<<<<<< HEAD
theorem AnalyticOnNhd.comp {s : Set E} {t : Set F} {g : F → G} {f : E → F} (hg : AnalyticOnNhd 𝕜 g t)
    (hf : AnalyticOnNhd 𝕜 f s) (st : Set.MapsTo f s t) : AnalyticOnNhd 𝕜 (g ∘ f) s :=
=======
@[deprecated (since := "2024-09-26")]
alias AnalyticOn.comp' := AnalyticOnNhd.comp'

theorem AnalyticOnNhd.comp {s : Set E} {t : Set F} {g : F → G} {f : E → F}
    (hg : AnalyticOnNhd 𝕜 g t) (hf : AnalyticOnNhd 𝕜 f s) (st : Set.MapsTo f s t) :
    AnalyticOnNhd 𝕜 (g ∘ f) s :=
>>>>>>> 5d4532a2
  comp' (mono hg (Set.mapsTo'.mp st)) hf

lemma AnalyticOnNhd.comp_analyticOn {f : F → G} {g : E → F} {s : Set F}
    {t : Set E} (hf : AnalyticOnNhd 𝕜 f s) (hg : AnalyticOn 𝕜 g t) (h : Set.MapsTo g t s) :
    AnalyticOn 𝕜 (f ∘ g) t :=
  fun x m ↦ (hf _ (h m)).comp_analyticWithinAt (hg x m)

@[deprecated (since := "2024-09-26")]
alias AnalyticOn.comp_analyticWithinOn := AnalyticOnNhd.comp_analyticOn

/-!
### Associativity of the composition of formal multilinear series

In this paragraph, we prove the associativity of the composition of formal power series.
By definition,
```
(r.comp q).comp p n v
= ∑_{i₁ + ... + iₖ = n} (r.comp q)ₖ (p_{i₁} (v₀, ..., v_{i₁ -1}), p_{i₂} (...), ..., p_{iₖ}(...))
= ∑_{a : Composition n} (r.comp q) a.length (applyComposition p a v)
```
decomposing `r.comp q` in the same way, we get
```
(r.comp q).comp p n v
= ∑_{a : Composition n} ∑_{b : Composition a.length}
  r b.length (applyComposition q b (applyComposition p a v))
```
On the other hand,
```
r.comp (q.comp p) n v = ∑_{c : Composition n} r c.length (applyComposition (q.comp p) c v)
```
Here, `applyComposition (q.comp p) c v` is a vector of length `c.length`, whose `i`-th term is
given by `(q.comp p) (c.blocksFun i) (v_l, v_{l+1}, ..., v_{m-1})` where `{l, ..., m-1}` is the
`i`-th block in the composition `c`, of length `c.blocksFun i` by definition. To compute this term,
we expand it as `∑_{dᵢ : Composition (c.blocksFun i)} q dᵢ.length (applyComposition p dᵢ v')`,
where `v' = (v_l, v_{l+1}, ..., v_{m-1})`. Therefore, we get
```
r.comp (q.comp p) n v =
∑_{c : Composition n} ∑_{d₀ : Composition (c.blocksFun 0),
  ..., d_{c.length - 1} : Composition (c.blocksFun (c.length - 1))}
  r c.length (fun i ↦ q dᵢ.length (applyComposition p dᵢ v'ᵢ))
```
To show that these terms coincide, we need to explain how to reindex the sums to put them in
bijection (and then the terms we are summing will correspond to each other). Suppose we have a
composition `a` of `n`, and a composition `b` of `a.length`. Then `b` indicates how to group
together some blocks of `a`, giving altogether `b.length` blocks of blocks. These blocks of blocks
can be called `d₀, ..., d_{a.length - 1}`, and one obtains a composition `c` of `n` by saying that
each `dᵢ` is one single block. Conversely, if one starts from `c` and the `dᵢ`s, one can concatenate
the `dᵢ`s to obtain a composition `a` of `n`, and register the lengths of the `dᵢ`s in a composition
`b` of `a.length`.

An example might be enlightening. Suppose `a = [2, 2, 3, 4, 2]`. It is a composition of
length 5 of 13. The content of the blocks may be represented as `0011222333344`.
Now take `b = [2, 3]` as a composition of `a.length = 5`. It says that the first 2 blocks of `a`
should be merged, and the last 3 blocks of `a` should be merged, giving a new composition of `13`
made of two blocks of length `4` and `9`, i.e., `c = [4, 9]`. But one can also remember that
the new first block was initially made of two blocks of size `2`, so `d₀ = [2, 2]`, and the new
second block was initially made of three blocks of size `3`, `4` and `2`, so `d₁ = [3, 4, 2]`.

This equivalence is called `Composition.sigmaEquivSigmaPi n` below.

We start with preliminary results on compositions, of a very specialized nature, then define the
equivalence `Composition.sigmaEquivSigmaPi n`, and we deduce finally the associativity of
composition of formal multilinear series in `FormalMultilinearSeries.comp_assoc`.
-/


namespace Composition

variable {n : ℕ}

/-- Rewriting equality in the dependent type `Σ (a : Composition n), Composition a.length)` in
non-dependent terms with lists, requiring that the blocks coincide. -/
theorem sigma_composition_eq_iff (i j : Σ a : Composition n, Composition a.length) :
    i = j ↔ i.1.blocks = j.1.blocks ∧ i.2.blocks = j.2.blocks := by
  refine ⟨by rintro rfl; exact ⟨rfl, rfl⟩, ?_⟩
  rcases i with ⟨a, b⟩
  rcases j with ⟨a', b'⟩
  rintro ⟨h, h'⟩
  have H : a = a' := by ext1; exact h
  induction H; congr; ext1; exact h'

/-- Rewriting equality in the dependent type
`Σ (c : Composition n), Π (i : Fin c.length), Composition (c.blocksFun i)` in
non-dependent terms with lists, requiring that the lists of blocks coincide. -/
theorem sigma_pi_composition_eq_iff
    (u v : Σ c : Composition n, ∀ i : Fin c.length, Composition (c.blocksFun i)) :
    u = v ↔ (ofFn fun i => (u.2 i).blocks) = ofFn fun i => (v.2 i).blocks := by
  refine ⟨fun H => by rw [H], fun H => ?_⟩
  rcases u with ⟨a, b⟩
  rcases v with ⟨a', b'⟩
  dsimp at H
  have h : a = a' := by
    ext1
    have :
      map List.sum (ofFn fun i : Fin (Composition.length a) => (b i).blocks) =
        map List.sum (ofFn fun i : Fin (Composition.length a') => (b' i).blocks) := by
      rw [H]
    simp only [map_ofFn] at this
    change
      (ofFn fun i : Fin (Composition.length a) => (b i).blocks.sum) =
        ofFn fun i : Fin (Composition.length a') => (b' i).blocks.sum at this
    simpa [Composition.blocks_sum, Composition.ofFn_blocksFun] using this
  induction h
  ext1
  · rfl
  · simp only [heq_eq_eq, ofFn_inj] at H ⊢
    ext1 i
    ext1
    exact congrFun H i

/-- When `a` is a composition of `n` and `b` is a composition of `a.length`, `a.gather b` is the
composition of `n` obtained by gathering all the blocks of `a` corresponding to a block of `b`.
For instance, if `a = [6, 5, 3, 5, 2]` and `b = [2, 3]`, one should gather together
the first two blocks of `a` and its last three blocks, giving `a.gather b = [11, 10]`. -/
def gather (a : Composition n) (b : Composition a.length) : Composition n where
  blocks := (a.blocks.splitWrtComposition b).map sum
  blocks_pos := by
    rw [forall_mem_map]
    intro j hj
    suffices H : ∀ i ∈ j, 1 ≤ i by calc
      0 < j.length := length_pos_of_mem_splitWrtComposition hj
      _ ≤ j.sum := length_le_sum_of_one_le _ H
    intro i hi
    apply a.one_le_blocks
    rw [← a.blocks.join_splitWrtComposition b]
    exact mem_join_of_mem hj hi
  blocks_sum := by rw [← sum_join, join_splitWrtComposition, a.blocks_sum]

theorem length_gather (a : Composition n) (b : Composition a.length) :
    length (a.gather b) = b.length :=
  show (map List.sum (a.blocks.splitWrtComposition b)).length = b.blocks.length by
    rw [length_map, length_splitWrtComposition]

/-- An auxiliary function used in the definition of `sigmaEquivSigmaPi` below, associating to
two compositions `a` of `n` and `b` of `a.length`, and an index `i` bounded by the length of
`a.gather b`, the subcomposition of `a` made of those blocks belonging to the `i`-th block of
`a.gather b`. -/
def sigmaCompositionAux (a : Composition n) (b : Composition a.length)
    (i : Fin (a.gather b).length) : Composition ((a.gather b).blocksFun i) where
  blocks :=
    (a.blocks.splitWrtComposition b)[i.val]'(by
      rw [length_splitWrtComposition, ← length_gather]; exact i.2)
  blocks_pos {i} hi :=
    a.blocks_pos
      (by
        rw [← a.blocks.join_splitWrtComposition b]
        exact mem_join_of_mem (List.getElem_mem _ _ _) hi)
  blocks_sum := by simp [Composition.blocksFun, getElem_map, Composition.gather]

theorem length_sigmaCompositionAux (a : Composition n) (b : Composition a.length)
    (i : Fin b.length) :
    Composition.length (Composition.sigmaCompositionAux a b ⟨i, (length_gather a b).symm ▸ i.2⟩) =
      Composition.blocksFun b i :=
  show List.length ((splitWrtComposition a.blocks b)[i.1]) = blocksFun b i by
    rw [getElem_map_rev List.length, getElem_of_eq (map_length_splitWrtComposition _ _)]; rfl

set_option linter.deprecated false in
theorem blocksFun_sigmaCompositionAux (a : Composition n) (b : Composition a.length)
    (i : Fin b.length) (j : Fin (blocksFun b i)) :
    blocksFun (sigmaCompositionAux a b ⟨i, (length_gather a b).symm ▸ i.2⟩)
        ⟨j, (length_sigmaCompositionAux a b i).symm ▸ j.2⟩ =
      blocksFun a (embedding b i j) :=
  show get (get _ ⟨_, _⟩) ⟨_, _⟩  = a.blocks.get ⟨_, _⟩ by
    rw [get_of_eq (get_splitWrtComposition _ _ _), get_drop', get_take']; rfl

set_option linter.deprecated false in
/-- Auxiliary lemma to prove that the composition of formal multilinear series is associative.

Consider a composition `a` of `n` and a composition `b` of `a.length`. Grouping together some
blocks of `a` according to `b` as in `a.gather b`, one can compute the total size of the blocks
of `a` up to an index `sizeUpTo b i + j` (where the `j` corresponds to a set of blocks of `a`
that do not fill a whole block of `a.gather b`). The first part corresponds to a sum of blocks
in `a.gather b`, and the second one to a sum of blocks in the next block of
`sigmaCompositionAux a b`. This is the content of this lemma. -/
theorem sizeUpTo_sizeUpTo_add (a : Composition n) (b : Composition a.length) {i j : ℕ}
    (hi : i < b.length) (hj : j < blocksFun b ⟨i, hi⟩) :
    sizeUpTo a (sizeUpTo b i + j) =
      sizeUpTo (a.gather b) i +
        sizeUpTo (sigmaCompositionAux a b ⟨i, (length_gather a b).symm ▸ hi⟩) j := by
  -- Porting note: `induction'` left a spurious `hj` in the context
  induction j with
  | zero =>
    show
      sum (take (b.blocks.take i).sum a.blocks) =
        sum (take i (map sum (splitWrtComposition a.blocks b)))
    induction' i with i IH
    · rfl
    · have A : i < b.length := Nat.lt_of_succ_lt hi
      have B : i < List.length (map List.sum (splitWrtComposition a.blocks b)) := by simp [A]
      have C : 0 < blocksFun b ⟨i, A⟩ := Composition.blocks_pos' _ _ _
      rw [sum_take_succ _ _ B, ← IH A C]
      have :
        take (sum (take i b.blocks)) a.blocks =
          take (sum (take i b.blocks)) (take (sum (take (i + 1) b.blocks)) a.blocks) := by
        rw [take_take, min_eq_left]
        apply monotone_sum_take _ (Nat.le_succ _)
      rw [this, getElem_map, getElem_splitWrtComposition, ←
        take_append_drop (sum (take i b.blocks)) (take (sum (take (Nat.succ i) b.blocks)) a.blocks),
        sum_append]
      congr
      rw [take_append_drop]
  | succ j IHj =>
    have A : j < blocksFun b ⟨i, hi⟩ := lt_trans (lt_add_one j) hj
    have B : j < length (sigmaCompositionAux a b ⟨i, (length_gather a b).symm ▸ hi⟩) := by
      convert A; rw [← length_sigmaCompositionAux]
    have C : sizeUpTo b i + j < sizeUpTo b (i + 1) := by
      simp only [sizeUpTo_succ b hi, add_lt_add_iff_left]
      exact A
    have D : sizeUpTo b i + j < length a := lt_of_lt_of_le C (b.sizeUpTo_le _)
    have : sizeUpTo b i + Nat.succ j = (sizeUpTo b i + j).succ := rfl
    rw [this, sizeUpTo_succ _ D, IHj A, sizeUpTo_succ _ B]
    simp only [sigmaCompositionAux, add_assoc, add_left_inj, Fin.val_mk]
    rw [getElem_of_eq (getElem_splitWrtComposition _ _ _ _), getElem_drop, getElem_take _ _ C]

/-- Natural equivalence between `(Σ (a : Composition n), Composition a.length)` and
`(Σ (c : Composition n), Π (i : Fin c.length), Composition (c.blocksFun i))`, that shows up as a
change of variables in the proof that composition of formal multilinear series is associative.

Consider a composition `a` of `n` and a composition `b` of `a.length`. Then `b` indicates how to
group together some blocks of `a`, giving altogether `b.length` blocks of blocks. These blocks of
blocks can be called `d₀, ..., d_{a.length - 1}`, and one obtains a composition `c` of `n` by
saying that each `dᵢ` is one single block. The map `⟨a, b⟩ → ⟨c, (d₀, ..., d_{a.length - 1})⟩` is
the direct map in the equiv.

Conversely, if one starts from `c` and the `dᵢ`s, one can join the `dᵢ`s to obtain a composition
`a` of `n`, and register the lengths of the `dᵢ`s in a composition `b` of `a.length`. This is the
inverse map of the equiv.
-/
def sigmaEquivSigmaPi (n : ℕ) :
    (Σ a : Composition n, Composition a.length) ≃
      Σ c : Composition n, ∀ i : Fin c.length, Composition (c.blocksFun i) where
  toFun i := ⟨i.1.gather i.2, i.1.sigmaCompositionAux i.2⟩
  invFun i :=
    ⟨{  blocks := (ofFn fun j => (i.2 j).blocks).join
        blocks_pos := by
          simp only [and_imp, List.mem_join, exists_imp, forall_mem_ofFn_iff]
          exact @fun i j hj => Composition.blocks_pos _ hj
        blocks_sum := by simp [sum_ofFn, Composition.blocks_sum, Composition.sum_blocksFun] },
      { blocks := ofFn fun j => (i.2 j).length
        blocks_pos := by
          intro k hk
          refine ((forall_mem_ofFn_iff (P := fun i => 0 < i)).2 fun j => ?_) k hk
          exact Composition.length_pos_of_pos _ (Composition.blocks_pos' _ _ _)
        blocks_sum := by dsimp only [Composition.length]; simp [sum_ofFn] }⟩
  left_inv := by
    -- the fact that we have a left inverse is essentially `join_splitWrtComposition`,
    -- but we need to massage it to take care of the dependent setting.
    rintro ⟨a, b⟩
    rw [sigma_composition_eq_iff]
    dsimp
    constructor
    · conv_rhs =>
        rw [← join_splitWrtComposition a.blocks b, ← ofFn_get (splitWrtComposition a.blocks b)]
      have A : length (gather a b) = List.length (splitWrtComposition a.blocks b) := by
        simp only [length, gather, length_map, length_splitWrtComposition]
      congr! 2
      exact (Fin.heq_fun_iff A (α := List ℕ)).2 fun i => rfl
    · have B : Composition.length (Composition.gather a b) = List.length b.blocks :=
        Composition.length_gather _ _
      conv_rhs => rw [← ofFn_getElem b.blocks]
      congr 1
      refine (Fin.heq_fun_iff B).2 fun i => ?_
      rw [sigmaCompositionAux, Composition.length, List.getElem_map_rev List.length,
        List.getElem_of_eq (map_length_splitWrtComposition _ _)]
  right_inv := by
    -- the fact that we have a right inverse is essentially `splitWrtComposition_join`,
    -- but we need to massage it to take care of the dependent setting.
    rintro ⟨c, d⟩
    have : map List.sum (ofFn fun i : Fin (Composition.length c) => (d i).blocks) = c.blocks := by
      simp [map_ofFn, Function.comp_def, Composition.blocks_sum, Composition.ofFn_blocksFun]
    rw [sigma_pi_composition_eq_iff]
    dsimp
    congr! 1
    · congr
      ext1
      dsimp [Composition.gather]
      rwa [splitWrtComposition_join]
      simp only [map_ofFn]
      rfl
    · rw [Fin.heq_fun_iff]
      · intro i
        dsimp [Composition.sigmaCompositionAux]
        rw [getElem_of_eq (splitWrtComposition_join _ _ _)]
        · simp only [getElem_ofFn]
        · simp only [map_ofFn]
          rfl
      · congr

end Composition

namespace FormalMultilinearSeries

open Composition

theorem comp_assoc (r : FormalMultilinearSeries 𝕜 G H) (q : FormalMultilinearSeries 𝕜 F G)
    (p : FormalMultilinearSeries 𝕜 E F) : (r.comp q).comp p = r.comp (q.comp p) := by
  ext n v
  /- First, rewrite the two compositions appearing in the theorem as two sums over complicated
    sigma types, as in the description of the proof above. -/
  let f : (Σ a : Composition n, Composition a.length) → H := fun c =>
    r c.2.length (applyComposition q c.2 (applyComposition p c.1 v))
  let g : (Σ c : Composition n, ∀ i : Fin c.length, Composition (c.blocksFun i)) → H := fun c =>
    r c.1.length fun i : Fin c.1.length =>
      q (c.2 i).length (applyComposition p (c.2 i) (v ∘ c.1.embedding i))
  suffices ∑ c, f c = ∑ c, g c by
    simpa (config := { unfoldPartialApp := true }) only [FormalMultilinearSeries.comp,
      ContinuousMultilinearMap.sum_apply, compAlongComposition_apply, Finset.sum_sigma',
      applyComposition, ContinuousMultilinearMap.map_sum]
  /- Now, we use `Composition.sigmaEquivSigmaPi n` to change
    variables in the second sum, and check that we get exactly the same sums. -/
  rw [← (sigmaEquivSigmaPi n).sum_comp]
  /- To check that we have the same terms, we should check that we apply the same component of
    `r`, and the same component of `q`, and the same component of `p`, to the same coordinate of
    `v`. This is true by definition, but at each step one needs to convince Lean that the types
    one considers are the same, using a suitable congruence lemma to avoid dependent type issues.
    This dance has to be done three times, one for `r`, one for `q` and one for `p`. -/
  apply Finset.sum_congr rfl
  rintro ⟨a, b⟩ _
  dsimp [sigmaEquivSigmaPi]
  -- check that the `r` components are the same. Based on `Composition.length_gather`
  apply r.congr (Composition.length_gather a b).symm
  intro i hi1 hi2
  -- check that the `q` components are the same. Based on `length_sigmaCompositionAux`
  apply q.congr (length_sigmaCompositionAux a b _).symm
  intro j hj1 hj2
  -- check that the `p` components are the same. Based on `blocksFun_sigmaCompositionAux`
  apply p.congr (blocksFun_sigmaCompositionAux a b _ _).symm
  intro k hk1 hk2
  -- finally, check that the coordinates of `v` one is using are the same. Based on
  -- `sizeUpTo_sizeUpTo_add`.
  refine congr_arg v (Fin.ext ?_)
  dsimp [Composition.embedding]
  rw [sizeUpTo_sizeUpTo_add _ _ hi1 hj1, add_assoc]

end FormalMultilinearSeries<|MERGE_RESOLUTION|>--- conflicted
+++ resolved
@@ -891,17 +891,12 @@
     (hf : AnalyticOnNhd 𝕜 f s) : AnalyticOnNhd 𝕜 (g ∘ f) s :=
   fun z hz => (hg (f z) (Set.mem_image_of_mem f hz)).comp (hf z hz)
 
-<<<<<<< HEAD
-theorem AnalyticOnNhd.comp {s : Set E} {t : Set F} {g : F → G} {f : E → F} (hg : AnalyticOnNhd 𝕜 g t)
-    (hf : AnalyticOnNhd 𝕜 f s) (st : Set.MapsTo f s t) : AnalyticOnNhd 𝕜 (g ∘ f) s :=
-=======
 @[deprecated (since := "2024-09-26")]
 alias AnalyticOn.comp' := AnalyticOnNhd.comp'
 
 theorem AnalyticOnNhd.comp {s : Set E} {t : Set F} {g : F → G} {f : E → F}
     (hg : AnalyticOnNhd 𝕜 g t) (hf : AnalyticOnNhd 𝕜 f s) (st : Set.MapsTo f s t) :
     AnalyticOnNhd 𝕜 (g ∘ f) s :=
->>>>>>> 5d4532a2
   comp' (mono hg (Set.mapsTo'.mp st)) hf
 
 lemma AnalyticOnNhd.comp_analyticOn {f : F → G} {g : E → F} {s : Set F}
