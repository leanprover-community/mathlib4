--- conflicted
+++ resolved
@@ -399,15 +399,9 @@
 def AnalyticOnNhd (f : E → F) (s : Set E) :=
   ∀ x, x ∈ s → AnalyticAt 𝕜 f x
 
-<<<<<<< HEAD
 /-- `f` is analytic within `s` if it is analytic within `s` at each point of `s`.  Note that
-this is weaker than `AnalyticOn 𝕜 f s`, as `f` is allowed to be arbitrary outside `s`. -/
-def AnalyticWithinOn (f : E → F) (s : Set E) : Prop :=
-=======
-/-- `f` is analytic within `s` if it is analytic within `s` at each point of `t`.  Note that
 this is weaker than `AnalyticOnNhd 𝕜 f s`, as `f` is allowed to be arbitrary outside `s`. -/
 def AnalyticOn (f : E → F) (s : Set E) : Prop :=
->>>>>>> 5d4532a2
   ∀ x ∈ s, AnalyticWithinAt 𝕜 f s x
 
 @[deprecated (since := "2024-09-26")]
@@ -496,6 +490,8 @@
     refine ⟨hy, ?_⟩
     simpa [edist_eq_coe_nnnorm_sub] using h'y
 
+/-- Variant of `HasFPowerSeriesWithinOnBall.congr` in which one requests equality on `insert x s`
+instead of separating `x` and `s`. -/
 lemma HasFPowerSeriesWithinOnBall.congr' {f g : E → F} {p : FormalMultilinearSeries 𝕜 E F}
     {s : Set E} {x : E} {r : ℝ≥0∞} (h : HasFPowerSeriesWithinOnBall f p s x r)
     (h' : EqOn g f (insert x s ∩ EMetric.ball x r)) :
@@ -672,18 +668,12 @@
     AnalyticWithinAt 𝕜 f univ x ↔ AnalyticAt 𝕜 f x := by
   simp [AnalyticWithinAt, AnalyticAt]
 
-<<<<<<< HEAD
-@[simp] lemma analyticWithinOn_univ :
-    AnalyticWithinOn 𝕜 f univ ↔ AnalyticOn 𝕜 f univ := by
-  simp only [AnalyticWithinOn, analyticWithinAt_univ, AnalyticOn]
-=======
 @[simp] lemma analyticOn_univ {f : E → F} :
     AnalyticOn 𝕜 f univ ↔ AnalyticOnNhd 𝕜 f univ := by
   simp only [AnalyticOn, analyticWithinAt_univ, AnalyticOnNhd]
 
 @[deprecated (since := "2024-09-26")]
 alias analyticWithinOn_univ := analyticOn_univ
->>>>>>> 5d4532a2
 
 lemma AnalyticWithinAt.mono (hf : AnalyticWithinAt 𝕜 f s x) (h : t ⊆ s) :
     AnalyticWithinAt 𝕜 f t x := by
@@ -697,22 +687,15 @@
 lemma AnalyticOnNhd.analyticOn (hf : AnalyticOnNhd 𝕜 f s) : AnalyticOn 𝕜 f s :=
   fun x hx ↦ (hf x hx).analyticWithinAt
 
-<<<<<<< HEAD
-lemma AnalyticWithinAt.congr_of_eventuallyEq
-=======
 @[deprecated (since := "2024-09-26")]
 alias AnalyticOn.analyticWithinOn := AnalyticOnNhd.analyticOn
 
 lemma AnalyticWithinAt.congr_of_eventuallyEq {f g : E → F} {s : Set E} {x : E}
->>>>>>> 5d4532a2
     (hf : AnalyticWithinAt 𝕜 f s x) (hs : g =ᶠ[𝓝[s] x] f) (hx : g x = f x) :
     AnalyticWithinAt 𝕜 g s x := by
   rcases hf with ⟨p, hp⟩
   exact ⟨p, hp.congr hs hx⟩
 
-<<<<<<< HEAD
-lemma AnalyticWithinAt.congr
-=======
 lemma AnalyticWithinAt.congr_of_eventuallyEq_insert {f g : E → F} {s : Set E} {x : E}
     (hf : AnalyticWithinAt 𝕜 f s x) (hs : g =ᶠ[𝓝[insert x s] x] f) :
     AnalyticWithinAt 𝕜 g s x := by
@@ -720,19 +703,13 @@
   apply mem_of_mem_nhdsWithin (mem_insert x s) hs
 
 lemma AnalyticWithinAt.congr {f g : E → F} {s : Set E} {x : E}
->>>>>>> 5d4532a2
     (hf : AnalyticWithinAt 𝕜 f s x) (hs : EqOn g f s) (hx : g x = f x) :
     AnalyticWithinAt 𝕜 g s x :=
   hf.congr_of_eventuallyEq hs.eventuallyEq_nhdsWithin hx
 
-<<<<<<< HEAD
-lemma AnalyticWithinOn.congr (hf : AnalyticWithinOn 𝕜 f s) (hs : EqOn g f s) :
-    AnalyticWithinOn 𝕜 g s :=
-=======
 lemma AnalyticOn.congr {f g : E → F} {s : Set E}
     (hf : AnalyticOn 𝕜 f s) (hs : EqOn g f s) :
     AnalyticOn 𝕜 g s :=
->>>>>>> 5d4532a2
   fun x m ↦ (hf x m).congr hs (hs m)
 
 @[deprecated (since := "2024-09-26")]
@@ -745,12 +722,8 @@
 theorem analyticAt_congr (h : f =ᶠ[𝓝 x] g) : AnalyticAt 𝕜 f x ↔ AnalyticAt 𝕜 g x :=
   ⟨fun hf ↦ hf.congr h, fun hg ↦ hg.congr h.symm⟩
 
-<<<<<<< HEAD
-theorem AnalyticOn.mono (hf : AnalyticOn 𝕜 f t) (hst : s ⊆ t) : AnalyticOn 𝕜 f s :=
-=======
 theorem AnalyticOnNhd.mono {s t : Set E} (hf : AnalyticOnNhd 𝕜 f t) (hst : s ⊆ t) :
     AnalyticOnNhd 𝕜 f s :=
->>>>>>> 5d4532a2
   fun z hz => hf z (hst hz)
 
 theorem AnalyticOnNhd.congr' (hf : AnalyticOnNhd 𝕜 f s) (hg : f =ᶠ[𝓝ˢ s] g) :
@@ -774,29 +747,20 @@
 theorem analyticOnNhd_congr (hs : IsOpen s) (h : s.EqOn f g) : AnalyticOnNhd 𝕜 f s ↔
     AnalyticOnNhd 𝕜 g s := ⟨fun hf => hf.congr hs h, fun hg => hg.congr hs h.symm⟩
 
-<<<<<<< HEAD
+@[deprecated (since := "2024-09-26")]
+alias analyticOn_congr := analyticOnNhd_congr
+
 theorem AnalyticWithinAt.mono_of_mem
     (h : AnalyticWithinAt 𝕜 f s x) (hst : s ∈ 𝓝[t] x) : AnalyticWithinAt 𝕜 f t x := by
   rcases h with ⟨p, hp⟩
   exact ⟨p, hp.mono_of_mem hst⟩
 
-lemma AnalyticWithinOn.mono (h : AnalyticWithinOn 𝕜 f t) (hs : s ⊆ t) : AnalyticWithinOn 𝕜 f s :=
-  fun _ m ↦ (h _ (hs m)).mono hs
-
-@[simp] theorem analyticWithinAt_insert {f : E → F} {s : Set E} {x y : E} :
-    AnalyticWithinAt 𝕜 f (insert y s) x ↔ AnalyticWithinAt 𝕜 f s x := by
-  simp [AnalyticWithinAt]
-=======
-@[deprecated (since := "2024-09-26")]
-alias analyticOn_congr := analyticOnNhd_congr
-
 lemma AnalyticOn.mono {f : E → F} {s t : Set E} (h : AnalyticOn 𝕜 f t)
     (hs : s ⊆ t) : AnalyticOn 𝕜 f s :=
   fun _ m ↦ (h _ (hs m)).mono hs
 
 @[deprecated (since := "2024-09-26")]
 alias AnalyticWithinOn.mono := AnalyticOn.mono
->>>>>>> 5d4532a2
 
 /-!
 ### Composition with linear maps
@@ -824,8 +788,8 @@
 
 /-- If a function `f` is analytic on a set `s` and `g` is linear, then `g ∘ f` is analytic
 on `s`. -/
-theorem ContinuousLinearMap.comp_analyticWithinOn (g : F →L[𝕜] G) (h : AnalyticWithinOn 𝕜 f s) :
-    AnalyticWithinOn 𝕜 (g ∘ f) s := by
+theorem ContinuousLinearMap.comp_analyticOn (g : F →L[𝕜] G) (h : AnalyticOn 𝕜 f s) :
+    AnalyticOn 𝕜 (g ∘ f) s := by
   rintro x hx
   rcases h x hx with ⟨p, r, hp⟩
   exact ⟨g.compFormalMultilinearSeries p, r, g.comp_hasFPowerSeriesWithinOnBall hp⟩
@@ -838,9 +802,6 @@
   rintro x hx
   rcases h x hx with ⟨p, r, hp⟩
   exact ⟨g.compFormalMultilinearSeries p, r, g.comp_hasFPowerSeriesOnBall hp⟩
-
-@[deprecated (since := "2024-09-26")]
-alias ContinuousLinearMap.comp_analyticOn := ContinuousLinearMap.comp_analyticOnNhd
 
 /-!
 ### Relation between analytic function and the partial sums of its power series
