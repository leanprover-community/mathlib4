--- conflicted
+++ resolved
@@ -373,14 +373,12 @@
 def HasFPowerSeriesAt (f : E → F) (p : FormalMultilinearSeries 𝕜 E F) (x : E) :=
   ∃ r, HasFPowerSeriesOnBall f p x r
 
-<<<<<<< HEAD
--- Teach the `bound` tactic that power series have positive radius
-attribute [bound_forward] HasFPowerSeriesOnBall.r_pos
-=======
 /-- Analogue of `HasFPowerSeriesAt` where convergence is required only on a set `s`. -/
 def HasFPowerSeriesWithinAt (f : E → F) (p : FormalMultilinearSeries 𝕜 E F) (s : Set E) (x : E) :=
   ∃ r, HasFPowerSeriesWithinOnBall f p s x r
->>>>>>> a01f1cc5
+
+-- Teach the `bound` tactic that power series have positive radius
+attribute [bound_forward] HasFPowerSeriesOnBall.r_pos HFPowerSeriesWithinAt.r_pos
 
 variable (𝕜)
 
