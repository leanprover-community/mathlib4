--- conflicted
+++ resolved
@@ -57,327 +57,6 @@
 open Topology NNReal Filter ENNReal Set Asymptotics
 open scoped Pointwise
 
-<<<<<<< HEAD
-=======
-namespace FormalMultilinearSeries
-
-variable [Semiring 𝕜] [AddCommMonoid E] [AddCommMonoid F] [Module 𝕜 E] [Module 𝕜 F]
-variable [TopologicalSpace E] [TopologicalSpace F]
-variable [ContinuousAdd E] [ContinuousAdd F]
-variable [ContinuousConstSMul 𝕜 E] [ContinuousConstSMul 𝕜 F]
-
-/-- Given a formal multilinear series `p` and a vector `x`, then `p.sum x` is the sum `Σ pₙ xⁿ`. A
-priori, it only behaves well when `‖x‖ < p.radius`. -/
-protected def sum (p : FormalMultilinearSeries 𝕜 E F) (x : E) : F :=
-  ∑' n : ℕ, p n fun _ => x
-
-/-- Given a formal multilinear series `p` and a vector `x`, then `p.partialSum n x` is the sum
-`Σ pₖ xᵏ` for `k ∈ {0,..., n-1}`. -/
-def partialSum (p : FormalMultilinearSeries 𝕜 E F) (n : ℕ) (x : E) : F :=
-  ∑ k ∈ Finset.range n, p k fun _ : Fin k => x
-
-/-- The partial sums of a formal multilinear series are continuous. -/
-theorem partialSum_continuous (p : FormalMultilinearSeries 𝕜 E F) (n : ℕ) :
-    Continuous (p.partialSum n) := by
-  unfold partialSum
-  fun_prop
-
-end FormalMultilinearSeries
-
-/-! ### The radius of a formal multilinear series -/
-
-variable [NontriviallyNormedField 𝕜] [NormedAddCommGroup E] [NormedSpace 𝕜 E] [NormedAddCommGroup F]
-  [NormedSpace 𝕜 F] [NormedAddCommGroup G] [NormedSpace 𝕜 G]
-
-namespace FormalMultilinearSeries
-
-variable (p : FormalMultilinearSeries 𝕜 E F) {r : ℝ≥0}
-
-/-- The radius of a formal multilinear series is the largest `r` such that the sum `Σ ‖pₙ‖ ‖y‖ⁿ`
-converges for all `‖y‖ < r`. This implies that `Σ pₙ yⁿ` converges for all `‖y‖ < r`, but these
-definitions are *not* equivalent in general. -/
-def radius (p : FormalMultilinearSeries 𝕜 E F) : ℝ≥0∞ :=
-  ⨆ (r : ℝ≥0) (C : ℝ) (_ : ∀ n, ‖p n‖ * (r : ℝ) ^ n ≤ C), (r : ℝ≥0∞)
-
-/-- If `‖pₙ‖ rⁿ` is bounded in `n`, then the radius of `p` is at least `r`. -/
-theorem le_radius_of_bound (C : ℝ) {r : ℝ≥0} (h : ∀ n : ℕ, ‖p n‖ * (r : ℝ) ^ n ≤ C) :
-    (r : ℝ≥0∞) ≤ p.radius :=
-  le_iSup_of_le r <| le_iSup_of_le C <| le_iSup (fun _ => (r : ℝ≥0∞)) h
-
-/-- If `‖pₙ‖ rⁿ` is bounded in `n`, then the radius of `p` is at least `r`. -/
-theorem le_radius_of_bound_nnreal (C : ℝ≥0) {r : ℝ≥0} (h : ∀ n : ℕ, ‖p n‖₊ * r ^ n ≤ C) :
-    (r : ℝ≥0∞) ≤ p.radius :=
-  p.le_radius_of_bound C fun n => mod_cast h n
-
-/-- If `‖pₙ‖ rⁿ = O(1)`, as `n → ∞`, then the radius of `p` is at least `r`. -/
-theorem le_radius_of_isBigO (h : (fun n => ‖p n‖ * (r : ℝ) ^ n) =O[atTop] fun _ => (1 : ℝ)) :
-    ↑r ≤ p.radius :=
-  Exists.elim (isBigO_one_nat_atTop_iff.1 h) fun C hC =>
-    p.le_radius_of_bound C fun n => (le_abs_self _).trans (hC n)
-
-theorem le_radius_of_eventually_le (C) (h : ∀ᶠ n in atTop, ‖p n‖ * (r : ℝ) ^ n ≤ C) :
-    ↑r ≤ p.radius :=
-  p.le_radius_of_isBigO <| IsBigO.of_bound C <| h.mono fun n hn => by simpa
-
-theorem le_radius_of_summable_nnnorm (h : Summable fun n => ‖p n‖₊ * r ^ n) : ↑r ≤ p.radius :=
-  p.le_radius_of_bound_nnreal (∑' n, ‖p n‖₊ * r ^ n) fun _ => h.le_tsum' _
-
-theorem le_radius_of_summable (h : Summable fun n => ‖p n‖ * (r : ℝ) ^ n) : ↑r ≤ p.radius :=
-  p.le_radius_of_summable_nnnorm <| by
-    simp only [← coe_nnnorm] at h
-    exact mod_cast h
-
-theorem radius_eq_top_of_forall_nnreal_isBigO
-    (h : ∀ r : ℝ≥0, (fun n => ‖p n‖ * (r : ℝ) ^ n) =O[atTop] fun _ => (1 : ℝ)) : p.radius = ∞ :=
-  ENNReal.eq_top_of_forall_nnreal_le fun r => p.le_radius_of_isBigO (h r)
-
-theorem radius_eq_top_of_eventually_eq_zero (h : ∀ᶠ n in atTop, p n = 0) : p.radius = ∞ :=
-  p.radius_eq_top_of_forall_nnreal_isBigO fun r =>
-    (isBigO_zero _ _).congr' (h.mono fun n hn => by simp [hn]) EventuallyEq.rfl
-
-theorem radius_eq_top_of_forall_image_add_eq_zero (n : ℕ) (hn : ∀ m, p (m + n) = 0) :
-    p.radius = ∞ :=
-  p.radius_eq_top_of_eventually_eq_zero <|
-    mem_atTop_sets.2 ⟨n, fun _ hk => tsub_add_cancel_of_le hk ▸ hn _⟩
-
-@[simp]
-theorem constFormalMultilinearSeries_radius {v : F} :
-    (constFormalMultilinearSeries 𝕜 E v).radius = ⊤ :=
-  (constFormalMultilinearSeries 𝕜 E v).radius_eq_top_of_forall_image_add_eq_zero 1
-    (by simp [constFormalMultilinearSeries])
-
-/-- `0` has infinite radius of convergence -/
-@[simp] lemma zero_radius : (0 : FormalMultilinearSeries 𝕜 E F).radius = ∞ := by
-  rw [← constFormalMultilinearSeries_zero]
-  exact constFormalMultilinearSeries_radius
-
-/-- For `r` strictly smaller than the radius of `p`, then `‖pₙ‖ rⁿ` tends to zero exponentially:
-for some `0 < a < 1`, `‖p n‖ rⁿ = o(aⁿ)`. -/
-theorem isLittleO_of_lt_radius (h : ↑r < p.radius) :
-    ∃ a ∈ Ioo (0 : ℝ) 1, (fun n => ‖p n‖ * (r : ℝ) ^ n) =o[atTop] (a ^ ·) := by
-  have := (TFAE_exists_lt_isLittleO_pow (fun n => ‖p n‖ * (r : ℝ) ^ n) 1).out 1 4
-  rw [this]
-  -- Porting note: was
-  -- rw [(TFAE_exists_lt_isLittleO_pow (fun n => ‖p n‖ * (r : ℝ) ^ n) 1).out 1 4]
-  simp only [radius, lt_iSup_iff] at h
-  rcases h with ⟨t, C, hC, rt⟩
-  rw [ENNReal.coe_lt_coe, ← NNReal.coe_lt_coe] at rt
-  have : 0 < (t : ℝ) := r.coe_nonneg.trans_lt rt
-  rw [← div_lt_one this] at rt
-  refine ⟨_, rt, C, Or.inr zero_lt_one, fun n => ?_⟩
-  calc
-    |‖p n‖ * (r : ℝ) ^ n| = ‖p n‖ * (t : ℝ) ^ n * (r / t : ℝ) ^ n := by
-      field_simp [mul_right_comm, abs_mul]
-    _ ≤ C * (r / t : ℝ) ^ n := by gcongr; apply hC
-
-/-- For `r` strictly smaller than the radius of `p`, then `‖pₙ‖ rⁿ = o(1)`. -/
-theorem isLittleO_one_of_lt_radius (h : ↑r < p.radius) :
-    (fun n => ‖p n‖ * (r : ℝ) ^ n) =o[atTop] (fun _ => 1 : ℕ → ℝ) :=
-  let ⟨_, ha, hp⟩ := p.isLittleO_of_lt_radius h
-  hp.trans <| (isLittleO_pow_pow_of_lt_left ha.1.le ha.2).congr (fun _ => rfl) one_pow
-
-/-- For `r` strictly smaller than the radius of `p`, then `‖pₙ‖ rⁿ` tends to zero exponentially:
-for some `0 < a < 1` and `C > 0`, `‖p n‖ * r ^ n ≤ C * a ^ n`. -/
-theorem norm_mul_pow_le_mul_pow_of_lt_radius (h : ↑r < p.radius) :
-    ∃ a ∈ Ioo (0 : ℝ) 1, ∃ C > 0, ∀ n, ‖p n‖ * (r : ℝ) ^ n ≤ C * a ^ n := by
-  have := ((TFAE_exists_lt_isLittleO_pow (fun n => ‖p n‖ * (r : ℝ) ^ n) 1).out 1 5).mp
-    (p.isLittleO_of_lt_radius h)
-  rcases this with ⟨a, ha, C, hC, H⟩
-  exact ⟨a, ha, C, hC, fun n => (le_abs_self _).trans (H n)⟩
-
-/-- If `r ≠ 0` and `‖pₙ‖ rⁿ = O(aⁿ)` for some `-1 < a < 1`, then `r < p.radius`. -/
-theorem lt_radius_of_isBigO (h₀ : r ≠ 0) {a : ℝ} (ha : a ∈ Ioo (-1 : ℝ) 1)
-    (hp : (fun n => ‖p n‖ * (r : ℝ) ^ n) =O[atTop] (a ^ ·)) : ↑r < p.radius := by
-  have := ((TFAE_exists_lt_isLittleO_pow (fun n => ‖p n‖ * (r : ℝ) ^ n) 1).out 2 5)
-  rcases this.mp ⟨a, ha, hp⟩ with ⟨a, ha, C, hC, hp⟩
-  rw [← pos_iff_ne_zero, ← NNReal.coe_pos] at h₀
-  lift a to ℝ≥0 using ha.1.le
-  have : (r : ℝ) < r / a := by
-    simpa only [div_one] using (div_lt_div_iff_of_pos_left h₀ zero_lt_one ha.1).2 ha.2
-  norm_cast at this
-  rw [← ENNReal.coe_lt_coe] at this
-  refine this.trans_le (p.le_radius_of_bound C fun n => ?_)
-  rw [NNReal.coe_div, div_pow, ← mul_div_assoc, div_le_iff₀ (pow_pos ha.1 n)]
-  exact (le_abs_self _).trans (hp n)
-
-/-- For `r` strictly smaller than the radius of `p`, then `‖pₙ‖ rⁿ` is bounded. -/
-theorem norm_mul_pow_le_of_lt_radius (p : FormalMultilinearSeries 𝕜 E F) {r : ℝ≥0}
-    (h : (r : ℝ≥0∞) < p.radius) : ∃ C > 0, ∀ n, ‖p n‖ * (r : ℝ) ^ n ≤ C :=
-  let ⟨_, ha, C, hC, h⟩ := p.norm_mul_pow_le_mul_pow_of_lt_radius h
-  ⟨C, hC, fun n => (h n).trans <| mul_le_of_le_one_right hC.lt.le (pow_le_one₀ ha.1.le ha.2.le)⟩
-
-/-- For `r` strictly smaller than the radius of `p`, then `‖pₙ‖ rⁿ` is bounded. -/
-theorem norm_le_div_pow_of_pos_of_lt_radius (p : FormalMultilinearSeries 𝕜 E F) {r : ℝ≥0}
-    (h0 : 0 < r) (h : (r : ℝ≥0∞) < p.radius) : ∃ C > 0, ∀ n, ‖p n‖ ≤ C / (r : ℝ) ^ n :=
-  let ⟨C, hC, hp⟩ := p.norm_mul_pow_le_of_lt_radius h
-  ⟨C, hC, fun n => Iff.mpr (le_div_iff₀ (pow_pos h0 _)) (hp n)⟩
-
-/-- For `r` strictly smaller than the radius of `p`, then `‖pₙ‖ rⁿ` is bounded. -/
-theorem nnnorm_mul_pow_le_of_lt_radius (p : FormalMultilinearSeries 𝕜 E F) {r : ℝ≥0}
-    (h : (r : ℝ≥0∞) < p.radius) : ∃ C > 0, ∀ n, ‖p n‖₊ * r ^ n ≤ C :=
-  let ⟨C, hC, hp⟩ := p.norm_mul_pow_le_of_lt_radius h
-  ⟨⟨C, hC.lt.le⟩, hC, mod_cast hp⟩
-
-theorem le_radius_of_tendsto (p : FormalMultilinearSeries 𝕜 E F) {l : ℝ}
-    (h : Tendsto (fun n => ‖p n‖ * (r : ℝ) ^ n) atTop (𝓝 l)) : ↑r ≤ p.radius :=
-  p.le_radius_of_isBigO (h.isBigO_one _)
-
-theorem le_radius_of_summable_norm (p : FormalMultilinearSeries 𝕜 E F)
-    (hs : Summable fun n => ‖p n‖ * (r : ℝ) ^ n) : ↑r ≤ p.radius :=
-  p.le_radius_of_tendsto hs.tendsto_atTop_zero
-
-theorem not_summable_norm_of_radius_lt_nnnorm (p : FormalMultilinearSeries 𝕜 E F) {x : E}
-    (h : p.radius < ‖x‖₊) : ¬Summable fun n => ‖p n‖ * ‖x‖ ^ n :=
-  fun hs => not_le_of_gt h (p.le_radius_of_summable_norm hs)
-
-theorem summable_norm_mul_pow (p : FormalMultilinearSeries 𝕜 E F) {r : ℝ≥0} (h : ↑r < p.radius) :
-    Summable fun n : ℕ => ‖p n‖ * (r : ℝ) ^ n := by
-  obtain ⟨a, ha : a ∈ Ioo (0 : ℝ) 1, C, - : 0 < C, hp⟩ := p.norm_mul_pow_le_mul_pow_of_lt_radius h
-  exact .of_nonneg_of_le (fun _ ↦ by positivity)
-    hp ((summable_geometric_of_lt_one ha.1.le ha.2).mul_left _)
-
-theorem summable_norm_apply (p : FormalMultilinearSeries 𝕜 E F) {x : E}
-    (hx : x ∈ EMetric.ball (0 : E) p.radius) : Summable fun n : ℕ => ‖p n fun _ => x‖ := by
-  rw [mem_emetric_ball_zero_iff] at hx
-  refine .of_nonneg_of_le
-    (fun _ ↦ norm_nonneg _) (fun n ↦ ((p n).le_opNorm _).trans_eq ?_) (p.summable_norm_mul_pow hx)
-  simp
-
-theorem summable_nnnorm_mul_pow (p : FormalMultilinearSeries 𝕜 E F) {r : ℝ≥0} (h : ↑r < p.radius) :
-    Summable fun n : ℕ => ‖p n‖₊ * r ^ n := by
-  rw [← NNReal.summable_coe]
-  push_cast
-  exact p.summable_norm_mul_pow h
-
-protected theorem summable [CompleteSpace F] (p : FormalMultilinearSeries 𝕜 E F) {x : E}
-    (hx : x ∈ EMetric.ball (0 : E) p.radius) : Summable fun n : ℕ => p n fun _ => x :=
-  (p.summable_norm_apply hx).of_norm
-
-theorem radius_eq_top_of_summable_norm (p : FormalMultilinearSeries 𝕜 E F)
-    (hs : ∀ r : ℝ≥0, Summable fun n => ‖p n‖ * (r : ℝ) ^ n) : p.radius = ∞ :=
-  ENNReal.eq_top_of_forall_nnreal_le fun r => p.le_radius_of_summable_norm (hs r)
-
-theorem radius_eq_top_iff_summable_norm (p : FormalMultilinearSeries 𝕜 E F) :
-    p.radius = ∞ ↔ ∀ r : ℝ≥0, Summable fun n => ‖p n‖ * (r : ℝ) ^ n := by
-  constructor
-  · intro h r
-    obtain ⟨a, ha : a ∈ Ioo (0 : ℝ) 1, C, - : 0 < C, hp⟩ := p.norm_mul_pow_le_mul_pow_of_lt_radius
-      (show (r : ℝ≥0∞) < p.radius from h.symm ▸ ENNReal.coe_lt_top)
-    refine .of_norm_bounded
-      (g := fun n ↦ (C : ℝ) * a ^ n) ((summable_geometric_of_lt_one ha.1.le ha.2).mul_left _)
-      fun n ↦ ?_
-    specialize hp n
-    rwa [Real.norm_of_nonneg (by positivity)]
-  · exact p.radius_eq_top_of_summable_norm
-
-/-- If the radius of `p` is positive, then `‖pₙ‖` grows at most geometrically. -/
-theorem le_mul_pow_of_radius_pos (p : FormalMultilinearSeries 𝕜 E F) (h : 0 < p.radius) :
-    ∃ (C r : _) (_ : 0 < C) (_ : 0 < r), ∀ n, ‖p n‖ ≤ C * r ^ n := by
-  rcases ENNReal.lt_iff_exists_nnreal_btwn.1 h with ⟨r, r0, rlt⟩
-  have rpos : 0 < (r : ℝ) := by simp [ENNReal.coe_pos.1 r0]
-  rcases norm_le_div_pow_of_pos_of_lt_radius p rpos rlt with ⟨C, Cpos, hCp⟩
-  refine ⟨C, r⁻¹, Cpos, by simp only [inv_pos, rpos], fun n => ?_⟩
-  rw [inv_pow, ← div_eq_mul_inv]
-  exact hCp n
-
-lemma radius_le_of_le {𝕜' E' F' : Type*}
-    [NontriviallyNormedField 𝕜'] [NormedAddCommGroup E'] [NormedSpace 𝕜' E']
-    [NormedAddCommGroup F'] [NormedSpace 𝕜' F']
-    {p : FormalMultilinearSeries 𝕜 E F} {q : FormalMultilinearSeries 𝕜' E' F'}
-    (h : ∀ n, ‖p n‖ ≤ ‖q n‖) : q.radius ≤ p.radius := by
-  apply le_of_forall_nnreal_lt (fun r hr ↦ ?_)
-  rcases norm_mul_pow_le_of_lt_radius _ hr with ⟨C, -, hC⟩
-  apply le_radius_of_bound _ C (fun n ↦ ?_)
-  apply le_trans _ (hC n)
-  gcongr
-  exact h n
-
-/-- The radius of the sum of two formal series is at least the minimum of their two radii. -/
-theorem min_radius_le_radius_add (p q : FormalMultilinearSeries 𝕜 E F) :
-    min p.radius q.radius ≤ (p + q).radius := by
-  refine ENNReal.le_of_forall_nnreal_lt fun r hr => ?_
-  rw [lt_min_iff] at hr
-  have := ((p.isLittleO_one_of_lt_radius hr.1).add (q.isLittleO_one_of_lt_radius hr.2)).isBigO
-  refine (p + q).le_radius_of_isBigO ((isBigO_of_le _ fun n => ?_).trans this)
-  rw [← add_mul, norm_mul, norm_mul, norm_norm]
-  gcongr
-  exact (norm_add_le _ _).trans (le_abs_self _)
-
-@[simp]
-theorem radius_neg (p : FormalMultilinearSeries 𝕜 E F) : (-p).radius = p.radius := by
-  simp only [radius, neg_apply, norm_neg]
-
-theorem radius_le_smul {p : FormalMultilinearSeries 𝕜 E F} {c : 𝕜} : p.radius ≤ (c • p).radius := by
-  simp only [radius, smul_apply]
-  refine iSup_mono fun r ↦ iSup_mono' fun C ↦ ⟨‖c‖ * C, iSup_mono' fun h ↦ ?_⟩
-  simp only [le_refl, exists_prop, and_true]
-  intro n
-  rw [norm_smul c (p n), mul_assoc]
-  gcongr
-  exact h n
-
-theorem radius_smul_eq (p : FormalMultilinearSeries 𝕜 E F) {c : 𝕜} (hc : c ≠ 0) :
-    (c • p).radius = p.radius := by
-  apply eq_of_le_of_ge _ radius_le_smul
-  exact radius_le_smul.trans_eq (congr_arg _ <| inv_smul_smul₀ hc p)
-
-@[simp]
-theorem radius_shift (p : FormalMultilinearSeries 𝕜 E F) : p.shift.radius = p.radius := by
-  simp only [radius, shift, Nat.succ_eq_add_one, ContinuousMultilinearMap.curryRight_norm]
-  congr
-  ext r
-  apply eq_of_le_of_ge
-  · apply iSup_mono'
-    intro C
-    use ‖p 0‖ ⊔ (C * r)
-    apply iSup_mono'
-    intro h
-    simp only [le_refl, le_sup_iff, exists_prop, and_true]
-    intro n
-    rcases n with - | m
-    · simp
-    right
-    rw [pow_succ, ← mul_assoc]
-    gcongr; apply h
-  · apply iSup_mono'
-    intro C
-    use ‖p 1‖ ⊔ C / r
-    apply iSup_mono'
-    intro h
-    simp only [le_refl, le_sup_iff, exists_prop, and_true]
-    intro n
-    cases eq_zero_or_pos r with
-    | inl hr =>
-      rw [hr]
-      cases n <;> simp
-    | inr hr =>
-      right
-      rw [← NNReal.coe_pos] at hr
-      specialize h (n + 1)
-      rw [le_div_iff₀ hr]
-      rwa [pow_succ, ← mul_assoc] at h
-
-@[simp]
-theorem radius_unshift (p : FormalMultilinearSeries 𝕜 E (E →L[𝕜] F)) (z : F) :
-    (p.unshift z).radius = p.radius := by
-  rw [← radius_shift, unshift_shift]
-
-protected theorem hasSum [CompleteSpace F] (p : FormalMultilinearSeries 𝕜 E F) {x : E}
-    (hx : x ∈ EMetric.ball (0 : E) p.radius) : HasSum (fun n : ℕ => p n fun _ => x) (p.sum x) :=
-  (p.summable hx).hasSum
-
-theorem radius_le_radius_continuousLinearMap_comp (p : FormalMultilinearSeries 𝕜 E F)
-    (f : F →L[𝕜] G) : p.radius ≤ (f.compFormalMultilinearSeries p).radius := by
-  refine ENNReal.le_of_forall_nnreal_lt fun r hr => ?_
-  apply le_radius_of_isBigO
-  apply (IsBigO.trans_isLittleO _ (p.isLittleO_one_of_lt_radius hr)).isBigO
-  refine IsBigO.mul (@IsBigOWith.isBigO _ _ _ _ _ ‖f‖ _ _ _ ?_) (isBigO_refl _ _)
-  refine IsBigOWith.of_bound (Eventually.of_forall fun n => ?_)
-  simpa only [norm_norm] using f.norm_compContinuousMultilinearMap_le (p n)
-
-end FormalMultilinearSeries
-
->>>>>>> 3cbe35f8
 /-! ### Expanding a function as a power series -/
 
 section
