--- conflicted
+++ resolved
@@ -32,11 +32,7 @@
   image point, given by `p.leftInv`.
 -/
 
-<<<<<<< HEAD
-open scoped Topology
-=======
 open scoped Topology ENNReal
->>>>>>> d0df76bd
 
 open Finset Filter
 
@@ -99,16 +95,10 @@
 
 /-- The left inverse to a formal multilinear series is indeed a left inverse, provided its linear
 term is invertible. -/
-<<<<<<< HEAD
-theorem leftInv_comp (p : FormalMultilinearSeries 𝕜 E F) (i : E ≃L[𝕜] F)
-    (h : p 1 = (continuousMultilinearCurryFin1 𝕜 E F).symm i) : (leftInv p i).comp p = id 𝕜 E := by
-  ext (n v)
-=======
 theorem leftInv_comp (p : FormalMultilinearSeries 𝕜 E F) (i : E ≃L[𝕜] F) (x : E)
     (h : p 1 = (continuousMultilinearCurryFin1 𝕜 E F).symm i) :
     (leftInv p i x).comp p = id 𝕜 E x := by
   ext n v
->>>>>>> d0df76bd
   classical
   match n with
   | 0 =>
@@ -293,18 +283,11 @@
     (h : p 1 = (continuousMultilinearCurryFin1 𝕜 E F).symm i) :
     leftInv p i x = rightInv p i x :=
   calc
-<<<<<<< HEAD
-    leftInv p i = leftInv p.removeZero i := by rw [leftInv_removeZero]
-    _ = rightInv p.removeZero i := by
-      apply leftInv_eq_rightInv_aux _ _ (by simpa using h) (by simp)
-    _ = rightInv p i := by rw [rightInv_removeZero]
-=======
     leftInv p i x = (leftInv p i x).comp (id 𝕜 F (p 0 0)) := by simp
     _ = (leftInv p i x).comp (p.comp (rightInv p i x)) := by rw [comp_rightInv p i _ h]
     _ = ((leftInv p i x).comp p).comp (rightInv p i x) := by rw [comp_assoc]
     _ = (id 𝕜 E x).comp (rightInv p i x) := by rw [leftInv_comp p i _ h]
     _ = rightInv p i x := by simp [id_comp' _ _ 0]
->>>>>>> d0df76bd
 
 /-!
 ### Convergence of the inverse of a power series
