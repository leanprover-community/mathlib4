--- conflicted
+++ resolved
@@ -29,14 +29,8 @@
 
 lemma MeromorphicAt.slope {f : 𝕜 → E} {a c : 𝕜}
     (hf : MeromorphicAt f c) : MeromorphicAt (slope f a) c :=
-<<<<<<< HEAD
   ((id c).sub (const a c)).inv.smul (hf.sub (const (f a) c)) 
- 
-=======
-  ((MeromorphicAt.id c).sub (MeromorphicAt.const a c)).inv.smul
-    (hf.sub (MeromorphicAt.const (f a) c))
 
->>>>>>> 06d05b71
 lemma MeromorphicAt.dslope {f : 𝕜 → E} {a c : 𝕜}
     (hf : MeromorphicAt f c) : MeromorphicAt (dslope f a) c := by
   classical exact hf.slope.update a (deriv f a)
