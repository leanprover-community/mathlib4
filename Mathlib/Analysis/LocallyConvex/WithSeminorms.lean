--- conflicted
+++ resolved
@@ -784,14 +784,8 @@
   -- Now forget that `E` already had a topology and view it as the (semi)normed space
   -- `(E, s.sup p)`.
   clear hp hq t
-<<<<<<< HEAD
-  letI : SeminormedAddCommGroup E := (s.sup p).toSeminormedAddCommGroup
-  letI : NormedSpace 𝕜 E := { norm_smul_le := fun a b ↦ le_of_eq (map_smul_eq_mul (s.sup p) a b) }
-=======
-  let _ : SeminormedAddCommGroup E :=
-    (s.sup p).toAddGroupSeminorm.toSeminormedAddCommGroup
+  let _ : SeminormedAddCommGroup E := (s.sup p).toSeminormedAddCommGroup
   let _ : NormedSpace 𝕜 E := { norm_smul_le := fun a b ↦ le_of_eq (map_smul_eq_mul (s.sup p) a b) }
->>>>>>> 4b4b165a
   -- The inclusion `hε` tells us exactly that `q` is *still* continuous for this new topology
   have : Continuous q :=
     Seminorm.continuous (r := 1) (mem_of_superset (Metric.ball_mem_nhds _ ε_pos) hε)
