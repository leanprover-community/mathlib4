--- conflicted
+++ resolved
@@ -291,10 +291,7 @@
   /--
   nightly-2025-09-21
   `grind` is failing here
-<<<<<<< HEAD
-=======
   Minimised in https://github.com/leanprover/lean4/pull/10497
->>>>>>> 815adf24
   -/
   constructor
   · rintro ⟨-, ⟨s, r, hr, rfl⟩, hV⟩
