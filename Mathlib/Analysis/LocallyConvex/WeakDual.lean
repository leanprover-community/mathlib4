/-
Copyright (c) 2022 Moritz Doll. All rights reserved.
Released under Apache 2.0 license as described in the file LICENSE.
Authors: Moritz Doll
-/
import Mathlib.Analysis.Normed.Field.Lemmas
import Mathlib.Analysis.LocallyConvex.WithSeminorms
import Mathlib.Topology.Algebra.Module.WeakBilin
import Mathlib.Data.Finsupp.Order
import Mathlib.LinearAlgebra.Dual.Lemmas
<<<<<<< HEAD
=======
import Mathlib.LinearAlgebra.Finsupp.Span
>>>>>>> 8629a9a4

/-!
# Weak Dual in Topological Vector Spaces

We prove that the weak topology induced by a bilinear form `B : E →ₗ[𝕜] F →ₗ[𝕜] 𝕜` is locally
convex and we explicitly give a neighborhood basis in terms of the family of seminorms
`fun x => ‖B x y‖` for `y : F`.

## Main definitions

* `LinearMap.toSeminorm`: turn a linear form `f : E →ₗ[𝕜] 𝕜` into a seminorm `fun x => ‖f x‖`.
* `LinearMap.toSeminormFamily`: turn a bilinear form `B : E →ₗ[𝕜] F →ₗ[𝕜] 𝕜` into a map
  `F → Seminorm 𝕜 E`.

## Main statements

* `LinearMap.hasBasis_weakBilin`: the seminorm balls of `B.toSeminormFamily` form a
  neighborhood basis of `0` in the weak topology.
* `LinearMap.toSeminormFamily.withSeminorms`: the topology of a weak space is induced by the
  family of seminorms `B.toSeminormFamily`.
* `WeakBilin.locallyConvexSpace`: a space endowed with a weak topology is locally convex.

## References

* [Bourbaki, *Topological Vector Spaces*][bourbaki1987]
* [Rudin, *Functional Analysis*][rudin1991]

## Tags

weak dual, seminorm
-/


variable {𝕜 E F : Type*}

open Topology

section BilinForm

namespace LinearMap

variable [NormedField 𝕜] [AddCommGroup E] [Module 𝕜 E] [AddCommGroup F] [Module 𝕜 F]

/-- Construct a seminorm from a linear form `f : E →ₗ[𝕜] 𝕜` over a normed field `𝕜` by
`fun x => ‖f x‖` -/
def toSeminorm (f : E →ₗ[𝕜] 𝕜) : Seminorm 𝕜 E :=
  (normSeminorm 𝕜 𝕜).comp f

theorem coe_toSeminorm {f : E →ₗ[𝕜] 𝕜} : ⇑f.toSeminorm = fun x => ‖f x‖ :=
  rfl

@[simp]
theorem toSeminorm_apply {f : E →ₗ[𝕜] 𝕜} {x : E} : f.toSeminorm x = ‖f x‖ :=
  rfl

theorem toSeminorm_ball_zero {f : E →ₗ[𝕜] 𝕜} {r : ℝ} :
    Seminorm.ball f.toSeminorm 0 r = { x : E | ‖f x‖ < r } := by
  simp only [Seminorm.ball_zero_eq, toSeminorm_apply]

theorem toSeminorm_comp (f : F →ₗ[𝕜] 𝕜) (g : E →ₗ[𝕜] F) :
    f.toSeminorm.comp g = (f.comp g).toSeminorm := by
  ext
  simp only [Seminorm.comp_apply, toSeminorm_apply, coe_comp, Function.comp_apply]

/-- Construct a family of seminorms from a bilinear form. -/
def toSeminormFamily (B : E →ₗ[𝕜] F →ₗ[𝕜] 𝕜) : SeminormFamily 𝕜 E F := fun y =>
  (B.flip y).toSeminorm

@[simp]
theorem toSeminormFamily_apply {B : E →ₗ[𝕜] F →ₗ[𝕜] 𝕜} {x y} : (B.toSeminormFamily y) x = ‖B x y‖ :=
  rfl

variable {ι 𝕜 E F : Type*}

open Topology TopologicalSpace
open scoped NNReal

section

section TopologicalRing

variable [Finite ι] [Field 𝕜] [t𝕜 : TopologicalSpace 𝕜] [IsTopologicalRing 𝕜]
  [AddCommGroup E] [Module 𝕜 E] [T0Space 𝕜]

<<<<<<< HEAD
=======
/- A linear functional `φ` can be expressed as a linear combination of linear functional `f₁,…,fₙ`
if and only if `φ` is continuous with respect to the topology induced by `f₁,…,fₙ`. See
`LinearMap.mem_span_iff_continuous` for a result about arbitrary collections of linear functionals.
-/
>>>>>>> 8629a9a4
theorem mem_span_iff_continuous_of_finite {f : ι → E →ₗ[𝕜] 𝕜} (φ : E →ₗ[𝕜] 𝕜) :
    φ ∈ Submodule.span 𝕜 (Set.range f) ↔
    Continuous[⨅ i, induced (f i) t𝕜, t𝕜] φ := by
  let _ := ⨅ i, induced (f i) t𝕜
  constructor
  · exact Submodule.span_induction
      (Set.forall_mem_range.mpr fun i ↦ continuous_iInf_dom continuous_induced_dom) continuous_zero
      (fun _ _ _ _ ↦ .add) (fun c _ _ h ↦ h.const_smul c)
  · intro φ_cont
    refine mem_span_of_iInf_ker_le_ker fun x hx ↦ ?_
    simp_rw [Submodule.mem_iInf, LinearMap.mem_ker] at hx ⊢
    have : Inseparable x 0 := by
      -- Maybe missing lemmas about `Inseparable`?
      simp_rw [Inseparable, nhds_iInf, nhds_induced, hx, map_zero]
    simpa only [map_zero] using (this.map φ_cont).eq

end TopologicalRing

section NontriviallyNormedField

variable [NontriviallyNormedField 𝕜] [AddCommGroup E] [Module 𝕜 E]

<<<<<<< HEAD
=======
/- A linear functional `φ` is in the span of a collection of linear functional if and only if `φ` is
continuous with respect to the topology induced by the collection of linear functionals. See
`LinearMap.mem_span_iff_continuous_of_finite` for a result about finite collections of linear
functionals.-/
>>>>>>> 8629a9a4
theorem mem_span_iff_continuous {f : ι → E →ₗ[𝕜] 𝕜} (φ : E →ₗ[𝕜] 𝕜) :
    φ ∈ Submodule.span 𝕜 (Set.range f) ↔
    Continuous[⨅ i, induced (f i) inferInstance, inferInstance] φ := by
  letI t𝕜 : TopologicalSpace 𝕜 := inferInstance
<<<<<<< HEAD
  let t := ⨅ i, induced (f i) t𝕜
  constructor
  -- TODO: is it worth factoring the first implication with `mem_span_iff_continuous_of_finite`?
  · exact Submodule.span_induction
      (Set.forall_mem_range.mpr fun i ↦ continuous_iInf_dom continuous_induced_dom) continuous_zero
      (fun _ _ _ _ ↦ .add) (fun c _ _ h ↦ h.const_smul c)
  · intro φ_cont
    obtain ⟨s, hs⟩ : ∃ s : Finset ι, Continuous[⨅ i : s, induced (f i) t𝕜, t𝕜] φ := by
      -- The following should be golfable by using/developping better API
      have : φ ⁻¹' (Metric.ball 0 1) ∈ 𝓝 0 :=
        φ_cont.continuousAt.tendsto (map_zero φ ▸ Metric.ball_mem_nhds (0 : 𝕜) one_pos)
      rw [nhds_iInf, Filter.mem_iInf_finite] at this
      rcases this with ⟨s, hs⟩
      use s
      let t' := ⨅ i : s, induced (f i) t𝕜
      have : IsTopologicalAddGroup E :=
        topologicalAddGroup_iInf fun _ ↦ topologicalAddGroup_induced _
      have : ContinuousSMul 𝕜 E :=
        continuousSMul_iInf fun _ ↦ continuousSMul_induced _
      rw [Seminorm.continuous_iff_continuous_comp (norm_withSeminorms 𝕜 𝕜), forall_const]
      refine Seminorm.continuous (r := 1) ?_
      rwa [nhds_iInf, Seminorm.ball_comp, ball_normSeminorm, iInf_subtype, map_zero]
    rw [← LinearMap.mem_span_iff_continuous_of_finite] at hs
    exact Submodule.span_mono (Set.range_comp_subset_range _ _) hs

theorem mem_span_iff_bound [Nonempty ι] {f : ι → E →ₗ[𝕜] 𝕜} (φ : E →ₗ[𝕜] 𝕜) :
    φ ∈ Submodule.span 𝕜 (Set.range f) ↔
    ∃ s : Finset ι, ∃ c : ℝ≥0, (normSeminorm 𝕜 𝕜).comp φ ≤
      c • (s.sup fun i ↦ (normSeminorm 𝕜 𝕜).comp (f i)) := by
  letI t𝕜 : TopologicalSpace 𝕜 := inferInstance
  let t := ⨅ i, induced (f i) t𝕜
  have : IsTopologicalAddGroup E := topologicalAddGroup_iInf fun _ ↦ topologicalAddGroup_induced _
  have : WithSeminorms (fun i ↦ (normSeminorm 𝕜 𝕜).comp (f i)) := by
=======
  letI t₁ : TopologicalSpace E := ⨅ i, induced (f i) t𝕜
  letI t₂ (s : Finset ι) : TopologicalSpace E := ⨅ i : s, induced (f i) t𝕜
  suffices
      Continuous[t₁, t𝕜] φ ↔ ∃ s : Finset ι, Continuous[t₂ s, t𝕜] φ by
    simp_rw [this, ← mem_span_iff_continuous_of_finite, Submodule.span_range_eq_iSup,
      iSup_subtype]
    rw [Submodule.mem_iSup_iff_exists_finset]
  have t₁_group : @IsTopologicalAddGroup E t₁ _ :=
    topologicalAddGroup_iInf fun _ ↦ topologicalAddGroup_induced _
  have t₂_group (s : Finset ι) : @IsTopologicalAddGroup E (t₂ s) _ :=
    topologicalAddGroup_iInf fun _ ↦ topologicalAddGroup_induced _
  have t₁_smul : @ContinuousSMul 𝕜 E _ _ t₁ :=
    continuousSMul_iInf fun _ ↦ continuousSMul_induced _
  have t₂_smul (s : Finset ι) : @ContinuousSMul 𝕜 E _ _ (t₂ s) :=
    continuousSMul_iInf fun _ ↦ continuousSMul_induced _
  simp_rw [Seminorm.continuous_iff_continuous_comp (norm_withSeminorms 𝕜 𝕜), forall_const]
  conv in Continuous _ => rw [Seminorm.continuous_iff one_pos, nhds_iInf]
  conv in Continuous _ =>
    rw [letI := t₂ s; Seminorm.continuous_iff one_pos, nhds_iInf, iInf_subtype]
  rw [Filter.mem_iInf_finite]

theorem mem_span_iff_bound {f : ι → E →ₗ[𝕜] 𝕜} (φ : E →ₗ[𝕜] 𝕜) :
    φ ∈ Submodule.span 𝕜 (Set.range f) ↔
    ∃ s : Finset ι, ∃ c : ℝ≥0, φ.toSeminorm ≤
      c • (s.sup fun i ↦  (f i).toSeminorm) := by
  letI t𝕜 : TopologicalSpace 𝕜 := inferInstance
  let t := ⨅ i, induced (f i) t𝕜
  have : IsTopologicalAddGroup E := topologicalAddGroup_iInf fun _ ↦ topologicalAddGroup_induced _
  have : WithSeminorms (fun i ↦ (f i).toSeminorm) := by
>>>>>>> 8629a9a4
    simp_rw [SeminormFamily.withSeminorms_iff_nhds_eq_iInf, nhds_iInf, nhds_induced, map_zero,
      ← comap_norm_nhds_zero (E := 𝕜), Filter.comap_comap]
    rfl
  rw [LinearMap.mem_span_iff_continuous]
  constructor <;> intro H
  · rw [Seminorm.continuous_iff_continuous_comp (norm_withSeminorms 𝕜 𝕜), forall_const] at H
    rcases Seminorm.bound_of_continuous this _ H with ⟨s, C, -, hC⟩
    exact ⟨s, C, hC⟩
  · exact Seminorm.cont_withSeminorms_normedSpace _ this _ H

<<<<<<< HEAD
example [AddCommGroup F] [Module 𝕜 F] {B : E →ₗ[𝕜] F →ₗ[𝕜] 𝕜} (f : E →ₗ[𝕜] 𝕜) :
    f ∈ Submodule.span 𝕜 (Set.range (B.flip)) ↔
    ∃ s : Finset F, ∃ (γ : NNReal), f.toSeminorm ≤ γ • (s.sup B.toSeminormFamily) := by
  apply mem_span_iff_bound f

=======
>>>>>>> 8629a9a4
end NontriviallyNormedField

end

end LinearMap

end BilinForm

section Topology

variable [NormedField 𝕜] [AddCommGroup E] [Module 𝕜 E] [AddCommGroup F] [Module 𝕜 F]

theorem LinearMap.weakBilin_withSeminorms (B : E →ₗ[𝕜] F →ₗ[𝕜] 𝕜) :
    WithSeminorms (LinearMap.toSeminormFamily B : F → Seminorm 𝕜 (WeakBilin B)) :=
  let e : F ≃ (Σ _ : F, Fin 1) := .symm <| .sigmaUnique _ _
  withSeminorms_induced (withSeminorms_pi (fun _ ↦ norm_withSeminorms 𝕜 𝕜))
    (LinearMap.ltoFun 𝕜 F 𝕜 ∘ₗ B : (WeakBilin B) →ₗ[𝕜] (F → 𝕜)) |>.congr_equiv e

theorem LinearMap.hasBasis_weakBilin (B : E →ₗ[𝕜] F →ₗ[𝕜] 𝕜) :
    (𝓝 (0 : WeakBilin B)).HasBasis B.toSeminormFamily.basisSets _root_.id :=
  LinearMap.weakBilin_withSeminorms B |>.hasBasis

end Topology

section LocallyConvex

variable [NormedField 𝕜] [AddCommGroup E] [Module 𝕜 E] [AddCommGroup F] [Module 𝕜 F]
variable [NormedSpace ℝ 𝕜] [Module ℝ E] [IsScalarTower ℝ 𝕜 E]

instance WeakBilin.locallyConvexSpace {B : E →ₗ[𝕜] F →ₗ[𝕜] 𝕜} :
    LocallyConvexSpace ℝ (WeakBilin B) :=
  B.weakBilin_withSeminorms.toLocallyConvexSpace

end LocallyConvex<|MERGE_RESOLUTION|>--- conflicted
+++ resolved
@@ -8,10 +8,7 @@
 import Mathlib.Topology.Algebra.Module.WeakBilin
 import Mathlib.Data.Finsupp.Order
 import Mathlib.LinearAlgebra.Dual.Lemmas
-<<<<<<< HEAD
-=======
 import Mathlib.LinearAlgebra.Finsupp.Span
->>>>>>> 8629a9a4
 
 /-!
 # Weak Dual in Topological Vector Spaces
@@ -96,13 +93,10 @@
 variable [Finite ι] [Field 𝕜] [t𝕜 : TopologicalSpace 𝕜] [IsTopologicalRing 𝕜]
   [AddCommGroup E] [Module 𝕜 E] [T0Space 𝕜]
 
-<<<<<<< HEAD
-=======
 /- A linear functional `φ` can be expressed as a linear combination of linear functional `f₁,…,fₙ`
 if and only if `φ` is continuous with respect to the topology induced by `f₁,…,fₙ`. See
 `LinearMap.mem_span_iff_continuous` for a result about arbitrary collections of linear functionals.
 -/
->>>>>>> 8629a9a4
 theorem mem_span_iff_continuous_of_finite {f : ι → E →ₗ[𝕜] 𝕜} (φ : E →ₗ[𝕜] 𝕜) :
     φ ∈ Submodule.span 𝕜 (Set.range f) ↔
     Continuous[⨅ i, induced (f i) t𝕜, t𝕜] φ := by
@@ -125,52 +119,14 @@
 
 variable [NontriviallyNormedField 𝕜] [AddCommGroup E] [Module 𝕜 E]
 
-<<<<<<< HEAD
-=======
 /- A linear functional `φ` is in the span of a collection of linear functional if and only if `φ` is
 continuous with respect to the topology induced by the collection of linear functionals. See
 `LinearMap.mem_span_iff_continuous_of_finite` for a result about finite collections of linear
 functionals.-/
->>>>>>> 8629a9a4
 theorem mem_span_iff_continuous {f : ι → E →ₗ[𝕜] 𝕜} (φ : E →ₗ[𝕜] 𝕜) :
     φ ∈ Submodule.span 𝕜 (Set.range f) ↔
     Continuous[⨅ i, induced (f i) inferInstance, inferInstance] φ := by
   letI t𝕜 : TopologicalSpace 𝕜 := inferInstance
-<<<<<<< HEAD
-  let t := ⨅ i, induced (f i) t𝕜
-  constructor
-  -- TODO: is it worth factoring the first implication with `mem_span_iff_continuous_of_finite`?
-  · exact Submodule.span_induction
-      (Set.forall_mem_range.mpr fun i ↦ continuous_iInf_dom continuous_induced_dom) continuous_zero
-      (fun _ _ _ _ ↦ .add) (fun c _ _ h ↦ h.const_smul c)
-  · intro φ_cont
-    obtain ⟨s, hs⟩ : ∃ s : Finset ι, Continuous[⨅ i : s, induced (f i) t𝕜, t𝕜] φ := by
-      -- The following should be golfable by using/developping better API
-      have : φ ⁻¹' (Metric.ball 0 1) ∈ 𝓝 0 :=
-        φ_cont.continuousAt.tendsto (map_zero φ ▸ Metric.ball_mem_nhds (0 : 𝕜) one_pos)
-      rw [nhds_iInf, Filter.mem_iInf_finite] at this
-      rcases this with ⟨s, hs⟩
-      use s
-      let t' := ⨅ i : s, induced (f i) t𝕜
-      have : IsTopologicalAddGroup E :=
-        topologicalAddGroup_iInf fun _ ↦ topologicalAddGroup_induced _
-      have : ContinuousSMul 𝕜 E :=
-        continuousSMul_iInf fun _ ↦ continuousSMul_induced _
-      rw [Seminorm.continuous_iff_continuous_comp (norm_withSeminorms 𝕜 𝕜), forall_const]
-      refine Seminorm.continuous (r := 1) ?_
-      rwa [nhds_iInf, Seminorm.ball_comp, ball_normSeminorm, iInf_subtype, map_zero]
-    rw [← LinearMap.mem_span_iff_continuous_of_finite] at hs
-    exact Submodule.span_mono (Set.range_comp_subset_range _ _) hs
-
-theorem mem_span_iff_bound [Nonempty ι] {f : ι → E →ₗ[𝕜] 𝕜} (φ : E →ₗ[𝕜] 𝕜) :
-    φ ∈ Submodule.span 𝕜 (Set.range f) ↔
-    ∃ s : Finset ι, ∃ c : ℝ≥0, (normSeminorm 𝕜 𝕜).comp φ ≤
-      c • (s.sup fun i ↦ (normSeminorm 𝕜 𝕜).comp (f i)) := by
-  letI t𝕜 : TopologicalSpace 𝕜 := inferInstance
-  let t := ⨅ i, induced (f i) t𝕜
-  have : IsTopologicalAddGroup E := topologicalAddGroup_iInf fun _ ↦ topologicalAddGroup_induced _
-  have : WithSeminorms (fun i ↦ (normSeminorm 𝕜 𝕜).comp (f i)) := by
-=======
   letI t₁ : TopologicalSpace E := ⨅ i, induced (f i) t𝕜
   letI t₂ (s : Finset ι) : TopologicalSpace E := ⨅ i : s, induced (f i) t𝕜
   suffices
@@ -200,7 +156,6 @@
   let t := ⨅ i, induced (f i) t𝕜
   have : IsTopologicalAddGroup E := topologicalAddGroup_iInf fun _ ↦ topologicalAddGroup_induced _
   have : WithSeminorms (fun i ↦ (f i).toSeminorm) := by
->>>>>>> 8629a9a4
     simp_rw [SeminormFamily.withSeminorms_iff_nhds_eq_iInf, nhds_iInf, nhds_induced, map_zero,
       ← comap_norm_nhds_zero (E := 𝕜), Filter.comap_comap]
     rfl
@@ -211,14 +166,6 @@
     exact ⟨s, C, hC⟩
   · exact Seminorm.cont_withSeminorms_normedSpace _ this _ H
 
-<<<<<<< HEAD
-example [AddCommGroup F] [Module 𝕜 F] {B : E →ₗ[𝕜] F →ₗ[𝕜] 𝕜} (f : E →ₗ[𝕜] 𝕜) :
-    f ∈ Submodule.span 𝕜 (Set.range (B.flip)) ↔
-    ∃ s : Finset F, ∃ (γ : NNReal), f.toSeminorm ≤ γ • (s.sup B.toSeminormFamily) := by
-  apply mem_span_iff_bound f
-
-=======
->>>>>>> 8629a9a4
 end NontriviallyNormedField
 
 end
