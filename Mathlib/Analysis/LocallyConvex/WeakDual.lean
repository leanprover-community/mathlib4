--- conflicted
+++ resolved
@@ -92,11 +92,7 @@
 variable [Finite ι] [Field 𝕜] [t𝕜 : TopologicalSpace 𝕜] [IsTopologicalRing 𝕜]
   [AddCommGroup E] [Module 𝕜 E] [T0Space 𝕜]
 
-<<<<<<< HEAD
-/- A linear functional `φ` can be expressed as a linear combination of linear functional `f₁,…,fₙ`
-=======
 /- A linear functional `φ` can be expressed as a linear combination of linear functionals `f₁,…,fₙ`
->>>>>>> f0714b98
 if and only if `φ` is continuous with respect to the topology induced by `f₁,…,fₙ`. See
 `LinearMap.mem_span_iff_continuous` for a result about arbitrary collections of linear functionals.
 -/
@@ -121,17 +117,10 @@
 
 variable [NontriviallyNormedField 𝕜] [AddCommGroup E] [Module 𝕜 E]
 
-<<<<<<< HEAD
-/- A linear functional `φ` is in the span of a collection of linear functional if and only if `φ` is
-continuous with respect to the topology induced by the collection of linear functionals. See
-`LinearMap.mem_span_iff_continuous_of_finite` for a result about finite collections of linear
-functionals.-/
-=======
 /- A linear functional `φ` is in the span of a collection of linear functionals if and only if `φ`
 is continuous with respect to the topology induced by the collection of linear functionals. See
 `LinearMap.mem_span_iff_continuous_of_finite` for a result about finite collections of linear
 functionals. -/
->>>>>>> f0714b98
 theorem mem_span_iff_continuous {f : ι → E →ₗ[𝕜] 𝕜} (φ : E →ₗ[𝕜] 𝕜) :
     φ ∈ Submodule.span 𝕜 (Set.range f) ↔
     Continuous[⨅ i, induced (f i) inferInstance, inferInstance] φ := by
