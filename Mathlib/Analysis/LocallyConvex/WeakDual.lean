--- conflicted
+++ resolved
@@ -80,66 +80,6 @@
 theorem toSeminormFamily_apply {B : E →ₗ[𝕜] F →ₗ[𝕜] 𝕜} {x y} : (B.toSeminormFamily y) x = ‖B x y‖ :=
   rfl
 
-<<<<<<< HEAD
-variable {ι : Type*}
-
-theorem functional_mem_span_iff {pl : ι → E →ₗ[𝕜] 𝕜} {s : Finset ι} {f : E →ₗ[𝕜] 𝕜} :
-    f ∈ Submodule.span 𝕜 (Set.range (pl ∘ Subtype.val : s → E →ₗ[𝕜] 𝕜)) ↔
-    ∃ (γ : NNReal), f.toSeminorm ≤ γ • (s.sup (LinearMap.toSeminorm ∘ pl)) := by
-  suffices f ∈ Submodule.span 𝕜 (Set.range (pl ∘ Subtype.val : s → E →ₗ[𝕜] 𝕜)) ↔
-    ∃ (γ : NNReal), ∀ (x : E), ‖f x‖ ≤ γ * ((s.sup (LinearMap.toSeminorm ∘ pl)) x) by exact
-      this
-  constructor
-  · intro h
-    rw [← Set.image_univ, Finsupp.mem_span_image_iff_linearCombination] at h
-    obtain ⟨l, hl1, hl2⟩ := h
-    let γ := (l.sum fun i d ↦ (⟨‖d‖, norm_nonneg d⟩  : NNReal))
-    have ex : γ = (l.sum fun i d ↦ ‖d‖ ).toNNReal := by
-      rw [Finsupp.sum]
-      rw [Real.toNNReal_sum_of_nonneg]
-      aesop
-      exact fun i a ↦ norm_nonneg (l i)
-    use γ
-    intro x
-    rw [← hl2, Finsupp.linearCombination_apply, finsupp_sum_apply]
-    rw [ex]
-    simp only [Function.comp_apply, smul_apply, smul_eq_mul, Real.coe_toNNReal']
-    have eg : max (l.sum fun i d ↦ ‖d‖) 0 = l.sum fun i d ↦ ‖d‖ :=
-      max_eq_left (Finset.sum_nonneg (fun i a ↦ norm_nonneg (l i)))
-    rw [eg]
-    rw [(Finsupp.sum_mul ((s.sup (LinearMap.toSeminorm ∘ pl)) x) l)]
-    have e4' (i : s) : ((LinearMap.toSeminorm ∘ pl) i) x ≤ (s.sup (LinearMap.toSeminorm ∘ pl)) x :=
-      Seminorm.le_finset_sup_apply (Finset.coe_mem i)
-    have e4 (d : 𝕜) (i : s) :
-        ‖d * (pl i) x‖ ≤ ‖d‖ * ((s.sup (LinearMap.toSeminorm ∘ pl)) x) := by
-      rw [norm_mul]
-      exact mul_le_mul_of_nonneg_left (e4' i) (norm_nonneg d)
-    have e6 : (l.sum fun i d ↦ ‖d * (pl i) x‖) ≤
-        (l.sum fun i d ↦ (‖d‖ * ((s.sup (LinearMap.toSeminorm ∘ pl)) x))) :=
-      Finsupp.sum_le_sum (α := 𝕜) (β := ℝ) (fun i _ => e4 (l i) i)
-    apply le_trans (norm_sum_le _ _)
-    exact (le_trans e6
-      (Preorder.le_refl (l.sum fun i d ↦ ‖d‖ * (s.sup (LinearMap.toSeminorm ∘ pl)) x)))
-  · intro ⟨γ, hγ⟩
-    apply mem_span_of_iInf_ker_le_ker
-    intro x hx
-    rw [mem_ker, ← norm_le_zero_iff]
-    convert (hγ x)
-    rw [Submodule.mem_iInf, Subtype.forall] at hx
-    have e1 : (s.sup (LinearMap.toSeminorm ∘ pl)) x = 0 := by
-      rw [le_antisymm_iff]
-      constructor
-      · apply Seminorm.finset_sup_apply_le (Preorder.le_refl 0)
-        intro i his
-        rw [Function.comp_apply, toSeminorm_apply, norm_le_zero_iff]
-        exact hx _ his
-      · exact apply_nonneg (s.sup (LinearMap.toSeminorm ∘ pl)) x
-    simp_all only [mul_zero]
-
-example {B : E →ₗ[𝕜] F →ₗ[𝕜] 𝕜} (s : Finset F) (f : E →ₗ[𝕜] 𝕜) :
-    f ∈ Submodule.span 𝕜 (Set.range (B.flip ∘ Subtype.val : s → E →ₗ[𝕜] 𝕜)) ↔
-    ∃ (γ : NNReal), f.toSeminorm ≤ γ • (s.sup B.toSeminormFamily) := functional_mem_span_iff
-=======
 variable {ι 𝕜 E F : Type*}
 
 open Topology TopologicalSpace
@@ -229,7 +169,6 @@
 end NontriviallyNormedField
 
 end
->>>>>>> d7d4931d
 
 end LinearMap
 
