--- conflicted
+++ resolved
@@ -80,13 +80,6 @@
 theorem toSeminormFamily_apply {B : E →ₗ[𝕜] F →ₗ[𝕜] 𝕜} {x y} : (B.toSeminormFamily y) x = ‖B x y‖ :=
   rfl
 
-<<<<<<< HEAD
-theorem functional_mem_span_iff {B : F →ₗ[𝕜] E →ₗ[𝕜] 𝕜} {s : Finset F} {f : E →ₗ[𝕜] 𝕜} :
-    f ∈ Submodule.span 𝕜 (Set.range (B ∘ Subtype.val : s → E →ₗ[𝕜] 𝕜)) ↔
-    ∃ (γ : NNReal), norm ∘ f ≤ γ • ((s.sup B.flip.toSeminormFamily) ) := by
-  suffices (f ∈ Submodule.span 𝕜 (Set.range (B ∘ Subtype.val : s → E →ₗ[𝕜] 𝕜)) ↔
-    ∃ (γ : NNReal), ∀ (x : E), ‖f x‖ ≤ γ * ((s.sup B.flip.toSeminormFamily) x)) by exact this
-=======
 variable {ι : Type*}
 
 theorem functional_mem_span_iff {pl : ι → E →ₗ[𝕜] 𝕜} (s : Finset ι) (f : E →ₗ[𝕜] 𝕜) :
@@ -95,7 +88,6 @@
   suffices f ∈ Submodule.span 𝕜 (Set.range (pl ∘ Subtype.val : s → E →ₗ[𝕜] 𝕜)) ↔
     ∃ (γ : NNReal), ∀ (x : E), ‖f x‖ ≤ γ * ((s.sup (LinearMap.toSeminorm ∘ pl)) x) by exact
       this
->>>>>>> 6928d0f1
   constructor
   · intro h
     rw [← Set.image_univ, Finsupp.mem_span_image_iff_linearCombination] at h
@@ -114,20 +106,6 @@
     have eg : max (l.sum fun i d ↦ ‖d‖) 0 = l.sum fun i d ↦ ‖d‖ :=
       max_eq_left (Finset.sum_nonneg (fun i a ↦ norm_nonneg (l i)))
     rw [eg]
-<<<<<<< HEAD
-    rw [(Finsupp.sum_mul ((s.sup B.flip.toSeminormFamily) x) l)]
-    have e4' (i : s) : (B.flip.toSeminormFamily i) x ≤ (s.sup B.flip.toSeminormFamily) x :=
-      Seminorm.le_finset_sup_apply (Finset.coe_mem i)
-    have e4 (d : 𝕜) (i : s) :
-        ‖d * ((B ∘ Subtype.val) i) x‖ ≤ ‖d‖ * ((s.sup B.flip.toSeminormFamily) x) := by
-      rw [norm_mul]
-      exact mul_le_mul_of_nonneg_left (e4' i) (norm_nonneg d)
-    have e6 : (l.sum fun i d ↦ ‖d * ((B ∘ Subtype.val) i) x‖) ≤
-        (l.sum fun i d ↦ (‖d‖ * ((s.sup B.flip.toSeminormFamily) x))) :=
-      Finsupp.sum_le_sum (α := 𝕜) (β := ℝ) (fun i _ => e4 (l i) i)
-    apply le_trans (norm_sum_le _ _)
-    exact (le_trans e6 (Preorder.le_refl (l.sum fun i d ↦ ‖d‖ * (s.sup B.flip.toSeminormFamily) x)))
-=======
     rw [(Finsupp.sum_mul ((s.sup (LinearMap.toSeminorm ∘ pl)) x) l)]
     have e4' (i : s) : ((LinearMap.toSeminorm ∘ pl) i) x ≤ (s.sup (LinearMap.toSeminorm ∘ pl)) x :=
       Seminorm.le_finset_sup_apply (Finset.coe_mem i)
@@ -141,29 +119,20 @@
     apply le_trans (norm_sum_le _ _)
     exact (le_trans e6
       (Preorder.le_refl (l.sum fun i d ↦ ‖d‖ * (s.sup (LinearMap.toSeminorm ∘ pl)) x)))
->>>>>>> 6928d0f1
   · intro ⟨γ, hγ⟩
     apply mem_span_of_iInf_ker_le_ker
     intro x hx
     rw [mem_ker, ← norm_le_zero_iff]
     convert (hγ x)
     rw [Submodule.mem_iInf, Subtype.forall] at hx
-<<<<<<< HEAD
-    have e1 : (s.sup B.flip.toSeminormFamily) x = 0 := by
-=======
     have e1 : (s.sup (LinearMap.toSeminorm ∘ pl)) x = 0 := by
->>>>>>> 6928d0f1
       rw [le_antisymm_iff]
       constructor
       · apply Seminorm.finset_sup_apply_le (Preorder.le_refl 0)
         intro i his
         rw [Function.comp_apply, toSeminorm_apply, norm_le_zero_iff]
         exact hx _ his
-<<<<<<< HEAD
-      · exact apply_nonneg (s.sup B.flip.toSeminormFamily) x
-=======
       · exact apply_nonneg (s.sup (LinearMap.toSeminorm ∘ pl)) x
->>>>>>> 6928d0f1
     simp_all only [mul_zero]
 
 example {B : E →ₗ[𝕜] F →ₗ[𝕜] 𝕜} (s : Finset F) (f : E →ₗ[𝕜] 𝕜) :
