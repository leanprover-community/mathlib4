/-
Copyright (c) 2022 Anatole Dedecker. All rights reserved.
Released under Apache 2.0 license as described in the file LICENSE.
Authors: Moritz Doll
-/
import Mathlib.Analysis.LocallyConvex.Bounded
import Mathlib.Data.ROrCLike.Basic

#align_import analysis.locally_convex.continuous_of_bounded from "leanprover-community/mathlib"@"3f655f5297b030a87d641ad4e825af8d9679eb0b"

/-!
# Continuity and Von Neumann boundedness

This files proves that for `E` and `F` two topological vector spaces over `ℝ` or `ℂ`,
if `E` is first countable, then every locally bounded linear map `E →ₛₗ[σ] F` is continuous
(this is `LinearMap.continuous_of_locally_bounded`).

We keep this file separate from `Analysis/LocallyConvex/Bounded` in order not to import
`Analysis/NormedSpace/ROrCLike` there, because defining the strong topology on the space of
continuous linear maps will require importing `Analysis/LocallyConvex/Bounded` in
`Analysis/NormedSpace/OperatorNorm`.

## References

* [Bourbaki, *Topological Vector Spaces*][bourbaki1987]

-/


open TopologicalSpace Bornology Filter Topology Pointwise

variable {𝕜 𝕜' E F : Type*}
variable [AddCommGroup E] [UniformSpace E] [UniformAddGroup E]
variable [AddCommGroup F] [UniformSpace F]

section NontriviallyNormedField

variable [UniformAddGroup F]
variable [NontriviallyNormedField 𝕜] [Module 𝕜 E] [Module 𝕜 F] [ContinuousSMul 𝕜 E]

/-- Construct a continuous linear map from a linear map `f : E →ₗ[𝕜] F` and the existence of a
neighborhood of zero that gets mapped into a bounded set in `F`. -/
def LinearMap.clmOfExistsBoundedImage (f : E →ₗ[𝕜] F)
    (h : ∃ V ∈ 𝓝 (0 : E), Bornology.IsVonNBounded 𝕜 (f '' V)) : E →L[𝕜] F :=
  ⟨f, by
    -- It suffices to show that `f` is continuous at `0`.
    refine' continuous_of_continuousAt_zero f _
    rw [continuousAt_def, f.map_zero]
    intro U hU
    -- Continuity means that `U ∈ 𝓝 0` implies that `f ⁻¹' U ∈ 𝓝 0`.
    rcases h with ⟨V, hV, h⟩
    rcases (h hU).exists_pos with ⟨r, hr, h⟩
    rcases NormedField.exists_lt_norm 𝕜 r with ⟨x, hx⟩
    specialize h x hx.le
    -- After unfolding all the definitions, we know that `f '' V ⊆ x • U`. We use this to show the
    -- inclusion `x⁻¹ • V ⊆ f⁻¹' U`.
    have x_ne := norm_pos_iff.mp (hr.trans hx)
    have : x⁻¹ • V ⊆ f ⁻¹' U :=
      calc
        x⁻¹ • V ⊆ x⁻¹ • f ⁻¹' (f '' V) := Set.smul_set_mono (Set.subset_preimage_image (⇑f) V)
        _ ⊆ x⁻¹ • f ⁻¹' (x • U) := (Set.smul_set_mono (Set.preimage_mono h))
        _ = f ⁻¹' (x⁻¹ • x • U) := by
          ext
          simp only [Set.mem_inv_smul_set_iff₀ x_ne, Set.mem_preimage, LinearMap.map_smul]
        _ ⊆ f ⁻¹' U := by rw [inv_smul_smul₀ x_ne _]
    -- Using this inclusion, it suffices to show that `x⁻¹ • V` is in `𝓝 0`, which is trivial.
    refine' mem_of_superset _ this
    convert set_smul_mem_nhds_smul hV (inv_ne_zero x_ne)
    exact (smul_zero _).symm⟩
#align linear_map.clm_of_exists_bounded_image LinearMap.clmOfExistsBoundedImage

theorem LinearMap.clmOfExistsBoundedImage_coe {f : E →ₗ[𝕜] F}
    {h : ∃ V ∈ 𝓝 (0 : E), Bornology.IsVonNBounded 𝕜 (f '' V)} :
    (f.clmOfExistsBoundedImage h : E →ₗ[𝕜] F) = f :=
  rfl
#align linear_map.clm_of_exists_bounded_image_coe LinearMap.clmOfExistsBoundedImage_coe

@[simp]
theorem LinearMap.clmOfExistsBoundedImage_apply {f : E →ₗ[𝕜] F}
    {h : ∃ V ∈ 𝓝 (0 : E), Bornology.IsVonNBounded 𝕜 (f '' V)} {x : E} :
    f.clmOfExistsBoundedImage h x = f x :=
  rfl
#align linear_map.clm_of_exists_bounded_image_apply LinearMap.clmOfExistsBoundedImage_apply

end NontriviallyNormedField

section ROrCLike

open TopologicalSpace Bornology

variable [FirstCountableTopology E]
<<<<<<< HEAD

variable [ROrCLike 𝕜] [Module 𝕜 E] [ContinuousSMul 𝕜 E]

variable [ROrCLike 𝕜'] [Module 𝕜' F] [ContinuousSMul 𝕜' F]

=======
variable [IsROrC 𝕜] [Module 𝕜 E] [ContinuousSMul 𝕜 E]
variable [IsROrC 𝕜'] [Module 𝕜' F] [ContinuousSMul 𝕜' F]
>>>>>>> e38a3c07
variable {σ : 𝕜 →+* 𝕜'}

theorem LinearMap.continuousAt_zero_of_locally_bounded (f : E →ₛₗ[σ] F)
    (hf : ∀ s, IsVonNBounded 𝕜 s → IsVonNBounded 𝕜' (f '' s)) : ContinuousAt f 0 := by
  -- Assume that f is not continuous at 0
  by_contra h
  -- We use a decreasing balanced basis for 0 : E and a balanced basis for 0 : F
  -- and reformulate non-continuity in terms of these bases
  rcases (nhds_basis_balanced 𝕜 E).exists_antitone_subbasis with ⟨b, bE1, bE⟩
  simp only [id.def] at bE
  have bE' : (𝓝 (0 : E)).HasBasis (fun x : ℕ => x ≠ 0) fun n : ℕ => (n : 𝕜)⁻¹ • b n := by
    refine' bE.1.to_hasBasis _ _
    · intro n _
      use n + 1
      simp only [Ne.def, Nat.succ_ne_zero, not_false_iff, Nat.cast_add, Nat.cast_one, true_and_iff]
      -- `b (n + 1) ⊆ b n` follows from `Antitone`.
      have h : b (n + 1) ⊆ b n := bE.2 (by simp)
      refine' _root_.trans _ h
      rintro y ⟨x, hx, hy⟩
      -- Since `b (n + 1)` is balanced `(n+1)⁻¹ b (n + 1) ⊆ b (n + 1)`
      rw [← hy]
      refine' (bE1 (n + 1)).2.smul_mem _ hx
      have h' : 0 < (n : ℝ) + 1 := n.cast_add_one_pos
      rw [norm_inv, ← Nat.cast_one, ← Nat.cast_add, ROrCLike.norm_natCast, Nat.cast_add,
        Nat.cast_one, inv_le h' zero_lt_one]
      simp
    intro n hn
    -- The converse direction follows from continuity of the scalar multiplication
    have hcont : ContinuousAt (fun x : E => (n : 𝕜) • x) 0 :=
      (continuous_const_smul (n : 𝕜)).continuousAt
    simp only [ContinuousAt, map_zero, smul_zero] at hcont
    rw [bE.1.tendsto_left_iff] at hcont
    rcases hcont (b n) (bE1 n).1 with ⟨i, _, hi⟩
    refine' ⟨i, trivial, fun x hx => ⟨(n : 𝕜) • x, hi hx, _⟩⟩
    simp [← mul_smul, hn]
  rw [ContinuousAt, map_zero, bE'.tendsto_iff (nhds_basis_balanced 𝕜' F)] at h
  push_neg at h
  rcases h with ⟨V, ⟨hV, -⟩, h⟩
  simp only [id.def, forall_true_left] at h
  -- There exists `u : ℕ → E` such that for all `n : ℕ` we have `u n ∈ n⁻¹ • b n` and `f (u n) ∉ V`
  choose! u hu hu' using h
  -- The sequence `(fun n ↦ n • u n)` converges to `0`
  have h_tendsto : Tendsto (fun n : ℕ => (n : 𝕜) • u n) atTop (𝓝 (0 : E)) := by
    apply bE.tendsto
    intro n
    by_cases h : n = 0
    · rw [h, Nat.cast_zero, zero_smul]
      exact mem_of_mem_nhds (bE.1.mem_of_mem <| by triv)
    rcases hu n h with ⟨y, hy, hu1⟩
    convert hy
    rw [← hu1, ← mul_smul]
    simp only [h, mul_inv_cancel, Ne.def, Nat.cast_eq_zero, not_false_iff, one_smul]
  -- The image `(fun n ↦ n • u n)` is von Neumann bounded:
  have h_bounded : IsVonNBounded 𝕜 (Set.range fun n : ℕ => (n : 𝕜) • u n) :=
    h_tendsto.cauchySeq.totallyBounded_range.isVonNBounded 𝕜
  -- Since `range u` is bounded, `V` absorbs it
  rcases (hf _ h_bounded hV).exists_pos with ⟨r, hr, h'⟩
  cases' exists_nat_gt r with n hn
  -- We now find a contradiction between `f (u n) ∉ V` and the absorbing property
  have h1 : r ≤ ‖(n : 𝕜')‖ := by
    rw [ROrCLike.norm_natCast]
    exact hn.le
  have hn' : 0 < ‖(n : 𝕜')‖ := lt_of_lt_of_le hr h1
  rw [norm_pos_iff, Ne.def, Nat.cast_eq_zero] at hn'
  have h'' : f (u n) ∈ V := by
    simp only [Set.image_subset_iff] at h'
    specialize h' (n : 𝕜') h1 (Set.mem_range_self n)
    simp only [Set.mem_preimage, LinearMap.map_smulₛₗ, map_natCast] at h'
    rcases h' with ⟨y, hy, h'⟩
    apply_fun fun y : F => (n : 𝕜')⁻¹ • y at h'
    simp only [hn', inv_smul_smul₀, Ne.def, Nat.cast_eq_zero, not_false_iff] at h'
    rwa [← h']
  exact hu' n hn' h''
#align linear_map.continuous_at_zero_of_locally_bounded LinearMap.continuousAt_zero_of_locally_bounded

/-- If `E` is first countable, then every locally bounded linear map `E →ₛₗ[σ] F` is continuous. -/
theorem LinearMap.continuous_of_locally_bounded [UniformAddGroup F] (f : E →ₛₗ[σ] F)
    (hf : ∀ s, IsVonNBounded 𝕜 s → IsVonNBounded 𝕜' (f '' s)) : Continuous f :=
  (uniformContinuous_of_continuousAt_zero f <| f.continuousAt_zero_of_locally_bounded hf).continuous
#align linear_map.continuous_of_locally_bounded LinearMap.continuous_of_locally_bounded

end ROrCLike<|MERGE_RESOLUTION|>--- conflicted
+++ resolved
@@ -89,16 +89,8 @@
 open TopologicalSpace Bornology
 
 variable [FirstCountableTopology E]
-<<<<<<< HEAD
-
 variable [ROrCLike 𝕜] [Module 𝕜 E] [ContinuousSMul 𝕜 E]
-
 variable [ROrCLike 𝕜'] [Module 𝕜' F] [ContinuousSMul 𝕜' F]
-
-=======
-variable [IsROrC 𝕜] [Module 𝕜 E] [ContinuousSMul 𝕜 E]
-variable [IsROrC 𝕜'] [Module 𝕜' F] [ContinuousSMul 𝕜' F]
->>>>>>> e38a3c07
 variable {σ : 𝕜 →+* 𝕜'}
 
 theorem LinearMap.continuousAt_zero_of_locally_bounded (f : E →ₛₗ[σ] F)
