--- conflicted
+++ resolved
@@ -306,16 +306,6 @@
 
 end
 
-<<<<<<< HEAD
-lemma zero_mem_absConvexHull {s : Set E} [SeminormedRing 𝕜] [NormOneClass 𝕜]
-    [AddCommGroup E] [Module ℝ E] [Module 𝕜 E] [Nonempty s] : 0 ∈ absConvexHull 𝕜 s := by
-  obtain ⟨w, hw⟩ := (inferInstance : Nonempty s)
-  rw [← add_neg_cancel ((1/2 : ℝ) • w), ← smul_neg]
-  exact convex_absConvexHull (subset_absConvexHull hw)
-    ((Balanced.neg_mem_iff balanced_absConvexHull).mpr (subset_absConvexHull hw))
-    (le_of_lt one_half_pos) (le_of_lt one_half_pos) (add_halves 1)
-=======
 lemma zero_mem_absConvexHull {s : Set E} [SeminormedRing 𝕜] [AddCommGroup E] [Module ℝ E]
     [Module 𝕜 E] [Nonempty s] : 0 ∈ absConvexHull 𝕜 s :=
-  balanced_absConvexHull.zero_mem (Nonempty.mono subset_absConvexHull Set.Nonempty.of_subtype)
->>>>>>> 35c37b68
+  balanced_absConvexHull.zero_mem (Nonempty.mono subset_absConvexHull Set.Nonempty.of_subtype)