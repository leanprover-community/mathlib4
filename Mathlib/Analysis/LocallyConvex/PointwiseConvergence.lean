/-
Copyright (c) 2025 Moritz Doll. All rights reserved.
Released under Apache 2.0 license as described in the file LICENSE.
Authors: Moritz Doll
-/
module

public import Mathlib.Topology.Algebra.Module.PointwiseConvergence
public import Mathlib.Analysis.LocallyConvex.WithSeminorms
public import Mathlib.Analysis.LocallyConvex.StrongTopology

/-!
# The topology of pointwise convergence is locally convex

We prove that the topology of pointwise convergence is induced by a family of seminorms and
that it is locally convex in the topological sense

* `PointwiseConvergenceCLM.seminorm`: the seminorms on `E →SLₚₜ[σ] F` given by `A ↦ ‖A x‖` for fixed
`x : E`.
* `PointwiseConvergenceCLM.withSeminorm`: the topology is induced by the seminorms.
* `PointwiseConvergenceCLM.instLocallyConvexSpace`: `E →SLₚₜ[σ] F` is locally convex.

-/

<<<<<<< HEAD
variable {α R 𝕜₁ 𝕜₂ 𝕜₃ : Type*} [NormedField 𝕜₁] [NormedField 𝕜₂] [NormedField 𝕜₃]
  {σ : 𝕜₁ →+* 𝕜₂} {τ : 𝕜₃ →+* 𝕜₂} {D E F F' : Type*}
=======
@[expose] public section

variable {R 𝕜₁ 𝕜₂ : Type*} [NormedField 𝕜₁] [NormedField 𝕜₂]
  {σ : 𝕜₁ →+* 𝕜₂} {E F : Type*}
>>>>>>> d6cf3d86
  [AddCommGroup E] [TopologicalSpace E] [Module 𝕜₁ E]

namespace PointwiseConvergenceCLM

section NormedSpace

variable [NormedAddCommGroup F] [NormedSpace 𝕜₂ F]

/-- The family of seminorms that induce the topology of pointwise convergence, namely `‖A x‖` for
all `x : E`. -/
protected def seminorm (x : E) : Seminorm 𝕜₂ (E →SLₚₜ[σ] F) where
  toFun A := ‖A x‖
  map_zero' := by simp
  add_le' A B := by simpa only using norm_add_le _ _
  neg' A := by simp
  smul' r A := by simp [norm_smul]

variable (σ E F) in
/-- The family of seminorms that induce the topology of pointwise convergence, namely `‖A x‖` for
all `x : E`. -/
protected abbrev seminormFamily : SeminormFamily 𝕜₂ (E →SLₚₜ[σ] F) E :=
  PointwiseConvergenceCLM.seminorm

variable (σ E F) in
/-- The coercion `E →SLₚₜ[σ] F` to `E → F` as a linear map.

The topology on `E →SLₚₜ[σ] F` is induced by this map. -/
def inducingFn : (E →SLₚₜ[σ] F) →ₗ[𝕜₂] (E → F) where
  toFun f := f
  map_add' _ _ := rfl
  map_smul' _ _ := rfl

variable (σ E F) in
theorem isInducing_inducingFn : Topology.IsInducing (inducingFn σ E F) :=
  (PointwiseConvergenceCLM.isEmbedding_coeFn σ E F).isInducing

lemma withSeminorms : WithSeminorms (PointwiseConvergenceCLM.seminormFamily σ E F) :=
  let e : E ≃ (Σ _ : E, Fin 1) := .symm <| .sigmaUnique _ _
  (isInducing_inducingFn σ E F).withSeminorms <| withSeminorms_pi (fun _ ↦ norm_withSeminorms 𝕜₂ F)
    |>.congr_equiv e

section Tendsto

open Filter
open scoped Topology

theorem tendsto_nhds {f : Filter α} (u : α → E →SLₚₜ[σ] F) (y₀ : E →SLₚₜ[σ] F) :
    Tendsto u f (𝓝 y₀) ↔ ∀ (x : E) (ε : ℝ), 0 < ε → ∀ᶠ (k : α) in f, ‖u k x  - y₀ x‖ < ε :=
  PointwiseConvergenceCLM.withSeminorms.tendsto_nhds _ _

theorem tendsto_nhds_atTop [SemilatticeSup α] [Nonempty α] (u : α → E →SLₚₜ[σ] F)
    (y₀ : E →SLₚₜ[σ] F) :
    Tendsto u atTop (𝓝 y₀) ↔ ∀ (x : E) (ε : ℝ), 0 < ε → ∃ (k₀ : α), ∀ (k : α), k₀ ≤ k →
    ‖u k x  - y₀ x‖ < ε :=
  PointwiseConvergenceCLM.withSeminorms.tendsto_nhds_atTop _ _

end Tendsto

section ContinuousLinearMap

variable [AddCommGroup D] [TopologicalSpace D] [Module 𝕜₃ D]
  [NormedAddCommGroup F] [NormedSpace 𝕜₂ F] [NormedAddCommGroup F'] [NormedSpace 𝕜₂ F']

open NNReal ContinuousLinearMap

variable (F F') in
/-- Define a continuous linear map between `E →SLₚₜ[σ] F` and `D →SLₚₜ[τ] F'`.
Use `ContinuousLinearMap.postcomp_uniformConvergenceCLM` for the special case of the adjoint
operator. -/
def mkCLM (A : (E →SL[σ] F) →ₗ[𝕜₂] D →SL[τ] F') (hbound : ∀ (f : D), ∃ (s : Finset E) (C : ℝ≥0),
  ∀ (B : E →SL[σ] F), ∃ (g : E) (_hb : g ∈ s), ‖(A B) f‖ ≤ C • ‖B g‖) :
    (E →SLₚₜ[σ] F) →L[𝕜₂] D →SLₚₜ[τ] F' where
  __ := (toUniformConvergenceCLM _ _ _).toLinearMap.comp
    (A.comp (toUniformConvergenceCLM _ _ _).symm.toLinearMap)
  cont := by
    apply Seminorm.continuous_from_bounded PointwiseConvergenceCLM.withSeminorms
      PointwiseConvergenceCLM.withSeminorms A
    intro f
    obtain ⟨s, C, h⟩ := hbound f
    use s, C
    rw [← Seminorm.finset_sup_smul]
    intro B
    obtain ⟨g, h₁, h₂⟩ := h ((toUniformConvergenceCLM _ _ _).symm B)
    refine le_trans ?_ (Seminorm.le_finset_sup_apply h₁)
    exact h₂

end ContinuousLinearMap

end NormedSpace

section IsTopologicalAddGroup

variable [AddCommGroup F] [TopologicalSpace F] [IsTopologicalAddGroup F] [Module 𝕜₂ F]
  [Semiring R] [PartialOrder R]
  [Module R F] [ContinuousConstSMul R F] [LocallyConvexSpace R F] [SMulCommClass 𝕜₂ R F]

instance : LocallyConvexSpace R (E →SLₚₜ[σ] F) :=
  UniformConvergenceCLM.locallyConvexSpace R {(s : Set E) | Set.Finite s} ⟨∅, Set.finite_empty⟩
    (directedOn_of_sup_mem fun _ _ => Set.Finite.union)

end IsTopologicalAddGroup

end PointwiseConvergenceCLM<|MERGE_RESOLUTION|>--- conflicted
+++ resolved
@@ -22,15 +22,10 @@
 
 -/
 
-<<<<<<< HEAD
-variable {α R 𝕜₁ 𝕜₂ 𝕜₃ : Type*} [NormedField 𝕜₁] [NormedField 𝕜₂] [NormedField 𝕜₃]
-  {σ : 𝕜₁ →+* 𝕜₂} {τ : 𝕜₃ →+* 𝕜₂} {D E F F' : Type*}
-=======
 @[expose] public section
 
-variable {R 𝕜₁ 𝕜₂ : Type*} [NormedField 𝕜₁] [NormedField 𝕜₂]
-  {σ : 𝕜₁ →+* 𝕜₂} {E F : Type*}
->>>>>>> d6cf3d86
+variable {α R 𝕜₁ 𝕜₂ 𝕜₃ : Type*} [NormedField 𝕜₁] [NormedField 𝕜₂] [NormedField 𝕜₃]
+  {σ : 𝕜₁ →+* 𝕜₂} {τ : 𝕜₃ →+* 𝕜₂} {D E F G : Type*}
   [AddCommGroup E] [TopologicalSpace E] [Module 𝕜₁ E]
 
 namespace PointwiseConvergenceCLM
@@ -92,17 +87,17 @@
 section ContinuousLinearMap
 
 variable [AddCommGroup D] [TopologicalSpace D] [Module 𝕜₃ D]
-  [NormedAddCommGroup F] [NormedSpace 𝕜₂ F] [NormedAddCommGroup F'] [NormedSpace 𝕜₂ F']
+  [NormedAddCommGroup F] [NormedSpace 𝕜₂ F] [NormedAddCommGroup G] [NormedSpace 𝕜₂ G]
 
 open NNReal ContinuousLinearMap
 
-variable (F F') in
-/-- Define a continuous linear map between `E →SLₚₜ[σ] F` and `D →SLₚₜ[τ] F'`.
+variable (F G) in
+/-- Define a continuous linear map between `E →SLₚₜ[σ] F` and `D →SLₚₜ[τ] G`.
 Use `ContinuousLinearMap.postcomp_uniformConvergenceCLM` for the special case of the adjoint
 operator. -/
-def mkCLM (A : (E →SL[σ] F) →ₗ[𝕜₂] D →SL[τ] F') (hbound : ∀ (f : D), ∃ (s : Finset E) (C : ℝ≥0),
+def mkCLM (A : (E →SL[σ] F) →ₗ[𝕜₂] D →SL[τ] G) (hbound : ∀ (f : D), ∃ (s : Finset E) (C : ℝ≥0),
   ∀ (B : E →SL[σ] F), ∃ (g : E) (_hb : g ∈ s), ‖(A B) f‖ ≤ C • ‖B g‖) :
-    (E →SLₚₜ[σ] F) →L[𝕜₂] D →SLₚₜ[τ] F' where
+    (E →SLₚₜ[σ] F) →L[𝕜₂] D →SLₚₜ[τ] G where
   __ := (toUniformConvergenceCLM _ _ _).toLinearMap.comp
     (A.comp (toUniformConvergenceCLM _ _ _).symm.toLinearMap)
   cont := by
