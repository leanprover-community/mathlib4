--- conflicted
+++ resolved
@@ -176,11 +176,6 @@
 alias ⟨Absorbent.eventually_nhdsWithin_zero, _⟩ := absorbent_iff_eventually_nhdsWithin_zero
 
 theorem absorbs_iff_eventually_nhds_zero (h₀ : 0 ∈ s) :
-<<<<<<< HEAD
-    Absorbs 𝕜 s t ↔ ∀ᶠ c : 𝕜 in 𝓝 0, MapsTo (c • ·) t s :=
-  ⟨fun h ↦ h.eventually_nhds_zero h₀, fun h ↦ absorbs_iff_eventually_nhdsWithin_zero.2 <|
-    h.filter_mono inf_le_left⟩
-=======
     Absorbs 𝕜 s t ↔ ∀ᶠ c : 𝕜 in 𝓝 0, MapsTo (c • ·) t s := by
   rw [← nhdsWithin_compl_singleton_sup_pure, Filter.eventually_sup, Filter.eventually_pure,
     ← absorbs_iff_eventually_nhdsWithin_zero, and_iff_left]
@@ -190,7 +185,6 @@
 theorem Absorbs.eventually_nhds_zero (h : Absorbs 𝕜 s t) (h₀ : 0 ∈ s) :
     ∀ᶠ c : 𝕜 in 𝓝 0, MapsTo (c • ·) t s :=
   (absorbs_iff_eventually_nhds_zero h₀).1 h
->>>>>>> 0e6c4e2e
 
 end NormedDivisionRing
 
