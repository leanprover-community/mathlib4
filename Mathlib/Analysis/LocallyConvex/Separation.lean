--- conflicted
+++ resolved
@@ -331,11 +331,7 @@
   have h3 : ∀ z ∈ f '' B, v < re z := fun z ⟨y, ⟨hy, eq⟩⟩ ↦ eq ▸ h3 y hy
   set K := closure (⇑f '' B)
   have notin : f x₀ ∉ K := fun h ↦ by
-<<<<<<< HEAD
-    have : v ≤ re (f x₀) := le_on_closure_of_lt (by grind) continuous_re.continuousOn h
-=======
     have : v ≤ re (f x₀) := le_on_closure_of_le (by grind) continuous_re.continuousOn h
->>>>>>> c5570982
     linarith [h1 x₀ rfl]
   have Balanced_K : Balanced 𝕜 K := by
     refine Balanced.closure (fun a ha _ ⟨_, ⟨⟨t, ht, _⟩, _⟩⟩ ↦ ?_)
@@ -344,11 +340,7 @@
   set r := ‖f x₀‖ with hr
   have r_pos : r > 0 := by simpa [hr] using fun nh ↦ by simp [nh, zero_in] at notin
   have norm_lt_r : ∀ x ∈ K, ‖x‖ < r := fun x hx ↦
-<<<<<<< HEAD
-    not_le.mp <| hr ▸ not_imp_not.mpr (mem_norm_le_of_balanced Balanced_K hx (f x₀)) notin
-=======
     not_le.mp <| hr ▸ not_imp_not.mpr (mem_balanced_of_norm_le Balanced_K hx (f x₀)) notin
->>>>>>> c5570982
   have compact_K : IsCompact K := Metric.isCompact_of_isClosed_isBounded isClosed_closure <|
     (Metric.isBounded_iff_subset_ball 0).mpr ⟨r, fun x hx ↦ mem_ball_zero_iff.mpr (norm_lt_r x hx)⟩
   obtain ⟨s, s_pos, s_lt, hs⟩ : ∃ s, 0 < s ∧ s < r ∧ (∀ z ∈ K, ‖z‖ < s) :=
