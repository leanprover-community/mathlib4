--- conflicted
+++ resolved
@@ -326,13 +326,8 @@
 variable [NormedAddCommGroup E] [NormedSpace ℝ E] [Module 𝕜 E] [ContinuousSMul 𝕜 E]
 
 /-- A closed convex set `s` is the intersection of countably many half spaces in a separable Banach
-<<<<<<< HEAD
-space. Moreover, these halfspaces are all nontrivial if `s` is nonempty. This is Lemma 1.2.9 in
-[Hytonen_VanNeerven_Veraar_Wies_2016]. -/
-=======
 space. Moreover, these halfspaces are all nontrivial if `s` is nonempty and not equal to `univ`.
 This is Lemma 1.2.9 in [Hytonen_VanNeerven_Veraar_Wies_2016]. -/
->>>>>>> 1ec75f6c
 theorem iInter_nat_halfSpaces_eq
     (hs₁ : Convex ℝ s) (hs₂ : IsClosed s) (hsep : IsSeparable sᶜ) :
     ∃ (L : ℕ → E →L[𝕜] 𝕜) (c : ℕ → ℝ),
