/-
Copyright (c) 2022 Moritz Doll. All rights reserved.
Released under Apache 2.0 license as described in the file LICENSE.
Authors: Moritz Doll
-/
import Mathlib.Algebra.Module.LinearMap.Pointwise
import Mathlib.Analysis.LocallyConvex.Basic
import Mathlib.Analysis.LocallyConvex.BalancedCoreHull
import Mathlib.Analysis.Seminorm
import Mathlib.Topology.Bornology.Basic
import Mathlib.Topology.Algebra.UniformGroup
import Mathlib.Topology.UniformSpace.Cauchy
import Mathlib.Topology.Algebra.Module.Basic

#align_import analysis.locally_convex.bounded from "leanprover-community/mathlib"@"f2ce6086713c78a7f880485f7917ea547a215982"

/-!
# Von Neumann Boundedness

This file defines natural or von Neumann bounded sets and proves elementary properties.

## Main declarations

* `Bornology.IsVonNBounded`: A set `s` is von Neumann-bounded if every neighborhood of zero
absorbs `s`.
* `Bornology.vonNBornology`: The bornology made of the von Neumann-bounded sets.

## Main results

* `Bornology.IsVonNBounded.of_topologicalSpace_le`: A coarser topology admits more
von Neumann-bounded sets.
* `Bornology.IsVonNBounded.image`: A continuous linear image of a bounded set is bounded.
* `Bornology.isVonNBounded_iff_smul_tendsto_zero`: Given any sequence `ε` of scalars which tends
  to `𝓝[≠] 0`, we have that a set `S` is bounded if and only if for any sequence `x : ℕ → S`,
  `ε • x` tends to 0. This shows that bounded sets are completely determined by sequences, which is
  the key fact for proving that sequential continuity implies continuity for linear maps defined on
  a bornological space

## References

* [Bourbaki, *Topological Vector Spaces*][bourbaki1987]

-/


variable {𝕜 𝕜' E E' F ι : Type*}

open Set Filter

open Topology Pointwise

set_option linter.uppercaseLean3 false

namespace Bornology

section SeminormedRing

section Zero

variable (𝕜)

variable [SeminormedRing 𝕜] [SMul 𝕜 E] [Zero E]

variable [TopologicalSpace E]

/-- A set `s` is von Neumann bounded if every neighborhood of 0 absorbs `s`. -/
def IsVonNBounded (s : Set E) : Prop :=
  ∀ ⦃V⦄, V ∈ 𝓝 (0 : E) → Absorbs 𝕜 V s
#align bornology.is_vonN_bounded Bornology.IsVonNBounded

variable (E)

@[simp]
theorem isVonNBounded_empty : IsVonNBounded 𝕜 (∅ : Set E) := fun _ _ => Absorbs.empty
#align bornology.is_vonN_bounded_empty Bornology.isVonNBounded_empty

variable {𝕜 E}

theorem isVonNBounded_iff (s : Set E) : IsVonNBounded 𝕜 s ↔ ∀ V ∈ 𝓝 (0 : E), Absorbs 𝕜 V s :=
  Iff.rfl
#align bornology.is_vonN_bounded_iff Bornology.isVonNBounded_iff

theorem _root_.Filter.HasBasis.isVonNBounded_iff {q : ι → Prop} {s : ι → Set E} {A : Set E}
    (h : (𝓝 (0 : E)).HasBasis q s) : IsVonNBounded 𝕜 A ↔ ∀ i, q i → Absorbs 𝕜 (s i) A := by
  refine' ⟨fun hA i hi => hA (h.mem_of_mem hi), fun hA V hV => _⟩
  rcases h.mem_iff.mp hV with ⟨i, hi, hV⟩
  exact (hA i hi).mono_left hV
#align filter.has_basis.is_vonN_bounded_basis_iff Filter.HasBasis.isVonNBounded_iff

@[deprecated] -- since 12 January 2024
alias _root_.Filter.HasBasis.isVonNBounded_basis_iff := Filter.HasBasis.isVonNBounded_iff

/-- Subsets of bounded sets are bounded. -/
theorem IsVonNBounded.subset {s₁ s₂ : Set E} (h : s₁ ⊆ s₂) (hs₂ : IsVonNBounded 𝕜 s₂) :
    IsVonNBounded 𝕜 s₁ := fun _ hV => (hs₂ hV).mono_right h
#align bornology.is_vonN_bounded.subset Bornology.IsVonNBounded.subset

/-- The union of two bounded sets is bounded. -/
theorem IsVonNBounded.union {s₁ s₂ : Set E} (hs₁ : IsVonNBounded 𝕜 s₁) (hs₂ : IsVonNBounded 𝕜 s₂) :
    IsVonNBounded 𝕜 (s₁ ∪ s₂) := fun _ hV => (hs₁ hV).union (hs₂ hV)
#align bornology.is_vonN_bounded.union Bornology.IsVonNBounded.union

end Zero

section ContinuousAdd

variable [SeminormedRing 𝕜] [AddZeroClass E] [TopologicalSpace E] [ContinuousAdd E]
  [DistribSMul 𝕜 E] {s t : Set E}

protected theorem IsVonNBounded.add (hs : IsVonNBounded 𝕜 s) (ht : IsVonNBounded 𝕜 t) :
    IsVonNBounded 𝕜 (s + t) := fun U hU ↦ by
  rcases exists_open_nhds_zero_add_subset hU with ⟨V, hVo, hV, hVU⟩
  exact ((hs <| hVo.mem_nhds hV).add (ht <| hVo.mem_nhds hV)).mono_left hVU

end ContinuousAdd

<<<<<<< HEAD
=======
section TopologicalAddGroup

variable [SeminormedRing 𝕜] [AddGroup E] [TopologicalSpace E] [TopologicalAddGroup E]
  [DistribMulAction 𝕜 E] {s t : Set E}

protected theorem IsVonNBounded.neg (hs : IsVonNBounded 𝕜 s) : IsVonNBounded 𝕜 (-s) := fun U hU ↦ by
  rw [← neg_neg U]
  exact (hs <| neg_mem_nhds_zero _ hU).neg_neg

@[simp]
theorem isVonNBounded_neg : IsVonNBounded 𝕜 (-s) ↔ IsVonNBounded 𝕜 s :=
  ⟨fun h ↦ neg_neg s ▸ h.neg, fun h ↦ h.neg⟩

alias ⟨IsVonNBounded.of_neg, _⟩ := isVonNBounded_neg

protected theorem IsVonNBounded.sub (hs : IsVonNBounded 𝕜 s) (ht : IsVonNBounded 𝕜 t) :
    IsVonNBounded 𝕜 (s - t) := by
  rw [sub_eq_add_neg]
  exact hs.add ht.neg

end TopologicalAddGroup

>>>>>>> d18f1d0b
end SeminormedRing

section MultipleTopologies

variable [SeminormedRing 𝕜] [AddCommGroup E] [Module 𝕜 E]

/-- If a topology `t'` is coarser than `t`, then any set `s` that is bounded with respect to
`t` is bounded with respect to `t'`. -/
theorem IsVonNBounded.of_topologicalSpace_le {t t' : TopologicalSpace E} (h : t ≤ t') {s : Set E}
    (hs : @IsVonNBounded 𝕜 E _ _ _ t s) : @IsVonNBounded 𝕜 E _ _ _ t' s := fun _ hV =>
  hs <| (le_iff_nhds t t').mp h 0 hV
#align bornology.is_vonN_bounded.of_topological_space_le Bornology.IsVonNBounded.of_topologicalSpace_le

end MultipleTopologies

section Image

variable {𝕜₁ 𝕜₂ : Type*} [NormedDivisionRing 𝕜₁] [NormedDivisionRing 𝕜₂] [AddCommGroup E]
  [Module 𝕜₁ E] [AddCommGroup F] [Module 𝕜₂ F] [TopologicalSpace E] [TopologicalSpace F]

/-- A continuous linear image of a bounded set is bounded. -/
theorem IsVonNBounded.image {σ : 𝕜₁ →+* 𝕜₂} [RingHomSurjective σ] [RingHomIsometric σ] {s : Set E}
    (hs : IsVonNBounded 𝕜₁ s) (f : E →SL[σ] F) : IsVonNBounded 𝕜₂ (f '' s) := by
  let σ' := RingEquiv.ofBijective σ ⟨σ.injective, σ.surjective⟩
  have σ_iso : Isometry σ := AddMonoidHomClass.isometry_of_norm σ fun x => RingHomIsometric.is_iso
  have σ'_symm_iso : Isometry σ'.symm := σ_iso.right_inv σ'.right_inv
  have f_tendsto_zero := f.continuous.tendsto 0
  rw [map_zero] at f_tendsto_zero
  intro V hV
  rcases (hs (f_tendsto_zero hV)).exists_pos with ⟨r, hrpos, hr⟩
  refine' .of_norm ⟨r, fun a ha => _⟩
  rw [← σ'.apply_symm_apply a]
  have hanz : a ≠ 0 := norm_pos_iff.mp (hrpos.trans_le ha)
  have : σ'.symm a ≠ 0 := (map_ne_zero σ'.symm.toRingHom).mpr hanz
  change _ ⊆ σ _ • _
  rw [Set.image_subset_iff, preimage_smul_setₛₗ _ _ _ f this.isUnit]
  refine' hr (σ'.symm a) _
  rwa [σ'_symm_iso.norm_map_of_map_zero (map_zero _)]
#align bornology.is_vonN_bounded.image Bornology.IsVonNBounded.image

end Image

section sequence

variable {𝕝 : Type*} [NormedField 𝕜] [NontriviallyNormedField 𝕝] [AddCommGroup E] [Module 𝕜 E]
  [Module 𝕝 E] [TopologicalSpace E] [ContinuousSMul 𝕝 E]

theorem IsVonNBounded.smul_tendsto_zero {S : Set E} {ε : ι → 𝕜} {x : ι → E} {l : Filter ι}
    (hS : IsVonNBounded 𝕜 S) (hxS : ∀ᶠ n in l, x n ∈ S) (hε : Tendsto ε l (𝓝 0)) :
    Tendsto (ε • x) l (𝓝 0) := by
  rw [tendsto_def] at *
  intro V hV
  rcases (hS hV).exists_pos with ⟨r, r_pos, hrS⟩
  filter_upwards [hxS, hε _ (Metric.ball_mem_nhds 0 <| inv_pos.mpr r_pos)] with n hnS hnr
  by_cases hε : ε n = 0
  · simp [hε, mem_of_mem_nhds hV]
  · rw [mem_preimage, mem_ball_zero_iff, lt_inv (norm_pos_iff.mpr hε) r_pos, ← norm_inv] at hnr
    rw [mem_preimage, Pi.smul_apply', ← Set.mem_inv_smul_set_iff₀ hε]
    exact hrS _ hnr.le hnS
#align bornology.is_vonN_bounded.smul_tendsto_zero Bornology.IsVonNBounded.smul_tendsto_zero

theorem isVonNBounded_of_smul_tendsto_zero {ε : ι → 𝕝} {l : Filter ι} [l.NeBot]
    (hε : ∀ᶠ n in l, ε n ≠ 0) {S : Set E}
    (H : ∀ x : ι → E, (∀ n, x n ∈ S) → Tendsto (ε • x) l (𝓝 0)) : IsVonNBounded 𝕝 S := by
  rw [(nhds_basis_balanced 𝕝 E).isVonNBounded_iff]
  by_contra! H'
  rcases H' with ⟨V, ⟨hV, hVb⟩, hVS⟩
  have : ∀ᶠ n in l, ∃ x : S, ε n • (x : E) ∉ V := by
    filter_upwards [hε] with n hn
    rw [absorbs_iff_norm] at hVS
    push_neg at hVS
    rcases hVS ‖(ε n)⁻¹‖ with ⟨a, haε, haS⟩
    rcases Set.not_subset.mp haS with ⟨x, hxS, hx⟩
    refine' ⟨⟨x, hxS⟩, fun hnx => _⟩
    rw [← Set.mem_inv_smul_set_iff₀ hn] at hnx
    exact hx (hVb.smul_mono haε hnx)
  rcases this.choice with ⟨x, hx⟩
  refine' Filter.frequently_false l (Filter.Eventually.frequently _)
  filter_upwards [hx,
    (H (_ ∘ x) fun n => (x n).2).eventually (eventually_mem_set.mpr hV)] using fun n => id
#align bornology.is_vonN_bounded_of_smul_tendsto_zero Bornology.isVonNBounded_of_smul_tendsto_zero

/-- Given any sequence `ε` of scalars which tends to `𝓝[≠] 0`, we have that a set `S` is bounded
  if and only if for any sequence `x : ℕ → S`, `ε • x` tends to 0. This actually works for any
  indexing type `ι`, but in the special case `ι = ℕ` we get the important fact that convergent
  sequences fully characterize bounded sets. -/
theorem isVonNBounded_iff_smul_tendsto_zero {ε : ι → 𝕝} {l : Filter ι} [l.NeBot]
    (hε : Tendsto ε l (𝓝[≠] 0)) {S : Set E} :
    IsVonNBounded 𝕝 S ↔ ∀ x : ι → E, (∀ n, x n ∈ S) → Tendsto (ε • x) l (𝓝 0) :=
  ⟨fun hS x hxS => hS.smul_tendsto_zero (eventually_of_forall hxS) (le_trans hε nhdsWithin_le_nhds),
    isVonNBounded_of_smul_tendsto_zero (by exact hε self_mem_nhdsWithin)⟩
#align bornology.is_vonN_bounded_iff_smul_tendsto_zero Bornology.isVonNBounded_iff_smul_tendsto_zero

end sequence

section NormedField

variable [NormedField 𝕜] [AddCommGroup E] [Module 𝕜 E]

variable [TopologicalSpace E] [ContinuousSMul 𝕜 E]

/-- Singletons are bounded. -/
theorem isVonNBounded_singleton (x : E) : IsVonNBounded 𝕜 ({x} : Set E) := fun _ hV =>
  (absorbent_nhds_zero hV).absorbs
#align bornology.is_vonN_bounded_singleton Bornology.isVonNBounded_singleton

<<<<<<< HEAD
protected theorem IsVonNBounded.vadd [ContinuousAdd E] {s : Set E}
    (hs : IsVonNBounded 𝕜 s) (x : E) : IsVonNBounded 𝕜 (x +ᵥ s) := by
  rw [← singleton_vadd]
  exact IsVonNBounded.add (isVonNBounded_singleton x) hs

@[simp]
theorem isVonNBounded_vadd [ContinuousAdd E] {s : Set E} (x : E) :
    IsVonNBounded 𝕜 (x +ᵥ s) ↔ IsVonNBounded 𝕜 s :=
  ⟨fun h ↦ by simpa using h.vadd (-x), fun h ↦ h.vadd x⟩

=======
section ContinuousAdd

variable [ContinuousAdd E] {s t : Set E}

protected theorem IsVonNBounded.vadd (hs : IsVonNBounded 𝕜 s) (x : E) :
    IsVonNBounded 𝕜 (x +ᵥ s) := by
  rw [← singleton_vadd]
  -- TODO: dot notation timeouts in the next line
  exact IsVonNBounded.add (isVonNBounded_singleton x) hs

@[simp]
theorem isVonNBounded_vadd (x : E) : IsVonNBounded 𝕜 (x +ᵥ s) ↔ IsVonNBounded 𝕜 s :=
  ⟨fun h ↦ by simpa using h.vadd (-x), fun h ↦ h.vadd x⟩

theorem IsVonNBounded.of_add_right (hst : IsVonNBounded 𝕜 (s + t)) (hs : s.Nonempty) :
    IsVonNBounded 𝕜 t :=
  let ⟨x, hx⟩ := hs
  (isVonNBounded_vadd x).mp <| hst.subset <| image_subset_image2_right hx

theorem IsVonNBounded.of_add_left (hst : IsVonNBounded 𝕜 (s + t)) (ht : t.Nonempty) :
    IsVonNBounded 𝕜 s :=
  ((add_comm s t).subst hst).of_add_right ht

theorem isVonNBounded_add_of_nonempty (hs : s.Nonempty) (ht : t.Nonempty) :
    IsVonNBounded 𝕜 (s + t) ↔ IsVonNBounded 𝕜 s ∧ IsVonNBounded 𝕜 t :=
  ⟨fun h ↦ ⟨h.of_add_left ht, h.of_add_right hs⟩, and_imp.2 IsVonNBounded.add⟩

theorem isVonNBounded_add :
    IsVonNBounded 𝕜 (s + t) ↔ s = ∅ ∨ t = ∅ ∨ IsVonNBounded 𝕜 s ∧ IsVonNBounded 𝕜 t := by
  rcases s.eq_empty_or_nonempty with rfl | hs; · simp
  rcases t.eq_empty_or_nonempty with rfl | ht; · simp
  simp [hs.ne_empty, ht.ne_empty, isVonNBounded_add_of_nonempty hs ht]

@[simp]
theorem isVonNBounded_add_self : IsVonNBounded 𝕜 (s + s) ↔ IsVonNBounded 𝕜 s := by
  rcases s.eq_empty_or_nonempty with rfl | hs <;> simp [isVonNBounded_add_of_nonempty, *]

theorem IsVonNBounded.of_sub_left (hst : IsVonNBounded 𝕜 (s - t)) (ht : t.Nonempty) :
    IsVonNBounded 𝕜 s :=
  ((sub_eq_add_neg s t).subst hst).of_add_left ht.neg

end ContinuousAdd

section TopologicalAddGroup

variable [TopologicalAddGroup E] {s t : Set E}

theorem IsVonNBounded.of_sub_right (hst : IsVonNBounded 𝕜 (s - t)) (hs : s.Nonempty) :
    IsVonNBounded 𝕜 t :=
  (((sub_eq_add_neg s t).subst hst).of_add_right hs).of_neg

theorem isVonNBounded_sub_of_nonempty (hs : s.Nonempty) (ht : t.Nonempty) :
    IsVonNBounded 𝕜 (s - t) ↔ IsVonNBounded 𝕜 s ∧ IsVonNBounded 𝕜 t := by
  simp [sub_eq_add_neg, isVonNBounded_add_of_nonempty, hs, ht]

theorem isVonNBounded_sub :
    IsVonNBounded 𝕜 (s - t) ↔ s = ∅ ∨ t = ∅ ∨ IsVonNBounded 𝕜 s ∧ IsVonNBounded 𝕜 t := by
  simp [sub_eq_add_neg, isVonNBounded_add]

end TopologicalAddGroup

>>>>>>> d18f1d0b
/-- The union of all bounded set is the whole space. -/
theorem isVonNBounded_covers : ⋃₀ setOf (IsVonNBounded 𝕜) = (Set.univ : Set E) :=
  Set.eq_univ_iff_forall.mpr fun x =>
    Set.mem_sUnion.mpr ⟨{x}, isVonNBounded_singleton _, Set.mem_singleton _⟩
#align bornology.is_vonN_bounded_covers Bornology.isVonNBounded_covers

variable (𝕜 E)

-- See note [reducible non-instances]
/-- The von Neumann bornology defined by the von Neumann bounded sets.

Note that this is not registered as an instance, in order to avoid diamonds with the
metric bornology.-/
@[reducible]
def vonNBornology : Bornology E :=
  Bornology.ofBounded (setOf (IsVonNBounded 𝕜)) (isVonNBounded_empty 𝕜 E)
    (fun _ hs _ ht => hs.subset ht) (fun _ hs _ => hs.union) isVonNBounded_singleton
#align bornology.vonN_bornology Bornology.vonNBornology

variable {E}

@[simp]
theorem isBounded_iff_isVonNBounded {s : Set E} :
    @IsBounded _ (vonNBornology 𝕜 E) s ↔ IsVonNBounded 𝕜 s :=
  isBounded_ofBounded_iff _
#align bornology.is_bounded_iff_is_vonN_bounded Bornology.isBounded_iff_isVonNBounded

end NormedField

end Bornology

section UniformAddGroup

variable (𝕜) [NontriviallyNormedField 𝕜] [AddCommGroup E] [Module 𝕜 E]

variable [UniformSpace E] [UniformAddGroup E] [ContinuousSMul 𝕜 E]

theorem TotallyBounded.isVonNBounded {s : Set E} (hs : TotallyBounded s) :
    Bornology.IsVonNBounded 𝕜 s := by
  rw [totallyBounded_iff_subset_finite_iUnion_nhds_zero] at hs
  intro U hU
  have h : Filter.Tendsto (fun x : E × E => x.fst + x.snd) (𝓝 (0, 0)) (𝓝 ((0 : E) + (0 : E))) :=
    tendsto_add
  rw [add_zero] at h
  have h' := (nhds_basis_balanced 𝕜 E).prod (nhds_basis_balanced 𝕜 E)
  simp_rw [← nhds_prod_eq, id.def] at h'
  rcases h.basis_left h' U hU with ⟨x, hx, h''⟩
  rcases hs x.snd hx.2.1 with ⟨t, ht, hs⟩
  refine Absorbs.mono_right ?_ hs
  rw [ht.absorbs_biUnion]
  have hx_fstsnd : x.fst + x.snd ⊆ U := add_subset_iff.mpr fun z1 hz1 z2 hz2 ↦
    h'' <| mk_mem_prod hz1 hz2
  refine fun y _ => Absorbs.mono_left ?_ hx_fstsnd
  -- TODO: with dot notation, Lean timeouts on the next line. Why?
  exact Absorbent.vadd_absorbs (absorbent_nhds_zero hx.1.1) hx.2.2.absorbs_self
#align totally_bounded.is_vonN_bounded TotallyBounded.isVonNBounded

end UniformAddGroup

section VonNBornologyEqMetric

variable (𝕜 E) [NontriviallyNormedField 𝕜] [SeminormedAddCommGroup E] [NormedSpace 𝕜 E]

namespace NormedSpace

theorem isVonNBounded_ball (r : ℝ) : Bornology.IsVonNBounded 𝕜 (Metric.ball (0 : E) r) := by
  rw [Metric.nhds_basis_ball.isVonNBounded_iff, ← ball_normSeminorm 𝕜 E]
  exact fun ε hε => (normSeminorm 𝕜 E).ball_zero_absorbs_ball_zero hε
#align normed_space.is_vonN_bounded_ball NormedSpace.isVonNBounded_ball

theorem isVonNBounded_closedBall (r : ℝ) :
    Bornology.IsVonNBounded 𝕜 (Metric.closedBall (0 : E) r) :=
  (isVonNBounded_ball 𝕜 E (r + 1)).subset (Metric.closedBall_subset_ball <| by linarith)
#align normed_space.is_vonN_bounded_closed_ball NormedSpace.isVonNBounded_closedBall

theorem isVonNBounded_iff (s : Set E) : Bornology.IsVonNBounded 𝕜 s ↔ Bornology.IsBounded s := by
  rw [Metric.isBounded_iff_subset_closedBall (0 : E)]
  constructor
  · intro h
    rcases (h (Metric.ball_mem_nhds 0 zero_lt_one)).exists_pos with ⟨ρ, hρ, hρball⟩
    rcases NormedField.exists_lt_norm 𝕜 ρ with ⟨a, ha⟩
    specialize hρball a ha.le
    rw [← ball_normSeminorm 𝕜 E, Seminorm.smul_ball_zero (norm_pos_iff.1 <| hρ.trans ha),
      ball_normSeminorm, mul_one] at hρball
    exact ⟨‖a‖, hρball.trans Metric.ball_subset_closedBall⟩
  · exact fun ⟨C, hC⟩ => (isVonNBounded_closedBall 𝕜 E C).subset hC
#align normed_space.is_vonN_bounded_iff NormedSpace.isVonNBounded_iff

theorem isVonNBounded_iff' (s : Set E) :
    Bornology.IsVonNBounded 𝕜 s ↔ ∃ r : ℝ, ∀ x ∈ s, ‖x‖ ≤ r := by
  rw [NormedSpace.isVonNBounded_iff, isBounded_iff_forall_norm_le]
#align normed_space.is_vonN_bounded_iff' NormedSpace.isVonNBounded_iff'

theorem image_isVonNBounded_iff (f : E' → E) (s : Set E') :
    Bornology.IsVonNBounded 𝕜 (f '' s) ↔ ∃ r : ℝ, ∀ x ∈ s, ‖f x‖ ≤ r := by
  simp_rw [isVonNBounded_iff', Set.ball_image_iff]
#align normed_space.image_is_vonN_bounded_iff NormedSpace.image_isVonNBounded_iff

/-- In a normed space, the von Neumann bornology (`Bornology.vonNBornology`) is equal to the
metric bornology. -/
theorem vonNBornology_eq : Bornology.vonNBornology 𝕜 E = PseudoMetricSpace.toBornology := by
  rw [Bornology.ext_iff_isBounded]
  intro s
  rw [Bornology.isBounded_iff_isVonNBounded]
  exact isVonNBounded_iff 𝕜 E s
#align normed_space.vonN_bornology_eq NormedSpace.vonNBornology_eq

theorem isBounded_iff_subset_smul_ball {s : Set E} :
    Bornology.IsBounded s ↔ ∃ a : 𝕜, s ⊆ a • Metric.ball (0 : E) 1 := by
  rw [← isVonNBounded_iff 𝕜]
  constructor
  · intro h
    rcases (h (Metric.ball_mem_nhds 0 zero_lt_one)).exists_pos with ⟨ρ, _, hρball⟩
    rcases NormedField.exists_lt_norm 𝕜 ρ with ⟨a, ha⟩
    exact ⟨a, hρball a ha.le⟩
  · rintro ⟨a, ha⟩
    exact ((isVonNBounded_ball 𝕜 E 1).image (a • (1 : E →L[𝕜] E))).subset ha
#align normed_space.is_bounded_iff_subset_smul_ball NormedSpace.isBounded_iff_subset_smul_ball

theorem isBounded_iff_subset_smul_closedBall {s : Set E} :
    Bornology.IsBounded s ↔ ∃ a : 𝕜, s ⊆ a • Metric.closedBall (0 : E) 1 := by
  constructor
  · rw [isBounded_iff_subset_smul_ball 𝕜]
    exact Exists.imp fun a ha => ha.trans <| Set.smul_set_mono <| Metric.ball_subset_closedBall
  · rw [← isVonNBounded_iff 𝕜]
    rintro ⟨a, ha⟩
    exact ((isVonNBounded_closedBall 𝕜 E 1).image (a • (1 : E →L[𝕜] E))).subset ha
#align normed_space.is_bounded_iff_subset_smul_closed_ball NormedSpace.isBounded_iff_subset_smul_closedBall

end NormedSpace

end VonNBornologyEqMetric<|MERGE_RESOLUTION|>--- conflicted
+++ resolved
@@ -114,8 +114,6 @@
 
 end ContinuousAdd
 
-<<<<<<< HEAD
-=======
 section TopologicalAddGroup
 
 variable [SeminormedRing 𝕜] [AddGroup E] [TopologicalSpace E] [TopologicalAddGroup E]
@@ -138,7 +136,6 @@
 
 end TopologicalAddGroup
 
->>>>>>> d18f1d0b
 end SeminormedRing
 
 section MultipleTopologies
@@ -245,18 +242,6 @@
   (absorbent_nhds_zero hV).absorbs
 #align bornology.is_vonN_bounded_singleton Bornology.isVonNBounded_singleton
 
-<<<<<<< HEAD
-protected theorem IsVonNBounded.vadd [ContinuousAdd E] {s : Set E}
-    (hs : IsVonNBounded 𝕜 s) (x : E) : IsVonNBounded 𝕜 (x +ᵥ s) := by
-  rw [← singleton_vadd]
-  exact IsVonNBounded.add (isVonNBounded_singleton x) hs
-
-@[simp]
-theorem isVonNBounded_vadd [ContinuousAdd E] {s : Set E} (x : E) :
-    IsVonNBounded 𝕜 (x +ᵥ s) ↔ IsVonNBounded 𝕜 s :=
-  ⟨fun h ↦ by simpa using h.vadd (-x), fun h ↦ h.vadd x⟩
-
-=======
 section ContinuousAdd
 
 variable [ContinuousAdd E] {s t : Set E}
@@ -318,7 +303,6 @@
 
 end TopologicalAddGroup
 
->>>>>>> d18f1d0b
 /-- The union of all bounded set is the whole space. -/
 theorem isVonNBounded_covers : ⋃₀ setOf (IsVonNBounded 𝕜) = (Set.univ : Set E) :=
   Set.eq_univ_iff_forall.mpr fun x =>
