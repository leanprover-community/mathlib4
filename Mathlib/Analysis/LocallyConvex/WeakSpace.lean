/-
Copyright (c) 2024 Jireh Loreaux. All rights reserved.
Released under Apache 2.0 license as described in the file LICENSE.
Authors: Jireh Loreaux
-/
import Mathlib.Analysis.NormedSpace.HahnBanach.Separation
import Mathlib.LinearAlgebra.Dual.Defs
import Mathlib.Topology.Algebra.Module.WeakDual

/-! # Closures of convex sets in locally convex spaces

This file contains the standard result that if `E` is a vector space with two locally convex
topologies, then the closure of a convex set is the same in either topology, provided they have the
same collection of continuous linear functionals. In particular, the weak closure of a convex set
in a locally convex space coincides with the closure in the original topology.
Of course, we phrase this in terms of linear maps between locally convex spaces, rather than
creating two separate topologies on the same space.
-/

variable {𝕜 E F : Type*}
variable [RCLike 𝕜] [AddCommGroup E] [Module 𝕜 E] [AddCommGroup F] [Module 𝕜 F]
variable [Module ℝ E] [IsScalarTower ℝ 𝕜 E] [Module ℝ F] [IsScalarTower ℝ 𝕜 F]
variable [TopologicalSpace E] [IsTopologicalAddGroup E] [ContinuousSMul 𝕜 E]
  [LocallyConvexSpace ℝ E]
variable [TopologicalSpace F] [IsTopologicalAddGroup F] [ContinuousSMul 𝕜 F]
  [LocallyConvexSpace ℝ F]

variable (𝕜) in
/-- If `E` is a locally convex space over `𝕜` (with `RCLike 𝕜`), and `s : Set E` is `ℝ`-convex, then
the closure of `s` and the weak closure of `s` coincide. More precisely, the topological closure
commutes with `toWeakSpace 𝕜 E`.

This holds more generally for any linear equivalence `e : E ≃ₗ[𝕜] F` between locally convex spaces
such that precomposition with `e` and `e.symm` preserves continuity of linear functionals. See
`LinearEquiv.image_closure_of_convex`. -/
theorem Convex.toWeakSpace_closure {s : Set E} (hs : Convex ℝ s) :
    (toWeakSpace 𝕜 E) '' (closure s) = closure (toWeakSpace 𝕜 E '' s) := by
  refine le_antisymm (map_continuous <| toWeakSpaceCLM 𝕜 E).continuousOn.image_closure
    (Set.compl_subset_compl.mp fun x hx ↦ ?_)
  obtain ⟨x, -, rfl⟩ := (toWeakSpace 𝕜 E).toEquiv.image_compl (closure s) |>.symm.subset hx
  have : ContinuousSMul ℝ E := IsScalarTower.continuousSMul 𝕜
  obtain ⟨f, u, hus, hux⟩ := RCLike.geometric_hahn_banach_closed_point (𝕜 := 𝕜)
    hs.closure isClosed_closure (by simpa using hx)
  let f' : StrongDual 𝕜 (WeakSpace 𝕜 E) :=
    { toLinearMap := (f : E →ₗ[𝕜] 𝕜).comp ((toWeakSpace 𝕜 E).symm : WeakSpace 𝕜 E →ₗ[𝕜] E)
      cont := WeakBilin.eval_continuous (topDualPairing 𝕜 E).flip _ }
  have hux' : u < RCLike.reCLM.comp (f'.restrictScalars ℝ) (toWeakSpace 𝕜 E x) := by simpa [f']
  have hus' : closure (toWeakSpace 𝕜 E '' s) ⊆
      {y | RCLike.reCLM.comp (f'.restrictScalars ℝ) y ≤ u} := by
    refine closure_minimal ?_ <| isClosed_le (by fun_prop) (by fun_prop)
    rintro - ⟨y, hy, rfl⟩
    simpa [f'] using (hus y <| subset_closure hy).le
  exact (hux'.not_ge <| hus' ·)

/-- If `e : E →ₗ[𝕜] F` is a linear map between locally convex spaces, and `f ∘ e` is continuous
for every continuous linear functional `f : StrongDual 𝕜 F`, then `e` commutes with the closure on
convex sets. -/
theorem LinearMap.image_closure_of_convex {s : Set E} (hs : Convex ℝ s) (e : E →ₗ[𝕜] F)
    (he : ∀ f : StrongDual 𝕜 F, Continuous (e.dualMap f)) :
    e '' (closure s) ⊆ closure (e '' s) := by
  suffices he' : Continuous (toWeakSpace 𝕜 F <| e <| (toWeakSpace 𝕜 E).symm ·) by
    have h_convex : Convex ℝ (e '' s) := hs.linear_image (F := F) e
    rw [← Set.image_subset_image_iff (toWeakSpace 𝕜 F).injective, h_convex.toWeakSpace_closure 𝕜]
    simpa only [Set.image_image, ← hs.toWeakSpace_closure 𝕜, LinearEquiv.symm_apply_apply]
      using he'.continuousOn.image_closure (s := toWeakSpace 𝕜 E '' s)
  exact WeakBilin.continuous_of_continuous_eval _ fun f ↦
    WeakBilin.eval_continuous _ { toLinearMap := e.dualMap f : StrongDual 𝕜 E }

/-- If `e` is a linear isomorphism between two locally convex spaces, and `e` induces (via
precomposition) an isomorphism between their continuous duals, then `e` commutes with the closure
on convex sets.

The hypotheses hold automatically for `e := toWeakSpace 𝕜 E`, see `Convex.toWeakSpace_closure`. -/
theorem LinearEquiv.image_closure_of_convex {s : Set E} (hs : Convex ℝ s) (e : E ≃ₗ[𝕜] F)
    (he₁ : ∀ f : StrongDual 𝕜 F, Continuous (e.dualMap f))
    (he₂ : ∀ f : StrongDual 𝕜 E, Continuous (e.symm.dualMap f)) :
    e '' (closure s) = closure (e '' s) := by
  refine le_antisymm ((e : E →ₗ[𝕜] F).image_closure_of_convex hs he₁) ?_
  simp only [Set.le_eq_subset, ← Set.image_subset_image_iff e.symm.injective]
  simpa [Set.image_image]
    using (e.symm : F →ₗ[𝕜] E).image_closure_of_convex (hs.linear_image (e : E →ₗ[𝕜] F)) he₂

/-- If `e` is a linear isomorphism between two locally convex spaces, and `e` induces (via
precomposition) an isomorphism between their continuous duals, then `e` commutes with the closure
on convex sets.

The hypotheses hold automatically for `e := toWeakSpace 𝕜 E`, see `Convex.toWeakSpace_closure`. -/
theorem LinearEquiv.image_closure_of_convex' {s : Set E} (hs : Convex ℝ s) (e : E ≃ₗ[𝕜] F)
<<<<<<< HEAD
    (e_dual : (StrongDual 𝕜 F) ≃ (StrongDual 𝕜 E))
=======
    (e_dual : StrongDual 𝕜 F ≃ StrongDual 𝕜 E)
>>>>>>> 0e8c3085
    (he : ∀ f : StrongDual 𝕜 F, (e_dual f : E →ₗ[𝕜] 𝕜) = e.dualMap f) :
    e '' (closure s) = closure (e '' s) := by
  have he' (f : StrongDual 𝕜 E) : (e_dual.symm f : F →ₗ[𝕜] 𝕜) = e.symm.dualMap f := by
    simp only [DFunLike.ext'_iff, ContinuousLinearMap.coe_coe] at he ⊢
    have (g : StrongDual 𝕜 E) : ⇑g = e_dual.symm g ∘ e := by
      have := he _ ▸ congr(⇑$(e_dual.apply_symm_apply g)).symm
      simpa
    ext x
    conv_rhs => rw [LinearEquiv.dualMap_apply, ContinuousLinearMap.coe_coe, this]
    simp
  refine e.image_closure_of_convex hs ?_ ?_
  · simpa [← he] using fun f ↦ map_continuous (e_dual f)
  · simpa [← he'] using fun f ↦ map_continuous (e_dual.symm f)<|MERGE_RESOLUTION|>--- conflicted
+++ resolved
@@ -86,11 +86,7 @@
 
 The hypotheses hold automatically for `e := toWeakSpace 𝕜 E`, see `Convex.toWeakSpace_closure`. -/
 theorem LinearEquiv.image_closure_of_convex' {s : Set E} (hs : Convex ℝ s) (e : E ≃ₗ[𝕜] F)
-<<<<<<< HEAD
-    (e_dual : (StrongDual 𝕜 F) ≃ (StrongDual 𝕜 E))
-=======
     (e_dual : StrongDual 𝕜 F ≃ StrongDual 𝕜 E)
->>>>>>> 0e8c3085
     (he : ∀ f : StrongDual 𝕜 F, (e_dual f : E →ₗ[𝕜] 𝕜) = e.dualMap f) :
     e '' (closure s) = closure (e '' s) := by
   have he' (f : StrongDual 𝕜 E) : (e_dual.symm f : F →ₗ[𝕜] 𝕜) = e.symm.dualMap f := by
