/-
Copyright (c) 2022 Floris van Doorn. All rights reserved.
Released under Apache 2.0 license as described in the file LICENSE.
Authors: Floris van Doorn
-/
import Mathlib.Analysis.Calculus.ContDiff.Basic
import Mathlib.Analysis.Calculus.ParametricIntegral
import Mathlib.MeasureTheory.Constructions.Prod.Integral
import Mathlib.MeasureTheory.Function.LocallyIntegrable
import Mathlib.MeasureTheory.Group.Integral
import Mathlib.MeasureTheory.Group.Prod
import Mathlib.MeasureTheory.Integral.IntervalIntegral

#align_import analysis.convolution from "leanprover-community/mathlib"@"8905e5ed90859939681a725b00f6063e65096d95"

/-!
# Convolution of functions

This file defines the convolution on two functions, i.e. `x ↦ ∫ f(t)g(x - t) ∂t`.
In the general case, these functions can be vector-valued, and have an arbitrary (additive)
group as domain. We use a continuous bilinear operation `L` on these function values as
"multiplication". The domain must be equipped with a Haar measure `μ`
(though many individual results have weaker conditions on `μ`).

For many applications we can take `L = ContinuousLinearMap.lsmul ℝ ℝ` or
`L = ContinuousLinearMap.mul ℝ ℝ`.

We also define `ConvolutionExists` and `ConvolutionExistsAt` to state that the convolution is
well-defined (everywhere or at a single point). These conditions are needed for pointwise
computations (e.g. `ConvolutionExistsAt.distrib_add`), but are generally not strong enough for any
local (or global) properties of the convolution. For this we need stronger assumptions on `f`
and/or `g`, and generally if we impose stronger conditions on one of the functions, we can impose
weaker conditions on the other.
We have proven many of the properties of the convolution assuming one of these functions
has compact support (in which case the other function only needs to be locally integrable).
We still need to prove the properties for other pairs of conditions (e.g. both functions are
rapidly decreasing)

# Design Decisions

We use a bilinear map `L` to "multiply" the two functions in the integrand.
This generality has several advantages

* This allows us to compute the total derivative of the convolution, in case the functions are
  multivariate. The total derivative is again a convolution, but where the codomains of the
  functions can be higher-dimensional. See `HasCompactSupport.hasFDerivAt_convolution_right`.
* This allows us to use `@[to_additive]` everywhere (which would not be possible if we would use
  `mul`/`smul` in the integral, since `@[to_additive]` will incorrectly also try to additivize
  those definitions).
* We need to support the case where at least one of the functions is vector-valued, but if we use
  `smul` to multiply the functions, that would be an asymmetric definition.

# Main Definitions
* `convolution f g L μ x = (f ⋆[L, μ] g) x = ∫ t, L (f t) (g (x - t)) ∂μ` is the convolution of
  `f` and `g` w.r.t. the continuous bilinear map `L` and measure `μ`.
* `ConvolutionExistsAt f g x L μ` states that the convolution `(f ⋆[L, μ] g) x` is well-defined
  (i.e. the integral exists).
* `ConvolutionExists f g L μ` states that the convolution `f ⋆[L, μ] g` is well-defined at each
  point.

# Main Results
* `HasCompactSupport.hasFDerivAt_convolution_right` and
  `HasCompactSupport.hasFDerivAt_convolution_left`: we can compute the total derivative
  of the convolution as a convolution with the total derivative of the right (left) function.
* `HasCompactSupport.contDiff_convolution_right` and
  `HasCompactSupport.contDiff_convolution_left`: the convolution is `𝒞ⁿ` if one of the functions
  is `𝒞ⁿ` with compact support and the other function in locally integrable.

Versions of these statements for functions depending on a parameter are also given.

* `convolution_tendsto_right`: Given a sequence of nonnegative normalized functions whose support
  tends to a small neighborhood around `0`, the convolution tends to the right argument.
  This is specialized to bump functions in `ContDiffBump.convolution_tendsto_right`.

# Notation
The following notations are localized in the locale `convolution`:
* `f ⋆[L, μ] g` for the convolution. Note: you have to use parentheses to apply the convolution
  to an argument: `(f ⋆[L, μ] g) x`.
* `f ⋆[L] g := f ⋆[L, volume] g`
* `f ⋆ g := f ⋆[lsmul ℝ ℝ] g`

# To do
* Existence and (uniform) continuity of the convolution if
  one of the maps is in `ℒ^p` and the other in `ℒ^q` with `1 / p + 1 / q = 1`.
  This might require a generalization of `MeasureTheory.Memℒp.smul` where `smul` is generalized
  to a continuous bilinear map.
  (see e.g. [Fremlin, *Measure Theory* (volume 2)][fremlin_vol2], 255K)
* The convolution is an `AEStronglyMeasurable` function
  (see e.g. [Fremlin, *Measure Theory* (volume 2)][fremlin_vol2], 255I).
* Prove properties about the convolution if both functions are rapidly decreasing.
* Use `@[to_additive]` everywhere
-/
open Set Function Filter MeasureTheory MeasureTheory.Measure TopologicalSpace

open ContinuousLinearMap Metric Bornology

open scoped Pointwise Topology NNReal Filter

universe u𝕜 uG uE uE' uE'' uF uF' uF'' uP

variable {𝕜 : Type u𝕜} {G : Type uG} {E : Type uE} {E' : Type uE'} {E'' : Type uE''} {F : Type uF}
  {F' : Type uF'} {F'' : Type uF''} {P : Type uP}

variable [NormedAddCommGroup E] [NormedAddCommGroup E'] [NormedAddCommGroup E'']
  [NormedAddCommGroup F] {f f' : G → E} {g g' : G → E'} {x x' : G} {y y' : E}

section NontriviallyNormedField

variable [NontriviallyNormedField 𝕜]
variable [NormedSpace 𝕜 E] [NormedSpace 𝕜 E'] [NormedSpace 𝕜 E''] [NormedSpace 𝕜 F]
variable (L : E →L[𝕜] E' →L[𝕜] F)

section NoMeasurability

variable [AddGroup G] [TopologicalSpace G]

theorem convolution_integrand_bound_right_of_le_of_subset {C : ℝ} (hC : ∀ i, ‖g i‖ ≤ C) {x t : G}
    {s u : Set G} (hx : x ∈ s) (hu : -tsupport g + s ⊆ u) :
    ‖L (f t) (g (x - t))‖ ≤ u.indicator (fun t => ‖L‖ * ‖f t‖ * C) t := by
  -- Porting note: had to add `f := _`
  refine' le_indicator (f := fun t ↦ ‖L (f t) (g (x - t))‖) (fun t _ => _) (fun t ht => _) t
  · apply_rules [L.le_of_opNorm₂_le_of_le, le_rfl]
  · have : x - t ∉ support g := by
      refine mt (fun hxt => hu ?_) ht
      refine' ⟨_, Set.neg_mem_neg.mpr (subset_closure hxt), _, hx, _⟩
      simp only [neg_sub, sub_add_cancel]
    simp only [nmem_support.mp this, (L _).map_zero, norm_zero, le_rfl]
#align convolution_integrand_bound_right_of_le_of_subset convolution_integrand_bound_right_of_le_of_subset

theorem HasCompactSupport.convolution_integrand_bound_right_of_subset (hcg : HasCompactSupport g)
    (hg : Continuous g) {x t : G} {s u : Set G} (hx : x ∈ s) (hu : -tsupport g + s ⊆ u) :
    ‖L (f t) (g (x - t))‖ ≤ u.indicator (fun t => ‖L‖ * ‖f t‖ * ⨆ i, ‖g i‖) t := by
  refine convolution_integrand_bound_right_of_le_of_subset _ (fun i => ?_) hx hu
  exact le_ciSup (hg.norm.bddAbove_range_of_hasCompactSupport hcg.norm) _
#align has_compact_support.convolution_integrand_bound_right_of_subset HasCompactSupport.convolution_integrand_bound_right_of_subset

theorem HasCompactSupport.convolution_integrand_bound_right (hcg : HasCompactSupport g)
    (hg : Continuous g) {x t : G} {s : Set G} (hx : x ∈ s) :
    ‖L (f t) (g (x - t))‖ ≤ (-tsupport g + s).indicator (fun t => ‖L‖ * ‖f t‖ * ⨆ i, ‖g i‖) t :=
  hcg.convolution_integrand_bound_right_of_subset L hg hx Subset.rfl
#align has_compact_support.convolution_integrand_bound_right HasCompactSupport.convolution_integrand_bound_right

theorem Continuous.convolution_integrand_fst [ContinuousSub G] (hg : Continuous g) (t : G) :
    Continuous fun x => L (f t) (g (x - t)) :=
  L.continuous₂.comp₂ continuous_const <| hg.comp <| continuous_id.sub continuous_const
#align continuous.convolution_integrand_fst Continuous.convolution_integrand_fst

theorem HasCompactSupport.convolution_integrand_bound_left (hcf : HasCompactSupport f)
    (hf : Continuous f) {x t : G} {s : Set G} (hx : x ∈ s) :
    ‖L (f (x - t)) (g t)‖ ≤
      (-tsupport f + s).indicator (fun t => (‖L‖ * ⨆ i, ‖f i‖) * ‖g t‖) t := by
  convert hcf.convolution_integrand_bound_right L.flip hf hx using 1
  simp_rw [L.opNorm_flip, mul_right_comm]
#align has_compact_support.convolution_integrand_bound_left HasCompactSupport.convolution_integrand_bound_left

end NoMeasurability

section Measurability
-- Porting note: throughout this file we use `MeasureTheory.Measure` instead of `Measure`.
-- See https://leanprover.zulipchat.com/#narrow/stream/287929-mathlib4/topic/Measure.20is.20overloaded
variable [MeasurableSpace G] {μ ν : MeasureTheory.Measure G}

/-- The convolution of `f` and `g` exists at `x` when the function `t ↦ L (f t) (g (x - t))` is
integrable. There are various conditions on `f` and `g` to prove this. -/
def ConvolutionExistsAt [Sub G] (f : G → E) (g : G → E') (x : G) (L : E →L[𝕜] E' →L[𝕜] F)
    (μ : MeasureTheory.Measure G := by volume_tac) : Prop :=
  Integrable (fun t => L (f t) (g (x - t))) μ
#align convolution_exists_at ConvolutionExistsAt

/-- The convolution of `f` and `g` exists when the function `t ↦ L (f t) (g (x - t))` is integrable
for all `x : G`. There are various conditions on `f` and `g` to prove this. -/
def ConvolutionExists [Sub G] (f : G → E) (g : G → E') (L : E →L[𝕜] E' →L[𝕜] F)
    (μ : MeasureTheory.Measure G := by volume_tac) : Prop :=
  ∀ x : G, ConvolutionExistsAt f g x L μ
#align convolution_exists ConvolutionExists

section ConvolutionExists

variable {L}

theorem ConvolutionExistsAt.integrable [Sub G] {x : G} (h : ConvolutionExistsAt f g x L μ) :
    Integrable (fun t => L (f t) (g (x - t))) μ :=
  h
#align convolution_exists_at.integrable ConvolutionExistsAt.integrable

variable (L)

section Group

variable [AddGroup G]

theorem MeasureTheory.AEStronglyMeasurable.convolution_integrand' [MeasurableAdd₂ G]
    [MeasurableNeg G] [SigmaFinite ν] (hf : AEStronglyMeasurable f ν)
    (hg : AEStronglyMeasurable g <| map (fun p : G × G => p.1 - p.2) (μ.prod ν)) :
    AEStronglyMeasurable (fun p : G × G => L (f p.2) (g (p.1 - p.2))) (μ.prod ν) :=
  L.aestronglyMeasurable_comp₂ hf.snd <| hg.comp_measurable measurable_sub
#align measure_theory.ae_strongly_measurable.convolution_integrand' MeasureTheory.AEStronglyMeasurable.convolution_integrand'

section

variable [MeasurableAdd G] [MeasurableNeg G]

theorem MeasureTheory.AEStronglyMeasurable.convolution_integrand_snd'
    (hf : AEStronglyMeasurable f μ) {x : G}
    (hg : AEStronglyMeasurable g <| map (fun t => x - t) μ) :
    AEStronglyMeasurable (fun t => L (f t) (g (x - t))) μ :=
  L.aestronglyMeasurable_comp₂ hf <| hg.comp_measurable <| measurable_id.const_sub x
#align measure_theory.ae_strongly_measurable.convolution_integrand_snd' MeasureTheory.AEStronglyMeasurable.convolution_integrand_snd'

theorem MeasureTheory.AEStronglyMeasurable.convolution_integrand_swap_snd' {x : G}
    (hf : AEStronglyMeasurable f <| map (fun t => x - t) μ) (hg : AEStronglyMeasurable g μ) :
    AEStronglyMeasurable (fun t => L (f (x - t)) (g t)) μ :=
  L.aestronglyMeasurable_comp₂ (hf.comp_measurable <| measurable_id.const_sub x) hg
#align measure_theory.ae_strongly_measurable.convolution_integrand_swap_snd' MeasureTheory.AEStronglyMeasurable.convolution_integrand_swap_snd'

/-- A sufficient condition to prove that `f ⋆[L, μ] g` exists.
We assume that `f` is integrable on a set `s` and `g` is bounded and ae strongly measurable
on `x₀ - s` (note that both properties hold if `g` is continuous with compact support). -/
theorem BddAbove.convolutionExistsAt' {x₀ : G} {s : Set G}
    (hbg : BddAbove ((fun i => ‖g i‖) '' ((fun t => -t + x₀) ⁻¹' s))) (hs : MeasurableSet s)
    (h2s : (support fun t => L (f t) (g (x₀ - t))) ⊆ s) (hf : IntegrableOn f s μ)
    (hmg : AEStronglyMeasurable g <| map (fun t => x₀ - t) (μ.restrict s)) :
    ConvolutionExistsAt f g x₀ L μ := by
  -- Porting note: can't `rw [ConvolutionExistsAt]`
  unfold ConvolutionExistsAt
  rw [← integrableOn_iff_integrable_of_support_subset h2s]
  set s' := (fun t => -t + x₀) ⁻¹' s
  have : ∀ᵐ t : G ∂μ.restrict s,
      ‖L (f t) (g (x₀ - t))‖ ≤ s.indicator (fun t => ‖L‖ * ‖f t‖ * ⨆ i : s', ‖g i‖) t := by
    refine' eventually_of_forall _
    refine' le_indicator (fun t ht => _) fun t ht => _
    · apply_rules [L.le_of_opNorm₂_le_of_le, le_rfl]
      refine' (le_ciSup_set hbg <| mem_preimage.mpr _)
      rwa [neg_sub, sub_add_cancel]
    · have : t ∉ support fun t => L (f t) (g (x₀ - t)) := mt (fun h => h2s h) ht
      rw [nmem_support.mp this, norm_zero]
  refine' Integrable.mono' _ _ this
  · rw [integrable_indicator_iff hs]; exact ((hf.norm.const_mul _).mul_const _).integrableOn
  · exact hf.aestronglyMeasurable.convolution_integrand_snd' L hmg
#align bdd_above.convolution_exists_at' BddAbove.convolutionExistsAt'

/-- If `‖f‖ *[μ] ‖g‖` exists, then `f *[L, μ] g` exists. -/
theorem ConvolutionExistsAt.ofNorm' {x₀ : G}
    (h : ConvolutionExistsAt (fun x => ‖f x‖) (fun x => ‖g x‖) x₀ (mul ℝ ℝ) μ)
    (hmf : AEStronglyMeasurable f μ) (hmg : AEStronglyMeasurable g <| map (fun t => x₀ - t) μ) :
    ConvolutionExistsAt f g x₀ L μ := by
  refine'
    (h.const_mul ‖L‖).mono' (hmf.convolution_integrand_snd' L hmg) (eventually_of_forall fun x => _)
  rw [mul_apply', ← mul_assoc]
  apply L.le_opNorm₂
#align convolution_exists_at.of_norm' ConvolutionExistsAt.ofNorm'

end

section Left

variable [MeasurableAdd₂ G] [MeasurableNeg G] [SigmaFinite μ] [IsAddRightInvariant μ]

theorem MeasureTheory.AEStronglyMeasurable.convolution_integrand_snd (hf : AEStronglyMeasurable f μ)
    (hg : AEStronglyMeasurable g μ) (x : G) :
    AEStronglyMeasurable (fun t => L (f t) (g (x - t))) μ :=
  hf.convolution_integrand_snd' L <|
    hg.mono' <| (quasiMeasurePreserving_sub_left_of_right_invariant μ x).absolutelyContinuous
#align measure_theory.ae_strongly_measurable.convolution_integrand_snd MeasureTheory.AEStronglyMeasurable.convolution_integrand_snd

theorem MeasureTheory.AEStronglyMeasurable.convolution_integrand_swap_snd
    (hf : AEStronglyMeasurable f μ) (hg : AEStronglyMeasurable g μ) (x : G) :
    AEStronglyMeasurable (fun t => L (f (x - t)) (g t)) μ :=
  (hf.mono'
        (quasiMeasurePreserving_sub_left_of_right_invariant μ
            x).absolutelyContinuous).convolution_integrand_swap_snd'
    L hg
#align measure_theory.ae_strongly_measurable.convolution_integrand_swap_snd MeasureTheory.AEStronglyMeasurable.convolution_integrand_swap_snd

/-- If `‖f‖ *[μ] ‖g‖` exists, then `f *[L, μ] g` exists. -/
theorem ConvolutionExistsAt.ofNorm {x₀ : G}
    (h : ConvolutionExistsAt (fun x => ‖f x‖) (fun x => ‖g x‖) x₀ (mul ℝ ℝ) μ)
    (hmf : AEStronglyMeasurable f μ) (hmg : AEStronglyMeasurable g μ) :
    ConvolutionExistsAt f g x₀ L μ :=
  h.ofNorm' L hmf <|
    hmg.mono' (quasiMeasurePreserving_sub_left_of_right_invariant μ x₀).absolutelyContinuous
#align convolution_exists_at.of_norm ConvolutionExistsAt.ofNorm

end Left

section Right

variable [MeasurableAdd₂ G] [MeasurableNeg G] [SigmaFinite μ] [IsAddRightInvariant μ]
  [SigmaFinite ν]

theorem MeasureTheory.AEStronglyMeasurable.convolution_integrand (hf : AEStronglyMeasurable f ν)
    (hg : AEStronglyMeasurable g μ) :
    AEStronglyMeasurable (fun p : G × G => L (f p.2) (g (p.1 - p.2))) (μ.prod ν) :=
  hf.convolution_integrand' L <|
    hg.mono' (quasiMeasurePreserving_sub_of_right_invariant μ ν).absolutelyContinuous
#align measure_theory.ae_strongly_measurable.convolution_integrand MeasureTheory.AEStronglyMeasurable.convolution_integrand

theorem MeasureTheory.Integrable.convolution_integrand (hf : Integrable f ν) (hg : Integrable g μ) :
    Integrable (fun p : G × G => L (f p.2) (g (p.1 - p.2))) (μ.prod ν) := by
  have h_meas : AEStronglyMeasurable (fun p : G × G => L (f p.2) (g (p.1 - p.2))) (μ.prod ν) :=
    hf.aestronglyMeasurable.convolution_integrand L hg.aestronglyMeasurable
  have h2_meas : AEStronglyMeasurable (fun y : G => ∫ x : G, ‖L (f y) (g (x - y))‖ ∂μ) ν :=
    h_meas.prod_swap.norm.integral_prod_right'
  simp_rw [integrable_prod_iff' h_meas]
  refine' ⟨eventually_of_forall fun t => (L (f t)).integrable_comp (hg.comp_sub_right t), _⟩
  refine' Integrable.mono' _ h2_meas
      (eventually_of_forall fun t => (_ : _ ≤ ‖L‖ * ‖f t‖ * ∫ x, ‖g (x - t)‖ ∂μ))
  · simp only [integral_sub_right_eq_self (‖g ·‖)]
    exact (hf.norm.const_mul _).mul_const _
  · simp_rw [← integral_mul_left]
    rw [Real.norm_of_nonneg]
    · exact integral_mono_of_nonneg (eventually_of_forall fun t => norm_nonneg _)
        ((hg.comp_sub_right t).norm.const_mul _) (eventually_of_forall fun t => L.le_opNorm₂ _ _)
    exact integral_nonneg fun x => norm_nonneg _
#align measure_theory.integrable.convolution_integrand MeasureTheory.Integrable.convolution_integrand

theorem MeasureTheory.Integrable.ae_convolution_exists (hf : Integrable f ν) (hg : Integrable g μ) :
    ∀ᵐ x ∂μ, ConvolutionExistsAt f g x L ν :=
  ((integrable_prod_iff <|
          hf.aestronglyMeasurable.convolution_integrand L hg.aestronglyMeasurable).mp <|
      hf.convolution_integrand L hg).1
#align measure_theory.integrable.ae_convolution_exists MeasureTheory.Integrable.ae_convolution_exists

end Right

variable [TopologicalSpace G] [TopologicalAddGroup G] [BorelSpace G]

theorem HasCompactSupport.convolutionExistsAt {x₀ : G}
    (h : HasCompactSupport fun t => L (f t) (g (x₀ - t))) (hf : LocallyIntegrable f μ)
    (hg : Continuous g) : ConvolutionExistsAt f g x₀ L μ := by
  let u := (Homeomorph.neg G).trans (Homeomorph.addRight x₀)
  let v := (Homeomorph.neg G).trans (Homeomorph.addLeft x₀)
  apply ((u.isCompact_preimage.mpr h).bddAbove_image hg.norm.continuousOn).convolutionExistsAt' L
    isClosed_closure.measurableSet subset_closure (hf.integrableOn_isCompact h)
  have A : AEStronglyMeasurable (g ∘ v)
      (μ.restrict (tsupport fun t : G => L (f t) (g (x₀ - t)))) := by
    apply (hg.comp v.continuous).continuousOn.aestronglyMeasurable_of_isCompact h
    exact (isClosed_tsupport _).measurableSet
  convert ((v.continuous.measurable.measurePreserving
      (μ.restrict (tsupport fun t => L (f t) (g (x₀ - t))))).aestronglyMeasurable_comp_iff
    v.measurableEmbedding).1 A
  ext x
  simp only [v, Homeomorph.neg, sub_eq_add_neg, val_toAddUnits_apply, Homeomorph.trans_apply,
    Equiv.neg_apply, Equiv.toFun_as_coe, Homeomorph.homeomorph_mk_coe, Equiv.coe_fn_mk,
    Homeomorph.coe_addLeft]
#align has_compact_support.convolution_exists_at HasCompactSupport.convolutionExistsAt

theorem HasCompactSupport.convolutionExists_right (hcg : HasCompactSupport g)
    (hf : LocallyIntegrable f μ) (hg : Continuous g) : ConvolutionExists f g L μ := by
  intro x₀
  refine' HasCompactSupport.convolutionExistsAt L _ hf hg
  refine' (hcg.comp_homeomorph (Homeomorph.subLeft x₀)).mono _
  refine' fun t => mt fun ht : g (x₀ - t) = 0 => _
  simp_rw [ht, (L _).map_zero]
#align has_compact_support.convolution_exists_right HasCompactSupport.convolutionExists_right

theorem HasCompactSupport.convolutionExists_left_of_continuous_right (hcf : HasCompactSupport f)
    (hf : LocallyIntegrable f μ) (hg : Continuous g) : ConvolutionExists f g L μ := by
  intro x₀
  refine' HasCompactSupport.convolutionExistsAt L _ hf hg
  refine' hcf.mono _
  refine' fun t => mt fun ht : f t = 0 => _
  simp_rw [ht, L.map_zero₂]
#align has_compact_support.convolution_exists_left_of_continuous_right HasCompactSupport.convolutionExists_left_of_continuous_right

end Group

section CommGroup

variable [AddCommGroup G]

section MeasurableGroup

variable [MeasurableNeg G] [IsAddLeftInvariant μ]

/-- A sufficient condition to prove that `f ⋆[L, μ] g` exists.
We assume that the integrand has compact support and `g` is bounded on this support (note that
both properties hold if `g` is continuous with compact support). We also require that `f` is
integrable on the support of the integrand, and that both functions are strongly measurable.

This is a variant of `BddAbove.convolutionExistsAt'` in an abelian group with a left-invariant
measure. This allows us to state the boundedness and measurability of `g` in a more natural way. -/
theorem BddAbove.convolutionExistsAt [MeasurableAdd₂ G] [SigmaFinite μ] {x₀ : G} {s : Set G}
    (hbg : BddAbove ((fun i => ‖g i‖) '' ((fun t => x₀ - t) ⁻¹' s))) (hs : MeasurableSet s)
    (h2s : (support fun t => L (f t) (g (x₀ - t))) ⊆ s) (hf : IntegrableOn f s μ)
    (hmg : AEStronglyMeasurable g μ) : ConvolutionExistsAt f g x₀ L μ := by
  refine' BddAbove.convolutionExistsAt' L _ hs h2s hf _
  · simp_rw [← sub_eq_neg_add, hbg]
  · have : AEStronglyMeasurable g (map (fun t : G => x₀ - t) μ) :=
      hmg.mono' (quasiMeasurePreserving_sub_left_of_right_invariant μ x₀).absolutelyContinuous
    apply this.mono_measure
    exact map_mono restrict_le_self (measurable_const.sub measurable_id')
#align bdd_above.convolution_exists_at BddAbove.convolutionExistsAt

variable {L} [MeasurableAdd G] [IsNegInvariant μ]

theorem convolutionExistsAt_flip :
    ConvolutionExistsAt g f x L.flip μ ↔ ConvolutionExistsAt f g x L μ := by
  simp_rw [ConvolutionExistsAt,
    -- Porting note: added `(μ := μ)`
    ← integrable_comp_sub_left (μ := μ) (fun t => L (f t) (g (x - t))) x,
    sub_sub_cancel, flip_apply]
#align convolution_exists_at_flip convolutionExistsAt_flip

theorem ConvolutionExistsAt.integrable_swap (h : ConvolutionExistsAt f g x L μ) :
    Integrable (fun t => L (f (x - t)) (g t)) μ := by
  convert h.comp_sub_left x
  simp_rw [sub_sub_self]
#align convolution_exists_at.integrable_swap ConvolutionExistsAt.integrable_swap

theorem convolutionExistsAt_iff_integrable_swap :
    ConvolutionExistsAt f g x L μ ↔ Integrable (fun t => L (f (x - t)) (g t)) μ :=
  convolutionExistsAt_flip.symm
#align convolution_exists_at_iff_integrable_swap convolutionExistsAt_iff_integrable_swap

end MeasurableGroup

variable [TopologicalSpace G] [TopologicalAddGroup G] [BorelSpace G] [IsAddLeftInvariant μ]
  [IsNegInvariant μ]

theorem HasCompactSupport.convolutionExistsLeft (hcf : HasCompactSupport f) (hf : Continuous f)
    (hg : LocallyIntegrable g μ) : ConvolutionExists f g L μ := fun x₀ =>
  convolutionExistsAt_flip.mp <| hcf.convolutionExists_right L.flip hg hf x₀
#align has_compact_support.convolution_exists_left HasCompactSupport.convolutionExistsLeft

theorem HasCompactSupport.convolutionExistsRightOfContinuousLeft (hcg : HasCompactSupport g)
    (hf : Continuous f) (hg : LocallyIntegrable g μ) : ConvolutionExists f g L μ := fun x₀ =>
  convolutionExistsAt_flip.mp <| hcg.convolutionExists_left_of_continuous_right L.flip hg hf x₀
#align has_compact_support.convolution_exists_right_of_continuous_left HasCompactSupport.convolutionExistsRightOfContinuousLeft

end CommGroup

end ConvolutionExists

variable [NormedSpace ℝ F]

/-- The convolution of two functions `f` and `g` with respect to a continuous bilinear map `L` and
measure `μ`. It is defined to be `(f ⋆[L, μ] g) x = ∫ t, L (f t) (g (x - t)) ∂μ`. -/
noncomputable def convolution [Sub G] (f : G → E) (g : G → E') (L : E →L[𝕜] E' →L[𝕜] F)
    (μ : MeasureTheory.Measure G := by volume_tac) : G → F := fun x =>
  ∫ t, L (f t) (g (x - t)) ∂μ
#align convolution convolution

-- mathport name: convolution
/-- The convolution of two functions with respect to a bilinear operation `L` and a measure `μ`. -/
scoped[Convolution] notation:67 f " ⋆[" L:67 ", " μ:67 "] " g:66 => convolution f g L μ

-- mathport name: convolution.volume
/-- The convolution of two functions with respect to a bilinear operation `L` and the volume. -/
scoped[Convolution]
  notation:67 f " ⋆[" L:67 "]" g:66 => convolution f g L MeasureTheory.MeasureSpace.volume

-- mathport name: convolution.lsmul
/-- The convolution of two real-valued functions with respect to volume. -/
scoped[Convolution]
  notation:67 f " ⋆ " g:66 =>
    convolution f g (ContinuousLinearMap.lsmul ℝ ℝ) MeasureTheory.MeasureSpace.volume

open scoped Convolution

theorem convolution_def [Sub G] : (f ⋆[L, μ] g) x = ∫ t, L (f t) (g (x - t)) ∂μ :=
  rfl
#align convolution_def convolution_def

/-- The definition of convolution where the bilinear operator is scalar multiplication.
Note: it often helps the elaborator to give the type of the convolution explicitly. -/
theorem convolution_lsmul [Sub G] {f : G → 𝕜} {g : G → F} :
    (f ⋆[lsmul 𝕜 𝕜, μ] g : G → F) x = ∫ t, f t • g (x - t) ∂μ :=
  rfl
#align convolution_lsmul convolution_lsmul

/-- The definition of convolution where the bilinear operator is multiplication. -/
theorem convolution_mul [Sub G] [NormedSpace ℝ 𝕜] {f : G → 𝕜} {g : G → 𝕜} :
    (f ⋆[mul 𝕜 𝕜, μ] g) x = ∫ t, f t * g (x - t) ∂μ :=
  rfl
#align convolution_mul convolution_mul

section Group

variable {L} [AddGroup G]

theorem smul_convolution [SMulCommClass ℝ 𝕜 F] {y : 𝕜} : y • f ⋆[L, μ] g = y • (f ⋆[L, μ] g) := by
  ext; simp only [Pi.smul_apply, convolution_def, ← integral_smul, L.map_smul₂]
#align smul_convolution smul_convolution

theorem convolution_smul [SMulCommClass ℝ 𝕜 F] {y : 𝕜} : f ⋆[L, μ] y • g = y • (f ⋆[L, μ] g) := by
  ext; simp only [Pi.smul_apply, convolution_def, ← integral_smul, (L _).map_smul]
#align convolution_smul convolution_smul

@[simp]
theorem zero_convolution : 0 ⋆[L, μ] g = 0 := by
  ext
  simp_rw [convolution_def, Pi.zero_apply, L.map_zero₂, integral_zero]
#align zero_convolution zero_convolution

@[simp]
theorem convolution_zero : f ⋆[L, μ] 0 = 0 := by
  ext
  simp_rw [convolution_def, Pi.zero_apply, (L _).map_zero, integral_zero]
#align convolution_zero convolution_zero

theorem ConvolutionExistsAt.distrib_add {x : G} (hfg : ConvolutionExistsAt f g x L μ)
    (hfg' : ConvolutionExistsAt f g' x L μ) :
    (f ⋆[L, μ] (g + g')) x = (f ⋆[L, μ] g) x + (f ⋆[L, μ] g') x := by
  simp only [convolution_def, (L _).map_add, Pi.add_apply, integral_add hfg hfg']
#align convolution_exists_at.distrib_add ConvolutionExistsAt.distrib_add

theorem ConvolutionExists.distrib_add (hfg : ConvolutionExists f g L μ)
    (hfg' : ConvolutionExists f g' L μ) : f ⋆[L, μ] (g + g') = f ⋆[L, μ] g + f ⋆[L, μ] g' := by
  ext x
  exact (hfg x).distrib_add (hfg' x)
#align convolution_exists.distrib_add ConvolutionExists.distrib_add

theorem ConvolutionExistsAt.add_distrib {x : G} (hfg : ConvolutionExistsAt f g x L μ)
    (hfg' : ConvolutionExistsAt f' g x L μ) :
    ((f + f') ⋆[L, μ] g) x = (f ⋆[L, μ] g) x + (f' ⋆[L, μ] g) x := by
  simp only [convolution_def, L.map_add₂, Pi.add_apply, integral_add hfg hfg']
#align convolution_exists_at.add_distrib ConvolutionExistsAt.add_distrib

theorem ConvolutionExists.add_distrib (hfg : ConvolutionExists f g L μ)
    (hfg' : ConvolutionExists f' g L μ) : (f + f') ⋆[L, μ] g = f ⋆[L, μ] g + f' ⋆[L, μ] g := by
  ext x
  exact (hfg x).add_distrib (hfg' x)
#align convolution_exists.add_distrib ConvolutionExists.add_distrib

theorem convolution_mono_right {f g g' : G → ℝ} (hfg : ConvolutionExistsAt f g x (lsmul ℝ ℝ) μ)
    (hfg' : ConvolutionExistsAt f g' x (lsmul ℝ ℝ) μ) (hf : ∀ x, 0 ≤ f x) (hg : ∀ x, g x ≤ g' x) :
    (f ⋆[lsmul ℝ ℝ, μ] g) x ≤ (f ⋆[lsmul ℝ ℝ, μ] g') x := by
  apply integral_mono hfg hfg'
  simp only [lsmul_apply, Algebra.id.smul_eq_mul]
  intro t
  apply mul_le_mul_of_nonneg_left (hg _) (hf _)
#align convolution_mono_right convolution_mono_right

theorem convolution_mono_right_of_nonneg {f g g' : G → ℝ}
    (hfg' : ConvolutionExistsAt f g' x (lsmul ℝ ℝ) μ) (hf : ∀ x, 0 ≤ f x) (hg : ∀ x, g x ≤ g' x)
    (hg' : ∀ x, 0 ≤ g' x) : (f ⋆[lsmul ℝ ℝ, μ] g) x ≤ (f ⋆[lsmul ℝ ℝ, μ] g') x := by
  by_cases H : ConvolutionExistsAt f g x (lsmul ℝ ℝ) μ
  · exact convolution_mono_right H hfg' hf hg
  have : (f ⋆[lsmul ℝ ℝ, μ] g) x = 0 := integral_undef H
  rw [this]
  exact integral_nonneg fun y => mul_nonneg (hf y) (hg' (x - y))
#align convolution_mono_right_of_nonneg convolution_mono_right_of_nonneg

variable (L)

theorem convolution_congr [MeasurableAdd₂ G] [MeasurableNeg G] [SigmaFinite μ]
    [IsAddRightInvariant μ] (h1 : f =ᵐ[μ] f') (h2 : g =ᵐ[μ] g') : f ⋆[L, μ] g = f' ⋆[L, μ] g' := by
  ext x
  apply integral_congr_ae
  exact
    (h1.prod_mk <|
          h2.comp_tendsto
            (quasiMeasurePreserving_sub_left_of_right_invariant μ x).tendsto_ae).fun_comp
      ↿fun x y => L x y
#align convolution_congr convolution_congr

theorem support_convolution_subset_swap : support (f ⋆[L, μ] g) ⊆ support g + support f := by
  intro x h2x
  by_contra hx
  apply h2x
  simp_rw [Set.mem_add, ← exists_and_left, not_exists, not_and_or, nmem_support] at hx
  rw [convolution_def]
  convert integral_zero G F using 2
  ext t
  rcases hx (x - t) t with (h | h | h)
  · rw [h, (L _).map_zero]
  · rw [h, L.map_zero₂]
  · exact (h <| sub_add_cancel x t).elim
#align support_convolution_subset_swap support_convolution_subset_swap

section

variable [MeasurableAdd₂ G] [MeasurableNeg G] [SigmaFinite μ] [IsAddRightInvariant μ]

theorem MeasureTheory.Integrable.integrable_convolution (hf : Integrable f μ)
    (hg : Integrable g μ) : Integrable (f ⋆[L, μ] g) μ :=
  (hf.convolution_integrand L hg).integral_prod_left
#align measure_theory.integrable.integrable_convolution MeasureTheory.Integrable.integrable_convolution

end

variable [TopologicalSpace G]
variable [TopologicalAddGroup G]

protected theorem HasCompactSupport.convolution [T2Space G] (hcf : HasCompactSupport f)
    (hcg : HasCompactSupport g) : HasCompactSupport (f ⋆[L, μ] g) :=
  (hcg.isCompact.add hcf).of_isClosed_subset isClosed_closure <|
    closure_minimal
      ((support_convolution_subset_swap L).trans <| add_subset_add subset_closure subset_closure)
      (hcg.isCompact.add hcf).isClosed
#align has_compact_support.convolution HasCompactSupport.convolution

variable [BorelSpace G] [TopologicalSpace P]

/-- The convolution `f * g` is continuous if `f` is locally integrable and `g` is continuous and
compactly supported. Version where `g` depends on an additional parameter in a subset `s` of
a parameter space `P` (and the compact support `k` is independent of the parameter in `s`). -/
theorem continuousOn_convolution_right_with_param {g : P → G → E'} {s : Set P} {k : Set G}
    (hk : IsCompact k) (hgs : ∀ p, ∀ x, p ∈ s → x ∉ k → g p x = 0)
    (hf : LocallyIntegrable f μ) (hg : ContinuousOn (↿g) (s ×ˢ univ)) :
    ContinuousOn (fun q : P × G => (f ⋆[L, μ] g q.1) q.2) (s ×ˢ univ) := by
  /- First get rid of the case where the space is not locally compact. Then `g` vanishes everywhere
  and the conclusion is trivial. -/
  by_cases H : ∀ p ∈ s, ∀ x, g p x = 0
  · apply (continuousOn_const (c := 0)).congr
    rintro ⟨p, x⟩ ⟨hp, -⟩
    apply integral_eq_zero_of_ae (eventually_of_forall (fun y ↦ ?_))
    simp [H p hp _]
  have : LocallyCompactSpace G := by
    push_neg at H
    rcases H with ⟨p, hp, x, hx⟩
    have A : support (g p) ⊆ k := support_subset_iff'.2 (fun y hy ↦ hgs p y hp hy)
    have B : Continuous (g p) := by
      refine hg.comp_continuous (continuous_const.prod_mk continuous_id') fun x => ?_
      simpa only [prod_mk_mem_set_prod_eq, mem_univ, and_true] using hp
    rcases eq_zero_or_locallyCompactSpace_of_support_subset_isCompact_of_addGroup hk A B with H|H
    · simp [H] at hx
    · exact H
  /- Since `G` is locally compact, one may thicken `k` a little bit into a larger compact set
  `(-k) + t`, outside of which all functions that appear in the convolution vanish. Then we can
  apply a continuity statement for integrals depending on a parameter, with respect to
  locally integrable functions and compactly supported continuous functions. -/
  rintro ⟨q₀, x₀⟩ ⟨hq₀, -⟩
  obtain ⟨t, t_comp, ht⟩ : ∃ t, IsCompact t ∧ t ∈ 𝓝 x₀ := exists_compact_mem_nhds x₀
  let k' : Set G := (-k) +ᵥ t
  have k'_comp : IsCompact k' := IsCompact.vadd_set hk.neg t_comp
  let g' : (P × G) → G → E' := fun p x ↦ g p.1 (p.2 - x)
  let s' : Set (P × G) := s ×ˢ t
  have A : ContinuousOn g'.uncurry (s' ×ˢ univ) := by
    have : g'.uncurry = g.uncurry ∘ (fun w ↦ (w.1.1, w.1.2 - w.2)) := by ext y; rfl
    rw [this]
    refine hg.comp (continuous_fst.fst.prod_mk (continuous_fst.snd.sub
      continuous_snd)).continuousOn ?_
    simp (config := {contextual := true}) [s', MapsTo]
  have B : ContinuousOn (fun a ↦ ∫ x, L (f x) (g' a x) ∂μ) s' := by
    apply continuousOn_integral_bilinear_of_locally_integrable_of_compact_support L k'_comp A _
      (hf.integrableOn_isCompact k'_comp)
    rintro ⟨p, x⟩ y ⟨hp, hx⟩ hy
    apply hgs p _ hp
    contrapose! hy
    exact ⟨y - x, by simpa using hy, x, hx, by simp⟩
  apply ContinuousWithinAt.mono_of_mem (B (q₀, x₀) ⟨hq₀, mem_of_mem_nhds ht⟩)
  exact mem_nhdsWithin_prod_iff.2 ⟨s, self_mem_nhdsWithin, t, nhdsWithin_le_nhds ht, Subset.rfl⟩
#align continuous_on_convolution_right_with_param' continuousOn_convolution_right_with_param
#align continuous_on_convolution_right_with_param continuousOn_convolution_right_with_param

/-- The convolution `f * g` is continuous if `f` is locally integrable and `g` is continuous and
compactly supported. Version where `g` depends on an additional parameter in an open subset `s` of
a parameter space `P` (and the compact support `k` is independent of the parameter in `s`),
given in terms of compositions with an additional continuous map. -/
theorem continuousOn_convolution_right_with_param_comp {s : Set P} {v : P → G}
    (hv : ContinuousOn v s) {g : P → G → E'} {k : Set G} (hk : IsCompact k)
    (hgs : ∀ p, ∀ x, p ∈ s → x ∉ k → g p x = 0) (hf : LocallyIntegrable f μ)
    (hg : ContinuousOn (↿g) (s ×ˢ univ)) : ContinuousOn (fun x => (f ⋆[L, μ] g x) (v x)) s := by
  apply
    (continuousOn_convolution_right_with_param L hk hgs hf hg).comp (continuousOn_id.prod hv)
  intro x hx
  simp only [hx, prod_mk_mem_set_prod_eq, mem_univ, and_self_iff, id.def]
#align continuous_on_convolution_right_with_param_comp' continuousOn_convolution_right_with_param_comp
#align continuous_on_convolution_right_with_param_comp continuousOn_convolution_right_with_param_comp

/-- The convolution is continuous if one function is locally integrable and the other has compact
support and is continuous. -/
theorem HasCompactSupport.continuous_convolution_right (hcg : HasCompactSupport g)
    (hf : LocallyIntegrable f μ) (hg : Continuous g) : Continuous (f ⋆[L, μ] g) := by
  rw [continuous_iff_continuousOn_univ]
  let g' : G → G → E' := fun _ q => g q
  have : ContinuousOn (↿g') (univ ×ˢ univ) := (hg.comp continuous_snd).continuousOn
  exact continuousOn_convolution_right_with_param_comp L
    (continuous_iff_continuousOn_univ.1 continuous_id) hcg
    (fun p x _ hx => image_eq_zero_of_nmem_tsupport hx) hf this
#align has_compact_support.continuous_convolution_right HasCompactSupport.continuous_convolution_right

/-- The convolution is continuous if one function is integrable and the other is bounded and
continuous. -/
theorem BddAbove.continuous_convolution_right_of_integrable
    [FirstCountableTopology G] [SecondCountableTopologyEither G E']
    (hbg : BddAbove (range fun x => ‖g x‖)) (hf : Integrable f μ) (hg : Continuous g) :
    Continuous (f ⋆[L, μ] g) := by
  refine' continuous_iff_continuousAt.mpr fun x₀ => _
  have : ∀ᶠ x in 𝓝 x₀, ∀ᵐ t : G ∂μ, ‖L (f t) (g (x - t))‖ ≤ ‖L‖ * ‖f t‖ * ⨆ i, ‖g i‖ := by
    refine' eventually_of_forall fun x => eventually_of_forall fun t => _
    apply_rules [L.le_of_opNorm₂_le_of_le, le_rfl, le_ciSup hbg (x - t)]
  refine' continuousAt_of_dominated _ this _ _
  · exact eventually_of_forall fun x =>
      hf.aestronglyMeasurable.convolution_integrand_snd' L hg.aestronglyMeasurable
  · exact (hf.norm.const_mul _).mul_const _
  · exact eventually_of_forall fun t => (L.continuous₂.comp₂ continuous_const <|
      hg.comp <| continuous_id.sub continuous_const).continuousAt
#align bdd_above.continuous_convolution_right_of_integrable BddAbove.continuous_convolution_right_of_integrable

end Group

section CommGroup

variable [AddCommGroup G]

theorem support_convolution_subset : support (f ⋆[L, μ] g) ⊆ support f + support g :=
  (support_convolution_subset_swap L).trans (add_comm _ _).subset
#align support_convolution_subset support_convolution_subset

variable [IsAddLeftInvariant μ] [IsNegInvariant μ]

section Measurable

variable [MeasurableNeg G]
variable [MeasurableAdd G]

/-- Commutativity of convolution -/
theorem convolution_flip : g ⋆[L.flip, μ] f = f ⋆[L, μ] g := by
  ext1 x
  simp_rw [convolution_def]
  rw [← integral_sub_left_eq_self _ μ x]
  simp_rw [sub_sub_self, flip_apply]
#align convolution_flip convolution_flip

/-- The symmetric definition of convolution. -/
theorem convolution_eq_swap : (f ⋆[L, μ] g) x = ∫ t, L (f (x - t)) (g t) ∂μ := by
  rw [← convolution_flip]; rfl
#align convolution_eq_swap convolution_eq_swap

/-- The symmetric definition of convolution where the bilinear operator is scalar multiplication. -/
theorem convolution_lsmul_swap {f : G → 𝕜} {g : G → F} :
    (f ⋆[lsmul 𝕜 𝕜, μ] g : G → F) x = ∫ t, f (x - t) • g t ∂μ :=
  convolution_eq_swap _
#align convolution_lsmul_swap convolution_lsmul_swap

/-- The symmetric definition of convolution where the bilinear operator is multiplication. -/
theorem convolution_mul_swap [NormedSpace ℝ 𝕜] {f : G → 𝕜} {g : G → 𝕜} :
    (f ⋆[mul 𝕜 𝕜, μ] g) x = ∫ t, f (x - t) * g t ∂μ :=
  convolution_eq_swap _
#align convolution_mul_swap convolution_mul_swap

/-- The convolution of two even functions is also even. -/
theorem convolution_neg_of_neg_eq (h1 : ∀ᵐ x ∂μ, f (-x) = f x) (h2 : ∀ᵐ x ∂μ, g (-x) = g x) :
    (f ⋆[L, μ] g) (-x) = (f ⋆[L, μ] g) x :=
  calc
    ∫ t : G, (L (f t)) (g (-x - t)) ∂μ = ∫ t : G, (L (f (-t))) (g (x + t)) ∂μ := by
      apply integral_congr_ae
      filter_upwards [h1, (eventually_add_left_iff μ x).2 h2] with t ht h't
      simp_rw [ht, ← h't, neg_add']
    _ = ∫ t : G, (L (f t)) (g (x - t)) ∂μ := by
      rw [← integral_neg_eq_self]
      simp only [neg_neg, ← sub_eq_add_neg]
#align convolution_neg_of_neg_eq convolution_neg_of_neg_eq

end Measurable

variable [TopologicalSpace G]
variable [TopologicalAddGroup G]
variable [BorelSpace G]

theorem HasCompactSupport.continuous_convolution_left
    (hcf : HasCompactSupport f) (hf : Continuous f) (hg : LocallyIntegrable g μ) :
    Continuous (f ⋆[L, μ] g) := by
  rw [← convolution_flip]
  exact hcf.continuous_convolution_right L.flip hg hf
#align has_compact_support.continuous_convolution_left HasCompactSupport.continuous_convolution_left

theorem BddAbove.continuous_convolution_left_of_integrable
    [FirstCountableTopology G] [SecondCountableTopologyEither G E]
    (hbf : BddAbove (range fun x => ‖f x‖)) (hf : Continuous f) (hg : Integrable g μ) :
    Continuous (f ⋆[L, μ] g) := by
  rw [← convolution_flip]
  exact hbf.continuous_convolution_right_of_integrable L.flip hg hf
#align bdd_above.continuous_convolution_left_of_integrable BddAbove.continuous_convolution_left_of_integrable

end CommGroup

section NormedAddCommGroup

variable [SeminormedAddCommGroup G]

/-- Compute `(f ⋆ g) x₀` if the support of the `f` is within `Metric.ball 0 R`, and `g` is constant
on `Metric.ball x₀ R`.

We can simplify the RHS further if we assume `f` is integrable, but also if `L = (•)` or more
generally if `L` has an `AntilipschitzWith`-condition. -/
theorem convolution_eq_right' {x₀ : G} {R : ℝ} (hf : support f ⊆ ball (0 : G) R)
    (hg : ∀ x ∈ ball x₀ R, g x = g x₀) : (f ⋆[L, μ] g) x₀ = ∫ t, L (f t) (g x₀) ∂μ := by
  have h2 : ∀ t, L (f t) (g (x₀ - t)) = L (f t) (g x₀) := fun t ↦ by
    by_cases ht : t ∈ support f
    · have h2t := hf ht
      rw [mem_ball_zero_iff] at h2t
      specialize hg (x₀ - t)
      rw [sub_eq_add_neg, add_mem_ball_iff_norm, norm_neg, ← sub_eq_add_neg] at hg
      rw [hg h2t]
    · rw [nmem_support] at ht
      simp_rw [ht, L.map_zero₂]
  simp_rw [convolution_def, h2]
#align convolution_eq_right' convolution_eq_right'

variable [BorelSpace G] [SecondCountableTopology G]
variable [IsAddLeftInvariant μ] [SigmaFinite μ]

/-- Approximate `(f ⋆ g) x₀` if the support of the `f` is bounded within a ball, and `g` is near
`g x₀` on a ball with the same radius around `x₀`. See `dist_convolution_le` for a special case.

We can simplify the second argument of `dist` further if we add some extra type-classes on `E`
and `𝕜` or if `L` is scalar multiplication. -/
theorem dist_convolution_le' {x₀ : G} {R ε : ℝ} {z₀ : E'} (hε : 0 ≤ ε) (hif : Integrable f μ)
    (hf : support f ⊆ ball (0 : G) R) (hmg : AEStronglyMeasurable g μ)
    (hg : ∀ x ∈ ball x₀ R, dist (g x) z₀ ≤ ε) :
    dist ((f ⋆[L, μ] g : G → F) x₀) (∫ t, L (f t) z₀ ∂μ) ≤ (‖L‖ * ∫ x, ‖f x‖ ∂μ) * ε := by
  have hfg : ConvolutionExistsAt f g x₀ L μ := by
    refine' BddAbove.convolutionExistsAt L _ Metric.isOpen_ball.measurableSet (Subset.trans _ hf)
      hif.integrableOn hmg
    swap; · refine' fun t => mt fun ht : f t = 0 => _; simp_rw [ht, L.map_zero₂]
    rw [bddAbove_def]
    refine' ⟨‖z₀‖ + ε, _⟩
    rintro _ ⟨x, hx, rfl⟩
    refine' norm_le_norm_add_const_of_dist_le (hg x _)
    rwa [mem_ball_iff_norm, norm_sub_rev, ← mem_ball_zero_iff]
  have h2 : ∀ t, dist (L (f t) (g (x₀ - t))) (L (f t) z₀) ≤ ‖L (f t)‖ * ε := by
    intro t; by_cases ht : t ∈ support f
    · have h2t := hf ht
      rw [mem_ball_zero_iff] at h2t
      specialize hg (x₀ - t)
      rw [sub_eq_add_neg, add_mem_ball_iff_norm, norm_neg, ← sub_eq_add_neg] at hg
      refine' ((L (f t)).dist_le_opNorm _ _).trans _
      exact mul_le_mul_of_nonneg_left (hg h2t) (norm_nonneg _)
    · rw [nmem_support] at ht
      simp_rw [ht, L.map_zero₂, L.map_zero, norm_zero, zero_mul, dist_self]
      rfl
  simp_rw [convolution_def]
  simp_rw [dist_eq_norm] at h2 ⊢
  rw [← integral_sub hfg.integrable]; swap; · exact (L.flip z₀).integrable_comp hif
  refine' (norm_integral_le_of_norm_le ((L.integrable_comp hif).norm.mul_const ε)
    (eventually_of_forall h2)).trans _
  rw [integral_mul_right]
  refine' mul_le_mul_of_nonneg_right _ hε
  have h3 : ∀ t, ‖L (f t)‖ ≤ ‖L‖ * ‖f t‖ := by
    intro t
    exact L.le_opNorm (f t)
  refine' (integral_mono (L.integrable_comp hif).norm (hif.norm.const_mul _) h3).trans_eq _
  rw [integral_mul_left]
#align dist_convolution_le' dist_convolution_le'

variable [NormedSpace ℝ E] [NormedSpace ℝ E'] [CompleteSpace E']

/-- Approximate `f ⋆ g` if the support of the `f` is bounded within a ball, and `g` is near `g x₀`
on a ball with the same radius around `x₀`.

This is a special case of `dist_convolution_le'` where `L` is `(•)`, `f` has integral 1 and `f` is
nonnegative. -/
theorem dist_convolution_le {f : G → ℝ} {x₀ : G} {R ε : ℝ} {z₀ : E'} (hε : 0 ≤ ε)
    (hf : support f ⊆ ball (0 : G) R) (hnf : ∀ x, 0 ≤ f x) (hintf : ∫ x, f x ∂μ = 1)
    (hmg : AEStronglyMeasurable g μ) (hg : ∀ x ∈ ball x₀ R, dist (g x) z₀ ≤ ε) :
    dist ((f ⋆[lsmul ℝ ℝ, μ] g : G → E') x₀) z₀ ≤ ε := by
  have hif : Integrable f μ := integrable_of_integral_eq_one hintf
  convert (dist_convolution_le' (lsmul ℝ ℝ) hε hif hf hmg hg).trans _
  · simp_rw [lsmul_apply, integral_smul_const, hintf, one_smul]
  · simp_rw [Real.norm_of_nonneg (hnf _), hintf, mul_one]
    exact (mul_le_mul_of_nonneg_right opNorm_lsmul_le hε).trans_eq (one_mul ε)
#align dist_convolution_le dist_convolution_le

/-- `(φ i ⋆ g i) (k i)` tends to `z₀` as `i` tends to some filter `l` if
* `φ` is a sequence of nonnegative functions with integral `1` as `i` tends to `l`;
* The support of `φ` tends to small neighborhoods around `(0 : G)` as `i` tends to `l`;
* `g i` is `mu`-a.e. strongly measurable as `i` tends to `l`;
* `g i x` tends to `z₀` as `(i, x)` tends to `l ×ˢ 𝓝 x₀`;
* `k i` tends to `x₀`.

See also `ContDiffBump.convolution_tendsto_right`.
-/
theorem convolution_tendsto_right {ι} {g : ι → G → E'} {l : Filter ι} {x₀ : G} {z₀ : E'}
    {φ : ι → G → ℝ} {k : ι → G} (hnφ : ∀ᶠ i in l, ∀ x, 0 ≤ φ i x)
    (hiφ : ∀ᶠ i in l, ∫ x, φ i x ∂μ = 1)
    -- todo: we could weaken this to "the integral tends to 1"
    (hφ : Tendsto (fun n => support (φ n)) l (𝓝 0).smallSets)
    (hmg : ∀ᶠ i in l, AEStronglyMeasurable (g i) μ) (hcg : Tendsto (uncurry g) (l ×ˢ 𝓝 x₀) (𝓝 z₀))
    (hk : Tendsto k l (𝓝 x₀)) :
    Tendsto (fun i : ι => (φ i ⋆[lsmul ℝ ℝ, μ] g i : G → E') (k i)) l (𝓝 z₀) := by
  simp_rw [tendsto_smallSets_iff] at hφ
  rw [Metric.tendsto_nhds] at hcg ⊢
  simp_rw [Metric.eventually_prod_nhds_iff] at hcg
  intro ε hε
  have h2ε : 0 < ε / 3 := div_pos hε (by norm_num)
  obtain ⟨p, hp, δ, hδ, hgδ⟩ := hcg _ h2ε
  dsimp only [uncurry] at hgδ
  have h2k := hk.eventually (ball_mem_nhds x₀ <| half_pos hδ)
  have h2φ := hφ (ball (0 : G) _) <| ball_mem_nhds _ (half_pos hδ)
  filter_upwards [hp, h2k, h2φ, hnφ, hiφ, hmg] with i hpi hki hφi hnφi hiφi hmgi
  have hgi : dist (g i (k i)) z₀ < ε / 3 := hgδ hpi (hki.trans <| half_lt_self hδ)
  have h1 : ∀ x' ∈ ball (k i) (δ / 2), dist (g i x') (g i (k i)) ≤ ε / 3 + ε / 3 := by
    intro x' hx'
    refine' (dist_triangle_right _ _ _).trans (add_le_add (hgδ hpi _).le hgi.le)
    exact ((dist_triangle _ _ _).trans_lt (add_lt_add hx'.out hki)).trans_eq (add_halves δ)
  have := dist_convolution_le (add_pos h2ε h2ε).le hφi hnφi hiφi hmgi h1
  refine' ((dist_triangle _ _ _).trans_lt (add_lt_add_of_le_of_lt this hgi)).trans_eq _
  field_simp; ring_nf
#align convolution_tendsto_right convolution_tendsto_right

end NormedAddCommGroup

end Measurability

end NontriviallyNormedField

open scoped Convolution

section ROrCLike

<<<<<<< HEAD
variable [ROrCLike 𝕜]

=======
variable [IsROrC 𝕜]
>>>>>>> e38a3c07
variable [NormedSpace 𝕜 E]
variable [NormedSpace 𝕜 E']
variable [NormedSpace 𝕜 E'']
variable [NormedSpace ℝ F] [NormedSpace 𝕜 F]
variable {n : ℕ∞}
variable [CompleteSpace F]
variable [MeasurableSpace G] {μ ν : MeasureTheory.Measure G}
variable (L : E →L[𝕜] E' →L[𝕜] F)

section Assoc

variable [NormedAddCommGroup F'] [NormedSpace ℝ F'] [NormedSpace 𝕜 F'] [CompleteSpace F']
variable [NormedAddCommGroup F''] [NormedSpace ℝ F''] [NormedSpace 𝕜 F''] [CompleteSpace F'']
variable {k : G → E''}
variable (L₂ : F →L[𝕜] E'' →L[𝕜] F')
variable (L₃ : E →L[𝕜] F'' →L[𝕜] F')
variable (L₄ : E' →L[𝕜] E'' →L[𝕜] F'')
variable [AddGroup G]
variable [SigmaFinite μ] [SigmaFinite ν] [IsAddRightInvariant μ]

theorem integral_convolution [MeasurableAdd₂ G] [MeasurableNeg G] [NormedSpace ℝ E]
    [NormedSpace ℝ E'] [CompleteSpace E] [CompleteSpace E'] (hf : Integrable f ν)
    (hg : Integrable g μ) : ∫ x, (f ⋆[L, ν] g) x ∂μ = L (∫ x, f x ∂ν) (∫ x, g x ∂μ) := by
  refine' (integral_integral_swap (by apply hf.convolution_integrand L hg)).trans _
  simp_rw [integral_comp_comm _ (hg.comp_sub_right _), integral_sub_right_eq_self]
  exact (L.flip (∫ x, g x ∂μ)).integral_comp_comm hf
#align integral_convolution integral_convolution

variable [MeasurableAdd₂ G] [IsAddRightInvariant ν] [MeasurableNeg G]

/-- Convolution is associative. This has a weak but inconvenient integrability condition.
See also `convolution_assoc`. -/
theorem convolution_assoc' (hL : ∀ (x : E) (y : E') (z : E''), L₂ (L x y) z = L₃ x (L₄ y z))
    {x₀ : G} (hfg : ∀ᵐ y ∂μ, ConvolutionExistsAt f g y L ν)
    (hgk : ∀ᵐ x ∂ν, ConvolutionExistsAt g k x L₄ μ)
    (hi : Integrable (uncurry fun x y => (L₃ (f y)) ((L₄ (g (x - y))) (k (x₀ - x)))) (μ.prod ν)) :
    ((f ⋆[L, ν] g) ⋆[L₂, μ] k) x₀ = (f ⋆[L₃, ν] g ⋆[L₄, μ] k) x₀ :=
  calc
    ((f ⋆[L, ν] g) ⋆[L₂, μ] k) x₀ = ∫ t, L₂ (∫ s, L (f s) (g (t - s)) ∂ν) (k (x₀ - t)) ∂μ := rfl
    _ = ∫ t, ∫ s, L₂ (L (f s) (g (t - s))) (k (x₀ - t)) ∂ν ∂μ :=
      (integral_congr_ae (hfg.mono fun t ht => ((L₂.flip (k (x₀ - t))).integral_comp_comm ht).symm))
    _ = ∫ t, ∫ s, L₃ (f s) (L₄ (g (t - s)) (k (x₀ - t))) ∂ν ∂μ := by simp_rw [hL]
    _ = ∫ s, ∫ t, L₃ (f s) (L₄ (g (t - s)) (k (x₀ - t))) ∂μ ∂ν := by rw [integral_integral_swap hi]
    _ = ∫ s, ∫ u, L₃ (f s) (L₄ (g u) (k (x₀ - s - u))) ∂μ ∂ν := by
      congr; ext t
      rw [eq_comm, ← integral_sub_right_eq_self _ t]
      simp_rw [sub_sub_sub_cancel_right]
    _ = ∫ s, L₃ (f s) (∫ u, L₄ (g u) (k (x₀ - s - u)) ∂μ) ∂ν := by
      refine' integral_congr_ae _
      refine' ((quasiMeasurePreserving_sub_left_of_right_invariant ν x₀).ae hgk).mono fun t ht => _
      exact (L₃ (f t)).integral_comp_comm ht
    _ = (f ⋆[L₃, ν] g ⋆[L₄, μ] k) x₀ := rfl
#align convolution_assoc' convolution_assoc'

/-- Convolution is associative. This requires that
* all maps are a.e. strongly measurable w.r.t one of the measures
* `f ⋆[L, ν] g` exists almost everywhere
* `‖g‖ ⋆[μ] ‖k‖` exists almost everywhere
* `‖f‖ ⋆[ν] (‖g‖ ⋆[μ] ‖k‖)` exists at `x₀` -/
theorem convolution_assoc (hL : ∀ (x : E) (y : E') (z : E''), L₂ (L x y) z = L₃ x (L₄ y z)) {x₀ : G}
    (hf : AEStronglyMeasurable f ν) (hg : AEStronglyMeasurable g μ) (hk : AEStronglyMeasurable k μ)
    (hfg : ∀ᵐ y ∂μ, ConvolutionExistsAt f g y L ν)
    (hgk : ∀ᵐ x ∂ν, ConvolutionExistsAt (fun x => ‖g x‖) (fun x => ‖k x‖) x (mul ℝ ℝ) μ)
    (hfgk :
      ConvolutionExistsAt (fun x => ‖f x‖) ((fun x => ‖g x‖) ⋆[mul ℝ ℝ, μ] fun x => ‖k x‖) x₀
        (mul ℝ ℝ) ν) :
    ((f ⋆[L, ν] g) ⋆[L₂, μ] k) x₀ = (f ⋆[L₃, ν] g ⋆[L₄, μ] k) x₀ := by
  refine' convolution_assoc' L L₂ L₃ L₄ hL hfg (hgk.mono fun x hx => hx.ofNorm L₄ hg hk) _
  -- the following is similar to `Integrable.convolution_integrand`
  have h_meas :
    AEStronglyMeasurable (uncurry fun x y => L₃ (f y) (L₄ (g x) (k (x₀ - y - x))))
      (μ.prod ν) := by
    refine' L₃.aestronglyMeasurable_comp₂ hf.snd _
    refine' L₄.aestronglyMeasurable_comp₂ hg.fst _
    refine' (hk.mono' _).comp_measurable ((measurable_const.sub measurable_snd).sub measurable_fst)
    refine' QuasiMeasurePreserving.absolutelyContinuous _
    refine' QuasiMeasurePreserving.prod_of_left
      ((measurable_const.sub measurable_snd).sub measurable_fst) (eventually_of_forall fun y => _)
    dsimp only
    exact quasiMeasurePreserving_sub_left_of_right_invariant μ _
  have h2_meas :
    AEStronglyMeasurable (fun y => ∫ x, ‖L₃ (f y) (L₄ (g x) (k (x₀ - y - x)))‖ ∂μ) ν :=
    h_meas.prod_swap.norm.integral_prod_right'
  have h3 : map (fun z : G × G => (z.1 - z.2, z.2)) (μ.prod ν) = μ.prod ν :=
    (measurePreserving_sub_prod μ ν).map_eq
  suffices Integrable (uncurry fun x y => L₃ (f y) (L₄ (g x) (k (x₀ - y - x)))) (μ.prod ν) by
    rw [← h3] at this
    convert this.comp_measurable (measurable_sub.prod_mk measurable_snd)
    ext ⟨x, y⟩
    simp (config := { unfoldPartialApp := true }) only [uncurry, Function.comp_apply,
      sub_sub_sub_cancel_right]
  simp_rw [integrable_prod_iff' h_meas]
  refine' ⟨((quasiMeasurePreserving_sub_left_of_right_invariant ν x₀).ae hgk).mono fun t ht =>
    (L₃ (f t)).integrable_comp <| ht.ofNorm L₄ hg hk, _⟩
  refine' (hfgk.const_mul (‖L₃‖ * ‖L₄‖)).mono' h2_meas
    (((quasiMeasurePreserving_sub_left_of_right_invariant ν x₀).ae hgk).mono fun t ht => _)
  · simp_rw [convolution_def, mul_apply', mul_mul_mul_comm ‖L₃‖ ‖L₄‖, ← integral_mul_left]
    rw [Real.norm_of_nonneg]
    · refine' integral_mono_of_nonneg (eventually_of_forall fun t => norm_nonneg _)
        ((ht.const_mul _).const_mul _) (eventually_of_forall fun s => _)
      simp only [← mul_assoc ‖L₄‖]
      apply_rules [ContinuousLinearMap.le_of_opNorm₂_le_of_le, le_rfl]
    exact integral_nonneg fun x => norm_nonneg _
#align convolution_assoc convolution_assoc

end Assoc

variable [NormedAddCommGroup G] [BorelSpace G]

theorem convolution_precompR_apply {g : G → E'' →L[𝕜] E'} (hf : LocallyIntegrable f μ)
    (hcg : HasCompactSupport g) (hg : Continuous g) (x₀ : G) (x : E'') :
    (f ⋆[L.precompR E'', μ] g) x₀ x = (f ⋆[L, μ] fun a => g a x) x₀ := by
  have := hcg.convolutionExists_right (L.precompR E'' : _) hf hg x₀
  simp_rw [convolution_def, ContinuousLinearMap.integral_apply this]
  rfl
set_option linter.uppercaseLean3 false in
#align convolution_precompR_apply convolution_precompR_apply

variable [NormedSpace 𝕜 G] [SigmaFinite μ] [IsAddLeftInvariant μ]

/-- Compute the total derivative of `f ⋆ g` if `g` is `C^1` with compact support and `f` is locally
integrable. To write down the total derivative as a convolution, we use
`ContinuousLinearMap.precompR`. -/
theorem HasCompactSupport.hasFDerivAt_convolution_right (hcg : HasCompactSupport g)
    (hf : LocallyIntegrable f μ) (hg : ContDiff 𝕜 1 g) (x₀ : G) :
    HasFDerivAt (f ⋆[L, μ] g) ((f ⋆[L.precompR G, μ] fderiv 𝕜 g) x₀) x₀ := by
  rcases hcg.eq_zero_or_finiteDimensional 𝕜 hg.continuous with (rfl | fin_dim)
  · have : fderiv 𝕜 (0 : G → E') = 0 := fderiv_const (0 : E')
    simp only [this, convolution_zero, Pi.zero_apply]
    exact hasFDerivAt_const (0 : F) x₀
  have : ProperSpace G := FiniteDimensional.proper_rorCLike 𝕜 G
  set L' := L.precompR G
  have h1 : ∀ᶠ x in 𝓝 x₀, AEStronglyMeasurable (fun t => L (f t) (g (x - t))) μ :=
    eventually_of_forall
      (hf.aestronglyMeasurable.convolution_integrand_snd L hg.continuous.aestronglyMeasurable)
  have h2 : ∀ x, AEStronglyMeasurable (fun t => L' (f t) (fderiv 𝕜 g (x - t))) μ :=
    hf.aestronglyMeasurable.convolution_integrand_snd L'
      (hg.continuous_fderiv le_rfl).aestronglyMeasurable
  have h3 : ∀ x t, HasFDerivAt (fun x => g (x - t)) (fderiv 𝕜 g (x - t)) x := fun x t ↦ by
    simpa using
      (hg.differentiable le_rfl).differentiableAt.hasFDerivAt.comp x
        ((hasFDerivAt_id x).sub (hasFDerivAt_const t x))
  let K' := -tsupport (fderiv 𝕜 g) + closedBall x₀ 1
  have hK' : IsCompact K' := (hcg.fderiv 𝕜).neg.add (isCompact_closedBall x₀ 1)
  -- Porting note: was
  -- `refine' hasFDerivAt_integral_of_dominated_of_fderiv_le zero_lt_one h1 _ (h2 x₀) _ _ _`
  -- but it failed; surprisingly, `apply` works
  apply hasFDerivAt_integral_of_dominated_of_fderiv_le zero_lt_one h1 _ (h2 x₀)
  · refine' eventually_of_forall fun t x hx =>
      (hcg.fderiv 𝕜).convolution_integrand_bound_right L' (hg.continuous_fderiv le_rfl)
        (ball_subset_closedBall hx)
  · rw [integrable_indicator_iff hK'.measurableSet]
    exact ((hf.integrableOn_isCompact hK').norm.const_mul _).mul_const _
  · exact eventually_of_forall fun t x _ => (L _).hasFDerivAt.comp x (h3 x t)
  · exact hcg.convolutionExists_right L hf hg.continuous x₀
#align has_compact_support.has_fderiv_at_convolution_right HasCompactSupport.hasFDerivAt_convolution_right

theorem HasCompactSupport.hasFDerivAt_convolution_left [IsNegInvariant μ]
    (hcf : HasCompactSupport f) (hf : ContDiff 𝕜 1 f) (hg : LocallyIntegrable g μ) (x₀ : G) :
    HasFDerivAt (f ⋆[L, μ] g) ((fderiv 𝕜 f ⋆[L.precompL G, μ] g) x₀) x₀ := by
  simp (config := { singlePass := true }) only [← convolution_flip]
  exact hcf.hasFDerivAt_convolution_right L.flip hg hf x₀
#align has_compact_support.has_fderiv_at_convolution_left HasCompactSupport.hasFDerivAt_convolution_left

end ROrCLike

section Real

/-! The one-variable case -/
<<<<<<< HEAD

variable [ROrCLike 𝕜]

=======
variable [IsROrC 𝕜]
>>>>>>> e38a3c07
variable [NormedSpace 𝕜 E]
variable [NormedSpace 𝕜 E']
variable [NormedSpace ℝ F] [NormedSpace 𝕜 F]
variable {f₀ : 𝕜 → E} {g₀ : 𝕜 → E'}
variable {n : ℕ∞}
variable (L : E →L[𝕜] E' →L[𝕜] F)
variable [CompleteSpace F]
variable {μ : MeasureTheory.Measure 𝕜}
variable [IsAddLeftInvariant μ] [SigmaFinite μ]

theorem HasCompactSupport.hasDerivAt_convolution_right (hf : LocallyIntegrable f₀ μ)
    (hcg : HasCompactSupport g₀) (hg : ContDiff 𝕜 1 g₀) (x₀ : 𝕜) :
    HasDerivAt (f₀ ⋆[L, μ] g₀) ((f₀ ⋆[L, μ] deriv g₀) x₀) x₀ := by
  convert (hcg.hasFDerivAt_convolution_right L hf hg x₀).hasDerivAt using 1
  rw [convolution_precompR_apply L hf (hcg.fderiv 𝕜) (hg.continuous_fderiv le_rfl)]
  rfl
#align has_compact_support.has_deriv_at_convolution_right HasCompactSupport.hasDerivAt_convolution_right

theorem HasCompactSupport.hasDerivAt_convolution_left [IsNegInvariant μ]
    (hcf : HasCompactSupport f₀) (hf : ContDiff 𝕜 1 f₀) (hg : LocallyIntegrable g₀ μ) (x₀ : 𝕜) :
    HasDerivAt (f₀ ⋆[L, μ] g₀) ((deriv f₀ ⋆[L, μ] g₀) x₀) x₀ := by
  simp (config := { singlePass := true }) only [← convolution_flip]
  exact hcf.hasDerivAt_convolution_right L.flip hg hf x₀
#align has_compact_support.has_deriv_at_convolution_left HasCompactSupport.hasDerivAt_convolution_left

end Real

section WithParam

variable [ROrCLike 𝕜] [NormedSpace 𝕜 E] [NormedSpace 𝕜 E'] [NormedSpace 𝕜 E''] [NormedSpace ℝ F]
  [NormedSpace 𝕜 F] [CompleteSpace F] [MeasurableSpace G] [NormedAddCommGroup G] [BorelSpace G]
  [NormedSpace 𝕜 G] [NormedAddCommGroup P] [NormedSpace 𝕜 P] {μ : MeasureTheory.Measure G}
  (L : E →L[𝕜] E' →L[𝕜] F)

/-- The derivative of the convolution `f * g` is given by `f * Dg`, when `f` is locally integrable
and `g` is `C^1` and compactly supported. Version where `g` depends on an additional parameter in an
open subset `s` of a parameter space `P` (and the compact support `k` is independent of the
parameter in `s`). -/
theorem hasFDerivAt_convolution_right_with_param {g : P → G → E'} {s : Set P} {k : Set G}
    (hs : IsOpen s) (hk : IsCompact k) (hgs : ∀ p, ∀ x, p ∈ s → x ∉ k → g p x = 0)
    (hf : LocallyIntegrable f μ) (hg : ContDiffOn 𝕜 1 (↿g) (s ×ˢ univ)) (q₀ : P × G)
    (hq₀ : q₀.1 ∈ s) :
    HasFDerivAt (fun q : P × G => (f ⋆[L, μ] g q.1) q.2)
      ((f ⋆[L.precompR (P × G), μ] fun x : G => fderiv 𝕜 (↿g) (q₀.1, x)) q₀.2) q₀ := by
  let g' := fderiv 𝕜 ↿g
  have A : ∀ p ∈ s, Continuous (g p) := fun p hp ↦ by
    refine hg.continuousOn.comp_continuous (continuous_const.prod_mk continuous_id') fun x => ?_
    simpa only [prod_mk_mem_set_prod_eq, mem_univ, and_true_iff] using hp
  have A' : ∀ q : P × G, q.1 ∈ s → s ×ˢ univ ∈ 𝓝 q := fun q hq ↦ by
    apply (hs.prod isOpen_univ).mem_nhds
    simpa only [mem_prod, mem_univ, and_true_iff] using hq
  -- The derivative of `g` vanishes away from `k`.
  have g'_zero : ∀ p x, p ∈ s → x ∉ k → g' (p, x) = 0 := by
    intro p x hp hx
    refine' (hasFDerivAt_zero_of_eventually_const 0 _).fderiv
    have M2 : kᶜ ∈ 𝓝 x := hk.isClosed.isOpen_compl.mem_nhds hx
    have M1 : s ∈ 𝓝 p := hs.mem_nhds hp
    rw [nhds_prod_eq]
    filter_upwards [prod_mem_prod M1 M2]
    rintro ⟨p, y⟩ ⟨hp, hy⟩
    exact hgs p y hp hy
  /- We find a small neighborhood of `{q₀.1} × k` on which the derivative is uniformly bounded. This
    follows from the continuity at all points of the compact set `k`. -/
  obtain ⟨ε, C, εpos, h₀ε, hε⟩ :
      ∃ ε C, 0 < ε ∧ ball q₀.1 ε ⊆ s ∧ ∀ p x, ‖p - q₀.1‖ < ε → ‖g' (p, x)‖ ≤ C := by
    have A : IsCompact ({q₀.1} ×ˢ k) := isCompact_singleton.prod hk
    obtain ⟨t, kt, t_open, ht⟩ : ∃ t, {q₀.1} ×ˢ k ⊆ t ∧ IsOpen t ∧ IsBounded (g' '' t) := by
      have B : ContinuousOn g' (s ×ˢ univ) :=
        hg.continuousOn_fderiv_of_isOpen (hs.prod isOpen_univ) le_rfl
      apply exists_isOpen_isBounded_image_of_isCompact_of_continuousOn A (hs.prod isOpen_univ) _ B
      simp only [prod_subset_prod_iff, hq₀, singleton_subset_iff, subset_univ, and_self_iff,
        true_or_iff]
    obtain ⟨ε, εpos, hε, h'ε⟩ :
      ∃ ε : ℝ, 0 < ε ∧ thickening ε ({q₀.fst} ×ˢ k) ⊆ t ∧ ball q₀.1 ε ⊆ s := by
      obtain ⟨ε, εpos, hε⟩ : ∃ ε : ℝ, 0 < ε ∧ thickening ε (({q₀.fst} : Set P) ×ˢ k) ⊆ t :=
        A.exists_thickening_subset_open t_open kt
      obtain ⟨δ, δpos, hδ⟩ : ∃ δ : ℝ, 0 < δ ∧ ball q₀.1 δ ⊆ s := Metric.isOpen_iff.1 hs _ hq₀
      refine' ⟨min ε δ, lt_min εpos δpos, _, _⟩
      · exact Subset.trans (thickening_mono (min_le_left _ _) _) hε
      · exact Subset.trans (ball_subset_ball (min_le_right _ _)) hδ
    obtain ⟨C, Cpos, hC⟩ : ∃ C, 0 < C ∧ g' '' t ⊆ closedBall 0 C := ht.subset_closedBall_lt 0 0
    refine' ⟨ε, C, εpos, h'ε, fun p x hp => _⟩
    have hps : p ∈ s := h'ε (mem_ball_iff_norm.2 hp)
    by_cases hx : x ∈ k
    · have H : (p, x) ∈ t := by
        apply hε
        refine' mem_thickening_iff.2 ⟨(q₀.1, x), _, _⟩
        · simp only [hx, singleton_prod, mem_image, Prod.mk.inj_iff, eq_self_iff_true, true_and_iff,
            exists_eq_right]
        · rw [← dist_eq_norm] at hp
          simpa only [Prod.dist_eq, εpos, dist_self, max_lt_iff, and_true_iff] using hp
      have : g' (p, x) ∈ closedBall (0 : P × G →L[𝕜] E') C := hC (mem_image_of_mem _ H)
      rwa [mem_closedBall_zero_iff] at this
    · have : g' (p, x) = 0 := g'_zero _ _ hps hx
      rw [this]
      simpa only [norm_zero] using Cpos.le
  /- Now, we wish to apply a theorem on differentiation of integrals. For this, we need to check
    trivial measurability or integrability assumptions (in `I1`, `I2`, `I3`), as well as a uniform
    integrability assumption over the derivative (in `I4` and `I5`) and pointwise differentiability
    in `I6`. -/
  have I1 :
    ∀ᶠ x : P × G in 𝓝 q₀, AEStronglyMeasurable (fun a : G => L (f a) (g x.1 (x.2 - a))) μ := by
    filter_upwards [A' q₀ hq₀]
    rintro ⟨p, x⟩ ⟨hp, -⟩
    refine' (HasCompactSupport.convolutionExists_right L _ hf (A _ hp) _).1
    apply hk.of_isClosed_subset (isClosed_tsupport _)
    exact closure_minimal (support_subset_iff'.2 fun z hz => hgs _ _ hp hz) hk.isClosed
  have I2 : Integrable (fun a : G => L (f a) (g q₀.1 (q₀.2 - a))) μ := by
    have M : HasCompactSupport (g q₀.1) := HasCompactSupport.intro hk fun x hx => hgs q₀.1 x hq₀ hx
    apply M.convolutionExists_right L hf (A q₀.1 hq₀) q₀.2
  have I3 : AEStronglyMeasurable (fun a : G => (L (f a)).comp (g' (q₀.fst, q₀.snd - a))) μ := by
    have T : HasCompactSupport fun y => g' (q₀.1, y) :=
      HasCompactSupport.intro hk fun x hx => g'_zero q₀.1 x hq₀ hx
    apply (HasCompactSupport.convolutionExists_right (L.precompR (P × G) : _) T hf _ q₀.2).1
    have : ContinuousOn g' (s ×ˢ univ) :=
      hg.continuousOn_fderiv_of_isOpen (hs.prod isOpen_univ) le_rfl
    apply this.comp_continuous (continuous_const.prod_mk continuous_id')
    intro x
    simpa only [prod_mk_mem_set_prod_eq, mem_univ, and_true_iff] using hq₀
  set K' := (-k + {q₀.2} : Set G) with K'_def
  have hK' : IsCompact K' := hk.neg.add isCompact_singleton
  obtain ⟨U, U_open, K'U, hU⟩ : ∃ U, IsOpen U ∧ K' ⊆ U ∧ IntegrableOn f U μ :=
    hf.integrableOn_nhds_isCompact hK'
  obtain ⟨δ, δpos, δε, hδ⟩ : ∃ δ, (0 : ℝ) < δ ∧ δ ≤ ε ∧ K' + ball 0 δ ⊆ U := by
    obtain ⟨V, V_mem, hV⟩ : ∃ V ∈ 𝓝 (0 : G), K' + V ⊆ U :=
      compact_open_separated_add_right hK' U_open K'U
    rcases Metric.mem_nhds_iff.1 V_mem with ⟨δ, δpos, hδ⟩
    refine' ⟨min δ ε, lt_min δpos εpos, min_le_right δ ε, _⟩
    exact (add_subset_add_left ((ball_subset_ball (min_le_left _ _)).trans hδ)).trans hV
  -- Porting note: added to speed up the line below.
  letI := ContinuousLinearMap.hasOpNorm (𝕜 := 𝕜) (𝕜₂ := 𝕜) (E := E)
    (F := (P × G →L[𝕜] E') →L[𝕜] P × G →L[𝕜] F) (σ₁₂ := RingHom.id 𝕜)
  let bound : G → ℝ := indicator U fun t => ‖(L.precompR (P × G))‖ * ‖f t‖ * C
  have I4 : ∀ᵐ a : G ∂μ, ∀ x : P × G, dist x q₀ < δ →
      ‖L.precompR (P × G) (f a) (g' (x.fst, x.snd - a))‖ ≤ bound a := by
    apply eventually_of_forall
    intro a x hx
    rw [Prod.dist_eq, dist_eq_norm, dist_eq_norm] at hx
    have : (-tsupport fun a => g' (x.1, a)) + ball q₀.2 δ ⊆ U := by
      apply Subset.trans _ hδ
      rw [K'_def, add_assoc]
      apply add_subset_add
      · rw [neg_subset_neg]
        refine closure_minimal (support_subset_iff'.2 fun z hz => ?_) hk.isClosed
        apply g'_zero x.1 z (h₀ε _) hz
        rw [mem_ball_iff_norm]
        exact ((le_max_left _ _).trans_lt hx).trans_le δε
      · simp only [add_ball, thickening_singleton, zero_vadd, subset_rfl]
    apply convolution_integrand_bound_right_of_le_of_subset _ _ _ this
    · intro y
      exact hε _ _ (((le_max_left _ _).trans_lt hx).trans_le δε)
    · rw [mem_ball_iff_norm]
      exact (le_max_right _ _).trans_lt hx
  have I5 : Integrable bound μ := by
    rw [integrable_indicator_iff U_open.measurableSet]
    exact (hU.norm.const_mul _).mul_const _
  have I6 : ∀ᵐ a : G ∂μ, ∀ x : P × G, dist x q₀ < δ →
      HasFDerivAt (fun x : P × G => L (f a) (g x.1 (x.2 - a)))
        ((L (f a)).comp (g' (x.fst, x.snd - a))) x := by
    apply eventually_of_forall
    intro a x hx
    apply (L _).hasFDerivAt.comp x
    have N : s ×ˢ univ ∈ 𝓝 (x.1, x.2 - a) := by
      apply A'
      apply h₀ε
      rw [Prod.dist_eq] at hx
      exact lt_of_lt_of_le (lt_of_le_of_lt (le_max_left _ _) hx) δε
    have Z := ((hg.differentiableOn le_rfl).differentiableAt N).hasFDerivAt
    have Z' :
        HasFDerivAt (fun x : P × G => (x.1, x.2 - a)) (ContinuousLinearMap.id 𝕜 (P × G)) x := by
      have : (fun x : P × G => (x.1, x.2 - a)) = _root_.id - fun x => (0, a) := by
        ext x <;> simp only [Pi.sub_apply, id.def, Prod.fst_sub, sub_zero, Prod.snd_sub]
      rw [this]
      exact (hasFDerivAt_id x).sub_const (0, a)
    exact Z.comp x Z'
  exact hasFDerivAt_integral_of_dominated_of_fderiv_le δpos I1 I2 I3 I4 I5 I6
#align has_fderiv_at_convolution_right_with_param hasFDerivAt_convolution_right_with_param

/-- The convolution `f * g` is `C^n` when `f` is locally integrable and `g` is `C^n` and compactly
supported. Version where `g` depends on an additional parameter in an open subset `s` of a
parameter space `P` (and the compact support `k` is independent of the parameter in `s`).
In this version, all the types belong to the same universe (to get an induction working in the
proof). Use instead `contDiffOn_convolution_right_with_param`, which removes this restriction. -/
theorem contDiffOn_convolution_right_with_param_aux {G : Type uP} {E' : Type uP} {F : Type uP}
    {P : Type uP} [NormedAddCommGroup E'] [NormedAddCommGroup F] [NormedSpace 𝕜 E']
    [NormedSpace ℝ F] [NormedSpace 𝕜 F] [CompleteSpace F] [MeasurableSpace G]
    {μ : MeasureTheory.Measure G}
    [NormedAddCommGroup G] [BorelSpace G] [NormedSpace 𝕜 G] [NormedAddCommGroup P] [NormedSpace 𝕜 P]
    {f : G → E} {n : ℕ∞} (L : E →L[𝕜] E' →L[𝕜] F) {g : P → G → E'} {s : Set P} {k : Set G}
    (hs : IsOpen s) (hk : IsCompact k) (hgs : ∀ p, ∀ x, p ∈ s → x ∉ k → g p x = 0)
    (hf : LocallyIntegrable f μ) (hg : ContDiffOn 𝕜 n (↿g) (s ×ˢ univ)) :
    ContDiffOn 𝕜 n (fun q : P × G => (f ⋆[L, μ] g q.1) q.2) (s ×ˢ univ) := by
  /- We have a formula for the derivation of `f * g`, which is of the same form, thanks to
    `hasFDerivAt_convolution_right_with_param`. Therefore, we can prove the result by induction on
    `n` (but for this we need the spaces at the different steps of the induction to live in the same
    universe, which is why we make the assumption in the lemma that all the relevant spaces
    come from the same universe). -/
  induction' n using ENat.nat_induction with n ih ih generalizing g E' F
  · rw [contDiffOn_zero] at hg ⊢
    exact continuousOn_convolution_right_with_param L hk hgs hf hg
  · let f' : P → G → P × G →L[𝕜] F := fun p a =>
      (f ⋆[L.precompR (P × G), μ] fun x : G => fderiv 𝕜 (uncurry g) (p, x)) a
    have A : ∀ q₀ : P × G, q₀.1 ∈ s →
        HasFDerivAt (fun q : P × G => (f ⋆[L, μ] g q.1) q.2) (f' q₀.1 q₀.2) q₀ :=
      hasFDerivAt_convolution_right_with_param L hs hk hgs hf hg.one_of_succ
    rw [contDiffOn_succ_iff_fderiv_of_isOpen (hs.prod (@isOpen_univ G _))] at hg ⊢
    constructor
    · rintro ⟨p, x⟩ ⟨hp, -⟩
      exact (A (p, x) hp).differentiableAt.differentiableWithinAt
    · suffices H : ContDiffOn 𝕜 n (↿f') (s ×ˢ univ) by
        apply H.congr
        rintro ⟨p, x⟩ ⟨hp, -⟩
        exact (A (p, x) hp).fderiv
      have B : ∀ (p : P) (x : G), p ∈ s → x ∉ k → fderiv 𝕜 (uncurry g) (p, x) = 0 := by
        intro p x hp hx
        apply (hasFDerivAt_zero_of_eventually_const (0 : E') _).fderiv
        have M2 : kᶜ ∈ 𝓝 x := IsOpen.mem_nhds hk.isClosed.isOpen_compl hx
        have M1 : s ∈ 𝓝 p := hs.mem_nhds hp
        rw [nhds_prod_eq]
        filter_upwards [prod_mem_prod M1 M2]
        rintro ⟨p, y⟩ ⟨hp, hy⟩
        exact hgs p y hp hy
      apply ih (L.precompR (P × G) : _) B
      convert hg.2
  · rw [contDiffOn_top] at hg ⊢
    intro n
    exact ih n L hgs (hg n)
#align cont_diff_on_convolution_right_with_param_aux contDiffOn_convolution_right_with_param_aux

/-- The convolution `f * g` is `C^n` when `f` is locally integrable and `g` is `C^n` and compactly
supported. Version where `g` depends on an additional parameter in an open subset `s` of a
parameter space `P` (and the compact support `k` is independent of the parameter in `s`). -/
theorem contDiffOn_convolution_right_with_param {f : G → E} {n : ℕ∞} (L : E →L[𝕜] E' →L[𝕜] F)
    {g : P → G → E'} {s : Set P} {k : Set G} (hs : IsOpen s) (hk : IsCompact k)
    (hgs : ∀ p, ∀ x, p ∈ s → x ∉ k → g p x = 0) (hf : LocallyIntegrable f μ)
    (hg : ContDiffOn 𝕜 n (↿g) (s ×ˢ univ)) :
    ContDiffOn 𝕜 n (fun q : P × G => (f ⋆[L, μ] g q.1) q.2) (s ×ˢ univ) := by
  /- The result is known when all the universes are the same, from
    `contDiffOn_convolution_right_with_param_aux`. We reduce to this situation by pushing
    everything through `ULift` continuous linear equivalences. -/
  let eG : Type max uG uE' uF uP := ULift.{max uE' uF uP} G
  borelize eG
  let eE' : Type max uE' uG uF uP := ULift.{max uG uF uP} E'
  let eF : Type max uF uG uE' uP := ULift.{max uG uE' uP} F
  let eP : Type max uP uG uE' uF := ULift.{max uG uE' uF} P
  have isoG : eG ≃L[𝕜] G := ContinuousLinearEquiv.ulift
  have isoE' : eE' ≃L[𝕜] E' := ContinuousLinearEquiv.ulift
  have isoF : eF ≃L[𝕜] F := ContinuousLinearEquiv.ulift
  have isoP : eP ≃L[𝕜] P := ContinuousLinearEquiv.ulift
  let ef := f ∘ isoG
  let eμ : MeasureTheory.Measure eG := Measure.map isoG.symm μ
  let eg : eP → eG → eE' := fun ep ex => isoE'.symm (g (isoP ep) (isoG ex))
  let eL :=
    ContinuousLinearMap.comp
      ((ContinuousLinearEquiv.arrowCongr isoE' isoF).symm : (E' →L[𝕜] F) →L[𝕜] eE' →L[𝕜] eF) L
  let R := fun q : eP × eG => (ef ⋆[eL, eμ] eg q.1) q.2
  have R_contdiff : ContDiffOn 𝕜 n R ((isoP ⁻¹' s) ×ˢ univ) := by
    have hek : IsCompact (isoG ⁻¹' k) := isoG.toHomeomorph.closedEmbedding.isCompact_preimage hk
    have hes : IsOpen (isoP ⁻¹' s) := isoP.continuous.isOpen_preimage _ hs
    refine' contDiffOn_convolution_right_with_param_aux eL hes hek _ _ _
    · intro p x hp hx
      simp only [eg, (· ∘ ·), ContinuousLinearEquiv.prod_apply, LinearIsometryEquiv.coe_coe,
        ContinuousLinearEquiv.map_eq_zero_iff]
      exact hgs _ _ hp hx
    · apply (locallyIntegrable_map_homeomorph isoG.symm.toHomeomorph).2
      convert hf
      ext1 x
      simp only [ef, ContinuousLinearEquiv.coe_toHomeomorph, (· ∘ ·),
        ContinuousLinearEquiv.apply_symm_apply]
    · apply isoE'.symm.contDiff.comp_contDiffOn
      apply hg.comp (isoP.prod isoG).contDiff.contDiffOn
      rintro ⟨p, x⟩ ⟨hp, -⟩
      simpa only [mem_preimage, ContinuousLinearEquiv.prod_apply, prod_mk_mem_set_prod_eq, mem_univ,
        and_true_iff] using hp
  have A : ContDiffOn 𝕜 n (isoF ∘ R ∘ (isoP.prod isoG).symm) (s ×ˢ univ) := by
    apply isoF.contDiff.comp_contDiffOn
    apply R_contdiff.comp (ContinuousLinearEquiv.contDiff _).contDiffOn
    rintro ⟨p, x⟩ ⟨hp, -⟩
    simpa only [mem_preimage, mem_prod, mem_univ, and_true_iff, ContinuousLinearEquiv.prod_symm,
      ContinuousLinearEquiv.prod_apply, ContinuousLinearEquiv.apply_symm_apply] using hp
  have : isoF ∘ R ∘ (isoP.prod isoG).symm = fun q : P × G => (f ⋆[L, μ] g q.1) q.2 := by
    apply funext
    rintro ⟨p, x⟩
    simp only [LinearIsometryEquiv.coe_coe, (· ∘ ·), ContinuousLinearEquiv.prod_symm,
      ContinuousLinearEquiv.prod_apply]
    simp only [R, convolution, coe_comp', ContinuousLinearEquiv.coe_coe, (· ∘ ·)]
    rw [ClosedEmbedding.integral_map, ← isoF.integral_comp_comm]
    swap; · exact isoG.symm.toHomeomorph.closedEmbedding
    congr 1
    ext1 a
    simp only [ef, eg, eL, (· ∘ ·), ContinuousLinearEquiv.apply_symm_apply, coe_comp',
      ContinuousLinearEquiv.prod_apply, ContinuousLinearEquiv.map_sub,
      ContinuousLinearEquiv.arrowCongr, ContinuousLinearEquiv.arrowCongrSL_symm_apply,
      ContinuousLinearEquiv.coe_coe, Function.comp_apply, ContinuousLinearEquiv.apply_symm_apply]
  simp_rw [this] at A
  exact A
#align cont_diff_on_convolution_right_with_param contDiffOn_convolution_right_with_param

/-- The convolution `f * g` is `C^n` when `f` is locally integrable and `g` is `C^n` and compactly
supported. Version where `g` depends on an additional parameter in an open subset `s` of a
parameter space `P` (and the compact support `k` is independent of the parameter in `s`),
given in terms of composition with an additional smooth function. -/
theorem contDiffOn_convolution_right_with_param_comp {n : ℕ∞} (L : E →L[𝕜] E' →L[𝕜] F) {s : Set P}
    {v : P → G} (hv : ContDiffOn 𝕜 n v s) {f : G → E} {g : P → G → E'} {k : Set G} (hs : IsOpen s)
    (hk : IsCompact k) (hgs : ∀ p, ∀ x, p ∈ s → x ∉ k → g p x = 0) (hf : LocallyIntegrable f μ)
    (hg : ContDiffOn 𝕜 n (↿g) (s ×ˢ univ)) : ContDiffOn 𝕜 n (fun x => (f ⋆[L, μ] g x) (v x)) s := by
  apply (contDiffOn_convolution_right_with_param L hs hk hgs hf hg).comp (contDiffOn_id.prod hv)
  intro x hx
  simp only [hx, mem_preimage, prod_mk_mem_set_prod_eq, mem_univ, and_self_iff, id.def]
#align cont_diff_on_convolution_right_with_param_comp contDiffOn_convolution_right_with_param_comp

/-- The convolution `g * f` is `C^n` when `f` is locally integrable and `g` is `C^n` and compactly
supported. Version where `g` depends on an additional parameter in an open subset `s` of a
parameter space `P` (and the compact support `k` is independent of the parameter in `s`). -/
theorem contDiffOn_convolution_left_with_param [μ.IsAddLeftInvariant] [μ.IsNegInvariant]
    (L : E' →L[𝕜] E →L[𝕜] F) {f : G → E} {n : ℕ∞} {g : P → G → E'} {s : Set P} {k : Set G}
    (hs : IsOpen s) (hk : IsCompact k) (hgs : ∀ p, ∀ x, p ∈ s → x ∉ k → g p x = 0)
    (hf : LocallyIntegrable f μ) (hg : ContDiffOn 𝕜 n (↿g) (s ×ˢ univ)) :
    ContDiffOn 𝕜 n (fun q : P × G => (g q.1 ⋆[L, μ] f) q.2) (s ×ˢ univ) := by
  simpa only [convolution_flip] using contDiffOn_convolution_right_with_param L.flip hs hk hgs hf hg
#align cont_diff_on_convolution_left_with_param contDiffOn_convolution_left_with_param

/-- The convolution `g * f` is `C^n` when `f` is locally integrable and `g` is `C^n` and compactly
supported. Version where `g` depends on an additional parameter in an open subset `s` of a
parameter space `P` (and the compact support `k` is independent of the parameter in `s`),
given in terms of composition with additional smooth functions. -/
theorem contDiffOn_convolution_left_with_param_comp [μ.IsAddLeftInvariant] [μ.IsNegInvariant]
    (L : E' →L[𝕜] E →L[𝕜] F) {s : Set P} {n : ℕ∞} {v : P → G} (hv : ContDiffOn 𝕜 n v s) {f : G → E}
    {g : P → G → E'} {k : Set G} (hs : IsOpen s) (hk : IsCompact k)
    (hgs : ∀ p, ∀ x, p ∈ s → x ∉ k → g p x = 0) (hf : LocallyIntegrable f μ)
    (hg : ContDiffOn 𝕜 n (↿g) (s ×ˢ univ)) : ContDiffOn 𝕜 n (fun x => (g x ⋆[L, μ] f) (v x)) s := by
  apply (contDiffOn_convolution_left_with_param L hs hk hgs hf hg).comp (contDiffOn_id.prod hv)
  intro x hx
  simp only [hx, mem_preimage, prod_mk_mem_set_prod_eq, mem_univ, and_self_iff, id.def]
#align cont_diff_on_convolution_left_with_param_comp contDiffOn_convolution_left_with_param_comp

theorem HasCompactSupport.contDiff_convolution_right {n : ℕ∞} (hcg : HasCompactSupport g)
    (hf : LocallyIntegrable f μ) (hg : ContDiff 𝕜 n g) : ContDiff 𝕜 n (f ⋆[L, μ] g) := by
  rcases exists_compact_iff_hasCompactSupport.2 hcg with ⟨k, hk, h'k⟩
  rw [← contDiffOn_univ]
  exact contDiffOn_convolution_right_with_param_comp L contDiffOn_id isOpen_univ hk
    (fun p x _ hx => h'k x hx) hf (hg.comp contDiff_snd).contDiffOn
#align has_compact_support.cont_diff_convolution_right HasCompactSupport.contDiff_convolution_right

theorem HasCompactSupport.contDiff_convolution_left [μ.IsAddLeftInvariant] [μ.IsNegInvariant]
    {n : ℕ∞} (hcf : HasCompactSupport f) (hf : ContDiff 𝕜 n f) (hg : LocallyIntegrable g μ) :
    ContDiff 𝕜 n (f ⋆[L, μ] g) := by
  rw [← convolution_flip]
  exact hcf.contDiff_convolution_right L.flip hg hf
#align has_compact_support.cont_diff_convolution_left HasCompactSupport.contDiff_convolution_left

end WithParam

section Nonneg

variable [NormedSpace ℝ E] [NormedSpace ℝ E'] [NormedSpace ℝ F] [CompleteSpace F]

/-- The forward convolution of two functions `f` and `g` on `ℝ`, with respect to a continuous
bilinear map `L` and measure `ν`. It is defined to be the function mapping `x` to
`∫ t in 0..x, L (f t) (g (x - t)) ∂ν` if `0 < x`, and 0 otherwise. -/
noncomputable def posConvolution (f : ℝ → E) (g : ℝ → E') (L : E →L[ℝ] E' →L[ℝ] F)
    (ν : MeasureTheory.Measure ℝ := by volume_tac) : ℝ → F :=
  indicator (Ioi (0 : ℝ)) fun x => ∫ t in (0)..x, L (f t) (g (x - t)) ∂ν
#align pos_convolution posConvolution

theorem posConvolution_eq_convolution_indicator (f : ℝ → E) (g : ℝ → E') (L : E →L[ℝ] E' →L[ℝ] F)
    (ν : MeasureTheory.Measure ℝ := by volume_tac) [NoAtoms ν] :
    posConvolution f g L ν = convolution (indicator (Ioi 0) f) (indicator (Ioi 0) g) L ν := by
  ext1 x
  -- Porting note: was `rw [convolution, posConvolution, indicator]`, now `rw` can't do it
  -- the `rw` unfolded only one `indicator`; now we unfold it everywhere, so we need to adjust
  -- `rw`s below
  unfold convolution posConvolution indicator; simp only
  split_ifs with h
  · rw [intervalIntegral.integral_of_le (le_of_lt h), integral_Ioc_eq_integral_Ioo, ←
      integral_indicator (measurableSet_Ioo : MeasurableSet (Ioo 0 x))]
    congr 1 with t : 1
    have : t ≤ 0 ∨ t ∈ Ioo 0 x ∨ x ≤ t := by
      rcases le_or_lt t 0 with (h | h)
      · exact Or.inl h
      · rcases lt_or_le t x with (h' | h')
        exacts [Or.inr (Or.inl ⟨h, h'⟩), Or.inr (Or.inr h')]
    rcases this with (ht | ht | ht)
    · -- Porting note: was
      -- rw [indicator_of_not_mem (not_mem_Ioo_of_le ht), indicator_of_not_mem (not_mem_Ioi.mpr ht),
      --   ContinuousLinearMap.map_zero, ContinuousLinearMap.zero_apply]
      rw [indicator_of_not_mem (not_mem_Ioo_of_le ht), if_neg (not_mem_Ioi.mpr ht),
        ContinuousLinearMap.map_zero, ContinuousLinearMap.zero_apply]
    · -- Porting note: was
      -- rw [indicator_of_mem ht, indicator_of_mem (mem_Ioi.mpr ht.1),
      --     indicator_of_mem (mem_Ioi.mpr <| sub_pos.mpr ht.2)]
      rw [indicator_of_mem ht, if_pos (mem_Ioi.mpr ht.1),
        if_pos (mem_Ioi.mpr <| sub_pos.mpr ht.2)]
    · -- Porting note: was
      -- rw [indicator_of_not_mem (not_mem_Ioo_of_ge ht),
      --     indicator_of_not_mem (not_mem_Ioi.mpr (sub_nonpos_of_le ht)),
      --     ContinuousLinearMap.map_zero]
      rw [indicator_of_not_mem (not_mem_Ioo_of_ge ht),
        if_neg (not_mem_Ioi.mpr (sub_nonpos_of_le ht)), ContinuousLinearMap.map_zero]
  · convert (integral_zero ℝ F).symm with t
    by_cases ht : 0 < t
    · -- Porting note: was
      -- rw [indicator_of_not_mem (_ : x - t ∉ Ioi 0), ContinuousLinearMap.map_zero]
      rw [if_neg (_ : x - t ∉ Ioi 0), ContinuousLinearMap.map_zero]
      rw [not_mem_Ioi] at h ⊢
      exact sub_nonpos.mpr (h.trans ht.le)
    · -- Porting note: was
      -- rw [indicator_of_not_mem (mem_Ioi.not.mpr ht), ContinuousLinearMap.map_zero,
      --  ContinuousLinearMap.zero_apply]
      rw [if_neg (mem_Ioi.not.mpr ht), ContinuousLinearMap.map_zero,
        ContinuousLinearMap.zero_apply]
#align pos_convolution_eq_convolution_indicator posConvolution_eq_convolution_indicator

theorem integrable_posConvolution {f : ℝ → E} {g : ℝ → E'} {μ ν : MeasureTheory.Measure ℝ}
    [SigmaFinite μ]
    [SigmaFinite ν] [IsAddRightInvariant μ] [NoAtoms ν] (hf : IntegrableOn f (Ioi 0) ν)
    (hg : IntegrableOn g (Ioi 0) μ) (L : E →L[ℝ] E' →L[ℝ] F) :
    Integrable (posConvolution f g L ν) μ := by
  rw [← integrable_indicator_iff (measurableSet_Ioi : MeasurableSet (Ioi (0 : ℝ)))] at hf hg
  rw [posConvolution_eq_convolution_indicator f g L ν]
  exact (hf.convolution_integrand L hg).integral_prod_left
#align integrable_pos_convolution integrable_posConvolution

/-- The integral over `Ioi 0` of a forward convolution of two functions is equal to the product
of their integrals over this set. (Compare `integral_convolution` for the two-sided convolution.) -/
theorem integral_posConvolution [CompleteSpace E] [CompleteSpace E']
    {μ ν : MeasureTheory.Measure ℝ}
    [SigmaFinite μ] [SigmaFinite ν] [IsAddRightInvariant μ] [NoAtoms ν] {f : ℝ → E} {g : ℝ → E'}
    (hf : IntegrableOn f (Ioi 0) ν) (hg : IntegrableOn g (Ioi 0) μ) (L : E →L[ℝ] E' →L[ℝ] F) :
    ∫ x : ℝ in Ioi 0, ∫ t : ℝ in (0)..x, L (f t) (g (x - t)) ∂ν ∂μ =
      L (∫ x : ℝ in Ioi 0, f x ∂ν) (∫ x : ℝ in Ioi 0, g x ∂μ) := by
  rw [← integrable_indicator_iff measurableSet_Ioi] at hf hg
  simp_rw [← integral_indicator measurableSet_Ioi]
  convert integral_convolution L hf hg using 4 with x
  apply posConvolution_eq_convolution_indicator
#align integral_pos_convolution integral_posConvolution

end Nonneg<|MERGE_RESOLUTION|>--- conflicted
+++ resolved
@@ -901,13 +901,7 @@
 open scoped Convolution
 
 section ROrCLike
-
-<<<<<<< HEAD
 variable [ROrCLike 𝕜]
-
-=======
-variable [IsROrC 𝕜]
->>>>>>> e38a3c07
 variable [NormedSpace 𝕜 E]
 variable [NormedSpace 𝕜 E']
 variable [NormedSpace 𝕜 E'']
@@ -1077,13 +1071,8 @@
 section Real
 
 /-! The one-variable case -/
-<<<<<<< HEAD
 
 variable [ROrCLike 𝕜]
-
-=======
-variable [IsROrC 𝕜]
->>>>>>> e38a3c07
 variable [NormedSpace 𝕜 E]
 variable [NormedSpace 𝕜 E']
 variable [NormedSpace ℝ F] [NormedSpace 𝕜 F]
