--- conflicted
+++ resolved
@@ -990,23 +990,13 @@
     (L₃ (f t)).integrable_comp <| ht.ofNorm L₄ hg hk, _⟩
   refine' (hfgk.const_mul (‖L₃‖ * ‖L₄‖)).mono' h2_meas
     (((quasiMeasurePreserving_sub_left_of_right_invariant ν x₀).ae hgk).mono fun t ht => _)
-<<<<<<< HEAD
   simp_rw [convolution_def, mul_apply', mul_mul_mul_comm ‖L₃‖ ‖L₄‖, ← integral_mul_left]
   rw [Real.norm_of_nonneg (by positivity)]
   refine' integral_mono_of_nonneg (eventually_of_forall fun t => norm_nonneg _)
     ((ht.const_mul _).const_mul _) (eventually_of_forall fun s => _)
   simp only [← mul_assoc ‖L₄‖]
   apply_rules [ContinuousLinearMap.le_of_opNorm₂_le_of_le, le_rfl]
-#align convolution_assoc convolution_assoc
-=======
-  · simp_rw [convolution_def, mul_apply', mul_mul_mul_comm ‖L₃‖ ‖L₄‖, ← integral_mul_left]
-    rw [Real.norm_of_nonneg (by positivity)]
-    refine' integral_mono_of_nonneg (eventually_of_forall fun t => norm_nonneg _)
-      ((ht.const_mul _).const_mul _) (eventually_of_forall fun s => _)
-    simp only [← mul_assoc ‖L₄‖]
-    apply_rules [ContinuousLinearMap.le_of_opNorm₂_le_of_le, le_rfl]
 #align convolution_assoc MeasureTheory.convolution_assoc
->>>>>>> f29aeabb
 
 end Assoc
 
