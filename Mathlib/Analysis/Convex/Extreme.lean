/-
Copyright (c) 2021 Yaël Dillies, Bhavik Mehta. All rights reserved.
Released under Apache 2.0 license as described in the file LICENSE.
Authors: Yaël Dillies, Bhavik Mehta

! This file was ported from Lean 3 source module analysis.convex.extreme
! leanprover-community/mathlib commit c5773405394e073885e2a144c9ca14637e8eb963
! Please do not edit these lines, except to modify the commit id
! if you have ported upstream changes.
-/
import Mathlib.Analysis.Convex.Hull

/-!
# Extreme sets

This file defines extreme sets and extreme points for sets in a module.

An extreme set of `A` is a subset of `A` that is as far as it can get in any outward direction: If
point `x` is in it and point `y ∈ A`, then the line passing through `x` and `y` leaves `A` at `x`.
This is an analytic notion of "being on the side of". It is weaker than being exposed (see
`IsExposed.isExtreme`).

## Main declarations

* `IsExtreme 𝕜 A B`: States that `B` is an extreme set of `A` (in the literature, `A` is often
  implicit).
* `Set.extremePoints 𝕜 A`: Set of extreme points of `A` (corresponding to extreme singletons).
* `Convex.mem_extremePoints_iff_convex_diff`: A useful equivalent condition to being an extreme
  point: `x` is an extreme point iff `A \ {x}` is convex.

## Implementation notes

The exact definition of extremeness has been carefully chosen so as to make as many lemmas
unconditional (in particular, the Krein-Milman theorem doesn't need the set to be convex!).
In practice, `A` is often assumed to be a convex set.

## References

See chapter 8 of [Barry Simon, *Convexity*][simon2011]

## TODO

Prove lemmas relating extreme sets and points to the intrinsic frontier.

More not-yet-PRed stuff is available on the branch `sperner_again`.
-/


open Function Set

open Affine Classical

variable {𝕜 E F ι : Type _} {π : ι → Type _}

section SMul

variable (𝕜) [OrderedSemiring 𝕜] [AddCommMonoid E] [SMul 𝕜 E]

/-- A set `B` is an extreme subset of `A` if `B ⊆ A` and all points of `B` only belong to open
segments whose ends are in `B`. -/
def IsExtreme (A B : Set E) : Prop :=
  B ⊆ A ∧ ∀ ⦃x₁⦄, x₁ ∈ A → ∀ ⦃x₂⦄, x₂ ∈ A → ∀ ⦃x⦄, x ∈ B → x ∈ openSegment 𝕜 x₁ x₂ → x₁ ∈ B ∧ x₂ ∈ B
#align is_extreme IsExtreme

/-- A point `x` is an extreme point of a set `A` if `x` belongs to no open segment with ends in
`A`, except for the obvious `open_segment x x`. -/
def Set.extremePoints (A : Set E) : Set E :=
  { x ∈ A | ∀ ⦃x₁⦄, x₁ ∈ A → ∀ ⦃x₂⦄, x₂ ∈ A → x ∈ openSegment 𝕜 x₁ x₂ → x₁ = x ∧ x₂ = x }
#align set.extreme_points Set.extremePoints

@[refl]
protected theorem IsExtreme.refl (A : Set E) : IsExtreme 𝕜 A A :=
  ⟨Subset.rfl, fun _ hx₁A _ hx₂A _ _ _ ↦ ⟨hx₁A, hx₂A⟩⟩
#align is_extreme.refl IsExtreme.refl

variable {𝕜} {A B C : Set E} {x : E}

protected theorem IsExtreme.rfl : IsExtreme 𝕜 A A :=
  IsExtreme.refl 𝕜 A
#align is_extreme.rfl IsExtreme.rfl

@[trans]
protected theorem IsExtreme.trans (hAB : IsExtreme 𝕜 A B) (hBC : IsExtreme 𝕜 B C) :
    IsExtreme 𝕜 A C := by
  refine' ⟨Subset.trans hBC.1 hAB.1, fun x₁ hx₁A x₂ hx₂A x hxC hx ↦ _⟩
  obtain ⟨hx₁B, hx₂B⟩ := hAB.2 hx₁A hx₂A (hBC.1 hxC) hx
  exact hBC.2 hx₁B hx₂B hxC hx
#align is_extreme.trans IsExtreme.trans

protected theorem IsExtreme.antisymm : AntiSymmetric (IsExtreme 𝕜 : Set E → Set E → Prop) :=
  fun _ _ hAB hBA ↦ Subset.antisymm hBA.1 hAB.1
#align is_extreme.antisymm IsExtreme.antisymm

instance : IsPartialOrder (Set E) (IsExtreme 𝕜) where
  refl := IsExtreme.refl 𝕜
  trans _ _ _ := IsExtreme.trans
  antisymm := IsExtreme.antisymm

theorem IsExtreme.inter (hAB : IsExtreme 𝕜 A B) (hAC : IsExtreme 𝕜 A C) :
    IsExtreme 𝕜 A (B ∩ C) := by
  use Subset.trans (inter_subset_left _ _) hAB.1
  rintro x₁ hx₁A x₂ hx₂A x ⟨hxB, hxC⟩ hx
  obtain ⟨hx₁B, hx₂B⟩ := hAB.2 hx₁A hx₂A hxB hx
  obtain ⟨hx₁C, hx₂C⟩ := hAC.2 hx₁A hx₂A hxC hx
  exact ⟨⟨hx₁B, hx₁C⟩, hx₂B, hx₂C⟩
#align is_extreme.inter IsExtreme.inter

protected theorem IsExtreme.mono (hAC : IsExtreme 𝕜 A C) (hBA : B ⊆ A) (hCB : C ⊆ B) :
    IsExtreme 𝕜 B C :=
  ⟨hCB, fun _ hx₁B _ hx₂B _ hxC hx ↦ hAC.2 (hBA hx₁B) (hBA hx₂B) hxC hx⟩
#align is_extreme.mono IsExtreme.mono

theorem isExtreme_interᵢ {ι : Sort _} [Nonempty ι] {F : ι → Set E}
    (hAF : ∀ i : ι, IsExtreme 𝕜 A (F i)) : IsExtreme 𝕜 A (⋂ i : ι, F i) := by
  obtain i := Classical.arbitrary ι
  refine' ⟨interᵢ_subset_of_subset i (hAF i).1, fun x₁ hx₁A x₂ hx₂A x hxF hx ↦ _⟩
  simp_rw [mem_interᵢ] at hxF⊢
  have h := fun i ↦ (hAF i).2 hx₁A hx₂A (hxF i) hx
  exact ⟨fun i ↦ (h i).1, fun i ↦ (h i).2⟩
#align is_extreme_Inter isExtreme_interᵢ

theorem isExtreme_binterᵢ {F : Set (Set E)} (hF : F.Nonempty) (hA : ∀ B ∈ F, IsExtreme 𝕜 A B) :
    IsExtreme 𝕜 A (⋂ B ∈ F, B) := by
  haveI := hF.to_subtype
  simpa only [interᵢ_subtype] using isExtreme_interᵢ fun i : F ↦ hA _ i.2
#align is_extreme_bInter isExtreme_binterᵢ

theorem isExtreme_interₛ {F : Set (Set E)} (hF : F.Nonempty) (hAF : ∀ B ∈ F, IsExtreme 𝕜 A B) :
    IsExtreme 𝕜 A (⋂₀ F) := by
  obtain ⟨B, hB⟩ := hF
  refine' ⟨(interₛ_subset_of_mem hB).trans (hAF B hB).1, fun x₁ hx₁A x₂ hx₂A x hxF hx ↦ _⟩
  simp_rw [mem_interₛ] at hxF⊢
  have h := fun B hB ↦ (hAF B hB).2 hx₁A hx₂A (hxF B hB) hx
  exact ⟨fun B hB ↦ (h B hB).1, fun B hB ↦ (h B hB).2⟩
#align is_extreme_sInter isExtreme_interₛ

<<<<<<< HEAD
theorem mem_extremePoints : x ∈ A.extremePoints 𝕜 ↔
    x ∈ A ∧ ∀ (x₁) (_ : x₁ ∈ A) (x₂) (_ : x₂ ∈ A), x ∈ openSegment 𝕜 x₁ x₂ → x₁ = x ∧ x₂ = x :=
=======
theorem mem_extremePoints :
    x ∈ A.extremePoints 𝕜 ↔
      x ∈ A ∧ ∀ (x₁) (_ : x₁ ∈ A) (x₂) (_ : x₂ ∈ A), x ∈ openSegment 𝕜 x₁ x₂ → x₁ = x ∧ x₂ = x :=
>>>>>>> aedb17a7
  Iff.rfl
#align mem_extreme_points mem_extremePoints

/-- x is an extreme point to A iff {x} is an extreme set of A. -/
theorem mem_extremePoints_iff_extreme_singleton : x ∈ A.extremePoints 𝕜 ↔ IsExtreme 𝕜 A {x} := by
  refine' ⟨_, fun hx ↦ ⟨singleton_subset_iff.1 hx.1, fun x₁ hx₁ x₂ hx₂ ↦ hx.2 hx₁ hx₂ rfl⟩⟩
  rintro ⟨hxA, hAx⟩
  use singleton_subset_iff.2 hxA
  rintro x₁ hx₁A x₂ hx₂A y (rfl : y = x)
  exact hAx hx₁A hx₂A
#align mem_extreme_points_iff_extreme_singleton mem_extremePoints_iff_extreme_singleton

theorem extremePoints_subset : A.extremePoints 𝕜 ⊆ A :=
  fun _ hx ↦ hx.1
#align extreme_points_subset extremePoints_subset

@[simp]
theorem extremePoints_empty : (∅ : Set E).extremePoints 𝕜 = ∅ :=
  subset_empty_iff.1 extremePoints_subset
#align extreme_points_empty extremePoints_empty

@[simp]
theorem extremePoints_singleton : ({x} : Set E).extremePoints 𝕜 = {x} :=
  extremePoints_subset.antisymm <|
    singleton_subset_iff.2 ⟨mem_singleton x, fun _ hx₁ _ hx₂ _ ↦ ⟨hx₁, hx₂⟩⟩
#align extreme_points_singleton extremePoints_singleton

theorem inter_extremePoints_subset_extremePoints_of_subset (hBA : B ⊆ A) :
    B ∩ A.extremePoints 𝕜 ⊆ B.extremePoints 𝕜 :=
  fun _ ⟨hxB, hxA⟩ ↦ ⟨hxB, fun _ hx₁ _ hx₂ hx ↦ hxA.2 (hBA hx₁) (hBA hx₂) hx⟩
#align inter_extreme_points_subset_extreme_points_of_subset inter_extremePoints_subset_extremePoints_of_subset

theorem IsExtreme.extremePoints_subset_extremePoints (hAB : IsExtreme 𝕜 A B) :
    B.extremePoints 𝕜 ⊆ A.extremePoints 𝕜 :=
  fun _ hx ↦ mem_extremePoints_iff_extreme_singleton.2
    (hAB.trans (mem_extremePoints_iff_extreme_singleton.1 hx))
#align is_extreme.extreme_points_subset_extreme_points IsExtreme.extremePoints_subset_extremePoints

theorem IsExtreme.extremePoints_eq (hAB : IsExtreme 𝕜 A B) :
    B.extremePoints 𝕜 = B ∩ A.extremePoints 𝕜 :=
  Subset.antisymm (fun _ hx ↦ ⟨hx.1, hAB.extremePoints_subset_extremePoints hx⟩)
    (inter_extremePoints_subset_extremePoints_of_subset hAB.1)
#align is_extreme.extreme_points_eq IsExtreme.extremePoints_eq

end SMul

section OrderedSemiring

variable [OrderedSemiring 𝕜] [AddCommGroup E] [AddCommGroup F] [∀ i, AddCommGroup (π i)]
  [Module 𝕜 E] [Module 𝕜 F] [∀ i, Module 𝕜 (π i)] {A B : Set E} {x : E}

theorem IsExtreme.convex_diff (hA : Convex 𝕜 A) (hAB : IsExtreme 𝕜 A B) : Convex 𝕜 (A \ B) :=
  convex_iff_openSegment_subset.2 fun _ ⟨hx₁A, hx₁B⟩ _ ⟨hx₂A, _⟩ _ hx ↦
    ⟨hA.openSegment_subset hx₁A hx₂A hx, fun hxB ↦ hx₁B (hAB.2 hx₁A hx₂A hxB hx).1⟩
#align is_extreme.convex_diff IsExtreme.convex_diff

@[simp]
theorem extremePoints_prod (s : Set E) (t : Set F) :
    (s ×ˢ t).extremePoints 𝕜 = s.extremePoints 𝕜 ×ˢ t.extremePoints 𝕜 := by
  ext
  refine' (and_congr_right fun hx ↦ ⟨fun h ↦ _, fun h ↦ _⟩).trans and_and_and_comm
  constructor
  · rintro x₁ hx₁ x₂ hx₂ hx_fst
    refine' (h (mk_mem_prod hx₁ hx.2) (mk_mem_prod hx₂ hx.2) _).imp (congr_arg Prod.fst)
        (congr_arg Prod.fst)
    rw [← Prod.image_mk_openSegment_left]
    exact ⟨_, hx_fst, Prod.mk.eta⟩
  · rintro x₁ hx₁ x₂ hx₂ hx_snd
    refine' (h (mk_mem_prod hx.1 hx₁) (mk_mem_prod hx.1 hx₂) _).imp (congr_arg Prod.snd)
        (congr_arg Prod.snd)
    rw [← Prod.image_mk_openSegment_right]
    exact ⟨_, hx_snd, Prod.mk.eta⟩
  · rintro x₁ hx₁ x₂ hx₂ ⟨a, b, ha, hb, hab, hx'⟩
    simp_rw [Prod.ext_iff]
    exact and_and_and_comm.1
        ⟨h.1 hx₁.1 hx₂.1 ⟨a, b, ha, hb, hab, congr_arg Prod.fst hx'⟩,
          h.2 hx₁.2 hx₂.2 ⟨a, b, ha, hb, hab, congr_arg Prod.snd hx'⟩⟩
#align extreme_points_prod extremePoints_prod

@[simp]
theorem extremePoints_pi (s : ∀ i, Set (π i)) :
    (univ.pi s).extremePoints 𝕜 = univ.pi fun i ↦ (s i).extremePoints 𝕜 := by
  ext x
  simp only [mem_extremePoints, mem_pi, mem_univ, true_imp_iff, @forall_and ι]
  refine' and_congr_right fun hx ↦ ⟨fun h i ↦ _, fun h ↦ _⟩
  · rintro x₁ hx₁ x₂ hx₂ hi
    refine' (h (update x i x₁) _ (update x i x₂) _ _).imp (fun h₁ ↦ by rw [← h₁, update_same])
        fun h₂ ↦ by rw [← h₂, update_same]
    iterate 2
      rintro j
      obtain rfl | hji := eq_or_ne j i
      · rwa [update_same]
      · rw [update_noteq hji]
        exact hx _
    rw [← Pi.image_update_openSegment]
    exact ⟨_, hi, update_eq_self _ _⟩
  · rintro x₁ hx₁ x₂ hx₂ ⟨a, b, ha, hb, hab, hx'⟩
    simp_rw [funext_iff, ← forall_and]
    exact fun i ↦ h _ _ (hx₁ _) _ (hx₂ _) ⟨a, b, ha, hb, hab, congr_fun hx' _⟩
#align extreme_points_pi extremePoints_pi

end OrderedSemiring

section LinearOrderedRing

variable [LinearOrderedRing 𝕜] [AddCommGroup E] [Module 𝕜 E]

variable [DenselyOrdered 𝕜] [NoZeroSMulDivisors 𝕜 E] {A B : Set E} {x : E}

/-- A useful restatement using `segment`: `x` is an extreme point iff the only (closed) segments
that contain it are those with `x` as one of their endpoints. -/
theorem mem_extremePoints_iff_forall_segment : x ∈ A.extremePoints 𝕜 ↔
    x ∈ A ∧ ∀ (x₁) (_ : x₁ ∈ A) (x₂) (_ : x₂ ∈ A), x ∈ segment 𝕜 x₁ x₂ → x₁ = x ∨ x₂ = x := by
  refine' and_congr_right fun hxA ↦ forall₄_congr fun x₁ h₁ x₂ h₂ ↦ _
  constructor
  · rw [← insert_endpoints_openSegment]
    rintro H (rfl | rfl | hx)
    exacts [Or.inl rfl, Or.inr rfl, Or.inl <| (H hx).1]
  · intro H hx
    rcases H (openSegment_subset_segment _ _ _ hx) with (rfl | rfl)
    exacts [⟨rfl, (left_mem_openSegment_iff.1 hx).symm⟩, ⟨right_mem_openSegment_iff.1 hx, rfl⟩]
#align mem_extreme_points_iff_forall_segment mem_extremePoints_iff_forall_segment

theorem Convex.mem_extremePoints_iff_convex_diff (hA : Convex 𝕜 A) :
    x ∈ A.extremePoints 𝕜 ↔ x ∈ A ∧ Convex 𝕜 (A \ {x}) := by
  use fun hx ↦ ⟨hx.1, (mem_extremePoints_iff_extreme_singleton.1 hx).convex_diff hA⟩
  rintro ⟨hxA, hAx⟩
  refine' mem_extremePoints_iff_forall_segment.2 ⟨hxA, fun x₁ hx₁ x₂ hx₂ hx ↦ _⟩
  rw [convex_iff_segment_subset] at hAx
  by_contra' h
  exact (hAx ⟨hx₁, fun hx₁ ↦ h.1 (mem_singleton_iff.2 hx₁)⟩
      ⟨hx₂, fun hx₂ ↦ h.2 (mem_singleton_iff.2 hx₂)⟩ hx).2 rfl
#align convex.mem_extreme_points_iff_convex_diff Convex.mem_extremePoints_iff_convex_diff

theorem Convex.mem_extremePoints_iff_mem_diff_convexHull_diff (hA : Convex 𝕜 A) :
    x ∈ A.extremePoints 𝕜 ↔ x ∈ A \ convexHull 𝕜 (A \ {x}) := by
  rw [hA.mem_extremePoints_iff_convex_diff, hA.convex_remove_iff_not_mem_convexHull_remove,
    mem_diff]
#align convex.mem_extreme_points_iff_mem_diff_convex_hull_diff Convex.mem_extremePoints_iff_mem_diff_convexHull_diff

theorem extremePoints_convexHull_subset : (convexHull 𝕜 A).extremePoints 𝕜 ⊆ A := by
  rintro x hx
  rw [(convex_convexHull 𝕜 _).mem_extremePoints_iff_convex_diff] at hx
  by_contra h
  exact (convexHull_min (subset_diff.2 ⟨subset_convexHull 𝕜 _, disjoint_singleton_right.2 h⟩) hx.2
    hx.1).2 rfl
#align extreme_points_convex_hull_subset extremePoints_convexHull_subset

end LinearOrderedRing<|MERGE_RESOLUTION|>--- conflicted
+++ resolved
@@ -134,14 +134,8 @@
   exact ⟨fun B hB ↦ (h B hB).1, fun B hB ↦ (h B hB).2⟩
 #align is_extreme_sInter isExtreme_interₛ
 
-<<<<<<< HEAD
 theorem mem_extremePoints : x ∈ A.extremePoints 𝕜 ↔
     x ∈ A ∧ ∀ (x₁) (_ : x₁ ∈ A) (x₂) (_ : x₂ ∈ A), x ∈ openSegment 𝕜 x₁ x₂ → x₁ = x ∧ x₂ = x :=
-=======
-theorem mem_extremePoints :
-    x ∈ A.extremePoints 𝕜 ↔
-      x ∈ A ∧ ∀ (x₁) (_ : x₁ ∈ A) (x₂) (_ : x₂ ∈ A), x ∈ openSegment 𝕜 x₁ x₂ → x₁ = x ∧ x₂ = x :=
->>>>>>> aedb17a7
   Iff.rfl
 #align mem_extreme_points mem_extremePoints
 
