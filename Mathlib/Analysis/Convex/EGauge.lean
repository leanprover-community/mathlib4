--- conflicted
+++ resolved
@@ -61,19 +61,13 @@
 lemma egauge_lt_iff : egauge 𝕜 s x < r ↔ ∃ c : 𝕜, x ∈ c • s ∧ ‖c‖₊ < r := by
   simp [egauge, iInf_lt_iff]
 
-<<<<<<< HEAD
+lemma egauge_union (s t : Set E) (x : E) : egauge 𝕜 (s ∪ t) x = egauge 𝕜 s x ⊓ egauge 𝕜 t x := by
+  unfold egauge
+  simp [smul_set_union, iInf_or, iInf_inf_eq]
+
 lemma le_egauge_inter (s t : Set E) (x : E) :
     egauge 𝕜 s x ⊔ egauge 𝕜 t x ≤ egauge 𝕜 (s ∩ t) x :=
   max_le (egauge_anti _ inter_subset_left _) (egauge_anti _ inter_subset_right _)
-=======
-lemma egauge_union (s t : Set E) (x : E) : egauge 𝕜 (s ∪ t) x = egauge 𝕜 s x ⊓ egauge 𝕜 t x := by
-  unfold egauge
-  simp [smul_set_union, iInf_or, iInf_inf_eq]
-
-lemma le_egauge_inter (s t : Set E) (x : E) :
-    egauge 𝕜 s x ⊔ egauge 𝕜 t x ≤ egauge 𝕜 (s ∩ t) x :=
-  max_le_iff.2 ⟨egauge_anti _ inter_subset_left _, egauge_anti _ inter_subset_right _⟩
->>>>>>> a5efb1f0
 
 end SMul
 
