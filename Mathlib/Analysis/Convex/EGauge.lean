/-
Copyright (c) 2024 Yury Kudryashov. All rights reserved.
Released under Apache 2.0 license as described in the file LICENSE.
Authors: Yury Kudryashov
-/
import Mathlib.Analysis.Seminorm
import Mathlib.GroupTheory.GroupAction.Pointwise

/-!
# The Minkowski functional, normed field version

In this file we define `(egauge 𝕜 s ·)`
to be the Minkowski functional (gauge) of the set `s`
in a topological vector space `E` over a normed field `𝕜`,
as a function `E → ℝ≥0∞`.

It is defined as the infimum of the norms of `c : 𝕜` such that `x ∈ c • s`.
In particular, for `𝕜 = ℝ≥0` this definition gives an `ℝ≥0∞`-valued version of `gauge`
defined in `Mathlib/Analysis/Convex/Gauge.lean`.

This definition can be used to generalize the notion of Fréchet derivative
to maps between topological vector spaces without norms.

Currently, we can't reuse results about `egauge` for `gauge`,
because we lack a theory of normed semifields.
-/

open Function Set Filter Metric
open scoped Topology Pointwise ENNReal NNReal

section SMul

/-- The Minkowski functional for vector spaces over normed fields.
Given a set `s` in a vector space over a normed field `𝕜`,
`egauge s` is the functional which sends `x : E`
to the infimum of `‖c‖ₑ` over `c` such that `x` belongs to `s` scaled by `c`.

The definition only requires `𝕜` to have a `ENorm` instance
and `(· • ·) : 𝕜 → E → E` to be defined.
This way the definition applies, e.g., to `𝕜 = ℝ≥0`.
For `𝕜 = ℝ≥0`, the function is equal (up to conversion to `ℝ`)
to the usual Minkowski functional defined in `gauge`. -/
noncomputable def egauge (𝕜 : Type*) [ENorm 𝕜] {E : Type*} [SMul 𝕜 E] (s : Set E) (x : E) : ℝ≥0∞ :=
  ⨅ (c : 𝕜) (_ : x ∈ c • s), ‖c‖ₑ

variable (𝕜 : Type*) [NNNorm 𝕜] {E : Type*} [SMul 𝕜 E] {c : 𝕜} {s t : Set E} {x : E} {r : ℝ≥0∞}

lemma Set.MapsTo.egauge_le {E' F : Type*} [SMul 𝕜 E'] [FunLike F E E'] [MulActionHomClass F 𝕜 E E']
    (f : F) {t : Set E'} (h : MapsTo f s t) (x : E) : egauge 𝕜 t (f x) ≤ egauge 𝕜 s x :=
  iInf_mono fun c ↦ iInf_mono' fun hc ↦ ⟨h.smul_set c hc, le_rfl⟩

@[mono, gcongr]
lemma egauge_anti (h : s ⊆ t) (x : E) : egauge 𝕜 t x ≤ egauge 𝕜 s x :=
  MapsTo.egauge_le _ (MulActionHom.id ..) h _

@[simp] lemma egauge_empty (x : E) : egauge 𝕜 ∅ x = ∞ := by simp [egauge]

variable {𝕜}

lemma egauge_le_of_mem_smul (h : x ∈ c • s) : egauge 𝕜 s x ≤ ‖c‖ₑ := iInf₂_le c h

lemma le_egauge_iff : r ≤ egauge 𝕜 s x ↔ ∀ c : 𝕜, x ∈ c • s → r ≤ ‖c‖ₑ := le_iInf₂_iff

lemma egauge_eq_top : egauge 𝕜 s x = ∞ ↔ ∀ c : 𝕜, x ∉ c • s := by simp [egauge]

lemma egauge_lt_iff : egauge 𝕜 s x < r ↔ ∃ c : 𝕜, x ∈ c • s ∧ ‖c‖ₑ < r := by
  simp [egauge, iInf_lt_iff]

lemma egauge_union (s t : Set E) (x : E) : egauge 𝕜 (s ∪ t) x = egauge 𝕜 s x ⊓ egauge 𝕜 t x := by
  unfold egauge
  simp [smul_set_union, iInf_or, iInf_inf_eq]

lemma le_egauge_inter (s t : Set E) (x : E) :
    egauge 𝕜 s x ⊔ egauge 𝕜 t x ≤ egauge 𝕜 (s ∩ t) x :=
  max_le (egauge_anti _ inter_subset_left _) (egauge_anti _ inter_subset_right _)

lemma le_egauge_pi {ι : Type*} {E : ι → Type*} [∀ i, SMul 𝕜 (E i)] {I : Set ι} {i : ι}
    (hi : i ∈ I) (s : ∀ i, Set (E i)) (x : ∀ i, E i) :
    egauge 𝕜 (s i) (x i) ≤ egauge 𝕜 (I.pi s) x :=
  MapsTo.egauge_le _ (Pi.evalMulActionHom i) (fun x hx ↦ by exact hx i hi) _

variable {F : Type*} [SMul 𝕜 F]

lemma le_egauge_prod (s : Set E) (t : Set F) (a : E) (b : F) :
    max (egauge 𝕜 s a) (egauge 𝕜 t b) ≤ egauge 𝕜 (s ×ˢ t) (a, b) :=
  max_le (mapsTo_fst_prod.egauge_le 𝕜 (MulActionHom.fst 𝕜 E F) (a, b))
    (MapsTo.egauge_le 𝕜 (MulActionHom.snd 𝕜 E F) mapsTo_snd_prod (a, b))

end SMul

section SMulZero

variable (𝕜 : Type*) [NNNorm 𝕜] [Nonempty 𝕜] {E : Type*} [Zero E] [SMulZeroClass 𝕜 E] {x : E}

@[simp] lemma egauge_zero_left_eq_top : egauge 𝕜 0 x = ∞ ↔ x ≠ 0 := by
  simp [egauge_eq_top]

@[simp] alias ⟨_, egauge_zero_left⟩ := egauge_zero_left_eq_top

end SMulZero

section NormedDivisionRing

variable {𝕜 : Type*} [NormedDivisionRing 𝕜] {E : Type*} [AddCommGroup E] [Module 𝕜 E]
    {c : 𝕜} {s : Set E} {x : E}

/-- If `c • x ∈ s` and `c ≠ 0`, then `egauge 𝕜 s x` is at most `(‖c‖₊⁻¹ : ℝ≥0)`.

See also `egauge_le_of_smul_mem`. -/
lemma egauge_le_of_smul_mem_of_ne (h : c • x ∈ s) (hc : c ≠ 0) : egauge 𝕜 s x ≤ (‖c‖₊⁻¹ : ℝ≥0) := by
  rw [← nnnorm_inv]
  exact egauge_le_of_mem_smul <| (mem_inv_smul_set_iff₀ hc _ _).2 h

/-- If `c • x ∈ s`, then `egauge 𝕜 s x` is at most `‖c‖ₑ⁻¹`.

See also `egauge_le_of_smul_mem_of_ne`. -/
lemma egauge_le_of_smul_mem (h : c • x ∈ s) : egauge 𝕜 s x ≤ ‖c‖ₑ⁻¹ := by
  rcases eq_or_ne c 0 with rfl | hc
  · simp
  · exact (egauge_le_of_smul_mem_of_ne h hc).trans ENNReal.coe_inv_le

lemma mem_smul_of_egauge_lt (hs : Balanced 𝕜 s) (hc : egauge 𝕜 s x < ‖c‖ₑ) : x ∈ c • s :=
  let ⟨a, hxa, ha⟩ := egauge_lt_iff.1 hc
  hs.smul_mono (by simpa [enorm] using ha.le) hxa

lemma mem_of_egauge_lt_one (hs : Balanced 𝕜 s) (hx : egauge 𝕜 s x < 1) : x ∈ s :=
  one_smul 𝕜 s ▸ mem_smul_of_egauge_lt hs (by simpa)

lemma egauge_eq_zero_iff : egauge 𝕜 s x = 0 ↔ ∃ᶠ c : 𝕜 in 𝓝 0, x ∈ c • s := by
  refine (iInf₂_eq_bot _).trans ?_
  rw [(nhds_basis_uniformity uniformity_basis_edist).frequently_iff]
  simp [and_comm]

@[simp]
lemma egauge_univ [(𝓝[≠] (0 : 𝕜)).NeBot] : egauge 𝕜 univ x = 0 := by
  rw [egauge_eq_zero_iff]
  refine (frequently_iff_neBot.2 ‹_›).mono fun c hc ↦ ?_
  simp_all [smul_set_univ₀]

variable (𝕜)

@[simp]
lemma egauge_zero_right (hs : s.Nonempty) : egauge 𝕜 s 0 = 0 := by
  have : 0 ∈ (0 : 𝕜) • s := by simp [zero_smul_set hs]
  simpa using egauge_le_of_mem_smul this

lemma egauge_zero_zero : egauge 𝕜 (0 : Set E) 0 = 0 := by simp

lemma egauge_le_one (h : x ∈ s) : egauge 𝕜 s x ≤ 1 := by
  rw [← one_smul 𝕜 s] at h
  simpa using egauge_le_of_mem_smul h

variable {𝕜}

lemma le_egauge_smul_left (c : 𝕜) (s : Set E) (x : E) :
    egauge 𝕜 s x / ‖c‖ₑ ≤ egauge 𝕜 (c • s) x := by
  simp_rw [le_egauge_iff, smul_smul]
  rintro a ⟨x, hx, rfl⟩
  apply ENNReal.div_le_of_le_mul
  rw [← enorm_mul]
  exact egauge_le_of_mem_smul <| smul_mem_smul_set hx

lemma egauge_smul_left (hc : c ≠ 0) (s : Set E) (x : E) :
    egauge 𝕜 (c • s) x = egauge 𝕜 s x / ‖c‖ₑ := by
  refine le_antisymm ?_ (le_egauge_smul_left _ _ _)
  rw [ENNReal.le_div_iff_mul_le (by simp [*]) (by simp)]
  calc
    egauge 𝕜 (c • s) x * ‖c‖ₑ = egauge 𝕜 (c • s) x / ‖c⁻¹‖ₑ := by
      rw [enorm_inv (by simpa), div_eq_mul_inv, inv_inv]
    _ ≤ egauge 𝕜 (c⁻¹ • c • s) x := le_egauge_smul_left _ _ _
    _ = egauge 𝕜 s x := by rw [inv_smul_smul₀ hc]

lemma le_egauge_smul_right (c : 𝕜) (s : Set E) (x : E) :
    ‖c‖ₑ * egauge 𝕜 s x ≤ egauge 𝕜 s (c • x) := by
  rw [le_egauge_iff]
  rintro a ⟨y, hy, hxy⟩
  rcases eq_or_ne c 0 with rfl | hc
  · simp
  · refine ENNReal.mul_le_of_le_div' <| le_trans ?_ ENNReal.coe_div_le
    rw [div_eq_inv_mul, ← nnnorm_inv, ← nnnorm_mul]
    refine egauge_le_of_mem_smul ⟨y, hy, ?_⟩
    simp only [mul_smul, hxy, inv_smul_smul₀ hc]

lemma egauge_smul_right (h : c = 0 → s.Nonempty) (x : E) :
    egauge 𝕜 s (c • x) = ‖c‖ₑ * egauge 𝕜 s x := by
  refine le_antisymm ?_ (le_egauge_smul_right c s x)
  rcases eq_or_ne c 0 with rfl | hc
  · simp [egauge_zero_right _ (h rfl)]
  · rw [mul_comm, ← ENNReal.div_le_iff_le_mul (.inl <| by simpa) (.inl enorm_ne_top),
      ENNReal.div_eq_inv_mul, ← enorm_inv (by simpa)]
    refine (le_egauge_smul_right _ _ _).trans_eq ?_
    rw [inv_smul_smul₀ hc]

/-- The extended gauge of a point `(a, b)` with respect to the product of balanced sets `U` and `V`
is equal to the maximum of the extended gauges of `a` with respect to `U`
and `b` with respect to `V`.
-/
theorem egauge_prod_mk {F : Type*} [AddCommGroup F] [Module 𝕜 F] {U : Set E} {V : Set F}
    (hU : Balanced 𝕜 U) (hV : Balanced 𝕜 V) (a : E) (b : F) :
    egauge 𝕜 (U ×ˢ V) (a, b) = max (egauge 𝕜 U a) (egauge 𝕜 V b) := by
  refine le_antisymm (le_of_forall_lt' fun r hr ↦ ?_) (le_egauge_prod _ _ _ _)
  simp only [max_lt_iff, egauge_lt_iff, smul_set_prod, mk_mem_prod] at hr ⊢
  rcases hr with ⟨⟨x, hx, hxr⟩, ⟨y, hy, hyr⟩⟩
  cases le_total ‖x‖ ‖y‖ with
  | inl hle => exact ⟨y, ⟨hU.smul_mono hle hx, hy⟩, hyr⟩
  | inr hle => exact ⟨x, ⟨hx, hV.smul_mono hle hy⟩, hxr⟩

theorem egauge_add_add_le {U V : Set E} (hU : Balanced 𝕜 U) (hV : Balanced 𝕜 V) (a b : E) :
    egauge 𝕜 (U + V) (a + b) ≤ max (egauge 𝕜 U a) (egauge 𝕜 V b) := by
  rw [← egauge_prod_mk hU hV a b, ← add_image_prod]
  exact MapsTo.egauge_le 𝕜 (LinearMap.fst 𝕜 E E + LinearMap.snd 𝕜 E E) (mapsTo_image _ _) (a, b)

end NormedDivisionRing

section Pi

<<<<<<< HEAD
variable {𝕜 : Type*} [NormedDivisionRing 𝕜]
  {ι : Type*} {E : ι → Type*} [∀ i, AddCommGroup (E i)] [∀ i, Module 𝕜 (E i)]
=======
variable {𝕜 : Type*} {ι : Type*} {E : ι → Type*}
variable [NormedDivisionRing 𝕜] [∀ i, AddCommGroup (E i)] [∀ i, Module 𝕜 (E i)]
>>>>>>> dadb75c1

/-- The extended gauge of a point `x` in an indexed product
with respect to a product of finitely many balanced sets `U i`, `i ∈ I`,
(and the whole spaces for the other indices)
is the supremum of the extended gauges of the components of `x`
with respect to the corresponding balanced set.

This version assumes the following technical condition:
- either `I` is the universal set;
- or one of `x i`, `i ∈ I`, is nonzero;
- or `𝕜` is nontrivially normed.
-/
theorem egauge_pi' {I : Set ι} (hI : I.Finite)
    {U : ∀ i, Set (E i)} (hU : ∀ i ∈ I, Balanced 𝕜 (U i))
    (x : ∀ i, E i) (hI₀ : I = univ ∨ (∃ i ∈ I, x i ≠ 0) ∨ (𝓝[≠] (0 : 𝕜)).NeBot) :
    egauge 𝕜 (I.pi U) x = ⨆ i ∈ I, egauge 𝕜 (U i) (x i) := by
  refine le_antisymm ?_ (iSup₂_le fun i hi ↦ le_egauge_pi hi _ _)
  refine le_of_forall_lt' fun r hr ↦ ?_
  have : ∀ i ∈ I, ∃ c : 𝕜, x i ∈ c • U i ∧ ‖c‖ₑ < r := fun i hi ↦
    egauge_lt_iff.mp <| (le_iSup₂ i hi).trans_lt hr
  choose! c hc hcr using this
  obtain ⟨c₀, hc₀, hc₀I, hc₀r⟩ :
      ∃ c₀ : 𝕜, (c₀ ≠ 0 ∨ I = univ) ∧ (∀ i ∈ I, ‖c i‖ ≤ ‖c₀‖) ∧ ‖c₀‖ₑ < r := by
    have hr₀ : 0 < r := hr.bot_lt
<<<<<<< HEAD
    have Hpos [hbot : (𝓝[≠] (0 : 𝕜)).NeBot] : ∃ c₀ ≠ (0 : 𝕜), ‖c₀‖ₑ < r :=
      frequently_iff_neBot.mpr hbot |>.and_eventually
        ((continuous_enorm.tendsto' 0 0 (by simp)).eventually_lt_const hr₀) |>.exists
=======
>>>>>>> dadb75c1
    rcases I.eq_empty_or_nonempty with rfl | hIne
    · obtain hι | hbot : IsEmpty ι ∨ (𝓝[≠] (0 : 𝕜)).NeBot := by simpa [@eq_comm _ ∅] using hI₀
      · use 0
        simp [@eq_comm _ ∅, hι, hr₀]
<<<<<<< HEAD
      · rcases Hpos with ⟨c₀, hc₀, hc₀r⟩
=======
      · rcases exists_enorm_lt 𝕜 hr₀.ne' with ⟨c₀, hc₀, hc₀r⟩
>>>>>>> dadb75c1
        exact ⟨c₀, .inl hc₀, by simp, hc₀r⟩
    · obtain ⟨i₀, hi₀I, hc_max⟩ : ∃ i₀ ∈ I, IsMaxOn (‖c ·‖ₑ) I i₀ :=
        exists_max_image _ (‖c ·‖ₑ) hI hIne
      by_cases H : c i₀ ≠ 0 ∨ I = univ
      · exact ⟨c i₀, H, fun i hi ↦ by simpa [enorm] using hc_max hi, hcr _ hi₀I⟩
      · push_neg at H
        have hc0 (i : ι) (hi : i ∈ I) : c i = 0 := by simpa [H] using hc_max hi
        have heg0 (i : ι) (hi : i ∈ I) : x i = 0 :=
          zero_smul_set_subset (α := 𝕜) (U i) (hc0 i hi ▸ hc i hi)
        have : (𝓝[≠] (0 : 𝕜)).NeBot := (hI₀.resolve_left H.2).resolve_left (by simpa)
<<<<<<< HEAD
        rcases Hpos with ⟨c₁, hc₁, hc₁r⟩
        refine ⟨c₁, .inl hc₁, fun i hi ↦ ?_, hc₁r⟩
        simp [hc0 i hi]
  refine egauge_lt_iff.2 ⟨c₀, ?_, hc₀r⟩
  suffices x ∈ I.pi fun i ↦ c₀ • U i by
    rcases hc₀ with hc₀ | rfl
    · simpa only [← image_smul, ← piMap_image_pi (fun _ _ ↦ MulAction.surjective₀ hc₀)] using this
    · simpa only [← image_smul, ← piMap_image_univ_pi] using this
=======
        rcases exists_enorm_lt 𝕜 hr₀.ne' with ⟨c₁, hc₁, hc₁r⟩
        refine ⟨c₁, .inl hc₁, fun i hi ↦ ?_, hc₁r⟩
        simp [hc0 i hi]
  refine egauge_lt_iff.2 ⟨c₀, ?_, hc₀r⟩
  rw [smul_set_pi₀' hc₀]
>>>>>>> dadb75c1
  intro i hi
  exact (hU i hi).smul_mono (hc₀I i hi) (hc i hi)

/-- The extended gauge of a point `x` in an indexed product with finite index type
with respect to a product of balanced sets `U i`,
is the supremum of the extended gauges of the components of `x`
with respect to the corresponding balanced set.
-/
theorem egauge_univ_pi [Finite ι] {U : ∀ i, Set (E i)} (hU : ∀ i, Balanced 𝕜 (U i)) (x : ∀ i, E i) :
    egauge 𝕜 (univ.pi U) x = ⨆ i, egauge 𝕜 (U i) (x i) :=
  egauge_pi' finite_univ (fun i _ ↦ hU i) x (.inl rfl) |>.trans <| by simp

/-- The extended gauge of a point `x` in an indexed product
with respect to a product of finitely many balanced sets `U i`, `i ∈ I`,
(and the whole spaces for the other indices)
is the supremum of the extended gauges of the components of `x`
with respect to the corresponding balanced set.

This version assumes that `𝕜` is a nontrivially normed division ring.
<<<<<<< HEAD
See also `egauge_pi'` for a version with more choices of the technical assumptions.
=======
See also `egauge_univ_pi` for when `s = univ`,
and `egauge_pi'` for a version with more choices of the technical assumptions.
>>>>>>> dadb75c1
-/
theorem egauge_pi [(𝓝[≠] (0 : 𝕜)).NeBot] {I : Set ι} {U : ∀ i, Set (E i)}
    (hI : I.Finite) (hU : ∀ i ∈ I, Balanced 𝕜 (U i)) (x : ∀ i, E i) :
    egauge 𝕜 (I.pi U) x = ⨆ i ∈ I, egauge 𝕜 (U i) (x i) :=
  egauge_pi' hI hU x <| .inr <| .inr inferInstance

end Pi

section SeminormedAddCommGroup

variable (𝕜 : Type*) [NormedField 𝕜] {E : Type*} [SeminormedAddCommGroup E] [NormedSpace 𝕜 E]

lemma div_le_egauge_closedBall (r : ℝ≥0) (x : E) : ‖x‖ₑ / r ≤ egauge 𝕜 (closedBall 0 r) x := by
  rw [le_egauge_iff]
  rintro c ⟨y, hy, rfl⟩
  rw [mem_closedBall_zero_iff, ← coe_nnnorm, NNReal.coe_le_coe] at hy
  rw [enorm_smul]
  apply ENNReal.div_le_of_le_mul
  gcongr
  rwa [enorm_le_coe]

lemma le_egauge_closedBall_one (x : E) : ‖x‖ₑ ≤ egauge 𝕜 (closedBall 0 1) x := by
  simpa using div_le_egauge_closedBall 𝕜 1 x

lemma div_le_egauge_ball (r : ℝ≥0) (x : E) : ‖x‖ₑ / r ≤ egauge 𝕜 (ball 0 r) x :=
  (div_le_egauge_closedBall 𝕜 r x).trans <| egauge_anti _ ball_subset_closedBall _

lemma le_egauge_ball_one (x : E) : ‖x‖ₑ ≤ egauge 𝕜 (ball 0 1) x := by
  simpa using div_le_egauge_ball 𝕜 1 x

variable {𝕜}
variable {c : 𝕜} {x : E} {r : ℝ≥0}

lemma egauge_ball_le_of_one_lt_norm (hc : 1 < ‖c‖) (h₀ : r ≠ 0 ∨ ‖x‖ ≠ 0) :
    egauge 𝕜 (ball 0 r) x ≤ ‖c‖ₑ * ‖x‖ₑ / r := by
  letI : NontriviallyNormedField 𝕜 := ⟨c, hc⟩
  rcases (zero_le r).eq_or_lt with rfl | hr
  · rw [ENNReal.coe_zero, ENNReal.div_zero (mul_ne_zero _ _)]
    · apply le_top
    · simpa using one_pos.trans hc
    · simpa [enorm, ← NNReal.coe_eq_zero] using h₀
  · rcases eq_or_ne ‖x‖ 0 with hx | hx
    · have hx' : ‖x‖ₑ = 0 := by simpa [enorm, ← coe_nnnorm, NNReal.coe_eq_zero] using hx
      simp [egauge_eq_zero_iff, hx']
      refine (frequently_iff_neBot.2 (inferInstance : NeBot (𝓝[≠] (0 : 𝕜)))).mono fun c hc ↦ ?_
      simp [mem_smul_set_iff_inv_smul_mem₀ hc, norm_smul, hx, hr]
    · rcases rescale_to_shell_semi_normed hc hr hx with ⟨a, ha₀, har, -, hainv⟩
      calc
        egauge 𝕜 (ball 0 r) x ≤ ↑(‖a‖₊⁻¹) :=
          egauge_le_of_smul_mem_of_ne (mem_ball_zero_iff.2 har) ha₀
        _ ≤ ↑(‖c‖₊ * ‖x‖₊ / r) := by rwa [ENNReal.coe_le_coe, div_eq_inv_mul, ← mul_assoc]
        _ ≤ ‖c‖ₑ * ‖x‖ₑ / r := ENNReal.coe_div_le.trans <| by simp [ENNReal.coe_mul, enorm]

lemma egauge_ball_one_le_of_one_lt_norm (hc : 1 < ‖c‖) (x : E) :
    egauge 𝕜 (ball 0 1) x ≤ ‖c‖ₑ * ‖x‖ₑ := by
  simpa using egauge_ball_le_of_one_lt_norm hc (.inl one_ne_zero)

end SeminormedAddCommGroup<|MERGE_RESOLUTION|>--- conflicted
+++ resolved
@@ -214,13 +214,8 @@
 
 section Pi
 
-<<<<<<< HEAD
-variable {𝕜 : Type*} [NormedDivisionRing 𝕜]
-  {ι : Type*} {E : ι → Type*} [∀ i, AddCommGroup (E i)] [∀ i, Module 𝕜 (E i)]
-=======
 variable {𝕜 : Type*} {ι : Type*} {E : ι → Type*}
 variable [NormedDivisionRing 𝕜] [∀ i, AddCommGroup (E i)] [∀ i, Module 𝕜 (E i)]
->>>>>>> dadb75c1
 
 /-- The extended gauge of a point `x` in an indexed product
 with respect to a product of finitely many balanced sets `U i`, `i ∈ I`,
@@ -245,21 +240,11 @@
   obtain ⟨c₀, hc₀, hc₀I, hc₀r⟩ :
       ∃ c₀ : 𝕜, (c₀ ≠ 0 ∨ I = univ) ∧ (∀ i ∈ I, ‖c i‖ ≤ ‖c₀‖) ∧ ‖c₀‖ₑ < r := by
     have hr₀ : 0 < r := hr.bot_lt
-<<<<<<< HEAD
-    have Hpos [hbot : (𝓝[≠] (0 : 𝕜)).NeBot] : ∃ c₀ ≠ (0 : 𝕜), ‖c₀‖ₑ < r :=
-      frequently_iff_neBot.mpr hbot |>.and_eventually
-        ((continuous_enorm.tendsto' 0 0 (by simp)).eventually_lt_const hr₀) |>.exists
-=======
->>>>>>> dadb75c1
     rcases I.eq_empty_or_nonempty with rfl | hIne
     · obtain hι | hbot : IsEmpty ι ∨ (𝓝[≠] (0 : 𝕜)).NeBot := by simpa [@eq_comm _ ∅] using hI₀
       · use 0
         simp [@eq_comm _ ∅, hι, hr₀]
-<<<<<<< HEAD
-      · rcases Hpos with ⟨c₀, hc₀, hc₀r⟩
-=======
       · rcases exists_enorm_lt 𝕜 hr₀.ne' with ⟨c₀, hc₀, hc₀r⟩
->>>>>>> dadb75c1
         exact ⟨c₀, .inl hc₀, by simp, hc₀r⟩
     · obtain ⟨i₀, hi₀I, hc_max⟩ : ∃ i₀ ∈ I, IsMaxOn (‖c ·‖ₑ) I i₀ :=
         exists_max_image _ (‖c ·‖ₑ) hI hIne
@@ -270,22 +255,11 @@
         have heg0 (i : ι) (hi : i ∈ I) : x i = 0 :=
           zero_smul_set_subset (α := 𝕜) (U i) (hc0 i hi ▸ hc i hi)
         have : (𝓝[≠] (0 : 𝕜)).NeBot := (hI₀.resolve_left H.2).resolve_left (by simpa)
-<<<<<<< HEAD
-        rcases Hpos with ⟨c₁, hc₁, hc₁r⟩
-        refine ⟨c₁, .inl hc₁, fun i hi ↦ ?_, hc₁r⟩
-        simp [hc0 i hi]
-  refine egauge_lt_iff.2 ⟨c₀, ?_, hc₀r⟩
-  suffices x ∈ I.pi fun i ↦ c₀ • U i by
-    rcases hc₀ with hc₀ | rfl
-    · simpa only [← image_smul, ← piMap_image_pi (fun _ _ ↦ MulAction.surjective₀ hc₀)] using this
-    · simpa only [← image_smul, ← piMap_image_univ_pi] using this
-=======
         rcases exists_enorm_lt 𝕜 hr₀.ne' with ⟨c₁, hc₁, hc₁r⟩
         refine ⟨c₁, .inl hc₁, fun i hi ↦ ?_, hc₁r⟩
         simp [hc0 i hi]
   refine egauge_lt_iff.2 ⟨c₀, ?_, hc₀r⟩
   rw [smul_set_pi₀' hc₀]
->>>>>>> dadb75c1
   intro i hi
   exact (hU i hi).smul_mono (hc₀I i hi) (hc i hi)
 
@@ -305,12 +279,8 @@
 with respect to the corresponding balanced set.
 
 This version assumes that `𝕜` is a nontrivially normed division ring.
-<<<<<<< HEAD
-See also `egauge_pi'` for a version with more choices of the technical assumptions.
-=======
 See also `egauge_univ_pi` for when `s = univ`,
 and `egauge_pi'` for a version with more choices of the technical assumptions.
->>>>>>> dadb75c1
 -/
 theorem egauge_pi [(𝓝[≠] (0 : 𝕜)).NeBot] {I : Set ι} {U : ∀ i, Set (E i)}
     (hI : I.Finite) (hU : ∀ i ∈ I, Balanced 𝕜 (U i)) (x : ∀ i, E i) :
