--- conflicted
+++ resolved
@@ -390,42 +390,20 @@
 
 variable [TopologicalSpace 𝕜] [OrderTopology 𝕜]
 
-<<<<<<< HEAD
-lemma bddBelow_slope_Ioi_of_mem_interior (hfc : ConvexOn 𝕜 s f) (hxs : x ∈ interior s) :
-    BddBelow (slope f x '' {y ∈ s | x < y}) := by
-  obtain ⟨y, hys, hyx⟩ : ∃ y ∈ s, y < x := by
-    rw [mem_interior_iff_mem_nhds, mem_nhds_iff_exists_Ioo_subset] at hxs
-    obtain ⟨a, b, hxab, habs⟩ := hxs
-    rw [mem_Ioo] at hxab
-    obtain ⟨a', haa', ha'x⟩ := exists_between hxab.1
-    exact ⟨a', habs ⟨haa', ha'x.trans hxab.2⟩, ha'x⟩
-=======
 lemma bddBelow_slope_lt_of_mem_interior (hfc : ConvexOn 𝕜 s f) (hxs : x ∈ interior s) :
     BddBelow (slope f x '' {y ∈ s | x < y}) := by
   obtain ⟨y, hyx, hys⟩ : ∃ y, y < x ∧ y ∈ s :=
     Eventually.exists_lt (mem_interior_iff_mem_nhds.mp hxs)
->>>>>>> 1be3f96f
   refine bddBelow_iff_subset_Ici.mpr ⟨slope f x y, fun y' ⟨z, hz, hz'⟩ ↦ ?_⟩
   simp_rw [mem_Ici, ← hz']
   refine hfc.slope_mono (interior_subset hxs) ?_ ?_ (hyx.trans hz.2).le
   · simp [hys, hyx.ne]
   · simp [hz.2.ne', hz.1]
 
-<<<<<<< HEAD
-lemma bddAbove_slope_Iio_of_mem_interior (hfc : ConvexOn 𝕜 s f) (hxs : x ∈ interior s) :
-    BddAbove (slope f x '' {y ∈ s | y < x}) := by
-  obtain ⟨y, hys, hyx⟩ : ∃ y ∈ s, x < y := by
-    rw [mem_interior_iff_mem_nhds, mem_nhds_iff_exists_Ioo_subset] at hxs
-    obtain ⟨a, b, hxab, habs⟩ := hxs
-    rw [mem_Ioo] at hxab
-    obtain ⟨b', hxb', hb'b⟩ := exists_between hxab.2
-    exact ⟨b', habs ⟨hxab.1.trans hxb', hb'b⟩, hxb'⟩
-=======
 lemma bddAbove_slope_gt_of_mem_interior (hfc : ConvexOn 𝕜 s f) (hxs : x ∈ interior s) :
     BddAbove (slope f x '' {y ∈ s | y < x}) := by
   obtain ⟨y, hyx, hys⟩ : ∃ y, x < y ∧ y ∈ s :=
     Eventually.exists_gt (mem_interior_iff_mem_nhds.mp hxs)
->>>>>>> 1be3f96f
   refine bddAbove_iff_subset_Iic.mpr ⟨slope f x y, fun y' ⟨z, hz, hz'⟩ ↦ ?_⟩
   simp_rw [mem_Iic, ← hz']
   refine hfc.slope_mono (interior_subset hxs) ?_ ?_ (hz.2.trans hyx).le
@@ -451,33 +429,6 @@
   obtain ⟨a, b, hxab, habs⟩ := hxs'
   simp_rw [hasDerivWithinAt_iff_tendsto_slope]
   simp only [mem_Ioi, lt_self_iff_false, not_false_eq_true, diff_singleton_eq_self]
-<<<<<<< HEAD
-  have h_bddBelow : BddBelow (slope f x '' Ioo x b) := by
-    refine (bddBelow_slope_Ioi_of_mem_interior hfc hxs).mono ?_
-    exact image_subset _ fun z hz ↦ ⟨habs ⟨hxab.1.trans hz.1, hz.2⟩, hz.1⟩
-  have h_Ioo : Tendsto (slope f x) (𝓝[>] x) (𝓝 (sInf (slope f x '' Ioo x b))) := by
-    refine MonotoneOn.tendsto_nhdsWithin_Ioo_right ?_ ?_ h_bddBelow
-    · simpa using hxab.2
-    · exact (monotoneOn_slope_gt hfc (interior_subset hxs)).mono
-        fun z hz ↦ ⟨habs ⟨hxab.1.trans hz.1, hz.2⟩, hz.1⟩
-  suffices sInf (slope f x '' Ioo x b) = sInf (slope f x '' {y ∈ S | x < y}) by rwa [← this]
-  apply le_antisymm
-  · refine le_csInf ?_ fun z hz ↦ ?_
-    · simp only [image_nonempty]
-      obtain ⟨z, hxz, hzb⟩ := exists_between hxab.2
-      exact ⟨z, habs ⟨hxab.1.trans hxz, hzb⟩, hxz⟩
-    · simp only [mem_image, mem_setOf_eq] at hz
-      obtain ⟨y, ⟨hys, hxy⟩, rfl⟩ := hz
-      obtain ⟨z, hxz, hzy⟩ := exists_between (lt_min hxab.2 hxy)
-      refine csInf_le_of_le (b := slope f x z) h_bddBelow ?_ ?_
-      · exact ⟨z, ⟨hxz, hzy.trans_le (min_le_left _ _)⟩, rfl⟩
-      · refine monotoneOn_slope_gt hfc (interior_subset hxs) ?_ ⟨hys, hxy⟩
-          (hzy.le.trans (min_le_right _ _))
-        exact ⟨habs ⟨hxab.1.trans hxz, hzy.trans_le (min_le_left _ _)⟩, hxz⟩
-  · refine csInf_le_csInf (bddBelow_slope_Ioi_of_mem_interior hfc hxs) ?_ ?_
-    · simpa using hxab.2
-    · exact image_subset _ fun z hz ↦ ⟨habs ⟨hxab.1.trans hz.1, hz.2⟩, hz.1⟩
-=======
   have h : Ioo x b ⊆ {y | y ∈ S ∧ x < y} := fun z hz ↦ ⟨habs ⟨hxab.1.trans hz.1, hz.2⟩, hz.1⟩
   have h_Ioo : Tendsto (slope f x) (𝓝[>] x) (𝓝 (sInf (slope f x '' Ioo x b))) :=
     ((monotoneOn_slope_gt hfc (habs hxab)).mono h).tendsto_nhdsWithin_Ioo_right
@@ -488,7 +439,6 @@
   rintro y ⟨hyS, hxy⟩
   obtain ⟨z, hxz, hzy⟩ := exists_between (lt_min hxab.2 hxy)
   exact ⟨z, ⟨hxz, hzy.trans_le (min_le_left _ _)⟩, hzy.le.trans (min_le_right _ _)⟩
->>>>>>> 1be3f96f
 
 lemma hasDerivWithinAt_sSup_slope_of_mem_interior (hfc : ConvexOn ℝ S f) (hxs : x ∈ interior S) :
     HasDerivWithinAt f (sSup (slope f x '' {y ∈ S | y < x})) (Iio x) x := by
@@ -497,33 +447,6 @@
   obtain ⟨a, b, hxab, habs⟩ := hxs'
   simp_rw [hasDerivWithinAt_iff_tendsto_slope]
   simp only [mem_Iio, lt_self_iff_false, not_false_eq_true, diff_singleton_eq_self]
-<<<<<<< HEAD
-  have h_bddAbove : BddAbove (slope f x '' Ioo a x) := by
-    refine (bddAbove_slope_Iio_of_mem_interior hfc hxs).mono ?_
-    exact image_subset _ fun z hz ↦ ⟨habs ⟨hz.1, hz.2.trans hxab.2⟩, hz.2⟩
-  have h_Ioo : Tendsto (slope f x) (𝓝[<] x) (𝓝 (sSup (slope f x '' Ioo a x))) := by
-    refine MonotoneOn.tendsto_nhdsWithin_Ioo_left ?_ ?_ h_bddAbove
-    · simpa using hxab.1
-    · exact (monotoneOn_slope_lt hfc (interior_subset hxs)).mono
-        fun z hz ↦ ⟨habs ⟨hz.1, hz.2.trans hxab.2⟩, hz.2⟩
-  suffices sSup (slope f x '' Ioo a x) = sSup (slope f x '' {y ∈ S | y < x}) by rwa [← this]
-  apply le_antisymm
-  · refine csSup_le_csSup (bddAbove_slope_Iio_of_mem_interior hfc hxs) ?_ ?_
-    · simpa using hxab.1
-    · exact image_subset _ fun z hz ↦ ⟨habs ⟨hz.1, hz.2.trans hxab.2⟩, hz.2⟩
-  · refine csSup_le ?_ fun z hz ↦ ?_
-    · simp only [image_nonempty]
-      obtain ⟨z, haz, hzx⟩ := exists_between hxab.1
-      exact ⟨z, habs ⟨haz, hzx.trans hxab.2⟩, hzx⟩
-    · simp only [mem_image, mem_setOf_eq] at hz
-      obtain ⟨y, ⟨hys, hyx⟩, rfl⟩ := hz
-      obtain ⟨z, hxz, hzy⟩ := exists_between (max_lt hxab.1 hyx)
-      refine le_csSup_of_le (b := slope f x z) h_bddAbove ?_ ?_
-      · exact ⟨z, ⟨(le_max_left _ _).trans_lt hxz, hzy⟩, rfl⟩
-      · refine monotoneOn_slope_lt hfc (interior_subset hxs) ⟨hys, hyx⟩ ?_
-          ((le_max_right _ _).trans hxz.le)
-        exact ⟨habs ⟨(le_max_left _ _).trans_lt hxz, hzy.trans hxab.2⟩, hzy⟩
-=======
   have h : Ioo a x ⊆ {y | y ∈ S ∧ y < x} := fun z hz ↦ ⟨habs ⟨hz.1, hz.2.trans hxab.2⟩, hz.2⟩
   have h_Ioo : Tendsto (slope f x) (𝓝[<] x) (𝓝 (sSup (slope f x '' Ioo a x))) :=
     ((monotoneOn_slope_lt hfc (habs hxab)).mono h).tendsto_nhdsWithin_Ioo_left
@@ -534,7 +457,6 @@
   rintro y ⟨hyS, hyx⟩
   obtain ⟨z, hyz, hzx⟩ := exists_between (max_lt hxab.1 hyx)
   exact ⟨z, ⟨(le_max_left _ _).trans_lt hyz, hzx⟩, (le_max_right _ _).trans hyz.le⟩
->>>>>>> 1be3f96f
 
 lemma differentiableWithinAt_Ioi_of_mem_interior (hfc : ConvexOn ℝ S f) (hxs : x ∈ interior S) :
     DifferentiableWithinAt ℝ f (Ioi x) x :=
@@ -566,11 +488,7 @@
   rcases eq_or_lt_of_le hxy with rfl | hxy; · rfl
   simp_rw [hfc.rightDeriv_eq_sInf_slope_of_mem_interior hxs,
     hfc.rightDeriv_eq_sInf_slope_of_mem_interior hys]
-<<<<<<< HEAD
-  refine csInf_le_of_le (b := slope f x y) (bddBelow_slope_Ioi_of_mem_interior hfc hxs)
-=======
   refine csInf_le_of_le (b := slope f x y) (bddBelow_slope_lt_of_mem_interior hfc hxs)
->>>>>>> 1be3f96f
     ⟨y, by simp only [mem_setOf_eq, hxy, and_true]; exact interior_subset hys⟩
     (le_csInf ?_ ?_)
   · have hys' := hys
@@ -590,11 +508,7 @@
   rcases eq_or_lt_of_le hxy with rfl | hxy; · rfl
   simp_rw [hfc.leftDeriv_eq_sSup_slope_of_mem_interior hxs,
     hfc.leftDeriv_eq_sSup_slope_of_mem_interior hys]
-<<<<<<< HEAD
-  refine le_csSup_of_le (b := slope f x y) (bddAbove_slope_Iio_of_mem_interior hfc hys)
-=======
   refine le_csSup_of_le (b := slope f x y) (bddAbove_slope_gt_of_mem_interior hfc hys)
->>>>>>> 1be3f96f
     ⟨x, by simp only [slope_comm, mem_setOf_eq, hxy, and_true]; exact interior_subset hxs⟩
     (csSup_le ?_ ?_)
   · have hxs' := hxs
@@ -776,16 +690,10 @@
   · rfl
   exact (hfc.deriv_le_slope hx hy hxy' (hfd x hx)).trans (hfc.slope_le_deriv hx hy hxy' (hfd y hy))
 
-<<<<<<< HEAD
-lemma ge_of_leftDeriv_nonpos_of_rightDeriv_nonneg (hf : ConvexOn ℝ S f) (hx : x ∈ interior S)
-    (hf_ld : derivWithin f (Iio x) x ≤ 0) (hf_rd : 0 ≤ derivWithin f (Ioi x) x) (hy : y ∈ S) :
-    f x ≤ f y := by
-=======
 lemma isMinOn_of_leftDeriv_nonpos_of_rightDeriv_nonneg (hf : ConvexOn ℝ S f) (hx : x ∈ interior S)
     (hf_ld : derivWithin f (Iio x) x ≤ 0) (hf_rd : 0 ≤ derivWithin f (Ioi x) x) :
     IsMinOn f S x := by
   intro y hy
->>>>>>> 1be3f96f
   rcases lt_trichotomy x y with hxy | h_eq | hyx
   · suffices 0 ≤ slope f x y by
       simp only [slope_def_field, div_nonneg_iff, sub_nonneg, tsub_le_iff_right, zero_add,
@@ -800,18 +708,6 @@
     rw [slope_comm]
     exact (slope_le_leftDeriv_of_mem_interior hf hy hx hyx).trans hf_ld
 
-<<<<<<< HEAD
-lemma ge_of_rightDeriv_eq_zero (hf : ConvexOn ℝ S f) (hx : x ∈ interior S)
-    (hf_rd : derivWithin f (Ioi x) x = 0) (hy : y ∈ S) :
-    f x ≤ f y := by
-  refine hf.ge_of_leftDeriv_nonpos_of_rightDeriv_nonneg hx ?_ hf_rd.symm.le hy
-  exact (hf.leftDeriv_le_rightDeriv_of_mem_interior hx).trans_eq hf_rd
-
-lemma ge_of_leftDeriv_eq_zero (hf : ConvexOn ℝ S f) (hx : x ∈ interior S)
-    (hf_ld : derivWithin f (Iio x) x = 0) (hy : y ∈ S) :
-    f x ≤ f y := by
-  refine hf.ge_of_leftDeriv_nonpos_of_rightDeriv_nonneg hx hf_ld.le ?_ hy
-=======
 lemma isMinOn_of_rightDeriv_eq_zero (hf : ConvexOn ℝ S f) (hx : x ∈ interior S)
     (hf_rd : derivWithin f (Ioi x) x = 0) :
     IsMinOn f S x := by
@@ -822,7 +718,6 @@
     (hf_ld : derivWithin f (Iio x) x = 0) :
     IsMinOn f S x := by
   refine hf.isMinOn_of_leftDeriv_nonpos_of_rightDeriv_nonneg hx hf_ld.le ?_
->>>>>>> 1be3f96f
   exact hf_ld.symm.le.trans (hf.leftDeriv_le_rightDeriv_of_mem_interior hx)
 
 end ConvexOn
