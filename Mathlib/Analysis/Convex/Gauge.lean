--- conflicted
+++ resolved
@@ -232,13 +232,8 @@
 
 section LinearOrderedField
 
-<<<<<<< HEAD
 variable {α : Type*} [Field α] [LinearOrder α] [IsOrderedRing α]
-  [MulActionWithZero α ℝ] [OrderedSMul α ℝ]
-=======
-variable {α : Type*} [Field α] [LinearOrder α] [IsStrictOrderedRing α]
   [MulActionWithZero α ℝ] [IsStrictOrderedModule α ℝ]
->>>>>>> 65b97340
 
 theorem gauge_smul_of_nonneg [MulActionWithZero α E] [IsScalarTower α ℝ (Set E)] {s : Set E} {a : α}
     (ha : 0 ≤ a) (x : E) : gauge s (a • x) = a • gauge s x := by
