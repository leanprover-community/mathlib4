--- conflicted
+++ resolved
@@ -477,10 +477,7 @@
 /-- If `s` is a convex neighborhood of the origin in a topological real vector space, then `gauge s`
 is continuous. If the ambient space is a normed space, then `gauge s` is Lipschitz continuous, see
 `Convex.lipschitz_gauge`. -/
-<<<<<<< HEAD
-=======
 @[continuity]
->>>>>>> f5a69eac
 theorem continuous_gauge (hc : Convex ℝ s) (hs₀ : s ∈ 𝓝 0) : Continuous (gauge s) :=
   continuous_iff_continuousAt.2 fun _ ↦ continuousAt_gauge hc hs₀
 
