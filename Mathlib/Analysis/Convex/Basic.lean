/-
Copyright (c) 2019 Alexander Bentkamp. All rights reserved.
Released under Apache 2.0 license as described in the file LICENSE.
Authors: Alexander Bentkamp, Yury Kudryashov, Yaël Dillies
-/
import Mathlib.Algebra.Order.BigOperators.Ring.Finset
import Mathlib.Algebra.Order.Module.Synonym
import Mathlib.Algebra.Ring.Action.Pointwise.Set
import Mathlib.Analysis.Convex.Star
import Mathlib.Tactic.FieldSimp
import Mathlib.Tactic.NoncommRing
import Mathlib.LinearAlgebra.AffineSpace.AffineSubspace.Defs

/-!
# Convex sets

In a 𝕜-vector space, we define the following property:
* `Convex 𝕜 s`: A set `s` is convex if for any two points `x y ∈ s` it includes `segment 𝕜 x y`.

We provide various equivalent versions, and prove that some specific sets are convex.

## TODO

Generalize all this file to affine spaces.
-/


variable {𝕜 E F β : Type*}

open LinearMap Set

open scoped Convex Pointwise

/-! ### Convexity of sets -/


section OrderedSemiring

variable [Semiring 𝕜] [PartialOrder 𝕜]

section AddCommMonoid

variable [AddCommMonoid E] [AddCommMonoid F]

section SMul

variable (𝕜) [SMul 𝕜 E] [SMul 𝕜 F] (s : Set E) {x : E}

/-- Convexity of sets. -/
def Convex : Prop :=
  ∀ ⦃x : E⦄, x ∈ s → StarConvex 𝕜 x s

variable {𝕜 s}

theorem Convex.starConvex (hs : Convex 𝕜 s) (hx : x ∈ s) : StarConvex 𝕜 x s :=
  hs hx

theorem convex_iff_segment_subset : Convex 𝕜 s ↔ ∀ ⦃x⦄, x ∈ s → ∀ ⦃y⦄, y ∈ s → [x -[𝕜] y] ⊆ s :=
  forall₂_congr fun _ _ => starConvex_iff_segment_subset

theorem Convex.segment_subset (h : Convex 𝕜 s) {x y : E} (hx : x ∈ s) (hy : y ∈ s) :
    [x -[𝕜] y] ⊆ s :=
  convex_iff_segment_subset.1 h hx hy

theorem Convex.openSegment_subset (h : Convex 𝕜 s) {x y : E} (hx : x ∈ s) (hy : y ∈ s) :
    openSegment 𝕜 x y ⊆ s :=
  (openSegment_subset_segment 𝕜 x y).trans (h.segment_subset hx hy)

theorem convex_iff_add_mem : Convex 𝕜 s ↔
    ∀ ⦃x⦄, x ∈ s → ∀ ⦃y⦄, y ∈ s → ∀ ⦃a b : 𝕜⦄, 0 ≤ a → 0 ≤ b → a + b = 1 → a • x + b • y ∈ s := by
  simp_rw [convex_iff_segment_subset, segment_subset_iff]

/-- Alternative definition of set convexity, in terms of pointwise set operations. -/
theorem convex_iff_pointwise_add_subset :
    Convex 𝕜 s ↔ ∀ ⦃a b : 𝕜⦄, 0 ≤ a → 0 ≤ b → a + b = 1 → a • s + b • s ⊆ s :=
  Iff.intro
    (by
      rintro hA a b ha hb hab w ⟨au, ⟨u, hu, rfl⟩, bv, ⟨v, hv, rfl⟩, rfl⟩
      exact hA hu hv ha hb hab)
    fun h _ hx _ hy _ _ ha hb hab => (h ha hb hab) (Set.add_mem_add ⟨_, hx, rfl⟩ ⟨_, hy, rfl⟩)

alias ⟨Convex.set_combo_subset, _⟩ := convex_iff_pointwise_add_subset

theorem convex_empty : Convex 𝕜 (∅ : Set E) := fun _ => False.elim

theorem convex_univ : Convex 𝕜 (Set.univ : Set E) := fun _ _ => starConvex_univ _

theorem Convex.inter {t : Set E} (hs : Convex 𝕜 s) (ht : Convex 𝕜 t) : Convex 𝕜 (s ∩ t) :=
  fun _ hx => (hs hx.1).inter (ht hx.2)

theorem convex_sInter {S : Set (Set E)} (h : ∀ s ∈ S, Convex 𝕜 s) : Convex 𝕜 (⋂₀ S) := fun _ hx =>
  starConvex_sInter fun _ hs => h _ hs <| hx _ hs

theorem convex_iInter {ι : Sort*} {s : ι → Set E} (h : ∀ i, Convex 𝕜 (s i)) :
    Convex 𝕜 (⋂ i, s i) :=
  sInter_range s ▸ convex_sInter <| forall_mem_range.2 h

theorem convex_iInter₂ {ι : Sort*} {κ : ι → Sort*} {s : (i : ι) → κ i → Set E}
    (h : ∀ i j, Convex 𝕜 (s i j)) : Convex 𝕜 (⋂ (i) (j), s i j) :=
  convex_iInter fun i => convex_iInter <| h i

theorem Convex.prod {s : Set E} {t : Set F} (hs : Convex 𝕜 s) (ht : Convex 𝕜 t) :
    Convex 𝕜 (s ×ˢ t) := fun _ hx => (hs hx.1).prod (ht hx.2)

theorem convex_pi {ι : Type*} {E : ι → Type*} [∀ i, AddCommMonoid (E i)] [∀ i, SMul 𝕜 (E i)]
    {s : Set ι} {t : ∀ i, Set (E i)} (ht : ∀ ⦃i⦄, i ∈ s → Convex 𝕜 (t i)) : Convex 𝕜 (s.pi t) :=
  fun _ hx => starConvex_pi fun _ hi => ht hi <| hx _ hi

theorem Directed.convex_iUnion {ι : Sort*} {s : ι → Set E} (hdir : Directed (· ⊆ ·) s)
    (hc : ∀ ⦃i : ι⦄, Convex 𝕜 (s i)) : Convex 𝕜 (⋃ i, s i) := by
  rintro x hx y hy a b ha hb hab
  rw [mem_iUnion] at hx hy ⊢
  obtain ⟨i, hx⟩ := hx
  obtain ⟨j, hy⟩ := hy
  obtain ⟨k, hik, hjk⟩ := hdir i j
  exact ⟨k, hc (hik hx) (hjk hy) ha hb hab⟩

theorem DirectedOn.convex_sUnion {c : Set (Set E)} (hdir : DirectedOn (· ⊆ ·) c)
    (hc : ∀ ⦃A : Set E⦄, A ∈ c → Convex 𝕜 A) : Convex 𝕜 (⋃₀ c) := by
  rw [sUnion_eq_iUnion]
  exact (directedOn_iff_directed.1 hdir).convex_iUnion fun A => hc A.2

end SMul

section Module

variable [Module 𝕜 E] [Module 𝕜 F] {s : Set E} {x : E}

theorem convex_iff_openSegment_subset [ZeroLEOneClass 𝕜] :
    Convex 𝕜 s ↔ ∀ ⦃x⦄, x ∈ s → ∀ ⦃y⦄, y ∈ s → openSegment 𝕜 x y ⊆ s :=
  forall₂_congr fun _ => starConvex_iff_openSegment_subset

theorem convex_iff_forall_pos :
    Convex 𝕜 s ↔
      ∀ ⦃x⦄, x ∈ s → ∀ ⦃y⦄, y ∈ s → ∀ ⦃a b : 𝕜⦄, 0 < a → 0 < b → a + b = 1 → a • x + b • y ∈ s :=
  forall₂_congr fun _ => starConvex_iff_forall_pos

theorem convex_iff_pairwise_pos : Convex 𝕜 s ↔
    s.Pairwise fun x y => ∀ ⦃a b : 𝕜⦄, 0 < a → 0 < b → a + b = 1 → a • x + b • y ∈ s := by
  refine convex_iff_forall_pos.trans ⟨fun h x hx y hy _ => h hx hy, ?_⟩
  intro h x hx y hy a b ha hb hab
  obtain rfl | hxy := eq_or_ne x y
  · rwa [Convex.combo_self hab]
  · exact h hx hy hxy ha hb hab

theorem Convex.starConvex_iff [ZeroLEOneClass 𝕜] (hs : Convex 𝕜 s) (h : s.Nonempty) :
    StarConvex 𝕜 x s ↔ x ∈ s :=
  ⟨fun hxs => hxs.mem h, hs.starConvex⟩

protected theorem Set.Subsingleton.convex {s : Set E} (h : s.Subsingleton) : Convex 𝕜 s :=
  convex_iff_pairwise_pos.mpr (h.pairwise _)

@[simp] theorem convex_singleton (c : E) : Convex 𝕜 ({c} : Set E) :=
  subsingleton_singleton.convex

theorem convex_zero : Convex 𝕜 (0 : Set E) :=
  convex_singleton _

theorem convex_segment [IsOrderedRing 𝕜] (x y : E) : Convex 𝕜 [x -[𝕜] y] := by
  rintro p ⟨ap, bp, hap, hbp, habp, rfl⟩ q ⟨aq, bq, haq, hbq, habq, rfl⟩ a b ha hb hab
  refine
    ⟨a * ap + b * aq, a * bp + b * bq, add_nonneg (mul_nonneg ha hap) (mul_nonneg hb haq),
      add_nonneg (mul_nonneg ha hbp) (mul_nonneg hb hbq), ?_, ?_⟩
  · rw [add_add_add_comm, ← mul_add, ← mul_add, habp, habq, mul_one, mul_one, hab]
  · match_scalars <;> noncomm_ring

theorem Convex.linear_image (hs : Convex 𝕜 s) (f : E →ₗ[𝕜] F) : Convex 𝕜 (f '' s) := by
  rintro _ ⟨x, hx, rfl⟩ _ ⟨y, hy, rfl⟩ a b ha hb hab
  exact ⟨a • x + b • y, hs hx hy ha hb hab, by rw [f.map_add, f.map_smul, f.map_smul]⟩

theorem Convex.is_linear_image (hs : Convex 𝕜 s) {f : E → F} (hf : IsLinearMap 𝕜 f) :
    Convex 𝕜 (f '' s) :=
  hs.linear_image <| hf.mk' f

theorem Convex.linear_preimage {s : Set F} (hs : Convex 𝕜 s) (f : E →ₗ[𝕜] F) : Convex 𝕜 (f ⁻¹' s) :=
  fun x hx y hy a b ha hb hab => by
    rw [mem_preimage, f.map_add, LinearMap.map_smul_of_tower, LinearMap.map_smul_of_tower]
    exact hs hx hy ha hb hab

theorem Convex.is_linear_preimage {s : Set F} (hs : Convex 𝕜 s) {f : E → F} (hf : IsLinearMap 𝕜 f) :
    Convex 𝕜 (f ⁻¹' s) := hs.linear_preimage <| hf.mk' f

theorem Convex.add {t : Set E} (hs : Convex 𝕜 s) (ht : Convex 𝕜 t) : Convex 𝕜 (s + t) := by
  rw [← add_image_prod]
  exact (hs.prod ht).is_linear_image IsLinearMap.isLinearMap_add

variable (𝕜 E)

/-- The convex sets form an additive submonoid under pointwise addition. -/
noncomputable def convexAddSubmonoid : AddSubmonoid (Set E) where
  carrier := {s : Set E | Convex 𝕜 s}
  zero_mem' := convex_zero
  add_mem' := Convex.add

@[simp, norm_cast]
theorem coe_convexAddSubmonoid : ↑(convexAddSubmonoid 𝕜 E) = {s : Set E | Convex 𝕜 s} :=
  rfl

variable {𝕜 E}

@[simp]
theorem mem_convexAddSubmonoid {s : Set E} : s ∈ convexAddSubmonoid 𝕜 E ↔ Convex 𝕜 s :=
  Iff.rfl

theorem convex_list_sum {l : List (Set E)} (h : ∀ i ∈ l, Convex 𝕜 i) : Convex 𝕜 l.sum :=
  (convexAddSubmonoid 𝕜 E).list_sum_mem h

theorem convex_multiset_sum {s : Multiset (Set E)} (h : ∀ i ∈ s, Convex 𝕜 i) : Convex 𝕜 s.sum :=
  (convexAddSubmonoid 𝕜 E).multiset_sum_mem _ h

theorem convex_sum {ι} {s : Finset ι} (t : ι → Set E) (h : ∀ i ∈ s, Convex 𝕜 (t i)) :
    Convex 𝕜 (∑ i ∈ s, t i) :=
  (convexAddSubmonoid 𝕜 E).sum_mem h

theorem Convex.vadd (hs : Convex 𝕜 s) (z : E) : Convex 𝕜 (z +ᵥ s) := by
  simp_rw [← image_vadd, vadd_eq_add, ← singleton_add]
  exact (convex_singleton _).add hs

theorem Convex.translate (hs : Convex 𝕜 s) (z : E) : Convex 𝕜 ((fun x => z + x) '' s) :=
  hs.vadd _

/-- The translation of a convex set is also convex. -/
theorem Convex.translate_preimage_right (hs : Convex 𝕜 s) (z : E) :
    Convex 𝕜 ((fun x => z + x) ⁻¹' s) := by
  intro x hx y hy a b ha hb hab
  have h := hs hx hy ha hb hab
  rwa [smul_add, smul_add, add_add_add_comm, ← add_smul, hab, one_smul] at h

/-- The translation of a convex set is also convex. -/
theorem Convex.translate_preimage_left (hs : Convex 𝕜 s) (z : E) :
    Convex 𝕜 ((fun x => x + z) ⁻¹' s) := by
  simpa only [add_comm] using hs.translate_preimage_right z

section OrderedAddCommMonoid

variable [AddCommMonoid β] [PartialOrder β] [IsOrderedAddMonoid β] [Module 𝕜 β] [PosSMulMono 𝕜 β]

theorem convex_Iic (r : β) : Convex 𝕜 (Iic r) := fun x hx y hy a b ha hb hab =>
  calc
    a • x + b • y ≤ a • r + b • r :=
      add_le_add (smul_le_smul_of_nonneg_left hx ha) (smul_le_smul_of_nonneg_left hy hb)
    _ = r := Convex.combo_self hab _

theorem convex_Ici (r : β) : Convex 𝕜 (Ici r) :=
  convex_Iic (β := βᵒᵈ) r

theorem convex_Icc (r s : β) : Convex 𝕜 (Icc r s) :=
  Ici_inter_Iic.subst ((convex_Ici r).inter <| convex_Iic s)

theorem convex_halfSpace_le {f : E → β} (h : IsLinearMap 𝕜 f) (r : β) : Convex 𝕜 { w | f w ≤ r } :=
  (convex_Iic r).is_linear_preimage h
theorem convex_halfSpace_ge {f : E → β} (h : IsLinearMap 𝕜 f) (r : β) : Convex 𝕜 { w | r ≤ f w } :=
  (convex_Ici r).is_linear_preimage h
theorem convex_hyperplane {f : E → β} (h : IsLinearMap 𝕜 f) (r : β) : Convex 𝕜 { w | f w = r } := by
  simp_rw [le_antisymm_iff]
  exact (convex_halfSpace_le h r).inter (convex_halfSpace_ge h r)

end OrderedAddCommMonoid

section OrderedCancelAddCommMonoid

variable [AddCommMonoid β] [PartialOrder β] [IsOrderedCancelAddMonoid β]
  [Module 𝕜 β] [PosSMulStrictMono 𝕜 β]

theorem convex_Iio (r : β) : Convex 𝕜 (Iio r) := by
  intro x hx y hy a b ha hb hab
  obtain rfl | ha' := ha.eq_or_lt
  · rw [zero_add] at hab
    rwa [zero_smul, zero_add, hab, one_smul]
  rw [mem_Iio] at hx hy
  calc
    a • x + b • y < a • r + b • r := add_lt_add_of_lt_of_le
        (smul_lt_smul_of_pos_left hx ha') (smul_le_smul_of_nonneg_left hy.le hb)
    _ = r := Convex.combo_self hab _

theorem convex_Ioi (r : β) : Convex 𝕜 (Ioi r) :=
  convex_Iio (β := βᵒᵈ) r

theorem convex_Ioo (r s : β) : Convex 𝕜 (Ioo r s) :=
  Ioi_inter_Iio.subst ((convex_Ioi r).inter <| convex_Iio s)

theorem convex_Ico (r s : β) : Convex 𝕜 (Ico r s) :=
  Ici_inter_Iio.subst ((convex_Ici r).inter <| convex_Iio s)

theorem convex_Ioc (r s : β) : Convex 𝕜 (Ioc r s) :=
  Ioi_inter_Iic.subst ((convex_Ioi r).inter <| convex_Iic s)

theorem convex_halfSpace_lt {f : E → β} (h : IsLinearMap 𝕜 f) (r : β) : Convex 𝕜 { w | f w < r } :=
  (convex_Iio r).is_linear_preimage h
theorem convex_halfSpace_gt {f : E → β} (h : IsLinearMap 𝕜 f) (r : β) : Convex 𝕜 { w | r < f w } :=
  (convex_Ioi r).is_linear_preimage h
end OrderedCancelAddCommMonoid

section LinearOrderedAddCommMonoid

variable [AddCommMonoid β] [LinearOrder β] [IsOrderedAddMonoid β] [Module 𝕜 β] [PosSMulMono 𝕜 β]

theorem convex_uIcc (r s : β) : Convex 𝕜 (uIcc r s) :=
  convex_Icc _ _

end LinearOrderedAddCommMonoid

end Module

section IsScalarTower

variable [ZeroLEOneClass 𝕜] [Module 𝕜 E]
variable (R : Type*) [Semiring R] [PartialOrder R] [Module R E]
variable [Module R 𝕜] [IsScalarTower R 𝕜 E]

/-- Lift the convexity of a set up through a scalar tower. -/
theorem Convex.lift [SMulPosMono R 𝕜] {s : Set E} (hs : Convex 𝕜 s) : Convex R s := by
  intro x hx y hy a b ha hb hab
  suffices (a • (1 : 𝕜)) • x + (b • (1 : 𝕜)) • y ∈ s by simpa using this
  refine hs hx hy ?_ ?_ (by simpa [add_smul] using congr($(hab) • (1 : 𝕜)))
  all_goals exact zero_smul R (1 : 𝕜) ▸ smul_le_smul_of_nonneg_right ‹_› zero_le_one

end IsScalarTower

end AddCommMonoid

section LinearOrderedAddCommMonoid

variable [AddCommMonoid E] [LinearOrder E] [IsOrderedAddMonoid E]
  [PartialOrder β] [Module 𝕜 E] [PosSMulMono 𝕜 E]
  {s : Set E} {f : E → β}

theorem MonotoneOn.convex_le (hf : MonotoneOn f s) (hs : Convex 𝕜 s) (r : β) :
    Convex 𝕜 ({ x ∈ s | f x ≤ r }) := fun x hx y hy _ _ ha hb hab =>
  ⟨hs hx.1 hy.1 ha hb hab,
    (hf (hs hx.1 hy.1 ha hb hab) (max_rec' s hx.1 hy.1) (Convex.combo_le_max x y ha hb hab)).trans
      (max_rec' { x | f x ≤ r } hx.2 hy.2)⟩

theorem MonotoneOn.convex_lt (hf : MonotoneOn f s) (hs : Convex 𝕜 s) (r : β) :
    Convex 𝕜 ({ x ∈ s | f x < r }) := fun x hx y hy _ _ ha hb hab =>
  ⟨hs hx.1 hy.1 ha hb hab,
    (hf (hs hx.1 hy.1 ha hb hab) (max_rec' s hx.1 hy.1)
          (Convex.combo_le_max x y ha hb hab)).trans_lt
      (max_rec' { x | f x < r } hx.2 hy.2)⟩

theorem MonotoneOn.convex_ge (hf : MonotoneOn f s) (hs : Convex 𝕜 s) (r : β) :
    Convex 𝕜 ({ x ∈ s | r ≤ f x }) :=
  MonotoneOn.convex_le (E := Eᵒᵈ) (β := βᵒᵈ) hf.dual hs r

theorem MonotoneOn.convex_gt (hf : MonotoneOn f s) (hs : Convex 𝕜 s) (r : β) :
    Convex 𝕜 ({ x ∈ s | r < f x }) :=
  MonotoneOn.convex_lt (E := Eᵒᵈ) (β := βᵒᵈ) hf.dual hs r

theorem AntitoneOn.convex_le (hf : AntitoneOn f s) (hs : Convex 𝕜 s) (r : β) :
    Convex 𝕜 ({ x ∈ s | f x ≤ r }) :=
  MonotoneOn.convex_ge (β := βᵒᵈ) hf hs r

theorem AntitoneOn.convex_lt (hf : AntitoneOn f s) (hs : Convex 𝕜 s) (r : β) :
    Convex 𝕜 ({ x ∈ s | f x < r }) :=
  MonotoneOn.convex_gt (β := βᵒᵈ) hf hs r

theorem AntitoneOn.convex_ge (hf : AntitoneOn f s) (hs : Convex 𝕜 s) (r : β) :
    Convex 𝕜 ({ x ∈ s | r ≤ f x }) :=
  MonotoneOn.convex_le (β := βᵒᵈ) hf hs r

theorem AntitoneOn.convex_gt (hf : AntitoneOn f s) (hs : Convex 𝕜 s) (r : β) :
    Convex 𝕜 ({ x ∈ s | r < f x }) :=
  MonotoneOn.convex_lt (β := βᵒᵈ)  hf hs r

theorem Monotone.convex_le (hf : Monotone f) (r : β) : Convex 𝕜 { x | f x ≤ r } :=
  Set.sep_univ.subst ((hf.monotoneOn univ).convex_le convex_univ r)

theorem Monotone.convex_lt (hf : Monotone f) (r : β) : Convex 𝕜 { x | f x ≤ r } :=
  Set.sep_univ.subst ((hf.monotoneOn univ).convex_le convex_univ r)

theorem Monotone.convex_ge (hf : Monotone f) (r : β) : Convex 𝕜 { x | r ≤ f x } :=
  Set.sep_univ.subst ((hf.monotoneOn univ).convex_ge convex_univ r)

theorem Monotone.convex_gt (hf : Monotone f) (r : β) : Convex 𝕜 { x | f x ≤ r } :=
  Set.sep_univ.subst ((hf.monotoneOn univ).convex_le convex_univ r)

theorem Antitone.convex_le (hf : Antitone f) (r : β) : Convex 𝕜 { x | f x ≤ r } :=
  Set.sep_univ.subst ((hf.antitoneOn univ).convex_le convex_univ r)

theorem Antitone.convex_lt (hf : Antitone f) (r : β) : Convex 𝕜 { x | f x < r } :=
  Set.sep_univ.subst ((hf.antitoneOn univ).convex_lt convex_univ r)

theorem Antitone.convex_ge (hf : Antitone f) (r : β) : Convex 𝕜 { x | r ≤ f x } :=
  Set.sep_univ.subst ((hf.antitoneOn univ).convex_ge convex_univ r)

theorem Antitone.convex_gt (hf : Antitone f) (r : β) : Convex 𝕜 { x | r < f x } :=
  Set.sep_univ.subst ((hf.antitoneOn univ).convex_gt convex_univ r)

end LinearOrderedAddCommMonoid

end OrderedSemiring

section OrderedCommSemiring

variable [CommSemiring 𝕜] [PartialOrder 𝕜]

section AddCommMonoid

variable [AddCommMonoid E] [AddCommMonoid F] [Module 𝕜 E] [Module 𝕜 F] {s : Set E}

theorem Convex.smul (hs : Convex 𝕜 s) (c : 𝕜) : Convex 𝕜 (c • s) :=
  hs.linear_image (LinearMap.lsmul _ _ c)

theorem Convex.smul_preimage (hs : Convex 𝕜 s) (c : 𝕜) : Convex 𝕜 ((fun z => c • z) ⁻¹' s) :=
  hs.linear_preimage (LinearMap.lsmul _ _ c)

theorem Convex.affinity (hs : Convex 𝕜 s) (z : E) (c : 𝕜) :
    Convex 𝕜 ((fun x => z + c • x) '' s) := by
  simpa only [← image_smul, ← image_vadd, image_image] using (hs.smul c).vadd z

end AddCommMonoid

end OrderedCommSemiring

section StrictOrderedCommSemiring

variable [CommSemiring 𝕜] [PartialOrder 𝕜] [IsStrictOrderedRing 𝕜] [AddCommGroup E] [Module 𝕜 E]

theorem convex_openSegment (a b : E) : Convex 𝕜 (openSegment 𝕜 a b) := by
  rw [convex_iff_openSegment_subset]
  rintro p ⟨ap, bp, hap, hbp, habp, rfl⟩ q ⟨aq, bq, haq, hbq, habq, rfl⟩ z ⟨a, b, ha, hb, hab, rfl⟩
  refine ⟨a * ap + b * aq, a * bp + b * bq, by positivity, by positivity, ?_, ?_⟩
  · linear_combination (norm := noncomm_ring) a * habp + b * habq + hab
  · module

end StrictOrderedCommSemiring

section OrderedRing

variable [Ring 𝕜] [PartialOrder 𝕜]

section AddCommGroup

variable [AddCommGroup E] [AddCommGroup F] [Module 𝕜 E] [Module 𝕜 F] {s t : Set E}

@[simp]
theorem convex_vadd (a : E) : Convex 𝕜 (a +ᵥ s) ↔ Convex 𝕜 s :=
  ⟨fun h ↦ by simpa using h.vadd (-a), fun h ↦ h.vadd _⟩

/-- Affine subspaces are convex. -/
theorem AffineSubspace.convex (Q : AffineSubspace 𝕜 E) : Convex 𝕜 (Q : Set E) :=
  fun x hx y hy a b _ _ hab ↦ by simpa [Convex.combo_eq_smul_sub_add hab] using Q.2 _ hy hx hx

/-- The preimage of a convex set under an affine map is convex. -/
theorem Convex.affine_preimage (f : E →ᵃ[𝕜] F) {s : Set F} (hs : Convex 𝕜 s) : Convex 𝕜 (f ⁻¹' s) :=
  fun _ hx => (hs hx).affine_preimage _

/-- The image of a convex set under an affine map is convex. -/
theorem Convex.affine_image (f : E →ᵃ[𝕜] F) (hs : Convex 𝕜 s) : Convex 𝕜 (f '' s) := by
  rintro _ ⟨x, hx, rfl⟩
  exact (hs hx).affine_image _

theorem Convex.neg (hs : Convex 𝕜 s) : Convex 𝕜 (-s) :=
  hs.is_linear_preimage IsLinearMap.isLinearMap_neg

theorem Convex.sub (hs : Convex 𝕜 s) (ht : Convex 𝕜 t) : Convex 𝕜 (s - t) := by
  rw [sub_eq_add_neg]
  exact hs.add ht.neg

variable [AddRightMono 𝕜]

theorem Convex.add_smul_mem (hs : Convex 𝕜 s) {x y : E} (hx : x ∈ s) (hy : x + y ∈ s) {t : 𝕜}
    (ht : t ∈ Icc (0 : 𝕜) 1) : x + t • y ∈ s := by
  have h : x + t • y = (1 - t) • x + t • (x + y) := by match_scalars <;> noncomm_ring
  rw [h]
  exact hs hx hy (sub_nonneg_of_le ht.2) ht.1 (sub_add_cancel _ _)

theorem Convex.smul_mem_of_zero_mem (hs : Convex 𝕜 s) {x : E} (zero_mem : (0 : E) ∈ s) (hx : x ∈ s)
    {t : 𝕜} (ht : t ∈ Icc (0 : 𝕜) 1) : t • x ∈ s := by
  simpa using hs.add_smul_mem zero_mem (by simpa using hx) ht

theorem Convex.mapsTo_lineMap (h : Convex 𝕜 s) {x y : E} (hx : x ∈ s) (hy : y ∈ s) :
    MapsTo (AffineMap.lineMap x y) (Icc (0 : 𝕜) 1) s := by
  simpa only [mapsTo_iff_image_subset, segment_eq_image_lineMap] using h.segment_subset hx hy

theorem Convex.lineMap_mem (h : Convex 𝕜 s) {x y : E} (hx : x ∈ s) (hy : y ∈ s) {t : 𝕜}
    (ht : t ∈ Icc 0 1) : AffineMap.lineMap x y t ∈ s :=
  h.mapsTo_lineMap hx hy ht

theorem Convex.add_smul_sub_mem (h : Convex 𝕜 s) {x y : E} (hx : x ∈ s) (hy : y ∈ s) {t : 𝕜}
    (ht : t ∈ Icc (0 : 𝕜) 1) : x + t • (y - x) ∈ s := by
  rw [add_comm]
  exact h.lineMap_mem hx hy ht

end AddCommGroup

end OrderedRing

section LinearOrderedSemiring

variable [Semiring 𝕜] [LinearOrder 𝕜] [IsOrderedRing 𝕜] [AddCommMonoid E]

theorem Convex_subadditive_le [SMul 𝕜 E] {f : E → 𝕜} (hf1 : ∀ x y, f (x + y) ≤ (f x) + (f y))
    (hf2 : ∀ ⦃c⦄ x, 0 ≤ c → f (c • x) ≤ c * f x) (B : 𝕜) :
    Convex 𝕜 { x | f x ≤ B } := by
  rw [convex_iff_segment_subset]
  rintro x hx y hy z ⟨a, b, ha, hb, hs, rfl⟩
  calc
    _ ≤ a • (f x) + b • (f y) := le_trans (hf1 _ _) (add_le_add (hf2 x ha) (hf2 y hb))
    _ ≤ a • B + b • B := by gcongr <;> assumption
    _ ≤ B := by rw [← add_smul, hs, one_smul]

end LinearOrderedSemiring

theorem Convex.midpoint_mem [Ring 𝕜] [LinearOrder 𝕜] [IsStrictOrderedRing 𝕜]
    [AddCommGroup E] [Module 𝕜 E] [Invertible (2 : 𝕜)] {s : Set E} {x y : E}
    (h : Convex 𝕜 s) (hx : x ∈ s) (hy : y ∈ s) : midpoint 𝕜 x y ∈ s :=
  h.segment_subset hx hy <| midpoint_mem_segment x y

section LinearOrderedField

variable [Field 𝕜] [LinearOrder 𝕜] [IsStrictOrderedRing 𝕜]

section AddCommGroup

variable [AddCommGroup E] [AddCommGroup F] [Module 𝕜 E] [Module 𝕜 F] {s : Set E}

/-- Alternative definition of set convexity, using division. -/
theorem convex_iff_div :
    Convex 𝕜 s ↔ ∀ ⦃x⦄, x ∈ s → ∀ ⦃y⦄, y ∈ s →
      ∀ ⦃a b : 𝕜⦄, 0 ≤ a → 0 ≤ b → 0 < a + b → (a / (a + b)) • x + (b / (a + b)) • y ∈ s :=
  forall₂_congr fun _ _ => starConvex_iff_div

theorem Convex.mem_smul_of_zero_mem (h : Convex 𝕜 s) {x : E} (zero_mem : (0 : E) ∈ s) (hx : x ∈ s)
    {t : 𝕜} (ht : 1 ≤ t) : x ∈ t • s := by
  rw [mem_smul_set_iff_inv_smul_mem₀ (zero_lt_one.trans_le ht).ne']
  exact h.smul_mem_of_zero_mem zero_mem hx
    ⟨inv_nonneg.2 (zero_le_one.trans ht), inv_le_one_of_one_le₀ ht⟩

theorem Convex.exists_mem_add_smul_eq (h : Convex 𝕜 s) {x y : E} {p q : 𝕜} (hx : x ∈ s) (hy : y ∈ s)
    (hp : 0 ≤ p) (hq : 0 ≤ q) : ∃ z ∈ s, (p + q) • z = p • x + q • y := by
  rcases _root_.em (p = 0 ∧ q = 0) with (⟨rfl, rfl⟩ | hpq)
  · use x, hx
    simp
  · replace hpq : 0 < p + q :=
      (add_nonneg hp hq).lt_of_ne' (mt (add_eq_zero_iff_of_nonneg hp hq).1 hpq)
    refine ⟨_, convex_iff_div.1 h hx hy hp hq hpq, ?_⟩
    match_scalars <;> field_simp

protected theorem Convex.add_smul (h_conv : Convex 𝕜 s) {p q : 𝕜} (hp : 0 ≤ p) (hq : 0 ≤ q) :
    (p + q) • s = p • s + q • s := (add_smul_subset _ _ _).antisymm <| by
  rintro _ ⟨_, ⟨v₁, h₁, rfl⟩, _, ⟨v₂, h₂, rfl⟩, rfl⟩
  exact h_conv.exists_mem_add_smul_eq h₁ h₂ hp hq

end AddCommGroup

end LinearOrderedField

/-!
#### Convex sets in an ordered space
Relates `Convex` and `OrdConnected`.
-/


section

theorem Set.OrdConnected.convex_of_chain [Semiring 𝕜] [PartialOrder 𝕜] [AddCommMonoid E]
    [PartialOrder E] [IsOrderedAddMonoid E] [Module 𝕜 E] [PosSMulMono 𝕜 E] {s : Set E}
    (hs : s.OrdConnected) (h : IsChain (· ≤ ·) s) : Convex 𝕜 s := by
  refine convex_iff_segment_subset.mpr fun x hx y hy => ?_
  obtain hxy | hyx := h.total hx hy
  · exact (segment_subset_Icc hxy).trans (hs.out hx hy)
  · rw [segment_symm]
    exact (segment_subset_Icc hyx).trans (hs.out hy hx)

theorem Set.OrdConnected.convex [Semiring 𝕜] [PartialOrder 𝕜] [AddCommMonoid E] [LinearOrder E]
    [IsOrderedAddMonoid E] [Module 𝕜 E] [PosSMulMono 𝕜 E] {s : Set E} (hs : s.OrdConnected) :
    Convex 𝕜 s :=
  hs.convex_of_chain <| isChain_of_trichotomous s

theorem convex_iff_ordConnected [Field 𝕜] [LinearOrder 𝕜] [IsStrictOrderedRing 𝕜] {s : Set 𝕜} :
    Convex 𝕜 s ↔ s.OrdConnected := by
  simp_rw [convex_iff_segment_subset, segment_eq_uIcc, ordConnected_iff_uIcc_subset]

alias ⟨Convex.ordConnected, _⟩ := convex_iff_ordConnected

end

/-! #### Convexity of submodules/subspaces -/


namespace Submodule

variable [Semiring 𝕜] [PartialOrder 𝕜] [AddCommMonoid E] [Module 𝕜 E]

protected theorem convex (K : Submodule 𝕜 E) : Convex 𝕜 (↑K : Set E) := by
  repeat' intro
  refine add_mem (smul_mem _ _ ?_) (smul_mem _ _ ?_) <;> assumption

protected theorem starConvex (K : Submodule 𝕜 E) : StarConvex 𝕜 (0 : E) K :=
  K.convex K.zero_mem

end Submodule

section CommSemiring

variable {R : Type*} [CommSemiring R]
variable (A : Type*) [Semiring A] [Algebra R A]
variable {M : Type*} [AddCommMonoid M] [Module A M] [Module R M] [IsScalarTower R A M]
variable [PartialOrder R] [PartialOrder A]

lemma convex_of_nonneg_algebraMap {s : Set M} (halg : ∀ ⦃r : R⦄, 0 ≤ r → 0 ≤ algebraMap R A r)
    (hs : Convex A s) : Convex R s := by
  simp only [Convex, StarConvex] at hs ⊢
  intro u hu v hv a b ha hb hab
  convert hs hu hv (halg ha) (halg hb) (by rw [← algebraMap.coe_add, hab, algebraMap.coe_one])
    using 2
  · rw [algebraMap_smul]
  · rw [algebraMap_smul]

lemma convex_of_nonneg_surjective_algebraMap [FaithfulSMul R A] {s : Set M}
    (halg : ∀ ⦃a : A⦄, 0 ≤ a → ∃ (r : R), 0 ≤ r ∧ algebraMap R A r = a) (hs : Convex R s) :
    Convex A s := by
  simp only [Convex, StarConvex] at hs ⊢
  intro u hu v hv a b ha hb hab
  obtain ⟨c, hc1, hc2⟩ := halg ha
  obtain ⟨d, hd1, hd2⟩ := halg hb
  convert hs hu hv hc1 hd1 _ using 2
  · rw [← hc2, algebraMap_smul]
  · rw [← hd2, algebraMap_smul]
  rw [← hc2, ← hd2, ← algebraMap.coe_add] at hab
  exact (FaithfulSMul.algebraMap_eq_one_iff R A).mp hab

end CommSemiring

section CommRing

variable {R : Type*} [CommRing R]
variable {A : Type*} [Ring A] [Algebra R A]
variable {M : Type*} [AddCommMonoid M] [Module A M] [Module R M] [IsScalarTower R A M]
<<<<<<< HEAD
variable [PartialOrder R] [IsOrderedRing R] [PartialOrder A] [IsOrderedRing A] [OrderedSMul R A]

lemma Convex.orderedSMul_convex {s : Set M} (hs : Convex A s) : Convex R s :=
=======
variable [PartialOrder R] [PartialOrder A] [IsOrderedRing A] [SMulPosMono R A]

lemma Convex.sMulPosMono_convex {s : Set M} (hs : Convex A s) : Convex R s :=
>>>>>>> 60f060ae
  convex_of_nonneg_algebraMap A (fun ⦃_⦄ ↦ algebraMap_nonneg A) hs

end CommRing<|MERGE_RESOLUTION|>--- conflicted
+++ resolved
@@ -628,15 +628,9 @@
 variable {R : Type*} [CommRing R]
 variable {A : Type*} [Ring A] [Algebra R A]
 variable {M : Type*} [AddCommMonoid M] [Module A M] [Module R M] [IsScalarTower R A M]
-<<<<<<< HEAD
-variable [PartialOrder R] [IsOrderedRing R] [PartialOrder A] [IsOrderedRing A] [OrderedSMul R A]
-
-lemma Convex.orderedSMul_convex {s : Set M} (hs : Convex A s) : Convex R s :=
-=======
 variable [PartialOrder R] [PartialOrder A] [IsOrderedRing A] [SMulPosMono R A]
 
 lemma Convex.sMulPosMono_convex {s : Set M} (hs : Convex A s) : Convex R s :=
->>>>>>> 60f060ae
   convex_of_nonneg_algebraMap A (fun ⦃_⦄ ↦ algebraMap_nonneg A) hs
 
 end CommRing