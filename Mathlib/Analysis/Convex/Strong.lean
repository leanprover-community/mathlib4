--- conflicted
+++ resolved
@@ -128,12 +128,7 @@
   hf.mono fun r ↦ by gcongr
 
 nonrec lemma StrongConcaveOn.mono (hmn : m ≤ n) (hf : StrongConcaveOn s n f) :
-<<<<<<< HEAD
-    StrongConcaveOn s m f :=
-  hf.mono fun r ↦ by gcongr
-=======
     StrongConcaveOn s m f := hf.mono fun r ↦ by gcongr
->>>>>>> d8c7b27e
 
 @[simp] lemma strongConvexOn_zero : StrongConvexOn s 0 f ↔ ConvexOn ℝ s f := by
   simp [StrongConvexOn, ← Pi.zero_def]
