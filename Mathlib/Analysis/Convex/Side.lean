--- conflicted
+++ resolved
@@ -834,13 +834,7 @@
 
 end AffineSubspace
 
-<<<<<<< HEAD
-namespace Affine
-
-namespace Simplex
-=======
 namespace Affine.Simplex
->>>>>>> 34d8708f
 
 open AffineSubspace
 
@@ -849,12 +843,8 @@
 
 lemma sSameSide_affineSpan_faceOpposite_of_sign_eq {w₁ w₂ : Fin (n + 1) → R} (hw₁ : ∑ j, w₁ j = 1)
     (hw₂ : ∑ j, w₂ j = 1) {i : Fin (n + 1)} (hs : SignType.sign (w₁ i) = SignType.sign (w₂ i))
-<<<<<<< HEAD
-    (h0 : w₁ i ≠ 0) : (affineSpan R (Set.range (s.faceOpposite i).points)).SSameSide
-=======
     (h0 : w₁ i ≠ 0) :
     (affineSpan R (Set.range (s.faceOpposite i).points)).SSameSide
->>>>>>> 34d8708f
       (Finset.univ.affineCombination R s.points w₁)
       (Finset.univ.affineCombination R s.points w₂) := by
   have h0' : w₂ i ≠ 0 := by intro h; simp_all
@@ -1000,7 +990,6 @@
       · rw [sign_pos h', eq_comm, neg_eq_iff_eq_neg, sign_eq_neg_one_iff] at h
         exact (s.sOppSide_affineSpan_faceOpposite_of_pos_of_neg hw₁ hw₂ h' h).wOppSide
 
-<<<<<<< HEAD
 lemma sSameSide_affineSpan_faceOpposite_point_left_iff {w : Fin (n + 1) → R}
     (hw : ∑ j, w j = 1) {i : Fin (n + 1)} :
     (affineSpan R (Set.range (s.faceOpposite i).points)).SSameSide (s.points i)
@@ -1063,9 +1052,4 @@
       (Finset.univ.affineCombination R s.points w) (s.points i) ↔ w i ≤ 0 := by
   rw [wOppSide_comm, s.wOppSide_affineSpan_faceOpposite_point_left_iff hw]
 
-end Simplex
-
-end Affine
-=======
-end Affine.Simplex
->>>>>>> 34d8708f
+end Affine.Simplex