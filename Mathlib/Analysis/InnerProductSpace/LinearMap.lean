--- conflicted
+++ resolved
@@ -195,11 +195,7 @@
 theorem coe_innerSL_apply (v : E) : ⇑(innerSL 𝕜 v) = fun w => ⟪v, w⟫ :=
   rfl
 
-<<<<<<< HEAD
-theorem innerSL_apply (v w : E) : innerSL 𝕜 v w = ⟪v, w⟫ :=
-=======
 theorem innerSL_apply_apply (v w : E) : innerSL 𝕜 v w = ⟪v, w⟫ :=
->>>>>>> b7543c7c
   rfl
 
 /-- The inner product as a continuous sesquilinear map, with the two arguments flipped. -/
