--- conflicted
+++ resolved
@@ -482,8 +482,6 @@
 def starProjection (U : Submodule 𝕜 E) [U.HasOrthogonalProjection] :
     E →L[𝕜] E := U.subtypeL ∘L U.orthogonalProjection
 
-<<<<<<< HEAD
-=======
 lemma starProjection_apply (U : Submodule 𝕜 E) [U.HasOrthogonalProjection] (v : E) :
     U.starProjection v = U.orthogonalProjection v := rfl
 
@@ -492,7 +490,6 @@
     U.starProjection x ∈ U := by
   simp only [starProjection_apply, SetLike.coe_mem]
 
->>>>>>> 70c4ad5e
 /-- The characterization of the orthogonal projection. -/
 @[simp]
 theorem orthogonalProjection_inner_eq_zero (v : E) :
@@ -622,21 +619,12 @@
 theorem ker_orthogonalProjection : LinearMap.ker K.orthogonalProjection = Kᗮ := by
   ext; exact orthogonalProjection_eq_zero_iff
 
-<<<<<<< HEAD
-@[simp]
-lemma ker_starProjection (U : Submodule 𝕜 E) [U.HasOrthogonalProjection] :
-    LinearMap.ker U.starProjection = Uᗮ := by
-  ext x
-  simp only [starProjection, LinearMap.mem_ker, ContinuousLinearMap.coe_comp', coe_subtypeL',
-    coe_subtype, Function.comp_apply, ZeroMemClass.coe_eq_zero, orthogonalProjection_eq_zero_iff]
-=======
 open ContinuousLinearMap in
 @[simp]
 lemma ker_starProjection (U : Submodule 𝕜 E) [U.HasOrthogonalProjection] :
     LinearMap.ker U.starProjection = Uᗮ := by
   rw [(isIdempotentElem_starProjection U).ker_eq_range, ← starProjection_orthogonal',
     range_starProjection]
->>>>>>> 70c4ad5e
 
 theorem _root_.LinearIsometry.map_orthogonalProjection {E E' : Type*} [NormedAddCommGroup E]
     [NormedAddCommGroup E'] [InnerProductSpace 𝕜 E] [InnerProductSpace 𝕜 E'] (f : E →ₗᵢ[𝕜] E')
