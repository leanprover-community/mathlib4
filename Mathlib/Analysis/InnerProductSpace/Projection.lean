/-
Copyright (c) 2019 Zhouhang Zhou. All rights reserved.
Released under Apache 2.0 license as described in the file LICENSE.
Authors: Zhouhang Zhou, Frédéric Dupuis, Heather Macbeth
-/
import Mathlib.Analysis.Convex.Basic
import Mathlib.Analysis.InnerProductSpace.Orthogonal
import Mathlib.Analysis.InnerProductSpace.Symmetric
import Mathlib.Analysis.NormedSpace.ROrCLike
import Mathlib.Data.ROrCLike.Lemmas
import Mathlib.Algebra.DirectSum.Decomposition

#align_import analysis.inner_product_space.projection from "leanprover-community/mathlib"@"0b7c740e25651db0ba63648fbae9f9d6f941e31b"

/-!
# The orthogonal projection

Given a nonempty complete subspace `K` of an inner product space `E`, this file constructs
`orthogonalProjection K : E →L[𝕜] K`, the orthogonal projection of `E` onto `K`.  This map
satisfies: for any point `u` in `E`, the point `v = orthogonalProjection K u` in `K` minimizes the
distance `‖u - v‖` to `u`.

Also a linear isometry equivalence `reflection K : E ≃ₗᵢ[𝕜] E` is constructed, by choosing, for
each `u : E`, the point `reflection K u` to satisfy
`u + (reflection K u) = 2 • orthogonalProjection K u`.

Basic API for `orthogonalProjection` and `reflection` is developed.

Next, the orthogonal projection is used to prove a series of more subtle lemmas about the
orthogonal complement of complete subspaces of `E` (the orthogonal complement itself was
defined in `Analysis.InnerProductSpace.Orthogonal`); the lemma
`Submodule.sup_orthogonal_of_completeSpace`, stating that for a complete subspace `K` of `E` we have
`K ⊔ Kᗮ = ⊤`, is a typical example.

## References

The orthogonal projection construction is adapted from
* [Clément & Martin, *The Lax-Milgram Theorem. A detailed proof to be formalized in Coq*]
* [Clément & Martin, *A Coq formal proof of the Lax–Milgram theorem*]

The Coq code is available at the following address: <http://www.lri.fr/~sboldo/elfic/index.html>
-/


noncomputable section

open ROrCLike Real Filter

open LinearMap (ker range)

open BigOperators Topology

<<<<<<< HEAD
variable {𝕜 E F : Type*} [ROrCLike 𝕜]

=======
variable {𝕜 E F : Type*} [IsROrC 𝕜]
>>>>>>> e38a3c07
variable [NormedAddCommGroup E] [NormedAddCommGroup F]
variable [InnerProductSpace 𝕜 E] [InnerProductSpace ℝ F]

-- mathport name: «expr⟪ , ⟫»
local notation "⟪" x ", " y "⟫" => @inner 𝕜 _ _ x y

-- mathport name: exprabsR
local notation "absR" => abs

/-! ### Orthogonal projection in inner product spaces -/


-- FIXME this monolithic proof causes a deterministic timeout with `-T50000`
-- It should be broken in a sequence of more manageable pieces,
-- perhaps with individual statements for the three steps below.
/-- Existence of minimizers
Let `u` be a point in a real inner product space, and let `K` be a nonempty complete convex subset.
Then there exists a (unique) `v` in `K` that minimizes the distance `‖u - v‖` to `u`.
 -/
theorem exists_norm_eq_iInf_of_complete_convex {K : Set F} (ne : K.Nonempty) (h₁ : IsComplete K)
    (h₂ : Convex ℝ K) : ∀ u : F, ∃ v ∈ K, ‖u - v‖ = ⨅ w : K, ‖u - w‖ := fun u => by
  let δ := ⨅ w : K, ‖u - w‖
  letI : Nonempty K := ne.to_subtype
  have zero_le_δ : 0 ≤ δ := le_ciInf fun _ => norm_nonneg _
  have δ_le : ∀ w : K, δ ≤ ‖u - w‖ := ciInf_le ⟨0, Set.forall_mem_range.2 fun _ => norm_nonneg _⟩
  have δ_le' : ∀ w ∈ K, δ ≤ ‖u - w‖ := fun w hw => δ_le ⟨w, hw⟩
  -- Step 1: since `δ` is the infimum, can find a sequence `w : ℕ → K` in `K`
  -- such that `‖u - w n‖ < δ + 1 / (n + 1)` (which implies `‖u - w n‖ --> δ`);
  -- maybe this should be a separate lemma
  have exists_seq : ∃ w : ℕ → K, ∀ n, ‖u - w n‖ < δ + 1 / (n + 1) := by
    have hδ : ∀ n : ℕ, δ < δ + 1 / (n + 1) := fun n =>
      lt_add_of_le_of_pos le_rfl Nat.one_div_pos_of_nat
    have h := fun n => exists_lt_of_ciInf_lt (hδ n)
    let w : ℕ → K := fun n => Classical.choose (h n)
    exact ⟨w, fun n => Classical.choose_spec (h n)⟩
  rcases exists_seq with ⟨w, hw⟩
  have norm_tendsto : Tendsto (fun n => ‖u - w n‖) atTop (𝓝 δ) := by
    have h : Tendsto (fun _ : ℕ => δ) atTop (𝓝 δ) := tendsto_const_nhds
    have h' : Tendsto (fun n : ℕ => δ + 1 / (n + 1)) atTop (𝓝 δ) := by
      convert h.add tendsto_one_div_add_atTop_nhds_zero_nat
      simp only [add_zero]
    exact tendsto_of_tendsto_of_tendsto_of_le_of_le h h' (fun x => δ_le _) fun x => le_of_lt (hw _)
  -- Step 2: Prove that the sequence `w : ℕ → K` is a Cauchy sequence
  have seq_is_cauchy : CauchySeq fun n => (w n : F) := by
    rw [cauchySeq_iff_le_tendsto_0]
    -- splits into three goals
    let b := fun n : ℕ => 8 * δ * (1 / (n + 1)) + 4 * (1 / (n + 1)) * (1 / (n + 1))
    use fun n => sqrt (b n)
    constructor
    -- first goal :  `∀ (n : ℕ), 0 ≤ sqrt (b n)`
    intro n
    exact sqrt_nonneg _
    constructor
    -- second goal : `∀ (n m N : ℕ), N ≤ n → N ≤ m → dist ↑(w n) ↑(w m) ≤ sqrt (b N)`
    intro p q N hp hq
    let wp := (w p : F)
    let wq := (w q : F)
    let a := u - wq
    let b := u - wp
    let half := 1 / (2 : ℝ)
    let div := 1 / ((N : ℝ) + 1)
    have :
      4 * ‖u - half • (wq + wp)‖ * ‖u - half • (wq + wp)‖ + ‖wp - wq‖ * ‖wp - wq‖ =
        2 * (‖a‖ * ‖a‖ + ‖b‖ * ‖b‖) :=
      calc
        4 * ‖u - half • (wq + wp)‖ * ‖u - half • (wq + wp)‖ + ‖wp - wq‖ * ‖wp - wq‖ =
            2 * ‖u - half • (wq + wp)‖ * (2 * ‖u - half • (wq + wp)‖) + ‖wp - wq‖ * ‖wp - wq‖ :=
          by ring
        _ =
            absR (2 : ℝ) * ‖u - half • (wq + wp)‖ * (absR (2 : ℝ) * ‖u - half • (wq + wp)‖) +
              ‖wp - wq‖ * ‖wp - wq‖ := by
          rw [_root_.abs_of_nonneg]
          exact zero_le_two
        _ =
            ‖(2 : ℝ) • (u - half • (wq + wp))‖ * ‖(2 : ℝ) • (u - half • (wq + wp))‖ +
              ‖wp - wq‖ * ‖wp - wq‖ :=
          by simp [norm_smul]
        _ = ‖a + b‖ * ‖a + b‖ + ‖a - b‖ * ‖a - b‖ := by
          rw [smul_sub, smul_smul, mul_one_div_cancel (_root_.two_ne_zero : (2 : ℝ) ≠ 0), ←
            one_add_one_eq_two, add_smul]
          simp only [one_smul]
          have eq₁ : wp - wq = a - b := (sub_sub_sub_cancel_left _ _ _).symm
          have eq₂ : u + u - (wq + wp) = a + b := by
            show u + u - (wq + wp) = u - wq + (u - wp)
            abel
          rw [eq₁, eq₂]
        _ = 2 * (‖a‖ * ‖a‖ + ‖b‖ * ‖b‖) := parallelogram_law_with_norm ℝ _ _
    have eq : δ ≤ ‖u - half • (wq + wp)‖ := by
      rw [smul_add]
      apply δ_le'
      apply h₂
      repeat' exact Subtype.mem _
      repeat' exact le_of_lt one_half_pos
      exact add_halves 1
    have eq₁ : 4 * δ * δ ≤ 4 * ‖u - half • (wq + wp)‖ * ‖u - half • (wq + wp)‖ := by
      simp_rw [mul_assoc]
      gcongr
    have eq₂ : ‖a‖ ≤ δ + div :=
        le_trans (le_of_lt <| hw q) (add_le_add_left (Nat.one_div_le_one_div hq) _)
    have eq₂' : ‖b‖ ≤ δ + div :=
        le_trans (le_of_lt <| hw p) (add_le_add_left (Nat.one_div_le_one_div hp) _)
    rw [dist_eq_norm]
    apply nonneg_le_nonneg_of_sq_le_sq
    · exact sqrt_nonneg _
    rw [mul_self_sqrt]
    calc
      ‖wp - wq‖ * ‖wp - wq‖ =
          2 * (‖a‖ * ‖a‖ + ‖b‖ * ‖b‖) - 4 * ‖u - half • (wq + wp)‖ * ‖u - half • (wq + wp)‖ := by
        simp [← this]
      _ ≤ 2 * (‖a‖ * ‖a‖ + ‖b‖ * ‖b‖) - 4 * δ * δ := by gcongr
      _ ≤ 2 * ((δ + div) * (δ + div) + (δ + div) * (δ + div)) - 4 * δ * δ := by gcongr
      _ = 8 * δ * div + 4 * div * div := by ring
    positivity
    -- third goal : `Tendsto (fun (n : ℕ) => √(b n)) atTop (𝓝 0)`
    suffices Tendsto (fun x ↦ sqrt (8 * δ * x + 4 * x * x) : ℝ → ℝ) (𝓝 0) (𝓝 0)
      from this.comp tendsto_one_div_add_atTop_nhds_zero_nat
    exact Continuous.tendsto' (by continuity) _ _ (by simp)
  -- Step 3: By completeness of `K`, let `w : ℕ → K` converge to some `v : K`.
  -- Prove that it satisfies all requirements.
  rcases cauchySeq_tendsto_of_isComplete h₁ (fun n => Subtype.mem _) seq_is_cauchy with
    ⟨v, hv, w_tendsto⟩
  use v
  use hv
  have h_cont : Continuous fun v => ‖u - v‖ :=
    Continuous.comp continuous_norm (Continuous.sub continuous_const continuous_id)
  have : Tendsto (fun n => ‖u - w n‖) atTop (𝓝 ‖u - v‖) := by
    convert Tendsto.comp h_cont.continuousAt w_tendsto
  exact tendsto_nhds_unique this norm_tendsto
#align exists_norm_eq_infi_of_complete_convex exists_norm_eq_iInf_of_complete_convex

/-- Characterization of minimizers for the projection on a convex set in a real inner product
space. -/
theorem norm_eq_iInf_iff_real_inner_le_zero {K : Set F} (h : Convex ℝ K) {u : F} {v : F}
    (hv : v ∈ K) : (‖u - v‖ = ⨅ w : K, ‖u - w‖) ↔ ∀ w ∈ K, ⟪u - v, w - v⟫_ℝ ≤ 0 := by
  letI : Nonempty K := ⟨⟨v, hv⟩⟩
  constructor
  · intro eq w hw
    let δ := ⨅ w : K, ‖u - w‖
    let p := ⟪u - v, w - v⟫_ℝ
    let q := ‖w - v‖ ^ 2
    have δ_le (w : K) : δ ≤ ‖u - w‖ := ciInf_le ⟨0, fun _ ⟨_, h⟩ => h ▸ norm_nonneg _⟩ _
    have δ_le' (w) (hw : w ∈ K) : δ ≤ ‖u - w‖ := δ_le ⟨w, hw⟩
    have (θ : ℝ) (hθ₁ : 0 < θ) (hθ₂ : θ ≤ 1) : 2 * p ≤ θ * q := by
      have : ‖u - v‖ ^ 2 ≤ ‖u - v‖ ^ 2 - 2 * θ * ⟪u - v, w - v⟫_ℝ + θ * θ * ‖w - v‖ ^ 2 :=
        calc ‖u - v‖ ^ 2
          _ ≤ ‖u - (θ • w + (1 - θ) • v)‖ ^ 2 := by
            simp only [sq]; apply mul_self_le_mul_self (norm_nonneg _)
            rw [eq]; apply δ_le'
            apply h hw hv
            exacts [le_of_lt hθ₁, sub_nonneg.2 hθ₂, add_sub_cancel'_right _ _]
          _ = ‖u - v - θ • (w - v)‖ ^ 2 := by
            have : u - (θ • w + (1 - θ) • v) = u - v - θ • (w - v) := by
              rw [smul_sub, sub_smul, one_smul]
              simp only [sub_eq_add_neg, add_comm, add_left_comm, add_assoc, neg_add_rev]
            rw [this]
          _ = ‖u - v‖ ^ 2 - 2 * θ * inner (u - v) (w - v) + θ * θ * ‖w - v‖ ^ 2 := by
            rw [@norm_sub_sq ℝ, inner_smul_right, norm_smul]
            simp only [sq]
            show
              ‖u - v‖ * ‖u - v‖ - 2 * (θ * inner (u - v) (w - v)) +
                absR θ * ‖w - v‖ * (absR θ * ‖w - v‖) =
              ‖u - v‖ * ‖u - v‖ - 2 * θ * inner (u - v) (w - v) + θ * θ * (‖w - v‖ * ‖w - v‖)
            rw [abs_of_pos hθ₁]; ring
      have eq₁ :
        ‖u - v‖ ^ 2 - 2 * θ * inner (u - v) (w - v) + θ * θ * ‖w - v‖ ^ 2 =
          ‖u - v‖ ^ 2 + (θ * θ * ‖w - v‖ ^ 2 - 2 * θ * inner (u - v) (w - v)) := by
        abel
      rw [eq₁, le_add_iff_nonneg_right] at this
      have eq₂ :
        θ * θ * ‖w - v‖ ^ 2 - 2 * θ * inner (u - v) (w - v) =
          θ * (θ * ‖w - v‖ ^ 2 - 2 * inner (u - v) (w - v)) := by ring
      rw [eq₂] at this
      have := le_of_sub_nonneg (nonneg_of_mul_nonneg_right this hθ₁)
      exact this
    by_cases hq : q = 0
    · rw [hq] at this
      have : p ≤ 0 := by
        have := this (1 : ℝ) (by norm_num) (by norm_num)
        linarith
      exact this
    · have q_pos : 0 < q := lt_of_le_of_ne (sq_nonneg _) fun h ↦ hq h.symm
      by_contra hp
      rw [not_le] at hp
      let θ := min (1 : ℝ) (p / q)
      have eq₁ : θ * q ≤ p :=
        calc
          θ * q ≤ p / q * q := mul_le_mul_of_nonneg_right (min_le_right _ _) (sq_nonneg _)
          _ = p := div_mul_cancel _ hq
      have : 2 * p ≤ p :=
        calc
          2 * p ≤ θ * q := by
            set_option tactic.skipAssignedInstances false in
            exact this θ (lt_min (by norm_num) (div_pos hp q_pos)) (by norm_num [θ])
          _ ≤ p := eq₁
      linarith
  · intro h
    apply le_antisymm
    · apply le_ciInf
      intro w
      apply nonneg_le_nonneg_of_sq_le_sq (norm_nonneg _)
      have := h w w.2
      calc
        ‖u - v‖ * ‖u - v‖ ≤ ‖u - v‖ * ‖u - v‖ - 2 * inner (u - v) ((w : F) - v) := by linarith
        _ ≤ ‖u - v‖ ^ 2 - 2 * inner (u - v) ((w : F) - v) + ‖(w : F) - v‖ ^ 2 := by
          rw [sq]
          refine' le_add_of_nonneg_right _
          exact sq_nonneg _
        _ = ‖u - v - (w - v)‖ ^ 2 := (@norm_sub_sq ℝ _ _ _ _ _ _).symm
        _ = ‖u - w‖ * ‖u - w‖ := by
          have : u - v - (w - v) = u - w := by abel
          rw [this, sq]
    · show ⨅ w : K, ‖u - w‖ ≤ (fun w : K => ‖u - w‖) ⟨v, hv⟩
      apply ciInf_le
      use 0
      rintro y ⟨z, rfl⟩
      exact norm_nonneg _
#align norm_eq_infi_iff_real_inner_le_zero norm_eq_iInf_iff_real_inner_le_zero

variable (K : Submodule 𝕜 E)

/-- Existence of projections on complete subspaces.
Let `u` be a point in an inner product space, and let `K` be a nonempty complete subspace.
Then there exists a (unique) `v` in `K` that minimizes the distance `‖u - v‖` to `u`.
This point `v` is usually called the orthogonal projection of `u` onto `K`.
-/
theorem exists_norm_eq_iInf_of_complete_subspace (h : IsComplete (↑K : Set E)) :
    ∀ u : E, ∃ v ∈ K, ‖u - v‖ = ⨅ w : (K : Set E), ‖u - w‖ := by
  letI : InnerProductSpace ℝ E := InnerProductSpace.rorCLikeToReal 𝕜 E
  letI : Module ℝ E := RestrictScalars.module ℝ 𝕜 E
  let K' : Submodule ℝ E := Submodule.restrictScalars ℝ K
  exact exists_norm_eq_iInf_of_complete_convex ⟨0, K'.zero_mem⟩ h K'.convex
#align exists_norm_eq_infi_of_complete_subspace exists_norm_eq_iInf_of_complete_subspace

/-- Characterization of minimizers in the projection on a subspace, in the real case.
Let `u` be a point in a real inner product space, and let `K` be a nonempty subspace.
Then point `v` minimizes the distance `‖u - v‖` over points in `K` if and only if
for all `w ∈ K`, `⟪u - v, w⟫ = 0` (i.e., `u - v` is orthogonal to the subspace `K`).
This is superceded by `norm_eq_iInf_iff_inner_eq_zero` that gives the same conclusion over
any `ROrCLike` field.
-/
theorem norm_eq_iInf_iff_real_inner_eq_zero (K : Submodule ℝ F) {u : F} {v : F} (hv : v ∈ K) :
    (‖u - v‖ = ⨅ w : (↑K : Set F), ‖u - w‖) ↔ ∀ w ∈ K, ⟪u - v, w⟫_ℝ = 0 :=
  Iff.intro
    (by
      intro h
      have h : ∀ w ∈ K, ⟪u - v, w - v⟫_ℝ ≤ 0 := by
        rwa [norm_eq_iInf_iff_real_inner_le_zero] at h
        exacts [K.convex, hv]
      intro w hw
      have le : ⟪u - v, w⟫_ℝ ≤ 0 := by
        let w' := w + v
        have : w' ∈ K := Submodule.add_mem _ hw hv
        have h₁ := h w' this
        have h₂ : w' - v = w := by
          simp only [w', add_neg_cancel_right, sub_eq_add_neg]
        rw [h₂] at h₁
        exact h₁
      have ge : ⟪u - v, w⟫_ℝ ≥ 0 := by
        let w'' := -w + v
        have : w'' ∈ K := Submodule.add_mem _ (Submodule.neg_mem _ hw) hv
        have h₁ := h w'' this
        have h₂ : w'' - v = -w := by
          simp only [w'', neg_inj, add_neg_cancel_right, sub_eq_add_neg]
        rw [h₂, inner_neg_right] at h₁
        linarith
      exact le_antisymm le ge)
    (by
      intro h
      have : ∀ w ∈ K, ⟪u - v, w - v⟫_ℝ ≤ 0 := by
        intro w hw
        let w' := w - v
        have : w' ∈ K := Submodule.sub_mem _ hw hv
        have h₁ := h w' this
        exact le_of_eq h₁
      rwa [norm_eq_iInf_iff_real_inner_le_zero]
      exacts [Submodule.convex _, hv])
#align norm_eq_infi_iff_real_inner_eq_zero norm_eq_iInf_iff_real_inner_eq_zero

/-- Characterization of minimizers in the projection on a subspace.
Let `u` be a point in an inner product space, and let `K` be a nonempty subspace.
Then point `v` minimizes the distance `‖u - v‖` over points in `K` if and only if
for all `w ∈ K`, `⟪u - v, w⟫ = 0` (i.e., `u - v` is orthogonal to the subspace `K`)
-/
theorem norm_eq_iInf_iff_inner_eq_zero {u : E} {v : E} (hv : v ∈ K) :
    (‖u - v‖ = ⨅ w : K, ‖u - w‖) ↔ ∀ w ∈ K, ⟪u - v, w⟫ = 0 := by
  letI : InnerProductSpace ℝ E := InnerProductSpace.rorCLikeToReal 𝕜 E
  letI : Module ℝ E := RestrictScalars.module ℝ 𝕜 E
  let K' : Submodule ℝ E := K.restrictScalars ℝ
  constructor
  · intro H
    have A : ∀ w ∈ K, re ⟪u - v, w⟫ = 0 := (norm_eq_iInf_iff_real_inner_eq_zero K' hv).1 H
    intro w hw
    apply ext
    · simp [A w hw]
    · symm
      calc
        im (0 : 𝕜) = 0 := im.map_zero
        _ = re ⟪u - v, (-I : 𝕜) • w⟫ := (A _ (K.smul_mem (-I) hw)).symm
        _ = re (-I * ⟪u - v, w⟫) := by rw [inner_smul_right]
        _ = im ⟪u - v, w⟫ := by simp
  · intro H
    have : ∀ w ∈ K', ⟪u - v, w⟫_ℝ = 0 := by
      intro w hw
      rw [real_inner_eq_re_inner, H w hw]
      exact zero_re'
    exact (norm_eq_iInf_iff_real_inner_eq_zero K' hv).2 this
#align norm_eq_infi_iff_inner_eq_zero norm_eq_iInf_iff_inner_eq_zero

/-- A subspace `K : Submodule 𝕜 E` has an orthogonal projection if evey vector `v : E` admits an
orthogonal projection to `K`. -/
class HasOrthogonalProjection (K : Submodule 𝕜 E) : Prop where
  exists_orthogonal (v : E) : ∃ w ∈ K, v - w ∈ Kᗮ

instance (priority := 100) HasOrthogonalProjection.ofCompleteSpace [CompleteSpace K] :
    HasOrthogonalProjection K where
  exists_orthogonal v := by
    rcases exists_norm_eq_iInf_of_complete_subspace K (completeSpace_coe_iff_isComplete.mp ‹_›) v
      with ⟨w, hwK, hw⟩
    refine ⟨w, hwK, (K.mem_orthogonal' _).2 ?_⟩
    rwa [← norm_eq_iInf_iff_inner_eq_zero K hwK]

instance [HasOrthogonalProjection K] : HasOrthogonalProjection Kᗮ where
  exists_orthogonal v := by
    rcases HasOrthogonalProjection.exists_orthogonal (K := K) v with ⟨w, hwK, hw⟩
    refine ⟨_, hw, ?_⟩
    rw [sub_sub_cancel]
    exact K.le_orthogonal_orthogonal hwK

instance HasOrthogonalProjection.map_linearIsometryEquiv [HasOrthogonalProjection K]
    {E' : Type*} [NormedAddCommGroup E'] [InnerProductSpace 𝕜 E'] (f : E ≃ₗᵢ[𝕜] E') :
    HasOrthogonalProjection (K.map (f.toLinearEquiv : E →ₗ[𝕜] E')) where
  exists_orthogonal v := by
    rcases HasOrthogonalProjection.exists_orthogonal (K := K) (f.symm v) with ⟨w, hwK, hw⟩
    refine ⟨f w, Submodule.mem_map_of_mem hwK, Set.forall_mem_image.2 fun u hu ↦ ?_⟩
    erw [← f.symm.inner_map_map, f.symm_apply_apply, map_sub, f.symm_apply_apply, hw u hu]

instance HasOrthogonalProjection.map_linearIsometryEquiv' [HasOrthogonalProjection K]
    {E' : Type*} [NormedAddCommGroup E'] [InnerProductSpace 𝕜 E'] (f : E ≃ₗᵢ[𝕜] E') :
    HasOrthogonalProjection (K.map f.toLinearIsometry) :=
  HasOrthogonalProjection.map_linearIsometryEquiv K f

instance : HasOrthogonalProjection (⊤ : Submodule 𝕜 E) := ⟨fun v ↦ ⟨v, trivial, by simp⟩⟩

section orthogonalProjection

variable [HasOrthogonalProjection K]

/-- The orthogonal projection onto a complete subspace, as an
unbundled function.  This definition is only intended for use in
setting up the bundled version `orthogonalProjection` and should not
be used once that is defined. -/
def orthogonalProjectionFn (v : E) :=
  (HasOrthogonalProjection.exists_orthogonal (K := K) v).choose
#align orthogonal_projection_fn orthogonalProjectionFn

variable {K}

/-- The unbundled orthogonal projection is in the given subspace.
This lemma is only intended for use in setting up the bundled version
and should not be used once that is defined. -/
theorem orthogonalProjectionFn_mem (v : E) : orthogonalProjectionFn K v ∈ K :=
  (HasOrthogonalProjection.exists_orthogonal (K := K) v).choose_spec.left
#align orthogonal_projection_fn_mem orthogonalProjectionFn_mem

/-- The characterization of the unbundled orthogonal projection.  This
lemma is only intended for use in setting up the bundled version
and should not be used once that is defined. -/
theorem orthogonalProjectionFn_inner_eq_zero (v : E) :
    ∀ w ∈ K, ⟪v - orthogonalProjectionFn K v, w⟫ = 0 :=
  (K.mem_orthogonal' _).1 (HasOrthogonalProjection.exists_orthogonal (K := K) v).choose_spec.right
#align orthogonal_projection_fn_inner_eq_zero orthogonalProjectionFn_inner_eq_zero

/-- The unbundled orthogonal projection is the unique point in `K`
with the orthogonality property.  This lemma is only intended for use
in setting up the bundled version and should not be used once that is
defined. -/
theorem eq_orthogonalProjectionFn_of_mem_of_inner_eq_zero {u v : E} (hvm : v ∈ K)
    (hvo : ∀ w ∈ K, ⟪u - v, w⟫ = 0) : orthogonalProjectionFn K u = v := by
  rw [← sub_eq_zero, ← @inner_self_eq_zero 𝕜]
  have hvs : orthogonalProjectionFn K u - v ∈ K :=
    Submodule.sub_mem K (orthogonalProjectionFn_mem u) hvm
  have huo : ⟪u - orthogonalProjectionFn K u, orthogonalProjectionFn K u - v⟫ = 0 :=
    orthogonalProjectionFn_inner_eq_zero u _ hvs
  have huv : ⟪u - v, orthogonalProjectionFn K u - v⟫ = 0 := hvo _ hvs
  have houv : ⟪u - v - (u - orthogonalProjectionFn K u), orthogonalProjectionFn K u - v⟫ = 0 := by
    rw [inner_sub_left, huo, huv, sub_zero]
  rwa [sub_sub_sub_cancel_left] at houv
#align eq_orthogonal_projection_fn_of_mem_of_inner_eq_zero eq_orthogonalProjectionFn_of_mem_of_inner_eq_zero

variable (K)

theorem orthogonalProjectionFn_norm_sq (v : E) :
    ‖v‖ * ‖v‖ =
      ‖v - orthogonalProjectionFn K v‖ * ‖v - orthogonalProjectionFn K v‖ +
        ‖orthogonalProjectionFn K v‖ * ‖orthogonalProjectionFn K v‖ := by
  set p := orthogonalProjectionFn K v
  have h' : ⟪v - p, p⟫ = 0 :=
    orthogonalProjectionFn_inner_eq_zero _ _ (orthogonalProjectionFn_mem v)
  convert norm_add_sq_eq_norm_sq_add_norm_sq_of_inner_eq_zero (v - p) p h' using 2 <;> simp
#align orthogonal_projection_fn_norm_sq orthogonalProjectionFn_norm_sq

/-- The orthogonal projection onto a complete subspace. -/
def orthogonalProjection : E →L[𝕜] K :=
  LinearMap.mkContinuous
    { toFun := fun v => ⟨orthogonalProjectionFn K v, orthogonalProjectionFn_mem v⟩
      map_add' := fun x y => by
        have hm : orthogonalProjectionFn K x + orthogonalProjectionFn K y ∈ K :=
          Submodule.add_mem K (orthogonalProjectionFn_mem x) (orthogonalProjectionFn_mem y)
        have ho :
          ∀ w ∈ K, ⟪x + y - (orthogonalProjectionFn K x + orthogonalProjectionFn K y), w⟫ = 0 := by
          intro w hw
          rw [add_sub_add_comm, inner_add_left, orthogonalProjectionFn_inner_eq_zero _ w hw,
            orthogonalProjectionFn_inner_eq_zero _ w hw, add_zero]
        ext
        simp [eq_orthogonalProjectionFn_of_mem_of_inner_eq_zero hm ho]
      map_smul' := fun c x => by
        have hm : c • orthogonalProjectionFn K x ∈ K :=
          Submodule.smul_mem K _ (orthogonalProjectionFn_mem x)
        have ho : ∀ w ∈ K, ⟪c • x - c • orthogonalProjectionFn K x, w⟫ = 0 := by
          intro w hw
          rw [← smul_sub, inner_smul_left, orthogonalProjectionFn_inner_eq_zero _ w hw,
            mul_zero]
        ext
        simp [eq_orthogonalProjectionFn_of_mem_of_inner_eq_zero hm ho] }
    1 fun x => by
    simp only [one_mul, LinearMap.coe_mk]
    refine' le_of_pow_le_pow_left two_ne_zero (norm_nonneg _) _
    change ‖orthogonalProjectionFn K x‖ ^ 2 ≤ ‖x‖ ^ 2
    nlinarith [orthogonalProjectionFn_norm_sq K x]
#align orthogonal_projection orthogonalProjection

variable {K}

@[simp]
theorem orthogonalProjectionFn_eq (v : E) :
    orthogonalProjectionFn K v = (orthogonalProjection K v : E) :=
  rfl
#align orthogonal_projection_fn_eq orthogonalProjectionFn_eq

/-- The characterization of the orthogonal projection.  -/
@[simp]
theorem orthogonalProjection_inner_eq_zero (v : E) :
    ∀ w ∈ K, ⟪v - orthogonalProjection K v, w⟫ = 0 :=
  orthogonalProjectionFn_inner_eq_zero v
#align orthogonal_projection_inner_eq_zero orthogonalProjection_inner_eq_zero

/-- The difference of `v` from its orthogonal projection onto `K` is in `Kᗮ`.  -/
@[simp]
theorem sub_orthogonalProjection_mem_orthogonal (v : E) : v - orthogonalProjection K v ∈ Kᗮ := by
  intro w hw
  rw [inner_eq_zero_symm]
  exact orthogonalProjection_inner_eq_zero _ _ hw
#align sub_orthogonal_projection_mem_orthogonal sub_orthogonalProjection_mem_orthogonal

/-- The orthogonal projection is the unique point in `K` with the
orthogonality property. -/
theorem eq_orthogonalProjection_of_mem_of_inner_eq_zero {u v : E} (hvm : v ∈ K)
    (hvo : ∀ w ∈ K, ⟪u - v, w⟫ = 0) : (orthogonalProjection K u : E) = v :=
  eq_orthogonalProjectionFn_of_mem_of_inner_eq_zero hvm hvo
#align eq_orthogonal_projection_of_mem_of_inner_eq_zero eq_orthogonalProjection_of_mem_of_inner_eq_zero

/-- A point in `K` with the orthogonality property (here characterized in terms of `Kᗮ`) must be the
orthogonal projection. -/
theorem eq_orthogonalProjection_of_mem_orthogonal [HasOrthogonalProjection K] {u v : E} (hv : v ∈ K)
    (hvo : u - v ∈ Kᗮ) : (orthogonalProjection K u : E) = v :=
  eq_orthogonalProjectionFn_of_mem_of_inner_eq_zero hv <| (Submodule.mem_orthogonal' _ _).1 hvo
#align eq_orthogonal_projection_of_mem_orthogonal eq_orthogonalProjection_of_mem_orthogonal

/-- A point in `K` with the orthogonality property (here characterized in terms of `Kᗮ`) must be the
orthogonal projection. -/
theorem eq_orthogonalProjection_of_mem_orthogonal' [HasOrthogonalProjection K] {u v z : E}
    (hv : v ∈ K) (hz : z ∈ Kᗮ) (hu : u = v + z) : (orthogonalProjection K u : E) = v :=
  eq_orthogonalProjection_of_mem_orthogonal hv (by simpa [hu] )
#align eq_orthogonal_projection_of_mem_orthogonal' eq_orthogonalProjection_of_mem_orthogonal'

@[simp]
theorem orthogonalProjection_orthogonal_val [HasOrthogonalProjection K] (u : E) :
    (orthogonalProjection Kᗮ u : E) = u - orthogonalProjection K u :=
  eq_orthogonalProjection_of_mem_orthogonal' (sub_orthogonalProjection_mem_orthogonal _)
    (K.le_orthogonal_orthogonal (orthogonalProjection K u).2) <| by simp

theorem orthogonalProjection_orthogonal [HasOrthogonalProjection K] (u : E) :
    orthogonalProjection Kᗮ u =
      ⟨u - orthogonalProjection K u, sub_orthogonalProjection_mem_orthogonal _⟩ :=
  Subtype.eq <| orthogonalProjection_orthogonal_val _

/-- The orthogonal projection of `y` on `U` minimizes the distance `‖y - x‖` for `x ∈ U`. -/
theorem orthogonalProjection_minimal {U : Submodule 𝕜 E} [HasOrthogonalProjection U] (y : E) :
    ‖y - orthogonalProjection U y‖ = ⨅ x : U, ‖y - x‖ := by
  rw [norm_eq_iInf_iff_inner_eq_zero _ (Submodule.coe_mem _)]
  exact orthogonalProjection_inner_eq_zero _
#align orthogonal_projection_minimal orthogonalProjection_minimal

/-- The orthogonal projections onto equal subspaces are coerced back to the same point in `E`. -/
theorem eq_orthogonalProjection_of_eq_submodule {K' : Submodule 𝕜 E} [HasOrthogonalProjection K']
    (h : K = K') (u : E) : (orthogonalProjection K u : E) = (orthogonalProjection K' u : E) := by
  subst h; rfl
#align eq_orthogonal_projection_of_eq_submodule eq_orthogonalProjection_of_eq_submodule

/-- The orthogonal projection sends elements of `K` to themselves. -/
@[simp]
theorem orthogonalProjection_mem_subspace_eq_self (v : K) : orthogonalProjection K v = v := by
  ext
  apply eq_orthogonalProjection_of_mem_of_inner_eq_zero <;> simp
#align orthogonal_projection_mem_subspace_eq_self orthogonalProjection_mem_subspace_eq_self

/-- A point equals its orthogonal projection if and only if it lies in the subspace. -/
theorem orthogonalProjection_eq_self_iff {v : E} : (orthogonalProjection K v : E) = v ↔ v ∈ K := by
  refine' ⟨fun h => _, fun h => eq_orthogonalProjection_of_mem_of_inner_eq_zero h _⟩
  · rw [← h]
    simp
  · simp
#align orthogonal_projection_eq_self_iff orthogonalProjection_eq_self_iff

@[simp]
theorem orthogonalProjection_eq_zero_iff {v : E} : orthogonalProjection K v = 0 ↔ v ∈ Kᗮ := by
  refine ⟨fun h ↦ ?_, fun h ↦ Subtype.eq <| eq_orthogonalProjection_of_mem_orthogonal
    (zero_mem _) ?_⟩
  · simpa [h] using sub_orthogonalProjection_mem_orthogonal (K := K) v
  · simpa

@[simp]
theorem ker_orthogonalProjection : LinearMap.ker (orthogonalProjection K) = Kᗮ := by
  ext; exact orthogonalProjection_eq_zero_iff

theorem LinearIsometry.map_orthogonalProjection {E E' : Type*} [NormedAddCommGroup E]
    [NormedAddCommGroup E'] [InnerProductSpace 𝕜 E] [InnerProductSpace 𝕜 E'] (f : E →ₗᵢ[𝕜] E')
    (p : Submodule 𝕜 E) [HasOrthogonalProjection p] [HasOrthogonalProjection (p.map f.toLinearMap)]
    (x : E) : f (orthogonalProjection p x) = orthogonalProjection (p.map f.toLinearMap) (f x) := by
  refine' (eq_orthogonalProjection_of_mem_of_inner_eq_zero _ fun y hy => _).symm
  refine' Submodule.apply_coe_mem_map _ _
  rcases hy with ⟨x', hx', rfl : f x' = y⟩
  rw [← f.map_sub, f.inner_map_map, orthogonalProjection_inner_eq_zero x x' hx']
#align linear_isometry.map_orthogonal_projection LinearIsometry.map_orthogonalProjection

theorem LinearIsometry.map_orthogonalProjection' {E E' : Type*} [NormedAddCommGroup E]
    [NormedAddCommGroup E'] [InnerProductSpace 𝕜 E] [InnerProductSpace 𝕜 E'] (f : E →ₗᵢ[𝕜] E')
    (p : Submodule 𝕜 E) [HasOrthogonalProjection p] [HasOrthogonalProjection (p.map f)] (x : E) :
    f (orthogonalProjection p x) = orthogonalProjection (p.map f) (f x) :=
  have : HasOrthogonalProjection (p.map f.toLinearMap) := ‹_›
  f.map_orthogonalProjection p x
#align linear_isometry.map_orthogonal_projection' LinearIsometry.map_orthogonalProjection'

/-- Orthogonal projection onto the `Submodule.map` of a subspace. -/
theorem orthogonalProjection_map_apply {E E' : Type*} [NormedAddCommGroup E]
    [NormedAddCommGroup E'] [InnerProductSpace 𝕜 E] [InnerProductSpace 𝕜 E'] (f : E ≃ₗᵢ[𝕜] E')
    (p : Submodule 𝕜 E) [HasOrthogonalProjection p] (x : E') :
    (orthogonalProjection (p.map (f.toLinearEquiv : E →ₗ[𝕜] E')) x : E') =
      f (orthogonalProjection p (f.symm x)) := by
  simpa only [f.coe_toLinearIsometry, f.apply_symm_apply] using
    (f.toLinearIsometry.map_orthogonalProjection' p (f.symm x)).symm
#align orthogonal_projection_map_apply orthogonalProjection_map_apply

/-- The orthogonal projection onto the trivial submodule is the zero map. -/
@[simp]
theorem orthogonalProjection_bot : orthogonalProjection (⊥ : Submodule 𝕜 E) = 0 := by ext
#align orthogonal_projection_bot orthogonalProjection_bot

variable (K)

/-- The orthogonal projection has norm `≤ 1`. -/
theorem orthogonalProjection_norm_le : ‖orthogonalProjection K‖ ≤ 1 :=
  LinearMap.mkContinuous_norm_le _ (by norm_num) _
#align orthogonal_projection_norm_le orthogonalProjection_norm_le

variable (𝕜)

theorem smul_orthogonalProjection_singleton {v : E} (w : E) :
    ((‖v‖ ^ 2 : ℝ) : 𝕜) • (orthogonalProjection (𝕜 ∙ v) w : E) = ⟪v, w⟫ • v := by
  suffices ((orthogonalProjection (𝕜 ∙ v) (((‖v‖ : 𝕜) ^ 2) • w)) : E) = ⟪v, w⟫ • v by
    simpa using this
  apply eq_orthogonalProjection_of_mem_of_inner_eq_zero
  · rw [Submodule.mem_span_singleton]
    use ⟪v, w⟫
  · rw [← Submodule.mem_orthogonal', Submodule.mem_orthogonal_singleton_iff_inner_left]
    simp [inner_sub_left, inner_smul_left, inner_self_eq_norm_sq_to_K, mul_comm]
#align smul_orthogonal_projection_singleton smul_orthogonalProjection_singleton

/-- Formula for orthogonal projection onto a single vector. -/
theorem orthogonalProjection_singleton {v : E} (w : E) :
    (orthogonalProjection (𝕜 ∙ v) w : E) = (⟪v, w⟫ / ((‖v‖ ^ 2 : ℝ) : 𝕜)) • v := by
  by_cases hv : v = 0
  · rw [hv, eq_orthogonalProjection_of_eq_submodule (Submodule.span_zero_singleton 𝕜)]
    · simp
  have hv' : ‖v‖ ≠ 0 := ne_of_gt (norm_pos_iff.mpr hv)
  have key :
    (((‖v‖ ^ 2 : ℝ) : 𝕜)⁻¹ * ((‖v‖ ^ 2 : ℝ) : 𝕜)) • ((orthogonalProjection (𝕜 ∙ v) w) : E) =
      (((‖v‖ ^ 2 : ℝ) : 𝕜)⁻¹ * ⟪v, w⟫) • v :=
    by simp [mul_smul, smul_orthogonalProjection_singleton 𝕜 w, -ofReal_pow]
  convert key using 1 <;> field_simp [hv']
#align orthogonal_projection_singleton orthogonalProjection_singleton

/-- Formula for orthogonal projection onto a single unit vector. -/
theorem orthogonalProjection_unit_singleton {v : E} (hv : ‖v‖ = 1) (w : E) :
    (orthogonalProjection (𝕜 ∙ v) w : E) = ⟪v, w⟫ • v := by
  rw [← smul_orthogonalProjection_singleton 𝕜 w]
  simp [hv]
#align orthogonal_projection_unit_singleton orthogonalProjection_unit_singleton

end orthogonalProjection

section reflection

variable [HasOrthogonalProjection K]

-- Porting note: `bit0` is deprecated.
/-- Auxiliary definition for `reflection`: the reflection as a linear equivalence. -/
def reflectionLinearEquiv : E ≃ₗ[𝕜] E :=
  LinearEquiv.ofInvolutive
    (2 • (K.subtype.comp (orthogonalProjection K).toLinearMap) - LinearMap.id) fun x => by
    simp [two_smul]
#align reflection_linear_equiv reflectionLinearEquivₓ

/-- Reflection in a complete subspace of an inner product space.  The word "reflection" is
sometimes understood to mean specifically reflection in a codimension-one subspace, and sometimes
more generally to cover operations such as reflection in a point.  The definition here, of
reflection in a subspace, is a more general sense of the word that includes both those common
cases. -/
def reflection : E ≃ₗᵢ[𝕜] E :=
  { reflectionLinearEquiv K with
    norm_map' := by
      intro x
      dsimp only
      let w : K := orthogonalProjection K x
      let v := x - w
      have : ⟪v, w⟫ = 0 := orthogonalProjection_inner_eq_zero x w w.2
      convert norm_sub_eq_norm_add this using 2
      · rw [LinearEquiv.coe_mk, reflectionLinearEquiv, LinearEquiv.toFun_eq_coe,
          LinearEquiv.coe_ofInvolutive, LinearMap.sub_apply, LinearMap.id_apply, two_smul,
          LinearMap.add_apply, LinearMap.comp_apply, Submodule.subtype_apply,
          ContinuousLinearMap.coe_coe]
        dsimp [v]
        abel
      · simp only [v, add_sub_cancel'_right, eq_self_iff_true] }
#align reflection reflection

variable {K}

/-- The result of reflecting. -/
theorem reflection_apply (p : E) : reflection K p = 2 • (orthogonalProjection K p : E) - p :=
  rfl
#align reflection_apply reflection_applyₓ

/-- Reflection is its own inverse. -/
@[simp]
theorem reflection_symm : (reflection K).symm = reflection K :=
  rfl
#align reflection_symm reflection_symm

/-- Reflection is its own inverse. -/
@[simp]
theorem reflection_inv : (reflection K)⁻¹ = reflection K :=
  rfl
#align reflection_inv reflection_inv

variable (K)

/-- Reflecting twice in the same subspace. -/
@[simp]
theorem reflection_reflection (p : E) : reflection K (reflection K p) = p :=
  (reflection K).left_inv p
#align reflection_reflection reflection_reflection

/-- Reflection is involutive. -/
theorem reflection_involutive : Function.Involutive (reflection K) :=
  reflection_reflection K
#align reflection_involutive reflection_involutive

/-- Reflection is involutive. -/
@[simp]
theorem reflection_trans_reflection :
    (reflection K).trans (reflection K) = LinearIsometryEquiv.refl 𝕜 E :=
  LinearIsometryEquiv.ext <| reflection_involutive K
#align reflection_trans_reflection reflection_trans_reflection

/-- Reflection is involutive. -/
@[simp]
theorem reflection_mul_reflection : reflection K * reflection K = 1 :=
  reflection_trans_reflection _
#align reflection_mul_reflection reflection_mul_reflection

theorem reflection_orthogonal_apply (v : E) : reflection Kᗮ v = -reflection K v := by
  simp [reflection_apply]; abel

theorem reflection_orthogonal : reflection Kᗮ = .trans (reflection K) (.neg _) := by
  ext; apply reflection_orthogonal_apply

variable {K}

theorem reflection_singleton_apply (u v : E) :
    reflection (𝕜 ∙ u) v = 2 • (⟪u, v⟫ / ((‖u‖ : 𝕜) ^ 2)) • u - v := by
  rw [reflection_apply, orthogonalProjection_singleton, ofReal_pow]

/-- A point is its own reflection if and only if it is in the subspace. -/
theorem reflection_eq_self_iff (x : E) : reflection K x = x ↔ x ∈ K := by
  rw [← orthogonalProjection_eq_self_iff, reflection_apply, sub_eq_iff_eq_add', ← two_smul 𝕜,
    two_smul ℕ, ← two_smul 𝕜]
  refine' (smul_right_injective E _).eq_iff
  exact two_ne_zero
#align reflection_eq_self_iff reflection_eq_self_iff

theorem reflection_mem_subspace_eq_self {x : E} (hx : x ∈ K) : reflection K x = x :=
  (reflection_eq_self_iff x).mpr hx
#align reflection_mem_subspace_eq_self reflection_mem_subspace_eq_self

/-- Reflection in the `Submodule.map` of a subspace. -/
theorem reflection_map_apply {E E' : Type*} [NormedAddCommGroup E] [NormedAddCommGroup E']
    [InnerProductSpace 𝕜 E] [InnerProductSpace 𝕜 E'] (f : E ≃ₗᵢ[𝕜] E') (K : Submodule 𝕜 E)
    [HasOrthogonalProjection K] (x : E') :
    reflection (K.map (f.toLinearEquiv : E →ₗ[𝕜] E')) x = f (reflection K (f.symm x)) := by
  simp [two_smul, reflection_apply, orthogonalProjection_map_apply f K x]
#align reflection_map_apply reflection_map_apply

/-- Reflection in the `Submodule.map` of a subspace. -/
theorem reflection_map {E E' : Type*} [NormedAddCommGroup E] [NormedAddCommGroup E']
    [InnerProductSpace 𝕜 E] [InnerProductSpace 𝕜 E'] (f : E ≃ₗᵢ[𝕜] E') (K : Submodule 𝕜 E)
    [HasOrthogonalProjection K] :
    reflection (K.map (f.toLinearEquiv : E →ₗ[𝕜] E')) = f.symm.trans ((reflection K).trans f) :=
  LinearIsometryEquiv.ext <| reflection_map_apply f K
#align reflection_map reflection_map

/-- Reflection through the trivial subspace {0} is just negation. -/
@[simp]
theorem reflection_bot : reflection (⊥ : Submodule 𝕜 E) = LinearIsometryEquiv.neg 𝕜 := by
  ext; simp [reflection_apply]
#align reflection_bot reflection_bot

end reflection

section Orthogonal

/-- If `K₁` is complete and contained in `K₂`, `K₁` and `K₁ᗮ ⊓ K₂` span `K₂`. -/
theorem Submodule.sup_orthogonal_inf_of_completeSpace {K₁ K₂ : Submodule 𝕜 E} (h : K₁ ≤ K₂)
    [HasOrthogonalProjection K₁] : K₁ ⊔ K₁ᗮ ⊓ K₂ = K₂ := by
  ext x
  rw [Submodule.mem_sup]
  let v : K₁ := orthogonalProjection K₁ x
  have hvm : x - v ∈ K₁ᗮ := sub_orthogonalProjection_mem_orthogonal x
  constructor
  · rintro ⟨y, hy, z, hz, rfl⟩
    exact K₂.add_mem (h hy) hz.2
  · exact fun hx => ⟨v, v.prop, x - v, ⟨hvm, K₂.sub_mem hx (h v.prop)⟩, add_sub_cancel'_right _ _⟩
#align submodule.sup_orthogonal_inf_of_complete_space Submodule.sup_orthogonal_inf_of_completeSpace

variable {K}

/-- If `K` is complete, `K` and `Kᗮ` span the whole space. -/
theorem Submodule.sup_orthogonal_of_completeSpace [HasOrthogonalProjection K] : K ⊔ Kᗮ = ⊤ := by
  convert Submodule.sup_orthogonal_inf_of_completeSpace (le_top : K ≤ ⊤) using 2
  simp
#align submodule.sup_orthogonal_of_complete_space Submodule.sup_orthogonal_of_completeSpace

variable (K)

/-- If `K` is complete, any `v` in `E` can be expressed as a sum of elements of `K` and `Kᗮ`. -/
theorem Submodule.exists_add_mem_mem_orthogonal [HasOrthogonalProjection K] (v : E) :
    ∃ y ∈ K, ∃ z ∈ Kᗮ, v = y + z :=
  ⟨orthogonalProjection K v, Subtype.coe_prop _, v - orthogonalProjection K v,
    sub_orthogonalProjection_mem_orthogonal _, by simp⟩
#align submodule.exists_sum_mem_mem_orthogonal Submodule.exists_add_mem_mem_orthogonal

/-- If `K` admits an orthogonal projection, then the orthogonal complement of its orthogonal
complement is itself. -/
@[simp]
theorem Submodule.orthogonal_orthogonal [HasOrthogonalProjection K] : Kᗮᗮ = K := by
  ext v
  constructor
  · obtain ⟨y, hy, z, hz, rfl⟩ := K.exists_add_mem_mem_orthogonal v
    intro hv
    have hz' : z = 0 := by
      have hyz : ⟪z, y⟫ = 0 := by simp [hz y hy, inner_eq_zero_symm]
      simpa [inner_add_right, hyz] using hv z hz
    simp [hy, hz']
  · intro hv w hw
    rw [inner_eq_zero_symm]
    exact hw v hv
#align submodule.orthogonal_orthogonal Submodule.orthogonal_orthogonal

/-- In a Hilbert space, the orthogonal complement of the orthogonal complement of a subspace `K`
is the topological closure of `K`.

Note that the completeness assumption is necessary. Let `E` be the space `ℕ →₀ ℝ` with inner space
structure inherited from `PiLp 2 (fun _ : ℕ ↦ ℝ)`. Let `K` be the subspace of sequences with the sum
of all elements equal to zero. Then `Kᗮ = ⊥`, `Kᗮᗮ = ⊤`.  -/
theorem Submodule.orthogonal_orthogonal_eq_closure [CompleteSpace E] :
    Kᗮᗮ = K.topologicalClosure := by
  refine' le_antisymm _ _
  · convert Submodule.orthogonal_orthogonal_monotone K.le_topologicalClosure using 1
    rw [K.topologicalClosure.orthogonal_orthogonal]
  · exact K.topologicalClosure_minimal K.le_orthogonal_orthogonal Kᗮ.isClosed_orthogonal
#align submodule.orthogonal_orthogonal_eq_closure Submodule.orthogonal_orthogonal_eq_closure

variable {K}

/-- If `K` admits an orthogonal projection, `K` and `Kᗮ` are complements of each other. -/
theorem Submodule.isCompl_orthogonal_of_completeSpace [HasOrthogonalProjection K] : IsCompl K Kᗮ :=
  ⟨K.orthogonal_disjoint, codisjoint_iff.2 Submodule.sup_orthogonal_of_completeSpace⟩
#align submodule.is_compl_orthogonal_of_complete_space Submodule.isCompl_orthogonal_of_completeSpace

@[simp]
theorem Submodule.orthogonal_eq_bot_iff [HasOrthogonalProjection K] : Kᗮ = ⊥ ↔ K = ⊤ := by
  refine' ⟨_, fun h => by rw [h, Submodule.top_orthogonal_eq_bot]⟩
  intro h
  have : K ⊔ Kᗮ = ⊤ := Submodule.sup_orthogonal_of_completeSpace
  rwa [h, sup_comm, bot_sup_eq] at this
#align submodule.orthogonal_eq_bot_iff Submodule.orthogonal_eq_bot_iff

/-- The orthogonal projection onto `K` of an element of `Kᗮ` is zero. -/
theorem orthogonalProjection_mem_subspace_orthogonalComplement_eq_zero [HasOrthogonalProjection K]
    {v : E} (hv : v ∈ Kᗮ) : orthogonalProjection K v = 0 := by
  ext
  convert eq_orthogonalProjection_of_mem_orthogonal (K := K) _ _ <;> simp [hv]
#align orthogonal_projection_mem_subspace_orthogonal_complement_eq_zero orthogonalProjection_mem_subspace_orthogonalComplement_eq_zero

/-- The projection into `U` from an orthogonal submodule `V` is the zero map. -/
theorem Submodule.IsOrtho.orthogonalProjection_comp_subtypeL {U V : Submodule 𝕜 E}
    [HasOrthogonalProjection U] (h : U ⟂ V) : orthogonalProjection U ∘L V.subtypeL = 0 :=
  ContinuousLinearMap.ext fun v =>
    orthogonalProjection_mem_subspace_orthogonalComplement_eq_zero <| h.symm v.prop
set_option linter.uppercaseLean3 false in
#align submodule.is_ortho.orthogonal_projection_comp_subtypeL Submodule.IsOrtho.orthogonalProjection_comp_subtypeL

/-- The projection into `U` from `V` is the zero map if and only if `U` and `V` are orthogonal. -/
theorem orthogonalProjection_comp_subtypeL_eq_zero_iff {U V : Submodule 𝕜 E}
    [HasOrthogonalProjection U] : orthogonalProjection U ∘L V.subtypeL = 0 ↔ U ⟂ V :=
  ⟨fun h u hu v hv => by
    convert orthogonalProjection_inner_eq_zero v u hu using 2
    have : orthogonalProjection U v = 0 := DFunLike.congr_fun h (⟨_, hv⟩ : V)
    rw [this, Submodule.coe_zero, sub_zero], Submodule.IsOrtho.orthogonalProjection_comp_subtypeL⟩
set_option linter.uppercaseLean3 false in
#align orthogonal_projection_comp_subtypeL_eq_zero_iff orthogonalProjection_comp_subtypeL_eq_zero_iff

theorem orthogonalProjection_eq_linear_proj [HasOrthogonalProjection K] (x : E) :
    orthogonalProjection K x =
      K.linearProjOfIsCompl _ Submodule.isCompl_orthogonal_of_completeSpace x := by
  have : IsCompl K Kᗮ := Submodule.isCompl_orthogonal_of_completeSpace
  conv_lhs => rw [← Submodule.linear_proj_add_linearProjOfIsCompl_eq_self this x]
  rw [map_add, orthogonalProjection_mem_subspace_eq_self,
    orthogonalProjection_mem_subspace_orthogonalComplement_eq_zero (Submodule.coe_mem _), add_zero]
#align orthogonal_projection_eq_linear_proj orthogonalProjection_eq_linear_proj

theorem orthogonalProjection_coe_linearMap_eq_linearProj [HasOrthogonalProjection K] :
    (orthogonalProjection K : E →ₗ[𝕜] K) =
      K.linearProjOfIsCompl _ Submodule.isCompl_orthogonal_of_completeSpace :=
  LinearMap.ext <| orthogonalProjection_eq_linear_proj
#align orthogonal_projection_coe_linear_map_eq_linear_proj orthogonalProjection_coe_linearMap_eq_linearProj

/-- The reflection in `K` of an element of `Kᗮ` is its negation. -/
theorem reflection_mem_subspace_orthogonalComplement_eq_neg [HasOrthogonalProjection K] {v : E}
    (hv : v ∈ Kᗮ) : reflection K v = -v := by
  simp [reflection_apply, orthogonalProjection_mem_subspace_orthogonalComplement_eq_zero hv]
#align reflection_mem_subspace_orthogonal_complement_eq_neg reflection_mem_subspace_orthogonalComplement_eq_neg

/-- The orthogonal projection onto `Kᗮ` of an element of `K` is zero. -/
theorem orthogonalProjection_mem_subspace_orthogonal_precomplement_eq_zero
    [HasOrthogonalProjection Kᗮ] {v : E} (hv : v ∈ K) : orthogonalProjection Kᗮ v = 0 :=
  orthogonalProjection_mem_subspace_orthogonalComplement_eq_zero (K.le_orthogonal_orthogonal hv)
#align orthogonal_projection_mem_subspace_orthogonal_precomplement_eq_zero orthogonalProjection_mem_subspace_orthogonal_precomplement_eq_zero

/-- If `U ≤ V`, then projecting on `V` and then on `U` is the same as projecting on `U`. -/
theorem orthogonalProjection_orthogonalProjection_of_le {U V : Submodule 𝕜 E}
    [HasOrthogonalProjection U] [HasOrthogonalProjection V] (h : U ≤ V) (x : E) :
    orthogonalProjection U (orthogonalProjection V x) = orthogonalProjection U x :=
  Eq.symm <| by
    simpa only [sub_eq_zero, map_sub] using
      orthogonalProjection_mem_subspace_orthogonalComplement_eq_zero
        (Submodule.orthogonal_le h (sub_orthogonalProjection_mem_orthogonal x))
#align orthogonal_projection_orthogonal_projection_of_le orthogonalProjection_orthogonalProjection_of_le

/-- Given a monotone family `U` of complete submodules of `E` and a fixed `x : E`,
the orthogonal projection of `x` on `U i` tends to the orthogonal projection of `x` on
`(⨆ i, U i).topologicalClosure` along `atTop`. -/
theorem orthogonalProjection_tendsto_closure_iSup [CompleteSpace E] {ι : Type*} [SemilatticeSup ι]
    (U : ι → Submodule 𝕜 E) [∀ i, CompleteSpace (U i)] (hU : Monotone U) (x : E) :
    Filter.Tendsto (fun i => (orthogonalProjection (U i) x : E)) atTop
      (𝓝 (orthogonalProjection (⨆ i, U i).topologicalClosure x : E)) := by
  cases isEmpty_or_nonempty ι
  · exact tendsto_of_isEmpty
  let y := (orthogonalProjection (⨆ i, U i).topologicalClosure x : E)
  have proj_x : ∀ i, orthogonalProjection (U i) x = orthogonalProjection (U i) y := fun i =>
    (orthogonalProjection_orthogonalProjection_of_le
        ((le_iSup U i).trans (iSup U).le_topologicalClosure) _).symm
  suffices ∀ ε > 0, ∃ I, ∀ i ≥ I, ‖(orthogonalProjection (U i) y : E) - y‖ < ε by
    simpa only [proj_x, NormedAddCommGroup.tendsto_atTop] using this
  intro ε hε
  obtain ⟨a, ha, hay⟩ : ∃ a ∈ ⨆ i, U i, dist y a < ε := by
    have y_mem : y ∈ (⨆ i, U i).topologicalClosure := Submodule.coe_mem _
    rw [← SetLike.mem_coe, Submodule.topologicalClosure_coe, Metric.mem_closure_iff] at y_mem
    exact y_mem ε hε
  rw [dist_eq_norm] at hay
  obtain ⟨I, hI⟩ : ∃ I, a ∈ U I := by rwa [Submodule.mem_iSup_of_directed _ hU.directed_le] at ha
  refine' ⟨I, fun i (hi : I ≤ i) => _⟩
  rw [norm_sub_rev, orthogonalProjection_minimal]
  refine' lt_of_le_of_lt _ hay
  change _ ≤ ‖y - (⟨a, hU hi hI⟩ : U i)‖
  exact ciInf_le ⟨0, Set.forall_mem_range.mpr fun _ => norm_nonneg _⟩ _
#align orthogonal_projection_tendsto_closure_supr orthogonalProjection_tendsto_closure_iSup

/-- Given a monotone family `U` of complete submodules of `E` with dense span supremum,
and a fixed `x : E`, the orthogonal projection of `x` on `U i` tends to `x` along `at_top`. -/
theorem orthogonalProjection_tendsto_self [CompleteSpace E] {ι : Type*} [SemilatticeSup ι]
    (U : ι → Submodule 𝕜 E) [∀ t, CompleteSpace (U t)] (hU : Monotone U) (x : E)
    (hU' : ⊤ ≤ (⨆ t, U t).topologicalClosure) :
    Filter.Tendsto (fun t => (orthogonalProjection (U t) x : E)) atTop (𝓝 x) := by
  rw [← eq_top_iff] at hU'
  convert orthogonalProjection_tendsto_closure_iSup U hU x
  rw [orthogonalProjection_eq_self_iff.mpr _]
  rw [hU']
  trivial
#align orthogonal_projection_tendsto_self orthogonalProjection_tendsto_self

/-- The orthogonal complement satisfies `Kᗮᗮᗮ = Kᗮ`. -/
theorem Submodule.triorthogonal_eq_orthogonal [CompleteSpace E] : Kᗮᗮᗮ = Kᗮ := by
  rw [Kᗮ.orthogonal_orthogonal_eq_closure]
  exact K.isClosed_orthogonal.submodule_topologicalClosure_eq
#align submodule.triorthogonal_eq_orthogonal Submodule.triorthogonal_eq_orthogonal

/-- The closure of `K` is the full space iff `Kᗮ` is trivial. -/
theorem Submodule.topologicalClosure_eq_top_iff [CompleteSpace E] :
    K.topologicalClosure = ⊤ ↔ Kᗮ = ⊥ := by
  rw [← Submodule.orthogonal_orthogonal_eq_closure]
  constructor <;> intro h
  · rw [← Submodule.triorthogonal_eq_orthogonal, h, Submodule.top_orthogonal_eq_bot]
  · rw [h, Submodule.bot_orthogonal_eq_top]
#align submodule.topological_closure_eq_top_iff Submodule.topologicalClosure_eq_top_iff

namespace Dense

/- Porting note: unneeded assumption `[CompleteSpace E]` was removed from all theorems in this
section. TODO: Move to another file? -/
open Submodule

variable {x y : E}

theorem eq_zero_of_inner_left (hK : Dense (K : Set E)) (h : ∀ v : K, ⟪x, v⟫ = 0) : x = 0 := by
  have : (⟪x, ·⟫) = 0 := (continuous_const.inner continuous_id).ext_on
    hK continuous_const (Subtype.forall.1 h)
  simpa using congr_fun this x
#align dense.eq_zero_of_inner_left Dense.eq_zero_of_inner_left

theorem eq_zero_of_mem_orthogonal (hK : Dense (K : Set E)) (h : x ∈ Kᗮ) : x = 0 :=
  eq_zero_of_inner_left hK fun v ↦ (mem_orthogonal' _ _).1 h _ v.2
#align dense.eq_zero_of_mem_orthogonal Dense.eq_zero_of_mem_orthogonal

/-- If `S` is dense and `x - y ∈ Kᗮ`, then `x = y`. -/
theorem eq_of_sub_mem_orthogonal (hK : Dense (K : Set E)) (h : x - y ∈ Kᗮ) : x = y :=
  sub_eq_zero.1 <| eq_zero_of_mem_orthogonal hK h
#align dense.eq_of_sub_mem_orthogonal Dense.eq_of_sub_mem_orthogonal

theorem eq_of_inner_left (hK : Dense (K : Set E)) (h : ∀ v : K, ⟪x, v⟫ = ⟪y, v⟫) : x = y :=
  hK.eq_of_sub_mem_orthogonal (Submodule.sub_mem_orthogonal_of_inner_left h)
#align dense.eq_of_inner_left Dense.eq_of_inner_left

theorem eq_of_inner_right (hK : Dense (K : Set E)) (h : ∀ v : K, ⟪(v : E), x⟫ = ⟪(v : E), y⟫) :
    x = y :=
  hK.eq_of_sub_mem_orthogonal (Submodule.sub_mem_orthogonal_of_inner_right h)
#align dense.eq_of_inner_right Dense.eq_of_inner_right

theorem eq_zero_of_inner_right (hK : Dense (K : Set E)) (h : ∀ v : K, ⟪(v : E), x⟫ = 0) : x = 0 :=
  hK.eq_of_inner_right fun v => by rw [inner_zero_right, h v]
#align dense.eq_zero_of_inner_right Dense.eq_zero_of_inner_right

end Dense

/-- The reflection in `Kᗮ` of an element of `K` is its negation. -/
theorem reflection_mem_subspace_orthogonal_precomplement_eq_neg [HasOrthogonalProjection K] {v : E}
    (hv : v ∈ K) : reflection Kᗮ v = -v :=
  reflection_mem_subspace_orthogonalComplement_eq_neg (K.le_orthogonal_orthogonal hv)
#align reflection_mem_subspace_orthogonal_precomplement_eq_neg reflection_mem_subspace_orthogonal_precomplement_eq_neg

/-- The orthogonal projection onto `(𝕜 ∙ v)ᗮ` of `v` is zero. -/
theorem orthogonalProjection_orthogonalComplement_singleton_eq_zero (v : E) :
    orthogonalProjection (𝕜 ∙ v)ᗮ v = 0 :=
  orthogonalProjection_mem_subspace_orthogonal_precomplement_eq_zero
    (Submodule.mem_span_singleton_self v)
#align orthogonal_projection_orthogonal_complement_singleton_eq_zero orthogonalProjection_orthogonalComplement_singleton_eq_zero

/-- The reflection in `(𝕜 ∙ v)ᗮ` of `v` is `-v`. -/
theorem reflection_orthogonalComplement_singleton_eq_neg (v : E) : reflection (𝕜 ∙ v)ᗮ v = -v :=
  reflection_mem_subspace_orthogonal_precomplement_eq_neg (Submodule.mem_span_singleton_self v)
#align reflection_orthogonal_complement_singleton_eq_neg reflection_orthogonalComplement_singleton_eq_neg

theorem reflection_sub {v w : F} (h : ‖v‖ = ‖w‖) : reflection (ℝ ∙ (v - w))ᗮ v = w := by
  set R : F ≃ₗᵢ[ℝ] F := reflection (ℝ ∙ v - w)ᗮ
  suffices R v + R v = w + w by
    apply smul_right_injective F (by norm_num : (2 : ℝ) ≠ 0)
    simpa [two_smul] using this
  have h₁ : R (v - w) = -(v - w) := reflection_orthogonalComplement_singleton_eq_neg (v - w)
  have h₂ : R (v + w) = v + w := by
    apply reflection_mem_subspace_eq_self
    rw [Submodule.mem_orthogonal_singleton_iff_inner_left]
    rw [real_inner_add_sub_eq_zero_iff]
    exact h
  convert congr_arg₂ (· + ·) h₂ h₁ using 1
  · simp
  · abel
#align reflection_sub reflection_sub

variable (K)

-- Porting note: relax assumptions, swap LHS with RHS
/-- If the orthogonal projection to `K` is well-defined, then a vector splits as the sum of its
orthogonal projections onto a complete submodule `K` and onto the orthogonal complement of `K`.-/
theorem orthogonalProjection_add_orthogonalProjection_orthogonal [HasOrthogonalProjection K]
    (w : E) : (orthogonalProjection K w : E) + (orthogonalProjection Kᗮ w : E) = w := by
  simp
#align eq_sum_orthogonal_projection_self_orthogonal_complement orthogonalProjection_add_orthogonalProjection_orthogonalₓ

/-- The Pythagorean theorem, for an orthogonal projection.-/
theorem norm_sq_eq_add_norm_sq_projection (x : E) (S : Submodule 𝕜 E) [HasOrthogonalProjection S] :
    ‖x‖ ^ 2 = ‖orthogonalProjection S x‖ ^ 2 + ‖orthogonalProjection Sᗮ x‖ ^ 2 :=
  calc
    ‖x‖ ^ 2 = ‖(orthogonalProjection S x : E) + orthogonalProjection Sᗮ x‖ ^ 2 := by
      rw [orthogonalProjection_add_orthogonalProjection_orthogonal]
    _ = ‖orthogonalProjection S x‖ ^ 2 + ‖orthogonalProjection Sᗮ x‖ ^ 2 := by
      simp only [sq]
      exact norm_add_sq_eq_norm_sq_add_norm_sq_of_inner_eq_zero _ _ <|
        (S.mem_orthogonal _).1 (orthogonalProjection Sᗮ x).2 _ (orthogonalProjection S x).2
#align norm_sq_eq_add_norm_sq_projection norm_sq_eq_add_norm_sq_projection

/-- In a complete space `E`, the projection maps onto a complete subspace `K` and its orthogonal
complement sum to the identity. -/
theorem id_eq_sum_orthogonalProjection_self_orthogonalComplement [HasOrthogonalProjection K] :
    ContinuousLinearMap.id 𝕜 E =
      K.subtypeL.comp (orthogonalProjection K) + Kᗮ.subtypeL.comp (orthogonalProjection Kᗮ) := by
  ext w
  exact (orthogonalProjection_add_orthogonalProjection_orthogonal K w).symm
#align id_eq_sum_orthogonal_projection_self_orthogonal_complement id_eq_sum_orthogonalProjection_self_orthogonalComplement

-- Porting note: The priority should be higher than `Submodule.coe_inner`.
@[simp high]
theorem inner_orthogonalProjection_eq_of_mem_right [HasOrthogonalProjection K] (u : K) (v : E) :
    ⟪orthogonalProjection K v, u⟫ = ⟪v, u⟫ :=
  calc
    ⟪orthogonalProjection K v, u⟫ = ⟪(orthogonalProjection K v : E), u⟫ := K.coe_inner _ _
    _ = ⟪(orthogonalProjection K v : E), u⟫ + ⟪v - orthogonalProjection K v, u⟫ := by
      rw [orthogonalProjection_inner_eq_zero _ _ (Submodule.coe_mem _), add_zero]
    _ = ⟪v, u⟫ := by rw [← inner_add_left, add_sub_cancel'_right]
#align inner_orthogonal_projection_eq_of_mem_right inner_orthogonalProjection_eq_of_mem_right

-- Porting note: The priority should be higher than `Submodule.coe_inner`.
@[simp high]
theorem inner_orthogonalProjection_eq_of_mem_left [HasOrthogonalProjection K] (u : K) (v : E) :
    ⟪u, orthogonalProjection K v⟫ = ⟪(u : E), v⟫ := by
  rw [← inner_conj_symm, ← inner_conj_symm (u : E), inner_orthogonalProjection_eq_of_mem_right]
#align inner_orthogonal_projection_eq_of_mem_left inner_orthogonalProjection_eq_of_mem_left

/-- The orthogonal projection is self-adjoint. -/
theorem inner_orthogonalProjection_left_eq_right [HasOrthogonalProjection K] (u v : E) :
    ⟪↑(orthogonalProjection K u), v⟫ = ⟪u, orthogonalProjection K v⟫ := by
  rw [← inner_orthogonalProjection_eq_of_mem_left, inner_orthogonalProjection_eq_of_mem_right]
#align inner_orthogonal_projection_left_eq_right inner_orthogonalProjection_left_eq_right

/-- The orthogonal projection is symmetric. -/
theorem orthogonalProjection_isSymmetric [HasOrthogonalProjection K] :
    (K.subtypeL ∘L orthogonalProjection K : E →ₗ[𝕜] E).IsSymmetric :=
  inner_orthogonalProjection_left_eq_right K
#align orthogonal_projection_is_symmetric orthogonalProjection_isSymmetric

open FiniteDimensional

/-- Given a finite-dimensional subspace `K₂`, and a subspace `K₁`
contained in it, the dimensions of `K₁` and the intersection of its
orthogonal subspace with `K₂` add to that of `K₂`. -/
theorem Submodule.finrank_add_inf_finrank_orthogonal {K₁ K₂ : Submodule 𝕜 E}
    [FiniteDimensional 𝕜 K₂] (h : K₁ ≤ K₂) :
    finrank 𝕜 K₁ + finrank 𝕜 (K₁ᗮ ⊓ K₂ : Submodule 𝕜 E) = finrank 𝕜 K₂ := by
  haveI : FiniteDimensional 𝕜 K₁ := Submodule.finiteDimensional_of_le h
  haveI := proper_rorCLike 𝕜 K₁
  have hd := Submodule.finrank_sup_add_finrank_inf_eq K₁ (K₁ᗮ ⊓ K₂)
  rw [← inf_assoc, (Submodule.orthogonal_disjoint K₁).eq_bot, bot_inf_eq, finrank_bot,
    Submodule.sup_orthogonal_inf_of_completeSpace h] at hd
  rw [add_zero] at hd
  exact hd.symm
#align submodule.finrank_add_inf_finrank_orthogonal Submodule.finrank_add_inf_finrank_orthogonal

/-- Given a finite-dimensional subspace `K₂`, and a subspace `K₁`
contained in it, the dimensions of `K₁` and the intersection of its
orthogonal subspace with `K₂` add to that of `K₂`. -/
theorem Submodule.finrank_add_inf_finrank_orthogonal' {K₁ K₂ : Submodule 𝕜 E}
    [FiniteDimensional 𝕜 K₂] (h : K₁ ≤ K₂) {n : ℕ} (h_dim : finrank 𝕜 K₁ + n = finrank 𝕜 K₂) :
    finrank 𝕜 (K₁ᗮ ⊓ K₂ : Submodule 𝕜 E) = n := by
  rw [← add_right_inj (finrank 𝕜 K₁)]
  simp [Submodule.finrank_add_inf_finrank_orthogonal h, h_dim]
#align submodule.finrank_add_inf_finrank_orthogonal' Submodule.finrank_add_inf_finrank_orthogonal'

/-- Given a finite-dimensional space `E` and subspace `K`, the dimensions of `K` and `Kᗮ` add to
that of `E`. -/
theorem Submodule.finrank_add_finrank_orthogonal [FiniteDimensional 𝕜 E] (K : Submodule 𝕜 E) :
    finrank 𝕜 K + finrank 𝕜 Kᗮ = finrank 𝕜 E := by
  convert Submodule.finrank_add_inf_finrank_orthogonal (le_top : K ≤ ⊤) using 1
  · rw [inf_top_eq]
  · simp
#align submodule.finrank_add_finrank_orthogonal Submodule.finrank_add_finrank_orthogonal

/-- Given a finite-dimensional space `E` and subspace `K`, the dimensions of `K` and `Kᗮ` add to
that of `E`. -/
theorem Submodule.finrank_add_finrank_orthogonal' [FiniteDimensional 𝕜 E] {K : Submodule 𝕜 E}
    {n : ℕ} (h_dim : finrank 𝕜 K + n = finrank 𝕜 E) : finrank 𝕜 Kᗮ = n := by
  rw [← add_right_inj (finrank 𝕜 K)]
  simp [Submodule.finrank_add_finrank_orthogonal, h_dim]
#align submodule.finrank_add_finrank_orthogonal' Submodule.finrank_add_finrank_orthogonal'

/-- In a finite-dimensional inner product space, the dimension of the orthogonal complement of the
span of a nonzero vector is one less than the dimension of the space. -/
theorem finrank_orthogonal_span_singleton {n : ℕ} [_i : Fact (finrank 𝕜 E = n + 1)] {v : E}
    (hv : v ≠ 0) : finrank 𝕜 (𝕜 ∙ v)ᗮ = n := by
  haveI : FiniteDimensional 𝕜 E := .of_fact_finrank_eq_succ n
  exact Submodule.finrank_add_finrank_orthogonal' <| by
    simp [finrank_span_singleton hv, _i.elim, add_comm]
#align finrank_orthogonal_span_singleton finrank_orthogonal_span_singleton

/-- An element `φ` of the orthogonal group of `F` can be factored as a product of reflections, and
specifically at most as many reflections as the dimension of the complement of the fixed subspace
of `φ`. -/
theorem LinearIsometryEquiv.reflections_generate_dim_aux [FiniteDimensional ℝ F] {n : ℕ}
    (φ : F ≃ₗᵢ[ℝ] F) (hn : finrank ℝ (ker (ContinuousLinearMap.id ℝ F - φ))ᗮ ≤ n) :
    ∃ l : List F, l.length ≤ n ∧ φ = (l.map fun v => reflection (ℝ ∙ v)ᗮ).prod := by
  -- We prove this by strong induction on `n`, the dimension of the orthogonal complement of the
  -- fixed subspace of the endomorphism `φ`
  induction' n with n IH generalizing φ
  · -- Base case: `n = 0`, the fixed subspace is the whole space, so `φ = id`
    refine' ⟨[], rfl.le, show φ = 1 from _⟩
    have : ker (ContinuousLinearMap.id ℝ F - φ) = ⊤ := by
      rwa [Nat.zero_eq, le_zero_iff, Submodule.finrank_eq_zero,
        Submodule.orthogonal_eq_bot_iff] at hn
    symm
    ext x
    have := LinearMap.congr_fun (LinearMap.ker_eq_top.mp this) x
    simpa only [sub_eq_zero, ContinuousLinearMap.coe_sub, LinearMap.sub_apply,
      LinearMap.zero_apply] using this
  · -- Inductive step.  Let `W` be the fixed subspace of `φ`.  We suppose its complement to have
    -- dimension at most n + 1.
    let W := ker (ContinuousLinearMap.id ℝ F - φ)
    have hW : ∀ w ∈ W, φ w = w := fun w hw => (sub_eq_zero.mp hw).symm
    by_cases hn' : finrank ℝ Wᗮ ≤ n
    · obtain ⟨V, hV₁, hV₂⟩ := IH φ hn'
      exact ⟨V, hV₁.trans n.le_succ, hV₂⟩
    -- Take a nonzero element `v` of the orthogonal complement of `W`.
    haveI : Nontrivial Wᗮ := nontrivial_of_finrank_pos (by omega : 0 < finrank ℝ Wᗮ)
    obtain ⟨v, hv⟩ := exists_ne (0 : Wᗮ)
    have hφv : φ v ∈ Wᗮ := by
      intro w hw
      rw [← hW w hw, LinearIsometryEquiv.inner_map_map]
      exact v.prop w hw
    have hv' : (v : F) ∉ W := by
      intro h
      exact hv ((Submodule.mem_left_iff_eq_zero_of_disjoint W.orthogonal_disjoint).mp h)
    -- Let `ρ` be the reflection in `v - φ v`; this is designed to swap `v` and `φ v`
    let x : F := v - φ v
    let ρ := reflection (ℝ ∙ x)ᗮ
    -- Notation: Let `V` be the fixed subspace of `φ.trans ρ`
    let V := ker (ContinuousLinearMap.id ℝ F - φ.trans ρ)
    have hV : ∀ w, ρ (φ w) = w → w ∈ V := by
      intro w hw
      change w - ρ (φ w) = 0
      rw [sub_eq_zero, hw]
    -- Everything fixed by `φ` is fixed by `φ.trans ρ`
    have H₂V : W ≤ V := by
      intro w hw
      apply hV
      rw [hW w hw]
      refine' reflection_mem_subspace_eq_self _
      rw [Submodule.mem_orthogonal_singleton_iff_inner_left]
      exact Submodule.sub_mem _ v.prop hφv _ hw
    -- `v` is also fixed by `φ.trans ρ`
    have H₁V : (v : F) ∈ V := by
      apply hV
      have : ρ v = φ v := reflection_sub (φ.norm_map v).symm
      rw [← this]
      exact reflection_reflection _ _
    -- By dimension-counting, the complement of the fixed subspace of `φ.trans ρ` has dimension at
    -- most `n`
    have : finrank ℝ Vᗮ ≤ n := by
      change finrank ℝ Wᗮ ≤ n + 1 at hn
      have : finrank ℝ W + 1 ≤ finrank ℝ V :=
        Submodule.finrank_lt_finrank_of_lt (SetLike.lt_iff_le_and_exists.2 ⟨H₂V, v, H₁V, hv'⟩)
      have : finrank ℝ V + finrank ℝ Vᗮ = finrank ℝ F := V.finrank_add_finrank_orthogonal
      have : finrank ℝ W + finrank ℝ Wᗮ = finrank ℝ F := W.finrank_add_finrank_orthogonal
      omega
    -- So apply the inductive hypothesis to `φ.trans ρ`
    obtain ⟨l, hl, hφl⟩ := IH (ρ * φ) this
    -- Prepend `ρ` to the factorization into reflections obtained for `φ.trans ρ`; this gives a
    -- factorization into reflections for `φ`.
    refine' ⟨x::l, Nat.succ_le_succ hl, _⟩
    rw [List.map_cons, List.prod_cons]
    have := congr_arg (ρ * ·) hφl
    dsimp only at this
    rwa [← mul_assoc, reflection_mul_reflection, one_mul] at this
#align linear_isometry_equiv.reflections_generate_dim_aux LinearIsometryEquiv.reflections_generate_dim_aux

/-- The orthogonal group of `F` is generated by reflections; specifically each element `φ` of the
orthogonal group is a product of at most as many reflections as the dimension of `F`.

Special case of the **Cartan–Dieudonné theorem**. -/
theorem LinearIsometryEquiv.reflections_generate_dim [FiniteDimensional ℝ F] (φ : F ≃ₗᵢ[ℝ] F) :
    ∃ l : List F, l.length ≤ finrank ℝ F ∧ φ = (l.map fun v => reflection (ℝ ∙ v)ᗮ).prod :=
  let ⟨l, hl₁, hl₂⟩ := φ.reflections_generate_dim_aux le_rfl
  ⟨l, hl₁.trans (Submodule.finrank_le _), hl₂⟩
#align linear_isometry_equiv.reflections_generate_dim LinearIsometryEquiv.reflections_generate_dim

/-- The orthogonal group of `F` is generated by reflections. -/
theorem LinearIsometryEquiv.reflections_generate [FiniteDimensional ℝ F] :
    Subgroup.closure (Set.range fun v : F => reflection (ℝ ∙ v)ᗮ) = ⊤ := by
  rw [Subgroup.eq_top_iff']
  intro φ
  rcases φ.reflections_generate_dim with ⟨l, _, rfl⟩
  apply (Subgroup.closure _).list_prod_mem
  intro x hx
  rcases List.mem_map.mp hx with ⟨a, _, hax⟩
  exact Subgroup.subset_closure ⟨a, hax⟩
#align linear_isometry_equiv.reflections_generate LinearIsometryEquiv.reflections_generate

end Orthogonal

section OrthogonalFamily

variable {ι : Type*}

/-- An orthogonal family of subspaces of `E` satisfies `DirectSum.IsInternal` (that is,
they provide an internal direct sum decomposition of `E`) if and only if their span has trivial
orthogonal complement. -/
theorem OrthogonalFamily.isInternal_iff_of_isComplete [DecidableEq ι] {V : ι → Submodule 𝕜 E}
    (hV : OrthogonalFamily 𝕜 (fun i => V i) fun i => (V i).subtypeₗᵢ)
    (hc : IsComplete (↑(iSup V) : Set E)) : DirectSum.IsInternal V ↔ (iSup V)ᗮ = ⊥ := by
  haveI : CompleteSpace (↥(iSup V)) := hc.completeSpace_coe
  simp only [DirectSum.isInternal_submodule_iff_independent_and_iSup_eq_top, hV.independent,
    true_and_iff, Submodule.orthogonal_eq_bot_iff]
#align orthogonal_family.is_internal_iff_of_is_complete OrthogonalFamily.isInternal_iff_of_isComplete

/-- An orthogonal family of subspaces of `E` satisfies `DirectSum.IsInternal` (that is,
they provide an internal direct sum decomposition of `E`) if and only if their span has trivial
orthogonal complement. -/
theorem OrthogonalFamily.isInternal_iff [DecidableEq ι] [FiniteDimensional 𝕜 E]
    {V : ι → Submodule 𝕜 E} (hV : OrthogonalFamily 𝕜 (fun i => V i) fun i => (V i).subtypeₗᵢ) :
    DirectSum.IsInternal V ↔ (iSup V)ᗮ = ⊥ :=
  haveI h := FiniteDimensional.proper_rorCLike 𝕜 (↥(iSup V))
  hV.isInternal_iff_of_isComplete (completeSpace_coe_iff_isComplete.mp inferInstance)
#align orthogonal_family.is_internal_iff OrthogonalFamily.isInternal_iff

open DirectSum

/-- If `x` lies within an orthogonal family `v`, it can be expressed as a sum of projections. -/
theorem OrthogonalFamily.sum_projection_of_mem_iSup [Fintype ι] {V : ι → Submodule 𝕜 E}
    [∀ i, CompleteSpace (V i)] (hV : OrthogonalFamily 𝕜 (fun i => V i) fun i => (V i).subtypeₗᵢ)
    (x : E) (hx : x ∈ iSup V) : (∑ i, (orthogonalProjection (V i) x : E)) = x := by
  -- Porting note: switch to the better `induction _ using`. Need the primed induction principle,
  -- the unprimed one doesn't work with `induction` (as it isn't as syntactically general)
  induction hx using Submodule.iSup_induction' with
  | mem i x hx =>
    refine'
      (Finset.sum_eq_single_of_mem i (Finset.mem_univ _) fun j _ hij => _).trans
        (orthogonalProjection_eq_self_iff.mpr hx)
    rw [orthogonalProjection_mem_subspace_orthogonalComplement_eq_zero, Submodule.coe_zero]
    exact hV.isOrtho hij.symm hx
  | zero =>
    simp_rw [map_zero, Submodule.coe_zero, Finset.sum_const_zero]
  | add x y _ _ hx hy =>
    simp_rw [map_add, Submodule.coe_add, Finset.sum_add_distrib]
    exact congr_arg₂ (· + ·) hx hy
#align orthogonal_family.sum_projection_of_mem_supr OrthogonalFamily.sum_projection_of_mem_iSup

/-- If a family of submodules is orthogonal, then the `orthogonalProjection` on a direct sum
is just the coefficient of that direct sum. -/
theorem OrthogonalFamily.projection_directSum_coeAddHom [DecidableEq ι] {V : ι → Submodule 𝕜 E}
    (hV : OrthogonalFamily 𝕜 (fun i => V i) fun i => (V i).subtypeₗᵢ) (x : ⨁ i, V i) (i : ι)
    [CompleteSpace (V i)] :
    orthogonalProjection (V i) (DirectSum.coeAddMonoidHom V x) = x i := by
  induction' x using DirectSum.induction_on with j x x y hx hy
  · simp
  · simp_rw [DirectSum.coeAddMonoidHom_of, DirectSum.of]
    -- Porting note: was in the previous `simp_rw`, no longer works
    -- This used to be `rw`, but we need `erw` after leanprover/lean4#2644
    erw [DFinsupp.singleAddHom_apply]
    obtain rfl | hij := Decidable.eq_or_ne i j
    · rw [orthogonalProjection_mem_subspace_eq_self, DFinsupp.single_eq_same]
    · rw [orthogonalProjection_mem_subspace_orthogonalComplement_eq_zero,
        DFinsupp.single_eq_of_ne hij.symm]
      exact hV.isOrtho hij.symm x.prop
  · simp_rw [map_add]
    exact congr_arg₂ (· + ·) hx hy
#align orthogonal_family.projection_direct_sum_coe_add_hom OrthogonalFamily.projection_directSum_coeAddHom

/-- If a family of submodules is orthogonal and they span the whole space, then the orthogonal
projection provides a means to decompose the space into its submodules.

The projection function is `decompose V x i = orthogonalProjection (V i) x`.

See note [reducible non-instances]. -/
@[reducible]
def OrthogonalFamily.decomposition [DecidableEq ι] [Fintype ι] {V : ι → Submodule 𝕜 E}
    [∀ i, CompleteSpace (V i)] (hV : OrthogonalFamily 𝕜 (fun i => V i) fun i => (V i).subtypeₗᵢ)
    (h : iSup V = ⊤) : DirectSum.Decomposition V
    where
  decompose' x := DFinsupp.equivFunOnFintype.symm fun i => orthogonalProjection (V i) x
  left_inv x := by
    dsimp only
    letI := fun i => Classical.decEq (V i)
    rw [DirectSum.coeAddMonoidHom, DirectSum.toAddMonoid, DFinsupp.liftAddHom_apply]
    -- This used to be `rw`, but we need `erw` after leanprover/lean4#2644
    erw [DFinsupp.sumAddHom_apply]; rw [DFinsupp.sum_eq_sum_fintype]
    · simp_rw [Equiv.apply_symm_apply, AddSubmonoidClass.coe_subtype]
      exact hV.sum_projection_of_mem_iSup _ ((h.ge : _) Submodule.mem_top)
    · intro i
      exact map_zero _
  right_inv x := by
    dsimp only
    simp_rw [hV.projection_directSum_coeAddHom, DFinsupp.equivFunOnFintype_symm_coe]
#align orthogonal_family.decomposition OrthogonalFamily.decomposition

end OrthogonalFamily

section OrthonormalBasis

variable {v : Set E}

open FiniteDimensional Submodule Set

/-- An orthonormal set in an `InnerProductSpace` is maximal, if and only if the orthogonal
complement of its span is empty. -/
theorem maximal_orthonormal_iff_orthogonalComplement_eq_bot (hv : Orthonormal 𝕜 ((↑) : v → E)) :
    (∀ u ⊇ v, Orthonormal 𝕜 ((↑) : u → E) → u = v) ↔ (span 𝕜 v)ᗮ = ⊥ := by
  rw [Submodule.eq_bot_iff]
  constructor
  · contrapose!
    -- ** direction 1: nonempty orthogonal complement implies nonmaximal
    rintro ⟨x, hx', hx⟩
    -- take a nonzero vector and normalize it
    let e := (‖x‖⁻¹ : 𝕜) • x
    have he : ‖e‖ = 1 := by simp [norm_smul_inv_norm hx]
    have he' : e ∈ (span 𝕜 v)ᗮ := smul_mem' _ _ hx'
    have he'' : e ∉ v := by
      intro hev
      have : e = 0 := by
        have : e ∈ span 𝕜 v ⊓ (span 𝕜 v)ᗮ := ⟨subset_span hev, he'⟩
        simpa [(span 𝕜 v).inf_orthogonal_eq_bot] using this
      have : e ≠ 0 := hv.ne_zero ⟨e, hev⟩
      contradiction
    -- put this together with `v` to provide a candidate orthonormal basis for the whole space
    refine' ⟨insert e v, v.subset_insert e, ⟨_, _⟩, (ne_insert_of_not_mem v he'').symm⟩
    · -- show that the elements of `insert e v` have unit length
      rintro ⟨a, ha'⟩
      cases' eq_or_mem_of_mem_insert ha' with ha ha
      · simp [ha, he]
      · exact hv.1 ⟨a, ha⟩
    · -- show that the elements of `insert e v` are orthogonal
      have h_end : ∀ a ∈ v, ⟪a, e⟫ = 0 := by
        intro a ha
        exact he' a (Submodule.subset_span ha)
      rintro ⟨a, ha'⟩
      cases' eq_or_mem_of_mem_insert ha' with ha ha
      · rintro ⟨b, hb'⟩ hab'
        have hb : b ∈ v := by
          refine' mem_of_mem_insert_of_ne hb' _
          intro hbe'
          apply hab'
          simp [ha, hbe']
        rw [inner_eq_zero_symm]
        simpa [ha] using h_end b hb
      rintro ⟨b, hb'⟩ hab'
      cases' eq_or_mem_of_mem_insert hb' with hb hb
      · simpa [hb] using h_end a ha
      have : (⟨a, ha⟩ : v) ≠ ⟨b, hb⟩ := by
        intro hab''
        apply hab'
        simpa using hab''
      exact hv.2 this
  · -- ** direction 2: empty orthogonal complement implies maximal
    simp only [Subset.antisymm_iff]
    rintro h u (huv : v ⊆ u) hu
    refine' ⟨_, huv⟩
    intro x hxu
    refine' ((mt (h x)) (hu.ne_zero ⟨x, hxu⟩)).imp_symm _
    intro hxv y hy
    have hxv' : (⟨x, hxu⟩ : u) ∉ ((↑) ⁻¹' v : Set u) := by simp [huv, hxv]
    obtain ⟨l, hl, rfl⟩ :
      ∃ l ∈ Finsupp.supported 𝕜 𝕜 ((↑) ⁻¹' v : Set u), (Finsupp.total (↥u) E 𝕜 (↑)) l = y := by
      rw [← Finsupp.mem_span_image_iff_total]
      simp [huv, inter_eq_self_of_subset_right, hy]
    exact hu.inner_finsupp_eq_zero hxv' hl
#align maximal_orthonormal_iff_orthogonal_complement_eq_bot maximal_orthonormal_iff_orthogonalComplement_eq_bot

variable [FiniteDimensional 𝕜 E]

/-- An orthonormal set in a finite-dimensional `InnerProductSpace` is maximal, if and only if it
is a basis. -/
theorem maximal_orthonormal_iff_basis_of_finiteDimensional (hv : Orthonormal 𝕜 ((↑) : v → E)) :
    (∀ u ⊇ v, Orthonormal 𝕜 ((↑) : u → E) → u = v) ↔ ∃ b : Basis v 𝕜 E, ⇑b = ((↑) : v → E) := by
  haveI := proper_rorCLike 𝕜 (span 𝕜 v)
  rw [maximal_orthonormal_iff_orthogonalComplement_eq_bot hv]
  rw [Submodule.orthogonal_eq_bot_iff]
  have hv_coe : range ((↑) : v → E) = v := by simp
  constructor
  · refine' fun h => ⟨Basis.mk hv.linearIndependent _, Basis.coe_mk _ _⟩
    convert h.ge
  · rintro ⟨h, coe_h⟩
    rw [← h.span_eq, coe_h, hv_coe]
#align maximal_orthonormal_iff_basis_of_finite_dimensional maximal_orthonormal_iff_basis_of_finiteDimensional

end OrthonormalBasis<|MERGE_RESOLUTION|>--- conflicted
+++ resolved
@@ -50,12 +50,7 @@
 
 open BigOperators Topology
 
-<<<<<<< HEAD
 variable {𝕜 E F : Type*} [ROrCLike 𝕜]
-
-=======
-variable {𝕜 E F : Type*} [IsROrC 𝕜]
->>>>>>> e38a3c07
 variable [NormedAddCommGroup E] [NormedAddCommGroup F]
 variable [InnerProductSpace 𝕜 E] [InnerProductSpace ℝ F]
 
