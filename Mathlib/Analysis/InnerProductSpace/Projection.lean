--- conflicted
+++ resolved
@@ -997,8 +997,6 @@
     rw [starProjection_apply, this, Submodule.coe_zero, sub_zero],
     Submodule.IsOrtho.orthogonalProjection_comp_subtypeL⟩
 
-<<<<<<< HEAD
-=======
 /-- `U.starProjection ∘ V.starProjection = 0` iff `U` and `V` are pairwise orthogonal. -/
 theorem starProjection_comp_starProjection_eq_zero_iff {U V : Submodule 𝕜 E}
     [U.HasOrthogonalProjection] [V.HasOrthogonalProjection] :
@@ -1010,7 +1008,6 @@
   intro x
   simpa using h (x : E)
 
->>>>>>> 0a739db8
 theorem orthogonalProjection_eq_linearProjOfIsCompl [K.HasOrthogonalProjection] (x : E) :
     K.orthogonalProjection x =
       K.linearProjOfIsCompl _ Submodule.isCompl_orthogonal_of_completeSpace x := by
