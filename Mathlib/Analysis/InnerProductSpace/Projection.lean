/-
Copyright (c) 2019 Zhouhang Zhou. All rights reserved.
Released under Apache 2.0 license as described in the file LICENSE.
Authors: Zhouhang Zhou, Frédéric Dupuis, Heather Macbeth
-/
import Mathlib.Analysis.Convex.Basic
import Mathlib.Analysis.InnerProductSpace.Orthogonal
import Mathlib.Analysis.InnerProductSpace.Symmetric
import Mathlib.Analysis.NormedSpace.RCLike
import Mathlib.Analysis.RCLike.Lemmas
import Mathlib.Algebra.DirectSum.Decomposition

#align_import analysis.inner_product_space.projection from "leanprover-community/mathlib"@"0b7c740e25651db0ba63648fbae9f9d6f941e31b"

/-!
# The orthogonal projection

Given a nonempty complete subspace `K` of an inner product space `E`, this file constructs
`orthogonalProjection K : E →L[𝕜] K`, the orthogonal projection of `E` onto `K`.  This map
satisfies: for any point `u` in `E`, the point `v = orthogonalProjection K u` in `K` minimizes the
distance `‖u - v‖` to `u`.

Also a linear isometry equivalence `reflection K : E ≃ₗᵢ[𝕜] E` is constructed, by choosing, for
each `u : E`, the point `reflection K u` to satisfy
`u + (reflection K u) = 2 • orthogonalProjection K u`.

Basic API for `orthogonalProjection` and `reflection` is developed.

Next, the orthogonal projection is used to prove a series of more subtle lemmas about the
orthogonal complement of complete subspaces of `E` (the orthogonal complement itself was
defined in `Analysis.InnerProductSpace.Orthogonal`); the lemma
`Submodule.sup_orthogonal_of_completeSpace`, stating that for a complete subspace `K` of `E` we have
`K ⊔ Kᗮ = ⊤`, is a typical example.

## References

The orthogonal projection construction is adapted from
* [Clément & Martin, *The Lax-Milgram Theorem. A detailed proof to be formalized in Coq*]
* [Clément & Martin, *A Coq formal proof of the Lax–Milgram theorem*]

The Coq code is available at the following address: <http://www.lri.fr/~sboldo/elfic/index.html>
-/


noncomputable section

open RCLike Real Filter

open LinearMap (ker range)

open BigOperators Topology

variable {𝕜 E F : Type*} [RCLike 𝕜]
variable [NormedAddCommGroup E] [NormedAddCommGroup F]
variable [InnerProductSpace 𝕜 E] [InnerProductSpace ℝ F]

local notation "⟪" x ", " y "⟫" => @inner 𝕜 _ _ x y
local notation "absR" => abs

/-! ### Orthogonal projection in inner product spaces -/


-- FIXME this monolithic proof causes a deterministic timeout with `-T50000`
-- It should be broken in a sequence of more manageable pieces,
-- perhaps with individual statements for the three steps below.
/-- Existence of minimizers
Let `u` be a point in a real inner product space, and let `K` be a nonempty complete convex subset.
Then there exists a (unique) `v` in `K` that minimizes the distance `‖u - v‖` to `u`.
 -/
theorem exists_norm_eq_iInf_of_complete_convex {K : Set F} (ne : K.Nonempty) (h₁ : IsComplete K)
    (h₂ : Convex ℝ K) : ∀ u : F, ∃ v ∈ K, ‖u - v‖ = ⨅ w : K, ‖u - w‖ := fun u => by
  let δ := ⨅ w : K, ‖u - w‖
  letI : Nonempty K := ne.to_subtype
  have zero_le_δ : 0 ≤ δ := le_ciInf fun _ => norm_nonneg _
  have δ_le : ∀ w : K, δ ≤ ‖u - w‖ := ciInf_le ⟨0, Set.forall_mem_range.2 fun _ => norm_nonneg _⟩
  have δ_le' : ∀ w ∈ K, δ ≤ ‖u - w‖ := fun w hw => δ_le ⟨w, hw⟩
  -- Step 1: since `δ` is the infimum, can find a sequence `w : ℕ → K` in `K`
  -- such that `‖u - w n‖ < δ + 1 / (n + 1)` (which implies `‖u - w n‖ --> δ`);
  -- maybe this should be a separate lemma
  have exists_seq : ∃ w : ℕ → K, ∀ n, ‖u - w n‖ < δ + 1 / (n + 1) := by
    have hδ : ∀ n : ℕ, δ < δ + 1 / (n + 1) := fun n =>
      lt_add_of_le_of_pos le_rfl Nat.one_div_pos_of_nat
    have h := fun n => exists_lt_of_ciInf_lt (hδ n)
    let w : ℕ → K := fun n => Classical.choose (h n)
    exact ⟨w, fun n => Classical.choose_spec (h n)⟩
  rcases exists_seq with ⟨w, hw⟩
  have norm_tendsto : Tendsto (fun n => ‖u - w n‖) atTop (𝓝 δ) := by
    have h : Tendsto (fun _ : ℕ => δ) atTop (𝓝 δ) := tendsto_const_nhds
    have h' : Tendsto (fun n : ℕ => δ + 1 / (n + 1)) atTop (𝓝 δ) := by
      convert h.add tendsto_one_div_add_atTop_nhds_zero_nat
      simp only [add_zero]
    exact tendsto_of_tendsto_of_tendsto_of_le_of_le h h' (fun x => δ_le _) fun x => le_of_lt (hw _)
  -- Step 2: Prove that the sequence `w : ℕ → K` is a Cauchy sequence
  have seq_is_cauchy : CauchySeq fun n => (w n : F) := by
    rw [cauchySeq_iff_le_tendsto_0]
    -- splits into three goals
    let b := fun n : ℕ => 8 * δ * (1 / (n + 1)) + 4 * (1 / (n + 1)) * (1 / (n + 1))
    use fun n => sqrt (b n)
    constructor
    -- first goal :  `∀ (n : ℕ), 0 ≤ sqrt (b n)`
    intro n
    exact sqrt_nonneg _
    constructor
    -- second goal : `∀ (n m N : ℕ), N ≤ n → N ≤ m → dist ↑(w n) ↑(w m) ≤ sqrt (b N)`
    intro p q N hp hq
    let wp := (w p : F)
    let wq := (w q : F)
    let a := u - wq
    let b := u - wp
    let half := 1 / (2 : ℝ)
    let div := 1 / ((N : ℝ) + 1)
    have :
      4 * ‖u - half • (wq + wp)‖ * ‖u - half • (wq + wp)‖ + ‖wp - wq‖ * ‖wp - wq‖ =
        2 * (‖a‖ * ‖a‖ + ‖b‖ * ‖b‖) :=
      calc
        4 * ‖u - half • (wq + wp)‖ * ‖u - half • (wq + wp)‖ + ‖wp - wq‖ * ‖wp - wq‖ =
            2 * ‖u - half • (wq + wp)‖ * (2 * ‖u - half • (wq + wp)‖) + ‖wp - wq‖ * ‖wp - wq‖ :=
          by ring
        _ =
            absR (2 : ℝ) * ‖u - half • (wq + wp)‖ * (absR (2 : ℝ) * ‖u - half • (wq + wp)‖) +
              ‖wp - wq‖ * ‖wp - wq‖ := by
          rw [_root_.abs_of_nonneg]
          exact zero_le_two
        _ =
            ‖(2 : ℝ) • (u - half • (wq + wp))‖ * ‖(2 : ℝ) • (u - half • (wq + wp))‖ +
              ‖wp - wq‖ * ‖wp - wq‖ :=
          by simp [norm_smul]
        _ = ‖a + b‖ * ‖a + b‖ + ‖a - b‖ * ‖a - b‖ := by
          rw [smul_sub, smul_smul, mul_one_div_cancel (_root_.two_ne_zero : (2 : ℝ) ≠ 0), ←
            one_add_one_eq_two, add_smul]
          simp only [one_smul]
          have eq₁ : wp - wq = a - b := (sub_sub_sub_cancel_left _ _ _).symm
          have eq₂ : u + u - (wq + wp) = a + b := by
            show u + u - (wq + wp) = u - wq + (u - wp)
            abel
          rw [eq₁, eq₂]
        _ = 2 * (‖a‖ * ‖a‖ + ‖b‖ * ‖b‖) := parallelogram_law_with_norm ℝ _ _
    have eq : δ ≤ ‖u - half • (wq + wp)‖ := by
      rw [smul_add]
      apply δ_le'
      apply h₂
      repeat' exact Subtype.mem _
      repeat' exact le_of_lt one_half_pos
      exact add_halves 1
    have eq₁ : 4 * δ * δ ≤ 4 * ‖u - half • (wq + wp)‖ * ‖u - half • (wq + wp)‖ := by
      simp_rw [mul_assoc]
      gcongr
    have eq₂ : ‖a‖ ≤ δ + div :=
        le_trans (le_of_lt <| hw q) (add_le_add_left (Nat.one_div_le_one_div hq) _)
    have eq₂' : ‖b‖ ≤ δ + div :=
        le_trans (le_of_lt <| hw p) (add_le_add_left (Nat.one_div_le_one_div hp) _)
    rw [dist_eq_norm]
    apply nonneg_le_nonneg_of_sq_le_sq
    · exact sqrt_nonneg _
    rw [mul_self_sqrt]
    calc
      ‖wp - wq‖ * ‖wp - wq‖ =
          2 * (‖a‖ * ‖a‖ + ‖b‖ * ‖b‖) - 4 * ‖u - half • (wq + wp)‖ * ‖u - half • (wq + wp)‖ := by
        simp [← this]
      _ ≤ 2 * (‖a‖ * ‖a‖ + ‖b‖ * ‖b‖) - 4 * δ * δ := by gcongr
      _ ≤ 2 * ((δ + div) * (δ + div) + (δ + div) * (δ + div)) - 4 * δ * δ := by gcongr
      _ = 8 * δ * div + 4 * div * div := by ring
    positivity
    -- third goal : `Tendsto (fun (n : ℕ) => √(b n)) atTop (𝓝 0)`
    suffices Tendsto (fun x ↦ sqrt (8 * δ * x + 4 * x * x) : ℝ → ℝ) (𝓝 0) (𝓝 0)
      from this.comp tendsto_one_div_add_atTop_nhds_zero_nat
    exact Continuous.tendsto' (by continuity) _ _ (by simp)
  -- Step 3: By completeness of `K`, let `w : ℕ → K` converge to some `v : K`.
  -- Prove that it satisfies all requirements.
  rcases cauchySeq_tendsto_of_isComplete h₁ (fun n => Subtype.mem _) seq_is_cauchy with
    ⟨v, hv, w_tendsto⟩
  use v
  use hv
  have h_cont : Continuous fun v => ‖u - v‖ :=
    Continuous.comp continuous_norm (Continuous.sub continuous_const continuous_id)
  have : Tendsto (fun n => ‖u - w n‖) atTop (𝓝 ‖u - v‖) := by
    convert Tendsto.comp h_cont.continuousAt w_tendsto
  exact tendsto_nhds_unique this norm_tendsto
#align exists_norm_eq_infi_of_complete_convex exists_norm_eq_iInf_of_complete_convex

/-- Characterization of minimizers for the projection on a convex set in a real inner product
space. -/
theorem norm_eq_iInf_iff_real_inner_le_zero {K : Set F} (h : Convex ℝ K) {u : F} {v : F}
    (hv : v ∈ K) : (‖u - v‖ = ⨅ w : K, ‖u - w‖) ↔ ∀ w ∈ K, ⟪u - v, w - v⟫_ℝ ≤ 0 := by
  letI : Nonempty K := ⟨⟨v, hv⟩⟩
  constructor
  · intro eq w hw
    let δ := ⨅ w : K, ‖u - w‖
    let p := ⟪u - v, w - v⟫_ℝ
    let q := ‖w - v‖ ^ 2
    have δ_le (w : K) : δ ≤ ‖u - w‖ := ciInf_le ⟨0, fun _ ⟨_, h⟩ => h ▸ norm_nonneg _⟩ _
    have δ_le' (w) (hw : w ∈ K) : δ ≤ ‖u - w‖ := δ_le ⟨w, hw⟩
    have (θ : ℝ) (hθ₁ : 0 < θ) (hθ₂ : θ ≤ 1) : 2 * p ≤ θ * q := by
      have : ‖u - v‖ ^ 2 ≤ ‖u - v‖ ^ 2 - 2 * θ * ⟪u - v, w - v⟫_ℝ + θ * θ * ‖w - v‖ ^ 2 :=
        calc ‖u - v‖ ^ 2
          _ ≤ ‖u - (θ • w + (1 - θ) • v)‖ ^ 2 := by
            simp only [sq]; apply mul_self_le_mul_self (norm_nonneg _)
            rw [eq]; apply δ_le'
            apply h hw hv
            exacts [le_of_lt hθ₁, sub_nonneg.2 hθ₂, add_sub_cancel _ _]
          _ = ‖u - v - θ • (w - v)‖ ^ 2 := by
            have : u - (θ • w + (1 - θ) • v) = u - v - θ • (w - v) := by
              rw [smul_sub, sub_smul, one_smul]
              simp only [sub_eq_add_neg, add_comm, add_left_comm, add_assoc, neg_add_rev]
            rw [this]
          _ = ‖u - v‖ ^ 2 - 2 * θ * inner (u - v) (w - v) + θ * θ * ‖w - v‖ ^ 2 := by
            rw [@norm_sub_sq ℝ, inner_smul_right, norm_smul]
            simp only [sq]
            show
              ‖u - v‖ * ‖u - v‖ - 2 * (θ * inner (u - v) (w - v)) +
                absR θ * ‖w - v‖ * (absR θ * ‖w - v‖) =
              ‖u - v‖ * ‖u - v‖ - 2 * θ * inner (u - v) (w - v) + θ * θ * (‖w - v‖ * ‖w - v‖)
            rw [abs_of_pos hθ₁]; ring
      have eq₁ :
        ‖u - v‖ ^ 2 - 2 * θ * inner (u - v) (w - v) + θ * θ * ‖w - v‖ ^ 2 =
          ‖u - v‖ ^ 2 + (θ * θ * ‖w - v‖ ^ 2 - 2 * θ * inner (u - v) (w - v)) := by
        abel
      rw [eq₁, le_add_iff_nonneg_right] at this
      have eq₂ :
        θ * θ * ‖w - v‖ ^ 2 - 2 * θ * inner (u - v) (w - v) =
          θ * (θ * ‖w - v‖ ^ 2 - 2 * inner (u - v) (w - v)) := by ring
      rw [eq₂] at this
      have := le_of_sub_nonneg (nonneg_of_mul_nonneg_right this hθ₁)
      exact this
    by_cases hq : q = 0
    · rw [hq] at this
      have : p ≤ 0 := by
        have := this (1 : ℝ) (by norm_num) (by norm_num)
        linarith
      exact this
    · have q_pos : 0 < q := lt_of_le_of_ne (sq_nonneg _) fun h ↦ hq h.symm
      by_contra hp
      rw [not_le] at hp
      let θ := min (1 : ℝ) (p / q)
      have eq₁ : θ * q ≤ p :=
        calc
          θ * q ≤ p / q * q := mul_le_mul_of_nonneg_right (min_le_right _ _) (sq_nonneg _)
          _ = p := div_mul_cancel₀ _ hq
      have : 2 * p ≤ p :=
        calc
          2 * p ≤ θ * q := by
            set_option tactic.skipAssignedInstances false in
            exact this θ (lt_min (by norm_num) (div_pos hp q_pos)) (by norm_num [θ])
          _ ≤ p := eq₁
      linarith
  · intro h
    apply le_antisymm
    · apply le_ciInf
      intro w
      apply nonneg_le_nonneg_of_sq_le_sq (norm_nonneg _)
      have := h w w.2
      calc
        ‖u - v‖ * ‖u - v‖ ≤ ‖u - v‖ * ‖u - v‖ - 2 * inner (u - v) ((w : F) - v) := by linarith
        _ ≤ ‖u - v‖ ^ 2 - 2 * inner (u - v) ((w : F) - v) + ‖(w : F) - v‖ ^ 2 := by
          rw [sq]
          refine' le_add_of_nonneg_right _
          exact sq_nonneg _
        _ = ‖u - v - (w - v)‖ ^ 2 := (@norm_sub_sq ℝ _ _ _ _ _ _).symm
        _ = ‖u - w‖ * ‖u - w‖ := by
          have : u - v - (w - v) = u - w := by abel
          rw [this, sq]
    · show ⨅ w : K, ‖u - w‖ ≤ (fun w : K => ‖u - w‖) ⟨v, hv⟩
      apply ciInf_le
      use 0
      rintro y ⟨z, rfl⟩
      exact norm_nonneg _
#align norm_eq_infi_iff_real_inner_le_zero norm_eq_iInf_iff_real_inner_le_zero

variable (K : Submodule 𝕜 E)

/-- Existence of projections on complete subspaces.
Let `u` be a point in an inner product space, and let `K` be a nonempty complete subspace.
Then there exists a (unique) `v` in `K` that minimizes the distance `‖u - v‖` to `u`.
This point `v` is usually called the orthogonal projection of `u` onto `K`.
-/
theorem exists_norm_eq_iInf_of_complete_subspace (h : IsComplete (↑K : Set E)) :
    ∀ u : E, ∃ v ∈ K, ‖u - v‖ = ⨅ w : (K : Set E), ‖u - w‖ := by
  letI : InnerProductSpace ℝ E := InnerProductSpace.rclikeToReal 𝕜 E
  letI : Module ℝ E := RestrictScalars.module ℝ 𝕜 E
  let K' : Submodule ℝ E := Submodule.restrictScalars ℝ K
  exact exists_norm_eq_iInf_of_complete_convex ⟨0, K'.zero_mem⟩ h K'.convex
#align exists_norm_eq_infi_of_complete_subspace exists_norm_eq_iInf_of_complete_subspace

/-- Characterization of minimizers in the projection on a subspace, in the real case.
Let `u` be a point in a real inner product space, and let `K` be a nonempty subspace.
Then point `v` minimizes the distance `‖u - v‖` over points in `K` if and only if
for all `w ∈ K`, `⟪u - v, w⟫ = 0` (i.e., `u - v` is orthogonal to the subspace `K`).
This is superceded by `norm_eq_iInf_iff_inner_eq_zero` that gives the same conclusion over
any `RCLike` field.
-/
theorem norm_eq_iInf_iff_real_inner_eq_zero (K : Submodule ℝ F) {u : F} {v : F} (hv : v ∈ K) :
    (‖u - v‖ = ⨅ w : (↑K : Set F), ‖u - w‖) ↔ ∀ w ∈ K, ⟪u - v, w⟫_ℝ = 0 :=
  Iff.intro
    (by
      intro h
      have h : ∀ w ∈ K, ⟪u - v, w - v⟫_ℝ ≤ 0 := by
        rwa [norm_eq_iInf_iff_real_inner_le_zero] at h
        exacts [K.convex, hv]
      intro w hw
      have le : ⟪u - v, w⟫_ℝ ≤ 0 := by
        let w' := w + v
        have : w' ∈ K := Submodule.add_mem _ hw hv
        have h₁ := h w' this
        have h₂ : w' - v = w := by
          simp only [w', add_neg_cancel_right, sub_eq_add_neg]
        rw [h₂] at h₁
        exact h₁
      have ge : ⟪u - v, w⟫_ℝ ≥ 0 := by
        let w'' := -w + v
        have : w'' ∈ K := Submodule.add_mem _ (Submodule.neg_mem _ hw) hv
        have h₁ := h w'' this
        have h₂ : w'' - v = -w := by
          simp only [w'', neg_inj, add_neg_cancel_right, sub_eq_add_neg]
        rw [h₂, inner_neg_right] at h₁
        linarith
      exact le_antisymm le ge)
    (by
      intro h
      have : ∀ w ∈ K, ⟪u - v, w - v⟫_ℝ ≤ 0 := by
        intro w hw
        let w' := w - v
        have : w' ∈ K := Submodule.sub_mem _ hw hv
        have h₁ := h w' this
        exact le_of_eq h₁
      rwa [norm_eq_iInf_iff_real_inner_le_zero]
      exacts [Submodule.convex _, hv])
#align norm_eq_infi_iff_real_inner_eq_zero norm_eq_iInf_iff_real_inner_eq_zero

/-- Characterization of minimizers in the projection on a subspace.
Let `u` be a point in an inner product space, and let `K` be a nonempty subspace.
Then point `v` minimizes the distance `‖u - v‖` over points in `K` if and only if
for all `w ∈ K`, `⟪u - v, w⟫ = 0` (i.e., `u - v` is orthogonal to the subspace `K`)
-/
theorem norm_eq_iInf_iff_inner_eq_zero {u : E} {v : E} (hv : v ∈ K) :
    (‖u - v‖ = ⨅ w : K, ‖u - w‖) ↔ ∀ w ∈ K, ⟪u - v, w⟫ = 0 := by
  letI : InnerProductSpace ℝ E := InnerProductSpace.rclikeToReal 𝕜 E
  letI : Module ℝ E := RestrictScalars.module ℝ 𝕜 E
  let K' : Submodule ℝ E := K.restrictScalars ℝ
  constructor
  · intro H
    have A : ∀ w ∈ K, re ⟪u - v, w⟫ = 0 := (norm_eq_iInf_iff_real_inner_eq_zero K' hv).1 H
    intro w hw
    apply ext
    · simp [A w hw]
    · symm
      calc
        im (0 : 𝕜) = 0 := im.map_zero
        _ = re ⟪u - v, (-I : 𝕜) • w⟫ := (A _ (K.smul_mem (-I) hw)).symm
        _ = re (-I * ⟪u - v, w⟫) := by rw [inner_smul_right]
        _ = im ⟪u - v, w⟫ := by simp
  · intro H
    have : ∀ w ∈ K', ⟪u - v, w⟫_ℝ = 0 := by
      intro w hw
      rw [real_inner_eq_re_inner, H w hw]
      exact zero_re'
    exact (norm_eq_iInf_iff_real_inner_eq_zero K' hv).2 this
#align norm_eq_infi_iff_inner_eq_zero norm_eq_iInf_iff_inner_eq_zero

/-- A subspace `K : Submodule 𝕜 E` has an orthogonal projection if evey vector `v : E` admits an
orthogonal projection to `K`. -/
class HasOrthogonalProjection (K : Submodule 𝕜 E) : Prop where
  exists_orthogonal (v : E) : ∃ w ∈ K, v - w ∈ Kᗮ

instance (priority := 100) HasOrthogonalProjection.ofCompleteSpace [CompleteSpace K] :
    HasOrthogonalProjection K where
  exists_orthogonal v := by
    rcases exists_norm_eq_iInf_of_complete_subspace K (completeSpace_coe_iff_isComplete.mp ‹_›) v
      with ⟨w, hwK, hw⟩
    refine ⟨w, hwK, (K.mem_orthogonal' _).2 ?_⟩
    rwa [← norm_eq_iInf_iff_inner_eq_zero K hwK]

instance [HasOrthogonalProjection K] : HasOrthogonalProjection Kᗮ where
  exists_orthogonal v := by
    rcases HasOrthogonalProjection.exists_orthogonal (K := K) v with ⟨w, hwK, hw⟩
    refine ⟨_, hw, ?_⟩
    rw [sub_sub_cancel]
    exact K.le_orthogonal_orthogonal hwK

instance HasOrthogonalProjection.map_linearIsometryEquiv [HasOrthogonalProjection K]
    {E' : Type*} [NormedAddCommGroup E'] [InnerProductSpace 𝕜 E'] (f : E ≃ₗᵢ[𝕜] E') :
    HasOrthogonalProjection (K.map (f.toLinearEquiv : E →ₗ[𝕜] E')) where
  exists_orthogonal v := by
    rcases HasOrthogonalProjection.exists_orthogonal (K := K) (f.symm v) with ⟨w, hwK, hw⟩
    refine ⟨f w, Submodule.mem_map_of_mem hwK, Set.forall_mem_image.2 fun u hu ↦ ?_⟩
    erw [← f.symm.inner_map_map, f.symm_apply_apply, map_sub, f.symm_apply_apply, hw u hu]

instance HasOrthogonalProjection.map_linearIsometryEquiv' [HasOrthogonalProjection K]
    {E' : Type*} [NormedAddCommGroup E'] [InnerProductSpace 𝕜 E'] (f : E ≃ₗᵢ[𝕜] E') :
    HasOrthogonalProjection (K.map f.toLinearIsometry) :=
  HasOrthogonalProjection.map_linearIsometryEquiv K f

instance : HasOrthogonalProjection (⊤ : Submodule 𝕜 E) := ⟨fun v ↦ ⟨v, trivial, by simp⟩⟩

section orthogonalProjection

variable [HasOrthogonalProjection K]

/-- The orthogonal projection onto a complete subspace, as an
unbundled function.  This definition is only intended for use in
setting up the bundled version `orthogonalProjection` and should not
be used once that is defined. -/
def orthogonalProjectionFn (v : E) :=
  (HasOrthogonalProjection.exists_orthogonal (K := K) v).choose
#align orthogonal_projection_fn orthogonalProjectionFn

variable {K}

/-- The unbundled orthogonal projection is in the given subspace.
This lemma is only intended for use in setting up the bundled version
and should not be used once that is defined. -/
theorem orthogonalProjectionFn_mem (v : E) : orthogonalProjectionFn K v ∈ K :=
  (HasOrthogonalProjection.exists_orthogonal (K := K) v).choose_spec.left
#align orthogonal_projection_fn_mem orthogonalProjectionFn_mem

/-- The characterization of the unbundled orthogonal projection.  This
lemma is only intended for use in setting up the bundled version
and should not be used once that is defined. -/
theorem orthogonalProjectionFn_inner_eq_zero (v : E) :
    ∀ w ∈ K, ⟪v - orthogonalProjectionFn K v, w⟫ = 0 :=
  (K.mem_orthogonal' _).1 (HasOrthogonalProjection.exists_orthogonal (K := K) v).choose_spec.right
#align orthogonal_projection_fn_inner_eq_zero orthogonalProjectionFn_inner_eq_zero

/-- The unbundled orthogonal projection is the unique point in `K`
with the orthogonality property.  This lemma is only intended for use
in setting up the bundled version and should not be used once that is
defined. -/
theorem eq_orthogonalProjectionFn_of_mem_of_inner_eq_zero {u v : E} (hvm : v ∈ K)
    (hvo : ∀ w ∈ K, ⟪u - v, w⟫ = 0) : orthogonalProjectionFn K u = v := by
  rw [← sub_eq_zero, ← @inner_self_eq_zero 𝕜]
  have hvs : orthogonalProjectionFn K u - v ∈ K :=
    Submodule.sub_mem K (orthogonalProjectionFn_mem u) hvm
  have huo : ⟪u - orthogonalProjectionFn K u, orthogonalProjectionFn K u - v⟫ = 0 :=
    orthogonalProjectionFn_inner_eq_zero u _ hvs
  have huv : ⟪u - v, orthogonalProjectionFn K u - v⟫ = 0 := hvo _ hvs
  have houv : ⟪u - v - (u - orthogonalProjectionFn K u), orthogonalProjectionFn K u - v⟫ = 0 := by
    rw [inner_sub_left, huo, huv, sub_zero]
  rwa [sub_sub_sub_cancel_left] at houv
#align eq_orthogonal_projection_fn_of_mem_of_inner_eq_zero eq_orthogonalProjectionFn_of_mem_of_inner_eq_zero

variable (K)

theorem orthogonalProjectionFn_norm_sq (v : E) :
    ‖v‖ * ‖v‖ =
      ‖v - orthogonalProjectionFn K v‖ * ‖v - orthogonalProjectionFn K v‖ +
        ‖orthogonalProjectionFn K v‖ * ‖orthogonalProjectionFn K v‖ := by
  set p := orthogonalProjectionFn K v
  have h' : ⟪v - p, p⟫ = 0 :=
    orthogonalProjectionFn_inner_eq_zero _ _ (orthogonalProjectionFn_mem v)
  convert norm_add_sq_eq_norm_sq_add_norm_sq_of_inner_eq_zero (v - p) p h' using 2 <;> simp
#align orthogonal_projection_fn_norm_sq orthogonalProjectionFn_norm_sq

/-- The orthogonal projection onto a complete subspace. -/
def orthogonalProjection : E →L[𝕜] K :=
  LinearMap.mkContinuous
    { toFun := fun v => ⟨orthogonalProjectionFn K v, orthogonalProjectionFn_mem v⟩
      map_add' := fun x y => by
        have hm : orthogonalProjectionFn K x + orthogonalProjectionFn K y ∈ K :=
          Submodule.add_mem K (orthogonalProjectionFn_mem x) (orthogonalProjectionFn_mem y)
        have ho :
          ∀ w ∈ K, ⟪x + y - (orthogonalProjectionFn K x + orthogonalProjectionFn K y), w⟫ = 0 := by
          intro w hw
          rw [add_sub_add_comm, inner_add_left, orthogonalProjectionFn_inner_eq_zero _ w hw,
            orthogonalProjectionFn_inner_eq_zero _ w hw, add_zero]
        ext
        simp [eq_orthogonalProjectionFn_of_mem_of_inner_eq_zero hm ho]
      map_smul' := fun c x => by
        have hm : c • orthogonalProjectionFn K x ∈ K :=
          Submodule.smul_mem K _ (orthogonalProjectionFn_mem x)
        have ho : ∀ w ∈ K, ⟪c • x - c • orthogonalProjectionFn K x, w⟫ = 0 := by
          intro w hw
          rw [← smul_sub, inner_smul_left, orthogonalProjectionFn_inner_eq_zero _ w hw,
            mul_zero]
        ext
        simp [eq_orthogonalProjectionFn_of_mem_of_inner_eq_zero hm ho] }
    1 fun x => by
    simp only [one_mul, LinearMap.coe_mk]
    refine' le_of_pow_le_pow_left two_ne_zero (norm_nonneg _) _
    change ‖orthogonalProjectionFn K x‖ ^ 2 ≤ ‖x‖ ^ 2
    nlinarith [orthogonalProjectionFn_norm_sq K x]
#align orthogonal_projection orthogonalProjection

variable {K}

@[simp]
theorem orthogonalProjectionFn_eq (v : E) :
    orthogonalProjectionFn K v = (orthogonalProjection K v : E) :=
  rfl
#align orthogonal_projection_fn_eq orthogonalProjectionFn_eq

/-- The characterization of the orthogonal projection.  -/
@[simp]
theorem orthogonalProjection_inner_eq_zero (v : E) :
    ∀ w ∈ K, ⟪v - orthogonalProjection K v, w⟫ = 0 :=
  orthogonalProjectionFn_inner_eq_zero v
#align orthogonal_projection_inner_eq_zero orthogonalProjection_inner_eq_zero

/-- The difference of `v` from its orthogonal projection onto `K` is in `Kᗮ`.  -/
@[simp]
theorem sub_orthogonalProjection_mem_orthogonal (v : E) : v - orthogonalProjection K v ∈ Kᗮ := by
  intro w hw
  rw [inner_eq_zero_symm]
  exact orthogonalProjection_inner_eq_zero _ _ hw
#align sub_orthogonal_projection_mem_orthogonal sub_orthogonalProjection_mem_orthogonal

/-- The orthogonal projection is the unique point in `K` with the
orthogonality property. -/
theorem eq_orthogonalProjection_of_mem_of_inner_eq_zero {u v : E} (hvm : v ∈ K)
    (hvo : ∀ w ∈ K, ⟪u - v, w⟫ = 0) : (orthogonalProjection K u : E) = v :=
  eq_orthogonalProjectionFn_of_mem_of_inner_eq_zero hvm hvo
#align eq_orthogonal_projection_of_mem_of_inner_eq_zero eq_orthogonalProjection_of_mem_of_inner_eq_zero

/-- A point in `K` with the orthogonality property (here characterized in terms of `Kᗮ`) must be the
orthogonal projection. -/
theorem eq_orthogonalProjection_of_mem_orthogonal {u v : E} (hv : v ∈ K)
    (hvo : u - v ∈ Kᗮ) : (orthogonalProjection K u : E) = v :=
  eq_orthogonalProjectionFn_of_mem_of_inner_eq_zero hv <| (Submodule.mem_orthogonal' _ _).1 hvo
#align eq_orthogonal_projection_of_mem_orthogonal eq_orthogonalProjection_of_mem_orthogonal

/-- A point in `K` with the orthogonality property (here characterized in terms of `Kᗮ`) must be the
orthogonal projection. -/
theorem eq_orthogonalProjection_of_mem_orthogonal' {u v z : E}
    (hv : v ∈ K) (hz : z ∈ Kᗮ) (hu : u = v + z) : (orthogonalProjection K u : E) = v :=
  eq_orthogonalProjection_of_mem_orthogonal hv (by simpa [hu] )
#align eq_orthogonal_projection_of_mem_orthogonal' eq_orthogonalProjection_of_mem_orthogonal'

@[simp]
theorem orthogonalProjection_orthogonal_val (u : E) :
    (orthogonalProjection Kᗮ u : E) = u - orthogonalProjection K u :=
  eq_orthogonalProjection_of_mem_orthogonal' (sub_orthogonalProjection_mem_orthogonal _)
    (K.le_orthogonal_orthogonal (orthogonalProjection K u).2) <| by simp

theorem orthogonalProjection_orthogonal (u : E) :
    orthogonalProjection Kᗮ u =
      ⟨u - orthogonalProjection K u, sub_orthogonalProjection_mem_orthogonal _⟩ :=
  Subtype.eq <| orthogonalProjection_orthogonal_val _

/-- The orthogonal projection of `y` on `U` minimizes the distance `‖y - x‖` for `x ∈ U`. -/
theorem orthogonalProjection_minimal {U : Submodule 𝕜 E} [HasOrthogonalProjection U] (y : E) :
    ‖y - orthogonalProjection U y‖ = ⨅ x : U, ‖y - x‖ := by
  rw [norm_eq_iInf_iff_inner_eq_zero _ (Submodule.coe_mem _)]
  exact orthogonalProjection_inner_eq_zero _
#align orthogonal_projection_minimal orthogonalProjection_minimal

/-- The orthogonal projections onto equal subspaces are coerced back to the same point in `E`. -/
theorem eq_orthogonalProjection_of_eq_submodule {K' : Submodule 𝕜 E} [HasOrthogonalProjection K']
    (h : K = K') (u : E) : (orthogonalProjection K u : E) = (orthogonalProjection K' u : E) := by
  subst h; rfl
#align eq_orthogonal_projection_of_eq_submodule eq_orthogonalProjection_of_eq_submodule

/-- The orthogonal projection sends elements of `K` to themselves. -/
@[simp]
theorem orthogonalProjection_mem_subspace_eq_self (v : K) : orthogonalProjection K v = v := by
  ext
  apply eq_orthogonalProjection_of_mem_of_inner_eq_zero <;> simp
#align orthogonal_projection_mem_subspace_eq_self orthogonalProjection_mem_subspace_eq_self

/-- A point equals its orthogonal projection if and only if it lies in the subspace. -/
theorem orthogonalProjection_eq_self_iff {v : E} : (orthogonalProjection K v : E) = v ↔ v ∈ K := by
  refine' ⟨fun h => _, fun h => eq_orthogonalProjection_of_mem_of_inner_eq_zero h _⟩
  · rw [← h]
    simp
  · simp
#align orthogonal_projection_eq_self_iff orthogonalProjection_eq_self_iff

@[simp]
theorem orthogonalProjection_eq_zero_iff {v : E} : orthogonalProjection K v = 0 ↔ v ∈ Kᗮ := by
  refine ⟨fun h ↦ ?_, fun h ↦ Subtype.eq <| eq_orthogonalProjection_of_mem_orthogonal
    (zero_mem _) ?_⟩
  · simpa [h] using sub_orthogonalProjection_mem_orthogonal (K := K) v
  · simpa

@[simp]
theorem ker_orthogonalProjection : LinearMap.ker (orthogonalProjection K) = Kᗮ := by
  ext; exact orthogonalProjection_eq_zero_iff

theorem LinearIsometry.map_orthogonalProjection {E E' : Type*} [NormedAddCommGroup E]
    [NormedAddCommGroup E'] [InnerProductSpace 𝕜 E] [InnerProductSpace 𝕜 E'] (f : E →ₗᵢ[𝕜] E')
    (p : Submodule 𝕜 E) [HasOrthogonalProjection p] [HasOrthogonalProjection (p.map f.toLinearMap)]
    (x : E) : f (orthogonalProjection p x) = orthogonalProjection (p.map f.toLinearMap) (f x) := by
  refine' (eq_orthogonalProjection_of_mem_of_inner_eq_zero _ fun y hy => _).symm
  refine' Submodule.apply_coe_mem_map _ _
  rcases hy with ⟨x', hx', rfl : f x' = y⟩
  rw [← f.map_sub, f.inner_map_map, orthogonalProjection_inner_eq_zero x x' hx']
#align linear_isometry.map_orthogonal_projection LinearIsometry.map_orthogonalProjection

theorem LinearIsometry.map_orthogonalProjection' {E E' : Type*} [NormedAddCommGroup E]
    [NormedAddCommGroup E'] [InnerProductSpace 𝕜 E] [InnerProductSpace 𝕜 E'] (f : E →ₗᵢ[𝕜] E')
    (p : Submodule 𝕜 E) [HasOrthogonalProjection p] [HasOrthogonalProjection (p.map f)] (x : E) :
    f (orthogonalProjection p x) = orthogonalProjection (p.map f) (f x) :=
  have : HasOrthogonalProjection (p.map f.toLinearMap) := ‹_›
  f.map_orthogonalProjection p x
#align linear_isometry.map_orthogonal_projection' LinearIsometry.map_orthogonalProjection'

/-- Orthogonal projection onto the `Submodule.map` of a subspace. -/
theorem orthogonalProjection_map_apply {E E' : Type*} [NormedAddCommGroup E]
    [NormedAddCommGroup E'] [InnerProductSpace 𝕜 E] [InnerProductSpace 𝕜 E'] (f : E ≃ₗᵢ[𝕜] E')
    (p : Submodule 𝕜 E) [HasOrthogonalProjection p] (x : E') :
    (orthogonalProjection (p.map (f.toLinearEquiv : E →ₗ[𝕜] E')) x : E') =
      f (orthogonalProjection p (f.symm x)) := by
  simpa only [f.coe_toLinearIsometry, f.apply_symm_apply] using
    (f.toLinearIsometry.map_orthogonalProjection' p (f.symm x)).symm
#align orthogonal_projection_map_apply orthogonalProjection_map_apply

/-- The orthogonal projection onto the trivial submodule is the zero map. -/
@[simp]
theorem orthogonalProjection_bot : orthogonalProjection (⊥ : Submodule 𝕜 E) = 0 := by ext
#align orthogonal_projection_bot orthogonalProjection_bot

variable (K)

/-- The orthogonal projection has norm `≤ 1`. -/
theorem orthogonalProjection_norm_le : ‖orthogonalProjection K‖ ≤ 1 :=
  LinearMap.mkContinuous_norm_le _ (by norm_num) _
#align orthogonal_projection_norm_le orthogonalProjection_norm_le

variable (𝕜)

theorem smul_orthogonalProjection_singleton {v : E} (w : E) :
    ((‖v‖ ^ 2 : ℝ) : 𝕜) • (orthogonalProjection (𝕜 ∙ v) w : E) = ⟪v, w⟫ • v := by
  suffices ((orthogonalProjection (𝕜 ∙ v) (((‖v‖ : 𝕜) ^ 2) • w)) : E) = ⟪v, w⟫ • v by
    simpa using this
  apply eq_orthogonalProjection_of_mem_of_inner_eq_zero
  · rw [Submodule.mem_span_singleton]
    use ⟪v, w⟫
  · rw [← Submodule.mem_orthogonal', Submodule.mem_orthogonal_singleton_iff_inner_left]
    simp [inner_sub_left, inner_smul_left, inner_self_eq_norm_sq_to_K, mul_comm]
#align smul_orthogonal_projection_singleton smul_orthogonalProjection_singleton

/-- Formula for orthogonal projection onto a single vector. -/
theorem orthogonalProjection_singleton {v : E} (w : E) :
    (orthogonalProjection (𝕜 ∙ v) w : E) = (⟪v, w⟫ / ((‖v‖ ^ 2 : ℝ) : 𝕜)) • v := by
  by_cases hv : v = 0
  · rw [hv, eq_orthogonalProjection_of_eq_submodule (Submodule.span_zero_singleton 𝕜)]
    · simp
  have hv' : ‖v‖ ≠ 0 := ne_of_gt (norm_pos_iff.mpr hv)
  have key :
    (((‖v‖ ^ 2 : ℝ) : 𝕜)⁻¹ * ((‖v‖ ^ 2 : ℝ) : 𝕜)) • ((orthogonalProjection (𝕜 ∙ v) w) : E) =
      (((‖v‖ ^ 2 : ℝ) : 𝕜)⁻¹ * ⟪v, w⟫) • v :=
    by simp [mul_smul, smul_orthogonalProjection_singleton 𝕜 w, -ofReal_pow]
  convert key using 1 <;> field_simp [hv']
#align orthogonal_projection_singleton orthogonalProjection_singleton

/-- Formula for orthogonal projection onto a single unit vector. -/
theorem orthogonalProjection_unit_singleton {v : E} (hv : ‖v‖ = 1) (w : E) :
    (orthogonalProjection (𝕜 ∙ v) w : E) = ⟪v, w⟫ • v := by
  rw [← smul_orthogonalProjection_singleton 𝕜 w]
  simp [hv]
#align orthogonal_projection_unit_singleton orthogonalProjection_unit_singleton

end orthogonalProjection

section reflection

variable [HasOrthogonalProjection K]

-- Porting note: `bit0` is deprecated.
/-- Auxiliary definition for `reflection`: the reflection as a linear equivalence. -/
def reflectionLinearEquiv : E ≃ₗ[𝕜] E :=
  LinearEquiv.ofInvolutive
    (2 • (K.subtype.comp (orthogonalProjection K).toLinearMap) - LinearMap.id) fun x => by
    simp [two_smul]
#align reflection_linear_equiv reflectionLinearEquivₓ

/-- Reflection in a complete subspace of an inner product space.  The word "reflection" is
sometimes understood to mean specifically reflection in a codimension-one subspace, and sometimes
more generally to cover operations such as reflection in a point.  The definition here, of
reflection in a subspace, is a more general sense of the word that includes both those common
cases. -/
def reflection : E ≃ₗᵢ[𝕜] E :=
  { reflectionLinearEquiv K with
    norm_map' := by
      intro x
      dsimp only
      let w : K := orthogonalProjection K x
      let v := x - w
      have : ⟪v, w⟫ = 0 := orthogonalProjection_inner_eq_zero x w w.2
      convert norm_sub_eq_norm_add this using 2
      · rw [LinearEquiv.coe_mk, reflectionLinearEquiv, LinearEquiv.toFun_eq_coe,
          LinearEquiv.coe_ofInvolutive, LinearMap.sub_apply, LinearMap.id_apply, two_smul,
          LinearMap.add_apply, LinearMap.comp_apply, Submodule.subtype_apply,
          ContinuousLinearMap.coe_coe]
        dsimp [v]
        abel
      · simp only [v, add_sub_cancel, eq_self_iff_true] }
#align reflection reflection

variable {K}

/-- The result of reflecting. -/
theorem reflection_apply (p : E) : reflection K p = 2 • (orthogonalProjection K p : E) - p :=
  rfl
#align reflection_apply reflection_applyₓ

/-- Reflection is its own inverse. -/
@[simp]
theorem reflection_symm : (reflection K).symm = reflection K :=
  rfl
#align reflection_symm reflection_symm

/-- Reflection is its own inverse. -/
@[simp]
theorem reflection_inv : (reflection K)⁻¹ = reflection K :=
  rfl
#align reflection_inv reflection_inv

variable (K)

/-- Reflecting twice in the same subspace. -/
@[simp]
theorem reflection_reflection (p : E) : reflection K (reflection K p) = p :=
  (reflection K).left_inv p
#align reflection_reflection reflection_reflection

/-- Reflection is involutive. -/
theorem reflection_involutive : Function.Involutive (reflection K) :=
  reflection_reflection K
#align reflection_involutive reflection_involutive

/-- Reflection is involutive. -/
@[simp]
theorem reflection_trans_reflection :
    (reflection K).trans (reflection K) = LinearIsometryEquiv.refl 𝕜 E :=
  LinearIsometryEquiv.ext <| reflection_involutive K
#align reflection_trans_reflection reflection_trans_reflection

/-- Reflection is involutive. -/
@[simp]
theorem reflection_mul_reflection : reflection K * reflection K = 1 :=
  reflection_trans_reflection _
#align reflection_mul_reflection reflection_mul_reflection

theorem reflection_orthogonal_apply (v : E) : reflection Kᗮ v = -reflection K v := by
  simp [reflection_apply]; abel

theorem reflection_orthogonal : reflection Kᗮ = .trans (reflection K) (.neg _) := by
  ext; apply reflection_orthogonal_apply

variable {K}

theorem reflection_singleton_apply (u v : E) :
    reflection (𝕜 ∙ u) v = 2 • (⟪u, v⟫ / ((‖u‖ : 𝕜) ^ 2)) • u - v := by
  rw [reflection_apply, orthogonalProjection_singleton, ofReal_pow]

/-- A point is its own reflection if and only if it is in the subspace. -/
theorem reflection_eq_self_iff (x : E) : reflection K x = x ↔ x ∈ K := by
  rw [← orthogonalProjection_eq_self_iff, reflection_apply, sub_eq_iff_eq_add', ← two_smul 𝕜,
    two_smul ℕ, ← two_smul 𝕜]
  refine' (smul_right_injective E _).eq_iff
  exact two_ne_zero
#align reflection_eq_self_iff reflection_eq_self_iff

theorem reflection_mem_subspace_eq_self {x : E} (hx : x ∈ K) : reflection K x = x :=
  (reflection_eq_self_iff x).mpr hx
#align reflection_mem_subspace_eq_self reflection_mem_subspace_eq_self

/-- Reflection in the `Submodule.map` of a subspace. -/
theorem reflection_map_apply {E E' : Type*} [NormedAddCommGroup E] [NormedAddCommGroup E']
    [InnerProductSpace 𝕜 E] [InnerProductSpace 𝕜 E'] (f : E ≃ₗᵢ[𝕜] E') (K : Submodule 𝕜 E)
    [HasOrthogonalProjection K] (x : E') :
    reflection (K.map (f.toLinearEquiv : E →ₗ[𝕜] E')) x = f (reflection K (f.symm x)) := by
  simp [two_smul, reflection_apply, orthogonalProjection_map_apply f K x]
#align reflection_map_apply reflection_map_apply

/-- Reflection in the `Submodule.map` of a subspace. -/
theorem reflection_map {E E' : Type*} [NormedAddCommGroup E] [NormedAddCommGroup E']
    [InnerProductSpace 𝕜 E] [InnerProductSpace 𝕜 E'] (f : E ≃ₗᵢ[𝕜] E') (K : Submodule 𝕜 E)
    [HasOrthogonalProjection K] :
    reflection (K.map (f.toLinearEquiv : E →ₗ[𝕜] E')) = f.symm.trans ((reflection K).trans f) :=
  LinearIsometryEquiv.ext <| reflection_map_apply f K
#align reflection_map reflection_map

/-- Reflection through the trivial subspace {0} is just negation. -/
@[simp]
theorem reflection_bot : reflection (⊥ : Submodule 𝕜 E) = LinearIsometryEquiv.neg 𝕜 := by
  ext; simp [reflection_apply]
#align reflection_bot reflection_bot

end reflection

section Orthogonal

/-- If `K₁` is complete and contained in `K₂`, `K₁` and `K₁ᗮ ⊓ K₂` span `K₂`. -/
theorem Submodule.sup_orthogonal_inf_of_completeSpace {K₁ K₂ : Submodule 𝕜 E} (h : K₁ ≤ K₂)
    [HasOrthogonalProjection K₁] : K₁ ⊔ K₁ᗮ ⊓ K₂ = K₂ := by
  ext x
  rw [Submodule.mem_sup]
  let v : K₁ := orthogonalProjection K₁ x
  have hvm : x - v ∈ K₁ᗮ := sub_orthogonalProjection_mem_orthogonal x
  constructor
  · rintro ⟨y, hy, z, hz, rfl⟩
    exact K₂.add_mem (h hy) hz.2
  · exact fun hx => ⟨v, v.prop, x - v, ⟨hvm, K₂.sub_mem hx (h v.prop)⟩, add_sub_cancel _ _⟩
#align submodule.sup_orthogonal_inf_of_complete_space Submodule.sup_orthogonal_inf_of_completeSpace

variable {K}

/-- If `K` is complete, `K` and `Kᗮ` span the whole space. -/
theorem Submodule.sup_orthogonal_of_completeSpace [HasOrthogonalProjection K] : K ⊔ Kᗮ = ⊤ := by
  convert Submodule.sup_orthogonal_inf_of_completeSpace (le_top : K ≤ ⊤) using 2
  simp
#align submodule.sup_orthogonal_of_complete_space Submodule.sup_orthogonal_of_completeSpace

variable (K)

/-- If `K` is complete, any `v` in `E` can be expressed as a sum of elements of `K` and `Kᗮ`. -/
theorem Submodule.exists_add_mem_mem_orthogonal [HasOrthogonalProjection K] (v : E) :
    ∃ y ∈ K, ∃ z ∈ Kᗮ, v = y + z :=
  ⟨orthogonalProjection K v, Subtype.coe_prop _, v - orthogonalProjection K v,
    sub_orthogonalProjection_mem_orthogonal _, by simp⟩
#align submodule.exists_sum_mem_mem_orthogonal Submodule.exists_add_mem_mem_orthogonal

/-- If `K` admits an orthogonal projection, then the orthogonal complement of its orthogonal
complement is itself. -/
@[simp]
theorem Submodule.orthogonal_orthogonal [HasOrthogonalProjection K] : Kᗮᗮ = K := by
  ext v
  constructor
  · obtain ⟨y, hy, z, hz, rfl⟩ := K.exists_add_mem_mem_orthogonal v
    intro hv
    have hz' : z = 0 := by
      have hyz : ⟪z, y⟫ = 0 := by simp [hz y hy, inner_eq_zero_symm]
      simpa [inner_add_right, hyz] using hv z hz
    simp [hy, hz']
  · intro hv w hw
    rw [inner_eq_zero_symm]
    exact hw v hv
#align submodule.orthogonal_orthogonal Submodule.orthogonal_orthogonal

/-- In a Hilbert space, the orthogonal complement of the orthogonal complement of a subspace `K`
is the topological closure of `K`.

Note that the completeness assumption is necessary. Let `E` be the space `ℕ →₀ ℝ` with inner space
structure inherited from `PiLp 2 (fun _ : ℕ ↦ ℝ)`. Let `K` be the subspace of sequences with the sum
of all elements equal to zero. Then `Kᗮ = ⊥`, `Kᗮᗮ = ⊤`.  -/
theorem Submodule.orthogonal_orthogonal_eq_closure [CompleteSpace E] :
    Kᗮᗮ = K.topologicalClosure := by
  refine' le_antisymm _ _
  · convert Submodule.orthogonal_orthogonal_monotone K.le_topologicalClosure using 1
    rw [K.topologicalClosure.orthogonal_orthogonal]
  · exact K.topologicalClosure_minimal K.le_orthogonal_orthogonal Kᗮ.isClosed_orthogonal
#align submodule.orthogonal_orthogonal_eq_closure Submodule.orthogonal_orthogonal_eq_closure

variable {K}

/-- If `K` admits an orthogonal projection, `K` and `Kᗮ` are complements of each other. -/
theorem Submodule.isCompl_orthogonal_of_completeSpace [HasOrthogonalProjection K] : IsCompl K Kᗮ :=
  ⟨K.orthogonal_disjoint, codisjoint_iff.2 Submodule.sup_orthogonal_of_completeSpace⟩
#align submodule.is_compl_orthogonal_of_complete_space Submodule.isCompl_orthogonal_of_completeSpace

@[simp]
theorem Submodule.orthogonal_eq_bot_iff [HasOrthogonalProjection K] : Kᗮ = ⊥ ↔ K = ⊤ := by
  refine' ⟨_, fun h => by rw [h, Submodule.top_orthogonal_eq_bot]⟩
  intro h
  have : K ⊔ Kᗮ = ⊤ := Submodule.sup_orthogonal_of_completeSpace
  rwa [h, sup_comm, bot_sup_eq] at this
#align submodule.orthogonal_eq_bot_iff Submodule.orthogonal_eq_bot_iff

/-- The orthogonal projection onto `K` of an element of `Kᗮ` is zero. -/
theorem orthogonalProjection_mem_subspace_orthogonalComplement_eq_zero [HasOrthogonalProjection K]
    {v : E} (hv : v ∈ Kᗮ) : orthogonalProjection K v = 0 := by
  ext
  convert eq_orthogonalProjection_of_mem_orthogonal (K := K) _ _ <;> simp [hv]
#align orthogonal_projection_mem_subspace_orthogonal_complement_eq_zero orthogonalProjection_mem_subspace_orthogonalComplement_eq_zero

/-- The projection into `U` from an orthogonal submodule `V` is the zero map. -/
theorem Submodule.IsOrtho.orthogonalProjection_comp_subtypeL {U V : Submodule 𝕜 E}
    [HasOrthogonalProjection U] (h : U ⟂ V) : orthogonalProjection U ∘L V.subtypeL = 0 :=
  ContinuousLinearMap.ext fun v =>
    orthogonalProjection_mem_subspace_orthogonalComplement_eq_zero <| h.symm v.prop
set_option linter.uppercaseLean3 false in
#align submodule.is_ortho.orthogonal_projection_comp_subtypeL Submodule.IsOrtho.orthogonalProjection_comp_subtypeL

/-- The projection into `U` from `V` is the zero map if and only if `U` and `V` are orthogonal. -/
theorem orthogonalProjection_comp_subtypeL_eq_zero_iff {U V : Submodule 𝕜 E}
    [HasOrthogonalProjection U] : orthogonalProjection U ∘L V.subtypeL = 0 ↔ U ⟂ V :=
  ⟨fun h u hu v hv => by
    convert orthogonalProjection_inner_eq_zero v u hu using 2
    have : orthogonalProjection U v = 0 := DFunLike.congr_fun h (⟨_, hv⟩ : V)
    rw [this, Submodule.coe_zero, sub_zero], Submodule.IsOrtho.orthogonalProjection_comp_subtypeL⟩
set_option linter.uppercaseLean3 false in
#align orthogonal_projection_comp_subtypeL_eq_zero_iff orthogonalProjection_comp_subtypeL_eq_zero_iff

theorem orthogonalProjection_eq_linear_proj [HasOrthogonalProjection K] (x : E) :
    orthogonalProjection K x =
      K.linearProjOfIsCompl _ Submodule.isCompl_orthogonal_of_completeSpace x := by
  have : IsCompl K Kᗮ := Submodule.isCompl_orthogonal_of_completeSpace
  conv_lhs => rw [← Submodule.linear_proj_add_linearProjOfIsCompl_eq_self this x]
  rw [map_add, orthogonalProjection_mem_subspace_eq_self,
    orthogonalProjection_mem_subspace_orthogonalComplement_eq_zero (Submodule.coe_mem _), add_zero]
#align orthogonal_projection_eq_linear_proj orthogonalProjection_eq_linear_proj

theorem orthogonalProjection_coe_linearMap_eq_linearProj [HasOrthogonalProjection K] :
    (orthogonalProjection K : E →ₗ[𝕜] K) =
      K.linearProjOfIsCompl _ Submodule.isCompl_orthogonal_of_completeSpace :=
  LinearMap.ext <| orthogonalProjection_eq_linear_proj
#align orthogonal_projection_coe_linear_map_eq_linear_proj orthogonalProjection_coe_linearMap_eq_linearProj

/-- The reflection in `K` of an element of `Kᗮ` is its negation. -/
theorem reflection_mem_subspace_orthogonalComplement_eq_neg [HasOrthogonalProjection K] {v : E}
    (hv : v ∈ Kᗮ) : reflection K v = -v := by
  simp [reflection_apply, orthogonalProjection_mem_subspace_orthogonalComplement_eq_zero hv]
#align reflection_mem_subspace_orthogonal_complement_eq_neg reflection_mem_subspace_orthogonalComplement_eq_neg

/-- The orthogonal projection onto `Kᗮ` of an element of `K` is zero. -/
theorem orthogonalProjection_mem_subspace_orthogonal_precomplement_eq_zero
    [HasOrthogonalProjection Kᗮ] {v : E} (hv : v ∈ K) : orthogonalProjection Kᗮ v = 0 :=
  orthogonalProjection_mem_subspace_orthogonalComplement_eq_zero (K.le_orthogonal_orthogonal hv)
#align orthogonal_projection_mem_subspace_orthogonal_precomplement_eq_zero orthogonalProjection_mem_subspace_orthogonal_precomplement_eq_zero

/-- If `U ≤ V`, then projecting on `V` and then on `U` is the same as projecting on `U`. -/
theorem orthogonalProjection_orthogonalProjection_of_le {U V : Submodule 𝕜 E}
    [HasOrthogonalProjection U] [HasOrthogonalProjection V] (h : U ≤ V) (x : E) :
    orthogonalProjection U (orthogonalProjection V x) = orthogonalProjection U x :=
  Eq.symm <| by
    simpa only [sub_eq_zero, map_sub] using
      orthogonalProjection_mem_subspace_orthogonalComplement_eq_zero
        (Submodule.orthogonal_le h (sub_orthogonalProjection_mem_orthogonal x))
#align orthogonal_projection_orthogonal_projection_of_le orthogonalProjection_orthogonalProjection_of_le

/-- Given a monotone family `U` of complete submodules of `E` and a fixed `x : E`,
the orthogonal projection of `x` on `U i` tends to the orthogonal projection of `x` on
`(⨆ i, U i).topologicalClosure` along `atTop`. -/
theorem orthogonalProjection_tendsto_closure_iSup [CompleteSpace E] {ι : Type*} [SemilatticeSup ι]
    (U : ι → Submodule 𝕜 E) [∀ i, CompleteSpace (U i)] (hU : Monotone U) (x : E) :
    Filter.Tendsto (fun i => (orthogonalProjection (U i) x : E)) atTop
      (𝓝 (orthogonalProjection (⨆ i, U i).topologicalClosure x : E)) := by
  cases isEmpty_or_nonempty ι
  · exact tendsto_of_isEmpty
  let y := (orthogonalProjection (⨆ i, U i).topologicalClosure x : E)
  have proj_x : ∀ i, orthogonalProjection (U i) x = orthogonalProjection (U i) y := fun i =>
    (orthogonalProjection_orthogonalProjection_of_le
        ((le_iSup U i).trans (iSup U).le_topologicalClosure) _).symm
  suffices ∀ ε > 0, ∃ I, ∀ i ≥ I, ‖(orthogonalProjection (U i) y : E) - y‖ < ε by
    simpa only [proj_x, NormedAddCommGroup.tendsto_atTop] using this
  intro ε hε
  obtain ⟨a, ha, hay⟩ : ∃ a ∈ ⨆ i, U i, dist y a < ε := by
    have y_mem : y ∈ (⨆ i, U i).topologicalClosure := Submodule.coe_mem _
    rw [← SetLike.mem_coe, Submodule.topologicalClosure_coe, Metric.mem_closure_iff] at y_mem
    exact y_mem ε hε
  rw [dist_eq_norm] at hay
  obtain ⟨I, hI⟩ : ∃ I, a ∈ U I := by rwa [Submodule.mem_iSup_of_directed _ hU.directed_le] at ha
  refine' ⟨I, fun i (hi : I ≤ i) => _⟩
  rw [norm_sub_rev, orthogonalProjection_minimal]
  refine' lt_of_le_of_lt _ hay
  change _ ≤ ‖y - (⟨a, hU hi hI⟩ : U i)‖
  exact ciInf_le ⟨0, Set.forall_mem_range.mpr fun _ => norm_nonneg _⟩ _
#align orthogonal_projection_tendsto_closure_supr orthogonalProjection_tendsto_closure_iSup

/-- Given a monotone family `U` of complete submodules of `E` with dense span supremum,
and a fixed `x : E`, the orthogonal projection of `x` on `U i` tends to `x` along `at_top`. -/
theorem orthogonalProjection_tendsto_self [CompleteSpace E] {ι : Type*} [SemilatticeSup ι]
    (U : ι → Submodule 𝕜 E) [∀ t, CompleteSpace (U t)] (hU : Monotone U) (x : E)
    (hU' : ⊤ ≤ (⨆ t, U t).topologicalClosure) :
    Filter.Tendsto (fun t => (orthogonalProjection (U t) x : E)) atTop (𝓝 x) := by
  rw [← eq_top_iff] at hU'
  convert orthogonalProjection_tendsto_closure_iSup U hU x
  rw [orthogonalProjection_eq_self_iff.mpr _]
  rw [hU']
  trivial
#align orthogonal_projection_tendsto_self orthogonalProjection_tendsto_self

/-- The orthogonal complement satisfies `Kᗮᗮᗮ = Kᗮ`. -/
theorem Submodule.triorthogonal_eq_orthogonal [CompleteSpace E] : Kᗮᗮᗮ = Kᗮ := by
  rw [Kᗮ.orthogonal_orthogonal_eq_closure]
  exact K.isClosed_orthogonal.submodule_topologicalClosure_eq
#align submodule.triorthogonal_eq_orthogonal Submodule.triorthogonal_eq_orthogonal

/-- The closure of `K` is the full space iff `Kᗮ` is trivial. -/
theorem Submodule.topologicalClosure_eq_top_iff [CompleteSpace E] :
    K.topologicalClosure = ⊤ ↔ Kᗮ = ⊥ := by
  rw [← Submodule.orthogonal_orthogonal_eq_closure]
  constructor <;> intro h
  · rw [← Submodule.triorthogonal_eq_orthogonal, h, Submodule.top_orthogonal_eq_bot]
  · rw [h, Submodule.bot_orthogonal_eq_top]
#align submodule.topological_closure_eq_top_iff Submodule.topologicalClosure_eq_top_iff

namespace Dense

/- Porting note: unneeded assumption `[CompleteSpace E]` was removed from all theorems in this
section. TODO: Move to another file? -/
open Submodule

variable {x y : E}

theorem eq_zero_of_inner_left (hK : Dense (K : Set E)) (h : ∀ v : K, ⟪x, v⟫ = 0) : x = 0 := by
  have : (⟪x, ·⟫) = 0 := (continuous_const.inner continuous_id).ext_on
    hK continuous_const (Subtype.forall.1 h)
  simpa using congr_fun this x
#align dense.eq_zero_of_inner_left Dense.eq_zero_of_inner_left

theorem eq_zero_of_mem_orthogonal (hK : Dense (K : Set E)) (h : x ∈ Kᗮ) : x = 0 :=
  eq_zero_of_inner_left hK fun v ↦ (mem_orthogonal' _ _).1 h _ v.2
#align dense.eq_zero_of_mem_orthogonal Dense.eq_zero_of_mem_orthogonal

/-- If `S` is dense and `x - y ∈ Kᗮ`, then `x = y`. -/
theorem eq_of_sub_mem_orthogonal (hK : Dense (K : Set E)) (h : x - y ∈ Kᗮ) : x = y :=
  sub_eq_zero.1 <| eq_zero_of_mem_orthogonal hK h
#align dense.eq_of_sub_mem_orthogonal Dense.eq_of_sub_mem_orthogonal

theorem eq_of_inner_left (hK : Dense (K : Set E)) (h : ∀ v : K, ⟪x, v⟫ = ⟪y, v⟫) : x = y :=
  hK.eq_of_sub_mem_orthogonal (Submodule.sub_mem_orthogonal_of_inner_left h)
#align dense.eq_of_inner_left Dense.eq_of_inner_left

theorem eq_of_inner_right (hK : Dense (K : Set E)) (h : ∀ v : K, ⟪(v : E), x⟫ = ⟪(v : E), y⟫) :
    x = y :=
  hK.eq_of_sub_mem_orthogonal (Submodule.sub_mem_orthogonal_of_inner_right h)
#align dense.eq_of_inner_right Dense.eq_of_inner_right

theorem eq_zero_of_inner_right (hK : Dense (K : Set E)) (h : ∀ v : K, ⟪(v : E), x⟫ = 0) : x = 0 :=
  hK.eq_of_inner_right fun v => by rw [inner_zero_right, h v]
#align dense.eq_zero_of_inner_right Dense.eq_zero_of_inner_right

end Dense

/-- The reflection in `Kᗮ` of an element of `K` is its negation. -/
theorem reflection_mem_subspace_orthogonal_precomplement_eq_neg [HasOrthogonalProjection K] {v : E}
    (hv : v ∈ K) : reflection Kᗮ v = -v :=
  reflection_mem_subspace_orthogonalComplement_eq_neg (K.le_orthogonal_orthogonal hv)
#align reflection_mem_subspace_orthogonal_precomplement_eq_neg reflection_mem_subspace_orthogonal_precomplement_eq_neg

/-- The orthogonal projection onto `(𝕜 ∙ v)ᗮ` of `v` is zero. -/
theorem orthogonalProjection_orthogonalComplement_singleton_eq_zero (v : E) :
    orthogonalProjection (𝕜 ∙ v)ᗮ v = 0 :=
  orthogonalProjection_mem_subspace_orthogonal_precomplement_eq_zero
    (Submodule.mem_span_singleton_self v)
#align orthogonal_projection_orthogonal_complement_singleton_eq_zero orthogonalProjection_orthogonalComplement_singleton_eq_zero

/-- The reflection in `(𝕜 ∙ v)ᗮ` of `v` is `-v`. -/
theorem reflection_orthogonalComplement_singleton_eq_neg (v : E) : reflection (𝕜 ∙ v)ᗮ v = -v :=
  reflection_mem_subspace_orthogonal_precomplement_eq_neg (Submodule.mem_span_singleton_self v)
#align reflection_orthogonal_complement_singleton_eq_neg reflection_orthogonalComplement_singleton_eq_neg

theorem reflection_sub {v w : F} (h : ‖v‖ = ‖w‖) : reflection (ℝ ∙ (v - w))ᗮ v = w := by
  set R : F ≃ₗᵢ[ℝ] F := reflection (ℝ ∙ v - w)ᗮ
  suffices R v + R v = w + w by
    apply smul_right_injective F (by norm_num : (2 : ℝ) ≠ 0)
    simpa [two_smul] using this
  have h₁ : R (v - w) = -(v - w) := reflection_orthogonalComplement_singleton_eq_neg (v - w)
  have h₂ : R (v + w) = v + w := by
    apply reflection_mem_subspace_eq_self
    rw [Submodule.mem_orthogonal_singleton_iff_inner_left]
    rw [real_inner_add_sub_eq_zero_iff]
    exact h
  convert congr_arg₂ (· + ·) h₂ h₁ using 1
  · simp
  · abel
#align reflection_sub reflection_sub

variable (K)

-- Porting note: relax assumptions, swap LHS with RHS
/-- If the orthogonal projection to `K` is well-defined, then a vector splits as the sum of its
orthogonal projections onto a complete submodule `K` and onto the orthogonal complement of `K`. -/
theorem orthogonalProjection_add_orthogonalProjection_orthogonal [HasOrthogonalProjection K]
    (w : E) : (orthogonalProjection K w : E) + (orthogonalProjection Kᗮ w : E) = w := by
  simp
#align eq_sum_orthogonal_projection_self_orthogonal_complement orthogonalProjection_add_orthogonalProjection_orthogonalₓ

/-- The Pythagorean theorem, for an orthogonal projection. -/
theorem norm_sq_eq_add_norm_sq_projection (x : E) (S : Submodule 𝕜 E) [HasOrthogonalProjection S] :
    ‖x‖ ^ 2 = ‖orthogonalProjection S x‖ ^ 2 + ‖orthogonalProjection Sᗮ x‖ ^ 2 :=
  calc
    ‖x‖ ^ 2 = ‖(orthogonalProjection S x : E) + orthogonalProjection Sᗮ x‖ ^ 2 := by
      rw [orthogonalProjection_add_orthogonalProjection_orthogonal]
    _ = ‖orthogonalProjection S x‖ ^ 2 + ‖orthogonalProjection Sᗮ x‖ ^ 2 := by
      simp only [sq]
      exact norm_add_sq_eq_norm_sq_add_norm_sq_of_inner_eq_zero _ _ <|
        (S.mem_orthogonal _).1 (orthogonalProjection Sᗮ x).2 _ (orthogonalProjection S x).2
#align norm_sq_eq_add_norm_sq_projection norm_sq_eq_add_norm_sq_projection

/-- In a complete space `E`, the projection maps onto a complete subspace `K` and its orthogonal
complement sum to the identity. -/
theorem id_eq_sum_orthogonalProjection_self_orthogonalComplement [HasOrthogonalProjection K] :
    ContinuousLinearMap.id 𝕜 E =
      K.subtypeL.comp (orthogonalProjection K) + Kᗮ.subtypeL.comp (orthogonalProjection Kᗮ) := by
  ext w
  exact (orthogonalProjection_add_orthogonalProjection_orthogonal K w).symm
#align id_eq_sum_orthogonal_projection_self_orthogonal_complement id_eq_sum_orthogonalProjection_self_orthogonalComplement

-- Porting note: The priority should be higher than `Submodule.coe_inner`.
@[simp high]
theorem inner_orthogonalProjection_eq_of_mem_right [HasOrthogonalProjection K] (u : K) (v : E) :
    ⟪orthogonalProjection K v, u⟫ = ⟪v, u⟫ :=
  calc
    ⟪orthogonalProjection K v, u⟫ = ⟪(orthogonalProjection K v : E), u⟫ := K.coe_inner _ _
    _ = ⟪(orthogonalProjection K v : E), u⟫ + ⟪v - orthogonalProjection K v, u⟫ := by
      rw [orthogonalProjection_inner_eq_zero _ _ (Submodule.coe_mem _), add_zero]
    _ = ⟪v, u⟫ := by rw [← inner_add_left, add_sub_cancel]
#align inner_orthogonal_projection_eq_of_mem_right inner_orthogonalProjection_eq_of_mem_right

-- Porting note: The priority should be higher than `Submodule.coe_inner`.
@[simp high]
theorem inner_orthogonalProjection_eq_of_mem_left [HasOrthogonalProjection K] (u : K) (v : E) :
    ⟪u, orthogonalProjection K v⟫ = ⟪(u : E), v⟫ := by
  rw [← inner_conj_symm, ← inner_conj_symm (u : E), inner_orthogonalProjection_eq_of_mem_right]
#align inner_orthogonal_projection_eq_of_mem_left inner_orthogonalProjection_eq_of_mem_left

/-- The orthogonal projection is self-adjoint. -/
theorem inner_orthogonalProjection_left_eq_right [HasOrthogonalProjection K] (u v : E) :
    ⟪↑(orthogonalProjection K u), v⟫ = ⟪u, orthogonalProjection K v⟫ := by
  rw [← inner_orthogonalProjection_eq_of_mem_left, inner_orthogonalProjection_eq_of_mem_right]
#align inner_orthogonal_projection_left_eq_right inner_orthogonalProjection_left_eq_right

/-- The orthogonal projection is symmetric. -/
theorem orthogonalProjection_isSymmetric [HasOrthogonalProjection K] :
    (K.subtypeL ∘L orthogonalProjection K : E →ₗ[𝕜] E).IsSymmetric :=
  inner_orthogonalProjection_left_eq_right K
#align orthogonal_projection_is_symmetric orthogonalProjection_isSymmetric

open FiniteDimensional

/-- Given a finite-dimensional subspace `K₂`, and a subspace `K₁`
contained in it, the dimensions of `K₁` and the intersection of its
orthogonal subspace with `K₂` add to that of `K₂`. -/
theorem Submodule.finrank_add_inf_finrank_orthogonal {K₁ K₂ : Submodule 𝕜 E}
    [FiniteDimensional 𝕜 K₂] (h : K₁ ≤ K₂) :
    finrank 𝕜 K₁ + finrank 𝕜 (K₁ᗮ ⊓ K₂ : Submodule 𝕜 E) = finrank 𝕜 K₂ := by
  haveI : FiniteDimensional 𝕜 K₁ := Submodule.finiteDimensional_of_le h
  haveI := proper_rclike 𝕜 K₁
  have hd := Submodule.finrank_sup_add_finrank_inf_eq K₁ (K₁ᗮ ⊓ K₂)
  rw [← inf_assoc, (Submodule.orthogonal_disjoint K₁).eq_bot, bot_inf_eq, finrank_bot,
    Submodule.sup_orthogonal_inf_of_completeSpace h] at hd
  rw [add_zero] at hd
  exact hd.symm
#align submodule.finrank_add_inf_finrank_orthogonal Submodule.finrank_add_inf_finrank_orthogonal

/-- Given a finite-dimensional subspace `K₂`, and a subspace `K₁`
contained in it, the dimensions of `K₁` and the intersection of its
orthogonal subspace with `K₂` add to that of `K₂`. -/
theorem Submodule.finrank_add_inf_finrank_orthogonal' {K₁ K₂ : Submodule 𝕜 E}
    [FiniteDimensional 𝕜 K₂] (h : K₁ ≤ K₂) {n : ℕ} (h_dim : finrank 𝕜 K₁ + n = finrank 𝕜 K₂) :
    finrank 𝕜 (K₁ᗮ ⊓ K₂ : Submodule 𝕜 E) = n := by
  rw [← add_right_inj (finrank 𝕜 K₁)]
  simp [Submodule.finrank_add_inf_finrank_orthogonal h, h_dim]
#align submodule.finrank_add_inf_finrank_orthogonal' Submodule.finrank_add_inf_finrank_orthogonal'

/-- Given a finite-dimensional space `E` and subspace `K`, the dimensions of `K` and `Kᗮ` add to
that of `E`. -/
theorem Submodule.finrank_add_finrank_orthogonal [FiniteDimensional 𝕜 E] (K : Submodule 𝕜 E) :
    finrank 𝕜 K + finrank 𝕜 Kᗮ = finrank 𝕜 E := by
  convert Submodule.finrank_add_inf_finrank_orthogonal (le_top : K ≤ ⊤) using 1
  · rw [inf_top_eq]
  · simp
#align submodule.finrank_add_finrank_orthogonal Submodule.finrank_add_finrank_orthogonal

/-- Given a finite-dimensional space `E` and subspace `K`, the dimensions of `K` and `Kᗮ` add to
that of `E`. -/
theorem Submodule.finrank_add_finrank_orthogonal' [FiniteDimensional 𝕜 E] {K : Submodule 𝕜 E}
    {n : ℕ} (h_dim : finrank 𝕜 K + n = finrank 𝕜 E) : finrank 𝕜 Kᗮ = n := by
  rw [← add_right_inj (finrank 𝕜 K)]
  simp [Submodule.finrank_add_finrank_orthogonal, h_dim]
#align submodule.finrank_add_finrank_orthogonal' Submodule.finrank_add_finrank_orthogonal'

/-- In a finite-dimensional inner product space, the dimension of the orthogonal complement of the
span of a nonzero vector is one less than the dimension of the space. -/
theorem finrank_orthogonal_span_singleton {n : ℕ} [_i : Fact (finrank 𝕜 E = n + 1)] {v : E}
    (hv : v ≠ 0) : finrank 𝕜 (𝕜 ∙ v)ᗮ = n := by
  haveI : FiniteDimensional 𝕜 E := .of_fact_finrank_eq_succ n
  exact Submodule.finrank_add_finrank_orthogonal' <| by
    simp [finrank_span_singleton hv, _i.elim, add_comm]
#align finrank_orthogonal_span_singleton finrank_orthogonal_span_singleton

/-- An element `φ` of the orthogonal group of `F` can be factored as a product of reflections, and
specifically at most as many reflections as the dimension of the complement of the fixed subspace
of `φ`. -/
theorem LinearIsometryEquiv.reflections_generate_dim_aux [FiniteDimensional ℝ F] {n : ℕ}
    (φ : F ≃ₗᵢ[ℝ] F) (hn : finrank ℝ (ker (ContinuousLinearMap.id ℝ F - φ))ᗮ ≤ n) :
    ∃ l : List F, l.length ≤ n ∧ φ = (l.map fun v => reflection (ℝ ∙ v)ᗮ).prod := by
  -- We prove this by strong induction on `n`, the dimension of the orthogonal complement of the
  -- fixed subspace of the endomorphism `φ`
  induction' n with n IH generalizing φ
  · -- Base case: `n = 0`, the fixed subspace is the whole space, so `φ = id`
    refine' ⟨[], rfl.le, show φ = 1 from _⟩
    have : ker (ContinuousLinearMap.id ℝ F - φ) = ⊤ := by
<<<<<<< HEAD
      rwa [le_zero_iff, Submodule.finrank_eq_zero, Submodule.orthogonal_eq_bot_iff] at hn
=======
      rwa [Nat.zero_eq, Nat.le_zero, Submodule.finrank_eq_zero,
        Submodule.orthogonal_eq_bot_iff] at hn
>>>>>>> ea26fdaf
    symm
    ext x
    have := LinearMap.congr_fun (LinearMap.ker_eq_top.mp this) x
    simpa only [sub_eq_zero, ContinuousLinearMap.coe_sub, LinearMap.sub_apply,
      LinearMap.zero_apply] using this
  · -- Inductive step.  Let `W` be the fixed subspace of `φ`.  We suppose its complement to have
    -- dimension at most n + 1.
    let W := ker (ContinuousLinearMap.id ℝ F - φ)
    have hW : ∀ w ∈ W, φ w = w := fun w hw => (sub_eq_zero.mp hw).symm
    by_cases hn' : finrank ℝ Wᗮ ≤ n
    · obtain ⟨V, hV₁, hV₂⟩ := IH φ hn'
      exact ⟨V, hV₁.trans n.le_succ, hV₂⟩
    -- Take a nonzero element `v` of the orthogonal complement of `W`.
    haveI : Nontrivial Wᗮ := nontrivial_of_finrank_pos (by omega : 0 < finrank ℝ Wᗮ)
    obtain ⟨v, hv⟩ := exists_ne (0 : Wᗮ)
    have hφv : φ v ∈ Wᗮ := by
      intro w hw
      rw [← hW w hw, LinearIsometryEquiv.inner_map_map]
      exact v.prop w hw
    have hv' : (v : F) ∉ W := by
      intro h
      exact hv ((Submodule.mem_left_iff_eq_zero_of_disjoint W.orthogonal_disjoint).mp h)
    -- Let `ρ` be the reflection in `v - φ v`; this is designed to swap `v` and `φ v`
    let x : F := v - φ v
    let ρ := reflection (ℝ ∙ x)ᗮ
    -- Notation: Let `V` be the fixed subspace of `φ.trans ρ`
    let V := ker (ContinuousLinearMap.id ℝ F - φ.trans ρ)
    have hV : ∀ w, ρ (φ w) = w → w ∈ V := by
      intro w hw
      change w - ρ (φ w) = 0
      rw [sub_eq_zero, hw]
    -- Everything fixed by `φ` is fixed by `φ.trans ρ`
    have H₂V : W ≤ V := by
      intro w hw
      apply hV
      rw [hW w hw]
      refine' reflection_mem_subspace_eq_self _
      rw [Submodule.mem_orthogonal_singleton_iff_inner_left]
      exact Submodule.sub_mem _ v.prop hφv _ hw
    -- `v` is also fixed by `φ.trans ρ`
    have H₁V : (v : F) ∈ V := by
      apply hV
      have : ρ v = φ v := reflection_sub (φ.norm_map v).symm
      rw [← this]
      exact reflection_reflection _ _
    -- By dimension-counting, the complement of the fixed subspace of `φ.trans ρ` has dimension at
    -- most `n`
    have : finrank ℝ Vᗮ ≤ n := by
      change finrank ℝ Wᗮ ≤ n + 1 at hn
      have : finrank ℝ W + 1 ≤ finrank ℝ V :=
        Submodule.finrank_lt_finrank_of_lt (SetLike.lt_iff_le_and_exists.2 ⟨H₂V, v, H₁V, hv'⟩)
      have : finrank ℝ V + finrank ℝ Vᗮ = finrank ℝ F := V.finrank_add_finrank_orthogonal
      have : finrank ℝ W + finrank ℝ Wᗮ = finrank ℝ F := W.finrank_add_finrank_orthogonal
      omega
    -- So apply the inductive hypothesis to `φ.trans ρ`
    obtain ⟨l, hl, hφl⟩ := IH (ρ * φ) this
    -- Prepend `ρ` to the factorization into reflections obtained for `φ.trans ρ`; this gives a
    -- factorization into reflections for `φ`.
    refine' ⟨x::l, Nat.succ_le_succ hl, _⟩
    rw [List.map_cons, List.prod_cons]
    have := congr_arg (ρ * ·) hφl
    dsimp only at this
    rwa [← mul_assoc, reflection_mul_reflection, one_mul] at this
#align linear_isometry_equiv.reflections_generate_dim_aux LinearIsometryEquiv.reflections_generate_dim_aux

/-- The orthogonal group of `F` is generated by reflections; specifically each element `φ` of the
orthogonal group is a product of at most as many reflections as the dimension of `F`.

Special case of the **Cartan–Dieudonné theorem**. -/
theorem LinearIsometryEquiv.reflections_generate_dim [FiniteDimensional ℝ F] (φ : F ≃ₗᵢ[ℝ] F) :
    ∃ l : List F, l.length ≤ finrank ℝ F ∧ φ = (l.map fun v => reflection (ℝ ∙ v)ᗮ).prod :=
  let ⟨l, hl₁, hl₂⟩ := φ.reflections_generate_dim_aux le_rfl
  ⟨l, hl₁.trans (Submodule.finrank_le _), hl₂⟩
#align linear_isometry_equiv.reflections_generate_dim LinearIsometryEquiv.reflections_generate_dim

/-- The orthogonal group of `F` is generated by reflections. -/
theorem LinearIsometryEquiv.reflections_generate [FiniteDimensional ℝ F] :
    Subgroup.closure (Set.range fun v : F => reflection (ℝ ∙ v)ᗮ) = ⊤ := by
  rw [Subgroup.eq_top_iff']
  intro φ
  rcases φ.reflections_generate_dim with ⟨l, _, rfl⟩
  apply (Subgroup.closure _).list_prod_mem
  intro x hx
  rcases List.mem_map.mp hx with ⟨a, _, hax⟩
  exact Subgroup.subset_closure ⟨a, hax⟩
#align linear_isometry_equiv.reflections_generate LinearIsometryEquiv.reflections_generate

end Orthogonal

section OrthogonalFamily

variable {ι : Type*}

/-- An orthogonal family of subspaces of `E` satisfies `DirectSum.IsInternal` (that is,
they provide an internal direct sum decomposition of `E`) if and only if their span has trivial
orthogonal complement. -/
theorem OrthogonalFamily.isInternal_iff_of_isComplete [DecidableEq ι] {V : ι → Submodule 𝕜 E}
    (hV : OrthogonalFamily 𝕜 (fun i => V i) fun i => (V i).subtypeₗᵢ)
    (hc : IsComplete (↑(iSup V) : Set E)) : DirectSum.IsInternal V ↔ (iSup V)ᗮ = ⊥ := by
  haveI : CompleteSpace (↥(iSup V)) := hc.completeSpace_coe
  simp only [DirectSum.isInternal_submodule_iff_independent_and_iSup_eq_top, hV.independent,
    true_and_iff, Submodule.orthogonal_eq_bot_iff]
#align orthogonal_family.is_internal_iff_of_is_complete OrthogonalFamily.isInternal_iff_of_isComplete

/-- An orthogonal family of subspaces of `E` satisfies `DirectSum.IsInternal` (that is,
they provide an internal direct sum decomposition of `E`) if and only if their span has trivial
orthogonal complement. -/
theorem OrthogonalFamily.isInternal_iff [DecidableEq ι] [FiniteDimensional 𝕜 E]
    {V : ι → Submodule 𝕜 E} (hV : OrthogonalFamily 𝕜 (fun i => V i) fun i => (V i).subtypeₗᵢ) :
    DirectSum.IsInternal V ↔ (iSup V)ᗮ = ⊥ :=
  haveI h := FiniteDimensional.proper_rclike 𝕜 (↥(iSup V))
  hV.isInternal_iff_of_isComplete (completeSpace_coe_iff_isComplete.mp inferInstance)
#align orthogonal_family.is_internal_iff OrthogonalFamily.isInternal_iff

open DirectSum

/-- If `x` lies within an orthogonal family `v`, it can be expressed as a sum of projections. -/
theorem OrthogonalFamily.sum_projection_of_mem_iSup [Fintype ι] {V : ι → Submodule 𝕜 E}
    [∀ i, CompleteSpace (V i)] (hV : OrthogonalFamily 𝕜 (fun i => V i) fun i => (V i).subtypeₗᵢ)
    (x : E) (hx : x ∈ iSup V) : (∑ i, (orthogonalProjection (V i) x : E)) = x := by
  -- Porting note: switch to the better `induction _ using`. Need the primed induction principle,
  -- the unprimed one doesn't work with `induction` (as it isn't as syntactically general)
  induction hx using Submodule.iSup_induction' with
  | mem i x hx =>
    refine'
      (Finset.sum_eq_single_of_mem i (Finset.mem_univ _) fun j _ hij => _).trans
        (orthogonalProjection_eq_self_iff.mpr hx)
    rw [orthogonalProjection_mem_subspace_orthogonalComplement_eq_zero, Submodule.coe_zero]
    exact hV.isOrtho hij.symm hx
  | zero =>
    simp_rw [map_zero, Submodule.coe_zero, Finset.sum_const_zero]
  | add x y _ _ hx hy =>
    simp_rw [map_add, Submodule.coe_add, Finset.sum_add_distrib]
    exact congr_arg₂ (· + ·) hx hy
#align orthogonal_family.sum_projection_of_mem_supr OrthogonalFamily.sum_projection_of_mem_iSup

/-- If a family of submodules is orthogonal, then the `orthogonalProjection` on a direct sum
is just the coefficient of that direct sum. -/
theorem OrthogonalFamily.projection_directSum_coeAddHom [DecidableEq ι] {V : ι → Submodule 𝕜 E}
    (hV : OrthogonalFamily 𝕜 (fun i => V i) fun i => (V i).subtypeₗᵢ) (x : ⨁ i, V i) (i : ι)
    [CompleteSpace (V i)] :
    orthogonalProjection (V i) (DirectSum.coeAddMonoidHom V x) = x i := by
  induction' x using DirectSum.induction_on with j x x y hx hy
  · simp
  · simp_rw [DirectSum.coeAddMonoidHom_of, DirectSum.of]
    -- Porting note: was in the previous `simp_rw`, no longer works
    -- This used to be `rw`, but we need `erw` after leanprover/lean4#2644
    erw [DFinsupp.singleAddHom_apply]
    obtain rfl | hij := Decidable.eq_or_ne i j
    · rw [orthogonalProjection_mem_subspace_eq_self, DFinsupp.single_eq_same]
    · rw [orthogonalProjection_mem_subspace_orthogonalComplement_eq_zero,
        DFinsupp.single_eq_of_ne hij.symm]
      exact hV.isOrtho hij.symm x.prop
  · simp_rw [map_add]
    exact congr_arg₂ (· + ·) hx hy
#align orthogonal_family.projection_direct_sum_coe_add_hom OrthogonalFamily.projection_directSum_coeAddHom

/-- If a family of submodules is orthogonal and they span the whole space, then the orthogonal
projection provides a means to decompose the space into its submodules.

The projection function is `decompose V x i = orthogonalProjection (V i) x`.

See note [reducible non-instances]. -/
@[reducible]
def OrthogonalFamily.decomposition [DecidableEq ι] [Fintype ι] {V : ι → Submodule 𝕜 E}
    [∀ i, CompleteSpace (V i)] (hV : OrthogonalFamily 𝕜 (fun i => V i) fun i => (V i).subtypeₗᵢ)
    (h : iSup V = ⊤) : DirectSum.Decomposition V
    where
  decompose' x := DFinsupp.equivFunOnFintype.symm fun i => orthogonalProjection (V i) x
  left_inv x := by
    dsimp only
    letI := fun i => Classical.decEq (V i)
    rw [DirectSum.coeAddMonoidHom, DirectSum.toAddMonoid, DFinsupp.liftAddHom_apply]
    -- This used to be `rw`, but we need `erw` after leanprover/lean4#2644
    erw [DFinsupp.sumAddHom_apply]; rw [DFinsupp.sum_eq_sum_fintype]
    · simp_rw [Equiv.apply_symm_apply, AddSubmonoidClass.coe_subtype]
      exact hV.sum_projection_of_mem_iSup _ ((h.ge : _) Submodule.mem_top)
    · intro i
      exact map_zero _
  right_inv x := by
    dsimp only
    simp_rw [hV.projection_directSum_coeAddHom, DFinsupp.equivFunOnFintype_symm_coe]
#align orthogonal_family.decomposition OrthogonalFamily.decomposition

end OrthogonalFamily

section OrthonormalBasis

variable {v : Set E}

open FiniteDimensional Submodule Set

/-- An orthonormal set in an `InnerProductSpace` is maximal, if and only if the orthogonal
complement of its span is empty. -/
theorem maximal_orthonormal_iff_orthogonalComplement_eq_bot (hv : Orthonormal 𝕜 ((↑) : v → E)) :
    (∀ u ⊇ v, Orthonormal 𝕜 ((↑) : u → E) → u = v) ↔ (span 𝕜 v)ᗮ = ⊥ := by
  rw [Submodule.eq_bot_iff]
  constructor
  · contrapose!
    -- ** direction 1: nonempty orthogonal complement implies nonmaximal
    rintro ⟨x, hx', hx⟩
    -- take a nonzero vector and normalize it
    let e := (‖x‖⁻¹ : 𝕜) • x
    have he : ‖e‖ = 1 := by simp [norm_smul_inv_norm hx]
    have he' : e ∈ (span 𝕜 v)ᗮ := smul_mem' _ _ hx'
    have he'' : e ∉ v := by
      intro hev
      have : e = 0 := by
        have : e ∈ span 𝕜 v ⊓ (span 𝕜 v)ᗮ := ⟨subset_span hev, he'⟩
        simpa [(span 𝕜 v).inf_orthogonal_eq_bot] using this
      have : e ≠ 0 := hv.ne_zero ⟨e, hev⟩
      contradiction
    -- put this together with `v` to provide a candidate orthonormal basis for the whole space
    refine' ⟨insert e v, v.subset_insert e, ⟨_, _⟩, (ne_insert_of_not_mem v he'').symm⟩
    · -- show that the elements of `insert e v` have unit length
      rintro ⟨a, ha'⟩
      cases' eq_or_mem_of_mem_insert ha' with ha ha
      · simp [ha, he]
      · exact hv.1 ⟨a, ha⟩
    · -- show that the elements of `insert e v` are orthogonal
      have h_end : ∀ a ∈ v, ⟪a, e⟫ = 0 := by
        intro a ha
        exact he' a (Submodule.subset_span ha)
      rintro ⟨a, ha'⟩
      cases' eq_or_mem_of_mem_insert ha' with ha ha
      · rintro ⟨b, hb'⟩ hab'
        have hb : b ∈ v := by
          refine' mem_of_mem_insert_of_ne hb' _
          intro hbe'
          apply hab'
          simp [ha, hbe']
        rw [inner_eq_zero_symm]
        simpa [ha] using h_end b hb
      rintro ⟨b, hb'⟩ hab'
      cases' eq_or_mem_of_mem_insert hb' with hb hb
      · simpa [hb] using h_end a ha
      have : (⟨a, ha⟩ : v) ≠ ⟨b, hb⟩ := by
        intro hab''
        apply hab'
        simpa using hab''
      exact hv.2 this
  · -- ** direction 2: empty orthogonal complement implies maximal
    simp only [Subset.antisymm_iff]
    rintro h u (huv : v ⊆ u) hu
    refine' ⟨_, huv⟩
    intro x hxu
    refine' ((mt (h x)) (hu.ne_zero ⟨x, hxu⟩)).imp_symm _
    intro hxv y hy
    have hxv' : (⟨x, hxu⟩ : u) ∉ ((↑) ⁻¹' v : Set u) := by simp [huv, hxv]
    obtain ⟨l, hl, rfl⟩ :
      ∃ l ∈ Finsupp.supported 𝕜 𝕜 ((↑) ⁻¹' v : Set u), (Finsupp.total (↥u) E 𝕜 (↑)) l = y := by
      rw [← Finsupp.mem_span_image_iff_total]
      simp [huv, inter_eq_self_of_subset_right, hy]
    exact hu.inner_finsupp_eq_zero hxv' hl
#align maximal_orthonormal_iff_orthogonal_complement_eq_bot maximal_orthonormal_iff_orthogonalComplement_eq_bot

variable [FiniteDimensional 𝕜 E]

/-- An orthonormal set in a finite-dimensional `InnerProductSpace` is maximal, if and only if it
is a basis. -/
theorem maximal_orthonormal_iff_basis_of_finiteDimensional (hv : Orthonormal 𝕜 ((↑) : v → E)) :
    (∀ u ⊇ v, Orthonormal 𝕜 ((↑) : u → E) → u = v) ↔ ∃ b : Basis v 𝕜 E, ⇑b = ((↑) : v → E) := by
  haveI := proper_rclike 𝕜 (span 𝕜 v)
  rw [maximal_orthonormal_iff_orthogonalComplement_eq_bot hv]
  rw [Submodule.orthogonal_eq_bot_iff]
  have hv_coe : range ((↑) : v → E) = v := by simp
  constructor
  · refine' fun h => ⟨Basis.mk hv.linearIndependent _, Basis.coe_mk _ _⟩
    convert h.ge
  · rintro ⟨h, coe_h⟩
    rw [← h.span_eq, coe_h, hv_coe]
#align maximal_orthonormal_iff_basis_of_finite_dimensional maximal_orthonormal_iff_basis_of_finiteDimensional

end OrthonormalBasis<|MERGE_RESOLUTION|>--- conflicted
+++ resolved
@@ -1172,12 +1172,7 @@
   · -- Base case: `n = 0`, the fixed subspace is the whole space, so `φ = id`
     refine' ⟨[], rfl.le, show φ = 1 from _⟩
     have : ker (ContinuousLinearMap.id ℝ F - φ) = ⊤ := by
-<<<<<<< HEAD
       rwa [le_zero_iff, Submodule.finrank_eq_zero, Submodule.orthogonal_eq_bot_iff] at hn
-=======
-      rwa [Nat.zero_eq, Nat.le_zero, Submodule.finrank_eq_zero,
-        Submodule.orthogonal_eq_bot_iff] at hn
->>>>>>> ea26fdaf
     symm
     ext x
     have := LinearMap.congr_fun (LinearMap.ker_eq_top.mp this) x
