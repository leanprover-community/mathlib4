/-
Copyright (c) 2019 Zhouhang Zhou. All rights reserved.
Released under Apache 2.0 license as described in the file LICENSE.
Authors: Zhouhang Zhou, Frédéric Dupuis, Heather Macbeth
-/

import Mathlib.Algebra.DirectSum.Decomposition
import Mathlib.Analysis.InnerProductSpace.Orthogonal
import Mathlib.Analysis.InnerProductSpace.Symmetric
import Mathlib.Analysis.NormedSpace.RCLike
import Mathlib.Analysis.RCLike.Lemmas


/-!
# The orthogonal projection

Given a nonempty complete subspace `K` of an inner product space `E`, this file constructs
`K.orthogonalProjection : E →L[𝕜] K`, the orthogonal projection of `E` onto `K`.  This map
satisfies: for any point `u` in `E`, the point `v = K.orthogonalProjection u` in `K` minimizes the
distance `‖u - v‖` to `u`.

Also a linear isometry equivalence `K.reflection : E ≃ₗᵢ[𝕜] E` is constructed, by choosing, for
each `u : E`, the point `K.reflection u` to satisfy
`u + (K.reflection u) = 2 • K.orthogonalProjection u`.

Basic API for `orthogonalProjection` and `reflection` is developed.

Next, the orthogonal projection is used to prove a series of more subtle lemmas about the
orthogonal complement of complete subspaces of `E` (the orthogonal complement itself was
defined in `Analysis.InnerProductSpace.Orthogonal`); the lemma
`Submodule.sup_orthogonal_of_completeSpace`, stating that for a complete subspace `K` of `E` we have
`K ⊔ Kᗮ = ⊤`, is a typical example.

## References

The orthogonal projection construction is adapted from
* [Clément & Martin, *The Lax-Milgram Theorem. A detailed proof to be formalized in Coq*]
* [Clément & Martin, *A Coq formal proof of the Lax–Milgram theorem*]

The Coq code is available at the following address: <http://www.lri.fr/~sboldo/elfic/index.html>
-/

set_option linter.style.longFile 1700

noncomputable section

open InnerProductSpace

open RCLike Real Filter

open LinearMap (ker range)

open Topology Finsupp

variable {𝕜 E F : Type*} [RCLike 𝕜]
variable [NormedAddCommGroup E] [NormedAddCommGroup F]
variable [InnerProductSpace 𝕜 E] [InnerProductSpace ℝ F]

local notation "⟪" x ", " y "⟫" => inner 𝕜 x y
local notation "absR" => @abs ℝ _ _

/-! ### Orthogonal projection in inner product spaces -/


-- FIXME this monolithic proof causes a deterministic timeout with `-T50000`
-- It should be broken in a sequence of more manageable pieces,
-- perhaps with individual statements for the three steps below.
/-- **Existence of minimizers**, aka the **Hilbert projection theorem**.

Let `u` be a point in a real inner product space, and let `K` be a nonempty complete convex subset.
Then there exists a (unique) `v` in `K` that minimizes the distance `‖u - v‖` to `u`. -/
theorem exists_norm_eq_iInf_of_complete_convex {K : Set F} (ne : K.Nonempty) (h₁ : IsComplete K)
    (h₂ : Convex ℝ K) : ∀ u : F, ∃ v ∈ K, ‖u - v‖ = ⨅ w : K, ‖u - w‖ := fun u => by
  let δ := ⨅ w : K, ‖u - w‖
  letI : Nonempty K := ne.to_subtype
  have zero_le_δ : 0 ≤ δ := le_ciInf fun _ => norm_nonneg _
  have δ_le : ∀ w : K, δ ≤ ‖u - w‖ := ciInf_le ⟨0, Set.forall_mem_range.2 fun _ => norm_nonneg _⟩
  have δ_le' : ∀ w ∈ K, δ ≤ ‖u - w‖ := fun w hw => δ_le ⟨w, hw⟩
  -- Step 1: since `δ` is the infimum, can find a sequence `w : ℕ → K` in `K`
  -- such that `‖u - w n‖ < δ + 1 / (n + 1)` (which implies `‖u - w n‖ --> δ`);
  -- maybe this should be a separate lemma
  have exists_seq : ∃ w : ℕ → K, ∀ n, ‖u - w n‖ < δ + 1 / (n + 1) := by
    have hδ : ∀ n : ℕ, δ < δ + 1 / (n + 1) := fun n =>
      lt_add_of_le_of_pos le_rfl Nat.one_div_pos_of_nat
    have h := fun n => exists_lt_of_ciInf_lt (hδ n)
    let w : ℕ → K := fun n => Classical.choose (h n)
    exact ⟨w, fun n => Classical.choose_spec (h n)⟩
  rcases exists_seq with ⟨w, hw⟩
  have norm_tendsto : Tendsto (fun n => ‖u - w n‖) atTop (𝓝 δ) := by
    have h : Tendsto (fun _ : ℕ => δ) atTop (𝓝 δ) := tendsto_const_nhds
    have h' : Tendsto (fun n : ℕ => δ + 1 / (n + 1)) atTop (𝓝 δ) := by
      convert h.add tendsto_one_div_add_atTop_nhds_zero_nat
      simp only [add_zero]
    exact tendsto_of_tendsto_of_tendsto_of_le_of_le h h' (fun x => δ_le _) fun x => le_of_lt (hw _)
  -- Step 2: Prove that the sequence `w : ℕ → K` is a Cauchy sequence
  have seq_is_cauchy : CauchySeq fun n => (w n : F) := by
    rw [cauchySeq_iff_le_tendsto_0]
    -- splits into three goals
    let b := fun n : ℕ => 8 * δ * (1 / (n + 1)) + 4 * (1 / (n + 1)) * (1 / (n + 1))
    use fun n => √(b n)
    constructor
    -- first goal :  `∀ (n : ℕ), 0 ≤ √(b n)`
    · intro n
      exact sqrt_nonneg _
    constructor
    -- second goal : `∀ (n m N : ℕ), N ≤ n → N ≤ m → dist ↑(w n) ↑(w m) ≤ √(b N)`
    · intro p q N hp hq
      let wp := (w p : F)
      let wq := (w q : F)
      let a := u - wq
      let b := u - wp
      let half := 1 / (2 : ℝ)
      let div := 1 / ((N : ℝ) + 1)
      have :
        4 * ‖u - half • (wq + wp)‖ * ‖u - half • (wq + wp)‖ + ‖wp - wq‖ * ‖wp - wq‖ =
          2 * (‖a‖ * ‖a‖ + ‖b‖ * ‖b‖) :=
        calc
          4 * ‖u - half • (wq + wp)‖ * ‖u - half • (wq + wp)‖ + ‖wp - wq‖ * ‖wp - wq‖ =
              2 * ‖u - half • (wq + wp)‖ * (2 * ‖u - half • (wq + wp)‖) + ‖wp - wq‖ * ‖wp - wq‖ :=
            by ring
          _ =
              absR 2 * ‖u - half • (wq + wp)‖ * (absR 2 * ‖u - half • (wq + wp)‖) +
                ‖wp - wq‖ * ‖wp - wq‖ := by
            rw [abs_of_nonneg]
            exact zero_le_two
          _ =
              ‖(2 : ℝ) • (u - half • (wq + wp))‖ * ‖(2 : ℝ) • (u - half • (wq + wp))‖ +
                ‖wp - wq‖ * ‖wp - wq‖ := by simp [norm_smul]
          _ = ‖a + b‖ * ‖a + b‖ + ‖a - b‖ * ‖a - b‖ := by
            rw [smul_sub, smul_smul, mul_one_div_cancel (_root_.two_ne_zero : (2 : ℝ) ≠ 0), ←
              one_add_one_eq_two, add_smul]
            simp only [one_smul]
            have eq₁ : wp - wq = a - b := (sub_sub_sub_cancel_left _ _ _).symm
            have eq₂ : u + u - (wq + wp) = a + b := by
              change u + u - (wq + wp) = u - wq + (u - wp)
              abel
            rw [eq₁, eq₂]
          _ = 2 * (‖a‖ * ‖a‖ + ‖b‖ * ‖b‖) := parallelogram_law_with_norm ℝ _ _
      have eq : δ ≤ ‖u - half • (wq + wp)‖ := by
        rw [smul_add]
        apply δ_le'
        apply h₂
        repeat' exact Subtype.mem _
        repeat' exact le_of_lt one_half_pos
        exact add_halves 1
      have eq₁ : 4 * δ * δ ≤ 4 * ‖u - half • (wq + wp)‖ * ‖u - half • (wq + wp)‖ := by
        simp_rw [mul_assoc]
        gcongr
      have eq₂ : ‖a‖ ≤ δ + div :=
          le_trans (le_of_lt <| hw q) (add_le_add_left (Nat.one_div_le_one_div hq) _)
      have eq₂' : ‖b‖ ≤ δ + div :=
          le_trans (le_of_lt <| hw p) (add_le_add_left (Nat.one_div_le_one_div hp) _)
      rw [dist_eq_norm]
      apply nonneg_le_nonneg_of_sq_le_sq
      · exact sqrt_nonneg _
      rw [mul_self_sqrt]
      · calc
        ‖wp - wq‖ * ‖wp - wq‖ =
            2 * (‖a‖ * ‖a‖ + ‖b‖ * ‖b‖) - 4 * ‖u - half • (wq + wp)‖ * ‖u - half • (wq + wp)‖ := by
          simp [← this]
        _ ≤ 2 * (‖a‖ * ‖a‖ + ‖b‖ * ‖b‖) - 4 * δ * δ := by gcongr
        _ ≤ 2 * ((δ + div) * (δ + div) + (δ + div) * (δ + div)) - 4 * δ * δ := by gcongr
        _ = 8 * δ * div + 4 * div * div := by ring
      positivity
    -- third goal : `Tendsto (fun (n : ℕ) => √(b n)) atTop (𝓝 0)`
    suffices Tendsto (fun x ↦ √(8 * δ * x + 4 * x * x) : ℝ → ℝ) (𝓝 0) (𝓝 0)
      from this.comp tendsto_one_div_add_atTop_nhds_zero_nat
    exact Continuous.tendsto' (by fun_prop) _ _ (by simp)
  -- Step 3: By completeness of `K`, let `w : ℕ → K` converge to some `v : K`.
  -- Prove that it satisfies all requirements.
  rcases cauchySeq_tendsto_of_isComplete h₁ (fun n => Subtype.mem _) seq_is_cauchy with
    ⟨v, hv, w_tendsto⟩
  use v
  use hv
  have h_cont : Continuous fun v => ‖u - v‖ :=
    Continuous.comp continuous_norm (Continuous.sub continuous_const continuous_id)
  have : Tendsto (fun n => ‖u - w n‖) atTop (𝓝 ‖u - v‖) := by
    convert Tendsto.comp h_cont.continuousAt w_tendsto
  exact tendsto_nhds_unique this norm_tendsto

/-- Characterization of minimizers for the projection on a convex set in a real inner product
space. -/
theorem norm_eq_iInf_iff_real_inner_le_zero {K : Set F} (h : Convex ℝ K) {u : F} {v : F}
    (hv : v ∈ K) : (‖u - v‖ = ⨅ w : K, ‖u - w‖) ↔ ∀ w ∈ K, ⟪u - v, w - v⟫_ℝ ≤ 0 := by
  letI : Nonempty K := ⟨⟨v, hv⟩⟩
  constructor
  · intro eq w hw
    let δ := ⨅ w : K, ‖u - w‖
    let p := ⟪u - v, w - v⟫_ℝ
    let q := ‖w - v‖ ^ 2
    have δ_le (w : K) : δ ≤ ‖u - w‖ := ciInf_le ⟨0, fun _ ⟨_, h⟩ => h ▸ norm_nonneg _⟩ _
    have δ_le' (w) (hw : w ∈ K) : δ ≤ ‖u - w‖ := δ_le ⟨w, hw⟩
    have (θ : ℝ) (hθ₁ : 0 < θ) (hθ₂ : θ ≤ 1) : 2 * p ≤ θ * q := by
      have : ‖u - v‖ ^ 2 ≤ ‖u - v‖ ^ 2 - 2 * θ * ⟪u - v, w - v⟫_ℝ + θ * θ * ‖w - v‖ ^ 2 :=
        calc ‖u - v‖ ^ 2
          _ ≤ ‖u - (θ • w + (1 - θ) • v)‖ ^ 2 := by
            simp only [sq]; apply mul_self_le_mul_self (norm_nonneg _)
            rw [eq]; apply δ_le'
            apply h hw hv
            exacts [le_of_lt hθ₁, sub_nonneg.2 hθ₂, add_sub_cancel _ _]
          _ = ‖u - v - θ • (w - v)‖ ^ 2 := by
            have : u - (θ • w + (1 - θ) • v) = u - v - θ • (w - v) := by
              rw [smul_sub, sub_smul, one_smul]
              simp only [sub_eq_add_neg, add_comm, add_left_comm, add_assoc, neg_add_rev]
            rw [this]
          _ = ‖u - v‖ ^ 2 - 2 * θ * ⟪u - v, w - v⟫_ℝ + θ * θ * ‖w - v‖ ^ 2 := by
            rw [@norm_sub_sq ℝ, inner_smul_right, norm_smul]
            simp only [sq]
            change
              ‖u - v‖ * ‖u - v‖ - 2 * (θ * ⟪u - v, w - v⟫_ℝ) +
                absR θ * ‖w - v‖ * (absR θ * ‖w - v‖) =
              ‖u - v‖ * ‖u - v‖ - 2 * θ * ⟪u - v, w - v⟫_ℝ + θ * θ * (‖w - v‖ * ‖w - v‖)
            rw [abs_of_pos hθ₁]; ring
      have eq₁ :
        ‖u - v‖ ^ 2 - 2 * θ * ⟪u - v, w - v⟫_ℝ + θ * θ * ‖w - v‖ ^ 2 =
          ‖u - v‖ ^ 2 + (θ * θ * ‖w - v‖ ^ 2 - 2 * θ * ⟪u - v, w - v⟫_ℝ) := by
        abel
      rw [eq₁, le_add_iff_nonneg_right] at this
      have eq₂ :
        θ * θ * ‖w - v‖ ^ 2 - 2 * θ * ⟪u - v, w - v⟫_ℝ =
          θ * (θ * ‖w - v‖ ^ 2 - 2 * ⟪u - v, w - v⟫_ℝ) := by ring
      rw [eq₂] at this
      exact le_of_sub_nonneg (nonneg_of_mul_nonneg_right this hθ₁)
    by_cases hq : q = 0
    · rw [hq] at this
      have : p ≤ 0 := by
        have := this (1 : ℝ) (by norm_num) (by norm_num)
        linarith
      exact this
    · have q_pos : 0 < q := lt_of_le_of_ne (sq_nonneg _) fun h ↦ hq h.symm
      by_contra hp
      rw [not_le] at hp
      let θ := min (1 : ℝ) (p / q)
      have eq₁ : θ * q ≤ p :=
        calc
          θ * q ≤ p / q * q := mul_le_mul_of_nonneg_right (min_le_right _ _) (sq_nonneg _)
          _ = p := div_mul_cancel₀ _ hq
      have : 2 * p ≤ p :=
        calc
          2 * p ≤ θ * q := by
            exact this θ (lt_min (by norm_num) (div_pos hp q_pos)) (by norm_num [θ])
          _ ≤ p := eq₁
      linarith
  · intro h
    apply le_antisymm
    · apply le_ciInf
      intro w
      apply nonneg_le_nonneg_of_sq_le_sq (norm_nonneg _)
      have := h w w.2
      calc
        ‖u - v‖ * ‖u - v‖ ≤ ‖u - v‖ * ‖u - v‖ - 2 * ⟪u - v, w - v⟫_ℝ := by linarith
        _ ≤ ‖u - v‖ ^ 2 - 2 * ⟪u - v, w - v⟫_ℝ + ‖w - v‖ ^ 2 := by
          rw [sq]
          refine le_add_of_nonneg_right ?_
          exact sq_nonneg _
        _ = ‖u - v - (w - v)‖ ^ 2 := (@norm_sub_sq ℝ _ _ _ _ _ _).symm
        _ = ‖u - w‖ * ‖u - w‖ := by
          have : u - v - (w - v) = u - w := by abel
          rw [this, sq]
    · change ⨅ w : K, ‖u - w‖ ≤ (fun w : K => ‖u - w‖) ⟨v, hv⟩
      apply ciInf_le
      use 0
      rintro y ⟨z, rfl⟩
      exact norm_nonneg _

variable (K : Submodule 𝕜 E)

namespace Submodule

/-- Existence of projections on complete subspaces.
Let `u` be a point in an inner product space, and let `K` be a nonempty complete subspace.
Then there exists a (unique) `v` in `K` that minimizes the distance `‖u - v‖` to `u`.
This point `v` is usually called the orthogonal projection of `u` onto `K`.
-/
theorem exists_norm_eq_iInf_of_complete_subspace (h : IsComplete (↑K : Set E)) :
    ∀ u : E, ∃ v ∈ K, ‖u - v‖ = ⨅ w : (K : Set E), ‖u - w‖ := by
  letI : InnerProductSpace ℝ E := InnerProductSpace.rclikeToReal 𝕜 E
  letI : Module ℝ E := RestrictScalars.module ℝ 𝕜 E
  let K' : Submodule ℝ E := Submodule.restrictScalars ℝ K
  exact exists_norm_eq_iInf_of_complete_convex ⟨0, K'.zero_mem⟩ h K'.convex

/-- Characterization of minimizers in the projection on a subspace, in the real case.
Let `u` be a point in a real inner product space, and let `K` be a nonempty subspace.
Then point `v` minimizes the distance `‖u - v‖` over points in `K` if and only if
for all `w ∈ K`, `⟪u - v, w⟫ = 0` (i.e., `u - v` is orthogonal to the subspace `K`).
This is superseded by `norm_eq_iInf_iff_inner_eq_zero` that gives the same conclusion over
any `RCLike` field.
-/
theorem norm_eq_iInf_iff_real_inner_eq_zero (K : Submodule ℝ F) {u : F} {v : F} (hv : v ∈ K) :
    (‖u - v‖ = ⨅ w : (↑K : Set F), ‖u - w‖) ↔ ∀ w ∈ K, ⟪u - v, w⟫_ℝ = 0 :=
  Iff.intro
    (by
      intro h
      have h : ∀ w ∈ K, ⟪u - v, w - v⟫_ℝ ≤ 0 := by
        rwa [norm_eq_iInf_iff_real_inner_le_zero] at h
        exacts [K.convex, hv]
      intro w hw
      have le : ⟪u - v, w⟫_ℝ ≤ 0 := by
        let w' := w + v
        have : w' ∈ K := Submodule.add_mem _ hw hv
        have h₁ := h w' this
        have h₂ : w' - v = w := by
          simp only [w', add_neg_cancel_right, sub_eq_add_neg]
        rw [h₂] at h₁
        exact h₁
      have ge : ⟪u - v, w⟫_ℝ ≥ 0 := by
        let w'' := -w + v
        have : w'' ∈ K := Submodule.add_mem _ (Submodule.neg_mem _ hw) hv
        have h₁ := h w'' this
        have h₂ : w'' - v = -w := by
          simp only [w'', add_neg_cancel_right, sub_eq_add_neg]
        rw [h₂, inner_neg_right] at h₁
        linarith
      exact le_antisymm le ge)
    (by
      intro h
      have : ∀ w ∈ K, ⟪u - v, w - v⟫_ℝ ≤ 0 := by
        intro w hw
        let w' := w - v
        have : w' ∈ K := Submodule.sub_mem _ hw hv
        have h₁ := h w' this
        exact le_of_eq h₁
      rwa [norm_eq_iInf_iff_real_inner_le_zero]
      exacts [Submodule.convex _, hv])

/-- Characterization of minimizers in the projection on a subspace.
Let `u` be a point in an inner product space, and let `K` be a nonempty subspace.
Then point `v` minimizes the distance `‖u - v‖` over points in `K` if and only if
for all `w ∈ K`, `⟪u - v, w⟫ = 0` (i.e., `u - v` is orthogonal to the subspace `K`)
-/
theorem norm_eq_iInf_iff_inner_eq_zero {u : E} {v : E} (hv : v ∈ K) :
    (‖u - v‖ = ⨅ w : K, ‖u - w‖) ↔ ∀ w ∈ K, ⟪u - v, w⟫ = 0 := by
  letI : InnerProductSpace ℝ E := InnerProductSpace.rclikeToReal 𝕜 E
  letI : Module ℝ E := RestrictScalars.module ℝ 𝕜 E
  let K' : Submodule ℝ E := K.restrictScalars ℝ
  constructor
  · intro H
    have A : ∀ w ∈ K, re ⟪u - v, w⟫ = 0 := (K'.norm_eq_iInf_iff_real_inner_eq_zero hv).1 H
    intro w hw
    apply RCLike.ext
    · simp [A w hw]
    · symm
      calc
        im (0 : 𝕜) = 0 := im.map_zero
        _ = re ⟪u - v, (-I : 𝕜) • w⟫ := (A _ (K.smul_mem (-I) hw)).symm
        _ = re (-I * ⟪u - v, w⟫) := by rw [inner_smul_right]
        _ = im ⟪u - v, w⟫ := by simp
  · intro H
    have : ∀ w ∈ K', ⟪u - v, w⟫_ℝ = 0 := by
      intro w hw
      rw [real_inner_eq_re_inner, H w hw]
      exact zero_re
    exact (K'.norm_eq_iInf_iff_real_inner_eq_zero hv).2 this

/-- A subspace `K : Submodule 𝕜 E` has an orthogonal projection if every vector `v : E` admits an
orthogonal projection to `K`. -/
class HasOrthogonalProjection (K : Submodule 𝕜 E) : Prop where
  exists_orthogonal (v : E) : ∃ w ∈ K, v - w ∈ Kᗮ

instance (priority := 100) HasOrthogonalProjection.ofCompleteSpace [CompleteSpace K] :
    K.HasOrthogonalProjection where
  exists_orthogonal v := by
    rcases K.exists_norm_eq_iInf_of_complete_subspace (completeSpace_coe_iff_isComplete.mp ‹_›) v
      with ⟨w, hwK, hw⟩
    refine ⟨w, hwK, (K.mem_orthogonal' _).2 ?_⟩
    rwa [← K.norm_eq_iInf_iff_inner_eq_zero hwK]

instance [K.HasOrthogonalProjection] : Kᗮ.HasOrthogonalProjection where
  exists_orthogonal v := by
    rcases HasOrthogonalProjection.exists_orthogonal (K := K) v with ⟨w, hwK, hw⟩
    refine ⟨_, hw, ?_⟩
    rw [sub_sub_cancel]
    exact K.le_orthogonal_orthogonal hwK

instance HasOrthogonalProjection.map_linearIsometryEquiv [K.HasOrthogonalProjection]
    {E' : Type*} [NormedAddCommGroup E'] [InnerProductSpace 𝕜 E'] (f : E ≃ₗᵢ[𝕜] E') :
    (K.map (f.toLinearEquiv : E →ₗ[𝕜] E')).HasOrthogonalProjection where
  exists_orthogonal v := by
    rcases HasOrthogonalProjection.exists_orthogonal (K := K) (f.symm v) with ⟨w, hwK, hw⟩
    refine ⟨f w, Submodule.mem_map_of_mem hwK, Set.forall_mem_image.2 fun u hu ↦ ?_⟩
    erw [← f.symm.inner_map_map, f.symm_apply_apply, map_sub, f.symm_apply_apply, hw u hu]

instance HasOrthogonalProjection.map_linearIsometryEquiv' [K.HasOrthogonalProjection]
    {E' : Type*} [NormedAddCommGroup E'] [InnerProductSpace 𝕜 E'] (f : E ≃ₗᵢ[𝕜] E') :
    (K.map f.toLinearIsometry).HasOrthogonalProjection :=
  HasOrthogonalProjection.map_linearIsometryEquiv K f

instance : (⊤ : Submodule 𝕜 E).HasOrthogonalProjection := ⟨fun v ↦ ⟨v, trivial, by simp⟩⟩

section orthogonalProjection

variable [K.HasOrthogonalProjection]

/-- The orthogonal projection onto a complete subspace, as an
unbundled function.  This definition is only intended for use in
setting up the bundled version `orthogonalProjection` and should not
be used once that is defined. -/
def orthogonalProjectionFn (v : E) :=
  (HasOrthogonalProjection.exists_orthogonal (K := K) v).choose

variable {K}

/-- The unbundled orthogonal projection is in the given subspace.
This lemma is only intended for use in setting up the bundled version
and should not be used once that is defined. -/
theorem orthogonalProjectionFn_mem (v : E) : K.orthogonalProjectionFn v ∈ K :=
  (HasOrthogonalProjection.exists_orthogonal (K := K) v).choose_spec.left

/-- The characterization of the unbundled orthogonal projection.  This
lemma is only intended for use in setting up the bundled version
and should not be used once that is defined. -/
theorem orthogonalProjectionFn_inner_eq_zero (v : E) :
    ∀ w ∈ K, ⟪v - K.orthogonalProjectionFn v, w⟫ = 0 :=
  (K.mem_orthogonal' _).1 (HasOrthogonalProjection.exists_orthogonal (K := K) v).choose_spec.right

/-- The unbundled orthogonal projection is the unique point in `K`
with the orthogonality property.  This lemma is only intended for use
in setting up the bundled version and should not be used once that is
defined. -/
theorem eq_orthogonalProjectionFn_of_mem_of_inner_eq_zero {u v : E} (hvm : v ∈ K)
    (hvo : ∀ w ∈ K, ⟪u - v, w⟫ = 0) : K.orthogonalProjectionFn u = v := by
  rw [← sub_eq_zero, ← @inner_self_eq_zero 𝕜]
  have hvs : K.orthogonalProjectionFn u - v ∈ K :=
    Submodule.sub_mem K (orthogonalProjectionFn_mem u) hvm
  have huo : ⟪u - K.orthogonalProjectionFn u, K.orthogonalProjectionFn u - v⟫ = 0 :=
    orthogonalProjectionFn_inner_eq_zero u _ hvs
  have huv : ⟪u - v, K.orthogonalProjectionFn u - v⟫ = 0 := hvo _ hvs
  have houv : ⟪u - v - (u - K.orthogonalProjectionFn u), K.orthogonalProjectionFn u - v⟫ = 0 := by
    rw [inner_sub_left, huo, huv, sub_zero]
  rwa [sub_sub_sub_cancel_left] at houv

variable (K)

theorem orthogonalProjectionFn_norm_sq (v : E) :
    ‖v‖ * ‖v‖ =
      ‖v - K.orthogonalProjectionFn v‖ * ‖v - K.orthogonalProjectionFn v‖ +
        ‖K.orthogonalProjectionFn v‖ * ‖K.orthogonalProjectionFn v‖ := by
  set p := K.orthogonalProjectionFn v
  have h' : ⟪v - p, p⟫ = 0 :=
    orthogonalProjectionFn_inner_eq_zero _ _ (orthogonalProjectionFn_mem v)
  convert norm_add_sq_eq_norm_sq_add_norm_sq_of_inner_eq_zero (v - p) p h' using 2 <;> simp

/-- The orthogonal projection onto a complete subspace. -/
def orthogonalProjection : E →L[𝕜] K :=
  LinearMap.mkContinuous
    { toFun := fun v => ⟨K.orthogonalProjectionFn v, orthogonalProjectionFn_mem v⟩
      map_add' := fun x y => by
        have hm : K.orthogonalProjectionFn x + K.orthogonalProjectionFn y ∈ K :=
          Submodule.add_mem K (orthogonalProjectionFn_mem x) (orthogonalProjectionFn_mem y)
        have ho :
          ∀ w ∈ K, ⟪x + y - (K.orthogonalProjectionFn x + K.orthogonalProjectionFn y), w⟫ = 0 := by
          intro w hw
          rw [add_sub_add_comm, inner_add_left, orthogonalProjectionFn_inner_eq_zero _ w hw,
            orthogonalProjectionFn_inner_eq_zero _ w hw, add_zero]
        ext
        simp [eq_orthogonalProjectionFn_of_mem_of_inner_eq_zero hm ho]
      map_smul' := fun c x => by
        have hm : c • K.orthogonalProjectionFn x ∈ K :=
          Submodule.smul_mem K _ (orthogonalProjectionFn_mem x)
        have ho : ∀ w ∈ K, ⟪c • x - c • K.orthogonalProjectionFn x, w⟫ = 0 := by
          intro w hw
          rw [← smul_sub, inner_smul_left, orthogonalProjectionFn_inner_eq_zero _ w hw,
            mul_zero]
        ext
        simp [eq_orthogonalProjectionFn_of_mem_of_inner_eq_zero hm ho] }
    1 fun x => by
    simp only [one_mul, LinearMap.coe_mk]
    refine le_of_pow_le_pow_left₀ two_ne_zero (norm_nonneg _) ?_
    change ‖K.orthogonalProjectionFn x‖ ^ 2 ≤ ‖x‖ ^ 2
    nlinarith [K.orthogonalProjectionFn_norm_sq x]

variable {K}

@[simp]
theorem orthogonalProjectionFn_eq (v : E) :
    K.orthogonalProjectionFn v = (K.orthogonalProjection v : E) :=
  rfl

/-- The orthogonal projection onto a subspace as a map from the full space to itself,
as opposed to `Submodule.orthogonalProjection`, which maps into the subtype. This
version is important as it satisfies `IsStarProjection`. -/
def starProjection (U : Submodule 𝕜 E) [U.HasOrthogonalProjection] :
    E →L[𝕜] E := U.subtypeL ∘L U.orthogonalProjection

lemma starProjection_apply (U : Submodule 𝕜 E) [U.HasOrthogonalProjection] (v : E) :
    U.starProjection v = U.orthogonalProjection v := rfl

@[simp]
lemma starProjection_apply_mem (U : Submodule 𝕜 E) [U.HasOrthogonalProjection] (x : E) :
    U.starProjection x ∈ U := by
  simp only [starProjection_apply, SetLike.coe_mem]

/-- The characterization of the orthogonal projection. -/
@[simp]
theorem starProjection_inner_eq_zero (v : E) :
    ∀ w ∈ K, ⟪v - K.starProjection v, w⟫ = 0 :=
  orthogonalProjectionFn_inner_eq_zero v

@[deprecated (since := "07-07-2025")] alias orthogonalProjection_inner_eq_zero :=
  starProjection_inner_eq_zero

/-- The difference of `v` from its orthogonal projection onto `K` is in `Kᗮ`. -/
@[simp]
theorem sub_starProjection_mem_orthogonal (v : E) : v - K.starProjection v ∈ Kᗮ := by
  intro w hw
  rw [inner_eq_zero_symm]
  exact starProjection_inner_eq_zero _ _ hw

@[deprecated (since := "07-07-2025")] alias sub_orthogonalProjection_mem_orthogonal :=
  sub_starProjection_mem_orthogonal

/-- The orthogonal projection is the unique point in `K` with the
orthogonality property. -/
theorem eq_starProjection_of_mem_of_inner_eq_zero {u v : E} (hvm : v ∈ K)
    (hvo : ∀ w ∈ K, ⟪u - v, w⟫ = 0) : K.starProjection u = v :=
  eq_orthogonalProjectionFn_of_mem_of_inner_eq_zero hvm hvo

@[deprecated (since := "07-07-2025")] alias eq_orthogonalProjection_of_mem_of_inner_eq_zero :=
  eq_starProjection_of_mem_of_inner_eq_zero

/-- A point in `K` with the orthogonality property (here characterized in terms of `Kᗮ`) must be the
orthogonal projection. -/
theorem eq_starProjection_of_mem_orthogonal {u v : E} (hv : v ∈ K)
    (hvo : u - v ∈ Kᗮ) : K.starProjection u = v :=
  eq_orthogonalProjectionFn_of_mem_of_inner_eq_zero hv <| (Submodule.mem_orthogonal' _ _).1 hvo

@[deprecated (since := "07-07-2025")] alias eq_orthogonalProjection_of_mem_orthogonal :=
  eq_starProjection_of_mem_orthogonal

/-- A point in `K` with the orthogonality property (here characterized in terms of `Kᗮ`) must be the
orthogonal projection. -/
theorem eq_starProjection_of_mem_orthogonal' {u v z : E}
    (hv : v ∈ K) (hz : z ∈ Kᗮ) (hu : u = v + z) : K.starProjection u = v :=
  eq_starProjection_of_mem_orthogonal hv (by simpa [hu] )

@[deprecated (since := "07-07-2025")] alias eq_orthogonalProjection_of_mem_orthogonal' :=
  eq_starProjection_of_mem_orthogonal'

@[simp]
theorem starProjection_orthogonal_val (u : E) :
    Kᗮ.starProjection u = u - K.starProjection u :=
  eq_starProjection_of_mem_orthogonal' (sub_starProjection_mem_orthogonal _)
    (K.le_orthogonal_orthogonal (K.orthogonalProjection u).2) <| (sub_add_cancel _ _).symm

@[deprecated (since := "07-07-2025")] alias orthogonalProjection_orthogonal_val :=
  starProjection_orthogonal_val

theorem orthogonalProjection_orthogonal (u : E) :
    Kᗮ.orthogonalProjection u =
      ⟨u - K.starProjection u, sub_starProjection_mem_orthogonal _⟩ :=
  Subtype.eq <| starProjection_orthogonal_val _

lemma starProjection_orthogonal (U : Submodule 𝕜 E) [U.HasOrthogonalProjection] :
    Uᗮ.starProjection = ContinuousLinearMap.id 𝕜 E - U.starProjection := by
  ext
  simp only [starProjection, ContinuousLinearMap.comp_apply,
    orthogonalProjection_orthogonal]
  rfl

lemma starProjection_orthogonal' (U : Submodule 𝕜 E) [U.HasOrthogonalProjection] :
    Uᗮ.starProjection = 1 - U.starProjection := starProjection_orthogonal U

lemma starProjection_orthogonal (U : Submodule 𝕜 E) [U.HasOrthogonalProjection] :
    Uᗮ.starProjection = ContinuousLinearMap.id 𝕜 E - U.starProjection := by
  ext
  simp only [starProjection, ContinuousLinearMap.comp_apply,
    orthogonalProjection_orthogonal]
  rfl

lemma starProjection_orthogonal' (U : Submodule 𝕜 E) [U.HasOrthogonalProjection] :
    Uᗮ.starProjection = 1 - U.starProjection := starProjection_orthogonal U

/-- The orthogonal projection of `y` on `U` minimizes the distance `‖y - x‖` for `x ∈ U`. -/
theorem starProjection_minimal {U : Submodule 𝕜 E} [U.HasOrthogonalProjection] (y : E) :
    ‖y - U.starProjection y‖ = ⨅ x : U, ‖y - x‖ := by
  rw [starProjection_apply, U.norm_eq_iInf_iff_inner_eq_zero (Submodule.coe_mem _)]
  exact starProjection_inner_eq_zero _

@[deprecated  (since := "2025-07-07")] alias orthogonalProjection_minimal := starProjection_minimal

/-- The orthogonal projections onto equal subspaces are coerced back to the same point in `E`. -/
theorem eq_starProjection_of_eq_submodule {K' : Submodule 𝕜 E} [K'.HasOrthogonalProjection]
    (h : K = K') (u : E) : K.starProjection u = K'.starProjection u := by
  subst h; rfl

@[deprecated  (since := "2025-07-07")] alias eq_orthogonalProjection_of_eq_submodule :=
  eq_starProjection_of_eq_submodule

/-- The orthogonal projection sends elements of `K` to themselves. -/
@[simp]
theorem orthogonalProjection_mem_subspace_eq_self (v : K) : K.orthogonalProjection v = v := by
  ext
  apply eq_starProjection_of_mem_of_inner_eq_zero <;> simp

/-- A point equals its orthogonal projection if and only if it lies in the subspace. -/
theorem starProjection_eq_self_iff {v : E} : K.starProjection v = v ↔ v ∈ K := by
  refine ⟨fun h => ?_, fun h => eq_starProjection_of_mem_of_inner_eq_zero h ?_⟩
  · rw [← h]
    simp
  · simp

<<<<<<< HEAD
@[deprecated (since := "07-07-2025")] alias orthogonalProjection_eq_self_iff :=
  starProjection_eq_self_iff
=======
variable (K) in
@[simp]
lemma isIdempotentElem_starProjection : IsIdempotentElem K.starProjection :=
  ContinuousLinearMap.ext fun x ↦ orthogonalProjection_eq_self_iff.mpr <| by simp
>>>>>>> 62fb68d5

@[simp]
lemma range_starProjection (U : Submodule 𝕜 E) [U.HasOrthogonalProjection] :
    LinearMap.range U.starProjection = U := by
  ext x
  exact ⟨fun ⟨y, hy⟩ ↦ hy ▸ coe_mem (U.orthogonalProjection y),
<<<<<<< HEAD
    fun h ↦ ⟨x, starProjection_eq_self_iff.mpr h⟩⟩

lemma starProjection_top : (⊤ : Submodule 𝕜 E).starProjection = ContinuousLinearMap.id 𝕜 E := by
  ext
  exact starProjection_eq_self_iff.mpr trivial
=======
    fun h ↦ ⟨x, orthogonalProjection_eq_self_iff.mpr h⟩⟩

lemma starProjection_top : (⊤ : Submodule 𝕜 E).starProjection = ContinuousLinearMap.id 𝕜 E := by
  ext
  exact orthogonalProjection_eq_self_iff.mpr trivial
>>>>>>> 62fb68d5

lemma starProjection_top' : (⊤ : Submodule 𝕜 E).starProjection = 1 :=
  starProjection_top

@[simp]
theorem orthogonalProjection_eq_zero_iff {v : E} : K.orthogonalProjection v = 0 ↔ v ∈ Kᗮ := by
  refine ⟨fun h ↦ ?_, fun h ↦ Subtype.eq <| eq_starProjection_of_mem_orthogonal
    (zero_mem _) ?_⟩
  · rw [← sub_zero v, ← coe_zero (p := K), ← h]
    exact sub_starProjection_mem_orthogonal (K := K) v
  · simpa

@[simp]
theorem ker_orthogonalProjection : LinearMap.ker K.orthogonalProjection = Kᗮ := by
  ext; exact orthogonalProjection_eq_zero_iff

<<<<<<< HEAD
@[simp]
lemma ker_starProjection (U : Submodule 𝕜 E) [U.HasOrthogonalProjection] :
    LinearMap.ker U.starProjection = Uᗮ := by
  ext x
  simp only [starProjection, LinearMap.mem_ker, ContinuousLinearMap.coe_comp', coe_subtypeL',
    coe_subtype, Function.comp_apply, ZeroMemClass.coe_eq_zero, orthogonalProjection_eq_zero_iff]

theorem _root_.LinearIsometry.map_starProjection {E E' : Type*} [NormedAddCommGroup E]
=======
open ContinuousLinearMap in
@[simp]
lemma ker_starProjection (U : Submodule 𝕜 E) [U.HasOrthogonalProjection] :
    LinearMap.ker U.starProjection = Uᗮ := by
  rw [(isIdempotentElem_starProjection U).ker_eq_range, ← starProjection_orthogonal',
    range_starProjection]

theorem _root_.LinearIsometry.map_orthogonalProjection {E E' : Type*} [NormedAddCommGroup E]
>>>>>>> 62fb68d5
    [NormedAddCommGroup E'] [InnerProductSpace 𝕜 E] [InnerProductSpace 𝕜 E'] (f : E →ₗᵢ[𝕜] E')
    (p : Submodule 𝕜 E) [p.HasOrthogonalProjection] [(p.map f.toLinearMap).HasOrthogonalProjection]
    (x : E) : f (p.starProjection x) = (p.map f.toLinearMap).starProjection (f x) := by
  refine (eq_starProjection_of_mem_of_inner_eq_zero ?_ fun y hy => ?_).symm
  · refine Submodule.apply_coe_mem_map _ _
  rcases hy with ⟨x', hx', rfl : f x' = y⟩
  rw [← f.map_sub, f.inner_map_map, starProjection_inner_eq_zero x x' hx']

@[deprecated (since := "07-07-2025")] alias _root_.LinearIsometry.map_orthogonalProjection :=
  LinearIsometry.map_starProjection

theorem _root_.LinearIsometry.map_starProjection' {E E' : Type*} [NormedAddCommGroup E]
    [NormedAddCommGroup E'] [InnerProductSpace 𝕜 E] [InnerProductSpace 𝕜 E'] (f : E →ₗᵢ[𝕜] E')
    (p : Submodule 𝕜 E) [p.HasOrthogonalProjection] [(p.map f).HasOrthogonalProjection] (x : E) :
    f (p.starProjection x) = (p.map f).starProjection (f x) :=
  have : (p.map f.toLinearMap).HasOrthogonalProjection := ‹_›
  f.map_starProjection p x

@[deprecated (since := "07-07-2025")] alias _root_.LinearIsometry.map_orthogonalProjection' :=
  LinearIsometry.map_starProjection'

/-- Orthogonal projection onto the `Submodule.map` of a subspace. -/
theorem starProjection_map_apply {E E' : Type*} [NormedAddCommGroup E]
    [NormedAddCommGroup E'] [InnerProductSpace 𝕜 E] [InnerProductSpace 𝕜 E'] (f : E ≃ₗᵢ[𝕜] E')
    (p : Submodule 𝕜 E) [p.HasOrthogonalProjection] (x : E') :
    (p.map (f.toLinearEquiv : E →ₗ[𝕜] E')).starProjection x =
      f (p.starProjection (f.symm x)) := by
  simpa only [f.coe_toLinearIsometry, f.apply_symm_apply] using
    (f.toLinearIsometry.map_starProjection' p (f.symm x)).symm

@[deprecated (since := "07-07-2025")] alias orthogonalProjection_map_apply :=
  starProjection_map_apply

/-- The orthogonal projection onto the trivial submodule is the zero map. -/
@[simp]
theorem orthogonalProjection_bot : (⊥ : Submodule 𝕜 E).orthogonalProjection = 0 := by ext

@[simp]
lemma starProjection_bot : (⊥ : Submodule 𝕜 E).starProjection = 0 := by
  rw [starProjection, orthogonalProjection_bot, ContinuousLinearMap.comp_zero]

variable (K)

/-- The orthogonal projection has norm `≤ 1`. -/
theorem orthogonalProjection_norm_le : ‖K.orthogonalProjection‖ ≤ 1 :=
  LinearMap.mkContinuous_norm_le _ (by norm_num) _

theorem norm_orthogonalProjection_apply {v : E} (hv : v ∈ K) :
    ‖orthogonalProjection K v‖ = ‖v‖ :=
  congr(‖$(K.starProjection_eq_self_iff.mpr hv)‖)

/-- The orthogonal projection onto a closed subspace is norm non-increasing. -/
theorem norm_orthogonalProjection_apply_le (v : E) :
    ‖orthogonalProjection K v‖ ≤ ‖v‖ := by calc
  ‖orthogonalProjection K v‖ ≤ ‖orthogonalProjection K‖ * ‖v‖ := K.orthogonalProjection.le_opNorm _
  _ ≤ 1 * ‖v‖ := by gcongr; exact orthogonalProjection_norm_le K
  _ = _ := by simp

/-- The orthogonal projection onto a closed subspace is a `1`-Lipschitz map. -/
theorem lipschitzWith_orthogonalProjection :
    LipschitzWith 1 (orthogonalProjection K) :=
  ContinuousLinearMap.lipschitzWith_of_opNorm_le (orthogonalProjection_norm_le K)

/-- The operator norm of the orthogonal projection onto a nontrivial subspace is `1`. -/
theorem norm_orthogonalProjection (hK : K ≠ ⊥) :
    ‖K.orthogonalProjection‖ = 1 := by
  refine le_antisymm K.orthogonalProjection_norm_le ?_
  obtain ⟨x, hxK, hx_ne_zero⟩ := Submodule.exists_mem_ne_zero_of_ne_bot hK
  simpa [K.norm_orthogonalProjection_apply hxK, norm_eq_zero, hx_ne_zero]
    using K.orthogonalProjection.ratio_le_opNorm x

variable (𝕜)

theorem smul_starProjection_singleton {v : E} (w : E) :
    ((‖v‖ ^ 2 : ℝ) : 𝕜) • (𝕜 ∙ v).starProjection w = ⟪v, w⟫ • v := by
  suffices ((𝕜 ∙ v).starProjection (((‖v‖ : 𝕜) ^ 2) • w)) = ⟪v, w⟫ • v by
    simpa using this
  apply eq_starProjection_of_mem_of_inner_eq_zero
  · rw [Submodule.mem_span_singleton]
    use ⟪v, w⟫
  · rw [← Submodule.mem_orthogonal', Submodule.mem_orthogonal_singleton_iff_inner_left]
    simp [inner_sub_left, inner_smul_left, inner_self_eq_norm_sq_to_K, mul_comm]

@[deprecated (since := "07-07-2025")] alias smul_orthogonalProjection_singleton :=
  smul_starProjection_singleton

/-- Formula for orthogonal projection onto a single vector. -/
theorem starProjection_singleton {v : E} (w : E) :
    (𝕜 ∙ v).starProjection w = (⟪v, w⟫ / ((‖v‖ ^ 2 : ℝ) : 𝕜)) • v := by
  by_cases hv : v = 0
  · rw [hv, eq_starProjection_of_eq_submodule (Submodule.span_zero_singleton 𝕜)]
    simp
  have hv' : ‖v‖ ≠ 0 := ne_of_gt (norm_pos_iff.mpr hv)
  have key :
    (((‖v‖ ^ 2 : ℝ) : 𝕜)⁻¹ * ((‖v‖ ^ 2 : ℝ) : 𝕜)) • ((𝕜 ∙ v).starProjection w) =
      (((‖v‖ ^ 2 : ℝ) : 𝕜)⁻¹ * ⟪v, w⟫) • v := by
    simp [mul_smul, smul_starProjection_singleton 𝕜 w, -map_pow]
  convert key using 1 <;> field_simp [hv']

@[deprecated (since := "07-07-2025")] alias orthogonalProjection_singleton :=
  starProjection_singleton

/-- Formula for orthogonal projection onto a single unit vector. -/
theorem starProjection_unit_singleton {v : E} (hv : ‖v‖ = 1) (w : E) :
    (𝕜 ∙ v).starProjection w = ⟪v, w⟫ • v := by
  rw [← smul_starProjection_singleton 𝕜 w]
  simp [hv]

@[deprecated (since := "07-07-2025")] alias orthogonalProjection_unit_singleton :=
  starProjection_unit_singleton

end orthogonalProjection

section reflection

variable [K.HasOrthogonalProjection]

/-- Auxiliary definition for `reflection`: the reflection as a linear equivalence. -/
def reflectionLinearEquiv : E ≃ₗ[𝕜] E :=
  LinearEquiv.ofInvolutive
    (2 • (K.starProjection.toLinearMap) - LinearMap.id) fun x => by
    simp [two_smul, starProjection_apply]

/-- Reflection in a complete subspace of an inner product space.  The word "reflection" is
sometimes understood to mean specifically reflection in a codimension-one subspace, and sometimes
more generally to cover operations such as reflection in a point.  The definition here, of
reflection in a subspace, is a more general sense of the word that includes both those common
cases. -/
def reflection : E ≃ₗᵢ[𝕜] E :=
  { K.reflectionLinearEquiv with
    norm_map' := by
      intro x
      let w : K := K.orthogonalProjection x
      let v := x - w
      have : ⟪v, w⟫ = 0 := starProjection_inner_eq_zero x w w.2
      convert norm_sub_eq_norm_add this using 2
      · dsimp [reflectionLinearEquiv, v, starProjection_apply]
        abel
      · simp only [v, add_sub_cancel] }

variable {K}

/-- The result of reflecting. -/
theorem reflection_apply (p : E) : K.reflection p = 2 • K.starProjection p - p :=
  rfl

/-- Reflection is its own inverse. -/
@[simp]
theorem reflection_symm : K.reflection.symm = K.reflection :=
  rfl

/-- Reflection is its own inverse. -/
@[simp]
theorem reflection_inv : K.reflection⁻¹ = K.reflection :=
  rfl

variable (K)

/-- Reflecting twice in the same subspace. -/
@[simp]
theorem reflection_reflection (p : E) : K.reflection (K.reflection p) = p :=
  K.reflection.left_inv p

/-- Reflection is involutive. -/
theorem reflection_involutive : Function.Involutive K.reflection :=
  K.reflection_reflection

/-- Reflection is involutive. -/
@[simp]
theorem reflection_trans_reflection :
    K.reflection.trans K.reflection = LinearIsometryEquiv.refl 𝕜 E :=
  LinearIsometryEquiv.ext <| reflection_involutive K

/-- Reflection is involutive. -/
@[simp]
theorem reflection_mul_reflection : K.reflection * K.reflection = 1 :=
  reflection_trans_reflection _
theorem reflection_orthogonal_apply (v : E) : Kᗮ.reflection v = -K.reflection v := by
  simp [reflection_apply]; abel

theorem reflection_orthogonal : Kᗮ.reflection = .trans K.reflection (.neg _) := by
  ext; apply reflection_orthogonal_apply

variable {K}

theorem reflection_singleton_apply (u v : E) :
    reflection (𝕜 ∙ u) v = 2 • (⟪u, v⟫ / ((‖u‖ : 𝕜) ^ 2)) • u - v := by
  rw [reflection_apply, starProjection_singleton, ofReal_pow]

/-- A point is its own reflection if and only if it is in the subspace. -/
theorem reflection_eq_self_iff (x : E) : K.reflection x = x ↔ x ∈ K := by
  rw [← starProjection_eq_self_iff, reflection_apply, sub_eq_iff_eq_add', ← two_smul 𝕜,
    two_smul ℕ, ← two_smul 𝕜]
  refine (smul_right_injective E ?_).eq_iff
  exact two_ne_zero

theorem reflection_mem_subspace_eq_self {x : E} (hx : x ∈ K) : K.reflection x = x :=
  (reflection_eq_self_iff x).mpr hx

/-- Reflection in the `Submodule.map` of a subspace. -/
theorem reflection_map_apply {E E' : Type*} [NormedAddCommGroup E] [NormedAddCommGroup E']
    [InnerProductSpace 𝕜 E] [InnerProductSpace 𝕜 E'] (f : E ≃ₗᵢ[𝕜] E') (K : Submodule 𝕜 E)
    [K.HasOrthogonalProjection] (x : E') :
    reflection (K.map (f.toLinearEquiv : E →ₗ[𝕜] E')) x = f (K.reflection (f.symm x)) := by
  simp [two_smul, reflection_apply, starProjection_map_apply f K x]

/-- Reflection in the `Submodule.map` of a subspace. -/
theorem reflection_map {E E' : Type*} [NormedAddCommGroup E] [NormedAddCommGroup E']
    [InnerProductSpace 𝕜 E] [InnerProductSpace 𝕜 E'] (f : E ≃ₗᵢ[𝕜] E') (K : Submodule 𝕜 E)
    [K.HasOrthogonalProjection] :
    reflection (K.map (f.toLinearEquiv : E →ₗ[𝕜] E')) = f.symm.trans (K.reflection.trans f) :=
  LinearIsometryEquiv.ext <| reflection_map_apply f K

/-- Reflection through the trivial subspace {0} is just negation. -/
@[simp]
theorem reflection_bot : reflection (⊥ : Submodule 𝕜 E) = LinearIsometryEquiv.neg 𝕜 := by
  ext; simp [reflection_apply]

end reflection

end Submodule

section Orthogonal

namespace Submodule

/-- If `K₁` is complete and contained in `K₂`, `K₁` and `K₁ᗮ ⊓ K₂` span `K₂`. -/
theorem sup_orthogonal_inf_of_completeSpace {K₁ K₂ : Submodule 𝕜 E} (h : K₁ ≤ K₂)
    [K₁.HasOrthogonalProjection] : K₁ ⊔ K₁ᗮ ⊓ K₂ = K₂ := by
  ext x
  rw [Submodule.mem_sup]
  let v : K₁ := orthogonalProjection K₁ x
  have hvm : x - v ∈ K₁ᗮ := sub_starProjection_mem_orthogonal x
  constructor
  · rintro ⟨y, hy, z, hz, rfl⟩
    exact K₂.add_mem (h hy) hz.2
  · exact fun hx => ⟨v, v.prop, x - v, ⟨hvm, K₂.sub_mem hx (h v.prop)⟩, add_sub_cancel _ _⟩

variable {K} in
/-- If `K` is complete, `K` and `Kᗮ` span the whole space. -/
theorem sup_orthogonal_of_completeSpace [K.HasOrthogonalProjection] : K ⊔ Kᗮ = ⊤ := by
  convert Submodule.sup_orthogonal_inf_of_completeSpace (le_top : K ≤ ⊤) using 2
  simp

/-- If `K` is complete, any `v` in `E` can be expressed as a sum of elements of `K` and `Kᗮ`. -/
theorem exists_add_mem_mem_orthogonal [K.HasOrthogonalProjection] (v : E) :
    ∃ y ∈ K, ∃ z ∈ Kᗮ, v = y + z :=
  ⟨K.orthogonalProjection v, Subtype.coe_prop _, v - K.orthogonalProjection v,
    sub_starProjection_mem_orthogonal _, by simp⟩

/-- If `K` admits an orthogonal projection, then the orthogonal complement of its orthogonal
complement is itself. -/
@[simp]
theorem orthogonal_orthogonal [K.HasOrthogonalProjection] : Kᗮᗮ = K := by
  ext v
  constructor
  · obtain ⟨y, hy, z, hz, rfl⟩ := K.exists_add_mem_mem_orthogonal v
    intro hv
    have hz' : z = 0 := by
      have hyz : ⟪z, y⟫ = 0 := by simp [hz y hy, inner_eq_zero_symm]
      simpa [inner_add_right, hyz] using hv z hz
    simp [hy, hz']
  · intro hv w hw
    rw [inner_eq_zero_symm]
    exact hw v hv

lemma orthogonal_le_orthogonal_iff {K₀ K₁ : Submodule 𝕜 E} [K₀.HasOrthogonalProjection]
    [K₁.HasOrthogonalProjection] : K₀ᗮ ≤ K₁ᗮ ↔ K₁ ≤ K₀ :=
  ⟨fun h ↦ by simpa using orthogonal_le h, orthogonal_le⟩

lemma orthogonal_le_iff_orthogonal_le {K₀ K₁ : Submodule 𝕜 E} [K₀.HasOrthogonalProjection]
    [K₁.HasOrthogonalProjection] : K₀ᗮ ≤ K₁ ↔ K₁ᗮ ≤ K₀ := by
  rw [← orthogonal_le_orthogonal_iff, orthogonal_orthogonal]

lemma le_orthogonal_iff_le_orthogonal {K₀ K₁ : Submodule 𝕜 E} [K₀.HasOrthogonalProjection]
    [K₁.HasOrthogonalProjection] : K₀ ≤ K₁ᗮ ↔ K₁ ≤ K₀ᗮ := by
  rw [← orthogonal_le_orthogonal_iff, orthogonal_orthogonal]

/-- In a Hilbert space, the orthogonal complement of the orthogonal complement of a subspace `K`
is the topological closure of `K`.

Note that the completeness assumption is necessary. Let `E` be the space `ℕ →₀ ℝ` with inner space
structure inherited from `PiLp 2 (fun _ : ℕ ↦ ℝ)`. Let `K` be the subspace of sequences with the sum
of all elements equal to zero. Then `Kᗮ = ⊥`, `Kᗮᗮ = ⊤`. -/
theorem orthogonal_orthogonal_eq_closure [CompleteSpace E] :
    Kᗮᗮ = K.topologicalClosure := by
  refine le_antisymm ?_ ?_
  · convert Submodule.orthogonal_orthogonal_monotone K.le_topologicalClosure using 1
    rw [K.topologicalClosure.orthogonal_orthogonal]
  · exact K.topologicalClosure_minimal K.le_orthogonal_orthogonal Kᗮ.isClosed_orthogonal

variable {K}

/-- If `K` admits an orthogonal projection, `K` and `Kᗮ` are complements of each other. -/
theorem isCompl_orthogonal_of_completeSpace [K.HasOrthogonalProjection] : IsCompl K Kᗮ :=
  ⟨K.orthogonal_disjoint, codisjoint_iff.2 Submodule.sup_orthogonal_of_completeSpace⟩

@[simp]
theorem orthogonalComplement_eq_orthogonalComplement {L : Submodule 𝕜 E} [K.HasOrthogonalProjection]
    [L.HasOrthogonalProjection] : Kᗮ = Lᗮ ↔ K = L :=
  ⟨fun h ↦ by simpa using congr(Submodule.orthogonal $(h)),
    fun h ↦ congr(Submodule.orthogonal $(h))⟩

@[simp]
theorem orthogonal_eq_bot_iff [K.HasOrthogonalProjection] : Kᗮ = ⊥ ↔ K = ⊤ := by
  refine ⟨?_, fun h => by rw [h, Submodule.top_orthogonal_eq_bot]⟩
  intro h
  have : K ⊔ Kᗮ = ⊤ := Submodule.sup_orthogonal_of_completeSpace
  rwa [h, sup_comm, bot_sup_eq] at this

/-- The orthogonal projection onto `K` of an element of `Kᗮ` is zero. -/
theorem orthogonalProjection_mem_subspace_orthogonalComplement_eq_zero [K.HasOrthogonalProjection]
    {v : E} (hv : v ∈ Kᗮ) : K.orthogonalProjection v = 0 := by
  ext
  convert eq_starProjection_of_mem_orthogonal (K := K) _ _ <;> simp [hv]

/-- The projection into `U` from an orthogonal submodule `V` is the zero map. -/
theorem IsOrtho.orthogonalProjection_comp_subtypeL {U V : Submodule 𝕜 E}
    [U.HasOrthogonalProjection] (h : U ⟂ V) : U.orthogonalProjection ∘L V.subtypeL = 0 :=
  ContinuousLinearMap.ext fun v =>
    orthogonalProjection_mem_subspace_orthogonalComplement_eq_zero <| h.symm v.prop

/-- The projection into `U` from `V` is the zero map if and only if `U` and `V` are orthogonal. -/
theorem orthogonalProjection_comp_subtypeL_eq_zero_iff {U V : Submodule 𝕜 E}
    [U.HasOrthogonalProjection] : U.orthogonalProjection ∘L V.subtypeL = 0 ↔ U ⟂ V :=
  ⟨fun h u hu v hv => by
    convert starProjection_inner_eq_zero v u hu using 2
    have : U.orthogonalProjection v = 0 := DFunLike.congr_fun h (⟨_, hv⟩ : V)
    rw [starProjection_apply, this, Submodule.coe_zero, sub_zero],
    Submodule.IsOrtho.orthogonalProjection_comp_subtypeL⟩

theorem orthogonalProjection_eq_linear_proj [K.HasOrthogonalProjection] (x : E) :
    K.orthogonalProjection x =
      K.linearProjOfIsCompl _ Submodule.isCompl_orthogonal_of_completeSpace x := by
  have : IsCompl K Kᗮ := Submodule.isCompl_orthogonal_of_completeSpace
  conv_lhs => rw [← Submodule.linear_proj_add_linearProjOfIsCompl_eq_self this x]
  rw [map_add, orthogonalProjection_mem_subspace_eq_self,
    orthogonalProjection_mem_subspace_orthogonalComplement_eq_zero (Submodule.coe_mem _), add_zero]

theorem orthogonalProjection_coe_linearMap_eq_linearProj [K.HasOrthogonalProjection] :
    (K.orthogonalProjection : E →ₗ[𝕜] K) =
      K.linearProjOfIsCompl _ Submodule.isCompl_orthogonal_of_completeSpace :=
  LinearMap.ext <| orthogonalProjection_eq_linear_proj

/-- The reflection in `K` of an element of `Kᗮ` is its negation. -/
theorem reflection_mem_subspace_orthogonalComplement_eq_neg [K.HasOrthogonalProjection] {v : E}
    (hv : v ∈ Kᗮ) : K.reflection v = -v := by
  simp [starProjection_apply, reflection_apply,
    orthogonalProjection_mem_subspace_orthogonalComplement_eq_zero hv]

/-- The orthogonal projection onto `Kᗮ` of an element of `K` is zero. -/
theorem orthogonalProjection_mem_subspace_orthogonal_precomplement_eq_zero
    [Kᗮ.HasOrthogonalProjection] {v : E} (hv : v ∈ K) : Kᗮ.orthogonalProjection v = 0 :=
  orthogonalProjection_mem_subspace_orthogonalComplement_eq_zero (K.le_orthogonal_orthogonal hv)

/-- If `U ≤ V`, then projecting on `V` and then on `U` is the same as projecting on `U`. -/
theorem orthogonalProjection_starProjection_of_le {U V : Submodule 𝕜 E}
    [U.HasOrthogonalProjection] [V.HasOrthogonalProjection] (h : U ≤ V) (x : E) :
    U.orthogonalProjection (V.starProjection x) = U.orthogonalProjection x :=
  Eq.symm <| by
    simpa only [sub_eq_zero, map_sub] using
      orthogonalProjection_mem_subspace_orthogonalComplement_eq_zero
        (Submodule.orthogonal_le h (sub_starProjection_mem_orthogonal x))

@[deprecated (since := "07-07-2025")] alias orthogonalProjection_orthogonalProjection_of_le :=
  orthogonalProjection_starProjection_of_le

/-- Given a monotone family `U` of complete submodules of `E` and a fixed `x : E`,
the orthogonal projection of `x` on `U i` tends to the orthogonal projection of `x` on
`(⨆ i, U i).topologicalClosure` along `atTop`. -/
theorem starProjection_tendsto_closure_iSup {ι : Type*} [Preorder ι]
    (U : ι → Submodule 𝕜 E) [∀ i, (U i).HasOrthogonalProjection]
    [(⨆ i, U i).topologicalClosure.HasOrthogonalProjection] (hU : Monotone U) (x : E) :
    Filter.Tendsto (fun i => (U i).starProjection x) atTop
      (𝓝 ((⨆ i, U i).topologicalClosure.starProjection x)) := by
  refine .of_neBot_imp fun h ↦ ?_
  cases atTop_neBot_iff.mp h
  let y := (⨆ i, U i).topologicalClosure.starProjection x
  have proj_x : ∀ i, (U i).orthogonalProjection x = (U i).orthogonalProjection y := fun i =>
    (orthogonalProjection_starProjection_of_le
        ((le_iSup U i).trans (iSup U).le_topologicalClosure) _).symm
  suffices ∀ ε > 0, ∃ I, ∀ i ≥ I, ‖(U i).starProjection y - y‖ < ε by
    simpa only [starProjection_apply, proj_x, NormedAddCommGroup.tendsto_atTop] using this
  intro ε hε
  obtain ⟨a, ha, hay⟩ : ∃ a ∈ ⨆ i, U i, dist y a < ε := by
    have y_mem : y ∈ (⨆ i, U i).topologicalClosure := Submodule.coe_mem _
    rw [← SetLike.mem_coe, Submodule.topologicalClosure_coe, Metric.mem_closure_iff] at y_mem
    exact y_mem ε hε
  rw [dist_eq_norm] at hay
  obtain ⟨I, hI⟩ : ∃ I, a ∈ U I := by rwa [Submodule.mem_iSup_of_directed _ hU.directed_le] at ha
  refine ⟨I, fun i (hi : I ≤ i) => ?_⟩
  rw [norm_sub_rev, starProjection_minimal]
  refine lt_of_le_of_lt ?_ hay
  change _ ≤ ‖y - (⟨a, hU hi hI⟩ : U i)‖
  exact ciInf_le ⟨0, Set.forall_mem_range.mpr fun _ => norm_nonneg _⟩ _

@[deprecated (since := "07-07-2025")] alias orthogonalProjection_tendsto_closure_iSup :=
  starProjection_tendsto_closure_iSup

/-- Given a monotone family `U` of complete submodules of `E` with dense span supremum,
and a fixed `x : E`, the orthogonal projection of `x` on `U i` tends to `x` along `at_top`. -/
theorem starProjection_tendsto_self {ι : Type*} [Preorder ι]
    (U : ι → Submodule 𝕜 E) [∀ t, (U t).HasOrthogonalProjection] (hU : Monotone U) (x : E)
    (hU' : ⊤ ≤ (⨆ t, U t).topologicalClosure) :
    Filter.Tendsto (fun t => (U t).starProjection x) atTop (𝓝 x) := by
  have : (⨆ i, U i).topologicalClosure.HasOrthogonalProjection := by
    rw [top_unique hU']
    infer_instance
  convert starProjection_tendsto_closure_iSup U hU x
  rw [eq_comm, starProjection_eq_self_iff, top_unique hU']
  trivial

@[deprecated (since := "07-07-2025")] alias
  orthogonalProjection_tendsto_self := starProjection_tendsto_self

/-- The orthogonal complement satisfies `Kᗮᗮᗮ = Kᗮ`. -/
theorem triorthogonal_eq_orthogonal [CompleteSpace E] : Kᗮᗮᗮ = Kᗮ := by
  rw [Kᗮ.orthogonal_orthogonal_eq_closure]
  exact K.isClosed_orthogonal.submodule_topologicalClosure_eq

/-- The closure of `K` is the full space iff `Kᗮ` is trivial. -/
theorem topologicalClosure_eq_top_iff [CompleteSpace E] :
    K.topologicalClosure = ⊤ ↔ Kᗮ = ⊥ := by
  rw [← K.orthogonal_orthogonal_eq_closure]
  constructor <;> intro h
  · rw [← Submodule.triorthogonal_eq_orthogonal, h, Submodule.top_orthogonal_eq_bot]
  · rw [h, Submodule.bot_orthogonal_eq_top]

end Submodule

namespace Dense

/- TODO: Move to another file? -/
open Submodule

variable {K} {x y : E}

theorem eq_zero_of_inner_left (hK : Dense (K : Set E)) (h : ∀ v : K, ⟪x, v⟫ = 0) : x = 0 := by
  have : (⟪x, ·⟫) = 0 := (continuous_const.inner continuous_id).ext_on
    hK continuous_const (Subtype.forall.1 h)
  simpa using congr_fun this x

theorem eq_zero_of_mem_orthogonal (hK : Dense (K : Set E)) (h : x ∈ Kᗮ) : x = 0 :=
  eq_zero_of_inner_left hK fun v ↦ (mem_orthogonal' _ _).1 h _ v.2

/-- If `S` is dense and `x - y ∈ Kᗮ`, then `x = y`. -/
theorem eq_of_sub_mem_orthogonal (hK : Dense (K : Set E)) (h : x - y ∈ Kᗮ) : x = y :=
  sub_eq_zero.1 <| eq_zero_of_mem_orthogonal hK h

theorem eq_of_inner_left (hK : Dense (K : Set E)) (h : ∀ v : K, ⟪x, v⟫ = ⟪y, v⟫) : x = y :=
  hK.eq_of_sub_mem_orthogonal (Submodule.sub_mem_orthogonal_of_inner_left h)

theorem eq_of_inner_right (hK : Dense (K : Set E)) (h : ∀ v : K, ⟪(v : E), x⟫ = ⟪(v : E), y⟫) :
    x = y :=
  hK.eq_of_sub_mem_orthogonal (Submodule.sub_mem_orthogonal_of_inner_right h)

theorem eq_zero_of_inner_right (hK : Dense (K : Set E)) (h : ∀ v : K, ⟪(v : E), x⟫ = 0) : x = 0 :=
  hK.eq_of_inner_right fun v => by rw [inner_zero_right, h v]

end Dense

namespace Submodule

variable {K}

/-- The reflection in `Kᗮ` of an element of `K` is its negation. -/
theorem reflection_mem_subspace_orthogonal_precomplement_eq_neg [K.HasOrthogonalProjection] {v : E}
    (hv : v ∈ K) : Kᗮ.reflection v = -v :=
  reflection_mem_subspace_orthogonalComplement_eq_neg (K.le_orthogonal_orthogonal hv)

/-- The orthogonal projection onto `(𝕜 ∙ v)ᗮ` of `v` is zero. -/
theorem orthogonalProjection_orthogonalComplement_singleton_eq_zero (v : E) :
    (𝕜 ∙ v)ᗮ.orthogonalProjection v = 0 :=
  orthogonalProjection_mem_subspace_orthogonal_precomplement_eq_zero
    (Submodule.mem_span_singleton_self v)

/-- The reflection in `(𝕜 ∙ v)ᗮ` of `v` is `-v`. -/
theorem reflection_orthogonalComplement_singleton_eq_neg (v : E) : reflection (𝕜 ∙ v)ᗮ v = -v :=
  reflection_mem_subspace_orthogonal_precomplement_eq_neg (Submodule.mem_span_singleton_self v)

theorem reflection_sub {v w : F} (h : ‖v‖ = ‖w‖) : reflection (ℝ ∙ (v - w))ᗮ v = w := by
  set R : F ≃ₗᵢ[ℝ] F := reflection (ℝ ∙ v - w)ᗮ
  suffices R v + R v = w + w by
    apply smul_right_injective F (by norm_num : (2 : ℝ) ≠ 0)
    simpa [two_smul] using this
  have h₁ : R (v - w) = -(v - w) := reflection_orthogonalComplement_singleton_eq_neg (v - w)
  have h₂ : R (v + w) = v + w := by
    apply reflection_mem_subspace_eq_self
    rw [Submodule.mem_orthogonal_singleton_iff_inner_left]
    rw [real_inner_add_sub_eq_zero_iff]
    exact h
  convert congr_arg₂ (· + ·) h₂ h₁ using 1
  · simp
  · abel

variable (K)

section FiniteDimensional

open Module

variable [FiniteDimensional 𝕜 K]

@[simp]
theorem topologicalClosure_eq_self : K.topologicalClosure = K :=
  K.closed_of_finiteDimensional.submodule_topologicalClosure_eq

@[simp]
theorem det_reflection : LinearMap.det K.reflection.toLinearMap = (-1) ^ finrank 𝕜 Kᗮ := by
  by_cases hK : FiniteDimensional 𝕜 Kᗮ
  swap
  · rw [finrank_of_infinite_dimensional hK, pow_zero, LinearMap.det_eq_one_of_finrank_eq_zero]
    exact finrank_of_infinite_dimensional fun h ↦ hK (h.finiteDimensional_submodule _)
  let e := K.prodEquivOfIsCompl _ K.isCompl_orthogonal_of_completeSpace
  let b := (finBasis 𝕜 K).prod (finBasis 𝕜 Kᗮ)
  have : LinearMap.toMatrix b b (e.symm ∘ₗ K.reflection.toLinearMap ∘ₗ e.symm.symm) =
      Matrix.fromBlocks 1 0 0 (-1) := by
    ext (_ | _) (_ | _) <;>
    simp [LinearMap.toMatrix_apply, b, Matrix.one_apply, Finsupp.single_apply, e, eq_comm,
      reflection_mem_subspace_eq_self, reflection_mem_subspace_orthogonalComplement_eq_neg]
  rw [← LinearMap.det_conj _ e.symm, ← LinearMap.det_toMatrix b, this, Matrix.det_fromBlocks_zero₂₁,
    Matrix.det_one, one_mul, Matrix.det_neg, Fintype.card_fin, Matrix.det_one, mul_one]

@[simp]
theorem linearEquiv_det_reflection : K.reflection.det = (-1) ^ finrank 𝕜 Kᗮ := by
  ext
  rw [LinearEquiv.coe_det, Units.val_pow_eq_pow_val]
  exact K.det_reflection

end FiniteDimensional

/-- If the orthogonal projection to `K` is well-defined, then a vector splits as the sum of its
orthogonal projections onto a complete submodule `K` and onto the orthogonal complement of `K`. -/
theorem starProjection_add_starProjection_orthogonal [K.HasOrthogonalProjection]
    (w : E) : K.starProjection w + Kᗮ.starProjection w = w := by
  simp

@[deprecated (since := "07-07-2025")] alias
  orthogonalProjection_add_orthogonalProjection_orthogonal :=
  starProjection_add_starProjection_orthogonal

/-- The Pythagorean theorem, for an orthogonal projection. -/
theorem norm_sq_eq_add_norm_sq_projection (x : E) (S : Submodule 𝕜 E) [S.HasOrthogonalProjection] :
    ‖x‖ ^ 2 = ‖S.orthogonalProjection x‖ ^ 2 + ‖Sᗮ.orthogonalProjection x‖ ^ 2 :=
  calc
    ‖x‖ ^ 2 = ‖S.starProjection x + Sᗮ.starProjection x‖ ^ 2 := by
      rw [starProjection_add_starProjection_orthogonal]
    _ = ‖S.orthogonalProjection x‖ ^ 2 + ‖Sᗮ.orthogonalProjection x‖ ^ 2 := by
      simp only [sq]
      exact norm_add_sq_eq_norm_sq_add_norm_sq_of_inner_eq_zero _ _ <|
        (S.mem_orthogonal _).1 (Sᗮ.orthogonalProjection x).2 _ (S.orthogonalProjection x).2

/-- In a complete space `E`, the projection maps onto a complete subspace `K` and its orthogonal
complement sum to the identity. -/
theorem id_eq_sum_starProjection_self_orthogonalComplement [K.HasOrthogonalProjection] :
    ContinuousLinearMap.id 𝕜 E =
      K.starProjection + Kᗮ.starProjection := by
  ext w
  exact (K.starProjection_add_starProjection_orthogonal w).symm

@[deprecated (since := "07-07-2025")] alias
  id_eq_sum_orthogonalProjection_self_orthogonalComplement :=
  id_eq_sum_starProjection_self_orthogonalComplement

-- Porting note: The priority should be higher than `Submodule.coe_inner`.
@[simp high]
theorem inner_orthogonalProjection_eq_of_mem_right [K.HasOrthogonalProjection] (u : K) (v : E) :
    ⟪K.orthogonalProjection v, u⟫ = ⟪v, u⟫ :=
  calc
    ⟪K.orthogonalProjection v, u⟫ = ⟪K.starProjection v, u⟫ := K.coe_inner _ _
    _ = ⟪K.starProjection v, u⟫ + ⟪v - K.starProjection v, u⟫ := by
      rw [starProjection_inner_eq_zero _ _ (Submodule.coe_mem _), add_zero]
    _ = ⟪v, u⟫ := by rw [← inner_add_left, add_sub_cancel]

-- Porting note: The priority should be higher than `Submodule.coe_inner`.
@[simp high]
theorem inner_orthogonalProjection_eq_of_mem_left [K.HasOrthogonalProjection] (u : K) (v : E) :
    ⟪u, K.orthogonalProjection v⟫ = ⟪(u : E), v⟫ := by
  rw [← inner_conj_symm, ← inner_conj_symm (u : E), inner_orthogonalProjection_eq_of_mem_right]

/-- The orthogonal projection is self-adjoint. -/
theorem inner_starProjection_left_eq_right [K.HasOrthogonalProjection] (u v : E) :
    ⟪K.starProjection u, v⟫ = ⟪u, K.starProjection v⟫ := by
  simp_rw [starProjection_apply, ← inner_orthogonalProjection_eq_of_mem_left,
    inner_orthogonalProjection_eq_of_mem_right]

@[deprecated (since := "07-07-2025")] alias
  inner_orthogonalProjection_left_eq_right := inner_starProjection_left_eq_right

/-- The orthogonal projection is symmetric. -/
theorem starProjection_isSymmetric [K.HasOrthogonalProjection] :
    (K.starProjection : E →ₗ[𝕜] E).IsSymmetric :=
  inner_starProjection_left_eq_right K

@[deprecated (since := "07-07-2025")] alias
  orthogonalProjection_isSymmetric := starProjection_isSymmetric

lemma re_inner_starProjection_eq_normSq [K.HasOrthogonalProjection] (v : E) :
    re ⟪K.starProjection v, v⟫ = ‖K.orthogonalProjection v‖^2 := by
  rw [starProjection_apply,
    re_inner_eq_norm_mul_self_add_norm_mul_self_sub_norm_sub_mul_self_div_two,
    div_eq_iff (NeZero.ne' 2).symm, pow_two, add_sub_assoc, ← eq_sub_iff_add_eq', coe_norm,
    ← mul_sub_one, show (2 : ℝ) - 1 = 1 by norm_num, mul_one, sub_eq_iff_eq_add', norm_sub_rev]
  exact orthogonalProjectionFn_norm_sq K v

@[deprecated (since := "07-07-2025")] alias
  re_inner_orthogonalProjection_eq_normSq := re_inner_starProjection_eq_normSq

lemma re_inner_starProjection_nonneg [K.HasOrthogonalProjection] (v : E) :
    0 ≤ re ⟪K.starProjection v, v⟫ := by
  rw [re_inner_starProjection_eq_normSq K v]
  exact sq_nonneg ‖K.orthogonalProjection v‖

@[deprecated (since := "07-07-2025")] alias
  re_inner_orthogonalProjection_nonneg := re_inner_starProjection_nonneg

open Module

/-- Given a finite-dimensional subspace `K₂`, and a subspace `K₁`
contained in it, the dimensions of `K₁` and the intersection of its
orthogonal subspace with `K₂` add to that of `K₂`. -/
theorem finrank_add_inf_finrank_orthogonal {K₁ K₂ : Submodule 𝕜 E}
    [FiniteDimensional 𝕜 K₂] (h : K₁ ≤ K₂) :
    finrank 𝕜 K₁ + finrank 𝕜 (K₁ᗮ ⊓ K₂ : Submodule 𝕜 E) = finrank 𝕜 K₂ := by
  haveI : FiniteDimensional 𝕜 K₁ := Submodule.finiteDimensional_of_le h
  haveI := FiniteDimensional.proper_rclike 𝕜 K₁
  have hd := Submodule.finrank_sup_add_finrank_inf_eq K₁ (K₁ᗮ ⊓ K₂)
  rw [← inf_assoc, (Submodule.orthogonal_disjoint K₁).eq_bot, bot_inf_eq, finrank_bot,
    Submodule.sup_orthogonal_inf_of_completeSpace h] at hd
  rw [add_zero] at hd
  exact hd.symm

/-- Given a finite-dimensional subspace `K₂`, and a subspace `K₁`
contained in it, the dimensions of `K₁` and the intersection of its
orthogonal subspace with `K₂` add to that of `K₂`. -/
theorem finrank_add_inf_finrank_orthogonal' {K₁ K₂ : Submodule 𝕜 E}
    [FiniteDimensional 𝕜 K₂] (h : K₁ ≤ K₂) {n : ℕ} (h_dim : finrank 𝕜 K₁ + n = finrank 𝕜 K₂) :
    finrank 𝕜 (K₁ᗮ ⊓ K₂ : Submodule 𝕜 E) = n := by
  rw [← add_right_inj (finrank 𝕜 K₁)]
  simp [Submodule.finrank_add_inf_finrank_orthogonal h, h_dim]

/-- Given a finite-dimensional space `E` and subspace `K`, the dimensions of `K` and `Kᗮ` add to
that of `E`. -/
theorem finrank_add_finrank_orthogonal [FiniteDimensional 𝕜 E] (K : Submodule 𝕜 E) :
    finrank 𝕜 K + finrank 𝕜 Kᗮ = finrank 𝕜 E := by
  convert Submodule.finrank_add_inf_finrank_orthogonal (le_top : K ≤ ⊤) using 1
  · rw [inf_top_eq]
  · simp

/-- Given a finite-dimensional space `E` and subspace `K`, the dimensions of `K` and `Kᗮ` add to
that of `E`. -/
theorem finrank_add_finrank_orthogonal' [FiniteDimensional 𝕜 E] {K : Submodule 𝕜 E}
    {n : ℕ} (h_dim : finrank 𝕜 K + n = finrank 𝕜 E) : finrank 𝕜 Kᗮ = n := by
  rw [← add_right_inj (finrank 𝕜 K)]
  simp [Submodule.finrank_add_finrank_orthogonal, h_dim]

/-- In a finite-dimensional inner product space, the dimension of the orthogonal complement of the
span of a nonzero vector is one less than the dimension of the space. -/
theorem finrank_orthogonal_span_singleton {n : ℕ} [_i : Fact (finrank 𝕜 E = n + 1)] {v : E}
    (hv : v ≠ 0) : finrank 𝕜 (𝕜 ∙ v)ᗮ = n := by
  haveI : FiniteDimensional 𝕜 E := .of_fact_finrank_eq_succ n
  exact finrank_add_finrank_orthogonal' <| by
    simp [finrank_span_singleton hv, _i.elim, add_comm]

end Submodule

open Module Submodule

/-- An element `φ` of the orthogonal group of `F` can be factored as a product of reflections, and
specifically at most as many reflections as the dimension of the complement of the fixed subspace
of `φ`. -/
theorem LinearIsometryEquiv.reflections_generate_dim_aux [FiniteDimensional ℝ F] {n : ℕ}
    (φ : F ≃ₗᵢ[ℝ] F) (hn : finrank ℝ (ker (ContinuousLinearMap.id ℝ F - φ))ᗮ ≤ n) :
    ∃ l : List F, l.length ≤ n ∧ φ = (l.map fun v => (ℝ ∙ v)ᗮ.reflection).prod := by
  -- We prove this by strong induction on `n`, the dimension of the orthogonal complement of the
  -- fixed subspace of the endomorphism `φ`
  induction' n with n IH generalizing φ
  · -- Base case: `n = 0`, the fixed subspace is the whole space, so `φ = id`
    refine ⟨[], rfl.le, show φ = 1 from ?_⟩
    have : ker (ContinuousLinearMap.id ℝ F - φ) = ⊤ := by
      rwa [le_zero_iff, finrank_eq_zero, orthogonal_eq_bot_iff] at hn
    symm
    ext x
    have := LinearMap.congr_fun (LinearMap.ker_eq_top.mp this) x
    simpa only [sub_eq_zero, ContinuousLinearMap.coe_sub, LinearMap.sub_apply,
      LinearMap.zero_apply] using this
  · -- Inductive step.  Let `W` be the fixed subspace of `φ`.  We suppose its complement to have
    -- dimension at most n + 1.
    let W := ker (ContinuousLinearMap.id ℝ F - φ)
    have hW : ∀ w ∈ W, φ w = w := fun w hw => (sub_eq_zero.mp hw).symm
    by_cases hn' : finrank ℝ Wᗮ ≤ n
    · obtain ⟨V, hV₁, hV₂⟩ := IH φ hn'
      exact ⟨V, hV₁.trans n.le_succ, hV₂⟩
    -- Take a nonzero element `v` of the orthogonal complement of `W`.
    haveI : Nontrivial Wᗮ := nontrivial_of_finrank_pos (by omega : 0 < finrank ℝ Wᗮ)
    obtain ⟨v, hv⟩ := exists_ne (0 : Wᗮ)
    have hφv : φ v ∈ Wᗮ := by
      intro w hw
      rw [← hW w hw, LinearIsometryEquiv.inner_map_map]
      exact v.prop w hw
    have hv' : (v : F) ∉ W := by
      intro h
      exact hv ((mem_left_iff_eq_zero_of_disjoint W.orthogonal_disjoint).mp h)
    -- Let `ρ` be the reflection in `v - φ v`; this is designed to swap `v` and `φ v`
    let x : F := v - φ v
    let ρ := (ℝ ∙ x)ᗮ.reflection
    -- Notation: Let `V` be the fixed subspace of `φ.trans ρ`
    let V := ker (ContinuousLinearMap.id ℝ F - φ.trans ρ)
    have hV : ∀ w, ρ (φ w) = w → w ∈ V := by
      intro w hw
      change w - ρ (φ w) = 0
      rw [sub_eq_zero, hw]
    -- Everything fixed by `φ` is fixed by `φ.trans ρ`
    have H₂V : W ≤ V := by
      intro w hw
      apply hV
      rw [hW w hw]
      refine reflection_mem_subspace_eq_self ?_
      rw [mem_orthogonal_singleton_iff_inner_left]
      exact Submodule.sub_mem _ v.prop hφv _ hw
    -- `v` is also fixed by `φ.trans ρ`
    have H₁V : (v : F) ∈ V := by
      apply hV
      have : ρ v = φ v := reflection_sub (φ.norm_map v).symm
      rw [← this]
      exact reflection_reflection _ _
    -- By dimension-counting, the complement of the fixed subspace of `φ.trans ρ` has dimension at
    -- most `n`
    have : finrank ℝ Vᗮ ≤ n := by
      change finrank ℝ Wᗮ ≤ n + 1 at hn
      have : finrank ℝ W + 1 ≤ finrank ℝ V :=
        finrank_lt_finrank_of_lt (SetLike.lt_iff_le_and_exists.2 ⟨H₂V, v, H₁V, hv'⟩)
      have : finrank ℝ V + finrank ℝ Vᗮ = finrank ℝ F := V.finrank_add_finrank_orthogonal
      have : finrank ℝ W + finrank ℝ Wᗮ = finrank ℝ F := W.finrank_add_finrank_orthogonal
      omega
    -- So apply the inductive hypothesis to `φ.trans ρ`
    obtain ⟨l, hl, hφl⟩ := IH (ρ * φ) this
    -- Prepend `ρ` to the factorization into reflections obtained for `φ.trans ρ`; this gives a
    -- factorization into reflections for `φ`.
    refine ⟨x::l, Nat.succ_le_succ hl, ?_⟩
    rw [List.map_cons, List.prod_cons]
    have := congr_arg (ρ * ·) hφl
    dsimp only at this
    rwa [← mul_assoc, reflection_mul_reflection, one_mul] at this

/-- The orthogonal group of `F` is generated by reflections; specifically each element `φ` of the
orthogonal group is a product of at most as many reflections as the dimension of `F`.

Special case of the **Cartan–Dieudonné theorem**. -/
theorem LinearIsometryEquiv.reflections_generate_dim [FiniteDimensional ℝ F] (φ : F ≃ₗᵢ[ℝ] F) :
    ∃ l : List F, l.length ≤ finrank ℝ F ∧ φ = (l.map fun v => reflection (ℝ ∙ v)ᗮ).prod :=
  let ⟨l, hl₁, hl₂⟩ := φ.reflections_generate_dim_aux le_rfl
  ⟨l, hl₁.trans (finrank_le _), hl₂⟩

/-- The orthogonal group of `F` is generated by reflections. -/
theorem LinearIsometryEquiv.reflections_generate [FiniteDimensional ℝ F] :
    Subgroup.closure (Set.range fun v : F => reflection (ℝ ∙ v)ᗮ) = ⊤ := by
  rw [Subgroup.eq_top_iff']
  intro φ
  rcases φ.reflections_generate_dim with ⟨l, _, rfl⟩
  apply (Subgroup.closure _).list_prod_mem
  intro x hx
  rcases List.mem_map.mp hx with ⟨a, _, hax⟩
  exact Subgroup.subset_closure ⟨a, hax⟩

end Orthogonal

section OrthogonalFamily

open Submodule

variable {ι : Type*}

/-- An orthogonal family of subspaces of `E` satisfies `DirectSum.IsInternal` (that is,
they provide an internal direct sum decomposition of `E`) if and only if their span has trivial
orthogonal complement. -/
theorem OrthogonalFamily.isInternal_iff_of_isComplete [DecidableEq ι] {V : ι → Submodule 𝕜 E}
    (hV : OrthogonalFamily 𝕜 (fun i => V i) fun i => (V i).subtypeₗᵢ)
    (hc : IsComplete (↑(iSup V) : Set E)) : DirectSum.IsInternal V ↔ (iSup V)ᗮ = ⊥ := by
  haveI : CompleteSpace (↥(iSup V)) := hc.completeSpace_coe
  simp only [DirectSum.isInternal_submodule_iff_iSupIndep_and_iSup_eq_top, hV.independent,
    true_and, orthogonal_eq_bot_iff]

/-- An orthogonal family of subspaces of `E` satisfies `DirectSum.IsInternal` (that is,
they provide an internal direct sum decomposition of `E`) if and only if their span has trivial
orthogonal complement. -/
theorem OrthogonalFamily.isInternal_iff [DecidableEq ι] [FiniteDimensional 𝕜 E]
    {V : ι → Submodule 𝕜 E} (hV : OrthogonalFamily 𝕜 (fun i => V i) fun i => (V i).subtypeₗᵢ) :
    DirectSum.IsInternal V ↔ (iSup V)ᗮ = ⊥ :=
  haveI := FiniteDimensional.proper_rclike 𝕜 (↥(iSup V))
  hV.isInternal_iff_of_isComplete (completeSpace_coe_iff_isComplete.mp inferInstance)

open DirectSum

/-- If `x` lies within an orthogonal family `v`, it can be expressed as a sum of projections. -/
theorem OrthogonalFamily.sum_projection_of_mem_iSup [Fintype ι] {V : ι → Submodule 𝕜 E}
    [∀ i, CompleteSpace (V i)] (hV : OrthogonalFamily 𝕜 (fun i => V i) fun i => (V i).subtypeₗᵢ)
    (x : E) (hx : x ∈ iSup V) : (∑ i, (V i).starProjection x) = x := by
  induction hx using iSup_induction' with
  | mem i x hx =>
    refine
      (Finset.sum_eq_single_of_mem i (Finset.mem_univ _) fun j _ hij => ?_).trans
        (starProjection_eq_self_iff.mpr hx)
    rw [starProjection_apply, orthogonalProjection_mem_subspace_orthogonalComplement_eq_zero,
      Submodule.coe_zero]
    exact hV.isOrtho hij.symm hx
  | zero =>
    simp_rw [map_zero, Finset.sum_const_zero]
  | add x y _ _ hx hy =>
    simp_rw [map_add, Finset.sum_add_distrib]
    exact congr_arg₂ (· + ·) hx hy

/-- If a family of submodules is orthogonal, then the `orthogonalProjection` on a direct sum
is just the coefficient of that direct sum. -/
theorem OrthogonalFamily.projection_directSum_coeAddHom [DecidableEq ι] {V : ι → Submodule 𝕜 E}
    (hV : OrthogonalFamily 𝕜 (fun i => V i) fun i => (V i).subtypeₗᵢ) (x : ⨁ i, V i) (i : ι)
    [CompleteSpace (V i)] :
    (V i).orthogonalProjection (DirectSum.coeAddMonoidHom V x) = x i := by
  induction x using DirectSum.induction_on with
  | zero => simp
  | of j x =>
    simp_rw [DirectSum.coeAddMonoidHom_of, DirectSum.of]
    -- Porting note: was in the previous `simp_rw`, no longer works
    -- This used to be `rw`, but we need `erw` after https://github.com/leanprover/lean4/pull/2644
    erw [DFinsupp.singleAddHom_apply]
    obtain rfl | hij := Decidable.eq_or_ne i j
    · rw [orthogonalProjection_mem_subspace_eq_self, DFinsupp.single_eq_same]
    · rw [orthogonalProjection_mem_subspace_orthogonalComplement_eq_zero,
        DFinsupp.single_eq_of_ne hij.symm]
      exact hV.isOrtho hij.symm x.prop
  | add x y hx hy =>
    simp_rw [map_add]
    exact congr_arg₂ (· + ·) hx hy

/-- If a family of submodules is orthogonal and they span the whole space, then the orthogonal
projection provides a means to decompose the space into its submodules.

The projection function is `decompose V x i = (V i).orthogonalProjection x`.

See note [reducible non-instances]. -/
abbrev OrthogonalFamily.decomposition [DecidableEq ι] [Fintype ι] {V : ι → Submodule 𝕜 E}
    [∀ i, CompleteSpace (V i)] (hV : OrthogonalFamily 𝕜 (fun i => V i) fun i => (V i).subtypeₗᵢ)
    (h : iSup V = ⊤) : DirectSum.Decomposition V where
  decompose' x := DFinsupp.equivFunOnFintype.symm fun i => (V i).orthogonalProjection x
  left_inv x := by
    dsimp only
    letI := fun i => Classical.decEq (V i)
    rw [DirectSum.coeAddMonoidHom, DirectSum.toAddMonoid, DFinsupp.liftAddHom_apply]
    -- This used to be `rw`, but we need `erw` after https://github.com/leanprover/lean4/pull/2644
    erw [DFinsupp.sumAddHom_apply]; rw [DFinsupp.sum_eq_sum_fintype]
    · simp_rw [Equiv.apply_symm_apply, AddSubmonoidClass.coe_subtype]
      exact hV.sum_projection_of_mem_iSup _ ((h.ge :) Submodule.mem_top)
    · intro i
      exact map_zero _
  right_inv x := by
    dsimp only
    simp_rw [hV.projection_directSum_coeAddHom, DFinsupp.equivFunOnFintype_symm_coe]

end OrthogonalFamily

section OrthonormalBasis

variable {v : Set E}

open Module Submodule Set

/-- An orthonormal set in an `InnerProductSpace` is maximal, if and only if the orthogonal
complement of its span is empty. -/
theorem maximal_orthonormal_iff_orthogonalComplement_eq_bot (hv : Orthonormal 𝕜 ((↑) : v → E)) :
    (∀ u ⊇ v, Orthonormal 𝕜 ((↑) : u → E) → u = v) ↔ (span 𝕜 v)ᗮ = ⊥ := by
  rw [Submodule.eq_bot_iff]
  constructor
  · contrapose!
    -- ** direction 1: nonempty orthogonal complement implies nonmaximal
    rintro ⟨x, hx', hx⟩
    -- take a nonzero vector and normalize it
    let e := (‖x‖⁻¹ : 𝕜) • x
    have he : ‖e‖ = 1 := by simp [e, norm_smul_inv_norm hx]
    have he' : e ∈ (span 𝕜 v)ᗮ := smul_mem' _ _ hx'
    have he'' : e ∉ v := by
      intro hev
      have : e = 0 := by
        have : e ∈ span 𝕜 v ⊓ (span 𝕜 v)ᗮ := ⟨subset_span hev, he'⟩
        simpa [(span 𝕜 v).inf_orthogonal_eq_bot] using this
      have : e ≠ 0 := hv.ne_zero ⟨e, hev⟩
      contradiction
    -- put this together with `v` to provide a candidate orthonormal basis for the whole space
    refine ⟨insert e v, v.subset_insert e, ⟨?_, ?_⟩, (ne_insert_of_notMem v he'').symm⟩
    · -- show that the elements of `insert e v` have unit length
      rintro ⟨a, ha'⟩
      rcases eq_or_mem_of_mem_insert ha' with ha | ha
      · simp [ha, he]
      · exact hv.1 ⟨a, ha⟩
    · -- show that the elements of `insert e v` are orthogonal
      have h_end : ∀ a ∈ v, ⟪a, e⟫ = 0 := by
        intro a ha
        exact he' a (Submodule.subset_span ha)
      rintro ⟨a, ha'⟩
      rcases eq_or_mem_of_mem_insert ha' with ha | ha
      · rintro ⟨b, hb'⟩ hab'
        have hb : b ∈ v := by
          refine mem_of_mem_insert_of_ne hb' ?_
          intro hbe'
          apply hab'
          simp [ha, hbe']
        rw [inner_eq_zero_symm]
        simpa [ha] using h_end b hb
      rintro ⟨b, hb'⟩ hab'
      rcases eq_or_mem_of_mem_insert hb' with hb | hb
      · simpa [hb] using h_end a ha
      have : (⟨a, ha⟩ : v) ≠ ⟨b, hb⟩ := by
        intro hab''
        apply hab'
        simpa using hab''
      exact hv.2 this
  · -- ** direction 2: empty orthogonal complement implies maximal
    simp only [Subset.antisymm_iff]
    rintro h u (huv : v ⊆ u) hu
    refine ⟨?_, huv⟩
    intro x hxu
    refine ((mt (h x)) (hu.ne_zero ⟨x, hxu⟩)).imp_symm ?_
    intro hxv y hy
    have hxv' : (⟨x, hxu⟩ : u) ∉ ((↑) ⁻¹' v : Set u) := by simp [hxv]
    obtain ⟨l, hl, rfl⟩ :
      ∃ l ∈ supported 𝕜 𝕜 ((↑) ⁻¹' v : Set u), (linearCombination 𝕜 ((↑) : u → E)) l = y := by
      rw [← Finsupp.mem_span_image_iff_linearCombination]
      simp [huv, inter_eq_self_of_subset_right, hy]
    exact hu.inner_finsupp_eq_zero hxv' hl

variable [FiniteDimensional 𝕜 E]

/-- An orthonormal set in a finite-dimensional `InnerProductSpace` is maximal, if and only if it
is a basis. -/
theorem maximal_orthonormal_iff_basis_of_finiteDimensional (hv : Orthonormal 𝕜 ((↑) : v → E)) :
    (∀ u ⊇ v, Orthonormal 𝕜 ((↑) : u → E) → u = v) ↔ ∃ b : Basis v 𝕜 E, ⇑b = ((↑) : v → E) := by
  haveI := FiniteDimensional.proper_rclike 𝕜 (span 𝕜 v)
  rw [maximal_orthonormal_iff_orthogonalComplement_eq_bot hv]
  rw [Submodule.orthogonal_eq_bot_iff]
  have hv_coe : range ((↑) : v → E) = v := by simp
  constructor
  · refine fun h => ⟨Basis.mk hv.linearIndependent _, Basis.coe_mk _ ?_⟩
    convert h.ge
  · rintro ⟨h, coe_h⟩
    rw [← h.span_eq, coe_h, hv_coe]

end OrthonormalBasis

open LinearMap in
theorem ContinuousLinearMap.IsIdempotentElem.range_eq_ker {p : E →L[𝕜] E}
    (hp : IsIdempotentElem p) : LinearMap.range p = LinearMap.ker (1 - p) :=
  have hp' : IsIdempotentElem (LinearMapClass.linearMap p) :=
    congr(LinearMapClass.linearMap $(hp.eq))
  hp'.range_eq_ker

open ContinuousLinearMap in
theorem ContinuousLinearMap.IsIdempotentElem.isClosed_range {p : E →L[𝕜] E}
    (hp : IsIdempotentElem p) : IsClosed (LinearMap.range p : Set E) :=
  hp.range_eq_ker ▸ ContinuousLinearMap.isClosed_ker (1 - p)<|MERGE_RESOLUTION|>--- conflicted
+++ resolved
@@ -599,34 +599,24 @@
     simp
   · simp
 
-<<<<<<< HEAD
 @[deprecated (since := "07-07-2025")] alias orthogonalProjection_eq_self_iff :=
   starProjection_eq_self_iff
-=======
+
 variable (K) in
 @[simp]
 lemma isIdempotentElem_starProjection : IsIdempotentElem K.starProjection :=
   ContinuousLinearMap.ext fun x ↦ orthogonalProjection_eq_self_iff.mpr <| by simp
->>>>>>> 62fb68d5
 
 @[simp]
 lemma range_starProjection (U : Submodule 𝕜 E) [U.HasOrthogonalProjection] :
     LinearMap.range U.starProjection = U := by
   ext x
   exact ⟨fun ⟨y, hy⟩ ↦ hy ▸ coe_mem (U.orthogonalProjection y),
-<<<<<<< HEAD
-    fun h ↦ ⟨x, starProjection_eq_self_iff.mpr h⟩⟩
-
-lemma starProjection_top : (⊤ : Submodule 𝕜 E).starProjection = ContinuousLinearMap.id 𝕜 E := by
-  ext
-  exact starProjection_eq_self_iff.mpr trivial
-=======
     fun h ↦ ⟨x, orthogonalProjection_eq_self_iff.mpr h⟩⟩
 
 lemma starProjection_top : (⊤ : Submodule 𝕜 E).starProjection = ContinuousLinearMap.id 𝕜 E := by
   ext
   exact orthogonalProjection_eq_self_iff.mpr trivial
->>>>>>> 62fb68d5
 
 lemma starProjection_top' : (⊤ : Submodule 𝕜 E).starProjection = 1 :=
   starProjection_top
@@ -643,16 +633,6 @@
 theorem ker_orthogonalProjection : LinearMap.ker K.orthogonalProjection = Kᗮ := by
   ext; exact orthogonalProjection_eq_zero_iff
 
-<<<<<<< HEAD
-@[simp]
-lemma ker_starProjection (U : Submodule 𝕜 E) [U.HasOrthogonalProjection] :
-    LinearMap.ker U.starProjection = Uᗮ := by
-  ext x
-  simp only [starProjection, LinearMap.mem_ker, ContinuousLinearMap.coe_comp', coe_subtypeL',
-    coe_subtype, Function.comp_apply, ZeroMemClass.coe_eq_zero, orthogonalProjection_eq_zero_iff]
-
-theorem _root_.LinearIsometry.map_starProjection {E E' : Type*} [NormedAddCommGroup E]
-=======
 open ContinuousLinearMap in
 @[simp]
 lemma ker_starProjection (U : Submodule 𝕜 E) [U.HasOrthogonalProjection] :
@@ -661,7 +641,6 @@
     range_starProjection]
 
 theorem _root_.LinearIsometry.map_orthogonalProjection {E E' : Type*} [NormedAddCommGroup E]
->>>>>>> 62fb68d5
     [NormedAddCommGroup E'] [InnerProductSpace 𝕜 E] [InnerProductSpace 𝕜 E'] (f : E →ₗᵢ[𝕜] E')
     (p : Submodule 𝕜 E) [p.HasOrthogonalProjection] [(p.map f.toLinearMap).HasOrthogonalProjection]
     (x : E) : f (p.starProjection x) = (p.map f.toLinearMap).starProjection (f x) := by
