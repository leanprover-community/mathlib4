--- conflicted
+++ resolved
@@ -442,18 +442,11 @@
 /-- The tensor product of two orthonormal vectors is orthonormal. -/
 theorem Orthonormal.tmul
     {b₁ : ι₁ → E} {b₂ : ι₂ → F} (hb₁ : Orthonormal 𝕜 b₁) (hb₂ : Orthonormal 𝕜 b₂) :
-<<<<<<< HEAD
-    Orthonormal 𝕜 fun i : ι₁ × ι₂ ↦ b₁ i.1 ⊗ₜ[𝕜] b₂ i.2 :=
-  open scoped Classical in orthonormal_iff_ite.mpr fun ⟨i₁, i₂⟩ ⟨j₁, j₂⟩ => by
-    classical
-    simp [orthonormal_iff_ite.mp, hb₁, hb₂, ← ite_and, and_comm]
-=======
     Orthonormal 𝕜 fun i : ι₁ × ι₂ ↦ b₁ i.1 ⊗ₜ[𝕜] b₂ i.2 := by
   classical
   rw [orthonormal_iff_ite]
   rintro ⟨i₁, i₂⟩ ⟨j₁, j₂⟩
   simp [orthonormal_iff_ite.mp, hb₁, hb₂, ← ite_and, and_comm]
->>>>>>> 5495d7e3
 
 /-- The tensor product of two orthonormal bases is orthonormal. -/
 theorem Orthonormal.basisTensorProduct
