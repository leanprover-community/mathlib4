/-
Copyright (c) 2021 Heather Macbeth. All rights reserved.
Released under Apache 2.0 license as described in the file LICENSE.
Authors: Heather Macbeth
-/
import Mathlib.Analysis.InnerProductSpace.Rayleigh
import Mathlib.Analysis.InnerProductSpace.PiL2
import Mathlib.Algebra.DirectSum.Decomposition
import Mathlib.LinearAlgebra.Eigenspace.Minpoly

#align_import analysis.inner_product_space.spectrum from "leanprover-community/mathlib"@"6b0169218d01f2837d79ea2784882009a0da1aa1"

/-! # Spectral theory of self-adjoint operators

This file covers the spectral theory of self-adjoint operators on an inner product space.

The first part of the file covers general properties, true without any condition on boundedness or
compactness of the operator or finite-dimensionality of the underlying space, notably:
* `LinearMap.IsSymmetric.conj_eigenvalue_eq_self`: the eigenvalues are real
* `LinearMap.IsSymmetric.orthogonalFamily_eigenspaces`: the eigenspaces are orthogonal
* `LinearMap.IsSymmetric.orthogonalComplement_iSup_eigenspaces`: the restriction of the operator to
  the mutual orthogonal complement of the eigenspaces has, itself, no eigenvectors

The second part of the file covers properties of self-adjoint operators in finite dimension.
Letting `T` be a self-adjoint operator on a finite-dimensional inner product space `T`,
* The definition `LinearMap.IsSymmetric.diagonalization` provides a linear isometry equivalence `E`
  to the direct sum of the eigenspaces of `T`.  The theorem
  `LinearMap.IsSymmetric.diagonalization_apply_self_apply` states that, when `T` is transferred via
  this equivalence to an operator on the direct sum, it acts diagonally.
* The definition `LinearMap.IsSymmetric.eigenvectorBasis` provides an orthonormal basis for `E`
  consisting of eigenvectors of `T`, with `LinearMap.IsSymmetric.eigenvalues` giving the
  corresponding list of eigenvalues, as real numbers.  The definition
  `LinearMap.IsSymmetric.eigenvectorBasis` gives the associated linear isometry equivalence
  from `E` to Euclidean space, and the theorem
  `LinearMap.IsSymmetric.eigenvectorBasis_apply_self_apply` states that, when `T` is
  transferred via this equivalence to an operator on Euclidean space, it acts diagonally.

These are forms of the *diagonalization theorem* for self-adjoint operators on finite-dimensional
inner product spaces.

## TODO

Spectral theory for compact self-adjoint operators, bounded self-adjoint operators.

## Tags

self-adjoint operator, spectral theorem, diagonalization theorem

-/


variable {𝕜 : Type*} [IsROrC 𝕜]

variable {E : Type*} [NormedAddCommGroup E] [InnerProductSpace 𝕜 E]

local notation "⟪" x ", " y "⟫" => @inner 𝕜 E _ x y

open scoped BigOperators ComplexConjugate

open Module.End

namespace LinearMap

namespace IsSymmetric

variable {T : E →ₗ[𝕜] E} (hT : T.IsSymmetric)

/-- A self-adjoint operator preserves orthogonal complements of its eigenspaces. -/
theorem invariant_orthogonalComplement_eigenspace (μ : 𝕜) (v : E) (hv : v ∈ (eigenspace T μ)ᗮ) :
    T v ∈ (eigenspace T μ)ᗮ := by
  intro w hw
  have : T w = (μ : 𝕜) • w := by rwa [mem_eigenspace_iff] at hw
  simp [← hT w, this, inner_smul_left, hv w hw]
#align linear_map.is_symmetric.invariant_orthogonal_eigenspace LinearMap.IsSymmetric.invariant_orthogonalComplement_eigenspace

/-- The eigenvalues of a self-adjoint operator are real. -/
theorem conj_eigenvalue_eq_self {μ : 𝕜} (hμ : HasEigenvalue T μ) : conj μ = μ := by
  obtain ⟨v, hv₁, hv₂⟩ := hμ.exists_hasEigenvector
  rw [mem_eigenspace_iff] at hv₁
  simpa [hv₂, inner_smul_left, inner_smul_right, hv₁] using hT v v
#align linear_map.is_symmetric.conj_eigenvalue_eq_self LinearMap.IsSymmetric.conj_eigenvalue_eq_self

/-- The eigenspaces of a self-adjoint operator are mutually orthogonal. -/
theorem orthogonalFamily_eigenspaces :
    OrthogonalFamily 𝕜 (fun μ => eigenspace T μ) fun μ => (eigenspace T μ).subtypeₗᵢ := by
  rintro μ ν hμν ⟨v, hv⟩ ⟨w, hw⟩
  by_cases hv' : v = 0
  · simp [hv']
  have H := hT.conj_eigenvalue_eq_self (hasEigenvalue_of_hasEigenvector ⟨hv, hv'⟩)
  rw [mem_eigenspace_iff] at hv hw
  refine' Or.resolve_left _ hμν.symm
  simpa [inner_smul_left, inner_smul_right, hv, hw, H] using (hT v w).symm
#align linear_map.is_symmetric.orthogonal_family_eigenspaces LinearMap.IsSymmetric.orthogonalFamily_eigenspaces

theorem orthogonalFamily_eigenspaces' :
    OrthogonalFamily 𝕜 (fun μ : Eigenvalues T => eigenspace T μ) fun μ =>
      (eigenspace T μ).subtypeₗᵢ :=
  hT.orthogonalFamily_eigenspaces.comp Subtype.coe_injective
#align linear_map.is_symmetric.orthogonal_family_eigenspaces' LinearMap.IsSymmetric.orthogonalFamily_eigenspaces'

/-- The mutual orthogonal complement of the eigenspaces of a self-adjoint operator on an inner
product space is an invariant subspace of the operator. -/
theorem orthogonalComplement_iSup_eigenspaces_invariant ⦃v : E⦄ (hv : v ∈ (⨆ μ, eigenspace T μ)ᗮ) :
    T v ∈ (⨆ μ, eigenspace T μ)ᗮ := by
  rw [← Submodule.iInf_orthogonal] at hv ⊢
  exact T.iInf_invariant hT.invariant_orthogonalComplement_eigenspace v hv
#align linear_map.is_symmetric.orthogonal_supr_eigenspaces_invariant LinearMap.IsSymmetric.orthogonalComplement_iSup_eigenspaces_invariant

/-- The mutual orthogonal complement of the eigenspaces of a self-adjoint operator on an inner
product space has no eigenvalues. -/
theorem orthogonalComplement_iSup_eigenspaces (μ : 𝕜) :
    eigenspace (T.restrict hT.orthogonalComplement_iSup_eigenspaces_invariant) μ = ⊥ := by
  set p : Submodule 𝕜 E := (⨆ μ, eigenspace T μ)ᗮ
  refine' eigenspace_restrict_eq_bot hT.orthogonalComplement_iSup_eigenspaces_invariant _
  have H₂ : eigenspace T μ ⟂ p := (Submodule.isOrtho_orthogonal_right _).mono_left (le_iSup _ _)
  exact H₂.disjoint
#align linear_map.is_symmetric.orthogonal_supr_eigenspaces LinearMap.IsSymmetric.orthogonalComplement_iSup_eigenspaces

/-! ### Finite-dimensional theory -/


variable [FiniteDimensional 𝕜 E]

/-- The mutual orthogonal complement of the eigenspaces of a self-adjoint operator on a
finite-dimensional inner product space is trivial. -/
theorem orthogonalComplement_iSup_eigenspaces_eq_bot : (⨆ μ, eigenspace T μ)ᗮ = ⊥ := by
  have hT' : IsSymmetric _ :=
    hT.restrict_invariant hT.orthogonalComplement_iSup_eigenspaces_invariant
  -- a self-adjoint operator on a nontrivial inner product space has an eigenvalue
  haveI :=
    hT'.subsingleton_of_no_eigenvalue_finiteDimensional hT.orthogonalComplement_iSup_eigenspaces
  exact Submodule.eq_bot_of_subsingleton
#align linear_map.is_symmetric.orthogonal_supr_eigenspaces_eq_bot LinearMap.IsSymmetric.orthogonalComplement_iSup_eigenspaces_eq_bot

theorem orthogonalComplement_iSup_eigenspaces_eq_bot' :
    (⨆ μ : Eigenvalues T, eigenspace T μ)ᗮ = ⊥ :=
  show (⨆ μ : { μ // eigenspace T μ ≠ ⊥ }, eigenspace T μ)ᗮ = ⊥ by
    rw [iSup_ne_bot_subtype, hT.orthogonalComplement_iSup_eigenspaces_eq_bot]
#align linear_map.is_symmetric.orthogonal_supr_eigenspaces_eq_bot' LinearMap.IsSymmetric.orthogonalComplement_iSup_eigenspaces_eq_bot'

/-- The eigenspaces of a self-adjoint operator on a finite-dimensional inner product space `E` gives
an internal direct sum decomposition of `E`.

Note this takes `hT` as a `Fact` to allow it to be an instance. -/
noncomputable instance directSumDecomposition [hT : Fact T.IsSymmetric] :
    DirectSum.Decomposition fun μ : Eigenvalues T => eigenspace T μ :=
  haveI h : ∀ μ : Eigenvalues T, CompleteSpace (eigenspace T μ) := fun μ => by infer_instance
  hT.out.orthogonalFamily_eigenspaces'.decomposition
    (Submodule.orthogonal_eq_bot_iff.mp hT.out.orthogonalComplement_iSup_eigenspaces_eq_bot')
#align linear_map.is_symmetric.direct_sum_decomposition LinearMap.IsSymmetric.directSumDecomposition

theorem directSum_decompose_apply [_hT : Fact T.IsSymmetric] (x : E) (μ : Eigenvalues T) :
    DirectSum.decompose (fun μ : Eigenvalues T => eigenspace T μ) x μ =
      orthogonalProjection (eigenspace T μ) x :=
  rfl
#align linear_map.is_symmetric.direct_sum_decompose_apply LinearMap.IsSymmetric.directSum_decompose_apply

/-- The eigenspaces of a self-adjoint operator on a finite-dimensional inner product space `E` gives
an internal direct sum decomposition of `E`. -/
theorem direct_sum_isInternal : DirectSum.IsInternal fun μ : Eigenvalues T => eigenspace T μ :=
  hT.orthogonalFamily_eigenspaces'.isInternal_iff.mpr
    hT.orthogonalComplement_iSup_eigenspaces_eq_bot'
#align linear_map.is_symmetric.direct_sum_is_internal LinearMap.IsSymmetric.direct_sum_isInternal

section Version1

/-- Isometry from an inner product space `E` to the direct sum of the eigenspaces of some
self-adjoint operator `T` on `E`. -/
noncomputable def diagonalization : E ≃ₗᵢ[𝕜] PiLp 2 fun μ : Eigenvalues T => eigenspace T μ :=
  hT.direct_sum_isInternal.isometryL2OfOrthogonalFamily hT.orthogonalFamily_eigenspaces'
#align linear_map.is_symmetric.diagonalization LinearMap.IsSymmetric.diagonalization

@[simp]
theorem diagonalization_symm_apply (w : PiLp 2 fun μ : Eigenvalues T => eigenspace T μ) :
    hT.diagonalization.symm w = ∑ μ, w μ :=
  hT.direct_sum_isInternal.isometryL2OfOrthogonalFamily_symm_apply
    hT.orthogonalFamily_eigenspaces' w
#align linear_map.is_symmetric.diagonalization_symm_apply LinearMap.IsSymmetric.diagonalization_symm_apply

/-- *Diagonalization theorem*, *spectral theorem*; version 1: A self-adjoint operator `T` on a
finite-dimensional inner product space `E` acts diagonally on the decomposition of `E` into the
direct sum of the eigenspaces of `T`. -/
theorem diagonalization_apply_self_apply (v : E) (μ : Eigenvalues T) :
    hT.diagonalization (T v) μ = (μ : 𝕜) • hT.diagonalization v μ := by
  suffices
    ∀ w : PiLp 2 fun μ : Eigenvalues T => eigenspace T μ,
      T (hT.diagonalization.symm w) = hT.diagonalization.symm fun μ => (μ : 𝕜) • w μ by
    simpa only [LinearIsometryEquiv.symm_apply_apply, LinearIsometryEquiv.apply_symm_apply] using
      congr_arg (fun w => hT.diagonalization w μ) (this (hT.diagonalization v))
  intro w
  have hwT : ∀ μ, T (w μ) = (μ : 𝕜) • w μ := fun μ => mem_eigenspace_iff.1 (w μ).2
  simp only [hwT, diagonalization_symm_apply, map_sum, Submodule.coe_smul_of_tower]
#align linear_map.is_symmetric.diagonalization_apply_self_apply LinearMap.IsSymmetric.diagonalization_apply_self_apply

end Version1

section Version2

variable {n : ℕ} (hn : FiniteDimensional.finrank 𝕜 E = n)

/-- A choice of orthonormal basis of eigenvectors for self-adjoint operator `T` on a
finite-dimensional inner product space `E`.

TODO Postcompose with a permutation so that these eigenvectors are listed in increasing order of
eigenvalue. -/
noncomputable irreducible_def eigenvectorBasis : OrthonormalBasis (Fin n) 𝕜 E :=
  hT.direct_sum_isInternal.subordinateOrthonormalBasis hn hT.orthogonalFamily_eigenspaces'
#align linear_map.is_symmetric.eigenvector_basis LinearMap.IsSymmetric.eigenvectorBasis

/-- The sequence of real eigenvalues associated to the standard orthonormal basis of eigenvectors
for a self-adjoint operator `T` on `E`.

TODO Postcompose with a permutation so that these eigenvalues are listed in increasing order. -/
noncomputable irreducible_def eigenvalues (i : Fin n) : ℝ :=
  @IsROrC.re 𝕜 _ <| (hT.direct_sum_isInternal.subordinateOrthonormalBasisIndex hn i
    hT.orthogonalFamily_eigenspaces').val
#align linear_map.is_symmetric.eigenvalues LinearMap.IsSymmetric.eigenvalues

theorem hasEigenvector_eigenvectorBasis (i : Fin n) :
    HasEigenvector T (hT.eigenvalues hn i) (hT.eigenvectorBasis hn i) := by
  let v : E := hT.eigenvectorBasis hn i
  let μ : 𝕜 :=
    (hT.direct_sum_isInternal.subordinateOrthonormalBasisIndex hn i
      hT.orthogonalFamily_eigenspaces').val
  simp_rw [eigenvalues]
  change HasEigenvector T (IsROrC.re μ) v
  have key : HasEigenvector T μ v := by
    have H₁ : v ∈ eigenspace T μ := by
      simp_rw [eigenvectorBasis]
      exact
        hT.direct_sum_isInternal.subordinateOrthonormalBasis_subordinate hn i
          hT.orthogonalFamily_eigenspaces'
    have H₂ : v ≠ 0 := by simpa using (hT.eigenvectorBasis hn).toBasis.ne_zero i
    exact ⟨H₁, H₂⟩
  have re_μ : ↑(IsROrC.re μ) = μ := by
    rw [← IsROrC.conj_eq_iff_re]
    exact hT.conj_eigenvalue_eq_self (hasEigenvalue_of_hasEigenvector key)
  simpa [re_μ] using key
#align linear_map.is_symmetric.has_eigenvector_eigenvector_basis LinearMap.IsSymmetric.hasEigenvector_eigenvectorBasis

theorem hasEigenvalue_eigenvalues (i : Fin n) : HasEigenvalue T (hT.eigenvalues hn i) :=
  Module.End.hasEigenvalue_of_hasEigenvector (hT.hasEigenvector_eigenvectorBasis hn i)
#align linear_map.is_symmetric.has_eigenvalue_eigenvalues LinearMap.IsSymmetric.hasEigenvalue_eigenvalues

@[simp]
theorem apply_eigenvectorBasis (i : Fin n) :
    T (hT.eigenvectorBasis hn i) = (hT.eigenvalues hn i : 𝕜) • hT.eigenvectorBasis hn i :=
  mem_eigenspace_iff.mp (hT.hasEigenvector_eigenvectorBasis hn i).1
#align linear_map.is_symmetric.apply_eigenvector_basis LinearMap.IsSymmetric.apply_eigenvectorBasis

/-- *Diagonalization theorem*, *spectral theorem*; version 2: A self-adjoint operator `T` on a
finite-dimensional inner product space `E` acts diagonally on the identification of `E` with
Euclidean space induced by an orthonormal basis of eigenvectors of `T`. -/
theorem eigenvectorBasis_apply_self_apply (v : E) (i : Fin n) :
    (hT.eigenvectorBasis hn).repr (T v) i =
      hT.eigenvalues hn i * (hT.eigenvectorBasis hn).repr v i := by
  suffices
    ∀ w : EuclideanSpace 𝕜 (Fin n),
      T ((hT.eigenvectorBasis hn).repr.symm w) =
        (hT.eigenvectorBasis hn).repr.symm fun i => hT.eigenvalues hn i * w i by
    simpa [OrthonormalBasis.sum_repr_symm] using
      congr_arg (fun v => (hT.eigenvectorBasis hn).repr v i)
        (this ((hT.eigenvectorBasis hn).repr v))
  intro w
  simp_rw [← OrthonormalBasis.sum_repr_symm, map_sum, map_smul, apply_eigenvectorBasis]
  apply Fintype.sum_congr
  intro a
  rw [smul_smul, mul_comm]
#align linear_map.is_symmetric.diagonalization_basis_apply_self_apply LinearMap.IsSymmetric.eigenvectorBasis_apply_self_apply

end Version2

end IsSymmetric

end LinearMap

section Nonneg

@[simp]
theorem inner_product_apply_eigenvector {μ : 𝕜} {v : E} {T : E →ₗ[𝕜] E}
    (h : v ∈ Module.End.eigenspace T μ) : ⟪v, T v⟫ = μ * (‖v‖ : 𝕜) ^ 2 := by
  simp only [mem_eigenspace_iff.mp h, inner_smul_right, inner_self_eq_norm_sq_to_K]
#align inner_product_apply_eigenvector inner_product_apply_eigenvector

theorem eigenvalue_nonneg_of_nonneg {μ : ℝ} {T : E →ₗ[𝕜] E} (hμ : HasEigenvalue T μ)
    (hnn : ∀ x : E, 0 ≤ IsROrC.re ⟪x, T x⟫) : 0 ≤ μ := by
  obtain ⟨v, hv⟩ := hμ.exists_hasEigenvector
  have hpos : (0 : ℝ) < ‖v‖ ^ 2 := by simpa only [sq_pos_iff, norm_ne_zero_iff] using hv.2
  have : IsROrC.re ⟪v, T v⟫ = μ * ‖v‖ ^ 2 := by
    have := congr_arg IsROrC.re (inner_product_apply_eigenvector hv.1)
    -- porting note: why can't `exact_mod_cast` do this? These lemmas are marked `norm_cast`
<<<<<<< HEAD
    rw [← IsROrC.ofReal_pow, ← IsROrC.ofReal_mul] at this
    exact_mod_cast this
=======
    rw [←IsROrC.ofReal_pow, ←IsROrC.ofReal_mul] at this
    exact mod_cast this
>>>>>>> 7f904e5f
  exact (zero_le_mul_right hpos).mp (this ▸ hnn v)
#align eigenvalue_nonneg_of_nonneg eigenvalue_nonneg_of_nonneg

theorem eigenvalue_pos_of_pos {μ : ℝ} {T : E →ₗ[𝕜] E} (hμ : HasEigenvalue T μ)
    (hnn : ∀ x : E, 0 < IsROrC.re ⟪x, T x⟫) : 0 < μ := by
  obtain ⟨v, hv⟩ := hμ.exists_hasEigenvector
  have hpos : (0 : ℝ) < ‖v‖ ^ 2 := by simpa only [sq_pos_iff, norm_ne_zero_iff] using hv.2
  have : IsROrC.re ⟪v, T v⟫ = μ * ‖v‖ ^ 2 := by
    have := congr_arg IsROrC.re (inner_product_apply_eigenvector hv.1)
    -- porting note: why can't `exact_mod_cast` do this? These lemmas are marked `norm_cast`
<<<<<<< HEAD
    rw [← IsROrC.ofReal_pow, ← IsROrC.ofReal_mul] at this
    exact_mod_cast this
=======
    rw [←IsROrC.ofReal_pow, ←IsROrC.ofReal_mul] at this
    exact mod_cast this
>>>>>>> 7f904e5f
  exact (zero_lt_mul_right hpos).mp (this ▸ hnn v)
#align eigenvalue_pos_of_pos eigenvalue_pos_of_pos

end Nonneg<|MERGE_RESOLUTION|>--- conflicted
+++ resolved
@@ -289,13 +289,8 @@
   have : IsROrC.re ⟪v, T v⟫ = μ * ‖v‖ ^ 2 := by
     have := congr_arg IsROrC.re (inner_product_apply_eigenvector hv.1)
     -- porting note: why can't `exact_mod_cast` do this? These lemmas are marked `norm_cast`
-<<<<<<< HEAD
-    rw [← IsROrC.ofReal_pow, ← IsROrC.ofReal_mul] at this
-    exact_mod_cast this
-=======
     rw [←IsROrC.ofReal_pow, ←IsROrC.ofReal_mul] at this
     exact mod_cast this
->>>>>>> 7f904e5f
   exact (zero_le_mul_right hpos).mp (this ▸ hnn v)
 #align eigenvalue_nonneg_of_nonneg eigenvalue_nonneg_of_nonneg
 
@@ -306,13 +301,8 @@
   have : IsROrC.re ⟪v, T v⟫ = μ * ‖v‖ ^ 2 := by
     have := congr_arg IsROrC.re (inner_product_apply_eigenvector hv.1)
     -- porting note: why can't `exact_mod_cast` do this? These lemmas are marked `norm_cast`
-<<<<<<< HEAD
-    rw [← IsROrC.ofReal_pow, ← IsROrC.ofReal_mul] at this
-    exact_mod_cast this
-=======
     rw [←IsROrC.ofReal_pow, ←IsROrC.ofReal_mul] at this
     exact mod_cast this
->>>>>>> 7f904e5f
   exact (zero_lt_mul_right hpos).mp (this ▸ hnn v)
 #align eigenvalue_pos_of_pos eigenvalue_pos_of_pos
 
