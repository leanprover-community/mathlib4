/-
Copyright (c) 2021 Heather Macbeth. All rights reserved.
Released under Apache 2.0 license as described in the file LICENSE.
Authors: Heather Macbeth
-/
import Mathlib.Analysis.InnerProductSpace.Rayleigh
import Mathlib.Analysis.InnerProductSpace.PiL2
import Mathlib.Algebra.DirectSum.Decomposition
import Mathlib.Order.CompleteLattice
import Mathlib.LinearAlgebra.Eigenspace.Minpoly
import Mathlib.Analysis.InnerProductSpace.Projection

#align_import analysis.inner_product_space.spectrum from "leanprover-community/mathlib"@"6b0169218d01f2837d79ea2784882009a0da1aa1"

/-! # Spectral theory of self-adjoint operators

This file covers the spectral theory of self-adjoint operators on an inner product space.

The first part of the file covers general properties, true without any condition on boundedness or
compactness of the operator or finite-dimensionality of the underlying space, notably:
* `LinearMap.IsSymmetric.conj_eigenvalue_eq_self`: the eigenvalues are real
* `LinearMap.IsSymmetric.orthogonalFamily_eigenspaces`: the eigenspaces are orthogonal
* `LinearMap.IsSymmetric.orthogonalComplement_iSup_eigenspaces`: the restriction of the operator to
  the mutual orthogonal complement of the eigenspaces has, itself, no eigenvectors

The second part of the file covers properties of self-adjoint operators in finite dimension.
Letting `T` be a self-adjoint operator on a finite-dimensional inner product space `T`,
* The definition `LinearMap.IsSymmetric.diagonalization` provides a linear isometry equivalence `E`
  to the direct sum of the eigenspaces of `T`.  The theorem
  `LinearMap.IsSymmetric.diagonalization_apply_self_apply` states that, when `T` is transferred via
  this equivalence to an operator on the direct sum, it acts diagonally.
* The definition `LinearMap.IsSymmetric.eigenvectorBasis` provides an orthonormal basis for `E`
  consisting of eigenvectors of `T`, with `LinearMap.IsSymmetric.eigenvalues` giving the
  corresponding list of eigenvalues, as real numbers.  The definition
  `LinearMap.IsSymmetric.eigenvectorBasis` gives the associated linear isometry equivalence
  from `E` to Euclidean space, and the theorem
  `LinearMap.IsSymmetric.eigenvectorBasis_apply_self_apply` states that, when `T` is
  transferred via this equivalence to an operator on Euclidean space, it acts diagonally.

These are forms of the *diagonalization theorem* for self-adjoint operators on finite-dimensional
inner product spaces.

## TODO

Spectral theory for compact self-adjoint operators, bounded self-adjoint operators.

## Tags

self-adjoint operator, spectral theorem, diagonalization theorem

-/


variable {𝕜 : Type*} [RCLike 𝕜]
variable {E : Type*} [NormedAddCommGroup E] [InnerProductSpace 𝕜 E]

local notation "⟪" x ", " y "⟫" => @inner 𝕜 E _ x y

open scoped ComplexConjugate

open Module.End

namespace LinearMap

namespace IsSymmetric

variable {T : E →ₗ[𝕜] E} (hT : T.IsSymmetric)

/-- A self-adjoint operator preserves orthogonal complements of its eigenspaces. -/
theorem invariant_orthogonalComplement_eigenspace (μ : 𝕜) (v : E) (hv : v ∈ (eigenspace T μ)ᗮ) :
    T v ∈ (eigenspace T μ)ᗮ := by
  intro w hw
  have : T w = (μ : 𝕜) • w := by rwa [mem_eigenspace_iff] at hw
  simp [← hT w, this, inner_smul_left, hv w hw]
#align linear_map.is_symmetric.invariant_orthogonal_eigenspace LinearMap.IsSymmetric.invariant_orthogonalComplement_eigenspace

/-- The eigenvalues of a self-adjoint operator are real. -/
theorem conj_eigenvalue_eq_self {μ : 𝕜} (hμ : HasEigenvalue T μ) : conj μ = μ := by
  obtain ⟨v, hv₁, hv₂⟩ := hμ.exists_hasEigenvector
  rw [mem_eigenspace_iff] at hv₁
  simpa [hv₂, inner_smul_left, inner_smul_right, hv₁] using hT v v
#align linear_map.is_symmetric.conj_eigenvalue_eq_self LinearMap.IsSymmetric.conj_eigenvalue_eq_self

/-- The eigenspaces of a self-adjoint operator are mutually orthogonal. -/
theorem orthogonalFamily_eigenspaces :
    OrthogonalFamily 𝕜 (fun μ => eigenspace T μ) fun μ => (eigenspace T μ).subtypeₗᵢ := by
  rintro μ ν hμν ⟨v, hv⟩ ⟨w, hw⟩
  by_cases hv' : v = 0
  · simp [hv']
  have H := hT.conj_eigenvalue_eq_self (hasEigenvalue_of_hasEigenvector ⟨hv, hv'⟩)
  rw [mem_eigenspace_iff] at hv hw
  refine Or.resolve_left ?_ hμν.symm
  simpa [inner_smul_left, inner_smul_right, hv, hw, H] using (hT v w).symm
#align linear_map.is_symmetric.orthogonal_family_eigenspaces LinearMap.IsSymmetric.orthogonalFamily_eigenspaces

theorem orthogonalFamily_eigenspaces' :
    OrthogonalFamily 𝕜 (fun μ : Eigenvalues T => eigenspace T μ) fun μ =>
      (eigenspace T μ).subtypeₗᵢ :=
  hT.orthogonalFamily_eigenspaces.comp Subtype.coe_injective
#align linear_map.is_symmetric.orthogonal_family_eigenspaces' LinearMap.IsSymmetric.orthogonalFamily_eigenspaces'

/-- The mutual orthogonal complement of the eigenspaces of a self-adjoint operator on an inner
product space is an invariant subspace of the operator. -/
theorem orthogonalComplement_iSup_eigenspaces_invariant ⦃v : E⦄ (hv : v ∈ (⨆ μ, eigenspace T μ)ᗮ) :
    T v ∈ (⨆ μ, eigenspace T μ)ᗮ := by
  rw [← Submodule.iInf_orthogonal] at hv ⊢
  exact T.iInf_invariant hT.invariant_orthogonalComplement_eigenspace v hv
#align linear_map.is_symmetric.orthogonal_supr_eigenspaces_invariant LinearMap.IsSymmetric.orthogonalComplement_iSup_eigenspaces_invariant

/-- The mutual orthogonal complement of the eigenspaces of a self-adjoint operator on an inner
product space has no eigenvalues. -/
theorem orthogonalComplement_iSup_eigenspaces (μ : 𝕜) :
    eigenspace (T.restrict hT.orthogonalComplement_iSup_eigenspaces_invariant) μ = ⊥ := by
  set p : Submodule 𝕜 E := (⨆ μ, eigenspace T μ)ᗮ
  refine eigenspace_restrict_eq_bot hT.orthogonalComplement_iSup_eigenspaces_invariant ?_
  have H₂ : eigenspace T μ ⟂ p := (Submodule.isOrtho_orthogonal_right _).mono_left (le_iSup _ _)
  exact H₂.disjoint
#align linear_map.is_symmetric.orthogonal_supr_eigenspaces LinearMap.IsSymmetric.orthogonalComplement_iSup_eigenspaces

/-! ### Finite-dimensional theory -/


variable [FiniteDimensional 𝕜 E]

/-- The mutual orthogonal complement of the eigenspaces of a self-adjoint operator on a
finite-dimensional inner product space is trivial. -/
theorem orthogonalComplement_iSup_eigenspaces_eq_bot : (⨆ μ, eigenspace T μ)ᗮ = ⊥ := by
  have hT' : IsSymmetric _ :=
    hT.restrict_invariant hT.orthogonalComplement_iSup_eigenspaces_invariant
  -- a self-adjoint operator on a nontrivial inner product space has an eigenvalue
  haveI :=
    hT'.subsingleton_of_no_eigenvalue_finiteDimensional hT.orthogonalComplement_iSup_eigenspaces
  exact Submodule.eq_bot_of_subsingleton
#align linear_map.is_symmetric.orthogonal_supr_eigenspaces_eq_bot LinearMap.IsSymmetric.orthogonalComplement_iSup_eigenspaces_eq_bot

theorem orthogonalComplement_iSup_eigenspaces_eq_bot' :
    (⨆ μ : Eigenvalues T, eigenspace T μ)ᗮ = ⊥ :=
  show (⨆ μ : { μ // eigenspace T μ ≠ ⊥ }, eigenspace T μ)ᗮ = ⊥ by
    rw [iSup_ne_bot_subtype, hT.orthogonalComplement_iSup_eigenspaces_eq_bot]
#align linear_map.is_symmetric.orthogonal_supr_eigenspaces_eq_bot' LinearMap.IsSymmetric.orthogonalComplement_iSup_eigenspaces_eq_bot'

/-- The eigenspaces of a self-adjoint operator on a finite-dimensional inner product space `E` gives
an internal direct sum decomposition of `E`.

Note this takes `hT` as a `Fact` to allow it to be an instance. -/
noncomputable instance directSumDecomposition [hT : Fact T.IsSymmetric] :
    DirectSum.Decomposition fun μ : Eigenvalues T => eigenspace T μ :=
  haveI h : ∀ μ : Eigenvalues T, CompleteSpace (eigenspace T μ) := fun μ => by infer_instance
  hT.out.orthogonalFamily_eigenspaces'.decomposition
    (Submodule.orthogonal_eq_bot_iff.mp hT.out.orthogonalComplement_iSup_eigenspaces_eq_bot')
#align linear_map.is_symmetric.direct_sum_decomposition LinearMap.IsSymmetric.directSumDecomposition

theorem directSum_decompose_apply [_hT : Fact T.IsSymmetric] (x : E) (μ : Eigenvalues T) :
    DirectSum.decompose (fun μ : Eigenvalues T => eigenspace T μ) x μ =
      orthogonalProjection (eigenspace T μ) x :=
  rfl
#align linear_map.is_symmetric.direct_sum_decompose_apply LinearMap.IsSymmetric.directSum_decompose_apply

/-- The eigenspaces of a self-adjoint operator on a finite-dimensional inner product space `E` gives
an internal direct sum decomposition of `E`. -/
theorem direct_sum_isInternal : DirectSum.IsInternal fun μ : Eigenvalues T => eigenspace T μ :=
  hT.orthogonalFamily_eigenspaces'.isInternal_iff.mpr
    hT.orthogonalComplement_iSup_eigenspaces_eq_bot'
#align linear_map.is_symmetric.direct_sum_is_internal LinearMap.IsSymmetric.direct_sum_isInternal

section Version1

/-- Isometry from an inner product space `E` to the direct sum of the eigenspaces of some
self-adjoint operator `T` on `E`. -/
noncomputable def diagonalization : E ≃ₗᵢ[𝕜] PiLp 2 fun μ : Eigenvalues T => eigenspace T μ :=
  hT.direct_sum_isInternal.isometryL2OfOrthogonalFamily hT.orthogonalFamily_eigenspaces'
#align linear_map.is_symmetric.diagonalization LinearMap.IsSymmetric.diagonalization

@[simp]
theorem diagonalization_symm_apply (w : PiLp 2 fun μ : Eigenvalues T => eigenspace T μ) :
    hT.diagonalization.symm w = ∑ μ, w μ :=
  hT.direct_sum_isInternal.isometryL2OfOrthogonalFamily_symm_apply
    hT.orthogonalFamily_eigenspaces' w
#align linear_map.is_symmetric.diagonalization_symm_apply LinearMap.IsSymmetric.diagonalization_symm_apply

/-- *Diagonalization theorem*, *spectral theorem*; version 1: A self-adjoint operator `T` on a
finite-dimensional inner product space `E` acts diagonally on the decomposition of `E` into the
direct sum of the eigenspaces of `T`. -/
theorem diagonalization_apply_self_apply (v : E) (μ : Eigenvalues T) :
    hT.diagonalization (T v) μ = (μ : 𝕜) • hT.diagonalization v μ := by
  suffices
    ∀ w : PiLp 2 fun μ : Eigenvalues T => eigenspace T μ,
      T (hT.diagonalization.symm w) = hT.diagonalization.symm fun μ => (μ : 𝕜) • w μ by
    simpa only [LinearIsometryEquiv.symm_apply_apply, LinearIsometryEquiv.apply_symm_apply] using
      congr_arg (fun w => hT.diagonalization w μ) (this (hT.diagonalization v))
  intro w
  have hwT : ∀ μ, T (w μ) = (μ : 𝕜) • w μ := fun μ => mem_eigenspace_iff.1 (w μ).2
  simp only [hwT, diagonalization_symm_apply, map_sum, Submodule.coe_smul_of_tower]
#align linear_map.is_symmetric.diagonalization_apply_self_apply LinearMap.IsSymmetric.diagonalization_apply_self_apply

end Version1

section Version2

variable {n : ℕ} (hn : FiniteDimensional.finrank 𝕜 E = n)

/-- A choice of orthonormal basis of eigenvectors for self-adjoint operator `T` on a
finite-dimensional inner product space `E`.

TODO Postcompose with a permutation so that these eigenvectors are listed in increasing order of
eigenvalue. -/
noncomputable irreducible_def eigenvectorBasis : OrthonormalBasis (Fin n) 𝕜 E :=
  hT.direct_sum_isInternal.subordinateOrthonormalBasis hn hT.orthogonalFamily_eigenspaces'
#align linear_map.is_symmetric.eigenvector_basis LinearMap.IsSymmetric.eigenvectorBasis

/-- The sequence of real eigenvalues associated to the standard orthonormal basis of eigenvectors
for a self-adjoint operator `T` on `E`.

TODO Postcompose with a permutation so that these eigenvalues are listed in increasing order. -/
noncomputable irreducible_def eigenvalues (i : Fin n) : ℝ :=
  @RCLike.re 𝕜 _ <| (hT.direct_sum_isInternal.subordinateOrthonormalBasisIndex hn i
    hT.orthogonalFamily_eigenspaces').val
#align linear_map.is_symmetric.eigenvalues LinearMap.IsSymmetric.eigenvalues

theorem hasEigenvector_eigenvectorBasis (i : Fin n) :
    HasEigenvector T (hT.eigenvalues hn i) (hT.eigenvectorBasis hn i) := by
  let v : E := hT.eigenvectorBasis hn i
  let μ : 𝕜 :=
    (hT.direct_sum_isInternal.subordinateOrthonormalBasisIndex hn i
      hT.orthogonalFamily_eigenspaces').val
  simp_rw [eigenvalues]
  change HasEigenvector T (RCLike.re μ) v
  have key : HasEigenvector T μ v := by
    have H₁ : v ∈ eigenspace T μ := by
      simp_rw [v, eigenvectorBasis]
      exact
        hT.direct_sum_isInternal.subordinateOrthonormalBasis_subordinate hn i
          hT.orthogonalFamily_eigenspaces'
    have H₂ : v ≠ 0 := by simpa using (hT.eigenvectorBasis hn).toBasis.ne_zero i
    exact ⟨H₁, H₂⟩
  have re_μ : ↑(RCLike.re μ) = μ := by
    rw [← RCLike.conj_eq_iff_re]
    exact hT.conj_eigenvalue_eq_self (hasEigenvalue_of_hasEigenvector key)
  simpa [re_μ] using key
#align linear_map.is_symmetric.has_eigenvector_eigenvector_basis LinearMap.IsSymmetric.hasEigenvector_eigenvectorBasis

theorem hasEigenvalue_eigenvalues (i : Fin n) : HasEigenvalue T (hT.eigenvalues hn i) :=
  Module.End.hasEigenvalue_of_hasEigenvector (hT.hasEigenvector_eigenvectorBasis hn i)
#align linear_map.is_symmetric.has_eigenvalue_eigenvalues LinearMap.IsSymmetric.hasEigenvalue_eigenvalues

@[simp]
theorem apply_eigenvectorBasis (i : Fin n) :
    T (hT.eigenvectorBasis hn i) = (hT.eigenvalues hn i : 𝕜) • hT.eigenvectorBasis hn i :=
  mem_eigenspace_iff.mp (hT.hasEigenvector_eigenvectorBasis hn i).1
#align linear_map.is_symmetric.apply_eigenvector_basis LinearMap.IsSymmetric.apply_eigenvectorBasis

/-- *Diagonalization theorem*, *spectral theorem*; version 2: A self-adjoint operator `T` on a
finite-dimensional inner product space `E` acts diagonally on the identification of `E` with
Euclidean space induced by an orthonormal basis of eigenvectors of `T`. -/
theorem eigenvectorBasis_apply_self_apply (v : E) (i : Fin n) :
    (hT.eigenvectorBasis hn).repr (T v) i =
      hT.eigenvalues hn i * (hT.eigenvectorBasis hn).repr v i := by
  suffices
    ∀ w : EuclideanSpace 𝕜 (Fin n),
      T ((hT.eigenvectorBasis hn).repr.symm w) =
        (hT.eigenvectorBasis hn).repr.symm fun i => hT.eigenvalues hn i * w i by
    simpa [OrthonormalBasis.sum_repr_symm] using
      congr_arg (fun v => (hT.eigenvectorBasis hn).repr v i)
        (this ((hT.eigenvectorBasis hn).repr v))
  intro w
  simp_rw [← OrthonormalBasis.sum_repr_symm, map_sum, map_smul, apply_eigenvectorBasis]
  apply Fintype.sum_congr
  intro a
  rw [smul_smul, mul_comm]
#align linear_map.is_symmetric.diagonalization_basis_apply_self_apply LinearMap.IsSymmetric.eigenvectorBasis_apply_self_apply

end Version2

section Simultaneous

variable {A B : E →ₗ[𝕜] E}  {α β : 𝕜} (hA : A.IsSymmetric) (hB : B.IsSymmetric)
     [FiniteDimensional 𝕜 E] (hAB : A ∘ₗ B = B ∘ₗ A)

theorem eigenspace_invariant  (α : 𝕜) : ∀ v ∈ (eigenspace A α), (B v ∈ eigenspace A α) := by
  intro v hv
  rw [eigenspace, mem_ker, sub_apply, Module.algebraMap_end_apply, ← comp_apply A B v, hAB,
  comp_apply B A v, ← map_smul, ← map_sub, hv, map_zero] at *

theorem iSup_restrict_eq_top: (⨆ γ , (eigenspace (LinearMap.restrict B
    (eigenspace_invariant hAB α)) γ)) = ⊤ := by
    rw [← Submodule.orthogonal_eq_bot_iff]
    exact orthogonalComplement_iSup_eigenspaces_eq_bot (LinearMap.IsSymmetric.restrict_invariant hB
    (eigenspace_invariant hAB α))

theorem eigen_extend (γ : 𝕜) (x : E) : x ∈ Submodule.map (Submodule.subtype (eigenspace A α))
    (eigenspace (B.restrict (eigenspace_invariant hAB α)) γ) → x ∈ eigenspace B γ := by
  simp only [mem_ker, sub_apply, Module.algebraMap_end_apply, Submodule.mem_map, mem_ker, sub_apply,
  Module.algebraMap_end_apply, Submodule.coeSubtype, Subtype.exists, SetLike.mk_smul_mk,
  exists_and_right, exists_eq_right] at *
  intro ⟨y, hy⟩
  exact (AddSubmonoid.mk_eq_zero (ker (A -
    (algebraMap 𝕜 (Module.End 𝕜 E)) α)).toAddSubgroup.toAddSubmonoid).mp hy

theorem restrict_eq_inf : (fun (γ : 𝕜) ↦
    Submodule.map (Submodule.subtype (eigenspace A α)) (eigenspace (B.restrict
    (eigenspace_invariant hAB α)) γ)) = (fun (γ : 𝕜) ↦ (eigenspace B γ ⊓ eigenspace A α)) := by
  funext γ
  ext x
  simp only [Submodule.mem_map, Submodule.coeSubtype, Subtype.exists, exists_and_right,
      exists_eq_right] at *
  constructor
  <;> intro ⟨x1, x2⟩
  · constructor
    <;> rw [SetLike.mem_coe]
    · apply eigen_extend hAB γ x
      simp only [Submodule.mem_map, Submodule.coeSubtype, Subtype.exists, exists_and_right,
        exists_eq_right]
      use x1
    · exact x1
  · use x2
    refine mem_eigenspace_iff.mpr ?h.a
    refine SetCoe.ext ?h.a.a
    rw [restrict_coe_apply]
    exact mem_eigenspace_iff.mp x1

theorem semi_final_exhaust : (⨆ (γ : 𝕜), (eigenspace B γ ⊓ eigenspace A α)) = eigenspace A α := by
   rw [← restrict_eq_inf hAB, ← Submodule.map_iSup, iSup_restrict_eq_top hB hAB,
   Submodule.map_top, Submodule.range_subtype]

theorem pre_exhaust :  (⨆ (γ : 𝕜), eigenspace A γ) =  ⊤ := by
  exact Submodule.orthogonal_eq_bot_iff.mp (hA.orthogonalComplement_iSup_eigenspaces_eq_bot)

theorem pre_exhaust': (fun (α : 𝕜) ↦  eigenspace A α)  = fun (α : 𝕜) ↦
    (⨆ (γ : 𝕜), (eigenspace B γ ⊓ eigenspace A α)) := by
  funext; exact (semi_final_exhaust hB hAB).symm

theorem exhaust : (⨆ (α : 𝕜), (⨆ (γ : 𝕜), (eigenspace B γ ⊓ eigenspace A α))) = ⊤ := by
  rw [← pre_exhaust hA, pre_exhaust' hB hAB]

theorem post_exhaust: (⨆ (α : 𝕜), (⨆ (γ : 𝕜), (eigenspace B γ ⊓ eigenspace A α)))ᗮ = ⊥ := by
  rw [Submodule.orthogonal_eq_bot_iff]
  apply exhaust hA hB hAB

theorem Orthogonality : OrthogonalFamily 𝕜 (fun (i : 𝕜 × 𝕜) =>
    (eigenspace B i.1 ⊓ eigenspace A i.2 : Submodule 𝕜 E))
    (fun i => (eigenspace B i.1 ⊓ eigenspace A i.2).subtypeₗᵢ) := by
  apply orthogonalFamily_iff_pairwise.mpr ?_
  intro i j hij v hv
  have e:= (Iff.not (Iff.symm Prod.ext_iff)).mpr hij
  push_neg at e
  by_cases case : i.1 = j.1
  · have J := e case
    have Al := orthogonalFamily_iff_pairwise.mp hA.orthogonalFamily_eigenspaces J
    rw[@Submodule.mem_orthogonal']
    intro w hw
    simp only [Submodule.mem_inf] at hw
    have L := hv.2
    have M := hw.2
    exact inner_eq_zero_symm.mp (Al L w M)
  · push_neg at case
    rw[@Submodule.mem_orthogonal']
    intro w hw
    simp only [Submodule.mem_inf] at hw
    have L := hv.1
    have M := hw.1
    have Bl := orthogonalFamily_iff_pairwise.mp hB.orthogonalFamily_eigenspaces case
    exact inner_eq_zero_symm.mp (Bl L w M)

theorem post_post_exhaust: DirectSum.IsInternal
    (fun (i : 𝕜 × 𝕜) ↦ (eigenspace B i.1 ⊓ eigenspace A i.2)):= by
  have One := Orthogonality hA hB
  have Two : ⨆ (α : 𝕜), (⨆ (γ : 𝕜), (eigenspace B γ ⊓ eigenspace A α)) =
      ⨆ (i : 𝕜 × 𝕜), (eigenspace B i.1 ⊓ eigenspace A i.2) := by
    simp only [iSup_prod]
    exact iSup_comm
  have Three : ⨆ (i : 𝕜 × 𝕜), (eigenspace B i.1 ⊓ eigenspace A i.2) = ⊤ := by
    rw [← Two]
    exact exhaust hA hB hAB
  have Four : (⨆ (i : 𝕜 × 𝕜), (eigenspace B i.1 ⊓ eigenspace A i.2))ᗮ = ⊥ := by
    simp only [Submodule.orthogonal_eq_bot_iff, Three]
  exact (OrthogonalFamily.isInternal_iff One).mpr Four

universe u

variable {n m : Type u} [Fintype n] [Fintype m] (T : n → (E →ₗ[𝕜] E))
    (hT :(∀ (i : n), ((T i).IsSymmetric)))
    (hC : (∀ (i j : n), (T i) ∘ₗ (T j) = (T j) ∘ₗ (T i)))

open Classical

theorem eigenspace_of_subsingleton_nonempty [Subsingleton n] (h : Nonempty n) :
    ∃ (S : E →ₗ[𝕜] E), S.IsSymmetric ∧ (∀ (γ : n → 𝕜), (∀ (i : n),
    (eigenspace (T i) (γ i) = eigenspace S (γ i)))) := by
  have i := choice h
  have : ∀ j : n, T i = T j := by
    intro j; congr!
  use T i
  constructor
  · exact hT i
  · intro γ j; congr!

/--The following result is auxiliary, and not meant to be used outside this file. It forms
the base case of the induction proof of `orthogonalComplement_iSup_iInf_eigenspaces_eq_bot`-/
theorem orthogonalComplement_iSup_iInf_eigenspaces_eq_bot_base [Subsingleton n]:
    (⨆ (γ : n → 𝕜), (⨅ (j : n), (eigenspace (T j) (γ j)) : Submodule 𝕜 E))ᗮ = ⊥ := by
  by_cases case : Nonempty n
  · obtain ⟨S, hS⟩ := eigenspace_of_subsingleton_nonempty T hT case
    have h1 : (⨆ (γ : n → 𝕜), (⨅ (j : n), (eigenspace S (γ j)) : Submodule 𝕜 E))
        = (⨆ t, eigenspace S t) := by
      have h2 : ∀ (K : Submodule 𝕜 E), ((∀ (a : n → 𝕜), ⨅ j, eigenspace S (a j) ≤ K) ↔
        (∀ (b : 𝕜), eigenspace S b ≤ K)) := by
        intro K
        constructor
        · intro H b
          have := H (Function.const n b)
          simpa only [ge_iff_le, Function.const_apply, ciInf_const]
        · intro h f
          have c := choice case
          have A := eq_const_of_subsingleton f c; have := h (f c); rw [A]
          simpa only [Function.const_apply, ciInf_const, ge_iff_le]
      ext F
      simp only [iSup, sSup, Set.mem_range, forall_exists_index, forall_apply_eq_imp_iff,
          Submodule.mem_mk, AddSubmonoid.mem_mk, AddSubsemigroup.mem_mk, Set.mem_iInter,
          SetLike.mem_coe] at *
      constructor
      · intro hF i hi
        have I : ∀ (a : 𝕜), eigenspace S a ≤ i := fun a ↦ hi a
        rw [← h2] at I; apply hF; exact I
      · intro hF i hi
        have I : ∀ (a : n → 𝕜), ⨅ j, eigenspace S (a j) ≤ i := fun a ↦ hi fun j ↦ a j
        rw [h2] at I; apply hF; exact I
    simp only [hS]
    rw [← orthogonalComplement_iSup_eigenspaces_eq_bot hS.1]
    apply orthogonalComplement_eq_orthogonalComplement.mp
    simp only [Submodule.orthogonal_orthogonal, Submodule.mk.injEq, AddSubmonoid.mk.injEq,
      AddSubsemigroup.mk.injEq]; exact h1
  · simp only [not_nonempty_iff] at case
    simp only [iInf_of_empty, ciSup_unique, Submodule.top_orthogonal_eq_bot]

theorem invariance_iInf [Nonempty n] (i : n) :
    ∀ γ : {x // i ≠ x} → 𝕜, ∀ v ∈ (⨅ (j : {x // i ≠ x}),
    eigenspace ((Subtype.restrict (fun x ↦ i ≠ x) T) j) (γ j)), (T i) v ∈ (⨅ (j : {x // i ≠ x}),
    eigenspace ((Subtype.restrict (fun x ↦ i ≠ x) T) j) (γ j)) := by
  intro γ v hv
  simp only [Submodule.mem_iInf] at *
  exact fun i_1 ↦ eigenspace_invariant (hC (↑i_1) i) (γ i_1) v (hv i_1)

@[simp]
theorem inf_restrict [Nonempty n] (i : n) (γ : {x // i ≠ x} → 𝕜) :
    (⨆ (μ : 𝕜) , eigenspace ((T i).restrict
    ((invariance_iInf T hC i γ))) μ) = ⊤ := by
  exact
    pre_exhaust fun x y ↦
      hT i ((⨅ j, eigenspace (Subtype.restrict (fun x ↦ i ≠ x) T j) (γ j)).subtype x) ↑y

theorem index_convert (i : n) [Nonempty n] (μ : 𝕜) (γ : {x // i ≠ x} → 𝕜) : (eigenspace (T i) μ ⊓
    (⨅ (j : {x // i ≠ x}), eigenspace (Subtype.restrict (fun x ↦ i ≠ x) T j) (γ j))) =
    Submodule.map (Submodule.subtype ((⨅ (j : {x // i ≠ x}), eigenspace (T j) (γ j))))
    (eigenspace ((T i).restrict ((invariance_iInf T hC i γ))) μ) := by
  ext v
  constructor
  · intro h
    simp only [ne_eq, Submodule.mem_inf, Submodule.mem_iInf, Subtype.forall] at h
    obtain ⟨A, B⟩ := h
    simp only [ne_eq, Submodule.mem_map, Subtype.exists, Submodule.mem_iInf, Subtype.forall]
    use v
    use B
    constructor
    · ext
      simp only [sub_apply, Module.algebraMap_end_apply, SetLike.mk_smul_mk,
        AddSubgroupClass.coe_sub, restrict_coe_apply, ZeroMemClass.coe_zero]
      exact A
    · rfl
  · intro h
    constructor
    · simp only [ne_eq, Submodule.mem_map, Subtype.exists, Submodule.mem_iInf, Subtype.forall] at h
      obtain ⟨w, hw, A, B⟩ := h
      simp only [SetLike.mem_coe, eigenspace, mem_ker, sub_apply, Module.algebraMap_end_apply]
      simp only [eigenspace, mem_ker, sub_apply, Module.algebraMap_end_apply, SetLike.mk_smul_mk]
        at A
      rw [← B]
      exact
        (AddSubmonoid.mk_eq_zero
              (⨅ j,
                    ker
                      (Subtype.restrict (fun x ↦ ¬i = x) T j -
                        (algebraMap 𝕜 (Module.End 𝕜 E)) (γ j))).toAddSubgroup.toAddSubmonoid).mp
          A
    · simp only [ne_eq, Submodule.iInf_coe, Set.mem_iInter, SetLike.mem_coe, Subtype.forall]
      intro j hj
      simp only [eigenspace, mem_ker, sub_apply, Module.algebraMap_end_apply] at *
      simp only [ne_eq, Submodule.mem_map, mem_ker, sub_apply, Module.algebraMap_end_apply,
        Subtype.exists, SetLike.mk_smul_mk, Submodule.mem_iInf, Subtype.forall] at h
      obtain ⟨w, hw, _, B⟩ := h
      rw [← B]
      exact hw j hj

theorem index_eigen_extend (i : n) [Nonempty n] (γ : {x // i ≠ x} → 𝕜) (μ : 𝕜) (x : E) :
    x ∈ Submodule.map (Submodule.subtype (⨅ (j: {x // i ≠ x}), eigenspace (T ↑j) (γ j)))
    (eigenspace ((T i).restrict ((invariance_iInf T hC i γ))) μ) →
    x ∈ (⨅ (j : {x // i ≠ x}), eigenspace (Subtype.restrict (fun x ↦ i ≠ x) T j) (γ j)) := by
  intro h
  simp only [ne_eq, Submodule.mem_map, Subtype.exists, Submodule.mem_iInf, Subtype.forall] at *
  intro a b
  obtain ⟨a', ⟨ha, ⟨_, h2⟩⟩⟩ := h
  rw [← h2]
  exact ha a b

theorem ext_experiment (i : n) [Nonempty n] (γ : {x // i ≠ x} → 𝕜) : ∀ x,
    x ∈ (⨆ (μ : 𝕜) , eigenspace ((T i).restrict ((invariance_iInf T hC i γ))) μ) ↔
    x ∈ (⊤ : Submodule 𝕜 ↥(⨅ j, eigenspace (Subtype.restrict (fun x ↦ i ≠ x) T j) (γ j))) := by
  have H := inf_restrict T hT hC i γ
  simp only [ne_eq, H, Submodule.mem_top, implies_true]

@[simp]
theorem ultra_silly_lemma (i : n) [Nonempty n] (γ : {x // i ≠ x} → 𝕜) :
    (⨅ (j : {x // i ≠ x}), eigenspace (Subtype.restrict (fun x ↦ i ≠ x) T j) (γ j)) =
    (⨅ (j : {x // i ≠ x}), eigenspace (T j) (γ j)) := rfl




-- WELCOME TO JACK'S WILD RIDE





theorem indexing_nonsense0_general (i : n) [Nontrivial n] {𝕜 : Type*} [RCLike 𝕜] {E : Type*}
    [NormedAddCommGroup E] [InnerProductSpace 𝕜 E] (P : n × (n → 𝕜) → Submodule 𝕜 E) (γ : n → 𝕜) :
    ⨅ (j : n), P (j, γ) = P (i, γ) ⊓ ⨅ (k : {x // i ≠ x}), P (k, γ) := by
  ext v
  simp [iInf, sInf] at *
  constructor
  · intro h
    constructor
    · exact h i
    · exact fun i_1 _ ↦ h i_1
  · intro h k
    by_cases H : k = i
    · rw [H]
      exact h.1
    · have F := h.2
      simp only [ne_eq, Submodule.iInf_coe, Set.mem_iInter, SetLike.mem_coe, Subtype.forall] at F
      exact F k fun a ↦ H (_root_.id (Eq.symm a))

theorem indexing_nonsense0_general_2 (i : n) [Nontrivial n] {𝕜 : Type*} [Semiring 𝕜] {E : Type*}
    [AddCommMonoid E] [Module 𝕜 E] (P : n × (n → 𝕜) → Submodule 𝕜 E) (γ : n → 𝕜) :
    ⨅ (j : n), P (j, γ) = P (i, γ) ⊓ ⨅ (k : {x // i ≠ x}), P (k, γ) := by
  ext v
  simp [iInf, sInf] at *
  constructor
  · intro h
    constructor
    · exact h i
    · exact fun i_1 _ ↦ h i_1
  · intro h k
    by_cases H : k = i
    · rw [H]
      exact h.1
    · have F := h.2
      simp only [ne_eq, Submodule.iInf_coe, Set.mem_iInter, SetLike.mem_coe, Subtype.forall] at F
      exact F k fun a ↦ H (_root_.id (Eq.symm a))

theorem indexing_nonsense0_general' {α : Type*} {β : Type*} (P : n × (n → α) → Set β) (i : n)
    [Nontrivial n] (γ : n → α) :
    ⨅ (j : n), P (j, γ) = P (i, γ) ⊓ ⨅ (k : {x // x ≠ i}), P (k, γ) := by
  ext v
  simp [iInf, sInf] at *
  constructor
  · intro h
    constructor
    · exact h i
    · exact fun i_1 _ ↦ h i_1
  · intro h k
    by_cases H : k = i
    · rw [H]
      exact h.1
    · have F := h.2
      simp only [ne_eq, Submodule.iInf_coe, Set.mem_iInter, SetLike.mem_coe, Subtype.forall] at F
      exact F k fun a ↦ H (_root_.id a)

#find_home! indexing_nonsense0_general'

theorem indexing_nonsense0 (i : n) [Nontrivial n] (γ : n → 𝕜) :
     ⨅ (j : n), eigenspace (T j) (γ j) = (eigenspace (T i) (γ i)) ⊓
     ⨅ (j : {x // i ≠ x}), eigenspace (T j) (γ j) := by
  ext v
  constructor
  · intro h
    simp [iInf, sInf] at *
    constructor
    · exact h i
    · exact fun i_1 _ ↦ h i_1
  · intro h
    simp [iInf, sInf]
    intro k
    by_cases H : k = i
    · rw [H]
      exact h.1
    · have F := h.2
      simp only [ne_eq, Submodule.iInf_coe, Set.mem_iInter, SetLike.mem_coe, Subtype.forall] at F
      exact F k fun a ↦ H (_root_.id (Eq.symm a))

variable {α β γ : Type*} [DecidableEq α] [CompleteLattice γ] (g : β → γ) (i : α)

local notation "α'" => {y // y ≠ i}

example : (⨆ f : α → β, ⨅ x, g (f x)) =
    ⨆ f' : α' → β, ⨆ y : β, ⨅ x, g (Equiv.funSplitAt i β |>.symm (y, f') x) := by
  rw [← (Equiv.funSplitAt i β).symm.iSup_comp, iSup_prod, iSup_comm]

example (s : α → β → γ) : (⨆ f : α → β, ⨅ x, s x (f x)) =
    ⨆ f' : α' → β, ⨆ y : β, s i y ⊓ ⨅ x' : α', (s x' (f' x')) := by
  -- not a super clean proof, but it works.
  rw [← (Equiv.funSplitAt i β).symm.iSup_comp, iSup_prod, iSup_comm]
  congr!  with f' y
  rw [iInf_split_single _ i]
  simp only [ne_eq, Equiv.funSplitAt_symm_apply, ↓reduceDIte]
  rw [iInf_subtype]
  congr! with x hx
  split_ifs
  rfl

theorem indexing_nonsense (i : n) [Nontrivial n] : ⨆ (γ : n → 𝕜), ⨅ j : n, eigenspace (T j) (γ j)
    = (⨆ (γ : {x // i ≠ x} → 𝕜), (⨆ μ : 𝕜, (eigenspace (T i) μ ⊓
    (⨅ (j : {x // i ≠ x}), eigenspace (T j) (γ j))))) := by
  ext v
  constructor
  · intro h
    rw [iSup] at h
    conv =>
     rhs
     rw [iSup]
    simp only [sSup, Set.mem_range, forall_exists_index, forall_apply_eq_imp_iff, iSup_le_iff,
      Submodule.mem_mk, AddSubmonoid.mem_mk, AddSubsemigroup.mem_mk, Set.mem_iInter,
      SetLike.mem_coe] at *
    intro K H
    apply h K
    intro a w hw

    --rw [indexing_nonsense0_general i (fun μ ↦ eigenspace (T μ.1) (μ.2 μ.1)) a (𝕜 := 𝕜) (E := E)] at hw
    rw [indexing_nonsense0_general_2 i (fun μ ↦ eigenspace (T μ.1) (μ.2 μ.1)) a (𝕜 := 𝕜) (E := E)] at hw



    /-
    have H' := indexing_nonsense0_general' (fun μ ↦ eigenspace (T μ.1) (μ.2 μ.1)) i a (β := E) (α := 𝕜) (n := n)
    simp only [Prod.fst, Prod.snd] at H'
    simp only [Set.iInf_eq_iInter, ne_eq, Set.inf_eq_inter] at H'
    rw [@Set.ext_iff] at H'
    specialize H' w
    simp only [Set.mem_iInter, SetLike.mem_coe, Set.mem_inter_iff] at H'
    cases' H' with H1 H2
    apply H1 at hw
    cases' hw with hw1 hw2
    -/

    exact H (fun j ↦ a ↑j) (a i) hw
  · intro h
    rw [iSup] at *
    simp only [sSup, Set.mem_range, forall_exists_index, forall_apply_eq_imp_iff,
      Submodule.mem_mk, AddSubmonoid.mem_mk, AddSubsemigroup.mem_mk, Set.mem_iInter,
      SetLike.mem_coe] at *
    intro K hK
    have A : ∀ (a : {x // ¬i = x} → 𝕜), ⨆ μ, eigenspace (T i) μ ⊓
        ⨅ (j : {x // i ≠ x}), eigenspace (T ↑j) (a j) ≤ K := by
      intro γ' v hgv
      simp only [iSup, sSup, ne_eq, Set.mem_range, forall_exists_index, forall_apply_eq_imp_iff,
        Submodule.mem_mk, AddSubmonoid.mem_mk, AddSubsemigroup.mem_mk, Set.mem_iInter,
        SetLike.mem_coe] at hgv
      have B : ∀ (μ : 𝕜), eigenspace (T i) μ ⊓ ⨅ (j : {x // i ≠ x}),
          eigenspace (T ↑j) (γ' j) ≤ K := by
        intro μ
        let γ : n → 𝕜 := Set.piecewise (fun x ↦ i ≠ x) (Function.extend Subtype.val γ' 1)
          (Function.const n μ)
        have C1 : γ i = μ := Set.piecewise_eq_of_not_mem (fun x ↦ i ≠ x)
            (Function.extend Subtype.val γ' 1) (Function.const n μ) fun a ↦ a rfl
        have C2 : ∀ (j : {x // i ≠ x}), γ j = γ' j:= by
          intro j
          simp only [ne_eq, Subtype.coe_prop, Set.piecewise_eq_of_mem, γ]
          refine Function.Injective.extend_apply ?hf γ' _ j
          exact Subtype.val_injective
        have C : eigenspace (T i) μ ⊓ ⨅ (j : {x // i ≠ x}), eigenspace (T ↑j) (γ' j)
            = eigenspace (T i) (γ i) ⊓ ⨅ (j : {x // i ≠ x}), eigenspace (T ↑j) (γ j) := by
          congr!; exact _root_.id (Eq.symm C1); simp only [ne_eq, C2]
        rw [C, ← indexing_nonsense0]
        exact hK fun j ↦ γ j
      exact hgv K B
    exact h K A

<<<<<<< HEAD





-- THE RIDE NEVER ENDS






/-This is just index_convert, so we can probably remove later.-/
theorem indexed_matching (i : n) [Nonempty n] (γ : {x // i ≠ x} → 𝕜) (μ : 𝕜) :
   Submodule.map (Submodule.subtype (⨅ (j: {x // i ≠ x}), eigenspace (T ↑j) (γ j)))
      (eigenspace ((T i).restrict ((invariance_iInf T hC i γ))) μ)
       = (eigenspace (T i) μ ⊓ ⨅ j, eigenspace (Subtype.restrict (fun x ↦ i ≠ x) T j) (γ j)) := by
  rw [← index_convert T hC i μ fun j ↦ γ j]

=======
>>>>>>> 4026b0dd
theorem prelim_sub_exhaust (i : n) [Nontrivial n] (γ : {x // i ≠ x} → 𝕜) :
    ⨆ μ, Submodule.map (⨅ (j: {x // i ≠ x}), eigenspace (T ↑j) (γ j)).subtype
    (eigenspace ((T i).restrict ((invariance_iInf T hC i γ))) μ) =
    (⨅ (j : {x // i ≠ x}), eigenspace (Subtype.restrict (fun x ↦ i ≠ x) T j) (γ j)) := by
  simp only [iSup, sSup, ne_eq, Set.mem_range, forall_exists_index, forall_apply_eq_imp_iff]
  ext v
  constructor
  · simp only [iInf, sInf, Set.mem_range, Subtype.exists, Set.iInter_exists, Submodule.mem_mk,
      AddSubmonoid.mem_mk, AddSubsemigroup.mem_mk, Set.mem_iInter]
    intro h K j hj HH
    apply h
    rw [← HH]
    intro a w hw
    simp only [Submodule.mem_map, Subtype.exists, Set.mem_range, Set.iInter_exists,
      Submodule.mem_mk, AddSubmonoid.mem_mk, AddSubsemigroup.mem_mk, Set.mem_iInter] at hw
    obtain ⟨a, ⟨ha, hb⟩⟩ := hw
    rw [← hb.2]
    exact ha (eigenspace (Subtype.restrict (fun x ↦ ¬i = x) T ⟨j, hj⟩) (γ ⟨j, hj⟩)) j hj rfl
  · have B : Submodule.map (Submodule.subtype (⨅ j, eigenspace (Subtype.restrict
    (fun x ↦ i ≠ x) T j) (γ j))) (⨆ (μ : 𝕜) , eigenspace ((T i).restrict
    ((invariance_iInf T hC i γ))) μ) = Submodule.map (Submodule.subtype (⨅ j, eigenspace
    (Subtype.restrict (fun x ↦ i ≠ x) T j) (γ j))) ⊤ := by
      congr!; exact inf_restrict T hT hC i fun j ↦ γ j
    simp only [Submodule.mem_iInf, Subtype.forall, Submodule.mem_mk, AddSubmonoid.mem_mk,
      AddSubsemigroup.mem_mk, Set.mem_iInter, ultra_silly_lemma,
      Submodule.map_iSup, Submodule.map_top, Submodule.range_subtype] at *
    intro h F hH
    have hH1 : ∀ (a : 𝕜), Submodule.map (⨅ (j : {x // i ≠ x}) , eigenspace (T ↑j) (γ j)).subtype
        (eigenspace ((T i).restrict ((invariance_iInf T hC i γ))) a) ≤ F := fun a ↦ hH a
    have RR : (⨆ μ : 𝕜, Submodule.map (⨅ (j : {x // i ≠ x}), eigenspace (T ↑j) (γ j)).subtype
        (eigenspace ((T i).restrict ((invariance_iInf T hC i γ))) μ)) ≤ F := by
      simp only [iSup_le_iff, hH1, implies_true]
    rw [B] at RR
    have Final : v ∈ ⨅ (j: {x // i ≠ x}), eigenspace (T ↑j) (γ j) := (Submodule.mem_iInf
      fun (i_1 : {x // i ≠ x}) ↦ eigenspace (T ↑i_1) (γ i_1)).mpr fun i_1 ↦ h (↑i_1) i_1.property
    exact RR Final

theorem index_post_exhaust (i : n) [Nontrivial n] :
    (⨆ (γ : {x // i ≠ x} → 𝕜), (⨆ μ : 𝕜, (eigenspace (T i) μ ⊓ (⨅ (j : {x // i ≠ x}),
    eigenspace (Subtype.restrict (fun x ↦ i ≠ x) T j) (γ j))))) = ⨆ (γ : {x // i ≠ x} → 𝕜),
    (⨅ (j : {x // i ≠ x}), eigenspace (Subtype.restrict (fun x ↦ i ≠ x) T j) (γ j)) := by
  simp only [ne_eq, Submodule.orthogonal_eq_bot_iff]
  conv => lhs; rhs; ext γ; rhs; ext μ; rw [index_convert T hC i]
  conv => lhs; rhs; ext γ; rw [prelim_sub_exhaust T hT hC]

theorem orthogonalComplement_iSup_iInf_eigenspaces_eq_bot:
    (⨆ (γ : n → 𝕜), (⨅ (j : n), (eigenspace (T j) (γ j)) : Submodule 𝕜 E))ᗮ = ⊥ := by
  revert T
  refine' Fintype.induction_subsingleton_or_nontrivial n _ _
  · intro m _ hhm T hT _
    exact orthogonalComplement_iSup_iInf_eigenspaces_eq_bot_base T hT
  · intro m hm hmm H T hT hC
    obtain ⟨i, _ , _ ⟩ := exists_pair_ne m
    have C : Fintype.card { x // i ≠ x } < Fintype.card m := by
      simp only [ne_eq, Fintype.card_subtype_compl, Fintype.card_ofSubsingleton,
      tsub_lt_self_iff, zero_lt_one, and_true]
      exact Fintype.card_pos
    have D := H {x // i ≠ x} C (Subtype.restrict (fun x ↦ i ≠ x) T)
      (fun (i_1 : {x // i ≠ x}) ↦ hT ↑i_1) (fun (i_1 j : { x // i ≠ x }) ↦ hC ↑i_1 ↑j)
    simp only [Submodule.orthogonal_eq_bot_iff] at *
    rw [← index_post_exhaust] at D
    · rw [indexing_nonsense]
      exact D
    · exact fun i ↦ hT i
    · exact hC

theorem orthogonalFamily_iInf_eigenspaces : OrthogonalFamily 𝕜 (fun (γ : n → 𝕜) =>
    (⨅ (j : n), (eigenspace (T j) (γ j)) : Submodule 𝕜 E))
    (fun (γ : n → 𝕜) => (⨅ (j : n), (eigenspace (T j) (γ j))).subtypeₗᵢ) := by
  intro f g hfg Ef Eg
  obtain ⟨a , ha⟩ := Function.ne_iff.mp hfg
  have H := (orthogonalFamily_eigenspaces (hT a) ha)
  simp only [Submodule.coe_subtypeₗᵢ, Submodule.coeSubtype, Subtype.forall] at H
  apply H
  · exact (Submodule.mem_iInf <| fun _ ↦ eigenspace (T _) (f _)).mp Ef.2 _
  · exact (Submodule.mem_iInf <| fun _ ↦ eigenspace (T _) (g _)).mp Eg.2 _

/-- The Hilbert space on which a finite commuting family of symmetric linear operators acts
decomposes as an internal direct sum of simultaneous eigenspaces for these operators. -/
theorem direct_sum_isInternal_simultaneous : DirectSum.IsInternal (fun (α : n → 𝕜) ↦
    ⨅ (j : n), (eigenspace (T j) (α j))) := by
    rw [OrthogonalFamily.isInternal_iff]
    · exact orthogonalComplement_iSup_iInf_eigenspaces_eq_bot T hT hC
    · exact orthogonalFamily_iInf_eigenspaces T hT

end Simultaneous

end IsSymmetric

end LinearMap
section Nonneg

@[simp]
theorem inner_product_apply_eigenvector {μ : 𝕜} {v : E} {T : E →ₗ[𝕜] E}
    (h : v ∈ Module.End.eigenspace T μ) : ⟪v, T v⟫ = μ * (‖v‖ : 𝕜) ^ 2 := by
  simp only [mem_eigenspace_iff.mp h, inner_smul_right, inner_self_eq_norm_sq_to_K]
#align inner_product_apply_eigenvector inner_product_apply_eigenvector

theorem eigenvalue_nonneg_of_nonneg {μ : ℝ} {T : E →ₗ[𝕜] E} (hμ : HasEigenvalue T μ)
    (hnn : ∀ x : E, 0 ≤ RCLike.re ⟪x, T x⟫) : 0 ≤ μ := by
  obtain ⟨v, hv⟩ := hμ.exists_hasEigenvector
  have hpos : (0 : ℝ) < ‖v‖ ^ 2 := by simpa only [sq_pos_iff, norm_ne_zero_iff] using hv.2
  have : RCLike.re ⟪v, T v⟫ = μ * ‖v‖ ^ 2 := by
    have := congr_arg RCLike.re (inner_product_apply_eigenvector hv.1)
    -- Porting note: why can't `exact_mod_cast` do this? These lemmas are marked `norm_cast`
    rw [← RCLike.ofReal_pow, ← RCLike.ofReal_mul] at this
    exact mod_cast this
  exact (mul_nonneg_iff_of_pos_right hpos).mp (this ▸ hnn v)
#align eigenvalue_nonneg_of_nonneg eigenvalue_nonneg_of_nonneg

theorem eigenvalue_pos_of_pos {μ : ℝ} {T : E →ₗ[𝕜] E} (hμ : HasEigenvalue T μ)
    (hnn : ∀ x : E, 0 < RCLike.re ⟪x, T x⟫) : 0 < μ := by
  obtain ⟨v, hv⟩ := hμ.exists_hasEigenvector
  have hpos : (0 : ℝ) < ‖v‖ ^ 2 := by simpa only [sq_pos_iff, norm_ne_zero_iff] using hv.2
  have : RCLike.re ⟪v, T v⟫ = μ * ‖v‖ ^ 2 := by
    have := congr_arg RCLike.re (inner_product_apply_eigenvector hv.1)
    -- Porting note: why can't `exact_mod_cast` do this? These lemmas are marked `norm_cast`
    rw [← RCLike.ofReal_pow, ← RCLike.ofReal_mul] at this
    exact mod_cast this
  exact (mul_pos_iff_of_pos_right hpos).mp (this ▸ hnn v)
#align eigenvalue_pos_of_pos eigenvalue_pos_of_pos


end Nonneg<|MERGE_RESOLUTION|>--- conflicted
+++ resolved
@@ -684,7 +684,6 @@
       exact hgv K B
     exact h K A
 
-<<<<<<< HEAD
 
 
 
@@ -697,15 +696,6 @@
 
 
 
-/-This is just index_convert, so we can probably remove later.-/
-theorem indexed_matching (i : n) [Nonempty n] (γ : {x // i ≠ x} → 𝕜) (μ : 𝕜) :
-   Submodule.map (Submodule.subtype (⨅ (j: {x // i ≠ x}), eigenspace (T ↑j) (γ j)))
-      (eigenspace ((T i).restrict ((invariance_iInf T hC i γ))) μ)
-       = (eigenspace (T i) μ ⊓ ⨅ j, eigenspace (Subtype.restrict (fun x ↦ i ≠ x) T j) (γ j)) := by
-  rw [← index_convert T hC i μ fun j ↦ γ j]
-
-=======
->>>>>>> 4026b0dd
 theorem prelim_sub_exhaust (i : n) [Nontrivial n] (γ : {x // i ≠ x} → 𝕜) :
     ⨆ μ, Submodule.map (⨅ (j: {x // i ≠ x}), eigenspace (T ↑j) (γ j)).subtype
     (eigenspace ((T i).restrict ((invariance_iInf T hC i γ))) μ) =
