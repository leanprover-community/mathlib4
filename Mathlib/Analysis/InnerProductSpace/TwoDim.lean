--- conflicted
+++ resolved
@@ -79,13 +79,10 @@
   .of_fact_finrank_eq_succ 1
 
 attribute [local instance] FiniteDimensional.of_fact_finrank_eq_two
-<<<<<<< HEAD
-=======
 
 @[deprecated] -- Since 2024/02/02
 alias FiniteDimensional.finiteDimensional_of_fact_finrank_eq_two :=
   FiniteDimensional.of_fact_finrank_eq_two
->>>>>>> 8fac0fc0
 
 variable {E : Type*} [NormedAddCommGroup E] [InnerProductSpace ℝ E] [Fact (finrank ℝ E = 2)]
   (o : Orientation ℝ E (Fin 2))
