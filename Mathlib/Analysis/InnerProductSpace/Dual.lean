--- conflicted
+++ resolved
@@ -70,13 +70,6 @@
 variable {E}
 
 @[simp]
-<<<<<<< HEAD
-theorem toDualMap_apply_coe {x : E} : toDualMap 𝕜 E x = inner 𝕜 x :=
-  rfl
-
-theorem toDualMap_apply {x y : E} : toDualMap 𝕜 E x y = ⟪x, y⟫ :=
-  rfl
-=======
 theorem toContinuousLinearMap_toDualMap :
     (toDualMap 𝕜 E).toContinuousLinearMap = innerSL 𝕜 := rfl
 
@@ -84,7 +77,6 @@
 theorem toDualMap_apply_apply {x y : E} : toDualMap 𝕜 E x y = ⟪x, y⟫ := rfl
 
 @[deprecated (since := "2025-11-15")] alias toDualMap_apply := toDualMap_apply_apply
->>>>>>> b7543c7c
 
 variable {𝕜} in
 @[simp]
@@ -184,17 +176,9 @@
 variable {𝕜} {E}
 
 @[simp]
-<<<<<<< HEAD
-theorem toDual_apply_coe {x : E} : toDual 𝕜 E x = inner 𝕜 x :=
-  rfl
-
-theorem toDual_apply {x y : E} : toDual 𝕜 E x y = ⟪x, y⟫ :=
-  rfl
-=======
 theorem toDual_apply_apply {x y : E} : toDual 𝕜 E x y = ⟪x, y⟫ := rfl
 
 @[deprecated (since := "2025-11-15")] alias toDual_apply := toDual_apply_apply
->>>>>>> b7543c7c
 
 @[simp]
 theorem toDual_symm_apply {x : E} {y : StrongDual 𝕜 E} : ⟪(toDual 𝕜 E).symm y, x⟫ = y x := by
@@ -205,12 +189,9 @@
 lemma toLinearIsometry_toDual :
     (toDual 𝕜 E).toLinearIsometry = toDualMap 𝕜 E := rfl
 
-<<<<<<< HEAD
-=======
 lemma toDual_apply_eq_toDualMap_apply (x : E) :
     toDual 𝕜 E x = toDualMap 𝕜 E x := rfl
 
->>>>>>> b7543c7c
 /-- Maps a bounded sesquilinear form to its continuous linear map,
 given by interpreting the form as a map `B : E →L⋆[𝕜] StrongDual 𝕜 E`
 and dualizing the result using `toDual`.
