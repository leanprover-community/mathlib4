--- conflicted
+++ resolved
@@ -185,17 +185,12 @@
   rw [← toDual_apply_apply]
   simp only [LinearIsometryEquiv.apply_symm_apply]
 
-<<<<<<< HEAD
-lemma toDual_apply_eq_toDualMap_apply (x : E) :
-  toDual 𝕜 E x = toDualMap 𝕜 E x := rfl
-=======
 @[simp]
 lemma toLinearIsometry_toDual :
     (toDual 𝕜 E).toLinearIsometry = toDualMap 𝕜 E := rfl
 
 lemma toDual_apply_eq_toDualMap_apply (x : E) :
     toDual 𝕜 E x = toDualMap 𝕜 E x := rfl
->>>>>>> 385d4f49
 
 /-- Maps a bounded sesquilinear form to its continuous linear map,
 given by interpreting the form as a map `B : E →L⋆[𝕜] StrongDual 𝕜 E`
