--- conflicted
+++ resolved
@@ -42,12 +42,7 @@
 
 namespace ContinuousLinearMap
 
-<<<<<<< HEAD
 variable {𝕜 E F : Type*} [ROrCLike 𝕜]
-
-=======
-variable {𝕜 E F : Type*} [IsROrC 𝕜]
->>>>>>> e38a3c07
 variable [NormedAddCommGroup E] [NormedAddCommGroup F]
 variable [InnerProductSpace 𝕜 E] [InnerProductSpace 𝕜 F]
 variable [CompleteSpace E] [CompleteSpace F]
