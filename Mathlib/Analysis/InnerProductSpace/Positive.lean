/-
Copyright (c) 2022 Anatole Dedecker. All rights reserved.
Released under Apache 2.0 license as described in the file LICENSE.
Authors: Anatole Dedecker
-/
import Mathlib.Analysis.InnerProductSpace.Adjoint
import Mathlib.Analysis.InnerProductSpace.Spectrum

/-!
# Positive operators

In this file we define when an operator in a Hilbert space is positive. We follow Bourbaki's choice
of requiring self adjointness in the definition.

## Main definitions

* `LinearMap.IsPositive` : a linear map is positive if it is symmetric and
  `∀ x, 0 ≤ re ⟪T x, x⟫`.
* `ContinuousLinearMap.IsPositive` : a continuous linear map is positive if it is self adjoint and
  `∀ x, 0 ≤ re ⟪T x, x⟫`.

## Main statements

* `ContinuousLinearMap.IsPositive.conj_adjoint` : if `T : E →L[𝕜] E` is positive,
  then for any `S : E →L[𝕜] F`, `S ∘L T ∘L S†` is also positive.
* `ContinuousLinearMap.isPositive_iff_complex` : in a ***complex*** Hilbert space,
  checking that `⟪T x, x⟫` is a nonnegative real number for all `x` suffices to prove that
  `T` is positive.

## References

* [Bourbaki, *Topological Vector Spaces*][bourbaki1987]

## Tags

Positive operator
-/

open InnerProductSpace RCLike LinearMap ContinuousLinearMap

open scoped InnerProduct ComplexConjugate

variable {𝕜 E F : Type*} [RCLike 𝕜]
variable [NormedAddCommGroup E] [NormedAddCommGroup F]
variable [InnerProductSpace 𝕜 E] [InnerProductSpace 𝕜 F]

local notation "⟪" x ", " y "⟫" => inner 𝕜 x y

namespace LinearMap

/-- A linear operator `T` on a Hilbert space is **positive** if it is symmetric and
  `∀ x, 0 ≤ re ⟪T x, x⟫`. -/
def IsPositive (T : E →ₗ[𝕜] E) : Prop :=
  IsSymmetric T ∧ ∀ x, 0 ≤ re ⟪T x, x⟫

theorem IsPositive.isSymmetric {T : E →ₗ[𝕜] E} (hT : IsPositive T) :
    IsSymmetric T := hT.1

theorem IsPositive.re_inner_nonneg_left {T : E →ₗ[𝕜] E} (hT : IsPositive T)
    (x : E) : 0 ≤ re ⟪T x, x⟫ :=
  hT.2 x

theorem IsPositive.re_inner_nonneg_right {T : E →ₗ[𝕜] E} (hT : IsPositive T)
    (x : E) : 0 ≤ re ⟪x, T x⟫ :=
  inner_re_symm (𝕜 := 𝕜) _ x ▸ hT.re_inner_nonneg_left x

section Complex

variable {E' : Type*} [NormedAddCommGroup E'] [InnerProductSpace ℂ E']

theorem isPositive_iff_complex (T : E' →ₗ[ℂ] E') :
    IsPositive T ↔ ∀ x, (re ⟪T x, x⟫_ℂ : ℂ) = ⟪T x, x⟫_ℂ ∧ 0 ≤ re ⟪T x, x⟫_ℂ := by
  simp_rw [IsPositive, forall_and, isSymmetric_iff_inner_map_self_real,
    conj_eq_iff_re, re_to_complex, Complex.coe_algebraMap]

end Complex

theorem IsPositive.isSelfAdjoint [FiniteDimensional 𝕜 E] {T : E →ₗ[𝕜] E} (hT : IsPositive T) :
    IsSelfAdjoint T := (isSymmetric_iff_isSelfAdjoint _).mp hT.isSymmetric

theorem IsPositive.adjoint_eq [FiniteDimensional 𝕜 E] {T : E →ₗ[𝕜] E} (hT : IsPositive T) :
    T.adjoint = T := hT.isSelfAdjoint

open ComplexOrder in
theorem isPositive_iff (T : E →ₗ[𝕜] E) :
    IsPositive T ↔ IsSymmetric T ∧ ∀ x, 0 ≤ ⟪T x, x⟫ := by
  simp_rw [IsPositive, and_congr_right_iff, ← RCLike.ofReal_nonneg (K := 𝕜)]
  intro hT
  simp [hT]

open ComplexOrder in
theorem IsPositive.inner_nonneg_left {T : E →ₗ[𝕜] E} (hT : IsPositive T) (x : E) : 0 ≤ ⟪T x, x⟫ :=
  (T.isPositive_iff.mp hT).right x

open ComplexOrder in
theorem IsPositive.inner_nonneg_right {T : E →ₗ[𝕜] E} (hT : IsPositive T) (x : E) :
    0 ≤ ⟪x, T x⟫ :=
  hT.isSymmetric _ _ ▸ hT.inner_nonneg_left x

@[simp]
theorem isPositive_zero : IsPositive (0 : E →ₗ[𝕜] E) := ⟨.zero, by simp⟩

@[simp]
theorem isPositive_one : IsPositive (1 : E →ₗ[𝕜] E) := ⟨.id, fun _ => inner_self_nonneg⟩

@[simp]
theorem isPositive_natCast {n : ℕ} : IsPositive (n : E →ₗ[𝕜] E) := by
  refine ⟨IsSymmetric.natCast n, fun x => ?_⟩
  simp only [Module.End.natCast_apply, ← Nat.cast_smul_eq_nsmul 𝕜, inner_smul_left, map_natCast,
    mul_re, natCast_re, inner_self_im, mul_zero, sub_zero]
  exact mul_nonneg n.cast_nonneg' inner_self_nonneg

@[simp]
theorem isPositive_ofNat {n : ℕ} [n.AtLeastTwo] : IsPositive (ofNat(n) : E →ₗ[𝕜] E) :=
  isPositive_natCast

@[aesop safe apply]
theorem IsPositive.add {T S : E →ₗ[𝕜] E} (hT : T.IsPositive) (hS : S.IsPositive) :
    (T + S).IsPositive := by
  refine ⟨hT.isSymmetric.add hS.isSymmetric, fun x => ?_⟩
  rw [add_apply, inner_add_left, map_add]
  exact add_nonneg (hT.re_inner_nonneg_left x) (hS.re_inner_nonneg_left x)

open ComplexOrder in
@[aesop safe apply]
theorem IsPositive.smul_of_nonneg {T : E →ₗ[𝕜] E} (hT : T.IsPositive) {c : 𝕜} (hc : 0 ≤ c) :
    (c • T).IsPositive := by
  have hc' : starRingEnd 𝕜 c = c := by
    simp [conj_eq_iff_im, ← (le_iff_re_im.mp hc).right]
  refine ⟨hT.left.smul hc', fun x => ?_⟩
  rw [smul_apply, inner_smul_left, hc', mul_re, conj_eq_iff_im.mp hc', zero_mul, sub_zero]
  exact mul_nonneg ((re_nonneg_of_nonneg hc').mpr hc) (re_inner_nonneg_left hT x)

theorem IsPositive.nonneg_eigenvalues [FiniteDimensional 𝕜 E]
    {T : E →ₗ[𝕜] E} {n : ℕ} (hT : T.IsPositive)
    (hn : Module.finrank 𝕜 E = n) (i : Fin n) : 0 ≤ hT.isSymmetric.eigenvalues hn i := by
  simpa only [hT.isSymmetric.apply_eigenvectorBasis, inner_smul_real_left, RCLike.smul_re,
    inner_self_eq_norm_sq, OrthonormalBasis.norm_eq_one, one_pow, mul_one]
      using hT.right (hT.isSymmetric.eigenvectorBasis hn i)

section PartialOrder

/-- The (Loewner) partial order on linear maps on a Hilbert space determined by `f ≤ g`
if and only if `g - f` is a positive linear map (in the sense of `LinearMap.IsPositive`). -/
instance instLoewnerPartialOrder : PartialOrder (E →ₗ[𝕜] E) where
  le f g := (g - f).IsPositive
  le_refl _ := by simp
  le_trans _ _ _ h₁ h₂ := by simpa using h₁.add h₂
  le_antisymm f₁ f₂ h₁ h₂ := by
    rw [← sub_eq_zero, ← h₂.isSymmetric.inner_map_self_eq_zero]
    intro x
    have hba2 := h₁.2 x
    rw [← neg_le_neg_iff, ← map_neg, ← inner_neg_left, ← neg_apply, neg_sub, neg_zero] at hba2
    rw [← h₂.isSymmetric.coe_re_inner_apply_self, RCLike.ofReal_eq_zero]
    exact le_antisymm hba2 (h₂.2 _)

lemma le_def (f g : E →ₗ[𝕜] E) : f ≤ g ↔ (g - f).IsPositive := Iff.rfl

lemma nonneg_iff_isPositive (f : E →ₗ[𝕜] E) : 0 ≤ f ↔ f.IsPositive := by
  simpa using le_def 0 f

end PartialOrder

/-- An idempotent linear map is positive iff it is symmetric. -/
theorem IsIdempotentElem.isPositive_iff_isSymmetric {T : E →ₗ[𝕜] E} (hT : IsIdempotentElem T) :
    T.IsPositive ↔ T.IsSymmetric := by
  refine ⟨fun h => h.isSymmetric, fun h => ⟨h, fun x => ?_⟩⟩
  rw [← hT.eq, Module.End.mul_apply, h]
  exact inner_self_nonneg

end LinearMap

namespace ContinuousLinearMap

variable [CompleteSpace E] [CompleteSpace F]

/-- A continuous linear endomorphism `T` of a Hilbert space is **positive** if it is self adjoint
  and `∀ x, 0 ≤ re ⟪T x, x⟫`. -/
def IsPositive (T : E →L[𝕜] E) : Prop :=
  IsSelfAdjoint T ∧ ∀ x, 0 ≤ T.reApplyInnerSelf x

theorem IsPositive.isSelfAdjoint {T : E →L[𝕜] E} (hT : IsPositive T) : IsSelfAdjoint T :=
  hT.1

theorem IsPositive.inner_left_eq_inner_right {T : E →L[𝕜] E} (hT : IsPositive T) (x : E) :
    ⟪T x, x⟫ = ⟪x, T x⟫ := by
  rw [← adjoint_inner_left, hT.isSelfAdjoint.adjoint_eq]

theorem IsPositive.re_inner_nonneg_left {T : E →L[𝕜] E} (hT : IsPositive T) (x : E) :
    0 ≤ re ⟪T x, x⟫ :=
  hT.2 x

theorem IsPositive.re_inner_nonneg_right {T : E →L[𝕜] E} (hT : IsPositive T) (x : E) :
    0 ≤ re ⟪x, T x⟫ := by rw [inner_re_symm]; exact hT.re_inner_nonneg_left x

omit [CompleteSpace E] in
lemma _root_.LinearMap.isPositive_toContinuousLinearMap_iff
    [FiniteDimensional 𝕜 E] (T : E →ₗ[𝕜] E) :
    have : CompleteSpace E := FiniteDimensional.complete 𝕜 _
    T.toContinuousLinearMap.IsPositive ↔ T.IsPositive := by
  simp_rw [IsPositive, LinearMap.IsPositive, reApplyInnerSelf, isSelfAdjoint_iff_isSymmetric]
  rfl

lemma isPositive_toLinearMap_iff (T : E →L[𝕜] E) :
    (T : E →ₗ[𝕜] E).IsPositive ↔ T.IsPositive := by
  rw [LinearMap.IsPositive, coe_coe, IsPositive, ← isSelfAdjoint_iff_isSymmetric]
  rfl

alias ⟨_, IsPositive.toLinearMap⟩ := isPositive_toLinearMap_iff

open ComplexOrder in
theorem isPositive_iff (T : E →L[𝕜] E) :
    IsPositive T ↔ IsSelfAdjoint T ∧ ∀ x, 0 ≤ ⟪T x, x⟫ := by
  simp [← isPositive_toLinearMap_iff, isSelfAdjoint_iff_isSymmetric, LinearMap.isPositive_iff]

open ComplexOrder in
theorem IsPositive.inner_nonneg_left {T : E →L[𝕜] E} (hT : IsPositive T) (x : E) :
    0 ≤ ⟪T x, x⟫ :=
  (T.isPositive_iff.mp hT).right x

open ComplexOrder in
theorem IsPositive.inner_nonneg_right {T : E →L[𝕜] E} (hT : IsPositive T) (x : E) :
    0 ≤ ⟪x, T x⟫ := by
  rw [← hT.inner_left_eq_inner_right]
  exact inner_nonneg_left hT x

@[simp]
theorem isPositive_zero : IsPositive (0 : E →L[𝕜] E) :=
  (isPositive_toLinearMap_iff _).mp LinearMap.isPositive_zero

@[simp]
theorem isPositive_one : IsPositive (1 : E →L[𝕜] E) :=
  ⟨.one _, fun _ => inner_self_nonneg⟩

@[simp]
theorem isPositive_natCast {n : ℕ} : IsPositive (n : E →L[𝕜] E) :=
  (isPositive_toLinearMap_iff _).mp LinearMap.isPositive_natCast

@[simp]
theorem isPositive_ofNat {n : ℕ} [n.AtLeastTwo] : IsPositive (ofNat(n) : E →L[𝕜] E) :=
  isPositive_natCast

@[aesop safe apply]
theorem IsPositive.add {T S : E →L[𝕜] E} (hT : T.IsPositive) (hS : S.IsPositive) :
    (T + S).IsPositive :=
  (isPositive_toLinearMap_iff _).mp (hT.toLinearMap.add hS.toLinearMap)

open ComplexOrder in
@[aesop safe apply]
theorem IsPositive.smul_of_nonneg {T : E →L[𝕜] E} (hT : T.IsPositive) {c : 𝕜} (hc : 0 ≤ c) :
    (c • T).IsPositive :=
  (isPositive_toLinearMap_iff _).mp (hT.toLinearMap.smul_of_nonneg hc)

@[aesop safe apply]
theorem IsPositive.conj_adjoint {T : E →L[𝕜] E} (hT : T.IsPositive) (S : E →L[𝕜] F) :
    (S ∘L T ∘L S†).IsPositive := by
  refine ⟨hT.isSelfAdjoint.conj_adjoint S, fun x => ?_⟩
  rw [reApplyInnerSelf, comp_apply, ← adjoint_inner_right]
  exact hT.re_inner_nonneg_left _

@[aesop safe apply]
theorem IsPositive.adjoint_conj {T : E →L[𝕜] E} (hT : T.IsPositive) (S : F →L[𝕜] E) :
    (S† ∘L T ∘L S).IsPositive := by
  convert hT.conj_adjoint (S†)
  rw [adjoint_adjoint]

section LinearMap

omit [CompleteSpace E] [CompleteSpace F]

variable [FiniteDimensional 𝕜 E] [FiniteDimensional 𝕜 F]

@[aesop safe apply]
theorem _root_.LinearMap.IsPositive.conj_adjoint {T : E →ₗ[𝕜] E}
    (hT : T.IsPositive) (S : E →ₗ[𝕜] F) : (S ∘ₗ T ∘ₗ S.adjoint).IsPositive := by
  have := FiniteDimensional.complete 𝕜 E
  have := FiniteDimensional.complete 𝕜 F
  simpa [← isPositive_toContinuousLinearMap_iff] using
    ((T.isPositive_toContinuousLinearMap_iff.mpr hT).conj_adjoint S.toContinuousLinearMap)

@[aesop safe apply]
theorem _root_.LinearMap.IsPositive.adjoint_conj {T : E →ₗ[𝕜] E}
    (hT : T.IsPositive) (S : F →ₗ[𝕜] E) : (S.adjoint ∘ₗ T ∘ₗ S).IsPositive := by
  convert hT.conj_adjoint S.adjoint
  rw [LinearMap.adjoint_adjoint]

end LinearMap

theorem IsPositive.conj_starProjection (U : Submodule 𝕜 E) {T : E →L[𝕜] E} (hT : T.IsPositive)
    [U.HasOrthogonalProjection] :
    (U.starProjection ∘L T ∘L U.starProjection).IsPositive := by
  have := hT.conj_adjoint (U.starProjection)
  rwa [(isSelfAdjoint_starProjection U).adjoint_eq] at this

theorem IsPositive.orthogonalProjection_comp {T : E →L[𝕜] E} (hT : T.IsPositive) (U : Submodule 𝕜 E)
    [CompleteSpace U] : (U.orthogonalProjection ∘L T ∘L U.subtypeL).IsPositive := by
  have := hT.conj_adjoint (U.orthogonalProjection : E →L[𝕜] U)
  rwa [U.adjoint_orthogonalProjection] at this

open scoped NNReal

lemma antilipschitz_of_forall_le_inner_map {H : Type*} [NormedAddCommGroup H]
    [InnerProductSpace 𝕜 H] (f : H →L[𝕜] H) {c : ℝ≥0} (hc : 0 < c)
    (h : ∀ x, ‖x‖ ^ 2 * c ≤ ‖⟪f x, x⟫_𝕜‖) : AntilipschitzWith c⁻¹ f := by
  refine f.antilipschitz_of_bound (K := c⁻¹) fun x ↦ ?_
  rw [NNReal.coe_inv, inv_mul_eq_div, le_div_iff₀ (by exact_mod_cast hc)]
  simp_rw [sq, mul_assoc] at h
  by_cases hx0 : x = 0
  · simp [hx0]
  · apply (map_le_map_iff <| OrderIso.mulLeft₀ ‖x‖ (norm_pos_iff.mpr hx0)).mp
    exact (h x).trans <| (norm_inner_le_norm _ _).trans <| (mul_comm _ _).le

lemma isUnit_of_forall_le_norm_inner_map (f : E →L[𝕜] E) {c : ℝ≥0} (hc : 0 < c)
    (h : ∀ x, ‖x‖ ^ 2 * c ≤ ‖⟪f x, x⟫_𝕜‖) : IsUnit f := by
  rw [isUnit_iff_bijective, bijective_iff_dense_range_and_antilipschitz]
  have h_anti : AntilipschitzWith c⁻¹ f := antilipschitz_of_forall_le_inner_map f hc h
  refine ⟨?_, ⟨_, h_anti⟩⟩
  have _inst := h_anti.completeSpace_range_clm
  rw [Submodule.topologicalClosure_eq_top_iff, Submodule.eq_bot_iff]
  intro x hx
  have : ‖x‖ ^ 2 * c = 0 := le_antisymm (by simpa only [hx (f x) ⟨x, rfl⟩, norm_zero] using h x)
    (by positivity)
  aesop

section Complex

variable {E' : Type*} [NormedAddCommGroup E'] [InnerProductSpace ℂ E'] [CompleteSpace E']

theorem isPositive_iff_complex (T : E' →L[ℂ] E') :
    IsPositive T ↔ ∀ x, (re ⟪T x, x⟫_ℂ : ℂ) = ⟪T x, x⟫_ℂ ∧ 0 ≤ re ⟪T x, x⟫_ℂ := by
  simp [← isPositive_toLinearMap_iff, LinearMap.isPositive_iff_complex]

end Complex

section PartialOrder

/-- The (Loewner) partial order on continuous linear maps on a Hilbert space determined by
`f ≤ g` if and only if `g - f` is a positive linear map (in the sense of
`ContinuousLinearMap.IsPositive`). With this partial order, the continuous linear maps form a
`StarOrderedRing`. -/
instance instLoewnerPartialOrder : PartialOrder (E →L[𝕜] E) where
  le f g := (g - f).IsPositive
  le_refl _ := by simp
  le_trans _ _ _ h₁ h₂ := by simpa using h₁.add h₂
  le_antisymm _ _ h₁ h₂ := coe_inj.mp (le_antisymm h₁.toLinearMap h₂.toLinearMap)

lemma le_def (f g : E →L[𝕜] E) : f ≤ g ↔ (g - f).IsPositive := Iff.rfl

lemma coe_le_coe_iff (f g : E →L[𝕜] E) :
    (f : E →ₗ[𝕜] E) ≤ g ↔ f ≤ g :=
  isPositive_toLinearMap_iff (g - f)

lemma nonneg_iff_isPositive (f : E →L[𝕜] E) : 0 ≤ f ↔ f.IsPositive := by
  simpa using le_def 0 f

end PartialOrder

/-- An idempotent operator is positive if and only if it is self-adjoint. -/
@[grind →]
theorem IsIdempotentElem.isPositive_iff_isSelfAdjoint
    {p : E →L[𝕜] E} (hp : IsIdempotentElem p) : p.IsPositive ↔ IsSelfAdjoint p := by
  rw [← isPositive_toLinearMap_iff, IsIdempotentElem.isPositive_iff_isSymmetric
    (congr(LinearMapClass.linearMap $hp.eq))]
  exact isSelfAdjoint_iff_isSymmetric.symm

/-- A star projection operator is positive.

The proof of this will soon be simplified to `IsStarProjection.nonneg` when we
have `StarOrderedRing (E →L[𝕜] E)`. -/
@[aesop 10% apply, grind →]
theorem IsPositive.of_isStarProjection {p : E →L[𝕜] E}
    (hp : IsStarProjection p) : p.IsPositive :=
  hp.isIdempotentElem.isPositive_iff_isSelfAdjoint.mpr hp.isSelfAdjoint

/-- For an idempotent operator `p`, TFAE:
* `p` is normal
* `p` is self-adjoint
* `p` is positive
* `(range p)ᗮ = ker p` -/
theorem IsIdempotentElem.TFAE {p : E →L[𝕜] E} (hp : IsIdempotentElem p) :
    [IsStarNormal p, IsSelfAdjoint p, p.IsPositive,
      (LinearMap.range p)ᗮ = LinearMap.ker p].TFAE := by
  tfae_have 1 ↔ 2 := hp.isSelfAdjoint_iff_isStarNormal.symm
  tfae_have 2 ↔ 3 := hp.isPositive_iff_isSelfAdjoint.symm
  tfae_have 2 ↔ 4 := p.isSelfAdjoint_iff_isSymmetric.eq ▸
    (ContinuousLinearMap.IsIdempotentElem.isSymmetric_iff_orthogonal_range hp)
  tfae_finish

<<<<<<< HEAD
/-- For star projection operators `p,q`, we have `p ≤ q` iff `p ∘ q = p`. -/
theorem IsStarProjection.le_iff_comp_eq_left {p q : E →L[𝕜] E}
    (hp : IsStarProjection p) (hq : IsStarProjection q) : p ≤ q ↔ p ∘L q = p := by
  refine ⟨fun ⟨h1, h2⟩ => ?_, fun hpq ↦
    IsPositive.of_isStarProjection (hp.sub_of_mul_eq_left hq hpq)⟩
  rw [← star_inj]
  simp_rw [star_eq_adjoint, adjoint_comp, hp.isSelfAdjoint.adjoint_eq, hq.isSelfAdjoint.adjoint_eq]
  have : q.comp p = p ↔ LinearMap.range p ≤ LinearMap.range q := by
    simpa [coe_comp, ← coe_inj] using LinearMap.IsIdempotentElem.comp_eq_right_iff
      congr(LinearMapClass.linearMap $hq.isIdempotentElem.eq) p.toLinearMap
  rw [this]
  intro a ha
  specialize h2 a
  have {T : E →L[𝕜] E} (hT : IsStarProjection T) : a ∈ LinearMap.range T ↔ T a = a :=
    (LinearMap.IsIdempotentElem.mem_range_iff
      congr(LinearMapClass.linearMap $hT.isIdempotentElem.eq))
  have hh {T : E →L[𝕜] E} (hT : IsStarProjection T) :
      T.reApplyInnerSelf a = ‖T a‖ ^ 2 := by
    rw [reApplyInnerSelf_apply]
    nth_rw 1 [← hT.isIdempotentElem]
    rw [mul_apply, ← adjoint_inner_right, hT.isSelfAdjoint.adjoint_eq]
    exact inner_self_eq_norm_sq _
  simp_rw [reApplyInnerSelf, sub_apply, inner_sub_left, map_sub,
    ← reApplyInnerSelf_apply, hh hq, hh hp, (this hp).mp ha,
    sub_nonneg, sq_le_sq, abs_norm] at h2
  obtain ⟨h, hht⟩ := isStarProjection_iff_eq_starProjection_range.mp hq
  exact hq.mem_range_iff_norm.mpr
    (le_antisymm (hht ▸ Submodule.norm_starProjection_apply_le _ _) h2)

/-- `U.starProjection ≤ V.starProjection` iff `U ≤ V`. -/
theorem starProjection_le_starProjection_iff (U V : Submodule 𝕜 E)
    [U.HasOrthogonalProjection] [V.HasOrthogonalProjection] :
    U.starProjection ≤ V.starProjection ↔ U ≤ V := by
  rw [isStarProjection_starProjection.le_iff_comp_eq_left
      isStarProjection_starProjection, ← star_inj,
    isStarProjection_starProjection.isSelfAdjoint, star_eq_adjoint, adjoint_comp]
  simp_rw [← star_eq_adjoint, isStarProjection_starProjection.isSelfAdjoint.star_eq]
  rw [← coe_inj, coe_comp, LinearMap.IsIdempotentElem.comp_eq_right_iff]
  · have {p : E →L[𝕜] E} : LinearMap.range p.toLinearMap = LinearMap.range p := rfl
    simp_rw [this, Submodule.range_starProjection]
  · exact congr(LinearMapClass.linearMap $(isStarProjection_starProjection.isIdempotentElem.eq))

end ContinuousLinearMap
=======
end ContinuousLinearMap

namespace LinearMap

/-- A star projection operator is positive. -/
@[aesop 10% apply, grind →]
theorem IsPositive.of_isStarProjection [FiniteDimensional 𝕜 E] {T : E →ₗ[𝕜] E}
    (hT : IsStarProjection T) : T.IsPositive :=
  have := FiniteDimensional.complete 𝕜 E
  T.isPositive_toContinuousLinearMap_iff.mp (ContinuousLinearMap.IsPositive.of_isStarProjection
    (isStarProjection_toContinuousLinearMap_iff.mpr hT))

end LinearMap
>>>>>>> 633c0786
<|MERGE_RESOLUTION|>--- conflicted
+++ resolved
@@ -386,7 +386,6 @@
     (ContinuousLinearMap.IsIdempotentElem.isSymmetric_iff_orthogonal_range hp)
   tfae_finish
 
-<<<<<<< HEAD
 /-- For star projection operators `p,q`, we have `p ≤ q` iff `p ∘ q = p`. -/
 theorem IsStarProjection.le_iff_comp_eq_left {p q : E →L[𝕜] E}
     (hp : IsStarProjection p) (hq : IsStarProjection q) : p ≤ q ↔ p ∘L q = p := by
@@ -430,8 +429,6 @@
   · exact congr(LinearMapClass.linearMap $(isStarProjection_starProjection.isIdempotentElem.eq))
 
 end ContinuousLinearMap
-=======
-end ContinuousLinearMap
 
 namespace LinearMap
 
@@ -443,5 +440,4 @@
   T.isPositive_toContinuousLinearMap_iff.mp (ContinuousLinearMap.IsPositive.of_isStarProjection
     (isStarProjection_toContinuousLinearMap_iff.mpr hT))
 
-end LinearMap
->>>>>>> 633c0786
+end LinearMap