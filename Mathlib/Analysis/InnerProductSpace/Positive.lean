/-
Copyright (c) 2022 Anatole Dedecker. All rights reserved.
Released under Apache 2.0 license as described in the file LICENSE.
Authors: Anatole Dedecker
-/
import Mathlib.Analysis.InnerProductSpace.Adjoint
import Mathlib.Analysis.InnerProductSpace.Spectrum
import Mathlib.LinearAlgebra.Matrix.PosDef

/-!
# Positive operators

In this file we define when an operator in a Hilbert space is positive. We follow Bourbaki's choice
of requiring self adjointness in the definition.

## Main definitions

* `LinearMap.IsPositive` : a linear map is positive if it is symmetric and
  `∀ x, 0 ≤ re ⟪T x, x⟫`.
* `ContinuousLinearMap.IsPositive` : a continuous linear map is positive if it is self adjoint and
  `∀ x, 0 ≤ re ⟪T x, x⟫`.

## Main statements

* `ContinuousLinearMap.IsPositive.conj_adjoint` : if `T : E →L[𝕜] E` is positive,
  then for any `S : E →L[𝕜] F`, `S ∘L T ∘L S†` is also positive.
* `ContinuousLinearMap.isPositive_iff_complex` : in a ***complex*** Hilbert space,
  checking that `⟪T x, x⟫` is a nonnegative real number for all `x` suffices to prove that
  `T` is positive.

## References

* [Bourbaki, *Topological Vector Spaces*][bourbaki1987]

## Tags

Positive operator
-/

open InnerProductSpace RCLike LinearMap ContinuousLinearMap

open scoped InnerProduct ComplexConjugate

variable {𝕜 E F : Type*} [RCLike 𝕜]
variable [NormedAddCommGroup E] [NormedAddCommGroup F]
variable [InnerProductSpace 𝕜 E] [InnerProductSpace 𝕜 F]

local notation "⟪" x ", " y "⟫" => inner 𝕜 x y

namespace LinearMap

/-- A linear operator `T` on a Hilbert space is **positive** if it is symmetric and
  `∀ x, 0 ≤ re ⟪T x, x⟫`. -/
def IsPositive (T : E →ₗ[𝕜] E) : Prop :=
  IsSymmetric T ∧ ∀ x, 0 ≤ re ⟪T x, x⟫

theorem IsPositive.isSymmetric {T : E →ₗ[𝕜] E} (hT : IsPositive T) :
    IsSymmetric T := hT.1

theorem IsPositive.re_inner_nonneg_left {T : E →ₗ[𝕜] E} (hT : IsPositive T)
    (x : E) : 0 ≤ re ⟪T x, x⟫ :=
  hT.2 x

theorem IsPositive.re_inner_nonneg_right {T : E →ₗ[𝕜] E} (hT : IsPositive T)
    (x : E) : 0 ≤ re ⟪x, T x⟫ :=
  inner_re_symm (𝕜 := 𝕜) _ x ▸ hT.re_inner_nonneg_left x

section Complex

variable {E' : Type*} [NormedAddCommGroup E'] [InnerProductSpace ℂ E']

theorem isPositive_iff_complex (T : E' →ₗ[ℂ] E') :
    IsPositive T ↔ ∀ x, (re ⟪T x, x⟫_ℂ : ℂ) = ⟪T x, x⟫_ℂ ∧ 0 ≤ re ⟪T x, x⟫_ℂ := by
  simp_rw [IsPositive, forall_and, isSymmetric_iff_inner_map_self_real,
    conj_eq_iff_re, re_to_complex, Complex.coe_algebraMap]

end Complex

theorem IsPositive.isSelfAdjoint [FiniteDimensional 𝕜 E] {T : E →ₗ[𝕜] E} (hT : IsPositive T) :
    IsSelfAdjoint T := (isSymmetric_iff_isSelfAdjoint _).mp hT.isSymmetric

theorem IsPositive.adjoint_eq [FiniteDimensional 𝕜 E] {T : E →ₗ[𝕜] E} (hT : IsPositive T) :
    T.adjoint = T := hT.isSelfAdjoint

open ComplexOrder in
theorem isPositive_iff (T : E →ₗ[𝕜] E) :
    IsPositive T ↔ IsSymmetric T ∧ ∀ x, 0 ≤ ⟪T x, x⟫ := by
  simp_rw [IsPositive, and_congr_right_iff, ← RCLike.ofReal_nonneg (K := 𝕜)]
  intro hT
  simp [hT]

open ComplexOrder in
theorem IsPositive.inner_nonneg_left {T : E →ₗ[𝕜] E} (hT : IsPositive T) (x : E) : 0 ≤ ⟪T x, x⟫ :=
  (T.isPositive_iff.mp hT).right x

open ComplexOrder in
theorem IsPositive.inner_nonneg_right {T : E →ₗ[𝕜] E} (hT : IsPositive T) (x : E) :
    0 ≤ ⟪x, T x⟫ :=
  hT.isSymmetric _ _ ▸ hT.inner_nonneg_left x

@[simp]
theorem isPositive_zero : IsPositive (0 : E →ₗ[𝕜] E) := ⟨.zero, by simp⟩

@[simp]
theorem isPositive_one : IsPositive (1 : E →ₗ[𝕜] E) := ⟨.id, fun _ => inner_self_nonneg⟩

@[simp]
theorem isPositive_natCast {n : ℕ} : IsPositive (n : E →ₗ[𝕜] E) := by
  refine ⟨IsSymmetric.natCast n, fun x => ?_⟩
  simp only [Module.End.natCast_apply, ← Nat.cast_smul_eq_nsmul 𝕜, inner_smul_left, map_natCast,
    mul_re, natCast_re, inner_self_im, mul_zero, sub_zero]
  exact mul_nonneg n.cast_nonneg' inner_self_nonneg

@[simp]
theorem isPositive_ofNat {n : ℕ} [n.AtLeastTwo] : IsPositive (ofNat(n) : E →ₗ[𝕜] E) :=
  isPositive_natCast

@[aesop safe apply]
theorem IsPositive.add {T S : E →ₗ[𝕜] E} (hT : T.IsPositive) (hS : S.IsPositive) :
    (T + S).IsPositive := by
  refine ⟨hT.isSymmetric.add hS.isSymmetric, fun x => ?_⟩
  rw [add_apply, inner_add_left, map_add]
  exact add_nonneg (hT.re_inner_nonneg_left x) (hS.re_inner_nonneg_left x)

open ComplexOrder in
@[aesop safe apply]
theorem IsPositive.smul_of_nonneg {T : E →ₗ[𝕜] E} (hT : T.IsPositive) {c : 𝕜} (hc : 0 ≤ c) :
    (c • T).IsPositive := by
  have hc' : starRingEnd 𝕜 c = c := by
    simp [conj_eq_iff_im, ← (le_iff_re_im.mp hc).right]
  refine ⟨hT.left.smul hc', fun x => ?_⟩
  rw [smul_apply, inner_smul_left, hc', mul_re, conj_eq_iff_im.mp hc', zero_mul, sub_zero]
  exact mul_nonneg ((re_nonneg_of_nonneg hc').mpr hc) (re_inner_nonneg_left hT x)

theorem IsPositive.nonneg_eigenvalues [FiniteDimensional 𝕜 E]
    {T : E →ₗ[𝕜] E} {n : ℕ} (hT : T.IsPositive)
    (hn : Module.finrank 𝕜 E = n) (i : Fin n) : 0 ≤ hT.isSymmetric.eigenvalues hn i := by
  simpa only [hT.isSymmetric.apply_eigenvectorBasis, inner_smul_real_left, RCLike.smul_re,
    inner_self_eq_norm_sq, OrthonormalBasis.norm_eq_one, one_pow, mul_one]
      using hT.right (hT.isSymmetric.eigenvectorBasis hn i)

section PartialOrder

/-- The (Loewner) partial order on linear maps on a Hilbert space determined by `f ≤ g`
if and only if `g - f` is a positive linear map (in the sense of `LinearMap.IsPositive`). -/
instance instLoewnerPartialOrder : PartialOrder (E →ₗ[𝕜] E) where
  le f g := (g - f).IsPositive
  le_refl _ := by simp
  le_trans _ _ _ h₁ h₂ := by simpa using h₁.add h₂
  le_antisymm f₁ f₂ h₁ h₂ := by
    rw [← sub_eq_zero, ← h₂.isSymmetric.inner_map_self_eq_zero]
    intro x
    have hba2 := h₁.2 x
    rw [← neg_le_neg_iff, ← map_neg, ← inner_neg_left, ← neg_apply, neg_sub, neg_zero] at hba2
    rw [← h₂.isSymmetric.coe_re_inner_apply_self, RCLike.ofReal_eq_zero]
    exact le_antisymm hba2 (h₂.2 _)

lemma le_def (f g : E →ₗ[𝕜] E) : f ≤ g ↔ (g - f).IsPositive := Iff.rfl

lemma nonneg_iff_isPositive (f : E →ₗ[𝕜] E) : 0 ≤ f ↔ f.IsPositive := by
  simpa using le_def 0 f

end PartialOrder

/-- An idempotent linear map is positive iff it is symmetric. -/
theorem IsIdempotentElem.isPositive_iff_isSymmetric {T : E →ₗ[𝕜] E} (hT : IsIdempotentElem T) :
    T.IsPositive ↔ T.IsSymmetric := by
  refine ⟨fun h => h.isSymmetric, fun h => ⟨h, fun x => ?_⟩⟩
  rw [← hT.eq, Module.End.mul_apply, h]
  exact inner_self_nonneg

<<<<<<< HEAD
open scoped ComplexOrder in
/-- `A.toEuclideanLin` is positive if and only if `A` is positive semi-definite. -/
theorem _root_.Matrix.isPositive_toEuclideanLin_iff {n : Type*} [Fintype n] [DecidableEq n]
    {A : Matrix n n 𝕜} : A.toEuclideanLin.IsPositive ↔ A.PosSemidef := by
  simp_rw [LinearMap.IsPositive, ← Matrix.isHermitian_iff_isSymmetric, inner_re_symm,
    EuclideanSpace.inner_eq_star_dotProduct, Matrix.piLp_ofLp_toEuclideanLin, Matrix.toLin'_apply,
    dotProduct_comm (A.mulVec _), Matrix.PosSemidef, and_congr_right_iff, RCLike.nonneg_iff (K:=𝕜)]
  intro hA
  simp_rw [hA.im_star_dotProduct_mulVec_self, and_true]
  rfl
=======
/-- A symmetric projection is positive. -/
@[aesop 10% apply, grind →]
theorem IsPositive.of_isSymmetricProjection {p : E →ₗ[𝕜] E} (hp : p.IsSymmetricProjection) :
    p.IsPositive :=
  hp.isIdempotentElem.isPositive_iff_isSymmetric.mpr hp.isSymmetric

/-- A star projection operator is positive. -/
@[deprecated (since := "19-08-2025")]
alias IsPositive.of_isStarProjection := IsPositive.of_isSymmetricProjection
>>>>>>> 0eaa181e

end LinearMap

namespace ContinuousLinearMap

variable [CompleteSpace E] [CompleteSpace F]

/-- A continuous linear endomorphism `T` of a Hilbert space is **positive** if it is self adjoint
  and `∀ x, 0 ≤ re ⟪T x, x⟫`. -/
def IsPositive (T : E →L[𝕜] E) : Prop :=
  IsSelfAdjoint T ∧ ∀ x, 0 ≤ T.reApplyInnerSelf x

theorem IsPositive.isSelfAdjoint {T : E →L[𝕜] E} (hT : IsPositive T) : IsSelfAdjoint T :=
  hT.1

theorem IsPositive.inner_left_eq_inner_right {T : E →L[𝕜] E} (hT : IsPositive T) (x : E) :
    ⟪T x, x⟫ = ⟪x, T x⟫ := by
  rw [← adjoint_inner_left, hT.isSelfAdjoint.adjoint_eq]

theorem IsPositive.re_inner_nonneg_left {T : E →L[𝕜] E} (hT : IsPositive T) (x : E) :
    0 ≤ re ⟪T x, x⟫ :=
  hT.2 x

theorem IsPositive.re_inner_nonneg_right {T : E →L[𝕜] E} (hT : IsPositive T) (x : E) :
    0 ≤ re ⟪x, T x⟫ := by rw [inner_re_symm]; exact hT.re_inner_nonneg_left x

omit [CompleteSpace E] in
lemma _root_.LinearMap.isPositive_toContinuousLinearMap_iff
    [FiniteDimensional 𝕜 E] (T : E →ₗ[𝕜] E) :
    have : CompleteSpace E := FiniteDimensional.complete 𝕜 _
    T.toContinuousLinearMap.IsPositive ↔ T.IsPositive := by
  simp only [IsPositive, isSelfAdjoint_iff_isSymmetric, coe_toContinuousLinearMap, reApplyInnerSelf,
    coe_toContinuousLinearMap', LinearMap.IsPositive]

lemma isPositive_toLinearMap_iff (T : E →L[𝕜] E) :
    (T : E →ₗ[𝕜] E).IsPositive ↔ T.IsPositive := by
  simp only [LinearMap.IsPositive, ← isSelfAdjoint_iff_isSymmetric, coe_coe, IsPositive,
    reApplyInnerSelf]

alias ⟨_, IsPositive.toLinearMap⟩ := isPositive_toLinearMap_iff

open ComplexOrder in
theorem isPositive_iff (T : E →L[𝕜] E) :
    IsPositive T ↔ IsSelfAdjoint T ∧ ∀ x, 0 ≤ ⟪T x, x⟫ := by
  simp [← isPositive_toLinearMap_iff, isSelfAdjoint_iff_isSymmetric, LinearMap.isPositive_iff]

open ComplexOrder in
theorem IsPositive.inner_nonneg_left {T : E →L[𝕜] E} (hT : IsPositive T) (x : E) :
    0 ≤ ⟪T x, x⟫ :=
  (T.isPositive_iff.mp hT).right x

open ComplexOrder in
theorem IsPositive.inner_nonneg_right {T : E →L[𝕜] E} (hT : IsPositive T) (x : E) :
    0 ≤ ⟪x, T x⟫ := by
  rw [← hT.inner_left_eq_inner_right]
  exact inner_nonneg_left hT x

@[simp]
theorem isPositive_zero : IsPositive (0 : E →L[𝕜] E) :=
  (isPositive_toLinearMap_iff _).mp LinearMap.isPositive_zero

@[simp]
theorem isPositive_one : IsPositive (1 : E →L[𝕜] E) :=
  ⟨.one _, fun _ => inner_self_nonneg⟩

@[simp]
theorem isPositive_natCast {n : ℕ} : IsPositive (n : E →L[𝕜] E) :=
  (isPositive_toLinearMap_iff _).mp LinearMap.isPositive_natCast

@[simp]
theorem isPositive_ofNat {n : ℕ} [n.AtLeastTwo] : IsPositive (ofNat(n) : E →L[𝕜] E) :=
  isPositive_natCast

@[aesop safe apply]
theorem IsPositive.add {T S : E →L[𝕜] E} (hT : T.IsPositive) (hS : S.IsPositive) :
    (T + S).IsPositive :=
  (isPositive_toLinearMap_iff _).mp (hT.toLinearMap.add hS.toLinearMap)

open ComplexOrder in
@[aesop safe apply]
theorem IsPositive.smul_of_nonneg {T : E →L[𝕜] E} (hT : T.IsPositive) {c : 𝕜} (hc : 0 ≤ c) :
    (c • T).IsPositive :=
  (isPositive_toLinearMap_iff _).mp (hT.toLinearMap.smul_of_nonneg hc)

@[aesop safe apply]
theorem IsPositive.conj_adjoint {T : E →L[𝕜] E} (hT : T.IsPositive) (S : E →L[𝕜] F) :
    (S ∘L T ∘L S†).IsPositive := by
  refine ⟨hT.isSelfAdjoint.conj_adjoint S, fun x => ?_⟩
  rw [reApplyInnerSelf, comp_apply, ← adjoint_inner_right]
  exact hT.re_inner_nonneg_left _

@[aesop safe apply]
theorem IsPositive.adjoint_conj {T : E →L[𝕜] E} (hT : T.IsPositive) (S : F →L[𝕜] E) :
    (S† ∘L T ∘L S).IsPositive := by
  convert hT.conj_adjoint (S†)
  rw [adjoint_adjoint]

section LinearMap

omit [CompleteSpace E] [CompleteSpace F]

variable [FiniteDimensional 𝕜 E] [FiniteDimensional 𝕜 F]

@[aesop safe apply]
theorem _root_.LinearMap.IsPositive.conj_adjoint {T : E →ₗ[𝕜] E}
    (hT : T.IsPositive) (S : E →ₗ[𝕜] F) : (S ∘ₗ T ∘ₗ S.adjoint).IsPositive := by
  have := FiniteDimensional.complete 𝕜 E
  have := FiniteDimensional.complete 𝕜 F
  simpa [← isPositive_toContinuousLinearMap_iff] using
    ((T.isPositive_toContinuousLinearMap_iff.mpr hT).conj_adjoint S.toContinuousLinearMap)

@[aesop safe apply]
theorem _root_.LinearMap.IsPositive.adjoint_conj {T : E →ₗ[𝕜] E}
    (hT : T.IsPositive) (S : F →ₗ[𝕜] E) : (S.adjoint ∘ₗ T ∘ₗ S).IsPositive := by
  convert hT.conj_adjoint S.adjoint
  rw [LinearMap.adjoint_adjoint]

end LinearMap

theorem IsPositive.conj_starProjection (U : Submodule 𝕜 E) {T : E →L[𝕜] E} (hT : T.IsPositive)
    [U.HasOrthogonalProjection] :
    (U.starProjection ∘L T ∘L U.starProjection).IsPositive := by
  have := hT.conj_adjoint (U.starProjection)
  rwa [(isSelfAdjoint_starProjection U).adjoint_eq] at this

theorem IsPositive.orthogonalProjection_comp {T : E →L[𝕜] E} (hT : T.IsPositive) (U : Submodule 𝕜 E)
    [CompleteSpace U] : (U.orthogonalProjection ∘L T ∘L U.subtypeL).IsPositive := by
  have := hT.conj_adjoint (U.orthogonalProjection : E →L[𝕜] U)
  rwa [U.adjoint_orthogonalProjection] at this

open scoped NNReal

lemma antilipschitz_of_forall_le_inner_map {H : Type*} [NormedAddCommGroup H]
    [InnerProductSpace 𝕜 H] (f : H →L[𝕜] H) {c : ℝ≥0} (hc : 0 < c)
    (h : ∀ x, ‖x‖ ^ 2 * c ≤ ‖⟪f x, x⟫_𝕜‖) : AntilipschitzWith c⁻¹ f := by
  refine f.antilipschitz_of_bound (K := c⁻¹) fun x ↦ ?_
  rw [NNReal.coe_inv, inv_mul_eq_div, le_div_iff₀ (by exact_mod_cast hc)]
  simp_rw [sq, mul_assoc] at h
  by_cases hx0 : x = 0
  · simp [hx0]
  · apply (map_le_map_iff <| OrderIso.mulLeft₀ ‖x‖ (norm_pos_iff.mpr hx0)).mp
    exact (h x).trans <| (norm_inner_le_norm _ _).trans <| (mul_comm _ _).le

lemma isUnit_of_forall_le_norm_inner_map (f : E →L[𝕜] E) {c : ℝ≥0} (hc : 0 < c)
    (h : ∀ x, ‖x‖ ^ 2 * c ≤ ‖⟪f x, x⟫_𝕜‖) : IsUnit f := by
  rw [isUnit_iff_bijective, bijective_iff_dense_range_and_antilipschitz]
  have h_anti : AntilipschitzWith c⁻¹ f := antilipschitz_of_forall_le_inner_map f hc h
  refine ⟨?_, ⟨_, h_anti⟩⟩
  have _inst := h_anti.completeSpace_range_clm
  rw [Submodule.topologicalClosure_eq_top_iff, Submodule.eq_bot_iff]
  intro x hx
  have : ‖x‖ ^ 2 * c = 0 := le_antisymm (by simpa only [hx (f x) ⟨x, rfl⟩, norm_zero] using h x)
    (by positivity)
  aesop

section Complex

variable {E' : Type*} [NormedAddCommGroup E'] [InnerProductSpace ℂ E'] [CompleteSpace E']

theorem isPositive_iff_complex (T : E' →L[ℂ] E') :
    IsPositive T ↔ ∀ x, (re ⟪T x, x⟫_ℂ : ℂ) = ⟪T x, x⟫_ℂ ∧ 0 ≤ re ⟪T x, x⟫_ℂ := by
  simp [← isPositive_toLinearMap_iff, LinearMap.isPositive_iff_complex]

end Complex

section PartialOrder

/-- The (Loewner) partial order on continuous linear maps on a Hilbert space determined by
`f ≤ g` if and only if `g - f` is a positive linear map (in the sense of
`ContinuousLinearMap.IsPositive`). With this partial order, the continuous linear maps form a
`StarOrderedRing`. -/
instance instLoewnerPartialOrder : PartialOrder (E →L[𝕜] E) where
  le f g := (g - f).IsPositive
  le_refl _ := by simp
  le_trans _ _ _ h₁ h₂ := by simpa using h₁.add h₂
  le_antisymm _ _ h₁ h₂ := coe_inj.mp (le_antisymm h₁.toLinearMap h₂.toLinearMap)

lemma le_def (f g : E →L[𝕜] E) : f ≤ g ↔ (g - f).IsPositive := Iff.rfl

lemma coe_le_coe_iff (f g : E →L[𝕜] E) :
    (f : E →ₗ[𝕜] E) ≤ g ↔ f ≤ g :=
  isPositive_toLinearMap_iff (g - f)

lemma nonneg_iff_isPositive (f : E →L[𝕜] E) : 0 ≤ f ↔ f.IsPositive := by
  simpa using le_def 0 f

end PartialOrder

/-- An idempotent operator is positive if and only if it is self-adjoint. -/
@[grind →]
theorem IsIdempotentElem.isPositive_iff_isSelfAdjoint
    {p : E →L[𝕜] E} (hp : IsIdempotentElem p) : p.IsPositive ↔ IsSelfAdjoint p := by
  rw [← isPositive_toLinearMap_iff, IsIdempotentElem.isPositive_iff_isSymmetric hp.toLinearMap]
  exact isSelfAdjoint_iff_isSymmetric.symm

/-- A star projection operator is positive.

The proof of this will soon be simplified to `IsStarProjection.nonneg` when we
have `StarOrderedRing (E →L[𝕜] E)`. -/
@[aesop 10% apply, grind →]
theorem IsPositive.of_isStarProjection {p : E →L[𝕜] E}
    (hp : IsStarProjection p) : p.IsPositive :=
  hp.isIdempotentElem.isPositive_iff_isSelfAdjoint.mpr hp.isSelfAdjoint

/-- For an idempotent operator `p`, TFAE:
* `p` is normal
* `p` is self-adjoint
* `p` is positive
* `(range p)ᗮ = ker p` -/
theorem IsIdempotentElem.TFAE {p : E →L[𝕜] E} (hp : IsIdempotentElem p) :
    [IsStarNormal p, IsSelfAdjoint p, p.IsPositive,
      (LinearMap.range p)ᗮ = LinearMap.ker p].TFAE := by
  tfae_have 1 ↔ 2 := hp.isSelfAdjoint_iff_isStarNormal.symm
  tfae_have 2 ↔ 3 := hp.isPositive_iff_isSelfAdjoint.symm
  tfae_have 2 ↔ 4 := p.isSelfAdjoint_iff_isSymmetric.eq ▸
    (ContinuousLinearMap.IsIdempotentElem.isSymmetric_iff_orthogonal_range hp)
  tfae_finish

end ContinuousLinearMap<|MERGE_RESOLUTION|>--- conflicted
+++ resolved
@@ -169,7 +169,6 @@
   rw [← hT.eq, Module.End.mul_apply, h]
   exact inner_self_nonneg
 
-<<<<<<< HEAD
 open scoped ComplexOrder in
 /-- `A.toEuclideanLin` is positive if and only if `A` is positive semi-definite. -/
 theorem _root_.Matrix.isPositive_toEuclideanLin_iff {n : Type*} [Fintype n] [DecidableEq n]
@@ -180,7 +179,7 @@
   intro hA
   simp_rw [hA.im_star_dotProduct_mulVec_self, and_true]
   rfl
-=======
+
 /-- A symmetric projection is positive. -/
 @[aesop 10% apply, grind →]
 theorem IsPositive.of_isSymmetricProjection {p : E →ₗ[𝕜] E} (hp : p.IsSymmetricProjection) :
@@ -190,7 +189,6 @@
 /-- A star projection operator is positive. -/
 @[deprecated (since := "19-08-2025")]
 alias IsPositive.of_isStarProjection := IsPositive.of_isSymmetricProjection
->>>>>>> 0eaa181e
 
 end LinearMap
 
