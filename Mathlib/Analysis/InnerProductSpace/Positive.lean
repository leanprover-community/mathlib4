--- conflicted
+++ resolved
@@ -169,7 +169,6 @@
   rw [← hT.eq, Module.End.mul_apply, h]
   exact inner_self_nonneg
 
-<<<<<<< HEAD
 theorem isPositive_linearIsometryEquiv_conj_iff {T : E →ₗ[𝕜] E} (f : E ≃ₗᵢ[𝕜] F) :
     IsPositive (f.toLinearMap ∘ₗ T ∘ₗ f.symm.toLinearMap) ↔ IsPositive T := by
   simp_rw [IsPositive, isSymmetric_linearIsometryEquiv_conj_iff, and_congr_right_iff,
@@ -197,7 +196,7 @@
   rw [← Matrix.isPositive_toEuclideanLin_iff, (by exact Matrix.toLin'_toMatrix' _ :
     (A.toMatrix b.toBasis b.toBasis).toEuclideanLin =
       b.repr.toLinearMap ∘ₗ A ∘ₗ b.repr.symm.toLinearMap), isPositive_linearIsometryEquiv_conj_iff]
-=======
+
 /-- A symmetric projection is positive. -/
 @[aesop 10% apply, grind →]
 theorem IsPositive.of_isSymmetricProjection {p : E →ₗ[𝕜] E} (hp : p.IsSymmetricProjection) :
@@ -207,7 +206,6 @@
 /-- A star projection operator is positive. -/
 @[deprecated (since := "19-08-2025")]
 alias IsPositive.of_isStarProjection := IsPositive.of_isSymmetricProjection
->>>>>>> 0eaa181e
 
 end LinearMap
 
