/-
Copyright (c) 2022 Anatole Dedecker. All rights reserved.
Released under Apache 2.0 license as described in the file LICENSE.
Authors: Anatole Dedecker
-/
import Mathlib.Analysis.InnerProductSpace.Adjoint
import Mathlib.Analysis.InnerProductSpace.Spectrum
import Mathlib.LinearAlgebra.Matrix.PosDef

/-!
# Positive operators

In this file we define when an operator in a Hilbert space is positive. We follow Bourbaki's choice
of requiring self adjointness in the definition.

## Main definitions

* `LinearMap.IsPositive` : a linear map is positive if it is symmetric and
  `∀ x, 0 ≤ re ⟪T x, x⟫`.
* `ContinuousLinearMap.IsPositive` : a continuous linear map is positive if it is self adjoint and
  `∀ x, 0 ≤ re ⟪T x, x⟫`.

## Main statements

* `ContinuousLinearMap.IsPositive.conj_adjoint` : if `T : E →L[𝕜] E` is positive,
  then for any `S : E →L[𝕜] F`, `S ∘L T ∘L S†` is also positive.
* `ContinuousLinearMap.isPositive_iff_complex` : in a ***complex*** Hilbert space,
  checking that `⟪T x, x⟫` is a nonnegative real number for all `x` suffices to prove that
  `T` is positive.

## References

* [Bourbaki, *Topological Vector Spaces*][bourbaki1987]

## Tags

Positive operator
-/

open InnerProductSpace RCLike LinearMap ContinuousLinearMap

open scoped InnerProduct ComplexConjugate

variable {𝕜 E F : Type*} [RCLike 𝕜]
variable [NormedAddCommGroup E] [NormedAddCommGroup F]
variable [InnerProductSpace 𝕜 E] [InnerProductSpace 𝕜 F]

local notation "⟪" x ", " y "⟫" => inner 𝕜 x y

namespace LinearMap

/-- A linear operator `T` on a Hilbert space is **positive** if it is symmetric and
  `∀ x, 0 ≤ re ⟪T x, x⟫`. -/
def IsPositive (T : E →ₗ[𝕜] E) : Prop :=
  IsSymmetric T ∧ ∀ x, 0 ≤ re ⟪T x, x⟫

theorem IsPositive.isSymmetric {T : E →ₗ[𝕜] E} (hT : IsPositive T) :
    IsSymmetric T := hT.1

theorem IsPositive.re_inner_nonneg_left {T : E →ₗ[𝕜] E} (hT : IsPositive T)
    (x : E) : 0 ≤ re ⟪T x, x⟫ :=
  hT.2 x

theorem IsPositive.re_inner_nonneg_right {T : E →ₗ[𝕜] E} (hT : IsPositive T)
    (x : E) : 0 ≤ re ⟪x, T x⟫ :=
  inner_re_symm (𝕜 := 𝕜) _ x ▸ hT.re_inner_nonneg_left x

section Complex

variable {E' : Type*} [NormedAddCommGroup E'] [InnerProductSpace ℂ E']

theorem isPositive_iff_complex (T : E' →ₗ[ℂ] E') :
    IsPositive T ↔ ∀ x, (re ⟪T x, x⟫_ℂ : ℂ) = ⟪T x, x⟫_ℂ ∧ 0 ≤ re ⟪T x, x⟫_ℂ := by
  simp_rw [IsPositive, forall_and, isSymmetric_iff_inner_map_self_real,
    conj_eq_iff_re, re_to_complex, Complex.coe_algebraMap]

end Complex

theorem IsPositive.isSelfAdjoint [FiniteDimensional 𝕜 E] {T : E →ₗ[𝕜] E} (hT : IsPositive T) :
    IsSelfAdjoint T := (isSymmetric_iff_isSelfAdjoint _).mp hT.isSymmetric

theorem IsPositive.adjoint_eq [FiniteDimensional 𝕜 E] {T : E →ₗ[𝕜] E} (hT : IsPositive T) :
    T.adjoint = T := hT.isSelfAdjoint

open ComplexOrder in
theorem isPositive_iff (T : E →ₗ[𝕜] E) :
    IsPositive T ↔ IsSymmetric T ∧ ∀ x, 0 ≤ ⟪T x, x⟫ := by
  simp_rw [IsPositive, and_congr_right_iff, ← RCLike.ofReal_nonneg (K := 𝕜)]
  intro hT
  simp [hT]

open ComplexOrder in
theorem IsPositive.inner_nonneg_left {T : E →ₗ[𝕜] E} (hT : IsPositive T) (x : E) : 0 ≤ ⟪T x, x⟫ :=
  (T.isPositive_iff.mp hT).right x

open ComplexOrder in
theorem IsPositive.inner_nonneg_right {T : E →ₗ[𝕜] E} (hT : IsPositive T) (x : E) :
    0 ≤ ⟪x, T x⟫ :=
  hT.isSymmetric _ _ ▸ hT.inner_nonneg_left x

@[simp]
theorem isPositive_zero : IsPositive (0 : E →ₗ[𝕜] E) := ⟨.zero, by simp⟩

@[simp]
theorem isPositive_one : IsPositive (1 : E →ₗ[𝕜] E) := ⟨.id, fun _ => inner_self_nonneg⟩

@[simp]
theorem isPositive_natCast {n : ℕ} : IsPositive (n : E →ₗ[𝕜] E) := by
  refine ⟨IsSymmetric.natCast n, fun x => ?_⟩
  simp only [Module.End.natCast_apply, ← Nat.cast_smul_eq_nsmul 𝕜, inner_smul_left, map_natCast,
    mul_re, natCast_re, inner_self_im, mul_zero, sub_zero]
  exact mul_nonneg n.cast_nonneg' inner_self_nonneg

@[simp]
theorem isPositive_ofNat {n : ℕ} [n.AtLeastTwo] : IsPositive (ofNat(n) : E →ₗ[𝕜] E) :=
  isPositive_natCast

@[aesop safe apply]
theorem IsPositive.add {T S : E →ₗ[𝕜] E} (hT : T.IsPositive) (hS : S.IsPositive) :
    (T + S).IsPositive := by
  refine ⟨hT.isSymmetric.add hS.isSymmetric, fun x => ?_⟩
  rw [add_apply, inner_add_left, map_add]
  exact add_nonneg (hT.re_inner_nonneg_left x) (hS.re_inner_nonneg_left x)

open ComplexOrder in
@[aesop safe apply]
theorem IsPositive.smul_of_nonneg {T : E →ₗ[𝕜] E} (hT : T.IsPositive) {c : 𝕜} (hc : 0 ≤ c) :
    (c • T).IsPositive := by
  have hc' : starRingEnd 𝕜 c = c := by
    simp [conj_eq_iff_im, ← (le_iff_re_im.mp hc).right]
  refine ⟨hT.left.smul hc', fun x => ?_⟩
  rw [smul_apply, inner_smul_left, hc', mul_re, conj_eq_iff_im.mp hc', zero_mul, sub_zero]
  exact mul_nonneg ((re_nonneg_of_nonneg hc').mpr hc) (re_inner_nonneg_left hT x)

theorem IsPositive.nonneg_eigenvalues [FiniteDimensional 𝕜 E]
    {T : E →ₗ[𝕜] E} {n : ℕ} (hT : T.IsPositive)
    (hn : Module.finrank 𝕜 E = n) (i : Fin n) : 0 ≤ hT.isSymmetric.eigenvalues hn i := by
  simpa only [hT.isSymmetric.apply_eigenvectorBasis, inner_smul_real_left, RCLike.smul_re,
    inner_self_eq_norm_sq, OrthonormalBasis.norm_eq_one, one_pow, mul_one]
      using hT.right (hT.isSymmetric.eigenvectorBasis hn i)

section PartialOrder

/-- The (Loewner) partial order on linear maps on a Hilbert space determined by `f ≤ g`
if and only if `g - f` is a positive linear map (in the sense of `LinearMap.IsPositive`). -/
instance instLoewnerPartialOrder : PartialOrder (E →ₗ[𝕜] E) where
  le f g := (g - f).IsPositive
  le_refl _ := by simp
  le_trans _ _ _ h₁ h₂ := by simpa using h₁.add h₂
  le_antisymm f₁ f₂ h₁ h₂ := by
    rw [← sub_eq_zero, ← h₂.isSymmetric.inner_map_self_eq_zero]
    intro x
    have hba2 := h₁.2 x
    rw [← neg_le_neg_iff, ← map_neg, ← inner_neg_left, ← neg_apply, neg_sub, neg_zero] at hba2
    rw [← h₂.isSymmetric.coe_re_inner_apply_self, RCLike.ofReal_eq_zero]
    exact le_antisymm hba2 (h₂.2 _)

lemma le_def (f g : E →ₗ[𝕜] E) : f ≤ g ↔ (g - f).IsPositive := Iff.rfl

lemma nonneg_iff_isPositive (f : E →ₗ[𝕜] E) : 0 ≤ f ↔ f.IsPositive := by
  simpa using le_def 0 f

end PartialOrder

/-- An idempotent linear map is positive iff it is symmetric. -/
theorem IsIdempotentElem.isPositive_iff_isSymmetric {T : E →ₗ[𝕜] E} (hT : IsIdempotentElem T) :
    T.IsPositive ↔ T.IsSymmetric := by
  refine ⟨fun h => h.isSymmetric, fun h => ⟨h, fun x => ?_⟩⟩
  rw [← hT.eq, Module.End.mul_apply, h]
  exact inner_self_nonneg

theorem isPositive_linearIsometryEquiv_conj_iff {T : E →ₗ[𝕜] E} (f : E ≃ₗᵢ[𝕜] F) :
    IsPositive (f.toLinearMap ∘ₗ T ∘ₗ f.symm.toLinearMap) ↔ IsPositive T := by
  simp_rw [IsPositive, isSymmetric_linearIsometryEquiv_conj_iff, and_congr_right_iff,
    LinearIsometryEquiv.toLinearEquiv_symm, coe_comp, LinearEquiv.coe_coe,
    LinearIsometryEquiv.coe_toLinearEquiv, LinearIsometryEquiv.coe_symm_toLinearEquiv,
    Function.comp_apply, LinearIsometryEquiv.inner_map_eq_flip]
  exact fun _ => ⟨fun h x => by simpa using h (f x), fun h x => h _⟩

open scoped ComplexOrder in
/-- `A.toEuclideanLin` is positive if and only if `A` is positive semi-definite. -/
@[simp] theorem _root_.Matrix.isPositive_toEuclideanLin_iff {n : Type*} [Fintype n] [DecidableEq n]
    {A : Matrix n n 𝕜} : A.toEuclideanLin.IsPositive ↔ A.PosSemidef := by
  simp_rw [LinearMap.IsPositive, ← Matrix.isHermitian_iff_isSymmetric, inner_re_symm,
    EuclideanSpace.inner_eq_star_dotProduct, Matrix.piLp_ofLp_toEuclideanLin, Matrix.toLin'_apply,
    dotProduct_comm (A.mulVec _), Matrix.PosSemidef, and_congr_right_iff, RCLike.nonneg_iff (K:=𝕜)]
  refine fun hA ↦ (EuclideanSpace.equiv n 𝕜).forall_congr' fun x ↦ ?_
  simp [hA.im_star_dotProduct_mulVec_self]

<<<<<<< HEAD
theorem isPositive_linearIsometryEquiv_conj_iff {T : E →ₗ[𝕜] E} (f : E ≃ₗᵢ[𝕜] F) :
    IsPositive (f.toLinearMap ∘ₗ T ∘ₗ f.symm.toLinearMap) ↔ IsPositive T := by
  simp_rw [IsPositive, isSymmetric_linearIsometryEquiv_conj_iff, and_congr_right_iff,
    LinearIsometryEquiv.toLinearEquiv_symm, coe_comp, LinearEquiv.coe_coe,
    LinearIsometryEquiv.coe_toLinearEquiv, LinearIsometryEquiv.coe_symm_toLinearEquiv,
    Function.comp_apply, LinearIsometryEquiv.inner_map_eq_flip]
  exact fun _ => ⟨fun h x => by simpa using h (f x), fun h x => h _⟩

open scoped ComplexOrder in
/-- `A.toMatrix` is positive semi-definite if and only if `A` is positive. -/
theorem posSemidef_toMatrix_iff {ι : Type*} [Fintype ι] [DecidableEq ι]
    {A : E →ₗ[𝕜] E} (b : OrthonormalBasis ι 𝕜 E) :
    (A.toMatrix b.toBasis b.toBasis).PosSemidef ↔ A.IsPositive := by
  rw [← Matrix.isPositive_toEuclideanLin_iff, (by exact Matrix.toLin'_toMatrix' _ :
    (A.toMatrix b.toBasis b.toBasis).toEuclideanLin =
      b.repr.toLinearMap ∘ₗ A ∘ₗ b.repr.symm.toLinearMap), isPositive_linearIsometryEquiv_conj_iff]

=======
>>>>>>> 8cf249e4
/-- A symmetric projection is positive. -/
@[aesop 10% apply, grind →]
theorem IsPositive.of_isSymmetricProjection {p : E →ₗ[𝕜] E} (hp : p.IsSymmetricProjection) :
    p.IsPositive :=
  hp.isIdempotentElem.isPositive_iff_isSymmetric.mpr hp.isSymmetric

/-- A star projection operator is positive. -/
@[deprecated (since := "19-08-2025")]
alias IsPositive.of_isStarProjection := IsPositive.of_isSymmetricProjection

end LinearMap

namespace ContinuousLinearMap

variable [CompleteSpace E] [CompleteSpace F]

/-- A continuous linear endomorphism `T` of a Hilbert space is **positive** if it is self adjoint
  and `∀ x, 0 ≤ re ⟪T x, x⟫`. -/
def IsPositive (T : E →L[𝕜] E) : Prop :=
  IsSelfAdjoint T ∧ ∀ x, 0 ≤ T.reApplyInnerSelf x

theorem IsPositive.isSelfAdjoint {T : E →L[𝕜] E} (hT : IsPositive T) : IsSelfAdjoint T :=
  hT.1

theorem IsPositive.inner_left_eq_inner_right {T : E →L[𝕜] E} (hT : IsPositive T) (x : E) :
    ⟪T x, x⟫ = ⟪x, T x⟫ := by
  rw [← adjoint_inner_left, hT.isSelfAdjoint.adjoint_eq]

theorem IsPositive.re_inner_nonneg_left {T : E →L[𝕜] E} (hT : IsPositive T) (x : E) :
    0 ≤ re ⟪T x, x⟫ :=
  hT.2 x

theorem IsPositive.re_inner_nonneg_right {T : E →L[𝕜] E} (hT : IsPositive T) (x : E) :
    0 ≤ re ⟪x, T x⟫ := by rw [inner_re_symm]; exact hT.re_inner_nonneg_left x

omit [CompleteSpace E] in
lemma _root_.LinearMap.isPositive_toContinuousLinearMap_iff
    [FiniteDimensional 𝕜 E] (T : E →ₗ[𝕜] E) :
    have : CompleteSpace E := FiniteDimensional.complete 𝕜 _
    T.toContinuousLinearMap.IsPositive ↔ T.IsPositive := by
  simp only [IsPositive, isSelfAdjoint_iff_isSymmetric, coe_toContinuousLinearMap, reApplyInnerSelf,
    coe_toContinuousLinearMap', LinearMap.IsPositive]

lemma isPositive_toLinearMap_iff (T : E →L[𝕜] E) :
    (T : E →ₗ[𝕜] E).IsPositive ↔ T.IsPositive := by
  simp only [LinearMap.IsPositive, ← isSelfAdjoint_iff_isSymmetric, coe_coe, IsPositive,
    reApplyInnerSelf]

alias ⟨_, IsPositive.toLinearMap⟩ := isPositive_toLinearMap_iff

open ComplexOrder in
theorem isPositive_iff (T : E →L[𝕜] E) :
    IsPositive T ↔ IsSelfAdjoint T ∧ ∀ x, 0 ≤ ⟪T x, x⟫ := by
  simp [← isPositive_toLinearMap_iff, isSelfAdjoint_iff_isSymmetric, LinearMap.isPositive_iff]

open ComplexOrder in
theorem IsPositive.inner_nonneg_left {T : E →L[𝕜] E} (hT : IsPositive T) (x : E) :
    0 ≤ ⟪T x, x⟫ :=
  (T.isPositive_iff.mp hT).right x

open ComplexOrder in
theorem IsPositive.inner_nonneg_right {T : E →L[𝕜] E} (hT : IsPositive T) (x : E) :
    0 ≤ ⟪x, T x⟫ := by
  rw [← hT.inner_left_eq_inner_right]
  exact inner_nonneg_left hT x

@[simp]
theorem isPositive_zero : IsPositive (0 : E →L[𝕜] E) :=
  (isPositive_toLinearMap_iff _).mp LinearMap.isPositive_zero

@[simp]
theorem isPositive_one : IsPositive (1 : E →L[𝕜] E) :=
  ⟨.one _, fun _ => inner_self_nonneg⟩

@[simp]
theorem isPositive_natCast {n : ℕ} : IsPositive (n : E →L[𝕜] E) :=
  (isPositive_toLinearMap_iff _).mp LinearMap.isPositive_natCast

@[simp]
theorem isPositive_ofNat {n : ℕ} [n.AtLeastTwo] : IsPositive (ofNat(n) : E →L[𝕜] E) :=
  isPositive_natCast

@[aesop safe apply]
theorem IsPositive.add {T S : E →L[𝕜] E} (hT : T.IsPositive) (hS : S.IsPositive) :
    (T + S).IsPositive :=
  (isPositive_toLinearMap_iff _).mp (hT.toLinearMap.add hS.toLinearMap)

open ComplexOrder in
@[aesop safe apply]
theorem IsPositive.smul_of_nonneg {T : E →L[𝕜] E} (hT : T.IsPositive) {c : 𝕜} (hc : 0 ≤ c) :
    (c • T).IsPositive :=
  (isPositive_toLinearMap_iff _).mp (hT.toLinearMap.smul_of_nonneg hc)

@[aesop safe apply]
theorem IsPositive.conj_adjoint {T : E →L[𝕜] E} (hT : T.IsPositive) (S : E →L[𝕜] F) :
    (S ∘L T ∘L S†).IsPositive := by
  refine ⟨hT.isSelfAdjoint.conj_adjoint S, fun x => ?_⟩
  rw [reApplyInnerSelf, comp_apply, ← adjoint_inner_right]
  exact hT.re_inner_nonneg_left _

theorem isPositive_self_comp_adjoint (S : E →L[𝕜] F) :
    (S ∘L S†).IsPositive := by
  simpa using isPositive_one.conj_adjoint S

@[aesop safe apply]
theorem IsPositive.adjoint_conj {T : E →L[𝕜] E} (hT : T.IsPositive) (S : F →L[𝕜] E) :
    (S† ∘L T ∘L S).IsPositive := by
  convert hT.conj_adjoint (S†)
  rw [adjoint_adjoint]

theorem isPositive_adjoint_comp_self (S : E →L[𝕜] F) :
    (S† ∘L S).IsPositive := by
  simpa using isPositive_one.adjoint_conj S

section LinearMap

omit [CompleteSpace E] [CompleteSpace F]

variable [FiniteDimensional 𝕜 E] [FiniteDimensional 𝕜 F]

@[aesop safe apply]
theorem _root_.LinearMap.IsPositive.conj_adjoint {T : E →ₗ[𝕜] E}
    (hT : T.IsPositive) (S : E →ₗ[𝕜] F) : (S ∘ₗ T ∘ₗ S.adjoint).IsPositive := by
  have := FiniteDimensional.complete 𝕜 E
  have := FiniteDimensional.complete 𝕜 F
  simpa [← isPositive_toContinuousLinearMap_iff] using
    ((T.isPositive_toContinuousLinearMap_iff.mpr hT).conj_adjoint S.toContinuousLinearMap)

theorem _root_.LinearMap.isPositive_self_comp_adjoint (S : E →ₗ[𝕜] F) :
    (S ∘ₗ S.adjoint).IsPositive := by
  simpa using LinearMap.isPositive_one.conj_adjoint S

@[aesop safe apply]
theorem _root_.LinearMap.IsPositive.adjoint_conj {T : E →ₗ[𝕜] E}
    (hT : T.IsPositive) (S : F →ₗ[𝕜] E) : (S.adjoint ∘ₗ T ∘ₗ S).IsPositive := by
  convert hT.conj_adjoint S.adjoint
  rw [LinearMap.adjoint_adjoint]

theorem _root_.LinearMap.isPositive_adjoint_comp_self (S : E →ₗ[𝕜] F) :
    (S.adjoint ∘ₗ S).IsPositive := by
  simpa using LinearMap.isPositive_one.adjoint_conj S

end LinearMap

theorem IsPositive.conj_starProjection (U : Submodule 𝕜 E) {T : E →L[𝕜] E} (hT : T.IsPositive)
    [U.HasOrthogonalProjection] :
    (U.starProjection ∘L T ∘L U.starProjection).IsPositive := by
  have := hT.conj_adjoint (U.starProjection)
  rwa [(isSelfAdjoint_starProjection U).adjoint_eq] at this

theorem IsPositive.orthogonalProjection_comp {T : E →L[𝕜] E} (hT : T.IsPositive) (U : Submodule 𝕜 E)
    [CompleteSpace U] : (U.orthogonalProjection ∘L T ∘L U.subtypeL).IsPositive := by
  have := hT.conj_adjoint (U.orthogonalProjection : E →L[𝕜] U)
  rwa [U.adjoint_orthogonalProjection] at this

open scoped NNReal

lemma antilipschitz_of_forall_le_inner_map {H : Type*} [NormedAddCommGroup H]
    [InnerProductSpace 𝕜 H] (f : H →L[𝕜] H) {c : ℝ≥0} (hc : 0 < c)
    (h : ∀ x, ‖x‖ ^ 2 * c ≤ ‖⟪f x, x⟫_𝕜‖) : AntilipschitzWith c⁻¹ f := by
  refine f.antilipschitz_of_bound (K := c⁻¹) fun x ↦ ?_
  rw [NNReal.coe_inv, inv_mul_eq_div, le_div_iff₀ (by exact_mod_cast hc)]
  simp_rw [sq, mul_assoc] at h
  by_cases hx0 : x = 0
  · simp [hx0]
  · apply (map_le_map_iff <| OrderIso.mulLeft₀ ‖x‖ (norm_pos_iff.mpr hx0)).mp
    exact (h x).trans <| (norm_inner_le_norm _ _).trans <| (mul_comm _ _).le

lemma isUnit_of_forall_le_norm_inner_map (f : E →L[𝕜] E) {c : ℝ≥0} (hc : 0 < c)
    (h : ∀ x, ‖x‖ ^ 2 * c ≤ ‖⟪f x, x⟫_𝕜‖) : IsUnit f := by
  rw [isUnit_iff_bijective, bijective_iff_dense_range_and_antilipschitz]
  have h_anti : AntilipschitzWith c⁻¹ f := antilipschitz_of_forall_le_inner_map f hc h
  refine ⟨?_, ⟨_, h_anti⟩⟩
  rw [Submodule.topologicalClosure_eq_top_iff, Submodule.eq_bot_iff]
  intro x hx
  have : ‖x‖ ^ 2 * c = 0 := le_antisymm (by simpa only [hx (f x) ⟨x, rfl⟩, norm_zero] using h x)
    (by positivity)
  aesop

section Complex

variable {E' : Type*} [NormedAddCommGroup E'] [InnerProductSpace ℂ E'] [CompleteSpace E']

theorem isPositive_iff_complex (T : E' →L[ℂ] E') :
    IsPositive T ↔ ∀ x, (re ⟪T x, x⟫_ℂ : ℂ) = ⟪T x, x⟫_ℂ ∧ 0 ≤ re ⟪T x, x⟫_ℂ := by
  simp [← isPositive_toLinearMap_iff, LinearMap.isPositive_iff_complex]

end Complex

section PartialOrder

/-- The (Loewner) partial order on continuous linear maps on a Hilbert space determined by
`f ≤ g` if and only if `g - f` is a positive linear map (in the sense of
`ContinuousLinearMap.IsPositive`). With this partial order, the continuous linear maps form a
`StarOrderedRing`. -/
instance instLoewnerPartialOrder : PartialOrder (E →L[𝕜] E) where
  le f g := (g - f).IsPositive
  le_refl _ := by simp
  le_trans _ _ _ h₁ h₂ := by simpa using h₁.add h₂
  le_antisymm _ _ h₁ h₂ := coe_inj.mp (le_antisymm h₁.toLinearMap h₂.toLinearMap)

lemma le_def (f g : E →L[𝕜] E) : f ≤ g ↔ (g - f).IsPositive := Iff.rfl

lemma coe_le_coe_iff (f g : E →L[𝕜] E) :
    (f : E →ₗ[𝕜] E) ≤ g ↔ f ≤ g :=
  isPositive_toLinearMap_iff (g - f)

lemma nonneg_iff_isPositive (f : E →L[𝕜] E) : 0 ≤ f ↔ f.IsPositive := by
  simpa using le_def 0 f

end PartialOrder

/-- An idempotent operator is positive if and only if it is self-adjoint. -/
@[grind →]
theorem IsIdempotentElem.isPositive_iff_isSelfAdjoint
    {p : E →L[𝕜] E} (hp : IsIdempotentElem p) : p.IsPositive ↔ IsSelfAdjoint p := by
  rw [← isPositive_toLinearMap_iff, IsIdempotentElem.isPositive_iff_isSymmetric hp.toLinearMap]
  exact isSelfAdjoint_iff_isSymmetric.symm

/-- A star projection operator is positive.

The proof of this will soon be simplified to `IsStarProjection.nonneg` when we
have `StarOrderedRing (E →L[𝕜] E)`. -/
@[aesop 10% apply, grind →]
theorem IsPositive.of_isStarProjection {p : E →L[𝕜] E}
    (hp : IsStarProjection p) : p.IsPositive :=
  hp.isIdempotentElem.isPositive_iff_isSelfAdjoint.mpr hp.isSelfAdjoint

/-- For an idempotent operator `p`, TFAE:
* `p` is normal
* `p` is self-adjoint
* `p` is positive
* `(range p)ᗮ = ker p` -/
theorem IsIdempotentElem.TFAE {p : E →L[𝕜] E} (hp : IsIdempotentElem p) :
    [IsStarNormal p, IsSelfAdjoint p, p.IsPositive,
      (LinearMap.range p)ᗮ = LinearMap.ker p].TFAE := by
  tfae_have 1 ↔ 2 := hp.isSelfAdjoint_iff_isStarNormal.symm
  tfae_have 2 ↔ 3 := hp.isPositive_iff_isSelfAdjoint.symm
  tfae_have 2 ↔ 4 := p.isSelfAdjoint_iff_isSymmetric.eq ▸
    (ContinuousLinearMap.IsIdempotentElem.isSymmetric_iff_orthogonal_range hp)
  tfae_finish

end ContinuousLinearMap<|MERGE_RESOLUTION|>--- conflicted
+++ resolved
@@ -187,15 +187,6 @@
   refine fun hA ↦ (EuclideanSpace.equiv n 𝕜).forall_congr' fun x ↦ ?_
   simp [hA.im_star_dotProduct_mulVec_self]
 
-<<<<<<< HEAD
-theorem isPositive_linearIsometryEquiv_conj_iff {T : E →ₗ[𝕜] E} (f : E ≃ₗᵢ[𝕜] F) :
-    IsPositive (f.toLinearMap ∘ₗ T ∘ₗ f.symm.toLinearMap) ↔ IsPositive T := by
-  simp_rw [IsPositive, isSymmetric_linearIsometryEquiv_conj_iff, and_congr_right_iff,
-    LinearIsometryEquiv.toLinearEquiv_symm, coe_comp, LinearEquiv.coe_coe,
-    LinearIsometryEquiv.coe_toLinearEquiv, LinearIsometryEquiv.coe_symm_toLinearEquiv,
-    Function.comp_apply, LinearIsometryEquiv.inner_map_eq_flip]
-  exact fun _ => ⟨fun h x => by simpa using h (f x), fun h x => h _⟩
-
 open scoped ComplexOrder in
 /-- `A.toMatrix` is positive semi-definite if and only if `A` is positive. -/
 theorem posSemidef_toMatrix_iff {ι : Type*} [Fintype ι] [DecidableEq ι]
@@ -205,8 +196,6 @@
     (A.toMatrix b.toBasis b.toBasis).toEuclideanLin =
       b.repr.toLinearMap ∘ₗ A ∘ₗ b.repr.symm.toLinearMap), isPositive_linearIsometryEquiv_conj_iff]
 
-=======
->>>>>>> 8cf249e4
 /-- A symmetric projection is positive. -/
 @[aesop 10% apply, grind →]
 theorem IsPositive.of_isSymmetricProjection {p : E →ₗ[𝕜] E} (hp : p.IsSymmetricProjection) :
