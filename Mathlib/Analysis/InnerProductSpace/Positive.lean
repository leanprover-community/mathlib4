--- conflicted
+++ resolved
@@ -145,24 +145,12 @@
   exact mul_nonneg ((re_nonneg_of_nonneg hc').mpr hc) (re_inner_nonneg_left hT x)
 
 open scoped ComplexOrder in
-<<<<<<< HEAD
-theorem IsPositive.isPositive_smul_iff {f : E →ₗ[𝕜] E} (hf : f.IsPositive) (hf' : f ≠ 0) {α : 𝕜} :
-    (α • f).IsPositive ↔ 0 ≤ α := by
-  refine ⟨fun ⟨h1, h2⟩ ↦ ?_, hf.smul_of_nonneg⟩
-  simp only [hf.isSymmetric.isSymmetric_smul_iff hf', smul_apply, inner_smul_left] at h1 h2
-  simp only [im_eq_zero_iff_isSelfAdjoint.mpr h1, nonneg_iff (K := 𝕜), and_true]
-  rw [← conj_eq_iff_re.mp h1, conj_ofReal] at h2
-  have := by simpa [RCLike.ext_iff (K := 𝕜), hf.isSymmetric] using
-    hf.isSymmetric.inner_map_self_eq_zero.not.mpr hf'
-  grind [hf.2, re_ofReal_mul, mul_nonneg_iff]
-=======
 theorem IsPositive.isPositive_smul_iff {T : E →ₗ[𝕜] E} (hT : T.IsPositive) (hT' : T ≠ 0) {α : 𝕜} :
     (α • T).IsPositive ↔ 0 ≤ α := by
   refine ⟨fun h ↦ ?_, hT.smul_of_nonneg⟩
   obtain ⟨x, hx⟩ := by simpa only [hT.1 _] using hT.ne_zero_iff.mp hT'
   have := by simpa [inner_smul_right] using h.inner_nonneg_right x
   exact le_of_smul_le_smul_of_pos_right (by simpa) hx
->>>>>>> cf80e8c1
 
 theorem IsPositive.nonneg_eigenvalues [FiniteDimensional 𝕜 E]
     {T : E →ₗ[𝕜] E} {n : ℕ} (hT : T.IsPositive)
