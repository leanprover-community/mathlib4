--- conflicted
+++ resolved
@@ -220,7 +220,6 @@
 
 end LinearMap
 
-<<<<<<< HEAD
 @[simp] theorem InnerProductSpace.isSymmetric_rankOne_self (x : E) :
     (rankOne 𝕜 x x).IsSymmetric := fun _ _ ↦ by simp [inner_smul_left, inner_smul_right, mul_comm]
 
@@ -229,13 +228,12 @@
     (rankOne 𝕜 x x).IsSymmetricProjection where
   isSymmetric := isSymmetric_rankOne_self x
   isIdempotentElem := isIdempotentElem_rankOne_self hx |>.toLinearMap
-=======
+
 theorem LinearMap.IsSymmetric.toLinearMap_symm {T : E ≃ₗ[𝕜] E} (hT : T.IsSymmetric) :
     T.symm.IsSymmetric := fun x y ↦ by simpa using hT (T.symm x) (T.symm y) |>.symm
 
 @[simp] theorem LinearEquiv.isSymmetric_symm_iff {T : E ≃ₗ[𝕜] E} :
     T.symm.IsSymmetric ↔ T.IsSymmetric := ⟨.toLinearMap_symm, .toLinearMap_symm⟩
->>>>>>> 13fd9cea
 
 end Seminormed
 
