/-
Copyright (c) 2021 Frédéric Dupuis. All rights reserved.
Released under Apache 2.0 license as described in the file LICENSE.
Authors: Frédéric Dupuis, Heather Macbeth
-/
import Mathlib.Analysis.InnerProductSpace.Dual
import Mathlib.Analysis.InnerProductSpace.PiL2

#align_import analysis.inner_product_space.adjoint from "leanprover-community/mathlib"@"46b633fd842bef9469441c0209906f6dddd2b4f5"

/-!
# Adjoint of operators on Hilbert spaces

Given an operator `A : E →L[𝕜] F`, where `E` and `F` are Hilbert spaces, its adjoint
`adjoint A : F →L[𝕜] E` is the unique operator such that `⟪x, A y⟫ = ⟪adjoint A x, y⟫` for all
`x` and `y`.

We then use this to put a C⋆-algebra structure on `E →L[𝕜] E` with the adjoint as the star
operation.

This construction is used to define an adjoint for linear maps (i.e. not continuous) between
finite dimensional spaces.

## Main definitions

* `ContinuousLinearMap.adjoint : (E →L[𝕜] F) ≃ₗᵢ⋆[𝕜] (F →L[𝕜] E)`: the adjoint of a continuous
  linear map, bundled as a conjugate-linear isometric equivalence.
* `LinearMap.adjoint : (E →ₗ[𝕜] F) ≃ₗ⋆[𝕜] (F →ₗ[𝕜] E)`: the adjoint of a linear map between
  finite-dimensional spaces, this time only as a conjugate-linear equivalence, since there is no
  norm defined on these maps.

## Implementation notes

* The continuous conjugate-linear version `adjointAux` is only an intermediate
  definition and is not meant to be used outside this file.

## Tags

adjoint

-/

noncomputable section

open ROrCLike

open scoped ComplexConjugate

<<<<<<< HEAD
variable {𝕜 E F G : Type*} [ROrCLike 𝕜]

=======
variable {𝕜 E F G : Type*} [IsROrC 𝕜]
>>>>>>> e38a3c07
variable [NormedAddCommGroup E] [NormedAddCommGroup F] [NormedAddCommGroup G]
variable [InnerProductSpace 𝕜 E] [InnerProductSpace 𝕜 F] [InnerProductSpace 𝕜 G]

local notation "⟪" x ", " y "⟫" => @inner 𝕜 _ _ x y

/-! ### Adjoint operator -/


open InnerProductSpace

namespace ContinuousLinearMap

variable [CompleteSpace E] [CompleteSpace G]

-- Note: made noncomputable to stop excess compilation
-- leanprover-community/mathlib4#7103
/-- The adjoint, as a continuous conjugate-linear map. This is only meant as an auxiliary
definition for the main definition `adjoint`, where this is bundled as a conjugate-linear isometric
equivalence. -/
noncomputable def adjointAux : (E →L[𝕜] F) →L⋆[𝕜] F →L[𝕜] E :=
  (ContinuousLinearMap.compSL _ _ _ _ _ ((toDual 𝕜 E).symm : NormedSpace.Dual 𝕜 E →L⋆[𝕜] E)).comp
    (toSesqForm : (E →L[𝕜] F) →L[𝕜] F →L⋆[𝕜] NormedSpace.Dual 𝕜 E)
#align continuous_linear_map.adjoint_aux ContinuousLinearMap.adjointAux

@[simp]
theorem adjointAux_apply (A : E →L[𝕜] F) (x : F) :
    adjointAux A x = ((toDual 𝕜 E).symm : NormedSpace.Dual 𝕜 E → E) ((toSesqForm A) x) :=
  rfl
#align continuous_linear_map.adjoint_aux_apply ContinuousLinearMap.adjointAux_apply

theorem adjointAux_inner_left (A : E →L[𝕜] F) (x : E) (y : F) : ⟪adjointAux A y, x⟫ = ⟪y, A x⟫ := by
  rw [adjointAux_apply, toDual_symm_apply, toSesqForm_apply_coe, coe_comp', innerSL_apply_coe,
    Function.comp_apply]
#align continuous_linear_map.adjoint_aux_inner_left ContinuousLinearMap.adjointAux_inner_left

theorem adjointAux_inner_right (A : E →L[𝕜] F) (x : E) (y : F) :
    ⟪x, adjointAux A y⟫ = ⟪A x, y⟫ := by
  rw [← inner_conj_symm, adjointAux_inner_left, inner_conj_symm]
#align continuous_linear_map.adjoint_aux_inner_right ContinuousLinearMap.adjointAux_inner_right

variable [CompleteSpace F]

theorem adjointAux_adjointAux (A : E →L[𝕜] F) : adjointAux (adjointAux A) = A := by
  ext v
  refine' ext_inner_left 𝕜 fun w => _
  rw [adjointAux_inner_right, adjointAux_inner_left]
#align continuous_linear_map.adjoint_aux_adjoint_aux ContinuousLinearMap.adjointAux_adjointAux

@[simp]
theorem adjointAux_norm (A : E →L[𝕜] F) : ‖adjointAux A‖ = ‖A‖ := by
  refine' le_antisymm _ _
  · refine' ContinuousLinearMap.opNorm_le_bound _ (norm_nonneg _) fun x => _
    rw [adjointAux_apply, LinearIsometryEquiv.norm_map]
    exact toSesqForm_apply_norm_le
  · nth_rw 1 [← adjointAux_adjointAux A]
    refine' ContinuousLinearMap.opNorm_le_bound _ (norm_nonneg _) fun x => _
    rw [adjointAux_apply, LinearIsometryEquiv.norm_map]
    exact toSesqForm_apply_norm_le
#align continuous_linear_map.adjoint_aux_norm ContinuousLinearMap.adjointAux_norm

/-- The adjoint of a bounded operator from Hilbert space `E` to Hilbert space `F`. -/
def adjoint : (E →L[𝕜] F) ≃ₗᵢ⋆[𝕜] F →L[𝕜] E :=
  LinearIsometryEquiv.ofSurjective { adjointAux with norm_map' := adjointAux_norm } fun A =>
    ⟨adjointAux A, adjointAux_adjointAux A⟩
#align continuous_linear_map.adjoint ContinuousLinearMap.adjoint

scoped[InnerProduct] postfix:1000 "†" => ContinuousLinearMap.adjoint
open InnerProduct

/-- The fundamental property of the adjoint. -/
theorem adjoint_inner_left (A : E →L[𝕜] F) (x : E) (y : F) : ⟪(A†) y, x⟫ = ⟪y, A x⟫ :=
  adjointAux_inner_left A x y
#align continuous_linear_map.adjoint_inner_left ContinuousLinearMap.adjoint_inner_left

/-- The fundamental property of the adjoint. -/
theorem adjoint_inner_right (A : E →L[𝕜] F) (x : E) (y : F) : ⟪x, (A†) y⟫ = ⟪A x, y⟫ :=
  adjointAux_inner_right A x y
#align continuous_linear_map.adjoint_inner_right ContinuousLinearMap.adjoint_inner_right

/-- The adjoint is involutive. -/
@[simp]
theorem adjoint_adjoint (A : E →L[𝕜] F) : A†† = A :=
  adjointAux_adjointAux A
#align continuous_linear_map.adjoint_adjoint ContinuousLinearMap.adjoint_adjoint

/-- The adjoint of the composition of two operators is the composition of the two adjoints
in reverse order. -/
@[simp]
theorem adjoint_comp (A : F →L[𝕜] G) (B : E →L[𝕜] F) : (A ∘L B)† = B† ∘L A† := by
  ext v
  refine' ext_inner_left 𝕜 fun w => _
  simp only [adjoint_inner_right, ContinuousLinearMap.coe_comp', Function.comp_apply]
#align continuous_linear_map.adjoint_comp ContinuousLinearMap.adjoint_comp

theorem apply_norm_sq_eq_inner_adjoint_left (A : E →L[𝕜] F) (x : E) :
    ‖A x‖ ^ 2 = re ⟪(A† ∘L A) x, x⟫ := by
  have h : ⟪(A† ∘L A) x, x⟫ = ⟪A x, A x⟫ := by rw [← adjoint_inner_left]; rfl
  rw [h, ← inner_self_eq_norm_sq (𝕜 := 𝕜) _]
#align continuous_linear_map.apply_norm_sq_eq_inner_adjoint_left ContinuousLinearMap.apply_norm_sq_eq_inner_adjoint_left

theorem apply_norm_eq_sqrt_inner_adjoint_left (A : E →L[𝕜] F) (x : E) :
    ‖A x‖ = Real.sqrt (re ⟪(A† ∘L A) x, x⟫) := by
  rw [← apply_norm_sq_eq_inner_adjoint_left, Real.sqrt_sq (norm_nonneg _)]
#align continuous_linear_map.apply_norm_eq_sqrt_inner_adjoint_left ContinuousLinearMap.apply_norm_eq_sqrt_inner_adjoint_left

theorem apply_norm_sq_eq_inner_adjoint_right (A : E →L[𝕜] F) (x : E) :
    ‖A x‖ ^ 2 = re ⟪x, (A† ∘L A) x⟫ := by
  have h : ⟪x, (A† ∘L A) x⟫ = ⟪A x, A x⟫ := by rw [← adjoint_inner_right]; rfl
  rw [h, ← inner_self_eq_norm_sq (𝕜 := 𝕜) _]
#align continuous_linear_map.apply_norm_sq_eq_inner_adjoint_right ContinuousLinearMap.apply_norm_sq_eq_inner_adjoint_right

theorem apply_norm_eq_sqrt_inner_adjoint_right (A : E →L[𝕜] F) (x : E) :
    ‖A x‖ = Real.sqrt (re ⟪x, (A† ∘L A) x⟫) := by
  rw [← apply_norm_sq_eq_inner_adjoint_right, Real.sqrt_sq (norm_nonneg _)]
#align continuous_linear_map.apply_norm_eq_sqrt_inner_adjoint_right ContinuousLinearMap.apply_norm_eq_sqrt_inner_adjoint_right

/-- The adjoint is unique: a map `A` is the adjoint of `B` iff it satisfies `⟪A x, y⟫ = ⟪x, B y⟫`
for all `x` and `y`. -/
theorem eq_adjoint_iff (A : E →L[𝕜] F) (B : F →L[𝕜] E) : A = B† ↔ ∀ x y, ⟪A x, y⟫ = ⟪x, B y⟫ := by
  refine' ⟨fun h x y => by rw [h, adjoint_inner_left], fun h => _⟩
  ext x
  exact ext_inner_right 𝕜 fun y => by simp only [adjoint_inner_left, h x y]
#align continuous_linear_map.eq_adjoint_iff ContinuousLinearMap.eq_adjoint_iff

@[simp]
theorem adjoint_id :
    ContinuousLinearMap.adjoint (ContinuousLinearMap.id 𝕜 E) = ContinuousLinearMap.id 𝕜 E := by
  refine' Eq.symm _
  rw [eq_adjoint_iff]
  simp
#align continuous_linear_map.adjoint_id ContinuousLinearMap.adjoint_id

theorem _root_.Submodule.adjoint_subtypeL (U : Submodule 𝕜 E) [CompleteSpace U] :
    U.subtypeL† = orthogonalProjection U := by
  symm
  rw [eq_adjoint_iff]
  intro x u
  rw [U.coe_inner, inner_orthogonalProjection_left_eq_right,
    orthogonalProjection_mem_subspace_eq_self]
  rfl
set_option linter.uppercaseLean3 false in
#align submodule.adjoint_subtypeL Submodule.adjoint_subtypeL

theorem _root_.Submodule.adjoint_orthogonalProjection (U : Submodule 𝕜 E) [CompleteSpace U] :
    (orthogonalProjection U : E →L[𝕜] U)† = U.subtypeL := by
  rw [← U.adjoint_subtypeL, adjoint_adjoint]
#align submodule.adjoint_orthogonal_projection Submodule.adjoint_orthogonalProjection

/-- `E →L[𝕜] E` is a star algebra with the adjoint as the star operation. -/
instance : Star (E →L[𝕜] E) :=
  ⟨adjoint⟩

instance : InvolutiveStar (E →L[𝕜] E) :=
  ⟨adjoint_adjoint⟩

instance : StarMul (E →L[𝕜] E) :=
  ⟨adjoint_comp⟩

instance : StarRing (E →L[𝕜] E) :=
  ⟨LinearIsometryEquiv.map_add adjoint⟩

instance : StarModule 𝕜 (E →L[𝕜] E) :=
  ⟨LinearIsometryEquiv.map_smulₛₗ adjoint⟩

theorem star_eq_adjoint (A : E →L[𝕜] E) : star A = A† :=
  rfl
#align continuous_linear_map.star_eq_adjoint ContinuousLinearMap.star_eq_adjoint

/-- A continuous linear operator is self-adjoint iff it is equal to its adjoint. -/
theorem isSelfAdjoint_iff' {A : E →L[𝕜] E} : IsSelfAdjoint A ↔ ContinuousLinearMap.adjoint A = A :=
  Iff.rfl
#align continuous_linear_map.is_self_adjoint_iff' ContinuousLinearMap.isSelfAdjoint_iff'

theorem norm_adjoint_comp_self (A : E →L[𝕜] F) :
    ‖ContinuousLinearMap.adjoint A ∘L A‖ = ‖A‖ * ‖A‖ := by
  refine' le_antisymm _ _
  · calc
      ‖A† ∘L A‖ ≤ ‖A†‖ * ‖A‖ := opNorm_comp_le _ _
      _ = ‖A‖ * ‖A‖ := by rw [LinearIsometryEquiv.norm_map]
  · rw [← sq, ← Real.sqrt_le_sqrt_iff (norm_nonneg _), Real.sqrt_sq (norm_nonneg _)]
    refine' opNorm_le_bound _ (Real.sqrt_nonneg _) fun x => _
    have :=
      calc
        re ⟪(A† ∘L A) x, x⟫ ≤ ‖(A† ∘L A) x‖ * ‖x‖ := re_inner_le_norm _ _
        _ ≤ ‖A† ∘L A‖ * ‖x‖ * ‖x‖ := mul_le_mul_of_nonneg_right (le_opNorm _ _) (norm_nonneg _)
    calc
      ‖A x‖ = Real.sqrt (re ⟪(A† ∘L A) x, x⟫) := by rw [apply_norm_eq_sqrt_inner_adjoint_left]
      _ ≤ Real.sqrt (‖A† ∘L A‖ * ‖x‖ * ‖x‖) := (Real.sqrt_le_sqrt this)
      _ = Real.sqrt ‖A† ∘L A‖ * ‖x‖ := by
        simp_rw [mul_assoc, Real.sqrt_mul (norm_nonneg _) (‖x‖ * ‖x‖),
          Real.sqrt_mul_self (norm_nonneg x)]

instance : CstarRing (E →L[𝕜] E) where
  norm_star_mul_self := norm_adjoint_comp_self _

theorem isAdjointPair_inner (A : E →L[𝕜] F) :
    LinearMap.IsAdjointPair (sesqFormOfInner : E →ₗ[𝕜] E →ₗ⋆[𝕜] 𝕜)
      (sesqFormOfInner : F →ₗ[𝕜] F →ₗ⋆[𝕜] 𝕜) A (A†) := by
  intro x y
  simp only [sesqFormOfInner_apply_apply, adjoint_inner_left, coe_coe]
#align continuous_linear_map.is_adjoint_pair_inner ContinuousLinearMap.isAdjointPair_inner

end ContinuousLinearMap

/-! ### Self-adjoint operators -/


namespace IsSelfAdjoint

open ContinuousLinearMap

variable [CompleteSpace E] [CompleteSpace F]

theorem adjoint_eq {A : E →L[𝕜] E} (hA : IsSelfAdjoint A) : ContinuousLinearMap.adjoint A = A :=
  hA
#align is_self_adjoint.adjoint_eq IsSelfAdjoint.adjoint_eq

/-- Every self-adjoint operator on an inner product space is symmetric. -/
theorem isSymmetric {A : E →L[𝕜] E} (hA : IsSelfAdjoint A) : (A : E →ₗ[𝕜] E).IsSymmetric := by
  intro x y
  rw_mod_cast [← A.adjoint_inner_right, hA.adjoint_eq]
#align is_self_adjoint.is_symmetric IsSelfAdjoint.isSymmetric

/-- Conjugating preserves self-adjointness. -/
theorem conj_adjoint {T : E →L[𝕜] E} (hT : IsSelfAdjoint T) (S : E →L[𝕜] F) :
    IsSelfAdjoint (S ∘L T ∘L ContinuousLinearMap.adjoint S) := by
  rw [isSelfAdjoint_iff'] at hT ⊢
  simp only [hT, adjoint_comp, adjoint_adjoint]
  exact ContinuousLinearMap.comp_assoc _ _ _
#align is_self_adjoint.conj_adjoint IsSelfAdjoint.conj_adjoint

/-- Conjugating preserves self-adjointness. -/
theorem adjoint_conj {T : E →L[𝕜] E} (hT : IsSelfAdjoint T) (S : F →L[𝕜] E) :
    IsSelfAdjoint (ContinuousLinearMap.adjoint S ∘L T ∘L S) := by
  rw [isSelfAdjoint_iff'] at hT ⊢
  simp only [hT, adjoint_comp, adjoint_adjoint]
  exact ContinuousLinearMap.comp_assoc _ _ _
#align is_self_adjoint.adjoint_conj IsSelfAdjoint.adjoint_conj

theorem _root_.ContinuousLinearMap.isSelfAdjoint_iff_isSymmetric {A : E →L[𝕜] E} :
    IsSelfAdjoint A ↔ (A : E →ₗ[𝕜] E).IsSymmetric :=
  ⟨fun hA => hA.isSymmetric, fun hA =>
    ext fun x => ext_inner_right 𝕜 fun y => (A.adjoint_inner_left y x).symm ▸ (hA x y).symm⟩
#align continuous_linear_map.is_self_adjoint_iff_is_symmetric ContinuousLinearMap.isSelfAdjoint_iff_isSymmetric

theorem _root_.LinearMap.IsSymmetric.isSelfAdjoint {A : E →L[𝕜] E}
    (hA : (A : E →ₗ[𝕜] E).IsSymmetric) : IsSelfAdjoint A := by
  rwa [← ContinuousLinearMap.isSelfAdjoint_iff_isSymmetric] at hA
#align linear_map.is_symmetric.is_self_adjoint LinearMap.IsSymmetric.isSelfAdjoint

/-- The orthogonal projection is self-adjoint. -/
theorem _root_.orthogonalProjection_isSelfAdjoint (U : Submodule 𝕜 E) [CompleteSpace U] :
    IsSelfAdjoint (U.subtypeL ∘L orthogonalProjection U) :=
  (orthogonalProjection_isSymmetric U).isSelfAdjoint
#align orthogonal_projection_is_self_adjoint orthogonalProjection_isSelfAdjoint

theorem conj_orthogonalProjection {T : E →L[𝕜] E} (hT : IsSelfAdjoint T) (U : Submodule 𝕜 E)
    [CompleteSpace U] :
    IsSelfAdjoint
      (U.subtypeL ∘L orthogonalProjection U ∘L T ∘L U.subtypeL ∘L orthogonalProjection U) := by
  rw [← ContinuousLinearMap.comp_assoc]
  nth_rw 1 [← (orthogonalProjection_isSelfAdjoint U).adjoint_eq]
  exact hT.adjoint_conj _
#align is_self_adjoint.conj_orthogonal_projection IsSelfAdjoint.conj_orthogonalProjection

end IsSelfAdjoint

namespace LinearMap

variable [CompleteSpace E]
variable {T : E →ₗ[𝕜] E}

/-- The **Hellinger--Toeplitz theorem**: Construct a self-adjoint operator from an everywhere
  defined symmetric operator. -/
def IsSymmetric.toSelfAdjoint (hT : IsSymmetric T) : selfAdjoint (E →L[𝕜] E) :=
  ⟨⟨T, hT.continuous⟩, ContinuousLinearMap.isSelfAdjoint_iff_isSymmetric.mpr hT⟩
#align linear_map.is_symmetric.to_self_adjoint LinearMap.IsSymmetric.toSelfAdjoint

theorem IsSymmetric.coe_toSelfAdjoint (hT : IsSymmetric T) : (hT.toSelfAdjoint : E →ₗ[𝕜] E) = T :=
  rfl
#align linear_map.is_symmetric.coe_to_self_adjoint LinearMap.IsSymmetric.coe_toSelfAdjoint

theorem IsSymmetric.toSelfAdjoint_apply (hT : IsSymmetric T) {x : E} :
    (hT.toSelfAdjoint : E → E) x = T x :=
  rfl
#align linear_map.is_symmetric.to_self_adjoint_apply LinearMap.IsSymmetric.toSelfAdjoint_apply

end LinearMap

namespace LinearMap

variable [FiniteDimensional 𝕜 E] [FiniteDimensional 𝕜 F] [FiniteDimensional 𝕜 G]

/- Porting note: Lean can't use `FiniteDimensional.complete` since it was generalized to topological
vector spaces. Use local instances instead. -/

/-- The adjoint of an operator from the finite-dimensional inner product space `E` to the
finite-dimensional inner product space `F`. -/
def adjoint : (E →ₗ[𝕜] F) ≃ₗ⋆[𝕜] F →ₗ[𝕜] E :=
  have := FiniteDimensional.complete 𝕜 E
  have := FiniteDimensional.complete 𝕜 F
  /- Note: Instead of the two instances above, the following works:
    ```
      have := FiniteDimensional.complete 𝕜
      have := FiniteDimensional.complete 𝕜
    ```
    But removing one of the `have`s makes it fail. The reason is that `E` and `F` don't live
    in the same universe, so the first `have` can no longer be used for `F` after its universe
    metavariable has been assigned to that of `E`!
  -/
  ((LinearMap.toContinuousLinearMap : (E →ₗ[𝕜] F) ≃ₗ[𝕜] E →L[𝕜] F).trans
      ContinuousLinearMap.adjoint.toLinearEquiv).trans
    LinearMap.toContinuousLinearMap.symm
#align linear_map.adjoint LinearMap.adjoint

theorem adjoint_toContinuousLinearMap (A : E →ₗ[𝕜] F) :
    haveI := FiniteDimensional.complete 𝕜 E
    haveI := FiniteDimensional.complete 𝕜 F
    LinearMap.toContinuousLinearMap (LinearMap.adjoint A) =
      ContinuousLinearMap.adjoint (LinearMap.toContinuousLinearMap A) :=
  rfl
#align linear_map.adjoint_to_continuous_linear_map LinearMap.adjoint_toContinuousLinearMap

theorem adjoint_eq_toCLM_adjoint (A : E →ₗ[𝕜] F) :
    haveI := FiniteDimensional.complete 𝕜 E
    haveI := FiniteDimensional.complete 𝕜 F
    LinearMap.adjoint A = ContinuousLinearMap.adjoint (LinearMap.toContinuousLinearMap A) :=
  rfl
#align linear_map.adjoint_eq_to_clm_adjoint LinearMap.adjoint_eq_toCLM_adjoint

/-- The fundamental property of the adjoint. -/
theorem adjoint_inner_left (A : E →ₗ[𝕜] F) (x : E) (y : F) : ⟪adjoint A y, x⟫ = ⟪y, A x⟫ := by
  haveI := FiniteDimensional.complete 𝕜 E
  haveI := FiniteDimensional.complete 𝕜 F
  rw [← coe_toContinuousLinearMap A, adjoint_eq_toCLM_adjoint]
  exact ContinuousLinearMap.adjoint_inner_left _ x y
#align linear_map.adjoint_inner_left LinearMap.adjoint_inner_left

/-- The fundamental property of the adjoint. -/
theorem adjoint_inner_right (A : E →ₗ[𝕜] F) (x : E) (y : F) : ⟪x, adjoint A y⟫ = ⟪A x, y⟫ := by
  haveI := FiniteDimensional.complete 𝕜 E
  haveI := FiniteDimensional.complete 𝕜 F
  rw [← coe_toContinuousLinearMap A, adjoint_eq_toCLM_adjoint]
  exact ContinuousLinearMap.adjoint_inner_right _ x y
#align linear_map.adjoint_inner_right LinearMap.adjoint_inner_right

/-- The adjoint is involutive. -/
@[simp]
theorem adjoint_adjoint (A : E →ₗ[𝕜] F) : LinearMap.adjoint (LinearMap.adjoint A) = A := by
  ext v
  refine' ext_inner_left 𝕜 fun w => _
  rw [adjoint_inner_right, adjoint_inner_left]
#align linear_map.adjoint_adjoint LinearMap.adjoint_adjoint

/-- The adjoint of the composition of two operators is the composition of the two adjoints
in reverse order. -/
@[simp]
theorem adjoint_comp (A : F →ₗ[𝕜] G) (B : E →ₗ[𝕜] F) :
    LinearMap.adjoint (A ∘ₗ B) = LinearMap.adjoint B ∘ₗ LinearMap.adjoint A := by
  ext v
  refine' ext_inner_left 𝕜 fun w => _
  simp only [adjoint_inner_right, LinearMap.coe_comp, Function.comp_apply]
#align linear_map.adjoint_comp LinearMap.adjoint_comp

/-- The adjoint is unique: a map `A` is the adjoint of `B` iff it satisfies `⟪A x, y⟫ = ⟪x, B y⟫`
for all `x` and `y`. -/
theorem eq_adjoint_iff (A : E →ₗ[𝕜] F) (B : F →ₗ[𝕜] E) :
    A = LinearMap.adjoint B ↔ ∀ x y, ⟪A x, y⟫ = ⟪x, B y⟫ := by
  refine' ⟨fun h x y => by rw [h, adjoint_inner_left], fun h => _⟩
  ext x
  exact ext_inner_right 𝕜 fun y => by simp only [adjoint_inner_left, h x y]
#align linear_map.eq_adjoint_iff LinearMap.eq_adjoint_iff

/-- The adjoint is unique: a map `A` is the adjoint of `B` iff it satisfies `⟪A x, y⟫ = ⟪x, B y⟫`
for all basis vectors `x` and `y`. -/
theorem eq_adjoint_iff_basis {ι₁ : Type*} {ι₂ : Type*} (b₁ : Basis ι₁ 𝕜 E) (b₂ : Basis ι₂ 𝕜 F)
    (A : E →ₗ[𝕜] F) (B : F →ₗ[𝕜] E) :
    A = LinearMap.adjoint B ↔ ∀ (i₁ : ι₁) (i₂ : ι₂), ⟪A (b₁ i₁), b₂ i₂⟫ = ⟪b₁ i₁, B (b₂ i₂)⟫ := by
  refine' ⟨fun h x y => by rw [h, adjoint_inner_left], fun h => _⟩
  refine' Basis.ext b₁ fun i₁ => _
  exact ext_inner_right_basis b₂ fun i₂ => by simp only [adjoint_inner_left, h i₁ i₂]
#align linear_map.eq_adjoint_iff_basis LinearMap.eq_adjoint_iff_basis

theorem eq_adjoint_iff_basis_left {ι : Type*} (b : Basis ι 𝕜 E) (A : E →ₗ[𝕜] F) (B : F →ₗ[𝕜] E) :
    A = LinearMap.adjoint B ↔ ∀ i y, ⟪A (b i), y⟫ = ⟪b i, B y⟫ := by
  refine' ⟨fun h x y => by rw [h, adjoint_inner_left], fun h => Basis.ext b fun i => _⟩
  exact ext_inner_right 𝕜 fun y => by simp only [h i, adjoint_inner_left]
#align linear_map.eq_adjoint_iff_basis_left LinearMap.eq_adjoint_iff_basis_left

theorem eq_adjoint_iff_basis_right {ι : Type*} (b : Basis ι 𝕜 F) (A : E →ₗ[𝕜] F) (B : F →ₗ[𝕜] E) :
    A = LinearMap.adjoint B ↔ ∀ i x, ⟪A x, b i⟫ = ⟪x, B (b i)⟫ := by
  refine' ⟨fun h x y => by rw [h, adjoint_inner_left], fun h => _⟩
  ext x
  exact ext_inner_right_basis b fun i => by simp only [h i, adjoint_inner_left]
#align linear_map.eq_adjoint_iff_basis_right LinearMap.eq_adjoint_iff_basis_right

/-- `E →ₗ[𝕜] E` is a star algebra with the adjoint as the star operation. -/
instance : Star (E →ₗ[𝕜] E) :=
  ⟨adjoint⟩

instance : InvolutiveStar (E →ₗ[𝕜] E) :=
  ⟨adjoint_adjoint⟩

instance : StarMul (E →ₗ[𝕜] E) :=
  ⟨adjoint_comp⟩

instance : StarRing (E →ₗ[𝕜] E) :=
  ⟨LinearEquiv.map_add adjoint⟩

instance : StarModule 𝕜 (E →ₗ[𝕜] E) :=
  ⟨LinearEquiv.map_smulₛₗ adjoint⟩

theorem star_eq_adjoint (A : E →ₗ[𝕜] E) : star A = LinearMap.adjoint A :=
  rfl
#align linear_map.star_eq_adjoint LinearMap.star_eq_adjoint

/-- A continuous linear operator is self-adjoint iff it is equal to its adjoint. -/
theorem isSelfAdjoint_iff' {A : E →ₗ[𝕜] E} : IsSelfAdjoint A ↔ LinearMap.adjoint A = A :=
  Iff.rfl
#align linear_map.is_self_adjoint_iff' LinearMap.isSelfAdjoint_iff'

theorem isSymmetric_iff_isSelfAdjoint (A : E →ₗ[𝕜] E) : IsSymmetric A ↔ IsSelfAdjoint A := by
  rw [isSelfAdjoint_iff', IsSymmetric, ← LinearMap.eq_adjoint_iff]
  exact eq_comm
#align linear_map.is_symmetric_iff_is_self_adjoint LinearMap.isSymmetric_iff_isSelfAdjoint

theorem isAdjointPair_inner (A : E →ₗ[𝕜] F) :
    IsAdjointPair (sesqFormOfInner : E →ₗ[𝕜] E →ₗ⋆[𝕜] 𝕜) (sesqFormOfInner : F →ₗ[𝕜] F →ₗ⋆[𝕜] 𝕜) A
      (LinearMap.adjoint A) := by
  intro x y
  simp only [sesqFormOfInner_apply_apply, adjoint_inner_left]
#align linear_map.is_adjoint_pair_inner LinearMap.isAdjointPair_inner

/-- The Gram operator T†T is symmetric. -/
theorem isSymmetric_adjoint_mul_self (T : E →ₗ[𝕜] E) : IsSymmetric (LinearMap.adjoint T * T) := by
  intro x y
  simp only [mul_apply, adjoint_inner_left, adjoint_inner_right]
#align linear_map.is_symmetric_adjoint_mul_self LinearMap.isSymmetric_adjoint_mul_self

/-- The Gram operator T†T is a positive operator. -/
theorem re_inner_adjoint_mul_self_nonneg (T : E →ₗ[𝕜] E) (x : E) :
    0 ≤ re ⟪x, (LinearMap.adjoint T * T) x⟫ := by
  simp only [mul_apply, adjoint_inner_right, inner_self_eq_norm_sq_to_K]
  norm_cast
  exact sq_nonneg _
#align linear_map.re_inner_adjoint_mul_self_nonneg LinearMap.re_inner_adjoint_mul_self_nonneg

@[simp]
theorem im_inner_adjoint_mul_self_eq_zero (T : E →ₗ[𝕜] E) (x : E) :
    im ⟪x, LinearMap.adjoint T (T x)⟫ = 0 := by
  simp only [mul_apply, adjoint_inner_right, inner_self_eq_norm_sq_to_K]
  norm_cast
#align linear_map.im_inner_adjoint_mul_self_eq_zero LinearMap.im_inner_adjoint_mul_self_eq_zero

end LinearMap

section Unitary

variable {H : Type*} [NormedAddCommGroup H] [InnerProductSpace 𝕜 H] [CompleteSpace H]

namespace ContinuousLinearMap

variable {K : Type*} [NormedAddCommGroup K] [InnerProductSpace 𝕜 K] [CompleteSpace K]

theorem inner_map_map_iff_adjoint_comp_self (u : H →L[𝕜] K) :
    (∀ x y : H, ⟪u x, u y⟫_𝕜 = ⟪x, y⟫_𝕜) ↔ adjoint u ∘L u = 1 := by
  refine ⟨fun h ↦ ext fun x ↦ ?_, fun h ↦ ?_⟩
  · refine ext_inner_right 𝕜 fun y ↦ ?_
    simpa [star_eq_adjoint, adjoint_inner_left] using h x y
  · simp [← adjoint_inner_left, ← comp_apply, h]

theorem norm_map_iff_adjoint_comp_self (u : H →L[𝕜] K) :
    (∀ x : H, ‖u x‖ = ‖x‖) ↔ adjoint u ∘L u = 1 := by
  rw [LinearMap.norm_map_iff_inner_map_map u, u.inner_map_map_iff_adjoint_comp_self]

@[simp]
lemma _root_.LinearIsometryEquiv.adjoint_eq_symm (e : H ≃ₗᵢ[𝕜] K) :
    adjoint (e : H →L[𝕜] K) = e.symm :=
  let e' := (e : H →L[𝕜] K)
  calc
    adjoint e' = adjoint e' ∘L (e' ∘L e.symm) := by
      convert (adjoint e').comp_id.symm
      ext
      simp [e']
    _ = e.symm := by
      rw [← comp_assoc, norm_map_iff_adjoint_comp_self e' |>.mp e.norm_map]
      exact (e.symm : K →L[𝕜] H).id_comp

@[simp]
lemma _root_.LinearIsometryEquiv.star_eq_symm (e : H ≃ₗᵢ[𝕜] H) :
    star (e : H →L[𝕜] H) = e.symm :=
  e.adjoint_eq_symm

theorem norm_map_of_mem_unitary {u : H →L[𝕜] H} (hu : u ∈ unitary (H →L[𝕜] H)) (x : H) :
    ‖u x‖ = ‖x‖ :=
  -- Elaborates faster with this broken out #11299
  have := unitary.star_mul_self_of_mem hu
  u.norm_map_iff_adjoint_comp_self.mpr this x

theorem inner_map_map_of_mem_unitary {u : H →L[𝕜] H} (hu : u ∈ unitary (H →L[𝕜] H)) (x y : H) :
    ⟪u x, u y⟫_𝕜 = ⟪x, y⟫_𝕜 :=
  -- Elaborates faster with this broken out #11299
  have := unitary.star_mul_self_of_mem hu
  u.inner_map_map_iff_adjoint_comp_self.mpr this x y

end ContinuousLinearMap

namespace unitary

theorem norm_map (u : unitary (H →L[𝕜] H)) (x : H) : ‖(u : H →L[𝕜] H) x‖ = ‖x‖ :=
  u.val.norm_map_of_mem_unitary u.property x

theorem inner_map_map (u : unitary (H →L[𝕜] H)) (x y : H) :
    ⟪(u : H →L[𝕜] H) x, (u : H →L[𝕜] H) y⟫_𝕜 = ⟪x, y⟫_𝕜 :=
  u.val.inner_map_map_of_mem_unitary u.property x y

/-- The unitary elements of continuous linear maps on a Hilbert space coincide with the linear
isometric equivalences on that Hilbert space. -/
noncomputable def linearIsometryEquiv : unitary (H →L[𝕜] H) ≃* (H ≃ₗᵢ[𝕜] H) where
  toFun u :=
    { (u : H →L[𝕜] H) with
      norm_map' := norm_map u
      invFun := ↑(star u)
      left_inv := fun x ↦ congr($(star_mul_self u).val x)
      right_inv := fun x ↦ congr($(mul_star_self u).val x) }
  invFun e :=
    { val := e
      property := by
        let e' : (H →L[𝕜] H)ˣ :=
          { val := (e : H →L[𝕜] H)
            inv := (e.symm : H →L[𝕜] H)
            val_inv := by ext; simp
            inv_val := by ext; simp }
        exact IsUnit.mem_unitary_of_star_mul_self ⟨e', rfl⟩ <|
          (e : H →L[𝕜] H).norm_map_iff_adjoint_comp_self.mp e.norm_map }
  left_inv u := Subtype.ext rfl
  right_inv e := LinearIsometryEquiv.ext fun x ↦ rfl
  map_mul' u v := by ext; rfl

@[simp]
lemma linearIsometryEquiv_coe_apply (u : unitary (H →L[𝕜] H)) :
    linearIsometryEquiv u = (u : H →L[𝕜] H) :=
  rfl

@[simp]
lemma linearIsometryEquiv_coe_symm_apply (e : H ≃ₗᵢ[𝕜] H) :
    linearIsometryEquiv.symm e = (e : H →L[𝕜] H) :=
  rfl

end unitary

end Unitary

section Matrix

open Matrix LinearMap

variable {m n : Type*} [Fintype m] [DecidableEq m] [Fintype n] [DecidableEq n]
variable [FiniteDimensional 𝕜 E] [FiniteDimensional 𝕜 F]
variable (v₁ : OrthonormalBasis n 𝕜 E) (v₂ : OrthonormalBasis m 𝕜 F)

/-- The linear map associated to the conjugate transpose of a matrix corresponding to two
orthonormal bases is the adjoint of the linear map associated to the matrix. -/
lemma Matrix.toLin_conjTranspose (A : Matrix m n 𝕜) :
    toLin v₂.toBasis v₁.toBasis Aᴴ = adjoint (toLin v₁.toBasis v₂.toBasis A) := by
  refine eq_adjoint_iff_basis v₂.toBasis v₁.toBasis _ _ |>.mpr fun i j ↦ ?_
  simp_rw [toLin_self]
  simp [sum_inner, inner_smul_left, inner_sum, inner_smul_right,
    orthonormal_iff_ite.mp v₁.orthonormal, orthonormal_iff_ite.mp v₂.orthonormal]

/-- The matrix associated to the adjoint of a linear map corresponding to two orthonormal bases
is the conjugate tranpose of the matrix associated to the linear map. -/
lemma LinearMap.toMatrix_adjoint (f : E →ₗ[𝕜] F) :
    toMatrix v₂.toBasis v₁.toBasis (adjoint f) = (toMatrix v₁.toBasis v₂.toBasis f)ᴴ :=
  toLin v₂.toBasis v₁.toBasis |>.injective <| by simp [toLin_conjTranspose]

/-- The star algebra equivalence between the linear endomorphisms of finite-dimensional inner
product space and square matrices induced by the choice of an orthonormal basis. -/
@[simps]
def LinearMap.toMatrixOrthonormal : (E →ₗ[𝕜] E) ≃⋆ₐ[𝕜] Matrix n n 𝕜 :=
  { LinearMap.toMatrix v₁.toBasis v₁.toBasis with
    map_mul' := LinearMap.toMatrix_mul v₁.toBasis
    map_star' := LinearMap.toMatrix_adjoint v₁ v₁ }

open scoped ComplexConjugate

/-- The adjoint of the linear map associated to a matrix is the linear map associated to the
conjugate transpose of that matrix. -/
theorem Matrix.toEuclideanLin_conjTranspose_eq_adjoint (A : Matrix m n 𝕜) :
    Matrix.toEuclideanLin A.conjTranspose = LinearMap.adjoint (Matrix.toEuclideanLin A) :=
  A.toLin_conjTranspose (EuclideanSpace.basisFun n 𝕜) (EuclideanSpace.basisFun m 𝕜)
#align matrix.to_euclidean_lin_conj_transpose_eq_adjoint Matrix.toEuclideanLin_conjTranspose_eq_adjoint

end Matrix<|MERGE_RESOLUTION|>--- conflicted
+++ resolved
@@ -46,12 +46,7 @@
 
 open scoped ComplexConjugate
 
-<<<<<<< HEAD
 variable {𝕜 E F G : Type*} [ROrCLike 𝕜]
-
-=======
-variable {𝕜 E F G : Type*} [IsROrC 𝕜]
->>>>>>> e38a3c07
 variable [NormedAddCommGroup E] [NormedAddCommGroup F] [NormedAddCommGroup G]
 variable [InnerProductSpace 𝕜 E] [InnerProductSpace 𝕜 F] [InnerProductSpace 𝕜 G]
 
