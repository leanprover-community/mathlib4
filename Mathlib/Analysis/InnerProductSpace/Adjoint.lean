/-
Copyright (c) 2021 Frédéric Dupuis. All rights reserved.
Released under Apache 2.0 license as described in the file LICENSE.
Authors: Frédéric Dupuis, Heather Macbeth
-/
import Mathlib.Analysis.InnerProductSpace.Dual
import Mathlib.Analysis.InnerProductSpace.PiL2

/-!
# Adjoint of operators on Hilbert spaces

Given an operator `A : E →L[𝕜] F`, where `E` and `F` are Hilbert spaces, its adjoint
`adjoint A : F →L[𝕜] E` is the unique operator such that `⟪x, A y⟫ = ⟪adjoint A x, y⟫` for all
`x` and `y`.

We then use this to put a C⋆-algebra structure on `E →L[𝕜] E` with the adjoint as the star
operation.

This construction is used to define an adjoint for linear maps (i.e. not continuous) between
finite dimensional spaces.

## Main definitions

* `ContinuousLinearMap.adjoint : (E →L[𝕜] F) ≃ₗᵢ⋆[𝕜] (F →L[𝕜] E)`: the adjoint of a continuous
  linear map, bundled as a conjugate-linear isometric equivalence.
* `LinearMap.adjoint : (E →ₗ[𝕜] F) ≃ₗ⋆[𝕜] (F →ₗ[𝕜] E)`: the adjoint of a linear map between
  finite-dimensional spaces, this time only as a conjugate-linear equivalence, since there is no
  norm defined on these maps.

## Implementation notes

* The continuous conjugate-linear version `adjointAux` is only an intermediate
  definition and is not meant to be used outside this file.

## Tags

adjoint

-/

noncomputable section

open Module RCLike

open scoped ComplexConjugate

variable {𝕜 E F G : Type*} [RCLike 𝕜]
variable [NormedAddCommGroup E] [NormedAddCommGroup F] [NormedAddCommGroup G]
variable [InnerProductSpace 𝕜 E] [InnerProductSpace 𝕜 F] [InnerProductSpace 𝕜 G]

local notation "⟪" x ", " y "⟫" => inner 𝕜 x y

/-! ### Adjoint operator -/


open InnerProductSpace

namespace ContinuousLinearMap

variable [CompleteSpace E] [CompleteSpace G]

-- Note: made noncomputable to stop excess compilation
-- https://github.com/leanprover-community/mathlib4/issues/7103
/-- The adjoint, as a continuous conjugate-linear map. This is only meant as an auxiliary
definition for the main definition `adjoint`, where this is bundled as a conjugate-linear isometric
equivalence. -/
noncomputable def adjointAux : (E →L[𝕜] F) →L⋆[𝕜] F →L[𝕜] E :=
  (ContinuousLinearMap.compSL _ _ _ _ _ ((toDual 𝕜 E).symm : NormedSpace.Dual 𝕜 E →L⋆[𝕜] E)).comp
    (toSesqForm : (E →L[𝕜] F) →L[𝕜] F →L⋆[𝕜] NormedSpace.Dual 𝕜 E)

@[simp]
theorem adjointAux_apply (A : E →L[𝕜] F) (x : F) :
    adjointAux A x = ((toDual 𝕜 E).symm : NormedSpace.Dual 𝕜 E → E) ((toSesqForm A) x) :=
  rfl

theorem adjointAux_inner_left (A : E →L[𝕜] F) (x : E) (y : F) : ⟪adjointAux A y, x⟫ = ⟪y, A x⟫ := by
  rw [adjointAux_apply, toDual_symm_apply, toSesqForm_apply_coe, coe_comp', innerSL_apply_coe,
    Function.comp_apply]

theorem adjointAux_inner_right (A : E →L[𝕜] F) (x : E) (y : F) :
    ⟪x, adjointAux A y⟫ = ⟪A x, y⟫ := by
  rw [← inner_conj_symm, adjointAux_inner_left, inner_conj_symm]

variable [CompleteSpace F]

theorem adjointAux_adjointAux (A : E →L[𝕜] F) : adjointAux (adjointAux A) = A := by
  ext v
  refine ext_inner_left 𝕜 fun w => ?_
  rw [adjointAux_inner_right, adjointAux_inner_left]

@[simp]
theorem adjointAux_norm (A : E →L[𝕜] F) : ‖adjointAux A‖ = ‖A‖ := by
  refine le_antisymm ?_ ?_
  · refine ContinuousLinearMap.opNorm_le_bound _ (norm_nonneg _) fun x => ?_
    rw [adjointAux_apply, LinearIsometryEquiv.norm_map]
    exact toSesqForm_apply_norm_le
  · nth_rw 1 [← adjointAux_adjointAux A]
    refine ContinuousLinearMap.opNorm_le_bound _ (norm_nonneg _) fun x => ?_
    rw [adjointAux_apply, LinearIsometryEquiv.norm_map]
    exact toSesqForm_apply_norm_le

/-- The adjoint of a bounded operator `A` from a Hilbert space `E` to another Hilbert space `F`,
  denoted as `A†`. -/
def adjoint : (E →L[𝕜] F) ≃ₗᵢ⋆[𝕜] F →L[𝕜] E :=
  LinearIsometryEquiv.ofSurjective { adjointAux with norm_map' := adjointAux_norm } fun A =>
    ⟨adjointAux A, adjointAux_adjointAux A⟩

@[inherit_doc]
scoped[InnerProduct] postfix:1000 "†" => ContinuousLinearMap.adjoint
open InnerProduct

/-- The fundamental property of the adjoint. -/
theorem adjoint_inner_left (A : E →L[𝕜] F) (x : E) (y : F) : ⟪(A†) y, x⟫ = ⟪y, A x⟫ :=
  adjointAux_inner_left A x y

/-- The fundamental property of the adjoint. -/
theorem adjoint_inner_right (A : E →L[𝕜] F) (x : E) (y : F) : ⟪x, (A†) y⟫ = ⟪A x, y⟫ :=
  adjointAux_inner_right A x y

/-- The adjoint is involutive. -/
@[simp]
theorem adjoint_adjoint (A : E →L[𝕜] F) : A†† = A :=
  adjointAux_adjointAux A

/-- The adjoint of the composition of two operators is the composition of the two adjoints
in reverse order. -/
@[simp]
theorem adjoint_comp (A : F →L[𝕜] G) (B : E →L[𝕜] F) : (A ∘L B)† = B† ∘L A† := by
  ext v
  refine ext_inner_left 𝕜 fun w => ?_
  simp only [adjoint_inner_right, ContinuousLinearMap.coe_comp', Function.comp_apply]

theorem apply_norm_sq_eq_inner_adjoint_left (A : E →L[𝕜] F) (x : E) :
    ‖A x‖ ^ 2 = re ⟪(A† ∘L A) x, x⟫ := by
  have h : ⟪(A† ∘L A) x, x⟫ = ⟪A x, A x⟫ := by rw [← adjoint_inner_left]; rfl
  rw [h, ← inner_self_eq_norm_sq (𝕜 := 𝕜) _]

theorem apply_norm_eq_sqrt_inner_adjoint_left (A : E →L[𝕜] F) (x : E) :
    ‖A x‖ = √(re ⟪(A† ∘L A) x, x⟫) := by
  rw [← apply_norm_sq_eq_inner_adjoint_left, Real.sqrt_sq (norm_nonneg _)]

theorem apply_norm_sq_eq_inner_adjoint_right (A : E →L[𝕜] F) (x : E) :
    ‖A x‖ ^ 2 = re ⟪x, (A† ∘L A) x⟫ := by
  have h : ⟪x, (A† ∘L A) x⟫ = ⟪A x, A x⟫ := by rw [← adjoint_inner_right]; rfl
  rw [h, ← inner_self_eq_norm_sq (𝕜 := 𝕜) _]

theorem apply_norm_eq_sqrt_inner_adjoint_right (A : E →L[𝕜] F) (x : E) :
    ‖A x‖ = √(re ⟪x, (A† ∘L A) x⟫) := by
  rw [← apply_norm_sq_eq_inner_adjoint_right, Real.sqrt_sq (norm_nonneg _)]

/-- The adjoint is unique: a map `A` is the adjoint of `B` iff it satisfies `⟪A x, y⟫ = ⟪x, B y⟫`
for all `x` and `y`. -/
theorem eq_adjoint_iff (A : E →L[𝕜] F) (B : F →L[𝕜] E) : A = B† ↔ ∀ x y, ⟪A x, y⟫ = ⟪x, B y⟫ := by
  refine ⟨fun h x y => by rw [h, adjoint_inner_left], fun h => ?_⟩
  ext x
  exact ext_inner_right 𝕜 fun y => by simp only [adjoint_inner_left, h x y]

@[simp]
theorem _root_.LinearMap.IsSymmetric.clm_adjoint_eq {A : E →L[𝕜] E} (hA : A.IsSymmetric) :
    A† = A := by
  rwa [eq_comm, eq_adjoint_iff A A]

theorem adjoint_id : (ContinuousLinearMap.id 𝕜 E)† = ContinuousLinearMap.id 𝕜 E := by
  simp

theorem _root_.Submodule.adjoint_subtypeL (U : Submodule 𝕜 E) [CompleteSpace U] :
    U.subtypeL† = U.orthogonalProjection := by
  symm
  simp [eq_adjoint_iff]

theorem _root_.Submodule.adjoint_orthogonalProjection (U : Submodule 𝕜 E) [CompleteSpace U] :
    (U.orthogonalProjection : E →L[𝕜] U)† = U.subtypeL := by
  rw [← U.adjoint_subtypeL, adjoint_adjoint]

theorem orthogonal_ker (T : E →L[𝕜] F) :
    (LinearMap.ker T)ᗮ = (LinearMap.range (T†)).topologicalClosure := by
  rw [← Submodule.orthogonal_orthogonal_eq_closure]
  apply le_antisymm
  all_goals refine Submodule.orthogonal_le fun x hx ↦ ?_
  · refine ext_inner_left 𝕜 fun y ↦ ?_
    simp [← T.adjoint_inner_left, hx _ (LinearMap.mem_range_self (T†) y)]
  · rintro _ ⟨y, rfl⟩
    simp_all [T.adjoint_inner_left]

theorem orthogonal_range (T : E →L[𝕜] F) :
    (LinearMap.range T)ᗮ = LinearMap.ker (T†) := by
  rw [← (LinearMap.ker (T†)).orthogonal_orthogonal, (T†).orthogonal_ker]
  simp

omit [CompleteSpace E] in
theorem ker_le_ker_iff_range_le_range [FiniteDimensional 𝕜 E] {T U : E →L[𝕜] E}
    (hT : T.IsSymmetric) (hU : U.IsSymmetric) :
    LinearMap.ker U ≤ LinearMap.ker T ↔ LinearMap.range T ≤ LinearMap.range U := by
  refine ⟨fun h ↦ ?_, LinearMap.ker_le_ker_of_range hT hU⟩
  have := FiniteDimensional.complete 𝕜 E
  simpa [orthogonal_ker, hT, hU] using Submodule.orthogonal_le h

/-- `E →L[𝕜] E` is a star algebra with the adjoint as the star operation. -/
instance : Star (E →L[𝕜] E) :=
  ⟨adjoint⟩

instance : InvolutiveStar (E →L[𝕜] E) :=
  ⟨adjoint_adjoint⟩

instance : StarMul (E →L[𝕜] E) :=
  ⟨adjoint_comp⟩

instance : StarRing (E →L[𝕜] E) :=
  ⟨LinearIsometryEquiv.map_add adjoint⟩

instance : StarModule 𝕜 (E →L[𝕜] E) :=
  ⟨LinearIsometryEquiv.map_smulₛₗ adjoint⟩

theorem star_eq_adjoint (A : E →L[𝕜] E) : star A = A† :=
  rfl

/-- A continuous linear operator is self-adjoint iff it is equal to its adjoint. -/
theorem isSelfAdjoint_iff' {A : E →L[𝕜] E} : IsSelfAdjoint A ↔ A† = A :=
  Iff.rfl

theorem norm_adjoint_comp_self (A : E →L[𝕜] F) :
    ‖A† ∘L A‖ = ‖A‖ * ‖A‖ := by
  refine le_antisymm ?_ ?_
  · calc
      ‖A† ∘L A‖ ≤ ‖A†‖ * ‖A‖ := opNorm_comp_le _ _
      _ = ‖A‖ * ‖A‖ := by rw [LinearIsometryEquiv.norm_map]
  · rw [← sq, ← Real.sqrt_le_sqrt_iff (norm_nonneg _), Real.sqrt_sq (norm_nonneg _)]
    refine opNorm_le_bound _ (Real.sqrt_nonneg _) fun x => ?_
    have :=
      calc
        re ⟪(A† ∘L A) x, x⟫ ≤ ‖(A† ∘L A) x‖ * ‖x‖ := re_inner_le_norm _ _
        _ ≤ ‖A† ∘L A‖ * ‖x‖ * ‖x‖ := mul_le_mul_of_nonneg_right (le_opNorm _ _) (norm_nonneg _)
    calc
      ‖A x‖ = √(re ⟪(A† ∘L A) x, x⟫) := by rw [apply_norm_eq_sqrt_inner_adjoint_left]
      _ ≤ √(‖A† ∘L A‖ * ‖x‖ * ‖x‖) := Real.sqrt_le_sqrt this
      _ = √‖A† ∘L A‖ * ‖x‖ := by
        simp_rw [mul_assoc, Real.sqrt_mul (norm_nonneg _) (‖x‖ * ‖x‖),
          Real.sqrt_mul_self (norm_nonneg x)]

/-- The C⋆-algebra instance when `𝕜 := ℂ` can be found in
`Analysis/CStarAlgebra/ContinuousLinearMap`. -/
instance : CStarRing (E →L[𝕜] E) where
  norm_mul_self_le x := le_of_eq <| Eq.symm <| norm_adjoint_comp_self x

theorem isAdjointPair_inner (A : E →L[𝕜] F) :
    LinearMap.IsAdjointPair (sesqFormOfInner : E →ₗ[𝕜] E →ₗ⋆[𝕜] 𝕜)
      (sesqFormOfInner : F →ₗ[𝕜] F →ₗ⋆[𝕜] 𝕜) A (A†) := by
  intro x y
  simp only [sesqFormOfInner_apply_apply, adjoint_inner_left]

end ContinuousLinearMap

/-! ### Self-adjoint operators -/


namespace IsSelfAdjoint

open ContinuousLinearMap

variable [CompleteSpace E] [CompleteSpace F]

theorem adjoint_eq {A : E →L[𝕜] E} (hA : IsSelfAdjoint A) : ContinuousLinearMap.adjoint A = A :=
  hA

/-- Every self-adjoint operator on an inner product space is symmetric. -/
theorem isSymmetric {A : E →L[𝕜] E} (hA : IsSelfAdjoint A) : (A : E →ₗ[𝕜] E).IsSymmetric := by
  intro x y
  rw_mod_cast [← A.adjoint_inner_right, hA.adjoint_eq]

/-- Conjugating preserves self-adjointness. -/
theorem conj_adjoint {T : E →L[𝕜] E} (hT : IsSelfAdjoint T) (S : E →L[𝕜] F) :
    IsSelfAdjoint (S ∘L T ∘L ContinuousLinearMap.adjoint S) := by
  rw [isSelfAdjoint_iff'] at hT ⊢
  simp only [hT, adjoint_comp, adjoint_adjoint]
  exact ContinuousLinearMap.comp_assoc _ _ _

/-- Conjugating preserves self-adjointness. -/
theorem adjoint_conj {T : E →L[𝕜] E} (hT : IsSelfAdjoint T) (S : F →L[𝕜] E) :
    IsSelfAdjoint (ContinuousLinearMap.adjoint S ∘L T ∘L S) := by
  rw [isSelfAdjoint_iff'] at hT ⊢
  simp only [hT, adjoint_comp, adjoint_adjoint]
  exact ContinuousLinearMap.comp_assoc _ _ _

theorem _root_.ContinuousLinearMap.isSelfAdjoint_iff_isSymmetric {A : E →L[𝕜] E} :
    IsSelfAdjoint A ↔ (A : E →ₗ[𝕜] E).IsSymmetric :=
  ⟨fun hA => hA.isSymmetric, fun hA =>
    ext fun x => ext_inner_right 𝕜 fun y => (A.adjoint_inner_left y x).symm ▸ (hA x y).symm⟩

theorem _root_.LinearMap.IsSymmetric.isSelfAdjoint {A : E →L[𝕜] E}
    (hA : (A : E →ₗ[𝕜] E).IsSymmetric) : IsSelfAdjoint A := by
  rwa [← ContinuousLinearMap.isSelfAdjoint_iff_isSymmetric] at hA

/-- The orthogonal projection is self-adjoint. -/
@[simp]
theorem _root_.isSelfAdjoint_starProjection
    (U : Submodule 𝕜 E) [U.HasOrthogonalProjection] :
    IsSelfAdjoint U.starProjection :=
  U.starProjection_isSymmetric.isSelfAdjoint

@[deprecated (since := "2025-07-05")] alias _root_.orthogonalProjection_isSelfAdjoint :=
  isSelfAdjoint_starProjection

theorem conj_starProjection {T : E →L[𝕜] E} (hT : IsSelfAdjoint T)
    (U : Submodule 𝕜 E) [U.HasOrthogonalProjection] :
    IsSelfAdjoint (U.starProjection ∘L T ∘L U.starProjection) := by
  rw [← mul_def, ← mul_def, ← mul_assoc]
  exact hT.conjugate_self <| isSelfAdjoint_starProjection U

@[deprecated (since := "2025-07-05")] alias conj_orthogonalProjection := conj_starProjection

end IsSelfAdjoint

namespace ContinuousLinearMap

variable {T : E →L[𝕜] E} [CompleteSpace E]

/-- An operator `T` is normal iff `‖T v‖ = ‖(adjoint T) v‖` for all `v`. -/
theorem isStarNormal_iff_norm_eq_adjoint :
    IsStarNormal T ↔ ∀ v : E, ‖T v‖ = ‖adjoint T v‖ := by
  rw [isStarNormal_iff, Commute, SemiconjBy, ← sub_eq_zero]
  simp_rw [ContinuousLinearMap.ext_iff, ← coe_coe, coe_sub, ← LinearMap.ext_iff, coe_zero]
  have := star_eq_adjoint T ▸ coe_sub (star _ * T) _ ▸
    ((IsSelfAdjoint.star_mul_self T).sub (IsSelfAdjoint.mul_star_self T)).isSymmetric
  simp_rw [star_eq_adjoint, ← LinearMap.IsSymmetric.inner_map_self_eq_zero this,
    LinearMap.sub_apply, inner_sub_left, coe_coe, mul_apply, adjoint_inner_left,
    inner_self_eq_norm_sq_to_K, ← adjoint_inner_right T, inner_self_eq_norm_sq_to_K,
    sub_eq_zero, ← sq_eq_sq₀ (norm_nonneg _) (norm_nonneg _)]
  norm_cast

<<<<<<< HEAD
omit [CompleteSpace E] in
=======
/- TODO: As we have a more general result of this for elements in non-unital C⋆-algebras
see (Analysis/CStarAlgebra/Projection), we will want to simplify the proof
by using the complexification of an inner product space over `𝕜`. -/
/-- An idempotent operator is self-adjoint iff it is normal. -/
theorem IsIdempotentElem.isSelfAdjoint_iff_isStarNormal (hT : IsIdempotentElem T) :
    IsSelfAdjoint T ↔ IsStarNormal T := by
  refine ⟨fun h => by rw [isStarNormal_iff, h], fun h => ?_⟩
  suffices T = star T * T from this ▸ IsSelfAdjoint.star_mul_self _
  rw [← sub_eq_zero, ContinuousLinearMap.ext_iff]
  simp_rw [zero_apply, ← norm_eq_zero (E := E)]
  have :=
    calc (∀ x : E, ‖(T - star T * T) x‖ = 0) ↔ ∀ x, ‖(adjoint (1 - T)) (T x)‖ = 0 := by
          simp only [← star_eq_adjoint, star_sub, star_one, sub_apply, mul_apply]; rfl
      _ ↔ ∀ x, ‖(1 - T) (T x)‖ = 0 := by
          simp only [isStarNormal_iff_norm_eq_adjoint.mp h.one_sub]
      _ ↔ ∀ x, ‖(T - T * T) x‖ = 0 := by simp
      _ ↔ T - T * T = 0 := by simp only [norm_eq_zero, ContinuousLinearMap.ext_iff, zero_apply]
      _ ↔ IsIdempotentElem T := by simp only [sub_eq_zero, IsIdempotentElem, eq_comm]
  exact this.mpr hT

/-- A continuous linear map is a star projection iff it is idempotent and normal. -/
theorem isStarProjection_iff_isIdempotentElem_and_isStarNormal :
    IsStarProjection T ↔ IsIdempotentElem T ∧ IsStarNormal T := by
  rw [isStarProjection_iff, and_congr_right_iff]
  exact fun h => IsIdempotentElem.isSelfAdjoint_iff_isStarNormal h

open ContinuousLinearMap in
>>>>>>> a0022956
/-- An idempotent operator `T` is self-adjoint iff `(range T)ᗮ = ker T`. -/
theorem IsIdempotentElem.isSymmetric_iff_orthogonal_range (h : IsIdempotentElem T) :
    T.IsSymmetric ↔ (LinearMap.range T)ᗮ = LinearMap.ker T :=
  LinearMap.IsIdempotentElem.isSymmetric_iff_orthogonal_range congr(LinearMapClass.linearMap $h.eq)

open ContinuousLinearMap in
/-- Star projection operators are equal iff their range are. -/
theorem IsStarProjection.ext_iff {S : E →L[𝕜] E}
    (hS : IsStarProjection S) (hT : IsStarProjection T) :
    S = T ↔ LinearMap.range S = LinearMap.range T := by
  refine ⟨fun h => h ▸ rfl, fun h => ?_⟩
  rw [hS.isIdempotentElem.ext_iff hT.isIdempotentElem,
    ← hT.isIdempotentElem.isSymmetric_iff_orthogonal_range.mp hT.isSelfAdjoint.isSymmetric,
    ← hS.isIdempotentElem.isSymmetric_iff_orthogonal_range.mp hS.isSelfAdjoint.isSymmetric]
  simp [h]

alias ⟨_, IsStarProjection.ext⟩ := IsStarProjection.ext_iff

end ContinuousLinearMap

/-- `U.starProjection` is a star projection. -/
@[simp]
theorem isStarProjection_starProjection [CompleteSpace E] {U : Submodule 𝕜 E}
    [U.HasOrthogonalProjection] : IsStarProjection U.starProjection :=
  ⟨U.isIdempotentElem_starProjection, isSelfAdjoint_starProjection U⟩

open ContinuousLinearMap in
/-- An operator is a star projection if and only if it is an orthogonal projection. -/
theorem isStarProjection_iff_eq_starProjection_range [CompleteSpace E] {p : E →L[𝕜] E} :
    IsStarProjection p ↔ ∃ (_ : (LinearMap.range p).HasOrthogonalProjection),
    p = (LinearMap.range p).starProjection := by
  refine ⟨fun hp ↦ ?_, fun ⟨h, hp⟩ ↦ hp ▸ isStarProjection_starProjection⟩
  have := IsIdempotentElem.hasOrthogonalProjection_range hp.isIdempotentElem
  refine ⟨this, Eq.symm ?_⟩
  ext x
  refine Submodule.eq_starProjection_of_mem_orthogonal (by simp) ?_
  simpa [p.orthogonal_range, hp.isSelfAdjoint.isSymmetric]
    using congr($(hp.isIdempotentElem.mul_one_sub_self) x)

namespace LinearMap

variable [CompleteSpace E]
variable {T : E →ₗ[𝕜] E}

/-- The **Hellinger--Toeplitz theorem**: Construct a self-adjoint operator from an everywhere
  defined symmetric operator. -/
def IsSymmetric.toSelfAdjoint (hT : IsSymmetric T) : selfAdjoint (E →L[𝕜] E) :=
  ⟨⟨T, hT.continuous⟩, ContinuousLinearMap.isSelfAdjoint_iff_isSymmetric.mpr hT⟩

theorem IsSymmetric.coe_toSelfAdjoint (hT : IsSymmetric T) : (hT.toSelfAdjoint : E →ₗ[𝕜] E) = T :=
  rfl

theorem IsSymmetric.toSelfAdjoint_apply (hT : IsSymmetric T) {x : E} :
    (hT.toSelfAdjoint : E → E) x = T x :=
  rfl

end LinearMap

namespace LinearMap

variable [FiniteDimensional 𝕜 E] [FiniteDimensional 𝕜 F] [FiniteDimensional 𝕜 G]

/- Porting note: Lean can't use `FiniteDimensional.complete` since it was generalized to topological
vector spaces. Use local instances instead. -/

/-- The adjoint of an operator from the finite-dimensional inner product space `E` to the
finite-dimensional inner product space `F`. -/
def adjoint : (E →ₗ[𝕜] F) ≃ₗ⋆[𝕜] F →ₗ[𝕜] E :=
  haveI := FiniteDimensional.complete 𝕜 E
  haveI := FiniteDimensional.complete 𝕜 F
  /- Note: Instead of the two instances above, the following works:
    ```
      haveI := FiniteDimensional.complete 𝕜
      haveI := FiniteDimensional.complete 𝕜
    ```
    But removing one of the `have`s makes it fail. The reason is that `E` and `F` don't live
    in the same universe, so the first `have` can no longer be used for `F` after its universe
    metavariable has been assigned to that of `E`!
  -/
  ((LinearMap.toContinuousLinearMap : (E →ₗ[𝕜] F) ≃ₗ[𝕜] E →L[𝕜] F).trans
      ContinuousLinearMap.adjoint.toLinearEquiv).trans
    LinearMap.toContinuousLinearMap.symm

theorem adjoint_toContinuousLinearMap (A : E →ₗ[𝕜] F) :
    haveI := FiniteDimensional.complete 𝕜 E
    haveI := FiniteDimensional.complete 𝕜 F
    LinearMap.toContinuousLinearMap (LinearMap.adjoint A) =
      ContinuousLinearMap.adjoint (LinearMap.toContinuousLinearMap A) :=
  rfl

theorem adjoint_eq_toCLM_adjoint (A : E →ₗ[𝕜] F) :
    haveI := FiniteDimensional.complete 𝕜 E
    haveI := FiniteDimensional.complete 𝕜 F
    LinearMap.adjoint A = ContinuousLinearMap.adjoint (LinearMap.toContinuousLinearMap A) :=
  rfl

/-- The fundamental property of the adjoint. -/
theorem adjoint_inner_left (A : E →ₗ[𝕜] F) (x : E) (y : F) : ⟪adjoint A y, x⟫ = ⟪y, A x⟫ := by
  have := FiniteDimensional.complete 𝕜 E
  have := FiniteDimensional.complete 𝕜 F
  rw [← coe_toContinuousLinearMap A, adjoint_eq_toCLM_adjoint]
  exact ContinuousLinearMap.adjoint_inner_left _ x y

/-- The fundamental property of the adjoint. -/
theorem adjoint_inner_right (A : E →ₗ[𝕜] F) (x : E) (y : F) : ⟪x, adjoint A y⟫ = ⟪A x, y⟫ := by
  have := FiniteDimensional.complete 𝕜 E
  have := FiniteDimensional.complete 𝕜 F
  rw [← coe_toContinuousLinearMap A, adjoint_eq_toCLM_adjoint]
  exact ContinuousLinearMap.adjoint_inner_right _ x y

/-- The adjoint is involutive. -/
@[simp]
theorem adjoint_adjoint (A : E →ₗ[𝕜] F) : LinearMap.adjoint (LinearMap.adjoint A) = A := by
  ext v
  refine ext_inner_left 𝕜 fun w => ?_
  rw [adjoint_inner_right, adjoint_inner_left]

/-- The adjoint of the composition of two operators is the composition of the two adjoints
in reverse order. -/
@[simp]
theorem adjoint_comp (A : F →ₗ[𝕜] G) (B : E →ₗ[𝕜] F) :
    LinearMap.adjoint (A ∘ₗ B) = LinearMap.adjoint B ∘ₗ LinearMap.adjoint A := by
  ext v
  refine ext_inner_left 𝕜 fun w => ?_
  simp only [adjoint_inner_right, LinearMap.coe_comp, Function.comp_apply]

/-- The adjoint is unique: a map `A` is the adjoint of `B` iff it satisfies `⟪A x, y⟫ = ⟪x, B y⟫`
for all `x` and `y`. -/
theorem eq_adjoint_iff (A : E →ₗ[𝕜] F) (B : F →ₗ[𝕜] E) :
    A = LinearMap.adjoint B ↔ ∀ x y, ⟪A x, y⟫ = ⟪x, B y⟫ := by
  refine ⟨fun h x y => by rw [h, adjoint_inner_left], fun h => ?_⟩
  ext x
  exact ext_inner_right 𝕜 fun y => by simp only [adjoint_inner_left, h x y]

@[simp]
theorem IsSymmetric.adjoint_eq {A : E →ₗ[𝕜] E} (hA : A.IsSymmetric) :
    A.adjoint = A := by
  rwa [eq_comm, eq_adjoint_iff A A]

theorem adjoint_id : (LinearMap.id (R := 𝕜) (M := E)).adjoint = LinearMap.id := by
  simp

/-- The adjoint is unique: a map `A` is the adjoint of `B` iff it satisfies `⟪A x, y⟫ = ⟪x, B y⟫`
for all basis vectors `x` and `y`. -/
theorem eq_adjoint_iff_basis {ι₁ : Type*} {ι₂ : Type*} (b₁ : Basis ι₁ 𝕜 E) (b₂ : Basis ι₂ 𝕜 F)
    (A : E →ₗ[𝕜] F) (B : F →ₗ[𝕜] E) :
    A = LinearMap.adjoint B ↔ ∀ (i₁ : ι₁) (i₂ : ι₂), ⟪A (b₁ i₁), b₂ i₂⟫ = ⟪b₁ i₁, B (b₂ i₂)⟫ := by
  refine ⟨fun h x y => by rw [h, adjoint_inner_left], fun h => ?_⟩
  refine Basis.ext b₁ fun i₁ => ?_
  exact ext_inner_right_basis b₂ fun i₂ => by simp only [adjoint_inner_left, h i₁ i₂]

theorem eq_adjoint_iff_basis_left {ι : Type*} (b : Basis ι 𝕜 E) (A : E →ₗ[𝕜] F) (B : F →ₗ[𝕜] E) :
    A = LinearMap.adjoint B ↔ ∀ i y, ⟪A (b i), y⟫ = ⟪b i, B y⟫ := by
  refine ⟨fun h x y => by rw [h, adjoint_inner_left], fun h => Basis.ext b fun i => ?_⟩
  exact ext_inner_right 𝕜 fun y => by simp only [h i, adjoint_inner_left]

theorem eq_adjoint_iff_basis_right {ι : Type*} (b : Basis ι 𝕜 F) (A : E →ₗ[𝕜] F) (B : F →ₗ[𝕜] E) :
    A = LinearMap.adjoint B ↔ ∀ i x, ⟪A x, b i⟫ = ⟪x, B (b i)⟫ := by
  refine ⟨fun h x y => by rw [h, adjoint_inner_left], fun h => ?_⟩
  ext x
  exact ext_inner_right_basis b fun i => by simp only [h i, adjoint_inner_left]

/-- `E →ₗ[𝕜] E` is a star algebra with the adjoint as the star operation. -/
instance : Star (E →ₗ[𝕜] E) :=
  ⟨adjoint⟩

instance : InvolutiveStar (E →ₗ[𝕜] E) :=
  ⟨adjoint_adjoint⟩

instance : StarMul (E →ₗ[𝕜] E) :=
  ⟨adjoint_comp⟩

instance : StarRing (E →ₗ[𝕜] E) :=
  ⟨LinearEquiv.map_add adjoint⟩

instance : StarModule 𝕜 (E →ₗ[𝕜] E) :=
  ⟨LinearEquiv.map_smulₛₗ adjoint⟩

theorem star_eq_adjoint (A : E →ₗ[𝕜] E) : star A = LinearMap.adjoint A :=
  rfl

/-- A continuous linear operator is self-adjoint iff it is equal to its adjoint. -/
theorem isSelfAdjoint_iff' {A : E →ₗ[𝕜] E} : IsSelfAdjoint A ↔ LinearMap.adjoint A = A :=
  Iff.rfl

theorem isSymmetric_iff_isSelfAdjoint (A : E →ₗ[𝕜] E) : IsSymmetric A ↔ IsSelfAdjoint A := by
  rw [isSelfAdjoint_iff', IsSymmetric, ← LinearMap.eq_adjoint_iff]
  exact eq_comm

theorem isAdjointPair_inner (A : E →ₗ[𝕜] F) :
    IsAdjointPair (sesqFormOfInner : E →ₗ[𝕜] E →ₗ⋆[𝕜] 𝕜) (sesqFormOfInner : F →ₗ[𝕜] F →ₗ⋆[𝕜] 𝕜) A
      (LinearMap.adjoint A) := by
  intro x y
  simp only [sesqFormOfInner_apply_apply, adjoint_inner_left]

/-- The Gram operator T†T is symmetric. -/
theorem isSymmetric_adjoint_mul_self (T : E →ₗ[𝕜] E) : IsSymmetric (LinearMap.adjoint T * T) := by
  intro x y
  simp [adjoint_inner_left, adjoint_inner_right]

/-- The Gram operator T†T is a positive operator. -/
theorem re_inner_adjoint_mul_self_nonneg (T : E →ₗ[𝕜] E) (x : E) :
    0 ≤ re ⟪x, (LinearMap.adjoint T * T) x⟫ := by
  simp only [Module.End.mul_apply, adjoint_inner_right, inner_self_eq_norm_sq_to_K]
  norm_cast
  exact sq_nonneg _

@[simp]
theorem im_inner_adjoint_mul_self_eq_zero (T : E →ₗ[𝕜] E) (x : E) :
    im ⟪x, LinearMap.adjoint T (T x)⟫ = 0 := by
  simp only [adjoint_inner_right, inner_self_eq_norm_sq_to_K]
  norm_cast

theorem isSelfAdjoint_toContinuousLinearMap_iff (T : E →ₗ[𝕜] E) :
    have := FiniteDimensional.complete 𝕜 E
    IsSelfAdjoint T.toContinuousLinearMap ↔ IsSelfAdjoint T := by
  simp [IsSelfAdjoint, star, adjoint,
    ContinuousLinearMap.toLinearMap_eq_iff_eq_toContinuousLinearMap]

theorem _root_.ContinuousLinearMap.isSelfAdjoint_toLinearMap_iff (T : E →L[𝕜] E) :
    have := FiniteDimensional.complete 𝕜 E
    IsSelfAdjoint T.toLinearMap ↔ IsSelfAdjoint T := by
  simp only [IsSelfAdjoint, star, adjoint, LinearEquiv.trans_apply,
    coe_toContinuousLinearMap_symm,
    ContinuousLinearMap.toLinearMap_eq_iff_eq_toContinuousLinearMap]
  rfl

theorem isStarProjection_toContinuousLinearMap_iff {T : E →ₗ[𝕜] E} :
    have := FiniteDimensional.complete 𝕜 E
    IsStarProjection (toContinuousLinearMap T) ↔ IsStarProjection T := by
  simp [isStarProjection_iff, isSelfAdjoint_toContinuousLinearMap_iff, IsIdempotentElem,
    ContinuousLinearMap.ext_iff, LinearMap.ext_iff, ← Module.End.mul_apply]

open LinearMap in
/-- Star projection operators are equal iff their range are. -/
theorem IsStarProjection.ext_iff {S T : E →ₗ[𝕜] E}
    (hS : IsStarProjection S) (hT : IsStarProjection T) :
    S = T ↔ LinearMap.range S = LinearMap.range T := by
  have := FiniteDimensional.complete 𝕜 E
  simpa using ContinuousLinearMap.IsStarProjection.ext_iff
    (S.isStarProjection_toContinuousLinearMap_iff.mpr hS)
    (T.isStarProjection_toContinuousLinearMap_iff.mpr hT)

alias ⟨_, IsStarProjection.ext⟩ := IsStarProjection.ext_iff

end LinearMap

section Unitary

variable {H : Type*} [NormedAddCommGroup H] [InnerProductSpace 𝕜 H] [CompleteSpace H]

namespace ContinuousLinearMap

variable {K : Type*} [NormedAddCommGroup K] [InnerProductSpace 𝕜 K] [CompleteSpace K]

theorem inner_map_map_iff_adjoint_comp_self (u : H →L[𝕜] K) :
    (∀ x y : H, ⟪u x, u y⟫_𝕜 = ⟪x, y⟫_𝕜) ↔ adjoint u ∘L u = 1 := by
  refine ⟨fun h ↦ ext fun x ↦ ?_, fun h ↦ ?_⟩
  · refine ext_inner_right 𝕜 fun y ↦ ?_
    simpa [star_eq_adjoint, adjoint_inner_left] using h x y
  · simp [← adjoint_inner_left, ← comp_apply, h]

theorem norm_map_iff_adjoint_comp_self (u : H →L[𝕜] K) :
    (∀ x : H, ‖u x‖ = ‖x‖) ↔ adjoint u ∘L u = 1 := by
  rw [LinearMap.norm_map_iff_inner_map_map u, u.inner_map_map_iff_adjoint_comp_self]

@[simp]
lemma _root_.LinearIsometryEquiv.adjoint_eq_symm (e : H ≃ₗᵢ[𝕜] K) :
    adjoint (e : H →L[𝕜] K) = e.symm :=
  let e' := (e : H →L[𝕜] K)
  calc
    adjoint e' = adjoint e' ∘L (e' ∘L e.symm) := by
      convert (adjoint e').comp_id.symm
      ext
      simp [e']
    _ = e.symm := by
      rw [← comp_assoc, norm_map_iff_adjoint_comp_self e' |>.mp e.norm_map]
      exact (e.symm : K →L[𝕜] H).id_comp

@[simp]
lemma _root_.LinearIsometryEquiv.star_eq_symm (e : H ≃ₗᵢ[𝕜] H) :
    star (e : H →L[𝕜] H) = e.symm :=
  e.adjoint_eq_symm

theorem norm_map_of_mem_unitary {u : H →L[𝕜] H} (hu : u ∈ unitary (H →L[𝕜] H)) (x : H) :
    ‖u x‖ = ‖x‖ :=
  -- Elaborates faster with this broken out https://github.com/leanprover-community/mathlib4/issues/11299
  have := unitary.star_mul_self_of_mem hu
  u.norm_map_iff_adjoint_comp_self.mpr this x

theorem inner_map_map_of_mem_unitary {u : H →L[𝕜] H} (hu : u ∈ unitary (H →L[𝕜] H)) (x y : H) :
    ⟪u x, u y⟫_𝕜 = ⟪x, y⟫_𝕜 :=
  -- Elaborates faster with this broken out https://github.com/leanprover-community/mathlib4/issues/11299
  have := unitary.star_mul_self_of_mem hu
  u.inner_map_map_iff_adjoint_comp_self.mpr this x y

end ContinuousLinearMap

namespace unitary

theorem norm_map (u : unitary (H →L[𝕜] H)) (x : H) : ‖(u : H →L[𝕜] H) x‖ = ‖x‖ :=
  u.val.norm_map_of_mem_unitary u.property x

theorem inner_map_map (u : unitary (H →L[𝕜] H)) (x y : H) :
    ⟪(u : H →L[𝕜] H) x, (u : H →L[𝕜] H) y⟫_𝕜 = ⟪x, y⟫_𝕜 :=
  u.val.inner_map_map_of_mem_unitary u.property x y

/-- The unitary elements of continuous linear maps on a Hilbert space coincide with the linear
isometric equivalences on that Hilbert space. -/
noncomputable def linearIsometryEquiv : unitary (H →L[𝕜] H) ≃* (H ≃ₗᵢ[𝕜] H) where
  toFun u :=
    { (u : H →L[𝕜] H) with
      norm_map' := norm_map u
      invFun := ↑(star u)
      left_inv := fun x ↦ congr($(star_mul_self u).val x)
      right_inv := fun x ↦ congr($(mul_star_self u).val x) }
  invFun e :=
    { val := e
      property := by
        let e' : (H →L[𝕜] H)ˣ :=
          { val := (e : H →L[𝕜] H)
            inv := (e.symm : H →L[𝕜] H)
            val_inv := by ext; simp
            inv_val := by ext; simp }
        exact IsUnit.mem_unitary_of_star_mul_self ⟨e', rfl⟩ <|
          (e : H →L[𝕜] H).norm_map_iff_adjoint_comp_self.mp e.norm_map }
  map_mul' u v := by ext; rfl

@[simp]
lemma linearIsometryEquiv_coe_apply (u : unitary (H →L[𝕜] H)) :
    linearIsometryEquiv u = (u : H →L[𝕜] H) :=
  rfl

@[simp]
lemma linearIsometryEquiv_coe_symm_apply (e : H ≃ₗᵢ[𝕜] H) :
    linearIsometryEquiv.symm e = (e : H →L[𝕜] H) :=
  rfl

end unitary

end Unitary

section Matrix

open Matrix LinearMap

variable {m n : Type*} [Fintype m] [DecidableEq m] [Fintype n] [DecidableEq n]
variable [FiniteDimensional 𝕜 E] [FiniteDimensional 𝕜 F]
variable (v₁ : OrthonormalBasis n 𝕜 E) (v₂ : OrthonormalBasis m 𝕜 F)

/-- The linear map associated to the conjugate transpose of a matrix corresponding to two
orthonormal bases is the adjoint of the linear map associated to the matrix. -/
lemma Matrix.toLin_conjTranspose (A : Matrix m n 𝕜) :
    toLin v₂.toBasis v₁.toBasis Aᴴ = adjoint (toLin v₁.toBasis v₂.toBasis A) := by
  refine eq_adjoint_iff_basis v₂.toBasis v₁.toBasis _ _ |>.mpr fun i j ↦ ?_
  simp_rw [toLin_self]
  simp [sum_inner, inner_smul_left, inner_sum, inner_smul_right,
    orthonormal_iff_ite.mp v₁.orthonormal, orthonormal_iff_ite.mp v₂.orthonormal]

/-- The matrix associated to the adjoint of a linear map corresponding to two orthonormal bases
is the conjugate transpose of the matrix associated to the linear map. -/
lemma LinearMap.toMatrix_adjoint (f : E →ₗ[𝕜] F) :
    toMatrix v₂.toBasis v₁.toBasis (adjoint f) = (toMatrix v₁.toBasis v₂.toBasis f)ᴴ :=
  toLin v₂.toBasis v₁.toBasis |>.injective <| by simp [toLin_conjTranspose]

/-- The star algebra equivalence between the linear endomorphisms of finite-dimensional inner
product space and square matrices induced by the choice of an orthonormal basis. -/
@[simps]
def LinearMap.toMatrixOrthonormal : (E →ₗ[𝕜] E) ≃⋆ₐ[𝕜] Matrix n n 𝕜 :=
  { LinearMap.toMatrix v₁.toBasis v₁.toBasis with
    map_mul' := LinearMap.toMatrix_mul v₁.toBasis
    map_star' := LinearMap.toMatrix_adjoint v₁ v₁ }

lemma LinearMap.toMatrixOrthonormal_apply_apply (f : E →ₗ[𝕜] E) (i j : n) :
    toMatrixOrthonormal v₁ f i j = ⟪v₁ i, f (v₁ j)⟫_𝕜 :=
  calc
    _ = v₁.repr (f (v₁ j)) i := f.toMatrix_apply ..
    _ = ⟪v₁ i, f (v₁ j)⟫_𝕜 := v₁.repr_apply_apply ..

lemma LinearMap.toMatrixOrthonormal_reindex (e : n ≃ m) (f : E →ₗ[𝕜] E) :
    toMatrixOrthonormal (v₁.reindex e) f = (toMatrixOrthonormal v₁ f).reindex e e :=
  Matrix.ext fun i j =>
    calc toMatrixOrthonormal (v₁.reindex e) f i j
      _ = (v₁.reindex e).repr (f (v₁.reindex e j)) i := f.toMatrix_apply ..
      _ = v₁.repr (f (v₁ (e.symm j))) (e.symm i) := by simp
      _ = toMatrixOrthonormal v₁ f (e.symm i) (e.symm j) := Eq.symm (f.toMatrix_apply ..)

open scoped ComplexConjugate

/-- The adjoint of the linear map associated to a matrix is the linear map associated to the
conjugate transpose of that matrix. -/
theorem Matrix.toEuclideanLin_conjTranspose_eq_adjoint (A : Matrix m n 𝕜) :
    Matrix.toEuclideanLin A.conjTranspose = LinearMap.adjoint (Matrix.toEuclideanLin A) :=
  A.toLin_conjTranspose (EuclideanSpace.basisFun n 𝕜) (EuclideanSpace.basisFun m 𝕜)

end Matrix<|MERGE_RESOLUTION|>--- conflicted
+++ resolved
@@ -327,9 +327,6 @@
     sub_eq_zero, ← sq_eq_sq₀ (norm_nonneg _) (norm_nonneg _)]
   norm_cast
 
-<<<<<<< HEAD
-omit [CompleteSpace E] in
-=======
 /- TODO: As we have a more general result of this for elements in non-unital C⋆-algebras
 see (Analysis/CStarAlgebra/Projection), we will want to simplify the proof
 by using the complexification of an inner product space over `𝕜`. -/
@@ -356,9 +353,8 @@
   rw [isStarProjection_iff, and_congr_right_iff]
   exact fun h => IsIdempotentElem.isSelfAdjoint_iff_isStarNormal h
 
-open ContinuousLinearMap in
->>>>>>> a0022956
-/-- An idempotent operator `T` is self-adjoint iff `(range T)ᗮ = ker T`. -/
+omit [CompleteSpace E] in
+/-- An idempotent operator `T` is symmetric iff `(range T)ᗮ = ker T`. -/
 theorem IsIdempotentElem.isSymmetric_iff_orthogonal_range (h : IsIdempotentElem T) :
     T.IsSymmetric ↔ (LinearMap.range T)ᗮ = LinearMap.ker T :=
   LinearMap.IsIdempotentElem.isSymmetric_iff_orthogonal_range congr(LinearMapClass.linearMap $h.eq)
