/-
Copyright (c) 2022 Jiale Miao. All rights reserved.
Released under Apache 2.0 license as described in the file LICENSE.
Authors: Jiale Miao, Kevin Buzzard, Alexander Bentkamp
-/
import Mathlib.Analysis.InnerProductSpace.PiL2
import Mathlib.LinearAlgebra.Matrix.Block

#align_import analysis.inner_product_space.gram_schmidt_ortho from "leanprover-community/mathlib"@"1a4df69ca1a9a0e5e26bfe12e2b92814216016d0"

/-!
# Gram-Schmidt Orthogonalization and Orthonormalization

In this file we introduce Gram-Schmidt Orthogonalization and Orthonormalization.

The Gram-Schmidt process takes a set of vectors as input
and outputs a set of orthogonal vectors which have the same span.

## Main results

- `gramSchmidt` : the Gram-Schmidt process
- `gramSchmidt_orthogonal` :
  `gramSchmidt` produces an orthogonal system of vectors.
- `span_gramSchmidt` :
  `gramSchmidt` preserves span of vectors.
- `gramSchmidt_ne_zero` :
  If the input vectors of `gramSchmidt` are linearly independent,
  then the output vectors are non-zero.
- `gramSchmidt_basis` :
  The basis produced by the Gram-Schmidt process when given a basis as input.
- `gramSchmidtNormed` :
  the normalized `gramSchmidt` (i.e each vector in `gramSchmidtNormed` has unit length.)
- `gramSchmidt_orthonormal` :
  `gramSchmidtNormed` produces an orthornormal system of vectors.
- `gramSchmidtOrthonormalBasis`: orthonormal basis constructed by the Gram-Schmidt process from
  an indexed set of vectors of the right size
-/


open scoped BigOperators

open Finset Submodule FiniteDimensional

variable (𝕜 : Type*) {E : Type*} [RCLike 𝕜] [NormedAddCommGroup E] [InnerProductSpace 𝕜 E]
variable {ι : Type*} [LinearOrder ι] [LocallyFiniteOrderBot ι] [IsWellOrder ι (· < ·)]

attribute [local instance] IsWellOrder.toHasWellFounded

local notation "⟪" x ", " y "⟫" => @inner 𝕜 _ _ x y

/-- The Gram-Schmidt process takes a set of vectors as input
and outputs a set of orthogonal vectors which have the same span. -/
noncomputable def gramSchmidt [IsWellOrder ι (· < ·)] (f : ι → E) (n : ι) : E :=
  f n - ∑ i : Iio n, orthogonalProjection (𝕜 ∙ gramSchmidt f i) (f n)
termination_by n
decreasing_by exact mem_Iio.1 i.2
#align gram_schmidt gramSchmidt

/-- This lemma uses `∑ i in` instead of `∑ i :`.-/
theorem gramSchmidt_def (f : ι → E) (n : ι) :
    gramSchmidt 𝕜 f n = f n - ∑ i in Iio n, orthogonalProjection (𝕜 ∙ gramSchmidt 𝕜 f i) (f n) := by
  rw [← sum_attach, attach_eq_univ, gramSchmidt]
#align gram_schmidt_def gramSchmidt_def

theorem gramSchmidt_def' (f : ι → E) (n : ι) :
    f n = gramSchmidt 𝕜 f n + ∑ i in Iio n, orthogonalProjection (𝕜 ∙ gramSchmidt 𝕜 f i) (f n) := by
  rw [gramSchmidt_def, sub_add_cancel]
#align gram_schmidt_def' gramSchmidt_def'

theorem gramSchmidt_def'' (f : ι → E) (n : ι) :
    f n = gramSchmidt 𝕜 f n + ∑ i in Iio n,
      (⟪gramSchmidt 𝕜 f i, f n⟫ / (‖gramSchmidt 𝕜 f i‖ : 𝕜) ^ 2) • gramSchmidt 𝕜 f i := by
  convert gramSchmidt_def' 𝕜 f n
  rw [orthogonalProjection_singleton, RCLike.ofReal_pow]
#align gram_schmidt_def'' gramSchmidt_def''

@[simp]
theorem gramSchmidt_zero {ι : Type*} [LinearOrder ι] [LocallyFiniteOrder ι] [OrderBot ι]
    [IsWellOrder ι (· < ·)] (f : ι → E) : gramSchmidt 𝕜 f ⊥ = f ⊥ := by
  rw [gramSchmidt_def, Iio_eq_Ico, Finset.Ico_self, Finset.sum_empty, sub_zero]
#align gram_schmidt_zero gramSchmidt_zero

/-- **Gram-Schmidt Orthogonalisation**:
`gramSchmidt` produces an orthogonal system of vectors. -/
theorem gramSchmidt_orthogonal (f : ι → E) {a b : ι} (h₀ : a ≠ b) :
    ⟪gramSchmidt 𝕜 f a, gramSchmidt 𝕜 f b⟫ = 0 := by
  suffices ∀ a b : ι, a < b → ⟪gramSchmidt 𝕜 f a, gramSchmidt 𝕜 f b⟫ = 0 by
    cases' h₀.lt_or_lt with ha hb
    · exact this _ _ ha
    · rw [inner_eq_zero_symm]
      exact this _ _ hb
  clear h₀ a b
  intro a b h₀
  revert a
  apply wellFounded_lt.induction b
  intro b ih a h₀
  simp only [gramSchmidt_def 𝕜 f b, inner_sub_right, inner_sum, orthogonalProjection_singleton,
    inner_smul_right]
  rw [Finset.sum_eq_single_of_mem a (Finset.mem_Iio.mpr h₀)]
  · by_cases h : gramSchmidt 𝕜 f a = 0
    · simp only [h, inner_zero_left, zero_div, zero_mul, sub_zero]
<<<<<<< HEAD
    · rw [RCLike.ofReal_pow, ← inner_self_eq_norm_sq_to_K, div_mul_cancel, sub_self]
=======
    · rw [IsROrC.ofReal_pow, ← inner_self_eq_norm_sq_to_K, div_mul_cancel₀, sub_self]
>>>>>>> 8c5b9da8
      rwa [inner_self_ne_zero]
  intro i hi hia
  simp only [mul_eq_zero, div_eq_zero_iff, inner_self_eq_zero]
  right
  cases' hia.lt_or_lt with hia₁ hia₂
  · rw [inner_eq_zero_symm]
    exact ih a h₀ i hia₁
  · exact ih i (mem_Iio.1 hi) a hia₂
#align gram_schmidt_orthogonal gramSchmidt_orthogonal

/-- This is another version of `gramSchmidt_orthogonal` using `pairwise` instead. -/
theorem gramSchmidt_pairwise_orthogonal (f : ι → E) :
    Pairwise fun a b => ⟪gramSchmidt 𝕜 f a, gramSchmidt 𝕜 f b⟫ = 0 := fun _ _ =>
  gramSchmidt_orthogonal 𝕜 f
#align gram_schmidt_pairwise_orthogonal gramSchmidt_pairwise_orthogonal

theorem gramSchmidt_inv_triangular (v : ι → E) {i j : ι} (hij : i < j) :
    ⟪gramSchmidt 𝕜 v j, v i⟫ = 0 := by
  rw [gramSchmidt_def'' 𝕜 v]
  simp only [inner_add_right, inner_sum, inner_smul_right]
  set b : ι → E := gramSchmidt 𝕜 v
  convert zero_add (0 : 𝕜)
  · exact gramSchmidt_orthogonal 𝕜 v hij.ne'
  apply Finset.sum_eq_zero
  rintro k hki'
  have hki : k < i := by simpa using hki'
  have : ⟪b j, b k⟫ = 0 := gramSchmidt_orthogonal 𝕜 v (hki.trans hij).ne'
  simp [this]
#align gram_schmidt_inv_triangular gramSchmidt_inv_triangular

open Submodule Set Order

theorem mem_span_gramSchmidt (f : ι → E) {i j : ι} (hij : i ≤ j) :
    f i ∈ span 𝕜 (gramSchmidt 𝕜 f '' Set.Iic j) := by
  rw [gramSchmidt_def' 𝕜 f i]
  simp_rw [orthogonalProjection_singleton]
  exact Submodule.add_mem _ (subset_span <| mem_image_of_mem _ hij)
    (Submodule.sum_mem _ fun k hk => smul_mem (span 𝕜 (gramSchmidt 𝕜 f '' Set.Iic j)) _ <|
      subset_span <| mem_image_of_mem (gramSchmidt 𝕜 f) <| (Finset.mem_Iio.1 hk).le.trans hij)
#align mem_span_gram_schmidt mem_span_gramSchmidt

theorem gramSchmidt_mem_span (f : ι → E) :
    ∀ {j i}, i ≤ j → gramSchmidt 𝕜 f i ∈ span 𝕜 (f '' Set.Iic j) := by
  intro j i hij
  rw [gramSchmidt_def 𝕜 f i]
  simp_rw [orthogonalProjection_singleton]
  refine' Submodule.sub_mem _ (subset_span (mem_image_of_mem _ hij))
    (Submodule.sum_mem _ fun k hk => _)
  let hkj : k < j := (Finset.mem_Iio.1 hk).trans_le hij
  exact smul_mem _ _
    (span_mono (image_subset f <| Iic_subset_Iic.2 hkj.le) <| gramSchmidt_mem_span _ le_rfl)
termination_by j => j
#align gram_schmidt_mem_span gramSchmidt_mem_span

theorem span_gramSchmidt_Iic (f : ι → E) (c : ι) :
    span 𝕜 (gramSchmidt 𝕜 f '' Set.Iic c) = span 𝕜 (f '' Set.Iic c) :=
  span_eq_span (Set.image_subset_iff.2 fun _ => gramSchmidt_mem_span _ _) <|
    Set.image_subset_iff.2 fun _ => mem_span_gramSchmidt _ _
#align span_gram_schmidt_Iic span_gramSchmidt_Iic

theorem span_gramSchmidt_Iio (f : ι → E) (c : ι) :
    span 𝕜 (gramSchmidt 𝕜 f '' Set.Iio c) = span 𝕜 (f '' Set.Iio c) :=
  span_eq_span (Set.image_subset_iff.2 fun _ hi =>
    span_mono (image_subset _ <| Iic_subset_Iio.2 hi) <| gramSchmidt_mem_span _ _ le_rfl) <|
      Set.image_subset_iff.2 fun _ hi =>
        span_mono (image_subset _ <| Iic_subset_Iio.2 hi) <| mem_span_gramSchmidt _ _ le_rfl
#align span_gram_schmidt_Iio span_gramSchmidt_Iio

/-- `gramSchmidt` preserves span of vectors. -/
theorem span_gramSchmidt (f : ι → E) : span 𝕜 (range (gramSchmidt 𝕜 f)) = span 𝕜 (range f) :=
  span_eq_span (range_subset_iff.2 fun _ =>
    span_mono (image_subset_range _ _) <| gramSchmidt_mem_span _ _ le_rfl) <|
      range_subset_iff.2 fun _ =>
        span_mono (image_subset_range _ _) <| mem_span_gramSchmidt _ _ le_rfl
#align span_gram_schmidt span_gramSchmidt

theorem gramSchmidt_of_orthogonal {f : ι → E} (hf : Pairwise fun i j => ⟪f i, f j⟫ = 0) :
    gramSchmidt 𝕜 f = f := by
  ext i
  rw [gramSchmidt_def]
  trans f i - 0
  · congr
    apply Finset.sum_eq_zero
    intro j hj
    rw [Submodule.coe_eq_zero]
    suffices span 𝕜 (f '' Set.Iic j) ⟂ 𝕜 ∙ f i by
      apply orthogonalProjection_mem_subspace_orthogonalComplement_eq_zero
      rw [mem_orthogonal_singleton_iff_inner_left]
      rw [← mem_orthogonal_singleton_iff_inner_right]
      exact this (gramSchmidt_mem_span 𝕜 f (le_refl j))
    rw [isOrtho_span]
    rintro u ⟨k, hk, rfl⟩ v (rfl : v = f i)
    apply hf
    exact (lt_of_le_of_lt hk (Finset.mem_Iio.mp hj)).ne
  · simp
#align gram_schmidt_of_orthogonal gramSchmidt_of_orthogonal

variable {𝕜}

theorem gramSchmidt_ne_zero_coe {f : ι → E} (n : ι)
    (h₀ : LinearIndependent 𝕜 (f ∘ ((↑) : Set.Iic n → ι))) : gramSchmidt 𝕜 f n ≠ 0 := by
  by_contra h
  have h₁ : f n ∈ span 𝕜 (f '' Set.Iio n) := by
    rw [← span_gramSchmidt_Iio 𝕜 f n, gramSchmidt_def' 𝕜 f, h, zero_add]
    apply Submodule.sum_mem _ _
    intro a ha
    simp only [Set.mem_image, Set.mem_Iio, orthogonalProjection_singleton]
    apply Submodule.smul_mem _ _ _
    rw [Finset.mem_Iio] at ha
    exact subset_span ⟨a, ha, by rfl⟩
  have h₂ : (f ∘ ((↑) : Set.Iic n → ι)) ⟨n, le_refl n⟩ ∈
      span 𝕜 (f ∘ ((↑) : Set.Iic n → ι) '' Set.Iio ⟨n, le_refl n⟩) := by
    rw [image_comp]
    simpa using h₁
  apply LinearIndependent.not_mem_span_image h₀ _ h₂
  simp only [Set.mem_Iio, lt_self_iff_false, not_false_iff]
#align gram_schmidt_ne_zero_coe gramSchmidt_ne_zero_coe

/-- If the input vectors of `gramSchmidt` are linearly independent,
then the output vectors are non-zero. -/
theorem gramSchmidt_ne_zero {f : ι → E} (n : ι) (h₀ : LinearIndependent 𝕜 f) :
    gramSchmidt 𝕜 f n ≠ 0 :=
  gramSchmidt_ne_zero_coe _ (LinearIndependent.comp h₀ _ Subtype.coe_injective)
#align gram_schmidt_ne_zero gramSchmidt_ne_zero

/-- `gramSchmidt` produces a triangular matrix of vectors when given a basis. -/
theorem gramSchmidt_triangular {i j : ι} (hij : i < j) (b : Basis ι 𝕜 E) :
    b.repr (gramSchmidt 𝕜 b i) j = 0 := by
  have : gramSchmidt 𝕜 b i ∈ span 𝕜 (gramSchmidt 𝕜 b '' Set.Iio j) :=
    subset_span ((Set.mem_image _ _ _).2 ⟨i, hij, rfl⟩)
  have : gramSchmidt 𝕜 b i ∈ span 𝕜 (b '' Set.Iio j) := by rwa [← span_gramSchmidt_Iio 𝕜 b j]
  have : ↑(b.repr (gramSchmidt 𝕜 b i)).support ⊆ Set.Iio j :=
    Basis.repr_support_subset_of_mem_span b (Set.Iio j) this
  exact (Finsupp.mem_supported' _ _).1 ((Finsupp.mem_supported 𝕜 _).2 this) j Set.not_mem_Iio_self
#align gram_schmidt_triangular gramSchmidt_triangular

/-- `gramSchmidt` produces linearly independent vectors when given linearly independent vectors. -/
theorem gramSchmidt_linearIndependent {f : ι → E} (h₀ : LinearIndependent 𝕜 f) :
    LinearIndependent 𝕜 (gramSchmidt 𝕜 f) :=
  linearIndependent_of_ne_zero_of_inner_eq_zero (fun _ => gramSchmidt_ne_zero _ h₀) fun _ _ =>
    gramSchmidt_orthogonal 𝕜 f
#align gram_schmidt_linear_independent gramSchmidt_linearIndependent

/-- When given a basis, `gramSchmidt` produces a basis. -/
noncomputable def gramSchmidtBasis (b : Basis ι 𝕜 E) : Basis ι 𝕜 E :=
  Basis.mk (gramSchmidt_linearIndependent b.linearIndependent)
    ((span_gramSchmidt 𝕜 b).trans b.span_eq).ge
#align gram_schmidt_basis gramSchmidtBasis

theorem coe_gramSchmidtBasis (b : Basis ι 𝕜 E) : (gramSchmidtBasis b : ι → E) = gramSchmidt 𝕜 b :=
  Basis.coe_mk _ _
#align coe_gram_schmidt_basis coe_gramSchmidtBasis

variable (𝕜)

/-- the normalized `gramSchmidt`
(i.e each vector in `gramSchmidtNormed` has unit length.) -/
noncomputable def gramSchmidtNormed (f : ι → E) (n : ι) : E :=
  (‖gramSchmidt 𝕜 f n‖ : 𝕜)⁻¹ • gramSchmidt 𝕜 f n
#align gram_schmidt_normed gramSchmidtNormed

variable {𝕜}

theorem gramSchmidtNormed_unit_length_coe {f : ι → E} (n : ι)
    (h₀ : LinearIndependent 𝕜 (f ∘ ((↑) : Set.Iic n → ι))) : ‖gramSchmidtNormed 𝕜 f n‖ = 1 := by
  simp only [gramSchmidt_ne_zero_coe n h₀, gramSchmidtNormed, norm_smul_inv_norm, Ne.def,
    not_false_iff]
#align gram_schmidt_normed_unit_length_coe gramSchmidtNormed_unit_length_coe

theorem gramSchmidtNormed_unit_length {f : ι → E} (n : ι) (h₀ : LinearIndependent 𝕜 f) :
    ‖gramSchmidtNormed 𝕜 f n‖ = 1 :=
  gramSchmidtNormed_unit_length_coe _ (LinearIndependent.comp h₀ _ Subtype.coe_injective)
#align gram_schmidt_normed_unit_length gramSchmidtNormed_unit_length

theorem gramSchmidtNormed_unit_length' {f : ι → E} {n : ι} (hn : gramSchmidtNormed 𝕜 f n ≠ 0) :
    ‖gramSchmidtNormed 𝕜 f n‖ = 1 := by
  rw [gramSchmidtNormed] at *
  rw [norm_smul_inv_norm]
  simpa using hn
#align gram_schmidt_normed_unit_length' gramSchmidtNormed_unit_length'

/-- **Gram-Schmidt Orthonormalization**:
`gramSchmidtNormed` applied to a linearly independent set of vectors produces an orthornormal
system of vectors. -/
theorem gramSchmidt_orthonormal {f : ι → E} (h₀ : LinearIndependent 𝕜 f) :
    Orthonormal 𝕜 (gramSchmidtNormed 𝕜 f) := by
  unfold Orthonormal
  constructor
  · simp only [gramSchmidtNormed_unit_length, h₀, eq_self_iff_true, imp_true_iff]
  · intro i j hij
    simp only [gramSchmidtNormed, inner_smul_left, inner_smul_right, RCLike.conj_inv,
      RCLike.conj_ofReal, mul_eq_zero, inv_eq_zero, RCLike.ofReal_eq_zero, norm_eq_zero]
    repeat' right
    exact gramSchmidt_orthogonal 𝕜 f hij
#align gram_schmidt_orthonormal gramSchmidt_orthonormal

/-- **Gram-Schmidt Orthonormalization**:
`gramSchmidtNormed` produces an orthornormal system of vectors after removing the vectors which
become zero in the process. -/
theorem gramSchmidt_orthonormal' (f : ι → E) :
    Orthonormal 𝕜 fun i : { i | gramSchmidtNormed 𝕜 f i ≠ 0 } => gramSchmidtNormed 𝕜 f i := by
  refine' ⟨fun i => gramSchmidtNormed_unit_length' i.prop, _⟩
  rintro i j (hij : ¬_)
  rw [Subtype.ext_iff] at hij
  simp [gramSchmidtNormed, inner_smul_left, inner_smul_right, gramSchmidt_orthogonal 𝕜 f hij]
#align gram_schmidt_orthonormal' gramSchmidt_orthonormal'

theorem span_gramSchmidtNormed (f : ι → E) (s : Set ι) :
    span 𝕜 (gramSchmidtNormed 𝕜 f '' s) = span 𝕜 (gramSchmidt 𝕜 f '' s) := by
  refine' span_eq_span
    (Set.image_subset_iff.2 fun i hi => smul_mem _ _ <| subset_span <| mem_image_of_mem _ hi)
    (Set.image_subset_iff.2 fun i hi =>
      span_mono (image_subset _ <| singleton_subset_set_iff.2 hi) _)
  simp only [coe_singleton, Set.image_singleton]
  by_cases h : gramSchmidt 𝕜 f i = 0
  · simp [h]
  · refine' mem_span_singleton.2 ⟨‖gramSchmidt 𝕜 f i‖, smul_inv_smul₀ _ _⟩
    exact mod_cast norm_ne_zero_iff.2 h
#align span_gram_schmidt_normed span_gramSchmidtNormed

theorem span_gramSchmidtNormed_range (f : ι → E) :
    span 𝕜 (range (gramSchmidtNormed 𝕜 f)) = span 𝕜 (range (gramSchmidt 𝕜 f)) := by
  simpa only [image_univ.symm] using span_gramSchmidtNormed f univ
#align span_gram_schmidt_normed_range span_gramSchmidtNormed_range

section OrthonormalBasis

variable [Fintype ι] [FiniteDimensional 𝕜 E] (h : finrank 𝕜 E = Fintype.card ι) (f : ι → E)

/-- Given an indexed family `f : ι → E` of vectors in an inner product space `E`, for which the
size of the index set is the dimension of `E`, produce an orthonormal basis for `E` which agrees
with the orthonormal set produced by the Gram-Schmidt orthonormalization process on the elements of
`ι` for which this process gives a nonzero number. -/
noncomputable def gramSchmidtOrthonormalBasis : OrthonormalBasis ι 𝕜 E :=
  ((gramSchmidt_orthonormal' f).exists_orthonormalBasis_extension_of_card_eq
    (v := gramSchmidtNormed 𝕜 f) h).choose
#align gram_schmidt_orthonormal_basis gramSchmidtOrthonormalBasis

theorem gramSchmidtOrthonormalBasis_apply {f : ι → E} {i : ι} (hi : gramSchmidtNormed 𝕜 f i ≠ 0) :
    gramSchmidtOrthonormalBasis h f i = gramSchmidtNormed 𝕜 f i :=
  ((gramSchmidt_orthonormal' f).exists_orthonormalBasis_extension_of_card_eq
    (v := gramSchmidtNormed 𝕜 f) h).choose_spec i hi
#align gram_schmidt_orthonormal_basis_apply gramSchmidtOrthonormalBasis_apply

theorem gramSchmidtOrthonormalBasis_apply_of_orthogonal {f : ι → E}
    (hf : Pairwise fun i j => ⟪f i, f j⟫ = 0) {i : ι} (hi : f i ≠ 0) :
    gramSchmidtOrthonormalBasis h f i = (‖f i‖⁻¹ : 𝕜) • f i := by
  have H : gramSchmidtNormed 𝕜 f i = (‖f i‖⁻¹ : 𝕜) • f i := by
    rw [gramSchmidtNormed, gramSchmidt_of_orthogonal 𝕜 hf]
  rw [gramSchmidtOrthonormalBasis_apply h, H]
  simpa [H] using hi
#align gram_schmidt_orthonormal_basis_apply_of_orthogonal gramSchmidtOrthonormalBasis_apply_of_orthogonal

theorem inner_gramSchmidtOrthonormalBasis_eq_zero {f : ι → E} {i : ι}
    (hi : gramSchmidtNormed 𝕜 f i = 0) (j : ι) : ⟪gramSchmidtOrthonormalBasis h f i, f j⟫ = 0 := by
  rw [← mem_orthogonal_singleton_iff_inner_right]
  suffices span 𝕜 (gramSchmidtNormed 𝕜 f '' Set.Iic j) ⟂ 𝕜 ∙ gramSchmidtOrthonormalBasis h f i by
    apply this
    rw [span_gramSchmidtNormed]
    exact mem_span_gramSchmidt 𝕜 f le_rfl
  rw [isOrtho_span]
  rintro u ⟨k, _, rfl⟩ v (rfl : v = _)
  by_cases hk : gramSchmidtNormed 𝕜 f k = 0
  · rw [hk, inner_zero_left]
  rw [← gramSchmidtOrthonormalBasis_apply h hk]
  have : k ≠ i := by
    rintro rfl
    exact hk hi
  exact (gramSchmidtOrthonormalBasis h f).orthonormal.2 this
#align inner_gram_schmidt_orthonormal_basis_eq_zero inner_gramSchmidtOrthonormalBasis_eq_zero

theorem gramSchmidtOrthonormalBasis_inv_triangular {i j : ι} (hij : i < j) :
    ⟪gramSchmidtOrthonormalBasis h f j, f i⟫ = 0 := by
  by_cases hi : gramSchmidtNormed 𝕜 f j = 0
  · rw [inner_gramSchmidtOrthonormalBasis_eq_zero h hi]
  · simp [gramSchmidtOrthonormalBasis_apply h hi, gramSchmidtNormed, inner_smul_left,
      gramSchmidt_inv_triangular 𝕜 f hij]
#align gram_schmidt_orthonormal_basis_inv_triangular gramSchmidtOrthonormalBasis_inv_triangular

theorem gramSchmidtOrthonormalBasis_inv_triangular' {i j : ι} (hij : i < j) :
    (gramSchmidtOrthonormalBasis h f).repr (f i) j = 0 := by
  simpa [OrthonormalBasis.repr_apply_apply] using gramSchmidtOrthonormalBasis_inv_triangular h f hij
#align gram_schmidt_orthonormal_basis_inv_triangular' gramSchmidtOrthonormalBasis_inv_triangular'

/-- Given an indexed family `f : ι → E` of vectors in an inner product space `E`, for which the
size of the index set is the dimension of `E`, the matrix of coefficients of `f` with respect to the
orthonormal basis `gramSchmidtOrthonormalBasis` constructed from `f` is upper-triangular. -/
theorem gramSchmidtOrthonormalBasis_inv_blockTriangular :
    ((gramSchmidtOrthonormalBasis h f).toBasis.toMatrix f).BlockTriangular id := fun _ _ =>
  gramSchmidtOrthonormalBasis_inv_triangular' h f
#align gram_schmidt_orthonormal_basis_inv_block_triangular gramSchmidtOrthonormalBasis_inv_blockTriangular

-- Porting note: added a `DecidableEq` argument to help with timeouts in
-- `Mathlib/Analysis/InnerProductSpace/Orientation.lean`
theorem gramSchmidtOrthonormalBasis_det [DecidableEq ι] :
    (gramSchmidtOrthonormalBasis h f).toBasis.det f =
      ∏ i, ⟪gramSchmidtOrthonormalBasis h f i, f i⟫ := by
  convert Matrix.det_of_upperTriangular (gramSchmidtOrthonormalBasis_inv_blockTriangular h f)
  exact ((gramSchmidtOrthonormalBasis h f).repr_apply_apply (f _) _).symm
#align gram_schmidt_orthonormal_basis_det gramSchmidtOrthonormalBasis_det

end OrthonormalBasis<|MERGE_RESOLUTION|>--- conflicted
+++ resolved
@@ -99,11 +99,7 @@
   rw [Finset.sum_eq_single_of_mem a (Finset.mem_Iio.mpr h₀)]
   · by_cases h : gramSchmidt 𝕜 f a = 0
     · simp only [h, inner_zero_left, zero_div, zero_mul, sub_zero]
-<<<<<<< HEAD
-    · rw [RCLike.ofReal_pow, ← inner_self_eq_norm_sq_to_K, div_mul_cancel, sub_self]
-=======
-    · rw [IsROrC.ofReal_pow, ← inner_self_eq_norm_sq_to_K, div_mul_cancel₀, sub_self]
->>>>>>> 8c5b9da8
+    · rw [RCLike.ofReal_pow, ← inner_self_eq_norm_sq_to_K, div_mul_cancel₀, sub_self]
       rwa [inner_self_ne_zero]
   intro i hi hia
   simp only [mul_eq_zero, div_eq_zero_iff, inner_self_eq_zero]
