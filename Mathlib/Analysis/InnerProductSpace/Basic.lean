/-
Copyright (c) 2019 Zhouhang Zhou. All rights reserved.
Released under Apache 2.0 license as described in the file LICENSE.
Authors: Zhouhang Zhou, Sébastien Gouëzel, Frédéric Dupuis
-/
import Mathlib.Algebra.BigOperators.Field
import Mathlib.Analysis.Complex.Basic
import Mathlib.Analysis.InnerProductSpace.Defs

/-!
# Properties of inner product spaces

This file proves many basic properties of inner product spaces (real or complex).

## Main results

- `inner_mul_inner_self_le`: the Cauchy-Schwarz inequality (one of many variants).
- `norm_inner_eq_norm_iff`: the equality criterion in the Cauchy-Schwarz inequality (also in many
  variants).
- `inner_eq_sum_norm_sq_div_four`: the polarization identity.

## Tags

inner product space, Hilbert space, norm

-/


noncomputable section

open RCLike Real Filter Topology ComplexConjugate Finsupp

open LinearMap (BilinForm)

variable {𝕜 E F : Type*} [RCLike 𝕜]

section BasicProperties_Seminormed

open scoped InnerProductSpace

variable [SeminormedAddCommGroup E] [InnerProductSpace 𝕜 E]
variable [SeminormedAddCommGroup F] [InnerProductSpace ℝ F]

local notation "⟪" x ", " y "⟫" => inner 𝕜 x y

local postfix:90 "†" => starRingEnd _

export InnerProductSpace (norm_sq_eq_re_inner)

@[simp]
theorem inner_conj_symm (x y : E) : ⟪y, x⟫† = ⟪x, y⟫ :=
  InnerProductSpace.conj_inner_symm _ _

theorem real_inner_comm (x y : F) : ⟪y, x⟫_ℝ = ⟪x, y⟫_ℝ :=
  @inner_conj_symm ℝ _ _ _ _ x y

theorem inner_eq_zero_symm {x y : E} : ⟪x, y⟫ = 0 ↔ ⟪y, x⟫ = 0 := by
  rw [← inner_conj_symm]
  exact star_eq_zero

instance {ι : Sort*} (v : ι → E) : IsSymm ι fun i j => ⟪v i, v j⟫ = 0 where
  symm _ _ := inner_eq_zero_symm.1

theorem inner_self_im (x : E) : im ⟪x, x⟫ = 0 := by
  rw [← @ofReal_inj 𝕜, im_eq_conj_sub]; simp

theorem inner_add_left (x y z : E) : ⟪x + y, z⟫ = ⟪x, z⟫ + ⟪y, z⟫ :=
  InnerProductSpace.add_left _ _ _

theorem inner_add_right (x y z : E) : ⟪x, y + z⟫ = ⟪x, y⟫ + ⟪x, z⟫ := by
  rw [← inner_conj_symm, inner_add_left, RingHom.map_add]
  simp only [inner_conj_symm]

theorem inner_re_symm (x y : E) : re ⟪x, y⟫ = re ⟪y, x⟫ := by rw [← inner_conj_symm, conj_re]

theorem inner_im_symm (x y : E) : im ⟪x, y⟫ = -im ⟪y, x⟫ := by rw [← inner_conj_symm, conj_im]

section Algebra
variable {𝕝 : Type*} [CommSemiring 𝕝] [StarRing 𝕝] [Algebra 𝕝 𝕜] [Module 𝕝 E]
  [IsScalarTower 𝕝 𝕜 E] [StarModule 𝕝 𝕜]

/-- See `inner_smul_left` for the common special when `𝕜 = 𝕝`. -/
lemma inner_smul_left_eq_star_smul (x y : E) (r : 𝕝) : ⟪r • x, y⟫ = r† • ⟪x, y⟫ := by
  rw [← algebraMap_smul 𝕜 r, InnerProductSpace.smul_left, starRingEnd_apply, starRingEnd_apply,
    ← algebraMap_star_comm, ← smul_eq_mul, algebraMap_smul]

/-- Special case of `inner_smul_left_eq_star_smul` when the acting ring has a trivial star
(e.g. `ℕ`, `ℤ`, `ℚ≥0`, `ℚ`, `ℝ`). -/
lemma inner_smul_left_eq_smul [TrivialStar 𝕝] (x y : E) (r : 𝕝) : ⟪r • x, y⟫ = r • ⟪x, y⟫ := by
  rw [inner_smul_left_eq_star_smul, starRingEnd_apply, star_trivial]

/-- See `inner_smul_right` for the common special when `𝕜 = 𝕝`. -/
lemma inner_smul_right_eq_smul (x y : E) (r : 𝕝) : ⟪x, r • y⟫ = r • ⟪x, y⟫ := by
  rw [← inner_conj_symm, inner_smul_left_eq_star_smul, starRingEnd_apply, starRingEnd_apply,
    star_smul, star_star, ← starRingEnd_apply, inner_conj_symm]

end Algebra

/-- See `inner_smul_left_eq_star_smul` for the case of a general algebra action. -/
theorem inner_smul_left (x y : E) (r : 𝕜) : ⟪r • x, y⟫ = r† * ⟪x, y⟫ :=
  inner_smul_left_eq_star_smul ..

theorem real_inner_smul_left (x y : F) (r : ℝ) : ⟪r • x, y⟫_ℝ = r * ⟪x, y⟫_ℝ :=
  inner_smul_left _ _ _

theorem inner_smul_real_left (x y : E) (r : ℝ) : ⟪(r : 𝕜) • x, y⟫ = r • ⟪x, y⟫ := by
  rw [inner_smul_left, conj_ofReal, Algebra.smul_def]

/-- See `inner_smul_right_eq_smul` for the case of a general algebra action. -/
theorem inner_smul_right (x y : E) (r : 𝕜) : ⟪x, r • y⟫ = r * ⟪x, y⟫ :=
  inner_smul_right_eq_smul ..

theorem real_inner_smul_right (x y : F) (r : ℝ) : ⟪x, r • y⟫_ℝ = r * ⟪x, y⟫_ℝ :=
  inner_smul_right _ _ _

theorem inner_smul_real_right (x y : E) (r : ℝ) : ⟪x, (r : 𝕜) • y⟫ = r • ⟪x, y⟫ := by
  rw [inner_smul_right, Algebra.smul_def]

/-- The inner product as a sesquilinear form.

Note that in the case `𝕜 = ℝ` this is a bilinear form. -/
@[simps!]
def sesqFormOfInner : E →ₗ[𝕜] E →ₗ⋆[𝕜] 𝕜 :=
  LinearMap.mk₂'ₛₗ (RingHom.id 𝕜) (starRingEnd _) (fun x y => ⟪y, x⟫)
    (fun _x _y _z => inner_add_right _ _ _) (fun _r _x _y => inner_smul_right _ _ _)
    (fun _x _y _z => inner_add_left _ _ _) fun _r _x _y => inner_smul_left _ _ _

/-- The real inner product as a bilinear form.

Note that unlike `sesqFormOfInner`, this does not reverse the order of the arguments. -/
@[simps!]
def bilinFormOfRealInner : BilinForm ℝ F := sesqFormOfInner.flip

/-- An inner product with a sum on the left. -/
theorem sum_inner {ι : Type*} (s : Finset ι) (f : ι → E) (x : E) :
    ⟪∑ i ∈ s, f i, x⟫ = ∑ i ∈ s, ⟪f i, x⟫ :=
  map_sum (sesqFormOfInner (𝕜 := 𝕜) (E := E) x) _ _

/-- An inner product with a sum on the right. -/
theorem inner_sum {ι : Type*} (s : Finset ι) (f : ι → E) (x : E) :
    ⟪x, ∑ i ∈ s, f i⟫ = ∑ i ∈ s, ⟪x, f i⟫ :=
  map_sum (LinearMap.flip sesqFormOfInner x) _ _

/-- An inner product with a sum on the left, `Finsupp` version. -/
protected theorem Finsupp.sum_inner {ι : Type*} (l : ι →₀ 𝕜) (v : ι → E) (x : E) :
    ⟪l.sum fun (i : ι) (a : 𝕜) => a • v i, x⟫ = l.sum fun (i : ι) (a : 𝕜) => conj a • ⟪v i, x⟫ := by
  convert sum_inner (𝕜 := 𝕜) l.support (fun a => l a • v a) x
  simp only [inner_smul_left, Finsupp.sum, smul_eq_mul]

/-- An inner product with a sum on the right, `Finsupp` version. -/
protected theorem Finsupp.inner_sum {ι : Type*} (l : ι →₀ 𝕜) (v : ι → E) (x : E) :
    ⟪x, l.sum fun (i : ι) (a : 𝕜) => a • v i⟫ = l.sum fun (i : ι) (a : 𝕜) => a • ⟪x, v i⟫ := by
  convert inner_sum (𝕜 := 𝕜) l.support (fun a => l a • v a) x
  simp only [inner_smul_right, Finsupp.sum, smul_eq_mul]

protected theorem DFinsupp.sum_inner {ι : Type*} [DecidableEq ι] {α : ι → Type*}
    [∀ i, AddZeroClass (α i)] [∀ (i) (x : α i), Decidable (x ≠ 0)] (f : ∀ i, α i → E)
    (l : Π₀ i, α i) (x : E) : ⟪l.sum f, x⟫ = l.sum fun i a => ⟪f i a, x⟫ := by
  simp +contextual only [DFinsupp.sum, sum_inner]

protected theorem DFinsupp.inner_sum {ι : Type*} [DecidableEq ι] {α : ι → Type*}
    [∀ i, AddZeroClass (α i)] [∀ (i) (x : α i), Decidable (x ≠ 0)] (f : ∀ i, α i → E)
    (l : Π₀ i, α i) (x : E) : ⟪x, l.sum f⟫ = l.sum fun i a => ⟪x, f i a⟫ := by
  simp +contextual only [DFinsupp.sum, inner_sum]

@[simp]
theorem inner_zero_left (x : E) : ⟪0, x⟫ = 0 := by
  rw [← zero_smul 𝕜 (0 : E), inner_smul_left, RingHom.map_zero, zero_mul]

theorem inner_re_zero_left (x : E) : re ⟪0, x⟫ = 0 := by
  simp only [inner_zero_left, AddMonoidHom.map_zero]

@[simp]
theorem inner_zero_right (x : E) : ⟪x, 0⟫ = 0 := by
  rw [← inner_conj_symm, inner_zero_left, RingHom.map_zero]

theorem inner_re_zero_right (x : E) : re ⟪x, 0⟫ = 0 := by
  simp only [inner_zero_right, AddMonoidHom.map_zero]

theorem inner_self_nonneg {x : E} : 0 ≤ re ⟪x, x⟫ :=
  PreInnerProductSpace.toCore.re_inner_nonneg x

theorem real_inner_self_nonneg {x : F} : 0 ≤ ⟪x, x⟫_ℝ :=
  @inner_self_nonneg ℝ F _ _ _ x

theorem inner_self_ofReal_re (x : E) : (re ⟪x, x⟫ : 𝕜) = ⟪x, x⟫ :=
  ((RCLike.is_real_TFAE (⟪x, x⟫ : 𝕜)).out 2 3).2 (inner_self_im (𝕜 := 𝕜) x)

@[simp]
theorem inner_self_eq_norm_sq_to_K (x : E) : ⟪x, x⟫ = (‖x‖ : 𝕜) ^ 2 := by
  rw [← inner_self_ofReal_re, ← norm_sq_eq_re_inner, ofReal_pow]

theorem inner_self_re_eq_norm (x : E) : re ⟪x, x⟫ = ‖⟪x, x⟫‖ := by
  conv_rhs => rw [← inner_self_ofReal_re]
  symm
  exact norm_of_nonneg inner_self_nonneg

theorem inner_self_ofReal_norm (x : E) : (‖⟪x, x⟫‖ : 𝕜) = ⟪x, x⟫ := by
  rw [← inner_self_re_eq_norm]
  exact inner_self_ofReal_re _

theorem real_inner_self_abs (x : F) : |⟪x, x⟫_ℝ| = ⟪x, x⟫_ℝ :=
  @inner_self_ofReal_norm ℝ F _ _ _ x

theorem norm_inner_symm (x y : E) : ‖⟪x, y⟫‖ = ‖⟪y, x⟫‖ := by rw [← inner_conj_symm, norm_conj]

@[simp]
theorem inner_neg_left (x y : E) : ⟪-x, y⟫ = -⟪x, y⟫ := by
  rw [← neg_one_smul 𝕜 x, inner_smul_left]
  simp

@[simp]
theorem inner_neg_right (x y : E) : ⟪x, -y⟫ = -⟪x, y⟫ := by
  rw [← inner_conj_symm, inner_neg_left]; simp only [RingHom.map_neg, inner_conj_symm]

theorem inner_neg_neg (x y : E) : ⟪-x, -y⟫ = ⟪x, y⟫ := by simp

theorem inner_self_conj (x : E) : ⟪x, x⟫† = ⟪x, x⟫ := inner_conj_symm _ _

theorem inner_sub_left (x y z : E) : ⟪x - y, z⟫ = ⟪x, z⟫ - ⟪y, z⟫ := by
  simp [sub_eq_add_neg, inner_add_left]

theorem inner_sub_right (x y z : E) : ⟪x, y - z⟫ = ⟪x, y⟫ - ⟪x, z⟫ := by
  simp [sub_eq_add_neg, inner_add_right]

theorem inner_mul_symm_re_eq_norm (x y : E) : re (⟪x, y⟫ * ⟪y, x⟫) = ‖⟪x, y⟫ * ⟪y, x⟫‖ := by
  rw [← inner_conj_symm, mul_comm]
  exact re_eq_norm_of_mul_conj ⟪y, x⟫

/-- Expand `⟪x + y, x + y⟫` -/
theorem inner_add_add_self (x y : E) : ⟪x + y, x + y⟫ = ⟪x, x⟫ + ⟪x, y⟫ + ⟪y, x⟫ + ⟪y, y⟫ := by
  simp only [inner_add_left, inner_add_right]; ring

/-- Expand `⟪x + y, x + y⟫_ℝ` -/
theorem real_inner_add_add_self (x y : F) :
    ⟪x + y, x + y⟫_ℝ = ⟪x, x⟫_ℝ + 2 * ⟪x, y⟫_ℝ + ⟪y, y⟫_ℝ := by
  have : ⟪y, x⟫_ℝ = ⟪x, y⟫_ℝ := by rw [← inner_conj_symm]; rfl
  simp only [inner_add_add_self, this, add_left_inj]
  ring

-- Expand `⟪x - y, x - y⟫`
theorem inner_sub_sub_self (x y : E) : ⟪x - y, x - y⟫ = ⟪x, x⟫ - ⟪x, y⟫ - ⟪y, x⟫ + ⟪y, y⟫ := by
  simp only [inner_sub_left, inner_sub_right]; ring

/-- Expand `⟪x - y, x - y⟫_ℝ` -/
theorem real_inner_sub_sub_self (x y : F) :
    ⟪x - y, x - y⟫_ℝ = ⟪x, x⟫_ℝ - 2 * ⟪x, y⟫_ℝ + ⟪y, y⟫_ℝ := by
  have : ⟪y, x⟫_ℝ = ⟪x, y⟫_ℝ := by rw [← inner_conj_symm]; rfl
  simp only [inner_sub_sub_self, this, add_left_inj]
  ring

/-- Parallelogram law -/
theorem parallelogram_law {x y : E} : ⟪x + y, x + y⟫ + ⟪x - y, x - y⟫ = 2 * (⟪x, x⟫ + ⟪y, y⟫) := by
  simp only [inner_add_add_self, inner_sub_sub_self]
  ring

/-- **Cauchy–Schwarz inequality**. -/
theorem inner_mul_inner_self_le (x y : E) : ‖⟪x, y⟫‖ * ‖⟪y, x⟫‖ ≤ re ⟪x, x⟫ * re ⟪y, y⟫ :=
  letI : PreInnerProductSpace.Core 𝕜 E := PreInnerProductSpace.toCore
  InnerProductSpace.Core.inner_mul_inner_self_le x y

/-- Cauchy–Schwarz inequality for real inner products. -/
theorem real_inner_mul_inner_self_le (x y : F) : ⟪x, y⟫_ℝ * ⟪x, y⟫_ℝ ≤ ⟪x, x⟫_ℝ * ⟪y, y⟫_ℝ :=
  calc
    ⟪x, y⟫_ℝ * ⟪x, y⟫_ℝ ≤ ‖⟪x, y⟫_ℝ‖ * ‖⟪y, x⟫_ℝ‖ := by
      rw [real_inner_comm y, ← norm_mul]
      exact le_abs_self _
    _ ≤ ⟪x, x⟫_ℝ * ⟪y, y⟫_ℝ := @inner_mul_inner_self_le ℝ _ _ _ _ x y

theorem inner_eq_ofReal_norm_sq_left_iff {v w : E} : ⟪v, w⟫_𝕜 = ‖v‖ ^ 2 ↔ ⟪v, v - w⟫_𝕜 = 0 := by
  rw [inner_sub_right, sub_eq_zero, inner_self_eq_norm_sq_to_K, eq_comm]

theorem inner_eq_norm_sq_left_iff {v w : F} : ⟪v, w⟫_ℝ = ‖v‖ ^ 2 ↔ ⟪v, v - w⟫_ℝ = 0 :=
  inner_eq_ofReal_norm_sq_left_iff

theorem inner_eq_ofReal_norm_sq_right_iff {v w : E} : ⟪v, w⟫_𝕜 = ‖w‖ ^ 2 ↔ ⟪v - w, w⟫_𝕜 = 0 := by
  rw [inner_sub_left, sub_eq_zero, inner_self_eq_norm_sq_to_K, eq_comm]

theorem inner_eq_norm_sq_right_iff {v w : F} : ⟪v, w⟫_ℝ = ‖w‖ ^ 2 ↔ ⟪v - w, w⟫_ℝ = 0 :=
  inner_eq_ofReal_norm_sq_right_iff

end BasicProperties_Seminormed

section BasicProperties

variable [NormedAddCommGroup E] [InnerProductSpace 𝕜 E]
variable [NormedAddCommGroup F] [InnerProductSpace ℝ F]

local notation "⟪" x ", " y "⟫" => inner 𝕜 x y

export InnerProductSpace (norm_sq_eq_re_inner)

theorem inner_self_eq_zero {x : E} : ⟪x, x⟫ = 0 ↔ x = 0 := by
  rw [inner_self_eq_norm_sq_to_K, sq_eq_zero_iff, ofReal_eq_zero, norm_eq_zero]

theorem inner_self_ne_zero {x : E} : ⟪x, x⟫ ≠ 0 ↔ x ≠ 0 :=
  inner_self_eq_zero.not

variable (𝕜)

theorem ext_inner_left {x y : E} (h : ∀ v, ⟪v, x⟫ = ⟪v, y⟫) : x = y := by
  rw [← sub_eq_zero, ← @inner_self_eq_zero 𝕜, inner_sub_right, sub_eq_zero, h (x - y)]

theorem ext_iff_inner_left {x y : E} : x = y ↔ ∀ v, ⟪v, x⟫ = ⟪v, y⟫ :=
  ⟨fun h _ ↦ h ▸ rfl, ext_inner_left 𝕜⟩

theorem ext_inner_right {x y : E} (h : ∀ v, ⟪x, v⟫ = ⟪y, v⟫) : x = y := by
  rw [← sub_eq_zero, ← @inner_self_eq_zero 𝕜, inner_sub_left, sub_eq_zero, h (x - y)]

theorem ext_iff_inner_right {x y : E} : x = y ↔ ∀ v, ⟪x, v⟫ = ⟪y, v⟫ :=
  ⟨fun h _ ↦ h ▸ rfl, ext_inner_right 𝕜⟩

variable {𝕜}

theorem re_inner_self_nonpos {x : E} : re ⟪x, x⟫ ≤ 0 ↔ x = 0 := by
  simp

lemma re_inner_self_pos {x : E} : 0 < re ⟪x, x⟫ ↔ x ≠ 0 := by
  simp [sq_pos_iff]

@[deprecated (since := "2025-04-22")] alias inner_self_nonpos := re_inner_self_nonpos
@[deprecated (since := "2025-04-22")] alias inner_self_pos := re_inner_self_pos

open scoped InnerProductSpace in
theorem real_inner_self_nonpos {x : F} : ⟪x, x⟫_ℝ ≤ 0 ↔ x = 0 := re_inner_self_nonpos (𝕜 := ℝ)

open scoped InnerProductSpace in
theorem real_inner_self_pos {x : F} : 0 < ⟪x, x⟫_ℝ ↔ x ≠ 0 := re_inner_self_pos (𝕜 := ℝ)

/-- A family of vectors is linearly independent if they are nonzero
and orthogonal. -/
theorem linearIndependent_of_ne_zero_of_inner_eq_zero {ι : Type*} {v : ι → E} (hz : ∀ i, v i ≠ 0)
    (ho : Pairwise fun i j => ⟪v i, v j⟫ = 0) : LinearIndependent 𝕜 v := by
  rw [linearIndependent_iff']
  intro s g hg i hi
  have h' : g i * ⟪v i, v i⟫ = ⟪v i, ∑ j ∈ s, g j • v j⟫ := by
    rw [inner_sum]
    symm
    convert Finset.sum_eq_single (M := 𝕜) i ?_ ?_
    · rw [inner_smul_right]
    · intro j _hj hji
      rw [inner_smul_right, ho hji.symm, mul_zero]
    · exact fun h => False.elim (h hi)
  simpa [hg, hz] using h'

end BasicProperties

section Norm_Seminormed

open scoped InnerProductSpace

variable [SeminormedAddCommGroup E] [InnerProductSpace 𝕜 E]
variable [SeminormedAddCommGroup F] [InnerProductSpace ℝ F]

local notation "⟪" x ", " y "⟫" => inner 𝕜 x y

local notation "IK" => @RCLike.I 𝕜 _

theorem norm_eq_sqrt_re_inner (x : E) : ‖x‖ = √(re ⟪x, x⟫) :=
  calc
    ‖x‖ = √(‖x‖ ^ 2) := (sqrt_sq (norm_nonneg _)).symm
    _ = √(re ⟪x, x⟫) := congr_arg _ (norm_sq_eq_re_inner _)

@[deprecated (since := "2025-04-22")] alias norm_eq_sqrt_inner := norm_eq_sqrt_re_inner

theorem norm_eq_sqrt_real_inner (x : F) : ‖x‖ = √⟪x, x⟫_ℝ :=
  @norm_eq_sqrt_re_inner ℝ _ _ _ _ x

theorem inner_self_eq_norm_mul_norm (x : E) : re ⟪x, x⟫ = ‖x‖ * ‖x‖ := by
  rw [@norm_eq_sqrt_re_inner 𝕜, ← sqrt_mul inner_self_nonneg (re ⟪x, x⟫),
    sqrt_mul_self inner_self_nonneg]

theorem inner_self_eq_norm_sq (x : E) : re ⟪x, x⟫ = ‖x‖ ^ 2 := by
  rw [pow_two, inner_self_eq_norm_mul_norm]

theorem real_inner_self_eq_norm_mul_norm (x : F) : ⟪x, x⟫_ℝ = ‖x‖ * ‖x‖ := by
  have h := @inner_self_eq_norm_mul_norm ℝ F _ _ _ x
  simpa using h

theorem real_inner_self_eq_norm_sq (x : F) : ⟪x, x⟫_ℝ = ‖x‖ ^ 2 := by
  rw [pow_two, real_inner_self_eq_norm_mul_norm]

/-- Expand the square -/
theorem norm_add_sq (x y : E) : ‖x + y‖ ^ 2 = ‖x‖ ^ 2 + 2 * re ⟪x, y⟫ + ‖y‖ ^ 2 := by
  repeat' rw [sq (M := ℝ), ← @inner_self_eq_norm_mul_norm 𝕜]
  rw [inner_add_add_self, two_mul]
  simp only [add_assoc, add_left_inj, add_right_inj, AddMonoidHom.map_add]
  rw [← inner_conj_symm, conj_re]

alias norm_add_pow_two := norm_add_sq

/-- Expand the square -/
theorem norm_add_sq_real (x y : F) : ‖x + y‖ ^ 2 = ‖x‖ ^ 2 + 2 * ⟪x, y⟫_ℝ + ‖y‖ ^ 2 := by
  have h := @norm_add_sq ℝ _ _ _ _ x y
  simpa using h

alias norm_add_pow_two_real := norm_add_sq_real

/-- Expand the square -/
theorem norm_add_mul_self (x y : E) :
    ‖x + y‖ * ‖x + y‖ = ‖x‖ * ‖x‖ + 2 * re ⟪x, y⟫ + ‖y‖ * ‖y‖ := by
  repeat' rw [← sq (M := ℝ)]
  exact norm_add_sq _ _

/-- Expand the square -/
theorem norm_add_mul_self_real (x y : F) :
    ‖x + y‖ * ‖x + y‖ = ‖x‖ * ‖x‖ + 2 * ⟪x, y⟫_ℝ + ‖y‖ * ‖y‖ := by
  have h := @norm_add_mul_self ℝ _ _ _ _ x y
  simpa using h

/-- Expand the square -/
theorem norm_sub_sq (x y : E) : ‖x - y‖ ^ 2 = ‖x‖ ^ 2 - 2 * re ⟪x, y⟫ + ‖y‖ ^ 2 := by
  rw [sub_eq_add_neg, @norm_add_sq 𝕜 _ _ _ _ x (-y), norm_neg, inner_neg_right, map_neg, mul_neg,
    sub_eq_add_neg]

alias norm_sub_pow_two := norm_sub_sq

/-- Expand the square -/
theorem norm_sub_sq_real (x y : F) : ‖x - y‖ ^ 2 = ‖x‖ ^ 2 - 2 * ⟪x, y⟫_ℝ + ‖y‖ ^ 2 :=
  @norm_sub_sq ℝ _ _ _ _ _ _

alias norm_sub_pow_two_real := norm_sub_sq_real

/-- Expand the square -/
theorem norm_sub_mul_self (x y : E) :
    ‖x - y‖ * ‖x - y‖ = ‖x‖ * ‖x‖ - 2 * re ⟪x, y⟫ + ‖y‖ * ‖y‖ := by
  repeat' rw [← sq (M := ℝ)]
  exact norm_sub_sq _ _

/-- Expand the square -/
theorem norm_sub_mul_self_real (x y : F) :
    ‖x - y‖ * ‖x - y‖ = ‖x‖ * ‖x‖ - 2 * ⟪x, y⟫_ℝ + ‖y‖ * ‖y‖ := by
  have h := @norm_sub_mul_self ℝ _ _ _ _ x y
  simpa using h

/-- Cauchy–Schwarz inequality with norm -/
theorem norm_inner_le_norm (x y : E) : ‖⟪x, y⟫‖ ≤ ‖x‖ * ‖y‖ := by
  rw [norm_eq_sqrt_re_inner (𝕜 := 𝕜) x, norm_eq_sqrt_re_inner (𝕜 := 𝕜) y]
  letI : PreInnerProductSpace.Core 𝕜 E := PreInnerProductSpace.toCore
  exact InnerProductSpace.Core.norm_inner_le_norm x y

theorem nnnorm_inner_le_nnnorm (x y : E) : ‖⟪x, y⟫‖₊ ≤ ‖x‖₊ * ‖y‖₊ :=
  norm_inner_le_norm x y

theorem re_inner_le_norm (x y : E) : re ⟪x, y⟫ ≤ ‖x‖ * ‖y‖ :=
  le_trans (re_le_norm ⟪x, y⟫) (norm_inner_le_norm x y)

/-- Cauchy–Schwarz inequality with norm -/
theorem abs_real_inner_le_norm (x y : F) : |⟪x, y⟫_ℝ| ≤ ‖x‖ * ‖y‖ :=
  (Real.norm_eq_abs _).ge.trans (norm_inner_le_norm x y)

/-- Cauchy–Schwarz inequality with norm -/
theorem real_inner_le_norm (x y : F) : ⟪x, y⟫_ℝ ≤ ‖x‖ * ‖y‖ :=
  le_trans (le_abs_self _) (abs_real_inner_le_norm _ _)

lemma inner_eq_zero_of_left {x : E} (y : E) (h : ‖x‖ = 0) : ⟪x, y⟫_𝕜 = 0 := by
  rw [← norm_eq_zero]
  refine le_antisymm ?_ (by positivity)
  exact norm_inner_le_norm _ _ |>.trans <| by simp [h]

lemma inner_eq_zero_of_right (x : E) {y : E} (h : ‖y‖ = 0) : ⟪x, y⟫_𝕜 = 0 := by
  rw [inner_eq_zero_symm, inner_eq_zero_of_left _ h]

variable (𝕜)

include 𝕜 in
theorem parallelogram_law_with_norm (x y : E) :
    ‖x + y‖ * ‖x + y‖ + ‖x - y‖ * ‖x - y‖ = 2 * (‖x‖ * ‖x‖ + ‖y‖ * ‖y‖) := by
  simp only [← @inner_self_eq_norm_mul_norm 𝕜]
  rw [← re.map_add, parallelogram_law, two_mul, two_mul]
  simp only [re.map_add]

include 𝕜 in
theorem parallelogram_law_with_nnnorm (x y : E) :
    ‖x + y‖₊ * ‖x + y‖₊ + ‖x - y‖₊ * ‖x - y‖₊ = 2 * (‖x‖₊ * ‖x‖₊ + ‖y‖₊ * ‖y‖₊) :=
  Subtype.ext <| parallelogram_law_with_norm 𝕜 x y

variable {𝕜}

/-- Polarization identity: The real part of the inner product, in terms of the norm. -/
theorem re_inner_eq_norm_add_mul_self_sub_norm_mul_self_sub_norm_mul_self_div_two (x y : E) :
    re ⟪x, y⟫ = (‖x + y‖ * ‖x + y‖ - ‖x‖ * ‖x‖ - ‖y‖ * ‖y‖) / 2 := by
  rw [@norm_add_mul_self 𝕜]
  ring

/-- Polarization identity: The real part of the inner product, in terms of the norm. -/
theorem re_inner_eq_norm_mul_self_add_norm_mul_self_sub_norm_sub_mul_self_div_two (x y : E) :
    re ⟪x, y⟫ = (‖x‖ * ‖x‖ + ‖y‖ * ‖y‖ - ‖x - y‖ * ‖x - y‖) / 2 := by
  rw [@norm_sub_mul_self 𝕜]
  ring

/-- Polarization identity: The real part of the inner product, in terms of the norm. -/
theorem re_inner_eq_norm_add_mul_self_sub_norm_sub_mul_self_div_four (x y : E) :
    re ⟪x, y⟫ = (‖x + y‖ * ‖x + y‖ - ‖x - y‖ * ‖x - y‖) / 4 := by
  rw [@norm_add_mul_self 𝕜, @norm_sub_mul_self 𝕜]
  ring

/-- Polarization identity: The imaginary part of the inner product, in terms of the norm. -/
theorem im_inner_eq_norm_sub_i_smul_mul_self_sub_norm_add_i_smul_mul_self_div_four (x y : E) :
    im ⟪x, y⟫ = (‖x - IK • y‖ * ‖x - IK • y‖ - ‖x + IK • y‖ * ‖x + IK • y‖) / 4 := by
  simp only [@norm_add_mul_self 𝕜, @norm_sub_mul_self 𝕜, inner_smul_right, I_mul_re]
  ring

/-- Polarization identity: The inner product, in terms of the norm. -/
theorem inner_eq_sum_norm_sq_div_four (x y : E) :
    ⟪x, y⟫ = ((‖x + y‖ : 𝕜) ^ 2 - (‖x - y‖ : 𝕜) ^ 2 +
              ((‖x - IK • y‖ : 𝕜) ^ 2 - (‖x + IK • y‖ : 𝕜) ^ 2) * IK) / 4 := by
  rw [← re_add_im ⟪x, y⟫, re_inner_eq_norm_add_mul_self_sub_norm_sub_mul_self_div_four,
    im_inner_eq_norm_sub_i_smul_mul_self_sub_norm_add_i_smul_mul_self_div_four]
  push_cast
  simp only [sq, ← mul_div_right_comm, ← add_div]

/-- Polarization identity: The real inner product, in terms of the norm. -/
theorem real_inner_eq_norm_add_mul_self_sub_norm_mul_self_sub_norm_mul_self_div_two (x y : F) :
    ⟪x, y⟫_ℝ = (‖x + y‖ * ‖x + y‖ - ‖x‖ * ‖x‖ - ‖y‖ * ‖y‖) / 2 :=
  re_to_real.symm.trans <|
    re_inner_eq_norm_add_mul_self_sub_norm_mul_self_sub_norm_mul_self_div_two x y

/-- Polarization identity: The real inner product, in terms of the norm. -/
theorem real_inner_eq_norm_mul_self_add_norm_mul_self_sub_norm_sub_mul_self_div_two (x y : F) :
    ⟪x, y⟫_ℝ = (‖x‖ * ‖x‖ + ‖y‖ * ‖y‖ - ‖x - y‖ * ‖x - y‖) / 2 :=
  re_to_real.symm.trans <|
    re_inner_eq_norm_mul_self_add_norm_mul_self_sub_norm_sub_mul_self_div_two x y

/-- Pythagorean theorem, if-and-only-if vector inner product form. -/
theorem norm_add_sq_eq_norm_sq_add_norm_sq_iff_real_inner_eq_zero (x y : F) :
    ‖x + y‖ * ‖x + y‖ = ‖x‖ * ‖x‖ + ‖y‖ * ‖y‖ ↔ ⟪x, y⟫_ℝ = 0 := by
  rw [@norm_add_mul_self ℝ, add_right_cancel_iff, add_eq_left, mul_eq_zero]
  simp

/-- Pythagorean theorem, if-and-if vector inner product form using square roots. -/
theorem norm_add_eq_sqrt_iff_real_inner_eq_zero {x y : F} :
    ‖x + y‖ = √(‖x‖ * ‖x‖ + ‖y‖ * ‖y‖) ↔ ⟪x, y⟫_ℝ = 0 := by
  rw [← norm_add_sq_eq_norm_sq_add_norm_sq_iff_real_inner_eq_zero, eq_comm, sqrt_eq_iff_mul_self_eq,
    eq_comm] <;> positivity

/-- Pythagorean theorem, vector inner product form. -/
theorem norm_add_sq_eq_norm_sq_add_norm_sq_of_inner_eq_zero (x y : E) (h : ⟪x, y⟫ = 0) :
    ‖x + y‖ * ‖x + y‖ = ‖x‖ * ‖x‖ + ‖y‖ * ‖y‖ := by
  rw [@norm_add_mul_self 𝕜, add_right_cancel_iff, add_eq_left, mul_eq_zero]
  apply Or.inr
  simp only [h, zero_re]

/-- Pythagorean theorem, vector inner product form. -/
theorem norm_add_sq_eq_norm_sq_add_norm_sq_real {x y : F} (h : ⟪x, y⟫_ℝ = 0) :
    ‖x + y‖ * ‖x + y‖ = ‖x‖ * ‖x‖ + ‖y‖ * ‖y‖ :=
  (norm_add_sq_eq_norm_sq_add_norm_sq_iff_real_inner_eq_zero x y).2 h

/-- Pythagorean theorem, subtracting vectors, if-and-only-if vector
inner product form. -/
theorem norm_sub_sq_eq_norm_sq_add_norm_sq_iff_real_inner_eq_zero (x y : F) :
    ‖x - y‖ * ‖x - y‖ = ‖x‖ * ‖x‖ + ‖y‖ * ‖y‖ ↔ ⟪x, y⟫_ℝ = 0 := by
  rw [@norm_sub_mul_self ℝ, add_right_cancel_iff, sub_eq_add_neg, add_eq_left, neg_eq_zero,
    mul_eq_zero]
  simp

/-- Pythagorean theorem, subtracting vectors, if-and-if vector inner product form using square
roots. -/
theorem norm_sub_eq_sqrt_iff_real_inner_eq_zero {x y : F} :
    ‖x - y‖ = √(‖x‖ * ‖x‖ + ‖y‖ * ‖y‖) ↔ ⟪x, y⟫_ℝ = 0 := by
  rw [← norm_sub_sq_eq_norm_sq_add_norm_sq_iff_real_inner_eq_zero, eq_comm, sqrt_eq_iff_mul_self_eq,
    eq_comm] <;> positivity

/-- Pythagorean theorem, subtracting vectors, vector inner product
form. -/
theorem norm_sub_sq_eq_norm_sq_add_norm_sq_real {x y : F} (h : ⟪x, y⟫_ℝ = 0) :
    ‖x - y‖ * ‖x - y‖ = ‖x‖ * ‖x‖ + ‖y‖ * ‖y‖ :=
  (norm_sub_sq_eq_norm_sq_add_norm_sq_iff_real_inner_eq_zero x y).2 h

/-- The sum and difference of two vectors are orthogonal if and only
if they have the same norm. -/
theorem real_inner_add_sub_eq_zero_iff (x y : F) : ⟪x + y, x - y⟫_ℝ = 0 ↔ ‖x‖ = ‖y‖ := by
  conv_rhs => rw [← mul_self_inj_of_nonneg (norm_nonneg _) (norm_nonneg _)]
  simp only [← @inner_self_eq_norm_mul_norm ℝ, inner_add_left, inner_sub_right, real_inner_comm y x,
    sub_eq_zero, re_to_real]
  grind

/-- Given two orthogonal vectors, their sum and difference have equal norms. -/
theorem norm_sub_eq_norm_add {v w : E} (h : ⟪v, w⟫ = 0) : ‖w - v‖ = ‖w + v‖ := by
  rw [← mul_self_inj_of_nonneg (norm_nonneg _) (norm_nonneg _)]
  simp only [h, ← @inner_self_eq_norm_mul_norm 𝕜, sub_neg_eq_add, sub_zero, map_sub, zero_re,
    zero_sub, add_zero, map_add, inner_add_right, inner_sub_left, inner_sub_right, inner_re_symm,
    zero_add]

/-- The real inner product of two vectors, divided by the product of their
norms, has absolute value at most 1. -/
theorem abs_real_inner_div_norm_mul_norm_le_one (x y : F) : |⟪x, y⟫_ℝ / (‖x‖ * ‖y‖)| ≤ 1 := by
  rw [abs_div, abs_mul, abs_norm, abs_norm]
  exact div_le_one_of_le₀ (abs_real_inner_le_norm x y) (by positivity)

/-- The inner product of a vector with a multiple of itself. -/
theorem real_inner_smul_self_left (x : F) (r : ℝ) : ⟪r • x, x⟫_ℝ = r * (‖x‖ * ‖x‖) := by
  rw [real_inner_smul_left, ← real_inner_self_eq_norm_mul_norm]

/-- The inner product of a vector with a multiple of itself. -/
theorem real_inner_smul_self_right (x : F) (r : ℝ) : ⟪x, r • x⟫_ℝ = r * (‖x‖ * ‖x‖) := by
  rw [inner_smul_right, ← real_inner_self_eq_norm_mul_norm]

/-- The inner product of two weighted sums, where the weights in each
sum add to 0, in terms of the norms of pairwise differences. -/
theorem inner_sum_smul_sum_smul_of_sum_eq_zero {ι₁ : Type*} {s₁ : Finset ι₁} {w₁ : ι₁ → ℝ}
    (v₁ : ι₁ → F) (h₁ : ∑ i ∈ s₁, w₁ i = 0) {ι₂ : Type*} {s₂ : Finset ι₂} {w₂ : ι₂ → ℝ}
    (v₂ : ι₂ → F) (h₂ : ∑ i ∈ s₂, w₂ i = 0) :
    ⟪∑ i₁ ∈ s₁, w₁ i₁ • v₁ i₁, ∑ i₂ ∈ s₂, w₂ i₂ • v₂ i₂⟫_ℝ =
      (-∑ i₁ ∈ s₁, ∑ i₂ ∈ s₂, w₁ i₁ * w₂ i₂ * (‖v₁ i₁ - v₂ i₂‖ * ‖v₁ i₁ - v₂ i₂‖)) / 2 := by
  simp_rw [sum_inner, inner_sum, real_inner_smul_left, real_inner_smul_right,
    real_inner_eq_norm_mul_self_add_norm_mul_self_sub_norm_sub_mul_self_div_two, ← div_sub_div_same,
    add_div, mul_sub_left_distrib, left_distrib, Finset.sum_sub_distrib,
    Finset.sum_add_distrib, ← Finset.mul_sum, ← Finset.sum_mul, h₁, h₂, zero_mul,
    mul_zero, Finset.sum_const_zero, zero_add, zero_sub, Finset.mul_sum, neg_div,
    Finset.sum_div, mul_div_assoc, mul_assoc]

end Norm_Seminormed

section Norm

open scoped InnerProductSpace

variable [NormedAddCommGroup E] [InnerProductSpace 𝕜 E]
variable [NormedAddCommGroup F] [InnerProductSpace ℝ F]
variable {ι : Type*}

local notation "⟪" x ", " y "⟫" => inner 𝕜 x y

/-- Formula for the distance between the images of two nonzero points under an inversion with center
zero. See also `EuclideanGeometry.dist_inversion_inversion` for inversions around a general
point. -/
theorem dist_div_norm_sq_smul {x y : F} (hx : x ≠ 0) (hy : y ≠ 0) (R : ℝ) :
    dist ((R / ‖x‖) ^ 2 • x) ((R / ‖y‖) ^ 2 • y) = R ^ 2 / (‖x‖ * ‖y‖) * dist x y :=
  calc
    dist ((R / ‖x‖) ^ 2 • x) ((R / ‖y‖) ^ 2 • y) =
        √(‖(R / ‖x‖) ^ 2 • x - (R / ‖y‖) ^ 2 • y‖ ^ 2) := by
      rw [dist_eq_norm, sqrt_sq (norm_nonneg _)]
    _ = √((R ^ 2 / (‖x‖ * ‖y‖)) ^ 2 * ‖x - y‖ ^ 2) :=
      congr_arg (√·) <| by
        simp [field, sq, norm_sub_mul_self_real, norm_smul, real_inner_smul_left, inner_smul_right,
          Real.norm_of_nonneg (mul_self_nonneg _), -mul_eq_mul_left_iff]
        ring
    _ = R ^ 2 / (‖x‖ * ‖y‖) * dist x y := by
      rw [sqrt_mul, sqrt_sq, sqrt_sq, dist_eq_norm] <;> positivity

/-- The inner product of a nonzero vector with a nonzero multiple of
itself, divided by the product of their norms, has absolute value
1. -/
theorem norm_inner_div_norm_mul_norm_eq_one_of_ne_zero_of_ne_zero_mul {x : E} {r : 𝕜} (hx : x ≠ 0)
    (hr : r ≠ 0) : ‖⟪x, r • x⟫‖ / (‖x‖ * ‖r • x‖) = 1 := by
  have hx' : ‖x‖ ≠ 0 := by simp [hx]
  have hr' : ‖r‖ ≠ 0 := by simp [hr]
  rw [inner_smul_right, norm_mul, ← inner_self_re_eq_norm, inner_self_eq_norm_mul_norm, norm_smul]
  rw [← mul_assoc, ← div_div, mul_div_cancel_right₀ _ hx', ← div_div, mul_comm,
    mul_div_cancel_right₀ _ hr', div_self hx']

/-- The inner product of a nonzero vector with a nonzero multiple of
itself, divided by the product of their norms, has absolute value
1. -/
theorem abs_real_inner_div_norm_mul_norm_eq_one_of_ne_zero_of_ne_zero_mul {x : F} {r : ℝ}
    (hx : x ≠ 0) (hr : r ≠ 0) : |⟪x, r • x⟫_ℝ| / (‖x‖ * ‖r • x‖) = 1 :=
  norm_inner_div_norm_mul_norm_eq_one_of_ne_zero_of_ne_zero_mul hx hr

/-- The inner product of a nonzero vector with a positive multiple of
itself, divided by the product of their norms, has value 1. -/
theorem real_inner_div_norm_mul_norm_eq_one_of_ne_zero_of_pos_mul {x : F} {r : ℝ} (hx : x ≠ 0)
    (hr : 0 < r) : ⟪x, r • x⟫_ℝ / (‖x‖ * ‖r • x‖) = 1 := by
  rw [real_inner_smul_self_right, norm_smul, Real.norm_eq_abs, ← mul_assoc ‖x‖, mul_comm _ |r|,
    mul_assoc, abs_of_nonneg hr.le, div_self]
  exact mul_ne_zero hr.ne' (mul_self_ne_zero.2 (norm_ne_zero_iff.2 hx))

/-- The inner product of a nonzero vector with a negative multiple of
itself, divided by the product of their norms, has value -1. -/
theorem real_inner_div_norm_mul_norm_eq_neg_one_of_ne_zero_of_neg_mul {x : F} {r : ℝ} (hx : x ≠ 0)
    (hr : r < 0) : ⟪x, r • x⟫_ℝ / (‖x‖ * ‖r • x‖) = -1 := by
  rw [real_inner_smul_self_right, norm_smul, Real.norm_eq_abs, ← mul_assoc ‖x‖, mul_comm _ |r|,
    mul_assoc, abs_of_neg hr, neg_mul, div_neg_eq_neg_div, div_self]
  exact mul_ne_zero hr.ne (mul_self_ne_zero.2 (norm_ne_zero_iff.2 hx))

variable (𝕜) in
theorem norm_inner_eq_norm_tfae (x y : E) :
    List.TFAE [‖⟪x, y⟫‖ = ‖x‖ * ‖y‖,
      x = 0 ∨ y = (⟪x, y⟫ / ⟪x, x⟫) • x,
      x = 0 ∨ ∃ r : 𝕜, y = r • x,
      x = 0 ∨ y ∈ 𝕜 ∙ x] := by
  tfae_have 1 → 2 := by
    refine fun h => or_iff_not_imp_left.2 fun hx₀ => ?_
    have : ‖x‖ ^ 2 ≠ 0 := pow_ne_zero _ (norm_ne_zero_iff.2 hx₀)
    rw [← sq_eq_sq₀, mul_pow, ← mul_right_inj' this, eq_comm, ← sub_eq_zero, ← mul_sub] at h <;>
      try positivity
    simp only [@norm_sq_eq_re_inner 𝕜] at h
    letI : InnerProductSpace.Core 𝕜 E := InnerProductSpace.toCore
    erw [← InnerProductSpace.Core.cauchy_schwarz_aux (𝕜 := 𝕜) (F := E)] at h
    rw [InnerProductSpace.Core.normSq_eq_zero, sub_eq_zero] at h
    rw [div_eq_inv_mul, mul_smul, h, inv_smul_smul₀]
    rwa [inner_self_ne_zero]
  tfae_have 2 → 3 := fun h => h.imp_right fun h' => ⟨_, h'⟩
  tfae_have 3 → 1 := by
    rintro (rfl | ⟨r, rfl⟩) <;>
    simp [inner_smul_right, norm_smul, inner_self_eq_norm_sq_to_K,
      sq, mul_left_comm]
  tfae_have 3 ↔ 4 := by simp only [Submodule.mem_span_singleton, eq_comm]
  tfae_finish

/-- If the inner product of two vectors is equal to the product of their norms, then the two vectors
are multiples of each other. One form of the equality case for Cauchy-Schwarz.
Compare `inner_eq_norm_mul_iff`, which takes the stronger hypothesis `⟪x, y⟫ = ‖x‖ * ‖y‖`. -/
theorem norm_inner_eq_norm_iff {x y : E} (hx₀ : x ≠ 0) (hy₀ : y ≠ 0) :
    ‖⟪x, y⟫‖ = ‖x‖ * ‖y‖ ↔ ∃ r : 𝕜, r ≠ 0 ∧ y = r • x :=
  calc
    ‖⟪x, y⟫‖ = ‖x‖ * ‖y‖ ↔ x = 0 ∨ ∃ r : 𝕜, y = r • x :=
      (norm_inner_eq_norm_tfae 𝕜 x y).out 0 2
    _ ↔ ∃ r : 𝕜, y = r • x := or_iff_right hx₀
    _ ↔ ∃ r : 𝕜, r ≠ 0 ∧ y = r • x :=
      ⟨fun ⟨r, h⟩ => ⟨r, fun hr₀ => hy₀ <| h.symm ▸ smul_eq_zero.2 <| Or.inl hr₀, h⟩,
        fun ⟨r, _hr₀, h⟩ => ⟨r, h⟩⟩

/-- The inner product of two vectors, divided by the product of their
norms, has absolute value 1 if and only if they are nonzero and one is
a multiple of the other. One form of equality case for Cauchy-Schwarz. -/
theorem norm_inner_div_norm_mul_norm_eq_one_iff (x y : E) :
    ‖⟪x, y⟫ / (‖x‖ * ‖y‖)‖ = 1 ↔ x ≠ 0 ∧ ∃ r : 𝕜, r ≠ 0 ∧ y = r • x := by
  constructor
  · intro h
    have hx₀ : x ≠ 0 := fun h₀ => by simp [h₀] at h
    have hy₀ : y ≠ 0 := fun h₀ => by simp [h₀] at h
    refine ⟨hx₀, (norm_inner_eq_norm_iff hx₀ hy₀).1 <| eq_of_div_eq_one ?_⟩
    simpa using h
  · rintro ⟨hx, ⟨r, ⟨hr, rfl⟩⟩⟩
    simp only [norm_div, norm_mul, norm_ofReal, abs_norm]
    exact norm_inner_div_norm_mul_norm_eq_one_of_ne_zero_of_ne_zero_mul hx hr

/-- The inner product of two vectors, divided by the product of their
norms, has absolute value 1 if and only if they are nonzero and one is
a multiple of the other. One form of equality case for Cauchy-Schwarz. -/
theorem abs_real_inner_div_norm_mul_norm_eq_one_iff (x y : F) :
    |⟪x, y⟫_ℝ / (‖x‖ * ‖y‖)| = 1 ↔ x ≠ 0 ∧ ∃ r : ℝ, r ≠ 0 ∧ y = r • x :=
  @norm_inner_div_norm_mul_norm_eq_one_iff ℝ F _ _ _ x y

theorem inner_eq_norm_mul_iff_div {x y : E} (h₀ : x ≠ 0) :
    ⟪x, y⟫ = (‖x‖ : 𝕜) * ‖y‖ ↔ (‖y‖ / ‖x‖ : 𝕜) • x = y := by
  have h₀' := h₀
  rw [← norm_ne_zero_iff, Ne, ← @ofReal_eq_zero 𝕜] at h₀'
  constructor <;> intro h
  · have : x = 0 ∨ y = (⟪x, y⟫ / ⟪x, x⟫ : 𝕜) • x :=
      ((norm_inner_eq_norm_tfae 𝕜 x y).out 0 1).1 (by simp [h])
    rw [this.resolve_left h₀, h]
    simp [norm_smul, mul_div_cancel_right₀ _ h₀']
  · conv_lhs => rw [← h, inner_smul_right, inner_self_eq_norm_sq_to_K]
    field

/-- If the inner product of two vectors is equal to the product of their norms (i.e.,
`⟪x, y⟫ = ‖x‖ * ‖y‖`), then the two vectors are nonnegative real multiples of each other. One form
of the equality case for Cauchy-Schwarz.
Compare `norm_inner_eq_norm_iff`, which takes the weaker hypothesis `abs ⟪x, y⟫ = ‖x‖ * ‖y‖`. -/
theorem inner_eq_norm_mul_iff {x y : E} :
    ⟪x, y⟫ = (‖x‖ : 𝕜) * ‖y‖ ↔ (‖y‖ : 𝕜) • x = (‖x‖ : 𝕜) • y := by
  rcases eq_or_ne x 0 with (rfl | h₀)
  · simp
  · rw [inner_eq_norm_mul_iff_div h₀, div_eq_inv_mul, mul_smul, inv_smul_eq_iff₀]
    rwa [Ne, ofReal_eq_zero, norm_eq_zero]

/-- If the inner product of two vectors is equal to the product of their norms (i.e.,
`⟪x, y⟫ = ‖x‖ * ‖y‖`), then the two vectors are nonnegative real multiples of each other. One form
of the equality case for Cauchy-Schwarz.
Compare `norm_inner_eq_norm_iff`, which takes the weaker hypothesis `abs ⟪x, y⟫ = ‖x‖ * ‖y‖`. -/
theorem inner_eq_norm_mul_iff_real {x y : F} : ⟪x, y⟫_ℝ = ‖x‖ * ‖y‖ ↔ ‖y‖ • x = ‖x‖ • y :=
  inner_eq_norm_mul_iff

/-- The inner product of two vectors, divided by the product of their
norms, has value 1 if and only if they are nonzero and one is
a positive multiple of the other. -/
theorem real_inner_div_norm_mul_norm_eq_one_iff (x y : F) :
    ⟪x, y⟫_ℝ / (‖x‖ * ‖y‖) = 1 ↔ x ≠ 0 ∧ ∃ r : ℝ, 0 < r ∧ y = r • x := by
  constructor
  · intro h
    have hx₀ : x ≠ 0 := fun h₀ => by simp [h₀] at h
    have hy₀ : y ≠ 0 := fun h₀ => by simp [h₀] at h
    refine ⟨hx₀, ‖y‖ / ‖x‖, div_pos (norm_pos_iff.2 hy₀) (norm_pos_iff.2 hx₀), ?_⟩
    exact ((inner_eq_norm_mul_iff_div hx₀).1 (eq_of_div_eq_one h)).symm
  · rintro ⟨hx, ⟨r, ⟨hr, rfl⟩⟩⟩
    exact real_inner_div_norm_mul_norm_eq_one_of_ne_zero_of_pos_mul hx hr

/-- The inner product of two vectors, divided by the product of their
norms, has value -1 if and only if they are nonzero and one is
a negative multiple of the other. -/
theorem real_inner_div_norm_mul_norm_eq_neg_one_iff (x y : F) :
    ⟪x, y⟫_ℝ / (‖x‖ * ‖y‖) = -1 ↔ x ≠ 0 ∧ ∃ r : ℝ, r < 0 ∧ y = r • x := by
  rw [← neg_eq_iff_eq_neg, ← neg_div, ← inner_neg_right, ← norm_neg y,
    real_inner_div_norm_mul_norm_eq_one_iff, (@neg_surjective ℝ _).exists]
  refine Iff.rfl.and (exists_congr fun r => ?_)
  rw [neg_pos, neg_smul, neg_inj]

/-- If the inner product of two unit vectors is `1`, then the two vectors are equal. One form of
the equality case for Cauchy-Schwarz. -/
theorem inner_eq_one_iff_of_norm_one {x y : E} (hx : ‖x‖ = 1) (hy : ‖y‖ = 1) :
    ⟪x, y⟫ = 1 ↔ x = y := by
  convert inner_eq_norm_mul_iff (𝕜 := 𝕜) (E := E) using 2 <;> simp [hx, hy]

<<<<<<< HEAD
/-- If the inner product of two unit vectors is `-1`, then the two vectors are negations of each
other. -/
theorem inner_eq_neg_one_iff_of_norm_one {x y : E} (hx : ‖x‖ = 1) (hy : ‖y‖ = 1) :
    ⟪x, y⟫ = -1 ↔ x = -y := by
  rw [← neg_eq_iff_eq_neg, ← inner_neg_right, inner_eq_one_iff_of_norm_one hx (norm_neg y ▸ hy)]

/-- The inner product of two unit vectors is less than or equal to `1`. -/
theorem real_inner_le_one_of_norm_one {x y : F} (hx : ‖x‖ = 1) (hy : ‖y‖ = 1) : ⟪x, y⟫_ℝ ≤ 1 := by
  simpa [hx, hy] using real_inner_le_norm x y

/-- The inner product of two unit vectors is greater than or equal to `-1`. -/
theorem neg_one_le_real_inner_of_norm_one {x y : F} (hx : ‖x‖ = 1) (hy : ‖y‖ = 1) :
    -1 ≤ ⟪x, y⟫_ℝ := by
  simpa [hx, hy] using neg_le_of_abs_le (abs_real_inner_le_norm x y)

@[simp]
=======
>>>>>>> fef46774
theorem inner_self_eq_one_of_norm_one {x : E} (hx : ‖x‖ = 1) : ⟪x, x⟫_𝕜 = 1 :=
  (inner_eq_one_iff_of_norm_one hx hx).mpr rfl

theorem inner_lt_norm_mul_iff_real {x y : F} : ⟪x, y⟫_ℝ < ‖x‖ * ‖y‖ ↔ ‖y‖ • x ≠ ‖x‖ • y :=
  calc
    ⟪x, y⟫_ℝ < ‖x‖ * ‖y‖ ↔ ⟪x, y⟫_ℝ ≠ ‖x‖ * ‖y‖ :=
      ⟨ne_of_lt, lt_of_le_of_ne (real_inner_le_norm _ _)⟩
    _ ↔ ‖y‖ • x ≠ ‖x‖ • y := not_congr inner_eq_norm_mul_iff_real

/-- If the inner product of two unit vectors is strictly less than `1`, then the two vectors are
distinct. One form of the equality case for Cauchy-Schwarz. -/
theorem inner_lt_one_iff_real_of_norm_one {x y : F} (hx : ‖x‖ = 1) (hy : ‖y‖ = 1) :
    ⟪x, y⟫_ℝ < 1 ↔ x ≠ y := by convert inner_lt_norm_mul_iff_real (F := F) <;> simp [hx, hy]

/-- The sphere of radius `r = ‖y‖` is tangent to the plane `⟪x, y⟫ = ‖y‖ ^ 2` at `x = y`. -/
theorem eq_of_norm_le_re_inner_eq_norm_sq {x y : E} (hle : ‖x‖ ≤ ‖y‖) (h : re ⟪x, y⟫ = ‖y‖ ^ 2) :
    x = y := by
  suffices H : re ⟪x - y, x - y⟫ ≤ 0 by rwa [re_inner_self_nonpos, sub_eq_zero] at H
  have H₁ : ‖x‖ ^ 2 ≤ ‖y‖ ^ 2 := by gcongr
  have H₂ : re ⟪y, x⟫ = ‖y‖ ^ 2 := by rwa [← inner_conj_symm, conj_re]
  simp only [inner_sub_left, inner_sub_right]
  simpa [h, H₂] using H₁

/-- Equality is achieved in the triangle inequality iff the two vectors are collinear. -/
theorem norm_add_eq_iff_real {x y : F} : ‖x + y‖ = ‖x‖ + ‖y‖ ↔ ‖y‖ • x = ‖x‖ • y := by
  rw [← pow_left_inj₀ (norm_nonneg _) (Left.add_nonneg (norm_nonneg _) (norm_nonneg _)) two_ne_zero,
    norm_add_sq (𝕜 := ℝ), add_pow_two, add_left_inj, add_right_inj, re_to_real, mul_assoc,
    mul_right_inj' two_ne_zero, ← inner_eq_norm_mul_iff_real]

end Norm

section RCLike

local notation "⟪" x ", " y "⟫" => inner 𝕜 x y

/-- A field `𝕜` satisfying `RCLike` is itself a `𝕜`-inner product space. -/
instance RCLike.innerProductSpace : InnerProductSpace 𝕜 𝕜 where
  inner x y := y * conj x
  norm_sq_eq_re_inner x := by simp only [mul_conj, ← ofReal_pow, ofReal_re]
  conj_inner_symm x y := by simp only [mul_comm, map_mul, starRingEnd_self_apply]
  add_left x y z := by simp only [mul_add, map_add]
  smul_left x y z := by simp only [mul_comm (conj z), mul_assoc, smul_eq_mul, map_mul]

@[simp]
theorem RCLike.inner_apply (x y : 𝕜) : ⟪x, y⟫ = y * conj x :=
  rfl

/-- A version of `RCLike.inner_apply` that swaps the order of multiplication. -/
theorem RCLike.inner_apply' (x y : 𝕜) : ⟪x, y⟫ = conj x * y := mul_comm _ _

end RCLike

section RCLikeToReal

open scoped InnerProductSpace

variable {G : Type*}
variable (𝕜 E)
variable [SeminormedAddCommGroup E] [InnerProductSpace 𝕜 E]

local notation "⟪" x ", " y "⟫" => inner 𝕜 x y

/-- A general inner product implies a real inner product. This is not registered as an instance
since `𝕜` does not appear in the return type `Inner ℝ E`. -/
def Inner.rclikeToReal : Inner ℝ E where inner x y := re ⟪x, y⟫

/-- A general inner product space structure implies a real inner product structure.

This is not registered as an instance since
* `𝕜` does not appear in the return type `InnerProductSpace ℝ E`,
* It is likely to create instance diamonds, as it builds upon the diamond-prone
  `NormedSpace.restrictScalars`.

However, it can be used in a proof to obtain a real inner product space structure from a given
`𝕜`-inner product space structure. -/
-- See note [reducible non-instances]
abbrev InnerProductSpace.rclikeToReal : InnerProductSpace ℝ E :=
  { Inner.rclikeToReal 𝕜 E,
    NormedSpace.restrictScalars ℝ 𝕜 E with
    norm_sq_eq_re_inner := norm_sq_eq_re_inner
    conj_inner_symm := fun _ _ => inner_re_symm _ _
    add_left := fun x y z => by
      simp only [Inner.rclikeToReal, inner_add_left, map_add]
    smul_left := fun x y r => by
      letI := NormedSpace.restrictScalars ℝ 𝕜 E
      have : r • x = (r : 𝕜) • x := rfl
      simp only [Inner.rclikeToReal, this, conj_trivial, inner_smul_left, conj_ofReal,
        re_ofReal_mul] }

variable {E}

theorem real_inner_eq_re_inner (x y : E) :
    (Inner.rclikeToReal 𝕜 E).inner x y = re ⟪x, y⟫ :=
  rfl

theorem real_inner_I_smul_self (x : E) :
    (Inner.rclikeToReal 𝕜 E).inner x ((I : 𝕜) • x) = 0 := by
  simp [real_inner_eq_re_inner 𝕜, inner_smul_right]

/-- A complex inner product implies a real inner product. This cannot be an instance since it
creates a diamond with `PiLp.innerProductSpace` because `re (sum i, ⟪x i, y i⟫)` and
`sum i, re ⟪x i, y i⟫` are not defeq. -/
def InnerProductSpace.complexToReal [SeminormedAddCommGroup G] [InnerProductSpace ℂ G] :
    InnerProductSpace ℝ G :=
  InnerProductSpace.rclikeToReal ℂ G

instance : InnerProductSpace ℝ ℂ := InnerProductSpace.complexToReal

@[simp]
protected theorem Complex.inner (w z : ℂ) : ⟪w, z⟫_ℝ = (z * conj w).re :=
  rfl

end RCLikeToReal

/-- An `RCLike` field is a real inner product space. -/
noncomputable instance RCLike.toInnerProductSpaceReal : InnerProductSpace ℝ 𝕜 where
  __ := Inner.rclikeToReal 𝕜 𝕜
  norm_sq_eq_re_inner := norm_sq_eq_re_inner
  conj_inner_symm x y := inner_re_symm ..
  add_left x y z :=
    show re (_ * _) = re (_ * _) + re (_ * _) by simp only [map_add, mul_re, conj_re, conj_im]; ring
  smul_left x y r :=
    show re (_ * _) = _ * re (_ * _) by
      simp only [mul_re, conj_re, conj_im, conj_trivial, smul_re, smul_im]; ring

-- The instance above does not create diamonds for concrete `𝕜`:
example : (innerProductSpace : InnerProductSpace ℝ ℝ) = RCLike.toInnerProductSpaceReal := rfl
example :
    (instInnerProductSpaceRealComplex : InnerProductSpace ℝ ℂ) = RCLike.toInnerProductSpaceReal :=
  rfl<|MERGE_RESOLUTION|>--- conflicted
+++ resolved
@@ -793,7 +793,6 @@
     ⟪x, y⟫ = 1 ↔ x = y := by
   convert inner_eq_norm_mul_iff (𝕜 := 𝕜) (E := E) using 2 <;> simp [hx, hy]
 
-<<<<<<< HEAD
 /-- If the inner product of two unit vectors is `-1`, then the two vectors are negations of each
 other. -/
 theorem inner_eq_neg_one_iff_of_norm_one {x y : E} (hx : ‖x‖ = 1) (hy : ‖y‖ = 1) :
@@ -810,8 +809,6 @@
   simpa [hx, hy] using neg_le_of_abs_le (abs_real_inner_le_norm x y)
 
 @[simp]
-=======
->>>>>>> fef46774
 theorem inner_self_eq_one_of_norm_one {x : E} (hx : ‖x‖ = 1) : ⟪x, x⟫_𝕜 = 1 :=
   (inner_eq_one_iff_of_norm_one hx hx).mpr rfl
 
