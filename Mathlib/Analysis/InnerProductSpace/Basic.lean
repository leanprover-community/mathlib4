/-
Copyright (c) 2019 Zhouhang Zhou. All rights reserved.
Released under Apache 2.0 license as described in the file LICENSE.
Authors: Zhouhang Zhou, Sébastien Gouëzel, Frédéric Dupuis
-/
import Mathlib.Algebra.BigOperators.Field
import Mathlib.Analysis.Complex.Basic
import Mathlib.Analysis.InnerProductSpace.Defs

/-!
# Properties of inner product spaces

This file proves many basic properties of inner product spaces (real or complex).

## Main results

- `inner_mul_inner_self_le`: the Cauchy-Schwarz inequality (one of many variants).
- `norm_inner_eq_norm_iff`: the equality criterion in the Cauchy-Schwarz inequality (also in many
  variants).
- `inner_eq_sum_norm_sq_div_four`: the polarization identity.

## Tags

inner product space, Hilbert space, norm

-/


noncomputable section

open RCLike Real Filter Topology ComplexConjugate Finsupp

open LinearMap (BilinForm)

variable {𝕜 E F : Type*} [RCLike 𝕜]

section BasicProperties_Seminormed

open scoped InnerProductSpace

variable [SeminormedAddCommGroup E] [InnerProductSpace 𝕜 E]
variable [SeminormedAddCommGroup F] [InnerProductSpace ℝ F]

local notation "⟪" x ", " y "⟫" => inner 𝕜 x y

local postfix:90 "†" => starRingEnd _

export InnerProductSpace (norm_sq_eq_re_inner)

@[simp]
theorem inner_conj_symm (x y : E) : ⟪y, x⟫† = ⟪x, y⟫ :=
  InnerProductSpace.conj_inner_symm _ _

theorem real_inner_comm (x y : F) : ⟪y, x⟫_ℝ = ⟪x, y⟫_ℝ :=
  @inner_conj_symm ℝ _ _ _ _ x y

theorem inner_eq_zero_symm {x y : E} : ⟪x, y⟫ = 0 ↔ ⟪y, x⟫ = 0 := by
  rw [← inner_conj_symm]
  exact star_eq_zero

instance {ι : Sort*} (v : ι → E) : IsSymm ι fun i j => ⟪v i, v j⟫ = 0 where
  symm _ _ := inner_eq_zero_symm.1

theorem inner_self_im (x : E) : im ⟪x, x⟫ = 0 := by
  rw [← @ofReal_inj 𝕜, im_eq_conj_sub]; simp

theorem inner_add_left (x y z : E) : ⟪x + y, z⟫ = ⟪x, z⟫ + ⟪y, z⟫ :=
  InnerProductSpace.add_left _ _ _

theorem inner_add_right (x y z : E) : ⟪x, y + z⟫ = ⟪x, y⟫ + ⟪x, z⟫ := by
  rw [← inner_conj_symm, inner_add_left, RingHom.map_add]
  simp only [inner_conj_symm]

theorem inner_re_symm (x y : E) : re ⟪x, y⟫ = re ⟪y, x⟫ := by rw [← inner_conj_symm, conj_re]

theorem inner_im_symm (x y : E) : im ⟪x, y⟫ = -im ⟪y, x⟫ := by rw [← inner_conj_symm, conj_im]

section Algebra
variable {𝕝 : Type*} [CommSemiring 𝕝] [StarRing 𝕝] [Algebra 𝕝 𝕜] [Module 𝕝 E]
  [IsScalarTower 𝕝 𝕜 E] [StarModule 𝕝 𝕜]

/-- See `inner_smul_left` for the common special when `𝕜 = 𝕝`. -/
lemma inner_smul_left_eq_star_smul (x y : E) (r : 𝕝) : ⟪r • x, y⟫ = r† • ⟪x, y⟫ := by
  rw [← algebraMap_smul 𝕜 r, InnerProductSpace.smul_left, starRingEnd_apply, starRingEnd_apply,
    ← algebraMap_star_comm, ← smul_eq_mul, algebraMap_smul]

/-- Special case of `inner_smul_left_eq_star_smul` when the acting ring has a trivial star
(e.g. `ℕ`, `ℤ`, `ℚ≥0`, `ℚ`, `ℝ`). -/
lemma inner_smul_left_eq_smul [TrivialStar 𝕝] (x y : E) (r : 𝕝) : ⟪r • x, y⟫ = r • ⟪x, y⟫ := by
  rw [inner_smul_left_eq_star_smul, starRingEnd_apply, star_trivial]

/-- See `inner_smul_right` for the common special when `𝕜 = 𝕝`. -/
lemma inner_smul_right_eq_smul (x y : E) (r : 𝕝) : ⟪x, r • y⟫ = r • ⟪x, y⟫ := by
  rw [← inner_conj_symm, inner_smul_left_eq_star_smul, starRingEnd_apply, starRingEnd_apply,
    star_smul, star_star, ← starRingEnd_apply, inner_conj_symm]

end Algebra

/-- See `inner_smul_left_eq_star_smul` for the case of a general algebra action. -/
theorem inner_smul_left (x y : E) (r : 𝕜) : ⟪r • x, y⟫ = r† * ⟪x, y⟫ :=
  inner_smul_left_eq_star_smul ..

theorem real_inner_smul_left (x y : F) (r : ℝ) : ⟪r • x, y⟫_ℝ = r * ⟪x, y⟫_ℝ :=
  inner_smul_left _ _ _

theorem inner_smul_real_left (x y : E) (r : ℝ) : ⟪(r : 𝕜) • x, y⟫ = r • ⟪x, y⟫ := by
  rw [inner_smul_left, conj_ofReal, Algebra.smul_def]

/-- See `inner_smul_right_eq_smul` for the case of a general algebra action. -/
theorem inner_smul_right (x y : E) (r : 𝕜) : ⟪x, r • y⟫ = r * ⟪x, y⟫ :=
  inner_smul_right_eq_smul ..

theorem real_inner_smul_right (x y : F) (r : ℝ) : ⟪x, r • y⟫_ℝ = r * ⟪x, y⟫_ℝ :=
  inner_smul_right _ _ _

theorem inner_smul_real_right (x y : E) (r : ℝ) : ⟪x, (r : 𝕜) • y⟫ = r • ⟪x, y⟫ := by
  rw [inner_smul_right, Algebra.smul_def]

/-- The inner product as a sesquilinear form.

Note that in the case `𝕜 = ℝ` this is a bilinear form. -/
@[simps!]
def sesqFormOfInner : E →ₗ[𝕜] E →ₗ⋆[𝕜] 𝕜 :=
  LinearMap.mk₂'ₛₗ (RingHom.id 𝕜) (starRingEnd _) (fun x y => ⟪y, x⟫)
    (fun _x _y _z => inner_add_right _ _ _) (fun _r _x _y => inner_smul_right _ _ _)
    (fun _x _y _z => inner_add_left _ _ _) fun _r _x _y => inner_smul_left _ _ _

/-- The real inner product as a bilinear form.

Note that unlike `sesqFormOfInner`, this does not reverse the order of the arguments. -/
@[simps!]
def bilinFormOfRealInner : BilinForm ℝ F := sesqFormOfInner.flip

/-- An inner product with a sum on the left. -/
theorem sum_inner {ι : Type*} (s : Finset ι) (f : ι → E) (x : E) :
    ⟪∑ i ∈ s, f i, x⟫ = ∑ i ∈ s, ⟪f i, x⟫ :=
  map_sum (sesqFormOfInner (𝕜 := 𝕜) (E := E) x) _ _

/-- An inner product with a sum on the right. -/
theorem inner_sum {ι : Type*} (s : Finset ι) (f : ι → E) (x : E) :
    ⟪x, ∑ i ∈ s, f i⟫ = ∑ i ∈ s, ⟪x, f i⟫ :=
  map_sum (LinearMap.flip sesqFormOfInner x) _ _

/-- An inner product with a sum on the left, `Finsupp` version. -/
protected theorem Finsupp.sum_inner {ι : Type*} (l : ι →₀ 𝕜) (v : ι → E) (x : E) :
    ⟪l.sum fun (i : ι) (a : 𝕜) => a • v i, x⟫ = l.sum fun (i : ι) (a : 𝕜) => conj a • ⟪v i, x⟫ := by
  convert sum_inner (𝕜 := 𝕜) l.support (fun a => l a • v a) x
  simp only [inner_smul_left, Finsupp.sum, smul_eq_mul]

/-- An inner product with a sum on the right, `Finsupp` version. -/
protected theorem Finsupp.inner_sum {ι : Type*} (l : ι →₀ 𝕜) (v : ι → E) (x : E) :
    ⟪x, l.sum fun (i : ι) (a : 𝕜) => a • v i⟫ = l.sum fun (i : ι) (a : 𝕜) => a • ⟪x, v i⟫ := by
  convert inner_sum (𝕜 := 𝕜) l.support (fun a => l a • v a) x
  simp only [inner_smul_right, Finsupp.sum, smul_eq_mul]

protected theorem DFinsupp.sum_inner {ι : Type*} [DecidableEq ι] {α : ι → Type*}
    [∀ i, AddZeroClass (α i)] [∀ (i) (x : α i), Decidable (x ≠ 0)] (f : ∀ i, α i → E)
    (l : Π₀ i, α i) (x : E) : ⟪l.sum f, x⟫ = l.sum fun i a => ⟪f i a, x⟫ := by
  simp +contextual only [DFinsupp.sum, sum_inner]

protected theorem DFinsupp.inner_sum {ι : Type*} [DecidableEq ι] {α : ι → Type*}
    [∀ i, AddZeroClass (α i)] [∀ (i) (x : α i), Decidable (x ≠ 0)] (f : ∀ i, α i → E)
    (l : Π₀ i, α i) (x : E) : ⟪x, l.sum f⟫ = l.sum fun i a => ⟪x, f i a⟫ := by
  simp +contextual only [DFinsupp.sum, inner_sum]

@[simp]
theorem inner_zero_left (x : E) : ⟪0, x⟫ = 0 := by
  rw [← zero_smul 𝕜 (0 : E), inner_smul_left, RingHom.map_zero, zero_mul]

theorem inner_re_zero_left (x : E) : re ⟪0, x⟫ = 0 := by
  simp only [inner_zero_left, AddMonoidHom.map_zero]

@[simp]
theorem inner_zero_right (x : E) : ⟪x, 0⟫ = 0 := by
  rw [← inner_conj_symm, inner_zero_left, RingHom.map_zero]

theorem inner_re_zero_right (x : E) : re ⟪x, 0⟫ = 0 := by
  simp only [inner_zero_right, AddMonoidHom.map_zero]

theorem inner_self_nonneg {x : E} : 0 ≤ re ⟪x, x⟫ :=
  PreInnerProductSpace.toCore.re_inner_nonneg x

theorem real_inner_self_nonneg {x : F} : 0 ≤ ⟪x, x⟫_ℝ :=
  @inner_self_nonneg ℝ F _ _ _ x

theorem inner_self_ofReal_re (x : E) : (re ⟪x, x⟫ : 𝕜) = ⟪x, x⟫ :=
  ((RCLike.is_real_TFAE (⟪x, x⟫ : 𝕜)).out 2 3).2 (inner_self_im (𝕜 := 𝕜) x)

@[simp]
theorem inner_self_eq_norm_sq_to_K (x : E) : ⟪x, x⟫ = (‖x‖ : 𝕜) ^ 2 := by
  rw [← inner_self_ofReal_re, ← norm_sq_eq_re_inner, ofReal_pow]

theorem inner_self_re_eq_norm (x : E) : re ⟪x, x⟫ = ‖⟪x, x⟫‖ := by
  conv_rhs => rw [← inner_self_ofReal_re]
  symm
  exact norm_of_nonneg inner_self_nonneg

theorem inner_self_ofReal_norm (x : E) : (‖⟪x, x⟫‖ : 𝕜) = ⟪x, x⟫ := by
  rw [← inner_self_re_eq_norm]
  exact inner_self_ofReal_re _

theorem real_inner_self_abs (x : F) : |⟪x, x⟫_ℝ| = ⟪x, x⟫_ℝ :=
  @inner_self_ofReal_norm ℝ F _ _ _ x

theorem norm_inner_symm (x y : E) : ‖⟪x, y⟫‖ = ‖⟪y, x⟫‖ := by rw [← inner_conj_symm, norm_conj]

@[simp]
theorem inner_neg_left (x y : E) : ⟪-x, y⟫ = -⟪x, y⟫ := by
  rw [← neg_one_smul 𝕜 x, inner_smul_left]
  simp

@[simp]
theorem inner_neg_right (x y : E) : ⟪x, -y⟫ = -⟪x, y⟫ := by
  rw [← inner_conj_symm, inner_neg_left]; simp only [RingHom.map_neg, inner_conj_symm]

theorem inner_neg_neg (x y : E) : ⟪-x, -y⟫ = ⟪x, y⟫ := by simp

theorem inner_self_conj (x : E) : ⟪x, x⟫† = ⟪x, x⟫ := inner_conj_symm _ _

theorem inner_sub_left (x y z : E) : ⟪x - y, z⟫ = ⟪x, z⟫ - ⟪y, z⟫ := by
  simp [sub_eq_add_neg, inner_add_left]

theorem inner_sub_right (x y z : E) : ⟪x, y - z⟫ = ⟪x, y⟫ - ⟪x, z⟫ := by
  simp [sub_eq_add_neg, inner_add_right]

theorem inner_mul_symm_re_eq_norm (x y : E) : re (⟪x, y⟫ * ⟪y, x⟫) = ‖⟪x, y⟫ * ⟪y, x⟫‖ := by
  rw [← inner_conj_symm, mul_comm]
  exact re_eq_norm_of_mul_conj ⟪y, x⟫

/-- Expand `⟪x + y, x + y⟫` -/
theorem inner_add_add_self (x y : E) : ⟪x + y, x + y⟫ = ⟪x, x⟫ + ⟪x, y⟫ + ⟪y, x⟫ + ⟪y, y⟫ := by
  simp only [inner_add_left, inner_add_right]; ring

/-- Expand `⟪x + y, x + y⟫_ℝ` -/
theorem real_inner_add_add_self (x y : F) :
    ⟪x + y, x + y⟫_ℝ = ⟪x, x⟫_ℝ + 2 * ⟪x, y⟫_ℝ + ⟪y, y⟫_ℝ := by
  have : ⟪y, x⟫_ℝ = ⟪x, y⟫_ℝ := by rw [← inner_conj_symm]; rfl
  simp only [inner_add_add_self, this, add_left_inj]
  ring

-- Expand `⟪x - y, x - y⟫`
theorem inner_sub_sub_self (x y : E) : ⟪x - y, x - y⟫ = ⟪x, x⟫ - ⟪x, y⟫ - ⟪y, x⟫ + ⟪y, y⟫ := by
  simp only [inner_sub_left, inner_sub_right]; ring

/-- Expand `⟪x - y, x - y⟫_ℝ` -/
theorem real_inner_sub_sub_self (x y : F) :
    ⟪x - y, x - y⟫_ℝ = ⟪x, x⟫_ℝ - 2 * ⟪x, y⟫_ℝ + ⟪y, y⟫_ℝ := by
  have : ⟪y, x⟫_ℝ = ⟪x, y⟫_ℝ := by rw [← inner_conj_symm]; rfl
  simp only [inner_sub_sub_self, this, add_left_inj]
  ring

/-- Parallelogram law -/
theorem parallelogram_law {x y : E} : ⟪x + y, x + y⟫ + ⟪x - y, x - y⟫ = 2 * (⟪x, x⟫ + ⟪y, y⟫) := by
  simp only [inner_add_add_self, inner_sub_sub_self]
  ring

/-- **Cauchy–Schwarz inequality**. -/
theorem inner_mul_inner_self_le (x y : E) : ‖⟪x, y⟫‖ * ‖⟪y, x⟫‖ ≤ re ⟪x, x⟫ * re ⟪y, y⟫ :=
  letI : PreInnerProductSpace.Core 𝕜 E := PreInnerProductSpace.toCore
  InnerProductSpace.Core.inner_mul_inner_self_le x y

/-- Cauchy–Schwarz inequality for real inner products. -/
theorem real_inner_mul_inner_self_le (x y : F) : ⟪x, y⟫_ℝ * ⟪x, y⟫_ℝ ≤ ⟪x, x⟫_ℝ * ⟪y, y⟫_ℝ :=
  calc
    ⟪x, y⟫_ℝ * ⟪x, y⟫_ℝ ≤ ‖⟪x, y⟫_ℝ‖ * ‖⟪y, x⟫_ℝ‖ := by
      rw [real_inner_comm y, ← norm_mul]
      exact le_abs_self _
    _ ≤ ⟪x, x⟫_ℝ * ⟪y, y⟫_ℝ := @inner_mul_inner_self_le ℝ _ _ _ _ x y

theorem inner_eq_ofReal_norm_sq_left_iff {v w : E} : ⟪v, w⟫_𝕜 = ‖v‖ ^ 2 ↔ ⟪v, v - w⟫_𝕜 = 0 := by
  rw [inner_sub_right, sub_eq_zero, inner_self_eq_norm_sq_to_K, eq_comm]

theorem inner_eq_norm_sq_left_iff {v w : F} : ⟪v, w⟫_ℝ = ‖v‖ ^ 2 ↔ ⟪v, v - w⟫_ℝ = 0 :=
  inner_eq_ofReal_norm_sq_left_iff

theorem inner_eq_ofReal_norm_sq_right_iff {v w : E} : ⟪v, w⟫_𝕜 = ‖w‖ ^ 2 ↔ ⟪v - w, w⟫_𝕜 = 0 := by
  rw [inner_sub_left, sub_eq_zero, inner_self_eq_norm_sq_to_K, eq_comm]

theorem inner_eq_norm_sq_right_iff {v w : F} : ⟪v, w⟫_ℝ = ‖w‖ ^ 2 ↔ ⟪v - w, w⟫_ℝ = 0 :=
  inner_eq_ofReal_norm_sq_right_iff

end BasicProperties_Seminormed

section BasicProperties

variable [NormedAddCommGroup E] [InnerProductSpace 𝕜 E]
variable [NormedAddCommGroup F] [InnerProductSpace ℝ F]

local notation "⟪" x ", " y "⟫" => inner 𝕜 x y

export InnerProductSpace (norm_sq_eq_re_inner)

theorem inner_self_eq_zero {x : E} : ⟪x, x⟫ = 0 ↔ x = 0 := by
  rw [inner_self_eq_norm_sq_to_K, sq_eq_zero_iff, ofReal_eq_zero, norm_eq_zero]

theorem inner_self_ne_zero {x : E} : ⟪x, x⟫ ≠ 0 ↔ x ≠ 0 :=
  inner_self_eq_zero.not

variable (𝕜)

theorem ext_inner_left {x y : E} (h : ∀ v, ⟪v, x⟫ = ⟪v, y⟫) : x = y := by
  rw [← sub_eq_zero, ← @inner_self_eq_zero 𝕜, inner_sub_right, sub_eq_zero, h (x - y)]

theorem ext_iff_inner_left {x y : E} : x = y ↔ ∀ v, ⟪v, x⟫ = ⟪v, y⟫ :=
  ⟨fun h _ ↦ h ▸ rfl, ext_inner_left 𝕜⟩

theorem ext_inner_right {x y : E} (h : ∀ v, ⟪x, v⟫ = ⟪y, v⟫) : x = y := by
  rw [← sub_eq_zero, ← @inner_self_eq_zero 𝕜, inner_sub_left, sub_eq_zero, h (x - y)]

theorem ext_iff_inner_right {x y : E} : x = y ↔ ∀ v, ⟪x, v⟫ = ⟪y, v⟫ :=
  ⟨fun h _ ↦ h ▸ rfl, ext_inner_right 𝕜⟩

variable {𝕜}

theorem re_inner_self_nonpos {x : E} : re ⟪x, x⟫ ≤ 0 ↔ x = 0 := by
  simp

lemma re_inner_self_pos {x : E} : 0 < re ⟪x, x⟫ ↔ x ≠ 0 := by
  simp [sq_pos_iff]

@[deprecated (since := "2025-04-22")] alias inner_self_nonpos := re_inner_self_nonpos
@[deprecated (since := "2025-04-22")] alias inner_self_pos := re_inner_self_pos

open scoped InnerProductSpace in
theorem real_inner_self_nonpos {x : F} : ⟪x, x⟫_ℝ ≤ 0 ↔ x = 0 := re_inner_self_nonpos (𝕜 := ℝ)

open scoped InnerProductSpace in
theorem real_inner_self_pos {x : F} : 0 < ⟪x, x⟫_ℝ ↔ x ≠ 0 := re_inner_self_pos (𝕜 := ℝ)

/-- A family of vectors is linearly independent if they are nonzero
and orthogonal. -/
theorem linearIndependent_of_ne_zero_of_inner_eq_zero {ι : Type*} {v : ι → E} (hz : ∀ i, v i ≠ 0)
    (ho : Pairwise fun i j => ⟪v i, v j⟫ = 0) : LinearIndependent 𝕜 v := by
  rw [linearIndependent_iff']
  intro s g hg i hi
  have h' : g i * ⟪v i, v i⟫ = ⟪v i, ∑ j ∈ s, g j • v j⟫ := by
    rw [inner_sum]
    symm
    convert Finset.sum_eq_single (M := 𝕜) i ?_ ?_
    · rw [inner_smul_right]
    · intro j _hj hji
      rw [inner_smul_right, ho hji.symm, mul_zero]
    · exact fun h => False.elim (h hi)
  simpa [hg, hz] using h'

end BasicProperties

section Norm_Seminormed

open scoped InnerProductSpace

variable [SeminormedAddCommGroup E] [InnerProductSpace 𝕜 E]
variable [SeminormedAddCommGroup F] [InnerProductSpace ℝ F]

local notation "⟪" x ", " y "⟫" => inner 𝕜 x y

local notation "IK" => @RCLike.I 𝕜 _

theorem norm_eq_sqrt_re_inner (x : E) : ‖x‖ = √(re ⟪x, x⟫) :=
  calc
    ‖x‖ = √(‖x‖ ^ 2) := (sqrt_sq (norm_nonneg _)).symm
    _ = √(re ⟪x, x⟫) := congr_arg _ (norm_sq_eq_re_inner _)

@[deprecated (since := "2025-04-22")] alias norm_eq_sqrt_inner := norm_eq_sqrt_re_inner

theorem norm_eq_sqrt_real_inner (x : F) : ‖x‖ = √⟪x, x⟫_ℝ :=
  @norm_eq_sqrt_re_inner ℝ _ _ _ _ x

theorem inner_self_eq_norm_mul_norm (x : E) : re ⟪x, x⟫ = ‖x‖ * ‖x‖ := by
  rw [@norm_eq_sqrt_re_inner 𝕜, ← sqrt_mul inner_self_nonneg (re ⟪x, x⟫),
    sqrt_mul_self inner_self_nonneg]

theorem inner_self_eq_norm_sq (x : E) : re ⟪x, x⟫ = ‖x‖ ^ 2 := by
  rw [pow_two, inner_self_eq_norm_mul_norm]

theorem real_inner_self_eq_norm_mul_norm (x : F) : ⟪x, x⟫_ℝ = ‖x‖ * ‖x‖ := by
  have h := @inner_self_eq_norm_mul_norm ℝ F _ _ _ x
  simpa using h

theorem real_inner_self_eq_norm_sq (x : F) : ⟪x, x⟫_ℝ = ‖x‖ ^ 2 := by
  rw [pow_two, real_inner_self_eq_norm_mul_norm]

/-- Expand the square -/
theorem norm_add_sq (x y : E) : ‖x + y‖ ^ 2 = ‖x‖ ^ 2 + 2 * re ⟪x, y⟫ + ‖y‖ ^ 2 := by
  repeat' rw [sq (M := ℝ), ← @inner_self_eq_norm_mul_norm 𝕜]
  rw [inner_add_add_self, two_mul]
  simp only [add_assoc, add_left_inj, add_right_inj, AddMonoidHom.map_add]
  rw [← inner_conj_symm, conj_re]

alias norm_add_pow_two := norm_add_sq

/-- Expand the square -/
theorem norm_add_sq_real (x y : F) : ‖x + y‖ ^ 2 = ‖x‖ ^ 2 + 2 * ⟪x, y⟫_ℝ + ‖y‖ ^ 2 := by
  have h := @norm_add_sq ℝ _ _ _ _ x y
  simpa using h

alias norm_add_pow_two_real := norm_add_sq_real

/-- Expand the square -/
theorem norm_add_mul_self (x y : E) :
    ‖x + y‖ * ‖x + y‖ = ‖x‖ * ‖x‖ + 2 * re ⟪x, y⟫ + ‖y‖ * ‖y‖ := by
  repeat' rw [← sq (M := ℝ)]
  exact norm_add_sq _ _

/-- Expand the square -/
theorem norm_add_mul_self_real (x y : F) :
    ‖x + y‖ * ‖x + y‖ = ‖x‖ * ‖x‖ + 2 * ⟪x, y⟫_ℝ + ‖y‖ * ‖y‖ := by
  have h := @norm_add_mul_self ℝ _ _ _ _ x y
  simpa using h

/-- Expand the square -/
theorem norm_sub_sq (x y : E) : ‖x - y‖ ^ 2 = ‖x‖ ^ 2 - 2 * re ⟪x, y⟫ + ‖y‖ ^ 2 := by
  rw [sub_eq_add_neg, @norm_add_sq 𝕜 _ _ _ _ x (-y), norm_neg, inner_neg_right, map_neg, mul_neg,
    sub_eq_add_neg]

alias norm_sub_pow_two := norm_sub_sq

/-- Expand the square -/
theorem norm_sub_sq_real (x y : F) : ‖x - y‖ ^ 2 = ‖x‖ ^ 2 - 2 * ⟪x, y⟫_ℝ + ‖y‖ ^ 2 :=
  @norm_sub_sq ℝ _ _ _ _ _ _

alias norm_sub_pow_two_real := norm_sub_sq_real

/-- Expand the square -/
theorem norm_sub_mul_self (x y : E) :
    ‖x - y‖ * ‖x - y‖ = ‖x‖ * ‖x‖ - 2 * re ⟪x, y⟫ + ‖y‖ * ‖y‖ := by
  repeat' rw [← sq (M := ℝ)]
  exact norm_sub_sq _ _

/-- Expand the square -/
theorem norm_sub_mul_self_real (x y : F) :
    ‖x - y‖ * ‖x - y‖ = ‖x‖ * ‖x‖ - 2 * ⟪x, y⟫_ℝ + ‖y‖ * ‖y‖ := by
  have h := @norm_sub_mul_self ℝ _ _ _ _ x y
  simpa using h

/-- Cauchy–Schwarz inequality with norm -/
theorem norm_inner_le_norm (x y : E) : ‖⟪x, y⟫‖ ≤ ‖x‖ * ‖y‖ := by
  rw [norm_eq_sqrt_re_inner (𝕜 := 𝕜) x, norm_eq_sqrt_re_inner (𝕜 := 𝕜) y]
  letI : PreInnerProductSpace.Core 𝕜 E := PreInnerProductSpace.toCore
  exact InnerProductSpace.Core.norm_inner_le_norm x y

theorem nnnorm_inner_le_nnnorm (x y : E) : ‖⟪x, y⟫‖₊ ≤ ‖x‖₊ * ‖y‖₊ :=
  norm_inner_le_norm x y

theorem re_inner_le_norm (x y : E) : re ⟪x, y⟫ ≤ ‖x‖ * ‖y‖ :=
  le_trans (re_le_norm ⟪x, y⟫) (norm_inner_le_norm x y)

/-- Cauchy–Schwarz inequality with norm -/
theorem abs_real_inner_le_norm (x y : F) : |⟪x, y⟫_ℝ| ≤ ‖x‖ * ‖y‖ :=
  (Real.norm_eq_abs _).ge.trans (norm_inner_le_norm x y)

/-- Cauchy–Schwarz inequality with norm -/
theorem real_inner_le_norm (x y : F) : ⟪x, y⟫_ℝ ≤ ‖x‖ * ‖y‖ :=
  le_trans (le_abs_self _) (abs_real_inner_le_norm _ _)

lemma inner_eq_zero_of_left {x : E} (y : E) (h : ‖x‖ = 0) : ⟪x, y⟫_𝕜 = 0 := by
  rw [← norm_eq_zero]
  refine le_antisymm ?_ (by positivity)
  exact norm_inner_le_norm _ _ |>.trans <| by simp [h]

lemma inner_eq_zero_of_right (x : E) {y : E} (h : ‖y‖ = 0) : ⟪x, y⟫_𝕜 = 0 := by
  rw [inner_eq_zero_symm, inner_eq_zero_of_left _ h]

variable (𝕜)

include 𝕜 in
theorem parallelogram_law_with_norm (x y : E) :
    ‖x + y‖ * ‖x + y‖ + ‖x - y‖ * ‖x - y‖ = 2 * (‖x‖ * ‖x‖ + ‖y‖ * ‖y‖) := by
  simp only [← @inner_self_eq_norm_mul_norm 𝕜]
  rw [← re.map_add, parallelogram_law, two_mul, two_mul]
  simp only [re.map_add]

include 𝕜 in
theorem parallelogram_law_with_nnnorm (x y : E) :
    ‖x + y‖₊ * ‖x + y‖₊ + ‖x - y‖₊ * ‖x - y‖₊ = 2 * (‖x‖₊ * ‖x‖₊ + ‖y‖₊ * ‖y‖₊) :=
  Subtype.ext <| parallelogram_law_with_norm 𝕜 x y

variable {𝕜}

/-- Polarization identity: The real part of the inner product, in terms of the norm. -/
theorem re_inner_eq_norm_add_mul_self_sub_norm_mul_self_sub_norm_mul_self_div_two (x y : E) :
    re ⟪x, y⟫ = (‖x + y‖ * ‖x + y‖ - ‖x‖ * ‖x‖ - ‖y‖ * ‖y‖) / 2 := by
  rw [@norm_add_mul_self 𝕜]
  ring

/-- Polarization identity: The real part of the inner product, in terms of the norm. -/
theorem re_inner_eq_norm_mul_self_add_norm_mul_self_sub_norm_sub_mul_self_div_two (x y : E) :
    re ⟪x, y⟫ = (‖x‖ * ‖x‖ + ‖y‖ * ‖y‖ - ‖x - y‖ * ‖x - y‖) / 2 := by
  rw [@norm_sub_mul_self 𝕜]
  ring

/-- Polarization identity: The real part of the inner product, in terms of the norm. -/
theorem re_inner_eq_norm_add_mul_self_sub_norm_sub_mul_self_div_four (x y : E) :
    re ⟪x, y⟫ = (‖x + y‖ * ‖x + y‖ - ‖x - y‖ * ‖x - y‖) / 4 := by
  rw [@norm_add_mul_self 𝕜, @norm_sub_mul_self 𝕜]
  ring

/-- Polarization identity: The imaginary part of the inner product, in terms of the norm. -/
theorem im_inner_eq_norm_sub_i_smul_mul_self_sub_norm_add_i_smul_mul_self_div_four (x y : E) :
    im ⟪x, y⟫ = (‖x - IK • y‖ * ‖x - IK • y‖ - ‖x + IK • y‖ * ‖x + IK • y‖) / 4 := by
  simp only [@norm_add_mul_self 𝕜, @norm_sub_mul_self 𝕜, inner_smul_right, I_mul_re]
  ring

/-- Polarization identity: The inner product, in terms of the norm. -/
theorem inner_eq_sum_norm_sq_div_four (x y : E) :
    ⟪x, y⟫ = ((‖x + y‖ : 𝕜) ^ 2 - (‖x - y‖ : 𝕜) ^ 2 +
              ((‖x - IK • y‖ : 𝕜) ^ 2 - (‖x + IK • y‖ : 𝕜) ^ 2) * IK) / 4 := by
  rw [← re_add_im ⟪x, y⟫, re_inner_eq_norm_add_mul_self_sub_norm_sub_mul_self_div_four,
    im_inner_eq_norm_sub_i_smul_mul_self_sub_norm_add_i_smul_mul_self_div_four]
  push_cast
  simp only [sq, ← mul_div_right_comm, ← add_div]

/-- Polarization identity: The real inner product, in terms of the norm. -/
theorem real_inner_eq_norm_add_mul_self_sub_norm_mul_self_sub_norm_mul_self_div_two (x y : F) :
    ⟪x, y⟫_ℝ = (‖x + y‖ * ‖x + y‖ - ‖x‖ * ‖x‖ - ‖y‖ * ‖y‖) / 2 :=
  re_to_real.symm.trans <|
    re_inner_eq_norm_add_mul_self_sub_norm_mul_self_sub_norm_mul_self_div_two x y

/-- Polarization identity: The real inner product, in terms of the norm. -/
theorem real_inner_eq_norm_mul_self_add_norm_mul_self_sub_norm_sub_mul_self_div_two (x y : F) :
    ⟪x, y⟫_ℝ = (‖x‖ * ‖x‖ + ‖y‖ * ‖y‖ - ‖x - y‖ * ‖x - y‖) / 2 :=
  re_to_real.symm.trans <|
    re_inner_eq_norm_mul_self_add_norm_mul_self_sub_norm_sub_mul_self_div_two x y

/-- Pythagorean theorem, if-and-only-if vector inner product form. -/
theorem norm_add_sq_eq_norm_sq_add_norm_sq_iff_real_inner_eq_zero (x y : F) :
    ‖x + y‖ * ‖x + y‖ = ‖x‖ * ‖x‖ + ‖y‖ * ‖y‖ ↔ ⟪x, y⟫_ℝ = 0 := by
  rw [@norm_add_mul_self ℝ, add_right_cancel_iff, add_eq_left, mul_eq_zero]
  simp

/-- Pythagorean theorem, if-and-if vector inner product form using square roots. -/
theorem norm_add_eq_sqrt_iff_real_inner_eq_zero {x y : F} :
    ‖x + y‖ = √(‖x‖ * ‖x‖ + ‖y‖ * ‖y‖) ↔ ⟪x, y⟫_ℝ = 0 := by
  rw [← norm_add_sq_eq_norm_sq_add_norm_sq_iff_real_inner_eq_zero, eq_comm, sqrt_eq_iff_mul_self_eq,
    eq_comm] <;> positivity

/-- Pythagorean theorem, vector inner product form. -/
theorem norm_add_sq_eq_norm_sq_add_norm_sq_of_inner_eq_zero (x y : E) (h : ⟪x, y⟫ = 0) :
    ‖x + y‖ * ‖x + y‖ = ‖x‖ * ‖x‖ + ‖y‖ * ‖y‖ := by
  rw [@norm_add_mul_self 𝕜, add_right_cancel_iff, add_eq_left, mul_eq_zero]
  apply Or.inr
  simp only [h, zero_re]

/-- Pythagorean theorem, vector inner product form. -/
theorem norm_add_sq_eq_norm_sq_add_norm_sq_real {x y : F} (h : ⟪x, y⟫_ℝ = 0) :
    ‖x + y‖ * ‖x + y‖ = ‖x‖ * ‖x‖ + ‖y‖ * ‖y‖ :=
  (norm_add_sq_eq_norm_sq_add_norm_sq_iff_real_inner_eq_zero x y).2 h

/-- Pythagorean theorem, subtracting vectors, if-and-only-if vector
inner product form. -/
theorem norm_sub_sq_eq_norm_sq_add_norm_sq_iff_real_inner_eq_zero (x y : F) :
    ‖x - y‖ * ‖x - y‖ = ‖x‖ * ‖x‖ + ‖y‖ * ‖y‖ ↔ ⟪x, y⟫_ℝ = 0 := by
  rw [@norm_sub_mul_self ℝ, add_right_cancel_iff, sub_eq_add_neg, add_eq_left, neg_eq_zero,
    mul_eq_zero]
  simp

/-- Pythagorean theorem, subtracting vectors, if-and-if vector inner product form using square
roots. -/
theorem norm_sub_eq_sqrt_iff_real_inner_eq_zero {x y : F} :
    ‖x - y‖ = √(‖x‖ * ‖x‖ + ‖y‖ * ‖y‖) ↔ ⟪x, y⟫_ℝ = 0 := by
  rw [← norm_sub_sq_eq_norm_sq_add_norm_sq_iff_real_inner_eq_zero, eq_comm, sqrt_eq_iff_mul_self_eq,
    eq_comm] <;> positivity

/-- Pythagorean theorem, subtracting vectors, vector inner product
form. -/
theorem norm_sub_sq_eq_norm_sq_add_norm_sq_real {x y : F} (h : ⟪x, y⟫_ℝ = 0) :
    ‖x - y‖ * ‖x - y‖ = ‖x‖ * ‖x‖ + ‖y‖ * ‖y‖ :=
  (norm_sub_sq_eq_norm_sq_add_norm_sq_iff_real_inner_eq_zero x y).2 h

/-- The sum and difference of two vectors are orthogonal if and only
if they have the same norm. -/
theorem real_inner_add_sub_eq_zero_iff (x y : F) : ⟪x + y, x - y⟫_ℝ = 0 ↔ ‖x‖ = ‖y‖ := by
  conv_rhs => rw [← mul_self_inj_of_nonneg (norm_nonneg _) (norm_nonneg _)]
  simp only [← @inner_self_eq_norm_mul_norm ℝ, inner_add_left, inner_sub_right, real_inner_comm y x,
    sub_eq_zero, re_to_real]
  grind

/-- Given two orthogonal vectors, their sum and difference have equal norms. -/
theorem norm_sub_eq_norm_add {v w : E} (h : ⟪v, w⟫ = 0) : ‖w - v‖ = ‖w + v‖ := by
  rw [← mul_self_inj_of_nonneg (norm_nonneg _) (norm_nonneg _)]
  simp only [h, ← @inner_self_eq_norm_mul_norm 𝕜, sub_neg_eq_add, sub_zero, map_sub, zero_re,
    zero_sub, add_zero, map_add, inner_add_right, inner_sub_left, inner_sub_right, inner_re_symm,
    zero_add]

/-- The real inner product of two vectors, divided by the product of their
norms, has absolute value at most 1. -/
theorem abs_real_inner_div_norm_mul_norm_le_one (x y : F) : |⟪x, y⟫_ℝ / (‖x‖ * ‖y‖)| ≤ 1 := by
  rw [abs_div, abs_mul, abs_norm, abs_norm]
  exact div_le_one_of_le₀ (abs_real_inner_le_norm x y) (by positivity)

/-- The inner product of a vector with a multiple of itself. -/
theorem real_inner_smul_self_left (x : F) (r : ℝ) : ⟪r • x, x⟫_ℝ = r * (‖x‖ * ‖x‖) := by
  rw [real_inner_smul_left, ← real_inner_self_eq_norm_mul_norm]

/-- The inner product of a vector with a multiple of itself. -/
theorem real_inner_smul_self_right (x : F) (r : ℝ) : ⟪x, r • x⟫_ℝ = r * (‖x‖ * ‖x‖) := by
  rw [inner_smul_right, ← real_inner_self_eq_norm_mul_norm]

/-- The inner product of two weighted sums, where the weights in each
sum add to 0, in terms of the norms of pairwise differences. -/
theorem inner_sum_smul_sum_smul_of_sum_eq_zero {ι₁ : Type*} {s₁ : Finset ι₁} {w₁ : ι₁ → ℝ}
    (v₁ : ι₁ → F) (h₁ : ∑ i ∈ s₁, w₁ i = 0) {ι₂ : Type*} {s₂ : Finset ι₂} {w₂ : ι₂ → ℝ}
    (v₂ : ι₂ → F) (h₂ : ∑ i ∈ s₂, w₂ i = 0) :
    ⟪∑ i₁ ∈ s₁, w₁ i₁ • v₁ i₁, ∑ i₂ ∈ s₂, w₂ i₂ • v₂ i₂⟫_ℝ =
      (-∑ i₁ ∈ s₁, ∑ i₂ ∈ s₂, w₁ i₁ * w₂ i₂ * (‖v₁ i₁ - v₂ i₂‖ * ‖v₁ i₁ - v₂ i₂‖)) / 2 := by
  simp_rw [sum_inner, inner_sum, real_inner_smul_left, real_inner_smul_right,
    real_inner_eq_norm_mul_self_add_norm_mul_self_sub_norm_sub_mul_self_div_two, ← div_sub_div_same,
    add_div, mul_sub_left_distrib, left_distrib, Finset.sum_sub_distrib,
    Finset.sum_add_distrib, ← Finset.mul_sum, ← Finset.sum_mul, h₁, h₂, zero_mul,
    mul_zero, Finset.sum_const_zero, zero_add, zero_sub, Finset.mul_sum, neg_div,
    Finset.sum_div, mul_div_assoc, mul_assoc]

end Norm_Seminormed

section Norm

open scoped InnerProductSpace

variable [NormedAddCommGroup E] [InnerProductSpace 𝕜 E]
variable [NormedAddCommGroup F] [InnerProductSpace ℝ F]
variable {ι : Type*}

local notation "⟪" x ", " y "⟫" => inner 𝕜 x y

/-- Formula for the distance between the images of two nonzero points under an inversion with center
zero. See also `EuclideanGeometry.dist_inversion_inversion` for inversions around a general
point. -/
theorem dist_div_norm_sq_smul {x y : F} (hx : x ≠ 0) (hy : y ≠ 0) (R : ℝ) :
    dist ((R / ‖x‖) ^ 2 • x) ((R / ‖y‖) ^ 2 • y) = R ^ 2 / (‖x‖ * ‖y‖) * dist x y :=
  calc
    dist ((R / ‖x‖) ^ 2 • x) ((R / ‖y‖) ^ 2 • y) =
        √(‖(R / ‖x‖) ^ 2 • x - (R / ‖y‖) ^ 2 • y‖ ^ 2) := by
      rw [dist_eq_norm, sqrt_sq (norm_nonneg _)]
    _ = √((R ^ 2 / (‖x‖ * ‖y‖)) ^ 2 * ‖x - y‖ ^ 2) :=
      congr_arg (√·) <| by
        simp [field, sq, norm_sub_mul_self_real, norm_smul, real_inner_smul_left, inner_smul_right,
          Real.norm_of_nonneg (mul_self_nonneg _), -mul_eq_mul_left_iff]
        ring
    _ = R ^ 2 / (‖x‖ * ‖y‖) * dist x y := by
      rw [sqrt_mul, sqrt_sq, sqrt_sq, dist_eq_norm] <;> positivity

/-- The inner product of a nonzero vector with a nonzero multiple of
itself, divided by the product of their norms, has absolute value
1. -/
theorem norm_inner_div_norm_mul_norm_eq_one_of_ne_zero_of_ne_zero_mul {x : E} {r : 𝕜} (hx : x ≠ 0)
    (hr : r ≠ 0) : ‖⟪x, r • x⟫‖ / (‖x‖ * ‖r • x‖) = 1 := by
  have hx' : ‖x‖ ≠ 0 := by simp [hx]
  have hr' : ‖r‖ ≠ 0 := by simp [hr]
  rw [inner_smul_right, norm_mul, ← inner_self_re_eq_norm, inner_self_eq_norm_mul_norm, norm_smul]
  rw [← mul_assoc, ← div_div, mul_div_cancel_right₀ _ hx', ← div_div, mul_comm,
    mul_div_cancel_right₀ _ hr', div_self hx']

/-- The inner product of a nonzero vector with a nonzero multiple of
itself, divided by the product of their norms, has absolute value
1. -/
theorem abs_real_inner_div_norm_mul_norm_eq_one_of_ne_zero_of_ne_zero_mul {x : F} {r : ℝ}
    (hx : x ≠ 0) (hr : r ≠ 0) : |⟪x, r • x⟫_ℝ| / (‖x‖ * ‖r • x‖) = 1 :=
  norm_inner_div_norm_mul_norm_eq_one_of_ne_zero_of_ne_zero_mul hx hr

/-- The inner product of a nonzero vector with a positive multiple of
itself, divided by the product of their norms, has value 1. -/
theorem real_inner_div_norm_mul_norm_eq_one_of_ne_zero_of_pos_mul {x : F} {r : ℝ} (hx : x ≠ 0)
    (hr : 0 < r) : ⟪x, r • x⟫_ℝ / (‖x‖ * ‖r • x‖) = 1 := by
  rw [real_inner_smul_self_right, norm_smul, Real.norm_eq_abs, ← mul_assoc ‖x‖, mul_comm _ |r|,
    mul_assoc, abs_of_nonneg hr.le, div_self]
  exact mul_ne_zero hr.ne' (mul_self_ne_zero.2 (norm_ne_zero_iff.2 hx))

/-- The inner product of a nonzero vector with a negative multiple of
itself, divided by the product of their norms, has value -1. -/
theorem real_inner_div_norm_mul_norm_eq_neg_one_of_ne_zero_of_neg_mul {x : F} {r : ℝ} (hx : x ≠ 0)
    (hr : r < 0) : ⟪x, r • x⟫_ℝ / (‖x‖ * ‖r • x‖) = -1 := by
  rw [real_inner_smul_self_right, norm_smul, Real.norm_eq_abs, ← mul_assoc ‖x‖, mul_comm _ |r|,
    mul_assoc, abs_of_neg hr, neg_mul, div_neg_eq_neg_div, div_self]
  exact mul_ne_zero hr.ne (mul_self_ne_zero.2 (norm_ne_zero_iff.2 hx))

variable (𝕜) in
theorem norm_inner_eq_norm_tfae (x y : E) :
    List.TFAE [‖⟪x, y⟫‖ = ‖x‖ * ‖y‖,
      x = 0 ∨ y = (⟪x, y⟫ / ⟪x, x⟫) • x,
      x = 0 ∨ ∃ r : 𝕜, y = r • x,
      x = 0 ∨ y ∈ 𝕜 ∙ x] := by
  tfae_have 1 → 2 := by
    refine fun h => or_iff_not_imp_left.2 fun hx₀ => ?_
    have : ‖x‖ ^ 2 ≠ 0 := pow_ne_zero _ (norm_ne_zero_iff.2 hx₀)
    rw [← sq_eq_sq₀, mul_pow, ← mul_right_inj' this, eq_comm, ← sub_eq_zero, ← mul_sub] at h <;>
      try positivity
    simp only [@norm_sq_eq_re_inner 𝕜] at h
    letI : InnerProductSpace.Core 𝕜 E := InnerProductSpace.toCore
    erw [← InnerProductSpace.Core.cauchy_schwarz_aux (𝕜 := 𝕜) (F := E)] at h
    rw [InnerProductSpace.Core.normSq_eq_zero, sub_eq_zero] at h
    rw [div_eq_inv_mul, mul_smul, h, inv_smul_smul₀]
    rwa [inner_self_ne_zero]
  tfae_have 2 → 3 := fun h => h.imp_right fun h' => ⟨_, h'⟩
  tfae_have 3 → 1 := by
    rintro (rfl | ⟨r, rfl⟩) <;>
    simp [inner_smul_right, norm_smul, inner_self_eq_norm_sq_to_K,
      sq, mul_left_comm]
  tfae_have 3 ↔ 4 := by simp only [Submodule.mem_span_singleton, eq_comm]
  tfae_finish

/-- If the inner product of two vectors is equal to the product of their norms, then the two vectors
are multiples of each other. One form of the equality case for Cauchy-Schwarz.
Compare `inner_eq_norm_mul_iff`, which takes the stronger hypothesis `⟪x, y⟫ = ‖x‖ * ‖y‖`. -/
theorem norm_inner_eq_norm_iff {x y : E} (hx₀ : x ≠ 0) (hy₀ : y ≠ 0) :
    ‖⟪x, y⟫‖ = ‖x‖ * ‖y‖ ↔ ∃ r : 𝕜, r ≠ 0 ∧ y = r • x :=
  calc
    ‖⟪x, y⟫‖ = ‖x‖ * ‖y‖ ↔ x = 0 ∨ ∃ r : 𝕜, y = r • x :=
      (norm_inner_eq_norm_tfae 𝕜 x y).out 0 2
    _ ↔ ∃ r : 𝕜, y = r • x := or_iff_right hx₀
    _ ↔ ∃ r : 𝕜, r ≠ 0 ∧ y = r • x :=
      ⟨fun ⟨r, h⟩ => ⟨r, fun hr₀ => hy₀ <| h.symm ▸ smul_eq_zero.2 <| Or.inl hr₀, h⟩,
        fun ⟨r, _hr₀, h⟩ => ⟨r, h⟩⟩

/-- The inner product of two vectors, divided by the product of their
norms, has absolute value 1 if and only if they are nonzero and one is
a multiple of the other. One form of equality case for Cauchy-Schwarz. -/
theorem norm_inner_div_norm_mul_norm_eq_one_iff (x y : E) :
    ‖⟪x, y⟫ / (‖x‖ * ‖y‖)‖ = 1 ↔ x ≠ 0 ∧ ∃ r : 𝕜, r ≠ 0 ∧ y = r • x := by
  constructor
  · intro h
    have hx₀ : x ≠ 0 := fun h₀ => by simp [h₀] at h
    have hy₀ : y ≠ 0 := fun h₀ => by simp [h₀] at h
    refine ⟨hx₀, (norm_inner_eq_norm_iff hx₀ hy₀).1 <| eq_of_div_eq_one ?_⟩
    simpa using h
  · rintro ⟨hx, ⟨r, ⟨hr, rfl⟩⟩⟩
    simp only [norm_div, norm_mul, norm_ofReal, abs_norm]
    exact norm_inner_div_norm_mul_norm_eq_one_of_ne_zero_of_ne_zero_mul hx hr

/-- The inner product of two vectors, divided by the product of their
norms, has absolute value 1 if and only if they are nonzero and one is
a multiple of the other. One form of equality case for Cauchy-Schwarz. -/
theorem abs_real_inner_div_norm_mul_norm_eq_one_iff (x y : F) :
    |⟪x, y⟫_ℝ / (‖x‖ * ‖y‖)| = 1 ↔ x ≠ 0 ∧ ∃ r : ℝ, r ≠ 0 ∧ y = r • x :=
  @norm_inner_div_norm_mul_norm_eq_one_iff ℝ F _ _ _ x y

theorem inner_eq_norm_mul_iff_div {x y : E} (h₀ : x ≠ 0) :
    ⟪x, y⟫ = (‖x‖ : 𝕜) * ‖y‖ ↔ (‖y‖ / ‖x‖ : 𝕜) • x = y := by
  have h₀' := h₀
  rw [← norm_ne_zero_iff, Ne, ← @ofReal_eq_zero 𝕜] at h₀'
  constructor <;> intro h
  · have : x = 0 ∨ y = (⟪x, y⟫ / ⟪x, x⟫ : 𝕜) • x :=
      ((norm_inner_eq_norm_tfae 𝕜 x y).out 0 1).1 (by simp [h])
    rw [this.resolve_left h₀, h]
    simp [norm_smul, mul_div_cancel_right₀ _ h₀']
  · conv_lhs => rw [← h, inner_smul_right, inner_self_eq_norm_sq_to_K]
    field

/-- If the inner product of two vectors is equal to the product of their norms (i.e.,
`⟪x, y⟫ = ‖x‖ * ‖y‖`), then the two vectors are nonnegative real multiples of each other. One form
of the equality case for Cauchy-Schwarz.
Compare `norm_inner_eq_norm_iff`, which takes the weaker hypothesis `abs ⟪x, y⟫ = ‖x‖ * ‖y‖`. -/
theorem inner_eq_norm_mul_iff {x y : E} :
    ⟪x, y⟫ = (‖x‖ : 𝕜) * ‖y‖ ↔ (‖y‖ : 𝕜) • x = (‖x‖ : 𝕜) • y := by
  rcases eq_or_ne x 0 with (rfl | h₀)
  · simp
  · rw [inner_eq_norm_mul_iff_div h₀, div_eq_inv_mul, mul_smul, inv_smul_eq_iff₀]
    rwa [Ne, ofReal_eq_zero, norm_eq_zero]

/-- If the inner product of two vectors is equal to the product of their norms (i.e.,
`⟪x, y⟫ = ‖x‖ * ‖y‖`), then the two vectors are nonnegative real multiples of each other. One form
of the equality case for Cauchy-Schwarz.
Compare `norm_inner_eq_norm_iff`, which takes the weaker hypothesis `abs ⟪x, y⟫ = ‖x‖ * ‖y‖`. -/
theorem inner_eq_norm_mul_iff_real {x y : F} : ⟪x, y⟫_ℝ = ‖x‖ * ‖y‖ ↔ ‖y‖ • x = ‖x‖ • y :=
  inner_eq_norm_mul_iff

/-- The inner product of two vectors, divided by the product of their
norms, has value 1 if and only if they are nonzero and one is
a positive multiple of the other. -/
theorem real_inner_div_norm_mul_norm_eq_one_iff (x y : F) :
    ⟪x, y⟫_ℝ / (‖x‖ * ‖y‖) = 1 ↔ x ≠ 0 ∧ ∃ r : ℝ, 0 < r ∧ y = r • x := by
  constructor
  · intro h
    have hx₀ : x ≠ 0 := fun h₀ => by simp [h₀] at h
    have hy₀ : y ≠ 0 := fun h₀ => by simp [h₀] at h
    refine ⟨hx₀, ‖y‖ / ‖x‖, div_pos (norm_pos_iff.2 hy₀) (norm_pos_iff.2 hx₀), ?_⟩
    exact ((inner_eq_norm_mul_iff_div hx₀).1 (eq_of_div_eq_one h)).symm
  · rintro ⟨hx, ⟨r, ⟨hr, rfl⟩⟩⟩
    exact real_inner_div_norm_mul_norm_eq_one_of_ne_zero_of_pos_mul hx hr

/-- The inner product of two vectors, divided by the product of their
norms, has value -1 if and only if they are nonzero and one is
a negative multiple of the other. -/
theorem real_inner_div_norm_mul_norm_eq_neg_one_iff (x y : F) :
    ⟪x, y⟫_ℝ / (‖x‖ * ‖y‖) = -1 ↔ x ≠ 0 ∧ ∃ r : ℝ, r < 0 ∧ y = r • x := by
  rw [← neg_eq_iff_eq_neg, ← neg_div, ← inner_neg_right, ← norm_neg y,
    real_inner_div_norm_mul_norm_eq_one_iff, (@neg_surjective ℝ _).exists]
  refine Iff.rfl.and (exists_congr fun r => ?_)
  rw [neg_pos, neg_smul, neg_inj]

/-- If the inner product of two unit vectors is `1`, then the two vectors are equal. One form of
the equality case for Cauchy-Schwarz. -/
theorem inner_eq_one_iff_of_norm_eq_one {x y : E} (hx : ‖x‖ = 1) (hy : ‖y‖ = 1) :
    ⟪x, y⟫ = 1 ↔ x = y := by
  convert inner_eq_norm_mul_iff (𝕜 := 𝕜) (E := E) using 2 <;> simp [hx, hy]

<<<<<<< HEAD
/-- If the inner product of two unit vectors is `-1`, then the two vectors are negations of each
other. -/
theorem inner_eq_neg_one_iff_of_norm_one {x y : E} (hx : ‖x‖ = 1) (hy : ‖y‖ = 1) :
    ⟪x, y⟫ = -1 ↔ x = -y := by
  rw [← neg_eq_iff_eq_neg, ← inner_neg_right, inner_eq_one_iff_of_norm_one hx (norm_neg y ▸ hy)]

/-- The inner product of two unit vectors is less than or equal to `1`. -/
theorem real_inner_le_one_of_norm_one {x y : F} (hx : ‖x‖ = 1) (hy : ‖y‖ = 1) : ⟪x, y⟫_ℝ ≤ 1 := by
  simpa [hx, hy] using real_inner_le_norm x y

/-- The inner product of two unit vectors is greater than or equal to `-1`. -/
theorem neg_one_le_real_inner_of_norm_one {x y : F} (hx : ‖x‖ = 1) (hy : ‖y‖ = 1) :
    -1 ≤ ⟪x, y⟫_ℝ := by
  simpa [hx, hy] using neg_le_of_abs_le (abs_real_inner_le_norm x y)

/-- If `x` and `y` are unit vectors, then `-1 ≤ ⟪x, y⟫ ≤ 1`. -/
theorem real_inner_mem_Icc_of_norm_one {x y : F} (hx : ‖x‖ = 1) (hy : ‖y‖ = 1) :
    ⟪x, y⟫_ℝ ∈ Set.Icc (-1) 1 :=
  ⟨neg_one_le_real_inner_of_norm_one hx hy, real_inner_le_one_of_norm_one hx hy⟩

theorem inner_self_eq_one_of_norm_one {x : E} (hx : ‖x‖ = 1) : ⟪x, x⟫_𝕜 = 1 :=
  (inner_eq_one_iff_of_norm_one hx hx).mpr rfl
=======
theorem inner_self_eq_one_of_norm_eq_one {x : E} (hx : ‖x‖ = 1) : ⟪x, x⟫_𝕜 = 1 :=
  (inner_eq_one_iff_of_norm_eq_one hx hx).mpr rfl
>>>>>>> c44a09b2

theorem inner_lt_norm_mul_iff_real {x y : F} : ⟪x, y⟫_ℝ < ‖x‖ * ‖y‖ ↔ ‖y‖ • x ≠ ‖x‖ • y :=
  calc
    ⟪x, y⟫_ℝ < ‖x‖ * ‖y‖ ↔ ⟪x, y⟫_ℝ ≠ ‖x‖ * ‖y‖ :=
      ⟨ne_of_lt, lt_of_le_of_ne (real_inner_le_norm _ _)⟩
    _ ↔ ‖y‖ • x ≠ ‖x‖ • y := not_congr inner_eq_norm_mul_iff_real

/-- If the inner product of two unit vectors is strictly less than `1`, then the two vectors are
distinct. One form of the equality case for Cauchy-Schwarz. -/
theorem inner_lt_one_iff_real_of_norm_eq_one {x y : F} (hx : ‖x‖ = 1) (hy : ‖y‖ = 1) :
    ⟪x, y⟫_ℝ < 1 ↔ x ≠ y := by convert inner_lt_norm_mul_iff_real (F := F) <;> simp [hx, hy]

@[deprecated (since := "2025-11-15")] alias inner_eq_one_iff_of_norm_one :=
  inner_eq_one_iff_of_norm_eq_one
@[deprecated (since := "2025-11-15")] alias inner_self_eq_one_of_norm_one :=
  inner_self_eq_one_of_norm_eq_one
@[deprecated (since := "2025-11-15")] alias inner_lt_one_iff_real_of_norm_one :=
  inner_lt_one_iff_real_of_norm_eq_one

/-- The sphere of radius `r = ‖y‖` is tangent to the plane `⟪x, y⟫ = ‖y‖ ^ 2` at `x = y`. -/
theorem eq_of_norm_le_re_inner_eq_norm_sq {x y : E} (hle : ‖x‖ ≤ ‖y‖) (h : re ⟪x, y⟫ = ‖y‖ ^ 2) :
    x = y := by
  suffices H : re ⟪x - y, x - y⟫ ≤ 0 by rwa [re_inner_self_nonpos, sub_eq_zero] at H
  have H₁ : ‖x‖ ^ 2 ≤ ‖y‖ ^ 2 := by gcongr
  have H₂ : re ⟪y, x⟫ = ‖y‖ ^ 2 := by rwa [← inner_conj_symm, conj_re]
  simp only [inner_sub_left, inner_sub_right]
  simpa [h, H₂] using H₁

/-- Equality is achieved in the triangle inequality iff the two vectors are collinear. -/
theorem norm_add_eq_iff_real {x y : F} : ‖x + y‖ = ‖x‖ + ‖y‖ ↔ ‖y‖ • x = ‖x‖ • y := by
  rw [← pow_left_inj₀ (norm_nonneg _) (Left.add_nonneg (norm_nonneg _) (norm_nonneg _)) two_ne_zero,
    norm_add_sq (𝕜 := ℝ), add_pow_two, add_left_inj, add_right_inj, re_to_real, mul_assoc,
    mul_right_inj' two_ne_zero, ← inner_eq_norm_mul_iff_real]

end Norm

section RCLike

local notation "⟪" x ", " y "⟫" => inner 𝕜 x y

/-- A field `𝕜` satisfying `RCLike` is itself a `𝕜`-inner product space. -/
instance RCLike.innerProductSpace : InnerProductSpace 𝕜 𝕜 where
  inner x y := y * conj x
  norm_sq_eq_re_inner x := by simp only [mul_conj, ← ofReal_pow, ofReal_re]
  conj_inner_symm x y := by simp only [mul_comm, map_mul, starRingEnd_self_apply]
  add_left x y z := by simp only [mul_add, map_add]
  smul_left x y z := by simp only [mul_comm (conj z), mul_assoc, smul_eq_mul, map_mul]

@[simp]
theorem RCLike.inner_apply (x y : 𝕜) : ⟪x, y⟫ = y * conj x :=
  rfl

/-- A version of `RCLike.inner_apply` that swaps the order of multiplication. -/
theorem RCLike.inner_apply' (x y : 𝕜) : ⟪x, y⟫ = conj x * y := mul_comm _ _

end RCLike

section RCLikeToReal

open scoped InnerProductSpace

variable {G : Type*}
variable (𝕜 E)
variable [SeminormedAddCommGroup E] [InnerProductSpace 𝕜 E]

local notation "⟪" x ", " y "⟫" => inner 𝕜 x y

/-- A general inner product implies a real inner product. This is not registered as an instance
since `𝕜` does not appear in the return type `Inner ℝ E`. -/
def Inner.rclikeToReal : Inner ℝ E where inner x y := re ⟪x, y⟫

/-- A general inner product space structure implies a real inner product structure.

This is not registered as an instance since
* `𝕜` does not appear in the return type `InnerProductSpace ℝ E`,
* It is likely to create instance diamonds, as it builds upon the diamond-prone
  `NormedSpace.restrictScalars`.

However, it can be used in a proof to obtain a real inner product space structure from a given
`𝕜`-inner product space structure. -/
-- See note [reducible non-instances]
abbrev InnerProductSpace.rclikeToReal : InnerProductSpace ℝ E :=
  { Inner.rclikeToReal 𝕜 E,
    NormedSpace.restrictScalars ℝ 𝕜 E with
    norm_sq_eq_re_inner := norm_sq_eq_re_inner
    conj_inner_symm := fun _ _ => inner_re_symm _ _
    add_left := fun x y z => by
      simp only [Inner.rclikeToReal, inner_add_left, map_add]
    smul_left := fun x y r => by
      letI := NormedSpace.restrictScalars ℝ 𝕜 E
      have : r • x = (r : 𝕜) • x := rfl
      simp only [Inner.rclikeToReal, this, conj_trivial, inner_smul_left, conj_ofReal,
        re_ofReal_mul] }

variable {E}

theorem real_inner_eq_re_inner (x y : E) :
    (Inner.rclikeToReal 𝕜 E).inner x y = re ⟪x, y⟫ :=
  rfl

theorem real_inner_I_smul_self (x : E) :
    (Inner.rclikeToReal 𝕜 E).inner x ((I : 𝕜) • x) = 0 := by
  simp [real_inner_eq_re_inner 𝕜, inner_smul_right]

/-- A complex inner product implies a real inner product. This cannot be an instance since it
creates a diamond with `PiLp.innerProductSpace` because `re (sum i, ⟪x i, y i⟫)` and
`sum i, re ⟪x i, y i⟫` are not defeq. -/
def InnerProductSpace.complexToReal [SeminormedAddCommGroup G] [InnerProductSpace ℂ G] :
    InnerProductSpace ℝ G :=
  InnerProductSpace.rclikeToReal ℂ G

instance : InnerProductSpace ℝ ℂ := InnerProductSpace.complexToReal

@[simp]
protected theorem Complex.inner (w z : ℂ) : ⟪w, z⟫_ℝ = (z * conj w).re :=
  rfl

end RCLikeToReal

/-- An `RCLike` field is a real inner product space. -/
noncomputable instance RCLike.toInnerProductSpaceReal : InnerProductSpace ℝ 𝕜 where
  __ := Inner.rclikeToReal 𝕜 𝕜
  norm_sq_eq_re_inner := norm_sq_eq_re_inner
  conj_inner_symm x y := inner_re_symm ..
  add_left x y z :=
    show re (_ * _) = re (_ * _) + re (_ * _) by simp only [map_add, mul_re, conj_re, conj_im]; ring
  smul_left x y r :=
    show re (_ * _) = _ * re (_ * _) by
      simp only [mul_re, conj_re, conj_im, conj_trivial, smul_re, smul_im]; ring

-- The instance above does not create diamonds for concrete `𝕜`:
example : (innerProductSpace : InnerProductSpace ℝ ℝ) = RCLike.toInnerProductSpaceReal := rfl
example :
    (instInnerProductSpaceRealComplex : InnerProductSpace ℝ ℂ) = RCLike.toInnerProductSpaceReal :=
  rfl<|MERGE_RESOLUTION|>--- conflicted
+++ resolved
@@ -793,7 +793,6 @@
     ⟪x, y⟫ = 1 ↔ x = y := by
   convert inner_eq_norm_mul_iff (𝕜 := 𝕜) (E := E) using 2 <;> simp [hx, hy]
 
-<<<<<<< HEAD
 /-- If the inner product of two unit vectors is `-1`, then the two vectors are negations of each
 other. -/
 theorem inner_eq_neg_one_iff_of_norm_one {x y : E} (hx : ‖x‖ = 1) (hy : ‖y‖ = 1) :
@@ -814,12 +813,8 @@
     ⟪x, y⟫_ℝ ∈ Set.Icc (-1) 1 :=
   ⟨neg_one_le_real_inner_of_norm_one hx hy, real_inner_le_one_of_norm_one hx hy⟩
 
-theorem inner_self_eq_one_of_norm_one {x : E} (hx : ‖x‖ = 1) : ⟪x, x⟫_𝕜 = 1 :=
-  (inner_eq_one_iff_of_norm_one hx hx).mpr rfl
-=======
 theorem inner_self_eq_one_of_norm_eq_one {x : E} (hx : ‖x‖ = 1) : ⟪x, x⟫_𝕜 = 1 :=
   (inner_eq_one_iff_of_norm_eq_one hx hx).mpr rfl
->>>>>>> c44a09b2
 
 theorem inner_lt_norm_mul_iff_real {x y : F} : ⟪x, y⟫_ℝ < ‖x‖ * ‖y‖ ↔ ‖y‖ • x ≠ ‖x‖ • y :=
   calc
