--- conflicted
+++ resolved
@@ -265,11 +265,7 @@
   rw [EuclideanSpace.single, WithLp.equiv_symm_pi_apply, ← Pi.single_apply i a j]
 
 @[simp]
-<<<<<<< HEAD
 theorem EuclideanSpace.single_eq_zero_iff (i : ι) (a : 𝕜) :
-=======
-theorem EuclideanSpace.single_eq_zero_iff {i : ι} {a : 𝕜} :
->>>>>>> cd1ed4f3
     EuclideanSpace.single i a = 0 ↔ a = 0 := Pi.single_eq_zero_iff
 
 variable [Fintype ι]
