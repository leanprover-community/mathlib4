/-
Copyright (c) 2020 Joseph Myers. All rights reserved.
Released under Apache 2.0 license as described in the file LICENSE.
Authors: Joseph Myers, Sébastien Gouëzel, Heather Macbeth
-/
import Mathlib.Analysis.InnerProductSpace.Projection
import Mathlib.Analysis.Normed.Lp.PiLp
import Mathlib.LinearAlgebra.FiniteDimensional.Lemmas
import Mathlib.LinearAlgebra.UnitaryGroup
import Mathlib.Util.Superscript

/-!
# `L²` inner product space structure on finite products of inner product spaces

The `L²` norm on a finite product of inner product spaces is compatible with an inner product
$$
\langle x, y\rangle = \sum \langle x_i, y_i \rangle.
$$
This is recorded in this file as an inner product space instance on `PiLp 2`.

This file develops the notion of a finite dimensional Hilbert space over `𝕜 = ℂ, ℝ`, referred to as
`E`. We define an `OrthonormalBasis 𝕜 ι E` as a linear isometric equivalence
between `E` and `EuclideanSpace 𝕜 ι`. Then `stdOrthonormalBasis` shows that such an equivalence
always exists if `E` is finite dimensional. We provide language for converting between a basis
that is orthonormal and an orthonormal basis (e.g. `Basis.toOrthonormalBasis`). We show that
orthonormal bases for each summand in a direct sum of spaces can be combined into an orthonormal
basis for the whole sum in `DirectSum.IsInternal.subordinateOrthonormalBasis`. In
the last section, various properties of matrices are explored.

## Main definitions

- `EuclideanSpace 𝕜 n`: defined to be `PiLp 2 (n → 𝕜)` for any `Fintype n`, i.e., the space
  from functions to `n` to `𝕜` with the `L²` norm. We register several instances on it (notably
  that it is a finite-dimensional inner product space), and provide a `!ₚ[]` notation (for numeric
  subscripts like `₂`) for the case when the indexing type is `Fin n`.

- `OrthonormalBasis 𝕜 ι`: defined to be an isometry to Euclidean space from a given
  finite-dimensional inner product space, `E ≃ₗᵢ[𝕜] EuclideanSpace 𝕜 ι`.

- `Basis.toOrthonormalBasis`: constructs an `OrthonormalBasis` for a finite-dimensional
  Euclidean space from a `Basis` which is `Orthonormal`.

- `Orthonormal.exists_orthonormalBasis_extension`: provides an existential result of an
  `OrthonormalBasis` extending a given orthonormal set

- `exists_orthonormalBasis`: provides an orthonormal basis on a finite dimensional vector space

- `stdOrthonormalBasis`: provides an arbitrarily-chosen `OrthonormalBasis` of a given finite
  dimensional inner product space

For consequences in infinite dimension (Hilbert bases, etc.), see the file
`Analysis.InnerProductSpace.L2Space`.

-/


open Module Real Set Filter RCLike Submodule Function Uniformity Topology NNReal ENNReal
  ComplexConjugate DirectSum WithLp

noncomputable section

variable {ι ι' 𝕜 : Type*} [RCLike 𝕜]
variable {E : Type*} [NormedAddCommGroup E] [InnerProductSpace 𝕜 E]
variable {F : Type*} [NormedAddCommGroup F] [InnerProductSpace ℝ F]
variable {F' : Type*} [NormedAddCommGroup F'] [InnerProductSpace ℝ F']

local notation "⟪" x ", " y "⟫" => inner 𝕜 x y

/-
If `ι` is a finite type and each space `f i`, `i : ι`, is an inner product space,
then `Π i, f i` is an inner product space as well. Since `Π i, f i` is endowed with the sup norm,
we use instead `PiLp 2 f` for the product space, which is endowed with the `L^2` norm.
-/
instance PiLp.innerProductSpace {ι : Type*} [Fintype ι] (f : ι → Type*)
    [∀ i, NormedAddCommGroup (f i)] [∀ i, InnerProductSpace 𝕜 (f i)] :
    InnerProductSpace 𝕜 (PiLp 2 f) where
  inner x y := ∑ i, ⟪x i, y i⟫
  norm_sq_eq_re_inner x := by
    simp only [PiLp.norm_sq_eq_of_L2, map_sum, ← norm_sq_eq_re_inner]
  conj_inner_symm := by
    intro x y
    unfold inner
    rw [map_sum]
    apply Finset.sum_congr rfl
    rintro z -
    apply inner_conj_symm
  add_left x y z :=
    show (∑ i, ⟪x i + y i, z i⟫ = ∑ i, ⟪x i, z i⟫ + ∑ i, ⟪y i, z i⟫) by
      simp only [inner_add_left, Finset.sum_add_distrib]
  smul_left x y r :=
    show (∑ i : ι, ⟪r • x i, y i⟫ = conj r * ∑ i, ⟪x i, y i⟫) by
      simp only [Finset.mul_sum, inner_smul_left]

@[simp]
theorem PiLp.inner_apply {ι : Type*} [Fintype ι] {f : ι → Type*} [∀ i, NormedAddCommGroup (f i)]
    [∀ i, InnerProductSpace 𝕜 (f i)] (x y : PiLp 2 f) : ⟪x, y⟫ = ∑ i, ⟪x i, y i⟫ :=
  rfl

/-- The standard real/complex Euclidean space, functions on a finite type. For an `n`-dimensional
space use `EuclideanSpace 𝕜 (Fin n)`.

For the case when `n = Fin _`, there is `!₂[x, y, ...]` notation for building elements of this type,
analogous to `![x, y, ...]` notation. -/
abbrev EuclideanSpace (𝕜 : Type*) (n : Type*) : Type _ :=
  PiLp 2 fun _ : n => 𝕜

section Notation
open Lean Meta Elab Term Macro TSyntax PrettyPrinter.Delaborator SubExpr
open Mathlib.Tactic (subscriptTerm)

/-- Notation for vectors in Lp space. `!₂[x, y, ...]` is a shorthand for
`WithLp.toLp 2 ![x, y, ...]`, of type `EuclideanSpace _ (Fin _)`.

This also works for other subscripts. -/
syntax (name := PiLp.vecNotation) "!" noWs subscriptTerm noWs "[" term,* "]" : term
macro_rules | `(!$p:subscript[$e:term,*]) => do
  -- override the `Fin n.succ` to a literal
  let n := e.getElems.size
  `(WithLp.toLp $p (V := ∀ _ : Fin $(quote n), _) ![$e,*])

/-- Unexpander for the `!₂[x, y, ...]` notation. -/
@[app_delab WithLp.toLp]
def EuclideanSpace.delabVecNotation : Delab :=
  whenNotPPOption getPPExplicit <| whenPPOption getPPNotation <| withOverApp 3 do
    -- check that the `WithLp.toLp _` is present
    let p : Term ← withNaryArg 0 <| delab
    -- to be conservative, only allow subscripts which are numerals
    guard <| p matches `($_:num)
    let `(![$elems,*]) := ← withNaryArg 2 delab | failure
    `(!$p[$elems,*])

end Notation

theorem EuclideanSpace.nnnorm_eq {𝕜 : Type*} [RCLike 𝕜] {n : Type*} [Fintype n]
    (x : EuclideanSpace 𝕜 n) : ‖x‖₊ = NNReal.sqrt (∑ i, ‖x i‖₊ ^ 2) :=
  PiLp.nnnorm_eq_of_L2 x

theorem EuclideanSpace.norm_eq {𝕜 : Type*} [RCLike 𝕜] {n : Type*} [Fintype n]
    (x : EuclideanSpace 𝕜 n) : ‖x‖ = √(∑ i, ‖x i‖ ^ 2) := by
  simpa only [Real.coe_sqrt, NNReal.coe_sum] using congr_arg ((↑) : ℝ≥0 → ℝ) x.nnnorm_eq

theorem EuclideanSpace.norm_sq_eq {𝕜 : Type*} [RCLike 𝕜] {n : Type*} [Fintype n]
    (x : EuclideanSpace 𝕜 n) : ‖x‖ ^ 2 = ∑ i, ‖x i‖ ^ 2 :=
  PiLp.norm_sq_eq_of_L2 _ x

theorem EuclideanSpace.dist_eq {𝕜 : Type*} [RCLike 𝕜] {n : Type*} [Fintype n]
    (x y : EuclideanSpace 𝕜 n) : dist x y = √(∑ i, dist (x i) (y i) ^ 2) :=
  PiLp.dist_eq_of_L2 x y

theorem EuclideanSpace.dist_sq_eq {𝕜 : Type*} [RCLike 𝕜] {n : Type*} [Fintype n]
    (x y : EuclideanSpace 𝕜 n) : dist x y ^ 2 = ∑ i, dist (x i) (y i) ^ 2 :=
  PiLp.dist_sq_eq_of_L2 x y

theorem EuclideanSpace.nndist_eq {𝕜 : Type*} [RCLike 𝕜] {n : Type*} [Fintype n]
    (x y : EuclideanSpace 𝕜 n) : nndist x y = NNReal.sqrt (∑ i, nndist (x i) (y i) ^ 2) :=
  PiLp.nndist_eq_of_L2 x y

theorem EuclideanSpace.edist_eq {𝕜 : Type*} [RCLike 𝕜] {n : Type*} [Fintype n]
    (x y : EuclideanSpace 𝕜 n) : edist x y = (∑ i, edist (x i) (y i) ^ 2) ^ (1 / 2 : ℝ) :=
  PiLp.edist_eq_of_L2 x y

theorem EuclideanSpace.ball_zero_eq {n : Type*} [Fintype n] (r : ℝ) (hr : 0 ≤ r) :
    Metric.ball (0 : EuclideanSpace ℝ n) r = {x | ∑ i, x i ^ 2 < r ^ 2} := by
  ext x
  have : (0 : ℝ) ≤ ∑ i, x i ^ 2 := Finset.sum_nonneg fun _ _ => sq_nonneg _
  simp_rw [mem_setOf, mem_ball_zero_iff, norm_eq, norm_eq_abs, sq_abs, sqrt_lt this hr]

theorem EuclideanSpace.closedBall_zero_eq {n : Type*} [Fintype n] (r : ℝ) (hr : 0 ≤ r) :
    Metric.closedBall (0 : EuclideanSpace ℝ n) r = {x | ∑ i, x i ^ 2 ≤ r ^ 2} := by
  ext
  simp_rw [mem_setOf, mem_closedBall_zero_iff, norm_eq, norm_eq_abs, sq_abs, sqrt_le_left hr]

theorem EuclideanSpace.sphere_zero_eq {n : Type*} [Fintype n] (r : ℝ) (hr : 0 ≤ r) :
    Metric.sphere (0 : EuclideanSpace ℝ n) r = {x | ∑ i, x i ^ 2 = r ^ 2} := by
  ext x
  have : (0 : ℝ) ≤ ∑ i, x i ^ 2 := Finset.sum_nonneg fun _ _ => sq_nonneg _
  simp_rw [mem_setOf, mem_sphere_zero_iff_norm, norm_eq, norm_eq_abs, sq_abs,
    Real.sqrt_eq_iff_eq_sq this hr]

section

variable [Fintype ι]

@[simp]
theorem finrank_euclideanSpace :
    Module.finrank 𝕜 (EuclideanSpace 𝕜 ι) = Fintype.card ι := by
  convert (WithLp.linearEquiv 2 𝕜 (ι → 𝕜)).finrank_eq
  simp

theorem finrank_euclideanSpace_fin {n : ℕ} :
    Module.finrank 𝕜 (EuclideanSpace 𝕜 (Fin n)) = n := by simp

theorem EuclideanSpace.inner_eq_star_dotProduct (x y : EuclideanSpace 𝕜 ι) :
    ⟪x, y⟫ = ofLp y ⬝ᵥ star (ofLp x) := rfl

lemma EuclideanSpace.inner_toLp_toLp (x y : ι → 𝕜) :
    ⟪toLp 2 x, toLp 2 y⟫ = dotProduct y (star x) := rfl

@[deprecated EuclideanSpace.inner_toLp_toLp (since := "2024-04-27")]
theorem EuclideanSpace.inner_piLp_equiv_symm (x y : ι → 𝕜) :
    ⟪(WithLp.equiv 2 _).symm x, (WithLp.equiv 2 _).symm y⟫ = y ⬝ᵥ star x :=
  rfl

/-- A finite, mutually orthogonal family of subspaces of `E`, which span `E`, induce an isometry
from `E` to `PiLp 2` of the subspaces equipped with the `L2` inner product. -/
def DirectSum.IsInternal.isometryL2OfOrthogonalFamily [DecidableEq ι] {V : ι → Submodule 𝕜 E}
    (hV : DirectSum.IsInternal V)
    (hV' : OrthogonalFamily 𝕜 (fun i => V i) fun i => (V i).subtypeₗᵢ) :
    E ≃ₗᵢ[𝕜] PiLp 2 fun i => V i := by
  let e₁ := DirectSum.linearEquivFunOnFintype 𝕜 ι fun i => V i
  let e₂ := LinearEquiv.ofBijective (DirectSum.coeLinearMap V) hV
  refine LinearEquiv.isometryOfInner ((e₂.symm.trans e₁).trans
    (WithLp.linearEquiv 2 𝕜 (Π i, V i)).symm) ?_
  suffices ∀ (v w : PiLp 2 fun i => V i), ⟪v, w⟫ = ⟪e₂ (e₁.symm v), e₂ (e₁.symm w)⟫ by
    intro v₀ w₀
    convert this (toLp 2 (e₁ (e₂.symm v₀))) (toLp 2 (e₁ (e₂.symm w₀))) <;> simp
  intro v w
  trans ⟪∑ i, (V i).subtypeₗᵢ (v i), ∑ i, (V i).subtypeₗᵢ (w i)⟫
  · simp only [sum_inner, hV'.inner_right_fintype, PiLp.inner_apply]
  · congr <;> simp

@[simp]
theorem DirectSum.IsInternal.isometryL2OfOrthogonalFamily_symm_apply [DecidableEq ι]
    {V : ι → Submodule 𝕜 E} (hV : DirectSum.IsInternal V)
    (hV' : OrthogonalFamily 𝕜 (fun i => V i) fun i => (V i).subtypeₗᵢ) (w : PiLp 2 fun i => V i) :
    (hV.isometryL2OfOrthogonalFamily hV').symm w = ∑ i, (w i : E) := by
  classical
    let e₁ := DirectSum.linearEquivFunOnFintype 𝕜 ι fun i => V i
    let e₂ := LinearEquiv.ofBijective (DirectSum.coeLinearMap V) hV
    suffices ∀ v : ⨁ i, V i, e₂ v = ∑ i, e₁ v i by exact this (e₁.symm w)
    intro v
    simp [e₁, e₂, DirectSum.coeLinearMap, DirectSum.toModule, DFinsupp.lsum,
      DFinsupp.sumAddHom_apply]

end

variable (ι 𝕜)

/-- A shorthand for `PiLp.continuousLinearEquiv`. -/
abbrev EuclideanSpace.equiv : EuclideanSpace 𝕜 ι ≃L[𝕜] ι → 𝕜 :=
  PiLp.continuousLinearEquiv 2 𝕜 _

variable {ι 𝕜}

/-- The projection on the `i`-th coordinate of `EuclideanSpace 𝕜 ι`, as a linear map. -/
abbrev EuclideanSpace.projₗ (i : ι) : EuclideanSpace 𝕜 ι →ₗ[𝕜] 𝕜 := PiLp.projₗ _ _ i

/-- The projection on the `i`-th coordinate of `EuclideanSpace 𝕜 ι`, as a continuous linear map. -/
abbrev EuclideanSpace.proj (i : ι) : EuclideanSpace 𝕜 ι →L[𝕜] 𝕜 := PiLp.proj _ _ i

section DecEq

variable [DecidableEq ι]

-- TODO : This should be generalized to `PiLp`.
/-- The vector given in euclidean space by being `a : 𝕜` at coordinate `i : ι` and `0 : 𝕜` at
all other coordinates. -/
def EuclideanSpace.single (i : ι) (a : 𝕜) : EuclideanSpace 𝕜 ι :=
  toLp _ (Pi.single i a)

@[simp] lemma EuclideanSpace.ofLp_single (i : ι) (a : 𝕜) : ofLp (single i a) = Pi.single i a := rfl

@[deprecated EuclideanSpace.ofLp_single (since := "2024-04-27")]
theorem WithLp.equiv_single (i : ι) (a : 𝕜) :
    WithLp.equiv _ _ (EuclideanSpace.single i a) = Pi.single i a :=
  rfl

@[simp]
lemma EuclideanSpace.toLp_single (i : ι) (a : 𝕜) : toLp _ (Pi.single i a) = single i a := rfl

@[deprecated EuclideanSpace.toLp_single (since := "2024-04-27")]
theorem WithLp.equiv_symm_single (i : ι) (a : 𝕜) :
    (WithLp.equiv _ _).symm (Pi.single i a) = EuclideanSpace.single i a :=
  rfl

@[simp]
theorem EuclideanSpace.single_apply (i : ι) (a : 𝕜) (j : ι) :
    (EuclideanSpace.single i a) j = ite (j = i) a 0 := by
  rw [EuclideanSpace.single, PiLp.toLp_apply, ← Pi.single_apply i a j]

@[simp]
theorem EuclideanSpace.single_eq_zero_iff {i : ι} {a : 𝕜} :
    EuclideanSpace.single i a = 0 ↔ a = 0 := (toLp_injective 2).eq_iff.trans Pi.single_eq_zero_iff

variable [Fintype ι]

theorem EuclideanSpace.inner_single_left (i : ι) (a : 𝕜) (v : EuclideanSpace 𝕜 ι) :
    ⟪EuclideanSpace.single i (a : 𝕜), v⟫ = conj a * v i := by simp [apply_ite conj, mul_comm]

theorem EuclideanSpace.inner_single_right (i : ι) (a : 𝕜) (v : EuclideanSpace 𝕜 ι) :
    ⟪v, EuclideanSpace.single i (a : 𝕜)⟫ = a * conj (v i) := by simp

@[simp]
theorem EuclideanSpace.norm_single (i : ι) (a : 𝕜) :
    ‖EuclideanSpace.single i (a : 𝕜)‖ = ‖a‖ :=
  PiLp.norm_toLp_single 2 (fun _ => 𝕜) i a

@[simp]
theorem EuclideanSpace.nnnorm_single (i : ι) (a : 𝕜) :
    ‖EuclideanSpace.single i (a : 𝕜)‖₊ = ‖a‖₊ :=
  PiLp.nnnorm_toLp_single 2 (fun _ => 𝕜) i a

@[simp]
theorem EuclideanSpace.dist_single_same (i : ι) (a b : 𝕜) :
    dist (EuclideanSpace.single i (a : 𝕜)) (EuclideanSpace.single i (b : 𝕜)) = dist a b :=
  PiLp.dist_toLp_single_same 2 (fun _ => 𝕜) i a b

@[simp]
theorem EuclideanSpace.nndist_single_same (i : ι) (a b : 𝕜) :
    nndist (EuclideanSpace.single i (a : 𝕜)) (EuclideanSpace.single i (b : 𝕜)) = nndist a b :=
  PiLp.nndist_toLp_single_same 2 (fun _ => 𝕜) i a b

@[simp]
theorem EuclideanSpace.edist_single_same (i : ι) (a b : 𝕜) :
    edist (EuclideanSpace.single i (a : 𝕜)) (EuclideanSpace.single i (b : 𝕜)) = edist a b :=
  PiLp.edist_toLp_single_same 2 (fun _ => 𝕜) i a b

/-- `EuclideanSpace.single` forms an orthonormal family. -/
theorem EuclideanSpace.orthonormal_single :
    Orthonormal 𝕜 fun i : ι => EuclideanSpace.single i (1 : 𝕜) := by
  simp_rw [orthonormal_iff_ite, EuclideanSpace.inner_single_left, map_one, one_mul,
    EuclideanSpace.single_apply]
  intros
  trivial

theorem EuclideanSpace.piLpCongrLeft_single
    {ι' : Type*} [Fintype ι'] [DecidableEq ι'] (e : ι' ≃ ι) (i' : ι') (v : 𝕜) :
    LinearIsometryEquiv.piLpCongrLeft 2 𝕜 𝕜 e (EuclideanSpace.single i' v) =
      EuclideanSpace.single (e i') v :=
  LinearIsometryEquiv.piLpCongrLeft_single e i' _

end DecEq

section finAddEquivProd

/-- The canonical linear homeomorphism between `EuclideanSpace 𝕜 (ι ⊕ κ)` and
`EuclideanSpace 𝕜 ι × EuclideanSpace 𝕜 κ`.

See `PiLp.sumPiLpEquivProdLpPiLp` for the isometry version,
where the RHS is equipped with the euclidean norm rather than the supremum norm. -/
abbrev EuclideanSpace.sumEquivProd {𝕜 : Type*} [RCLike 𝕜] {ι κ : Type*} [Fintype ι] [Fintype κ] :
    EuclideanSpace 𝕜 (ι ⊕ κ) ≃L[𝕜] EuclideanSpace 𝕜 ι × EuclideanSpace 𝕜 κ :=
  (PiLp.sumPiLpEquivProdLpPiLp 2 _).toContinuousLinearEquiv.trans <|
    WithLp.prodContinuousLinearEquiv _ _ _ _

/-- The canonical linear homeomorphism between `EuclideanSpace 𝕜 (Fin (n + m))` and
`EuclideanSpace 𝕜 (Fin n) × EuclideanSpace 𝕜 (Fin m)`. -/
abbrev EuclideanSpace.finAddEquivProd {𝕜 : Type*} [RCLike 𝕜] {n m : ℕ} :
    EuclideanSpace 𝕜 (Fin (n + m)) ≃L[𝕜] EuclideanSpace 𝕜 (Fin n) × EuclideanSpace 𝕜 (Fin m) :=
  (LinearIsometryEquiv.piLpCongrLeft 2 𝕜 𝕜 finSumFinEquiv.symm).toContinuousLinearEquiv.trans
    sumEquivProd

end finAddEquivProd

variable (ι 𝕜 E)
variable [Fintype ι]

/-- An orthonormal basis on E is an identification of `E` with its dimensional-matching
`EuclideanSpace 𝕜 ι`. -/
structure OrthonormalBasis where ofRepr ::
  /-- Linear isometry between `E` and `EuclideanSpace 𝕜 ι` representing the orthonormal basis. -/
  repr : E ≃ₗᵢ[𝕜] EuclideanSpace 𝕜 ι

variable {ι 𝕜 E}

namespace OrthonormalBasis

theorem repr_injective :
    Injective (repr : OrthonormalBasis ι 𝕜 E → E ≃ₗᵢ[𝕜] EuclideanSpace 𝕜 ι) := fun f g h => by
  cases f
  cases g
  congr

/-- `b i` is the `i`th basis vector. -/
instance instFunLike : FunLike (OrthonormalBasis ι 𝕜 E) ι E where
  coe b i := by classical exact b.repr.symm (EuclideanSpace.single i (1 : 𝕜))
  coe_injective' b b' h := repr_injective <| LinearIsometryEquiv.toLinearEquiv_injective <|
    LinearEquiv.symm_bijective.injective <| LinearEquiv.toLinearMap_injective <| by
      classical
        rw [← LinearMap.cancel_right (WithLp.linearEquiv 2 𝕜 (_ → 𝕜)).symm.surjective]
        simp only
        refine LinearMap.pi_ext fun i k => ?_
        have : k = k • (1 : 𝕜) := by rw [smul_eq_mul, mul_one]
        rw [this, Pi.single_smul]
        replace h := congr_fun h i
        simp only [LinearEquiv.comp_coe, map_smul, LinearEquiv.coe_coe,
          LinearEquiv.trans_apply, WithLp.linearEquiv_symm_apply, EuclideanSpace.toLp_single,
          LinearIsometryEquiv.coe_symm_toLinearEquiv] at h ⊢
        rw [h]

@[simp]
theorem coe_ofRepr [DecidableEq ι] (e : E ≃ₗᵢ[𝕜] EuclideanSpace 𝕜 ι) :
    ⇑(OrthonormalBasis.ofRepr e) = fun i => e.symm (EuclideanSpace.single i (1 : 𝕜)) := by
  dsimp only [DFunLike.coe]
  funext
  congr!

@[simp]
protected theorem repr_symm_single [DecidableEq ι] (b : OrthonormalBasis ι 𝕜 E) (i : ι) :
    b.repr.symm (EuclideanSpace.single i (1 : 𝕜)) = b i := by
  dsimp only [DFunLike.coe]
  congr!

@[simp]
protected theorem repr_self [DecidableEq ι] (b : OrthonormalBasis ι 𝕜 E) (i : ι) :
    b.repr (b i) = EuclideanSpace.single i (1 : 𝕜) := by
  rw [← b.repr_symm_single i, LinearIsometryEquiv.apply_symm_apply]

protected theorem repr_apply_apply (b : OrthonormalBasis ι 𝕜 E) (v : E) (i : ι) :
    b.repr v i = ⟪b i, v⟫ := by
  classical
    rw [← b.repr.inner_map_map (b i) v, b.repr_self i, EuclideanSpace.inner_single_left]
    simp only [one_mul, map_one]

@[simp]
protected theorem orthonormal (b : OrthonormalBasis ι 𝕜 E) : Orthonormal 𝕜 b := by
  classical
    rw [orthonormal_iff_ite]
    intro i j
    rw [← b.repr.inner_map_map (b i) (b j), b.repr_self i, b.repr_self j,
      EuclideanSpace.inner_single_left, EuclideanSpace.single_apply, map_one, one_mul]

@[simp]
lemma norm_eq_one (b : OrthonormalBasis ι 𝕜 E) (i : ι) :
    ‖b i‖ = 1 := b.orthonormal.norm_eq_one i

@[simp]
lemma nnnorm_eq_one (b : OrthonormalBasis ι 𝕜 E) (i : ι) :
    ‖b i‖₊ = 1 := b.orthonormal.nnnorm_eq_one i

@[simp]
lemma enorm_eq_one (b : OrthonormalBasis ι 𝕜 E) (i : ι) :
    ‖b i‖ₑ = 1 := b.orthonormal.enorm_eq_one i

@[simp]
lemma inner_eq_zero (b : OrthonormalBasis ι 𝕜 E) {i j : ι} (hij : i ≠ j) :
    ⟪b i, b j⟫ = 0 := b.orthonormal.inner_eq_zero hij

@[simp]
lemma inner_eq_one (b : OrthonormalBasis ι 𝕜 E) (i : ι) : ⟪b i, b i⟫ = 1 := by
  simp [inner_self_eq_norm_sq_to_K]

lemma inner_eq_ite [DecidableEq ι] (b : OrthonormalBasis ι 𝕜 E) (i j : ι) :
    ⟪b i, b j⟫ = if i = j then 1 else 0 := by
  by_cases h : i = j <;> simp [h]

/-- The `Basis ι 𝕜 E` underlying the `OrthonormalBasis` -/
protected def toBasis (b : OrthonormalBasis ι 𝕜 E) : Basis ι 𝕜 E :=
  Basis.ofEquivFun (b.repr.toLinearEquiv.trans (WithLp.linearEquiv 2 𝕜 (ι → 𝕜)))

@[simp]
protected theorem coe_toBasis (b : OrthonormalBasis ι 𝕜 E) : (⇑b.toBasis : ι → E) = ⇑b := rfl

@[simp]
protected theorem coe_toBasis_repr (b : OrthonormalBasis ι 𝕜 E) :
    b.toBasis.equivFun = b.repr.toLinearEquiv.trans (WithLp.linearEquiv 2 𝕜 (ι → 𝕜)) :=
  Basis.equivFun_ofEquivFun _

@[simp]
protected theorem coe_toBasis_repr_apply (b : OrthonormalBasis ι 𝕜 E) (x : E) (i : ι) :
    b.toBasis.repr x i = b.repr x i := by
  rw [← Basis.equivFun_apply, OrthonormalBasis.coe_toBasis_repr]
  rfl

protected theorem sum_repr (b : OrthonormalBasis ι 𝕜 E) (x : E) : ∑ i, b.repr x i • b i = x := by
  simp_rw [← b.coe_toBasis_repr_apply, ← b.coe_toBasis]
  exact b.toBasis.sum_repr x

open scoped InnerProductSpace in
protected theorem sum_repr' (b : OrthonormalBasis ι 𝕜 E) (x : E) : ∑ i, ⟪b i, x⟫_𝕜 • b i = x := by
  nth_rw 2 [← (b.sum_repr x)]
  simp_rw [b.repr_apply_apply x]

protected theorem sum_repr_symm (b : OrthonormalBasis ι 𝕜 E) (v : EuclideanSpace 𝕜 ι) :
    ∑ i, v i • b i = b.repr.symm v := by simpa using (b.toBasis.equivFun_symm_apply v).symm

protected theorem sum_inner_mul_inner (b : OrthonormalBasis ι 𝕜 E) (x y : E) :
    ∑ i, ⟪x, b i⟫ * ⟪b i, y⟫ = ⟪x, y⟫ := by
  have := congr_arg (innerSL 𝕜 x) (b.sum_repr y)
  rw [map_sum] at this
  convert this
  rw [map_smul, b.repr_apply_apply, mul_comm]
  simp

lemma sum_sq_norm_inner_right (b : OrthonormalBasis ι 𝕜 E) (x : E) :
    ∑ i, ‖⟪b i, x⟫‖ ^ 2 = ‖x‖ ^ 2 := by
  rw [@norm_eq_sqrt_re_inner 𝕜, ← OrthonormalBasis.sum_inner_mul_inner b x x, map_sum]
  simp_rw [inner_mul_symm_re_eq_norm, norm_mul, ← inner_conj_symm x, starRingEnd_apply,
    norm_star, ← pow_two]
  rw [Real.sq_sqrt]
  exact Fintype.sum_nonneg fun _ ↦ by positivity

@[deprecated (since := "2025-06-23")] alias sum_sq_norm_inner := sum_sq_norm_inner_right

lemma sum_sq_norm_inner_left (b : OrthonormalBasis ι 𝕜 E) (x : E) :
    ∑ i, ‖⟪x, b i⟫‖ ^ 2 = ‖x‖ ^ 2 := by
  convert sum_sq_norm_inner_right b x using 2 with i -
  rw [← inner_conj_symm, RCLike.norm_conj]

open scoped RealInnerProductSpace in
theorem sum_sq_inner_right {E : Type*} [NormedAddCommGroup E]
    [InnerProductSpace ℝ E] (b : OrthonormalBasis ι ℝ E) (x : E) :
    ∑ i : ι, ⟪b i, x⟫ ^ 2 = ‖x‖ ^ 2 := by
  rw [← b.sum_sq_norm_inner_right]
  simp

open scoped RealInnerProductSpace in
theorem sum_sq_inner_left {ι E : Type*} [NormedAddCommGroup E]
    [InnerProductSpace ℝ E] [Fintype ι] (b : OrthonormalBasis ι ℝ E) (x : E) :
    ∑ i : ι, ⟪x, b i⟫ ^ 2 = ‖x‖ ^ 2 := by
  simp_rw [← b.sum_sq_inner_right, real_inner_comm]

lemma norm_le_card_mul_iSup_norm_inner (b : OrthonormalBasis ι 𝕜 E) (x : E) :
    ‖x‖ ≤ √(Fintype.card ι) * ⨆ i, ‖⟪b i, x⟫‖ := by
  calc ‖x‖
  _ = √(∑ i, ‖⟪b i, x⟫‖ ^ 2) := by rw [sum_sq_norm_inner_right, Real.sqrt_sq (by positivity)]
  _ ≤ √(∑ _ : ι, (⨆ j, ‖⟪b j, x⟫‖) ^ 2) := by
    gcongr with i
    exact le_ciSup (f := fun j ↦ ‖⟪b j, x⟫‖) (by simp) i
  _ = √(Fintype.card ι) * ⨆ i, ‖⟪b i, x⟫‖ := by
    simp only [Finset.sum_const, Finset.card_univ, nsmul_eq_mul, Nat.cast_nonneg, Real.sqrt_mul]
    congr
    rw [Real.sqrt_sq]
    cases isEmpty_or_nonempty ι
    · simp
    · exact le_ciSup_of_le (by simp) (Nonempty.some inferInstance) (by positivity)

protected theorem orthogonalProjection_eq_sum {U : Submodule 𝕜 E} [CompleteSpace U]
    (b : OrthonormalBasis ι 𝕜 U) (x : E) :
    U.orthogonalProjection x = ∑ i, ⟪(b i : E), x⟫ • b i := by
  simpa only [b.repr_apply_apply, inner_orthogonalProjection_eq_of_mem_left] using
    (b.sum_repr (U.orthogonalProjection x)).symm

/-- Mapping an orthonormal basis along a `LinearIsometryEquiv`. -/
protected def map {G : Type*} [NormedAddCommGroup G] [InnerProductSpace 𝕜 G]
    (b : OrthonormalBasis ι 𝕜 E) (L : E ≃ₗᵢ[𝕜] G) : OrthonormalBasis ι 𝕜 G where
  repr := L.symm.trans b.repr

@[simp]
protected theorem map_apply {G : Type*} [NormedAddCommGroup G] [InnerProductSpace 𝕜 G]
    (b : OrthonormalBasis ι 𝕜 E) (L : E ≃ₗᵢ[𝕜] G) (i : ι) : b.map L i = L (b i) :=
  rfl

@[simp]
protected theorem toBasis_map {G : Type*} [NormedAddCommGroup G] [InnerProductSpace 𝕜 G]
    (b : OrthonormalBasis ι 𝕜 E) (L : E ≃ₗᵢ[𝕜] G) :
    (b.map L).toBasis = b.toBasis.map L.toLinearEquiv :=
  rfl

/-- A basis that is orthonormal is an orthonormal basis. -/
def _root_.Module.Basis.toOrthonormalBasis (v : Basis ι 𝕜 E) (hv : Orthonormal 𝕜 v) :
    OrthonormalBasis ι 𝕜 E :=
  OrthonormalBasis.ofRepr <|
    LinearEquiv.isometryOfInner (v.equivFun.trans (WithLp.linearEquiv 2 𝕜 (ι → 𝕜)).symm)
      (by
        intro x y
        let p : EuclideanSpace 𝕜 ι := toLp 2 (v.equivFun x)
        let q : EuclideanSpace 𝕜 ι := toLp 2 (v.equivFun y)
        have key : ⟪p, q⟫ = ⟪∑ i, p i • v i, ∑ i, q i • v i⟫ := by
          simp [inner_sum, inner_smul_right, hv.inner_left_fintype]
        convert key
        · rw [← v.equivFun.symm_apply_apply x, v.equivFun_symm_apply]
          rfl
        · rw [← v.equivFun.symm_apply_apply y, v.equivFun_symm_apply]
          rfl)

@[simp]
<<<<<<< HEAD
theorem _root_.Basis.coe_toOrthonormalBasis_repr (v : Basis ι 𝕜 E) (hv : Orthonormal 𝕜 v) :
    ((v.toOrthonormalBasis hv).repr : E → EuclideanSpace 𝕜 ι) =
    v.equivFun.trans (WithLp.linearEquiv 2 𝕜 (ι → 𝕜)).symm :=
  rfl

@[simp]
theorem _root_.Basis.coe_toOrthonormalBasis_repr_symm (v : Basis ι 𝕜 E) (hv : Orthonormal 𝕜 v) :
    ((v.toOrthonormalBasis hv).repr.symm : EuclideanSpace 𝕜 ι → E) =
    (WithLp.linearEquiv 2 𝕜 (ι → 𝕜)).trans v.equivFun.symm :=
=======
theorem _root_.Module.Basis.coe_toOrthonormalBasis_repr (v : Basis ι 𝕜 E) (hv : Orthonormal 𝕜 v) :
    ((v.toOrthonormalBasis hv).repr : E → EuclideanSpace 𝕜 ι) = v.equivFun :=
  rfl

@[simp]
theorem _root_.Module.Basis.coe_toOrthonormalBasis_repr_symm (v : Basis ι 𝕜 E)
    (hv : Orthonormal 𝕜 v) :
    ((v.toOrthonormalBasis hv).repr.symm : EuclideanSpace 𝕜 ι → E) = v.equivFun.symm :=
>>>>>>> 4870fa49
  rfl

@[simp]
theorem _root_.Module.Basis.toBasis_toOrthonormalBasis (v : Basis ι 𝕜 E) (hv : Orthonormal 𝕜 v) :
    (v.toOrthonormalBasis hv).toBasis = v := by
  simp only [OrthonormalBasis.toBasis, Basis.toOrthonormalBasis,
    LinearEquiv.isometryOfInner_toLinearEquiv]
  exact Basis.ofEquivFun_equivFun v

@[simp]
theorem _root_.Module.Basis.coe_toOrthonormalBasis (v : Basis ι 𝕜 E) (hv : Orthonormal 𝕜 v) :
    (v.toOrthonormalBasis hv : ι → E) = (v : ι → E) :=
  calc
    (v.toOrthonormalBasis hv : ι → E) = ((v.toOrthonormalBasis hv).toBasis : ι → E) := by
      classical rw [OrthonormalBasis.coe_toBasis]
    _ = (v : ι → E) := by simp

/-- `Pi.orthonormalBasis (B : ∀ i, OrthonormalBasis (ι i) 𝕜 (E i))` is the
`Σ i, ι i`-indexed orthonormal basis on `Π i, E i` given by `B i` on each component. -/
protected def _root_.Pi.orthonormalBasis {η : Type*} [Fintype η] {ι : η → Type*}
    [∀ i, Fintype (ι i)] {𝕜 : Type*} [RCLike 𝕜] {E : η → Type*} [∀ i, NormedAddCommGroup (E i)]
    [∀ i, InnerProductSpace 𝕜 (E i)] (B : ∀ i, OrthonormalBasis (ι i) 𝕜 (E i)) :
    OrthonormalBasis ((i : η) × ι i) 𝕜 (PiLp 2 E) where
  repr := .trans
      (.piLpCongrRight 2 fun i => (B i).repr)
      (.symm <| .piLpCurry 𝕜 2 fun _ _ => 𝕜)

theorem _root_.Pi.orthonormalBasis.toBasis {η : Type*} [Fintype η] {ι : η → Type*}
    [∀ i, Fintype (ι i)] {𝕜 : Type*} [RCLike 𝕜] {E : η → Type*} [∀ i, NormedAddCommGroup (E i)]
    [∀ i, InnerProductSpace 𝕜 (E i)] (B : ∀ i, OrthonormalBasis (ι i) 𝕜 (E i)) :
    (Pi.orthonormalBasis B).toBasis =
      ((Pi.basis fun i : η ↦ (B i).toBasis).map (WithLp.linearEquiv 2 _ _).symm) := by ext; rfl

@[simp]
theorem _root_.Pi.orthonormalBasis_apply {η : Type*} [Fintype η] [DecidableEq η] {ι : η → Type*}
    [∀ i, Fintype (ι i)] {𝕜 : Type*} [RCLike 𝕜] {E : η → Type*} [∀ i, NormedAddCommGroup (E i)]
    [∀ i, InnerProductSpace 𝕜 (E i)] (B : ∀ i, OrthonormalBasis (ι i) 𝕜 (E i))
    (j : (i : η) × (ι i)) :
    Pi.orthonormalBasis B j = toLp _ (Pi.single _ (B j.fst j.snd)) := by
  classical
  ext k
  obtain ⟨i, j⟩ := j
  simp only [Pi.orthonormalBasis, coe_ofRepr, LinearIsometryEquiv.symm_trans,
    LinearIsometryEquiv.symm_symm, LinearIsometryEquiv.piLpCongrRight_symm,
    LinearIsometryEquiv.trans_apply, LinearIsometryEquiv.piLpCongrRight_apply,
    LinearIsometryEquiv.piLpCurry_apply, EuclideanSpace.ofLp_single, PiLp.toLp_apply,
    Sigma.curry_single (γ := fun _ _ => 𝕜)]
  obtain rfl | hi := Decidable.eq_or_ne i k
  · simp only [Pi.single_eq_same, EuclideanSpace.toLp_single, OrthonormalBasis.repr_symm_single]
  · simp only [Pi.single_eq_of_ne' hi, toLp_zero, map_zero]

@[simp]
theorem _root_.Pi.orthonormalBasis_repr {η : Type*} [Fintype η] {ι : η → Type*}
    [∀ i, Fintype (ι i)] {𝕜 : Type*} [RCLike 𝕜] {E : η → Type*} [∀ i, NormedAddCommGroup (E i)]
    [∀ i, InnerProductSpace 𝕜 (E i)] (B : ∀ i, OrthonormalBasis (ι i) 𝕜 (E i)) (x : (i : η) → E i)
    (j : (i : η) × (ι i)) :
    (Pi.orthonormalBasis B).repr (toLp 2 x) j = (B j.fst).repr (x j.fst) j.snd := rfl

variable {v : ι → E}

/-- A finite orthonormal set that spans is an orthonormal basis -/
protected def mk (hon : Orthonormal 𝕜 v) (hsp : ⊤ ≤ Submodule.span 𝕜 (Set.range v)) :
    OrthonormalBasis ι 𝕜 E :=
  (Basis.mk (Orthonormal.linearIndependent hon) hsp).toOrthonormalBasis (by rwa [Basis.coe_mk])

@[simp]
protected theorem coe_mk (hon : Orthonormal 𝕜 v) (hsp : ⊤ ≤ Submodule.span 𝕜 (Set.range v)) :
    ⇑(OrthonormalBasis.mk hon hsp) = v := by
  classical rw [OrthonormalBasis.mk, _root_.Module.Basis.coe_toOrthonormalBasis, Basis.coe_mk]

/-- Any finite subset of an orthonormal family is an `OrthonormalBasis` for its span. -/
protected def span [DecidableEq E] {v' : ι' → E} (h : Orthonormal 𝕜 v') (s : Finset ι') :
    OrthonormalBasis s 𝕜 (span 𝕜 (s.image v' : Set E)) :=
  let e₀' : Basis s 𝕜 _ :=
    Basis.span (h.linearIndependent.comp ((↑) : s → ι') Subtype.val_injective)
  let e₀ : OrthonormalBasis s 𝕜 _ :=
    OrthonormalBasis.mk
      (by
        convert orthonormal_span (h.comp ((↑) : s → ι') Subtype.val_injective)
        simp [e₀', Basis.span_apply])
      e₀'.span_eq.ge
  let φ : span 𝕜 (s.image v' : Set E) ≃ₗᵢ[𝕜] span 𝕜 (range (v' ∘ ((↑) : s → ι'))) :=
    LinearIsometryEquiv.ofEq _ _
      (by
        rw [Finset.coe_image, image_eq_range]
        rfl)
  e₀.map φ.symm

@[simp]
protected theorem span_apply [DecidableEq E] {v' : ι' → E} (h : Orthonormal 𝕜 v') (s : Finset ι')
    (i : s) : (OrthonormalBasis.span h s i : E) = v' i := by
  simp only [OrthonormalBasis.span, Basis.span_apply, LinearIsometryEquiv.ofEq_symm,
    OrthonormalBasis.map_apply, OrthonormalBasis.coe_mk, LinearIsometryEquiv.coe_ofEq_apply,
    comp_apply]

open Submodule

/-- A finite orthonormal family of vectors whose span has trivial orthogonal complement is an
orthonormal basis. -/
protected def mkOfOrthogonalEqBot (hon : Orthonormal 𝕜 v) (hsp : (span 𝕜 (Set.range v))ᗮ = ⊥) :
    OrthonormalBasis ι 𝕜 E :=
  OrthonormalBasis.mk hon
    (by
      refine Eq.ge ?_
      haveI : FiniteDimensional 𝕜 (span 𝕜 (range v)) :=
        FiniteDimensional.span_of_finite 𝕜 (finite_range v)
      haveI : CompleteSpace (span 𝕜 (range v)) := FiniteDimensional.complete 𝕜 _
      rwa [orthogonal_eq_bot_iff] at hsp)

@[simp]
protected theorem coe_of_orthogonal_eq_bot_mk (hon : Orthonormal 𝕜 v)
    (hsp : (span 𝕜 (Set.range v))ᗮ = ⊥) : ⇑(OrthonormalBasis.mkOfOrthogonalEqBot hon hsp) = v :=
  OrthonormalBasis.coe_mk hon _

variable [Fintype ι']

/-- `b.reindex (e : ι ≃ ι')` is an `OrthonormalBasis` indexed by `ι'` -/
def reindex (b : OrthonormalBasis ι 𝕜 E) (e : ι ≃ ι') : OrthonormalBasis ι' 𝕜 E :=
  OrthonormalBasis.ofRepr (b.repr.trans (LinearIsometryEquiv.piLpCongrLeft 2 𝕜 𝕜 e))

protected theorem reindex_apply (b : OrthonormalBasis ι 𝕜 E) (e : ι ≃ ι') (i' : ι') :
    (b.reindex e) i' = b (e.symm i') := by
  classical
    dsimp [reindex]
    rw [coe_ofRepr]
    dsimp
    rw [← b.repr_symm_single, LinearIsometryEquiv.piLpCongrLeft_symm,
      EuclideanSpace.piLpCongrLeft_single]

@[simp]
theorem reindex_toBasis (b : OrthonormalBasis ι 𝕜 E) (e : ι ≃ ι') :
    (b.reindex e).toBasis = b.toBasis.reindex e := Basis.eq_ofRepr_eq_repr fun _ ↦ congr_fun rfl

@[simp]
protected theorem coe_reindex (b : OrthonormalBasis ι 𝕜 E) (e : ι ≃ ι') :
    ⇑(b.reindex e) = b ∘ e.symm :=
  funext (b.reindex_apply e)

@[simp]
protected theorem repr_reindex (b : OrthonormalBasis ι 𝕜 E) (e : ι ≃ ι') (x : E) (i' : ι') :
    (b.reindex e).repr x i' = b.repr x (e.symm i') := by
  classical
  rw [OrthonormalBasis.repr_apply_apply, b.repr_apply_apply, OrthonormalBasis.coe_reindex,
    comp_apply]

end OrthonormalBasis

namespace EuclideanSpace

variable (𝕜 ι)

/-- The basis `Pi.basisFun`, bundled as an orthornormal basis of `EuclideanSpace 𝕜 ι`. -/
noncomputable def basisFun : OrthonormalBasis ι 𝕜 (EuclideanSpace 𝕜 ι) :=
  ⟨LinearIsometryEquiv.refl _ _⟩

@[simp]
theorem basisFun_apply [DecidableEq ι] (i : ι) : basisFun ι 𝕜 i = EuclideanSpace.single i 1 :=
  PiLp.basisFun_apply _ _ _ _

@[simp]
theorem basisFun_repr (x : EuclideanSpace 𝕜 ι) (i : ι) : (basisFun ι 𝕜).repr x i = x i := rfl

theorem basisFun_toBasis : (basisFun ι 𝕜).toBasis = PiLp.basisFun _ 𝕜 ι := rfl

end EuclideanSpace

instance OrthonormalBasis.instInhabited : Inhabited (OrthonormalBasis ι 𝕜 (EuclideanSpace 𝕜 ι)) :=
  ⟨EuclideanSpace.basisFun ι 𝕜⟩

namespace OrthonormalBasis

variable {E' : Type*} [Fintype ι'] [NormedAddCommGroup E'] [InnerProductSpace 𝕜 E']
    (b : OrthonormalBasis ι 𝕜 E) (b' : OrthonormalBasis ι' 𝕜 E') (e : ι ≃ ι')

/-- The `LinearIsometryEquiv` which maps an orthonormal basis to another. This is a convenience
wrapper around `Orthonormal.equiv`. -/
protected def equiv : E ≃ₗᵢ[𝕜] E' :=
  b.repr.trans <| .trans (.piLpCongrLeft _ _ _ e) b'.repr.symm

@[simp]
lemma equiv_symm : (b.equiv b' e).symm = b'.equiv b e.symm := by
  apply b'.toBasis.ext_linearIsometryEquiv
  simp [OrthonormalBasis.equiv]

@[simp]
lemma equiv_apply_basis (i : ι) : b.equiv b' e (b i) = b' (e i) := by
  classical
  simp only [OrthonormalBasis.equiv, LinearIsometryEquiv.trans_apply, OrthonormalBasis.repr_self,
    LinearIsometryEquiv.piLpCongrLeft_apply]
  refine DFunLike.congr rfl ?_
  ext j
  simp [Equiv.symm_apply_eq]

@[simp]
lemma equiv_self_rfl : b.equiv b (.refl ι) = .refl 𝕜 E := by
  apply b.toBasis.ext_linearIsometryEquiv
  simp

lemma equiv_apply (x : E) : b.equiv b' e x = ∑ i, b.repr x i • b' (e i) := by
  nth_rw 1 [← b.sum_repr x, map_sum]
  simp_rw [map_smul, equiv_apply_basis]

lemma equiv_apply_euclideanSpace (x : EuclideanSpace 𝕜 ι) :
    (EuclideanSpace.basisFun ι 𝕜).equiv b (Equiv.refl ι) x = ∑ i, x i • b i := by
  simp_rw [equiv_apply, EuclideanSpace.basisFun_repr, Equiv.refl_apply]

lemma coe_equiv_euclideanSpace :
    ⇑((EuclideanSpace.basisFun ι 𝕜).equiv b (Equiv.refl ι)) = fun x ↦ ∑ i, x i • b i := by
  simp_rw [← equiv_apply_euclideanSpace]

end OrthonormalBasis

section Complex

/-- `![1, I]` is an orthonormal basis for `ℂ` considered as a real inner product space. -/
def Complex.orthonormalBasisOneI : OrthonormalBasis (Fin 2) ℝ ℂ :=
  Complex.basisOneI.toOrthonormalBasis
    (by
      rw [orthonormal_iff_ite]
      intro i; fin_cases i <;> intro j <;> fin_cases j <;> simp [real_inner_eq_re_inner])

@[simp]
theorem Complex.orthonormalBasisOneI_repr_apply (z : ℂ) :
    Complex.orthonormalBasisOneI.repr z = ![z.re, z.im] :=
  rfl

@[simp]
theorem Complex.orthonormalBasisOneI_repr_symm_apply (x : EuclideanSpace ℝ (Fin 2)) :
    Complex.orthonormalBasisOneI.repr.symm x = x 0 + x 1 * I :=
  rfl

@[simp]
theorem Complex.toBasis_orthonormalBasisOneI :
    Complex.orthonormalBasisOneI.toBasis = Complex.basisOneI :=
  Basis.toBasis_toOrthonormalBasis _ _

@[simp]
theorem Complex.coe_orthonormalBasisOneI :
    (Complex.orthonormalBasisOneI : Fin 2 → ℂ) = ![1, I] := by
  simp [Complex.orthonormalBasisOneI]

/-- The isometry between `ℂ` and a two-dimensional real inner product space given by a basis. -/
def Complex.isometryOfOrthonormal (v : OrthonormalBasis (Fin 2) ℝ F) : ℂ ≃ₗᵢ[ℝ] F :=
  Complex.orthonormalBasisOneI.repr.trans v.repr.symm

@[simp]
theorem Complex.map_isometryOfOrthonormal (v : OrthonormalBasis (Fin 2) ℝ F) (f : F ≃ₗᵢ[ℝ] F') :
    Complex.isometryOfOrthonormal (v.map f) = (Complex.isometryOfOrthonormal v).trans f := by
  simp only [isometryOfOrthonormal, OrthonormalBasis.map, LinearIsometryEquiv.symm_trans,
    LinearIsometryEquiv.symm_symm]
  -- Porting note: `LinearIsometryEquiv.trans_assoc` doesn't trigger in the `simp` above
  rw [LinearIsometryEquiv.trans_assoc]

theorem Complex.isometryOfOrthonormal_symm_apply (v : OrthonormalBasis (Fin 2) ℝ F) (f : F) :
    (Complex.isometryOfOrthonormal v).symm f =
      (v.toBasis.coord 0 f : ℂ) + (v.toBasis.coord 1 f : ℂ) * I := by
  simp [Complex.isometryOfOrthonormal]

theorem Complex.isometryOfOrthonormal_apply (v : OrthonormalBasis (Fin 2) ℝ F) (z : ℂ) :
    Complex.isometryOfOrthonormal v z = z.re • v 0 + z.im • v 1 := by
  simp [Complex.isometryOfOrthonormal, ← v.sum_repr_symm]

end Complex

open Module

/-! ### Matrix representation of an orthonormal basis with respect to another -/


section ToMatrix

variable [DecidableEq ι]

section
open scoped Matrix

/-- A version of `OrthonormalBasis.toMatrix_orthonormalBasis_mem_unitary` that works for bases with
different index types. -/
@[simp]
theorem OrthonormalBasis.toMatrix_orthonormalBasis_conjTranspose_mul_self [Fintype ι']
    (a : OrthonormalBasis ι' 𝕜 E) (b : OrthonormalBasis ι 𝕜 E) :
    (a.toBasis.toMatrix b)ᴴ * a.toBasis.toMatrix b = 1 := by
  ext i j
  convert a.repr.inner_map_map (b i) (b j)
  · simp only [Matrix.mul_apply, Matrix.conjTranspose_apply, star_def, PiLp.inner_apply,
      inner_apply']
    congr
  · rw [orthonormal_iff_ite.mp b.orthonormal i j, Matrix.one_apply]

/-- A version of `OrthonormalBasis.toMatrix_orthonormalBasis_mem_unitary` that works for bases with
different index types. -/
@[simp]
theorem OrthonormalBasis.toMatrix_orthonormalBasis_self_mul_conjTranspose [Fintype ι']
    (a : OrthonormalBasis ι 𝕜 E) (b : OrthonormalBasis ι' 𝕜 E) :
    a.toBasis.toMatrix b * (a.toBasis.toMatrix b)ᴴ = 1 := by
  classical
  rw [Matrix.mul_eq_one_comm_of_equiv (a.toBasis.indexEquiv b.toBasis),
    a.toMatrix_orthonormalBasis_conjTranspose_mul_self b]

variable (a b : OrthonormalBasis ι 𝕜 E)

/-- The change-of-basis matrix between two orthonormal bases `a`, `b` is a unitary matrix. -/
theorem OrthonormalBasis.toMatrix_orthonormalBasis_mem_unitary :
    a.toBasis.toMatrix b ∈ Matrix.unitaryGroup ι 𝕜 := by
  rw [Matrix.mem_unitaryGroup_iff']
  exact a.toMatrix_orthonormalBasis_conjTranspose_mul_self b

/-- The determinant of the change-of-basis matrix between two orthonormal bases `a`, `b` has
unit length. -/
@[simp]
theorem OrthonormalBasis.det_to_matrix_orthonormalBasis : ‖a.toBasis.det b‖ = 1 := by
  have := (Matrix.det_of_mem_unitary (a.toMatrix_orthonormalBasis_mem_unitary b)).2
  rw [star_def, RCLike.mul_conj] at this
  norm_cast at this
  rwa [pow_eq_one_iff_of_nonneg (norm_nonneg _) two_ne_zero] at this

end

section Real

variable (a b : OrthonormalBasis ι ℝ F)

/-- The change-of-basis matrix between two orthonormal bases `a`, `b` is an orthogonal matrix. -/
theorem OrthonormalBasis.toMatrix_orthonormalBasis_mem_orthogonal :
    a.toBasis.toMatrix b ∈ Matrix.orthogonalGroup ι ℝ :=
  a.toMatrix_orthonormalBasis_mem_unitary b

/-- The determinant of the change-of-basis matrix between two orthonormal bases `a`, `b` is ±1. -/
theorem OrthonormalBasis.det_to_matrix_orthonormalBasis_real :
    a.toBasis.det b = 1 ∨ a.toBasis.det b = -1 := by
  rw [← sq_eq_one_iff]
  simpa [unitary, sq] using Matrix.det_of_mem_unitary (a.toMatrix_orthonormalBasis_mem_unitary b)

end Real

end ToMatrix

/-! ### Existence of orthonormal basis, etc. -/


section FiniteDimensional

variable {v : Set E}
variable {A : ι → Submodule 𝕜 E}

/-- Given an internal direct sum decomposition of a module `M`, and an orthonormal basis for each
of the components of the direct sum, the disjoint union of these orthonormal bases is an
orthonormal basis for `M`. -/
noncomputable def DirectSum.IsInternal.collectedOrthonormalBasis
    (hV : OrthogonalFamily 𝕜 (fun i => A i) fun i => (A i).subtypeₗᵢ) [DecidableEq ι]
    (hV_sum : DirectSum.IsInternal fun i => A i) {α : ι → Type*} [∀ i, Fintype (α i)]
    (v_family : ∀ i, OrthonormalBasis (α i) 𝕜 (A i)) : OrthonormalBasis (Σ i, α i) 𝕜 E :=
  (hV_sum.collectedBasis fun i => (v_family i).toBasis).toOrthonormalBasis <| by
    simpa using
      hV.orthonormal_sigma_orthonormal (show ∀ i, Orthonormal 𝕜 (v_family i).toBasis by simp)

theorem DirectSum.IsInternal.collectedOrthonormalBasis_mem [DecidableEq ι]
    (h : DirectSum.IsInternal A) {α : ι → Type*} [∀ i, Fintype (α i)]
    (hV : OrthogonalFamily 𝕜 (fun i => A i) fun i => (A i).subtypeₗᵢ)
    (v : ∀ i, OrthonormalBasis (α i) 𝕜 (A i)) (a : Σ i, α i) :
    h.collectedOrthonormalBasis hV v a ∈ A a.1 := by
  simp [DirectSum.IsInternal.collectedOrthonormalBasis]

variable [FiniteDimensional 𝕜 E]

/-- In a finite-dimensional `InnerProductSpace`, any orthonormal subset can be extended to an
orthonormal basis. -/
theorem Orthonormal.exists_orthonormalBasis_extension (hv : Orthonormal 𝕜 ((↑) : v → E)) :
    ∃ (u : Finset E) (b : OrthonormalBasis u 𝕜 E), v ⊆ u ∧ ⇑b = ((↑) : u → E) := by
  obtain ⟨u₀, hu₀s, hu₀, hu₀_max⟩ := exists_maximal_orthonormal hv
  rw [maximal_orthonormal_iff_orthogonalComplement_eq_bot hu₀] at hu₀_max
  have hu₀_finite : u₀.Finite := hu₀.linearIndependent.setFinite
  let u : Finset E := hu₀_finite.toFinset
  let fu : ↥u ≃ ↥u₀ := hu₀_finite.subtypeEquivToFinset.symm
  have hu : Orthonormal 𝕜 ((↑) : u → E) := by simpa using hu₀.comp _ fu.injective
  refine ⟨u, OrthonormalBasis.mkOfOrthogonalEqBot hu ?_, ?_, ?_⟩
  · simpa [u] using hu₀_max
  · simpa [u] using hu₀s
  · simp

theorem Orthonormal.exists_orthonormalBasis_extension_of_card_eq {ι : Type*} [Fintype ι]
    (card_ι : finrank 𝕜 E = Fintype.card ι) {v : ι → E} {s : Set ι}
    (hv : Orthonormal 𝕜 (s.restrict v)) : ∃ b : OrthonormalBasis ι 𝕜 E, ∀ i ∈ s, b i = v i := by
  have hsv : Injective (s.restrict v) := hv.linearIndependent.injective
  have hX : Orthonormal 𝕜 ((↑) : Set.range (s.restrict v) → E) := by
    rwa [orthonormal_subtype_range hsv]
  obtain ⟨Y, b₀, hX, hb₀⟩ := hX.exists_orthonormalBasis_extension
  have hιY : Fintype.card ι = Y.card := by
    refine card_ι.symm.trans ?_
    exact Module.finrank_eq_card_finset_basis b₀.toBasis
  have hvsY : s.MapsTo v Y := (s.mapsTo_image v).mono_right (by rwa [← range_restrict])
  have hsv' : Set.InjOn v s := by
    rw [Set.injOn_iff_injective]
    exact hsv
  obtain ⟨g, hg⟩ := hvsY.exists_equiv_extend_of_card_eq hιY hsv'
  use b₀.reindex g.symm
  intro i hi
  simp [hb₀, hg i hi]

variable (𝕜 E)

/-- A finite-dimensional inner product space admits an orthonormal basis. -/
theorem _root_.exists_orthonormalBasis :
    ∃ (w : Finset E) (b : OrthonormalBasis w 𝕜 E), ⇑b = ((↑) : w → E) :=
  let ⟨w, hw, _, hw''⟩ := (orthonormal_empty 𝕜 E).exists_orthonormalBasis_extension
  ⟨w, hw, hw''⟩

/-- A finite-dimensional `InnerProductSpace` has an orthonormal basis. -/
irreducible_def stdOrthonormalBasis : OrthonormalBasis (Fin (finrank 𝕜 E)) 𝕜 E := by
  let b := Classical.choose (Classical.choose_spec <| exists_orthonormalBasis 𝕜 E)
  rw [finrank_eq_card_basis b.toBasis]
  exact b.reindex (Fintype.equivFinOfCardEq rfl)

/-- An orthonormal basis of `ℝ` is made either of the vector `1`, or of the vector `-1`. -/
theorem orthonormalBasis_one_dim (b : OrthonormalBasis ι ℝ ℝ) :
    (⇑b = fun _ => (1 : ℝ)) ∨ ⇑b = fun _ => (-1 : ℝ) := by
  have : Unique ι := b.toBasis.unique
  have : b default = 1 ∨ b default = -1 := by
    have : ‖b default‖ = 1 := b.orthonormal.1 _
    rwa [Real.norm_eq_abs, abs_eq (zero_le_one' ℝ)] at this
  rw [eq_const_of_unique b]
  grind

variable {𝕜 E}

section SubordinateOrthonormalBasis

open DirectSum

variable {n : ℕ} (hn : finrank 𝕜 E = n) [DecidableEq ι] {V : ι → Submodule 𝕜 E} (hV : IsInternal V)

/-- Exhibit a bijection between `Fin n` and the index set of a certain basis of an `n`-dimensional
inner product space `E`.  This should not be accessed directly, but only via the subsequent API. -/
irreducible_def DirectSum.IsInternal.sigmaOrthonormalBasisIndexEquiv
    (hV' : OrthogonalFamily 𝕜 (fun i => V i) fun i => (V i).subtypeₗᵢ) :
    (Σ i, Fin (finrank 𝕜 (V i))) ≃ Fin n :=
  let b := hV.collectedOrthonormalBasis hV' fun i => stdOrthonormalBasis 𝕜 (V i)
  Fintype.equivFinOfCardEq <| (Module.finrank_eq_card_basis b.toBasis).symm.trans hn

/-- An `n`-dimensional `InnerProductSpace` equipped with a decomposition as an internal direct
sum has an orthonormal basis indexed by `Fin n` and subordinate to that direct sum. -/
irreducible_def DirectSum.IsInternal.subordinateOrthonormalBasis
    (hV' : OrthogonalFamily 𝕜 (fun i => V i) fun i => (V i).subtypeₗᵢ) :
    OrthonormalBasis (Fin n) 𝕜 E :=
  (hV.collectedOrthonormalBasis hV' fun i => stdOrthonormalBasis 𝕜 (V i)).reindex
    (hV.sigmaOrthonormalBasisIndexEquiv hn hV')

/-- An `n`-dimensional `InnerProductSpace` equipped with a decomposition as an internal direct
sum has an orthonormal basis indexed by `Fin n` and subordinate to that direct sum. This function
provides the mapping by which it is subordinate. -/
irreducible_def DirectSum.IsInternal.subordinateOrthonormalBasisIndex (a : Fin n)
    (hV' : OrthogonalFamily 𝕜 (fun i => V i) fun i => (V i).subtypeₗᵢ) : ι :=
  ((hV.sigmaOrthonormalBasisIndexEquiv hn hV').symm a).1

/-- The basis constructed in `DirectSum.IsInternal.subordinateOrthonormalBasis` is subordinate to
the `OrthogonalFamily` in question. -/
theorem DirectSum.IsInternal.subordinateOrthonormalBasis_subordinate (a : Fin n)
    (hV' : OrthogonalFamily 𝕜 (fun i => V i) fun i => (V i).subtypeₗᵢ) :
    hV.subordinateOrthonormalBasis hn hV' a ∈ V (hV.subordinateOrthonormalBasisIndex hn a hV') := by
  simpa only [DirectSum.IsInternal.subordinateOrthonormalBasis, OrthonormalBasis.coe_reindex,
    DirectSum.IsInternal.subordinateOrthonormalBasisIndex] using
    hV.collectedOrthonormalBasis_mem hV' (fun i => stdOrthonormalBasis 𝕜 (V i))
      ((hV.sigmaOrthonormalBasisIndexEquiv hn hV').symm a)

end SubordinateOrthonormalBasis

end FiniteDimensional

/-- Given a natural number `n` one less than the `finrank` of a finite-dimensional inner product
space, there exists an isometry from the orthogonal complement of a nonzero singleton to
`EuclideanSpace 𝕜 (Fin n)`. -/
def OrthonormalBasis.fromOrthogonalSpanSingleton (n : ℕ) [Fact (finrank 𝕜 E = n + 1)] {v : E}
    (hv : v ≠ 0) : OrthonormalBasis (Fin n) 𝕜 (𝕜 ∙ v)ᗮ :=
  -- Porting note: was `attribute [local instance] FiniteDimensional.of_fact_finrank_eq_succ`
  haveI : FiniteDimensional 𝕜 E := .of_fact_finrank_eq_succ (K := 𝕜) (V := E) n
  (stdOrthonormalBasis _ _).reindex <| finCongr <| finrank_orthogonal_span_singleton hv

section LinearIsometry

variable {V : Type*} [NormedAddCommGroup V] [InnerProductSpace 𝕜 V] [FiniteDimensional 𝕜 V]
variable {S : Submodule 𝕜 V} {L : S →ₗᵢ[𝕜] V}

open Module

/-- Let `S` be a subspace of a finite-dimensional complex inner product space `V`.  A linear
isometry mapping `S` into `V` can be extended to a full isometry of `V`.

TODO:  The case when `S` is a finite-dimensional subspace of an infinite-dimensional `V`. -/
noncomputable def LinearIsometry.extend (L : S →ₗᵢ[𝕜] V) : V →ₗᵢ[𝕜] V := by
  -- Build an isometry from Sᗮ to L(S)ᗮ through `EuclideanSpace`
  let d := finrank 𝕜 Sᗮ
  let LS := LinearMap.range L.toLinearMap
  have E : Sᗮ ≃ₗᵢ[𝕜] LSᗮ := by
    have dim_LS_perp : finrank 𝕜 LSᗮ = d :=
      calc
        finrank 𝕜 LSᗮ = finrank 𝕜 V - finrank 𝕜 LS := by
          simp only [← LS.finrank_add_finrank_orthogonal, add_tsub_cancel_left]
        _ = finrank 𝕜 V - finrank 𝕜 S := by
          simp only [LS, LinearMap.finrank_range_of_inj L.injective]
        _ = finrank 𝕜 Sᗮ := by simp only [← S.finrank_add_finrank_orthogonal, add_tsub_cancel_left]
    exact
      (stdOrthonormalBasis 𝕜 Sᗮ).repr.trans
        ((stdOrthonormalBasis 𝕜 LSᗮ).reindex <| finCongr dim_LS_perp).repr.symm
  let L3 := LSᗮ.subtypeₗᵢ.comp E.toLinearIsometry
  -- Project onto S and Sᗮ
  haveI : CompleteSpace S := FiniteDimensional.complete 𝕜 S
  haveI : CompleteSpace V := FiniteDimensional.complete 𝕜 V
  let p1 := S.orthogonalProjection.toLinearMap
  let p2 := Sᗮ.orthogonalProjection.toLinearMap
  -- Build a linear map from the isometries on S and Sᗮ
  let M := L.toLinearMap.comp p1 + L3.toLinearMap.comp p2
  -- Prove that M is an isometry
  have M_norm_map : ∀ x : V, ‖M x‖ = ‖x‖ := by
    intro x
    -- Apply M to the orthogonal decomposition of x
    have Mx_decomp : M x = L (p1 x) + L3 (p2 x) := by
      simp only [M, LinearMap.add_apply, LinearMap.comp_apply, LinearMap.comp_apply,
        LinearIsometry.coe_toLinearMap]
    -- Mx_decomp is the orthogonal decomposition of M x
    have Mx_orth : ⟪L (p1 x), L3 (p2 x)⟫ = 0 := by
      have Lp1x : L (p1 x) ∈ LinearMap.range L.toLinearMap :=
        LinearMap.mem_range_self L.toLinearMap (p1 x)
      have Lp2x : L3 (p2 x) ∈ (LinearMap.range L.toLinearMap)ᗮ := by
        simp only [LS,
          ← Submodule.range_subtype LSᗮ]
        apply LinearMap.mem_range_self
      apply Submodule.inner_right_of_mem_orthogonal Lp1x Lp2x
    -- Apply the Pythagorean theorem and simplify
    rw [← sq_eq_sq₀ (norm_nonneg _) (norm_nonneg _), norm_sq_eq_add_norm_sq_projection x S]
    simp only [sq, Mx_decomp]
    rw [norm_add_sq_eq_norm_sq_add_norm_sq_of_inner_eq_zero (L (p1 x)) (L3 (p2 x)) Mx_orth]
    simp only [p1, p2, LinearIsometry.norm_map,
      ContinuousLinearMap.coe_coe, Submodule.coe_norm]
  exact
    { toLinearMap := M
      norm_map' := M_norm_map }

theorem LinearIsometry.extend_apply (L : S →ₗᵢ[𝕜] V) (s : S) : L.extend s = L s := by
  haveI : CompleteSpace S := FiniteDimensional.complete 𝕜 S
  simp only [LinearIsometry.extend, ← LinearIsometry.coe_toLinearMap]
  simp only [add_eq_left, LinearIsometry.coe_toLinearMap,
    LinearIsometryEquiv.coe_toLinearIsometry, LinearIsometry.coe_comp, Function.comp_apply,
    orthogonalProjection_mem_subspace_eq_self, LinearMap.coe_comp, ContinuousLinearMap.coe_coe,
    Submodule.coe_subtype, LinearMap.add_apply, Submodule.coe_eq_zero,
    LinearIsometryEquiv.map_eq_zero_iff, Submodule.coe_subtypeₗᵢ,
    orthogonalProjection_mem_subspace_orthogonalComplement_eq_zero, Submodule.orthogonal_orthogonal,
    Submodule.coe_mem]

end LinearIsometry

section Matrix

open Matrix

variable {m n : Type*}

namespace Matrix

variable [Fintype n] [DecidableEq n]

/-- `Matrix.toLin'` adapted for `EuclideanSpace 𝕜 _`. -/
def toEuclideanLin : Matrix m n 𝕜 ≃ₗ[𝕜] EuclideanSpace 𝕜 n →ₗ[𝕜] EuclideanSpace 𝕜 m :=
  Matrix.toLin' ≪≫ₗ
    LinearEquiv.arrowCongr (WithLp.linearEquiv _ 𝕜 (n → 𝕜)).symm
      (WithLp.linearEquiv _ 𝕜 (m → 𝕜)).symm

@[simp]
lemma toEuclideanLin_toLp (A : Matrix m n 𝕜) (x : n → 𝕜) :
    Matrix.toEuclideanLin A (toLp _ x) = toLp _ (Matrix.toLin' A x) := rfl

@[deprecated toEuclideanLin_toLp (since := "2024-04-27")]
theorem toEuclideanLin_piLp_equiv_symm (A : Matrix m n 𝕜) (x : n → 𝕜) :
    Matrix.toEuclideanLin A ((WithLp.equiv _ _).symm x) =
      (WithLp.equiv _ _).symm (A *ᵥ x) :=
  rfl

@[simp]
theorem piLp_ofLp_toEuclideanLin (A : Matrix m n 𝕜) (x : EuclideanSpace 𝕜 n) :
    ofLp (Matrix.toEuclideanLin A x) = Matrix.toLin' A (ofLp x) :=
  rfl

@[deprecated piLp_ofLp_toEuclideanLin (since := "2024-04-27")]
theorem piLp_equiv_toEuclideanLin (A : Matrix m n 𝕜) (x : EuclideanSpace 𝕜 n) :
    WithLp.equiv _ _ (Matrix.toEuclideanLin A x) = A *ᵥ (WithLp.equiv _ _ x) :=
  rfl

theorem toEuclideanLin_apply (M : Matrix m n 𝕜) (v : EuclideanSpace 𝕜 n) :
    toEuclideanLin M v = toLp _ (M *ᵥ ofLp v) := rfl

@[simp]
theorem ofLp_toEuclideanLin_apply (M : Matrix m n 𝕜) (v : EuclideanSpace 𝕜 n) :
    ofLp (toEuclideanLin M v) = M *ᵥ ofLp v :=
  rfl

@[deprecated ofLp_toEuclideanLin_apply (since := "2024-04-27")]
theorem piLp_equiv_toEuclideanLin_apply (M : Matrix m n 𝕜) (v : EuclideanSpace 𝕜 n) :
    WithLp.equiv 2 (m → 𝕜) (toEuclideanLin M v) = M *ᵥ WithLp.equiv 2 (n → 𝕜) v :=
  rfl

@[simp]
theorem toEuclideanLin_apply_piLp_toLp (M : Matrix m n 𝕜) (v : n → 𝕜) :
    toEuclideanLin M (toLp _ v) = toLp _ (M *ᵥ v) :=
  rfl

@[deprecated toEuclideanLin_apply_piLp_toLp (since := "2024-04-27")]
theorem toEuclideanLin_apply_piLp_equiv_symm (M : Matrix m n 𝕜) (v : n → 𝕜) :
    toEuclideanLin M ((WithLp.equiv 2 (n→ 𝕜)).symm v) = (WithLp.equiv 2 (m → 𝕜)).symm (M *ᵥ v) :=
  rfl

-- `Matrix.toEuclideanLin` is the same as `Matrix.toLin` applied to `PiLp.basisFun`,
theorem toEuclideanLin_eq_toLin [Finite m] :
    (toEuclideanLin : Matrix m n 𝕜 ≃ₗ[𝕜] _) =
      Matrix.toLin (PiLp.basisFun _ _ _) (PiLp.basisFun _ _ _) :=
  rfl

open EuclideanSpace in
lemma toEuclideanLin_eq_toLin_orthonormal [Fintype m] :
    toEuclideanLin = toLin (basisFun n 𝕜).toBasis (basisFun m 𝕜).toBasis :=
  rfl

end Matrix

local notation "⟪" x ", " y "⟫ₑ" => inner 𝕜 (toLp 2 x) (toLp 2 y)

/-- The inner product of a row of `A` and a row of `B` is an entry of `B * Aᴴ`. -/
theorem inner_matrix_row_row [Fintype n] (A B : Matrix m n 𝕜) (i j : m) :
    ⟪A i, B j⟫ₑ = (B * Aᴴ) j i := by
  simp [dotProduct, mul_apply']

/-- The inner product of a column of `A` and a column of `B` is an entry of `Aᴴ * B`. -/
theorem inner_matrix_col_col [Fintype m] (A B : Matrix m n 𝕜) (i j : n) :
    ⟪Aᵀ i, Bᵀ j⟫ₑ = (Aᴴ * B) i j := by
  simp [dotProduct, mul_apply', mul_comm]

end Matrix<|MERGE_RESOLUTION|>--- conflicted
+++ resolved
@@ -565,7 +565,6 @@
           rfl)
 
 @[simp]
-<<<<<<< HEAD
 theorem _root_.Basis.coe_toOrthonormalBasis_repr (v : Basis ι 𝕜 E) (hv : Orthonormal 𝕜 v) :
     ((v.toOrthonormalBasis hv).repr : E → EuclideanSpace 𝕜 ι) =
     v.equivFun.trans (WithLp.linearEquiv 2 𝕜 (ι → 𝕜)).symm :=
@@ -575,16 +574,6 @@
 theorem _root_.Basis.coe_toOrthonormalBasis_repr_symm (v : Basis ι 𝕜 E) (hv : Orthonormal 𝕜 v) :
     ((v.toOrthonormalBasis hv).repr.symm : EuclideanSpace 𝕜 ι → E) =
     (WithLp.linearEquiv 2 𝕜 (ι → 𝕜)).trans v.equivFun.symm :=
-=======
-theorem _root_.Module.Basis.coe_toOrthonormalBasis_repr (v : Basis ι 𝕜 E) (hv : Orthonormal 𝕜 v) :
-    ((v.toOrthonormalBasis hv).repr : E → EuclideanSpace 𝕜 ι) = v.equivFun :=
-  rfl
-
-@[simp]
-theorem _root_.Module.Basis.coe_toOrthonormalBasis_repr_symm (v : Basis ι 𝕜 E)
-    (hv : Orthonormal 𝕜 v) :
-    ((v.toOrthonormalBasis hv).repr.symm : EuclideanSpace 𝕜 ι → E) = v.equivFun.symm :=
->>>>>>> 4870fa49
   rfl
 
 @[simp]
@@ -772,11 +761,10 @@
 @[simp]
 lemma equiv_apply_basis (i : ι) : b.equiv b' e (b i) = b' (e i) := by
   classical
-  simp only [OrthonormalBasis.equiv, LinearIsometryEquiv.trans_apply, OrthonormalBasis.repr_self,
-    LinearIsometryEquiv.piLpCongrLeft_apply]
+  simp only [OrthonormalBasis.equiv, LinearIsometryEquiv.trans_apply, OrthonormalBasis.repr_self]
   refine DFunLike.congr rfl ?_
   ext j
-  simp [Equiv.symm_apply_eq]
+  simp [Pi.single_apply, Equiv.symm_apply_eq]
 
 @[simp]
 lemma equiv_self_rfl : b.equiv b (.refl ι) = .refl 𝕜 E := by
