/-
Copyright (c) 2020 Joseph Myers. All rights reserved.
Released under Apache 2.0 license as described in the file LICENSE.
Authors: Joseph Myers, Sébastien Gouëzel, Heather Macbeth
-/
import Mathlib.Analysis.InnerProductSpace.Projection
import Mathlib.Analysis.NormedSpace.PiLp
import Mathlib.LinearAlgebra.FiniteDimensional
import Mathlib.LinearAlgebra.UnitaryGroup

#align_import analysis.inner_product_space.pi_L2 from "leanprover-community/mathlib"@"13bce9a6b6c44f6b4c91ac1c1d2a816e2533d395"

/-!
# `L²` inner product space structure on finite products of inner product spaces

The `L²` norm on a finite product of inner product spaces is compatible with an inner product
$$
\langle x, y\rangle = \sum \langle x_i, y_i \rangle.
$$
This is recorded in this file as an inner product space instance on `PiLp 2`.

This file develops the notion of a finite dimensional Hilbert space over `𝕜 = ℂ, ℝ`, referred to as
`E`. We define an `OrthonormalBasis 𝕜 ι E` as a linear isometric equivalence
between `E` and `EuclideanSpace 𝕜 ι`. Then `stdOrthonormalBasis` shows that such an equivalence
always exists if `E` is finite dimensional. We provide language for converting between a basis
that is orthonormal and an orthonormal basis (e.g. `Basis.toOrthonormalBasis`). We show that
orthonormal bases for each summand in a direct sum of spaces can be combined into an orthonormal
basis for the whole sum in `DirectSum.IsInternal.subordinateOrthonormalBasis`. In
the last section, various properties of matrices are explored.

## Main definitions

- `EuclideanSpace 𝕜 n`: defined to be `PiLp 2 (n → 𝕜)` for any `Fintype n`, i.e., the space
  from functions to `n` to `𝕜` with the `L²` norm. We register several instances on it (notably
  that it is a finite-dimensional inner product space).

- `OrthonormalBasis 𝕜 ι`: defined to be an isometry to Euclidean space from a given
  finite-dimensional inner product space, `E ≃ₗᵢ[𝕜] EuclideanSpace 𝕜 ι`.

- `Basis.toOrthonormalBasis`: constructs an `OrthonormalBasis` for a finite-dimensional
  Euclidean space from a `Basis` which is `Orthonormal`.

- `Orthonormal.exists_orthonormalBasis_extension`: provides an existential result of an
  `OrthonormalBasis` extending a given orthonormal set

- `exists_orthonormalBasis`: provides an orthonormal basis on a finite dimensional vector space

- `stdOrthonormalBasis`: provides an arbitrarily-chosen `OrthonormalBasis` of a given finite
  dimensional inner product space

For consequences in infinite dimension (Hilbert bases, etc.), see the file
`Analysis.InnerProductSpace.L2Space`.

-/

set_option linter.uppercaseLean3 false

open Real Set Filter ROrCLike Submodule Function BigOperators Uniformity Topology NNReal ENNReal
  ComplexConjugate DirectSum

noncomputable section

variable {ι : Type*} {ι' : Type*}
<<<<<<< HEAD

variable {𝕜 : Type*} [ROrCLike 𝕜]

=======
variable {𝕜 : Type*} [IsROrC 𝕜]
>>>>>>> e38a3c07
variable {E : Type*} [NormedAddCommGroup E] [InnerProductSpace 𝕜 E]
variable {E' : Type*} [NormedAddCommGroup E'] [InnerProductSpace 𝕜 E']
variable {F : Type*} [NormedAddCommGroup F] [InnerProductSpace ℝ F]
variable {F' : Type*} [NormedAddCommGroup F'] [InnerProductSpace ℝ F']

local notation "⟪" x ", " y "⟫" => @inner 𝕜 _ _ x y

/-
 If `ι` is a finite type and each space `f i`, `i : ι`, is an inner product space,
then `Π i, f i` is an inner product space as well. Since `Π i, f i` is endowed with the sup norm,
we use instead `PiLp 2 f` for the product space, which is endowed with the `L^2` norm.
-/
instance PiLp.innerProductSpace {ι : Type*} [Fintype ι] (f : ι → Type*)
    [∀ i, NormedAddCommGroup (f i)] [∀ i, InnerProductSpace 𝕜 (f i)] :
    InnerProductSpace 𝕜 (PiLp 2 f) where
  inner x y := ∑ i, inner (x i) (y i)
  norm_sq_eq_inner x := by
    simp only [PiLp.norm_sq_eq_of_L2, map_sum, ← norm_sq_eq_inner, one_div]
  conj_symm := by
    intro x y
    unfold inner
    rw [map_sum]
    apply Finset.sum_congr rfl
    rintro z -
    apply inner_conj_symm
  add_left x y z :=
    show (∑ i, inner (x i + y i) (z i)) = (∑ i, inner (x i) (z i)) + ∑ i, inner (y i) (z i) by
      simp only [inner_add_left, Finset.sum_add_distrib]
  smul_left x y r :=
    show (∑ i : ι, inner (r • x i) (y i)) = conj r * ∑ i, inner (x i) (y i) by
      simp only [Finset.mul_sum, inner_smul_left]
#align pi_Lp.inner_product_space PiLp.innerProductSpace

@[simp]
theorem PiLp.inner_apply {ι : Type*} [Fintype ι] {f : ι → Type*} [∀ i, NormedAddCommGroup (f i)]
    [∀ i, InnerProductSpace 𝕜 (f i)] (x y : PiLp 2 f) : ⟪x, y⟫ = ∑ i, ⟪x i, y i⟫ :=
  rfl
#align pi_Lp.inner_apply PiLp.inner_apply

/-- The standard real/complex Euclidean space, functions on a finite type. For an `n`-dimensional
space use `EuclideanSpace 𝕜 (Fin n)`. -/
@[reducible, nolint unusedArguments]
def EuclideanSpace (𝕜 : Type*) [ROrCLike 𝕜] (n : Type*) [Fintype n] : Type _ :=
  PiLp 2 fun _ : n => 𝕜
#align euclidean_space EuclideanSpace

theorem EuclideanSpace.nnnorm_eq {𝕜 : Type*} [ROrCLike 𝕜] {n : Type*} [Fintype n]
    (x : EuclideanSpace 𝕜 n) : ‖x‖₊ = NNReal.sqrt (∑ i, ‖x i‖₊ ^ 2) :=
  PiLp.nnnorm_eq_of_L2 x
#align euclidean_space.nnnorm_eq EuclideanSpace.nnnorm_eq

theorem EuclideanSpace.norm_eq {𝕜 : Type*} [ROrCLike 𝕜] {n : Type*} [Fintype n]
    (x : EuclideanSpace 𝕜 n) : ‖x‖ = Real.sqrt (∑ i, ‖x i‖ ^ 2) := by
  simpa only [Real.coe_sqrt, NNReal.coe_sum] using congr_arg ((↑) : ℝ≥0 → ℝ) x.nnnorm_eq
#align euclidean_space.norm_eq EuclideanSpace.norm_eq

theorem EuclideanSpace.dist_eq {𝕜 : Type*} [ROrCLike 𝕜] {n : Type*} [Fintype n]
    (x y : EuclideanSpace 𝕜 n) : dist x y = (∑ i, dist (x i) (y i) ^ 2).sqrt :=
  PiLp.dist_eq_of_L2 x y
#align euclidean_space.dist_eq EuclideanSpace.dist_eq

theorem EuclideanSpace.nndist_eq {𝕜 : Type*} [ROrCLike 𝕜] {n : Type*} [Fintype n]
    (x y : EuclideanSpace 𝕜 n) : nndist x y = NNReal.sqrt (∑ i, nndist (x i) (y i) ^ 2) :=
  PiLp.nndist_eq_of_L2 x y
#align euclidean_space.nndist_eq EuclideanSpace.nndist_eq

theorem EuclideanSpace.edist_eq {𝕜 : Type*} [ROrCLike 𝕜] {n : Type*} [Fintype n]
    (x y : EuclideanSpace 𝕜 n) : edist x y = (∑ i, edist (x i) (y i) ^ 2) ^ (1 / 2 : ℝ) :=
  PiLp.edist_eq_of_L2 x y
#align euclidean_space.edist_eq EuclideanSpace.edist_eq

theorem EuclideanSpace.ball_zero_eq {n : Type*} [Fintype n] (r : ℝ) (hr : 0 ≤ r) :
    Metric.ball (0 : EuclideanSpace ℝ n) r = {x | ∑ i, x i ^ 2 < r ^ 2} := by
  ext x
  have : (0 : ℝ) ≤ ∑ i, x i ^ 2 := Finset.sum_nonneg fun _ _ => sq_nonneg _
  simp_rw [mem_setOf, mem_ball_zero_iff, norm_eq, norm_eq_abs, sq_abs, sqrt_lt this hr]

theorem EuclideanSpace.closedBall_zero_eq {n : Type*} [Fintype n] (r : ℝ) (hr : 0 ≤ r) :
    Metric.closedBall (0 : EuclideanSpace ℝ n) r = {x | ∑ i, x i ^ 2 ≤ r ^ 2} := by
  ext
  simp_rw [mem_setOf, mem_closedBall_zero_iff, norm_eq, norm_eq_abs, sq_abs, sqrt_le_left hr]

theorem EuclideanSpace.sphere_zero_eq {n : Type*} [Fintype n] (r : ℝ) (hr : 0 ≤ r) :
    Metric.sphere (0 : EuclideanSpace ℝ n) r = {x | ∑ i, x i ^ 2 = r ^ 2} := by
  ext x
  have : (0 : ℝ) ≤ ∑ i, x i ^ 2 := Finset.sum_nonneg fun _ _ => sq_nonneg _
  simp_rw [mem_setOf, mem_sphere_zero_iff_norm, norm_eq, norm_eq_abs, sq_abs,
    Real.sqrt_eq_iff_sq_eq this hr, eq_comm]

variable [Fintype ι]

section

-- Porting note: no longer supported
-- attribute [local reducible] PiLp

instance EuclideanSpace.instFiniteDimensional : FiniteDimensional 𝕜 (EuclideanSpace 𝕜 ι) := by
  infer_instance
#align euclidean_space.finite_dimensional EuclideanSpace.instFiniteDimensional

instance EuclideanSpace.instInnerProductSpace : InnerProductSpace 𝕜 (EuclideanSpace 𝕜 ι) := by
  infer_instance
#align euclidean_space.inner_product_space EuclideanSpace.instInnerProductSpace

@[simp]
theorem finrank_euclideanSpace :
    FiniteDimensional.finrank 𝕜 (EuclideanSpace 𝕜 ι) = Fintype.card ι := by
  simp [EuclideanSpace, PiLp, WithLp]
#align finrank_euclidean_space finrank_euclideanSpace

theorem finrank_euclideanSpace_fin {n : ℕ} :
    FiniteDimensional.finrank 𝕜 (EuclideanSpace 𝕜 (Fin n)) = n := by simp
#align finrank_euclidean_space_fin finrank_euclideanSpace_fin

theorem EuclideanSpace.inner_eq_star_dotProduct (x y : EuclideanSpace 𝕜 ι) :
    ⟪x, y⟫ = Matrix.dotProduct (star <| WithLp.equiv _ _ x) (WithLp.equiv _ _ y) :=
  rfl
#align euclidean_space.inner_eq_star_dot_product EuclideanSpace.inner_eq_star_dotProduct

theorem EuclideanSpace.inner_piLp_equiv_symm (x y : ι → 𝕜) :
    ⟪(WithLp.equiv 2 _).symm x, (WithLp.equiv 2 _).symm y⟫ = Matrix.dotProduct (star x) y :=
  rfl
#align euclidean_space.inner_pi_Lp_equiv_symm EuclideanSpace.inner_piLp_equiv_symm

/-- A finite, mutually orthogonal family of subspaces of `E`, which span `E`, induce an isometry
from `E` to `PiLp 2` of the subspaces equipped with the `L2` inner product. -/
def DirectSum.IsInternal.isometryL2OfOrthogonalFamily [DecidableEq ι] {V : ι → Submodule 𝕜 E}
    (hV : DirectSum.IsInternal V)
    (hV' : OrthogonalFamily 𝕜 (fun i => V i) fun i => (V i).subtypeₗᵢ) :
    E ≃ₗᵢ[𝕜] PiLp 2 fun i => V i := by
  let e₁ := DirectSum.linearEquivFunOnFintype 𝕜 ι fun i => V i
  let e₂ := LinearEquiv.ofBijective (DirectSum.coeLinearMap V) hV
  refine' LinearEquiv.isometryOfInner (e₂.symm.trans e₁) _
  suffices ∀ (v w : PiLp 2 fun i => V i), ⟪v, w⟫ = ⟪e₂ (e₁.symm v), e₂ (e₁.symm w)⟫ by
    intro v₀ w₀
    convert this (e₁ (e₂.symm v₀)) (e₁ (e₂.symm w₀)) <;>
      simp only [LinearEquiv.symm_apply_apply, LinearEquiv.apply_symm_apply]
  intro v w
  trans ⟪∑ i, (V i).subtypeₗᵢ (v i), ∑ i, (V i).subtypeₗᵢ (w i)⟫
  · simp only [sum_inner, hV'.inner_right_fintype, PiLp.inner_apply]
  · congr <;> simp
#align direct_sum.is_internal.isometry_L2_of_orthogonal_family DirectSum.IsInternal.isometryL2OfOrthogonalFamily

@[simp]
theorem DirectSum.IsInternal.isometryL2OfOrthogonalFamily_symm_apply [DecidableEq ι]
    {V : ι → Submodule 𝕜 E} (hV : DirectSum.IsInternal V)
    (hV' : OrthogonalFamily 𝕜 (fun i => V i) fun i => (V i).subtypeₗᵢ) (w : PiLp 2 fun i => V i) :
    (hV.isometryL2OfOrthogonalFamily hV').symm w = ∑ i, (w i : E) := by
  classical
    let e₁ := DirectSum.linearEquivFunOnFintype 𝕜 ι fun i => V i
    let e₂ := LinearEquiv.ofBijective (DirectSum.coeLinearMap V) hV
    suffices ∀ v : ⨁ i, V i, e₂ v = ∑ i, e₁ v i by exact this (e₁.symm w)
    intro v
    -- Porting note: added `DFinsupp.lsum`
    simp [e₁, e₂, DirectSum.coeLinearMap, DirectSum.toModule, DFinsupp.lsum,
      DFinsupp.sumAddHom_apply]
#align direct_sum.is_internal.isometry_L2_of_orthogonal_family_symm_apply DirectSum.IsInternal.isometryL2OfOrthogonalFamily_symm_apply

end

variable (ι 𝕜)

/-- A shorthand for `PiLp.continuousLinearEquiv`. -/
abbrev EuclideanSpace.equiv : EuclideanSpace 𝕜 ι ≃L[𝕜] ι → 𝕜 :=
  PiLp.continuousLinearEquiv 2 𝕜 _
#align euclidean_space.equiv EuclideanSpace.equiv
#noalign euclidean_space.equiv_to_linear_equiv_apply
#noalign euclidean_space.equiv_apply
#noalign euclidean_space.equiv_to_linear_equiv_symm_apply
#noalign euclidean_space.equiv_symm_apply

variable {ι 𝕜}

-- TODO : This should be generalized to `PiLp`.
/-- The projection on the `i`-th coordinate of `EuclideanSpace 𝕜 ι`, as a linear map. -/
@[simps!]
def EuclideanSpace.projₗ (i : ι) : EuclideanSpace 𝕜 ι →ₗ[𝕜] 𝕜 :=
  (LinearMap.proj i).comp (WithLp.linearEquiv 2 𝕜 (ι → 𝕜) : EuclideanSpace 𝕜 ι →ₗ[𝕜] ι → 𝕜)
#align euclidean_space.projₗ EuclideanSpace.projₗ
#align euclidean_space.projₗ_apply EuclideanSpace.projₗ_apply

-- TODO : This should be generalized to `PiLp`.
/-- The projection on the `i`-th coordinate of `EuclideanSpace 𝕜 ι`,
as a continuous linear map. -/
@[simps! apply coe]
def EuclideanSpace.proj (i : ι) : EuclideanSpace 𝕜 ι →L[𝕜] 𝕜 :=
  ⟨EuclideanSpace.projₗ i, continuous_apply i⟩
#align euclidean_space.proj EuclideanSpace.proj
#align euclidean_space.proj_coe EuclideanSpace.proj_coe
#align euclidean_space.proj_apply EuclideanSpace.proj_apply

-- TODO : This should be generalized to `PiLp`.
/-- The vector given in euclidean space by being `1 : 𝕜` at coordinate `i : ι` and `0 : 𝕜` at
all other coordinates. -/
def EuclideanSpace.single [DecidableEq ι] (i : ι) (a : 𝕜) : EuclideanSpace 𝕜 ι :=
  (WithLp.equiv _ _).symm (Pi.single i a)
#align euclidean_space.single EuclideanSpace.single

@[simp]
theorem WithLp.equiv_single [DecidableEq ι] (i : ι) (a : 𝕜) :
    WithLp.equiv _ _ (EuclideanSpace.single i a) = Pi.single i a :=
  rfl
#align pi_Lp.equiv_single WithLp.equiv_single

@[simp]
theorem WithLp.equiv_symm_single [DecidableEq ι] (i : ι) (a : 𝕜) :
    (WithLp.equiv _ _).symm (Pi.single i a) = EuclideanSpace.single i a :=
  rfl
#align pi_Lp.equiv_symm_single WithLp.equiv_symm_single

@[simp]
theorem EuclideanSpace.single_apply [DecidableEq ι] (i : ι) (a : 𝕜) (j : ι) :
    (EuclideanSpace.single i a) j = ite (j = i) a 0 := by
  rw [EuclideanSpace.single, WithLp.equiv_symm_pi_apply, ← Pi.single_apply i a j]
#align euclidean_space.single_apply EuclideanSpace.single_apply

theorem EuclideanSpace.inner_single_left [DecidableEq ι] (i : ι) (a : 𝕜) (v : EuclideanSpace 𝕜 ι) :
    ⟪EuclideanSpace.single i (a : 𝕜), v⟫ = conj a * v i := by simp [apply_ite conj]
#align euclidean_space.inner_single_left EuclideanSpace.inner_single_left

theorem EuclideanSpace.inner_single_right [DecidableEq ι] (i : ι) (a : 𝕜) (v : EuclideanSpace 𝕜 ι) :
    ⟪v, EuclideanSpace.single i (a : 𝕜)⟫ = a * conj (v i) := by simp [apply_ite conj, mul_comm]
#align euclidean_space.inner_single_right EuclideanSpace.inner_single_right

@[simp]
theorem EuclideanSpace.norm_single [DecidableEq ι] (i : ι) (a : 𝕜) :
    ‖EuclideanSpace.single i (a : 𝕜)‖ = ‖a‖ :=
  PiLp.norm_equiv_symm_single 2 (fun _ => 𝕜) i a
#align euclidean_space.norm_single EuclideanSpace.norm_single

@[simp]
theorem EuclideanSpace.nnnorm_single [DecidableEq ι] (i : ι) (a : 𝕜) :
    ‖EuclideanSpace.single i (a : 𝕜)‖₊ = ‖a‖₊ :=
  PiLp.nnnorm_equiv_symm_single 2 (fun _ => 𝕜) i a
#align euclidean_space.nnnorm_single EuclideanSpace.nnnorm_single

@[simp]
theorem EuclideanSpace.dist_single_same [DecidableEq ι] (i : ι) (a b : 𝕜) :
    dist (EuclideanSpace.single i (a : 𝕜)) (EuclideanSpace.single i (b : 𝕜)) = dist a b :=
  PiLp.dist_equiv_symm_single_same 2 (fun _ => 𝕜) i a b
#align euclidean_space.dist_single_same EuclideanSpace.dist_single_same

@[simp]
theorem EuclideanSpace.nndist_single_same [DecidableEq ι] (i : ι) (a b : 𝕜) :
    nndist (EuclideanSpace.single i (a : 𝕜)) (EuclideanSpace.single i (b : 𝕜)) = nndist a b :=
  PiLp.nndist_equiv_symm_single_same 2 (fun _ => 𝕜) i a b
#align euclidean_space.nndist_single_same EuclideanSpace.nndist_single_same

@[simp]
theorem EuclideanSpace.edist_single_same [DecidableEq ι] (i : ι) (a b : 𝕜) :
    edist (EuclideanSpace.single i (a : 𝕜)) (EuclideanSpace.single i (b : 𝕜)) = edist a b :=
  PiLp.edist_equiv_symm_single_same 2 (fun _ => 𝕜) i a b
#align euclidean_space.edist_single_same EuclideanSpace.edist_single_same

/-- `EuclideanSpace.single` forms an orthonormal family. -/
theorem EuclideanSpace.orthonormal_single [DecidableEq ι] :
    Orthonormal 𝕜 fun i : ι => EuclideanSpace.single i (1 : 𝕜) := by
  simp_rw [orthonormal_iff_ite, EuclideanSpace.inner_single_left, map_one, one_mul,
    EuclideanSpace.single_apply]
  intros
  trivial
#align euclidean_space.orthonormal_single EuclideanSpace.orthonormal_single

theorem EuclideanSpace.piLpCongrLeft_single [DecidableEq ι] {ι' : Type*} [Fintype ι']
    [DecidableEq ι'] (e : ι' ≃ ι) (i' : ι') (v : 𝕜) :
    LinearIsometryEquiv.piLpCongrLeft 2 𝕜 𝕜 e (EuclideanSpace.single i' v) =
      EuclideanSpace.single (e i') v :=
  LinearIsometryEquiv.piLpCongrLeft_single e i' _
#align euclidean_space.pi_Lp_congr_left_single EuclideanSpace.piLpCongrLeft_single

variable (ι 𝕜 E)

/-- An orthonormal basis on E is an identification of `E` with its dimensional-matching
`EuclideanSpace 𝕜 ι`. -/
structure OrthonormalBasis where ofRepr ::
  repr : E ≃ₗᵢ[𝕜] EuclideanSpace 𝕜 ι
#align orthonormal_basis OrthonormalBasis
#align orthonormal_basis.of_repr OrthonormalBasis.ofRepr
#align orthonormal_basis.repr OrthonormalBasis.repr

variable {ι 𝕜 E}

namespace OrthonormalBasis

theorem repr_injective :
    Injective (repr : OrthonormalBasis ι 𝕜 E → E ≃ₗᵢ[𝕜] EuclideanSpace 𝕜 ι) := fun f g h => by
  cases f
  cases g
  congr

-- Porting note: `CoeFun` → `FunLike`
/-- `b i` is the `i`th basis vector. -/
instance instFunLike : FunLike (OrthonormalBasis ι 𝕜 E) ι E where
  coe b i := by classical exact b.repr.symm (EuclideanSpace.single i (1 : 𝕜))
  coe_injective' b b' h := repr_injective <| LinearIsometryEquiv.toLinearEquiv_injective <|
    LinearEquiv.symm_bijective.injective <| LinearEquiv.toLinearMap_injective <| by
      classical
        rw [← LinearMap.cancel_right (WithLp.linearEquiv 2 𝕜 (_ → 𝕜)).symm.surjective]
        simp only [LinearIsometryEquiv.toLinearEquiv_symm]
        refine LinearMap.pi_ext fun i k => ?_
        have : k = k • (1 : 𝕜) := by rw [smul_eq_mul, mul_one]
        rw [this, Pi.single_smul]
        replace h := congr_fun h i
        simp only [LinearEquiv.comp_coe, map_smul, LinearEquiv.coe_coe,
          LinearEquiv.trans_apply, WithLp.linearEquiv_symm_apply, WithLp.equiv_symm_single,
          LinearIsometryEquiv.coe_toLinearEquiv] at h ⊢
        rw [h]

#noalign orthonormal_basis.has_coe_to_fun

@[simp]
theorem coe_ofRepr [DecidableEq ι] (e : E ≃ₗᵢ[𝕜] EuclideanSpace 𝕜 ι) :
    ⇑(OrthonormalBasis.ofRepr e) = fun i => e.symm (EuclideanSpace.single i (1 : 𝕜)) := by
  -- Porting note: simplified with `congr!`
  dsimp only [DFunLike.coe]
  funext
  congr!
#align orthonormal_basis.coe_of_repr OrthonormalBasis.coe_ofRepr

@[simp]
protected theorem repr_symm_single [DecidableEq ι] (b : OrthonormalBasis ι 𝕜 E) (i : ι) :
    b.repr.symm (EuclideanSpace.single i (1 : 𝕜)) = b i := by
  -- Porting note: simplified with `congr!`
  dsimp only [DFunLike.coe]
  congr!
#align orthonormal_basis.repr_symm_single OrthonormalBasis.repr_symm_single

@[simp]
protected theorem repr_self [DecidableEq ι] (b : OrthonormalBasis ι 𝕜 E) (i : ι) :
    b.repr (b i) = EuclideanSpace.single i (1 : 𝕜) := by
  rw [← b.repr_symm_single i, LinearIsometryEquiv.apply_symm_apply]
#align orthonormal_basis.repr_self OrthonormalBasis.repr_self

protected theorem repr_apply_apply (b : OrthonormalBasis ι 𝕜 E) (v : E) (i : ι) :
    b.repr v i = ⟪b i, v⟫ := by
  classical
    rw [← b.repr.inner_map_map (b i) v, b.repr_self i, EuclideanSpace.inner_single_left]
    simp only [one_mul, eq_self_iff_true, map_one]
#align orthonormal_basis.repr_apply_apply OrthonormalBasis.repr_apply_apply

@[simp]
protected theorem orthonormal (b : OrthonormalBasis ι 𝕜 E) : Orthonormal 𝕜 b := by
  classical
    rw [orthonormal_iff_ite]
    intro i j
    rw [← b.repr.inner_map_map (b i) (b j), b.repr_self i, b.repr_self j,
      EuclideanSpace.inner_single_left, EuclideanSpace.single_apply, map_one, one_mul]
#align orthonormal_basis.orthonormal OrthonormalBasis.orthonormal

/-- The `Basis ι 𝕜 E` underlying the `OrthonormalBasis` -/
protected def toBasis (b : OrthonormalBasis ι 𝕜 E) : Basis ι 𝕜 E :=
  Basis.ofEquivFun b.repr.toLinearEquiv
#align orthonormal_basis.to_basis OrthonormalBasis.toBasis

@[simp]
protected theorem coe_toBasis (b : OrthonormalBasis ι 𝕜 E) : (⇑b.toBasis : ι → E) = ⇑b := by
  rw [OrthonormalBasis.toBasis] -- Porting note: was `change`
  ext j
  classical
    rw [Basis.coe_ofEquivFun]
    congr
#align orthonormal_basis.coe_to_basis OrthonormalBasis.coe_toBasis

@[simp]
protected theorem coe_toBasis_repr (b : OrthonormalBasis ι 𝕜 E) :
    b.toBasis.equivFun = b.repr.toLinearEquiv :=
  Basis.equivFun_ofEquivFun _
#align orthonormal_basis.coe_to_basis_repr OrthonormalBasis.coe_toBasis_repr

@[simp]
protected theorem coe_toBasis_repr_apply (b : OrthonormalBasis ι 𝕜 E) (x : E) (i : ι) :
    b.toBasis.repr x i = b.repr x i := by
  rw [← Basis.equivFun_apply, OrthonormalBasis.coe_toBasis_repr];
  -- This used to be `rw`, but we need `erw` after leanprover/lean4#2644
  erw [LinearIsometryEquiv.coe_toLinearEquiv]
#align orthonormal_basis.coe_to_basis_repr_apply OrthonormalBasis.coe_toBasis_repr_apply

protected theorem sum_repr (b : OrthonormalBasis ι 𝕜 E) (x : E) : ∑ i, b.repr x i • b i = x := by
  simp_rw [← b.coe_toBasis_repr_apply, ← b.coe_toBasis]
  exact b.toBasis.sum_repr x
#align orthonormal_basis.sum_repr OrthonormalBasis.sum_repr

protected theorem sum_repr_symm (b : OrthonormalBasis ι 𝕜 E) (v : EuclideanSpace 𝕜 ι) :
    ∑ i, v i • b i = b.repr.symm v := by simpa using (b.toBasis.equivFun_symm_apply v).symm
#align orthonormal_basis.sum_repr_symm OrthonormalBasis.sum_repr_symm

protected theorem sum_inner_mul_inner (b : OrthonormalBasis ι 𝕜 E) (x y : E) :
    ∑ i, ⟪x, b i⟫ * ⟪b i, y⟫ = ⟪x, y⟫ := by
  have := congr_arg (innerSL 𝕜 x) (b.sum_repr y)
  rw [map_sum] at this
  convert this
  rw [map_smul, b.repr_apply_apply, mul_comm]
  simp only [innerSL_apply, smul_eq_mul] -- Porting note: was `rfl`
#align orthonormal_basis.sum_inner_mul_inner OrthonormalBasis.sum_inner_mul_inner

protected theorem orthogonalProjection_eq_sum {U : Submodule 𝕜 E} [CompleteSpace U]
    (b : OrthonormalBasis ι 𝕜 U) (x : E) :
    orthogonalProjection U x = ∑ i, ⟪(b i : E), x⟫ • b i := by
  simpa only [b.repr_apply_apply, inner_orthogonalProjection_eq_of_mem_left] using
    (b.sum_repr (orthogonalProjection U x)).symm
#align orthonormal_basis.orthogonal_projection_eq_sum OrthonormalBasis.orthogonalProjection_eq_sum

/-- Mapping an orthonormal basis along a `LinearIsometryEquiv`. -/
protected def map {G : Type*} [NormedAddCommGroup G] [InnerProductSpace 𝕜 G]
    (b : OrthonormalBasis ι 𝕜 E) (L : E ≃ₗᵢ[𝕜] G) : OrthonormalBasis ι 𝕜 G where
  repr := L.symm.trans b.repr
#align orthonormal_basis.map OrthonormalBasis.map

@[simp]
protected theorem map_apply {G : Type*} [NormedAddCommGroup G] [InnerProductSpace 𝕜 G]
    (b : OrthonormalBasis ι 𝕜 E) (L : E ≃ₗᵢ[𝕜] G) (i : ι) : b.map L i = L (b i) :=
  rfl
#align orthonormal_basis.map_apply OrthonormalBasis.map_apply

@[simp]
protected theorem toBasis_map {G : Type*} [NormedAddCommGroup G] [InnerProductSpace 𝕜 G]
    (b : OrthonormalBasis ι 𝕜 E) (L : E ≃ₗᵢ[𝕜] G) :
    (b.map L).toBasis = b.toBasis.map L.toLinearEquiv :=
  rfl
#align orthonormal_basis.to_basis_map OrthonormalBasis.toBasis_map

/-- A basis that is orthonormal is an orthonormal basis. -/
def _root_.Basis.toOrthonormalBasis (v : Basis ι 𝕜 E) (hv : Orthonormal 𝕜 v) :
    OrthonormalBasis ι 𝕜 E :=
  OrthonormalBasis.ofRepr <|
    LinearEquiv.isometryOfInner v.equivFun
      (by
        intro x y
        let p : EuclideanSpace 𝕜 ι := v.equivFun x
        let q : EuclideanSpace 𝕜 ι := v.equivFun y
        have key : ⟪p, q⟫ = ⟪∑ i, p i • v i, ∑ i, q i • v i⟫ := by
          simp [sum_inner, inner_smul_left, hv.inner_right_fintype]
        convert key
        · rw [← v.equivFun.symm_apply_apply x, v.equivFun_symm_apply]
        · rw [← v.equivFun.symm_apply_apply y, v.equivFun_symm_apply])
#align basis.to_orthonormal_basis Basis.toOrthonormalBasis

@[simp]
theorem _root_.Basis.coe_toOrthonormalBasis_repr (v : Basis ι 𝕜 E) (hv : Orthonormal 𝕜 v) :
    ((v.toOrthonormalBasis hv).repr : E → EuclideanSpace 𝕜 ι) = v.equivFun :=
  rfl
#align basis.coe_to_orthonormal_basis_repr Basis.coe_toOrthonormalBasis_repr

@[simp]
theorem _root_.Basis.coe_toOrthonormalBasis_repr_symm (v : Basis ι 𝕜 E) (hv : Orthonormal 𝕜 v) :
    ((v.toOrthonormalBasis hv).repr.symm : EuclideanSpace 𝕜 ι → E) = v.equivFun.symm :=
  rfl
#align basis.coe_to_orthonormal_basis_repr_symm Basis.coe_toOrthonormalBasis_repr_symm

@[simp]
theorem _root_.Basis.toBasis_toOrthonormalBasis (v : Basis ι 𝕜 E) (hv : Orthonormal 𝕜 v) :
    (v.toOrthonormalBasis hv).toBasis = v := by
  simp [Basis.toOrthonormalBasis, OrthonormalBasis.toBasis]
#align basis.to_basis_to_orthonormal_basis Basis.toBasis_toOrthonormalBasis

@[simp]
theorem _root_.Basis.coe_toOrthonormalBasis (v : Basis ι 𝕜 E) (hv : Orthonormal 𝕜 v) :
    (v.toOrthonormalBasis hv : ι → E) = (v : ι → E) :=
  calc
    (v.toOrthonormalBasis hv : ι → E) = ((v.toOrthonormalBasis hv).toBasis : ι → E) := by
      classical rw [OrthonormalBasis.coe_toBasis]
    _ = (v : ι → E) := by simp
#align basis.coe_to_orthonormal_basis Basis.coe_toOrthonormalBasis

variable {v : ι → E}

/-- A finite orthonormal set that spans is an orthonormal basis -/
protected def mk (hon : Orthonormal 𝕜 v) (hsp : ⊤ ≤ Submodule.span 𝕜 (Set.range v)) :
    OrthonormalBasis ι 𝕜 E :=
  (Basis.mk (Orthonormal.linearIndependent hon) hsp).toOrthonormalBasis (by rwa [Basis.coe_mk])
#align orthonormal_basis.mk OrthonormalBasis.mk

@[simp]
protected theorem coe_mk (hon : Orthonormal 𝕜 v) (hsp : ⊤ ≤ Submodule.span 𝕜 (Set.range v)) :
    ⇑(OrthonormalBasis.mk hon hsp) = v := by
  classical rw [OrthonormalBasis.mk, _root_.Basis.coe_toOrthonormalBasis, Basis.coe_mk]
#align orthonormal_basis.coe_mk OrthonormalBasis.coe_mk

/-- Any finite subset of an orthonormal family is an `OrthonormalBasis` for its span. -/
protected def span [DecidableEq E] {v' : ι' → E} (h : Orthonormal 𝕜 v') (s : Finset ι') :
    OrthonormalBasis s 𝕜 (span 𝕜 (s.image v' : Set E)) :=
  let e₀' : Basis s 𝕜 _ :=
    Basis.span (h.linearIndependent.comp ((↑) : s → ι') Subtype.val_injective)
  let e₀ : OrthonormalBasis s 𝕜 _ :=
    OrthonormalBasis.mk
      (by
        convert orthonormal_span (h.comp ((↑) : s → ι') Subtype.val_injective)
        simp [e₀', Basis.span_apply])
      e₀'.span_eq.ge
  let φ : span 𝕜 (s.image v' : Set E) ≃ₗᵢ[𝕜] span 𝕜 (range (v' ∘ ((↑) : s → ι'))) :=
    LinearIsometryEquiv.ofEq _ _
      (by
        rw [Finset.coe_image, image_eq_range]
        rfl)
  e₀.map φ.symm
#align orthonormal_basis.span OrthonormalBasis.span

@[simp]
protected theorem span_apply [DecidableEq E] {v' : ι' → E} (h : Orthonormal 𝕜 v') (s : Finset ι')
    (i : s) : (OrthonormalBasis.span h s i : E) = v' i := by
  simp only [OrthonormalBasis.span, Basis.span_apply, LinearIsometryEquiv.ofEq_symm,
    OrthonormalBasis.map_apply, OrthonormalBasis.coe_mk, LinearIsometryEquiv.coe_ofEq_apply,
    comp_apply]
#align orthonormal_basis.span_apply OrthonormalBasis.span_apply

open Submodule

/-- A finite orthonormal family of vectors whose span has trivial orthogonal complement is an
orthonormal basis. -/
protected def mkOfOrthogonalEqBot (hon : Orthonormal 𝕜 v) (hsp : (span 𝕜 (Set.range v))ᗮ = ⊥) :
    OrthonormalBasis ι 𝕜 E :=
  OrthonormalBasis.mk hon
    (by
      refine' Eq.ge _
      haveI : FiniteDimensional 𝕜 (span 𝕜 (range v)) :=
        FiniteDimensional.span_of_finite 𝕜 (finite_range v)
      haveI : CompleteSpace (span 𝕜 (range v)) := FiniteDimensional.complete 𝕜 _
      rwa [orthogonal_eq_bot_iff] at hsp)
#align orthonormal_basis.mk_of_orthogonal_eq_bot OrthonormalBasis.mkOfOrthogonalEqBot

@[simp]
protected theorem coe_of_orthogonal_eq_bot_mk (hon : Orthonormal 𝕜 v)
    (hsp : (span 𝕜 (Set.range v))ᗮ = ⊥) : ⇑(OrthonormalBasis.mkOfOrthogonalEqBot hon hsp) = v :=
  OrthonormalBasis.coe_mk hon _
#align orthonormal_basis.coe_of_orthogonal_eq_bot_mk OrthonormalBasis.coe_of_orthogonal_eq_bot_mk

variable [Fintype ι']

/-- `b.reindex (e : ι ≃ ι')` is an `OrthonormalBasis` indexed by `ι'` -/
def reindex (b : OrthonormalBasis ι 𝕜 E) (e : ι ≃ ι') : OrthonormalBasis ι' 𝕜 E :=
  OrthonormalBasis.ofRepr (b.repr.trans (LinearIsometryEquiv.piLpCongrLeft 2 𝕜 𝕜 e))
#align orthonormal_basis.reindex OrthonormalBasis.reindex

protected theorem reindex_apply (b : OrthonormalBasis ι 𝕜 E) (e : ι ≃ ι') (i' : ι') :
    (b.reindex e) i' = b (e.symm i') := by
  classical
    dsimp [reindex]
    rw [coe_ofRepr]
    dsimp
    rw [← b.repr_symm_single, LinearIsometryEquiv.piLpCongrLeft_symm,
      EuclideanSpace.piLpCongrLeft_single]
#align orthonormal_basis.reindex_apply OrthonormalBasis.reindex_apply

@[simp]
protected theorem coe_reindex (b : OrthonormalBasis ι 𝕜 E) (e : ι ≃ ι') :
    ⇑(b.reindex e) = b ∘ e.symm :=
  funext (b.reindex_apply e)
#align orthonormal_basis.coe_reindex OrthonormalBasis.coe_reindex

@[simp]
protected theorem repr_reindex (b : OrthonormalBasis ι 𝕜 E) (e : ι ≃ ι') (x : E) (i' : ι') :
    (b.reindex e).repr x i' = b.repr x (e.symm i') := by
  classical
  rw [OrthonormalBasis.repr_apply_apply, b.repr_apply_apply, OrthonormalBasis.coe_reindex,
    comp_apply]
#align orthonormal_basis.repr_reindex OrthonormalBasis.repr_reindex

end OrthonormalBasis

namespace EuclideanSpace

variable (𝕜 ι)

/-- The basis `Pi.basisFun`, bundled as an orthornormal basis of `EuclideanSpace 𝕜 ι`. -/
noncomputable def basisFun : OrthonormalBasis ι 𝕜 (EuclideanSpace 𝕜 ι) :=
  ⟨LinearIsometryEquiv.refl _ _⟩

@[simp]
theorem basisFun_apply [DecidableEq ι] (i : ι) : basisFun ι 𝕜 i = EuclideanSpace.single i 1 :=
  PiLp.basisFun_apply _ _ _ _

@[simp]
theorem basisFun_repr (x : EuclideanSpace 𝕜 ι) (i : ι) : (basisFun ι 𝕜).repr x i = x i := rfl

theorem basisFun_toBasis : (basisFun ι 𝕜).toBasis = PiLp.basisFun _ 𝕜 ι := rfl

end EuclideanSpace

instance OrthonormalBasis.instInhabited : Inhabited (OrthonormalBasis ι 𝕜 (EuclideanSpace 𝕜 ι)) :=
  ⟨EuclideanSpace.basisFun ι 𝕜⟩
#align orthonormal_basis.inhabited OrthonormalBasis.instInhabited

section Complex

/-- `![1, I]` is an orthonormal basis for `ℂ` considered as a real inner product space. -/
def Complex.orthonormalBasisOneI : OrthonormalBasis (Fin 2) ℝ ℂ :=
  Complex.basisOneI.toOrthonormalBasis
    (by
      rw [orthonormal_iff_ite]
      intro i; fin_cases i <;> intro j <;> fin_cases j <;> simp [real_inner_eq_re_inner])
#align complex.orthonormal_basis_one_I Complex.orthonormalBasisOneI

@[simp]
theorem Complex.orthonormalBasisOneI_repr_apply (z : ℂ) :
    Complex.orthonormalBasisOneI.repr z = ![z.re, z.im] :=
  rfl
#align complex.orthonormal_basis_one_I_repr_apply Complex.orthonormalBasisOneI_repr_apply

@[simp]
theorem Complex.orthonormalBasisOneI_repr_symm_apply (x : EuclideanSpace ℝ (Fin 2)) :
    Complex.orthonormalBasisOneI.repr.symm x = x 0 + x 1 * I :=
  rfl
#align complex.orthonormal_basis_one_I_repr_symm_apply Complex.orthonormalBasisOneI_repr_symm_apply

@[simp]
theorem Complex.toBasis_orthonormalBasisOneI :
    Complex.orthonormalBasisOneI.toBasis = Complex.basisOneI :=
  Basis.toBasis_toOrthonormalBasis _ _
#align complex.to_basis_orthonormal_basis_one_I Complex.toBasis_orthonormalBasisOneI

@[simp]
theorem Complex.coe_orthonormalBasisOneI :
    (Complex.orthonormalBasisOneI : Fin 2 → ℂ) = ![1, I] := by
  simp [Complex.orthonormalBasisOneI]
#align complex.coe_orthonormal_basis_one_I Complex.coe_orthonormalBasisOneI

/-- The isometry between `ℂ` and a two-dimensional real inner product space given by a basis. -/
def Complex.isometryOfOrthonormal (v : OrthonormalBasis (Fin 2) ℝ F) : ℂ ≃ₗᵢ[ℝ] F :=
  Complex.orthonormalBasisOneI.repr.trans v.repr.symm
#align complex.isometry_of_orthonormal Complex.isometryOfOrthonormal

@[simp]
theorem Complex.map_isometryOfOrthonormal (v : OrthonormalBasis (Fin 2) ℝ F) (f : F ≃ₗᵢ[ℝ] F') :
    Complex.isometryOfOrthonormal (v.map f) = (Complex.isometryOfOrthonormal v).trans f := by
  simp [Complex.isometryOfOrthonormal, LinearIsometryEquiv.trans_assoc, OrthonormalBasis.map]
  -- Porting note: `LinearIsometryEquiv.trans_assoc` doesn't trigger in the `simp` above
  rw [LinearIsometryEquiv.trans_assoc]
#align complex.map_isometry_of_orthonormal Complex.map_isometryOfOrthonormal

theorem Complex.isometryOfOrthonormal_symm_apply (v : OrthonormalBasis (Fin 2) ℝ F) (f : F) :
    (Complex.isometryOfOrthonormal v).symm f =
      (v.toBasis.coord 0 f : ℂ) + (v.toBasis.coord 1 f : ℂ) * I := by
  simp [Complex.isometryOfOrthonormal]
#align complex.isometry_of_orthonormal_symm_apply Complex.isometryOfOrthonormal_symm_apply

theorem Complex.isometryOfOrthonormal_apply (v : OrthonormalBasis (Fin 2) ℝ F) (z : ℂ) :
    Complex.isometryOfOrthonormal v z = z.re • v 0 + z.im • v 1 := by
  -- Porting note: was
  -- simp [Complex.isometryOfOrthonormal, ← v.sum_repr_symm]
  rw [Complex.isometryOfOrthonormal, LinearIsometryEquiv.trans_apply]
  simp [← v.sum_repr_symm]
#align complex.isometry_of_orthonormal_apply Complex.isometryOfOrthonormal_apply

end Complex

open FiniteDimensional

/-! ### Matrix representation of an orthonormal basis with respect to another -/


section ToMatrix

variable [DecidableEq ι]

section

variable (a b : OrthonormalBasis ι 𝕜 E)

/-- The change-of-basis matrix between two orthonormal bases `a`, `b` is a unitary matrix. -/
theorem OrthonormalBasis.toMatrix_orthonormalBasis_mem_unitary :
    a.toBasis.toMatrix b ∈ Matrix.unitaryGroup ι 𝕜 := by
  rw [Matrix.mem_unitaryGroup_iff']
  ext i j
  convert a.repr.inner_map_map (b i) (b j)
  rw [orthonormal_iff_ite.mp b.orthonormal i j]
  rfl
#align orthonormal_basis.to_matrix_orthonormal_basis_mem_unitary OrthonormalBasis.toMatrix_orthonormalBasis_mem_unitary

/-- The determinant of the change-of-basis matrix between two orthonormal bases `a`, `b` has
unit length. -/
@[simp]
theorem OrthonormalBasis.det_to_matrix_orthonormalBasis : ‖a.toBasis.det b‖ = 1 := by
  have := (Matrix.det_of_mem_unitary (a.toMatrix_orthonormalBasis_mem_unitary b)).2
  rw [star_def, ROrCLike.mul_conj] at this
  norm_cast at this
  rwa [pow_eq_one_iff_of_nonneg (norm_nonneg _) two_ne_zero] at this
#align orthonormal_basis.det_to_matrix_orthonormal_basis OrthonormalBasis.det_to_matrix_orthonormalBasis

end

section Real

variable (a b : OrthonormalBasis ι ℝ F)

/-- The change-of-basis matrix between two orthonormal bases `a`, `b` is an orthogonal matrix. -/
theorem OrthonormalBasis.toMatrix_orthonormalBasis_mem_orthogonal :
    a.toBasis.toMatrix b ∈ Matrix.orthogonalGroup ι ℝ :=
  a.toMatrix_orthonormalBasis_mem_unitary b
#align orthonormal_basis.to_matrix_orthonormal_basis_mem_orthogonal OrthonormalBasis.toMatrix_orthonormalBasis_mem_orthogonal

/-- The determinant of the change-of-basis matrix between two orthonormal bases `a`, `b` is ±1. -/
theorem OrthonormalBasis.det_to_matrix_orthonormalBasis_real :
    a.toBasis.det b = 1 ∨ a.toBasis.det b = -1 := by
  rw [← sq_eq_one_iff]
  simpa [unitary, sq] using Matrix.det_of_mem_unitary (a.toMatrix_orthonormalBasis_mem_unitary b)
#align orthonormal_basis.det_to_matrix_orthonormal_basis_real OrthonormalBasis.det_to_matrix_orthonormalBasis_real

end Real

end ToMatrix

/-! ### Existence of orthonormal basis, etc. -/


section FiniteDimensional

variable {v : Set E}
variable {A : ι → Submodule 𝕜 E}

/-- Given an internal direct sum decomposition of a module `M`, and an orthonormal basis for each
of the components of the direct sum, the disjoint union of these orthonormal bases is an
orthonormal basis for `M`. -/
noncomputable def DirectSum.IsInternal.collectedOrthonormalBasis
    (hV : OrthogonalFamily 𝕜 (fun i => A i) fun i => (A i).subtypeₗᵢ) [DecidableEq ι]
    (hV_sum : DirectSum.IsInternal fun i => A i) {α : ι → Type*} [∀ i, Fintype (α i)]
    (v_family : ∀ i, OrthonormalBasis (α i) 𝕜 (A i)) : OrthonormalBasis (Σi, α i) 𝕜 E :=
  (hV_sum.collectedBasis fun i => (v_family i).toBasis).toOrthonormalBasis <| by
    simpa using
      hV.orthonormal_sigma_orthonormal (show ∀ i, Orthonormal 𝕜 (v_family i).toBasis by simp)
#align direct_sum.is_internal.collected_orthonormal_basis DirectSum.IsInternal.collectedOrthonormalBasis

theorem DirectSum.IsInternal.collectedOrthonormalBasis_mem [DecidableEq ι]
    (h : DirectSum.IsInternal A) {α : ι → Type*} [∀ i, Fintype (α i)]
    (hV : OrthogonalFamily 𝕜 (fun i => A i) fun i => (A i).subtypeₗᵢ)
    (v : ∀ i, OrthonormalBasis (α i) 𝕜 (A i)) (a : Σi, α i) :
    h.collectedOrthonormalBasis hV v a ∈ A a.1 := by
  simp [DirectSum.IsInternal.collectedOrthonormalBasis]
#align direct_sum.is_internal.collected_orthonormal_basis_mem DirectSum.IsInternal.collectedOrthonormalBasis_mem

variable [FiniteDimensional 𝕜 E]

/-- In a finite-dimensional `InnerProductSpace`, any orthonormal subset can be extended to an
orthonormal basis. -/
theorem Orthonormal.exists_orthonormalBasis_extension (hv : Orthonormal 𝕜 ((↑) : v → E)) :
    ∃ (u : Finset E) (b : OrthonormalBasis u 𝕜 E), v ⊆ u ∧ ⇑b = ((↑) : u → E) := by
  obtain ⟨u₀, hu₀s, hu₀, hu₀_max⟩ := exists_maximal_orthonormal hv
  rw [maximal_orthonormal_iff_orthogonalComplement_eq_bot hu₀] at hu₀_max
  have hu₀_finite : u₀.Finite := hu₀.linearIndependent.setFinite
  let u : Finset E := hu₀_finite.toFinset
  let fu : ↥u ≃ ↥u₀ := hu₀_finite.subtypeEquivToFinset.symm
  have hu : Orthonormal 𝕜 ((↑) : u → E) := by simpa using hu₀.comp _ fu.injective
  refine' ⟨u, OrthonormalBasis.mkOfOrthogonalEqBot hu _, _, _⟩
  · simpa [u] using hu₀_max
  · simpa [u] using hu₀s
  · simp
#align orthonormal.exists_orthonormal_basis_extension Orthonormal.exists_orthonormalBasis_extension

theorem Orthonormal.exists_orthonormalBasis_extension_of_card_eq {ι : Type*} [Fintype ι]
    (card_ι : finrank 𝕜 E = Fintype.card ι) {v : ι → E} {s : Set ι}
    (hv : Orthonormal 𝕜 (s.restrict v)) : ∃ b : OrthonormalBasis ι 𝕜 E, ∀ i ∈ s, b i = v i := by
  have hsv : Injective (s.restrict v) := hv.linearIndependent.injective
  have hX : Orthonormal 𝕜 ((↑) : Set.range (s.restrict v) → E) := by
    rwa [orthonormal_subtype_range hsv]
  obtain ⟨Y, b₀, hX, hb₀⟩ := hX.exists_orthonormalBasis_extension
  have hιY : Fintype.card ι = Y.card := by
    refine' card_ι.symm.trans _
    exact FiniteDimensional.finrank_eq_card_finset_basis b₀.toBasis
  have hvsY : s.MapsTo v Y := (s.mapsTo_image v).mono_right (by rwa [← range_restrict])
  have hsv' : Set.InjOn v s := by
    rw [Set.injOn_iff_injective]
    exact hsv
  obtain ⟨g, hg⟩ := hvsY.exists_equiv_extend_of_card_eq hιY hsv'
  use b₀.reindex g.symm
  intro i hi
  · simp [hb₀, hg i hi]
#align orthonormal.exists_orthonormal_basis_extension_of_card_eq Orthonormal.exists_orthonormalBasis_extension_of_card_eq

variable (𝕜 E)

/-- A finite-dimensional inner product space admits an orthonormal basis. -/
theorem _root_.exists_orthonormalBasis :
    ∃ (w : Finset E) (b : OrthonormalBasis w 𝕜 E), ⇑b = ((↑) : w → E) :=
  let ⟨w, hw, _, hw''⟩ := (orthonormal_empty 𝕜 E).exists_orthonormalBasis_extension
  ⟨w, hw, hw''⟩
#align exists_orthonormal_basis exists_orthonormalBasis

/-- A finite-dimensional `InnerProductSpace` has an orthonormal basis. -/
irreducible_def stdOrthonormalBasis : OrthonormalBasis (Fin (finrank 𝕜 E)) 𝕜 E := by
  let b := Classical.choose (Classical.choose_spec <| exists_orthonormalBasis 𝕜 E)
  rw [finrank_eq_card_basis b.toBasis]
  exact b.reindex (Fintype.equivFinOfCardEq rfl)
#align std_orthonormal_basis stdOrthonormalBasis

/-- An orthonormal basis of `ℝ` is made either of the vector `1`, or of the vector `-1`. -/
theorem orthonormalBasis_one_dim (b : OrthonormalBasis ι ℝ ℝ) :
    (⇑b = fun _ => (1 : ℝ)) ∨ ⇑b = fun _ => (-1 : ℝ) := by
  have : Unique ι := b.toBasis.unique
  have : b default = 1 ∨ b default = -1 := by
    have : ‖b default‖ = 1 := b.orthonormal.1 _
    rwa [Real.norm_eq_abs, abs_eq (zero_le_one' ℝ)] at this
  rw [eq_const_of_unique b]
  refine' this.imp _ _ <;> (intro; ext; simp [*])
#align orthonormal_basis_one_dim orthonormalBasis_one_dim

variable {𝕜 E}

section SubordinateOrthonormalBasis

open DirectSum

variable {n : ℕ} (hn : finrank 𝕜 E = n) [DecidableEq ι] {V : ι → Submodule 𝕜 E} (hV : IsInternal V)

/-- Exhibit a bijection between `Fin n` and the index set of a certain basis of an `n`-dimensional
inner product space `E`.  This should not be accessed directly, but only via the subsequent API. -/
irreducible_def DirectSum.IsInternal.sigmaOrthonormalBasisIndexEquiv
    (hV' : OrthogonalFamily 𝕜 (fun i => V i) fun i => (V i).subtypeₗᵢ) :
    (Σi, Fin (finrank 𝕜 (V i))) ≃ Fin n :=
  let b := hV.collectedOrthonormalBasis hV' fun i => stdOrthonormalBasis 𝕜 (V i)
  Fintype.equivFinOfCardEq <| (FiniteDimensional.finrank_eq_card_basis b.toBasis).symm.trans hn
#align direct_sum.is_internal.sigma_orthonormal_basis_index_equiv DirectSum.IsInternal.sigmaOrthonormalBasisIndexEquiv

/-- An `n`-dimensional `InnerProductSpace` equipped with a decomposition as an internal direct
sum has an orthonormal basis indexed by `Fin n` and subordinate to that direct sum. -/
irreducible_def DirectSum.IsInternal.subordinateOrthonormalBasis
    (hV' : OrthogonalFamily 𝕜 (fun i => V i) fun i => (V i).subtypeₗᵢ) :
    OrthonormalBasis (Fin n) 𝕜 E :=
  (hV.collectedOrthonormalBasis hV' fun i => stdOrthonormalBasis 𝕜 (V i)).reindex
    (hV.sigmaOrthonormalBasisIndexEquiv hn hV')
#align direct_sum.is_internal.subordinate_orthonormal_basis DirectSum.IsInternal.subordinateOrthonormalBasis

/-- An `n`-dimensional `InnerProductSpace` equipped with a decomposition as an internal direct
sum has an orthonormal basis indexed by `Fin n` and subordinate to that direct sum. This function
provides the mapping by which it is subordinate. -/
irreducible_def DirectSum.IsInternal.subordinateOrthonormalBasisIndex (a : Fin n)
    (hV' : OrthogonalFamily 𝕜 (fun i => V i) fun i => (V i).subtypeₗᵢ) : ι :=
  ((hV.sigmaOrthonormalBasisIndexEquiv hn hV').symm a).1
#align direct_sum.is_internal.subordinate_orthonormal_basis_index DirectSum.IsInternal.subordinateOrthonormalBasisIndex

/-- The basis constructed in `DirectSum.IsInternal.subordinateOrthonormalBasis` is subordinate to
the `OrthogonalFamily` in question. -/
theorem DirectSum.IsInternal.subordinateOrthonormalBasis_subordinate (a : Fin n)
    (hV' : OrthogonalFamily 𝕜 (fun i => V i) fun i => (V i).subtypeₗᵢ) :
    hV.subordinateOrthonormalBasis hn hV' a ∈ V (hV.subordinateOrthonormalBasisIndex hn a hV') := by
  simpa only [DirectSum.IsInternal.subordinateOrthonormalBasis, OrthonormalBasis.coe_reindex,
    DirectSum.IsInternal.subordinateOrthonormalBasisIndex] using
    hV.collectedOrthonormalBasis_mem hV' (fun i => stdOrthonormalBasis 𝕜 (V i))
      ((hV.sigmaOrthonormalBasisIndexEquiv hn hV').symm a)
#align direct_sum.is_internal.subordinate_orthonormal_basis_subordinate DirectSum.IsInternal.subordinateOrthonormalBasis_subordinate

end SubordinateOrthonormalBasis

end FiniteDimensional

/-- Given a natural number `n` one less than the `finrank` of a finite-dimensional inner product
space, there exists an isometry from the orthogonal complement of a nonzero singleton to
`EuclideanSpace 𝕜 (Fin n)`. -/
def OrthonormalBasis.fromOrthogonalSpanSingleton (n : ℕ) [Fact (finrank 𝕜 E = n + 1)] {v : E}
    (hv : v ≠ 0) : OrthonormalBasis (Fin n) 𝕜 (𝕜 ∙ v)ᗮ :=
  -- Porting note: was `attribute [local instance] FiniteDimensional.of_fact_finrank_eq_succ`
  haveI : FiniteDimensional 𝕜 E := .of_fact_finrank_eq_succ (K := 𝕜) (V := E) n
  (stdOrthonormalBasis _ _).reindex <| finCongr <| finrank_orthogonal_span_singleton hv
#align orthonormal_basis.from_orthogonal_span_singleton OrthonormalBasis.fromOrthogonalSpanSingleton

section LinearIsometry

variable {V : Type*} [NormedAddCommGroup V] [InnerProductSpace 𝕜 V] [FiniteDimensional 𝕜 V]
variable {S : Submodule 𝕜 V} {L : S →ₗᵢ[𝕜] V}

open FiniteDimensional

/-- Let `S` be a subspace of a finite-dimensional complex inner product space `V`.  A linear
isometry mapping `S` into `V` can be extended to a full isometry of `V`.

TODO:  The case when `S` is a finite-dimensional subspace of an infinite-dimensional `V`.-/
noncomputable def LinearIsometry.extend (L : S →ₗᵢ[𝕜] V) : V →ₗᵢ[𝕜] V := by
  -- Build an isometry from Sᗮ to L(S)ᗮ through euclidean_space
  let d := finrank 𝕜 Sᗮ
  let LS := LinearMap.range L.toLinearMap
  have E : Sᗮ ≃ₗᵢ[𝕜] LSᗮ := by
    have dim_LS_perp : finrank 𝕜 LSᗮ = d :=
      calc
        finrank 𝕜 LSᗮ = finrank 𝕜 V - finrank 𝕜 LS := by
          simp only [← LS.finrank_add_finrank_orthogonal, add_tsub_cancel_left]
        _ = finrank 𝕜 V - finrank 𝕜 S := by simp only [LinearMap.finrank_range_of_inj L.injective]
        _ = finrank 𝕜 Sᗮ := by simp only [← S.finrank_add_finrank_orthogonal, add_tsub_cancel_left]

    exact
      (stdOrthonormalBasis 𝕜 Sᗮ).repr.trans
        ((stdOrthonormalBasis 𝕜 LSᗮ).reindex <| finCongr dim_LS_perp).repr.symm
  let L3 := LSᗮ.subtypeₗᵢ.comp E.toLinearIsometry
  -- Project onto S and Sᗮ
  haveI : CompleteSpace S := FiniteDimensional.complete 𝕜 S
  haveI : CompleteSpace V := FiniteDimensional.complete 𝕜 V
  let p1 := (orthogonalProjection S).toLinearMap
  let p2 := (orthogonalProjection Sᗮ).toLinearMap
  -- Build a linear map from the isometries on S and Sᗮ
  let M := L.toLinearMap.comp p1 + L3.toLinearMap.comp p2
  -- Prove that M is an isometry
  have M_norm_map : ∀ x : V, ‖M x‖ = ‖x‖ := by
    intro x
    -- Apply M to the orthogonal decomposition of x
    have Mx_decomp : M x = L (p1 x) + L3 (p2 x) := by
      simp only [M, LinearMap.add_apply, LinearMap.comp_apply, LinearMap.comp_apply,
        LinearIsometry.coe_toLinearMap]
    -- Mx_decomp is the orthogonal decomposition of M x
    have Mx_orth : ⟪L (p1 x), L3 (p2 x)⟫ = 0 := by
      have Lp1x : L (p1 x) ∈ LinearMap.range L.toLinearMap :=
        LinearMap.mem_range_self L.toLinearMap (p1 x)
      have Lp2x : L3 (p2 x) ∈ (LinearMap.range L.toLinearMap)ᗮ := by
        simp only [LinearIsometry.coe_comp, Function.comp_apply, Submodule.coe_subtypeₗᵢ, ←
          Submodule.range_subtype LSᗮ]
        apply LinearMap.mem_range_self
      apply Submodule.inner_right_of_mem_orthogonal Lp1x Lp2x
    -- Apply the Pythagorean theorem and simplify
    rw [← sq_eq_sq (norm_nonneg _) (norm_nonneg _), norm_sq_eq_add_norm_sq_projection x S]
    simp only [sq, Mx_decomp]
    rw [norm_add_sq_eq_norm_sq_add_norm_sq_of_inner_eq_zero (L (p1 x)) (L3 (p2 x)) Mx_orth]
    simp only [p1, p2, LinearIsometry.norm_map, _root_.add_left_inj, mul_eq_mul_left_iff,
      norm_eq_zero, true_or_iff, eq_self_iff_true, ContinuousLinearMap.coe_coe, Submodule.coe_norm,
      Submodule.coe_eq_zero]
  exact
    { toLinearMap := M
      norm_map' := M_norm_map }
#align linear_isometry.extend LinearIsometry.extend

theorem LinearIsometry.extend_apply (L : S →ₗᵢ[𝕜] V) (s : S) : L.extend s = L s := by
  haveI : CompleteSpace S := FiniteDimensional.complete 𝕜 S
  simp only [LinearIsometry.extend, ← LinearIsometry.coe_toLinearMap]
  simp only [add_right_eq_self, LinearIsometry.coe_toLinearMap,
    LinearIsometryEquiv.coe_toLinearIsometry, LinearIsometry.coe_comp, Function.comp_apply,
    orthogonalProjection_mem_subspace_eq_self, LinearMap.coe_comp, ContinuousLinearMap.coe_coe,
    Submodule.coeSubtype, LinearMap.add_apply, Submodule.coe_eq_zero,
    LinearIsometryEquiv.map_eq_zero_iff, Submodule.coe_subtypeₗᵢ,
    orthogonalProjection_mem_subspace_orthogonalComplement_eq_zero, Submodule.orthogonal_orthogonal,
    Submodule.coe_mem]
#align linear_isometry.extend_apply LinearIsometry.extend_apply

end LinearIsometry

section Matrix

open Matrix

variable {m n : Type*}

namespace Matrix

variable [Fintype m] [Fintype n] [DecidableEq n]

/-- `Matrix.toLin'` adapted for `EuclideanSpace 𝕜 _`. -/
def toEuclideanLin : Matrix m n 𝕜 ≃ₗ[𝕜] EuclideanSpace 𝕜 n →ₗ[𝕜] EuclideanSpace 𝕜 m :=
  Matrix.toLin' ≪≫ₗ
    LinearEquiv.arrowCongr (WithLp.linearEquiv _ 𝕜 (n → 𝕜)).symm
      (WithLp.linearEquiv _ 𝕜 (m → 𝕜)).symm
#align matrix.to_euclidean_lin Matrix.toEuclideanLin

@[simp]
theorem toEuclideanLin_piLp_equiv_symm (A : Matrix m n 𝕜) (x : n → 𝕜) :
    Matrix.toEuclideanLin A ((WithLp.equiv _ _).symm x) =
      (WithLp.equiv _ _).symm (Matrix.toLin' A x) :=
  rfl
#align matrix.to_euclidean_lin_pi_Lp_equiv_symm Matrix.toEuclideanLin_piLp_equiv_symm

@[simp]
theorem piLp_equiv_toEuclideanLin (A : Matrix m n 𝕜) (x : EuclideanSpace 𝕜 n) :
    WithLp.equiv _ _ (Matrix.toEuclideanLin A x) = Matrix.toLin' A (WithLp.equiv _ _ x) :=
  rfl
#align matrix.pi_Lp_equiv_to_euclidean_lin Matrix.piLp_equiv_toEuclideanLin

-- `Matrix.toEuclideanLin` is the same as `Matrix.toLin` applied to `PiLp.basisFun`,
theorem toEuclideanLin_eq_toLin :
    (toEuclideanLin : Matrix m n 𝕜 ≃ₗ[𝕜] _) =
      Matrix.toLin (PiLp.basisFun _ _ _) (PiLp.basisFun _ _ _) :=
  rfl
#align matrix.to_euclidean_lin_eq_to_lin Matrix.toEuclideanLin_eq_toLin

open EuclideanSpace in
lemma toEuclideanLin_eq_toLin_orthonormal :
    toEuclideanLin = toLin (basisFun n 𝕜).toBasis (basisFun m 𝕜).toBasis :=
  rfl

end Matrix

local notation "⟪" x ", " y "⟫ₑ" =>
  @inner 𝕜 _ _ (Equiv.symm (WithLp.equiv 2 _) x) (Equiv.symm (WithLp.equiv 2 _) y)

/-- The inner product of a row of `A` and a row of `B` is an entry of `B * Aᴴ`. -/
theorem inner_matrix_row_row [Fintype n] (A B : Matrix m n 𝕜) (i j : m) :
    ⟪A i, B j⟫ₑ = (B * Aᴴ) j i := by
  simp_rw [EuclideanSpace.inner_piLp_equiv_symm, Matrix.mul_apply', Matrix.dotProduct_comm,
    Matrix.conjTranspose_apply, Pi.star_def]
#align inner_matrix_row_row inner_matrix_row_row

/-- The inner product of a column of `A` and a column of `B` is an entry of `Aᴴ * B`. -/
theorem inner_matrix_col_col [Fintype m] (A B : Matrix m n 𝕜) (i j : n) :
    ⟪Aᵀ i, Bᵀ j⟫ₑ = (Aᴴ * B) i j :=
  rfl
#align inner_matrix_col_col inner_matrix_col_col

end Matrix<|MERGE_RESOLUTION|>--- conflicted
+++ resolved
@@ -60,14 +60,7 @@
 
 noncomputable section
 
-variable {ι : Type*} {ι' : Type*}
-<<<<<<< HEAD
-
-variable {𝕜 : Type*} [ROrCLike 𝕜]
-
-=======
-variable {𝕜 : Type*} [IsROrC 𝕜]
->>>>>>> e38a3c07
+variable {ι ι'𝕜 : Type*} [ROrCLike 𝕜]
 variable {E : Type*} [NormedAddCommGroup E] [InnerProductSpace 𝕜 E]
 variable {E' : Type*} [NormedAddCommGroup E'] [InnerProductSpace 𝕜 E']
 variable {F : Type*} [NormedAddCommGroup F] [InnerProductSpace ℝ F]
