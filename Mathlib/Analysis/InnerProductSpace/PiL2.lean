/-
Copyright (c) 2020 Joseph Myers. All rights reserved.
Released under Apache 2.0 license as described in the file LICENSE.
Authors: Joseph Myers, Sébastien Gouëzel, Heather Macbeth
-/
import Mathlib.Analysis.InnerProductSpace.Projection.FiniteDimensional
import Mathlib.Analysis.Normed.Lp.PiLp
import Mathlib.LinearAlgebra.FiniteDimensional.Lemmas
import Mathlib.LinearAlgebra.UnitaryGroup
import Mathlib.Util.Superscript

/-!
# `L²` inner product space structure on finite products of inner product spaces

The `L²` norm on a finite product of inner product spaces is compatible with an inner product
$$
\langle x, y\rangle = \sum \langle x_i, y_i \rangle.
$$
This is recorded in this file as an inner product space instance on `PiLp 2`.

This file develops the notion of a finite dimensional Hilbert space over `𝕜 = ℂ, ℝ`, referred to as
`E`. We define an `OrthonormalBasis 𝕜 ι E` as a linear isometric equivalence
between `E` and `EuclideanSpace 𝕜 ι`. Then `stdOrthonormalBasis` shows that such an equivalence
always exists if `E` is finite dimensional. We provide language for converting between a basis
that is orthonormal and an orthonormal basis (e.g. `Basis.toOrthonormalBasis`). We show that
orthonormal bases for each summand in a direct sum of spaces can be combined into an orthonormal
basis for the whole sum in `DirectSum.IsInternal.subordinateOrthonormalBasis`. In
the last section, various properties of matrices are explored.

## Main definitions

- `EuclideanSpace 𝕜 n`: defined to be `PiLp 2 (n → 𝕜)` for any `Fintype n`, i.e., the space
  from functions to `n` to `𝕜` with the `L²` norm. We register several instances on it (notably
  that it is a finite-dimensional inner product space), and provide a `!ₚ[]` notation (for numeric
  subscripts like `₂`) for the case when the indexing type is `Fin n`.

- `OrthonormalBasis 𝕜 ι`: defined to be an isometry to Euclidean space from a given
  finite-dimensional inner product space, `E ≃ₗᵢ[𝕜] EuclideanSpace 𝕜 ι`.

- `Basis.toOrthonormalBasis`: constructs an `OrthonormalBasis` for a finite-dimensional
  Euclidean space from a `Basis` which is `Orthonormal`.

- `Orthonormal.exists_orthonormalBasis_extension`: provides an existential result of an
  `OrthonormalBasis` extending a given orthonormal set

- `exists_orthonormalBasis`: provides an orthonormal basis on a finite dimensional vector space

- `stdOrthonormalBasis`: provides an arbitrarily-chosen `OrthonormalBasis` of a given finite
  dimensional inner product space

For consequences in infinite dimension (Hilbert bases, etc.), see the file
`Analysis.InnerProductSpace.L2Space`.

-/


open Module Real Set Filter RCLike Submodule Function Uniformity Topology NNReal ENNReal
  ComplexConjugate DirectSum WithLp

noncomputable section

variable {ι ι' 𝕜 : Type*} [RCLike 𝕜]
variable {E : Type*} [NormedAddCommGroup E] [InnerProductSpace 𝕜 E]
variable {F : Type*} [NormedAddCommGroup F] [InnerProductSpace ℝ F]
variable {F' : Type*} [NormedAddCommGroup F'] [InnerProductSpace ℝ F']

local notation "⟪" x ", " y "⟫" => inner 𝕜 x y

/-
If `ι` is a finite type and each space `f i`, `i : ι`, is an inner product space,
then `Π i, f i` is an inner product space as well. Since `Π i, f i` is endowed with the sup norm,
we use instead `PiLp 2 f` for the product space, which is endowed with the `L^2` norm.
-/
instance PiLp.innerProductSpace {ι : Type*} [Fintype ι] (f : ι → Type*)
    [∀ i, NormedAddCommGroup (f i)] [∀ i, InnerProductSpace 𝕜 (f i)] :
    InnerProductSpace 𝕜 (PiLp 2 f) where
  inner x y := ∑ i, ⟪x i, y i⟫
  norm_sq_eq_re_inner x := by
    simp only [PiLp.norm_sq_eq_of_L2, map_sum, ← norm_sq_eq_re_inner]
  conj_inner_symm := by
    intro x y
    unfold inner
    rw [map_sum]
    apply Finset.sum_congr rfl
    rintro z -
    apply inner_conj_symm
  add_left x y z :=
    show (∑ i, ⟪x i + y i, z i⟫ = ∑ i, ⟪x i, z i⟫ + ∑ i, ⟪y i, z i⟫) by
      simp only [inner_add_left, Finset.sum_add_distrib]
  smul_left x y r :=
    show (∑ i : ι, ⟪r • x i, y i⟫ = conj r * ∑ i, ⟪x i, y i⟫) by
      simp only [Finset.mul_sum, inner_smul_left]

theorem PiLp.inner_apply {ι : Type*} [Fintype ι] {f : ι → Type*} [∀ i, NormedAddCommGroup (f i)]
    [∀ i, InnerProductSpace 𝕜 (f i)] (x y : PiLp 2 f) : ⟪x, y⟫ = ∑ i, ⟪x i, y i⟫ :=
  rfl

/-- The standard real/complex Euclidean space, functions on a finite type. For an `n`-dimensional
space use `EuclideanSpace 𝕜 (Fin n)`.

For the case when `n = Fin _`, there is `!₂[x, y, ...]` notation for building elements of this type,
analogous to `![x, y, ...]` notation. -/
abbrev EuclideanSpace (𝕜 : Type*) (n : Type*) : Type _ :=
  PiLp 2 fun _ : n => 𝕜

section Notation
open Lean Meta Elab Term Macro TSyntax PrettyPrinter.Delaborator SubExpr
open Mathlib.Tactic (subscriptTerm)

/-- Notation for vectors in Lp space. `!₂[x, y, ...]` is a shorthand for
`WithLp.toLp 2 ![x, y, ...]`, of type `EuclideanSpace _ (Fin _)`.

This also works for other subscripts. -/
syntax (name := PiLp.vecNotation) "!" noWs subscriptTerm noWs "[" term,* "]" : term
macro_rules | `(!$p:subscript[$e:term,*]) => do
  -- override the `Fin n.succ` to a literal
  let n := e.getElems.size
  `(WithLp.toLp $p (V := ∀ _ : Fin $(quote n), _) ![$e,*])

/-- Unexpander for the `!₂[x, y, ...]` notation. -/
@[app_delab WithLp.toLp]
def EuclideanSpace.delabVecNotation : Delab :=
  whenNotPPOption getPPExplicit <| whenPPOption getPPNotation <| withOverApp 3 do
    -- check that the `WithLp.toLp _` is present
    let p : Term ← withNaryArg 0 <| delab
    -- to be conservative, only allow subscripts which are numerals
    guard <| p matches `($_:num)
    let `(![$elems,*]) := ← withNaryArg 2 delab | failure
    `(!$p[$elems,*])

end Notation

theorem EuclideanSpace.nnnorm_eq {𝕜 : Type*} [RCLike 𝕜] {n : Type*} [Fintype n]
    (x : EuclideanSpace 𝕜 n) : ‖x‖₊ = NNReal.sqrt (∑ i, ‖x i‖₊ ^ 2) :=
  PiLp.nnnorm_eq_of_L2 x

theorem EuclideanSpace.norm_eq {𝕜 : Type*} [RCLike 𝕜] {n : Type*} [Fintype n]
    (x : EuclideanSpace 𝕜 n) : ‖x‖ = √(∑ i, ‖x i‖ ^ 2) := by
  simpa only [Real.coe_sqrt, NNReal.coe_sum] using congr_arg ((↑) : ℝ≥0 → ℝ) x.nnnorm_eq

theorem EuclideanSpace.norm_sq_eq {𝕜 : Type*} [RCLike 𝕜] {n : Type*} [Fintype n]
    (x : EuclideanSpace 𝕜 n) : ‖x‖ ^ 2 = ∑ i, ‖x i‖ ^ 2 :=
  PiLp.norm_sq_eq_of_L2 _ x

theorem EuclideanSpace.dist_eq {𝕜 : Type*} [RCLike 𝕜] {n : Type*} [Fintype n]
    (x y : EuclideanSpace 𝕜 n) : dist x y = √(∑ i, dist (x i) (y i) ^ 2) :=
  PiLp.dist_eq_of_L2 x y

theorem EuclideanSpace.dist_sq_eq {𝕜 : Type*} [RCLike 𝕜] {n : Type*} [Fintype n]
    (x y : EuclideanSpace 𝕜 n) : dist x y ^ 2 = ∑ i, dist (x i) (y i) ^ 2 :=
  PiLp.dist_sq_eq_of_L2 x y

theorem EuclideanSpace.nndist_eq {𝕜 : Type*} [RCLike 𝕜] {n : Type*} [Fintype n]
    (x y : EuclideanSpace 𝕜 n) : nndist x y = NNReal.sqrt (∑ i, nndist (x i) (y i) ^ 2) :=
  PiLp.nndist_eq_of_L2 x y

theorem EuclideanSpace.edist_eq {𝕜 : Type*} [RCLike 𝕜] {n : Type*} [Fintype n]
    (x y : EuclideanSpace 𝕜 n) : edist x y = (∑ i, edist (x i) (y i) ^ 2) ^ (1 / 2 : ℝ) :=
  PiLp.edist_eq_of_L2 x y

theorem EuclideanSpace.ball_zero_eq {n : Type*} [Fintype n] (r : ℝ) (hr : 0 ≤ r) :
    Metric.ball (0 : EuclideanSpace ℝ n) r = {x | ∑ i, x i ^ 2 < r ^ 2} := by
  ext x
  have : (0 : ℝ) ≤ ∑ i, x i ^ 2 := Finset.sum_nonneg fun _ _ => sq_nonneg _
  simp_rw [mem_setOf, mem_ball_zero_iff, norm_eq, norm_eq_abs, sq_abs, sqrt_lt this hr]

theorem EuclideanSpace.closedBall_zero_eq {n : Type*} [Fintype n] (r : ℝ) (hr : 0 ≤ r) :
    Metric.closedBall (0 : EuclideanSpace ℝ n) r = {x | ∑ i, x i ^ 2 ≤ r ^ 2} := by
  ext
  simp_rw [mem_setOf, mem_closedBall_zero_iff, norm_eq, norm_eq_abs, sq_abs, sqrt_le_left hr]

theorem EuclideanSpace.sphere_zero_eq {n : Type*} [Fintype n] (r : ℝ) (hr : 0 ≤ r) :
    Metric.sphere (0 : EuclideanSpace ℝ n) r = {x | ∑ i, x i ^ 2 = r ^ 2} := by
  ext x
  have : (0 : ℝ) ≤ ∑ i, x i ^ 2 := Finset.sum_nonneg fun _ _ => sq_nonneg _
  simp_rw [mem_setOf, mem_sphere_zero_iff_norm, norm_eq, norm_eq_abs, sq_abs,
    Real.sqrt_eq_iff_eq_sq this hr]

section

variable [Fintype ι]

@[simp]
theorem finrank_euclideanSpace :
    Module.finrank 𝕜 (EuclideanSpace 𝕜 ι) = Fintype.card ι := by
  simp [WithLp]

theorem finrank_euclideanSpace_fin {n : ℕ} :
    Module.finrank 𝕜 (EuclideanSpace 𝕜 (Fin n)) = n := by simp

theorem EuclideanSpace.inner_eq_star_dotProduct (x y : EuclideanSpace 𝕜 ι) :
    ⟪x, y⟫ = ofLp y ⬝ᵥ star (ofLp x) := rfl

lemma EuclideanSpace.inner_toLp_toLp (x y : ι → 𝕜) :
    ⟪toLp 2 x, toLp 2 y⟫ = dotProduct y (star x) := rfl

/-- A finite, mutually orthogonal family of subspaces of `E`, which span `E`, induce an isometry
from `E` to `PiLp 2` of the subspaces equipped with the `L2` inner product. -/
def DirectSum.IsInternal.isometryL2OfOrthogonalFamily [DecidableEq ι] {V : ι → Submodule 𝕜 E}
    (hV : DirectSum.IsInternal V)
    (hV' : OrthogonalFamily 𝕜 (fun i => V i) fun i => (V i).subtypeₗᵢ) :
    E ≃ₗᵢ[𝕜] PiLp 2 fun i => V i := by
  let e₁ := DirectSum.linearEquivFunOnFintype 𝕜 ι fun i => V i
  let e₂ := LinearEquiv.ofBijective (DirectSum.coeLinearMap V) hV
  refine LinearEquiv.isometryOfInner (e₂.symm.trans e₁) ?_
  suffices ∀ (v w : PiLp 2 fun i => V i), ⟪v, w⟫ = ⟪e₂ (e₁.symm v), e₂ (e₁.symm w)⟫ by
    intro v₀ w₀
    convert this (e₁ (e₂.symm v₀)) (e₁ (e₂.symm w₀)) <;>
      simp only [LinearEquiv.symm_apply_apply, LinearEquiv.apply_symm_apply]
  intro v w
  trans ⟪∑ i, (V i).subtypeₗᵢ (v i), ∑ i, (V i).subtypeₗᵢ (w i)⟫
  · simp only [sum_inner, hV'.inner_right_fintype, PiLp.inner_apply]
  · congr <;> simp

@[simp]
theorem DirectSum.IsInternal.isometryL2OfOrthogonalFamily_symm_apply [DecidableEq ι]
    {V : ι → Submodule 𝕜 E} (hV : DirectSum.IsInternal V)
    (hV' : OrthogonalFamily 𝕜 (fun i => V i) fun i => (V i).subtypeₗᵢ) (w : PiLp 2 fun i => V i) :
    (hV.isometryL2OfOrthogonalFamily hV').symm w = ∑ i, (w i : E) := by
  classical
    let e₁ := DirectSum.linearEquivFunOnFintype 𝕜 ι fun i => V i
    let e₂ := LinearEquiv.ofBijective (DirectSum.coeLinearMap V) hV
    suffices ∀ v : ⨁ i, V i, e₂ v = ∑ i, e₁ v i by exact this (e₁.symm w)
    intro v
    simp [e₁, e₂, DirectSum.coeLinearMap, DirectSum.toModule, DFinsupp.lsum,
      DFinsupp.sumAddHom_apply]

end

variable (ι 𝕜)

/-- A shorthand for `PiLp.continuousLinearEquiv`. -/
abbrev EuclideanSpace.equiv : EuclideanSpace 𝕜 ι ≃L[𝕜] ι → 𝕜 :=
  PiLp.continuousLinearEquiv 2 𝕜 _

variable {ι 𝕜}

/-- The projection on the `i`-th coordinate of `EuclideanSpace 𝕜 ι`, as a linear map. -/
abbrev EuclideanSpace.projₗ (i : ι) : EuclideanSpace 𝕜 ι →ₗ[𝕜] 𝕜 := PiLp.projₗ _ _ i

/-- The projection on the `i`-th coordinate of `EuclideanSpace 𝕜 ι`, as a continuous linear map. -/
abbrev EuclideanSpace.proj (i : ι) : StrongDual 𝕜 (EuclideanSpace 𝕜 ι) := PiLp.proj _ _ i

section DecEq

variable [DecidableEq ι]

-- TODO : This should be generalized to `PiLp`.
/-- The vector given in Euclidean space by being `a : 𝕜` at coordinate `i : ι` and `0 : 𝕜` at
all other coordinates. -/
def EuclideanSpace.single (i : ι) (a : 𝕜) : EuclideanSpace 𝕜 ι :=
  toLp _ (Pi.single i a)

@[simp] lemma EuclideanSpace.ofLp_single (i : ι) (a : 𝕜) : ofLp (single i a) = Pi.single i a := rfl

@[simp]
lemma EuclideanSpace.toLp_single (i : ι) (a : 𝕜) : toLp _ (Pi.single i a) = single i a := rfl

@[simp]
theorem EuclideanSpace.single_apply (i : ι) (a : 𝕜) (j : ι) :
    (EuclideanSpace.single i a) j = ite (j = i) a 0 := by
  rw [EuclideanSpace.single, PiLp.toLp_apply, ← Pi.single_apply i a j]

@[simp]
theorem EuclideanSpace.single_eq_zero_iff {i : ι} {a : 𝕜} :
    EuclideanSpace.single i a = 0 ↔ a = 0 := Pi.single_eq_zero_iff

variable [Fintype ι]

theorem EuclideanSpace.inner_single_left (i : ι) (a : 𝕜) (v : EuclideanSpace 𝕜 ι) :
    ⟪EuclideanSpace.single i (a : 𝕜), v⟫ = conj a * v i := by
  simp [PiLp.inner_apply, apply_ite conj, mul_comm]

theorem EuclideanSpace.inner_single_right (i : ι) (a : 𝕜) (v : EuclideanSpace 𝕜 ι) :
    ⟪v, EuclideanSpace.single i (a : 𝕜)⟫ = a * conj (v i) := by simp [PiLp.inner_apply]

@[simp]
theorem EuclideanSpace.norm_single (i : ι) (a : 𝕜) :
    ‖EuclideanSpace.single i (a : 𝕜)‖ = ‖a‖ :=
  PiLp.norm_toLp_single 2 (fun _ => 𝕜) i a

@[simp]
theorem EuclideanSpace.nnnorm_single (i : ι) (a : 𝕜) :
    ‖EuclideanSpace.single i (a : 𝕜)‖₊ = ‖a‖₊ :=
  PiLp.nnnorm_toLp_single 2 (fun _ => 𝕜) i a

@[simp]
theorem EuclideanSpace.dist_single_same (i : ι) (a b : 𝕜) :
    dist (EuclideanSpace.single i (a : 𝕜)) (EuclideanSpace.single i (b : 𝕜)) = dist a b :=
  PiLp.dist_toLp_single_same 2 (fun _ => 𝕜) i a b

@[simp]
theorem EuclideanSpace.nndist_single_same (i : ι) (a b : 𝕜) :
    nndist (EuclideanSpace.single i (a : 𝕜)) (EuclideanSpace.single i (b : 𝕜)) = nndist a b :=
  PiLp.nndist_toLp_single_same 2 (fun _ => 𝕜) i a b

@[simp]
theorem EuclideanSpace.edist_single_same (i : ι) (a b : 𝕜) :
    edist (EuclideanSpace.single i (a : 𝕜)) (EuclideanSpace.single i (b : 𝕜)) = edist a b :=
  PiLp.edist_toLp_single_same 2 (fun _ => 𝕜) i a b

/-- `EuclideanSpace.single` forms an orthonormal family. -/
theorem EuclideanSpace.orthonormal_single :
    Orthonormal 𝕜 fun i : ι => EuclideanSpace.single i (1 : 𝕜) := by
  simp_rw [orthonormal_iff_ite, EuclideanSpace.inner_single_left, map_one, one_mul,
    EuclideanSpace.single_apply]
  intros
  trivial

theorem EuclideanSpace.piLpCongrLeft_single
    {ι' : Type*} [Fintype ι'] [DecidableEq ι'] (e : ι' ≃ ι) (i' : ι') (v : 𝕜) :
    LinearIsometryEquiv.piLpCongrLeft 2 𝕜 𝕜 e (EuclideanSpace.single i' v) =
      EuclideanSpace.single (e i') v :=
  LinearIsometryEquiv.piLpCongrLeft_single e i' _

end DecEq

section finAddEquivProd

/-- The canonical linear homeomorphism between `EuclideanSpace 𝕜 (ι ⊕ κ)` and
`EuclideanSpace 𝕜 ι × EuclideanSpace 𝕜 κ`.

See `PiLp.sumPiLpEquivProdLpPiLp` for the isometry version,
where the RHS is equipped with the Euclidean norm rather than the supremum norm. -/
abbrev EuclideanSpace.sumEquivProd {𝕜 : Type*} [RCLike 𝕜] {ι κ : Type*} [Fintype ι] [Fintype κ] :
    EuclideanSpace 𝕜 (ι ⊕ κ) ≃L[𝕜] EuclideanSpace 𝕜 ι × EuclideanSpace 𝕜 κ :=
  (PiLp.sumPiLpEquivProdLpPiLp 2 _).toContinuousLinearEquiv.trans <|
    WithLp.prodContinuousLinearEquiv _ _ _ _

/-- The canonical linear homeomorphism between `EuclideanSpace 𝕜 (Fin (n + m))` and
`EuclideanSpace 𝕜 (Fin n) × EuclideanSpace 𝕜 (Fin m)`. -/
abbrev EuclideanSpace.finAddEquivProd {𝕜 : Type*} [RCLike 𝕜] {n m : ℕ} :
    EuclideanSpace 𝕜 (Fin (n + m)) ≃L[𝕜] EuclideanSpace 𝕜 (Fin n) × EuclideanSpace 𝕜 (Fin m) :=
  (LinearIsometryEquiv.piLpCongrLeft 2 𝕜 𝕜 finSumFinEquiv.symm).toContinuousLinearEquiv.trans
    sumEquivProd

end finAddEquivProd

variable (ι 𝕜 E)
variable [Fintype ι]

/-- An orthonormal basis on E is an identification of `E` with its dimensional-matching
`EuclideanSpace 𝕜 ι`. -/
structure OrthonormalBasis where ofRepr ::
  /-- Linear isometry between `E` and `EuclideanSpace 𝕜 ι` representing the orthonormal basis. -/
  repr : E ≃ₗᵢ[𝕜] EuclideanSpace 𝕜 ι

variable {ι 𝕜 E}

namespace OrthonormalBasis

theorem repr_injective :
    Injective (repr : OrthonormalBasis ι 𝕜 E → E ≃ₗᵢ[𝕜] EuclideanSpace 𝕜 ι) := fun f g h => by
  cases f
  cases g
  congr

/-- `b i` is the `i`th basis vector. -/
instance instFunLike : FunLike (OrthonormalBasis ι 𝕜 E) ι E where
  coe b i := by classical exact b.repr.symm (EuclideanSpace.single i (1 : 𝕜))
  coe_injective' b b' h := repr_injective <| LinearIsometryEquiv.toLinearEquiv_injective <|
    LinearEquiv.symm_bijective.injective <| LinearEquiv.toLinearMap_injective <| by
      classical
        rw [← LinearMap.cancel_right (WithLp.linearEquiv 2 𝕜 (_ → 𝕜)).symm.surjective]
        simp only
        refine LinearMap.pi_ext fun i k => ?_
        have : k = k • (1 : 𝕜) := by rw [smul_eq_mul, mul_one]
        rw [this, Pi.single_smul]
        replace h := congr_fun h i
        simp only [LinearEquiv.comp_coe, map_smul, LinearEquiv.coe_coe,
          LinearEquiv.trans_apply, WithLp.linearEquiv_symm_apply, EuclideanSpace.toLp_single,
          LinearIsometryEquiv.coe_symm_toLinearEquiv] at h ⊢
        rw [h]

@[simp]
theorem coe_ofRepr [DecidableEq ι] (e : E ≃ₗᵢ[𝕜] EuclideanSpace 𝕜 ι) :
    ⇑(OrthonormalBasis.ofRepr e) = fun i => e.symm (EuclideanSpace.single i (1 : 𝕜)) := by
  dsimp only [DFunLike.coe]
  funext
  congr!

@[simp]
protected theorem repr_symm_single [DecidableEq ι] (b : OrthonormalBasis ι 𝕜 E) (i : ι) :
    b.repr.symm (EuclideanSpace.single i (1 : 𝕜)) = b i := by
  dsimp only [DFunLike.coe]
  congr!

@[simp]
protected theorem repr_self [DecidableEq ι] (b : OrthonormalBasis ι 𝕜 E) (i : ι) :
    b.repr (b i) = EuclideanSpace.single i (1 : 𝕜) := by
  rw [← b.repr_symm_single i, LinearIsometryEquiv.apply_symm_apply]

protected theorem repr_apply_apply (b : OrthonormalBasis ι 𝕜 E) (v : E) (i : ι) :
    b.repr v i = ⟪b i, v⟫ := by
  classical
    rw [← b.repr.inner_map_map (b i) v, b.repr_self i, EuclideanSpace.inner_single_left]
    simp only [one_mul, map_one]

@[simp]
protected theorem orthonormal (b : OrthonormalBasis ι 𝕜 E) : Orthonormal 𝕜 b := by
  classical
    rw [orthonormal_iff_ite]
    intro i j
    rw [← b.repr.inner_map_map (b i) (b j), b.repr_self i, b.repr_self j,
      EuclideanSpace.inner_single_left, EuclideanSpace.single_apply, map_one, one_mul]

@[simp]
lemma norm_eq_one (b : OrthonormalBasis ι 𝕜 E) (i : ι) :
    ‖b i‖ = 1 := b.orthonormal.norm_eq_one i

@[simp]
lemma nnnorm_eq_one (b : OrthonormalBasis ι 𝕜 E) (i : ι) :
    ‖b i‖₊ = 1 := b.orthonormal.nnnorm_eq_one i

@[simp]
lemma enorm_eq_one (b : OrthonormalBasis ι 𝕜 E) (i : ι) :
    ‖b i‖ₑ = 1 := b.orthonormal.enorm_eq_one i

@[simp]
lemma inner_eq_zero (b : OrthonormalBasis ι 𝕜 E) {i j : ι} (hij : i ≠ j) :
    ⟪b i, b j⟫ = 0 := b.orthonormal.inner_eq_zero hij

@[simp]
lemma inner_eq_one (b : OrthonormalBasis ι 𝕜 E) (i : ι) : ⟪b i, b i⟫ = 1 := by
  simp [inner_self_eq_norm_sq_to_K]

lemma inner_eq_ite [DecidableEq ι] (b : OrthonormalBasis ι 𝕜 E) (i j : ι) :
    ⟪b i, b j⟫ = if i = j then 1 else 0 := by
  by_cases h : i = j <;> simp [h]

/-- The `Basis ι 𝕜 E` underlying the `OrthonormalBasis` -/
protected def toBasis (b : OrthonormalBasis ι 𝕜 E) : Basis ι 𝕜 E :=
  Basis.ofEquivFun b.repr.toLinearEquiv

@[simp]
protected theorem coe_toBasis (b : OrthonormalBasis ι 𝕜 E) : (⇑b.toBasis : ι → E) = ⇑b := rfl

@[simp]
protected theorem coe_toBasis_repr (b : OrthonormalBasis ι 𝕜 E) :
    b.toBasis.equivFun = b.repr.toLinearEquiv :=
  Basis.equivFun_ofEquivFun _

@[simp]
protected theorem coe_toBasis_repr_apply (b : OrthonormalBasis ι 𝕜 E) (x : E) (i : ι) :
    b.toBasis.repr x i = b.repr x i := by
  rw [← Basis.equivFun_apply, OrthonormalBasis.coe_toBasis_repr]
  -- This used to be `rw`, but we need `erw` after https://github.com/leanprover/lean4/pull/2644
  erw [LinearIsometryEquiv.coe_toLinearEquiv]

protected theorem sum_repr (b : OrthonormalBasis ι 𝕜 E) (x : E) : ∑ i, b.repr x i • b i = x := by
  simp_rw [← b.coe_toBasis_repr_apply, ← b.coe_toBasis]
  exact b.toBasis.sum_repr x

open scoped InnerProductSpace in
protected theorem sum_repr' (b : OrthonormalBasis ι 𝕜 E) (x : E) : ∑ i, ⟪b i, x⟫_𝕜 • b i = x := by
  nth_rw 2 [← (b.sum_repr x)]
  simp_rw [b.repr_apply_apply x]

protected theorem sum_repr_symm (b : OrthonormalBasis ι 𝕜 E) (v : EuclideanSpace 𝕜 ι) :
    ∑ i, v i • b i = b.repr.symm v := by simpa using (b.toBasis.equivFun_symm_apply v).symm

protected theorem sum_inner_mul_inner (b : OrthonormalBasis ι 𝕜 E) (x y : E) :
    ∑ i, ⟪x, b i⟫ * ⟪b i, y⟫ = ⟪x, y⟫ := by
  have := congr_arg (innerSL 𝕜 x) (b.sum_repr y)
  rw [map_sum] at this
  convert this
  rw [map_smul, b.repr_apply_apply, mul_comm]
  simp

lemma sum_sq_norm_inner_right (b : OrthonormalBasis ι 𝕜 E) (x : E) :
    ∑ i, ‖⟪b i, x⟫‖ ^ 2 = ‖x‖ ^ 2 := by
  rw [@norm_eq_sqrt_re_inner 𝕜, ← OrthonormalBasis.sum_inner_mul_inner b x x, map_sum]
  simp_rw [inner_mul_symm_re_eq_norm, norm_mul, ← inner_conj_symm x, starRingEnd_apply,
    norm_star, ← pow_two]
  rw [Real.sq_sqrt]
  exact Fintype.sum_nonneg fun _ ↦ by positivity

@[deprecated (since := "2025-06-23")] alias sum_sq_norm_inner := sum_sq_norm_inner_right

lemma sum_sq_norm_inner_left (b : OrthonormalBasis ι 𝕜 E) (x : E) :
    ∑ i, ‖⟪x, b i⟫‖ ^ 2 = ‖x‖ ^ 2 := by
  convert sum_sq_norm_inner_right b x using 2 with i -
  rw [← inner_conj_symm, RCLike.norm_conj]

open scoped RealInnerProductSpace in
theorem sum_sq_inner_right {E : Type*} [NormedAddCommGroup E]
    [InnerProductSpace ℝ E] (b : OrthonormalBasis ι ℝ E) (x : E) :
    ∑ i : ι, ⟪b i, x⟫ ^ 2 = ‖x‖ ^ 2 := by
  rw [← b.sum_sq_norm_inner_right]
  simp

open scoped RealInnerProductSpace in
theorem sum_sq_inner_left {ι E : Type*} [NormedAddCommGroup E]
    [InnerProductSpace ℝ E] [Fintype ι] (b : OrthonormalBasis ι ℝ E) (x : E) :
    ∑ i : ι, ⟪x, b i⟫ ^ 2 = ‖x‖ ^ 2 := by
  simp_rw [← b.sum_sq_inner_right, real_inner_comm]

lemma norm_le_card_mul_iSup_norm_inner (b : OrthonormalBasis ι 𝕜 E) (x : E) :
    ‖x‖ ≤ √(Fintype.card ι) * ⨆ i, ‖⟪b i, x⟫‖ := by
  calc ‖x‖
  _ = √(∑ i, ‖⟪b i, x⟫‖ ^ 2) := by rw [sum_sq_norm_inner_right, Real.sqrt_sq (by positivity)]
  _ ≤ √(∑ _ : ι, (⨆ j, ‖⟪b j, x⟫‖) ^ 2) := by
    gcongr with i
    exact le_ciSup (f := fun j ↦ ‖⟪b j, x⟫‖) (by simp) i
  _ = √(Fintype.card ι) * ⨆ i, ‖⟪b i, x⟫‖ := by
    simp only [Finset.sum_const, Finset.card_univ, nsmul_eq_mul, Nat.cast_nonneg, Real.sqrt_mul]
    congr
    rw [Real.sqrt_sq]
    cases isEmpty_or_nonempty ι
    · simp
    · exact le_ciSup_of_le (by simp) (Nonempty.some inferInstance) (by positivity)

protected theorem orthogonalProjection_eq_sum {U : Submodule 𝕜 E} [CompleteSpace U]
    (b : OrthonormalBasis ι 𝕜 U) (x : E) :
    U.orthogonalProjection x = ∑ i, ⟪(b i : E), x⟫ • b i := by
  simpa only [b.repr_apply_apply, inner_orthogonalProjection_eq_of_mem_left] using
    (b.sum_repr (U.orthogonalProjection x)).symm

/-- Mapping an orthonormal basis along a `LinearIsometryEquiv`. -/
protected def map {G : Type*} [NormedAddCommGroup G] [InnerProductSpace 𝕜 G]
    (b : OrthonormalBasis ι 𝕜 E) (L : E ≃ₗᵢ[𝕜] G) : OrthonormalBasis ι 𝕜 G where
  repr := L.symm.trans b.repr

@[simp]
protected theorem map_apply {G : Type*} [NormedAddCommGroup G] [InnerProductSpace 𝕜 G]
    (b : OrthonormalBasis ι 𝕜 E) (L : E ≃ₗᵢ[𝕜] G) (i : ι) : b.map L i = L (b i) :=
  rfl

@[simp]
protected theorem toBasis_map {G : Type*} [NormedAddCommGroup G] [InnerProductSpace 𝕜 G]
    (b : OrthonormalBasis ι 𝕜 E) (L : E ≃ₗᵢ[𝕜] G) :
    (b.map L).toBasis = b.toBasis.map L.toLinearEquiv :=
  rfl

/-- A basis that is orthonormal is an orthonormal basis. -/
def _root_.Module.Basis.toOrthonormalBasis (v : Basis ι 𝕜 E) (hv : Orthonormal 𝕜 v) :
    OrthonormalBasis ι 𝕜 E :=
  OrthonormalBasis.ofRepr <|
    LinearEquiv.isometryOfInner v.equivFun
      (by
        intro x y
        let p : EuclideanSpace 𝕜 ι := v.equivFun x
        let q : EuclideanSpace 𝕜 ι := v.equivFun y
        have key : ⟪p, q⟫ = ⟪∑ i, p i • v i, ∑ i, q i • v i⟫ := by
          simp [inner_sum, inner_smul_right, hv.inner_left_fintype, PiLp.inner_apply]
        convert key
        · rw [← v.equivFun.symm_apply_apply x, v.equivFun_symm_apply]
        · rw [← v.equivFun.symm_apply_apply y, v.equivFun_symm_apply])

@[simp]
theorem _root_.Module.Basis.coe_toOrthonormalBasis_repr (v : Basis ι 𝕜 E) (hv : Orthonormal 𝕜 v) :
    ((v.toOrthonormalBasis hv).repr : E → EuclideanSpace 𝕜 ι) = v.equivFun :=
  rfl

@[simp]
theorem _root_.Module.Basis.coe_toOrthonormalBasis_repr_symm (v : Basis ι 𝕜 E)
    (hv : Orthonormal 𝕜 v) :
    ((v.toOrthonormalBasis hv).repr.symm : EuclideanSpace 𝕜 ι → E) = v.equivFun.symm :=
  rfl

@[simp]
theorem _root_.Module.Basis.toBasis_toOrthonormalBasis (v : Basis ι 𝕜 E) (hv : Orthonormal 𝕜 v) :
    (v.toOrthonormalBasis hv).toBasis = v := by
  simp [Basis.toOrthonormalBasis, OrthonormalBasis.toBasis]

@[simp]
theorem _root_.Module.Basis.coe_toOrthonormalBasis (v : Basis ι 𝕜 E) (hv : Orthonormal 𝕜 v) :
    (v.toOrthonormalBasis hv : ι → E) = (v : ι → E) :=
  calc
    (v.toOrthonormalBasis hv : ι → E) = ((v.toOrthonormalBasis hv).toBasis : ι → E) := by
      classical rw [OrthonormalBasis.coe_toBasis]
    _ = (v : ι → E) := by simp

section Singleton
variable {ι 𝕜 : Type*} [Unique ι] [RCLike 𝕜]

variable (ι 𝕜) in
/-- `OrthonormalBasis.singleton ι 𝕜` is the orthonormal basis sending the unique element of `ι` to
`1 : 𝕜`. -/
protected noncomputable def singleton : OrthonormalBasis ι 𝕜 𝕜 :=
  (Basis.singleton ι 𝕜).toOrthonormalBasis (by simp [orthonormal_iff_ite, Unique.eq_default])

@[simp]
theorem singleton_apply (i) : OrthonormalBasis.singleton ι 𝕜 i = 1 := Basis.singleton_apply _ _ _

@[simp]
theorem singleton_repr (x i) : (OrthonormalBasis.singleton ι 𝕜).repr x i = x :=
  Basis.singleton_repr _ _ _ _

@[simp]
theorem coe_singleton : ⇑(OrthonormalBasis.singleton ι 𝕜) = 1 := by
  ext; simp

@[simp]
theorem toBasis_singleton : (OrthonormalBasis.singleton ι 𝕜).toBasis = Basis.singleton ι 𝕜 :=
  Basis.toBasis_toOrthonormalBasis _ _

end Singleton

/-- `Pi.orthonormalBasis (B : ∀ i, OrthonormalBasis (ι i) 𝕜 (E i))` is the
`Σ i, ι i`-indexed orthonormal basis on `Π i, E i` given by `B i` on each component. -/
protected def _root_.Pi.orthonormalBasis {η : Type*} [Fintype η] {ι : η → Type*}
    [∀ i, Fintype (ι i)] {𝕜 : Type*} [RCLike 𝕜] {E : η → Type*} [∀ i, NormedAddCommGroup (E i)]
    [∀ i, InnerProductSpace 𝕜 (E i)] (B : ∀ i, OrthonormalBasis (ι i) 𝕜 (E i)) :
    OrthonormalBasis ((i : η) × ι i) 𝕜 (PiLp 2 E) where
  repr := .trans
      (.piLpCongrRight 2 fun i => (B i).repr)
      (.symm <| .piLpCurry 𝕜 2 fun _ _ => 𝕜)

theorem _root_.Pi.orthonormalBasis.toBasis {η : Type*} [Fintype η] {ι : η → Type*}
    [∀ i, Fintype (ι i)] {𝕜 : Type*} [RCLike 𝕜] {E : η → Type*} [∀ i, NormedAddCommGroup (E i)]
    [∀ i, InnerProductSpace 𝕜 (E i)] (B : ∀ i, OrthonormalBasis (ι i) 𝕜 (E i)) :
    (Pi.orthonormalBasis B).toBasis =
      ((Pi.basis fun i : η ↦ (B i).toBasis).map (WithLp.linearEquiv 2 _ _).symm) := by ext; rfl

@[simp]
theorem _root_.Pi.orthonormalBasis_apply {η : Type*} [Fintype η] [DecidableEq η] {ι : η → Type*}
    [∀ i, Fintype (ι i)] {𝕜 : Type*} [RCLike 𝕜] {E : η → Type*} [∀ i, NormedAddCommGroup (E i)]
    [∀ i, InnerProductSpace 𝕜 (E i)] (B : ∀ i, OrthonormalBasis (ι i) 𝕜 (E i))
    (j : (i : η) × (ι i)) :
    Pi.orthonormalBasis B j = toLp _ (Pi.single _ (B j.fst j.snd)) := by
  classical
  ext k
  obtain ⟨i, j⟩ := j
  simp only [Pi.orthonormalBasis, coe_ofRepr, LinearIsometryEquiv.symm_trans,
    LinearIsometryEquiv.symm_symm, LinearIsometryEquiv.piLpCongrRight_symm,
    LinearIsometryEquiv.trans_apply, LinearIsometryEquiv.piLpCongrRight_apply,
    LinearIsometryEquiv.piLpCurry_apply, EuclideanSpace.ofLp_single, PiLp.toLp_apply,
    Sigma.curry_single (γ := fun _ _ => 𝕜)]
  obtain rfl | hi := Decidable.eq_or_ne i k
  · simp only [Pi.single_eq_same, EuclideanSpace.toLp_single, OrthonormalBasis.repr_symm_single]
  · simp only [Pi.single_eq_of_ne' hi, toLp_zero, map_zero]

@[simp]
theorem _root_.Pi.orthonormalBasis_repr {η : Type*} [Fintype η] {ι : η → Type*}
    [∀ i, Fintype (ι i)] {𝕜 : Type*} [RCLike 𝕜] {E : η → Type*} [∀ i, NormedAddCommGroup (E i)]
    [∀ i, InnerProductSpace 𝕜 (E i)] (B : ∀ i, OrthonormalBasis (ι i) 𝕜 (E i)) (x : (i : η) → E i)
    (j : (i : η) × (ι i)) :
    (Pi.orthonormalBasis B).repr x j = (B j.fst).repr (x j.fst) j.snd := rfl

variable {v : ι → E}

/-- A finite orthonormal set that spans is an orthonormal basis -/
protected def mk (hon : Orthonormal 𝕜 v) (hsp : ⊤ ≤ Submodule.span 𝕜 (Set.range v)) :
    OrthonormalBasis ι 𝕜 E :=
  (Basis.mk (Orthonormal.linearIndependent hon) hsp).toOrthonormalBasis (by rwa [Basis.coe_mk])

@[simp]
protected theorem coe_mk (hon : Orthonormal 𝕜 v) (hsp : ⊤ ≤ Submodule.span 𝕜 (Set.range v)) :
    ⇑(OrthonormalBasis.mk hon hsp) = v := by
  classical rw [OrthonormalBasis.mk, _root_.Module.Basis.coe_toOrthonormalBasis, Basis.coe_mk]

/-- Any finite subset of an orthonormal family is an `OrthonormalBasis` for its span. -/
protected def span [DecidableEq E] {v' : ι' → E} (h : Orthonormal 𝕜 v') (s : Finset ι') :
    OrthonormalBasis s 𝕜 (span 𝕜 (s.image v' : Set E)) :=
  let e₀' : Basis s 𝕜 _ :=
    Basis.span (h.linearIndependent.comp ((↑) : s → ι') Subtype.val_injective)
  let e₀ : OrthonormalBasis s 𝕜 _ :=
    OrthonormalBasis.mk
      (by
        convert orthonormal_span (h.comp ((↑) : s → ι') Subtype.val_injective)
        simp [e₀', Basis.span_apply])
      e₀'.span_eq.ge
  let φ : span 𝕜 (s.image v' : Set E) ≃ₗᵢ[𝕜] span 𝕜 (range (v' ∘ ((↑) : s → ι'))) :=
    LinearIsometryEquiv.ofEq _ _
      (by
        rw [Finset.coe_image, image_eq_range]
        rfl)
  e₀.map φ.symm

@[simp]
protected theorem span_apply [DecidableEq E] {v' : ι' → E} (h : Orthonormal 𝕜 v') (s : Finset ι')
    (i : s) : (OrthonormalBasis.span h s i : E) = v' i := by
  simp only [OrthonormalBasis.span, Basis.span_apply, LinearIsometryEquiv.ofEq_symm,
    OrthonormalBasis.map_apply, OrthonormalBasis.coe_mk, LinearIsometryEquiv.coe_ofEq_apply,
    comp_apply]

open Submodule

/-- A finite orthonormal family of vectors whose span has trivial orthogonal complement is an
orthonormal basis. -/
protected def mkOfOrthogonalEqBot (hon : Orthonormal 𝕜 v) (hsp : (span 𝕜 (Set.range v))ᗮ = ⊥) :
    OrthonormalBasis ι 𝕜 E :=
  OrthonormalBasis.mk hon
    (by
      refine Eq.ge ?_
      haveI : FiniteDimensional 𝕜 (span 𝕜 (range v)) :=
        FiniteDimensional.span_of_finite 𝕜 (finite_range v)
      haveI : CompleteSpace (span 𝕜 (range v)) := FiniteDimensional.complete 𝕜 _
      rwa [orthogonal_eq_bot_iff] at hsp)

@[simp]
protected theorem coe_of_orthogonal_eq_bot_mk (hon : Orthonormal 𝕜 v)
    (hsp : (span 𝕜 (Set.range v))ᗮ = ⊥) : ⇑(OrthonormalBasis.mkOfOrthogonalEqBot hon hsp) = v :=
  OrthonormalBasis.coe_mk hon _

variable [Fintype ι']

/-- `b.reindex (e : ι ≃ ι')` is an `OrthonormalBasis` indexed by `ι'` -/
def reindex (b : OrthonormalBasis ι 𝕜 E) (e : ι ≃ ι') : OrthonormalBasis ι' 𝕜 E :=
  OrthonormalBasis.ofRepr (b.repr.trans (LinearIsometryEquiv.piLpCongrLeft 2 𝕜 𝕜 e))

protected theorem reindex_apply (b : OrthonormalBasis ι 𝕜 E) (e : ι ≃ ι') (i' : ι') :
    (b.reindex e) i' = b (e.symm i') := by
  classical
    dsimp [reindex]
    rw [coe_ofRepr]
    dsimp
    rw [← b.repr_symm_single, LinearIsometryEquiv.piLpCongrLeft_symm,
      EuclideanSpace.piLpCongrLeft_single]

@[simp]
theorem reindex_toBasis (b : OrthonormalBasis ι 𝕜 E) (e : ι ≃ ι') :
    (b.reindex e).toBasis = b.toBasis.reindex e := Basis.eq_ofRepr_eq_repr fun _ ↦ congr_fun rfl

@[simp]
protected theorem coe_reindex (b : OrthonormalBasis ι 𝕜 E) (e : ι ≃ ι') :
    ⇑(b.reindex e) = b ∘ e.symm :=
  funext (b.reindex_apply e)

@[simp]
protected theorem repr_reindex (b : OrthonormalBasis ι 𝕜 E) (e : ι ≃ ι') (x : E) (i' : ι') :
    (b.reindex e).repr x i' = b.repr x (e.symm i') := by
  classical
  rw [OrthonormalBasis.repr_apply_apply, b.repr_apply_apply, OrthonormalBasis.coe_reindex,
    comp_apply]

end OrthonormalBasis

namespace EuclideanSpace

variable (𝕜 ι)

/-- The basis `Pi.basisFun`, bundled as an orthornormal basis of `EuclideanSpace 𝕜 ι`. -/
noncomputable def basisFun : OrthonormalBasis ι 𝕜 (EuclideanSpace 𝕜 ι) :=
  ⟨LinearIsometryEquiv.refl _ _⟩

@[simp]
theorem basisFun_apply [DecidableEq ι] (i : ι) : basisFun ι 𝕜 i = EuclideanSpace.single i 1 :=
  PiLp.basisFun_apply _ _ _ _

@[simp]
theorem basisFun_repr (x : EuclideanSpace 𝕜 ι) (i : ι) : (basisFun ι 𝕜).repr x i = x i := rfl

@[simp]
theorem basisFun_inner (x : EuclideanSpace 𝕜 ι) (i : ι) : ⟪basisFun ι 𝕜 i, x⟫ = x i := by
  simp [← OrthonormalBasis.repr_apply_apply]

@[simp]
theorem inner_basisFun_real (x : EuclideanSpace ℝ ι) (i : ι) :
    inner ℝ x (basisFun ι ℝ i) = x i := by
  rw [real_inner_comm, basisFun_inner]

theorem basisFun_toBasis : (basisFun ι 𝕜).toBasis = PiLp.basisFun _ 𝕜 ι := rfl

end EuclideanSpace

instance OrthonormalBasis.instInhabited : Inhabited (OrthonormalBasis ι 𝕜 (EuclideanSpace 𝕜 ι)) :=
  ⟨EuclideanSpace.basisFun ι 𝕜⟩

namespace OrthonormalBasis

variable {E' : Type*} [Fintype ι'] [NormedAddCommGroup E'] [InnerProductSpace 𝕜 E']
    (b : OrthonormalBasis ι 𝕜 E) (b' : OrthonormalBasis ι' 𝕜 E') (e : ι ≃ ι')

/-- The `LinearIsometryEquiv` which maps an orthonormal basis to another. This is a convenience
wrapper around `Orthonormal.equiv`. -/
protected def equiv : E ≃ₗᵢ[𝕜] E' :=
  b.repr.trans <| .trans (.piLpCongrLeft _ _ _ e) b'.repr.symm

@[simp]
lemma equiv_symm : (b.equiv b' e).symm = b'.equiv b e.symm := by
  apply b'.toBasis.ext_linearIsometryEquiv
  simp [OrthonormalBasis.equiv]

@[simp]
lemma equiv_apply_basis (i : ι) : b.equiv b' e (b i) = b' (e i) := by
  classical
  simp only [OrthonormalBasis.equiv, LinearIsometryEquiv.trans_apply, OrthonormalBasis.repr_self,
    LinearIsometryEquiv.piLpCongrLeft_apply]
  refine DFunLike.congr rfl ?_
  ext j
  simp [Equiv.symm_apply_eq]

@[simp]
lemma equiv_self_rfl : b.equiv b (.refl ι) = .refl 𝕜 E := by
  apply b.toBasis.ext_linearIsometryEquiv
  simp

lemma equiv_apply (x : E) : b.equiv b' e x = ∑ i, b.repr x i • b' (e i) := by
  nth_rw 1 [← b.sum_repr x, map_sum]
  simp_rw [map_smul, equiv_apply_basis]

lemma equiv_apply_euclideanSpace (x : EuclideanSpace 𝕜 ι) :
    (EuclideanSpace.basisFun ι 𝕜).equiv b (Equiv.refl ι) x = ∑ i, x i • b i := by
  simp_rw [equiv_apply, EuclideanSpace.basisFun_repr, Equiv.refl_apply]

lemma coe_equiv_euclideanSpace :
    ⇑((EuclideanSpace.basisFun ι 𝕜).equiv b (Equiv.refl ι)) = fun x ↦ ∑ i, x i • b i := by
  simp_rw [← equiv_apply_euclideanSpace]

end OrthonormalBasis

section Complex

/-- `![1, I]` is an orthonormal basis for `ℂ` considered as a real inner product space. -/
def Complex.orthonormalBasisOneI : OrthonormalBasis (Fin 2) ℝ ℂ :=
  Complex.basisOneI.toOrthonormalBasis
    (by
      rw [orthonormal_iff_ite]
      intro i; fin_cases i <;> intro j <;> fin_cases j <;> simp [real_inner_eq_re_inner])

@[simp]
theorem Complex.orthonormalBasisOneI_repr_apply (z : ℂ) :
    Complex.orthonormalBasisOneI.repr z = ![z.re, z.im] :=
  rfl

@[simp]
theorem Complex.orthonormalBasisOneI_repr_symm_apply (x : EuclideanSpace ℝ (Fin 2)) :
    Complex.orthonormalBasisOneI.repr.symm x = x 0 + x 1 * I :=
  rfl

@[simp]
theorem Complex.toBasis_orthonormalBasisOneI :
    Complex.orthonormalBasisOneI.toBasis = Complex.basisOneI :=
  Basis.toBasis_toOrthonormalBasis _ _

@[simp]
theorem Complex.coe_orthonormalBasisOneI :
    (Complex.orthonormalBasisOneI : Fin 2 → ℂ) = ![1, I] := by
  simp [Complex.orthonormalBasisOneI]

/-- The isometry between `ℂ` and a two-dimensional real inner product space given by a basis. -/
def Complex.isometryOfOrthonormal (v : OrthonormalBasis (Fin 2) ℝ F) : ℂ ≃ₗᵢ[ℝ] F :=
  Complex.orthonormalBasisOneI.repr.trans v.repr.symm

@[simp]
theorem Complex.map_isometryOfOrthonormal (v : OrthonormalBasis (Fin 2) ℝ F) (f : F ≃ₗᵢ[ℝ] F') :
    Complex.isometryOfOrthonormal (v.map f) = (Complex.isometryOfOrthonormal v).trans f := by
  simp only [isometryOfOrthonormal, OrthonormalBasis.map, LinearIsometryEquiv.symm_trans,
    LinearIsometryEquiv.symm_symm]
  -- Porting note: `LinearIsometryEquiv.trans_assoc` doesn't trigger in the `simp` above
  rw [LinearIsometryEquiv.trans_assoc]

theorem Complex.isometryOfOrthonormal_symm_apply (v : OrthonormalBasis (Fin 2) ℝ F) (f : F) :
    (Complex.isometryOfOrthonormal v).symm f =
      (v.toBasis.coord 0 f : ℂ) + (v.toBasis.coord 1 f : ℂ) * I := by
  simp [Complex.isometryOfOrthonormal]

theorem Complex.isometryOfOrthonormal_apply (v : OrthonormalBasis (Fin 2) ℝ F) (z : ℂ) :
    Complex.isometryOfOrthonormal v z = z.re • v 0 + z.im • v 1 := by
  simp [Complex.isometryOfOrthonormal, ← v.sum_repr_symm]

end Complex

open Module

/-! ### Matrix representation of an orthonormal basis with respect to another -/


section ToMatrix

variable [DecidableEq ι]

section
open scoped Matrix

/-- A version of `OrthonormalBasis.toMatrix_orthonormalBasis_mem_unitary` that works for bases with
different index types. -/
@[simp]
theorem OrthonormalBasis.toMatrix_orthonormalBasis_conjTranspose_mul_self [Fintype ι']
    (a : OrthonormalBasis ι' 𝕜 E) (b : OrthonormalBasis ι 𝕜 E) :
    (a.toBasis.toMatrix b)ᴴ * a.toBasis.toMatrix b = 1 := by
  ext i j
  convert a.repr.inner_map_map (b i) (b j)
  · simp only [Matrix.mul_apply, Matrix.conjTranspose_apply, star_def, PiLp.inner_apply,
      inner_apply']
    congr
  · rw [orthonormal_iff_ite.mp b.orthonormal i j, Matrix.one_apply]

/-- A version of `OrthonormalBasis.toMatrix_orthonormalBasis_mem_unitary` that works for bases with
different index types. -/
@[simp]
theorem OrthonormalBasis.toMatrix_orthonormalBasis_self_mul_conjTranspose [Fintype ι']
    (a : OrthonormalBasis ι 𝕜 E) (b : OrthonormalBasis ι' 𝕜 E) :
    a.toBasis.toMatrix b * (a.toBasis.toMatrix b)ᴴ = 1 := by
  classical
  rw [Matrix.mul_eq_one_comm_of_equiv (a.toBasis.indexEquiv b.toBasis),
    a.toMatrix_orthonormalBasis_conjTranspose_mul_self b]

variable (a b : OrthonormalBasis ι 𝕜 E)

/-- The change-of-basis matrix between two orthonormal bases `a`, `b` is a unitary matrix. -/
theorem OrthonormalBasis.toMatrix_orthonormalBasis_mem_unitary :
    a.toBasis.toMatrix b ∈ Matrix.unitaryGroup ι 𝕜 := by
  rw [Matrix.mem_unitaryGroup_iff']
  exact a.toMatrix_orthonormalBasis_conjTranspose_mul_self b

/-- The determinant of the change-of-basis matrix between two orthonormal bases `a`, `b` has
unit length. -/
@[simp]
theorem OrthonormalBasis.det_to_matrix_orthonormalBasis : ‖a.toBasis.det b‖ = 1 := by
  have := (Matrix.det_of_mem_unitary (a.toMatrix_orthonormalBasis_mem_unitary b)).2
  rw [star_def, RCLike.mul_conj] at this
  norm_cast at this
  rwa [pow_eq_one_iff_of_nonneg (norm_nonneg _) two_ne_zero] at this

end

section Real

variable (a b : OrthonormalBasis ι ℝ F)

/-- The change-of-basis matrix between two orthonormal bases `a`, `b` is an orthogonal matrix. -/
theorem OrthonormalBasis.toMatrix_orthonormalBasis_mem_orthogonal :
    a.toBasis.toMatrix b ∈ Matrix.orthogonalGroup ι ℝ :=
  a.toMatrix_orthonormalBasis_mem_unitary b

/-- The determinant of the change-of-basis matrix between two orthonormal bases `a`, `b` is ±1. -/
theorem OrthonormalBasis.det_to_matrix_orthonormalBasis_real :
    a.toBasis.det b = 1 ∨ a.toBasis.det b = -1 := by
  rw [← sq_eq_one_iff]
  simpa [unitary, sq] using Matrix.det_of_mem_unitary (a.toMatrix_orthonormalBasis_mem_unitary b)

end Real

end ToMatrix

/-! ### Existence of orthonormal basis, etc. -/


section FiniteDimensional

variable {v : Set E}
variable {A : ι → Submodule 𝕜 E}

/-- Given an internal direct sum decomposition of a module `M`, and an orthonormal basis for each
of the components of the direct sum, the disjoint union of these orthonormal bases is an
orthonormal basis for `M`. -/
noncomputable def DirectSum.IsInternal.collectedOrthonormalBasis
    (hV : OrthogonalFamily 𝕜 (fun i => A i) fun i => (A i).subtypeₗᵢ) [DecidableEq ι]
    (hV_sum : DirectSum.IsInternal fun i => A i) {α : ι → Type*} [∀ i, Fintype (α i)]
    (v_family : ∀ i, OrthonormalBasis (α i) 𝕜 (A i)) : OrthonormalBasis (Σ i, α i) 𝕜 E :=
  (hV_sum.collectedBasis fun i => (v_family i).toBasis).toOrthonormalBasis <| by
    simpa using
      hV.orthonormal_sigma_orthonormal (show ∀ i, Orthonormal 𝕜 (v_family i).toBasis by simp)

theorem DirectSum.IsInternal.collectedOrthonormalBasis_mem [DecidableEq ι]
    (h : DirectSum.IsInternal A) {α : ι → Type*} [∀ i, Fintype (α i)]
    (hV : OrthogonalFamily 𝕜 (fun i => A i) fun i => (A i).subtypeₗᵢ)
    (v : ∀ i, OrthonormalBasis (α i) 𝕜 (A i)) (a : Σ i, α i) :
    h.collectedOrthonormalBasis hV v a ∈ A a.1 := by
  simp [DirectSum.IsInternal.collectedOrthonormalBasis]

variable [FiniteDimensional 𝕜 E]

/-- In a finite-dimensional `InnerProductSpace`, any orthonormal subset can be extended to an
orthonormal basis. -/
theorem Orthonormal.exists_orthonormalBasis_extension (hv : Orthonormal 𝕜 ((↑) : v → E)) :
    ∃ (u : Finset E) (b : OrthonormalBasis u 𝕜 E), v ⊆ u ∧ ⇑b = ((↑) : u → E) := by
  obtain ⟨u₀, hu₀s, hu₀, hu₀_max⟩ := exists_maximal_orthonormal hv
  rw [maximal_orthonormal_iff_orthogonalComplement_eq_bot hu₀] at hu₀_max
  have hu₀_finite : u₀.Finite := hu₀.linearIndependent.setFinite
  let u : Finset E := hu₀_finite.toFinset
  let fu : ↥u ≃ ↥u₀ := hu₀_finite.subtypeEquivToFinset.symm
  have hu : Orthonormal 𝕜 ((↑) : u → E) := by simpa using hu₀.comp _ fu.injective
  refine ⟨u, OrthonormalBasis.mkOfOrthogonalEqBot hu ?_, ?_, ?_⟩
  · simpa [u] using hu₀_max
  · simpa [u] using hu₀s
  · simp

theorem Orthonormal.exists_orthonormalBasis_extension_of_card_eq {ι : Type*} [Fintype ι]
    (card_ι : finrank 𝕜 E = Fintype.card ι) {v : ι → E} {s : Set ι}
    (hv : Orthonormal 𝕜 (s.restrict v)) : ∃ b : OrthonormalBasis ι 𝕜 E, ∀ i ∈ s, b i = v i := by
  have hsv : Injective (s.restrict v) := hv.linearIndependent.injective
  have hX : Orthonormal 𝕜 ((↑) : Set.range (s.restrict v) → E) := by
    rwa [orthonormal_subtype_range hsv]
  obtain ⟨Y, b₀, hX, hb₀⟩ := hX.exists_orthonormalBasis_extension
  have hιY : Fintype.card ι = Y.card := by
    refine card_ι.symm.trans ?_
    exact Module.finrank_eq_card_finset_basis b₀.toBasis
  have hvsY : s.MapsTo v Y := (s.mapsTo_image v).mono_right (by rwa [← range_restrict])
  have hsv' : Set.InjOn v s := by
    rw [Set.injOn_iff_injective]
    exact hsv
  obtain ⟨g, hg⟩ := hvsY.exists_equiv_extend_of_card_eq hιY hsv'
  use b₀.reindex g.symm
  intro i hi
  simp [hb₀, hg i hi]

variable (𝕜 E)

/-- A finite-dimensional inner product space admits an orthonormal basis. -/
theorem _root_.exists_orthonormalBasis :
    ∃ (w : Finset E) (b : OrthonormalBasis w 𝕜 E), ⇑b = ((↑) : w → E) :=
  let ⟨w, hw, _, hw''⟩ := (orthonormal_empty 𝕜 E).exists_orthonormalBasis_extension
  ⟨w, hw, hw''⟩

/-- A finite-dimensional `InnerProductSpace` has an orthonormal basis. -/
irreducible_def stdOrthonormalBasis : OrthonormalBasis (Fin (finrank 𝕜 E)) 𝕜 E := by
  let b := Classical.choose (Classical.choose_spec <| exists_orthonormalBasis 𝕜 E)
  rw [finrank_eq_card_basis b.toBasis]
  exact b.reindex (Fintype.equivFinOfCardEq rfl)

/-- An orthonormal basis of `ℝ` is made either of the vector `1`, or of the vector `-1`. -/
theorem orthonormalBasis_one_dim (b : OrthonormalBasis ι ℝ ℝ) :
    (⇑b = fun _ => (1 : ℝ)) ∨ ⇑b = fun _ => (-1 : ℝ) := by
  have : Unique ι := b.toBasis.unique
  have : b default = 1 ∨ b default = -1 := by
    have : ‖b default‖ = 1 := b.orthonormal.1 _
    rwa [Real.norm_eq_abs, abs_eq (zero_le_one' ℝ)] at this
  rw [eq_const_of_unique b]
  grind

variable {𝕜 E}

section SubordinateOrthonormalBasis

open DirectSum

variable {n : ℕ} (hn : finrank 𝕜 E = n) [DecidableEq ι] {V : ι → Submodule 𝕜 E} (hV : IsInternal V)

/-- Exhibit a bijection between `Fin n` and the index set of a certain basis of an `n`-dimensional
inner product space `E`.  This should not be accessed directly, but only via the subsequent API. -/
irreducible_def DirectSum.IsInternal.sigmaOrthonormalBasisIndexEquiv
    (hV' : OrthogonalFamily 𝕜 (fun i => V i) fun i => (V i).subtypeₗᵢ) :
    (Σ i, Fin (finrank 𝕜 (V i))) ≃ Fin n :=
  let b := hV.collectedOrthonormalBasis hV' fun i => stdOrthonormalBasis 𝕜 (V i)
  Fintype.equivFinOfCardEq <| (Module.finrank_eq_card_basis b.toBasis).symm.trans hn

/-- An `n`-dimensional `InnerProductSpace` equipped with a decomposition as an internal direct
sum has an orthonormal basis indexed by `Fin n` and subordinate to that direct sum. -/
irreducible_def DirectSum.IsInternal.subordinateOrthonormalBasis
    (hV' : OrthogonalFamily 𝕜 (fun i => V i) fun i => (V i).subtypeₗᵢ) :
    OrthonormalBasis (Fin n) 𝕜 E :=
  (hV.collectedOrthonormalBasis hV' fun i => stdOrthonormalBasis 𝕜 (V i)).reindex
    (hV.sigmaOrthonormalBasisIndexEquiv hn hV')

/-- An `n`-dimensional `InnerProductSpace` equipped with a decomposition as an internal direct
sum has an orthonormal basis indexed by `Fin n` and subordinate to that direct sum. This function
provides the mapping by which it is subordinate. -/
irreducible_def DirectSum.IsInternal.subordinateOrthonormalBasisIndex (a : Fin n)
    (hV' : OrthogonalFamily 𝕜 (fun i => V i) fun i => (V i).subtypeₗᵢ) : ι :=
  ((hV.sigmaOrthonormalBasisIndexEquiv hn hV').symm a).1

/-- The basis constructed in `DirectSum.IsInternal.subordinateOrthonormalBasis` is subordinate to
the `OrthogonalFamily` in question. -/
theorem DirectSum.IsInternal.subordinateOrthonormalBasis_subordinate (a : Fin n)
    (hV' : OrthogonalFamily 𝕜 (fun i => V i) fun i => (V i).subtypeₗᵢ) :
    hV.subordinateOrthonormalBasis hn hV' a ∈ V (hV.subordinateOrthonormalBasisIndex hn a hV') := by
  simpa only [DirectSum.IsInternal.subordinateOrthonormalBasis, OrthonormalBasis.coe_reindex,
    DirectSum.IsInternal.subordinateOrthonormalBasisIndex] using
    hV.collectedOrthonormalBasis_mem hV' (fun i => stdOrthonormalBasis 𝕜 (V i))
      ((hV.sigmaOrthonormalBasisIndexEquiv hn hV').symm a)

end SubordinateOrthonormalBasis

end FiniteDimensional

/-- Given a natural number `n` one less than the `finrank` of a finite-dimensional inner product
space, there exists an isometry from the orthogonal complement of a nonzero singleton to
`EuclideanSpace 𝕜 (Fin n)`. -/
def OrthonormalBasis.fromOrthogonalSpanSingleton (n : ℕ) [Fact (finrank 𝕜 E = n + 1)] {v : E}
    (hv : v ≠ 0) : OrthonormalBasis (Fin n) 𝕜 (𝕜 ∙ v)ᗮ :=
  have : FiniteDimensional 𝕜 E := .of_fact_finrank_eq_succ (K := 𝕜) (V := E) n
  (stdOrthonormalBasis _ _).reindex <| finCongr <| finrank_orthogonal_span_singleton hv

section LinearIsometry

variable {V : Type*} [NormedAddCommGroup V] [InnerProductSpace 𝕜 V] [FiniteDimensional 𝕜 V]
variable {S : Submodule 𝕜 V} {L : S →ₗᵢ[𝕜] V}

open Module

/-- Let `S` be a subspace of a finite-dimensional complex inner product space `V`.  A linear
isometry mapping `S` into `V` can be extended to a full isometry of `V`.

TODO:  The case when `S` is a finite-dimensional subspace of an infinite-dimensional `V`. -/
noncomputable def LinearIsometry.extend (L : S →ₗᵢ[𝕜] V) : V →ₗᵢ[𝕜] V := by
  -- Build an isometry from Sᗮ to L(S)ᗮ through `EuclideanSpace`
  let d := finrank 𝕜 Sᗮ
  let LS := LinearMap.range L.toLinearMap
  have E : Sᗮ ≃ₗᵢ[𝕜] LSᗮ := by
    have dim_LS_perp : finrank 𝕜 LSᗮ = d :=
      calc
        finrank 𝕜 LSᗮ = finrank 𝕜 V - finrank 𝕜 LS := by
          simp only [← LS.finrank_add_finrank_orthogonal, add_tsub_cancel_left]
        _ = finrank 𝕜 V - finrank 𝕜 S := by
          simp only [LS, LinearMap.finrank_range_of_inj L.injective]
        _ = finrank 𝕜 Sᗮ := by simp only [← S.finrank_add_finrank_orthogonal, add_tsub_cancel_left]
    exact
      (stdOrthonormalBasis 𝕜 Sᗮ).repr.trans
        ((stdOrthonormalBasis 𝕜 LSᗮ).reindex <| finCongr dim_LS_perp).repr.symm
  let L3 := LSᗮ.subtypeₗᵢ.comp E.toLinearIsometry
  -- Project onto S and Sᗮ
  haveI : CompleteSpace S := FiniteDimensional.complete 𝕜 S
  haveI : CompleteSpace V := FiniteDimensional.complete 𝕜 V
  let p1 := S.orthogonalProjection.toLinearMap
  let p2 := Sᗮ.orthogonalProjection.toLinearMap
  -- Build a linear map from the isometries on S and Sᗮ
  let M := L.toLinearMap.comp p1 + L3.toLinearMap.comp p2
  -- Prove that M is an isometry
  have M_norm_map : ∀ x : V, ‖M x‖ = ‖x‖ := by
    intro x
    -- Apply M to the orthogonal decomposition of x
    have Mx_decomp : M x = L (p1 x) + L3 (p2 x) := by
      simp only [M, LinearMap.add_apply, LinearMap.comp_apply, LinearMap.comp_apply,
        LinearIsometry.coe_toLinearMap]
    -- Mx_decomp is the orthogonal decomposition of M x
    have Mx_orth : ⟪L (p1 x), L3 (p2 x)⟫ = 0 := by
      have Lp1x : L (p1 x) ∈ LinearMap.range L.toLinearMap :=
        LinearMap.mem_range_self L.toLinearMap (p1 x)
      have Lp2x : L3 (p2 x) ∈ (LinearMap.range L.toLinearMap)ᗮ := by
        simp only [LS,
          ← Submodule.range_subtype LSᗮ]
        apply LinearMap.mem_range_self
      apply Submodule.inner_right_of_mem_orthogonal Lp1x Lp2x
    -- Apply the Pythagorean theorem and simplify
    rw [← sq_eq_sq₀ (norm_nonneg _) (norm_nonneg _), norm_sq_eq_add_norm_sq_projection x S]
    simp only [sq, Mx_decomp]
    rw [norm_add_sq_eq_norm_sq_add_norm_sq_of_inner_eq_zero (L (p1 x)) (L3 (p2 x)) Mx_orth]
    simp only [p1, p2, LinearIsometry.norm_map,
      ContinuousLinearMap.coe_coe, Submodule.coe_norm]
  exact
    { toLinearMap := M
      norm_map' := M_norm_map }

theorem LinearIsometry.extend_apply (L : S →ₗᵢ[𝕜] V) (s : S) : L.extend s = L s := by
  haveI : CompleteSpace S := FiniteDimensional.complete 𝕜 S
  simp only [LinearIsometry.extend, ← LinearIsometry.coe_toLinearMap]
  simp only [add_eq_left, LinearIsometry.coe_toLinearMap,
    LinearIsometryEquiv.coe_toLinearIsometry, LinearIsometry.coe_comp, Function.comp_apply,
    orthogonalProjection_mem_subspace_eq_self, LinearMap.coe_comp, ContinuousLinearMap.coe_coe,
    Submodule.coe_subtype, LinearMap.add_apply, Submodule.coe_eq_zero,
    LinearIsometryEquiv.map_eq_zero_iff, Submodule.coe_subtypeₗᵢ,
    orthogonalProjection_mem_subspace_orthogonalComplement_eq_zero, Submodule.orthogonal_orthogonal,
    Submodule.coe_mem]

end LinearIsometry

section Matrix

open Matrix

variable {m n : Type*}

namespace Matrix

variable [Fintype n] [DecidableEq n]

/-- `Matrix.toLin'` adapted for `EuclideanSpace 𝕜 _`. -/
def toEuclideanLin : Matrix m n 𝕜 ≃ₗ[𝕜] EuclideanSpace 𝕜 n →ₗ[𝕜] EuclideanSpace 𝕜 m :=
  Matrix.toLin' ≪≫ₗ
    LinearEquiv.arrowCongr (WithLp.linearEquiv _ 𝕜 (n → 𝕜)).symm
      (WithLp.linearEquiv _ 𝕜 (m → 𝕜)).symm

@[simp]
lemma toEuclideanLin_toLp (A : Matrix m n 𝕜) (x : n → 𝕜) :
    Matrix.toEuclideanLin A (toLp _ x) = toLp _ (Matrix.toLin' A x) := rfl

@[simp]
theorem piLp_ofLp_toEuclideanLin (A : Matrix m n 𝕜) (x : EuclideanSpace 𝕜 n) :
    ofLp (Matrix.toEuclideanLin A x) = Matrix.toLin' A (ofLp x) :=
  rfl

theorem toEuclideanLin_apply (M : Matrix m n 𝕜) (v : EuclideanSpace 𝕜 n) :
    toEuclideanLin M v = toLp _ (M *ᵥ ofLp v) := rfl

@[simp]
theorem ofLp_toEuclideanLin_apply (M : Matrix m n 𝕜) (v : EuclideanSpace 𝕜 n) :
    ofLp (toEuclideanLin M v) = M *ᵥ ofLp v :=
  rfl

@[simp]
theorem toEuclideanLin_apply_piLp_toLp (M : Matrix m n 𝕜) (v : n → 𝕜) :
    toEuclideanLin M (toLp _ v) = toLp _ (M *ᵥ v) :=
  rfl

-- `Matrix.toEuclideanLin` is the same as `Matrix.toLin` applied to `PiLp.basisFun`,
theorem toEuclideanLin_eq_toLin [Finite m] :
    (toEuclideanLin : Matrix m n 𝕜 ≃ₗ[𝕜] _) =
      Matrix.toLin (PiLp.basisFun _ _ _) (PiLp.basisFun _ _ _) :=
  rfl

open EuclideanSpace in
lemma toEuclideanLin_eq_toLin_orthonormal [Fintype m] :
    toEuclideanLin = toLin (basisFun n 𝕜).toBasis (basisFun m 𝕜).toBasis :=
  rfl

end Matrix

local notation "⟪" x ", " y "⟫ₑ" => inner 𝕜 (toLp 2 x) (toLp 2 y)

/-- The inner product of a row of `A` and a row of `B` is an entry of `B * Aᴴ`. -/
theorem inner_matrix_row_row [Fintype n] (A B : Matrix m n 𝕜) (i j : m) :
    ⟪A i, B j⟫ₑ = (B * Aᴴ) j i := by
  simp [PiLp.inner_apply, dotProduct, mul_apply']

/-- The inner product of a column of `A` and a column of `B` is an entry of `Aᴴ * B`. -/
theorem inner_matrix_col_col [Fintype m] (A B : Matrix m n 𝕜) (i j : n) :
    ⟪Aᵀ i, Bᵀ j⟫ₑ = (Aᴴ * B) i j := by
  simp [PiLp.inner_apply, dotProduct, mul_apply', mul_comm]

<<<<<<< HEAD
/-- The matrix representation of `(lsmul 𝕜 𝕜).flip x)` given by basis `b` is equal to the
column `b.repr x`. -/
theorem ContinuousLinearMap.lsmul_flip_apply_toMatrix {𝕜 E : Type*} [NontriviallyNormedField 𝕜]
    [SeminormedAddCommGroup E] [NormedSpace 𝕜 E] (b : Basis ι 𝕜 E) (x : E) :
    ((lsmul 𝕜 𝕜).flip x).toMatrix (.singleton Unit 𝕜) b = replicateCol Unit (b.repr x) := by
  ext; simp [LinearMap.toMatrix_apply]

/-- The matrix representation of `innerSL 𝕜 x` given by an orthonormal basis `b` is equal to
the conjugate transpose of the column `b.repr x`
(in other words, it is the row `star (b.repr x)`). -/
theorem innerSL_apply_toMatrix [DecidableEq ι] (b : OrthonormalBasis ι 𝕜 E) (x : E) :
    (innerSL 𝕜 x).toMatrix b.toBasis (.singleton Unit 𝕜) = (replicateCol Unit (b.repr x))ᴴ := by
  ext; simp [LinearMap.toMatrix_apply, b.repr_apply_apply]


end Matrix

namespace InnerProductSpace

variable {𝕜 E F ι ι' : Type*} [RCLike 𝕜]
variable [SeminormedAddCommGroup E] [NormedSpace 𝕜 E]
variable [NormedAddCommGroup F] [InnerProductSpace 𝕜 F]
variable [Fintype ι] [Fintype ι'] [DecidableEq ι']

theorem rankOne_toMatrix (x : E) (y : F) (b : Module.Basis ι 𝕜 E) (b' : OrthonormalBasis ι' 𝕜 F) :
    (rankOne 𝕜 x y).toMatrix b'.toBasis b = Matrix.vecMulVec (b.repr x) (star (b'.repr y)) := by
  simp [rankOne_def, LinearMap.toMatrix_comp _ (Module.Basis.singleton Unit 𝕜),
    ContinuousLinearMap.lsmul_flip_apply_toMatrix, innerSL_apply_toMatrix, Matrix.vecMulVec_eq Unit]

end InnerProductSpace
=======
/-- The matrix representation of `innerSL 𝕜 x` given by an orthonormal basis `b` and `b₂`
is equal to `vecMulVec (star b₂) (star (b.repr x))`. -/
theorem toMatrix_innerSL_apply [Fintype n] [DecidableEq n] [Fintype m]
    (b : OrthonormalBasis n 𝕜 E) (b₂ : OrthonormalBasis m 𝕜 𝕜) (x : E) :
    (innerSL 𝕜 x).toMatrix b.toBasis b₂.toBasis = vecMulVec (star b₂) (star (b.repr x)) := by
  ext; simp [LinearMap.toMatrix_apply, vecMulVec_apply, OrthonormalBasis.repr_apply_apply, mul_comm]

end Matrix
>>>>>>> 5a89224e
<|MERGE_RESOLUTION|>--- conflicted
+++ resolved
@@ -1201,38 +1201,6 @@
     ⟪Aᵀ i, Bᵀ j⟫ₑ = (Aᴴ * B) i j := by
   simp [PiLp.inner_apply, dotProduct, mul_apply', mul_comm]
 
-<<<<<<< HEAD
-/-- The matrix representation of `(lsmul 𝕜 𝕜).flip x)` given by basis `b` is equal to the
-column `b.repr x`. -/
-theorem ContinuousLinearMap.lsmul_flip_apply_toMatrix {𝕜 E : Type*} [NontriviallyNormedField 𝕜]
-    [SeminormedAddCommGroup E] [NormedSpace 𝕜 E] (b : Basis ι 𝕜 E) (x : E) :
-    ((lsmul 𝕜 𝕜).flip x).toMatrix (.singleton Unit 𝕜) b = replicateCol Unit (b.repr x) := by
-  ext; simp [LinearMap.toMatrix_apply]
-
-/-- The matrix representation of `innerSL 𝕜 x` given by an orthonormal basis `b` is equal to
-the conjugate transpose of the column `b.repr x`
-(in other words, it is the row `star (b.repr x)`). -/
-theorem innerSL_apply_toMatrix [DecidableEq ι] (b : OrthonormalBasis ι 𝕜 E) (x : E) :
-    (innerSL 𝕜 x).toMatrix b.toBasis (.singleton Unit 𝕜) = (replicateCol Unit (b.repr x))ᴴ := by
-  ext; simp [LinearMap.toMatrix_apply, b.repr_apply_apply]
-
-
-end Matrix
-
-namespace InnerProductSpace
-
-variable {𝕜 E F ι ι' : Type*} [RCLike 𝕜]
-variable [SeminormedAddCommGroup E] [NormedSpace 𝕜 E]
-variable [NormedAddCommGroup F] [InnerProductSpace 𝕜 F]
-variable [Fintype ι] [Fintype ι'] [DecidableEq ι']
-
-theorem rankOne_toMatrix (x : E) (y : F) (b : Module.Basis ι 𝕜 E) (b' : OrthonormalBasis ι' 𝕜 F) :
-    (rankOne 𝕜 x y).toMatrix b'.toBasis b = Matrix.vecMulVec (b.repr x) (star (b'.repr y)) := by
-  simp [rankOne_def, LinearMap.toMatrix_comp _ (Module.Basis.singleton Unit 𝕜),
-    ContinuousLinearMap.lsmul_flip_apply_toMatrix, innerSL_apply_toMatrix, Matrix.vecMulVec_eq Unit]
-
-end InnerProductSpace
-=======
 /-- The matrix representation of `innerSL 𝕜 x` given by an orthonormal basis `b` and `b₂`
 is equal to `vecMulVec (star b₂) (star (b.repr x))`. -/
 theorem toMatrix_innerSL_apply [Fintype n] [DecidableEq n] [Fintype m]
@@ -1241,4 +1209,17 @@
   ext; simp [LinearMap.toMatrix_apply, vecMulVec_apply, OrthonormalBasis.repr_apply_apply, mul_comm]
 
 end Matrix
->>>>>>> 5a89224e
+
+namespace InnerProductSpace
+
+variable {𝕜 E F ι ι' : Type*} [RCLike 𝕜]
+variable [SeminormedAddCommGroup E] [NormedSpace 𝕜 E]
+variable [NormedAddCommGroup F] [InnerProductSpace 𝕜 F]
+variable [Fintype ι] [Fintype ι'] [DecidableEq ι']
+
+theorem rankOne_toMatrix (x : E) (y : F) (b : Module.Basis ι 𝕜 E) (b' : OrthonormalBasis ι' 𝕜 F) :
+    (rankOne 𝕜 x y).toMatrix b'.toBasis b = Matrix.vecMulVec (b.repr x) (star (b'.repr y)) := by
+  simp [rankOne_def, LinearMap.toMatrix_comp _ (Module.Basis.singleton Unit 𝕜),
+    ContinuousLinearMap.lsmul_flip_apply_toMatrix, innerSL_apply_toMatrix, Matrix.vecMulVec_eq Unit]
+
+end InnerProductSpace