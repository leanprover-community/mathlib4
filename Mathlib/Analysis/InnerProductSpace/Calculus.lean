--- conflicted
+++ resolved
@@ -34,12 +34,7 @@
 
 section DerivInner
 
-<<<<<<< HEAD
 variable {𝕜 E F : Type*} [ROrCLike 𝕜]
-
-=======
-variable {𝕜 E F : Type*} [IsROrC 𝕜]
->>>>>>> e38a3c07
 variable [NormedAddCommGroup E] [InnerProductSpace 𝕜 E]
 variable [NormedAddCommGroup F] [InnerProductSpace ℝ F]
 
