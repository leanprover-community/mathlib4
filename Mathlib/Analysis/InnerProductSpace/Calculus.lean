/-
Copyright (c) 2020 Yury Kudryashov. All rights reserved.
Released under Apache 2.0 license as described in the file LICENSE.
Authors: Yury Kudryashov
-/
import Mathlib.Analysis.InnerProductSpace.PiL2
import Mathlib.Analysis.SpecialFunctions.Sqrt
import Mathlib.Analysis.NormedSpace.HomeomorphBall
import Mathlib.Analysis.Calculus.ContDiff.WithLp
import Mathlib.Analysis.Calculus.FDeriv.WithLp

/-!
# Calculus in inner product spaces

In this file we prove that the inner product and square of the norm in an inner space are
infinitely `ℝ`-smooth. In order to state these results, we need a `NormedSpace ℝ E`
instance. Though we can deduce this structure from `InnerProductSpace 𝕜 E`, this instance may be
not definitionally equal to some other “natural” instance. So, we assume `[NormedSpace ℝ E]`.

We also prove that functions to a `EuclideanSpace` are (higher) differentiable if and only if
their components are. This follows from the corresponding fact for finite product of normed spaces,
and from the equivalence of norms in finite dimensions.

## TODO

The last part of the file should be generalized to `PiLp`.
-/

noncomputable section

open RCLike Real Filter

section DerivInner

variable {𝕜 E F : Type*} [RCLike 𝕜]
variable [NormedAddCommGroup E] [InnerProductSpace 𝕜 E]
variable [NormedAddCommGroup F] [InnerProductSpace ℝ F]

local notation "⟪" x ", " y "⟫" => @inner 𝕜 _ _ x y

variable (𝕜) [NormedSpace ℝ E]

/-- Derivative of the inner product. -/
def fderivInnerCLM (p : E × E) : E × E →L[ℝ] 𝕜 :=
  isBoundedBilinearMap_inner.deriv p

@[simp]
theorem fderivInnerCLM_apply (p x : E × E) : fderivInnerCLM 𝕜 p x = ⟪p.1, x.2⟫ + ⟪x.1, p.2⟫ :=
  rfl

variable {𝕜} -- Porting note: Lean 3 magically switches back to `{𝕜}` here

theorem contDiff_inner {n} : ContDiff ℝ n fun p : E × E => ⟪p.1, p.2⟫ :=
  isBoundedBilinearMap_inner.contDiff

theorem contDiffAt_inner {p : E × E} {n} : ContDiffAt ℝ n (fun p : E × E => ⟪p.1, p.2⟫) p :=
  ContDiff.contDiffAt contDiff_inner

theorem differentiable_inner : Differentiable ℝ fun p : E × E => ⟪p.1, p.2⟫ :=
  isBoundedBilinearMap_inner.differentiableAt

variable (𝕜)
variable {G : Type*} [NormedAddCommGroup G] [NormedSpace ℝ G] {f g : G → E} {f' g' : G →L[ℝ] E}
  {s : Set G} {x : G} {n : WithTop ℕ∞}

theorem ContDiffWithinAt.inner (hf : ContDiffWithinAt ℝ n f s x) (hg : ContDiffWithinAt ℝ n g s x) :
    ContDiffWithinAt ℝ n (fun x => ⟪f x, g x⟫) s x :=
  contDiffAt_inner.comp_contDiffWithinAt x (hf.prod hg)

nonrec theorem ContDiffAt.inner (hf : ContDiffAt ℝ n f x) (hg : ContDiffAt ℝ n g x) :
    ContDiffAt ℝ n (fun x => ⟪f x, g x⟫) x :=
  hf.inner 𝕜 hg

theorem ContDiffOn.inner (hf : ContDiffOn ℝ n f s) (hg : ContDiffOn ℝ n g s) :
    ContDiffOn ℝ n (fun x => ⟪f x, g x⟫) s := fun x hx => (hf x hx).inner 𝕜 (hg x hx)

theorem ContDiff.inner (hf : ContDiff ℝ n f) (hg : ContDiff ℝ n g) :
    ContDiff ℝ n fun x => ⟪f x, g x⟫ :=
  contDiff_inner.comp (hf.prod hg)

theorem HasFDerivWithinAt.inner (hf : HasFDerivWithinAt f f' s x)
    (hg : HasFDerivWithinAt g g' s x) :
    HasFDerivWithinAt (fun t => ⟪f t, g t⟫) ((fderivInnerCLM 𝕜 (f x, g x)).comp <| f'.prod g') s
      x :=
  isBoundedBilinearMap_inner (𝕜 := 𝕜) (E := E)
    |>.hasFDerivAt (f x, g x) |>.comp_hasFDerivWithinAt x (hf.prod hg)

theorem HasStrictFDerivAt.inner (hf : HasStrictFDerivAt f f' x) (hg : HasStrictFDerivAt g g' x) :
    HasStrictFDerivAt (fun t => ⟪f t, g t⟫) ((fderivInnerCLM 𝕜 (f x, g x)).comp <| f'.prod g') x :=
  isBoundedBilinearMap_inner (𝕜 := 𝕜) (E := E)
    |>.hasStrictFDerivAt (f x, g x) |>.comp x (hf.prod hg)

theorem HasFDerivAt.inner (hf : HasFDerivAt f f' x) (hg : HasFDerivAt g g' x) :
    HasFDerivAt (fun t => ⟪f t, g t⟫) ((fderivInnerCLM 𝕜 (f x, g x)).comp <| f'.prod g') x :=
  isBoundedBilinearMap_inner (𝕜 := 𝕜) (E := E)
    |>.hasFDerivAt (f x, g x) |>.comp x (hf.prod hg)

theorem HasDerivWithinAt.inner {f g : ℝ → E} {f' g' : E} {s : Set ℝ} {x : ℝ}
    (hf : HasDerivWithinAt f f' s x) (hg : HasDerivWithinAt g g' s x) :
    HasDerivWithinAt (fun t => ⟪f t, g t⟫) (⟪f x, g'⟫ + ⟪f', g x⟫) s x := by
  simpa using (hf.hasFDerivWithinAt.inner 𝕜 hg.hasFDerivWithinAt).hasDerivWithinAt

theorem HasDerivAt.inner {f g : ℝ → E} {f' g' : E} {x : ℝ} :
    HasDerivAt f f' x → HasDerivAt g g' x →
      HasDerivAt (fun t => ⟪f t, g t⟫) (⟪f x, g'⟫ + ⟪f', g x⟫) x := by
  simpa only [← hasDerivWithinAt_univ] using HasDerivWithinAt.inner 𝕜

theorem DifferentiableWithinAt.inner (hf : DifferentiableWithinAt ℝ f s x)
    (hg : DifferentiableWithinAt ℝ g s x) : DifferentiableWithinAt ℝ (fun x => ⟪f x, g x⟫) s x :=
  ((differentiable_inner _).hasFDerivAt.comp_hasFDerivWithinAt x
      (hf.prod hg).hasFDerivWithinAt).differentiableWithinAt

theorem DifferentiableAt.inner (hf : DifferentiableAt ℝ f x) (hg : DifferentiableAt ℝ g x) :
    DifferentiableAt ℝ (fun x => ⟪f x, g x⟫) x :=
  (differentiable_inner _).comp x (hf.prod hg)

theorem DifferentiableOn.inner (hf : DifferentiableOn ℝ f s) (hg : DifferentiableOn ℝ g s) :
    DifferentiableOn ℝ (fun x => ⟪f x, g x⟫) s := fun x hx => (hf x hx).inner 𝕜 (hg x hx)

theorem Differentiable.inner (hf : Differentiable ℝ f) (hg : Differentiable ℝ g) :
    Differentiable ℝ fun x => ⟪f x, g x⟫ := fun x => (hf x).inner 𝕜 (hg x)

theorem fderiv_inner_apply (hf : DifferentiableAt ℝ f x) (hg : DifferentiableAt ℝ g x) (y : G) :
    fderiv ℝ (fun t => ⟪f t, g t⟫) x y = ⟪f x, fderiv ℝ g x y⟫ + ⟪fderiv ℝ f x y, g x⟫ := by
  rw [(hf.hasFDerivAt.inner 𝕜 hg.hasFDerivAt).fderiv]; rfl

theorem deriv_inner_apply {f g : ℝ → E} {x : ℝ} (hf : DifferentiableAt ℝ f x)
    (hg : DifferentiableAt ℝ g x) :
    deriv (fun t => ⟪f t, g t⟫) x = ⟪f x, deriv g x⟫ + ⟪deriv f x, g x⟫ :=
  (hf.hasDerivAt.inner 𝕜 hg.hasDerivAt).deriv

section
include 𝕜

theorem contDiff_norm_sq : ContDiff ℝ n fun x : E => ‖x‖ ^ 2 := by
  convert (reCLM : 𝕜 →L[ℝ] ℝ).contDiff.comp ((contDiff_id (E := E)).inner 𝕜 (contDiff_id (E := E)))
  exact (inner_self_eq_norm_sq _).symm

theorem ContDiff.norm_sq (hf : ContDiff ℝ n f) : ContDiff ℝ n fun x => ‖f x‖ ^ 2 :=
  (contDiff_norm_sq 𝕜).comp hf

theorem ContDiffWithinAt.norm_sq (hf : ContDiffWithinAt ℝ n f s x) :
    ContDiffWithinAt ℝ n (fun y => ‖f y‖ ^ 2) s x :=
  (contDiff_norm_sq 𝕜).contDiffAt.comp_contDiffWithinAt x hf

nonrec theorem ContDiffAt.norm_sq (hf : ContDiffAt ℝ n f x) : ContDiffAt ℝ n (‖f ·‖ ^ 2) x :=
  hf.norm_sq 𝕜

theorem contDiffAt_norm {x : E} (hx : x ≠ 0) : ContDiffAt ℝ n norm x := by
  have : ‖id x‖ ^ 2 ≠ 0 := pow_ne_zero 2 (norm_pos_iff.2 hx).ne'
  simpa only [id, sqrt_sq, norm_nonneg] using (contDiffAt_id.norm_sq 𝕜).sqrt this

theorem ContDiffAt.norm (hf : ContDiffAt ℝ n f x) (h0 : f x ≠ 0) :
    ContDiffAt ℝ n (fun y => ‖f y‖) x :=
  (contDiffAt_norm 𝕜 h0).comp x hf

theorem ContDiffAt.dist (hf : ContDiffAt ℝ n f x) (hg : ContDiffAt ℝ n g x) (hne : f x ≠ g x) :
    ContDiffAt ℝ n (fun y => dist (f y) (g y)) x := by
  simp only [dist_eq_norm]
  exact (hf.sub hg).norm 𝕜 (sub_ne_zero.2 hne)

theorem ContDiffWithinAt.norm (hf : ContDiffWithinAt ℝ n f s x) (h0 : f x ≠ 0) :
    ContDiffWithinAt ℝ n (fun y => ‖f y‖) s x :=
  (contDiffAt_norm 𝕜 h0).comp_contDiffWithinAt x hf

theorem ContDiffWithinAt.dist (hf : ContDiffWithinAt ℝ n f s x) (hg : ContDiffWithinAt ℝ n g s x)
    (hne : f x ≠ g x) : ContDiffWithinAt ℝ n (fun y => dist (f y) (g y)) s x := by
  simp only [dist_eq_norm]; exact (hf.sub hg).norm 𝕜 (sub_ne_zero.2 hne)

theorem ContDiffOn.norm_sq (hf : ContDiffOn ℝ n f s) : ContDiffOn ℝ n (fun y => ‖f y‖ ^ 2) s :=
  fun x hx => (hf x hx).norm_sq 𝕜

theorem ContDiffOn.norm (hf : ContDiffOn ℝ n f s) (h0 : ∀ x ∈ s, f x ≠ 0) :
    ContDiffOn ℝ n (fun y => ‖f y‖) s := fun x hx => (hf x hx).norm 𝕜 (h0 x hx)

theorem ContDiffOn.dist (hf : ContDiffOn ℝ n f s) (hg : ContDiffOn ℝ n g s)
    (hne : ∀ x ∈ s, f x ≠ g x) : ContDiffOn ℝ n (fun y => dist (f y) (g y)) s := fun x hx =>
  (hf x hx).dist 𝕜 (hg x hx) (hne x hx)

theorem ContDiff.norm (hf : ContDiff ℝ n f) (h0 : ∀ x, f x ≠ 0) : ContDiff ℝ n fun y => ‖f y‖ :=
  contDiff_iff_contDiffAt.2 fun x => hf.contDiffAt.norm 𝕜 (h0 x)

theorem ContDiff.dist (hf : ContDiff ℝ n f) (hg : ContDiff ℝ n g) (hne : ∀ x, f x ≠ g x) :
    ContDiff ℝ n fun y => dist (f y) (g y) :=
  contDiff_iff_contDiffAt.2 fun x => hf.contDiffAt.dist 𝕜 hg.contDiffAt (hne x)

end

-- Porting note: use `2 •` instead of `bit0`
theorem hasStrictFDerivAt_norm_sq (x : F) :
    HasStrictFDerivAt (fun x => ‖x‖ ^ 2) (2 • (innerSL ℝ x)) x := by
  simp only [sq, ← @inner_self_eq_norm_mul_norm ℝ]
  convert (hasStrictFDerivAt_id x).inner ℝ (hasStrictFDerivAt_id x)
  ext y
  simp [two_smul, real_inner_comm]

theorem HasFDerivAt.norm_sq {f : G → F} {f' : G →L[ℝ] F} (hf : HasFDerivAt f f' x) :
    HasFDerivAt (‖f ·‖ ^ 2) (2 • (innerSL ℝ (f x)).comp f') x :=
  (hasStrictFDerivAt_norm_sq _).hasFDerivAt.comp x hf

theorem HasDerivAt.norm_sq {f : ℝ → F} {f' : F} {x : ℝ} (hf : HasDerivAt f f' x) :
    HasDerivAt (‖f ·‖ ^ 2) (2 * Inner.inner (f x) f') x := by
  simpa using hf.hasFDerivAt.norm_sq.hasDerivAt

theorem HasFDerivWithinAt.norm_sq {f : G → F} {f' : G →L[ℝ] F} (hf : HasFDerivWithinAt f f' s x) :
    HasFDerivWithinAt (‖f ·‖ ^ 2) (2 • (innerSL ℝ (f x)).comp f') s x :=
  (hasStrictFDerivAt_norm_sq _).hasFDerivAt.comp_hasFDerivWithinAt x hf

theorem HasDerivWithinAt.norm_sq {f : ℝ → F} {f' : F} {s : Set ℝ} {x : ℝ}
    (hf : HasDerivWithinAt f f' s x) :
    HasDerivWithinAt (‖f ·‖ ^ 2) (2 * Inner.inner (f x) f') s x := by
  simpa using hf.hasFDerivWithinAt.norm_sq.hasDerivWithinAt

section
include 𝕜

theorem DifferentiableAt.norm_sq (hf : DifferentiableAt ℝ f x) :
    DifferentiableAt ℝ (fun y => ‖f y‖ ^ 2) x :=
  ((contDiffAt_id.norm_sq 𝕜).differentiableAt le_rfl).comp x hf

theorem DifferentiableAt.norm (hf : DifferentiableAt ℝ f x) (h0 : f x ≠ 0) :
    DifferentiableAt ℝ (fun y => ‖f y‖) x :=
  ((contDiffAt_norm 𝕜 h0).differentiableAt le_rfl).comp x hf

theorem DifferentiableAt.dist (hf : DifferentiableAt ℝ f x) (hg : DifferentiableAt ℝ g x)
    (hne : f x ≠ g x) : DifferentiableAt ℝ (fun y => dist (f y) (g y)) x := by
  simp only [dist_eq_norm]; exact (hf.sub hg).norm 𝕜 (sub_ne_zero.2 hne)

theorem Differentiable.norm_sq (hf : Differentiable ℝ f) : Differentiable ℝ fun y => ‖f y‖ ^ 2 :=
  fun x => (hf x).norm_sq 𝕜

theorem Differentiable.norm (hf : Differentiable ℝ f) (h0 : ∀ x, f x ≠ 0) :
    Differentiable ℝ fun y => ‖f y‖ := fun x => (hf x).norm 𝕜 (h0 x)

theorem Differentiable.dist (hf : Differentiable ℝ f) (hg : Differentiable ℝ g)
    (hne : ∀ x, f x ≠ g x) : Differentiable ℝ fun y => dist (f y) (g y) := fun x =>
  (hf x).dist 𝕜 (hg x) (hne x)

theorem DifferentiableWithinAt.norm_sq (hf : DifferentiableWithinAt ℝ f s x) :
    DifferentiableWithinAt ℝ (fun y => ‖f y‖ ^ 2) s x :=
  ((contDiffAt_id.norm_sq 𝕜).differentiableAt le_rfl).comp_differentiableWithinAt x hf

theorem DifferentiableWithinAt.norm (hf : DifferentiableWithinAt ℝ f s x) (h0 : f x ≠ 0) :
    DifferentiableWithinAt ℝ (fun y => ‖f y‖) s x :=
  ((contDiffAt_id.norm 𝕜 h0).differentiableAt le_rfl).comp_differentiableWithinAt x hf

theorem DifferentiableWithinAt.dist (hf : DifferentiableWithinAt ℝ f s x)
    (hg : DifferentiableWithinAt ℝ g s x) (hne : f x ≠ g x) :
    DifferentiableWithinAt ℝ (fun y => dist (f y) (g y)) s x := by
  simp only [dist_eq_norm]
  exact (hf.sub hg).norm 𝕜 (sub_ne_zero.2 hne)

theorem DifferentiableOn.norm_sq (hf : DifferentiableOn ℝ f s) :
    DifferentiableOn ℝ (fun y => ‖f y‖ ^ 2) s := fun x hx => (hf x hx).norm_sq 𝕜

theorem DifferentiableOn.norm (hf : DifferentiableOn ℝ f s) (h0 : ∀ x ∈ s, f x ≠ 0) :
    DifferentiableOn ℝ (fun y => ‖f y‖) s := fun x hx => (hf x hx).norm 𝕜 (h0 x hx)

theorem DifferentiableOn.dist (hf : DifferentiableOn ℝ f s) (hg : DifferentiableOn ℝ g s)
    (hne : ∀ x ∈ s, f x ≠ g x) : DifferentiableOn ℝ (fun y => dist (f y) (g y)) s := fun x hx =>
  (hf x hx).dist 𝕜 (hg x hx) (hne x hx)

end

end DerivInner

section PiLike

/-! ### Convenience aliases of `PiLp` lemmas for `EuclideanSpace` -/

open ContinuousLinearMap

variable {𝕜 ι H : Type*} [RCLike 𝕜] [NormedAddCommGroup H] [NormedSpace 𝕜 H] [Fintype ι]
  {f : H → EuclideanSpace 𝕜 ι} {f' : H →L[𝕜] EuclideanSpace 𝕜 ι} {t : Set H} {y : H}

theorem differentiableWithinAt_euclidean :
    DifferentiableWithinAt 𝕜 f t y ↔ ∀ i, DifferentiableWithinAt 𝕜 (fun x => f x i) t y :=
  differentiableWithinAt_piLp _

theorem differentiableAt_euclidean :
    DifferentiableAt 𝕜 f y ↔ ∀ i, DifferentiableAt 𝕜 (fun x => f x i) y :=
  differentiableAt_piLp _

theorem differentiableOn_euclidean :
    DifferentiableOn 𝕜 f t ↔ ∀ i, DifferentiableOn 𝕜 (fun x => f x i) t :=
  differentiableOn_piLp _

theorem differentiable_euclidean : Differentiable 𝕜 f ↔ ∀ i, Differentiable 𝕜 fun x => f x i :=
  differentiable_piLp _

theorem hasStrictFDerivAt_euclidean :
    HasStrictFDerivAt f f' y ↔
      ∀ i, HasStrictFDerivAt (fun x => f x i) (PiLp.proj _ _ i ∘L f') y :=
  hasStrictFDerivAt_piLp _

theorem hasFDerivWithinAt_euclidean :
    HasFDerivWithinAt f f' t y ↔
      ∀ i, HasFDerivWithinAt (fun x => f x i) (PiLp.proj _ _ i ∘L f') t y :=
  hasFDerivWithinAt_piLp _

<<<<<<< HEAD
theorem contDiffWithinAt_euclidean {n : WithTop ℕ∞} :
    ContDiffWithinAt 𝕜 n f t y ↔ ∀ i, ContDiffWithinAt 𝕜 n (fun x => f x i) t y := by
  rw [← (EuclideanSpace.equiv ι 𝕜).comp_contDiffWithinAt_iff, contDiffWithinAt_pi]
  rfl

theorem contDiffAt_euclidean {n : WithTop ℕ∞} :
    ContDiffAt 𝕜 n f y ↔ ∀ i, ContDiffAt 𝕜 n (fun x => f x i) y := by
  rw [← (EuclideanSpace.equiv ι 𝕜).comp_contDiffAt_iff, contDiffAt_pi]
  rfl

theorem contDiffOn_euclidean {n : WithTop ℕ∞} :
    ContDiffOn 𝕜 n f t ↔ ∀ i, ContDiffOn 𝕜 n (fun x => f x i) t := by
  rw [← (EuclideanSpace.equiv ι 𝕜).comp_contDiffOn_iff, contDiffOn_pi]
  rfl

theorem contDiff_euclidean {n : WithTop ℕ∞} :
    ContDiff 𝕜 n f ↔ ∀ i, ContDiff 𝕜 n fun x => f x i := by
  rw [← (EuclideanSpace.equiv ι 𝕜).comp_contDiff_iff, contDiff_pi]
  rfl
=======
theorem contDiffWithinAt_euclidean {n : ℕ∞} :
    ContDiffWithinAt 𝕜 n f t y ↔ ∀ i, ContDiffWithinAt 𝕜 n (fun x => f x i) t y :=
  contDiffWithinAt_piLp _

theorem contDiffAt_euclidean {n : ℕ∞} :
    ContDiffAt 𝕜 n f y ↔ ∀ i, ContDiffAt 𝕜 n (fun x => f x i) y :=
  contDiffAt_piLp _

theorem contDiffOn_euclidean {n : ℕ∞} :
    ContDiffOn 𝕜 n f t ↔ ∀ i, ContDiffOn 𝕜 n (fun x => f x i) t :=
  contDiffOn_piLp _

theorem contDiff_euclidean {n : ℕ∞} : ContDiff 𝕜 n f ↔ ∀ i, ContDiff 𝕜 n fun x => f x i :=
  contDiff_piLp _
>>>>>>> 1404d2bd

end PiLike

section DiffeomorphUnitBall

open Metric hiding mem_nhds_iff

variable {n : ℕ∞} {E : Type*} [NormedAddCommGroup E] [InnerProductSpace ℝ E]

theorem PartialHomeomorph.contDiff_univUnitBall : ContDiff ℝ n (univUnitBall : E → E) := by
  suffices ContDiff ℝ n fun x : E => (√(1 + ‖x‖ ^ 2 : ℝ))⁻¹ from this.smul contDiff_id
  have h : ∀ x : E, (0 : ℝ) < (1 : ℝ) + ‖x‖ ^ 2 := fun x => by positivity
  refine ContDiff.inv ?_ fun x => Real.sqrt_ne_zero'.mpr (h x)
  exact (contDiff_const.add <| contDiff_norm_sq ℝ).sqrt fun x => (h x).ne'

theorem PartialHomeomorph.contDiffOn_univUnitBall_symm :
    ContDiffOn ℝ n univUnitBall.symm (ball (0 : E) 1) := fun y hy ↦ by
  apply ContDiffAt.contDiffWithinAt
  suffices ContDiffAt ℝ n (fun y : E => (√(1 - ‖y‖ ^ 2 : ℝ))⁻¹) y from this.smul contDiffAt_id
  have h : (0 : ℝ) < (1 : ℝ) - ‖(y : E)‖ ^ 2 := by
    rwa [mem_ball_zero_iff, ← _root_.abs_one, ← abs_norm, ← sq_lt_sq, one_pow, ← sub_pos] at hy
  refine ContDiffAt.inv ?_ (Real.sqrt_ne_zero'.mpr h)
  refine (contDiffAt_sqrt h.ne').comp y ?_
  exact contDiffAt_const.sub (contDiff_norm_sq ℝ).contDiffAt

theorem Homeomorph.contDiff_unitBall : ContDiff ℝ n fun x : E => (unitBall x : E) :=
  PartialHomeomorph.contDiff_univUnitBall

namespace PartialHomeomorph

variable {c : E} {r : ℝ}

theorem contDiff_unitBallBall (hr : 0 < r) : ContDiff ℝ n (unitBallBall c r hr) :=
  (contDiff_id.const_smul _).add contDiff_const

theorem contDiff_unitBallBall_symm (hr : 0 < r) : ContDiff ℝ n (unitBallBall c r hr).symm :=
  (contDiff_id.sub contDiff_const).const_smul _

theorem contDiff_univBall : ContDiff ℝ n (univBall c r) := by
  unfold univBall; split_ifs with h
  · exact (contDiff_unitBallBall h).comp contDiff_univUnitBall
  · exact contDiff_id.add contDiff_const

theorem contDiffOn_univBall_symm :
    ContDiffOn ℝ n (univBall c r).symm (ball c r) := by
  unfold univBall; split_ifs with h
  · refine contDiffOn_univUnitBall_symm.comp (contDiff_unitBallBall_symm h).contDiffOn ?_
    rw [← unitBallBall_source c r h, ← unitBallBall_target c r h]
    apply PartialHomeomorph.symm_mapsTo
  · exact contDiffOn_id.sub contDiffOn_const

end PartialHomeomorph

end DiffeomorphUnitBall<|MERGE_RESOLUTION|>--- conflicted
+++ resolved
@@ -298,42 +298,20 @@
       ∀ i, HasFDerivWithinAt (fun x => f x i) (PiLp.proj _ _ i ∘L f') t y :=
   hasFDerivWithinAt_piLp _
 
-<<<<<<< HEAD
 theorem contDiffWithinAt_euclidean {n : WithTop ℕ∞} :
-    ContDiffWithinAt 𝕜 n f t y ↔ ∀ i, ContDiffWithinAt 𝕜 n (fun x => f x i) t y := by
-  rw [← (EuclideanSpace.equiv ι 𝕜).comp_contDiffWithinAt_iff, contDiffWithinAt_pi]
-  rfl
-
-theorem contDiffAt_euclidean {n : WithTop ℕ∞} :
-    ContDiffAt 𝕜 n f y ↔ ∀ i, ContDiffAt 𝕜 n (fun x => f x i) y := by
-  rw [← (EuclideanSpace.equiv ι 𝕜).comp_contDiffAt_iff, contDiffAt_pi]
-  rfl
-
-theorem contDiffOn_euclidean {n : WithTop ℕ∞} :
-    ContDiffOn 𝕜 n f t ↔ ∀ i, ContDiffOn 𝕜 n (fun x => f x i) t := by
-  rw [← (EuclideanSpace.equiv ι 𝕜).comp_contDiffOn_iff, contDiffOn_pi]
-  rfl
-
-theorem contDiff_euclidean {n : WithTop ℕ∞} :
-    ContDiff 𝕜 n f ↔ ∀ i, ContDiff 𝕜 n fun x => f x i := by
-  rw [← (EuclideanSpace.equiv ι 𝕜).comp_contDiff_iff, contDiff_pi]
-  rfl
-=======
-theorem contDiffWithinAt_euclidean {n : ℕ∞} :
     ContDiffWithinAt 𝕜 n f t y ↔ ∀ i, ContDiffWithinAt 𝕜 n (fun x => f x i) t y :=
   contDiffWithinAt_piLp _
 
-theorem contDiffAt_euclidean {n : ℕ∞} :
+theorem contDiffAt_euclidean {n : WithTop ℕ∞} :
     ContDiffAt 𝕜 n f y ↔ ∀ i, ContDiffAt 𝕜 n (fun x => f x i) y :=
   contDiffAt_piLp _
 
-theorem contDiffOn_euclidean {n : ℕ∞} :
+theorem contDiffOn_euclidean {n : WithTop ℕ∞} :
     ContDiffOn 𝕜 n f t ↔ ∀ i, ContDiffOn 𝕜 n (fun x => f x i) t :=
   contDiffOn_piLp _
 
-theorem contDiff_euclidean {n : ℕ∞} : ContDiff 𝕜 n f ↔ ∀ i, ContDiff 𝕜 n fun x => f x i :=
+theorem contDiff_euclidean {n : WithTop ℕ∞} : ContDiff 𝕜 n f ↔ ∀ i, ContDiff 𝕜 n fun x => f x i :=
   contDiff_piLp _
->>>>>>> 1404d2bd
 
 end PiLike
 
