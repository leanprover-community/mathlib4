--- conflicted
+++ resolved
@@ -157,11 +157,7 @@
 protected def finOrthonormalBasis (hn : 0 < n) (h : finrank ℝ E = n) (x : Orientation ℝ E (Fin n)) :
     OrthonormalBasis (Fin n) ℝ E := by
   haveI := Fin.pos_iff_nonempty.1 hn
-<<<<<<< HEAD
-  haveI : FiniteDimensional ℝ E := .of_finrank <| h.symm ▸ hn
-=======
   haveI : FiniteDimensional ℝ E := .of_finrank_pos <| h.symm ▸ hn
->>>>>>> 8fac0fc0
   exact ((@stdOrthonormalBasis _ _ _ _ _ this).reindex <| finCongr h).adjustToOrientation x
 #align orientation.fin_orthonormal_basis Orientation.finOrthonormalBasis
 
@@ -170,11 +166,7 @@
 theorem finOrthonormalBasis_orientation (hn : 0 < n) (h : finrank ℝ E = n)
     (x : Orientation ℝ E (Fin n)) : (x.finOrthonormalBasis hn h).toBasis.orientation = x := by
   haveI := Fin.pos_iff_nonempty.1 hn
-<<<<<<< HEAD
-  haveI := FiniteDimensional.of_finrank (h.symm ▸ hn : 0 < finrank ℝ E)
-=======
   haveI : FiniteDimensional ℝ E := .of_finrank_pos <| h.symm ▸ hn
->>>>>>> 8fac0fc0
   exact ((@stdOrthonormalBasis _ _ _ _ _ this).reindex <|
     finCongr h).orientation_adjustToOrientation x
 #align orientation.fin_orthonormal_basis_orientation Orientation.finOrthonormalBasis_orientation
