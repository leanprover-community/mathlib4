/-
Copyright (c) 2022 Heather Macbeth. All rights reserved.
Released under Apache 2.0 license as described in the file LICENSE.
Authors: Heather Macbeth
-/
import Mathlib.Analysis.InnerProductSpace.Projection
import Mathlib.Analysis.NormedSpace.lpSpace
import Mathlib.Analysis.InnerProductSpace.PiL2

#align_import analysis.inner_product_space.l2_space from "leanprover-community/mathlib"@"46b633fd842bef9469441c0209906f6dddd2b4f5"

/-!
# Hilbert sum of a family of inner product spaces

Given a family `(G : ι → Type*) [Π i, InnerProductSpace 𝕜 (G i)]` of inner product spaces, this
file equips `lp G 2` with an inner product space structure, where `lp G 2` consists of those
dependent functions `f : Π i, G i` for which `∑' i, ‖f i‖ ^ 2`, the sum of the norms-squared, is
summable.  This construction is sometimes called the *Hilbert sum* of the family `G`.  By choosing
`G` to be `ι → 𝕜`, the Hilbert space `ℓ²(ι, 𝕜)` may be seen as a special case of this construction.

We also define a *predicate* `IsHilbertSum 𝕜 G V`, where `V : Π i, G i →ₗᵢ[𝕜] E`, expressing that
`V` is an `OrthogonalFamily` and that the associated map `lp G 2 →ₗᵢ[𝕜] E` is surjective.

## Main definitions

* `OrthogonalFamily.linearIsometry`: Given a Hilbert space `E`, a family `G` of inner product
  spaces and a family `V : Π i, G i →ₗᵢ[𝕜] E` of isometric embeddings of the `G i` into `E` with
  mutually-orthogonal images, there is an induced isometric embedding of the Hilbert sum of `G`
  into `E`.

* `IsHilbertSum`: Given a Hilbert space `E`, a family `G` of inner product
  spaces and a family `V : Π i, G i →ₗᵢ[𝕜] E` of isometric embeddings of the `G i` into `E`,
  `IsHilbertSum 𝕜 G V` means that `V` is an `OrthogonalFamily` and that the above
  linear isometry is surjective.

* `IsHilbertSum.linearIsometryEquiv`: If a Hilbert space `E` is a Hilbert sum of the
  inner product spaces `G i` with respect to the family `V : Π i, G i →ₗᵢ[𝕜] E`, then the
  corresponding `OrthogonalFamily.linearIsometry` can be upgraded to a `LinearIsometryEquiv`.

* `HilbertBasis`: We define a *Hilbert basis* of a Hilbert space `E` to be a structure whose single
  field `HilbertBasis.repr` is an isometric isomorphism of `E` with `ℓ²(ι, 𝕜)` (i.e., the Hilbert
  sum of `ι` copies of `𝕜`).  This parallels the definition of `Basis`, in `LinearAlgebra.Basis`,
  as an isomorphism of an `R`-module with `ι →₀ R`.

* `HilbertBasis.instCoeFun`: More conventionally a Hilbert basis is thought of as a family
  `ι → E` of vectors in `E` satisfying certain properties (orthonormality, completeness).  We obtain
  this interpretation of a Hilbert basis `b` by defining `⇑b`, of type `ι → E`, to be the image
  under `b.repr` of `lp.single 2 i (1:𝕜)`.  This parallels the definition `Basis.coeFun` in
  `LinearAlgebra.Basis`.

* `HilbertBasis.mk`: Make a Hilbert basis of `E` from an orthonormal family `v : ι → E` of vectors
  in `E` whose span is dense.  This parallels the definition `Basis.mk` in `LinearAlgebra.Basis`.

* `HilbertBasis.mkOfOrthogonalEqBot`: Make a Hilbert basis of `E` from an orthonormal family
  `v : ι → E` of vectors in `E` whose span has trivial orthogonal complement.

## Main results

* `lp.instInnerProductSpace`: Construction of the inner product space instance on the Hilbert sum
  `lp G 2`. Note that from the file `Analysis.NormedSpace.lpSpace`, the space `lp G 2` already
  held a normed space instance (`lp.normedSpace`), and if each `G i` is a Hilbert space (i.e.,
  complete), then `lp G 2` was already known to be complete (`lp.completeSpace`). So the work
  here is to define the inner product and show it is compatible.

* `OrthogonalFamily.range_linearIsometry`: Given a family `G` of inner product spaces and a family
  `V : Π i, G i →ₗᵢ[𝕜] E` of isometric embeddings of the `G i` into `E` with mutually-orthogonal
  images, the image of the embedding `OrthogonalFamily.linearIsometry` of the Hilbert sum of `G`
  into `E` is the closure of the span of the images of the `G i`.

* `HilbertBasis.repr_apply_apply`: Given a Hilbert basis `b` of `E`, the entry `b.repr x i` of
  `x`'s representation in `ℓ²(ι, 𝕜)` is the inner product `⟪b i, x⟫`.

* `HilbertBasis.hasSum_repr`: Given a Hilbert basis `b` of `E`, a vector `x` in `E` can be
  expressed as the "infinite linear combination" `∑' i, b.repr x i • b i` of the basis vectors
  `b i`, with coefficients given by the entries `b.repr x i` of `x`'s representation in `ℓ²(ι, 𝕜)`.

* `exists_hilbertBasis`: A Hilbert space admits a Hilbert basis.

## Keywords

Hilbert space, Hilbert sum, l2, Hilbert basis, unitary equivalence, isometric isomorphism
-/


open ROrCLike Submodule Filter

open scoped BigOperators NNReal ENNReal Classical ComplexConjugate Topology

noncomputable section

variable {ι : Type*}
<<<<<<< HEAD

variable {𝕜 : Type*} [ROrCLike 𝕜] {E : Type*}

=======
variable {𝕜 : Type*} [IsROrC 𝕜] {E : Type*}
>>>>>>> e38a3c07
variable [NormedAddCommGroup E] [InnerProductSpace 𝕜 E] [cplt : CompleteSpace E]
variable {G : ι → Type*} [∀ i, NormedAddCommGroup (G i)] [∀ i, InnerProductSpace 𝕜 (G i)]

local notation "⟪" x ", " y "⟫" => @inner 𝕜 _ _ x y

/-- `ℓ²(ι, 𝕜)` is the Hilbert space of square-summable functions `ι → 𝕜`, herein implemented
as `lp (fun i : ι => 𝕜) 2`. -/
notation "ℓ²(" ι ", " 𝕜 ")" => lp (fun i : ι => 𝕜) 2

/-! ### Inner product space structure on `lp G 2` -/


namespace lp

theorem summable_inner (f g : lp G 2) : Summable fun i => ⟪f i, g i⟫ := by
  -- Apply the Direct Comparison Test, comparing with ∑' i, ‖f i‖ * ‖g i‖ (summable by Hölder)
  refine' .of_norm_bounded (fun i => ‖f i‖ * ‖g i‖) (lp.summable_mul _ f g) _
  · rw [Real.isConjExponent_iff]; norm_num
  intro i
  -- Then apply Cauchy-Schwarz pointwise
  exact norm_inner_le_norm (𝕜 := 𝕜) _ _
#align lp.summable_inner lp.summable_inner

instance instInnerProductSpace : InnerProductSpace 𝕜 (lp G 2) :=
  { lp.normedAddCommGroup (E := G) (p := 2) with
    inner := fun f g => ∑' i, ⟪f i, g i⟫
    norm_sq_eq_inner := fun f => by
      calc
        ‖f‖ ^ 2 = ‖f‖ ^ (2 : ℝ≥0∞).toReal := by norm_cast
        _ = ∑' i, ‖f i‖ ^ (2 : ℝ≥0∞).toReal := (lp.norm_rpow_eq_tsum ?_ f)
        _ = ∑' i, ‖f i‖ ^ (2 : ℕ) := by norm_cast
        _ = ∑' i, re ⟪f i, f i⟫ := by
          congr
          funext i
          rw [norm_sq_eq_inner (𝕜 := 𝕜)]
          -- Porting note: `simp` couldn't do this anymore
        _ = re (∑' i, ⟪f i, f i⟫) := (ROrCLike.reCLM.map_tsum ?_).symm
      · norm_num
      · exact summable_inner f f
    conj_symm := fun f g => by
      calc
        conj _ = conj (∑' i, ⟪g i, f i⟫) := by congr
        _ = ∑' i, conj ⟪g i, f i⟫ := ROrCLike.conjCLE.map_tsum
        _ = ∑' i, ⟪f i, g i⟫ := by simp only [inner_conj_symm]
        _ = _ := by congr
    add_left := fun f₁ f₂ g => by
      calc
        _ = ∑' i, ⟪(f₁ + f₂) i, g i⟫ := ?_
        _ = ∑' i, (⟪f₁ i, g i⟫ + ⟪f₂ i, g i⟫) := by
          simp only [inner_add_left, Pi.add_apply, coeFn_add]
        _ = (∑' i, ⟪f₁ i, g i⟫) + ∑' i, ⟪f₂ i, g i⟫ := (tsum_add ?_ ?_)
        _ = _ := by congr
      · congr
      · exact summable_inner f₁ g
      · exact summable_inner f₂ g
    smul_left := fun f g c => by
      calc
        _ = ∑' i, ⟪c • f i, g i⟫ := ?_
        _ = ∑' i, conj c * ⟪f i, g i⟫ := by simp only [inner_smul_left]
        _ = conj c * ∑' i, ⟪f i, g i⟫ := tsum_mul_left
        _ = _ := ?_
      · simp only [coeFn_smul, Pi.smul_apply]
      · congr }

theorem inner_eq_tsum (f g : lp G 2) : ⟪f, g⟫ = ∑' i, ⟪f i, g i⟫ :=
  rfl
#align lp.inner_eq_tsum lp.inner_eq_tsum

theorem hasSum_inner (f g : lp G 2) : HasSum (fun i => ⟪f i, g i⟫) ⟪f, g⟫ :=
  (summable_inner f g).hasSum
#align lp.has_sum_inner lp.hasSum_inner

theorem inner_single_left (i : ι) (a : G i) (f : lp G 2) : ⟪lp.single 2 i a, f⟫ = ⟪a, f i⟫ := by
  refine' (hasSum_inner (lp.single 2 i a) f).unique _
  convert hasSum_ite_eq i ⟪a, f i⟫ using 1
  ext j
  rw [lp.single_apply]
  split_ifs with h
  · subst h; rfl
  · simp
#align lp.inner_single_left lp.inner_single_left

theorem inner_single_right (i : ι) (a : G i) (f : lp G 2) : ⟪f, lp.single 2 i a⟫ = ⟪f i, a⟫ := by
  simpa [inner_conj_symm] using congr_arg conj (@inner_single_left _ 𝕜 _ _ _ _ i a f)
#align lp.inner_single_right lp.inner_single_right

end lp

/-! ### Identification of a general Hilbert space `E` with a Hilbert sum -/


namespace OrthogonalFamily

variable {V : ∀ i, G i →ₗᵢ[𝕜] E} (hV : OrthogonalFamily 𝕜 G V)

protected theorem summable_of_lp (f : lp G 2) : Summable fun i => V i (f i) := by
  rw [hV.summable_iff_norm_sq_summable]
  convert (lp.memℓp f).summable _
  · norm_cast
  · norm_num
#align orthogonal_family.summable_of_lp OrthogonalFamily.summable_of_lp

/-- A mutually orthogonal family of subspaces of `E` induce a linear isometry from `lp 2` of the
subspaces into `E`. -/
protected def linearIsometry : lp G 2 →ₗᵢ[𝕜] E where
  toFun f := ∑' i, V i (f i)
  map_add' f g := by
    simp only [tsum_add (hV.summable_of_lp f) (hV.summable_of_lp g), lp.coeFn_add, Pi.add_apply,
      LinearIsometry.map_add]
  map_smul' c f := by
    simpa only [LinearIsometry.map_smul, Pi.smul_apply, lp.coeFn_smul] using
      tsum_const_smul c (hV.summable_of_lp f)
  norm_map' f := by
    classical
      -- needed for lattice instance on `Finset ι`, for `Filter.atTop_neBot`
      have H : 0 < (2 : ℝ≥0∞).toReal := by norm_num
      suffices ‖∑' i : ι, V i (f i)‖ ^ (2 : ℝ≥0∞).toReal = ‖f‖ ^ (2 : ℝ≥0∞).toReal by
        exact Real.rpow_left_injOn H.ne' (norm_nonneg _) (norm_nonneg _) this
      refine' tendsto_nhds_unique _ (lp.hasSum_norm H f)
      convert (hV.summable_of_lp f).hasSum.norm.rpow_const (Or.inr H.le) using 1
      ext s
      exact mod_cast (hV.norm_sum f s).symm
#align orthogonal_family.linear_isometry OrthogonalFamily.linearIsometry

protected theorem linearIsometry_apply (f : lp G 2) : hV.linearIsometry f = ∑' i, V i (f i) :=
  rfl
#align orthogonal_family.linear_isometry_apply OrthogonalFamily.linearIsometry_apply

protected theorem hasSum_linearIsometry (f : lp G 2) :
    HasSum (fun i => V i (f i)) (hV.linearIsometry f) :=
  (hV.summable_of_lp f).hasSum
#align orthogonal_family.has_sum_linear_isometry OrthogonalFamily.hasSum_linearIsometry

@[simp]
protected theorem linearIsometry_apply_single {i : ι} (x : G i) :
    hV.linearIsometry (lp.single 2 i x) = V i x := by
  rw [hV.linearIsometry_apply, ← tsum_ite_eq i (V i x)]
  congr
  ext j
  rw [lp.single_apply]
  split_ifs with h
  · subst h; simp
  · simp [h]
#align orthogonal_family.linear_isometry_apply_single OrthogonalFamily.linearIsometry_apply_single

protected theorem linearIsometry_apply_dfinsupp_sum_single (W₀ : Π₀ i : ι, G i) :
    hV.linearIsometry (W₀.sum (lp.single 2)) = W₀.sum fun i => V i := by
  simp
#align orthogonal_family.linear_isometry_apply_dfinsupp_sum_single OrthogonalFamily.linearIsometry_apply_dfinsupp_sum_single

/-- The canonical linear isometry from the `lp 2` of a mutually orthogonal family of subspaces of
`E` into E, has range the closure of the span of the subspaces. -/
protected theorem range_linearIsometry [∀ i, CompleteSpace (G i)] :
    LinearMap.range hV.linearIsometry.toLinearMap =
      (⨆ i, LinearMap.range (V i).toLinearMap).topologicalClosure := by
    -- Porting note: dot notation broken
  refine' le_antisymm _ _
  · rintro x ⟨f, rfl⟩
    refine' mem_closure_of_tendsto (hV.hasSum_linearIsometry f) (eventually_of_forall _)
    intro s
    rw [SetLike.mem_coe]
    refine' sum_mem _
    intro i _
    refine' mem_iSup_of_mem i _
    exact LinearMap.mem_range_self _ (f i)
  · apply topologicalClosure_minimal
    · refine' iSup_le _
      rintro i x ⟨x, rfl⟩
      use lp.single 2 i x
      exact hV.linearIsometry_apply_single x
    exact hV.linearIsometry.isometry.uniformInducing.isComplete_range.isClosed
#align orthogonal_family.range_linear_isometry OrthogonalFamily.range_linearIsometry

end OrthogonalFamily

section IsHilbertSum

variable (𝕜 G)
variable (V : ∀ i, G i →ₗᵢ[𝕜] E) (F : ι → Submodule 𝕜 E)

/-- Given a family of Hilbert spaces `G : ι → Type*`, a Hilbert sum of `G` consists of a Hilbert
space `E` and an orthogonal family `V : Π i, G i →ₗᵢ[𝕜] E` such that the induced isometry
`Φ : lp G 2 → E` is surjective.

Keeping in mind that `lp G 2` is "the" external Hilbert sum of `G : ι → Type*`, this is analogous
to `DirectSum.IsInternal`, except that we don't express it in terms of actual submodules. -/
structure IsHilbertSum : Prop where
  ofSurjective ::
  /-- The orthogonal family constituting the summands in the Hilbert sum. -/
  protected OrthogonalFamily : OrthogonalFamily 𝕜 G V
  /-- The isometry `lp G 2 → E` induced by the orthogonal family is surjective. -/
  protected surjective_isometry : Function.Surjective OrthogonalFamily.linearIsometry
#align is_hilbert_sum IsHilbertSum

variable {𝕜 G V}

/-- If `V : Π i, G i →ₗᵢ[𝕜] E` is an orthogonal family such that the supremum of the ranges of
`V i` is dense, then `(E, V)` is a Hilbert sum of `G`. -/
theorem IsHilbertSum.mk [∀ i, CompleteSpace <| G i] (hVortho : OrthogonalFamily 𝕜 G V)
    (hVtotal : ⊤ ≤ (⨆ i, LinearMap.range (V i).toLinearMap).topologicalClosure) :
    IsHilbertSum 𝕜 G V :=
  { OrthogonalFamily := hVortho
    surjective_isometry := by
      rw [← LinearIsometry.coe_toLinearMap]
      exact LinearMap.range_eq_top.mp
        (eq_top_iff.mpr <| hVtotal.trans_eq hVortho.range_linearIsometry.symm) }
#align is_hilbert_sum.mk IsHilbertSum.mk

/-- This is `Orthonormal.isHilbertSum` in the case of actual inclusions from subspaces. -/
theorem IsHilbertSum.mkInternal [∀ i, CompleteSpace <| F i]
    (hFortho : OrthogonalFamily 𝕜 (fun i => F i) fun i => (F i).subtypeₗᵢ)
    (hFtotal : ⊤ ≤ (⨆ i, F i).topologicalClosure) :
    IsHilbertSum 𝕜 (fun i => F i) fun i => (F i).subtypeₗᵢ :=
  IsHilbertSum.mk hFortho (by simpa [subtypeₗᵢ_toLinearMap, range_subtype] using hFtotal)
#align is_hilbert_sum.mk_internal IsHilbertSum.mkInternal

/-- *A* Hilbert sum `(E, V)` of `G` is canonically isomorphic to *the* Hilbert sum of `G`,
i.e `lp G 2`.

Note that this goes in the opposite direction from `OrthogonalFamily.linearIsometry`. -/
noncomputable def IsHilbertSum.linearIsometryEquiv (hV : IsHilbertSum 𝕜 G V) : E ≃ₗᵢ[𝕜] lp G 2 :=
  LinearIsometryEquiv.symm <|
    LinearIsometryEquiv.ofSurjective hV.OrthogonalFamily.linearIsometry hV.surjective_isometry
#align is_hilbert_sum.linear_isometry_equiv IsHilbertSum.linearIsometryEquiv

/-- In the canonical isometric isomorphism between a Hilbert sum `E` of `G` and `lp G 2`,
a vector `w : lp G 2` is the image of the infinite sum of the associated elements in `E`. -/
protected theorem IsHilbertSum.linearIsometryEquiv_symm_apply (hV : IsHilbertSum 𝕜 G V)
    (w : lp G 2) : hV.linearIsometryEquiv.symm w = ∑' i, V i (w i) := by
  simp [IsHilbertSum.linearIsometryEquiv, OrthogonalFamily.linearIsometry_apply]
#align is_hilbert_sum.linear_isometry_equiv_symm_apply IsHilbertSum.linearIsometryEquiv_symm_apply

/-- In the canonical isometric isomorphism between a Hilbert sum `E` of `G` and `lp G 2`,
a vector `w : lp G 2` is the image of the infinite sum of the associated elements in `E`, and this
sum indeed converges. -/
protected theorem IsHilbertSum.hasSum_linearIsometryEquiv_symm (hV : IsHilbertSum 𝕜 G V)
    (w : lp G 2) : HasSum (fun i => V i (w i)) (hV.linearIsometryEquiv.symm w) := by
  simp [IsHilbertSum.linearIsometryEquiv, OrthogonalFamily.hasSum_linearIsometry]
#align is_hilbert_sum.has_sum_linear_isometry_equiv_symm IsHilbertSum.hasSum_linearIsometryEquiv_symm

/-- In the canonical isometric isomorphism between a Hilbert sum `E` of `G : ι → Type*` and
`lp G 2`, an "elementary basis vector" in `lp G 2` supported at `i : ι` is the image of the
associated element in `E`. -/
@[simp]
protected theorem IsHilbertSum.linearIsometryEquiv_symm_apply_single (hV : IsHilbertSum 𝕜 G V)
    {i : ι} (x : G i) : hV.linearIsometryEquiv.symm (lp.single 2 i x) = V i x := by
  simp [IsHilbertSum.linearIsometryEquiv, OrthogonalFamily.linearIsometry_apply_single]
#align is_hilbert_sum.linear_isometry_equiv_symm_apply_single IsHilbertSum.linearIsometryEquiv_symm_apply_single

/-- In the canonical isometric isomorphism between a Hilbert sum `E` of `G : ι → Type*` and
`lp G 2`, a finitely-supported vector in `lp G 2` is the image of the associated finite sum of
elements of `E`. -/
protected theorem IsHilbertSum.linearIsometryEquiv_symm_apply_dfinsupp_sum_single
    (hV : IsHilbertSum 𝕜 G V) (W₀ : Π₀ i : ι, G i) :
    hV.linearIsometryEquiv.symm (W₀.sum (lp.single 2)) = W₀.sum fun i => V i := by
  simp only [map_dfinsupp_sum, IsHilbertSum.linearIsometryEquiv_symm_apply_single]
#align is_hilbert_sum.linear_isometry_equiv_symm_apply_dfinsupp_sum_single IsHilbertSum.linearIsometryEquiv_symm_apply_dfinsupp_sum_single

/-- In the canonical isometric isomorphism between a Hilbert sum `E` of `G : ι → Type*` and
`lp G 2`, a finitely-supported vector in `lp G 2` is the image of the associated finite sum of
elements of `E`. -/
@[simp]
protected theorem IsHilbertSum.linearIsometryEquiv_apply_dfinsupp_sum_single
    (hV : IsHilbertSum 𝕜 G V) (W₀ : Π₀ i : ι, G i) :
    ((W₀.sum (γ := lp G 2) fun a b ↦ hV.linearIsometryEquiv (V a b)) : ∀ i, G i) = W₀ := by
  rw [← map_dfinsupp_sum]
  rw [← hV.linearIsometryEquiv_symm_apply_dfinsupp_sum_single]
  rw [LinearIsometryEquiv.apply_symm_apply]
  ext i
  simp (config := { contextual := true }) [DFinsupp.sum, lp.single_apply]
#align is_hilbert_sum.linear_isometry_equiv_apply_dfinsupp_sum_single IsHilbertSum.linearIsometryEquiv_apply_dfinsupp_sum_single

/-- Given a total orthonormal family `v : ι → E`, `E` is a Hilbert sum of `fun i : ι => 𝕜`
relative to the family of linear isometries `fun i k => k • v i`. -/
theorem Orthonormal.isHilbertSum {v : ι → E} (hv : Orthonormal 𝕜 v)
    (hsp : ⊤ ≤ (span 𝕜 (Set.range v)).topologicalClosure) :
    IsHilbertSum 𝕜 (fun _ : ι => 𝕜) fun i => LinearIsometry.toSpanSingleton 𝕜 E (hv.1 i) :=
  IsHilbertSum.mk hv.orthogonalFamily (by
    convert hsp
    simp [← LinearMap.span_singleton_eq_range, ← Submodule.span_iUnion])
#align orthonormal.is_hilbert_sum Orthonormal.isHilbertSum

theorem Submodule.isHilbertSumOrthogonal (K : Submodule 𝕜 E) [hK : CompleteSpace K] :
    IsHilbertSum 𝕜 (fun b => ↥(cond b K Kᗮ)) fun b => (cond b K Kᗮ).subtypeₗᵢ := by
  have : ∀ b, CompleteSpace (↥(cond b K Kᗮ)) := by
    intro b
    cases b <;> first | exact instOrthogonalCompleteSpace K | assumption
  refine' IsHilbertSum.mkInternal _ K.orthogonalFamily_self _
  refine' le_trans _ (Submodule.le_topologicalClosure _)
  rw [iSup_bool_eq, cond, cond]
  refine' Codisjoint.top_le _
  exact Submodule.isCompl_orthogonal_of_completeSpace.codisjoint
#align submodule.is_hilbert_sum_orthogonal Submodule.isHilbertSumOrthogonal

end IsHilbertSum

/-! ### Hilbert bases -/


section

variable (ι) (𝕜) (E)

/-- A Hilbert basis on `ι` for an inner product space `E` is an identification of `E` with the `lp`
space `ℓ²(ι, 𝕜)`. -/
structure HilbertBasis where ofRepr ::
  /-- The linear isometric equivalence implementing identifying the Hilbert space with `ℓ²`. -/
  repr : E ≃ₗᵢ[𝕜] ℓ²(ι, 𝕜)
#align hilbert_basis HilbertBasis

end

namespace HilbertBasis

instance {ι : Type*} : Inhabited (HilbertBasis ι 𝕜 ℓ²(ι, 𝕜)) :=
  ⟨ofRepr (LinearIsometryEquiv.refl 𝕜 _)⟩

/-- `b i` is the `i`th basis vector. -/
instance instCoeFun : CoeFun (HilbertBasis ι 𝕜 E) fun _ => ι → E where
  coe b i := b.repr.symm (lp.single 2 i (1 : 𝕜))

-- This is a bad `@[simp]` lemma: the RHS is a coercion containing the LHS.
protected theorem repr_symm_single (b : HilbertBasis ι 𝕜 E) (i : ι) :
    b.repr.symm (lp.single 2 i (1 : 𝕜)) = b i :=
  rfl
#align hilbert_basis.repr_symm_single HilbertBasis.repr_symm_single

protected theorem repr_self (b : HilbertBasis ι 𝕜 E) (i : ι) :
    b.repr (b i) = lp.single 2 i (1 : 𝕜) := by
  simp only [LinearIsometryEquiv.apply_symm_apply]
#align hilbert_basis.repr_self HilbertBasis.repr_self

protected theorem repr_apply_apply (b : HilbertBasis ι 𝕜 E) (v : E) (i : ι) :
    b.repr v i = ⟪b i, v⟫ := by
  rw [← b.repr.inner_map_map (b i) v, b.repr_self, lp.inner_single_left]
  simp
#align hilbert_basis.repr_apply_apply HilbertBasis.repr_apply_apply

@[simp]
protected theorem orthonormal (b : HilbertBasis ι 𝕜 E) : Orthonormal 𝕜 b := by
  rw [orthonormal_iff_ite]
  intro i j
  rw [← b.repr.inner_map_map (b i) (b j), b.repr_self, b.repr_self, lp.inner_single_left,
    lp.single_apply]
  simp
#align hilbert_basis.orthonormal HilbertBasis.orthonormal

protected theorem hasSum_repr_symm (b : HilbertBasis ι 𝕜 E) (f : ℓ²(ι, 𝕜)) :
    HasSum (fun i => f i • b i) (b.repr.symm f) := by
  suffices H : (fun i : ι => f i • b i) = fun b_1 : ι => b.repr.symm.toContinuousLinearEquiv <|
      (fun i : ι => lp.single 2 i (f i) (E := (fun _ : ι => 𝕜))) b_1 by
    rw [H]
    have : HasSum (fun i : ι => lp.single 2 i (f i)) f := lp.hasSum_single ENNReal.two_ne_top f
    exact (↑b.repr.symm.toContinuousLinearEquiv : ℓ²(ι, 𝕜) →L[𝕜] E).hasSum this
  ext i
  apply b.repr.injective
  letI : NormedSpace 𝕜 (lp (fun _i : ι => 𝕜) 2) := by infer_instance
  have : lp.single (E := (fun _ : ι => 𝕜)) 2 i (f i * 1) = f i • lp.single 2 i 1 :=
    lp.single_smul (E := (fun _ : ι => 𝕜)) 2 i (1 : 𝕜) (f i)
  rw [mul_one] at this
  rw [LinearIsometryEquiv.map_smul, b.repr_self, ← this,
    LinearIsometryEquiv.coe_toContinuousLinearEquiv]
  exact (b.repr.apply_symm_apply (lp.single 2 i (f i))).symm
#align hilbert_basis.has_sum_repr_symm HilbertBasis.hasSum_repr_symm

protected theorem hasSum_repr (b : HilbertBasis ι 𝕜 E) (x : E) :
    HasSum (fun i => b.repr x i • b i) x := by simpa using b.hasSum_repr_symm (b.repr x)
#align hilbert_basis.has_sum_repr HilbertBasis.hasSum_repr

@[simp]
protected theorem dense_span (b : HilbertBasis ι 𝕜 E) :
    (span 𝕜 (Set.range b)).topologicalClosure = ⊤ := by
  classical
    rw [eq_top_iff]
    rintro x -
    refine' mem_closure_of_tendsto (b.hasSum_repr x) (eventually_of_forall _)
    intro s
    simp only [SetLike.mem_coe]
    refine' sum_mem _
    rintro i -
    refine' smul_mem _ _ _
    exact subset_span ⟨i, rfl⟩
#align hilbert_basis.dense_span HilbertBasis.dense_span

protected theorem hasSum_inner_mul_inner (b : HilbertBasis ι 𝕜 E) (x y : E) :
    HasSum (fun i => ⟪x, b i⟫ * ⟪b i, y⟫) ⟪x, y⟫ := by
  convert (b.hasSum_repr y).mapL (innerSL _ x) using 1
  ext i
  rw [innerSL_apply, b.repr_apply_apply, inner_smul_right, mul_comm]
#align hilbert_basis.has_sum_inner_mul_inner HilbertBasis.hasSum_inner_mul_inner

protected theorem summable_inner_mul_inner (b : HilbertBasis ι 𝕜 E) (x y : E) :
    Summable fun i => ⟪x, b i⟫ * ⟪b i, y⟫ :=
  (b.hasSum_inner_mul_inner x y).summable
#align hilbert_basis.summable_inner_mul_inner HilbertBasis.summable_inner_mul_inner

protected theorem tsum_inner_mul_inner (b : HilbertBasis ι 𝕜 E) (x y : E) :
    ∑' i, ⟪x, b i⟫ * ⟪b i, y⟫ = ⟪x, y⟫ :=
  (b.hasSum_inner_mul_inner x y).tsum_eq
#align hilbert_basis.tsum_inner_mul_inner HilbertBasis.tsum_inner_mul_inner

-- Note: this should be `b.repr` composed with an identification of `lp (fun i : ι => 𝕜) p` with
-- `PiLp p (fun i : ι => 𝕜)` (in this case with `p = 2`), but we don't have this yet (July 2022).
/-- A finite Hilbert basis is an orthonormal basis. -/
protected def toOrthonormalBasis [Fintype ι] (b : HilbertBasis ι 𝕜 E) : OrthonormalBasis ι 𝕜 E :=
  OrthonormalBasis.mk b.orthonormal
    (by
      refine' Eq.ge _
      have := (span 𝕜 (Finset.univ.image b : Set E)).closed_of_finiteDimensional
      simpa only [Finset.coe_image, Finset.coe_univ, Set.image_univ, HilbertBasis.dense_span] using
        this.submodule_topologicalClosure_eq.symm)
#align hilbert_basis.to_orthonormal_basis HilbertBasis.toOrthonormalBasis

@[simp]
theorem coe_toOrthonormalBasis [Fintype ι] (b : HilbertBasis ι 𝕜 E) :
    (b.toOrthonormalBasis : ι → E) = b :=
  OrthonormalBasis.coe_mk _ _
#align hilbert_basis.coe_to_orthonormal_basis HilbertBasis.coe_toOrthonormalBasis

protected theorem hasSum_orthogonalProjection {U : Submodule 𝕜 E} [CompleteSpace U]
    (b : HilbertBasis ι 𝕜 U) (x : E) :
    HasSum (fun i => ⟪(b i : E), x⟫ • b i) (orthogonalProjection U x) := by
  simpa only [b.repr_apply_apply, inner_orthogonalProjection_eq_of_mem_left] using
    b.hasSum_repr (orthogonalProjection U x)
#align hilbert_basis.has_sum_orthogonal_projection HilbertBasis.hasSum_orthogonalProjection

theorem finite_spans_dense (b : HilbertBasis ι 𝕜 E) :
    (⨆ J : Finset ι, span 𝕜 (J.image b : Set E)).topologicalClosure = ⊤ :=
  eq_top_iff.mpr <| b.dense_span.ge.trans (by
    simp_rw [← Submodule.span_iUnion]
    exact topologicalClosure_mono (span_mono <| Set.range_subset_iff.mpr fun i =>
      Set.mem_iUnion_of_mem {i} <| Finset.mem_coe.mpr <| Finset.mem_image_of_mem _ <|
      Finset.mem_singleton_self i))
#align hilbert_basis.finite_spans_dense HilbertBasis.finite_spans_dense

variable {v : ι → E} (hv : Orthonormal 𝕜 v)

/-- An orthonormal family of vectors whose span is dense in the whole module is a Hilbert basis. -/
protected def mk (hsp : ⊤ ≤ (span 𝕜 (Set.range v)).topologicalClosure) : HilbertBasis ι 𝕜 E :=
  HilbertBasis.ofRepr <| (hv.isHilbertSum hsp).linearIsometryEquiv
#align hilbert_basis.mk HilbertBasis.mk

theorem _root_.Orthonormal.linearIsometryEquiv_symm_apply_single_one (h i) :
    (hv.isHilbertSum h).linearIsometryEquiv.symm (lp.single 2 i 1) = v i := by
  rw [IsHilbertSum.linearIsometryEquiv_symm_apply_single, LinearIsometry.toSpanSingleton_apply,
    one_smul]
#align orthonormal.linear_isometry_equiv_symm_apply_single_one Orthonormal.linearIsometryEquiv_symm_apply_single_one

@[simp]
protected theorem coe_mk (hsp : ⊤ ≤ (span 𝕜 (Set.range v)).topologicalClosure) :
    ⇑(HilbertBasis.mk hv hsp) = v := by
  apply funext <| Orthonormal.linearIsometryEquiv_symm_apply_single_one hv hsp
#align hilbert_basis.coe_mk HilbertBasis.coe_mk

/-- An orthonormal family of vectors whose span has trivial orthogonal complement is a Hilbert
basis. -/
protected def mkOfOrthogonalEqBot (hsp : (span 𝕜 (Set.range v))ᗮ = ⊥) : HilbertBasis ι 𝕜 E :=
  HilbertBasis.mk hv
    (by rw [← orthogonal_orthogonal_eq_closure, ← eq_top_iff, orthogonal_eq_top_iff, hsp])
#align hilbert_basis.mk_of_orthogonal_eq_bot HilbertBasis.mkOfOrthogonalEqBot

@[simp]
protected theorem coe_mkOfOrthogonalEqBot (hsp : (span 𝕜 (Set.range v))ᗮ = ⊥) :
    ⇑(HilbertBasis.mkOfOrthogonalEqBot hv hsp) = v :=
  HilbertBasis.coe_mk hv _
#align hilbert_basis.coe_of_orthogonal_eq_bot_mk HilbertBasis.coe_mkOfOrthogonalEqBot

-- Note : this should be `b.repr` composed with an identification of `lp (fun i : ι => 𝕜) p` with
-- `PiLp p (fun i : ι => 𝕜)` (in this case with `p = 2`), but we don't have this yet (July 2022).
/-- An orthonormal basis is a Hilbert basis. -/
protected def _root_.OrthonormalBasis.toHilbertBasis [Fintype ι] (b : OrthonormalBasis ι 𝕜 E) :
    HilbertBasis ι 𝕜 E :=
  HilbertBasis.mk b.orthonormal <| by
    simpa only [← OrthonormalBasis.coe_toBasis, b.toBasis.span_eq, eq_top_iff] using
      @subset_closure E _ _
#align orthonormal_basis.to_hilbert_basis OrthonormalBasis.toHilbertBasis

@[simp]
theorem _root_.OrthonormalBasis.coe_toHilbertBasis [Fintype ι] (b : OrthonormalBasis ι 𝕜 E) :
    (b.toHilbertBasis : ι → E) = b :=
  HilbertBasis.coe_mk _ _
#align orthonormal_basis.coe_to_hilbert_basis OrthonormalBasis.coe_toHilbertBasis

/-- A Hilbert space admits a Hilbert basis extending a given orthonormal subset. -/
theorem _root_.Orthonormal.exists_hilbertBasis_extension {s : Set E}
    (hs : Orthonormal 𝕜 ((↑) : s → E)) :
    ∃ (w : Set E) (b : HilbertBasis w 𝕜 E), s ⊆ w ∧ ⇑b = ((↑) : w → E) :=
  let ⟨w, hws, hw_ortho, hw_max⟩ := exists_maximal_orthonormal hs
  ⟨w, HilbertBasis.mkOfOrthogonalEqBot hw_ortho
    (by simpa only [Subtype.range_coe_subtype, Set.setOf_mem_eq,
      maximal_orthonormal_iff_orthogonalComplement_eq_bot hw_ortho] using hw_max),
    hws, HilbertBasis.coe_mkOfOrthogonalEqBot _ _⟩
#align orthonormal.exists_hilbert_basis_extension Orthonormal.exists_hilbertBasis_extension

variable (𝕜 E)

/-- A Hilbert space admits a Hilbert basis. -/
theorem _root_.exists_hilbertBasis : ∃ (w : Set E) (b : HilbertBasis w 𝕜 E), ⇑b = ((↑) : w → E) :=
  let ⟨w, hw, _, hw''⟩ := (orthonormal_empty 𝕜 E).exists_hilbertBasis_extension
  ⟨w, hw, hw''⟩
#align exists_hilbert_basis exists_hilbertBasis

end HilbertBasis<|MERGE_RESOLUTION|>--- conflicted
+++ resolved
@@ -88,14 +88,7 @@
 
 noncomputable section
 
-variable {ι : Type*}
-<<<<<<< HEAD
-
-variable {𝕜 : Type*} [ROrCLike 𝕜] {E : Type*}
-
-=======
-variable {𝕜 : Type*} [IsROrC 𝕜] {E : Type*}
->>>>>>> e38a3c07
+variable {ι 𝕜 : Type*} [ROrCLike 𝕜] {E : Type*}
 variable [NormedAddCommGroup E] [InnerProductSpace 𝕜 E] [cplt : CompleteSpace E]
 variable {G : ι → Type*} [∀ i, NormedAddCommGroup (G i)] [∀ i, InnerProductSpace 𝕜 (G i)]
 
