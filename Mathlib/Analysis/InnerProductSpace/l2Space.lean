--- conflicted
+++ resolved
@@ -128,13 +128,8 @@
           congr
           funext i
           rw [norm_sq_eq_inner (𝕜 := 𝕜)]
-<<<<<<< HEAD
-          -- porting note: `simp` couldn't do this anymore
+          -- Porting note: `simp` couldn't do this anymore
         _ = re (∑' i, ⟪f i, f i⟫) := (ROrCLike.reCLM.map_tsum ?_).symm
-=======
-          -- Porting note: `simp` couldn't do this anymore
-        _ = re (∑' i, ⟪f i, f i⟫) := (IsROrC.reCLM.map_tsum ?_).symm
->>>>>>> 8c06311c
       · norm_num
       · exact summable_inner f f
     conj_symm := fun f g => by
