/-
Copyright (c) 2021 Yury Kudryashov. All rights reserved.
Released under Apache 2.0 license as described in the file LICENSE.
Authors: Yury Kudryashov, Winston Yin
-/
import Mathlib.Analysis.SpecialFunctions.Integrals.Basic
import Mathlib.Topology.Algebra.Order.Floor
import Mathlib.Topology.MetricSpace.Contracting

/-!
# Picard-Lindelöf (Cauchy-Lipschitz) Theorem

We prove the (local) existence of integral curves and flows to time-dependent vector fields.

Let `f : ℝ → E → E` be a time-dependent (local) vector field on a Banach space, and let `t₀ : ℝ`
and `x₀ : E`. If `f` is Lipschitz continuous in `x` within a closed ball around `x₀` of radius
`a ≥ 0` at every `t` and continuous in `t` at every `x`, then there exists a (local) solution
`α : ℝ → E` to the initial value problem `α t₀ = x₀` and `deriv α t = f t (α t)` for all
`t ∈ Icc tmin tmax`, where `L * max (tmax - t₀) (t₀ - tmin) ≤ a`.

We actually prove a more general version of this theorem for the existence of local flows. If there
is some `r ≥ 0` such that `L * max (tmax - t₀) (t₀ - tmin) ≤ a - r`, then for every
`x ∈ closedBall x₀ r`, there exists a (local) solution `α x` with the initial condition `α t₀ = x`.
In other words, there exists a local flow `α : E → ℝ → E` defined on `closedBall x₀ r` and
`Icc tmin tmax`.

The proof relies on demonstrating the existence of a solution `α` to the following integral
equation:
$$\alpha(t) = x_0 + \int_{t_0}^t f(\tau, \alpha(\tau))\,\mathrm{d}\tau.$$
This is done via the contraction mapping theorem, applied to the space of Lipschitz continuous
functions from a closed interval to a Banach space. The needed contraction map is constructed by
repeated applications of the right hand side of this equation.

## Main definitions and results

* `picard f t₀ x₀ α t`: the Picard iteration, applied to the curve `α`
* `IsPicardLindelof`: the structure holding the assumptions of the Picard-Lindelöf theorem
* `IsPicardLindelof.exists_eq_forall_mem_Icc_hasDerivWithinAt`: the existence theorem for local
  solutions to time-dependent ODEs
* `IsPicardLindelof.exists_forall_mem_closedBall_eq_forall_mem_Icc_hasDerivWithinAt`: the existence
  theorem for local flows to time-dependent vector fields

## Implementation notes

* The structure `FunSpace` and theorems within this namespace are implementation details of the
  proof of the Picard-Lindelöf theorem and are not intended to be used outside of this file.
* Some sources, such as Lang, define `FunSpace` as the space of continuous functions from a closed
  interval to a closed ball. We instead define `FunSpace` here as the space of Lipschitz continuous
  functions from a closed interval. This slightly stronger condition allows us to postpone the usage
  of the completeness condition on the space `E` until the application of the contraction mapping
  theorem.
* We have chosen to formalise many of the real constants as `ℝ≥0`, so that the non-negativity of
  certain quantities constructed from them can be shown more easily. When subtraction is involved,
  especially note whether it is the usual subtraction between two reals or the truncated subtraction
  between two non-negative reals.
* In this file, We only prove the existence of a solution. For uniqueness, see `ODE_solution_unique`
  and related theorems in `Mathlib/Analysis/ODE/Gronwall.lean`.

## Tags

differential equation, dynamical system, initial value problem, Picard-Lindelöf theorem,
Cauchy-Lipschitz theorem

-/

open Function intervalIntegral MeasureTheory Metric Set
open scoped Nat NNReal Topology

<<<<<<< HEAD
/-! ## Assumptions of the Picard-Lindelof theorem -/
=======
/-! ## Assumptions of the Picard-Lindelöf theorem-/
>>>>>>> fc9a62a5

/-- Prop structure holding the assumptions of the Picard-Lindelöf theorem.
`IsPicardLindelof f t₀ x₀ a r L K`, where `t₀ ∈ Icc tmin tmax`, means that the time-dependent vector
field `f` satisfies the conditions to admit an integral curve `α : ℝ → E` to `f` defined on
`Icc tmin tmax` with the initial condition `α t₀ = x`, where `‖x - x₀‖ ≤ r`. Note that the initial
point `x` is allowed to differ from the point `x₀` about which the conditions on `f` are stated. -/
structure IsPicardLindelof {E : Type*} [NormedAddCommGroup E]
    (f : ℝ → E → E) {tmin tmax : ℝ} (t₀ : Icc tmin tmax) (x₀ : E) (a r L K : ℝ≥0) : Prop where
  /-- The vector field at any time is Lipschitz with constant `K` within a closed ball. -/
  lipschitzOnWith : ∀ t ∈ Icc tmin tmax, LipschitzOnWith K (f t) (closedBall x₀ a)
  /-- The vector field is continuous in time within a closed ball. -/
  continuousOn : ∀ x ∈ closedBall x₀ a, ContinuousOn (f · x) (Icc tmin tmax)
  /-- `L` is an upper bound of the norm of the vector field. -/
  norm_le : ∀ t ∈ Icc tmin tmax, ∀ x ∈ closedBall x₀ a, ‖f t x‖ ≤ L
  /-- The time interval of validity -/
  mul_max_le : L * max (tmax - t₀) (t₀ - tmin) ≤ a - r

namespace ODE

/-! ## Integral equation

For any time-dependent vector field `f : ℝ → E → E`, we define an integral equation that is
equivalent to the initial value problem defined by `f`.
-/

section

variable {E : Type*} [NormedAddCommGroup E] [NormedSpace ℝ E]
  {f : ℝ → E → E} {α : ℝ → E} {s : Set ℝ} {u : Set E} {t₀ tmin tmax : ℝ}

/-- The Picard iteration. It will be shown that if `α : ℝ → E` and `picard f t₀ x₀ α` agree on an
interval containing `t₀`, then `α` is a solution to `f` with `α t₀ = x₀` on this interval. -/
noncomputable def picard (f : ℝ → E → E) (t₀ : ℝ) (x₀ : E) (α : ℝ → E) : ℝ → E :=
  fun t ↦ x₀ + ∫ τ in t₀..t, f τ (α τ)

@[simp]
lemma picard_apply {x₀ : E} {t : ℝ} : picard f t₀ x₀ α t = x₀ + ∫ τ in t₀..t, f τ (α τ) := rfl

lemma picard_apply₀ {x₀ : E} : picard f t₀ x₀ α t₀ = x₀ := by simp

/-- Given a $C^n$ time-dependent vector field `f` and a $C^n$ curve `α`, the composition `f t (α t)`
is $C^n$ in `t`. -/
lemma contDiffOn_comp {n : WithTop ℕ∞}
    (hf : ContDiffOn ℝ n (uncurry f) (s ×ˢ u))
    (hα : ContDiffOn ℝ n α s) (hmem : ∀ t ∈ s, α t ∈ u) :
    ContDiffOn ℝ n (fun t ↦ f t (α t)) s := by
  have : (fun t ↦ f t (α t)) = (uncurry f) ∘ fun t ↦ (t, α t) := rfl
  rw [this]
  apply hf.comp (by fun_prop)
  intro _ ht
  rw [mem_prod]
  exact ⟨ht, hmem _ ht⟩

/-- Given a continuous time-dependent vector field `f` and a continuous curve `α`, the composition
`f t (α t)` is continuous in `t`. -/
lemma continuousOn_comp
    (hf : ContinuousOn (uncurry f) (s ×ˢ u)) (hα : ContinuousOn α s) (hmem : MapsTo α s u) :
    ContinuousOn (fun t ↦ f t (α t)) s :=
  contDiffOn_zero.mp <| (contDiffOn_comp (contDiffOn_zero.mpr hf) (contDiffOn_zero.mpr hα) hmem)

end

/-! ## Space of Lipschitz functions on a closed interval

We define the space of Lipschitz continuous functions from a closed interval. This will be shown to
be a complete metric space on which `picard` is a contracting map, leading to a fixed point that
will serve as the solution to the ODE. The domain is a closed interval in order to easily inherit
the sup metric from continuous maps on compact spaces. We cannot use functions `ℝ → E` with junk
values outside the domain, as the supremum within a closed interval will only be a pseudo-metric,
and the contracting map will fail to have a fixed point. In order to accommodate flows, we do not
require a specific initial condition. Rather, `FunSpace` contains curves whose initial condition is
within a closed ball.
-/

/-- The space of `L`-Lipschitz functions `α : Icc tmin tmax → E` -/
structure FunSpace {E : Type*} [NormedAddCommGroup E]
    {tmin tmax : ℝ} (t₀ : Icc tmin tmax) (x₀ : E) (r L : ℝ≥0) where
  /-- The domain is `Icc tmin tmax`. -/
  toFun : Icc tmin tmax → E
  lipschitzWith : LipschitzWith L toFun
  mem_closedBall₀ : toFun t₀ ∈ closedBall x₀ r

namespace FunSpace

variable {E : Type*} [NormedAddCommGroup E]

section

variable {tmin tmax : ℝ} {t₀ : Icc tmin tmax} {x₀ : E} {a r L : ℝ≥0}

instance : CoeFun (FunSpace t₀ x₀ r L) fun _ ↦ Icc tmin tmax → E := ⟨fun α ↦ α.toFun⟩

/-- `FunSpace t₀ x₀ r L` contains the constant map at `x₀`. -/
instance : Inhabited (FunSpace t₀ x₀ r L) :=
  ⟨fun _ ↦ x₀, (LipschitzWith.const _).weaken (zero_le _), mem_closedBall_self r.2⟩

protected lemma continuous (α : FunSpace t₀ x₀ L r) : Continuous α := α.lipschitzWith.continuous

/-- The embedding of `FunSpace` into the space of continuous maps -/
def toContinuousMap : FunSpace t₀ x₀ r L ↪ C(Icc tmin tmax, E) :=
  ⟨fun α ↦ ⟨α, α.continuous⟩, fun α β h ↦ by cases α; cases β; simpa using h⟩

@[simp]
lemma toContinuousMap_apply_eq_apply (α : FunSpace t₀ x₀ r L) (t : Icc tmin tmax) :
    α.toContinuousMap t = α t := rfl

/-- The metric between two curves `α` and `β` is the supremum of the metric between `α t` and `β t`
over all `t` in the domain. This is finite when the domain is compact, such as a closed
interval in our case. -/
noncomputable instance : MetricSpace (FunSpace t₀ x₀ r L) :=
  MetricSpace.induced toContinuousMap toContinuousMap.injective inferInstance

lemma isUniformInducing_toContinuousMap :
    IsUniformInducing fun α : FunSpace t₀ x₀ r L ↦ α.toContinuousMap := ⟨rfl⟩

lemma range_toContinuousMap :
    range (fun α : FunSpace t₀ x₀ r L ↦ α.toContinuousMap) =
      { α : C(Icc tmin tmax, E) | LipschitzWith L α ∧ α t₀ ∈ closedBall x₀ r } := by
  ext α
  constructor
  · rintro ⟨⟨α, hα1, hα2⟩, rfl⟩
    exact ⟨hα1, hα2⟩
  · rintro ⟨hα1, hα2⟩
    exact ⟨⟨α, hα1, hα2⟩, rfl⟩

/-- We show that `FunSpace` is complete in order to apply the contraction mapping theorem. -/
instance [CompleteSpace E] : CompleteSpace (FunSpace t₀ x₀ r L) := by
  rw [completeSpace_iff_isComplete_range isUniformInducing_toContinuousMap]
  apply IsClosed.isComplete
  rw [range_toContinuousMap, setOf_and]
  apply isClosed_setOf_lipschitzWith L |>.preimage continuous_coeFun |>.inter
  simp_rw [mem_closedBall_iff_norm]
  exact isClosed_le (by fun_prop) continuous_const

/-- Extend the domain of `α` from `Icc tmin tmax` to `ℝ` such that `α t = α tmin` for all `t ≤ tmin`
and `α t = α tmax` for all `t ≥ tmax`. -/
noncomputable def compProj (α : FunSpace t₀ x₀ r L) (t : ℝ) : E :=
  α <| projIcc tmin tmax (le_trans t₀.2.1 t₀.2.2) t

@[simp]
lemma compProj_apply {α : FunSpace t₀ x₀ r L} {t : ℝ} :
    α.compProj t = α (projIcc tmin tmax (le_trans t₀.2.1 t₀.2.2) t) := rfl

lemma compProj_val {α : FunSpace t₀ x₀ r L} {t : Icc tmin tmax} :
    α.compProj t = α t := by simp only [compProj_apply, projIcc_val]

lemma compProj_of_mem {α : FunSpace t₀ x₀ r L} {t : ℝ} (ht : t ∈ Icc tmin tmax) :
    α.compProj t = α ⟨t, ht⟩ := by rw [compProj_apply, projIcc_of_mem]

@[continuity, fun_prop]
lemma continuous_compProj (α : FunSpace t₀ x₀ r L) : Continuous α.compProj :=
  α.continuous.comp continuous_projIcc

/-- The image of a function in `FunSpace` is contained within a closed ball. -/
protected lemma mem_closedBall
    {α : FunSpace t₀ x₀ r L} (h : L * max (tmax - t₀) (t₀ - tmin) ≤ a - r) {t : Icc tmin tmax} :
    α t ∈ closedBall x₀ a := by
  rw [mem_closedBall, dist_eq_norm]
  calc
    ‖α t - x₀‖ ≤ ‖α t - α t₀‖ + ‖α t₀ - x₀‖ := norm_sub_le_norm_sub_add_norm_sub ..
    _ ≤ L * |t.1 - t₀.1| + r := by
      apply add_le_add _ <| mem_closedBall_iff_norm.mp α.mem_closedBall₀
      rw [← dist_eq_norm]
      exact α.lipschitzWith.dist_le_mul t t₀
    _ ≤ L * max (tmax - t₀) (t₀ - tmin) + r := by
      gcongr
      exact abs_sub_le_max_sub t.2.1 t.2.2 _
    _ ≤ a - r + r := add_le_add_right h _
    _ = a := sub_add_cancel _ _

lemma compProj_mem_closedBall
    (α : FunSpace t₀ x₀ r L) (h : L * max (tmax - t₀) (t₀ - tmin) ≤ a - r) {t : ℝ} :
    α.compProj t ∈ closedBall x₀ a := by
  rw [compProj_apply]
  exact α.mem_closedBall h

end

/-! ## Contracting map on the space of Lipschitz functions -/

section

variable [NormedSpace ℝ E]
  {f : ℝ → E → E} {tmin tmax : ℝ} {t₀ : Icc tmin tmax} {x₀ x y : E} {a r L K : ℝ≥0}

/-- The integrand in `next` is continuous. -/
lemma continuousOn_comp_compProj (hf : IsPicardLindelof f t₀ x₀ a r L K) (α : FunSpace t₀ x₀ r L) :
    ContinuousOn (fun t' ↦ f t' (α.compProj t')) (Icc tmin tmax) :=
  continuousOn_comp
    (continuousOn_prod_of_continuousOn_lipschitzOnWith' (uncurry f) K hf.lipschitzOnWith
      hf.continuousOn)
    α.continuous_compProj.continuousOn
    fun _ _ ↦ α.mem_closedBall hf.mul_max_le

/-- The integrand in `next` is integrable. -/
lemma intervalIntegrable_comp_compProj (hf : IsPicardLindelof f t₀ x₀ a r L K)
    (α : FunSpace t₀ x₀ r L) (t : Icc tmin tmax) :
    IntervalIntegrable (fun t' ↦ f t' (α.compProj t')) volume t₀ t := by
  apply ContinuousOn.intervalIntegrable
  apply α.continuousOn_comp_compProj hf |>.mono
  exact uIcc_subset_Icc t₀.2 t.2

/-- The map on `FunSpace` defined by `picard`, some `n`-th interate of which will be a contracting
map -/
noncomputable def next (hf : IsPicardLindelof f t₀ x₀ a r L K) (hx : x ∈ closedBall x₀ r)
    (α : FunSpace t₀ x₀ r L) : FunSpace t₀ x₀ r L where
  toFun t := picard f t₀ x α.compProj t
  lipschitzWith := LipschitzWith.of_dist_le_mul fun t₁ t₂ ↦ by
    rw [dist_eq_norm, picard_apply, picard_apply, add_sub_add_left_eq_sub,
      integral_interval_sub_left (intervalIntegrable_comp_compProj hf _ t₁)
        (intervalIntegrable_comp_compProj hf _ t₂), Subtype.dist_eq, Real.dist_eq]
    apply intervalIntegral.norm_integral_le_of_norm_le_const
    intro t ht
    -- Can `grind` do this in the future?
    have ht : t ∈ Icc tmin tmax := subset_trans uIoc_subset_uIcc (uIcc_subset_Icc t₂.2 t₁.2) ht
    exact hf.norm_le _ ht _ <| α.mem_closedBall hf.mul_max_le
  mem_closedBall₀ := by simp [hx]

@[simp]
lemma next_apply (hf : IsPicardLindelof f t₀ x₀ a r L K) (hx : x ∈ closedBall x₀ r)
    (α : FunSpace t₀ x₀ r L) {t : Icc tmin tmax} :
    next hf hx α t = picard f t₀ x α.compProj t := rfl

lemma next_apply₀ (hf : IsPicardLindelof f t₀ x₀ a r L K) (hx : x ∈ closedBall x₀ r)
    (α : FunSpace t₀ x₀ r L) : next hf hx α t₀ = x := by simp

/-- A key step in the inductive case of `dist_iterate_next_apply_le` -/
lemma dist_comp_iterate_next_le (hf : IsPicardLindelof f t₀ x₀ a r L K)
    (hx : x ∈ closedBall x₀ r) (n : ℕ) (t : Icc tmin tmax)
    {α β : FunSpace t₀ x₀ r L}
    (h : dist ((next hf hx)^[n] α t) ((next hf hx)^[n] β t) ≤
      (K * |t - t₀.1|) ^ n / n ! * dist α β) :
    dist (f t ((next hf hx)^[n] α t)) (f t ((next hf hx)^[n] β t)) ≤
      K ^ (n + 1) * |t - t₀.1| ^ n / n ! * dist α β :=
  calc
    _ ≤ K * dist ((next hf hx)^[n] α t) ((next hf hx)^[n] β t) :=
      hf.lipschitzOnWith t.1 t.2 |>.dist_le_mul
        _ (FunSpace.mem_closedBall hf.mul_max_le) _ (FunSpace.mem_closedBall hf.mul_max_le)
    _ ≤ K ^ (n + 1) * |t - t₀.1| ^ n / n ! * dist α β := by
      rw [pow_succ', mul_assoc, mul_div_assoc, mul_assoc]
      gcongr
      rwa [← mul_pow]

/-- A time-dependent bound on the distance between the `n`-th iterates of `next` on two curves -/
lemma dist_iterate_next_apply_le (hf : IsPicardLindelof f t₀ x₀ a r L K)
    (hx : x ∈ closedBall x₀ r) (α β : FunSpace t₀ x₀ r L) (n : ℕ) (t : Icc tmin tmax) :
    dist ((next hf hx)^[n] α t) ((next hf hx)^[n] β t) ≤
      (K * |t.1 - t₀.1|) ^ n / n ! * dist α β := by
  induction n generalizing t with
  | zero => simpa using
      ContinuousMap.dist_apply_le_dist (f := toContinuousMap α) (g := toContinuousMap β) _
  | succ n hn =>
    rw [iterate_succ_apply', iterate_succ_apply', dist_eq_norm, next_apply,
      next_apply, picard_apply, picard_apply, add_sub_add_left_eq_sub,
      ← intervalIntegral.integral_sub (intervalIntegrable_comp_compProj hf _ t)
        (intervalIntegrable_comp_compProj hf _ t)]
    calc
      _ ≤ ∫ τ in uIoc t₀.1 t.1, K ^ (n + 1) * |τ - t₀| ^ n / n ! * dist α β := by
        rw [intervalIntegral.norm_intervalIntegral_eq]
        apply MeasureTheory.norm_integral_le_of_norm_le (Continuous.integrableOn_uIoc (by fun_prop))
        apply ae_restrict_mem measurableSet_Ioc |>.mono
        intro t' ht'
        -- Can `grind` do this in the future?
        have ht' : t' ∈ Icc tmin tmax :=
          subset_trans uIoc_subset_uIcc (uIcc_subset_Icc t₀.2 t.2) ht'
        rw [← dist_eq_norm, compProj_of_mem, compProj_of_mem]
        exact dist_comp_iterate_next_le hf hx _ ⟨t', ht'⟩ (hn _)
      _ ≤ (K * |t.1 - t₀.1|) ^ (n + 1) / (n + 1) ! * dist α β := by
        apply le_of_abs_le
        -- critical: `integral_pow_abs_sub_uIoc`
        rw [← intervalIntegral.abs_intervalIntegral_eq, intervalIntegral.integral_mul_const,
          intervalIntegral.integral_div, intervalIntegral.integral_const_mul, abs_mul, abs_div,
          abs_mul, intervalIntegral.abs_intervalIntegral_eq, integral_pow_abs_sub_uIoc, abs_div,
          abs_pow, abs_pow, abs_dist, NNReal.abs_eq, abs_abs, mul_div, div_div, ← abs_mul,
          ← Nat.cast_succ, ← Nat.cast_mul, ← Nat.factorial_succ, Nat.abs_cast, ← mul_pow]

/-- The `n`-th iterate of `next` is Lipschitz continuous with respect to `FunSpace`, with constant
$(K \max(t_{\mathrm{max}}, t_{\mathrm{min}})^n / n!$. -/
lemma dist_iterate_next_iterate_next_le (hf : IsPicardLindelof f t₀ x₀ a r L K)
    (hx : x ∈ closedBall x₀ r) (α β : FunSpace t₀ x₀ r L) (n : ℕ) :
    dist ((next hf hx)^[n] α) ((next hf hx)^[n] β) ≤
      (K * max (tmax - t₀) (t₀ - tmin)) ^ n / n ! * dist α β := by
  rw [← MetricSpace.isometry_induced FunSpace.toContinuousMap FunSpace.toContinuousMap.injective
    |>.dist_eq, ContinuousMap.dist_le]
  · intro t
    apply le_trans <| dist_iterate_next_apply_le hf hx α β n t
    gcongr
    exact abs_sub_le_max_sub t.2.1 t.2.2 _
  · have : 0 ≤ max (tmax - t₀) (t₀ - tmin) := le_max_of_le_left <| sub_nonneg_of_le t₀.2.2
    positivity

/-- Some `n`-th iterate of `next` is a contracting map, and its associated Lipschitz constant is
independent of the initial point. -/
lemma exists_contractingWith_iterate_next (hf : IsPicardLindelof f t₀ x₀ a r L K) :
    ∃ (n : ℕ) (C : ℝ≥0), ∀ (x : E) (hx : x ∈ closedBall x₀ r),
      ContractingWith C (next hf hx)^[n] := by
  obtain ⟨n, hn⟩ := FloorSemiring.tendsto_pow_div_factorial_atTop (K * max (tmax - t₀) (t₀ - tmin))
    |>.eventually (gt_mem_nhds zero_lt_one) |>.exists
  have : (0 : ℝ) ≤ (K * max (tmax - t₀) (t₀ - tmin)) ^ n / n ! := by
    have : 0 ≤ max (tmax - t₀) (t₀ - tmin) := le_max_of_le_left <| sub_nonneg_of_le t₀.2.2
    positivity
  refine ⟨n, ⟨_, this⟩, fun x hx ↦ ?_⟩
  exact ⟨hn, LipschitzWith.of_dist_le_mul fun α β ↦ dist_iterate_next_iterate_next_le hf hx α β n⟩

/-- The map `next` has a fixed point in the space of curves. This will be used to construct a
solution `α : ℝ → E` to the ODE. -/
lemma exists_isFixedPt_next [CompleteSpace E] (hf : IsPicardLindelof f t₀ x₀ a r L K)
    (hx : x ∈ closedBall x₀ r) :
    ∃ α : FunSpace t₀ x₀ r L, IsFixedPt (next hf hx) α :=
  let ⟨_, _, h⟩ := exists_contractingWith_iterate_next hf
  ⟨_, h x hx |>.isFixedPt_fixedPoint_iterate⟩

/-! ## Lipschitz continuity of the solution with respect to the initial condition

The proof relies on the fact that the repeated application of `next` to any curve `α` converges to
the fixed point of `next`, so it suffices to bound the distance between `α` and `next^[n] α`. Since
there is some `m : ℕ` such that `next^[m]` is a contracting map, it further suffices to bound the
distance between `α` and `next^[m]^[n] α`.
-/

/-- A key step in the base case of `exists_forall_closedBall_funSpace_dist_le_mul` -/
lemma dist_next_next (hf : IsPicardLindelof f t₀ x₀ a r L K) (hx : x ∈ closedBall x₀ r)
    (hy : y ∈ closedBall x₀ r) (α : FunSpace t₀ x₀ r L) :
    dist (next hf hx α) (next hf hy α) = dist x y := by
  have : Nonempty (Icc tmin tmax) := ⟨t₀⟩ -- needed for `ciSup_const`
  rw [← MetricSpace.isometry_induced FunSpace.toContinuousMap FunSpace.toContinuousMap.injective
    |>.dist_eq, dist_eq_norm, ContinuousMap.norm_eq_iSup_norm]
  simp_rw [ContinuousMap.sub_apply, toContinuousMap_apply_eq_apply, next_apply, picard_apply,
    add_sub_add_right_eq_sub]
  rw [ciSup_const, dist_eq_norm]

lemma dist_iterate_next_le (hf : IsPicardLindelof f t₀ x₀ a r L K) (hx : x ∈ closedBall x₀ r)
    (α : FunSpace t₀ x₀ r L) (n : ℕ) :
    dist α ((next hf hx)^[n] α) ≤
      (∑ i ∈ Finset.range n, (K * max (tmax - t₀) (t₀ - tmin)) ^ i / i !)
        * dist α (next hf hx α) := by
  nth_rw 1 [← iterate_zero_apply (f := next hf hx) (x := α)]
  rw [Finset.sum_mul]
  apply dist_le_range_sum_of_dist_le (f := fun i ↦ (next hf hx)^[i] α)
  intro i hi
  rw [iterate_succ_apply]
  exact dist_iterate_next_iterate_next_le hf hx _ _ i

lemma dist_iterate_iterate_next_le_of_lipschitzWith (hf : IsPicardLindelof f t₀ x₀ a r L K)
    (hx : x ∈ closedBall x₀ r) (α : FunSpace t₀ x₀ r L) {m : ℕ} {C : ℝ≥0}
    (hm : LipschitzWith C (next hf hx)^[m]) (n : ℕ) :
    dist α ((next hf hx)^[m]^[n] α) ≤
      (∑ i ∈ Finset.range m, (K * max (tmax - t₀) (t₀ - tmin)) ^ i / i !) *
        (∑ i ∈ Finset.range n, (C : ℝ) ^ i) * dist α (next hf hx α) := by
  nth_rw 1 [← iterate_zero_apply (f := (next hf hx)^[m]) (x := α)]
  rw [Finset.mul_sum, Finset.sum_mul]
  apply dist_le_range_sum_of_dist_le (f := fun i ↦ (next hf hx)^[m]^[i] α)
  intro i hi
  rw [iterate_succ_apply]
  apply le_trans <| hm.dist_iterate_succ_le_geometric α i
  rw [mul_assoc, mul_comm ((C : ℝ) ^ i), ← mul_assoc]
  apply mul_le_mul_of_nonneg_right _ (pow_nonneg C.2 _)
  exact dist_iterate_next_le hf hx α m

/-- The pointwise distance between any two integral curves `α` and `β` over their domains is bounded
by a constant `L'` times the distance between their respective initial points. This is the result of
taking the limit of `dist_iterate_iterate_next_le_of_lipschitzWith` as `n → ∞`. This implies that
the local solution of a vector field is Lipschitz continuous in the initial condition. -/
lemma exists_forall_closedBall_funSpace_dist_le_mul [CompleteSpace E]
    (hf : IsPicardLindelof f t₀ x₀ a r L K) :
    ∃ L' : ℝ≥0, ∀ (x y : E) (hx : x ∈ closedBall x₀ r) (hy : y ∈ closedBall x₀ r)
      (α β : FunSpace t₀ x₀ r L) (_ : IsFixedPt (next hf hx) α) (_ : IsFixedPt (next hf hy) β),
      dist α β ≤ L' * dist x y := by
  obtain ⟨m, C, h⟩ := exists_contractingWith_iterate_next hf
  let L' := (∑ i ∈ Finset.range m, (K * max (tmax - t₀) (t₀ - tmin)) ^ i / i !) * (1 - C)⁻¹
  have hL' : 0 ≤ L' := by
    have : 0 ≤ max (tmax - t₀) (t₀ - tmin) := le_max_of_le_left <| sub_nonneg_of_le t₀.2.2
    positivity
  refine ⟨⟨L', hL'⟩, fun x y hx hy α β hα hβ ↦ ?_⟩
  rw [NNReal.coe_mk]
  apply le_of_tendsto_of_tendsto' (b := Filter.atTop) _ _ <|
    dist_iterate_iterate_next_le_of_lipschitzWith hf hy α (h y hy).2
  · apply Filter.Tendsto.comp (y := 𝓝 β) (tendsto_const_nhds.dist Filter.tendsto_id)
    rw [h y hy |>.fixedPoint_unique (hβ.iterate m)]
    exact h y hy |>.tendsto_iterate_fixedPoint α
  · nth_rw 1 [← hα, dist_next_next]
    apply Filter.Tendsto.mul_const
    apply Filter.Tendsto.const_mul
    convert hasSum_geometric_of_lt_one C.2 (h y hy).1 |>.tendsto_sum_nat
    rw [NNReal.coe_inv]
    congr
    rw [NNReal.coe_sub <| le_of_lt (h y hy).1, NNReal.coe_one, NNReal.val_eq_coe]

end

end FunSpace

/-! ## Properties of the integral equation -/

section

variable {E : Type*} [NormedAddCommGroup E] [NormedSpace ℝ E] [CompleteSpace E]
  {f : ℝ → E → E} {α : ℝ → E} {s : Set ℝ} {u : Set E} {t₀ tmin tmax : ℝ}

-- TODO: generalise to open sets and `Ici` and `Iic`
/-- If the time-dependent vector field `f` and the curve `α` are continuous, then `f t (α t)` is the
derivative of `picard f t₀ x₀ α`. -/
lemma hasDerivWithinAt_picard_Icc
    (ht₀ : t₀ ∈ Icc tmin tmax)
    (hf : ContinuousOn (uncurry f) ((Icc tmin tmax) ×ˢ u))
    (hα : ContinuousOn α (Icc tmin tmax))
    (hmem : ∀ t ∈ Icc tmin tmax, α t ∈ u) (x₀ : E)
    {t : ℝ} (ht : t ∈ Icc tmin tmax) :
    HasDerivWithinAt (picard f t₀ x₀ α) (f t (α t)) (Icc tmin tmax) t := by
  apply HasDerivWithinAt.const_add
  have : Fact (t ∈ Icc tmin tmax) := ⟨ht⟩ -- needed to synthesise `FTCFilter` for `Icc`
  apply intervalIntegral.integral_hasDerivWithinAt_right _ -- need `CompleteSpace E` and `Icc`
    (continuousOn_comp hf hα hmem |>.stronglyMeasurableAtFilter_nhdsWithin measurableSet_Icc t)
    (continuousOn_comp hf hα hmem _ ht)
  apply ContinuousOn.intervalIntegrable
  apply continuousOn_comp hf hα hmem |>.mono
  by_cases h : t < t₀
  · rw [uIcc_of_gt h]
    exact Icc_subset_Icc ht.1 ht₀.2
  · rw [uIcc_of_le (not_lt.mp h)]
    exact Icc_subset_Icc ht₀.1 ht.2

/-- Converse of `hasDerivWithinAt_picard_Icc`: if `f` is the derivative along `α`, then `α`
satisfies the integral equation. -/
lemma picard_eq_of_hasDerivAt {t : ℝ}
    (hf : ContinuousOn (uncurry f) ((uIcc t₀ t) ×ˢ u))
    (hα : ∀ t' ∈ uIcc t₀ t, HasDerivWithinAt α (f t' (α t')) (uIcc t₀ t) t')
    (hmap : MapsTo α (uIcc t₀ t) u) : -- need `Icc` for `uIcc_subset_Icc`
    picard f t₀ (α t₀) α t = α t :=
  calc
    _ = α t₀ + (α t - α t₀) := by
      rw [picard_apply, integral_eq_sub_of_hasDeriv_right]
      · intro t' ht'
        exact hα t' ht' |>.continuousWithinAt
      · intro t' ht'
        apply HasDerivAt.hasDerivWithinAt
        exact hα t' (Ioo_subset_Icc_self ht') |>.hasDerivAt <| Icc_mem_nhds ht'.1 ht'.2
      · apply ContinuousOn.intervalIntegrable -- kind of repeated later
        apply continuousOn_comp hf _ hmap
        intro t' ht' -- repeat
        exact hα t' ht' |>.continuousWithinAt
    _ = α t := add_sub_cancel _ _

/-- If the time-dependent vector field `f` is $C^n$ and the curve `α` is continuous, then
`interate f t₀ x₀ α` is also $C^n$. This version works for `n : ℕ`. -/
lemma contDiffOn_nat_picard_Icc
    (ht₀ : t₀ ∈ Icc tmin tmax) {n : ℕ}
    (hf : ContDiffOn ℝ n (uncurry f) ((Icc tmin tmax) ×ˢ u))
    (hα : ContinuousOn α (Icc tmin tmax))
    (hmem : ∀ t ∈ Icc tmin tmax, α t ∈ u) (x₀ : E)
    (heqon : ∀ t ∈ Icc tmin tmax, α t = picard f t₀ x₀ α t) :
    ContDiffOn ℝ n (picard f t₀ x₀ α) (Icc tmin tmax) := by
  by_cases hlt : tmin < tmax
  · have {t} (ht : t ∈ Icc tmin tmax) :=
      hasDerivWithinAt_picard_Icc ht₀ hf.continuousOn hα hmem x₀ ht
    induction n with
    | zero =>
      simp only [CharP.cast_eq_zero, contDiffOn_zero] at *
      exact fun _ ht ↦ this ht |>.continuousWithinAt
    | succ n hn =>
      simp only [Nat.cast_add, Nat.cast_one] at *
      rw [contDiffOn_succ_iff_derivWithin <| uniqueDiffOn_Icc hlt]
      refine ⟨fun _ ht ↦ HasDerivWithinAt.differentiableWithinAt (this ht), by simp, ?_⟩
      have hα' : ContDiffOn ℝ n α (Icc tmin tmax) := ContDiffOn.congr (hn hf.of_succ) heqon
      apply contDiffOn_comp hf.of_succ hα' hmem |>.congr
      intro t ht
      apply HasDerivWithinAt.derivWithin (this ht) <| (uniqueDiffOn_Icc hlt).uniqueDiffWithinAt ht
  · have : Icc tmin tmax = {t₀} := by -- missing lemma!
      rw [not_lt] at hlt
      rw [Icc_eq_singleton_iff]
      exact ⟨eq_of_le_of_le ht₀.1 (le_trans ht₀.2 hlt), eq_of_le_of_le (le_trans hlt ht₀.1) ht₀.2⟩
    rw [this]
    intro t ht
    rw [eq_of_mem_singleton ht]
    exact contDiffWithinAt_singleton

/-- If the time-dependent vector field `f` is $C^n$ and the curve `α` is continuous, then
`interate f t₀ x₀ α` is also $C^n$. This version works for `n : ℕ∞`. -/
lemma contDiffOn_enat_picard_Icc
    (ht₀ : t₀ ∈ Icc tmin tmax) {n : ℕ∞}
    (hf : ContDiffOn ℝ n (uncurry f) ((Icc tmin tmax) ×ˢ u))
    (hα : ContinuousOn α (Icc tmin tmax))
    (hmem : ∀ t ∈ Icc tmin tmax, α t ∈ u) (x₀ : E)
    (heqon : ∀ t ∈ Icc tmin tmax, α t = picard f t₀ x₀ α t) :
    ContDiffOn ℝ n (picard f t₀ x₀ α) (Icc tmin tmax) := by
  induction n with
  | top =>
    rw [contDiffOn_infty] at *
    intro k
    exact contDiffOn_nat_picard_Icc ht₀ (hf k) hα hmem x₀ heqon
  | coe n =>
    simp only [WithTop.coe_natCast] at *
    exact contDiffOn_nat_picard_Icc ht₀ hf hα hmem x₀ heqon

/-- Solutions to ODEs defined by $C^n$ vector fields are also $C^n$. -/
theorem contDiffOn_enat_Icc_of_hasDerivWithinAt
    {n : ℕ∞}
    (hf : ContDiffOn ℝ n (uncurry f) ((Icc tmin tmax) ×ˢ u))
    (hα : ∀ t ∈ Icc tmin tmax, HasDerivWithinAt α (f t (α t)) (Icc tmin tmax) t)
    (hmem : MapsTo α (Icc tmin tmax) u) :
    ContDiffOn ℝ n α (Icc tmin tmax) := by
  by_cases hlt : tmin < tmax
  · set t₀ := (tmin + tmax) / 2 with h
    have ht₀ : t₀ ∈ Icc tmin tmax := ⟨by linarith, by linarith⟩
    have : ∀ t ∈ Icc tmin tmax, α t = picard f t₀ (α t₀) α t := by
      intro t ht
      have : uIcc t₀ t ⊆ Icc tmin tmax := uIcc_subset_Icc ht₀ ht
      rw [picard_eq_of_hasDerivAt (hf.continuousOn.mono _)]
      · intro t' ht'
        exact hα t' (this ht') |>.mono this
      · apply hmem.mono_left this
      · -- missing `left/right` lemmas for `prod_subset_prod_iff`
        rw [prod_subset_prod_iff]
        exact Or.inl ⟨this, subset_rfl⟩
    exact contDiffOn_enat_picard_Icc ht₀ hf
      (fun t ht ↦ hα t ht |>.continuousWithinAt) hmem (α t₀) this |>.congr this
  · rw [not_lt, le_iff_lt_or_eq] at hlt -- missing lemma?
    cases hlt with
    | inl h =>
      intro _ ht
      rw [Icc_eq_empty (not_le.mpr h)] at ht
      exfalso
      exact notMem_empty _ ht
    | inr h =>
      rw [h, Icc_self]
      intro _ ht
      rw [eq_of_mem_singleton ht]
      exact contDiffWithinAt_singleton

end

end ODE

namespace IsPicardLindelof

/-! ## Properties of `IsPicardLindelof` -/

section

variable {E : Type*} [NormedAddCommGroup E]
  {f : ℝ → E → E} {tmin tmax : ℝ} {t₀ : Icc tmin tmax} {x₀ x : E} {a r L K : ℝ≥0}

lemma continuousOn_uncurry (hf : IsPicardLindelof f t₀ x₀ a r L K) :
    ContinuousOn (uncurry f) ((Icc tmin tmax) ×ˢ (closedBall x₀ a)) :=
  continuousOn_prod_of_continuousOn_lipschitzOnWith' _ K hf.lipschitzOnWith hf.continuousOn

/-- The special case where the vector field is independent of time -/
lemma of_time_independent
    {f : E → E} {tmin tmax : ℝ} {t₀ : Icc tmin tmax} {x₀ : E} {a r L K : ℝ≥0}
    (hb : ∀ x ∈ closedBall x₀ a, ‖f x‖ ≤ L)
    (hl : LipschitzOnWith K f (closedBall x₀ a))
    (hm : L * max (tmax - t₀) (t₀ - tmin) ≤ a - r) :
    (IsPicardLindelof (fun _ ↦ f) t₀ x₀ a r L K) where
  lipschitzOnWith := fun _ _ ↦ hl
  continuousOn := fun _ _ ↦ continuousOn_const
  norm_le := fun _ _ ↦ hb
  mul_max_le := hm

/-- A time-independent, continuously differentiable ODE satisfies the hypotheses of the
Picard-Lindelöf theorem. -/
lemma of_contDiffAt_one [NormedSpace ℝ E]
    {f : E → E} {x₀ : E} (hf : ContDiffAt ℝ 1 f x₀) (t₀ : ℝ) :
    ∃ (ε : ℝ) (hε : 0 < ε) (a r L K : ℝ≥0) (_ : 0 < r), IsPicardLindelof (fun _ ↦ f)
      (tmin := t₀ - ε) (tmax := t₀ + ε) ⟨t₀, (by simp [le_of_lt hε])⟩ x₀ a r L K := by
  -- Obtain ball of radius `a` within the domain in which f is `K`-lipschitz
  obtain ⟨K, s, hs, hl⟩ := hf.exists_lipschitzOnWith
  obtain ⟨a, ha : 0 < a, has⟩ := Metric.mem_nhds_iff.mp hs
  set L := K * a + ‖f x₀‖ + 1 with hL
  have hL0 : 0 < L := by positivity
  have hb (x : E) (hx : x ∈ closedBall x₀ (a / 2)) : ‖f x‖ ≤ L := by
    rw [hL]
    calc
      ‖f x‖ ≤ ‖f x - f x₀‖ + ‖f x₀‖ := norm_le_norm_sub_add _ _
      _ ≤ K * ‖x - x₀‖ + ‖f x₀‖ := by
        gcongr
        rw [← dist_eq_norm, ← dist_eq_norm]
        apply hl.dist_le_mul x _ x₀ (mem_of_mem_nhds hs)
        apply subset_trans _ has hx
        exact closedBall_subset_ball <| half_lt_self ha -- this is where we need `a / 2`
      _ ≤ K * a + ‖f x₀‖ := by
        gcongr
        rw [← mem_closedBall_iff_norm]
        exact closedBall_subset_closedBall (half_le_self (le_of_lt ha)) hx
      _ ≤ L := le_add_of_nonneg_right zero_le_one
  let ε := a / L / 2 / 2
  have hε0 : 0 < ε := by positivity
  refine ⟨ε, hε0,
    ⟨a / 2, le_of_lt <| half_pos ha⟩, ⟨a / 2, le_of_lt <| half_pos ha⟩ / 2,
    ⟨L, le_of_lt hL0⟩, K, half_pos <| half_pos ha, ?_⟩
  apply of_time_independent hb <|
    hl.mono <| subset_trans (closedBall_subset_ball (half_lt_self ha)) has
  rw [NNReal.coe_mk, add_sub_cancel_left, sub_sub_cancel, max_self, NNReal.coe_div,
    NNReal.coe_two, NNReal.coe_mk, mul_comm, ← le_div_iff₀ hL0, sub_half, div_right_comm (a / 2),
    div_right_comm a]

end

/-! ## Existence of solutions to ODEs -/

open ODE

variable {E : Type*} [NormedAddCommGroup E] [NormedSpace ℝ E] [CompleteSpace E]
  {f : ℝ → E → E} {tmin tmax : ℝ} {t₀ : Icc tmin tmax} {x₀ x : E} {a r L K : ℝ≥0}

/-- **Picard-Lindelöf (Cauchy-Lipschitz) theorem**, integral form. This version shows the existence
of a local solution whose initial point `x` may be be different from the centre `x₀` of the closed
ball within which the properties of the vector field hold. -/
theorem exists_eq_forall_mem_Icc_eq_picard
    (hf : IsPicardLindelof f t₀ x₀ a r L K) (hx : x ∈ closedBall x₀ r) :
    ∃ α : ℝ → E, α t₀ = x ∧ ∀ t ∈ Icc tmin tmax, α t = ODE.picard f t₀ x α t := by
  obtain ⟨α, hα⟩ := FunSpace.exists_isFixedPt_next hf hx
  refine ⟨(FunSpace.next hf hx α).compProj, by simp, fun t ht ↦ ?_⟩
  rw [FunSpace.compProj_apply, FunSpace.next_apply, hα, projIcc_of_mem _ ht]

/-- **Picard-Lindelöf (Cauchy-Lipschitz) theorem**, differential form. This version shows the
existence of a local solution whose initial point `x` may be be different from the centre `x₀` of
the closed ball within which the properties of the vector field hold. -/
theorem exists_eq_forall_mem_Icc_hasDerivWithinAt
    (hf : IsPicardLindelof f t₀ x₀ a r L K) (hx : x ∈ closedBall x₀ r) :
    ∃ α : ℝ → E, α t₀ = x ∧
      ∀ t ∈ Icc tmin tmax, HasDerivWithinAt α (f t (α t)) (Icc tmin tmax) t := by
  obtain ⟨α, hα⟩ := FunSpace.exists_isFixedPt_next hf hx
  refine ⟨α.compProj, by rw [FunSpace.compProj_val, ← hα, FunSpace.next_apply₀], fun t ht ↦ ?_⟩
  apply hasDerivWithinAt_picard_Icc t₀.2 hf.continuousOn_uncurry
    α.continuous_compProj.continuousOn (fun _ ht' ↦ α.compProj_mem_closedBall hf.mul_max_le)
    x ht |>.congr_of_mem _ ht
  intro t' ht'
  nth_rw 1 [← hα]
  rw [FunSpace.compProj_of_mem ht', FunSpace.next_apply]

/-- **Picard-Lindelöf (Cauchy-Lipschitz) theorem**, differential form. -/
theorem exists_eq_forall_mem_Icc_hasDerivWithinAt₀
    (hf : IsPicardLindelof f t₀ x₀ a 0 L K) :
    ∃ α : ℝ → E, α t₀ = x₀ ∧
      ∀ t ∈ Icc tmin tmax, HasDerivWithinAt α (f t (α t)) (Icc tmin tmax) t :=
  exists_eq_forall_mem_Icc_hasDerivWithinAt hf (mem_closedBall_self le_rfl)

@[deprecated (since := "2025-06-24")] alias exists_forall_hasDerivWithinAt_Icc_eq :=
  exists_eq_forall_mem_Icc_hasDerivWithinAt₀

open Classical in
/-- **Picard-Lindelöf (Cauchy-Lipschitz) theorem**, differential form. This version shows the
existence of a local flow. -/
theorem exists_forall_mem_closedBall_eq_forall_mem_Icc_hasDerivWithinAt
    (hf : IsPicardLindelof f t₀ x₀ a r L K) :
    ∃ α : E → ℝ → E, ∀ x ∈ closedBall x₀ r, α x t₀ = x ∧
      ∀ t ∈ Icc tmin tmax, HasDerivWithinAt (α x) (f t (α x t)) (Icc tmin tmax) t := by
  have (x) (hx : x ∈ closedBall x₀ r) := exists_eq_forall_mem_Icc_hasDerivWithinAt hf hx
  choose α hα using this
  set α' := fun (x : E) ↦ if hx : x ∈ closedBall x₀ r then α x hx else 0 with hα'
  refine ⟨α', fun x hx ↦ ?_⟩
  have ⟨h1, h2⟩ := hα x hx
  refine ⟨?_, fun t ht ↦ ?_⟩
  · simp_rw [hα', dif_pos hx, h1]
  · simp_rw [hα', dif_pos hx, h2 t ht]

open Classical in
/-- **Picard-Lindelöf (Cauchy-Lipschitz) theorem**, differential form. This version shows the
existence of a local flow and that it is Lipschitz continuous in the intial point.

TODO: derive the previous theorem from this. add docstring at beginning of file -/
theorem exists_forall_mem_closedBall_eq_hasDerivWithinAt_lipschitzOnWith
    (hf : IsPicardLindelof f t₀ x₀ a r L K) :
    ∃ α : E → ℝ → E, (∀ x ∈ closedBall x₀ r, α x t₀ = x ∧
      ∀ t ∈ Icc tmin tmax, HasDerivWithinAt (α x) (f t (α x t)) (Icc tmin tmax) t) ∧
      ∃ L' : ℝ≥0, ∀ t ∈ Icc tmin tmax, LipschitzOnWith L' (α · t) (closedBall x₀ r) := by
  have (x) (hx : x ∈ closedBall x₀ r) := FunSpace.exists_isFixedPt_next hf hx
  choose α hα using this
  set α' := fun (x : E) ↦ if hx : x ∈ closedBall x₀ r then
    α x hx |>.compProj else 0 with hα'
  refine ⟨α', fun x hx ↦ ⟨?_, fun t ht ↦ ?_⟩, ?_⟩
  · rw [hα']
    dsimp only
    rw [dif_pos hx, FunSpace.compProj_val, ← hα, FunSpace.next_apply₀]
  · rw [hα']
    dsimp only
    rw [dif_pos hx, FunSpace.compProj_apply]
    apply hasDerivWithinAt_picard_Icc t₀.2 hf.continuousOn_uncurry
      (α x hx |>.continuous_compProj.continuousOn)
      (fun _ ht' ↦ α x hx |>.compProj_mem_closedBall hf.mul_max_le)
      x ht |>.congr_of_mem _ ht
    intro t' ht'
    nth_rw 1 [← hα]
    rw [FunSpace.compProj_of_mem ht', FunSpace.next_apply]
  · obtain ⟨L', h⟩ := FunSpace.exists_forall_closedBall_funSpace_dist_le_mul hf
    refine ⟨L', fun t ht ↦ LipschitzOnWith.of_dist_le_mul fun x hx y hy ↦ ?_⟩
    simp_rw [hα']
    rw [dif_pos hx, dif_pos hy, FunSpace.compProj_apply, FunSpace.compProj_apply,
      ← FunSpace.toContinuousMap_apply_eq_apply, ← FunSpace.toContinuousMap_apply_eq_apply]
    have : Nonempty (Icc tmin tmax) := ⟨t₀⟩
    apply ContinuousMap.dist_le_iff_of_nonempty.mp
    exact h x y hx hy (α x hx) (α y hy) (hα x hx) (hα y hy)

/-- **Picard-Lindelöf (Cauchy-Lipschitz) theorem**, differential form. This version shows the
existence of a local flow and that it is continuous on its domain as a (partial) map `E × ℝ → E`. -/
theorem exists_forall_mem_closedBall_eq_hasDerivWithinAt_continuousOn
    (hf : IsPicardLindelof f t₀ x₀ a r L K) :
    ∃ α : E × ℝ → E, (∀ x ∈ closedBall x₀ r, α ⟨x, t₀⟩ = x ∧
      ∀ t ∈ Icc tmin tmax, HasDerivWithinAt (α ⟨x, ·⟩) (f t (α ⟨x, t⟩)) (Icc tmin tmax) t) ∧
      ContinuousOn α (closedBall x₀ r ×ˢ Icc tmin tmax) := by
  obtain ⟨α, hα1, L', hα2⟩ := hf.exists_forall_mem_closedBall_eq_hasDerivWithinAt_lipschitzOnWith
  refine ⟨uncurry α, hα1, ?_⟩
  apply continuousOn_prod_of_continuousOn_lipschitzOnWith _ L' _ hα2
  intro x hx t ht
  exact (hα1 x hx).2 t ht |>.continuousWithinAt

end IsPicardLindelof

/-! ## $C^1$ vector field -/

namespace ContDiffAt

variable {E : Type*} [NormedAddCommGroup E] [NormedSpace ℝ E] [CompleteSpace E]
  {f : E → E} {x₀ : E}

/-- If a vector field `f : E → E` is continuously differentiable at `x₀ : E`, then it admits an
integral curve `α : ℝ → E` defined on an open interval, with initial condition `α t₀ = x`, where
`x` may be different from `x₀`. -/
theorem exists_forall_mem_closedBall_exists_eq_forall_mem_Ioo_hasDerivAt
    (hf : ContDiffAt ℝ 1 f x₀) (t₀ : ℝ) :
    ∃ r > (0 : ℝ), ∃ ε > (0 : ℝ), ∀ x ∈ closedBall x₀ r, ∃ α : ℝ → E, α t₀ = x ∧
      ∀ t ∈ Ioo (t₀ - ε) (t₀ + ε), HasDerivAt α (f (α t)) t := by
  have ⟨ε, hε, a, r, _, _, hr, hpl⟩ := IsPicardLindelof.of_contDiffAt_one hf t₀
  refine ⟨r, hr, ε, hε, fun x hx ↦ ?_⟩
  have ⟨α, hα1, hα2⟩ := hpl.exists_eq_forall_mem_Icc_hasDerivWithinAt hx
  refine ⟨α, hα1, fun t ht ↦ ?_⟩
  exact hα2 t (Ioo_subset_Icc_self ht) |>.hasDerivAt (Icc_mem_nhds ht.1 ht.2)

/-- If a vector field `f : E → E` is continuously differentiable at `x₀ : E`, then it admits an
integral curve `α : ℝ → E` defined on an open interval, with initial condition `α t₀ = x₀`. -/
theorem exists_forall_mem_closedBall_exists_eq_forall_mem_Ioo_hasDerivAt₀
    (hf : ContDiffAt ℝ 1 f x₀) (t₀ : ℝ) :
    ∃ α : ℝ → E, α t₀ = x₀ ∧ ∃ ε > (0 : ℝ),
      ∀ t ∈ Ioo (t₀ - ε) (t₀ + ε), HasDerivAt α (f (α t)) t :=
  have ⟨_, hr, ε, hε, H⟩ := exists_forall_mem_closedBall_exists_eq_forall_mem_Ioo_hasDerivAt hf t₀
  have ⟨α, hα1, hα2⟩ := H x₀ (mem_closedBall_self (le_of_lt hr))
  ⟨α, hα1, ε, hε, hα2⟩

@[deprecated (since := "2025-06-24")] alias exists_forall_hasDerivAt_Ioo_eq_of_contDiffAt :=
  exists_forall_mem_closedBall_exists_eq_forall_mem_Ioo_hasDerivAt₀

open Classical in
/-- If a vector field `f : E → E` is continuously differentiable at `x₀ : E`, then it admits a flow
`α : E → ℝ → E` defined on an open domain, with initial condition `α x t₀ = x` for all `x` within
the domain. -/
theorem exists_eventually_eq_hasDerivAt
    (hf : ContDiffAt ℝ 1 f x₀) (t₀ : ℝ) :
    ∃ α : E → ℝ → E, ∀ᶠ xt in 𝓝 x₀ ×ˢ 𝓝 t₀,
      α xt.1 t₀ = xt.1 ∧ HasDerivAt (α xt.1) (f (α xt.1 xt.2)) xt.2 := by
  obtain ⟨r, hr, ε, hε, H⟩ := exists_forall_mem_closedBall_exists_eq_forall_mem_Ioo_hasDerivAt hf t₀
  choose α hα using H
  refine ⟨fun (x : E) ↦ if hx : x ∈ closedBall x₀ r then α x hx else 0, ?_⟩
  rw [Filter.eventually_iff_exists_mem]
  refine ⟨closedBall x₀ r ×ˢ Ioo (t₀ - ε) (t₀ + ε), ?_, ?_⟩
  · rw [Filter.prod_mem_prod_iff]
    exact ⟨closedBall_mem_nhds x₀ hr, Ioo_mem_nhds (by linarith) (by linarith)⟩
  · intro ⟨x, t⟩ ⟨hx, ht⟩
    have ⟨h1, h2⟩ := hα x hx
    constructor
    · simp_rw [dif_pos hx, h1]
    · simp_rw [dif_pos hx, h2 t ht]

end ContDiffAt<|MERGE_RESOLUTION|>--- conflicted
+++ resolved
@@ -66,11 +66,7 @@
 open Function intervalIntegral MeasureTheory Metric Set
 open scoped Nat NNReal Topology
 
-<<<<<<< HEAD
-/-! ## Assumptions of the Picard-Lindelof theorem -/
-=======
 /-! ## Assumptions of the Picard-Lindelöf theorem-/
->>>>>>> fc9a62a5
 
 /-- Prop structure holding the assumptions of the Picard-Lindelöf theorem.
 `IsPicardLindelof f t₀ x₀ a r L K`, where `t₀ ∈ Icc tmin tmax`, means that the time-dependent vector
