/-
Copyright (c) 2021 Yury Kudryashov. All rights reserved.
Released under Apache 2.0 license as described in the file LICENSE.
Authors: Yury Kudryashov, Winston Yin
-/
import Mathlib.Analysis.SpecialFunctions.Integrals.Basic
import Mathlib.Topology.Algebra.Order.Floor
import Mathlib.Topology.MetricSpace.Contracting

/-!
# Picard-Lindelöf (Cauchy-Lipschitz) Theorem

We prove the (local) existence of integral curves and flows to time-dependent vector fields.

Let `f : ℝ → E → E` be a time-dependent (local) vector field on a Banach space, and let `t₀ : ℝ`
and `x₀ : E`. If `f` is Lipschitz continuous in `x` within a closed ball around `x₀` of radius
`a ≥ 0` at every `t` and continuous in `t` at every `x`, then there exists a (local) solution
`α : ℝ → E` to the initial value problem `α t₀ = x₀` and `deriv α t = f t (α t)` for all
`t ∈ Icc tmin tmax`, where `L * max (tmax - t₀) (t₀ - tmin) ≤ a`.

We actually prove a more general version of this theorem for the existence of local flows. If there
is some `r ≥ 0` such that `L * max (tmax - t₀) (t₀ - tmin) ≤ a - r`, then for every
`x ∈ closedBall x₀ r`, there exists a (local) solution `α x` with the initial condition `α t₀ = x`.
In other words, there exists a local flow `α : E → ℝ → E` defined on `closedBall x₀ r` and
`Icc tmin tmax`.

The proof relies on demonstrating the existence of a solution `α` to the following integral
equation:
$$\alpha(t) = x_0 + \int_{t_0}^t f(\tau, \alpha(\tau))\,\mathrm{d}\tau.$$
This is done via the contraction mapping theorem, applied to the space of Lipschitz continuous
functions from a closed interval to a Banach space. The needed contraction map is constructed by
repeated applications of the right hand side of this equation.

## Main definitions and results

* `picard f t₀ x₀ α t`: the Picard iteration, applied to the curve `α`
* `IsPicardLindelof`: the structure holding the assumptions of the Picard-Lindelöf theorem
* `IsPicardLindelof.exists_eq_forall_mem_Icc_hasDerivWithinAt`: the existence theorem for local
  solutions to time-dependent ODEs
* `IsPicardLindelof.exists_forall_mem_closedBall_eq_forall_mem_Icc_hasDerivWithinAt`: the existence
  theorem for local flows to time-dependent vector fields

## Implementation notes

* The structure `FunSpace` and theorems within this namespace are implementation details of the
  proof of the Picard-Lindelöf theorem and are not intended to be used outside of this file.
* Some sources, such as Lang, define `FunSpace` as the space of continuous functions from a closed
  interval to a closed ball. We instead define `FunSpace` here as the space of Lipschitz continuous
  functions from a closed interval. This slightly stronger condition allows us to postpone the usage
  of the completeness condition on the space `E` until the application of the contraction mapping
  theorem.
* We have chosen to formalise many of the real constants as `ℝ≥0`, so that the non-negativity of
  certain quantities constructed from them can be shown more easily. When subtraction is involved,
  especially note whether it is the usual subtraction between two reals or the truncated subtraction
  between two non-negative reals.
* In this file, We only prove the existence of a solution. For uniqueness, see `ODE_solution_unique`
  and related theorems in `Mathlib/Analysis/ODE/Gronwall.lean`.

## Tags

differential equation, dynamical system, initial value problem, Picard-Lindelöf theorem,
Cauchy-Lipschitz theorem

-/

open Function intervalIntegral MeasureTheory Metric Set
open scoped Nat NNReal Topology

/-! ## Assumptions of the Picard-Lindelöf theorem-/

/-- Prop structure holding the assumptions of the Picard-Lindelöf theorem.
`IsPicardLindelof f t₀ x₀ a r L K`, where `t₀ ∈ Icc tmin tmax`, means that the time-dependent vector
field `f` satisfies the conditions to admit an integral curve `α : ℝ → E` to `f` defined on
`Icc tmin tmax` with the initial condition `α t₀ = x`, where `‖x - x₀‖ ≤ r`. Note that the initial
point `x` is allowed to differ from the point `x₀` about which the conditions on `f` are stated. -/
structure IsPicardLindelof {E : Type*} [NormedAddCommGroup E]
    (f : ℝ → E → E) {tmin tmax : ℝ} (t₀ : Icc tmin tmax) (x₀ : E) (a r L K : ℝ≥0) : Prop where
  /-- The vector field at any time is Lipschitz with constant `K` within a closed ball. -/
  lipschitzOnWith : ∀ t ∈ Icc tmin tmax, LipschitzOnWith K (f t) (closedBall x₀ a)
  /-- The vector field is continuous in time within a closed ball. -/
  continuousOn : ∀ x ∈ closedBall x₀ a, ContinuousOn (f · x) (Icc tmin tmax)
  /-- `L` is an upper bound of the norm of the vector field. -/
  norm_le : ∀ t ∈ Icc tmin tmax, ∀ x ∈ closedBall x₀ a, ‖f t x‖ ≤ L
  /-- The time interval of validity -/
  mul_max_le : L * max (tmax - t₀) (t₀ - tmin) ≤ a - r

namespace ODE

/-! ## Integral equation

For any time-dependent vector field `f : ℝ → E → E`, we define an integral equation that is
equivalent to the initial value problem defined by `f`.
-/

section

variable {E : Type*} [NormedAddCommGroup E] [NormedSpace ℝ E]
  {f : ℝ → E → E} {α : ℝ → E} {s : Set ℝ} {u : Set E} {t₀ tmin tmax : ℝ}

/-- The Picard iteration. It will be shown that if `α : ℝ → E` and `picard f t₀ x₀ α` agree on an
interval containing `t₀`, then `α` is a solution to `f` with `α t₀ = x₀` on this interval. -/
noncomputable def picard (f : ℝ → E → E) (t₀ : ℝ) (x₀ : E) (α : ℝ → E) : ℝ → E :=
  fun t ↦ x₀ + ∫ τ in t₀..t, f τ (α τ)

@[simp]
lemma picard_apply {x₀ : E} {t : ℝ} : picard f t₀ x₀ α t = x₀ + ∫ τ in t₀..t, f τ (α τ) := rfl

lemma picard_apply₀ {x₀ : E} : picard f t₀ x₀ α t₀ = x₀ := by simp

/-- Given a $C^n$ time-dependent vector field `f` and a $C^n$ curve `α`, the composition `f t (α t)`
is $C^n$ in `t`. -/
lemma contDiffOn_comp {n : WithTop ℕ∞}
    (hf : ContDiffOn ℝ n (uncurry f) (s ×ˢ u))
    (hα : ContDiffOn ℝ n α s) (hmem : ∀ t ∈ s, α t ∈ u) :
    ContDiffOn ℝ n (fun t ↦ f t (α t)) s := by
  have : (fun t ↦ f t (α t)) = (uncurry f) ∘ fun t ↦ (t, α t) := rfl -- should this be a lemma?
  rw [this]
  apply hf.comp (by fun_prop)
  intro _ ht
  rw [mem_prod]
  exact ⟨ht, hmem _ ht⟩

/-- Given a continuous time-dependent vector field `f` and a continuous curve `α`, the composition
`f t (α t)` is continuous in `t`. -/
lemma continuousOn_comp
    (hf : ContinuousOn (uncurry f) (s ×ˢ u)) (hα : ContinuousOn α s) (hmem : MapsTo α s u) :
    ContinuousOn (fun t ↦ f t (α t)) s :=
  contDiffOn_zero.mp <| (contDiffOn_comp (contDiffOn_zero.mpr hf) (contDiffOn_zero.mpr hα) hmem)

end

/-! ## Space of Lipschitz functions on a closed interval

We define the space of Lipschitz continuous functions from a closed interval. This will be shown to
be a complete metric space on which `picard` is a contracting map, leading to a fixed point that
will serve as the solution to the ODE. The domain is a closed interval in order to easily inherit
the sup metric from continuous maps on compact spaces. We cannot use functions `ℝ → E` with junk
values outside the domain, as the supremum within a closed interval will only be a pseudo-metric,
and the contracting map will fail to have a fixed point. In order to accommodate flows, we do not
require a specific initial condition. Rather, `FunSpace` contains curves whose initial condition is
within a closed ball.
-/

/-- The space of `L`-Lipschitz functions `α : Icc tmin tmax → E` -/
structure FunSpace {E : Type*} [NormedAddCommGroup E]
    {tmin tmax : ℝ} (t₀ : Icc tmin tmax) (x₀ : E) (r L : ℝ≥0) where
  /-- The domain is `Icc tmin tmax`. -/
  toFun : Icc tmin tmax → E
  lipschitzWith : LipschitzWith L toFun
  mem_closedBall₀ : toFun t₀ ∈ closedBall x₀ r

namespace FunSpace

variable {E : Type*} [NormedAddCommGroup E]

section

variable {tmin tmax : ℝ} {t₀ : Icc tmin tmax} {x₀ : E} {a r L : ℝ≥0}

instance : CoeFun (FunSpace t₀ x₀ r L) fun _ ↦ Icc tmin tmax → E := ⟨fun α ↦ α.toFun⟩

/-- `FunSpace t₀ x₀ r L` contains the constant map at `x₀`. -/
instance : Inhabited (FunSpace t₀ x₀ r L) :=
  ⟨fun _ ↦ x₀, (LipschitzWith.const _).weaken (zero_le _), mem_closedBall_self r.2⟩

protected lemma continuous (α : FunSpace t₀ x₀ L r) : Continuous α := α.lipschitzWith.continuous

/-- The embedding of `FunSpace` into the space of continuous maps -/
def toContinuousMap : FunSpace t₀ x₀ r L ↪ C(Icc tmin tmax, E) :=
  ⟨fun α ↦ ⟨α, α.continuous⟩, fun α β h ↦ by cases α; cases β; simpa using h⟩

@[simp]
lemma toContinuousMap_apply_eq_apply (α : FunSpace t₀ x₀ r L) (t : Icc tmin tmax) :
    α.toContinuousMap t = α t := rfl

/-- The metric between two curves `α` and `β` is the supremum of the metric between `α t` and `β t`
over all `t` in the domain. This is finite when the domain is compact, such as a closed
interval in our case. -/
noncomputable instance : MetricSpace (FunSpace t₀ x₀ r L) :=
  MetricSpace.induced toContinuousMap toContinuousMap.injective inferInstance

lemma isUniformInducing_toContinuousMap :
    IsUniformInducing fun α : FunSpace t₀ x₀ r L ↦ α.toContinuousMap := ⟨rfl⟩

lemma range_toContinuousMap :
    range (fun α : FunSpace t₀ x₀ r L ↦ α.toContinuousMap) =
      { α : C(Icc tmin tmax, E) | LipschitzWith L α ∧ α t₀ ∈ closedBall x₀ r } := by
  ext α
  constructor
  · rintro ⟨⟨α, hα1, hα2⟩, rfl⟩
    exact ⟨hα1, hα2⟩
  · rintro ⟨hα1, hα2⟩
    exact ⟨⟨α, hα1, hα2⟩, rfl⟩

/-- We show that `FunSpace` is complete in order to apply the contraction mapping theorem. -/
instance [CompleteSpace E] : CompleteSpace (FunSpace t₀ x₀ r L) := by
  rw [completeSpace_iff_isComplete_range isUniformInducing_toContinuousMap]
  apply IsClosed.isComplete
  rw [range_toContinuousMap, setOf_and]
  apply isClosed_setOf_lipschitzWith L |>.preimage continuous_coeFun |>.inter
  simp_rw [mem_closedBall_iff_norm]
  exact isClosed_le (by fun_prop) continuous_const

/-- Extend the domain of `α` from `Icc tmin tmax` to `ℝ` such that `α t = α tmin` for all `t ≤ tmin`
and `α t = α tmax` for all `t ≥ tmax`. -/
noncomputable def compProj (α : FunSpace t₀ x₀ r L) (t : ℝ) : E :=
  α <| projIcc tmin tmax (le_trans t₀.2.1 t₀.2.2) t

@[simp]
lemma compProj_apply {α : FunSpace t₀ x₀ r L} {t : ℝ} :
    α.compProj t = α (projIcc tmin tmax (le_trans t₀.2.1 t₀.2.2) t) := rfl

lemma compProj_val {α : FunSpace t₀ x₀ r L} {t : Icc tmin tmax} :
    α.compProj t = α t := by simp only [compProj_apply, projIcc_val]

lemma compProj_of_mem {α : FunSpace t₀ x₀ r L} {t : ℝ} (ht : t ∈ Icc tmin tmax) :
    α.compProj t = α ⟨t, ht⟩ := by rw [compProj_apply, projIcc_of_mem]

@[continuity, fun_prop]
lemma continuous_compProj (α : FunSpace t₀ x₀ r L) : Continuous α.compProj :=
  α.continuous.comp continuous_projIcc

/-- The image of a function in `FunSpace` is contained within a closed ball. -/
protected lemma mem_closedBall
    {α : FunSpace t₀ x₀ r L} (h : L * max (tmax - t₀) (t₀ - tmin) ≤ a - r) {t : Icc tmin tmax} :
    α t ∈ closedBall x₀ a := by
  rw [mem_closedBall, dist_eq_norm]
  calc
    ‖α t - x₀‖ ≤ ‖α t - α t₀‖ + ‖α t₀ - x₀‖ := norm_sub_le_norm_sub_add_norm_sub ..
    _ ≤ L * |t.1 - t₀.1| + r := by
      apply add_le_add _ <| mem_closedBall_iff_norm.mp α.mem_closedBall₀
      rw [← dist_eq_norm]
      exact α.lipschitzWith.dist_le_mul t t₀
    _ ≤ L * max (tmax - t₀) (t₀ - tmin) + r := by
      gcongr
      exact abs_sub_le_max_sub t.2.1 t.2.2 _
    _ ≤ a - r + r := add_le_add_right h _
    _ = a := sub_add_cancel _ _

lemma compProj_mem_closedBall
    (α : FunSpace t₀ x₀ r L) (h : L * max (tmax - t₀) (t₀ - tmin) ≤ a - r) {t : ℝ} :
    α.compProj t ∈ closedBall x₀ a := by
  rw [compProj_apply]
  exact α.mem_closedBall h

end

/-! ## Contracting map on the space of Lipschitz functions -/

section

variable [NormedSpace ℝ E]
  {f : ℝ → E → E} {tmin tmax : ℝ} {t₀ : Icc tmin tmax} {x₀ x y : E} {a r L K : ℝ≥0}

/-- The integrand in `next` is continuous. -/
lemma continuousOn_comp_compProj (hf : IsPicardLindelof f t₀ x₀ a r L K) (α : FunSpace t₀ x₀ r L) :
    ContinuousOn (fun t' ↦ f t' (α.compProj t')) (Icc tmin tmax) :=
  continuousOn_comp
    (continuousOn_prod_of_continuousOn_lipschitzOnWith' (uncurry f) K hf.lipschitzOnWith
      hf.continuousOn)
    α.continuous_compProj.continuousOn
    fun _ _ ↦ α.mem_closedBall hf.mul_max_le

/-- The integrand in `next` is integrable. -/
lemma intervalIntegrable_comp_compProj (hf : IsPicardLindelof f t₀ x₀ a r L K)
    (α : FunSpace t₀ x₀ r L) (t : Icc tmin tmax) :
    IntervalIntegrable (fun t' ↦ f t' (α.compProj t')) volume t₀ t := by
  apply ContinuousOn.intervalIntegrable
  apply α.continuousOn_comp_compProj hf |>.mono
  exact uIcc_subset_Icc t₀.2 t.2

<<<<<<< HEAD
/-- The map on `FunSpace` defined by `picard`, some `n`-th interate of which will be a contracting
=======
/-- The map on `FunSpace` defined by `picard`, some `n`-th iterate of which will be a contracting
>>>>>>> c19e62e7
map -/
noncomputable def next (hf : IsPicardLindelof f t₀ x₀ a r L K) (hx : x ∈ closedBall x₀ r)
    (α : FunSpace t₀ x₀ r L) : FunSpace t₀ x₀ r L where
  toFun t := picard f t₀ x α.compProj t
  lipschitzWith := LipschitzWith.of_dist_le_mul fun t₁ t₂ ↦ by
    rw [dist_eq_norm, picard_apply, picard_apply, add_sub_add_left_eq_sub,
      integral_interval_sub_left (intervalIntegrable_comp_compProj hf _ t₁)
        (intervalIntegrable_comp_compProj hf _ t₂), Subtype.dist_eq, Real.dist_eq]
    apply intervalIntegral.norm_integral_le_of_norm_le_const
    intro t ht
    -- Can `grind` do this in the future?
    have ht : t ∈ Icc tmin tmax := subset_trans uIoc_subset_uIcc (uIcc_subset_Icc t₂.2 t₁.2) ht
    exact hf.norm_le _ ht _ <| α.mem_closedBall hf.mul_max_le
  mem_closedBall₀ := by simp [hx]

@[simp]
lemma next_apply (hf : IsPicardLindelof f t₀ x₀ a r L K) (hx : x ∈ closedBall x₀ r)
    (α : FunSpace t₀ x₀ r L) {t : Icc tmin tmax} :
    next hf hx α t = picard f t₀ x α.compProj t := rfl

lemma next_apply₀ (hf : IsPicardLindelof f t₀ x₀ a r L K) (hx : x ∈ closedBall x₀ r)
    (α : FunSpace t₀ x₀ r L) : next hf hx α t₀ = x := by simp

/-- A key step in the inductive case of `dist_iterate_next_apply_le` -/
lemma dist_comp_iterate_next_le (hf : IsPicardLindelof f t₀ x₀ a r L K)
    (hx : x ∈ closedBall x₀ r) (n : ℕ) (t : Icc tmin tmax)
    {α β : FunSpace t₀ x₀ r L}
    (h : dist ((next hf hx)^[n] α t) ((next hf hx)^[n] β t) ≤
      (K * |t - t₀.1|) ^ n / n ! * dist α β) :
    dist (f t ((next hf hx)^[n] α t)) (f t ((next hf hx)^[n] β t)) ≤
      K ^ (n + 1) * |t - t₀.1| ^ n / n ! * dist α β :=
  calc
    _ ≤ K * dist ((next hf hx)^[n] α t) ((next hf hx)^[n] β t) :=
      hf.lipschitzOnWith t.1 t.2 |>.dist_le_mul
        _ (FunSpace.mem_closedBall hf.mul_max_le) _ (FunSpace.mem_closedBall hf.mul_max_le)
    _ ≤ K ^ (n + 1) * |t - t₀.1| ^ n / n ! * dist α β := by
      rw [pow_succ', mul_assoc, mul_div_assoc, mul_assoc]
      gcongr
      rwa [← mul_pow]

/-- A time-dependent bound on the distance between the `n`-th iterates of `next` on two curves -/
lemma dist_iterate_next_apply_le (hf : IsPicardLindelof f t₀ x₀ a r L K)
    (hx : x ∈ closedBall x₀ r) (α β : FunSpace t₀ x₀ r L) (n : ℕ) (t : Icc tmin tmax) :
    dist ((next hf hx)^[n] α t) ((next hf hx)^[n] β t) ≤
      (K * |t.1 - t₀.1|) ^ n / n ! * dist α β := by
  induction n generalizing t with
  | zero => simpa using
      ContinuousMap.dist_apply_le_dist (f := toContinuousMap α) (g := toContinuousMap β) _
  | succ n hn =>
    rw [iterate_succ_apply', iterate_succ_apply', dist_eq_norm, next_apply,
      next_apply, picard_apply, picard_apply, add_sub_add_left_eq_sub,
      ← intervalIntegral.integral_sub (intervalIntegrable_comp_compProj hf _ t)
        (intervalIntegrable_comp_compProj hf _ t)]
    calc
      _ ≤ ∫ τ in uIoc t₀.1 t.1, K ^ (n + 1) * |τ - t₀| ^ n / n ! * dist α β := by
        rw [intervalIntegral.norm_intervalIntegral_eq]
        apply MeasureTheory.norm_integral_le_of_norm_le (Continuous.integrableOn_uIoc (by fun_prop))
        apply ae_restrict_mem measurableSet_Ioc |>.mono
        intro t' ht'
        -- Can `grind` do this in the future?
        have ht' : t' ∈ Icc tmin tmax :=
          subset_trans uIoc_subset_uIcc (uIcc_subset_Icc t₀.2 t.2) ht'
        rw [← dist_eq_norm, compProj_of_mem, compProj_of_mem]
        exact dist_comp_iterate_next_le hf hx _ ⟨t', ht'⟩ (hn _)
      _ ≤ (K * |t.1 - t₀.1|) ^ (n + 1) / (n + 1) ! * dist α β := by
        apply le_of_abs_le
        -- critical: `integral_pow_abs_sub_uIoc`
        rw [← intervalIntegral.abs_intervalIntegral_eq, intervalIntegral.integral_mul_const,
          intervalIntegral.integral_div, intervalIntegral.integral_const_mul, abs_mul, abs_div,
          abs_mul, intervalIntegral.abs_intervalIntegral_eq, integral_pow_abs_sub_uIoc, abs_div,
          abs_pow, abs_pow, abs_dist, NNReal.abs_eq, abs_abs, mul_div, div_div, ← abs_mul,
          ← Nat.cast_succ, ← Nat.cast_mul, ← Nat.factorial_succ, Nat.abs_cast, ← mul_pow]

/-- The `n`-th iterate of `next` is Lipschitz continuous with respect to `FunSpace`, with constant
$(K \max(t_{\mathrm{max}}, t_{\mathrm{min}})^n / n!$. -/
lemma dist_iterate_next_iterate_next_le (hf : IsPicardLindelof f t₀ x₀ a r L K)
    (hx : x ∈ closedBall x₀ r) (α β : FunSpace t₀ x₀ r L) (n : ℕ) :
    dist ((next hf hx)^[n] α) ((next hf hx)^[n] β) ≤
      (K * max (tmax - t₀) (t₀ - tmin)) ^ n / n ! * dist α β := by
  rw [← MetricSpace.isometry_induced FunSpace.toContinuousMap FunSpace.toContinuousMap.injective
    |>.dist_eq, ContinuousMap.dist_le]
  · intro t
    apply le_trans <| dist_iterate_next_apply_le hf hx α β n t
    gcongr
    exact abs_sub_le_max_sub t.2.1 t.2.2 _
  · have : 0 ≤ max (tmax - t₀) (t₀ - tmin) := le_max_of_le_left <| sub_nonneg_of_le t₀.2.2
    positivity

/-- Some `n`-th iterate of `next` is a contracting map, and its associated Lipschitz constant is
independent of the initial point. -/
lemma exists_contractingWith_iterate_next (hf : IsPicardLindelof f t₀ x₀ a r L K) :
    ∃ (n : ℕ) (C : ℝ≥0), ∀ (x : E) (hx : x ∈ closedBall x₀ r),
      ContractingWith C (next hf hx)^[n] := by
  obtain ⟨n, hn⟩ := FloorSemiring.tendsto_pow_div_factorial_atTop (K * max (tmax - t₀) (t₀ - tmin))
    |>.eventually (gt_mem_nhds zero_lt_one) |>.exists
  have : (0 : ℝ) ≤ (K * max (tmax - t₀) (t₀ - tmin)) ^ n / n ! := by
    have : 0 ≤ max (tmax - t₀) (t₀ - tmin) := le_max_of_le_left <| sub_nonneg_of_le t₀.2.2
    positivity
  refine ⟨n, ⟨_, this⟩, fun x hx ↦ ?_⟩
  exact ⟨hn, LipschitzWith.of_dist_le_mul fun α β ↦ dist_iterate_next_iterate_next_le hf hx α β n⟩

/-- The map `next` has a fixed point in the space of curves. This will be used to construct a
solution `α : ℝ → E` to the ODE. -/
lemma exists_isFixedPt_next [CompleteSpace E] (hf : IsPicardLindelof f t₀ x₀ a r L K)
    (hx : x ∈ closedBall x₀ r) :
    ∃ α : FunSpace t₀ x₀ r L, IsFixedPt (next hf hx) α :=
  let ⟨_, _, h⟩ := exists_contractingWith_iterate_next hf
  ⟨_, h x hx |>.isFixedPt_fixedPoint_iterate⟩

end

end FunSpace

/-! ## Properties of the integral equation -/

section

variable {E : Type*} [NormedAddCommGroup E] [NormedSpace ℝ E] [CompleteSpace E]
  {f : ℝ → E → E} {α : ℝ → E} {s : Set ℝ} {u : Set E} {t₀ tmin tmax : ℝ}

-- TODO: generalise to open sets and `Ici` and `Iic`
/-- If the time-dependent vector field `f` and the curve `α` are continuous, then `f t (α t)` is the
derivative of `picard f t₀ x₀ α`. -/
lemma hasDerivWithinAt_picard_Icc
    (ht₀ : t₀ ∈ Icc tmin tmax)
    (hf : ContinuousOn (uncurry f) ((Icc tmin tmax) ×ˢ u))
    (hα : ContinuousOn α (Icc tmin tmax))
    (hmem : ∀ t ∈ Icc tmin tmax, α t ∈ u) (x₀ : E)
    {t : ℝ} (ht : t ∈ Icc tmin tmax) :
    HasDerivWithinAt (picard f t₀ x₀ α) (f t (α t)) (Icc tmin tmax) t := by
  apply HasDerivWithinAt.const_add
  have : Fact (t ∈ Icc tmin tmax) := ⟨ht⟩ -- needed to synthesise `FTCFilter` for `Icc`
  apply intervalIntegral.integral_hasDerivWithinAt_right _ -- need `CompleteSpace E` and `Icc`
    (continuousOn_comp hf hα hmem |>.stronglyMeasurableAtFilter_nhdsWithin measurableSet_Icc t)
    (continuousOn_comp hf hα hmem _ ht)
  apply ContinuousOn.intervalIntegrable
  apply continuousOn_comp hf hα hmem |>.mono
  by_cases h : t < t₀
  · rw [uIcc_of_gt h]
    exact Icc_subset_Icc ht.1 ht₀.2
  · rw [uIcc_of_le (not_lt.mp h)]
    exact Icc_subset_Icc ht₀.1 ht.2

end

end ODE

namespace IsPicardLindelof

/-! ## Properties of `IsPicardLindelof` -/

section

variable {E : Type*} [NormedAddCommGroup E]
  {f : ℝ → E → E} {tmin tmax : ℝ} {t₀ : Icc tmin tmax} {x₀ x : E} {a r L K : ℝ≥0}

lemma continuousOn_uncurry (hf : IsPicardLindelof f t₀ x₀ a r L K) :
    ContinuousOn (uncurry f) ((Icc tmin tmax) ×ˢ (closedBall x₀ a)) :=
  continuousOn_prod_of_continuousOn_lipschitzOnWith' _ K hf.lipschitzOnWith hf.continuousOn

/-- The special case where the vector field is independent of time -/
lemma of_time_independent
    {f : E → E} {tmin tmax : ℝ} {t₀ : Icc tmin tmax} {x₀ : E} {a r L K : ℝ≥0}
    (hb : ∀ x ∈ closedBall x₀ a, ‖f x‖ ≤ L)
    (hl : LipschitzOnWith K f (closedBall x₀ a))
    (hm : L * max (tmax - t₀) (t₀ - tmin) ≤ a - r) :
    (IsPicardLindelof (fun _ ↦ f) t₀ x₀ a r L K) where
  lipschitzOnWith := fun _ _ ↦ hl
  continuousOn := fun _ _ ↦ continuousOn_const
  norm_le := fun _ _ ↦ hb
  mul_max_le := hm

/-- A time-independent, continuously differentiable ODE satisfies the hypotheses of the
Picard-Lindelöf theorem. -/
lemma of_contDiffAt_one [NormedSpace ℝ E]
    {f : E → E} {x₀ : E} (hf : ContDiffAt ℝ 1 f x₀) (t₀ : ℝ) :
    ∃ (ε : ℝ) (hε : 0 < ε) (a r L K : ℝ≥0) (_ : 0 < r), IsPicardLindelof (fun _ ↦ f)
      (tmin := t₀ - ε) (tmax := t₀ + ε) ⟨t₀, (by simp [le_of_lt hε])⟩ x₀ a r L K := by
  -- Obtain ball of radius `a` within the domain in which f is `K`-lipschitz
  obtain ⟨K, s, hs, hl⟩ := hf.exists_lipschitzOnWith
  obtain ⟨a, ha : 0 < a, has⟩ := Metric.mem_nhds_iff.mp hs
  set L := K * a + ‖f x₀‖ + 1 with hL
  have hL0 : 0 < L := by positivity
  have hb (x : E) (hx : x ∈ closedBall x₀ (a / 2)) : ‖f x‖ ≤ L := by
    rw [hL]
    calc
      ‖f x‖ ≤ ‖f x - f x₀‖ + ‖f x₀‖ := norm_le_norm_sub_add _ _
      _ ≤ K * ‖x - x₀‖ + ‖f x₀‖ := by
        gcongr
        rw [← dist_eq_norm, ← dist_eq_norm]
        apply hl.dist_le_mul x _ x₀ (mem_of_mem_nhds hs)
        apply subset_trans _ has hx
        exact closedBall_subset_ball <| half_lt_self ha -- this is where we need `a / 2`
      _ ≤ K * a + ‖f x₀‖ := by
        gcongr
        rw [← mem_closedBall_iff_norm]
        exact closedBall_subset_closedBall (half_le_self (le_of_lt ha)) hx
      _ ≤ L := le_add_of_nonneg_right zero_le_one
  let ε := a / L / 2 / 2
  have hε0 : 0 < ε := by positivity
  refine ⟨ε, hε0,
    ⟨a / 2, le_of_lt <| half_pos ha⟩, ⟨a / 2, le_of_lt <| half_pos ha⟩ / 2,
    ⟨L, le_of_lt hL0⟩, K, half_pos <| half_pos ha, ?_⟩
  apply of_time_independent hb <|
    hl.mono <| subset_trans (closedBall_subset_ball (half_lt_self ha)) has
  rw [NNReal.coe_mk, add_sub_cancel_left, sub_sub_cancel, max_self, NNReal.coe_div,
    NNReal.coe_two, NNReal.coe_mk, mul_comm, ← le_div_iff₀ hL0, sub_half, div_right_comm (a / 2),
    div_right_comm a]

end

/-! ## Existence of solutions to ODEs -/

open ODE

variable {E : Type*} [NormedAddCommGroup E] [NormedSpace ℝ E] [CompleteSpace E]
  {f : ℝ → E → E} {tmin tmax : ℝ} {t₀ : Icc tmin tmax} {x₀ x : E} {a r L K : ℝ≥0}

/-- **Picard-Lindelöf (Cauchy-Lipschitz) theorem**, integral form. This version shows the existence
of a local solution whose initial point `x` may be be different from the centre `x₀` of the closed
ball within which the properties of the vector field hold. -/
theorem exists_eq_forall_mem_Icc_eq_picard
    (hf : IsPicardLindelof f t₀ x₀ a r L K) (hx : x ∈ closedBall x₀ r) :
    ∃ α : ℝ → E, α t₀ = x ∧ ∀ t ∈ Icc tmin tmax, α t = ODE.picard f t₀ x α t := by
  obtain ⟨α, hα⟩ := FunSpace.exists_isFixedPt_next hf hx
  refine ⟨(FunSpace.next hf hx α).compProj, by simp, fun t ht ↦ ?_⟩
  rw [FunSpace.compProj_apply, FunSpace.next_apply, hα, projIcc_of_mem _ ht]

/-- **Picard-Lindelöf (Cauchy-Lipschitz) theorem**, differential form. This version shows the
existence of a local solution whose initial point `x` may be be different from the centre `x₀` of
the closed ball within which the properties of the vector field hold. -/
theorem exists_eq_forall_mem_Icc_hasDerivWithinAt
    (hf : IsPicardLindelof f t₀ x₀ a r L K) (hx : x ∈ closedBall x₀ r) :
    ∃ α : ℝ → E, α t₀ = x ∧
      ∀ t ∈ Icc tmin tmax, HasDerivWithinAt α (f t (α t)) (Icc tmin tmax) t := by
  obtain ⟨α, hα⟩ := FunSpace.exists_isFixedPt_next hf hx
  refine ⟨α.compProj, by rw [FunSpace.compProj_val, ← hα, FunSpace.next_apply₀], fun t ht ↦ ?_⟩
  apply hasDerivWithinAt_picard_Icc t₀.2 hf.continuousOn_uncurry
    α.continuous_compProj.continuousOn (fun _ ht' ↦ α.compProj_mem_closedBall hf.mul_max_le)
    x ht |>.congr_of_mem _ ht
  intro t' ht'
  nth_rw 1 [← hα]
  rw [FunSpace.compProj_of_mem ht', FunSpace.next_apply]

/-- **Picard-Lindelöf (Cauchy-Lipschitz) theorem**, differential form. -/
theorem exists_eq_forall_mem_Icc_hasDerivWithinAt₀
    (hf : IsPicardLindelof f t₀ x₀ a 0 L K) :
    ∃ α : ℝ → E, α t₀ = x₀ ∧
      ∀ t ∈ Icc tmin tmax, HasDerivWithinAt α (f t (α t)) (Icc tmin tmax) t :=
  exists_eq_forall_mem_Icc_hasDerivWithinAt hf (mem_closedBall_self le_rfl)

@[deprecated (since := "2025-06-24")] alias exists_forall_hasDerivWithinAt_Icc_eq :=
  exists_eq_forall_mem_Icc_hasDerivWithinAt₀

open Classical in
/-- **Picard-Lindelöf (Cauchy-Lipschitz) theorem**, differential form. This version shows the
existence of a local flow. -/
theorem exists_forall_mem_closedBall_eq_forall_mem_Icc_hasDerivWithinAt
    (hf : IsPicardLindelof f t₀ x₀ a r L K) :
    ∃ α : E → ℝ → E, ∀ x ∈ closedBall x₀ r, α x t₀ = x ∧
      ∀ t ∈ Icc tmin tmax, HasDerivWithinAt (α x) (f t (α x t)) (Icc tmin tmax) t := by
  have (x) (hx : x ∈ closedBall x₀ r) := exists_eq_forall_mem_Icc_hasDerivWithinAt hf hx
  choose α hα using this
  set α' := fun (x : E) ↦ if hx : x ∈ closedBall x₀ r then α x hx else 0 with hα'
  refine ⟨α', fun x hx ↦ ?_⟩
  have ⟨h1, h2⟩ := hα x hx
  refine ⟨?_, fun t ht ↦ ?_⟩
  · simp_rw [hα', dif_pos hx, h1]
  · simp_rw [hα', dif_pos hx, h2 t ht]

end IsPicardLindelof

/-! ## $C^1$ vector field -/

namespace ContDiffAt

variable {E : Type*} [NormedAddCommGroup E] [NormedSpace ℝ E] [CompleteSpace E]
  {f : E → E} {x₀ : E}

/-- If a vector field `f : E → E` is continuously differentiable at `x₀ : E`, then it admits an
integral curve `α : ℝ → E` defined on an open interval, with initial condition `α t₀ = x`, where
`x` may be different from `x₀`. -/
theorem exists_forall_mem_closedBall_exists_eq_forall_mem_Ioo_hasDerivAt
    (hf : ContDiffAt ℝ 1 f x₀) (t₀ : ℝ) :
    ∃ r > (0 : ℝ), ∃ ε > (0 : ℝ), ∀ x ∈ closedBall x₀ r, ∃ α : ℝ → E, α t₀ = x ∧
      ∀ t ∈ Ioo (t₀ - ε) (t₀ + ε), HasDerivAt α (f (α t)) t := by
  have ⟨ε, hε, a, r, _, _, hr, hpl⟩ := IsPicardLindelof.of_contDiffAt_one hf t₀
  refine ⟨r, hr, ε, hε, fun x hx ↦ ?_⟩
  have ⟨α, hα1, hα2⟩ := hpl.exists_eq_forall_mem_Icc_hasDerivWithinAt hx
  refine ⟨α, hα1, fun t ht ↦ ?_⟩
  exact hα2 t (Ioo_subset_Icc_self ht) |>.hasDerivAt (Icc_mem_nhds ht.1 ht.2)

/-- If a vector field `f : E → E` is continuously differentiable at `x₀ : E`, then it admits an
integral curve `α : ℝ → E` defined on an open interval, with initial condition `α t₀ = x₀`. -/
theorem exists_forall_mem_closedBall_exists_eq_forall_mem_Ioo_hasDerivAt₀
    (hf : ContDiffAt ℝ 1 f x₀) (t₀ : ℝ) :
    ∃ α : ℝ → E, α t₀ = x₀ ∧ ∃ ε > (0 : ℝ),
      ∀ t ∈ Ioo (t₀ - ε) (t₀ + ε), HasDerivAt α (f (α t)) t :=
  have ⟨_, hr, ε, hε, H⟩ := exists_forall_mem_closedBall_exists_eq_forall_mem_Ioo_hasDerivAt hf t₀
  have ⟨α, hα1, hα2⟩ := H x₀ (mem_closedBall_self (le_of_lt hr))
  ⟨α, hα1, ε, hε, hα2⟩

@[deprecated (since := "2025-06-24")] alias exists_forall_hasDerivAt_Ioo_eq_of_contDiffAt :=
  exists_forall_mem_closedBall_exists_eq_forall_mem_Ioo_hasDerivAt₀

open Classical in
/-- If a vector field `f : E → E` is continuously differentiable at `x₀ : E`, then it admits a flow
`α : E → ℝ → E` defined on an open domain, with initial condition `α x t₀ = x` for all `x` within
the domain. -/
theorem exists_eventually_eq_hasDerivAt
    (hf : ContDiffAt ℝ 1 f x₀) (t₀ : ℝ) :
    ∃ α : E → ℝ → E, ∀ᶠ xt in 𝓝 x₀ ×ˢ 𝓝 t₀,
      α xt.1 t₀ = xt.1 ∧ HasDerivAt (α xt.1) (f (α xt.1 xt.2)) xt.2 := by
  obtain ⟨r, hr, ε, hε, H⟩ := exists_forall_mem_closedBall_exists_eq_forall_mem_Ioo_hasDerivAt hf t₀
  choose α hα using H
  refine ⟨fun (x : E) ↦ if hx : x ∈ closedBall x₀ r then α x hx else 0, ?_⟩
  rw [Filter.eventually_iff_exists_mem]
  refine ⟨closedBall x₀ r ×ˢ Ioo (t₀ - ε) (t₀ + ε), ?_, ?_⟩
  · rw [Filter.prod_mem_prod_iff]
    exact ⟨closedBall_mem_nhds x₀ hr, Ioo_mem_nhds (by linarith) (by linarith)⟩
  · intro ⟨x, t⟩ ⟨hx, ht⟩
    have ⟨h1, h2⟩ := hα x hx
    constructor
    · simp_rw [dif_pos hx, h1]
    · simp_rw [dif_pos hx, h2 t ht]

end ContDiffAt<|MERGE_RESOLUTION|>--- conflicted
+++ resolved
@@ -269,11 +269,7 @@
   apply α.continuousOn_comp_compProj hf |>.mono
   exact uIcc_subset_Icc t₀.2 t.2
 
-<<<<<<< HEAD
-/-- The map on `FunSpace` defined by `picard`, some `n`-th interate of which will be a contracting
-=======
 /-- The map on `FunSpace` defined by `picard`, some `n`-th iterate of which will be a contracting
->>>>>>> c19e62e7
 map -/
 noncomputable def next (hf : IsPicardLindelof f t₀ x₀ a r L K) (hx : x ∈ closedBall x₀ r)
     (α : FunSpace t₀ x₀ r L) : FunSpace t₀ x₀ r L where
