/-
Copyright (c) 2018 Chris Hughes. All rights reserved.
Released under Apache 2.0 license as described in the file LICENSE.
Authors: Chris Hughes, Abhimanyu Pallavi Sudhir, Jean Lo, Calle Sönne
-/
import Mathlib.Analysis.Complex.RealDeriv
import Mathlib.Analysis.Calculus.ContDiff.RCLike
import Mathlib.Analysis.Calculus.IteratedDeriv.Lemmas
import Mathlib.Analysis.SpecialFunctions.Exponential
<<<<<<< HEAD

=======
>>>>>>> 3ad544d9

/-!
# Complex and real exponential

In this file we prove that `Complex.exp` and `Real.exp` are infinitely smooth functions.

## Tags

exp, derivative
-/

noncomputable section

open Filter Asymptotics Set Function
open scoped Topology

/-! ## `Complex.exp` -/

section

open Complex

variable {E : Type} [NormedAddCommGroup E] [NormedSpace ℂ E]
variable {f g : E → ℂ} {z : ℂ} {x : E} {s : Set E}

/-- `exp` is entire -/
theorem analyticOnNhd_cexp : AnalyticOnNhd ℂ exp univ := by
  rw [Complex.exp_eq_exp_ℂ]
  exact fun x _ ↦ NormedSpace.exp_analytic x

theorem analyticOn_cexp : AnalyticOn ℂ exp univ := analyticOnNhd_cexp.analyticOn

/-- `exp` is analytic at any point -/
theorem analyticAt_cexp : AnalyticAt ℂ exp z :=
  analyticOnNhd_cexp z (mem_univ _)

/-- `exp ∘ f` is analytic -/
theorem AnalyticAt.cexp (fa : AnalyticAt ℂ f x) : AnalyticAt ℂ (fun z ↦ exp (f z)) x :=
  analyticAt_cexp.comp fa

theorem AnalyticWithinAt.cexp (fa : AnalyticWithinAt ℂ f s x) :
    AnalyticWithinAt ℂ (fun z ↦ exp (f z)) s x :=
  analyticAt_cexp.comp_analyticWithinAt fa

/-- `exp ∘ f` is analytic -/
theorem AnalyticOnNhd.cexp (fs : AnalyticOnNhd ℂ f s) : AnalyticOnNhd ℂ (fun z ↦ exp (f z)) s :=
  fun z n ↦ analyticAt_cexp.comp (fs z n)

theorem AnalyticOn.cexp (fs : AnalyticOn ℂ f s) : AnalyticOn ℂ (fun z ↦ exp (f z)) s :=
  analyticOnNhd_cexp.comp_analyticOn fs (mapsTo_univ _ _)

end

namespace Complex

variable {𝕜 : Type*} [NontriviallyNormedField 𝕜] [NormedAlgebra 𝕜 ℂ]

/-- The complex exponential is everywhere differentiable, with the derivative `exp x`. -/
theorem hasDerivAt_exp (x : ℂ) : HasDerivAt exp (exp x) x := by
  rw [hasDerivAt_iff_isLittleO_nhds_zero]
  have : (1 : ℕ) < 2 := by norm_num
  refine (IsBigO.of_bound ‖exp x‖ ?_).trans_isLittleO (isLittleO_pow_id this)
  filter_upwards [Metric.ball_mem_nhds (0 : ℂ) zero_lt_one]
  simp only [Metric.mem_ball, dist_zero_right, norm_pow]
  exact fun z hz => exp_bound_sq x z hz.le

theorem differentiable_exp : Differentiable 𝕜 exp := fun x =>
  (hasDerivAt_exp x).differentiableAt.restrictScalars 𝕜

theorem differentiableAt_exp {x : ℂ} : DifferentiableAt 𝕜 exp x :=
  differentiable_exp x

@[simp]
theorem deriv_exp : deriv exp = exp :=
  funext fun x => (hasDerivAt_exp x).deriv

@[simp]
theorem iter_deriv_exp : ∀ n : ℕ, deriv^[n] exp = exp
  | 0 => rfl
  | n + 1 => by rw [iterate_succ_apply, deriv_exp, iter_deriv_exp n]

<<<<<<< HEAD
theorem contDiff_exp {n : WithTop ℕ∞} : ContDiff 𝕜 n exp :=
=======
theorem contDiff_exp {n : ℕ∞} : ContDiff 𝕜 n exp :=
>>>>>>> 3ad544d9
  analyticOnNhd_cexp.restrictScalars.contDiff

theorem hasStrictDerivAt_exp (x : ℂ) : HasStrictDerivAt exp (exp x) x :=
  contDiff_exp.contDiffAt.hasStrictDerivAt' (hasDerivAt_exp x) le_rfl

theorem hasStrictFDerivAt_exp_real (x : ℂ) : HasStrictFDerivAt exp (exp x • (1 : ℂ →L[ℝ] ℂ)) x :=
  (hasStrictDerivAt_exp x).complexToReal_fderiv

end Complex

section

variable {𝕜 : Type*} [NontriviallyNormedField 𝕜] [NormedAlgebra 𝕜 ℂ] {f : 𝕜 → ℂ} {f' : ℂ} {x : 𝕜}
  {s : Set 𝕜}

theorem HasStrictDerivAt.cexp (hf : HasStrictDerivAt f f' x) :
    HasStrictDerivAt (fun x => Complex.exp (f x)) (Complex.exp (f x) * f') x :=
  (Complex.hasStrictDerivAt_exp (f x)).comp x hf

theorem HasDerivAt.cexp (hf : HasDerivAt f f' x) :
    HasDerivAt (fun x => Complex.exp (f x)) (Complex.exp (f x) * f') x :=
  (Complex.hasDerivAt_exp (f x)).comp x hf

theorem HasDerivWithinAt.cexp (hf : HasDerivWithinAt f f' s x) :
    HasDerivWithinAt (fun x => Complex.exp (f x)) (Complex.exp (f x) * f') s x :=
  (Complex.hasDerivAt_exp (f x)).comp_hasDerivWithinAt x hf

theorem derivWithin_cexp (hf : DifferentiableWithinAt 𝕜 f s x) (hxs : UniqueDiffWithinAt 𝕜 s x) :
    derivWithin (fun x => Complex.exp (f x)) s x = Complex.exp (f x) * derivWithin f s x :=
  hf.hasDerivWithinAt.cexp.derivWithin hxs

@[simp]
theorem deriv_cexp (hc : DifferentiableAt 𝕜 f x) :
    deriv (fun x => Complex.exp (f x)) x = Complex.exp (f x) * deriv f x :=
  hc.hasDerivAt.cexp.deriv

end

section

variable {𝕜 : Type*} [NontriviallyNormedField 𝕜] [NormedAlgebra 𝕜 ℂ] {E : Type*}
  [NormedAddCommGroup E] [NormedSpace 𝕜 E] {f : E → ℂ} {f' : E →L[𝕜] ℂ} {x : E} {s : Set E}

theorem HasStrictFDerivAt.cexp (hf : HasStrictFDerivAt f f' x) :
    HasStrictFDerivAt (fun x => Complex.exp (f x)) (Complex.exp (f x) • f') x :=
  (Complex.hasStrictDerivAt_exp (f x)).comp_hasStrictFDerivAt x hf

theorem HasFDerivWithinAt.cexp (hf : HasFDerivWithinAt f f' s x) :
    HasFDerivWithinAt (fun x => Complex.exp (f x)) (Complex.exp (f x) • f') s x :=
  (Complex.hasDerivAt_exp (f x)).comp_hasFDerivWithinAt x hf

theorem HasFDerivAt.cexp (hf : HasFDerivAt f f' x) :
    HasFDerivAt (fun x => Complex.exp (f x)) (Complex.exp (f x) • f') x :=
  hasFDerivWithinAt_univ.1 <| hf.hasFDerivWithinAt.cexp

theorem DifferentiableWithinAt.cexp (hf : DifferentiableWithinAt 𝕜 f s x) :
    DifferentiableWithinAt 𝕜 (fun x => Complex.exp (f x)) s x :=
  hf.hasFDerivWithinAt.cexp.differentiableWithinAt

@[simp]
theorem DifferentiableAt.cexp (hc : DifferentiableAt 𝕜 f x) :
    DifferentiableAt 𝕜 (fun x => Complex.exp (f x)) x :=
  hc.hasFDerivAt.cexp.differentiableAt

theorem DifferentiableOn.cexp (hc : DifferentiableOn 𝕜 f s) :
    DifferentiableOn 𝕜 (fun x => Complex.exp (f x)) s := fun x h => (hc x h).cexp

@[simp]
theorem Differentiable.cexp (hc : Differentiable 𝕜 f) :
    Differentiable 𝕜 fun x => Complex.exp (f x) := fun x => (hc x).cexp

theorem ContDiff.cexp {n} (h : ContDiff 𝕜 n f) : ContDiff 𝕜 n fun x => Complex.exp (f x) :=
  Complex.contDiff_exp.comp h

theorem ContDiffAt.cexp {n} (hf : ContDiffAt 𝕜 n f x) :
    ContDiffAt 𝕜 n (fun x => Complex.exp (f x)) x :=
  Complex.contDiff_exp.contDiffAt.comp x hf

theorem ContDiffOn.cexp {n} (hf : ContDiffOn 𝕜 n f s) :
    ContDiffOn 𝕜 n (fun x => Complex.exp (f x)) s :=
  Complex.contDiff_exp.comp_contDiffOn hf

theorem ContDiffWithinAt.cexp {n} (hf : ContDiffWithinAt 𝕜 n f s x) :
    ContDiffWithinAt 𝕜 n (fun x => Complex.exp (f x)) s x :=
  Complex.contDiff_exp.contDiffAt.comp_contDiffWithinAt x hf

end

open Complex in
@[simp]
theorem iteratedDeriv_cexp_const_mul (n : ℕ) (c : ℂ) :
    (iteratedDeriv n fun s : ℂ => exp (c * s)) = fun s => c ^ n * exp (c * s) := by
  rw [iteratedDeriv_const_mul contDiff_exp, iteratedDeriv_eq_iterate, iter_deriv_exp]

/-! ## `Real.exp` -/

section

open Real

<<<<<<< HEAD
variable {x y z : ℝ} {E : Type*} [NormedAddCommGroup E] [NormedSpace ℝ E] {f : E → ℝ}
=======
variable {x : ℝ} {E : Type*} [NormedAddCommGroup E] [NormedSpace ℝ E] {f : E → ℝ} {s : Set E}
>>>>>>> 3ad544d9

/-- `exp` is entire -/
theorem analyticOnNhd_rexp : AnalyticOnNhd ℝ exp univ := by
  rw [Real.exp_eq_exp_ℝ]
  exact fun x _ ↦ NormedSpace.exp_analytic x
<<<<<<< HEAD

/-- `exp` is analytic at any point -/
theorem analyticAt_rexp : AnalyticAt ℝ exp x :=
  analyticOnNhd_rexp x (mem_univ _)

=======

theorem analyticOn_rexp : AnalyticOn ℝ exp univ := analyticOnNhd_rexp.analyticOn

/-- `exp` is analytic at any point -/
theorem analyticAt_rexp : AnalyticAt ℝ exp x :=
  analyticOnNhd_rexp x (mem_univ _)

>>>>>>> 3ad544d9
/-- `exp ∘ f` is analytic -/
theorem AnalyticAt.rexp {x : E} (fa : AnalyticAt ℝ f x) : AnalyticAt ℝ (fun z ↦ exp (f z)) x :=
  analyticAt_rexp.comp fa

<<<<<<< HEAD
=======
theorem AnalyticWithinAt.rexp {x : E} (fa : AnalyticWithinAt ℝ f s x) :
    AnalyticWithinAt ℝ (fun z ↦ exp (f z)) s x :=
  analyticAt_rexp.comp_analyticWithinAt fa

>>>>>>> 3ad544d9
/-- `exp ∘ f` is analytic -/
theorem AnalyticOnNhd.rexp {s : Set E} (fs : AnalyticOnNhd ℝ f s) :
    AnalyticOnNhd ℝ (fun z ↦ exp (f z)) s :=
  fun z n ↦ analyticAt_rexp.comp (fs z n)

<<<<<<< HEAD
=======
theorem AnalyticOn.rexp (fs : AnalyticOn ℝ f s) : AnalyticOn ℝ (fun z ↦ exp (f z)) s :=
  analyticOnNhd_rexp.comp_analyticOn fs (mapsTo_univ _ _)

>>>>>>> 3ad544d9
end

namespace Real

theorem hasStrictDerivAt_exp (x : ℝ) : HasStrictDerivAt exp (exp x) x :=
  (Complex.hasStrictDerivAt_exp x).real_of_complex

theorem hasDerivAt_exp (x : ℝ) : HasDerivAt exp (exp x) x :=
  (Complex.hasDerivAt_exp x).real_of_complex

<<<<<<< HEAD
theorem contDiff_exp {n : WithTop ℕ∞} : ContDiff ℝ n exp :=
=======
theorem contDiff_exp {n : ℕ∞} : ContDiff ℝ n exp :=
>>>>>>> 3ad544d9
  Complex.contDiff_exp.real_of_complex

theorem differentiable_exp : Differentiable ℝ exp := fun x => (hasDerivAt_exp x).differentiableAt

theorem differentiableAt_exp {x : ℝ} : DifferentiableAt ℝ exp x :=
  differentiable_exp x

@[simp]
theorem deriv_exp : deriv exp = exp :=
  funext fun x => (hasDerivAt_exp x).deriv

@[simp]
theorem iter_deriv_exp : ∀ n : ℕ, deriv^[n] exp = exp
  | 0 => rfl
  | n + 1 => by rw [iterate_succ_apply, deriv_exp, iter_deriv_exp n]

end Real

section

/-! Register lemmas for the derivatives of the composition of `Real.exp` with a differentiable
function, for standalone use and use with `simp`. -/


variable {f : ℝ → ℝ} {f' x : ℝ} {s : Set ℝ}

theorem HasStrictDerivAt.exp (hf : HasStrictDerivAt f f' x) :
    HasStrictDerivAt (fun x => Real.exp (f x)) (Real.exp (f x) * f') x :=
  (Real.hasStrictDerivAt_exp (f x)).comp x hf

theorem HasDerivAt.exp (hf : HasDerivAt f f' x) :
    HasDerivAt (fun x => Real.exp (f x)) (Real.exp (f x) * f') x :=
  (Real.hasDerivAt_exp (f x)).comp x hf

theorem HasDerivWithinAt.exp (hf : HasDerivWithinAt f f' s x) :
    HasDerivWithinAt (fun x => Real.exp (f x)) (Real.exp (f x) * f') s x :=
  (Real.hasDerivAt_exp (f x)).comp_hasDerivWithinAt x hf

theorem derivWithin_exp (hf : DifferentiableWithinAt ℝ f s x) (hxs : UniqueDiffWithinAt ℝ s x) :
    derivWithin (fun x => Real.exp (f x)) s x = Real.exp (f x) * derivWithin f s x :=
  hf.hasDerivWithinAt.exp.derivWithin hxs

@[simp]
theorem deriv_exp (hc : DifferentiableAt ℝ f x) :
    deriv (fun x => Real.exp (f x)) x = Real.exp (f x) * deriv f x :=
  hc.hasDerivAt.exp.deriv

end

section

/-! Register lemmas for the derivatives of the composition of `Real.exp` with a differentiable
function, for standalone use and use with `simp`. -/


variable {E : Type*} [NormedAddCommGroup E] [NormedSpace ℝ E] {f : E → ℝ} {f' : E →L[ℝ] ℝ} {x : E}
  {s : Set E}

theorem ContDiff.exp {n} (hf : ContDiff ℝ n f) : ContDiff ℝ n fun x => Real.exp (f x) :=
  Real.contDiff_exp.comp hf

theorem ContDiffAt.exp {n} (hf : ContDiffAt ℝ n f x) : ContDiffAt ℝ n (fun x => Real.exp (f x)) x :=
  Real.contDiff_exp.contDiffAt.comp x hf

theorem ContDiffOn.exp {n} (hf : ContDiffOn ℝ n f s) : ContDiffOn ℝ n (fun x => Real.exp (f x)) s :=
  Real.contDiff_exp.comp_contDiffOn hf

theorem ContDiffWithinAt.exp {n} (hf : ContDiffWithinAt ℝ n f s x) :
    ContDiffWithinAt ℝ n (fun x => Real.exp (f x)) s x :=
  Real.contDiff_exp.contDiffAt.comp_contDiffWithinAt x hf

theorem HasFDerivWithinAt.exp (hf : HasFDerivWithinAt f f' s x) :
    HasFDerivWithinAt (fun x => Real.exp (f x)) (Real.exp (f x) • f') s x :=
  (Real.hasDerivAt_exp (f x)).comp_hasFDerivWithinAt x hf

theorem HasFDerivAt.exp (hf : HasFDerivAt f f' x) :
    HasFDerivAt (fun x => Real.exp (f x)) (Real.exp (f x) • f') x :=
  (Real.hasDerivAt_exp (f x)).comp_hasFDerivAt x hf

theorem HasStrictFDerivAt.exp (hf : HasStrictFDerivAt f f' x) :
    HasStrictFDerivAt (fun x => Real.exp (f x)) (Real.exp (f x) • f') x :=
  (Real.hasStrictDerivAt_exp (f x)).comp_hasStrictFDerivAt x hf

theorem DifferentiableWithinAt.exp (hf : DifferentiableWithinAt ℝ f s x) :
    DifferentiableWithinAt ℝ (fun x => Real.exp (f x)) s x :=
  hf.hasFDerivWithinAt.exp.differentiableWithinAt

@[simp]
theorem DifferentiableAt.exp (hc : DifferentiableAt ℝ f x) :
    DifferentiableAt ℝ (fun x => Real.exp (f x)) x :=
  hc.hasFDerivAt.exp.differentiableAt

theorem DifferentiableOn.exp (hc : DifferentiableOn ℝ f s) :
    DifferentiableOn ℝ (fun x => Real.exp (f x)) s := fun x h => (hc x h).exp

@[simp]
theorem Differentiable.exp (hc : Differentiable ℝ f) : Differentiable ℝ fun x => Real.exp (f x) :=
  fun x => (hc x).exp

theorem fderivWithin_exp (hf : DifferentiableWithinAt ℝ f s x) (hxs : UniqueDiffWithinAt ℝ s x) :
    fderivWithin ℝ (fun x => Real.exp (f x)) s x = Real.exp (f x) • fderivWithin ℝ f s x :=
  hf.hasFDerivWithinAt.exp.fderivWithin hxs

@[simp]
theorem fderiv_exp (hc : DifferentiableAt ℝ f x) :
    fderiv ℝ (fun x => Real.exp (f x)) x = Real.exp (f x) • fderiv ℝ f x :=
  hc.hasFDerivAt.exp.fderiv

end

open Real in
@[simp]
theorem iteratedDeriv_exp_const_mul (n : ℕ) (c : ℝ) :
    (iteratedDeriv n fun s => exp (c * s)) = fun s => c ^ n * exp (c * s) := by
  rw [iteratedDeriv_const_mul contDiff_exp, iteratedDeriv_eq_iterate, iter_deriv_exp]<|MERGE_RESOLUTION|>--- conflicted
+++ resolved
@@ -7,10 +7,6 @@
 import Mathlib.Analysis.Calculus.ContDiff.RCLike
 import Mathlib.Analysis.Calculus.IteratedDeriv.Lemmas
 import Mathlib.Analysis.SpecialFunctions.Exponential
-<<<<<<< HEAD
-
-=======
->>>>>>> 3ad544d9
 
 /-!
 # Complex and real exponential
@@ -92,11 +88,7 @@
   | 0 => rfl
   | n + 1 => by rw [iterate_succ_apply, deriv_exp, iter_deriv_exp n]
 
-<<<<<<< HEAD
 theorem contDiff_exp {n : WithTop ℕ∞} : ContDiff 𝕜 n exp :=
-=======
-theorem contDiff_exp {n : ℕ∞} : ContDiff 𝕜 n exp :=
->>>>>>> 3ad544d9
   analyticOnNhd_cexp.restrictScalars.contDiff
 
 theorem hasStrictDerivAt_exp (x : ℂ) : HasStrictDerivAt exp (exp x) x :=
@@ -197,53 +189,35 @@
 
 open Real
 
-<<<<<<< HEAD
-variable {x y z : ℝ} {E : Type*} [NormedAddCommGroup E] [NormedSpace ℝ E] {f : E → ℝ}
-=======
 variable {x : ℝ} {E : Type*} [NormedAddCommGroup E] [NormedSpace ℝ E] {f : E → ℝ} {s : Set E}
->>>>>>> 3ad544d9
 
 /-- `exp` is entire -/
 theorem analyticOnNhd_rexp : AnalyticOnNhd ℝ exp univ := by
   rw [Real.exp_eq_exp_ℝ]
   exact fun x _ ↦ NormedSpace.exp_analytic x
-<<<<<<< HEAD
+
+theorem analyticOn_rexp : AnalyticOn ℝ exp univ := analyticOnNhd_rexp.analyticOn
 
 /-- `exp` is analytic at any point -/
 theorem analyticAt_rexp : AnalyticAt ℝ exp x :=
   analyticOnNhd_rexp x (mem_univ _)
 
-=======
-
-theorem analyticOn_rexp : AnalyticOn ℝ exp univ := analyticOnNhd_rexp.analyticOn
-
-/-- `exp` is analytic at any point -/
-theorem analyticAt_rexp : AnalyticAt ℝ exp x :=
-  analyticOnNhd_rexp x (mem_univ _)
-
->>>>>>> 3ad544d9
 /-- `exp ∘ f` is analytic -/
 theorem AnalyticAt.rexp {x : E} (fa : AnalyticAt ℝ f x) : AnalyticAt ℝ (fun z ↦ exp (f z)) x :=
   analyticAt_rexp.comp fa
 
-<<<<<<< HEAD
-=======
 theorem AnalyticWithinAt.rexp {x : E} (fa : AnalyticWithinAt ℝ f s x) :
     AnalyticWithinAt ℝ (fun z ↦ exp (f z)) s x :=
   analyticAt_rexp.comp_analyticWithinAt fa
 
->>>>>>> 3ad544d9
 /-- `exp ∘ f` is analytic -/
 theorem AnalyticOnNhd.rexp {s : Set E} (fs : AnalyticOnNhd ℝ f s) :
     AnalyticOnNhd ℝ (fun z ↦ exp (f z)) s :=
   fun z n ↦ analyticAt_rexp.comp (fs z n)
 
-<<<<<<< HEAD
-=======
 theorem AnalyticOn.rexp (fs : AnalyticOn ℝ f s) : AnalyticOn ℝ (fun z ↦ exp (f z)) s :=
   analyticOnNhd_rexp.comp_analyticOn fs (mapsTo_univ _ _)
 
->>>>>>> 3ad544d9
 end
 
 namespace Real
@@ -254,11 +228,7 @@
 theorem hasDerivAt_exp (x : ℝ) : HasDerivAt exp (exp x) x :=
   (Complex.hasDerivAt_exp x).real_of_complex
 
-<<<<<<< HEAD
 theorem contDiff_exp {n : WithTop ℕ∞} : ContDiff ℝ n exp :=
-=======
-theorem contDiff_exp {n : ℕ∞} : ContDiff ℝ n exp :=
->>>>>>> 3ad544d9
   Complex.contDiff_exp.real_of_complex
 
 theorem differentiable_exp : Differentiable ℝ exp := fun x => (hasDerivAt_exp x).differentiableAt
