/-
Copyright (c) 2025 Jakob Stiefel. All rights reserved.
Released under Apache 2.0 license as described in the file LICENSE.
Authors: Jakob Stiefel
-/
import Mathlib.Analysis.SpecialFunctions.MulExpNegMulSq
import Mathlib.Analysis.SpecialFunctions.Pow.Deriv
import Mathlib.MeasureTheory.Integral.BoundedContinuousFunction
import Mathlib.MeasureTheory.Integral.DominatedConvergence
import Mathlib.MeasureTheory.Measure.RegularityCompacts
import Mathlib.Topology.ContinuousMap.StoneWeierstrass

/-!
# Properties of the integral of `mulExpNegMulSq`

The mapping `mulExpNegMulSq` can be used to transform a function `g : E → ℝ` into a bounded
function `mulExpNegMulSq ε ∘ g : E → ℝ = fun x => g x * Real.exp (-ε * g x * g x)`. This file
contains results on the integral of `mulExpNegMulSq g ε` with respect to a finite measure `P`.

## Lemmas

- `tendsto_integral_mulExpNegMulSq_comp`: By the dominated convergence theorem and
  `mulExpNegMulSq_abs_le_norm`, the integral of `mulExpNegMulSq ε ∘ g` with respect to a
  finite measure `P` converges to the integral of `g`, as `ε → 0`;
- `tendsto_integral_mul_one_plus_inv_smul_sq_pow`: The integral of `mulExpNegMulSq ε ∘ g` with
  respect to a finite measure `P` can be approximated by the integral of the sequence approximating
  the exponential function, `fun x => (g * (1 + (n : ℝ)⁻¹ • -(ε • g * g)) ^ n) x`. This allows to
  transfer properties of a subalgebra of functions containing `g` to the function
  `mulExpNegMulSq ε ∘ g`, see e.g. `integral_mulExpNegMulSq_comp_eq`.

## Main Result

`dist_integral_mulExpNegMulSq_comp_le`: For a subalgebra of functions `A`, if for any `g ∈ A` the
integral with respect to two finite measures `P, P'` coincide, then the difference of the integrals
of `mulExpNegMulSq ε ∘ g` with respect to `P, P'` is bounded by `6 * sqrt ε`.
This is a key ingredient in the proof of theorem `ext_of_forall_mem_subalgebra_integral_eq`, where
it is shown that a subalgebra of functions that separates points separates finite measures.
-/

open MeasureTheory Real NNReal ENNReal BoundedContinuousFunction Filter

open scoped Topology

variable {E : Type*} [TopologicalSpace E] [MeasurableSpace E] [BorelSpace E]
    {P : Measure E} [IsFiniteMeasure P] {ε : ℝ}

theorem integrable_mulExpNegMulSq_comp (f : C(E, ℝ)) (hε : 0 < ε) :
    Integrable (fun x => mulExpNegMulSq ε (f x)) P := by
  apply integrable P ⟨⟨fun x => mulExpNegMulSq ε (f x), by fun_prop⟩, ⟨2 * (sqrt ε)⁻¹, _⟩⟩
  exact fun x y => dist_mulExpNegMulSq_le_two_mul_sqrt hε (f x) (f y)

theorem integrable_mulExpNegMulSq_comp_restrict_of_isCompact {K : Set E} (hK : IsCompact K)
    (hKmeas : MeasurableSet K) (g : C(E, ℝ)) :
    Integrable (fun x => mulExpNegMulSq ε (g x)) (P.restrict K) :=
  g.continuous.mulExpNegMulSq.continuousOn.integrableOn_compact' hK hKmeas

/-- The integral of `mulExpNegMulSq ε ∘ g` with respect to a finite measure `P` converges to the
integral of `g`, as `ε → 0` from above. -/
theorem tendsto_integral_mulExpNegMulSq_comp (g : E →ᵇ ℝ) :
    Tendsto (fun ε => ∫ x, mulExpNegMulSq ε (g x) ∂P) (𝓝[>] 0) (𝓝 (∫ x, g x ∂P)) := by
  apply tendsto_of_seq_tendsto
  intro u hu
  obtain ⟨N, hupos⟩ := eventually_atTop.mp (tendsto_nhdsWithin_iff.mp hu).2
  apply tendsto_integral_filter_of_norm_le_const ?h_meas ?h_bound ?h_lim
  · exact Eventually.of_forall (fun n => g.continuous.mulExpNegMulSq.aestronglyMeasurable)
  · use norm g
    rw [eventually_atTop]
    use N
    intro n hn
    exact Eventually.of_forall
      (fun _ => abs_mulExpNegMulSq_comp_le_norm g (le_of_lt (Set.mem_Ioi.mp (hupos n hn))))
  · exact Eventually.of_forall (fun _ => (tendsto_nhdsWithin_of_tendsto_nhds
        tendsto_mulExpNegMulSq).comp hu)

/-- The integral of `mulExpNegMulSq ε ∘ g` with respect to a finite measure `P` can be
approximated by the integral of the sequence approximating the exponential function. -/
theorem tendsto_integral_mul_one_plus_inv_smul_sq_pow (g : E →ᵇ ℝ) (hε : 0 < ε) :
    Tendsto (fun (n : ℕ) => ∫ x, (g * (1 + (n : ℝ)⁻¹ • -(ε • g * g)) ^ n) x ∂ P)
    atTop (𝓝 (∫ x, mulExpNegMulSq ε (g x) ∂P)) := by
  apply tendsto_integral_filter_of_norm_le_const ?h_meas ?h_bound ?h_lim
  · apply Eventually.of_forall
    exact fun n => StronglyMeasurable.aestronglyMeasurable (Continuous.stronglyMeasurable
        (Continuous.mul g.continuous ((1 + ((n : ℝ)⁻¹ • -(ε • g * g))) ^ n).continuous))
  · obtain ⟨N, hgN⟩ := exists_nat_gt (ε * (norm g * norm g))
    use norm g
    rw [eventually_atTop]
    use N
    intro n hn
    have hnpos : 0 < (n : ℝ) := by
      apply lt_of_lt_of_le (lt_of_le_of_lt _ hgN) (Nat.cast_le.mpr hn)
      exact (mul_nonneg (le_of_lt hε) (mul_self_nonneg (norm g)))
    apply Eventually.of_forall
    intro x
    simp only [smul_neg, BoundedContinuousFunction.coe_mul, Pi.mul_apply, pow_apply,
      BoundedContinuousFunction.coe_add, BoundedContinuousFunction.coe_one, coe_neg,
      BoundedContinuousFunction.coe_smul, smul_eq_mul, Pi.add_apply, Pi.one_apply, Pi.neg_apply,
      norm_mul, norm_eq_abs, norm_pow]
    refine (mul_le_mul_of_nonneg_right (norm_coe_le_norm g x) (pow_nonneg (abs_nonneg _) n)).trans
      <| mul_le_of_le_one_right (norm_nonneg _) ?_
    apply pow_le_one₀ (abs_nonneg _)
    rw [mul_assoc, inv_mul_eq_div, abs_le]
    refine ⟨?_, (add_le_iff_nonpos_right 1).mpr (Left.neg_nonpos_iff.mpr
      (div_nonneg (mul_nonneg (le_of_lt hε) (mul_self_nonneg (g x))) (le_of_lt hnpos)))⟩
    apply le_trans (by linarith) (sub_nonneg_of_le ((div_le_one hnpos).mpr _))
    apply le_trans (le_trans _ (le_of_lt hgN)) (Nat.cast_le.mpr hn)
    apply mul_le_mul (Preorder.le_refl ε) _ (mul_self_nonneg (g x)) (le_of_lt hε)
    rw [← abs_le_iff_mul_self_le, abs_norm]
    exact norm_coe_le_norm g x
  · apply Eventually.of_forall
    intro x
    apply Tendsto.const_mul (g x)
    simp [mul_assoc, inv_mul_eq_div, ← neg_div]
    exact tendsto_one_plus_div_pow_exp (-(ε * (g x * g x)))

theorem integral_mulExpNegMulSq_comp_eq {P' : Measure E} [IsFiniteMeasure P']
    {A : Subalgebra ℝ (E →ᵇ ℝ)} (hε : 0 < ε)
    (heq : ∀ g ∈ A, ∫ x, (g : E → ℝ) x ∂P = ∫ x, (g : E → ℝ) x ∂P') {g : E →ᵇ ℝ} (hgA : g ∈ A) :
    ∫ x, mulExpNegMulSq ε (g x) ∂P = ∫ x, mulExpNegMulSq ε (g x) ∂P' := by
  --obtain ⟨C, h⟩ := hbound g hgA
  have one_plus_inv_mul_mem (n : ℕ) : g * (1 + (n : ℝ)⁻¹ • -(ε • g * g)) ^ n ∈ A := by
    apply Subalgebra.mul_mem A hgA (Subalgebra.pow_mem A _ n)
    apply Subalgebra.add_mem A (Subalgebra.one_mem A) (Subalgebra.smul_mem A _ n⁻¹)
    exact Subalgebra.neg_mem A (Subalgebra.mul_mem A (Subalgebra.smul_mem A hgA ε) hgA)
  have limP : Tendsto (fun n : ℕ => ∫ x, (g * (1 + (n : ℝ)⁻¹ • -(ε • g * g)) ^ n) x ∂P) atTop
      (𝓝 (∫ x, mulExpNegMulSq ε (g x) ∂P')) := by
    rw [funext fun n => heq _ (one_plus_inv_mul_mem n)]
    exact tendsto_integral_mul_one_plus_inv_smul_sq_pow g hε
    --exact tendsto_integral_mul_one_plus_inv_smul_sq_pow (mkOfBound g C h) hε
  exact tendsto_nhds_unique
    (tendsto_integral_mul_one_plus_inv_smul_sq_pow g hε) limP

theorem abs_integral_sub_setIntegral_mulExpNegMulSq_comp_lt (f : C(E, ℝ))
    {K : Set E} (hK : MeasurableSet K) (hε : 0 < ε) (hKP : P Kᶜ < ε.toNNReal) :
    |∫ x, mulExpNegMulSq ε (f x) ∂P - ∫ x in K, mulExpNegMulSq ε (f x) ∂P| < sqrt ε := by
  apply lt_of_le_of_lt (norm_integral_sub_setIntegral_le
    (Eventually.of_forall (fun _ => abs_mulExpNegMulSq_le hε)) hK
    (integrable_mulExpNegMulSq_comp f hε))
  rw [mul_inv_lt_iff₀ (sqrt_pos_of_pos hε), mul_self_sqrt (le_of_lt hε)]
  exact toReal_lt_of_lt_ofReal hKP

theorem abs_setIntegral_mulExpNegMulSq_comp_sub_le_mul_measure {K : Set E} (hK : IsCompact K)
    (hKmeas : MeasurableSet K) (f g : C(E, ℝ)) {δ : ℝ} (hε : 0 < ε)
    (hfg : ∀ x ∈ K, |g x - f x| < δ) :
    |∫ x in K, mulExpNegMulSq ε (g x) ∂P - ∫ x in K, mulExpNegMulSq ε (f x) ∂P|
      ≤ δ * (P K).toReal := by
  rw [← (integral_sub (integrable_mulExpNegMulSq_comp_restrict_of_isCompact hK hKmeas g)
      (integrable_mulExpNegMulSq_comp_restrict_of_isCompact hK hKmeas f))]
  apply norm_setIntegral_le_of_norm_le_const hK.measure_lt_top
    (fun x hxK => le_trans (dist_mulExpNegMulSq_le_dist hε) (hfg x hxK).le)
    (StronglyMeasurable.aestronglyMeasurable (Continuous.stronglyMeasurable
    (Continuous.sub g.continuous.mulExpNegMulSq f.continuous.mulExpNegMulSq)))

variable {E : Type*} [MeasurableSpace E] [PseudoEMetricSpace E] [BorelSpace E] [CompleteSpace E]
    [SecondCountableTopology E]
    {P P' : Measure E} [IsFiniteMeasure P] [IsFiniteMeasure P']

/-- If for any `g ∈ A` the integrals with respect to two finite measures `P, P'` coincide, then the
difference of the integrals of `mulExpNegMulSq ε ∘ g` with respect to `P, P'` is bounded by
`6 * sqrt ε`. -/
theorem dist_integral_mulExpNegMulSq_comp_le (f : E →ᵇ ℝ)
    {A : Subalgebra ℝ (E →ᵇ ℝ)} (hA : (A.map (toContinuousMapₐ ℝ)).SeparatesPoints)
    --(hbound : ∀ g ∈ A, ∃ C, ∀ x y : E, dist (g x) (g y) ≤ C)
    (heq : ∀ g ∈ A, ∫ x, (g : E → ℝ) x ∂P = ∫ x, (g : E → ℝ) x ∂P') (hε : 0 < ε) :
    |∫ x, mulExpNegMulSq ε (f x) ∂P - ∫ x, mulExpNegMulSq ε (f x) ∂P'| ≤ 6 * sqrt ε := by
  -- if both measures are zero, the result is trivial
  by_cases hPP' : P = 0 ∧ P' = 0
  · simp only [hPP', integral_zero_measure, sub_self, abs_zero, gt_iff_lt, Nat.ofNat_pos,
    mul_nonneg_iff_of_pos_left, (le_of_lt (sqrt_pos_of_pos hε))]
  let const : ℝ := (max (P Set.univ).toReal (P' Set.univ).toReal)
  have pos_of_measure : 0 < const := by
    rw [not_and_or] at hPP'
    rcases hPP' with hP0 | hP'0
    · exact lt_max_of_lt_left
        (toReal_pos ((Measure.measure_univ_ne_zero).mpr hP0) (measure_ne_top P Set.univ))
    · exact lt_max_of_lt_right
        (toReal_pos ((Measure.measure_univ_ne_zero).mpr hP'0) (measure_ne_top P' Set.univ))
  -- obtain K, a compact and closed set, which covers E up to a small area of measure at most ε
  -- wrt to both P and P'
  obtain ⟨KP, _, hKPco, hKPcl, hKP⟩ := MeasurableSet.exists_isCompact_isClosed_diff_lt
    (MeasurableSet.univ) (measure_ne_top P Set.univ) (ne_of_gt (ofReal_pos.mpr hε))
  obtain ⟨KP', _, hKP'co, hKP'cl, hKP'⟩ := MeasurableSet.exists_isCompact_isClosed_diff_lt
    (MeasurableSet.univ) (measure_ne_top P' Set.univ) (ne_of_gt (ofReal_pos.mpr hε))
  let K := KP ∪ KP'
  have hKco := IsCompact.union hKPco hKP'co
  have hKcl := IsClosed.union hKPcl hKP'cl
  simp [← Set.compl_eq_univ_diff] at hKP hKP'
  have hKPbound : P (KP ∪ KP')ᶜ < ε.toNNReal := lt_of_le_of_lt
        (measure_mono (Set.compl_subset_compl_of_subset (Set.subset_union_left))) hKP
  have hKP'bound : P' (KP ∪ KP')ᶜ < ε.toNNReal := lt_of_le_of_lt
        (measure_mono (Set.compl_subset_compl_of_subset (Set.subset_union_right))) hKP'
<<<<<<< HEAD
  -- stone-weierstrass approximation of f on K
  obtain ⟨g', hg'A, hg'approx⟩ :=
      ContinuousMap.exists_mem_subalgebra_near_continuous_of_isCompact_of_separatesPoints
      hA f hKco (Left.mul_pos (sqrt_pos_of_pos hε) (inv_pos_of_pos pos_of_measure))
  simp only [Subalgebra.mem_map] at hg'A
  set g := hg'A.choose with hg
  have hgA : g ∈ A := hg'A.choose_spec.1
  have hgapprox : ∀ x ∈ K, ‖g x - f x‖ < sqrt ε * const⁻¹ := by
    rw [← coe_toContinuousMapₐ ℝ g, hg'A.choose_spec.2]
    exact hg'approx
=======
  -- Stone-Weierstrass approximation of f on K
  obtain ⟨g, hgA, hgapprox⟩ :=
    f.exists_mem_subalgebra_near_continuous_of_isCompact_of_separatesPoints
      hA hKco (Left.mul_pos (sqrt_pos_of_pos hε) (inv_pos_of_pos pos_of_measure))
>>>>>>> c94d2e2d
  -- collect the results needed in the decomposition at the end of the proof
  have line1 : |∫ x, mulExpNegMulSq ε (f x) ∂P
      - ∫ x in K, mulExpNegMulSq ε (f x) ∂P| < sqrt ε :=
    abs_integral_sub_setIntegral_mulExpNegMulSq_comp_lt
      f (IsClosed.measurableSet hKcl) hε hKPbound
  have line3 : |∫ x in K, mulExpNegMulSq ε (g x) ∂P
      - ∫ x, mulExpNegMulSq ε (g x) ∂P| < sqrt ε := by
    rw [abs_sub_comm]
    exact (abs_integral_sub_setIntegral_mulExpNegMulSq_comp_lt
      g (IsClosed.measurableSet hKcl) hε hKPbound)
  have line5 : |∫ x, mulExpNegMulSq ε (g x) ∂P'
      - ∫ x in K, mulExpNegMulSq ε (g x) ∂P'| < sqrt ε :=
    (abs_integral_sub_setIntegral_mulExpNegMulSq_comp_lt
      g (IsClosed.measurableSet hKcl) hε hKP'bound)
  have line7 : |∫ x in K, mulExpNegMulSq ε (f x) ∂P'
      - ∫ x, mulExpNegMulSq ε (f x) ∂P'| < sqrt ε := by
    rw [abs_sub_comm]
    exact (abs_integral_sub_setIntegral_mulExpNegMulSq_comp_lt
      f (IsClosed.measurableSet hKcl) hε hKP'bound)
  have line2 : |∫ x in K, mulExpNegMulSq ε (f x) ∂P
      - ∫ x in K, mulExpNegMulSq ε (g x) ∂P| ≤ sqrt ε := by
    rw [abs_sub_comm]
    apply le_trans (abs_setIntegral_mulExpNegMulSq_comp_sub_le_mul_measure hKco
      (IsClosed.measurableSet hKcl) f g hε hgapprox)
    rw [mul_assoc]
    apply mul_le_of_le_one_right (le_of_lt (sqrt_pos_of_pos hε))
    apply inv_mul_le_one_of_le₀ (le_max_of_le_left _) (le_of_lt pos_of_measure)
    exact (toReal_le_toReal (measure_ne_top P _) (measure_ne_top P _)).mpr
        (measure_mono (Set.subset_univ _))
  have line6 : |∫ x in K, mulExpNegMulSq ε (g x) ∂P'
      - ∫ x in K, mulExpNegMulSq ε (f x) ∂P'| ≤ sqrt ε := by
    apply le_trans (abs_setIntegral_mulExpNegMulSq_comp_sub_le_mul_measure hKco
      (IsClosed.measurableSet hKcl) f g hε hgapprox)
    rw [mul_assoc]
    apply mul_le_of_le_one_right (le_of_lt (sqrt_pos_of_pos hε))
    apply inv_mul_le_one_of_le₀ (le_max_of_le_right _) (le_of_lt pos_of_measure)
    exact (toReal_le_toReal (measure_ne_top P' _) (measure_ne_top P' _)).mpr
        (measure_mono (Set.subset_univ _))
  have line4 : |∫ x, mulExpNegMulSq ε (g x) ∂P
      - ∫ x, mulExpNegMulSq ε (g x) ∂P'| = 0 := by
    rw [abs_eq_zero, sub_eq_zero]
    exact integral_mulExpNegMulSq_comp_eq hε heq hgA
  calc
      |∫ x, mulExpNegMulSq ε (f x) ∂P - ∫ x, mulExpNegMulSq ε (f x) ∂P'|
    ≤ |∫ x, mulExpNegMulSq ε (f x) ∂P - ∫ x in K, mulExpNegMulSq ε (f x) ∂P|
      + |∫ x in K, mulExpNegMulSq ε (f x) ∂P - ∫ x in K, mulExpNegMulSq ε (g x) ∂P|
      + |∫ x in K, mulExpNegMulSq ε (g x) ∂P - ∫ x, mulExpNegMulSq ε (g x) ∂P|
      + |∫ x, mulExpNegMulSq ε (g x) ∂P - ∫ x, mulExpNegMulSq ε (g x) ∂P'|
      + |∫ x, mulExpNegMulSq ε (g x) ∂P' - ∫ x in K, mulExpNegMulSq ε (g x) ∂P'|
      + |∫ x in K, mulExpNegMulSq ε (g x) ∂P' - ∫ x in K, mulExpNegMulSq ε (f x) ∂P'|
      + |∫ x in K, mulExpNegMulSq ε (f x) ∂P' - ∫ x, mulExpNegMulSq ε (f x) ∂P'| :=
        @dist_triangle8 ℝ _ _ _ _ _ _ _ _ _
  _ ≤ 6 * sqrt ε := by linarith<|MERGE_RESOLUTION|>--- conflicted
+++ resolved
@@ -188,7 +188,6 @@
         (measure_mono (Set.compl_subset_compl_of_subset (Set.subset_union_left))) hKP
   have hKP'bound : P' (KP ∪ KP')ᶜ < ε.toNNReal := lt_of_le_of_lt
         (measure_mono (Set.compl_subset_compl_of_subset (Set.subset_union_right))) hKP'
-<<<<<<< HEAD
   -- stone-weierstrass approximation of f on K
   obtain ⟨g', hg'A, hg'approx⟩ :=
       ContinuousMap.exists_mem_subalgebra_near_continuous_of_isCompact_of_separatesPoints
@@ -199,12 +198,6 @@
   have hgapprox : ∀ x ∈ K, ‖g x - f x‖ < sqrt ε * const⁻¹ := by
     rw [← coe_toContinuousMapₐ ℝ g, hg'A.choose_spec.2]
     exact hg'approx
-=======
-  -- Stone-Weierstrass approximation of f on K
-  obtain ⟨g, hgA, hgapprox⟩ :=
-    f.exists_mem_subalgebra_near_continuous_of_isCompact_of_separatesPoints
-      hA hKco (Left.mul_pos (sqrt_pos_of_pos hε) (inv_pos_of_pos pos_of_measure))
->>>>>>> c94d2e2d
   -- collect the results needed in the decomposition at the end of the proof
   have line1 : |∫ x, mulExpNegMulSq ε (f x) ∂P
       - ∫ x in K, mulExpNegMulSq ε (f x) ∂P| < sqrt ε :=
