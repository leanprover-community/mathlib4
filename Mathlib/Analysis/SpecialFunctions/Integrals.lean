--- conflicted
+++ resolved
@@ -377,10 +377,6 @@
 @[simp]
 theorem integral_pow : ∫ x in a..b, x ^ n = (b ^ (n + 1) - a ^ (n + 1)) / (n + 1) := by
   simpa only [← Int.ofNat_succ, zpow_natCast] using integral_zpow (Or.inl n.cast_nonneg)
-<<<<<<< HEAD
-#align integral_pow integral_pow
-=======
->>>>>>> 59de845a
 
 /-- Integral of `|x - a| ^ n` over `Ι a b`. This integral appears in the proof of the
 Picard-Lindelöf/Cauchy-Lipschitz theorem. -/
