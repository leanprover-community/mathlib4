/-
Copyright (c) 2021 Benjamin Davidson. All rights reserved.
Released under Apache 2.0 license as described in the file LICENSE.
Authors: Benjamin Davidson
-/
import Mathlib.MeasureTheory.Integral.FundThmCalculus
import Mathlib.Analysis.SpecialFunctions.Trigonometric.ArctanDeriv
import Mathlib.Analysis.SpecialFunctions.NonIntegrable
import Mathlib.Analysis.SpecialFunctions.Pow.Deriv

#align_import analysis.special_functions.integrals from "leanprover-community/mathlib"@"011cafb4a5bc695875d186e245d6b3df03bf6c40"

/-!
# Integration of specific interval integrals

This file contains proofs of the integrals of various specific functions. This includes:
* Integrals of simple functions, such as `id`, `pow`, `inv`, `exp`, `log`
* Integrals of some trigonometric functions, such as `sin`, `cos`, `1 / (1 + x^2)`
* The integral of `cos x ^ 2 - sin x ^ 2`
* Reduction formulae for the integrals of `sin x ^ n` and `cos x ^ n` for `n ≥ 2`
* The computation of `∫ x in 0..π, sin x ^ n` as a product for even and odd `n` (used in proving the
  Wallis product for pi)
* Integrals of the form `sin x ^ m * cos x ^ n`

With these lemmas, many simple integrals can be computed by `simp` or `norm_num`.
See `test/integration.lean` for specific examples.

This file also contains some facts about the interval integrability of specific functions.

This file is still being developed.

## Tags

integrate, integration, integrable, integrability
-/


open Real Nat Set Finset

open scoped Real BigOperators Interval

variable {a b : ℝ} (n : ℕ)

namespace intervalIntegral

open MeasureTheory

variable {f : ℝ → ℝ} {μ ν : Measure ℝ} [IsLocallyFiniteMeasure μ] (c d : ℝ)

/-! ### Interval integrability -/


@[simp]
theorem intervalIntegrable_pow : IntervalIntegrable (fun x => x ^ n) μ a b :=
  (continuous_pow n).intervalIntegrable a b
#align interval_integral.interval_integrable_pow intervalIntegral.intervalIntegrable_pow

theorem intervalIntegrable_zpow {n : ℤ} (h : 0 ≤ n ∨ (0 : ℝ) ∉ [[a, b]]) :
    IntervalIntegrable (fun x => x ^ n) μ a b :=
  (continuousOn_id.zpow₀ n fun _ hx => h.symm.imp (ne_of_mem_of_not_mem hx) id).intervalIntegrable
#align interval_integral.interval_integrable_zpow intervalIntegral.intervalIntegrable_zpow

/-- See `intervalIntegrable_rpow'` for a version with a weaker hypothesis on `r`, but assuming the
measure is volume. -/
theorem intervalIntegrable_rpow {r : ℝ} (h : 0 ≤ r ∨ (0 : ℝ) ∉ [[a, b]]) :
    IntervalIntegrable (fun x => x ^ r) μ a b :=
  (continuousOn_id.rpow_const fun _ hx =>
    h.symm.imp (ne_of_mem_of_not_mem hx) id).intervalIntegrable
#align interval_integral.interval_integrable_rpow intervalIntegral.intervalIntegrable_rpow

/-- See `intervalIntegrable_rpow` for a version applying to any locally finite measure, but with a
stronger hypothesis on `r`. -/
theorem intervalIntegrable_rpow' {r : ℝ} (h : -1 < r) :
    IntervalIntegrable (fun x => x ^ r) volume a b := by
  suffices ∀ c : ℝ, IntervalIntegrable (fun x => x ^ r) volume 0 c by
    exact IntervalIntegrable.trans (this a).symm (this b)
  have : ∀ c : ℝ, 0 ≤ c → IntervalIntegrable (fun x => x ^ r) volume 0 c := by
    intro c hc
    rw [intervalIntegrable_iff, uIoc_of_le hc]
    have hderiv : ∀ x ∈ Ioo 0 c, HasDerivAt (fun x : ℝ => x ^ (r + 1) / (r + 1)) (x ^ r) x := by
      intro x hx
      convert (Real.hasDerivAt_rpow_const (p := r + 1) (Or.inl hx.1.ne')).div_const (r + 1) using 1
      field_simp [(by linarith : r + 1 ≠ 0)]
    apply integrableOn_deriv_of_nonneg _ hderiv
    · intro x hx; apply rpow_nonneg hx.1.le
    · refine' (continuousOn_id.rpow_const _).div_const _; intro x _; right; linarith
  intro c; rcases le_total 0 c with (hc | hc)
  · exact this c hc
  · rw [IntervalIntegrable.iff_comp_neg, neg_zero]
    have m := (this (-c) (by linarith)).smul (cos (r * π))
    rw [intervalIntegrable_iff] at m ⊢
    refine' m.congr_fun _ measurableSet_Ioc; intro x hx
    rw [uIoc_of_le (by linarith : 0 ≤ -c)] at hx
    simp only [Pi.smul_apply, Algebra.id.smul_eq_mul, log_neg_eq_log, mul_comm,
      rpow_def_of_pos hx.1, rpow_def_of_neg (by linarith [hx.1] : -x < 0)]
#align interval_integral.interval_integrable_rpow' intervalIntegral.intervalIntegrable_rpow'

/-- The power function `x ↦ x^s` is integrable on `(0, t)` iff `-1 < s`. -/
lemma integrableOn_Ioo_rpow_iff {s t : ℝ} (ht : 0 < t) :
    IntegrableOn (fun x ↦ x ^ s) (Ioo (0 : ℝ) t) ↔ -1 < s := by
  refine ⟨fun h ↦ ?_, fun h ↦ by simpa [intervalIntegrable_iff_integrableOn_Ioo_of_le ht.le]
    using intervalIntegrable_rpow' h (a := 0) (b := t)⟩
  contrapose! h
  intro H
  have I : 0 < min 1 t := lt_min zero_lt_one ht
  have H' : IntegrableOn (fun x ↦ x ^ s) (Ioo 0 (min 1 t)) :=
    H.mono (Set.Ioo_subset_Ioo le_rfl (min_le_right _ _)) le_rfl
  have : IntegrableOn (fun x ↦ x⁻¹) (Ioo 0 (min 1 t)) := by
    apply H'.mono' measurable_inv.aestronglyMeasurable
    filter_upwards [ae_restrict_mem measurableSet_Ioo] with x hx
    simp only [norm_inv, Real.norm_eq_abs, abs_of_nonneg (le_of_lt hx.1)]
    rwa [← Real.rpow_neg_one x, Real.rpow_le_rpow_left_iff_of_base_lt_one hx.1]
    exact lt_of_lt_of_le hx.2 (min_le_left _ _)
  have : IntervalIntegrable (fun x ↦ x⁻¹) volume 0 (min 1 t) := by
    rwa [intervalIntegrable_iff_integrableOn_Ioo_of_le I.le]
  simp [intervalIntegrable_inv_iff, I.ne] at this

/-- See `intervalIntegrable_cpow'` for a version with a weaker hypothesis on `r`, but assuming the
measure is volume. -/
theorem intervalIntegrable_cpow {r : ℂ} (h : 0 ≤ r.re ∨ (0 : ℝ) ∉ [[a, b]]) :
    IntervalIntegrable (fun x : ℝ => (x : ℂ) ^ r) μ a b := by
  by_cases h2 : (0 : ℝ) ∉ [[a, b]]
  · -- Easy case #1: 0 ∉ [a, b] -- use continuity.
    refine' (ContinuousAt.continuousOn fun x hx => _).intervalIntegrable
    exact Complex.continuousAt_ofReal_cpow_const _ _ (Or.inr <| ne_of_mem_of_not_mem hx h2)
  rw [eq_false h2, or_false_iff] at h
  rcases lt_or_eq_of_le h with (h' | h')
  · -- Easy case #2: 0 < re r -- again use continuity
    exact (Complex.continuous_ofReal_cpow_const h').intervalIntegrable _ _
  -- Now the hard case: re r = 0 and 0 is in the interval.
  refine' (IntervalIntegrable.intervalIntegrable_norm_iff _).mp _
  · refine' (measurable_of_continuousOn_compl_singleton (0 : ℝ) _).aestronglyMeasurable
    exact ContinuousAt.continuousOn fun x hx =>
      Complex.continuousAt_ofReal_cpow_const x r (Or.inr hx)
  -- reduce to case of integral over `[0, c]`
  suffices ∀ c : ℝ, IntervalIntegrable (fun x : ℝ => ‖(x:ℂ) ^ r‖) μ 0 c from
    (this a).symm.trans (this b)
  intro c
  rcases le_or_lt 0 c with (hc | hc)
  · -- case `0 ≤ c`: integrand is identically 1
    have : IntervalIntegrable (fun _ => 1 : ℝ → ℝ) μ 0 c := intervalIntegrable_const
    rw [intervalIntegrable_iff_integrableOn_Ioc_of_le hc] at this ⊢
    refine' IntegrableOn.congr_fun this (fun x hx => _) measurableSet_Ioc
    dsimp only
    rw [Complex.norm_eq_abs, Complex.abs_cpow_eq_rpow_re_of_pos hx.1, ← h', rpow_zero]
  · -- case `c < 0`: integrand is identically constant, *except* at `x = 0` if `r ≠ 0`.
    apply IntervalIntegrable.symm
    rw [intervalIntegrable_iff_integrableOn_Ioc_of_le hc.le]
    have : Ioc c 0 = Ioo c 0 ∪ {(0 : ℝ)} := by
      rw [← Ioo_union_Icc_eq_Ioc hc (le_refl 0), ← Icc_def]
      simp_rw [← le_antisymm_iff, setOf_eq_eq_singleton']
    rw [this, integrableOn_union, and_comm]; constructor
    · refine' integrableOn_singleton_iff.mpr (Or.inr _)
      exact isFiniteMeasureOnCompacts_of_isLocallyFiniteMeasure.lt_top_of_isCompact
        isCompact_singleton
    · have : ∀ x : ℝ, x ∈ Ioo c 0 → ‖Complex.exp (↑π * Complex.I * r)‖ = ‖(x : ℂ) ^ r‖ := by
        intro x hx
        rw [Complex.ofReal_cpow_of_nonpos hx.2.le, norm_mul, ← Complex.ofReal_neg,
          Complex.norm_eq_abs (_ ^ _), Complex.abs_cpow_eq_rpow_re_of_pos (neg_pos.mpr hx.2), ← h',
          rpow_zero, one_mul]
      refine' IntegrableOn.congr_fun _ this measurableSet_Ioo
      rw [integrableOn_const]
      refine' Or.inr ((measure_mono Set.Ioo_subset_Icc_self).trans_lt _)
      exact isFiniteMeasureOnCompacts_of_isLocallyFiniteMeasure.lt_top_of_isCompact isCompact_Icc
#align interval_integral.interval_integrable_cpow intervalIntegral.intervalIntegrable_cpow

/-- See `intervalIntegrable_cpow` for a version applying to any locally finite measure, but with a
stronger hypothesis on `r`. -/
theorem intervalIntegrable_cpow' {r : ℂ} (h : -1 < r.re) :
    IntervalIntegrable (fun x : ℝ => (x : ℂ) ^ r) volume a b := by
  suffices ∀ c : ℝ, IntervalIntegrable (fun x => (x : ℂ) ^ r) volume 0 c by
    exact IntervalIntegrable.trans (this a).symm (this b)
  have : ∀ c : ℝ, 0 ≤ c → IntervalIntegrable (fun x => (x : ℂ) ^ r) volume 0 c := by
    intro c hc
    rw [← IntervalIntegrable.intervalIntegrable_norm_iff]
    · rw [intervalIntegrable_iff]
      apply IntegrableOn.congr_fun
      · rw [← intervalIntegrable_iff]; exact intervalIntegral.intervalIntegrable_rpow' h
      · intro x hx
        rw [uIoc_of_le hc] at hx
        dsimp only
        rw [Complex.norm_eq_abs, Complex.abs_cpow_eq_rpow_re_of_pos hx.1]
      · exact measurableSet_uIoc
    · refine' ContinuousOn.aestronglyMeasurable _ measurableSet_uIoc
      refine' ContinuousAt.continuousOn fun x hx => _
      rw [uIoc_of_le hc] at hx
      refine' (continuousAt_cpow_const (Or.inl _)).comp Complex.continuous_ofReal.continuousAt
      rw [Complex.ofReal_re]
      exact hx.1
  intro c; rcases le_total 0 c with (hc | hc)
  · exact this c hc
  · rw [IntervalIntegrable.iff_comp_neg, neg_zero]
    have m := (this (-c) (by linarith)).const_mul (Complex.exp (π * Complex.I * r))
    rw [intervalIntegrable_iff, uIoc_of_le (by linarith : 0 ≤ -c)] at m ⊢
    refine' m.congr_fun (fun x hx => _) measurableSet_Ioc
    dsimp only
    have : -x ≤ 0 := by linarith [hx.1]
    rw [Complex.ofReal_cpow_of_nonpos this, mul_comm]
    simp
#align interval_integral.interval_integrable_cpow' intervalIntegral.intervalIntegrable_cpow'

/-- The complex power function `x ↦ x^s` is integrable on `(0, t)` iff `-1 < s.re`. -/
theorem integrableOn_Ioo_cpow_iff {s : ℂ} {t : ℝ} (ht : 0 < t) :
    IntegrableOn (fun x : ℝ ↦ (x : ℂ) ^ s) (Ioo (0 : ℝ) t) ↔ -1 < s.re := by
  refine ⟨fun h ↦ ?_, fun h ↦ by simpa [intervalIntegrable_iff_integrableOn_Ioo_of_le ht.le]
    using intervalIntegrable_cpow' h (a := 0) (b := t)⟩
  have B : IntegrableOn (fun a ↦ a ^ s.re) (Ioo 0 t) := by
    apply (integrableOn_congr_fun _ measurableSet_Ioo).1 h.norm
    intro a ha
    simp [Complex.abs_cpow_eq_rpow_re_of_pos ha.1]
  rwa [integrableOn_Ioo_rpow_iff ht] at B

@[simp]
theorem intervalIntegrable_id : IntervalIntegrable (fun x => x) μ a b :=
  continuous_id.intervalIntegrable a b
#align interval_integral.interval_integrable_id intervalIntegral.intervalIntegrable_id

-- @[simp] -- Porting note (#10618): simp can prove this
theorem intervalIntegrable_const : IntervalIntegrable (fun _ => c) μ a b :=
  continuous_const.intervalIntegrable a b
#align interval_integral.interval_integrable_const intervalIntegral.intervalIntegrable_const

theorem intervalIntegrable_one_div (h : ∀ x : ℝ, x ∈ [[a, b]] → f x ≠ 0)
    (hf : ContinuousOn f [[a, b]]) : IntervalIntegrable (fun x => 1 / f x) μ a b :=
  (continuousOn_const.div hf h).intervalIntegrable
#align interval_integral.interval_integrable_one_div intervalIntegral.intervalIntegrable_one_div

@[simp]
theorem intervalIntegrable_inv (h : ∀ x : ℝ, x ∈ [[a, b]] → f x ≠ 0)
    (hf : ContinuousOn f [[a, b]]) : IntervalIntegrable (fun x => (f x)⁻¹) μ a b := by
  simpa only [one_div] using intervalIntegrable_one_div h hf
#align interval_integral.interval_integrable_inv intervalIntegral.intervalIntegrable_inv

@[simp]
theorem intervalIntegrable_exp : IntervalIntegrable exp μ a b :=
  continuous_exp.intervalIntegrable a b
#align interval_integral.interval_integrable_exp intervalIntegral.intervalIntegrable_exp

@[simp]
theorem _root_.IntervalIntegrable.log (hf : ContinuousOn f [[a, b]])
    (h : ∀ x : ℝ, x ∈ [[a, b]] → f x ≠ 0) :
    IntervalIntegrable (fun x => log (f x)) μ a b :=
  (ContinuousOn.log hf h).intervalIntegrable
#align interval_integrable.log IntervalIntegrable.log

@[simp]
theorem intervalIntegrable_log (h : (0 : ℝ) ∉ [[a, b]]) : IntervalIntegrable log μ a b :=
  IntervalIntegrable.log continuousOn_id fun _ hx => ne_of_mem_of_not_mem hx h
#align interval_integral.interval_integrable_log intervalIntegral.intervalIntegrable_log

@[simp]
theorem intervalIntegrable_sin : IntervalIntegrable sin μ a b :=
  continuous_sin.intervalIntegrable a b
#align interval_integral.interval_integrable_sin intervalIntegral.intervalIntegrable_sin

@[simp]
theorem intervalIntegrable_cos : IntervalIntegrable cos μ a b :=
  continuous_cos.intervalIntegrable a b
#align interval_integral.interval_integrable_cos intervalIntegral.intervalIntegrable_cos

theorem intervalIntegrable_one_div_one_add_sq :
    IntervalIntegrable (fun x : ℝ => 1 / (↑1 + x ^ 2)) μ a b := by
  refine' (continuous_const.div _ fun x => _).intervalIntegrable a b
  · continuity
  · nlinarith
#align interval_integral.interval_integrable_one_div_one_add_sq intervalIntegral.intervalIntegrable_one_div_one_add_sq

@[simp]
theorem intervalIntegrable_inv_one_add_sq :
    IntervalIntegrable (fun x : ℝ => (↑1 + x ^ 2)⁻¹) μ a b := by
  field_simp; exact mod_cast intervalIntegrable_one_div_one_add_sq
#align interval_integral.interval_integrable_inv_one_add_sq intervalIntegral.intervalIntegrable_inv_one_add_sq

/-! ### Integrals of the form `c * ∫ x in a..b, f (c * x + d)` -/


-- Porting note (#10618): was @[simp];
-- simpNF says LHS does not simplify when applying lemma on itself
theorem mul_integral_comp_mul_right : (c * ∫ x in a..b, f (x * c)) = ∫ x in a * c..b * c, f x :=
  smul_integral_comp_mul_right f c
#align interval_integral.mul_integral_comp_mul_right intervalIntegral.mul_integral_comp_mul_right

-- Porting note (#10618): was @[simp]
theorem mul_integral_comp_mul_left : (c * ∫ x in a..b, f (c * x)) = ∫ x in c * a..c * b, f x :=
  smul_integral_comp_mul_left f c
#align interval_integral.mul_integral_comp_mul_left intervalIntegral.mul_integral_comp_mul_left

-- Porting note (#10618): was @[simp]
theorem inv_mul_integral_comp_div : (c⁻¹ * ∫ x in a..b, f (x / c)) = ∫ x in a / c..b / c, f x :=
  inv_smul_integral_comp_div f c
#align interval_integral.inv_mul_integral_comp_div intervalIntegral.inv_mul_integral_comp_div

-- Porting note (#10618): was @[simp]
theorem mul_integral_comp_mul_add :
    (c * ∫ x in a..b, f (c * x + d)) = ∫ x in c * a + d..c * b + d, f x :=
  smul_integral_comp_mul_add f c d
#align interval_integral.mul_integral_comp_mul_add intervalIntegral.mul_integral_comp_mul_add

-- Porting note (#10618): was @[simp]
theorem mul_integral_comp_add_mul :
    (c * ∫ x in a..b, f (d + c * x)) = ∫ x in d + c * a..d + c * b, f x :=
  smul_integral_comp_add_mul f c d
#align interval_integral.mul_integral_comp_add_mul intervalIntegral.mul_integral_comp_add_mul

-- Porting note (#10618): was @[simp]
theorem inv_mul_integral_comp_div_add :
    (c⁻¹ * ∫ x in a..b, f (x / c + d)) = ∫ x in a / c + d..b / c + d, f x :=
  inv_smul_integral_comp_div_add f c d
#align interval_integral.inv_mul_integral_comp_div_add intervalIntegral.inv_mul_integral_comp_div_add

-- Porting note (#10618): was @[simp]
theorem inv_mul_integral_comp_add_div :
    (c⁻¹ * ∫ x in a..b, f (d + x / c)) = ∫ x in d + a / c..d + b / c, f x :=
  inv_smul_integral_comp_add_div f c d
#align interval_integral.inv_mul_integral_comp_add_div intervalIntegral.inv_mul_integral_comp_add_div

-- Porting note (#10618): was @[simp]
theorem mul_integral_comp_mul_sub :
    (c * ∫ x in a..b, f (c * x - d)) = ∫ x in c * a - d..c * b - d, f x :=
  smul_integral_comp_mul_sub f c d
#align interval_integral.mul_integral_comp_mul_sub intervalIntegral.mul_integral_comp_mul_sub

-- Porting note (#10618): was @[simp]
theorem mul_integral_comp_sub_mul :
    (c * ∫ x in a..b, f (d - c * x)) = ∫ x in d - c * b..d - c * a, f x :=
  smul_integral_comp_sub_mul f c d
#align interval_integral.mul_integral_comp_sub_mul intervalIntegral.mul_integral_comp_sub_mul

-- Porting note (#10618): was @[simp]
theorem inv_mul_integral_comp_div_sub :
    (c⁻¹ * ∫ x in a..b, f (x / c - d)) = ∫ x in a / c - d..b / c - d, f x :=
  inv_smul_integral_comp_div_sub f c d
#align interval_integral.inv_mul_integral_comp_div_sub intervalIntegral.inv_mul_integral_comp_div_sub

-- Porting note (#10618): was @[simp]
theorem inv_mul_integral_comp_sub_div :
    (c⁻¹ * ∫ x in a..b, f (d - x / c)) = ∫ x in d - b / c..d - a / c, f x :=
  inv_smul_integral_comp_sub_div f c d
#align interval_integral.inv_mul_integral_comp_sub_div intervalIntegral.inv_mul_integral_comp_sub_div

end intervalIntegral

open intervalIntegral

/-! ### Integrals of simple functions -/


theorem integral_cpow {r : ℂ} (h : -1 < r.re ∨ r ≠ -1 ∧ (0 : ℝ) ∉ [[a, b]]) :
    (∫ x : ℝ in a..b, (x : ℂ) ^ r) = ((b:ℂ) ^ (r + 1) - (a:ℂ) ^ (r + 1)) / (r + 1) := by
  rw [sub_div]
  have hr : r + 1 ≠ 0 := by
    cases' h with h h
    · apply_fun Complex.re
      rw [Complex.add_re, Complex.one_re, Complex.zero_re, Ne, add_eq_zero_iff_eq_neg]
      exact h.ne'
    · rw [Ne, ← add_eq_zero_iff_eq_neg] at h; exact h.1
  by_cases hab : (0 : ℝ) ∉ [[a, b]]
  · apply integral_eq_sub_of_hasDerivAt (fun x hx => ?_)
      (intervalIntegrable_cpow (r := r) <| Or.inr hab)
    refine' hasDerivAt_ofReal_cpow (ne_of_mem_of_not_mem hx hab) _
    contrapose! hr; rwa [add_eq_zero_iff_eq_neg]
  replace h : -1 < r.re := by tauto
  suffices ∀ c : ℝ, (∫ x : ℝ in (0)..c, (x : ℂ) ^ r) =
      (c:ℂ) ^ (r + 1) / (r + 1) - (0:ℂ) ^ (r + 1) / (r + 1) by
    rw [← integral_add_adjacent_intervals (@intervalIntegrable_cpow' a 0 r h)
      (@intervalIntegrable_cpow' 0 b r h), integral_symm, this a, this b, Complex.zero_cpow hr]
    ring
  intro c
  apply integral_eq_sub_of_hasDeriv_right
  · refine' ((Complex.continuous_ofReal_cpow_const _).div_const _).continuousOn
    rwa [Complex.add_re, Complex.one_re, ← neg_lt_iff_pos_add]
  · refine' fun x hx => (hasDerivAt_ofReal_cpow _ _).hasDerivWithinAt
    · rcases le_total c 0 with (hc | hc)
      · rw [max_eq_left hc] at hx; exact hx.2.ne
      · rw [min_eq_left hc] at hx; exact hx.1.ne'
    · contrapose! hr; rw [hr]; ring
  · exact intervalIntegrable_cpow' h
#align integral_cpow integral_cpow

theorem integral_rpow {r : ℝ} (h : -1 < r ∨ r ≠ -1 ∧ (0 : ℝ) ∉ [[a, b]]) :
    ∫ x in a..b, x ^ r = (b ^ (r + 1) - a ^ (r + 1)) / (r + 1) := by
  have h' : -1 < (r : ℂ).re ∨ (r : ℂ) ≠ -1 ∧ (0 : ℝ) ∉ [[a, b]] := by
    cases h
    · left; rwa [Complex.ofReal_re]
    · right; rwa [← Complex.ofReal_one, ← Complex.ofReal_neg, Ne, Complex.ofReal_inj]
  have :
    (∫ x in a..b, (x : ℂ) ^ (r : ℂ)) = ((b : ℂ) ^ (r + 1 : ℂ) - (a : ℂ) ^ (r + 1 : ℂ)) / (r + 1) :=
    integral_cpow h'
  apply_fun Complex.re at this; convert this
  · simp_rw [intervalIntegral_eq_integral_uIoc, Complex.real_smul, Complex.re_ofReal_mul]
<<<<<<< HEAD
    -- Porting note: was `change ... with ...`
    have : Complex.re = RCLike.re := rfl
    rw [this, ← integral_re]
    · rfl
    refine' intervalIntegrable_iff.mp _
    cases' h' with h' h'
    · exact intervalIntegrable_cpow' h'
    · exact intervalIntegrable_cpow (Or.inr h'.2)
=======
    · -- Porting note: was `change ... with ...`
      have : Complex.re = RCLike.re := rfl
      rw [this, ← integral_re]
      · rfl
      refine' intervalIntegrable_iff.mp _
      cases' h' with h' h'
      · exact intervalIntegrable_cpow' h'
      · exact intervalIntegrable_cpow (Or.inr h'.2)
>>>>>>> d29b3780
  · rw [(by push_cast; rfl : (r : ℂ) + 1 = ((r + 1 : ℝ) : ℂ))]
    simp_rw [div_eq_inv_mul, ← Complex.ofReal_inv, Complex.re_ofReal_mul, Complex.sub_re]
    rfl
#align integral_rpow integral_rpow

theorem integral_zpow {n : ℤ} (h : 0 ≤ n ∨ n ≠ -1 ∧ (0 : ℝ) ∉ [[a, b]]) :
    ∫ x in a..b, x ^ n = (b ^ (n + 1) - a ^ (n + 1)) / (n + 1) := by
  replace h : -1 < (n : ℝ) ∨ (n : ℝ) ≠ -1 ∧ (0 : ℝ) ∉ [[a, b]] := mod_cast h
  exact mod_cast integral_rpow h
#align integral_zpow integral_zpow

@[simp]
theorem integral_pow : ∫ x in a..b, x ^ n = (b ^ (n + 1) - a ^ (n + 1)) / (n + 1) := by
  simpa only [← Int.ofNat_succ, zpow_natCast] using integral_zpow (Or.inl n.cast_nonneg)
#align integral_pow integral_pow

/-- Integral of `|x - a| ^ n` over `Ι a b`. This integral appears in the proof of the
Picard-Lindelöf/Cauchy-Lipschitz theorem. -/
theorem integral_pow_abs_sub_uIoc : ∫ x in Ι a b, |x - a| ^ n = |b - a| ^ (n + 1) / (n + 1) := by
  rcases le_or_lt a b with hab | hab
  · calc
      ∫ x in Ι a b, |x - a| ^ n = ∫ x in a..b, |x - a| ^ n := by
        rw [uIoc_of_le hab, ← integral_of_le hab]
      _ = ∫ x in (0)..(b - a), x ^ n := by
        simp only [integral_comp_sub_right fun x => |x| ^ n, sub_self]
        refine' integral_congr fun x hx => congr_arg₂ Pow.pow (abs_of_nonneg <| _) rfl
        rw [uIcc_of_le (sub_nonneg.2 hab)] at hx
        exact hx.1
      _ = |b - a| ^ (n + 1) / (n + 1) := by simp [abs_of_nonneg (sub_nonneg.2 hab)]
  · calc
      ∫ x in Ι a b, |x - a| ^ n = ∫ x in b..a, |x - a| ^ n := by
        rw [uIoc_of_lt hab, ← integral_of_le hab.le]
      _ = ∫ x in b - a..0, (-x) ^ n := by
        simp only [integral_comp_sub_right fun x => |x| ^ n, sub_self]
        refine' integral_congr fun x hx => congr_arg₂ Pow.pow (abs_of_nonpos <| _) rfl
        rw [uIcc_of_le (sub_nonpos.2 hab.le)] at hx
        exact hx.2
      _ = |b - a| ^ (n + 1) / (n + 1) := by
        simp [integral_comp_neg fun x => x ^ n, abs_of_neg (sub_neg.2 hab)]
#align integral_pow_abs_sub_uIoc integral_pow_abs_sub_uIoc

@[simp]
theorem integral_id : ∫ x in a..b, x = (b ^ 2 - a ^ 2) / 2 := by
  have := @integral_pow a b 1
  norm_num at this
  exact this
#align integral_id integral_id

-- @[simp] -- Porting note (#10618): simp can prove this
theorem integral_one : (∫ _ in a..b, (1 : ℝ)) = b - a := by
  simp only [mul_one, smul_eq_mul, integral_const]
#align integral_one integral_one

theorem integral_const_on_unit_interval : ∫ _ in a..a + 1, b = b := by simp
#align integral_const_on_unit_interval integral_const_on_unit_interval

@[simp]
theorem integral_inv (h : (0 : ℝ) ∉ [[a, b]]) : ∫ x in a..b, x⁻¹ = log (b / a) := by
  have h' := fun x (hx : x ∈ [[a, b]]) => ne_of_mem_of_not_mem hx h
  rw [integral_deriv_eq_sub' _ deriv_log' (fun x hx => differentiableAt_log (h' x hx))
      (continuousOn_inv₀.mono <| subset_compl_singleton_iff.mpr h),
    log_div (h' b right_mem_uIcc) (h' a left_mem_uIcc)]
#align integral_inv integral_inv

@[simp]
theorem integral_inv_of_pos (ha : 0 < a) (hb : 0 < b) : ∫ x in a..b, x⁻¹ = log (b / a) :=
  integral_inv <| not_mem_uIcc_of_lt ha hb
#align integral_inv_of_pos integral_inv_of_pos

@[simp]
theorem integral_inv_of_neg (ha : a < 0) (hb : b < 0) : ∫ x in a..b, x⁻¹ = log (b / a) :=
  integral_inv <| not_mem_uIcc_of_gt ha hb
#align integral_inv_of_neg integral_inv_of_neg

theorem integral_one_div (h : (0 : ℝ) ∉ [[a, b]]) : ∫ x : ℝ in a..b, 1 / x = log (b / a) := by
  simp only [one_div, integral_inv h]
#align integral_one_div integral_one_div

theorem integral_one_div_of_pos (ha : 0 < a) (hb : 0 < b) :
    ∫ x : ℝ in a..b, 1 / x = log (b / a) := by simp only [one_div, integral_inv_of_pos ha hb]
#align integral_one_div_of_pos integral_one_div_of_pos

theorem integral_one_div_of_neg (ha : a < 0) (hb : b < 0) :
    ∫ x : ℝ in a..b, 1 / x = log (b / a) := by simp only [one_div, integral_inv_of_neg ha hb]
#align integral_one_div_of_neg integral_one_div_of_neg

@[simp]
theorem integral_exp : ∫ x in a..b, exp x = exp b - exp a := by
  rw [integral_deriv_eq_sub']
  · simp
  · exact fun _ _ => differentiableAt_exp
  · exact continuousOn_exp
#align integral_exp integral_exp

theorem integral_exp_mul_complex {c : ℂ} (hc : c ≠ 0) :
    (∫ x in a..b, Complex.exp (c * x)) = (Complex.exp (c * b) - Complex.exp (c * a)) / c := by
  have D : ∀ x : ℝ, HasDerivAt (fun y : ℝ => Complex.exp (c * y) / c) (Complex.exp (c * x)) x := by
    intro x
    conv => congr
    rw [← mul_div_cancel_right₀ (Complex.exp (c * x)) hc]
    apply ((Complex.hasDerivAt_exp _).comp x _).div_const c
    simpa only [mul_one] using ((hasDerivAt_id (x : ℂ)).const_mul _).comp_ofReal
  rw [integral_deriv_eq_sub' _ (funext fun x => (D x).deriv) fun x _ => (D x).differentiableAt]
  · ring
  · apply Continuous.continuousOn; continuity
#align integral_exp_mul_complex integral_exp_mul_complex

@[simp]
theorem integral_log (h : (0 : ℝ) ∉ [[a, b]]) :
    ∫ x in a..b, log x = b * log b - a * log a - b + a := by
  have h' := fun x (hx : x ∈ [[a, b]]) => ne_of_mem_of_not_mem hx h
  have heq := fun x hx => mul_inv_cancel (h' x hx)
  convert integral_mul_deriv_eq_deriv_mul (fun x hx => hasDerivAt_log (h' x hx))
    (fun x _ => hasDerivAt_id x) (continuousOn_inv₀.mono <|
      subset_compl_singleton_iff.mpr h).intervalIntegrable
        continuousOn_const.intervalIntegrable using 1 <;>
  simp [integral_congr heq, mul_comm, ← sub_add]
#align integral_log integral_log

@[simp]
theorem integral_log_of_pos (ha : 0 < a) (hb : 0 < b) :
    ∫ x in a..b, log x = b * log b - a * log a - b + a :=
  integral_log <| not_mem_uIcc_of_lt ha hb
#align integral_log_of_pos integral_log_of_pos

@[simp]
theorem integral_log_of_neg (ha : a < 0) (hb : b < 0) :
    ∫ x in a..b, log x = b * log b - a * log a - b + a :=
  integral_log <| not_mem_uIcc_of_gt ha hb
#align integral_log_of_neg integral_log_of_neg

@[simp]
theorem integral_sin : ∫ x in a..b, sin x = cos a - cos b := by
  rw [integral_deriv_eq_sub' fun x => -cos x]
  · ring
  · norm_num
  · simp only [differentiableAt_neg_iff, differentiableAt_cos, implies_true]
  · exact continuousOn_sin
#align integral_sin integral_sin

@[simp]
theorem integral_cos : ∫ x in a..b, cos x = sin b - sin a := by
  rw [integral_deriv_eq_sub']
  · norm_num
  · simp only [differentiableAt_sin, implies_true]
  · exact continuousOn_cos
#align integral_cos integral_cos

theorem integral_cos_mul_complex {z : ℂ} (hz : z ≠ 0) (a b : ℝ) :
    (∫ x in a..b, Complex.cos (z * x)) = Complex.sin (z * b) / z - Complex.sin (z * a) / z := by
  apply integral_eq_sub_of_hasDerivAt
  swap
  · apply Continuous.intervalIntegrable
    exact Complex.continuous_cos.comp (continuous_const.mul Complex.continuous_ofReal)
  intro x _
  have a := Complex.hasDerivAt_sin (↑x * z)
  have b : HasDerivAt (fun y => y * z : ℂ → ℂ) z ↑x := hasDerivAt_mul_const _
  have c : HasDerivAt (fun y : ℂ => Complex.sin (y * z)) _ ↑x := HasDerivAt.comp (𝕜 := ℂ) x a b
  have d := HasDerivAt.comp_ofReal (c.div_const z)
  simp only [mul_comm] at d
  convert d using 1
  conv_rhs => arg 1; rw [mul_comm]
  rw [mul_div_cancel_right₀ _ hz]
#align integral_cos_mul_complex integral_cos_mul_complex

theorem integral_cos_sq_sub_sin_sq :
    ∫ x in a..b, cos x ^ 2 - sin x ^ 2 = sin b * cos b - sin a * cos a := by
  simpa only [sq, sub_eq_add_neg, neg_mul_eq_mul_neg] using
    integral_deriv_mul_eq_sub (fun x _ => hasDerivAt_sin x) (fun x _ => hasDerivAt_cos x)
      continuousOn_cos.intervalIntegrable continuousOn_sin.neg.intervalIntegrable
#align integral_cos_sq_sub_sin_sq integral_cos_sq_sub_sin_sq

theorem integral_one_div_one_add_sq :
    (∫ x : ℝ in a..b, ↑1 / (↑1 + x ^ 2)) = arctan b - arctan a := by
  refine integral_deriv_eq_sub' _ Real.deriv_arctan (fun _ _ => differentiableAt_arctan _)
    (continuous_const.div ?_ fun x => ?_).continuousOn
  · continuity
  · nlinarith
#align integral_one_div_one_add_sq integral_one_div_one_add_sq

@[simp]
theorem integral_inv_one_add_sq : (∫ x : ℝ in a..b, (↑1 + x ^ 2)⁻¹) = arctan b - arctan a := by
  simp only [← one_div, integral_one_div_one_add_sq]
#align integral_inv_one_add_sq integral_inv_one_add_sq

section RpowCpow

open Complex

theorem integral_mul_cpow_one_add_sq {t : ℂ} (ht : t ≠ -1) :
    (∫ x : ℝ in a..b, (x : ℂ) * ((1:ℂ) + ↑x ^ 2) ^ t) =
      ((1:ℂ) + (b:ℂ) ^ 2) ^ (t + 1) / (2 * (t + ↑1)) -
      ((1:ℂ) + (a:ℂ) ^ 2) ^ (t + 1) / (2 * (t + ↑1)) := by
  have : t + 1 ≠ 0 := by contrapose! ht; rwa [add_eq_zero_iff_eq_neg] at ht
  apply integral_eq_sub_of_hasDerivAt
  · intro x _
    have f : HasDerivAt (fun y : ℂ => 1 + y ^ 2) (2 * x : ℂ) x := by
      convert (hasDerivAt_pow 2 (x : ℂ)).const_add 1
      simp
    have g :
      ∀ {z : ℂ}, 0 < z.re → HasDerivAt (fun z => z ^ (t + 1) / (2 * (t + 1))) (z ^ t / 2) z := by
      intro z hz
      convert (HasDerivAt.cpow_const (c := t + 1) (hasDerivAt_id _)
        (Or.inl hz)).div_const (2 * (t + 1)) using 1
      field_simp
      ring
    convert (HasDerivAt.comp (↑x) (g _) f).comp_ofReal using 1
    · field_simp; ring
    · exact mod_cast add_pos_of_pos_of_nonneg zero_lt_one (sq_nonneg x)
  · apply Continuous.intervalIntegrable
    refine' continuous_ofReal.mul _
    apply Continuous.cpow
    · exact continuous_const.add (continuous_ofReal.pow 2)
    · exact continuous_const
    · intro a
      norm_cast
      exact ofReal_mem_slitPlane.2 <| add_pos_of_pos_of_nonneg one_pos <| sq_nonneg a
#align integral_mul_cpow_one_add_sq integral_mul_cpow_one_add_sq

theorem integral_mul_rpow_one_add_sq {t : ℝ} (ht : t ≠ -1) :
    (∫ x : ℝ in a..b, x * (↑1 + x ^ 2) ^ t) =
      (↑1 + b ^ 2) ^ (t + 1) / (↑2 * (t + ↑1)) - (↑1 + a ^ 2) ^ (t + 1) / (↑2 * (t + ↑1)) := by
  have : ∀ x s : ℝ, (((↑1 + x ^ 2) ^ s : ℝ) : ℂ) = (1 + (x : ℂ) ^ 2) ^ (s:ℂ) := by
    intro x s
    norm_cast
    rw [ofReal_cpow, ofReal_add, ofReal_pow, ofReal_one]
    exact add_nonneg zero_le_one (sq_nonneg x)
  rw [← ofReal_inj]
  convert integral_mul_cpow_one_add_sq (_ : (t : ℂ) ≠ -1)
  · rw [← intervalIntegral.integral_ofReal]
    congr with x : 1
    rw [ofReal_mul, this x t]
  · simp_rw [ofReal_sub, ofReal_div, this a (t + 1), this b (t + 1)]
    push_cast; rfl
  · rw [← ofReal_one, ← ofReal_neg, Ne, ofReal_inj]
    exact ht
#align integral_mul_rpow_one_add_sq integral_mul_rpow_one_add_sq

end RpowCpow

/-! ### Integral of `sin x ^ n` -/


theorem integral_sin_pow_aux :
    (∫ x in a..b, sin x ^ (n + 2)) =
      (sin a ^ (n + 1) * cos a - sin b ^ (n + 1) * cos b + (↑n + 1) * ∫ x in a..b, sin x ^ n) -
        (↑n + 1) * ∫ x in a..b, sin x ^ (n + 2) := by
  have continuous_sin_pow : ∀ (k : ℕ), (Continuous fun x => sin x ^ k) :=
    fun k => continuous_sin.pow k
  let C := sin a ^ (n + 1) * cos a - sin b ^ (n + 1) * cos b
  have h : ∀ α β γ : ℝ, β * α * γ * α = β * (α * α * γ) := fun α β γ => by ring
  have hu : ∀ x ∈ [[a, b]],
      HasDerivAt (fun y => sin y ^ (n + 1)) ((n + 1 : ℕ) * cos x * sin x ^ n) x :=
    fun x _ => by simpa only [mul_right_comm] using (hasDerivAt_sin x).pow (n + 1)
  have hv : ∀ x ∈ [[a, b]], HasDerivAt (-cos) (sin x) x := fun x _ => by
    simpa only [neg_neg] using (hasDerivAt_cos x).neg
  have H := integral_mul_deriv_eq_deriv_mul hu hv ?_ ?_
  · calc
      (∫ x in a..b, sin x ^ (n + 2)) = ∫ x in a..b, sin x ^ (n + 1) * sin x := by
        simp only [_root_.pow_succ]
      _ = C + (↑n + 1) * ∫ x in a..b, cos x ^ 2 * sin x ^ n := by simp [H, h, sq]; ring
      _ = C + (↑n + 1) * ∫ x in a..b, sin x ^ n - sin x ^ (n + 2) := by
        simp [cos_sq', sub_mul, ← pow_add, add_comm]
      _ = (C + (↑n + 1) * ∫ x in a..b, sin x ^ n) - (↑n + 1) * ∫ x in a..b, sin x ^ (n + 2) := by
        rw [integral_sub, mul_sub, add_sub_assoc] <;>
          apply Continuous.intervalIntegrable <;> continuity
  all_goals apply Continuous.intervalIntegrable; continuity
#align integral_sin_pow_aux integral_sin_pow_aux

/-- The reduction formula for the integral of `sin x ^ n` for any natural `n ≥ 2`. -/
theorem integral_sin_pow :
    (∫ x in a..b, sin x ^ (n + 2)) =
      (sin a ^ (n + 1) * cos a - sin b ^ (n + 1) * cos b) / (n + 2) +
        (n + 1) / (n + 2) * ∫ x in a..b, sin x ^ n := by
  have : n + 2 ≠ 0 := by omega
  have : (n : ℝ) + 2 ≠ 0 := by norm_cast
  field_simp
  convert eq_sub_iff_add_eq.mp (integral_sin_pow_aux n) using 1
  ring
#align integral_sin_pow integral_sin_pow

@[simp]
theorem integral_sin_sq : ∫ x in a..b, sin x ^ 2 = (sin a * cos a - sin b * cos b + b - a) / 2 :=
  by field_simp [integral_sin_pow, add_sub_assoc]
#align integral_sin_sq integral_sin_sq

theorem integral_sin_pow_odd :
    (∫ x in (0)..π, sin x ^ (2 * n + 1)) = 2 * ∏ i in range n, (2 * (i:ℝ) + 2) / (2 * i + 3) := by
  induction' n with k ih; · norm_num
  rw [prod_range_succ_comm, mul_left_comm, ← ih, mul_succ, integral_sin_pow]
  norm_cast
  simp [-cast_add, field_simps]
#align integral_sin_pow_odd integral_sin_pow_odd

theorem integral_sin_pow_even :
    (∫ x in (0)..π, sin x ^ (2 * n)) = π * ∏ i in range n, (2 * (i:ℝ) + 1) / (2 * i + 2) := by
  induction' n with k ih; · simp
  rw [prod_range_succ_comm, mul_left_comm, ← ih, mul_succ, integral_sin_pow]
  norm_cast
  simp [-cast_add, field_simps]
#align integral_sin_pow_even integral_sin_pow_even

theorem integral_sin_pow_pos : 0 < ∫ x in (0)..π, sin x ^ n := by
  rcases even_or_odd' n with ⟨k, rfl | rfl⟩ <;>
  simp only [integral_sin_pow_even, integral_sin_pow_odd] <;>
  refine' mul_pos (by norm_num [pi_pos]) (prod_pos fun n _ => div_pos _ _) <;>
  norm_cast <;>
  omega
#align integral_sin_pow_pos integral_sin_pow_pos

theorem integral_sin_pow_succ_le : (∫ x in (0)..π, sin x ^ (n + 1)) ≤ ∫ x in (0)..π, sin x ^ n := by
  let H x h := pow_le_pow_of_le_one (sin_nonneg_of_mem_Icc h) (sin_le_one x) (n.le_add_right 1)
  refine' integral_mono_on pi_pos.le _ _ H <;> exact (continuous_sin.pow _).intervalIntegrable 0 π
#align integral_sin_pow_succ_le integral_sin_pow_succ_le

theorem integral_sin_pow_antitone : Antitone fun n : ℕ => ∫ x in (0)..π, sin x ^ n :=
  antitone_nat_of_succ_le integral_sin_pow_succ_le
#align integral_sin_pow_antitone integral_sin_pow_antitone

/-! ### Integral of `cos x ^ n` -/


theorem integral_cos_pow_aux :
    (∫ x in a..b, cos x ^ (n + 2)) =
      (cos b ^ (n + 1) * sin b - cos a ^ (n + 1) * sin a + (n + 1) * ∫ x in a..b, cos x ^ n) -
        (n + 1) * ∫ x in a..b, cos x ^ (n + 2) := by
  have continuous_cos_pow : ∀ (k : ℕ), (Continuous fun x => cos x ^ k) :=
    fun k => continuous_cos.pow k
  let C := cos b ^ (n + 1) * sin b - cos a ^ (n + 1) * sin a
  have h : ∀ α β γ : ℝ, β * α * γ * α = β * (α * α * γ) := fun α β γ => by ring
  have hu : ∀ x ∈ [[a, b]],
      HasDerivAt (fun y => cos y ^ (n + 1)) (-(n + 1 : ℕ) * sin x * cos x ^ n) x :=
    fun x _ => by
      simpa only [mul_right_comm, neg_mul, mul_neg] using (hasDerivAt_cos x).pow (n + 1)
  have hv : ∀ x ∈ [[a, b]], HasDerivAt sin (cos x) x := fun x _ => hasDerivAt_sin x
  have H := integral_mul_deriv_eq_deriv_mul hu hv ?_ ?_
  · calc
      (∫ x in a..b, cos x ^ (n + 2)) = ∫ x in a..b, cos x ^ (n + 1) * cos x := by
        simp only [_root_.pow_succ]
      _ = C + (n + 1) * ∫ x in a..b, sin x ^ 2 * cos x ^ n := by simp [H, h, sq, -neg_add_rev]
      _ = C + (n + 1) * ∫ x in a..b, cos x ^ n - cos x ^ (n + 2) := by
        simp [sin_sq, sub_mul, ← pow_add, add_comm]
      _ = (C + (n + 1) * ∫ x in a..b, cos x ^ n) - (n + 1) * ∫ x in a..b, cos x ^ (n + 2) := by
        rw [integral_sub, mul_sub, add_sub_assoc] <;>
          apply Continuous.intervalIntegrable <;> continuity
  all_goals apply Continuous.intervalIntegrable; continuity
#align integral_cos_pow_aux integral_cos_pow_aux

/-- The reduction formula for the integral of `cos x ^ n` for any natural `n ≥ 2`. -/
theorem integral_cos_pow :
    (∫ x in a..b, cos x ^ (n + 2)) =
      (cos b ^ (n + 1) * sin b - cos a ^ (n + 1) * sin a) / (n + 2) +
        (n + 1) / (n + 2) * ∫ x in a..b, cos x ^ n := by
  have : n + 2 ≠ 0 := by omega
  have : (n : ℝ) + 2 ≠ 0 := by norm_cast
  field_simp
  convert eq_sub_iff_add_eq.mp (integral_cos_pow_aux n) using 1
  ring
#align integral_cos_pow integral_cos_pow

@[simp]
theorem integral_cos_sq : ∫ x in a..b, cos x ^ 2 = (cos b * sin b - cos a * sin a + b - a) / 2 :=
  by field_simp [integral_cos_pow, add_sub_assoc]
#align integral_cos_sq integral_cos_sq

/-! ### Integral of `sin x ^ m * cos x ^ n` -/


/-- Simplification of the integral of `sin x ^ m * cos x ^ n`, case `n` is odd. -/
theorem integral_sin_pow_mul_cos_pow_odd (m n : ℕ) :
    (∫ x in a..b, sin x ^ m * cos x ^ (2 * n + 1)) = ∫ u in sin a..sin b, u^m * (↑1 - u ^ 2) ^ n :=
  have hc : Continuous fun u : ℝ => u ^ m * (↑1 - u ^ 2) ^ n := by continuity
  calc
    (∫ x in a..b, sin x ^ m * cos x ^ (2 * n + 1)) =
        ∫ x in a..b, sin x ^ m * (↑1 - sin x ^ 2) ^ n * cos x := by
      simp only [_root_.pow_zero, _root_.pow_succ, mul_assoc, pow_mul, one_mul]
      congr! 5
      rw [← sq, ← sq, cos_sq']
    _ = ∫ u in sin a..sin b, u ^ m * (1 - u ^ 2) ^ n := by
      -- Note(kmill): Didn't need `by exact`, but elaboration order seems to matter here.
      exact integral_comp_mul_deriv (fun x _ => hasDerivAt_sin x) continuousOn_cos hc
#align integral_sin_pow_mul_cos_pow_odd integral_sin_pow_mul_cos_pow_odd

/-- The integral of `sin x * cos x`, given in terms of sin².
  See `integral_sin_mul_cos₂` below for the integral given in terms of cos². -/
@[simp]
theorem integral_sin_mul_cos₁ : ∫ x in a..b, sin x * cos x = (sin b ^ 2 - sin a ^ 2) / 2 := by
  simpa using integral_sin_pow_mul_cos_pow_odd 1 0
#align integral_sin_mul_cos₁ integral_sin_mul_cos₁

@[simp]
theorem integral_sin_sq_mul_cos :
    ∫ x in a..b, sin x ^ 2 * cos x = (sin b ^ 3 - sin a ^ 3) / 3 := by
  have := @integral_sin_pow_mul_cos_pow_odd a b 2 0
  norm_num at this; exact this
#align integral_sin_sq_mul_cos integral_sin_sq_mul_cos

@[simp]
theorem integral_cos_pow_three :
    ∫ x in a..b, cos x ^ 3 = sin b - sin a - (sin b ^ 3 - sin a ^ 3) / 3 := by
  have := @integral_sin_pow_mul_cos_pow_odd a b 0 1
  norm_num at this; exact this
#align integral_cos_pow_three integral_cos_pow_three

/-- Simplification of the integral of `sin x ^ m * cos x ^ n`, case `m` is odd. -/
theorem integral_sin_pow_odd_mul_cos_pow (m n : ℕ) :
    (∫ x in a..b, sin x ^ (2 * m + 1) * cos x ^ n) = ∫ u in cos b..cos a, u^n * (↑1 - u ^ 2) ^ m :=
  have hc : Continuous fun u : ℝ => u ^ n * (↑1 - u ^ 2) ^ m := by continuity
  calc
    (∫ x in a..b, sin x ^ (2 * m + 1) * cos x ^ n) =
        -∫ x in b..a, sin x ^ (2 * m + 1) * cos x ^ n :=
      by rw [integral_symm]
    _ = ∫ x in b..a, (↑1 - cos x ^ 2) ^ m * -sin x * cos x ^ n := by
      simp only [_root_.pow_succ, pow_mul, _root_.pow_zero, one_mul, mul_neg, neg_mul,
        integral_neg, neg_inj]
      congr! 5
      rw [← sq, ← sq, sin_sq]
    _ = ∫ x in b..a, cos x ^ n * (↑1 - cos x ^ 2) ^ m * -sin x := by congr; ext; ring
    _ = ∫ u in cos b..cos a, u ^ n * (↑1 - u ^ 2) ^ m :=
      integral_comp_mul_deriv (fun x _ => hasDerivAt_cos x) continuousOn_sin.neg hc
#align integral_sin_pow_odd_mul_cos_pow integral_sin_pow_odd_mul_cos_pow

/-- The integral of `sin x * cos x`, given in terms of cos².
See `integral_sin_mul_cos₁` above for the integral given in terms of sin². -/
theorem integral_sin_mul_cos₂ : ∫ x in a..b, sin x * cos x = (cos a ^ 2 - cos b ^ 2) / 2 := by
  simpa using integral_sin_pow_odd_mul_cos_pow 0 1
#align integral_sin_mul_cos₂ integral_sin_mul_cos₂

@[simp]
theorem integral_sin_mul_cos_sq :
    ∫ x in a..b, sin x * cos x ^ 2 = (cos a ^ 3 - cos b ^ 3) / 3 := by
  have := @integral_sin_pow_odd_mul_cos_pow a b 0 2
  norm_num at this; exact this
#align integral_sin_mul_cos_sq integral_sin_mul_cos_sq

@[simp]
theorem integral_sin_pow_three :
    ∫ x in a..b, sin x ^ 3 = cos a - cos b - (cos a ^ 3 - cos b ^ 3) / 3 := by
  have := @integral_sin_pow_odd_mul_cos_pow a b 1 0
  norm_num at this; exact this
#align integral_sin_pow_three integral_sin_pow_three

/-- Simplification of the integral of `sin x ^ m * cos x ^ n`, case `m` and `n` are both even. -/
theorem integral_sin_pow_even_mul_cos_pow_even (m n : ℕ) :
    (∫ x in a..b, sin x ^ (2 * m) * cos x ^ (2 * n)) =
      ∫ x in a..b, ((1 - cos (2 * x)) / 2) ^ m * ((1 + cos (2 * x)) / 2) ^ n :=
  by field_simp [pow_mul, sin_sq, cos_sq, ← sub_sub, (by ring : (2 : ℝ) - 1 = 1)]
#align integral_sin_pow_even_mul_cos_pow_even integral_sin_pow_even_mul_cos_pow_even

@[simp]
theorem integral_sin_sq_mul_cos_sq :
    ∫ x in a..b, sin x ^ 2 * cos x ^ 2 = (b - a) / 8 - (sin (4 * b) - sin (4 * a)) / 32 := by
  convert integral_sin_pow_even_mul_cos_pow_even 1 1 using 1
  have h1 : ∀ c : ℝ, (↑1 - c) / ↑2 * ((↑1 + c) / ↑2) = (↑1 - c ^ 2) / 4 := fun c => by ring
  have h2 : Continuous fun x => cos (2 * x) ^ 2 := by continuity
  have h3 : ∀ x, cos x * sin x = sin (2 * x) / 2 := by intro; rw [sin_two_mul]; ring
  have h4 : ∀ d : ℝ, 2 * (2 * d) = 4 * d := fun d => by ring
  -- Porting note: was
  -- `simp [h1, h2.interval_integrable, integral_comp_mul_left fun x => cos x ^ 2, h3, h4]`
  -- `ring`
  simp only [pow_one, h1]
  rw [integral_div, integral_sub, integral_one]
  · simp [integral_comp_mul_left (fun x => cos x ^ 2), h3, h4]; ring
  · exact intervalIntegrable_const
  · exact h2.intervalIntegrable a b
#align integral_sin_sq_mul_cos_sq integral_sin_sq_mul_cos_sq

/-! ### Integral of misc. functions -/


theorem integral_sqrt_one_sub_sq : ∫ x in (-1 : ℝ)..1, √(1 - x ^ 2 : ℝ) = π / 2 :=
  calc
    _ = ∫ x in sin (-(π / 2)).. sin (π / 2), √(1 - x ^ 2 : ℝ) := by rw [sin_neg, sin_pi_div_two]
    _ = ∫ x in (-(π / 2))..(π / 2), √(1 - sin x ^ 2 : ℝ) * cos x :=
          (integral_comp_mul_deriv (fun x _ => hasDerivAt_sin x) continuousOn_cos
            (by continuity)).symm
    _ = ∫ x in (-(π / 2))..(π / 2), cos x ^ 2 := by
          refine integral_congr_ae (MeasureTheory.ae_of_all _ fun _ h => ?_)
          rw [uIoc_of_le (neg_le_self (le_of_lt (half_pos Real.pi_pos))), Set.mem_Ioc] at h
          rw [ ← Real.cos_eq_sqrt_one_sub_sin_sq (le_of_lt h.1) h.2, pow_two]
    _ = π / 2 := by simp<|MERGE_RESOLUTION|>--- conflicted
+++ resolved
@@ -381,14 +381,13 @@
     ∫ x in a..b, x ^ r = (b ^ (r + 1) - a ^ (r + 1)) / (r + 1) := by
   have h' : -1 < (r : ℂ).re ∨ (r : ℂ) ≠ -1 ∧ (0 : ℝ) ∉ [[a, b]] := by
     cases h
-    · left; rwa [Complex.ofReal_re]
+    · left; rwa [Complex.ofReal_re]https://teams.microsoft.com/v2/
     · right; rwa [← Complex.ofReal_one, ← Complex.ofReal_neg, Ne, Complex.ofReal_inj]
   have :
     (∫ x in a..b, (x : ℂ) ^ (r : ℂ)) = ((b : ℂ) ^ (r + 1 : ℂ) - (a : ℂ) ^ (r + 1 : ℂ)) / (r + 1) :=
     integral_cpow h'
   apply_fun Complex.re at this; convert this
   · simp_rw [intervalIntegral_eq_integral_uIoc, Complex.real_smul, Complex.re_ofReal_mul]
-<<<<<<< HEAD
     -- Porting note: was `change ... with ...`
     have : Complex.re = RCLike.re := rfl
     rw [this, ← integral_re]
@@ -397,16 +396,6 @@
     cases' h' with h' h'
     · exact intervalIntegrable_cpow' h'
     · exact intervalIntegrable_cpow (Or.inr h'.2)
-=======
-    · -- Porting note: was `change ... with ...`
-      have : Complex.re = RCLike.re := rfl
-      rw [this, ← integral_re]
-      · rfl
-      refine' intervalIntegrable_iff.mp _
-      cases' h' with h' h'
-      · exact intervalIntegrable_cpow' h'
-      · exact intervalIntegrable_cpow (Or.inr h'.2)
->>>>>>> d29b3780
   · rw [(by push_cast; rfl : (r : ℂ) + 1 = ((r + 1 : ℝ) : ℂ))]
     simp_rw [div_eq_inv_mul, ← Complex.ofReal_inv, Complex.re_ofReal_mul, Complex.sub_re]
     rfl
