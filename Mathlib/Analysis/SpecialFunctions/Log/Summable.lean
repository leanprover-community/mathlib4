/-
Copyright (c) 2024 Chris Birkbeck. All rights reserved.
Released under Apache 2.0 license as described in the file LICENSE.
Authors: Chris Birkbeck
-/

import Mathlib.Analysis.SpecialFunctions.Complex.LogBounds
import Mathlib.Topology.Algebra.InfiniteSum.Field

/-!
# Summability of logarithms

We give conditions under which the logarithms of a summble sequence is summable. We also use this
to relate summability of `f` to multipliability of `1 + f`.

-/

variable {ι : Type*}

open Filter Topology NNReal SummationFilter

namespace Complex
variable {f : ι → ℂ} {a : ℂ}

lemma hasProd_of_hasSum_log (hfn : ∀ i, f i ≠ 0) (hf : HasSum (fun i ↦ log (f i)) a) :
    HasProd f (exp a) :=
  hf.cexp.congr (by simp [exp_log, hfn])

lemma multipliable_of_summable_log (hf : Summable fun i ↦ log (f i)) :
    Multipliable f := by
  by_cases hfn : ∃ n, f n = 0
  · exact multipliable_of_exists_eq_zero hfn
  · exact ⟨_, hasProd_of_hasSum_log (not_exists.mp hfn) hf.hasSum⟩

/-- The exponential of a convergent sum of complex logs is the corresponding infinite product. -/
lemma cexp_tsum_eq_tprod (hfn : ∀ i, f i ≠ 0) (hf : Summable fun i ↦ log (f i)) :
    cexp (∑' i, log (f i)) = ∏' i, f i :=
  (hasProd_of_hasSum_log hfn hf.hasSum).tprod_eq.symm

lemma summable_log_one_add_of_summable {f : ι → ℂ} (hf : Summable f) :
    Summable (fun i ↦ log (1 + f i)) := by
  apply (hf.norm.mul_left (3 / 2)).of_norm_bounded_eventually
  filter_upwards [hf.norm.tendsto_cofinite_zero.eventually_le_const one_half_pos] with i hi
    using norm_log_one_add_half_le_self hi

protected lemma multipliable_one_add_of_summable (hf : Summable f) :
    Multipliable (fun i ↦ 1 + f i) :=
  multipliable_of_summable_log (summable_log_one_add_of_summable hf)

end Complex

namespace Real
variable {f : ι → ℝ} {a : ℝ}

lemma hasProd_of_hasSum_log (hfn : ∀ i, 0 < f i) (hf : HasSum (fun i ↦ log (f i)) a) :
    HasProd f (rexp a) :=
  hf.rexp.congr (by simp [exp_log, hfn])

lemma multipliable_of_summable_log (hfn : ∀ i, 0 < f i) (hf : Summable fun i ↦ log (f i)) :
    Multipliable f :=
  ⟨_, hasProd_of_hasSum_log hfn hf.hasSum⟩

/-- Alternate version of `Real.multipliable_of_summable_log` assuming only that positivity holds
eventually. -/
lemma multipliable_of_summable_log' (hfn : ∀ᶠ i in cofinite, 0 < f i)
    (hf : Summable fun i ↦ log (f i)) : Multipliable f := by
  have : Summable fun i ↦ log (if 0 < f i then f i else 1) := by
    apply hf.congr_cofinite
    filter_upwards [hfn] with i hi using by simp [hi]
  have : Multipliable fun i ↦ if 0 < f i then f i else 1 := by
    refine multipliable_of_summable_log (fun i ↦ ?_) this
    split_ifs with h <;> simp [h]
  refine this.congr_cofinite₀ (fun i ↦ ?_) ?_
  · split_ifs with h <;> simp [h, ne_of_gt]
  · filter_upwards [hfn] with i hi using by simp [hi]

/-- The exponential of a convergent sum of real logs is the corresponding infinite product. -/
lemma rexp_tsum_eq_tprod (hfn : ∀ i, 0 < f i) (hf : Summable fun i ↦ log (f i)) :
    rexp (∑' i, log (f i)) = ∏' i, f i :=
  (hasProd_of_hasSum_log hfn hf.hasSum).tprod_eq.symm

open Complex in
lemma summable_log_one_add_of_summable (hf : Summable f) :
    Summable (fun i ↦ log (1 + f i)) := by
  rw [← summable_ofReal]
  apply (Complex.summable_log_one_add_of_summable (summable_ofReal.mpr hf)).congr_cofinite
  filter_upwards [hf.tendsto_cofinite_zero.eventually_const_le neg_one_lt_zero] with i hi
  rw [ofReal_log, ofReal_add, ofReal_one]
  linarith

protected lemma multipliable_one_add_of_summable (hf : Summable f) :
    Multipliable (fun i ↦ 1 + f i) := by
  refine multipliable_of_summable_log' ?_ (summable_log_one_add_of_summable hf)
  filter_upwards [hf.tendsto_cofinite_zero.eventually_const_lt neg_one_lt_zero] with i hi
  linarith

end Real

section NormedRing

lemma Multipliable.eventually_bounded_finset_prod {v : ι → ℝ} (hv : Multipliable v) :
    ∃ r₁ > 0, ∃ s₁, ∀ t, s₁ ⊆ t → ∏ i ∈ t, v i ≤ r₁ := by
  obtain ⟨r₁, hr₁⟩ := exists_gt (max 0 <| ∏' i, v i)
  rw [max_lt_iff] at hr₁
  have := hv.hasProd.eventually_le_const hr₁.2
  rw [unconditional, eventually_atTop] at this
<<<<<<< HEAD
  exact ⟨r₁, hr₁.1, this⟩
=======
  refine ⟨r₁, hr₁.1, this⟩
>>>>>>> cc0d5cbb

variable {R : Type*} [NormedCommRing R] [NormOneClass R] {f : ι → R}

lemma multipliable_norm_one_add_of_summable_norm (hf : Summable fun i ↦ ‖f i‖) :
    Multipliable fun i ↦ ‖1 + f i‖ := by
  conv => enter [1, i]; rw [← sub_add_cancel ‖1 + f i‖ 1, add_comm]
  refine Real.multipliable_one_add_of_summable <| hf.of_norm_bounded (fun i ↦ ?_)
  simpa using abs_norm_sub_norm_le (1 + f i) 1

lemma Finset.norm_prod_one_add_sub_one_le (t : Finset ι) (f : ι → R) :
    ‖∏ i ∈ t, (1 + f i) - 1‖ ≤ Real.exp (∑ i ∈ t, ‖f i‖) - 1 := by
  classical
  induction t using Finset.induction_on with
  | empty => simp
  | insert x t hx IH =>
    rw [Finset.prod_insert hx, Finset.sum_insert hx, Real.exp_add,
      show (1 + f x) * ∏ i ∈ t, (1 + f i) - 1 =
        (∏ i ∈ t, (1 + f i) - 1) + f x * ∏ x ∈ t, (1 + f x) by ring]
    refine (norm_add_le_of_le IH (norm_mul_le _ _)).trans ?_
    generalize h : Real.exp (∑ i ∈ t, ‖f i‖) = A at ⊢ IH
    rw [sub_add_eq_add_sub, sub_le_sub_iff_right]
    transitivity A + ‖f x‖ * A
    · gcongr
      rw [← sub_add_cancel (∏ x ∈ t, (1 + f x)) 1]
      refine (norm_add_le _ _).trans <| (add_le_add_right IH _).trans ?_
      rw [norm_one, sub_add_cancel]
    rw [← one_add_mul, add_comm]
    exact mul_le_mul_of_nonneg_right (Real.add_one_le_exp _) (h ▸ Real.exp_nonneg _)

lemma prod_vanishing_of_summable_norm (hf : Summable fun i ↦ ‖f i‖) {ε : ℝ} (hε : 0 < ε) :
    ∃ s₂, ∀ t, Disjoint t s₂ → ‖∏ i ∈ t, (1 + f i) - 1‖ < ε := by
  suffices ∃ s, ∀ t, Disjoint t s → Real.exp (∑ i ∈ t, ‖f i‖) - 1 < ε from
    this.imp fun s hs t ht ↦ (t.norm_prod_one_add_sub_one_le _).trans_lt (hs t ht)
  suffices {x | Real.exp x - 1 < ε} ∈ 𝓝 0 from hf.vanishing this
  let f (x) := Real.exp x - 1
  have : Set.Iio ε ∈ nhds (f 0) := by simpa [f] using Iio_mem_nhds hε
  exact ContinuousAt.preimage_mem_nhds (by fun_prop) this

open Finset in
/-- In a complete normed ring, `∏' i, (1 + f i)` is convergent if the sum of real numbers
`∑' i, ‖f i‖` is convergent. -/
lemma multipliable_one_add_of_summable [CompleteSpace R]
    (hf : Summable fun i ↦ ‖f i‖) : Multipliable fun i ↦ (1 + f i) := by
  classical
  refine CompleteSpace.complete <| Metric.cauchy_iff.mpr ⟨by infer_instance, fun ε hε ↦ ?_⟩
  obtain ⟨r₁, hr₁, s₁, hs₁⟩ :=
    (multipliable_norm_one_add_of_summable_norm hf).eventually_bounded_finset_prod
  obtain ⟨s₂, hs₂⟩ := prod_vanishing_of_summable_norm hf (show 0 < ε / (2 * r₁) by positivity)
  simp only [unconditional, Filter.mem_map, mem_atTop_sets, ge_iff_le, le_eq_subset,
    Set.mem_preimage]
  let s := s₁ ∪ s₂
  -- The idea here is that if `s` is a large enough finset, then the product over `s` is bounded
  -- by some `r`, and the product over finsets disjoint from `s` is within `ε / (2 * r)` of 1.
  -- From this it follows that the products over any two finsets containing `s` are within `ε` of
  -- each other.
  -- Here `s₁ ⊆ s` guarantees that the product over `s` is bounded, and `s₂ ⊆ s` guarantees that
  -- the product over terms not in `s` is small.
  refine ⟨Metric.ball (∏ i ∈ s, (1 + f i)) (ε / 2), ⟨s, fun b hb ↦ ?_⟩, ?_⟩
  · rw [← union_sdiff_of_subset hb, prod_union sdiff_disjoint.symm,
      Metric.mem_ball, dist_eq_norm_sub, ← mul_sub_one,
      show ε / 2 = r₁ * (ε / (2 * r₁)) by field_simp]
    apply (norm_mul_le _ _).trans_lt
    refine lt_of_le_of_lt (b := r₁ * ‖∏ x ∈ b \ s, (1 + f x) - 1‖) ?_ ?_
    · refine mul_le_mul_of_nonneg_right ?_ (norm_nonneg _)
      exact (Finset.norm_prod_le _ _).trans (hs₁ _ subset_union_left)
    · refine mul_lt_mul_of_pos_left (hs₂ _ ?_) hr₁
      simp [s, sdiff_union_distrib, disjoint_iff_inter_eq_empty]
  · intro x hx y hy
    exact (dist_triangle_right _ _ (∏ i ∈ s, (1 + f i))).trans_lt (add_halves ε ▸ add_lt_add hx hy)

lemma Summable.summable_log_norm_one_add (hu : Summable fun n ↦ ‖f n‖) :
    Summable fun i ↦ Real.log ‖1 + f i‖ := by
  suffices Summable (‖1 + f ·‖ - 1) from
    (Real.summable_log_one_add_of_summable this).congr (by simp)
  refine .of_norm (hu.of_nonneg_of_le (fun i ↦ by positivity) fun i ↦ ?_)
  simp only [Real.norm_eq_abs, abs_le]
  constructor
  · simpa using norm_add_le (1 + f i) (-f i)
  · simpa [add_comm] using norm_add_le (f i) 1

lemma tprod_one_add_ne_zero_of_summable [CompleteSpace R] [NormMulClass R]
    (hf : ∀ i, 1 + f i ≠ 0)
    (hu : Summable (‖f ·‖)) : ∏' i : ι, (1 + f i) ≠ 0 := by
  rw [← norm_ne_zero_iff, Multipliable.norm_tprod]
  · rw [← Real.rexp_tsum_eq_tprod (fun i ↦ norm_pos_iff.mpr <| hf i) hu.summable_log_norm_one_add]
    apply Real.exp_ne_zero
  · exact multipliable_one_add_of_summable hu

end NormedRing<|MERGE_RESOLUTION|>--- conflicted
+++ resolved
@@ -104,11 +104,7 @@
   rw [max_lt_iff] at hr₁
   have := hv.hasProd.eventually_le_const hr₁.2
   rw [unconditional, eventually_atTop] at this
-<<<<<<< HEAD
-  exact ⟨r₁, hr₁.1, this⟩
-=======
   refine ⟨r₁, hr₁.1, this⟩
->>>>>>> cc0d5cbb
 
 variable {R : Type*} [NormedCommRing R] [NormOneClass R] {f : ι → R}
 
