/-
Copyright (c) 2024 Chris Birkbeck. All rights reserved.
Released under Apache 2.0 license as described in the file LICENSE.
Authors: Chris Birkbeck
-/

import Mathlib.Analysis.SpecialFunctions.Complex.LogBounds
import Mathlib.Analysis.NormedSpace.FunctionSeries

/-!
# Summability of logarithms

<<<<<<< HEAD
We give conditions under which the logarithms of a summble sequence is summable. We also give some
results about when the sums converge uniformly.

TODO: Remove hff from `Complex.multipliable_one_add_of_summable` once we have
vanishing/non-vanishing results for infinite products.
=======
We give conditions under which the logarithms of a summble sequence is summable. We also use this
to relate summability of `f` to multipliability of `1 + f`.
>>>>>>> fed914b4

-/

variable {ι : Type*}

open Filter Topology NNReal

namespace Complex
variable {f : ι → ℂ} {a : ℂ}

lemma hasProd_of_hasSum_log (hfn : ∀ i, f i ≠ 0) (hf : HasSum (fun i ↦ log (f i)) a) :
    HasProd f (exp a) :=
  hf.cexp.congr (by simp [exp_log, hfn])

lemma multipliable_of_summable_log (hf : Summable fun i ↦ log (f i)) :
    Multipliable f := by
  by_cases hfn : ∃ n, f n = 0
  · exact multipliable_of_exists_eq_zero hfn
  · exact ⟨_, hasProd_of_hasSum_log (not_exists.mp hfn) hf.hasSum⟩

/-- The exponential of a convergent sum of complex logs is the corresponding infinite product. -/
lemma cexp_tsum_eq_tprod (hfn : ∀ i, f i ≠ 0) (hf : Summable fun i ↦ log (f i)) :
    cexp (∑' i, log (f i)) = ∏' i, f i :=
  (hasProd_of_hasSum_log hfn hf.hasSum).tprod_eq.symm

lemma summable_log_one_add_of_summable {f : ι → ℂ} (hf : Summable f) :
    Summable (fun i ↦ log (1 + f i)) := by
  apply (hf.norm.mul_left _).of_norm_bounded_eventually
  filter_upwards [hf.norm.tendsto_cofinite_zero.eventually_le_const one_half_pos] with i hi
    using norm_log_one_add_half_le_self hi

lemma multipliable_one_add_of_summable (hf : Summable f) : Multipliable (fun i ↦ 1 + f i) :=
  multipliable_of_summable_log (summable_log_one_add_of_summable hf)

end Complex

namespace Real
variable {f : ι → ℝ} {a : ℝ}

lemma hasProd_of_hasSum_log (hfn : ∀ i, 0 < f i) (hf : HasSum (fun i ↦ log (f i)) a) :
    HasProd f (rexp a) :=
  hf.rexp.congr (by simp [exp_log, hfn])

lemma multipliable_of_summable_log (hfn : ∀ i, 0 < f i) (hf : Summable fun i ↦ log (f i)) :
    Multipliable f :=
  ⟨_, hasProd_of_hasSum_log hfn hf.hasSum⟩

/-- Alternate version of `Real.multipliable_of_summable_log` assuming only that positivity holds
eventually. -/
lemma multipliable_of_summable_log' (hfn : ∀ᶠ i in cofinite, 0 < f i)
    (hf : Summable fun i ↦ log (f i)) : Multipliable f := by
  have : Summable fun i ↦ log (if 0 < f i then f i else 1) := by
    apply hf.congr_cofinite
    filter_upwards [hfn] with i hi using by simp [hi]
  have : Multipliable fun i ↦ if 0 < f i then f i else 1 := by
    refine multipliable_of_summable_log (fun i ↦ ?_) this
    split_ifs with h <;> simp [h]
  refine this.congr_cofinite₀ (fun i ↦ ?_) ?_
  · split_ifs with h <;> simp [h, ne_of_gt]
  · filter_upwards [hfn] with i hi using by simp [hi]

/-- The exponential of a convergent sum of real logs is the corresponding infinite product. -/
lemma rexp_tsum_eq_tprod (hfn : ∀ i, 0 < f i) (hf : Summable fun i ↦ log (f i)) :
    rexp (∑' i, log (f i)) = ∏' i, f i :=
  (hasProd_of_hasSum_log hfn hf.hasSum).tprod_eq.symm

open Complex in
lemma summable_log_one_add_of_summable (hf : Summable f) :
    Summable (fun i ↦ log (1 + f i)) := by
  rw [← summable_ofReal]
  apply (Complex.summable_log_one_add_of_summable (summable_ofReal.mpr hf)).congr_cofinite
  filter_upwards [hf.tendsto_cofinite_zero.eventually_const_le neg_one_lt_zero] with i hi
  rw [ofReal_log, ofReal_add, ofReal_one]
  linarith

lemma multipliable_one_add_of_summable (hf : Summable f) : Multipliable (fun i ↦ 1 + f i) := by
  refine multipliable_of_summable_log' ?_ (summable_log_one_add_of_summable hf)
  filter_upwards [hf.tendsto_cofinite_zero.eventually_const_lt neg_one_lt_zero] with i hi
  linarith

end Real

lemma Complex.tendstoUniformlyOn_tsum_log_one_add {α : Type*} {f : ι → α → ℂ} (K : Set α)
    {u : ι → ℝ} (hu : Summable u) (h : ∀ᶠ n in cofinite, ∀ x ∈ K, ‖f n x‖ ≤ u n) :
    TendstoUniformlyOn (fun s a ↦ ∑ i ∈ s, log (1 + f i a)) (fun a ↦ ∑' i, log (1 + f i a))
    atTop K := by
  apply tendstoUniformlyOn_tsum_of_cofinite_eventually <| hu.mul_left (3 / 2)
  filter_upwards [h, hu.tendsto_cofinite_zero.eventually_le_const one_half_pos] with i hi hn' x hx
    using (norm_log_one_add_half_le_self <| (hi x hx).trans hn').trans (by simpa using hi x hx)

lemma Complex.tendstoUniformlyOn_tsum_nat_log_one_add {α : Type*} {f : ℕ → α → ℂ} (K : Set α)
    {u : ℕ → ℝ} (hu : Summable u) (h : ∀ᶠ n in atTop, ∀ x ∈ K, ‖f n x‖ ≤ u n) :
<<<<<<< HEAD
    TendstoUniformlyOn (fun n a ↦ ∑ i ∈ Finset.range n, log (1 + f i a))
    (fun a ↦ ∑' i : ℕ, log (1 + f i a)) atTop K :=
  fun v hv ↦ tendsto_finset_range.eventually
    <| tendstoUniformlyOn_tsum_log_one_add K hu (Nat.cofinite_eq_atTop ▸ h) v hv
=======
    TendstoUniformlyOn (fun (n : ℕ) (a : α) => ∑ i ∈ Finset.range n,
    (Complex.log (1 + f i a))) (fun a => ∑' i : ℕ, Complex.log (1 + f i a)) atTop K := by
  apply tendstoUniformlyOn_tsum_nat_eventually (hu.mul_left (3/2))
  obtain ⟨N, hN⟩ := Metric.tendsto_atTop.mp (Summable.tendsto_atTop_zero hu) (1/2) (one_half_pos)
  simp only [eventually_atTop, ge_iff_le] at *
  obtain ⟨N2, hN2⟩ := h
  refine ⟨max N N2, fun n hn x hx => ?_⟩
  apply le_trans (Complex.norm_log_one_add_half_le_self (z := (f n x)) ?_)
  · simp only [Nat.ofNat_pos, div_pos_iff_of_pos_left, mul_le_mul_left]
    exact hN2 n (le_of_max_le_right hn) x hx
  · apply le_trans (le_trans (hN2 n (le_of_max_le_right hn) x hx)
    (by simpa using Real.le_norm_self (u n))) (hN n (le_of_max_le_left hn)).le

section NormedRing

lemma Multipliable.eventually_bounded_finset_prod {v : ι → ℝ} (hv : Multipliable v) :
    ∃ r₁ > 0, ∃ s₁, ∀ t, s₁ ⊆ t → ∏ i ∈ t, v i ≤ r₁ := by
  obtain ⟨r₁, hr₁⟩ := exists_gt (max 0 <| ∏' i, v i)
  rw [max_lt_iff] at hr₁
  have := hv.hasProd.eventually_le_const hr₁.2
  rw [eventually_atTop] at this
  exact ⟨r₁, hr₁.1, this⟩

variable {R : Type*} [NormedCommRing R] [NormOneClass R] {f : ι → R}

lemma multipliable_norm_one_add_of_summable_norm (hf : Summable fun i ↦ ‖f i‖) :
    Multipliable fun i ↦ ‖1 + f i‖ := by
  conv => enter [1, i]; rw [← sub_add_cancel ‖1 + f i‖ 1, add_comm]
  refine Real.multipliable_one_add_of_summable <| hf.of_norm_bounded _ (fun i ↦ ?_)
  simpa using abs_norm_sub_norm_le (1 + f i) 1

lemma Finset.norm_prod_one_add_sub_one_le (t : Finset ι) (f : ι → R) :
    ‖∏ i ∈ t, (1 + f i) - 1‖ ≤ Real.exp (∑ i ∈ t, ‖f i‖) - 1 := by
  classical
  induction t using Finset.induction_on with
  | empty => simp
  | @insert x t hx IH =>
    rw [Finset.prod_insert hx, Finset.sum_insert hx, Real.exp_add,
      show (1 + f x) * ∏ i ∈ t, (1 + f i) - 1 =
        (∏ i ∈ t, (1 + f i) - 1) + f x * ∏ x ∈ t, (1 + f x) by ring]
    refine (norm_add_le_of_le IH (norm_mul_le _ _)).trans ?_
    generalize h : Real.exp (∑ i ∈ t, ‖f i‖) = A at ⊢ IH
    rw [sub_add_eq_add_sub, sub_le_sub_iff_right]
    transitivity A + ‖f x‖ * A
    · gcongr
      rw [← sub_add_cancel (∏ x ∈ t, (1 + f x)) 1]
      refine (norm_add_le _ _).trans <| (add_le_add_right IH _).trans ?_
      rw [norm_one, sub_add_cancel]
    rw [← one_add_mul, add_comm]
    exact mul_le_mul_of_nonneg_right (Real.add_one_le_exp _) (h ▸ Real.exp_nonneg _)

lemma prod_vanishing_of_summable_norm (hf : Summable fun i ↦ ‖f i‖) {ε : ℝ} (hε : 0 < ε) :
    ∃ s₂, ∀ t, Disjoint t s₂ → ‖∏ i ∈ t, (1 + f i) - 1‖ < ε := by
  suffices ∃ s, ∀ t, Disjoint t s → Real.exp (∑ i ∈ t, ‖f i‖) - 1 < ε from
    this.imp fun s hs t ht ↦ (t.norm_prod_one_add_sub_one_le _).trans_lt (hs t ht)
  suffices {x | Real.exp x - 1 < ε} ∈ 𝓝 0 from hf.vanishing this
  let f (x) := Real.exp x - 1
  have : Set.Iio ε ∈ nhds (f 0) := by simpa [f] using Iio_mem_nhds hε
  exact ContinuousAt.preimage_mem_nhds (by fun_prop) this

open Finset in
/-- In a complete normed ring, `∏' i, (1 + f i)` is convergent if the sum of real numbers
`∑' i, ‖f i‖` is convergent. -/
lemma multipliable_one_add_of_summable [CompleteSpace R]
    (hf : Summable fun i ↦ ‖f i‖) : Multipliable fun i ↦ (1 + f i) := by
  classical
  refine CompleteSpace.complete <| Metric.cauchy_iff.mpr ⟨by infer_instance, fun ε hε ↦ ?_⟩
  obtain ⟨r₁, hr₁, s₁, hs₁⟩ :=
    (multipliable_norm_one_add_of_summable_norm hf).eventually_bounded_finset_prod
  obtain ⟨s₂, hs₂⟩ := prod_vanishing_of_summable_norm hf (show 0 < ε / (2 * r₁) by positivity)
  simp only [Filter.mem_map, mem_atTop_sets, ge_iff_le, le_eq_subset, Set.mem_preimage]
  let s := s₁ ∪ s₂
  -- The idea here is that if `s` is a large enough finset, then the product over `s` is bounded
  -- by some `r`, and the product over finsets disjoint from `s` is within `ε / (2 * r)` of 1.
  -- From this it follows that the products over any two finsets containing `s` are within `ε` of
  -- each other.
  -- Here `s₁ ⊆ s` guarantees that the product over `s` is bounded, and `s₂ ⊆ s` guarantees that
  -- the product over terms not in `s` is small.
  refine ⟨Metric.ball (∏ i ∈ s, (1 + f i)) (ε / 2), ⟨s, fun b hb ↦ ?_⟩, ?_⟩
  · rw [← union_sdiff_of_subset hb, prod_union sdiff_disjoint.symm,
      Metric.mem_ball, dist_eq_norm_sub, ← mul_sub_one,
      show ε / 2 = r₁ * (ε / (2 * r₁)) by field_simp [hr₁]; ring]
    apply (norm_mul_le _ _).trans_lt
    refine lt_of_le_of_lt (b := r₁ * ‖∏ x ∈ b \ s, (1 + f x) - 1‖) ?_ ?_
    · refine mul_le_mul_of_nonneg_right ?_ (norm_nonneg _)
      exact (Finset.norm_prod_le _ _).trans (hs₁ _ subset_union_left)
    · refine mul_lt_mul_of_pos_left (hs₂ _ ?_) hr₁
      simp [s, sdiff_union_distrib, disjoint_iff_inter_eq_empty]
  · intro x hx y hy
    exact (dist_triangle_right _ _ (∏ i ∈ s, (1 + f i))).trans_lt (add_halves ε ▸ add_lt_add hx hy)

end NormedRing
>>>>>>> fed914b4
<|MERGE_RESOLUTION|>--- conflicted
+++ resolved
@@ -10,16 +10,8 @@
 /-!
 # Summability of logarithms
 
-<<<<<<< HEAD
-We give conditions under which the logarithms of a summble sequence is summable. We also give some
-results about when the sums converge uniformly.
-
-TODO: Remove hff from `Complex.multipliable_one_add_of_summable` once we have
-vanishing/non-vanishing results for infinite products.
-=======
 We give conditions under which the logarithms of a summble sequence is summable. We also use this
 to relate summability of `f` to multipliability of `1 + f`.
->>>>>>> fed914b4
 
 -/
 
@@ -112,12 +104,6 @@
 
 lemma Complex.tendstoUniformlyOn_tsum_nat_log_one_add {α : Type*} {f : ℕ → α → ℂ} (K : Set α)
     {u : ℕ → ℝ} (hu : Summable u) (h : ∀ᶠ n in atTop, ∀ x ∈ K, ‖f n x‖ ≤ u n) :
-<<<<<<< HEAD
-    TendstoUniformlyOn (fun n a ↦ ∑ i ∈ Finset.range n, log (1 + f i a))
-    (fun a ↦ ∑' i : ℕ, log (1 + f i a)) atTop K :=
-  fun v hv ↦ tendsto_finset_range.eventually
-    <| tendstoUniformlyOn_tsum_log_one_add K hu (Nat.cofinite_eq_atTop ▸ h) v hv
-=======
     TendstoUniformlyOn (fun (n : ℕ) (a : α) => ∑ i ∈ Finset.range n,
     (Complex.log (1 + f i a))) (fun a => ∑' i : ℕ, Complex.log (1 + f i a)) atTop K := by
   apply tendstoUniformlyOn_tsum_nat_eventually (hu.mul_left (3/2))
@@ -209,5 +195,4 @@
   · intro x hx y hy
     exact (dist_triangle_right _ _ (∏ i ∈ s, (1 + f i))).trans_lt (add_halves ε ▸ add_lt_add hx hy)
 
-end NormedRing
->>>>>>> fed914b4
+end NormedRing