/-
Copyright (c) 2018 Chris Hughes. All rights reserved.
Released under Apache 2.0 license as described in the file LICENSE.
Authors: Chris Hughes, Abhimanyu Pallavi Sudhir, Jean Lo, Calle Sönne
-/
import Mathlib.Analysis.SpecialFunctions.Exp
import Mathlib.Data.Nat.Factorization.Defs
import Mathlib.Analysis.NormedSpace.Real
import Mathlib.Data.Rat.Cast.CharZero

/-!
# Real logarithm

In this file we define `Real.log` to be the logarithm of a real number. As usual, we extend it from
its domain `(0, +∞)` to a globally defined function. We choose to do it so that `log 0 = 0` and
`log (-x) = log x`.

We prove some basic properties of this function and show that it is continuous.

## Tags

logarithm, continuity
-/

open Set Filter Function

open Topology

noncomputable section

namespace Real

variable {x y : ℝ}

/-- The real logarithm function, equal to the inverse of the exponential for `x > 0`,
to `log |x|` for `x < 0`, and to `0` for `0`. We use this unconventional extension to
`(-∞, 0]` as it gives the formula `log (x * y) = log x + log y` for all nonzero `x` and `y`, and
the derivative of `log` is `1/x` away from `0`. -/
@[pp_nodot]
noncomputable def log (x : ℝ) : ℝ :=
  if hx : x = 0 then 0 else expOrderIso.symm ⟨|x|, abs_pos.2 hx⟩

theorem log_of_ne_zero (hx : x ≠ 0) : log x = expOrderIso.symm ⟨|x|, abs_pos.2 hx⟩ :=
  dif_neg hx

theorem log_of_pos (hx : 0 < x) : log x = expOrderIso.symm ⟨x, hx⟩ := by
  rw [log_of_ne_zero hx.ne']
  congr
  exact abs_of_pos hx

theorem exp_log_eq_abs (hx : x ≠ 0) : exp (log x) = |x| := by
  rw [log_of_ne_zero hx, ← coe_expOrderIso_apply, OrderIso.apply_symm_apply, Subtype.coe_mk]

theorem exp_log (hx : 0 < x) : exp (log x) = x := by
  rw [exp_log_eq_abs hx.ne']
  exact abs_of_pos hx

theorem exp_log_of_neg (hx : x < 0) : exp (log x) = -x := by
  rw [exp_log_eq_abs (ne_of_lt hx)]
  exact abs_of_neg hx

theorem le_exp_log (x : ℝ) : x ≤ exp (log x) := by
  by_cases h_zero : x = 0
  · rw [h_zero, log, dif_pos rfl, exp_zero]
    exact zero_le_one
  · rw [exp_log_eq_abs h_zero]
    exact le_abs_self _

@[simp]
theorem log_exp (x : ℝ) : log (exp x) = x :=
  exp_injective <| exp_log (exp_pos x)

theorem surjOn_log : SurjOn log (Ioi 0) univ := fun x _ => ⟨exp x, exp_pos x, log_exp x⟩

theorem log_surjective : Surjective log := fun x => ⟨exp x, log_exp x⟩

@[simp]
theorem range_log : range log = univ :=
  log_surjective.range_eq

@[simp]
theorem log_zero : log 0 = 0 :=
  dif_pos rfl

@[simp]
theorem log_one : log 1 = 0 :=
  exp_injective <| by rw [exp_log zero_lt_one, exp_zero]

@[simp]
theorem log_abs (x : ℝ) : log |x| = log x := by
  by_cases h : x = 0
  · simp [h]
  · rw [← exp_eq_exp, exp_log_eq_abs h, exp_log_eq_abs (abs_pos.2 h).ne', abs_abs]

@[simp]
theorem log_neg_eq_log (x : ℝ) : log (-x) = log x := by rw [← log_abs x, ← log_abs (-x), abs_neg]

theorem sinh_log {x : ℝ} (hx : 0 < x) : sinh (log x) = (x - x⁻¹) / 2 := by
  rw [sinh_eq, exp_neg, exp_log hx]

theorem cosh_log {x : ℝ} (hx : 0 < x) : cosh (log x) = (x + x⁻¹) / 2 := by
  rw [cosh_eq, exp_neg, exp_log hx]

theorem surjOn_log' : SurjOn log (Iio 0) univ := fun x _ =>
  ⟨-exp x, neg_lt_zero.2 <| exp_pos x, by rw [log_neg_eq_log, log_exp]⟩

theorem log_mul (hx : x ≠ 0) (hy : y ≠ 0) : log (x * y) = log x + log y :=
  exp_injective <| by
    rw [exp_log_eq_abs (mul_ne_zero hx hy), exp_add, exp_log_eq_abs hx, exp_log_eq_abs hy, abs_mul]

theorem log_div (hx : x ≠ 0) (hy : y ≠ 0) : log (x / y) = log x - log y :=
  exp_injective <| by
    rw [exp_log_eq_abs (div_ne_zero hx hy), exp_sub, exp_log_eq_abs hx, exp_log_eq_abs hy, abs_div]

@[simp]
theorem log_inv (x : ℝ) : log x⁻¹ = -log x := by
  by_cases hx : x = 0; · simp [hx]
  rw [← exp_eq_exp, exp_log_eq_abs (inv_ne_zero hx), exp_neg, exp_log_eq_abs hx, abs_inv]

theorem log_le_log_iff (h : 0 < x) (h₁ : 0 < y) : log x ≤ log y ↔ x ≤ y := by
  rw [← exp_le_exp, exp_log h, exp_log h₁]

@[gcongr, bound]
lemma log_le_log (hx : 0 < x) (hxy : x ≤ y) : log x ≤ log y :=
  (log_le_log_iff hx (hx.trans_le hxy)).2 hxy

@[gcongr, bound]
theorem log_lt_log (hx : 0 < x) (h : x < y) : log x < log y := by
  rwa [← exp_lt_exp, exp_log hx, exp_log (lt_trans hx h)]

theorem log_lt_log_iff (hx : 0 < x) (hy : 0 < y) : log x < log y ↔ x < y := by
  rw [← exp_lt_exp, exp_log hx, exp_log hy]

theorem log_le_iff_le_exp (hx : 0 < x) : log x ≤ y ↔ x ≤ exp y := by rw [← exp_le_exp, exp_log hx]

theorem log_lt_iff_lt_exp (hx : 0 < x) : log x < y ↔ x < exp y := by rw [← exp_lt_exp, exp_log hx]

theorem le_log_iff_exp_le (hy : 0 < y) : x ≤ log y ↔ exp x ≤ y := by rw [← exp_le_exp, exp_log hy]

theorem lt_log_iff_exp_lt (hy : 0 < y) : x < log y ↔ exp x < y := by rw [← exp_lt_exp, exp_log hy]

theorem log_pos_iff (hx : 0 < x) : 0 < log x ↔ 1 < x := by
  rw [← log_one]
  exact log_lt_log_iff zero_lt_one hx

@[bound]
theorem log_pos (hx : 1 < x) : 0 < log x :=
  (log_pos_iff (lt_trans zero_lt_one hx)).2 hx

theorem log_pos_of_lt_neg_one (hx : x < -1) : 0 < log x := by
  rw [← neg_neg x, log_neg_eq_log]
  have : 1 < -x := by linarith
  exact log_pos this

theorem log_neg_iff (h : 0 < x) : log x < 0 ↔ x < 1 := by
  rw [← log_one]
  exact log_lt_log_iff h zero_lt_one

@[bound]
theorem log_neg (h0 : 0 < x) (h1 : x < 1) : log x < 0 :=
  (log_neg_iff h0).2 h1

theorem log_neg_of_lt_zero (h0 : x < 0) (h1 : -1 < x) : log x < 0 := by
  rw [← neg_neg x, log_neg_eq_log]
  have h0' : 0 < -x := by linarith
  have h1' : -x < 1 := by linarith
  exact log_neg h0' h1'

theorem log_nonneg_iff (hx : 0 < x) : 0 ≤ log x ↔ 1 ≤ x := by rw [← not_lt, log_neg_iff hx, not_lt]

@[bound]
theorem log_nonneg (hx : 1 ≤ x) : 0 ≤ log x :=
  (log_nonneg_iff (zero_lt_one.trans_le hx)).2 hx

theorem log_nonpos_iff (hx : 0 < x) : log x ≤ 0 ↔ x ≤ 1 := by rw [← not_lt, log_pos_iff hx, not_lt]

theorem log_nonpos_iff' (hx : 0 ≤ x) : log x ≤ 0 ↔ x ≤ 1 := by
  rcases hx.eq_or_lt with (rfl | hx)
  · simp [le_refl, zero_le_one]
  exact log_nonpos_iff hx

@[bound]
theorem log_nonpos (hx : 0 ≤ x) (h'x : x ≤ 1) : log x ≤ 0 :=
  (log_nonpos_iff' hx).2 h'x

theorem log_natCast_nonneg (n : ℕ) : 0 ≤ log n := by
  if hn : n = 0 then
    simp [hn]
  else
    have : (1 : ℝ) ≤ n := mod_cast Nat.one_le_of_lt <| Nat.pos_of_ne_zero hn
    exact log_nonneg this

@[deprecated (since := "2024-04-17")]
alias log_nat_cast_nonneg := log_natCast_nonneg

theorem log_neg_natCast_nonneg (n : ℕ) : 0 ≤ log (-n) := by
  rw [← log_neg_eq_log, neg_neg]
  exact log_natCast_nonneg _

@[deprecated (since := "2024-04-17")]
alias log_neg_nat_cast_nonneg := log_neg_natCast_nonneg

theorem log_intCast_nonneg (n : ℤ) : 0 ≤ log n := by
  cases lt_trichotomy 0 n with
  | inl hn =>
      have : (1 : ℝ) ≤ n := mod_cast hn
      exact log_nonneg this
  | inr hn =>
      cases hn with
      | inl hn => simp [hn.symm]
      | inr hn =>
          have : (1 : ℝ) ≤ -n := by rw [← neg_zero, ← lt_neg] at hn; exact mod_cast hn
          rw [← log_neg_eq_log]
          exact log_nonneg this

@[deprecated (since := "2024-04-17")]
alias log_int_cast_nonneg := log_intCast_nonneg

theorem strictMonoOn_log : StrictMonoOn log (Set.Ioi 0) := fun _ hx _ _ hxy => log_lt_log hx hxy

theorem strictAntiOn_log : StrictAntiOn log (Set.Iio 0) := by
  rintro x (hx : x < 0) y (hy : y < 0) hxy
  rw [← log_abs y, ← log_abs x]
  refine log_lt_log (abs_pos.2 hy.ne) ?_
  rwa [abs_of_neg hy, abs_of_neg hx, neg_lt_neg_iff]

theorem log_injOn_pos : Set.InjOn log (Set.Ioi 0) :=
  strictMonoOn_log.injOn

theorem log_lt_sub_one_of_pos (hx1 : 0 < x) (hx2 : x ≠ 1) : log x < x - 1 := by
  have h : log x ≠ 0 := by
    rwa [← log_one, log_injOn_pos.ne_iff hx1]
    exact mem_Ioi.mpr zero_lt_one
  linarith [add_one_lt_exp h, exp_log hx1]

theorem eq_one_of_pos_of_log_eq_zero {x : ℝ} (h₁ : 0 < x) (h₂ : log x = 0) : x = 1 :=
  log_injOn_pos (Set.mem_Ioi.2 h₁) (Set.mem_Ioi.2 zero_lt_one) (h₂.trans Real.log_one.symm)

theorem log_ne_zero_of_pos_of_ne_one {x : ℝ} (hx_pos : 0 < x) (hx : x ≠ 1) : log x ≠ 0 :=
  mt (eq_one_of_pos_of_log_eq_zero hx_pos) hx

@[simp]
theorem log_eq_zero {x : ℝ} : log x = 0 ↔ x = 0 ∨ x = 1 ∨ x = -1 := by
  constructor
  · intro h
    rcases lt_trichotomy x 0 with (x_lt_zero | rfl | x_gt_zero)
    · refine Or.inr (Or.inr (neg_eq_iff_eq_neg.mp ?_))
      rw [← log_neg_eq_log x] at h
      exact eq_one_of_pos_of_log_eq_zero (neg_pos.mpr x_lt_zero) h
    · exact Or.inl rfl
    · exact Or.inr (Or.inl (eq_one_of_pos_of_log_eq_zero x_gt_zero h))
  · rintro (rfl | rfl | rfl) <;> simp only [log_one, log_zero, log_neg_eq_log]

theorem log_ne_zero {x : ℝ} : log x ≠ 0 ↔ x ≠ 0 ∧ x ≠ 1 ∧ x ≠ -1 := by
  simpa only [not_or] using log_eq_zero.not

@[simp]
theorem log_pow (x : ℝ) (n : ℕ) : log (x ^ n) = n * log x := by
  induction n with
  | zero => simp
  | succ n ih =>
    rcases eq_or_ne x 0 with (rfl | hx)
    · simp
    · rw [pow_succ, log_mul (pow_ne_zero _ hx) hx, ih, Nat.cast_succ, add_mul, one_mul]

@[simp]
theorem log_zpow (x : ℝ) (n : ℤ) : log (x ^ n) = n * log x := by
  induction n
  · rw [Int.ofNat_eq_coe, zpow_natCast, log_pow, Int.cast_natCast]
  rw [zpow_negSucc, log_inv, log_pow, Int.cast_negSucc, Nat.cast_add_one, neg_mul_eq_neg_mul]

theorem log_sqrt {x : ℝ} (hx : 0 ≤ x) : log (√x) = log x / 2 := by
  rw [eq_div_iff, mul_comm, ← Nat.cast_two, ← log_pow, sq_sqrt hx]
  exact two_ne_zero

theorem log_le_sub_one_of_pos {x : ℝ} (hx : 0 < x) : log x ≤ x - 1 := by
  rw [le_sub_iff_add_le]
  convert add_one_le_exp (log x)
  rw [exp_log hx]

lemma one_sub_inv_le_log_of_pos (hx : 0 < x) : 1 - x⁻¹ ≤ log x := by
  simpa [add_comm] using log_le_sub_one_of_pos (inv_pos.2 hx)

<<<<<<< HEAD
=======
/-- See `Real.log_le_sub_one_of_pos` for the stronger version when `x ≠ 0`. -/
lemma log_le_self (hx : 0 ≤ x) : log x ≤ x := by
  obtain rfl | hx := hx.eq_or_lt
  · simp
  · exact (log_le_sub_one_of_pos hx).trans (by linarith)

/-- See `Real.one_sub_inv_le_log_of_pos` for the stronger version when `x ≠ 0`. -/
lemma neg_inv_le_log (hx : 0 ≤ x) : -x⁻¹ ≤ log x := by
  rw [neg_le, ← log_inv]; exact log_le_self <| inv_nonneg.2 hx

>>>>>>> d0df76bd
/-- Bound for `|log x * x|` in the interval `(0, 1]`. -/
theorem abs_log_mul_self_lt (x : ℝ) (h1 : 0 < x) (h2 : x ≤ 1) : |log x * x| < 1 := by
  have : 0 < 1 / x := by simpa only [one_div, inv_pos] using h1
  replace := log_le_sub_one_of_pos this
  replace : log (1 / x) < 1 / x := by linarith
  rw [log_div one_ne_zero h1.ne', log_one, zero_sub, lt_div_iff₀ h1] at this
  have aux : 0 ≤ -log x * x := by
    refine mul_nonneg ?_ h1.le
    rw [← log_inv]
    apply log_nonneg
    rw [← le_inv_comm₀ h1 zero_lt_one, inv_one]
    exact h2
  rw [← abs_of_nonneg aux, neg_mul, abs_neg] at this
  exact this

/-- The real logarithm function tends to `+∞` at `+∞`. -/
theorem tendsto_log_atTop : Tendsto log atTop atTop :=
  tendsto_comp_exp_atTop.1 <| by simpa only [log_exp] using tendsto_id

theorem tendsto_log_nhdsWithin_zero : Tendsto log (𝓝[≠] 0) atBot := by
  rw [← show _ = log from funext log_abs]
  refine Tendsto.comp (g := log) ?_ tendsto_abs_nhdsWithin_zero
  simpa [← tendsto_comp_exp_atBot] using tendsto_id

lemma tendsto_log_nhdsWithin_zero_right : Tendsto log (𝓝[>] 0) atBot :=
  tendsto_log_nhdsWithin_zero.mono_left <| nhdsWithin_mono _ fun _ h ↦ ne_of_gt h

theorem continuousOn_log : ContinuousOn log {0}ᶜ := by
  simp (config := { unfoldPartialApp := true }) only [continuousOn_iff_continuous_restrict,
    restrict]
  conv in log _ => rw [log_of_ne_zero (show (x : ℝ) ≠ 0 from x.2)]
  exact expOrderIso.symm.continuous.comp (continuous_subtype_val.norm.subtype_mk _)

/-- The real logarithm is continuous as a function from nonzero reals. -/
@[fun_prop]
theorem continuous_log : Continuous fun x : { x : ℝ // x ≠ 0 } => log x :=
  continuousOn_iff_continuous_restrict.1 <| continuousOn_log.mono fun _ => id

/-- The real logarithm is continuous as a function from positive reals. -/
@[fun_prop]
theorem continuous_log' : Continuous fun x : { x : ℝ // 0 < x } => log x :=
  continuousOn_iff_continuous_restrict.1 <| continuousOn_log.mono fun _ hx => ne_of_gt hx

theorem continuousAt_log (hx : x ≠ 0) : ContinuousAt log x :=
  (continuousOn_log x hx).continuousAt <| isOpen_compl_singleton.mem_nhds hx

@[simp]
theorem continuousAt_log_iff : ContinuousAt log x ↔ x ≠ 0 := by
  refine ⟨?_, continuousAt_log⟩
  rintro h rfl
  exact not_tendsto_nhds_of_tendsto_atBot tendsto_log_nhdsWithin_zero _
    (h.tendsto.mono_left inf_le_left)

theorem log_prod {α : Type*} (s : Finset α) (f : α → ℝ) (hf : ∀ x ∈ s, f x ≠ 0) :
    log (∏ i ∈ s, f i) = ∑ i ∈ s, log (f i) := by
  induction' s using Finset.cons_induction_on with a s ha ih
  · simp
  · rw [Finset.forall_mem_cons] at hf
    simp [ih hf.2, log_mul hf.1 (Finset.prod_ne_zero_iff.2 hf.2)]

protected theorem _root_.Finsupp.log_prod {α β : Type*} [Zero β] (f : α →₀ β) (g : α → β → ℝ)
    (hg : ∀ a, g a (f a) = 0 → f a = 0) : log (f.prod g) = f.sum fun a b ↦ log (g a b) :=
  log_prod _ _ fun _x hx h₀ ↦ Finsupp.mem_support_iff.1 hx <| hg _ h₀

theorem log_nat_eq_sum_factorization (n : ℕ) :
    log n = n.factorization.sum fun p t => t * log p := by
  rcases eq_or_ne n 0 with (rfl | hn)
  · simp -- relies on junk values of `log` and `Nat.factorization`
  · simp only [← log_pow, ← Nat.cast_pow]
    rw [← Finsupp.log_prod, ← Nat.cast_finsupp_prod, Nat.factorization_prod_pow_eq_self hn]
    intro p hp
    rw [pow_eq_zero (Nat.cast_eq_zero.1 hp), Nat.factorization_zero_right]

theorem tendsto_pow_log_div_mul_add_atTop (a b : ℝ) (n : ℕ) (ha : a ≠ 0) :
    Tendsto (fun x => log x ^ n / (a * x + b)) atTop (𝓝 0) :=
  ((tendsto_div_pow_mul_exp_add_atTop a b n ha.symm).comp tendsto_log_atTop).congr' <| by
    filter_upwards [eventually_gt_atTop (0 : ℝ)] with x hx using by simp [exp_log hx]

theorem isLittleO_pow_log_id_atTop {n : ℕ} : (fun x => log x ^ n) =o[atTop] id := by
  rw [Asymptotics.isLittleO_iff_tendsto']
  · simpa using tendsto_pow_log_div_mul_add_atTop 1 0 n one_ne_zero
  filter_upwards [eventually_ne_atTop (0 : ℝ)] with x h₁ h₂ using (h₁ h₂).elim

theorem isLittleO_log_id_atTop : log =o[atTop] id :=
  isLittleO_pow_log_id_atTop.congr_left fun _ => pow_one _

theorem isLittleO_const_log_atTop {c : ℝ} : (fun _ => c) =o[atTop] log := by
  refine Asymptotics.isLittleO_of_tendsto' ?_
    <| Tendsto.div_atTop (a := c) (by simp) tendsto_log_atTop
  filter_upwards [eventually_gt_atTop 1] with x hx
  aesop (add safe forward log_pos)

end Real

section Continuity

open Real

variable {α : Type*}

theorem Filter.Tendsto.log {f : α → ℝ} {l : Filter α} {x : ℝ} (h : Tendsto f l (𝓝 x)) (hx : x ≠ 0) :
    Tendsto (fun x => log (f x)) l (𝓝 (log x)) :=
  (continuousAt_log hx).tendsto.comp h

variable [TopologicalSpace α] {f : α → ℝ} {s : Set α} {a : α}

@[fun_prop]
theorem Continuous.log (hf : Continuous f) (h₀ : ∀ x, f x ≠ 0) : Continuous fun x => log (f x) :=
  continuousOn_log.comp_continuous hf h₀

@[fun_prop]
nonrec theorem ContinuousAt.log (hf : ContinuousAt f a) (h₀ : f a ≠ 0) :
    ContinuousAt (fun x => log (f x)) a :=
  hf.log h₀

nonrec theorem ContinuousWithinAt.log (hf : ContinuousWithinAt f s a) (h₀ : f a ≠ 0) :
    ContinuousWithinAt (fun x => log (f x)) s a :=
  hf.log h₀

@[fun_prop]
theorem ContinuousOn.log (hf : ContinuousOn f s) (h₀ : ∀ x ∈ s, f x ≠ 0) :
    ContinuousOn (fun x => log (f x)) s := fun x hx => (hf x hx).log (h₀ x hx)

end Continuity

section TendstoCompAddSub

open Filter

namespace Real

theorem tendsto_log_comp_add_sub_log (y : ℝ) :
    Tendsto (fun x : ℝ => log (x + y) - log x) atTop (𝓝 0) := by
  have : Tendsto (fun x ↦ 1 + y / x) atTop (𝓝 (1 + 0)) :=
    tendsto_const_nhds.add (tendsto_const_nhds.div_atTop tendsto_id)
  rw [← comap_exp_nhds_exp, exp_zero, tendsto_comap_iff, ← add_zero (1 : ℝ)]
  refine this.congr' ?_
  filter_upwards [eventually_gt_atTop (0 : ℝ), eventually_gt_atTop (-y)] with x hx₀ hxy
  rw [comp_apply, exp_sub, exp_log, exp_log, one_add_div] <;> linarith

theorem tendsto_log_nat_add_one_sub_log : Tendsto (fun k : ℕ => log (k + 1) - log k) atTop (𝓝 0) :=
  (tendsto_log_comp_add_sub_log 1).comp tendsto_natCast_atTop_atTop

end Real

end TendstoCompAddSub

namespace Mathlib.Meta.Positivity
open Lean.Meta Qq

variable {e : ℝ} {d : ℕ}

lemma log_nonneg_of_isNat {n : ℕ} (h : NormNum.IsNat e n) : 0 ≤ Real.log (e : ℝ) := by
  rw [NormNum.IsNat.to_eq h rfl]
  exact Real.log_natCast_nonneg _

lemma log_pos_of_isNat {n : ℕ} (h : NormNum.IsNat e n) (w : Nat.blt 1 n = true) :
    0 < Real.log (e : ℝ) := by
  rw [NormNum.IsNat.to_eq h rfl]
  apply Real.log_pos
  simpa using w

lemma log_nonneg_of_isNegNat {n : ℕ} (h : NormNum.IsInt e (.negOfNat n)) :
    0 ≤ Real.log (e : ℝ) := by
  rw [NormNum.IsInt.neg_to_eq h rfl]
  exact Real.log_neg_natCast_nonneg _

lemma log_pos_of_isNegNat {n : ℕ} (h : NormNum.IsInt e (.negOfNat n)) (w : Nat.blt 1 n = true) :
    0 < Real.log (e : ℝ) := by
  rw [NormNum.IsInt.neg_to_eq h rfl]
  rw [Real.log_neg_eq_log]
  apply Real.log_pos
  simpa using w

lemma log_pos_of_isRat {n : ℤ} :
    (NormNum.IsRat e n d) → (decide ((1 : ℚ) < n / d)) → (0 < Real.log (e : ℝ))
  | ⟨inv, eq⟩, h => by
    rw [eq, invOf_eq_inv, ← div_eq_mul_inv]
    have : 1 < (n : ℝ) / d := by exact_mod_cast of_decide_eq_true h
    exact Real.log_pos this

lemma log_pos_of_isRat_neg {n : ℤ} :
    (NormNum.IsRat e n d) → (decide (n / d < (-1 : ℚ))) → (0 < Real.log (e : ℝ))
  | ⟨inv, eq⟩, h => by
    rw [eq, invOf_eq_inv, ← div_eq_mul_inv]
    have : (n : ℝ) / d < -1 := by exact_mod_cast of_decide_eq_true h
    exact Real.log_pos_of_lt_neg_one this

lemma log_nz_of_isRat {n : ℤ} : (NormNum.IsRat e n d) → (decide ((0 : ℚ) < n / d))
    → (decide (n / d < (1 : ℚ))) → (Real.log (e : ℝ) ≠ 0)
  | ⟨inv, eq⟩, h₁, h₂ => by
    rw [eq, invOf_eq_inv, ← div_eq_mul_inv]
    have h₁' : 0 < (n : ℝ) / d := by exact_mod_cast of_decide_eq_true h₁
    have h₂' : (n : ℝ) / d < 1 := by exact_mod_cast of_decide_eq_true h₂
    exact ne_of_lt <| Real.log_neg h₁' h₂'

lemma log_nz_of_isRat_neg {n : ℤ} : (NormNum.IsRat e n d) → (decide (n / d < (0 : ℚ)))
    → (decide ((-1 : ℚ) < n / d)) → (Real.log (e : ℝ) ≠ 0)
  | ⟨inv, eq⟩, h₁, h₂ => by
    rw [eq, invOf_eq_inv, ← div_eq_mul_inv]
    have h₁' : (n : ℝ) / d < 0 := by exact_mod_cast of_decide_eq_true h₁
    have h₂' : -1 < (n : ℝ) / d := by exact_mod_cast of_decide_eq_true h₂
    exact ne_of_lt <| Real.log_neg_of_lt_zero h₁' h₂'

/-- Extension for the `positivity` tactic: `Real.log` of a natural number is always nonnegative. -/
@[positivity Real.log (Nat.cast _)]
def evalLogNatCast : PositivityExt where eval {u α} _zα _pα e := do
  match u, α, e with
  | 0, ~q(ℝ), ~q(Real.log (Nat.cast $a)) =>
    assertInstancesCommute
    pure (.nonnegative q(Real.log_natCast_nonneg $a))
  | _, _, _ => throwError "not Real.log"

/-- Extension for the `positivity` tactic: `Real.log` of an integer is always nonnegative. -/
@[positivity Real.log (Int.cast _)]
def evalLogIntCast : PositivityExt where eval {u α} _zα _pα e := do
  match u, α, e with
  | 0, ~q(ℝ), ~q(Real.log (Int.cast $a)) =>
    assertInstancesCommute
    pure (.nonnegative q(Real.log_intCast_nonneg $a))
  | _, _, _ => throwError "not Real.log"

/-- Extension for the `positivity` tactic: `Real.log` of a numeric literal. -/
@[positivity Real.log _]
def evalLogNatLit : PositivityExt where eval {u α} _ _ e := do
  match u, α, e with
  | 0, ~q(ℝ), ~q(Real.log $a) =>
    match ← NormNum.derive a with
    | .isNat (_ : Q(AddMonoidWithOne ℝ)) lit p =>
      assumeInstancesCommute
      have p : Q(NormNum.IsNat $a $lit) := p
      if 1 < lit.natLit! then
        let p' : Q(Nat.blt 1 $lit = true) := (q(Eq.refl true) : Lean.Expr)
        pure (.positive q(log_pos_of_isNat $p $p'))
      else
        pure (.nonnegative q(log_nonneg_of_isNat $p))
    | .isNegNat _ lit p =>
      assumeInstancesCommute
      have p : Q(NormNum.IsInt $a (Int.negOfNat $lit)) := p
      if 1 < lit.natLit! then
        let p' : Q(Nat.blt 1 $lit = true) := (q(Eq.refl true) : Lean.Expr)
        pure (.positive q(log_pos_of_isNegNat $p $p'))
      else
        pure (.nonnegative q(log_nonneg_of_isNegNat $p))
    | .isRat (i : Q(DivisionRing ℝ)) q n d p =>
      assumeInstancesCommute
      have p : Q(by clear! «$i»; exact NormNum.IsRat $a $n $d) := p
      if 0 < q ∧ q < 1 then
        let w₁ : Q(decide ((0 : ℚ) < $n / $d) = true) := (q(Eq.refl true) : Lean.Expr)
        let w₂ : Q(decide ($n / $d < (1 : ℚ)) = true) := (q(Eq.refl true) : Lean.Expr)
        pure (.nonzero q(log_nz_of_isRat $p $w₁ $w₂))
      else if 1 < q then
        let w : Q(decide ((1 : ℚ) < $n / $d) = true) := (q(Eq.refl true) : Lean.Expr)
        pure (.positive q(log_pos_of_isRat $p $w))
      else if -1 < q ∧ q < 0 then
        let w₁ : Q(decide ($n / $d < (0 : ℚ)) = true) := (q(Eq.refl true) : Lean.Expr)
        let w₂ : Q(decide ((-1 : ℚ) < $n / $d) = true) := (q(Eq.refl true) : Lean.Expr)
        pure (.nonzero q(log_nz_of_isRat_neg $p $w₁ $w₂))
      else if q < -1 then
        let w : Q(decide ($n / $d < (-1 : ℚ)) = true) := (q(Eq.refl true) : Lean.Expr)
        pure (.positive q(log_pos_of_isRat_neg $p $w))
      else
        failure
    | _ => failure
  | _, _, _ => throwError "not Real.log"

end Mathlib.Meta.Positivity<|MERGE_RESOLUTION|>--- conflicted
+++ resolved
@@ -281,8 +281,6 @@
 lemma one_sub_inv_le_log_of_pos (hx : 0 < x) : 1 - x⁻¹ ≤ log x := by
   simpa [add_comm] using log_le_sub_one_of_pos (inv_pos.2 hx)
 
-<<<<<<< HEAD
-=======
 /-- See `Real.log_le_sub_one_of_pos` for the stronger version when `x ≠ 0`. -/
 lemma log_le_self (hx : 0 ≤ x) : log x ≤ x := by
   obtain rfl | hx := hx.eq_or_lt
@@ -293,7 +291,6 @@
 lemma neg_inv_le_log (hx : 0 ≤ x) : -x⁻¹ ≤ log x := by
   rw [neg_le, ← log_inv]; exact log_le_self <| inv_nonneg.2 hx
 
->>>>>>> d0df76bd
 /-- Bound for `|log x * x|` in the interval `(0, 1]`. -/
 theorem abs_log_mul_self_lt (x : ℝ) (h1 : 0 < x) (h2 : x ≤ 1) : |log x * x| < 1 := by
   have : 0 < 1 / x := by simpa only [one_div, inv_pos] using h1
