/-
Copyright (c) 2018 Chris Hughes. All rights reserved.
Released under Apache 2.0 license as described in the file LICENSE.
Authors: Chris Hughes, Abhimanyu Pallavi Sudhir, Jean Lo, Calle Sönne
-/
import Mathlib.Analysis.SpecialFunctions.Exp
import Mathlib.Data.Nat.Factorization.Defs
import Mathlib.Analysis.Normed.Module.RCLike.Real
import Mathlib.Data.Rat.Cast.CharZero

/-!
# Real logarithm

In this file we define `Real.log` to be the logarithm of a real number. As usual, we extend it from
its domain `(0, +∞)` to a globally defined function. We choose to do it so that `log 0 = 0` and
`log (-x) = log x`.

We prove some basic properties of this function and show that it is continuous.

## Tags

logarithm, continuity
-/

open Set Filter Function

open Topology

noncomputable section

namespace Real

variable {x y : ℝ}

/-- The real logarithm function, equal to the inverse of the exponential for `x > 0`,
to `log |x|` for `x < 0`, and to `0` for `0`. We use this unconventional extension to
`(-∞, 0]` as it gives the formula `log (x * y) = log x + log y` for all nonzero `x` and `y`, and
the derivative of `log` is `1/x` away from `0`. -/
@[pp_nodot]
noncomputable def log (x : ℝ) : ℝ :=
  if hx : x = 0 then 0 else expOrderIso.symm ⟨|x|, abs_pos.2 hx⟩

theorem log_of_ne_zero (hx : x ≠ 0) : log x = expOrderIso.symm ⟨|x|, abs_pos.2 hx⟩ :=
  dif_neg hx

theorem log_of_pos (hx : 0 < x) : log x = expOrderIso.symm ⟨x, hx⟩ := by
  rw [log_of_ne_zero hx.ne']
  congr
  exact abs_of_pos hx

theorem exp_log_eq_abs (hx : x ≠ 0) : exp (log x) = |x| := by
  rw [log_of_ne_zero hx, ← coe_expOrderIso_apply, OrderIso.apply_symm_apply, Subtype.coe_mk]

theorem exp_log (hx : 0 < x) : exp (log x) = x := by
  rw [exp_log_eq_abs hx.ne']
  exact abs_of_pos hx

theorem exp_log_of_neg (hx : x < 0) : exp (log x) = -x := by
  rw [exp_log_eq_abs (ne_of_lt hx)]
  exact abs_of_neg hx

theorem le_exp_log (x : ℝ) : x ≤ exp (log x) := by
  by_cases h_zero : x = 0
  · rw [h_zero, log, dif_pos rfl, exp_zero]
    exact zero_le_one
  · rw [exp_log_eq_abs h_zero]
    exact le_abs_self _

@[simp]
theorem log_exp (x : ℝ) : log (exp x) = x :=
  exp_injective <| exp_log (exp_pos x)

theorem exp_one_mul_le_exp {x : ℝ} : exp 1 * x ≤ exp x := by
  by_cases hx0 : x ≤ 0
  · apply le_trans (mul_nonpos_of_nonneg_of_nonpos (exp_pos 1).le hx0) (exp_nonneg x)
  · have h := add_one_le_exp (log x)
    rwa [← exp_le_exp, exp_add, exp_log (lt_of_not_ge hx0), mul_comm] at h

theorem two_mul_le_exp {x : ℝ} : 2 * x ≤ exp x := by
  by_cases hx0 : x < 0
  · exact le_trans (mul_nonpos_of_nonneg_of_nonpos (by simp only [Nat.ofNat_nonneg]) hx0.le)
      (exp_nonneg x)
  · apply le_trans (mul_le_mul_of_nonneg_right _ (le_of_not_gt hx0)) exp_one_mul_le_exp
    have := Real.add_one_le_exp 1
    rwa [one_add_one_eq_two] at this

theorem surjOn_log : SurjOn log (Ioi 0) univ := fun x _ => ⟨exp x, exp_pos x, log_exp x⟩

theorem log_surjective : Surjective log := fun x => ⟨exp x, log_exp x⟩

@[simp]
theorem range_log : range log = univ :=
  log_surjective.range_eq

@[simp]
theorem log_zero : log 0 = 0 :=
  dif_pos rfl

@[simp]
theorem log_one : log 1 = 0 :=
  exp_injective <| by rw [exp_log zero_lt_one, exp_zero]

/-- This holds true for all `x : ℝ` because of the junk values `0 / 0 = 0` and `log 0 = 0`. -/
@[simp] lemma log_div_self (x : ℝ) : log (x / x) = 0 := by
  obtain rfl | hx := eq_or_ne x 0 <;> simp [*]

@[simp]
theorem log_abs (x : ℝ) : log |x| = log x := by
  by_cases h : x = 0
  · simp [h]
  · rw [← exp_eq_exp, exp_log_eq_abs h, exp_log_eq_abs (abs_pos.2 h).ne', abs_abs]

@[simp]
theorem log_neg_eq_log (x : ℝ) : log (-x) = log x := by rw [← log_abs x, ← log_abs (-x), abs_neg]

theorem sinh_log {x : ℝ} (hx : 0 < x) : sinh (log x) = (x - x⁻¹) / 2 := by
  rw [sinh_eq, exp_neg, exp_log hx]

theorem cosh_log {x : ℝ} (hx : 0 < x) : cosh (log x) = (x + x⁻¹) / 2 := by
  rw [cosh_eq, exp_neg, exp_log hx]

theorem surjOn_log' : SurjOn log (Iio 0) univ := fun x _ =>
  ⟨-exp x, neg_lt_zero.2 <| exp_pos x, by rw [log_neg_eq_log, log_exp]⟩

theorem log_mul (hx : x ≠ 0) (hy : y ≠ 0) : log (x * y) = log x + log y :=
  exp_injective <| by
    rw [exp_log_eq_abs (mul_ne_zero hx hy), exp_add, exp_log_eq_abs hx, exp_log_eq_abs hy, abs_mul]

theorem log_div (hx : x ≠ 0) (hy : y ≠ 0) : log (x / y) = log x - log y :=
  exp_injective <| by
    rw [exp_log_eq_abs (div_ne_zero hx hy), exp_sub, exp_log_eq_abs hx, exp_log_eq_abs hy, abs_div]

@[simp]
theorem log_inv (x : ℝ) : log x⁻¹ = -log x := by
  by_cases hx : x = 0; · simp [hx]
  rw [← exp_eq_exp, exp_log_eq_abs (inv_ne_zero hx), exp_neg, exp_log_eq_abs hx, abs_inv]

theorem log_le_log_iff (h : 0 < x) (h₁ : 0 < y) : log x ≤ log y ↔ x ≤ y := by
  rw [← exp_le_exp, exp_log h, exp_log h₁]

@[gcongr, bound]
lemma log_le_log (hx : 0 < x) (hxy : x ≤ y) : log x ≤ log y :=
  (log_le_log_iff hx (hx.trans_le hxy)).2 hxy

@[gcongr, bound]
theorem log_lt_log (hx : 0 < x) (h : x < y) : log x < log y := by
  rwa [← exp_lt_exp, exp_log hx, exp_log (lt_trans hx h)]

theorem log_lt_log_iff (hx : 0 < x) (hy : 0 < y) : log x < log y ↔ x < y := by
  rw [← exp_lt_exp, exp_log hx, exp_log hy]

theorem log_le_iff_le_exp (hx : 0 < x) : log x ≤ y ↔ x ≤ exp y := by rw [← exp_le_exp, exp_log hx]

theorem log_lt_iff_lt_exp (hx : 0 < x) : log x < y ↔ x < exp y := by rw [← exp_lt_exp, exp_log hx]

theorem le_log_iff_exp_le (hy : 0 < y) : x ≤ log y ↔ exp x ≤ y := by rw [← exp_le_exp, exp_log hy]

theorem lt_log_iff_exp_lt (hy : 0 < y) : x < log y ↔ exp x < y := by rw [← exp_lt_exp, exp_log hy]

theorem log_pos_iff (hx : 0 ≤ x) : 0 < log x ↔ 1 < x := by
  rcases hx.eq_or_lt with (rfl | hx)
  · simp [zero_le_one]
  rw [← log_one]
  exact log_lt_log_iff zero_lt_one hx

@[bound]
theorem log_pos (hx : 1 < x) : 0 < log x :=
  (log_pos_iff (lt_trans zero_lt_one hx).le).2 hx

theorem log_pos_of_lt_neg_one (hx : x < -1) : 0 < log x := by
  rw [← neg_neg x, log_neg_eq_log]
  have : 1 < -x := by linarith
  exact log_pos this

theorem log_neg_iff (h : 0 < x) : log x < 0 ↔ x < 1 := by
  rw [← log_one]
  exact log_lt_log_iff h zero_lt_one

@[bound]
theorem log_neg (h0 : 0 < x) (h1 : x < 1) : log x < 0 :=
  (log_neg_iff h0).2 h1

theorem log_neg_of_lt_zero (h0 : x < 0) (h1 : -1 < x) : log x < 0 := by
  rw [← neg_neg x, log_neg_eq_log]
  have h0' : 0 < -x := by linarith
  have h1' : -x < 1 := by linarith
  exact log_neg h0' h1'

theorem log_nonneg_iff (hx : 0 < x) : 0 ≤ log x ↔ 1 ≤ x := by rw [← not_lt, log_neg_iff hx, not_lt]

@[bound]
theorem log_nonneg (hx : 1 ≤ x) : 0 ≤ log x :=
  (log_nonneg_iff (zero_lt_one.trans_le hx)).2 hx

theorem log_nonpos_iff (hx : 0 ≤ x) : log x ≤ 0 ↔ x ≤ 1 := by
  rcases hx.eq_or_lt with (rfl | hx)
  · simp [le_refl, zero_le_one]
  rw [← not_lt, log_pos_iff hx.le, not_lt]

@[bound]
theorem log_nonpos (hx : 0 ≤ x) (h'x : x ≤ 1) : log x ≤ 0 :=
  (log_nonpos_iff hx).2 h'x

theorem log_natCast_nonneg (n : ℕ) : 0 ≤ log n := by
  if hn : n = 0 then
    simp [hn]
  else
    have : (1 : ℝ) ≤ n := mod_cast Nat.one_le_of_lt <| Nat.pos_of_ne_zero hn
    exact log_nonneg this

theorem log_neg_natCast_nonneg (n : ℕ) : 0 ≤ log (-n) := by
  rw [← log_neg_eq_log, neg_neg]
  exact log_natCast_nonneg _

theorem log_intCast_nonneg (n : ℤ) : 0 ≤ log n := by
  cases lt_trichotomy 0 n with
  | inl hn =>
      have : (1 : ℝ) ≤ n := mod_cast hn
      exact log_nonneg this
  | inr hn =>
      cases hn with
      | inl hn => simp [hn.symm]
      | inr hn =>
          have : (1 : ℝ) ≤ -n := by rw [← neg_zero, ← lt_neg] at hn; exact mod_cast hn
          rw [← log_neg_eq_log]
          exact log_nonneg this

theorem strictMonoOn_log : StrictMonoOn log (Set.Ioi 0) := fun _ hx _ _ hxy => log_lt_log hx hxy

theorem strictAntiOn_log : StrictAntiOn log (Set.Iio 0) := by
  rintro x (hx : x < 0) y (hy : y < 0) hxy
  rw [← log_abs y, ← log_abs x]
  refine log_lt_log (abs_pos.2 hy.ne) ?_
  rwa [abs_of_neg hy, abs_of_neg hx, neg_lt_neg_iff]

theorem log_injOn_pos : Set.InjOn log (Set.Ioi 0) :=
  strictMonoOn_log.injOn

theorem log_lt_sub_one_of_pos (hx1 : 0 < x) (hx2 : x ≠ 1) : log x < x - 1 := by
  have h : log x ≠ 0 := by
    rwa [← log_one, log_injOn_pos.ne_iff hx1]
    exact mem_Ioi.mpr zero_lt_one
  linarith [add_one_lt_exp h, exp_log hx1]

theorem eq_one_of_pos_of_log_eq_zero {x : ℝ} (h₁ : 0 < x) (h₂ : log x = 0) : x = 1 :=
  log_injOn_pos (Set.mem_Ioi.2 h₁) (Set.mem_Ioi.2 zero_lt_one) (h₂.trans Real.log_one.symm)

theorem log_ne_zero_of_pos_of_ne_one {x : ℝ} (hx_pos : 0 < x) (hx : x ≠ 1) : log x ≠ 0 :=
  mt (eq_one_of_pos_of_log_eq_zero hx_pos) hx

@[simp]
theorem log_eq_zero {x : ℝ} : log x = 0 ↔ x = 0 ∨ x = 1 ∨ x = -1 := by
  constructor
  · intro h
    rcases lt_trichotomy x 0 with (x_lt_zero | rfl | x_gt_zero)
    · refine Or.inr (Or.inr (neg_eq_iff_eq_neg.mp ?_))
      rw [← log_neg_eq_log x] at h
      exact eq_one_of_pos_of_log_eq_zero (neg_pos.mpr x_lt_zero) h
    · exact Or.inl rfl
    · exact Or.inr (Or.inl (eq_one_of_pos_of_log_eq_zero x_gt_zero h))
  · rintro (rfl | rfl | rfl) <;> simp only [log_one, log_zero, log_neg_eq_log]

theorem log_ne_zero {x : ℝ} : log x ≠ 0 ↔ x ≠ 0 ∧ x ≠ 1 ∧ x ≠ -1 := by
  simpa only [not_or] using log_eq_zero.not

@[simp]
theorem log_pow (x : ℝ) (n : ℕ) : log (x ^ n) = n * log x := by
  induction n with
  | zero => simp
  | succ n ih =>
    rcases eq_or_ne x 0 with (rfl | hx)
    · simp
    · rw [pow_succ, log_mul (pow_ne_zero _ hx) hx, ih, Nat.cast_succ, add_mul, one_mul]

@[simp]
theorem log_zpow (x : ℝ) (n : ℤ) : log (x ^ n) = n * log x := by
  cases n
  · rw [Int.ofNat_eq_coe, zpow_natCast, log_pow, Int.cast_natCast]
  · rw [zpow_negSucc, log_inv, log_pow, Int.cast_negSucc, Nat.cast_add_one, neg_mul_eq_neg_mul]

theorem log_sqrt {x : ℝ} (hx : 0 ≤ x) : log (√x) = log x / 2 := by
  rw [eq_div_iff, mul_comm, ← Nat.cast_two, ← log_pow, sq_sqrt hx]
  exact two_ne_zero

theorem log_le_sub_one_of_pos {x : ℝ} (hx : 0 < x) : log x ≤ x - 1 := by
  rw [le_sub_iff_add_le]
  convert add_one_le_exp (log x)
  rw [exp_log hx]

lemma one_sub_inv_le_log_of_pos (hx : 0 < x) : 1 - x⁻¹ ≤ log x := by
  simpa [add_comm] using log_le_sub_one_of_pos (inv_pos.2 hx)

/-- See `Real.log_le_sub_one_of_pos` for the stronger version when `x ≠ 0`. -/
lemma log_le_self (hx : 0 ≤ x) : log x ≤ x := by
  obtain rfl | hx := hx.eq_or_lt
  · simp
  · exact (log_le_sub_one_of_pos hx).trans (by linarith)

/-- See `Real.one_sub_inv_le_log_of_pos` for the stronger version when `x ≠ 0`. -/
lemma neg_inv_le_log (hx : 0 ≤ x) : -x⁻¹ ≤ log x := by
  rw [neg_le, ← log_inv]; exact log_le_self <| inv_nonneg.2 hx

/-- Bound for `|log x * x|` in the interval `(0, 1]`. -/
theorem abs_log_mul_self_lt (x : ℝ) (h1 : 0 < x) (h2 : x ≤ 1) : |log x * x| < 1 := by
  have : 0 < 1 / x := by simpa only [one_div, inv_pos] using h1
  replace := log_le_sub_one_of_pos this
  replace : log (1 / x) < 1 / x := by linarith
  rw [log_div one_ne_zero h1.ne', log_one, zero_sub, lt_div_iff₀ h1] at this
  have aux : 0 ≤ -log x * x := by
    refine mul_nonneg ?_ h1.le
    rw [← log_inv]
    apply log_nonneg
    rw [← le_inv_comm₀ h1 zero_lt_one, inv_one]
    exact h2
  rw [← abs_of_nonneg aux, neg_mul, abs_neg] at this
  exact this

/-- The real logarithm function tends to `+∞` at `+∞`. -/
theorem tendsto_log_atTop : Tendsto log atTop atTop :=
  tendsto_comp_exp_atTop.1 <| by simpa only [log_exp] using tendsto_id

lemma tendsto_log_nhdsGT_zero : Tendsto log (𝓝[>] 0) atBot := by
  simpa [← tendsto_comp_exp_atBot] using tendsto_id

@[deprecated (since := "2025-03-18")]
alias tendsto_log_nhdsWithin_zero_right := tendsto_log_nhdsGT_zero

theorem tendsto_log_nhdsNE_zero : Tendsto log (𝓝[≠] 0) atBot := by
  simpa [comp_def] using tendsto_log_nhdsGT_zero.comp tendsto_abs_nhdsNE_zero

@[deprecated (since := "2025-03-18")]
alias tendsto_log_nhdsWithin_zero := tendsto_log_nhdsNE_zero

lemma tendsto_log_nhdsLT_zero : Tendsto log (𝓝[<] 0) atBot :=
  tendsto_log_nhdsNE_zero.mono_left <| nhdsWithin_mono _ fun _ h ↦ ne_of_lt h

@[deprecated (since := "2025-03-18")]
alias tendsto_log_nhdsWithin_zero_left := tendsto_log_nhdsLT_zero

theorem continuousOn_log : ContinuousOn log {0}ᶜ := by
  simp +unfoldPartialApp only [continuousOn_iff_continuous_restrict,
    restrict]
  conv in log _ => rw [log_of_ne_zero (show (x : ℝ) ≠ 0 from x.2)]
  exact expOrderIso.symm.continuous.comp (continuous_subtype_val.norm.subtype_mk _)

/-- The real logarithm is continuous as a function from nonzero reals. -/
@[fun_prop]
theorem continuous_log : Continuous fun x : { x : ℝ // x ≠ 0 } => log x :=
  continuousOn_iff_continuous_restrict.1 <| continuousOn_log.mono fun _ => id

/-- The real logarithm is continuous as a function from positive reals. -/
@[fun_prop]
theorem continuous_log' : Continuous fun x : { x : ℝ // 0 < x } => log x :=
  continuousOn_iff_continuous_restrict.1 <| continuousOn_log.mono fun _ hx => ne_of_gt hx

theorem continuousAt_log (hx : x ≠ 0) : ContinuousAt log x :=
  (continuousOn_log x hx).continuousAt <| isOpen_compl_singleton.mem_nhds hx

@[simp]
theorem continuousAt_log_iff : ContinuousAt log x ↔ x ≠ 0 := by
  refine ⟨?_, continuousAt_log⟩
  rintro h rfl
  exact not_tendsto_nhds_of_tendsto_atBot tendsto_log_nhdsNE_zero _ <|
    h.tendsto.mono_left nhdsWithin_le_nhds

<<<<<<< HEAD
open Multiset in
lemma log_prod' {α : Type*} {s : Multiset α} {f : α → ℝ} (hf : ∀ x ∈ s, f x ≠ 0) :
    log (s.map f).prod = (s.map (fun x ↦ log (f x))).sum := by
  induction s using Multiset.induction_on with
  | empty => simp
  | cons a s ih =>
    simp_all only [ne_eq, mem_cons, or_true, not_false_eq_true, forall_const, forall_eq_or_imp,
      prod_cons, map_cons, sum_cons]
    have : (s.map f).prod ≠ 0 := by simpa using hf.2
    rw [log_mul hf.1 this, add_right_inj, ih]

theorem log_prod {α : Type*} {s : Finset α} {f : α → ℝ} (hf : ∀ x ∈ s, f x ≠ 0) :
    log (∏ i ∈ s, f i) = ∑ i ∈ s, log (f i) := log_prod' hf
=======
open List in
lemma log_list_prod {l : List ℝ} (h : ∀ x ∈ l, x ≠ 0) :
    log l.prod = (l.map (fun x ↦ log x)).sum := by
  induction l with
  | nil => simp
  | cons a l ih =>
    simp_all only [ne_eq, mem_cons, or_true, not_false_eq_true, forall_const, forall_eq_or_imp,
      prod_cons, map_cons, sum_cons]
    have : l.prod ≠ 0 := by grind [prod_ne_zero]
    rw [log_mul h.1 this, add_right_inj, ih]

open Multiset in
lemma log_multiset_prod {s : Multiset ℝ} (h : ∀ x ∈ s, x ≠ 0) :
    log s.prod = (s.map (fun x ↦ log x)).sum := by
  rw [← prod_toList, log_list_prod (by simp_all), sum_map_toList]

open Finset in
theorem log_prod {α : Type*} {s : Finset α} {f : α → ℝ} (hf : ∀ x ∈ s, f x ≠ 0) :
    log (∏ i ∈ s, f i) = ∑ i ∈ s, log (f i) := by
  rw [← prod_map_toList, log_list_prod (by simp_all)]
  simp
>>>>>>> 71a105d7

protected theorem _root_.Finsupp.log_prod {α β : Type*} [Zero β] (f : α →₀ β) (g : α → β → ℝ)
    (hg : ∀ a, g a (f a) = 0 → f a = 0) : log (f.prod g) = f.sum fun a b ↦ log (g a b) :=
  log_prod fun _x hx h₀ ↦ Finsupp.mem_support_iff.1 hx <| hg _ h₀

theorem log_nat_eq_sum_factorization (n : ℕ) :
    log n = n.factorization.sum fun p t => t * log p := by
  rcases eq_or_ne n 0 with (rfl | hn)
  · simp -- relies on junk values of `log` and `Nat.factorization`
  · simp only [← log_pow, ← Nat.cast_pow]
    rw [← Finsupp.log_prod, ← Nat.cast_finsuppProd, Nat.factorization_prod_pow_eq_self hn]
    intro p hp
    rw [eq_zero_of_pow_eq_zero (Nat.cast_eq_zero.1 hp), Nat.factorization_zero_right]

theorem tendsto_pow_log_div_mul_add_atTop (a b : ℝ) (n : ℕ) (ha : a ≠ 0) :
    Tendsto (fun x => log x ^ n / (a * x + b)) atTop (𝓝 0) :=
  ((tendsto_div_pow_mul_exp_add_atTop a b n ha.symm).comp tendsto_log_atTop).congr' <| by
    filter_upwards [eventually_gt_atTop (0 : ℝ)] with x hx using by simp [exp_log hx]

theorem isLittleO_pow_log_id_atTop {n : ℕ} : (fun x => log x ^ n) =o[atTop] id := by
  rw [Asymptotics.isLittleO_iff_tendsto']
  · simpa using tendsto_pow_log_div_mul_add_atTop 1 0 n one_ne_zero
  filter_upwards [eventually_ne_atTop (0 : ℝ)] with x h₁ h₂ using (h₁ h₂).elim

theorem isLittleO_log_id_atTop : log =o[atTop] id :=
  isLittleO_pow_log_id_atTop.congr_left fun _ => pow_one _

theorem isLittleO_const_log_atTop {c : ℝ} : (fun _ => c) =o[atTop] log := by
  refine Asymptotics.isLittleO_of_tendsto' ?_
    <| Tendsto.div_atTop (a := c) (by simp) tendsto_log_atTop
  filter_upwards [eventually_gt_atTop 1] with x hx
  aesop (add safe forward log_pos)

/-- `Real.exp` as an `OpenPartialHomeomorph` with `source = univ` and `target = {z | 0 < z}`. -/
@[simps] noncomputable def expPartialHomeomorph : OpenPartialHomeomorph ℝ ℝ where
  toFun := Real.exp
  invFun := Real.log
  source := univ
  target := Ioi (0 : ℝ)
  map_source' x _ := exp_pos x
  map_target' _ _ := mem_univ _
  left_inv' _ _ := by simp
  right_inv' _ hx := exp_log hx
  open_source := isOpen_univ
  open_target := isOpen_Ioi
  continuousOn_toFun := continuousOn_exp
  continuousOn_invFun x hx := (continuousAt_log (ne_of_gt hx)).continuousWithinAt

end Real

section Continuity

open Real

variable {α : Type*}

theorem Filter.Tendsto.log {f : α → ℝ} {l : Filter α} {x : ℝ} (h : Tendsto f l (𝓝 x)) (hx : x ≠ 0) :
    Tendsto (fun x => log (f x)) l (𝓝 (log x)) :=
  (continuousAt_log hx).tendsto.comp h

variable [TopologicalSpace α] {f : α → ℝ} {s : Set α} {a : α}

@[fun_prop]
theorem Continuous.log (hf : Continuous f) (h₀ : ∀ x, f x ≠ 0) : Continuous fun x => log (f x) :=
  continuousOn_log.comp_continuous hf h₀

@[fun_prop]
nonrec theorem ContinuousAt.log (hf : ContinuousAt f a) (h₀ : f a ≠ 0) :
    ContinuousAt (fun x => log (f x)) a :=
  hf.log h₀

nonrec theorem ContinuousWithinAt.log (hf : ContinuousWithinAt f s a) (h₀ : f a ≠ 0) :
    ContinuousWithinAt (fun x => log (f x)) s a :=
  hf.log h₀

@[fun_prop]
theorem ContinuousOn.log (hf : ContinuousOn f s) (h₀ : ∀ x ∈ s, f x ≠ 0) :
    ContinuousOn (fun x => log (f x)) s := fun x hx => (hf x hx).log (h₀ x hx)

end Continuity

section TendstoCompAddSub

open Filter

namespace Real

theorem tendsto_log_comp_add_sub_log (y : ℝ) :
    Tendsto (fun x : ℝ => log (x + y) - log x) atTop (𝓝 0) := by
  have : Tendsto (fun x ↦ 1 + y / x) atTop (𝓝 (1 + 0)) :=
    tendsto_const_nhds.add (tendsto_const_nhds.div_atTop tendsto_id)
  rw [← comap_exp_nhds_exp, exp_zero, tendsto_comap_iff, ← add_zero (1 : ℝ)]
  refine this.congr' ?_
  filter_upwards [eventually_gt_atTop (0 : ℝ), eventually_gt_atTop (-y)] with x hx₀ hxy
  rw [comp_apply, exp_sub, exp_log, exp_log, one_add_div] <;> linarith

theorem tendsto_log_nat_add_one_sub_log : Tendsto (fun k : ℕ => log (k + 1) - log k) atTop (𝓝 0) :=
  (tendsto_log_comp_add_sub_log 1).comp tendsto_natCast_atTop_atTop

end Real

end TendstoCompAddSub

namespace Mathlib.Meta.Positivity
open Lean.Meta Qq

variable {e : ℝ} {d : ℕ}

lemma log_nonneg_of_isNat {n : ℕ} (h : NormNum.IsNat e n) : 0 ≤ Real.log (e : ℝ) := by
  rw [NormNum.IsNat.to_eq h rfl]
  exact Real.log_natCast_nonneg _

lemma log_pos_of_isNat {n : ℕ} (h : NormNum.IsNat e n) (w : Nat.blt 1 n = true) :
    0 < Real.log (e : ℝ) := by
  rw [NormNum.IsNat.to_eq h rfl]
  apply Real.log_pos
  simpa using w

lemma log_nonneg_of_isNegNat {n : ℕ} (h : NormNum.IsInt e (.negOfNat n)) :
    0 ≤ Real.log (e : ℝ) := by
  rw [NormNum.IsInt.neg_to_eq h rfl]
  exact Real.log_neg_natCast_nonneg _

lemma log_pos_of_isNegNat {n : ℕ} (h : NormNum.IsInt e (.negOfNat n)) (w : Nat.blt 1 n = true) :
    0 < Real.log (e : ℝ) := by
  rw [NormNum.IsInt.neg_to_eq h rfl]
  rw [Real.log_neg_eq_log]
  apply Real.log_pos
  simpa using w

lemma log_pos_of_isNNRat {n : ℕ} :
    (NormNum.IsNNRat e n d) → (decide ((1 : ℚ) < n / d)) → (0 < Real.log (e : ℝ))
  | ⟨inv, eq⟩, h => by
    rw [eq, invOf_eq_inv, ← div_eq_mul_inv]
    have : 1 < (n : ℝ) / d := by
      simpa using (Rat.cast_lt (K := ℝ)).2 (of_decide_eq_true h)
    exact Real.log_pos this

lemma log_pos_of_isRat_neg {n : ℤ} :
    (NormNum.IsRat e n d) → (decide (n / d < (-1 : ℚ))) → (0 < Real.log (e : ℝ))
  | ⟨inv, eq⟩, h => by
    rw [eq, invOf_eq_inv, ← div_eq_mul_inv]
    have : (n : ℝ) / d < -1 := by exact_mod_cast of_decide_eq_true h
    exact Real.log_pos_of_lt_neg_one this

lemma log_nz_of_isNNRat {n : ℕ} : (NormNum.IsNNRat e n d) → (decide ((0 : ℚ) < n / d))
    → (decide (n / d < (1 : ℚ))) → (Real.log (e : ℝ) ≠ 0)
  | ⟨inv, eq⟩, h₁, h₂ => by
    rw [eq, invOf_eq_inv, ← div_eq_mul_inv]
    have h₁' : 0 < (n : ℝ) / d := by
      simpa using (Rat.cast_pos (K := ℝ)).2 (of_decide_eq_true h₁)
    have h₂' : (n : ℝ) / d < 1 := by
      simpa using (Rat.cast_lt (K := ℝ)).2 (of_decide_eq_true h₂)
    exact ne_of_lt <| Real.log_neg h₁' h₂'

lemma log_nz_of_isRat_neg {n : ℤ} : (NormNum.IsRat e n d) → (decide (n / d < (0 : ℚ)))
    → (decide ((-1 : ℚ) < n / d)) → (Real.log (e : ℝ) ≠ 0)
  | ⟨inv, eq⟩, h₁, h₂ => by
    rw [eq, invOf_eq_inv, ← div_eq_mul_inv]
    have h₁' : (n : ℝ) / d < 0 := by exact_mod_cast of_decide_eq_true h₁
    have h₂' : -1 < (n : ℝ) / d := by exact_mod_cast of_decide_eq_true h₂
    exact ne_of_lt <| Real.log_neg_of_lt_zero h₁' h₂'

/-- Extension for the `positivity` tactic: `Real.log` of a natural number is always nonnegative. -/
@[positivity Real.log (Nat.cast _)]
def evalLogNatCast : PositivityExt where eval {u α} _zα _pα e := do
  match u, α, e with
  | 0, ~q(ℝ), ~q(Real.log (Nat.cast $a)) =>
    assertInstancesCommute
    pure (.nonnegative q(Real.log_natCast_nonneg $a))
  | _, _, _ => throwError "not Real.log"

/-- Extension for the `positivity` tactic: `Real.log` of an integer is always nonnegative. -/
@[positivity Real.log (Int.cast _)]
def evalLogIntCast : PositivityExt where eval {u α} _zα _pα e := do
  match u, α, e with
  | 0, ~q(ℝ), ~q(Real.log (Int.cast $a)) =>
    assertInstancesCommute
    pure (.nonnegative q(Real.log_intCast_nonneg $a))
  | _, _, _ => throwError "not Real.log"

/-- Extension for the `positivity` tactic: `Real.log` of a numeric literal. -/
@[positivity Real.log _]
def evalLogNatLit : PositivityExt where eval {u α} _ _ e := do
  match u, α, e with
  | 0, ~q(ℝ), ~q(Real.log $a) =>
    match ← NormNum.derive a with
    | .isNat (_ : Q(AddMonoidWithOne ℝ)) lit p =>
      assumeInstancesCommute
      have p : Q(NormNum.IsNat $a $lit) := p
      if 1 < lit.natLit! then
        let p' : Q(Nat.blt 1 $lit = true) := (q(Eq.refl true) : Lean.Expr)
        pure (.positive q(log_pos_of_isNat $p $p'))
      else
        pure (.nonnegative q(log_nonneg_of_isNat $p))
    | .isNegNat _ lit p =>
      assumeInstancesCommute
      have p : Q(NormNum.IsInt $a (Int.negOfNat $lit)) := p
      if 1 < lit.natLit! then
        let p' : Q(Nat.blt 1 $lit = true) := (q(Eq.refl true) : Lean.Expr)
        pure (.positive q(log_pos_of_isNegNat $p $p'))
      else
        pure (.nonnegative q(log_nonneg_of_isNegNat $p))
    | .isNNRat _ q n d p =>
      assumeInstancesCommute
      if q < 1 then
        let w₁ : Q(decide ((0 : ℚ) < $n / $d) = true) := (q(Eq.refl true) : Lean.Expr)
        let w₂ : Q(decide ($n / $d < (1 : ℚ)) = true) := (q(Eq.refl true) : Lean.Expr)
        pure (.nonzero q(log_nz_of_isNNRat $p $w₁ $w₂))
      else if 1 < q then
        let w : Q(decide ((1 : ℚ) < $n / $d) = true) := (q(Eq.refl true) : Lean.Expr)
        pure (.positive q(log_pos_of_isNNRat $p $w))
      else
        failure
    | .isNegNNRat _ q n d p =>
      assumeInstancesCommute
      if -1 < q then
        let w₁ : Q(decide ((Int.negOfNat $n) / $d < (0 : ℚ)) = true) :=
          (q(Eq.refl true) : Lean.Expr)
        let w₂ : Q(decide ((-1 : ℚ) < (Int.negOfNat $n) / $d) = true) :=
          (q(Eq.refl true) : Lean.Expr)
        pure (.nonzero q(log_nz_of_isRat_neg $p $w₁ $w₂))
      else if q < -1 then
        let w : Q(decide ((Int.negOfNat $n) / $d < (-1 : ℚ)) = true) :=
          (q(Eq.refl true) : Lean.Expr)
        pure (.positive q(log_pos_of_isRat_neg $p $w))
      else
        failure
    | _ => failure
  | _, _, _ => throwError "not Real.log"

end Mathlib.Meta.Positivity<|MERGE_RESOLUTION|>--- conflicted
+++ resolved
@@ -363,21 +363,6 @@
   exact not_tendsto_nhds_of_tendsto_atBot tendsto_log_nhdsNE_zero _ <|
     h.tendsto.mono_left nhdsWithin_le_nhds
 
-<<<<<<< HEAD
-open Multiset in
-lemma log_prod' {α : Type*} {s : Multiset α} {f : α → ℝ} (hf : ∀ x ∈ s, f x ≠ 0) :
-    log (s.map f).prod = (s.map (fun x ↦ log (f x))).sum := by
-  induction s using Multiset.induction_on with
-  | empty => simp
-  | cons a s ih =>
-    simp_all only [ne_eq, mem_cons, or_true, not_false_eq_true, forall_const, forall_eq_or_imp,
-      prod_cons, map_cons, sum_cons]
-    have : (s.map f).prod ≠ 0 := by simpa using hf.2
-    rw [log_mul hf.1 this, add_right_inj, ih]
-
-theorem log_prod {α : Type*} {s : Finset α} {f : α → ℝ} (hf : ∀ x ∈ s, f x ≠ 0) :
-    log (∏ i ∈ s, f i) = ∑ i ∈ s, log (f i) := log_prod' hf
-=======
 open List in
 lemma log_list_prod {l : List ℝ} (h : ∀ x ∈ l, x ≠ 0) :
     log l.prod = (l.map (fun x ↦ log x)).sum := by
@@ -399,7 +384,6 @@
     log (∏ i ∈ s, f i) = ∑ i ∈ s, log (f i) := by
   rw [← prod_map_toList, log_list_prod (by simp_all)]
   simp
->>>>>>> 71a105d7
 
 protected theorem _root_.Finsupp.log_prod {α β : Type*} [Zero β] (f : α →₀ β) (g : α → β → ℝ)
     (hg : ∀ a, g a (f a) = 0 → f a = 0) : log (f.prod g) = f.sum fun a b ↦ log (g a b) :=
