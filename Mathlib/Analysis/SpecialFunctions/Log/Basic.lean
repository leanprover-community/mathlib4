/-
Copyright (c) 2018 Chris Hughes. All rights reserved.
Released under Apache 2.0 license as described in the file LICENSE.
Authors: Chris Hughes, Abhimanyu Pallavi Sudhir, Jean Lo, Calle Sönne
-/
import Mathlib.Analysis.SpecialFunctions.Exp
import Mathlib.Data.Nat.Factorization.Defs
import Mathlib.Analysis.Normed.Module.RCLike.Real
import Mathlib.Data.Rat.Cast.CharZero

/-!
# Real logarithm

In this file we define `Real.log` to be the logarithm of a real number. As usual, we extend it from
its domain `(0, +∞)` to a globally defined function. We choose to do it so that `log 0 = 0` and
`log (-x) = log x`.

We prove some basic properties of this function and show that it is continuous.

## Tags

logarithm, continuity
-/

open Set Filter Function

open Topology

noncomputable section

namespace Real

variable {x y : ℝ}

/-- The real logarithm function, equal to the inverse of the exponential for `x > 0`,
to `log |x|` for `x < 0`, and to `0` for `0`. We use this unconventional extension to
`(-∞, 0]` as it gives the formula `log (x * y) = log x + log y` for all nonzero `x` and `y`, and
the derivative of `log` is `1/x` away from `0`. -/
@[pp_nodot]
noncomputable def log (x : ℝ) : ℝ :=
  if hx : x = 0 then 0 else expOrderIso.symm ⟨|x|, abs_pos.2 hx⟩

theorem log_of_ne_zero (hx : x ≠ 0) : log x = expOrderIso.symm ⟨|x|, abs_pos.2 hx⟩ :=
  dif_neg hx

theorem log_of_pos (hx : 0 < x) : log x = expOrderIso.symm ⟨x, hx⟩ := by
  rw [log_of_ne_zero hx.ne']
  congr
  exact abs_of_pos hx

theorem exp_log_eq_abs (hx : x ≠ 0) : exp (log x) = |x| := by
  rw [log_of_ne_zero hx, ← coe_expOrderIso_apply, OrderIso.apply_symm_apply, Subtype.coe_mk]

theorem exp_log (hx : 0 < x) : exp (log x) = x := by
  rw [exp_log_eq_abs hx.ne']
  exact abs_of_pos hx

theorem exp_log_of_neg (hx : x < 0) : exp (log x) = -x := by
  rw [exp_log_eq_abs (ne_of_lt hx)]
  exact abs_of_neg hx

theorem le_exp_log (x : ℝ) : x ≤ exp (log x) := by
  by_cases h_zero : x = 0
  · rw [h_zero, log, dif_pos rfl, exp_zero]
    exact zero_le_one
  · rw [exp_log_eq_abs h_zero]
    exact le_abs_self _

@[simp, push]
theorem log_exp (x : ℝ) : log (exp x) = x :=
  exp_injective <| exp_log (exp_pos x)

theorem exp_one_mul_le_exp {x : ℝ} : exp 1 * x ≤ exp x := by
  by_cases hx0 : x ≤ 0
  · apply le_trans (mul_nonpos_of_nonneg_of_nonpos (exp_pos 1).le hx0) (exp_nonneg x)
  · have h := add_one_le_exp (log x)
    rwa [← exp_le_exp, exp_add, exp_log (lt_of_not_ge hx0), mul_comm] at h

theorem two_mul_le_exp {x : ℝ} : 2 * x ≤ exp x := by
  by_cases hx0 : x < 0
  · exact le_trans (mul_nonpos_of_nonneg_of_nonpos (by simp only [Nat.ofNat_nonneg]) hx0.le)
      (exp_nonneg x)
  · apply le_trans (mul_le_mul_of_nonneg_right _ (le_of_not_gt hx0)) exp_one_mul_le_exp
    have := Real.add_one_le_exp 1
    rwa [one_add_one_eq_two] at this

theorem surjOn_log : SurjOn log (Ioi 0) univ := fun x _ => ⟨exp x, exp_pos x, log_exp x⟩

theorem log_surjective : Surjective log := fun x => ⟨exp x, log_exp x⟩

@[simp]
theorem range_log : range log = univ :=
  log_surjective.range_eq

@[simp, push]
theorem log_zero : log 0 = 0 :=
  dif_pos rfl

@[simp, push]
theorem log_one : log 1 = 0 :=
  exp_injective <| by rw [exp_log zero_lt_one, exp_zero]

/-- This holds true for all `x : ℝ` because of the junk values `0 / 0 = 0` and `log 0 = 0`. -/
@[simp] lemma log_div_self (x : ℝ) : log (x / x) = 0 := by
  obtain rfl | hx := eq_or_ne x 0 <;> simp [*]

@[simp, push]
theorem log_abs (x : ℝ) : log |x| = log x := by
  by_cases h : x = 0
  · simp [h]
  · rw [← exp_eq_exp, exp_log_eq_abs h, exp_log_eq_abs (abs_pos.2 h).ne', abs_abs]

@[simp, push]
theorem log_neg_eq_log (x : ℝ) : log (-x) = log x := by rw [← log_abs x, ← log_abs (-x), abs_neg]

theorem sinh_log {x : ℝ} (hx : 0 < x) : sinh (log x) = (x - x⁻¹) / 2 := by
  rw [sinh_eq, exp_neg, exp_log hx]

theorem cosh_log {x : ℝ} (hx : 0 < x) : cosh (log x) = (x + x⁻¹) / 2 := by
  rw [cosh_eq, exp_neg, exp_log hx]

theorem surjOn_log' : SurjOn log (Iio 0) univ := fun x _ =>
  ⟨-exp x, neg_lt_zero.2 <| exp_pos x, by rw [log_neg_eq_log, log_exp]⟩

@[push]
theorem log_mul (hx : x ≠ 0) (hy : y ≠ 0) : log (x * y) = log x + log y :=
  exp_injective <| by
    rw [exp_log_eq_abs (mul_ne_zero hx hy), exp_add, exp_log_eq_abs hx, exp_log_eq_abs hy, abs_mul]

@[push]
theorem log_div (hx : x ≠ 0) (hy : y ≠ 0) : log (x / y) = log x - log y :=
  exp_injective <| by
    rw [exp_log_eq_abs (div_ne_zero hx hy), exp_sub, exp_log_eq_abs hx, exp_log_eq_abs hy, abs_div]

@[simp, push]
theorem log_inv (x : ℝ) : log x⁻¹ = -log x := by
  by_cases hx : x = 0; · simp [hx]
  rw [← exp_eq_exp, exp_log_eq_abs (inv_ne_zero hx), exp_neg, exp_log_eq_abs hx, abs_inv]

theorem log_le_log_iff (h : 0 < x) (h₁ : 0 < y) : log x ≤ log y ↔ x ≤ y := by
  rw [← exp_le_exp, exp_log h, exp_log h₁]

@[gcongr, bound]
lemma log_le_log (hx : 0 < x) (hxy : x ≤ y) : log x ≤ log y :=
  (log_le_log_iff hx (hx.trans_le hxy)).2 hxy

@[gcongr, bound]
theorem log_lt_log (hx : 0 < x) (h : x < y) : log x < log y := by
  rwa [← exp_lt_exp, exp_log hx, exp_log (lt_trans hx h)]

theorem log_lt_log_iff (hx : 0 < x) (hy : 0 < y) : log x < log y ↔ x < y := by
  rw [← exp_lt_exp, exp_log hx, exp_log hy]

theorem log_le_iff_le_exp (hx : 0 < x) : log x ≤ y ↔ x ≤ exp y := by rw [← exp_le_exp, exp_log hx]

theorem log_lt_iff_lt_exp (hx : 0 < x) : log x < y ↔ x < exp y := by rw [← exp_lt_exp, exp_log hx]

theorem le_log_iff_exp_le (hy : 0 < y) : x ≤ log y ↔ exp x ≤ y := by rw [← exp_le_exp, exp_log hy]

theorem lt_log_iff_exp_lt (hy : 0 < y) : x < log y ↔ exp x < y := by rw [← exp_lt_exp, exp_log hy]

theorem log_pos_iff (hx : 0 ≤ x) : 0 < log x ↔ 1 < x := by
  rcases hx.eq_or_lt with (rfl | hx)
  · simp [zero_le_one]
  rw [← log_one]
  exact log_lt_log_iff zero_lt_one hx

@[bound]
theorem log_pos (hx : 1 < x) : 0 < log x :=
  (log_pos_iff (lt_trans zero_lt_one hx).le).2 hx

theorem log_pos_of_lt_neg_one (hx : x < -1) : 0 < log x := by
  rw [← neg_neg x, log_neg_eq_log]
  have : 1 < -x := by linarith
  exact log_pos this

theorem log_neg_iff (h : 0 < x) : log x < 0 ↔ x < 1 := by
  rw [← log_one]
  exact log_lt_log_iff h zero_lt_one

@[bound]
theorem log_neg (h0 : 0 < x) (h1 : x < 1) : log x < 0 :=
  (log_neg_iff h0).2 h1

theorem log_neg_of_lt_zero (h0 : x < 0) (h1 : -1 < x) : log x < 0 := by
  rw [← neg_neg x, log_neg_eq_log]
  have h0' : 0 < -x := by linarith
  have h1' : -x < 1 := by linarith
  exact log_neg h0' h1'

theorem log_nonneg_iff (hx : 0 < x) : 0 ≤ log x ↔ 1 ≤ x := by rw [← not_lt, log_neg_iff hx, not_lt]

@[bound]
theorem log_nonneg (hx : 1 ≤ x) : 0 ≤ log x :=
  (log_nonneg_iff (zero_lt_one.trans_le hx)).2 hx

theorem log_nonpos_iff (hx : 0 ≤ x) : log x ≤ 0 ↔ x ≤ 1 := by
  rcases hx.eq_or_lt with (rfl | hx)
  · simp [le_refl, zero_le_one]
  rw [← not_lt, log_pos_iff hx.le, not_lt]

@[bound]
theorem log_nonpos (hx : 0 ≤ x) (h'x : x ≤ 1) : log x ≤ 0 :=
  (log_nonpos_iff hx).2 h'x

theorem log_natCast_nonneg (n : ℕ) : 0 ≤ log n := by
  if hn : n = 0 then
    simp [hn]
  else
    have : (1 : ℝ) ≤ n := mod_cast Nat.one_le_of_lt <| Nat.pos_of_ne_zero hn
    exact log_nonneg this

theorem log_neg_natCast_nonneg (n : ℕ) : 0 ≤ log (-n) := by
  rw [← log_neg_eq_log, neg_neg]
  exact log_natCast_nonneg _

theorem log_intCast_nonneg (n : ℤ) : 0 ≤ log n := by
  cases lt_trichotomy 0 n with
  | inl hn =>
      have : (1 : ℝ) ≤ n := mod_cast hn
      exact log_nonneg this
  | inr hn =>
      cases hn with
      | inl hn => simp [hn.symm]
      | inr hn =>
          have : (1 : ℝ) ≤ -n := by rw [← neg_zero, ← lt_neg] at hn; exact mod_cast hn
          rw [← log_neg_eq_log]
          exact log_nonneg this

theorem strictMonoOn_log : StrictMonoOn log (Set.Ioi 0) := fun _ hx _ _ hxy => log_lt_log hx hxy

theorem strictAntiOn_log : StrictAntiOn log (Set.Iio 0) := by
  rintro x (hx : x < 0) y (hy : y < 0) hxy
  rw [← log_abs y, ← log_abs x]
  refine log_lt_log (abs_pos.2 hy.ne) ?_
  rwa [abs_of_neg hy, abs_of_neg hx, neg_lt_neg_iff]

theorem log_injOn_pos : Set.InjOn log (Set.Ioi 0) :=
  strictMonoOn_log.injOn

theorem log_lt_sub_one_of_pos (hx1 : 0 < x) (hx2 : x ≠ 1) : log x < x - 1 := by
  have h : log x ≠ 0 := by
    rwa [← log_one, log_injOn_pos.ne_iff hx1]
    exact mem_Ioi.mpr zero_lt_one
  linarith [add_one_lt_exp h, exp_log hx1]

theorem eq_one_of_pos_of_log_eq_zero {x : ℝ} (h₁ : 0 < x) (h₂ : log x = 0) : x = 1 :=
  log_injOn_pos (Set.mem_Ioi.2 h₁) (Set.mem_Ioi.2 zero_lt_one) (h₂.trans Real.log_one.symm)

theorem log_ne_zero_of_pos_of_ne_one {x : ℝ} (hx_pos : 0 < x) (hx : x ≠ 1) : log x ≠ 0 :=
  mt (eq_one_of_pos_of_log_eq_zero hx_pos) hx

@[simp]
theorem log_eq_zero {x : ℝ} : log x = 0 ↔ x = 0 ∨ x = 1 ∨ x = -1 := by
  constructor
  · intro h
    rcases lt_trichotomy x 0 with (x_lt_zero | rfl | x_gt_zero)
    · refine Or.inr (Or.inr (neg_eq_iff_eq_neg.mp ?_))
      rw [← log_neg_eq_log x] at h
      exact eq_one_of_pos_of_log_eq_zero (neg_pos.mpr x_lt_zero) h
    · exact Or.inl rfl
    · exact Or.inr (Or.inl (eq_one_of_pos_of_log_eq_zero x_gt_zero h))
  · rintro (rfl | rfl | rfl) <;> simp only [log_one, log_zero, log_neg_eq_log]

theorem log_ne_zero {x : ℝ} : log x ≠ 0 ↔ x ≠ 0 ∧ x ≠ 1 ∧ x ≠ -1 := by
  simpa only [not_or] using log_eq_zero.not

@[simp, push]
theorem log_pow (x : ℝ) (n : ℕ) : log (x ^ n) = n * log x := by
  induction n with
  | zero => simp
  | succ n ih =>
    rcases eq_or_ne x 0 with (rfl | hx)
    · simp
    · rw [pow_succ, log_mul (pow_ne_zero _ hx) hx, ih, Nat.cast_succ, add_mul, one_mul]

@[simp, push]
theorem log_zpow (x : ℝ) (n : ℤ) : log (x ^ n) = n * log x := by
  cases n
  · rw [Int.ofNat_eq_coe, zpow_natCast, log_pow, Int.cast_natCast]
  · rw [zpow_negSucc, log_inv, log_pow, Int.cast_negSucc, Nat.cast_add_one, neg_mul_eq_neg_mul]

@[push]
theorem log_sqrt {x : ℝ} (hx : 0 ≤ x) : log (√x) = log x / 2 := by
  rw [eq_div_iff, mul_comm, ← Nat.cast_two, ← log_pow, sq_sqrt hx]
  exact two_ne_zero

theorem log_le_sub_one_of_pos {x : ℝ} (hx : 0 < x) : log x ≤ x - 1 := by
  rw [le_sub_iff_add_le]
  convert add_one_le_exp (log x)
  rw [exp_log hx]

lemma one_sub_inv_le_log_of_pos (hx : 0 < x) : 1 - x⁻¹ ≤ log x := by
  simpa [add_comm] using log_le_sub_one_of_pos (inv_pos.2 hx)

/-- See `Real.log_le_sub_one_of_pos` for the stronger version when `x ≠ 0`. -/
lemma log_le_self (hx : 0 ≤ x) : log x ≤ x := by
  obtain rfl | hx := hx.eq_or_lt
  · simp
  · exact (log_le_sub_one_of_pos hx).trans (by linarith)

/-- See `Real.one_sub_inv_le_log_of_pos` for the stronger version when `x ≠ 0`. -/
lemma neg_inv_le_log (hx : 0 ≤ x) : -x⁻¹ ≤ log x := by
  rw [neg_le, ← log_inv]; exact log_le_self <| inv_nonneg.2 hx

/-- Bound for `|log x * x|` in the interval `(0, 1]`. -/
theorem abs_log_mul_self_lt (x : ℝ) (h1 : 0 < x) (h2 : x ≤ 1) : |log x * x| < 1 := by
  have : 0 < 1 / x := by simpa only [one_div, inv_pos] using h1
  replace := log_le_sub_one_of_pos this
  replace : log (1 / x) < 1 / x := by linarith
  rw [log_div one_ne_zero h1.ne', log_one, zero_sub, lt_div_iff₀ h1] at this
  have aux : 0 ≤ -log x * x := by
    refine mul_nonneg ?_ h1.le
    rw [← log_inv]
    apply log_nonneg
    rw [← le_inv_comm₀ h1 zero_lt_one, inv_one]
    exact h2
  rw [← abs_of_nonneg aux, neg_mul, abs_neg] at this
  exact this

/-- The real logarithm function tends to `+∞` at `+∞`. -/
theorem tendsto_log_atTop : Tendsto log atTop atTop :=
  tendsto_comp_exp_atTop.1 <| by simpa only [log_exp] using tendsto_id

lemma tendsto_log_nhdsGT_zero : Tendsto log (𝓝[>] 0) atBot := by
  simpa [← tendsto_comp_exp_atBot] using tendsto_id

@[deprecated (since := "2025-03-18")]
alias tendsto_log_nhdsWithin_zero_right := tendsto_log_nhdsGT_zero

theorem tendsto_log_nhdsNE_zero : Tendsto log (𝓝[≠] 0) atBot := by
  simpa [comp_def] using tendsto_log_nhdsGT_zero.comp tendsto_abs_nhdsNE_zero

@[deprecated (since := "2025-03-18")]
alias tendsto_log_nhdsWithin_zero := tendsto_log_nhdsNE_zero

lemma tendsto_log_nhdsLT_zero : Tendsto log (𝓝[<] 0) atBot :=
  tendsto_log_nhdsNE_zero.mono_left <| nhdsWithin_mono _ fun _ h ↦ ne_of_lt h

@[deprecated (since := "2025-03-18")]
alias tendsto_log_nhdsWithin_zero_left := tendsto_log_nhdsLT_zero

theorem continuousOn_log : ContinuousOn log {0}ᶜ := by
  simp +unfoldPartialApp only [continuousOn_iff_continuous_restrict,
    restrict]
  conv in log _ => rw [log_of_ne_zero (show (x : ℝ) ≠ 0 from x.2)]
  exact expOrderIso.symm.continuous.comp (continuous_subtype_val.norm.subtype_mk _)

/-- The real logarithm is continuous as a function from nonzero reals. -/
@[fun_prop]
theorem continuous_log : Continuous fun x : { x : ℝ // x ≠ 0 } => log x :=
  continuousOn_iff_continuous_restrict.1 <| continuousOn_log.mono fun _ => id

/-- The real logarithm is continuous as a function from positive reals. -/
@[fun_prop]
theorem continuous_log' : Continuous fun x : { x : ℝ // 0 < x } => log x :=
  continuousOn_iff_continuous_restrict.1 <| continuousOn_log.mono fun _ hx => ne_of_gt hx

theorem continuousAt_log (hx : x ≠ 0) : ContinuousAt log x :=
  (continuousOn_log x hx).continuousAt <| isOpen_compl_singleton.mem_nhds hx

@[simp]
theorem continuousAt_log_iff : ContinuousAt log x ↔ x ≠ 0 := by
  refine ⟨?_, continuousAt_log⟩
  rintro h rfl
  exact not_tendsto_nhds_of_tendsto_atBot tendsto_log_nhdsNE_zero _ <|
    h.tendsto.mono_left nhdsWithin_le_nhds

<<<<<<< HEAD
@[push]
theorem log_prod {α : Type*} (s : Finset α) (f : α → ℝ) (hf : ∀ x ∈ s, f x ≠ 0) :
=======
open List in
lemma log_list_prod {l : List ℝ} (h : ∀ x ∈ l, x ≠ 0) :
    log l.prod = (l.map (fun x ↦ log x)).sum := by
  induction l with
  | nil => simp
  | cons a l ih =>
    simp_all only [ne_eq, mem_cons, or_true, not_false_eq_true, forall_const, forall_eq_or_imp,
      prod_cons, map_cons, sum_cons]
    have : l.prod ≠ 0 := by grind [prod_ne_zero]
    rw [log_mul h.1 this, add_right_inj, ih]

open Multiset in
lemma log_multiset_prod {s : Multiset ℝ} (h : ∀ x ∈ s, x ≠ 0) :
    log s.prod = (s.map (fun x ↦ log x)).sum := by
  rw [← prod_toList, log_list_prod (by simp_all), sum_map_toList]

open Finset in
theorem log_prod {α : Type*} {s : Finset α} {f : α → ℝ} (hf : ∀ x ∈ s, f x ≠ 0) :
>>>>>>> 090ad2e7
    log (∏ i ∈ s, f i) = ∑ i ∈ s, log (f i) := by
  rw [← prod_map_toList, log_list_prod (by simp_all)]
  simp

@[push]
protected theorem _root_.Finsupp.log_prod {α β : Type*} [Zero β] (f : α →₀ β) (g : α → β → ℝ)
    (hg : ∀ a, g a (f a) = 0 → f a = 0) : log (f.prod g) = f.sum fun a b ↦ log (g a b) :=
  log_prod fun _x hx h₀ ↦ Finsupp.mem_support_iff.1 hx <| hg _ h₀

theorem log_nat_eq_sum_factorization (n : ℕ) :
    log n = n.factorization.sum fun p t => t * log p := by
  rcases eq_or_ne n 0 with (rfl | hn)
  · simp -- relies on junk values of `log` and `Nat.factorization`
  · simp only [← log_pow, ← Nat.cast_pow]
    rw [← Finsupp.log_prod, ← Nat.cast_finsuppProd, Nat.factorization_prod_pow_eq_self hn]
    intro p hp
    rw [eq_zero_of_pow_eq_zero (Nat.cast_eq_zero.1 hp), Nat.factorization_zero_right]

theorem tendsto_pow_log_div_mul_add_atTop (a b : ℝ) (n : ℕ) (ha : a ≠ 0) :
    Tendsto (fun x => log x ^ n / (a * x + b)) atTop (𝓝 0) :=
  ((tendsto_div_pow_mul_exp_add_atTop a b n ha.symm).comp tendsto_log_atTop).congr' <| by
    filter_upwards [eventually_gt_atTop (0 : ℝ)] with x hx using by simp [exp_log hx]

theorem isLittleO_pow_log_id_atTop {n : ℕ} : (fun x => log x ^ n) =o[atTop] id := by
  rw [Asymptotics.isLittleO_iff_tendsto']
  · simpa using tendsto_pow_log_div_mul_add_atTop 1 0 n one_ne_zero
  filter_upwards [eventually_ne_atTop (0 : ℝ)] with x h₁ h₂ using (h₁ h₂).elim

theorem isLittleO_log_id_atTop : log =o[atTop] id :=
  isLittleO_pow_log_id_atTop.congr_left fun _ => pow_one _

theorem isLittleO_const_log_atTop {c : ℝ} : (fun _ => c) =o[atTop] log := by
  refine Asymptotics.isLittleO_of_tendsto' ?_
    <| Tendsto.div_atTop (a := c) (by simp) tendsto_log_atTop
  filter_upwards [eventually_gt_atTop 1] with x hx
  aesop (add safe forward log_pos)

/-- `Real.exp` as an `OpenPartialHomeomorph` with `source = univ` and `target = {z | 0 < z}`. -/
@[simps] noncomputable def expPartialHomeomorph : OpenPartialHomeomorph ℝ ℝ where
  toFun := Real.exp
  invFun := Real.log
  source := univ
  target := Ioi (0 : ℝ)
  map_source' x _ := exp_pos x
  map_target' _ _ := mem_univ _
  left_inv' _ _ := by simp
  right_inv' _ hx := exp_log hx
  open_source := isOpen_univ
  open_target := isOpen_Ioi
  continuousOn_toFun := continuousOn_exp
  continuousOn_invFun x hx := (continuousAt_log (ne_of_gt hx)).continuousWithinAt

end Real

section Continuity

open Real

variable {α : Type*}

theorem Filter.Tendsto.log {f : α → ℝ} {l : Filter α} {x : ℝ} (h : Tendsto f l (𝓝 x)) (hx : x ≠ 0) :
    Tendsto (fun x => log (f x)) l (𝓝 (log x)) :=
  (continuousAt_log hx).tendsto.comp h

variable [TopologicalSpace α] {f : α → ℝ} {s : Set α} {a : α}

@[fun_prop]
theorem Continuous.log (hf : Continuous f) (h₀ : ∀ x, f x ≠ 0) : Continuous fun x => log (f x) :=
  continuousOn_log.comp_continuous hf h₀

@[fun_prop]
nonrec theorem ContinuousAt.log (hf : ContinuousAt f a) (h₀ : f a ≠ 0) :
    ContinuousAt (fun x => log (f x)) a :=
  hf.log h₀

nonrec theorem ContinuousWithinAt.log (hf : ContinuousWithinAt f s a) (h₀ : f a ≠ 0) :
    ContinuousWithinAt (fun x => log (f x)) s a :=
  hf.log h₀

@[fun_prop]
theorem ContinuousOn.log (hf : ContinuousOn f s) (h₀ : ∀ x ∈ s, f x ≠ 0) :
    ContinuousOn (fun x => log (f x)) s := fun x hx => (hf x hx).log (h₀ x hx)

end Continuity

section TendstoCompAddSub

open Filter

namespace Real

theorem tendsto_log_comp_add_sub_log (y : ℝ) :
    Tendsto (fun x : ℝ => log (x + y) - log x) atTop (𝓝 0) := by
  have : Tendsto (fun x ↦ 1 + y / x) atTop (𝓝 (1 + 0)) :=
    tendsto_const_nhds.add (tendsto_const_nhds.div_atTop tendsto_id)
  rw [← comap_exp_nhds_exp, exp_zero, tendsto_comap_iff, ← add_zero (1 : ℝ)]
  refine this.congr' ?_
  filter_upwards [eventually_gt_atTop (0 : ℝ), eventually_gt_atTop (-y)] with x hx₀ hxy
  rw [comp_apply, exp_sub, exp_log, exp_log, one_add_div] <;> linarith

theorem tendsto_log_nat_add_one_sub_log : Tendsto (fun k : ℕ => log (k + 1) - log k) atTop (𝓝 0) :=
  (tendsto_log_comp_add_sub_log 1).comp tendsto_natCast_atTop_atTop

end Real

end TendstoCompAddSub

namespace Mathlib.Meta.Positivity
open Lean.Meta Qq

variable {e : ℝ} {d : ℕ}

lemma log_nonneg_of_isNat {n : ℕ} (h : NormNum.IsNat e n) : 0 ≤ Real.log (e : ℝ) := by
  rw [NormNum.IsNat.to_eq h rfl]
  exact Real.log_natCast_nonneg _

lemma log_pos_of_isNat {n : ℕ} (h : NormNum.IsNat e n) (w : Nat.blt 1 n = true) :
    0 < Real.log (e : ℝ) := by
  rw [NormNum.IsNat.to_eq h rfl]
  apply Real.log_pos
  simpa using w

lemma log_nonneg_of_isNegNat {n : ℕ} (h : NormNum.IsInt e (.negOfNat n)) :
    0 ≤ Real.log (e : ℝ) := by
  rw [NormNum.IsInt.neg_to_eq h rfl]
  exact Real.log_neg_natCast_nonneg _

lemma log_pos_of_isNegNat {n : ℕ} (h : NormNum.IsInt e (.negOfNat n)) (w : Nat.blt 1 n = true) :
    0 < Real.log (e : ℝ) := by
  rw [NormNum.IsInt.neg_to_eq h rfl]
  rw [Real.log_neg_eq_log]
  apply Real.log_pos
  simpa using w

lemma log_pos_of_isNNRat {n : ℕ} :
    (NormNum.IsNNRat e n d) → (decide ((1 : ℚ) < n / d)) → (0 < Real.log (e : ℝ))
  | ⟨inv, eq⟩, h => by
    rw [eq, invOf_eq_inv, ← div_eq_mul_inv]
    have : 1 < (n : ℝ) / d := by
      simpa using (Rat.cast_lt (K := ℝ)).2 (of_decide_eq_true h)
    exact Real.log_pos this

lemma log_pos_of_isRat_neg {n : ℤ} :
    (NormNum.IsRat e n d) → (decide (n / d < (-1 : ℚ))) → (0 < Real.log (e : ℝ))
  | ⟨inv, eq⟩, h => by
    rw [eq, invOf_eq_inv, ← div_eq_mul_inv]
    have : (n : ℝ) / d < -1 := by exact_mod_cast of_decide_eq_true h
    exact Real.log_pos_of_lt_neg_one this

lemma log_nz_of_isNNRat {n : ℕ} : (NormNum.IsNNRat e n d) → (decide ((0 : ℚ) < n / d))
    → (decide (n / d < (1 : ℚ))) → (Real.log (e : ℝ) ≠ 0)
  | ⟨inv, eq⟩, h₁, h₂ => by
    rw [eq, invOf_eq_inv, ← div_eq_mul_inv]
    have h₁' : 0 < (n : ℝ) / d := by
      simpa using (Rat.cast_pos (K := ℝ)).2 (of_decide_eq_true h₁)
    have h₂' : (n : ℝ) / d < 1 := by
      simpa using (Rat.cast_lt (K := ℝ)).2 (of_decide_eq_true h₂)
    exact ne_of_lt <| Real.log_neg h₁' h₂'

lemma log_nz_of_isRat_neg {n : ℤ} : (NormNum.IsRat e n d) → (decide (n / d < (0 : ℚ)))
    → (decide ((-1 : ℚ) < n / d)) → (Real.log (e : ℝ) ≠ 0)
  | ⟨inv, eq⟩, h₁, h₂ => by
    rw [eq, invOf_eq_inv, ← div_eq_mul_inv]
    have h₁' : (n : ℝ) / d < 0 := by exact_mod_cast of_decide_eq_true h₁
    have h₂' : -1 < (n : ℝ) / d := by exact_mod_cast of_decide_eq_true h₂
    exact ne_of_lt <| Real.log_neg_of_lt_zero h₁' h₂'

/-- Extension for the `positivity` tactic: `Real.log` of a natural number is always nonnegative. -/
@[positivity Real.log (Nat.cast _)]
def evalLogNatCast : PositivityExt where eval {u α} _zα _pα e := do
  match u, α, e with
  | 0, ~q(ℝ), ~q(Real.log (Nat.cast $a)) =>
    assertInstancesCommute
    pure (.nonnegative q(Real.log_natCast_nonneg $a))
  | _, _, _ => throwError "not Real.log"

/-- Extension for the `positivity` tactic: `Real.log` of an integer is always nonnegative. -/
@[positivity Real.log (Int.cast _)]
def evalLogIntCast : PositivityExt where eval {u α} _zα _pα e := do
  match u, α, e with
  | 0, ~q(ℝ), ~q(Real.log (Int.cast $a)) =>
    assertInstancesCommute
    pure (.nonnegative q(Real.log_intCast_nonneg $a))
  | _, _, _ => throwError "not Real.log"

/-- Extension for the `positivity` tactic: `Real.log` of a numeric literal. -/
@[positivity Real.log _]
def evalLogNatLit : PositivityExt where eval {u α} _ _ e := do
  match u, α, e with
  | 0, ~q(ℝ), ~q(Real.log $a) =>
    match ← NormNum.derive a with
    | .isNat (_ : Q(AddMonoidWithOne ℝ)) lit p =>
      assumeInstancesCommute
      have p : Q(NormNum.IsNat $a $lit) := p
      if 1 < lit.natLit! then
        let p' : Q(Nat.blt 1 $lit = true) := (q(Eq.refl true) : Lean.Expr)
        pure (.positive q(log_pos_of_isNat $p $p'))
      else
        pure (.nonnegative q(log_nonneg_of_isNat $p))
    | .isNegNat _ lit p =>
      assumeInstancesCommute
      have p : Q(NormNum.IsInt $a (Int.negOfNat $lit)) := p
      if 1 < lit.natLit! then
        let p' : Q(Nat.blt 1 $lit = true) := (q(Eq.refl true) : Lean.Expr)
        pure (.positive q(log_pos_of_isNegNat $p $p'))
      else
        pure (.nonnegative q(log_nonneg_of_isNegNat $p))
    | .isNNRat _ q n d p =>
      assumeInstancesCommute
      if q < 1 then
        let w₁ : Q(decide ((0 : ℚ) < $n / $d) = true) := (q(Eq.refl true) : Lean.Expr)
        let w₂ : Q(decide ($n / $d < (1 : ℚ)) = true) := (q(Eq.refl true) : Lean.Expr)
        pure (.nonzero q(log_nz_of_isNNRat $p $w₁ $w₂))
      else if 1 < q then
        let w : Q(decide ((1 : ℚ) < $n / $d) = true) := (q(Eq.refl true) : Lean.Expr)
        pure (.positive q(log_pos_of_isNNRat $p $w))
      else
        failure
    | .isNegNNRat _ q n d p =>
      assumeInstancesCommute
      if -1 < q then
        let w₁ : Q(decide ((Int.negOfNat $n) / $d < (0 : ℚ)) = true) :=
          (q(Eq.refl true) : Lean.Expr)
        let w₂ : Q(decide ((-1 : ℚ) < (Int.negOfNat $n) / $d) = true) :=
          (q(Eq.refl true) : Lean.Expr)
        pure (.nonzero q(log_nz_of_isRat_neg $p $w₁ $w₂))
      else if q < -1 then
        let w : Q(decide ((Int.negOfNat $n) / $d < (-1 : ℚ)) = true) :=
          (q(Eq.refl true) : Lean.Expr)
        pure (.positive q(log_pos_of_isRat_neg $p $w))
      else
        failure
    | _ => failure
  | _, _, _ => throwError "not Real.log"

end Mathlib.Meta.Positivity<|MERGE_RESOLUTION|>--- conflicted
+++ resolved
@@ -366,10 +366,6 @@
   exact not_tendsto_nhds_of_tendsto_atBot tendsto_log_nhdsNE_zero _ <|
     h.tendsto.mono_left nhdsWithin_le_nhds
 
-<<<<<<< HEAD
-@[push]
-theorem log_prod {α : Type*} (s : Finset α) (f : α → ℝ) (hf : ∀ x ∈ s, f x ≠ 0) :
-=======
 open List in
 lemma log_list_prod {l : List ℝ} (h : ∀ x ∈ l, x ≠ 0) :
     log l.prod = (l.map (fun x ↦ log x)).sum := by
@@ -387,8 +383,8 @@
   rw [← prod_toList, log_list_prod (by simp_all), sum_map_toList]
 
 open Finset in
+@[push]
 theorem log_prod {α : Type*} {s : Finset α} {f : α → ℝ} (hf : ∀ x ∈ s, f x ≠ 0) :
->>>>>>> 090ad2e7
     log (∏ i ∈ s, f i) = ∑ i ∈ s, log (f i) := by
   rw [← prod_map_toList, log_list_prod (by simp_all)]
   simp
