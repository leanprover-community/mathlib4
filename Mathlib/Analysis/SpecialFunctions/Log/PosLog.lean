--- conflicted
+++ resolved
@@ -99,7 +99,10 @@
     simp only [this, and_true, ge_iff_le]
     linarith
 
-<<<<<<< HEAD
+@[gcongr]
+lemma posLog_le_posLog {x y : ℝ} (hx : 0 ≤ x) (hxy : x ≤ y) : log⁺ x ≤ log⁺ y :=
+  monotoneOn_posLog hx (hx.trans hxy) hxy
+
 /-- The function `log⁺` commutes with taking powers. -/
 @[simp] lemma posLog_pow {n : ℕ} {x : ℝ} : log⁺ (x ^ n) = n * log⁺ x := by
   by_cases hn : n = 0
@@ -109,11 +112,6 @@
   rw [not_le] at hx
   have : 1 ≤ |x ^ n| := by simp_all [one_le_pow₀, hx.le]
   simp [posLog_eq_log this, posLog_eq_log hx.le]
-=======
-@[gcongr]
-lemma posLog_le_posLog {x y : ℝ} (hx : 0 ≤ x) (hxy : x ≤ y) : log⁺ x ≤ log⁺ y :=
-  monotoneOn_posLog hx (hx.trans hxy) hxy
->>>>>>> 49649595
 
 /-!
 ## Estimates for Products
@@ -207,20 +205,8 @@
 Variant of `posLog_add` for norms of elements in normed additive commutative groups, using
 monotonicity of `log⁺` and the triangle inequality.
 -/
-<<<<<<< HEAD
 lemma posLog_norm_add_le {E : Type*} [NormedAddCommGroup E] (x₁ x₂ : E) :
-    log⁺ ‖x₁ + x₂‖ ≤ log⁺ ‖x₁‖ + log⁺ ‖x₂‖ + log 2 := by
-  calc log⁺ ‖x₁ + x₂‖
-  _ ≤ log⁺ (‖x₁‖ + ‖x₂‖) := by
-    apply monotoneOn_posLog _ _ (norm_add_le x₁ x₂)
-    <;> simp [add_nonneg (norm_nonneg x₁) (norm_nonneg x₂)]
-  _ ≤ log⁺ ‖x₁‖ + log⁺ ‖x₂‖ + log 2 := by
-    convert posLog_add using 1
-    ring
-=======
-lemma posLog_norm_add_le {E : Type*} [NormedAddCommGroup E] (a b : E) :
     log⁺ ‖a + b‖ ≤ log⁺ ‖a‖ + log⁺ ‖b‖ + log 2 := by
   grw [norm_add_le, posLog_add, add_rotate]
->>>>>>> 49649595
 
 end Real