--- conflicted
+++ resolved
@@ -499,18 +499,9 @@
 
 theorem logb_prod {α : Type*} (s : Finset α) (f : α → ℝ) (hf : ∀ x ∈ s, f x ≠ 0) :
     logb b (∏ i ∈ s, f i) = ∑ i ∈ s, logb b (f i) := by
-<<<<<<< HEAD
-  classical
-  induction s using Finset.induction_on with
-  | empty => simp
-  | insert a s ha ih =>
-    simp only [Finset.mem_insert, forall_eq_or_imp] at hf
-    simp [ha, ih hf.2, logb_mul hf.1 (Finset.prod_ne_zero_iff.2 hf.2)]
-=======
   induction s using Finset.cons_induction_on with
   | empty => simp
   | cons => simp_all [logb_mul, Finset.prod_ne_zero_iff]
->>>>>>> d9571603
 
 protected theorem _root_.Finsupp.logb_prod {α β : Type*} [Zero β] (f : α →₀ β) (g : α → β → ℝ)
     (hg : ∀ a, g a (f a) = 0 → f a = 0) : logb b (f.prod g) = f.sum fun a c ↦ logb b (g a c) :=
