--- conflicted
+++ resolved
@@ -418,12 +418,7 @@
   simp_rw [logb, div_eq_zero_iff, log_eq_zero]
   tauto
 
-<<<<<<< HEAD
-theorem tendsto_logb_nhdsWithin_zero (hb : 1 < b) :
-    Tendsto (logb b) (𝓝[≠] 0) atBot :=
-=======
 theorem tendsto_logb_nhdsNE_zero (hb : 1 < b) : Tendsto (logb b) (𝓝[≠] 0) atBot :=
->>>>>>> 9ae69adf
   tendsto_log_nhdsNE_zero.atBot_div_const (log_pos hb)
 
 @[deprecated (since := "2025-03-18")]
@@ -432,16 +427,11 @@
 theorem tendsto_logb_nhdsNE_zero_of_base_lt_one (hb₀ : 0 < b) (hb : b < 1) :
     Tendsto (logb b) (𝓝[≠] 0) atTop :=
   tendsto_log_nhdsNE_zero.atBot_mul_const_of_neg (inv_lt_zero.2 (log_neg hb₀ hb))
-<<<<<<< HEAD
-
-lemma tendsto_logb_nhdsWithin_zero_right (hb : 1 < b) : Tendsto (logb b) (𝓝[>] 0) atBot :=
-=======
 
 @[deprecated (since := "2025-03-18")]
 alias tendsto_logb_nhdsWithin_zero_of_base_lt_one := tendsto_logb_nhdsNE_zero_of_base_lt_one
 
 lemma tendsto_logb_nhdsGT_zero (hb : 1 < b) : Tendsto (logb b) (𝓝[>] 0) atBot :=
->>>>>>> 9ae69adf
   tendsto_log_nhdsGT_zero.atBot_div_const (log_pos hb)
 
 @[deprecated (since := "2025-03-18")]
@@ -450,12 +440,9 @@
 lemma tendsto_logb_nhdsGT_zero_of_base_lt_one (hb₀ : 0 < b) (hb : b < 1) :
     Tendsto (logb b) (𝓝[>] 0) atTop :=
   tendsto_log_nhdsGT_zero.atBot_mul_const_of_neg (inv_lt_zero.2 (log_neg hb₀ hb))
-<<<<<<< HEAD
-=======
-
+u
 @[deprecated (since := "2025-03-18")]
 alias tendsto_logb_nhdsWithin_zero_right_of_base_lt_one := tendsto_logb_nhdsGT_zero_of_base_lt_one
->>>>>>> 9ae69adf
 
 theorem continuousOn_logb : ContinuousOn (logb b) {0}ᶜ := continuousOn_log.div_const _
 
