--- conflicted
+++ resolved
@@ -166,56 +166,17 @@
   ring
   all_goals rewrite [norm_ne_zero_iff]
   any_goals
-<<<<<<< HEAD
     apply (not_iff_not.2 <| ascPochhammer_eq_zero_iff n _).2
-    first | exact ha | exact hb | exact hc
-  simp only [ne_eq, cast_eq_zero]
-  exact factorial_ne_zero n
-
-theorem gaussianHypergeometric_nonpos_int_radius_top₁ (ha : a ∈ negativeInts) :
-    (gaussianHypergeometricSeries 𝔸 a b c).radius = ⊤ := by
-  have ⟨an, ha'⟩ := ha
-  apply FormalMultilinearSeries.radius_eq_top_of_forall_image_add_eq_zero _ <| Int.toNat (1-an)
-  intro m
-  apply gaussianHypergeometricSeries_eq_zero_of_nonpos_int
-  refine ⟨an, ha'.1, Or.inl ha'.2, ?_⟩
-  rewrite [Nat.cast_add, Int.toNat_of_nonneg]
-  all_goals linarith
-
-theorem gaussianHypergeometric_nonpos_int_radius_top₂ (hb : b ∈ negativeInts) :
-    (gaussianHypergeometricSeries 𝔸 a b c).radius = ⊤ := by
-  rewrite [gaussianHypergeometricSeries_symm]
-  exact gaussianHypergeometric_nonpos_int_radius_top₁ 𝔸 b a c hb
-
-theorem gaussianHypergeometric_nonpos_int_radius_top₃ (hc : c ∈ negativeInts) :
-    (gaussianHypergeometricSeries 𝔸 a b c).radius = ⊤ := by
-  have ⟨cn, hc'⟩ := hc
-  apply FormalMultilinearSeries.radius_eq_top_of_forall_image_add_eq_zero _ <| Int.toNat (1-cn)
-  intro m
-  apply gaussianHypergeometricSeries_eq_zero_of_nonpos_int
-  refine ⟨cn, hc'.1, Or.inr <| Or.inr hc'.2, ?_⟩
-  rewrite [Nat.cast_add, Int.toNat_of_nonneg]
-  all_goals linarith
-
-
-theorem gaussianHypergeometric_radius_eq_one (hc : c ∉ {z | (z:ℤ) < 0}):
-    (gaussianHypergeometricSeries 𝔸 a b c).radius = 1 := by
-  apply le_antisymm
-  · refine ENNReal.le_of_forall_nnreal_lt (fun r hr ↦ ?_)
-    rw [← ENNReal.coe_one, ENNReal.coe_le_coe]
-    have := FormalMultilinearSeries.summable_norm_mul_pow _ hr
-    contrapose! this
-    apply not_summable_of_ratio_norm_eventually_ge this
-    .
-=======
-    apply (not_iff_not.2 (ascPochhammer_eval_nonzero_eq_zero_iff_not_nonneg_int n _)).2
     first | exact ha | exact hb | exact hc
 
   rw [cast_ne_zero]
   exact factorial_ne_zero n
 
--- theorem gaussianHypergeometric_nonpos_int_radius_top
---     (habc : a ∈ negativeInts ∨ b ∈ negativeInts ∨ c ∈ negativeInts) :=
+
+
+
+theorem gaussianHypergeometric_nonpos_int_radius_top
+    (habc : a ∈ negativeInts ∨ b ∈ negativeInts ∨ c ∈ negativeInts) :=
 
 -- theorem gaussianHypergeometric_radius_eq_one (hc : c ∉ {z | (z:ℤ) < 0}):
 --     (gaussianHypergeometricSeries 𝔸 a b c).radius = 1 := by
@@ -225,5 +186,4 @@
 --     have := FormalMultilinearSeries.summable_norm_mul_pow _ hr
 --     contrapose! this
 --     apply not_summable_of_ratio_norm_eventually_ge this
---     .
->>>>>>> 6af7d4ea
+--     .