/-
Copyright (c) 2022 Moritz Firsching. All rights reserved.
Released under Apache 2.0 license as described in the file LICENSE.
Authors: Moritz Firsching, Fabian Kruse, Nikolas Kuhn
-/
import Mathlib.Analysis.PSeries
import Mathlib.Data.Real.Pi.Wallis

#align_import analysis.special_functions.stirling from "leanprover-community/mathlib"@"2c1d8ca2812b64f88992a5294ea3dba144755cd1"

/-!
# Stirling's formula

This file proves Stirling's formula for the factorial.
It states that $n!$ grows asymptotically like $\sqrt{2\pi n}(\frac{n}{e})^n$.

## Proof outline

The proof follows: <https://proofwiki.org/wiki/Stirling%27s_Formula>.

We proceed in two parts.

**Part 1**: We consider the sequence $a_n$ of fractions $\frac{n!}{\sqrt{2n}(\frac{n}{e})^n}$
and prove that this sequence converges to a real, positive number $a$. For this the two main
ingredients are
 - taking the logarithm of the sequence and
 - using the series expansion of $\log(1 + x)$.

**Part 2**: We use the fact that the series defined in part 1 converges against a real number $a$
and prove that $a = \sqrt{\pi}$. Here the main ingredient is the convergence of Wallis' product
formula for `π`.
-/


open scoped Topology Real BigOperators Nat

open Finset Filter Nat Real

local macro_rules | `($x ^ $y) => `(HPow.hPow $x $y) -- Porting note: See issue lean4#2220

namespace Stirling

/-!
 ### Part 1
 https://proofwiki.org/wiki/Stirling%27s_Formula#Part_1
-/


/-- Define `stirlingSeq n` as $\frac{n!}{\sqrt{2n}(\frac{n}{e})^n}$.
Stirling's formula states that this sequence has limit $\sqrt(π)$.
-/
noncomputable def stirlingSeq (n : ℕ) : ℝ :=
  n ! / (Real.sqrt (2 * n) * (n / exp 1) ^ n)
#align stirling.stirling_seq Stirling.stirlingSeq

@[simp]
theorem stirlingSeq_zero : stirlingSeq 0 = 0 := by
  rw [stirlingSeq, cast_zero, mul_zero, Real.sqrt_zero, zero_mul,
    div_zero]
#align stirling.stirling_seq_zero Stirling.stirlingSeq_zero

@[simp]
theorem stirlingSeq_one : stirlingSeq 1 = exp 1 / Real.sqrt 2 := by
  rw [stirlingSeq, pow_one, factorial_one, cast_one, mul_one, mul_one_div, one_div_div]
#align stirling.stirling_seq_one Stirling.stirlingSeq_one

theorem log_stirlingSeq_formula (n : ℕ) :
    log (stirlingSeq n) = Real.log n ! - 1 / 2 * Real.log (2 * n) - n * log (n / exp 1) := by
  cases n
  · simp
  · rw [stirlingSeq, log_div, log_mul, sqrt_eq_rpow, log_rpow, Real.log_pow, tsub_tsub]
      <;> positivity
-- porting note: generalized from `n.succ` to `n`
#align stirling.log_stirling_seq_formula Stirling.log_stirlingSeq_formulaₓ

<<<<<<< HEAD
-- Porting note: the custom discharger of the simp in the theorem below has
-- unreachable tactics for some of its invocations
set_option linter.unreachableTactic false in
=======
>>>>>>> 81b27a42
/-- The sequence `log (stirlingSeq (m + 1)) - log (stirlingSeq (m + 2))` has the series expansion
   `∑ 1 / (2 * (k + 1) + 1) * (1 / 2 * (m + 1) + 1)^(2 * (k + 1))`
-/
theorem log_stirlingSeq_diff_hasSum (m : ℕ) :
    HasSum (fun k : ℕ => ↑1 / (↑2 * ↑(k + 1) + ↑1) * (((1:ℝ)/(↑2 * ↑(m + 1) + ↑1)) ^ 2) ^ ↑(k + 1))
      (log (stirlingSeq (m + 1)) - log (stirlingSeq (m + 2))) := by
  change HasSum
    ((fun b : ℕ => (1:ℝ) / ((2:ℝ) * b + (1:ℝ)) * (((1:ℝ) / (2 * ↑(m + 1) + 1)) ^ 2) ^ b) ∘ succ) _
  refine' (hasSum_nat_add_iff (a := _ - _) -- Porting note: must give implicit arguments
    (f := (fun b : ℕ => ↑1 / (↑2 * b + ↑1) * (((1:ℝ) / (2 * ↑(m + 1) + 1)) ^ 2) ^ b)) 1).mpr _
  convert (hasSum_log_one_add_inv <|
    cast_pos.mpr (succ_pos m)).mul_left ((↑(m + 1) : ℝ) + 1 / 2) using 1
  · ext k
    rw [← pow_mul, pow_add]
    push_cast
<<<<<<< HEAD
    have : 2 * (k : ℝ) + 1 ≠ 0 := by norm_cast; exact succ_ne_zero (2 * k)
    have : 2 * ((m : ℝ) + 1) + 1 ≠ 0 := by norm_cast; exact succ_ne_zero (2 * ↑(m + 1))
=======
>>>>>>> 81b27a42
    field_simp
    ring
  · have h : ∀ (x : ℝ) (_ : x ≠ 0), 1 + x⁻¹ = (x + 1) / x := by
      intro x hx; rw [_root_.add_div, div_self hx, inv_eq_one_div]
    simp (disch := norm_cast <;> apply_rules [mul_ne_zero, succ_ne_zero, factorial_ne_zero,
      exp_ne_zero]) only [log_stirlingSeq_formula, log_div, log_mul, log_exp, factorial_succ,
      cast_mul, cast_succ, cast_zero, range_one, sum_singleton, h]
    ring
#align stirling.log_stirling_seq_diff_has_sum Stirling.log_stirlingSeq_diff_hasSum

/-- The sequence `log ∘ stirlingSeq ∘ succ` is monotone decreasing -/
theorem log_stirlingSeq'_antitone : Antitone (Real.log ∘ stirlingSeq ∘ succ) :=
  antitone_nat_of_succ_le fun n =>
    sub_nonneg.mp <| (log_stirlingSeq_diff_hasSum n).nonneg fun m => by positivity
#align stirling.log_stirling_seq'_antitone Stirling.log_stirlingSeq'_antitone

/-- We have a bound for successive elements in the sequence `log (stirlingSeq k)`.
-/
theorem log_stirlingSeq_diff_le_geo_sum (n : ℕ) :
    log (stirlingSeq (n + 1)) - log (stirlingSeq (n + 2)) ≤
      ((1:ℝ) / (2 * ↑(n + 1) + 1)) ^ 2 / (↑1 - ((1:ℝ) / (2 * ↑(n + 1) + 1)) ^ 2) := by
  have h_nonneg : (0 : ℝ) ≤ ((1:ℝ) / (2 * ↑(n + 1) + 1)) ^ 2 := sq_nonneg _
  have g : HasSum (fun k : ℕ => (((1:ℝ) / (2 * ↑(n + 1) + 1)) ^ 2) ^ ↑(k + 1))
      (((1:ℝ) / (2 * ↑(n + 1) + 1)) ^ 2 / (↑1 - ((1:ℝ) / (2 * ↑(n + 1) + 1)) ^ 2)) := by
    have := (hasSum_geometric_of_lt_1 h_nonneg ?_).mul_left (((1:ℝ) / (2 * ↑(n + 1) + 1)) ^ 2)
    · simp_rw [← _root_.pow_succ] at this
      exact this
    rw [one_div, inv_pow]
    exact inv_lt_one (one_lt_pow ((lt_add_iff_pos_left 1).mpr <| by positivity) two_ne_zero)
  have hab : ∀ k : ℕ, (1:ℝ) / (↑2 * ↑(k + 1) + ↑1) * (((1:ℝ) / (2 * ↑(n + 1) + 1)) ^ 2) ^ ↑(k + 1) ≤
      (((1:ℝ) / (2 * ↑(n + 1) + 1)) ^ 2) ^ ↑(k + 1) := by
    refine' fun k => mul_le_of_le_one_left (pow_nonneg h_nonneg ↑(k + 1)) _
    rw [one_div]
    exact inv_le_one (le_add_of_nonneg_left <| by positivity)
  exact hasSum_le hab (log_stirlingSeq_diff_hasSum n) g
#align stirling.log_stirling_seq_diff_le_geo_sum Stirling.log_stirlingSeq_diff_le_geo_sum

/-- We have the bound `log (stirlingSeq n) - log (stirlingSeq (n+1))` ≤ 1/(4 n^2)
-/
theorem log_stirlingSeq_sub_log_stirlingSeq_succ (n : ℕ) :
    log (stirlingSeq (n + 1)) - log (stirlingSeq (n + 2)) ≤ 1 / (4 * (↑(n + 1):ℝ) ^ 2) := by
  have h₁ : (0 : ℝ) < ↑4 * ((n:ℝ) + 1) ^ 2 := by positivity
  have h₃ : (0 : ℝ) < (2 * ((n:ℝ) + 1) + 1) ^ 2 := by positivity
  have h₂ : (0 : ℝ) < ↑1 - (1 / (2 * ((n:ℝ) + 1) + 1)) ^ 2 := by
    rw [← mul_lt_mul_right h₃]
    have H : ↑0 < (2 * ((n:ℝ) + 1) + 1) ^ 2 - 1 := by nlinarith [@cast_nonneg ℝ _ n]
    convert H using 1 <;> field_simp [h₃.ne']
  refine' (log_stirlingSeq_diff_le_geo_sum n).trans _
  push_cast
  rw [div_le_div_iff h₂ h₁]
  field_simp [h₃.ne']
  rw [div_le_div_right h₃]
  ring_nf
  norm_cast
  linarith
#align stirling.log_stirling_seq_sub_log_stirling_seq_succ Stirling.log_stirlingSeq_sub_log_stirlingSeq_succ

/-- For any `n`, we have `log_stirlingSeq 1 - log_stirlingSeq n ≤ 1/4 * ∑' 1/k^2`  -/
theorem log_stirlingSeq_bounded_aux :
    ∃ c : ℝ, ∀ n : ℕ, log (stirlingSeq 1) - log (stirlingSeq (n + 1)) ≤ c := by
  let d : ℝ := ∑' k : ℕ, (1 : ℝ) / (↑(k + 1) : ℝ) ^ 2
  use 1 / 4 * d
  let log_stirlingSeq' : ℕ → ℝ := fun k => log (stirlingSeq (k + 1))
  intro n
  have h₁ : ∀ k, log_stirlingSeq' k - log_stirlingSeq' (k + 1) ≤
      ↑1 / ↑4 * (↑1 / (↑(k + 1):ℝ) ^ 2) := by
    intro k; convert log_stirlingSeq_sub_log_stirlingSeq_succ k using 1; field_simp
  have h₂ : (∑ k : ℕ in range n, ↑1 / (↑(k + 1):ℝ) ^ 2) ≤ d := by
    have := (summable_nat_add_iff 1).mpr <| Real.summable_one_div_nat_pow.mpr one_lt_two
    simp only [rpow_nat_cast] at this
    exact sum_le_tsum (range n) (fun k _ => by positivity) this
  calc
    log (stirlingSeq 1) - log (stirlingSeq (n + 1)) = log_stirlingSeq' 0 - log_stirlingSeq' n :=
      rfl
    _ = ∑ k in range n, (log_stirlingSeq' k - log_stirlingSeq' (k + 1)) := by
      rw [← sum_range_sub' log_stirlingSeq' n]
    _ ≤ ∑ k in range n, ↑1 / ↑4 * (↑1 / ↑((k + 1)) ^ 2) := (sum_le_sum fun k _ => h₁ k)
    _ = ↑1 / ↑4 * ∑ k in range n, ↑1 / ↑((k + 1)) ^ 2 := by rw [mul_sum]
    _ ≤ 1 / 4 * d := mul_le_mul_of_nonneg_left h₂ <| by positivity
#align stirling.log_stirling_seq_bounded_aux Stirling.log_stirlingSeq_bounded_aux

/-- The sequence `log_stirlingSeq` is bounded below for `n ≥ 1`. -/
theorem log_stirlingSeq_bounded_by_constant : ∃ c, ∀ n : ℕ, c ≤ log (stirlingSeq (n + 1)) := by
  obtain ⟨d, h⟩ := log_stirlingSeq_bounded_aux
  exact ⟨log (stirlingSeq 1) - d, fun n => sub_le_comm.mp (h n)⟩
#align stirling.log_stirling_seq_bounded_by_constant Stirling.log_stirlingSeq_bounded_by_constant

/-- The sequence `stirlingSeq` is positive for `n > 0`  -/
theorem stirlingSeq'_pos (n : ℕ) : 0 < stirlingSeq (n + 1) := by unfold stirlingSeq; positivity
#align stirling.stirling_seq'_pos Stirling.stirlingSeq'_pos

/-- The sequence `stirlingSeq` has a positive lower bound.
-/
theorem stirlingSeq'_bounded_by_pos_constant : ∃ a, 0 < a ∧ ∀ n : ℕ, a ≤ stirlingSeq (n + 1) := by
  cases' log_stirlingSeq_bounded_by_constant with c h
  refine' ⟨exp c, exp_pos _, fun n => _⟩
  rw [← le_log_iff_exp_le (stirlingSeq'_pos n)]
  exact h n
#align stirling.stirling_seq'_bounded_by_pos_constant Stirling.stirlingSeq'_bounded_by_pos_constant

/-- The sequence `stirlingSeq ∘ succ` is monotone decreasing -/
theorem stirlingSeq'_antitone : Antitone (stirlingSeq ∘ succ) := fun n m h =>
  (log_le_log (stirlingSeq'_pos m) (stirlingSeq'_pos n)).mp (log_stirlingSeq'_antitone h)
#align stirling.stirling_seq'_antitone Stirling.stirlingSeq'_antitone

/-- The limit `a` of the sequence `stirlingSeq` satisfies `0 < a` -/
theorem stirlingSeq_has_pos_limit_a : ∃ a : ℝ, 0 < a ∧ Tendsto stirlingSeq atTop (𝓝 a) := by
  obtain ⟨x, x_pos, hx⟩ := stirlingSeq'_bounded_by_pos_constant
  have hx' : x ∈ lowerBounds (Set.range (stirlingSeq ∘ succ)) := by simpa [lowerBounds] using hx
  refine' ⟨_, lt_of_lt_of_le x_pos (le_csInf (Set.range_nonempty _) hx'), _⟩
  rw [← Filter.tendsto_add_atTop_iff_nat 1]
  exact tendsto_atTop_ciInf stirlingSeq'_antitone ⟨x, hx'⟩
#align stirling.stirling_seq_has_pos_limit_a Stirling.stirlingSeq_has_pos_limit_a

/-!
 ### Part 2
 https://proofwiki.org/wiki/Stirling%27s_Formula#Part_2
-/


/-- The sequence `n / (2 * n + 1)` tends to `1/2` -/
theorem tendsto_self_div_two_mul_self_add_one :
    Tendsto (fun n : ℕ => (n : ℝ) / (2 * n + 1)) atTop (𝓝 (1 / 2)) := by
  conv =>
    congr
    · skip
    · skip
    rw [one_div, ← add_zero (2 : ℝ)]
  refine' (((tendsto_const_div_atTop_nhds_0_nat 1).const_add (2 : ℝ)).inv₀
    ((add_zero (2 : ℝ)).symm ▸ two_ne_zero)).congr' (eventually_atTop.mpr ⟨1, fun n hn => _⟩)
  rw [add_div' (1 : ℝ) 2 n (cast_ne_zero.mpr (one_le_iff_ne_zero.mp hn)), inv_div]
#align stirling.tendsto_self_div_two_mul_self_add_one Stirling.tendsto_self_div_two_mul_self_add_one

/-- For any `n ≠ 0`, we have the identity
`(stirlingSeq n)^4 / (stirlingSeq (2*n))^2 * (n / (2 * n + 1)) = W n`, where `W n` is the
`n`-th partial product of Wallis' formula for `π / 2`. -/
theorem stirlingSeq_pow_four_div_stirlingSeq_pow_two_eq (n : ℕ) (hn : n ≠ 0) :
    stirlingSeq n ^ 4 / stirlingSeq (2 * n) ^ 2 * (n / (2 * n + 1)) = Wallis.W n := by
  have : 4 = 2 * 2 := by rfl
  rw [stirlingSeq, this, pow_mul, stirlingSeq, Wallis.W_eq_factorial_ratio]
  simp_rw [div_pow, mul_pow]
  rw [sq_sqrt, sq_sqrt]
  any_goals positivity
  field_simp; ring
#align stirling.stirling_seq_pow_four_div_stirling_seq_pow_two_eq Stirling.stirlingSeq_pow_four_div_stirlingSeq_pow_two_eq

/-- Suppose the sequence `stirlingSeq` (defined above) has the limit `a ≠ 0`.
Then the Wallis sequence `W n` has limit `a^2 / 2`.
-/
theorem second_wallis_limit (a : ℝ) (hane : a ≠ 0) (ha : Tendsto stirlingSeq atTop (𝓝 a)) :
    Tendsto Wallis.W atTop (𝓝 (a ^ 2 / 2)) := by
  refine' Tendsto.congr' (eventually_atTop.mpr ⟨1, fun n hn =>
    stirlingSeq_pow_four_div_stirlingSeq_pow_two_eq n (one_le_iff_ne_zero.mp hn)⟩) _
  have h : a ^ 2 / ↑2 = a ^ 4 / a ^ 2 * (1 / 2) := by
    rw [mul_one_div, ← mul_one_div (a ^ 4) (a ^ 2), one_div, ← pow_sub_of_lt a]
    norm_num
  rw [h]
  exact ((ha.pow 4).div ((ha.comp (tendsto_id.const_mul_atTop' two_pos)).pow 2)
    (pow_ne_zero 2 hane)).mul tendsto_self_div_two_mul_self_add_one
#align stirling.second_wallis_limit Stirling.second_wallis_limit

/-- **Stirling's Formula** -/
theorem tendsto_stirlingSeq_sqrt_pi : Tendsto (fun n : ℕ => stirlingSeq n) atTop (𝓝 (sqrt π)) := by
  obtain ⟨a, hapos, halimit⟩ := stirlingSeq_has_pos_limit_a
  have hπ : π / 2 = a ^ 2 / 2 :=
    tendsto_nhds_unique Wallis.tendsto_W_nhds_pi_div_two (second_wallis_limit a hapos.ne' halimit)
  rwa [(div_left_inj' (two_ne_zero' ℝ)).mp hπ, sqrt_sq hapos.le]
#align stirling.tendsto_stirling_seq_sqrt_pi Stirling.tendsto_stirlingSeq_sqrt_pi

end Stirling<|MERGE_RESOLUTION|>--- conflicted
+++ resolved
@@ -73,12 +73,6 @@
 -- porting note: generalized from `n.succ` to `n`
 #align stirling.log_stirling_seq_formula Stirling.log_stirlingSeq_formulaₓ
 
-<<<<<<< HEAD
--- Porting note: the custom discharger of the simp in the theorem below has
--- unreachable tactics for some of its invocations
-set_option linter.unreachableTactic false in
-=======
->>>>>>> 81b27a42
 /-- The sequence `log (stirlingSeq (m + 1)) - log (stirlingSeq (m + 2))` has the series expansion
    `∑ 1 / (2 * (k + 1) + 1) * (1 / 2 * (m + 1) + 1)^(2 * (k + 1))`
 -/
@@ -94,11 +88,6 @@
   · ext k
     rw [← pow_mul, pow_add]
     push_cast
-<<<<<<< HEAD
-    have : 2 * (k : ℝ) + 1 ≠ 0 := by norm_cast; exact succ_ne_zero (2 * k)
-    have : 2 * ((m : ℝ) + 1) + 1 ≠ 0 := by norm_cast; exact succ_ne_zero (2 * ↑(m + 1))
-=======
->>>>>>> 81b27a42
     field_simp
     ring
   · have h : ∀ (x : ℝ) (_ : x ≠ 0), 1 + x⁻¹ = (x + 1) / x := by
