/-
Copyright (c) 2022 David Loeffler. All rights reserved.
Released under Apache 2.0 license as described in the file LICENSE.
Authors: David Loeffler
-/
import Mathlib.MeasureTheory.Integral.ExpDecay
import Mathlib.Analysis.SpecialFunctions.ImproperIntegrals
import Mathlib.Analysis.MellinTransform

#align_import analysis.special_functions.gamma.basic from "leanprover-community/mathlib"@"cca40788df1b8755d5baf17ab2f27dacc2e17acb"

/-!
# The Gamma function

This file defines the `Γ` function (of a real or complex variable `s`). We define this by Euler's
integral `Γ(s) = ∫ x in Ioi 0, exp (-x) * x ^ (s - 1)` in the range where this integral converges
(i.e., for `0 < s` in the real case, and `0 < re s` in the complex case).

We show that this integral satisfies `Γ(1) = 1` and `Γ(s + 1) = s * Γ(s)`; hence we can define
`Γ(s)` for all `s` as the unique function satisfying this recurrence and agreeing with Euler's
integral in the convergence range. (If `s = -n` for `n ∈ ℕ`, then the function is undefined, and we
set it to be `0` by convention.)

## Gamma function: main statements (complex case)

* `Complex.Gamma`: the `Γ` function (of a complex variable).
* `Complex.Gamma_eq_integral`: for `0 < re s`, `Γ(s)` agrees with Euler's integral.
* `Complex.Gamma_add_one`: for all `s : ℂ` with `s ≠ 0`, we have `Γ (s + 1) = s Γ(s)`.
* `Complex.Gamma_nat_eq_factorial`: for all `n : ℕ` we have `Γ (n + 1) = n!`.
* `Complex.differentiableAt_Gamma`: `Γ` is complex-differentiable at all `s : ℂ` with
  `s ∉ {-n : n ∈ ℕ}`.

## Gamma function: main statements (real case)

* `Real.Gamma`: the `Γ` function (of a real variable).
* Real counterparts of all the properties of the complex Gamma function listed above:
  `Real.Gamma_eq_integral`, `Real.Gamma_add_one`, `Real.Gamma_nat_eq_factorial`,
  `Real.differentiableAt_Gamma`.

## Tags

Gamma
-/


noncomputable section

set_option linter.uppercaseLean3 false

open Filter intervalIntegral Set Real MeasureTheory Asymptotics

open scoped Nat Topology ComplexConjugate

namespace Real

/-- Asymptotic bound for the `Γ` function integrand. -/
theorem Gamma_integrand_isLittleO (s : ℝ) :
    (fun x : ℝ => exp (-x) * x ^ s) =o[atTop] fun x : ℝ => exp (-(1 / 2) * x) := by
  refine' isLittleO_of_tendsto (fun x hx => _) _
  · exfalso; exact (exp_pos (-(1 / 2) * x)).ne' hx
  have : (fun x : ℝ => exp (-x) * x ^ s / exp (-(1 / 2) * x)) =
      (fun x : ℝ => exp (1 / 2 * x) / x ^ s)⁻¹ := by
    ext1 x
    field_simp [exp_ne_zero, exp_neg, ← Real.exp_add]
    left
    ring
  rw [this]
  exact (tendsto_exp_mul_div_rpow_atTop s (1 / 2) one_half_pos).inv_tendsto_atTop
#align real.Gamma_integrand_is_o Real.Gamma_integrand_isLittleO

/-- The Euler integral for the `Γ` function converges for positive real `s`. -/
theorem GammaIntegral_convergent {s : ℝ} (h : 0 < s) :
    IntegrableOn (fun x : ℝ => exp (-x) * x ^ (s - 1)) (Ioi 0) := by
  rw [← Ioc_union_Ioi_eq_Ioi (@zero_le_one ℝ _ _ _ _), integrableOn_union]
  constructor
  · rw [← integrableOn_Icc_iff_integrableOn_Ioc]
    refine' IntegrableOn.continuousOn_mul continuousOn_id.neg.exp _ isCompact_Icc
    refine' (intervalIntegrable_iff_integrableOn_Icc_of_le zero_le_one).mp _
    exact intervalIntegrable_rpow' (by linarith)
  · refine' integrable_of_isBigO_exp_neg one_half_pos _ (Gamma_integrand_isLittleO _).isBigO
    refine' continuousOn_id.neg.exp.mul (continuousOn_id.rpow_const _)
    intro x hx
    exact Or.inl ((zero_lt_one : (0 : ℝ) < 1).trans_le hx).ne'
#align real.Gamma_integral_convergent Real.GammaIntegral_convergent

end Real

namespace Complex

/- Technical note: In defining the Gamma integrand exp (-x) * x ^ (s - 1) for s complex, we have to
make a choice between ↑(Real.exp (-x)), Complex.exp (↑(-x)), and Complex.exp (-↑x), all of which are
equal but not definitionally so. We use the first of these throughout. -/
/-- The integral defining the `Γ` function converges for complex `s` with `0 < re s`.

This is proved by reduction to the real case. -/
theorem GammaIntegral_convergent {s : ℂ} (hs : 0 < s.re) :
    IntegrableOn (fun x => (-x).exp * x ^ (s - 1) : ℝ → ℂ) (Ioi 0) := by
  constructor
  · refine' ContinuousOn.aestronglyMeasurable _ measurableSet_Ioi
    apply (continuous_ofReal.comp continuous_neg.exp).continuousOn.mul
    apply ContinuousAt.continuousOn
    intro x hx
    have : ContinuousAt (fun x : ℂ => x ^ (s - 1)) ↑x :=
      continuousAt_cpow_const <| ofReal_mem_slitPlane.2 hx
    exact ContinuousAt.comp this continuous_ofReal.continuousAt
  · rw [← hasFiniteIntegral_norm_iff]
    refine' HasFiniteIntegral.congr (Real.GammaIntegral_convergent hs).2 _
    apply (ae_restrict_iff' measurableSet_Ioi).mpr
    filter_upwards with x hx
    rw [norm_eq_abs, map_mul, abs_of_nonneg <| le_of_lt <| exp_pos <| -x,
      abs_cpow_eq_rpow_re_of_pos hx _]
    simp
#align complex.Gamma_integral_convergent Complex.GammaIntegral_convergent

/-- Euler's integral for the `Γ` function (of a complex variable `s`), defined as
`∫ x in Ioi 0, exp (-x) * x ^ (s - 1)`.

See `Complex.GammaIntegral_convergent` for a proof of the convergence of the integral for
`0 < re s`. -/
def GammaIntegral (s : ℂ) : ℂ :=
  ∫ x in Ioi (0 : ℝ), ↑(-x).exp * ↑x ^ (s - 1)
#align complex.Gamma_integral Complex.GammaIntegral

theorem GammaIntegral_conj (s : ℂ) : GammaIntegral (conj s) = conj (GammaIntegral s) := by
  rw [GammaIntegral, GammaIntegral, ← integral_conj]
  refine' set_integral_congr measurableSet_Ioi fun x hx => _
  dsimp only
  rw [RingHom.map_mul, conj_ofReal, cpow_def_of_ne_zero (ofReal_ne_zero.mpr (ne_of_gt hx)),
    cpow_def_of_ne_zero (ofReal_ne_zero.mpr (ne_of_gt hx)), ← exp_conj, RingHom.map_mul, ←
    ofReal_log (le_of_lt hx), conj_ofReal, RingHom.map_sub, RingHom.map_one]
#align complex.Gamma_integral_conj Complex.GammaIntegral_conj

theorem GammaIntegral_ofReal (s : ℝ) :
    GammaIntegral ↑s = ↑(∫ x : ℝ in Ioi 0, Real.exp (-x) * x ^ (s - 1)) := by
  have : ∀ r : ℝ, Complex.ofReal' r = @RCLike.ofReal ℂ _ r := fun r => rfl
  rw [GammaIntegral]
  conv_rhs => rw [this, ← _root_.integral_ofReal]
  refine' set_integral_congr measurableSet_Ioi _
  intro x hx; dsimp only
  conv_rhs => rw [← this]
  rw [ofReal_mul, ofReal_cpow (mem_Ioi.mp hx).le]
  simp
#align complex.Gamma_integral_of_real Complex.GammaIntegral_ofReal

@[simp]
theorem GammaIntegral_one : GammaIntegral 1 = 1 := by
  simpa only [← ofReal_one, GammaIntegral_ofReal, ofReal_inj, sub_self, rpow_zero,
    mul_one] using integral_exp_neg_Ioi_zero
#align complex.Gamma_integral_one Complex.GammaIntegral_one

end Complex

/-! Now we establish the recurrence relation `Γ(s + 1) = s * Γ(s)` using integration by parts. -/


namespace Complex

section GammaRecurrence

/-- The indefinite version of the `Γ` function, `Γ(s, X) = ∫ x ∈ 0..X, exp(-x) x ^ (s - 1)`. -/
def partialGamma (s : ℂ) (X : ℝ) : ℂ :=
  ∫ x in (0)..X, (-x).exp * x ^ (s - 1)
#align complex.partial_Gamma Complex.partialGamma

theorem tendsto_partialGamma {s : ℂ} (hs : 0 < s.re) :
    Tendsto (fun X : ℝ => partialGamma s X) atTop (𝓝 <| GammaIntegral s) :=
  intervalIntegral_tendsto_integral_Ioi 0 (GammaIntegral_convergent hs) tendsto_id
#align complex.tendsto_partial_Gamma Complex.tendsto_partialGamma

private theorem Gamma_integrand_interval_integrable (s : ℂ) {X : ℝ} (hs : 0 < s.re) (hX : 0 ≤ X) :
    IntervalIntegrable (fun x => (-x).exp * x ^ (s - 1) : ℝ → ℂ) volume 0 X := by
  rw [intervalIntegrable_iff_integrableOn_Ioc_of_le hX]
  exact IntegrableOn.mono_set (GammaIntegral_convergent hs) Ioc_subset_Ioi_self

private theorem Gamma_integrand_deriv_integrable_A {s : ℂ} (hs : 0 < s.re) {X : ℝ} (hX : 0 ≤ X) :
    IntervalIntegrable (fun x => -((-x).exp * x ^ s) : ℝ → ℂ) volume 0 X := by
  convert (Gamma_integrand_interval_integrable (s + 1) _ hX).neg
  · simp only [ofReal_exp, ofReal_neg, add_sub_cancel_right]; rfl
  · simp only [add_re, one_re]; linarith

private theorem Gamma_integrand_deriv_integrable_B {s : ℂ} (hs : 0 < s.re) {Y : ℝ} (hY : 0 ≤ Y) :
    IntervalIntegrable (fun x : ℝ => (-x).exp * (s * x ^ (s - 1)) : ℝ → ℂ) volume 0 Y := by
  have : (fun x => (-x).exp * (s * x ^ (s - 1)) : ℝ → ℂ) =
      (fun x => s * ((-x).exp * x ^ (s - 1)) : ℝ → ℂ) := by ext1; ring
  rw [this, intervalIntegrable_iff_integrableOn_Ioc_of_le hY]
  constructor
  · refine' (continuousOn_const.mul _).aestronglyMeasurable measurableSet_Ioc
    apply (continuous_ofReal.comp continuous_neg.exp).continuousOn.mul
    apply ContinuousAt.continuousOn
    intro x hx
    refine' (_ : ContinuousAt (fun x : ℂ => x ^ (s - 1)) _).comp continuous_ofReal.continuousAt
    exact continuousAt_cpow_const <| ofReal_mem_slitPlane.2 hx.1
  rw [← hasFiniteIntegral_norm_iff]
  simp_rw [norm_eq_abs, map_mul]
  refine' (((Real.GammaIntegral_convergent hs).mono_set
    Ioc_subset_Ioi_self).hasFiniteIntegral.congr _).const_mul _
  rw [EventuallyEq, ae_restrict_iff']
  · filter_upwards with x hx
    rw [abs_of_nonneg (exp_pos _).le, abs_cpow_eq_rpow_re_of_pos hx.1]
    simp
  · exact measurableSet_Ioc

/-- The recurrence relation for the indefinite version of the `Γ` function. -/
theorem partialGamma_add_one {s : ℂ} (hs : 0 < s.re) {X : ℝ} (hX : 0 ≤ X) :
    partialGamma (s + 1) X = s * partialGamma s X - (-X).exp * X ^ s := by
  rw [partialGamma, partialGamma, add_sub_cancel_right]
  have F_der_I : ∀ x : ℝ, x ∈ Ioo 0 X → HasDerivAt (fun x => (-x).exp * x ^ s : ℝ → ℂ)
      (-((-x).exp * x ^ s) + (-x).exp * (s * x ^ (s - 1))) x := by
    intro x hx
    have d1 : HasDerivAt (fun y : ℝ => (-y).exp) (-(-x).exp) x := by
      simpa using (hasDerivAt_neg x).exp
    have d2 : HasDerivAt (fun y : ℝ => (y : ℂ) ^ s) (s * x ^ (s - 1)) x := by
      have t := @HasDerivAt.cpow_const _ _ _ s (hasDerivAt_id ↑x) ?_
      · simpa only [mul_one] using t.comp_ofReal
      · exact ofReal_mem_slitPlane.2 hx.1
    simpa only [ofReal_neg, neg_mul] using d1.ofReal_comp.mul d2
  have cont := (continuous_ofReal.comp continuous_neg.exp).mul (continuous_ofReal_cpow_const hs)
  have der_ible :=
    (Gamma_integrand_deriv_integrable_A hs hX).add (Gamma_integrand_deriv_integrable_B hs hX)
  have int_eval := integral_eq_sub_of_hasDerivAt_of_le hX cont.continuousOn F_der_I der_ible
  -- We are basically done here but manipulating the output into the right form is fiddly.
  apply_fun fun x : ℂ => -x at int_eval
  rw [intervalIntegral.integral_add (Gamma_integrand_deriv_integrable_A hs hX)
      (Gamma_integrand_deriv_integrable_B hs hX),
    intervalIntegral.integral_neg, neg_add, neg_neg] at int_eval
  rw [eq_sub_of_add_eq int_eval, sub_neg_eq_add, neg_sub, add_comm, add_sub]
  have : (fun x => (-x).exp * (s * x ^ (s - 1)) : ℝ → ℂ) =
      (fun x => s * (-x).exp * x ^ (s - 1) : ℝ → ℂ) := by ext1; ring
  rw [this]
  have t := @integral_const_mul 0 X volume _ _ s fun x : ℝ => (-x).exp * x ^ (s - 1)
  rw [← t, ofReal_zero, zero_cpow]
  · rw [mul_zero, add_zero]; congr 2; ext1; ring
  · contrapose! hs; rw [hs, zero_re]
#align complex.partial_Gamma_add_one Complex.partialGamma_add_one

/-- The recurrence relation for the `Γ` integral. -/
theorem GammaIntegral_add_one {s : ℂ} (hs : 0 < s.re) :
    GammaIntegral (s + 1) = s * GammaIntegral s := by
  suffices Tendsto (s + 1).partialGamma atTop (𝓝 <| s * GammaIntegral s) by
    refine' tendsto_nhds_unique _ this
    apply tendsto_partialGamma; rw [add_re, one_re]; linarith
  have : (fun X : ℝ => s * partialGamma s X - X ^ s * (-X).exp) =ᶠ[atTop]
      (s + 1).partialGamma := by
    apply eventuallyEq_of_mem (Ici_mem_atTop (0 : ℝ))
    intro X hX
    rw [partialGamma_add_one hs (mem_Ici.mp hX)]
    ring_nf
  refine' Tendsto.congr' this _
  suffices Tendsto (fun X => -X ^ s * (-X).exp : ℝ → ℂ) atTop (𝓝 0) by
    simpa using Tendsto.add (Tendsto.const_mul s (tendsto_partialGamma hs)) this
  rw [tendsto_zero_iff_norm_tendsto_zero]
  have :
      (fun e : ℝ => ‖-(e : ℂ) ^ s * (-e).exp‖) =ᶠ[atTop] fun e : ℝ => e ^ s.re * (-1 * e).exp := by
    refine' eventuallyEq_of_mem (Ioi_mem_atTop 0) _
    intro x hx; dsimp only
    rw [norm_eq_abs, map_mul, abs.map_neg, abs_cpow_eq_rpow_re_of_pos hx,
      abs_of_nonneg (exp_pos (-x)).le, neg_mul, one_mul]
  exact (tendsto_congr' this).mpr (tendsto_rpow_mul_exp_neg_mul_atTop_nhds_zero _ _ zero_lt_one)
#align complex.Gamma_integral_add_one Complex.GammaIntegral_add_one

end GammaRecurrence

/-! Now we define `Γ(s)` on the whole complex plane, by recursion. -/


section GammaDef

/-- The `n`th function in this family is `Γ(s)` if `-n < s.re`, and junk otherwise. -/
noncomputable def GammaAux : ℕ → ℂ → ℂ
  | 0 => GammaIntegral
  | n + 1 => fun s : ℂ => GammaAux n (s + 1) / s
#align complex.Gamma_aux Complex.GammaAux

theorem GammaAux_recurrence1 (s : ℂ) (n : ℕ) (h1 : -s.re < ↑n) :
    GammaAux n s = GammaAux n (s + 1) / s := by
  induction' n with n hn generalizing s
  · simp only [Nat.zero_eq, CharP.cast_eq_zero, Left.neg_neg_iff] at h1
    dsimp only [GammaAux]; rw [GammaIntegral_add_one h1]
    rw [mul_comm, mul_div_cancel_right₀]; contrapose! h1; rw [h1]
    simp
  · dsimp only [GammaAux]
    have hh1 : -(s + 1).re < n := by
      rw [Nat.succ_eq_add_one, Nat.cast_add, Nat.cast_one] at h1
      rw [add_re, one_re]; linarith
    rw [← hn (s + 1) hh1]
#align complex.Gamma_aux_recurrence1 Complex.GammaAux_recurrence1

theorem GammaAux_recurrence2 (s : ℂ) (n : ℕ) (h1 : -s.re < ↑n) :
    GammaAux n s = GammaAux (n + 1) s := by
  cases' n with n n
  · simp only [Nat.zero_eq, CharP.cast_eq_zero, Left.neg_neg_iff] at h1
    dsimp only [GammaAux]
    rw [GammaIntegral_add_one h1, mul_div_cancel_left₀]
    rintro rfl
    rw [zero_re] at h1
    exact h1.false
  · dsimp only [GammaAux]
    have : GammaAux n (s + 1 + 1) / (s + 1) = GammaAux n (s + 1) := by
      have hh1 : -(s + 1).re < n := by
        rw [Nat.succ_eq_add_one, Nat.cast_add, Nat.cast_one] at h1
        rw [add_re, one_re]; linarith
      rw [GammaAux_recurrence1 (s + 1) n hh1]
    rw [this]
#align complex.Gamma_aux_recurrence2 Complex.GammaAux_recurrence2

/-- The `Γ` function (of a complex variable `s`). -/
-- @[pp_nodot] -- Porting note: removed
irreducible_def Gamma (s : ℂ) : ℂ :=
  GammaAux ⌊1 - s.re⌋₊ s
#align complex.Gamma Complex.Gamma

theorem Gamma_eq_GammaAux (s : ℂ) (n : ℕ) (h1 : -s.re < ↑n) : Gamma s = GammaAux n s := by
  have u : ∀ k : ℕ, GammaAux (⌊1 - s.re⌋₊ + k) s = Gamma s := by
    intro k; induction' k with k hk
    · simp [Gamma]
    · rw [← hk, Nat.succ_eq_add_one, ← add_assoc]
      refine' (GammaAux_recurrence2 s (⌊1 - s.re⌋₊ + k) _).symm
      rw [Nat.cast_add]
      have i0 := Nat.sub_one_lt_floor (1 - s.re)
      simp only [sub_sub_cancel_left] at i0
      refine' lt_add_of_lt_of_nonneg i0 _
      rw [← Nat.cast_zero, Nat.cast_le]; exact Nat.zero_le k
  convert (u <| n - ⌊1 - s.re⌋₊).symm; rw [Nat.add_sub_of_le]
  by_cases h : 0 ≤ 1 - s.re
  · apply Nat.le_of_lt_succ
    exact_mod_cast lt_of_le_of_lt (Nat.floor_le h) (by linarith : 1 - s.re < n + 1)
  · rw [Nat.floor_of_nonpos]; omega; linarith
#align complex.Gamma_eq_Gamma_aux Complex.Gamma_eq_GammaAux

/-- The recurrence relation for the `Γ` function. -/
theorem Gamma_add_one (s : ℂ) (h2 : s ≠ 0) : Gamma (s + 1) = s * Gamma s := by
  let n := ⌊1 - s.re⌋₊
  have t1 : -s.re < n := by simpa only [sub_sub_cancel_left] using Nat.sub_one_lt_floor (1 - s.re)
  have t2 : -(s + 1).re < n := by rw [add_re, one_re]; linarith
  rw [Gamma_eq_GammaAux s n t1, Gamma_eq_GammaAux (s + 1) n t2, GammaAux_recurrence1 s n t1]
  field_simp; ring
#align complex.Gamma_add_one Complex.Gamma_add_one

theorem Gamma_eq_integral {s : ℂ} (hs : 0 < s.re) : Gamma s = GammaIntegral s :=
  Gamma_eq_GammaAux s 0 (by norm_cast; linarith)
#align complex.Gamma_eq_integral Complex.Gamma_eq_integral

@[simp]
theorem Gamma_one : Gamma 1 = 1 := by rw [Gamma_eq_integral] <;> simp
#align complex.Gamma_one Complex.Gamma_one

theorem Gamma_nat_eq_factorial (n : ℕ) : Gamma (n + 1) = n ! := by
  induction' n with n hn
  · simp
  · rw [Gamma_add_one n.succ <| Nat.cast_ne_zero.mpr <| Nat.succ_ne_zero n]
    simp only [Nat.cast_succ, Nat.factorial_succ, Nat.cast_mul]; congr
#align complex.Gamma_nat_eq_factorial Complex.Gamma_nat_eq_factorial

@[simp]
theorem Gamma_ofNat_eq_factorial (n : ℕ) [(n + 1).AtLeastTwo] :
    Gamma (no_index (OfNat.ofNat (n + 1) : ℂ)) = n ! :=
  mod_cast Gamma_nat_eq_factorial (n : ℕ)

/-- At `0` the Gamma function is undefined; by convention we assign it the value `0`. -/
@[simp]
theorem Gamma_zero : Gamma 0 = 0 := by
  simp_rw [Gamma, zero_re, sub_zero, Nat.floor_one, GammaAux, div_zero]
#align complex.Gamma_zero Complex.Gamma_zero

/-- At `-n` for `n ∈ ℕ`, the Gamma function is undefined; by convention we assign it the value 0. -/
theorem Gamma_neg_nat_eq_zero (n : ℕ) : Gamma (-n) = 0 := by
  induction' n with n IH
  · rw [Nat.cast_zero, neg_zero, Gamma_zero]
  · have A : -(n.succ : ℂ) ≠ 0 := by
      rw [neg_ne_zero, Nat.cast_ne_zero]
      apply Nat.succ_ne_zero
    have : -(n : ℂ) = -↑n.succ + 1 := by simp
    rw [this, Gamma_add_one _ A] at IH
    contrapose! IH
    exact mul_ne_zero A IH
#align complex.Gamma_neg_nat_eq_zero Complex.Gamma_neg_nat_eq_zero

theorem Gamma_conj (s : ℂ) : Gamma (conj s) = conj (Gamma s) := by
  suffices ∀ (n : ℕ) (s : ℂ), GammaAux n (conj s) = conj (GammaAux n s) by
    simp [Gamma, this]
  intro n
  induction' n with n IH
  · rw [GammaAux]; exact GammaIntegral_conj
  · intro s
    rw [GammaAux]
    dsimp only
    rw [div_eq_mul_inv _ s, RingHom.map_mul, conj_inv, ← div_eq_mul_inv]
    suffices conj s + 1 = conj (s + 1) by rw [this, IH]
    rw [RingHom.map_add, RingHom.map_one]
#align complex.Gamma_conj Complex.Gamma_conj

/-- Expresses the integral over `Ioi 0` of `t ^ (a - 1) * exp (-(r * t))` in terms of the Gamma
function, for complex `a`. -/
lemma integral_cpow_mul_exp_neg_mul_Ioi {a : ℂ} {r : ℝ} (ha : 0 < a.re) (hr : 0 < r) :
    ∫ (t : ℝ) in Ioi 0, t ^ (a - 1) * exp (-(r * t)) = (1 / r) ^ a * Gamma a := by
  have aux : (1 / r : ℂ) ^ a = 1 / r * (1 / r) ^ (a - 1) := by
    nth_rewrite 2 [← cpow_one (1 / r : ℂ)]
    rw [← cpow_add _ _ (one_div_ne_zero <| ofReal_ne_zero.mpr hr.ne'), add_sub_cancel]
  calc
    _ = ∫ (t : ℝ) in Ioi 0, (1 / r) ^ (a - 1) * (r * t) ^ (a - 1) * exp (-(r * t)) := by
      refine MeasureTheory.set_integral_congr measurableSet_Ioi (fun x hx ↦ ?_)
      rw [mem_Ioi] at hx
      rw [mul_cpow_ofReal_nonneg hr.le hx.le, ← mul_assoc, one_div, ← ofReal_inv,
        ← mul_cpow_ofReal_nonneg (inv_pos.mpr hr).le hr.le, ← ofReal_mul r⁻¹, inv_mul_cancel hr.ne',
        ofReal_one, one_cpow, one_mul]
    _ = 1 / r * ∫ (t : ℝ) in Ioi 0, (1 / r) ^ (a - 1) * t ^ (a - 1) * exp (-t) := by
      simp_rw [← ofReal_mul]
      rw [integral_comp_mul_left_Ioi (fun x ↦ _ * x ^ (a - 1) * exp (-x)) _ hr, mul_zero,
        real_smul, ← one_div, ofReal_div, ofReal_one]
    _ = 1 / r * (1 / r : ℂ) ^ (a - 1) * (∫ (t : ℝ) in Ioi 0, t ^ (a - 1) * exp (-t)) := by
      simp_rw [← integral_mul_left, mul_assoc]
    _ = (1 / r) ^ a * Gamma a := by
      rw [aux, Gamma_eq_integral ha]
      congr 2 with x
      rw [ofReal_exp, ofReal_neg, mul_comm]

end GammaDef

/-! Now check that the `Γ` function is differentiable, wherever this makes sense. -/


section GammaHasDeriv

/-- Rewrite the Gamma integral as an example of a Mellin transform. -/
theorem GammaIntegral_eq_mellin : GammaIntegral = mellin fun x => ↑(Real.exp (-x)) :=
  funext fun s => by simp only [mellin, GammaIntegral, smul_eq_mul, mul_comm]
#align complex.Gamma_integral_eq_mellin Complex.GammaIntegral_eq_mellin

/-- The derivative of the `Γ` integral, at any `s ∈ ℂ` with `1 < re s`, is given by the Melllin
transform of `log t * exp (-t)`. -/
theorem hasDerivAt_GammaIntegral {s : ℂ} (hs : 0 < s.re) :
    HasDerivAt GammaIntegral (∫ t : ℝ in Ioi 0, t ^ (s - 1) * (Real.log t * Real.exp (-t))) s := by
  rw [GammaIntegral_eq_mellin]
  convert (mellin_hasDerivAt_of_isBigO_rpow (E := ℂ) _ _ (lt_add_one _) _ hs).2
  · refine' (Continuous.continuousOn _).locallyIntegrableOn measurableSet_Ioi
    exact continuous_ofReal.comp (Real.continuous_exp.comp continuous_neg)
  · rw [← isBigO_norm_left]
    simp_rw [Complex.norm_eq_abs, abs_ofReal, ← Real.norm_eq_abs, isBigO_norm_left]
    simpa only [neg_one_mul] using (isLittleO_exp_neg_mul_rpow_atTop zero_lt_one _).isBigO
  · simp_rw [neg_zero, rpow_zero]
    refine' isBigO_const_of_tendsto (_ : Tendsto _ _ (𝓝 (1 : ℂ))) one_ne_zero
    rw [(by simp : (1 : ℂ) = Real.exp (-0))]
    exact (continuous_ofReal.comp (Real.continuous_exp.comp continuous_neg)).continuousWithinAt
#align complex.has_deriv_at_Gamma_integral Complex.hasDerivAt_GammaIntegral

theorem differentiableAt_GammaAux (s : ℂ) (n : ℕ) (h1 : 1 - s.re < n) (h2 : ∀ m : ℕ, s ≠ -m) :
    DifferentiableAt ℂ (GammaAux n) s := by
  induction' n with n hn generalizing s
  · refine' (hasDerivAt_GammaIntegral _).differentiableAt
    rw [Nat.cast_zero] at h1; linarith
  · dsimp only [GammaAux]
    specialize hn (s + 1)
    have a : 1 - (s + 1).re < ↑n := by
      rw [Nat.cast_succ] at h1; rw [Complex.add_re, Complex.one_re]; linarith
    have b : ∀ m : ℕ, s + 1 ≠ -m := by
      intro m; have := h2 (1 + m)
      contrapose! this
      rw [← eq_sub_iff_add_eq] at this
      simpa using this
    refine' DifferentiableAt.div (DifferentiableAt.comp _ (hn a b) _) _ _
    · rw [differentiableAt_add_const_iff (1 : ℂ)]; exact differentiableAt_id
    · exact differentiableAt_id
    · simpa using h2 0
#align complex.differentiable_at_Gamma_aux Complex.differentiableAt_GammaAux

theorem differentiableAt_Gamma (s : ℂ) (hs : ∀ m : ℕ, s ≠ -m) : DifferentiableAt ℂ Gamma s := by
  let n := ⌊1 - s.re⌋₊ + 1
  have hn : 1 - s.re < n := mod_cast Nat.lt_floor_add_one (1 - s.re)
  apply (differentiableAt_GammaAux s n hn hs).congr_of_eventuallyEq
  let S := {t : ℂ | 1 - t.re < n}
  have : S ∈ 𝓝 s := by
    rw [mem_nhds_iff]; use S
    refine' ⟨Subset.rfl, _, hn⟩
    have : S = re ⁻¹' Ioi (1 - n : ℝ) := by
      ext; rw [preimage, Ioi, mem_setOf_eq, mem_setOf_eq, mem_setOf_eq]; exact sub_lt_comm
    rw [this]
    exact Continuous.isOpen_preimage continuous_re _ isOpen_Ioi
  apply eventuallyEq_of_mem this
  intro t ht; rw [mem_setOf_eq] at ht
  apply Gamma_eq_GammaAux; linarith
#align complex.differentiable_at_Gamma Complex.differentiableAt_Gamma

end GammaHasDeriv

/-- At `s = 0`, the Gamma function has a simple pole with residue 1. -/
theorem tendsto_self_mul_Gamma_nhds_zero : Tendsto (fun z : ℂ => z * Gamma z) (𝓝[≠] 0) (𝓝 1) := by
  rw [show 𝓝 (1 : ℂ) = 𝓝 (Gamma (0 + 1)) by simp only [zero_add, Complex.Gamma_one]]
  convert (Tendsto.mono_left _ nhdsWithin_le_nhds).congr'
    (eventuallyEq_of_mem self_mem_nhdsWithin Complex.Gamma_add_one)
  refine' ContinuousAt.comp (g := Gamma) _ (continuous_id.add continuous_const).continuousAt
  refine' (Complex.differentiableAt_Gamma _ fun m => _).continuousAt
<<<<<<< HEAD
  rw [zero_add, ← ofReal_natCast, ← ofReal_neg, ← ofReal_one, Ne.def, ofReal_inj]
=======
  rw [zero_add, ← ofReal_nat_cast, ← ofReal_neg, ← ofReal_one, Ne, ofReal_inj]
>>>>>>> 9158f323
  refine' (lt_of_le_of_lt _ zero_lt_one).ne'
  exact neg_nonpos.mpr (Nat.cast_nonneg _)
#align complex.tendsto_self_mul_Gamma_nhds_zero Complex.tendsto_self_mul_Gamma_nhds_zero

end Complex

namespace Real

/-- The `Γ` function (of a real variable `s`). -/
-- @[pp_nodot] -- Porting note: removed
def Gamma (s : ℝ) : ℝ :=
  (Complex.Gamma s).re
#align real.Gamma Real.Gamma

theorem Gamma_eq_integral {s : ℝ} (hs : 0 < s) :
    Gamma s = ∫ x in Ioi 0, exp (-x) * x ^ (s - 1) := by
  rw [Gamma, Complex.Gamma_eq_integral (by rwa [Complex.ofReal_re] : 0 < Complex.re s)]
  dsimp only [Complex.GammaIntegral]
  simp_rw [← Complex.ofReal_one, ← Complex.ofReal_sub]
  suffices ∫ x : ℝ in Ioi 0, ↑(exp (-x)) * (x : ℂ) ^ ((s - 1 : ℝ) : ℂ) =
      ∫ x : ℝ in Ioi 0, ((exp (-x) * x ^ (s - 1) : ℝ) : ℂ) by
    have cc : ∀ r : ℝ, Complex.ofReal' r = @RCLike.ofReal ℂ _ r := fun r => rfl
    conv_lhs => rw [this]; enter [1, 2, x]; rw [cc]
    rw [_root_.integral_ofReal, ← cc, Complex.ofReal_re]
  refine' set_integral_congr measurableSet_Ioi fun x hx => _
  push_cast
  rw [Complex.ofReal_cpow (le_of_lt hx)]
  push_cast; rfl
#align real.Gamma_eq_integral Real.Gamma_eq_integral

theorem Gamma_add_one {s : ℝ} (hs : s ≠ 0) : Gamma (s + 1) = s * Gamma s := by
  simp_rw [Gamma]
  rw [Complex.ofReal_add, Complex.ofReal_one, Complex.Gamma_add_one, Complex.re_ofReal_mul]
  rwa [Complex.ofReal_ne_zero]
#align real.Gamma_add_one Real.Gamma_add_one

@[simp]
theorem Gamma_one : Gamma 1 = 1 := by
  rw [Gamma, Complex.ofReal_one, Complex.Gamma_one, Complex.one_re]
#align real.Gamma_one Real.Gamma_one

theorem _root_.Complex.Gamma_ofReal (s : ℝ) : Complex.Gamma (s : ℂ) = Gamma s := by
  rw [Gamma, eq_comm, ← Complex.conj_eq_iff_re, ← Complex.Gamma_conj, Complex.conj_ofReal]
#align complex.Gamma_of_real Complex.Gamma_ofReal

theorem Gamma_nat_eq_factorial (n : ℕ) : Gamma (n + 1) = n ! := by
  rw [Gamma, Complex.ofReal_add, Complex.ofReal_natCast, Complex.ofReal_one,
    Complex.Gamma_nat_eq_factorial, ← Complex.ofReal_natCast, Complex.ofReal_re]
#align real.Gamma_nat_eq_factorial Real.Gamma_nat_eq_factorial

@[simp]
theorem Gamma_ofNat_eq_factorial (n : ℕ) [(n + 1).AtLeastTwo] :
    Gamma (no_index (OfNat.ofNat (n + 1) : ℝ)) = n ! :=
  mod_cast Gamma_nat_eq_factorial (n : ℕ)

/-- At `0` the Gamma function is undefined; by convention we assign it the value `0`. -/
@[simp]
theorem Gamma_zero : Gamma 0 = 0 := by
  simpa only [← Complex.ofReal_zero, Complex.Gamma_ofReal, Complex.ofReal_inj] using
    Complex.Gamma_zero
#align real.Gamma_zero Real.Gamma_zero

/-- At `-n` for `n ∈ ℕ`, the Gamma function is undefined; by convention we assign it the value `0`.
-/
theorem Gamma_neg_nat_eq_zero (n : ℕ) : Gamma (-n) = 0 := by
  simpa only [← Complex.ofReal_natCast, ← Complex.ofReal_neg, Complex.Gamma_ofReal,
    Complex.ofReal_eq_zero] using Complex.Gamma_neg_nat_eq_zero n
#align real.Gamma_neg_nat_eq_zero Real.Gamma_neg_nat_eq_zero

theorem Gamma_pos_of_pos {s : ℝ} (hs : 0 < s) : 0 < Gamma s := by
  rw [Gamma_eq_integral hs]
  have : (Function.support fun x : ℝ => exp (-x) * x ^ (s - 1)) ∩ Ioi 0 = Ioi 0 := by
    rw [inter_eq_right]
    intro x hx
    rw [Function.mem_support]
    exact mul_ne_zero (exp_pos _).ne' (rpow_pos_of_pos hx _).ne'
  rw [set_integral_pos_iff_support_of_nonneg_ae]
  · rw [this, volume_Ioi, ← ENNReal.ofReal_zero]
    exact ENNReal.ofReal_lt_top
  · refine' eventually_of_mem (self_mem_ae_restrict measurableSet_Ioi) _
    exact fun x hx => (mul_pos (exp_pos _) (rpow_pos_of_pos hx _)).le
  · exact GammaIntegral_convergent hs
#align real.Gamma_pos_of_pos Real.Gamma_pos_of_pos

theorem Gamma_nonneg_of_nonneg {s : ℝ} (hs : 0 ≤ s) : 0 ≤ Gamma s := by
  obtain rfl | h := eq_or_lt_of_le hs
  · rw [Gamma_zero]
  · exact (Gamma_pos_of_pos h).le

open Complex in
/-- Expresses the integral over `Ioi 0` of `t ^ (a - 1) * exp (-(r * t))`, for positive real `r`,
in terms of the Gamma function. -/
lemma integral_rpow_mul_exp_neg_mul_Ioi {a r : ℝ} (ha : 0 < a) (hr : 0 < r) :
    ∫ t : ℝ in Ioi 0, t ^ (a - 1) * exp (-(r * t)) = (1 / r) ^ a * Gamma a := by
  rw [← ofReal_inj, ofReal_mul, ← Gamma_ofReal, ofReal_cpow (by positivity), ofReal_div]
  convert integral_cpow_mul_exp_neg_mul_Ioi (by rwa [ofReal_re] : 0 < (a : ℂ).re) hr
  refine _root_.integral_ofReal.symm.trans <| set_integral_congr measurableSet_Ioi (fun t ht ↦ ?_)
  norm_cast
  rw [← ofReal_cpow (le_of_lt ht), RCLike.ofReal_mul]
  rfl

open Lean.Meta Qq Mathlib.Meta.Positivity in
/-- The `positivity` extension which identifies expressions of the form `Gamma a`. -/
@[positivity Gamma (_ : ℝ)]
def _root_.Mathlib.Meta.Positivity.evalGamma : PositivityExt where eval {u α} _zα _pα e := do
  match u, α, e with
  | 0, ~q(ℝ), ~q(Gamma $a) =>
    match ← core q(inferInstance) q(inferInstance) a with
    | .positive pa =>
      assertInstancesCommute
      pure (.positive q(Gamma_pos_of_pos $pa))
    | .nonnegative pa =>
      assertInstancesCommute
      pure (.nonnegative q(Gamma_nonneg_of_nonneg $pa))
    | _ => pure .none
  | _, _, _ => throwError "failed to match on Gamma application"

/-- The Gamma function does not vanish on `ℝ` (except at non-positive integers, where the function
is mathematically undefined and we set it to `0` by convention). -/
theorem Gamma_ne_zero {s : ℝ} (hs : ∀ m : ℕ, s ≠ -m) : Gamma s ≠ 0 := by
  suffices ∀ {n : ℕ}, -(n : ℝ) < s → Gamma s ≠ 0 by
    apply this
    swap; exact ⌊-s⌋₊ + 1
    rw [neg_lt, Nat.cast_add, Nat.cast_one]
    exact Nat.lt_floor_add_one _
  intro n
  induction' n with _ n_ih generalizing s
  · intro hs
    refine' (Gamma_pos_of_pos _).ne'
    rwa [Nat.cast_zero, neg_zero] at hs
  · intro hs'
    have : Gamma (s + 1) ≠ 0 := by
      apply n_ih
      · intro m
        specialize hs (1 + m)
        contrapose! hs
        rw [← eq_sub_iff_add_eq] at hs
        rw [hs]
        push_cast
        ring
      · rw [Nat.succ_eq_add_one, Nat.cast_add, Nat.cast_one, neg_add] at hs'
        linarith
    rw [Gamma_add_one, mul_ne_zero_iff] at this
    · exact this.2
    · simpa using hs 0
#align real.Gamma_ne_zero Real.Gamma_ne_zero

theorem Gamma_eq_zero_iff (s : ℝ) : Gamma s = 0 ↔ ∃ m : ℕ, s = -m :=
  ⟨by contrapose!; exact Gamma_ne_zero, by rintro ⟨m, rfl⟩; exact Gamma_neg_nat_eq_zero m⟩
#align real.Gamma_eq_zero_iff Real.Gamma_eq_zero_iff

theorem differentiableAt_Gamma {s : ℝ} (hs : ∀ m : ℕ, s ≠ -m) : DifferentiableAt ℝ Gamma s := by
  refine' (Complex.differentiableAt_Gamma _ _).hasDerivAt.real_of_complex.differentiableAt
<<<<<<< HEAD
  simp_rw [← Complex.ofReal_natCast, ← Complex.ofReal_neg, Ne.def, Complex.ofReal_inj]
=======
  simp_rw [← Complex.ofReal_nat_cast, ← Complex.ofReal_neg, Ne, Complex.ofReal_inj]
>>>>>>> 9158f323
  exact hs
#align real.differentiable_at_Gamma Real.differentiableAt_Gamma

end Real<|MERGE_RESOLUTION|>--- conflicted
+++ resolved
@@ -489,11 +489,7 @@
     (eventuallyEq_of_mem self_mem_nhdsWithin Complex.Gamma_add_one)
   refine' ContinuousAt.comp (g := Gamma) _ (continuous_id.add continuous_const).continuousAt
   refine' (Complex.differentiableAt_Gamma _ fun m => _).continuousAt
-<<<<<<< HEAD
-  rw [zero_add, ← ofReal_natCast, ← ofReal_neg, ← ofReal_one, Ne.def, ofReal_inj]
-=======
-  rw [zero_add, ← ofReal_nat_cast, ← ofReal_neg, ← ofReal_one, Ne, ofReal_inj]
->>>>>>> 9158f323
+  rw [zero_add, ← ofReal_natCast, ← ofReal_neg, ← ofReal_one, Ne, ofReal_inj]
   refine' (lt_of_le_of_lt _ zero_lt_one).ne'
   exact neg_nonpos.mpr (Nat.cast_nonneg _)
 #align complex.tendsto_self_mul_Gamma_nhds_zero Complex.tendsto_self_mul_Gamma_nhds_zero
@@ -647,11 +643,7 @@
 
 theorem differentiableAt_Gamma {s : ℝ} (hs : ∀ m : ℕ, s ≠ -m) : DifferentiableAt ℝ Gamma s := by
   refine' (Complex.differentiableAt_Gamma _ _).hasDerivAt.real_of_complex.differentiableAt
-<<<<<<< HEAD
-  simp_rw [← Complex.ofReal_natCast, ← Complex.ofReal_neg, Ne.def, Complex.ofReal_inj]
-=======
-  simp_rw [← Complex.ofReal_nat_cast, ← Complex.ofReal_neg, Ne, Complex.ofReal_inj]
->>>>>>> 9158f323
+  simp_rw [← Complex.ofReal_natCast, ← Complex.ofReal_neg, Ne, Complex.ofReal_inj]
   exact hs
 #align real.differentiable_at_Gamma Real.differentiableAt_Gamma
 
