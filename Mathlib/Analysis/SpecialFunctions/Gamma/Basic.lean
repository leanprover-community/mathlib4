--- conflicted
+++ resolved
@@ -155,17 +155,9 @@
   intervalIntegral_tendsto_integral_Ioi 0 (GammaIntegral_convergent hs) tendsto_id
 
 private theorem Gamma_integrand_intervalIntegrable (s : ℂ) {X : ℝ} (hs : 0 < s.re) (hX : 0 ≤ X) :
-<<<<<<< HEAD
-    IntervalIntegrable (fun x => (-x).exp * x ^ (s - 1) : ℝ → ℂ) volume 0 X :=
-  by
-=======
     IntervalIntegrable (fun x => (-x).exp * x ^ (s - 1) : ℝ → ℂ) volume 0 X := by
->>>>>>> 63fc3951
   rw [intervalIntegrable_iff_integrableOn_Ioc_of_le hX]
   exact IntegrableOn.mono_set (GammaIntegral_convergent hs) Ioc_subset_Ioi_self
-
-@[deprecated (since := "2024-07-22")]
-alias Gamma_integrand_interval_integrable := Gamma_integrand_intervalIntegrable
 
 private theorem Gamma_integrand_deriv_integrable_A {s : ℂ} (hs : 0 < s.re) {X : ℝ} (hX : 0 ≤ X) :
     IntervalIntegrable (fun x => -((-x).exp * x ^ s) : ℝ → ℂ) volume 0 X := by
