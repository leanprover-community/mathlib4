--- conflicted
+++ resolved
@@ -392,82 +392,6 @@
 
 end GammaDef
 
-<<<<<<< HEAD
-/-! Now check that the `Γ` function is differentiable, wherever this makes sense. -/
-
-
-section GammaHasDeriv
-
-/-- Rewrite the Gamma integral as an example of a Mellin transform. -/
-theorem GammaIntegral_eq_mellin : GammaIntegral = mellin fun x => ↑(Real.exp (-x)) :=
-  funext fun s => by simp only [mellin, GammaIntegral, smul_eq_mul, mul_comm]
-
-/-- The derivative of the `Γ` integral, at any `s ∈ ℂ` with `1 < re s`, is given by the Mellin
-transform of `log t * exp (-t)`. -/
-theorem hasDerivAt_GammaIntegral {s : ℂ} (hs : 0 < s.re) :
-    HasDerivAt GammaIntegral (∫ t : ℝ in Ioi 0, t ^ (s - 1) * (Real.log t * Real.exp (-t))) s := by
-  rw [GammaIntegral_eq_mellin]
-  convert (mellin_hasDerivAt_of_isBigO_rpow (E := ℂ) _ _ (lt_add_one _) _ hs).2
-  · refine (Continuous.continuousOn ?_).locallyIntegrableOn measurableSet_Ioi
-    exact continuous_ofReal.comp (Real.continuous_exp.comp continuous_neg)
-  · rw [← isBigO_norm_left]
-    simp_rw [Complex.norm_eq_abs, abs_ofReal, ← Real.norm_eq_abs, isBigO_norm_left]
-    simpa only [neg_one_mul] using (isLittleO_exp_neg_mul_rpow_atTop zero_lt_one _).isBigO
-  · simp_rw [neg_zero, rpow_zero]
-    refine isBigO_const_of_tendsto (?_ : Tendsto _ _ (𝓝 (1 : ℂ))) one_ne_zero
-    rw [(by simp : (1 : ℂ) = Real.exp (-0))]
-    exact (continuous_ofReal.comp (Real.continuous_exp.comp continuous_neg)).continuousWithinAt
-
-theorem differentiableAt_GammaAux (s : ℂ) (n : ℕ) (h1 : 1 - s.re < n) (h2 : ∀ m : ℕ, s ≠ -m) :
-    DifferentiableAt ℂ (GammaAux n) s := by
-  induction' n with n hn generalizing s
-  · refine (hasDerivAt_GammaIntegral ?_).differentiableAt
-    rw [Nat.cast_zero] at h1; linarith
-  · dsimp only [GammaAux]
-    specialize hn (s + 1)
-    have a : 1 - (s + 1).re < ↑n := by
-      rw [Nat.cast_succ] at h1; rw [Complex.add_re, Complex.one_re]; linarith
-    have b : ∀ m : ℕ, s + 1 ≠ -m := by
-      intro m; have := h2 (1 + m)
-      contrapose! this
-      rw [← eq_sub_iff_add_eq] at this
-      simpa using this
-    refine DifferentiableAt.div (DifferentiableAt.comp _ (hn a b) ?_) ?_ ?_
-    · rw [differentiableAt_add_const_iff (1 : ℂ)]; exact differentiableAt_id
-    · exact differentiableAt_id
-    · simpa using h2 0
-
-theorem differentiableAt_Gamma (s : ℂ) (hs : ∀ m : ℕ, s ≠ -m) : DifferentiableAt ℂ Gamma s := by
-  let n := ⌊1 - s.re⌋₊ + 1
-  have hn : 1 - s.re < n := mod_cast Nat.lt_floor_add_one (1 - s.re)
-  apply (differentiableAt_GammaAux s n hn hs).congr_of_eventuallyEq
-  let S := {t : ℂ | 1 - t.re < n}
-  have : S ∈ 𝓝 s := by
-    rw [mem_nhds_iff]; use S
-    refine ⟨Subset.rfl, ?_, hn⟩
-    have : S = re ⁻¹' Ioi (1 - n : ℝ) := by
-      ext; rw [preimage, Ioi, mem_setOf_eq, mem_setOf_eq, mem_setOf_eq]; exact sub_lt_comm
-    rw [this]
-    exact Continuous.isOpen_preimage continuous_re _ isOpen_Ioi
-  apply eventuallyEq_of_mem this
-  intro t ht; rw [mem_setOf_eq] at ht
-  apply Gamma_eq_GammaAux; linarith
-
-end GammaHasDeriv
-
-/-- At `s = 0`, the Gamma function has a simple pole with residue 1. -/
-theorem tendsto_self_mul_Gamma_nhds_zero : Tendsto (fun z : ℂ => z * Gamma z) (𝓝[≠] 0) (𝓝 1) := by
-  rw [show 𝓝 (1 : ℂ) = 𝓝 (Gamma (0 + 1)) by simp only [zero_add, Complex.Gamma_one]]
-  convert (Tendsto.mono_left _ nhdsWithin_le_nhds).congr'
-    (eventuallyEq_of_mem self_mem_nhdsWithin Complex.Gamma_add_one) using 1
-  refine ContinuousAt.comp (g := Gamma) ?_ (continuous_id.add continuous_const).continuousAt
-  refine (Complex.differentiableAt_Gamma _ fun m => ?_).continuousAt
-  rw [zero_add, ← ofReal_natCast, ← ofReal_neg, ← ofReal_one, Ne, ofReal_inj]
-  refine (lt_of_le_of_lt ?_ zero_lt_one).ne'
-  exact neg_nonpos.mpr (Nat.cast_nonneg _)
-
-=======
->>>>>>> d0df76bd
 end Complex
 
 namespace Real
