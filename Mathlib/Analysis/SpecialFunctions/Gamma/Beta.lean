--- conflicted
+++ resolved
@@ -565,11 +565,7 @@
     rw [tendsto_nhdsWithin_iff]; constructor
     · exact tendsto_nhdsWithin_of_tendsto_nhds continuous_ofReal.continuousAt
     · exact eventually_nhdsWithin_iff.mpr (Eventually.of_forall fun t ht => ofReal_ne_one.mpr ht)
-<<<<<<< HEAD
-  refine AnalyticOn.eq_of_frequently_eq h1 h2 (h3.frequently ?_)
-=======
   refine AnalyticOnNhd.eq_of_frequently_eq h1 h2 (h3.frequently ?_)
->>>>>>> d0df76bd
   refine ((Eventually.filter_mono nhdsWithin_le_nhds) ?_).frequently
   refine (eventually_gt_nhds zero_lt_one).mp (Eventually.of_forall fun t ht => ?_)
   rw [← mul_inv, Gamma_ofReal, (by norm_num : (t : ℂ) + 1 / 2 = ↑(t + 1 / 2)), Gamma_ofReal, ←
