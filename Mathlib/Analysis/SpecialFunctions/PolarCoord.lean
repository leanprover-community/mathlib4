/-
Copyright (c) 2022 Sébastien Gouëzel. All rights reserved.
Released under Apache 2.0 license as described in the file LICENSE.
Authors: Sébastien Gouëzel
-/
import Mathlib.MeasureTheory.Function.Jacobian
import Mathlib.MeasureTheory.Measure.Lebesgue.Complex
import Mathlib.Analysis.SpecialFunctions.Trigonometric.Deriv

/-!
# Polar coordinates

We define polar coordinates, as a partial homeomorphism in `ℝ^2` between `ℝ^2 - (-∞, 0]` and
`(0, +∞) × (-π, π)`. Its inverse is given by `(r, θ) ↦ (r cos θ, r sin θ)`.

It satisfies the following change of variables formula (see `integral_comp_polarCoord_symm`):
`∫ p in polarCoord.target, p.1 • f (polarCoord.symm p) = ∫ p, f p`

-/

noncomputable section Real

open Real Set MeasureTheory

open scoped ENNReal Real Topology

/-- The polar coordinates partial homeomorphism in `ℝ^2`, mapping `(r cos θ, r sin θ)` to `(r, θ)`.
It is a homeomorphism between `ℝ^2 - (-∞, 0]` and `(0, +∞) × (-π, π)`. -/
@[simps]
def polarCoord : PartialHomeomorph (ℝ × ℝ) (ℝ × ℝ) where
  toFun q := (√(q.1 ^ 2 + q.2 ^ 2), Complex.arg (Complex.equivRealProd.symm q))
  invFun p := (p.1 * cos p.2, p.1 * sin p.2)
  source := {q | 0 < q.1} ∪ {q | q.2 ≠ 0}
  target := Ioi (0 : ℝ) ×ˢ Ioo (-π) π
  map_target' := by
    rintro ⟨r, θ⟩ ⟨hr, hθ⟩
    dsimp at hr hθ
    rcases eq_or_ne θ 0 with (rfl | h'θ)
    · simpa using hr
    · right
      simp at hr
      simpa only [ne_of_gt hr, Ne, mem_setOf_eq, mul_eq_zero, false_or,
        sin_eq_zero_iff_of_lt_of_lt hθ.1 hθ.2] using h'θ
  map_source' := by
    rintro ⟨x, y⟩ hxy
    simp only [prod_mk_mem_set_prod_eq, mem_Ioi, sqrt_pos, mem_Ioo, Complex.neg_pi_lt_arg,
      true_and, Complex.arg_lt_pi_iff]
    constructor
    · cases' hxy with hxy hxy
      · dsimp at hxy; linarith [sq_pos_of_ne_zero hxy.ne', sq_nonneg y]
      · linarith [sq_nonneg x, sq_pos_of_ne_zero hxy]
    · cases' hxy with hxy hxy
      · exact Or.inl (le_of_lt hxy)
      · exact Or.inr hxy
  right_inv' := by
    rintro ⟨r, θ⟩ ⟨hr, hθ⟩
    dsimp at hr hθ
    simp only [Prod.mk.inj_iff]
    constructor
    · conv_rhs => rw [← sqrt_sq (le_of_lt hr), ← one_mul (r ^ 2), ← sin_sq_add_cos_sq θ]
      congr 1
      ring
    · convert Complex.arg_mul_cos_add_sin_mul_I hr ⟨hθ.1, hθ.2.le⟩
      simp only [Complex.equivRealProd_symm_apply, Complex.ofReal_mul, Complex.ofReal_cos,
        Complex.ofReal_sin]
      ring
  left_inv' := by
    rintro ⟨x, y⟩ _
    have A : √(x ^ 2 + y ^ 2) = Complex.abs (x + y * Complex.I) := by
      rw [Complex.abs_apply, Complex.normSq_add_mul_I]
    have Z := Complex.abs_mul_cos_add_sin_mul_I (x + y * Complex.I)
    simp only [← Complex.ofReal_cos, ← Complex.ofReal_sin, mul_add, ← Complex.ofReal_mul, ←
      mul_assoc] at Z
    simp [A]
  open_target := isOpen_Ioi.prod isOpen_Ioo
  open_source :=
    (isOpen_lt continuous_const continuous_fst).union
      (isOpen_ne_fun continuous_snd continuous_const)
  continuousOn_invFun :=
    ((continuous_fst.mul (continuous_cos.comp continuous_snd)).prod_mk
        (continuous_fst.mul (continuous_sin.comp continuous_snd))).continuousOn
  continuousOn_toFun := by
    apply ((continuous_fst.pow 2).add (continuous_snd.pow 2)).sqrt.continuousOn.prod
    have A : MapsTo Complex.equivRealProd.symm ({q : ℝ × ℝ | 0 < q.1} ∪ {q : ℝ × ℝ | q.2 ≠ 0})
        Complex.slitPlane := by
      rintro ⟨x, y⟩ hxy; simpa only using hxy
    refine ContinuousOn.comp (f := Complex.equivRealProd.symm)
      (g := Complex.arg) (fun z hz => ?_) ?_ A
    · exact (Complex.continuousAt_arg hz).continuousWithinAt
    · exact Complex.equivRealProdCLM.symm.continuous.continuousOn

theorem measurable_polarCoord :
    Measurable (polarCoord) :=
  Measurable.prod_mk (by fun_prop) Complex.measurableEquivRealProd.symm.measurable.carg

theorem continuous_polarCoord_symm :
    Continuous (polarCoord.symm) :=
  Continuous.prod_mk (by fun_prop) (by fun_prop)

theorem hasFDerivAt_polarCoord_symm (p : ℝ × ℝ) :
    HasFDerivAt polarCoord.symm
      (LinearMap.toContinuousLinearMap (Matrix.toLin (Basis.finTwoProd ℝ) (Basis.finTwoProd ℝ)
        !![cos p.2, -p.1 * sin p.2; sin p.2, p.1 * cos p.2])) p := by
  rw [Matrix.toLin_finTwoProd_toContinuousLinearMap]
  convert HasFDerivAt.prod (𝕜 := ℝ)
    (hasFDerivAt_fst.mul ((hasDerivAt_cos p.2).comp_hasFDerivAt p hasFDerivAt_snd))
    (hasFDerivAt_fst.mul ((hasDerivAt_sin p.2).comp_hasFDerivAt p hasFDerivAt_snd)) using 2 <;>
  simp [smul_smul, add_comm, neg_mul, smul_neg, neg_smul _ (ContinuousLinearMap.snd ℝ ℝ ℝ)]

<<<<<<< HEAD
theorem FDerivAt_polarCoord_symm_det (p : ℝ × ℝ) :
=======
theorem det_fderiv_polarCoord_symm (p : ℝ × ℝ) :
>>>>>>> f5531f23
    (LinearMap.toContinuousLinearMap (Matrix.toLin (Basis.finTwoProd ℝ) (Basis.finTwoProd ℝ)
      !![cos p.2, -p.1 * sin p.2; sin p.2, p.1 * cos p.2])).det = p.1 := by
  conv_rhs => rw [← one_mul p.1, ← cos_sq_add_sin_sq p.2]
  simp only [neg_mul, LinearMap.det_toContinuousLinearMap, LinearMap.det_toLin,
    Matrix.det_fin_two_of, sub_neg_eq_add]
  ring

-- Porting note: this instance is needed but not automatically synthesised
instance : Measure.IsAddHaarMeasure volume (G := ℝ × ℝ) :=
  Measure.prod.instIsAddHaarMeasure _ _

theorem polarCoord_source_ae_eq_univ : polarCoord.source =ᵐ[volume] univ := by
  have A : polarCoord.sourceᶜ ⊆ LinearMap.ker (LinearMap.snd ℝ ℝ ℝ) := by
    intro x hx
    simp only [polarCoord_source, compl_union, mem_inter_iff, mem_compl_iff, mem_setOf_eq, not_lt,
      Classical.not_not] at hx
    exact hx.2
  have B : volume (LinearMap.ker (LinearMap.snd ℝ ℝ ℝ) : Set (ℝ × ℝ)) = 0 := by
    apply Measure.addHaar_submodule
    rw [Ne, LinearMap.ker_eq_top]
    intro h
    have : (LinearMap.snd ℝ ℝ ℝ) (0, 1) = (0 : ℝ × ℝ →ₗ[ℝ] ℝ) (0, 1) := by rw [h]
    simp at this
  simp only [ae_eq_univ]
  exact le_antisymm ((measure_mono A).trans (le_of_eq B)) bot_le

theorem integral_comp_polarCoord_symm {E : Type*} [NormedAddCommGroup E] [NormedSpace ℝ E]
    (f : ℝ × ℝ → E) :
    (∫ p in polarCoord.target, p.1 • f (polarCoord.symm p)) = ∫ p, f p := by
  symm
  calc
    ∫ p, f p = ∫ p in polarCoord.source, f p := by
      rw [← setIntegral_univ]
      apply setIntegral_congr_set
      exact polarCoord_source_ae_eq_univ.symm
    _ = ∫ p in polarCoord.target, |p.1| • f (polarCoord.symm p) := by
      rw [← PartialHomeomorph.symm_target, integral_target_eq_integral_abs_det_fderiv_smul volume
<<<<<<< HEAD
        (fun p _ ↦ hasFDerivAt_polarCoord_symm p), PartialHomeomorph.symm_source]
      simp_rw [FDerivAt_polarCoord_symm_det]
    _ = ∫ p in polarCoord.target, p.1 • f (polarCoord.symm p) := by
      apply setIntegral_congr_fun polarCoord.open_target.measurableSet fun x hx => ?_
      rw [abs_of_pos]
      exact hx.1
=======
      (fun p _ ↦ hasFDerivAt_polarCoord_symm p), PartialHomeomorph.symm_source]
      simp_rw [det_fderiv_polarCoord_symm]
    _ = ∫ p in polarCoord.target, p.1 • f (polarCoord.symm p) := by
      apply setIntegral_congr_fun polarCoord.open_target.measurableSet fun x hx => ?_
      rw [abs_of_pos hx.1]

theorem lintegral_comp_polarCoord_symm (f : ℝ × ℝ → ℝ≥0∞) :
    ∫⁻ (p : ℝ × ℝ) in polarCoord.target, ENNReal.ofReal p.1 • f (polarCoord.symm p) =
      ∫⁻ (p : ℝ × ℝ), f p := by
  symm
  calc
    _ = ∫⁻ p in polarCoord.symm '' polarCoord.target, f p := by
      rw [← setLIntegral_univ, setLIntegral_congr polarCoord_source_ae_eq_univ.symm,
        polarCoord.symm_image_target_eq_source ]
    _ = ∫⁻ (p : ℝ × ℝ) in polarCoord.target, ENNReal.ofReal |p.1| • f (polarCoord.symm p) := by
      rw [lintegral_image_eq_lintegral_abs_det_fderiv_mul volume _
        (fun p _ ↦ (hasFDerivAt_polarCoord_symm p).hasFDerivWithinAt)]
      · simp_rw [det_fderiv_polarCoord_symm]; rfl
      exacts [polarCoord.symm.injOn, measurableSet_Ioi.prod measurableSet_Ioo]
    _ = ∫⁻ (p : ℝ × ℝ) in polarCoord.target, ENNReal.ofReal p.1 • f (polarCoord.symm p) := by
      refine setLIntegral_congr_fun polarCoord.open_target.measurableSet ?_
      filter_upwards with _ hx using by rw [abs_of_pos hx.1]
>>>>>>> f5531f23

theorem lintegral_comp_polarCoord_symm (f : ℝ × ℝ → ENNReal) :
    ∫⁻ (p : ℝ × ℝ) in polarCoord.target, (p.1).toNNReal • f (polarCoord.symm p) =
      ∫⁻ (p : ℝ × ℝ), f p := by
  symm
  calc
    _ = ∫⁻ p in polarCoord.symm '' polarCoord.target, f p := by
      rw [← setLIntegral_univ, setLIntegral_congr polarCoord_source_ae_eq_univ.symm,
        polarCoord.symm_image_target_eq_source ]
    _ = ∫⁻ (p : ℝ × ℝ) in polarCoord.target, |p.1|.toNNReal • f (polarCoord.symm p) := by
      rw [lintegral_image_eq_lintegral_abs_det_fderiv_mul volume _
        (fun p _ ↦ (hasFDerivAt_polarCoord_symm p).hasFDerivWithinAt)]
      · simp_rw [FDerivAt_polarCoord_symm_det]; rfl
      exacts [polarCoord.symm.injOn, measurableSet_Ioi.prod measurableSet_Ioo]
    _ = ∫⁻ (p : ℝ × ℝ) in polarCoord.target, (p.1).toNNReal • f (polarCoord.symm p) := by
      refine setLIntegral_congr_fun polarCoord.open_target.measurableSet ?_
      filter_upwards with _ hx using by rw [abs_of_pos (by convert hx.1)]

end Real

noncomputable section Complex

namespace Complex

open scoped Real ENNReal

/-- The polar coordinates partial homeomorphism in `ℂ`, mapping `r (cos θ + I * sin θ)` to `(r, θ)`.
It is a homeomorphism between `ℂ - ℝ≤0` and `(0, +∞) × (-π, π)`. -/
protected noncomputable def polarCoord : PartialHomeomorph ℂ (ℝ × ℝ) :=
  equivRealProdCLM.toHomeomorph.transPartialHomeomorph polarCoord

protected theorem measurable_polarCoord :
    Measurable (Complex.polarCoord) :=
  measurable_polarCoord.comp Complex.measurableEquivRealProd.measurable

protected theorem continuous_polarCoord_symm :
    Continuous (Complex.polarCoord.symm) :=
  equivRealProdCLM.symm.continuous.comp continuous_polarCoord_symm

protected theorem polarCoord_apply (a : ℂ) :
    Complex.polarCoord a = (Complex.abs a, Complex.arg a) := by
  simp_rw [Complex.abs_def, Complex.normSq_apply, ← pow_two]
  rfl

protected theorem polarCoord_source : Complex.polarCoord.source = slitPlane := rfl

protected theorem polarCoord_target :
    Complex.polarCoord.target = Set.Ioi (0 : ℝ) ×ˢ Set.Ioo (-π) π := rfl

@[simp]
protected theorem polarCoord_symm_apply (p : ℝ × ℝ) :
    Complex.polarCoord.symm p = p.1 * (Real.cos p.2 + Real.sin p.2 * Complex.I) := by
  simp [Complex.polarCoord, equivRealProdCLM_symm_apply, mul_add, mul_assoc]

theorem measurableEquivRealProd_symm_polarCoord_symm_apply (p : ℝ × ℝ) :
    (measurableEquivRealProd.symm (polarCoord.symm p)) = Complex.polarCoord.symm p := rfl

theorem polarCoord_symm_abs (p : ℝ × ℝ) :
    Complex.abs (Complex.polarCoord.symm p) = |p.1| := by simp

open scoped ComplexOrder

theorem polarCoord_symm_mem_polarCoord_source_iff {x : ℝ × ℝ} :
    Complex.polarCoord.symm x ∈ Complex.polarCoord.source ↔
        x.1 ≠ 0 ∧ (x.1 > 0 → ∀ k : ℤ, π + k * (2 * π) ≠ x.2) ∧
          (x.1 < 0 →  ∀ k : ℤ, k * (2 * π) ≠ x.2) := by
  simp_rw (config := {singlePass := true}) [← not_iff_not, Complex.polarCoord_symm_apply,
    Complex.polarCoord_source, mem_slitPlane_iff_arg, not_and_or, ne_eq, not_not, mul_eq_zero,
    not_and_or, Classical.not_imp, not_forall, not_not, ofReal_eq_zero, ofReal_cos, ofReal_sin,
    cos_add_sin_I, exp_ne_zero, or_false]
  obtain hx | hx | hx := lt_trichotomy x.1 0
  · simp_rw [hx, hx.ne, not_lt_of_gt hx, false_and, false_or, true_and, or_false]
    have : (x.1 * cexp (x.2 * I)).arg = π ↔ (cexp (x.2 * I)).arg = 0 := by
      simp_rw [arg_eq_pi_iff_lt_zero, arg_eq_zero_iff_zero_le, ← coe_algebraMap,
        RCLike.ofReal_mul_neg_iff, hx, not_lt_of_gt hx, true_and, false_and, or_false,
        lt_iff_le_and_ne, ne_eq, eq_comm (a := 0) (b := cexp _), exp_ne_zero, not_false_eq_true,
        and_true]
    simp_rw [this, arg_exp_mul_I, toIocMod_eq_iff, zero_add, zsmul_eq_mul, eq_comm,
      and_iff_right_iff_imp]
    exact fun _ ↦ ⟨neg_neg_iff_pos.mpr Real.pi_pos, by ring_nf; positivity⟩
  · simp_rw [hx, true_or, or_true]
  · simp_rw [hx, hx.ne', not_lt_of_gt hx, false_and, or_false, true_and, false_or, arg_real_mul _
      hx, arg_exp_mul_I, toIocMod_eq_iff, zsmul_eq_mul, eq_comm, and_iff_right_iff_imp]
    exact fun _ ↦ ⟨Left.neg_lt_self Real.pi_pos, by linarith⟩

@[deprecated (since := "2024-07-15")] alias polardCoord_symm_abs := polarCoord_symm_abs

protected theorem integral_comp_polarCoord_symm {E : Type*} [NormedAddCommGroup E]
    [NormedSpace ℝ E] (f : ℂ → E) :
    (∫ p in polarCoord.target, p.1 • f (Complex.polarCoord.symm p)) = ∫ p, f p := by
  rw [← (Complex.volume_preserving_equiv_real_prod.symm).integral_comp
    measurableEquivRealProd.symm.measurableEmbedding, ← integral_comp_polarCoord_symm]
  simp_rw [measurableEquivRealProd_symm_polarCoord_symm_apply]

protected theorem lintegral_comp_polarCoord_symm (f : ℂ → ℝ≥0∞) :
    (∫⁻ p in polarCoord.target, ENNReal.ofReal p.1 • f (Complex.polarCoord.symm p)) =
      ∫⁻ p, f p := by
  rw [← (volume_preserving_equiv_real_prod.symm).lintegral_comp_emb
    measurableEquivRealProd.symm.measurableEmbedding, ← lintegral_comp_polarCoord_symm]
  simp_rw [measurableEquivRealProd_symm_polarCoord_symm_apply]

protected theorem lintegral_comp_polarCoord_symm (f : ℂ → ENNReal) (hf : Measurable f) :
    (∫⁻ p in polarCoord.target, (p.1).toNNReal • f (Complex.polarCoord.symm p)) = ∫⁻ p, f p := by
  rw [← (Complex.volume_preserving_equiv_real_prod.symm).lintegral_comp hf,
    ← lintegral_comp_polarCoord_symm]
  rfl

end Complex<|MERGE_RESOLUTION|>--- conflicted
+++ resolved
@@ -89,32 +89,24 @@
     · exact (Complex.continuousAt_arg hz).continuousWithinAt
     · exact Complex.equivRealProdCLM.symm.continuous.continuousOn
 
-theorem measurable_polarCoord :
-    Measurable (polarCoord) :=
-  Measurable.prod_mk (by fun_prop) Complex.measurableEquivRealProd.symm.measurable.carg
-
-theorem continuous_polarCoord_symm :
-    Continuous (polarCoord.symm) :=
-  Continuous.prod_mk (by fun_prop) (by fun_prop)
+/-- The derivative of `polarCoord.symm`, see `hasFDerivAt_polarCoord_symm`. -/
+def fDeriv_polarCoord_symm : ℝ × ℝ → ℝ × ℝ →L[ℝ] ℝ × ℝ :=
+  fun p : ℝ × ℝ ↦ (LinearMap.toContinuousLinearMap (Matrix.toLin (Basis.finTwoProd ℝ)
+    (Basis.finTwoProd ℝ) !![cos p.2, -p.1 * sin p.2; sin p.2, p.1 * cos p.2]))
 
 theorem hasFDerivAt_polarCoord_symm (p : ℝ × ℝ) :
-    HasFDerivAt polarCoord.symm
-      (LinearMap.toContinuousLinearMap (Matrix.toLin (Basis.finTwoProd ℝ) (Basis.finTwoProd ℝ)
-        !![cos p.2, -p.1 * sin p.2; sin p.2, p.1 * cos p.2])) p := by
+    HasFDerivAt polarCoord.symm (fDeriv_polarCoord_symm p) p := by
+  unfold fDeriv_polarCoord_symm
   rw [Matrix.toLin_finTwoProd_toContinuousLinearMap]
   convert HasFDerivAt.prod (𝕜 := ℝ)
     (hasFDerivAt_fst.mul ((hasDerivAt_cos p.2).comp_hasFDerivAt p hasFDerivAt_snd))
     (hasFDerivAt_fst.mul ((hasDerivAt_sin p.2).comp_hasFDerivAt p hasFDerivAt_snd)) using 2 <;>
   simp [smul_smul, add_comm, neg_mul, smul_neg, neg_smul _ (ContinuousLinearMap.snd ℝ ℝ ℝ)]
 
-<<<<<<< HEAD
-theorem FDerivAt_polarCoord_symm_det (p : ℝ × ℝ) :
-=======
 theorem det_fderiv_polarCoord_symm (p : ℝ × ℝ) :
->>>>>>> f5531f23
-    (LinearMap.toContinuousLinearMap (Matrix.toLin (Basis.finTwoProd ℝ) (Basis.finTwoProd ℝ)
-      !![cos p.2, -p.1 * sin p.2; sin p.2, p.1 * cos p.2])).det = p.1 := by
+    (fDeriv_polarCoord_symm p).det = p.1 := by
   conv_rhs => rw [← one_mul p.1, ← cos_sq_add_sin_sq p.2]
+  unfold fDeriv_polarCoord_symm
   simp only [neg_mul, LinearMap.det_toContinuousLinearMap, LinearMap.det_toLin,
     Matrix.det_fin_two_of, sub_neg_eq_add]
   ring
@@ -149,14 +141,6 @@
       exact polarCoord_source_ae_eq_univ.symm
     _ = ∫ p in polarCoord.target, |p.1| • f (polarCoord.symm p) := by
       rw [← PartialHomeomorph.symm_target, integral_target_eq_integral_abs_det_fderiv_smul volume
-<<<<<<< HEAD
-        (fun p _ ↦ hasFDerivAt_polarCoord_symm p), PartialHomeomorph.symm_source]
-      simp_rw [FDerivAt_polarCoord_symm_det]
-    _ = ∫ p in polarCoord.target, p.1 • f (polarCoord.symm p) := by
-      apply setIntegral_congr_fun polarCoord.open_target.measurableSet fun x hx => ?_
-      rw [abs_of_pos]
-      exact hx.1
-=======
       (fun p _ ↦ hasFDerivAt_polarCoord_symm p), PartialHomeomorph.symm_source]
       simp_rw [det_fderiv_polarCoord_symm]
     _ = ∫ p in polarCoord.target, p.1 • f (polarCoord.symm p) := by
@@ -179,24 +163,6 @@
     _ = ∫⁻ (p : ℝ × ℝ) in polarCoord.target, ENNReal.ofReal p.1 • f (polarCoord.symm p) := by
       refine setLIntegral_congr_fun polarCoord.open_target.measurableSet ?_
       filter_upwards with _ hx using by rw [abs_of_pos hx.1]
->>>>>>> f5531f23
-
-theorem lintegral_comp_polarCoord_symm (f : ℝ × ℝ → ENNReal) :
-    ∫⁻ (p : ℝ × ℝ) in polarCoord.target, (p.1).toNNReal • f (polarCoord.symm p) =
-      ∫⁻ (p : ℝ × ℝ), f p := by
-  symm
-  calc
-    _ = ∫⁻ p in polarCoord.symm '' polarCoord.target, f p := by
-      rw [← setLIntegral_univ, setLIntegral_congr polarCoord_source_ae_eq_univ.symm,
-        polarCoord.symm_image_target_eq_source ]
-    _ = ∫⁻ (p : ℝ × ℝ) in polarCoord.target, |p.1|.toNNReal • f (polarCoord.symm p) := by
-      rw [lintegral_image_eq_lintegral_abs_det_fderiv_mul volume _
-        (fun p _ ↦ (hasFDerivAt_polarCoord_symm p).hasFDerivWithinAt)]
-      · simp_rw [FDerivAt_polarCoord_symm_det]; rfl
-      exacts [polarCoord.symm.injOn, measurableSet_Ioi.prod measurableSet_Ioo]
-    _ = ∫⁻ (p : ℝ × ℝ) in polarCoord.target, (p.1).toNNReal • f (polarCoord.symm p) := by
-      refine setLIntegral_congr_fun polarCoord.open_target.measurableSet ?_
-      filter_upwards with _ hx using by rw [abs_of_pos (by convert hx.1)]
 
 end Real
 
@@ -211,14 +177,6 @@
 protected noncomputable def polarCoord : PartialHomeomorph ℂ (ℝ × ℝ) :=
   equivRealProdCLM.toHomeomorph.transPartialHomeomorph polarCoord
 
-protected theorem measurable_polarCoord :
-    Measurable (Complex.polarCoord) :=
-  measurable_polarCoord.comp Complex.measurableEquivRealProd.measurable
-
-protected theorem continuous_polarCoord_symm :
-    Continuous (Complex.polarCoord.symm) :=
-  equivRealProdCLM.symm.continuous.comp continuous_polarCoord_symm
-
 protected theorem polarCoord_apply (a : ℂ) :
     Complex.polarCoord a = (Complex.abs a, Complex.arg a) := by
   simp_rw [Complex.abs_def, Complex.normSq_apply, ← pow_two]
@@ -239,31 +197,6 @@
 
 theorem polarCoord_symm_abs (p : ℝ × ℝ) :
     Complex.abs (Complex.polarCoord.symm p) = |p.1| := by simp
-
-open scoped ComplexOrder
-
-theorem polarCoord_symm_mem_polarCoord_source_iff {x : ℝ × ℝ} :
-    Complex.polarCoord.symm x ∈ Complex.polarCoord.source ↔
-        x.1 ≠ 0 ∧ (x.1 > 0 → ∀ k : ℤ, π + k * (2 * π) ≠ x.2) ∧
-          (x.1 < 0 →  ∀ k : ℤ, k * (2 * π) ≠ x.2) := by
-  simp_rw (config := {singlePass := true}) [← not_iff_not, Complex.polarCoord_symm_apply,
-    Complex.polarCoord_source, mem_slitPlane_iff_arg, not_and_or, ne_eq, not_not, mul_eq_zero,
-    not_and_or, Classical.not_imp, not_forall, not_not, ofReal_eq_zero, ofReal_cos, ofReal_sin,
-    cos_add_sin_I, exp_ne_zero, or_false]
-  obtain hx | hx | hx := lt_trichotomy x.1 0
-  · simp_rw [hx, hx.ne, not_lt_of_gt hx, false_and, false_or, true_and, or_false]
-    have : (x.1 * cexp (x.2 * I)).arg = π ↔ (cexp (x.2 * I)).arg = 0 := by
-      simp_rw [arg_eq_pi_iff_lt_zero, arg_eq_zero_iff_zero_le, ← coe_algebraMap,
-        RCLike.ofReal_mul_neg_iff, hx, not_lt_of_gt hx, true_and, false_and, or_false,
-        lt_iff_le_and_ne, ne_eq, eq_comm (a := 0) (b := cexp _), exp_ne_zero, not_false_eq_true,
-        and_true]
-    simp_rw [this, arg_exp_mul_I, toIocMod_eq_iff, zero_add, zsmul_eq_mul, eq_comm,
-      and_iff_right_iff_imp]
-    exact fun _ ↦ ⟨neg_neg_iff_pos.mpr Real.pi_pos, by ring_nf; positivity⟩
-  · simp_rw [hx, true_or, or_true]
-  · simp_rw [hx, hx.ne', not_lt_of_gt hx, false_and, or_false, true_and, false_or, arg_real_mul _
-      hx, arg_exp_mul_I, toIocMod_eq_iff, zsmul_eq_mul, eq_comm, and_iff_right_iff_imp]
-    exact fun _ ↦ ⟨Left.neg_lt_self Real.pi_pos, by linarith⟩
 
 @[deprecated (since := "2024-07-15")] alias polardCoord_symm_abs := polarCoord_symm_abs
 
@@ -281,10 +214,88 @@
     measurableEquivRealProd.symm.measurableEmbedding, ← lintegral_comp_polarCoord_symm]
   simp_rw [measurableEquivRealProd_symm_polarCoord_symm_apply]
 
-protected theorem lintegral_comp_polarCoord_symm (f : ℂ → ENNReal) (hf : Measurable f) :
-    (∫⁻ p in polarCoord.target, (p.1).toNNReal • f (Complex.polarCoord.symm p)) = ∫⁻ p, f p := by
-  rw [← (Complex.volume_preserving_equiv_real_prod.symm).lintegral_comp hf,
-    ← lintegral_comp_polarCoord_symm]
-  rfl
-
-end Complex+end Complex
+
+section Pi
+
+open ENNReal MeasureTheory MeasureTheory.Measure
+
+variable {ι : Type*}
+
+open ContinuousLinearMap in
+/-- The derivative of `polarCoord.symm` on `ι → ℝ × ℝ`, see `hasFDerivAt_pi_polarCoord_symm`. -/
+noncomputable def fDeriv_pi_polarCoord_symm : (ι → ℝ × ℝ) → (ι → ℝ × ℝ) →L[ℝ] ι → ℝ × ℝ :=
+  fun p ↦ pi fun i ↦ (fDeriv_polarCoord_symm (p i)).comp (proj i)
+
+theorem injOn_pi_polarCoord_symm :
+    Set.InjOn (fun p (i : ι) ↦ polarCoord.symm (p i)) (Set.univ.pi fun _ ↦ polarCoord.target) :=
+  fun _ hx _ hy h ↦ funext fun i ↦ polarCoord.symm.injOn (hx i trivial) (hy i trivial)
+    ((funext_iff.mp h) i)
+
+theorem abs_fst_of_mem_pi_polarCoord_target {p : ι → ℝ × ℝ}
+    (hp : p ∈ (Set.univ.pi fun _ : ι ↦ polarCoord.target)) (i : ι) :
+    |(p i).1| = (p i).1 :=
+  abs_of_pos ((Set.mem_univ_pi.mp hp) i).1
+
+variable [Fintype ι]
+
+theorem hasFDerivAt_pi_polarCoord_symm (p : ι → ℝ × ℝ) :
+    HasFDerivAt (fun x i ↦ polarCoord.symm (x i)) (fDeriv_pi_polarCoord_symm p) p := by
+  rw [fDeriv_pi_polarCoord_symm, hasFDerivAt_pi]
+  exact fun i ↦ HasFDerivAt.comp _ (hasFDerivAt_polarCoord_symm _) (hasFDerivAt_apply i _)
+
+theorem det_fderiv_pi_polarCoord_symm (p : ι → ℝ × ℝ) :
+    (fDeriv_pi_polarCoord_symm p).det = ∏ i, (p i).1 := by
+  simp_rw [fDeriv_pi_polarCoord_symm, ContinuousLinearMap.pi_det, det_fderiv_polarCoord_symm]
+
+theorem pi_polarCoord_symm_target_ae_eq_univ :
+    (Pi.map (fun _ : ι ↦ polarCoord.symm) '' Set.univ.pi fun _ ↦ polarCoord.target)
+        =ᵐ[volume] Set.univ := by
+  rw [Set.piMap_image_univ_pi, polarCoord.symm_image_target_eq_source, volume_pi, ← Set.pi_univ]
+  exact ae_eq_set_pi fun _ _ ↦ polarCoord_source_ae_eq_univ
+
+theorem measurableSet_pi_polarCoord_target :
+    MeasurableSet (Set.univ.pi fun _ : ι ↦ polarCoord.target) :=
+  MeasurableSet.univ_pi fun _ ↦ polarCoord.open_target.measurableSet
+
+theorem integral_comp_pi_polarCoord_symm {E : Type*} [NormedAddCommGroup E] [NormedSpace ℝ E]
+    (f : (ι → ℝ × ℝ) → E) :
+    (∫ p in (Set.univ.pi fun _ : ι ↦ polarCoord.target),
+      (∏ i, (p i).1) • f (fun i ↦ polarCoord.symm (p i))) = ∫ p, f p := by
+  rw [← setIntegral_univ (f := f), ← setIntegral_congr_set pi_polarCoord_symm_target_ae_eq_univ]
+  convert (integral_image_eq_integral_abs_det_fderiv_smul volume measurableSet_pi_polarCoord_target
+    (fun p _ ↦ (hasFDerivAt_pi_polarCoord_symm p).hasFDerivWithinAt)
+      injOn_pi_polarCoord_symm f).symm using 1
+  refine setIntegral_congr_fun measurableSet_pi_polarCoord_target fun x hx ↦ ?_
+  simp_rw [det_fderiv_pi_polarCoord_symm, Finset.abs_prod, abs_fst_of_mem_pi_polarCoord_target hx]
+
+protected theorem Complex.integral_comp_pi_polarCoord_symm {E : Type*} [NormedAddCommGroup E]
+    [NormedSpace ℝ E] (f : (ι → ℂ) → E) :
+    (∫ p in (Set.univ.pi fun _ : ι ↦ Complex.polarCoord.target),
+      (∏ i, (p i).1) • f (fun i ↦ Complex.polarCoord.symm (p i))) = ∫ p, f p := by
+  let e := MeasurableEquiv.piCongrRight (fun _ : ι ↦ measurableEquivRealProd.symm)
+  have := volume_preserving_pi (fun _ : ι ↦ Complex.volume_preserving_equiv_real_prod.symm)
+  rw [← MeasurePreserving.integral_comp this e.measurableEmbedding f]
+  exact integral_comp_pi_polarCoord_symm (f ∘ e)
+
+theorem lintegral_comp_pi_polarCoord_symm (f : (ι → ℝ × ℝ) → ℝ≥0∞) :
+    ∫⁻ p in (Set.univ.pi fun _ : ι ↦ polarCoord.target),
+      (∏ i, .ofReal (p i).1) * f (fun i ↦ polarCoord.symm (p i)) = ∫⁻ p, f p := by
+  rw [← setLIntegral_univ f, ← setLIntegral_congr pi_polarCoord_symm_target_ae_eq_univ]
+  convert (lintegral_image_eq_lintegral_abs_det_fderiv_mul volume measurableSet_pi_polarCoord_target
+    (fun p _ ↦ (hasFDerivAt_pi_polarCoord_symm p).hasFDerivWithinAt)
+      injOn_pi_polarCoord_symm f).symm using 1
+  refine setLIntegral_congr_fun measurableSet_pi_polarCoord_target ?_
+  filter_upwards with x hx
+  simp_rw [det_fderiv_pi_polarCoord_symm, Finset.abs_prod, ENNReal.ofReal_prod_of_nonneg (fun _ _ ↦
+    abs_nonneg _), abs_fst_of_mem_pi_polarCoord_target hx]
+
+protected theorem Complex.lintegral_comp_pi_polarCoord_symm {f : (ι → ℂ) → ℝ≥0∞} :
+    ∫⁻ p in (Set.univ.pi fun _ : ι ↦ Complex.polarCoord.target),
+      (∏ i, .ofReal (p i).1) * f (fun i ↦ Complex.polarCoord.symm (p i)) = ∫⁻ p, f p := by
+  let e := MeasurableEquiv.piCongrRight (fun _ : ι ↦ measurableEquivRealProd.symm)
+  have := volume_preserving_pi (fun _ : ι ↦ Complex.volume_preserving_equiv_real_prod.symm)
+  rw [← MeasurePreserving.lintegral_comp_emb this e.measurableEmbedding]
+  exact lintegral_comp_pi_polarCoord_symm (f ∘ e)
+
+end Pi