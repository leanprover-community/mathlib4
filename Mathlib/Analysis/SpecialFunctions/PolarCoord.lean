/-
Copyright (c) 2022 Sébastien Gouëzel. All rights reserved.
Released under Apache 2.0 license as described in the file LICENSE.
Authors: Sébastien Gouëzel
-/
import Mathlib.MeasureTheory.Function.Jacobian
import Mathlib.MeasureTheory.Measure.Lebesgue.Complex
import Mathlib.Analysis.SpecialFunctions.Trigonometric.Deriv

/-!
# Polar coordinates

We define polar coordinates, as a partial homeomorphism in `ℝ^2` between `ℝ^2 - (-∞, 0]` and
`(0, +∞) × (-π, π)`. Its inverse is given by `(r, θ) ↦ (r cos θ, r sin θ)`.

It satisfies the following change of variables formula (see `integral_comp_polarCoord_symm`):
`∫ p in polarCoord.target, p.1 • f (polarCoord.symm p) = ∫ p, f p`

-/

noncomputable section Real

open Real Set MeasureTheory

open scoped ENNReal Real Topology

/-- The polar coordinates partial homeomorphism in `ℝ^2`, mapping `(r cos θ, r sin θ)` to `(r, θ)`.
It is a homeomorphism between `ℝ^2 - (-∞, 0]` and `(0, +∞) × (-π, π)`. -/
@[simps]
def polarCoord : PartialHomeomorph (ℝ × ℝ) (ℝ × ℝ) where
  toFun q := (√(q.1 ^ 2 + q.2 ^ 2), Complex.arg (Complex.equivRealProd.symm q))
  invFun p := (p.1 * cos p.2, p.1 * sin p.2)
  source := {q | 0 < q.1} ∪ {q | q.2 ≠ 0}
  target := Ioi (0 : ℝ) ×ˢ Ioo (-π) π
  map_target' := by
    rintro ⟨r, θ⟩ ⟨hr, hθ⟩
    dsimp at hr hθ
    rcases eq_or_ne θ 0 with (rfl | h'θ)
    · simpa using hr
    · right
      simp at hr
      simpa only [ne_of_gt hr, Ne, mem_setOf_eq, mul_eq_zero, false_or,
        sin_eq_zero_iff_of_lt_of_lt hθ.1 hθ.2] using h'θ
  map_source' := by
    rintro ⟨x, y⟩ hxy
    simp only [prod_mk_mem_set_prod_eq, mem_Ioi, sqrt_pos, mem_Ioo, Complex.neg_pi_lt_arg,
      true_and, Complex.arg_lt_pi_iff]
    constructor
    · rcases hxy with hxy | hxy
      · dsimp at hxy; linarith [sq_pos_of_ne_zero hxy.ne', sq_nonneg y]
      · linarith [sq_nonneg x, sq_pos_of_ne_zero hxy]
    · rcases hxy with hxy | hxy
      · exact Or.inl (le_of_lt hxy)
      · exact Or.inr hxy
  right_inv' := by
    rintro ⟨r, θ⟩ ⟨hr, hθ⟩
    dsimp at hr hθ
    simp only [Prod.mk.inj_iff]
    constructor
    · conv_rhs => rw [← sqrt_sq (le_of_lt hr), ← one_mul (r ^ 2), ← sin_sq_add_cos_sq θ]
      congr 1
      ring
    · convert Complex.arg_mul_cos_add_sin_mul_I hr ⟨hθ.1, hθ.2.le⟩
      simp only [Complex.equivRealProd_symm_apply, Complex.ofReal_mul, Complex.ofReal_cos,
        Complex.ofReal_sin]
      ring
  left_inv' := by
    rintro ⟨x, y⟩ _
    have A : √(x ^ 2 + y ^ 2) = Complex.abs (x + y * Complex.I) := by
      rw [Complex.abs_apply, Complex.normSq_add_mul_I]
    have Z := Complex.abs_mul_cos_add_sin_mul_I (x + y * Complex.I)
    simp only [← Complex.ofReal_cos, ← Complex.ofReal_sin, mul_add, ← Complex.ofReal_mul, ←
      mul_assoc] at Z
    simp [A]
  open_target := isOpen_Ioi.prod isOpen_Ioo
  open_source :=
    (isOpen_lt continuous_const continuous_fst).union
      (isOpen_ne_fun continuous_snd continuous_const)
  continuousOn_invFun :=
    ((continuous_fst.mul (continuous_cos.comp continuous_snd)).prod_mk
        (continuous_fst.mul (continuous_sin.comp continuous_snd))).continuousOn
  continuousOn_toFun := by
    apply ((continuous_fst.pow 2).add (continuous_snd.pow 2)).sqrt.continuousOn.prod
    have A : MapsTo Complex.equivRealProd.symm ({q : ℝ × ℝ | 0 < q.1} ∪ {q : ℝ × ℝ | q.2 ≠ 0})
        Complex.slitPlane := by
      rintro ⟨x, y⟩ hxy; simpa only using hxy
    refine ContinuousOn.comp (f := Complex.equivRealProd.symm)
      (g := Complex.arg) (fun z hz => ?_) ?_ A
    · exact (Complex.continuousAt_arg hz).continuousWithinAt
    · exact Complex.equivRealProdCLM.symm.continuous.continuousOn

theorem measurable_polarCoord :
    Measurable (polarCoord) :=
  Measurable.prod_mk (by fun_prop) Complex.measurableEquivRealProd.symm.measurable.carg

theorem continuous_polarCoord_symm :
    Continuous (polarCoord.symm) :=
  Continuous.prod_mk (by fun_prop) (by fun_prop)

/-- The derivative of `polarCoord.symm`, see `hasFDerivAt_polarCoord_symm`. -/
def fderivPolarCoordSymm (p : ℝ × ℝ) : ℝ × ℝ →L[ℝ] ℝ × ℝ :=
  LinearMap.toContinuousLinearMap (Matrix.toLin (Basis.finTwoProd ℝ)
    (Basis.finTwoProd ℝ) !![cos p.2, -p.1 * sin p.2; sin p.2, p.1 * cos p.2])

theorem hasFDerivAt_polarCoord_symm (p : ℝ × ℝ) :
    HasFDerivAt polarCoord.symm (fderivPolarCoordSymm p) p := by
  unfold fderivPolarCoordSymm
  rw [Matrix.toLin_finTwoProd_toContinuousLinearMap]
  convert HasFDerivAt.prod (𝕜 := ℝ)
    (hasFDerivAt_fst.mul ((hasDerivAt_cos p.2).comp_hasFDerivAt p hasFDerivAt_snd))
    (hasFDerivAt_fst.mul ((hasDerivAt_sin p.2).comp_hasFDerivAt p hasFDerivAt_snd)) using 2 <;>
  simp [smul_smul, add_comm, neg_mul, smul_neg, neg_smul _ (ContinuousLinearMap.snd ℝ ℝ ℝ)]

theorem det_fderivPolarCoordSymm (p : ℝ × ℝ) :
    (fderivPolarCoordSymm p).det = p.1 := by
  conv_rhs => rw [← one_mul p.1, ← cos_sq_add_sin_sq p.2]
  unfold fderivPolarCoordSymm
  simp only [neg_mul, LinearMap.det_toContinuousLinearMap, LinearMap.det_toLin,
    Matrix.det_fin_two_of, sub_neg_eq_add]
  ring

-- Porting note: this instance is needed but not automatically synthesised
instance : Measure.IsAddHaarMeasure volume (G := ℝ × ℝ) :=
  Measure.prod.instIsAddHaarMeasure _ _

theorem polarCoord_source_ae_eq_univ : polarCoord.source =ᵐ[volume] univ := by
  have A : polarCoord.sourceᶜ ⊆ LinearMap.ker (LinearMap.snd ℝ ℝ ℝ) := by
    intro x hx
    simp only [polarCoord_source, compl_union, mem_inter_iff, mem_compl_iff, mem_setOf_eq, not_lt,
      Classical.not_not] at hx
    exact hx.2
  have B : volume (LinearMap.ker (LinearMap.snd ℝ ℝ ℝ) : Set (ℝ × ℝ)) = 0 := by
    apply Measure.addHaar_submodule
    rw [Ne, LinearMap.ker_eq_top]
    intro h
    have : (LinearMap.snd ℝ ℝ ℝ) (0, 1) = (0 : ℝ × ℝ →ₗ[ℝ] ℝ) (0, 1) := by rw [h]
    simp at this
  simp only [ae_eq_univ]
  exact le_antisymm ((measure_mono A).trans (le_of_eq B)) bot_le

theorem integral_comp_polarCoord_symm {E : Type*} [NormedAddCommGroup E] [NormedSpace ℝ E]
    (f : ℝ × ℝ → E) :
    (∫ p in polarCoord.target, p.1 • f (polarCoord.symm p)) = ∫ p, f p := by
  symm
  calc
    ∫ p, f p = ∫ p in polarCoord.source, f p := by
      rw [← setIntegral_univ]
      apply setIntegral_congr_set
      exact polarCoord_source_ae_eq_univ.symm
    _ = ∫ p in polarCoord.target, |p.1| • f (polarCoord.symm p) := by
      rw [← PartialHomeomorph.symm_target, integral_target_eq_integral_abs_det_fderiv_smul volume
      (fun p _ ↦ hasFDerivAt_polarCoord_symm p), PartialHomeomorph.symm_source]
      simp_rw [det_fderivPolarCoordSymm]
    _ = ∫ p in polarCoord.target, p.1 • f (polarCoord.symm p) := by
      apply setIntegral_congr_fun polarCoord.open_target.measurableSet fun x hx => ?_
      rw [abs_of_pos hx.1]

theorem lintegral_comp_polarCoord_symm (f : ℝ × ℝ → ℝ≥0∞) :
    ∫⁻ (p : ℝ × ℝ) in polarCoord.target, ENNReal.ofReal p.1 • f (polarCoord.symm p) =
      ∫⁻ (p : ℝ × ℝ), f p := by
  symm
  calc
    _ = ∫⁻ p in polarCoord.symm '' polarCoord.target, f p := by
      rw [← setLIntegral_univ, setLIntegral_congr polarCoord_source_ae_eq_univ.symm,
        polarCoord.symm_image_target_eq_source ]
    _ = ∫⁻ (p : ℝ × ℝ) in polarCoord.target, ENNReal.ofReal |p.1| • f (polarCoord.symm p) := by
      rw [lintegral_image_eq_lintegral_abs_det_fderiv_mul volume _
        (fun p _ ↦ (hasFDerivAt_polarCoord_symm p).hasFDerivWithinAt)]
      · simp_rw [det_fderivPolarCoordSymm]; rfl
      exacts [polarCoord.symm.injOn, measurableSet_Ioi.prod measurableSet_Ioo]
    _ = ∫⁻ (p : ℝ × ℝ) in polarCoord.target, ENNReal.ofReal p.1 • f (polarCoord.symm p) := by
      refine setLIntegral_congr_fun polarCoord.open_target.measurableSet ?_
      filter_upwards with _ hx using by rw [abs_of_pos hx.1]

end Real

noncomputable section Complex

namespace Complex

open scoped Real ENNReal

/-- The polar coordinates partial homeomorphism in `ℂ`, mapping `r (cos θ + I * sin θ)` to `(r, θ)`.
It is a homeomorphism between `ℂ - ℝ≤0` and `(0, +∞) × (-π, π)`. -/
protected noncomputable def polarCoord : PartialHomeomorph ℂ (ℝ × ℝ) :=
  equivRealProdCLM.toHomeomorph.transPartialHomeomorph polarCoord

protected theorem measurable_polarCoord :
    Measurable (Complex.polarCoord) :=
  measurable_polarCoord.comp Complex.measurableEquivRealProd.measurable

protected theorem continuous_polarCoord_symm :
    Continuous (Complex.polarCoord.symm) :=
  equivRealProdCLM.symm.continuous.comp continuous_polarCoord_symm

protected theorem polarCoord_apply (a : ℂ) :
    Complex.polarCoord a = (Complex.abs a, Complex.arg a) := by
  simp_rw [Complex.abs_def, Complex.normSq_apply, ← pow_two]
  rfl

protected theorem polarCoord_source : Complex.polarCoord.source = slitPlane := rfl

protected theorem polarCoord_target :
    Complex.polarCoord.target = Set.Ioi (0 : ℝ) ×ˢ Set.Ioo (-π) π := rfl

@[simp]
protected theorem polarCoord_symm_apply (p : ℝ × ℝ) :
    Complex.polarCoord.symm p = p.1 * (Real.cos p.2 + Real.sin p.2 * Complex.I) := by
  simp [Complex.polarCoord, equivRealProdCLM_symm_apply, mul_add, mul_assoc]

theorem measurableEquivRealProd_symm_polarCoord_symm_apply (p : ℝ × ℝ) :
    (measurableEquivRealProd.symm (polarCoord.symm p)) = Complex.polarCoord.symm p := rfl

theorem abs_polarCoord_symm (p : ℝ × ℝ) :
    Complex.abs (Complex.polarCoord.symm p) = |p.1| := by simp

<<<<<<< HEAD
@[deprecated (since := "2024-07-15")] alias polardCoord_symm_abs := abs_polarCoord_symm
@[deprecated (since := "2025-01-21")] alias polarCoord_symm_abs := abs_polarCoord_symm

=======
>>>>>>> cb9cedc7
protected theorem integral_comp_polarCoord_symm {E : Type*} [NormedAddCommGroup E]
    [NormedSpace ℝ E] (f : ℂ → E) :
    (∫ p in polarCoord.target, p.1 • f (Complex.polarCoord.symm p)) = ∫ p, f p := by
  rw [← (Complex.volume_preserving_equiv_real_prod.symm).integral_comp
    measurableEquivRealProd.symm.measurableEmbedding, ← integral_comp_polarCoord_symm]
  simp_rw [measurableEquivRealProd_symm_polarCoord_symm_apply]

protected theorem lintegral_comp_polarCoord_symm (f : ℂ → ℝ≥0∞) :
    (∫⁻ p in polarCoord.target, ENNReal.ofReal p.1 • f (Complex.polarCoord.symm p)) =
      ∫⁻ p, f p := by
  rw [← (volume_preserving_equiv_real_prod.symm).lintegral_comp_emb
    measurableEquivRealProd.symm.measurableEmbedding, ← lintegral_comp_polarCoord_symm]
  simp_rw [measurableEquivRealProd_symm_polarCoord_symm_apply]

end Complex

section Pi

open ENNReal MeasureTheory MeasureTheory.Measure

variable {ι : Type*}

open ContinuousLinearMap in
/-- The derivative of `polarCoord.symm` on `ι → ℝ × ℝ`, see `hasFDerivAt_pi_polarCoord_symm`. -/
noncomputable def fderivPiPolarCoordSymm (p : ι → ℝ × ℝ) : (ι → ℝ × ℝ) →L[ℝ] ι → ℝ × ℝ :=
  pi fun i ↦ (fderivPolarCoordSymm (p i)).comp (proj i)

theorem injOn_pi_polarCoord_symm :
    Set.InjOn (fun p (i : ι) ↦ polarCoord.symm (p i)) (Set.univ.pi fun _ ↦ polarCoord.target) :=
  fun _ hx _ hy h ↦ funext fun i ↦ polarCoord.symm.injOn (hx i trivial) (hy i trivial)
    ((funext_iff.mp h) i)

theorem abs_fst_of_mem_pi_polarCoord_target {p : ι → ℝ × ℝ}
    (hp : p ∈ (Set.univ.pi fun _ : ι ↦ polarCoord.target)) (i : ι) :
    |(p i).1| = (p i).1 :=
  abs_of_pos ((Set.mem_univ_pi.mp hp) i).1

variable [Fintype ι]

theorem hasFDerivAt_pi_polarCoord_symm (p : ι → ℝ × ℝ) :
    HasFDerivAt (fun x i ↦ polarCoord.symm (x i)) (fderivPiPolarCoordSymm p) p := by
  rw [fderivPiPolarCoordSymm, hasFDerivAt_pi]
  exact fun i ↦ HasFDerivAt.comp _ (hasFDerivAt_polarCoord_symm _) (hasFDerivAt_apply i _)

theorem det_fderivPiPolarCoordSymm (p : ι → ℝ × ℝ) :
    (fderivPiPolarCoordSymm p).det = ∏ i, (p i).1 := by
  simp_rw [fderivPiPolarCoordSymm, ContinuousLinearMap.det_pi, det_fderivPolarCoordSymm]

theorem pi_polarCoord_symm_target_ae_eq_univ :
    (Pi.map (fun _ : ι ↦ polarCoord.symm) '' Set.univ.pi fun _ ↦ polarCoord.target)
        =ᵐ[volume] Set.univ := by
  rw [Set.piMap_image_univ_pi, polarCoord.symm_image_target_eq_source, volume_pi, ← Set.pi_univ]
  exact ae_eq_set_pi fun _ _ ↦ polarCoord_source_ae_eq_univ

theorem measurableSet_pi_polarCoord_target :
    MeasurableSet (Set.univ.pi fun _ : ι ↦ polarCoord.target) :=
  MeasurableSet.univ_pi fun _ ↦ polarCoord.open_target.measurableSet

theorem integral_comp_pi_polarCoord_symm {E : Type*} [NormedAddCommGroup E] [NormedSpace ℝ E]
    (f : (ι → ℝ × ℝ) → E) :
    (∫ p in (Set.univ.pi fun _ : ι ↦ polarCoord.target),
      (∏ i, (p i).1) • f (fun i ↦ polarCoord.symm (p i))) = ∫ p, f p := by
  rw [← setIntegral_univ (f := f), ← setIntegral_congr_set pi_polarCoord_symm_target_ae_eq_univ]
  convert (integral_image_eq_integral_abs_det_fderiv_smul volume measurableSet_pi_polarCoord_target
    (fun p _ ↦ (hasFDerivAt_pi_polarCoord_symm p).hasFDerivWithinAt)
      injOn_pi_polarCoord_symm f).symm using 1
  refine setIntegral_congr_fun measurableSet_pi_polarCoord_target fun x hx ↦ ?_
  simp_rw [det_fderivPiPolarCoordSymm, Finset.abs_prod, abs_fst_of_mem_pi_polarCoord_target hx]

protected theorem Complex.integral_comp_pi_polarCoord_symm {E : Type*} [NormedAddCommGroup E]
    [NormedSpace ℝ E] (f : (ι → ℂ) → E) :
    (∫ p in (Set.univ.pi fun _ : ι ↦ Complex.polarCoord.target),
      (∏ i, (p i).1) • f (fun i ↦ Complex.polarCoord.symm (p i))) = ∫ p, f p := by
  let e := MeasurableEquiv.piCongrRight (fun _ : ι ↦ measurableEquivRealProd.symm)
  have := volume_preserving_pi (fun _ : ι ↦ Complex.volume_preserving_equiv_real_prod.symm)
  rw [← MeasurePreserving.integral_comp this e.measurableEmbedding f]
  exact integral_comp_pi_polarCoord_symm (f ∘ e)

theorem lintegral_comp_pi_polarCoord_symm (f : (ι → ℝ × ℝ) → ℝ≥0∞) :
    ∫⁻ p in (Set.univ.pi fun _ : ι ↦ polarCoord.target),
      (∏ i, .ofReal (p i).1) * f (fun i ↦ polarCoord.symm (p i)) = ∫⁻ p, f p := by
  rw [← setLIntegral_univ f, ← setLIntegral_congr pi_polarCoord_symm_target_ae_eq_univ]
  convert (lintegral_image_eq_lintegral_abs_det_fderiv_mul volume measurableSet_pi_polarCoord_target
    (fun p _ ↦ (hasFDerivAt_pi_polarCoord_symm p).hasFDerivWithinAt)
      injOn_pi_polarCoord_symm f).symm using 1
  refine setLIntegral_congr_fun measurableSet_pi_polarCoord_target ?_
  filter_upwards with x hx
  simp_rw [det_fderivPiPolarCoordSymm, Finset.abs_prod, ENNReal.ofReal_prod_of_nonneg (fun _ _ ↦
    abs_nonneg _), abs_fst_of_mem_pi_polarCoord_target hx]

protected theorem Complex.lintegral_comp_pi_polarCoord_symm (f : (ι → ℂ) → ℝ≥0∞) :
    ∫⁻ p in (Set.univ.pi fun _ : ι ↦ Complex.polarCoord.target),
      (∏ i, .ofReal (p i).1) * f (fun i ↦ Complex.polarCoord.symm (p i)) = ∫⁻ p, f p := by
  let e := MeasurableEquiv.piCongrRight (fun _ : ι ↦ measurableEquivRealProd.symm)
  have := volume_preserving_pi (fun _ : ι ↦ Complex.volume_preserving_equiv_real_prod.symm)
  rw [← MeasurePreserving.lintegral_comp_emb this e.measurableEmbedding]
  exact lintegral_comp_pi_polarCoord_symm (f ∘ e)

end Pi<|MERGE_RESOLUTION|>--- conflicted
+++ resolved
@@ -214,12 +214,6 @@
 theorem abs_polarCoord_symm (p : ℝ × ℝ) :
     Complex.abs (Complex.polarCoord.symm p) = |p.1| := by simp
 
-<<<<<<< HEAD
-@[deprecated (since := "2024-07-15")] alias polardCoord_symm_abs := abs_polarCoord_symm
-@[deprecated (since := "2025-01-21")] alias polarCoord_symm_abs := abs_polarCoord_symm
-
-=======
->>>>>>> cb9cedc7
 protected theorem integral_comp_polarCoord_symm {E : Type*} [NormedAddCommGroup E]
     [NormedSpace ℝ E] (f : ℂ → E) :
     (∫ p in polarCoord.target, p.1 • f (Complex.polarCoord.symm p)) = ∫ p, f p := by
