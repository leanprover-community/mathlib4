/-
Copyright (c) 2022 Sébastien Gouëzel. All rights reserved.
Released under Apache 2.0 license as described in the file LICENSE.
Authors: Sébastien Gouëzel
-/
import Mathlib.MeasureTheory.Function.Jacobian
import Mathlib.MeasureTheory.Measure.Lebesgue.Complex
import Mathlib.Analysis.SpecialFunctions.Trigonometric.Deriv

/-!
# Polar coordinates

We define polar coordinates, as a partial homeomorphism in `ℝ^2` between `ℝ^2 - (-∞, 0]` and
`(0, +∞) × (-π, π)`. Its inverse is given by `(r, θ) ↦ (r cos θ, r sin θ)`.

It satisfies the following change of variables formula (see `integral_comp_polarCoord_symm`):
`∫ p in polarCoord.target, p.1 • f (polarCoord.symm p) = ∫ p, f p`

-/

noncomputable section Real

open Real Set MeasureTheory

open scoped ENNReal Real Topology

/-- The polar coordinates partial homeomorphism in `ℝ^2`, mapping `(r cos θ, r sin θ)` to `(r, θ)`.
It is a homeomorphism between `ℝ^2 - (-∞, 0]` and `(0, +∞) × (-π, π)`. -/
@[simps]
def polarCoord : PartialHomeomorph (ℝ × ℝ) (ℝ × ℝ) where
  toFun q := (√(q.1 ^ 2 + q.2 ^ 2), Complex.arg (Complex.equivRealProd.symm q))
  invFun p := (p.1 * cos p.2, p.1 * sin p.2)
  source := {q | 0 < q.1} ∪ {q | q.2 ≠ 0}
  target := Ioi (0 : ℝ) ×ˢ Ioo (-π) π
  map_target' := by
    rintro ⟨r, θ⟩ ⟨hr, hθ⟩
    dsimp at hr hθ
    rcases eq_or_ne θ 0 with (rfl | h'θ)
    · simpa using hr
    · right
      simp at hr
      simpa only [ne_of_gt hr, Ne, mem_setOf_eq, mul_eq_zero, false_or,
        sin_eq_zero_iff_of_lt_of_lt hθ.1 hθ.2] using h'θ
  map_source' := by
    rintro ⟨x, y⟩ hxy
    simp only [prod_mk_mem_set_prod_eq, mem_Ioi, sqrt_pos, mem_Ioo, Complex.neg_pi_lt_arg,
      true_and, Complex.arg_lt_pi_iff]
    constructor
    · cases' hxy with hxy hxy
      · dsimp at hxy; linarith [sq_pos_of_ne_zero hxy.ne', sq_nonneg y]
      · linarith [sq_nonneg x, sq_pos_of_ne_zero hxy]
    · cases' hxy with hxy hxy
      · exact Or.inl (le_of_lt hxy)
      · exact Or.inr hxy
  right_inv' := by
    rintro ⟨r, θ⟩ ⟨hr, hθ⟩
    dsimp at hr hθ
    simp only [Prod.mk.inj_iff]
    constructor
    · conv_rhs => rw [← sqrt_sq (le_of_lt hr), ← one_mul (r ^ 2), ← sin_sq_add_cos_sq θ]
      congr 1
      ring
    · convert Complex.arg_mul_cos_add_sin_mul_I hr ⟨hθ.1, hθ.2.le⟩
      simp only [Complex.equivRealProd_symm_apply, Complex.ofReal_mul, Complex.ofReal_cos,
        Complex.ofReal_sin]
      ring
  left_inv' := by
    rintro ⟨x, y⟩ _
    have A : √(x ^ 2 + y ^ 2) = Complex.abs (x + y * Complex.I) := by
      rw [Complex.abs_apply, Complex.normSq_add_mul_I]
    have Z := Complex.abs_mul_cos_add_sin_mul_I (x + y * Complex.I)
    simp only [← Complex.ofReal_cos, ← Complex.ofReal_sin, mul_add, ← Complex.ofReal_mul, ←
      mul_assoc] at Z
    simp [A]
  open_target := isOpen_Ioi.prod isOpen_Ioo
  open_source :=
    (isOpen_lt continuous_const continuous_fst).union
      (isOpen_ne_fun continuous_snd continuous_const)
  continuousOn_invFun :=
    ((continuous_fst.mul (continuous_cos.comp continuous_snd)).prod_mk
        (continuous_fst.mul (continuous_sin.comp continuous_snd))).continuousOn
  continuousOn_toFun := by
    apply ((continuous_fst.pow 2).add (continuous_snd.pow 2)).sqrt.continuousOn.prod
    have A : MapsTo Complex.equivRealProd.symm ({q : ℝ × ℝ | 0 < q.1} ∪ {q : ℝ × ℝ | q.2 ≠ 0})
        Complex.slitPlane := by
      rintro ⟨x, y⟩ hxy; simpa only using hxy
    refine ContinuousOn.comp (f := Complex.equivRealProd.symm)
      (g := Complex.arg) (fun z hz => ?_) ?_ A
    · exact (Complex.continuousAt_arg hz).continuousWithinAt
    · exact Complex.equivRealProdCLM.symm.continuous.continuousOn

<<<<<<< HEAD
theorem measurable_polarCoord :
    Measurable (polarCoord) :=
  Measurable.prod_mk (by fun_prop) Complex.measurableEquivRealProd.symm.measurable.carg

theorem continuous_polarCoord_symm :
    Continuous (polarCoord.symm) :=
  Continuous.prod_mk (by fun_prop) (by fun_prop)

/-- The derivative of `polarCoord.symm`, see `hasFDerivAt_polarCoord_symm`. -/
def FDerivPolarCoordSymm : ℝ × ℝ → ℝ × ℝ →L[ℝ] ℝ × ℝ :=
  fun p : ℝ × ℝ ↦ (LinearMap.toContinuousLinearMap (Matrix.toLin (Basis.finTwoProd ℝ)
    (Basis.finTwoProd ℝ) !![cos p.2, -p.1 * sin p.2; sin p.2, p.1 * cos p.2]))

theorem hasFDerivAt_polarCoord_symm (p : ℝ × ℝ) :
    HasFDerivAt polarCoord.symm (FDerivPolarCoordSymm p) p := by
  unfold FDerivPolarCoordSymm
=======
/-- The derivative of `polarCoord.symm`, see `hasFDerivAt_polarCoord_symm`. -/
def fderivPolarCoordSymm (p : ℝ × ℝ) : ℝ × ℝ →L[ℝ] ℝ × ℝ :=
  LinearMap.toContinuousLinearMap (Matrix.toLin (Basis.finTwoProd ℝ)
    (Basis.finTwoProd ℝ) !![cos p.2, -p.1 * sin p.2; sin p.2, p.1 * cos p.2])

theorem hasFDerivAt_polarCoord_symm (p : ℝ × ℝ) :
    HasFDerivAt polarCoord.symm (fderivPolarCoordSymm p) p := by
  unfold fderivPolarCoordSymm
>>>>>>> ae9766f5
  rw [Matrix.toLin_finTwoProd_toContinuousLinearMap]
  convert HasFDerivAt.prod (𝕜 := ℝ)
    (hasFDerivAt_fst.mul ((hasDerivAt_cos p.2).comp_hasFDerivAt p hasFDerivAt_snd))
    (hasFDerivAt_fst.mul ((hasDerivAt_sin p.2).comp_hasFDerivAt p hasFDerivAt_snd)) using 2 <;>
  simp [smul_smul, add_comm, neg_mul, smul_neg, neg_smul _ (ContinuousLinearMap.snd ℝ ℝ ℝ)]

<<<<<<< HEAD
theorem det_fderiv_polarCoord_symm (p : ℝ × ℝ) :
    (FDerivPolarCoordSymm p).det = p.1 := by
  conv_rhs => rw [← one_mul p.1, ← cos_sq_add_sin_sq p.2]
  unfold FDerivPolarCoordSymm
=======
theorem det_fderivPolarCoordSymm (p : ℝ × ℝ) :
    (fderivPolarCoordSymm p).det = p.1 := by
  conv_rhs => rw [← one_mul p.1, ← cos_sq_add_sin_sq p.2]
  unfold fderivPolarCoordSymm
>>>>>>> ae9766f5
  simp only [neg_mul, LinearMap.det_toContinuousLinearMap, LinearMap.det_toLin,
    Matrix.det_fin_two_of, sub_neg_eq_add]
  ring

-- Porting note: this instance is needed but not automatically synthesised
instance : Measure.IsAddHaarMeasure volume (G := ℝ × ℝ) :=
  Measure.prod.instIsAddHaarMeasure _ _

theorem polarCoord_source_ae_eq_univ : polarCoord.source =ᵐ[volume] univ := by
  have A : polarCoord.sourceᶜ ⊆ LinearMap.ker (LinearMap.snd ℝ ℝ ℝ) := by
    intro x hx
    simp only [polarCoord_source, compl_union, mem_inter_iff, mem_compl_iff, mem_setOf_eq, not_lt,
      Classical.not_not] at hx
    exact hx.2
  have B : volume (LinearMap.ker (LinearMap.snd ℝ ℝ ℝ) : Set (ℝ × ℝ)) = 0 := by
    apply Measure.addHaar_submodule
    rw [Ne, LinearMap.ker_eq_top]
    intro h
    have : (LinearMap.snd ℝ ℝ ℝ) (0, 1) = (0 : ℝ × ℝ →ₗ[ℝ] ℝ) (0, 1) := by rw [h]
    simp at this
  simp only [ae_eq_univ]
  exact le_antisymm ((measure_mono A).trans (le_of_eq B)) bot_le

theorem integral_comp_polarCoord_symm {E : Type*} [NormedAddCommGroup E] [NormedSpace ℝ E]
    (f : ℝ × ℝ → E) :
    (∫ p in polarCoord.target, p.1 • f (polarCoord.symm p)) = ∫ p, f p := by
  symm
  calc
    ∫ p, f p = ∫ p in polarCoord.source, f p := by
      rw [← setIntegral_univ]
      apply setIntegral_congr_set
      exact polarCoord_source_ae_eq_univ.symm
    _ = ∫ p in polarCoord.target, |p.1| • f (polarCoord.symm p) := by
      rw [← PartialHomeomorph.symm_target, integral_target_eq_integral_abs_det_fderiv_smul volume
      (fun p _ ↦ hasFDerivAt_polarCoord_symm p), PartialHomeomorph.symm_source]
      simp_rw [det_fderivPolarCoordSymm]
    _ = ∫ p in polarCoord.target, p.1 • f (polarCoord.symm p) := by
      apply setIntegral_congr_fun polarCoord.open_target.measurableSet fun x hx => ?_
      rw [abs_of_pos hx.1]

theorem lintegral_comp_polarCoord_symm (f : ℝ × ℝ → ℝ≥0∞) :
    ∫⁻ (p : ℝ × ℝ) in polarCoord.target, ENNReal.ofReal p.1 • f (polarCoord.symm p) =
      ∫⁻ (p : ℝ × ℝ), f p := by
  symm
  calc
    _ = ∫⁻ p in polarCoord.symm '' polarCoord.target, f p := by
      rw [← setLIntegral_univ, setLIntegral_congr polarCoord_source_ae_eq_univ.symm,
        polarCoord.symm_image_target_eq_source ]
    _ = ∫⁻ (p : ℝ × ℝ) in polarCoord.target, ENNReal.ofReal |p.1| • f (polarCoord.symm p) := by
      rw [lintegral_image_eq_lintegral_abs_det_fderiv_mul volume _
        (fun p _ ↦ (hasFDerivAt_polarCoord_symm p).hasFDerivWithinAt)]
      · simp_rw [det_fderivPolarCoordSymm]; rfl
      exacts [polarCoord.symm.injOn, measurableSet_Ioi.prod measurableSet_Ioo]
    _ = ∫⁻ (p : ℝ × ℝ) in polarCoord.target, ENNReal.ofReal p.1 • f (polarCoord.symm p) := by
      refine setLIntegral_congr_fun polarCoord.open_target.measurableSet ?_
      filter_upwards with _ hx using by rw [abs_of_pos hx.1]

end Real

noncomputable section Complex

namespace Complex

open scoped Real ENNReal

/-- The polar coordinates partial homeomorphism in `ℂ`, mapping `r (cos θ + I * sin θ)` to `(r, θ)`.
It is a homeomorphism between `ℂ - ℝ≤0` and `(0, +∞) × (-π, π)`. -/
protected noncomputable def polarCoord : PartialHomeomorph ℂ (ℝ × ℝ) :=
  equivRealProdCLM.toHomeomorph.transPartialHomeomorph polarCoord

protected theorem measurable_polarCoord :
    Measurable (Complex.polarCoord) :=
  measurable_polarCoord.comp Complex.measurableEquivRealProd.measurable

protected theorem continuous_polarCoord_symm :
    Continuous (Complex.polarCoord.symm) :=
  equivRealProdCLM.symm.continuous.comp continuous_polarCoord_symm

protected theorem polarCoord_apply (a : ℂ) :
    Complex.polarCoord a = (Complex.abs a, Complex.arg a) := by
  simp_rw [Complex.abs_def, Complex.normSq_apply, ← pow_two]
  rfl

protected theorem polarCoord_source : Complex.polarCoord.source = slitPlane := rfl

protected theorem polarCoord_target :
    Complex.polarCoord.target = Set.Ioi (0 : ℝ) ×ˢ Set.Ioo (-π) π := rfl

@[simp]
protected theorem polarCoord_symm_apply (p : ℝ × ℝ) :
    Complex.polarCoord.symm p = p.1 * (Real.cos p.2 + Real.sin p.2 * Complex.I) := by
  simp [Complex.polarCoord, equivRealProdCLM_symm_apply, mul_add, mul_assoc]

theorem measurableEquivRealProd_symm_polarCoord_symm_apply (p : ℝ × ℝ) :
    (measurableEquivRealProd.symm (polarCoord.symm p)) = Complex.polarCoord.symm p := rfl

theorem abs_polarCoord_symm (p : ℝ × ℝ) :
    Complex.abs (Complex.polarCoord.symm p) = |p.1| := by simp

@[deprecated (since := "2024-07-15")] alias polardCoord_symm_abs := abs_polarCoord_symm
@[deprecated (since := "2025-01-21")] alias polarCoord_symm_abs := abs_polarCoord_symm

protected theorem integral_comp_polarCoord_symm {E : Type*} [NormedAddCommGroup E]
    [NormedSpace ℝ E] (f : ℂ → E) :
    (∫ p in polarCoord.target, p.1 • f (Complex.polarCoord.symm p)) = ∫ p, f p := by
  rw [← (Complex.volume_preserving_equiv_real_prod.symm).integral_comp
    measurableEquivRealProd.symm.measurableEmbedding, ← integral_comp_polarCoord_symm]
  simp_rw [measurableEquivRealProd_symm_polarCoord_symm_apply]

protected theorem lintegral_comp_polarCoord_symm (f : ℂ → ℝ≥0∞) :
    (∫⁻ p in polarCoord.target, ENNReal.ofReal p.1 • f (Complex.polarCoord.symm p)) =
      ∫⁻ p, f p := by
  rw [← (volume_preserving_equiv_real_prod.symm).lintegral_comp_emb
    measurableEquivRealProd.symm.measurableEmbedding, ← lintegral_comp_polarCoord_symm]
  simp_rw [measurableEquivRealProd_symm_polarCoord_symm_apply]

end Complex

section Pi

open ENNReal MeasureTheory MeasureTheory.Measure

variable {ι : Type*}

open ContinuousLinearMap in
/-- The derivative of `polarCoord.symm` on `ι → ℝ × ℝ`, see `hasFDerivAt_pi_polarCoord_symm`. -/
<<<<<<< HEAD
noncomputable def FDerivPiPolarCoordSymm : (ι → ℝ × ℝ) → (ι → ℝ × ℝ) →L[ℝ] ι → ℝ × ℝ :=
  fun p ↦ pi fun i ↦ (FDerivPolarCoordSymm (p i)).comp (proj i)
=======
noncomputable def fderivPiPolarCoordSymm (p : ι → ℝ × ℝ) : (ι → ℝ × ℝ) →L[ℝ] ι → ℝ × ℝ :=
  pi fun i ↦ (fderivPolarCoordSymm (p i)).comp (proj i)
>>>>>>> ae9766f5

theorem injOn_pi_polarCoord_symm :
    Set.InjOn (fun p (i : ι) ↦ polarCoord.symm (p i)) (Set.univ.pi fun _ ↦ polarCoord.target) :=
  fun _ hx _ hy h ↦ funext fun i ↦ polarCoord.symm.injOn (hx i trivial) (hy i trivial)
    ((funext_iff.mp h) i)

theorem abs_fst_of_mem_pi_polarCoord_target {p : ι → ℝ × ℝ}
    (hp : p ∈ (Set.univ.pi fun _ : ι ↦ polarCoord.target)) (i : ι) :
    |(p i).1| = (p i).1 :=
  abs_of_pos ((Set.mem_univ_pi.mp hp) i).1

variable [Fintype ι]

theorem hasFDerivAt_pi_polarCoord_symm (p : ι → ℝ × ℝ) :
<<<<<<< HEAD
    HasFDerivAt (fun x i ↦ polarCoord.symm (x i)) (FDerivPiPolarCoordSymm p) p := by
  rw [FDerivPiPolarCoordSymm, hasFDerivAt_pi]
  exact fun i ↦ HasFDerivAt.comp _ (hasFDerivAt_polarCoord_symm _) (hasFDerivAt_apply i _)

theorem det_fderiv_pi_polarCoord_symm (p : ι → ℝ × ℝ) :
    (FDerivPiPolarCoordSymm p).det = ∏ i, (p i).1 := by
  simp_rw [FDerivPiPolarCoordSymm, ContinuousLinearMap.pi_det, det_fderiv_polarCoord_symm]
=======
    HasFDerivAt (fun x i ↦ polarCoord.symm (x i)) (fderivPiPolarCoordSymm p) p := by
  rw [fderivPiPolarCoordSymm, hasFDerivAt_pi]
  exact fun i ↦ HasFDerivAt.comp _ (hasFDerivAt_polarCoord_symm _) (hasFDerivAt_apply i _)

theorem det_fderivPiPolarCoordSymm (p : ι → ℝ × ℝ) :
    (fderivPiPolarCoordSymm p).det = ∏ i, (p i).1 := by
  simp_rw [fderivPiPolarCoordSymm, ContinuousLinearMap.det_pi, det_fderivPolarCoordSymm]
>>>>>>> ae9766f5

theorem pi_polarCoord_symm_target_ae_eq_univ :
    (Pi.map (fun _ : ι ↦ polarCoord.symm) '' Set.univ.pi fun _ ↦ polarCoord.target)
        =ᵐ[volume] Set.univ := by
  rw [Set.piMap_image_univ_pi, polarCoord.symm_image_target_eq_source, volume_pi, ← Set.pi_univ]
  exact ae_eq_set_pi fun _ _ ↦ polarCoord_source_ae_eq_univ

theorem measurableSet_pi_polarCoord_target :
    MeasurableSet (Set.univ.pi fun _ : ι ↦ polarCoord.target) :=
  MeasurableSet.univ_pi fun _ ↦ polarCoord.open_target.measurableSet

theorem integral_comp_pi_polarCoord_symm {E : Type*} [NormedAddCommGroup E] [NormedSpace ℝ E]
    (f : (ι → ℝ × ℝ) → E) :
    (∫ p in (Set.univ.pi fun _ : ι ↦ polarCoord.target),
      (∏ i, (p i).1) • f (fun i ↦ polarCoord.symm (p i))) = ∫ p, f p := by
  rw [← setIntegral_univ (f := f), ← setIntegral_congr_set pi_polarCoord_symm_target_ae_eq_univ]
  convert (integral_image_eq_integral_abs_det_fderiv_smul volume measurableSet_pi_polarCoord_target
    (fun p _ ↦ (hasFDerivAt_pi_polarCoord_symm p).hasFDerivWithinAt)
      injOn_pi_polarCoord_symm f).symm using 1
  refine setIntegral_congr_fun measurableSet_pi_polarCoord_target fun x hx ↦ ?_
<<<<<<< HEAD
  simp_rw [det_fderiv_pi_polarCoord_symm, Finset.abs_prod, abs_fst_of_mem_pi_polarCoord_target hx]
=======
  simp_rw [det_fderivPiPolarCoordSymm, Finset.abs_prod, abs_fst_of_mem_pi_polarCoord_target hx]
>>>>>>> ae9766f5

protected theorem Complex.integral_comp_pi_polarCoord_symm {E : Type*} [NormedAddCommGroup E]
    [NormedSpace ℝ E] (f : (ι → ℂ) → E) :
    (∫ p in (Set.univ.pi fun _ : ι ↦ Complex.polarCoord.target),
      (∏ i, (p i).1) • f (fun i ↦ Complex.polarCoord.symm (p i))) = ∫ p, f p := by
  let e := MeasurableEquiv.piCongrRight (fun _ : ι ↦ measurableEquivRealProd.symm)
  have := volume_preserving_pi (fun _ : ι ↦ Complex.volume_preserving_equiv_real_prod.symm)
  rw [← MeasurePreserving.integral_comp this e.measurableEmbedding f]
  exact integral_comp_pi_polarCoord_symm (f ∘ e)

theorem lintegral_comp_pi_polarCoord_symm (f : (ι → ℝ × ℝ) → ℝ≥0∞) :
    ∫⁻ p in (Set.univ.pi fun _ : ι ↦ polarCoord.target),
      (∏ i, .ofReal (p i).1) * f (fun i ↦ polarCoord.symm (p i)) = ∫⁻ p, f p := by
  rw [← setLIntegral_univ f, ← setLIntegral_congr pi_polarCoord_symm_target_ae_eq_univ]
  convert (lintegral_image_eq_lintegral_abs_det_fderiv_mul volume measurableSet_pi_polarCoord_target
    (fun p _ ↦ (hasFDerivAt_pi_polarCoord_symm p).hasFDerivWithinAt)
      injOn_pi_polarCoord_symm f).symm using 1
  refine setLIntegral_congr_fun measurableSet_pi_polarCoord_target ?_
  filter_upwards with x hx
<<<<<<< HEAD
  simp_rw [det_fderiv_pi_polarCoord_symm, Finset.abs_prod, ENNReal.ofReal_prod_of_nonneg (fun _ _ ↦
=======
  simp_rw [det_fderivPiPolarCoordSymm, Finset.abs_prod, ENNReal.ofReal_prod_of_nonneg (fun _ _ ↦
>>>>>>> ae9766f5
    abs_nonneg _), abs_fst_of_mem_pi_polarCoord_target hx]

protected theorem Complex.lintegral_comp_pi_polarCoord_symm (f : (ι → ℂ) → ℝ≥0∞) :
    ∫⁻ p in (Set.univ.pi fun _ : ι ↦ Complex.polarCoord.target),
      (∏ i, .ofReal (p i).1) * f (fun i ↦ Complex.polarCoord.symm (p i)) = ∫⁻ p, f p := by
  let e := MeasurableEquiv.piCongrRight (fun _ : ι ↦ measurableEquivRealProd.symm)
  have := volume_preserving_pi (fun _ : ι ↦ Complex.volume_preserving_equiv_real_prod.symm)
  rw [← MeasurePreserving.lintegral_comp_emb this e.measurableEmbedding]
  exact lintegral_comp_pi_polarCoord_symm (f ∘ e)

end Pi<|MERGE_RESOLUTION|>--- conflicted
+++ resolved
@@ -89,7 +89,6 @@
     · exact (Complex.continuousAt_arg hz).continuousWithinAt
     · exact Complex.equivRealProdCLM.symm.continuous.continuousOn
 
-<<<<<<< HEAD
 theorem measurable_polarCoord :
     Measurable (polarCoord) :=
   Measurable.prod_mk (by fun_prop) Complex.measurableEquivRealProd.symm.measurable.carg
@@ -98,15 +97,6 @@
     Continuous (polarCoord.symm) :=
   Continuous.prod_mk (by fun_prop) (by fun_prop)
 
-/-- The derivative of `polarCoord.symm`, see `hasFDerivAt_polarCoord_symm`. -/
-def FDerivPolarCoordSymm : ℝ × ℝ → ℝ × ℝ →L[ℝ] ℝ × ℝ :=
-  fun p : ℝ × ℝ ↦ (LinearMap.toContinuousLinearMap (Matrix.toLin (Basis.finTwoProd ℝ)
-    (Basis.finTwoProd ℝ) !![cos p.2, -p.1 * sin p.2; sin p.2, p.1 * cos p.2]))
-
-theorem hasFDerivAt_polarCoord_symm (p : ℝ × ℝ) :
-    HasFDerivAt polarCoord.symm (FDerivPolarCoordSymm p) p := by
-  unfold FDerivPolarCoordSymm
-=======
 /-- The derivative of `polarCoord.symm`, see `hasFDerivAt_polarCoord_symm`. -/
 def fderivPolarCoordSymm (p : ℝ × ℝ) : ℝ × ℝ →L[ℝ] ℝ × ℝ :=
   LinearMap.toContinuousLinearMap (Matrix.toLin (Basis.finTwoProd ℝ)
@@ -115,24 +105,16 @@
 theorem hasFDerivAt_polarCoord_symm (p : ℝ × ℝ) :
     HasFDerivAt polarCoord.symm (fderivPolarCoordSymm p) p := by
   unfold fderivPolarCoordSymm
->>>>>>> ae9766f5
   rw [Matrix.toLin_finTwoProd_toContinuousLinearMap]
   convert HasFDerivAt.prod (𝕜 := ℝ)
     (hasFDerivAt_fst.mul ((hasDerivAt_cos p.2).comp_hasFDerivAt p hasFDerivAt_snd))
     (hasFDerivAt_fst.mul ((hasDerivAt_sin p.2).comp_hasFDerivAt p hasFDerivAt_snd)) using 2 <;>
   simp [smul_smul, add_comm, neg_mul, smul_neg, neg_smul _ (ContinuousLinearMap.snd ℝ ℝ ℝ)]
 
-<<<<<<< HEAD
-theorem det_fderiv_polarCoord_symm (p : ℝ × ℝ) :
-    (FDerivPolarCoordSymm p).det = p.1 := by
-  conv_rhs => rw [← one_mul p.1, ← cos_sq_add_sin_sq p.2]
-  unfold FDerivPolarCoordSymm
-=======
 theorem det_fderivPolarCoordSymm (p : ℝ × ℝ) :
     (fderivPolarCoordSymm p).det = p.1 := by
   conv_rhs => rw [← one_mul p.1, ← cos_sq_add_sin_sq p.2]
   unfold fderivPolarCoordSymm
->>>>>>> ae9766f5
   simp only [neg_mul, LinearMap.det_toContinuousLinearMap, LinearMap.det_toLin,
     Matrix.det_fin_two_of, sub_neg_eq_add]
   ring
@@ -259,13 +241,8 @@
 
 open ContinuousLinearMap in
 /-- The derivative of `polarCoord.symm` on `ι → ℝ × ℝ`, see `hasFDerivAt_pi_polarCoord_symm`. -/
-<<<<<<< HEAD
-noncomputable def FDerivPiPolarCoordSymm : (ι → ℝ × ℝ) → (ι → ℝ × ℝ) →L[ℝ] ι → ℝ × ℝ :=
-  fun p ↦ pi fun i ↦ (FDerivPolarCoordSymm (p i)).comp (proj i)
-=======
 noncomputable def fderivPiPolarCoordSymm (p : ι → ℝ × ℝ) : (ι → ℝ × ℝ) →L[ℝ] ι → ℝ × ℝ :=
   pi fun i ↦ (fderivPolarCoordSymm (p i)).comp (proj i)
->>>>>>> ae9766f5
 
 theorem injOn_pi_polarCoord_symm :
     Set.InjOn (fun p (i : ι) ↦ polarCoord.symm (p i)) (Set.univ.pi fun _ ↦ polarCoord.target) :=
@@ -280,15 +257,6 @@
 variable [Fintype ι]
 
 theorem hasFDerivAt_pi_polarCoord_symm (p : ι → ℝ × ℝ) :
-<<<<<<< HEAD
-    HasFDerivAt (fun x i ↦ polarCoord.symm (x i)) (FDerivPiPolarCoordSymm p) p := by
-  rw [FDerivPiPolarCoordSymm, hasFDerivAt_pi]
-  exact fun i ↦ HasFDerivAt.comp _ (hasFDerivAt_polarCoord_symm _) (hasFDerivAt_apply i _)
-
-theorem det_fderiv_pi_polarCoord_symm (p : ι → ℝ × ℝ) :
-    (FDerivPiPolarCoordSymm p).det = ∏ i, (p i).1 := by
-  simp_rw [FDerivPiPolarCoordSymm, ContinuousLinearMap.pi_det, det_fderiv_polarCoord_symm]
-=======
     HasFDerivAt (fun x i ↦ polarCoord.symm (x i)) (fderivPiPolarCoordSymm p) p := by
   rw [fderivPiPolarCoordSymm, hasFDerivAt_pi]
   exact fun i ↦ HasFDerivAt.comp _ (hasFDerivAt_polarCoord_symm _) (hasFDerivAt_apply i _)
@@ -296,7 +264,6 @@
 theorem det_fderivPiPolarCoordSymm (p : ι → ℝ × ℝ) :
     (fderivPiPolarCoordSymm p).det = ∏ i, (p i).1 := by
   simp_rw [fderivPiPolarCoordSymm, ContinuousLinearMap.det_pi, det_fderivPolarCoordSymm]
->>>>>>> ae9766f5
 
 theorem pi_polarCoord_symm_target_ae_eq_univ :
     (Pi.map (fun _ : ι ↦ polarCoord.symm) '' Set.univ.pi fun _ ↦ polarCoord.target)
@@ -317,11 +284,7 @@
     (fun p _ ↦ (hasFDerivAt_pi_polarCoord_symm p).hasFDerivWithinAt)
       injOn_pi_polarCoord_symm f).symm using 1
   refine setIntegral_congr_fun measurableSet_pi_polarCoord_target fun x hx ↦ ?_
-<<<<<<< HEAD
-  simp_rw [det_fderiv_pi_polarCoord_symm, Finset.abs_prod, abs_fst_of_mem_pi_polarCoord_target hx]
-=======
   simp_rw [det_fderivPiPolarCoordSymm, Finset.abs_prod, abs_fst_of_mem_pi_polarCoord_target hx]
->>>>>>> ae9766f5
 
 protected theorem Complex.integral_comp_pi_polarCoord_symm {E : Type*} [NormedAddCommGroup E]
     [NormedSpace ℝ E] (f : (ι → ℂ) → E) :
@@ -341,11 +304,7 @@
       injOn_pi_polarCoord_symm f).symm using 1
   refine setLIntegral_congr_fun measurableSet_pi_polarCoord_target ?_
   filter_upwards with x hx
-<<<<<<< HEAD
-  simp_rw [det_fderiv_pi_polarCoord_symm, Finset.abs_prod, ENNReal.ofReal_prod_of_nonneg (fun _ _ ↦
-=======
   simp_rw [det_fderivPiPolarCoordSymm, Finset.abs_prod, ENNReal.ofReal_prod_of_nonneg (fun _ _ ↦
->>>>>>> ae9766f5
     abs_nonneg _), abs_fst_of_mem_pi_polarCoord_target hx]
 
 protected theorem Complex.lintegral_comp_pi_polarCoord_symm (f : (ι → ℂ) → ℝ≥0∞) :
