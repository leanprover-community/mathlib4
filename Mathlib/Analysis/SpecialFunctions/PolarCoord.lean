--- conflicted
+++ resolved
@@ -89,10 +89,6 @@
     · exact (Complex.continuousAt_arg hz).continuousWithinAt
     · exact Complex.equivRealProdCLM.symm.continuous.continuousOn
 
-theorem continuous_polarCoord_symm :
-    Continuous (polarCoord.symm) :=
-  Continuous.prod_mk (by fun_prop) (by fun_prop)
-
 theorem hasFDerivAt_polarCoord_symm (p : ℝ × ℝ) :
     HasFDerivAt polarCoord.symm
       (LinearMap.toContinuousLinearMap (Matrix.toLin (Basis.finTwoProd ℝ) (Basis.finTwoProd ℝ)
@@ -103,11 +99,7 @@
     (hasFDerivAt_fst.mul ((hasDerivAt_sin p.2).comp_hasFDerivAt p hasFDerivAt_snd)) using 2 <;>
   simp [smul_smul, add_comm, neg_mul, smul_neg, neg_smul _ (ContinuousLinearMap.snd ℝ ℝ ℝ)]
 
-<<<<<<< HEAD
-theorem FDerivAt_polarCoord_symm_det (p : ℝ × ℝ) :
-=======
 theorem det_fderiv_polarCoord_symm (p : ℝ × ℝ) :
->>>>>>> cbe8d43a
     (LinearMap.toContinuousLinearMap (Matrix.toLin (Basis.finTwoProd ℝ) (Basis.finTwoProd ℝ)
       !![cos p.2, -p.1 * sin p.2; sin p.2, p.1 * cos p.2])).det = p.1 := by
   conv_rhs => rw [← one_mul p.1, ← cos_sq_add_sin_sq p.2]
@@ -145,14 +137,6 @@
       exact polarCoord_source_ae_eq_univ.symm
     _ = ∫ p in polarCoord.target, |p.1| • f (polarCoord.symm p) := by
       rw [← PartialHomeomorph.symm_target, integral_target_eq_integral_abs_det_fderiv_smul volume
-<<<<<<< HEAD
-        (fun p _ ↦ hasFDerivAt_polarCoord_symm p), PartialHomeomorph.symm_source]
-      simp_rw [FDerivAt_polarCoord_symm_det]
-    _ = ∫ p in polarCoord.target, p.1 • f (polarCoord.symm p) := by
-      apply setIntegral_congr_fun polarCoord.open_target.measurableSet fun x hx => ?_
-      rw [abs_of_pos]
-      exact hx.1
-=======
       (fun p _ ↦ hasFDerivAt_polarCoord_symm p), PartialHomeomorph.symm_source]
       simp_rw [det_fderiv_polarCoord_symm]
     _ = ∫ p in polarCoord.target, p.1 • f (polarCoord.symm p) := by
@@ -175,24 +159,6 @@
     _ = ∫⁻ (p : ℝ × ℝ) in polarCoord.target, ENNReal.ofReal p.1 • f (polarCoord.symm p) := by
       refine setLIntegral_congr_fun polarCoord.open_target.measurableSet ?_
       filter_upwards with _ hx using by rw [abs_of_pos hx.1]
->>>>>>> cbe8d43a
-
-theorem lintegral_comp_polarCoord_symm (f : ℝ × ℝ → ENNReal) :
-    ∫⁻ (p : ℝ × ℝ) in polarCoord.target, (p.1).toNNReal • f (polarCoord.symm p) =
-      ∫⁻ (p : ℝ × ℝ), f p := by
-  symm
-  calc
-    _ = ∫⁻ p in polarCoord.symm '' polarCoord.target, f p := by
-      rw [← setLIntegral_univ, setLIntegral_congr polarCoord_source_ae_eq_univ.symm,
-        polarCoord.symm_image_target_eq_source ]
-    _ = ∫⁻ (p : ℝ × ℝ) in polarCoord.target, |p.1|.toNNReal • f (polarCoord.symm p) := by
-      rw [lintegral_image_eq_lintegral_abs_det_fderiv_mul volume _
-        (fun p _ ↦ (hasFDerivAt_polarCoord_symm p).hasFDerivWithinAt)]
-      · simp_rw [FDerivAt_polarCoord_symm_det]; rfl
-      exacts [polarCoord.symm.injOn, measurableSet_Ioi.prod measurableSet_Ioo]
-    _ = ∫⁻ (p : ℝ × ℝ) in polarCoord.target, (p.1).toNNReal • f (polarCoord.symm p) := by
-      refine setLIntegral_congr_fun polarCoord.open_target.measurableSet ?_
-      filter_upwards with _ hx using by rw [abs_of_pos (by convert hx.1)]
 
 end Real
 
@@ -206,10 +172,6 @@
 It is a homeomorphism between `ℂ - ℝ≤0` and `(0, +∞) × (-π, π)`. -/
 protected noncomputable def polarCoord : PartialHomeomorph ℂ (ℝ × ℝ) :=
   equivRealProdCLM.toHomeomorph.transPartialHomeomorph polarCoord
-
-protected theorem continuous_polarCoord_symm :
-    Continuous (Complex.polarCoord.symm) :=
-  equivRealProdCLM.symm.continuous.comp continuous_polarCoord_symm
 
 protected theorem polarCoord_apply (a : ℂ) :
     Complex.polarCoord a = (Complex.abs a, Complex.arg a) := by
@@ -248,10 +210,4 @@
     measurableEquivRealProd.symm.measurableEmbedding, ← lintegral_comp_polarCoord_symm]
   simp_rw [measurableEquivRealProd_symm_polarCoord_symm_apply]
 
-protected theorem lintegral_comp_polarCoord_symm (f : ℂ → ENNReal) (hf : Measurable f) :
-    (∫⁻ p in polarCoord.target, (p.1).toNNReal • f (Complex.polarCoord.symm p)) = ∫⁻ p, f p := by
-  rw [← (Complex.volume_preserving_equiv_real_prod.symm).lintegral_comp hf,
-    ← lintegral_comp_polarCoord_symm]
-  rfl
-
 end Complex