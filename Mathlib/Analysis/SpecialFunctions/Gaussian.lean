--- conflicted
+++ resolved
@@ -815,13 +815,8 @@
     refine Complex.continuous_exp.comp (Continuous.add ?_ ?_)
     · exact continuous_const.mul (Complex.continuous_ofReal.pow 2)
     · exact continuous_const.mul Complex.continuous_ofReal
-<<<<<<< HEAD
-  have hFf : 𝓕 f = fun x : ℝ ↦ 1 / a ^ (1 / 2 : ℂ) * cexp (-π / a * (x + I * b) ^ 2)
-  · exact fourierIntegral_gaussian_pi' ha b
-=======
   have hFf : 𝓕 f = fun x : ℝ ↦ 1 / a ^ (1 / 2 : ℂ) * cexp (-π / a * (x + I * b) ^ 2) :=
-    fourier_transform_gaussian_pi' ha b
->>>>>>> 24c9aaa1
+    fourierIntegral_gaussian_pi' ha b
   have h1 : 0 < (↑π * a).re := by
     rw [re_ofReal_mul]
     exact mul_pos pi_pos ha
