--- conflicted
+++ resolved
@@ -261,16 +261,9 @@
     · exact div_nonpos_of_nonneg_of_nonpos pi_pos.le hb
     · simpa only [not_lt, integrable_exp_neg_mul_sq_iff] using hb
   -- Assume now `b > 0`. Then both sides are non-negative and their squares agree.
-<<<<<<< HEAD
-  refine' (sq_eq_sq _ (sqrt_nonneg _)).1 _
-  · exact integral_nonneg fun x => (exp_pos _).le
+  refine' (sq_eq_sq (by positivity) (by positivity)).1 _
   rw [← ofReal_inj, ofReal_pow, ← coe_algebraMap, RCLike.algebraMap_eq_ofReal, ← integral_ofReal,
     sq_sqrt (div_pos pi_pos hb).le, ← RCLike.algebraMap_eq_ofReal, coe_algebraMap, ofReal_div]
-=======
-  refine' (sq_eq_sq (by positivity) (by positivity)).1 _
-  rw [← ofReal_inj, ofReal_pow, ← coe_algebraMap, IsROrC.algebraMap_eq_ofReal, ← integral_ofReal,
-    sq_sqrt (div_pos pi_pos hb).le, ← IsROrC.algebraMap_eq_ofReal, coe_algebraMap, ofReal_div]
->>>>>>> 179b9ad4
   convert integral_gaussian_sq_complex (by rwa [ofReal_re] : 0 < (b : ℂ).re) with _ x
   rw [ofReal_exp, ofReal_mul, ofReal_pow, ofReal_neg]
 #align integral_gaussian integral_gaussian
