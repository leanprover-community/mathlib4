/-
Copyright (c) 2022 Sébastien Gouëzel. All rights reserved.
Released under Apache 2.0 license as described in the file LICENSE.
Authors: Sébastien Gouëzel
-/
import Mathlib.Analysis.SpecialFunctions.Gamma.Basic
import Mathlib.Analysis.SpecialFunctions.PolarCoord
import Mathlib.Analysis.Convex.Complex
import Mathlib.Analysis.Complex.CauchyIntegral
import Mathlib.Analysis.Fourier.PoissonSummation
import Mathlib.MeasureTheory.Integral.Pi

#align_import analysis.special_functions.gaussian from "leanprover-community/mathlib"@"7982767093ae38cba236487f9c9dd9cd99f63c16"

/-!
# Gaussian integral

We prove various versions of the formula for the Gaussian integral:
* `integral_gaussian`: for real `b` we have `∫ x:ℝ, exp (-b * x^2) = sqrt (π / b)`.
* `integral_gaussian_complex`: for complex `b` with `0 < re b` we have
  `∫ x:ℝ, exp (-b * x^2) = (π / b) ^ (1 / 2)`.
* `integral_gaussian_Ioi` and `integral_gaussian_complex_Ioi`: variants for integrals over `Ioi 0`.
* `Complex.Gamma_one_half_eq`: the formula `Γ (1 / 2) = √π`.

We also prove, more generally, that the Fourier transform of the Gaussian is another Gaussian:

* `integral_cexp_quadratic`: general formula for `∫ (x : ℝ), exp (b * x ^ 2 + c * x + d)`
* `fourierIntegral_gaussian`: for all complex `b` and `t` with `0 < re b`, we have
  `∫ x:ℝ, exp (I * t * x) * exp (-b * x^2) = (π / b) ^ (1 / 2) * exp (-t ^ 2 / (4 * b))`.
* `fourierIntegral_gaussian_pi`: a variant with `b` and `t` scaled to give a more symmetric
  statement, and formulated in terms of the Fourier transform operator `𝓕`.

We also give versions of these formulas in finite-dimensional inner product spaces, see
`integral_cexp_neg_mul_sq_norm_add` and `fourierIntegral_gaussian_innerProductSpace`.

As an application, in `Real.tsum_exp_neg_mul_int_sq` and `Complex.tsum_exp_neg_mul_int_sq`, we use
Poisson summation to prove the identity
`∑' (n : ℤ), exp (-π * a * n ^ 2) = 1 / a ^ (1 / 2) * ∑' (n : ℤ), exp (-π / a * n ^ 2)`
for positive real `a`, or complex `a` with positive real part. (See also
`NumberTheory.ModularForms.JacobiTheta`.)
-/

noncomputable section

open Real Set MeasureTheory Filter Asymptotics

open scoped Real Topology FourierTransform RealInnerProductSpace BigOperators

open Complex hiding exp continuous_exp abs_of_nonneg sq_abs

theorem exp_neg_mul_rpow_isLittleO_exp_neg {p b : ℝ} (hb : 0 < b) (hp : 1 < p) :
    (fun x : ℝ => exp (- b * x ^ p)) =o[atTop] fun x : ℝ => exp (-x) := by
  rw [isLittleO_exp_comp_exp_comp]
  suffices Tendsto (fun x => x * (b * x ^ (p - 1) + -1)) atTop atTop by
    refine Tendsto.congr' ?_ this
    refine eventuallyEq_of_mem (Ioi_mem_atTop (0 : ℝ)) (fun x hx => ?_)
    rw [mem_Ioi] at hx
    rw [rpow_sub_one hx.ne']
    field_simp [hx.ne']
    ring
  apply Tendsto.atTop_mul_atTop tendsto_id
  refine tendsto_atTop_add_const_right atTop (-1 : ℝ) ?_
  exact Tendsto.const_mul_atTop hb (tendsto_rpow_atTop (by linarith))

theorem exp_neg_mul_sq_isLittleO_exp_neg {b : ℝ} (hb : 0 < b) :
    (fun x : ℝ => exp (-b * x ^ 2)) =o[atTop] fun x : ℝ => exp (-x) := by
  simp_rw [← rpow_two]
  exact exp_neg_mul_rpow_isLittleO_exp_neg hb one_lt_two
#align exp_neg_mul_sq_is_o_exp_neg exp_neg_mul_sq_isLittleO_exp_neg

theorem rpow_mul_exp_neg_mul_rpow_isLittleO_exp_neg (s : ℝ) {b p : ℝ} (hp : 1 < p) (hb : 0 < b) :
    (fun x : ℝ => x ^ s * exp (- b * x ^ p)) =o[atTop] fun x : ℝ => exp (-(1 / 2) * x) := by
  apply ((isBigO_refl (fun x : ℝ => x ^ s) atTop).mul_isLittleO
      (exp_neg_mul_rpow_isLittleO_exp_neg hb hp)).trans
  simpa only [mul_comm] using Real.Gamma_integrand_isLittleO s

theorem rpow_mul_exp_neg_mul_sq_isLittleO_exp_neg {b : ℝ} (hb : 0 < b) (s : ℝ) :
    (fun x : ℝ => x ^ s * exp (-b * x ^ 2)) =o[atTop] fun x : ℝ => exp (-(1 / 2) * x) := by
  simp_rw [← rpow_two]
  exact rpow_mul_exp_neg_mul_rpow_isLittleO_exp_neg s one_lt_two hb
#align rpow_mul_exp_neg_mul_sq_is_o_exp_neg rpow_mul_exp_neg_mul_sq_isLittleO_exp_neg

theorem integrableOn_rpow_mul_exp_neg_rpow {p s : ℝ} (hs : -1 < s) (hp : 1 ≤ p) :
    IntegrableOn (fun x : ℝ => x ^ s * exp (- x ^ p)) (Ioi 0) := by
  obtain hp | hp := le_iff_lt_or_eq.mp hp
  · have h_exp : ∀ x, ContinuousAt (fun x => exp (- x)) x := fun x => continuousAt_neg.exp
    rw [← Ioc_union_Ioi_eq_Ioi zero_le_one, integrableOn_union]
    constructor
    · rw [← integrableOn_Icc_iff_integrableOn_Ioc]
      refine IntegrableOn.mul_continuousOn ?_ ?_ isCompact_Icc
      · refine (intervalIntegrable_iff_integrableOn_Icc_of_le zero_le_one).mp ?_
        exact intervalIntegral.intervalIntegrable_rpow' hs
      · intro x _
        change ContinuousWithinAt ((fun x => exp (- x)) ∘ (fun x => x ^ p)) (Icc 0 1) x
        refine ContinuousAt.comp_continuousWithinAt (h_exp _) ?_
        exact continuousWithinAt_id.rpow_const (Or.inr (le_of_lt (lt_trans zero_lt_one hp)))
    · have h_rpow : ∀ (x r : ℝ), x ∈ Ici 1 → ContinuousWithinAt (fun x => x ^ r) (Ici 1) x := by
        intro _ _ hx
        refine continuousWithinAt_id.rpow_const (Or.inl ?_)
        exact ne_of_gt (lt_of_lt_of_le zero_lt_one hx)
      refine integrable_of_isBigO_exp_neg (by norm_num : (0:ℝ) < 1 / 2)
        (ContinuousOn.mul (fun x hx => h_rpow x s hx) (fun x hx => ?_)) (IsLittleO.isBigO ?_)
      · change ContinuousWithinAt ((fun x => exp (- x)) ∘ (fun x => x ^ p)) (Ici 1) x
        exact ContinuousAt.comp_continuousWithinAt (h_exp _) (h_rpow x p hx)
      · convert rpow_mul_exp_neg_mul_rpow_isLittleO_exp_neg s hp (by norm_num : (0:ℝ) < 1) using 3
        rw [neg_mul, one_mul]
  · simp_rw [← hp, Real.rpow_one]
    convert Real.GammaIntegral_convergent (by linarith : 0 < s + 1) using 2
    rw [add_sub_cancel, mul_comm]

theorem integrableOn_rpow_mul_exp_neg_mul_rpow {p s b : ℝ} (hs : -1 < s) (hp : 1 ≤ p) (hb : 0 < b) :
    IntegrableOn (fun x : ℝ => x ^ s * exp (- b * x ^ p)) (Ioi 0) := by
  have hib : 0 < b ^ (-p⁻¹) := rpow_pos_of_pos hb _
  suffices IntegrableOn (fun x ↦ (b ^ (-p⁻¹)) ^ s * (x ^ s * exp (-x ^ p))) (Ioi 0) by
    rw [show 0 = b ^ (-p⁻¹) * 0 by rw [mul_zero], ← integrableOn_Ioi_comp_mul_left_iff _ _ hib]
    refine this.congr_fun (fun _ hx => ?_) measurableSet_Ioi
    rw [← mul_assoc, mul_rpow, mul_rpow, ← rpow_mul (z := p), neg_mul, neg_mul, inv_mul_cancel,
      rpow_neg_one, mul_inv_cancel_left₀]
    all_goals linarith [mem_Ioi.mp hx]
  refine Integrable.const_mul ?_ _
  rw [← integrableOn_def]
  exact integrableOn_rpow_mul_exp_neg_rpow hs hp

theorem integrableOn_rpow_mul_exp_neg_mul_sq {b : ℝ} (hb : 0 < b) {s : ℝ} (hs : -1 < s) :
    IntegrableOn (fun x : ℝ => x ^ s * exp (-b * x ^ 2)) (Ioi 0) := by
  simp_rw [← rpow_two]
  exact integrableOn_rpow_mul_exp_neg_mul_rpow hs one_le_two hb
#align integrable_on_rpow_mul_exp_neg_mul_sq integrableOn_rpow_mul_exp_neg_mul_sq

theorem integrable_rpow_mul_exp_neg_mul_sq {b : ℝ} (hb : 0 < b) {s : ℝ} (hs : -1 < s) :
    Integrable fun x : ℝ => x ^ s * exp (-b * x ^ 2) := by
  rw [← integrableOn_univ, ← @Iio_union_Ici _ _ (0 : ℝ), integrableOn_union,
    integrableOn_Ici_iff_integrableOn_Ioi]
  refine' ⟨_, integrableOn_rpow_mul_exp_neg_mul_sq hb hs⟩
  rw [← (Measure.measurePreserving_neg (volume : Measure ℝ)).integrableOn_comp_preimage
      (Homeomorph.neg ℝ).measurableEmbedding]
  simp only [Function.comp, neg_sq, neg_preimage, preimage_neg_Iio, neg_neg, neg_zero]
  apply Integrable.mono' (integrableOn_rpow_mul_exp_neg_mul_sq hb hs)
  · apply Measurable.aestronglyMeasurable
    exact (measurable_id'.neg.pow measurable_const).mul
      ((measurable_id'.pow measurable_const).const_mul (-b)).exp
  · have : MeasurableSet (Ioi (0 : ℝ)) := measurableSet_Ioi
    filter_upwards [ae_restrict_mem this] with x hx
    have h'x : 0 ≤ x := le_of_lt hx
    rw [Real.norm_eq_abs, abs_mul, abs_of_nonneg (exp_pos _).le]
    apply mul_le_mul_of_nonneg_right _ (exp_pos _).le
    simpa [abs_of_nonneg h'x] using abs_rpow_le_abs_rpow (-x) s
#align integrable_rpow_mul_exp_neg_mul_sq integrable_rpow_mul_exp_neg_mul_sq

theorem integrable_exp_neg_mul_sq {b : ℝ} (hb : 0 < b) : Integrable fun x : ℝ => exp (-b * x ^ 2) :=
  by simpa using integrable_rpow_mul_exp_neg_mul_sq hb (by norm_num : (-1 : ℝ) < 0)
#align integrable_exp_neg_mul_sq integrable_exp_neg_mul_sq

theorem integrableOn_Ioi_exp_neg_mul_sq_iff {b : ℝ} :
    IntegrableOn (fun x : ℝ => exp (-b * x ^ 2)) (Ioi 0) ↔ 0 < b := by
  refine' ⟨fun h => _, fun h => (integrable_exp_neg_mul_sq h).integrableOn⟩
  by_contra! hb
  have : ∫⁻ _ : ℝ in Ioi 0, 1 ≤ ∫⁻ x : ℝ in Ioi 0, ‖exp (-b * x ^ 2)‖₊ := by
    apply lintegral_mono (fun x ↦ _)
    simp only [neg_mul, ENNReal.one_le_coe_iff, ← toNNReal_one, toNNReal_le_iff_le_coe,
      Real.norm_of_nonneg (exp_pos _).le, coe_nnnorm, one_le_exp_iff, Right.nonneg_neg_iff]
    exact fun x ↦ mul_nonpos_of_nonpos_of_nonneg hb (sq_nonneg x)
  simpa using this.trans_lt h.2
#align integrable_on_Ioi_exp_neg_mul_sq_iff integrableOn_Ioi_exp_neg_mul_sq_iff

theorem integrable_exp_neg_mul_sq_iff {b : ℝ} :
    (Integrable fun x : ℝ => exp (-b * x ^ 2)) ↔ 0 < b :=
  ⟨fun h => integrableOn_Ioi_exp_neg_mul_sq_iff.mp h.integrableOn, integrable_exp_neg_mul_sq⟩
#align integrable_exp_neg_mul_sq_iff integrable_exp_neg_mul_sq_iff

theorem integrable_mul_exp_neg_mul_sq {b : ℝ} (hb : 0 < b) :
    Integrable fun x : ℝ => x * exp (-b * x ^ 2) := by
  simpa using integrable_rpow_mul_exp_neg_mul_sq hb (by norm_num : (-1 : ℝ) < 1)
#align integrable_mul_exp_neg_mul_sq integrable_mul_exp_neg_mul_sq

theorem norm_cexp_neg_mul_sq (b : ℂ) (x : ℝ) :
    ‖Complex.exp (-b * (x : ℂ) ^ 2)‖ = exp (-b.re * x ^ 2) := by
  rw [Complex.norm_eq_abs, Complex.abs_exp, ← ofReal_pow, mul_comm (-b) _, re_ofReal_mul, neg_re,
    mul_comm]
#align norm_cexp_neg_mul_sq norm_cexp_neg_mul_sq

theorem integrable_cexp_neg_mul_sq {b : ℂ} (hb : 0 < b.re) :
    Integrable fun x : ℝ => cexp (-b * (x : ℂ) ^ 2) := by
  refine' ⟨(Complex.continuous_exp.comp
    (continuous_const.mul (continuous_ofReal.pow 2))).aestronglyMeasurable, _⟩
  rw [← hasFiniteIntegral_norm_iff]
  simp_rw [norm_cexp_neg_mul_sq]
  exact (integrable_exp_neg_mul_sq hb).2
#align integrable_cexp_neg_mul_sq integrable_cexp_neg_mul_sq

theorem integrable_mul_cexp_neg_mul_sq {b : ℂ} (hb : 0 < b.re) :
    Integrable fun x : ℝ => ↑x * cexp (-b * (x : ℂ) ^ 2) := by
  refine' ⟨(continuous_ofReal.mul (Complex.continuous_exp.comp _)).aestronglyMeasurable, _⟩
  · exact continuous_const.mul (continuous_ofReal.pow 2)
  have := (integrable_mul_exp_neg_mul_sq hb).hasFiniteIntegral
  rw [← hasFiniteIntegral_norm_iff] at this ⊢
  convert this
  rw [norm_mul, norm_mul, norm_cexp_neg_mul_sq b, Complex.norm_eq_abs, abs_ofReal, Real.norm_eq_abs,
    norm_of_nonneg (exp_pos _).le]
#align integrable_mul_cexp_neg_mul_sq integrable_mul_cexp_neg_mul_sq

theorem integral_mul_cexp_neg_mul_sq {b : ℂ} (hb : 0 < b.re) :
    ∫ r : ℝ in Ioi 0, (r : ℂ) * cexp (-b * (r : ℂ) ^ 2) = (2 * b)⁻¹ := by
  have hb' : b ≠ 0 := by contrapose! hb; rw [hb, zero_re]
  have A : ∀ x : ℂ, HasDerivAt (fun x => -(2 * b)⁻¹ * cexp (-b * x ^ 2))
    (x * cexp (-b * x ^ 2)) x := by
    intro x
    convert ((hasDerivAt_pow 2 x).const_mul (-b)).cexp.const_mul (-(2 * b)⁻¹) using 1
    field_simp [hb']
    ring
  have B : Tendsto (fun y : ℝ ↦ -(2 * b)⁻¹ * cexp (-b * (y : ℂ) ^ 2))
    atTop (𝓝 (-(2 * b)⁻¹ * 0)) := by
    refine' Tendsto.const_mul _ (tendsto_zero_iff_norm_tendsto_zero.mpr _)
    simp_rw [norm_cexp_neg_mul_sq b]
    exact tendsto_exp_atBot.comp (Tendsto.neg_const_mul_atTop (neg_lt_zero.2 hb)
        (tendsto_pow_atTop two_ne_zero))
  convert integral_Ioi_of_hasDerivAt_of_tendsto' (fun x _ => (A ↑x).comp_ofReal)
    (integrable_mul_cexp_neg_mul_sq hb).integrableOn B using 1
  simp only [mul_zero, ofReal_zero, zero_pow, Ne.def, bit0_eq_zero, Nat.one_ne_zero,
    not_false_iff, Complex.exp_zero, mul_one, sub_neg_eq_add, zero_add]
#align integral_mul_cexp_neg_mul_sq integral_mul_cexp_neg_mul_sq

/-- The *square* of the Gaussian integral `∫ x:ℝ, exp (-b * x^2)` is equal to `π / b`. -/
theorem integral_gaussian_sq_complex {b : ℂ} (hb : 0 < b.re) :
    (∫ x : ℝ, cexp (-b * (x : ℂ) ^ 2)) ^ 2 = π / b := by
  /- We compute `(∫ exp (-b x^2))^2` as an integral over `ℝ^2`, and then make a polar change
  of coordinates. We are left with `∫ r * exp (-b r^2)`, which has been computed in
  `integral_mul_cexp_neg_mul_sq` using the fact that this function has an obvious primitive. -/
  calc
    (∫ x : ℝ, cexp (-b * (x : ℂ) ^ 2)) ^ 2 =
        ∫ p : ℝ × ℝ, cexp (-b * (p.1 : ℂ) ^ 2) * cexp (-b * (p.2 : ℂ) ^ 2) :=
      by rw [pow_two, ← integral_prod_mul]; rfl
    _ = ∫ p : ℝ × ℝ, cexp (-b * ((p.1 : ℂ)^ 2 + (p.2 : ℂ) ^ 2)) := by
      congr
      ext1 p
      rw [← Complex.exp_add, mul_add]
    _ = ∫ p in polarCoord.target, p.1 •
        cexp (-b * ((p.1 * Complex.cos p.2) ^ 2 + (p.1 * Complex.sin p.2) ^ 2)) := by
      rw [← integral_comp_polarCoord_symm]
      simp only [polarCoord_symm_apply, ofReal_mul, ofReal_cos, ofReal_sin]
    _ = (∫ r in Ioi (0 : ℝ), r * cexp (-b * (r : ℂ) ^ 2)) * ∫ θ in Ioo (-π) π, 1 := by
      rw [← set_integral_prod_mul]
      congr with p : 1
      rw [mul_one]
      congr
      conv_rhs => rw [← one_mul ((p.1 : ℂ) ^ 2), ← sin_sq_add_cos_sq (p.2 : ℂ)]
      ring
    _ = ↑π / b := by
      have : 0 ≤ π + π := by linarith [Real.pi_pos]
      simp only [integral_const, Measure.restrict_apply', measurableSet_Ioo, univ_inter, volume_Ioo,
        sub_neg_eq_add, ENNReal.toReal_ofReal, this]
      rw [← two_mul, real_smul, mul_one, ofReal_mul, ofReal_ofNat, integral_mul_cexp_neg_mul_sq hb]
      field_simp [(by contrapose! hb; rw [hb, zero_re] : b ≠ 0)]
      ring
#align integral_gaussian_sq_complex integral_gaussian_sq_complex

theorem integral_gaussian (b : ℝ) : ∫ x : ℝ, exp (-b * x ^ 2) = sqrt (π / b) := by
  -- First we deal with the crazy case where `b ≤ 0`: then both sides vanish.
  rcases le_or_lt b 0 with (hb | hb)
  · rw [integral_undef, sqrt_eq_zero_of_nonpos]
    · exact div_nonpos_of_nonneg_of_nonpos pi_pos.le hb
    · simpa only [not_lt, integrable_exp_neg_mul_sq_iff] using hb
  -- Assume now `b > 0`. Then both sides are non-negative and their squares agree.
  refine' (sq_eq_sq _ (sqrt_nonneg _)).1 _
  · exact integral_nonneg fun x => (exp_pos _).le
  rw [← ofReal_inj, ofReal_pow, ← coe_algebraMap, IsROrC.algebraMap_eq_ofReal, ← integral_ofReal,
    sq_sqrt (div_pos pi_pos hb).le, ← IsROrC.algebraMap_eq_ofReal, coe_algebraMap, ofReal_div]
  convert integral_gaussian_sq_complex (by rwa [ofReal_re] : 0 < (b : ℂ).re) with _ x
  rw [ofReal_exp, ofReal_mul, ofReal_pow, ofReal_neg]
#align integral_gaussian integral_gaussian

theorem continuousAt_gaussian_integral (b : ℂ) (hb : 0 < re b) :
    ContinuousAt (fun c : ℂ => ∫ x : ℝ, cexp (-c * (x : ℂ) ^ 2)) b := by
  let f : ℂ → ℝ → ℂ := fun (c : ℂ) (x : ℝ) => cexp (-c * (x : ℂ) ^ 2)
  obtain ⟨d, hd, hd'⟩ := exists_between hb
  have f_meas : ∀ c : ℂ, AEStronglyMeasurable (f c) volume := fun c => by
    apply Continuous.aestronglyMeasurable
    exact Complex.continuous_exp.comp (continuous_const.mul (continuous_ofReal.pow 2))
  have f_cts : ∀ x : ℝ, ContinuousAt (fun c => f c x) b := fun x =>
    (Complex.continuous_exp.comp (continuous_id'.neg.mul continuous_const)).continuousAt
  have f_le_bd : ∀ᶠ c : ℂ in 𝓝 b, ∀ᵐ x : ℝ, ‖f c x‖ ≤ exp (-d * x ^ 2) := by
    refine' eventually_of_mem ((continuous_re.isOpen_preimage _ isOpen_Ioi).mem_nhds hd') _
    refine' fun c hc => ae_of_all _ fun x => _
    rw [norm_cexp_neg_mul_sq]
    gcongr
    exact le_of_lt hc
  exact
    continuousAt_of_dominated (eventually_of_forall f_meas) f_le_bd (integrable_exp_neg_mul_sq hd)
      (ae_of_all _ f_cts)
#align continuous_at_gaussian_integral continuousAt_gaussian_integral

theorem integral_gaussian_complex {b : ℂ} (hb : 0 < re b) :
    ∫ x : ℝ, cexp (-b * (x : ℂ) ^ 2) = (π / b) ^ (1 / 2 : ℂ) := by
  have nv : ∀ {b : ℂ}, 0 < re b → b ≠ 0 := by intro b hb; contrapose! hb; rw [hb]; simp
  apply
    (convex_halfspace_re_gt 0).isPreconnected.eq_of_sq_eq ?_ ?_ (fun c hc => ?_) (fun {c} hc => ?_)
      (by simp : 0 < re (1 : ℂ)) ?_ hb
  · -- integral is continuous
    exact ContinuousAt.continuousOn continuousAt_gaussian_integral
  · -- `(π / b) ^ (1 / 2 : ℂ)` is continuous
    refine'
      ContinuousAt.continuousOn fun b hb =>
        (continuousAt_cpow_const (Or.inl _)).comp (continuousAt_const.div continuousAt_id (nv hb))
    rw [div_re, ofReal_im, ofReal_re, zero_mul, zero_div, add_zero]
    exact div_pos (mul_pos pi_pos hb) (normSq_pos.mpr (nv hb))
  · -- equality at 1
    have : ∀ x : ℝ, cexp (-(1 : ℂ) * (x : ℂ) ^ 2) = exp (-(1 : ℝ) * x ^ 2) := by
      intro x
      simp only [ofReal_exp, neg_mul, one_mul, ofReal_neg, ofReal_pow]
    simp_rw [this, ← coe_algebraMap, IsROrC.algebraMap_eq_ofReal, integral_ofReal,
      ← IsROrC.algebraMap_eq_ofReal, coe_algebraMap]
    conv_rhs =>
      congr
      · rw [← ofReal_one, ← ofReal_div]
      · rw [← ofReal_one, ← ofReal_ofNat, ← ofReal_div]
    rw [← ofReal_cpow, ofReal_inj]
    convert integral_gaussian (1 : ℝ) using 1
    · rw [sqrt_eq_rpow]
    · rw [div_one]; exact pi_pos.le
  · -- squares of both sides agree
    dsimp only [Pi.pow_apply]
    rw [integral_gaussian_sq_complex hc, sq]
    conv_lhs => rw [← cpow_one (↑π / c)]
    rw [← cpow_add _ _ (div_ne_zero (ofReal_ne_zero.mpr pi_ne_zero) (nv hc))]
    norm_num
  · -- RHS doesn't vanish
    rw [Ne.def, cpow_eq_zero_iff, not_and_or]
    exact Or.inl (div_ne_zero (ofReal_ne_zero.mpr pi_ne_zero) (nv hc))
#align integral_gaussian_complex integral_gaussian_complex

-- The Gaussian integral on the half-line, `∫ x in Ioi 0, exp (-b * x^2)`, for complex `b`.
theorem integral_gaussian_complex_Ioi {b : ℂ} (hb : 0 < re b) :
    ∫ x : ℝ in Ioi 0, cexp (-b * (x : ℂ) ^ 2) = (π / b) ^ (1 / 2 : ℂ) / 2 := by
  have full_integral := integral_gaussian_complex hb
  have : MeasurableSet (Ioi (0 : ℝ)) := measurableSet_Ioi
  rw [← integral_add_compl this (integrable_cexp_neg_mul_sq hb), compl_Ioi] at full_integral
  suffices ∫ x : ℝ in Iic 0, cexp (-b * (x : ℂ) ^ 2) = ∫ x : ℝ in Ioi 0, cexp (-b * (x : ℂ) ^ 2) by
    rw [this, ← mul_two] at full_integral
    rwa [eq_div_iff]; exact two_ne_zero
  have : ∀ c : ℝ, ∫ x in (0 : ℝ)..c, cexp (-b * (x : ℂ) ^ 2) =
      ∫ x in -c..0, cexp (-b * (x : ℂ) ^ 2) := by
    intro c
    have := intervalIntegral.integral_comp_sub_left (a := 0) (b := c)
      (fun x => cexp (-b * (x : ℂ) ^ 2)) 0
    simpa [zero_sub, neg_sq, neg_zero] using this
  have t1 :=
    intervalIntegral_tendsto_integral_Ioi 0 (integrable_cexp_neg_mul_sq hb).integrableOn tendsto_id
  have t2 :
    Tendsto (fun c : ℝ => ∫ x : ℝ in (0 : ℝ)..c, cexp (-b * (x : ℂ) ^ 2)) atTop
      (𝓝 (∫ x : ℝ in Iic 0, cexp (-b * (x : ℂ) ^ 2))) := by
    simp_rw [this]
    refine' intervalIntegral_tendsto_integral_Iic _ _ tendsto_neg_atTop_atBot
    apply (integrable_cexp_neg_mul_sq hb).integrableOn
  exact tendsto_nhds_unique t2 t1
#align integral_gaussian_complex_Ioi integral_gaussian_complex_Ioi

-- The Gaussian integral on the half-line, `∫ x in Ioi 0, exp (-b * x^2)`, for real `b`.
theorem integral_gaussian_Ioi (b : ℝ) :
    ∫ x in Ioi (0 : ℝ), exp (-b * x ^ 2) = sqrt (π / b) / 2 := by
  rcases le_or_lt b 0 with (hb | hb)
  · rw [integral_undef, sqrt_eq_zero_of_nonpos, zero_div]
    exact div_nonpos_of_nonneg_of_nonpos pi_pos.le hb
    rwa [← IntegrableOn, integrableOn_Ioi_exp_neg_mul_sq_iff, not_lt]
  rw [← IsROrC.ofReal_inj (K := ℂ), ← integral_ofReal, ← IsROrC.algebraMap_eq_ofReal,
    coe_algebraMap]
  convert integral_gaussian_complex_Ioi (by rwa [ofReal_re] : 0 < (b : ℂ).re)
  · simp
  · rw [sqrt_eq_rpow, ← ofReal_div, ofReal_div, ofReal_cpow]
    norm_num
    exact (div_pos pi_pos hb).le
#align integral_gaussian_Ioi integral_gaussian_Ioi

/-- The special-value formula `Γ(1/2) = √π`, which is equivalent to the Gaussian integral. -/
theorem Real.Gamma_one_half_eq : Real.Gamma (1 / 2) = sqrt π := by
  rw [Gamma_eq_integral one_half_pos, ← integral_comp_rpow_Ioi_of_pos zero_lt_two]
  convert congr_arg (fun x : ℝ => 2 * x) (integral_gaussian_Ioi 1) using 1
  · rw [← integral_mul_left]
    refine' set_integral_congr measurableSet_Ioi fun x hx => _
    dsimp only
    have : (x ^ (2 : ℝ)) ^ (1 / (2 : ℝ) - 1) = x⁻¹ := by
      rw [← rpow_mul (le_of_lt hx)]
      norm_num
      rw [rpow_neg (le_of_lt hx), rpow_one]
    rw [smul_eq_mul, this]
    field_simp [(ne_of_lt (show 0 < x from hx)).symm]
    norm_num; ring
  · rw [div_one, ← mul_div_assoc, mul_comm, mul_div_cancel _ (two_ne_zero' ℝ)]
set_option linter.uppercaseLean3 false in
#align real.Gamma_one_half_eq Real.Gamma_one_half_eq

/-- The special-value formula `Γ(1/2) = √π`, which is equivalent to the Gaussian integral. -/
theorem Complex.Gamma_one_half_eq : Complex.Gamma (1 / 2) = (π : ℂ) ^ (1 / 2 : ℂ) := by
  convert congr_arg ((↑) : ℝ → ℂ) Real.Gamma_one_half_eq
  · simpa only [one_div, ofReal_inv, ofReal_ofNat] using Gamma_ofReal (1 / 2)
  · rw [sqrt_eq_rpow, ofReal_cpow pi_pos.le, ofReal_div, ofReal_ofNat, ofReal_one]
set_option linter.uppercaseLean3 false in
#align complex.Gamma_one_half_eq Complex.Gamma_one_half_eq

namespace GaussianFourier

/-!
## Fourier integral of Gaussian functions
-/

open intervalIntegral

open scoped Real

variable {b : ℂ}

/-- The integral of the Gaussian function over the vertical edges of a rectangle
with vertices at `(±T, 0)` and `(±T, c)`.  -/
def verticalIntegral (b : ℂ) (c T : ℝ) : ℂ :=
  ∫ y : ℝ in (0 : ℝ)..c, I * (cexp (-b * (T + y * I) ^ 2) - cexp (-b * (T - y * I) ^ 2))
#align gaussian_fourier.vertical_integral GaussianFourier.verticalIntegral

/-- Explicit formula for the norm of the Gaussian function along the vertical
edges. -/
theorem norm_cexp_neg_mul_sq_add_mul_I (b : ℂ) (c T : ℝ) :
    ‖cexp (-b * (T + c * I) ^ 2)‖ = exp (-(b.re * T ^ 2 - 2 * b.im * c * T - b.re * c ^ 2)) := by
  rw [Complex.norm_eq_abs, Complex.abs_exp, neg_mul, neg_re, ← re_add_im b]
  simp only [sq, re_add_im, mul_re, mul_im, add_re, add_im, ofReal_re, ofReal_im, I_re, I_im]
  ring_nf
set_option linter.uppercaseLean3 false in
#align gaussian_fourier.norm_cexp_neg_mul_sq_add_mul_I GaussianFourier.norm_cexp_neg_mul_sq_add_mul_I

theorem norm_cexp_neg_mul_sq_add_mul_I' (hb : b.re ≠ 0) (c T : ℝ) :
    ‖cexp (-b * (T + c * I) ^ 2)‖ =
      exp (-(b.re * (T - b.im * c / b.re) ^ 2 - c ^ 2 * (b.im ^ 2 / b.re + b.re))) := by
  have :
    b.re * T ^ 2 - 2 * b.im * c * T - b.re * c ^ 2 =
      b.re * (T - b.im * c / b.re) ^ 2 - c ^ 2 * (b.im ^ 2 / b.re + b.re) :=
    by field_simp; ring
  rw [norm_cexp_neg_mul_sq_add_mul_I, this]
set_option linter.uppercaseLean3 false in
#align gaussian_fourier.norm_cexp_neg_mul_sq_add_mul_I' GaussianFourier.norm_cexp_neg_mul_sq_add_mul_I'

theorem verticalIntegral_norm_le (hb : 0 < b.re) (c : ℝ) {T : ℝ} (hT : 0 ≤ T) :
    ‖verticalIntegral b c T‖ ≤
      (2 : ℝ) * |c| * exp (-(b.re * T ^ 2 - (2 : ℝ) * |b.im| * |c| * T - b.re * c ^ 2)) := by
  -- first get uniform bound for integrand
  have vert_norm_bound :
    ∀ {T : ℝ},
      0 ≤ T →
        ∀ {c y : ℝ},
          |y| ≤ |c| →
            ‖cexp (-b * (T + y * I) ^ 2)‖ ≤
              exp (-(b.re * T ^ 2 - (2 : ℝ) * |b.im| * |c| * T - b.re * c ^ 2)) := by
    intro T hT c y hy
    rw [norm_cexp_neg_mul_sq_add_mul_I b]
    gcongr exp (- (_ - ?_ * _ - _ * ?_))
    · (conv_lhs => rw [mul_assoc]); (conv_rhs => rw [mul_assoc])
      gcongr _ * ?_
      refine' (le_abs_self _).trans _
      rw [abs_mul]
      gcongr
    · rwa [sq_le_sq]
  -- now main proof
  refine' (intervalIntegral.norm_integral_le_of_norm_le_const _).trans _
  pick_goal 3
  · rw [sub_zero]
    conv_lhs => simp only [mul_comm _ |c|]
    conv_rhs =>
      conv =>
        congr
        rw [mul_comm]
      rw [mul_assoc]
  · intro y hy
    have absy : |y| ≤ |c| := by
      rcases le_or_lt 0 c with (h | h)
      · rw [uIoc_of_le h] at hy
        rw [abs_of_nonneg h, abs_of_pos hy.1]
        exact hy.2
      · rw [uIoc_of_lt h] at hy
        rw [abs_of_neg h, abs_of_nonpos hy.2, neg_le_neg_iff]
        exact hy.1.le
    rw [norm_mul, Complex.norm_eq_abs, abs_I, one_mul, two_mul]
    refine' (norm_sub_le _ _).trans (add_le_add (vert_norm_bound hT absy) _)
    rw [← abs_neg y] at absy
    simpa only [neg_mul, ofReal_neg] using vert_norm_bound hT absy
#align gaussian_fourier.vertical_integral_norm_le GaussianFourier.verticalIntegral_norm_le

theorem tendsto_verticalIntegral (hb : 0 < b.re) (c : ℝ) :
    Tendsto (verticalIntegral b c) atTop (𝓝 0) := by
  -- complete proof using squeeze theorem:
  rw [tendsto_zero_iff_norm_tendsto_zero]
  refine'
    tendsto_of_tendsto_of_tendsto_of_le_of_le' tendsto_const_nhds _
      (eventually_of_forall fun _ => norm_nonneg _)
      ((eventually_ge_atTop (0 : ℝ)).mp
        (eventually_of_forall fun T hT => verticalIntegral_norm_le hb c hT))
  rw [(by ring : 0 = 2 * |c| * 0)]
  refine' (tendsto_exp_atBot.comp (tendsto_neg_atTop_atBot.comp _)).const_mul _
  apply tendsto_atTop_add_const_right
  simp_rw [sq, ← mul_assoc, ← sub_mul]
  refine' Tendsto.atTop_mul_atTop (tendsto_atTop_add_const_right _ _ _) tendsto_id
  exact (tendsto_const_mul_atTop_of_pos hb).mpr tendsto_id
#align gaussian_fourier.tendsto_vertical_integral GaussianFourier.tendsto_verticalIntegral

theorem integrable_cexp_neg_mul_sq_add_real_mul_I (hb : 0 < b.re) (c : ℝ) :
    Integrable fun x : ℝ => cexp (-b * (x + c * I) ^ 2) := by
  refine'
    ⟨(Complex.continuous_exp.comp
          (continuous_const.mul
            ((continuous_ofReal.add continuous_const).pow 2))).aestronglyMeasurable,
      _⟩
  rw [← hasFiniteIntegral_norm_iff]
  simp_rw [norm_cexp_neg_mul_sq_add_mul_I' hb.ne', neg_sub _ (c ^ 2 * _),
    sub_eq_add_neg _ (b.re * _), Real.exp_add]
  suffices Integrable fun x : ℝ => exp (-(b.re * x ^ 2)) by
    exact (Integrable.comp_sub_right this (b.im * c / b.re)).hasFiniteIntegral.const_mul _
  simp_rw [← neg_mul]
  apply integrable_exp_neg_mul_sq hb
set_option linter.uppercaseLean3 false in
#align gaussian_fourier.integrable_cexp_neg_mul_sq_add_real_mul_I GaussianFourier.integrable_cexp_neg_mul_sq_add_real_mul_I

theorem integral_cexp_neg_mul_sq_add_real_mul_I (hb : 0 < b.re) (c : ℝ) :
    ∫ x : ℝ, cexp (-b * (x + c * I) ^ 2) = (π / b) ^ (1 / 2 : ℂ) := by
  refine'
    tendsto_nhds_unique
      (intervalIntegral_tendsto_integral (integrable_cexp_neg_mul_sq_add_real_mul_I hb c)
        tendsto_neg_atTop_atBot tendsto_id)
      _
  set I₁ := fun T => ∫ x : ℝ in -T..T, cexp (-b * (x + c * I) ^ 2) with HI₁
  let I₂ := fun T : ℝ => ∫ x : ℝ in -T..T, cexp (-b * (x : ℂ) ^ 2)
  let I₄ := fun T : ℝ => ∫ y : ℝ in (0 : ℝ)..c, cexp (-b * (T + y * I) ^ 2)
  let I₅ := fun T : ℝ => ∫ y : ℝ in (0 : ℝ)..c, cexp (-b * (-T + y * I) ^ 2)
  have C : ∀ T : ℝ, I₂ T - I₁ T + I * I₄ T - I * I₅ T = 0 := by
    intro T
    have :=
      integral_boundary_rect_eq_zero_of_differentiableOn (fun z => cexp (-b * z ^ 2)) (-T)
        (T + c * I)
        (by
          refine' Differentiable.differentiableOn (Differentiable.const_mul _ _).cexp
          exact differentiable_pow 2)
    simpa only [neg_im, ofReal_im, neg_zero, ofReal_zero, zero_mul, add_zero, neg_re,
      ofReal_re, add_re, mul_re, I_re, mul_zero, I_im, tsub_zero, add_im, mul_im,
      mul_one, zero_add, Algebra.id.smul_eq_mul, ofReal_neg] using this
  simp_rw [id.def, ← HI₁]
  have : I₁ = fun T : ℝ => I₂ T + verticalIntegral b c T := by
    ext1 T
    specialize C T
    rw [sub_eq_zero] at C
    unfold verticalIntegral
    rw [integral_const_mul, intervalIntegral.integral_sub]
    · simp_rw [(fun a b => by rw [sq]; ring_nf : ∀ a b : ℂ, (a - b * I) ^ 2 = (-a + b * I) ^ 2)]
      change I₁ T = I₂ T + I * (I₄ T - I₅ T)
      rw [mul_sub, ← C]
      abel
    all_goals apply Continuous.intervalIntegrable; continuity
  rw [this, ← add_zero ((π / b : ℂ) ^ (1 / 2 : ℂ)), ← integral_gaussian_complex hb]
  refine' Tendsto.add _ (tendsto_verticalIntegral hb c)
  exact
    intervalIntegral_tendsto_integral (integrable_cexp_neg_mul_sq hb) tendsto_neg_atTop_atBot
      tendsto_id
set_option linter.uppercaseLean3 false in
#align gaussian_fourier.integral_cexp_neg_mul_sq_add_real_mul_I GaussianFourier.integral_cexp_neg_mul_sq_add_real_mul_I

theorem _root_.integral_cexp_quadratic (hb : b.re < 0) (c d : ℂ) :
    ∫ x : ℝ, cexp (b * x ^ 2 + c * x + d) = (π / -b) ^ (1 / 2 : ℂ) * cexp (d - c^2 / (4 * b)) := by
  have hb' : b ≠ 0 := by contrapose! hb; rw [hb, zero_re]
  have h (x : ℝ) : cexp (b * x ^ 2 + c * x + d) =
      cexp (- -b * (x + c / (2 * b)) ^ 2) * cexp (d - c ^ 2 / (4 * b)) := by
    simp_rw [← Complex.exp_add]
    congr 1
    field_simp
    ring_nf
  simp_rw [h, integral_mul_right]
  rw [← re_add_im (c / (2 * b))]
  simp_rw [← add_assoc, ← ofReal_add]
  rw [integral_add_right_eq_self fun a : ℝ ↦ cexp (- -b * (↑a + ↑(c / (2 * b)).im * I) ^ 2),
    integral_cexp_neg_mul_sq_add_real_mul_I ((neg_re b).symm ▸ (neg_pos.mpr hb))]

lemma _root_.integrable_cexp_quadratic' (hb : b.re < 0) (c d : ℂ) :
    Integrable (fun (x : ℝ) ↦ cexp (b * x ^ 2 + c * x + d)) := by
  have hb' : b ≠ 0 := by contrapose! hb; rw [hb, zero_re]
  by_contra H
  simpa [hb', pi_ne_zero, Complex.exp_ne_zero, integral_undef H]
    using integral_cexp_quadratic hb c d

lemma _root_.integrable_cexp_quadratic (hb : 0 < b.re) (c d : ℂ) :
    Integrable (fun (x : ℝ) ↦ cexp (-b * x ^ 2 + c * x + d)) := by
  have : (-b).re < 0 := by simpa using hb
  exact integrable_cexp_quadratic' this c d

theorem _root_.fourierIntegral_gaussian (hb : 0 < b.re) (t : ℂ) :
    ∫ x : ℝ, cexp (I * t * x) * cexp (-b * x ^ 2) =
    (π / b) ^ (1 / 2 : ℂ) * cexp (-t ^ 2 / (4 * b)) := by
  conv => enter [1, 2, x]; rw [← Complex.exp_add, add_comm, ← add_zero (-b * x ^ 2 + I * t * x)]
  rw [integral_cexp_quadratic (show (-b).re < 0 by rwa [neg_re, neg_lt_zero]), neg_neg, zero_sub,
    mul_neg, div_neg, neg_neg, mul_pow, I_sq, neg_one_mul, mul_comm]
#align fourier_transform_gaussian fourierIntegral_gaussian
<<<<<<< HEAD

@[deprecated] alias _root_.fourier_transform_gaussian :=
  fourierIntegral_gaussian -- deprecated on 2024-02-21

=======

@[deprecated] alias _root_.fourier_transform_gaussian :=
  fourierIntegral_gaussian -- deprecated on 2024-02-21

>>>>>>> b74ece72
theorem _root_.fourierIntegral_gaussian_pi' (hb : 0 < b.re) (c : ℂ) :
    (𝓕 fun x : ℝ => cexp (-π * b * x ^ 2 + 2 * π * c * x)) = fun t : ℝ =>
    1 / b ^ (1 / 2 : ℂ) * cexp (-π / b * (t + I * c) ^ 2) := by
  haveI : b ≠ 0 := by contrapose! hb; rw [hb, zero_re]
  have h : (-↑π * b).re < 0 := by
    simpa only [neg_mul, neg_re, re_ofReal_mul, neg_lt_zero] using mul_pos pi_pos hb
  ext1 t
  simp_rw [fourierIntegral_real_eq_integral_exp_smul, smul_eq_mul, ← Complex.exp_add, ← add_assoc]
  have (x : ℝ) : ↑(-2 * π * x * t) * I + -π * b * x ^ 2 + 2 * π * c * x =
    -π * b * x ^ 2 + (-2 * π * I * t + 2 * π * c) * x + 0 := by push_cast; ring
  simp_rw [this, integral_cexp_quadratic h, neg_mul, neg_neg]
  congr 2
  · rw [← div_div, div_self <| ofReal_ne_zero.mpr pi_ne_zero, one_div, inv_cpow, ← one_div]
    rw [Ne.def, arg_eq_pi_iff, not_and_or, not_lt]
    exact Or.inl hb.le
  · field_simp [ofReal_ne_zero.mpr pi_ne_zero]
    ring_nf
    simp only [I_sq]
    ring

@[deprecated] alias _root_.fourier_transform_gaussian_pi' :=
  _root_.fourierIntegral_gaussian_pi' -- deprecated on 2024-02-21

theorem _root_.fourierIntegral_gaussian_pi (hb : 0 < b.re) :
    (𝓕 fun (x : ℝ) ↦ cexp (-π * b * x ^ 2)) =
    fun t : ℝ ↦ 1 / b ^ (1 / 2 : ℂ) * cexp (-π / b * t ^ 2) := by
  simpa only [mul_zero, zero_mul, add_zero] using fourierIntegral_gaussian_pi' hb 0
#align fourier_transform_gaussian_pi fourierIntegral_gaussian_pi

@[deprecated] alias root_.fourier_transform_gaussian_pi :=
  _root_.fourierIntegral_gaussian_pi   -- deprecated on 2024-02-21

section InnerProductSpace

variable {V : Type*} [NormedAddCommGroup V] [InnerProductSpace ℝ V] [FiniteDimensional ℝ V]
  [MeasurableSpace V] [BorelSpace V]

open scoped BigOperators

<<<<<<< HEAD
theorem integrable_cexp_neg_mul_sum_add {ι : Type*} [Fintype ι] (hb : 0 < b.re) (c : ι → ℂ) :
    Integrable (fun (v : ι → ℝ) ↦ cexp (- b * ∑ i, (v i : ℂ) ^ 2 + ∑ i, c i * v i)) := by
  simp_rw [Finset.mul_sum, ← Finset.sum_add_distrib, Complex.exp_sum]
  apply Integrable.fintype_prod (f := fun i (v : ℝ) ↦ cexp (-b * v^2 + c i * v)) (fun i ↦ ?_)
  dsimp
  convert integrable_cexp_quadratic hb (c i) 0 using 3 with x
  simp only [add_zero]

theorem integrable_cexp_neg_mul_sq_norm_add_of_euclideanSpace
    (ι : Type*) [Fintype ι] (hb : 0 < b.re) (c : ℂ) (w : EuclideanSpace ℝ ι) :
=======
theorem integrable_cexp_neg_sum_mul_add {ι : Type*} [Fintype ι] {b : ι → ℂ}
    (hb : ∀ i, 0 < (b i).re) (c : ι → ℂ) :
    Integrable (fun (v : ι → ℝ) ↦ cexp (- ∑ i, b i * (v i : ℂ) ^ 2 + ∑ i, c i * v i)) := by
  simp_rw [← Finset.sum_neg_distrib, ← Finset.sum_add_distrib, Complex.exp_sum, ← neg_mul]
  apply Integrable.fintype_prod (f := fun i (v : ℝ) ↦ cexp (-b i * v^2 + c i * v)) (fun i ↦ ?_)
  convert integrable_cexp_quadratic (hb i) (c i) 0 using 3 with x
  simp only [add_zero]

theorem integrable_cexp_neg_mul_sum_add {ι : Type*} [Fintype ι] (hb : 0 < b.re) (c : ι → ℂ) :
    Integrable (fun (v : ι → ℝ) ↦ cexp (- b * ∑ i, (v i : ℂ) ^ 2 + ∑ i, c i * v i)) := by
  simp_rw [neg_mul, Finset.mul_sum]
  exact integrable_cexp_neg_sum_mul_add (fun _ ↦ hb) c

theorem integrable_cexp_neg_mul_sq_norm_add_of_euclideanSpace
    {ι : Type*} [Fintype ι] (hb : 0 < b.re) (c : ℂ) (w : EuclideanSpace ℝ ι) :
>>>>>>> b74ece72
    Integrable (fun (v : EuclideanSpace ℝ ι) ↦ cexp (- b * ‖v‖^2 + c * ⟪w, v⟫)) := by
  have := EuclideanSpace.volume_preserving_measurableEquiv ι
  rw [← MeasurePreserving.integrable_comp_emb this.symm (MeasurableEquiv.measurableEmbedding _)]
  simp only [neg_mul, Function.comp_def]
  convert integrable_cexp_neg_mul_sum_add hb (fun i ↦ c * w i) using 3 with v
  simp only [EuclideanSpace.measurableEquiv, MeasurableEquiv.symm_mk, MeasurableEquiv.coe_mk,
    EuclideanSpace.norm_eq, WithLp.equiv_symm_pi_apply, Real.norm_eq_abs, sq_abs, PiLp.inner_apply,
    IsROrC.inner_apply, conj_trivial, ofReal_sum, ofReal_mul, Finset.mul_sum, neg_mul,
    Finset.sum_neg_distrib, mul_assoc, add_left_inj, neg_inj]
  norm_cast
  rw [sq_sqrt]
  · simp [Finset.mul_sum]
  · exact Finset.sum_nonneg (fun i _hi ↦ by positivity)

/-- In a real inner product space, the complex exponential of minus the square of the norm plus
a scalar product is integrable. Useful when discussing the Fourier transform of a Gaussian. -/
theorem integrable_cexp_neg_mul_sq_norm_add (hb : 0 < b.re) (c : ℂ) (w : V) :
    Integrable (fun (v : V) ↦ cexp (-b * ‖v‖^2 + c * ⟪w, v⟫)) := by
  let e := (stdOrthonormalBasis ℝ V).repr.symm
  rw [← e.measurePreserving.integrable_comp_emb e.toHomeomorph.measurableEmbedding]
  convert integrable_cexp_neg_mul_sq_norm_add_of_euclideanSpace
<<<<<<< HEAD
    (Fin (FiniteDimensional.finrank ℝ V)) hb c (e.symm w) with v
=======
    hb c (e.symm w) with v
>>>>>>> b74ece72
  simp only [neg_mul, Function.comp_apply, LinearIsometryEquiv.norm_map,
    LinearIsometryEquiv.symm_symm, conj_trivial, ofReal_sum,
    ofReal_mul, LinearIsometryEquiv.inner_map_eq_flip]

<<<<<<< HEAD
theorem integral_cexp_neg_mul_sum_add (ι : Type*) [Fintype ι] (hb : 0 < b.re) (c : ι → ℂ) :
    ∫ v : ι → ℝ, cexp (- b * ∑ i, (v i : ℂ) ^ 2 + ∑ i, c i * v i)
      = (π / b) ^ (Fintype.card ι / 2 : ℂ) * cexp ((∑ i, (c i) ^ 2) / (4 * b)) := by
  simp_rw [Finset.mul_sum, ← Finset.sum_add_distrib, Complex.exp_sum]
  rw [integral_fintype_prod_eq_prod (f := fun i (v : ℝ) ↦ cexp (-b * v ^ 2 + c i * v))]
  have I i : ∫ (x : ℝ), cexp (-b * x ^ 2 + c i * x)
      = (π / b) ^ (1 / 2 : ℂ) * cexp ((c i)^2 / (4 * b)) := by
    have : (-b).re < 0 := by simpa using hb
    convert integral_cexp_quadratic this (c i) 0 using 3 <;> simp [div_neg]
  simp_rw [I]
  simp only [one_div, Finset.prod_mul_distrib, Finset.prod_const, ← Complex.exp_sum, Fintype.card,
    ← cpow_nat_mul, Finset.sum_div]
=======
theorem integral_cexp_neg_sum_mul_add {ι : Type*} [Fintype ι] {b : ι → ℂ}
    (hb : ∀ i, 0 < (b i).re) (c : ι → ℂ) :
    ∫ v : ι → ℝ, cexp (- ∑ i, b i * (v i : ℂ) ^ 2 + ∑ i, c i * v i)
      = ∏ i, (π / b i) ^ (1 / 2 : ℂ) * cexp (c i ^ 2 / (4 * b i)) := by
  simp_rw [← Finset.sum_neg_distrib, ← Finset.sum_add_distrib, Complex.exp_sum, ← neg_mul]
  rw [integral_fintype_prod_eq_prod (f := fun i (v : ℝ) ↦ cexp (-b i * v ^ 2 + c i * v))]
  congr with i
  have : (-b i).re < 0 := by simpa using hb i
  convert integral_cexp_quadratic this (c i) 0 using 1 <;> simp [div_neg]

theorem integral_cexp_neg_mul_sum_add {ι : Type*} [Fintype ι] (hb : 0 < b.re) (c : ι → ℂ) :
    ∫ v : ι → ℝ, cexp (- b * ∑ i, (v i : ℂ) ^ 2 + ∑ i, c i * v i)
      = (π / b) ^ (Fintype.card ι / 2 : ℂ) * cexp ((∑ i, c i ^ 2) / (4 * b)) := by
  simp_rw [neg_mul, Finset.mul_sum, integral_cexp_neg_sum_mul_add (fun _ ↦ hb) c]
  simp only [one_div, Finset.prod_mul_distrib, Finset.prod_const, ← cpow_nat_mul, ← Complex.exp_sum,
    Fintype.card, Finset.sum_div]
>>>>>>> b74ece72
  rfl

theorem integral_cexp_neg_mul_sq_norm_add_of_euclideanSpace
    {ι : Type*} [Fintype ι] (hb : 0 < b.re) (c : ℂ) (w : EuclideanSpace ℝ ι) :
    ∫ v : EuclideanSpace ℝ ι, cexp (- b * ‖v‖^2 + c * ⟪w, v⟫) =
      (π / b) ^ (Fintype.card ι / 2 : ℂ) * cexp (c ^ 2 * ‖w‖^2 / (4 * b)) := by
  have := (EuclideanSpace.volume_preserving_measurableEquiv ι).symm
  rw [← this.integral_comp (MeasurableEquiv.measurableEmbedding _)]
  simp only [neg_mul, Function.comp_def]
<<<<<<< HEAD
  convert integral_cexp_neg_mul_sum_add ι hb (fun i ↦ c * w i) using 5 with _x y
=======
  convert integral_cexp_neg_mul_sum_add hb (fun i ↦ c * w i) using 5 with _x y
>>>>>>> b74ece72
  · simp only [EuclideanSpace.measurableEquiv, MeasurableEquiv.symm_mk, MeasurableEquiv.coe_mk,
      EuclideanSpace.norm_eq, WithLp.equiv_symm_pi_apply, Real.norm_eq_abs, sq_abs, neg_mul,
      neg_inj, mul_eq_mul_left_iff]
    norm_cast
    left
    rw [sq_sqrt]
    exact Finset.sum_nonneg (fun i _hi ↦ by positivity)
  · simp [PiLp.inner_apply, EuclideanSpace.measurableEquiv, Finset.mul_sum, mul_assoc]
  · simp only [EuclideanSpace.norm_eq, Real.norm_eq_abs, sq_abs, mul_pow, ← Finset.mul_sum]
    congr
    norm_cast
    rw [sq_sqrt]
    exact Finset.sum_nonneg (fun i _hi ↦ by positivity)

theorem integral_cexp_neg_mul_sq_norm_add
    (hb : 0 < b.re) (c : ℂ) (w : V) :
    ∫ v : V, cexp (- b * ‖v‖^2 + c * ⟪w, v⟫) =
      (π / b) ^ (FiniteDimensional.finrank ℝ V / 2 : ℂ) * cexp (c ^ 2 * ‖w‖^2 / (4 * b)) := by
  let e := (stdOrthonormalBasis ℝ V).repr.symm
  rw [← e.measurePreserving.integral_comp e.toHomeomorph.measurableEmbedding]
  convert integral_cexp_neg_mul_sq_norm_add_of_euclideanSpace
    hb c (e.symm w) <;> simp [LinearIsometryEquiv.inner_map_eq_flip]

theorem integral_cexp_neg_mul_sq_norm (hb : 0 < b.re) :
    ∫ v : V, cexp (- b * ‖v‖^2) = (π / b) ^ (FiniteDimensional.finrank ℝ V / 2 : ℂ) := by
  simpa using integral_cexp_neg_mul_sq_norm_add hb 0 (0 : V)

theorem integral_rexp_neg_mul_sq_norm {b : ℝ} (hb : 0 < b) :
    ∫ v : V, rexp (- b * ‖v‖^2) = (π / b) ^ (FiniteDimensional.finrank ℝ V / 2 : ℝ) := by
  rw [← ofReal_inj]
  convert integral_cexp_neg_mul_sq_norm (show 0 < (b : ℂ).re from hb) (V := V)
  · change ofRealLI (∫ (v : V), rexp (-b * ‖v‖ ^ 2)) = ∫ (v : V), cexp (-↑b * ↑‖v‖ ^ 2)
    rw [← ofRealLI.integral_comp_comm]
    simp [ofRealLI]
  · rw [← ofReal_div, ofReal_cpow (by positivity)]
    simp

theorem _root_.fourierIntegral_gaussian_innerProductSpace' (hb : 0 < b.re) (x w : V) :
    𝓕 (fun v ↦ cexp (- b * ‖v‖^2 + 2 * π * Complex.I * ⟪x, v⟫)) w =
      (π / b) ^ (FiniteDimensional.finrank ℝ V / 2 : ℂ) * cexp (-π ^ 2 * ‖x - w‖ ^ 2 / b) := by
  simp only [neg_mul, fourierIntegral_eq', ofReal_neg, ofReal_mul, ofReal_ofNat,
    smul_eq_mul, ← Complex.exp_add, real_inner_comm w]
  convert integral_cexp_neg_mul_sq_norm_add hb (2 * π * Complex.I) (x - w) using 3 with v
  · congr 1
    simp [inner_sub_left]
    ring
  · have : b ≠ 0 := by contrapose! hb; rw [hb, zero_re]
    field_simp [mul_pow]
    ring

theorem _root_.fourierIntegral_gaussian_innerProductSpace (hb : 0 < b.re) (w : V) :
    𝓕 (fun v ↦ cexp (- b * ‖v‖^2)) w =
      (π / b) ^ (FiniteDimensional.finrank ℝ V / 2 : ℂ) * cexp (-π ^ 2 * ‖w‖^2 / b) := by
  simpa using fourierIntegral_gaussian_innerProductSpace' hb 0 w

end InnerProductSpace

end GaussianFourier

section GaussianPoisson

/-! ## Poisson summation applied to the Gaussian -/

variable {E : Type*} [NormedAddCommGroup E]

/-! First we show that Gaussian-type functions have rapid decay along `cocompact ℝ`. -/

lemma rexp_neg_quadratic_isLittleO_rpow_atTop {a : ℝ} (ha : a < 0) (b s : ℝ) :
    (fun x ↦ rexp (a * x ^ 2 + b * x)) =o[atTop] (· ^ s) := by
  suffices (fun x ↦ rexp (a * x ^ 2 + b * x)) =o[atTop] (fun x ↦ rexp (-x)) by
    refine this.trans ?_
    simpa only [neg_one_mul] using isLittleO_exp_neg_mul_rpow_atTop zero_lt_one s
  rw [isLittleO_exp_comp_exp_comp]
  have : (fun x ↦ -x - (a * x ^ 2 + b * x)) = fun x ↦ x * (-a * x - (b + 1)) := by
    ext1 x; ring_nf
  rw [this]
  exact tendsto_id.atTop_mul_atTop <|
    Filter.tendsto_atTop_add_const_right _ _ <| tendsto_id.const_mul_atTop (neg_pos.mpr ha)

lemma cexp_neg_quadratic_isLittleO_rpow_atTop {a : ℂ} (ha : a.re < 0) (b : ℂ) (s : ℝ) :
    (fun x : ℝ ↦ cexp (a * x ^ 2 + b * x)) =o[atTop] (· ^ s) := by
  apply Asymptotics.IsLittleO.of_norm_left
  convert rexp_neg_quadratic_isLittleO_rpow_atTop ha b.re s with x
  simp_rw [Complex.norm_eq_abs, Complex.abs_exp, add_re, ← ofReal_pow, mul_comm (_ : ℂ) ↑(_ : ℝ),
      re_ofReal_mul, mul_comm _ (re _)]

lemma cexp_neg_quadratic_isLittleO_abs_rpow_cocompact {a : ℂ} (ha : a.re < 0) (b : ℂ) (s : ℝ) :
    (fun x : ℝ ↦ cexp (a * x ^ 2 + b * x)) =o[cocompact ℝ] (|·| ^ s) := by
  rw [cocompact_eq_atBot_atTop, isLittleO_sup]
  constructor
  · refine ((cexp_neg_quadratic_isLittleO_rpow_atTop ha (-b) s).comp_tendsto
      Filter.tendsto_neg_atBot_atTop).congr' (eventually_of_forall fun x ↦ ?_) ?_
    · simp only [neg_mul, Function.comp_apply, ofReal_neg, neg_sq, mul_neg, neg_neg]
    · refine (eventually_lt_atBot 0).mp (eventually_of_forall fun x hx ↦ ?_)
      simp only [Function.comp_apply, abs_of_neg hx]
  · refine (cexp_neg_quadratic_isLittleO_rpow_atTop ha b s).congr' EventuallyEq.rfl ?_
    refine (eventually_gt_atTop 0).mp (eventually_of_forall fun x hx ↦ ?_)
    simp_rw [abs_of_pos hx]

theorem tendsto_rpow_abs_mul_exp_neg_mul_sq_cocompact {a : ℝ} (ha : 0 < a) (s : ℝ) :
    Tendsto (fun x : ℝ => |x| ^ s * rexp (-a * x ^ 2)) (cocompact ℝ) (𝓝 0) := by
  conv in rexp _ => rw [← sq_abs]
  erw [cocompact_eq_atBot_atTop, ← comap_abs_atTop,
    @tendsto_comap'_iff _ _ _ (fun y => y ^ s * rexp (-a * y ^ 2)) _ _ _
      (mem_atTop_sets.mpr ⟨0, fun b hb => ⟨b, abs_of_nonneg hb⟩⟩)]
  exact
    (rpow_mul_exp_neg_mul_sq_isLittleO_exp_neg ha s).tendsto_zero_of_tendsto
      (tendsto_exp_atBot.comp <| tendsto_id.neg_const_mul_atTop (neg_lt_zero.mpr one_half_pos))
#align tendsto_rpow_abs_mul_exp_neg_mul_sq_cocompact tendsto_rpow_abs_mul_exp_neg_mul_sq_cocompact

theorem isLittleO_exp_neg_mul_sq_cocompact {a : ℂ} (ha : 0 < a.re) (s : ℝ) :
    (fun x : ℝ => Complex.exp (-a * x ^ 2)) =o[cocompact ℝ] fun x : ℝ => |x| ^ s := by
  convert cexp_neg_quadratic_isLittleO_abs_rpow_cocompact (?_ : (-a).re < 0) 0 s using 1
  · simp_rw [zero_mul, add_zero]
  · rwa [neg_re, neg_lt_zero]
#align is_o_exp_neg_mul_sq_cocompact isLittleO_exp_neg_mul_sq_cocompact

/-- Jacobi's theta-function transformation formula for the sum of `exp -Q(x)`, where `Q` is a
negative definite quadratic form. -/
theorem Complex.tsum_exp_neg_quadratic {a : ℂ} (ha : 0 < a.re) (b : ℂ) :
    (∑' n : ℤ, cexp (-π * a * n ^ 2 + 2 * π * b * n)) =
      1 / a ^ (1 / 2 : ℂ) * ∑' n : ℤ, cexp (-π / a * (n + I * b) ^ 2) := by
  let f : ℝ → ℂ := fun x ↦ cexp (-π * a * x ^ 2 + 2 * π * b * x)
  have hCf : Continuous f := by
    refine Complex.continuous_exp.comp (Continuous.add ?_ ?_)
    · exact continuous_const.mul (Complex.continuous_ofReal.pow 2)
    · exact continuous_const.mul Complex.continuous_ofReal
  have hFf : 𝓕 f = fun x : ℝ ↦ 1 / a ^ (1 / 2 : ℂ) * cexp (-π / a * (x + I * b) ^ 2) :=
    fourierIntegral_gaussian_pi' ha b
  have h1 : 0 < (↑π * a).re := by
    rw [re_ofReal_mul]
    exact mul_pos pi_pos ha
  have h2 : 0 < (↑π / a).re := by
    rw [div_eq_mul_inv, re_ofReal_mul, inv_re]
    refine' mul_pos pi_pos (div_pos ha <| normSq_pos.mpr _)
    contrapose! ha
    rw [ha, zero_re]
  have f_bd : f =O[cocompact ℝ] (fun x => |x| ^ (-2 : ℝ)) := by
    convert (cexp_neg_quadratic_isLittleO_abs_rpow_cocompact ?_ _ (-2)).isBigO
    rwa [neg_mul, neg_re, neg_lt_zero]
  have Ff_bd : (𝓕 f) =O[cocompact ℝ] (fun x => |x| ^ (-2 : ℝ)) := by
    rw [hFf]
    have : ∀ (x : ℝ), -↑π / a * (↑x + I * b) ^ 2 =
        -↑π / a * x ^ 2 + (-2 * π * I * b) / a * x + π * b ^ 2 / a := by
      intro x; ring_nf; rw [I_sq]; ring
    simp_rw [this]
    conv => enter [2, x]; rw [Complex.exp_add, ← mul_assoc _ _ (Complex.exp _), mul_comm]
    refine ((cexp_neg_quadratic_isLittleO_abs_rpow_cocompact
      (?_) (-2 * ↑π * I * b / a) (-2)).isBigO.const_mul_left _).const_mul_left _
    rwa [neg_div, neg_re, neg_lt_zero]
  convert Real.tsum_eq_tsum_fourierIntegral_of_rpow_decay hCf one_lt_two f_bd Ff_bd 0 using 1
  · simp only [f, zero_add, ofReal_int_cast]
  · rw [← tsum_mul_left]
    simp only [QuotientAddGroup.mk_zero, fourier_eval_zero, mul_one, hFf, ofReal_int_cast]

theorem Complex.tsum_exp_neg_mul_int_sq {a : ℂ} (ha : 0 < a.re) :
    (∑' n : ℤ, cexp (-π * a * (n : ℂ) ^ 2)) =
      1 / a ^ (1 / 2 : ℂ) * ∑' n : ℤ, cexp (-π / a * (n : ℂ) ^ 2) := by
  simpa only [mul_zero, zero_mul, add_zero] using Complex.tsum_exp_neg_quadratic ha 0
#align complex.tsum_exp_neg_mul_int_sq Complex.tsum_exp_neg_mul_int_sq

theorem Real.tsum_exp_neg_mul_int_sq {a : ℝ} (ha : 0 < a) :
    (∑' n : ℤ, exp (-π * a * (n : ℝ) ^ 2)) =
      (1 : ℝ) / a ^ (1 / 2 : ℝ) * (∑' n : ℤ, exp (-π / a * (n : ℝ) ^ 2)) := by
  simpa only [← ofReal_inj, ofReal_tsum, ofReal_exp, ofReal_mul, ofReal_neg, ofReal_pow,
    ofReal_int_cast, ofReal_div, ofReal_one, ofReal_cpow ha.le, ofReal_ofNat, mul_zero, zero_mul,
    add_zero] using Complex.tsum_exp_neg_quadratic (by rwa [ofReal_re] : 0 < (a : ℂ).re) 0
#align real.tsum_exp_neg_mul_int_sq Real.tsum_exp_neg_mul_int_sq

end GaussianPoisson<|MERGE_RESOLUTION|>--- conflicted
+++ resolved
@@ -590,17 +590,10 @@
   rw [integral_cexp_quadratic (show (-b).re < 0 by rwa [neg_re, neg_lt_zero]), neg_neg, zero_sub,
     mul_neg, div_neg, neg_neg, mul_pow, I_sq, neg_one_mul, mul_comm]
 #align fourier_transform_gaussian fourierIntegral_gaussian
-<<<<<<< HEAD
 
 @[deprecated] alias _root_.fourier_transform_gaussian :=
   fourierIntegral_gaussian -- deprecated on 2024-02-21
 
-=======
-
-@[deprecated] alias _root_.fourier_transform_gaussian :=
-  fourierIntegral_gaussian -- deprecated on 2024-02-21
-
->>>>>>> b74ece72
 theorem _root_.fourierIntegral_gaussian_pi' (hb : 0 < b.re) (c : ℂ) :
     (𝓕 fun x : ℝ => cexp (-π * b * x ^ 2 + 2 * π * c * x)) = fun t : ℝ =>
     1 / b ^ (1 / 2 : ℂ) * cexp (-π / b * (t + I * c) ^ 2) := by
@@ -640,18 +633,6 @@
 
 open scoped BigOperators
 
-<<<<<<< HEAD
-theorem integrable_cexp_neg_mul_sum_add {ι : Type*} [Fintype ι] (hb : 0 < b.re) (c : ι → ℂ) :
-    Integrable (fun (v : ι → ℝ) ↦ cexp (- b * ∑ i, (v i : ℂ) ^ 2 + ∑ i, c i * v i)) := by
-  simp_rw [Finset.mul_sum, ← Finset.sum_add_distrib, Complex.exp_sum]
-  apply Integrable.fintype_prod (f := fun i (v : ℝ) ↦ cexp (-b * v^2 + c i * v)) (fun i ↦ ?_)
-  dsimp
-  convert integrable_cexp_quadratic hb (c i) 0 using 3 with x
-  simp only [add_zero]
-
-theorem integrable_cexp_neg_mul_sq_norm_add_of_euclideanSpace
-    (ι : Type*) [Fintype ι] (hb : 0 < b.re) (c : ℂ) (w : EuclideanSpace ℝ ι) :
-=======
 theorem integrable_cexp_neg_sum_mul_add {ι : Type*} [Fintype ι] {b : ι → ℂ}
     (hb : ∀ i, 0 < (b i).re) (c : ι → ℂ) :
     Integrable (fun (v : ι → ℝ) ↦ cexp (- ∑ i, b i * (v i : ℂ) ^ 2 + ∑ i, c i * v i)) := by
@@ -667,7 +648,6 @@
 
 theorem integrable_cexp_neg_mul_sq_norm_add_of_euclideanSpace
     {ι : Type*} [Fintype ι] (hb : 0 < b.re) (c : ℂ) (w : EuclideanSpace ℝ ι) :
->>>>>>> b74ece72
     Integrable (fun (v : EuclideanSpace ℝ ι) ↦ cexp (- b * ‖v‖^2 + c * ⟪w, v⟫)) := by
   have := EuclideanSpace.volume_preserving_measurableEquiv ι
   rw [← MeasurePreserving.integrable_comp_emb this.symm (MeasurableEquiv.measurableEmbedding _)]
@@ -689,29 +669,11 @@
   let e := (stdOrthonormalBasis ℝ V).repr.symm
   rw [← e.measurePreserving.integrable_comp_emb e.toHomeomorph.measurableEmbedding]
   convert integrable_cexp_neg_mul_sq_norm_add_of_euclideanSpace
-<<<<<<< HEAD
-    (Fin (FiniteDimensional.finrank ℝ V)) hb c (e.symm w) with v
-=======
     hb c (e.symm w) with v
->>>>>>> b74ece72
   simp only [neg_mul, Function.comp_apply, LinearIsometryEquiv.norm_map,
     LinearIsometryEquiv.symm_symm, conj_trivial, ofReal_sum,
     ofReal_mul, LinearIsometryEquiv.inner_map_eq_flip]
 
-<<<<<<< HEAD
-theorem integral_cexp_neg_mul_sum_add (ι : Type*) [Fintype ι] (hb : 0 < b.re) (c : ι → ℂ) :
-    ∫ v : ι → ℝ, cexp (- b * ∑ i, (v i : ℂ) ^ 2 + ∑ i, c i * v i)
-      = (π / b) ^ (Fintype.card ι / 2 : ℂ) * cexp ((∑ i, (c i) ^ 2) / (4 * b)) := by
-  simp_rw [Finset.mul_sum, ← Finset.sum_add_distrib, Complex.exp_sum]
-  rw [integral_fintype_prod_eq_prod (f := fun i (v : ℝ) ↦ cexp (-b * v ^ 2 + c i * v))]
-  have I i : ∫ (x : ℝ), cexp (-b * x ^ 2 + c i * x)
-      = (π / b) ^ (1 / 2 : ℂ) * cexp ((c i)^2 / (4 * b)) := by
-    have : (-b).re < 0 := by simpa using hb
-    convert integral_cexp_quadratic this (c i) 0 using 3 <;> simp [div_neg]
-  simp_rw [I]
-  simp only [one_div, Finset.prod_mul_distrib, Finset.prod_const, ← Complex.exp_sum, Fintype.card,
-    ← cpow_nat_mul, Finset.sum_div]
-=======
 theorem integral_cexp_neg_sum_mul_add {ι : Type*} [Fintype ι] {b : ι → ℂ}
     (hb : ∀ i, 0 < (b i).re) (c : ι → ℂ) :
     ∫ v : ι → ℝ, cexp (- ∑ i, b i * (v i : ℂ) ^ 2 + ∑ i, c i * v i)
@@ -728,7 +690,6 @@
   simp_rw [neg_mul, Finset.mul_sum, integral_cexp_neg_sum_mul_add (fun _ ↦ hb) c]
   simp only [one_div, Finset.prod_mul_distrib, Finset.prod_const, ← cpow_nat_mul, ← Complex.exp_sum,
     Fintype.card, Finset.sum_div]
->>>>>>> b74ece72
   rfl
 
 theorem integral_cexp_neg_mul_sq_norm_add_of_euclideanSpace
@@ -738,11 +699,7 @@
   have := (EuclideanSpace.volume_preserving_measurableEquiv ι).symm
   rw [← this.integral_comp (MeasurableEquiv.measurableEmbedding _)]
   simp only [neg_mul, Function.comp_def]
-<<<<<<< HEAD
-  convert integral_cexp_neg_mul_sum_add ι hb (fun i ↦ c * w i) using 5 with _x y
-=======
   convert integral_cexp_neg_mul_sum_add hb (fun i ↦ c * w i) using 5 with _x y
->>>>>>> b74ece72
   · simp only [EuclideanSpace.measurableEquiv, MeasurableEquiv.symm_mk, MeasurableEquiv.coe_mk,
       EuclideanSpace.norm_eq, WithLp.equiv_symm_pi_apply, Real.norm_eq_abs, sq_abs, neg_mul,
       neg_inj, mul_eq_mul_left_iff]
