--- conflicted
+++ resolved
@@ -957,13 +957,8 @@
     exact cos_pos_of_mem_Ioo hx
 
 theorem tendsto_tan_pi_div_two : Tendsto tan (𝓝[<] (π / 2)) atTop := by
-<<<<<<< HEAD
-  convert tendsto_cos_pi_div_two.inv_tendsto_zero_right.atTop_mul zero_lt_one tendsto_sin_pi_div_two
-    using 1
-=======
   convert tendsto_cos_pi_div_two.inv_tendsto_nhdsGT_zero.atTop_mul zero_lt_one
     tendsto_sin_pi_div_two using 1
->>>>>>> 6ab855d1
   simp only [Pi.inv_apply, ← div_eq_inv_mul, ← tan_eq_sin_div_cos]
 
 theorem tendsto_sin_neg_pi_div_two : Tendsto sin (𝓝[>] (-(π / 2))) (𝓝 (-1)) := by
@@ -978,11 +973,7 @@
     exact cos_pos_of_mem_Ioo hx
 
 theorem tendsto_tan_neg_pi_div_two : Tendsto tan (𝓝[>] (-(π / 2))) atBot := by
-<<<<<<< HEAD
-  convert tendsto_cos_neg_pi_div_two.inv_tendsto_zero_right.atTop_mul_neg (by norm_num)
-=======
   convert tendsto_cos_neg_pi_div_two.inv_tendsto_nhdsGT_zero.atTop_mul_neg (by norm_num)
->>>>>>> 6ab855d1
       tendsto_sin_neg_pi_div_two using 1
   simp only [Pi.inv_apply, ← div_eq_inv_mul, ← tan_eq_sin_div_cos]
 
