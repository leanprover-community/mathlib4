/-
Copyright (c) 2018 Chris Hughes. All rights reserved.
Released under Apache 2.0 license as described in the file LICENSE.
Authors: Chris Hughes, Abhimanyu Pallavi Sudhir, Jean Lo, Calle Sönne, Benjamin Davidson
-/
import Mathlib.Algebra.Field.NegOnePow
import Mathlib.Algebra.Field.Periodic
import Mathlib.Algebra.QuadraticDiscriminant
import Mathlib.Analysis.SpecialFunctions.Exp

/-!
# Trigonometric functions

## Main definitions

This file contains the definition of `π`.

See also `Analysis.SpecialFunctions.Trigonometric.Inverse` and
`Analysis.SpecialFunctions.Trigonometric.Arctan` for the inverse trigonometric functions.

See also `Analysis.SpecialFunctions.Complex.Arg` and
`Analysis.SpecialFunctions.Complex.Log` for the complex argument function
and the complex logarithm.

## Main statements

Many basic inequalities on the real trigonometric functions are established.

The continuity of the usual trigonometric functions is proved.

Several facts about the real trigonometric functions have the proofs deferred to
`Analysis.SpecialFunctions.Trigonometric.Complex`,
as they are most easily proved by appealing to the corresponding fact for
complex trigonometric functions.

See also `Analysis.SpecialFunctions.Trigonometric.Chebyshev` for the multiple angle formulas
in terms of Chebyshev polynomials.

## Tags

sin, cos, tan, angle
-/


noncomputable section

open Topology Filter Set

namespace Complex

@[continuity, fun_prop]
theorem continuous_sin : Continuous sin := by
  change Continuous fun z => (exp (-z * I) - exp (z * I)) * I / 2
  fun_prop

@[fun_prop]
theorem continuousOn_sin {s : Set ℂ} : ContinuousOn sin s :=
  continuous_sin.continuousOn

@[continuity, fun_prop]
theorem continuous_cos : Continuous cos := by
  change Continuous fun z => (exp (z * I) + exp (-z * I)) / 2
  fun_prop

@[fun_prop]
theorem continuousOn_cos {s : Set ℂ} : ContinuousOn cos s :=
  continuous_cos.continuousOn

@[continuity, fun_prop]
theorem continuous_sinh : Continuous sinh := by
  change Continuous fun z => (exp z - exp (-z)) / 2
  fun_prop

@[continuity, fun_prop]
theorem continuous_cosh : Continuous cosh := by
  change Continuous fun z => (exp z + exp (-z)) / 2
  fun_prop

end Complex

namespace Real

variable {x y z : ℝ}

@[continuity, fun_prop]
theorem continuous_sin : Continuous sin :=
  Complex.continuous_re.comp (Complex.continuous_sin.comp Complex.continuous_ofReal)

@[fun_prop]
theorem continuousOn_sin {s} : ContinuousOn sin s :=
  continuous_sin.continuousOn

@[continuity, fun_prop]
theorem continuous_cos : Continuous cos :=
  Complex.continuous_re.comp (Complex.continuous_cos.comp Complex.continuous_ofReal)

@[fun_prop]
theorem continuousOn_cos {s} : ContinuousOn cos s :=
  continuous_cos.continuousOn

@[continuity, fun_prop]
theorem continuous_sinh : Continuous sinh :=
  Complex.continuous_re.comp (Complex.continuous_sinh.comp Complex.continuous_ofReal)

@[continuity, fun_prop]
theorem continuous_cosh : Continuous cosh :=
  Complex.continuous_re.comp (Complex.continuous_cosh.comp Complex.continuous_ofReal)

end Real

namespace Real

theorem exists_cos_eq_zero : 0 ∈ cos '' Icc (1 : ℝ) 2 :=
  intermediate_value_Icc' (by simp) continuousOn_cos
    ⟨le_of_lt cos_two_neg, le_of_lt cos_one_pos⟩

/-- The number π = 3.14159265... Defined here using choice as twice a zero of cos in [1,2],
from which one can derive all its properties. For explicit bounds on π,
see `Mathlib/Analysis/Real/Pi/Bounds.lean`.

Denoted `π`, once the `Real` namespace is opened. -/
protected noncomputable def pi : ℝ :=
  2 * Classical.choose exists_cos_eq_zero

@[inherit_doc]
scoped notation "π" => Real.pi

@[simp]
theorem cos_pi_div_two : cos (π / 2) = 0 := by
  rw [Real.pi, mul_div_cancel_left₀ _ two_ne_zero]
  exact (Classical.choose_spec exists_cos_eq_zero).2

theorem one_le_pi_div_two : (1 : ℝ) ≤ π / 2 := by
  rw [Real.pi, mul_div_cancel_left₀ _ two_ne_zero]
  exact (Classical.choose_spec exists_cos_eq_zero).1.1

theorem pi_div_two_le_two : π / 2 ≤ 2 := by
  rw [Real.pi, mul_div_cancel_left₀ _ two_ne_zero]
  exact (Classical.choose_spec exists_cos_eq_zero).1.2

theorem two_le_pi : (2 : ℝ) ≤ π :=
  (div_le_div_iff_of_pos_right zero_lt_two).1
    (by rw [div_self two_ne_zero]; exact one_le_pi_div_two)

theorem pi_le_four : π ≤ 4 :=
  (div_le_div_iff_of_pos_right zero_lt_two).1
    (calc
      π / 2 ≤ 2 := pi_div_two_le_two
      _ = 4 / 2 := by norm_num)

@[bound]
theorem pi_pos : 0 < π :=
  lt_of_lt_of_le (by simp) two_le_pi

@[bound]
theorem pi_nonneg : 0 ≤ π :=
  pi_pos.le

@[simp]
theorem pi_ne_zero : π ≠ 0 :=
  pi_pos.ne'

theorem pi_div_two_pos : 0 < π / 2 :=
  half_pos pi_pos

theorem two_pi_pos : 0 < 2 * π := by linarith [pi_pos]

end Real

namespace Mathlib.Meta.Positivity
open Lean.Meta Qq

/-- Extension for the `positivity` tactic: `π` is always positive. -/
@[positivity Real.pi]
def evalRealPi : PositivityExt where eval {u α} _zα _pα e := do
  match u, α, e with
  | 0, ~q(ℝ), ~q(Real.pi) =>
    assertInstancesCommute
    pure (.positive q(Real.pi_pos))
  | _, _, _ => throwError "not Real.pi"

end Mathlib.Meta.Positivity

namespace NNReal

open Real

open Real NNReal

/-- `π` considered as a nonnegative real. -/
noncomputable def pi : ℝ≥0 :=
  ⟨π, Real.pi_pos.le⟩

@[simp]
theorem coe_real_pi : (pi : ℝ) = π :=
  rfl

theorem pi_pos : 0 < pi := mod_cast Real.pi_pos

theorem pi_ne_zero : pi ≠ 0 :=
  pi_pos.ne'

end NNReal

namespace Real

@[simp]
theorem sin_pi : sin π = 0 := by
  rw [← mul_div_cancel_left₀ π two_ne_zero, two_mul, add_div, sin_add, cos_pi_div_two]; simp

@[simp]
theorem cos_pi : cos π = -1 := by
  rw [← mul_div_cancel_left₀ π two_ne_zero, mul_div_assoc, cos_two_mul, cos_pi_div_two]
  norm_num

@[simp]
theorem sin_two_pi : sin (2 * π) = 0 := by simp [two_mul, sin_add]

@[simp]
theorem cos_two_pi : cos (2 * π) = 1 := by simp [two_mul, cos_add]

theorem sin_antiperiodic : Function.Antiperiodic sin π := by simp [sin_add]

theorem sin_periodic : Function.Periodic sin (2 * π) :=
  sin_antiperiodic.periodic_two_mul

@[simp]
theorem sin_add_pi (x : ℝ) : sin (x + π) = -sin x :=
  sin_antiperiodic x

@[simp]
theorem sin_add_two_pi (x : ℝ) : sin (x + 2 * π) = sin x :=
  sin_periodic x

@[simp]
theorem sin_sub_pi (x : ℝ) : sin (x - π) = -sin x :=
  sin_antiperiodic.sub_eq x

@[simp]
theorem sin_sub_two_pi (x : ℝ) : sin (x - 2 * π) = sin x :=
  sin_periodic.sub_eq x

@[simp]
theorem sin_pi_sub (x : ℝ) : sin (π - x) = sin x :=
  neg_neg (sin x) ▸ sin_neg x ▸ sin_antiperiodic.sub_eq'

@[simp]
theorem sin_two_pi_sub (x : ℝ) : sin (2 * π - x) = -sin x :=
  sin_neg x ▸ sin_periodic.sub_eq'

@[simp]
theorem sin_nat_mul_pi (n : ℕ) : sin (n * π) = 0 :=
  sin_antiperiodic.nat_mul_eq_of_eq_zero sin_zero n

@[simp]
theorem sin_int_mul_pi (n : ℤ) : sin (n * π) = 0 :=
  sin_antiperiodic.int_mul_eq_of_eq_zero sin_zero n

@[simp]
theorem sin_add_nat_mul_two_pi (x : ℝ) (n : ℕ) : sin (x + n * (2 * π)) = sin x :=
  sin_periodic.nat_mul n x

@[simp]
theorem sin_add_int_mul_two_pi (x : ℝ) (n : ℤ) : sin (x + n * (2 * π)) = sin x :=
  sin_periodic.int_mul n x

@[simp]
theorem sin_sub_nat_mul_two_pi (x : ℝ) (n : ℕ) : sin (x - n * (2 * π)) = sin x :=
  sin_periodic.sub_nat_mul_eq n

@[simp]
theorem sin_sub_int_mul_two_pi (x : ℝ) (n : ℤ) : sin (x - n * (2 * π)) = sin x :=
  sin_periodic.sub_int_mul_eq n

@[simp]
theorem sin_nat_mul_two_pi_sub (x : ℝ) (n : ℕ) : sin (n * (2 * π) - x) = -sin x :=
  sin_neg x ▸ sin_periodic.nat_mul_sub_eq n

@[simp]
theorem sin_int_mul_two_pi_sub (x : ℝ) (n : ℤ) : sin (n * (2 * π) - x) = -sin x :=
  sin_neg x ▸ sin_periodic.int_mul_sub_eq n

theorem sin_add_int_mul_pi (x : ℝ) (n : ℤ) : sin (x + n * π) = (-1) ^ n * sin x :=
  n.cast_negOnePow ℝ ▸ sin_antiperiodic.add_int_mul_eq n

theorem sin_add_nat_mul_pi (x : ℝ) (n : ℕ) : sin (x + n * π) = (-1) ^ n * sin x :=
  sin_antiperiodic.add_nat_mul_eq n

theorem sin_sub_int_mul_pi (x : ℝ) (n : ℤ) : sin (x - n * π) = (-1) ^ n * sin x :=
  n.cast_negOnePow ℝ ▸ sin_antiperiodic.sub_int_mul_eq n

theorem sin_sub_nat_mul_pi (x : ℝ) (n : ℕ) : sin (x - n * π) = (-1) ^ n * sin x :=
  sin_antiperiodic.sub_nat_mul_eq n

theorem sin_int_mul_pi_sub (x : ℝ) (n : ℤ) : sin (n * π - x) = -((-1) ^ n * sin x) := by
  simpa only [sin_neg, mul_neg, Int.cast_negOnePow] using sin_antiperiodic.int_mul_sub_eq n

theorem sin_nat_mul_pi_sub (x : ℝ) (n : ℕ) : sin (n * π - x) = -((-1) ^ n * sin x) := by
  simpa only [sin_neg, mul_neg] using sin_antiperiodic.nat_mul_sub_eq n

theorem cos_antiperiodic : Function.Antiperiodic cos π := by simp [cos_add]

theorem cos_periodic : Function.Periodic cos (2 * π) :=
  cos_antiperiodic.periodic_two_mul

@[simp]
theorem abs_cos_int_mul_pi (k : ℤ) : |cos (k * π)| = 1 := by
  simp [abs_cos_eq_sqrt_one_sub_sin_sq]

@[simp]
theorem cos_add_pi (x : ℝ) : cos (x + π) = -cos x :=
  cos_antiperiodic x

@[simp]
theorem cos_add_two_pi (x : ℝ) : cos (x + 2 * π) = cos x :=
  cos_periodic x

@[simp]
theorem cos_sub_pi (x : ℝ) : cos (x - π) = -cos x :=
  cos_antiperiodic.sub_eq x

@[simp]
theorem cos_sub_two_pi (x : ℝ) : cos (x - 2 * π) = cos x :=
  cos_periodic.sub_eq x

@[simp]
theorem cos_pi_sub (x : ℝ) : cos (π - x) = -cos x :=
  cos_neg x ▸ cos_antiperiodic.sub_eq'

@[simp]
theorem cos_two_pi_sub (x : ℝ) : cos (2 * π - x) = cos x :=
  cos_neg x ▸ cos_periodic.sub_eq'

@[simp]
theorem cos_nat_mul_two_pi (n : ℕ) : cos (n * (2 * π)) = 1 :=
  (cos_periodic.nat_mul_eq n).trans cos_zero

@[simp]
theorem cos_int_mul_two_pi (n : ℤ) : cos (n * (2 * π)) = 1 :=
  (cos_periodic.int_mul_eq n).trans cos_zero

@[simp]
theorem cos_add_nat_mul_two_pi (x : ℝ) (n : ℕ) : cos (x + n * (2 * π)) = cos x :=
  cos_periodic.nat_mul n x

@[simp]
theorem cos_add_int_mul_two_pi (x : ℝ) (n : ℤ) : cos (x + n * (2 * π)) = cos x :=
  cos_periodic.int_mul n x

@[simp]
theorem cos_sub_nat_mul_two_pi (x : ℝ) (n : ℕ) : cos (x - n * (2 * π)) = cos x :=
  cos_periodic.sub_nat_mul_eq n

@[simp]
theorem cos_sub_int_mul_two_pi (x : ℝ) (n : ℤ) : cos (x - n * (2 * π)) = cos x :=
  cos_periodic.sub_int_mul_eq n

@[simp]
theorem cos_nat_mul_two_pi_sub (x : ℝ) (n : ℕ) : cos (n * (2 * π) - x) = cos x :=
  cos_neg x ▸ cos_periodic.nat_mul_sub_eq n

@[simp]
theorem cos_int_mul_two_pi_sub (x : ℝ) (n : ℤ) : cos (n * (2 * π) - x) = cos x :=
  cos_neg x ▸ cos_periodic.int_mul_sub_eq n

theorem cos_add_int_mul_pi (x : ℝ) (n : ℤ) : cos (x + n * π) = (-1) ^ n * cos x :=
  n.cast_negOnePow ℝ ▸ cos_antiperiodic.add_int_mul_eq n

theorem cos_add_nat_mul_pi (x : ℝ) (n : ℕ) : cos (x + n * π) = (-1) ^ n * cos x :=
  cos_antiperiodic.add_nat_mul_eq n

theorem cos_sub_int_mul_pi (x : ℝ) (n : ℤ) : cos (x - n * π) = (-1) ^ n * cos x :=
  n.cast_negOnePow ℝ ▸ cos_antiperiodic.sub_int_mul_eq n

theorem cos_sub_nat_mul_pi (x : ℝ) (n : ℕ) : cos (x - n * π) = (-1) ^ n * cos x :=
  cos_antiperiodic.sub_nat_mul_eq n

theorem cos_int_mul_pi_sub (x : ℝ) (n : ℤ) : cos (n * π - x) = (-1) ^ n * cos x :=
  n.cast_negOnePow ℝ ▸ cos_neg x ▸ cos_antiperiodic.int_mul_sub_eq n

theorem cos_nat_mul_pi_sub (x : ℝ) (n : ℕ) : cos (n * π - x) = (-1) ^ n * cos x :=
  cos_neg x ▸ cos_antiperiodic.nat_mul_sub_eq n

theorem cos_nat_mul_two_pi_add_pi (n : ℕ) : cos (n * (2 * π) + π) = -1 := by
  simpa only [cos_zero] using (cos_periodic.nat_mul n).add_antiperiod_eq cos_antiperiodic

theorem cos_int_mul_two_pi_add_pi (n : ℤ) : cos (n * (2 * π) + π) = -1 := by
  simpa only [cos_zero] using (cos_periodic.int_mul n).add_antiperiod_eq cos_antiperiodic

theorem cos_nat_mul_two_pi_sub_pi (n : ℕ) : cos (n * (2 * π) - π) = -1 := by
  simpa only [cos_zero] using (cos_periodic.nat_mul n).sub_antiperiod_eq cos_antiperiodic

theorem cos_int_mul_two_pi_sub_pi (n : ℤ) : cos (n * (2 * π) - π) = -1 := by
  simpa only [cos_zero] using (cos_periodic.int_mul n).sub_antiperiod_eq cos_antiperiodic

theorem sin_pos_of_pos_of_lt_pi {x : ℝ} (h0x : 0 < x) (hxp : x < π) : 0 < sin x :=
  if hx2 : x ≤ 2 then sin_pos_of_pos_of_le_two h0x hx2
  else
    have : (2 : ℝ) + 2 = 4 := by norm_num
    have : π - x ≤ 2 :=
      sub_le_iff_le_add.2 (le_trans pi_le_four (this ▸ add_le_add_left (le_of_not_ge hx2) _))
    sin_pi_sub x ▸ sin_pos_of_pos_of_le_two (sub_pos.2 hxp) this

theorem sin_pos_of_mem_Ioo {x : ℝ} (hx : x ∈ Ioo 0 π) : 0 < sin x :=
  sin_pos_of_pos_of_lt_pi hx.1 hx.2

theorem sin_nonneg_of_mem_Icc {x : ℝ} (hx : x ∈ Icc 0 π) : 0 ≤ sin x := by
  rw [← closure_Ioo pi_ne_zero.symm] at hx
  exact
    closure_lt_subset_le continuous_const continuous_sin
      (closure_mono (fun y => sin_pos_of_mem_Ioo) hx)

theorem sin_nonneg_of_nonneg_of_le_pi {x : ℝ} (h0x : 0 ≤ x) (hxp : x ≤ π) : 0 ≤ sin x :=
  sin_nonneg_of_mem_Icc ⟨h0x, hxp⟩

theorem sin_neg_of_neg_of_neg_pi_lt {x : ℝ} (hx0 : x < 0) (hpx : -π < x) : sin x < 0 :=
  neg_pos.1 <| sin_neg x ▸ sin_pos_of_pos_of_lt_pi (neg_pos.2 hx0) (neg_lt.1 hpx)

theorem sin_nonpos_of_nonpos_of_neg_pi_le {x : ℝ} (hx0 : x ≤ 0) (hpx : -π ≤ x) : sin x ≤ 0 :=
  neg_nonneg.1 <| sin_neg x ▸ sin_nonneg_of_nonneg_of_le_pi (neg_nonneg.2 hx0) (neg_le.1 hpx)

@[deprecated (since := "2025-07-27")]
alias sin_nonpos_of_nonnpos_of_neg_pi_le := sin_nonpos_of_nonpos_of_neg_pi_le

@[simp]
theorem sin_pi_div_two : sin (π / 2) = 1 :=
  have : sin (π / 2) = 1 ∨ sin (π / 2) = -1 := by
    simpa [sq, mul_self_eq_one_iff] using sin_sq_add_cos_sq (π / 2)
  this.resolve_right fun h =>
    show ¬(0 : ℝ) < -1 by simp <|
      h ▸ sin_pos_of_pos_of_lt_pi pi_div_two_pos (half_lt_self pi_pos)

theorem sin_add_pi_div_two (x : ℝ) : sin (x + π / 2) = cos x := by simp [sin_add]

theorem sin_sub_pi_div_two (x : ℝ) : sin (x - π / 2) = -cos x := by simp [sub_eq_add_neg, sin_add]

theorem sin_pi_div_two_sub (x : ℝ) : sin (π / 2 - x) = cos x := by simp [sub_eq_add_neg, sin_add]

theorem cos_add_pi_div_two (x : ℝ) : cos (x + π / 2) = -sin x := by simp [cos_add]

theorem cos_sub_pi_div_two (x : ℝ) : cos (x - π / 2) = sin x := by simp [sub_eq_add_neg, cos_add]

theorem cos_pi_div_two_sub (x : ℝ) : cos (π / 2 - x) = sin x := by
  rw [← cos_neg, neg_sub, cos_sub_pi_div_two]

theorem cos_pos_of_mem_Ioo {x : ℝ} (hx : x ∈ Ioo (-(π / 2)) (π / 2)) : 0 < cos x :=
  sin_add_pi_div_two x ▸ sin_pos_of_mem_Ioo ⟨by linarith [hx.1], by linarith [hx.2]⟩

theorem cos_nonneg_of_mem_Icc {x : ℝ} (hx : x ∈ Icc (-(π / 2)) (π / 2)) : 0 ≤ cos x :=
  sin_add_pi_div_two x ▸ sin_nonneg_of_mem_Icc ⟨by linarith [hx.1], by linarith [hx.2]⟩

theorem cos_nonneg_of_neg_pi_div_two_le_of_le {x : ℝ} (hl : -(π / 2) ≤ x) (hu : x ≤ π / 2) :
    0 ≤ cos x :=
  cos_nonneg_of_mem_Icc ⟨hl, hu⟩

theorem cos_neg_of_pi_div_two_lt_of_lt {x : ℝ} (hx₁ : π / 2 < x) (hx₂ : x < π + π / 2) :
    cos x < 0 :=
  neg_pos.1 <| cos_pi_sub x ▸ cos_pos_of_mem_Ioo ⟨by linarith, by linarith⟩

theorem cos_nonpos_of_pi_div_two_le_of_le {x : ℝ} (hx₁ : π / 2 ≤ x) (hx₂ : x ≤ π + π / 2) :
    cos x ≤ 0 :=
  neg_nonneg.1 <| cos_pi_sub x ▸ cos_nonneg_of_mem_Icc ⟨by linarith, by linarith⟩

theorem sin_eq_sqrt_one_sub_cos_sq {x : ℝ} (hl : 0 ≤ x) (hu : x ≤ π) :
    sin x = √(1 - cos x ^ 2) := by
  rw [← abs_sin_eq_sqrt_one_sub_cos_sq, abs_of_nonneg (sin_nonneg_of_nonneg_of_le_pi hl hu)]

theorem cos_eq_sqrt_one_sub_sin_sq {x : ℝ} (hl : -(π / 2) ≤ x) (hu : x ≤ π / 2) :
    cos x = √(1 - sin x ^ 2) := by
  rw [← abs_cos_eq_sqrt_one_sub_sin_sq, abs_of_nonneg (cos_nonneg_of_mem_Icc ⟨hl, hu⟩)]

lemma cos_half {x : ℝ} (hl : -π ≤ x) (hr : x ≤ π) : cos (x / 2) = √((1 + cos x) / 2) := by
  have : 0 ≤ cos (x / 2) := cos_nonneg_of_mem_Icc <| by constructor <;> linarith
  rw [← sqrt_sq this, cos_sq, add_div, two_mul, add_halves]

lemma abs_sin_half (x : ℝ) : |sin (x / 2)| = √((1 - cos x) / 2) := by
  rw [← sqrt_sq_eq_abs, sin_sq_eq_half_sub, two_mul, add_halves, sub_div]

lemma sin_half_eq_sqrt {x : ℝ} (hl : 0 ≤ x) (hr : x ≤ 2 * π) :
    sin (x / 2) = √((1 - cos x) / 2) := by
  rw [← abs_sin_half, abs_of_nonneg]
  apply sin_nonneg_of_nonneg_of_le_pi <;> linarith

lemma sin_half_eq_neg_sqrt {x : ℝ} (hl : -(2 * π) ≤ x) (hr : x ≤ 0) :
    sin (x / 2) = -√((1 - cos x) / 2) := by
  rw [← abs_sin_half, abs_of_nonpos, neg_neg]
  apply sin_nonpos_of_nonpos_of_neg_pi_le <;> linarith

theorem sin_eq_zero_iff_of_lt_of_lt {x : ℝ} (hx₁ : -π < x) (hx₂ : x < π) : sin x = 0 ↔ x = 0 :=
  ⟨fun h => by
    contrapose! h
    cases h.lt_or_gt with
    | inl h0 => exact (sin_neg_of_neg_of_neg_pi_lt h0 hx₁).ne
    | inr h0 => exact (sin_pos_of_pos_of_lt_pi h0 hx₂).ne',
  fun h => by simp [h]⟩

theorem sin_eq_zero_iff {x : ℝ} : sin x = 0 ↔ ∃ n : ℤ, (n : ℝ) * π = x :=
  ⟨fun h =>
    ⟨⌊x / π⌋,
      le_antisymm (sub_nonneg.1 (Int.sub_floor_div_mul_nonneg _ pi_pos))
        (sub_nonpos.1 <|
          le_of_not_gt fun h₃ =>
            (sin_pos_of_pos_of_lt_pi h₃ (Int.sub_floor_div_mul_lt _ pi_pos)).ne
              (by simp [sub_eq_add_neg, sin_add, h, sin_int_mul_pi]))⟩,
    fun ⟨_, hn⟩ => hn ▸ sin_int_mul_pi _⟩

theorem sin_ne_zero_iff {x : ℝ} : sin x ≠ 0 ↔ ∀ n : ℤ, (n : ℝ) * π ≠ x := by
  rw [← not_exists, not_iff_not, sin_eq_zero_iff]

theorem sin_eq_zero_iff_cos_eq {x : ℝ} : sin x = 0 ↔ cos x = 1 ∨ cos x = -1 := by
  rw [← mul_self_eq_one_iff, ← sin_sq_add_cos_sq, sq, sq, right_eq_add, mul_eq_zero, or_self]

theorem cos_eq_zero_iff_sin_eq {x : ℝ} : cos x = 0 ↔ sin x = 1 ∨ sin x = -1 := by
  rw [← mul_self_eq_one_iff, ← sin_sq_add_cos_sq, sq, sq, left_eq_add, mul_eq_zero, or_self]

theorem cos_eq_one_iff (x : ℝ) : cos x = 1 ↔ ∃ n : ℤ, (n : ℝ) * (2 * π) = x :=
  ⟨fun h =>
    let ⟨n, hn⟩ := sin_eq_zero_iff.1 (sin_eq_zero_iff_cos_eq.2 (Or.inl h))
    ⟨n / 2,
      (Int.emod_two_eq_zero_or_one n).elim
        (fun hn0 => by
          rwa [← mul_assoc, ← @Int.cast_two ℝ, ← Int.cast_mul,
            Int.ediv_mul_cancel (Int.dvd_iff_emod_eq_zero.2 hn0)])
        fun hn1 => by
        rw [← Int.emod_add_mul_ediv n 2, hn1, Int.cast_add, Int.cast_one, add_mul, one_mul,
          add_comm, mul_comm (2 : ℤ), Int.cast_mul, mul_assoc, Int.cast_two] at hn
        rw [← hn, cos_int_mul_two_pi_add_pi] at h
        exact absurd h (by norm_num)⟩,
    fun ⟨_, hn⟩ => hn ▸ cos_int_mul_two_pi _⟩

theorem cos_eq_one_iff_of_lt_of_lt {x : ℝ} (hx₁ : -(2 * π) < x) (hx₂ : x < 2 * π) :
    cos x = 1 ↔ x = 0 :=
  ⟨fun h => by
    rcases (cos_eq_one_iff _).1 h with ⟨n, rfl⟩
    rw [mul_lt_iff_lt_one_left two_pi_pos] at hx₂
    rw [neg_lt, neg_mul_eq_neg_mul, mul_lt_iff_lt_one_left two_pi_pos] at hx₁
    norm_cast at hx₁ hx₂
    obtain rfl : n = 0 := le_antisymm (by cutsat) (by cutsat)
    simp, fun h => by simp [h]⟩

theorem sin_lt_sin_of_lt_of_le_pi_div_two {x y : ℝ} (hx₁ : -(π / 2) ≤ x) (hy₂ : y ≤ π / 2)
    (hxy : x < y) : sin x < sin y := by
  rw [← sub_pos, sin_sub_sin]
  have : 0 < sin ((y - x) / 2) := by apply sin_pos_of_pos_of_lt_pi <;> linarith
  have : 0 < cos ((y + x) / 2) := by refine cos_pos_of_mem_Ioo ⟨?_, ?_⟩ <;> linarith
  positivity

theorem strictMonoOn_sin : StrictMonoOn sin (Icc (-(π / 2)) (π / 2)) := fun _ hx _ hy hxy =>
  sin_lt_sin_of_lt_of_le_pi_div_two hx.1 hy.2 hxy

theorem monotoneOn_sin : MonotoneOn sin (Set.Icc (-(π / 2)) (π / 2)) :=
  strictMonoOn_sin.monotoneOn

theorem cos_lt_cos_of_nonneg_of_le_pi {x y : ℝ} (hx₁ : 0 ≤ x) (hy₂ : y ≤ π) (hxy : x < y) :
    cos y < cos x := by
  rw [← sin_pi_div_two_sub, ← sin_pi_div_two_sub]
  apply sin_lt_sin_of_lt_of_le_pi_div_two <;> linarith

theorem cos_lt_cos_of_nonneg_of_le_pi_div_two {x y : ℝ} (hx₁ : 0 ≤ x) (hy₂ : y ≤ π / 2)
    (hxy : x < y) : cos y < cos x :=
  cos_lt_cos_of_nonneg_of_le_pi hx₁ (hy₂.trans (by linarith)) hxy

theorem strictAntiOn_cos : StrictAntiOn cos (Icc 0 π) := fun _ hx _ hy hxy =>
  cos_lt_cos_of_nonneg_of_le_pi hx.1 hy.2 hxy

theorem antitoneOn_cos : AntitoneOn cos (Set.Icc 0 π) :=
  strictAntiOn_cos.antitoneOn

theorem cos_le_cos_of_nonneg_of_le_pi {x y : ℝ} (hx₁ : 0 ≤ x) (hy₂ : y ≤ π) (hxy : x ≤ y) :
    cos y ≤ cos x :=
  (strictAntiOn_cos.le_iff_ge ⟨hx₁.trans hxy, hy₂⟩ ⟨hx₁, hxy.trans hy₂⟩).2 hxy

theorem sin_le_sin_of_le_of_le_pi_div_two {x y : ℝ} (hx₁ : -(π / 2) ≤ x) (hy₂ : y ≤ π / 2)
    (hxy : x ≤ y) : sin x ≤ sin y :=
  (strictMonoOn_sin.le_iff_le ⟨hx₁, hxy.trans hy₂⟩ ⟨hx₁.trans hxy, hy₂⟩).2 hxy

theorem injOn_sin : InjOn sin (Icc (-(π / 2)) (π / 2)) :=
  strictMonoOn_sin.injOn

theorem injOn_cos : InjOn cos (Icc 0 π) :=
  strictAntiOn_cos.injOn

theorem surjOn_sin : SurjOn sin (Icc (-(π / 2)) (π / 2)) (Icc (-1) 1) := by
  simpa only [sin_neg, sin_pi_div_two] using
    intermediate_value_Icc (neg_le_self pi_div_two_pos.le) continuous_sin.continuousOn

theorem surjOn_cos : SurjOn cos (Icc 0 π) (Icc (-1) 1) := by
  simpa only [cos_zero, cos_pi] using intermediate_value_Icc' pi_pos.le continuous_cos.continuousOn

theorem sin_mem_Icc (x : ℝ) : sin x ∈ Icc (-1 : ℝ) 1 :=
  ⟨neg_one_le_sin x, sin_le_one x⟩

theorem cos_mem_Icc (x : ℝ) : cos x ∈ Icc (-1 : ℝ) 1 :=
  ⟨neg_one_le_cos x, cos_le_one x⟩

theorem mapsTo_sin (s : Set ℝ) : MapsTo sin s (Icc (-1 : ℝ) 1) := fun x _ => sin_mem_Icc x

theorem mapsTo_cos (s : Set ℝ) : MapsTo cos s (Icc (-1 : ℝ) 1) := fun x _ => cos_mem_Icc x

theorem bijOn_sin : BijOn sin (Icc (-(π / 2)) (π / 2)) (Icc (-1) 1) :=
  ⟨mapsTo_sin _, injOn_sin, surjOn_sin⟩

theorem bijOn_cos : BijOn cos (Icc 0 π) (Icc (-1) 1) :=
  ⟨mapsTo_cos _, injOn_cos, surjOn_cos⟩

@[simp]
theorem range_cos : range cos = (Icc (-1) 1 : Set ℝ) :=
  Subset.antisymm (range_subset_iff.2 cos_mem_Icc) surjOn_cos.subset_range

@[simp]
theorem range_sin : range sin = (Icc (-1) 1 : Set ℝ) :=
  Subset.antisymm (range_subset_iff.2 sin_mem_Icc) surjOn_sin.subset_range

theorem range_cos_infinite : (range Real.cos).Infinite := by
  rw [Real.range_cos]
  exact Icc_infinite (by simp)

theorem range_sin_infinite : (range Real.sin).Infinite := by
  rw [Real.range_sin]
  exact Icc_infinite (by simp)

section CosDivSq

variable (x : ℝ)

/-- the series `sqrtTwoAddSeries x n` is `sqrt(2 + sqrt(2 + ... ))` with `n` square roots,
  starting with `x`. We define it here because `cos (pi / 2 ^ (n+1)) = sqrtTwoAddSeries 0 n / 2`
-/
@[simp]
noncomputable def sqrtTwoAddSeries (x : ℝ) : ℕ → ℝ
  | 0 => x
  | n + 1 => √(2 + sqrtTwoAddSeries x n)

theorem sqrtTwoAddSeries_zero : sqrtTwoAddSeries x 0 = x := by simp

theorem sqrtTwoAddSeries_one : sqrtTwoAddSeries 0 1 = √2 := by simp

theorem sqrtTwoAddSeries_two : sqrtTwoAddSeries 0 2 = √(2 + √2) := by simp

theorem sqrtTwoAddSeries_zero_nonneg : ∀ n : ℕ, 0 ≤ sqrtTwoAddSeries 0 n
  | 0 => le_refl 0
  | _ + 1 => sqrt_nonneg _

theorem sqrtTwoAddSeries_nonneg {x : ℝ} (h : 0 ≤ x) : ∀ n : ℕ, 0 ≤ sqrtTwoAddSeries x n
  | 0 => h
  | _ + 1 => sqrt_nonneg _

theorem sqrtTwoAddSeries_lt_two : ∀ n : ℕ, sqrtTwoAddSeries 0 n < 2
  | 0 => by simp
  | n + 1 => by
    refine lt_of_lt_of_le ?_ (sqrt_sq zero_lt_two.le).le
    rw [sqrtTwoAddSeries, sqrt_lt_sqrt_iff, ← lt_sub_iff_add_lt']
    · refine (sqrtTwoAddSeries_lt_two n).trans_le ?_
      norm_num
    · exact add_nonneg zero_le_two (sqrtTwoAddSeries_zero_nonneg n)

theorem sqrtTwoAddSeries_succ (x : ℝ) :
    ∀ n : ℕ, sqrtTwoAddSeries x (n + 1) = sqrtTwoAddSeries (√(2 + x)) n
  | 0 => rfl
  | n + 1 => by rw [sqrtTwoAddSeries, sqrtTwoAddSeries_succ _ _, sqrtTwoAddSeries]

theorem sqrtTwoAddSeries_monotone_left {x y : ℝ} (h : x ≤ y) :
    ∀ n : ℕ, sqrtTwoAddSeries x n ≤ sqrtTwoAddSeries y n
  | 0 => h
  | n + 1 => by
    rw [sqrtTwoAddSeries, sqrtTwoAddSeries]
    exact sqrt_le_sqrt (add_le_add_left (sqrtTwoAddSeries_monotone_left h _) _)

@[simp]
theorem cos_pi_over_two_pow : ∀ n : ℕ, cos (π / 2 ^ (n + 1)) = sqrtTwoAddSeries 0 n / 2
  | 0 => by simp
  | n + 1 => by
    have A : (1 : ℝ) < 2 ^ (n + 1) := one_lt_pow₀ one_lt_two n.succ_ne_zero
    have B : π / 2 ^ (n + 1) < π := div_lt_self pi_pos A
    have C : 0 < π / 2 ^ (n + 1) := by positivity
    rw [pow_succ, div_mul_eq_div_div, cos_half, cos_pi_over_two_pow n, sqrtTwoAddSeries,
      add_div_eq_mul_add_div, one_mul, ← div_mul_eq_div_div, sqrt_div, sqrt_mul_self] <;>
      linarith [sqrtTwoAddSeries_nonneg le_rfl n]

theorem sin_sq_pi_over_two_pow (n : ℕ) :
    sin (π / 2 ^ (n + 1)) ^ 2 = 1 - (sqrtTwoAddSeries 0 n / 2) ^ 2 := by
  rw [sin_sq, cos_pi_over_two_pow]

theorem sin_sq_pi_over_two_pow_succ (n : ℕ) :
    sin (π / 2 ^ (n + 2)) ^ 2 = 1 / 2 - sqrtTwoAddSeries 0 n / 4 := by
  rw [sin_sq_pi_over_two_pow, sqrtTwoAddSeries, div_pow, sq_sqrt, add_div, ← sub_sub]
  · congr
    · norm_num
    · norm_num
  · exact add_nonneg two_pos.le (sqrtTwoAddSeries_zero_nonneg _)

@[simp]
theorem sin_pi_over_two_pow_succ (n : ℕ) :
    sin (π / 2 ^ (n + 2)) = √(2 - sqrtTwoAddSeries 0 n) / 2 := by
  rw [eq_div_iff_mul_eq two_ne_zero, eq_comm, sqrt_eq_iff_eq_sq, mul_pow,
    sin_sq_pi_over_two_pow_succ, sub_mul]
  · congr <;> norm_num
  · rw [sub_nonneg]
    exact (sqrtTwoAddSeries_lt_two _).le
  refine mul_nonneg (sin_nonneg_of_nonneg_of_le_pi ?_ ?_) zero_le_two
  · positivity
  · exact div_le_self pi_pos.le <| one_le_pow₀ one_le_two

@[simp]
theorem cos_pi_div_four : cos (π / 4) = √2 / 2 := by
  trans cos (π / 2 ^ 2)
  · congr
    norm_num
  · simp

@[simp]
theorem sin_pi_div_four : sin (π / 4) = √2 / 2 := by
  trans sin (π / 2 ^ 2)
  · congr
    norm_num
  · simp

@[simp]
theorem cos_pi_div_eight : cos (π / 8) = √(2 + √2) / 2 := by
  trans cos (π / 2 ^ 3)
  · congr
    norm_num
  · simp

@[simp]
theorem sin_pi_div_eight : sin (π / 8) = √(2 - √2) / 2 := by
  trans sin (π / 2 ^ 3)
  · congr
    norm_num
  · simp

@[simp]
theorem cos_pi_div_sixteen : cos (π / 16) = √(2 + √(2 + √2)) / 2 := by
  trans cos (π / 2 ^ 4)
  · congr
    norm_num
  · simp

@[simp]
theorem sin_pi_div_sixteen : sin (π / 16) = √(2 - √(2 + √2)) / 2 := by
  trans sin (π / 2 ^ 4)
  · congr
    norm_num
  · simp

@[simp]
theorem cos_pi_div_thirty_two : cos (π / 32) = √(2 + √(2 + √(2 + √2))) / 2 := by
  trans cos (π / 2 ^ 5)
  · congr
    norm_num
  · simp

@[simp]
theorem sin_pi_div_thirty_two : sin (π / 32) = √(2 - √(2 + √(2 + √2))) / 2 := by
  trans sin (π / 2 ^ 5)
  · congr
    norm_num
  · simp

-- This section is also a convenient location for other explicit values of `sin` and `cos`.
/-- The cosine of `π / 3` is `1 / 2`. -/
@[simp]
theorem cos_pi_div_three : cos (π / 3) = 1 / 2 := by
  have h₁ : (2 * cos (π / 3) - 1) ^ 2 * (2 * cos (π / 3) + 2) = 0 := by
    have : cos (3 * (π / 3)) = cos π := by
      congr 1
      ring
    linarith [cos_pi, cos_three_mul (π / 3)]
  rcases mul_eq_zero.mp h₁ with h | h
  · linarith [pow_eq_zero h]
  · have : cos π < cos (π / 3) := by
      refine cos_lt_cos_of_nonneg_of_le_pi ?_ le_rfl ?_ <;> linarith [pi_pos]
    linarith [cos_pi]

/-- The cosine of `π / 6` is `√3 / 2`. -/
@[simp]
theorem cos_pi_div_six : cos (π / 6) = √3 / 2 := by
  rw [show (6 : ℝ) = 3 * 2 by norm_num, div_mul_eq_div_div, cos_half, cos_pi_div_three, one_add_div,
    ← div_mul_eq_div_div, two_add_one_eq_three, sqrt_div, sqrt_mul_self] <;> linarith [pi_pos]

/-- The square of the cosine of `π / 6` is `3 / 4` (this is sometimes more convenient than the
result for cosine itself). -/
theorem sq_cos_pi_div_six : cos (π / 6) ^ 2 = 3 / 4 := by
  rw [cos_pi_div_six, div_pow, sq_sqrt] <;> norm_num

/-- The sine of `π / 6` is `1 / 2`. -/
@[simp]
theorem sin_pi_div_six : sin (π / 6) = 1 / 2 := by
  rw [← cos_pi_div_two_sub, ← cos_pi_div_three]
  congr
  ring

/-- The square of the sine of `π / 3` is `3 / 4` (this is sometimes more convenient than the
result for cosine itself). -/
theorem sq_sin_pi_div_three : sin (π / 3) ^ 2 = 3 / 4 := by
  rw [← cos_pi_div_two_sub, ← sq_cos_pi_div_six]
  congr
  ring

/-- The sine of `π / 3` is `√3 / 2`. -/
@[simp]
theorem sin_pi_div_three : sin (π / 3) = √3 / 2 := by
  rw [← cos_pi_div_two_sub, ← cos_pi_div_six]
  congr
  ring

theorem quadratic_root_cos_pi_div_five :
    letI c := cos (π / 5)
    4 * c ^ 2 - 2 * c - 1 = 0 := by
  set θ := π / 5 with hθ
  set c := cos θ
  set s := sin θ
  suffices 2 * c = 4 * c ^ 2 - 1 by simp [this]
  have hs : s ≠ 0 := by
    rw [ne_eq, sin_eq_zero_iff, hθ]
    push_neg
    intro n hn
    replace hn : n * 5 = 1 := by field_simp at hn; norm_cast at hn
    omega
  suffices s * (2 * c) = s * (4 * c ^ 2 - 1) from mul_left_cancel₀ hs this
  calc s * (2 * c) = 2 * s * c := by rw [← mul_assoc, mul_comm 2]
                 _ = sin (2 * θ) := by rw [sin_two_mul]
                 _ = sin (π - 2 * θ) := by rw [sin_pi_sub]
                 _ = sin (2 * θ + θ) := by congr; linarith
                 _ = sin (2 * θ) * c + cos (2 * θ) * s := sin_add (2 * θ) θ
                 _ = 2 * s * c * c + cos (2 * θ) * s := by rw [sin_two_mul]
                 _ = 2 * s * c * c + (2 * c ^ 2 - 1) * s := by rw [cos_two_mul]
                 _ = s * (2 * c * c) + s * (2 * c ^ 2 - 1) := by linarith
                 _ = s * (4 * c ^ 2 - 1) := by linarith

open Polynomial in
theorem Polynomial.isRoot_cos_pi_div_five :
    (4 • X ^ 2 - 2 • X - C 1 : ℝ[X]).IsRoot (cos (π / 5)) := by
  simpa using quadratic_root_cos_pi_div_five

/-- The cosine of `π / 5` is `(1 + √5) / 4`. -/
@[simp]
theorem cos_pi_div_five : cos (π / 5) = (1 + √5) / 4 := by
  set c := cos (π / 5)
  have : 4 * (c * c) + (-2) * c + (-1) = 0 := by
    rw [← sq, neg_mul, ← sub_eq_add_neg, ← sub_eq_add_neg]
    exact quadratic_root_cos_pi_div_five
  have hd : discrim 4 (-2) (-1) = (2 * √5) * (2 * √5) := by norm_num [discrim, mul_mul_mul_comm]
<<<<<<< HEAD
  rcases (quadratic_eq_zero_iff (by norm_num) hd c).mp this with h | h
  · simp only [h, neg_neg]; linarith
=======
  rcases (quadratic_eq_zero_iff (by simp) hd c).mp this with h | h
  · simp [h]; linarith
>>>>>>> ad69e75c
  · absurd (show 0 ≤ c from cos_nonneg_of_mem_Icc <| by constructor <;> linarith [pi_pos.le])
    rw [not_le, h]
    exact div_neg_of_neg_of_pos (by norm_num [lt_sqrt]) (by positivity)

end CosDivSq

/-- `Real.sin` as an `OrderIso` between `[-(π / 2), π / 2]` and `[-1, 1]`. -/
def sinOrderIso : Icc (-(π / 2)) (π / 2) ≃o Icc (-1 : ℝ) 1 :=
  (strictMonoOn_sin.orderIso _ _).trans <| OrderIso.setCongr _ _ bijOn_sin.image_eq

@[simp]
theorem coe_sinOrderIso_apply (x : Icc (-(π / 2)) (π / 2)) : (sinOrderIso x : ℝ) = sin x :=
  rfl

theorem sinOrderIso_apply (x : Icc (-(π / 2)) (π / 2)) : sinOrderIso x = ⟨sin x, sin_mem_Icc x⟩ :=
  rfl

@[simp]
theorem tan_pi_div_four : tan (π / 4) = 1 := by
  rw [tan_eq_sin_div_cos, cos_pi_div_four, sin_pi_div_four]
  have h : √2 / 2 > 0 := by positivity
  exact div_self (ne_of_gt h)

@[simp]
theorem tan_pi_div_two : tan (π / 2) = 0 := by simp [tan_eq_sin_div_cos]

@[simp]
theorem tan_pi_div_six : tan (π / 6) = 1 / √3 := by
  rw [tan_eq_sin_div_cos, sin_pi_div_six, cos_pi_div_six]
  ring

@[simp]
theorem tan_pi_div_three : tan (π / 3) = √3 := by
  rw [tan_eq_sin_div_cos, sin_pi_div_three, cos_pi_div_three]
  ring

theorem tan_pos_of_pos_of_lt_pi_div_two {x : ℝ} (h0x : 0 < x) (hxp : x < π / 2) : 0 < tan x := by
  rw [tan_eq_sin_div_cos]
  exact div_pos (sin_pos_of_pos_of_lt_pi h0x (by linarith)) (cos_pos_of_mem_Ioo ⟨by linarith, hxp⟩)

theorem tan_nonneg_of_nonneg_of_le_pi_div_two {x : ℝ} (h0x : 0 ≤ x) (hxp : x ≤ π / 2) : 0 ≤ tan x :=
  match lt_or_eq_of_le h0x, lt_or_eq_of_le hxp with
  | Or.inl hx0, Or.inl hxp => le_of_lt (tan_pos_of_pos_of_lt_pi_div_two hx0 hxp)
  | Or.inl _, Or.inr hxp => by simp [hxp, tan_eq_sin_div_cos]
  | Or.inr hx0, _ => by simp [hx0.symm]

theorem tan_neg_of_neg_of_pi_div_two_lt {x : ℝ} (hx0 : x < 0) (hpx : -(π / 2) < x) : tan x < 0 :=
  neg_pos.1 (tan_neg x ▸ tan_pos_of_pos_of_lt_pi_div_two (by linarith) (by linarith [pi_pos]))

theorem tan_nonpos_of_nonpos_of_neg_pi_div_two_le {x : ℝ} (hx0 : x ≤ 0) (hpx : -(π / 2) ≤ x) :
    tan x ≤ 0 :=
  neg_nonneg.1 (tan_neg x ▸ tan_nonneg_of_nonneg_of_le_pi_div_two (by linarith) (by linarith))

theorem strictMonoOn_tan : StrictMonoOn tan (Ioo (-(π / 2)) (π / 2)) := by
  rintro x hx y hy hlt
  rw [tan_eq_sin_div_cos, tan_eq_sin_div_cos,
    div_lt_div_iff₀ (cos_pos_of_mem_Ioo hx) (cos_pos_of_mem_Ioo hy), mul_comm, ← sub_pos, ← sin_sub]
  exact sin_pos_of_pos_of_lt_pi (sub_pos.2 hlt) <| by linarith [hx.1, hy.2]

theorem tan_lt_tan_of_lt_of_lt_pi_div_two {x y : ℝ} (hx₁ : -(π / 2) < x) (hy₂ : y < π / 2)
    (hxy : x < y) : tan x < tan y :=
  strictMonoOn_tan ⟨hx₁, hxy.trans hy₂⟩ ⟨hx₁.trans hxy, hy₂⟩ hxy

theorem tan_lt_tan_of_nonneg_of_lt_pi_div_two {x y : ℝ} (hx₁ : 0 ≤ x) (hy₂ : y < π / 2)
    (hxy : x < y) : tan x < tan y :=
  tan_lt_tan_of_lt_of_lt_pi_div_two (by linarith) hy₂ hxy

theorem injOn_tan : InjOn tan (Ioo (-(π / 2)) (π / 2)) :=
  strictMonoOn_tan.injOn

theorem tan_inj_of_lt_of_lt_pi_div_two {x y : ℝ} (hx₁ : -(π / 2) < x) (hx₂ : x < π / 2)
    (hy₁ : -(π / 2) < y) (hy₂ : y < π / 2) (hxy : tan x = tan y) : x = y :=
  injOn_tan ⟨hx₁, hx₂⟩ ⟨hy₁, hy₂⟩ hxy

theorem tan_periodic : Function.Periodic tan π := by
  simpa only [Function.Periodic, tan_eq_sin_div_cos] using sin_antiperiodic.div cos_antiperiodic

@[simp]
theorem tan_pi : tan π = 0 := by rw [tan_periodic.eq, tan_zero]

theorem tan_add_pi (x : ℝ) : tan (x + π) = tan x :=
  tan_periodic x

theorem tan_sub_pi (x : ℝ) : tan (x - π) = tan x :=
  tan_periodic.sub_eq x

theorem tan_pi_sub (x : ℝ) : tan (π - x) = -tan x :=
  tan_neg x ▸ tan_periodic.sub_eq'

theorem tan_pi_div_two_sub (x : ℝ) : tan (π / 2 - x) = (tan x)⁻¹ := by
  rw [tan_eq_sin_div_cos, tan_eq_sin_div_cos, inv_div, sin_pi_div_two_sub, cos_pi_div_two_sub]

theorem tan_nat_mul_pi (n : ℕ) : tan (n * π) = 0 :=
  tan_zero ▸ tan_periodic.nat_mul_eq n

theorem tan_int_mul_pi (n : ℤ) : tan (n * π) = 0 :=
  tan_zero ▸ tan_periodic.int_mul_eq n

theorem tan_add_nat_mul_pi (x : ℝ) (n : ℕ) : tan (x + n * π) = tan x :=
  tan_periodic.nat_mul n x

theorem tan_add_int_mul_pi (x : ℝ) (n : ℤ) : tan (x + n * π) = tan x :=
  tan_periodic.int_mul n x

theorem tan_sub_nat_mul_pi (x : ℝ) (n : ℕ) : tan (x - n * π) = tan x :=
  tan_periodic.sub_nat_mul_eq n

theorem tan_sub_int_mul_pi (x : ℝ) (n : ℤ) : tan (x - n * π) = tan x :=
  tan_periodic.sub_int_mul_eq n

theorem tan_nat_mul_pi_sub (x : ℝ) (n : ℕ) : tan (n * π - x) = -tan x :=
  tan_neg x ▸ tan_periodic.nat_mul_sub_eq n

theorem tan_int_mul_pi_sub (x : ℝ) (n : ℤ) : tan (n * π - x) = -tan x :=
  tan_neg x ▸ tan_periodic.int_mul_sub_eq n

theorem tendsto_sin_pi_div_two : Tendsto sin (𝓝[<] (π / 2)) (𝓝 1) := by
  convert continuous_sin.continuousWithinAt.tendsto
  simp

theorem tendsto_cos_pi_div_two : Tendsto cos (𝓝[<] (π / 2)) (𝓝[>] 0) := by
  apply tendsto_nhdsWithin_of_tendsto_nhds_of_eventually_within
  · convert continuous_cos.continuousWithinAt.tendsto
    simp
  · filter_upwards [Ioo_mem_nhdsLT (neg_lt_self pi_div_two_pos)] with x hx
    exact cos_pos_of_mem_Ioo hx

theorem tendsto_tan_pi_div_two : Tendsto tan (𝓝[<] (π / 2)) atTop := by
  convert tendsto_cos_pi_div_two.inv_tendsto_nhdsGT_zero.atTop_mul_pos zero_lt_one
    tendsto_sin_pi_div_two using 1
  simp only [Pi.inv_apply, ← div_eq_inv_mul, ← tan_eq_sin_div_cos]

theorem tendsto_sin_neg_pi_div_two : Tendsto sin (𝓝[>] (-(π / 2))) (𝓝 (-1)) := by
  convert continuous_sin.continuousWithinAt.tendsto using 2
  simp

theorem tendsto_cos_neg_pi_div_two : Tendsto cos (𝓝[>] (-(π / 2))) (𝓝[>] 0) := by
  apply tendsto_nhdsWithin_of_tendsto_nhds_of_eventually_within
  · convert continuous_cos.continuousWithinAt.tendsto
    simp
  · filter_upwards [Ioo_mem_nhdsGT (neg_lt_self pi_div_two_pos)] with x hx
    exact cos_pos_of_mem_Ioo hx

theorem tendsto_tan_neg_pi_div_two : Tendsto tan (𝓝[>] (-(π / 2))) atBot := by
  convert tendsto_cos_neg_pi_div_two.inv_tendsto_nhdsGT_zero.atTop_mul_neg (by simp)
      tendsto_sin_neg_pi_div_two using 1
  simp only [Pi.inv_apply, ← div_eq_inv_mul, ← tan_eq_sin_div_cos]

end Real

namespace Complex

open Real

theorem sin_eq_zero_iff_cos_eq {z : ℂ} : sin z = 0 ↔ cos z = 1 ∨ cos z = -1 := by
  rw [← mul_self_eq_one_iff, ← sin_sq_add_cos_sq, sq, sq, right_eq_add, mul_eq_zero, or_self]

theorem cos_eq_zero_iff_sin_eq {z : ℂ} : cos z = 0 ↔ sin z = 1 ∨ sin z = -1 := by
  rw [← mul_self_eq_one_iff, ← sin_sq_add_cos_sq, sq, sq, left_eq_add, mul_eq_zero, or_self]

@[simp]
theorem cos_pi_div_two : cos (π / 2) = 0 :=
  calc
    cos (π / 2) = Real.cos (π / 2) := by rw [ofReal_cos]; simp
    _ = 0 := by simp

@[simp]
theorem sin_pi_div_two : sin (π / 2) = 1 :=
  calc
    sin (π / 2) = Real.sin (π / 2) := by rw [ofReal_sin]; simp
    _ = 1 := by simp

@[simp]
theorem sin_pi : sin π = 0 := by rw [← ofReal_sin, Real.sin_pi]; simp

@[simp]
theorem cos_pi : cos π = -1 := by rw [← ofReal_cos, Real.cos_pi]; simp

@[simp]
theorem sin_two_pi : sin (2 * π) = 0 := by simp [two_mul, sin_add]

@[simp]
theorem cos_two_pi : cos (2 * π) = 1 := by simp [two_mul, cos_add]

theorem sin_antiperiodic : Function.Antiperiodic sin π := by simp [sin_add]

theorem sin_periodic : Function.Periodic sin (2 * π) :=
  sin_antiperiodic.periodic_two_mul

theorem sin_add_pi (x : ℂ) : sin (x + π) = -sin x :=
  sin_antiperiodic x

theorem sin_add_two_pi (x : ℂ) : sin (x + 2 * π) = sin x :=
  sin_periodic x

theorem sin_sub_pi (x : ℂ) : sin (x - π) = -sin x :=
  sin_antiperiodic.sub_eq x

theorem sin_sub_two_pi (x : ℂ) : sin (x - 2 * π) = sin x :=
  sin_periodic.sub_eq x

theorem sin_pi_sub (x : ℂ) : sin (π - x) = sin x :=
  neg_neg (sin x) ▸ sin_neg x ▸ sin_antiperiodic.sub_eq'

theorem sin_two_pi_sub (x : ℂ) : sin (2 * π - x) = -sin x :=
  sin_neg x ▸ sin_periodic.sub_eq'

theorem sin_nat_mul_pi (n : ℕ) : sin (n * π) = 0 :=
  sin_antiperiodic.nat_mul_eq_of_eq_zero sin_zero n

theorem sin_int_mul_pi (n : ℤ) : sin (n * π) = 0 :=
  sin_antiperiodic.int_mul_eq_of_eq_zero sin_zero n

theorem sin_add_nat_mul_two_pi (x : ℂ) (n : ℕ) : sin (x + n * (2 * π)) = sin x :=
  sin_periodic.nat_mul n x

theorem sin_add_int_mul_two_pi (x : ℂ) (n : ℤ) : sin (x + n * (2 * π)) = sin x :=
  sin_periodic.int_mul n x

theorem sin_sub_nat_mul_two_pi (x : ℂ) (n : ℕ) : sin (x - n * (2 * π)) = sin x :=
  sin_periodic.sub_nat_mul_eq n

theorem sin_sub_int_mul_two_pi (x : ℂ) (n : ℤ) : sin (x - n * (2 * π)) = sin x :=
  sin_periodic.sub_int_mul_eq n

theorem sin_nat_mul_two_pi_sub (x : ℂ) (n : ℕ) : sin (n * (2 * π) - x) = -sin x :=
  sin_neg x ▸ sin_periodic.nat_mul_sub_eq n

theorem sin_int_mul_two_pi_sub (x : ℂ) (n : ℤ) : sin (n * (2 * π) - x) = -sin x :=
  sin_neg x ▸ sin_periodic.int_mul_sub_eq n

theorem cos_antiperiodic : Function.Antiperiodic cos π := by simp [cos_add]

theorem cos_periodic : Function.Periodic cos (2 * π) :=
  cos_antiperiodic.periodic_two_mul

theorem cos_add_pi (x : ℂ) : cos (x + π) = -cos x :=
  cos_antiperiodic x

theorem cos_add_two_pi (x : ℂ) : cos (x + 2 * π) = cos x :=
  cos_periodic x

theorem cos_sub_pi (x : ℂ) : cos (x - π) = -cos x :=
  cos_antiperiodic.sub_eq x

theorem cos_sub_two_pi (x : ℂ) : cos (x - 2 * π) = cos x :=
  cos_periodic.sub_eq x

theorem cos_pi_sub (x : ℂ) : cos (π - x) = -cos x :=
  cos_neg x ▸ cos_antiperiodic.sub_eq'

theorem cos_two_pi_sub (x : ℂ) : cos (2 * π - x) = cos x :=
  cos_neg x ▸ cos_periodic.sub_eq'

theorem cos_nat_mul_two_pi (n : ℕ) : cos (n * (2 * π)) = 1 :=
  (cos_periodic.nat_mul_eq n).trans cos_zero

theorem cos_int_mul_two_pi (n : ℤ) : cos (n * (2 * π)) = 1 :=
  (cos_periodic.int_mul_eq n).trans cos_zero

theorem cos_add_nat_mul_two_pi (x : ℂ) (n : ℕ) : cos (x + n * (2 * π)) = cos x :=
  cos_periodic.nat_mul n x

theorem cos_add_int_mul_two_pi (x : ℂ) (n : ℤ) : cos (x + n * (2 * π)) = cos x :=
  cos_periodic.int_mul n x

theorem cos_sub_nat_mul_two_pi (x : ℂ) (n : ℕ) : cos (x - n * (2 * π)) = cos x :=
  cos_periodic.sub_nat_mul_eq n

theorem cos_sub_int_mul_two_pi (x : ℂ) (n : ℤ) : cos (x - n * (2 * π)) = cos x :=
  cos_periodic.sub_int_mul_eq n

theorem cos_nat_mul_two_pi_sub (x : ℂ) (n : ℕ) : cos (n * (2 * π) - x) = cos x :=
  cos_neg x ▸ cos_periodic.nat_mul_sub_eq n

theorem cos_int_mul_two_pi_sub (x : ℂ) (n : ℤ) : cos (n * (2 * π) - x) = cos x :=
  cos_neg x ▸ cos_periodic.int_mul_sub_eq n

theorem cos_nat_mul_two_pi_add_pi (n : ℕ) : cos (n * (2 * π) + π) = -1 := by
  simpa only [cos_zero] using (cos_periodic.nat_mul n).add_antiperiod_eq cos_antiperiodic

theorem cos_int_mul_two_pi_add_pi (n : ℤ) : cos (n * (2 * π) + π) = -1 := by
  simpa only [cos_zero] using (cos_periodic.int_mul n).add_antiperiod_eq cos_antiperiodic

theorem cos_nat_mul_two_pi_sub_pi (n : ℕ) : cos (n * (2 * π) - π) = -1 := by
  simpa only [cos_zero] using (cos_periodic.nat_mul n).sub_antiperiod_eq cos_antiperiodic

theorem cos_int_mul_two_pi_sub_pi (n : ℤ) : cos (n * (2 * π) - π) = -1 := by
  simpa only [cos_zero] using (cos_periodic.int_mul n).sub_antiperiod_eq cos_antiperiodic

theorem sin_add_pi_div_two (x : ℂ) : sin (x + π / 2) = cos x := by simp [sin_add]

theorem sin_sub_pi_div_two (x : ℂ) : sin (x - π / 2) = -cos x := by simp [sub_eq_add_neg, sin_add]

theorem sin_pi_div_two_sub (x : ℂ) : sin (π / 2 - x) = cos x := by simp [sub_eq_add_neg, sin_add]

theorem cos_add_pi_div_two (x : ℂ) : cos (x + π / 2) = -sin x := by simp [cos_add]

theorem cos_sub_pi_div_two (x : ℂ) : cos (x - π / 2) = sin x := by simp [sub_eq_add_neg, cos_add]

theorem cos_pi_div_two_sub (x : ℂ) : cos (π / 2 - x) = sin x := by
  rw [← cos_neg, neg_sub, cos_sub_pi_div_two]

theorem tan_periodic : Function.Periodic tan π := by
  simpa only [tan_eq_sin_div_cos] using sin_antiperiodic.div cos_antiperiodic

theorem tan_add_pi (x : ℂ) : tan (x + π) = tan x :=
  tan_periodic x

theorem tan_sub_pi (x : ℂ) : tan (x - π) = tan x :=
  tan_periodic.sub_eq x

theorem tan_pi_sub (x : ℂ) : tan (π - x) = -tan x :=
  tan_neg x ▸ tan_periodic.sub_eq'

theorem tan_pi_div_two_sub (x : ℂ) : tan (π / 2 - x) = (tan x)⁻¹ := by
  rw [tan_eq_sin_div_cos, tan_eq_sin_div_cos, inv_div, sin_pi_div_two_sub, cos_pi_div_two_sub]

theorem tan_nat_mul_pi (n : ℕ) : tan (n * π) = 0 :=
  tan_zero ▸ tan_periodic.nat_mul_eq n

theorem tan_int_mul_pi (n : ℤ) : tan (n * π) = 0 :=
  tan_zero ▸ tan_periodic.int_mul_eq n

theorem tan_add_nat_mul_pi (x : ℂ) (n : ℕ) : tan (x + n * π) = tan x :=
  tan_periodic.nat_mul n x

theorem tan_add_int_mul_pi (x : ℂ) (n : ℤ) : tan (x + n * π) = tan x :=
  tan_periodic.int_mul n x

theorem tan_sub_nat_mul_pi (x : ℂ) (n : ℕ) : tan (x - n * π) = tan x :=
  tan_periodic.sub_nat_mul_eq n

theorem tan_sub_int_mul_pi (x : ℂ) (n : ℤ) : tan (x - n * π) = tan x :=
  tan_periodic.sub_int_mul_eq n

theorem tan_nat_mul_pi_sub (x : ℂ) (n : ℕ) : tan (n * π - x) = -tan x :=
  tan_neg x ▸ tan_periodic.nat_mul_sub_eq n

theorem tan_int_mul_pi_sub (x : ℂ) (n : ℤ) : tan (n * π - x) = -tan x :=
  tan_neg x ▸ tan_periodic.int_mul_sub_eq n

theorem exp_antiperiodic : Function.Antiperiodic exp (π * I) := by simp [exp_add, exp_mul_I]

theorem exp_periodic : Function.Periodic exp (2 * π * I) :=
  (mul_assoc (2 : ℂ) π I).symm ▸ exp_antiperiodic.periodic_two_mul

theorem exp_mul_I_antiperiodic : Function.Antiperiodic (fun x => exp (x * I)) π := by
  simpa only [mul_inv_cancel_right₀ I_ne_zero] using exp_antiperiodic.mul_const I_ne_zero

theorem exp_mul_I_periodic : Function.Periodic (fun x => exp (x * I)) (2 * π) :=
  exp_mul_I_antiperiodic.periodic_two_mul

@[simp]
theorem exp_pi_mul_I : exp (π * I) = -1 :=
  exp_zero ▸ exp_antiperiodic.eq

@[simp]
theorem exp_two_pi_mul_I : exp (2 * π * I) = 1 :=
  exp_periodic.eq.trans exp_zero

@[simp]
lemma exp_pi_div_two_mul_I : exp (π / 2 * I) = I := by
  rw [← cos_add_sin_I, cos_pi_div_two, sin_pi_div_two, one_mul, zero_add]

@[simp]
lemma exp_neg_pi_div_two_mul_I : exp (-π / 2 * I) = -I := by
  rw [← cos_add_sin_I, neg_div, cos_neg, cos_pi_div_two, sin_neg, sin_pi_div_two, zero_add, neg_mul,
    one_mul]

@[simp]
theorem exp_nat_mul_two_pi_mul_I (n : ℕ) : exp (n * (2 * π * I)) = 1 :=
  (exp_periodic.nat_mul_eq n).trans exp_zero

@[simp]
theorem exp_int_mul_two_pi_mul_I (n : ℤ) : exp (n * (2 * π * I)) = 1 :=
  (exp_periodic.int_mul_eq n).trans exp_zero

@[simp]
theorem exp_add_pi_mul_I (z : ℂ) : exp (z + π * I) = -exp z :=
  exp_antiperiodic z

@[simp]
theorem exp_sub_pi_mul_I (z : ℂ) : exp (z - π * I) = -exp z :=
  exp_antiperiodic.sub_eq z

/-- A supporting lemma for the **Phragmen-Lindelöf principle** in a horizontal strip. If `z : ℂ`
belongs to a horizontal strip `|Complex.im z| ≤ b`, `b ≤ π / 2`, and `a ≤ 0`, then
$$\left|exp^{a\left(e^{z}+e^{-z}\right)}\right| \le e^{a\cos b \exp^{|re z|}}.$$
-/
theorem norm_exp_mul_exp_add_exp_neg_le_of_abs_im_le {a b : ℝ} (ha : a ≤ 0) {z : ℂ}
    (hz : |z.im| ≤ b) (hb : b ≤ π / 2) :
    ‖exp (a * (exp z + exp (-z)))‖ ≤ Real.exp (a * Real.cos b * Real.exp |z.re|) := by
  simp only [norm_exp, Real.exp_le_exp, re_ofReal_mul, add_re, exp_re, neg_im, Real.cos_neg, ←
    add_mul, mul_assoc, mul_comm (Real.cos b), neg_re, ← Real.cos_abs z.im]
  have : Real.exp |z.re| ≤ Real.exp z.re + Real.exp (-z.re) :=
    apply_abs_le_add_of_nonneg (fun x => (Real.exp_pos x).le) z.re
  refine mul_le_mul_of_nonpos_left (mul_le_mul this ?_ ?_ ((Real.exp_pos _).le.trans this)) ha
  · exact
      Real.cos_le_cos_of_nonneg_of_le_pi (_root_.abs_nonneg _)
        (hb.trans <| half_le_self <| Real.pi_pos.le) hz
  · refine Real.cos_nonneg_of_mem_Icc ⟨?_, hb⟩
    exact (neg_nonpos.2 <| Real.pi_div_two_pos.le).trans ((_root_.abs_nonneg _).trans hz)

end Complex<|MERGE_RESOLUTION|>--- conflicted
+++ resolved
@@ -841,13 +841,8 @@
     rw [← sq, neg_mul, ← sub_eq_add_neg, ← sub_eq_add_neg]
     exact quadratic_root_cos_pi_div_five
   have hd : discrim 4 (-2) (-1) = (2 * √5) * (2 * √5) := by norm_num [discrim, mul_mul_mul_comm]
-<<<<<<< HEAD
-  rcases (quadratic_eq_zero_iff (by norm_num) hd c).mp this with h | h
-  · simp only [h, neg_neg]; linarith
-=======
   rcases (quadratic_eq_zero_iff (by simp) hd c).mp this with h | h
   · simp [h]; linarith
->>>>>>> ad69e75c
   · absurd (show 0 ≤ c from cos_nonneg_of_mem_Icc <| by constructor <;> linarith [pi_pos.le])
     rw [not_le, h]
     exact div_neg_of_neg_of_pos (by norm_num [lt_sqrt]) (by positivity)
