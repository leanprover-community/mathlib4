--- conflicted
+++ resolved
@@ -182,17 +182,12 @@
 
 /-- Extension for the `positivity` tactic: `π` is always positive. -/
 @[positivity Real.pi]
-<<<<<<< HEAD
-def evalRealPi : Mathlib.Meta.Positivity.PositivityExt where eval {u α} _zα _pα e := do
+def evalRealPi : PositivityExt where eval {u α} _zα _pα e := do
   match u, α, e with
   | 0, ~q(ℝ), ~q(Real.pi) =>
     assertInstancesCommute
     pure (.positive q(Real.pi_pos))
   | _, _, _ => throwError "not Real.pi"
-=======
-def evalRealPi : PositivityExt where eval {_ _} _ _ _ := do
-  pure (.positive (q(Real.pi_pos) : Lean.Expr))
->>>>>>> a1375b1b
 
 end Mathlib.Meta.Positivity
 
