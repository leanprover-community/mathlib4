/-
Copyright (c) 2025 Yuval Filmus. All rights reserved.
Released under Apache 2.0 license as described in the file LICENSE.
Authors: Yuval Filmus
-/
module

public import Mathlib.RingTheory.Polynomial.Chebyshev
public import Mathlib.Data.Real.Basic
public import Mathlib.Algebra.Polynomial.Roots
public import Mathlib.Analysis.SpecialFunctions.Trigonometric.Basic
public import Mathlib.Analysis.SpecialFunctions.Trigonometric.Inverse
public import Mathlib.Analysis.SpecialFunctions.Trigonometric.Deriv
public import Mathlib.Analysis.SpecialFunctions.Trigonometric.Complex
public import Mathlib.Analysis.SpecialFunctions.Trigonometric.Chebyshev.Basic
public import Mathlib.Analysis.SpecialFunctions.Arcosh
public import Mathlib.Analysis.SpecialFunctions.Log.Basic

/-!
# Chebyshev polynomials over the reals: roots and extrema

## Main statements

<<<<<<< HEAD
* T_n(x) ∈ [-1, 1] iff x ∈ [-1, 1]: `T_real_abs_le_one_iff_abs_le_one`
* Zeroes of T and U: `T_real_roots_eq`, `U_real_roots_eq`
* Extrema of T: `T_real_eval_at_extremum`, `T_real_extrema_eq`

## TODO

* Prove orthogonality with respect to appropriate inner product.
=======
* T_n(x) ∈ [-1, 1] iff x ∈ [-1, 1]: `abs_eval_T_real_le_one_iff`
* Values of x such that |T_n(x)| = 1: `abs_eval_T_real_eq_one_iff`
* Zeroes of T and U: `roots_T_real`, `roots_U_real`
>>>>>>> 5e0daca4
-/

@[expose] public section

namespace Polynomial.Chebyshev

open Real

theorem eval_T_real_mem_Icc (n : ℤ) {x : ℝ} (hx : x ∈ Set.Icc (-1) 1) :
    (T ℝ n).eval x ∈ Set.Icc (-1) 1 := by
  rw [← cos_arccos (x := x) (by grind) (by grind)]
  grind [T_real_cos, cos_mem_Icc]

theorem abs_eval_T_real_le_one (n : ℤ) {x : ℝ} (hx : |x| ≤ 1) :
    |(T ℝ n).eval x| ≤ 1 := by grind [eval_T_real_mem_Icc]

theorem one_le_eval_T_real (n : ℤ) {x : ℝ} (hx : 1 ≤ x) : 1 ≤ (T ℝ n).eval x := by
  rw [← cosh_arcosh hx]
  grind [T_real_cosh, one_le_cosh]

theorem one_lt_eval_T_real {n : ℤ} (hn : n ≠ 0) {x : ℝ} (hx : 1 < x) :
    1 < (T ℝ n).eval x := by
  have : arcosh x ≠ 0 := by
    by_contra! h
    grind [cosh_arcosh, cosh_zero]
  rw [←cosh_arcosh (le_of_lt hx), T_real_cosh, one_lt_cosh, mul_ne_zero_iff]
  exact ⟨by norm_cast, by assumption⟩

theorem one_le_negOnePow_mul_eval_T_real (n : ℤ) {x : ℝ} (hx : x ≤ -1) :
    1 ≤ (-1) ^ n * (T ℝ n).eval x := by
  rw [← neg_neg x, T_eval_neg]
  convert one_le_eval_T_real n (le_neg_of_le_neg hx)
  rw [Int.cast_negOnePow, ← mul_assoc, ← mul_zpow]
  simp

theorem one_lt_negOnePow_mul_eval_T_real {n : ℤ} (hn : n ≠ 0) {x : ℝ} (hx : x < -1) :
    1 < (-1) ^ n * (T ℝ n).eval x := by
  rw [← neg_neg x, T_eval_neg]
  convert one_lt_eval_T_real hn (lt_neg_of_lt_neg hx)
  rw [Int.cast_negOnePow, ← mul_assoc, ← mul_zpow]
  simp

theorem one_le_abs_eval_T_real (n : ℤ) {x : ℝ} (hx : 1 ≤ |x|) :
    1 ≤ |(T ℝ n).eval x| := by
  cases le_abs.mp hx with
  | inl hx => exact one_le_eval_T_real n hx |> .inl |> le_abs.mpr
  | inr hx =>
    have := one_le_negOnePow_mul_eval_T_real n (le_neg_of_le_neg hx)
    have : 1 ≤ |(-1) ^ n * (T ℝ n).eval x| := by grind
    convert this using 1
    simp [abs_mul, abs_zpow]

theorem one_lt_abs_eval_T_real {n : ℤ} (hn : n ≠ 0) {x : ℝ} (hx : 1 < |x|) :
    1 < |(T ℝ n).eval x| := by
  cases lt_abs.mp hx with
  | inl hx => exact one_lt_eval_T_real hn hx |> .inl |> lt_abs.mpr
  | inr hx =>
    have := one_lt_negOnePow_mul_eval_T_real hn (lt_neg_of_lt_neg hx)
    have : 1 < |(-1) ^ n * (T ℝ n).eval x| := by grind
    convert this using 1
    simp [abs_mul, abs_zpow]

theorem abs_eval_T_real_le_one_iff {n : ℤ} (hn : n ≠ 0) (x : ℝ) :
    |x| ≤ 1 ↔ |(T ℝ n).eval x| ≤ 1 := by
  constructor
  · intro hx; exact abs_eval_T_real_le_one n hx
  · intro hx; contrapose! hx; exact one_lt_abs_eval_T_real hn hx

theorem abs_eval_T_real_eq_one_iff {n : ℕ} (hn : n ≠ 0) (x : ℝ) :
    |(T ℝ n).eval x| = 1 ↔ ∃ k ≤ n, x = cos (k * π / n) := by
  constructor
  · intro hTx
    have hx := (abs_eval_T_real_le_one_iff (Nat.cast_ne_zero.mpr hn) x).mpr (le_of_eq hTx)
    rw [← cos_arccos (neg_le_of_abs_le hx) (le_of_max_le_left hx), T_real_cos,
      Int.cast_natCast] at hTx
    have : ∃ (k : ℤ), k * π = n * arccos x := by
      cases (abs_eq zero_le_one).mp hTx
      case inl h =>
        obtain ⟨k, hk⟩ := (cos_eq_one_iff _).mp h
        use 2 * k
        grind
      case inr h =>
        obtain ⟨k, hk⟩ := cos_eq_neg_one_iff.mp h
        use 2 * k + 1
        grind
    obtain ⟨k, hk⟩ := this
    replace hk : arccos x = (k * π) / n := by aesop
    have k_nonneg : 0 ≤ k := by
      suffices 0 ≤ (k : ℝ) by norm_cast at this
      have : 0 ≤ k * π / n := by grind [arccos_nonneg]
      linear_combination (norm := field_simp) (n / π) * this
      grind
    have k_le_n : k ≤ n := by
      suffices (k : ℝ) ≤ n by norm_cast at this
      have : k * π / n ≤ π := by grind [arccos_le_pi]
      linear_combination (norm := field_simp) (n / π) * this
      grind
    use k.toNat
    refine ⟨Int.toNat_le.mpr k_le_n, ?_⟩
    rw [← cos_arccos (neg_le_of_abs_le hx) (le_of_max_le_left hx), hk]
    congr
    exact (Int.toNat_of_nonneg k_nonneg).symm
  · rintro ⟨k, hk, hx⟩
    have : ((n : ℤ) : ℝ) * (k * π / n) = (k : ℤ) * π := by norm_cast; field_simp
    rw [hx, T_real_cos, this, cos_int_mul_pi, abs_neg_one_zpow]

theorem roots_T_real (n : ℕ) :
    (T ℝ n).roots =
    ((Finset.range n).image (fun (k : ℕ) => cos ((2 * k + 1) * π / (2 * n)))).val := by
  by_cases n = 0
  case pos hn => simp [hn]
  case neg =>
  · refine roots_eq_of_degree_eq_card (fun x hx ↦ ?_) ?_
    · obtain ⟨k, hk, hx⟩ := Finset.mem_image.mp hx
      rw [← hx, T_real_cos, cos_eq_zero_iff]
      use k
      field_simp
      norm_cast
    · rw [Finset.card_image_of_injOn, Finset.card_range, degree_T, Int.natAbs_natCast]
      apply injOn_cos.comp (by aesop)
      intro k hk
      apply Set.mem_Icc.mpr
      constructor
      · positivity
      · field_simp
        norm_cast
        grind

theorem rootMultiplicity_T_real {n k : ℕ} (hk : k < n) :
    (T ℝ n).rootMultiplicity (cos ((2 * k + 1) * π / (2 * n))) = 1 := by
  rw [← count_roots, roots_T_real, Multiset.count_eq_one_of_mem (by simp)]
  grind

theorem roots_U_real (n : ℕ) :
    (U ℝ n).roots =
    ((Finset.range n).image (fun (k : ℕ) => cos ((k + 1) * π / (n + 1)))).val := by
  by_cases n = 0
  case pos hn => simp [hn]
  case neg =>
  · refine roots_eq_of_degree_eq_card (fun x hx ↦ ?_) ?_
    · obtain ⟨k, hk, hx⟩ := Finset.mem_image.mp hx
      suffices (U ℝ n).eval x * sin ((k + 1) * π / (n + 1)) = 0 by
        apply (mul_eq_zero_iff_right (ne_of_gt ?_)).mp this
        apply sin_pos_of_pos_of_lt_pi (by positivity)
        field_simp
        norm_cast
        grind
      rw [← hx, U_real_cos, sin_eq_zero_iff]
      use k + 1
      field_simp
      norm_cast
      ring
    · rw [Finset.card_image_of_injOn, Finset.card_range, degree_U_natCast]
      apply injOn_cos.comp
      · intro x hx y hy hxy
        field_simp at hxy
        aesop
      · intro k hk
        apply Set.mem_Icc.mpr
        constructor
        · positivity
        · field_simp
          norm_cast
          grind

theorem rootMultiplicity_U_real {n k : ℕ} (hk : k < n) :
    (U ℝ n).rootMultiplicity (cos ((k + 1) * π / (n + 1))) = 1 := by
  rw [← count_roots, roots_U_real, Multiset.count_eq_one_of_mem (by simp)]
  grind

end Polynomial.Chebyshev<|MERGE_RESOLUTION|>--- conflicted
+++ resolved
@@ -21,19 +21,9 @@
 
 ## Main statements
 
-<<<<<<< HEAD
-* T_n(x) ∈ [-1, 1] iff x ∈ [-1, 1]: `T_real_abs_le_one_iff_abs_le_one`
-* Zeroes of T and U: `T_real_roots_eq`, `U_real_roots_eq`
-* Extrema of T: `T_real_eval_at_extremum`, `T_real_extrema_eq`
-
-## TODO
-
-* Prove orthogonality with respect to appropriate inner product.
-=======
 * T_n(x) ∈ [-1, 1] iff x ∈ [-1, 1]: `abs_eval_T_real_le_one_iff`
 * Values of x such that |T_n(x)| = 1: `abs_eval_T_real_eq_one_iff`
 * Zeroes of T and U: `roots_T_real`, `roots_U_real`
->>>>>>> 5e0daca4
 -/
 
 @[expose] public section
