/-
Copyright (c) 2019 Calle Sönne. All rights reserved.
Released under Apache 2.0 license as described in the file LICENSE.
Authors: Calle Sönne
-/
module

public import Mathlib.Analysis.SpecialFunctions.Trigonometric.Basic
public import Mathlib.Analysis.Normed.Group.AddCircle
public import Mathlib.Algebra.CharZero.Quotient
public import Mathlib.Topology.Instances.Sign

/-!
# The type of angles

In this file we define `Real.Angle` to be the quotient group `ℝ/2πℤ` and prove a few simple lemmas
about trigonometric functions and angles.
-/

@[expose] public section


open Real

noncomputable section

namespace Real

/-- The type of angles -/
def Angle : Type :=
  AddCircle (2 * π)
deriving NormedAddCommGroup, Inhabited

namespace Angle

/-- The canonical map from `ℝ` to the quotient `Angle`. -/
@[coe]
protected def coe (r : ℝ) : Angle := QuotientAddGroup.mk r

instance : Coe ℝ Angle := ⟨Angle.coe⟩

instance : CircularOrder Real.Angle :=
  QuotientAddGroup.circularOrder (hp' := ⟨by simp [pi_pos]⟩)


@[continuity]
theorem continuous_coe : Continuous ((↑) : ℝ → Angle) :=
  continuous_quotient_mk'

/-- Coercion `ℝ → Angle` as an additive homomorphism. -/
def coeHom : ℝ →+ Angle :=
  QuotientAddGroup.mk' _

@[simp]
theorem coe_coeHom : (coeHom : ℝ → Angle) = ((↑) : ℝ → Angle) :=
  rfl

/-- An induction principle to deduce results for `Angle` from those for `ℝ`, used with
`induction θ using Real.Angle.induction_on`. -/
@[elab_as_elim]
protected theorem induction_on {p : Angle → Prop} (θ : Angle) (h : ∀ x : ℝ, p x) : p θ :=
  Quotient.inductionOn' θ h

@[simp]
theorem coe_zero : ↑(0 : ℝ) = (0 : Angle) :=
  rfl

@[simp]
theorem coe_add (x y : ℝ) : ↑(x + y : ℝ) = (↑x + ↑y : Angle) :=
  rfl

@[simp]
theorem coe_neg (x : ℝ) : ↑(-x : ℝ) = -(↑x : Angle) :=
  rfl

@[simp]
theorem coe_sub (x y : ℝ) : ↑(x - y : ℝ) = (↑x - ↑y : Angle) :=
  rfl

theorem coe_nsmul (n : ℕ) (x : ℝ) : ↑(n • x : ℝ) = n • (↑x : Angle) :=
  rfl

theorem coe_zsmul (z : ℤ) (x : ℝ) : ↑(z • x : ℝ) = z • (↑x : Angle) :=
  rfl

theorem coe_eq_zero_iff {x : ℝ} : (x : Angle) = 0 ↔ ∃ n : ℤ, n • (2 * π) = x :=
  AddCircle.coe_eq_zero_iff (2 * π)

@[simp, norm_cast]
theorem natCast_mul_eq_nsmul (x : ℝ) (n : ℕ) : ↑((n : ℝ) * x) = n • (↑x : Angle) := by
  simpa only [nsmul_eq_mul] using coeHom.map_nsmul x n

@[simp, norm_cast]
theorem intCast_mul_eq_zsmul (x : ℝ) (n : ℤ) : ↑((n : ℝ) * x : ℝ) = n • (↑x : Angle) := by
  simpa only [zsmul_eq_mul] using coeHom.map_zsmul x n

theorem angle_eq_iff_two_pi_dvd_sub {ψ θ : ℝ} : (θ : Angle) = ψ ↔ ∃ k : ℤ, θ - ψ = 2 * π * k := by
  simp only [eq_comm]
  rw [Angle.coe, Angle.coe, QuotientAddGroup.eq]
  simp only [AddSubgroup.zmultiples_eq_closure,
    AddSubgroup.mem_closure_singleton, zsmul_eq_mul', (sub_eq_neg_add _ _).symm, eq_comm]

@[simp]
theorem coe_two_pi : ↑(2 * π : ℝ) = (0 : Angle) :=
  angle_eq_iff_two_pi_dvd_sub.2 ⟨1, by rw [sub_zero, Int.cast_one, mul_one]⟩

@[simp]
theorem neg_coe_pi : -(π : Angle) = π := by
  rw [← coe_neg, angle_eq_iff_two_pi_dvd_sub]
  use -1
  simp [two_mul, sub_eq_add_neg]

@[simp]
theorem two_nsmul_coe_div_two (θ : ℝ) : (2 : ℕ) • (↑(θ / 2) : Angle) = θ := by
  rw [← coe_nsmul, two_nsmul, add_halves]

@[simp]
theorem two_zsmul_coe_div_two (θ : ℝ) : (2 : ℤ) • (↑(θ / 2) : Angle) = θ := by
  rw [← coe_zsmul, two_zsmul, add_halves]

theorem two_nsmul_neg_pi_div_two : (2 : ℕ) • (↑(-π / 2) : Angle) = π := by
  rw [two_nsmul_coe_div_two, coe_neg, neg_coe_pi]

theorem two_zsmul_neg_pi_div_two : (2 : ℤ) • (↑(-π / 2) : Angle) = π := by
  rw [two_zsmul, ← two_nsmul, two_nsmul_neg_pi_div_two]

theorem sub_coe_pi_eq_add_coe_pi (θ : Angle) : θ - π = θ + π := by
  rw [sub_eq_add_neg, neg_coe_pi]

@[simp]
theorem two_nsmul_coe_pi : (2 : ℕ) • (π : Angle) = 0 := by simp [← natCast_mul_eq_nsmul]

@[simp]
theorem two_zsmul_coe_pi : (2 : ℤ) • (π : Angle) = 0 := by simp [← intCast_mul_eq_zsmul]

@[simp]
theorem coe_pi_add_coe_pi : (π : Real.Angle) + π = 0 := by rw [← two_nsmul, two_nsmul_coe_pi]

theorem zsmul_eq_iff {ψ θ : Angle} {z : ℤ} (hz : z ≠ 0) :
    z • ψ = z • θ ↔ ∃ k : Fin z.natAbs, ψ = θ + (k : ℕ) • (2 * π / z : ℝ) :=
  QuotientAddGroup.zmultiples_zsmul_eq_zsmul_iff hz

theorem nsmul_eq_iff {ψ θ : Angle} {n : ℕ} (hz : n ≠ 0) :
    n • ψ = n • θ ↔ ∃ k : Fin n, ψ = θ + (k : ℕ) • (2 * π / n : ℝ) :=
  QuotientAddGroup.zmultiples_nsmul_eq_nsmul_iff hz

theorem two_zsmul_eq_iff {ψ θ : Angle} : (2 : ℤ) • ψ = (2 : ℤ) • θ ↔ ψ = θ ∨ ψ = θ + ↑π := by
  have : Int.natAbs 2 = 2 := rfl
  rw [zsmul_eq_iff two_ne_zero, this, Fin.exists_fin_two, Fin.val_zero,
    Fin.val_one, zero_smul, add_zero, one_smul, Int.cast_two,
    mul_div_cancel_left₀ (_ : ℝ) two_ne_zero]

theorem two_nsmul_eq_iff {ψ θ : Angle} : (2 : ℕ) • ψ = (2 : ℕ) • θ ↔ ψ = θ ∨ ψ = θ + ↑π := by
  simp_rw [← natCast_zsmul, Nat.cast_ofNat, two_zsmul_eq_iff]

theorem two_nsmul_eq_zero_iff {θ : Angle} : (2 : ℕ) • θ = 0 ↔ θ = 0 ∨ θ = π := by
  convert two_nsmul_eq_iff <;> simp

theorem two_nsmul_ne_zero_iff {θ : Angle} : (2 : ℕ) • θ ≠ 0 ↔ θ ≠ 0 ∧ θ ≠ π := by
  rw [← not_or, ← two_nsmul_eq_zero_iff]

theorem two_zsmul_eq_zero_iff {θ : Angle} : (2 : ℤ) • θ = 0 ↔ θ = 0 ∨ θ = π := by
  simp_rw [two_zsmul, ← two_nsmul, two_nsmul_eq_zero_iff]

theorem two_zsmul_ne_zero_iff {θ : Angle} : (2 : ℤ) • θ ≠ 0 ↔ θ ≠ 0 ∧ θ ≠ π := by
  rw [← not_or, ← two_zsmul_eq_zero_iff]

theorem eq_neg_self_iff {θ : Angle} : θ = -θ ↔ θ = 0 ∨ θ = π := by
  rw [← add_eq_zero_iff_eq_neg, ← two_nsmul, two_nsmul_eq_zero_iff]

theorem ne_neg_self_iff {θ : Angle} : θ ≠ -θ ↔ θ ≠ 0 ∧ θ ≠ π := by
  rw [← not_or, ← eq_neg_self_iff.not]

theorem neg_eq_self_iff {θ : Angle} : -θ = θ ↔ θ = 0 ∨ θ = π := by rw [eq_comm, eq_neg_self_iff]

theorem neg_ne_self_iff {θ : Angle} : -θ ≠ θ ↔ θ ≠ 0 ∧ θ ≠ π := by
  rw [← not_or, ← neg_eq_self_iff.not]

theorem two_nsmul_eq_pi_iff {θ : Angle} : (2 : ℕ) • θ = π ↔ θ = (π / 2 : ℝ) ∨ θ = (-π / 2 : ℝ) := by
  have h : (π : Angle) = ((2 : ℕ) • (π / 2 : ℝ):) := by rw [two_nsmul, add_halves]
  nth_rw 1 [h]
  rw [coe_nsmul, two_nsmul_eq_iff]
  apply iff_of_eq -- `congr` only works on `Eq`, so rewrite from `Iff` to `Eq`.
  congr
  rw [add_comm, ← coe_add, ← sub_eq_zero, ← coe_sub, neg_div, sub_neg_eq_add, add_assoc,
    add_halves, ← two_mul, coe_two_pi]

theorem two_zsmul_eq_pi_iff {θ : Angle} : (2 : ℤ) • θ = π ↔ θ = (π / 2 : ℝ) ∨ θ = (-π / 2 : ℝ) := by
  rw [two_zsmul, ← two_nsmul, two_nsmul_eq_pi_iff]

theorem cos_eq_iff_coe_eq_or_eq_neg {θ ψ : ℝ} :
    cos θ = cos ψ ↔ (θ : Angle) = ψ ∨ (θ : Angle) = -ψ := by
  constructor
  · intro Hcos
    rw [← sub_eq_zero, cos_sub_cos, mul_eq_zero, mul_eq_zero, neg_eq_zero,
      eq_false (two_ne_zero' ℝ), false_or, sin_eq_zero_iff, sin_eq_zero_iff] at Hcos
    rcases Hcos with (⟨n, hn⟩ | ⟨n, hn⟩)
    · right
      rw [eq_div_iff_mul_eq (two_ne_zero' ℝ), ← sub_eq_iff_eq_add] at hn
      rw [← hn, coe_sub, eq_neg_iff_add_eq_zero, sub_add_cancel, mul_assoc, intCast_mul_eq_zsmul,
        mul_comm, coe_two_pi, zsmul_zero]
    · left
      rw [eq_div_iff_mul_eq (two_ne_zero' ℝ), eq_sub_iff_add_eq] at hn
      rw [← hn, coe_add, mul_assoc, intCast_mul_eq_zsmul, mul_comm, coe_two_pi, zsmul_zero,
        zero_add]
  · rw [angle_eq_iff_two_pi_dvd_sub, ← coe_neg, angle_eq_iff_two_pi_dvd_sub]
    rintro (⟨k, H⟩ | ⟨k, H⟩)
    · rw [← sub_eq_zero, cos_sub_cos, H, mul_assoc 2 π k, mul_div_cancel_left₀ _ (two_ne_zero' ℝ),
        mul_comm π _, sin_int_mul_pi, mul_zero]
    rw [← sub_eq_zero, cos_sub_cos, ← sub_neg_eq_add, H, mul_assoc 2 π k,
      mul_div_cancel_left₀ _ (two_ne_zero' ℝ), mul_comm π _, sin_int_mul_pi, mul_zero,
      zero_mul]

theorem sin_eq_iff_coe_eq_or_add_eq_pi {θ ψ : ℝ} :
    sin θ = sin ψ ↔ (θ : Angle) = ψ ∨ (θ : Angle) + ψ = π := by
  constructor
  · intro Hsin
    rw [← cos_pi_div_two_sub, ← cos_pi_div_two_sub] at Hsin
    rcases cos_eq_iff_coe_eq_or_eq_neg.mp Hsin with h | h
    · left
      rw [coe_sub, coe_sub] at h
      exact sub_right_inj.1 h
    right
    rw [coe_sub, coe_sub, eq_neg_iff_add_eq_zero, add_sub, sub_add_eq_add_sub, ← coe_add,
      add_halves, sub_sub, sub_eq_zero] at h
    exact h.symm
  · rw [angle_eq_iff_two_pi_dvd_sub, ← eq_sub_iff_add_eq, ← coe_sub, angle_eq_iff_two_pi_dvd_sub]
    rintro (⟨k, H⟩ | ⟨k, H⟩)
    · rw [← sub_eq_zero, sin_sub_sin, H, mul_assoc 2 π k, mul_div_cancel_left₀ _ (two_ne_zero' ℝ),
        mul_comm π _, sin_int_mul_pi, mul_zero, zero_mul]
    have H' : θ + ψ = 2 * k * π + π := by
      rwa [← sub_add, sub_add_eq_add_sub, sub_eq_iff_eq_add, mul_assoc, mul_comm π _, ←
        mul_assoc] at H
    rw [← sub_eq_zero, sin_sub_sin, H', add_div, mul_assoc 2 _ π,
      mul_div_cancel_left₀ _ (two_ne_zero' ℝ), cos_add_pi_div_two, sin_int_mul_pi, neg_zero,
      mul_zero]

theorem cos_sin_inj {θ ψ : ℝ} (Hcos : cos θ = cos ψ) (Hsin : sin θ = sin ψ) : (θ : Angle) = ψ := by
  rcases cos_eq_iff_coe_eq_or_eq_neg.mp Hcos with hc | hc; · exact hc
  rcases sin_eq_iff_coe_eq_or_add_eq_pi.mp Hsin with hs | hs; · exact hs
  rw [eq_neg_iff_add_eq_zero, hs] at hc
  obtain ⟨n, hn⟩ : ∃ n, n • _ = _ := QuotientAddGroup.leftRel_apply.mp (Quotient.exact' hc)
  rw [← neg_one_mul, add_zero, ← sub_eq_zero, zsmul_eq_mul, ← mul_assoc, ← sub_mul, mul_eq_zero,
    eq_false (ne_of_gt pi_pos), or_false, sub_neg_eq_add, ← Int.cast_zero, ← Int.cast_one,
    ← Int.cast_ofNat, ← Int.cast_mul, ← Int.cast_add, Int.cast_inj] at hn
  have : (n * 2 + 1) % (2 : ℤ) = 0 % (2 : ℤ) := congr_arg (· % (2 : ℤ)) hn
  rw [add_comm, Int.add_mul_emod_self_right] at this
  exact absurd this one_ne_zero

/-- The sine of a `Real.Angle`. -/
def sin (θ : Angle) : ℝ :=
  sin_periodic.lift θ

@[simp]
theorem sin_coe (x : ℝ) : sin (x : Angle) = Real.sin x :=
  rfl

@[continuity]
theorem continuous_sin : Continuous sin :=
  Real.continuous_sin.quotient_liftOn' _

/-- The cosine of a `Real.Angle`. -/
def cos (θ : Angle) : ℝ :=
  cos_periodic.lift θ

@[simp]
theorem cos_coe (x : ℝ) : cos (x : Angle) = Real.cos x :=
  rfl

@[continuity]
theorem continuous_cos : Continuous cos :=
  Real.continuous_cos.quotient_liftOn' _

theorem cos_eq_real_cos_iff_eq_or_eq_neg {θ : Angle} {ψ : ℝ} :
    cos θ = Real.cos ψ ↔ θ = ψ ∨ θ = -ψ := by
  induction θ using Real.Angle.induction_on
  exact cos_eq_iff_coe_eq_or_eq_neg

theorem cos_eq_iff_eq_or_eq_neg {θ ψ : Angle} : cos θ = cos ψ ↔ θ = ψ ∨ θ = -ψ := by
  induction ψ using Real.Angle.induction_on
  exact cos_eq_real_cos_iff_eq_or_eq_neg

theorem sin_eq_real_sin_iff_eq_or_add_eq_pi {θ : Angle} {ψ : ℝ} :
    sin θ = Real.sin ψ ↔ θ = ψ ∨ θ + ψ = π := by
  induction θ using Real.Angle.induction_on
  exact sin_eq_iff_coe_eq_or_add_eq_pi

theorem sin_eq_iff_eq_or_add_eq_pi {θ ψ : Angle} : sin θ = sin ψ ↔ θ = ψ ∨ θ + ψ = π := by
  induction ψ using Real.Angle.induction_on
  exact sin_eq_real_sin_iff_eq_or_add_eq_pi

@[simp]
theorem sin_zero : sin (0 : Angle) = 0 := by rw [← coe_zero, sin_coe, Real.sin_zero]

theorem sin_coe_pi : sin (π : Angle) = 0 := by rw [sin_coe, Real.sin_pi]

theorem sin_eq_zero_iff {θ : Angle} : sin θ = 0 ↔ θ = 0 ∨ θ = π := by
  nth_rw 1 [← sin_zero]
  rw [sin_eq_iff_eq_or_add_eq_pi]
  simp

theorem sin_ne_zero_iff {θ : Angle} : sin θ ≠ 0 ↔ θ ≠ 0 ∧ θ ≠ π := by
  rw [← not_or, ← sin_eq_zero_iff]

@[simp]
theorem sin_neg (θ : Angle) : sin (-θ) = -sin θ := by
  induction θ using Real.Angle.induction_on
  exact Real.sin_neg _

theorem sin_antiperiodic : Function.Antiperiodic sin (π : Angle) := by
  intro θ
  induction θ using Real.Angle.induction_on
  exact Real.sin_antiperiodic _

@[simp]
theorem sin_add_pi (θ : Angle) : sin (θ + π) = -sin θ :=
  sin_antiperiodic θ

@[simp]
theorem sin_sub_pi (θ : Angle) : sin (θ - π) = -sin θ :=
  sin_antiperiodic.sub_eq θ

@[simp]
theorem cos_zero : cos (0 : Angle) = 1 := by rw [← coe_zero, cos_coe, Real.cos_zero]

theorem cos_coe_pi : cos (π : Angle) = -1 := by rw [cos_coe, Real.cos_pi]

@[simp]
theorem cos_neg (θ : Angle) : cos (-θ) = cos θ := by
  induction θ using Real.Angle.induction_on
  exact Real.cos_neg _

theorem cos_antiperiodic : Function.Antiperiodic cos (π : Angle) := by
  intro θ
  induction θ using Real.Angle.induction_on
  exact Real.cos_antiperiodic _

@[simp]
theorem cos_add_pi (θ : Angle) : cos (θ + π) = -cos θ :=
  cos_antiperiodic θ

@[simp]
theorem cos_sub_pi (θ : Angle) : cos (θ - π) = -cos θ :=
  cos_antiperiodic.sub_eq θ

theorem cos_eq_zero_iff {θ : Angle} : cos θ = 0 ↔ θ = (π / 2 : ℝ) ∨ θ = (-π / 2 : ℝ) := by
  rw [← cos_pi_div_two, ← cos_coe, cos_eq_iff_eq_or_eq_neg, ← coe_neg, ← neg_div]

theorem sin_add (θ₁ θ₂ : Real.Angle) : sin (θ₁ + θ₂) = sin θ₁ * cos θ₂ + cos θ₁ * sin θ₂ := by
  induction θ₁ using Real.Angle.induction_on
  induction θ₂ using Real.Angle.induction_on
  exact Real.sin_add _ _

theorem cos_add (θ₁ θ₂ : Real.Angle) : cos (θ₁ + θ₂) = cos θ₁ * cos θ₂ - sin θ₁ * sin θ₂ := by
  induction θ₂ using Real.Angle.induction_on
  induction θ₁ using Real.Angle.induction_on
  exact Real.cos_add _ _

@[simp]
theorem cos_sq_add_sin_sq (θ : Real.Angle) : cos θ ^ 2 + sin θ ^ 2 = 1 := by
  induction θ using Real.Angle.induction_on
  exact Real.cos_sq_add_sin_sq _

theorem sin_add_pi_div_two (θ : Angle) : sin (θ + ↑(π / 2)) = cos θ := by
  induction θ using Real.Angle.induction_on
  exact Real.sin_add_pi_div_two _

theorem sin_sub_pi_div_two (θ : Angle) : sin (θ - ↑(π / 2)) = -cos θ := by
  induction θ using Real.Angle.induction_on
  exact Real.sin_sub_pi_div_two _

theorem sin_pi_div_two_sub (θ : Angle) : sin (↑(π / 2) - θ) = cos θ := by
  induction θ using Real.Angle.induction_on
  exact Real.sin_pi_div_two_sub _

theorem cos_add_pi_div_two (θ : Angle) : cos (θ + ↑(π / 2)) = -sin θ := by
  induction θ using Real.Angle.induction_on
  exact Real.cos_add_pi_div_two _

theorem cos_sub_pi_div_two (θ : Angle) : cos (θ - ↑(π / 2)) = sin θ := by
  induction θ using Real.Angle.induction_on
  exact Real.cos_sub_pi_div_two _

theorem cos_pi_div_two_sub (θ : Angle) : cos (↑(π / 2) - θ) = sin θ := by
  induction θ using Real.Angle.induction_on
  exact Real.cos_pi_div_two_sub _

theorem abs_sin_eq_of_two_nsmul_eq {θ ψ : Angle} (h : (2 : ℕ) • θ = (2 : ℕ) • ψ) :
    |sin θ| = |sin ψ| := by
  rw [two_nsmul_eq_iff] at h
  rcases h with (rfl | rfl)
  · rfl
  · rw [sin_add_pi, abs_neg]

theorem abs_sin_eq_of_two_zsmul_eq {θ ψ : Angle} (h : (2 : ℤ) • θ = (2 : ℤ) • ψ) :
    |sin θ| = |sin ψ| := by
  simp_rw [two_zsmul, ← two_nsmul] at h
  exact abs_sin_eq_of_two_nsmul_eq h

theorem abs_cos_eq_of_two_nsmul_eq {θ ψ : Angle} (h : (2 : ℕ) • θ = (2 : ℕ) • ψ) :
    |cos θ| = |cos ψ| := by
  rw [two_nsmul_eq_iff] at h
  rcases h with (rfl | rfl)
  · rfl
  · rw [cos_add_pi, abs_neg]

theorem abs_cos_eq_of_two_zsmul_eq {θ ψ : Angle} (h : (2 : ℤ) • θ = (2 : ℤ) • ψ) :
    |cos θ| = |cos ψ| := by
  simp_rw [two_zsmul, ← two_nsmul] at h
  exact abs_cos_eq_of_two_nsmul_eq h

@[simp]
theorem coe_toIcoMod (θ ψ : ℝ) : ↑(toIcoMod two_pi_pos ψ θ) = (θ : Angle) := by
  rw [angle_eq_iff_two_pi_dvd_sub]
  refine ⟨-toIcoDiv two_pi_pos ψ θ, ?_⟩
  rw [toIcoMod_sub_self, zsmul_eq_mul, mul_comm]

@[simp]
theorem coe_toIocMod (θ ψ : ℝ) : ↑(toIocMod two_pi_pos ψ θ) = (θ : Angle) := by
  rw [angle_eq_iff_two_pi_dvd_sub]
  refine ⟨-toIocDiv two_pi_pos ψ θ, ?_⟩
  rw [toIocMod_sub_self, zsmul_eq_mul, mul_comm]

/-- Convert a `Real.Angle` to a real number in the interval `Ioc (-π) π`. -/
def toReal (θ : Angle) : ℝ :=
  (toIocMod_periodic two_pi_pos (-π)).lift θ

theorem toReal_coe (θ : ℝ) : (θ : Angle).toReal = toIocMod two_pi_pos (-π) θ :=
  rfl

theorem toReal_coe_eq_self_iff {θ : ℝ} : (θ : Angle).toReal = θ ↔ -π < θ ∧ θ ≤ π := by
  rw [toReal_coe, toIocMod_eq_self two_pi_pos]
  ring_nf
  rfl

theorem toReal_coe_eq_self_iff_mem_Ioc {θ : ℝ} : (θ : Angle).toReal = θ ↔ θ ∈ Set.Ioc (-π) π := by
  rw [toReal_coe_eq_self_iff, ← Set.mem_Ioc]

theorem toReal_injective : Function.Injective toReal := by
  intro θ ψ h
  induction θ using Real.Angle.induction_on
  induction ψ using Real.Angle.induction_on
  simpa [toReal_coe, toIocMod_eq_toIocMod, zsmul_eq_mul, mul_comm _ (2 * π), ←
    angle_eq_iff_two_pi_dvd_sub, eq_comm] using h

@[simp]
theorem toReal_inj {θ ψ : Angle} : θ.toReal = ψ.toReal ↔ θ = ψ :=
  toReal_injective.eq_iff

@[simp]
theorem coe_toReal (θ : Angle) : (θ.toReal : Angle) = θ := by
  induction θ using Real.Angle.induction_on
  exact coe_toIocMod _ _

theorem neg_pi_lt_toReal (θ : Angle) : -π < θ.toReal := by
  induction θ using Real.Angle.induction_on
  exact left_lt_toIocMod _ _ _

theorem toReal_le_pi (θ : Angle) : θ.toReal ≤ π := by
  induction θ using Real.Angle.induction_on
  convert toIocMod_le_right two_pi_pos _ _
  ring

theorem abs_toReal_le_pi (θ : Angle) : |θ.toReal| ≤ π :=
  abs_le.2 ⟨(neg_pi_lt_toReal _).le, toReal_le_pi _⟩

theorem toReal_mem_Ioc (θ : Angle) : θ.toReal ∈ Set.Ioc (-π) π :=
  ⟨neg_pi_lt_toReal _, toReal_le_pi _⟩

@[simp]
theorem toIocMod_toReal (θ : Angle) : toIocMod two_pi_pos (-π) θ.toReal = θ.toReal := by
  induction θ using Real.Angle.induction_on
  rw [toReal_coe]
  exact toIocMod_toIocMod _ _ _ _

@[simp]
theorem toReal_zero : (0 : Angle).toReal = 0 := by
  rw [← coe_zero, toReal_coe_eq_self_iff]
  exact ⟨Left.neg_neg_iff.2 Real.pi_pos, Real.pi_pos.le⟩

@[simp]
theorem toReal_eq_zero_iff {θ : Angle} : θ.toReal = 0 ↔ θ = 0 := by
  nth_rw 1 [← toReal_zero]
  exact toReal_inj

@[simp]
theorem toReal_pi : (π : Angle).toReal = π := by
  rw [toReal_coe_eq_self_iff]
  exact ⟨Left.neg_lt_self Real.pi_pos, le_refl _⟩

@[simp]
theorem toReal_eq_pi_iff {θ : Angle} : θ.toReal = π ↔ θ = π := by rw [← toReal_inj, toReal_pi]

lemma toReal_neg_eq_neg_toReal_iff {θ : Angle} : (-θ).toReal = -(θ.toReal) ↔ θ ≠ π := by
  nth_rw 1 [← coe_toReal θ, ← coe_neg, toReal_coe_eq_self_iff]
  constructor
  · rintro ⟨h, h'⟩ rfl
    simp at h
  · intro h
    rw [neg_lt_neg_iff]
    have h' : θ.toReal ≠ π := by simp [h]
    exact ⟨(toReal_le_pi θ).lt_of_ne h', by linarith [neg_pi_lt_toReal θ]⟩

@[simp] lemma abs_toReal_neg (θ : Angle) : |(-θ).toReal| = |θ.toReal| := by
  rcases eq_or_ne θ π with rfl | h
  · simp
  · simp [toReal_neg_eq_neg_toReal_iff.2 h]

theorem pi_ne_zero : (π : Angle) ≠ 0 := by
  rw [← toReal_injective.ne_iff, toReal_pi, toReal_zero]
  exact Real.pi_ne_zero

@[simp]
theorem toReal_pi_div_two : ((π / 2 : ℝ) : Angle).toReal = π / 2 :=
  toReal_coe_eq_self_iff.2 <| by constructor <;> linarith [pi_pos]

@[simp]
theorem toReal_eq_pi_div_two_iff {θ : Angle} : θ.toReal = π / 2 ↔ θ = (π / 2 : ℝ) := by
  rw [← toReal_inj, toReal_pi_div_two]

@[simp]
theorem toReal_neg_pi_div_two : ((-π / 2 : ℝ) : Angle).toReal = -π / 2 :=
  toReal_coe_eq_self_iff.2 <| by constructor <;> linarith [pi_pos]

@[simp]
theorem toReal_eq_neg_pi_div_two_iff {θ : Angle} : θ.toReal = -π / 2 ↔ θ = (-π / 2 : ℝ) := by
  rw [← toReal_inj, toReal_neg_pi_div_two]

theorem pi_div_two_ne_zero : ((π / 2 : ℝ) : Angle) ≠ 0 := by
  rw [← toReal_injective.ne_iff, toReal_pi_div_two, toReal_zero]
  exact div_ne_zero Real.pi_ne_zero two_ne_zero

theorem neg_pi_div_two_ne_zero : ((-π / 2 : ℝ) : Angle) ≠ 0 := by
  rw [← toReal_injective.ne_iff, toReal_neg_pi_div_two, toReal_zero]
  exact div_ne_zero (neg_ne_zero.2 Real.pi_ne_zero) two_ne_zero

theorem abs_toReal_coe_eq_self_iff {θ : ℝ} : |(θ : Angle).toReal| = θ ↔ 0 ≤ θ ∧ θ ≤ π :=
  ⟨fun h => h ▸ ⟨abs_nonneg _, abs_toReal_le_pi _⟩, fun h =>
    (toReal_coe_eq_self_iff.2 ⟨(Left.neg_neg_iff.2 Real.pi_pos).trans_le h.1, h.2⟩).symm ▸
      abs_eq_self.2 h.1⟩

theorem abs_toReal_neg_coe_eq_self_iff {θ : ℝ} : |(-θ : Angle).toReal| = θ ↔ 0 ≤ θ ∧ θ ≤ π := by
  refine ⟨fun h => h ▸ ⟨abs_nonneg _, abs_toReal_le_pi _⟩, fun h => ?_⟩
  by_cases hnegpi : θ = π; · simp [hnegpi, Real.pi_pos.le]
  rw [← coe_neg,
    toReal_coe_eq_self_iff.2
      ⟨neg_lt_neg (lt_of_le_of_ne h.2 hnegpi), (neg_nonpos.2 h.1).trans Real.pi_pos.le⟩,
    abs_neg, abs_eq_self.2 h.1]

theorem abs_toReal_eq_pi_div_two_iff {θ : Angle} :
    |θ.toReal| = π / 2 ↔ θ = (π / 2 : ℝ) ∨ θ = (-π / 2 : ℝ) := by
  rw [abs_eq (div_nonneg Real.pi_pos.le two_pos.le), ← neg_div, toReal_eq_pi_div_two_iff,
    toReal_eq_neg_pi_div_two_iff]

theorem nsmul_toReal_eq_mul {n : ℕ} (h : n ≠ 0) {θ : Angle} :
    (n • θ).toReal = n * θ.toReal ↔ θ.toReal ∈ Set.Ioc (-π / n) (π / n) := by
  nth_rw 1 [← coe_toReal θ]
  have h' : 0 < (n : ℝ) := mod_cast Nat.pos_of_ne_zero h
  rw [← coe_nsmul, nsmul_eq_mul, toReal_coe_eq_self_iff, Set.mem_Ioc, div_lt_iff₀' h',
    le_div_iff₀' h']

theorem two_nsmul_toReal_eq_two_mul {θ : Angle} :
    ((2 : ℕ) • θ).toReal = 2 * θ.toReal ↔ θ.toReal ∈ Set.Ioc (-π / 2) (π / 2) :=
  mod_cast nsmul_toReal_eq_mul two_ne_zero

theorem two_zsmul_toReal_eq_two_mul {θ : Angle} :
    ((2 : ℤ) • θ).toReal = 2 * θ.toReal ↔ θ.toReal ∈ Set.Ioc (-π / 2) (π / 2) := by
  rw [two_zsmul, ← two_nsmul, two_nsmul_toReal_eq_two_mul]

theorem toReal_coe_eq_self_sub_two_mul_int_mul_pi_iff {θ : ℝ} {k : ℤ} :
    (θ : Angle).toReal = θ - 2 * k * π ↔ θ ∈ Set.Ioc ((2 * k - 1 : ℝ) * π) ((2 * k + 1) * π) := by
  rw [← sub_zero (θ : Angle), ← zsmul_zero k, ← coe_two_pi, ← coe_zsmul, ← coe_sub, zsmul_eq_mul, ←
    mul_assoc, mul_comm (k : ℝ), toReal_coe_eq_self_iff, Set.mem_Ioc]
  exact ⟨fun h => ⟨by linarith, by linarith⟩, fun h => ⟨by linarith, by linarith⟩⟩

theorem toReal_coe_eq_self_sub_two_pi_iff {θ : ℝ} :
    (θ : Angle).toReal = θ - 2 * π ↔ θ ∈ Set.Ioc π (3 * π) := by
  convert @toReal_coe_eq_self_sub_two_mul_int_mul_pi_iff θ 1 <;> norm_num

theorem toReal_coe_eq_self_add_two_pi_iff {θ : ℝ} :
    (θ : Angle).toReal = θ + 2 * π ↔ θ ∈ Set.Ioc (-3 * π) (-π) := by
  convert @toReal_coe_eq_self_sub_two_mul_int_mul_pi_iff θ (-1) using 2 <;> norm_num

theorem two_nsmul_toReal_eq_two_mul_sub_two_pi {θ : Angle} :
    ((2 : ℕ) • θ).toReal = 2 * θ.toReal - 2 * π ↔ π / 2 < θ.toReal := by
  nth_rw 1 [← coe_toReal θ]
  rw [← coe_nsmul, two_nsmul, ← two_mul, toReal_coe_eq_self_sub_two_pi_iff, Set.mem_Ioc]
  exact
    ⟨fun h => by linarith, fun h =>
      ⟨(div_lt_iff₀' (zero_lt_two' ℝ)).1 h, by linarith [pi_pos, toReal_le_pi θ]⟩⟩

theorem two_zsmul_toReal_eq_two_mul_sub_two_pi {θ : Angle} :
    ((2 : ℤ) • θ).toReal = 2 * θ.toReal - 2 * π ↔ π / 2 < θ.toReal := by
  rw [two_zsmul, ← two_nsmul, two_nsmul_toReal_eq_two_mul_sub_two_pi]

theorem two_nsmul_toReal_eq_two_mul_add_two_pi {θ : Angle} :
    ((2 : ℕ) • θ).toReal = 2 * θ.toReal + 2 * π ↔ θ.toReal ≤ -π / 2 := by
  nth_rw 1 [← coe_toReal θ]
  rw [← coe_nsmul, two_nsmul, ← two_mul, toReal_coe_eq_self_add_two_pi_iff, Set.mem_Ioc]
  refine
    ⟨fun h => by linarith, fun h =>
      ⟨by linarith [pi_pos, neg_pi_lt_toReal θ], (le_div_iff₀' (zero_lt_two' ℝ)).1 h⟩⟩

theorem two_zsmul_toReal_eq_two_mul_add_two_pi {θ : Angle} :
    ((2 : ℤ) • θ).toReal = 2 * θ.toReal + 2 * π ↔ θ.toReal ≤ -π / 2 := by
  rw [two_zsmul, ← two_nsmul, two_nsmul_toReal_eq_two_mul_add_two_pi]

lemma two_nsmul_eq_iff_eq_of_abs_toReal_lt_pi_div_two {θ ψ : Angle} (hθ : |θ.toReal| < π / 2)
    (hψ : |ψ.toReal| < π / 2) : (2 : ℕ) • θ = (2 : ℕ) • ψ ↔ θ = ψ := by
  constructor
  · intro h
    rw [two_nsmul_eq_iff] at h
    rcases h with rfl | rfl
    · rfl
    · rw [abs_lt] at hψ hθ
      rw [← coe_toReal ψ, ← coe_add] at hθ
      by_cases hψ' : ψ.toReal ≤ 0
      · have hψt : -π < ψ.toReal + π ∧ ψ.toReal + π ≤ π := ⟨by linarith, by linarith⟩
        rw [toReal_coe_eq_self_iff.2 hψt] at hθ
        linarith
      · have hψt : π < ψ.toReal + π ∧ ψ.toReal + π ≤ 3 * π := ⟨by linarith, by linarith⟩
        rw [toReal_coe_eq_self_sub_two_pi_iff.2 hψt] at hθ
        linarith
  · rintro rfl
    rfl

lemma two_zsmul_eq_iff_eq_of_abs_toReal_lt_pi_div_two {θ ψ : Angle} (hθ : |θ.toReal| < π / 2)
    (hψ : |ψ.toReal| < π / 2) : (2 : ℤ) • θ = (2 : ℤ) • ψ ↔ θ = ψ := by
  simp_rw [two_zsmul, ← two_nsmul, two_nsmul_eq_iff_eq_of_abs_toReal_lt_pi_div_two hθ hψ]

@[simp]
theorem sin_toReal (θ : Angle) : Real.sin θ.toReal = sin θ := by
  conv_rhs => rw [← coe_toReal θ, sin_coe]

@[simp]
theorem cos_toReal (θ : Angle) : Real.cos θ.toReal = cos θ := by
  conv_rhs => rw [← coe_toReal θ, cos_coe]

theorem cos_nonneg_iff_abs_toReal_le_pi_div_two {θ : Angle} : 0 ≤ cos θ ↔ |θ.toReal| ≤ π / 2 := by
  nth_rw 1 [← coe_toReal θ]
  rw [abs_le, cos_coe]
  refine ⟨fun h => ?_, cos_nonneg_of_mem_Icc⟩
  by_contra hn
  rw [not_and_or, not_le, not_le] at hn
  refine (not_lt.2 h) ?_
  rcases hn with (hn | hn)
  · rw [← Real.cos_neg]
    refine cos_neg_of_pi_div_two_lt_of_lt (by linarith) ?_
    linarith [neg_pi_lt_toReal θ]
  · refine cos_neg_of_pi_div_two_lt_of_lt hn ?_
    linarith [toReal_le_pi θ]

theorem cos_pos_iff_abs_toReal_lt_pi_div_two {θ : Angle} : 0 < cos θ ↔ |θ.toReal| < π / 2 := by
  rw [lt_iff_le_and_ne, lt_iff_le_and_ne, cos_nonneg_iff_abs_toReal_le_pi_div_two, ←
    and_congr_right]
  rintro -
  contrapose
  rw [@eq_comm ℝ 0, abs_toReal_eq_pi_div_two_iff, cos_eq_zero_iff]

theorem cos_neg_iff_pi_div_two_lt_abs_toReal {θ : Angle} : cos θ < 0 ↔ π / 2 < |θ.toReal| := by
  contrapose!; exact cos_nonneg_iff_abs_toReal_le_pi_div_two

theorem abs_cos_eq_abs_sin_of_two_nsmul_add_two_nsmul_eq_pi {θ ψ : Angle}
    (h : (2 : ℕ) • θ + (2 : ℕ) • ψ = π) : |cos θ| = |sin ψ| := by
  rw [← eq_sub_iff_add_eq, ← two_nsmul_coe_div_two, ← nsmul_sub, two_nsmul_eq_iff] at h
  rcases h with (rfl | rfl) <;> simp [cos_pi_div_two_sub]

theorem abs_cos_eq_abs_sin_of_two_zsmul_add_two_zsmul_eq_pi {θ ψ : Angle}
    (h : (2 : ℤ) • θ + (2 : ℤ) • ψ = π) : |cos θ| = |sin ψ| := by
  simp_rw [two_zsmul, ← two_nsmul] at h
  exact abs_cos_eq_abs_sin_of_two_nsmul_add_two_nsmul_eq_pi h

/-- The tangent of a `Real.Angle`. -/
def tan (θ : Angle) : ℝ :=
  sin θ / cos θ

theorem tan_eq_sin_div_cos (θ : Angle) : tan θ = sin θ / cos θ :=
  rfl

@[simp]
theorem tan_coe (x : ℝ) : tan (x : Angle) = Real.tan x := by
  rw [tan, sin_coe, cos_coe, Real.tan_eq_sin_div_cos]

@[simp]
theorem tan_zero : tan (0 : Angle) = 0 := by rw [← coe_zero, tan_coe, Real.tan_zero]

theorem tan_coe_pi : tan (π : Angle) = 0 := by rw [tan_coe, Real.tan_pi]

theorem tan_periodic : Function.Periodic tan (π : Angle) := by
  intro θ
  induction θ using Real.Angle.induction_on
  rw [← coe_add, tan_coe, tan_coe]
  exact Real.tan_periodic _

@[simp]
theorem tan_add_pi (θ : Angle) : tan (θ + π) = tan θ :=
  tan_periodic θ

@[simp]
theorem tan_sub_pi (θ : Angle) : tan (θ - π) = tan θ :=
  tan_periodic.sub_eq θ

@[simp]
theorem tan_toReal (θ : Angle) : Real.tan θ.toReal = tan θ := by
  conv_rhs => rw [← coe_toReal θ, tan_coe]

theorem tan_eq_of_two_nsmul_eq {θ ψ : Angle} (h : (2 : ℕ) • θ = (2 : ℕ) • ψ) : tan θ = tan ψ := by
  rw [two_nsmul_eq_iff] at h
  rcases h with (rfl | rfl)
  · rfl
  · exact tan_add_pi _

theorem tan_eq_of_two_zsmul_eq {θ ψ : Angle} (h : (2 : ℤ) • θ = (2 : ℤ) • ψ) : tan θ = tan ψ := by
  simp_rw [two_zsmul, ← two_nsmul] at h
  exact tan_eq_of_two_nsmul_eq h

theorem tan_eq_inv_of_two_nsmul_add_two_nsmul_eq_pi {θ ψ : Angle}
    (h : (2 : ℕ) • θ + (2 : ℕ) • ψ = π) : tan ψ = (tan θ)⁻¹ := by
  induction θ using Real.Angle.induction_on
  induction ψ using Real.Angle.induction_on
  rw [← smul_add, ← coe_add, ← coe_nsmul, two_nsmul, ← two_mul, angle_eq_iff_two_pi_dvd_sub] at h
  rcases h with ⟨k, h⟩
  rw [sub_eq_iff_eq_add, ← mul_inv_cancel_left₀ two_ne_zero π, mul_assoc, ← mul_add,
    mul_right_inj' (two_ne_zero' ℝ), ← eq_sub_iff_add_eq', mul_inv_cancel_left₀ two_ne_zero π,
    inv_mul_eq_div, mul_comm] at h
  rw [tan_coe, tan_coe, ← tan_pi_div_two_sub, h, add_sub_assoc, add_comm]
  exact Real.tan_periodic.int_mul _ _

theorem tan_eq_inv_of_two_zsmul_add_two_zsmul_eq_pi {θ ψ : Angle}
    (h : (2 : ℤ) • θ + (2 : ℤ) • ψ = π) : tan ψ = (tan θ)⁻¹ := by
  simp_rw [two_zsmul, ← two_nsmul] at h
  exact tan_eq_inv_of_two_nsmul_add_two_nsmul_eq_pi h

/-- The sign of a `Real.Angle` is `0` if the angle is `0` or `π`, `1` if the angle is strictly
between `0` and `π` and `-1` is the angle is strictly between `-π` and `0`. It is defined as the
sign of the sine of the angle. -/
def sign (θ : Angle) : SignType :=
  SignType.sign (sin θ)

@[simp]
theorem sign_zero : (0 : Angle).sign = 0 := by
  rw [sign, sin_zero, _root_.sign_zero]

@[simp]
theorem sign_coe_pi : (π : Angle).sign = 0 := by rw [sign, sin_coe_pi, _root_.sign_zero]

@[simp]
theorem sign_neg (θ : Angle) : (-θ).sign = -θ.sign := by
  simp_rw [sign, sin_neg, Left.sign_neg]

theorem sign_antiperiodic : Function.Antiperiodic sign (π : Angle) := fun θ => by
  rw [sign, sign, sin_add_pi, Left.sign_neg]

@[simp]
theorem sign_add_pi (θ : Angle) : (θ + π).sign = -θ.sign :=
  sign_antiperiodic θ

@[simp]
theorem sign_pi_add (θ : Angle) : ((π : Angle) + θ).sign = -θ.sign := by rw [add_comm, sign_add_pi]

@[simp]
theorem sign_sub_pi (θ : Angle) : (θ - π).sign = -θ.sign :=
  sign_antiperiodic.sub_eq θ

@[simp]
theorem sign_pi_sub (θ : Angle) : ((π : Angle) - θ).sign = θ.sign := by
  simp [sign_antiperiodic.sub_eq']

theorem sign_eq_zero_iff {θ : Angle} : θ.sign = 0 ↔ θ = 0 ∨ θ = π := by
  rw [sign, _root_.sign_eq_zero_iff, sin_eq_zero_iff]

theorem sign_ne_zero_iff {θ : Angle} : θ.sign ≠ 0 ↔ θ ≠ 0 ∧ θ ≠ π := by
  rw [← not_or, ← sign_eq_zero_iff]

theorem toReal_neg_iff_sign_neg {θ : Angle} : θ.toReal < 0 ↔ θ.sign = -1 := by
  rw [sign, ← sin_toReal, sign_eq_neg_one_iff]
  rcases lt_trichotomy θ.toReal 0 with (h | h | h)
  · exact ⟨fun _ => Real.sin_neg_of_neg_of_neg_pi_lt h (neg_pi_lt_toReal θ), fun _ => h⟩
  · simp [h]
  · exact
      ⟨fun hn => False.elim (h.asymm hn), fun hn =>
        False.elim (hn.not_ge (sin_nonneg_of_nonneg_of_le_pi h.le (toReal_le_pi θ)))⟩

theorem toReal_nonneg_iff_sign_nonneg {θ : Angle} : 0 ≤ θ.toReal ↔ 0 ≤ θ.sign := by
  rcases lt_trichotomy θ.toReal 0 with (h | h | h)
  · refine ⟨fun hn => False.elim (h.not_ge hn), fun hn => ?_⟩
    rw [toReal_neg_iff_sign_neg.1 h] at hn
    exact False.elim (hn.not_gt (by decide))
  · simp [h, sign, ← sin_toReal]
  · refine ⟨fun _ => ?_, fun _ => h.le⟩
    rw [sign, ← sin_toReal, sign_nonneg_iff]
    exact sin_nonneg_of_nonneg_of_le_pi h.le (toReal_le_pi θ)

@[simp]
theorem sign_toReal {θ : Angle} (h : θ ≠ π) : SignType.sign θ.toReal = θ.sign := by
  rcases lt_trichotomy θ.toReal 0 with (ht | ht | ht)
  · simp [ht, toReal_neg_iff_sign_neg.1 ht]
  · simp [sign, ht, ← sin_toReal]
  · rw [sign, ← sin_toReal, sign_pos ht,
      sign_pos
        (sin_pos_of_pos_of_lt_pi ht ((toReal_le_pi θ).lt_of_ne (toReal_eq_pi_iff.not.2 h)))]

lemma toReal_mem_Ioo_iff_sign_pos {θ : Angle} :
    θ.toReal ∈ Set.Ioo 0 π ↔ θ.sign = 1 := by
  rcases eq_or_ne θ π with rfl | h
  · simp
  · simp only [Set.mem_Ioo, ← sign_toReal h, sign_eq_one_iff, and_iff_left_iff_imp]
    exact fun _ ↦ (toReal_le_pi θ).lt_of_ne (toReal_eq_pi_iff.not.2 h)

theorem coe_abs_toReal_of_sign_nonneg {θ : Angle} (h : 0 ≤ θ.sign) : ↑|θ.toReal| = θ := by
  rw [abs_eq_self.2 (toReal_nonneg_iff_sign_nonneg.2 h), coe_toReal]

theorem neg_coe_abs_toReal_of_sign_nonpos {θ : Angle} (h : θ.sign ≤ 0) : -↑|θ.toReal| = θ := by
  rw [SignType.nonpos_iff] at h
  rcases h with (h | h)
  · rw [abs_of_neg (toReal_neg_iff_sign_neg.2 h), coe_neg, neg_neg, coe_toReal]
  · rw [sign_eq_zero_iff] at h
    rcases h with (rfl | rfl) <;> simp [abs_of_pos Real.pi_pos]

theorem eq_iff_sign_eq_and_abs_toReal_eq {θ ψ : Angle} :
    θ = ψ ↔ θ.sign = ψ.sign ∧ |θ.toReal| = |ψ.toReal| := by
  refine ⟨?_, fun h => ?_⟩
  · rintro rfl
    exact ⟨rfl, rfl⟩
  rcases h with ⟨hs, hr⟩
  rw [abs_eq_abs] at hr
  rcases hr with (hr | hr)
  · exact toReal_injective hr
  · by_cases h : θ = π
    · rw [h, toReal_pi, ← neg_eq_iff_eq_neg] at hr
      exact False.elim ((neg_pi_lt_toReal ψ).ne hr)
    · by_cases h' : ψ = π
      · rw [h', toReal_pi] at hr
        exact False.elim ((neg_pi_lt_toReal θ).ne hr.symm)
      · rw [← sign_toReal h, ← sign_toReal h', hr, Left.sign_neg, SignType.neg_eq_self_iff,
          _root_.sign_eq_zero_iff, toReal_eq_zero_iff] at hs
        rw [hs, toReal_zero, neg_zero, toReal_eq_zero_iff] at hr
        rw [hr, hs]

theorem eq_iff_abs_toReal_eq_of_sign_eq {θ ψ : Angle} (h : θ.sign = ψ.sign) :
    θ = ψ ↔ |θ.toReal| = |ψ.toReal| := by simpa [h] using @eq_iff_sign_eq_and_abs_toReal_eq θ ψ

@[simp]
theorem sign_coe_pi_div_two : (↑(π / 2) : Angle).sign = 1 := by
  rw [sign, sin_coe, sin_pi_div_two, sign_one]

@[simp]
theorem sign_coe_neg_pi_div_two : (↑(-π / 2) : Angle).sign = -1 := by
  rw [sign, sin_coe, neg_div, Real.sin_neg, sin_pi_div_two, Left.sign_neg, sign_one]

theorem sign_coe_nonneg_of_nonneg_of_le_pi {θ : ℝ} (h0 : 0 ≤ θ) (hpi : θ ≤ π) :
    0 ≤ (θ : Angle).sign := by
  rw [sign, sign_nonneg_iff]
  exact sin_nonneg_of_nonneg_of_le_pi h0 hpi

theorem sign_neg_coe_nonpos_of_nonneg_of_le_pi {θ : ℝ} (h0 : 0 ≤ θ) (hpi : θ ≤ π) :
    (-θ : Angle).sign ≤ 0 := by
  rw [sign, sign_nonpos_iff, sin_neg, Left.neg_nonpos_iff]
  exact sin_nonneg_of_nonneg_of_le_pi h0 hpi

theorem sign_two_nsmul_eq_sign_iff {θ : Angle} :
    ((2 : ℕ) • θ).sign = θ.sign ↔ θ = π ∨ |θ.toReal| < π / 2 := by
  by_cases hpi : θ = π; · simp [hpi]
  rw [or_iff_right hpi]
  refine ⟨fun h => ?_, fun h => ?_⟩
  · by_contra hle
    rw [not_lt, le_abs, le_neg] at hle
    have hpi' : θ.toReal ≠ π := by simpa using hpi
    rcases hle with (hle | hle) <;> rcases hle.eq_or_lt with (heq | hlt)
    · rw [← coe_toReal θ, ← heq] at h
      simp at h
    · rw [← sign_toReal hpi, sign_pos (pi_div_two_pos.trans hlt), ← sign_toReal,
        two_nsmul_toReal_eq_two_mul_sub_two_pi.2 hlt, _root_.sign_neg] at h
      · simp at h
      · rw [← mul_sub]
        exact mul_neg_of_pos_of_neg two_pos (sub_neg.2 ((toReal_le_pi _).lt_of_ne hpi'))
      · intro he
        simp [he] at h
    · rw [← coe_toReal θ, heq] at h
      simp at h
    · rw [← sign_toReal hpi, _root_.sign_neg (hlt.trans (Left.neg_neg_iff.2 pi_div_two_pos)), ←
        sign_toReal] at h
      swap
      · intro he
        simp [he] at h
      rw [← neg_div] at hlt
      rw [two_nsmul_toReal_eq_two_mul_add_two_pi.2 hlt.le, sign_pos] at h
      · simp at h
      · linarith [neg_pi_lt_toReal θ]
  · have hpi' : (2 : ℕ) • θ ≠ π := by
      rw [Ne, two_nsmul_eq_pi_iff, not_or]
      constructor
      · rintro rfl
        simp [pi_pos, abs_of_pos] at h
      · rintro rfl
        rw [toReal_neg_pi_div_two] at h
        simp [pi_pos, neg_div, abs_of_pos] at h
    rw [abs_lt, ← neg_div] at h
    rw [← sign_toReal hpi, ← sign_toReal hpi', two_nsmul_toReal_eq_two_mul.2 ⟨h.1, h.2.le⟩,
      sign_mul, sign_pos (zero_lt_two' ℝ), one_mul]

theorem sign_two_zsmul_eq_sign_iff {θ : Angle} :
    ((2 : ℤ) • θ).sign = θ.sign ↔ θ = π ∨ |θ.toReal| < π / 2 := by
  rw [two_zsmul, ← two_nsmul, sign_two_nsmul_eq_sign_iff]

lemma sign_two_nsmul_eq_neg_sign_iff {θ : Angle} :
    ((2 : ℕ) • θ).sign = -θ.sign ↔ θ = 0 ∨ π / 2 < |θ.toReal| := by
  rcases eq_or_ne θ 0 with rfl | h
  · simp
  suffices ((2 : ℕ) • (θ + π)).sign = (θ + π).sign ↔ θ + π = π ∨ |(θ + π).toReal| < π / 2 by
    simp only [smul_add, two_nsmul_coe_pi, add_zero, sign_add_pi, add_eq_right] at this
    simp only [this, h, false_or]
    simp [← cos_pos_iff_abs_toReal_lt_pi_div_two, ← cos_neg_iff_pi_div_two_lt_abs_toReal]
  exact sign_two_nsmul_eq_sign_iff

lemma sign_two_zsmul_eq_neg_sign_iff {θ : Angle} :
    ((2 : ℤ) • θ).sign = -θ.sign ↔ θ = 0 ∨ π / 2 < |θ.toReal| := by
  rw [two_zsmul, ← two_nsmul, sign_two_nsmul_eq_neg_sign_iff]

lemma abs_toReal_add_abs_toReal_eq_pi_of_two_nsmul_add_eq_zero_of_sign_eq {θ ψ : Angle}
    (h : (2 : ℕ) • (θ + ψ) = 0) (hs : θ.sign = ψ.sign) (h0 : θ.sign ≠ 0) :
    |θ.toReal| + |ψ.toReal| = π := by
  rcases two_nsmul_eq_zero_iff.mp h with h | h
  · simp_all [add_eq_zero_iff_eq_neg.mp h]
  rw [← coe_toReal θ, ← coe_toReal ψ, ← coe_add] at h
  suffices |θ.toReal + ψ.toReal| = π by
    rw [← this, eq_comm, abs_add_eq_add_abs_iff]
    have hθ := sign_toReal (sign_ne_zero_iff.1 h0).2
    have hψ := sign_toReal (sign_ne_zero_iff.1 (hs ▸ h0)).2
    obtain hθs | hθs : θ.sign = -1 ∨ θ.sign = 1 := by simpa [h0] using θ.sign.trichotomy
    · rw [hθs, eq_comm, ← toReal_neg_iff_sign_neg] at hs
      exact .inr ⟨(toReal_neg_iff_sign_neg.mpr hθs).le, hs.le⟩
    · simp [toReal_nonneg_iff_sign_nonneg, hs.symm, hθs]
  rw [abs_eq pi_nonneg]
  rcases angle_eq_iff_two_pi_dvd_sub.mp h with ⟨k, hk⟩
  rw [sub_eq_iff_eq_add] at hk
  have hu : θ.toReal + ψ.toReal ≤ 2 * π := by linarith [toReal_le_pi θ, toReal_le_pi ψ]
  have hn : -2 * π < θ.toReal + ψ.toReal := by linarith [neg_pi_lt_toReal θ, neg_pi_lt_toReal ψ]
  rw [hk] at hu hn
  have hk0 : k ≤ 0 := by
    by_contra hk1
    grw [← show 1 ≤ k by lia] at hu
    simp only [Int.cast_one] at hu
    linarith [pi_pos]
  have hkn1 : -1 ≤ k := by
    by_contra hkn2
    grw [show k ≤ -2 by lia] at hn
    simp only [Int.cast_neg, Int.cast_ofNat] at hn
    linarith [pi_pos]
  obtain rfl | rfl : k = -1 ∨ k = 0 := (by lia) <;> grind

lemma abs_toReal_add_abs_toReal_eq_pi_of_two_zsmul_add_eq_zero_of_sign_eq {θ ψ : Angle}
    (h : (2 : ℤ) • (θ + ψ) = 0) (hs : θ.sign = ψ.sign) (h0 : θ.sign ≠ 0) :
    |θ.toReal| + |ψ.toReal| = π := by
  rw [two_zsmul, ← two_nsmul] at h
  exact abs_toReal_add_abs_toReal_eq_pi_of_two_nsmul_add_eq_zero_of_sign_eq h hs h0

<<<<<<< HEAD
lemma toReal_add_eq_toReal_add_toReal {θ ψ : Angle} (hθ : θ ≠ π) (hψ : ψ ≠ π)
    (hs : θ.sign ≠ ψ.sign ∨ θ.sign = (θ + ψ).sign) : (θ + ψ).toReal = θ.toReal + ψ.toReal := by
  suffices ((θ.toReal + ψ.toReal : ℝ) : Angle).toReal = θ.toReal + ψ.toReal by simpa using this
  rw [toReal_coe_eq_self_iff]
  rcases eq_or_ne θ 0 with rfl | hθ0
  · simpa using toReal_mem_Ioc ψ
  rcases eq_or_ne ψ 0 with rfl | hψ0
  · simpa using toReal_mem_Ioc θ
  obtain ⟨hθa, hθb⟩ := toReal_mem_Ioc θ
  obtain ⟨hψa, hψb⟩ := toReal_mem_Ioc ψ
  rw [← sign_toReal hθ, ← sign_toReal hψ] at hs
  rcases lt_or_gt_of_ne (toReal_eq_zero_iff.not.2 hθ0) with hθs | hθs <;>
    rcases lt_or_gt_of_ne (toReal_eq_zero_iff.not.2 hψ0) with hψs | hψs
  · simp only [hθs, _root_.sign_neg, hψs, ne_eq, not_true_eq_false, false_or] at hs
    refine ⟨?_, by linarith⟩
    by_contra! hle
    have h : ((θ.toReal + ψ.toReal : ℝ) : Angle).toReal = θ.toReal + ψ.toReal + 2 * π :=
      toReal_coe_eq_self_add_two_pi_iff.2 ⟨by linarith, hle⟩
    simp only [coe_add, coe_toReal] at h
    apply_fun SignType.sign at h
    rw [sign_toReal, ← hs, eq_comm, sign_eq_neg_one_iff] at h
    · linarith
    · intro hπ
      simp [hπ] at hs
  · exact ⟨by linarith, by linarith⟩
  · exact ⟨by linarith, by linarith⟩
  · simp only [hθs, _root_.sign_pos, hψs, ne_eq, not_true_eq_false, false_or] at hs
    refine ⟨by linarith, ?_⟩
    by_contra! hlt
    have h : ((θ.toReal + ψ.toReal : ℝ) : Angle).toReal = θ.toReal + ψ.toReal - 2 * π :=
      toReal_coe_eq_self_sub_two_pi_iff.2 ⟨hlt, by linarith⟩
    simp only [coe_add, coe_toReal] at h
    apply_fun SignType.sign at h
    rw [sign_toReal, ← hs, eq_comm, sign_eq_one_iff] at h
    · linarith
    · intro hπ
      simp [hπ] at hs
=======
lemma toReal_add_of_sign_pos_sign_neg {θ ψ : Angle}
    (hθ : θ.sign = 1) (hψ : ψ.sign = -1) : (θ + ψ).toReal = θ.toReal + ψ.toReal := by
  suffices ((θ.toReal + ψ.toReal : ℝ) : Angle).toReal = θ.toReal + ψ.toReal by simpa using this
  rw [toReal_coe_eq_self_iff]
  grind [toReal_mem_Ioc, toReal_neg_iff_sign_neg, toReal_mem_Ioo_iff_sign_pos]

lemma toReal_add_of_sign_eq_neg_sign {θ ψ : Angle} (hψ : θ ≠ π ∨ ψ ≠ π)
    (hs : θ.sign = -ψ.sign) : (θ + ψ).toReal = θ.toReal + ψ.toReal := by
  obtain (h | h | h) := ψ.sign.trichotomy
  all_goals
    simp [h] at hs
    grind [add_comm, toReal_add_of_sign_pos_sign_neg, sign_eq_zero_iff, toReal_zero]

lemma toReal_add_eq_toReal_add_toReal {θ ψ : Angle} (hθ : θ ≠ π) (hψ : ψ ≠ π)
    (hs : θ.sign ≠ ψ.sign ∨ θ.sign = (θ + ψ).sign) : (θ + ψ).toReal = θ.toReal + ψ.toReal := by
  obtain (hs | hs) := hs
  · obtain (h | h | h) := ψ.sign.trichotomy <;> obtain (h | h | h) := θ.sign.trichotomy
    all_goals grind [add_comm, toReal_add_of_sign_pos_sign_neg, sign_eq_zero_iff, toReal_zero]
  · rw [← neg_neg θ.sign, ← sign_neg] at hs
    have := toReal_add_of_sign_eq_neg_sign (.inr <| by simpa [neg_eq_iff_eq_neg]) hs.symm
    simpa [toReal_neg_eq_neg_toReal_iff.mpr, hθ, ← sub_eq_add_neg, eq_sub_iff_add_eq', eq_comm]
>>>>>>> 92300abf

private lemma abs_toReal_add_eq_two_pi_sub_abs_toReal_add_abs_toReal_aux {θ ψ : Angle}
    (hθs : θ.sign = 1) (hψs : ψ.sign = 1)
    (hsa : (θ + ψ).sign ≠ 1) : |(θ + ψ).toReal| = 2 * π - (|θ.toReal| + |ψ.toReal|) := by
  have hθπ : θ ≠ π := by
    rintro rfl
    simp at hθs
  have hψπ : ψ ≠ π := by
    rintro rfl
    simp at hψs
  have hθ : 0 < θ.toReal := by rwa [← sign_eq_one_iff, sign_toReal hθπ]
  have hψ : 0 < ψ.toReal := by rwa [← sign_eq_one_iff, sign_toReal hψπ]
  rcases eq_or_ne (θ + ψ) π with heq | hne
  · rw [heq, abs_toReal_add_abs_toReal_eq_pi_of_two_nsmul_add_eq_zero_of_sign_eq (by simp [heq])
      (hψs ▸ hθs) (by simp [hθs])]
    simp [abs_of_pos Real.pi_pos, two_mul]
  rw [abs_of_pos hθ, abs_of_pos hψ]
  suffices (θ + ψ).toReal < 0 by
    rw [abs_of_neg this, neg_eq_iff_eq_neg, neg_sub]
    have h : ((θ.toReal + ψ.toReal : ℝ) : Angle).toReal = θ.toReal + ψ.toReal - 2 * π := by
      have hθπ := toReal_le_pi θ
      have hψπ := toReal_le_pi ψ
      refine toReal_coe_eq_self_sub_two_pi_iff.2 ⟨?_, by linarith⟩
      by_contra! hle
      have h : ((θ.toReal + ψ.toReal : ℝ) : Angle).toReal = θ.toReal + ψ.toReal :=
        toReal_coe_eq_self_iff.2 ⟨by linarith [Real.pi_pos], hle⟩
      rw [coe_add, coe_toReal, coe_toReal] at h
      linarith
    simp [← h]
  rw [← sign_eq_neg_one_iff, sign_toReal hne]
  rcases (θ + ψ).sign.trichotomy with h | h | h
  · exact h
  · simp only [sign_eq_zero_iff, hne, or_false] at h
    rw [add_eq_zero_iff_eq_neg] at h
    simp [h, sign_neg, hψs] at hθs
  · simp [h] at hsa

lemma abs_toReal_add_eq_two_pi_sub_abs_toReal_add_abs_toReal {θ ψ : Angle} (hs : θ.sign = ψ.sign)
    (hsa : θ.sign ≠ (θ + ψ).sign) : |(θ + ψ).toReal| = 2 * π - (|θ.toReal| + |ψ.toReal|) := by
  rcases eq_or_ne θ.sign 0 with hθ0 | hθ0
  · rw [hθ0, eq_comm] at hs
    rcases sign_eq_zero_iff.1 hθ0 with rfl | rfl <;>
      rcases sign_eq_zero_iff.1 hs with rfl | rfl <;>
      simp at hsa
  rcases θ.sign.trichotomy with h | h | h
  · have hθ' : (-θ).sign = 1 := by rw [sign_neg, h, neg_neg]
    have hψ' : (-ψ).sign = 1 := by rw [sign_neg, ← hs, h, neg_neg]
    have hsa' : (-θ + -ψ).sign ≠ 1 := by
      rwa [← hθ', ne_comm, ← neg_add, sign_neg, sign_neg, neg_injective.ne_iff]
    convert abs_toReal_add_eq_two_pi_sub_abs_toReal_add_abs_toReal_aux hθ' hψ' hsa' using 1
    · rw [← neg_add, abs_toReal_neg]
    · rw [abs_toReal_neg, abs_toReal_neg]
  · simp [h] at hθ0
  · exact abs_toReal_add_eq_two_pi_sub_abs_toReal_add_abs_toReal_aux h (hs ▸ h) (h ▸ hsa.symm)

theorem continuousAt_sign {θ : Angle} (h0 : θ ≠ 0) (hpi : θ ≠ π) : ContinuousAt sign θ :=
  (continuousAt_sign_of_ne_zero (sin_ne_zero_iff.2 ⟨h0, hpi⟩)).comp continuous_sin.continuousAt

theorem _root_.ContinuousOn.angle_sign_comp {α : Type*} [TopologicalSpace α] {f : α → Angle}
    {s : Set α} (hf : ContinuousOn f s) (hs : ∀ z ∈ s, f z ≠ 0 ∧ f z ≠ π) :
    ContinuousOn (sign ∘ f) s := by
  refine (continuousOn_of_forall_continuousAt fun θ hθ => ?_).comp hf (Set.mapsTo_image f s)
  obtain ⟨z, hz, rfl⟩ := hθ
  exact continuousAt_sign (hs _ hz).1 (hs _ hz).2

/-- Suppose a function to angles is continuous on a connected set and never takes the values `0`
or `π` on that set. Then the values of the function on that set all have the same sign. -/
theorem sign_eq_of_continuousOn {α : Type*} [TopologicalSpace α] {f : α → Angle} {s : Set α}
    {x y : α} (hc : IsConnected s) (hf : ContinuousOn f s) (hs : ∀ z ∈ s, f z ≠ 0 ∧ f z ≠ π)
    (hx : x ∈ s) (hy : y ∈ s) : (f y).sign = (f x).sign :=
  (hc.image _ (hf.angle_sign_comp hs)).isPreconnected.subsingleton (Set.mem_image_of_mem _ hy)
    (Set.mem_image_of_mem _ hx)

end Angle

end Real<|MERGE_RESOLUTION|>--- conflicted
+++ resolved
@@ -955,45 +955,6 @@
   rw [two_zsmul, ← two_nsmul] at h
   exact abs_toReal_add_abs_toReal_eq_pi_of_two_nsmul_add_eq_zero_of_sign_eq h hs h0
 
-<<<<<<< HEAD
-lemma toReal_add_eq_toReal_add_toReal {θ ψ : Angle} (hθ : θ ≠ π) (hψ : ψ ≠ π)
-    (hs : θ.sign ≠ ψ.sign ∨ θ.sign = (θ + ψ).sign) : (θ + ψ).toReal = θ.toReal + ψ.toReal := by
-  suffices ((θ.toReal + ψ.toReal : ℝ) : Angle).toReal = θ.toReal + ψ.toReal by simpa using this
-  rw [toReal_coe_eq_self_iff]
-  rcases eq_or_ne θ 0 with rfl | hθ0
-  · simpa using toReal_mem_Ioc ψ
-  rcases eq_or_ne ψ 0 with rfl | hψ0
-  · simpa using toReal_mem_Ioc θ
-  obtain ⟨hθa, hθb⟩ := toReal_mem_Ioc θ
-  obtain ⟨hψa, hψb⟩ := toReal_mem_Ioc ψ
-  rw [← sign_toReal hθ, ← sign_toReal hψ] at hs
-  rcases lt_or_gt_of_ne (toReal_eq_zero_iff.not.2 hθ0) with hθs | hθs <;>
-    rcases lt_or_gt_of_ne (toReal_eq_zero_iff.not.2 hψ0) with hψs | hψs
-  · simp only [hθs, _root_.sign_neg, hψs, ne_eq, not_true_eq_false, false_or] at hs
-    refine ⟨?_, by linarith⟩
-    by_contra! hle
-    have h : ((θ.toReal + ψ.toReal : ℝ) : Angle).toReal = θ.toReal + ψ.toReal + 2 * π :=
-      toReal_coe_eq_self_add_two_pi_iff.2 ⟨by linarith, hle⟩
-    simp only [coe_add, coe_toReal] at h
-    apply_fun SignType.sign at h
-    rw [sign_toReal, ← hs, eq_comm, sign_eq_neg_one_iff] at h
-    · linarith
-    · intro hπ
-      simp [hπ] at hs
-  · exact ⟨by linarith, by linarith⟩
-  · exact ⟨by linarith, by linarith⟩
-  · simp only [hθs, _root_.sign_pos, hψs, ne_eq, not_true_eq_false, false_or] at hs
-    refine ⟨by linarith, ?_⟩
-    by_contra! hlt
-    have h : ((θ.toReal + ψ.toReal : ℝ) : Angle).toReal = θ.toReal + ψ.toReal - 2 * π :=
-      toReal_coe_eq_self_sub_two_pi_iff.2 ⟨hlt, by linarith⟩
-    simp only [coe_add, coe_toReal] at h
-    apply_fun SignType.sign at h
-    rw [sign_toReal, ← hs, eq_comm, sign_eq_one_iff] at h
-    · linarith
-    · intro hπ
-      simp [hπ] at hs
-=======
 lemma toReal_add_of_sign_pos_sign_neg {θ ψ : Angle}
     (hθ : θ.sign = 1) (hψ : ψ.sign = -1) : (θ + ψ).toReal = θ.toReal + ψ.toReal := by
   suffices ((θ.toReal + ψ.toReal : ℝ) : Angle).toReal = θ.toReal + ψ.toReal by simpa using this
@@ -1015,7 +976,6 @@
   · rw [← neg_neg θ.sign, ← sign_neg] at hs
     have := toReal_add_of_sign_eq_neg_sign (.inr <| by simpa [neg_eq_iff_eq_neg]) hs.symm
     simpa [toReal_neg_eq_neg_toReal_iff.mpr, hθ, ← sub_eq_add_neg, eq_sub_iff_add_eq', eq_comm]
->>>>>>> 92300abf
 
 private lemma abs_toReal_add_eq_two_pi_sub_abs_toReal_add_abs_toReal_aux {θ ψ : Angle}
     (hθs : θ.sign = 1) (hψs : ψ.sign = 1)
