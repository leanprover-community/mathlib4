--- conflicted
+++ resolved
@@ -890,7 +890,6 @@
     ((2 : ℤ) • θ).sign = θ.sign ↔ θ = π ∨ |θ.toReal| < π / 2 := by
   rw [two_zsmul, ← two_nsmul, sign_two_nsmul_eq_sign_iff]
 
-<<<<<<< HEAD
 theorem angle_eq_neg_of_two_zsmul_angle_eq (a b : Real.Angle) (h : 2 • a = 2 • b)
   (h_sign : a.sign = -b.sign) (h_ne : b.sign ≠ 0) : a = b + π := by
   have h1:= Real.Angle.two_zsmul_eq_iff.mp h
@@ -915,7 +914,7 @@
       aesop
   · intro h
     aesop
-=======
+
 lemma abs_toReal_add_abs_toReal_eq_pi_of_two_nsmul_add_eq_zero_of_sign_eq {θ ψ : Angle}
     (h : (2 : ℕ) • (θ + ψ) = 0) (hs : θ.sign = ψ.sign) (h0 : θ.sign ≠ 0) :
     |θ.toReal| + |ψ.toReal| = π := by
@@ -953,7 +952,6 @@
     |θ.toReal| + |ψ.toReal| = π := by
   rw [two_zsmul, ← two_nsmul] at h
   exact abs_toReal_add_abs_toReal_eq_pi_of_two_nsmul_add_eq_zero_of_sign_eq h hs h0
->>>>>>> a7a662d2
 
 theorem continuousAt_sign {θ : Angle} (h0 : θ ≠ 0) (hpi : θ ≠ π) : ContinuousAt sign θ :=
   (continuousAt_sign_of_ne_zero (sin_ne_zero_iff.2 ⟨h0, hpi⟩)).comp continuous_sin.continuousAt
