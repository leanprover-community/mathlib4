--- conflicted
+++ resolved
@@ -831,7 +831,6 @@
     ((2 : ℤ) • θ).sign = θ.sign ↔ θ = π ∨ |θ.toReal| < π / 2 := by
   rw [two_zsmul, ← two_nsmul, sign_two_nsmul_eq_sign_iff]
 
-<<<<<<< HEAD
 lemma sign_two_nsmul_eq_neg_sign_iff {θ : Angle} :
     ((2 : ℕ) • θ).sign = -θ.sign ↔ θ = 0 ∨ π / 2 < |θ.toReal| := by
   simpa [← cos_pos_iff_abs_toReal_lt_pi_div_two, ← cos_neg_iff_pi_div_two_lt_abs_toReal]
@@ -840,7 +839,7 @@
 lemma sign_two_zsmul_eq_neg_sign_iff {θ : Angle} :
     ((2 : ℤ) • θ).sign = -θ.sign ↔ θ = 0 ∨ π / 2 < |θ.toReal| := by
   rw [two_zsmul, ← two_nsmul, sign_two_nsmul_eq_neg_sign_iff]
-=======
+
 theorem eq_add_pi_of_two_zsmul_eq_of_sign_eq_neg (a b : Real.Angle) (h : (2 : ℤ) • a = (2 : ℤ) • b)
   (h_sign : a.sign = -b.sign) (h_ne : b.sign ≠ 0) : a = b + π := by
   have h1:= Real.Angle.two_zsmul_eq_iff.mp h
@@ -874,7 +873,6 @@
       aesop
   · intro h
     aesop
->>>>>>> 022cc92e
 
 lemma abs_toReal_add_abs_toReal_eq_pi_of_two_nsmul_add_eq_zero_of_sign_eq {θ ψ : Angle}
     (h : (2 : ℕ) • (θ + ψ) = 0) (hs : θ.sign = ψ.sign) (h0 : θ.sign ≠ 0) :
