/-
Copyright (c) 2019 Calle Sönne. All rights reserved.
Released under Apache 2.0 license as described in the file LICENSE.
Authors: Calle Sönne
-/
import Mathlib.Analysis.SpecialFunctions.Trigonometric.Basic
import Mathlib.Analysis.Normed.Group.AddCircle
import Mathlib.Algebra.CharZero.Quotient
import Mathlib.Topology.Instances.Sign

#align_import analysis.special_functions.trigonometric.angle from "leanprover-community/mathlib"@"213b0cff7bc5ab6696ee07cceec80829ce42efec"

/-!
# The type of angles

In this file we define `Real.Angle` to be the quotient group `ℝ/2πℤ` and prove a few simple lemmas
about trigonometric functions and angles.
-/


open Real

noncomputable section

namespace Real

-- Porting note: can't derive `NormedAddCommGroup, Inhabited`
/-- The type of angles -/
def Angle : Type :=
  AddCircle (2 * π)
#align real.angle Real.Angle

namespace Angle

-- Porting note (#10754): added due to missing instances due to no deriving
instance : NormedAddCommGroup Angle :=
  inferInstanceAs (NormedAddCommGroup (AddCircle (2 * π)))

-- Porting note (#10754): added due to missing instances due to no deriving
instance : Inhabited Angle :=
  inferInstanceAs (Inhabited (AddCircle (2 * π)))

-- Porting note (#10754): added due to missing instances due to no deriving
-- also, without this, a plain `QuotientAddGroup.mk`
-- causes coerced terms to be of type `ℝ ⧸ AddSubgroup.zmultiples (2 * π)`
/-- The canonical map from `ℝ` to the quotient `Angle`. -/
@[coe]
protected def coe (r : ℝ) : Angle := QuotientAddGroup.mk r

instance : Coe ℝ Angle := ⟨Angle.coe⟩

instance : CircularOrder Real.Angle :=
  QuotientAddGroup.circularOrder (hp' := ⟨by norm_num [pi_pos]⟩)


@[continuity]
theorem continuous_coe : Continuous ((↑) : ℝ → Angle) :=
  continuous_quotient_mk'
#align real.angle.continuous_coe Real.Angle.continuous_coe

/-- Coercion `ℝ → Angle` as an additive homomorphism. -/
def coeHom : ℝ →+ Angle :=
  QuotientAddGroup.mk' _
#align real.angle.coe_hom Real.Angle.coeHom

@[simp]
theorem coe_coeHom : (coeHom : ℝ → Angle) = ((↑) : ℝ → Angle) :=
  rfl
#align real.angle.coe_coe_hom Real.Angle.coe_coeHom

/-- An induction principle to deduce results for `Angle` from those for `ℝ`, used with
`induction θ using Real.Angle.induction_on`. -/
@[elab_as_elim]
protected theorem induction_on {p : Angle → Prop} (θ : Angle) (h : ∀ x : ℝ, p x) : p θ :=
  Quotient.inductionOn' θ h
#align real.angle.induction_on Real.Angle.induction_on

@[simp]
theorem coe_zero : ↑(0 : ℝ) = (0 : Angle) :=
  rfl
#align real.angle.coe_zero Real.Angle.coe_zero

@[simp]
theorem coe_add (x y : ℝ) : ↑(x + y : ℝ) = (↑x + ↑y : Angle) :=
  rfl
#align real.angle.coe_add Real.Angle.coe_add

@[simp]
theorem coe_neg (x : ℝ) : ↑(-x : ℝ) = -(↑x : Angle) :=
  rfl
#align real.angle.coe_neg Real.Angle.coe_neg

@[simp]
theorem coe_sub (x y : ℝ) : ↑(x - y : ℝ) = (↑x - ↑y : Angle) :=
  rfl
#align real.angle.coe_sub Real.Angle.coe_sub

theorem coe_nsmul (n : ℕ) (x : ℝ) : ↑(n • x : ℝ) = n • (↑x : Angle) :=
  rfl
#align real.angle.coe_nsmul Real.Angle.coe_nsmul

theorem coe_zsmul (z : ℤ) (x : ℝ) : ↑(z • x : ℝ) = z • (↑x : Angle) :=
  rfl
#align real.angle.coe_zsmul Real.Angle.coe_zsmul

@[simp, norm_cast]
theorem coe_nat_mul_eq_nsmul (x : ℝ) (n : ℕ) : ↑((n : ℝ) * x) = n • (↑x : Angle) := by
  simpa only [nsmul_eq_mul] using coeHom.map_nsmul x n
#align real.angle.coe_nat_mul_eq_nsmul Real.Angle.coe_nat_mul_eq_nsmul

@[simp, norm_cast]
theorem coe_int_mul_eq_zsmul (x : ℝ) (n : ℤ) : ↑((n : ℝ) * x : ℝ) = n • (↑x : Angle) := by
  simpa only [zsmul_eq_mul] using coeHom.map_zsmul x n
#align real.angle.coe_int_mul_eq_zsmul Real.Angle.coe_int_mul_eq_zsmul

theorem angle_eq_iff_two_pi_dvd_sub {ψ θ : ℝ} : (θ : Angle) = ψ ↔ ∃ k : ℤ, θ - ψ = 2 * π * k := by
  simp only [QuotientAddGroup.eq, AddSubgroup.zmultiples_eq_closure,
    AddSubgroup.mem_closure_singleton, zsmul_eq_mul', (sub_eq_neg_add _ _).symm, eq_comm]
  -- Porting note: added `rw`, `simp [Angle.coe, QuotientAddGroup.eq]` doesn't fire otherwise
  rw [Angle.coe, Angle.coe, QuotientAddGroup.eq]
  simp only [AddSubgroup.zmultiples_eq_closure,
    AddSubgroup.mem_closure_singleton, zsmul_eq_mul', (sub_eq_neg_add _ _).symm, eq_comm]
#align real.angle.angle_eq_iff_two_pi_dvd_sub Real.Angle.angle_eq_iff_two_pi_dvd_sub

@[simp]
theorem coe_two_pi : ↑(2 * π : ℝ) = (0 : Angle) :=
  angle_eq_iff_two_pi_dvd_sub.2 ⟨1, by rw [sub_zero, Int.cast_one, mul_one]⟩
#align real.angle.coe_two_pi Real.Angle.coe_two_pi

@[simp]
theorem neg_coe_pi : -(π : Angle) = π := by
  rw [← coe_neg, angle_eq_iff_two_pi_dvd_sub]
  use -1
  simp [two_mul, sub_eq_add_neg]
#align real.angle.neg_coe_pi Real.Angle.neg_coe_pi

@[simp]
theorem two_nsmul_coe_div_two (θ : ℝ) : (2 : ℕ) • (↑(θ / 2) : Angle) = θ := by
  rw [← coe_nsmul, two_nsmul, add_halves]
#align real.angle.two_nsmul_coe_div_two Real.Angle.two_nsmul_coe_div_two

@[simp]
theorem two_zsmul_coe_div_two (θ : ℝ) : (2 : ℤ) • (↑(θ / 2) : Angle) = θ := by
  rw [← coe_zsmul, two_zsmul, add_halves]
#align real.angle.two_zsmul_coe_div_two Real.Angle.two_zsmul_coe_div_two

-- Porting note (#10618): @[simp] can prove it
theorem two_nsmul_neg_pi_div_two : (2 : ℕ) • (↑(-π / 2) : Angle) = π := by
  rw [two_nsmul_coe_div_two, coe_neg, neg_coe_pi]
#align real.angle.two_nsmul_neg_pi_div_two Real.Angle.two_nsmul_neg_pi_div_two

-- Porting note (#10618): @[simp] can prove it
theorem two_zsmul_neg_pi_div_two : (2 : ℤ) • (↑(-π / 2) : Angle) = π := by
  rw [two_zsmul, ← two_nsmul, two_nsmul_neg_pi_div_two]
#align real.angle.two_zsmul_neg_pi_div_two Real.Angle.two_zsmul_neg_pi_div_two

theorem sub_coe_pi_eq_add_coe_pi (θ : Angle) : θ - π = θ + π := by
  rw [sub_eq_add_neg, neg_coe_pi]
#align real.angle.sub_coe_pi_eq_add_coe_pi Real.Angle.sub_coe_pi_eq_add_coe_pi

@[simp]
theorem two_nsmul_coe_pi : (2 : ℕ) • (π : Angle) = 0 := by simp [← coe_nat_mul_eq_nsmul]
#align real.angle.two_nsmul_coe_pi Real.Angle.two_nsmul_coe_pi

@[simp]
theorem two_zsmul_coe_pi : (2 : ℤ) • (π : Angle) = 0 := by simp [← coe_int_mul_eq_zsmul]
#align real.angle.two_zsmul_coe_pi Real.Angle.two_zsmul_coe_pi

@[simp]
theorem coe_pi_add_coe_pi : (π : Real.Angle) + π = 0 := by rw [← two_nsmul, two_nsmul_coe_pi]
#align real.angle.coe_pi_add_coe_pi Real.Angle.coe_pi_add_coe_pi

theorem zsmul_eq_iff {ψ θ : Angle} {z : ℤ} (hz : z ≠ 0) :
    z • ψ = z • θ ↔ ∃ k : Fin z.natAbs, ψ = θ + (k : ℕ) • (2 * π / z : ℝ) :=
  QuotientAddGroup.zmultiples_zsmul_eq_zsmul_iff hz
#align real.angle.zsmul_eq_iff Real.Angle.zsmul_eq_iff

theorem nsmul_eq_iff {ψ θ : Angle} {n : ℕ} (hz : n ≠ 0) :
    n • ψ = n • θ ↔ ∃ k : Fin n, ψ = θ + (k : ℕ) • (2 * π / n : ℝ) :=
  QuotientAddGroup.zmultiples_nsmul_eq_nsmul_iff hz
#align real.angle.nsmul_eq_iff Real.Angle.nsmul_eq_iff

theorem two_zsmul_eq_iff {ψ θ : Angle} : (2 : ℤ) • ψ = (2 : ℤ) • θ ↔ ψ = θ ∨ ψ = θ + ↑π := by
  -- Porting note: no `Int.natAbs_bit0` anymore
  have : Int.natAbs 2 = 2 := rfl
  rw [zsmul_eq_iff two_ne_zero, this, Fin.exists_fin_two, Fin.val_zero,
    Fin.val_one, zero_smul, add_zero, one_smul, Int.cast_two,
    mul_div_cancel_left₀ (_ : ℝ) two_ne_zero]
#align real.angle.two_zsmul_eq_iff Real.Angle.two_zsmul_eq_iff

theorem two_nsmul_eq_iff {ψ θ : Angle} : (2 : ℕ) • ψ = (2 : ℕ) • θ ↔ ψ = θ ∨ ψ = θ + ↑π := by
  simp_rw [← natCast_zsmul, Nat.cast_ofNat, two_zsmul_eq_iff]
#align real.angle.two_nsmul_eq_iff Real.Angle.two_nsmul_eq_iff

theorem two_nsmul_eq_zero_iff {θ : Angle} : (2 : ℕ) • θ = 0 ↔ θ = 0 ∨ θ = π := by
  convert two_nsmul_eq_iff <;> simp
#align real.angle.two_nsmul_eq_zero_iff Real.Angle.two_nsmul_eq_zero_iff

theorem two_nsmul_ne_zero_iff {θ : Angle} : (2 : ℕ) • θ ≠ 0 ↔ θ ≠ 0 ∧ θ ≠ π := by
  rw [← not_or, ← two_nsmul_eq_zero_iff]
#align real.angle.two_nsmul_ne_zero_iff Real.Angle.two_nsmul_ne_zero_iff

theorem two_zsmul_eq_zero_iff {θ : Angle} : (2 : ℤ) • θ = 0 ↔ θ = 0 ∨ θ = π := by
  simp_rw [two_zsmul, ← two_nsmul, two_nsmul_eq_zero_iff]
#align real.angle.two_zsmul_eq_zero_iff Real.Angle.two_zsmul_eq_zero_iff

theorem two_zsmul_ne_zero_iff {θ : Angle} : (2 : ℤ) • θ ≠ 0 ↔ θ ≠ 0 ∧ θ ≠ π := by
  rw [← not_or, ← two_zsmul_eq_zero_iff]
#align real.angle.two_zsmul_ne_zero_iff Real.Angle.two_zsmul_ne_zero_iff

theorem eq_neg_self_iff {θ : Angle} : θ = -θ ↔ θ = 0 ∨ θ = π := by
  rw [← add_eq_zero_iff_eq_neg, ← two_nsmul, two_nsmul_eq_zero_iff]
#align real.angle.eq_neg_self_iff Real.Angle.eq_neg_self_iff

theorem ne_neg_self_iff {θ : Angle} : θ ≠ -θ ↔ θ ≠ 0 ∧ θ ≠ π := by
  rw [← not_or, ← eq_neg_self_iff.not]
#align real.angle.ne_neg_self_iff Real.Angle.ne_neg_self_iff

theorem neg_eq_self_iff {θ : Angle} : -θ = θ ↔ θ = 0 ∨ θ = π := by rw [eq_comm, eq_neg_self_iff]
#align real.angle.neg_eq_self_iff Real.Angle.neg_eq_self_iff

theorem neg_ne_self_iff {θ : Angle} : -θ ≠ θ ↔ θ ≠ 0 ∧ θ ≠ π := by
  rw [← not_or, ← neg_eq_self_iff.not]
#align real.angle.neg_ne_self_iff Real.Angle.neg_ne_self_iff

theorem two_nsmul_eq_pi_iff {θ : Angle} : (2 : ℕ) • θ = π ↔ θ = (π / 2 : ℝ) ∨ θ = (-π / 2 : ℝ) := by
  have h : (π : Angle) = ((2 : ℕ) • (π / 2 : ℝ) :) := by rw [two_nsmul, add_halves]
  nth_rw 1 [h]
  rw [coe_nsmul, two_nsmul_eq_iff]
  -- Porting note: `congr` didn't simplify the goal of iff of `Or`s
  convert Iff.rfl
  rw [add_comm, ← coe_add, ← sub_eq_zero, ← coe_sub, neg_div, ← neg_sub, sub_neg_eq_add, add_assoc,
    add_halves, ← two_mul, coe_neg, coe_two_pi, neg_zero]
#align real.angle.two_nsmul_eq_pi_iff Real.Angle.two_nsmul_eq_pi_iff

theorem two_zsmul_eq_pi_iff {θ : Angle} : (2 : ℤ) • θ = π ↔ θ = (π / 2 : ℝ) ∨ θ = (-π / 2 : ℝ) := by
  rw [two_zsmul, ← two_nsmul, two_nsmul_eq_pi_iff]
#align real.angle.two_zsmul_eq_pi_iff Real.Angle.two_zsmul_eq_pi_iff

theorem cos_eq_iff_coe_eq_or_eq_neg {θ ψ : ℝ} :
    cos θ = cos ψ ↔ (θ : Angle) = ψ ∨ (θ : Angle) = -ψ := by
  constructor
  · intro Hcos
    rw [← sub_eq_zero, cos_sub_cos, mul_eq_zero, mul_eq_zero, neg_eq_zero,
      eq_false (two_ne_zero' ℝ), false_or_iff, sin_eq_zero_iff, sin_eq_zero_iff] at Hcos
    rcases Hcos with (⟨n, hn⟩ | ⟨n, hn⟩)
    · right
      rw [eq_div_iff_mul_eq (two_ne_zero' ℝ), ← sub_eq_iff_eq_add] at hn
      rw [← hn, coe_sub, eq_neg_iff_add_eq_zero, sub_add_cancel, mul_assoc, coe_int_mul_eq_zsmul,
        mul_comm, coe_two_pi, zsmul_zero]
    · left
      rw [eq_div_iff_mul_eq (two_ne_zero' ℝ), eq_sub_iff_add_eq] at hn
      rw [← hn, coe_add, mul_assoc, coe_int_mul_eq_zsmul, mul_comm, coe_two_pi, zsmul_zero,
        zero_add]
  · rw [angle_eq_iff_two_pi_dvd_sub, ← coe_neg, angle_eq_iff_two_pi_dvd_sub]
    rintro (⟨k, H⟩ | ⟨k, H⟩)
    rw [← sub_eq_zero, cos_sub_cos, H, mul_assoc 2 π k, mul_div_cancel_left₀ _ (two_ne_zero' ℝ),
      mul_comm π _, sin_int_mul_pi, mul_zero]
    rw [← sub_eq_zero, cos_sub_cos, ← sub_neg_eq_add, H, mul_assoc 2 π k,
      mul_div_cancel_left₀ _ (two_ne_zero' ℝ), mul_comm π _, sin_int_mul_pi, mul_zero,
      zero_mul]
#align real.angle.cos_eq_iff_coe_eq_or_eq_neg Real.Angle.cos_eq_iff_coe_eq_or_eq_neg

theorem sin_eq_iff_coe_eq_or_add_eq_pi {θ ψ : ℝ} :
    sin θ = sin ψ ↔ (θ : Angle) = ψ ∨ (θ : Angle) + ψ = π := by
  constructor
  · intro Hsin
    rw [← cos_pi_div_two_sub, ← cos_pi_div_two_sub] at Hsin
    cases' cos_eq_iff_coe_eq_or_eq_neg.mp Hsin with h h
    · left
      rw [coe_sub, coe_sub] at h
      exact sub_right_inj.1 h
    right
    rw [coe_sub, coe_sub, eq_neg_iff_add_eq_zero, add_sub, sub_add_eq_add_sub, ← coe_add,
      add_halves, sub_sub, sub_eq_zero] at h
    exact h.symm
  · rw [angle_eq_iff_two_pi_dvd_sub, ← eq_sub_iff_add_eq, ← coe_sub, angle_eq_iff_two_pi_dvd_sub]
    rintro (⟨k, H⟩ | ⟨k, H⟩)
    rw [← sub_eq_zero, sin_sub_sin, H, mul_assoc 2 π k, mul_div_cancel_left₀ _ (two_ne_zero' ℝ),
      mul_comm π _, sin_int_mul_pi, mul_zero, zero_mul]
    have H' : θ + ψ = 2 * k * π + π := by
      rwa [← sub_add, sub_add_eq_add_sub, sub_eq_iff_eq_add, mul_assoc, mul_comm π _, ←
        mul_assoc] at H
    rw [← sub_eq_zero, sin_sub_sin, H', add_div, mul_assoc 2 _ π,
      mul_div_cancel_left₀ _ (two_ne_zero' ℝ), cos_add_pi_div_two, sin_int_mul_pi, neg_zero,
      mul_zero]
#align real.angle.sin_eq_iff_coe_eq_or_add_eq_pi Real.Angle.sin_eq_iff_coe_eq_or_add_eq_pi

theorem cos_sin_inj {θ ψ : ℝ} (Hcos : cos θ = cos ψ) (Hsin : sin θ = sin ψ) : (θ : Angle) = ψ := by
  cases' cos_eq_iff_coe_eq_or_eq_neg.mp Hcos with hc hc; · exact hc
  cases' sin_eq_iff_coe_eq_or_add_eq_pi.mp Hsin with hs hs; · exact hs
  rw [eq_neg_iff_add_eq_zero, hs] at hc
  obtain ⟨n, hn⟩ : ∃ n, n • _ = _ := QuotientAddGroup.leftRel_apply.mp (Quotient.exact' hc)
  rw [← neg_one_mul, add_zero, ← sub_eq_zero, zsmul_eq_mul, ← mul_assoc, ← sub_mul, mul_eq_zero,
    eq_false (ne_of_gt pi_pos), or_false_iff, sub_neg_eq_add, ← Int.cast_zero, ← Int.cast_one,
<<<<<<< HEAD
    ← Int.intCast_ofNat, ← Int.cast_mul, ← Int.cast_add, Int.cast_inj] at hn
=======
    ← Int.cast_ofNat, ← Int.cast_mul, ← Int.cast_add, Int.cast_inj] at hn
>>>>>>> 141a2461
  have : (n * 2 + 1) % (2 : ℤ) = 0 % (2 : ℤ) := congr_arg (· % (2 : ℤ)) hn
  rw [add_comm, Int.add_mul_emod_self] at this
  exact absurd this one_ne_zero
#align real.angle.cos_sin_inj Real.Angle.cos_sin_inj

/-- The sine of a `Real.Angle`. -/
def sin (θ : Angle) : ℝ :=
  sin_periodic.lift θ
#align real.angle.sin Real.Angle.sin

@[simp]
theorem sin_coe (x : ℝ) : sin (x : Angle) = Real.sin x :=
  rfl
#align real.angle.sin_coe Real.Angle.sin_coe

@[continuity]
theorem continuous_sin : Continuous sin :=
  Real.continuous_sin.quotient_liftOn' _
#align real.angle.continuous_sin Real.Angle.continuous_sin

/-- The cosine of a `Real.Angle`. -/
def cos (θ : Angle) : ℝ :=
  cos_periodic.lift θ
#align real.angle.cos Real.Angle.cos

@[simp]
theorem cos_coe (x : ℝ) : cos (x : Angle) = Real.cos x :=
  rfl
#align real.angle.cos_coe Real.Angle.cos_coe

@[continuity]
theorem continuous_cos : Continuous cos :=
  Real.continuous_cos.quotient_liftOn' _
#align real.angle.continuous_cos Real.Angle.continuous_cos

theorem cos_eq_real_cos_iff_eq_or_eq_neg {θ : Angle} {ψ : ℝ} :
    cos θ = Real.cos ψ ↔ θ = ψ ∨ θ = -ψ := by
  induction θ using Real.Angle.induction_on
  exact cos_eq_iff_coe_eq_or_eq_neg
#align real.angle.cos_eq_real_cos_iff_eq_or_eq_neg Real.Angle.cos_eq_real_cos_iff_eq_or_eq_neg

theorem cos_eq_iff_eq_or_eq_neg {θ ψ : Angle} : cos θ = cos ψ ↔ θ = ψ ∨ θ = -ψ := by
  induction ψ using Real.Angle.induction_on
  exact cos_eq_real_cos_iff_eq_or_eq_neg
#align real.angle.cos_eq_iff_eq_or_eq_neg Real.Angle.cos_eq_iff_eq_or_eq_neg

theorem sin_eq_real_sin_iff_eq_or_add_eq_pi {θ : Angle} {ψ : ℝ} :
    sin θ = Real.sin ψ ↔ θ = ψ ∨ θ + ψ = π := by
  induction θ using Real.Angle.induction_on
  exact sin_eq_iff_coe_eq_or_add_eq_pi
#align real.angle.sin_eq_real_sin_iff_eq_or_add_eq_pi Real.Angle.sin_eq_real_sin_iff_eq_or_add_eq_pi

theorem sin_eq_iff_eq_or_add_eq_pi {θ ψ : Angle} : sin θ = sin ψ ↔ θ = ψ ∨ θ + ψ = π := by
  induction ψ using Real.Angle.induction_on
  exact sin_eq_real_sin_iff_eq_or_add_eq_pi
#align real.angle.sin_eq_iff_eq_or_add_eq_pi Real.Angle.sin_eq_iff_eq_or_add_eq_pi

@[simp]
theorem sin_zero : sin (0 : Angle) = 0 := by rw [← coe_zero, sin_coe, Real.sin_zero]
#align real.angle.sin_zero Real.Angle.sin_zero

-- Porting note (#10618): @[simp] can prove it
theorem sin_coe_pi : sin (π : Angle) = 0 := by rw [sin_coe, Real.sin_pi]
#align real.angle.sin_coe_pi Real.Angle.sin_coe_pi

theorem sin_eq_zero_iff {θ : Angle} : sin θ = 0 ↔ θ = 0 ∨ θ = π := by
  nth_rw 1 [← sin_zero]
  rw [sin_eq_iff_eq_or_add_eq_pi]
  simp
#align real.angle.sin_eq_zero_iff Real.Angle.sin_eq_zero_iff

theorem sin_ne_zero_iff {θ : Angle} : sin θ ≠ 0 ↔ θ ≠ 0 ∧ θ ≠ π := by
  rw [← not_or, ← sin_eq_zero_iff]
#align real.angle.sin_ne_zero_iff Real.Angle.sin_ne_zero_iff

@[simp]
theorem sin_neg (θ : Angle) : sin (-θ) = -sin θ := by
  induction θ using Real.Angle.induction_on
  exact Real.sin_neg _
#align real.angle.sin_neg Real.Angle.sin_neg

theorem sin_antiperiodic : Function.Antiperiodic sin (π : Angle) := by
  intro θ
  induction θ using Real.Angle.induction_on
  exact Real.sin_antiperiodic _
#align real.angle.sin_antiperiodic Real.Angle.sin_antiperiodic

@[simp]
theorem sin_add_pi (θ : Angle) : sin (θ + π) = -sin θ :=
  sin_antiperiodic θ
#align real.angle.sin_add_pi Real.Angle.sin_add_pi

@[simp]
theorem sin_sub_pi (θ : Angle) : sin (θ - π) = -sin θ :=
  sin_antiperiodic.sub_eq θ
#align real.angle.sin_sub_pi Real.Angle.sin_sub_pi

@[simp]
theorem cos_zero : cos (0 : Angle) = 1 := by rw [← coe_zero, cos_coe, Real.cos_zero]
#align real.angle.cos_zero Real.Angle.cos_zero

-- Porting note (#10618): @[simp] can prove it
theorem cos_coe_pi : cos (π : Angle) = -1 := by rw [cos_coe, Real.cos_pi]
#align real.angle.cos_coe_pi Real.Angle.cos_coe_pi

@[simp]
theorem cos_neg (θ : Angle) : cos (-θ) = cos θ := by
  induction θ using Real.Angle.induction_on
  exact Real.cos_neg _
#align real.angle.cos_neg Real.Angle.cos_neg

theorem cos_antiperiodic : Function.Antiperiodic cos (π : Angle) := by
  intro θ
  induction θ using Real.Angle.induction_on
  exact Real.cos_antiperiodic _
#align real.angle.cos_antiperiodic Real.Angle.cos_antiperiodic

@[simp]
theorem cos_add_pi (θ : Angle) : cos (θ + π) = -cos θ :=
  cos_antiperiodic θ
#align real.angle.cos_add_pi Real.Angle.cos_add_pi

@[simp]
theorem cos_sub_pi (θ : Angle) : cos (θ - π) = -cos θ :=
  cos_antiperiodic.sub_eq θ
#align real.angle.cos_sub_pi Real.Angle.cos_sub_pi

theorem cos_eq_zero_iff {θ : Angle} : cos θ = 0 ↔ θ = (π / 2 : ℝ) ∨ θ = (-π / 2 : ℝ) := by
  rw [← cos_pi_div_two, ← cos_coe, cos_eq_iff_eq_or_eq_neg, ← coe_neg, ← neg_div]
#align real.angle.cos_eq_zero_iff Real.Angle.cos_eq_zero_iff

theorem sin_add (θ₁ θ₂ : Real.Angle) : sin (θ₁ + θ₂) = sin θ₁ * cos θ₂ + cos θ₁ * sin θ₂ := by
  induction θ₁ using Real.Angle.induction_on
  induction θ₂ using Real.Angle.induction_on
  exact Real.sin_add _ _
#align real.angle.sin_add Real.Angle.sin_add

theorem cos_add (θ₁ θ₂ : Real.Angle) : cos (θ₁ + θ₂) = cos θ₁ * cos θ₂ - sin θ₁ * sin θ₂ := by
  induction θ₂ using Real.Angle.induction_on
  induction θ₁ using Real.Angle.induction_on
  exact Real.cos_add _ _
#align real.angle.cos_add Real.Angle.cos_add

@[simp]
theorem cos_sq_add_sin_sq (θ : Real.Angle) : cos θ ^ 2 + sin θ ^ 2 = 1 := by
  induction θ using Real.Angle.induction_on
  exact Real.cos_sq_add_sin_sq _
#align real.angle.cos_sq_add_sin_sq Real.Angle.cos_sq_add_sin_sq

theorem sin_add_pi_div_two (θ : Angle) : sin (θ + ↑(π / 2)) = cos θ := by
  induction θ using Real.Angle.induction_on
  exact Real.sin_add_pi_div_two _
#align real.angle.sin_add_pi_div_two Real.Angle.sin_add_pi_div_two

theorem sin_sub_pi_div_two (θ : Angle) : sin (θ - ↑(π / 2)) = -cos θ := by
  induction θ using Real.Angle.induction_on
  exact Real.sin_sub_pi_div_two _
#align real.angle.sin_sub_pi_div_two Real.Angle.sin_sub_pi_div_two

theorem sin_pi_div_two_sub (θ : Angle) : sin (↑(π / 2) - θ) = cos θ := by
  induction θ using Real.Angle.induction_on
  exact Real.sin_pi_div_two_sub _
#align real.angle.sin_pi_div_two_sub Real.Angle.sin_pi_div_two_sub

theorem cos_add_pi_div_two (θ : Angle) : cos (θ + ↑(π / 2)) = -sin θ := by
  induction θ using Real.Angle.induction_on
  exact Real.cos_add_pi_div_two _
#align real.angle.cos_add_pi_div_two Real.Angle.cos_add_pi_div_two

theorem cos_sub_pi_div_two (θ : Angle) : cos (θ - ↑(π / 2)) = sin θ := by
  induction θ using Real.Angle.induction_on
  exact Real.cos_sub_pi_div_two _
#align real.angle.cos_sub_pi_div_two Real.Angle.cos_sub_pi_div_two

theorem cos_pi_div_two_sub (θ : Angle) : cos (↑(π / 2) - θ) = sin θ := by
  induction θ using Real.Angle.induction_on
  exact Real.cos_pi_div_two_sub _
#align real.angle.cos_pi_div_two_sub Real.Angle.cos_pi_div_two_sub

theorem abs_sin_eq_of_two_nsmul_eq {θ ψ : Angle} (h : (2 : ℕ) • θ = (2 : ℕ) • ψ) :
    |sin θ| = |sin ψ| := by
  rw [two_nsmul_eq_iff] at h
  rcases h with (rfl | rfl)
  · rfl
  · rw [sin_add_pi, abs_neg]
#align real.angle.abs_sin_eq_of_two_nsmul_eq Real.Angle.abs_sin_eq_of_two_nsmul_eq

theorem abs_sin_eq_of_two_zsmul_eq {θ ψ : Angle} (h : (2 : ℤ) • θ = (2 : ℤ) • ψ) :
    |sin θ| = |sin ψ| := by
  simp_rw [two_zsmul, ← two_nsmul] at h
  exact abs_sin_eq_of_two_nsmul_eq h
#align real.angle.abs_sin_eq_of_two_zsmul_eq Real.Angle.abs_sin_eq_of_two_zsmul_eq

theorem abs_cos_eq_of_two_nsmul_eq {θ ψ : Angle} (h : (2 : ℕ) • θ = (2 : ℕ) • ψ) :
    |cos θ| = |cos ψ| := by
  rw [two_nsmul_eq_iff] at h
  rcases h with (rfl | rfl)
  · rfl
  · rw [cos_add_pi, abs_neg]
#align real.angle.abs_cos_eq_of_two_nsmul_eq Real.Angle.abs_cos_eq_of_two_nsmul_eq

theorem abs_cos_eq_of_two_zsmul_eq {θ ψ : Angle} (h : (2 : ℤ) • θ = (2 : ℤ) • ψ) :
    |cos θ| = |cos ψ| := by
  simp_rw [two_zsmul, ← two_nsmul] at h
  exact abs_cos_eq_of_two_nsmul_eq h
#align real.angle.abs_cos_eq_of_two_zsmul_eq Real.Angle.abs_cos_eq_of_two_zsmul_eq

@[simp]
theorem coe_toIcoMod (θ ψ : ℝ) : ↑(toIcoMod two_pi_pos ψ θ) = (θ : Angle) := by
  rw [angle_eq_iff_two_pi_dvd_sub]
  refine' ⟨-toIcoDiv two_pi_pos ψ θ, _⟩
  rw [toIcoMod_sub_self, zsmul_eq_mul, mul_comm]
#align real.angle.coe_to_Ico_mod Real.Angle.coe_toIcoMod

@[simp]
theorem coe_toIocMod (θ ψ : ℝ) : ↑(toIocMod two_pi_pos ψ θ) = (θ : Angle) := by
  rw [angle_eq_iff_two_pi_dvd_sub]
  refine' ⟨-toIocDiv two_pi_pos ψ θ, _⟩
  rw [toIocMod_sub_self, zsmul_eq_mul, mul_comm]
#align real.angle.coe_to_Ioc_mod Real.Angle.coe_toIocMod

/-- Convert a `Real.Angle` to a real number in the interval `Ioc (-π) π`. -/
def toReal (θ : Angle) : ℝ :=
  (toIocMod_periodic two_pi_pos (-π)).lift θ
#align real.angle.to_real Real.Angle.toReal

theorem toReal_coe (θ : ℝ) : (θ : Angle).toReal = toIocMod two_pi_pos (-π) θ :=
  rfl
#align real.angle.to_real_coe Real.Angle.toReal_coe

theorem toReal_coe_eq_self_iff {θ : ℝ} : (θ : Angle).toReal = θ ↔ -π < θ ∧ θ ≤ π := by
  rw [toReal_coe, toIocMod_eq_self two_pi_pos]
  ring_nf
  rfl
#align real.angle.to_real_coe_eq_self_iff Real.Angle.toReal_coe_eq_self_iff

theorem toReal_coe_eq_self_iff_mem_Ioc {θ : ℝ} : (θ : Angle).toReal = θ ↔ θ ∈ Set.Ioc (-π) π := by
  rw [toReal_coe_eq_self_iff, ← Set.mem_Ioc]
#align real.angle.to_real_coe_eq_self_iff_mem_Ioc Real.Angle.toReal_coe_eq_self_iff_mem_Ioc

theorem toReal_injective : Function.Injective toReal := by
  intro θ ψ h
  induction θ using Real.Angle.induction_on
  induction ψ using Real.Angle.induction_on
  simpa [toReal_coe, toIocMod_eq_toIocMod, zsmul_eq_mul, mul_comm _ (2 * π), ←
    angle_eq_iff_two_pi_dvd_sub, eq_comm] using h
#align real.angle.to_real_injective Real.Angle.toReal_injective

@[simp]
theorem toReal_inj {θ ψ : Angle} : θ.toReal = ψ.toReal ↔ θ = ψ :=
  toReal_injective.eq_iff
#align real.angle.to_real_inj Real.Angle.toReal_inj

@[simp]
theorem coe_toReal (θ : Angle) : (θ.toReal : Angle) = θ := by
  induction θ using Real.Angle.induction_on
  exact coe_toIocMod _ _
#align real.angle.coe_to_real Real.Angle.coe_toReal

theorem neg_pi_lt_toReal (θ : Angle) : -π < θ.toReal := by
  induction θ using Real.Angle.induction_on
  exact left_lt_toIocMod _ _ _
#align real.angle.neg_pi_lt_to_real Real.Angle.neg_pi_lt_toReal

theorem toReal_le_pi (θ : Angle) : θ.toReal ≤ π := by
  induction θ using Real.Angle.induction_on
  convert toIocMod_le_right two_pi_pos _ _
  ring
#align real.angle.to_real_le_pi Real.Angle.toReal_le_pi

theorem abs_toReal_le_pi (θ : Angle) : |θ.toReal| ≤ π :=
  abs_le.2 ⟨(neg_pi_lt_toReal _).le, toReal_le_pi _⟩
#align real.angle.abs_to_real_le_pi Real.Angle.abs_toReal_le_pi

theorem toReal_mem_Ioc (θ : Angle) : θ.toReal ∈ Set.Ioc (-π) π :=
  ⟨neg_pi_lt_toReal _, toReal_le_pi _⟩
#align real.angle.to_real_mem_Ioc Real.Angle.toReal_mem_Ioc

@[simp]
theorem toIocMod_toReal (θ : Angle) : toIocMod two_pi_pos (-π) θ.toReal = θ.toReal := by
  induction θ using Real.Angle.induction_on
  rw [toReal_coe]
  exact toIocMod_toIocMod _ _ _ _
#align real.angle.to_Ioc_mod_to_real Real.Angle.toIocMod_toReal

@[simp]
theorem toReal_zero : (0 : Angle).toReal = 0 := by
  rw [← coe_zero, toReal_coe_eq_self_iff]
  exact ⟨Left.neg_neg_iff.2 Real.pi_pos, Real.pi_pos.le⟩
#align real.angle.to_real_zero Real.Angle.toReal_zero

@[simp]
theorem toReal_eq_zero_iff {θ : Angle} : θ.toReal = 0 ↔ θ = 0 := by
  nth_rw 1 [← toReal_zero]
  exact toReal_inj
#align real.angle.to_real_eq_zero_iff Real.Angle.toReal_eq_zero_iff

@[simp]
theorem toReal_pi : (π : Angle).toReal = π := by
  rw [toReal_coe_eq_self_iff]
  exact ⟨Left.neg_lt_self Real.pi_pos, le_refl _⟩
#align real.angle.to_real_pi Real.Angle.toReal_pi

@[simp]
theorem toReal_eq_pi_iff {θ : Angle} : θ.toReal = π ↔ θ = π := by rw [← toReal_inj, toReal_pi]
#align real.angle.to_real_eq_pi_iff Real.Angle.toReal_eq_pi_iff

theorem pi_ne_zero : (π : Angle) ≠ 0 := by
  rw [← toReal_injective.ne_iff, toReal_pi, toReal_zero]
  exact Real.pi_ne_zero
#align real.angle.pi_ne_zero Real.Angle.pi_ne_zero

@[simp]
theorem toReal_pi_div_two : ((π / 2 : ℝ) : Angle).toReal = π / 2 :=
  toReal_coe_eq_self_iff.2 <| by constructor <;> linarith [pi_pos]
#align real.angle.to_real_pi_div_two Real.Angle.toReal_pi_div_two

@[simp]
theorem toReal_eq_pi_div_two_iff {θ : Angle} : θ.toReal = π / 2 ↔ θ = (π / 2 : ℝ) := by
  rw [← toReal_inj, toReal_pi_div_two]
#align real.angle.to_real_eq_pi_div_two_iff Real.Angle.toReal_eq_pi_div_two_iff

@[simp]
theorem toReal_neg_pi_div_two : ((-π / 2 : ℝ) : Angle).toReal = -π / 2 :=
  toReal_coe_eq_self_iff.2 <| by constructor <;> linarith [pi_pos]
#align real.angle.to_real_neg_pi_div_two Real.Angle.toReal_neg_pi_div_two

@[simp]
theorem toReal_eq_neg_pi_div_two_iff {θ : Angle} : θ.toReal = -π / 2 ↔ θ = (-π / 2 : ℝ) := by
  rw [← toReal_inj, toReal_neg_pi_div_two]
#align real.angle.to_real_eq_neg_pi_div_two_iff Real.Angle.toReal_eq_neg_pi_div_two_iff

theorem pi_div_two_ne_zero : ((π / 2 : ℝ) : Angle) ≠ 0 := by
  rw [← toReal_injective.ne_iff, toReal_pi_div_two, toReal_zero]
  exact div_ne_zero Real.pi_ne_zero two_ne_zero
#align real.angle.pi_div_two_ne_zero Real.Angle.pi_div_two_ne_zero

theorem neg_pi_div_two_ne_zero : ((-π / 2 : ℝ) : Angle) ≠ 0 := by
  rw [← toReal_injective.ne_iff, toReal_neg_pi_div_two, toReal_zero]
  exact div_ne_zero (neg_ne_zero.2 Real.pi_ne_zero) two_ne_zero
#align real.angle.neg_pi_div_two_ne_zero Real.Angle.neg_pi_div_two_ne_zero

theorem abs_toReal_coe_eq_self_iff {θ : ℝ} : |(θ : Angle).toReal| = θ ↔ 0 ≤ θ ∧ θ ≤ π :=
  ⟨fun h => h ▸ ⟨abs_nonneg _, abs_toReal_le_pi _⟩, fun h =>
    (toReal_coe_eq_self_iff.2 ⟨(Left.neg_neg_iff.2 Real.pi_pos).trans_le h.1, h.2⟩).symm ▸
      abs_eq_self.2 h.1⟩
#align real.angle.abs_to_real_coe_eq_self_iff Real.Angle.abs_toReal_coe_eq_self_iff

theorem abs_toReal_neg_coe_eq_self_iff {θ : ℝ} : |(-θ : Angle).toReal| = θ ↔ 0 ≤ θ ∧ θ ≤ π := by
  refine' ⟨fun h => h ▸ ⟨abs_nonneg _, abs_toReal_le_pi _⟩, fun h => _⟩
  by_cases hnegpi : θ = π; · simp [hnegpi, Real.pi_pos.le]
  rw [← coe_neg,
    toReal_coe_eq_self_iff.2
      ⟨neg_lt_neg (lt_of_le_of_ne h.2 hnegpi), (neg_nonpos.2 h.1).trans Real.pi_pos.le⟩,
    abs_neg, abs_eq_self.2 h.1]
#align real.angle.abs_to_real_neg_coe_eq_self_iff Real.Angle.abs_toReal_neg_coe_eq_self_iff

theorem abs_toReal_eq_pi_div_two_iff {θ : Angle} :
    |θ.toReal| = π / 2 ↔ θ = (π / 2 : ℝ) ∨ θ = (-π / 2 : ℝ) := by
  rw [abs_eq (div_nonneg Real.pi_pos.le two_pos.le), ← neg_div, toReal_eq_pi_div_two_iff,
    toReal_eq_neg_pi_div_two_iff]
#align real.angle.abs_to_real_eq_pi_div_two_iff Real.Angle.abs_toReal_eq_pi_div_two_iff

theorem nsmul_toReal_eq_mul {n : ℕ} (h : n ≠ 0) {θ : Angle} :
    (n • θ).toReal = n * θ.toReal ↔ θ.toReal ∈ Set.Ioc (-π / n) (π / n) := by
  nth_rw 1 [← coe_toReal θ]
  have h' : 0 < (n : ℝ) := mod_cast Nat.pos_of_ne_zero h
  rw [← coe_nsmul, nsmul_eq_mul, toReal_coe_eq_self_iff, Set.mem_Ioc, div_lt_iff' h',
    le_div_iff' h']
#align real.angle.nsmul_to_real_eq_mul Real.Angle.nsmul_toReal_eq_mul

theorem two_nsmul_toReal_eq_two_mul {θ : Angle} :
    ((2 : ℕ) • θ).toReal = 2 * θ.toReal ↔ θ.toReal ∈ Set.Ioc (-π / 2) (π / 2) :=
  mod_cast nsmul_toReal_eq_mul two_ne_zero
#align real.angle.two_nsmul_to_real_eq_two_mul Real.Angle.two_nsmul_toReal_eq_two_mul

theorem two_zsmul_toReal_eq_two_mul {θ : Angle} :
    ((2 : ℤ) • θ).toReal = 2 * θ.toReal ↔ θ.toReal ∈ Set.Ioc (-π / 2) (π / 2) := by
  rw [two_zsmul, ← two_nsmul, two_nsmul_toReal_eq_two_mul]
#align real.angle.two_zsmul_to_real_eq_two_mul Real.Angle.two_zsmul_toReal_eq_two_mul

theorem toReal_coe_eq_self_sub_two_mul_int_mul_pi_iff {θ : ℝ} {k : ℤ} :
    (θ : Angle).toReal = θ - 2 * k * π ↔ θ ∈ Set.Ioc ((2 * k - 1 : ℝ) * π) ((2 * k + 1) * π) := by
  rw [← sub_zero (θ : Angle), ← zsmul_zero k, ← coe_two_pi, ← coe_zsmul, ← coe_sub, zsmul_eq_mul, ←
    mul_assoc, mul_comm (k : ℝ), toReal_coe_eq_self_iff, Set.mem_Ioc]
  exact ⟨fun h => ⟨by linarith, by linarith⟩, fun h => ⟨by linarith, by linarith⟩⟩
#align real.angle.to_real_coe_eq_self_sub_two_mul_int_mul_pi_iff Real.Angle.toReal_coe_eq_self_sub_two_mul_int_mul_pi_iff

theorem toReal_coe_eq_self_sub_two_pi_iff {θ : ℝ} :
    (θ : Angle).toReal = θ - 2 * π ↔ θ ∈ Set.Ioc π (3 * π) := by
  convert @toReal_coe_eq_self_sub_two_mul_int_mul_pi_iff θ 1 <;> norm_num
#align real.angle.to_real_coe_eq_self_sub_two_pi_iff Real.Angle.toReal_coe_eq_self_sub_two_pi_iff

theorem toReal_coe_eq_self_add_two_pi_iff {θ : ℝ} :
    (θ : Angle).toReal = θ + 2 * π ↔ θ ∈ Set.Ioc (-3 * π) (-π) := by
  convert @toReal_coe_eq_self_sub_two_mul_int_mul_pi_iff θ (-1) using 2 <;>
    set_option tactic.skipAssignedInstances false in norm_num
#align real.angle.to_real_coe_eq_self_add_two_pi_iff Real.Angle.toReal_coe_eq_self_add_two_pi_iff

theorem two_nsmul_toReal_eq_two_mul_sub_two_pi {θ : Angle} :
    ((2 : ℕ) • θ).toReal = 2 * θ.toReal - 2 * π ↔ π / 2 < θ.toReal := by
  nth_rw 1 [← coe_toReal θ]
  rw [← coe_nsmul, two_nsmul, ← two_mul, toReal_coe_eq_self_sub_two_pi_iff, Set.mem_Ioc]
  exact
    ⟨fun h => by linarith, fun h =>
      ⟨(div_lt_iff' (zero_lt_two' ℝ)).1 h, by linarith [pi_pos, toReal_le_pi θ]⟩⟩
#align real.angle.two_nsmul_to_real_eq_two_mul_sub_two_pi Real.Angle.two_nsmul_toReal_eq_two_mul_sub_two_pi

theorem two_zsmul_toReal_eq_two_mul_sub_two_pi {θ : Angle} :
    ((2 : ℤ) • θ).toReal = 2 * θ.toReal - 2 * π ↔ π / 2 < θ.toReal := by
  rw [two_zsmul, ← two_nsmul, two_nsmul_toReal_eq_two_mul_sub_two_pi]
#align real.angle.two_zsmul_to_real_eq_two_mul_sub_two_pi Real.Angle.two_zsmul_toReal_eq_two_mul_sub_two_pi

theorem two_nsmul_toReal_eq_two_mul_add_two_pi {θ : Angle} :
    ((2 : ℕ) • θ).toReal = 2 * θ.toReal + 2 * π ↔ θ.toReal ≤ -π / 2 := by
  nth_rw 1 [← coe_toReal θ]
  rw [← coe_nsmul, two_nsmul, ← two_mul, toReal_coe_eq_self_add_two_pi_iff, Set.mem_Ioc]
  refine'
    ⟨fun h => by linarith, fun h =>
      ⟨by linarith [pi_pos, neg_pi_lt_toReal θ], (le_div_iff' (zero_lt_two' ℝ)).1 h⟩⟩
#align real.angle.two_nsmul_to_real_eq_two_mul_add_two_pi Real.Angle.two_nsmul_toReal_eq_two_mul_add_two_pi

theorem two_zsmul_toReal_eq_two_mul_add_two_pi {θ : Angle} :
    ((2 : ℤ) • θ).toReal = 2 * θ.toReal + 2 * π ↔ θ.toReal ≤ -π / 2 := by
  rw [two_zsmul, ← two_nsmul, two_nsmul_toReal_eq_two_mul_add_two_pi]
#align real.angle.two_zsmul_to_real_eq_two_mul_add_two_pi Real.Angle.two_zsmul_toReal_eq_two_mul_add_two_pi

@[simp]
theorem sin_toReal (θ : Angle) : Real.sin θ.toReal = sin θ := by
  conv_rhs => rw [← coe_toReal θ, sin_coe]
#align real.angle.sin_to_real Real.Angle.sin_toReal

@[simp]
theorem cos_toReal (θ : Angle) : Real.cos θ.toReal = cos θ := by
  conv_rhs => rw [← coe_toReal θ, cos_coe]
#align real.angle.cos_to_real Real.Angle.cos_toReal

theorem cos_nonneg_iff_abs_toReal_le_pi_div_two {θ : Angle} : 0 ≤ cos θ ↔ |θ.toReal| ≤ π / 2 := by
  nth_rw 1 [← coe_toReal θ]
  rw [abs_le, cos_coe]
  refine' ⟨fun h => _, cos_nonneg_of_mem_Icc⟩
  by_contra hn
  rw [not_and_or, not_le, not_le] at hn
  refine' (not_lt.2 h) _
  rcases hn with (hn | hn)
  · rw [← Real.cos_neg]
    refine' cos_neg_of_pi_div_two_lt_of_lt (by linarith) _
    linarith [neg_pi_lt_toReal θ]
  · refine' cos_neg_of_pi_div_two_lt_of_lt hn _
    linarith [toReal_le_pi θ]
#align real.angle.cos_nonneg_iff_abs_to_real_le_pi_div_two Real.Angle.cos_nonneg_iff_abs_toReal_le_pi_div_two

theorem cos_pos_iff_abs_toReal_lt_pi_div_two {θ : Angle} : 0 < cos θ ↔ |θ.toReal| < π / 2 := by
  rw [lt_iff_le_and_ne, lt_iff_le_and_ne, cos_nonneg_iff_abs_toReal_le_pi_div_two, ←
    and_congr_right]
  rintro -
  rw [Ne, Ne, not_iff_not, @eq_comm ℝ 0, abs_toReal_eq_pi_div_two_iff, cos_eq_zero_iff]
#align real.angle.cos_pos_iff_abs_to_real_lt_pi_div_two Real.Angle.cos_pos_iff_abs_toReal_lt_pi_div_two

theorem cos_neg_iff_pi_div_two_lt_abs_toReal {θ : Angle} : cos θ < 0 ↔ π / 2 < |θ.toReal| := by
  rw [← not_le, ← not_le, not_iff_not, cos_nonneg_iff_abs_toReal_le_pi_div_two]
#align real.angle.cos_neg_iff_pi_div_two_lt_abs_to_real Real.Angle.cos_neg_iff_pi_div_two_lt_abs_toReal

theorem abs_cos_eq_abs_sin_of_two_nsmul_add_two_nsmul_eq_pi {θ ψ : Angle}
    (h : (2 : ℕ) • θ + (2 : ℕ) • ψ = π) : |cos θ| = |sin ψ| := by
  rw [← eq_sub_iff_add_eq, ← two_nsmul_coe_div_two, ← nsmul_sub, two_nsmul_eq_iff] at h
  rcases h with (rfl | rfl) <;> simp [cos_pi_div_two_sub]
#align real.angle.abs_cos_eq_abs_sin_of_two_nsmul_add_two_nsmul_eq_pi Real.Angle.abs_cos_eq_abs_sin_of_two_nsmul_add_two_nsmul_eq_pi

theorem abs_cos_eq_abs_sin_of_two_zsmul_add_two_zsmul_eq_pi {θ ψ : Angle}
    (h : (2 : ℤ) • θ + (2 : ℤ) • ψ = π) : |cos θ| = |sin ψ| := by
  simp_rw [two_zsmul, ← two_nsmul] at h
  exact abs_cos_eq_abs_sin_of_two_nsmul_add_two_nsmul_eq_pi h
#align real.angle.abs_cos_eq_abs_sin_of_two_zsmul_add_two_zsmul_eq_pi Real.Angle.abs_cos_eq_abs_sin_of_two_zsmul_add_two_zsmul_eq_pi

/-- The tangent of a `Real.Angle`. -/
def tan (θ : Angle) : ℝ :=
  sin θ / cos θ
#align real.angle.tan Real.Angle.tan

theorem tan_eq_sin_div_cos (θ : Angle) : tan θ = sin θ / cos θ :=
  rfl
#align real.angle.tan_eq_sin_div_cos Real.Angle.tan_eq_sin_div_cos

@[simp]
theorem tan_coe (x : ℝ) : tan (x : Angle) = Real.tan x := by
  rw [tan, sin_coe, cos_coe, Real.tan_eq_sin_div_cos]
#align real.angle.tan_coe Real.Angle.tan_coe

@[simp]
theorem tan_zero : tan (0 : Angle) = 0 := by rw [← coe_zero, tan_coe, Real.tan_zero]
#align real.angle.tan_zero Real.Angle.tan_zero

-- Porting note (#10618): @[simp] can now prove it
theorem tan_coe_pi : tan (π : Angle) = 0 := by rw [tan_coe, Real.tan_pi]
#align real.angle.tan_coe_pi Real.Angle.tan_coe_pi

theorem tan_periodic : Function.Periodic tan (π : Angle) := by
  intro θ
  induction θ using Real.Angle.induction_on
  rw [← coe_add, tan_coe, tan_coe]
  exact Real.tan_periodic _
#align real.angle.tan_periodic Real.Angle.tan_periodic

@[simp]
theorem tan_add_pi (θ : Angle) : tan (θ + π) = tan θ :=
  tan_periodic θ
#align real.angle.tan_add_pi Real.Angle.tan_add_pi

@[simp]
theorem tan_sub_pi (θ : Angle) : tan (θ - π) = tan θ :=
  tan_periodic.sub_eq θ
#align real.angle.tan_sub_pi Real.Angle.tan_sub_pi

@[simp]
theorem tan_toReal (θ : Angle) : Real.tan θ.toReal = tan θ := by
  conv_rhs => rw [← coe_toReal θ, tan_coe]
#align real.angle.tan_to_real Real.Angle.tan_toReal

theorem tan_eq_of_two_nsmul_eq {θ ψ : Angle} (h : (2 : ℕ) • θ = (2 : ℕ) • ψ) : tan θ = tan ψ := by
  rw [two_nsmul_eq_iff] at h
  rcases h with (rfl | rfl)
  · rfl
  · exact tan_add_pi _
#align real.angle.tan_eq_of_two_nsmul_eq Real.Angle.tan_eq_of_two_nsmul_eq

theorem tan_eq_of_two_zsmul_eq {θ ψ : Angle} (h : (2 : ℤ) • θ = (2 : ℤ) • ψ) : tan θ = tan ψ := by
  simp_rw [two_zsmul, ← two_nsmul] at h
  exact tan_eq_of_two_nsmul_eq h
#align real.angle.tan_eq_of_two_zsmul_eq Real.Angle.tan_eq_of_two_zsmul_eq

theorem tan_eq_inv_of_two_nsmul_add_two_nsmul_eq_pi {θ ψ : Angle}
    (h : (2 : ℕ) • θ + (2 : ℕ) • ψ = π) : tan ψ = (tan θ)⁻¹ := by
  induction θ using Real.Angle.induction_on
  induction ψ using Real.Angle.induction_on
  rw [← smul_add, ← coe_add, ← coe_nsmul, two_nsmul, ← two_mul, angle_eq_iff_two_pi_dvd_sub] at h
  rcases h with ⟨k, h⟩
  rw [sub_eq_iff_eq_add, ← mul_inv_cancel_left₀ two_ne_zero π, mul_assoc, ← mul_add,
    mul_right_inj' (two_ne_zero' ℝ), ← eq_sub_iff_add_eq', mul_inv_cancel_left₀ two_ne_zero π,
    inv_mul_eq_div, mul_comm] at h
  rw [tan_coe, tan_coe, ← tan_pi_div_two_sub, h, add_sub_assoc, add_comm]
  exact Real.tan_periodic.int_mul _ _
#align real.angle.tan_eq_inv_of_two_nsmul_add_two_nsmul_eq_pi Real.Angle.tan_eq_inv_of_two_nsmul_add_two_nsmul_eq_pi

theorem tan_eq_inv_of_two_zsmul_add_two_zsmul_eq_pi {θ ψ : Angle}
    (h : (2 : ℤ) • θ + (2 : ℤ) • ψ = π) : tan ψ = (tan θ)⁻¹ := by
  simp_rw [two_zsmul, ← two_nsmul] at h
  exact tan_eq_inv_of_two_nsmul_add_two_nsmul_eq_pi h
#align real.angle.tan_eq_inv_of_two_zsmul_add_two_zsmul_eq_pi Real.Angle.tan_eq_inv_of_two_zsmul_add_two_zsmul_eq_pi

/-- The sign of a `Real.Angle` is `0` if the angle is `0` or `π`, `1` if the angle is strictly
between `0` and `π` and `-1` is the angle is strictly between `-π` and `0`. It is defined as the
sign of the sine of the angle. -/
def sign (θ : Angle) : SignType :=
  SignType.sign (sin θ)
#align real.angle.sign Real.Angle.sign

@[simp]
theorem sign_zero : (0 : Angle).sign = 0 := by
  rw [sign, sin_zero, _root_.sign_zero]
#align real.angle.sign_zero Real.Angle.sign_zero

@[simp]
theorem sign_coe_pi : (π : Angle).sign = 0 := by rw [sign, sin_coe_pi, _root_.sign_zero]
#align real.angle.sign_coe_pi Real.Angle.sign_coe_pi

@[simp]
theorem sign_neg (θ : Angle) : (-θ).sign = -θ.sign := by
  simp_rw [sign, sin_neg, Left.sign_neg]
#align real.angle.sign_neg Real.Angle.sign_neg

theorem sign_antiperiodic : Function.Antiperiodic sign (π : Angle) := fun θ => by
  rw [sign, sign, sin_add_pi, Left.sign_neg]
#align real.angle.sign_antiperiodic Real.Angle.sign_antiperiodic

@[simp]
theorem sign_add_pi (θ : Angle) : (θ + π).sign = -θ.sign :=
  sign_antiperiodic θ
#align real.angle.sign_add_pi Real.Angle.sign_add_pi

@[simp]
theorem sign_pi_add (θ : Angle) : ((π : Angle) + θ).sign = -θ.sign := by rw [add_comm, sign_add_pi]
#align real.angle.sign_pi_add Real.Angle.sign_pi_add

@[simp]
theorem sign_sub_pi (θ : Angle) : (θ - π).sign = -θ.sign :=
  sign_antiperiodic.sub_eq θ
#align real.angle.sign_sub_pi Real.Angle.sign_sub_pi

@[simp]
theorem sign_pi_sub (θ : Angle) : ((π : Angle) - θ).sign = θ.sign := by
  simp [sign_antiperiodic.sub_eq']
#align real.angle.sign_pi_sub Real.Angle.sign_pi_sub

theorem sign_eq_zero_iff {θ : Angle} : θ.sign = 0 ↔ θ = 0 ∨ θ = π := by
  rw [sign, _root_.sign_eq_zero_iff, sin_eq_zero_iff]
#align real.angle.sign_eq_zero_iff Real.Angle.sign_eq_zero_iff

theorem sign_ne_zero_iff {θ : Angle} : θ.sign ≠ 0 ↔ θ ≠ 0 ∧ θ ≠ π := by
  rw [← not_or, ← sign_eq_zero_iff]
#align real.angle.sign_ne_zero_iff Real.Angle.sign_ne_zero_iff

theorem toReal_neg_iff_sign_neg {θ : Angle} : θ.toReal < 0 ↔ θ.sign = -1 := by
  rw [sign, ← sin_toReal, sign_eq_neg_one_iff]
  rcases lt_trichotomy θ.toReal 0 with (h | h | h)
  · exact ⟨fun _ => Real.sin_neg_of_neg_of_neg_pi_lt h (neg_pi_lt_toReal θ), fun _ => h⟩
  · simp [h]
  · exact
      ⟨fun hn => False.elim (h.asymm hn), fun hn =>
        False.elim (hn.not_le (sin_nonneg_of_nonneg_of_le_pi h.le (toReal_le_pi θ)))⟩
#align real.angle.to_real_neg_iff_sign_neg Real.Angle.toReal_neg_iff_sign_neg

theorem toReal_nonneg_iff_sign_nonneg {θ : Angle} : 0 ≤ θ.toReal ↔ 0 ≤ θ.sign := by
  rcases lt_trichotomy θ.toReal 0 with (h | h | h)
  · refine' ⟨fun hn => False.elim (h.not_le hn), fun hn => _⟩
    rw [toReal_neg_iff_sign_neg.1 h] at hn
    exact False.elim (hn.not_lt (by decide))
  · simp [h, sign, ← sin_toReal]
  · refine' ⟨fun _ => _, fun _ => h.le⟩
    rw [sign, ← sin_toReal, sign_nonneg_iff]
    exact sin_nonneg_of_nonneg_of_le_pi h.le (toReal_le_pi θ)
#align real.angle.to_real_nonneg_iff_sign_nonneg Real.Angle.toReal_nonneg_iff_sign_nonneg

@[simp]
theorem sign_toReal {θ : Angle} (h : θ ≠ π) : SignType.sign θ.toReal = θ.sign := by
  rcases lt_trichotomy θ.toReal 0 with (ht | ht | ht)
  · simp [ht, toReal_neg_iff_sign_neg.1 ht]
  · simp [sign, ht, ← sin_toReal]
  · rw [sign, ← sin_toReal, sign_pos ht,
      sign_pos
        (sin_pos_of_pos_of_lt_pi ht ((toReal_le_pi θ).lt_of_ne (toReal_eq_pi_iff.not.2 h)))]
#align real.angle.sign_to_real Real.Angle.sign_toReal

theorem coe_abs_toReal_of_sign_nonneg {θ : Angle} (h : 0 ≤ θ.sign) : ↑|θ.toReal| = θ := by
  rw [abs_eq_self.2 (toReal_nonneg_iff_sign_nonneg.2 h), coe_toReal]
#align real.angle.coe_abs_to_real_of_sign_nonneg Real.Angle.coe_abs_toReal_of_sign_nonneg

theorem neg_coe_abs_toReal_of_sign_nonpos {θ : Angle} (h : θ.sign ≤ 0) : -↑|θ.toReal| = θ := by
  rw [SignType.nonpos_iff] at h
  rcases h with (h | h)
  · rw [abs_of_neg (toReal_neg_iff_sign_neg.2 h), coe_neg, neg_neg, coe_toReal]
  · rw [sign_eq_zero_iff] at h
    rcases h with (rfl | rfl) <;> simp [abs_of_pos Real.pi_pos]
#align real.angle.neg_coe_abs_to_real_of_sign_nonpos Real.Angle.neg_coe_abs_toReal_of_sign_nonpos

theorem eq_iff_sign_eq_and_abs_toReal_eq {θ ψ : Angle} :
    θ = ψ ↔ θ.sign = ψ.sign ∧ |θ.toReal| = |ψ.toReal| := by
  refine' ⟨_, fun h => _⟩;
  · rintro rfl
    exact ⟨rfl, rfl⟩
  rcases h with ⟨hs, hr⟩
  rw [abs_eq_abs] at hr
  rcases hr with (hr | hr)
  · exact toReal_injective hr
  · by_cases h : θ = π
    · rw [h, toReal_pi, ← neg_eq_iff_eq_neg] at hr
      exact False.elim ((neg_pi_lt_toReal ψ).ne hr)
    · by_cases h' : ψ = π
      · rw [h', toReal_pi] at hr
        exact False.elim ((neg_pi_lt_toReal θ).ne hr.symm)
      · rw [← sign_toReal h, ← sign_toReal h', hr, Left.sign_neg, SignType.neg_eq_self_iff,
          _root_.sign_eq_zero_iff, toReal_eq_zero_iff] at hs
        rw [hs, toReal_zero, neg_zero, toReal_eq_zero_iff] at hr
        rw [hr, hs]
#align real.angle.eq_iff_sign_eq_and_abs_to_real_eq Real.Angle.eq_iff_sign_eq_and_abs_toReal_eq

theorem eq_iff_abs_toReal_eq_of_sign_eq {θ ψ : Angle} (h : θ.sign = ψ.sign) :
    θ = ψ ↔ |θ.toReal| = |ψ.toReal| := by simpa [h] using @eq_iff_sign_eq_and_abs_toReal_eq θ ψ
#align real.angle.eq_iff_abs_to_real_eq_of_sign_eq Real.Angle.eq_iff_abs_toReal_eq_of_sign_eq

@[simp]
theorem sign_coe_pi_div_two : (↑(π / 2) : Angle).sign = 1 := by
  rw [sign, sin_coe, sin_pi_div_two, sign_one]
#align real.angle.sign_coe_pi_div_two Real.Angle.sign_coe_pi_div_two

@[simp]
theorem sign_coe_neg_pi_div_two : (↑(-π / 2) : Angle).sign = -1 := by
  rw [sign, sin_coe, neg_div, Real.sin_neg, sin_pi_div_two, Left.sign_neg, sign_one]
#align real.angle.sign_coe_neg_pi_div_two Real.Angle.sign_coe_neg_pi_div_two

theorem sign_coe_nonneg_of_nonneg_of_le_pi {θ : ℝ} (h0 : 0 ≤ θ) (hpi : θ ≤ π) :
    0 ≤ (θ : Angle).sign := by
  rw [sign, sign_nonneg_iff]
  exact sin_nonneg_of_nonneg_of_le_pi h0 hpi
#align real.angle.sign_coe_nonneg_of_nonneg_of_le_pi Real.Angle.sign_coe_nonneg_of_nonneg_of_le_pi

theorem sign_neg_coe_nonpos_of_nonneg_of_le_pi {θ : ℝ} (h0 : 0 ≤ θ) (hpi : θ ≤ π) :
    (-θ : Angle).sign ≤ 0 := by
  rw [sign, sign_nonpos_iff, sin_neg, Left.neg_nonpos_iff]
  exact sin_nonneg_of_nonneg_of_le_pi h0 hpi
#align real.angle.sign_neg_coe_nonpos_of_nonneg_of_le_pi Real.Angle.sign_neg_coe_nonpos_of_nonneg_of_le_pi

theorem sign_two_nsmul_eq_sign_iff {θ : Angle} :
    ((2 : ℕ) • θ).sign = θ.sign ↔ θ = π ∨ |θ.toReal| < π / 2 := by
  by_cases hpi : θ = π; · simp [hpi]
  rw [or_iff_right hpi]
  refine' ⟨fun h => _, fun h => _⟩
  · by_contra hle
    rw [not_lt, le_abs, le_neg] at hle
    have hpi' : θ.toReal ≠ π := by simpa using hpi
    rcases hle with (hle | hle) <;> rcases hle.eq_or_lt with (heq | hlt)
    · rw [← coe_toReal θ, ← heq] at h
      simp at h
    · rw [← sign_toReal hpi, sign_pos (pi_div_two_pos.trans hlt), ← sign_toReal,
        two_nsmul_toReal_eq_two_mul_sub_two_pi.2 hlt, _root_.sign_neg] at h
      · simp at h
      · rw [← mul_sub]
        exact mul_neg_of_pos_of_neg two_pos (sub_neg.2 ((toReal_le_pi _).lt_of_ne hpi'))
      · intro he
        simp [he] at h
    · rw [← coe_toReal θ, heq] at h
      simp at h
    · rw [← sign_toReal hpi, _root_.sign_neg (hlt.trans (Left.neg_neg_iff.2 pi_div_two_pos)), ←
        sign_toReal] at h
      swap
      · intro he
        simp [he] at h
      rw [← neg_div] at hlt
      rw [two_nsmul_toReal_eq_two_mul_add_two_pi.2 hlt.le, sign_pos] at h
      · simp at h
      · linarith [neg_pi_lt_toReal θ]
  · have hpi' : (2 : ℕ) • θ ≠ π := by
      rw [Ne, two_nsmul_eq_pi_iff, not_or]
      constructor
      · rintro rfl
        simp [pi_pos, div_pos, abs_of_pos] at h
      · rintro rfl
        rw [toReal_neg_pi_div_two] at h
        simp [pi_pos, div_pos, neg_div, abs_of_pos] at h
    rw [abs_lt, ← neg_div] at h
    rw [← sign_toReal hpi, ← sign_toReal hpi', two_nsmul_toReal_eq_two_mul.2 ⟨h.1, h.2.le⟩,
      sign_mul, sign_pos (zero_lt_two' ℝ), one_mul]
#align real.angle.sign_two_nsmul_eq_sign_iff Real.Angle.sign_two_nsmul_eq_sign_iff

theorem sign_two_zsmul_eq_sign_iff {θ : Angle} :
    ((2 : ℤ) • θ).sign = θ.sign ↔ θ = π ∨ |θ.toReal| < π / 2 := by
  rw [two_zsmul, ← two_nsmul, sign_two_nsmul_eq_sign_iff]
#align real.angle.sign_two_zsmul_eq_sign_iff Real.Angle.sign_two_zsmul_eq_sign_iff

theorem continuousAt_sign {θ : Angle} (h0 : θ ≠ 0) (hpi : θ ≠ π) : ContinuousAt sign θ :=
  (continuousAt_sign_of_ne_zero (sin_ne_zero_iff.2 ⟨h0, hpi⟩)).comp continuous_sin.continuousAt
#align real.angle.continuous_at_sign Real.Angle.continuousAt_sign

theorem _root_.ContinuousOn.angle_sign_comp {α : Type*} [TopologicalSpace α] {f : α → Angle}
    {s : Set α} (hf : ContinuousOn f s) (hs : ∀ z ∈ s, f z ≠ 0 ∧ f z ≠ π) :
    ContinuousOn (sign ∘ f) s := by
  refine' (ContinuousAt.continuousOn fun θ hθ => _).comp hf (Set.mapsTo_image f s)
  obtain ⟨z, hz, rfl⟩ := hθ
  exact continuousAt_sign (hs _ hz).1 (hs _ hz).2
#align continuous_on.angle_sign_comp ContinuousOn.angle_sign_comp

/-- Suppose a function to angles is continuous on a connected set and never takes the values `0`
or `π` on that set. Then the values of the function on that set all have the same sign. -/
theorem sign_eq_of_continuousOn {α : Type*} [TopologicalSpace α] {f : α → Angle} {s : Set α}
    {x y : α} (hc : IsConnected s) (hf : ContinuousOn f s) (hs : ∀ z ∈ s, f z ≠ 0 ∧ f z ≠ π)
    (hx : x ∈ s) (hy : y ∈ s) : (f y).sign = (f x).sign :=
  (hc.image _ (hf.angle_sign_comp hs)).isPreconnected.subsingleton (Set.mem_image_of_mem _ hy)
    (Set.mem_image_of_mem _ hx)
#align real.angle.sign_eq_of_continuous_on Real.Angle.sign_eq_of_continuousOn

end Angle

end Real<|MERGE_RESOLUTION|>--- conflicted
+++ resolved
@@ -293,11 +293,7 @@
   obtain ⟨n, hn⟩ : ∃ n, n • _ = _ := QuotientAddGroup.leftRel_apply.mp (Quotient.exact' hc)
   rw [← neg_one_mul, add_zero, ← sub_eq_zero, zsmul_eq_mul, ← mul_assoc, ← sub_mul, mul_eq_zero,
     eq_false (ne_of_gt pi_pos), or_false_iff, sub_neg_eq_add, ← Int.cast_zero, ← Int.cast_one,
-<<<<<<< HEAD
-    ← Int.intCast_ofNat, ← Int.cast_mul, ← Int.cast_add, Int.cast_inj] at hn
-=======
     ← Int.cast_ofNat, ← Int.cast_mul, ← Int.cast_add, Int.cast_inj] at hn
->>>>>>> 141a2461
   have : (n * 2 + 1) % (2 : ℤ) = 0 % (2 : ℤ) := congr_arg (· % (2 : ℤ)) hn
   rw [add_comm, Int.add_mul_emod_self] at this
   exact absurd this one_ne_zero
