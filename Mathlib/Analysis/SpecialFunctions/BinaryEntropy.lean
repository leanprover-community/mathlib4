/-
Copyright (c) 2023 Adomas Baliuka. All rights reserved.
Released under Apache 2.0 license as described in the file LICENSE.
Authors: Adomas Baliuka
-/
import Mathlib.Analysis.SpecialFunctions.Log.NegMulLog
import Mathlib.Analysis.Convex.SpecificFunctions.Basic

/-!
# Properties of Shannon q-ary entropy and binary entropy functions

The [binary entropy function](https://en.wikipedia.org/wiki/Binary_entropy_function)
`binEntropy p := - p * log p - (1 - p) * log (1 - p)`
is the Shannon entropy of a Bernoulli random variable with success probability `p`.

More generally, the q-ary entropy function is the Shannon entropy of the random variable
with possible outcomes `{1, ..., q}`, where outcome `1` has probability `1 - p`
and all other outcomes are equally likely.

`qaryEntropy (q : ℕ) (p : ℝ) := p * log (q - 1) - p * log p - (1 - p) * log (1 - p)`

This file assumes that entropy is measured in Nats, hence the use of natural logarithms.
Most lemmas are also valid using a logarithm in a different base.

## Main declarations

* `Real.binEntropy`: the binary entropy function
* `Real.qaryEntropy`: the `q`-ary entropy function

## Main results

The functions are also defined outside the interval `Icc 0 1` due to `log x = log |x|`.

* They are continuous everywhere (`binEntropy_continuous` and `qaryEntropy_continuous`).
* They are differentiable everywhere except at points `0` or `1`
  (`hasDerivAt_binEntropy` and `hasDerivAt_qaryEntropy`).
  In addition, due to junk values, `deriv binEntropy p = log (1 - p) - log p`
  holds everywhere (`deriv_binEntropy`).
* they are strictly increasing on `Icc 0 (1 - 1/q))`
  (`qaryEntropy_strictMonoOn`, `binEntropy_strictMonoOn`)
  and strictly decreasing on `Icc (1 - 1/q) 1`
  (`binEntropy_strictAntiOn` and `qaryEntropy_strictAntiOn`).
* they are strictly concave on `Icc 0 1`
  (`strictConcaveOn_qaryEntropy` and `strictConcave_binEntropy`).

## Tags

entropy, Shannon, binary, nit, nepit
-/

namespace Real
variable {q : ℕ} {p : ℝ}

/-! ### Binary entropy -/

/-- The [binary entropy function](https://en.wikipedia.org/wiki/Binary_entropy_function)
`binEntropy p := - p * log p - (1-p) * log (1 - p)`
is the Shannon entropy of a Bernoulli random variable with success probability `p`. -/
@[pp_nodot] noncomputable def binEntropy (p : ℝ) : ℝ := p * log p⁻¹ + (1 - p) * log (1 - p)⁻¹

@[simp] lemma binEntropy_zero : binEntropy 0 = 0 := by simp [binEntropy]
@[simp] lemma binEntropy_one : binEntropy 1 = 0 := by simp [binEntropy]
@[simp] lemma binEntropy_two_inv : binEntropy 2⁻¹ = log 2 := by norm_num [binEntropy]; simp; ring

lemma binEntropy_eq_negMulLog_add_negMulLog_one_sub (p : ℝ) :
    binEntropy p = negMulLog p + negMulLog (1 - p) := by simp [binEntropy, negMulLog, ← neg_mul]

lemma binEntropy_eq_negMulLog_add_negMulLog_one_sub' :
    binEntropy = fun p ↦ negMulLog p + negMulLog (1 - p) :=
  funext binEntropy_eq_negMulLog_add_negMulLog_one_sub

/-- `binEntropy` is symmetric about 1/2. -/
@[simp] lemma binEntropy_one_sub (p : ℝ) : binEntropy (1 - p) = binEntropy p := by
  simp [binEntropy, add_comm]

/-- `binEntropy` is symmetric about 1/2. -/
lemma binEntropy_two_inv_add (p : ℝ) : binEntropy (2⁻¹ + p) = binEntropy (2⁻¹ - p) := by
  rw [← binEntropy_one_sub]; ring_nf

lemma binEntropy_pos (hp₀ : 0 < p) (hp₁ : p < 1) : 0 < binEntropy p := by
  unfold binEntropy
  have : 0 < 1 - p := sub_pos.2 hp₁
  have : 0 < log p⁻¹ := log_pos <| (one_lt_inv₀ hp₀).2 hp₁
  have : 0 < log (1 - p)⁻¹ := log_pos <| (one_lt_inv₀ ‹_›).2 (sub_lt_self _ hp₀)
  positivity

lemma binEntropy_nonneg (hp₀ : 0 ≤ p) (hp₁ : p ≤ 1) : 0 ≤ binEntropy p := by
  obtain rfl | hp₀ := hp₀.eq_or_lt
  · simp
  obtain rfl | hp₁ := hp₁.eq_or_lt
  · simp
  exact (binEntropy_pos hp₀ hp₁).le

/-- Outside the usual range of `binEntropy`, it is negative. This is due to `log p = log |p|`. -/
lemma binEntropy_neg_of_neg (hp : p < 0) : binEntropy p < 0 := by
  rw [binEntropy, log_inv, log_inv]
  suffices -p * log p < (1 - p) * log (1 - p) by linarith
  by_cases hp' : p < -1
  · have : log p < log (1 - p) := by
      rw [← log_neg_eq_log]
      exact log_lt_log (Left.neg_pos_iff.mpr hp) (by linarith)
    nlinarith [log_pos_of_lt_neg_one hp']
  · have : -p * log p ≤ 0 := by
      wlog h : -1 < p
      · simp only [show p = -1 by linarith, log_neg_eq_log, log_one, le_refl, mul_zero]
      · nlinarith [log_neg_of_lt_zero hp h]
    nlinarith [(log_pos (by linarith) : 0 < log (1 - p))]

/-- Outside the usual range of `binEntropy`, it is negative. This is due to `log p = log |p|`. -/
lemma binEntropy_nonpos_of_nonpos (hp : p ≤ 0) : binEntropy p ≤ 0 := by
  obtain rfl | hp := hp.eq_or_lt
  · simp
  · exact (binEntropy_neg_of_neg hp).le

/-- Outside the usual range of `binEntropy`, it is negative. This is due to `log p = log |p|` -/
lemma binEntropy_neg_of_one_lt (hp : 1 < p) : binEntropy p < 0 := by
  rw [← binEntropy_one_sub]; exact binEntropy_neg_of_neg (sub_neg.2 hp)

/-- Outside the usual range of `binEntropy`, it is negative. This is due to `log p = log |p|` -/
lemma binEntropy_nonpos_of_one_le (hp : 1 ≤ p) : binEntropy p ≤ 0 := by
  rw [← binEntropy_one_sub]; exact binEntropy_nonpos_of_nonpos (sub_nonpos.2 hp)

lemma binEntropy_eq_zero : binEntropy p = 0 ↔ p = 0 ∨ p = 1 := by
  refine ⟨fun h ↦ ?_, by rintro (rfl | rfl) <;> simp⟩
  contrapose! h
  obtain hp₀ | hp₀ := h.1.lt_or_gt
  · exact (binEntropy_neg_of_neg hp₀).ne
  obtain hp₁ | hp₁ := h.2.lt_or_gt.symm
  · exact (binEntropy_neg_of_one_lt hp₁).ne
  · exact (binEntropy_pos hp₀ hp₁).ne'

/-- For probability `p ≠ 0.5`, `binEntropy p < log 2`. -/
lemma binEntropy_lt_log_two : binEntropy p < log 2 ↔ p ≠ 2⁻¹ := by
  refine ⟨?_, fun h ↦ ?_⟩
  · rintro h rfl
    simp at h
  wlog hp : p < 2⁻¹
  · have hp : 1 - p < 2⁻¹ := by
      rw [sub_lt_comm]; norm_num at *; linarith +splitNe
    rw [← binEntropy_one_sub]
    exact this hp.ne hp
  obtain hp₀ | hp₀ := le_or_gt p 0
  · exact (binEntropy_nonpos_of_nonpos hp₀).trans_lt <| log_pos <| by simp
  have hp₁ : 0 < 1 - p := sub_pos.2 <| hp.trans <| by norm_num
  calc
  _ < log (p * p⁻¹ + (1 - p) * (1 - p)⁻¹) :=
    strictConcaveOn_log_Ioi.2 (inv_pos.2 hp₀) (inv_pos.2 hp₁)
      (by simpa [eq_sub_iff_add_eq, ← two_mul, mul_comm, mul_eq_one_iff_eq_inv₀]) hp₀ hp₁ (by simp)
  _ = log 2 := by rw [mul_inv_cancel₀, mul_inv_cancel₀, one_add_one_eq_two] <;> positivity

lemma binEntropy_le_log_two : binEntropy p ≤ log 2 := by
  obtain rfl | hp := eq_or_ne p 2⁻¹
  · simp
  · exact (binEntropy_lt_log_two.2 hp).le

lemma binEntropy_eq_log_two : binEntropy p = log 2 ↔ p = 2⁻¹ := by
  rw [← binEntropy_le_log_two.not_lt_iff_eq, binEntropy_lt_log_two, not_ne_iff]

/-- Binary entropy is continuous everywhere.
This is due to definition of `Real.log` for negative numbers. -/
@[fun_prop] lemma binEntropy_continuous : Continuous binEntropy := by
  rw [binEntropy_eq_negMulLog_add_negMulLog_one_sub']; fun_prop

@[fun_prop] lemma differentiableAt_binEntropy (hp₀ : p ≠ 0) (hp₁ : p ≠ 1) :
    DifferentiableAt ℝ binEntropy p := by
  rw [ne_comm, ← sub_ne_zero] at hp₁
  unfold binEntropy
  simp only [log_inv, mul_neg]
  fun_prop (disch := assumption)

lemma differentiableAt_binEntropy_iff_ne_zero_one :
    DifferentiableAt ℝ binEntropy p ↔ p ≠ 0 ∧ p ≠ 1 := by
  refine ⟨fun h ↦ ⟨?_, ?_⟩, fun h ↦ differentiableAt_binEntropy h.1 h.2⟩
    <;> rintro rfl <;> unfold binEntropy at h
  · rw [DifferentiableAt.fun_add_iff_left] at h
    · simp [log_inv, mul_neg, ← neg_mul, ← negMulLog_def, differentiableAt_negMulLog_iff] at h
    · fun_prop (disch := simp)
  · rw [DifferentiableAt.fun_add_iff_right, differentiableAt_iff_comp_const_sub (b := 1)] at h
    · simp [log_inv, mul_neg, ← neg_mul, ← negMulLog_def, differentiableAt_negMulLog_iff] at h
    · fun_prop (disch := simp)

set_option push_neg.use_distrib true in
/-- Binary entropy has derivative `log (1 - p) - log p`.
It's not differentiable at `0` or `1` but the junk values of `deriv` and `log` coincide there. -/
lemma deriv_binEntropy (p : ℝ) : deriv binEntropy p = log (1 - p) - log p := by
  by_cases hp : p ≠ 0 ∧ p ≠ 1
  · obtain ⟨hp₀, hp₁⟩ := hp
    rw [ne_comm, ← sub_ne_zero] at hp₁
    rw [binEntropy_eq_negMulLog_add_negMulLog_one_sub', deriv_fun_add, deriv_comp_const_sub,
      deriv_negMulLog hp₀, deriv_negMulLog hp₁]
    · ring
    all_goals fun_prop (disch := assumption)
  -- pathological case where `deriv = 0` since `binEntropy` is not differentiable there
  · rw [deriv_zero_of_not_differentiableAt (differentiableAt_binEntropy_iff_ne_zero_one.not.2 hp)]
    push_neg at hp
    obtain rfl | rfl := hp <;> simp

/-! ### `q`-ary entropy -/

/-- Shannon q-ary Entropy function (measured in Nats, i.e., using natural logs).

It's the Shannon entropy of a random variable with possible outcomes {1, ..., q}
where outcome `1` has probability `1 - p` and all other outcomes are equally likely.

The usual domain of definition is p ∈ [0,1], i.e., input is a probability.

This is a generalization of the binary entropy function `binEntropy`. -/
@[pp_nodot] noncomputable def qaryEntropy (q : ℕ) (p : ℝ) : ℝ := p * log (q - 1 : ℤ) + binEntropy p

@[simp] lemma qaryEntropy_zero (q : ℕ) : qaryEntropy q 0 = 0 := by simp [qaryEntropy]
@[simp] lemma qaryEntropy_one (q : ℕ) : qaryEntropy q 1 = log (q - 1 : ℤ) := by simp [qaryEntropy]
@[simp] lemma qaryEntropy_two : qaryEntropy 2 = binEntropy := by ext; simp [qaryEntropy]

lemma qaryEntropy_pos (hp₀ : 0 < p) (hp₁ : p < 1) : 0 < qaryEntropy q p := by
  unfold qaryEntropy
  positivity [binEntropy_pos hp₀ hp₁]

lemma qaryEntropy_nonneg (hp₀ : 0 ≤ p) (hp₁ : p ≤ 1) : 0 ≤ qaryEntropy q p := by
  obtain rfl | hp₀ := hp₀.eq_or_lt
  · simp
  obtain rfl | hp₁ := hp₁.eq_or_lt
  · simpa [qaryEntropy, -Int.cast_sub] using log_intCast_nonneg _
  exact (qaryEntropy_pos hp₀ hp₁).le

/-- Outside the usual range of `qaryEntropy`, it is negative. This is due to `log p = log |p|`. -/
lemma qaryEntropy_neg_of_neg (hp : p < 0) : qaryEntropy q p < 0 :=
  add_neg_of_nonpos_of_neg (mul_nonpos_of_nonpos_of_nonneg hp.le (log_intCast_nonneg _))
    (binEntropy_neg_of_neg hp)

/-- Outside the usual range of `qaryEntropy`, it is negative. This is due to `log p = log |p|`. -/
lemma qaryEntropy_nonpos_of_nonpos (hp : p ≤ 0) : qaryEntropy q p ≤ 0 :=
  add_nonpos (mul_nonpos_of_nonpos_of_nonneg hp (log_intCast_nonneg _))
    (binEntropy_nonpos_of_nonpos hp)

/-- The q-ary entropy function is continuous everywhere.
This is due to definition of `Real.log` for negative numbers. -/
@[fun_prop] lemma qaryEntropy_continuous : Continuous (qaryEntropy q) := by
  unfold qaryEntropy; fun_prop

@[fun_prop] lemma differentiableAt_qaryEntropy (hp₀ : p ≠ 0) (hp₁ : p ≠ 1) :
    DifferentiableAt ℝ (qaryEntropy q) p := by unfold qaryEntropy; fun_prop (disch := assumption)

lemma deriv_qaryEntropy (hp₀ : p ≠ 0) (hp₁ : p ≠ 1) :
    deriv (qaryEntropy q) p = log (q - 1) + log (1 - p) - log p := by
  unfold qaryEntropy
  rw [deriv_fun_add]
  · simp only [Int.cast_sub, Int.cast_natCast, Int.cast_one, differentiableAt_fun_id,
      deriv_mul_const, deriv_id'', one_mul, deriv_binEntropy, add_sub_assoc]
  all_goals fun_prop (disch := assumption)

/-- Binary entropy has derivative `log (1 - p) - log p`. -/
lemma hasDerivAt_binEntropy (hp₀ : p ≠ 0) (hp₁ : p ≠ 1) :
    HasDerivAt binEntropy (log (1 - p) - log p) p :=
  deriv_binEntropy _ ▸ (differentiableAt_binEntropy hp₀ hp₁).hasDerivAt

lemma hasDerivAt_qaryEntropy (hp₀ : p ≠ 0) (hp₁ : p ≠ 1) :
    HasDerivAt (qaryEntropy q) (log (q - 1) + log (1 - p) - log p) p :=
  deriv_qaryEntropy hp₀ hp₁ ▸ (differentiableAt_qaryEntropy hp₀ hp₁).hasDerivAt

open Filter Topology Set

private lemma tendsto_log_one_sub_sub_log_nhdsGT_atAtop :
    Tendsto (fun p ↦ log (1 - p) - log p) (𝓝[>] 0) atTop := by
  apply Filter.tendsto_atTop_add_left_of_le' (𝓝[>] 0) (log (1/2) : ℝ)
  · have h₁ : (0 : ℝ) < 1 / 2 := by simp
    filter_upwards [Ioc_mem_nhdsGT h₁] with p hx
    gcongr
    linarith [hx.2]
  · apply tendsto_neg_atTop_iff.mpr tendsto_log_nhdsGT_zero

private lemma tendsto_log_one_sub_sub_log_nhdsLT_one_atBot :
    Tendsto (fun p ↦ log (1 - p) - log p) (𝓝[<] 1) atBot := by
  apply Filter.tendsto_atBot_add_right_of_ge' (𝓝[<] 1) (-log (1 - 2⁻¹))
  · have : Tendsto log (𝓝[>] 0) atBot := Real.tendsto_log_nhdsGT_zero
    apply Tendsto.comp (f := (1 - ·)) (g := log) this
    have contF : Continuous ((1 : ℝ) - ·) := continuous_sub_left 1
    have : MapsTo ((1 : ℝ) - ·) (Iio 1) (Ioi 0) := by
      intro p hx
      simp_all only [mem_Iio, mem_Ioi, sub_pos]
    convert ContinuousWithinAt.tendsto_nhdsWithin (x :=(1 : ℝ)) contF.continuousWithinAt this
    exact Eq.symm (sub_eq_zero_of_eq rfl)
  · have h₁ : (1 : ℝ) - (2 : ℝ)⁻¹ < 1 := by norm_num
    filter_upwards [Ico_mem_nhdsLT h₁] with p hx
    gcongr
    exact hx.1

lemma not_continuousAt_deriv_qaryEntropy_one :
    ¬ContinuousAt (deriv (qaryEntropy q)) 1 := by
  have tendstoBot : Tendsto (fun p ↦ log (q - 1) + log (1 - p) - log p) (𝓝[<] 1) atBot := by
    have : (fun p ↦ log (q - 1) + log (1 - p) - log p)
      = (fun p ↦ log (q - 1) + (log (1 - p) - log p)) := by
      ext
      ring
    rw [this]
    apply tendsto_atBot_add_const_left
    exact tendsto_log_one_sub_sub_log_nhdsLT_one_atBot
  apply not_continuousAt_of_tendsto (Filter.Tendsto.congr' _ tendstoBot) nhdsWithin_le_nhds
  · simp only [disjoint_nhds_atBot_iff, not_isBot, not_false_eq_true]
  filter_upwards [Ioo_mem_nhdsLT (show 1 - 2⁻¹ < (1 : ℝ) by norm_num)]
  intros
  apply (deriv_qaryEntropy _ _).symm
  · simp_all only [mem_Ioo, ne_eq]
    linarith [show (1 : ℝ) = 2⁻¹ + 2⁻¹ by norm_num]
  · simp_all only [mem_Ioo, ne_eq]
    linarith [two_inv_lt_one (α := ℝ)]

lemma not_continuousAt_deriv_qaryEntropy_zero :
    ¬ContinuousAt (deriv (qaryEntropy q)) 0 := by
  have tendstoTop : Tendsto (fun p ↦ log (q - 1) + log (1 - p) - log p) (𝓝[>] 0) atTop := by
    have : (fun p ↦ log (q - 1) + log (1 - p) - log p)
        = (fun p ↦ log (q - 1) + (log (1 - p) - log p)) := by ext; ring
    rw [this]
    exact tendsto_atTop_add_const_left _ _ tendsto_log_one_sub_sub_log_nhdsGT_atAtop
  apply not_continuousAt_of_tendsto (Filter.Tendsto.congr' _ tendstoTop) nhdsWithin_le_nhds
  · simp only [disjoint_nhds_atTop_iff, not_isTop, not_false_eq_true]
  filter_upwards [Ioo_mem_nhdsGT (show (0 : ℝ) < 2⁻¹ by norm_num)]
  intros
  apply (deriv_qaryEntropy _ _).symm
  · simp_all only [mem_Ioo, ne_eq]
    linarith
  · simp_all only [mem_Ioo, ne_eq]
    linarith [two_inv_lt_one (α := ℝ)]

/-- Second derivative of q-ary entropy. -/
lemma deriv2_qaryEntropy :
    deriv^[2] (qaryEntropy q) p = -1 / (p * (1 - p)) := by
  simp only [Function.iterate_succ, Function.iterate_zero, Function.id_comp, Function.comp_apply]
  by_cases is_x_where_nondiff : p ≠ 0 ∧ p ≠ 1  -- normal case
  · obtain ⟨xne0, xne1⟩ := is_x_where_nondiff
    suffices ∀ᶠ y in (𝓝 p),
        deriv (fun p ↦ (qaryEntropy q) p) y = log (q - 1) + log (1 - y) - log y by
      refine (Filter.EventuallyEq.deriv_eq this).trans ?_
      rw [deriv_fun_sub ?_ (differentiableAt_log xne0)]
      · rw [deriv.log differentiableAt_fun_id xne0]
        simp only [deriv_id'', one_div]
        · have {q : ℝ} (p : ℝ) : DifferentiableAt ℝ (fun p => q - p) p := by fun_prop
          have d_oneminus (p : ℝ) : deriv (fun (y : ℝ) ↦ 1 - y) p = -1 := by
            rw [deriv_const_sub 1, deriv_id'']
          simp [field, sub_ne_zero_of_ne xne1.symm, this, d_oneminus]
          ring
      · apply DifferentiableAt.add
        simp only [differentiableAt_const]
        exact DifferentiableAt.log (by fun_prop) (sub_ne_zero.mpr xne1.symm)
    filter_upwards [eventually_ne_nhds xne0, eventually_ne_nhds xne1]
      with y xne0 h2 using deriv_qaryEntropy xne0 h2
  -- Pathological case where we use junk value (because function not differentiable)
  · have : p = 0 ∨ p = 1 := Decidable.or_iff_not_not_and_not.mpr is_x_where_nondiff
    rw [deriv_zero_of_not_differentiableAt]
    · simp_all only [ne_eq, not_and, Decidable.not_not]
      cases this <;> simp_all only [
        mul_zero, one_ne_zero, zero_ne_one, sub_zero, mul_one, div_zero, sub_self]
    · intro h
      have contAt := h.continuousAt
      cases this <;> simp_all [
        not_continuousAt_deriv_qaryEntropy_zero, not_continuousAt_deriv_qaryEntropy_one]

lemma deriv2_binEntropy : deriv^[2] binEntropy p = -1 / (p * (1 - p)) :=
  qaryEntropy_two ▸ deriv2_qaryEntropy

/-! ### Strict monotonicity of entropy -/

/-- Qary entropy is strictly increasing in the interval [0, 1 - q⁻¹]. -/
lemma qaryEntropy_strictMonoOn (qLe2 : 2 ≤ q) :
    StrictMonoOn (qaryEntropy q) (Icc 0 (1 - 1/q)) := by
  intro p1 hp1 p2 hp2 p1le2
  apply strictMonoOn_of_deriv_pos (convex_Icc 0 (1 - 1/(q : ℝ))) _ _ hp1 hp2 p1le2
  · exact qaryEntropy_continuous.continuousOn
  · intro p hp
    have : 2 ≤ (q : ℝ) := Nat.ofNat_le_cast.mpr qLe2
    have zero_le_qinv : 0 < (q : ℝ)⁻¹ := by positivity
    have : 0 < 1 - p := by
      simp only [sub_pos]
      have p_lt_1_minus_qinv : p < 1 - (q : ℝ)⁻¹ := by
        simp_all only [inv_pos, interior_Icc, mem_Ioo, one_div]
      linarith
    simp only [one_div, interior_Icc, mem_Ioo] at hp
    rw [deriv_qaryEntropy (by linarith)]
    · simp only [sub_pos, gt_iff_lt]
      rw [← log_mul (by linarith) (by linarith)]
      apply Real.strictMonoOn_log (mem_Ioi.mpr hp.1)
      · simp_all only [mem_Ioi, mul_pos_iff_of_pos_left, show 0 < (q : ℝ) - 1 by linarith]
      · have qpos : 0 < (q : ℝ) := by positivity
        have : q * p < q - 1 := by
          convert mul_lt_mul_of_pos_left hp.2 qpos using 1
          simp only [mul_sub, mul_one, isUnit_iff_ne_zero, ne_eq, ne_of_gt qpos, not_false_eq_true,
            IsUnit.mul_inv_cancel]
        linarith
    exact (ne_of_gt (lt_add_neg_iff_lt.mp this : p < 1)).symm

/-- Qary entropy is strictly decreasing in the interval [1 - q⁻¹, 1]. -/
lemma qaryEntropy_strictAntiOn (qLe2 : 2 ≤ q) :
    StrictAntiOn (qaryEntropy q) (Icc (1 - 1/q) 1) := by
  intro p1 hp1 p2 hp2 p1le2
  apply strictAntiOn_of_deriv_neg (convex_Icc (1 - 1/(q : ℝ)) 1) _ _ hp1 hp2 p1le2
  · exact qaryEntropy_continuous.continuousOn
  · intro p hp
    have : 2 ≤ (q : ℝ) := Nat.ofNat_le_cast.mpr qLe2
    have qinv_lt_1 : (q : ℝ)⁻¹ < 1 := inv_lt_one_of_one_lt₀ (by linarith)
    have zero_lt_1_sub_p : 0 < 1 - p := by simp_all only [sub_pos, interior_Icc, mem_Ioo]
    simp only [one_div, interior_Icc, mem_Ioo] at hp
    rw [deriv_qaryEntropy (by linarith)]
    · simp only [sub_neg, gt_iff_lt]
      rw [← log_mul (by linarith) (by linarith)]
      apply Real.strictMonoOn_log (mem_Ioi.mpr (show 0 < (↑q - 1) * (1 - p) by nlinarith))
      · simp_all only [mem_Ioi]
        linarith
      · have qpos : 0 < (q : ℝ) := by positivity
        ring_nf
        simp only [add_lt_iff_neg_right, neg_add_lt_iff_lt_add, add_zero, gt_iff_lt]
        have : (q : ℝ) - 1 < p * q := by
<<<<<<< HEAD
          have tmp := mul_lt_mul_of_pos_right hp.1 qpos
          have : (q : ℝ) ≠ 0 := (ne_of_lt qpos).symm
          have asdfasfd : (1 - (q : ℝ)⁻¹) * ↑q = q - 1 := by calc (1 - (q : ℝ)⁻¹) * ↑q
=======
          have h1 := mul_lt_mul_of_pos_right hp.1 qpos
          have h2 : (1 - (q : ℝ)⁻¹) * ↑q = q - 1 := by calc (1 - (q : ℝ)⁻¹) * ↑q
>>>>>>> b744c7ba
            _ = q - (q : ℝ)⁻¹ * (q : ℝ) := by ring
            _ = q - 1 := by simp [qpos.ne']
          rwa [h2] at h1
        nlinarith
    exact (ne_of_gt (lt_add_neg_iff_lt.mp zero_lt_1_sub_p : p < 1)).symm

/-- Binary entropy is strictly increasing in interval [0, 1/2]. -/
lemma binEntropy_strictMonoOn : StrictMonoOn binEntropy (Icc 0 2⁻¹) := by
  rw [show Icc (0 : ℝ) 2⁻¹ = Icc 0 (1 - 1/2) by norm_num, ← qaryEntropy_two]
  exact qaryEntropy_strictMonoOn (by rfl)

/-- Binary entropy is strictly decreasing in interval [1/2, 1]. -/
lemma binEntropy_strictAntiOn : StrictAntiOn binEntropy (Icc 2⁻¹ 1) := by
  rw [show (Icc (2⁻¹ : ℝ) 1) = Icc (1/2) 1 by norm_num, ← qaryEntropy_two]
  convert qaryEntropy_strictAntiOn (by rfl) using 1
  norm_num

/-! ### Strict concavity of entropy -/

lemma strictConcaveOn_qaryEntropy : StrictConcaveOn ℝ (Icc 0 1) (qaryEntropy q) := by
  apply strictConcaveOn_of_deriv2_neg (convex_Icc 0 1) qaryEntropy_continuous.continuousOn
  intro p hp
  rw [deriv2_qaryEntropy]
  · simp_all only [interior_Icc, mem_Ioo]
    apply div_neg_of_neg_of_pos
    · norm_num [show 0 < log 2 by positivity]
    · simp_all only [mul_pos_iff_of_pos_left, sub_pos]

lemma strictConcave_binEntropy : StrictConcaveOn ℝ (Icc 0 1) binEntropy :=
  qaryEntropy_two ▸ strictConcaveOn_qaryEntropy

end Real<|MERGE_RESOLUTION|>--- conflicted
+++ resolved
@@ -408,14 +408,8 @@
         ring_nf
         simp only [add_lt_iff_neg_right, neg_add_lt_iff_lt_add, add_zero, gt_iff_lt]
         have : (q : ℝ) - 1 < p * q := by
-<<<<<<< HEAD
-          have tmp := mul_lt_mul_of_pos_right hp.1 qpos
-          have : (q : ℝ) ≠ 0 := (ne_of_lt qpos).symm
-          have asdfasfd : (1 - (q : ℝ)⁻¹) * ↑q = q - 1 := by calc (1 - (q : ℝ)⁻¹) * ↑q
-=======
           have h1 := mul_lt_mul_of_pos_right hp.1 qpos
           have h2 : (1 - (q : ℝ)⁻¹) * ↑q = q - 1 := by calc (1 - (q : ℝ)⁻¹) * ↑q
->>>>>>> b744c7ba
             _ = q - (q : ℝ)⁻¹ * (q : ℝ) := by ring
             _ = q - 1 := by simp [qpos.ne']
           rwa [h2] at h1
