/-
Copyright (c) 2018 Chris Hughes. All rights reserved.
Released under Apache 2.0 license as described in the file LICENSE.
Authors: Chris Hughes, Abhimanyu Pallavi Sudhir, Jean Lo, Calle Sönne, Benjamin Davidson
-/
import Mathlib.Analysis.SpecialFunctions.Trigonometric.Angle
import Mathlib.Analysis.SpecialFunctions.Trigonometric.Inverse

/-!
# The argument of a complex number.

We define `arg : ℂ → ℝ`, returning a real number in the range (-π, π],
such that for `x ≠ 0`, `sin (arg x) = x.im / x.abs` and `cos (arg x) = x.re / x.abs`,
while `arg 0` defaults to `0`
-/

open Filter Metric Set
open scoped ComplexConjugate Real Topology

namespace Complex
variable {a x z : ℂ}

/-- `arg` returns values in the range (-π, π], such that for `x ≠ 0`,
  `sin (arg x) = x.im / x.abs` and `cos (arg x) = x.re / x.abs`,
  `arg 0` defaults to `0` -/
noncomputable def arg (x : ℂ) : ℝ :=
  if 0 ≤ x.re then Real.arcsin (x.im / ‖x‖)
  else if 0 ≤ x.im then Real.arcsin ((-x).im / ‖x‖) + π else Real.arcsin ((-x).im / ‖x‖) - π

theorem sin_arg (x : ℂ) : Real.sin (arg x) = x.im / ‖x‖ := by
  unfold arg; split_ifs <;>
    simp [sub_eq_add_neg, arg, Real.sin_arcsin (abs_le.1 (abs_im_div_norm_le_one x)).1
      (abs_le.1 (abs_im_div_norm_le_one x)).2, Real.sin_add, neg_div, Real.arcsin_neg, Real.sin_neg]

theorem cos_arg {x : ℂ} (hx : x ≠ 0) : Real.cos (arg x) = x.re / ‖x‖ := by
  rw [arg]
  split_ifs with h₁ h₂
  · rw [Real.cos_arcsin]
    field_simp [Real.sqrt_sq, (norm_pos_iff.mpr hx).le, *]
  · rw [Real.cos_add_pi, Real.cos_arcsin]
    field_simp [Real.sqrt_div (sq_nonneg _), Real.sqrt_sq_eq_abs,
      _root_.abs_of_neg (not_le.1 h₁), *]
  · rw [Real.cos_sub_pi, Real.cos_arcsin]
    field_simp [Real.sqrt_div (sq_nonneg _), Real.sqrt_sq_eq_abs,
      _root_.abs_of_neg (not_le.1 h₁), *]

@[simp]
theorem norm_mul_exp_arg_mul_I (x : ℂ) : ‖x‖ * exp (arg x * I) = x := by
  rcases eq_or_ne x 0 with (rfl | hx)
  · simp
  · have : ‖x‖ ≠ 0 := norm_ne_zero_iff.mpr hx
    apply Complex.ext <;> field_simp [sin_arg, cos_arg hx, this, mul_comm ‖x‖]

@[simp]
theorem norm_mul_cos_add_sin_mul_I (x : ℂ) : (‖x‖ * (cos (arg x) + sin (arg x) * I) : ℂ) = x := by
  rw [← exp_mul_I, norm_mul_exp_arg_mul_I]

@[simp]
lemma norm_mul_cos_arg (x : ℂ) : ‖x‖ * Real.cos (arg x) = x.re := by
  simpa [-norm_mul_cos_add_sin_mul_I] using congr_arg re (norm_mul_cos_add_sin_mul_I x)

@[simp]
lemma norm_mul_sin_arg (x : ℂ) : ‖x‖ * Real.sin (arg x) = x.im := by
  simpa [-norm_mul_cos_add_sin_mul_I] using congr_arg im (norm_mul_cos_add_sin_mul_I x)

theorem norm_eq_one_iff (z : ℂ) : ‖z‖ = 1 ↔ ∃ θ : ℝ, exp (θ * I) = z := by
  refine ⟨fun hz => ⟨arg z, ?_⟩, ?_⟩
  · calc
      exp (arg z * I) = ‖z‖ * exp (arg z * I) := by rw [hz, ofReal_one, one_mul]
      _ = z :=norm_mul_exp_arg_mul_I z
  · rintro ⟨θ, rfl⟩
    exact Complex.norm_exp_ofReal_mul_I θ

@[deprecated (since := "2025-02-16")] alias abs_mul_exp_arg_mul_I := norm_mul_exp_arg_mul_I
@[deprecated (since := "2025-02-16")] alias abs_mul_cos_add_sin_mul_I := norm_mul_cos_add_sin_mul_I
@[deprecated (since := "2025-02-16")] alias abs_mul_cos_arg := norm_mul_cos_arg
@[deprecated (since := "2025-02-16")] alias abs_mul_sin_arg := norm_mul_sin_arg
@[deprecated (since := "2025-02-16")] alias abs_eq_one_iff := norm_eq_one_iff

@[simp]
theorem range_exp_mul_I : (Set.range fun x : ℝ => exp (x * I)) = Metric.sphere 0 1 := by
  ext x
  simp only [mem_sphere_zero_iff_norm, norm_eq_one_iff, Set.mem_range]

theorem arg_mul_cos_add_sin_mul_I {r : ℝ} (hr : 0 < r) {θ : ℝ} (hθ : θ ∈ Set.Ioc (-π) π) :
    arg (r * (cos θ + sin θ * I)) = θ := by
  simp only [arg, norm_mul, norm_cos_add_sin_mul_I, Complex.norm_of_nonneg hr.le, mul_one]
  simp only [re_ofReal_mul, im_ofReal_mul, neg_im, ← ofReal_cos, ← ofReal_sin, ←
    mk_eq_add_mul_I, neg_div, mul_div_cancel_left₀ _ hr.ne', mul_nonneg_iff_right_nonneg_of_pos hr]
  by_cases h₁ : θ ∈ Set.Icc (-(π / 2)) (π / 2)
  · rw [if_pos]
    exacts [Real.arcsin_sin' h₁, Real.cos_nonneg_of_mem_Icc h₁]
  · rw [Set.mem_Icc, not_and_or, not_le, not_le] at h₁
    rcases h₁ with h₁ | h₁
    · replace hθ := hθ.1
      have hcos : Real.cos θ < 0 := by
        rw [← neg_pos, ← Real.cos_add_pi]
        refine Real.cos_pos_of_mem_Ioo ⟨?_, ?_⟩ <;> linarith
      have hsin : Real.sin θ < 0 := Real.sin_neg_of_neg_of_neg_pi_lt (by linarith) hθ
      rw [if_neg, if_neg, ← Real.sin_add_pi, Real.arcsin_sin, add_sub_cancel_right] <;> [linarith;
        linarith; exact hsin.not_le; exact hcos.not_le]
    · replace hθ := hθ.2
      have hcos : Real.cos θ < 0 := Real.cos_neg_of_pi_div_two_lt_of_lt h₁ (by linarith)
      have hsin : 0 ≤ Real.sin θ := Real.sin_nonneg_of_mem_Icc ⟨by linarith, hθ⟩
      rw [if_neg, if_pos, ← Real.sin_sub_pi, Real.arcsin_sin, sub_add_cancel] <;> [linarith;
        linarith; exact hsin; exact hcos.not_le]

theorem arg_cos_add_sin_mul_I {θ : ℝ} (hθ : θ ∈ Set.Ioc (-π) π) : arg (cos θ + sin θ * I) = θ := by
  rw [← one_mul (_ + _), ← ofReal_one, arg_mul_cos_add_sin_mul_I zero_lt_one hθ]

lemma arg_exp_mul_I (θ : ℝ) :
    arg (exp (θ * I)) = toIocMod (mul_pos two_pos Real.pi_pos) (-π) θ := by
  convert arg_cos_add_sin_mul_I (θ := toIocMod (mul_pos two_pos Real.pi_pos) (-π) θ) _ using 2
  · rw [← exp_mul_I, eq_sub_of_add_eq <| toIocMod_add_toIocDiv_zsmul _ _ θ, ofReal_sub,
      ofReal_zsmul, ofReal_mul, ofReal_ofNat, exp_mul_I_periodic.sub_zsmul_eq]
  · convert toIocMod_mem_Ioc _ _ _
    ring

@[simp]
theorem arg_zero : arg 0 = 0 := by simp [arg, le_refl]

theorem ext_norm_arg {x y : ℂ} (h₁ : ‖x‖ = ‖y‖) (h₂ : x.arg = y.arg) : x = y := by
  rw [← norm_mul_exp_arg_mul_I x, ← norm_mul_exp_arg_mul_I y, h₁, h₂]

theorem ext_norm_arg_iff {x y : ℂ} : x = y ↔ ‖x‖ = ‖y‖ ∧ arg x = arg y :=
  ⟨fun h => h ▸ ⟨rfl, rfl⟩, and_imp.2 ext_norm_arg⟩

@[deprecated (since := "2025-02-16")] alias ext_abs_arg := ext_norm_arg
@[deprecated (since := "2025-02-16")] alias ext_abs_arg_iff := ext_norm_arg_iff

theorem arg_mem_Ioc (z : ℂ) : arg z ∈ Set.Ioc (-π) π := by
  have hπ : 0 < π := Real.pi_pos
  rcases eq_or_ne z 0 with (rfl | hz)
  · simp [hπ, hπ.le]
  rcases existsUnique_add_zsmul_mem_Ioc Real.two_pi_pos (arg z) (-π) with ⟨N, hN, -⟩
  rw [two_mul, neg_add_cancel_left, ← two_mul, zsmul_eq_mul] at hN
  rw [← norm_mul_cos_add_sin_mul_I z, ← cos_add_int_mul_two_pi _ N, ← sin_add_int_mul_two_pi _ N]
  have := arg_mul_cos_add_sin_mul_I (norm_pos_iff.mpr hz) hN
  push_cast at this
  rwa [this]

@[simp]
theorem range_arg : Set.range arg = Set.Ioc (-π) π :=
  (Set.range_subset_iff.2 arg_mem_Ioc).antisymm fun _ hx => ⟨_, arg_cos_add_sin_mul_I hx⟩

theorem arg_le_pi (x : ℂ) : arg x ≤ π :=
  (arg_mem_Ioc x).2

theorem neg_pi_lt_arg (x : ℂ) : -π < arg x :=
  (arg_mem_Ioc x).1

theorem abs_arg_le_pi (z : ℂ) : |arg z| ≤ π :=
  abs_le.2 ⟨(neg_pi_lt_arg z).le, arg_le_pi z⟩

@[simp]
theorem arg_nonneg_iff {z : ℂ} : 0 ≤ arg z ↔ 0 ≤ z.im := by
  rcases eq_or_ne z 0 with (rfl | h₀); · simp
  calc
    0 ≤ arg z ↔ 0 ≤ Real.sin (arg z) :=
      ⟨fun h => Real.sin_nonneg_of_mem_Icc ⟨h, arg_le_pi z⟩, by
        contrapose!
        intro h
        exact Real.sin_neg_of_neg_of_neg_pi_lt h (neg_pi_lt_arg _)⟩
    _ ↔ _ := by rw [sin_arg, le_div_iff₀ (norm_pos_iff.mpr h₀), zero_mul]

@[simp]
theorem arg_neg_iff {z : ℂ} : arg z < 0 ↔ z.im < 0 :=
  lt_iff_lt_of_le_iff_le arg_nonneg_iff

theorem arg_real_mul (x : ℂ) {r : ℝ} (hr : 0 < r) : arg (r * x) = arg x := by
  rcases eq_or_ne x 0 with (rfl | hx); · rw [mul_zero]
  conv_lhs =>
    rw [← norm_mul_cos_add_sin_mul_I x, ← mul_assoc, ← ofReal_mul,
      arg_mul_cos_add_sin_mul_I (mul_pos hr (norm_pos_iff.mpr hx)) x.arg_mem_Ioc]

theorem arg_mul_real {r : ℝ} (hr : 0 < r) (x : ℂ) : arg (x * r) = arg x :=
  mul_comm x r ▸ arg_real_mul x hr

theorem arg_eq_arg_iff {x y : ℂ} (hx : x ≠ 0) (hy : y ≠ 0) :
    arg x = arg y ↔ (‖y‖ / ‖x‖ : ℂ) * x = y := by
  simp only [ext_norm_arg_iff, norm_mul, norm_div, norm_real, norm_norm,
    div_mul_cancel₀ _ (norm_ne_zero_iff.mpr hx), eq_self_iff_true, true_and]
  rw [← ofReal_div, arg_real_mul]
  exact div_pos (norm_pos_iff.mpr hy) (norm_pos_iff.mpr hx)

@[simp] lemma arg_one : arg 1 = 0 := by simp [arg, zero_le_one]

/-- This holds true for all `x : ℂ` because of the junk values `0 / 0 = 0` and `arg 0 = 0`. -/
@[simp] lemma arg_div_self (x : ℂ) : arg (x / x) = 0 := by
  obtain rfl | hx := eq_or_ne x 0 <;> simp [*]

@[simp]
theorem arg_neg_one : arg (-1) = π := by simp [arg, le_refl, not_le.2 (zero_lt_one' ℝ)]

@[simp]
theorem arg_I : arg I = π / 2 := by simp [arg, le_refl]

@[simp]
theorem arg_neg_I : arg (-I) = -(π / 2) := by simp [arg, le_refl]

@[simp]
theorem tan_arg (x : ℂ) : Real.tan (arg x) = x.im / x.re := by
  by_cases h : x = 0
  · simp only [h, zero_div, Complex.zero_im, Complex.arg_zero, Real.tan_zero, Complex.zero_re]
  rw [Real.tan_eq_sin_div_cos, sin_arg, cos_arg h,
    div_div_div_cancel_right₀ (norm_ne_zero_iff.mpr h)]

theorem arg_ofReal_of_nonneg {x : ℝ} (hx : 0 ≤ x) : arg x = 0 := by simp [arg, hx]

@[simp, norm_cast]
lemma natCast_arg {n : ℕ} : arg n = 0 :=
  ofReal_natCast n ▸ arg_ofReal_of_nonneg n.cast_nonneg

@[simp]
lemma ofNat_arg {n : ℕ} [n.AtLeastTwo] : arg ofNat(n) = 0 :=
  natCast_arg

theorem arg_eq_zero_iff {z : ℂ} : arg z = 0 ↔ 0 ≤ z.re ∧ z.im = 0 := by
  refine ⟨fun h => ?_, ?_⟩
<<<<<<< HEAD
  · rw [← norm_mul_cos_add_sin_mul_I z, h]
    simp [norm_nonneg]
  · cases' z with x y
=======
  · rw [← abs_mul_cos_add_sin_mul_I z, h]
    simp [abs.nonneg]
  · obtain ⟨x, y⟩ := z
>>>>>>> db136357
    rintro ⟨h, rfl : y = 0⟩
    exact arg_ofReal_of_nonneg h

open ComplexOrder in
lemma arg_eq_zero_iff_zero_le {z : ℂ} : arg z = 0 ↔ 0 ≤ z := by
  rw [arg_eq_zero_iff, eq_comm, nonneg_iff]

theorem arg_eq_pi_iff {z : ℂ} : arg z = π ↔ z.re < 0 ∧ z.im = 0 := by
  by_cases h₀ : z = 0
  · simp [h₀, lt_irrefl, Real.pi_ne_zero.symm]
  constructor
  · intro h
    rw [← norm_mul_cos_add_sin_mul_I z, h]
    simp [h₀]
  · obtain ⟨x, y⟩ := z
    rintro ⟨h : x < 0, rfl : y = 0⟩
    rw [← arg_neg_one, ← arg_real_mul (-1) (neg_pos.2 h)]
    simp [← ofReal_def]

open ComplexOrder in
lemma arg_eq_pi_iff_lt_zero {z : ℂ} : arg z = π ↔ z < 0 := arg_eq_pi_iff

theorem arg_lt_pi_iff {z : ℂ} : arg z < π ↔ 0 ≤ z.re ∨ z.im ≠ 0 := by
  rw [(arg_le_pi z).lt_iff_ne, not_iff_comm, not_or, not_le, Classical.not_not, arg_eq_pi_iff]

theorem arg_ofReal_of_neg {x : ℝ} (hx : x < 0) : arg x = π :=
  arg_eq_pi_iff.2 ⟨hx, rfl⟩

theorem arg_eq_pi_div_two_iff {z : ℂ} : arg z = π / 2 ↔ z.re = 0 ∧ 0 < z.im := by
  by_cases h₀ : z = 0; · simp [h₀, lt_irrefl, Real.pi_div_two_pos.ne]
  constructor
  · intro h
    rw [← norm_mul_cos_add_sin_mul_I z, h]
    simp [h₀]
  · obtain ⟨x, y⟩ := z
    rintro ⟨rfl : x = 0, hy : 0 < y⟩
    rw [← arg_I, ← arg_real_mul I hy, ofReal_mul', I_re, I_im, mul_zero, mul_one]

theorem arg_eq_neg_pi_div_two_iff {z : ℂ} : arg z = -(π / 2) ↔ z.re = 0 ∧ z.im < 0 := by
  by_cases h₀ : z = 0; · simp [h₀, lt_irrefl, Real.pi_ne_zero]
  constructor
  · intro h
    rw [← norm_mul_cos_add_sin_mul_I z, h]
    simp [h₀]
  · obtain ⟨x, y⟩ := z
    rintro ⟨rfl : x = 0, hy : y < 0⟩
    rw [← arg_neg_I, ← arg_real_mul (-I) (neg_pos.2 hy), mk_eq_add_mul_I]
    simp

theorem arg_of_re_nonneg {x : ℂ} (hx : 0 ≤ x.re) : arg x = Real.arcsin (x.im / ‖x‖) :=
  if_pos hx

theorem arg_of_re_neg_of_im_nonneg {x : ℂ} (hx_re : x.re < 0) (hx_im : 0 ≤ x.im) :
    arg x = Real.arcsin ((-x).im / ‖x‖) + π := by
  simp only [arg, hx_re.not_le, hx_im, if_true, if_false]

theorem arg_of_re_neg_of_im_neg {x : ℂ} (hx_re : x.re < 0) (hx_im : x.im < 0) :
    arg x = Real.arcsin ((-x).im / ‖x‖) - π := by
  simp only [arg, hx_re.not_le, hx_im.not_le, if_false]

theorem arg_of_im_nonneg_of_ne_zero {z : ℂ} (h₁ : 0 ≤ z.im) (h₂ : z ≠ 0) :
    arg z = Real.arccos (z.re / ‖z‖) := by
  rw [← cos_arg h₂, Real.arccos_cos (arg_nonneg_iff.2 h₁) (arg_le_pi _)]

theorem arg_of_im_pos {z : ℂ} (hz : 0 < z.im) : arg z = Real.arccos (z.re / ‖z‖) :=
  arg_of_im_nonneg_of_ne_zero hz.le fun h => hz.ne' <| h.symm ▸ rfl

theorem arg_of_im_neg {z : ℂ} (hz : z.im < 0) : arg z = -Real.arccos (z.re / ‖z‖) := by
  have h₀ : z ≠ 0 := mt (congr_arg im) hz.ne
  rw [← cos_arg h₀, ← Real.cos_neg, Real.arccos_cos, neg_neg]
  exacts [neg_nonneg.2 (arg_neg_iff.2 hz).le, neg_le.2 (neg_pi_lt_arg z).le]

theorem arg_conj (x : ℂ) : arg (conj x) = if arg x = π then π else -arg x := by
  simp_rw [arg_eq_pi_iff, arg, neg_im, conj_im, conj_re, norm_conj, neg_div, neg_neg,
    Real.arcsin_neg]
  rcases lt_trichotomy x.re 0 with (hr | hr | hr) <;>
    rcases lt_trichotomy x.im 0 with (hi | hi | hi)
  · simp [hr, hr.not_le, hi.le, hi.ne, not_le.2 hi, add_comm]
  · simp [hr, hr.not_le, hi]
  · simp [hr, hr.not_le, hi.ne.symm, hi.le, not_le.2 hi, sub_eq_neg_add]
  · simp [hr]
  · simp [hr]
  · simp [hr]
  · simp [hr, hr.le, hi.ne]
  · simp [hr, hr.le, hr.le.not_lt]
  · simp [hr, hr.le, hr.le.not_lt]

theorem arg_inv (x : ℂ) : arg x⁻¹ = if arg x = π then π else -arg x := by
  rw [← arg_conj, inv_def, mul_comm]
  by_cases hx : x = 0
  · simp [hx]
  · exact arg_real_mul (conj x) (by simp [hx])

@[simp] lemma abs_arg_inv (x : ℂ) : |x⁻¹.arg| = |x.arg| := by rw [arg_inv]; split_ifs <;> simp [*]

-- TODO: Replace the next two lemmas by general facts about periodic functions
lemma norm_eq_one_iff' : ‖x‖ = 1 ↔ ∃ θ ∈ Set.Ioc (-π) π, exp (θ * I) = x := by
  rw [norm_eq_one_iff]
  constructor
  · rintro ⟨θ, rfl⟩
    refine ⟨toIocMod (mul_pos two_pos Real.pi_pos) (-π) θ, ?_, ?_⟩
    · convert toIocMod_mem_Ioc _ _ _
      ring
    · rw [eq_sub_of_add_eq <| toIocMod_add_toIocDiv_zsmul _ _ θ, ofReal_sub,
      ofReal_zsmul, ofReal_mul, ofReal_ofNat, exp_mul_I_periodic.sub_zsmul_eq]
  · rintro ⟨θ, _, rfl⟩
    exact ⟨θ, rfl⟩

@[deprecated (since := "2025-02-16")] alias abs_eq_one_iff' := norm_eq_one_iff'

lemma image_exp_Ioc_eq_sphere : (fun θ : ℝ ↦ exp (θ * I)) '' Set.Ioc (-π) π = sphere 0 1 := by
  ext; simpa using norm_eq_one_iff'.symm

theorem arg_le_pi_div_two_iff {z : ℂ} : arg z ≤ π / 2 ↔ 0 ≤ re z ∨ im z < 0 := by
  rcases le_or_lt 0 (re z) with hre | hre
  · simp only [hre, arg_of_re_nonneg hre, Real.arcsin_le_pi_div_two, true_or]
  simp only [hre.not_le, false_or]
  rcases le_or_lt 0 (im z) with him | him
  · simp only [him.not_lt]
    rw [iff_false, not_le, arg_of_re_neg_of_im_nonneg hre him, ← sub_lt_iff_lt_add, half_sub,
      Real.neg_pi_div_two_lt_arcsin, neg_im, neg_div, neg_lt_neg_iff, div_lt_one, ←
      abs_of_nonneg him, abs_im_lt_norm]
    exacts [hre.ne, norm_pos_iff.mpr <| ne_of_apply_ne re hre.ne]
  · simp only [him]
    rw [iff_true, arg_of_re_neg_of_im_neg hre him]
    exact (sub_le_self _ Real.pi_pos.le).trans (Real.arcsin_le_pi_div_two _)

theorem neg_pi_div_two_le_arg_iff {z : ℂ} : -(π / 2) ≤ arg z ↔ 0 ≤ re z ∨ 0 ≤ im z := by
  rcases le_or_lt 0 (re z) with hre | hre
  · simp only [hre, arg_of_re_nonneg hre, Real.neg_pi_div_two_le_arcsin, true_or]
  simp only [hre.not_le, false_or]
  rcases le_or_lt 0 (im z) with him | him
  · simp only [him]
    rw [iff_true, arg_of_re_neg_of_im_nonneg hre him]
    exact (Real.neg_pi_div_two_le_arcsin _).trans (le_add_of_nonneg_right Real.pi_pos.le)
  · simp only [him.not_le]
    rw [iff_false, not_le, arg_of_re_neg_of_im_neg hre him, sub_lt_iff_lt_add', ←
      sub_eq_add_neg, sub_half, Real.arcsin_lt_pi_div_two, div_lt_one, neg_im, ← abs_of_neg him,
      abs_im_lt_norm]
    exacts [hre.ne, norm_pos_iff.mpr <| ne_of_apply_ne re hre.ne]

lemma neg_pi_div_two_lt_arg_iff {z : ℂ} : -(π / 2) < arg z ↔ 0 < re z ∨ 0 ≤ im z := by
  rw [lt_iff_le_and_ne, neg_pi_div_two_le_arg_iff, ne_comm, Ne, arg_eq_neg_pi_div_two_iff]
  rcases lt_trichotomy z.re 0 with hre | hre | hre
  · simp [hre.ne, hre.not_le, hre.not_lt]
  · simp [hre]
  · simp [hre, hre.le, hre.ne']

lemma arg_lt_pi_div_two_iff {z : ℂ} : arg z < π / 2 ↔ 0 < re z ∨ im z < 0 ∨ z = 0 := by
  rw [lt_iff_le_and_ne, arg_le_pi_div_two_iff, Ne, arg_eq_pi_div_two_iff]
  rcases lt_trichotomy z.re 0 with hre | hre | hre
  · have : z ≠ 0 := by simp [Complex.ext_iff, hre.ne]
    simp [hre.ne, hre.not_le, hre.not_lt, this]
  · have : z = 0 ↔ z.im = 0 := by simp [Complex.ext_iff, hre]
    simp [hre, this, or_comm, le_iff_eq_or_lt]
  · simp [hre, hre.le, hre.ne']

@[simp]
theorem abs_arg_le_pi_div_two_iff {z : ℂ} : |arg z| ≤ π / 2 ↔ 0 ≤ re z := by
  rw [abs_le, arg_le_pi_div_two_iff, neg_pi_div_two_le_arg_iff, ← or_and_left, ← not_le,
    and_not_self_iff, or_false]

@[simp]
theorem abs_arg_lt_pi_div_two_iff {z : ℂ} : |arg z| < π / 2 ↔ 0 < re z ∨ z = 0 := by
  rw [abs_lt, arg_lt_pi_div_two_iff, neg_pi_div_two_lt_arg_iff, ← or_and_left]
  rcases eq_or_ne z 0 with hz | hz
  · simp [hz]
  · simp_rw [hz, or_false, ← not_lt, not_and_self_iff, or_false]

@[simp]
theorem arg_conj_coe_angle (x : ℂ) : (arg (conj x) : Real.Angle) = -arg x := by
  by_cases h : arg x = π <;> simp [arg_conj, h]

@[simp]
theorem arg_inv_coe_angle (x : ℂ) : (arg x⁻¹ : Real.Angle) = -arg x := by
  by_cases h : arg x = π <;> simp [arg_inv, h]

theorem arg_neg_eq_arg_sub_pi_of_im_pos {x : ℂ} (hi : 0 < x.im) : arg (-x) = arg x - π := by
  rw [arg_of_im_pos hi, arg_of_im_neg (show (-x).im < 0 from Left.neg_neg_iff.2 hi)]
  simp [neg_div, Real.arccos_neg]

theorem arg_neg_eq_arg_add_pi_of_im_neg {x : ℂ} (hi : x.im < 0) : arg (-x) = arg x + π := by
  rw [arg_of_im_neg hi, arg_of_im_pos (show 0 < (-x).im from Left.neg_pos_iff.2 hi)]
  simp [neg_div, Real.arccos_neg, add_comm, ← sub_eq_add_neg]

theorem arg_neg_eq_arg_sub_pi_iff {x : ℂ} :
    arg (-x) = arg x - π ↔ 0 < x.im ∨ x.im = 0 ∧ x.re < 0 := by
  rcases lt_trichotomy x.im 0 with (hi | hi | hi)
  · simp [hi, hi.ne, hi.not_lt, arg_neg_eq_arg_add_pi_of_im_neg, sub_eq_add_neg, ←
      add_eq_zero_iff_eq_neg, Real.pi_ne_zero]
  · rw [(ext rfl hi : x = x.re)]
    rcases lt_trichotomy x.re 0 with (hr | hr | hr)
    · rw [arg_ofReal_of_neg hr, ← ofReal_neg, arg_ofReal_of_nonneg (Left.neg_pos_iff.2 hr).le]
      simp [hr]
    · simp [hr, hi, Real.pi_ne_zero]
    · rw [arg_ofReal_of_nonneg hr.le, ← ofReal_neg, arg_ofReal_of_neg (Left.neg_neg_iff.2 hr)]
      simp [hr.not_lt, ← add_eq_zero_iff_eq_neg, Real.pi_ne_zero]
  · simp [hi, arg_neg_eq_arg_sub_pi_of_im_pos]

theorem arg_neg_eq_arg_add_pi_iff {x : ℂ} :
    arg (-x) = arg x + π ↔ x.im < 0 ∨ x.im = 0 ∧ 0 < x.re := by
  rcases lt_trichotomy x.im 0 with (hi | hi | hi)
  · simp [hi, arg_neg_eq_arg_add_pi_of_im_neg]
  · rw [(ext rfl hi : x = x.re)]
    rcases lt_trichotomy x.re 0 with (hr | hr | hr)
    · rw [arg_ofReal_of_neg hr, ← ofReal_neg, arg_ofReal_of_nonneg (Left.neg_pos_iff.2 hr).le]
      simp [hr.not_lt, ← two_mul, Real.pi_ne_zero]
    · simp [hr, hi, Real.pi_ne_zero.symm]
    · rw [arg_ofReal_of_nonneg hr.le, ← ofReal_neg, arg_ofReal_of_neg (Left.neg_neg_iff.2 hr)]
      simp [hr]
  · simp [hi, hi.ne.symm, hi.not_lt, arg_neg_eq_arg_sub_pi_of_im_pos, sub_eq_add_neg, ←
      add_eq_zero_iff_neg_eq, Real.pi_ne_zero]

theorem arg_neg_coe_angle {x : ℂ} (hx : x ≠ 0) : (arg (-x) : Real.Angle) = arg x + π := by
  rcases lt_trichotomy x.im 0 with (hi | hi | hi)
  · rw [arg_neg_eq_arg_add_pi_of_im_neg hi, Real.Angle.coe_add]
  · rw [(ext rfl hi : x = x.re)]
    rcases lt_trichotomy x.re 0 with (hr | hr | hr)
    · rw [arg_ofReal_of_neg hr, ← ofReal_neg, arg_ofReal_of_nonneg (Left.neg_pos_iff.2 hr).le, ←
        Real.Angle.coe_add, ← two_mul, Real.Angle.coe_two_pi, Real.Angle.coe_zero]
    · exact False.elim (hx (ext hr hi))
    · rw [arg_ofReal_of_nonneg hr.le, ← ofReal_neg, arg_ofReal_of_neg (Left.neg_neg_iff.2 hr),
        Real.Angle.coe_zero, zero_add]
  · rw [arg_neg_eq_arg_sub_pi_of_im_pos hi, Real.Angle.coe_sub, Real.Angle.sub_coe_pi_eq_add_coe_pi]

theorem arg_mul_cos_add_sin_mul_I_eq_toIocMod {r : ℝ} (hr : 0 < r) (θ : ℝ) :
    arg (r * (cos θ + sin θ * I)) = toIocMod Real.two_pi_pos (-π) θ := by
  have hi : toIocMod Real.two_pi_pos (-π) θ ∈ Set.Ioc (-π) π := by
    convert toIocMod_mem_Ioc _ _ θ
    ring
  convert arg_mul_cos_add_sin_mul_I hr hi using 3
  simp [toIocMod, cos_sub_int_mul_two_pi, sin_sub_int_mul_two_pi]

theorem arg_cos_add_sin_mul_I_eq_toIocMod (θ : ℝ) :
    arg (cos θ + sin θ * I) = toIocMod Real.two_pi_pos (-π) θ := by
  rw [← one_mul (_ + _), ← ofReal_one, arg_mul_cos_add_sin_mul_I_eq_toIocMod zero_lt_one]

theorem arg_mul_cos_add_sin_mul_I_sub {r : ℝ} (hr : 0 < r) (θ : ℝ) :
    arg (r * (cos θ + sin θ * I)) - θ = 2 * π * ⌊(π - θ) / (2 * π)⌋ := by
  rw [arg_mul_cos_add_sin_mul_I_eq_toIocMod hr, toIocMod_sub_self, toIocDiv_eq_neg_floor,
    zsmul_eq_mul]
  ring_nf

theorem arg_cos_add_sin_mul_I_sub (θ : ℝ) :
    arg (cos θ + sin θ * I) - θ = 2 * π * ⌊(π - θ) / (2 * π)⌋ := by
  rw [← one_mul (_ + _), ← ofReal_one, arg_mul_cos_add_sin_mul_I_sub zero_lt_one]

theorem arg_mul_cos_add_sin_mul_I_coe_angle {r : ℝ} (hr : 0 < r) (θ : Real.Angle) :
    (arg (r * (Real.Angle.cos θ + Real.Angle.sin θ * I)) : Real.Angle) = θ := by
  induction' θ using Real.Angle.induction_on with θ
  rw [Real.Angle.cos_coe, Real.Angle.sin_coe, Real.Angle.angle_eq_iff_two_pi_dvd_sub]
  use ⌊(π - θ) / (2 * π)⌋
  exact mod_cast arg_mul_cos_add_sin_mul_I_sub hr θ

theorem arg_cos_add_sin_mul_I_coe_angle (θ : Real.Angle) :
    (arg (Real.Angle.cos θ + Real.Angle.sin θ * I) : Real.Angle) = θ := by
  rw [← one_mul (_ + _), ← ofReal_one, arg_mul_cos_add_sin_mul_I_coe_angle zero_lt_one]

theorem arg_mul_coe_angle {x y : ℂ} (hx : x ≠ 0) (hy : y ≠ 0) :
    (arg (x * y) : Real.Angle) = arg x + arg y := by
  convert arg_mul_cos_add_sin_mul_I_coe_angle (mul_pos (norm_pos_iff.mpr hx) (norm_pos_iff.mpr hy))
      (arg x + arg y : Real.Angle) using 3
  simp_rw [← Real.Angle.coe_add, Real.Angle.sin_coe, Real.Angle.cos_coe, ofReal_cos, ofReal_sin,
    cos_add_sin_I, ofReal_add, add_mul, exp_add, ofReal_mul]
  rw [mul_assoc, mul_comm (exp _), ← mul_assoc (‖y‖ : ℂ), norm_mul_exp_arg_mul_I, mul_comm y, ←
    mul_assoc, norm_mul_exp_arg_mul_I]

theorem arg_div_coe_angle {x y : ℂ} (hx : x ≠ 0) (hy : y ≠ 0) :
    (arg (x / y) : Real.Angle) = arg x - arg y := by
  rw [div_eq_mul_inv, arg_mul_coe_angle hx (inv_ne_zero hy), arg_inv_coe_angle, sub_eq_add_neg]

@[simp]
theorem arg_coe_angle_toReal_eq_arg (z : ℂ) : (arg z : Real.Angle).toReal = arg z := by
  rw [Real.Angle.toReal_coe_eq_self_iff_mem_Ioc]
  exact arg_mem_Ioc _

theorem arg_coe_angle_eq_iff_eq_toReal {z : ℂ} {θ : Real.Angle} :
    (arg z : Real.Angle) = θ ↔ arg z = θ.toReal := by
  rw [← Real.Angle.toReal_inj, arg_coe_angle_toReal_eq_arg]

@[simp]
theorem arg_coe_angle_eq_iff {x y : ℂ} : (arg x : Real.Angle) = arg y ↔ arg x = arg y := by
  simp_rw [← Real.Angle.toReal_inj, arg_coe_angle_toReal_eq_arg]

lemma arg_mul_eq_add_arg_iff {x y : ℂ} (hx₀ : x ≠ 0) (hy₀ : y ≠ 0) :
    (x * y).arg = x.arg + y.arg ↔ arg x + arg y ∈ Set.Ioc (-π) π := by
  rw [← arg_coe_angle_toReal_eq_arg, arg_mul_coe_angle hx₀ hy₀, ← Real.Angle.coe_add,
      Real.Angle.toReal_coe_eq_self_iff_mem_Ioc]

alias ⟨_, arg_mul⟩ := arg_mul_eq_add_arg_iff

section slitPlane

open ComplexOrder in
/-- An alternative description of the slit plane as consisting of nonzero complex numbers
whose argument is not π. -/
lemma mem_slitPlane_iff_arg {z : ℂ} : z ∈ slitPlane ↔ z.arg ≠ π ∧ z ≠ 0 := by
  simp only [mem_slitPlane_iff_not_le_zero, le_iff_lt_or_eq, ne_eq, arg_eq_pi_iff_lt_zero, not_or]

lemma slitPlane_arg_ne_pi {z : ℂ} (hz : z ∈ slitPlane) : z.arg ≠ Real.pi :=
  (mem_slitPlane_iff_arg.mp hz).1

end slitPlane

section Continuity

theorem arg_eq_nhds_of_re_pos (hx : 0 < x.re) : arg =ᶠ[𝓝 x] fun x => Real.arcsin (x.im / ‖x‖) :=
  ((continuous_re.tendsto _).eventually (lt_mem_nhds hx)).mono fun _ hy => arg_of_re_nonneg hy.le

theorem arg_eq_nhds_of_re_neg_of_im_pos (hx_re : x.re < 0) (hx_im : 0 < x.im) :
    arg =ᶠ[𝓝 x] fun x => Real.arcsin ((-x).im / ‖x‖) + π := by
  suffices h_forall_nhds : ∀ᶠ y : ℂ in 𝓝 x, y.re < 0 ∧ 0 < y.im from
    h_forall_nhds.mono fun y hy => arg_of_re_neg_of_im_nonneg hy.1 hy.2.le
  refine IsOpen.eventually_mem ?_ (⟨hx_re, hx_im⟩ : x.re < 0 ∧ 0 < x.im)
  exact
    IsOpen.and (isOpen_lt continuous_re continuous_zero) (isOpen_lt continuous_zero continuous_im)

theorem arg_eq_nhds_of_re_neg_of_im_neg (hx_re : x.re < 0) (hx_im : x.im < 0) :
    arg =ᶠ[𝓝 x] fun x => Real.arcsin ((-x).im / ‖x‖) - π := by
  suffices h_forall_nhds : ∀ᶠ y : ℂ in 𝓝 x, y.re < 0 ∧ y.im < 0 from
    h_forall_nhds.mono fun y hy => arg_of_re_neg_of_im_neg hy.1 hy.2
  refine IsOpen.eventually_mem ?_ (⟨hx_re, hx_im⟩ : x.re < 0 ∧ x.im < 0)
  exact
    IsOpen.and (isOpen_lt continuous_re continuous_zero) (isOpen_lt continuous_im continuous_zero)

theorem arg_eq_nhds_of_im_pos (hz : 0 < im z) : arg =ᶠ[𝓝 z] fun x => Real.arccos (x.re / ‖x‖) :=
  ((continuous_im.tendsto _).eventually (lt_mem_nhds hz)).mono fun _ => arg_of_im_pos

theorem arg_eq_nhds_of_im_neg (hz : im z < 0) : arg =ᶠ[𝓝 z] fun x => -Real.arccos (x.re / ‖x‖) :=
  ((continuous_im.tendsto _).eventually (gt_mem_nhds hz)).mono fun _ => arg_of_im_neg

theorem continuousAt_arg (h : x ∈ slitPlane) : ContinuousAt arg x := by
  have h₀ : ‖x‖ ≠ 0 := by
    rw [norm_ne_zero_iff]
    exact slitPlane_ne_zero h
  rw [mem_slitPlane_iff, ← lt_or_lt_iff_ne] at h
  rcases h with (hx_re | hx_im | hx_im)
  exacts [(Real.continuousAt_arcsin.comp
          (continuous_im.continuousAt.div continuous_norm.continuousAt h₀)).congr
      (arg_eq_nhds_of_re_pos hx_re).symm,
    (Real.continuous_arccos.continuousAt.comp
            (continuous_re.continuousAt.div continuous_norm.continuousAt h₀)).neg.congr
      (arg_eq_nhds_of_im_neg hx_im).symm,
    (Real.continuous_arccos.continuousAt.comp
          (continuous_re.continuousAt.div continuous_norm.continuousAt h₀)).congr
      (arg_eq_nhds_of_im_pos hx_im).symm]

theorem tendsto_arg_nhdsWithin_im_neg_of_re_neg_of_im_zero {z : ℂ} (hre : z.re < 0)
    (him : z.im = 0) : Tendsto arg (𝓝[{ z : ℂ | z.im < 0 }] z) (𝓝 (-π)) := by
  suffices H : Tendsto (fun x : ℂ => Real.arcsin ((-x).im / ‖x‖) - π)
      (𝓝[{ z : ℂ | z.im < 0 }] z) (𝓝 (-π)) by
    refine H.congr' ?_
    have : ∀ᶠ x : ℂ in 𝓝 z, x.re < 0 := continuous_re.tendsto z (gt_mem_nhds hre)
    filter_upwards [self_mem_nhdsWithin, mem_nhdsWithin_of_mem_nhds this] with _ him hre
    rw [arg, if_neg hre.not_le, if_neg him.not_le]
  convert (Real.continuousAt_arcsin.comp_continuousWithinAt
    ((continuous_im.continuousAt.comp_continuousWithinAt continuousWithinAt_neg).div
      continuous_norm.continuousWithinAt _)
    ).sub_const π using 1
  · simp [him]
  · lift z to ℝ using him
    simpa using hre.ne

theorem continuousWithinAt_arg_of_re_neg_of_im_zero {z : ℂ} (hre : z.re < 0) (him : z.im = 0) :
    ContinuousWithinAt arg { z : ℂ | 0 ≤ z.im } z := by
  have : arg =ᶠ[𝓝[{ z : ℂ | 0 ≤ z.im }] z] fun x => Real.arcsin ((-x).im / ‖x‖) + π := by
    have : ∀ᶠ x : ℂ in 𝓝 z, x.re < 0 := continuous_re.tendsto z (gt_mem_nhds hre)
    filter_upwards [self_mem_nhdsWithin (s := { z : ℂ | 0 ≤ z.im }),
      mem_nhdsWithin_of_mem_nhds this] with _ him hre
    rw [arg, if_neg hre.not_le, if_pos him]
  refine ContinuousWithinAt.congr_of_eventuallyEq ?_ this ?_
  · refine
      (Real.continuousAt_arcsin.comp_continuousWithinAt
            ((continuous_im.continuousAt.comp_continuousWithinAt continuousWithinAt_neg).div
              continuous_norm.continuousWithinAt ?_)).add
        tendsto_const_nhds
    lift z to ℝ using him
    simpa using hre.ne
  · rw [arg, if_neg hre.not_le, if_pos him.ge]

theorem tendsto_arg_nhdsWithin_im_nonneg_of_re_neg_of_im_zero {z : ℂ} (hre : z.re < 0)
    (him : z.im = 0) : Tendsto arg (𝓝[{ z : ℂ | 0 ≤ z.im }] z) (𝓝 π) := by
  simpa only [arg_eq_pi_iff.2 ⟨hre, him⟩] using
    (continuousWithinAt_arg_of_re_neg_of_im_zero hre him).tendsto

theorem continuousAt_arg_coe_angle (h : x ≠ 0) : ContinuousAt ((↑) ∘ arg : ℂ → Real.Angle) x := by
  by_cases hs : x ∈ slitPlane
  · exact Real.Angle.continuous_coe.continuousAt.comp (continuousAt_arg hs)
  · rw [← Function.comp_id (((↑) : ℝ → Real.Angle) ∘ arg),
      (funext_iff.2 fun _ => (neg_neg _).symm : (id : ℂ → ℂ) = Neg.neg ∘ Neg.neg), ←
      Function.comp_assoc]
    refine ContinuousAt.comp ?_ continuous_neg.continuousAt
    suffices ContinuousAt (Function.update (((↑) ∘ arg) ∘ Neg.neg : ℂ → Real.Angle) 0 π) (-x) by
      rwa [continuousAt_update_of_ne (neg_ne_zero.2 h)] at this
    have ha :
      Function.update (((↑) ∘ arg) ∘ Neg.neg : ℂ → Real.Angle) 0 π = fun z =>
        (arg z : Real.Angle) + π := by
      rw [Function.update_eq_iff]
      exact ⟨by simp, fun z hz => arg_neg_coe_angle hz⟩
    rw [ha]
    replace hs := mem_slitPlane_iff.mpr.mt hs
    push_neg at hs
    refine
      (Real.Angle.continuous_coe.continuousAt.comp (continuousAt_arg (Or.inl ?_))).add
        continuousAt_const
    rw [neg_re, neg_pos]
    exact hs.1.lt_of_ne fun h0 => h (Complex.ext_iff.2 ⟨h0, hs.2⟩)

end Continuity

end Complex<|MERGE_RESOLUTION|>--- conflicted
+++ resolved
@@ -217,15 +217,9 @@
 
 theorem arg_eq_zero_iff {z : ℂ} : arg z = 0 ↔ 0 ≤ z.re ∧ z.im = 0 := by
   refine ⟨fun h => ?_, ?_⟩
-<<<<<<< HEAD
   · rw [← norm_mul_cos_add_sin_mul_I z, h]
     simp [norm_nonneg]
-  · cases' z with x y
-=======
-  · rw [← abs_mul_cos_add_sin_mul_I z, h]
-    simp [abs.nonneg]
   · obtain ⟨x, y⟩ := z
->>>>>>> db136357
     rintro ⟨h, rfl : y = 0⟩
     exact arg_ofReal_of_nonneg h
 
