/-
Copyright (c) 2018 Chris Hughes. All rights reserved.
Released under Apache 2.0 license as described in the file LICENSE.
Authors: Chris Hughes, Abhimanyu Pallavi Sudhir, Jean Lo, Calle Sönne, Benjamin Davidson
-/
import Mathlib.Analysis.SpecialFunctions.Complex.Arg
import Mathlib.Analysis.SpecialFunctions.Log.Basic

/-!
# The complex `log` function

Basic properties, relationship with `exp`.
-/


noncomputable section

namespace Complex

open Set Filter Bornology

open scoped Real Topology ComplexConjugate

/-- Inverse of the `exp` function. Returns values such that `(log x).im > - π` and `(log x).im ≤ π`.
  `log 0 = 0`-/
@[pp_nodot]
noncomputable def log (x : ℂ) : ℂ :=
  x.abs.log + arg x * I

theorem log_re (x : ℂ) : x.log.re = x.abs.log := by simp [log]

theorem log_im (x : ℂ) : x.log.im = x.arg := by simp [log]

theorem neg_pi_lt_log_im (x : ℂ) : -π < (log x).im := by simp only [log_im, neg_pi_lt_arg]

theorem log_im_le_pi (x : ℂ) : (log x).im ≤ π := by simp only [log_im, arg_le_pi]

theorem exp_log {x : ℂ} (hx : x ≠ 0) : exp (log x) = x := by
  rw [log, exp_add_mul_I, ← ofReal_sin, sin_arg, ← ofReal_cos, cos_arg hx, ← ofReal_exp,
    Real.exp_log (abs.pos hx), mul_add, ofReal_div, ofReal_div,
    mul_div_cancel₀ _ (ofReal_ne_zero.2 <| abs.ne_zero hx), ← mul_assoc,
    mul_div_cancel₀ _ (ofReal_ne_zero.2 <| abs.ne_zero hx), re_add_im]

@[simp]
theorem range_exp : Set.range exp = {0}ᶜ :=
  Set.ext fun x =>
    ⟨by
      rintro ⟨x, rfl⟩
      exact exp_ne_zero x, fun hx => ⟨log x, exp_log hx⟩⟩

theorem log_exp {x : ℂ} (hx₁ : -π < x.im) (hx₂ : x.im ≤ π) : log (exp x) = x := by
  rw [log, abs_exp, Real.log_exp, exp_eq_exp_re_mul_sin_add_cos, ← ofReal_exp,
    arg_mul_cos_add_sin_mul_I (Real.exp_pos _) ⟨hx₁, hx₂⟩, re_add_im]

theorem exp_inj_of_neg_pi_lt_of_le_pi {x y : ℂ} (hx₁ : -π < x.im) (hx₂ : x.im ≤ π) (hy₁ : -π < y.im)
    (hy₂ : y.im ≤ π) (hxy : exp x = exp y) : x = y := by
  rw [← log_exp hx₁ hx₂, ← log_exp hy₁ hy₂, hxy]

theorem ofReal_log {x : ℝ} (hx : 0 ≤ x) : (x.log : ℂ) = log x :=
  Complex.ext (by rw [log_re, ofReal_re, abs_of_nonneg hx])
    (by rw [ofReal_im, log_im, arg_ofReal_of_nonneg hx])

@[simp, norm_cast]
lemma natCast_log {n : ℕ} : Real.log n = log n := ofReal_natCast n ▸ ofReal_log n.cast_nonneg

@[simp]
lemma ofNat_log {n : ℕ} [n.AtLeastTwo] :
    Real.log (no_index (OfNat.ofNat n)) = log (OfNat.ofNat n) :=
  natCast_log

theorem log_ofReal_re (x : ℝ) : (log (x : ℂ)).re = Real.log x := by simp [log_re]

theorem log_ofReal_mul {r : ℝ} (hr : 0 < r) {x : ℂ} (hx : x ≠ 0) :
    log (r * x) = Real.log r + log x := by
  replace hx := Complex.abs.ne_zero_iff.mpr hx
  simp_rw [log, map_mul, abs_ofReal, arg_real_mul _ hr, abs_of_pos hr, Real.log_mul hr.ne' hx,
    ofReal_add, add_assoc]

theorem log_mul_ofReal (r : ℝ) (hr : 0 < r) (x : ℂ) (hx : x ≠ 0) :
    log (x * r) = Real.log r + log x := by rw [mul_comm, log_ofReal_mul hr hx]

lemma log_mul_eq_add_log_iff {x y : ℂ} (hx₀ : x ≠ 0) (hy₀ : y ≠ 0) :
    log (x * y) = log x + log y ↔ arg x + arg y ∈ Set.Ioc (-π) π := by
  refine Complex.ext_iff.trans <| Iff.trans ?_ <| arg_mul_eq_add_arg_iff hx₀ hy₀
  simp_rw [add_re, add_im, log_re, log_im, AbsoluteValue.map_mul,
    Real.log_mul (abs.ne_zero hx₀) (abs.ne_zero hy₀), true_and]

alias ⟨_, log_mul⟩ := log_mul_eq_add_log_iff

@[simp]
theorem log_zero : log 0 = 0 := by simp [log]

@[simp]
theorem log_one : log 1 = 0 := by simp [log]

theorem log_neg_one : log (-1) = π * I := by simp [log]

theorem log_I : log I = π / 2 * I := by simp [log]

theorem log_neg_I : log (-I) = -(π / 2) * I := by simp [log]

theorem log_conj_eq_ite (x : ℂ) : log (conj x) = if x.arg = π then log x else conj (log x) := by
  simp_rw [log, abs_conj, arg_conj, map_add, map_mul, conj_ofReal]
  split_ifs with hx
  · rw [hx]
  simp_rw [ofReal_neg, conj_I, mul_neg, neg_mul]

theorem log_conj (x : ℂ) (h : x.arg ≠ π) : log (conj x) = conj (log x) := by
  rw [log_conj_eq_ite, if_neg h]

theorem log_inv_eq_ite (x : ℂ) : log x⁻¹ = if x.arg = π then -conj (log x) else -log x := by
  by_cases hx : x = 0
  · simp [hx]
  rw [inv_def, log_mul_ofReal, Real.log_inv, ofReal_neg, ← sub_eq_neg_add, log_conj_eq_ite]
  · simp_rw [log, map_add, map_mul, conj_ofReal, conj_I, normSq_eq_abs, Real.log_pow,
      Nat.cast_two, ofReal_mul, neg_add, mul_neg, neg_neg]
    norm_num; rw [two_mul] -- Porting note: added to simplify `↑2`
    split_ifs
    · rw [add_sub_right_comm, sub_add_cancel_left]
    · rw [add_sub_right_comm, sub_add_cancel_left]
  · rwa [inv_pos, Complex.normSq_pos]
  · rwa [map_ne_zero]

theorem log_inv (x : ℂ) (hx : x.arg ≠ π) : log x⁻¹ = -log x := by rw [log_inv_eq_ite, if_neg hx]

theorem two_pi_I_ne_zero : (2 * π * I : ℂ) ≠ 0 := by norm_num [Real.pi_ne_zero, I_ne_zero]

theorem exp_eq_one_iff {x : ℂ} : exp x = 1 ↔ ∃ n : ℤ, x = n * (2 * π * I) := by
  constructor
  · intro h
    rcases existsUnique_add_zsmul_mem_Ioc Real.two_pi_pos x.im (-π) with ⟨n, hn, -⟩
    use -n
    rw [Int.cast_neg, neg_mul, eq_neg_iff_add_eq_zero]
    have : (x + n * (2 * π * I)).im ∈ Set.Ioc (-π) π := by simpa [two_mul, mul_add] using hn
    rw [← log_exp this.1 this.2, exp_periodic.int_mul n, h, log_one]
  · rintro ⟨n, rfl⟩
    exact (exp_periodic.int_mul n).eq.trans exp_zero

theorem exp_eq_exp_iff_exp_sub_eq_one {x y : ℂ} : exp x = exp y ↔ exp (x - y) = 1 := by
  rw [exp_sub, div_eq_one_iff_eq (exp_ne_zero _)]

theorem exp_eq_exp_iff_exists_int {x y : ℂ} : exp x = exp y ↔ ∃ n : ℤ, x = y + n * (2 * π * I) := by
  simp only [exp_eq_exp_iff_exp_sub_eq_one, exp_eq_one_iff, sub_eq_iff_eq_add']

@[simp]
theorem countable_preimage_exp {s : Set ℂ} : (exp ⁻¹' s).Countable ↔ s.Countable := by
  refine ⟨fun hs => ?_, fun hs => ?_⟩
  · refine ((hs.image exp).insert 0).mono ?_
    rw [Set.image_preimage_eq_inter_range, range_exp, ← Set.diff_eq, ← Set.union_singleton,
        Set.diff_union_self]
    exact Set.subset_union_left
  · rw [← Set.biUnion_preimage_singleton]
    refine hs.biUnion fun z hz => ?_
    rcases em (∃ w, exp w = z) with (⟨w, rfl⟩ | hne)
    · simp only [Set.preimage, Set.mem_singleton_iff, exp_eq_exp_iff_exists_int, Set.setOf_exists]
      exact Set.countable_iUnion fun m => Set.countable_singleton _
    · push_neg at hne
      simp [Set.preimage, hne]

alias ⟨_, _root_.Set.Countable.preimage_cexp⟩ := countable_preimage_exp

theorem tendsto_log_nhdsWithin_im_neg_of_re_neg_of_im_zero {z : ℂ} (hre : z.re < 0)
    (him : z.im = 0) : Tendsto log (𝓝[{ z : ℂ | z.im < 0 }] z) (𝓝 <| Real.log (abs z) - π * I) := by
  convert
    (continuous_ofReal.continuousAt.comp_continuousWithinAt
            (continuous_abs.continuousWithinAt.log _)).tendsto.add
      (((continuous_ofReal.tendsto _).comp <|
            tendsto_arg_nhdsWithin_im_neg_of_re_neg_of_im_zero hre him).mul
        tendsto_const_nhds) using 1
  · simp [sub_eq_add_neg]
  · lift z to ℝ using him
    simpa using hre.ne

theorem continuousWithinAt_log_of_re_neg_of_im_zero {z : ℂ} (hre : z.re < 0) (him : z.im = 0) :
    ContinuousWithinAt log { z : ℂ | 0 ≤ z.im } z := by
  convert
    (continuous_ofReal.continuousAt.comp_continuousWithinAt
            (continuous_abs.continuousWithinAt.log _)).tendsto.add
      ((continuous_ofReal.continuousAt.comp_continuousWithinAt <|
            continuousWithinAt_arg_of_re_neg_of_im_zero hre him).mul
        tendsto_const_nhds) using 1
  lift z to ℝ using him
  simpa using hre.ne
<<<<<<< HEAD
#align complex.continuous_within_at_log_of_re_neg_of_im_zero Complex.continuousWithinAt_log_of_re_neg_of_im_zero
=======
>>>>>>> 99508fb5

theorem tendsto_log_nhdsWithin_im_nonneg_of_re_neg_of_im_zero {z : ℂ} (hre : z.re < 0)
    (him : z.im = 0) : Tendsto log (𝓝[{ z : ℂ | 0 ≤ z.im }] z) (𝓝 <| Real.log (abs z) + π * I) := by
  simpa only [log, arg_eq_pi_iff.2 ⟨hre, him⟩] using
    (continuousWithinAt_log_of_re_neg_of_im_zero hre him).tendsto

@[simp]
theorem map_exp_comap_re_atBot : map exp (comap re atBot) = 𝓝[≠] 0 := by
  rw [← comap_exp_nhds_zero, map_comap, range_exp, nhdsWithin]

@[simp]
theorem map_exp_comap_re_atTop : map exp (comap re atTop) = cobounded ℂ := by
  rw [← comap_exp_cobounded, map_comap, range_exp, inf_eq_left, le_principal_iff]
  exact eventually_ne_cobounded _

end Complex

section LogDeriv

open Complex Filter

open Topology

variable {α : Type*}

theorem continuousAt_clog {x : ℂ} (h : x ∈ slitPlane) : ContinuousAt log x := by
  refine ContinuousAt.add ?_ ?_
  · refine continuous_ofReal.continuousAt.comp ?_
    refine (Real.continuousAt_log ?_).comp Complex.continuous_abs.continuousAt
    exact Complex.abs.ne_zero_iff.mpr <| slitPlane_ne_zero h
  · have h_cont_mul : Continuous fun x : ℂ => x * I := continuous_id'.mul continuous_const
    refine h_cont_mul.continuousAt.comp (continuous_ofReal.continuousAt.comp ?_)
    exact continuousAt_arg h

theorem _root_.Filter.Tendsto.clog {l : Filter α} {f : α → ℂ} {x : ℂ} (h : Tendsto f l (𝓝 x))
    (hx : x ∈ slitPlane) : Tendsto (fun t => log (f t)) l (𝓝 <| log x) :=
  (continuousAt_clog hx).tendsto.comp h

variable [TopologicalSpace α]

nonrec
theorem _root_.ContinuousAt.clog {f : α → ℂ} {x : α} (h₁ : ContinuousAt f x)
    (h₂ : f x ∈ slitPlane) : ContinuousAt (fun t => log (f t)) x :=
  h₁.clog h₂

nonrec
theorem _root_.ContinuousWithinAt.clog {f : α → ℂ} {s : Set α} {x : α}
    (h₁ : ContinuousWithinAt f s x) (h₂ : f x ∈ slitPlane) :
    ContinuousWithinAt (fun t => log (f t)) s x :=
  h₁.clog h₂

nonrec
theorem _root_.ContinuousOn.clog {f : α → ℂ} {s : Set α} (h₁ : ContinuousOn f s)
    (h₂ : ∀ x ∈ s, f x ∈ slitPlane) : ContinuousOn (fun t => log (f t)) s := fun x hx =>
  (h₁ x hx).clog (h₂ x hx)

nonrec
theorem _root_.Continuous.clog {f : α → ℂ} (h₁ : Continuous f)
    (h₂ : ∀ x, f x ∈ slitPlane) : Continuous fun t => log (f t) :=
  continuous_iff_continuousAt.2 fun x => h₁.continuousAt.clog (h₂ x)

end LogDeriv

section tsum_tprod

variable {α ι: Type*}

open Real

lemma Real.HasSum_rexp_HasProd (f : ι → α → ℝ) (hfn : ∀ x n, 0 < f n x)
    (hf : ∀ x : α, HasSum (fun n => log (f n x)) (∑' i, log (f i x))) (a : α) :
       HasProd (fun b ↦ f b a) (∏' n : ι, (f n a)) := by
  have : HasProd (fun b ↦ f b a) ((rexp ∘ fun a ↦ ∑' (n : ι), log (f n a)) a) := by
    apply ((hf a).rexp).congr
    intro _
    congr
    exact funext fun x ↦ exp_log (hfn a x)
  rwa [HasProd.tprod_eq this]


/--The exponential of a infinite sum of real logs (which converges absolutely) is an infinite
product.-/
lemma Real.rexp_tsum_eq_tprod (f : ι → α → ℝ) (hfn : ∀ x n, 0 < f n x)
    (hf : ∀ x : α, Summable fun n => log ((f n x))) :
      (rexp ∘ (fun a : α => (∑' n : ι, log (f n a)))) = (fun a : α => ∏' n : ι, (f n a)) := by
  ext a
  apply (HasProd.tprod_eq ?_).symm
  apply ((hf a).hasSum.rexp).congr
  intro _
  congr
  exact funext fun x ↦ exp_log (hfn a x)

lemma Real.summable_cexp_multipliable (f : ι → α → ℝ) (hfn : ∀ x n, 0 < f n x)
    (hf : ∀ x : α, Summable fun n => log (f n x)) (a : α): Multipliable fun b ↦ f b a := by
  have := (Real.HasSum_rexp_HasProd f hfn fun a => (hf a).hasSum) a
  use (∏' n : ι, (f n a))

open Complex

lemma Complex.HasSum_cexp_HasProd (f : ι → α → ℂ) (hfn : ∀ x n, f n x ≠ 0)
    (hf : ∀ x : α, HasSum (fun n => log (f n x)) (∑' i, log (f i x))) (a : α) :
       HasProd (fun b ↦ f b a) (∏' n : ι, (f n a)) := by
  have : HasProd (fun b ↦ f b a) ((cexp ∘ fun a ↦ ∑' (n : ι), log (f n a)) a) := by
    apply ((hf a).cexp).congr
    intro _
    congr
    exact funext fun x ↦ exp_log (hfn a x)
  rwa [HasProd.tprod_eq this]

lemma Complex.summable_cexp_multipliable (f : ι → α → ℂ) (hfn : ∀ x n, f n x ≠ 0)
    (hf : ∀ x : α, Summable fun n => log (f n x)) (a : α):
      Multipliable fun b ↦ f b a := by
  have := (Complex.HasSum_cexp_HasProd f hfn fun a => (hf a).hasSum) a
  use (∏' n : ι, (f n a))

/--The exponential of a infinite sum of comples logs (which converges absolutely) is an infinite
product.-/
lemma Complex.cexp_tsum_eq_tprod (f : ι → α → ℂ) (hfn : ∀ x n, f n x ≠ 0)
    (hf : ∀ x : α, Summable fun n => log (f n x)) :
      (cexp ∘ (fun a : α => (∑' n : ι, log (f n a)))) = (fun a : α => ∏' n : ι, ((f n a))) := by
  ext a
  apply (HasProd.tprod_eq ?_).symm
  apply ((hf a).hasSum.cexp).congr
  intro _
  congr
  exact funext fun x ↦ exp_log (hfn a x)

end tsum_tprod<|MERGE_RESOLUTION|>--- conflicted
+++ resolved
@@ -181,10 +181,6 @@
         tendsto_const_nhds) using 1
   lift z to ℝ using him
   simpa using hre.ne
-<<<<<<< HEAD
-#align complex.continuous_within_at_log_of_re_neg_of_im_zero Complex.continuousWithinAt_log_of_re_neg_of_im_zero
-=======
->>>>>>> 99508fb5
 
 theorem tendsto_log_nhdsWithin_im_nonneg_of_re_neg_of_im_zero {z : ℂ} (hre : z.re < 0)
     (him : z.im = 0) : Tendsto log (𝓝[{ z : ℂ | 0 ≤ z.im }] z) (𝓝 <| Real.log (abs z) + π * I) := by
