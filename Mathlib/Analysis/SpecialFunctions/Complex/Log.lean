--- conflicted
+++ resolved
@@ -65,13 +65,6 @@
   simp [mul_assoc]
 
 /-- Complex exponential is a branched covering over `{0}ᶜ`.
-<<<<<<< HEAD
-This partial equivalence gives a trivialization of this covering over `slitPlane`.
-
-Since these maps are inverse of each other on a larger sets,
-we define this equivalence on `ℂ` and `{0}ᶜ × ℤ`,
-even though it is not continuous on that set.
-=======
 Over `slitPlane`, we can trivialize this covering,
 i.e., define an explicit homeomorphism
 between the union of the strips `-π + n * 2 * π < z.im < π + n * 2 * π`
@@ -79,7 +72,6 @@
 
 This is a `PartialEquiv` version of this homeomorphism,
 extended to `ℂ` in the domain and `ℂˣ × ℤ` in the codomain.
->>>>>>> c3c8a75f
 
 See also `expPartialEquivProd` below for a version that is continuous. -/
 @[simps apply_fst source target, simps -isSimp apply apply_snd symm_apply]
@@ -97,35 +89,23 @@
     · simpa [toIocDiv_eq_iff, log_im, two_mul] using z.1.arg_mem_Ioc
 
 /-- Complex exponential is a branched covering over `{0}ᶜ`.
-<<<<<<< HEAD
-This partial equivalence gives a trivialization of this covering over `slitPlane`.
-=======
 Over `slitPlane`, we can trivialize this covering,
 i.e., define an explicit homeomorphism
 between the union of the strips `-π + n * 2 * π < z.im < π + n * 2 * π`
 and the product `slitPlane × ℤ`.
 
 This is a `PartialEquiv` version of this homeomorphism,
->>>>>>> c3c8a75f
 
 See also `expPartialEquivProd'` above for a discontinuous version with larger source and target. -/
 @[simps! apply_fst source target, simps! -isSimp apply apply_snd symm_apply]
 def expPartialEquivProd : PartialEquiv ℂ (ℂ × ℤ) where
   __ := expPartialEquivProd'
-<<<<<<< HEAD
-  source := exp ⁻¹' slitPlane
-  target := slitPlane ×ˢ Set.univ
-  map_source' z := by simp
-  map_target' z hz := by
-    simp [exp_log (slitPlane_ne_zero hz.1), expPartialEquivProd', exp_sub, hz.1]
-=======
   source := {z | ¬(z.im ≡ π [PMOD (2 * π)])}
   target := slitPlane ×ˢ Set.univ
   map_source' z hz := by
     simp
   map_target' z hz := by
     sorry
->>>>>>> c3c8a75f
   left_inv' z _ := expPartialEquivProd'.leftInvOn trivial
   right_inv' z hz := expPartialEquivProd'.rightInvOn ⟨slitPlane_ne_zero hz.1, trivial⟩
 
