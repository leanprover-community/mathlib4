--- conflicted
+++ resolved
@@ -278,13 +278,8 @@
   congr
   exact funext fun x ↦ exp_log (hfn a x)
 
-<<<<<<< HEAD
 lemma Real.summable_multipliable (f : ι → α → ℝ) (hfn : ∀ x n, 0 < f n x)
     (hf : ∀ x : α, Summable fun n => log (f n x)) (a : α): Multipliable fun b ↦ f b a := by
-=======
-lemma Real.summable_cexp_multipliable (f : ι → α → ℝ) (hfn : ∀ x n, 0 < f n x)
-    (hf : ∀ x : α, Summable fun n => log (f n x)) (a : α) : Multipliable fun b ↦ f b a := by
->>>>>>> a7b5e890
   have := (Real.HasSum_rexp_HasProd f hfn fun a => (hf a).hasSum) a
   use (∏' n : ι, (f n a))
 
@@ -300,15 +295,9 @@
     exact funext fun x ↦ exp_log (hfn a x)
   rwa [HasProd.tprod_eq this]
 
-<<<<<<< HEAD
 lemma Complex.summable_multipliable (f : ι → α → ℂ) (hfn : ∀ x n, f n x ≠ 0)
     (hf : ∀ x : α, Summable fun n => log (f n x)) (a : α):
       Multipliable fun b ↦ f b a := by
-=======
-lemma Complex.summable_cexp_multipliable (f : ι → α → ℂ) (hfn : ∀ x n, f n x ≠ 0)
-    (hf : ∀ x : α, Summable fun n => log (f n x)) (a : α) :
-    Multipliable fun b ↦ f b a := by
->>>>>>> a7b5e890
   have := (Complex.HasSum_cexp_HasProd f hfn fun a => (hf a).hasSum) a
   use (∏' n : ι, (f n a))
 
