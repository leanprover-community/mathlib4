--- conflicted
+++ resolved
@@ -216,11 +216,7 @@
     IsUnit.div_mul_cancel] at hz4
   linarith
 
-<<<<<<< HEAD
-/-- The difference of `log (1-z)⁻¹` and its `(n + 1)`st Taylor polynomial can be bounded in
-=======
 /-- The difference of `log (1 - z)⁻¹` and its `(n + 1)`st Taylor polynomial can be bounded in
->>>>>>> ecd03599
 terms of `‖z‖`. -/
 lemma norm_log_one_sub_inv_add_logTaylor_neg_le (n : ℕ) {z : ℂ} (hz : ‖z‖ < 1) :
     ‖log (1 - z)⁻¹ + logTaylor (n + 1) (-z)‖ ≤ ‖z‖ ^ (n + 1) * (1 - ‖z‖)⁻¹ / (n + 1) := by
