--- conflicted
+++ resolved
@@ -63,29 +63,17 @@
     toCircle j = exp (2 * π * I * j.val / N) := by
   rw [← toCircle_natCast, natCast_zmod_val]
 
-<<<<<<< HEAD
-lemma toCircle_eq_Circle_exp (j : ZMod N) :
-    toCircle j = Circle.exp (2 * π * (j.val / N)) := by
-  ext
-  rw [toCircle_apply, Circle.coe_exp]
-  congr
-  rw [mul_assoc, mul_div_assoc, mul_div_assoc, mul_comm I, ← mul_assoc, mul_left_inj' I_ne_zero,
-    ofReal_mul, ofReal_div, ofReal_mul, ofReal_ofNat, mul_right_inj'
-    (by rw [← ofReal_ofNat, ← ofReal_mul, ofReal_ne_zero]; exact Real.two_pi_ne_zero)]
-  simp only [ofReal_natCast]
-
-lemma rootsOfUnity_exp_eq (k : ZMod N) : rootsOfUnity.exp N k = (ZMod.toCircle k).toUnits := by
-  rw [rootsOfUnity.exp]
-  simp only
-  rw [Units.exp, comp_apply, toCircle_eq_Circle_exp]
-=======
 lemma toCircle_eq_circleExp (j : ZMod N) :
     toCircle j = Circle.exp (2 * π * (j.val / N)) := by
   ext
   rw [toCircle_apply, Circle.coe_exp]
   push_cast
   ring_nf
->>>>>>> abba8948
+
+lemma rootsOfUnity_exp_eq (k : ZMod N) : rootsOfUnity.exp N k = (ZMod.toCircle k).toUnits := by
+  rw [rootsOfUnity.exp]
+  simp only
+  rw [Units.exp, comp_apply, toCircle_eq_circleExp]
 
 lemma injective_toCircle : Injective (toCircle : ZMod N → Circle) :=
   (AddCircle.injective_toCircle one_ne_zero).comp (toAddCircle_injective N)
