--- conflicted
+++ resolved
@@ -125,9 +125,7 @@
   left_inv _ := by aesop
   right_inv _ := by aesop
 
-<<<<<<< HEAD
-instance : HasEnoughRootsOfUnity Circle n := HasEnoughRootsOfUnity.map_of_rootsOfUnityEquiv
-  (IsAlgClosed.hasEnoughRootsOfUnity ℂ n) (rootsOfUnityCircleEquiv n).symm
+instance : HasEnoughRootsOfUnity Circle n := (rootsOfUnityCircleEquiv n).symm.hasEnoughRootsOfUnity
 
 open Real in
 lemma rootsOfUnityCircleEquiv_comp_rootsOfUnityAddChar_val (j : ZMod n) :
@@ -149,7 +147,4 @@
     rw [ZMod.toCircle_natCast]
     simp_rw [← mul_div_assoc] at hj2
     rw [hj2]
-    rfl⟩
-=======
-instance : HasEnoughRootsOfUnity Circle n := (rootsOfUnityCircleEquiv n).symm.hasEnoughRootsOfUnity
->>>>>>> b3661d1c
+    rfl⟩