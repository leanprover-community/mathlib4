/-
Copyright (c) 2024 David Loeffler. All rights reserved.
Released under Apache 2.0 license as described in the file LICENSE.
Authors: David Loeffler
-/
import Mathlib.Analysis.SpecialFunctions.Complex.Circle
import Mathlib.NumberTheory.LegendreSymbol.AddCharacter

/-!
# Additive characters valued in the unit circle

This file defines additive characters, valued in the unit circle, from either
* the ring `ZMod N` for any non-zero natural `N`,
* the additive circle `ℝ / T ⬝ ℤ`, for any real `T`.

These results are separate from `Analysis.SpecialFunctions.Complex.Circle` in order to reduce
the imports of that file.
-/

open Complex Function

open scoped Real

/-- The canonical map from the additive to the multiplicative circle, as an `AddChar`. -/
noncomputable def AddCircle.toCircle_addChar {T : ℝ} : AddChar (AddCircle T) Circle where
  toFun := toCircle
  map_zero_eq_one' := toCircle_zero
  map_add_eq_mul' := toCircle_add

open AddCircle

namespace ZMod

/-!
### Additive characters valued in the complex circle
-/

open scoped Real

variable {N : ℕ} [NeZero N]

/-- The additive character from `ZMod N` to the unit circle in `ℂ`, sending `j mod N` to
`exp (2 * π * I * j / N)`. -/
noncomputable def toCircle : AddChar (ZMod N) Circle :=
  toCircle_addChar.compAddMonoidHom toAddCircle

lemma toCircle_intCast (j : ℤ) :
    toCircle (j : ZMod N) = exp (2 * π * I * j / N) := by
  rw [toCircle, AddChar.compAddMonoidHom_apply, toCircle_addChar, AddChar.coe_mk,
    AddCircle.toCircle, toAddCircle_intCast, Function.Periodic.lift_coe, Circle.coe_exp]
  push_cast
  ring_nf

lemma toCircle_natCast (j : ℕ) :
    toCircle (j : ZMod N) = exp (2 * π * I * j / N) := by
  simpa using toCircle_intCast (N := N) j

/--
Explicit formula for `toCircle j`. Note that this is "evil" because it uses `ZMod.val`. Where
possible, it is recommended to lift `j` to `ℤ` and use `toCircle_intCast` instead.
-/
lemma toCircle_apply (j : ZMod N) :
    toCircle j = exp (2 * π * I * j.val / N) := by
  rw [← toCircle_natCast, natCast_zmod_val]

lemma toCircle_eq_circleExp (j : ZMod N) :
    toCircle j = Circle.exp (2 * π * (j.val / N)) := by
  ext
  rw [toCircle_apply, Circle.coe_exp]
  push_cast
<<<<<<< HEAD
  ring_nf
=======
  congr; ring
>>>>>>> 73a7031f

lemma injective_toCircle : Injective (toCircle : ZMod N → Circle) :=
  (AddCircle.injective_toCircle one_ne_zero).comp (toAddCircle_injective N)

/-- The additive character from `ZMod N` to `ℂ`, sending `j mod N` to `exp (2 * π * I * j / N)`. -/
noncomputable def stdAddChar : AddChar (ZMod N) ℂ := Circle.coeHom.compAddChar toCircle

lemma stdAddChar_coe (j : ℤ) :
    stdAddChar (j : ZMod N) = exp (2 * π * I * j / N) := by simp [stdAddChar, toCircle_intCast]

lemma stdAddChar_apply (j : ZMod N) : stdAddChar j = ↑(toCircle j) := rfl

lemma injective_stdAddChar : Injective (stdAddChar : AddChar (ZMod N) ℂ) :=
  Subtype.coe_injective.comp injective_toCircle

/-- The standard additive character `ZMod N → ℂ` is primitive. -/
lemma isPrimitive_stdAddChar (N : ℕ) [NeZero N] :
    (stdAddChar (N := N)).IsPrimitive := by
  refine AddChar.zmod_char_primitive_of_eq_one_only_at_zero _ _ (fun t ht ↦ ?_)
  rwa [← (stdAddChar (N := N)).map_zero_eq_one, injective_stdAddChar.eq_iff] at ht

/-- `ZMod.toCircle` as an `AddChar` into `rootsOfUnity n Circle`. -/
noncomputable def rootsOfUnityAddChar (n : ℕ) [NeZero n] :
    AddChar (ZMod n) (rootsOfUnity n Circle) where
  toFun x := ⟨toUnits (ZMod.toCircle x), by ext; simp [← AddChar.map_nsmul_eq_pow]⟩
  map_zero_eq_one' := by simp
  map_add_eq_mul' _ _:= by ext; simp [AddChar.map_add_eq_mul]

@[simp] lemma rootsOfUnityAddChar_val (n : ℕ) [NeZero n] (x : ZMod n) :
    (rootsOfUnityAddChar n x).val = toCircle x := by
  rfl

end ZMod<|MERGE_RESOLUTION|>--- conflicted
+++ resolved
@@ -68,11 +68,7 @@
   ext
   rw [toCircle_apply, Circle.coe_exp]
   push_cast
-<<<<<<< HEAD
-  ring_nf
-=======
   congr; ring
->>>>>>> 73a7031f
 
 lemma injective_toCircle : Injective (toCircle : ZMod N → Circle) :=
   (AddCircle.injective_toCircle one_ne_zero).comp (toAddCircle_injective N)
