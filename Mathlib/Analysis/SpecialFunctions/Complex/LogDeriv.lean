/-
Copyright (c) 2018 Chris Hughes. All rights reserved.
Released under Apache 2.0 license as described in the file LICENSE.
Authors: Chris Hughes, Abhimanyu Pallavi Sudhir, Jean Lo, Calle Sönne, Benjamin Davidson
-/
import Mathlib.Analysis.Calculus.InverseFunctionTheorem.Deriv
import Mathlib.Analysis.SpecialFunctions.Complex.Log
import Mathlib.Analysis.SpecialFunctions.ExpDeriv

#align_import analysis.special_functions.complex.log_deriv from "leanprover-community/mathlib"@"6a5c85000ab93fe5dcfdf620676f614ba8e18c26"

/-!
# Differentiability of the complex `log` function

-/


open Set Filter

open scoped Real Topology

namespace Complex

theorem isOpenMap_exp : IsOpenMap exp :=
  isOpenMap_of_hasStrictDerivAt hasStrictDerivAt_exp exp_ne_zero
#align complex.is_open_map_exp Complex.isOpenMap_exp

/-- `Complex.exp` as a `PartialHomeomorph` with `source = {z | -π < im z < π}` and
`target = {z | 0 < re z} ∪ {z | im z ≠ 0}`. This definition is used to prove that `Complex.log`
is complex differentiable at all points but the negative real semi-axis. -/
noncomputable def expPartialHomeomorph : PartialHomeomorph ℂ ℂ :=
  PartialHomeomorph.ofContinuousOpen
    { toFun := exp
      invFun := log
      source := {z : ℂ | z.im ∈ Ioo (-π) π}
      target := slitPlane
      map_source' := by
        rintro ⟨x, y⟩ ⟨h₁ : -π < y, h₂ : y < π⟩
<<<<<<< HEAD
        refine (not_or_of_imp fun hz ↦ ?_).symm
=======
        refine (not_or_of_imp fun hz => ?_).symm
>>>>>>> 52b851a9
        obtain rfl : y = 0 := by
          rw [exp_im] at hz
          simpa [(Real.exp_pos _).ne', Real.sin_eq_zero_iff_of_lt_of_lt h₁ h₂] using hz
        rw [← ofReal_def, exp_ofReal_re]
        exact Real.exp_pos x
      map_target' := fun z h => by
        simp only [mem_setOf, log_im, mem_Ioo, neg_pi_lt_arg, arg_lt_pi_iff, true_and]
        exact h.imp_left le_of_lt
      left_inv' := fun x hx => log_exp hx.1 (le_of_lt hx.2)
      right_inv' := fun x hx => exp_log <| slitPlane_ne_zero hx }
    continuous_exp.continuousOn isOpenMap_exp (isOpen_Ioo.preimage continuous_im)
#align complex.exp_local_homeomorph Complex.expPartialHomeomorph

theorem hasStrictDerivAt_log {x : ℂ} (h : x ∈ slitPlane) : HasStrictDerivAt log x⁻¹ x :=
  have h0 : x ≠ 0 := slitPlane_ne_zero h
  expPartialHomeomorph.hasStrictDerivAt_symm h h0 <| by
    simpa [exp_log h0] using hasStrictDerivAt_exp (log x)
#align complex.has_strict_deriv_at_log Complex.hasStrictDerivAt_log

lemma hasDerivAt_log {z : ℂ} (hz : z ∈ slitPlane) : HasDerivAt log z⁻¹ z :=
  HasStrictDerivAt.hasDerivAt <| hasStrictDerivAt_log hz

lemma differentiableAt_log {z : ℂ} (hz : z ∈ slitPlane) : DifferentiableAt ℂ log z :=
  (hasDerivAt_log hz).differentiableAt

theorem hasStrictFDerivAt_log_real {x : ℂ} (h : x ∈ slitPlane) :
    HasStrictFDerivAt log (x⁻¹ • (1 : ℂ →L[ℝ] ℂ)) x :=
  (hasStrictDerivAt_log h).complexToReal_fderiv
#align complex.has_strict_fderiv_at_log_real Complex.hasStrictFDerivAt_log_real

theorem contDiffAt_log {x : ℂ} (h : x ∈ slitPlane) {n : ℕ∞} : ContDiffAt ℂ n log x :=
  expPartialHomeomorph.contDiffAt_symm_deriv (exp_ne_zero <| log x) h (hasDerivAt_exp _)
    contDiff_exp.contDiffAt
#align complex.cont_diff_at_log Complex.contDiffAt_log

end Complex

section LogDeriv

open Complex Filter

open scoped Topology

variable {α : Type*} [TopologicalSpace α] {E : Type*} [NormedAddCommGroup E] [NormedSpace ℂ E]

theorem HasStrictFDerivAt.clog {f : E → ℂ} {f' : E →L[ℂ] ℂ} {x : E} (h₁ : HasStrictFDerivAt f f' x)
    (h₂ : f x ∈ slitPlane) : HasStrictFDerivAt (fun t => log (f t)) ((f x)⁻¹ • f') x :=
  (hasStrictDerivAt_log h₂).comp_hasStrictFDerivAt x h₁
#align has_strict_fderiv_at.clog HasStrictFDerivAt.clog

theorem HasStrictDerivAt.clog {f : ℂ → ℂ} {f' x : ℂ} (h₁ : HasStrictDerivAt f f' x)
    (h₂ : f x ∈ slitPlane) : HasStrictDerivAt (fun t => log (f t)) (f' / f x) x := by
  rw [div_eq_inv_mul]; exact (hasStrictDerivAt_log h₂).comp x h₁
#align has_strict_deriv_at.clog HasStrictDerivAt.clog

theorem HasStrictDerivAt.clog_real {f : ℝ → ℂ} {x : ℝ} {f' : ℂ} (h₁ : HasStrictDerivAt f f' x)
    (h₂ : f x ∈ slitPlane) : HasStrictDerivAt (fun t => log (f t)) (f' / f x) x := by
  simpa only [div_eq_inv_mul] using (hasStrictFDerivAt_log_real h₂).comp_hasStrictDerivAt x h₁
#align has_strict_deriv_at.clog_real HasStrictDerivAt.clog_real

theorem HasFDerivAt.clog {f : E → ℂ} {f' : E →L[ℂ] ℂ} {x : E} (h₁ : HasFDerivAt f f' x)
    (h₂ : f x ∈ slitPlane) : HasFDerivAt (fun t => log (f t)) ((f x)⁻¹ • f') x :=
  (hasStrictDerivAt_log h₂).hasDerivAt.comp_hasFDerivAt x h₁
#align has_fderiv_at.clog HasFDerivAt.clog

theorem HasDerivAt.clog {f : ℂ → ℂ} {f' x : ℂ} (h₁ : HasDerivAt f f' x)
    (h₂ : f x ∈ slitPlane) : HasDerivAt (fun t => log (f t)) (f' / f x) x := by
  rw [div_eq_inv_mul]; exact (hasStrictDerivAt_log h₂).hasDerivAt.comp x h₁
#align has_deriv_at.clog HasDerivAt.clog

theorem HasDerivAt.clog_real {f : ℝ → ℂ} {x : ℝ} {f' : ℂ} (h₁ : HasDerivAt f f' x)
    (h₂ : f x ∈ slitPlane) : HasDerivAt (fun t => log (f t)) (f' / f x) x := by
  simpa only [div_eq_inv_mul] using
    (hasStrictFDerivAt_log_real h₂).hasFDerivAt.comp_hasDerivAt x h₁
#align has_deriv_at.clog_real HasDerivAt.clog_real

theorem DifferentiableAt.clog {f : E → ℂ} {x : E} (h₁ : DifferentiableAt ℂ f x)
    (h₂ : f x ∈ slitPlane) : DifferentiableAt ℂ (fun t => log (f t)) x :=
  (h₁.hasFDerivAt.clog h₂).differentiableAt
#align differentiable_at.clog DifferentiableAt.clog

theorem HasFDerivWithinAt.clog {f : E → ℂ} {f' : E →L[ℂ] ℂ} {s : Set E} {x : E}
    (h₁ : HasFDerivWithinAt f f' s x) (h₂ : f x ∈ slitPlane) :
    HasFDerivWithinAt (fun t => log (f t)) ((f x)⁻¹ • f') s x :=
  (hasStrictDerivAt_log h₂).hasDerivAt.comp_hasFDerivWithinAt x h₁
#align has_fderiv_within_at.clog HasFDerivWithinAt.clog

theorem HasDerivWithinAt.clog {f : ℂ → ℂ} {f' x : ℂ} {s : Set ℂ} (h₁ : HasDerivWithinAt f f' s x)
    (h₂ : f x ∈ slitPlane) : HasDerivWithinAt (fun t => log (f t)) (f' / f x) s x := by
  rw [div_eq_inv_mul]
  exact (hasStrictDerivAt_log h₂).hasDerivAt.comp_hasDerivWithinAt x h₁
#align has_deriv_within_at.clog HasDerivWithinAt.clog

theorem HasDerivWithinAt.clog_real {f : ℝ → ℂ} {s : Set ℝ} {x : ℝ} {f' : ℂ}
    (h₁ : HasDerivWithinAt f f' s x) (h₂ : f x ∈ slitPlane) :
    HasDerivWithinAt (fun t => log (f t)) (f' / f x) s x := by
  simpa only [div_eq_inv_mul] using
    (hasStrictFDerivAt_log_real h₂).hasFDerivAt.comp_hasDerivWithinAt x h₁
#align has_deriv_within_at.clog_real HasDerivWithinAt.clog_real

theorem DifferentiableWithinAt.clog {f : E → ℂ} {s : Set E} {x : E}
    (h₁ : DifferentiableWithinAt ℂ f s x) (h₂ : f x ∈ slitPlane) :
    DifferentiableWithinAt ℂ (fun t => log (f t)) s x :=
  (h₁.hasFDerivWithinAt.clog h₂).differentiableWithinAt
#align differentiable_within_at.clog DifferentiableWithinAt.clog

theorem DifferentiableOn.clog {f : E → ℂ} {s : Set E} (h₁ : DifferentiableOn ℂ f s)
    (h₂ : ∀ x ∈ s, f x ∈ slitPlane) : DifferentiableOn ℂ (fun t => log (f t)) s :=
  fun x hx => (h₁ x hx).clog (h₂ x hx)
#align differentiable_on.clog DifferentiableOn.clog

theorem Differentiable.clog {f : E → ℂ} (h₁ : Differentiable ℂ f)
    (h₂ : ∀ x, f x ∈ slitPlane) : Differentiable ℂ fun t => log (f t) := fun x =>
  (h₁ x).clog (h₂ x)
#align differentiable.clog Differentiable.clog

end LogDeriv<|MERGE_RESOLUTION|>--- conflicted
+++ resolved
@@ -36,11 +36,7 @@
       target := slitPlane
       map_source' := by
         rintro ⟨x, y⟩ ⟨h₁ : -π < y, h₂ : y < π⟩
-<<<<<<< HEAD
-        refine (not_or_of_imp fun hz ↦ ?_).symm
-=======
         refine (not_or_of_imp fun hz => ?_).symm
->>>>>>> 52b851a9
         obtain rfl : y = 0 := by
           rw [exp_im] at hz
           simpa [(Real.exp_pos _).ne', Real.sin_eq_zero_iff_of_lt_of_lt h₁ h₂] using hz
