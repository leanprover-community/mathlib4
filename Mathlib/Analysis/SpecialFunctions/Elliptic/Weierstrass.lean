--- conflicted
+++ resolved
@@ -206,12 +206,7 @@
 def weierstrassPExcept (l₀ : ℂ) (z : ℂ) : ℂ :=
   ∑' l : L.lattice, if l = l₀ then 0 else (1 / (z - l) ^ 2 - 1 / l ^ 2)
 
-<<<<<<< HEAD
 lemma hasSumLocallyUniformly_weierstrassPExcept (l₀ : ℂ) :
-=======
-set_option linter.flexible false in -- simp followed by positivity
-lemma hasSumLocallyUniformly_℘Except (l₀ : ℂ) :
->>>>>>> 97f41d51
     HasSumLocallyUniformly
       (fun (l : L.lattice) (z : ℂ) ↦ if l.1 = l₀ then 0 else (1 / (z - l) ^ 2 - 1 / l ^ 2))
       (L.weierstrassPExcept l₀) := by
@@ -220,7 +215,7 @@
     Filter.eventually_atTop.mpr ⟨2 * r, ?_⟩
   rintro _ h s hs l rfl
   split_ifs
-  · simp; positivity
+  · simpa using show 0 ≤ 10 * r * (‖↑l‖ ^ 3)⁻¹ by positivity
   · exact weierstrassP_bound r hr s hs l h
 
 lemma hasSum_weierstrassPExcept (l₀ : ℂ) (z : ℂ) :
@@ -329,7 +324,7 @@
     Filter.eventually_atTop.mpr ⟨2 * r, ?_⟩
   rintro _ h s hs l rfl
   split_ifs
-  · simp; positivity
+  · simpa using show 0 ≤ ‖↑l‖ ^ 3 by positivity
   have : s ≠ ↑l := by rintro rfl; exfalso; linarith
   have : l ≠ 0 := by rintro rfl; simp_all; linarith
   simp only [Complex.norm_div, norm_neg, Complex.norm_ofNat, norm_pow, AddSubgroupClass.coe_norm]
