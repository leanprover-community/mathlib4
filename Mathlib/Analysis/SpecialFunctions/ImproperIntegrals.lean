/-
Copyright (c) 2023 David Loeffler. All rights reserved.
Released under Apache 2.0 license as described in the file LICENSE.
Authors: David Loeffler
-/
import Mathlib.Analysis.SpecialFunctions.JapaneseBracket
import Mathlib.Analysis.SpecialFunctions.Integrals
import Mathlib.MeasureTheory.Group.Integral
import Mathlib.MeasureTheory.Integral.IntegralEqImproper
import Mathlib.MeasureTheory.Measure.Lebesgue.Integral

/-!
# Evaluation of specific improper integrals

This file contains some integrability results, and evaluations of integrals, over `ℝ` or over
half-infinite intervals in `ℝ`.

These lemmas are stated in terms of either `Iic` or `Ioi` (neglecting `Iio` and `Ici`) to match
mathlib's conventions for integrals over finite intervals (see `intervalIntegral`).

## See also

- `Mathlib.Analysis.SpecialFunctions.Integrals` -- integrals over finite intervals
- `Mathlib.Analysis.SpecialFunctions.Gaussian` -- integral of `exp (-x ^ 2)`
- `Mathlib.Analysis.SpecialFunctions.JapaneseBracket`-- integrability of `(1+‖x‖)^(-r)`.
-/


open Real Set Filter MeasureTheory intervalIntegral

open scoped Topology

theorem integrableOn_exp_Iic (c : ℝ) : IntegrableOn exp (Iic c) := by
  refine
    integrableOn_Iic_of_intervalIntegral_norm_bounded (exp c) c
      (fun y => intervalIntegrable_exp.1) tendsto_id
      (eventually_of_mem (Iic_mem_atBot 0) fun y _ => ?_)
  simp_rw [norm_of_nonneg (exp_pos _).le, integral_exp, sub_le_self_iff]
  exact (exp_pos _).le

<<<<<<< HEAD
theorem integrableOn_exp_neg_Ici (c : ℝ) : IntegrableOn (fun x ↦ exp (- x)) (Ici c) := by
  simpa using
    ((Measure.measurePreserving_neg _).integrableOn_comp_preimage measurableEmbedding_neg).mpr
    (integrableOn_exp_Iic (- c))
=======
theorem integrableOn_exp_neg_Ioi (c : ℝ) : IntegrableOn (fun (x : ℝ) => exp (-x)) (Ioi c) :=
  integrableOn_Ici_iff_integrableOn_Ioi.mp (integrableOn_exp_Iic (-c)).comp_neg_Ici
>>>>>>> fb24ff15

theorem integral_exp_Iic (c : ℝ) : ∫ x : ℝ in Iic c, exp x = exp c := by
  refine
    tendsto_nhds_unique
      (intervalIntegral_tendsto_integral_Iic _ (integrableOn_exp_Iic _) tendsto_id) ?_
  simp_rw [integral_exp, show 𝓝 (exp c) = 𝓝 (exp c - 0) by rw [sub_zero]]
  exact tendsto_exp_atBot.const_sub _

theorem integral_exp_Iic_zero : ∫ x : ℝ in Iic 0, exp x = 1 :=
  exp_zero ▸ integral_exp_Iic 0

theorem integral_exp_neg_Ioi (c : ℝ) : (∫ x : ℝ in Ioi c, exp (-x)) = exp (-c) := by
  simpa only [integral_comp_neg_Ioi] using integral_exp_Iic (-c)

theorem integral_exp_neg_Ioi_zero : (∫ x : ℝ in Ioi 0, exp (-x)) = 1 := by
  simpa only [neg_zero, exp_zero] using integral_exp_neg_Ioi 0

theorem integrableOn_exp_mul_complex_Ioi {a : ℂ} (ha : a.re < 0) (c : ℝ) :
    IntegrableOn (fun x : ℝ => Complex.exp (a * x)) (Ioi c) := by
  refine (integrable_norm_iff ?_).mp ?_
  · apply Continuous.aestronglyMeasurable
    fun_prop
  · simpa [Complex.norm_exp] using
      (integrableOn_Ioi_comp_mul_left_iff (fun x => exp (-x)) c (a := -a.re) (by simpa)).mpr <|
        integrableOn_exp_neg_Ioi _

theorem integrableOn_exp_mul_complex_Iic {a : ℂ} (ha : 0 < a.re) (c : ℝ) :
    IntegrableOn (fun x : ℝ => Complex.exp (a * x)) (Iic c) := by
  simpa using integrableOn_Iic_iff_integrableOn_Iio.mpr
    (integrableOn_exp_mul_complex_Ioi (a := -a) (by simpa) (-c)).comp_neg_Iio

theorem integral_exp_mul_complex_Ioi {a : ℂ} (ha : a.re < 0) (c : ℝ) :
    ∫ x : ℝ in Set.Ioi c, Complex.exp (a * x) = - Complex.exp (a * c) / a := by
  refine tendsto_nhds_unique (intervalIntegral_tendsto_integral_Ioi c
    (integrableOn_exp_mul_complex_Ioi ha c) tendsto_id) ?_
  simp_rw [integral_exp_mul_complex (c := a) (by aesop), id_eq]
  suffices Tendsto (fun x : ℝ ↦ Complex.exp (a * x)) atTop (𝓝 0) by
    simpa using this.sub_const _ |>.div_const _
  simpa [Complex.tendsto_exp_nhds_zero_iff] using tendsto_const_nhds.neg_mul_atTop ha tendsto_id

theorem integral_exp_mul_complex_Iic {a : ℂ} (ha : 0 < a.re) (c : ℝ) :
    ∫ x : ℝ in Set.Iic c, Complex.exp (a * x) = Complex.exp (a * c) / a := by
  simpa [neg_mul, ← mul_neg, ← Complex.ofReal_neg,
    integral_comp_neg_Ioi (f := fun x : ℝ ↦ Complex.exp (a * x))]
    using integral_exp_mul_complex_Ioi (a := -a) (by simpa) (-c)

/-- If `0 < c`, then `(fun t : ℝ ↦ t ^ a)` is integrable on `(c, ∞)` for all `a < -1`. -/
theorem integrableOn_Ioi_rpow_of_lt {a : ℝ} (ha : a < -1) {c : ℝ} (hc : 0 < c) :
    IntegrableOn (fun t : ℝ => t ^ a) (Ioi c) := by
  have hd : ∀ x ∈ Ici c, HasDerivAt (fun t => t ^ (a + 1) / (a + 1)) (x ^ a) x := by
    intro x hx
    convert (hasDerivAt_rpow_const (Or.inl (hc.trans_le hx).ne')).div_const _ using 1
    field_simp [show a + 1 ≠ 0 from ne_of_lt (by linarith), mul_comm]
  have ht : Tendsto (fun t => t ^ (a + 1) / (a + 1)) atTop (𝓝 (0 / (a + 1))) := by
    apply Tendsto.div_const
    simpa only [neg_neg] using tendsto_rpow_neg_atTop (by linarith : 0 < -(a + 1))
  exact
    integrableOn_Ioi_deriv_of_nonneg' hd (fun t ht => rpow_nonneg (hc.trans ht).le a) ht

theorem integrableOn_Ioi_rpow_iff {s t : ℝ} (ht : 0 < t) :
    IntegrableOn (fun x ↦ x ^ s) (Ioi t) ↔ s < -1 := by
  refine ⟨fun h ↦ ?_, fun h ↦ integrableOn_Ioi_rpow_of_lt h ht⟩
  contrapose! h
  intro H
  have H' : IntegrableOn (fun x ↦ x ^ s) (Ioi (max 1 t)) :=
    H.mono (Set.Ioi_subset_Ioi (le_max_right _ _)) le_rfl
  have : IntegrableOn (fun x ↦ x⁻¹) (Ioi (max 1 t)) := by
    apply H'.mono' measurable_inv.aestronglyMeasurable
    filter_upwards [ae_restrict_mem measurableSet_Ioi] with x hx
    have x_one : 1 ≤ x := ((le_max_left _ _).trans_lt (mem_Ioi.1 hx)).le
    simp only [norm_inv, Real.norm_eq_abs, abs_of_nonneg (zero_le_one.trans x_one)]
    rw [← Real.rpow_neg_one x]
    exact Real.rpow_le_rpow_of_exponent_le x_one h
  exact not_IntegrableOn_Ioi_inv this

theorem integrableAtFilter_rpow_atTop_iff {s : ℝ} :
    IntegrableAtFilter (fun x : ℝ ↦ x ^ s) atTop ↔ s < -1 := by
  refine ⟨fun ⟨t, ht, hint⟩ ↦ ?_, fun h ↦
    ⟨Set.Ioi 1, Ioi_mem_atTop 1, (integrableOn_Ioi_rpow_iff zero_lt_one).mpr h⟩⟩
  obtain ⟨a, ha⟩ := mem_atTop_sets.mp ht
  refine (integrableOn_Ioi_rpow_iff (zero_lt_one.trans_le (le_max_right a 1))).mp ?_
  exact hint.mono_set <| fun x hx ↦ ha _ <| (le_max_left a 1).trans hx.le

/-- The real power function with any exponent is not integrable on `(0, +∞)`. -/
theorem not_integrableOn_Ioi_rpow (s : ℝ) : ¬ IntegrableOn (fun x ↦ x ^ s) (Ioi (0 : ℝ)) := by
  intro h
  rcases le_or_lt s (-1) with hs|hs
  · have : IntegrableOn (fun x ↦ x ^ s) (Ioo (0 : ℝ) 1) := h.mono Ioo_subset_Ioi_self le_rfl
    rw [integrableOn_Ioo_rpow_iff zero_lt_one] at this
    exact hs.not_lt this
  · have : IntegrableOn (fun x ↦ x ^ s) (Ioi (1 : ℝ)) := h.mono (Ioi_subset_Ioi zero_le_one) le_rfl
    rw [integrableOn_Ioi_rpow_iff zero_lt_one] at this
    exact hs.not_lt this

theorem setIntegral_Ioi_zero_rpow (s : ℝ) : ∫ x in Ioi (0 : ℝ), x ^ s = 0 :=
  MeasureTheory.integral_undef (not_integrableOn_Ioi_rpow s)

theorem integral_Ioi_rpow_of_lt {a : ℝ} (ha : a < -1) {c : ℝ} (hc : 0 < c) :
    ∫ t : ℝ in Ioi c, t ^ a = -c ^ (a + 1) / (a + 1) := by
  have hd : ∀ x ∈ Ici c, HasDerivAt (fun t => t ^ (a + 1) / (a + 1)) (x ^ a) x := by
    intro x hx
    convert (hasDerivAt_rpow_const (p := a + 1) (Or.inl (hc.trans_le hx).ne')).div_const _ using 1
    field_simp [show a + 1 ≠ 0 from ne_of_lt (by linarith), mul_comm]
  have ht : Tendsto (fun t => t ^ (a + 1) / (a + 1)) atTop (𝓝 (0 / (a + 1))) := by
    apply Tendsto.div_const
    simpa only [neg_neg] using tendsto_rpow_neg_atTop (by linarith : 0 < -(a + 1))
  convert integral_Ioi_of_hasDerivAt_of_tendsto' hd (integrableOn_Ioi_rpow_of_lt ha hc) ht using 1
  simp only [neg_div, zero_div, zero_sub]

theorem integrableOn_Ioi_norm_cpow_of_lt {a : ℂ} (ha : a.re < -1) {c : ℝ} (hc : 0 < c) :
    IntegrableOn (fun t : ℝ ↦ ‖(t : ℂ) ^ a‖) (Ioi c) := by
  refine (integrableOn_Ioi_rpow_of_lt ha hc).congr_fun (fun x hx => ?_) measurableSet_Ioi
  rw [Complex.norm_cpow_eq_rpow_re_of_pos (hc.trans hx)]

theorem integrableOn_Ioi_cpow_of_lt {a : ℂ} (ha : a.re < -1) {c : ℝ} (hc : 0 < c) :
    IntegrableOn (fun t : ℝ => (t : ℂ) ^ a) (Ioi c) := by
  refine (integrable_norm_iff ?_).mp <| integrableOn_Ioi_norm_cpow_of_lt ha hc
  refine ContinuousOn.aestronglyMeasurable (fun t ht ↦ ?_) measurableSet_Ioi
  exact (Complex.continuousAt_ofReal_cpow_const _ _ (Or.inr (hc.trans ht).ne')).continuousWithinAt

theorem integrableOn_Ioi_norm_cpow_iff {s : ℂ} {t : ℝ} (ht : 0 < t) :
    IntegrableOn (fun x : ℝ ↦ ‖(x : ℂ) ^ s‖) (Ioi t) ↔ s.re < -1 := by
  refine ⟨fun h ↦ ?_, fun h ↦ integrableOn_Ioi_norm_cpow_of_lt h ht⟩
  refine (integrableOn_Ioi_rpow_iff ht).mp <| h.congr_fun (fun a ha ↦ ?_) measurableSet_Ioi
  rw [Complex.norm_cpow_eq_rpow_re_of_pos (ht.trans ha)]

theorem integrableOn_Ioi_cpow_iff {s : ℂ} {t : ℝ} (ht : 0 < t) :
    IntegrableOn (fun x : ℝ ↦ (x : ℂ) ^ s) (Ioi t) ↔ s.re < -1 :=
  ⟨fun h ↦ (integrableOn_Ioi_norm_cpow_iff ht).mp h.norm, fun h ↦ integrableOn_Ioi_cpow_of_lt h ht⟩

theorem integrableOn_Ioi_deriv_ofReal_cpow {s : ℂ} {t : ℝ} (ht : 0 < t) (hs : s.re < 0) :
    IntegrableOn (deriv fun x : ℝ ↦ (x : ℂ) ^ s) (Set.Ioi t) := by
  have h : IntegrableOn (fun x : ℝ ↦ s * x ^ (s - 1)) (Set.Ioi t) := by
    refine (integrableOn_Ioi_cpow_of_lt ?_ ht).const_mul _
    rwa [Complex.sub_re, Complex.one_re, sub_lt_iff_lt_add, neg_add_cancel]
  refine h.congr_fun (fun x hx ↦ ?_) measurableSet_Ioi
  rw [Complex.deriv_ofReal_cpow_const (ht.trans hx).ne' (fun h ↦ (Complex.zero_re ▸ h ▸ hs).false)]

theorem integrableOn_Ioi_deriv_norm_ofReal_cpow {s : ℂ} {t : ℝ} (ht : 0 < t) (hs : s.re ≤ 0):
    IntegrableOn (deriv fun x : ℝ ↦ ‖(x : ℂ) ^ s‖) (Set.Ioi t) := by
  rw [integrableOn_congr_fun (fun x hx ↦ by
    rw [deriv_norm_ofReal_cpow _ (ht.trans hx)]) measurableSet_Ioi]
  obtain hs | hs := eq_or_lt_of_le hs
  · simp_rw [hs, zero_mul]
    exact integrableOn_zero
  · replace hs : s.re - 1 < - 1 := by rwa [sub_lt_iff_lt_add, neg_add_cancel]
    exact (integrableOn_Ioi_rpow_of_lt hs ht).const_mul s.re

/-- The complex power function with any exponent is not integrable on `(0, +∞)`. -/
theorem not_integrableOn_Ioi_cpow (s : ℂ) :
    ¬ IntegrableOn (fun x : ℝ ↦ (x : ℂ) ^ s) (Ioi (0 : ℝ)) := by
  intro h
  rcases le_or_lt s.re (-1) with hs|hs
  · have : IntegrableOn (fun x : ℝ ↦ (x : ℂ) ^ s) (Ioo (0 : ℝ) 1) :=
      h.mono Ioo_subset_Ioi_self le_rfl
    rw [integrableOn_Ioo_cpow_iff zero_lt_one] at this
    exact hs.not_lt this
  · have : IntegrableOn (fun x : ℝ ↦ (x : ℂ) ^ s) (Ioi 1) :=
      h.mono (Ioi_subset_Ioi zero_le_one) le_rfl
    rw [integrableOn_Ioi_cpow_iff zero_lt_one] at this
    exact hs.not_lt this

theorem setIntegral_Ioi_zero_cpow (s : ℂ) : ∫ x in Ioi (0 : ℝ), (x : ℂ) ^ s = 0 :=
  MeasureTheory.integral_undef (not_integrableOn_Ioi_cpow s)

theorem integral_Ioi_cpow_of_lt {a : ℂ} (ha : a.re < -1) {c : ℝ} (hc : 0 < c) :
    (∫ t : ℝ in Ioi c, (t : ℂ) ^ a) = -(c : ℂ) ^ (a + 1) / (a + 1) := by
  refine
    tendsto_nhds_unique
      (intervalIntegral_tendsto_integral_Ioi c (integrableOn_Ioi_cpow_of_lt ha hc) tendsto_id) ?_
  suffices
    Tendsto (fun x : ℝ => ((x : ℂ) ^ (a + 1) - (c : ℂ) ^ (a + 1)) / (a + 1)) atTop
      (𝓝 <| -c ^ (a + 1) / (a + 1)) by
    refine this.congr' ((eventually_gt_atTop 0).mp (Eventually.of_forall fun x hx => ?_))
    dsimp only
    rw [integral_cpow, id]
    refine Or.inr ⟨?_, not_mem_uIcc_of_lt hc hx⟩
    apply_fun Complex.re
    rw [Complex.neg_re, Complex.one_re]
    exact ha.ne
  simp_rw [← zero_sub, sub_div]
  refine (Tendsto.div_const ?_ _).sub_const _
  rw [tendsto_zero_iff_norm_tendsto_zero]
  refine
    (tendsto_rpow_neg_atTop (by linarith : 0 < -(a.re + 1))).congr'
      ((eventually_gt_atTop 0).mp (Eventually.of_forall fun x hx => ?_))
  simp_rw [neg_neg, Complex.norm_cpow_eq_rpow_re_of_pos hx, Complex.add_re, Complex.one_re]

theorem integrable_inv_one_add_sq : Integrable fun (x : ℝ) ↦ (1 + x ^ 2)⁻¹ := by
  suffices Integrable fun (x : ℝ) ↦ (1 + ‖x‖ ^ 2) ^ ((-2 : ℝ) / 2) by simpa [rpow_neg_one]
  exact integrable_rpow_neg_one_add_norm_sq (by simp)

@[simp]
theorem integral_Iic_inv_one_add_sq {i : ℝ} :
    ∫ (x : ℝ) in Set.Iic i, (1 + x ^ 2)⁻¹ = arctan i + (π / 2) :=
  integral_Iic_of_hasDerivAt_of_tendsto' (fun x _ => hasDerivAt_arctan' x)
    integrable_inv_one_add_sq.integrableOn (tendsto_nhds_of_tendsto_nhdsWithin tendsto_arctan_atBot)
    |>.trans (sub_neg_eq_add _ _)

@[simp]
theorem integral_Ioi_inv_one_add_sq {i : ℝ} :
    ∫ (x : ℝ) in Set.Ioi i, (1 + x ^ 2)⁻¹ = (π / 2) - arctan i :=
  integral_Ioi_of_hasDerivAt_of_tendsto' (fun x _ => hasDerivAt_arctan' x)
    integrable_inv_one_add_sq.integrableOn (tendsto_nhds_of_tendsto_nhdsWithin tendsto_arctan_atTop)

@[simp]
theorem integral_univ_inv_one_add_sq : ∫ (x : ℝ), (1 + x ^ 2)⁻¹ = π :=
  (by ring : π = (π / 2) - (-(π / 2))) ▸ integral_of_hasDerivAt_of_tendsto hasDerivAt_arctan'
    integrable_inv_one_add_sq (tendsto_nhds_of_tendsto_nhdsWithin tendsto_arctan_atBot)
    (tendsto_nhds_of_tendsto_nhdsWithin tendsto_arctan_atTop)<|MERGE_RESOLUTION|>--- conflicted
+++ resolved
@@ -38,15 +38,8 @@
   simp_rw [norm_of_nonneg (exp_pos _).le, integral_exp, sub_le_self_iff]
   exact (exp_pos _).le
 
-<<<<<<< HEAD
-theorem integrableOn_exp_neg_Ici (c : ℝ) : IntegrableOn (fun x ↦ exp (- x)) (Ici c) := by
-  simpa using
-    ((Measure.measurePreserving_neg _).integrableOn_comp_preimage measurableEmbedding_neg).mpr
-    (integrableOn_exp_Iic (- c))
-=======
 theorem integrableOn_exp_neg_Ioi (c : ℝ) : IntegrableOn (fun (x : ℝ) => exp (-x)) (Ioi c) :=
   integrableOn_Ici_iff_integrableOn_Ioi.mp (integrableOn_exp_Iic (-c)).comp_neg_Ici
->>>>>>> fb24ff15
 
 theorem integral_exp_Iic (c : ℝ) : ∫ x : ℝ in Iic c, exp x = exp c := by
   refine
