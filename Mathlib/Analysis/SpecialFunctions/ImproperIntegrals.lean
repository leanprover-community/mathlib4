/-
Copyright (c) 2023 David Loeffler. All rights reserved.
Released under Apache 2.0 license as described in the file LICENSE.
Authors: David Loeffler
-/
import Mathlib.Analysis.SpecialFunctions.JapaneseBracket
import Mathlib.Analysis.SpecialFunctions.Integrals.Basic
import Mathlib.MeasureTheory.Group.Integral
import Mathlib.MeasureTheory.Integral.IntegralEqImproper
import Mathlib.MeasureTheory.Measure.Lebesgue.Integral

/-!
# Evaluation of specific improper integrals

This file contains some integrability results, and evaluations of integrals, over `ℝ` or over
half-infinite intervals in `ℝ`.

These lemmas are stated in terms of either `Iic` or `Ioi` (neglecting `Iio` and `Ici`) to match
mathlib's conventions for integrals over finite intervals (see `intervalIntegral`).

## See also

- `Mathlib/Analysis/SpecialFunctions/Integrals.lean` -- integrals over finite intervals
- `Mathlib/Analysis/SpecialFunctions/Gaussian.lean` -- integral of `exp (-x ^ 2)`
- `Mathlib/Analysis/SpecialFunctions/JapaneseBracket.lean`-- integrability of `(1+‖x‖)^(-r)`.
-/


open Real Set Filter MeasureTheory intervalIntegral

open scoped Topology

theorem integrableOn_exp_Iic (c : ℝ) : IntegrableOn exp (Iic c) := by
  refine
    integrableOn_Iic_of_intervalIntegral_norm_bounded (exp c) c
      (fun y => intervalIntegrable_exp.1) tendsto_id
      (eventually_of_mem (Iic_mem_atBot 0) fun y _ => ?_)
  simp_rw [norm_of_nonneg (exp_pos _).le, integral_exp, sub_le_self_iff]
  exact (exp_pos _).le

theorem integrableOn_exp_neg_Ioi (c : ℝ) : IntegrableOn (fun (x : ℝ) => exp (-x)) (Ioi c) :=
<<<<<<< HEAD
  integrableOn_Ici_iff_integrableOn_Ioi (by finiteness) |>.mp
    (integrableOn_exp_Iic (-c)).comp_neg_Ici
=======
  Iff.mp integrableOn_Ici_iff_integrableOn_Ioi (integrableOn_exp_Iic (-c)).comp_neg_Ici
>>>>>>> 7f0babde

theorem integral_exp_Iic (c : ℝ) : ∫ x : ℝ in Iic c, exp x = exp c := by
  refine
    tendsto_nhds_unique
      (intervalIntegral_tendsto_integral_Iic _ (integrableOn_exp_Iic _) tendsto_id) ?_
  simp_rw [integral_exp, show 𝓝 (exp c) = 𝓝 (exp c - 0) by rw [sub_zero]]
  exact tendsto_exp_atBot.const_sub _

theorem integral_exp_Iic_zero : ∫ x : ℝ in Iic 0, exp x = 1 :=
  exp_zero ▸ integral_exp_Iic 0

theorem integral_exp_neg_Ioi (c : ℝ) : (∫ x : ℝ in Ioi c, exp (-x)) = exp (-c) := by
  simpa only [integral_comp_neg_Ioi] using integral_exp_Iic (-c)

theorem integral_exp_neg_Ioi_zero : (∫ x : ℝ in Ioi 0, exp (-x)) = 1 := by
  simpa only [neg_zero, exp_zero] using integral_exp_neg_Ioi 0

theorem integrableOn_exp_mul_complex_Ioi {a : ℂ} (ha : a.re < 0) (c : ℝ) :
    IntegrableOn (fun x : ℝ => Complex.exp (a * x)) (Ioi c) := by
  refine (integrable_norm_iff ?_).mp ?_
  · apply Continuous.aestronglyMeasurable
    fun_prop
  · simpa [Complex.norm_exp] using
      (integrableOn_Ioi_comp_mul_left_iff (fun x => exp (-x)) c (a := -a.re) (by simpa)).mpr <|
        integrableOn_exp_neg_Ioi _

theorem integrableOn_exp_mul_complex_Iic {a : ℂ} (ha : 0 < a.re) (c : ℝ) :
    IntegrableOn (fun x : ℝ => Complex.exp (a * x)) (Iic c) := by
<<<<<<< HEAD
  simpa using integrableOn_Iic_iff_integrableOn_Iio (by finiteness) |>.mpr
=======
  simpa using Iff.mpr integrableOn_Iic_iff_integrableOn_Iio
>>>>>>> 7f0babde
    (integrableOn_exp_mul_complex_Ioi (a := -a) (by simpa) (-c)).comp_neg_Iio

theorem integrableOn_exp_mul_Ioi {a : ℝ} (ha : a < 0) (c : ℝ) :
    IntegrableOn (fun x : ℝ => Real.exp (a * x)) (Ioi c) := by
  have := Integrable.norm <| integrableOn_exp_mul_complex_Ioi (a := a) (by simpa using ha) c
  simpa [Complex.norm_exp] using this

theorem integrableOn_exp_mul_Iic {a : ℝ} (ha : 0 < a) (c : ℝ) :
    IntegrableOn (fun x : ℝ => Real.exp (a * x)) (Iic c) := by
  have := Integrable.norm <| integrableOn_exp_mul_complex_Iic (a := a) (by simpa using ha) c
  simpa [Complex.norm_exp] using this

theorem integral_exp_mul_complex_Ioi {a : ℂ} (ha : a.re < 0) (c : ℝ) :
    ∫ x : ℝ in Set.Ioi c, Complex.exp (a * x) = - Complex.exp (a * c) / a := by
  refine tendsto_nhds_unique (intervalIntegral_tendsto_integral_Ioi c
    (integrableOn_exp_mul_complex_Ioi ha c) tendsto_id) ?_
  simp_rw [integral_exp_mul_complex (c := a) (by aesop), id_eq]
  suffices Tendsto (fun x : ℝ ↦ Complex.exp (a * x)) atTop (𝓝 0) by
    simpa using this.sub_const _ |>.div_const _
  simpa [Complex.tendsto_exp_nhds_zero_iff] using tendsto_const_nhds.neg_mul_atTop ha tendsto_id

theorem integral_exp_mul_complex_Iic {a : ℂ} (ha : 0 < a.re) (c : ℝ) :
    ∫ x : ℝ in Set.Iic c, Complex.exp (a * x) = Complex.exp (a * c) / a := by
  simpa [neg_mul, ← mul_neg, ← Complex.ofReal_neg,
    integral_comp_neg_Ioi (f := fun x : ℝ ↦ Complex.exp (a * x))]
    using integral_exp_mul_complex_Ioi (a := -a) (by simpa) (-c)

theorem integral_exp_mul_Ioi {a : ℝ} (ha : a < 0) (c : ℝ) :
    ∫ x : ℝ in Set.Ioi c, Real.exp (a * x) = - Real.exp (a * c) / a := by
  simp_rw [Real.exp, ← RCLike.re_to_complex, Complex.ofReal_mul]
  rw [integral_re, integral_exp_mul_complex_Ioi (by simpa using ha), RCLike.re_to_complex,
    RCLike.re_to_complex, Complex.div_ofReal_re, Complex.neg_re]
  exact integrableOn_exp_mul_complex_Ioi  (by simpa using ha) _

theorem integral_exp_mul_Iic {a : ℝ} (ha : 0 < a) (c : ℝ) :
    ∫ x : ℝ in Set.Iic c, Real.exp (a * x) = Real.exp (a * c) / a := by
  simpa [neg_mul, ← mul_neg, integral_comp_neg_Ioi (f := fun x : ℝ ↦ Real.exp (a * x))]
    using integral_exp_mul_Ioi (a := -a) (by simpa) (-c)

/-- If `-m < c`, then `(fun t : ℝ ↦ (t + m) ^ a)` is integrable on `(c, ∞)` for all `a < -1`. -/
theorem integrableOn_add_rpow_Ioi_of_lt {a c m : ℝ} (ha : a < -1) (hc : -m < c) :
    IntegrableOn (fun (x : ℝ) ↦ (x + m) ^ a) (Ioi c) := by
  have hd : ∀ x ∈ Ici c, HasDerivAt (fun t ↦ (t + m) ^ (a + 1) / (a + 1)) ((x + m) ^ a) x := by
    intro x hx
    convert (((hasDerivAt_id _).add_const _).rpow_const _).div_const _ using 1
    field_simp [show a + 1 ≠ 0 by linarith]
    left; linarith [mem_Ici.mp hx, id_eq x]
  have ht : Tendsto (fun t ↦ ((t + m) ^ (a + 1)) / (a + 1)) atTop (nhds (0 / (a + 1))) := by
    rw [← neg_neg (a + 1)]
    exact (tendsto_rpow_neg_atTop (by linarith)).comp
      (tendsto_atTop_add_const_right _ m tendsto_id) |>.div_const _
  exact integrableOn_Ioi_deriv_of_nonneg' hd
    (fun t ht ↦ rpow_nonneg (by linarith [mem_Ioi.mp ht]) a) ht

/-- If `0 < c`, then `(fun t : ℝ ↦ t ^ a)` is integrable on `(c, ∞)` for all `a < -1`. -/
theorem integrableOn_Ioi_rpow_of_lt {a c : ℝ} (ha : a < -1) (hc : 0 < c) :
    IntegrableOn (fun t : ℝ ↦ t ^ a) (Ioi c) := by
  simpa using integrableOn_add_rpow_Ioi_of_lt ha (by simpa : -0 < c)

theorem integrableOn_Ioi_rpow_iff {s t : ℝ} (ht : 0 < t) :
    IntegrableOn (fun x ↦ x ^ s) (Ioi t) ↔ s < -1 := by
  refine ⟨fun h ↦ ?_, fun h ↦ integrableOn_Ioi_rpow_of_lt h ht⟩
  contrapose! h
  intro H
  have H' : IntegrableOn (fun x ↦ x ^ s) (Ioi (max 1 t)) :=
    H.mono (Set.Ioi_subset_Ioi (le_max_right _ _)) le_rfl
  have : IntegrableOn (fun x ↦ x⁻¹) (Ioi (max 1 t)) := by
    apply H'.mono' measurable_inv.aestronglyMeasurable
    filter_upwards [ae_restrict_mem measurableSet_Ioi] with x hx
    have x_one : 1 ≤ x := ((le_max_left _ _).trans_lt (mem_Ioi.1 hx)).le
    simp only [norm_inv, Real.norm_eq_abs, abs_of_nonneg (zero_le_one.trans x_one)]
    rw [← Real.rpow_neg_one x]
    exact Real.rpow_le_rpow_of_exponent_le x_one h
  exact not_IntegrableOn_Ioi_inv this

theorem integrableAtFilter_rpow_atTop_iff {s : ℝ} :
    IntegrableAtFilter (fun x : ℝ ↦ x ^ s) atTop ↔ s < -1 := by
  refine ⟨fun ⟨t, ht, hint⟩ ↦ ?_, fun h ↦
    ⟨Set.Ioi 1, Ioi_mem_atTop 1, (integrableOn_Ioi_rpow_iff zero_lt_one).mpr h⟩⟩
  obtain ⟨a, ha⟩ := mem_atTop_sets.mp ht
  refine (integrableOn_Ioi_rpow_iff (zero_lt_one.trans_le (le_max_right a 1))).mp ?_
  exact hint.mono_set <| fun x hx ↦ ha _ <| (le_max_left a 1).trans hx.le

/-- The real power function with any exponent is not integrable on `(0, +∞)`. -/
theorem not_integrableOn_Ioi_rpow (s : ℝ) : ¬ IntegrableOn (fun x ↦ x ^ s) (Ioi (0 : ℝ)) := by
  intro h
  rcases le_or_gt s (-1) with hs|hs
  · have : IntegrableOn (fun x ↦ x ^ s) (Ioo (0 : ℝ) 1) := h.mono Ioo_subset_Ioi_self le_rfl
    rw [integrableOn_Ioo_rpow_iff zero_lt_one] at this
    exact hs.not_gt this
  · have : IntegrableOn (fun x ↦ x ^ s) (Ioi (1 : ℝ)) := h.mono (Ioi_subset_Ioi zero_le_one) le_rfl
    rw [integrableOn_Ioi_rpow_iff zero_lt_one] at this
    exact hs.not_gt this

theorem setIntegral_Ioi_zero_rpow (s : ℝ) : ∫ x in Ioi (0 : ℝ), x ^ s = 0 :=
  MeasureTheory.integral_undef (not_integrableOn_Ioi_rpow s)

theorem integral_Ioi_rpow_of_lt {a : ℝ} (ha : a < -1) {c : ℝ} (hc : 0 < c) :
    ∫ t : ℝ in Ioi c, t ^ a = -c ^ (a + 1) / (a + 1) := by
  have hd : ∀ x ∈ Ici c, HasDerivAt (fun t => t ^ (a + 1) / (a + 1)) (x ^ a) x := by
    intro x hx
    convert (hasDerivAt_rpow_const (p := a + 1) (Or.inl (hc.trans_le hx).ne')).div_const _ using 1
    field_simp [show a + 1 ≠ 0 from ne_of_lt (by linarith), mul_comm]
  have ht : Tendsto (fun t => t ^ (a + 1) / (a + 1)) atTop (𝓝 (0 / (a + 1))) := by
    apply Tendsto.div_const
    simpa only [neg_neg] using tendsto_rpow_neg_atTop (by linarith : 0 < -(a + 1))
  convert integral_Ioi_of_hasDerivAt_of_tendsto' hd (integrableOn_Ioi_rpow_of_lt ha hc) ht using 1
  simp only [neg_div, zero_div, zero_sub]

theorem integrableOn_Ioi_norm_cpow_of_lt {a : ℂ} (ha : a.re < -1) {c : ℝ} (hc : 0 < c) :
    IntegrableOn (fun t : ℝ ↦ ‖(t : ℂ) ^ a‖) (Ioi c) := by
  refine (integrableOn_Ioi_rpow_of_lt ha hc).congr_fun (fun x hx => ?_) measurableSet_Ioi
  rw [Complex.norm_cpow_eq_rpow_re_of_pos (hc.trans hx)]

theorem integrableOn_Ioi_cpow_of_lt {a : ℂ} (ha : a.re < -1) {c : ℝ} (hc : 0 < c) :
    IntegrableOn (fun t : ℝ => (t : ℂ) ^ a) (Ioi c) := by
  refine (integrable_norm_iff ?_).mp <| integrableOn_Ioi_norm_cpow_of_lt ha hc
  refine ContinuousOn.aestronglyMeasurable (fun t ht ↦ ?_) measurableSet_Ioi
  exact (Complex.continuousAt_ofReal_cpow_const _ _ (Or.inr (hc.trans ht).ne')).continuousWithinAt

theorem integrableOn_Ioi_norm_cpow_iff {s : ℂ} {t : ℝ} (ht : 0 < t) :
    IntegrableOn (fun x : ℝ ↦ ‖(x : ℂ) ^ s‖) (Ioi t) ↔ s.re < -1 := by
  refine ⟨fun h ↦ ?_, fun h ↦ integrableOn_Ioi_norm_cpow_of_lt h ht⟩
  refine (integrableOn_Ioi_rpow_iff ht).mp <| h.congr_fun (fun a ha ↦ ?_) measurableSet_Ioi
  rw [Complex.norm_cpow_eq_rpow_re_of_pos (ht.trans ha)]

theorem integrableOn_Ioi_cpow_iff {s : ℂ} {t : ℝ} (ht : 0 < t) :
    IntegrableOn (fun x : ℝ ↦ (x : ℂ) ^ s) (Ioi t) ↔ s.re < -1 :=
  ⟨fun h ↦ (integrableOn_Ioi_norm_cpow_iff ht).mp h.norm, fun h ↦ integrableOn_Ioi_cpow_of_lt h ht⟩

theorem integrableOn_Ioi_deriv_ofReal_cpow {s : ℂ} {t : ℝ} (ht : 0 < t) (hs : s.re < 0) :
    IntegrableOn (deriv fun x : ℝ ↦ (x : ℂ) ^ s) (Set.Ioi t) := by
  have h : IntegrableOn (fun x : ℝ ↦ s * x ^ (s - 1)) (Set.Ioi t) := by
    refine (integrableOn_Ioi_cpow_of_lt ?_ ht).const_mul _
    rwa [Complex.sub_re, Complex.one_re, sub_lt_iff_lt_add, neg_add_cancel]
  refine h.congr_fun (fun x hx ↦ ?_) measurableSet_Ioi
  rw [Complex.deriv_ofReal_cpow_const (ht.trans hx).ne' (fun h ↦ (Complex.zero_re ▸ h ▸ hs).false)]

theorem integrableOn_Ioi_deriv_norm_ofReal_cpow {s : ℂ} {t : ℝ} (ht : 0 < t) (hs : s.re ≤ 0) :
    IntegrableOn (deriv fun x : ℝ ↦ ‖(x : ℂ) ^ s‖) (Set.Ioi t) := by
  rw [integrableOn_congr_fun (fun x hx ↦ by
    rw [deriv_norm_ofReal_cpow _ (ht.trans hx)]) measurableSet_Ioi]
  obtain hs | hs := eq_or_lt_of_le hs
  · simp_rw [hs, zero_mul]
    exact integrableOn_zero
  · replace hs : s.re - 1 < - 1 := by rwa [sub_lt_iff_lt_add, neg_add_cancel]
    exact (integrableOn_Ioi_rpow_of_lt hs ht).const_mul s.re

/-- The complex power function with any exponent is not integrable on `(0, +∞)`. -/
theorem not_integrableOn_Ioi_cpow (s : ℂ) :
    ¬ IntegrableOn (fun x : ℝ ↦ (x : ℂ) ^ s) (Ioi (0 : ℝ)) := by
  intro h
  rcases le_or_gt s.re (-1) with hs|hs
  · have : IntegrableOn (fun x : ℝ ↦ (x : ℂ) ^ s) (Ioo (0 : ℝ) 1) :=
      h.mono Ioo_subset_Ioi_self le_rfl
    rw [integrableOn_Ioo_cpow_iff zero_lt_one] at this
    exact hs.not_gt this
  · have : IntegrableOn (fun x : ℝ ↦ (x : ℂ) ^ s) (Ioi 1) :=
      h.mono (Ioi_subset_Ioi zero_le_one) le_rfl
    rw [integrableOn_Ioi_cpow_iff zero_lt_one] at this
    exact hs.not_gt this

theorem setIntegral_Ioi_zero_cpow (s : ℂ) : ∫ x in Ioi (0 : ℝ), (x : ℂ) ^ s = 0 :=
  MeasureTheory.integral_undef (not_integrableOn_Ioi_cpow s)

theorem integral_Ioi_cpow_of_lt {a : ℂ} (ha : a.re < -1) {c : ℝ} (hc : 0 < c) :
    (∫ t : ℝ in Ioi c, (t : ℂ) ^ a) = -(c : ℂ) ^ (a + 1) / (a + 1) := by
  refine
    tendsto_nhds_unique
      (intervalIntegral_tendsto_integral_Ioi c (integrableOn_Ioi_cpow_of_lt ha hc) tendsto_id) ?_
  suffices
    Tendsto (fun x : ℝ => ((x : ℂ) ^ (a + 1) - (c : ℂ) ^ (a + 1)) / (a + 1)) atTop
      (𝓝 <| -c ^ (a + 1) / (a + 1)) by
    refine this.congr' ((eventually_gt_atTop 0).mp (Eventually.of_forall fun x hx => ?_))
    dsimp only
    rw [integral_cpow, id]
    refine Or.inr ⟨?_, notMem_uIcc_of_lt hc hx⟩
    apply_fun Complex.re
    rw [Complex.neg_re, Complex.one_re]
    exact ha.ne
  simp_rw [← zero_sub, sub_div]
  refine (Tendsto.div_const ?_ _).sub_const _
  rw [tendsto_zero_iff_norm_tendsto_zero]
  refine
    (tendsto_rpow_neg_atTop (by linarith : 0 < -(a.re + 1))).congr'
      ((eventually_gt_atTop 0).mp (Eventually.of_forall fun x hx => ?_))
  simp_rw [neg_neg, Complex.norm_cpow_eq_rpow_re_of_pos hx, Complex.add_re, Complex.one_re]

theorem integrable_inv_one_add_sq : Integrable fun (x : ℝ) ↦ (1 + x ^ 2)⁻¹ := by
  suffices Integrable fun (x : ℝ) ↦ (1 + ‖x‖ ^ 2) ^ ((-2 : ℝ) / 2) by simpa [rpow_neg_one]
  exact integrable_rpow_neg_one_add_norm_sq (by simp)

@[simp]
theorem integral_Iic_inv_one_add_sq {i : ℝ} :
    ∫ (x : ℝ) in Set.Iic i, (1 + x ^ 2)⁻¹ = arctan i + (π / 2) :=
  integral_Iic_of_hasDerivAt_of_tendsto' (fun x _ => hasDerivAt_arctan' x)
    integrable_inv_one_add_sq.integrableOn (tendsto_nhds_of_tendsto_nhdsWithin tendsto_arctan_atBot)
    |>.trans (sub_neg_eq_add _ _)

@[simp]
theorem integral_Ioi_inv_one_add_sq {i : ℝ} :
    ∫ (x : ℝ) in Set.Ioi i, (1 + x ^ 2)⁻¹ = (π / 2) - arctan i :=
  integral_Ioi_of_hasDerivAt_of_tendsto' (fun x _ => hasDerivAt_arctan' x)
    integrable_inv_one_add_sq.integrableOn (tendsto_nhds_of_tendsto_nhdsWithin tendsto_arctan_atTop)

@[simp]
theorem integral_univ_inv_one_add_sq : ∫ (x : ℝ), (1 + x ^ 2)⁻¹ = π :=
  (by ring : π = (π / 2) - (-(π / 2))) ▸ integral_of_hasDerivAt_of_tendsto hasDerivAt_arctan'
    integrable_inv_one_add_sq (tendsto_nhds_of_tendsto_nhdsWithin tendsto_arctan_atBot)
    (tendsto_nhds_of_tendsto_nhdsWithin tendsto_arctan_atTop)<|MERGE_RESOLUTION|>--- conflicted
+++ resolved
@@ -39,12 +39,7 @@
   exact (exp_pos _).le
 
 theorem integrableOn_exp_neg_Ioi (c : ℝ) : IntegrableOn (fun (x : ℝ) => exp (-x)) (Ioi c) :=
-<<<<<<< HEAD
-  integrableOn_Ici_iff_integrableOn_Ioi (by finiteness) |>.mp
-    (integrableOn_exp_Iic (-c)).comp_neg_Ici
-=======
   Iff.mp integrableOn_Ici_iff_integrableOn_Ioi (integrableOn_exp_Iic (-c)).comp_neg_Ici
->>>>>>> 7f0babde
 
 theorem integral_exp_Iic (c : ℝ) : ∫ x : ℝ in Iic c, exp x = exp c := by
   refine
@@ -73,11 +68,7 @@
 
 theorem integrableOn_exp_mul_complex_Iic {a : ℂ} (ha : 0 < a.re) (c : ℝ) :
     IntegrableOn (fun x : ℝ => Complex.exp (a * x)) (Iic c) := by
-<<<<<<< HEAD
-  simpa using integrableOn_Iic_iff_integrableOn_Iio (by finiteness) |>.mpr
-=======
   simpa using Iff.mpr integrableOn_Iic_iff_integrableOn_Iio
->>>>>>> 7f0babde
     (integrableOn_exp_mul_complex_Ioi (a := -a) (by simpa) (-c)).comp_neg_Iio
 
 theorem integrableOn_exp_mul_Ioi {a : ℝ} (ha : a < 0) (c : ℝ) :
