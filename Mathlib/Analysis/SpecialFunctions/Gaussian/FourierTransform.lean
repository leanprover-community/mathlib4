--- conflicted
+++ resolved
@@ -320,14 +320,10 @@
     left
     rw [sq_sqrt]
     exact Finset.sum_nonneg (fun i _hi ↦ by positivity)
-<<<<<<< HEAD
-  · simp? [PiLp.inner_apply, EuclideanSpace.measurableEquiv, Finset.mul_sum, mul_assoc] says
-      simp only [EuclideanSpace.measurableEquiv, MeasurableEquiv.symm_mk, MeasurableEquiv.coe_mk,
-      WithLp.equiv_symm_apply, PiLp.inner_apply, PiLp.toLp_apply, RCLike.inner_apply, conj_trivial,
+  · simp? [PiLp.inner_apply, Finset.mul_sum, mul_assoc] says
+      simp only [MeasurableEquiv.symm_mk, MeasurableEquiv.coe_mk, WithLp.equiv_symm_apply,
+      PiLp.inner_apply, PiLp.toLp_apply, RCLike.inner_apply, conj_trivial,
       ofReal_sum, ofReal_mul, Finset.mul_sum, mul_assoc]
-=======
-  · simp [PiLp.inner_apply, Finset.mul_sum, mul_assoc]
->>>>>>> cf0f1b24
     simp_rw [mul_comm]
   · simp only [EuclideanSpace.norm_eq, Real.norm_eq_abs, sq_abs, mul_pow, ← Finset.mul_sum]
     congr
