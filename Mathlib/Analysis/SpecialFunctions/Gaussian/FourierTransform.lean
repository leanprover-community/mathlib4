/-
Copyright (c) 2022 Sébastien Gouëzel. All rights reserved.
Released under Apache 2.0 license as described in the file LICENSE.
Authors: Sébastien Gouëzel
-/
import Mathlib.Analysis.SpecialFunctions.Gaussian.GaussianIntegral
import Mathlib.Analysis.Complex.CauchyIntegral
import Mathlib.MeasureTheory.Integral.Pi
import Mathlib.Analysis.Fourier.FourierTransform

/-!
# Fourier transform of the Gaussian

We prove that the Fourier transform of the Gaussian function is another Gaussian:

* `integral_cexp_quadratic`: general formula for `∫ (x : ℝ), exp (b * x ^ 2 + c * x + d)`
* `fourierIntegral_gaussian`: for all complex `b` and `t` with `0 < re b`, we have
  `∫ x:ℝ, exp (I * t * x) * exp (-b * x^2) = (π / b) ^ (1 / 2) * exp (-t ^ 2 / (4 * b))`.
* `fourierIntegral_gaussian_pi`: a variant with `b` and `t` scaled to give a more symmetric
  statement, and formulated in terms of the Fourier transform operator `𝓕`.

We also give versions of these formulas in finite-dimensional inner product spaces, see
`integral_cexp_neg_mul_sq_norm_add` and `fourierIntegral_gaussian_innerProductSpace`.

-/

/-!
## Fourier integral of Gaussian functions
-/

open Real Set MeasureTheory Filter Asymptotics intervalIntegral

open scoped Real Topology FourierTransform RealInnerProductSpace

open Complex hiding exp continuous_exp

noncomputable section

namespace GaussianFourier

variable {b : ℂ}

/-- The integral of the Gaussian function over the vertical edges of a rectangle
with vertices at `(±T, 0)` and `(±T, c)`. -/
def verticalIntegral (b : ℂ) (c T : ℝ) : ℂ :=
  ∫ y : ℝ in (0 : ℝ)..c, I * (cexp (-b * (T + y * I) ^ 2) - cexp (-b * (T - y * I) ^ 2))

/-- Explicit formula for the norm of the Gaussian function along the vertical
edges. -/
theorem norm_cexp_neg_mul_sq_add_mul_I (b : ℂ) (c T : ℝ) :
    ‖cexp (-b * (T + c * I) ^ 2)‖ = exp (-(b.re * T ^ 2 - 2 * b.im * c * T - b.re * c ^ 2)) := by
  rw [Complex.norm_exp, neg_mul, neg_re, ← re_add_im b]
  simp only [sq, re_add_im, mul_re, mul_im, add_re, add_im, ofReal_re, ofReal_im, I_re, I_im]
  ring_nf

theorem norm_cexp_neg_mul_sq_add_mul_I' (hb : b.re ≠ 0) (c T : ℝ) :
    ‖cexp (-b * (T + c * I) ^ 2)‖ =
      exp (-(b.re * (T - b.im * c / b.re) ^ 2 - c ^ 2 * (b.im ^ 2 / b.re + b.re))) := by
  have :
    b.re * T ^ 2 - 2 * b.im * c * T - b.re * c ^ 2 =
      b.re * (T - b.im * c / b.re) ^ 2 - c ^ 2 * (b.im ^ 2 / b.re + b.re) := by
    field_simp; ring
  rw [norm_cexp_neg_mul_sq_add_mul_I, this]

theorem verticalIntegral_norm_le (hb : 0 < b.re) (c : ℝ) {T : ℝ} (hT : 0 ≤ T) :
    ‖verticalIntegral b c T‖ ≤
      (2 : ℝ) * |c| * exp (-(b.re * T ^ 2 - (2 : ℝ) * |b.im| * |c| * T - b.re * c ^ 2)) := by
  -- first get uniform bound for integrand
  have vert_norm_bound :
    ∀ {T : ℝ},
      0 ≤ T →
        ∀ {c y : ℝ},
          |y| ≤ |c| →
            ‖cexp (-b * (T + y * I) ^ 2)‖ ≤
              exp (-(b.re * T ^ 2 - (2 : ℝ) * |b.im| * |c| * T - b.re * c ^ 2)) := by
    intro T hT c y hy
    rw [norm_cexp_neg_mul_sq_add_mul_I b]
    gcongr exp (-(_ - ?_ * _ - _ * ?_))
    · (conv_lhs => rw [mul_assoc]); (conv_rhs => rw [mul_assoc])
      gcongr _ * ?_
      refine (le_abs_self _).trans ?_
      rw [abs_mul]
      gcongr
    · rwa [sq_le_sq]
  -- now main proof
  apply (intervalIntegral.norm_integral_le_of_norm_le_const _).trans
  · rw [sub_zero]
    conv_lhs => simp only [mul_comm _ |c|]
    conv_rhs =>
      conv =>
        congr
        rw [mul_comm]
      rw [mul_assoc]
  · intro y hy
    have absy : |y| ≤ |c| := by
      rcases le_or_gt 0 c with (h | h)
      · rw [uIoc_of_le h] at hy
        rw [abs_of_nonneg h, abs_of_pos hy.1]
        exact hy.2
      · rw [uIoc_of_ge h.le] at hy
        rw [abs_of_neg h, abs_of_nonpos hy.2, neg_le_neg_iff]
        exact hy.1.le
    rw [norm_mul, norm_I, one_mul, two_mul]
    refine (norm_sub_le _ _).trans (add_le_add (vert_norm_bound hT absy) ?_)
    rw [← abs_neg y] at absy
    simpa only [neg_mul, ofReal_neg] using vert_norm_bound hT absy

theorem tendsto_verticalIntegral (hb : 0 < b.re) (c : ℝ) :
    Tendsto (verticalIntegral b c) atTop (𝓝 0) := by
  -- complete proof using squeeze theorem:
  rw [tendsto_zero_iff_norm_tendsto_zero]
  refine
    tendsto_of_tendsto_of_tendsto_of_le_of_le' tendsto_const_nhds ?_
      (Eventually.of_forall fun _ => norm_nonneg _)
      ((eventually_ge_atTop (0 : ℝ)).mp
        (Eventually.of_forall fun T hT => verticalIntegral_norm_le hb c hT))
  rw [(by ring : 0 = 2 * |c| * 0)]
  refine (tendsto_exp_atBot.comp (tendsto_neg_atTop_atBot.comp ?_)).const_mul _
  apply tendsto_atTop_add_const_right
  simp_rw [sq, ← mul_assoc, ← sub_mul]
  refine Tendsto.atTop_mul_atTop₀ (tendsto_atTop_add_const_right _ _ ?_) tendsto_id
  exact (tendsto_const_mul_atTop_of_pos hb).mpr tendsto_id

theorem integrable_cexp_neg_mul_sq_add_real_mul_I (hb : 0 < b.re) (c : ℝ) :
    Integrable fun x : ℝ => cexp (-b * (x + c * I) ^ 2) := by
  refine
    ⟨(Complex.continuous_exp.comp
          (continuous_const.mul
            ((continuous_ofReal.add continuous_const).pow 2))).aestronglyMeasurable,
      ?_⟩
  rw [← hasFiniteIntegral_norm_iff]
  simp_rw [norm_cexp_neg_mul_sq_add_mul_I' hb.ne', neg_sub _ (c ^ 2 * _),
    sub_eq_add_neg _ (b.re * _), Real.exp_add]
  suffices Integrable fun x : ℝ => exp (-(b.re * x ^ 2)) by
    exact (Integrable.comp_sub_right this (b.im * c / b.re)).hasFiniteIntegral.const_mul _
  simp_rw [← neg_mul]
  apply integrable_exp_neg_mul_sq hb

theorem integral_cexp_neg_mul_sq_add_real_mul_I (hb : 0 < b.re) (c : ℝ) :
    ∫ x : ℝ, cexp (-b * (x + c * I) ^ 2) = (π / b) ^ (1 / 2 : ℂ) := by
  refine
    tendsto_nhds_unique
      (intervalIntegral_tendsto_integral (integrable_cexp_neg_mul_sq_add_real_mul_I hb c)
        tendsto_neg_atTop_atBot tendsto_id)
      ?_
  set I₁ := fun T => ∫ x : ℝ in -T..T, cexp (-b * (x + c * I) ^ 2) with HI₁
  let I₂ := fun T : ℝ => ∫ x : ℝ in -T..T, cexp (-b * (x : ℂ) ^ 2)
  let I₄ := fun T : ℝ => ∫ y : ℝ in (0 : ℝ)..c, cexp (-b * (T + y * I) ^ 2)
  let I₅ := fun T : ℝ => ∫ y : ℝ in (0 : ℝ)..c, cexp (-b * (-T + y * I) ^ 2)
  have C : ∀ T : ℝ, I₂ T - I₁ T + I * I₄ T - I * I₅ T = 0 := by
    intro T
    have :=
      integral_boundary_rect_eq_zero_of_differentiableOn (fun z => cexp (-b * z ^ 2)) (-T)
        (T + c * I)
        (by
          refine Differentiable.differentiableOn (Differentiable.const_mul ?_ _).cexp
          exact differentiable_pow 2)
    simpa only [neg_im, ofReal_im, neg_zero, ofReal_zero, zero_mul, add_zero, neg_re,
      ofReal_re, add_re, mul_re, I_re, mul_zero, I_im, tsub_zero, add_im, mul_im,
      mul_one, zero_add, Algebra.id.smul_eq_mul, ofReal_neg] using this
  simp_rw [id, ← HI₁]
  have : I₁ = fun T : ℝ => I₂ T + verticalIntegral b c T := by
    ext1 T
    specialize C T
    rw [sub_eq_zero] at C
    unfold verticalIntegral
    rw [intervalIntegral.integral_const_mul, intervalIntegral.integral_sub]
    · simp_rw [(fun a b => by rw [sq]; ring_nf : ∀ a b : ℂ, (a - b * I) ^ 2 = (-a + b * I) ^ 2)]
      change I₁ T = I₂ T + I * (I₄ T - I₅ T)
      rw [mul_sub, ← C]
      abel
    all_goals apply Continuous.intervalIntegrable; continuity
  rw [this, ← add_zero ((π / b : ℂ) ^ (1 / 2 : ℂ)), ← integral_gaussian_complex hb]
  refine Tendsto.add ?_ (tendsto_verticalIntegral hb c)
  exact
    intervalIntegral_tendsto_integral (integrable_cexp_neg_mul_sq hb) tendsto_neg_atTop_atBot
      tendsto_id

theorem _root_.integral_cexp_quadratic (hb : b.re < 0) (c d : ℂ) :
    ∫ x : ℝ,
      cexp (b * x ^ 2 + c * x + d) = (π / -b) ^ (1 / 2 : ℂ) * cexp (d - c ^ 2 / (4 * b)) := by
  have hb' : b ≠ 0 := by contrapose! hb; rw [hb, zero_re]
  have h (x : ℝ) : cexp (b * x ^ 2 + c * x + d) =
      cexp (- -b * (x + c / (2 * b)) ^ 2) * cexp (d - c ^ 2 / (4 * b)) := by
    simp_rw [← Complex.exp_add]
    congr 1
    field_simp
    ring_nf
  simp_rw [h, MeasureTheory.integral_mul_const]
  rw [← re_add_im (c / (2 * b))]
  simp_rw [← add_assoc, ← ofReal_add]
  rw [integral_add_right_eq_self fun a : ℝ ↦ cexp (- -b * (↑a + ↑(c / (2 * b)).im * I) ^ 2),
    integral_cexp_neg_mul_sq_add_real_mul_I ((neg_re b).symm ▸ (neg_pos.mpr hb))]

lemma _root_.integrable_cexp_quadratic' (hb : b.re < 0) (c d : ℂ) :
    Integrable (fun (x : ℝ) ↦ cexp (b * x ^ 2 + c * x + d)) := by
  have hb' : b ≠ 0 := by contrapose! hb; rw [hb, zero_re]
  by_contra H
  simpa [hb', pi_ne_zero, Complex.exp_ne_zero, integral_undef H]
    using integral_cexp_quadratic hb c d

lemma _root_.integrable_cexp_quadratic (hb : 0 < b.re) (c d : ℂ) :
    Integrable (fun (x : ℝ) ↦ cexp (-b * x ^ 2 + c * x + d)) := by
  have : (-b).re < 0 := by simpa using hb
  exact integrable_cexp_quadratic' this c d

theorem _root_.fourierIntegral_gaussian (hb : 0 < b.re) (t : ℂ) :
    ∫ x : ℝ, cexp (I * t * x) * cexp (-b * x ^ 2) =
    (π / b) ^ (1 / 2 : ℂ) * cexp (-t ^ 2 / (4 * b)) := by
  conv => enter [1, 2, x]; rw [← Complex.exp_add, add_comm, ← add_zero (-b * x ^ 2 + I * t * x)]
  rw [integral_cexp_quadratic (show (-b).re < 0 by rwa [neg_re, neg_lt_zero]), neg_neg, zero_sub,
    mul_neg, div_neg, neg_neg, mul_pow, I_sq, neg_one_mul, mul_comm]

theorem _root_.fourierIntegral_gaussian_pi' (hb : 0 < b.re) (c : ℂ) :
    (𝓕 fun x : ℝ => cexp (-π * b * x ^ 2 + 2 * π * c * x)) = fun t : ℝ =>
    1 / b ^ (1 / 2 : ℂ) * cexp (-π / b * (t + I * c) ^ 2) := by
  haveI : b ≠ 0 := by contrapose! hb; rw [hb, zero_re]
  have h : (-↑π * b).re < 0 := by
    simpa only [neg_mul, neg_re, re_ofReal_mul, neg_lt_zero] using mul_pos pi_pos hb
  ext1 t
  simp_rw [fourierIntegral_real_eq_integral_exp_smul, smul_eq_mul, ← Complex.exp_add, ← add_assoc]
  have (x : ℝ) : ↑(-2 * π * x * t) * I + -π * b * x ^ 2 + 2 * π * c * x =
    -π * b * x ^ 2 + (-2 * π * I * t + 2 * π * c) * x + 0 := by push_cast; ring
  simp_rw [this, integral_cexp_quadratic h, neg_mul, neg_neg]
  congr 2
  · rw [← div_div, div_self <| ofReal_ne_zero.mpr pi_ne_zero, one_div, inv_cpow, ← one_div]
    rw [Ne, arg_eq_pi_iff, not_and_or, not_lt]
    exact Or.inl hb.le
  · field_simp
    ring_nf
    simp only [I_sq]
    ring

theorem _root_.fourierIntegral_gaussian_pi (hb : 0 < b.re) :
    (𝓕 fun (x : ℝ) ↦ cexp (-π * b * x ^ 2)) =
    fun t : ℝ ↦ 1 / b ^ (1 / 2 : ℂ) * cexp (-π / b * t ^ 2) := by
  simpa only [mul_zero, zero_mul, add_zero] using fourierIntegral_gaussian_pi' hb 0

section InnerProductSpace

variable {V : Type*} [NormedAddCommGroup V] [InnerProductSpace ℝ V] [FiniteDimensional ℝ V]
  [MeasurableSpace V] [BorelSpace V]

theorem integrable_cexp_neg_sum_mul_add {ι : Type*} [Fintype ι] {b : ι → ℂ}
    (hb : ∀ i, 0 < (b i).re) (c : ι → ℂ) :
    Integrable (fun (v : ι → ℝ) ↦ cexp (-∑ i, b i * (v i : ℂ) ^ 2 + ∑ i, c i * v i)) := by
  simp_rw [← Finset.sum_neg_distrib, ← Finset.sum_add_distrib, Complex.exp_sum, ← neg_mul]
  apply Integrable.fintype_prod (f := fun i (v : ℝ) ↦ cexp (-b i * v ^ 2 + c i * v)) (fun i ↦ ?_)
  convert integrable_cexp_quadratic (hb i) (c i) 0 using 3 with x
  simp only [add_zero]

theorem integrable_cexp_neg_mul_sum_add {ι : Type*} [Fintype ι] (hb : 0 < b.re) (c : ι → ℂ) :
    Integrable (fun (v : ι → ℝ) ↦ cexp (-b * ∑ i, (v i : ℂ) ^ 2 + ∑ i, c i * v i)) := by
  simp_rw [neg_mul, Finset.mul_sum]
  exact integrable_cexp_neg_sum_mul_add (fun _ ↦ hb) c

theorem integrable_cexp_neg_mul_sq_norm_add_of_euclideanSpace
    {ι : Type*} [Fintype ι] (hb : 0 < b.re) (c : ℂ) (w : EuclideanSpace ℝ ι) :
<<<<<<< HEAD
    Integrable (fun (v : EuclideanSpace ℝ ι) ↦ cexp (- b * ‖v‖^2 + c * ⟪w, v⟫)) := by
  rw [← (PiLp.volume_preserving_toLp ι).integrable_comp_emb
    (MeasurableEquiv.toLp 2 _).measurableEmbedding]
=======
    Integrable (fun (v : EuclideanSpace ℝ ι) ↦ cexp (-b * ‖v‖ ^ 2 + c * ⟪w, v⟫)) := by
  have := EuclideanSpace.volume_preserving_measurableEquiv ι
  rw [← MeasurePreserving.integrable_comp_emb this.symm (MeasurableEquiv.measurableEmbedding _)]
>>>>>>> 0d837987
  simp only [neg_mul, Function.comp_def]
  convert integrable_cexp_neg_mul_sum_add hb (fun i ↦ c * w i) using 3 with v
  simp only [EuclideanSpace.norm_eq, norm_eq_abs, sq_abs, PiLp.inner_apply, RCLike.inner_apply,
  conj_trivial, ofReal_sum, ofReal_mul, Finset.mul_sum, neg_mul, Finset.sum_neg_distrib, mul_assoc]
  norm_cast
  rw [sq_sqrt]
  · simp [Finset.mul_sum, mul_comm]
  · exact Finset.sum_nonneg (fun i _hi ↦ by positivity)

/-- In a real inner product space, the complex exponential of minus the square of the norm plus
a scalar product is integrable. Useful when discussing the Fourier transform of a Gaussian. -/
theorem integrable_cexp_neg_mul_sq_norm_add (hb : 0 < b.re) (c : ℂ) (w : V) :
    Integrable (fun (v : V) ↦ cexp (-b * ‖v‖ ^ 2 + c * ⟪w, v⟫)) := by
  let e := (stdOrthonormalBasis ℝ V).repr.symm
  rw [← e.measurePreserving.integrable_comp_emb e.toHomeomorph.measurableEmbedding]
  convert integrable_cexp_neg_mul_sq_norm_add_of_euclideanSpace
    hb c (e.symm w) with v
  simp only [neg_mul, Function.comp_apply, LinearIsometryEquiv.norm_map,
    LinearIsometryEquiv.symm_symm,
    LinearIsometryEquiv.inner_map_eq_flip]

theorem integral_cexp_neg_sum_mul_add {ι : Type*} [Fintype ι] {b : ι → ℂ}
    (hb : ∀ i, 0 < (b i).re) (c : ι → ℂ) :
    ∫ v : ι → ℝ, cexp (-∑ i, b i * (v i : ℂ) ^ 2 + ∑ i, c i * v i)
      = ∏ i, (π / b i) ^ (1 / 2 : ℂ) * cexp (c i ^ 2 / (4 * b i)) := by
  simp_rw [← Finset.sum_neg_distrib, ← Finset.sum_add_distrib, Complex.exp_sum, ← neg_mul]
  rw [integral_fintype_prod_volume_eq_prod (f := fun i (v : ℝ) ↦ cexp (-b i * v ^ 2 + c i * v))]
  congr with i
  have : (-b i).re < 0 := by simpa using hb i
  convert integral_cexp_quadratic this (c i) 0 using 1 <;> simp [div_neg]

theorem integral_cexp_neg_mul_sum_add {ι : Type*} [Fintype ι] (hb : 0 < b.re) (c : ι → ℂ) :
    ∫ v : ι → ℝ, cexp (-b * ∑ i, (v i : ℂ) ^ 2 + ∑ i, c i * v i)
      = (π / b) ^ (Fintype.card ι / 2 : ℂ) * cexp ((∑ i, c i ^ 2) / (4 * b)) := by
  simp_rw [neg_mul, Finset.mul_sum, integral_cexp_neg_sum_mul_add (fun _ ↦ hb) c, one_div,
    Finset.prod_mul_distrib, Finset.prod_const, ← cpow_nat_mul, ← Complex.exp_sum, Fintype.card,
    Finset.sum_div, div_eq_mul_inv]

theorem integral_cexp_neg_mul_sq_norm_add_of_euclideanSpace
    {ι : Type*} [Fintype ι] (hb : 0 < b.re) (c : ℂ) (w : EuclideanSpace ℝ ι) :
<<<<<<< HEAD
    ∫ v : EuclideanSpace ℝ ι, cexp (- b * ‖v‖^2 + c * ⟪w, v⟫) =
      (π / b) ^ (Fintype.card ι / 2 : ℂ) * cexp (c ^ 2 * ‖w‖^2 / (4 * b)) := by
  rw [← (PiLp.volume_preserving_toLp ι).integral_comp
    (MeasurableEquiv.toLp 2 _).measurableEmbedding]
=======
    ∫ v : EuclideanSpace ℝ ι, cexp (-b * ‖v‖ ^ 2 + c * ⟪w, v⟫) =
      (π / b) ^ (Fintype.card ι / 2 : ℂ) * cexp (c ^ 2 * ‖w‖ ^ 2 / (4 * b)) := by
  have := (EuclideanSpace.volume_preserving_measurableEquiv ι).symm
  rw [← this.integral_comp (MeasurableEquiv.measurableEmbedding _)]
>>>>>>> 0d837987
  simp only [neg_mul]
  convert integral_cexp_neg_mul_sum_add hb (fun i ↦ c * w i) using 5 with _x y
  · simp only [EuclideanSpace.norm_eq, norm_eq_abs, sq_abs, neg_mul, neg_inj, mul_eq_mul_left_iff]
    norm_cast
    left
    rw [sq_sqrt]
    exact Finset.sum_nonneg (fun i _hi ↦ by positivity)
  · simp [PiLp.inner_apply, Finset.mul_sum, mul_assoc]
    simp_rw [mul_comm]
  · simp only [EuclideanSpace.norm_eq, Real.norm_eq_abs, sq_abs, mul_pow, ← Finset.mul_sum]
    congr
    norm_cast
    rw [sq_sqrt]
    exact Finset.sum_nonneg (fun i _hi ↦ by positivity)

theorem integral_cexp_neg_mul_sq_norm_add
    (hb : 0 < b.re) (c : ℂ) (w : V) :
    ∫ v : V, cexp (-b * ‖v‖ ^ 2 + c * ⟪w, v⟫) =
      (π / b) ^ (Module.finrank ℝ V / 2 : ℂ) * cexp (c ^ 2 * ‖w‖ ^ 2 / (4 * b)) := by
  let e := (stdOrthonormalBasis ℝ V).repr.symm
  rw [← e.measurePreserving.integral_comp e.toHomeomorph.measurableEmbedding]
  convert integral_cexp_neg_mul_sq_norm_add_of_euclideanSpace
    hb c (e.symm w) <;> simp [LinearIsometryEquiv.inner_map_eq_flip]

theorem integral_cexp_neg_mul_sq_norm (hb : 0 < b.re) :
    ∫ v : V, cexp (-b * ‖v‖ ^ 2) = (π / b) ^ (Module.finrank ℝ V / 2 : ℂ) := by
  simpa using integral_cexp_neg_mul_sq_norm_add hb 0 (0 : V)

theorem integral_rexp_neg_mul_sq_norm {b : ℝ} (hb : 0 < b) :
    ∫ v : V, rexp (-b * ‖v‖ ^ 2) = (π / b) ^ (Module.finrank ℝ V / 2 : ℝ) := by
  rw [← ofReal_inj]
  convert integral_cexp_neg_mul_sq_norm (show 0 < (b : ℂ).re from hb) (V := V)
  · change ofRealLI (∫ (v : V), rexp (-b * ‖v‖ ^ 2)) = ∫ (v : V), cexp (-↑b * ↑‖v‖ ^ 2)
    rw [← ofRealLI.integral_comp_comm]
    simp [ofRealLI]
  · rw [← ofReal_div, ofReal_cpow (by positivity)]
    simp

theorem _root_.fourierIntegral_gaussian_innerProductSpace' (hb : 0 < b.re) (x w : V) :
    𝓕 (fun v ↦ cexp (-b * ‖v‖ ^ 2 + 2 * π * Complex.I * ⟪x, v⟫)) w =
      (π / b) ^ (Module.finrank ℝ V / 2 : ℂ) * cexp (-π ^ 2 * ‖x - w‖ ^ 2 / b) := by
  simp only [neg_mul, fourierIntegral_eq', ofReal_neg, ofReal_mul, ofReal_ofNat,
    smul_eq_mul, ← Complex.exp_add, real_inner_comm w]
  convert integral_cexp_neg_mul_sq_norm_add hb (2 * π * Complex.I) (x - w) using 3 with v
  · congr 1
    simp [inner_sub_left]
    ring
  · have : b ≠ 0 := by contrapose! hb; rw [hb, zero_re]
    simp [mul_pow]
    ring

theorem _root_.fourierIntegral_gaussian_innerProductSpace (hb : 0 < b.re) (w : V) :
    𝓕 (fun v ↦ cexp (-b * ‖v‖ ^ 2)) w =
      (π / b) ^ (Module.finrank ℝ V / 2 : ℂ) * cexp (-π ^ 2 * ‖w‖ ^ 2 / b) := by
  simpa using fourierIntegral_gaussian_innerProductSpace' hb 0 w

end InnerProductSpace

end GaussianFourier<|MERGE_RESOLUTION|>--- conflicted
+++ resolved
@@ -256,15 +256,9 @@
 
 theorem integrable_cexp_neg_mul_sq_norm_add_of_euclideanSpace
     {ι : Type*} [Fintype ι] (hb : 0 < b.re) (c : ℂ) (w : EuclideanSpace ℝ ι) :
-<<<<<<< HEAD
     Integrable (fun (v : EuclideanSpace ℝ ι) ↦ cexp (- b * ‖v‖^2 + c * ⟪w, v⟫)) := by
   rw [← (PiLp.volume_preserving_toLp ι).integrable_comp_emb
     (MeasurableEquiv.toLp 2 _).measurableEmbedding]
-=======
-    Integrable (fun (v : EuclideanSpace ℝ ι) ↦ cexp (-b * ‖v‖ ^ 2 + c * ⟪w, v⟫)) := by
-  have := EuclideanSpace.volume_preserving_measurableEquiv ι
-  rw [← MeasurePreserving.integrable_comp_emb this.symm (MeasurableEquiv.measurableEmbedding _)]
->>>>>>> 0d837987
   simp only [neg_mul, Function.comp_def]
   convert integrable_cexp_neg_mul_sum_add hb (fun i ↦ c * w i) using 3 with v
   simp only [EuclideanSpace.norm_eq, norm_eq_abs, sq_abs, PiLp.inner_apply, RCLike.inner_apply,
@@ -305,17 +299,10 @@
 
 theorem integral_cexp_neg_mul_sq_norm_add_of_euclideanSpace
     {ι : Type*} [Fintype ι] (hb : 0 < b.re) (c : ℂ) (w : EuclideanSpace ℝ ι) :
-<<<<<<< HEAD
     ∫ v : EuclideanSpace ℝ ι, cexp (- b * ‖v‖^2 + c * ⟪w, v⟫) =
       (π / b) ^ (Fintype.card ι / 2 : ℂ) * cexp (c ^ 2 * ‖w‖^2 / (4 * b)) := by
   rw [← (PiLp.volume_preserving_toLp ι).integral_comp
     (MeasurableEquiv.toLp 2 _).measurableEmbedding]
-=======
-    ∫ v : EuclideanSpace ℝ ι, cexp (-b * ‖v‖ ^ 2 + c * ⟪w, v⟫) =
-      (π / b) ^ (Fintype.card ι / 2 : ℂ) * cexp (c ^ 2 * ‖w‖ ^ 2 / (4 * b)) := by
-  have := (EuclideanSpace.volume_preserving_measurableEquiv ι).symm
-  rw [← this.integral_comp (MeasurableEquiv.measurableEmbedding _)]
->>>>>>> 0d837987
   simp only [neg_mul]
   convert integral_cexp_neg_mul_sum_add hb (fun i ↦ c * w i) using 5 with _x y
   · simp only [EuclideanSpace.norm_eq, norm_eq_abs, sq_abs, neg_mul, neg_inj, mul_eq_mul_left_iff]
