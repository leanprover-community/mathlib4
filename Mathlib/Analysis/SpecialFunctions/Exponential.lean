/-
Copyright (c) 2021 Anatole Dedecker. All rights reserved.
Released under Apache 2.0 license as described in the file LICENSE.
Authors: Anatole Dedecker, Eric Wieser
-/
import Mathlib.Analysis.Normed.Algebra.Exponential
import Mathlib.Analysis.Calculus.FDeriv.Analytic
import Mathlib.Data.Complex.Exponential
import Mathlib.Topology.MetricSpace.CauSeqFilter

/-!
# Calculus results on exponential in a Banach algebra

In this file, we prove basic properties about the derivative of the exponential map `exp`
in a Banach algebra `𝔸` over a field `𝕂`. We keep them separate from the main file
`Analysis.Normed.Algebra.Exponential` in order to minimize dependencies.

## Main results

We prove most results for an arbitrary field `𝕂`, and then specialize to `𝕂 = ℝ` or `𝕂 = ℂ`.

### General case

- `hasStrictFDerivAt_exp_zero_of_radius_pos` : `NormedSpace.exp` has strict Fréchet derivative
  `1 : 𝔸 →L[𝕂] 𝔸` at zero, as long as it converges on a neighborhood of zero
  (see also `hasStrictDerivAt_exp_zero_of_radius_pos` for the case `𝔸 = 𝕂`)
- `hasStrictFDerivAt_exp_of_lt_radius` : if `𝕂` has characteristic zero and `𝔸` is commutative,
  then given a point `x` in the disk of convergence, `NormedSpace.exp` has strict Fréchet
  derivative `NormedSpace.exp x • 1 : 𝔸 →L[𝕂] 𝔸` at x
  (see also `hasStrictDerivAt_exp_of_lt_radius` for the case `𝔸 = 𝕂`)
- `hasStrictFDerivAt_exp_smul_const_of_mem_ball`: even when `𝔸` is non-commutative,
  if we have an intermediate algebra `𝕊` which is commutative, the function
  `(u : 𝕊) ↦ NormedSpace.exp (u • x)`, still has strict Fréchet derivative
  `NormedSpace.exp (t • x) • (1 : 𝕊 →L[𝕂] 𝕊).smulRight x` at `t` if
  `t • x` is in the radius of convergence.

### `𝕂 = ℝ` or `𝕂 = ℂ`

- `hasStrictFDerivAt_exp_zero` : `NormedSpace.exp` has strict Fréchet derivative `1 : 𝔸 →L[𝕂] 𝔸`
  at zero (see also `hasStrictDerivAt_exp_zero` for the case `𝔸 = 𝕂`)
- `hasStrictFDerivAt_exp` : if `𝔸` is commutative, then given any point `x`, `NormedSpace.exp`
  has strict Fréchet derivative `NormedSpace.exp x • 1 : 𝔸 →L[𝕂] 𝔸` at x
  (see also `hasStrictDerivAt_exp` for the case `𝔸 = 𝕂`)
- `hasStrictFDerivAt_exp_smul_const`: even when `𝔸` is non-commutative, if we have
  an intermediate algebra `𝕊` which is commutative, the function
  `(u : 𝕊) ↦ NormedSpace.exp (u • x)` still has strict Fréchet derivative
  `NormedSpace.exp (t • x) • (1 : 𝔸 →L[𝕂] 𝔸).smulRight x` at `t`.

### Compatibility with `Real.exp` and `Complex.exp`

- `Complex.exp_eq_exp_ℂ` : `Complex.exp = NormedSpace.exp ℂ ℂ`
- `Real.exp_eq_exp_ℝ` : `Real.exp = NormedSpace.exp ℝ ℝ`

-/


open Filter RCLike ContinuousMultilinearMap NormedField NormedSpace Asymptotics

open scoped Nat Topology ENNReal

section AnyFieldAnyAlgebra

variable {𝕂 𝔸 : Type*} [NontriviallyNormedField 𝕂] [NormedRing 𝔸] [CharZero 𝕂] [NormedAlgebra 𝕂 𝔸]
  [CompleteSpace 𝔸]

/-- The exponential in a Banach algebra `𝔸` over a normed field `𝕂` has strict Fréchet derivative
`1 : 𝔸 →L[𝕂] 𝔸` at zero, as long as it converges on a neighborhood of zero. -/
theorem hasStrictFDerivAt_exp_zero_of_radius_pos (h : 0 < (expSeries 𝕂 𝔸).radius) :
    HasStrictFDerivAt (exp) (1 : 𝔸 →L[𝕂] 𝔸) 0 := by
  convert (hasFPowerSeriesAt_exp_zero_of_radius_pos h).hasStrictFDerivAt
  ext x
  change x = expSeries 𝕂 𝔸 1 fun _ => x
  simp [expSeries_apply_eq, Nat.factorial]

/-- The exponential in a Banach algebra `𝔸` over a normed field `𝕂` has Fréchet derivative
`1 : 𝔸 →L[𝕂] 𝔸` at zero, as long as it converges on a neighborhood of zero. -/
theorem hasFDerivAt_exp_zero_of_radius_pos (h : 0 < (expSeries 𝕂 𝔸).radius) :
    HasFDerivAt (exp) (1 : 𝔸 →L[𝕂] 𝔸) 0 :=
  (hasStrictFDerivAt_exp_zero_of_radius_pos h).hasFDerivAt

end AnyFieldAnyAlgebra

section AnyFieldCommAlgebra

variable {𝕂 𝔸 : Type*} [NontriviallyNormedField 𝕂] [NormedCommRing 𝔸] [NormedAlgebra 𝕂 𝔸]
  [CompleteSpace 𝔸]

/-- The exponential map in a commutative Banach algebra `𝔸` over a normed field `𝕂` of
characteristic zero has Fréchet derivative `NormedSpace.exp x • 1 : 𝔸 →L[𝕂] 𝔸`
at any point `x`in the disk of convergence. -/
theorem hasFDerivAt_exp_of_mem_ball [CharZero 𝕂] {x : 𝔸}
    (hx : x ∈ EMetric.ball (0 : 𝔸) (expSeries 𝕂 𝔸).radius) :
    HasFDerivAt (exp) (exp x • (1 : 𝔸 →L[𝕂] 𝔸)) x := by
  have hpos : 0 < (expSeries 𝕂 𝔸).radius := (zero_le _).trans_lt hx
  rw [hasFDerivAt_iff_isLittleO_nhds_zero]
  suffices
    (fun h => exp x * (exp (0 + h) - exp 0 - ContinuousLinearMap.id 𝕂 𝔸 h)) =ᶠ[𝓝 0] fun h =>
      exp (x + h) - exp x - exp x • ContinuousLinearMap.id 𝕂 𝔸 h by
    refine (IsLittleO.const_mul_left ?_ _).congr' this (EventuallyEq.refl _ _)
    rw [← hasFDerivAt_iff_isLittleO_nhds_zero]
    exact hasFDerivAt_exp_zero_of_radius_pos hpos
  have : ∀ᶠ h in 𝓝 (0 : 𝔸), h ∈ EMetric.ball (0 : 𝔸) (expSeries 𝕂 𝔸).radius :=
    EMetric.ball_mem_nhds _ hpos
  filter_upwards [this] with _ hh
  rw [exp_add_of_mem_ball 𝕂 hx hh, exp_zero, zero_add, ContinuousLinearMap.id_apply, smul_eq_mul]
  ring

/-- The exponential map in a commutative Banach algebra `𝔸` over a normed field `𝕂` of
characteristic zero has strict Fréchet derivative `NormedSpace.exp x • 1 : 𝔸 →L[𝕂] 𝔸`
at any point `x` in the disk of convergence. -/
theorem hasStrictFDerivAt_exp_of_mem_ball [CharZero 𝕂] {x : 𝔸}
    (hx : x ∈ EMetric.ball (0 : 𝔸) (expSeries 𝕂 𝔸).radius) :
    HasStrictFDerivAt (exp) (exp x • (1 : 𝔸 →L[𝕂] 𝔸)) x :=
  let ⟨_, hp⟩ := analyticAt_exp_of_mem_ball x hx
  hp.hasFDerivAt.unique (hasFDerivAt_exp_of_mem_ball hx) ▸ hp.hasStrictFDerivAt

end AnyFieldCommAlgebra

section deriv

variable {𝕂 : Type*} [NontriviallyNormedField 𝕂] [CompleteSpace 𝕂]

/-- The exponential map in a complete normed field `𝕂` of characteristic zero has strict derivative
`NormedSpace.exp x` at any point `x` in the disk of convergence. -/
theorem hasStrictDerivAt_exp_of_mem_ball [CharZero 𝕂] {x : 𝕂}
    (hx : x ∈ EMetric.ball (0 : 𝕂) (expSeries 𝕂 𝕂).radius) :
    HasStrictDerivAt (exp) (exp x) x := by
  simpa using (hasStrictFDerivAt_exp_of_mem_ball hx).hasStrictDerivAt

/-- The exponential map in a complete normed field `𝕂` of characteristic zero has derivative
`NormedSpace.exp x` at any point `x` in the disk of convergence. -/
theorem hasDerivAt_exp_of_mem_ball [CharZero 𝕂] {x : 𝕂}
    (hx : x ∈ EMetric.ball (0 : 𝕂) (expSeries 𝕂 𝕂).radius) : HasDerivAt (exp) (exp x) x :=
  (hasStrictDerivAt_exp_of_mem_ball hx).hasDerivAt

/-- The exponential map in a complete normed field `𝕂` of characteristic zero has strict derivative
`1` at zero, as long as it converges on a neighborhood of zero. -/
theorem hasStrictDerivAt_exp_zero_of_radius_pos [CharZero 𝕂] (h : 0 < (expSeries 𝕂 𝕂).radius) :
    HasStrictDerivAt (exp) (1 : 𝕂) 0 :=
  (hasStrictFDerivAt_exp_zero_of_radius_pos h).hasStrictDerivAt

/-- The exponential map in a complete normed field `𝕂` of characteristic zero has derivative
`1` at zero, as long as it converges on a neighborhood of zero. -/
theorem hasDerivAt_exp_zero_of_radius_pos [CharZero 𝕂] (h : 0 < (expSeries 𝕂 𝕂).radius) :
    HasDerivAt (exp) (1 : 𝕂) 0 :=
  (hasStrictDerivAt_exp_zero_of_radius_pos h).hasDerivAt

end deriv

section RCLikeAnyAlgebra

variable {𝕂 𝔸 : Type*} [RCLike 𝕂] [NormedRing 𝔸] [NormedAlgebra 𝕂 𝔸] [CompleteSpace 𝔸]

/-- The exponential in a Banach algebra `𝔸` over `𝕂 = ℝ` or `𝕂 = ℂ` has strict Fréchet derivative
`1 : 𝔸 →L[𝕂] 𝔸` at zero. -/
theorem hasStrictFDerivAt_exp_zero : HasStrictFDerivAt (exp) (1 : 𝔸 →L[𝕂] 𝔸) 0 :=
  hasStrictFDerivAt_exp_zero_of_radius_pos (expSeries_radius_pos 𝕂 𝔸)

/-- The exponential in a Banach algebra `𝔸` over `𝕂 = ℝ` or `𝕂 = ℂ` has Fréchet derivative
`1 : 𝔸 →L[𝕂] 𝔸` at zero. -/
theorem hasFDerivAt_exp_zero : HasFDerivAt (exp) (1 : 𝔸 →L[𝕂] 𝔸) 0 :=
  hasStrictFDerivAt_exp_zero.hasFDerivAt

end RCLikeAnyAlgebra

section RCLikeCommAlgebra

variable {𝕂 𝔸 : Type*} [RCLike 𝕂] [NormedCommRing 𝔸] [NormedAlgebra 𝕂 𝔸] [CompleteSpace 𝔸]

/-- The exponential map in a commutative Banach algebra `𝔸` over `𝕂 = ℝ` or `𝕂 = ℂ` has strict
Fréchet derivative `NormedSpace.exp x • 1 : 𝔸 →L[𝕂] 𝔸` at any point `x`. -/
theorem hasStrictFDerivAt_exp {x : 𝔸} : HasStrictFDerivAt (exp) (exp x • (1 : 𝔸 →L[𝕂] 𝔸)) x :=
  hasStrictFDerivAt_exp_of_mem_ball ((expSeries_radius_eq_top 𝕂 𝔸).symm ▸ edist_lt_top _ _)

/-- The exponential map in a commutative Banach algebra `𝔸` over `𝕂 = ℝ` or `𝕂 = ℂ` has
Fréchet derivative `NormedSpace.exp x • 1 : 𝔸 →L[𝕂] 𝔸` at any point `x`. -/
theorem hasFDerivAt_exp {x : 𝔸} : HasFDerivAt (exp) (exp x • (1 : 𝔸 →L[𝕂] 𝔸)) x :=
  hasStrictFDerivAt_exp.hasFDerivAt

end RCLikeCommAlgebra

section DerivRCLike

variable {𝕂 : Type*} [RCLike 𝕂]

/-- The exponential map in `𝕂 = ℝ` or `𝕂 = ℂ` has strict derivative `NormedSpace.exp x`
at any point `x`. -/
theorem hasStrictDerivAt_exp {x : 𝕂} : HasStrictDerivAt (exp) (exp x) x :=
  hasStrictDerivAt_exp_of_mem_ball ((expSeries_radius_eq_top 𝕂 𝕂).symm ▸ edist_lt_top _ _)

/-- The exponential map in `𝕂 = ℝ` or `𝕂 = ℂ` has derivative `NormedSpace.exp x`
at any point `x`. -/
theorem hasDerivAt_exp {x : 𝕂} : HasDerivAt (exp) (exp x) x :=
  hasStrictDerivAt_exp.hasDerivAt

/-- The exponential map in `𝕂 = ℝ` or `𝕂 = ℂ` has strict derivative `1` at zero. -/
theorem hasStrictDerivAt_exp_zero : HasStrictDerivAt (exp) (1 : 𝕂) 0 :=
  hasStrictDerivAt_exp_zero_of_radius_pos (expSeries_radius_pos 𝕂 𝕂)

/-- The exponential map in `𝕂 = ℝ` or `𝕂 = ℂ` has derivative `1` at zero. -/
theorem hasDerivAt_exp_zero : HasDerivAt (exp) (1 : 𝕂) 0 :=
  hasStrictDerivAt_exp_zero.hasDerivAt

end DerivRCLike

theorem Complex.exp_eq_exp_ℂ : Complex.exp = NormedSpace.exp := by
  refine funext fun x => ?_
  rw [Complex.exp, exp_eq_tsum_div]
  have : CauSeq.IsComplete ℂ norm := Complex.instIsComplete
  exact tendsto_nhds_unique x.exp'.tendsto_limit (expSeries_div_summable ℝ x).hasSum.tendsto_sum_nat

theorem Real.exp_eq_exp_ℝ : Real.exp = NormedSpace.exp := by
  ext x; exact_mod_cast congr_fun Complex.exp_eq_exp_ℂ x

/-! ### Derivative of $\exp (ux)$ by $u$

Note that since for `x : 𝔸` we have `NormedRing 𝔸` not `NormedCommRing 𝔸`, we cannot deduce
these results from `hasFDerivAt_exp_of_mem_ball` applied to the algebra `𝔸`.

One possible solution for that would be to apply `hasFDerivAt_exp_of_mem_ball` to the
commutative algebra `Algebra.elementalAlgebra 𝕊 x`. Unfortunately we don't have all the required
API, so we leave that to a future refactor (see https://github.com/leanprover-community/mathlib3/pull/19062 for discussion).

We could also go the other way around and deduce `hasFDerivAt_exp_of_mem_ball` from
`hasFDerivAt_exp_smul_const_of_mem_ball` applied to `𝕊 := 𝔸`, `x := (1 : 𝔸)`, and `t := x`.
However, doing so would make the aforementioned `elementalAlgebra` refactor harder, so for now we
just prove these two lemmas independently.

A last strategy would be to deduce everything from the more general non-commutative case,
$$\frac{d}{dt}e^{x(t)} = \int_0^1 e^{sx(t)} \left(\frac{d}{dt}e^{x(t)}\right) e^{(1-s)x(t)} ds$$
but this is harder to prove, and typically is shown by going via these results first.

TODO: prove this result too!
-/


section exp_smul

variable {𝕂 𝕊 𝔸 : Type*}
variable (𝕂)

open scoped Topology

open Asymptotics Filter

section MemBall

variable [NontriviallyNormedField 𝕂] [CharZero 𝕂]
variable [NormedCommRing 𝕊] [NormedRing 𝔸]
variable [NormedSpace 𝕂 𝕊] [NormedAlgebra 𝕂 𝔸] [Algebra 𝕊 𝔸] [ContinuousSMul 𝕊 𝔸]
variable [IsScalarTower 𝕂 𝕊 𝔸]
variable [CompleteSpace 𝔸]

theorem hasFDerivAt_exp_smul_const_of_mem_ball (x : 𝔸) (t : 𝕊)
    (htx : t • x ∈ EMetric.ball (0 : 𝔸) (expSeries 𝕂 𝔸).radius) :
    HasFDerivAt (fun u : 𝕊 => exp (u • x)) (exp (t • x) • (1 : 𝕊 →L[𝕂] 𝕊).smulRight x) t := by
  -- TODO: prove this via `hasFDerivAt_exp_of_mem_ball` using the commutative ring
  -- `Algebra.elementalAlgebra 𝕊 x`. See https://github.com/leanprover-community/mathlib3/pull/19062 for discussion.
  have hpos : 0 < (expSeries 𝕂 𝔸).radius := (zero_le _).trans_lt htx
  rw [hasFDerivAt_iff_isLittleO_nhds_zero]
  suffices (fun (h : 𝕊) => exp (t • x) *
      (exp ((0 + h) • x) - exp ((0 : 𝕊) • x) - ((1 : 𝕊 →L[𝕂] 𝕊).smulRight x) h)) =ᶠ[𝓝 0]
        fun h =>
          exp ((t + h) • x) - exp (t • x) - (exp (t • x) • (1 : 𝕊 →L[𝕂] 𝕊).smulRight x) h by
    apply (IsLittleO.const_mul_left _ _).congr' this (EventuallyEq.refl _ _)
    rw [← hasFDerivAt_iff_isLittleO_nhds_zero (f := fun u => exp (u • x))
      (f' := (1 : 𝕊 →L[𝕂] 𝕊).smulRight x) (x := 0)]
    have : HasFDerivAt exp (1 : 𝔸 →L[𝕂] 𝔸) ((1 : 𝕊 →L[𝕂] 𝕊).smulRight x 0) := by
      rw [ContinuousLinearMap.smulRight_apply, ContinuousLinearMap.one_apply, zero_smul]
      exact hasFDerivAt_exp_zero_of_radius_pos hpos
    exact this.comp 0 ((1 : 𝕊 →L[𝕂] 𝕊).smulRight x).hasFDerivAt
  have : Tendsto (fun h : 𝕊 => h • x) (𝓝 0) (𝓝 0) := by
    rw [← zero_smul 𝕊 x]
    exact tendsto_id.smul_const x
  have : ∀ᶠ h in 𝓝 (0 : 𝕊), h • x ∈ EMetric.ball (0 : 𝔸) (expSeries 𝕂 𝔸).radius :=
    this.eventually (EMetric.ball_mem_nhds _ hpos)
  filter_upwards [this] with h hh
  have : Commute (t • x) (h • x) := ((Commute.refl x).smul_left t).smul_right h
  rw [add_smul t h, exp_add_of_commute_of_mem_ball this htx hh, zero_add, zero_smul, exp_zero,
    ContinuousLinearMap.smulRight_apply, ContinuousLinearMap.one_apply,
    ContinuousLinearMap.smul_apply, ContinuousLinearMap.smulRight_apply,
    ContinuousLinearMap.one_apply, smul_eq_mul, mul_sub_left_distrib, mul_sub_left_distrib, mul_one]

theorem hasFDerivAt_exp_smul_const_of_mem_ball' (x : 𝔸) (t : 𝕊)
    (htx : t • x ∈ EMetric.ball (0 : 𝔸) (expSeries 𝕂 𝔸).radius) :
    HasFDerivAt (fun u : 𝕊 => exp (u • x))
      (((1 : 𝕊 →L[𝕂] 𝕊).smulRight x).smulRight (exp (t • x))) t := by
  convert hasFDerivAt_exp_smul_const_of_mem_ball 𝕂 _ _ htx using 1
  ext t'
<<<<<<< HEAD
  show Commute (t' • x) (exp (t • x))
  exact (((Commute.refl x).smul_left t').smul_right t).exp_right
=======
  change Commute (t' • x) (exp 𝕂 (t • x))
  exact (((Commute.refl x).smul_left t').smul_right t).exp_right 𝕂
>>>>>>> 3f11243a

theorem hasStrictFDerivAt_exp_smul_const_of_mem_ball (x : 𝔸) (t : 𝕊)
    (htx : t • x ∈ EMetric.ball (0 : 𝔸) (expSeries 𝕂 𝔸).radius) :
    HasStrictFDerivAt (fun u : 𝕊 => exp (u • x))
      (exp (t • x) • (1 : 𝕊 →L[𝕂] 𝕊).smulRight x) t :=
  let ⟨_, hp⟩ := analyticAt_exp_of_mem_ball (t • x) htx
  have deriv₁ : HasStrictFDerivAt (fun u : 𝕊 => exp (u • x)) _ t :=
    hp.hasStrictFDerivAt.comp t ((ContinuousLinearMap.id 𝕂 𝕊).smulRight x).hasStrictFDerivAt
  have deriv₂ : HasFDerivAt (fun u : 𝕊 => exp (u • x)) _ t :=
    hasFDerivAt_exp_smul_const_of_mem_ball 𝕂 x t htx
  deriv₁.hasFDerivAt.unique deriv₂ ▸ deriv₁

theorem hasStrictFDerivAt_exp_smul_const_of_mem_ball' (x : 𝔸) (t : 𝕊)
    (htx : t • x ∈ EMetric.ball (0 : 𝔸) (expSeries 𝕂 𝔸).radius) :
    HasStrictFDerivAt (fun u : 𝕊 => exp (u • x))
      (((1 : 𝕊 →L[𝕂] 𝕊).smulRight x).smulRight (exp (t • x))) t := by
  let ⟨_, _⟩ := analyticAt_exp_of_mem_ball (t • x) htx
  convert hasStrictFDerivAt_exp_smul_const_of_mem_ball 𝕂 _ _ htx using 1
  ext t'
<<<<<<< HEAD
  show Commute (t' • x) (exp (t • x))
  exact (((Commute.refl x).smul_left t').smul_right t).exp_right
=======
  change Commute (t' • x) (exp 𝕂 (t • x))
  exact (((Commute.refl x).smul_left t').smul_right t).exp_right 𝕂
>>>>>>> 3f11243a

variable {𝕂}

theorem hasStrictDerivAt_exp_smul_const_of_mem_ball (x : 𝔸) (t : 𝕂)
    (htx : t • x ∈ EMetric.ball (0 : 𝔸) (expSeries 𝕂 𝔸).radius) :
    HasStrictDerivAt (fun u : 𝕂 => exp (u • x)) (exp (t • x) * x) t := by
  simpa using (hasStrictFDerivAt_exp_smul_const_of_mem_ball 𝕂 x t htx).hasStrictDerivAt

theorem hasStrictDerivAt_exp_smul_const_of_mem_ball' (x : 𝔸) (t : 𝕂)
    (htx : t • x ∈ EMetric.ball (0 : 𝔸) (expSeries 𝕂 𝔸).radius) :
    HasStrictDerivAt (fun u : 𝕂 => exp (u • x)) (x * exp (t • x)) t := by
  simpa using (hasStrictFDerivAt_exp_smul_const_of_mem_ball' 𝕂 x t htx).hasStrictDerivAt

theorem hasDerivAt_exp_smul_const_of_mem_ball (x : 𝔸) (t : 𝕂)
    (htx : t • x ∈ EMetric.ball (0 : 𝔸) (expSeries 𝕂 𝔸).radius) :
    HasDerivAt (fun u : 𝕂 => exp (u • x)) (exp (t • x) * x) t :=
  (hasStrictDerivAt_exp_smul_const_of_mem_ball x t htx).hasDerivAt

theorem hasDerivAt_exp_smul_const_of_mem_ball' (x : 𝔸) (t : 𝕂)
    (htx : t • x ∈ EMetric.ball (0 : 𝔸) (expSeries 𝕂 𝔸).radius) :
    HasDerivAt (fun u : 𝕂 => exp (u • x)) (x * exp (t • x)) t :=
  (hasStrictDerivAt_exp_smul_const_of_mem_ball' x t htx).hasDerivAt

end MemBall

section RCLike

variable [RCLike 𝕂]
variable [NormedCommRing 𝕊] [NormedRing 𝔸]
variable [NormedAlgebra 𝕂 𝕊] [NormedAlgebra 𝕂 𝔸] [Algebra 𝕊 𝔸] [ContinuousSMul 𝕊 𝔸]
variable [IsScalarTower 𝕂 𝕊 𝔸]
variable [CompleteSpace 𝔸]

theorem hasFDerivAt_exp_smul_const (x : 𝔸) (t : 𝕊) :
    HasFDerivAt (fun u : 𝕊 => exp (u • x)) (exp (t • x) • (1 : 𝕊 →L[𝕂] 𝕊).smulRight x) t :=
  hasFDerivAt_exp_smul_const_of_mem_ball 𝕂 _ _ <|
    (expSeries_radius_eq_top 𝕂 𝔸).symm ▸ edist_lt_top _ _

theorem hasFDerivAt_exp_smul_const' (x : 𝔸) (t : 𝕊) :
    HasFDerivAt (fun u : 𝕊 => exp (u • x))
      (((1 : 𝕊 →L[𝕂] 𝕊).smulRight x).smulRight (exp (t • x))) t :=
  hasFDerivAt_exp_smul_const_of_mem_ball' 𝕂 _ _ <|
    (expSeries_radius_eq_top 𝕂 𝔸).symm ▸ edist_lt_top _ _

theorem hasStrictFDerivAt_exp_smul_const (x : 𝔸) (t : 𝕊) :
    HasStrictFDerivAt (fun u : 𝕊 => exp (u • x))
      (exp (t • x) • (1 : 𝕊 →L[𝕂] 𝕊).smulRight x) t :=
  hasStrictFDerivAt_exp_smul_const_of_mem_ball 𝕂 _ _ <|
    (expSeries_radius_eq_top 𝕂 𝔸).symm ▸ edist_lt_top _ _

theorem hasStrictFDerivAt_exp_smul_const' (x : 𝔸) (t : 𝕊) :
    HasStrictFDerivAt (fun u : 𝕊 => exp (u • x))
      (((1 : 𝕊 →L[𝕂] 𝕊).smulRight x).smulRight (exp (t • x))) t :=
  hasStrictFDerivAt_exp_smul_const_of_mem_ball' 𝕂 _ _ <|
    (expSeries_radius_eq_top 𝕂 𝔸).symm ▸ edist_lt_top _ _

variable {𝕂}

theorem hasStrictDerivAt_exp_smul_const (x : 𝔸) (t : 𝕂) :
    HasStrictDerivAt (fun u : 𝕂 => exp (u • x)) (exp (t • x) * x) t :=
  hasStrictDerivAt_exp_smul_const_of_mem_ball _ _ <|
    (expSeries_radius_eq_top 𝕂 𝔸).symm ▸ edist_lt_top _ _

theorem hasStrictDerivAt_exp_smul_const' (x : 𝔸) (t : 𝕂) :
    HasStrictDerivAt (fun u : 𝕂 => exp (u • x)) (x * exp (t • x)) t :=
  hasStrictDerivAt_exp_smul_const_of_mem_ball' _ _ <|
    (expSeries_radius_eq_top 𝕂 𝔸).symm ▸ edist_lt_top _ _

theorem hasDerivAt_exp_smul_const (x : 𝔸) (t : 𝕂) :
    HasDerivAt (fun u : 𝕂 => exp (u • x)) (exp (t • x) * x) t :=
  hasDerivAt_exp_smul_const_of_mem_ball _ _ <| (expSeries_radius_eq_top 𝕂 𝔸).symm ▸ edist_lt_top _ _

theorem hasDerivAt_exp_smul_const' (x : 𝔸) (t : 𝕂) :
    HasDerivAt (fun u : 𝕂 => exp (u • x)) (x * exp (t • x)) t :=
  hasDerivAt_exp_smul_const_of_mem_ball' _ _ <|
    (expSeries_radius_eq_top 𝕂 𝔸).symm ▸ edist_lt_top _ _

end RCLike

end exp_smul

section tsum_tprod

variable {𝕂 𝔸 : Type*} [RCLike 𝕂] [NormedCommRing 𝔸] [NormedAlgebra 𝕂 𝔸] [CompleteSpace 𝔸]

include 𝕂 in
/-- If `f` has sum `a`, then `NormedSpace.exp ∘ f` has product `NormedSpace.exp a`. -/
lemma HasSum.exp {ι : Type*} {f : ι → 𝔸} {a : 𝔸} (h : HasSum f a) :
    HasProd (exp ∘ f) (exp a) :=
  Tendsto.congr (fun s ↦ exp_sum 𝕂 s f) <| Tendsto.exp 𝕂 h

end tsum_tprod<|MERGE_RESOLUTION|>--- conflicted
+++ resolved
@@ -287,13 +287,8 @@
       (((1 : 𝕊 →L[𝕂] 𝕊).smulRight x).smulRight (exp (t • x))) t := by
   convert hasFDerivAt_exp_smul_const_of_mem_ball 𝕂 _ _ htx using 1
   ext t'
-<<<<<<< HEAD
-  show Commute (t' • x) (exp (t • x))
+  change Commute (t' • x) (exp (t • x))
   exact (((Commute.refl x).smul_left t').smul_right t).exp_right
-=======
-  change Commute (t' • x) (exp 𝕂 (t • x))
-  exact (((Commute.refl x).smul_left t').smul_right t).exp_right 𝕂
->>>>>>> 3f11243a
 
 theorem hasStrictFDerivAt_exp_smul_const_of_mem_ball (x : 𝔸) (t : 𝕊)
     (htx : t • x ∈ EMetric.ball (0 : 𝔸) (expSeries 𝕂 𝔸).radius) :
@@ -313,13 +308,8 @@
   let ⟨_, _⟩ := analyticAt_exp_of_mem_ball (t • x) htx
   convert hasStrictFDerivAt_exp_smul_const_of_mem_ball 𝕂 _ _ htx using 1
   ext t'
-<<<<<<< HEAD
-  show Commute (t' • x) (exp (t • x))
+  change Commute (t' • x) (exp (t • x))
   exact (((Commute.refl x).smul_left t').smul_right t).exp_right
-=======
-  change Commute (t' • x) (exp 𝕂 (t • x))
-  exact (((Commute.refl x).smul_left t').smul_right t).exp_right 𝕂
->>>>>>> 3f11243a
 
 variable {𝕂}
 
