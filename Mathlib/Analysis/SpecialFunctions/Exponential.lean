--- conflicted
+++ resolved
@@ -90,15 +90,9 @@
   [CompleteSpace 𝔸] [CharZero 𝕂]
 
 /-- The exponential map in a commutative Banach algebra `𝔸` over a normed field `𝕂` of
-<<<<<<< HEAD
 characteristic zero has Fréchet derivative `NormedSpace.exp x • 1 : 𝔸 →L[𝕂] 𝔸`
-at any point `x`in the disk of convergence. -/
+at any point `x` in the disk of convergence. -/
 theorem hasFDerivAt_exp_of_mem_ball {x : 𝔸}
-=======
-characteristic zero has Fréchet derivative `NormedSpace.exp 𝕂 x • 1 : 𝔸 →L[𝕂] 𝔸`
-at any point `x` in the disk of convergence. -/
-theorem hasFDerivAt_exp_of_mem_ball [CharZero 𝕂] {x : 𝔸}
->>>>>>> f6f4dd59
     (hx : x ∈ EMetric.ball (0 : 𝔸) (expSeries 𝕂 𝔸).radius) :
     HasFDerivAt exp (exp x • (1 : 𝔸 →L[𝕂] 𝔸)) x := by
   have hpos : 0 < (expSeries 𝕂 𝔸).radius := (zero_le _).trans_lt hx
