--- conflicted
+++ resolved
@@ -56,18 +56,12 @@
 @[simp, norm_cast]
 theorem rpow_natCast (x : ℝ) (n : ℕ) : x ^ (n : ℝ) = x ^ n := by simpa using rpow_intCast x n
 
-<<<<<<< HEAD
-@[deprecated (since := "2024-04-17")]
-alias rpow_nat_cast := rpow_natCast
-
 -- See library note [no_index around OfNat.ofNat]
 @[simp]
 lemma rpow_ofNat (x : ℝ) (n : ℕ) [n.AtLeastTwo] :
-    x ^ (no_index (OfNat.ofNat n : ℝ)) = x ^ (OfNat.ofNat n : ℕ) :=
+    x ^ (ofNat(n) : ℝ) = x ^ (ofNat(n) : ℕ) :=
   rpow_natCast x n
 
-=======
->>>>>>> e2f31a04
 @[simp]
 theorem exp_one_rpow (x : ℝ) : exp 1 ^ x = exp x := by rw [← exp_mul, one_mul]
 
