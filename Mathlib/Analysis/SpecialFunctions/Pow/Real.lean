--- conflicted
+++ resolved
@@ -350,9 +350,8 @@
 
 /-- Extension for the `positivity` tactic: exponentiation by a real number is positive (namely 1)
 when the exponent is zero. The other cases are done in `evalRpow`. -/
-<<<<<<< HEAD
 @[positivity (_ : ℝ) ^ (0 : ℝ)]
-def evalRpowZero : Mathlib.Meta.Positivity.PositivityExt where eval {u α} _ _ e := do
+def evalRpowZero : PositivityExt where eval {u α} _ _ e := do
   match u, α, e with
   | 0, ~q(ℝ), ~q($a ^ (0 : ℝ)) =>
     assertInstancesCommute
@@ -362,7 +361,7 @@
 /-- Extension for the `positivity` tactic: exponentiation by a real number is nonnegative when
 the base is nonnegative and positive when the base is positive. -/
 @[positivity (_ : ℝ) ^ (_ : ℝ)]
-def evalRpow : Mathlib.Meta.Positivity.PositivityExt where eval {u α} _zα _pα e := do
+def evalRpow : PositivityExt where eval {u α} _zα _pα e := do
   match u, α, e with
   | 0, ~q(ℝ), ~q($a ^ ($b : ℝ)) =>
     let ra ← core q(inferInstance) q(inferInstance) a
@@ -374,31 +373,6 @@
         pure (.nonnegative q(Real.rpow_nonneg $pa $b))
     | _ => pure .none
   | _, _, _ => throwError "not Real.rpow"
-=======
-@[positivity (_ : ℝ) ^ (0 : ℝ), Pow.pow (_ : ℝ) (0 : ℝ), Real.rpow (_ : ℝ) (0 : ℝ)]
-def evalRpowZero : PositivityExt where eval {_ _} _ _ e := do
-  let .app (.app (f : Q(ℝ → ℝ → ℝ)) (a : Q(ℝ))) (_ : Q(ℝ)) ← withReducible (whnf e)
-    | throwError "not Real.rpow"
-  guard <|← withDefault <| withNewMCtxDepth <| isDefEq f q(Real.rpow)
-  pure (.positive (q(Real.rpow_zero_pos $a) : Expr))
-
-/-- Extension for the `positivity` tactic: exponentiation by a real number is nonnegative when
-the base is nonnegative and positive when the base is positive. -/
-@[positivity (_ : ℝ) ^ (_ : ℝ), Pow.pow (_ : ℝ) (_ : ℝ), Real.rpow (_ : ℝ) (_ : ℝ)]
-def evalRpow : PositivityExt where eval {_ _} zα pα e := do
-  let .app (.app (f : Q(ℝ → ℝ → ℝ)) (a : Q(ℝ))) (b : Q(ℝ)) ← withReducible (whnf e)
-    | throwError "not Real.rpow"
-  guard <| ← withDefault <| withNewMCtxDepth <| isDefEq f q(Real.rpow)
-  let ra ← core zα pα a
-  match ra with
-  | .positive pa =>
-      have pa' : Q(0 < $a) := pa
-      pure (.positive (q(Real.rpow_pos_of_pos $pa' $b) : Expr))
-  | .nonnegative pa =>
-      have pa' : Q(0 ≤ $a) := pa
-      pure (.nonnegative (q(Real.rpow_nonneg $pa' $b) : Expr))
-  | _ => pure .none
->>>>>>> a1375b1b
 
 end Mathlib.Meta.Positivity
 
