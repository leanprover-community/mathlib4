--- conflicted
+++ resolved
@@ -351,25 +351,16 @@
 /-- Extension for the `positivity` tactic: exponentiation by a real number is positive (namely 1)
 when the exponent is zero. The other cases are done in `evalRpow`. -/
 @[positivity (_ : ℝ) ^ (0 : ℝ)]
-<<<<<<< HEAD
 def evalRpowZero : PositivityExt where eval {u α} _ _ e := do
   match u, α, e with
   | 0, ~q(ℝ), ~q($a ^ (0 : ℝ)) =>
     assertInstancesCommute
     pure (.positive q(Real.rpow_zero_pos $a))
   | _, _, _ => throwError "not Real.rpow"
-=======
-def evalRpowZero : PositivityExt where eval {_ _} _ _ e := do
-  let .app (.app (f : Q(ℝ → ℝ → ℝ)) (a : Q(ℝ))) (_ : Q(ℝ)) ← withReducible (whnf e)
-    | throwError "not Real.rpow"
-  guard <|← withDefault <| withNewMCtxDepth <| isDefEq f q(Real.rpow)
-  pure (.positive (q(Real.rpow_zero_pos $a) : Expr))
->>>>>>> e5de077c
 
 /-- Extension for the `positivity` tactic: exponentiation by a real number is nonnegative when
 the base is nonnegative and positive when the base is positive. -/
 @[positivity (_ : ℝ) ^ (_ : ℝ)]
-<<<<<<< HEAD
 def evalRpow : PositivityExt where eval {u α} _zα _pα e := do
   match u, α, e with
   | 0, ~q(ℝ), ~q($a ^ ($b : ℝ)) =>
@@ -382,21 +373,6 @@
         pure (.nonnegative q(Real.rpow_nonneg $pa $b))
     | _ => pure .none
   | _, _, _ => throwError "not Real.rpow"
-=======
-def evalRpow : PositivityExt where eval {_ _} zα pα e := do
-  let .app (.app (f : Q(ℝ → ℝ → ℝ)) (a : Q(ℝ))) (b : Q(ℝ)) ← withReducible (whnf e)
-    | throwError "not Real.rpow"
-  guard <| ← withDefault <| withNewMCtxDepth <| isDefEq f q(Real.rpow)
-  let ra ← core zα pα a
-  match ra with
-  | .positive pa =>
-      have pa' : Q(0 < $a) := pa
-      pure (.positive (q(Real.rpow_pos_of_pos $pa' $b) : Expr))
-  | .nonnegative pa =>
-      have pa' : Q(0 ≤ $a) := pa
-      pure (.nonnegative (q(Real.rpow_nonneg $pa' $b) : Expr))
-  | _ => pure .none
->>>>>>> e5de077c
 
 end Mathlib.Meta.Positivity
 
