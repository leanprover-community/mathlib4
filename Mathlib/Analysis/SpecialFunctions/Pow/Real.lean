/-
Copyright (c) 2018 Chris Hughes. All rights reserved.
Released under Apache 2.0 license as described in the file LICENSE.
Authors: Chris Hughes, Abhimanyu Pallavi Sudhir, Jean Lo, Calle Sönne, Sébastien Gouëzel,
  Rémy Degenne, David Loeffler
-/
import Mathlib.Analysis.SpecialFunctions.Pow.Complex
import Mathlib.Data.Nat.NthRoot.Defs
import Qq

/-! # Power function on `ℝ`

We construct the power functions `x ^ y`, where `x` and `y` are real numbers.
-/


noncomputable section

open Real ComplexConjugate Finset Set

/-
## Definitions
-/
namespace Real
variable {x y z : ℝ}

/-- The real power function `x ^ y`, defined as the real part of the complex power function.
For `x > 0`, it is equal to `exp (y log x)`. For `x = 0`, one sets `0 ^ 0=1` and `0 ^ y=0` for
`y ≠ 0`. For `x < 0`, the definition is somewhat arbitrary as it depends on the choice of a complex
determination of the logarithm. With our conventions, it is equal to `exp (y log x) cos (π y)`. -/
noncomputable def rpow (x y : ℝ) :=
  ((x : ℂ) ^ (y : ℂ)).re

noncomputable instance : Pow ℝ ℝ := ⟨rpow⟩

@[simp]
theorem rpow_eq_pow (x y : ℝ) : rpow x y = x ^ y := rfl

theorem rpow_def (x y : ℝ) : x ^ y = ((x : ℂ) ^ (y : ℂ)).re := rfl

theorem rpow_def_of_nonneg {x : ℝ} (hx : 0 ≤ x) (y : ℝ) :
    x ^ y = if x = 0 then if y = 0 then 1 else 0 else exp (log x * y) := by
  simp only [rpow_def, Complex.cpow_def]; split_ifs <;>
  simp_all [(Complex.ofReal_log hx).symm, -Complex.ofReal_mul,
      (Complex.ofReal_mul _ _).symm, Complex.exp_ofReal_re, Complex.ofReal_eq_zero]

theorem rpow_def_of_pos {x : ℝ} (hx : 0 < x) (y : ℝ) : x ^ y = exp (log x * y) := by
  rw [rpow_def_of_nonneg (le_of_lt hx), if_neg (ne_of_gt hx)]

theorem exp_mul (x y : ℝ) : exp (x * y) = exp x ^ y := by rw [rpow_def_of_pos (exp_pos _), log_exp]

@[simp, norm_cast]
theorem rpow_intCast (x : ℝ) (n : ℤ) : x ^ (n : ℝ) = x ^ n := by
  simp only [rpow_def, ← Complex.ofReal_zpow, Complex.cpow_intCast, Complex.ofReal_intCast,
    Complex.ofReal_re]

@[simp, norm_cast]
theorem rpow_natCast (x : ℝ) (n : ℕ) : x ^ (n : ℝ) = x ^ n := by simpa using rpow_intCast x n

@[simp, norm_cast]
theorem rpow_neg_natCast (x : ℝ) (n : ℕ) : x ^ (-n : ℝ) = x ^ (-n : ℤ) := by
  rw [← rpow_intCast, Int.cast_neg, Int.cast_natCast]

@[simp]
lemma rpow_ofNat (x : ℝ) (n : ℕ) [n.AtLeastTwo] :
    x ^ (ofNat(n) : ℝ) = x ^ (ofNat(n) : ℕ) :=
  rpow_natCast x n

@[simp]
theorem rpow_neg_ofNat (x : ℝ) (n : ℕ) [n.AtLeastTwo] : x ^ (-ofNat(n) : ℝ) = x ^ (-ofNat(n) : ℤ) :=
  rpow_neg_natCast _ _

@[simp]
theorem exp_one_rpow (x : ℝ) : exp 1 ^ x = exp x := by rw [← exp_mul, one_mul]

@[simp] lemma exp_one_pow (n : ℕ) : exp 1 ^ n = exp n := by rw [← rpow_natCast, exp_one_rpow]

theorem rpow_eq_zero_iff_of_nonneg (hx : 0 ≤ x) : x ^ y = 0 ↔ x = 0 ∧ y ≠ 0 := by
  simp only [rpow_def_of_nonneg hx]
  split_ifs <;> simp [*, exp_ne_zero]

@[simp]
lemma rpow_eq_zero (hx : 0 ≤ x) (hy : y ≠ 0) : x ^ y = 0 ↔ x = 0 := by
  simp [rpow_eq_zero_iff_of_nonneg, *]

lemma rpow_ne_zero (hx : 0 ≤ x) (hy : y ≠ 0) : x ^ y ≠ 0 ↔ x ≠ 0 := by
  simp [hx, hy]

open Real

theorem rpow_def_of_neg {x : ℝ} (hx : x < 0) (y : ℝ) : x ^ y = exp (log x * y) * cos (y * π) := by
  rw [rpow_def, Complex.cpow_def, if_neg]
  · have : Complex.log x * y = ↑(log (-x) * y) + ↑(y * π) * Complex.I := by
      simp only [Complex.log, Complex.norm_real, norm_eq_abs, abs_of_neg hx, log_neg_eq_log,
        Complex.arg_ofReal_of_neg hx, Complex.ofReal_mul]
      ring
    rw [this, Complex.exp_add_mul_I, ← Complex.ofReal_exp, ← Complex.ofReal_cos, ←
      Complex.ofReal_sin, mul_add, ← Complex.ofReal_mul, ← mul_assoc, ← Complex.ofReal_mul,
      Complex.add_re, Complex.ofReal_re, Complex.mul_re, Complex.I_re, Complex.ofReal_im,
      Real.log_neg_eq_log]
    ring
  · rw [Complex.ofReal_eq_zero]
    exact ne_of_lt hx

theorem rpow_def_of_nonpos {x : ℝ} (hx : x ≤ 0) (y : ℝ) :
    x ^ y = if x = 0 then if y = 0 then 1 else 0 else exp (log x * y) * cos (y * π) := by
  split_ifs with h <;> simp [rpow_def, *]; exact rpow_def_of_neg (lt_of_le_of_ne hx h) _

@[bound]
theorem rpow_pos_of_pos {x : ℝ} (hx : 0 < x) (y : ℝ) : 0 < x ^ y := by
  rw [rpow_def_of_pos hx]; apply exp_pos

@[simp]
theorem rpow_zero (x : ℝ) : x ^ (0 : ℝ) = 1 := by simp [rpow_def]

theorem rpow_zero_pos (x : ℝ) : 0 < x ^ (0 : ℝ) := by simp

@[simp]
theorem zero_rpow {x : ℝ} (h : x ≠ 0) : (0 : ℝ) ^ x = 0 := by simp [rpow_def, *]

theorem zero_rpow_eq_iff {x : ℝ} {a : ℝ} : 0 ^ x = a ↔ x ≠ 0 ∧ a = 0 ∨ x = 0 ∧ a = 1 := by
  constructor
  · intro hyp
    simp only [rpow_def, Complex.ofReal_zero] at hyp
    by_cases h : x = 0
    · subst h
      simp only [Complex.one_re, Complex.ofReal_zero, Complex.cpow_zero] at hyp
      exact Or.inr ⟨rfl, hyp.symm⟩
    · rw [Complex.zero_cpow (Complex.ofReal_ne_zero.mpr h)] at hyp
      exact Or.inl ⟨h, hyp.symm⟩
  · rintro (⟨h, rfl⟩ | ⟨rfl, rfl⟩)
    · exact zero_rpow h
    · exact rpow_zero _

theorem eq_zero_rpow_iff {x : ℝ} {a : ℝ} : a = 0 ^ x ↔ x ≠ 0 ∧ a = 0 ∨ x = 0 ∧ a = 1 := by
  rw [← zero_rpow_eq_iff, eq_comm]

@[simp]
theorem rpow_one (x : ℝ) : x ^ (1 : ℝ) = x := by simp [rpow_def]

@[simp]
theorem one_rpow (x : ℝ) : (1 : ℝ) ^ x = 1 := by simp [rpow_def]

theorem zero_rpow_le_one (x : ℝ) : (0 : ℝ) ^ x ≤ 1 := by
  by_cases h : x = 0 <;> simp [h, zero_le_one]

theorem zero_rpow_nonneg (x : ℝ) : 0 ≤ (0 : ℝ) ^ x := by
  by_cases h : x = 0 <;> simp [h, zero_le_one]

@[bound]
theorem rpow_nonneg {x : ℝ} (hx : 0 ≤ x) (y : ℝ) : 0 ≤ x ^ y := by
  rw [rpow_def_of_nonneg hx]; split_ifs <;>
    simp only [zero_le_one, le_refl, le_of_lt (exp_pos _)]

theorem abs_rpow_of_nonneg {x y : ℝ} (hx_nonneg : 0 ≤ x) : |x ^ y| = |x| ^ y := by
  have h_rpow_nonneg : 0 ≤ x ^ y := Real.rpow_nonneg hx_nonneg _
  rw [abs_eq_self.mpr hx_nonneg, abs_eq_self.mpr h_rpow_nonneg]

@[bound]
theorem abs_rpow_le_abs_rpow (x y : ℝ) : |x ^ y| ≤ |x| ^ y := by
  rcases le_or_gt 0 x with hx | hx
  · rw [abs_rpow_of_nonneg hx]
  · rw [abs_of_neg hx, rpow_def_of_neg hx, rpow_def_of_pos (neg_pos.2 hx), log_neg_eq_log, abs_mul,
      abs_of_pos (exp_pos _)]
    exact mul_le_of_le_one_right (exp_pos _).le (abs_cos_le_one _)

theorem abs_rpow_le_exp_log_mul (x y : ℝ) : |x ^ y| ≤ exp (log x * y) := by
  refine (abs_rpow_le_abs_rpow x y).trans ?_
  by_cases hx : x = 0
  · by_cases hy : y = 0 <;> simp [hx, hy, zero_le_one]
  · rw [rpow_def_of_pos (abs_pos.2 hx), log_abs]

lemma rpow_inv_log (hx₀ : 0 < x) (hx₁ : x ≠ 1) : x ^ (log x)⁻¹ = exp 1 := by
  rw [rpow_def_of_pos hx₀, mul_inv_cancel₀]
  exact log_ne_zero.2 ⟨hx₀.ne', hx₁, by bound⟩

/-- See `Real.rpow_inv_log` for the equality when `x ≠ 1` is strictly positive. -/
lemma rpow_inv_log_le_exp_one : x ^ (log x)⁻¹ ≤ exp 1 := by
  calc
    _ ≤ |x ^ (log x)⁻¹| := le_abs_self _
    _ ≤ |x| ^ (log x)⁻¹ := abs_rpow_le_abs_rpow ..
  rw [← log_abs]
  obtain hx | hx := (abs_nonneg x).eq_or_lt'
  · simp [hx]
  · rw [rpow_def_of_pos hx]
    gcongr
    exact mul_inv_le_one

theorem norm_rpow_of_nonneg {x y : ℝ} (hx_nonneg : 0 ≤ x) : ‖x ^ y‖ = ‖x‖ ^ y := by
  simp_rw [Real.norm_eq_abs]
  exact abs_rpow_of_nonneg hx_nonneg

variable {w x y z : ℝ}

theorem rpow_add (hx : 0 < x) (y z : ℝ) : x ^ (y + z) = x ^ y * x ^ z := by
  simp only [rpow_def_of_pos hx, mul_add, exp_add]

theorem rpow_add' (hx : 0 ≤ x) (h : y + z ≠ 0) : x ^ (y + z) = x ^ y * x ^ z := by
  rcases hx.eq_or_lt with (rfl | pos)
  · rw [zero_rpow h, zero_eq_mul]
    have : y ≠ 0 ∨ z ≠ 0 := not_and_or.1 fun ⟨hy, hz⟩ => h <| hy.symm ▸ hz.symm ▸ zero_add 0
    exact this.imp zero_rpow zero_rpow
  · exact rpow_add pos _ _

/-- Variant of `Real.rpow_add'` that avoids having to prove `y + z = w` twice. -/
lemma rpow_of_add_eq (hx : 0 ≤ x) (hw : w ≠ 0) (h : y + z = w) : x ^ w = x ^ y * x ^ z := by
  rw [← h, rpow_add' hx]; rwa [h]

theorem rpow_add_of_nonneg (hx : 0 ≤ x) (hy : 0 ≤ y) (hz : 0 ≤ z) :
    x ^ (y + z) = x ^ y * x ^ z := by
  rcases hy.eq_or_lt with (rfl | hy)
  · rw [zero_add, rpow_zero, one_mul]
  exact rpow_add' hx (ne_of_gt <| add_pos_of_pos_of_nonneg hy hz)

/-- For `0 ≤ x`, the only problematic case in the equality `x ^ y * x ^ z = x ^ (y + z)` is for
`x = 0` and `y + z = 0`, where the right-hand side is `1` while the left-hand side can vanish.
The inequality is always true, though, and given in this lemma. -/
theorem le_rpow_add {x : ℝ} (hx : 0 ≤ x) (y z : ℝ) : x ^ y * x ^ z ≤ x ^ (y + z) := by
  rcases le_iff_eq_or_lt.1 hx with (H | pos)
  · by_cases h : y + z = 0
    · simp only [H.symm, h, rpow_zero]
      calc
        (0 : ℝ) ^ y * 0 ^ z ≤ 1 * 1 :=
          mul_le_mul (zero_rpow_le_one y) (zero_rpow_le_one z) (zero_rpow_nonneg z) zero_le_one
        _ = 1 := by simp
    · simp [rpow_add', ← H, h]
  · simp [rpow_add pos]

theorem rpow_sum_of_pos {ι : Type*} {a : ℝ} (ha : 0 < a) (f : ι → ℝ) (s : Finset ι) :
    (a ^ ∑ x ∈ s, f x) = ∏ x ∈ s, a ^ f x :=
  map_sum (⟨⟨fun (x : ℝ) => (a ^ x : ℝ), rpow_zero a⟩, rpow_add ha⟩ : ℝ →+ (Additive ℝ)) f s

theorem rpow_sum_of_nonneg {ι : Type*} {a : ℝ} (ha : 0 ≤ a) {s : Finset ι} {f : ι → ℝ}
    (h : ∀ x ∈ s, 0 ≤ f x) : (a ^ ∑ x ∈ s, f x) = ∏ x ∈ s, a ^ f x := by
  induction s using Finset.cons_induction with
  | empty => rw [sum_empty, Finset.prod_empty, rpow_zero]
  | cons i s hi ihs =>
    rw [forall_mem_cons] at h
    rw [sum_cons, prod_cons, ← ihs h.2, rpow_add_of_nonneg ha h.1 (sum_nonneg h.2)]

/-- See also `rpow_neg` for a version with `(x ^ y)⁻¹` in the RHS. -/
theorem rpow_neg_eq_inv_rpow (x y : ℝ) : x ^ (-y) = x⁻¹ ^ y := by
  simp [rpow_def, Complex.cpow_neg, Complex.inv_cpow_eq_ite, apply_ite]

/-- See also `rpow_neg_eq_inv_rpow` for a version with `x⁻¹ ^ y` in the RHS. -/
theorem rpow_neg {x : ℝ} (hx : 0 ≤ x) (y : ℝ) : x ^ (-y) = (x ^ y)⁻¹ := by
  simp only [rpow_def_of_nonneg hx]; split_ifs <;> simp_all [exp_neg]

theorem rpow_sub {x : ℝ} (hx : 0 < x) (y z : ℝ) : x ^ (y - z) = x ^ y / x ^ z := by
  simp only [sub_eq_add_neg, rpow_add hx, rpow_neg (le_of_lt hx), div_eq_mul_inv]

theorem rpow_sub' {x : ℝ} (hx : 0 ≤ x) {y z : ℝ} (h : y - z ≠ 0) : x ^ (y - z) = x ^ y / x ^ z := by
  simp only [sub_eq_add_neg] at h ⊢
  simp only [rpow_add' hx h, rpow_neg hx, div_eq_mul_inv]

protected theorem _root_.HasCompactSupport.rpow_const {α : Type*} [TopologicalSpace α] {f : α → ℝ}
    (hf : HasCompactSupport f) {r : ℝ} (hr : r ≠ 0) : HasCompactSupport (fun x ↦ f x ^ r) :=
  hf.comp_left (g := (· ^ r)) (Real.zero_rpow hr)

end Real

/-!
## Comparing real and complex powers
-/


namespace Complex

theorem ofReal_cpow {x : ℝ} (hx : 0 ≤ x) (y : ℝ) : ((x ^ y : ℝ) : ℂ) = (x : ℂ) ^ (y : ℂ) := by
  simp only [Real.rpow_def_of_nonneg hx, Complex.cpow_def, ofReal_eq_zero]; split_ifs <;>
    simp [Complex.ofReal_log hx]

theorem ofReal_cpow_of_nonpos {x : ℝ} (hx : x ≤ 0) (y : ℂ) :
    (x : ℂ) ^ y = (-x : ℂ) ^ y * exp (π * I * y) := by
  rcases hx.eq_or_lt with (rfl | hlt)
  · rcases eq_or_ne y 0 with (rfl | hy) <;> simp [*]
  have hne : (x : ℂ) ≠ 0 := ofReal_ne_zero.mpr hlt.ne
  rw [cpow_def_of_ne_zero hne, cpow_def_of_ne_zero (neg_ne_zero.2 hne), ← exp_add, ← add_mul, log,
    log, norm_neg, arg_ofReal_of_neg hlt, ← ofReal_neg, arg_ofReal_of_nonneg (neg_nonneg.2 hx),
    ofReal_zero, zero_mul, add_zero]

lemma cpow_ofReal (x : ℂ) (y : ℝ) :
    x ^ (y : ℂ) = ↑(‖x‖ ^ y) * (Real.cos (arg x * y) + Real.sin (arg x * y) * I) := by
  rcases eq_or_ne x 0 with rfl | hx
  · simp [ofReal_cpow le_rfl]
  · rw [cpow_def_of_ne_zero hx, exp_eq_exp_re_mul_sin_add_cos, mul_comm (log x)]
    norm_cast
    rw [re_ofReal_mul, im_ofReal_mul, log_re, log_im, mul_comm y, mul_comm y, Real.exp_mul,
      Real.exp_log]
    rwa [norm_pos_iff]

lemma cpow_ofReal_re (x : ℂ) (y : ℝ) : (x ^ (y : ℂ)).re = ‖x‖ ^ y * Real.cos (arg x * y) := by
  rw [cpow_ofReal]; generalize arg x * y = z; simp [Real.cos]

lemma cpow_ofReal_im (x : ℂ) (y : ℝ) : (x ^ (y : ℂ)).im = ‖x‖ ^ y * Real.sin (arg x * y) := by
  rw [cpow_ofReal]; generalize arg x * y = z; simp [Real.sin]

theorem norm_cpow_of_ne_zero {z : ℂ} (hz : z ≠ 0) (w : ℂ) :
    ‖z ^ w‖ = ‖z‖ ^ w.re / Real.exp (arg z * im w) := by
  rw [cpow_def_of_ne_zero hz, norm_exp, mul_re, log_re, log_im, Real.exp_sub,
    Real.rpow_def_of_pos (norm_pos_iff.mpr hz)]

theorem norm_cpow_of_imp {z w : ℂ} (h : z = 0 → w.re = 0 → w = 0) :
    ‖z ^ w‖ = ‖z‖ ^ w.re / Real.exp (arg z * im w) := by
  rcases ne_or_eq z 0 with (hz | rfl) <;> [exact norm_cpow_of_ne_zero hz w; rw [norm_zero]]
  rcases eq_or_ne w.re 0 with hw | hw
  · simp [h rfl hw]
  · rw [Real.zero_rpow hw, zero_div, zero_cpow, norm_zero]
    exact ne_of_apply_ne re hw

theorem norm_cpow_le (z w : ℂ) : ‖z ^ w‖ ≤ ‖z‖ ^ w.re / Real.exp (arg z * im w) := by
  by_cases h : z = 0 → w.re = 0 → w = 0
  · exact (norm_cpow_of_imp h).le
  · push_neg at h
    simp [h]

@[simp]
theorem norm_cpow_real (x : ℂ) (y : ℝ) : ‖x ^ (y : ℂ)‖ = ‖x‖ ^ y := by
  rw [norm_cpow_of_imp] <;> simp

@[simp]
theorem norm_cpow_inv_nat (x : ℂ) (n : ℕ) : ‖x ^ (n⁻¹ : ℂ)‖ = ‖x‖ ^ (n⁻¹ : ℝ) := by
  rw [← norm_cpow_real]; simp

theorem norm_cpow_eq_rpow_re_of_pos {x : ℝ} (hx : 0 < x) (y : ℂ) : ‖(x : ℂ) ^ y‖ = x ^ y.re := by
  rw [norm_cpow_of_ne_zero (ofReal_ne_zero.mpr hx.ne'), arg_ofReal_of_nonneg hx.le,
    zero_mul, Real.exp_zero, div_one, Complex.norm_of_nonneg hx.le]

theorem norm_cpow_eq_rpow_re_of_nonneg {x : ℝ} (hx : 0 ≤ x) {y : ℂ} (hy : re y ≠ 0) :
    ‖(x : ℂ) ^ y‖ = x ^ re y := by
  rw [norm_cpow_of_imp] <;> simp [*, arg_ofReal_of_nonneg, abs_of_nonneg]

open Filter in
lemma norm_ofReal_cpow_eventually_eq_atTop (c : ℂ) :
    (fun t : ℝ ↦ ‖(t : ℂ) ^ c‖) =ᶠ[atTop] fun t ↦ t ^ c.re := by
  filter_upwards [eventually_gt_atTop 0] with t ht
  rw [norm_cpow_eq_rpow_re_of_pos ht]

lemma norm_natCast_cpow_of_re_ne_zero (n : ℕ) {s : ℂ} (hs : s.re ≠ 0) :
    ‖(n : ℂ) ^ s‖ = (n : ℝ) ^ (s.re) := by
  rw [← ofReal_natCast, norm_cpow_eq_rpow_re_of_nonneg n.cast_nonneg hs]

lemma norm_natCast_cpow_of_pos {n : ℕ} (hn : 0 < n) (s : ℂ) :
    ‖(n : ℂ) ^ s‖ = (n : ℝ) ^ (s.re) := by
  rw [← ofReal_natCast, norm_cpow_eq_rpow_re_of_pos (Nat.cast_pos.mpr hn) _]

lemma norm_natCast_cpow_pos_of_pos {n : ℕ} (hn : 0 < n) (s : ℂ) : 0 < ‖(n : ℂ) ^ s‖ :=
  (norm_natCast_cpow_of_pos hn _).symm ▸ Real.rpow_pos_of_pos (Nat.cast_pos.mpr hn) _

theorem cpow_mul_ofReal_nonneg {x : ℝ} (hx : 0 ≤ x) (y : ℝ) (z : ℂ) :
    (x : ℂ) ^ (↑y * z) = (↑(x ^ y) : ℂ) ^ z := by
  rw [cpow_mul, ofReal_cpow hx]
  · rw [← ofReal_log hx, ← ofReal_mul, ofReal_im, neg_lt_zero]; exact Real.pi_pos
  · rw [← ofReal_log hx, ← ofReal_mul, ofReal_im]; exact Real.pi_pos.le

end Complex

/-! ### Positivity extension -/

namespace Mathlib.Meta.Positivity
open Lean Meta Qq

/-- Extension for the `positivity` tactic: exponentiation by a real number is positive (namely 1)
when the exponent is zero. The other cases are done in `evalRpow`. -/
@[positivity (_ : ℝ) ^ (0 : ℝ)]
def evalRpowZero : PositivityExt where eval {u α} _ _ e := do
  match u, α, e with
  | 0, ~q(ℝ), ~q($a ^ (0 : ℝ)) =>
    assertInstancesCommute
    pure (.positive q(Real.rpow_zero_pos $a))
  | _, _, _ => throwError "not Real.rpow"

/-- Extension for the `positivity` tactic: exponentiation by a real number is nonnegative when
the base is nonnegative and positive when the base is positive. -/
@[positivity (_ : ℝ) ^ (_ : ℝ)]
def evalRpow : PositivityExt where eval {u α} _zα _pα e := do
  match u, α, e with
  | 0, ~q(ℝ), ~q($a ^ ($b : ℝ)) =>
    let ra ← core q(inferInstance) q(inferInstance) a
    assertInstancesCommute
    match ra with
    | .positive pa =>
        pure (.positive q(Real.rpow_pos_of_pos $pa $b))
    | .nonnegative pa =>
        pure (.nonnegative q(Real.rpow_nonneg $pa $b))
    | _ => pure .none
  | _, _, _ => throwError "not Real.rpow"

end Mathlib.Meta.Positivity

/-!
## Further algebraic properties of `rpow`
-/


namespace Real

variable {x y z : ℝ} {n : ℕ}

theorem rpow_mul {x : ℝ} (hx : 0 ≤ x) (y z : ℝ) : x ^ (y * z) = (x ^ y) ^ z := by
  rw [← Complex.ofReal_inj, Complex.ofReal_cpow (rpow_nonneg hx _),
      Complex.ofReal_cpow hx, Complex.ofReal_mul, Complex.cpow_mul, Complex.ofReal_cpow hx] <;>
    simp only [(Complex.ofReal_mul _ _).symm, (Complex.ofReal_log hx).symm, Complex.ofReal_im,
      neg_lt_zero, pi_pos, le_of_lt pi_pos]

lemma rpow_pow_comm {x : ℝ} (hx : 0 ≤ x) (y : ℝ) (n : ℕ) : (x ^ y) ^ n = (x ^ n) ^ y := by
  simp_rw [← rpow_natCast, ← rpow_mul hx, mul_comm y]

lemma rpow_zpow_comm {x : ℝ} (hx : 0 ≤ x) (y : ℝ) (n : ℤ) : (x ^ y) ^ n = (x ^ n) ^ y := by
  simp_rw [← rpow_intCast, ← rpow_mul hx, mul_comm y]

lemma rpow_add_intCast {x : ℝ} (hx : x ≠ 0) (y : ℝ) (n : ℤ) : x ^ (y + n) = x ^ y * x ^ n := by
  rw [rpow_def, rpow_def, Complex.ofReal_add,
    Complex.cpow_add _ _ (Complex.ofReal_ne_zero.mpr hx), Complex.ofReal_intCast,
    Complex.cpow_intCast, ← Complex.ofReal_zpow, mul_comm, Complex.re_ofReal_mul, mul_comm]

lemma rpow_add_natCast {x : ℝ} (hx : x ≠ 0) (y : ℝ) (n : ℕ) : x ^ (y + n) = x ^ y * x ^ n := by
  simpa using rpow_add_intCast hx y n

lemma rpow_sub_intCast {x : ℝ} (hx : x ≠ 0) (y : ℝ) (n : ℤ) : x ^ (y - n) = x ^ y / x ^ n := by
  simpa using rpow_add_intCast hx y (-n)

lemma rpow_sub_natCast {x : ℝ} (hx : x ≠ 0) (y : ℝ) (n : ℕ) : x ^ (y - n) = x ^ y / x ^ n := by
  simpa using rpow_sub_intCast hx y n

lemma rpow_add_intCast' (hx : 0 ≤ x) {n : ℤ} (h : y + n ≠ 0) : x ^ (y + n) = x ^ y * x ^ n := by
  rw [rpow_add' hx h, rpow_intCast]

lemma rpow_add_natCast' (hx : 0 ≤ x) (h : y + n ≠ 0) : x ^ (y + n) = x ^ y * x ^ n := by
  rw [rpow_add' hx h, rpow_natCast]

lemma rpow_sub_intCast' (hx : 0 ≤ x) {n : ℤ} (h : y - n ≠ 0) : x ^ (y - n) = x ^ y / x ^ n := by
  rw [rpow_sub' hx h, rpow_intCast]

lemma rpow_sub_natCast' (hx : 0 ≤ x) (h : y - n ≠ 0) : x ^ (y - n) = x ^ y / x ^ n := by
  rw [rpow_sub' hx h, rpow_natCast]

theorem rpow_add_one {x : ℝ} (hx : x ≠ 0) (y : ℝ) : x ^ (y + 1) = x ^ y * x := by
  simpa using rpow_add_natCast hx y 1

theorem rpow_sub_one {x : ℝ} (hx : x ≠ 0) (y : ℝ) : x ^ (y - 1) = x ^ y / x := by
  simpa using rpow_sub_natCast hx y 1

lemma rpow_add_one' (hx : 0 ≤ x) (h : y + 1 ≠ 0) : x ^ (y + 1) = x ^ y * x := by
  rw [rpow_add' hx h, rpow_one]

lemma rpow_one_add' (hx : 0 ≤ x) (h : 1 + y ≠ 0) : x ^ (1 + y) = x * x ^ y := by
  rw [rpow_add' hx h, rpow_one]

lemma rpow_sub_one' (hx : 0 ≤ x) (h : y - 1 ≠ 0) : x ^ (y - 1) = x ^ y / x := by
  rw [rpow_sub' hx h, rpow_one]

lemma rpow_one_sub' (hx : 0 ≤ x) (h : 1 - y ≠ 0) : x ^ (1 - y) = x / x ^ y := by
  rw [rpow_sub' hx h, rpow_one]

theorem rpow_two (x : ℝ) : x ^ (2 : ℝ) = x ^ 2 := by
  simp

theorem rpow_neg_one (x : ℝ) : x ^ (-1 : ℝ) = x⁻¹ := by
  rw [rpow_neg_eq_inv_rpow, rpow_one]

theorem mul_rpow (hx : 0 ≤ x) (hy : 0 ≤ y) : (x * y) ^ z = x ^ z * y ^ z := by
  iterate 2 rw [Real.rpow_def_of_nonneg]; split_ifs with h_ifs <;> simp_all
  · rw [log_mul ‹_› ‹_›, add_mul, exp_add, rpow_def_of_pos (hy.lt_of_ne' ‹_›)]
  all_goals positivity

theorem inv_rpow (hx : 0 ≤ x) (y : ℝ) : x⁻¹ ^ y = (x ^ y)⁻¹ := by
  rw [← rpow_neg_eq_inv_rpow, rpow_neg hx]

theorem div_rpow (hx : 0 ≤ x) (hy : 0 ≤ y) (z : ℝ) : (x / y) ^ z = x ^ z / y ^ z := by
  simp only [div_eq_mul_inv, mul_rpow hx (inv_nonneg.2 hy), inv_rpow hy]

theorem log_rpow {x : ℝ} (hx : 0 < x) (y : ℝ) : log (x ^ y) = y * log x := by
  apply exp_injective
  rw [exp_log (rpow_pos_of_pos hx y), ← exp_log hx, mul_comm, rpow_def_of_pos (exp_pos (log x)) y]

theorem mul_log_eq_log_iff {x y z : ℝ} (hx : 0 < x) (hz : 0 < z) :
    y * log x = log z ↔ x ^ y = z :=
  ⟨fun h ↦ log_injOn_pos (rpow_pos_of_pos hx _) hz <| log_rpow hx _ |>.trans h,
  by rintro rfl; rw [log_rpow hx]⟩

@[simp] lemma rpow_rpow_inv (hx : 0 ≤ x) (hy : y ≠ 0) : (x ^ y) ^ y⁻¹ = x := by
  rw [← rpow_mul hx, mul_inv_cancel₀ hy, rpow_one]

@[simp] lemma rpow_inv_rpow (hx : 0 ≤ x) (hy : y ≠ 0) : (x ^ y⁻¹) ^ y = x := by
  rw [← rpow_mul hx, inv_mul_cancel₀ hy, rpow_one]

theorem pow_rpow_inv_natCast (hx : 0 ≤ x) (hn : n ≠ 0) : (x ^ n) ^ (n⁻¹ : ℝ) = x := by
  have hn0 : (n : ℝ) ≠ 0 := Nat.cast_ne_zero.2 hn
  rw [← rpow_natCast, ← rpow_mul hx, mul_inv_cancel₀ hn0, rpow_one]

theorem rpow_inv_natCast_pow (hx : 0 ≤ x) (hn : n ≠ 0) : (x ^ (n⁻¹ : ℝ)) ^ n = x := by
  have hn0 : (n : ℝ) ≠ 0 := Nat.cast_ne_zero.2 hn
  rw [← rpow_natCast, ← rpow_mul hx, inv_mul_cancel₀ hn0, rpow_one]

lemma rpow_natCast_mul (hx : 0 ≤ x) (n : ℕ) (z : ℝ) : x ^ (n * z) = (x ^ n) ^ z := by
  rw [rpow_mul hx, rpow_natCast]

lemma rpow_mul_natCast (hx : 0 ≤ x) (y : ℝ) (n : ℕ) : x ^ (y * n) = (x ^ y) ^ n := by
  rw [rpow_mul hx, rpow_natCast]

lemma rpow_intCast_mul (hx : 0 ≤ x) (n : ℤ) (z : ℝ) : x ^ (n * z) = (x ^ n) ^ z := by
  rw [rpow_mul hx, rpow_intCast]

lemma rpow_mul_intCast (hx : 0 ≤ x) (y : ℝ) (n : ℤ) : x ^ (y * n) = (x ^ y) ^ n := by
  rw [rpow_mul hx, rpow_intCast]

/-! Note: lemmas about `(∏ i ∈ s, f i ^ r)` such as `Real.finset_prod_rpow` are proved
in `Mathlib/Analysis/SpecialFunctions/Pow/NNReal.lean` instead. -/

/-!
## Order and monotonicity
-/


@[gcongr, bound]
theorem rpow_lt_rpow (hx : 0 ≤ x) (hxy : x < y) (hz : 0 < z) : x ^ z < y ^ z := by
  rw [le_iff_eq_or_lt] at hx; rcases hx with hx | hx
  · rw [← hx, zero_rpow (ne_of_gt hz)]
    exact rpow_pos_of_pos (by rwa [← hx] at hxy) _
  · rw [rpow_def_of_pos hx, rpow_def_of_pos (lt_trans hx hxy), exp_lt_exp]
    exact mul_lt_mul_of_pos_right (log_lt_log hx hxy) hz

theorem strictMonoOn_rpow_Ici_of_exponent_pos {r : ℝ} (hr : 0 < r) :
    StrictMonoOn (fun (x : ℝ) => x ^ r) (Set.Ici 0) :=
  fun _ ha _ _ hab => rpow_lt_rpow ha hab hr

@[gcongr, bound]
theorem rpow_le_rpow {x y z : ℝ} (h : 0 ≤ x) (h₁ : x ≤ y) (h₂ : 0 ≤ z) : x ^ z ≤ y ^ z := by
  rcases eq_or_lt_of_le h₁ with (rfl | h₁'); · rfl
  rcases eq_or_lt_of_le h₂ with (rfl | h₂'); · simp
  exact le_of_lt (rpow_lt_rpow h h₁' h₂')

theorem monotoneOn_rpow_Ici_of_exponent_nonneg {r : ℝ} (hr : 0 ≤ r) :
    MonotoneOn (fun (x : ℝ) => x ^ r) (Set.Ici 0) :=
  fun _ ha _ _ hab => rpow_le_rpow ha hab hr

lemma rpow_lt_rpow_of_neg (hx : 0 < x) (hxy : x < y) (hz : z < 0) : y ^ z < x ^ z := by
  have := hx.trans hxy
  rw [← inv_lt_inv₀, ← rpow_neg, ← rpow_neg]
  on_goal 1 => refine rpow_lt_rpow ?_ hxy (neg_pos.2 hz)
  all_goals positivity

lemma rpow_le_rpow_of_nonpos (hx : 0 < x) (hxy : x ≤ y) (hz : z ≤ 0) : y ^ z ≤ x ^ z := by
  have := hx.trans_le hxy
  rw [← inv_le_inv₀, ← rpow_neg, ← rpow_neg]
  on_goal 1 => refine rpow_le_rpow ?_ hxy (neg_nonneg.2 hz)
  all_goals positivity

theorem rpow_lt_rpow_iff (hx : 0 ≤ x) (hy : 0 ≤ y) (hz : 0 < z) : x ^ z < y ^ z ↔ x < y :=
  ⟨lt_imp_lt_of_le_imp_le fun h => rpow_le_rpow hy h (le_of_lt hz), fun h => rpow_lt_rpow hx h hz⟩

theorem rpow_le_rpow_iff (hx : 0 ≤ x) (hy : 0 ≤ y) (hz : 0 < z) : x ^ z ≤ y ^ z ↔ x ≤ y :=
  le_iff_le_iff_lt_iff_lt.2 <| rpow_lt_rpow_iff hy hx hz

lemma rpow_lt_rpow_iff_of_neg (hx : 0 < x) (hy : 0 < y) (hz : z < 0) : x ^ z < y ^ z ↔ y < x :=
  ⟨lt_imp_lt_of_le_imp_le fun h ↦ rpow_le_rpow_of_nonpos hx h hz.le,
    fun h ↦ rpow_lt_rpow_of_neg hy h hz⟩

lemma rpow_le_rpow_iff_of_neg (hx : 0 < x) (hy : 0 < y) (hz : z < 0) : x ^ z ≤ y ^ z ↔ y ≤ x :=
  le_iff_le_iff_lt_iff_lt.2 <| rpow_lt_rpow_iff_of_neg hy hx hz

lemma le_rpow_inv_iff_of_pos (hx : 0 ≤ x) (hy : 0 ≤ y) (hz : 0 < z) : x ≤ y ^ z⁻¹ ↔ x ^ z ≤ y := by
  rw [← rpow_le_rpow_iff hx _ hz, rpow_inv_rpow] <;> positivity

lemma rpow_inv_le_iff_of_pos (hx : 0 ≤ x) (hy : 0 ≤ y) (hz : 0 < z) : x ^ z⁻¹ ≤ y ↔ x ≤ y ^ z := by
  rw [← rpow_le_rpow_iff _ hy hz, rpow_inv_rpow] <;> positivity

lemma lt_rpow_inv_iff_of_pos (hx : 0 ≤ x) (hy : 0 ≤ y) (hz : 0 < z) : x < y ^ z⁻¹ ↔ x ^ z < y :=
  lt_iff_lt_of_le_iff_le <| rpow_inv_le_iff_of_pos hy hx hz

lemma rpow_inv_lt_iff_of_pos (hx : 0 ≤ x) (hy : 0 ≤ y) (hz : 0 < z) : x ^ z⁻¹ < y ↔ x < y ^ z :=
  lt_iff_lt_of_le_iff_le <| le_rpow_inv_iff_of_pos hy hx hz

theorem le_rpow_inv_iff_of_neg (hx : 0 < x) (hy : 0 < y) (hz : z < 0) :
    x ≤ y ^ z⁻¹ ↔ y ≤ x ^ z := by
  rw [← rpow_le_rpow_iff_of_neg _ hx hz, rpow_inv_rpow _ hz.ne] <;> positivity

theorem lt_rpow_inv_iff_of_neg (hx : 0 < x) (hy : 0 < y) (hz : z < 0) :
    x < y ^ z⁻¹ ↔ y < x ^ z := by
  rw [← rpow_lt_rpow_iff_of_neg _ hx hz, rpow_inv_rpow _ hz.ne] <;> positivity

theorem rpow_inv_lt_iff_of_neg (hx : 0 < x) (hy : 0 < y) (hz : z < 0) :
    x ^ z⁻¹ < y ↔ y ^ z < x := by
  rw [← rpow_lt_rpow_iff_of_neg hy _ hz, rpow_inv_rpow _ hz.ne] <;> positivity

theorem rpow_inv_le_iff_of_neg (hx : 0 < x) (hy : 0 < y) (hz : z < 0) :
    x ^ z⁻¹ ≤ y ↔ y ^ z ≤ x := by
  rw [← rpow_le_rpow_iff_of_neg hy _ hz, rpow_inv_rpow _ hz.ne] <;> positivity

theorem rpow_lt_rpow_of_exponent_lt (hx : 1 < x) (hyz : y < z) : x ^ y < x ^ z := by
  repeat' rw [rpow_def_of_pos (lt_trans zero_lt_one hx)]
  rw [exp_lt_exp]; exact mul_lt_mul_of_pos_left hyz (log_pos hx)

@[gcongr]
theorem rpow_le_rpow_of_exponent_le (hx : 1 ≤ x) (hyz : y ≤ z) : x ^ y ≤ x ^ z := by
  repeat' rw [rpow_def_of_pos (lt_of_lt_of_le zero_lt_one hx)]
  rw [exp_le_exp]; exact mul_le_mul_of_nonneg_left hyz (log_nonneg hx)

theorem rpow_lt_rpow_of_exponent_neg {x y z : ℝ} (hy : 0 < y) (hxy : y < x) (hz : z < 0) :
    x ^ z < y ^ z := by
  have hx : 0 < x := hy.trans hxy
  rw [← neg_neg z, Real.rpow_neg (le_of_lt hx) (-z), Real.rpow_neg (le_of_lt hy) (-z),
      inv_lt_inv₀ (rpow_pos_of_pos hx _) (rpow_pos_of_pos hy _)]
  exact Real.rpow_lt_rpow (by positivity) hxy <| neg_pos_of_neg hz

theorem strictAntiOn_rpow_Ioi_of_exponent_neg {r : ℝ} (hr : r < 0) :
    StrictAntiOn (fun (x : ℝ) => x ^ r) (Set.Ioi 0) :=
  fun _ ha _ _ hab => rpow_lt_rpow_of_exponent_neg ha hab hr

theorem rpow_le_rpow_of_exponent_nonpos {x y : ℝ} (hy : 0 < y) (hxy : y ≤ x) (hz : z ≤ 0) :
    x ^ z ≤ y ^ z := by
  rcases ne_or_eq z 0 with hz_zero | rfl
  case inl =>
    rcases ne_or_eq x y with hxy' | rfl
    case inl =>
      exact le_of_lt <| rpow_lt_rpow_of_exponent_neg hy (Ne.lt_of_le (id (Ne.symm hxy')) hxy)
        (Ne.lt_of_le hz_zero hz)
    case inr => simp
  case inr => simp

theorem antitoneOn_rpow_Ioi_of_exponent_nonpos {r : ℝ} (hr : r ≤ 0) :
    AntitoneOn (fun (x : ℝ) => x ^ r) (Set.Ioi 0) :=
  fun _ ha _ _ hab => rpow_le_rpow_of_exponent_nonpos ha hab hr

@[simp]
theorem rpow_le_rpow_left_iff (hx : 1 < x) : x ^ y ≤ x ^ z ↔ y ≤ z := by
  have x_pos : 0 < x := lt_trans zero_lt_one hx
  rw [← log_le_log_iff (rpow_pos_of_pos x_pos y) (rpow_pos_of_pos x_pos z), log_rpow x_pos,
    log_rpow x_pos, mul_le_mul_iff_left₀ (log_pos hx)]

@[simp]
theorem rpow_lt_rpow_left_iff (hx : 1 < x) : x ^ y < x ^ z ↔ y < z := by
  rw [lt_iff_not_ge, rpow_le_rpow_left_iff hx, lt_iff_not_ge]

theorem rpow_lt_rpow_of_exponent_gt (hx0 : 0 < x) (hx1 : x < 1) (hyz : z < y) : x ^ y < x ^ z := by
  repeat' rw [rpow_def_of_pos hx0]
  rw [exp_lt_exp]; exact mul_lt_mul_of_neg_left hyz (log_neg hx0 hx1)

theorem rpow_le_rpow_of_exponent_ge (hx0 : 0 < x) (hx1 : x ≤ 1) (hyz : z ≤ y) : x ^ y ≤ x ^ z := by
  repeat' rw [rpow_def_of_pos hx0]
  rw [exp_le_exp]; exact mul_le_mul_of_nonpos_left hyz (log_nonpos (le_of_lt hx0) hx1)

@[simp]
theorem rpow_le_rpow_left_iff_of_base_lt_one (hx0 : 0 < x) (hx1 : x < 1) :
    x ^ y ≤ x ^ z ↔ z ≤ y := by
  rw [← log_le_log_iff (rpow_pos_of_pos hx0 y) (rpow_pos_of_pos hx0 z), log_rpow hx0, log_rpow hx0,
    mul_le_mul_right_of_neg (log_neg hx0 hx1)]

@[simp]
theorem rpow_lt_rpow_left_iff_of_base_lt_one (hx0 : 0 < x) (hx1 : x < 1) :
    x ^ y < x ^ z ↔ z < y := by
  rw [lt_iff_not_ge, rpow_le_rpow_left_iff_of_base_lt_one hx0 hx1, lt_iff_not_ge]

theorem rpow_lt_one {x z : ℝ} (hx1 : 0 ≤ x) (hx2 : x < 1) (hz : 0 < z) : x ^ z < 1 := by
  rw [← one_rpow z]
  exact rpow_lt_rpow hx1 hx2 hz

theorem rpow_le_one {x z : ℝ} (hx1 : 0 ≤ x) (hx2 : x ≤ 1) (hz : 0 ≤ z) : x ^ z ≤ 1 := by
  rw [← one_rpow z]
  exact rpow_le_rpow hx1 hx2 hz

theorem rpow_lt_one_of_one_lt_of_neg {x z : ℝ} (hx : 1 < x) (hz : z < 0) : x ^ z < 1 := by
  convert rpow_lt_rpow_of_exponent_lt hx hz
  exact (rpow_zero x).symm

theorem rpow_le_one_of_one_le_of_nonpos {x z : ℝ} (hx : 1 ≤ x) (hz : z ≤ 0) : x ^ z ≤ 1 := by
  convert rpow_le_rpow_of_exponent_le hx hz
  exact (rpow_zero x).symm

theorem one_lt_rpow {x z : ℝ} (hx : 1 < x) (hz : 0 < z) : 1 < x ^ z := by
  rw [← one_rpow z]
  exact rpow_lt_rpow zero_le_one hx hz

theorem one_le_rpow {x z : ℝ} (hx : 1 ≤ x) (hz : 0 ≤ z) : 1 ≤ x ^ z := by
  rw [← one_rpow z]
  exact rpow_le_rpow zero_le_one hx hz

theorem one_lt_rpow_of_pos_of_lt_one_of_neg (hx1 : 0 < x) (hx2 : x < 1) (hz : z < 0) :
    1 < x ^ z := by
  convert rpow_lt_rpow_of_exponent_gt hx1 hx2 hz
  exact (rpow_zero x).symm

theorem one_le_rpow_of_pos_of_le_one_of_nonpos (hx1 : 0 < x) (hx2 : x ≤ 1) (hz : z ≤ 0) :
    1 ≤ x ^ z := by
  convert rpow_le_rpow_of_exponent_ge hx1 hx2 hz
  exact (rpow_zero x).symm

theorem rpow_lt_one_iff_of_pos (hx : 0 < x) : x ^ y < 1 ↔ 1 < x ∧ y < 0 ∨ x < 1 ∧ 0 < y := by
  rw [rpow_def_of_pos hx, exp_lt_one_iff, mul_neg_iff, log_pos_iff hx.le, log_neg_iff hx]

theorem rpow_lt_one_iff (hx : 0 ≤ x) :
    x ^ y < 1 ↔ x = 0 ∧ y ≠ 0 ∨ 1 < x ∧ y < 0 ∨ x < 1 ∧ 0 < y := by
  rcases hx.eq_or_lt with (rfl | hx)
  · rcases _root_.em (y = 0) with (rfl | hy) <;> simp [*, zero_lt_one]
  · simp [rpow_lt_one_iff_of_pos hx, hx.ne.symm]

theorem rpow_lt_one_iff' {x y : ℝ} (hx : 0 ≤ x) (hy : 0 < y) :
    x ^ y < 1 ↔ x < 1 := by
  rw [← Real.rpow_lt_rpow_iff hx zero_le_one hy, Real.one_rpow]

theorem one_lt_rpow_iff_of_pos (hx : 0 < x) : 1 < x ^ y ↔ 1 < x ∧ 0 < y ∨ x < 1 ∧ y < 0 := by
  rw [rpow_def_of_pos hx, one_lt_exp_iff, mul_pos_iff, log_pos_iff hx.le, log_neg_iff hx]

theorem one_lt_rpow_iff (hx : 0 ≤ x) : 1 < x ^ y ↔ 1 < x ∧ 0 < y ∨ 0 < x ∧ x < 1 ∧ y < 0 := by
  rcases hx.eq_or_lt with (rfl | hx)
  · rcases _root_.em (y = 0) with (rfl | hy) <;> simp [*, (zero_lt_one' ℝ).not_gt]
  · simp [one_lt_rpow_iff_of_pos hx, hx]

/-- This is a more general but less convenient version of `rpow_le_rpow_of_exponent_ge`.
This version allows `x = 0`, so it explicitly forbids `x = y = 0`, `z ≠ 0`. -/
theorem rpow_le_rpow_of_exponent_ge_of_imp (hx0 : 0 ≤ x) (hx1 : x ≤ 1) (hyz : z ≤ y)
    (h : x = 0 → y = 0 → z = 0) :
    x ^ y ≤ x ^ z := by
  rcases eq_or_lt_of_le hx0 with (rfl | hx0')
  · rcases eq_or_ne y 0 with rfl | hy0
    · rw [h rfl rfl]
    · rw [zero_rpow hy0]
      apply zero_rpow_nonneg
  · exact rpow_le_rpow_of_exponent_ge hx0' hx1 hyz

/-- This version of `rpow_le_rpow_of_exponent_ge` allows `x = 0` but requires `0 ≤ z`.
See also `rpow_le_rpow_of_exponent_ge_of_imp` for the most general version. -/
theorem rpow_le_rpow_of_exponent_ge' (hx0 : 0 ≤ x) (hx1 : x ≤ 1) (hz : 0 ≤ z) (hyz : z ≤ y) :
    x ^ y ≤ x ^ z :=
  rpow_le_rpow_of_exponent_ge_of_imp hx0 hx1 hyz fun _ hy ↦ le_antisymm (hyz.trans_eq hy) hz

lemma rpow_max {x y p : ℝ} (hx : 0 ≤ x) (hy : 0 ≤ y) (hp : 0 ≤ p) :
    (max x y) ^ p = max (x ^ p) (y ^ p) := by
  rcases le_total x y with hxy | hxy
  · rw [max_eq_right hxy, max_eq_right (rpow_le_rpow hx hxy hp)]
  · rw [max_eq_left hxy, max_eq_left (rpow_le_rpow hy hxy hp)]

theorem self_le_rpow_of_le_one (h₁ : 0 ≤ x) (h₂ : x ≤ 1) (h₃ : y ≤ 1) : x ≤ x ^ y := by
  simpa only [rpow_one]
    using rpow_le_rpow_of_exponent_ge_of_imp h₁ h₂ h₃ fun _ ↦ (absurd · one_ne_zero)

theorem self_le_rpow_of_one_le (h₁ : 1 ≤ x) (h₂ : 1 ≤ y) : x ≤ x ^ y := by
  simpa only [rpow_one] using rpow_le_rpow_of_exponent_le h₁ h₂

theorem rpow_le_self_of_le_one (h₁ : 0 ≤ x) (h₂ : x ≤ 1) (h₃ : 1 ≤ y) : x ^ y ≤ x := by
  simpa only [rpow_one]
    using rpow_le_rpow_of_exponent_ge_of_imp h₁ h₂ h₃ fun _ ↦ (absurd · (one_pos.trans_le h₃).ne')

theorem rpow_le_self_of_one_le (h₁ : 1 ≤ x) (h₂ : y ≤ 1) : x ^ y ≤ x := by
  simpa only [rpow_one] using rpow_le_rpow_of_exponent_le h₁ h₂

theorem self_lt_rpow_of_lt_one (h₁ : 0 < x) (h₂ : x < 1) (h₃ : y < 1) : x < x ^ y := by
  simpa only [rpow_one] using rpow_lt_rpow_of_exponent_gt h₁ h₂ h₃

theorem self_lt_rpow_of_one_lt (h₁ : 1 < x) (h₂ : 1 < y) : x < x ^ y := by
  simpa only [rpow_one] using rpow_lt_rpow_of_exponent_lt h₁ h₂

theorem rpow_lt_self_of_lt_one (h₁ : 0 < x) (h₂ : x < 1) (h₃ : 1 < y) : x ^ y < x := by
  simpa only [rpow_one] using rpow_lt_rpow_of_exponent_gt h₁ h₂ h₃

theorem rpow_lt_self_of_one_lt (h₁ : 1 < x) (h₂ : y < 1) : x ^ y < x := by
  simpa only [rpow_one] using rpow_lt_rpow_of_exponent_lt h₁ h₂

theorem rpow_left_injOn {x : ℝ} (hx : x ≠ 0) : InjOn (fun y : ℝ => y ^ x) { y : ℝ | 0 ≤ y } := by
  rintro y hy z hz (hyz : y ^ x = z ^ x)
  rw [← rpow_one y, ← rpow_one z, ← mul_inv_cancel₀ hx, rpow_mul hy, rpow_mul hz, hyz]

lemma rpow_left_inj (hx : 0 ≤ x) (hy : 0 ≤ y) (hz : z ≠ 0) : x ^ z = y ^ z ↔ x = y :=
  (rpow_left_injOn hz).eq_iff hx hy

lemma rpow_inv_eq (hx : 0 ≤ x) (hy : 0 ≤ y) (hz : z ≠ 0) : x ^ z⁻¹ = y ↔ x = y ^ z := by
  rw [← rpow_left_inj _ hy hz, rpow_inv_rpow hx hz]; positivity

lemma eq_rpow_inv (hx : 0 ≤ x) (hy : 0 ≤ y) (hz : z ≠ 0) : x = y ^ z⁻¹ ↔ x ^ z = y := by
  rw [← rpow_left_inj hx _ hz, rpow_inv_rpow hy hz]; positivity

theorem le_rpow_iff_log_le (hx : 0 < x) (hy : 0 < y) : x ≤ y ^ z ↔ log x ≤ z * log y := by
  rw [← log_le_log_iff hx (rpow_pos_of_pos hy z), log_rpow hy]

lemma le_pow_iff_log_le (hx : 0 < x) (hy : 0 < y) : x ≤ y ^ n ↔ log x ≤ n * log y :=
  rpow_natCast _ _ ▸ le_rpow_iff_log_le hx hy

lemma le_zpow_iff_log_le {n : ℤ} (hx : 0 < x) (hy : 0 < y) : x ≤ y ^ n ↔ log x ≤ n * log y :=
  rpow_intCast _ _ ▸ le_rpow_iff_log_le hx hy

lemma le_rpow_of_log_le (hy : 0 < y) (h : log x ≤ z * log y) : x ≤ y ^ z := by
  obtain hx | hx := le_or_gt x 0
  · exact hx.trans (rpow_pos_of_pos hy _).le
  · exact (le_rpow_iff_log_le hx hy).2 h

lemma le_pow_of_log_le (hy : 0 < y) (h : log x ≤ n * log y) : x ≤ y ^ n :=
  rpow_natCast _ _ ▸ le_rpow_of_log_le hy h

lemma le_zpow_of_log_le {n : ℤ} (hy : 0 < y) (h : log x ≤ n * log y) : x ≤ y ^ n :=
  rpow_intCast _ _ ▸ le_rpow_of_log_le hy h

theorem lt_rpow_iff_log_lt (hx : 0 < x) (hy : 0 < y) : x < y ^ z ↔ log x < z * log y := by
  rw [← log_lt_log_iff hx (rpow_pos_of_pos hy z), log_rpow hy]

lemma lt_pow_iff_log_lt (hx : 0 < x) (hy : 0 < y) : x < y ^ n ↔ log x < n * log y :=
  rpow_natCast _ _ ▸ lt_rpow_iff_log_lt hx hy

lemma lt_zpow_iff_log_lt {n : ℤ} (hx : 0 < x) (hy : 0 < y) : x < y ^ n ↔ log x < n * log y :=
  rpow_intCast _ _ ▸ lt_rpow_iff_log_lt hx hy

lemma lt_rpow_of_log_lt (hy : 0 < y) (h : log x < z * log y) : x < y ^ z := by
  obtain hx | hx := le_or_gt x 0
  · exact hx.trans_lt (rpow_pos_of_pos hy _)
  · exact (lt_rpow_iff_log_lt hx hy).2 h

lemma lt_pow_of_log_lt (hy : 0 < y) (h : log x < n * log y) : x < y ^ n :=
  rpow_natCast _ _ ▸ lt_rpow_of_log_lt hy h

lemma lt_zpow_of_log_lt {n : ℤ} (hy : 0 < y) (h : log x < n * log y) : x < y ^ n :=
  rpow_intCast _ _ ▸ lt_rpow_of_log_lt hy h

lemma rpow_le_iff_le_log (hx : 0 < x) (hy : 0 < y) : x ^ z ≤ y ↔ z * log x ≤ log y := by
  rw [← log_le_log_iff (rpow_pos_of_pos hx _) hy, log_rpow hx]

lemma pow_le_iff_le_log (hx : 0 < x) (hy : 0 < y) : x ^ n ≤ y ↔ n * log x ≤ log y := by
  rw [← rpow_le_iff_le_log hx hy, rpow_natCast]

lemma zpow_le_iff_le_log {n : ℤ} (hx : 0 < x) (hy : 0 < y) : x ^ n ≤ y ↔ n * log x ≤ log y := by
  rw [← rpow_le_iff_le_log hx hy, rpow_intCast]

lemma le_log_of_rpow_le (hx : 0 < x) (h : x ^ z ≤ y) : z * log x ≤ log y :=
  log_rpow hx _ ▸ log_le_log (by positivity) h

lemma le_log_of_pow_le (hx : 0 < x) (h : x ^ n ≤ y) : n * log x ≤ log y :=
  le_log_of_rpow_le hx (rpow_natCast _ _ ▸ h)

lemma le_log_of_zpow_le {n : ℤ} (hx : 0 < x) (h : x ^ n ≤ y) : n * log x ≤ log y :=
  le_log_of_rpow_le hx (rpow_intCast _ _ ▸ h)

lemma rpow_le_of_le_log (hy : 0 < y) (h : log x ≤ z * log y) : x ≤ y ^ z := by
  obtain hx | hx := le_or_gt x 0
  · exact hx.trans (rpow_pos_of_pos hy _).le
  · exact (le_rpow_iff_log_le hx hy).2 h

lemma pow_le_of_le_log (hy : 0 < y) (h : log x ≤ n * log y) : x ≤ y ^ n :=
  rpow_natCast _ _ ▸ rpow_le_of_le_log hy h

lemma zpow_le_of_le_log {n : ℤ} (hy : 0 < y) (h : log x ≤ n * log y) : x ≤ y ^ n :=
  rpow_intCast _ _ ▸ rpow_le_of_le_log hy h

lemma rpow_lt_iff_lt_log (hx : 0 < x) (hy : 0 < y) : x ^ z < y ↔ z * log x < log y := by
  rw [← log_lt_log_iff (rpow_pos_of_pos hx _) hy, log_rpow hx]

lemma pow_lt_iff_lt_log (hx : 0 < x) (hy : 0 < y) : x ^ n < y ↔ n * log x < log y := by
  rw [← rpow_lt_iff_lt_log hx hy, rpow_natCast]

lemma zpow_lt_iff_lt_log {n : ℤ} (hx : 0 < x) (hy : 0 < y) : x ^ n < y ↔ n * log x < log y := by
  rw [← rpow_lt_iff_lt_log hx hy, rpow_intCast]

lemma lt_log_of_rpow_lt (hx : 0 < x) (h : x ^ z < y) : z * log x < log y :=
  log_rpow hx _ ▸ log_lt_log (by positivity) h

lemma lt_log_of_pow_lt (hx : 0 < x) (h : x ^ n < y) : n * log x < log y :=
  lt_log_of_rpow_lt hx (rpow_natCast _ _ ▸ h)

lemma lt_log_of_zpow_lt {n : ℤ} (hx : 0 < x) (h : x ^ n < y) : n * log x < log y :=
  lt_log_of_rpow_lt hx (rpow_intCast _ _ ▸ h)

lemma rpow_lt_of_lt_log (hy : 0 < y) (h : log x < z * log y) : x < y ^ z := by
  obtain hx | hx := le_or_gt x 0
  · exact hx.trans_lt (rpow_pos_of_pos hy _)
  · exact (lt_rpow_iff_log_lt hx hy).2 h

lemma pow_lt_of_lt_log (hy : 0 < y) (h : log x < n * log y) : x < y ^ n :=
  rpow_natCast _ _ ▸ rpow_lt_of_lt_log hy h

lemma zpow_lt_of_lt_log {n : ℤ} (hy : 0 < y) (h : log x < n * log y) : x < y ^ n :=
  rpow_intCast _ _ ▸ rpow_lt_of_lt_log hy h

theorem rpow_le_one_iff_of_pos (hx : 0 < x) : x ^ y ≤ 1 ↔ 1 ≤ x ∧ y ≤ 0 ∨ x ≤ 1 ∧ 0 ≤ y := by
  rw [rpow_def_of_pos hx, exp_le_one_iff, mul_nonpos_iff, log_nonneg_iff hx, log_nonpos_iff hx.le]

/-- Bound for `|log x * x ^ t|` in the interval `(0, 1]`, for positive real `t`. -/
theorem abs_log_mul_self_rpow_lt (x t : ℝ) (h1 : 0 < x) (h2 : x ≤ 1) (ht : 0 < t) :
    |log x * x ^ t| < 1 / t := by
  rw [lt_div_iff₀ ht]
  have := abs_log_mul_self_lt (x ^ t) (rpow_pos_of_pos h1 t) (rpow_le_one h1.le h2 ht.le)
  rwa [log_rpow h1, mul_assoc, abs_mul, abs_of_pos ht, mul_comm] at this

/-- `log x` is bounded above by a multiple of every power of `x` with positive exponent. -/
lemma log_le_rpow_div {x ε : ℝ} (hx : 0 ≤ x) (hε : 0 < ε) : log x ≤ x ^ ε / ε := by
  rcases hx.eq_or_lt with rfl | h
  · rw [log_zero, zero_rpow hε.ne', zero_div]
  rw [le_div_iff₀' hε]
  exact (log_rpow h ε).symm.trans_le <| (log_le_sub_one_of_pos <| rpow_pos_of_pos h ε).trans
    (sub_one_lt _).le

/-- The (real) logarithm of a natural number `n` is bounded by a multiple of every power of `n`
with positive exponent. -/
lemma log_natCast_le_rpow_div (n : ℕ) {ε : ℝ} (hε : 0 < ε) : log n ≤ n ^ ε / ε :=
  log_le_rpow_div n.cast_nonneg hε

lemma strictMono_rpow_of_base_gt_one {b : ℝ} (hb : 1 < b) :
    StrictMono (b ^ · : ℝ → ℝ) := by
  simp_rw [Real.rpow_def_of_pos (zero_lt_one.trans hb)]
  exact exp_strictMono.comp <| StrictMono.const_mul strictMono_id <| Real.log_pos hb

lemma monotone_rpow_of_base_ge_one {b : ℝ} (hb : 1 ≤ b) :
    Monotone (b ^ · : ℝ → ℝ) := by
  rcases lt_or_eq_of_le hb with hb | rfl
  case inl => exact (strictMono_rpow_of_base_gt_one hb).monotone
  case inr => intro _ _ _; simp

lemma strictAnti_rpow_of_base_lt_one {b : ℝ} (hb₀ : 0 < b) (hb₁ : b < 1) :
    StrictAnti (b ^ · : ℝ → ℝ) := by
  simp_rw [Real.rpow_def_of_pos hb₀]
  exact exp_strictMono.comp_strictAnti <| StrictMono.const_mul_of_neg strictMono_id
      <| Real.log_neg hb₀ hb₁

lemma antitone_rpow_of_base_le_one {b : ℝ} (hb₀ : 0 < b) (hb₁ : b ≤ 1) :
    Antitone (b ^ · : ℝ → ℝ) := by
  rcases lt_or_eq_of_le hb₁ with hb₁ | rfl
  case inl => exact (strictAnti_rpow_of_base_lt_one hb₀ hb₁).antitone
  case inr => intro _ _ _; simp

lemma rpow_right_inj (hx₀ : 0 < x) (hx₁ : x ≠ 1) : x ^ y = x ^ z ↔ y = z := by
  refine ⟨fun H ↦ ?_, fun H ↦ by rw [H]⟩
  rcases hx₁.lt_or_gt with h | h
  · exact (strictAnti_rpow_of_base_lt_one hx₀ h).injective H
  · exact (strictMono_rpow_of_base_gt_one h).injective H

/-- Guessing rule for the `bound` tactic: when trying to prove `x ^ y ≤ x ^ z`, we can either assume
`1 ≤ x` or `0 < x ≤ 1`. -/
@[bound] lemma rpow_le_rpow_of_exponent_le_or_ge {x y z : ℝ}
    (h : 1 ≤ x ∧ y ≤ z ∨ 0 < x ∧ x ≤ 1 ∧ z ≤ y) : x ^ y ≤ x ^ z := by
  rcases h with ⟨x1, yz⟩ | ⟨x0, x1, zy⟩
  · exact Real.rpow_le_rpow_of_exponent_le x1 yz
  · exact Real.rpow_le_rpow_of_exponent_ge x0 x1 zy

end Real

namespace Complex

lemma norm_prime_cpow_le_one_half (p : Nat.Primes) {s : ℂ} (hs : 1 < s.re) :
    ‖(p : ℂ) ^ (-s)‖ ≤ 1 / 2 := by
  rw [norm_natCast_cpow_of_re_ne_zero p <| by rw [neg_re]; linarith only [hs]]
  refine (Real.rpow_le_rpow_of_nonpos zero_lt_two (Nat.cast_le.mpr p.prop.two_le) <|
    by rw [neg_re]; linarith only [hs]).trans ?_
  rw [one_div, ← Real.rpow_neg_one]
  exact Real.rpow_le_rpow_of_exponent_le one_le_two <| (neg_lt_neg hs).le

lemma one_sub_prime_cpow_ne_zero {p : ℕ} (hp : p.Prime) {s : ℂ} (hs : 1 < s.re) :
    1 - (p : ℂ) ^ (-s) ≠ 0 := by
  refine sub_ne_zero_of_ne fun H ↦ ?_
  have := norm_prime_cpow_le_one_half ⟨p, hp⟩ hs
  simp only at this
  rw [← H, norm_one] at this
  norm_num at this

lemma norm_natCast_cpow_le_norm_natCast_cpow_of_pos {n : ℕ} (hn : 0 < n) {w z : ℂ}
    (h : w.re ≤ z.re) :
    ‖(n : ℂ) ^ w‖ ≤ ‖(n : ℂ) ^ z‖ := by
  simp_rw [norm_natCast_cpow_of_pos hn]
  exact Real.rpow_le_rpow_of_exponent_le (by exact_mod_cast hn) h

lemma norm_natCast_cpow_le_norm_natCast_cpow_iff {n : ℕ} (hn : 1 < n) {w z : ℂ} :
    ‖(n : ℂ) ^ w‖ ≤ ‖(n : ℂ) ^ z‖ ↔ w.re ≤ z.re := by
  simp_rw [norm_natCast_cpow_of_pos (Nat.zero_lt_of_lt hn),
    Real.rpow_le_rpow_left_iff (Nat.one_lt_cast.mpr hn)]

lemma norm_log_natCast_le_rpow_div (n : ℕ) {ε : ℝ} (hε : 0 < ε) : ‖log n‖ ≤ n ^ ε / ε := by
  rcases n.eq_zero_or_pos with rfl | h
  · rw [Nat.cast_zero, Nat.cast_zero, log_zero, norm_zero, Real.zero_rpow hε.ne', zero_div]
  rw [← natCast_log, norm_real, norm_of_nonneg <| Real.log_nonneg <| by
    exact_mod_cast Nat.one_le_of_lt h.lt]
  exact Real.log_natCast_le_rpow_div n hε

end Complex


/-!
## Square roots of reals
-/


namespace Real

variable {z x y : ℝ}

section Sqrt

theorem sqrt_eq_rpow (x : ℝ) : √x = x ^ (1 / (2 : ℝ)) := by
  obtain h | h := le_or_gt 0 x
  · rw [← mul_self_inj_of_nonneg (sqrt_nonneg _) (rpow_nonneg h _), mul_self_sqrt h, ← sq,
      ← rpow_natCast, ← rpow_mul h]
    simp
  · have : 1 / (2 : ℝ) * π = π / (2 : ℝ) := by ring
    rw [sqrt_eq_zero_of_nonpos h.le, rpow_def_of_neg h, this, cos_pi_div_two, mul_zero]

theorem rpow_div_two_eq_sqrt {x : ℝ} (r : ℝ) (hx : 0 ≤ x) : x ^ (r / 2) = √x ^ r := by
  rw [sqrt_eq_rpow, ← rpow_mul hx]
  congr
  ring

end Sqrt

end Real

namespace Complex

lemma cpow_inv_two_re (x : ℂ) : (x ^ (2⁻¹ : ℂ)).re = √((‖x‖ + x.re) / 2) := by
  rw [← ofReal_ofNat, ← ofReal_inv, cpow_ofReal_re, ← div_eq_mul_inv, ← one_div,
    ← Real.sqrt_eq_rpow, cos_half, ← sqrt_mul, ← mul_div_assoc, mul_add, mul_one, norm_mul_cos_arg]
  exacts [norm_nonneg _, (neg_pi_lt_arg _).le, arg_le_pi _]

lemma cpow_inv_two_im_eq_sqrt {x : ℂ} (hx : 0 ≤ x.im) :
    (x ^ (2⁻¹ : ℂ)).im = √((‖x‖ - x.re) / 2) := by
  rw [← ofReal_ofNat, ← ofReal_inv, cpow_ofReal_im, ← div_eq_mul_inv, ← one_div,
    ← Real.sqrt_eq_rpow, sin_half_eq_sqrt, ← sqrt_mul (norm_nonneg _), ← mul_div_assoc, mul_sub,
    mul_one, norm_mul_cos_arg]
  · rwa [arg_nonneg_iff]
  · linarith [pi_pos, arg_le_pi x]

lemma cpow_inv_two_im_eq_neg_sqrt {x : ℂ} (hx : x.im < 0) :
    (x ^ (2⁻¹ : ℂ)).im = -√((‖x‖ - x.re) / 2) := by
  rw [← ofReal_ofNat, ← ofReal_inv, cpow_ofReal_im, ← div_eq_mul_inv, ← one_div,
    ← Real.sqrt_eq_rpow, sin_half_eq_neg_sqrt, mul_neg, ← sqrt_mul (norm_nonneg _),
    ← mul_div_assoc, mul_sub, mul_one, norm_mul_cos_arg]
  · linarith [pi_pos, neg_pi_lt_arg x]
  · exact (arg_neg_iff.2 hx).le

lemma abs_cpow_inv_two_im (x : ℂ) : |(x ^ (2⁻¹ : ℂ)).im| = √((‖x‖ - x.re) / 2) := by
  rw [← ofReal_ofNat, ← ofReal_inv, cpow_ofReal_im, ← div_eq_mul_inv, ← one_div,
    ← Real.sqrt_eq_rpow, abs_mul, abs_of_nonneg (sqrt_nonneg _), abs_sin_half,
    ← sqrt_mul (norm_nonneg _), ← mul_div_assoc, mul_sub, mul_one, norm_mul_cos_arg]

open scoped ComplexOrder in
lemma inv_natCast_cpow_ofReal_pos {n : ℕ} (hn : n ≠ 0) (x : ℝ) :
    0 < ((n : ℂ) ^ (x : ℂ))⁻¹ := by
  refine RCLike.inv_pos_of_pos ?_
  rw [show (n : ℂ) ^ (x : ℂ) = (n : ℝ) ^ (x : ℂ) from rfl, ← ofReal_cpow n.cast_nonneg']
  positivity

end Complex

section Tactics

/-!
## Tactic extensions for real powers
-/
namespace Mathlib.Meta.NormNum

open Lean.Meta Qq

theorem IsNat.rpow_eq_pow {b : ℝ} {n : ℕ} (h : IsNat b n) (a : ℝ) : a ^ b = a ^ n := by
  rw [h.1, Real.rpow_natCast]

theorem IsInt.rpow_eq_inv_pow {b : ℝ} {n : ℕ} (h : IsInt b (.negOfNat n)) (a : ℝ) :
    a ^ b = (a ^ n)⁻¹ := by
  rw [h.1, Real.rpow_intCast, Int.negOfNat_eq, zpow_neg, Int.ofNat_eq_coe, zpow_natCast]

@[deprecated IsNat.rpow_eq_pow (since := "2025-10-21")]
theorem isNat_rpow_pos {a b : ℝ} {nb ne : ℕ}
    (pb : IsNat b nb) (pe' : IsNat (a ^ nb) ne) :
    IsNat (a ^ b) ne := by
  rwa [pb.out, rpow_natCast]

@[deprecated IsInt.rpow_eq_inv_pow (since := "2025-10-21")]
theorem isNat_rpow_neg {a b : ℝ} {nb ne : ℕ}
    (pb : IsInt b (Int.negOfNat nb)) (pe' : IsNat (a ^ (Int.negOfNat nb)) ne) :
    IsNat (a ^ b) ne := by
  rwa [pb.out, Real.rpow_intCast]

@[deprecated IsNat.rpow_eq_pow (since := "2025-10-21")]
theorem isInt_rpow_pos {a b : ℝ} {nb ne : ℕ}
    (pb : IsNat b nb) (pe' : IsInt (a ^ nb) (Int.negOfNat ne)) :
    IsInt (a ^ b) (Int.negOfNat ne) := by
  rwa [pb.out, rpow_natCast]

@[deprecated IsInt.rpow_eq_inv_pow (since := "2025-10-21")]
theorem isInt_rpow_neg {a b : ℝ} {nb ne : ℕ}
    (pb : IsInt b (Int.negOfNat nb)) (pe' : IsInt (a ^ (Int.negOfNat nb)) (Int.negOfNat ne)) :
    IsInt (a ^ b) (Int.negOfNat ne) := by
  rwa [pb.out, Real.rpow_intCast]

@[deprecated IsNat.rpow_eq_pow (since := "2025-10-21")]
theorem isNNRat_rpow_pos {a b : ℝ} {nb : ℕ}
    {num den : ℕ}
    (pb : IsNat b nb) (pe' : IsNNRat (a ^ nb) num den) :
    IsNNRat (a ^ b) num den := by
  rwa [pb.out, rpow_natCast]

@[deprecated IsNat.rpow_eq_pow (since := "2025-10-21")]
theorem isRat_rpow_pos {a b : ℝ} {nb : ℕ}
    {num : ℤ} {den : ℕ}
    (pb : IsNat b nb) (pe' : IsRat (a ^ nb) num den) :
    IsRat (a ^ b) num den := by
  rwa [pb.out, rpow_natCast]

@[deprecated IsInt.rpow_eq_inv_pow (since := "2025-10-21")]
theorem isNNRat_rpow_neg {a b : ℝ} {nb : ℕ}
    {num den : ℕ}
    (pb : IsInt b (Int.negOfNat nb)) (pe' : IsNNRat (a ^ (Int.negOfNat nb)) num den) :
    IsNNRat (a ^ b) num den := by
  rwa [pb.out, Real.rpow_intCast]

@[deprecated IsInt.rpow_eq_inv_pow (since := "2025-10-21")]
theorem isRat_rpow_neg {a b : ℝ} {nb : ℕ}
    {num : ℤ} {den : ℕ}
    (pb : IsInt b (Int.negOfNat nb)) (pe' : IsRat (a ^ (Int.negOfNat nb)) num den) :
    IsRat (a ^ b) num den := by
  rwa [pb.out, Real.rpow_intCast]

/-- Given proofs
- that `a` is a natural number `m`
- that `b` is a nonnegative rational number `n / d`
- that `r ^ d = m ^ n` (written as `r ^ d = k`, `m ^ n = l`, `k = l`)
prove that `a ^ b = r`.
-/
theorem IsNat.rpow_isNNRat {a b : ℝ} {m n d r : ℕ} (ha : IsNat a m) (hb : IsNNRat b n d)
    (k : ℕ) (hr : r ^ d = k) (l : ℕ) (hm : m ^ n = l) (hkl : k = l) : IsNat (a ^ b) r := by
  rcases ha with ⟨rfl⟩
  constructor
  have : d ≠ 0 := mod_cast hb.den_nz
  rw [hb.to_eq rfl rfl, div_eq_mul_inv, Real.rpow_natCast_mul, ← Nat.cast_pow, hm, ← hkl, ← hr,
    Nat.cast_pow, Real.pow_rpow_inv_natCast] <;> positivity

theorem IsNNRat.rpow_isNNRat (a b : ℝ) (na da : ℕ) (ha : IsNNRat a na da)
    (nr dr : ℕ) (hnum : IsNat ((na : ℝ) ^ b) nr) (hden : IsNat ((da : ℝ) ^ b) dr) :
    IsNNRat (a ^ b) nr dr := by
  suffices IsNNRat (nr / dr : ℝ) nr dr by
    simpa [ha.to_eq, Real.div_rpow, hnum.1, hden.1]
  apply IsNNRat.of_raw
  rw [← hden.1]
  apply (Real.rpow_pos_of_pos _ _).ne'
  exact lt_of_le_of_ne' da.cast_nonneg ha.den_nz

theorem rpow_isRat_eq_inv_rpow (a b : ℝ) (n d : ℕ) (hb : IsRat b (Int.negOfNat n) d) :
    a ^ b = (a⁻¹) ^ (n / d : ℝ) := by
  rw [← Real.rpow_neg_eq_inv_rpow, hb.neg_to_eq rfl rfl]

open Lean in
/-- Given proofs
- that `a` is a natural number `na`;
- that `b` is a nonnegative rational number `nb / db`;
returns a tuple of
- a natural number `r` (result);
- the same number, as an expression;
- a proof that `a ^ b = r`.

Fails if `na` is not a `db`th power of a natural number.
-/
def proveIsNatRPowIsNNRat
    (a : Q(ℝ)) (na : Q(ℕ)) (pa : Q(IsNat $a $na))
    (b : Q(ℝ)) (nb db : Q(ℕ)) (pb : Q(IsNNRat $b $nb $db)) :
    MetaM (ℕ × Σ r : Q(ℕ), Q(IsNat ($a ^ $b) $r)) := do
  let r := (Nat.nthRoot db.natLit! na.natLit!) ^ nb.natLit!
  have er : Q(ℕ) := mkRawNatLit r
  -- avoid evaluating powers in kernel
  let .some ⟨c, pc⟩ ← liftM <| OptionT.run <| evalNatPow er db | failure
  let .some ⟨d, pd⟩ ← liftM <| OptionT.run <| evalNatPow na nb | failure
  guard (c.natLit! = d.natLit!)
  have hcd : Q($c = $d) := (q(Eq.refl $c) : Expr)
  return (r, ⟨er, q(IsNat.rpow_isNNRat $pa $pb $c $pc $d $pd $hcd)⟩)

/-- Evaluates expressions of the form `a ^ b` when `a` and `b` are both reals.
Works if `a`, `b`, and `a ^ b` are in fact rational numbers,
except for the case `a < 0`, `b` isn't integer.

<<<<<<< HEAD
TODO: decide whether we want `norm_num` to simplify, e.g., `(-8 : ℝ) ^ (1 / 3 : ℝ)` to `-1`.
If yes, then implement it. -/
=======
TODO: simplify terms like  `(-a : ℝ) ^ (b / 3 : ℝ)` and `(-a : ℝ) ^ (b / 2 : ℝ)` too,
possibly after first considering changing the junk value. -/
>>>>>>> 32bd6c7c
@[norm_num (_ : ℝ) ^ (_ : ℝ)]
def evalRPow : NormNumExt where eval {u αR} e := do
  match u, αR, e with
  | 0, ~q(ℝ), ~q(($a : ℝ)^($b : ℝ)) =>
    match ← derive b with
    | .isNat sβ nb pb =>
      assumeInstancesCommute
      return .eqTrans q(IsNat.rpow_eq_pow $pb _) (← derive q($a ^ $nb))
    | .isNegNat sβ nb pb =>
      assumeInstancesCommute
      return .eqTrans q(IsInt.rpow_eq_inv_pow $pb _) (← derive q(($a ^ $nb)⁻¹))
    | .isNNRat _ qb nb db pb => do
      assumeInstancesCommute
      match ← derive a with
      | .isNat sa na pa => do
        let ⟨_, r, pr⟩ ← proveIsNatRPowIsNNRat a na pa b nb db pb
        return .isNat sa r pr
      | .isNNRat _ qα na da pa => do
        assumeInstancesCommute
        let ⟨rnum, ernum, pnum⟩ ←
          proveIsNatRPowIsNNRat q(Nat.rawCast $na) na q(IsNat.of_raw _ _) b nb db pb
        let ⟨rden, erden, pden⟩ ←
          proveIsNatRPowIsNNRat q(Nat.rawCast $da) da q(IsNat.of_raw _ _) b nb db pb
        return .isNNRat q(inferInstance) (rnum / rden) ernum erden
          q(IsNNRat.rpow_isNNRat $a $b $na $da $pa $ernum $erden $pnum $pden)
      | _ => failure
    | .isNegNNRat _ qb nb db pb => do
      let r ← derive q(($a⁻¹) ^ ($nb / $db : ℝ))
      assumeInstancesCommute
      return .eqTrans q(rpow_isRat_eq_inv_rpow $a $b $nb $db $pb) r
    | _ => failure
  | _ => failure

end Mathlib.Meta.NormNum

end Tactics<|MERGE_RESOLUTION|>--- conflicted
+++ resolved
@@ -1158,13 +1158,8 @@
 Works if `a`, `b`, and `a ^ b` are in fact rational numbers,
 except for the case `a < 0`, `b` isn't integer.
 
-<<<<<<< HEAD
-TODO: decide whether we want `norm_num` to simplify, e.g., `(-8 : ℝ) ^ (1 / 3 : ℝ)` to `-1`.
-If yes, then implement it. -/
-=======
 TODO: simplify terms like  `(-a : ℝ) ^ (b / 3 : ℝ)` and `(-a : ℝ) ^ (b / 2 : ℝ)` too,
 possibly after first considering changing the junk value. -/
->>>>>>> 32bd6c7c
 @[norm_num (_ : ℝ) ^ (_ : ℝ)]
 def evalRPow : NormNumExt where eval {u αR} e := do
   match u, αR, e with
