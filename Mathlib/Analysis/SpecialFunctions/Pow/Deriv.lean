/-
Copyright (c) 2018 Chris Hughes. All rights reserved.
Released under Apache 2.0 license as described in the file LICENSE.
Authors: Chris Hughes, Abhimanyu Pallavi Sudhir, Jean Lo, Calle Sönne, Sébastien Gouëzel,
  Rémy Degenne
-/
module

public import Mathlib.Analysis.SpecialFunctions.Pow.Continuity
public import Mathlib.Analysis.SpecialFunctions.Complex.LogDeriv
public import Mathlib.Analysis.Calculus.FDeriv.Extend
public import Mathlib.Analysis.Calculus.Deriv.Prod
public import Mathlib.Analysis.SpecialFunctions.Log.Deriv
public import Mathlib.Analysis.SpecialFunctions.Trigonometric.Deriv

/-!
# Derivatives of power function on `ℂ`, `ℝ`, `ℝ≥0`, and `ℝ≥0∞`

We also prove differentiability and provide derivatives for the power functions `x ^ y`.
-/

@[expose] public section


noncomputable section

open scoped Real Topology NNReal ENNReal
open Filter

namespace Complex

theorem hasStrictFDerivAt_cpow {p : ℂ × ℂ} (hp : p.1 ∈ slitPlane) :
    HasStrictFDerivAt (fun x : ℂ × ℂ => x.1 ^ x.2)
      ((p.2 * p.1 ^ (p.2 - 1)) • ContinuousLinearMap.fst ℂ ℂ ℂ +
        (p.1 ^ p.2 * log p.1) • ContinuousLinearMap.snd ℂ ℂ ℂ) p := by
  have A : p.1 ≠ 0 := slitPlane_ne_zero hp
  have : (fun x : ℂ × ℂ => x.1 ^ x.2) =ᶠ[𝓝 p] fun x => exp (log x.1 * x.2) :=
    ((isOpen_ne.preimage continuous_fst).eventually_mem A).mono fun p hp =>
      cpow_def_of_ne_zero hp _
  rw [cpow_sub _ _ A, cpow_one, mul_div_left_comm, mul_smul, mul_smul]
  refine HasStrictFDerivAt.congr_of_eventuallyEq ?_ this.symm
  simpa only [cpow_def_of_ne_zero A, div_eq_mul_inv, mul_smul, add_comm, smul_add] using
    ((hasStrictFDerivAt_fst.clog hp).mul hasStrictFDerivAt_snd).cexp

theorem hasStrictFDerivAt_cpow' {x y : ℂ} (hp : x ∈ slitPlane) :
    HasStrictFDerivAt (fun x : ℂ × ℂ => x.1 ^ x.2)
      ((y * x ^ (y - 1)) • ContinuousLinearMap.fst ℂ ℂ ℂ +
        (x ^ y * log x) • ContinuousLinearMap.snd ℂ ℂ ℂ) (x, y) :=
  @hasStrictFDerivAt_cpow (x, y) hp

theorem hasStrictDerivAt_const_cpow {x y : ℂ} (h : x ≠ 0 ∨ y ≠ 0) :
    HasStrictDerivAt (fun y => x ^ y) (x ^ y * log x) y := by
  rcases em (x = 0) with (rfl | hx)
  · replace h := h.neg_resolve_left rfl
    rw [log_zero, mul_zero]
    refine (hasStrictDerivAt_const y 0).congr_of_eventuallyEq ?_
    exact (isOpen_ne.eventually_mem h).mono fun y hy => (zero_cpow hy).symm
  · simpa only [cpow_def_of_ne_zero hx, mul_one] using
      ((hasStrictDerivAt_id y).const_mul (log x)).cexp

theorem hasFDerivAt_cpow {p : ℂ × ℂ} (hp : p.1 ∈ slitPlane) :
    HasFDerivAt (fun x : ℂ × ℂ => x.1 ^ x.2)
      ((p.2 * p.1 ^ (p.2 - 1)) • ContinuousLinearMap.fst ℂ ℂ ℂ +
        (p.1 ^ p.2 * log p.1) • ContinuousLinearMap.snd ℂ ℂ ℂ) p :=
  (hasStrictFDerivAt_cpow hp).hasFDerivAt

end Complex

section fderiv

open Complex

variable {E : Type*} [NormedAddCommGroup E] [NormedSpace ℂ E] {f g : E → ℂ} {f' g' : StrongDual ℂ E}
  {x : E} {s : Set E} {c : ℂ}

theorem HasStrictFDerivAt.cpow (hf : HasStrictFDerivAt f f' x) (hg : HasStrictFDerivAt g g' x)
    (h0 : f x ∈ slitPlane) : HasStrictFDerivAt (fun x => f x ^ g x)
      ((g x * f x ^ (g x - 1)) • f' + (f x ^ g x * Complex.log (f x)) • g') x :=
  (hasStrictFDerivAt_cpow (p := (f x, g x)) h0).comp x (hf.prodMk hg)

theorem HasStrictFDerivAt.const_cpow (hf : HasStrictFDerivAt f f' x) (h0 : c ≠ 0 ∨ f x ≠ 0) :
    HasStrictFDerivAt (fun x => c ^ f x) ((c ^ f x * Complex.log c) • f') x :=
  (hasStrictDerivAt_const_cpow h0).comp_hasStrictFDerivAt x hf

theorem HasFDerivAt.cpow (hf : HasFDerivAt f f' x) (hg : HasFDerivAt g g' x)
    (h0 : f x ∈ slitPlane) : HasFDerivAt (fun x => f x ^ g x)
      ((g x * f x ^ (g x - 1)) • f' + (f x ^ g x * Complex.log (f x)) • g') x := by
  convert (@Complex.hasFDerivAt_cpow ((fun x => (f x, g x)) x) h0).comp x (hf.prodMk hg)

theorem HasFDerivAt.const_cpow (hf : HasFDerivAt f f' x) (h0 : c ≠ 0 ∨ f x ≠ 0) :
    HasFDerivAt (fun x => c ^ f x) ((c ^ f x * Complex.log c) • f') x :=
  (hasStrictDerivAt_const_cpow h0).hasDerivAt.comp_hasFDerivAt x hf

theorem HasFDerivWithinAt.cpow (hf : HasFDerivWithinAt f f' s x) (hg : HasFDerivWithinAt g g' s x)
    (h0 : f x ∈ slitPlane) : HasFDerivWithinAt (fun x => f x ^ g x)
      ((g x * f x ^ (g x - 1)) • f' + (f x ^ g x * Complex.log (f x)) • g') s x := by
  convert (@Complex.hasFDerivAt_cpow ((fun x => (f x, g x)) x) h0).comp_hasFDerivWithinAt x
    (hf.prodMk hg)

theorem HasFDerivWithinAt.const_cpow (hf : HasFDerivWithinAt f f' s x) (h0 : c ≠ 0 ∨ f x ≠ 0) :
    HasFDerivWithinAt (fun x => c ^ f x) ((c ^ f x * Complex.log c) • f') s x :=
  (hasStrictDerivAt_const_cpow h0).hasDerivAt.comp_hasFDerivWithinAt x hf

@[fun_prop]
theorem DifferentiableAt.cpow (hf : DifferentiableAt ℂ f x) (hg : DifferentiableAt ℂ g x)
    (h0 : f x ∈ slitPlane) : DifferentiableAt ℂ (fun x => f x ^ g x) x :=
  (hf.hasFDerivAt.cpow hg.hasFDerivAt h0).differentiableAt

@[fun_prop]
theorem DifferentiableAt.const_cpow (hf : DifferentiableAt ℂ f x) (h0 : c ≠ 0 ∨ f x ≠ 0) :
    DifferentiableAt ℂ (fun x => c ^ f x) x :=
  (hf.hasFDerivAt.const_cpow h0).differentiableAt

@[fun_prop]
theorem DifferentiableAt.cpow_const (hf : DifferentiableAt ℂ f x) (h0 : f x ∈ slitPlane) :
    DifferentiableAt ℂ (fun x => f x ^ c) x :=
  hf.cpow (differentiableAt_const c) h0

@[fun_prop]
theorem DifferentiableWithinAt.cpow (hf : DifferentiableWithinAt ℂ f s x)
    (hg : DifferentiableWithinAt ℂ g s x) (h0 : f x ∈ slitPlane) :
    DifferentiableWithinAt ℂ (fun x => f x ^ g x) s x :=
  (hf.hasFDerivWithinAt.cpow hg.hasFDerivWithinAt h0).differentiableWithinAt

@[fun_prop]
theorem DifferentiableWithinAt.const_cpow (hf : DifferentiableWithinAt ℂ f s x)
    (h0 : c ≠ 0 ∨ f x ≠ 0) : DifferentiableWithinAt ℂ (fun x => c ^ f x) s x :=
  (hf.hasFDerivWithinAt.const_cpow h0).differentiableWithinAt

@[fun_prop]
theorem DifferentiableWithinAt.cpow_const (hf : DifferentiableWithinAt ℂ f s x)
    (h0 : f x ∈ slitPlane) :
    DifferentiableWithinAt ℂ (fun x => f x ^ c) s x :=
  hf.cpow (differentiableWithinAt_const c) h0

@[fun_prop]
theorem DifferentiableOn.cpow (hf : DifferentiableOn ℂ f s) (hg : DifferentiableOn ℂ g s)
    (h0 : Set.MapsTo f s slitPlane) : DifferentiableOn ℂ (fun x ↦ f x ^ g x) s :=
  fun x hx ↦ (hf x hx).cpow (hg x hx) (h0 hx)

@[fun_prop]
theorem DifferentiableOn.const_cpow (hf : DifferentiableOn ℂ f s)
    (h0 : c ≠ 0 ∨ ∀ x ∈ s, f x ≠ 0) : DifferentiableOn ℂ (fun x ↦ c ^ f x) s :=
  fun x hx ↦ (hf x hx).const_cpow (h0.imp_right fun h ↦ h x hx)

@[fun_prop]
theorem DifferentiableOn.cpow_const (hf : DifferentiableOn ℂ f s)
    (h0 : ∀ x ∈ s, f x ∈ slitPlane) :
    DifferentiableOn ℂ (fun x => f x ^ c) s :=
  hf.cpow (differentiableOn_const c) h0

@[fun_prop]
theorem Differentiable.cpow (hf : Differentiable ℂ f) (hg : Differentiable ℂ g)
    (h0 : ∀ x, f x ∈ slitPlane) : Differentiable ℂ (fun x ↦ f x ^ g x) :=
  fun x ↦ (hf x).cpow (hg x) (h0 x)

@[fun_prop]
theorem Differentiable.const_cpow (hf : Differentiable ℂ f)
    (h0 : c ≠ 0 ∨ ∀ x, f x ≠ 0) : Differentiable ℂ (fun x ↦ c ^ f x) :=
  fun x ↦ (hf x).const_cpow (h0.imp_right fun h ↦ h x)

@[fun_prop]
lemma differentiable_const_cpow_of_neZero (z : ℂ) [NeZero z] :
    Differentiable ℂ fun s : ℂ ↦ z ^ s :=
  differentiable_id.const_cpow (.inl <| NeZero.ne z)

@[fun_prop]
lemma differentiableAt_const_cpow_of_neZero (z : ℂ) [NeZero z] (t : ℂ) :
    DifferentiableAt ℂ (fun s : ℂ ↦ z ^ s) t :=
  differentiableAt_id.const_cpow (.inl <| NeZero.ne z)

end fderiv

section deriv

open Complex

variable {f g : ℂ → ℂ} {s : Set ℂ} {f' g' x c : ℂ}

/-- A private lemma that rewrites the output of lemmas like `HasFDerivAt.cpow` to the form
expected by lemmas like `HasDerivAt.cpow`. -/
private theorem aux : ((g x * f x ^ (g x - 1)) • (1 : ℂ →L[ℂ] ℂ).smulRight f' +
    (f x ^ g x * log (f x)) • (1 : ℂ →L[ℂ] ℂ).smulRight g') 1 =
      g x * f x ^ (g x - 1) * f' + f x ^ g x * log (f x) * g' := by
  simp only [Algebra.id.smul_eq_mul, one_mul, ContinuousLinearMap.one_apply,
    ContinuousLinearMap.smulRight_apply, ContinuousLinearMap.add_apply, Pi.smul_apply,
    ContinuousLinearMap.coe_smul']

nonrec theorem HasStrictDerivAt.cpow (hf : HasStrictDerivAt f f' x) (hg : HasStrictDerivAt g g' x)
    (h0 : f x ∈ slitPlane) : HasStrictDerivAt (fun x => f x ^ g x)
      (g x * f x ^ (g x - 1) * f' + f x ^ g x * Complex.log (f x) * g') x := by
  simpa using (hf.cpow hg h0).hasStrictDerivAt

theorem HasStrictDerivAt.const_cpow (hf : HasStrictDerivAt f f' x) (h : c ≠ 0 ∨ f x ≠ 0) :
    HasStrictDerivAt (fun x => c ^ f x) (c ^ f x * Complex.log c * f') x :=
  (hasStrictDerivAt_const_cpow h).comp x hf

theorem Complex.hasStrictDerivAt_cpow_const (h : x ∈ slitPlane) :
    HasStrictDerivAt (fun z : ℂ => z ^ c) (c * x ^ (c - 1)) x := by
  simpa only [mul_zero, add_zero, mul_one] using
    (hasStrictDerivAt_id x).cpow (hasStrictDerivAt_const x c) h

theorem HasStrictDerivAt.cpow_const (hf : HasStrictDerivAt f f' x)
    (h0 : f x ∈ slitPlane) :
    HasStrictDerivAt (fun x => f x ^ c) (c * f x ^ (c - 1) * f') x :=
  (Complex.hasStrictDerivAt_cpow_const h0).comp x hf

theorem HasDerivAt.cpow (hf : HasDerivAt f f' x) (hg : HasDerivAt g g' x)
    (h0 : f x ∈ slitPlane) : HasDerivAt (fun x => f x ^ g x)
      (g x * f x ^ (g x - 1) * f' + f x ^ g x * Complex.log (f x) * g') x := by
  simpa only [aux] using (hf.hasFDerivAt.cpow hg h0).hasDerivAt

theorem HasDerivAt.const_cpow (hf : HasDerivAt f f' x) (h0 : c ≠ 0 ∨ f x ≠ 0) :
    HasDerivAt (fun x => c ^ f x) (c ^ f x * Complex.log c * f') x :=
  (hasStrictDerivAt_const_cpow h0).hasDerivAt.comp x hf

theorem HasDerivAt.cpow_const (hf : HasDerivAt f f' x) (h0 : f x ∈ slitPlane) :
    HasDerivAt (fun x => f x ^ c) (c * f x ^ (c - 1) * f') x :=
  (Complex.hasStrictDerivAt_cpow_const h0).hasDerivAt.comp x hf

theorem HasDerivWithinAt.cpow (hf : HasDerivWithinAt f f' s x) (hg : HasDerivWithinAt g g' s x)
    (h0 : f x ∈ slitPlane) : HasDerivWithinAt (fun x => f x ^ g x)
      (g x * f x ^ (g x - 1) * f' + f x ^ g x * Complex.log (f x) * g') s x := by
  simpa only [aux] using (hf.hasFDerivWithinAt.cpow hg h0).hasDerivWithinAt

theorem HasDerivWithinAt.const_cpow (hf : HasDerivWithinAt f f' s x) (h0 : c ≠ 0 ∨ f x ≠ 0) :
    HasDerivWithinAt (fun x => c ^ f x) (c ^ f x * Complex.log c * f') s x :=
  (hasStrictDerivAt_const_cpow h0).hasDerivAt.comp_hasDerivWithinAt x hf

theorem HasDerivWithinAt.cpow_const (hf : HasDerivWithinAt f f' s x)
    (h0 : f x ∈ slitPlane) :
    HasDerivWithinAt (fun x => f x ^ c) (c * f x ^ (c - 1) * f') s x :=
  (Complex.hasStrictDerivAt_cpow_const h0).hasDerivAt.comp_hasDerivWithinAt x hf

/-- Although `fun x => x ^ r` for fixed `r` is *not* complex-differentiable along the negative real
line, it is still real-differentiable, and the derivative is what one would formally expect.
See `hasDerivAt_ofReal_cpow_const` for an alternate formulation. -/
theorem hasDerivAt_ofReal_cpow_const' {x : ℝ} (hx : x ≠ 0) {r : ℂ} (hr : r ≠ -1) :
    HasDerivAt (fun y : ℝ => (y : ℂ) ^ (r + 1) / (r + 1)) (x ^ r) x := by
  rw [Ne, ← add_eq_zero_iff_eq_neg, ← Ne] at hr
  rcases lt_or_gt_of_ne hx.symm with (hx | hx)
  · -- easy case : `0 < x`
    apply HasDerivAt.comp_ofReal (e := fun y => (y : ℂ) ^ (r + 1) / (r + 1))
    convert HasDerivAt.div_const (𝕜 := ℂ) ?_ (r + 1) using 1
    · exact (mul_div_cancel_right₀ _ hr).symm
    · convert HasDerivAt.cpow_const ?_ ?_ using 1
      · rw [add_sub_cancel_right, mul_comm]; exact (mul_one _).symm
      · exact hasDerivAt_id (x : ℂ)
      · simp [hx]
  · -- harder case : `x < 0`
    have : ∀ᶠ y : ℝ in 𝓝 x,
        (y : ℂ) ^ (r + 1) / (r + 1) = (-y : ℂ) ^ (r + 1) * exp (π * I * (r + 1)) / (r + 1) := by
      refine Filter.eventually_of_mem (Iio_mem_nhds hx) fun y hy => ?_
      rw [ofReal_cpow_of_nonpos (le_of_lt hy)]
    refine HasDerivAt.congr_of_eventuallyEq ?_ this
    rw [ofReal_cpow_of_nonpos (le_of_lt hx)]
    suffices HasDerivAt (fun y : ℝ => (-↑y) ^ (r + 1) * exp (↑π * I * (r + 1)))
        ((r + 1) * (-↑x) ^ r * exp (↑π * I * r)) x by
      convert this.div_const (r + 1) using 1
      conv_rhs => rw [mul_assoc, mul_comm, mul_div_cancel_right₀ _ hr]
    rw [mul_add ((π : ℂ) * _), mul_one, exp_add, exp_pi_mul_I, mul_comm (_ : ℂ) (-1 : ℂ),
      neg_one_mul]
    simp_rw [mul_neg, ← neg_mul, ← ofReal_neg]
    suffices HasDerivAt (fun y : ℝ => (↑(-y) : ℂ) ^ (r + 1)) (-(r + 1) * ↑(-x) ^ r) x by
      convert this.neg.mul_const _ using 1; ring
    suffices HasDerivAt (fun y : ℝ => (y : ℂ) ^ (r + 1)) ((r + 1) * ↑(-x) ^ r) (-x) by
      convert @HasDerivAt.scomp ℝ _ ℂ _ _ x ℝ _ _ _ _ _ _ _ _ this (hasDerivAt_neg x) using 1
      rw [real_smul, ofReal_neg 1, ofReal_one]; ring
    suffices HasDerivAt (fun y : ℂ => y ^ (r + 1)) ((r + 1) * ↑(-x) ^ r) ↑(-x) by
      exact this.comp_ofReal
    conv in ↑_ ^ _ => rw [(by ring : r = r + 1 - 1)]
    convert HasDerivAt.cpow_const ?_ ?_ using 1
    · rw [add_sub_cancel_right, add_sub_cancel_right]; exact (mul_one _).symm
    · exact hasDerivAt_id ((-x : ℝ) : ℂ)
    · simp [hx]

/-- An alternate formulation of `hasDerivAt_ofReal_cpow_const'`. -/
theorem hasDerivAt_ofReal_cpow_const {x : ℝ} (hx : x ≠ 0) {r : ℂ} (hr : r ≠ 0) :
    HasDerivAt (fun y : ℝ => (y : ℂ) ^ r) (r * x ^ (r - 1)) x := by
  have := HasDerivAt.const_mul r <| hasDerivAt_ofReal_cpow_const' hx
    (by rwa [ne_eq, sub_eq_neg_self])
  simpa [sub_add_cancel, mul_div_cancel₀ _ hr] using this

/-- A version of `DifferentiableAt.cpow_const` for a real function. -/
theorem DifferentiableAt.ofReal_cpow_const {f : ℝ → ℝ} {x : ℝ} (hf : DifferentiableAt ℝ f x)
    (h0 : f x ≠ 0) (h1 : c ≠ 0) :
    DifferentiableAt ℝ (fun (y : ℝ) => (f y : ℂ) ^ c) x :=
  (hasDerivAt_ofReal_cpow_const h0 h1).differentiableAt.comp x hf

theorem Complex.deriv_cpow_const (hx : x ∈ Complex.slitPlane) :
    deriv (fun (x : ℂ) ↦ x ^ c) x = c * x ^ (c - 1) :=
  (hasStrictDerivAt_cpow_const hx).hasDerivAt.deriv

/-- A version of `Complex.deriv_cpow_const` for a real variable. -/
theorem Complex.deriv_ofReal_cpow_const {x : ℝ} (hx : x ≠ 0) (hc : c ≠ 0) :
    deriv (fun x : ℝ ↦ (x : ℂ) ^ c) x = c * x ^ (c - 1) :=
  (hasDerivAt_ofReal_cpow_const hx hc).deriv

theorem deriv_cpow_const (hf : DifferentiableAt ℂ f x) (hx : f x ∈ Complex.slitPlane) :
    deriv (fun (x : ℂ) ↦ f x ^ c) x = c * f x ^ (c - 1) * deriv f x :=
  (hf.hasDerivAt.cpow_const hx).deriv

theorem isTheta_deriv_ofReal_cpow_const_atTop {c : ℂ} (hc : c ≠ 0) :
    deriv (fun (x : ℝ) => (x : ℂ) ^ c) =Θ[atTop] fun x => x ^ (c.re - 1) := by
  calc
    _ =ᶠ[atTop] fun x : ℝ ↦ c * x ^ (c - 1) := by
      filter_upwards [eventually_ne_atTop 0] with x hx using by rw [deriv_ofReal_cpow_const hx hc]
    _ =Θ[atTop] fun x : ℝ ↦ ‖(x : ℂ) ^ (c - 1)‖ :=
      (Asymptotics.IsTheta.of_norm_eventuallyEq EventuallyEq.rfl).const_mul_left hc
    _ =ᶠ[atTop] fun x ↦ x ^ (c.re - 1) := by
      filter_upwards [eventually_gt_atTop 0] with x hx
      rw [norm_cpow_eq_rpow_re_of_pos hx, sub_re, one_re]

theorem isBigO_deriv_ofReal_cpow_const_atTop (c : ℂ) :
    deriv (fun (x : ℝ) => (x : ℂ) ^ c) =O[atTop] fun x => x ^ (c.re - 1) := by
  obtain rfl | hc := eq_or_ne c 0
  · simp_rw [cpow_zero, deriv_const', Asymptotics.isBigO_zero]
  · exact (isTheta_deriv_ofReal_cpow_const_atTop hc).1

end deriv

namespace Real

variable {x y z : ℝ}

/-- `(x, y) ↦ x ^ y` is strictly differentiable at `p : ℝ × ℝ` such that `0 < p.fst`. -/
theorem hasStrictFDerivAt_rpow_of_pos (p : ℝ × ℝ) (hp : 0 < p.1) :
    HasStrictFDerivAt (fun x : ℝ × ℝ => x.1 ^ x.2)
      ((p.2 * p.1 ^ (p.2 - 1)) • ContinuousLinearMap.fst ℝ ℝ ℝ +
        (p.1 ^ p.2 * log p.1) • ContinuousLinearMap.snd ℝ ℝ ℝ) p := by
  have : (fun x : ℝ × ℝ => x.1 ^ x.2) =ᶠ[𝓝 p] fun x => exp (log x.1 * x.2) :=
    (continuousAt_fst.eventually (lt_mem_nhds hp)).mono fun p hp => rpow_def_of_pos hp _
  refine HasStrictFDerivAt.congr_of_eventuallyEq ?_ this.symm
  convert ((hasStrictFDerivAt_fst.log hp.ne').fun_mul hasStrictFDerivAt_snd).exp using 1
  rw [rpow_sub_one hp.ne', ← rpow_def_of_pos hp, smul_add, smul_smul, mul_div_left_comm,
    div_eq_mul_inv, smul_smul, smul_smul, mul_assoc, add_comm]

/-- `(x, y) ↦ x ^ y` is strictly differentiable at `p : ℝ × ℝ` such that `p.fst < 0`. -/
theorem hasStrictFDerivAt_rpow_of_neg (p : ℝ × ℝ) (hp : p.1 < 0) :
    HasStrictFDerivAt (fun x : ℝ × ℝ => x.1 ^ x.2)
      ((p.2 * p.1 ^ (p.2 - 1)) • ContinuousLinearMap.fst ℝ ℝ ℝ +
        (p.1 ^ p.2 * log p.1 - exp (log p.1 * p.2) * sin (p.2 * π) * π) •
          ContinuousLinearMap.snd ℝ ℝ ℝ) p := by
  have : (fun x : ℝ × ℝ => x.1 ^ x.2) =ᶠ[𝓝 p] fun x => exp (log x.1 * x.2) * cos (x.2 * π) :=
    (continuousAt_fst.eventually (gt_mem_nhds hp)).mono fun p hp => rpow_def_of_neg hp _
  refine HasStrictFDerivAt.congr_of_eventuallyEq ?_ this.symm
  convert ((hasStrictFDerivAt_fst.log hp.ne).fun_mul hasStrictFDerivAt_snd).exp.fun_mul
    (hasStrictFDerivAt_snd.mul_const π).cos using 1
  simp_rw [rpow_sub_one hp.ne, smul_add, ← add_assoc, smul_smul, ← add_smul, ← mul_assoc,
    mul_comm (cos _), ← rpow_def_of_neg hp]
  rw [div_eq_mul_inv, add_comm]; congr 2 <;> ring

/-- The function `fun (x, y) => x ^ y` is infinitely smooth at `(x, y)` unless `x = 0`. -/
theorem contDiffAt_rpow_of_ne (p : ℝ × ℝ) (hp : p.1 ≠ 0) {n : WithTop ℕ∞} :
    ContDiffAt ℝ n (fun p : ℝ × ℝ => p.1 ^ p.2) p := by
  rcases hp.lt_or_gt with hneg | hpos
  exacts
    [(((contDiffAt_fst.log hneg.ne).mul contDiffAt_snd).exp.mul
          (contDiffAt_snd.mul contDiffAt_const).cos).congr_of_eventuallyEq
      ((continuousAt_fst.eventually (gt_mem_nhds hneg)).mono fun p hp => rpow_def_of_neg hp _),
    ((contDiffAt_fst.log hpos.ne').mul contDiffAt_snd).exp.congr_of_eventuallyEq
      ((continuousAt_fst.eventually (lt_mem_nhds hpos)).mono fun p hp => rpow_def_of_pos hp _)]

theorem differentiableAt_rpow_of_ne (p : ℝ × ℝ) (hp : p.1 ≠ 0) :
    DifferentiableAt ℝ (fun p : ℝ × ℝ => p.1 ^ p.2) p :=
  (contDiffAt_rpow_of_ne p hp).differentiableAt le_rfl

theorem _root_.HasStrictDerivAt.rpow {f g : ℝ → ℝ} {f' g' : ℝ} (hf : HasStrictDerivAt f f' x)
    (hg : HasStrictDerivAt g g' x) (h : 0 < f x) : HasStrictDerivAt (fun x => f x ^ g x)
      (f' * g x * f x ^ (g x - 1) + g' * f x ^ g x * Real.log (f x)) x := by
  convert (hasStrictFDerivAt_rpow_of_pos ((fun x => (f x, g x)) x) h).comp_hasStrictDerivAt x
    (hf.prodMk hg) using 1
  simp [mul_assoc, mul_comm]

theorem hasStrictDerivAt_rpow_const_of_ne {x : ℝ} (hx : x ≠ 0) (p : ℝ) :
    HasStrictDerivAt (fun x => x ^ p) (p * x ^ (p - 1)) x := by
  rcases hx.lt_or_gt with hx | hx
  · have := (hasStrictFDerivAt_rpow_of_neg (x, p) hx).comp_hasStrictDerivAt x
      ((hasStrictDerivAt_id x).prodMk (hasStrictDerivAt_const x p))
    convert this using 1; simp
  · simpa using (hasStrictDerivAt_id x).rpow (hasStrictDerivAt_const x p) hx

theorem hasStrictDerivAt_const_rpow {a : ℝ} (ha : 0 < a) (x : ℝ) :
    HasStrictDerivAt (fun x => a ^ x) (a ^ x * log a) x := by
  simpa using (hasStrictDerivAt_const _ _).rpow (hasStrictDerivAt_id x) ha

lemma differentiableAt_rpow_const_of_ne (p : ℝ) {x : ℝ} (hx : x ≠ 0) :
    DifferentiableAt ℝ (fun x => x ^ p) x :=
  (hasStrictDerivAt_rpow_const_of_ne hx p).differentiableAt

theorem not_differentiableAt_rpow_const_zero {r : ℝ} (hr : r < 1) (hr' : r ≠ 0) :
    ¬ DifferentiableAt ℝ (fun x ↦ x ^ r) (0 : ℝ) := by
  by_contra h
  set y := deriv (fun x ↦ x ^ r) (0 : ℝ)
  -- If `x ^ r` was differentiable at `0`, then `x ^ (r - 1)` would have a finite limit at `0`.
<<<<<<< HEAD
  have h : Filter.Tendsto (fun t ↦ t ^ (r - 1)) (nhdsWithin 0 (Set.Ioi 0)) (nhds y) := by
=======
  have h : Filter.Tendsto (fun t ↦ t ^ (r - 1)) (𝓝[>] 0) (𝓝 y) := by
>>>>>>> dc19f2a6
    apply tendsto_nhdsWithin_congr _ h.hasDerivAt.tendsto_slope_zero_right
    intro x (hx : 0 < x)
    simp only [zero_add, ne_eq, hr', not_false_eq_true, Real.zero_rpow, sub_zero, smul_eq_mul]
    field_simp
    nth_rw 1 [← add_sub_cancel 1 r, Real.rpow_add hx]
    simp
  exact not_tendsto_nhds_of_tendsto_atTop (tendsto_rpow_neg_nhdsGT_zero (by simp [hr])) y h

lemma differentiableOn_rpow_const (p : ℝ) :
    DifferentiableOn ℝ (fun x => (x : ℝ) ^ p) {0}ᶜ :=
  fun _ hx => (Real.differentiableAt_rpow_const_of_ne p hx).differentiableWithinAt

/-- This lemma says that `fun x => a ^ x` is strictly differentiable for `a < 0`. Note that these
values of `a` are outside of the "official" domain of `a ^ x`, and we may redefine `a ^ x`
for negative `a` if some other definition will be more convenient. -/
theorem hasStrictDerivAt_const_rpow_of_neg {a x : ℝ} (ha : a < 0) :
    HasStrictDerivAt (fun x => a ^ x) (a ^ x * log a - exp (log a * x) * sin (x * π) * π) x := by
  simpa using (hasStrictFDerivAt_rpow_of_neg (a, x) ha).comp_hasStrictDerivAt x
    ((hasStrictDerivAt_const _ _).prodMk (hasStrictDerivAt_id _))

end Real

namespace Real

variable {z x y : ℝ}

theorem hasDerivAt_rpow_const {x p : ℝ} (h : x ≠ 0 ∨ 1 ≤ p) :
    HasDerivAt (fun x => x ^ p) (p * x ^ (p - 1)) x := by
  rcases ne_or_eq x 0 with (hx | rfl)
  · exact (hasStrictDerivAt_rpow_const_of_ne hx _).hasDerivAt
  replace h : 1 ≤ p := h.neg_resolve_left rfl
  apply hasDerivAt_of_hasDerivAt_of_ne fun x hx =>
    (hasStrictDerivAt_rpow_const_of_ne hx p).hasDerivAt
  exacts [continuousAt_id.rpow_const (Or.inr (zero_le_one.trans h)),
    continuousAt_const.mul (continuousAt_id.rpow_const (Or.inr (sub_nonneg.2 h)))]

theorem differentiable_rpow_const {p : ℝ} (hp : 1 ≤ p) : Differentiable ℝ fun x : ℝ => x ^ p :=
  fun _ => (hasDerivAt_rpow_const (Or.inr hp)).differentiableAt

theorem deriv_rpow_const (x p : ℝ) : deriv (fun x ↦ x ^ p) x = p * x ^ (p - 1) := by
  by_cases! h : p = 0
  · simp [h]
  by_cases! h' : x ≠ 0 ∨ 1 ≤ p
  · apply (Real.hasDerivAt_rpow_const h').deriv
  have h'' := deriv_zero_of_not_differentiableAt (not_differentiableAt_rpow_const_zero h'.2 h ·)
  grind [Real.zero_rpow]

theorem deriv_rpow_const' (p : ℝ) :
    (deriv fun x : ℝ => x ^ p) = fun x => p * x ^ (p - 1) :=
  funext (deriv_rpow_const · p)

theorem contDiffAt_rpow_const_of_ne {x p : ℝ} {n : WithTop ℕ∞} (h : x ≠ 0) :
    ContDiffAt ℝ n (fun x => x ^ p) x :=
  (contDiffAt_rpow_of_ne (x, p) h).comp x (contDiffAt_id.prodMk contDiffAt_const)

theorem contDiff_rpow_const_of_le {p : ℝ} {n : ℕ} (h : ↑n ≤ p) :
    ContDiff ℝ n fun x : ℝ => x ^ p := by
  induction n generalizing p with
  | zero => exact contDiff_zero.2 (continuous_id.rpow_const fun x => Or.inr <| by simpa using h)
  | succ n ihn =>
    have h1 : 1 ≤ p := le_trans (by simp) h
    rw [Nat.cast_succ, ← le_sub_iff_add_le] at h
    rw [show ((n + 1 : ℕ) : WithTop ℕ∞) = n + 1 from rfl,
      contDiff_succ_iff_deriv, deriv_rpow_const' p]
    simp only [WithTop.natCast_ne_top, analyticOn_univ, IsEmpty.forall_iff, true_and]
    exact ⟨differentiable_rpow_const h1, contDiff_const.mul (ihn h)⟩

theorem contDiffAt_rpow_const_of_le {x p : ℝ} {n : ℕ} (h : ↑n ≤ p) :
    ContDiffAt ℝ n (fun x : ℝ => x ^ p) x :=
  (contDiff_rpow_const_of_le h).contDiffAt

theorem contDiffAt_rpow_const {x p : ℝ} {n : ℕ} (h : x ≠ 0 ∨ ↑n ≤ p) :
    ContDiffAt ℝ n (fun x : ℝ => x ^ p) x :=
  h.elim contDiffAt_rpow_const_of_ne contDiffAt_rpow_const_of_le

theorem iter_deriv_rpow_const (r x : ℝ) (k : ℕ) :
    deriv^[k] (fun (x : ℝ) ↦ x ^ r) x = (descPochhammer ℝ k).eval r * x ^ (r - k) := by
  apply funext_iff.mp
  induction k with
  | zero => simp
  | succ k IH =>
    simp only [Function.iterate_succ', Function.comp_apply, Nat.cast_add, Nat.cast_one, IH]
    ext y
    simp only [deriv_const_mul_field, deriv_rpow_const, ← mul_assoc, descPochhammer_succ_right,
      Polynomial.eval_mul, Polynomial.eval_sub, Polynomial.eval_X, Polynomial.eval_natCast,
      mul_eq_mul_left_iff, mul_eq_zero]
    grind

theorem hasStrictDerivAt_rpow_const {x p : ℝ} (hx : x ≠ 0 ∨ 1 ≤ p) :
    HasStrictDerivAt (fun x => x ^ p) (p * x ^ (p - 1)) x :=
  ContDiffAt.hasStrictDerivAt' (contDiffAt_rpow_const (by rwa [← Nat.cast_one] at hx))
    (hasDerivAt_rpow_const hx) le_rfl

end Real

section Differentiability

open Real

section fderiv

variable {E : Type*} [NormedAddCommGroup E] [NormedSpace ℝ E] {f g : E → ℝ} {f' g' : StrongDual ℝ E}
  {x : E} {s : Set E} {c p : ℝ} {n : WithTop ℕ∞}

theorem HasFDerivWithinAt.rpow (hf : HasFDerivWithinAt f f' s x) (hg : HasFDerivWithinAt g g' s x)
    (h : 0 < f x) : HasFDerivWithinAt (fun x => f x ^ g x)
      ((g x * f x ^ (g x - 1)) • f' + (f x ^ g x * Real.log (f x)) • g') s x := by
  -- `by exact` to deal with tricky unification.
  exact (hasStrictFDerivAt_rpow_of_pos (f x, g x) h).hasFDerivAt.comp_hasFDerivWithinAt x
    (hf.prodMk hg)

theorem HasFDerivAt.rpow (hf : HasFDerivAt f f' x) (hg : HasFDerivAt g g' x) (h : 0 < f x) :
    HasFDerivAt (fun x => f x ^ g x)
      ((g x * f x ^ (g x - 1)) • f' + (f x ^ g x * Real.log (f x)) • g') x := by
  exact (hasStrictFDerivAt_rpow_of_pos (f x, g x) h).hasFDerivAt.comp x (hf.prodMk hg)

theorem HasStrictFDerivAt.rpow (hf : HasStrictFDerivAt f f' x) (hg : HasStrictFDerivAt g g' x)
    (h : 0 < f x) : HasStrictFDerivAt (fun x => f x ^ g x)
      ((g x * f x ^ (g x - 1)) • f' + (f x ^ g x * Real.log (f x)) • g') x :=
  (hasStrictFDerivAt_rpow_of_pos (f x, g x) h).comp x (hf.prodMk hg)

@[fun_prop]
theorem DifferentiableWithinAt.rpow (hf : DifferentiableWithinAt ℝ f s x)
    (hg : DifferentiableWithinAt ℝ g s x) (h : f x ≠ 0) :
    DifferentiableWithinAt ℝ (fun x => f x ^ g x) s x := by
  -- `by exact` to deal with tricky unification.
  exact (differentiableAt_rpow_of_ne (f x, g x) h).comp_differentiableWithinAt x (hf.prodMk hg)

@[fun_prop]
theorem DifferentiableAt.rpow (hf : DifferentiableAt ℝ f x) (hg : DifferentiableAt ℝ g x)
    (h : f x ≠ 0) : DifferentiableAt ℝ (fun x => f x ^ g x) x := by
  -- `by exact` to deal with tricky unification.
  exact (differentiableAt_rpow_of_ne (f x, g x) h).comp x (hf.prodMk hg)

@[fun_prop]
theorem DifferentiableOn.rpow (hf : DifferentiableOn ℝ f s) (hg : DifferentiableOn ℝ g s)
    (h : ∀ x ∈ s, f x ≠ 0) : DifferentiableOn ℝ (fun x => f x ^ g x) s := fun x hx =>
  (hf x hx).rpow (hg x hx) (h x hx)

@[fun_prop]
theorem Differentiable.rpow (hf : Differentiable ℝ f) (hg : Differentiable ℝ g) (h : ∀ x, f x ≠ 0) :
    Differentiable ℝ fun x => f x ^ g x := fun x => (hf x).rpow (hg x) (h x)

@[fun_prop]
theorem HasFDerivWithinAt.rpow_const (hf : HasFDerivWithinAt f f' s x) (h : f x ≠ 0 ∨ 1 ≤ p) :
    HasFDerivWithinAt (fun x => f x ^ p) ((p * f x ^ (p - 1)) • f') s x :=
  (hasDerivAt_rpow_const h).comp_hasFDerivWithinAt x hf

@[fun_prop]
theorem HasFDerivAt.rpow_const (hf : HasFDerivAt f f' x) (h : f x ≠ 0 ∨ 1 ≤ p) :
    HasFDerivAt (fun x => f x ^ p) ((p * f x ^ (p - 1)) • f') x :=
  (hasDerivAt_rpow_const h).comp_hasFDerivAt x hf

theorem HasStrictFDerivAt.rpow_const (hf : HasStrictFDerivAt f f' x) (h : f x ≠ 0 ∨ 1 ≤ p) :
    HasStrictFDerivAt (fun x => f x ^ p) ((p * f x ^ (p - 1)) • f') x :=
  (hasStrictDerivAt_rpow_const h).comp_hasStrictFDerivAt x hf

@[fun_prop]
theorem DifferentiableWithinAt.rpow_const (hf : DifferentiableWithinAt ℝ f s x)
    (h : f x ≠ 0 ∨ 1 ≤ p) : DifferentiableWithinAt ℝ (fun x => f x ^ p) s x :=
  (hf.hasFDerivWithinAt.rpow_const h).differentiableWithinAt

@[simp]
theorem DifferentiableAt.rpow_const (hf : DifferentiableAt ℝ f x) (h : f x ≠ 0 ∨ 1 ≤ p) :
    DifferentiableAt ℝ (fun x => f x ^ p) x :=
  (hf.hasFDerivAt.rpow_const h).differentiableAt

@[fun_prop]
theorem DifferentiableOn.rpow_const (hf : DifferentiableOn ℝ f s) (h : ∀ x ∈ s, f x ≠ 0 ∨ 1 ≤ p) :
    DifferentiableOn ℝ (fun x => f x ^ p) s := fun x hx => (hf x hx).rpow_const (h x hx)

@[fun_prop]
theorem Differentiable.rpow_const (hf : Differentiable ℝ f) (h : ∀ x, f x ≠ 0 ∨ 1 ≤ p) :
    Differentiable ℝ fun x => f x ^ p := fun x => (hf x).rpow_const (h x)

theorem HasFDerivWithinAt.const_rpow (hf : HasFDerivWithinAt f f' s x) (hc : 0 < c) :
    HasFDerivWithinAt (fun x => c ^ f x) ((c ^ f x * Real.log c) • f') s x :=
  (hasStrictDerivAt_const_rpow hc (f x)).hasDerivAt.comp_hasFDerivWithinAt x hf

theorem HasFDerivAt.const_rpow (hf : HasFDerivAt f f' x) (hc : 0 < c) :
    HasFDerivAt (fun x => c ^ f x) ((c ^ f x * Real.log c) • f') x :=
  (hasStrictDerivAt_const_rpow hc (f x)).hasDerivAt.comp_hasFDerivAt x hf

theorem HasStrictFDerivAt.const_rpow (hf : HasStrictFDerivAt f f' x) (hc : 0 < c) :
    HasStrictFDerivAt (fun x => c ^ f x) ((c ^ f x * Real.log c) • f') x :=
  (hasStrictDerivAt_const_rpow hc (f x)).comp_hasStrictFDerivAt x hf

@[fun_prop]
theorem ContDiffWithinAt.rpow (hf : ContDiffWithinAt ℝ n f s x) (hg : ContDiffWithinAt ℝ n g s x)
    (h : f x ≠ 0) : ContDiffWithinAt ℝ n (fun x => f x ^ g x) s x := by
  -- `by exact` to deal with tricky unification.
  exact (contDiffAt_rpow_of_ne (f x, g x) h).comp_contDiffWithinAt x (hf.prodMk hg)

@[fun_prop]
theorem ContDiffAt.rpow (hf : ContDiffAt ℝ n f x) (hg : ContDiffAt ℝ n g x) (h : f x ≠ 0) :
    ContDiffAt ℝ n (fun x => f x ^ g x) x := by
  -- `by exact` to deal with tricky unification.
  exact (contDiffAt_rpow_of_ne (f x, g x) h).comp x (hf.prodMk hg)

@[fun_prop]
theorem ContDiffOn.rpow (hf : ContDiffOn ℝ n f s) (hg : ContDiffOn ℝ n g s) (h : ∀ x ∈ s, f x ≠ 0) :
    ContDiffOn ℝ n (fun x => f x ^ g x) s := fun x hx => (hf x hx).rpow (hg x hx) (h x hx)

@[fun_prop]
theorem ContDiff.rpow (hf : ContDiff ℝ n f) (hg : ContDiff ℝ n g) (h : ∀ x, f x ≠ 0) :
    ContDiff ℝ n fun x => f x ^ g x :=
  contDiff_iff_contDiffAt.mpr fun x => hf.contDiffAt.rpow hg.contDiffAt (h x)

@[fun_prop]
theorem ContDiffWithinAt.rpow_const_of_ne (hf : ContDiffWithinAt ℝ n f s x) (h : f x ≠ 0) :
    ContDiffWithinAt ℝ n (fun x => f x ^ p) s x :=
  hf.rpow contDiffWithinAt_const h

@[fun_prop]
theorem ContDiffAt.rpow_const_of_ne (hf : ContDiffAt ℝ n f x) (h : f x ≠ 0) :
    ContDiffAt ℝ n (fun x => f x ^ p) x :=
  hf.rpow contDiffAt_const h

@[fun_prop]
theorem ContDiffOn.rpow_const_of_ne (hf : ContDiffOn ℝ n f s) (h : ∀ x ∈ s, f x ≠ 0) :
    ContDiffOn ℝ n (fun x => f x ^ p) s := fun x hx => (hf x hx).rpow_const_of_ne (h x hx)

@[fun_prop]
theorem ContDiff.rpow_const_of_ne (hf : ContDiff ℝ n f) (h : ∀ x, f x ≠ 0) :
    ContDiff ℝ n fun x => f x ^ p :=
  hf.rpow contDiff_const h

variable {m : ℕ}

@[fun_prop]
theorem ContDiffWithinAt.rpow_const_of_le (hf : ContDiffWithinAt ℝ m f s x) (h : ↑m ≤ p) :
    ContDiffWithinAt ℝ m (fun x => f x ^ p) s x :=
  (contDiffAt_rpow_const_of_le h).comp_contDiffWithinAt x hf

@[fun_prop]
theorem ContDiffAt.rpow_const_of_le (hf : ContDiffAt ℝ m f x) (h : ↑m ≤ p) :
    ContDiffAt ℝ m (fun x => f x ^ p) x := by
  rw [← contDiffWithinAt_univ] at *; exact hf.rpow_const_of_le h

@[fun_prop]
theorem ContDiffOn.rpow_const_of_le (hf : ContDiffOn ℝ m f s) (h : ↑m ≤ p) :
    ContDiffOn ℝ m (fun x => f x ^ p) s := fun x hx => (hf x hx).rpow_const_of_le h

@[fun_prop]
theorem ContDiff.rpow_const_of_le (hf : ContDiff ℝ m f) (h : ↑m ≤ p) :
    ContDiff ℝ m fun x => f x ^ p :=
  contDiff_iff_contDiffAt.mpr fun _ => hf.contDiffAt.rpow_const_of_le h

end fderiv

section deriv

variable {f g : ℝ → ℝ} {f' g' x y p : ℝ} {s : Set ℝ}

theorem HasDerivWithinAt.rpow (hf : HasDerivWithinAt f f' s x) (hg : HasDerivWithinAt g g' s x)
    (h : 0 < f x) : HasDerivWithinAt (fun x => f x ^ g x)
      (f' * g x * f x ^ (g x - 1) + g' * f x ^ g x * Real.log (f x)) s x := by
  convert (hf.hasFDerivWithinAt.rpow hg.hasFDerivWithinAt h).hasDerivWithinAt using 1
  dsimp; ring

theorem HasDerivAt.rpow (hf : HasDerivAt f f' x) (hg : HasDerivAt g g' x) (h : 0 < f x) :
    HasDerivAt (fun x => f x ^ g x)
      (f' * g x * f x ^ (g x - 1) + g' * f x ^ g x * Real.log (f x)) x := by
  rw [← hasDerivWithinAt_univ] at *
  exact hf.rpow hg h

theorem HasDerivWithinAt.rpow_const (hf : HasDerivWithinAt f f' s x) (hx : f x ≠ 0 ∨ 1 ≤ p) :
    HasDerivWithinAt (fun y => f y ^ p) (f' * p * f x ^ (p - 1)) s x := by
  convert (hasDerivAt_rpow_const hx).comp_hasDerivWithinAt x hf using 1
  ring

theorem HasDerivAt.rpow_const (hf : HasDerivAt f f' x) (hx : f x ≠ 0 ∨ 1 ≤ p) :
    HasDerivAt (fun y => f y ^ p) (f' * p * f x ^ (p - 1)) x := by
  rw [← hasDerivWithinAt_univ] at *
  exact hf.rpow_const hx

theorem derivWithin_rpow_const (hf : DifferentiableWithinAt ℝ f s x) (hx : f x ≠ 0 ∨ 1 ≤ p)
    (hxs : UniqueDiffWithinAt ℝ s x) :
    derivWithin (fun x => f x ^ p) s x = derivWithin f s x * p * f x ^ (p - 1) :=
  (hf.hasDerivWithinAt.rpow_const hx).derivWithin hxs

@[simp]
theorem deriv_rpow_const (hf : DifferentiableAt ℝ f x) (hx : f x ≠ 0 ∨ 1 ≤ p) :
    deriv (fun x => f x ^ p) x = deriv f x * p * f x ^ (p - 1) :=
  (hf.hasDerivAt.rpow_const hx).deriv

theorem deriv_norm_ofReal_cpow (c : ℂ) {t : ℝ} (ht : 0 < t) :
    (deriv fun x : ℝ ↦ ‖(x : ℂ) ^ c‖) t = c.re * t ^ (c.re - 1) := by
  rw [EventuallyEq.deriv_eq (f := fun x ↦ x ^ c.re)]
  · rw [Real.deriv_rpow_const t]
  · filter_upwards [eventually_gt_nhds ht] with x hx
    rw [Complex.norm_cpow_eq_rpow_re_of_pos hx]

lemma isTheta_deriv_rpow_const_atTop {p : ℝ} (hp : p ≠ 0) :
    deriv (fun (x : ℝ) ↦ x ^ p) =Θ[atTop] fun x => x ^ (p - 1) := by
  calc deriv (fun (x : ℝ) ↦ x ^ p) = fun x => p * x ^ (p - 1) := Real.deriv_rpow_const' p
    _ =Θ[atTop] fun x ↦ x ^ (p - 1) :=
      Asymptotics.IsTheta.const_mul_left hp Asymptotics.isTheta_rfl

lemma isBigO_deriv_rpow_const_atTop (p : ℝ) :
    deriv (fun (x : ℝ) => x ^ p) =O[atTop] fun x => x ^ (p-1) := by
  rcases eq_or_ne p 0 with rfl | hp
  case inl =>
    simp [zero_sub, Real.rpow_neg_one, Real.rpow_zero, deriv_const', Asymptotics.isBigO_zero]
  case inr =>
    exact (isTheta_deriv_rpow_const_atTop hp).1

variable {a : ℝ}

theorem HasDerivWithinAt.const_rpow (ha : 0 < a) (hf : HasDerivWithinAt f f' s x) :
    HasDerivWithinAt (a ^ f ·) (Real.log a * f' * a ^ f x) s x := by
  convert (hasDerivWithinAt_const x s a).rpow hf ha using 1
  ring

theorem HasDerivAt.const_rpow (ha : 0 < a) (hf : HasDerivAt f f' x) :
    HasDerivAt (a ^ f ·) (Real.log a * f' * a ^ f x) x := by
  rw [← hasDerivWithinAt_univ] at *
  exact hf.const_rpow ha

theorem derivWithin_const_rpow (ha : 0 < a) (hf : DifferentiableWithinAt ℝ f s x)
    (hxs : UniqueDiffWithinAt ℝ s x) :
    derivWithin (a ^ f ·) s x = Real.log a * derivWithin f s x * a ^ f x :=
  (hf.hasDerivWithinAt.const_rpow ha).derivWithin hxs

@[simp]
theorem deriv_const_rpow (ha : 0 < a) (hf : DifferentiableAt ℝ f x) :
    deriv (a ^ f ·) x = Real.log a * deriv f x * a ^ f x :=
  (hf.hasDerivAt.const_rpow ha).deriv


end deriv

end Differentiability<|MERGE_RESOLUTION|>--- conflicted
+++ resolved
@@ -393,11 +393,7 @@
   by_contra h
   set y := deriv (fun x ↦ x ^ r) (0 : ℝ)
   -- If `x ^ r` was differentiable at `0`, then `x ^ (r - 1)` would have a finite limit at `0`.
-<<<<<<< HEAD
-  have h : Filter.Tendsto (fun t ↦ t ^ (r - 1)) (nhdsWithin 0 (Set.Ioi 0)) (nhds y) := by
-=======
   have h : Filter.Tendsto (fun t ↦ t ^ (r - 1)) (𝓝[>] 0) (𝓝 y) := by
->>>>>>> dc19f2a6
     apply tendsto_nhdsWithin_congr _ h.hasDerivAt.tendsto_slope_zero_right
     intro x (hx : 0 < x)
     simp only [zero_add, ne_eq, hr', not_false_eq_true, Real.zero_rpow, sub_zero, smul_eq_mul]
