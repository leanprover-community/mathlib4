--- conflicted
+++ resolved
@@ -198,7 +198,6 @@
 
 end Real
 
-<<<<<<< HEAD
 @[gcongr]
 theorem rpow_le_rpow {x y : ℝ≥0} {z : ℝ} (h₁ : x ≤ y) (h₂ : 0 ≤ z) : x ^ z ≤ y ^ z :=
   Real.rpow_le_rpow x.2 h₁ h₂
@@ -206,13 +205,6 @@
 
 @[gcongr]
 theorem rpow_lt_rpow {x y : ℝ≥0} {z : ℝ} (h₁ : x < y) (h₂ : 0 < z) : x ^ z < y ^ z :=
-=======
-@[gcongr] theorem rpow_le_rpow {x y : ℝ≥0} {z : ℝ} (h₁ : x ≤ y) (h₂ : 0 ≤ z) : x ^ z ≤ y ^ z :=
-  Real.rpow_le_rpow x.2 h₁ h₂
-#align nnreal.rpow_le_rpow NNReal.rpow_le_rpow
-
-@[gcongr] theorem rpow_lt_rpow {x y : ℝ≥0} {z : ℝ} (h₁ : x < y) (h₂ : 0 < z) : x ^ z < y ^ z :=
->>>>>>> f04a8ee5
   Real.rpow_lt_rpow x.2 h₁ h₂
 #align nnreal.rpow_lt_rpow NNReal.rpow_lt_rpow
 
@@ -670,7 +662,6 @@
   rfl
 #align ennreal.order_iso_rpow_symm_apply ENNReal.orderIsoRpow_symm_apply
 
-<<<<<<< HEAD
 @[gcongr]
 theorem rpow_le_rpow {x y : ℝ≥0∞} {z : ℝ} (h₁ : x ≤ y) (h₂ : 0 ≤ z) : x ^ z ≤ y ^ z :=
   monotone_rpow_of_nonneg h₂ h₁
@@ -678,13 +669,6 @@
 
 @[gcongr]
 theorem rpow_lt_rpow {x y : ℝ≥0∞} {z : ℝ} (h₁ : x < y) (h₂ : 0 < z) : x ^ z < y ^ z :=
-=======
-@[gcongr] theorem rpow_le_rpow {x y : ℝ≥0∞} {z : ℝ} (h₁ : x ≤ y) (h₂ : 0 ≤ z) : x ^ z ≤ y ^ z :=
-  monotone_rpow_of_nonneg h₂ h₁
-#align ennreal.rpow_le_rpow ENNReal.rpow_le_rpow
-
-@[gcongr] theorem rpow_lt_rpow {x y : ℝ≥0∞} {z : ℝ} (h₁ : x < y) (h₂ : 0 < z) : x ^ z < y ^ z :=
->>>>>>> f04a8ee5
   strictMono_rpow_of_pos h₂ h₁
 #align ennreal.rpow_lt_rpow ENNReal.rpow_lt_rpow
 
