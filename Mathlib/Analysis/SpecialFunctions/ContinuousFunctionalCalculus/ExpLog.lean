--- conflicted
+++ resolved
@@ -154,38 +154,22 @@
     log (a ^ n) = n • log a := by
   grind [log_pow]
 
-<<<<<<< HEAD
-lemma log_exp (a : A) (ha : IsSelfAdjoint a := by cfc_tac) : log (NormedSpace.exp a) = a := by
-=======
 open NormedSpace in
 @[grind =]
-lemma log_exp (a : A) (ha : IsSelfAdjoint a := by cfc_tac) : log (exp ℝ a) = a := by
->>>>>>> 30ecd8fa
+lemma log_exp (a : A) (ha : IsSelfAdjoint a := by cfc_tac) : log (exp a) = a := by
   have hcont : ContinuousOn Real.log (Real.exp '' spectrum ℝ a) := by fun_prop (disch := simp)
   rw [log, ← real_exp_eq_normedSpace_exp, ← cfc_comp' Real.log Real.exp a hcont]
   simp [cfc_id' (R := ℝ) a]
 
-<<<<<<< HEAD
--- TODO: Relate the hypothesis to a notion of strict positivity
-lemma exp_log (a : A) (ha₂ : ∀ x ∈ spectrum ℝ a, 0 < x) (ha₁ : IsSelfAdjoint a := by cfc_tac) :
-    NormedSpace.exp (log a) = a := by
-  have ha₃ : ContinuousOn Real.log (spectrum ℝ a) := by
-    have : ∀ x ∈ spectrum ℝ a, x ≠ 0 := by peel ha₂ with x hx h; exact h.ne'
-    fun_prop (disch := assumption)
-  rw [← real_exp_eq_normedSpace_exp .log, log, ← cfc_comp' Real.exp Real.log a (by fun_prop) ha₃]
-  conv_rhs => rw [← cfc_id (R := ℝ) a ha₁]
-  exact cfc_congr (Real.exp_log <| ha₂ · ·)
-=======
 open NormedSpace in
 @[grind =]
 lemma exp_log [PartialOrder A] [StarOrderedRing A] [NonnegSpectrumClass ℝ A] (a : A)
-    (ha : IsStrictlyPositive a := by cfc_tac) : exp ℝ (log a) = a := by
+    (ha : IsStrictlyPositive a := by cfc_tac) : exp (log a) = a := by
   have ha₂ : ∀ x ∈ spectrum ℝ a, x ≠ 0 := by grind
   rw [← real_exp_eq_normedSpace_exp .log, log, ← cfc_comp' Real.exp Real.log a (by fun_prop)]
   conv_rhs => rw [← cfc_id (R := ℝ) a]
   refine cfc_congr fun x hx => ?_
   grind [Real.exp_log]
->>>>>>> 30ecd8fa
 
 end real_log
 end CFC