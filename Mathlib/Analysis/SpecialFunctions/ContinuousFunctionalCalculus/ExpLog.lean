/-
Copyright (c) 2024 Frédéric Dupuis. All rights reserved.
Released under Apache 2.0 license as described in the file LICENSE.
Authors: Frédéric Dupuis
-/

import Mathlib.Analysis.Normed.Algebra.Spectrum
import Mathlib.Analysis.SpecialFunctions.Exponential
import Mathlib.Analysis.CStarAlgebra.ContinuousFunctionalCalculus.Unique
import Mathlib.Topology.ContinuousMap.ContinuousSqrt

/-!
# The exponential and logarithm based on the continuous functional calculus

This file defines the logarithm via the continuous functional calculus (CFC) and builds its API.
This allows one to take logs of matrices, operators, elements of a C⋆-algebra, etc.

It also shows that exponentials defined via the continuous functional calculus are equal to
`NormedSpace.exp` (defined via power series) whenever the former are not junk values.

## Main declarations

+ `CFC.log`: the real log function based on the CFC, i.e. `cfc Real.log`
+ `CFC.exp_eq_normedSpace_exp`: exponentials based on the CFC are equal to exponentials based
  on power series.
+ `CFC.log_exp` and `CFC.exp_log`: `CFC.log` and `NormedSpace.exp ℝ` are inverses of each other.

## Implementation notes

Since `cfc Real.exp` and `cfc Complex.exp` are strictly less general than `NormedSpace.exp`
(defined via power series), we only give minimal API for these here in order to relate
`NormedSpace.exp` to functions defined via the CFC. In particular, we don't give separate
definitions for them.

## TODO

+ Show that `log (a * b) = log a + log b` whenever `a` and `b` commute (and the same for indexed
  products).
+ Relate `CFC.log` to `rpow`, `zpow`, `sqrt`, `inv`.
-/

open NormedSpace

section general_exponential
variable {𝕜 : Type*} {α : Type*} [RCLike 𝕜] [TopologicalSpace α] [CompactSpace α]

lemma NormedSpace.exp_continuousMap_eq (f : C(α, 𝕜)) :
    exp f = (⟨exp ∘ f, (exp_continuous 𝕜).comp f.continuous⟩ : C(α, 𝕜)) := by
  ext a
<<<<<<< HEAD
  simp_rw [NormedSpace.exp_eq_expSeries_sum (𝔸 := C(α, 𝕜)) 𝕜, FormalMultilinearSeries.sum]
=======
  simp only [NormedSpace.exp, FormalMultilinearSeries.sum]
>>>>>>> 3f11243a
  have h_sum := NormedSpace.expSeries_summable (𝕂 := 𝕜) f
  simp_rw [← ContinuousMap.tsum_apply h_sum a, NormedSpace.expSeries_apply_eq]
  simp [NormedSpace.exp_eq_tsum 𝕜]

end general_exponential

namespace CFC
section RCLikeNormed

variable {𝕜 : Type*} {A : Type*} [RCLike 𝕜] {p : A → Prop} [NormedRing A]
  [StarRing A] [IsTopologicalRing A] [NormedAlgebra 𝕜 A] [CompleteSpace A]
  [ContinuousFunctionalCalculus 𝕜 A p]

lemma exp_eq_normedSpace_exp {a : A} (ha : p a := by cfc_tac) :
    cfc (exp : 𝕜 → 𝕜) a = exp a := by
  conv_rhs => rw [← cfc_id 𝕜 a ha, cfc_apply id a ha]
  have h := (cfcHom_isClosedEmbedding (R := 𝕜) (show p a from ha)).continuous
  have _ : ContinuousOn (exp) (spectrum 𝕜 a) := exp_continuous 𝕜 |>.continuousOn
  simp_rw [← map_exp 𝕜 _ h, cfc_apply (exp) a ha]
  congr 1
  ext
  simp [exp_continuousMap_eq]

end RCLikeNormed

section RealNormed

variable {A : Type*} [NormedRing A] [StarRing A]
  [IsTopologicalRing A] [NormedAlgebra ℝ A] [CompleteSpace A]
  [ContinuousFunctionalCalculus ℝ A IsSelfAdjoint]

lemma real_exp_eq_normedSpace_exp {a : A} (ha : IsSelfAdjoint a := by cfc_tac) :
    cfc Real.exp a = exp a :=
  Real.exp_eq_exp_ℝ ▸ exp_eq_normedSpace_exp ha

@[aesop safe apply (rule_sets := [CStarAlgebra])]
lemma _root_.IsSelfAdjoint.exp_nonneg
    [PartialOrder A] [StarOrderedRing A] {a : A} (ha : IsSelfAdjoint a) :
    0 ≤ exp a := by
  rw [← real_exp_eq_normedSpace_exp]
  exact cfc_nonneg fun x _ => Real.exp_nonneg x

end RealNormed

section ComplexNormed

variable {A : Type*} {p : A → Prop} [NormedRing A] [StarRing A]
  [NormedAlgebra ℂ A] [CompleteSpace A] [ContinuousFunctionalCalculus ℂ A p]

lemma complex_exp_eq_normedSpace_exp {a : A} (ha : p a := by cfc_tac) :
    cfc Complex.exp a = exp a :=
  Complex.exp_eq_exp_ℂ ▸ exp_eq_normedSpace_exp ha

end ComplexNormed


section real_log

open scoped ComplexOrder

variable {A : Type*} [NormedRing A] [StarRing A] [NormedAlgebra ℝ A]
  [ContinuousFunctionalCalculus ℝ A IsSelfAdjoint]

/-- The real logarithm, defined via the continuous functional calculus. This can be used on
matrices, operators on a Hilbert space, elements of a C⋆-algebra, etc. -/
noncomputable def log (a : A) : A := cfc Real.log a

@[simp]
protected lemma _root_.IsSelfAdjoint.log {a : A} : IsSelfAdjoint (log a) := cfc_predicate _ a


@[simp] lemma log_zero : log (0 : A) = 0 := by simp [log]

@[simp] lemma log_one : log (1 : A) = 0 := by simp [log]

@[simp]
lemma log_algebraMap {r : ℝ} : log (algebraMap ℝ A r) = algebraMap ℝ A (Real.log r) := by
  simp [log]

-- TODO: Relate the hypothesis to a notion of strict positivity
lemma log_smul {r : ℝ} (a : A) (ha₂ : ∀ x ∈ spectrum ℝ a, x ≠ 0) (hr : r ≠ 0)
    (ha₁ : IsSelfAdjoint a := by cfc_tac) :
    log (r • a) = algebraMap ℝ A (Real.log r) + log a := by
  rw [log, ← cfc_smul_id (R := ℝ) r a, ← cfc_comp Real.log (r • ·) a, log]
  calc
    _ = cfc (fun z => Real.log r + Real.log z) a :=
      cfc_congr (Real.log_mul hr <| ha₂ · ·)
    _ = _ := by rw [cfc_const_add _ _ _]

-- TODO: Relate the hypothesis to a notion of strict positivity
lemma log_pow (n : ℕ) (a : A) (ha₂ : ∀ x ∈ spectrum ℝ a, x ≠ 0)
    (ha₁ : IsSelfAdjoint a := by cfc_tac) : log (a ^ n) = n • log a := by
  have ha₂' : ContinuousOn Real.log (spectrum ℝ a) := by fun_prop (disch := assumption)
  have ha₂'' : ContinuousOn Real.log ((· ^ n) '' spectrum ℝ a)  := by fun_prop (disch := aesop)
  rw [log, ← cfc_pow_id (R := ℝ) a n ha₁, ← cfc_comp' Real.log (· ^ n) a ha₂'', log]
  simp_rw [Real.log_pow, ← Nat.cast_smul_eq_nsmul ℝ n, cfc_const_mul (n : ℝ) Real.log a ha₂']

variable [CompleteSpace A]

lemma log_exp (a : A) (ha : IsSelfAdjoint a := by cfc_tac) : log (NormedSpace.exp a) = a := by
  have hcont : ContinuousOn Real.log (Real.exp '' spectrum ℝ a) := by fun_prop (disch := simp)
  rw [log, ← real_exp_eq_normedSpace_exp, ← cfc_comp' Real.log Real.exp a hcont]
  simp [cfc_id' (R := ℝ) a]

-- TODO: Relate the hypothesis to a notion of strict positivity
lemma exp_log (a : A) (ha₂ : ∀ x ∈ spectrum ℝ a, 0 < x) (ha₁ : IsSelfAdjoint a := by cfc_tac) :
    NormedSpace.exp (log a) = a := by
  have ha₃ : ContinuousOn Real.log (spectrum ℝ a) := by
    have : ∀ x ∈ spectrum ℝ a, x ≠ 0 := by peel ha₂ with x hx h; exact h.ne'
    fun_prop (disch := assumption)
  rw [← real_exp_eq_normedSpace_exp .log, log, ← cfc_comp' Real.exp Real.log a (by fun_prop) ha₃]
  conv_rhs => rw [← cfc_id (R := ℝ) a ha₁]
  exact cfc_congr (Real.exp_log <| ha₂ · ·)

end real_log
end CFC<|MERGE_RESOLUTION|>--- conflicted
+++ resolved
@@ -47,11 +47,7 @@
 lemma NormedSpace.exp_continuousMap_eq (f : C(α, 𝕜)) :
     exp f = (⟨exp ∘ f, (exp_continuous 𝕜).comp f.continuous⟩ : C(α, 𝕜)) := by
   ext a
-<<<<<<< HEAD
   simp_rw [NormedSpace.exp_eq_expSeries_sum (𝔸 := C(α, 𝕜)) 𝕜, FormalMultilinearSeries.sum]
-=======
-  simp only [NormedSpace.exp, FormalMultilinearSeries.sum]
->>>>>>> 3f11243a
   have h_sum := NormedSpace.expSeries_summable (𝕂 := 𝕜) f
   simp_rw [← ContinuousMap.tsum_apply h_sum a, NormedSpace.expSeries_apply_eq]
   simp [NormedSpace.exp_eq_tsum 𝕜]
