/-
Copyright (c) 2024 Frédéric Dupuis. All rights reserved.
Released under Apache 2.0 license as described in the file LICENSE.
Authors: Frédéric Dupuis
-/

import Mathlib.Algebra.Order.Star.Prod
import Mathlib.Analysis.CStarAlgebra.ContinuousFunctionalCalculus.Instances
import Mathlib.Analysis.CStarAlgebra.ContinuousFunctionalCalculus.Pi
import Mathlib.Analysis.CStarAlgebra.ContinuousFunctionalCalculus.Unique
import Mathlib.Analysis.SpecialFunctions.ContinuousFunctionalCalculus.PosPart.Basic
import Mathlib.Analysis.SpecialFunctions.Pow.Continuity
import Mathlib.Analysis.SpecialFunctions.Pow.Real
import Mathlib.Topology.ContinuousMap.ContinuousSqrt

/-!
# Real powers defined via the continuous functional calculus

This file defines real powers via the continuous functional calculus (CFC) and builds its API.
This allows one to take real powers of matrices, operators, elements of a C⋆-algebra, etc. The
square root is also defined via the non-unital CFC.

## Main declarations

+ `CFC.nnrpow`: the `ℝ≥0` power function based on the non-unital CFC, i.e. `cfcₙ NNReal.rpow`
  composed with `(↑) : ℝ≥0 → ℝ`.
+ `CFC.sqrt`: the square root function based on the non-unital CFC, i.e. `cfcₙ NNReal.sqrt`
+ `CFC.rpow`: the real power function based on the unital CFC, i.e. `cfc NNReal.rpow`

## Implementation notes

We define two separate versions `CFC.nnrpow` and `CFC.rpow` due to what happens at 0. Since
`NNReal.rpow 0 0 = 1`, this means that this function does not map zero to zero when the exponent
is zero, and hence `CFC.nnrpow a 0 = 0` whereas `CFC.rpow a 0 = 1`. Note that the non-unital version
only makes sense for nonnegative exponents, and hence we define it such that the exponent is in
`ℝ≥0`.

## Notation

+ We define a `Pow A ℝ` instance for `CFC.rpow`, i.e `a ^ y` with `A` an operator and `y : ℝ` works
  as expected. Likewise, we define a `Pow A ℝ≥0` instance for `CFC.nnrpow`. Note that these are
  low-priority instances, in order to avoid overriding instances such as `Pow ℝ ℝ`,
  `Pow (A × B) ℝ` or `Pow (∀ i, A i) ℝ`.

## TODO

+ Relate these to the log and exp functions
+ Lemmas about how these functions interact with commuting `a` and `b`.
+ Prove the order properties (operator monotonicity and concavity/convexity)
-/

open scoped NNReal

namespace NNReal

/-- Taking a nonnegative power of a nonnegative number. This is defined as a standalone definition
in order to speed up automation such as `cfc_cont_tac`. -/
noncomputable abbrev nnrpow (a : ℝ≥0) (b : ℝ≥0) : ℝ≥0 := a ^ (b : ℝ)

@[simp] lemma nnrpow_def (a b : ℝ≥0) : nnrpow a b = a ^ (b : ℝ) := rfl

@[fun_prop]
lemma continuous_nnrpow_const (y : ℝ≥0) : Continuous (nnrpow · y) :=
  continuous_rpow_const zero_le_coe

/- This is a "redeclaration" of the attribute to speed up the proofs in this file. -/
attribute [fun_prop] continuousOn_rpow_const

lemma monotone_nnrpow_const (y : ℝ≥0) : Monotone (nnrpow · y) :=
  monotone_rpow_of_nonneg zero_le_coe

end NNReal

namespace CFC

section NonUnital

variable {A : Type*} [PartialOrder A] [NonUnitalRing A] [TopologicalSpace A] [StarRing A]
  [Module ℝ A] [SMulCommClass ℝ A A] [IsScalarTower ℝ A A] [StarOrderedRing A]
  [NonUnitalContinuousFunctionalCalculus ℝ A IsSelfAdjoint]
  [NonnegSpectrumClass ℝ A]


/- ## `nnrpow` -/

/-- Real powers of operators, based on the non-unital continuous functional calculus. -/
noncomputable def nnrpow (a : A) (y : ℝ≥0) : A := cfcₙ (NNReal.nnrpow · y) a

/-- Enable `a ^ y` notation for `CFC.nnrpow`. This is a low-priority instance to make sure it does
not take priority over other instances when they are available. -/
noncomputable instance (priority := 100) : Pow A ℝ≥0 where
  pow a y := nnrpow a y

@[simp]
lemma nnrpow_eq_pow {a : A} {y : ℝ≥0} : nnrpow a y = a ^ y := rfl

<<<<<<< HEAD
@[simp, grind =>]
=======
@[simp]
>>>>>>> 5be0e073
lemma nnrpow_nonneg {a : A} {x : ℝ≥0} : 0 ≤ a ^ x := cfcₙ_predicate _ a

grind_pattern nnrpow_nonneg => NonnegSpectrumClass ℝ A, a ^ x

lemma nnrpow_def {a : A} {y : ℝ≥0} : a ^ y = cfcₙ (NNReal.nnrpow · y) a := rfl

lemma nnrpow_eq_cfcₙ_real [T2Space A] [IsTopologicalRing A] (a : A)
    (y : ℝ≥0) (ha : 0 ≤ a := by cfc_tac) : a ^ y = cfcₙ (fun x : ℝ => x ^ (y : ℝ)) a := by
  rw [nnrpow_def, cfcₙ_nnreal_eq_real ..]
  refine cfcₙ_congr ?_
  intro x hx
  have : 0 ≤ x := by grind
  simp [this]

lemma nnrpow_add {a : A} {x y : ℝ≥0} (hx : 0 < x) (hy : 0 < y) :
    a ^ (x + y) = a ^ x * a ^ y := by
  simp only [nnrpow_def]
  rw [← cfcₙ_mul _ _ a]
  congr! 2 with z
  exact mod_cast z.rpow_add' <| ne_of_gt (add_pos hx hy)

@[simp]
lemma nnrpow_zero {a : A} : a ^ (0 : ℝ≥0) = 0 := by
  simp [nnrpow_def, cfcₙ_apply_of_not_map_zero]

lemma nnrpow_one (a : A) (ha : 0 ≤ a := by cfc_tac) : a ^ (1 : ℝ≥0) = a := by
  simp only [nnrpow_def, NNReal.nnrpow_def, NNReal.coe_one, NNReal.rpow_one]
  change cfcₙ (id : ℝ≥0 → ℝ≥0) a = a
  rw [cfcₙ_id ℝ≥0 a]

lemma nnrpow_two (a : A) (ha : 0 ≤ a := by cfc_tac) : a ^ (2 : ℝ≥0) = a * a := by
  simp only [nnrpow_def, NNReal.nnrpow_def, NNReal.coe_ofNat, NNReal.rpow_ofNat, pow_two]
  change cfcₙ (fun z : ℝ≥0 => id z * id z) a = a * a
  rw [cfcₙ_mul id id a, cfcₙ_id ℝ≥0 a]

lemma nnrpow_three (a : A) (ha : 0 ≤ a := by cfc_tac) : a ^ (3 : ℝ≥0) = a * a * a := by
  simp only [nnrpow_def, NNReal.nnrpow_def, NNReal.coe_ofNat, NNReal.rpow_ofNat, pow_three]
  change cfcₙ (fun z : ℝ≥0 => id z * (id z * id z)) a = a * a * a
  rw [cfcₙ_mul id _ a, cfcₙ_mul id _ a, ← mul_assoc, cfcₙ_id ℝ≥0 a]

@[simp]
lemma zero_nnrpow {x : ℝ≥0} : (0 : A) ^ x = 0 := by simp [nnrpow_def]

section Unique

variable [IsTopologicalRing A] [T2Space A]

@[simp]
lemma nnrpow_nnrpow {a : A} {x y : ℝ≥0} : (a ^ x) ^ y = a ^ (x * y) := by
  by_cases ha : 0 ≤ a
  case pos =>
    obtain (rfl | hx) := eq_zero_or_pos x <;> obtain (rfl | hy) := eq_zero_or_pos y
    all_goals try simp
    simp only [nnrpow_def]
    rw [← cfcₙ_comp _ _ a]
    congr! 2 with u
    ext
    simp [Real.rpow_mul]
  case neg =>
    simp [nnrpow_def, cfcₙ_apply_of_not_predicate a ha]

lemma nnrpow_nnrpow_inv (a : A) {x : ℝ≥0} (hx : x ≠ 0) (ha : 0 ≤ a := by cfc_tac) :
    (a ^ x) ^ x⁻¹ = a := by
  simp [mul_inv_cancel₀ hx, nnrpow_one _ ha]

lemma nnrpow_inv_nnrpow (a : A) {x : ℝ≥0} (hx : x ≠ 0) (ha : 0 ≤ a := by cfc_tac) :
    (a ^ x⁻¹) ^ x = a := by
  simp [inv_mul_cancel₀ hx, nnrpow_one _ ha]

lemma nnrpow_inv_eq (a b : A) {x : ℝ≥0} (hx : x ≠ 0) (ha : 0 ≤ a := by cfc_tac)
    (hb : 0 ≤ b := by cfc_tac) : a ^ x⁻¹ = b ↔ b ^ x = a :=
  ⟨fun h ↦ nnrpow_inv_nnrpow a hx ▸ congr($(h) ^ x).symm,
    fun h ↦ nnrpow_nnrpow_inv b hx ▸ congr($(h) ^ x⁻¹).symm⟩

section prod

variable {B : Type*} [PartialOrder B] [NonUnitalRing B] [TopologicalSpace B] [StarRing B]
  [Module ℝ B] [SMulCommClass ℝ B B] [IsScalarTower ℝ B B]
  [NonUnitalContinuousFunctionalCalculus ℝ B IsSelfAdjoint]
  [NonUnitalContinuousFunctionalCalculus ℝ (A × B) IsSelfAdjoint]
  [IsTopologicalRing B] [T2Space B]
  [NonnegSpectrumClass ℝ B] [NonnegSpectrumClass ℝ (A × B)]
  [StarOrderedRing B]

/- Note that there is higher-priority instance of `Pow (A × B) ℝ≥0` coming from the `Pow` instance
for products, hence the direct use of `nnrpow` here. -/
lemma nnrpow_map_prod {a : A} {b : B} {x : ℝ≥0}
    (ha : 0 ≤ a := by cfc_tac) (hb : 0 ≤ b := by cfc_tac) :
    nnrpow (a, b) x = (a ^ x, b ^ x) := by
  simp only [nnrpow_def]
  unfold nnrpow
  refine cfcₙ_map_prod (S := ℝ) _ a b (by fun_prop) ?_
  rw [Prod.le_def]
  constructor <;> simp [ha, hb]

lemma nnrpow_eq_nnrpow_prod {a : A} {b : B} {x : ℝ≥0}
    (ha : 0 ≤ a := by cfc_tac) (hb : 0 ≤ b := by cfc_tac) :
    nnrpow (a, b) x = (a, b) ^ x := nnrpow_map_prod

end prod

section pi

variable {ι : Type*} {C : ι → Type*} [∀ i, PartialOrder (C i)] [∀ i, NonUnitalRing (C i)]
  [∀ i, TopologicalSpace (C i)] [∀ i, StarRing (C i)]
  [∀ i, StarOrderedRing (C i)] [StarOrderedRing (∀ i, C i)]
  [∀ i, Module ℝ (C i)] [∀ i, SMulCommClass ℝ (C i) (C i)] [∀ i, IsScalarTower ℝ (C i) (C i)]
  [∀ i, NonUnitalContinuousFunctionalCalculus ℝ (C i) IsSelfAdjoint]
  [NonUnitalContinuousFunctionalCalculus ℝ (∀ i, C i) IsSelfAdjoint]
  [∀ i, IsTopologicalRing (C i)] [∀ i, T2Space (C i)]
  [NonnegSpectrumClass ℝ (∀ i, C i)] [∀ i, NonnegSpectrumClass ℝ (C i)]

/- Note that there is higher-priority instance of `Pow (∀ i, C i) ℝ≥0` coming from the `Pow`
instance for pi types, hence the direct use of `nnrpow` here. -/
lemma nnrpow_map_pi {c : ∀ i, C i} {x : ℝ≥0} (hc : ∀ i, 0 ≤ c i := by cfc_tac) :
    nnrpow c x = fun i => (c i) ^ x := by
  simp only [nnrpow_def]
  unfold nnrpow
  exact cfcₙ_map_pi (S := ℝ) _ c

lemma nnrpow_eq_nnrpow_pi {c : ∀ i, C i} {x : ℝ≥0} (hc : ∀ i, 0 ≤ c i := by cfc_tac) :
    nnrpow c x = c ^ x := nnrpow_map_pi

end pi

end Unique

/- ## `sqrt` -/

section sqrt

/-- Square roots of operators, based on the non-unital continuous functional calculus. -/
noncomputable def sqrt (a : A) : A := cfcₙ NNReal.sqrt a

<<<<<<< HEAD
@[simp, grind =>]
=======
@[simp]
>>>>>>> 5be0e073
lemma sqrt_nonneg (a : A) : 0 ≤ sqrt a := cfcₙ_predicate _ a

grind_pattern sqrt_nonneg => NonnegSpectrumClass ℝ A, sqrt a

lemma sqrt_eq_nnrpow (a : A) : sqrt a = a ^ (1 / 2 : ℝ≥0) := by
  simp only [sqrt]
  congr
  ext
  exact_mod_cast NNReal.sqrt_eq_rpow _

@[simp]
lemma sqrt_zero : sqrt (0 : A) = 0 := by simp [sqrt]

variable [IsTopologicalRing A] [T2Space A]

@[simp]
lemma nnrpow_sqrt {a : A} {x : ℝ≥0} : (sqrt a) ^ x = a ^ (x / 2) := by
  rw [sqrt_eq_nnrpow, nnrpow_nnrpow, one_div_mul_eq_div 2 x]

lemma nnrpow_sqrt_two (a : A) (ha : 0 ≤ a := by cfc_tac) : (sqrt a) ^ (2 : ℝ≥0) = a := by
  simp only [nnrpow_sqrt, ne_eq, OfNat.ofNat_ne_zero, not_false_eq_true, div_self]
  rw [nnrpow_one a]

lemma sqrt_mul_sqrt_self (a : A) (ha : 0 ≤ a := by cfc_tac) : sqrt a * sqrt a = a := by
  rw [← nnrpow_two _, nnrpow_sqrt_two _]

@[simp]
lemma sqrt_nnrpow {a : A} {x : ℝ≥0} : sqrt (a ^ x) = a ^ (x / 2) := by
  simp [sqrt_eq_nnrpow, div_eq_mul_inv]

lemma sqrt_nnrpow_two (a : A) (ha : 0 ≤ a := by cfc_tac) : sqrt (a ^ (2 : ℝ≥0)) = a := by
  simp only [sqrt_nnrpow, ne_eq, OfNat.ofNat_ne_zero, not_false_eq_true, div_self]
  rw [nnrpow_one _]

lemma sqrt_mul_self (a : A) (ha : 0 ≤ a := by cfc_tac) : sqrt (a * a) = a := by
  rw [← nnrpow_two _, sqrt_nnrpow_two _]

lemma mul_self_eq {a b : A} (h : sqrt a = b) (ha : 0 ≤ a := by cfc_tac) :
    b * b = a :=
  h ▸ sqrt_mul_sqrt_self _ ha

lemma sqrt_unique {a b : A} (h : b * b = a) (hb : 0 ≤ b := by cfc_tac) :
    sqrt a = b :=
  h ▸ sqrt_mul_self b

lemma sqrt_eq_iff (a b : A) (ha : 0 ≤ a := by cfc_tac) (hb : 0 ≤ b := by cfc_tac) :
    sqrt a = b ↔ b * b = a :=
  ⟨(mul_self_eq ·), (sqrt_unique ·)⟩

lemma sqrt_eq_zero_iff (a : A) (ha : 0 ≤ a := by cfc_tac) : sqrt a = 0 ↔ a = 0 := by
  rw [sqrt_eq_iff a _, mul_zero, eq_comm]

lemma mul_self_eq_mul_self_iff (a b : A) (ha : 0 ≤ a := by cfc_tac) (hb : 0 ≤ b := by cfc_tac) :
    a * a = b * b ↔ a = b :=
  ⟨fun h => sqrt_mul_self a ▸ sqrt_unique h.symm, fun h => h ▸ rfl⟩

/-- Note that the hypothesis `0 ≤ a` is necessary because the continuous functional calculi over
`ℝ≥0` (for the left-hand side) and `ℝ` (for the right-hand side) use different predicates (i.e.,
`(0 ≤ ·)` versus `IsSelfAdjoint`). Consequently, if `a` is selfadjoint but not nonnegative, then
the left-hand side is zero, but the right-hand side is (provably equal to) `CFC.sqrt a⁺`. -/
lemma sqrt_eq_real_sqrt (a : A) (ha : 0 ≤ a := by cfc_tac) :
    CFC.sqrt a = cfcₙ Real.sqrt a := by
  suffices cfcₙ (fun x : ℝ ↦ √x * √x) a = cfcₙ (fun x : ℝ ↦ x) a by
    rwa [cfcₙ_mul .., cfcₙ_id' ..,
      ← sqrt_eq_iff _ (hb := cfcₙ_nonneg (fun x _ ↦ Real.sqrt_nonneg x))] at this
  exact cfcₙ_congr fun x hx ↦ Real.mul_self_sqrt <| quasispectrum_nonneg_of_nonneg a ha x hx

section prod

variable {B : Type*} [PartialOrder B] [NonUnitalRing B] [TopologicalSpace B] [StarRing B]
  [Module ℝ B] [SMulCommClass ℝ B B] [IsScalarTower ℝ B B] [StarOrderedRing B]
  [NonUnitalContinuousFunctionalCalculus ℝ B IsSelfAdjoint]
  [NonUnitalContinuousFunctionalCalculus ℝ (A × B) IsSelfAdjoint]
  [IsTopologicalRing B] [T2Space B]
  [NonnegSpectrumClass ℝ B] [NonnegSpectrumClass ℝ (A × B)]

lemma sqrt_map_prod {a : A} {b : B} (ha : 0 ≤ a := by cfc_tac) (hb : 0 ≤ b := by cfc_tac) :
    sqrt (a, b) = (sqrt a, sqrt b) := by
  simp only [sqrt_eq_nnrpow]
  exact nnrpow_map_prod

end prod

section pi

variable {ι : Type*} {C : ι → Type*} [∀ i, PartialOrder (C i)] [∀ i, NonUnitalRing (C i)]
  [∀ i, TopologicalSpace (C i)] [∀ i, StarRing (C i)]
  [∀ i, StarOrderedRing (C i)] [StarOrderedRing (∀ i, C i)]
  [∀ i, Module ℝ (C i)] [∀ i, SMulCommClass ℝ (C i) (C i)] [∀ i, IsScalarTower ℝ (C i) (C i)]
  [∀ i, NonUnitalContinuousFunctionalCalculus ℝ (C i) IsSelfAdjoint]
  [NonUnitalContinuousFunctionalCalculus ℝ (∀ i, C i) IsSelfAdjoint]
  [∀ i, IsTopologicalRing (C i)] [∀ i, T2Space (C i)]
  [NonnegSpectrumClass ℝ (∀ i, C i)] [∀ i, NonnegSpectrumClass ℝ (C i)]

lemma sqrt_map_pi {c : ∀ i, C i} (hc : ∀ i, 0 ≤ c i := by cfc_tac) :
    sqrt c = fun i => sqrt (c i) := by
  simp only [sqrt_eq_nnrpow]
  exact nnrpow_map_pi

end pi

/-- For an element `a` in a C⋆-algebra, TFAE:
1. `0 ≤ a`
2. `a = sqrt a * sqrt a`
3. `a = b * b` for some nonnegative `b`
4. `a = b * b` for some self-adjoint `b`
5. `a = star b * b` for some `b`
6. `a = b * star b` for some `b`
7. `a = a⁺`
8. `a` is self-adjoint and `a⁻ = 0`
9. `a` is self-adjoint and has nonnegative spectrum -/
theorem _root_.CStarAlgebra.nonneg_TFAE {a : A} :
    [ 0 ≤ a,
      a = sqrt a * sqrt a,
      ∃ b : A, 0 ≤ b ∧ a = b * b,
      ∃ b : A, IsSelfAdjoint b ∧ a = b * b,
      ∃ b : A, a = star b * b,
      ∃ b : A, a = b * star b,
      a = a⁺,
      IsSelfAdjoint a ∧ a⁻ = 0,
      IsSelfAdjoint a ∧ QuasispectrumRestricts a ContinuousMap.realToNNReal ].TFAE := by
  tfae_have 1 ↔ 9 := nonneg_iff_isSelfAdjoint_and_quasispectrumRestricts
  tfae_have 1 ↔ 7 := eq_comm.eq ▸ (CFC.posPart_eq_self a).symm
  tfae_have 1 ↔ 8 := ⟨fun h => ⟨h.isSelfAdjoint, negPart_eq_zero_iff a |>.mpr h⟩,
    fun h => negPart_eq_zero_iff a |>.mp h.2⟩
  tfae_have 1 → 2 := fun h => sqrt_mul_sqrt_self a |>.symm
  tfae_have 2 → 3 := fun h => ⟨sqrt a, sqrt_nonneg a, h⟩
  tfae_have 3 → 4 := fun ⟨b, hb⟩ => ⟨b, hb.1.isSelfAdjoint, hb.2⟩
  tfae_have 4 → 5 := fun ⟨b, hb⟩ => ⟨b, hb.1.symm ▸ hb.2⟩
  tfae_have 5 → 6 := fun ⟨b, hb⟩ => ⟨star b, star_star b |>.symm ▸ hb⟩
  tfae_have 6 → 1 := fun ⟨b, hb⟩ => hb ▸ mul_star_self_nonneg _
  tfae_finish

theorem _root_.CStarAlgebra.nonneg_iff_eq_sqrt_mul_sqrt {a : A} :
    0 ≤ a ↔ a = sqrt a * sqrt a := CStarAlgebra.nonneg_TFAE.out 0 1
theorem _root_.CStarAlgebra.nonneg_iff_exists_nonneg_and_eq_mul_self {a : A} :
    0 ≤ a ↔ ∃ b, 0 ≤ b ∧ a = b * b := CStarAlgebra.nonneg_TFAE.out 0 2
theorem _root_.CStarAlgebra.nonneg_iff_exists_isSelfAdjoint_and_eq_mul_self {a : A} :
    0 ≤ a ↔ ∃ b, IsSelfAdjoint b ∧ a = b * b := CStarAlgebra.nonneg_TFAE.out 0 3
theorem _root_.CStarAlgebra.nonneg_iff_eq_star_mul_self {a : A} :
    0 ≤ a ↔ ∃ b, a = star b * b := CStarAlgebra.nonneg_TFAE.out 0 4
theorem _root_.CStarAlgebra.nonneg_iff_eq_mul_star_self {a : A} :
    0 ≤ a ↔ ∃ b, a = b * star b := CStarAlgebra.nonneg_TFAE.out 0 5
theorem _root_.CStarAlgebra.nonneg_iff_isSelfAdjoint_and_negPart_eq_zero {a : A} :
    0 ≤ a ↔ IsSelfAdjoint a ∧ a⁻ = 0 := CStarAlgebra.nonneg_TFAE.out 0 7

end sqrt

end NonUnital

section Unital

variable {A : Type*} [PartialOrder A] [Ring A] [StarRing A] [TopologicalSpace A]
  [StarOrderedRing A] [Algebra ℝ A] [ContinuousFunctionalCalculus ℝ A IsSelfAdjoint]
  [NonnegSpectrumClass ℝ A]

/- ## `rpow` -/

/-- Real powers of operators, based on the unital continuous functional calculus. -/
noncomputable def rpow (a : A) (y : ℝ) : A := cfc (fun x : ℝ≥0 => x ^ y) a

/-- Enable `a ^ y` notation for `CFC.rpow`. This is a low-priority instance to make sure it does
not take priority over other instances when they are available (such as `Pow ℝ ℝ`). -/
noncomputable instance (priority := 100) : Pow A ℝ where
  pow a y := rpow a y

@[simp]
lemma rpow_eq_pow {a : A} {y : ℝ} : rpow a y = a ^ y := rfl

<<<<<<< HEAD
@[simp, grind =>]
=======
@[simp]
>>>>>>> 5be0e073
lemma rpow_nonneg {a : A} {y : ℝ} : 0 ≤ a ^ y := cfc_predicate _ a

grind_pattern rpow_nonneg => NonnegSpectrumClass ℝ A, a ^ y

lemma rpow_def {a : A} {y : ℝ} : a ^ y = cfc (fun x : ℝ≥0 => x ^ y) a := rfl

lemma rpow_one (a : A) (ha : 0 ≤ a := by cfc_tac) : a ^ (1 : ℝ) = a := by
  simp only [rpow_def, NNReal.rpow_one, cfc_id' ℝ≥0 a]

@[simp]
lemma one_rpow {x : ℝ} : (1 : A) ^ x = (1 : A) := by simp [rpow_def]

lemma rpow_zero (a : A) (ha : 0 ≤ a := by cfc_tac) : a ^ (0 : ℝ) = 1 := by
  simp [rpow_def, cfc_const_one ℝ≥0 a]

lemma zero_rpow {x : ℝ} (hx : x ≠ 0) : rpow (0 : A) x = 0 := by simp [rpow, NNReal.zero_rpow hx]

lemma rpow_natCast (a : A) (n : ℕ) (ha : 0 ≤ a := by cfc_tac) : a ^ (n : ℝ) = a ^ n := by
  rw [← cfc_pow_id (R := ℝ≥0) a n, rpow_def]
  congr
  simp

@[simp]
lemma rpow_algebraMap {x : ℝ≥0} {y : ℝ} :
    (algebraMap ℝ≥0 A x) ^ y = algebraMap ℝ≥0 A (x ^ y) := by
  rw [rpow_def, cfc_algebraMap ..]

lemma rpow_add {a : A} {x y : ℝ} (ha : IsUnit a) :
    a ^ (x + y) = a ^ x * a ^ y := by
  have ha' : 0 ∉ spectrum ℝ≥0 a := spectrum.zero_notMem _ ha
  simp only [rpow_def]
  rw [← cfc_mul _ _ a]
  refine cfc_congr ?_
  intro z hz
  have : z ≠ 0 := by aesop
  simp [NNReal.rpow_add this _ _]

lemma rpow_rpow [IsTopologicalRing A] [T2Space A]
    (a : A) (x y : ℝ) (ha₁ : IsUnit a) (hx : x ≠ 0) (ha₂ : 0 ≤ a := by cfc_tac) :
    (a ^ x) ^ y = a ^ (x * y) := by
  have ha₁' : 0 ∉ spectrum ℝ≥0 a := spectrum.zero_notMem _ ha₁
  simp only [rpow_def]
  rw [← cfc_comp _ _ a ha₂]
  refine cfc_congr fun _ _ => ?_
  simp [NNReal.rpow_mul]

lemma rpow_rpow_inv [IsTopologicalRing A] [T2Space A]
    (a : A) (x : ℝ) (ha₁ : IsUnit a) (hx : x ≠ 0) (ha₂ : 0 ≤ a := by cfc_tac) :
    (a ^ x) ^ x⁻¹ = a := by
  rw [rpow_rpow a x x⁻¹ ha₁ hx ha₂, mul_inv_cancel₀ hx, rpow_one a ha₂]

lemma rpow_inv_rpow [IsTopologicalRing A] [T2Space A]
    (a : A) (x : ℝ) (ha₁ : IsUnit a) (hx : x ≠ 0) (ha₂ : 0 ≤ a := by cfc_tac) :
    (a ^ x⁻¹) ^ x = a := by
  simpa using rpow_rpow_inv a x⁻¹ ha₁ (inv_ne_zero hx) ha₂

lemma rpow_rpow_of_exponent_nonneg [IsTopologicalRing A] [T2Space A] (a : A) (x y : ℝ)
    (hx : 0 ≤ x) (hy : 0 ≤ y) (ha₂ : 0 ≤ a := by cfc_tac) : (a ^ x) ^ y = a ^ (x * y) := by
  simp only [rpow_def]
  rw [← cfc_comp _ _ a]
  refine cfc_congr fun _ _ => ?_
  simp [NNReal.rpow_mul]

lemma rpow_mul_rpow_neg {a : A} (x : ℝ) (ha : IsUnit a)
    (ha' : 0 ≤ a := by cfc_tac) : a ^ x * a ^ (-x) = 1 := by
  rw [← rpow_add ha, add_neg_cancel, rpow_zero a]

lemma rpow_neg_mul_rpow {a : A} (x : ℝ) (ha : IsUnit a)
    (ha' : 0 ≤ a := by cfc_tac) : a ^ (-x) * a ^ x = 1 := by
  rw [← rpow_add ha, neg_add_cancel, rpow_zero a]

lemma rpow_neg_one_eq_inv (a : Aˣ) (ha : (0 : A) ≤ a := by cfc_tac) :
    a ^ (-1 : ℝ) = (↑a⁻¹ : A) := by
  refine a.inv_eq_of_mul_eq_one_left ?_ |>.symm
  simpa [rpow_one (a : A)] using rpow_neg_mul_rpow 1 a.isUnit

lemma rpow_neg_one_eq_cfc_inv {A : Type*} [PartialOrder A] [NormedRing A] [StarRing A]
    [StarOrderedRing A] [NormedAlgebra ℝ A] [NonnegSpectrumClass ℝ A]
    [ContinuousFunctionalCalculus ℝ A IsSelfAdjoint] (a : A) :
    a ^ (-1 : ℝ) = cfc (·⁻¹ : ℝ≥0 → ℝ≥0) a :=
  cfc_congr fun x _ ↦ NNReal.rpow_neg_one x

lemma rpow_neg [IsTopologicalRing A] [T2Space A] (a : Aˣ) (x : ℝ)
    (ha' : (0 : A) ≤ a := by cfc_tac) : (a : A) ^ (-x) = (↑a⁻¹ : A) ^ x := by
  suffices h₁ : ContinuousOn (fun z ↦ z ^ x) (Inv.inv '' (spectrum ℝ≥0 (a : A))) by
    rw [← cfc_inv_id (R := ℝ≥0) a, rpow_def, rpow_def,
        ← cfc_comp' (fun z => z ^ x) (Inv.inv : ℝ≥0 → ℝ≥0) (a : A) h₁]
    refine cfc_congr fun _ _ => ?_
    simp [NNReal.rpow_neg, NNReal.inv_rpow]
  refine NNReal.continuousOn_rpow_const (.inl ?_)
  rintro ⟨z, hz, hz'⟩
  exact spectrum.zero_notMem ℝ≥0 a.isUnit <| inv_eq_zero.mp hz' ▸ hz

lemma rpow_intCast (a : Aˣ) (n : ℤ) (ha : (0 : A) ≤ a := by cfc_tac) :
    (a : A) ^ (n : ℝ) = (↑(a ^ n) : A) := by
  rw [← cfc_zpow (R := ℝ≥0) a n, rpow_def]
  refine cfc_congr fun _ _ => ?_
  simp

/-- `a ^ x` bundled as an element of `Aˣ` for `a : Aˣ`. -/
@[simps]
noncomputable def _root_.Units.cfcRpow (a : Aˣ) (x : ℝ) (ha : (0 : A) ≤ a := by cfc_tac) : Aˣ :=
  ⟨(a : A) ^ x, (a : A) ^ (-x), rpow_mul_rpow_neg x (by simp), rpow_neg_mul_rpow x (by simp)⟩

@[aesop safe apply, grind ←]
lemma _root_.IsUnit.cfcRpow {a : A} (ha : IsUnit a) (x : ℝ) (ha_nonneg : 0 ≤ a := by cfc_tac) :
    IsUnit (a ^ x) :=
  ha.unit.cfcRpow x |>.isUnit

lemma spectrum_rpow (a : A) (x : ℝ)
    (h : ContinuousOn (· ^ x) (spectrum ℝ≥0 a) := by cfc_cont_tac)
    (ha : 0 ≤ a := by cfc_tac) :
    spectrum ℝ≥0 (a ^ x) = (· ^ x) '' spectrum ℝ≥0 a :=
  cfc_map_spectrum (· ^ x : ℝ≥0 → ℝ≥0) a ha h

@[grind =]
lemma isUnit_rpow_iff (a : A) (y : ℝ) (hy : y ≠ 0) (ha : 0 ≤ a := by cfc_tac) :
    IsUnit (a ^ y) ↔ IsUnit a := by
  nontriviality A
  refine ⟨fun h => ?_, fun h => h.cfcRpow y ha⟩
  rw [rpow_def] at h
  by_cases hf : ContinuousOn (fun x : ℝ≥0 => x ^ y) (spectrum ℝ≥0 a)
  · rw [isUnit_cfc_iff _ a hf] at h
    refine spectrum.isUnit_of_zero_notMem ℝ≥0 ?_
    intro h0
    specialize h 0 h0
    simp only [ne_eq, NNReal.rpow_eq_zero_iff, true_and, Decidable.not_not] at h
    exact hy h
  · rw [cfc_apply_of_not_continuousOn a hf] at h
    exact False.elim <| not_isUnit_zero h

section prod

variable [IsTopologicalRing A] [T2Space A]
variable {B : Type*} [PartialOrder B] [Ring B] [StarRing B] [TopologicalSpace B]
  [StarOrderedRing B]
  [Algebra ℝ B] [ContinuousFunctionalCalculus ℝ B IsSelfAdjoint]
  [ContinuousFunctionalCalculus ℝ (A × B) IsSelfAdjoint]
  [IsTopologicalRing B] [T2Space B] [StarOrderedRing (A × B)]
  [NonnegSpectrumClass ℝ B] [NonnegSpectrumClass ℝ (A × B)]

/- Note that there is higher-priority instance of `Pow (A × B) ℝ` coming from the `Pow` instance for
products, hence the direct use of `rpow` here. -/
lemma rpow_map_prod {a : A} {b : B} {x : ℝ} (ha : IsUnit a) (hb : IsUnit b)
    (ha' : 0 ≤ a := by cfc_tac) (hb' : 0 ≤ b := by cfc_tac) :
    rpow (a, b) x = (a ^ x, b ^ x) := by
  have ha'' : 0 ∉ spectrum ℝ≥0 a := spectrum.zero_notMem _ ha
  have hb'' : 0 ∉ spectrum ℝ≥0 b := spectrum.zero_notMem _ hb
  simp only [rpow_def]
  unfold rpow
  refine cfc_map_prod (R := ℝ≥0) (S := ℝ) _ a b (by cfc_cont_tac) ?_
  rw [Prod.le_def]
  constructor <;> simp [ha', hb']

lemma rpow_eq_rpow_prod {a : A} {b : B} {x : ℝ} (ha : IsUnit a) (hb : IsUnit b)
    (ha' : 0 ≤ a := by cfc_tac) (hb' : 0 ≤ b := by cfc_tac) :
    rpow (a, b) x = (a, b) ^ x := rpow_map_prod ha hb

@[deprecated (since := "2025-05-13")] alias rpow_eq_rpow_rpod := rpow_eq_rpow_prod

end prod

section pi

variable [IsTopologicalRing A] [T2Space A]
variable {ι : Type*} {C : ι → Type*} [∀ i, PartialOrder (C i)] [∀ i, Ring (C i)]
  [∀ i, StarRing (C i)] [∀ i, TopologicalSpace (C i)] [∀ i, StarOrderedRing (C i)]
  [StarOrderedRing (∀ i, C i)]
  [∀ i, Algebra ℝ (C i)] [∀ i, ContinuousFunctionalCalculus ℝ (C i) IsSelfAdjoint]
  [ContinuousFunctionalCalculus ℝ (∀ i, C i) IsSelfAdjoint]
  [∀ i, IsTopologicalRing (C i)] [∀ i, T2Space (C i)]
  [NonnegSpectrumClass ℝ (∀ i, C i)] [∀ i, NonnegSpectrumClass ℝ (C i)]

/- Note that there is a higher-priority instance of `Pow (∀ i, B i) ℝ` coming from the `Pow`
instance for pi types, hence the direct use of `rpow` here. -/
lemma rpow_map_pi {c : ∀ i, C i} {x : ℝ} (hc : ∀ i, IsUnit (c i))
    (hc' : ∀ i, 0 ≤ c i := by cfc_tac) :
    rpow c x = fun i => (c i) ^ x := by
  have hc'' : ∀ i, 0 ∉ spectrum ℝ≥0 (c i) := fun i => spectrum.zero_notMem _ (hc i)
  simp only [rpow_def]
  unfold rpow
  exact cfc_map_pi (S := ℝ) _ c

lemma rpow_eq_rpow_pi {c : ∀ i, C i} {x : ℝ} (hc : ∀ i, IsUnit (c i))
    (hc' : ∀ i, 0 ≤ c i := by cfc_tac) :
    rpow c x = c ^ x := rpow_map_pi hc

end pi

section unital_vs_nonunital

variable [IsTopologicalRing A] [T2Space A]

-- provides instance `ContinuousFunctionalCalculus.compactSpace_spectrum`
open scoped ContinuousFunctionalCalculus

lemma nnrpow_eq_rpow {a : A} {x : ℝ≥0} (hx : 0 < x) : a ^ x = a ^ (x : ℝ) := by
  rw [nnrpow_def (A := A), rpow_def, cfcₙ_eq_cfc]

lemma sqrt_eq_rpow {a : A} : sqrt a = a ^ (1 / 2 : ℝ) := by
  have : a ^ (1 / 2 : ℝ) = a ^ ((1 / 2 : ℝ≥0) : ℝ) := rfl
  rw [this, ← nnrpow_eq_rpow (by simp), sqrt_eq_nnrpow a]

lemma sqrt_eq_cfc {a : A} : sqrt a = cfc NNReal.sqrt a := by
  unfold sqrt
  rw [cfcₙ_eq_cfc]

lemma sqrt_sq (a : A) (ha : 0 ≤ a := by cfc_tac) : sqrt (a ^ 2) = a := by
  rw [pow_two, sqrt_mul_self (A := A) a]

lemma sq_sqrt (a : A) (ha : 0 ≤ a := by cfc_tac) : (sqrt a) ^ 2 = a := by
  rw [pow_two, sqrt_mul_sqrt_self (A := A) a]

lemma sq_eq_sq_iff (a b : A) (ha : 0 ≤ a := by cfc_tac) (hb : 0 ≤ b := by cfc_tac) :
    a ^ 2 = b ^ 2 ↔ a = b := by
  simp_rw [sq, mul_self_eq_mul_self_iff a b]

@[simp]
lemma sqrt_algebraMap {r : ℝ≥0} : sqrt (algebraMap ℝ≥0 A r) = algebraMap ℝ≥0 A (NNReal.sqrt r) := by
  rw [sqrt_eq_cfc, cfc_algebraMap]

@[simp]
lemma sqrt_one : sqrt (1 : A) = 1 := by simp [sqrt_eq_cfc]

lemma sqrt_eq_one_iff (a : A) (ha : 0 ≤ a := by cfc_tac) :
    sqrt a = 1 ↔ a = 1 := by
  rw [sqrt_eq_iff a _, mul_one, eq_comm]

lemma sqrt_eq_one_iff' [Nontrivial A] (a : A) :
    sqrt a = 1 ↔ a = 1 := by
  refine ⟨fun h ↦ sqrt_eq_one_iff a ?_ |>.mp h, fun h ↦ h ▸ sqrt_one⟩
  rw [sqrt, cfcₙ] at h
  cfc_tac

-- TODO: relate to a strict positivity condition
lemma sqrt_rpow {a : A} {x : ℝ} (h : IsUnit a)
    (hx : x ≠ 0) : sqrt (a ^ x) = a ^ (x / 2) := by
  by_cases hnonneg : 0 ≤ a
  case pos =>
    simp only [sqrt_eq_rpow, div_eq_mul_inv, one_mul, rpow_rpow _ _ _ h hx]
  case neg =>
    simp [sqrt_eq_cfc, rpow_def, cfc_apply_of_not_predicate a hnonneg]

-- TODO: relate to a strict positivity condition
lemma rpow_sqrt (a : A) (x : ℝ) (h : IsUnit a)
    (ha : 0 ≤ a := by cfc_tac) : (sqrt a) ^ x = a ^ (x / 2) := by
  rw [sqrt_eq_rpow, div_eq_mul_inv, one_mul,
      rpow_rpow _ _ _ h (by simp), inv_mul_eq_div]

lemma sqrt_rpow_nnreal {a : A} {x : ℝ≥0} : sqrt (a ^ (x : ℝ)) = a ^ (x / 2 : ℝ) := by
  by_cases htriv : 0 ≤ a
  case neg => simp [sqrt_eq_cfc, rpow_def, cfc_apply_of_not_predicate a htriv]
  case pos =>
    cases eq_zero_or_pos x with
    | inl hx => simp [hx, rpow_zero _ htriv]
    | inr h₁ =>
      have h₂ : (x : ℝ) / 2 = NNReal.toReal (x / 2) := by simp
      have h₃ : 0 < x / 2 := by positivity
      rw [← nnrpow_eq_rpow h₁, h₂, ← nnrpow_eq_rpow h₃, sqrt_nnrpow (A := A)]

lemma rpow_sqrt_nnreal {a : A} {x : ℝ≥0}
    (ha : 0 ≤ a := by cfc_tac) : (sqrt a) ^ (x : ℝ) = a ^ (x / 2 : ℝ) := by
  by_cases hx : x = 0
  case pos =>
    have ha' : 0 ≤ sqrt a := sqrt_nonneg _
    simp [hx, rpow_zero _ ha', rpow_zero _ ha]
  case neg =>
    have h₁ : 0 ≤ (x : ℝ) := NNReal.zero_le_coe
    rw [sqrt_eq_rpow, rpow_rpow_of_exponent_nonneg _ _ _ (by simp) h₁, one_div_mul_eq_div]

@[grind =]
lemma isUnit_nnrpow_iff (a : A) (y : ℝ≥0) (hy : y ≠ 0) (ha : 0 ≤ a := by cfc_tac) :
    IsUnit (a ^ y) ↔ IsUnit a := by
  rw [nnrpow_eq_rpow (pos_of_ne_zero hy)]
  refine isUnit_rpow_iff a y ?_ ha
  exact_mod_cast hy

@[aesop safe apply]
lemma _root_.IsUnit.cfcNNRpow (a : A) (y : ℝ≥0) (ha_unit : IsUnit a) (hy : y ≠ 0)
    (ha : 0 ≤ a := by cfc_tac) : IsUnit (a ^ y) :=
  (isUnit_nnrpow_iff a y hy ha).mpr ha_unit

@[grind =]
lemma isUnit_sqrt_iff (a : A) (ha : 0 ≤ a := by cfc_tac) : IsUnit (sqrt a) ↔ IsUnit a := by
  rw [sqrt_eq_rpow]
  exact isUnit_rpow_iff a _ (by simp) ha

@[aesop safe apply]
lemma _root_.IsUnit.cfcSqrt (a : A) (ha_unit : IsUnit a) (ha : 0 ≤ a := by cfc_tac) :
    IsUnit (sqrt a) :=
  (isUnit_sqrt_iff a ha).mpr ha_unit

@[aesop safe apply]
lemma _root_.IsStrictlyPositive.nnrpow {a : A} {y : ℝ≥0} (ha : IsStrictlyPositive a) (hy : y ≠ 0) :
    IsStrictlyPositive (a ^ y) := by grind

@[aesop safe apply]
lemma _root_.IsStrictlyPositive.sqrt {a : A} (ha : IsStrictlyPositive a) :
    IsStrictlyPositive (sqrt a) := by grind

omit [T2Space A] [IsTopologicalRing A] in
@[aesop safe apply]
lemma _root_.IsStrictlyPositive.rpow {a : A} {y : ℝ} (ha : IsStrictlyPositive a) :
    IsStrictlyPositive (a ^ y) := by grind

/-- For an element `a` in a C⋆-algebra, TFAE:
1. `a` is strictly positive,
2. `sqrt a` is strictly positive and `a = sqrt a * sqrt a`,
3. `sqrt a` is invertible and `a = sqrt a * sqrt a`,
4. `a = b * b` for some strictly positive `b`,
5. `a = b * b` for some self-adjoint and invertible `b`,
6. `a = star b * b` for some invertible `b`,
7. `a = b * star b` for some invertible `b`,
8. `0 ≤ a` and `a` is invertible,
9. `a` is self-adjoint and has positive spectrum. -/
theorem _root_.CStarAlgebra.isStrictlyPositive_TFAE {a : A} :
    [IsStrictlyPositive a,
     IsStrictlyPositive (sqrt a) ∧ a = sqrt a * sqrt a,
     IsUnit (sqrt a) ∧ a = sqrt a * sqrt a,
     ∃ b, IsStrictlyPositive b ∧ a = b * b,
     ∃ b, IsUnit b ∧ IsSelfAdjoint b ∧ a = b * b,
     ∃ b, IsUnit b ∧ a = star b * b,
     ∃ b, IsUnit b ∧ a = b * star b,
     0 ≤ a ∧ IsUnit a,
     IsSelfAdjoint a ∧ ∀ x ∈ spectrum ℝ a, 0 < x].TFAE := by
  tfae_have 1 ↔ 8 := IsStrictlyPositive.iff_of_unital
  tfae_have 1 ↔ 9 := ⟨fun h => ⟨h.isSelfAdjoint,
      StarOrderedRing.isStrictlyPositive_iff_spectrum_pos a |>.mp h⟩,
    fun h => (StarOrderedRing.isStrictlyPositive_iff_spectrum_pos a).mpr h.2⟩
  tfae_have 1 → 2 := fun h => ⟨h.sqrt, sqrt_mul_sqrt_self a |>.symm⟩
  tfae_have 2 → 3 := fun h => ⟨h.1.isUnit, h.2⟩
  tfae_have 3 → 4 := fun h => ⟨sqrt a, h.1.isStrictlyPositive (sqrt_nonneg _), h.2⟩
  tfae_have 4 → 5 := fun ⟨b, hb, hab⟩ => ⟨b, hb.isUnit, hb.isSelfAdjoint, hab⟩
  tfae_have 5 → 6 := fun ⟨b, hb, hbsa, hab⟩ => ⟨b, hb, hbsa.symm ▸ hab⟩
  tfae_have 6 → 7 := fun ⟨b, hb, hab⟩ => ⟨star b, hb.star, star_star b |>.symm ▸ hab⟩
  tfae_have 7 → 8 := fun ⟨b, hb, hab⟩ => ⟨hab ▸ mul_star_self_nonneg _, hab ▸ hb.mul hb.star⟩
  tfae_finish

theorem _root_.CStarAlgebra.isStrictlyPositive_iff_isStrictlyPositive_sqrt_and_eq_sqrt_mul_sqrt
    {a : A} : IsStrictlyPositive a ↔ IsStrictlyPositive (sqrt a) ∧ a = sqrt a * sqrt a :=
  CStarAlgebra.isStrictlyPositive_TFAE.out 0 1
theorem _root_.CStarAlgebra.isStrictlyPositive_iff_isUnit_sqrt_and_eq_sqrt_mul_sqrt
    {a : A} : IsStrictlyPositive a ↔ IsUnit (sqrt a) ∧ a = sqrt a * sqrt a :=
  CStarAlgebra.isStrictlyPositive_TFAE.out 0 2
theorem _root_.CStarAlgebra.isStrictlyPositive_iff_exists_isStrictlyPositive_and_eq_mul_self
    {a : A} : IsStrictlyPositive a ↔ ∃ b, IsStrictlyPositive b ∧ a = b * b :=
  CStarAlgebra.isStrictlyPositive_TFAE.out 0 3
theorem _root_.CStarAlgebra.isStrictlyPositive_iff_exists_isUnit_and_isSelfAdjoint_and_eq_mul_self
    {a : A} : IsStrictlyPositive a ↔ ∃ b, IsUnit b ∧ IsSelfAdjoint b ∧ a = b * b :=
  CStarAlgebra.isStrictlyPositive_TFAE.out 0 4
theorem _root_.CStarAlgebra.isStrictlyPositive_iff_eq_star_mul_self
    {a : A} : IsStrictlyPositive a ↔ ∃ b, IsUnit b ∧ a = star b * b :=
  CStarAlgebra.isStrictlyPositive_TFAE.out 0 5
theorem _root_.CStarAlgebra.isStrictlyPositive_iff_eq_mul_star_self
    {a : A} : IsStrictlyPositive a ↔ ∃ b, IsUnit b ∧ a = b * star b :=
  CStarAlgebra.isStrictlyPositive_TFAE.out 0 6
theorem _root_.CStarAlgebra.isStrictlyPositive_iff_isSelfAdjoint_and_spectrum_pos
    {a : A} : IsStrictlyPositive a ↔ IsSelfAdjoint a ∧ ∀ x ∈ spectrum ℝ a, 0 < x :=
  CStarAlgebra.isStrictlyPositive_TFAE.out 0 8

end unital_vs_nonunital

end Unital

end CFC<|MERGE_RESOLUTION|>--- conflicted
+++ resolved
@@ -94,11 +94,7 @@
 @[simp]
 lemma nnrpow_eq_pow {a : A} {y : ℝ≥0} : nnrpow a y = a ^ y := rfl
 
-<<<<<<< HEAD
-@[simp, grind =>]
-=======
-@[simp]
->>>>>>> 5be0e073
+@[simp]
 lemma nnrpow_nonneg {a : A} {x : ℝ≥0} : 0 ≤ a ^ x := cfcₙ_predicate _ a
 
 grind_pattern nnrpow_nonneg => NonnegSpectrumClass ℝ A, a ^ x
@@ -233,11 +229,7 @@
 /-- Square roots of operators, based on the non-unital continuous functional calculus. -/
 noncomputable def sqrt (a : A) : A := cfcₙ NNReal.sqrt a
 
-<<<<<<< HEAD
-@[simp, grind =>]
-=======
-@[simp]
->>>>>>> 5be0e073
+@[simp]
 lemma sqrt_nonneg (a : A) : 0 ≤ sqrt a := cfcₙ_predicate _ a
 
 grind_pattern sqrt_nonneg => NonnegSpectrumClass ℝ A, sqrt a
@@ -407,11 +399,7 @@
 @[simp]
 lemma rpow_eq_pow {a : A} {y : ℝ} : rpow a y = a ^ y := rfl
 
-<<<<<<< HEAD
-@[simp, grind =>]
-=======
-@[simp]
->>>>>>> 5be0e073
+@[simp]
 lemma rpow_nonneg {a : A} {y : ℝ} : 0 ≤ a ^ y := cfc_predicate _ a
 
 grind_pattern rpow_nonneg => NonnegSpectrumClass ℝ A, a ^ y
