/-
Copyright (c) 2024 Frédéric Dupuis. All rights reserved.
Released under Apache 2.0 license as described in the file LICENSE.
Authors: Frédéric Dupuis
-/

import Mathlib.Algebra.Order.Star.Prod
import Mathlib.Analysis.SpecialFunctions.Pow.Real
import Mathlib.Analysis.CStarAlgebra.ContinuousFunctionalCalculus.Instances
import Mathlib.Analysis.CStarAlgebra.ContinuousFunctionalCalculus.Unique
import Mathlib.Analysis.CStarAlgebra.ContinuousFunctionalCalculus.Pi
import Mathlib.Analysis.SpecialFunctions.Pow.Continuity
import Mathlib.Topology.ContinuousMap.ContinuousSqrt

/-!
# Real powers defined via the continuous functional calculus

This file defines real powers via the continuous functional calculus (CFC) and builds its API.
This allows one to take real powers of matrices, operators, elements of a C⋆-algebra, etc. The
square root is also defined via the non-unital CFC.

## Main declarations

+ `CFC.nnrpow`: the `ℝ≥0` power function based on the non-unital CFC, i.e. `cfcₙ NNReal.rpow`
  composed with `(↑) : ℝ≥0 → ℝ`.
+ `CFC.sqrt`: the square root function based on the non-unital CFC, i.e. `cfcₙ NNReal.sqrt`
+ `CFC.rpow`: the real power function based on the unital CFC, i.e. `cfc NNReal.rpow`

## Implementation notes

We define two separate versions `CFC.nnrpow` and `CFC.rpow` due to what happens at 0. Since
`NNReal.rpow 0 0 = 1`, this means that this function does not map zero to zero when the exponent
is zero, and hence `CFC.nnrpow a 0 = 0` whereas `CFC.rpow a 0 = 1`. Note that the non-unital version
only makes sense for nonnegative exponents, and hence we define it such that the exponent is in
`ℝ≥0`.

## Notation

+ We define a `Pow A ℝ` instance for `CFC.rpow`, i.e `a ^ y` with `A` an operator and `y : ℝ` works
  as expected. Likewise, we define a `Pow A ℝ≥0` instance for `CFC.nnrpow`. Note that these are
  low-priority instances, in order to avoid overriding instances such as `Pow ℝ ℝ`,
  `Pow (A × B) ℝ` or `Pow (∀ i, A i) ℝ`.

## TODO

+ Relate these to the log and exp functions
+ Lemmas about how these functions interact with commuting `a` and `b`.
+ Prove the order properties (operator monotonicity and concavity/convexity)
-/

open scoped NNReal

namespace NNReal

/-- Taking a nonnegative power of a nonnegative number. This is defined as a standalone definition
in order to speed up automation such as `cfc_cont_tac`. -/
noncomputable abbrev nnrpow (a : ℝ≥0) (b : ℝ≥0) : ℝ≥0 := a ^ (b : ℝ)

@[simp] lemma nnrpow_def (a b : ℝ≥0) : nnrpow a b = a ^ (b : ℝ) := rfl

@[fun_prop]
lemma continuous_nnrpow_const (y : ℝ≥0) : Continuous (nnrpow · y) :=
  continuous_rpow_const zero_le_coe

/- This is a "redeclaration" of the attribute to speed up the proofs in this file. -/
attribute [fun_prop] continuousOn_rpow_const

lemma monotone_nnrpow_const (y : ℝ≥0) : Monotone (nnrpow · y) :=
  monotone_rpow_of_nonneg zero_le_coe

end NNReal

namespace CFC

section NonUnital

variable {A : Type*} [PartialOrder A] [NonUnitalRing A] [TopologicalSpace A] [StarRing A]
  [Module ℝ A] [SMulCommClass ℝ A A] [IsScalarTower ℝ A A] [StarOrderedRing A]
  [NonUnitalContinuousFunctionalCalculus ℝ A IsSelfAdjoint]
  [NonnegSpectrumClass ℝ A]


/- ## `nnrpow` -/

/-- Real powers of operators, based on the non-unital continuous functional calculus. -/
noncomputable def nnrpow (a : A) (y : ℝ≥0) : A := cfcₙ (NNReal.nnrpow · y) a

/-- Enable `a ^ y` notation for `CFC.nnrpow`. This is a low-priority instance to make sure it does
not take priority over other instances when they are available. -/
noncomputable instance (priority := 100) : Pow A ℝ≥0 where
  pow a y := nnrpow a y

@[simp]
lemma nnrpow_eq_pow {a : A} {y : ℝ≥0} : nnrpow a y = a ^ y := rfl

@[simp, grind]
lemma nnrpow_nonneg {a : A} {x : ℝ≥0} : 0 ≤ a ^ x := cfcₙ_predicate _ a

lemma nnrpow_def {a : A} {y : ℝ≥0} : a ^ y = cfcₙ (NNReal.nnrpow · y) a := rfl

lemma nnrpow_add {a : A} {x y : ℝ≥0} (hx : 0 < x) (hy : 0 < y) :
    a ^ (x + y) = a ^ x * a ^ y := by
  simp only [nnrpow_def]
  rw [← cfcₙ_mul _ _ a]
  congr! 2 with z
  exact mod_cast z.rpow_add' <| ne_of_gt (add_pos hx hy)

@[simp]
lemma nnrpow_zero {a : A} : a ^ (0 : ℝ≥0) = 0 := by
  simp [nnrpow_def, cfcₙ_apply_of_not_map_zero]

lemma nnrpow_one (a : A) (ha : 0 ≤ a := by cfc_tac) : a ^ (1 : ℝ≥0) = a := by
  simp only [nnrpow_def, NNReal.nnrpow_def, NNReal.coe_one, NNReal.rpow_one]
  change cfcₙ (id : ℝ≥0 → ℝ≥0) a = a
  rw [cfcₙ_id ℝ≥0 a]

lemma nnrpow_two (a : A) (ha : 0 ≤ a := by cfc_tac) : a ^ (2 : ℝ≥0) = a * a := by
  simp only [nnrpow_def, NNReal.nnrpow_def, NNReal.coe_ofNat, NNReal.rpow_ofNat, pow_two]
  change cfcₙ (fun z : ℝ≥0 => id z * id z) a = a * a
  rw [cfcₙ_mul id id a, cfcₙ_id ℝ≥0 a]

lemma nnrpow_three (a : A) (ha : 0 ≤ a := by cfc_tac) : a ^ (3 : ℝ≥0) = a * a * a := by
  simp only [nnrpow_def, NNReal.nnrpow_def, NNReal.coe_ofNat, NNReal.rpow_ofNat, pow_three]
  change cfcₙ (fun z : ℝ≥0 => id z * (id z * id z)) a = a * a * a
  rw [cfcₙ_mul id _ a, cfcₙ_mul id _ a, ← mul_assoc, cfcₙ_id ℝ≥0 a]

@[simp]
lemma zero_nnrpow {x : ℝ≥0} : (0 : A) ^ x = 0 := by simp [nnrpow_def]

section Unique

variable [IsTopologicalRing A] [T2Space A]

@[simp]
lemma nnrpow_nnrpow {a : A} {x y : ℝ≥0} : (a ^ x) ^ y = a ^ (x * y) := by
  by_cases ha : 0 ≤ a
  case pos =>
    obtain (rfl | hx) := eq_zero_or_pos x <;> obtain (rfl | hy) := eq_zero_or_pos y
    all_goals try simp
    simp only [nnrpow_def]
    rw [← cfcₙ_comp _ _ a]
    congr! 2 with u
    ext
    simp [Real.rpow_mul]
  case neg =>
    simp [nnrpow_def, cfcₙ_apply_of_not_predicate a ha]

lemma nnrpow_nnrpow_inv (a : A) {x : ℝ≥0} (hx : x ≠ 0) (ha : 0 ≤ a := by cfc_tac) :
    (a ^ x) ^ x⁻¹ = a := by
  simp [mul_inv_cancel₀ hx, nnrpow_one _ ha]

lemma nnrpow_inv_nnrpow (a : A) {x : ℝ≥0} (hx : x ≠ 0) (ha : 0 ≤ a := by cfc_tac) :
    (a ^ x⁻¹) ^ x = a := by
  simp [inv_mul_cancel₀ hx, nnrpow_one _ ha]

lemma nnrpow_inv_eq (a b : A) {x : ℝ≥0} (hx : x ≠ 0) (ha : 0 ≤ a := by cfc_tac)
    (hb : 0 ≤ b := by cfc_tac) : a ^ x⁻¹ = b ↔ b ^ x = a :=
  ⟨fun h ↦ nnrpow_inv_nnrpow a hx ▸ congr($(h) ^ x).symm,
    fun h ↦ nnrpow_nnrpow_inv b hx ▸ congr($(h) ^ x⁻¹).symm⟩

section prod

variable {B : Type*} [PartialOrder B] [NonUnitalRing B] [TopologicalSpace B] [StarRing B]
  [Module ℝ B] [SMulCommClass ℝ B B] [IsScalarTower ℝ B B]
  [NonUnitalContinuousFunctionalCalculus ℝ B IsSelfAdjoint]
  [NonUnitalContinuousFunctionalCalculus ℝ (A × B) IsSelfAdjoint]
  [IsTopologicalRing B] [T2Space B]
  [NonnegSpectrumClass ℝ B] [NonnegSpectrumClass ℝ (A × B)]
  [StarOrderedRing B]

/- Note that there is higher-priority instance of `Pow (A × B) ℝ≥0` coming from the `Pow` instance
for products, hence the direct use of `nnrpow` here. -/
lemma nnrpow_map_prod {a : A} {b : B} {x : ℝ≥0}
    (ha : 0 ≤ a := by cfc_tac) (hb : 0 ≤ b := by cfc_tac) :
    nnrpow (a, b) x = (a ^ x, b ^ x) := by
  simp only [nnrpow_def]
  unfold nnrpow
  refine cfcₙ_map_prod (S := ℝ) _ a b (by cfc_cont_tac) ?_
  rw [Prod.le_def]
  constructor <;> simp [ha, hb]

lemma nnrpow_eq_nnrpow_prod {a : A} {b : B} {x : ℝ≥0}
    (ha : 0 ≤ a := by cfc_tac) (hb : 0 ≤ b := by cfc_tac) :
    nnrpow (a, b) x = (a, b) ^ x := nnrpow_map_prod

end prod

section pi

variable {ι : Type*} {C : ι → Type*} [∀ i, PartialOrder (C i)] [∀ i, NonUnitalRing (C i)]
  [∀ i, TopologicalSpace (C i)] [∀ i, StarRing (C i)]
  [∀ i, StarOrderedRing (C i)] [StarOrderedRing (∀ i, C i)]
  [∀ i, Module ℝ (C i)] [∀ i, SMulCommClass ℝ (C i) (C i)] [∀ i, IsScalarTower ℝ (C i) (C i)]
  [∀ i, NonUnitalContinuousFunctionalCalculus ℝ (C i) IsSelfAdjoint]
  [NonUnitalContinuousFunctionalCalculus ℝ (∀ i, C i) IsSelfAdjoint]
  [∀ i, IsTopologicalRing (C i)] [∀ i, T2Space (C i)]
  [NonnegSpectrumClass ℝ (∀ i, C i)] [∀ i, NonnegSpectrumClass ℝ (C i)]

/- Note that there is higher-priority instance of `Pow (∀ i, C i) ℝ≥0` coming from the `Pow`
instance for pi types, hence the direct use of `nnrpow` here. -/
lemma nnrpow_map_pi {c : ∀ i, C i} {x : ℝ≥0} (hc : ∀ i, 0 ≤ c i := by cfc_tac) :
    nnrpow c x = fun i => (c i) ^ x := by
  simp only [nnrpow_def]
  unfold nnrpow
  exact cfcₙ_map_pi (S := ℝ) _ c

lemma nnrpow_eq_nnrpow_pi {c : ∀ i, C i} {x : ℝ≥0} (hc : ∀ i, 0 ≤ c i := by cfc_tac) :
    nnrpow c x = c ^ x := nnrpow_map_pi

end pi

end Unique

/- ## `sqrt` -/

section sqrt

/-- Square roots of operators, based on the non-unital continuous functional calculus. -/
noncomputable def sqrt (a : A) : A := cfcₙ NNReal.sqrt a

<<<<<<< HEAD
@[simp, grind]
lemma sqrt_nonneg {a : A} : 0 ≤ sqrt a := cfcₙ_predicate _ a
=======
@[simp]
lemma sqrt_nonneg (a : A) : 0 ≤ sqrt a := cfcₙ_predicate _ a
>>>>>>> 6d279d46

lemma sqrt_eq_nnrpow (a : A) : sqrt a = a ^ (1 / 2 : ℝ≥0) := by
  simp only [sqrt]
  congr
  ext
  exact_mod_cast NNReal.sqrt_eq_rpow _

@[simp]
lemma sqrt_zero : sqrt (0 : A) = 0 := by simp [sqrt]

variable [IsTopologicalRing A] [T2Space A]

@[simp]
lemma nnrpow_sqrt {a : A} {x : ℝ≥0} : (sqrt a) ^ x = a ^ (x / 2) := by
  rw [sqrt_eq_nnrpow, nnrpow_nnrpow, one_div_mul_eq_div 2 x]

lemma nnrpow_sqrt_two (a : A) (ha : 0 ≤ a := by cfc_tac) : (sqrt a) ^ (2 : ℝ≥0) = a := by
  simp only [nnrpow_sqrt, ne_eq, OfNat.ofNat_ne_zero, not_false_eq_true, div_self]
  rw [nnrpow_one a]

lemma sqrt_mul_sqrt_self (a : A) (ha : 0 ≤ a := by cfc_tac) : sqrt a * sqrt a = a := by
  rw [← nnrpow_two _, nnrpow_sqrt_two _]

@[simp]
lemma sqrt_nnrpow {a : A} {x : ℝ≥0} : sqrt (a ^ x) = a ^ (x / 2) := by
  simp [sqrt_eq_nnrpow, div_eq_mul_inv]

lemma sqrt_nnrpow_two (a : A) (ha : 0 ≤ a := by cfc_tac) : sqrt (a ^ (2 : ℝ≥0)) = a := by
  simp only [sqrt_nnrpow, ne_eq, OfNat.ofNat_ne_zero, not_false_eq_true, div_self]
  rw [nnrpow_one _]

lemma sqrt_mul_self (a : A) (ha : 0 ≤ a := by cfc_tac) : sqrt (a * a) = a := by
  rw [← nnrpow_two _, sqrt_nnrpow_two _]

lemma mul_self_eq {a b : A} (h : sqrt a = b) (ha : 0 ≤ a := by cfc_tac) :
    b * b = a :=
  h ▸ sqrt_mul_sqrt_self _ ha

lemma sqrt_unique {a b : A} (h : b * b = a) (hb : 0 ≤ b := by cfc_tac) :
    sqrt a = b :=
  h ▸ sqrt_mul_self b

lemma sqrt_eq_iff (a b : A) (ha : 0 ≤ a := by cfc_tac) (hb : 0 ≤ b := by cfc_tac) :
    sqrt a = b ↔ b * b = a :=
  ⟨(mul_self_eq ·), (sqrt_unique ·)⟩

lemma sqrt_eq_zero_iff (a : A) (ha : 0 ≤ a := by cfc_tac) : sqrt a = 0 ↔ a = 0 := by
  rw [sqrt_eq_iff a _, mul_zero, eq_comm]

/-- Note that the hypothesis `0 ≤ a` is necessary because the continuous functional calculi over
`ℝ≥0` (for the left-hand side) and `ℝ` (for the right-hand side) use different predicates (i.e.,
`(0 ≤ ·)` versus `IsSelfAdjoint`). Consequently, if `a` is selfadjoint but not nonnegative, then
the left-hand side is zero, but the right-hand side is (provably equal to) `CFC.sqrt a⁺`. -/
lemma sqrt_eq_real_sqrt (a : A) (ha : 0 ≤ a := by cfc_tac) :
    CFC.sqrt a = cfcₙ Real.sqrt a := by
  suffices cfcₙ (fun x : ℝ ↦ √x * √x) a = cfcₙ (fun x : ℝ ↦ x) a by
    rwa [cfcₙ_mul .., cfcₙ_id' ..,
      ← sqrt_eq_iff _ (hb := cfcₙ_nonneg (fun x _ ↦ Real.sqrt_nonneg x))] at this
  exact cfcₙ_congr fun x hx ↦ Real.mul_self_sqrt <| quasispectrum_nonneg_of_nonneg a ha x hx

section prod

variable {B : Type*} [PartialOrder B] [NonUnitalRing B] [TopologicalSpace B] [StarRing B]
  [Module ℝ B] [SMulCommClass ℝ B B] [IsScalarTower ℝ B B] [StarOrderedRing B]
  [NonUnitalContinuousFunctionalCalculus ℝ B IsSelfAdjoint]
  [NonUnitalContinuousFunctionalCalculus ℝ (A × B) IsSelfAdjoint]
  [IsTopologicalRing B] [T2Space B]
  [NonnegSpectrumClass ℝ B] [NonnegSpectrumClass ℝ (A × B)]

lemma sqrt_map_prod {a : A} {b : B} (ha : 0 ≤ a := by cfc_tac) (hb : 0 ≤ b := by cfc_tac) :
    sqrt (a, b) = (sqrt a, sqrt b) := by
  simp only [sqrt_eq_nnrpow]
  exact nnrpow_map_prod

end prod

section pi

variable {ι : Type*} {C : ι → Type*} [∀ i, PartialOrder (C i)] [∀ i, NonUnitalRing (C i)]
  [∀ i, TopologicalSpace (C i)] [∀ i, StarRing (C i)]
  [∀ i, StarOrderedRing (C i)] [StarOrderedRing (∀ i, C i)]
  [∀ i, Module ℝ (C i)] [∀ i, SMulCommClass ℝ (C i) (C i)] [∀ i, IsScalarTower ℝ (C i) (C i)]
  [∀ i, NonUnitalContinuousFunctionalCalculus ℝ (C i) IsSelfAdjoint]
  [NonUnitalContinuousFunctionalCalculus ℝ (∀ i, C i) IsSelfAdjoint]
  [∀ i, IsTopologicalRing (C i)] [∀ i, T2Space (C i)]
  [NonnegSpectrumClass ℝ (∀ i, C i)] [∀ i, NonnegSpectrumClass ℝ (C i)]

lemma sqrt_map_pi {c : ∀ i, C i} (hc : ∀ i, 0 ≤ c i := by cfc_tac) :
    sqrt c = fun i => sqrt (c i) := by
  simp only [sqrt_eq_nnrpow]
  exact nnrpow_map_pi

end pi

end sqrt

end NonUnital

section Unital

variable {A : Type*} [PartialOrder A] [Ring A] [StarRing A] [TopologicalSpace A]
  [StarOrderedRing A] [Algebra ℝ A] [ContinuousFunctionalCalculus ℝ A IsSelfAdjoint]
  [NonnegSpectrumClass ℝ A]

/- ## `rpow` -/

/-- Real powers of operators, based on the unital continuous functional calculus. -/
noncomputable def rpow (a : A) (y : ℝ) : A := cfc (fun x : ℝ≥0 => x ^ y) a

/-- Enable `a ^ y` notation for `CFC.rpow`. This is a low-priority instance to make sure it does
not take priority over other instances when they are available (such as `Pow ℝ ℝ`). -/
noncomputable instance (priority := 100) : Pow A ℝ where
  pow a y := rpow a y

@[simp]
lemma rpow_eq_pow {a : A} {y : ℝ} : rpow a y = a ^ y := rfl

@[simp]
lemma rpow_nonneg {a : A} {y : ℝ} : 0 ≤ a ^ y := cfc_predicate _ a

lemma rpow_def {a : A} {y : ℝ} : a ^ y = cfc (fun x : ℝ≥0 => x ^ y) a := rfl

lemma rpow_one (a : A) (ha : 0 ≤ a := by cfc_tac) : a ^ (1 : ℝ) = a := by
  simp only [rpow_def, NNReal.rpow_one, cfc_id' ℝ≥0 a]

@[simp]
lemma one_rpow {x : ℝ} : (1 : A) ^ x = (1 : A) := by simp [rpow_def]

lemma rpow_zero (a : A) (ha : 0 ≤ a := by cfc_tac) : a ^ (0 : ℝ) = 1 := by
  simp [rpow_def, cfc_const_one ℝ≥0 a]

lemma zero_rpow {x : ℝ} (hx : x ≠ 0) : rpow (0 : A) x = 0 := by simp [rpow, NNReal.zero_rpow hx]

lemma rpow_natCast (a : A) (n : ℕ) (ha : 0 ≤ a := by cfc_tac) : a ^ (n : ℝ) = a ^ n := by
  rw [← cfc_pow_id (R := ℝ≥0) a n, rpow_def]
  congr
  simp

@[simp]
lemma rpow_algebraMap {x : ℝ≥0} {y : ℝ} :
    (algebraMap ℝ≥0 A x) ^ y = algebraMap ℝ≥0 A (x ^ y) := by
  rw [rpow_def, cfc_algebraMap ..]

lemma rpow_add {a : A} {x y : ℝ} (ha : IsUnit a) :
    a ^ (x + y) = a ^ x * a ^ y := by
  have ha' : 0 ∉ spectrum ℝ≥0 a := spectrum.zero_notMem _ ha
  simp only [rpow_def]
  rw [← cfc_mul _ _ a]
  refine cfc_congr ?_
  intro z hz
  have : z ≠ 0 := by aesop
  simp [NNReal.rpow_add this _ _]

lemma rpow_rpow [IsTopologicalRing A] [T2Space A]
    (a : A) (x y : ℝ) (ha₁ : IsUnit a) (hx : x ≠ 0) (ha₂ : 0 ≤ a := by cfc_tac) :
    (a ^ x) ^ y = a ^ (x * y) := by
  have ha₁' : 0 ∉ spectrum ℝ≥0 a := spectrum.zero_notMem _ ha₁
  simp only [rpow_def]
  rw [← cfc_comp _ _ a ha₂]
  refine cfc_congr fun _ _ => ?_
  simp [NNReal.rpow_mul]

lemma rpow_rpow_inv [IsTopologicalRing A] [T2Space A]
    (a : A) (x : ℝ) (ha₁ : IsUnit a) (hx : x ≠ 0) (ha₂ : 0 ≤ a := by cfc_tac) :
    (a ^ x) ^ x⁻¹ = a := by
  rw [rpow_rpow a x x⁻¹ ha₁ hx ha₂, mul_inv_cancel₀ hx, rpow_one a ha₂]

lemma rpow_inv_rpow [IsTopologicalRing A] [T2Space A]
    (a : A) (x : ℝ) (ha₁ : IsUnit a) (hx : x ≠ 0) (ha₂ : 0 ≤ a := by cfc_tac) :
    (a ^ x⁻¹) ^ x = a := by
  simpa using rpow_rpow_inv a x⁻¹ ha₁ (inv_ne_zero hx) ha₂

lemma rpow_rpow_of_exponent_nonneg [IsTopologicalRing A] [T2Space A] (a : A) (x y : ℝ)
    (hx : 0 ≤ x) (hy : 0 ≤ y) (ha₂ : 0 ≤ a := by cfc_tac) : (a ^ x) ^ y = a ^ (x * y) := by
  simp only [rpow_def]
  rw [← cfc_comp _ _ a]
  refine cfc_congr fun _ _ => ?_
  simp [NNReal.rpow_mul]

lemma rpow_mul_rpow_neg {a : A} (x : ℝ) (ha : IsUnit a)
    (ha' : 0 ≤ a := by cfc_tac) : a ^ x * a ^ (-x) = 1 := by
  rw [← rpow_add ha, add_neg_cancel, rpow_zero a]

lemma rpow_neg_mul_rpow {a : A} (x : ℝ) (ha : IsUnit a)
    (ha' : 0 ≤ a := by cfc_tac) : a ^ (-x) * a ^ x = 1 := by
  rw [← rpow_add ha, neg_add_cancel, rpow_zero a]

lemma rpow_neg_one_eq_inv (a : Aˣ) (ha : (0 : A) ≤ a := by cfc_tac) :
    a ^ (-1 : ℝ) = (↑a⁻¹ : A) := by
  refine a.inv_eq_of_mul_eq_one_left ?_ |>.symm
  simpa [rpow_one (a : A)] using rpow_neg_mul_rpow 1 a.isUnit

lemma rpow_neg_one_eq_cfc_inv {A : Type*} [PartialOrder A] [NormedRing A] [StarRing A]
    [StarOrderedRing A] [NormedAlgebra ℝ A] [NonnegSpectrumClass ℝ A]
    [ContinuousFunctionalCalculus ℝ A IsSelfAdjoint] (a : A) :
    a ^ (-1 : ℝ) = cfc (·⁻¹ : ℝ≥0 → ℝ≥0) a :=
  cfc_congr fun x _ ↦ NNReal.rpow_neg_one x

lemma rpow_neg [IsTopologicalRing A] [T2Space A] (a : Aˣ) (x : ℝ)
    (ha' : (0 : A) ≤ a := by cfc_tac) : (a : A) ^ (-x) = (↑a⁻¹ : A) ^ x := by
  suffices h₁ : ContinuousOn (fun z ↦ z ^ x) (Inv.inv '' (spectrum ℝ≥0 (a : A))) by
    rw [← cfc_inv_id (R := ℝ≥0) a, rpow_def, rpow_def,
        ← cfc_comp' (fun z => z ^ x) (Inv.inv : ℝ≥0 → ℝ≥0) (a : A) h₁]
    refine cfc_congr fun _ _ => ?_
    simp [NNReal.rpow_neg, NNReal.inv_rpow]
  refine NNReal.continuousOn_rpow_const (.inl ?_)
  rintro ⟨z, hz, hz'⟩
  exact spectrum.zero_notMem ℝ≥0 a.isUnit <| inv_eq_zero.mp hz' ▸ hz

lemma rpow_intCast (a : Aˣ) (n : ℤ) (ha : (0 : A) ≤ a := by cfc_tac) :
    (a : A) ^ (n : ℝ) = (↑(a ^ n) : A) := by
  rw [← cfc_zpow (R := ℝ≥0) a n, rpow_def]
  refine cfc_congr fun _ _ => ?_
  simp

/-- `a ^ x` bundled as an element of `Aˣ` for `a : Aˣ`. -/
@[simps]
noncomputable def _root_.Units.cfcRpow (a : Aˣ) (x : ℝ) (ha : (0 : A) ≤ a := by cfc_tac) : Aˣ :=
  ⟨(a : A) ^ x, (a : A) ^ (-x), rpow_mul_rpow_neg x (by simp), rpow_neg_mul_rpow x (by simp)⟩

@[aesop safe apply, grind ←]
lemma _root_.IsUnit.cfcRpow {a : A} (ha : IsUnit a) (x : ℝ) (ha_nonneg : 0 ≤ a := by cfc_tac) :
    IsUnit (a ^ x) :=
  ha.unit.cfcRpow x |>.isUnit

lemma spectrum_rpow (a : A) (x : ℝ)
    (h : ContinuousOn (· ^ x) (spectrum ℝ≥0 a) := by cfc_cont_tac)
    (ha : 0 ≤ a := by cfc_tac) :
    spectrum ℝ≥0 (a ^ x) = (· ^ x) '' spectrum ℝ≥0 a :=
  cfc_map_spectrum (· ^ x : ℝ≥0 → ℝ≥0) a ha h

lemma isUnit_rpow_iff (a : A) (y : ℝ) (hy : y ≠ 0) (ha : 0 ≤ a := by cfc_tac) :
    IsUnit (a ^ y) ↔ IsUnit a := by
  nontriviality A
  refine ⟨fun h => ?_, fun h => h.cfcRpow y ha⟩
  rw [rpow_def] at h
  by_cases hf : ContinuousOn (fun x : ℝ≥0 => x ^ y) (spectrum ℝ≥0 a)
  · rw [isUnit_cfc_iff _ a hf] at h
    refine spectrum.isUnit_of_zero_notMem ℝ≥0 ?_
    intro h0
    specialize h 0 h0
    simp only [ne_eq, NNReal.rpow_eq_zero_iff, true_and, Decidable.not_not] at h
    exact hy h
  · rw [cfc_apply_of_not_continuousOn a hf] at h
    exact False.elim <| not_isUnit_zero h

section prod

variable [IsTopologicalRing A] [T2Space A]
variable {B : Type*} [PartialOrder B] [Ring B] [StarRing B] [TopologicalSpace B]
  [StarOrderedRing B]
  [Algebra ℝ B] [ContinuousFunctionalCalculus ℝ B IsSelfAdjoint]
  [ContinuousFunctionalCalculus ℝ (A × B) IsSelfAdjoint]
  [IsTopologicalRing B] [T2Space B] [StarOrderedRing (A × B)]
  [NonnegSpectrumClass ℝ B] [NonnegSpectrumClass ℝ (A × B)]

/- Note that there is higher-priority instance of `Pow (A × B) ℝ` coming from the `Pow` instance for
products, hence the direct use of `rpow` here. -/
lemma rpow_map_prod {a : A} {b : B} {x : ℝ} (ha : IsUnit a) (hb : IsUnit b)
    (ha' : 0 ≤ a := by cfc_tac) (hb' : 0 ≤ b := by cfc_tac) :
    rpow (a, b) x = (a ^ x, b ^ x) := by
  have ha'' : 0 ∉ spectrum ℝ≥0 a := spectrum.zero_notMem _ ha
  have hb'' : 0 ∉ spectrum ℝ≥0 b := spectrum.zero_notMem _ hb
  simp only [rpow_def]
  unfold rpow
  refine cfc_map_prod (R := ℝ≥0) (S := ℝ) _ a b (by cfc_cont_tac) ?_
  rw [Prod.le_def]
  constructor <;> simp [ha', hb']

lemma rpow_eq_rpow_prod {a : A} {b : B} {x : ℝ} (ha : IsUnit a) (hb : IsUnit b)
    (ha' : 0 ≤ a := by cfc_tac) (hb' : 0 ≤ b := by cfc_tac) :
    rpow (a, b) x = (a, b) ^ x := rpow_map_prod ha hb

@[deprecated (since := "2025-05-13")] alias rpow_eq_rpow_rpod := rpow_eq_rpow_prod

end prod

section pi

variable [IsTopologicalRing A] [T2Space A]
variable {ι : Type*} {C : ι → Type*} [∀ i, PartialOrder (C i)] [∀ i, Ring (C i)]
  [∀ i, StarRing (C i)] [∀ i, TopologicalSpace (C i)] [∀ i, StarOrderedRing (C i)]
  [StarOrderedRing (∀ i, C i)]
  [∀ i, Algebra ℝ (C i)] [∀ i, ContinuousFunctionalCalculus ℝ (C i) IsSelfAdjoint]
  [ContinuousFunctionalCalculus ℝ (∀ i, C i) IsSelfAdjoint]
  [∀ i, IsTopologicalRing (C i)] [∀ i, T2Space (C i)]
  [NonnegSpectrumClass ℝ (∀ i, C i)] [∀ i, NonnegSpectrumClass ℝ (C i)]

/- Note that there is a higher-priority instance of `Pow (∀ i, B i) ℝ` coming from the `Pow`
instance for pi types, hence the direct use of `rpow` here. -/
lemma rpow_map_pi {c : ∀ i, C i} {x : ℝ} (hc : ∀ i, IsUnit (c i))
    (hc' : ∀ i, 0 ≤ c i := by cfc_tac) :
    rpow c x = fun i => (c i) ^ x := by
  have hc'' : ∀ i, 0 ∉ spectrum ℝ≥0 (c i) := fun i => spectrum.zero_notMem _ (hc i)
  simp only [rpow_def]
  unfold rpow
  exact cfc_map_pi (S := ℝ) _ c

lemma rpow_eq_rpow_pi {c : ∀ i, C i} {x : ℝ} (hc : ∀ i, IsUnit (c i))
    (hc' : ∀ i, 0 ≤ c i := by cfc_tac) :
    rpow c x = c ^ x := rpow_map_pi hc

end pi

section unital_vs_nonunital

variable [IsTopologicalRing A] [T2Space A]

-- provides instance `ContinuousFunctionalCalculus.compactSpace_spectrum`
open scoped ContinuousFunctionalCalculus

lemma nnrpow_eq_rpow {a : A} {x : ℝ≥0} (hx : 0 < x) : a ^ x = a ^ (x : ℝ) := by
  rw [nnrpow_def (A := A), rpow_def, cfcₙ_eq_cfc]

lemma sqrt_eq_rpow {a : A} : sqrt a = a ^ (1 / 2 : ℝ) := by
  have : a ^ (1 / 2 : ℝ) = a ^ ((1 / 2 : ℝ≥0) : ℝ) := rfl
  rw [this, ← nnrpow_eq_rpow (by norm_num), sqrt_eq_nnrpow a]

lemma sqrt_eq_cfc {a : A} : sqrt a = cfc NNReal.sqrt a := by
  unfold sqrt
  rw [cfcₙ_eq_cfc]

lemma sqrt_sq (a : A) (ha : 0 ≤ a := by cfc_tac) : sqrt (a ^ 2) = a := by
  rw [pow_two, sqrt_mul_self (A := A) a]

lemma sq_sqrt (a : A) (ha : 0 ≤ a := by cfc_tac) : (sqrt a) ^ 2 = a := by
  rw [pow_two, sqrt_mul_sqrt_self (A := A) a]

@[simp]
lemma sqrt_algebraMap {r : ℝ≥0} : sqrt (algebraMap ℝ≥0 A r) = algebraMap ℝ≥0 A (NNReal.sqrt r) := by
  rw [sqrt_eq_cfc, cfc_algebraMap]

@[simp]
lemma sqrt_one : sqrt (1 : A) = 1 := by simp [sqrt_eq_cfc]

-- TODO: relate to a strict positivity condition
lemma sqrt_rpow {a : A} {x : ℝ} (h : IsUnit a)
    (hx : x ≠ 0) : sqrt (a ^ x) = a ^ (x / 2) := by
  by_cases hnonneg : 0 ≤ a
  case pos =>
    simp only [sqrt_eq_rpow, div_eq_mul_inv, one_mul, rpow_rpow _ _ _ h hx]
  case neg =>
    simp [sqrt_eq_cfc, rpow_def, cfc_apply_of_not_predicate a hnonneg]

-- TODO: relate to a strict positivity condition
lemma rpow_sqrt (a : A) (x : ℝ) (h : IsUnit a)
    (ha : 0 ≤ a := by cfc_tac) : (sqrt a) ^ x = a ^ (x / 2) := by
  rw [sqrt_eq_rpow, div_eq_mul_inv, one_mul,
      rpow_rpow _ _ _ h (by norm_num), inv_mul_eq_div]

lemma sqrt_rpow_nnreal {a : A} {x : ℝ≥0} : sqrt (a ^ (x : ℝ)) = a ^ (x / 2 : ℝ) := by
  by_cases htriv : 0 ≤ a
  case neg => simp [sqrt_eq_cfc, rpow_def, cfc_apply_of_not_predicate a htriv]
  case pos =>
    cases eq_zero_or_pos x with
    | inl hx => simp [hx, rpow_zero _ htriv]
    | inr h₁ =>
      have h₂ : (x : ℝ) / 2 = NNReal.toReal (x / 2) := by simp
      have h₃ : 0 < x / 2 := by positivity
      rw [← nnrpow_eq_rpow h₁, h₂, ← nnrpow_eq_rpow h₃, sqrt_nnrpow (A := A)]

lemma rpow_sqrt_nnreal {a : A} {x : ℝ≥0}
    (ha : 0 ≤ a := by cfc_tac) : (sqrt a) ^ (x : ℝ) = a ^ (x / 2 : ℝ) := by
  by_cases hx : x = 0
  case pos =>
    have ha' : 0 ≤ sqrt a := sqrt_nonneg _
    simp [hx, rpow_zero _ ha', rpow_zero _ ha]
  case neg =>
    have h₁ : 0 ≤ (x : ℝ) := NNReal.zero_le_coe
    rw [sqrt_eq_rpow, rpow_rpow_of_exponent_nonneg _ _ _ (by norm_num) h₁, one_div_mul_eq_div]

lemma isUnit_nnrpow_iff (a : A) (y : ℝ≥0) (hy : y ≠ 0) (ha : 0 ≤ a := by cfc_tac) :
    IsUnit (a ^ y) ↔ IsUnit a := by
  rw [nnrpow_eq_rpow (pos_of_ne_zero hy)]
  refine isUnit_rpow_iff a y ?_ ha
  exact_mod_cast hy

@[aesop safe apply, grind ←]
lemma _root_.IsUnit.cfcNNRpow (a : A) (y : ℝ≥0) (ha_unit : IsUnit a) (hy : y ≠ 0)
    (ha : 0 ≤ a := by cfc_tac) : IsUnit (a ^ y) :=
  (isUnit_nnrpow_iff a y hy ha).mpr ha_unit

@[grind =]
lemma isUnit_sqrt_iff (a : A) (ha : 0 ≤ a := by cfc_tac) : IsUnit (sqrt a) ↔ IsUnit a := by
  rw [sqrt_eq_rpow]
  exact isUnit_rpow_iff a _ (by norm_num) ha

@[aesop safe apply]
lemma _root_.IsUnit.cfcSqrt (a : A) (ha_unit : IsUnit a) (ha : 0 ≤ a := by cfc_tac) :
    IsUnit (sqrt a) :=
  (isUnit_sqrt_iff a ha).mpr ha_unit

end unital_vs_nonunital

end Unital

end CFC<|MERGE_RESOLUTION|>--- conflicted
+++ resolved
@@ -218,13 +218,8 @@
 /-- Square roots of operators, based on the non-unital continuous functional calculus. -/
 noncomputable def sqrt (a : A) : A := cfcₙ NNReal.sqrt a
 
-<<<<<<< HEAD
 @[simp, grind]
 lemma sqrt_nonneg {a : A} : 0 ≤ sqrt a := cfcₙ_predicate _ a
-=======
-@[simp]
-lemma sqrt_nonneg (a : A) : 0 ≤ sqrt a := cfcₙ_predicate _ a
->>>>>>> 6d279d46
 
 lemma sqrt_eq_nnrpow (a : A) : sqrt a = a ^ (1 / 2 : ℝ≥0) := by
   simp only [sqrt]
