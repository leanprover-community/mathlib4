--- conflicted
+++ resolved
@@ -355,38 +355,18 @@
     · simp
     specialize IH (hs.mono (by simp))
     obtain ⟨j, hj, hj'⟩ : ∃ j ∈ s, ‖∏ i ∈ s, f i‖₊ = ‖f j‖₊ := by
-<<<<<<< HEAD
-      obtain ⟨j, hj, hj'⟩ := Finset.mem_image.mp
-        (Finset.max'_mem (s.image (fun i ↦ ‖f i‖₊)) (by simp [hs']))
-      refine ⟨j, hj, ?_⟩
-      rw [hj', IH, Finset.max'_eq_sup', Finset.sup'_eq_sup]
-      simp
-    simp only [Finset.prod_cons]
-    rw [IsUltrametricDist.nnnorm_mul_eq_max_of_nnnorm_ne_nnnorm, hj']
-    · simp [← IH, hj']
-    · rw [hj']
-      exact hs (by simp) (by simp [hj]) (mt (fun H ↦ H ▸ hj) ha)
-=======
       simpa [IH] using s.exists_mem_eq_sup hs' _
     suffices ‖f a‖₊ ≠ ‖∏ x ∈ s, f x‖₊ by simp [← IH, nnnorm_mul_eq_max_of_nnnorm_ne_nnnorm this]
     rw [hj']
     apply hs <;> grind
->>>>>>> d18e96b4
 
 @[to_additive]
 lemma norm_prod_eq_sup'_of_pairwise_ne {s : Finset ι} {f : ι → M} (hs' : s.Nonempty)
     (hs : Set.Pairwise s (fun i j ↦ ‖f i‖ ≠ ‖f j‖)) :
     ‖∏ i ∈ s, f i‖ = s.sup' hs' (fun i ↦ ‖f i‖) := by
-<<<<<<< HEAD
-  have := IsUltrametricDist.nnnorm_prod_eq_sup_of_pairwise_ne (ι := ι) (M := M)
-    (by simpa [← NNReal.coe_inj] using hs)
-  rw [← coe_nnnorm', this, ← Finset.sup'_eq_sup hs']
-  exact Finset.comp_sup'_eq_sup'_comp hs' _ (by simp)
-=======
   rw [← coe_nnnorm', nnnorm_prod_eq_sup_of_pairwise_ne, ← Finset.sup'_eq_sup hs']
   · exact s.comp_sup'_eq_sup'_comp hs' _ (by tauto)
   · simpa [← NNReal.coe_inj] using hs
->>>>>>> d18e96b4
 
 end CommGroup
 
