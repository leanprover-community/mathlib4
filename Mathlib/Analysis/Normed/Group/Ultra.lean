/-
Copyright (c) 2024 Yakov Pechersky. All rights reserved.
Released under Apache 2.0 license as described in the file LICENSE.
Authors: Yakov Pechersky, David Loeffler
-/
import Mathlib.Analysis.Normed.Group.Uniform
import Mathlib.Topology.Algebra.Nonarchimedean.Basic
import Mathlib.Topology.MetricSpace.Ultra.Basic
import Mathlib.Topology.Algebra.InfiniteSum.Group
import Mathlib.Topology.Algebra.Order.LiminfLimsup

/-!
# Ultrametric norms

This file contains results on the behavior of norms in ultrametric groups.

## Main results

* `IsUltrametricDist.isUltrametricDist_of_isNonarchimedean_norm`:
  a normed additive group has an ultrametric iff the norm is nonarchimedean
* `IsUltrametricDist.nonarchimedeanGroup` and its additive version: instance showing that a
  commutative group with a nonarchimedean seminorm is a nonarchimedean topological group (i.e.
  there is a neighbourhood basis of the identity consisting of open subgroups).

## Implementation details

Some results are proved first about `nnnorm : X → ℝ≥0` because the bottom element
in `NNReal` is 0, so easier to make statements about maxima of empty sets.

## Tags

ultrametric, nonarchimedean
-/
open Metric NNReal

namespace IsUltrametricDist

section Group

variable {S S' ι : Type*} [SeminormedGroup S] [SeminormedGroup S'] [IsUltrametricDist S]

@[to_additive]
lemma norm_mul_le_max (x y : S) :
    ‖x * y‖ ≤ max ‖x‖ ‖y‖ := by
  simpa only [le_max_iff, dist_eq_norm_div, div_inv_eq_mul, div_one, one_mul] using
    dist_triangle_max x 1 y⁻¹

@[to_additive]
lemma isUltrametricDist_of_forall_norm_mul_le_max_norm
    (h : ∀ x y : S', ‖x * y‖ ≤ max ‖x‖ ‖y‖) : IsUltrametricDist S' where
  dist_triangle_max x y z := by
    simpa only [dist_eq_norm_div, le_max_iff, div_mul_div_cancel] using h (x / y) (y / z)

lemma isUltrametricDist_of_isNonarchimedean_norm {S' : Type*} [SeminormedAddGroup S']
    (h : IsNonarchimedean (norm : S' → ℝ)) : IsUltrametricDist S' :=
  isUltrametricDist_of_forall_norm_add_le_max_norm h

@[to_additive]
lemma nnnorm_mul_le_max (x y : S) :
    ‖x * y‖₊ ≤ max ‖x‖₊ ‖y‖₊ :=
  norm_mul_le_max _ _

@[to_additive]
lemma isUltrametricDist_of_forall_nnnorm_mul_le_max_nnnorm
    (h : ∀ x y : S', ‖x * y‖₊ ≤ max ‖x‖₊ ‖y‖₊) : IsUltrametricDist S' :=
  isUltrametricDist_of_forall_norm_mul_le_max_norm h

lemma isUltrametricDist_of_isNonarchimedean_nnnorm {S' : Type*} [SeminormedAddGroup S']
    (h : IsNonarchimedean ((↑) ∘ (nnnorm : S' → ℝ≥0))) : IsUltrametricDist S' :=
  isUltrametricDist_of_forall_nnnorm_add_le_max_nnnorm h

/-- All triangles are isosceles in an ultrametric normed group. -/
@[to_additive "All triangles are isosceles in an ultrametric normed additive group."]
lemma norm_mul_eq_max_of_norm_ne_norm
    {x y : S} (h : ‖x‖ ≠ ‖y‖) : ‖x * y‖ = max ‖x‖ ‖y‖ := by
  rw [← div_inv_eq_mul, ← dist_eq_norm_div, dist_eq_max_of_dist_ne_dist _ 1 _ (by simp [h])]
  simp only [dist_one_right, dist_one_left, norm_inv']

@[to_additive]
lemma norm_eq_of_mul_norm_lt_max {x y : S} (h : ‖x * y‖ < max ‖x‖ ‖y‖) :
    ‖x‖ = ‖y‖ :=
  not_ne_iff.mp (h.ne ∘ norm_mul_eq_max_of_norm_ne_norm)

/-- All triangles are isosceles in an ultrametric normed group. -/
@[to_additive "All triangles are isosceles in an ultrametric normed additive group."]
lemma nnnorm_mul_eq_max_of_nnnorm_ne_nnnorm
    {x y : S} (h : ‖x‖₊ ≠ ‖y‖₊) : ‖x * y‖₊ = max ‖x‖₊ ‖y‖₊ := by
  simpa only [← NNReal.coe_inj, NNReal.coe_max] using
    norm_mul_eq_max_of_norm_ne_norm (NNReal.coe_injective.ne h)

@[to_additive]
lemma nnnorm_eq_of_mul_nnnorm_lt_max {x y : S} (h : ‖x * y‖₊ < max ‖x‖₊ ‖y‖₊) :
    ‖x‖₊ = ‖y‖₊ :=
  not_ne_iff.mp (h.ne ∘ nnnorm_mul_eq_max_of_nnnorm_ne_nnnorm)

/-- All triangles are isosceles in an ultrametric normed group. -/
@[to_additive "All triangles are isosceles in an ultrametric normed additive group."]
lemma norm_div_eq_max_of_norm_div_ne_norm_div (x y z : S) (h : ‖x / y‖ ≠ ‖y / z‖) :
    ‖x / z‖ = max ‖x / y‖ ‖y / z‖ := by
  simpa only [div_mul_div_cancel] using norm_mul_eq_max_of_norm_ne_norm h

/-- All triangles are isosceles in an ultrametric normed group. -/
@[to_additive "All triangles are isosceles in an ultrametric normed additive group."]
lemma nnnorm_div_eq_max_of_nnnorm_div_ne_nnnorm_div (x y z : S) (h : ‖x / y‖₊ ≠ ‖y / z‖₊) :
    ‖x / z‖₊ = max ‖x / y‖₊ ‖y / z‖₊ := by
  simpa only [← NNReal.coe_inj, NNReal.coe_max] using
    norm_div_eq_max_of_norm_div_ne_norm_div _ _ _ (NNReal.coe_injective.ne h)

@[to_additive]
lemma nnnorm_pow_le (x : S) (n : ℕ) :
    ‖x ^ n‖₊ ≤ ‖x‖₊ := by
  induction n with
  | zero => simp
  | succ n hn => simpa [pow_add, hn] using nnnorm_mul_le_max (x ^ n) x

@[to_additive]
lemma norm_pow_le (x : S) (n : ℕ) :
    ‖x ^ n‖ ≤ ‖x‖ :=
  nnnorm_pow_le x n

@[to_additive]
lemma nnnorm_zpow_le (x : S) (z : ℤ) :
    ‖x ^ z‖₊ ≤ ‖x‖₊ := by
  cases z <;>
  simpa using nnnorm_pow_le _ _

@[to_additive]
lemma norm_zpow_le (x : S) (z : ℤ) :
    ‖x ^ z‖ ≤ ‖x‖ :=
  nnnorm_zpow_le x z

section nonarch

variable (S)
/--
In a group with an ultrametric norm, open balls around 1 of positive radius are open subgroups.
-/
@[to_additive "In an additive group with an ultrametric norm, open balls around 0 of
positive radius are open subgroups."]
def ball_openSubgroup {r : ℝ} (hr : 0 < r) : OpenSubgroup S where
  carrier := Metric.ball (1 : S) r
  mul_mem' {x} {y} hx hy := by
    simp only [Metric.mem_ball, dist_eq_norm_div, div_one] at hx hy ⊢
    exact (norm_mul_le_max x y).trans_lt (max_lt hx hy)
  one_mem' := Metric.mem_ball_self hr
  inv_mem' := by simp only [Metric.mem_ball, dist_one_right, norm_inv', imp_self, implies_true]
  isOpen' := Metric.isOpen_ball

/--
In a group with an ultrametric norm, closed balls around 1 of positive radius are open subgroups.
-/
@[to_additive "In an additive group with an ultrametric norm, closed balls around 0 of positive
radius are open subgroups."]
def closedBall_openSubgroup {r : ℝ} (hr : 0 < r) : OpenSubgroup S where
  carrier := Metric.closedBall (1 : S) r
  mul_mem' {x} {y} hx hy := by
    simp only [Metric.mem_closedBall, dist_eq_norm_div, div_one] at hx hy ⊢
    exact (norm_mul_le_max x y).trans (max_le hx hy)
  one_mem' := Metric.mem_closedBall_self hr.le
  inv_mem' := by simp only [mem_closedBall, dist_one_right, norm_inv', imp_self, implies_true]
  isOpen' := IsUltrametricDist.isOpen_closedBall _ hr.ne'

end nonarch

end Group

section CommGroup

variable {M ι : Type*} [SeminormedCommGroup M] [IsUltrametricDist M]

/-- A commutative group with an ultrametric group seminorm is nonarchimedean (as a topological
group, i.e. every neighborhood of 1 contains an open subgroup). -/
@[to_additive "A commutative additive group with an ultrametric group seminorm is nonarchimedean
(as a topological group, i.e. every neighborhood of 0 contains an open subgroup)."]
instance nonarchimedeanGroup : NonarchimedeanGroup M where
  is_nonarchimedean := by simpa only [Metric.mem_nhds_iff]
    using fun U ⟨ε, hεp, hεU⟩ ↦ ⟨ball_openSubgroup M hεp, hεU⟩

/-- Nonarchimedean norm of a product is less than or equal the norm of any term in the product.
This version is phrased using `Finset.sup'` and `Finset.Nonempty` due to `Finset.sup`
operating over an `OrderBot`, which `ℝ` is not.
-/
@[to_additive "Nonarchimedean norm of a sum is less than or equal the norm of any term in the sum.
This version is phrased using `Finset.sup'` and `Finset.Nonempty` due to `Finset.sup`
operating over an `OrderBot`, which `ℝ` is not. "]
lemma _root_.Finset.Nonempty.norm_prod_le_sup'_norm {s : Finset ι} (hs : s.Nonempty) (f : ι → M) :
    ‖∏ i ∈ s, f i‖ ≤ s.sup' hs (‖f ·‖) := by
  simp only [Finset.le_sup'_iff]
  induction hs using Finset.Nonempty.cons_induction with
  | singleton j => simp only [Finset.mem_singleton, Finset.prod_singleton, exists_eq_left, le_refl]
  | cons j t hj _ IH =>
      simp only [Finset.prod_cons, Finset.mem_cons, exists_eq_or_imp]
      refine (le_total ‖∏ i ∈ t, f i‖ ‖f j‖).imp ?_ ?_ <;> intro h
      · exact (norm_mul_le_max _ _).trans (max_eq_left h).le
      · exact ⟨_, IH.choose_spec.left, (norm_mul_le_max _ _).trans <|
          ((max_eq_right h).le.trans IH.choose_spec.right)⟩

/-- Nonarchimedean norm of a product is less than or equal to the largest norm of a term in the
product. -/
@[to_additive "Nonarchimedean norm of a sum is less than or equal to the largest norm of a term in
the sum."]
lemma _root_.Finset.nnnorm_prod_le_sup_nnnorm (s : Finset ι) (f : ι → M) :
    ‖∏ i ∈ s, f i‖₊ ≤ s.sup (‖f ·‖₊) := by
  rcases s.eq_empty_or_nonempty with rfl|hs
  · simp only [Finset.prod_empty, nnnorm_one', Finset.sup_empty, bot_eq_zero', le_refl]
  · simpa only [← Finset.sup'_eq_sup hs, Finset.le_sup'_iff, coe_le_coe, coe_nnnorm']
      using hs.norm_prod_le_sup'_norm f

/--
Generalised ultrametric triangle inequality for finite products in commutative groups with
an ultrametric norm.
-/
@[to_additive "Generalised ultrametric triangle inequality for finite sums in additive commutative
groups with an ultrametric norm."]
lemma nnnorm_prod_le_of_forall_le {s : Finset ι} {f : ι → M} {C : ℝ≥0}
    (hC : ∀ i ∈ s, ‖f i‖₊ ≤ C) : ‖∏ i ∈ s, f i‖₊ ≤ C :=
  (s.nnnorm_prod_le_sup_nnnorm f).trans <| Finset.sup_le hC

/--
Generalised ultrametric triangle inequality for nonempty finite products in commutative groups with
an ultrametric norm.
-/
@[to_additive "Generalised ultrametric triangle inequality for nonempty finite sums in additive
commutative groups with an ultrametric norm."]
lemma norm_prod_le_of_forall_le_of_nonempty {s : Finset ι} (hs : s.Nonempty) {f : ι → M} {C : ℝ}
    (hC : ∀ i ∈ s, ‖f i‖ ≤ C) : ‖∏ i ∈ s, f i‖ ≤ C :=
  (hs.norm_prod_le_sup'_norm f).trans (Finset.sup'_le hs _ hC)

/--
Generalised ultrametric triangle inequality for finite products in commutative groups with
an ultrametric norm.
-/
@[to_additive "Generalised ultrametric triangle inequality for finite sums in additive commutative
groups with an ultrametric norm."]
lemma norm_prod_le_of_forall_le_of_nonneg {s : Finset ι} {f : ι → M} {C : ℝ}
    (h_nonneg : 0 ≤ C) (hC : ∀ i ∈ s, ‖f i‖ ≤ C) : ‖∏ i ∈ s, f i‖ ≤ C := by
  lift C to NNReal using h_nonneg
  exact nnnorm_prod_le_of_forall_le hC

<<<<<<< HEAD
-- TODO: Find a better place for this lemma to go
lemma _root_.Finset.Nonempty.sup'_mem_image {α ι : Type*} [LinearOrder α] {t : Finset ι}
    (ht : t.Nonempty) (f : ι → α) : ∃ i ∈ t, f i = t.sup' ht f := by
  simp_rw [← Finset.mem_image, ← Finset.mem_coe, Finset.coe_image]
  refine Finset.sup'_mem _ (fun x hx y hy ↦ ?_) t ht f (by tauto)
  rcases max_cases x y with h | h <;> rw [sup_eq_max, h.1]
  exacts [hx, hy]

/--
Given a function `f : ι → M` and a nonempty finite set `t ⊆ ι`, we can always find `i ∈ t` such that
`‖∏ j in t, f j‖ ≤ ‖f i‖`.
-/
@[to_additive "Given a function `f : ι → M` and a nonempty finite set `t ⊆ ι`, we can always find
`i ∈ t` such that `‖∑ j in t, f j‖ ≤ ‖f i‖`."]
theorem exists_norm_finset_prod_le_of_nonempty {t : Finset ι} (ht : t.Nonempty) (f : ι → M) :
    ∃ i ∈ t, ‖∏ j in t, f j‖ ≤ ‖f i‖ :=
  match ht.sup'_mem_image (‖f ·‖) with
  |⟨j, hj, hj'⟩ => ⟨j, hj, (ht.norm_prod_le_sup'_norm f).trans (le_of_eq hj'.symm)⟩

/--
Given a function `f : ι → M` and a finite set `t ⊆ ι`, we can always find `i : ι`, belonging to `t`
if `t` is nonempty, such that `‖∏ j in t, f j‖ ≤ ‖f i‖`.
-/
@[to_additive "Given a function `f : ι → M` and a finite set `t ⊆ ι`, we can always find `i : ι`,
belonging to `t` if `t` is nonempty, such that `‖∑ j in t, f j‖ ≤ ‖f i‖`."]
theorem exists_norm_finset_prod_le (t : Finset ι) [Nonempty ι] (f : ι → M) :
    ∃ i : ι, (t.Nonempty → i ∈ t) ∧ ‖∏ j in t, f j‖ ≤ ‖f i‖ := by
  rcases t.eq_empty_or_nonempty with rfl | ht
  · simp
  exact (fun ⟨i, h, h'⟩ => ⟨i, fun _ ↦ h, h'⟩) <| exists_norm_finset_prod_le_of_nonempty ht f

-- TODO: golf this similarly to above
/--
Given a function `f : ι → M` and a multiset `t : Multiset ι`, we can always find `i : ι`, belonging
to `t` if `t` is nonempty, such that `‖(s.map f).prod‖ ≤ ‖f i‖`.
-/
@[to_additive "Given a function `f : ι → M` and a multiset `t : Multiset ι`, we can always find
`i : ι`, belonging to `t` if `t` is nonempty, such that `‖(s.map f).sum‖ ≤ ‖f i‖`."]
theorem exists_norm_multiset_prod_le (s : Multiset ι) [Nonempty ι] {f : ι → M} :
    ∃ i : ι, (s ≠ 0 → i ∈ s) ∧ ‖(s.map f).prod‖ ≤ ‖f i‖ := by
  inhabit ι
  induction s using Multiset.induction_on with
  | empty => simp
  | @cons a t hM =>
      obtain ⟨M, hMs, hM⟩ := hM
      by_cases hMa : ‖f M‖ ≤ ‖f a‖
      · refine ⟨a, by simp, ?_⟩
        · rw [Multiset.map_cons, Multiset.prod_cons]
          exact le_trans (norm_mul_le_max _ _) (max_le (le_refl _) (le_trans hM hMa))
      · rw [not_le] at hMa
        rcases eq_or_ne t 0 with rfl|ht
        · exact ⟨a, by simp, by simp⟩
        · refine ⟨M, ?_, ?_⟩
          · simp [hMs ht]
          rw [Multiset.map_cons, Multiset.prod_cons]
          exact le_trans (norm_mul_le_max _ _) (max_le hMa.le hM)
=======
@[to_additive]
lemma norm_tprod_le (f : ι → M) : ‖∏' i, f i‖ ≤ ⨆ i, ‖f i‖ := by
  rcases isEmpty_or_nonempty ι with hι | hι
  · -- Silly case #1 : the index type is empty
    simp only [tprod_empty, norm_one', Real.iSup_of_isEmpty, le_refl]
  by_cases h : Multipliable f; swap
  · -- Silly case #2 : the product is divergent
    rw [tprod_eq_one_of_not_multipliable h, norm_one']
    by_cases h_bd : BddAbove (Set.range fun i ↦ ‖f i‖)
    · exact le_ciSup_of_le h_bd hι.some (norm_nonneg' _)
    · rw [Real.iSup_of_not_bddAbove h_bd]
  -- now the interesting case
  have h_bd : BddAbove (Set.range fun i ↦ ‖f i‖) :=
    h.tendsto_cofinite_one.norm'.bddAbove_range_of_cofinite
  refine le_of_tendsto' h.hasProd.norm' (fun s ↦ norm_prod_le_of_forall_le_of_nonneg ?_ ?_)
  · exact le_ciSup_of_le h_bd hι.some (norm_nonneg' _)
  · exact fun i _ ↦ le_ciSup h_bd i

@[to_additive]
lemma nnnorm_tprod_le (f : ι → M) : ‖∏' i, f i‖₊ ≤ ⨆ i, ‖f i‖₊ := by
  simpa only [← NNReal.coe_le_coe, coe_nnnorm', coe_iSup] using norm_tprod_le f

@[to_additive]
lemma norm_tprod_le_of_forall_le [Nonempty ι] {f : ι → M} {C : ℝ} (h : ∀ i, ‖f i‖ ≤ C) :
    ‖∏' i, f i‖ ≤ C :=
  (norm_tprod_le f).trans (ciSup_le h)

@[to_additive]
lemma norm_tprod_le_of_forall_le_of_nonneg {f : ι → M} {C : ℝ} (hC : 0 ≤ C) (h : ∀ i, ‖f i‖ ≤ C) :
    ‖∏' i, f i‖ ≤ C := by
  rcases isEmpty_or_nonempty ι
  · simpa only [tprod_empty, norm_one'] using hC
  · exact norm_tprod_le_of_forall_le h

@[to_additive]
lemma nnnorm_tprod_le_of_forall_le {f : ι → M} {C : ℝ≥0} (h : ∀ i, ‖f i‖₊ ≤ C) : ‖∏' i, f i‖₊ ≤ C :=
  (nnnorm_tprod_le f).trans (ciSup_le' h)
>>>>>>> 0d932aba

end CommGroup

end IsUltrametricDist<|MERGE_RESOLUTION|>--- conflicted
+++ resolved
@@ -237,7 +237,6 @@
   lift C to NNReal using h_nonneg
   exact nnnorm_prod_le_of_forall_le hC
 
-<<<<<<< HEAD
 -- TODO: Find a better place for this lemma to go
 lemma _root_.Finset.Nonempty.sup'_mem_image {α ι : Type*} [LinearOrder α] {t : Finset ι}
     (ht : t.Nonempty) (f : ι → α) : ∃ i ∈ t, f i = t.sup' ht f := by
@@ -294,7 +293,7 @@
           · simp [hMs ht]
           rw [Multiset.map_cons, Multiset.prod_cons]
           exact le_trans (norm_mul_le_max _ _) (max_le hMa.le hM)
-=======
+
 @[to_additive]
 lemma norm_tprod_le (f : ι → M) : ‖∏' i, f i‖ ≤ ⨆ i, ‖f i‖ := by
   rcases isEmpty_or_nonempty ι with hι | hι
@@ -332,7 +331,6 @@
 @[to_additive]
 lemma nnnorm_tprod_le_of_forall_le {f : ι → M} {C : ℝ≥0} (h : ∀ i, ‖f i‖₊ ≤ C) : ‖∏' i, f i‖₊ ≤ C :=
   (nnnorm_tprod_le f).trans (ciSup_le' h)
->>>>>>> 0d932aba
 
 end CommGroup
 
