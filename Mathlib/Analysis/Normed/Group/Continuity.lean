/-
Copyright (c) 2018 Patrick Massot. All rights reserved.
Released under Apache 2.0 license as described in the file LICENSE.
Authors: Patrick Massot, Johannes Hölzl, Yaël Dillies
-/
import Mathlib.Analysis.Normed.Group.Basic
import Mathlib.Topology.Algebra.Ring.Real
import Mathlib.Topology.Metrizable.Uniformity
import Mathlib.Topology.Sequences

/-!
# Continuity of the norm on (semi)groups

## Tags

normed group
-/

variable {𝓕 α ι κ E F G : Type*}

open Filter Function Metric Bornology ENNReal NNReal Uniformity Pointwise Topology

section SeminormedGroup

variable [SeminormedGroup E] [SeminormedGroup F] [SeminormedGroup G] {s : Set E} {a : E}

@[to_additive]
theorem tendsto_iff_norm_div_tendsto_zero {f : α → E} {a : Filter α} {b : E} :
    Tendsto f a (𝓝 b) ↔ Tendsto (fun e => ‖f e / b‖) a (𝓝 0) := by
  simp only [← dist_eq_norm_div, ← tendsto_iff_dist_tendsto_zero]

@[to_additive]
theorem tendsto_one_iff_norm_tendsto_zero {f : α → E} {a : Filter α} :
    Tendsto f a (𝓝 1) ↔ Tendsto (‖f ·‖) a (𝓝 0) :=
  tendsto_iff_norm_div_tendsto_zero.trans <| by simp only [div_one]

@[to_additive (attr := simp 1100)]
theorem comap_norm_nhds_one : comap norm (𝓝 0) = 𝓝 (1 : E) := by
  simpa only [dist_one_right] using nhds_comap_dist (1 : E)

/-- Special case of the sandwich theorem: if the norm of `f` is eventually bounded by a real
function `a` which tends to `0`, then `f` tends to `1` (neutral element of `SeminormedGroup`).
In this pair of lemmas (`squeeze_one_norm'` and `squeeze_one_norm`), following a convention of
similar lemmas in `Topology.MetricSpace.Basic` and `Topology.Algebra.Order`, the `'` version is
phrased using "eventually" and the non-`'` version is phrased absolutely. -/
@[to_additive /-- Special case of the sandwich theorem: if the norm of `f` is eventually bounded by
a real function `a` which tends to `0`, then `f` tends to `0`. In this pair of lemmas
(`squeeze_zero_norm'` and `squeeze_zero_norm`), following a convention of similar lemmas in
`Topology.MetricSpace.Pseudo.Defs` and `Topology.Algebra.Order`, the `'` version is phrased using
"eventually" and the non-`'` version is phrased absolutely. -/]
theorem squeeze_one_norm' {f : α → E} {a : α → ℝ} {t₀ : Filter α} (h : ∀ᶠ n in t₀, ‖f n‖ ≤ a n)
    (h' : Tendsto a t₀ (𝓝 0)) : Tendsto f t₀ (𝓝 1) :=
  tendsto_one_iff_norm_tendsto_zero.2 <|
    squeeze_zero' (Eventually.of_forall fun _n => norm_nonneg' _) h h'

/-- Special case of the sandwich theorem: if the norm of `f` is bounded by a real function `a` which
tends to `0`, then `f` tends to `1`. -/
@[to_additive /-- Special case of the sandwich theorem: if the norm of `f` is bounded by a real
function `a` which tends to `0`, then `f` tends to `0`. -/]
theorem squeeze_one_norm {f : α → E} {a : α → ℝ} {t₀ : Filter α} (h : ∀ n, ‖f n‖ ≤ a n) :
    Tendsto a t₀ (𝓝 0) → Tendsto f t₀ (𝓝 1) :=
  squeeze_one_norm' <| Eventually.of_forall h

@[to_additive]
theorem tendsto_norm_div_self (x : E) : Tendsto (fun a => ‖a / x‖) (𝓝 x) (𝓝 0) := by
  simpa [dist_eq_norm_div] using
    tendsto_id.dist (tendsto_const_nhds : Tendsto (fun _a => (x : E)) (𝓝 x) _)

@[to_additive]
theorem tendsto_norm_div_self_nhdsGE (x : E) : Tendsto (fun a ↦ ‖a / x‖) (𝓝 x) (𝓝[≥] 0) :=
  tendsto_nhdsWithin_iff.mpr ⟨tendsto_norm_div_self x, by simp⟩

@[to_additive tendsto_norm]
theorem tendsto_norm' {x : E} : Tendsto (fun a => ‖a‖) (𝓝 x) (𝓝 ‖x‖) := by
  simpa using tendsto_id.dist (tendsto_const_nhds : Tendsto (fun _a => (1 : E)) _ _)

/-- See `tendsto_norm_one` for a version with pointed neighborhoods. -/
@[to_additive /-- See `tendsto_norm_zero` for a version with pointed neighborhoods. -/]
theorem tendsto_norm_one : Tendsto (fun a : E => ‖a‖) (𝓝 1) (𝓝 0) := by
  simpa using tendsto_norm_div_self (1 : E)

@[to_additive (attr := continuity, fun_prop) continuous_norm]
theorem continuous_norm' : Continuous fun a : E => ‖a‖ := by
  simpa using continuous_id.dist (continuous_const : Continuous fun _a => (1 : E))

@[to_additive (attr := continuity, fun_prop) continuous_nnnorm]
theorem continuous_nnnorm' : Continuous fun a : E => ‖a‖₊ :=
  continuous_norm'.subtype_mk _

end SeminormedGroup

section Instances

@[to_additive]
instance SeminormedGroup.toContinuousENorm [SeminormedGroup E] : ContinuousENorm E where
  continuous_enorm := ENNReal.isOpenEmbedding_coe.continuous.comp continuous_nnnorm'

@[to_additive]
instance NormedGroup.toENormedMonoid {F : Type*} [NormedGroup F] : ENormedMonoid F where
  enorm_zero := by simp [enorm_eq_nnnorm]
  enorm_eq_zero := by simp [enorm_eq_nnnorm]
  enorm_mul_le := by simp [enorm_eq_nnnorm, ← coe_add, nnnorm_mul_le']

<<<<<<< HEAD
=======
@[to_additive]
instance NormedCommGroup.toENormedCommMonoid [NormedCommGroup E] : ENormedCommMonoid E where
  __ := NormedGroup.toENormedMonoid
  __ := ‹NormedCommGroup E›

>>>>>>> 3b097993
end Instances

section SeminormedGroup

variable [SeminormedGroup E] [SeminormedGroup F] [SeminormedGroup G] {s : Set E} {a : E}

set_option linter.docPrime false in
@[to_additive Inseparable.norm_eq_norm]
theorem Inseparable.norm_eq_norm' {u v : E} (h : Inseparable u v) : ‖u‖ = ‖v‖ :=
  h.map continuous_norm' |>.eq

set_option linter.docPrime false in
@[to_additive Inseparable.nnnorm_eq_nnnorm]
theorem Inseparable.nnnorm_eq_nnnorm' {u v : E} (h : Inseparable u v) : ‖u‖₊ = ‖v‖₊ :=
  h.map continuous_nnnorm' |>.eq

@[to_additive Inseparable.enorm_eq_enorm]
theorem Inseparable.enorm_eq_enorm' {E : Type*} [TopologicalSpace E] [ContinuousENorm E]
    {u v : E} (h : Inseparable u v) : ‖u‖ₑ = ‖v‖ₑ :=
  h.map continuous_enorm |>.eq

@[to_additive]
theorem mem_closure_one_iff_norm {x : E} : x ∈ closure ({1} : Set E) ↔ ‖x‖ = 0 := by
  rw [← closedBall_zero', mem_closedBall_one_iff, (norm_nonneg' x).ge_iff_eq']

@[to_additive]
theorem closure_one_eq : closure ({1} : Set E) = { x | ‖x‖ = 0 } :=
  Set.ext fun _x => mem_closure_one_iff_norm

section

variable {l : Filter α} {f : α → E}

@[to_additive Filter.Tendsto.norm]
theorem Filter.Tendsto.norm' (h : Tendsto f l (𝓝 a)) : Tendsto (fun x => ‖f x‖) l (𝓝 ‖a‖) :=
  tendsto_norm'.comp h

@[to_additive Filter.Tendsto.nnnorm]
theorem Filter.Tendsto.nnnorm' (h : Tendsto f l (𝓝 a)) : Tendsto (fun x => ‖f x‖₊) l (𝓝 ‖a‖₊) :=
  Tendsto.comp continuous_nnnorm'.continuousAt h


end

section

variable [TopologicalSpace α] {f : α → E} {s : Set α} {a : α}

@[to_additive (attr := fun_prop) Continuous.norm]
theorem Continuous.norm' : Continuous f → Continuous fun x => ‖f x‖ :=
  continuous_norm'.comp

@[to_additive (attr := fun_prop) Continuous.nnnorm]
theorem Continuous.nnnorm' : Continuous f → Continuous fun x => ‖f x‖₊ :=
  continuous_nnnorm'.comp

end
end SeminormedGroup

section ContinuousENorm

variable [TopologicalSpace E] [ContinuousENorm E] {a : E} {l : Filter α} {f : α → E}

@[to_additive Filter.Tendsto.enorm]
lemma Filter.Tendsto.enorm' (h : Tendsto f l (𝓝 a)) : Tendsto (‖f ·‖ₑ) l (𝓝 ‖a‖ₑ) :=
  .comp continuous_enorm.continuousAt h

end ContinuousENorm

section SeminormedGroup

variable [SeminormedGroup E] [SeminormedGroup F] [SeminormedGroup G] {s : Set E} {a : E}

section

variable [TopologicalSpace α] {f : α → E} {s : Set α} {a : α}

@[to_additive (attr := fun_prop) ContinuousAt.norm]
theorem ContinuousAt.norm' {a : α} (h : ContinuousAt f a) : ContinuousAt (fun x => ‖f x‖) a :=
  Tendsto.norm' h

@[to_additive (attr := fun_prop) ContinuousAt.nnnorm]
theorem ContinuousAt.nnnorm' {a : α} (h : ContinuousAt f a) : ContinuousAt (fun x => ‖f x‖₊) a :=
  Tendsto.nnnorm' h

@[to_additive ContinuousWithinAt.norm]
theorem ContinuousWithinAt.norm' {s : Set α} {a : α} (h : ContinuousWithinAt f s a) :
    ContinuousWithinAt (fun x => ‖f x‖) s a :=
  Tendsto.norm' h

@[to_additive ContinuousWithinAt.nnnorm]
theorem ContinuousWithinAt.nnnorm' {s : Set α} {a : α} (h : ContinuousWithinAt f s a) :
    ContinuousWithinAt (fun x => ‖f x‖₊) s a :=
  Tendsto.nnnorm' h

@[to_additive (attr := fun_prop) ContinuousOn.norm]
theorem ContinuousOn.norm' {s : Set α} (h : ContinuousOn f s) : ContinuousOn (fun x => ‖f x‖) s :=
  fun x hx => (h x hx).norm'

@[to_additive (attr := fun_prop) ContinuousOn.nnnorm]
theorem ContinuousOn.nnnorm' {s : Set α} (h : ContinuousOn f s) :
    ContinuousOn (fun x => ‖f x‖₊) s := fun x hx => (h x hx).nnnorm'

end

/-- If `‖y‖ → ∞`, then we can assume `y ≠ x` for any fixed `x`. -/
@[to_additive eventually_ne_of_tendsto_norm_atTop /-- If `‖y‖→∞`, then we can assume `y≠x` for any
fixed `x` -/]
theorem eventually_ne_of_tendsto_norm_atTop' {l : Filter α} {f : α → E}
    (h : Tendsto (fun y => ‖f y‖) l atTop) (x : E) : ∀ᶠ y in l, f y ≠ x :=
  (h.eventually_ne_atTop _).mono fun _x => ne_of_apply_ne norm

@[to_additive]
theorem SeminormedCommGroup.mem_closure_iff :
    a ∈ closure s ↔ ∀ ε, 0 < ε → ∃ b ∈ s, ‖a / b‖ < ε := by
  simp [Metric.mem_closure_iff, dist_eq_norm_div]

@[to_additive]
theorem SeminormedGroup.tendstoUniformlyOn_one {f : ι → κ → G} {s : Set κ} {l : Filter ι} :
    TendstoUniformlyOn f 1 l s ↔ ∀ ε > 0, ∀ᶠ i in l, ∀ x ∈ s, ‖f i x‖ < ε := by
  simp only [tendstoUniformlyOn_iff, Pi.one_apply, dist_one_left]

@[to_additive]
theorem SeminormedGroup.uniformCauchySeqOnFilter_iff_tendstoUniformlyOnFilter_one {f : ι → κ → G}
    {l : Filter ι} {l' : Filter κ} :
    UniformCauchySeqOnFilter f l l' ↔
      TendstoUniformlyOnFilter (fun n : ι × ι => fun z => f n.fst z / f n.snd z) 1 (l ×ˢ l) l' := by
  refine ⟨fun hf u hu => ?_, fun hf u hu => ?_⟩
  · obtain ⟨ε, hε, H⟩ := uniformity_basis_dist.mem_uniformity_iff.mp hu
    refine
      (hf { p : G × G | dist p.fst p.snd < ε } <| dist_mem_uniformity hε).mono fun x hx =>
        H 1 (f x.fst.fst x.snd / f x.fst.snd x.snd) ?_
    simpa [dist_eq_norm_div, norm_div_rev] using hx
  · obtain ⟨ε, hε, H⟩ := uniformity_basis_dist.mem_uniformity_iff.mp hu
    refine
      (hf { p : G × G | dist p.fst p.snd < ε } <| dist_mem_uniformity hε).mono fun x hx =>
        H (f x.fst.fst x.snd) (f x.fst.snd x.snd) ?_
    simpa [dist_eq_norm_div, norm_div_rev] using hx

@[to_additive]
theorem SeminormedGroup.uniformCauchySeqOn_iff_tendstoUniformlyOn_one {f : ι → κ → G} {s : Set κ}
    {l : Filter ι} :
    UniformCauchySeqOn f l s ↔
      TendstoUniformlyOn (fun n : ι × ι => fun z => f n.fst z / f n.snd z) 1 (l ×ˢ l) s := by
  rw [tendstoUniformlyOn_iff_tendstoUniformlyOnFilter,
    uniformCauchySeqOn_iff_uniformCauchySeqOnFilter,
    SeminormedGroup.uniformCauchySeqOnFilter_iff_tendstoUniformlyOnFilter_one]

end SeminormedGroup

section SeminormedCommGroup

variable [SeminormedCommGroup E] [SeminormedCommGroup F] {a b : E} {r : ℝ}

open Finset

@[to_additive]
theorem controlled_prod_of_mem_closure {s : Subgroup E} (hg : a ∈ closure (s : Set E)) {b : ℕ → ℝ}
    (b_pos : ∀ n, 0 < b n) :
    ∃ v : ℕ → E,
      Tendsto (fun n => ∏ i ∈ range (n + 1), v i) atTop (𝓝 a) ∧
        (∀ n, v n ∈ s) ∧ ‖v 0 / a‖ < b 0 ∧ ∀ n, 0 < n → ‖v n‖ < b n := by
  obtain ⟨u : ℕ → E, u_in : ∀ n, u n ∈ s, lim_u : Tendsto u atTop (𝓝 a)⟩ :=
    mem_closure_iff_seq_limit.mp hg
  obtain ⟨n₀, hn₀⟩ : ∃ n₀, ∀ n ≥ n₀, ‖u n / a‖ < b 0 :=
    haveI : { x | ‖x / a‖ < b 0 } ∈ 𝓝 a := by
      simp_rw [← dist_eq_norm_div]
      exact Metric.ball_mem_nhds _ (b_pos _)
    Filter.tendsto_atTop'.mp lim_u _ this
  set z : ℕ → E := fun n => u (n + n₀)
  have lim_z : Tendsto z atTop (𝓝 a) := lim_u.comp (tendsto_add_atTop_nat n₀)
  have mem_𝓤 : ∀ n, { p : E × E | ‖p.1 / p.2‖ < b (n + 1) } ∈ 𝓤 E := fun n => by
    simpa [← dist_eq_norm_div] using Metric.dist_mem_uniformity (b_pos <| n + 1)
  obtain ⟨φ : ℕ → ℕ, φ_extr : StrictMono φ, hφ : ∀ n, ‖z (φ <| n + 1) / z (φ n)‖ < b (n + 1)⟩ :=
    lim_z.cauchySeq.subseq_mem mem_𝓤
  set w : ℕ → E := z ∘ φ
  have hw : Tendsto w atTop (𝓝 a) := lim_z.comp φ_extr.tendsto_atTop
  set v : ℕ → E := fun i => if i = 0 then w 0 else w i / w (i - 1)
  refine ⟨v, Tendsto.congr (Finset.eq_prod_range_div' w) hw, ?_, hn₀ _ (n₀.le_add_left _), ?_⟩
  · rintro ⟨⟩
    · change w 0 ∈ s
      apply u_in
    · apply s.div_mem <;> apply u_in
  · intro l hl
    obtain ⟨k, rfl⟩ : ∃ k, l = k + 1 := Nat.exists_eq_succ_of_ne_zero hl.ne'
    apply hφ

@[to_additive]
theorem controlled_prod_of_mem_closure_range {j : E →* F} {b : F}
    (hb : b ∈ closure (j.range : Set F)) {f : ℕ → ℝ} (b_pos : ∀ n, 0 < f n) :
    ∃ a : ℕ → E,
      Tendsto (fun n => ∏ i ∈ range (n + 1), j (a i)) atTop (𝓝 b) ∧
        ‖j (a 0) / b‖ < f 0 ∧ ∀ n, 0 < n → ‖j (a n)‖ < f n := by
  obtain ⟨v, sum_v, v_in, hv₀, hv_pos⟩ := controlled_prod_of_mem_closure hb b_pos
  choose g hg using v_in
  exact
    ⟨g, by simpa [← hg] using sum_v, by simpa [hg 0] using hv₀,
      fun n hn => by simpa [hg] using hv_pos n hn⟩

end SeminormedCommGroup

section NormedGroup

variable [NormedGroup E] {a b : E}

/-- See `tendsto_norm_one` for a version with full neighborhoods. -/
@[to_additive /-- See `tendsto_norm_zero` for a version with full neighborhoods. -/]
lemma tendsto_norm_nhdsNE_one : Tendsto (norm : E → ℝ) (𝓝[≠] 1) (𝓝[>] 0) :=
  tendsto_norm_one.inf <| tendsto_principal_principal.2 fun _ hx ↦ norm_pos_iff'.2 hx

@[to_additive]
theorem tendsto_norm_div_self_nhdsNE (a : E) : Tendsto (fun x => ‖x / a‖) (𝓝[≠] a) (𝓝[>] 0) :=
  (tendsto_norm_div_self a).inf <|
    tendsto_principal_principal.2 fun _x hx => norm_pos_iff'.2 <| div_ne_one.2 hx

variable (E)

/-- A version of `comap_norm_nhdsGT_zero` for a multiplicative normed group. -/
@[to_additive comap_norm_nhdsGT_zero]
lemma comap_norm_nhdsGT_zero' : comap norm (𝓝[>] 0) = 𝓝[≠] (1 : E) := by
  simp [nhdsWithin, comap_norm_nhds_one, Set.preimage, Set.compl_def]

end NormedGroup<|MERGE_RESOLUTION|>--- conflicted
+++ resolved
@@ -101,14 +101,6 @@
   enorm_eq_zero := by simp [enorm_eq_nnnorm]
   enorm_mul_le := by simp [enorm_eq_nnnorm, ← coe_add, nnnorm_mul_le']
 
-<<<<<<< HEAD
-=======
-@[to_additive]
-instance NormedCommGroup.toENormedCommMonoid [NormedCommGroup E] : ENormedCommMonoid E where
-  __ := NormedGroup.toENormedMonoid
-  __ := ‹NormedCommGroup E›
-
->>>>>>> 3b097993
 end Instances
 
 section SeminormedGroup
