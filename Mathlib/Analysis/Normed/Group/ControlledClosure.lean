/-
Copyright (c) 2021 Patrick Massot. All rights reserved.
Released under Apache 2.0 license as described in the file LICENSE.
Authors: Patrick Massot
-/
import Mathlib.Analysis.Normed.Group.Hom
import Mathlib.Analysis.SpecificLimits.Normed

#align_import analysis.normed.group.controlled_closure from "leanprover-community/mathlib"@"f2ce6086713c78a7f880485f7917ea547a215982"

/-! # Extending a backward bound on a normed group homomorphism from a dense set

Possible TODO (from the PR's review, https://github.com/leanprover-community/mathlib/pull/8498 ):
"This feels a lot like the second step in the proof of the Banach open mapping theorem
(`exists_preimage_norm_le`) ... wonder if it would be possible to refactor it using one of [the
lemmas in this file]."
-/


open Filter Finset

open Topology BigOperators

variable {G : Type*} [NormedAddCommGroup G] [CompleteSpace G]

variable {H : Type*} [NormedAddCommGroup H]

/-- Given `f : NormedAddGroupHom G H` for some complete `G` and a subgroup `K` of `H`, if every
element `x` of `K` has a preimage under `f` whose norm is at most `C*‖x‖` then the same holds for
elements of the (topological) closure of `K` with constant `C+ε` instead of `C`, for any
positive `ε`.
-/
theorem controlled_closure_of_complete {f : NormedAddGroupHom G H} {K : AddSubgroup H} {C ε : ℝ}
    (hC : 0 < C) (hε : 0 < ε) (hyp : f.SurjectiveOnWith K C) :
    f.SurjectiveOnWith K.topologicalClosure (C + ε) := by
  rintro (h : H) (h_in : h ∈ K.topologicalClosure)
  -- We first get rid of the easy case where `h = 0`.
  by_cases hyp_h : h = 0
  · rw [hyp_h]
    use 0
    simp
  /- The desired preimage will be constructed as the sum of a series. Convergence of
    the series will be guaranteed by completeness of `G`. We first write `h` as the sum
    of a sequence `v` of elements of `K` which starts close to `h` and then quickly goes to zero.
    The sequence `b` below quantifies this. -/
  set b : ℕ → ℝ := fun i => (1 / 2) ^ i * (ε * ‖h‖ / 2) / C
<<<<<<< HEAD
  have b_pos (i) : 0 < b i := by field_simp [hC, hyp_h]
=======
  have b_pos : ∀ i, 0 < b i := by
    intro i
    field_simp [b, hC]
    exact
      div_pos (mul_pos hε (norm_pos_iff.mpr hyp_h)) (mul_pos (by norm_num : (0 : ℝ) < 2 ^ i * 2) hC)
>>>>>>> c19d45ab
  obtain
    ⟨v : ℕ → H, lim_v : Tendsto (fun n : ℕ => ∑ k in range (n + 1), v k) atTop (𝓝 h), v_in :
      ∀ n, v n ∈ K, hv₀ : ‖v 0 - h‖ < b 0, hv : ∀ n > 0, ‖v n‖ < b n⟩ :=
    controlled_sum_of_mem_closure h_in b_pos
  /- The controlled surjectivity assumption on `f` allows to build preimages `u n` for all
    elements `v n` of the `v` sequence. -/
  have : ∀ n, ∃ m' : G, f m' = v n ∧ ‖m'‖ ≤ C * ‖v n‖ := fun n : ℕ => hyp (v n) (v_in n)
  choose u hu hnorm_u using this
  /- The desired series `s` is then obtained by summing `u`. We then check our choice of
    `b` ensures `s` is Cauchy. -/
  set s : ℕ → G := fun n => ∑ k in range (n + 1), u k
  have : CauchySeq s := by
    apply NormedAddCommGroup.cauchy_series_of_le_geometric'' (by norm_num) one_half_lt_one
    rintro n (hn : n ≥ 1)
    calc
      ‖u n‖ ≤ C * ‖v n‖ := hnorm_u n
      _ ≤ C * b n := by gcongr; exact (hv _ <| Nat.succ_le_iff.mp hn).le
      _ = (1 / 2) ^ n * (ε * ‖h‖ / 2) := by simp [mul_div_cancel' _ hC.ne.symm]
      _ = ε * ‖h‖ / 2 * (1 / 2) ^ n := mul_comm _ _
  -- We now show that the limit `g` of `s` is the desired preimage.
  obtain ⟨g : G, hg⟩ := cauchySeq_tendsto_of_complete this
  refine' ⟨g, _, _⟩
  · -- We indeed get a preimage. First note:
    have : f ∘ s = fun n => ∑ k in range (n + 1), v k := by
      ext n
      simp [s, map_sum, hu]
    /- In the above equality, the left-hand-side converges to `f g` by continuity of `f` and
      definition of `g` while the right-hand-side converges to `h` by construction of `v` so
      `g` is indeed a preimage of `h`. -/
    rw [← this] at lim_v
    exact tendsto_nhds_unique ((f.continuous.tendsto g).comp hg) lim_v
  · -- Then we need to estimate the norm of `g`, using our careful choice of `b`.
    suffices ∀ n, ‖s n‖ ≤ (C + ε) * ‖h‖ from
      le_of_tendsto' (continuous_norm.continuousAt.tendsto.comp hg) this
    intro n
    have hnorm₀ : ‖u 0‖ ≤ C * b 0 + C * ‖h‖ := by
      have :=
        calc
          ‖v 0‖ ≤ ‖h‖ + ‖v 0 - h‖ := norm_le_insert' _ _
          _ ≤ ‖h‖ + b 0 := by gcongr
      calc
        ‖u 0‖ ≤ C * ‖v 0‖ := hnorm_u 0
        _ ≤ C * (‖h‖ + b 0) := by gcongr
        _ = C * b 0 + C * ‖h‖ := by rw [add_comm, mul_add]
    have : (∑ k in range (n + 1), C * b k) ≤ ε * ‖h‖ :=
      calc
        (∑ k in range (n + 1), C * b k) = (∑ k in range (n + 1), (1 / 2 : ℝ) ^ k) * (ε * ‖h‖ / 2) :=
          by simp only [mul_div_cancel' _ hC.ne.symm, ← sum_mul]
        _ ≤ 2 * (ε * ‖h‖ / 2) := by gcongr; apply sum_geometric_two_le
        _ = ε * ‖h‖ := mul_div_cancel' _ two_ne_zero
    calc
      ‖s n‖ ≤ ∑ k in range (n + 1), ‖u k‖ := norm_sum_le _ _
      _ = (∑ k in range n, ‖u (k + 1)‖) + ‖u 0‖ := (sum_range_succ' _ _)
      _ ≤ (∑ k in range n, C * ‖v (k + 1)‖) + ‖u 0‖ := by gcongr; apply hnorm_u
      _ ≤ (∑ k in range n, C * b (k + 1)) + (C * b 0 + C * ‖h‖) := by
        gcongr with k; exact (hv _ k.succ_pos).le
      _ = (∑ k in range (n + 1), C * b k) + C * ‖h‖ := by rw [← add_assoc, sum_range_succ']
      _ ≤ (C + ε) * ‖h‖ := by
        rw [add_comm, add_mul]
        apply add_le_add_left this
#align controlled_closure_of_complete controlled_closure_of_complete

/-- Given `f : NormedAddGroupHom G H` for some complete `G`, if every element `x` of the image of
an isometric immersion `j : NormedAddGroupHom K H` has a preimage under `f` whose norm is at most
`C*‖x‖` then the same holds for elements of the (topological) closure of this image with constant
`C+ε` instead of `C`, for any positive `ε`.
This is useful in particular if `j` is the inclusion of a normed group into its completion
(in this case the closure is the full target group).
-/
theorem controlled_closure_range_of_complete {f : NormedAddGroupHom G H} {K : Type*}
    [SeminormedAddCommGroup K] {j : NormedAddGroupHom K H} (hj : ∀ x, ‖j x‖ = ‖x‖) {C ε : ℝ}
    (hC : 0 < C) (hε : 0 < ε) (hyp : ∀ k, ∃ g, f g = j k ∧ ‖g‖ ≤ C * ‖k‖) :
    f.SurjectiveOnWith j.range.topologicalClosure (C + ε) := by
  replace hyp : ∀ h ∈ j.range, ∃ g, f g = h ∧ ‖g‖ ≤ C * ‖h‖ := by
    intro h h_in
    rcases (j.mem_range _).mp h_in with ⟨k, rfl⟩
    rw [hj]
    exact hyp k
  exact controlled_closure_of_complete hC hε hyp
#align controlled_closure_range_of_complete controlled_closure_range_of_complete<|MERGE_RESOLUTION|>--- conflicted
+++ resolved
@@ -44,15 +44,7 @@
     of a sequence `v` of elements of `K` which starts close to `h` and then quickly goes to zero.
     The sequence `b` below quantifies this. -/
   set b : ℕ → ℝ := fun i => (1 / 2) ^ i * (ε * ‖h‖ / 2) / C
-<<<<<<< HEAD
-  have b_pos (i) : 0 < b i := by field_simp [hC, hyp_h]
-=======
-  have b_pos : ∀ i, 0 < b i := by
-    intro i
-    field_simp [b, hC]
-    exact
-      div_pos (mul_pos hε (norm_pos_iff.mpr hyp_h)) (mul_pos (by norm_num : (0 : ℝ) < 2 ^ i * 2) hC)
->>>>>>> c19d45ab
+  have b_pos (i) : 0 < b i := by field_simp [b, hC, hyp_h]
   obtain
     ⟨v : ℕ → H, lim_v : Tendsto (fun n : ℕ => ∑ k in range (n + 1), v k) atTop (𝓝 h), v_in :
       ∀ n, v n ∈ K, hv₀ : ‖v 0 - h‖ < b 0, hv : ∀ n > 0, ‖v n‖ < b n⟩ :=
