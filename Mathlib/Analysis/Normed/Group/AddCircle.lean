--- conflicted
+++ resolved
@@ -45,13 +45,8 @@
   · simp
   simp only [norm_eq_infDist, ← Real.norm_eq_abs, ← infDist_smul₀ ht, smul_zero]
   congr 1 with m
-<<<<<<< HEAD
-  simp only [zmultiples, eq_iff_sub_mem, zsmul_eq_mul, mem_mk, AddSubmonoid.mem_mk,
-    AddSubsemigroup.mem_mk, mem_setOf_eq, mem_smul_set_iff_inv_smul_mem₀ ht]
-=======
   simp only [zmultiples, eq_iff_sub_mem, zsmul_eq_mul, mem_mk, mem_setOf_eq,
     mem_smul_set_iff_inv_smul_mem₀ ht, smul_eq_mul]
->>>>>>> fe51dfed
   simp_rw [mul_left_comm, ← smul_eq_mul, Set.range_smul, mem_smul_set_iff_inv_smul_mem₀ ht]
   simp [mul_sub, ht, -mem_range]
 
