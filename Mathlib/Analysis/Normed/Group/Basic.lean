/-
Copyright (c) 2018 Patrick Massot. All rights reserved.
Released under Apache 2.0 license as described in the file LICENSE.
Authors: Patrick Massot, Johannes Hölzl, Yaël Dillies
-/
import Mathlib.Algebra.CharP.Defs
import Mathlib.Algebra.Group.Subgroup.Basic
import Mathlib.Analysis.Normed.Group.Seminorm
import Mathlib.Topology.Metrizable.Uniformity
import Mathlib.Topology.Sequences

#align_import analysis.normed.group.basic from "leanprover-community/mathlib"@"41bef4ae1254365bc190aee63b947674d2977f01"

/-!
# Normed (semi)groups

In this file we define 10 classes:

* `Norm`, `NNNorm`: auxiliary classes endowing a type `α` with a function `norm : α → ℝ`
  (notation: `‖x‖`) and `nnnorm : α → ℝ≥0` (notation: `‖x‖₊`), respectively;
* `Seminormed...Group`: A seminormed (additive) (commutative) group is an (additive) (commutative)
  group with a norm and a compatible pseudometric space structure:
  `∀ x y, dist x y = ‖x / y‖` or `∀ x y, dist x y = ‖x - y‖`, depending on the group operation.
* `Normed...Group`: A normed (additive) (commutative) group is an (additive) (commutative) group
  with a norm and a compatible metric space structure.

We also prove basic properties of (semi)normed groups and provide some instances.

## TODO
This file is huge; move material into separate files,
such as `Mathlib/Analysis/Normed/Group/Lemmas.lean`.

## Notes

The current convention `dist x y = ‖x - y‖` means that the distance is invariant under right
addition, but actions in mathlib are usually from the left. This means we might want to change it to
`dist x y = ‖-x + y‖`.

The normed group hierarchy would lend itself well to a mixin design (that is, having
`SeminormedGroup` and `SeminormedAddGroup` not extend `Group` and `AddGroup`), but we choose not
to for performance concerns.

## Tags

normed group
-/


variable {𝓕 𝕜 α ι κ E F G : Type*}

open Filter Function Metric Bornology

open ENNReal Filter NNReal Uniformity Pointwise Topology

/-- Auxiliary class, endowing a type `E` with a function `norm : E → ℝ` with notation `‖x‖`. This
class is designed to be extended in more interesting classes specifying the properties of the norm.
-/
@[notation_class]
class Norm (E : Type*) where
  /-- the `ℝ`-valued norm function. -/
  norm : E → ℝ
#align has_norm Norm

/-- Auxiliary class, endowing a type `α` with a function `nnnorm : α → ℝ≥0` with notation `‖x‖₊`. -/
@[notation_class]
class NNNorm (E : Type*) where
  /-- the `ℝ≥0`-valued norm function. -/
  nnnorm : E → ℝ≥0
#align has_nnnorm NNNorm

export Norm (norm)

export NNNorm (nnnorm)

@[inherit_doc]
notation "‖" e "‖" => norm e

@[inherit_doc]
notation "‖" e "‖₊" => nnnorm e

/-- A seminormed group is an additive group endowed with a norm for which `dist x y = ‖x - y‖`
defines a pseudometric space structure. -/
class SeminormedAddGroup (E : Type*) extends Norm E, AddGroup E, PseudoMetricSpace E where
  dist := fun x y => ‖x - y‖
  /-- The distance function is induced by the norm. -/
  dist_eq : ∀ x y, dist x y = ‖x - y‖ := by aesop
#align seminormed_add_group SeminormedAddGroup

/-- A seminormed group is a group endowed with a norm for which `dist x y = ‖x / y‖` defines a
pseudometric space structure. -/
@[to_additive]
class SeminormedGroup (E : Type*) extends Norm E, Group E, PseudoMetricSpace E where
  dist := fun x y => ‖x / y‖
  /-- The distance function is induced by the norm. -/
  dist_eq : ∀ x y, dist x y = ‖x / y‖ := by aesop
#align seminormed_group SeminormedGroup

/-- A normed group is an additive group endowed with a norm for which `dist x y = ‖x - y‖` defines a
metric space structure. -/
class NormedAddGroup (E : Type*) extends Norm E, AddGroup E, MetricSpace E where
  dist := fun x y => ‖x - y‖
  /-- The distance function is induced by the norm. -/
  dist_eq : ∀ x y, dist x y = ‖x - y‖ := by aesop
#align normed_add_group NormedAddGroup

/-- A normed group is a group endowed with a norm for which `dist x y = ‖x / y‖` defines a metric
space structure. -/
@[to_additive]
class NormedGroup (E : Type*) extends Norm E, Group E, MetricSpace E where
  dist := fun x y => ‖x / y‖
  /-- The distance function is induced by the norm. -/
  dist_eq : ∀ x y, dist x y = ‖x / y‖ := by aesop
#align normed_group NormedGroup

/-- A seminormed group is an additive group endowed with a norm for which `dist x y = ‖x - y‖`
defines a pseudometric space structure. -/
class SeminormedAddCommGroup (E : Type*) extends Norm E, AddCommGroup E,
  PseudoMetricSpace E where
  dist := fun x y => ‖x - y‖
  /-- The distance function is induced by the norm. -/
  dist_eq : ∀ x y, dist x y = ‖x - y‖ := by aesop
#align seminormed_add_comm_group SeminormedAddCommGroup

/-- A seminormed group is a group endowed with a norm for which `dist x y = ‖x / y‖`
defines a pseudometric space structure. -/
@[to_additive]
class SeminormedCommGroup (E : Type*) extends Norm E, CommGroup E, PseudoMetricSpace E where
  dist := fun x y => ‖x / y‖
  /-- The distance function is induced by the norm. -/
  dist_eq : ∀ x y, dist x y = ‖x / y‖ := by aesop
#align seminormed_comm_group SeminormedCommGroup

/-- A normed group is an additive group endowed with a norm for which `dist x y = ‖x - y‖` defines a
metric space structure. -/
class NormedAddCommGroup (E : Type*) extends Norm E, AddCommGroup E, MetricSpace E where
  dist := fun x y => ‖x - y‖
  /-- The distance function is induced by the norm. -/
  dist_eq : ∀ x y, dist x y = ‖x - y‖ := by aesop
#align normed_add_comm_group NormedAddCommGroup

/-- A normed group is a group endowed with a norm for which `dist x y = ‖x / y‖` defines a metric
space structure. -/
@[to_additive]
class NormedCommGroup (E : Type*) extends Norm E, CommGroup E, MetricSpace E where
  dist := fun x y => ‖x / y‖
  /-- The distance function is induced by the norm. -/
  dist_eq : ∀ x y, dist x y = ‖x / y‖ := by aesop
#align normed_comm_group NormedCommGroup

-- See note [lower instance priority]
@[to_additive]
instance (priority := 100) NormedGroup.toSeminormedGroup [NormedGroup E] : SeminormedGroup E :=
  { ‹NormedGroup E› with }
#align normed_group.to_seminormed_group NormedGroup.toSeminormedGroup
#align normed_add_group.to_seminormed_add_group NormedAddGroup.toSeminormedAddGroup

-- See note [lower instance priority]
@[to_additive]
instance (priority := 100) NormedCommGroup.toSeminormedCommGroup [NormedCommGroup E] :
    SeminormedCommGroup E :=
  { ‹NormedCommGroup E› with }
#align normed_comm_group.to_seminormed_comm_group NormedCommGroup.toSeminormedCommGroup
#align normed_add_comm_group.to_seminormed_add_comm_group NormedAddCommGroup.toSeminormedAddCommGroup

-- See note [lower instance priority]
@[to_additive]
instance (priority := 100) SeminormedCommGroup.toSeminormedGroup [SeminormedCommGroup E] :
    SeminormedGroup E :=
  { ‹SeminormedCommGroup E› with }
#align seminormed_comm_group.to_seminormed_group SeminormedCommGroup.toSeminormedGroup
#align seminormed_add_comm_group.to_seminormed_add_group SeminormedAddCommGroup.toSeminormedAddGroup

-- See note [lower instance priority]
@[to_additive]
instance (priority := 100) NormedCommGroup.toNormedGroup [NormedCommGroup E] : NormedGroup E :=
  { ‹NormedCommGroup E› with }
#align normed_comm_group.to_normed_group NormedCommGroup.toNormedGroup
#align normed_add_comm_group.to_normed_add_group NormedAddCommGroup.toNormedAddGroup

-- See note [reducible non-instances]
/-- Construct a `NormedGroup` from a `SeminormedGroup` satisfying `∀ x, ‖x‖ = 0 → x = 1`. This
avoids having to go back to the `(Pseudo)MetricSpace` level when declaring a `NormedGroup`
instance as a special case of a more general `SeminormedGroup` instance. -/
@[to_additive (attr := reducible) "Construct a `NormedAddGroup` from a `SeminormedAddGroup`
satisfying `∀ x, ‖x‖ = 0 → x = 0`. This avoids having to go back to the `(Pseudo)MetricSpace`
level when declaring a `NormedAddGroup` instance as a special case of a more general
`SeminormedAddGroup` instance."]
def NormedGroup.ofSeparation [SeminormedGroup E] (h : ∀ x : E, ‖x‖ = 0 → x = 1) :
    NormedGroup E where
  dist_eq := ‹SeminormedGroup E›.dist_eq
  toMetricSpace :=
    { eq_of_dist_eq_zero := fun hxy =>
        div_eq_one.1 <| h _ <| by exact (‹SeminormedGroup E›.dist_eq _ _).symm.trans hxy }
      -- Porting note: the `rwa` no longer worked, but it was easy enough to provide the term.
      -- however, notice that if you make `x` and `y` accessible, then the following does work:
      -- `have := ‹SeminormedGroup E›.dist_eq x y; rwa [← this]`, so I'm not sure why the `rwa`
      -- was broken.
#align normed_group.of_separation NormedGroup.ofSeparation
#align normed_add_group.of_separation NormedAddGroup.ofSeparation

-- See note [reducible non-instances]
/-- Construct a `NormedCommGroup` from a `SeminormedCommGroup` satisfying
`∀ x, ‖x‖ = 0 → x = 1`. This avoids having to go back to the `(Pseudo)MetricSpace` level when
declaring a `NormedCommGroup` instance as a special case of a more general `SeminormedCommGroup`
instance. -/
@[to_additive (attr := reducible) "Construct a `NormedAddCommGroup` from a
`SeminormedAddCommGroup` satisfying `∀ x, ‖x‖ = 0 → x = 0`. This avoids having to go back to the
`(Pseudo)MetricSpace` level when declaring a `NormedAddCommGroup` instance as a special case
of a more general `SeminormedAddCommGroup` instance."]
def NormedCommGroup.ofSeparation [SeminormedCommGroup E] (h : ∀ x : E, ‖x‖ = 0 → x = 1) :
    NormedCommGroup E :=
  { ‹SeminormedCommGroup E›, NormedGroup.ofSeparation h with }
#align normed_comm_group.of_separation NormedCommGroup.ofSeparation
#align normed_add_comm_group.of_separation NormedAddCommGroup.ofSeparation

-- See note [reducible non-instances]
/-- Construct a seminormed group from a multiplication-invariant distance. -/
@[to_additive (attr := reducible)
  "Construct a seminormed group from a translation-invariant distance."]
def SeminormedGroup.ofMulDist [Norm E] [Group E] [PseudoMetricSpace E]
    (h₁ : ∀ x : E, ‖x‖ = dist x 1) (h₂ : ∀ x y z : E, dist x y ≤ dist (x * z) (y * z)) :
    SeminormedGroup E where
  dist_eq x y := by
    rw [h₁]; apply le_antisymm
    · simpa only [div_eq_mul_inv, ← mul_right_inv y] using h₂ _ _ _
    · simpa only [div_mul_cancel, one_mul] using h₂ (x / y) 1 y
#align seminormed_group.of_mul_dist SeminormedGroup.ofMulDist
#align seminormed_add_group.of_add_dist SeminormedAddGroup.ofAddDist

-- See note [reducible non-instances]
/-- Construct a seminormed group from a multiplication-invariant pseudodistance. -/
@[to_additive (attr := reducible)
  "Construct a seminormed group from a translation-invariant pseudodistance."]
def SeminormedGroup.ofMulDist' [Norm E] [Group E] [PseudoMetricSpace E]
    (h₁ : ∀ x : E, ‖x‖ = dist x 1) (h₂ : ∀ x y z : E, dist (x * z) (y * z) ≤ dist x y) :
    SeminormedGroup E where
  dist_eq x y := by
    rw [h₁]; apply le_antisymm
    · simpa only [div_mul_cancel, one_mul] using h₂ (x / y) 1 y
    · simpa only [div_eq_mul_inv, ← mul_right_inv y] using h₂ _ _ _
#align seminormed_group.of_mul_dist' SeminormedGroup.ofMulDist'
#align seminormed_add_group.of_add_dist' SeminormedAddGroup.ofAddDist'

-- See note [reducible non-instances]
/-- Construct a seminormed group from a multiplication-invariant pseudodistance. -/
@[to_additive (attr := reducible)
  "Construct a seminormed group from a translation-invariant pseudodistance."]
def SeminormedCommGroup.ofMulDist [Norm E] [CommGroup E] [PseudoMetricSpace E]
    (h₁ : ∀ x : E, ‖x‖ = dist x 1) (h₂ : ∀ x y z : E, dist x y ≤ dist (x * z) (y * z)) :
    SeminormedCommGroup E :=
  { SeminormedGroup.ofMulDist h₁ h₂ with
    mul_comm := mul_comm }
#align seminormed_comm_group.of_mul_dist SeminormedCommGroup.ofMulDist
#align seminormed_add_comm_group.of_add_dist SeminormedAddCommGroup.ofAddDist

-- See note [reducible non-instances]
/-- Construct a seminormed group from a multiplication-invariant pseudodistance. -/
@[to_additive (attr := reducible)
  "Construct a seminormed group from a translation-invariant pseudodistance."]
def SeminormedCommGroup.ofMulDist' [Norm E] [CommGroup E] [PseudoMetricSpace E]
    (h₁ : ∀ x : E, ‖x‖ = dist x 1) (h₂ : ∀ x y z : E, dist (x * z) (y * z) ≤ dist x y) :
    SeminormedCommGroup E :=
  { SeminormedGroup.ofMulDist' h₁ h₂ with
    mul_comm := mul_comm }
#align seminormed_comm_group.of_mul_dist' SeminormedCommGroup.ofMulDist'
#align seminormed_add_comm_group.of_add_dist' SeminormedAddCommGroup.ofAddDist'

-- See note [reducible non-instances]
/-- Construct a normed group from a multiplication-invariant distance. -/
@[to_additive (attr := reducible)
  "Construct a normed group from a translation-invariant distance."]
def NormedGroup.ofMulDist [Norm E] [Group E] [MetricSpace E] (h₁ : ∀ x : E, ‖x‖ = dist x 1)
    (h₂ : ∀ x y z : E, dist x y ≤ dist (x * z) (y * z)) : NormedGroup E :=
  { SeminormedGroup.ofMulDist h₁ h₂ with
    eq_of_dist_eq_zero := eq_of_dist_eq_zero }
#align normed_group.of_mul_dist NormedGroup.ofMulDist
#align normed_add_group.of_add_dist NormedAddGroup.ofAddDist

-- See note [reducible non-instances]
/-- Construct a normed group from a multiplication-invariant pseudodistance. -/
@[to_additive (attr := reducible)
  "Construct a normed group from a translation-invariant pseudodistance."]
def NormedGroup.ofMulDist' [Norm E] [Group E] [MetricSpace E] (h₁ : ∀ x : E, ‖x‖ = dist x 1)
    (h₂ : ∀ x y z : E, dist (x * z) (y * z) ≤ dist x y) : NormedGroup E :=
  { SeminormedGroup.ofMulDist' h₁ h₂ with
    eq_of_dist_eq_zero := eq_of_dist_eq_zero }
#align normed_group.of_mul_dist' NormedGroup.ofMulDist'
#align normed_add_group.of_add_dist' NormedAddGroup.ofAddDist'

-- See note [reducible non-instances]
/-- Construct a normed group from a multiplication-invariant pseudodistance. -/
@[to_additive (attr := reducible)
"Construct a normed group from a translation-invariant pseudodistance."]
def NormedCommGroup.ofMulDist [Norm E] [CommGroup E] [MetricSpace E]
    (h₁ : ∀ x : E, ‖x‖ = dist x 1) (h₂ : ∀ x y z : E, dist x y ≤ dist (x * z) (y * z)) :
    NormedCommGroup E :=
  { NormedGroup.ofMulDist h₁ h₂ with
    mul_comm := mul_comm }
#align normed_comm_group.of_mul_dist NormedCommGroup.ofMulDist
#align normed_add_comm_group.of_add_dist NormedAddCommGroup.ofAddDist

-- See note [reducible non-instances]
/-- Construct a normed group from a multiplication-invariant pseudodistance. -/
@[to_additive (attr := reducible)
  "Construct a normed group from a translation-invariant pseudodistance."]
def NormedCommGroup.ofMulDist' [Norm E] [CommGroup E] [MetricSpace E]
    (h₁ : ∀ x : E, ‖x‖ = dist x 1) (h₂ : ∀ x y z : E, dist (x * z) (y * z) ≤ dist x y) :
    NormedCommGroup E :=
  { NormedGroup.ofMulDist' h₁ h₂ with
    mul_comm := mul_comm }
#align normed_comm_group.of_mul_dist' NormedCommGroup.ofMulDist'
#align normed_add_comm_group.of_add_dist' NormedAddCommGroup.ofAddDist'

-- See note [reducible non-instances]
/-- Construct a seminormed group from a seminorm, i.e., registering the pseudodistance and the
pseudometric space structure from the seminorm properties. Note that in most cases this instance
creates bad definitional equalities (e.g., it does not take into account a possibly existing
`UniformSpace` instance on `E`). -/
@[to_additive (attr := reducible)
  "Construct a seminormed group from a seminorm, i.e., registering the pseudodistance
and the pseudometric space structure from the seminorm properties. Note that in most cases this
instance creates bad definitional equalities (e.g., it does not take into account a possibly
existing `UniformSpace` instance on `E`)."]
def GroupSeminorm.toSeminormedGroup [Group E] (f : GroupSeminorm E) : SeminormedGroup E where
  dist x y := f (x / y)
  norm := f
  dist_eq x y := rfl
  dist_self x := by simp only [div_self', map_one_eq_zero]
  dist_triangle := le_map_div_add_map_div f
  dist_comm := map_div_rev f
  edist_dist x y := by exact ENNReal.coe_nnreal_eq _
  -- Porting note: how did `mathlib3` solve this automatically?
#align group_seminorm.to_seminormed_group GroupSeminorm.toSeminormedGroup
#align add_group_seminorm.to_seminormed_add_group AddGroupSeminorm.toSeminormedAddGroup

-- See note [reducible non-instances]
/-- Construct a seminormed group from a seminorm, i.e., registering the pseudodistance and the
pseudometric space structure from the seminorm properties. Note that in most cases this instance
creates bad definitional equalities (e.g., it does not take into account a possibly existing
`UniformSpace` instance on `E`). -/
@[to_additive (attr := reducible)
  "Construct a seminormed group from a seminorm, i.e., registering the pseudodistance
and the pseudometric space structure from the seminorm properties. Note that in most cases this
instance creates bad definitional equalities (e.g., it does not take into account a possibly
existing `UniformSpace` instance on `E`)."]
def GroupSeminorm.toSeminormedCommGroup [CommGroup E] (f : GroupSeminorm E) :
    SeminormedCommGroup E :=
  { f.toSeminormedGroup with
    mul_comm := mul_comm }
#align group_seminorm.to_seminormed_comm_group GroupSeminorm.toSeminormedCommGroup
#align add_group_seminorm.to_seminormed_add_comm_group AddGroupSeminorm.toSeminormedAddCommGroup

-- See note [reducible non-instances]
/-- Construct a normed group from a norm, i.e., registering the distance and the metric space
structure from the norm properties. Note that in most cases this instance creates bad definitional
equalities (e.g., it does not take into account a possibly existing `UniformSpace` instance on
`E`). -/
@[to_additive (attr := reducible)
  "Construct a normed group from a norm, i.e., registering the distance and the metric
space structure from the norm properties. Note that in most cases this instance creates bad
definitional equalities (e.g., it does not take into account a possibly existing `UniformSpace`
instance on `E`)."]
def GroupNorm.toNormedGroup [Group E] (f : GroupNorm E) : NormedGroup E :=
  { f.toGroupSeminorm.toSeminormedGroup with
    eq_of_dist_eq_zero := fun h => div_eq_one.1 <| eq_one_of_map_eq_zero f h }
#align group_norm.to_normed_group GroupNorm.toNormedGroup
#align add_group_norm.to_normed_add_group AddGroupNorm.toNormedAddGroup

-- See note [reducible non-instances]
/-- Construct a normed group from a norm, i.e., registering the distance and the metric space
structure from the norm properties. Note that in most cases this instance creates bad definitional
equalities (e.g., it does not take into account a possibly existing `UniformSpace` instance on
`E`). -/
@[to_additive (attr := reducible)
  "Construct a normed group from a norm, i.e., registering the distance and the metric
space structure from the norm properties. Note that in most cases this instance creates bad
definitional equalities (e.g., it does not take into account a possibly existing `UniformSpace`
instance on `E`)."]
def GroupNorm.toNormedCommGroup [CommGroup E] (f : GroupNorm E) : NormedCommGroup E :=
  { f.toNormedGroup with
    mul_comm := mul_comm }
#align group_norm.to_normed_comm_group GroupNorm.toNormedCommGroup
#align add_group_norm.to_normed_add_comm_group AddGroupNorm.toNormedAddCommGroup

section SeminormedGroup

variable [SeminormedGroup E] [SeminormedGroup F] [SeminormedGroup G] {s : Set E}
  {a a₁ a₂ b b₁ b₂ : E} {r r₁ r₂ : ℝ}

@[to_additive]
theorem dist_eq_norm_div (a b : E) : dist a b = ‖a / b‖ :=
  SeminormedGroup.dist_eq _ _
#align dist_eq_norm_div dist_eq_norm_div
#align dist_eq_norm_sub dist_eq_norm_sub

@[to_additive]
theorem dist_eq_norm_div' (a b : E) : dist a b = ‖b / a‖ := by rw [dist_comm, dist_eq_norm_div]
#align dist_eq_norm_div' dist_eq_norm_div'
#align dist_eq_norm_sub' dist_eq_norm_sub'

alias dist_eq_norm := dist_eq_norm_sub
#align dist_eq_norm dist_eq_norm

alias dist_eq_norm' := dist_eq_norm_sub'
#align dist_eq_norm' dist_eq_norm'

@[to_additive of_forall_le_norm]
lemma DiscreteTopology.of_forall_le_norm' (hpos : 0 < r) (hr : ∀ x : E, x ≠ 1 → r ≤ ‖x‖) :
    DiscreteTopology E :=
  .of_forall_le_dist hpos fun x y hne ↦ by
    simp only [dist_eq_norm_div]
    exact hr _ (div_ne_one.2 hne)

@[to_additive (attr := simp)]
theorem dist_one_right (a : E) : dist a 1 = ‖a‖ := by rw [dist_eq_norm_div, div_one]
#align dist_one_right dist_one_right
#align dist_zero_right dist_zero_right

@[to_additive]
theorem inseparable_one_iff_norm {a : E} : Inseparable a 1 ↔ ‖a‖ = 0 := by
  rw [Metric.inseparable_iff, dist_one_right]

@[to_additive (attr := simp)]
theorem dist_one_left : dist (1 : E) = norm :=
  funext fun a => by rw [dist_comm, dist_one_right]
#align dist_one_left dist_one_left
#align dist_zero_left dist_zero_left

@[to_additive]
theorem norm_div_rev (a b : E) : ‖a / b‖ = ‖b / a‖ := by
  simpa only [dist_eq_norm_div] using dist_comm a b
#align norm_div_rev norm_div_rev
#align norm_sub_rev norm_sub_rev

@[to_additive (attr := simp) norm_neg]
theorem norm_inv' (a : E) : ‖a⁻¹‖ = ‖a‖ := by simpa using norm_div_rev 1 a
#align norm_inv' norm_inv'
#align norm_neg norm_neg

open scoped symmDiff in
@[to_additive]
theorem dist_mulIndicator (s t : Set α) (f : α → E) (x : α) :
    dist (s.mulIndicator f x) (t.mulIndicator f x) = ‖(s ∆ t).mulIndicator f x‖ := by
  rw [dist_eq_norm_div, Set.apply_mulIndicator_symmDiff norm_inv']

/-- **Triangle inequality** for the norm. -/
@[to_additive norm_add_le "**Triangle inequality** for the norm."]
theorem norm_mul_le' (a b : E) : ‖a * b‖ ≤ ‖a‖ + ‖b‖ := by
  simpa [dist_eq_norm_div] using dist_triangle a 1 b⁻¹
#align norm_mul_le' norm_mul_le'
#align norm_add_le norm_add_le

@[to_additive]
theorem norm_mul_le_of_le (h₁ : ‖a₁‖ ≤ r₁) (h₂ : ‖a₂‖ ≤ r₂) : ‖a₁ * a₂‖ ≤ r₁ + r₂ :=
  (norm_mul_le' a₁ a₂).trans <| add_le_add h₁ h₂
#align norm_mul_le_of_le norm_mul_le_of_le
#align norm_add_le_of_le norm_add_le_of_le

@[to_additive norm_add₃_le]
theorem norm_mul₃_le (a b c : E) : ‖a * b * c‖ ≤ ‖a‖ + ‖b‖ + ‖c‖ :=
  norm_mul_le_of_le (norm_mul_le' _ _) le_rfl
#align norm_mul₃_le norm_mul₃_le
#align norm_add₃_le norm_add₃_le

@[to_additive]
lemma norm_div_le_norm_div_add_norm_div (a b c : E) : ‖a / c‖ ≤ ‖a / b‖ + ‖b / c‖ := by
  simpa only [dist_eq_norm_div] using dist_triangle a b c

@[to_additive (attr := simp) norm_nonneg]
theorem norm_nonneg' (a : E) : 0 ≤ ‖a‖ := by
  rw [← dist_one_right]
  exact dist_nonneg
#align norm_nonneg' norm_nonneg'
#align norm_nonneg norm_nonneg

@[to_additive (attr := simp) abs_norm]
theorem abs_norm' (z : E) : |‖z‖| = ‖z‖ := abs_of_nonneg <| norm_nonneg' _
#align abs_norm abs_norm

namespace Mathlib.Meta.Positivity

open Lean Meta Qq Function

/-- Extension for the `positivity` tactic: multiplicative norms are nonnegative, via
`norm_nonneg'`. -/
@[positivity Norm.norm _]
def evalMulNorm : PositivityExt where eval {u α} _zα _pα e := do
  match u, α, e with
  | 0, ~q(ℝ), ~q(@Norm.norm $β $instDist $a) =>
    let _inst ← synthInstanceQ q(SeminormedGroup $β)
    assertInstancesCommute
    pure (.nonnegative q(norm_nonneg' $a))
  | _, _, _ => throwError "not ‖ · ‖"

/-- Extension for the `positivity` tactic: additive norms are nonnegative, via `norm_nonneg`. -/
@[positivity Norm.norm _]
def evalAddNorm : PositivityExt where eval {u α} _zα _pα e := do
  match u, α, e with
  | 0, ~q(ℝ), ~q(@Norm.norm $β $instDist $a) =>
    let _inst ← synthInstanceQ q(SeminormedAddGroup $β)
    assertInstancesCommute
    pure (.nonnegative q(norm_nonneg $a))
  | _, _, _ => throwError "not ‖ · ‖"

end Mathlib.Meta.Positivity

@[to_additive (attr := simp) norm_zero]
theorem norm_one' : ‖(1 : E)‖ = 0 := by rw [← dist_one_right, dist_self]
#align norm_one' norm_one'
#align norm_zero norm_zero

@[to_additive]
theorem ne_one_of_norm_ne_zero : ‖a‖ ≠ 0 → a ≠ 1 :=
  mt <| by
    rintro rfl
    exact norm_one'
#align ne_one_of_norm_ne_zero ne_one_of_norm_ne_zero
#align ne_zero_of_norm_ne_zero ne_zero_of_norm_ne_zero

@[to_additive (attr := nontriviality) norm_of_subsingleton]
theorem norm_of_subsingleton' [Subsingleton E] (a : E) : ‖a‖ = 0 := by
  rw [Subsingleton.elim a 1, norm_one']
#align norm_of_subsingleton' norm_of_subsingleton'
#align norm_of_subsingleton norm_of_subsingleton

@[to_additive zero_lt_one_add_norm_sq]
theorem zero_lt_one_add_norm_sq' (x : E) : 0 < 1 + ‖x‖ ^ 2 := by
  positivity
#align zero_lt_one_add_norm_sq' zero_lt_one_add_norm_sq'
#align zero_lt_one_add_norm_sq zero_lt_one_add_norm_sq

@[to_additive]
theorem norm_div_le (a b : E) : ‖a / b‖ ≤ ‖a‖ + ‖b‖ := by
  simpa [dist_eq_norm_div] using dist_triangle a 1 b
#align norm_div_le norm_div_le
#align norm_sub_le norm_sub_le

@[to_additive]
theorem norm_div_le_of_le {r₁ r₂ : ℝ} (H₁ : ‖a₁‖ ≤ r₁) (H₂ : ‖a₂‖ ≤ r₂) : ‖a₁ / a₂‖ ≤ r₁ + r₂ :=
  (norm_div_le a₁ a₂).trans <| add_le_add H₁ H₂
#align norm_div_le_of_le norm_div_le_of_le
#align norm_sub_le_of_le norm_sub_le_of_le

@[to_additive dist_le_norm_add_norm]
theorem dist_le_norm_add_norm' (a b : E) : dist a b ≤ ‖a‖ + ‖b‖ := by
  rw [dist_eq_norm_div]
  apply norm_div_le
#align dist_le_norm_add_norm' dist_le_norm_add_norm'
#align dist_le_norm_add_norm dist_le_norm_add_norm

@[to_additive abs_norm_sub_norm_le]
theorem abs_norm_sub_norm_le' (a b : E) : |‖a‖ - ‖b‖| ≤ ‖a / b‖ := by
  simpa [dist_eq_norm_div] using abs_dist_sub_le a b 1
#align abs_norm_sub_norm_le' abs_norm_sub_norm_le'
#align abs_norm_sub_norm_le abs_norm_sub_norm_le

@[to_additive norm_sub_norm_le]
theorem norm_sub_norm_le' (a b : E) : ‖a‖ - ‖b‖ ≤ ‖a / b‖ :=
  (le_abs_self _).trans (abs_norm_sub_norm_le' a b)
#align norm_sub_norm_le' norm_sub_norm_le'
#align norm_sub_norm_le norm_sub_norm_le

@[to_additive dist_norm_norm_le]
theorem dist_norm_norm_le' (a b : E) : dist ‖a‖ ‖b‖ ≤ ‖a / b‖ :=
  abs_norm_sub_norm_le' a b
#align dist_norm_norm_le' dist_norm_norm_le'
#align dist_norm_norm_le dist_norm_norm_le

@[to_additive]
theorem norm_le_norm_add_norm_div' (u v : E) : ‖u‖ ≤ ‖v‖ + ‖u / v‖ := by
  rw [add_comm]
  refine (norm_mul_le' _ _).trans_eq' ?_
  rw [div_mul_cancel]
#align norm_le_norm_add_norm_div' norm_le_norm_add_norm_div'
#align norm_le_norm_add_norm_sub' norm_le_norm_add_norm_sub'

@[to_additive]
theorem norm_le_norm_add_norm_div (u v : E) : ‖v‖ ≤ ‖u‖ + ‖u / v‖ := by
  rw [norm_div_rev]
  exact norm_le_norm_add_norm_div' v u
#align norm_le_norm_add_norm_div norm_le_norm_add_norm_div
#align norm_le_norm_add_norm_sub norm_le_norm_add_norm_sub

alias norm_le_insert' := norm_le_norm_add_norm_sub'
#align norm_le_insert' norm_le_insert'

alias norm_le_insert := norm_le_norm_add_norm_sub
#align norm_le_insert norm_le_insert

@[to_additive]
theorem norm_le_mul_norm_add (u v : E) : ‖u‖ ≤ ‖u * v‖ + ‖v‖ :=
  calc
    ‖u‖ = ‖u * v / v‖ := by rw [mul_div_cancel_right]
    _ ≤ ‖u * v‖ + ‖v‖ := norm_div_le _ _
#align norm_le_mul_norm_add norm_le_mul_norm_add
#align norm_le_add_norm_add norm_le_add_norm_add

@[to_additive ball_eq]
theorem ball_eq' (y : E) (ε : ℝ) : ball y ε = { x | ‖x / y‖ < ε } :=
  Set.ext fun a => by simp [dist_eq_norm_div]
#align ball_eq' ball_eq'
#align ball_eq ball_eq

@[to_additive]
theorem ball_one_eq (r : ℝ) : ball (1 : E) r = { x | ‖x‖ < r } :=
  Set.ext fun a => by simp
#align ball_one_eq ball_one_eq
#align ball_zero_eq ball_zero_eq

@[to_additive mem_ball_iff_norm]
theorem mem_ball_iff_norm'' : b ∈ ball a r ↔ ‖b / a‖ < r := by rw [mem_ball, dist_eq_norm_div]
#align mem_ball_iff_norm'' mem_ball_iff_norm''
#align mem_ball_iff_norm mem_ball_iff_norm

@[to_additive mem_ball_iff_norm']
theorem mem_ball_iff_norm''' : b ∈ ball a r ↔ ‖a / b‖ < r := by rw [mem_ball', dist_eq_norm_div]
#align mem_ball_iff_norm''' mem_ball_iff_norm'''
#align mem_ball_iff_norm' mem_ball_iff_norm'

@[to_additive] -- Porting note (#10618): `simp` can prove it
theorem mem_ball_one_iff : a ∈ ball (1 : E) r ↔ ‖a‖ < r := by rw [mem_ball, dist_one_right]
#align mem_ball_one_iff mem_ball_one_iff
#align mem_ball_zero_iff mem_ball_zero_iff

@[to_additive mem_closedBall_iff_norm]
theorem mem_closedBall_iff_norm'' : b ∈ closedBall a r ↔ ‖b / a‖ ≤ r := by
  rw [mem_closedBall, dist_eq_norm_div]
#align mem_closed_ball_iff_norm'' mem_closedBall_iff_norm''
#align mem_closed_ball_iff_norm mem_closedBall_iff_norm

@[to_additive] -- Porting note (#10618): `simp` can prove it
theorem mem_closedBall_one_iff : a ∈ closedBall (1 : E) r ↔ ‖a‖ ≤ r := by
  rw [mem_closedBall, dist_one_right]
#align mem_closed_ball_one_iff mem_closedBall_one_iff
#align mem_closed_ball_zero_iff mem_closedBall_zero_iff

@[to_additive mem_closedBall_iff_norm']
theorem mem_closedBall_iff_norm''' : b ∈ closedBall a r ↔ ‖a / b‖ ≤ r := by
  rw [mem_closedBall', dist_eq_norm_div]
#align mem_closed_ball_iff_norm''' mem_closedBall_iff_norm'''
#align mem_closed_ball_iff_norm' mem_closedBall_iff_norm'

@[to_additive norm_le_of_mem_closedBall]
theorem norm_le_of_mem_closedBall' (h : b ∈ closedBall a r) : ‖b‖ ≤ ‖a‖ + r :=
  (norm_le_norm_add_norm_div' _ _).trans <| add_le_add_left (by rwa [← dist_eq_norm_div]) _
#align norm_le_of_mem_closed_ball' norm_le_of_mem_closedBall'
#align norm_le_of_mem_closed_ball norm_le_of_mem_closedBall

@[to_additive norm_le_norm_add_const_of_dist_le]
theorem norm_le_norm_add_const_of_dist_le' : dist a b ≤ r → ‖a‖ ≤ ‖b‖ + r :=
  norm_le_of_mem_closedBall'
#align norm_le_norm_add_const_of_dist_le' norm_le_norm_add_const_of_dist_le'
#align norm_le_norm_add_const_of_dist_le norm_le_norm_add_const_of_dist_le

@[to_additive norm_lt_of_mem_ball]
theorem norm_lt_of_mem_ball' (h : b ∈ ball a r) : ‖b‖ < ‖a‖ + r :=
  (norm_le_norm_add_norm_div' _ _).trans_lt <| add_lt_add_left (by rwa [← dist_eq_norm_div]) _
#align norm_lt_of_mem_ball' norm_lt_of_mem_ball'
#align norm_lt_of_mem_ball norm_lt_of_mem_ball

@[to_additive]
theorem norm_div_sub_norm_div_le_norm_div (u v w : E) : ‖u / w‖ - ‖v / w‖ ≤ ‖u / v‖ := by
  simpa only [div_div_div_cancel_right'] using norm_sub_norm_le' (u / w) (v / w)
#align norm_div_sub_norm_div_le_norm_div norm_div_sub_norm_div_le_norm_div
#align norm_sub_sub_norm_sub_le_norm_sub norm_sub_sub_norm_sub_le_norm_sub

@[to_additive (attr := simp 1001) mem_sphere_iff_norm]
-- Porting note: increase priority so the left-hand side doesn't reduce
theorem mem_sphere_iff_norm' : b ∈ sphere a r ↔ ‖b / a‖ = r := by simp [dist_eq_norm_div]
#align mem_sphere_iff_norm' mem_sphere_iff_norm'
#align mem_sphere_iff_norm mem_sphere_iff_norm

@[to_additive] -- `simp` can prove this
theorem mem_sphere_one_iff_norm : a ∈ sphere (1 : E) r ↔ ‖a‖ = r := by simp [dist_eq_norm_div]
#align mem_sphere_one_iff_norm mem_sphere_one_iff_norm
#align mem_sphere_zero_iff_norm mem_sphere_zero_iff_norm

@[to_additive (attr := simp) norm_eq_of_mem_sphere]
theorem norm_eq_of_mem_sphere' (x : sphere (1 : E) r) : ‖(x : E)‖ = r :=
  mem_sphere_one_iff_norm.mp x.2
#align norm_eq_of_mem_sphere' norm_eq_of_mem_sphere'
#align norm_eq_of_mem_sphere norm_eq_of_mem_sphere

@[to_additive]
theorem ne_one_of_mem_sphere (hr : r ≠ 0) (x : sphere (1 : E) r) : (x : E) ≠ 1 :=
  ne_one_of_norm_ne_zero <| by rwa [norm_eq_of_mem_sphere' x]
#align ne_one_of_mem_sphere ne_one_of_mem_sphere
#align ne_zero_of_mem_sphere ne_zero_of_mem_sphere

@[to_additive ne_zero_of_mem_unit_sphere]
theorem ne_one_of_mem_unit_sphere (x : sphere (1 : E) 1) : (x : E) ≠ 1 :=
  ne_one_of_mem_sphere one_ne_zero _
#align ne_one_of_mem_unit_sphere ne_one_of_mem_unit_sphere
#align ne_zero_of_mem_unit_sphere ne_zero_of_mem_unit_sphere

variable (E)

/-- The norm of a seminormed group as a group seminorm. -/
@[to_additive "The norm of a seminormed group as an additive group seminorm."]
def normGroupSeminorm : GroupSeminorm E :=
  ⟨norm, norm_one', norm_mul_le', norm_inv'⟩
#align norm_group_seminorm normGroupSeminorm
#align norm_add_group_seminorm normAddGroupSeminorm

@[to_additive (attr := simp)]
theorem coe_normGroupSeminorm : ⇑(normGroupSeminorm E) = norm :=
  rfl
#align coe_norm_group_seminorm coe_normGroupSeminorm
#align coe_norm_add_group_seminorm coe_normAddGroupSeminorm

variable {E}

@[to_additive]
theorem NormedCommGroup.tendsto_nhds_one {f : α → E} {l : Filter α} :
    Tendsto f l (𝓝 1) ↔ ∀ ε > 0, ∀ᶠ x in l, ‖f x‖ < ε :=
  Metric.tendsto_nhds.trans <| by simp only [dist_one_right]
#align normed_comm_group.tendsto_nhds_one NormedCommGroup.tendsto_nhds_one
#align normed_add_comm_group.tendsto_nhds_zero NormedAddCommGroup.tendsto_nhds_zero

@[to_additive]
theorem NormedCommGroup.tendsto_nhds_nhds {f : E → F} {x : E} {y : F} :
    Tendsto f (𝓝 x) (𝓝 y) ↔ ∀ ε > 0, ∃ δ > 0, ∀ x', ‖x' / x‖ < δ → ‖f x' / y‖ < ε := by
  simp_rw [Metric.tendsto_nhds_nhds, dist_eq_norm_div]
#align normed_comm_group.tendsto_nhds_nhds NormedCommGroup.tendsto_nhds_nhds
#align normed_add_comm_group.tendsto_nhds_nhds NormedAddCommGroup.tendsto_nhds_nhds

@[to_additive]
theorem NormedCommGroup.nhds_basis_norm_lt (x : E) :
    (𝓝 x).HasBasis (fun ε : ℝ => 0 < ε) fun ε => { y | ‖y / x‖ < ε } := by
  simp_rw [← ball_eq']
  exact Metric.nhds_basis_ball
#align normed_comm_group.nhds_basis_norm_lt NormedCommGroup.nhds_basis_norm_lt
#align normed_add_comm_group.nhds_basis_norm_lt NormedAddCommGroup.nhds_basis_norm_lt

@[to_additive]
theorem NormedCommGroup.nhds_one_basis_norm_lt :
    (𝓝 (1 : E)).HasBasis (fun ε : ℝ => 0 < ε) fun ε => { y | ‖y‖ < ε } := by
  convert NormedCommGroup.nhds_basis_norm_lt (1 : E)
  simp
#align normed_comm_group.nhds_one_basis_norm_lt NormedCommGroup.nhds_one_basis_norm_lt
#align normed_add_comm_group.nhds_zero_basis_norm_lt NormedAddCommGroup.nhds_zero_basis_norm_lt

@[to_additive]
theorem NormedCommGroup.uniformity_basis_dist :
    (𝓤 E).HasBasis (fun ε : ℝ => 0 < ε) fun ε => { p : E × E | ‖p.fst / p.snd‖ < ε } := by
  convert Metric.uniformity_basis_dist (α := E) using 1
  simp [dist_eq_norm_div]
#align normed_comm_group.uniformity_basis_dist NormedCommGroup.uniformity_basis_dist
#align normed_add_comm_group.uniformity_basis_dist NormedAddCommGroup.uniformity_basis_dist

open Finset

variable [FunLike 𝓕 E F]

section NNNorm

-- See note [lower instance priority]
@[to_additive]
instance (priority := 100) SeminormedGroup.toNNNorm : NNNorm E :=
  ⟨fun a => ⟨‖a‖, norm_nonneg' a⟩⟩
#align seminormed_group.to_has_nnnorm SeminormedGroup.toNNNorm
#align seminormed_add_group.to_has_nnnorm SeminormedAddGroup.toNNNorm

@[to_additive (attr := simp, norm_cast) coe_nnnorm]
theorem coe_nnnorm' (a : E) : (‖a‖₊ : ℝ) = ‖a‖ :=
  rfl
#align coe_nnnorm' coe_nnnorm'
#align coe_nnnorm coe_nnnorm

@[to_additive (attr := simp) coe_comp_nnnorm]
theorem coe_comp_nnnorm' : (toReal : ℝ≥0 → ℝ) ∘ (nnnorm : E → ℝ≥0) = norm :=
  rfl
#align coe_comp_nnnorm' coe_comp_nnnorm'
#align coe_comp_nnnorm coe_comp_nnnorm

@[to_additive norm_toNNReal]
theorem norm_toNNReal' : ‖a‖.toNNReal = ‖a‖₊ :=
  @Real.toNNReal_coe ‖a‖₊
#align norm_to_nnreal' norm_toNNReal'
#align norm_to_nnreal norm_toNNReal

@[to_additive]
theorem nndist_eq_nnnorm_div (a b : E) : nndist a b = ‖a / b‖₊ :=
  NNReal.eq <| dist_eq_norm_div _ _
#align nndist_eq_nnnorm_div nndist_eq_nnnorm_div
#align nndist_eq_nnnorm_sub nndist_eq_nnnorm_sub

alias nndist_eq_nnnorm := nndist_eq_nnnorm_sub
#align nndist_eq_nnnorm nndist_eq_nnnorm

@[to_additive (attr := simp) nnnorm_zero]
theorem nnnorm_one' : ‖(1 : E)‖₊ = 0 :=
  NNReal.eq norm_one'
#align nnnorm_one' nnnorm_one'
#align nnnorm_zero nnnorm_zero

@[to_additive]
theorem ne_one_of_nnnorm_ne_zero {a : E} : ‖a‖₊ ≠ 0 → a ≠ 1 :=
  mt <| by
    rintro rfl
    exact nnnorm_one'
#align ne_one_of_nnnorm_ne_zero ne_one_of_nnnorm_ne_zero
#align ne_zero_of_nnnorm_ne_zero ne_zero_of_nnnorm_ne_zero

@[to_additive nnnorm_add_le]
theorem nnnorm_mul_le' (a b : E) : ‖a * b‖₊ ≤ ‖a‖₊ + ‖b‖₊ :=
  NNReal.coe_le_coe.1 <| norm_mul_le' a b
#align nnnorm_mul_le' nnnorm_mul_le'
#align nnnorm_add_le nnnorm_add_le

@[to_additive (attr := simp) nnnorm_neg]
theorem nnnorm_inv' (a : E) : ‖a⁻¹‖₊ = ‖a‖₊ :=
  NNReal.eq <| norm_inv' a
#align nnnorm_inv' nnnorm_inv'
#align nnnorm_neg nnnorm_neg

open scoped symmDiff in
@[to_additive]
theorem nndist_mulIndicator (s t : Set α) (f : α → E) (x : α) :
    nndist (s.mulIndicator f x) (t.mulIndicator f x) = ‖(s ∆ t).mulIndicator f x‖₊ :=
  NNReal.eq <| dist_mulIndicator s t f x

@[to_additive]
theorem nnnorm_div_le (a b : E) : ‖a / b‖₊ ≤ ‖a‖₊ + ‖b‖₊ :=
  NNReal.coe_le_coe.1 <| norm_div_le _ _
#align nnnorm_div_le nnnorm_div_le
#align nnnorm_sub_le nnnorm_sub_le

@[to_additive nndist_nnnorm_nnnorm_le]
theorem nndist_nnnorm_nnnorm_le' (a b : E) : nndist ‖a‖₊ ‖b‖₊ ≤ ‖a / b‖₊ :=
  NNReal.coe_le_coe.1 <| dist_norm_norm_le' a b
#align nndist_nnnorm_nnnorm_le' nndist_nnnorm_nnnorm_le'
#align nndist_nnnorm_nnnorm_le nndist_nnnorm_nnnorm_le

@[to_additive]
theorem nnnorm_le_nnnorm_add_nnnorm_div (a b : E) : ‖b‖₊ ≤ ‖a‖₊ + ‖a / b‖₊ :=
  norm_le_norm_add_norm_div _ _
#align nnnorm_le_nnnorm_add_nnnorm_div nnnorm_le_nnnorm_add_nnnorm_div
#align nnnorm_le_nnnorm_add_nnnorm_sub nnnorm_le_nnnorm_add_nnnorm_sub

@[to_additive]
theorem nnnorm_le_nnnorm_add_nnnorm_div' (a b : E) : ‖a‖₊ ≤ ‖b‖₊ + ‖a / b‖₊ :=
  norm_le_norm_add_norm_div' _ _
#align nnnorm_le_nnnorm_add_nnnorm_div' nnnorm_le_nnnorm_add_nnnorm_div'
#align nnnorm_le_nnnorm_add_nnnorm_sub' nnnorm_le_nnnorm_add_nnnorm_sub'

alias nnnorm_le_insert' := nnnorm_le_nnnorm_add_nnnorm_sub'
#align nnnorm_le_insert' nnnorm_le_insert'

alias nnnorm_le_insert := nnnorm_le_nnnorm_add_nnnorm_sub
#align nnnorm_le_insert nnnorm_le_insert

@[to_additive]
theorem nnnorm_le_mul_nnnorm_add (a b : E) : ‖a‖₊ ≤ ‖a * b‖₊ + ‖b‖₊ :=
  norm_le_mul_norm_add _ _
#align nnnorm_le_mul_nnnorm_add nnnorm_le_mul_nnnorm_add
#align nnnorm_le_add_nnnorm_add nnnorm_le_add_nnnorm_add

@[to_additive ofReal_norm_eq_coe_nnnorm]
theorem ofReal_norm_eq_coe_nnnorm' (a : E) : ENNReal.ofReal ‖a‖ = ‖a‖₊ :=
  ENNReal.ofReal_eq_coe_nnreal _
#align of_real_norm_eq_coe_nnnorm' ofReal_norm_eq_coe_nnnorm'
#align of_real_norm_eq_coe_nnnorm ofReal_norm_eq_coe_nnnorm

/-- The non negative norm seen as an `ENNReal` and then as a `Real` is equal to the norm. -/
@[to_additive toReal_coe_nnnorm "The non negative norm seen as an `ENNReal` and
then as a `Real` is equal to the norm."]
theorem toReal_coe_nnnorm' (a : E) : (‖a‖₊ : ℝ≥0∞).toReal = ‖a‖ := rfl

@[to_additive]
theorem edist_eq_coe_nnnorm_div (a b : E) : edist a b = ‖a / b‖₊ := by
  rw [edist_dist, dist_eq_norm_div, ofReal_norm_eq_coe_nnnorm']
#align edist_eq_coe_nnnorm_div edist_eq_coe_nnnorm_div
#align edist_eq_coe_nnnorm_sub edist_eq_coe_nnnorm_sub

@[to_additive edist_eq_coe_nnnorm]
theorem edist_eq_coe_nnnorm' (x : E) : edist x 1 = (‖x‖₊ : ℝ≥0∞) := by
  rw [edist_eq_coe_nnnorm_div, div_one]
#align edist_eq_coe_nnnorm' edist_eq_coe_nnnorm'
#align edist_eq_coe_nnnorm edist_eq_coe_nnnorm

open scoped symmDiff in
@[to_additive]
theorem edist_mulIndicator (s t : Set α) (f : α → E) (x : α) :
    edist (s.mulIndicator f x) (t.mulIndicator f x) = ‖(s ∆ t).mulIndicator f x‖₊ := by
  rw [edist_nndist, nndist_mulIndicator]

@[to_additive]
theorem mem_emetric_ball_one_iff {r : ℝ≥0∞} : a ∈ EMetric.ball (1 : E) r ↔ ↑‖a‖₊ < r := by
  rw [EMetric.mem_ball, edist_eq_coe_nnnorm']
#align mem_emetric_ball_one_iff mem_emetric_ball_one_iff
#align mem_emetric_ball_zero_iff mem_emetric_ball_zero_iff

end NNNorm

@[to_additive]
theorem tendsto_iff_norm_div_tendsto_zero {f : α → E} {a : Filter α} {b : E} :
    Tendsto f a (𝓝 b) ↔ Tendsto (fun e => ‖f e / b‖) a (𝓝 0) := by
  simp only [← dist_eq_norm_div, ← tendsto_iff_dist_tendsto_zero]
#align tendsto_iff_norm_tendsto_one tendsto_iff_norm_div_tendsto_zero
#align tendsto_iff_norm_tendsto_zero tendsto_iff_norm_sub_tendsto_zero

@[to_additive]
theorem tendsto_one_iff_norm_tendsto_zero {f : α → E} {a : Filter α} :
    Tendsto f a (𝓝 1) ↔ Tendsto (‖f ·‖) a (𝓝 0) :=
  tendsto_iff_norm_div_tendsto_zero.trans <| by simp only [div_one]
#align tendsto_one_iff_norm_tendsto_one tendsto_one_iff_norm_tendsto_zero
#align tendsto_zero_iff_norm_tendsto_zero tendsto_zero_iff_norm_tendsto_zero

@[to_additive]
theorem comap_norm_nhds_one : comap norm (𝓝 0) = 𝓝 (1 : E) := by
  simpa only [dist_one_right] using nhds_comap_dist (1 : E)
#align comap_norm_nhds_one comap_norm_nhds_one
#align comap_norm_nhds_zero comap_norm_nhds_zero

/-- Special case of the sandwich theorem: if the norm of `f` is eventually bounded by a real
function `a` which tends to `0`, then `f` tends to `1` (neutral element of `SeminormedGroup`).
In this pair of lemmas (`squeeze_one_norm'` and `squeeze_one_norm`), following a convention of
similar lemmas in `Topology.MetricSpace.Basic` and `Topology.Algebra.Order`, the `'` version is
phrased using "eventually" and the non-`'` version is phrased absolutely. -/
@[to_additive "Special case of the sandwich theorem: if the norm of `f` is eventually bounded by a
real function `a` which tends to `0`, then `f` tends to `0`. In this pair of lemmas
(`squeeze_zero_norm'` and `squeeze_zero_norm`), following a convention of similar lemmas in
`Topology.MetricSpace.Pseudo.Defs` and `Topology.Algebra.Order`, the `'` version is phrased using
\"eventually\" and the non-`'` version is phrased absolutely."]
theorem squeeze_one_norm' {f : α → E} {a : α → ℝ} {t₀ : Filter α} (h : ∀ᶠ n in t₀, ‖f n‖ ≤ a n)
    (h' : Tendsto a t₀ (𝓝 0)) : Tendsto f t₀ (𝓝 1) :=
  tendsto_one_iff_norm_tendsto_zero.2 <|
    squeeze_zero' (eventually_of_forall fun _n => norm_nonneg' _) h h'
#align squeeze_one_norm' squeeze_one_norm'
#align squeeze_zero_norm' squeeze_zero_norm'

/-- Special case of the sandwich theorem: if the norm of `f` is bounded by a real function `a` which
tends to `0`, then `f` tends to `1`. -/
@[to_additive "Special case of the sandwich theorem: if the norm of `f` is bounded by a real
function `a` which tends to `0`, then `f` tends to `0`."]
theorem squeeze_one_norm {f : α → E} {a : α → ℝ} {t₀ : Filter α} (h : ∀ n, ‖f n‖ ≤ a n) :
    Tendsto a t₀ (𝓝 0) → Tendsto f t₀ (𝓝 1) :=
  squeeze_one_norm' <| eventually_of_forall h
#align squeeze_one_norm squeeze_one_norm
#align squeeze_zero_norm squeeze_zero_norm

@[to_additive]
theorem tendsto_norm_div_self (x : E) : Tendsto (fun a => ‖a / x‖) (𝓝 x) (𝓝 0) := by
  simpa [dist_eq_norm_div] using
    tendsto_id.dist (tendsto_const_nhds : Tendsto (fun _a => (x : E)) (𝓝 x) _)
#align tendsto_norm_div_self tendsto_norm_div_self
#align tendsto_norm_sub_self tendsto_norm_sub_self

@[to_additive tendsto_norm]
theorem tendsto_norm' {x : E} : Tendsto (fun a => ‖a‖) (𝓝 x) (𝓝 ‖x‖) := by
  simpa using tendsto_id.dist (tendsto_const_nhds : Tendsto (fun _a => (1 : E)) _ _)
#align tendsto_norm' tendsto_norm'
#align tendsto_norm tendsto_norm

@[to_additive]
theorem tendsto_norm_one : Tendsto (fun a : E => ‖a‖) (𝓝 1) (𝓝 0) := by
  simpa using tendsto_norm_div_self (1 : E)
#align tendsto_norm_one tendsto_norm_one
#align tendsto_norm_zero tendsto_norm_zero

@[to_additive (attr := continuity) continuous_norm]
theorem continuous_norm' : Continuous fun a : E => ‖a‖ := by
  simpa using continuous_id.dist (continuous_const : Continuous fun _a => (1 : E))
#align continuous_norm' continuous_norm'
#align continuous_norm continuous_norm

@[to_additive (attr := continuity) continuous_nnnorm]
theorem continuous_nnnorm' : Continuous fun a : E => ‖a‖₊ :=
  continuous_norm'.subtype_mk _
#align continuous_nnnorm' continuous_nnnorm'
#align continuous_nnnorm continuous_nnnorm

@[to_additive]
theorem mem_closure_one_iff_norm {x : E} : x ∈ closure ({1} : Set E) ↔ ‖x‖ = 0 := by
  rw [← closedBall_zero', mem_closedBall_one_iff, (norm_nonneg' x).le_iff_eq]
#align mem_closure_one_iff_norm mem_closure_one_iff_norm
#align mem_closure_zero_iff_norm mem_closure_zero_iff_norm

@[to_additive]
theorem closure_one_eq : closure ({1} : Set E) = { x | ‖x‖ = 0 } :=
  Set.ext fun _x => mem_closure_one_iff_norm
#align closure_one_eq closure_one_eq
#align closure_zero_eq closure_zero_eq

section

variable {l : Filter α} {f : α → E}

@[to_additive Filter.Tendsto.norm]
theorem Filter.Tendsto.norm' (h : Tendsto f l (𝓝 a)) : Tendsto (fun x => ‖f x‖) l (𝓝 ‖a‖) :=
  tendsto_norm'.comp h
#align filter.tendsto.norm' Filter.Tendsto.norm'
#align filter.tendsto.norm Filter.Tendsto.norm

@[to_additive Filter.Tendsto.nnnorm]
theorem Filter.Tendsto.nnnorm' (h : Tendsto f l (𝓝 a)) : Tendsto (fun x => ‖f x‖₊) l (𝓝 ‖a‖₊) :=
  Tendsto.comp continuous_nnnorm'.continuousAt h
#align filter.tendsto.nnnorm' Filter.Tendsto.nnnorm'
#align filter.tendsto.nnnorm Filter.Tendsto.nnnorm

end

section

variable [TopologicalSpace α] {f : α → E}

@[to_additive (attr := fun_prop) Continuous.norm]
theorem Continuous.norm' : Continuous f → Continuous fun x => ‖f x‖ :=
  continuous_norm'.comp
#align continuous.norm' Continuous.norm'
#align continuous.norm Continuous.norm

@[to_additive (attr := fun_prop) Continuous.nnnorm]
theorem Continuous.nnnorm' : Continuous f → Continuous fun x => ‖f x‖₊ :=
  continuous_nnnorm'.comp
#align continuous.nnnorm' Continuous.nnnorm'
#align continuous.nnnorm Continuous.nnnorm

@[to_additive (attr := fun_prop) ContinuousAt.norm]
theorem ContinuousAt.norm' {a : α} (h : ContinuousAt f a) : ContinuousAt (fun x => ‖f x‖) a :=
  Tendsto.norm' h
#align continuous_at.norm' ContinuousAt.norm'
#align continuous_at.norm ContinuousAt.norm

@[to_additive (attr := fun_prop) ContinuousAt.nnnorm]
theorem ContinuousAt.nnnorm' {a : α} (h : ContinuousAt f a) : ContinuousAt (fun x => ‖f x‖₊) a :=
  Tendsto.nnnorm' h
#align continuous_at.nnnorm' ContinuousAt.nnnorm'
#align continuous_at.nnnorm ContinuousAt.nnnorm

@[to_additive ContinuousWithinAt.norm]
theorem ContinuousWithinAt.norm' {s : Set α} {a : α} (h : ContinuousWithinAt f s a) :
    ContinuousWithinAt (fun x => ‖f x‖) s a :=
  Tendsto.norm' h
#align continuous_within_at.norm' ContinuousWithinAt.norm'
#align continuous_within_at.norm ContinuousWithinAt.norm

@[to_additive ContinuousWithinAt.nnnorm]
theorem ContinuousWithinAt.nnnorm' {s : Set α} {a : α} (h : ContinuousWithinAt f s a) :
    ContinuousWithinAt (fun x => ‖f x‖₊) s a :=
  Tendsto.nnnorm' h
#align continuous_within_at.nnnorm' ContinuousWithinAt.nnnorm'
#align continuous_within_at.nnnorm ContinuousWithinAt.nnnorm

@[to_additive (attr := fun_prop) ContinuousOn.norm]
theorem ContinuousOn.norm' {s : Set α} (h : ContinuousOn f s) : ContinuousOn (fun x => ‖f x‖) s :=
  fun x hx => (h x hx).norm'
#align continuous_on.norm' ContinuousOn.norm'
#align continuous_on.norm ContinuousOn.norm

@[to_additive (attr := fun_prop) ContinuousOn.nnnorm]
theorem ContinuousOn.nnnorm' {s : Set α} (h : ContinuousOn f s) :
    ContinuousOn (fun x => ‖f x‖₊) s := fun x hx => (h x hx).nnnorm'
#align continuous_on.nnnorm' ContinuousOn.nnnorm'
#align continuous_on.nnnorm ContinuousOn.nnnorm

end

/-- If `‖y‖ → ∞`, then we can assume `y ≠ x` for any fixed `x`. -/
@[to_additive eventually_ne_of_tendsto_norm_atTop "If `‖y‖→∞`, then we can assume `y≠x` for any
fixed `x`"]
theorem eventually_ne_of_tendsto_norm_atTop' {l : Filter α} {f : α → E}
    (h : Tendsto (fun y => ‖f y‖) l atTop) (x : E) : ∀ᶠ y in l, f y ≠ x :=
  (h.eventually_ne_atTop _).mono fun _x => ne_of_apply_ne norm
#align eventually_ne_of_tendsto_norm_at_top' eventually_ne_of_tendsto_norm_atTop'
#align eventually_ne_of_tendsto_norm_at_top eventually_ne_of_tendsto_norm_atTop

@[to_additive]
theorem SeminormedCommGroup.mem_closure_iff :
    a ∈ closure s ↔ ∀ ε, 0 < ε → ∃ b ∈ s, ‖a / b‖ < ε := by
  simp [Metric.mem_closure_iff, dist_eq_norm_div]
#align seminormed_comm_group.mem_closure_iff SeminormedCommGroup.mem_closure_iff
#align seminormed_add_comm_group.mem_closure_iff SeminormedAddCommGroup.mem_closure_iff

@[to_additive norm_le_zero_iff']
theorem norm_le_zero_iff''' [T0Space E] {a : E} : ‖a‖ ≤ 0 ↔ a = 1 := by
  letI : NormedGroup E :=
    { ‹SeminormedGroup E› with toMetricSpace := MetricSpace.ofT0PseudoMetricSpace E }
  rw [← dist_one_right, dist_le_zero]
#align norm_le_zero_iff''' norm_le_zero_iff'''
#align norm_le_zero_iff' norm_le_zero_iff'

@[to_additive norm_eq_zero']
theorem norm_eq_zero''' [T0Space E] {a : E} : ‖a‖ = 0 ↔ a = 1 :=
  (norm_nonneg' a).le_iff_eq.symm.trans norm_le_zero_iff'''
#align norm_eq_zero''' norm_eq_zero'''
#align norm_eq_zero' norm_eq_zero'

@[to_additive norm_pos_iff']
theorem norm_pos_iff''' [T0Space E] {a : E} : 0 < ‖a‖ ↔ a ≠ 1 := by
  rw [← not_le, norm_le_zero_iff''']
#align norm_pos_iff''' norm_pos_iff'''
#align norm_pos_iff' norm_pos_iff'

@[to_additive]
theorem SeminormedGroup.tendstoUniformlyOn_one {f : ι → κ → G} {s : Set κ} {l : Filter ι} :
    TendstoUniformlyOn f 1 l s ↔ ∀ ε > 0, ∀ᶠ i in l, ∀ x ∈ s, ‖f i x‖ < ε := by
  #adaptation_note /-- nightly-2024-03-11.
  Originally this was `simp_rw` instead of `simp only`,
  but this creates a bad proof term with nested `OfNat.ofNat` that trips up `@[to_additive]`. -/
  simp only [tendstoUniformlyOn_iff, Pi.one_apply, dist_one_left]
#align seminormed_group.tendsto_uniformly_on_one SeminormedGroup.tendstoUniformlyOn_one
#align seminormed_add_group.tendsto_uniformly_on_zero SeminormedAddGroup.tendstoUniformlyOn_zero

@[to_additive]
theorem SeminormedGroup.uniformCauchySeqOnFilter_iff_tendstoUniformlyOnFilter_one {f : ι → κ → G}
    {l : Filter ι} {l' : Filter κ} :
    UniformCauchySeqOnFilter f l l' ↔
      TendstoUniformlyOnFilter (fun n : ι × ι => fun z => f n.fst z / f n.snd z) 1 (l ×ˢ l) l' := by
  refine ⟨fun hf u hu => ?_, fun hf u hu => ?_⟩
  · obtain ⟨ε, hε, H⟩ := uniformity_basis_dist.mem_uniformity_iff.mp hu
    refine
      (hf { p : G × G | dist p.fst p.snd < ε } <| dist_mem_uniformity hε).mono fun x hx =>
        H 1 (f x.fst.fst x.snd / f x.fst.snd x.snd) ?_
    simpa [dist_eq_norm_div, norm_div_rev] using hx
  · obtain ⟨ε, hε, H⟩ := uniformity_basis_dist.mem_uniformity_iff.mp hu
    refine
      (hf { p : G × G | dist p.fst p.snd < ε } <| dist_mem_uniformity hε).mono fun x hx =>
        H (f x.fst.fst x.snd) (f x.fst.snd x.snd) ?_
    simpa [dist_eq_norm_div, norm_div_rev] using hx
#align seminormed_group.uniform_cauchy_seq_on_filter_iff_tendsto_uniformly_on_filter_one SeminormedGroup.uniformCauchySeqOnFilter_iff_tendstoUniformlyOnFilter_one
#align seminormed_add_group.uniform_cauchy_seq_on_filter_iff_tendsto_uniformly_on_filter_zero SeminormedAddGroup.uniformCauchySeqOnFilter_iff_tendstoUniformlyOnFilter_zero

@[to_additive]
theorem SeminormedGroup.uniformCauchySeqOn_iff_tendstoUniformlyOn_one {f : ι → κ → G} {s : Set κ}
    {l : Filter ι} :
    UniformCauchySeqOn f l s ↔
      TendstoUniformlyOn (fun n : ι × ι => fun z => f n.fst z / f n.snd z) 1 (l ×ˢ l) s := by
  rw [tendstoUniformlyOn_iff_tendstoUniformlyOnFilter,
    uniformCauchySeqOn_iff_uniformCauchySeqOnFilter,
    SeminormedGroup.uniformCauchySeqOnFilter_iff_tendstoUniformlyOnFilter_one]
#align seminormed_group.uniform_cauchy_seq_on_iff_tendsto_uniformly_on_one SeminormedGroup.uniformCauchySeqOn_iff_tendstoUniformlyOn_one
#align seminormed_add_group.uniform_cauchy_seq_on_iff_tendsto_uniformly_on_zero SeminormedAddGroup.uniformCauchySeqOn_iff_tendstoUniformlyOn_zero

end SeminormedGroup

section Induced

variable (E F)
variable [FunLike 𝓕 E F]

-- See note [reducible non-instances]
/-- A group homomorphism from a `Group` to a `SeminormedGroup` induces a `SeminormedGroup`
structure on the domain. -/
@[to_additive (attr := reducible) "A group homomorphism from an `AddGroup` to a
`SeminormedAddGroup` induces a `SeminormedAddGroup` structure on the domain."]
def SeminormedGroup.induced [Group E] [SeminormedGroup F] [MonoidHomClass 𝓕 E F] (f : 𝓕) :
    SeminormedGroup E :=
  { PseudoMetricSpace.induced f toPseudoMetricSpace with
    -- Porting note: needed to add the instance explicitly, and `‹PseudoMetricSpace F›` failed
    norm := fun x => ‖f x‖
    dist_eq := fun x y => by simp only [map_div, ← dist_eq_norm_div]; rfl }
#align seminormed_group.induced SeminormedGroup.induced
#align seminormed_add_group.induced SeminormedAddGroup.induced

-- See note [reducible non-instances]
/-- A group homomorphism from a `CommGroup` to a `SeminormedGroup` induces a
`SeminormedCommGroup` structure on the domain. -/
@[to_additive (attr := reducible) "A group homomorphism from an `AddCommGroup` to a
`SeminormedAddGroup` induces a `SeminormedAddCommGroup` structure on the domain."]
def SeminormedCommGroup.induced
    [CommGroup E] [SeminormedGroup F] [MonoidHomClass 𝓕 E F] (f : 𝓕) :
    SeminormedCommGroup E :=
  { SeminormedGroup.induced E F f with
    mul_comm := mul_comm }
#align seminormed_comm_group.induced SeminormedCommGroup.induced
#align seminormed_add_comm_group.induced SeminormedAddCommGroup.induced

-- See note [reducible non-instances].
/-- An injective group homomorphism from a `Group` to a `NormedGroup` induces a `NormedGroup`
structure on the domain. -/
@[to_additive (attr := reducible) "An injective group homomorphism from an `AddGroup` to a
`NormedAddGroup` induces a `NormedAddGroup` structure on the domain."]
def NormedGroup.induced
    [Group E] [NormedGroup F] [MonoidHomClass 𝓕 E F] (f : 𝓕) (h : Injective f) :
    NormedGroup E :=
  { SeminormedGroup.induced E F f, MetricSpace.induced f h _ with }
#align normed_group.induced NormedGroup.induced
#align normed_add_group.induced NormedAddGroup.induced

-- See note [reducible non-instances].
/-- An injective group homomorphism from a `CommGroup` to a `NormedGroup` induces a
`NormedCommGroup` structure on the domain. -/
@[to_additive (attr := reducible) "An injective group homomorphism from a `CommGroup` to a
`NormedCommGroup` induces a `NormedCommGroup` structure on the domain."]
def NormedCommGroup.induced [CommGroup E] [NormedGroup F] [MonoidHomClass 𝓕 E F] (f : 𝓕)
    (h : Injective f) : NormedCommGroup E :=
  { SeminormedGroup.induced E F f, MetricSpace.induced f h _ with
    mul_comm := mul_comm }
#align normed_comm_group.induced NormedCommGroup.induced
#align normed_add_comm_group.induced NormedAddCommGroup.induced

end Induced

section SeminormedCommGroup

variable [SeminormedCommGroup E] [SeminormedCommGroup F] {a a₁ a₂ b b₁ b₂ : E} {r r₁ r₂ : ℝ}

@[to_additive]
theorem dist_inv (x y : E) : dist x⁻¹ y = dist x y⁻¹ := by
  simp_rw [dist_eq_norm_div, ← norm_inv' (x⁻¹ / y), inv_div, div_inv_eq_mul, mul_comm]
#align dist_inv dist_inv
#align dist_neg dist_neg

theorem norm_multiset_sum_le {E} [SeminormedAddCommGroup E] (m : Multiset E) :
    ‖m.sum‖ ≤ (m.map fun x => ‖x‖).sum :=
  m.le_sum_of_subadditive norm norm_zero norm_add_le
#align norm_multiset_sum_le norm_multiset_sum_le

@[to_additive existing]
theorem norm_multiset_prod_le (m : Multiset E) : ‖m.prod‖ ≤ (m.map fun x => ‖x‖).sum := by
  rw [← Multiplicative.ofAdd_le, ofAdd_multiset_prod, Multiset.map_map]
  refine Multiset.le_prod_of_submultiplicative (Multiplicative.ofAdd ∘ norm) ?_ (fun x y => ?_) _
  · simp only [comp_apply, norm_one', ofAdd_zero]
  · exact norm_mul_le' x y
#align norm_multiset_prod_le norm_multiset_prod_le

-- Porting note: had to add `ι` here because otherwise the universe order gets switched compared to
-- `norm_prod_le` below
theorem norm_sum_le {ι E} [SeminormedAddCommGroup E] (s : Finset ι) (f : ι → E) :
    ‖∑ i ∈ s, f i‖ ≤ ∑ i ∈ s, ‖f i‖ :=
  s.le_sum_of_subadditive norm norm_zero norm_add_le f
#align norm_sum_le norm_sum_le

@[to_additive existing]
theorem norm_prod_le (s : Finset ι) (f : ι → E) : ‖∏ i ∈ s, f i‖ ≤ ∑ i ∈ s, ‖f i‖ := by
  rw [← Multiplicative.ofAdd_le, ofAdd_sum]
  refine Finset.le_prod_of_submultiplicative (Multiplicative.ofAdd ∘ norm) ?_ (fun x y => ?_) _ _
  · simp only [comp_apply, norm_one', ofAdd_zero]
  · exact norm_mul_le' x y
#align norm_prod_le norm_prod_le

@[to_additive]
theorem norm_prod_le_of_le (s : Finset ι) {f : ι → E} {n : ι → ℝ} (h : ∀ b ∈ s, ‖f b‖ ≤ n b) :
    ‖∏ b ∈ s, f b‖ ≤ ∑ b ∈ s, n b :=
  (norm_prod_le s f).trans <| Finset.sum_le_sum h
#align norm_prod_le_of_le norm_prod_le_of_le
#align norm_sum_le_of_le norm_sum_le_of_le

@[to_additive]
theorem dist_prod_prod_le_of_le (s : Finset ι) {f a : ι → E} {d : ι → ℝ}
    (h : ∀ b ∈ s, dist (f b) (a b) ≤ d b) :
    dist (∏ b ∈ s, f b) (∏ b ∈ s, a b) ≤ ∑ b ∈ s, d b := by
  simp only [dist_eq_norm_div, ← Finset.prod_div_distrib] at *
  exact norm_prod_le_of_le s h
#align dist_prod_prod_le_of_le dist_prod_prod_le_of_le
#align dist_sum_sum_le_of_le dist_sum_sum_le_of_le

@[to_additive]
theorem dist_prod_prod_le (s : Finset ι) (f a : ι → E) :
    dist (∏ b ∈ s, f b) (∏ b ∈ s, a b) ≤ ∑ b ∈ s, dist (f b) (a b) :=
  dist_prod_prod_le_of_le s fun _ _ => le_rfl
#align dist_prod_prod_le dist_prod_prod_le
#align dist_sum_sum_le dist_sum_sum_le

@[to_additive]
theorem mul_mem_ball_iff_norm : a * b ∈ ball a r ↔ ‖b‖ < r := by
  rw [mem_ball_iff_norm'', mul_div_cancel_left]
#align mul_mem_ball_iff_norm mul_mem_ball_iff_norm
#align add_mem_ball_iff_norm add_mem_ball_iff_norm

@[to_additive]
theorem mul_mem_closedBall_iff_norm : a * b ∈ closedBall a r ↔ ‖b‖ ≤ r := by
  rw [mem_closedBall_iff_norm'', mul_div_cancel_left]
#align mul_mem_closed_ball_iff_norm mul_mem_closedBall_iff_norm
#align add_mem_closed_ball_iff_norm add_mem_closedBall_iff_norm

@[to_additive (attr := simp 1001)]
-- Porting note: increase priority so that the left-hand side doesn't simplify
theorem preimage_mul_ball (a b : E) (r : ℝ) : (b * ·) ⁻¹' ball a r = ball (a / b) r := by
  ext c
  simp only [dist_eq_norm_div, Set.mem_preimage, mem_ball, div_div_eq_mul_div, mul_comm]
#align preimage_mul_ball preimage_mul_ball
#align preimage_add_ball preimage_add_ball

@[to_additive (attr := simp 1001)]
-- Porting note: increase priority so that the left-hand side doesn't simplify
theorem preimage_mul_closedBall (a b : E) (r : ℝ) :
    (b * ·) ⁻¹' closedBall a r = closedBall (a / b) r := by
  ext c
  simp only [dist_eq_norm_div, Set.mem_preimage, mem_closedBall, div_div_eq_mul_div, mul_comm]
#align preimage_mul_closed_ball preimage_mul_closedBall
#align preimage_add_closed_ball preimage_add_closedBall

@[to_additive (attr := simp)]
theorem preimage_mul_sphere (a b : E) (r : ℝ) : (b * ·) ⁻¹' sphere a r = sphere (a / b) r := by
  ext c
  simp only [Set.mem_preimage, mem_sphere_iff_norm', div_div_eq_mul_div, mul_comm]
#align preimage_mul_sphere preimage_mul_sphere
#align preimage_add_sphere preimage_add_sphere

@[to_additive norm_nsmul_le]
theorem norm_pow_le_mul_norm (n : ℕ) (a : E) : ‖a ^ n‖ ≤ n * ‖a‖ := by
  induction' n with n ih; · simp
  simpa only [pow_succ, Nat.cast_succ, add_mul, one_mul] using norm_mul_le_of_le ih le_rfl
#align norm_pow_le_mul_norm norm_pow_le_mul_norm
#align norm_nsmul_le norm_nsmul_le

@[to_additive nnnorm_nsmul_le]
theorem nnnorm_pow_le_mul_norm (n : ℕ) (a : E) : ‖a ^ n‖₊ ≤ n * ‖a‖₊ := by
  simpa only [← NNReal.coe_le_coe, NNReal.coe_mul, NNReal.coe_natCast] using
    norm_pow_le_mul_norm n a
#align nnnorm_pow_le_mul_norm nnnorm_pow_le_mul_norm
#align nnnorm_nsmul_le nnnorm_nsmul_le

@[to_additive]
theorem pow_mem_closedBall {n : ℕ} (h : a ∈ closedBall b r) :
    a ^ n ∈ closedBall (b ^ n) (n • r) := by
  simp only [mem_closedBall, dist_eq_norm_div, ← div_pow] at h ⊢
  refine (norm_pow_le_mul_norm n (a / b)).trans ?_
  simpa only [nsmul_eq_mul] using mul_le_mul_of_nonneg_left h n.cast_nonneg
#align pow_mem_closed_ball pow_mem_closedBall
#align nsmul_mem_closed_ball nsmul_mem_closedBall

@[to_additive]
theorem pow_mem_ball {n : ℕ} (hn : 0 < n) (h : a ∈ ball b r) : a ^ n ∈ ball (b ^ n) (n • r) := by
  simp only [mem_ball, dist_eq_norm_div, ← div_pow] at h ⊢
  refine lt_of_le_of_lt (norm_pow_le_mul_norm n (a / b)) ?_
  replace hn : 0 < (n : ℝ) := by norm_cast
  rw [nsmul_eq_mul]
  nlinarith
#align pow_mem_ball pow_mem_ball
#align nsmul_mem_ball nsmul_mem_ball

@[to_additive] -- Porting note (#10618): `simp` can prove this
theorem mul_mem_closedBall_mul_iff {c : E} : a * c ∈ closedBall (b * c) r ↔ a ∈ closedBall b r := by
  simp only [mem_closedBall, dist_eq_norm_div, mul_div_mul_right_eq_div]
#align mul_mem_closed_ball_mul_iff mul_mem_closedBall_mul_iff
#align add_mem_closed_ball_add_iff add_mem_closedBall_add_iff

@[to_additive] -- Porting note (#10618): `simp` can prove this
theorem mul_mem_ball_mul_iff {c : E} : a * c ∈ ball (b * c) r ↔ a ∈ ball b r := by
  simp only [mem_ball, dist_eq_norm_div, mul_div_mul_right_eq_div]
#align mul_mem_ball_mul_iff mul_mem_ball_mul_iff
#align add_mem_ball_add_iff add_mem_ball_add_iff

@[to_additive]
theorem smul_closedBall'' : a • closedBall b r = closedBall (a • b) r := by
  ext
  simp [mem_closedBall, Set.mem_smul_set, dist_eq_norm_div, _root_.div_eq_inv_mul, ←
    eq_inv_mul_iff_mul_eq, mul_assoc]
  -- Porting note: `ENNReal.div_eq_inv_mul` should be `protected`?
#align smul_closed_ball'' smul_closedBall''
#align vadd_closed_ball'' vadd_closedBall''

@[to_additive]
theorem smul_ball'' : a • ball b r = ball (a • b) r := by
  ext
  simp [mem_ball, Set.mem_smul_set, dist_eq_norm_div, _root_.div_eq_inv_mul,
    ← eq_inv_mul_iff_mul_eq, mul_assoc]
#align smul_ball'' smul_ball''
#align vadd_ball'' vadd_ball''

open Finset

@[to_additive]
theorem controlled_prod_of_mem_closure {s : Subgroup E} (hg : a ∈ closure (s : Set E)) {b : ℕ → ℝ}
    (b_pos : ∀ n, 0 < b n) :
    ∃ v : ℕ → E,
      Tendsto (fun n => ∏ i ∈ range (n + 1), v i) atTop (𝓝 a) ∧
        (∀ n, v n ∈ s) ∧ ‖v 0 / a‖ < b 0 ∧ ∀ n, 0 < n → ‖v n‖ < b n := by
  obtain ⟨u : ℕ → E, u_in : ∀ n, u n ∈ s, lim_u : Tendsto u atTop (𝓝 a)⟩ :=
    mem_closure_iff_seq_limit.mp hg
  obtain ⟨n₀, hn₀⟩ : ∃ n₀, ∀ n ≥ n₀, ‖u n / a‖ < b 0 :=
    haveI : { x | ‖x / a‖ < b 0 } ∈ 𝓝 a := by
      simp_rw [← dist_eq_norm_div]
      exact Metric.ball_mem_nhds _ (b_pos _)
    Filter.tendsto_atTop'.mp lim_u _ this
  set z : ℕ → E := fun n => u (n + n₀)
  have lim_z : Tendsto z atTop (𝓝 a) := lim_u.comp (tendsto_add_atTop_nat n₀)
  have mem_𝓤 : ∀ n, { p : E × E | ‖p.1 / p.2‖ < b (n + 1) } ∈ 𝓤 E := fun n => by
    simpa [← dist_eq_norm_div] using Metric.dist_mem_uniformity (b_pos <| n + 1)
  obtain ⟨φ : ℕ → ℕ, φ_extr : StrictMono φ, hφ : ∀ n, ‖z (φ <| n + 1) / z (φ n)‖ < b (n + 1)⟩ :=
    lim_z.cauchySeq.subseq_mem mem_𝓤
  set w : ℕ → E := z ∘ φ
  have hw : Tendsto w atTop (𝓝 a) := lim_z.comp φ_extr.tendsto_atTop
  set v : ℕ → E := fun i => if i = 0 then w 0 else w i / w (i - 1)
  refine ⟨v, Tendsto.congr (Finset.eq_prod_range_div' w) hw, ?_, hn₀ _ (n₀.le_add_left _), ?_⟩
  · rintro ⟨⟩
    · change w 0 ∈ s
      apply u_in
    · apply s.div_mem <;> apply u_in
  · intro l hl
    obtain ⟨k, rfl⟩ : ∃ k, l = k + 1 := Nat.exists_eq_succ_of_ne_zero hl.ne'
    apply hφ
#align controlled_prod_of_mem_closure controlled_prod_of_mem_closure
#align controlled_sum_of_mem_closure controlled_sum_of_mem_closure

@[to_additive]
theorem controlled_prod_of_mem_closure_range {j : E →* F} {b : F}
    (hb : b ∈ closure (j.range : Set F)) {f : ℕ → ℝ} (b_pos : ∀ n, 0 < f n) :
    ∃ a : ℕ → E,
      Tendsto (fun n => ∏ i ∈ range (n + 1), j (a i)) atTop (𝓝 b) ∧
        ‖j (a 0) / b‖ < f 0 ∧ ∀ n, 0 < n → ‖j (a n)‖ < f n := by
  obtain ⟨v, sum_v, v_in, hv₀, hv_pos⟩ := controlled_prod_of_mem_closure hb b_pos
  choose g hg using v_in
  exact
    ⟨g, by simpa [← hg] using sum_v, by simpa [hg 0] using hv₀,
      fun n hn => by simpa [hg] using hv_pos n hn⟩
#align controlled_prod_of_mem_closure_range controlled_prod_of_mem_closure_range
#align controlled_sum_of_mem_closure_range controlled_sum_of_mem_closure_range

@[to_additive]
theorem nnnorm_multiset_prod_le (m : Multiset E) : ‖m.prod‖₊ ≤ (m.map fun x => ‖x‖₊).sum :=
  NNReal.coe_le_coe.1 <| by
    push_cast
    rw [Multiset.map_map]
    exact norm_multiset_prod_le _
#align nnnorm_multiset_prod_le nnnorm_multiset_prod_le
#align nnnorm_multiset_sum_le nnnorm_multiset_sum_le

@[to_additive]
theorem nnnorm_prod_le (s : Finset ι) (f : ι → E) : ‖∏ a ∈ s, f a‖₊ ≤ ∑ a ∈ s, ‖f a‖₊ :=
  NNReal.coe_le_coe.1 <| by
    push_cast
    exact norm_prod_le _ _
#align nnnorm_prod_le nnnorm_prod_le
#align nnnorm_sum_le nnnorm_sum_le

@[to_additive]
theorem nnnorm_prod_le_of_le (s : Finset ι) {f : ι → E} {n : ι → ℝ≥0} (h : ∀ b ∈ s, ‖f b‖₊ ≤ n b) :
    ‖∏ b ∈ s, f b‖₊ ≤ ∑ b ∈ s, n b :=
  (norm_prod_le_of_le s h).trans_eq NNReal.coe_sum.symm
#align nnnorm_prod_le_of_le nnnorm_prod_le_of_le
#align nnnorm_sum_le_of_le nnnorm_sum_le_of_le

namespace Real

instance norm : Norm ℝ where
  norm r := |r|

@[simp]
theorem norm_eq_abs (r : ℝ) : ‖r‖ = |r| :=
  rfl
#align real.norm_eq_abs Real.norm_eq_abs

instance normedAddCommGroup : NormedAddCommGroup ℝ :=
  ⟨fun _r _y => rfl⟩

theorem norm_of_nonneg (hr : 0 ≤ r) : ‖r‖ = r :=
  abs_of_nonneg hr
#align real.norm_of_nonneg Real.norm_of_nonneg

theorem norm_of_nonpos (hr : r ≤ 0) : ‖r‖ = -r :=
  abs_of_nonpos hr
#align real.norm_of_nonpos Real.norm_of_nonpos

theorem le_norm_self (r : ℝ) : r ≤ ‖r‖ :=
  le_abs_self r
#align real.le_norm_self Real.le_norm_self

-- Porting note (#10618): `simp` can prove this
theorem norm_natCast (n : ℕ) : ‖(n : ℝ)‖ = n :=
  abs_of_nonneg n.cast_nonneg
#align real.norm_coe_nat Real.norm_natCast

@[simp]
theorem nnnorm_natCast (n : ℕ) : ‖(n : ℝ)‖₊ = n :=
  NNReal.eq <| norm_natCast _
#align real.nnnorm_coe_nat Real.nnnorm_natCast

@[deprecated (since := "2024-04-05")] alias norm_coe_nat := norm_natCast
@[deprecated (since := "2024-04-05")] alias nnnorm_coe_nat := nnnorm_natCast

-- Porting note (#10618): `simp` can prove this
theorem norm_two : ‖(2 : ℝ)‖ = 2 :=
  abs_of_pos zero_lt_two
#align real.norm_two Real.norm_two

@[simp]
theorem nnnorm_two : ‖(2 : ℝ)‖₊ = 2 :=
  NNReal.eq <| by simp
#align real.nnnorm_two Real.nnnorm_two

theorem nnnorm_of_nonneg (hr : 0 ≤ r) : ‖r‖₊ = ⟨r, hr⟩ :=
  NNReal.eq <| norm_of_nonneg hr
#align real.nnnorm_of_nonneg Real.nnnorm_of_nonneg

@[simp]
theorem nnnorm_abs (r : ℝ) : ‖|r|‖₊ = ‖r‖₊ := by simp [nnnorm]
#align real.nnnorm_abs Real.nnnorm_abs

theorem ennnorm_eq_ofReal (hr : 0 ≤ r) : (‖r‖₊ : ℝ≥0∞) = ENNReal.ofReal r := by
  rw [← ofReal_norm_eq_coe_nnnorm, norm_of_nonneg hr]
#align real.ennnorm_eq_of_real Real.ennnorm_eq_ofReal

theorem ennnorm_eq_ofReal_abs (r : ℝ) : (‖r‖₊ : ℝ≥0∞) = ENNReal.ofReal |r| := by
  rw [← Real.nnnorm_abs r, Real.ennnorm_eq_ofReal (abs_nonneg _)]
#align real.ennnorm_eq_of_real_abs Real.ennnorm_eq_ofReal_abs

theorem toNNReal_eq_nnnorm_of_nonneg (hr : 0 ≤ r) : r.toNNReal = ‖r‖₊ := by
  rw [Real.toNNReal_of_nonneg hr]
  ext
  rw [coe_mk, coe_nnnorm r, Real.norm_eq_abs r, abs_of_nonneg hr]
  -- Porting note: this is due to the change from `Subtype.val` to `NNReal.toReal` for the coercion
#align real.to_nnreal_eq_nnnorm_of_nonneg Real.toNNReal_eq_nnnorm_of_nonneg

theorem ofReal_le_ennnorm (r : ℝ) : ENNReal.ofReal r ≤ ‖r‖₊ := by
  obtain hr | hr := le_total 0 r
  · exact (Real.ennnorm_eq_ofReal hr).ge
  · rw [ENNReal.ofReal_eq_zero.2 hr]
    exact bot_le
#align real.of_real_le_ennnorm Real.ofReal_le_ennnorm
-- Porting note: should this be renamed to `Real.ofReal_le_nnnorm`?

end Real

namespace NNReal

instance : NNNorm ℝ≥0 where
  nnnorm x := x

@[simp] lemma nnnorm_eq_self (x : ℝ≥0) : ‖x‖₊ = x := rfl

end NNReal

end SeminormedCommGroup

section NormedGroup

variable [NormedGroup E] [NormedGroup F] {a b : E}

@[to_additive (attr := simp) norm_eq_zero]
theorem norm_eq_zero'' : ‖a‖ = 0 ↔ a = 1 :=
  norm_eq_zero'''
#align norm_eq_zero'' norm_eq_zero''
#align norm_eq_zero norm_eq_zero

@[to_additive norm_ne_zero_iff]
theorem norm_ne_zero_iff' : ‖a‖ ≠ 0 ↔ a ≠ 1 :=
  norm_eq_zero''.not
#align norm_ne_zero_iff' norm_ne_zero_iff'
#align norm_ne_zero_iff norm_ne_zero_iff

@[to_additive (attr := simp) norm_pos_iff]
theorem norm_pos_iff'' : 0 < ‖a‖ ↔ a ≠ 1 :=
  norm_pos_iff'''
#align norm_pos_iff'' norm_pos_iff''
#align norm_pos_iff norm_pos_iff

@[to_additive (attr := simp) norm_le_zero_iff]
theorem norm_le_zero_iff'' : ‖a‖ ≤ 0 ↔ a = 1 :=
  norm_le_zero_iff'''
#align norm_le_zero_iff'' norm_le_zero_iff''
#align norm_le_zero_iff norm_le_zero_iff

@[to_additive]
theorem norm_div_eq_zero_iff : ‖a / b‖ = 0 ↔ a = b := by rw [norm_eq_zero'', div_eq_one]
#align norm_div_eq_zero_iff norm_div_eq_zero_iff
#align norm_sub_eq_zero_iff norm_sub_eq_zero_iff

@[to_additive]
theorem norm_div_pos_iff : 0 < ‖a / b‖ ↔ a ≠ b := by
  rw [(norm_nonneg' _).lt_iff_ne, ne_comm]
  exact norm_div_eq_zero_iff.not
#align norm_div_pos_iff norm_div_pos_iff
#align norm_sub_pos_iff norm_sub_pos_iff

@[to_additive eq_of_norm_sub_le_zero]
theorem eq_of_norm_div_le_zero (h : ‖a / b‖ ≤ 0) : a = b := by
  rwa [← div_eq_one, ← norm_le_zero_iff'']
#align eq_of_norm_div_le_zero eq_of_norm_div_le_zero
#align eq_of_norm_sub_le_zero eq_of_norm_sub_le_zero

alias ⟨eq_of_norm_div_eq_zero, _⟩ := norm_div_eq_zero_iff
#align eq_of_norm_div_eq_zero eq_of_norm_div_eq_zero

attribute [to_additive] eq_of_norm_div_eq_zero

@[to_additive (attr := simp) nnnorm_eq_zero]
theorem nnnorm_eq_zero' : ‖a‖₊ = 0 ↔ a = 1 := by
  rw [← NNReal.coe_eq_zero, coe_nnnorm', norm_eq_zero'']
#align nnnorm_eq_zero' nnnorm_eq_zero'
#align nnnorm_eq_zero nnnorm_eq_zero

@[to_additive nnnorm_ne_zero_iff]
theorem nnnorm_ne_zero_iff' : ‖a‖₊ ≠ 0 ↔ a ≠ 1 :=
  nnnorm_eq_zero'.not
#align nnnorm_ne_zero_iff' nnnorm_ne_zero_iff'
#align nnnorm_ne_zero_iff nnnorm_ne_zero_iff

@[to_additive (attr := simp) nnnorm_pos]
lemma nnnorm_pos' : 0 < ‖a‖₊ ↔ a ≠ 1 := pos_iff_ne_zero.trans nnnorm_ne_zero_iff'

@[to_additive]
theorem tendsto_norm_div_self_punctured_nhds (a : E) :
    Tendsto (fun x => ‖x / a‖) (𝓝[≠] a) (𝓝[>] 0) :=
  (tendsto_norm_div_self a).inf <|
    tendsto_principal_principal.2 fun _x hx => norm_pos_iff''.2 <| div_ne_one.2 hx
#align tendsto_norm_div_self_punctured_nhds tendsto_norm_div_self_punctured_nhds
#align tendsto_norm_sub_self_punctured_nhds tendsto_norm_sub_self_punctured_nhds

@[to_additive]
theorem tendsto_norm_nhdsWithin_one : Tendsto (norm : E → ℝ) (𝓝[≠] 1) (𝓝[>] 0) :=
  tendsto_norm_one.inf <| tendsto_principal_principal.2 fun _x => norm_pos_iff''.2
#align tendsto_norm_nhds_within_one tendsto_norm_nhdsWithin_one
#align tendsto_norm_nhds_within_zero tendsto_norm_nhdsWithin_zero

variable (E)

/-- The norm of a normed group as a group norm. -/
@[to_additive "The norm of a normed group as an additive group norm."]
def normGroupNorm : GroupNorm E :=
  { normGroupSeminorm _ with eq_one_of_map_eq_zero' := fun _ => norm_eq_zero''.1 }
#align norm_group_norm normGroupNorm
#align norm_add_group_norm normAddGroupNorm

@[simp]
theorem coe_normGroupNorm : ⇑(normGroupNorm E) = norm :=
  rfl
#align coe_norm_group_norm coe_normGroupNorm

@[to_additive comap_norm_nhdsWithin_Ioi_zero]
lemma comap_norm_nhdsWithin_Ioi_zero' : comap norm (𝓝[>] 0) = 𝓝[≠] (1 : E) := by
  simp [nhdsWithin, comap_norm_nhds_one, Set.preimage, Set.compl_def]

end NormedGroup

section NormedAddGroup

variable [NormedAddGroup E] [TopologicalSpace α] {f : α → E}

/-! Some relations with `HasCompactSupport` -/

theorem hasCompactSupport_norm_iff : (HasCompactSupport fun x => ‖f x‖) ↔ HasCompactSupport f :=
  hasCompactSupport_comp_left norm_eq_zero
#align has_compact_support_norm_iff hasCompactSupport_norm_iff

alias ⟨_, HasCompactSupport.norm⟩ := hasCompactSupport_norm_iff
#align has_compact_support.norm HasCompactSupport.norm

end NormedAddGroup

/-! ### Subgroups of normed groups -/


namespace Subgroup

section SeminormedGroup

variable [SeminormedGroup E] {s : Subgroup E}

/-- A subgroup of a seminormed group is also a seminormed group,
with the restriction of the norm. -/
@[to_additive "A subgroup of a seminormed group is also a seminormed group, with the restriction of
the norm."]
instance seminormedGroup : SeminormedGroup s :=
  SeminormedGroup.induced _ _ s.subtype
#align subgroup.seminormed_group Subgroup.seminormedGroup
#align add_subgroup.seminormed_add_group AddSubgroup.seminormedAddGroup

/-- If `x` is an element of a subgroup `s` of a seminormed group `E`, its norm in `s` is equal to
its norm in `E`. -/
@[to_additive (attr := simp) "If `x` is an element of a subgroup `s` of a seminormed group `E`, its
norm in `s` is equal to its norm in `E`."]
theorem coe_norm (x : s) : ‖x‖ = ‖(x : E)‖ :=
  rfl
#align subgroup.coe_norm Subgroup.coe_norm
#align add_subgroup.coe_norm AddSubgroup.coe_norm

/-- If `x` is an element of a subgroup `s` of a seminormed group `E`, its norm in `s` is equal to
its norm in `E`.

This is a reversed version of the `simp` lemma `Subgroup.coe_norm` for use by `norm_cast`. -/
@[to_additive (attr := norm_cast) "If `x` is an element of a subgroup `s` of a seminormed group `E`,
its norm in `s` is equal to its norm in `E`.

This is a reversed version of the `simp` lemma `AddSubgroup.coe_norm` for use by `norm_cast`."]
theorem norm_coe {s : Subgroup E} (x : s) : ‖(x : E)‖ = ‖x‖ :=
  rfl
#align subgroup.norm_coe Subgroup.norm_coe
#align add_subgroup.norm_coe AddSubgroup.norm_coe

end SeminormedGroup

@[to_additive]
instance seminormedCommGroup [SeminormedCommGroup E] {s : Subgroup E} : SeminormedCommGroup s :=
  SeminormedCommGroup.induced _ _ s.subtype
#align subgroup.seminormed_comm_group Subgroup.seminormedCommGroup
#align add_subgroup.seminormed_add_comm_group AddSubgroup.seminormedAddCommGroup

@[to_additive]
instance normedGroup [NormedGroup E] {s : Subgroup E} : NormedGroup s :=
  NormedGroup.induced _ _ s.subtype Subtype.coe_injective
#align subgroup.normed_group Subgroup.normedGroup
#align add_subgroup.normed_add_group AddSubgroup.normedAddGroup

@[to_additive]
instance normedCommGroup [NormedCommGroup E] {s : Subgroup E} : NormedCommGroup s :=
  NormedCommGroup.induced _ _ s.subtype Subtype.coe_injective
#align subgroup.normed_comm_group Subgroup.normedCommGroup
#align add_subgroup.normed_add_comm_group AddSubgroup.normedAddCommGroup

<<<<<<< HEAD
end Subgroup

/-! ### Subgroup classes of normed groups -/


namespace SubgroupClass

section SeminormedGroup

variable [SeminormedGroup E] {S : Type*} [SetLike S E] [SubgroupClass S E] (s : S)

/-- A subgroup of a seminormed group is also a seminormed group,
with the restriction of the norm. -/
@[to_additive "A subgroup of a seminormed additive group is also a seminormed additive group, with
the restriction of the norm."]
instance (priority := 75) seminormedGroup : SeminormedGroup s :=
  SeminormedGroup.induced _ _ (SubgroupClass.subtype s)

/-- If `x` is an element of a subgroup `s` of a seminormed group `E`, its norm in `s` is equal to
its norm in `E`. -/
@[to_additive (attr := simp) "If `x` is an element of an additive subgroup `s` of a seminormed
additive group `E`, its norm in `s` is equal to its norm in `E`."]
theorem coe_norm (x : s) : ‖x‖ = ‖(x : E)‖ :=
  rfl

end SeminormedGroup

@[to_additive]
instance (priority := 75) seminormedCommGroup [SeminormedCommGroup E] {S : Type*} [SetLike S E]
    [SubgroupClass S E] (s : S) : SeminormedCommGroup s :=
  SeminormedCommGroup.induced _ _ (SubgroupClass.subtype s)

@[to_additive]
instance (priority := 75) normedGroup [NormedGroup E] {S : Type*} [SetLike S E] [SubgroupClass S E]
    (s : S) : NormedGroup s :=
  NormedGroup.induced _ _ (SubgroupClass.subtype s) Subtype.coe_injective

@[to_additive]
instance (priority := 75) normedCommGroup [NormedCommGroup E] {S : Type*} [SetLike S E]
    [SubgroupClass S E] (s : S) : NormedCommGroup s :=
  NormedCommGroup.induced _ _ (SubgroupClass.subtype s) Subtype.coe_injective

end SubgroupClass

/-! ### Submodules of normed groups -/


namespace Submodule

-- See note [implicit instance arguments]
/-- A submodule of a seminormed group is also a seminormed group, with the restriction of the norm.
-/
instance seminormedAddCommGroup [Ring 𝕜] [SeminormedAddCommGroup E] [Module 𝕜 E]
    (s : Submodule 𝕜 E) : SeminormedAddCommGroup s :=
  SeminormedAddCommGroup.induced _ _ s.subtype.toAddMonoidHom
#align submodule.seminormed_add_comm_group Submodule.seminormedAddCommGroup

-- See note [implicit instance arguments].
/-- If `x` is an element of a submodule `s` of a normed group `E`, its norm in `s` is equal to its
norm in `E`. -/
@[simp]
theorem coe_norm [Ring 𝕜] [SeminormedAddCommGroup E] [Module 𝕜 E] {s : Submodule 𝕜 E}
    (x : s) : ‖x‖ = ‖(x : E)‖ :=
  rfl
#align submodule.coe_norm Submodule.coe_norm

-- See note [implicit instance arguments].
/-- If `x` is an element of a submodule `s` of a normed group `E`, its norm in `E` is equal to its
norm in `s`.

This is a reversed version of the `simp` lemma `Submodule.coe_norm` for use by `norm_cast`. -/
@[norm_cast]
theorem norm_coe [Ring 𝕜] [SeminormedAddCommGroup E] [Module 𝕜 E] {s : Submodule 𝕜 E}
    (x : s) : ‖(x : E)‖ = ‖x‖ :=
  rfl
#align submodule.norm_coe Submodule.norm_coe

-- See note [implicit instance arguments].
/-- A submodule of a normed group is also a normed group, with the restriction of the norm. -/
instance normedAddCommGroup [Ring 𝕜] [NormedAddCommGroup E] [Module 𝕜 E]
    (s : Submodule 𝕜 E) : NormedAddCommGroup s :=
  { Submodule.seminormedAddCommGroup s with
    eq_of_dist_eq_zero := eq_of_dist_eq_zero }

end Submodule
=======
end Subgroup
>>>>>>> ec3e05ab
<|MERGE_RESOLUTION|>--- conflicted
+++ resolved
@@ -1692,92 +1692,4 @@
 #align subgroup.normed_comm_group Subgroup.normedCommGroup
 #align add_subgroup.normed_add_comm_group AddSubgroup.normedAddCommGroup
 
-<<<<<<< HEAD
-end Subgroup
-
-/-! ### Subgroup classes of normed groups -/
-
-
-namespace SubgroupClass
-
-section SeminormedGroup
-
-variable [SeminormedGroup E] {S : Type*} [SetLike S E] [SubgroupClass S E] (s : S)
-
-/-- A subgroup of a seminormed group is also a seminormed group,
-with the restriction of the norm. -/
-@[to_additive "A subgroup of a seminormed additive group is also a seminormed additive group, with
-the restriction of the norm."]
-instance (priority := 75) seminormedGroup : SeminormedGroup s :=
-  SeminormedGroup.induced _ _ (SubgroupClass.subtype s)
-
-/-- If `x` is an element of a subgroup `s` of a seminormed group `E`, its norm in `s` is equal to
-its norm in `E`. -/
-@[to_additive (attr := simp) "If `x` is an element of an additive subgroup `s` of a seminormed
-additive group `E`, its norm in `s` is equal to its norm in `E`."]
-theorem coe_norm (x : s) : ‖x‖ = ‖(x : E)‖ :=
-  rfl
-
-end SeminormedGroup
-
-@[to_additive]
-instance (priority := 75) seminormedCommGroup [SeminormedCommGroup E] {S : Type*} [SetLike S E]
-    [SubgroupClass S E] (s : S) : SeminormedCommGroup s :=
-  SeminormedCommGroup.induced _ _ (SubgroupClass.subtype s)
-
-@[to_additive]
-instance (priority := 75) normedGroup [NormedGroup E] {S : Type*} [SetLike S E] [SubgroupClass S E]
-    (s : S) : NormedGroup s :=
-  NormedGroup.induced _ _ (SubgroupClass.subtype s) Subtype.coe_injective
-
-@[to_additive]
-instance (priority := 75) normedCommGroup [NormedCommGroup E] {S : Type*} [SetLike S E]
-    [SubgroupClass S E] (s : S) : NormedCommGroup s :=
-  NormedCommGroup.induced _ _ (SubgroupClass.subtype s) Subtype.coe_injective
-
-end SubgroupClass
-
-/-! ### Submodules of normed groups -/
-
-
-namespace Submodule
-
--- See note [implicit instance arguments]
-/-- A submodule of a seminormed group is also a seminormed group, with the restriction of the norm.
--/
-instance seminormedAddCommGroup [Ring 𝕜] [SeminormedAddCommGroup E] [Module 𝕜 E]
-    (s : Submodule 𝕜 E) : SeminormedAddCommGroup s :=
-  SeminormedAddCommGroup.induced _ _ s.subtype.toAddMonoidHom
-#align submodule.seminormed_add_comm_group Submodule.seminormedAddCommGroup
-
--- See note [implicit instance arguments].
-/-- If `x` is an element of a submodule `s` of a normed group `E`, its norm in `s` is equal to its
-norm in `E`. -/
-@[simp]
-theorem coe_norm [Ring 𝕜] [SeminormedAddCommGroup E] [Module 𝕜 E] {s : Submodule 𝕜 E}
-    (x : s) : ‖x‖ = ‖(x : E)‖ :=
-  rfl
-#align submodule.coe_norm Submodule.coe_norm
-
--- See note [implicit instance arguments].
-/-- If `x` is an element of a submodule `s` of a normed group `E`, its norm in `E` is equal to its
-norm in `s`.
-
-This is a reversed version of the `simp` lemma `Submodule.coe_norm` for use by `norm_cast`. -/
-@[norm_cast]
-theorem norm_coe [Ring 𝕜] [SeminormedAddCommGroup E] [Module 𝕜 E] {s : Submodule 𝕜 E}
-    (x : s) : ‖(x : E)‖ = ‖x‖ :=
-  rfl
-#align submodule.norm_coe Submodule.norm_coe
-
--- See note [implicit instance arguments].
-/-- A submodule of a normed group is also a normed group, with the restriction of the norm. -/
-instance normedAddCommGroup [Ring 𝕜] [NormedAddCommGroup E] [Module 𝕜 E]
-    (s : Submodule 𝕜 E) : NormedAddCommGroup s :=
-  { Submodule.seminormedAddCommGroup s with
-    eq_of_dist_eq_zero := eq_of_dist_eq_zero }
-
-end Submodule
-=======
-end Subgroup
->>>>>>> ec3e05ab
+end Subgroup