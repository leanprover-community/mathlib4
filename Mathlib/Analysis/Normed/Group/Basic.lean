--- conflicted
+++ resolved
@@ -402,7 +402,6 @@
 alias dist_eq_norm' := dist_eq_norm_sub'
 #align dist_eq_norm' dist_eq_norm'
 
-<<<<<<< HEAD
 @[to_additive of_forall_le_norm]
 lemma DiscreteTopology.of_forall_le_norm' (hpos : 0 < r) (hr : ∀ x : E, x ≠ 1 → r ≤ ‖x‖) :
     DiscreteTopology E :=
@@ -410,14 +409,6 @@
     simp only [dist_eq_norm_div]
     exact hr _ (div_ne_one.2 hne)
 
-@[to_additive]
-instance NormedGroup.to_isometricSMul_right : IsometricSMul Eᵐᵒᵖ E :=
-  ⟨fun a => Isometry.of_dist_eq fun b c => by simp [dist_eq_norm_div]⟩
-#align normed_group.to_has_isometric_smul_right NormedGroup.to_isometricSMul_right
-#align normed_add_group.to_has_isometric_vadd_right NormedAddGroup.to_isometricVAdd_right
-
-=======
->>>>>>> 19f8cc69
 @[to_additive (attr := simp)]
 theorem dist_one_right (a : E) : dist a 1 = ‖a‖ := by rw [dist_eq_norm_div, div_one]
 #align dist_one_right dist_one_right
