/-
Copyright (c) 2018 Patrick Massot. All rights reserved.
Released under Apache 2.0 license as described in the file LICENSE.
Authors: Patrick Massot, Johannes Hölzl, Yaël Dillies
-/
import Mathlib.Analysis.Normed.Group.Seminorm
import Mathlib.Data.NNReal.Basic
import Mathlib.Topology.Instances.ENNReal.Defs
import Mathlib.Topology.MetricSpace.Basic
import Mathlib.Topology.Order.Real

/-!
# Normed (semi)groups

In this file we define 10 classes:

* `Norm`, `NNNorm`: auxiliary classes endowing a type `α` with a function `norm : α → ℝ`
  (notation: `‖x‖`) and `nnnorm : α → ℝ≥0` (notation: `‖x‖₊`), respectively;
* `Seminormed...Group`: A seminormed (additive) (commutative) group is an (additive) (commutative)
  group with a norm and a compatible pseudometric space structure:
  `∀ x y, dist x y = ‖x / y‖` or `∀ x y, dist x y = ‖x - y‖`, depending on the group operation.
* `Normed...Group`: A normed (additive) (commutative) group is an (additive) (commutative) group
  with a norm and a compatible metric space structure.

We also prove basic properties of (semi)normed groups and provide some instances.

## Notes

The current convention `dist x y = ‖x - y‖` means that the distance is invariant under right
addition, but actions in mathlib are usually from the left. This means we might want to change it to
`dist x y = ‖-x + y‖`.

The normed group hierarchy would lend itself well to a mixin design (that is, having
`SeminormedGroup` and `SeminormedAddGroup` not extend `Group` and `AddGroup`), but we choose not
to for performance concerns.

## Tags

normed group
-/


variable {𝓕 α ι κ E F G : Type*}

open Filter Function Metric Bornology
open ENNReal Filter NNReal Uniformity Pointwise Topology

/-- Auxiliary class, endowing a type `E` with a function `norm : E → ℝ` with notation `‖x‖`. This
class is designed to be extended in more interesting classes specifying the properties of the norm.
-/
@[notation_class]
class Norm (E : Type*) where
  /-- the `ℝ`-valued norm function. -/
  norm : E → ℝ

/-- Auxiliary class, endowing a type `α` with a function `nnnorm : α → ℝ≥0` with notation `‖x‖₊`. -/
@[notation_class]
class NNNorm (E : Type*) where
  /-- the `ℝ≥0`-valued norm function. -/
  nnnorm : E → ℝ≥0

/-- Auxiliary class, endowing a type `α` with a function `enorm : α → ℝ≥0∞` with notation `‖x‖ₑ`. -/
@[notation_class]
class ENorm (E : Type*) where
  /-- the `ℝ≥0∞`-valued norm function. -/
  enorm : E → ℝ≥0∞

export Norm (norm)
export NNNorm (nnnorm)
export ENorm (enorm)

@[inherit_doc] notation "‖" e "‖" => norm e
@[inherit_doc] notation "‖" e "‖₊" => nnnorm e
@[inherit_doc] notation "‖" e "‖ₑ" => enorm e

section ENorm
variable {E : Type*} [NNNorm E] {x : E} {r : ℝ≥0}

instance NNNorm.toENorm : ENorm E where enorm := (‖·‖₊ : E → ℝ≥0∞)

lemma enorm_eq_nnnorm (x : E) : ‖x‖ₑ = ‖x‖₊ := rfl

@[simp] lemma toNNReal_enorm (x : E) : ‖x‖ₑ.toNNReal = ‖x‖₊ := rfl

@[simp, norm_cast] lemma coe_le_enorm : r ≤ ‖x‖ₑ ↔ r ≤ ‖x‖₊ := by simp [enorm]
@[simp, norm_cast] lemma enorm_le_coe : ‖x‖ₑ ≤ r ↔ ‖x‖₊ ≤ r := by simp [enorm]
@[simp, norm_cast] lemma coe_lt_enorm : r < ‖x‖ₑ ↔ r < ‖x‖₊ := by simp [enorm]
@[simp, norm_cast] lemma enorm_lt_coe : ‖x‖ₑ < r ↔ ‖x‖₊ < r := by simp [enorm]

@[simp] lemma enorm_ne_top : ‖x‖ₑ ≠ ∞ := by simp [enorm]
@[simp] lemma enorm_lt_top : ‖x‖ₑ < ∞ := by simp [enorm]

end ENorm

<<<<<<< HEAD
/-- A type `E` equipped with a continuous map `‖·‖ₑ : E → ℝ≥0∞`. -/
class ContinuousENorm (E : Type*) [TopologicalSpace E] extends ENorm E where
  continuous_enorm : Continuous enorm
  -- the topology is somehow defined by the enorm.
=======
/-- A type `E` equipped with a continuous map `‖·‖ₑ : E → ℝ≥0∞`

NB. We do not demand that the topology is somehow defined by the enorm:
for ℝ≥0∞ (the motivating example behind this definition), this is not true. -/
class ContinuousENorm (E : Type*) [TopologicalSpace E] extends ENorm E where
  continuous_enorm : Continuous enorm
>>>>>>> 318e1973

/-- An enormed monoid is an additive monoid endowed with a continuous enorm. -/
class ENormedAddMonoid (E : Type*) [TopologicalSpace E] extends ContinuousENorm E, AddMonoid E where
  enorm_eq_zero : ∀ x : E, ‖x‖ₑ = 0 ↔ x = 0
<<<<<<< HEAD
  enorm_add_le : ∀ x y : E, ‖x + y‖ₑ ≤ ‖x‖ₑ + ‖y‖ₑ
=======
  protected enorm_add_le : ∀ x y : E, ‖x + y‖ₑ ≤ ‖x‖ₑ + ‖y‖ₑ
>>>>>>> 318e1973

/-- An enormed monoid is a monoid endowed with a continuous enorm. -/
@[to_additive]
class ENormedMonoid (E : Type*) [TopologicalSpace E] extends ContinuousENorm E, Monoid E where
  enorm_eq_zero : ∀ x : E, ‖x‖ₑ = 0 ↔ x = 1
  enorm_mul_le : ∀ x y : E, ‖x * y‖ₑ ≤ ‖x‖ₑ + ‖y‖ₑ

/-- An enormed commutative monoid is an additive commutative monoid
endowed with a continuous enorm.
<<<<<<< HEAD
We don't have `ENormedAddCommGroup` extend `EMetricSpace`, since the canonical instance `ℝ≥0∞`
is not an `EMetricSpace`. This is because ℝ≥0∞ carries the order topology, which is distinct from
=======

We don't have `ENormedAddCommMonoid` extend `EMetricSpace`, since the canonical instance `ℝ≥0∞`
is not an `EMetricSpace`. This is because `ℝ≥0∞` carries the order topology, which is distinct from
>>>>>>> 318e1973
the topology coming from `edist`. -/
class ENormedAddCommMonoid (E : Type*) [TopologicalSpace E]
  extends ENormedAddMonoid E, AddCommMonoid E where

/-- An enormed commutative monoid is a commutative monoid endowed with a continuous enorm. -/
@[to_additive]
class ENormedCommMonoid (E : Type*) [TopologicalSpace E] extends ENormedMonoid E, CommMonoid E where

/-- A seminormed group is an additive group endowed with a norm for which `dist x y = ‖x - y‖`
defines a pseudometric space structure. -/
class SeminormedAddGroup (E : Type*) extends Norm E, AddGroup E, PseudoMetricSpace E where
  dist := fun x y => ‖x - y‖
  /-- The distance function is induced by the norm. -/
  dist_eq : ∀ x y, dist x y = ‖x - y‖ := by aesop

/-- A seminormed group is a group endowed with a norm for which `dist x y = ‖x / y‖` defines a
pseudometric space structure. -/
@[to_additive]
class SeminormedGroup (E : Type*) extends Norm E, Group E, PseudoMetricSpace E where
  dist := fun x y => ‖x / y‖
  /-- The distance function is induced by the norm. -/
  dist_eq : ∀ x y, dist x y = ‖x / y‖ := by aesop

/-- A normed group is an additive group endowed with a norm for which `dist x y = ‖x - y‖` defines a
metric space structure. -/
class NormedAddGroup (E : Type*) extends Norm E, AddGroup E, MetricSpace E where
  dist := fun x y => ‖x - y‖
  /-- The distance function is induced by the norm. -/
  dist_eq : ∀ x y, dist x y = ‖x - y‖ := by aesop

/-- A normed group is a group endowed with a norm for which `dist x y = ‖x / y‖` defines a metric
space structure. -/
@[to_additive]
class NormedGroup (E : Type*) extends Norm E, Group E, MetricSpace E where
  dist := fun x y => ‖x / y‖
  /-- The distance function is induced by the norm. -/
  dist_eq : ∀ x y, dist x y = ‖x / y‖ := by aesop

/-- A seminormed group is an additive group endowed with a norm for which `dist x y = ‖x - y‖`
defines a pseudometric space structure. -/
class SeminormedAddCommGroup (E : Type*) extends Norm E, AddCommGroup E,
  PseudoMetricSpace E where
  dist := fun x y => ‖x - y‖
  /-- The distance function is induced by the norm. -/
  dist_eq : ∀ x y, dist x y = ‖x - y‖ := by aesop

/-- A seminormed group is a group endowed with a norm for which `dist x y = ‖x / y‖`
defines a pseudometric space structure. -/
@[to_additive]
class SeminormedCommGroup (E : Type*) extends Norm E, CommGroup E, PseudoMetricSpace E where
  dist := fun x y => ‖x / y‖
  /-- The distance function is induced by the norm. -/
  dist_eq : ∀ x y, dist x y = ‖x / y‖ := by aesop

/-- A normed group is an additive group endowed with a norm for which `dist x y = ‖x - y‖` defines a
metric space structure. -/
class NormedAddCommGroup (E : Type*) extends Norm E, AddCommGroup E, MetricSpace E where
  dist := fun x y => ‖x - y‖
  /-- The distance function is induced by the norm. -/
  dist_eq : ∀ x y, dist x y = ‖x - y‖ := by aesop

/-- A normed group is a group endowed with a norm for which `dist x y = ‖x / y‖` defines a metric
space structure. -/
@[to_additive]
class NormedCommGroup (E : Type*) extends Norm E, CommGroup E, MetricSpace E where
  dist := fun x y => ‖x / y‖
  /-- The distance function is induced by the norm. -/
  dist_eq : ∀ x y, dist x y = ‖x / y‖ := by aesop

-- See note [lower instance priority]
@[to_additive]
instance (priority := 100) NormedGroup.toSeminormedGroup [NormedGroup E] : SeminormedGroup E :=
  { ‹NormedGroup E› with }

-- See note [lower instance priority]
@[to_additive]
instance (priority := 100) NormedCommGroup.toSeminormedCommGroup [NormedCommGroup E] :
    SeminormedCommGroup E :=
  { ‹NormedCommGroup E› with }

-- See note [lower instance priority]
@[to_additive]
instance (priority := 100) SeminormedCommGroup.toSeminormedGroup [SeminormedCommGroup E] :
    SeminormedGroup E :=
  { ‹SeminormedCommGroup E› with }

-- See note [lower instance priority]
@[to_additive]
instance (priority := 100) NormedCommGroup.toNormedGroup [NormedCommGroup E] : NormedGroup E :=
  { ‹NormedCommGroup E› with }

-- See note [reducible non-instances]
/-- Construct a `NormedGroup` from a `SeminormedGroup` satisfying `∀ x, ‖x‖ = 0 → x = 1`. This
avoids having to go back to the `(Pseudo)MetricSpace` level when declaring a `NormedGroup`
instance as a special case of a more general `SeminormedGroup` instance. -/
@[to_additive "Construct a `NormedAddGroup` from a `SeminormedAddGroup`
satisfying `∀ x, ‖x‖ = 0 → x = 0`. This avoids having to go back to the `(Pseudo)MetricSpace`
level when declaring a `NormedAddGroup` instance as a special case of a more general
`SeminormedAddGroup` instance."]
abbrev NormedGroup.ofSeparation [SeminormedGroup E] (h : ∀ x : E, ‖x‖ = 0 → x = 1) :
    NormedGroup E where
  dist_eq := ‹SeminormedGroup E›.dist_eq
  toMetricSpace :=
    { eq_of_dist_eq_zero := fun hxy =>
        div_eq_one.1 <| h _ <| by exact (‹SeminormedGroup E›.dist_eq _ _).symm.trans hxy }
      -- Porting note: the `rwa` no longer worked, but it was easy enough to provide the term.
      -- however, notice that if you make `x` and `y` accessible, then the following does work:
      -- `have := ‹SeminormedGroup E›.dist_eq x y; rwa [← this]`, so I'm not sure why the `rwa`
      -- was broken.

-- See note [reducible non-instances]
/-- Construct a `NormedCommGroup` from a `SeminormedCommGroup` satisfying
`∀ x, ‖x‖ = 0 → x = 1`. This avoids having to go back to the `(Pseudo)MetricSpace` level when
declaring a `NormedCommGroup` instance as a special case of a more general `SeminormedCommGroup`
instance. -/
@[to_additive "Construct a `NormedAddCommGroup` from a
`SeminormedAddCommGroup` satisfying `∀ x, ‖x‖ = 0 → x = 0`. This avoids having to go back to the
`(Pseudo)MetricSpace` level when declaring a `NormedAddCommGroup` instance as a special case
of a more general `SeminormedAddCommGroup` instance."]
abbrev NormedCommGroup.ofSeparation [SeminormedCommGroup E] (h : ∀ x : E, ‖x‖ = 0 → x = 1) :
    NormedCommGroup E :=
  { ‹SeminormedCommGroup E›, NormedGroup.ofSeparation h with }

-- See note [reducible non-instances]
/-- Construct a seminormed group from a multiplication-invariant distance. -/
@[to_additive
  "Construct a seminormed group from a translation-invariant distance."]
abbrev SeminormedGroup.ofMulDist [Norm E] [Group E] [PseudoMetricSpace E]
    (h₁ : ∀ x : E, ‖x‖ = dist x 1) (h₂ : ∀ x y z : E, dist x y ≤ dist (x * z) (y * z)) :
    SeminormedGroup E where
  dist_eq x y := by
    rw [h₁]; apply le_antisymm
    · simpa only [div_eq_mul_inv, ← mul_inv_cancel y] using h₂ _ _ _
    · simpa only [div_mul_cancel, one_mul] using h₂ (x / y) 1 y

-- See note [reducible non-instances]
/-- Construct a seminormed group from a multiplication-invariant pseudodistance. -/
@[to_additive
  "Construct a seminormed group from a translation-invariant pseudodistance."]
abbrev SeminormedGroup.ofMulDist' [Norm E] [Group E] [PseudoMetricSpace E]
    (h₁ : ∀ x : E, ‖x‖ = dist x 1) (h₂ : ∀ x y z : E, dist (x * z) (y * z) ≤ dist x y) :
    SeminormedGroup E where
  dist_eq x y := by
    rw [h₁]; apply le_antisymm
    · simpa only [div_mul_cancel, one_mul] using h₂ (x / y) 1 y
    · simpa only [div_eq_mul_inv, ← mul_inv_cancel y] using h₂ _ _ _

-- See note [reducible non-instances]
/-- Construct a seminormed group from a multiplication-invariant pseudodistance. -/
@[to_additive
  "Construct a seminormed group from a translation-invariant pseudodistance."]
abbrev SeminormedCommGroup.ofMulDist [Norm E] [CommGroup E] [PseudoMetricSpace E]
    (h₁ : ∀ x : E, ‖x‖ = dist x 1) (h₂ : ∀ x y z : E, dist x y ≤ dist (x * z) (y * z)) :
    SeminormedCommGroup E :=
  { SeminormedGroup.ofMulDist h₁ h₂ with
    mul_comm := mul_comm }

-- See note [reducible non-instances]
/-- Construct a seminormed group from a multiplication-invariant pseudodistance. -/
@[to_additive
  "Construct a seminormed group from a translation-invariant pseudodistance."]
abbrev SeminormedCommGroup.ofMulDist' [Norm E] [CommGroup E] [PseudoMetricSpace E]
    (h₁ : ∀ x : E, ‖x‖ = dist x 1) (h₂ : ∀ x y z : E, dist (x * z) (y * z) ≤ dist x y) :
    SeminormedCommGroup E :=
  { SeminormedGroup.ofMulDist' h₁ h₂ with
    mul_comm := mul_comm }

-- See note [reducible non-instances]
/-- Construct a normed group from a multiplication-invariant distance. -/
@[to_additive
  "Construct a normed group from a translation-invariant distance."]
abbrev NormedGroup.ofMulDist [Norm E] [Group E] [MetricSpace E] (h₁ : ∀ x : E, ‖x‖ = dist x 1)
    (h₂ : ∀ x y z : E, dist x y ≤ dist (x * z) (y * z)) : NormedGroup E :=
  { SeminormedGroup.ofMulDist h₁ h₂ with
    eq_of_dist_eq_zero := eq_of_dist_eq_zero }

-- See note [reducible non-instances]
/-- Construct a normed group from a multiplication-invariant pseudodistance. -/
@[to_additive
  "Construct a normed group from a translation-invariant pseudodistance."]
abbrev NormedGroup.ofMulDist' [Norm E] [Group E] [MetricSpace E] (h₁ : ∀ x : E, ‖x‖ = dist x 1)
    (h₂ : ∀ x y z : E, dist (x * z) (y * z) ≤ dist x y) : NormedGroup E :=
  { SeminormedGroup.ofMulDist' h₁ h₂ with
    eq_of_dist_eq_zero := eq_of_dist_eq_zero }

-- See note [reducible non-instances]
/-- Construct a normed group from a multiplication-invariant pseudodistance. -/
@[to_additive
"Construct a normed group from a translation-invariant pseudodistance."]
abbrev NormedCommGroup.ofMulDist [Norm E] [CommGroup E] [MetricSpace E]
    (h₁ : ∀ x : E, ‖x‖ = dist x 1) (h₂ : ∀ x y z : E, dist x y ≤ dist (x * z) (y * z)) :
    NormedCommGroup E :=
  { NormedGroup.ofMulDist h₁ h₂ with
    mul_comm := mul_comm }

-- See note [reducible non-instances]
/-- Construct a normed group from a multiplication-invariant pseudodistance. -/
@[to_additive
  "Construct a normed group from a translation-invariant pseudodistance."]
abbrev NormedCommGroup.ofMulDist' [Norm E] [CommGroup E] [MetricSpace E]
    (h₁ : ∀ x : E, ‖x‖ = dist x 1) (h₂ : ∀ x y z : E, dist (x * z) (y * z) ≤ dist x y) :
    NormedCommGroup E :=
  { NormedGroup.ofMulDist' h₁ h₂ with
    mul_comm := mul_comm }

-- See note [reducible non-instances]
/-- Construct a seminormed group from a seminorm, i.e., registering the pseudodistance and the
pseudometric space structure from the seminorm properties. Note that in most cases this instance
creates bad definitional equalities (e.g., it does not take into account a possibly existing
`UniformSpace` instance on `E`). -/
@[to_additive
  "Construct a seminormed group from a seminorm, i.e., registering the pseudodistance
and the pseudometric space structure from the seminorm properties. Note that in most cases this
instance creates bad definitional equalities (e.g., it does not take into account a possibly
existing `UniformSpace` instance on `E`)."]
abbrev GroupSeminorm.toSeminormedGroup [Group E] (f : GroupSeminorm E) : SeminormedGroup E where
  dist x y := f (x / y)
  norm := f
  dist_eq _ _ := rfl
  dist_self x := by simp only [div_self', map_one_eq_zero]
  dist_triangle := le_map_div_add_map_div f
  dist_comm := map_div_rev f
  edist_dist x y := by exact ENNReal.coe_nnreal_eq _
  -- Porting note: how did `mathlib3` solve this automatically?

-- See note [reducible non-instances]
/-- Construct a seminormed group from a seminorm, i.e., registering the pseudodistance and the
pseudometric space structure from the seminorm properties. Note that in most cases this instance
creates bad definitional equalities (e.g., it does not take into account a possibly existing
`UniformSpace` instance on `E`). -/
@[to_additive
  "Construct a seminormed group from a seminorm, i.e., registering the pseudodistance
and the pseudometric space structure from the seminorm properties. Note that in most cases this
instance creates bad definitional equalities (e.g., it does not take into account a possibly
existing `UniformSpace` instance on `E`)."]
abbrev GroupSeminorm.toSeminormedCommGroup [CommGroup E] (f : GroupSeminorm E) :
    SeminormedCommGroup E :=
  { f.toSeminormedGroup with
    mul_comm := mul_comm }

-- See note [reducible non-instances]
/-- Construct a normed group from a norm, i.e., registering the distance and the metric space
structure from the norm properties. Note that in most cases this instance creates bad definitional
equalities (e.g., it does not take into account a possibly existing `UniformSpace` instance on
`E`). -/
@[to_additive
  "Construct a normed group from a norm, i.e., registering the distance and the metric
space structure from the norm properties. Note that in most cases this instance creates bad
definitional equalities (e.g., it does not take into account a possibly existing `UniformSpace`
instance on `E`)."]
abbrev GroupNorm.toNormedGroup [Group E] (f : GroupNorm E) : NormedGroup E :=
  { f.toGroupSeminorm.toSeminormedGroup with
    eq_of_dist_eq_zero := fun h => div_eq_one.1 <| eq_one_of_map_eq_zero f h }

-- See note [reducible non-instances]
/-- Construct a normed group from a norm, i.e., registering the distance and the metric space
structure from the norm properties. Note that in most cases this instance creates bad definitional
equalities (e.g., it does not take into account a possibly existing `UniformSpace` instance on
`E`). -/
@[to_additive
  "Construct a normed group from a norm, i.e., registering the distance and the metric
space structure from the norm properties. Note that in most cases this instance creates bad
definitional equalities (e.g., it does not take into account a possibly existing `UniformSpace`
instance on `E`)."]
abbrev GroupNorm.toNormedCommGroup [CommGroup E] (f : GroupNorm E) : NormedCommGroup E :=
  { f.toNormedGroup with
    mul_comm := mul_comm }

section SeminormedGroup

variable [SeminormedGroup E] [SeminormedGroup F] [SeminormedGroup G] {s : Set E}
  {a a₁ a₂ b c : E} {r r₁ r₂ : ℝ}

@[to_additive]
theorem dist_eq_norm_div (a b : E) : dist a b = ‖a / b‖ :=
  SeminormedGroup.dist_eq _ _

@[to_additive]
theorem dist_eq_norm_div' (a b : E) : dist a b = ‖b / a‖ := by rw [dist_comm, dist_eq_norm_div]

alias dist_eq_norm := dist_eq_norm_sub

alias dist_eq_norm' := dist_eq_norm_sub'

@[to_additive of_forall_le_norm]
lemma DiscreteTopology.of_forall_le_norm' (hpos : 0 < r) (hr : ∀ x : E, x ≠ 1 → r ≤ ‖x‖) :
    DiscreteTopology E :=
  .of_forall_le_dist hpos fun x y hne ↦ by
    simp only [dist_eq_norm_div]
    exact hr _ (div_ne_one.2 hne)

@[to_additive (attr := simp)]
theorem dist_one_right (a : E) : dist a 1 = ‖a‖ := by rw [dist_eq_norm_div, div_one]

@[to_additive]
theorem inseparable_one_iff_norm {a : E} : Inseparable a 1 ↔ ‖a‖ = 0 := by
  rw [Metric.inseparable_iff, dist_one_right]

@[to_additive]
lemma dist_one_left (a : E) : dist 1 a = ‖a‖ := by rw [dist_comm, dist_one_right]

@[to_additive (attr := simp)]
lemma dist_one : dist (1 : E) = norm := funext dist_one_left

@[to_additive]
theorem norm_div_rev (a b : E) : ‖a / b‖ = ‖b / a‖ := by
  simpa only [dist_eq_norm_div] using dist_comm a b

@[to_additive (attr := simp) norm_neg]
theorem norm_inv' (a : E) : ‖a⁻¹‖ = ‖a‖ := by simpa using norm_div_rev 1 a

@[to_additive (attr := simp) norm_abs_zsmul]
theorem norm_zpow_abs (a : E) (n : ℤ) : ‖a ^ |n|‖ = ‖a ^ n‖ := by
  rcases le_total 0 n with hn | hn <;> simp [hn, abs_of_nonneg, abs_of_nonpos]

@[to_additive (attr := simp) norm_natAbs_smul]
theorem norm_pow_natAbs (a : E) (n : ℤ) : ‖a ^ n.natAbs‖ = ‖a ^ n‖ := by
  rw [← zpow_natCast, ← Int.abs_eq_natAbs, norm_zpow_abs]

@[to_additive norm_isUnit_zsmul]
theorem norm_zpow_isUnit (a : E) {n : ℤ} (hn : IsUnit n) : ‖a ^ n‖ = ‖a‖ := by
  rw [← norm_pow_natAbs, Int.isUnit_iff_natAbs_eq.mp hn, pow_one]

@[simp]
theorem norm_units_zsmul {E : Type*} [SeminormedAddGroup E] (n : ℤˣ) (a : E) : ‖n • a‖ = ‖a‖ :=
  norm_isUnit_zsmul a n.isUnit

open scoped symmDiff in
@[to_additive]
theorem dist_mulIndicator (s t : Set α) (f : α → E) (x : α) :
    dist (s.mulIndicator f x) (t.mulIndicator f x) = ‖(s ∆ t).mulIndicator f x‖ := by
  rw [dist_eq_norm_div, Set.apply_mulIndicator_symmDiff norm_inv']

/-- **Triangle inequality** for the norm. -/
@[to_additive norm_add_le "**Triangle inequality** for the norm."]
theorem norm_mul_le' (a b : E) : ‖a * b‖ ≤ ‖a‖ + ‖b‖ := by
  simpa [dist_eq_norm_div] using dist_triangle a 1 b⁻¹

/-- **Triangle inequality** for the norm. -/
@[to_additive norm_add_le_of_le "**Triangle inequality** for the norm."]
theorem norm_mul_le_of_le' (h₁ : ‖a₁‖ ≤ r₁) (h₂ : ‖a₂‖ ≤ r₂) : ‖a₁ * a₂‖ ≤ r₁ + r₂ :=
  (norm_mul_le' a₁ a₂).trans <| add_le_add h₁ h₂

/-- **Triangle inequality** for the norm. -/
@[to_additive norm_add₃_le "**Triangle inequality** for the norm."]
lemma norm_mul₃_le' : ‖a * b * c‖ ≤ ‖a‖ + ‖b‖ + ‖c‖ := norm_mul_le_of_le' (norm_mul_le' _ _) le_rfl

@[to_additive]
lemma norm_div_le_norm_div_add_norm_div (a b c : E) : ‖a / c‖ ≤ ‖a / b‖ + ‖b / c‖ := by
  simpa only [dist_eq_norm_div] using dist_triangle a b c

@[to_additive (attr := simp) norm_nonneg]
theorem norm_nonneg' (a : E) : 0 ≤ ‖a‖ := by
  rw [← dist_one_right]
  exact dist_nonneg

attribute [bound] norm_nonneg

@[to_additive (attr := simp) abs_norm]
theorem abs_norm' (z : E) : |‖z‖| = ‖z‖ := abs_of_nonneg <| norm_nonneg' _

@[to_additive (attr := simp) norm_zero]
theorem norm_one' : ‖(1 : E)‖ = 0 := by rw [← dist_one_right, dist_self]

@[to_additive]
theorem ne_one_of_norm_ne_zero : ‖a‖ ≠ 0 → a ≠ 1 :=
  mt <| by
    rintro rfl
    exact norm_one'

@[to_additive (attr := nontriviality) norm_of_subsingleton]
theorem norm_of_subsingleton' [Subsingleton E] (a : E) : ‖a‖ = 0 := by
  rw [Subsingleton.elim a 1, norm_one']

@[to_additive zero_lt_one_add_norm_sq]
theorem zero_lt_one_add_norm_sq' (x : E) : 0 < 1 + ‖x‖ ^ 2 := by
  positivity

@[to_additive]
theorem norm_div_le (a b : E) : ‖a / b‖ ≤ ‖a‖ + ‖b‖ := by
  simpa [dist_eq_norm_div] using dist_triangle a 1 b

attribute [bound] norm_sub_le

@[to_additive]
theorem norm_div_le_of_le {r₁ r₂ : ℝ} (H₁ : ‖a₁‖ ≤ r₁) (H₂ : ‖a₂‖ ≤ r₂) : ‖a₁ / a₂‖ ≤ r₁ + r₂ :=
  (norm_div_le a₁ a₂).trans <| add_le_add H₁ H₂

@[to_additive dist_le_norm_add_norm]
theorem dist_le_norm_add_norm' (a b : E) : dist a b ≤ ‖a‖ + ‖b‖ := by
  rw [dist_eq_norm_div]
  apply norm_div_le

@[to_additive abs_norm_sub_norm_le]
theorem abs_norm_sub_norm_le' (a b : E) : |‖a‖ - ‖b‖| ≤ ‖a / b‖ := by
  simpa [dist_eq_norm_div] using abs_dist_sub_le a b 1

@[to_additive norm_sub_norm_le]
theorem norm_sub_norm_le' (a b : E) : ‖a‖ - ‖b‖ ≤ ‖a / b‖ :=
  (le_abs_self _).trans (abs_norm_sub_norm_le' a b)

@[to_additive (attr := bound)]
theorem norm_sub_le_norm_mul (a b : E) : ‖a‖ - ‖b‖ ≤ ‖a * b‖ := by
  simpa using norm_mul_le' (a * b) (b⁻¹)

@[to_additive dist_norm_norm_le]
theorem dist_norm_norm_le' (a b : E) : dist ‖a‖ ‖b‖ ≤ ‖a / b‖ :=
  abs_norm_sub_norm_le' a b

@[to_additive]
theorem norm_le_norm_add_norm_div' (u v : E) : ‖u‖ ≤ ‖v‖ + ‖u / v‖ := by
  rw [add_comm]
  refine (norm_mul_le' _ _).trans_eq' ?_
  rw [div_mul_cancel]

@[to_additive]
theorem norm_le_norm_add_norm_div (u v : E) : ‖v‖ ≤ ‖u‖ + ‖u / v‖ := by
  rw [norm_div_rev]
  exact norm_le_norm_add_norm_div' v u

alias norm_le_insert' := norm_le_norm_add_norm_sub'
alias norm_le_insert := norm_le_norm_add_norm_sub

@[to_additive]
theorem norm_le_mul_norm_add (u v : E) : ‖u‖ ≤ ‖u * v‖ + ‖v‖ :=
  calc
    ‖u‖ = ‖u * v / v‖ := by rw [mul_div_cancel_right]
    _ ≤ ‖u * v‖ + ‖v‖ := norm_div_le _ _

/-- An analogue of `norm_le_mul_norm_add` for the multiplication from the left. -/
@[to_additive "An analogue of `norm_le_add_norm_add` for the addition from the left."]
theorem norm_le_mul_norm_add' (u v : E) : ‖v‖ ≤ ‖u * v‖ + ‖u‖ :=
  calc
    ‖v‖ = ‖u⁻¹ * (u * v)‖ := by rw [← mul_assoc, inv_mul_cancel, one_mul]
    _ ≤ ‖u⁻¹‖ + ‖u * v‖ := norm_mul_le' u⁻¹ (u * v)
    _ = ‖u * v‖ + ‖u‖ := by rw [norm_inv', add_comm]

@[to_additive]
lemma norm_mul_eq_norm_right {x : E} (y : E) (h : ‖x‖ = 0) : ‖x * y‖ = ‖y‖ := by
  apply le_antisymm ?_ ?_
  · simpa [h] using norm_mul_le' x y
  · simpa [h] using norm_le_mul_norm_add' x y

@[to_additive]
lemma norm_mul_eq_norm_left (x : E) {y : E} (h : ‖y‖ = 0) : ‖x * y‖ = ‖x‖ := by
  apply le_antisymm ?_ ?_
  · simpa [h] using norm_mul_le' x y
  · simpa [h] using norm_le_mul_norm_add x y

@[to_additive]
lemma norm_div_eq_norm_right {x : E} (y : E) (h : ‖x‖ = 0) : ‖x / y‖ = ‖y‖ := by
  apply le_antisymm ?_ ?_
  · simpa [h] using norm_div_le x y
  · simpa [h, norm_div_rev x y] using norm_sub_norm_le' y x

@[to_additive]
lemma norm_div_eq_norm_left (x : E) {y : E} (h : ‖y‖ = 0) : ‖x / y‖ = ‖x‖ := by
  apply le_antisymm ?_ ?_
  · simpa [h] using norm_div_le x y
  · simpa [h] using norm_sub_norm_le' x y

@[to_additive ball_eq]
theorem ball_eq' (y : E) (ε : ℝ) : ball y ε = { x | ‖x / y‖ < ε } :=
  Set.ext fun a => by simp [dist_eq_norm_div]

@[to_additive]
theorem ball_one_eq (r : ℝ) : ball (1 : E) r = { x | ‖x‖ < r } :=
  Set.ext fun a => by simp

@[to_additive mem_ball_iff_norm]
theorem mem_ball_iff_norm'' : b ∈ ball a r ↔ ‖b / a‖ < r := by rw [mem_ball, dist_eq_norm_div]

@[to_additive mem_ball_iff_norm']
theorem mem_ball_iff_norm''' : b ∈ ball a r ↔ ‖a / b‖ < r := by rw [mem_ball', dist_eq_norm_div]

@[to_additive]
theorem mem_ball_one_iff : a ∈ ball (1 : E) r ↔ ‖a‖ < r := by rw [mem_ball, dist_one_right]

@[to_additive mem_closedBall_iff_norm]
theorem mem_closedBall_iff_norm'' : b ∈ closedBall a r ↔ ‖b / a‖ ≤ r := by
  rw [mem_closedBall, dist_eq_norm_div]

@[to_additive]
theorem mem_closedBall_one_iff : a ∈ closedBall (1 : E) r ↔ ‖a‖ ≤ r := by
  rw [mem_closedBall, dist_one_right]

@[to_additive mem_closedBall_iff_norm']
theorem mem_closedBall_iff_norm''' : b ∈ closedBall a r ↔ ‖a / b‖ ≤ r := by
  rw [mem_closedBall', dist_eq_norm_div]

@[to_additive norm_le_of_mem_closedBall]
theorem norm_le_of_mem_closedBall' (h : b ∈ closedBall a r) : ‖b‖ ≤ ‖a‖ + r :=
  (norm_le_norm_add_norm_div' _ _).trans <| add_le_add_left (by rwa [← dist_eq_norm_div]) _

@[to_additive norm_le_norm_add_const_of_dist_le]
theorem norm_le_norm_add_const_of_dist_le' : dist a b ≤ r → ‖a‖ ≤ ‖b‖ + r :=
  norm_le_of_mem_closedBall'

@[to_additive norm_lt_of_mem_ball]
theorem norm_lt_of_mem_ball' (h : b ∈ ball a r) : ‖b‖ < ‖a‖ + r :=
  (norm_le_norm_add_norm_div' _ _).trans_lt <| add_lt_add_left (by rwa [← dist_eq_norm_div]) _

@[to_additive]
theorem norm_div_sub_norm_div_le_norm_div (u v w : E) : ‖u / w‖ - ‖v / w‖ ≤ ‖u / v‖ := by
  simpa only [div_div_div_cancel_right] using norm_sub_norm_le' (u / w) (v / w)

@[to_additive (attr := simp 1001) mem_sphere_iff_norm]
-- Porting note: increase priority so the left-hand side doesn't reduce
theorem mem_sphere_iff_norm' : b ∈ sphere a r ↔ ‖b / a‖ = r := by simp [dist_eq_norm_div]

@[to_additive] -- `simp` can prove this
theorem mem_sphere_one_iff_norm : a ∈ sphere (1 : E) r ↔ ‖a‖ = r := by simp [dist_eq_norm_div]

@[to_additive (attr := simp) norm_eq_of_mem_sphere]
theorem norm_eq_of_mem_sphere' (x : sphere (1 : E) r) : ‖(x : E)‖ = r :=
  mem_sphere_one_iff_norm.mp x.2

@[to_additive]
theorem ne_one_of_mem_sphere (hr : r ≠ 0) (x : sphere (1 : E) r) : (x : E) ≠ 1 :=
  ne_one_of_norm_ne_zero <| by rwa [norm_eq_of_mem_sphere' x]

@[to_additive ne_zero_of_mem_unit_sphere]
theorem ne_one_of_mem_unit_sphere (x : sphere (1 : E) 1) : (x : E) ≠ 1 :=
  ne_one_of_mem_sphere one_ne_zero _

variable (E)

/-- The norm of a seminormed group as a group seminorm. -/
@[to_additive "The norm of a seminormed group as an additive group seminorm."]
def normGroupSeminorm : GroupSeminorm E :=
  ⟨norm, norm_one', norm_mul_le', norm_inv'⟩

@[to_additive (attr := simp)]
theorem coe_normGroupSeminorm : ⇑(normGroupSeminorm E) = norm :=
  rfl

variable {E}

@[to_additive]
theorem NormedCommGroup.tendsto_nhds_one {f : α → E} {l : Filter α} :
    Tendsto f l (𝓝 1) ↔ ∀ ε > 0, ∀ᶠ x in l, ‖f x‖ < ε :=
  Metric.tendsto_nhds.trans <| by simp only [dist_one_right]

@[to_additive]
theorem NormedCommGroup.tendsto_nhds_nhds {f : E → F} {x : E} {y : F} :
    Tendsto f (𝓝 x) (𝓝 y) ↔ ∀ ε > 0, ∃ δ > 0, ∀ x', ‖x' / x‖ < δ → ‖f x' / y‖ < ε := by
  simp_rw [Metric.tendsto_nhds_nhds, dist_eq_norm_div]

@[to_additive]
theorem NormedCommGroup.nhds_basis_norm_lt (x : E) :
    (𝓝 x).HasBasis (fun ε : ℝ => 0 < ε) fun ε => { y | ‖y / x‖ < ε } := by
  simp_rw [← ball_eq']
  exact Metric.nhds_basis_ball

@[to_additive]
theorem NormedCommGroup.nhds_one_basis_norm_lt :
    (𝓝 (1 : E)).HasBasis (fun ε : ℝ => 0 < ε) fun ε => { y | ‖y‖ < ε } := by
  convert NormedCommGroup.nhds_basis_norm_lt (1 : E)
  simp

@[to_additive]
theorem NormedCommGroup.uniformity_basis_dist :
    (𝓤 E).HasBasis (fun ε : ℝ => 0 < ε) fun ε => { p : E × E | ‖p.fst / p.snd‖ < ε } := by
  convert Metric.uniformity_basis_dist (α := E) using 1
  simp [dist_eq_norm_div]

open Finset

variable [FunLike 𝓕 E F]

section NNNorm

-- See note [lower instance priority]
@[to_additive]
instance (priority := 100) SeminormedGroup.toNNNorm : NNNorm E :=
  ⟨fun a => ⟨‖a‖, norm_nonneg' a⟩⟩

@[to_additive (attr := simp, norm_cast) coe_nnnorm]
theorem coe_nnnorm' (a : E) : (‖a‖₊ : ℝ) = ‖a‖ := rfl

@[to_additive (attr := simp) coe_comp_nnnorm]
theorem coe_comp_nnnorm' : (toReal : ℝ≥0 → ℝ) ∘ (nnnorm : E → ℝ≥0) = norm :=
  rfl

@[to_additive (attr := simp) norm_toNNReal]
theorem norm_toNNReal' : ‖a‖.toNNReal = ‖a‖₊ :=
  @Real.toNNReal_coe ‖a‖₊

@[to_additive (attr := simp) toReal_enorm]
lemma toReal_enorm' (x : E) : ‖x‖ₑ.toReal = ‖x‖ := by simp [enorm]

@[to_additive (attr := simp) ofReal_norm]
lemma ofReal_norm' (x : E) : .ofReal ‖x‖ = ‖x‖ₑ := by
  simp [enorm, ENNReal.ofReal, Real.toNNReal, nnnorm]

theorem enorm_eq_iff_norm_eq {E F : Type*} [NormedAddCommGroup E] [NormedAddCommGroup F]
    {x : E} {y : F} : ‖x‖ = ‖y‖ ↔ ‖x‖ₑ = ‖y‖ₑ := by
  simp only [← ofReal_norm]
  refine ⟨fun h ↦ by congr, fun h ↦ ?_⟩
  exact (Real.toNNReal_eq_toNNReal_iff (norm_nonneg _) (norm_nonneg _)).mp (ENNReal.coe_inj.mp h)

theorem enorm_leq_iff_norm_leq {E F : Type*} [NormedAddCommGroup E] [NormedAddCommGroup F]
    {x : E} {y : F} : ‖x‖ ≤ ‖y‖ ↔ ‖x‖ₑ ≤ ‖y‖ₑ := by
  simp only [← ofReal_norm]
  refine ⟨fun h ↦ by gcongr, fun h ↦ ?_⟩
  rw [ENNReal.ofReal_le_ofReal_iff (norm_nonneg _)] at h
  exact h

@[to_additive]
theorem nndist_eq_nnnorm_div (a b : E) : nndist a b = ‖a / b‖₊ :=
  NNReal.eq <| dist_eq_norm_div _ _

alias nndist_eq_nnnorm := nndist_eq_nnnorm_sub

@[to_additive (attr := simp)]
theorem nndist_one_right (a : E) : nndist a 1 = ‖a‖₊ := by simp [nndist_eq_nnnorm_div]

@[to_additive (attr := simp)]
lemma edist_one_right (a : E) : edist a 1 = ‖a‖ₑ := by simp [edist_nndist, nndist_one_right, enorm]

@[to_additive (attr := simp) nnnorm_zero]
theorem nnnorm_one' : ‖(1 : E)‖₊ = 0 := NNReal.eq norm_one'

@[to_additive]
theorem ne_one_of_nnnorm_ne_zero {a : E} : ‖a‖₊ ≠ 0 → a ≠ 1 :=
  mt <| by
    rintro rfl
    exact nnnorm_one'

@[to_additive nnnorm_add_le]
theorem nnnorm_mul_le' (a b : E) : ‖a * b‖₊ ≤ ‖a‖₊ + ‖b‖₊ :=
  NNReal.coe_le_coe.1 <| norm_mul_le' a b

<<<<<<< HEAD
@[to_additive enorm_add_le]
lemma enorm_mul_le' {E : Type*} [TopologicalSpace E] [ENormedMonoid E] (a b : E) :
  ‖a * b‖ₑ ≤ ‖a‖ₑ + ‖b‖ₑ := ENormedMonoid.enorm_mul_le a b

=======
>>>>>>> 318e1973
@[to_additive norm_nsmul_le]
lemma norm_pow_le_mul_norm : ∀ {n : ℕ}, ‖a ^ n‖ ≤ n * ‖a‖
  | 0 => by simp
  | n + 1 => by simpa [pow_succ, add_mul] using norm_mul_le_of_le' norm_pow_le_mul_norm le_rfl

@[to_additive nnnorm_nsmul_le]
lemma nnnorm_pow_le_mul_norm {n : ℕ} : ‖a ^ n‖₊ ≤ n * ‖a‖₊ := by
  simpa only [← NNReal.coe_le_coe, NNReal.coe_mul, NNReal.coe_natCast] using norm_pow_le_mul_norm

@[to_additive (attr := simp) nnnorm_neg]
theorem nnnorm_inv' (a : E) : ‖a⁻¹‖₊ = ‖a‖₊ :=
  NNReal.eq <| norm_inv' a

@[to_additive (attr := simp) nnnorm_abs_zsmul]
theorem nnnorm_zpow_abs (a : E) (n : ℤ) : ‖a ^ |n|‖₊ = ‖a ^ n‖₊ :=
  NNReal.eq <| norm_zpow_abs a n

@[to_additive (attr := simp) nnnorm_natAbs_smul]
theorem nnnorm_pow_natAbs (a : E) (n : ℤ) : ‖a ^ n.natAbs‖₊ = ‖a ^ n‖₊ :=
  NNReal.eq <| norm_pow_natAbs a n

@[to_additive nnnorm_isUnit_zsmul]
theorem nnnorm_zpow_isUnit (a : E) {n : ℤ} (hn : IsUnit n) : ‖a ^ n‖₊ = ‖a‖₊ :=
  NNReal.eq <| norm_zpow_isUnit a hn

@[simp]
theorem nnnorm_units_zsmul {E : Type*} [SeminormedAddGroup E] (n : ℤˣ) (a : E) : ‖n • a‖₊ = ‖a‖₊ :=
  NNReal.eq <| norm_isUnit_zsmul a n.isUnit

@[to_additive (attr := simp)]
theorem nndist_one_left (a : E) : nndist 1 a = ‖a‖₊ := by simp [nndist_eq_nnnorm_div]

@[to_additive (attr := simp)]
theorem edist_one_left (a : E) : edist 1 a = ‖a‖₊ := by
  rw [edist_nndist, nndist_one_left]

open scoped symmDiff in
@[to_additive]
theorem nndist_mulIndicator (s t : Set α) (f : α → E) (x : α) :
    nndist (s.mulIndicator f x) (t.mulIndicator f x) = ‖(s ∆ t).mulIndicator f x‖₊ :=
  NNReal.eq <| dist_mulIndicator s t f x

@[to_additive]
theorem nnnorm_div_le (a b : E) : ‖a / b‖₊ ≤ ‖a‖₊ + ‖b‖₊ :=
  NNReal.coe_le_coe.1 <| norm_div_le _ _

@[to_additive]
lemma enorm_div_le : ‖a / b‖ₑ ≤ ‖a‖ₑ + ‖b‖ₑ := by
  simpa [enorm, ← ENNReal.coe_add] using nnnorm_div_le a b

@[to_additive nndist_nnnorm_nnnorm_le]
theorem nndist_nnnorm_nnnorm_le' (a b : E) : nndist ‖a‖₊ ‖b‖₊ ≤ ‖a / b‖₊ :=
  NNReal.coe_le_coe.1 <| dist_norm_norm_le' a b

@[to_additive]
theorem nnnorm_le_nnnorm_add_nnnorm_div (a b : E) : ‖b‖₊ ≤ ‖a‖₊ + ‖a / b‖₊ :=
  norm_le_norm_add_norm_div _ _

@[to_additive]
theorem nnnorm_le_nnnorm_add_nnnorm_div' (a b : E) : ‖a‖₊ ≤ ‖b‖₊ + ‖a / b‖₊ :=
  norm_le_norm_add_norm_div' _ _

alias nnnorm_le_insert' := nnnorm_le_nnnorm_add_nnnorm_sub'

alias nnnorm_le_insert := nnnorm_le_nnnorm_add_nnnorm_sub

@[to_additive]
theorem nnnorm_le_mul_nnnorm_add (a b : E) : ‖a‖₊ ≤ ‖a * b‖₊ + ‖b‖₊ :=
  norm_le_mul_norm_add _ _

/-- An analogue of `nnnorm_le_mul_nnnorm_add` for the multiplication from the left. -/
@[to_additive "An analogue of `nnnorm_le_add_nnnorm_add` for the addition from the left."]
theorem nnnorm_le_mul_nnnorm_add' (a b : E) : ‖b‖₊ ≤ ‖a * b‖₊ + ‖a‖₊ :=
  norm_le_mul_norm_add' _ _

@[to_additive]
lemma nnnorm_mul_eq_nnnorm_right {x : E} (y : E) (h : ‖x‖₊ = 0) : ‖x * y‖₊ = ‖y‖₊ :=
  NNReal.eq <| norm_mul_eq_norm_right _ <| congr_arg NNReal.toReal h

@[to_additive]
lemma nnnorm_mul_eq_nnnorm_left (x : E) {y : E} (h : ‖y‖₊ = 0) : ‖x * y‖₊ = ‖x‖₊ :=
  NNReal.eq <| norm_mul_eq_norm_left _ <| congr_arg NNReal.toReal h

@[to_additive]
lemma nnnorm_div_eq_nnnorm_right {x : E} (y : E) (h : ‖x‖₊ = 0) : ‖x / y‖₊ = ‖y‖₊ :=
  NNReal.eq <| norm_div_eq_norm_right _ <| congr_arg NNReal.toReal h

@[to_additive]
lemma nnnorm_div_eq_nnnorm_left (x : E) {y : E} (h : ‖y‖₊ = 0) : ‖x / y‖₊ = ‖x‖₊ :=
  NNReal.eq <| norm_div_eq_norm_left _ <| congr_arg NNReal.toReal h

/-- The non negative norm seen as an `ENNReal` and then as a `Real` is equal to the norm. -/
@[to_additive toReal_coe_nnnorm "The non negative norm seen as an `ENNReal` and
then as a `Real` is equal to the norm."]
theorem toReal_coe_nnnorm' (a : E) : (‖a‖₊ : ℝ≥0∞).toReal = ‖a‖ := rfl

open scoped symmDiff in
@[to_additive]
theorem edist_mulIndicator (s t : Set α) (f : α → E) (x : α) :
    edist (s.mulIndicator f x) (t.mulIndicator f x) = ‖(s ∆ t).mulIndicator f x‖₊ := by
  rw [edist_nndist, nndist_mulIndicator]

end NNNorm

section ENorm

@[to_additive (attr := simp) enorm_zero]
lemma enorm_one' {E : Type*} [TopologicalSpace E] [ENormedMonoid E] : ‖(1 : E)‖ₑ = 0 := by
  rw [ENormedMonoid.enorm_eq_zero]

@[to_additive (attr := simp) enorm_neg]
lemma enorm_inv' (a : E) : ‖a⁻¹‖ₑ = ‖a‖ₑ := by simp [enorm]

@[to_additive (attr := simp) enorm_neg]
lemma enorm_inv' (a : E) : ‖a⁻¹‖ₑ = ‖a‖ₑ := by simp [enorm]

@[to_additive ofReal_norm_eq_enorm]
lemma ofReal_norm_eq_enorm' (a : E) : .ofReal ‖a‖ = ‖a‖ₑ := ENNReal.ofReal_eq_coe_nnreal _

@[deprecated (since := "2025-01-17")] alias ofReal_norm_eq_coe_nnnorm := ofReal_norm_eq_enorm
@[deprecated (since := "2025-01-17")] alias ofReal_norm_eq_coe_nnnorm' := ofReal_norm_eq_enorm'

instance : ENorm ℝ≥0∞ where
  enorm x := x

@[simp] lemma enorm_eq_self (x : ℝ≥0∞) : ‖x‖ₑ = x := rfl

@[to_additive]
theorem edist_eq_enorm_div (a b : E) : edist a b = ‖a / b‖ₑ := by
  rw [edist_dist, dist_eq_norm_div, ofReal_norm_eq_enorm']

@[deprecated (since := "2025-01-17")] alias edist_eq_coe_nnnorm_sub := edist_eq_enorm_sub
@[deprecated (since := "2025-01-17")] alias edist_eq_coe_nnnorm_div := edist_eq_enorm_div

@[to_additive]
theorem edist_one_eq_enorm (x : E) : edist x 1 = ‖x‖ₑ := by rw [edist_eq_enorm_div, div_one]

@[deprecated (since := "2025-01-17")] alias edist_eq_coe_nnnorm := edist_zero_eq_enorm
@[deprecated (since := "2025-01-17")] alias edist_eq_coe_nnnorm' := edist_one_eq_enorm

@[to_additive]
theorem mem_emetric_ball_one_iff {r : ℝ≥0∞} : a ∈ EMetric.ball 1 r ↔ ‖a‖ₑ < r := by
  rw [EMetric.mem_ball, edist_one_eq_enorm]

end ENorm

section ContinuousENorm

variable {E : Type*} [TopologicalSpace E] [ContinuousENorm E]

@[continuity, fun_prop]
lemma continuous_enorm : Continuous fun a : E ↦ ‖a‖ₑ := ContinuousENorm.continuous_enorm

variable {X : Type*} [TopologicalSpace X] {f : X → E} {s : Set X} {a : X}

@[fun_prop]
lemma Continuous.enorm : Continuous f → Continuous (‖f ·‖ₑ) :=
  continuous_enorm.comp

lemma ContinuousAt.enorm {a : X} (h : ContinuousAt f a) : ContinuousAt (‖f ·‖ₑ) a := by fun_prop

@[fun_prop]
lemma ContinuousWithinAt.enorm {s : Set X} {a : X} (h : ContinuousWithinAt f s a) :
    ContinuousWithinAt (‖f ·‖ₑ) s a :=
  (ContinuousENorm.continuous_enorm.continuousWithinAt).comp (t := Set.univ) h
    (fun _ _ ↦ by trivial)

@[fun_prop]
lemma ContinuousOn.enorm (h : ContinuousOn f s) : ContinuousOn (‖f ·‖ₑ) s :=
  (ContinuousENorm.continuous_enorm.continuousOn).comp (t := Set.univ) h fun _ _ ↦ trivial

end ContinuousENorm

section ENormedMonoid

variable {E : Type*} [TopologicalSpace E] [ENormedMonoid E]

@[to_additive enorm_add_le]
lemma enorm_mul_le' (a b : E) : ‖a * b‖ₑ ≤ ‖a‖ₑ + ‖b‖ₑ := ENormedMonoid.enorm_mul_le a b

@[to_additive (attr := simp) enorm_eq_zero]
lemma enorm_eq_zero' {a : E} :
  ‖a‖ₑ = 0 ↔ a = 1 := by simp [enorm, ENormedMonoid.enorm_eq_zero]

@[to_additive enorm_ne_zero]
lemma enorm_ne_zero' {a : E} :
    ‖a‖ₑ ≠ 0 ↔ a ≠ 1 := enorm_eq_zero'.ne

@[to_additive (attr := simp) enorm_pos]
lemma enorm_pos' {a : E} :
    0 < ‖a‖ₑ ↔ a ≠ 1 := pos_iff_ne_zero.trans enorm_ne_zero'

end ENormedMonoid

open Set in
@[to_additive]
lemma SeminormedGroup.disjoint_nhds (x : E) (f : Filter E) :
    Disjoint (𝓝 x) f ↔ ∃ δ > 0, ∀ᶠ y in f, δ ≤ ‖y / x‖ := by
  simp [NormedCommGroup.nhds_basis_norm_lt x |>.disjoint_iff_left, compl_setOf, eventually_iff]

@[to_additive]
lemma SeminormedGroup.disjoint_nhds_one (f : Filter E) :
    Disjoint (𝓝 1) f ↔ ∃ δ > 0, ∀ᶠ y in f, δ ≤ ‖y‖ := by
  simpa using disjoint_nhds 1 f

end SeminormedGroup

section Induced

variable (E F)
variable [FunLike 𝓕 E F]

-- See note [reducible non-instances]
/-- A group homomorphism from a `Group` to a `SeminormedGroup` induces a `SeminormedGroup`
structure on the domain. -/
@[to_additive "A group homomorphism from an `AddGroup` to a
`SeminormedAddGroup` induces a `SeminormedAddGroup` structure on the domain."]
abbrev SeminormedGroup.induced [Group E] [SeminormedGroup F] [MonoidHomClass 𝓕 E F] (f : 𝓕) :
    SeminormedGroup E :=
  { PseudoMetricSpace.induced f toPseudoMetricSpace with
    -- Porting note: needed to add the instance explicitly, and `‹PseudoMetricSpace F›` failed
    norm := fun x => ‖f x‖
    dist_eq := fun x y => by simp only [map_div, ← dist_eq_norm_div]; rfl }

-- See note [reducible non-instances]
/-- A group homomorphism from a `CommGroup` to a `SeminormedGroup` induces a
`SeminormedCommGroup` structure on the domain. -/
@[to_additive "A group homomorphism from an `AddCommGroup` to a
`SeminormedAddGroup` induces a `SeminormedAddCommGroup` structure on the domain."]
abbrev SeminormedCommGroup.induced
    [CommGroup E] [SeminormedGroup F] [MonoidHomClass 𝓕 E F] (f : 𝓕) :
    SeminormedCommGroup E :=
  { SeminormedGroup.induced E F f with
    mul_comm := mul_comm }

-- See note [reducible non-instances].
/-- An injective group homomorphism from a `Group` to a `NormedGroup` induces a `NormedGroup`
structure on the domain. -/
@[to_additive "An injective group homomorphism from an `AddGroup` to a
`NormedAddGroup` induces a `NormedAddGroup` structure on the domain."]
abbrev NormedGroup.induced
    [Group E] [NormedGroup F] [MonoidHomClass 𝓕 E F] (f : 𝓕) (h : Injective f) :
    NormedGroup E :=
  { SeminormedGroup.induced E F f, MetricSpace.induced f h _ with }

-- See note [reducible non-instances].
/-- An injective group homomorphism from a `CommGroup` to a `NormedGroup` induces a
`NormedCommGroup` structure on the domain. -/
@[to_additive "An injective group homomorphism from a `CommGroup` to a
`NormedCommGroup` induces a `NormedCommGroup` structure on the domain."]
abbrev NormedCommGroup.induced [CommGroup E] [NormedGroup F] [MonoidHomClass 𝓕 E F] (f : 𝓕)
    (h : Injective f) : NormedCommGroup E :=
  { SeminormedGroup.induced E F f, MetricSpace.induced f h _ with
    mul_comm := mul_comm }

end Induced

namespace Real

variable {r : ℝ}

instance norm : Norm ℝ where
  norm r := |r|

@[simp]
theorem norm_eq_abs (r : ℝ) : ‖r‖ = |r| :=
  rfl

instance normedAddCommGroup : NormedAddCommGroup ℝ :=
  ⟨fun _r _y => rfl⟩

theorem norm_of_nonneg (hr : 0 ≤ r) : ‖r‖ = r :=
  abs_of_nonneg hr

theorem norm_of_nonpos (hr : r ≤ 0) : ‖r‖ = -r :=
  abs_of_nonpos hr

theorem le_norm_self (r : ℝ) : r ≤ ‖r‖ :=
  le_abs_self r

@[simp 1100] lemma norm_natCast (n : ℕ) : ‖(n : ℝ)‖ = n := abs_of_nonneg n.cast_nonneg
@[simp 1100] lemma nnnorm_natCast (n : ℕ) : ‖(n : ℝ)‖₊ = n := NNReal.eq <| norm_natCast _
@[simp 1100] lemma enorm_natCast (n : ℕ) : ‖(n : ℝ)‖ₑ = n := by simp [enorm]

@[simp 1100] lemma norm_ofNat (n : ℕ) [n.AtLeastTwo] :
    ‖(ofNat(n) : ℝ)‖ = ofNat(n) := norm_natCast n

@[simp 1100] lemma nnnorm_ofNat (n : ℕ) [n.AtLeastTwo] :
    ‖(ofNat(n) : ℝ)‖₊ = ofNat(n) := nnnorm_natCast n

lemma norm_two : ‖(2 : ℝ)‖ = 2 := abs_of_pos zero_lt_two
lemma nnnorm_two : ‖(2 : ℝ)‖₊ = 2 := NNReal.eq <| by simp

@[simp 1100, norm_cast]
lemma norm_nnratCast (q : ℚ≥0) : ‖(q : ℝ)‖ = q := norm_of_nonneg q.cast_nonneg

@[simp 1100, norm_cast]
lemma nnnorm_nnratCast (q : ℚ≥0) : ‖(q : ℝ)‖₊ = q := by simp [nnnorm, -norm_eq_abs]

theorem nnnorm_of_nonneg (hr : 0 ≤ r) : ‖r‖₊ = ⟨r, hr⟩ :=
  NNReal.eq <| norm_of_nonneg hr

lemma enorm_of_nonneg (hr : 0 ≤ r) : ‖r‖ₑ = .ofReal r := by
  simp [enorm, nnnorm_of_nonneg hr, ENNReal.ofReal, toNNReal, hr]

@[simp] lemma nnnorm_abs (r : ℝ) : ‖|r|‖₊ = ‖r‖₊ := by simp [nnnorm]
@[simp] lemma enorm_abs (r : ℝ) : ‖|r|‖ₑ = ‖r‖ₑ := by simp [enorm]

theorem enorm_eq_ofReal (hr : 0 ≤ r) : ‖r‖ₑ = .ofReal r := by
  rw [← ofReal_norm_eq_enorm, norm_of_nonneg hr]

@[deprecated (since := "2025-01-17")] alias ennnorm_eq_ofReal := enorm_eq_ofReal

theorem enorm_eq_ofReal_abs (r : ℝ) : ‖r‖ₑ = ENNReal.ofReal |r| := by
  rw [← enorm_eq_ofReal (abs_nonneg _), enorm_abs]

@[deprecated (since := "2025-01-17")] alias ennnorm_eq_ofReal_abs := enorm_eq_ofReal_abs

theorem toNNReal_eq_nnnorm_of_nonneg (hr : 0 ≤ r) : r.toNNReal = ‖r‖₊ := by
  rw [Real.toNNReal_of_nonneg hr]
  ext
  rw [coe_mk, coe_nnnorm r, Real.norm_eq_abs r, abs_of_nonneg hr]
  -- Porting note: this is due to the change from `Subtype.val` to `NNReal.toReal` for the coercion

theorem ofReal_le_enorm (r : ℝ) : ENNReal.ofReal r ≤ ‖r‖ₑ := by
  rw [enorm_eq_ofReal_abs]; gcongr; exact le_abs_self _

@[deprecated (since := "2025-01-17")] alias ofReal_le_ennnorm := ofReal_le_enorm

end Real

namespace NNReal

instance : NNNorm ℝ≥0 where
  nnnorm x := x

@[simp] lemma nnnorm_eq_self (x : ℝ≥0) : ‖x‖₊ = x := rfl

end NNReal

section SeminormedCommGroup

variable [SeminormedCommGroup E] [SeminormedCommGroup F] {a b : E} {r : ℝ}

@[to_additive]
theorem dist_inv (x y : E) : dist x⁻¹ y = dist x y⁻¹ := by
  simp_rw [dist_eq_norm_div, ← norm_inv' (x⁻¹ / y), inv_div, div_inv_eq_mul, mul_comm]

theorem norm_multiset_sum_le {E} [SeminormedAddCommGroup E] (m : Multiset E) :
    ‖m.sum‖ ≤ (m.map fun x => ‖x‖).sum :=
  m.le_sum_of_subadditive norm norm_zero norm_add_le

@[to_additive existing]
theorem norm_multiset_prod_le (m : Multiset E) : ‖m.prod‖ ≤ (m.map fun x => ‖x‖).sum := by
  rw [← Multiplicative.ofAdd_le, ofAdd_multiset_prod, Multiset.map_map]
  refine Multiset.le_prod_of_submultiplicative (Multiplicative.ofAdd ∘ norm) ?_ (fun x y => ?_) _
  · simp only [comp_apply, norm_one', ofAdd_zero]
  · exact norm_mul_le' x y

-- Porting note: had to add `ι` here because otherwise the universe order gets switched compared to
-- `norm_prod_le` below
@[bound]
theorem norm_sum_le {ι E} [SeminormedAddCommGroup E] (s : Finset ι) (f : ι → E) :
    ‖∑ i ∈ s, f i‖ ≤ ∑ i ∈ s, ‖f i‖ :=
  s.le_sum_of_subadditive norm norm_zero norm_add_le f

@[to_additive existing]
theorem norm_prod_le (s : Finset ι) (f : ι → E) : ‖∏ i ∈ s, f i‖ ≤ ∑ i ∈ s, ‖f i‖ := by
  rw [← Multiplicative.ofAdd_le, ofAdd_sum]
  refine Finset.le_prod_of_submultiplicative (Multiplicative.ofAdd ∘ norm) ?_ (fun x y => ?_) _ _
  · simp only [comp_apply, norm_one', ofAdd_zero]
  · exact norm_mul_le' x y

@[to_additive]
theorem norm_prod_le_of_le (s : Finset ι) {f : ι → E} {n : ι → ℝ} (h : ∀ b ∈ s, ‖f b‖ ≤ n b) :
    ‖∏ b ∈ s, f b‖ ≤ ∑ b ∈ s, n b :=
  (norm_prod_le s f).trans <| Finset.sum_le_sum h

@[to_additive]
theorem dist_prod_prod_le_of_le (s : Finset ι) {f a : ι → E} {d : ι → ℝ}
    (h : ∀ b ∈ s, dist (f b) (a b) ≤ d b) :
    dist (∏ b ∈ s, f b) (∏ b ∈ s, a b) ≤ ∑ b ∈ s, d b := by
  simp only [dist_eq_norm_div, ← Finset.prod_div_distrib] at *
  exact norm_prod_le_of_le s h

@[to_additive]
theorem dist_prod_prod_le (s : Finset ι) (f a : ι → E) :
    dist (∏ b ∈ s, f b) (∏ b ∈ s, a b) ≤ ∑ b ∈ s, dist (f b) (a b) :=
  dist_prod_prod_le_of_le s fun _ _ => le_rfl

@[to_additive]
theorem mul_mem_ball_iff_norm : a * b ∈ ball a r ↔ ‖b‖ < r := by
  rw [mem_ball_iff_norm'', mul_div_cancel_left]

@[to_additive]
theorem mul_mem_closedBall_iff_norm : a * b ∈ closedBall a r ↔ ‖b‖ ≤ r := by
  rw [mem_closedBall_iff_norm'', mul_div_cancel_left]

@[to_additive (attr := simp 1001)]
-- Porting note: increase priority so that the left-hand side doesn't simplify
theorem preimage_mul_ball (a b : E) (r : ℝ) : (b * ·) ⁻¹' ball a r = ball (a / b) r := by
  ext c
  simp only [dist_eq_norm_div, Set.mem_preimage, mem_ball, div_div_eq_mul_div, mul_comm]

@[to_additive (attr := simp 1001)]
-- Porting note: increase priority so that the left-hand side doesn't simplify
theorem preimage_mul_closedBall (a b : E) (r : ℝ) :
    (b * ·) ⁻¹' closedBall a r = closedBall (a / b) r := by
  ext c
  simp only [dist_eq_norm_div, Set.mem_preimage, mem_closedBall, div_div_eq_mul_div, mul_comm]

@[to_additive (attr := simp)]
theorem preimage_mul_sphere (a b : E) (r : ℝ) : (b * ·) ⁻¹' sphere a r = sphere (a / b) r := by
  ext c
  simp only [Set.mem_preimage, mem_sphere_iff_norm', div_div_eq_mul_div, mul_comm]


@[to_additive]
theorem pow_mem_closedBall {n : ℕ} (h : a ∈ closedBall b r) :
    a ^ n ∈ closedBall (b ^ n) (n • r) := by
  simp only [mem_closedBall, dist_eq_norm_div, ← div_pow] at h ⊢
  refine norm_pow_le_mul_norm.trans ?_
  simpa only [nsmul_eq_mul] using mul_le_mul_of_nonneg_left h n.cast_nonneg

@[to_additive]
theorem pow_mem_ball {n : ℕ} (hn : 0 < n) (h : a ∈ ball b r) : a ^ n ∈ ball (b ^ n) (n • r) := by
  simp only [mem_ball, dist_eq_norm_div, ← div_pow] at h ⊢
  refine lt_of_le_of_lt norm_pow_le_mul_norm ?_
  replace hn : 0 < (n : ℝ) := by norm_cast
  rw [nsmul_eq_mul]
  nlinarith

@[to_additive]
theorem mul_mem_closedBall_mul_iff {c : E} : a * c ∈ closedBall (b * c) r ↔ a ∈ closedBall b r := by
  simp only [mem_closedBall, dist_eq_norm_div, mul_div_mul_right_eq_div]

@[to_additive]
theorem mul_mem_ball_mul_iff {c : E} : a * c ∈ ball (b * c) r ↔ a ∈ ball b r := by
  simp only [mem_ball, dist_eq_norm_div, mul_div_mul_right_eq_div]

@[to_additive]
theorem smul_closedBall'' : a • closedBall b r = closedBall (a • b) r := by
  ext
  simp [mem_closedBall, Set.mem_smul_set, dist_eq_norm_div, div_eq_inv_mul, ←
    eq_inv_mul_iff_mul_eq, mul_assoc]

@[to_additive]
theorem smul_ball'' : a • ball b r = ball (a • b) r := by
  ext
  simp [mem_ball, Set.mem_smul_set, dist_eq_norm_div, _root_.div_eq_inv_mul,
    ← eq_inv_mul_iff_mul_eq, mul_assoc]

@[to_additive]
theorem nnnorm_multiset_prod_le (m : Multiset E) : ‖m.prod‖₊ ≤ (m.map fun x => ‖x‖₊).sum :=
  NNReal.coe_le_coe.1 <| by
    push_cast
    rw [Multiset.map_map]
    exact norm_multiset_prod_le _

@[to_additive]
theorem nnnorm_prod_le (s : Finset ι) (f : ι → E) : ‖∏ a ∈ s, f a‖₊ ≤ ∑ a ∈ s, ‖f a‖₊ :=
  NNReal.coe_le_coe.1 <| by
    push_cast
    exact norm_prod_le _ _

@[to_additive]
theorem nnnorm_prod_le_of_le (s : Finset ι) {f : ι → E} {n : ι → ℝ≥0} (h : ∀ b ∈ s, ‖f b‖₊ ≤ n b) :
    ‖∏ b ∈ s, f b‖₊ ≤ ∑ b ∈ s, n b :=
  (norm_prod_le_of_le s h).trans_eq (NNReal.coe_sum ..).symm

-- Porting note: increase priority so that the LHS doesn't simplify
@[to_additive (attr := simp 1001) norm_norm]
lemma norm_norm' (x : E) : ‖‖x‖‖ = ‖x‖ := Real.norm_of_nonneg (norm_nonneg' _)

@[to_additive (attr := simp) nnnorm_norm]
lemma nnnorm_norm' (x : E) : ‖‖x‖‖₊ = ‖x‖₊ := by simp [nnnorm]

@[to_additive (attr := simp) enorm_norm]
lemma enorm_norm' (x : E) : ‖‖x‖‖ₑ = ‖x‖ₑ := by simp [enorm]

lemma enorm_enorm {ε : Type*} [ENorm ε] (x : ε) : ‖‖x‖ₑ‖ₑ = ‖x‖ₑ := by simp [enorm]

end SeminormedCommGroup

section NormedGroup

variable [NormedGroup E] {a b : E}

@[to_additive (attr := simp) norm_le_zero_iff]
lemma norm_le_zero_iff' : ‖a‖ ≤ 0 ↔ a = 1 := by rw [← dist_one_right, dist_le_zero]

@[to_additive (attr := simp) norm_pos_iff]
lemma norm_pos_iff' : 0 < ‖a‖ ↔ a ≠ 1 := by rw [← not_le, norm_le_zero_iff']

@[to_additive (attr := simp) norm_eq_zero]
lemma norm_eq_zero' : ‖a‖ = 0 ↔ a = 1 := (norm_nonneg' a).le_iff_eq.symm.trans norm_le_zero_iff'

@[to_additive norm_ne_zero_iff]
lemma norm_ne_zero_iff' : ‖a‖ ≠ 0 ↔ a ≠ 1 := norm_eq_zero'.not

@[deprecated (since := "2024-11-24")] alias norm_le_zero_iff'' := norm_le_zero_iff'
@[deprecated (since := "2024-11-24")] alias norm_le_zero_iff''' := norm_le_zero_iff'
@[deprecated (since := "2024-11-24")] alias norm_pos_iff'' := norm_pos_iff'
@[deprecated (since := "2024-11-24")] alias norm_eq_zero'' := norm_eq_zero'
@[deprecated (since := "2024-11-24")] alias norm_eq_zero''' := norm_eq_zero'

@[to_additive]
theorem norm_div_eq_zero_iff : ‖a / b‖ = 0 ↔ a = b := by rw [norm_eq_zero', div_eq_one]

@[to_additive]
theorem norm_div_pos_iff : 0 < ‖a / b‖ ↔ a ≠ b := by
  rw [(norm_nonneg' _).lt_iff_ne, ne_comm]
  exact norm_div_eq_zero_iff.not

@[to_additive eq_of_norm_sub_le_zero]
theorem eq_of_norm_div_le_zero (h : ‖a / b‖ ≤ 0) : a = b := by
  rwa [← div_eq_one, ← norm_le_zero_iff']

alias ⟨eq_of_norm_div_eq_zero, _⟩ := norm_div_eq_zero_iff

attribute [to_additive] eq_of_norm_div_eq_zero

@[to_additive]
theorem eq_one_or_norm_pos (a : E) : a = 1 ∨ 0 < ‖a‖ := by
  simpa [eq_comm] using (norm_nonneg' a).eq_or_lt

@[to_additive]
theorem eq_one_or_nnnorm_pos (a : E) : a = 1 ∨ 0 < ‖a‖₊ :=
  eq_one_or_norm_pos a

@[to_additive (attr := simp) nnnorm_eq_zero]
theorem nnnorm_eq_zero' : ‖a‖₊ = 0 ↔ a = 1 := by
  rw [← NNReal.coe_eq_zero, coe_nnnorm', norm_eq_zero']

<<<<<<< HEAD
@[to_additive (attr := simp) enorm_eq_zero]
lemma enorm_eq_zero' {E : Type*} [TopologicalSpace E] [ENormedMonoid E] {a : E} :
  ‖a‖ₑ = 0 ↔ a = 1 := by simp [enorm, ENormedMonoid.enorm_eq_zero]

=======
>>>>>>> 318e1973
@[to_additive nnnorm_ne_zero_iff]
theorem nnnorm_ne_zero_iff' : ‖a‖₊ ≠ 0 ↔ a ≠ 1 :=
  nnnorm_eq_zero'.not

<<<<<<< HEAD
@[to_additive enorm_ne_zero]
lemma enorm_ne_zero' {E : Type*} [TopologicalSpace E] [ENormedMonoid E] {a : E} :
  ‖a‖ₑ ≠ 0 ↔ a ≠ 1 := enorm_eq_zero'.ne

@[to_additive (attr := simp) nnnorm_pos]
lemma nnnorm_pos' : 0 < ‖a‖₊ ↔ a ≠ 1 := pos_iff_ne_zero.trans nnnorm_ne_zero_iff'

@[to_additive (attr := simp) enorm_pos]
lemma enorm_pos' {E : Type*} [TopologicalSpace E] [ENormedMonoid E] {a : E} :
  0 < ‖a‖ₑ ↔ a ≠ 1 := pos_iff_ne_zero.trans enorm_ne_zero'

=======
@[to_additive (attr := simp) nnnorm_pos]
lemma nnnorm_pos' : 0 < ‖a‖₊ ↔ a ≠ 1 := pos_iff_ne_zero.trans nnnorm_ne_zero_iff'

>>>>>>> 318e1973
variable (E)

/-- The norm of a normed group as a group norm. -/
@[to_additive "The norm of a normed group as an additive group norm."]
def normGroupNorm : GroupNorm E :=
  { normGroupSeminorm _ with eq_one_of_map_eq_zero' := fun _ => norm_eq_zero'.1 }

@[simp]
theorem coe_normGroupNorm : ⇑(normGroupNorm E) = norm :=
  rfl

end NormedGroup

section NormedAddGroup

variable [NormedAddGroup E] [TopologicalSpace α] {f : α → E}

/-! Some relations with `HasCompactSupport` -/

theorem hasCompactSupport_norm_iff : (HasCompactSupport fun x => ‖f x‖) ↔ HasCompactSupport f :=
  hasCompactSupport_comp_left norm_eq_zero

alias ⟨_, HasCompactSupport.norm⟩ := hasCompactSupport_norm_iff

end NormedAddGroup

lemma tendsto_norm_atTop_atTop : Tendsto (norm : ℝ → ℝ) atTop atTop := tendsto_abs_atTop_atTop

/-! ### `positivity` extensions -/

namespace Mathlib.Meta.Positivity

open Lean Meta Qq Function

/-- Extension for the `positivity` tactic: multiplicative norms are always nonnegative, and positive
on non-one inputs. -/
@[positivity ‖_‖]
def evalMulNorm : PositivityExt where eval {u α} _ _ e := do
  match u, α, e with
  | 0, ~q(ℝ), ~q(@Norm.norm $E $_n $a) =>
    let _seminormedGroup_E ← synthInstanceQ q(SeminormedGroup $E)
    assertInstancesCommute
    -- Check whether we are in a normed group and whether the context contains a `a ≠ 1` assumption
    let o : Option (Q(NormedGroup $E) × Q($a ≠ 1)) := ← do
      let .some normedGroup_E ← trySynthInstanceQ q(NormedGroup $E) | return none
      let some pa ← findLocalDeclWithTypeQ? q($a ≠ 1) | return none
      return some (normedGroup_E, pa)
    match o with
    -- If so, return a proof of `0 < ‖a‖`
    | some (_normedGroup_E, pa) =>
      assertInstancesCommute
      return .positive q(norm_pos_iff'.2 $pa)
    -- Else, return a proof of `0 ≤ ‖a‖`
    | none => return .nonnegative q(norm_nonneg' $a)
  | _, _, _ => throwError "not `‖·‖`"

/-- Extension for the `positivity` tactic: additive norms are always nonnegative, and positive
on non-zero inputs. -/
@[positivity ‖_‖]
def evalAddNorm : PositivityExt where eval {u α} _ _ e := do
  match u, α, e with
  | 0, ~q(ℝ), ~q(@Norm.norm $E $_n $a) =>
    let _seminormedAddGroup_E ← synthInstanceQ q(SeminormedAddGroup $E)
    assertInstancesCommute
    -- Check whether we are in a normed group and whether the context contains a `a ≠ 0` assumption
    let o : Option (Q(NormedAddGroup $E) × Q($a ≠ 0)) := ← do
      let .some normedAddGroup_E ← trySynthInstanceQ q(NormedAddGroup $E) | return none
      let some pa ← findLocalDeclWithTypeQ? q($a ≠ 0) | return none
      return some (normedAddGroup_E, pa)
    match o with
    -- If so, return a proof of `0 < ‖a‖`
    | some (_normedAddGroup_E, pa) =>
      assertInstancesCommute
      return .positive q(norm_pos_iff.2 $pa)
    -- Else, return a proof of `0 ≤ ‖a‖`
    | none => return .nonnegative q(norm_nonneg $a)
  | _, _, _ => throwError "not `‖·‖`"

end Mathlib.Meta.Positivity<|MERGE_RESOLUTION|>--- conflicted
+++ resolved
@@ -5,7 +5,6 @@
 -/
 import Mathlib.Analysis.Normed.Group.Seminorm
 import Mathlib.Data.NNReal.Basic
-import Mathlib.Topology.Instances.ENNReal.Defs
 import Mathlib.Topology.MetricSpace.Basic
 import Mathlib.Topology.Order.Real
 
@@ -92,28 +91,17 @@
 
 end ENorm
 
-<<<<<<< HEAD
-/-- A type `E` equipped with a continuous map `‖·‖ₑ : E → ℝ≥0∞`. -/
-class ContinuousENorm (E : Type*) [TopologicalSpace E] extends ENorm E where
-  continuous_enorm : Continuous enorm
-  -- the topology is somehow defined by the enorm.
-=======
 /-- A type `E` equipped with a continuous map `‖·‖ₑ : E → ℝ≥0∞`
 
 NB. We do not demand that the topology is somehow defined by the enorm:
 for ℝ≥0∞ (the motivating example behind this definition), this is not true. -/
 class ContinuousENorm (E : Type*) [TopologicalSpace E] extends ENorm E where
   continuous_enorm : Continuous enorm
->>>>>>> 318e1973
 
 /-- An enormed monoid is an additive monoid endowed with a continuous enorm. -/
 class ENormedAddMonoid (E : Type*) [TopologicalSpace E] extends ContinuousENorm E, AddMonoid E where
   enorm_eq_zero : ∀ x : E, ‖x‖ₑ = 0 ↔ x = 0
-<<<<<<< HEAD
-  enorm_add_le : ∀ x y : E, ‖x + y‖ₑ ≤ ‖x‖ₑ + ‖y‖ₑ
-=======
   protected enorm_add_le : ∀ x y : E, ‖x + y‖ₑ ≤ ‖x‖ₑ + ‖y‖ₑ
->>>>>>> 318e1973
 
 /-- An enormed monoid is a monoid endowed with a continuous enorm. -/
 @[to_additive]
@@ -123,14 +111,9 @@
 
 /-- An enormed commutative monoid is an additive commutative monoid
 endowed with a continuous enorm.
-<<<<<<< HEAD
-We don't have `ENormedAddCommGroup` extend `EMetricSpace`, since the canonical instance `ℝ≥0∞`
-is not an `EMetricSpace`. This is because ℝ≥0∞ carries the order topology, which is distinct from
-=======
 
 We don't have `ENormedAddCommMonoid` extend `EMetricSpace`, since the canonical instance `ℝ≥0∞`
 is not an `EMetricSpace`. This is because `ℝ≥0∞` carries the order topology, which is distinct from
->>>>>>> 318e1973
 the topology coming from `edist`. -/
 class ENormedAddCommMonoid (E : Type*) [TopologicalSpace E]
   extends ENormedAddMonoid E, AddCommMonoid E where
@@ -764,13 +747,6 @@
 theorem nnnorm_mul_le' (a b : E) : ‖a * b‖₊ ≤ ‖a‖₊ + ‖b‖₊ :=
   NNReal.coe_le_coe.1 <| norm_mul_le' a b
 
-<<<<<<< HEAD
-@[to_additive enorm_add_le]
-lemma enorm_mul_le' {E : Type*} [TopologicalSpace E] [ENormedMonoid E] (a b : E) :
-  ‖a * b‖ₑ ≤ ‖a‖ₑ + ‖b‖ₑ := ENormedMonoid.enorm_mul_le a b
-
-=======
->>>>>>> 318e1973
 @[to_additive norm_nsmul_le]
 lemma norm_pow_le_mul_norm : ∀ {n : ℕ}, ‖a ^ n‖ ≤ n * ‖a‖
   | 0 => by simp
@@ -880,9 +856,6 @@
 @[to_additive (attr := simp) enorm_zero]
 lemma enorm_one' {E : Type*} [TopologicalSpace E] [ENormedMonoid E] : ‖(1 : E)‖ₑ = 0 := by
   rw [ENormedMonoid.enorm_eq_zero]
-
-@[to_additive (attr := simp) enorm_neg]
-lemma enorm_inv' (a : E) : ‖a⁻¹‖ₑ = ‖a‖ₑ := by simp [enorm]
 
 @[to_additive (attr := simp) enorm_neg]
 lemma enorm_inv' (a : E) : ‖a⁻¹‖ₑ = ‖a‖ₑ := by simp [enorm]
@@ -1305,34 +1278,13 @@
 theorem nnnorm_eq_zero' : ‖a‖₊ = 0 ↔ a = 1 := by
   rw [← NNReal.coe_eq_zero, coe_nnnorm', norm_eq_zero']
 
-<<<<<<< HEAD
-@[to_additive (attr := simp) enorm_eq_zero]
-lemma enorm_eq_zero' {E : Type*} [TopologicalSpace E] [ENormedMonoid E] {a : E} :
-  ‖a‖ₑ = 0 ↔ a = 1 := by simp [enorm, ENormedMonoid.enorm_eq_zero]
-
-=======
->>>>>>> 318e1973
 @[to_additive nnnorm_ne_zero_iff]
 theorem nnnorm_ne_zero_iff' : ‖a‖₊ ≠ 0 ↔ a ≠ 1 :=
   nnnorm_eq_zero'.not
 
-<<<<<<< HEAD
-@[to_additive enorm_ne_zero]
-lemma enorm_ne_zero' {E : Type*} [TopologicalSpace E] [ENormedMonoid E] {a : E} :
-  ‖a‖ₑ ≠ 0 ↔ a ≠ 1 := enorm_eq_zero'.ne
-
 @[to_additive (attr := simp) nnnorm_pos]
 lemma nnnorm_pos' : 0 < ‖a‖₊ ↔ a ≠ 1 := pos_iff_ne_zero.trans nnnorm_ne_zero_iff'
 
-@[to_additive (attr := simp) enorm_pos]
-lemma enorm_pos' {E : Type*} [TopologicalSpace E] [ENormedMonoid E] {a : E} :
-  0 < ‖a‖ₑ ↔ a ≠ 1 := pos_iff_ne_zero.trans enorm_ne_zero'
-
-=======
-@[to_additive (attr := simp) nnnorm_pos]
-lemma nnnorm_pos' : 0 < ‖a‖₊ ↔ a ≠ 1 := pos_iff_ne_zero.trans nnnorm_ne_zero_iff'
-
->>>>>>> 318e1973
 variable (E)
 
 /-- The norm of a normed group as a group norm. -/
