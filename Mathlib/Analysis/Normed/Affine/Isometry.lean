--- conflicted
+++ resolved
@@ -3,14 +3,6 @@
 Released under Apache 2.0 license as described in the file LICENSE.
 Authors: Heather Macbeth
 -/
-<<<<<<< HEAD
-import Mathlib.Algebra.CharP.Invertible
-import Mathlib.Analysis.Normed.Group.AddTorsor
-import Mathlib.Analysis.Normed.Module.Basic
-import Mathlib.Analysis.Normed.Operator.LinearIsometry
-import Mathlib.LinearAlgebra.AffineSpace.Restrict
-import Mathlib.Topology.Algebra.ContinuousAffineEquiv
-=======
 module
 
 public import Mathlib.Algebra.CharP.Invertible
@@ -20,7 +12,6 @@
 public import Mathlib.LinearAlgebra.AffineSpace.Restrict
 public import Mathlib.Topology.Algebra.AffineSubspace
 public import Mathlib.Topology.Algebra.ContinuousAffineEquiv
->>>>>>> 20c9db6e
 
 /-!
 # Affine isometries
@@ -467,26 +458,9 @@
   rfl
 
 /-- Reinterpret a `AffineIsometryEquiv` as a `ContinuousAffineEquiv`. -/
-<<<<<<< HEAD
-instance : CoeTC (P ≃ᵃⁱ[𝕜] P₂) (P ≃ᴬ[𝕜] P₂) :=
-  ⟨fun e => e.toContinuousAffineEquiv⟩
-
-instance : CoeTC (P ≃ᵃⁱ[𝕜] P₂) (P →ᴬ[𝕜] P₂) :=
-  ⟨fun e => e.toContinuousAffineEquiv.toContinuousAffineMap⟩
-
-@[simp]
-theorem coe_coe : ⇑(e : P ≃ᴬ[𝕜] P₂) = e :=
-  rfl
-
-@[simp]
-theorem coe_coe' : ⇑(e : P →ᴬ[𝕜] P₂) = e :=
-  rfl
-
-=======
 instance : Coe (P ≃ᵃⁱ[𝕜] P₂) (P ≃ᴬ[𝕜] P₂) :=
   ⟨fun e => e.toContinuousAffineEquiv⟩
 
->>>>>>> 20c9db6e
 variable (𝕜 P)
 
 /-- Identity map as an `AffineIsometryEquiv`. -/
