/-
Copyright (c) 2018 Patrick Massot. All rights reserved.
Released under Apache 2.0 license as described in the file LICENSE.
Authors: Patrick Massot, Johannes Hölzl
-/
import Mathlib.Algebra.Algebra.Subalgebra.Basic
import Mathlib.Analysis.Normed.Group.Constructions
import Mathlib.Analysis.Normed.Group.Subgroup
import Mathlib.Analysis.Normed.Group.Submodule

/-!
# Normed rings

In this file we define (semi)normed rings. We also prove some theorems about these definitions.

A normed ring instance can be constructed from a given real absolute value on a ring via
`AbsoluteValue.toNormedRing`.
-/

-- Guard against import creep.
assert_not_exists AddChar comap_norm_atTop DilationEquiv Finset.sup_mul_le_mul_sup_of_nonneg
  IsOfFinOrder Isometry.norm_map_of_map_one NNReal.isOpen_Ico_zero Rat.norm_cast_real
  RestrictScalars

variable {G α β ι : Type*}

open Filter
open scoped Topology NNReal

/-- A non-unital seminormed ring is a not-necessarily-unital ring
endowed with a seminorm which satisfies the inequality `‖x y‖ ≤ ‖x‖ ‖y‖`. -/
class NonUnitalSeminormedRing (α : Type*) extends Norm α, NonUnitalRing α,
  PseudoMetricSpace α where
  /-- The distance is induced by the norm. -/
  dist_eq : ∀ x y, dist x y = norm (x - y)
  /-- The norm is submultiplicative. -/
  protected norm_mul_le : ∀ a b, norm (a * b) ≤ norm a * norm b

/-- A seminormed ring is a ring endowed with a seminorm which satisfies the inequality
`‖x y‖ ≤ ‖x‖ ‖y‖`. -/
class SeminormedRing (α : Type*) extends Norm α, Ring α, PseudoMetricSpace α where
  /-- The distance is induced by the norm. -/
  dist_eq : ∀ x y, dist x y = norm (x - y)
  /-- The norm is submultiplicative. -/
  norm_mul_le : ∀ a b, norm (a * b) ≤ norm a * norm b

-- see Note [lower instance priority]
/-- A seminormed ring is a non-unital seminormed ring. -/
instance (priority := 100) SeminormedRing.toNonUnitalSeminormedRing [β : SeminormedRing α] :
    NonUnitalSeminormedRing α :=
  { β with }

/-- A non-unital normed ring is a not-necessarily-unital ring
endowed with a norm which satisfies the inequality `‖x y‖ ≤ ‖x‖ ‖y‖`. -/
class NonUnitalNormedRing (α : Type*) extends Norm α, NonUnitalRing α, MetricSpace α where
  /-- The distance is induced by the norm. -/
  dist_eq : ∀ x y, dist x y = norm (x - y)
  /-- The norm is submultiplicative. -/
  norm_mul_le : ∀ a b, norm (a * b) ≤ norm a * norm b

-- see Note [lower instance priority]
/-- A non-unital normed ring is a non-unital seminormed ring. -/
instance (priority := 100) NonUnitalNormedRing.toNonUnitalSeminormedRing
    [β : NonUnitalNormedRing α] : NonUnitalSeminormedRing α :=
  { β with }

/-- A normed ring is a ring endowed with a norm which satisfies the inequality `‖x y‖ ≤ ‖x‖ ‖y‖`. -/
class NormedRing (α : Type*) extends Norm α, Ring α, MetricSpace α where
  /-- The distance is induced by the norm. -/
  dist_eq : ∀ x y, dist x y = norm (x - y)
  /-- The norm is submultiplicative. -/
  norm_mul_le : ∀ a b, norm (a * b) ≤ norm a * norm b

-- see Note [lower instance priority]
/-- A normed ring is a seminormed ring. -/
instance (priority := 100) NormedRing.toSeminormedRing [β : NormedRing α] : SeminormedRing α :=
  { β with }

-- see Note [lower instance priority]
/-- A normed ring is a non-unital normed ring. -/
instance (priority := 100) NormedRing.toNonUnitalNormedRing [β : NormedRing α] :
    NonUnitalNormedRing α :=
  { β with }

/-- A non-unital seminormed commutative ring is a non-unital commutative ring endowed with a
seminorm which satisfies the inequality `‖x y‖ ≤ ‖x‖ ‖y‖`. -/
class NonUnitalSeminormedCommRing (α : Type*)
    extends NonUnitalSeminormedRing α, NonUnitalCommRing α where

-- see Note [lower instance priority]
attribute [instance 100] NonUnitalSeminormedCommRing.toNonUnitalCommRing

/-- A non-unital normed commutative ring is a non-unital commutative ring endowed with a
norm which satisfies the inequality `‖x y‖ ≤ ‖x‖ ‖y‖`. -/
class NonUnitalNormedCommRing (α : Type*) extends NonUnitalNormedRing α, NonUnitalCommRing α where

-- see Note [lower instance priority]
attribute [instance 100] NonUnitalNormedCommRing.toNonUnitalCommRing

-- see Note [lower instance priority]
/-- A non-unital normed commutative ring is a non-unital seminormed commutative ring. -/
instance (priority := 100) NonUnitalNormedCommRing.toNonUnitalSeminormedCommRing
    [β : NonUnitalNormedCommRing α] : NonUnitalSeminormedCommRing α :=
  { β with }

/-- A seminormed commutative ring is a commutative ring endowed with a seminorm which satisfies
the inequality `‖x y‖ ≤ ‖x‖ ‖y‖`. -/
class SeminormedCommRing (α : Type*) extends SeminormedRing α, CommRing α where

-- see Note [lower instance priority]
attribute [instance 100] SeminormedCommRing.toCommRing

/-- A normed commutative ring is a commutative ring endowed with a norm which satisfies
the inequality `‖x y‖ ≤ ‖x‖ ‖y‖`. -/
class NormedCommRing (α : Type*) extends NormedRing α, CommRing α where

-- see Note [lower instance priority]
attribute [instance 100] NormedCommRing.toCommRing

-- see Note [lower instance priority]
/-- A seminormed commutative ring is a non-unital seminormed commutative ring. -/
instance (priority := 100) SeminormedCommRing.toNonUnitalSeminormedCommRing
    [β : SeminormedCommRing α] : NonUnitalSeminormedCommRing α :=
  { β with }

-- see Note [lower instance priority]
/-- A normed commutative ring is a non-unital normed commutative ring. -/
instance (priority := 100) NormedCommRing.toNonUnitalNormedCommRing
    [β : NormedCommRing α] : NonUnitalNormedCommRing α :=
  { β with }

-- see Note [lower instance priority]
/-- A normed commutative ring is a seminormed commutative ring. -/
instance (priority := 100) NormedCommRing.toSeminormedCommRing [β : NormedCommRing α] :
    SeminormedCommRing α :=
  { β with }

instance PUnit.normedCommRing : NormedCommRing PUnit :=
  { PUnit.normedAddCommGroup, PUnit.commRing with
    norm_mul_le _ _ := by simp }

section NormOneClass

/-- A mixin class with the axiom `‖1‖ = 1`. Many `NormedRing`s and all `NormedField`s satisfy this
axiom. -/
class NormOneClass (α : Type*) [Norm α] [One α] : Prop where
  /-- The norm of the multiplicative identity is 1. -/
  norm_one : ‖(1 : α)‖ = 1

export NormOneClass (norm_one)

attribute [simp] norm_one

section SeminormedAddCommGroup
variable [SeminormedAddCommGroup G] [One G] [NormOneClass G]

@[simp] lemma nnnorm_one : ‖(1 : G)‖₊ = 1 := NNReal.eq norm_one
@[simp] lemma enorm_one : ‖(1 : G)‖ₑ = 1 := by simp [enorm]

theorem NormOneClass.nontrivial : Nontrivial G :=
  nontrivial_of_ne 0 1 <| ne_of_apply_ne norm <| by simp

end SeminormedAddCommGroup

end NormOneClass

-- see Note [lower instance priority]
instance (priority := 100) NonUnitalNormedRing.toNormedAddCommGroup [β : NonUnitalNormedRing α] :
    NormedAddCommGroup α :=
  { β with }

-- see Note [lower instance priority]
instance (priority := 100) NonUnitalSeminormedRing.toSeminormedAddCommGroup
    [NonUnitalSeminormedRing α] : SeminormedAddCommGroup α :=
  { ‹NonUnitalSeminormedRing α› with }

instance ULift.normOneClass [SeminormedAddCommGroup α] [One α] [NormOneClass α] :
    NormOneClass (ULift α) :=
  ⟨by simp [ULift.norm_def]⟩

instance Prod.normOneClass [SeminormedAddCommGroup α] [One α] [NormOneClass α]
    [SeminormedAddCommGroup β] [One β] [NormOneClass β] : NormOneClass (α × β) :=
  ⟨by simp [Prod.norm_def]⟩

instance Pi.normOneClass {ι : Type*} {α : ι → Type*} [Nonempty ι] [Fintype ι]
    [∀ i, SeminormedAddCommGroup (α i)] [∀ i, One (α i)] [∀ i, NormOneClass (α i)] :
    NormOneClass (∀ i, α i) :=
  ⟨by simpa [Pi.norm_def] using Finset.sup_const Finset.univ_nonempty 1⟩

instance MulOpposite.normOneClass [SeminormedAddCommGroup α] [One α] [NormOneClass α] :
    NormOneClass αᵐᵒᵖ :=
  ⟨@norm_one α _ _ _⟩

section NonUnitalSeminormedRing

variable [NonUnitalSeminormedRing α] {a a₁ a₂ b c : α}

/-- The norm is submultiplicative. -/
theorem norm_mul_le (a b : α) : ‖a * b‖ ≤ ‖a‖ * ‖b‖ :=
  NonUnitalSeminormedRing.norm_mul_le a b

theorem nnnorm_mul_le (a b : α) : ‖a * b‖₊ ≤ ‖a‖₊ * ‖b‖₊ := norm_mul_le a b

lemma norm_mul_le_of_le {r₁ r₂ : ℝ} (h₁ : ‖a₁‖ ≤ r₁) (h₂ : ‖a₂‖ ≤ r₂) : ‖a₁ * a₂‖ ≤ r₁ * r₂ :=
  (norm_mul_le ..).trans <| mul_le_mul h₁ h₂ (norm_nonneg _) ((norm_nonneg _).trans h₁)

lemma nnnorm_mul_le_of_le {r₁ r₂ : ℝ≥0} (h₁ : ‖a₁‖₊ ≤ r₁) (h₂ : ‖a₂‖₊ ≤ r₂) :
    ‖a₁ * a₂‖₊ ≤ r₁ * r₂ := (nnnorm_mul_le ..).trans <| mul_le_mul' h₁ h₂

lemma norm_mul₃_le : ‖a * b * c‖ ≤ ‖a‖ * ‖b‖ * ‖c‖ := norm_mul_le_of_le (norm_mul_le ..) le_rfl

lemma nnnorm_mul₃_le : ‖a * b * c‖₊ ≤ ‖a‖₊ * ‖b‖₊ * ‖c‖₊ :=
  nnnorm_mul_le_of_le (norm_mul_le ..) le_rfl

theorem one_le_norm_one (β) [NormedRing β] [Nontrivial β] : 1 ≤ ‖(1 : β)‖ :=
  (le_mul_iff_one_le_left <| norm_pos_iff.mpr (one_ne_zero : (1 : β) ≠ 0)).mp
    (by simpa only [mul_one] using norm_mul_le (1 : β) 1)

theorem one_le_nnnorm_one (β) [NormedRing β] [Nontrivial β] : 1 ≤ ‖(1 : β)‖₊ :=
  one_le_norm_one β

/-- In a seminormed ring, the left-multiplication `AddMonoidHom` is bounded. -/
theorem mulLeft_bound (x : α) : ∀ y : α, ‖AddMonoidHom.mulLeft x y‖ ≤ ‖x‖ * ‖y‖ :=
  norm_mul_le x

/-- In a seminormed ring, the right-multiplication `AddMonoidHom` is bounded. -/
theorem mulRight_bound (x : α) : ∀ y : α, ‖AddMonoidHom.mulRight x y‖ ≤ ‖x‖ * ‖y‖ := fun y => by
  rw [mul_comm]
  exact norm_mul_le y x

/-- A non-unital subalgebra of a non-unital seminormed ring is also a non-unital seminormed ring,
with the restriction of the norm. -/
instance NonUnitalSubalgebra.nonUnitalSeminormedRing {𝕜 : Type*} [CommRing 𝕜] {E : Type*}
    [NonUnitalSeminormedRing E] [Module 𝕜 E] (s : NonUnitalSubalgebra 𝕜 E) :
    NonUnitalSeminormedRing s :=
  { s.toSubmodule.seminormedAddCommGroup, s.toNonUnitalRing with
    norm_mul_le a b := norm_mul_le a.1 b.1 }

/-- A non-unital subalgebra of a non-unital seminormed ring is also a non-unital seminormed ring,
with the restriction of the norm. -/
-- necessary to require `SMulMemClass S 𝕜 E` so that `𝕜` can be determined as an `outParam`
@[nolint unusedArguments]
instance (priority := 75) NonUnitalSubalgebraClass.nonUnitalSeminormedRing {S 𝕜 E : Type*}
    [CommRing 𝕜] [NonUnitalSeminormedRing E] [Module 𝕜 E] [SetLike S E] [NonUnitalSubringClass S E]
    [SMulMemClass S 𝕜 E] (s : S) :
    NonUnitalSeminormedRing s :=
  { AddSubgroupClass.seminormedAddCommGroup s, NonUnitalSubringClass.toNonUnitalRing s with
    norm_mul_le a b := norm_mul_le a.1 b.1 }

/-- A non-unital subalgebra of a non-unital normed ring is also a non-unital normed ring, with the
restriction of the norm. -/
instance NonUnitalSubalgebra.nonUnitalNormedRing {𝕜 : Type*} [CommRing 𝕜] {E : Type*}
    [NonUnitalNormedRing E] [Module 𝕜 E] (s : NonUnitalSubalgebra 𝕜 E) : NonUnitalNormedRing s :=
  { s.nonUnitalSeminormedRing with
    eq_of_dist_eq_zero := eq_of_dist_eq_zero }

/-- A non-unital subalgebra of a non-unital normed ring is also a non-unital normed ring,
with the restriction of the norm. -/
instance (priority := 75) NonUnitalSubalgebraClass.nonUnitalNormedRing {S 𝕜 E : Type*}
    [CommRing 𝕜] [NonUnitalNormedRing E] [Module 𝕜 E] [SetLike S E] [NonUnitalSubringClass S E]
    [SMulMemClass S 𝕜 E] (s : S) :
    NonUnitalNormedRing s :=
  { nonUnitalSeminormedRing s with
    eq_of_dist_eq_zero := eq_of_dist_eq_zero }

instance ULift.nonUnitalSeminormedRing : NonUnitalSeminormedRing (ULift α) :=
  { ULift.seminormedAddCommGroup, ULift.nonUnitalRing with
    norm_mul_le x y := norm_mul_le x.down y.down }

/-- Non-unital seminormed ring structure on the product of two non-unital seminormed rings,
  using the sup norm. -/
instance Prod.nonUnitalSeminormedRing [NonUnitalSeminormedRing β] :
    NonUnitalSeminormedRing (α × β) :=
  { seminormedAddCommGroup, instNonUnitalRing with
    norm_mul_le x y := calc
      ‖x * y‖ = ‖(x.1 * y.1, x.2 * y.2)‖ := rfl
      _ = max ‖x.1 * y.1‖ ‖x.2 * y.2‖ := rfl
      _ ≤ max (‖x.1‖ * ‖y.1‖) (‖x.2‖ * ‖y.2‖) :=
        (max_le_max (norm_mul_le x.1 y.1) (norm_mul_le x.2 y.2))
      _ = max (‖x.1‖ * ‖y.1‖) (‖y.2‖ * ‖x.2‖) := by simp [mul_comm]
      _ ≤ max ‖x.1‖ ‖x.2‖ * max ‖y.2‖ ‖y.1‖ := by
        apply max_mul_mul_le_max_mul_max <;> simp [norm_nonneg]
      _ = max ‖x.1‖ ‖x.2‖ * max ‖y.1‖ ‖y.2‖ := by simp [max_comm]
      _ = ‖x‖ * ‖y‖ := rfl }

instance MulOpposite.instNonUnitalSeminormedRing : NonUnitalSeminormedRing αᵐᵒᵖ where
  __ := instNonUnitalRing
  __ := instSeminormedAddCommGroup
  norm_mul_le := MulOpposite.rec' fun x ↦ MulOpposite.rec' fun y ↦
    (norm_mul_le y x).trans_eq (mul_comm _ _)

end NonUnitalSeminormedRing

section SeminormedRing

variable [SeminormedRing α] {a b c : α}

/-- A subalgebra of a seminormed ring is also a seminormed ring, with the restriction of the
norm. -/
instance Subalgebra.seminormedRing {𝕜 : Type*} [CommRing 𝕜] {E : Type*} [SeminormedRing E]
    [Algebra 𝕜 E] (s : Subalgebra 𝕜 E) : SeminormedRing s :=
  { s.toSubmodule.seminormedAddCommGroup, s.toRing with
    norm_mul_le a b := norm_mul_le a.1 b.1 }

/-- A subalgebra of a seminormed ring is also a seminormed ring, with the restriction of the
norm. -/
-- necessary to require `SMulMemClass S 𝕜 E` so that `𝕜` can be determined as an `outParam`
@[nolint unusedArguments]
instance (priority := 75) SubalgebraClass.seminormedRing {S 𝕜 E : Type*} [CommRing 𝕜]
    [SeminormedRing E] [Algebra 𝕜 E] [SetLike S E] [SubringClass S E] [SMulMemClass S 𝕜 E]
    (s : S) : SeminormedRing s :=
  { AddSubgroupClass.seminormedAddCommGroup s, SubringClass.toRing s with
    norm_mul_le a b := norm_mul_le a.1 b.1 }

/-- A subalgebra of a normed ring is also a normed ring, with the restriction of the norm. -/
instance Subalgebra.normedRing {𝕜 : Type*} [CommRing 𝕜] {E : Type*} [NormedRing E]
    [Algebra 𝕜 E] (s : Subalgebra 𝕜 E) : NormedRing s :=
  { s.seminormedRing with
    eq_of_dist_eq_zero := eq_of_dist_eq_zero }

/-- A subalgebra of a normed ring is also a normed ring, with the restriction of the
norm. -/
instance (priority := 75) SubalgebraClass.normedRing {S 𝕜 E : Type*} [CommRing 𝕜]
    [NormedRing E] [Algebra 𝕜 E] [SetLike S E] [SubringClass S E] [SMulMemClass S 𝕜 E]
    (s : S) : NormedRing s :=
  { seminormedRing s with
    eq_of_dist_eq_zero := eq_of_dist_eq_zero }


theorem Nat.norm_cast_le : ∀ n : ℕ, ‖(n : α)‖ ≤ n * ‖(1 : α)‖
  | 0 => by simp
  | n + 1 => by
    rw [n.cast_succ, n.cast_succ, add_mul, one_mul]
    exact norm_add_le_of_le (Nat.norm_cast_le n) le_rfl

theorem List.norm_prod_le' : ∀ {l : List α}, l ≠ [] → ‖l.prod‖ ≤ (l.map norm).prod
  | [], h => (h rfl).elim
  | [a], _ => by simp
  | a::b::l, _ => by
    rw [List.map_cons, List.prod_cons, List.prod_cons (a := ‖a‖)]
    refine le_trans (norm_mul_le _ _) (mul_le_mul_of_nonneg_left ?_ (norm_nonneg _))
    exact List.norm_prod_le' (List.cons_ne_nil b l)

theorem List.nnnorm_prod_le' {l : List α} (hl : l ≠ []) : ‖l.prod‖₊ ≤ (l.map nnnorm).prod :=
  (List.norm_prod_le' hl).trans_eq <| by simp [NNReal.coe_list_prod, List.map_map]

theorem List.norm_prod_le [NormOneClass α] : ∀ l : List α, ‖l.prod‖ ≤ (l.map norm).prod
  | [] => by simp
  | a::l => List.norm_prod_le' (List.cons_ne_nil a l)

theorem List.nnnorm_prod_le [NormOneClass α] (l : List α) : ‖l.prod‖₊ ≤ (l.map nnnorm).prod :=
  l.norm_prod_le.trans_eq <| by simp [NNReal.coe_list_prod, List.map_map]

theorem Finset.norm_prod_le' {α : Type*} [NormedCommRing α] (s : Finset ι) (hs : s.Nonempty)
    (f : ι → α) : ‖∏ i ∈ s, f i‖ ≤ ∏ i ∈ s, ‖f i‖ := by
  rcases s with ⟨⟨l⟩, hl⟩
  have : l.map f ≠ [] := by simpa using hs
  simpa using List.norm_prod_le' this

theorem Finset.nnnorm_prod_le' {α : Type*} [NormedCommRing α] (s : Finset ι) (hs : s.Nonempty)
    (f : ι → α) : ‖∏ i ∈ s, f i‖₊ ≤ ∏ i ∈ s, ‖f i‖₊ :=
  (s.norm_prod_le' hs f).trans_eq <| by simp [NNReal.coe_prod]

theorem Finset.norm_prod_le {α : Type*} [NormedCommRing α] [NormOneClass α] (s : Finset ι)
    (f : ι → α) : ‖∏ i ∈ s, f i‖ ≤ ∏ i ∈ s, ‖f i‖ := by
  rcases s with ⟨⟨l⟩, hl⟩
  simpa using (l.map f).norm_prod_le

theorem Finset.nnnorm_prod_le {α : Type*} [NormedCommRing α] [NormOneClass α] (s : Finset ι)
    (f : ι → α) : ‖∏ i ∈ s, f i‖₊ ≤ ∏ i ∈ s, ‖f i‖₊ :=
  (s.norm_prod_le f).trans_eq <| by simp [NNReal.coe_prod]

/-- If `α` is a seminormed ring, then `‖a ^ n‖₊ ≤ ‖a‖₊ ^ n` for `n > 0`.
See also `nnnorm_pow_le`. -/
theorem nnnorm_pow_le' (a : α) : ∀ {n : ℕ}, 0 < n → ‖a ^ n‖₊ ≤ ‖a‖₊ ^ n
  | 1, _ => by simp only [pow_one, le_rfl]
  | n + 2, _ => by
    simpa only [pow_succ' _ (n + 1)] using
      le_trans (nnnorm_mul_le _ _) (mul_le_mul_left' (nnnorm_pow_le' a n.succ_pos) _)

/-- If `α` is a seminormed ring with `‖1‖₊ = 1`, then `‖a ^ n‖₊ ≤ ‖a‖₊ ^ n`.
See also `nnnorm_pow_le'`. -/
theorem nnnorm_pow_le [NormOneClass α] (a : α) (n : ℕ) : ‖a ^ n‖₊ ≤ ‖a‖₊ ^ n :=
  Nat.recOn n (by simp only [pow_zero, nnnorm_one, le_rfl])
    fun k _hk => nnnorm_pow_le' a k.succ_pos

/-- If `α` is a seminormed ring, then `‖a ^ n‖ ≤ ‖a‖ ^ n` for `n > 0`. See also `norm_pow_le`. -/
theorem norm_pow_le' (a : α) {n : ℕ} (h : 0 < n) : ‖a ^ n‖ ≤ ‖a‖ ^ n := by
  simpa only [NNReal.coe_pow, coe_nnnorm] using NNReal.coe_mono (nnnorm_pow_le' a h)

/-- If `α` is a seminormed ring with `‖1‖ = 1`, then `‖a ^ n‖ ≤ ‖a‖ ^ n`.
See also `norm_pow_le'`. -/
theorem norm_pow_le [NormOneClass α] (a : α) (n : ℕ) : ‖a ^ n‖ ≤ ‖a‖ ^ n :=
  Nat.recOn n (by simp only [pow_zero, norm_one, le_rfl])
    fun n _hn => norm_pow_le' a n.succ_pos

theorem eventually_norm_pow_le (a : α) : ∀ᶠ n : ℕ in atTop, ‖a ^ n‖ ≤ ‖a‖ ^ n :=
  eventually_atTop.mpr ⟨1, fun _b h => norm_pow_le' a (Nat.succ_le_iff.mp h)⟩

instance ULift.seminormedRing : SeminormedRing (ULift α) :=
  { ULift.nonUnitalSeminormedRing, ULift.ring with }

/-- Seminormed ring structure on the product of two seminormed rings,
  using the sup norm. -/
instance Prod.seminormedRing [SeminormedRing β] : SeminormedRing (α × β) :=
  { nonUnitalSeminormedRing, instRing with }

instance MulOpposite.instSeminormedRing : SeminormedRing αᵐᵒᵖ where
  __ := instRing
  __ := instNonUnitalSeminormedRing

/-- This inequality is particularly useful when `c = 1` and `‖a‖ = ‖b‖ = 1` as it then shows that
chord length is a metric on the unit complex numbers. -/
lemma norm_sub_mul_le (ha : ‖a‖ ≤ 1) : ‖c - a * b‖ ≤ ‖c - a‖ + ‖1 - b‖ :=
  calc
    _ ≤ ‖c - a‖ + ‖a * (1 - b)‖ := by
        simpa [mul_one_sub] using norm_sub_le_norm_sub_add_norm_sub c a (a * b)
    _ ≤ ‖c - a‖ + ‖a‖ * ‖1 - b‖ := by gcongr; exact norm_mul_le ..
    _ ≤ ‖c - a‖ + 1 * ‖1 - b‖ := by gcongr
    _ = ‖c - a‖ + ‖1 - b‖ := by simp

/-- This inequality is particularly useful when `c = 1` and `‖a‖ = ‖b‖ = 1` as it then shows that
chord length is a metric on the unit complex numbers. -/
lemma norm_sub_mul_le' (hb : ‖b‖ ≤ 1) : ‖c - a * b‖ ≤ ‖1 - a‖ + ‖c - b‖ := by
  rw [add_comm]; exact norm_sub_mul_le (α := αᵐᵒᵖ) hb

/-- This inequality is particularly useful when `c = 1` and `‖a‖ = ‖b‖ = 1` as it then shows that
chord length is a metric on the unit complex numbers. -/
lemma nnnorm_sub_mul_le (ha : ‖a‖₊ ≤ 1) : ‖c - a * b‖₊ ≤ ‖c - a‖₊ + ‖1 - b‖₊ := norm_sub_mul_le ha

/-- This inequality is particularly useful when `c = 1` and `‖a‖ = ‖b‖ = 1` as it then shows that
chord length is a metric on the unit complex numbers. -/
lemma nnnorm_sub_mul_le' (hb : ‖b‖₊ ≤ 1) : ‖c - a * b‖₊ ≤ ‖1 - a‖₊ + ‖c - b‖₊ := norm_sub_mul_le' hb

lemma norm_commutator_units_sub_one_le (a b : αˣ) :
    ‖(a * b * a⁻¹ * b⁻¹).val - 1‖ ≤ 2 * ‖a⁻¹.val‖ * ‖b⁻¹.val‖ * ‖a.val - 1‖ * ‖b.val - 1‖ :=
  calc
    ‖(a * b * a⁻¹ * b⁻¹).val - 1‖ = ‖(a * b - b * a) * a⁻¹.val * b⁻¹.val‖ := by simp [sub_mul, *]
    _ ≤ ‖(a * b - b * a : α)‖ * ‖a⁻¹.val‖ * ‖b⁻¹.val‖ := norm_mul₃_le
    _ = ‖(a - 1 : α) * (b - 1) - (b - 1) * (a - 1)‖ * ‖a⁻¹.val‖ * ‖b⁻¹.val‖ := by
      simp_rw [sub_one_mul, mul_sub_one]; abel_nf
    _ ≤ (‖(a - 1 : α) * (b - 1)‖ + ‖(b - 1 : α) * (a - 1)‖) * ‖a⁻¹.val‖ * ‖b⁻¹.val‖ := by
      gcongr; exact norm_sub_le ..
    _ ≤ (‖a.val - 1‖ * ‖b.val - 1‖ + ‖b.val - 1‖ * ‖a.val - 1‖) * ‖a⁻¹.val‖ * ‖b⁻¹.val‖ := by
      gcongr <;> exact norm_mul_le ..
    _ = 2 * ‖a⁻¹.val‖ * ‖b⁻¹.val‖ * ‖a.val - 1‖ * ‖b.val - 1‖ := by ring

lemma nnnorm_commutator_units_sub_one_le (a b : αˣ) :
    ‖(a * b * a⁻¹ * b⁻¹).val - 1‖₊ ≤ 2 * ‖a⁻¹.val‖₊ * ‖b⁻¹.val‖₊ * ‖a.val - 1‖₊ * ‖b.val - 1‖₊ := by
  simpa using norm_commutator_units_sub_one_le a b

/-- A homomorphism `f` between semi_normed_rings is bounded if there exists a positive
  constant `C` such that for all `x` in `α`, `norm (f x) ≤ C * norm x`. -/
def RingHom.IsBounded {α : Type*} [SeminormedRing α] {β : Type*} [SeminormedRing β]
    (f : α →+* β) : Prop :=
  ∃ C : ℝ, 0 < C ∧ ∀ x : α, norm (f x) ≤ C * norm x

end SeminormedRing

section NonUnitalNormedRing

variable [NonUnitalNormedRing α]

instance ULift.nonUnitalNormedRing : NonUnitalNormedRing (ULift α) :=
  { ULift.nonUnitalSeminormedRing, ULift.normedAddCommGroup with }

/-- Non-unital normed ring structure on the product of two non-unital normed rings,
using the sup norm. -/
instance Prod.nonUnitalNormedRing [NonUnitalNormedRing β] : NonUnitalNormedRing (α × β) :=
  { Prod.nonUnitalSeminormedRing, Prod.normedAddCommGroup with }

instance MulOpposite.instNonUnitalNormedRing : NonUnitalNormedRing αᵐᵒᵖ where
  __ := instNonUnitalRing
  __ := instNonUnitalSeminormedRing
  __ := instNormedAddCommGroup

end NonUnitalNormedRing

section NormedRing

variable [NormedRing α]

theorem Units.norm_pos [Nontrivial α] (x : αˣ) : 0 < ‖(x : α)‖ :=
  norm_pos_iff.mpr (Units.ne_zero x)

theorem Units.nnnorm_pos [Nontrivial α] (x : αˣ) : 0 < ‖(x : α)‖₊ :=
  x.norm_pos

instance ULift.normedRing : NormedRing (ULift α) :=
  { ULift.seminormedRing, ULift.normedAddCommGroup with }

/-- Normed ring structure on the product of two normed rings, using the sup norm. -/
instance Prod.normedRing [NormedRing β] : NormedRing (α × β) :=
  { nonUnitalNormedRing, instRing with }

instance MulOpposite.instNormedRing : NormedRing αᵐᵒᵖ where
  __ := instRing
  __ := instSeminormedRing
  __ := instNormedAddCommGroup

end NormedRing

section NonUnitalSeminormedCommRing

variable [NonUnitalSeminormedCommRing α]

instance ULift.nonUnitalSeminormedCommRing : NonUnitalSeminormedCommRing (ULift α) :=
  { ULift.nonUnitalSeminormedRing, ULift.nonUnitalCommRing with }

/-- Non-unital seminormed commutative ring structure on the product of two non-unital seminormed
commutative rings, using the sup norm. -/
instance Prod.nonUnitalSeminormedCommRing [NonUnitalSeminormedCommRing β] :
    NonUnitalSeminormedCommRing (α × β) :=
  { nonUnitalSeminormedRing, instNonUnitalCommRing with }

instance MulOpposite.instNonUnitalSeminormedCommRing : NonUnitalSeminormedCommRing αᵐᵒᵖ where
  __ := instNonUnitalSeminormedRing
  __ := instNonUnitalCommRing

end NonUnitalSeminormedCommRing

section NonUnitalNormedCommRing

variable [NonUnitalNormedCommRing α]

/-- A non-unital subalgebra of a non-unital seminormed commutative ring is also a non-unital
seminormed commutative ring, with the restriction of the norm. -/
instance NonUnitalSubalgebra.nonUnitalSeminormedCommRing {𝕜 : Type*} [CommRing 𝕜] {E : Type*}
    [NonUnitalSeminormedCommRing E] [Module 𝕜 E] (s : NonUnitalSubalgebra 𝕜 E) :
    NonUnitalSeminormedCommRing s :=
  { s.nonUnitalSeminormedRing, s.toNonUnitalCommRing with }

/-- A non-unital subalgebra of a non-unital normed commutative ring is also a non-unital normed
commutative ring, with the restriction of the norm. -/
instance NonUnitalSubalgebra.nonUnitalNormedCommRing {𝕜 : Type*} [CommRing 𝕜] {E : Type*}
    [NonUnitalNormedCommRing E] [Module 𝕜 E] (s : NonUnitalSubalgebra 𝕜 E) :
    NonUnitalNormedCommRing s :=
  { s.nonUnitalSeminormedCommRing, s.nonUnitalNormedRing with }

instance ULift.nonUnitalNormedCommRing : NonUnitalNormedCommRing (ULift α) :=
  { ULift.nonUnitalSeminormedCommRing, ULift.normedAddCommGroup with }

/-- Non-unital normed commutative ring structure on the product of two non-unital normed
commutative rings, using the sup norm. -/
instance Prod.nonUnitalNormedCommRing [NonUnitalNormedCommRing β] :
    NonUnitalNormedCommRing (α × β) :=
  { Prod.nonUnitalSeminormedCommRing, Prod.normedAddCommGroup with }

instance MulOpposite.instNonUnitalNormedCommRing : NonUnitalNormedCommRing αᵐᵒᵖ where
  __ := instNonUnitalNormedRing
  __ := instNonUnitalSeminormedCommRing

end NonUnitalNormedCommRing

section SeminormedCommRing

variable [SeminormedCommRing α]

instance ULift.seminormedCommRing : SeminormedCommRing (ULift α) :=
  { ULift.nonUnitalSeminormedRing, ULift.commRing with }

/-- Seminormed commutative ring structure on the product of two seminormed commutative rings,
  using the sup norm. -/
instance Prod.seminormedCommRing [SeminormedCommRing β] : SeminormedCommRing (α × β) :=
  { Prod.nonUnitalSeminormedCommRing, instCommRing with }

instance MulOpposite.instSeminormedCommRing : SeminormedCommRing αᵐᵒᵖ where
  __ := instSeminormedRing
  __ := instNonUnitalSeminormedCommRing

end SeminormedCommRing

section NormedCommRing

/-- A subalgebra of a seminormed commutative ring is also a seminormed commutative ring, with the
restriction of the norm. -/
instance Subalgebra.seminormedCommRing {𝕜 : Type*} [CommRing 𝕜] {E : Type*} [SeminormedCommRing E]
    [Algebra 𝕜 E] (s : Subalgebra 𝕜 E) : SeminormedCommRing s :=
  { s.seminormedRing, s.toCommRing with }

/-- A subalgebra of a normed commutative ring is also a normed commutative ring, with the
restriction of the norm. -/
instance Subalgebra.normedCommRing {𝕜 : Type*} [CommRing 𝕜] {E : Type*} [NormedCommRing E]
    [Algebra 𝕜 E] (s : Subalgebra 𝕜 E) : NormedCommRing s :=
  { s.seminormedCommRing, s.normedRing with }

variable [NormedCommRing α]

instance ULift.normedCommRing : NormedCommRing (ULift α) :=
  { ULift.normedRing (α := α), ULift.seminormedCommRing with }

/-- Normed commutative ring structure on the product of two normed commutative rings, using the sup
norm. -/
instance Prod.normedCommRing [NormedCommRing β] : NormedCommRing (α × β) :=
  { nonUnitalNormedRing, instCommRing with }

instance MulOpposite.instNormedCommRing : NormedCommRing αᵐᵒᵖ where
  __ := instNormedRing
  __ := instSeminormedCommRing

/-- The restriction of a power-multiplicative function to a subalgebra is power-multiplicative. -/
theorem IsPowMul.restriction {R S : Type*} [CommRing R] [Ring S] [Algebra R S]
    (A : Subalgebra R S) {f : S → ℝ} (hf_pm : IsPowMul f) :
    IsPowMul fun x : A => f x.val := fun x n hn => by
  simpa [SubsemiringClass.coe_pow] using hf_pm (↑x) hn

end NormedCommRing

instance Real.normedCommRing : NormedCommRing ℝ :=
  { Real.normedAddCommGroup, Real.commRing with norm_mul_le x y := (abs_mul x y).le }

namespace NNReal

open NNReal

theorem norm_eq (x : ℝ≥0) : ‖(x : ℝ)‖ = x := by rw [Real.norm_eq_abs, x.abs_eq]

@[simp] lemma nnnorm_eq (x : ℝ≥0) : ‖(x : ℝ)‖₊ = x := by ext; simp [nnnorm]
@[simp] lemma enorm_eq (x : ℝ≥0) : ‖(x : ℝ)‖ₑ = x := by simp [enorm]

end NNReal

/-- A restatement of `MetricSpace.tendsto_atTop` in terms of the norm. -/
theorem NormedAddCommGroup.tendsto_atTop [Nonempty α] [Preorder α] [IsDirected α (· ≤ ·)]
    {β : Type*} [SeminormedAddCommGroup β] {f : α → β} {b : β} :
    Tendsto f atTop (𝓝 b) ↔ ∀ ε, 0 < ε → ∃ N, ∀ n, N ≤ n → ‖f n - b‖ < ε :=
  (atTop_basis.tendsto_iff Metric.nhds_basis_ball).trans (by simp [dist_eq_norm])

/-- A variant of `NormedAddCommGroup.tendsto_atTop` that
uses `∃ N, ∀ n > N, ...` rather than `∃ N, ∀ n ≥ N, ...`
-/
theorem NormedAddCommGroup.tendsto_atTop' [Nonempty α] [Preorder α] [IsDirected α (· ≤ ·)]
    [NoMaxOrder α] {β : Type*} [SeminormedAddCommGroup β] {f : α → β} {b : β} :
    Tendsto f atTop (𝓝 b) ↔ ∀ ε, 0 < ε → ∃ N, ∀ n, N < n → ‖f n - b‖ < ε :=
  (atTop_basis_Ioi.tendsto_iff Metric.nhds_basis_ball).trans (by simp [dist_eq_norm])

section RingHomIsometric

variable {R₁ R₂ : Type*}

/-- This class states that a ring homomorphism is isometric. This is a sufficient assumption
for a continuous semilinear map to be bounded and this is the main use for this typeclass. -/
class RingHomIsometric [Semiring R₁] [Semiring R₂] [Norm R₁] [Norm R₂] (σ : R₁ →+* R₂) : Prop where
  /-- The ring homomorphism is an isometry. -/
  norm_map : ∀ {x : R₁}, ‖σ x‖ = ‖x‖

<<<<<<< HEAD
@[simp]
theorem RingHomIsometric.nnnorm_map [SeminormedRing R₁] [SeminormedRing R₂] (σ : R₁ →+* R₂)
    [RingHomIsometric σ] (x : R₁) : ‖σ x‖₊ = ‖x‖₊ :=
  NNReal.eq RingHomIsometric.is_iso

attribute [simp] RingHomIsometric.is_iso
=======
@[deprecated (since := "2025-08-03")] alias RingHomIsometric.is_iso := RingHomIsometric.norm_map

attribute [simp] RingHomIsometric.norm_map

@[simp]
theorem RingHomIsometric.nnnorm_map [SeminormedRing R₁] [SeminormedRing R₂] (σ : R₁ →+* R₂)
    [RingHomIsometric σ] (x : R₁) : ‖σ x‖₊ = ‖x‖₊ :=
  NNReal.eq norm_map

@[simp]
theorem RingHomIsometric.enorm_map [SeminormedRing R₁] [SeminormedRing R₂] (σ : R₁ →+* R₂)
    [RingHomIsometric σ] (x : R₁) : ‖σ x‖ₑ = ‖x‖ₑ :=
  congrArg ENNReal.ofNNReal <| nnnorm_map σ x
>>>>>>> bc9b0d7d

variable [SeminormedRing R₁]

instance RingHomIsometric.ids : RingHomIsometric (RingHom.id R₁) :=
  ⟨rfl⟩

end RingHomIsometric

section NormMulClass

/-- A mixin class for strict multiplicativity of the norm, `‖a * b‖ = ‖a‖ * ‖b‖` (rather than
`≤` as in the definition of `NormedRing`). Many `NormedRing`s satisfy this stronger property,
including all `NormedDivisionRing`s and `NormedField`s. -/
class NormMulClass (α : Type*) [Norm α] [Mul α] : Prop where
  /-- The norm is multiplicative. -/
  protected norm_mul : ∀ (a b : α), ‖a * b‖ = ‖a‖ * ‖b‖

@[simp] lemma norm_mul [Norm α] [Mul α] [NormMulClass α] (a b : α) :
    ‖a * b‖ = ‖a‖ * ‖b‖ :=
  NormMulClass.norm_mul a b

section SeminormedAddCommGroup

variable [SeminormedAddCommGroup α] [Mul α] [NormMulClass α] (a b : α)

@[simp] lemma nnnorm_mul : ‖a * b‖₊ = ‖a‖₊ * ‖b‖₊ := NNReal.eq <| norm_mul a b

@[simp] lemma enorm_mul : ‖a * b‖ₑ = ‖a‖ₑ * ‖b‖ₑ := by simp [enorm]

end SeminormedAddCommGroup

section SeminormedRing

variable [SeminormedRing α] [NormOneClass α] [NormMulClass α]

/-- `norm` as a `MonoidWithZeroHom`. -/
@[simps]
def normHom : α →*₀ ℝ where
  toFun := (‖·‖)
  map_zero' := norm_zero
  map_one' := norm_one
  map_mul' := norm_mul

/-- `nnnorm` as a `MonoidWithZeroHom`. -/
@[simps]
def nnnormHom : α →*₀ ℝ≥0 where
  toFun := (‖·‖₊)
  map_zero' := nnnorm_zero
  map_one' := nnnorm_one
  map_mul' := nnnorm_mul

@[simp]
theorem norm_pow (a : α) : ∀ n : ℕ, ‖a ^ n‖ = ‖a‖ ^ n :=
  (normHom.toMonoidHom : α →* ℝ).map_pow a

@[simp]
theorem nnnorm_pow (a : α) (n : ℕ) : ‖a ^ n‖₊ = ‖a‖₊ ^ n :=
  (nnnormHom.toMonoidHom : α →* ℝ≥0).map_pow a n

@[simp] lemma enorm_pow (a : α) (n : ℕ) : ‖a ^ n‖ₑ = ‖a‖ₑ ^ n := by simp [enorm]

protected theorem List.norm_prod (l : List α) : ‖l.prod‖ = (l.map norm).prod :=
  map_list_prod (normHom.toMonoidHom : α →* ℝ) _

protected theorem List.nnnorm_prod (l : List α) : ‖l.prod‖₊ = (l.map nnnorm).prod :=
  map_list_prod (nnnormHom.toMonoidHom : α →* ℝ≥0) _

end SeminormedRing

section SeminormedCommRing

variable [SeminormedCommRing α] [NormMulClass α] [NormOneClass α]

@[simp]
theorem norm_prod (s : Finset β) (f : β → α) : ‖∏ b ∈ s, f b‖ = ∏ b ∈ s, ‖f b‖ :=
  map_prod normHom.toMonoidHom f s

@[simp]
theorem nnnorm_prod (s : Finset β) (f : β → α) : ‖∏ b ∈ s, f b‖₊ = ∏ b ∈ s, ‖f b‖₊ :=
  map_prod nnnormHom.toMonoidHom f s

end SeminormedCommRing

section NormedAddCommGroup
variable [NormedAddCommGroup α] [MulOneClass α] [NormMulClass α] [Nontrivial α]

/-- Deduce `NormOneClass` from `NormMulClass` under a suitable nontriviality hypothesis. Not
an instance, in order to avoid loops with `NormOneClass.nontrivial`. -/
lemma NormMulClass.toNormOneClass : NormOneClass α where
  norm_one := by
    obtain ⟨u, hu⟩ := exists_ne (0 : α)
    simpa [mul_eq_left₀ (norm_ne_zero_iff.mpr hu)] using (norm_mul u 1).symm

end NormedAddCommGroup

section NormedRing
variable [NormedRing α] [NormMulClass α]

instance NormMulClass.isAbsoluteValue_norm : IsAbsoluteValue (norm : α → ℝ) where
  abv_nonneg' := norm_nonneg
  abv_eq_zero' := norm_eq_zero
  abv_add' := norm_add_le
  abv_mul' := norm_mul

instance NormMulClass.toNoZeroDivisors : NoZeroDivisors α where
  eq_zero_or_eq_zero_of_mul_eq_zero h := by
    simpa only [← norm_eq_zero (E := α), norm_mul, mul_eq_zero] using h

end NormedRing

end NormMulClass

/-! ### Induced normed structures -/

section Induced

variable {F : Type*} (R S : Type*) [FunLike F R S]

/-- A non-unital ring homomorphism from a `NonUnitalRing` to a `NonUnitalSeminormedRing`
induces a `NonUnitalSeminormedRing` structure on the domain.

See note [reducible non-instances] -/
abbrev NonUnitalSeminormedRing.induced [NonUnitalRing R] [NonUnitalSeminormedRing S]
    [NonUnitalRingHomClass F R S] (f : F) : NonUnitalSeminormedRing R :=
  { SeminormedAddCommGroup.induced R S f, ‹NonUnitalRing R› with
    norm_mul_le x y := show ‖f _‖ ≤ _ from (map_mul f x y).symm ▸ norm_mul_le (f x) (f y) }

/-- An injective non-unital ring homomorphism from a `NonUnitalRing` to a
`NonUnitalNormedRing` induces a `NonUnitalNormedRing` structure on the domain.

See note [reducible non-instances] -/
abbrev NonUnitalNormedRing.induced [NonUnitalRing R] [NonUnitalNormedRing S]
    [NonUnitalRingHomClass F R S] (f : F) (hf : Function.Injective f) : NonUnitalNormedRing R :=
  { NonUnitalSeminormedRing.induced R S f, NormedAddCommGroup.induced R S f hf with }

/-- A non-unital ring homomorphism from a `Ring` to a `SeminormedRing` induces a
`SeminormedRing` structure on the domain.

See note [reducible non-instances] -/
abbrev SeminormedRing.induced [Ring R] [SeminormedRing S] [NonUnitalRingHomClass F R S] (f : F) :
    SeminormedRing R :=
  { NonUnitalSeminormedRing.induced R S f, SeminormedAddCommGroup.induced R S f, ‹Ring R› with }

/-- An injective non-unital ring homomorphism from a `Ring` to a `NormedRing` induces a
`NormedRing` structure on the domain.

See note [reducible non-instances] -/
abbrev NormedRing.induced [Ring R] [NormedRing S] [NonUnitalRingHomClass F R S] (f : F)
    (hf : Function.Injective f) : NormedRing R :=
  { NonUnitalSeminormedRing.induced R S f, NormedAddCommGroup.induced R S f hf, ‹Ring R› with }

/-- A non-unital ring homomorphism from a `NonUnitalCommRing` to a `NonUnitalSeminormedCommRing`
induces a `NonUnitalSeminormedCommRing` structure on the domain.

See note [reducible non-instances] -/
abbrev NonUnitalSeminormedCommRing.induced [NonUnitalCommRing R] [NonUnitalSeminormedCommRing S]
    [NonUnitalRingHomClass F R S] (f : F) : NonUnitalSeminormedCommRing R :=
  { NonUnitalSeminormedRing.induced R S f, ‹NonUnitalCommRing R› with }

/-- An injective non-unital ring homomorphism from a `NonUnitalCommRing` to a
`NonUnitalNormedCommRing` induces a `NonUnitalNormedCommRing` structure on the domain.

See note [reducible non-instances] -/
abbrev NonUnitalNormedCommRing.induced [NonUnitalCommRing R] [NonUnitalNormedCommRing S]
    [NonUnitalRingHomClass F R S] (f : F) (hf : Function.Injective f) : NonUnitalNormedCommRing R :=
  { NonUnitalNormedRing.induced R S f hf, ‹NonUnitalCommRing R› with }
/-- A non-unital ring homomorphism from a `CommRing` to a `SeminormedRing` induces a
`SeminormedCommRing` structure on the domain.

See note [reducible non-instances] -/
abbrev SeminormedCommRing.induced [CommRing R] [SeminormedRing S] [NonUnitalRingHomClass F R S]
    (f : F) : SeminormedCommRing R :=
  { NonUnitalSeminormedRing.induced R S f, SeminormedAddCommGroup.induced R S f, ‹CommRing R› with }

/-- An injective non-unital ring homomorphism from a `CommRing` to a `NormedRing` induces a
`NormedCommRing` structure on the domain.

See note [reducible non-instances] -/
abbrev NormedCommRing.induced [CommRing R] [NormedRing S] [NonUnitalRingHomClass F R S] (f : F)
    (hf : Function.Injective f) : NormedCommRing R :=
  { SeminormedCommRing.induced R S f, NormedAddCommGroup.induced R S f hf with }

/-- A ring homomorphism from a `Ring R` to a `SeminormedRing S` which induces the norm structure
`SeminormedRing.induced` makes `R` satisfy `‖(1 : R)‖ = 1` whenever `‖(1 : S)‖ = 1`. -/
theorem NormOneClass.induced {F : Type*} (R S : Type*) [Ring R] [SeminormedRing S]
    [NormOneClass S] [FunLike F R S] [RingHomClass F R S] (f : F) :
    @NormOneClass R (SeminormedRing.induced R S f).toNorm _ :=
  let _ : SeminormedRing R := SeminormedRing.induced R S f
  { norm_one := (congr_arg norm (map_one f)).trans norm_one }

/-- A ring homomorphism from a `Ring R` to a `SeminormedRing S` which induces the norm structure
`SeminormedRing.induced` makes `R` satisfy `‖(1 : R)‖ = 1` whenever `‖(1 : S)‖ = 1`. -/
theorem NormMulClass.induced {F : Type*} (R S : Type*) [Ring R] [SeminormedRing S]
    [NormMulClass S] [FunLike F R S] [RingHomClass F R S] (f : F) :
    @NormMulClass R (SeminormedRing.induced R S f).toNorm _ :=
  let _ : SeminormedRing R := SeminormedRing.induced R S f
  { norm_mul x y := (congr_arg norm (map_mul f x y)).trans <| norm_mul _ _ }

end Induced

namespace SubringClass

variable {S R : Type*} [SetLike S R]

instance toSeminormedRing [SeminormedRing R] [SubringClass S R] (s : S) : SeminormedRing s :=
  SeminormedRing.induced s R (SubringClass.subtype s)

instance toNormedRing [NormedRing R] [SubringClass S R] (s : S) : NormedRing s :=
  NormedRing.induced s R (SubringClass.subtype s) Subtype.val_injective

instance toSeminormedCommRing [SeminormedCommRing R] [_h : SubringClass S R] (s : S) :
    SeminormedCommRing s :=
  { SubringClass.toSeminormedRing s with mul_comm := mul_comm }

instance toNormedCommRing [NormedCommRing R] [SubringClass S R] (s : S) : NormedCommRing s :=
  { SubringClass.toNormedRing s with mul_comm := mul_comm }

instance toNormOneClass [SeminormedRing R] [NormOneClass R] [SubringClass S R] (s : S) :
    NormOneClass s :=
  .induced s R <| SubringClass.subtype _

instance toNormMulClass [SeminormedRing R] [NormMulClass R] [SubringClass S R] (s : S) :
    NormMulClass s :=
  .induced s R <| SubringClass.subtype _

end SubringClass

namespace AbsoluteValue

/-- A real absolute value on a ring determines a `NormedRing` structure. -/
noncomputable def toNormedRing {R : Type*} [Ring R] (v : AbsoluteValue R ℝ) : NormedRing R where
  norm := v
  dist x y := v (x - y)
  dist_eq _ _ := rfl
  dist_self x := by simp only [sub_self, map_zero]
  dist_comm := v.map_sub
  dist_triangle := v.sub_le
  edist_dist x y := rfl
  norm_mul_le x y := (v.map_mul x y).le
  eq_of_dist_eq_zero := by simp only [AbsoluteValue.map_sub_eq_zero_iff, imp_self, implies_true]

end AbsoluteValue<|MERGE_RESOLUTION|>--- conflicted
+++ resolved
@@ -644,14 +644,6 @@
   /-- The ring homomorphism is an isometry. -/
   norm_map : ∀ {x : R₁}, ‖σ x‖ = ‖x‖
 
-<<<<<<< HEAD
-@[simp]
-theorem RingHomIsometric.nnnorm_map [SeminormedRing R₁] [SeminormedRing R₂] (σ : R₁ →+* R₂)
-    [RingHomIsometric σ] (x : R₁) : ‖σ x‖₊ = ‖x‖₊ :=
-  NNReal.eq RingHomIsometric.is_iso
-
-attribute [simp] RingHomIsometric.is_iso
-=======
 @[deprecated (since := "2025-08-03")] alias RingHomIsometric.is_iso := RingHomIsometric.norm_map
 
 attribute [simp] RingHomIsometric.norm_map
@@ -665,7 +657,6 @@
 theorem RingHomIsometric.enorm_map [SeminormedRing R₁] [SeminormedRing R₂] (σ : R₁ →+* R₂)
     [RingHomIsometric σ] (x : R₁) : ‖σ x‖ₑ = ‖x‖ₑ :=
   congrArg ENNReal.ofNNReal <| nnnorm_map σ x
->>>>>>> bc9b0d7d
 
 variable [SeminormedRing R₁]
 
