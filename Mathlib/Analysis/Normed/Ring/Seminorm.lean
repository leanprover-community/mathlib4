/-
Copyright (c) 2022 María Inés de Frutos-Fernández. All rights reserved.
Released under Apache 2.0 license as described in the file LICENSE.
Authors: María Inés de Frutos-Fernández, Yaël Dillies
-/
import Mathlib.Analysis.Normed.Field.Basic

#align_import analysis.normed.ring.seminorm from "leanprover-community/mathlib"@"7ea604785a41a0681eac70c5a82372493dbefc68"

/-!
# Seminorms and norms on rings

This file defines seminorms and norms on rings. These definitions are useful when one needs to
consider multiple (semi)norms on a given ring.

## Main declarations

For a ring `R`:
* `RingSeminorm`: A seminorm on a ring `R` is a function `f : R → ℝ` that preserves zero, takes
  nonnegative values, is subadditive and submultiplicative and such that `f (-x) = f x` for all
  `x ∈ R`.
* `RingNorm`: A seminorm `f` is a norm if `f x = 0` if and only if `x = 0`.
* `MulRingSeminorm`: A multiplicative seminorm on a ring `R` is a ring seminorm that preserves
  multiplication.
* `MulRingNorm`: A multiplicative norm on a ring `R` is a ring norm that preserves multiplication.

## Notes

The corresponding hom classes are defined in `Mathlib.Analysis.Order.Hom.Basic` to be used by
absolute values.

## References

* [S. Bosch, U. Güntzer, R. Remmert, *Non-Archimedean Analysis*][bosch-guntzer-remmert]

## Tags
ring_seminorm, ring_norm
-/


open NNReal

variable {F R S : Type*} (x y : R) (r : ℝ)

/-- A seminorm on a ring `R` is a function `f : R → ℝ` that preserves zero, takes nonnegative
  values, is subadditive and submultiplicative and such that `f (-x) = f x` for all `x ∈ R`. -/
structure RingSeminorm (R : Type*) [NonUnitalNonAssocRing R] extends AddGroupSeminorm R where
  /-- The property of a `RingSeminorm` that for all `x` and `y` in the ring, the norm of `x * y` is
    less than the norm of `x` times the norm of `y`. -/
  mul_le' : ∀ x y : R, toFun (x * y) ≤ toFun x * toFun y
#align ring_seminorm RingSeminorm

/-- A function `f : R → ℝ` is a norm on a (nonunital) ring if it is a seminorm and `f x = 0`
  implies `x = 0`. -/
structure RingNorm (R : Type*) [NonUnitalNonAssocRing R] extends RingSeminorm R, AddGroupNorm R
#align ring_norm RingNorm

/-- A multiplicative seminorm on a ring `R` is a function `f : R → ℝ` that preserves zero and
multiplication, takes nonnegative values, is subadditive and such that `f (-x) = f x` for all `x`.
-/
structure MulRingSeminorm (R : Type*) [NonAssocRing R] extends AddGroupSeminorm R,
  MonoidWithZeroHom R ℝ
#align mul_ring_seminorm MulRingSeminorm

/-- A multiplicative norm on a ring `R` is a multiplicative ring seminorm such that `f x = 0`
implies `x = 0`. -/
structure MulRingNorm (R : Type*) [NonAssocRing R] extends MulRingSeminorm R, AddGroupNorm R
#align mul_ring_norm MulRingNorm

attribute [nolint docBlame]
  RingSeminorm.toAddGroupSeminorm RingNorm.toAddGroupNorm RingNorm.toRingSeminorm
    MulRingSeminorm.toAddGroupSeminorm MulRingSeminorm.toMonoidWithZeroHom
    MulRingNorm.toAddGroupNorm MulRingNorm.toMulRingSeminorm

namespace RingSeminorm

section NonUnitalRing

variable [NonUnitalRing R]

instance funLike : NDFunLike (RingSeminorm R) R ℝ where
  coe f := f.toFun
  coe_injective' f g h := by
    cases f
    cases g
    congr
    ext x
    exact congr_fun h x

instance ringSeminormClass : RingSeminormClass (RingSeminorm R) R ℝ where
  map_zero f := f.map_zero'
  map_add_le_add f := f.add_le'
  map_mul_le_mul f := f.mul_le'
  map_neg_eq_map f := f.neg'
#align ring_seminorm.ring_seminorm_class RingSeminorm.ringSeminormClass

<<<<<<< HEAD
=======
/-- Helper instance for when there's too many metavariables to apply `DFunLike.hasCoeToFun`. -/
instance : CoeFun (RingSeminorm R) fun _ => R → ℝ :=
  DFunLike.hasCoeToFun

>>>>>>> d695407a
@[simp]
theorem toFun_eq_coe (p : RingSeminorm R) : (p.toAddGroupSeminorm : R → ℝ) = p :=
  rfl
#align ring_seminorm.to_fun_eq_coe RingSeminorm.toFun_eq_coe

@[ext]
theorem ext {p q : RingSeminorm R} : (∀ x, p x = q x) → p = q :=
  DFunLike.ext p q
#align ring_seminorm.ext RingSeminorm.ext

instance : Zero (RingSeminorm R) :=
  ⟨{ AddGroupSeminorm.instZeroAddGroupSeminorm.zero with mul_le' :=
    fun _ _ => (zero_mul _).ge }⟩

theorem eq_zero_iff {p : RingSeminorm R} : p = 0 ↔ ∀ x, p x = 0 :=
  DFunLike.ext_iff
#align ring_seminorm.eq_zero_iff RingSeminorm.eq_zero_iff

theorem ne_zero_iff {p : RingSeminorm R} : p ≠ 0 ↔ ∃ x, p x ≠ 0 := by simp [eq_zero_iff]
#align ring_seminorm.ne_zero_iff RingSeminorm.ne_zero_iff

instance : Inhabited (RingSeminorm R) :=
  ⟨0⟩

/-- The trivial seminorm on a ring `R` is the `RingSeminorm` taking value `0` at `0` and `1` at
every other element. -/
instance [DecidableEq R] : One (RingSeminorm R) :=
  ⟨{ (1 : AddGroupSeminorm R) with
      mul_le' := fun x y => by
        by_cases h : x * y = 0
        · refine' (if_pos h).trans_le (mul_nonneg _ _) <;>
            · change _ ≤ ite _ _ _
              split_ifs
              exacts [le_rfl, zero_le_one]
        · change ite _ _ _ ≤ ite _ _ _ * ite _ _ _
          simp only [if_false, h, left_ne_zero_of_mul h, right_ne_zero_of_mul h, mul_one,
            le_refl] }⟩

@[simp]
theorem apply_one [DecidableEq R] (x : R) : (1 : RingSeminorm R) x = if x = 0 then 0 else 1 :=
  rfl
#align ring_seminorm.apply_one RingSeminorm.apply_one

end NonUnitalRing

section Ring

variable [Ring R] (p : RingSeminorm R)

theorem seminorm_one_eq_one_iff_ne_zero (hp : p 1 ≤ 1) : p 1 = 1 ↔ p ≠ 0 := by
  refine'
    ⟨fun h =>
      ne_zero_iff.mpr
        ⟨1, by
          rw [h]
          exact one_ne_zero⟩,
      fun h => ?_⟩
  obtain hp0 | hp0 := (map_nonneg p (1 : R)).eq_or_gt
  · exfalso
    refine h (ext fun x => (map_nonneg _ _).antisymm' ?_)
    simpa only [hp0, mul_one, mul_zero] using map_mul_le_mul p x 1
  · refine' hp.antisymm ((le_mul_iff_one_le_left hp0).1 _)
    simpa only [one_mul] using map_mul_le_mul p (1 : R) _
#align ring_seminorm.seminorm_one_eq_one_iff_ne_zero RingSeminorm.seminorm_one_eq_one_iff_ne_zero

end Ring

end RingSeminorm

/-- The norm of a `NonUnitalSeminormedRing` as a `RingSeminorm`. -/
def normRingSeminorm (R : Type*) [NonUnitalSeminormedRing R] : RingSeminorm R :=
  { normAddGroupSeminorm R with
    toFun := norm
    mul_le' := norm_mul_le }
#align norm_ring_seminorm normRingSeminorm

namespace RingNorm

variable [NonUnitalRing R]

instance funLike : NDFunLike (RingNorm R) R ℝ where
  coe f := f.toFun
  coe_injective' f g h := by
    cases f
    cases g
    congr
    ext x
    exact congr_fun h x

instance ringNormClass : RingNormClass (RingNorm R) R ℝ where
  map_zero f := f.map_zero'
  map_add_le_add f := f.add_le'
  map_mul_le_mul f := f.mul_le'
  map_neg_eq_map f := f.neg'
  eq_zero_of_map_eq_zero f := f.eq_zero_of_map_eq_zero' _
#align ring_norm.ring_norm_class RingNorm.ringNormClass

<<<<<<< HEAD
-- Porting note: This is no longer `@[simp]` in Lean 4
theorem toFun_eq_coe (p : RingNorm R) : p.toFun = p := rfl
#align ring_norm.to_fun_eq_coe RingNorm.toFun_eq_coe
=======
/-- Helper instance for when there's too many metavariables to apply `DFunLike.hasCoeToFun`. -/
instance : CoeFun (RingNorm R) fun _ => R → ℝ :=
  ⟨fun p => p.toFun⟩

-- Porting note: This is a syntactic tautology in Lean 4
-- @[simp]
-- theorem toFun_eq_coe (p : RingNorm R) : p.toFun = p := rfl
#noalign ring_norm.to_fun_eq_coe
>>>>>>> d695407a

@[ext]
theorem ext {p q : RingNorm R} : (∀ x, p x = q x) → p = q :=
  DFunLike.ext p q
#align ring_norm.ext RingNorm.ext

variable (R)

/-- The trivial norm on a ring `R` is the `RingNorm` taking value `0` at `0` and `1` at every
  other element. -/
instance [DecidableEq R] : One (RingNorm R) :=
  ⟨{ (1 : RingSeminorm R), (1 : AddGroupNorm R) with }⟩

@[simp]
theorem apply_one [DecidableEq R] (x : R) : (1 : RingNorm R) x = if x = 0 then 0 else 1 :=
  rfl
#align ring_norm.apply_one RingNorm.apply_one

instance [DecidableEq R] : Inhabited (RingNorm R) :=
  ⟨1⟩

end RingNorm

namespace MulRingSeminorm

variable [NonAssocRing R]

instance funLike : NDFunLike (MulRingSeminorm R) R ℝ where
  coe f := f.toFun
  coe_injective' f g h := by
    cases f
    cases g
    congr
    ext x
    exact congr_fun h x

instance mulRingSeminormClass : MulRingSeminormClass (MulRingSeminorm R) R ℝ where
  map_zero f := f.map_zero'
  map_one f := f.map_one'
  map_add_le_add f := f.add_le'
  map_mul f := f.map_mul'
  map_neg_eq_map f := f.neg'
#align mul_ring_seminorm.mul_ring_seminorm_class MulRingSeminorm.mulRingSeminormClass

<<<<<<< HEAD
=======
/-- Helper instance for when there's too many metavariables to apply `DFunLike.hasCoeToFun`. -/
instance : CoeFun (MulRingSeminorm R) fun _ => R → ℝ :=
  DFunLike.hasCoeToFun

>>>>>>> d695407a
@[simp]
theorem toFun_eq_coe (p : MulRingSeminorm R) : (p.toAddGroupSeminorm : R → ℝ) = p :=
  rfl
#align mul_ring_seminorm.to_fun_eq_coe MulRingSeminorm.toFun_eq_coe

@[ext]
theorem ext {p q : MulRingSeminorm R} : (∀ x, p x = q x) → p = q :=
  DFunLike.ext p q
#align mul_ring_seminorm.ext MulRingSeminorm.ext

variable [DecidableEq R] [NoZeroDivisors R] [Nontrivial R]

/-- The trivial seminorm on a ring `R` is the `MulRingSeminorm` taking value `0` at `0` and `1` at
every other element. -/
instance : One (MulRingSeminorm R) :=
  ⟨{ (1 : AddGroupSeminorm R) with
      map_one' := if_neg one_ne_zero
      map_mul' := fun x y => by
        obtain rfl | hx := eq_or_ne x 0
        · simp
        obtain rfl | hy := eq_or_ne y 0
        · simp
        · simp [hx, hy] }⟩

@[simp]
theorem apply_one (x : R) : (1 : MulRingSeminorm R) x = if x = 0 then 0 else 1 :=
  rfl
#align mul_ring_seminorm.apply_one MulRingSeminorm.apply_one

instance : Inhabited (MulRingSeminorm R) :=
  ⟨1⟩

end MulRingSeminorm

namespace MulRingNorm

variable [NonAssocRing R]

instance funLike : NDFunLike (MulRingNorm R) R ℝ where
  coe f := f.toFun
  coe_injective' f g h := by
    cases f
    cases g
    congr
    ext x
    exact congr_fun h x

instance mulRingNormClass : MulRingNormClass (MulRingNorm R) R ℝ where
  map_zero f := f.map_zero'
  map_one f := f.map_one'
  map_add_le_add f := f.add_le'
  map_mul f := f.map_mul'
  map_neg_eq_map f := f.neg'
  eq_zero_of_map_eq_zero f := f.eq_zero_of_map_eq_zero' _
#align mul_ring_norm.mul_ring_norm_class MulRingNorm.mulRingNormClass

<<<<<<< HEAD
-- Porting note: This no longer in `@[simp]`-normal form in Lean 4
theorem toFun_eq_coe (p : MulRingNorm R) : p.toFun = p := rfl
#align mul_ring_norm.to_fun_eq_coe MulRingNorm.toFun_eq_coe
=======
/-- Helper instance for when there's too many metavariables to apply `DFunLike.hasCoeToFun`. -/
instance : CoeFun (MulRingNorm R) fun _ => R → ℝ :=
  ⟨fun p => p.toFun⟩

-- Porting note: This is a syntactic tautology in Lean 4
-- @[simp]
-- theorem toFun_eq_coe (p : MulRingNorm R) : p.toFun = p := rfl
#noalign mul_ring_norm.to_fun_eq_coe
>>>>>>> d695407a

@[ext]
theorem ext {p q : MulRingNorm R} : (∀ x, p x = q x) → p = q :=
  DFunLike.ext p q
#align mul_ring_norm.ext MulRingNorm.ext

variable (R)

variable [DecidableEq R] [NoZeroDivisors R] [Nontrivial R]

/-- The trivial norm on a ring `R` is the `MulRingNorm` taking value `0` at `0` and `1` at every
other element. -/
instance : One (MulRingNorm R) :=
  ⟨{ (1 : MulRingSeminorm R), (1 : AddGroupNorm R) with }⟩

@[simp]
theorem apply_one (x : R) : (1 : MulRingNorm R) x = if x = 0 then 0 else 1 :=
  rfl
#align mul_ring_norm.apply_one MulRingNorm.apply_one

instance : Inhabited (MulRingNorm R) :=
  ⟨1⟩

end MulRingNorm

/-- A nonzero ring seminorm on a field `K` is a ring norm. -/
def RingSeminorm.toRingNorm {K : Type*} [Field K] (f : RingSeminorm K) (hnt : f ≠ 0) :
    RingNorm K :=
  { f with
    eq_zero_of_map_eq_zero' := fun x hx => by
      obtain ⟨c, hc⟩ := RingSeminorm.ne_zero_iff.mp hnt
      by_contra hn0
      have hc0 : f c = 0 := by
        rw [← mul_one c, ← mul_inv_cancel hn0, ← mul_assoc, mul_comm c, mul_assoc]
        exact
          le_antisymm
            (le_trans (map_mul_le_mul f _ _)
              (by rw [← RingSeminorm.toFun_eq_coe, ← AddGroupSeminorm.toFun_eq_coe, hx,
                zero_mul]))
            (map_nonneg f _)
      exact hc hc0 }
#align ring_seminorm.to_ring_norm RingSeminorm.toRingNorm

/-- The norm of a `NonUnitalNormedRing` as a `RingNorm`. -/
@[simps!]
def normRingNorm (R : Type*) [NonUnitalNormedRing R] : RingNorm R :=
  { normAddGroupNorm R, normRingSeminorm R with }
#align norm_ring_norm normRingNorm<|MERGE_RESOLUTION|>--- conflicted
+++ resolved
@@ -78,7 +78,7 @@
 
 variable [NonUnitalRing R]
 
-instance funLike : NDFunLike (RingSeminorm R) R ℝ where
+instance funLike : FunLike (RingSeminorm R) R ℝ where
   coe f := f.toFun
   coe_injective' f g h := by
     cases f
@@ -94,13 +94,6 @@
   map_neg_eq_map f := f.neg'
 #align ring_seminorm.ring_seminorm_class RingSeminorm.ringSeminormClass
 
-<<<<<<< HEAD
-=======
-/-- Helper instance for when there's too many metavariables to apply `DFunLike.hasCoeToFun`. -/
-instance : CoeFun (RingSeminorm R) fun _ => R → ℝ :=
-  DFunLike.hasCoeToFun
-
->>>>>>> d695407a
 @[simp]
 theorem toFun_eq_coe (p : RingSeminorm R) : (p.toAddGroupSeminorm : R → ℝ) = p :=
   rfl
@@ -181,7 +174,7 @@
 
 variable [NonUnitalRing R]
 
-instance funLike : NDFunLike (RingNorm R) R ℝ where
+instance funLike : FunLike (RingNorm R) R ℝ where
   coe f := f.toFun
   coe_injective' f g h := by
     cases f
@@ -198,20 +191,9 @@
   eq_zero_of_map_eq_zero f := f.eq_zero_of_map_eq_zero' _
 #align ring_norm.ring_norm_class RingNorm.ringNormClass
 
-<<<<<<< HEAD
 -- Porting note: This is no longer `@[simp]` in Lean 4
 theorem toFun_eq_coe (p : RingNorm R) : p.toFun = p := rfl
 #align ring_norm.to_fun_eq_coe RingNorm.toFun_eq_coe
-=======
-/-- Helper instance for when there's too many metavariables to apply `DFunLike.hasCoeToFun`. -/
-instance : CoeFun (RingNorm R) fun _ => R → ℝ :=
-  ⟨fun p => p.toFun⟩
-
--- Porting note: This is a syntactic tautology in Lean 4
--- @[simp]
--- theorem toFun_eq_coe (p : RingNorm R) : p.toFun = p := rfl
-#noalign ring_norm.to_fun_eq_coe
->>>>>>> d695407a
 
 @[ext]
 theorem ext {p q : RingNorm R} : (∀ x, p x = q x) → p = q :=
@@ -239,7 +221,7 @@
 
 variable [NonAssocRing R]
 
-instance funLike : NDFunLike (MulRingSeminorm R) R ℝ where
+instance funLike : FunLike (MulRingSeminorm R) R ℝ where
   coe f := f.toFun
   coe_injective' f g h := by
     cases f
@@ -256,13 +238,6 @@
   map_neg_eq_map f := f.neg'
 #align mul_ring_seminorm.mul_ring_seminorm_class MulRingSeminorm.mulRingSeminormClass
 
-<<<<<<< HEAD
-=======
-/-- Helper instance for when there's too many metavariables to apply `DFunLike.hasCoeToFun`. -/
-instance : CoeFun (MulRingSeminorm R) fun _ => R → ℝ :=
-  DFunLike.hasCoeToFun
-
->>>>>>> d695407a
 @[simp]
 theorem toFun_eq_coe (p : MulRingSeminorm R) : (p.toAddGroupSeminorm : R → ℝ) = p :=
   rfl
@@ -301,7 +276,7 @@
 
 variable [NonAssocRing R]
 
-instance funLike : NDFunLike (MulRingNorm R) R ℝ where
+instance funLike : FunLike (MulRingNorm R) R ℝ where
   coe f := f.toFun
   coe_injective' f g h := by
     cases f
@@ -319,20 +294,9 @@
   eq_zero_of_map_eq_zero f := f.eq_zero_of_map_eq_zero' _
 #align mul_ring_norm.mul_ring_norm_class MulRingNorm.mulRingNormClass
 
-<<<<<<< HEAD
 -- Porting note: This no longer in `@[simp]`-normal form in Lean 4
 theorem toFun_eq_coe (p : MulRingNorm R) : p.toFun = p := rfl
 #align mul_ring_norm.to_fun_eq_coe MulRingNorm.toFun_eq_coe
-=======
-/-- Helper instance for when there's too many metavariables to apply `DFunLike.hasCoeToFun`. -/
-instance : CoeFun (MulRingNorm R) fun _ => R → ℝ :=
-  ⟨fun p => p.toFun⟩
-
--- Porting note: This is a syntactic tautology in Lean 4
--- @[simp]
--- theorem toFun_eq_coe (p : MulRingNorm R) : p.toFun = p := rfl
-#noalign mul_ring_norm.to_fun_eq_coe
->>>>>>> d695407a
 
 @[ext]
 theorem ext {p q : MulRingNorm R} : (∀ x, p x = q x) → p = q :=
