/-
Copyright (c) 2020 Heather Macbeth. All rights reserved.
Released under Apache 2.0 license as described in the file LICENSE.
Authors: Heather Macbeth
-/
import Mathlib.Analysis.LocallyConvex.Polar
import Mathlib.Analysis.NormedSpace.HahnBanach.Extension
import Mathlib.Analysis.NormedSpace.RCLike
import Mathlib.Data.Set.Finite.Lemmas
import Mathlib.Analysis.LocallyConvex.AbsConvex
import Mathlib.Analysis.Normed.Module.Convex
import Mathlib.Topology.Algebra.Module.StrongDual

/-!
# The strong dual of a normed space

In this file we consider the strong dual `StrongDual` of a normed space, and the continuous linear
map `NormedSpace.inclusionInDoubleDual` from a normed space into its double StrongDual.

For base field `𝕜 = ℝ` or `𝕜 = ℂ`, this map is actually an isometric embedding; we provide a
version `NormedSpace.inclusionInDoubleDualLi` of the map which is of type a bundled linear
isometric embedding, `E →ₗᵢ[𝕜] (StrongDual 𝕜 (StrongDual 𝕜 E))`.

Since a lot of elementary properties don't require `eq_of_dist_eq_zero` we start setting up the
theory for `SeminormedAddCommGroup` and we specialize to `NormedAddCommGroup` when needed.

## Main definitions

* `inclusionInDoubleDual` and `inclusionInDoubleDualLi` are the inclusion of a normed space
  in its double `StrongDual`, considered as a bounded linear map and as a linear isometry,
  respectively.
* `polar 𝕜 s` is the subset of `StrongDual 𝕜 E` consisting of those functionals `x'` for which
  `‖x' z‖ ≤ 1` for every `z ∈ s`.

## References

* [Conway, John B., A course in functional analysis][conway1990]

## Tags

strong dual, polar
-/

noncomputable section

open Topology Bornology

universe u v

namespace NormedSpace

section General

variable (𝕜 : Type*) [NontriviallyNormedField 𝕜]
variable (E : Type*) [SeminormedAddCommGroup E] [NormedSpace 𝕜 E]
variable (F : Type*) [NormedAddCommGroup F] [NormedSpace 𝕜 F]

/-- The inclusion of a normed space in its double (topological) strong dual, considered
as a bounded linear map. -/
def inclusionInDoubleDual : E →L[𝕜] StrongDual 𝕜 (StrongDual 𝕜 E) :=
  ContinuousLinearMap.apply 𝕜 𝕜

@[simp]
theorem dual_def (x : E) (f : StrongDual 𝕜 E) : inclusionInDoubleDual 𝕜 E x f = f x :=
  rfl

theorem inclusionInDoubleDual_norm_eq :
    ‖inclusionInDoubleDual 𝕜 E‖ = ‖ContinuousLinearMap.id 𝕜 (StrongDual 𝕜 E)‖ :=
  ContinuousLinearMap.opNorm_flip _

theorem inclusionInDoubleDual_norm_le : ‖inclusionInDoubleDual 𝕜 E‖ ≤ 1 := by
  rw [inclusionInDoubleDual_norm_eq]
  exact ContinuousLinearMap.norm_id_le

theorem double_dual_bound (x : E) : ‖(inclusionInDoubleDual 𝕜 E) x‖ ≤ ‖x‖ := by
  simpa using ContinuousLinearMap.le_of_opNorm_le _ (inclusionInDoubleDual_norm_le 𝕜 E) x

end General

section BidualIsometry

variable (𝕜 : Type v) [RCLike 𝕜] {E : Type u} [NormedAddCommGroup E] [NormedSpace 𝕜 E]

/-- If one controls the norm of every `f x`, then one controls the norm of `x`.
Compare `ContinuousLinearMap.opNorm_le_bound`. -/
theorem norm_le_dual_bound (x : E) {M : ℝ} (hMp : 0 ≤ M)
    (hM : ∀ f : StrongDual 𝕜 E, ‖f x‖ ≤ M * ‖f‖) : ‖x‖ ≤ M := by
  classical
    by_cases h : x = 0
    · simp only [h, hMp, norm_zero]
    · obtain ⟨f, hf₁, hfx⟩ : ∃ f : E →L[𝕜] 𝕜, ‖f‖ = 1 ∧ f x = ‖x‖ := exists_dual_vector 𝕜 x h
      calc
        ‖x‖ = ‖(‖x‖ : 𝕜)‖ := RCLike.norm_coe_norm.symm
        _ = ‖f x‖ := by rw [hfx]
        _ ≤ M * ‖f‖ := hM f
        _ = M := by rw [hf₁, mul_one]

theorem eq_zero_of_forall_dual_eq_zero {x : E} (h : ∀ f : StrongDual 𝕜 E, f x = (0 : 𝕜)) : x = 0 :=
  norm_le_zero_iff.mp (norm_le_dual_bound 𝕜 x le_rfl fun f => by simp [h f])

theorem eq_zero_iff_forall_dual_eq_zero (x : E) : x = 0 ↔ ∀ g : StrongDual 𝕜 E, g x = 0 :=
  ⟨fun hx => by simp [hx], fun h => eq_zero_of_forall_dual_eq_zero 𝕜 h⟩

/-- See also `geometric_hahn_banach_point_point`. -/
theorem eq_iff_forall_dual_eq {x y : E} : x = y ↔ ∀ g : StrongDual 𝕜 E, g x = g y := by
  rw [← sub_eq_zero, eq_zero_iff_forall_dual_eq_zero 𝕜 (x - y)]
  simp [sub_eq_zero]

/-- The inclusion of a normed space in its double strong dual is an isometry onto its image. -/
def inclusionInDoubleDualLi : E →ₗᵢ[𝕜] StrongDual 𝕜 (StrongDual 𝕜 E) :=
  { inclusionInDoubleDual 𝕜 E with
    norm_map' := by
      intro x
      apply le_antisymm
      · exact double_dual_bound 𝕜 E x
      rw [ContinuousLinearMap.norm_def]
      refine le_csInf ContinuousLinearMap.bounds_nonempty ?_
      rintro c ⟨hc1, hc2⟩
      exact norm_le_dual_bound 𝕜 x hc1 hc2 }

end BidualIsometry

section PolarSets

open Metric Set StrongDual

variable (𝕜 : Type*) [NontriviallyNormedField 𝕜]
variable {E : Type*} [SeminormedAddCommGroup E] [NormedSpace 𝕜 E]

theorem isClosed_polar (s : Set E) : IsClosed (StrongDual.polar 𝕜 s) := by
  dsimp only [StrongDual.polar]
  simp only [LinearMap.polar_eq_iInter, LinearMap.flip_apply]
  refine isClosed_biInter fun z _ => ?_
  exact isClosed_Iic.preimage (ContinuousLinearMap.apply 𝕜 𝕜 z).continuous.norm

@[simp]
theorem polar_closure (s : Set E) : StrongDual.polar 𝕜 (closure s) = StrongDual.polar 𝕜 s :=
  ((strongDualPairing 𝕜 E).flip.polar_antitone subset_closure).antisymm <|
    (strongDualPairing 𝕜 E).flip.polar_gc.l_le <|
      closure_minimal ((strongDualPairing 𝕜 E).flip.polar_gc.le_u_l s) <| by
        simpa [LinearMap.flip_flip] using
          (isClosed_polar _ _).preimage (inclusionInDoubleDual 𝕜 E).continuous

variable {𝕜}

/-- If `x'` is a `StrongDual 𝕜 E` element such that the norms `‖x' z‖` are bounded for `z ∈ s`, then
a small scalar multiple of `x'` is in `polar 𝕜 s`. -/
theorem smul_mem_polar {s : Set E} {x' : StrongDual 𝕜 E} {c : 𝕜} (hc : ∀ z, z ∈ s → ‖x' z‖ ≤ ‖c‖) :
    c⁻¹ • x' ∈ StrongDual.polar 𝕜 s := by
  by_cases c_zero : c = 0
  · simp only [c_zero, inv_zero, zero_smul]
    exact (strongDualPairing 𝕜 E).flip.zero_mem_polar _
  have eq : ∀ z, ‖c⁻¹ • x' z‖ = ‖c⁻¹‖ * ‖x' z‖ := fun z => norm_smul c⁻¹ _
  have le : ∀ z, z ∈ s → ‖c⁻¹ • x' z‖ ≤ ‖c⁻¹‖ * ‖c‖ := by
    intro z hzs
    rw [eq z]
    apply mul_le_mul (le_of_eq rfl) (hc z hzs) (norm_nonneg _) (norm_nonneg _)
  have cancel : ‖c⁻¹‖ * ‖c‖ = 1 := by
    simp only [c_zero, norm_eq_zero, Ne, not_false_iff, inv_mul_cancel₀, norm_inv]
  rwa [cancel] at le

theorem polar_ball_subset_closedBall_div {c : 𝕜} (hc : 1 < ‖c‖) {r : ℝ} (hr : 0 < r) :
    StrongDual.polar 𝕜 (ball (0 : E) r) ⊆ closedBall (0 : StrongDual 𝕜 E) (‖c‖ / r) := by
  intro x' hx'
  rw [StrongDual.mem_polar_iff] at hx'
  simp only [mem_closedBall_zero_iff, mem_ball_zero_iff] at *
  have hcr : 0 < ‖c‖ / r := div_pos (zero_lt_one.trans hc) hr
  refine ContinuousLinearMap.opNorm_le_of_shell hr hcr.le hc fun x h₁ h₂ => ?_
  calc
    ‖x' x‖ ≤ 1 := hx' _ h₂
    _ ≤ ‖c‖ / r * ‖x‖ := (inv_le_iff_one_le_mul₀' hcr).1 (by rwa [inv_div])

variable (𝕜)

theorem closedBall_inv_subset_polar_closedBall {r : ℝ} :
    closedBall (0 : StrongDual 𝕜 E) r⁻¹ ⊆ StrongDual.polar 𝕜 (closedBall (0 : E) r) :=
  fun x' hx' x hx =>
  calc
    ‖x' x‖ ≤ ‖x'‖ * ‖x‖ := x'.le_opNorm x
    _ ≤ r⁻¹ * r :=
      (mul_le_mul (mem_closedBall_zero_iff.1 hx') (mem_closedBall_zero_iff.1 hx) (norm_nonneg _)
        (dist_nonneg.trans hx'))
    _ = r / r := inv_mul_eq_div _ _
    _ ≤ 1 := div_self_le_one r

/-- The `polar` of closed ball in a normed space `E` is the closed ball of the dual with inverse
radius. -/
theorem polar_closedBall {𝕜 E : Type*} [RCLike 𝕜] [NormedAddCommGroup E] [NormedSpace 𝕜 E] {r : ℝ}
    (hr : 0 < r) :
    StrongDual.polar 𝕜 (closedBall (0 : E) r) = closedBall (0 : StrongDual 𝕜 E) r⁻¹ := by
  refine Subset.antisymm ?_ (closedBall_inv_subset_polar_closedBall 𝕜)
  intro x' h
  simp only [mem_closedBall_zero_iff]
  refine ContinuousLinearMap.opNorm_le_of_ball hr (inv_nonneg.mpr hr.le) fun z _ => ?_
  simpa only [one_div] using LinearMap.bound_of_ball_bound' hr 1 x'.toLinearMap h z

theorem polar_ball {𝕜 E : Type*} [RCLike 𝕜] [NormedAddCommGroup E] [NormedSpace 𝕜 E] {r : ℝ}
    (hr : 0 < r) : StrongDual.polar 𝕜 (ball (0 : E) r) = closedBall (0 : StrongDual 𝕜 E) r⁻¹ := by
  apply le_antisymm
  · intro x hx
    rw [mem_closedBall_zero_iff]
    apply le_of_forall_gt_imp_ge_of_dense
    intro a ha
    rw [← mem_closedBall_zero_iff, ← (mul_div_cancel_left₀ a (Ne.symm (ne_of_lt hr)))]
    rw [← RCLike.norm_of_nonneg (K := 𝕜) (le_trans zero_le_one
      (le_of_lt ((inv_lt_iff_one_lt_mul₀' hr).mp ha)))]
    apply polar_ball_subset_closedBall_div _ hr hx
    rw [RCLike.norm_of_nonneg (K := 𝕜) (le_trans zero_le_one
      (le_of_lt ((inv_lt_iff_one_lt_mul₀' hr).mp ha)))]
    exact (inv_lt_iff_one_lt_mul₀' hr).mp ha
  · rw [← polar_closedBall hr]
    exact LinearMap.polar_antitone _ ball_subset_closedBall

/-- Given a neighborhood `s` of the origin in a normed space `E`, the dual norms of all elements of
the polar `polar 𝕜 s` are bounded by a constant. -/
theorem isBounded_polar_of_mem_nhds_zero {s : Set E} (s_nhds : s ∈ 𝓝 (0 : E)) :
    IsBounded (StrongDual.polar 𝕜 s) := by
  obtain ⟨a, ha⟩ : ∃ a : 𝕜, 1 < ‖a‖ := NormedField.exists_one_lt_norm 𝕜
  obtain ⟨r, r_pos, r_ball⟩ : ∃ r : ℝ, 0 < r ∧ ball 0 r ⊆ s := Metric.mem_nhds_iff.1 s_nhds
  exact isBounded_closedBall.subset
    (((strongDualPairing 𝕜 E).flip.polar_antitone r_ball).trans <|
      polar_ball_subset_closedBall_div ha r_pos)

<<<<<<< HEAD
@[simp]
theorem polar_empty : polar 𝕜 (∅ : Set E) = Set.univ :=
  LinearMap.polar_empty _

@[simp]
theorem polar_singleton {a : E} : polar 𝕜 {a} = { x | ‖x a‖ ≤ 1 } := by
  simp only [polar, LinearMap.polar_singleton, LinearMap.flip_apply, dualPairing_apply]

theorem mem_polar_singleton {a : E} (y : Dual 𝕜 E) : y ∈ polar 𝕜 {a} ↔ ‖y a‖ ≤ 1 := by
  simp only [polar_singleton, mem_setOf_eq]

theorem polar_union {s t : Set E} : polar 𝕜 (s ∪ t) = polar 𝕜 s ∩ polar 𝕜 t :=
  (dualPairing 𝕜 E).flip.polar_union

theorem polar_iUnion {ι} {s : ι → Set E} : polar 𝕜 (⋃ i, s i) = ⋂ i, polar 𝕜 (s i) :=
  (dualPairing 𝕜 E).flip.polar_iUnion
theorem polar_zero : polar 𝕜 ({0} : Set E) = Set.univ :=
  LinearMap.polar_zero _

=======
>>>>>>> 8a22835b
theorem sInter_polar_eq_closedBall {𝕜 E : Type*} [RCLike 𝕜] [NormedAddCommGroup E] [NormedSpace 𝕜 E]
    {r : ℝ} (hr : 0 < r) :
    ⋂₀ (StrongDual.polar 𝕜 '' { F | F.Finite ∧ F ⊆ closedBall (0 : E) r⁻¹ }) = closedBall 0 r := by
  conv_rhs => rw [← inv_inv r]
  rw [← polar_closedBall (inv_pos_of_pos hr), StrongDual.polar,
    (strongDualPairing 𝕜 E).flip.sInter_polar_finite_subset_eq_polar (closedBall (0 : E) r⁻¹)]

end PolarSets

end NormedSpace

namespace LinearMap

section NormedField

variable {𝕜 E F : Type*}
variable [NormedField 𝕜] [NormedSpace ℝ 𝕜] [AddCommMonoid E] [AddCommMonoid F]
variable [Module 𝕜 E] [Module 𝕜 F]

variable {B : E →ₗ[𝕜] F →ₗ[𝕜] 𝕜} (s : Set E)

variable [Module ℝ F] [IsScalarTower ℝ 𝕜 F] [IsScalarTower ℝ 𝕜 𝕜]

theorem polar_AbsConvex : AbsConvex 𝕜 (B.polar s) := by
  rw [polar_eq_biInter_preimage]
  exact AbsConvex.iInter₂ fun i hi =>
    ⟨balanced_closedBall_zero.mulActionHom_preimage (f := (B i : (F →ₑ[(RingHom.id 𝕜)] 𝕜))),
      (convex_closedBall _ _).linear_preimage (B i)⟩

end NormedField

end LinearMap<|MERGE_RESOLUTION|>--- conflicted
+++ resolved
@@ -221,28 +221,6 @@
     (((strongDualPairing 𝕜 E).flip.polar_antitone r_ball).trans <|
       polar_ball_subset_closedBall_div ha r_pos)
 
-<<<<<<< HEAD
-@[simp]
-theorem polar_empty : polar 𝕜 (∅ : Set E) = Set.univ :=
-  LinearMap.polar_empty _
-
-@[simp]
-theorem polar_singleton {a : E} : polar 𝕜 {a} = { x | ‖x a‖ ≤ 1 } := by
-  simp only [polar, LinearMap.polar_singleton, LinearMap.flip_apply, dualPairing_apply]
-
-theorem mem_polar_singleton {a : E} (y : Dual 𝕜 E) : y ∈ polar 𝕜 {a} ↔ ‖y a‖ ≤ 1 := by
-  simp only [polar_singleton, mem_setOf_eq]
-
-theorem polar_union {s t : Set E} : polar 𝕜 (s ∪ t) = polar 𝕜 s ∩ polar 𝕜 t :=
-  (dualPairing 𝕜 E).flip.polar_union
-
-theorem polar_iUnion {ι} {s : ι → Set E} : polar 𝕜 (⋃ i, s i) = ⋂ i, polar 𝕜 (s i) :=
-  (dualPairing 𝕜 E).flip.polar_iUnion
-theorem polar_zero : polar 𝕜 ({0} : Set E) = Set.univ :=
-  LinearMap.polar_zero _
-
-=======
->>>>>>> 8a22835b
 theorem sInter_polar_eq_closedBall {𝕜 E : Type*} [RCLike 𝕜] [NormedAddCommGroup E] [NormedSpace 𝕜 E]
     {r : ℝ} (hr : 0 < r) :
     ⋂₀ (StrongDual.polar 𝕜 '' { F | F.Finite ∧ F ⊆ closedBall (0 : E) r⁻¹ }) = closedBall 0 r := by
