--- conflicted
+++ resolved
@@ -8,11 +8,7 @@
 import Mathlib.Analysis.Normed.Affine.Isometry
 import Mathlib.Analysis.Normed.Operator.NormedSpace
 import Mathlib.Analysis.NormedSpace.RieszLemma
-<<<<<<< HEAD
-import Mathlib.Analysis.NormedSpace.Pointwise
-=======
 import Mathlib.Analysis.Normed.Module.Ball.Pointwise
->>>>>>> 724a6cb9
 import Mathlib.Analysis.SpecificLimits.Normed
 import Mathlib.Logic.Encodable.Pi
 import Mathlib.Topology.Algebra.AffineSubspace
@@ -681,12 +677,6 @@
     (hg : Summable g) (h : f =O[atTop] g) : Summable f :=
   summable_of_isBigO_nat hg.norm h.norm_right
 
-<<<<<<< HEAD
-open Nat Asymptotics in
-theorem summable_norm_mul_geometric_of_norm_lt_one' {F : Type*} [NormedRing F]
-    [NormOneClass F] [NormMulClass F] {k : ℕ} {r : F} (hr : ‖r‖ < 1) {u : ℕ → F}
-    (hu : u =O[atTop] (fun n ↦ ((n ^ k : ℕ) : F))) : Summable fun n : ℕ ↦ ‖u n * r ^ n‖ := by
-=======
 
 open Nat Asymptotics in
 /-- This is a version of `summable_norm_mul_geometric_of_norm_lt_one` for more general codomains. We
@@ -694,7 +684,6 @@
 theorem summable_norm_mul_geometric_of_norm_lt_one' {F : Type*} [NormedRing F]
     [NormOneClass F] [NormMulClass F] {k : ℕ} {r : F} (hr : ‖r‖ < 1) {u : ℕ → F}
     (hu : u =O[atTop] fun n ↦ ((n ^ k : ℕ) : F)) : Summable fun n : ℕ ↦ ‖u n * r ^ n‖ := by
->>>>>>> 724a6cb9
   rcases exists_between hr with ⟨r', hrr', h⟩
   apply summable_of_isBigO_nat (summable_geometric_of_lt_one ((norm_nonneg _).trans hrr'.le) h).norm
   calc
@@ -704,13 +693,8 @@
       filter_upwards [eventually_norm_pow_le r] with n hn
       simp
   _ =O[atTop] fun n ↦ ‖((n : F) ^ k)‖ * ‖r‖ ^ n := by
-<<<<<<< HEAD
-      simpa [Nat.cast_pow] using (isBigO_norm_left.mpr
-      (isBigO_norm_right.mpr hu)).mul (isBigO_refl (fun n => (‖r‖ ^ n)) atTop)
-=======
       simpa [Nat.cast_pow] using
       (isBigO_norm_left.mpr (isBigO_norm_right.mpr hu)).mul (isBigO_refl (fun n ↦ (‖r‖ ^ n)) atTop)
->>>>>>> 724a6cb9
   _ =O[atTop] fun n ↦ ‖r' ^ n‖ := by
       convert isBigO_norm_right.mpr (isBigO_norm_left.mpr
         (isLittleO_pow_const_mul_const_pow_const_pow_of_norm_lt k hrr').isBigO)
