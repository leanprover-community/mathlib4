/-
Copyright (c) 2019 Sébastien Gouëzel. All rights reserved.
Released under Apache 2.0 license as described in the file LICENSE.
Authors: Sébastien Gouëzel
-/
import Mathlib.Analysis.Asymptotics.AsymptoticEquivalent
import Mathlib.Analysis.Normed.Group.Lemmas
import Mathlib.Analysis.Normed.Affine.Isometry
import Mathlib.Analysis.Normed.Operator.NormedSpace
import Mathlib.Analysis.NormedSpace.RieszLemma
import Mathlib.Analysis.Normed.Module.Ball.Pointwise
import Mathlib.Analysis.SpecificLimits.Normed
import Mathlib.Logic.Encodable.Pi
import Mathlib.Topology.Algebra.AffineSubspace
import Mathlib.Topology.Algebra.Module.FiniteDimension
import Mathlib.Topology.Algebra.InfiniteSum.Module
import Mathlib.Topology.Instances.Matrix
import Mathlib.LinearAlgebra.Dimension.LinearMap


/-!
# Finite-dimensional normed spaces over complete fields

Over a complete nontrivially normed field, in finite dimension, all norms are equivalent and all
linear maps are continuous. Moreover, a finite-dimensional subspace is always complete and closed.

## Main results:

* `FiniteDimensional.complete` : a finite-dimensional space over a complete field is complete. This
  is not registered as an instance, as the field would be an unknown metavariable in typeclass
  resolution.
* `Submodule.closed_of_finiteDimensional` : a finite-dimensional subspace over a complete field is
  closed
* `FiniteDimensional.proper` : a finite-dimensional space over a proper field is proper. This
  is not registered as an instance, as the field would be an unknown metavariable in typeclass
  resolution. It is however registered as an instance for `𝕜 = ℝ` and `𝕜 = ℂ`. As properness
  implies completeness, there is no need to also register `FiniteDimensional.complete` on `ℝ` or
  `ℂ`.
* `FiniteDimensional.of_isCompact_closedBall`: Riesz' theorem: if the closed unit ball is
  compact, then the space is finite-dimensional.

## Implementation notes

The fact that all norms are equivalent is not written explicitly, as it would mean having two norms
on a single space, which is not the way type classes work. However, if one has a
finite-dimensional vector space `E` with a norm, and a copy `E'` of this type with another norm,
then the identities from `E` to `E'` and from `E'`to `E` are continuous thanks to
`LinearMap.continuous_of_finiteDimensional`. This gives the desired norm equivalence.
-/

universe u v w x

noncomputable section

open Asymptotics Filter Module Metric Module NNReal Set TopologicalSpace Topology

namespace LinearIsometry

open LinearMap

variable {F E₁ : Type*} [SeminormedAddCommGroup F] [NormedAddCommGroup E₁]
variable {R₁ : Type*} [Field R₁] [Module R₁ E₁] [Module R₁ F] [FiniteDimensional R₁ E₁]
  [FiniteDimensional R₁ F]

/-- A linear isometry between finite-dimensional spaces of equal dimension can be upgraded
to a linear isometry equivalence. -/
def toLinearIsometryEquiv (li : E₁ →ₗᵢ[R₁] F) (h : finrank R₁ E₁ = finrank R₁ F) :
    E₁ ≃ₗᵢ[R₁] F where
  toLinearEquiv := li.toLinearMap.linearEquivOfInjective li.injective h
  norm_map' := li.norm_map'

@[simp]
theorem coe_toLinearIsometryEquiv (li : E₁ →ₗᵢ[R₁] F) (h : finrank R₁ E₁ = finrank R₁ F) :
    (li.toLinearIsometryEquiv h : E₁ → F) = li :=
  rfl

@[simp]
theorem toLinearIsometryEquiv_apply (li : E₁ →ₗᵢ[R₁] F) (h : finrank R₁ E₁ = finrank R₁ F)
    (x : E₁) : (li.toLinearIsometryEquiv h) x = li x :=
  rfl

end LinearIsometry

namespace AffineIsometry

open AffineMap

variable {𝕜 : Type*} {V₁ V₂ : Type*} {P₁ P₂ : Type*} [NormedField 𝕜] [NormedAddCommGroup V₁]
  [SeminormedAddCommGroup V₂] [NormedSpace 𝕜 V₁] [NormedSpace 𝕜 V₂] [MetricSpace P₁]
  [PseudoMetricSpace P₂] [NormedAddTorsor V₁ P₁] [NormedAddTorsor V₂ P₂]

variable [FiniteDimensional 𝕜 V₁] [FiniteDimensional 𝕜 V₂]

/-- An affine isometry between finite-dimensional spaces of equal dimension can be upgraded
to an affine isometry equivalence. -/
def toAffineIsometryEquiv [Inhabited P₁] (li : P₁ →ᵃⁱ[𝕜] P₂) (h : finrank 𝕜 V₁ = finrank 𝕜 V₂) :
    P₁ ≃ᵃⁱ[𝕜] P₂ :=
  AffineIsometryEquiv.mk' li (li.linearIsometry.toLinearIsometryEquiv h)
    (Inhabited.default (α := P₁)) fun p => by simp

@[simp]
theorem coe_toAffineIsometryEquiv [Inhabited P₁] (li : P₁ →ᵃⁱ[𝕜] P₂)
    (h : finrank 𝕜 V₁ = finrank 𝕜 V₂) : (li.toAffineIsometryEquiv h : P₁ → P₂) = li :=
  rfl

@[simp]
theorem toAffineIsometryEquiv_apply [Inhabited P₁] (li : P₁ →ᵃⁱ[𝕜] P₂)
    (h : finrank 𝕜 V₁ = finrank 𝕜 V₂) (x : P₁) : (li.toAffineIsometryEquiv h) x = li x :=
  rfl

end AffineIsometry

section CompleteField

variable {𝕜 : Type u} [NontriviallyNormedField 𝕜] {E : Type v} [NormedAddCommGroup E]
  [NormedSpace 𝕜 E] {F : Type w} [NormedAddCommGroup F] [NormedSpace 𝕜 F] [CompleteSpace 𝕜]

section Affine

variable {PE PF : Type*} [MetricSpace PE] [NormedAddTorsor E PE] [MetricSpace PF]
  [NormedAddTorsor F PF] [FiniteDimensional 𝕜 E]

theorem AffineMap.continuous_of_finiteDimensional (f : PE →ᵃ[𝕜] PF) : Continuous f :=
  AffineMap.continuous_linear_iff.1 f.linear.continuous_of_finiteDimensional

theorem AffineEquiv.continuous_of_finiteDimensional (f : PE ≃ᵃ[𝕜] PF) : Continuous f :=
  f.toAffineMap.continuous_of_finiteDimensional

/-- Reinterpret an affine equivalence as a homeomorphism. -/
def AffineEquiv.toHomeomorphOfFiniteDimensional (f : PE ≃ᵃ[𝕜] PF) : PE ≃ₜ PF where
  toEquiv := f.toEquiv
  continuous_toFun := f.continuous_of_finiteDimensional
  continuous_invFun :=
    haveI : FiniteDimensional 𝕜 F := f.linear.finiteDimensional
    f.symm.continuous_of_finiteDimensional

@[simp]
theorem AffineEquiv.coe_toHomeomorphOfFiniteDimensional (f : PE ≃ᵃ[𝕜] PF) :
    ⇑f.toHomeomorphOfFiniteDimensional = f :=
  rfl

@[simp]
theorem AffineEquiv.coe_toHomeomorphOfFiniteDimensional_symm (f : PE ≃ᵃ[𝕜] PF) :
    ⇑f.toHomeomorphOfFiniteDimensional.symm = f.symm :=
  rfl

end Affine

theorem ContinuousLinearMap.continuous_det : Continuous fun f : E →L[𝕜] E => f.det := by
  change Continuous fun f : E →L[𝕜] E => LinearMap.det (f : E →ₗ[𝕜] E)
  -- TODO: this could be easier with `det_cases`
  by_cases h : ∃ s : Finset E, Nonempty (Basis (↥s) 𝕜 E)
  · rcases h with ⟨s, ⟨b⟩⟩
    haveI : FiniteDimensional 𝕜 E := FiniteDimensional.of_fintype_basis b
    classical
    simp_rw [LinearMap.det_eq_det_toMatrix_of_finset b]
    refine Continuous.matrix_det ?_
    exact
      ((LinearMap.toMatrix b b).toLinearMap.comp
          (ContinuousLinearMap.coeLM 𝕜)).continuous_of_finiteDimensional
  · rw [LinearMap.det]
    simpa only [h, MonoidHom.one_apply, dif_neg, not_false_iff] using continuous_const

/-- Any `K`-Lipschitz map from a subset `s` of a metric space `α` to a finite-dimensional real
vector space `E'` can be extended to a Lipschitz map on the whole space `α`, with a slightly worse
constant `C * K` where `C` only depends on `E'`. We record a working value for this constant `C`
as `lipschitzExtensionConstant E'`. -/
irreducible_def lipschitzExtensionConstant (E' : Type*) [NormedAddCommGroup E'] [NormedSpace ℝ E']
  [FiniteDimensional ℝ E'] : ℝ≥0 :=
  let A := (Basis.ofVectorSpace ℝ E').equivFun.toContinuousLinearEquiv
  max (‖A.symm.toContinuousLinearMap‖₊ * ‖A.toContinuousLinearMap‖₊) 1

theorem lipschitzExtensionConstant_pos (E' : Type*) [NormedAddCommGroup E'] [NormedSpace ℝ E']
    [FiniteDimensional ℝ E'] : 0 < lipschitzExtensionConstant E' := by
  rw [lipschitzExtensionConstant]
  exact zero_lt_one.trans_le (le_max_right _ _)

/-- Any `K`-Lipschitz map from a subset `s` of a metric space `α` to a finite-dimensional real
vector space `E'` can be extended to a Lipschitz map on the whole space `α`, with a slightly worse
constant `lipschitzExtensionConstant E' * K`. -/
theorem LipschitzOnWith.extend_finite_dimension {α : Type*} [PseudoMetricSpace α] {E' : Type*}
    [NormedAddCommGroup E'] [NormedSpace ℝ E'] [FiniteDimensional ℝ E'] {s : Set α} {f : α → E'}
    {K : ℝ≥0} (hf : LipschitzOnWith K f s) :
    ∃ g : α → E', LipschitzWith (lipschitzExtensionConstant E' * K) g ∧ EqOn f g s := by
  /- This result is already known for spaces `ι → ℝ`. We use a continuous linear equiv between
    `E'` and such a space to transfer the result to `E'`. -/
  let ι : Type _ := Basis.ofVectorSpaceIndex ℝ E'
  let A := (Basis.ofVectorSpace ℝ E').equivFun.toContinuousLinearEquiv
  have LA : LipschitzWith ‖A.toContinuousLinearMap‖₊ A := by apply A.lipschitz
  have L : LipschitzOnWith (‖A.toContinuousLinearMap‖₊ * K) (A ∘ f) s :=
    LA.comp_lipschitzOnWith hf
  obtain ⟨g, hg, gs⟩ :
    ∃ g : α → ι → ℝ, LipschitzWith (‖A.toContinuousLinearMap‖₊ * K) g ∧ EqOn (A ∘ f) g s :=
    L.extend_pi
  refine ⟨A.symm ∘ g, ?_, ?_⟩
  · have LAsymm : LipschitzWith ‖A.symm.toContinuousLinearMap‖₊ A.symm := by
      apply A.symm.lipschitz
    apply (LAsymm.comp hg).weaken
    rw [lipschitzExtensionConstant, ← mul_assoc]
    exact mul_le_mul' (le_max_left _ _) le_rfl
  · intro x hx
    have : A (f x) = g x := gs hx
    simp only [(· ∘ ·), ← this, A.symm_apply_apply]

theorem LinearMap.exists_antilipschitzWith [FiniteDimensional 𝕜 E] (f : E →ₗ[𝕜] F)
    (hf : LinearMap.ker f = ⊥) : ∃ K > 0, AntilipschitzWith K f := by
  cases subsingleton_or_nontrivial E
  · exact ⟨1, zero_lt_one, AntilipschitzWith.of_subsingleton⟩
  · rw [LinearMap.ker_eq_bot] at hf
    let e : E ≃L[𝕜] LinearMap.range f := (LinearEquiv.ofInjective f hf).toContinuousLinearEquiv
    exact ⟨_, e.nnnorm_symm_pos, e.antilipschitz⟩

open Function in
/-- A `LinearMap` on a finite-dimensional space over a complete field
  is injective iff it is anti-Lipschitz. -/
theorem LinearMap.injective_iff_antilipschitz [FiniteDimensional 𝕜 E] (f : E →ₗ[𝕜] F) :
    Injective f ↔ ∃ K > 0, AntilipschitzWith K f := by
  constructor
  · rw [← LinearMap.ker_eq_bot]
    exact f.exists_antilipschitzWith
  · rintro ⟨K, -, H⟩
    exact H.injective

open Function in
/-- The set of injective continuous linear maps `E → F` is open,
  if `E` is finite-dimensional over a complete field. -/
theorem ContinuousLinearMap.isOpen_injective [FiniteDimensional 𝕜 E] :
    IsOpen { L : E →L[𝕜] F | Injective L } := by
  rw [isOpen_iff_eventually]
  rintro φ₀ hφ₀
  rcases φ₀.injective_iff_antilipschitz.mp hφ₀ with ⟨K, K_pos, H⟩
  have : ∀ᶠ φ in 𝓝 φ₀, ‖φ - φ₀‖₊ < K⁻¹ := eventually_nnnorm_sub_lt _ <| inv_pos_of_pos K_pos
  filter_upwards [this] with φ hφ
  apply φ.injective_iff_antilipschitz.mpr
  exact ⟨(K⁻¹ - ‖φ - φ₀‖₊)⁻¹, inv_pos_of_pos (tsub_pos_of_lt hφ),
    H.add_sub_lipschitzWith (φ - φ₀).lipschitz hφ⟩

protected theorem LinearIndependent.eventually {ι} [Finite ι] {f : ι → E}
    (hf : LinearIndependent 𝕜 f) : ∀ᶠ g in 𝓝 f, LinearIndependent 𝕜 g := by
  cases nonempty_fintype ι
  classical
  simp only [Fintype.linearIndependent_iff'] at hf ⊢
  rcases LinearMap.exists_antilipschitzWith _ hf with ⟨K, K0, hK⟩
  have : Tendsto (fun g : ι → E => ∑ i, ‖g i - f i‖) (𝓝 f) (𝓝 <| ∑ i, ‖f i - f i‖) :=
    tendsto_finset_sum _ fun i _ =>
      Tendsto.norm <| ((continuous_apply i).tendsto _).sub tendsto_const_nhds
  simp only [sub_self, norm_zero, Finset.sum_const_zero] at this
  refine (this.eventually (gt_mem_nhds <| inv_pos.2 K0)).mono fun g hg => ?_
  replace hg : ∑ i, ‖g i - f i‖₊ < K⁻¹ := by
    rw [← NNReal.coe_lt_coe]
    push_cast
    exact hg
  rw [LinearMap.ker_eq_bot]
  refine (hK.add_sub_lipschitzWith (LipschitzWith.of_dist_le_mul fun v u => ?_) hg).injective
  simp only [dist_eq_norm, LinearMap.lsum_apply, Pi.sub_apply, LinearMap.sum_apply,
    LinearMap.comp_apply, LinearMap.proj_apply, LinearMap.smulRight_apply, LinearMap.id_apply, ←
    Finset.sum_sub_distrib, ← smul_sub, ← sub_smul, NNReal.coe_sum, coe_nnnorm, Finset.sum_mul]
  refine norm_sum_le_of_le _ fun i _ => ?_
  rw [norm_smul, mul_comm]
  gcongr
  exact norm_le_pi_norm (v - u) i

theorem isOpen_setOf_linearIndependent {ι : Type*} [Finite ι] :
    IsOpen { f : ι → E | LinearIndependent 𝕜 f } :=
  isOpen_iff_mem_nhds.2 fun _ => LinearIndependent.eventually

theorem isOpen_setOf_nat_le_rank (n : ℕ) :
    IsOpen { f : E →L[𝕜] F | ↑n ≤ (f : E →ₗ[𝕜] F).rank } := by
  simp only [LinearMap.le_rank_iff_exists_linearIndependent_finset, setOf_exists, ← exists_prop]
  refine isOpen_biUnion fun t _ => ?_
  have : Continuous fun f : E →L[𝕜] F => fun x : (t : Set E) => f x :=
    continuous_pi fun x => (ContinuousLinearMap.apply 𝕜 F (x : E)).continuous
  exact isOpen_setOf_linearIndependent.preimage this

theorem isOpen_setOf_affineIndependent {ι : Type*} [Finite ι] :
    IsOpen {p : ι → E | AffineIndependent 𝕜 p} := by
  classical
  rcases isEmpty_or_nonempty ι with h | ⟨⟨i₀⟩⟩
  · exact isOpen_discrete _
  · simp_rw [affineIndependent_iff_linearIndependent_vsub 𝕜 _ i₀]
    let ι' := { x // x ≠ i₀ }
    cases nonempty_fintype ι
    haveI : Fintype ι' := Subtype.fintype _
    convert_to
      IsOpen ((fun (p : ι → E) (i : ι') ↦ p i -ᵥ p i₀) ⁻¹' {p : ι' → E | LinearIndependent 𝕜 p})
    exact isOpen_setOf_linearIndependent.preimage (by fun_prop)

namespace Module.Basis

theorem opNNNorm_le {ι : Type*} [Fintype ι] (v : Basis ι 𝕜 E) {u : E →L[𝕜] F} (M : ℝ≥0)
    (hu : ∀ i, ‖u (v i)‖₊ ≤ M) : ‖u‖₊ ≤ Fintype.card ι • ‖v.equivFunL.toContinuousLinearMap‖₊ * M :=
  u.opNNNorm_le_bound _ fun e => by
    set φ := v.equivFunL.toContinuousLinearMap
    calc
      ‖u e‖₊ = ‖u (∑ i, v.equivFun e i • v i)‖₊ := by rw [v.sum_equivFun]
      _ = ‖∑ i, v.equivFun e i • (u <| v i)‖₊ := by simp only [equivFun_apply, map_sum, map_smul]
      _ ≤ ∑ i, ‖v.equivFun e i • (u <| v i)‖₊ := nnnorm_sum_le _ _
      _ = ∑ i, ‖v.equivFun e i‖₊ * ‖u (v i)‖₊ := by simp only [nnnorm_smul]
      _ ≤ ∑ i, ‖v.equivFun e i‖₊ * M := by gcongr; apply hu
      _ = (∑ i, ‖v.equivFun e i‖₊) * M := by rw [Finset.sum_mul]
      _ ≤ Fintype.card ι • (‖φ‖₊ * ‖e‖₊) * M := by
        gcongr
        calc
          ∑ i, ‖v.equivFun e i‖₊ ≤ Fintype.card ι • ‖φ e‖₊ := Pi.sum_nnnorm_apply_le_nnnorm _
          _ ≤ Fintype.card ι • (‖φ‖₊ * ‖e‖₊) := nsmul_le_nsmul_right (φ.le_opNNNorm e) _
      _ = Fintype.card ι • ‖φ‖₊ * M * ‖e‖₊ := by simp only [smul_mul_assoc, mul_right_comm]

theorem opNorm_le {ι : Type*} [Fintype ι] (v : Basis ι 𝕜 E) {u : E →L[𝕜] F} {M : ℝ}
    (hM : 0 ≤ M) (hu : ∀ i, ‖u (v i)‖ ≤ M) :
    ‖u‖ ≤ Fintype.card ι • ‖v.equivFunL.toContinuousLinearMap‖ * M := by
  simpa using NNReal.coe_le_coe.mpr (v.opNNNorm_le ⟨M, hM⟩ hu)

/-- A weaker version of `Basis.opNNNorm_le` that abstracts away the value of `C`. -/
theorem exists_opNNNorm_le {ι : Type*} [Finite ι] (v : Basis ι 𝕜 E) :
    ∃ C > (0 : ℝ≥0), ∀ {u : E →L[𝕜] F} (M : ℝ≥0), (∀ i, ‖u (v i)‖₊ ≤ M) → ‖u‖₊ ≤ C * M := by
  cases nonempty_fintype ι
  exact
    ⟨max (Fintype.card ι • ‖v.equivFunL.toContinuousLinearMap‖₊) 1,
      zero_lt_one.trans_le (le_max_right _ _), fun {u} M hu =>
      (v.opNNNorm_le M hu).trans <| mul_le_mul_of_nonneg_right (le_max_left _ _) (zero_le M)⟩

/-- A weaker version of `Basis.opNorm_le` that abstracts away the value of `C`. -/
theorem exists_opNorm_le {ι : Type*} [Finite ι] (v : Basis ι 𝕜 E) :
    ∃ C > (0 : ℝ), ∀ {u : E →L[𝕜] F} {M : ℝ}, 0 ≤ M → (∀ i, ‖u (v i)‖ ≤ M) → ‖u‖ ≤ C * M := by
  obtain ⟨C, hC, h⟩ := v.exists_opNNNorm_le (F := F)
  refine ⟨C, hC, ?_⟩
  intro u M hM H
  simpa using h ⟨M, hM⟩ H

end Module.Basis

instance [FiniteDimensional 𝕜 E] [SecondCountableTopology F] :
    SecondCountableTopology (E →L[𝕜] F) := by
  set d := Module.finrank 𝕜 E
  suffices
    ∀ ε > (0 : ℝ), ∃ n : (E →L[𝕜] F) → Fin d → ℕ, ∀ f g : E →L[𝕜] F, n f = n g → dist f g ≤ ε from
    Metric.secondCountable_of_countable_discretization fun ε ε_pos =>
      ⟨Fin d → ℕ, by infer_instance, this ε ε_pos⟩
  intro ε ε_pos
  obtain ⟨u : ℕ → F, hu : DenseRange u⟩ := exists_dense_seq F
  let v := Module.finBasis 𝕜 E
  obtain
    ⟨C : ℝ, C_pos : 0 < C, hC :
      ∀ {φ : E →L[𝕜] F} {M : ℝ}, 0 ≤ M → (∀ i, ‖φ (v i)‖ ≤ M) → ‖φ‖ ≤ C * M⟩ :=
    v.exists_opNorm_le (E := E) (F := F)
  have h_2C : 0 < 2 * C := mul_pos zero_lt_two C_pos
  have hε2C : 0 < ε / (2 * C) := div_pos ε_pos h_2C
  have : ∀ φ : E →L[𝕜] F, ∃ n : Fin d → ℕ, ‖φ - (v.constrL <| u ∘ n)‖ ≤ ε / 2 := by
    intro φ
    have : ∀ i, ∃ n, ‖φ (v i) - u n‖ ≤ ε / (2 * C) := by
      simp only [norm_sub_rev]
      intro i
      have : φ (v i) ∈ closure (range u) := hu _
      obtain ⟨n, hn⟩ : ∃ n, ‖u n - φ (v i)‖ < ε / (2 * C) := by
        rw [mem_closure_iff_nhds_basis Metric.nhds_basis_ball] at this
        specialize this (ε / (2 * C)) hε2C
        simpa [dist_eq_norm]
      exact ⟨n, le_of_lt hn⟩
    choose n hn using this
    use n
    replace hn : ∀ i : Fin d, ‖(φ - (v.constrL <| u ∘ n)) (v i)‖ ≤ ε / (2 * C) := by simp [hn]
    have : C * (ε / (2 * C)) = ε / 2 := by
      rw [eq_div_iff (two_ne_zero : (2 : ℝ) ≠ 0), mul_comm, ← mul_assoc,
        mul_div_cancel₀ _ (ne_of_gt h_2C)]
    specialize hC (le_of_lt hε2C) hn
    rwa [this] at hC
  choose n hn using this
  set Φ := fun φ : E →L[𝕜] F => v.constrL <| u ∘ n φ
  change ∀ z, dist z (Φ z) ≤ ε / 2 at hn
  use n
  intro x y hxy
  calc
    dist x y ≤ dist x (Φ x) + dist (Φ x) y := dist_triangle _ _ _
    _ = dist x (Φ x) + dist y (Φ y) := by simp [Φ, hxy, dist_comm]
    _ ≤ ε := by linarith [hn x, hn y]

theorem AffineSubspace.closed_of_finiteDimensional {P : Type*} [MetricSpace P]
    [NormedAddTorsor E P] (s : AffineSubspace 𝕜 P) [FiniteDimensional 𝕜 s.direction] :
    IsClosed (s : Set P) :=
  s.isClosed_direction_iff.mp s.direction.closed_of_finiteDimensional

section Riesz

/-- In an infinite-dimensional space, given a finite number of points, one may find a point
with norm at most `R` which is at distance at least `1` of all these points. -/
theorem exists_norm_le_le_norm_sub_of_finset {c : 𝕜} (hc : 1 < ‖c‖) {R : ℝ} (hR : ‖c‖ < R)
    (h : ¬FiniteDimensional 𝕜 E) (s : Finset E) : ∃ x : E, ‖x‖ ≤ R ∧ ∀ y ∈ s, 1 ≤ ‖y - x‖ := by
  let F := Submodule.span 𝕜 (s : Set E)
  haveI : FiniteDimensional 𝕜 F :=
    Module.finite_def.2
      ((Submodule.fg_top _).2 (Submodule.fg_def.2 ⟨s, Finset.finite_toSet _, rfl⟩))
  have Fclosed : IsClosed (F : Set E) := Submodule.closed_of_finiteDimensional _
  have : ∃ x, x ∉ F := by
    contrapose! h
    have : (⊤ : Submodule 𝕜 E) = F := by
      ext x
      simp [h]
    have : FiniteDimensional 𝕜 (⊤ : Submodule 𝕜 E) := by rwa [this]
    exact Module.finite_def.2 ((Submodule.fg_top _).1 (Module.finite_def.1 this))
  obtain ⟨x, xR, hx⟩ : ∃ x : E, ‖x‖ ≤ R ∧ ∀ y : E, y ∈ F → 1 ≤ ‖x - y‖ :=
    riesz_lemma_of_norm_lt hc hR Fclosed this
  have hx' : ∀ y : E, y ∈ F → 1 ≤ ‖y - x‖ := by
    intro y hy
    rw [← norm_neg]
    simpa using hx y hy
  exact ⟨x, xR, fun y hy => hx' _ (Submodule.subset_span hy)⟩

/-- In an infinite-dimensional normed space, there exists a sequence of points which are all
bounded by `R` and at distance at least `1`. For a version not assuming `c` and `R`, see
`exists_seq_norm_le_one_le_norm_sub`. -/
theorem exists_seq_norm_le_one_le_norm_sub' {c : 𝕜} (hc : 1 < ‖c‖) {R : ℝ} (hR : ‖c‖ < R)
    (h : ¬FiniteDimensional 𝕜 E) :
    ∃ f : ℕ → E, (∀ n, ‖f n‖ ≤ R) ∧ Pairwise fun m n => 1 ≤ ‖f m - f n‖ := by
  have : IsSymm E fun x y : E => 1 ≤ ‖x - y‖ := by
    constructor
    intro x y hxy
    rw [← norm_neg]
    simpa
  apply
    exists_seq_of_forall_finset_exists' (fun x : E => ‖x‖ ≤ R) fun (x : E) (y : E) => 1 ≤ ‖x - y‖
  rintro s -
  exact exists_norm_le_le_norm_sub_of_finset hc hR h s

theorem exists_seq_norm_le_one_le_norm_sub (h : ¬FiniteDimensional 𝕜 E) :
    ∃ (R : ℝ) (f : ℕ → E), 1 < R ∧ (∀ n, ‖f n‖ ≤ R) ∧ Pairwise fun m n => 1 ≤ ‖f m - f n‖ := by
  obtain ⟨c, hc⟩ : ∃ c : 𝕜, 1 < ‖c‖ := NormedField.exists_one_lt_norm 𝕜
  have A : ‖c‖ < ‖c‖ + 1 := by linarith
  rcases exists_seq_norm_le_one_le_norm_sub' hc A h with ⟨f, hf⟩
  exact ⟨‖c‖ + 1, f, hc.trans A, hf.1, hf.2⟩

variable (𝕜)

/-- **Riesz's theorem**: if a closed ball with center zero of positive radius is compact in a vector
space, then the space is finite-dimensional. -/
theorem FiniteDimensional.of_isCompact_closedBall₀ {r : ℝ} (rpos : 0 < r)
    (h : IsCompact (Metric.closedBall (0 : E) r)) : FiniteDimensional 𝕜 E := by
  by_contra hfin
  obtain ⟨R, f, Rgt, fle, lef⟩ :
    ∃ (R : ℝ) (f : ℕ → E), 1 < R ∧ (∀ n, ‖f n‖ ≤ R) ∧ Pairwise fun m n => 1 ≤ ‖f m - f n‖ :=
    exists_seq_norm_le_one_le_norm_sub hfin
  have rRpos : 0 < r / R := div_pos rpos (zero_lt_one.trans Rgt)
  obtain ⟨c, hc⟩ : ∃ c : 𝕜, 0 < ‖c‖ ∧ ‖c‖ < r / R := NormedField.exists_norm_lt _ rRpos
  let g := fun n : ℕ => c • f n
  have A : ∀ n, g n ∈ Metric.closedBall (0 : E) r := by
    intro n
    simp only [g, norm_smul, dist_zero_right, Metric.mem_closedBall]
    calc
      ‖c‖ * ‖f n‖ ≤ r / R * R := by
        gcongr
        · exact hc.2.le
        · apply fle
      _ = r := by simp [(zero_lt_one.trans Rgt).ne']
  obtain ⟨x : E, _ : x ∈ Metric.closedBall (0 : E) r, φ : ℕ → ℕ, φmono : StrictMono φ,
    φlim : Tendsto (g ∘ φ) atTop (𝓝 x)⟩ := h.tendsto_subseq A
  have B : CauchySeq (g ∘ φ) := φlim.cauchySeq
  obtain ⟨N, hN⟩ : ∃ N : ℕ, ∀ n : ℕ, N ≤ n → dist ((g ∘ φ) n) ((g ∘ φ) N) < ‖c‖ :=
    Metric.cauchySeq_iff'.1 B ‖c‖ hc.1
  apply lt_irrefl ‖c‖
  calc
    ‖c‖ ≤ dist (g (φ (N + 1))) (g (φ N)) := by
      conv_lhs => rw [← mul_one ‖c‖]
      simp only [g, dist_eq_norm, ← smul_sub, norm_smul]
      gcongr
      apply lef (ne_of_gt _)
      exact φmono (Nat.lt_succ_self N)
    _ < ‖c‖ := hN (N + 1) (Nat.le_succ N)

/-- **Riesz's theorem**: if a closed ball of positive radius is compact in a vector space, then the
space is finite-dimensional. -/
theorem FiniteDimensional.of_isCompact_closedBall {r : ℝ} (rpos : 0 < r) {c : E}
    (h : IsCompact (Metric.closedBall c r)) : FiniteDimensional 𝕜 E :=
  .of_isCompact_closedBall₀ 𝕜 rpos <| by simpa using h.vadd (-c)

/-- **Riesz's theorem**: a locally compact normed vector space is finite-dimensional. -/
theorem FiniteDimensional.of_locallyCompactSpace [LocallyCompactSpace E] :
    FiniteDimensional 𝕜 E :=
  let ⟨_r, rpos, hr⟩ := exists_isCompact_closedBall (0 : E)
  .of_isCompact_closedBall₀ 𝕜 rpos hr

/-- If a function has compact support, then either the function is trivial
or the space is finite-dimensional. -/
theorem HasCompactSupport.eq_zero_or_finiteDimensional {X : Type*} [TopologicalSpace X] [Zero X]
    [T1Space X] {f : E → X} (hf : HasCompactSupport f) (h'f : Continuous f) :
    f = 0 ∨ FiniteDimensional 𝕜 E :=
  (HasCompactSupport.eq_zero_or_locallyCompactSpace_of_addGroup hf h'f).imp_right fun h ↦
    -- TODO: Lean doesn't find the instance without this `have`
    have : LocallyCompactSpace E := h; .of_locallyCompactSpace 𝕜

/-- If a function has compact multiplicative support, then either the function is trivial
or the space is finite-dimensional. -/
@[to_additive existing]
theorem HasCompactMulSupport.eq_one_or_finiteDimensional {X : Type*} [TopologicalSpace X] [One X]
    [T1Space X] {f : E → X} (hf : HasCompactMulSupport f) (h'f : Continuous f) :
    f = 1 ∨ FiniteDimensional 𝕜 E :=
  have : T1Space (Additive X) := ‹_›
  HasCompactSupport.eq_zero_or_finiteDimensional (X := Additive X) 𝕜 hf h'f

/-- A locally compact normed vector space is proper. -/
lemma ProperSpace.of_locallyCompactSpace (𝕜 : Type*) [NontriviallyNormedField 𝕜]
    {E : Type*} [SeminormedAddCommGroup E] [NormedSpace 𝕜 E] [LocallyCompactSpace E] :
    ProperSpace E := by
  rcases exists_isCompact_closedBall (0 : E) with ⟨r, rpos, hr⟩
  rcases NormedField.exists_one_lt_norm 𝕜 with ⟨c, hc⟩
  have hC : ∀ n, IsCompact (closedBall (0 : E) (‖c‖^n * r)) := fun n ↦ by
    have : c ^ n ≠ 0 := pow_ne_zero _ <| fun h ↦ by simp [h, zero_le_one.not_gt] at hc
    simpa [_root_.smul_closedBall' this] using hr.smul (c ^ n)
  have hTop : Tendsto (fun n ↦ ‖c‖^n * r) atTop atTop :=
    Tendsto.atTop_mul_const rpos (tendsto_pow_atTop_atTop_of_one_lt hc)
  exact .of_seq_closedBall hTop (Eventually.of_forall hC)

variable (E)
lemma ProperSpace.of_locallyCompact_module [Nontrivial E] [LocallyCompactSpace E] :
    ProperSpace 𝕜 :=
  have : LocallyCompactSpace 𝕜 := by
    obtain ⟨v, hv⟩ : ∃ v : E, v ≠ 0 := exists_ne 0
    let L : 𝕜 → E := fun t ↦ t • v
    have : IsClosedEmbedding L := isClosedEmbedding_smul_left hv
    apply IsClosedEmbedding.locallyCompactSpace this
  .of_locallyCompactSpace 𝕜

end Riesz

open ContinuousLinearMap

/-- Continuous linear equivalence between continuous linear functions `𝕜ⁿ → E` and `Eⁿ`.
The spaces `𝕜ⁿ` and `Eⁿ` are represented as `ι → 𝕜` and `ι → E`, respectively,
where `ι` is a finite type. -/
def ContinuousLinearEquiv.piRing (ι : Type*) [Fintype ι] [DecidableEq ι] :
    ((ι → 𝕜) →L[𝕜] E) ≃L[𝕜] ι → E :=
  { LinearMap.toContinuousLinearMap.symm.trans (LinearEquiv.piRing 𝕜 E ι 𝕜) with
    continuous_toFun := by
      refine continuous_pi fun i => ?_
      exact (ContinuousLinearMap.apply 𝕜 E (Pi.single i 1)).continuous
    continuous_invFun := by
      simp_rw [LinearEquiv.invFun_eq_symm, LinearEquiv.trans_symm, LinearEquiv.symm_symm]
      -- Note: added explicit type and removed `change` that tried to achieve the same
      refine AddMonoidHomClass.continuous_of_bound
        (LinearMap.toContinuousLinearMap.toLinearMap.comp
            (LinearEquiv.piRing 𝕜 E ι 𝕜).symm.toLinearMap)
        (Fintype.card ι : ℝ) fun g => ?_
      rw [← nsmul_eq_mul]
      refine opNorm_le_bound _ (nsmul_nonneg (norm_nonneg g) (Fintype.card ι)) fun t => ?_
      simp_rw [LinearMap.coe_comp, LinearEquiv.coe_toLinearMap, Function.comp_apply,
        LinearMap.coe_toContinuousLinearMap', LinearEquiv.piRing_symm_apply]
      apply le_trans (norm_sum_le _ _)
      rw [smul_mul_assoc]
      refine Finset.sum_le_card_nsmul _ _ _ fun i _ => ?_
      rw [norm_smul, mul_comm]
      gcongr <;> apply norm_le_pi_norm }

/-- A family of continuous linear maps is continuous on `s` if all its applications are. -/
theorem continuousOn_clm_apply {X : Type*} [TopologicalSpace X] [FiniteDimensional 𝕜 E]
    {f : X → E →L[𝕜] F} {s : Set X} : ContinuousOn f s ↔ ∀ y, ContinuousOn (fun x => f x y) s := by
  refine ⟨fun h y => (ContinuousLinearMap.apply 𝕜 F y).continuous.comp_continuousOn h, fun h => ?_⟩
  let d := finrank 𝕜 E
  have hd : d = finrank 𝕜 (Fin d → 𝕜) := (finrank_fin_fun 𝕜).symm
  let e₁ : E ≃L[𝕜] Fin d → 𝕜 := ContinuousLinearEquiv.ofFinrankEq hd
  let e₂ : (E →L[𝕜] F) ≃L[𝕜] Fin d → F :=
    (e₁.arrowCongr (1 : F ≃L[𝕜] F)).trans (ContinuousLinearEquiv.piRing (Fin d))
  rw [← f.id_comp, ← e₂.symm_comp_self]
  exact e₂.symm.continuous.comp_continuousOn (continuousOn_pi.mpr fun i => h _)

theorem continuous_clm_apply {X : Type*} [TopologicalSpace X] [FiniteDimensional 𝕜 E]
    {f : X → E →L[𝕜] F} : Continuous f ↔ ∀ y, Continuous (f · y) := by
  simp_rw [← continuousOn_univ, continuousOn_clm_apply]

end CompleteField

section LocallyCompactField

variable (𝕜 : Type u) [NontriviallyNormedField 𝕜] (E : Type v) [NormedAddCommGroup E]
  [NormedSpace 𝕜 E] [LocallyCompactSpace 𝕜]

/-- Any finite-dimensional vector space over a locally compact field is proper.
We do not register this as an instance to avoid an instance loop when trying to prove the
properness of `𝕜`, and the search for `𝕜` as an unknown metavariable. Declare the instance
explicitly when needed. -/
theorem FiniteDimensional.proper [FiniteDimensional 𝕜 E] : ProperSpace E := by
  have : ProperSpace 𝕜 := .of_locallyCompactSpace 𝕜
  set e := ContinuousLinearEquiv.ofFinrankEq (@finrank_fin_fun 𝕜 _ _ (finrank 𝕜 E)).symm
  exact e.symm.antilipschitz.properSpace e.symm.continuous e.symm.surjective

end LocallyCompactField

/- Over the real numbers, we can register the previous statement as an instance as it will not
cause problems in instance resolution since the properness of `ℝ` is already known. -/
instance (priority := 900) FiniteDimensional.proper_real (E : Type u) [NormedAddCommGroup E]
    [NormedSpace ℝ E] [FiniteDimensional ℝ E] : ProperSpace E :=
  FiniteDimensional.proper ℝ E

/-- A submodule of a locally compact space over a complete field is also locally compact (and even
proper). -/
instance {𝕜 E : Type*} [NontriviallyNormedField 𝕜] [CompleteSpace 𝕜]
    [NormedAddCommGroup E] [NormedSpace 𝕜 E] [LocallyCompactSpace E] (S : Submodule 𝕜 E) :
    ProperSpace S := by
  nontriviality E
  have : ProperSpace 𝕜 := .of_locallyCompact_module 𝕜 E
  have : FiniteDimensional 𝕜 E := .of_locallyCompactSpace 𝕜
  exact FiniteDimensional.proper 𝕜 S

/-- If `E` is a finite-dimensional normed real vector space, `x : E`, and `s` is a neighborhood of
`x` that is not equal to the whole space, then there exists a point `y ∈ frontier s` at distance
`Metric.infDist x sᶜ` from `x`. See also
`IsCompact.exists_mem_frontier_infDist_compl_eq_dist`. -/
theorem exists_mem_frontier_infDist_compl_eq_dist {E : Type*} [NormedAddCommGroup E]
    [NormedSpace ℝ E] [FiniteDimensional ℝ E] {x : E} {s : Set E} (hx : x ∈ s) (hs : s ≠ univ) :
    ∃ y ∈ frontier s, Metric.infDist x sᶜ = dist x y := by
  rcases Metric.exists_mem_closure_infDist_eq_dist (nonempty_compl.2 hs) x with ⟨y, hys, hyd⟩
  rw [closure_compl] at hys
  refine ⟨y, ⟨Metric.closedBall_infDist_compl_subset_closure hx <|
    Metric.mem_closedBall.2 <| ge_of_eq ?_, hys⟩, hyd⟩
  rwa [dist_comm]

/-- If `K` is a compact set in a nontrivial real normed space and `x ∈ K`, then there exists a point
`y` of the boundary of `K` at distance `Metric.infDist x Kᶜ` from `x`. See also
`exists_mem_frontier_infDist_compl_eq_dist`. -/
nonrec theorem IsCompact.exists_mem_frontier_infDist_compl_eq_dist {E : Type*}
    [NormedAddCommGroup E] [NormedSpace ℝ E] [Nontrivial E] {x : E} {K : Set E} (hK : IsCompact K)
    (hx : x ∈ K) :
    ∃ y ∈ frontier K, Metric.infDist x Kᶜ = dist x y := by
  obtain hx' | hx' : x ∈ interior K ∪ frontier K := by
    rw [← closure_eq_interior_union_frontier]
    exact subset_closure hx
  · rw [mem_interior_iff_mem_nhds, Metric.nhds_basis_closedBall.mem_iff] at hx'
    rcases hx' with ⟨r, hr₀, hrK⟩
    have : FiniteDimensional ℝ E :=
      .of_isCompact_closedBall ℝ hr₀
        (hK.of_isClosed_subset Metric.isClosed_closedBall hrK)
    exact exists_mem_frontier_infDist_compl_eq_dist hx hK.ne_univ
  · refine ⟨x, hx', ?_⟩
    rw [frontier_eq_closure_inter_closure] at hx'
    rw [Metric.infDist_zero_of_mem_closure hx'.2, dist_self]

/-- In a finite-dimensional vector space over `ℝ`, the series `∑ x, ‖f x‖` is unconditionally
summable if and only if the series `∑ x, f x` is unconditionally summable. One implication holds in
any complete normed space, while the other holds only in finite-dimensional spaces. -/
theorem summable_norm_iff {α E : Type*} [NormedAddCommGroup E] [NormedSpace ℝ E]
    [FiniteDimensional ℝ E] {f : α → E} : (Summable fun x => ‖f x‖) ↔ Summable f := by
  refine ⟨Summable.of_norm, fun hf ↦ ?_⟩
  -- First we use a finite basis to reduce the problem to the case `E = Fin N → ℝ`
  suffices ∀ {N : ℕ} {g : α → Fin N → ℝ}, Summable g → Summable fun x => ‖g x‖ by
    obtain v := Module.finBasis ℝ E
    set e := v.equivFunL
    have H : Summable fun x => ‖e (f x)‖ := this (e.summable.2 hf)
    refine .of_norm_bounded (H.mul_left ↑‖(e.symm : (Fin (finrank ℝ E) → ℝ) →L[ℝ] E)‖₊) fun i ↦ ?_
    simpa using (e.symm : (Fin (finrank ℝ E) → ℝ) →L[ℝ] E).le_opNorm (e <| f i)
  clear! E
  -- Now we deal with `g : α → Fin N → ℝ`
  intro N g hg
  have : ∀ i, Summable fun x => ‖g x i‖ := fun i => (Pi.summable.1 hg i).abs
  refine .of_norm_bounded (summable_sum fun i (_ : i ∈ Finset.univ) => this i) fun x => ?_
  rw [norm_norm, pi_norm_le_iff_of_nonneg]
  · refine fun i => Finset.single_le_sum (f := fun i => ‖g x i‖) (fun i _ => ?_) (Finset.mem_univ i)
    exact norm_nonneg (g x i)
  · exact Finset.sum_nonneg fun _ _ => norm_nonneg _

alias ⟨_, Summable.norm⟩ := summable_norm_iff

theorem summable_of_sum_range_norm_le {E : Type*} [NormedAddCommGroup E] [NormedSpace ℝ E]
    [FiniteDimensional ℝ E] {c : ℝ} {f : ℕ → E} (h : ∀ n, ∑ i ∈ Finset.range n, ‖f i‖ ≤ c) :
    Summable f :=
  summable_norm_iff.mp <| summable_of_sum_range_le (fun _ ↦ norm_nonneg _)  h

theorem summable_of_isBigO' {ι E F : Type*} [NormedAddCommGroup E] [CompleteSpace E]
    [NormedAddCommGroup F] [NormedSpace ℝ F] [FiniteDimensional ℝ F] {f : ι → E} {g : ι → F}
    (hg : Summable g) (h : f =O[cofinite] g) : Summable f :=
  summable_of_isBigO hg.norm h.norm_right

lemma Asymptotics.IsBigO.comp_summable {ι E F : Type*}
    [NormedAddCommGroup E] [NormedSpace ℝ E] [FiniteDimensional ℝ E]
    [NormedAddCommGroup F] [CompleteSpace F]
    {f : E → F} (hf : f =O[𝓝 0] id) {g : ι → E} (hg : Summable g) : Summable (f ∘ g) :=
  .of_norm <| hf.comp_summable_norm hg.norm

theorem summable_of_isBigO_nat' {E F : Type*} [NormedAddCommGroup E] [CompleteSpace E]
    [NormedAddCommGroup F] [NormedSpace ℝ F] [FiniteDimensional ℝ F] {f : ℕ → E} {g : ℕ → F}
    (hg : Summable g) (h : f =O[atTop] g) : Summable f :=
  summable_of_isBigO_nat hg.norm h.norm_right

<<<<<<< HEAD
open Nat Asymptotics in
=======

open Nat Asymptotics in
/-- This is a version of `summable_norm_mul_geometric_of_norm_lt_one` for more general codomains. We
keep the original one due to import restrictions. -/
>>>>>>> cc0d5cbb
theorem summable_norm_mul_geometric_of_norm_lt_one' {F : Type*} [NormedRing F]
    [NormOneClass F] [NormMulClass F] {k : ℕ} {r : F} (hr : ‖r‖ < 1) {u : ℕ → F}
    (hu : u =O[atTop] fun n ↦ ((n ^ k : ℕ) : F)) : Summable fun n : ℕ ↦ ‖u n * r ^ n‖ := by
  rcases exists_between hr with ⟨r', hrr', h⟩
  apply summable_of_isBigO_nat (summable_geometric_of_lt_one ((norm_nonneg _).trans hrr'.le) h).norm
  calc
  fun n ↦ ‖(u n) * r ^ n‖
  _ =O[atTop] fun n ↦ ‖u n‖ * ‖r‖ ^ n := by
      apply (IsBigOWith.of_bound (c := ‖(1 : ℝ)‖) ?_).isBigO
      filter_upwards [eventually_norm_pow_le r] with n hn
      simp
  _ =O[atTop] fun n ↦ ‖((n : F) ^ k)‖ * ‖r‖ ^ n := by
      simpa [Nat.cast_pow] using
      (isBigO_norm_left.mpr (isBigO_norm_right.mpr hu)).mul (isBigO_refl (fun n ↦ (‖r‖ ^ n)) atTop)
  _ =O[atTop] fun n ↦ ‖r' ^ n‖ := by
      convert isBigO_norm_right.mpr (isBigO_norm_left.mpr
        (isLittleO_pow_const_mul_const_pow_const_pow_of_norm_lt k hrr').isBigO)
      simp only [norm_pow, norm_mul]

theorem summable_of_isEquivalent {ι E : Type*} [NormedAddCommGroup E] [NormedSpace ℝ E]
    [FiniteDimensional ℝ E] {f : ι → E} {g : ι → E} (hg : Summable g) (h : f ~[cofinite] g) :
    Summable f :=
  hg.trans_sub (summable_of_isBigO' hg h.isLittleO.isBigO)

theorem summable_of_isEquivalent_nat {E : Type*} [NormedAddCommGroup E] [NormedSpace ℝ E]
    [FiniteDimensional ℝ E] {f : ℕ → E} {g : ℕ → E} (hg : Summable g) (h : f ~[atTop] g) :
    Summable f :=
  hg.trans_sub (summable_of_isBigO_nat' hg h.isLittleO.isBigO)

theorem IsEquivalent.summable_iff {ι E : Type*} [NormedAddCommGroup E] [NormedSpace ℝ E]
    [FiniteDimensional ℝ E] {f : ι → E} {g : ι → E} (h : f ~[cofinite] g) :
    Summable f ↔ Summable g :=
  ⟨fun hf => summable_of_isEquivalent hf h.symm, fun hg => summable_of_isEquivalent hg h⟩

theorem IsEquivalent.summable_iff_nat {E : Type*} [NormedAddCommGroup E] [NormedSpace ℝ E]
    [FiniteDimensional ℝ E] {f : ℕ → E} {g : ℕ → E} (h : f ~[atTop] g) : Summable f ↔ Summable g :=
  ⟨fun hf => summable_of_isEquivalent_nat hf h.symm, fun hg => summable_of_isEquivalent_nat hg h⟩

namespace Module.Basis

variable {ι R M : Type*} [Finite ι]
  [NontriviallyNormedField R] [CompleteSpace R]
  [AddCommGroup M] [TopologicalSpace M] [IsTopologicalAddGroup M] [T2Space M]
  [Module R M] [ContinuousSMul R M] (B : Module.Basis ι R M)

-- Note that Finsupp has no topology so we need the coercion, see
-- https://leanprover.zulipchat.com/#narrow/channel/217875-Is-there-code-for-X.3F/topic/TVS.20and.20NormedSpace.20on.20Finsupp.2C.20DFinsupp.2C.20DirectSum.2C.20.2E.2E/near/512890984
theorem continuous_coe_repr : Continuous (fun m : M => ⇑(B.repr m)) :=
  have := Finite.of_basis B
  LinearMap.continuous_of_finiteDimensional B.equivFun.toLinearMap

-- Note: this could be generalized if we had some typeclass to indicate "each of the projections
-- into the basis is continuous".
theorem continuous_toMatrix : Continuous fun (v : ι → M) => B.toMatrix v :=
  let _ := Fintype.ofFinite ι
  have := Finite.of_basis B
  LinearMap.continuous_of_finiteDimensional B.toMatrixEquiv.toLinearMap

end Module.Basis<|MERGE_RESOLUTION|>--- conflicted
+++ resolved
@@ -677,14 +677,10 @@
     (hg : Summable g) (h : f =O[atTop] g) : Summable f :=
   summable_of_isBigO_nat hg.norm h.norm_right
 
-<<<<<<< HEAD
-open Nat Asymptotics in
-=======
 
 open Nat Asymptotics in
 /-- This is a version of `summable_norm_mul_geometric_of_norm_lt_one` for more general codomains. We
 keep the original one due to import restrictions. -/
->>>>>>> cc0d5cbb
 theorem summable_norm_mul_geometric_of_norm_lt_one' {F : Type*} [NormedRing F]
     [NormOneClass F] [NormMulClass F] {k : ℕ} {r : F} (hr : ‖r‖ < 1) {u : ℕ → F}
     (hu : u =O[atTop] fun n ↦ ((n ^ k : ℕ) : F)) : Summable fun n : ℕ ↦ ‖u n * r ^ n‖ := by
