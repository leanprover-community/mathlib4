/-
Copyright (c) 2019 Jan-David Salchow. All rights reserved.
Released under Apache 2.0 license as described in the file LICENSE.
Authors: Jan-David Salchow, Sébastien Gouëzel, Jean Lo
-/
import Mathlib.Analysis.Normed.Operator.Bilinear
import Mathlib.Analysis.Normed.Operator.NNNorm

/-!
# Operators on complete normed spaces

This file contains statements about norms of operators on complete normed spaces, such as a
version of the Banach-Alaoglu theorem (`ContinuousLinearMap.isCompact_image_coe_closedBall`).
-/

suppress_compilation

open Bornology Metric Set Real
open Filter hiding map_smul
open scoped NNReal Topology Uniformity

-- the `ₗ` subscript variables are for special cases about linear (as opposed to semilinear) maps
variable {𝕜 𝕜₂ E F Fₗ : Type*}
variable [NormedAddCommGroup E] [NormedAddCommGroup F] [NormedAddCommGroup Fₗ]

variable [NontriviallyNormedField 𝕜] [NontriviallyNormedField 𝕜₂]
  [NormedSpace 𝕜 E] [NormedSpace 𝕜₂ F] [NormedSpace 𝕜 Fₗ]
  {σ₁₂ : 𝕜 →+* 𝕜₂} (f g : E →SL[σ₁₂] F)

namespace ContinuousLinearMap

section Completeness

variable {E' : Type*} [SeminormedAddCommGroup E'] [NormedSpace 𝕜 E'] [RingHomIsometric σ₁₂]

/-- Construct a bundled continuous (semi)linear map from a map `f : E → F` and a proof of the fact
that it belongs to the closure of the image of a bounded set `s : Set (E →SL[σ₁₂] F)` under coercion
to function. Coercion to function of the result is definitionally equal to `f`. -/
@[simps! -fullyApplied apply]
def ofMemClosureImageCoeBounded (f : E' → F) {s : Set (E' →SL[σ₁₂] F)} (hs : IsBounded s)
    (hf : f ∈ closure (((↑) : (E' →SL[σ₁₂] F) → E' → F) '' s)) : E' →SL[σ₁₂] F := by
  -- `f` is a linear map due to `linearMapOfMemClosureRangeCoe`
  refine (linearMapOfMemClosureRangeCoe f ?_).mkContinuousOfExistsBound ?_
  · refine closure_mono (image_subset_iff.2 fun g _ => ?_) hf
    exact ⟨g, rfl⟩
  · -- We need to show that `f` has bounded norm. Choose `C` such that `‖g‖ ≤ C` for all `g ∈ s`.
    rcases isBounded_iff_forall_norm_le.1 hs with ⟨C, hC⟩
    -- Then `‖g x‖ ≤ C * ‖x‖` for all `g ∈ s`, `x : E`, hence `‖f x‖ ≤ C * ‖x‖` for all `x`.
    have : ∀ x, IsClosed { g : E' → F | ‖g x‖ ≤ C * ‖x‖ } := fun x =>
      isClosed_Iic.preimage (@continuous_apply E' (fun _ => F) _ x).norm
    refine ⟨C, fun x => (this x).closure_subset_iff.2 (image_subset_iff.2 fun g hg => ?_) hf⟩
    exact g.le_of_opNorm_le (hC _ hg) _

/-- Let `f : E → F` be a map, let `g : α → E →SL[σ₁₂] F` be a family of continuous (semi)linear maps
that takes values in a bounded set and converges to `f` pointwise along a nontrivial filter. Then
`f` is a continuous (semi)linear map. -/
@[simps! -fullyApplied apply]
def ofTendstoOfBoundedRange {α : Type*} {l : Filter α} [l.NeBot] (f : E' → F)
    (g : α → E' →SL[σ₁₂] F) (hf : Tendsto (fun a x => g a x) l (𝓝 f))
    (hg : IsBounded (Set.range g)) : E' →SL[σ₁₂] F :=
  ofMemClosureImageCoeBounded f hg <| mem_closure_of_tendsto hf <|
    Eventually.of_forall fun _ => mem_image_of_mem _ <| Set.mem_range_self _

/-- If a Cauchy sequence of continuous linear map converges to a continuous linear map pointwise,
then it converges to the same map in norm. This lemma is used to prove that the space of continuous
linear maps is complete provided that the codomain is a complete space. -/
theorem tendsto_of_tendsto_pointwise_of_cauchySeq {f : ℕ → E' →SL[σ₁₂] F} {g : E' →SL[σ₁₂] F}
    (hg : Tendsto (fun n x => f n x) atTop (𝓝 g)) (hf : CauchySeq f) : Tendsto f atTop (𝓝 g) := by
  /- Since `f` is a Cauchy sequence, there exists `b → 0` such that `‖f n - f m‖ ≤ b N` for any
    `m, n ≥ N`. -/
  rcases cauchySeq_iff_le_tendsto_0.1 hf with ⟨b, hb₀, hfb, hb_lim⟩
  -- Since `b → 0`, it suffices to show that `‖f n x - g x‖ ≤ b n * ‖x‖` for all `n` and `x`.
  suffices ∀ n x, ‖f n x - g x‖ ≤ b n * ‖x‖ from
    tendsto_iff_norm_sub_tendsto_zero.2
    (squeeze_zero (fun n => norm_nonneg _) (fun n => opNorm_le_bound _ (hb₀ n) (this n)) hb_lim)
  intro n x
  -- Note that `f m x → g x`, hence `‖f n x - f m x‖ → ‖f n x - g x‖` as `m → ∞`
  have : Tendsto (fun m => ‖f n x - f m x‖) atTop (𝓝 ‖f n x - g x‖) :=
    (tendsto_const_nhds.sub <| tendsto_pi_nhds.1 hg _).norm
  -- Thus it suffices to verify `‖f n x - f m x‖ ≤ b n * ‖x‖` for `m ≥ n`.
  refine le_of_tendsto this (eventually_atTop.2 ⟨n, fun m hm => ?_⟩)
  -- This inequality follows from `‖f n - f m‖ ≤ b n`.
  exact (f n - f m).le_of_opNorm_le (hfb _ _ _ le_rfl hm) _

/-- Let `s` be a bounded set in the space of continuous (semi)linear maps `E →SL[σ] F` taking values
in a proper space. Then `s` interpreted as a set in the space of maps `E → F` with topology of
pointwise convergence is precompact: its closure is a compact set. -/
theorem isCompact_closure_image_coe_of_bounded [ProperSpace F] {s : Set (E' →SL[σ₁₂] F)}
    (hb : IsBounded s) : IsCompact (closure (((↑) : (E' →SL[σ₁₂] F) → E' → F) '' s)) :=
  have : ∀ x, IsCompact (closure (apply' F σ₁₂ x '' s)) := fun x =>
    ((apply' F σ₁₂ x).lipschitz.isBounded_image hb).isCompact_closure
  (isCompact_pi_infinite this).closure_of_subset
    (image_subset_iff.2 fun _ hg _ => subset_closure <| mem_image_of_mem _ hg)

/-- Let `s` be a bounded set in the space of continuous (semi)linear maps `E →SL[σ] F` taking values
in a proper space. If `s` interpreted as a set in the space of maps `E → F` with topology of
pointwise convergence is closed, then it is compact.

TODO: reformulate this in terms of a type synonym with the right topology. -/
theorem isCompact_image_coe_of_bounded_of_closed_image [ProperSpace F] {s : Set (E' →SL[σ₁₂] F)}
    (hb : IsBounded s) (hc : IsClosed (((↑) : (E' →SL[σ₁₂] F) → E' → F) '' s)) :
    IsCompact (((↑) : (E' →SL[σ₁₂] F) → E' → F) '' s) :=
  hc.closure_eq ▸ isCompact_closure_image_coe_of_bounded hb

/-- If a set `s` of semilinear functions is bounded and is closed in the weak-* topology, then its
image under coercion to functions `E → F` is a closed set. We don't have a name for `E →SL[σ] F`
with weak-* topology in `mathlib`, so we use an equivalent condition (see `isClosed_induced_iff'`).

TODO: reformulate this in terms of a type synonym with the right topology. -/
theorem isClosed_image_coe_of_bounded_of_weak_closed {s : Set (E' →SL[σ₁₂] F)} (hb : IsBounded s)
    (hc : ∀ f : E' →SL[σ₁₂] F,
      (⇑f : E' → F) ∈ closure (((↑) : (E' →SL[σ₁₂] F) → E' → F) '' s) → f ∈ s) :
    IsClosed (((↑) : (E' →SL[σ₁₂] F) → E' → F) '' s) :=
  isClosed_of_closure_subset fun f hf =>
    ⟨ofMemClosureImageCoeBounded f hb hf, hc (ofMemClosureImageCoeBounded f hb hf) hf, rfl⟩

/-- If a set `s` of semilinear functions is bounded and is closed in the weak-* topology, then its
image under coercion to functions `E → F` is a compact set. We don't have a name for `E →SL[σ] F`
with weak-* topology in `mathlib`, so we use an equivalent condition (see `isClosed_induced_iff'`).
-/
theorem isCompact_image_coe_of_bounded_of_weak_closed [ProperSpace F] {s : Set (E' →SL[σ₁₂] F)}
    (hb : IsBounded s) (hc : ∀ f : E' →SL[σ₁₂] F,
      (⇑f : E' → F) ∈ closure (((↑) : (E' →SL[σ₁₂] F) → E' → F) '' s) → f ∈ s) :
    IsCompact (((↑) : (E' →SL[σ₁₂] F) → E' → F) '' s) :=
  isCompact_image_coe_of_bounded_of_closed_image hb <|
    isClosed_image_coe_of_bounded_of_weak_closed hb hc

/-- A closed ball is closed in the weak-* topology. We don't have a name for `E →SL[σ] F` with
weak-* topology in `mathlib`, so we use an equivalent condition (see `isClosed_induced_iff'`). -/
theorem is_weak_closed_closedBall (f₀ : E' →SL[σ₁₂] F) (r : ℝ) ⦃f : E' →SL[σ₁₂] F⦄
    (hf : ⇑f ∈ closure (((↑) : (E' →SL[σ₁₂] F) → E' → F) '' closedBall f₀ r)) :
    f ∈ closedBall f₀ r := by
  have hr : 0 ≤ r := nonempty_closedBall.1 (closure_nonempty_iff.1 ⟨_, hf⟩).of_image
  refine mem_closedBall_iff_norm.2 (opNorm_le_bound _ hr fun x => ?_)
  have : IsClosed { g : E' → F | ‖g x - f₀ x‖ ≤ r * ‖x‖ } :=
    isClosed_Iic.preimage ((@continuous_apply E' (fun _ => F) _ x).sub continuous_const).norm
  refine this.closure_subset_iff.2 (image_subset_iff.2 fun g hg => ?_) hf
  exact (g - f₀).le_of_opNorm_le (mem_closedBall_iff_norm.1 hg) _

/-- The set of functions `f : E → F` that represent continuous linear maps `f : E →SL[σ₁₂] F`
at distance `≤ r` from `f₀ : E →SL[σ₁₂] F` is closed in the topology of pointwise convergence.
This is one of the key steps in the proof of the **Banach-Alaoglu** theorem. -/
theorem isClosed_image_coe_closedBall (f₀ : E →SL[σ₁₂] F) (r : ℝ) :
    IsClosed (((↑) : (E →SL[σ₁₂] F) → E → F) '' closedBall f₀ r) :=
  isClosed_image_coe_of_bounded_of_weak_closed isBounded_closedBall (is_weak_closed_closedBall f₀ r)

/-- **Banach-Alaoglu** theorem. The set of functions `f : E → F` that represent continuous linear
maps `f : E →SL[σ₁₂] F` at distance `≤ r` from `f₀ : E →SL[σ₁₂] F` is compact in the topology of
pointwise convergence. Other versions of this theorem can be found in
`Analysis.Normed.Module.WeakDual`. -/
theorem isCompact_image_coe_closedBall [ProperSpace F] (f₀ : E →SL[σ₁₂] F) (r : ℝ) :
    IsCompact (((↑) : (E →SL[σ₁₂] F) → E → F) '' closedBall f₀ r) :=
  isCompact_image_coe_of_bounded_of_weak_closed isBounded_closedBall <|
    is_weak_closed_closedBall f₀ r

end Completeness

section UniformlyExtend

section NonField

variable {R R₂ E F Fₗ : Type*} [AddCommGroup E] [UniformSpace E] [IsUniformAddGroup E]
<<<<<<< HEAD
  [NormedAddCommGroup F] [NormedAddCommGroup Fₗ]
  [NormedRing R] [NormedRing R₂] [Module R E] [Module R₂ F] [Module R Fₗ]
  [IsBoundedSMul R₂ F] [IsBoundedSMul R Fₗ]
=======
  [AddCommGroup F] [UniformSpace F] [IsUniformAddGroup F] [T0Space F]
  [AddCommMonoid Fₗ] [UniformSpace Fₗ] [ContinuousAdd Fₗ]
  [Semiring R] [Semiring R₂] [Module R E] [Module R₂ F] [Module R Fₗ]
  [ContinuousConstSMul R Fₗ] [ContinuousConstSMul R₂ F]
>>>>>>> e02195e6
  {σ₁₂ : R →+* R₂} (f g : E →SL[σ₁₂] F) [CompleteSpace F] (e : E →L[R] Fₗ) (h_dense : DenseRange e)

variable (h_e : IsUniformInducing e)

/-- Extension of a continuous linear map `f : E →SL[σ₁₂] F`, with `E` a normed space and `F` a
complete normed space, along a uniform and dense embedding `e : E →L[𝕜] Fₗ`. -/
def extend : Fₗ →SL[σ₁₂] F :=
  -- extension of `f` is continuous
  have cont := (uniformContinuous_uniformly_extend h_e h_dense f.uniformContinuous).continuous
  -- extension of `f` agrees with `f` on the domain of the embedding `e`
  have eq := uniformly_extend_of_ind h_e h_dense f.uniformContinuous
  { toFun := (h_e.isDenseInducing h_dense).extend f
    map_add' := by
      refine h_dense.induction_on₂ ?_ ?_
      · exact isClosed_eq (cont.comp continuous_add)
          ((cont.comp continuous_fst).add (cont.comp continuous_snd))
      · intro x y
        simp only [eq, ← e.map_add]
        exact f.map_add _ _
    map_smul' := fun k => by
      refine fun b => h_dense.induction_on b ?_ ?_
      · exact isClosed_eq (cont.comp (continuous_const_smul _))
          ((continuous_const_smul _).comp cont)
      · intro x
        rw [← map_smul]
        simp only [eq]
        exact ContinuousLinearMap.map_smulₛₗ _ _ _
    cont }

@[simp]
theorem extend_eq (x : E) : extend f e h_dense h_e (e x) = f x :=
  IsDenseInducing.extend_eq (h_e.isDenseInducing h_dense) f.cont _

theorem extend_unique (g : Fₗ →SL[σ₁₂] F) (H : g.comp e = f) : extend f e h_dense h_e = g :=
  ContinuousLinearMap.coeFn_injective <|
    uniformly_extend_unique h_e h_dense (ContinuousLinearMap.ext_iff.1 H) g.continuous

@[simp]
theorem extend_zero : extend (0 : E →SL[σ₁₂] F) e h_dense h_e = 0 :=
  extend_unique _ _ _ _ _ (zero_comp _)

end NonField

section

variable [CompleteSpace F] (e : E →L[𝕜] Fₗ) (h_dense : DenseRange e)

variable {N : ℝ≥0} (h_e : ∀ x, ‖x‖ ≤ N * ‖e x‖) [RingHomIsometric σ₁₂]

/-- If a dense embedding `e : E →L[𝕜] G` expands the norm by a constant factor `N⁻¹`, then the
norm of the extension of `f` along `e` is bounded by `N * ‖f‖`. -/
theorem opNorm_extend_le :
    ‖f.extend e h_dense (isUniformEmbedding_of_bound _ h_e).isUniformInducing‖ ≤ N * ‖f‖ := by
  -- Add `opNorm_le_of_dense`?
  refine opNorm_le_bound _ ?_ (isClosed_property h_dense (isClosed_le ?_ ?_) fun x ↦ ?_)
  · cases le_total 0 N with
    | inl hN => exact mul_nonneg hN (norm_nonneg _)
    | inr hN =>
      have : Unique E := ⟨⟨0⟩, fun x ↦ norm_le_zero_iff.mp <|
        (h_e x).trans (mul_nonpos_of_nonpos_of_nonneg hN (norm_nonneg _))⟩
      obtain rfl : f = 0 := Subsingleton.elim ..
      simp
  · exact (cont _).norm
  · exact continuous_const.mul continuous_norm
  · rw [extend_eq]
    calc
      ‖f x‖ ≤ ‖f‖ * ‖x‖ := le_opNorm _ _
      _ ≤ ‖f‖ * (N * ‖e x‖) := mul_le_mul_of_nonneg_left (h_e x) (norm_nonneg _)
      _ ≤ N * ‖f‖ * ‖e x‖ := by rw [mul_comm ↑N ‖f‖, mul_assoc]


end

end UniformlyExtend

end ContinuousLinearMap<|MERGE_RESOLUTION|>--- conflicted
+++ resolved
@@ -160,16 +160,10 @@
 section NonField
 
 variable {R R₂ E F Fₗ : Type*} [AddCommGroup E] [UniformSpace E] [IsUniformAddGroup E]
-<<<<<<< HEAD
-  [NormedAddCommGroup F] [NormedAddCommGroup Fₗ]
-  [NormedRing R] [NormedRing R₂] [Module R E] [Module R₂ F] [Module R Fₗ]
-  [IsBoundedSMul R₂ F] [IsBoundedSMul R Fₗ]
-=======
   [AddCommGroup F] [UniformSpace F] [IsUniformAddGroup F] [T0Space F]
   [AddCommMonoid Fₗ] [UniformSpace Fₗ] [ContinuousAdd Fₗ]
   [Semiring R] [Semiring R₂] [Module R E] [Module R₂ F] [Module R Fₗ]
   [ContinuousConstSMul R Fₗ] [ContinuousConstSMul R₂ F]
->>>>>>> e02195e6
   {σ₁₂ : R →+* R₂} (f g : E →SL[σ₁₂] F) [CompleteSpace F] (e : E →L[R] Fₗ) (h_dense : DenseRange e)
 
 variable (h_e : IsUniformInducing e)
