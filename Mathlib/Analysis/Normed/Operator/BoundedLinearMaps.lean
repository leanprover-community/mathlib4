--- conflicted
+++ resolved
@@ -468,7 +468,17 @@
     ContinuousOn (fun x ↦ f x (g x)) s :=
   isBoundedBilinearMap_apply.continuous.comp_continuousOn (hf.prodMk hg)
 
-<<<<<<< HEAD
+@[continuity, fun_prop]
+theorem ContinuousAt.clm_apply {X} [TopologicalSpace X] {f : X → E →L[𝕜] F} {g : X → E} {x : X}
+    (hf : ContinuousAt f x) (hg : ContinuousAt g x) : ContinuousAt (fun x ↦ f x (g x)) x :=
+  isBoundedBilinearMap_apply.continuous.continuousAt.comp₂ hf hg
+
+@[continuity, fun_prop]
+theorem ContinuousWithinAt.clm_apply {X} [TopologicalSpace X] {f : X → E →L[𝕜] F} {g : X → E}
+    {s : Set X} {x : X} (hf : ContinuousWithinAt f s x) (hg : ContinuousWithinAt g s x) :
+    ContinuousWithinAt (fun x ↦ f x (g x)) s x :=
+  isBoundedBilinearMap_apply.continuous.continuousAt.comp_continuousWithinAt (hf.prodMk hg)
+
 theorem ContinuousOn.continuousLinearMapCoprod
     {f : X → E →L[𝕜] G} {g : X → F →L[𝕜] G} {s : Set X}
     (hf : ContinuousOn f s) (hg : ContinuousOn g s) :
@@ -482,18 +492,6 @@
     Continuous (fun x => (f x).coprod (g x)) := by
   apply continuous_iff_continuousOn_univ.mpr
   exact hf.continuousOn.continuousLinearMapCoprod hg.continuousOn
-=======
-@[continuity, fun_prop]
-theorem ContinuousAt.clm_apply {X} [TopologicalSpace X] {f : X → E →L[𝕜] F} {g : X → E} {x : X}
-    (hf : ContinuousAt f x) (hg : ContinuousAt g x) : ContinuousAt (fun x ↦ f x (g x)) x :=
-  isBoundedBilinearMap_apply.continuous.continuousAt.comp₂ hf hg
-
-@[continuity, fun_prop]
-theorem ContinuousWithinAt.clm_apply {X} [TopologicalSpace X] {f : X → E →L[𝕜] F} {g : X → E}
-    {s : Set X} {x : X} (hf : ContinuousWithinAt f s x) (hg : ContinuousWithinAt g s x) :
-    ContinuousWithinAt (fun x ↦ f x (g x)) s x :=
-  isBoundedBilinearMap_apply.continuous.continuousAt.comp_continuousWithinAt (hf.prodMk hg)
->>>>>>> 7585da85
 
 end
 
