--- conflicted
+++ resolved
@@ -459,24 +459,26 @@
   (compL 𝕜 E F G).continuous₂.comp_continuousOn (hg.prodMk hf)
 
 @[continuity, fun_prop]
-<<<<<<< HEAD
-theorem Continuous.clm_apply {f : X → (E →L[𝕜] F)} {g : X → E}
-    (hf : Continuous f) (hg : Continuous g) : Continuous (fun x ↦ (f x) (g x)) :=
-  isBoundedBilinearMap_apply.continuous.comp₂ hf hg
-
-theorem ContinuousOn.clm_apply {f : X → (E →L[𝕜] F)} {g : X → E}
-=======
 theorem Continuous.clm_apply {f : X → E →L[𝕜] F} {g : X → E}
     (hf : Continuous f) (hg : Continuous g) : Continuous (fun x ↦ f x (g x)) :=
   isBoundedBilinearMap_apply.continuous.comp₂ hf hg
 
 theorem ContinuousOn.clm_apply {f : X → E →L[𝕜] F} {g : X → E}
->>>>>>> 27dacf78
     {s : Set X} (hf : ContinuousOn f s) (hg : ContinuousOn g s) :
     ContinuousOn (fun x ↦ f x (g x)) s :=
   isBoundedBilinearMap_apply.continuous.comp_continuousOn (hf.prodMk hg)
 
-<<<<<<< HEAD
+@[continuity, fun_prop]
+theorem ContinuousAt.clm_apply {X} [TopologicalSpace X] {f : X → E →L[𝕜] F} {g : X → E} {x : X}
+    (hf : ContinuousAt f x) (hg : ContinuousAt g x) : ContinuousAt (fun x ↦ f x (g x)) x :=
+  isBoundedBilinearMap_apply.continuous.continuousAt.comp₂ hf hg
+
+@[continuity, fun_prop]
+theorem ContinuousWithinAt.clm_apply {X} [TopologicalSpace X] {f : X → E →L[𝕜] F} {g : X → E}
+    {s : Set X} {x : X} (hf : ContinuousWithinAt f s x) (hg : ContinuousWithinAt g s x) :
+    ContinuousWithinAt (fun x ↦ f x (g x)) s x :=
+  isBoundedBilinearMap_apply.continuous.continuousAt.comp_continuousWithinAt (hf.prodMk hg)
+
 theorem ContinuousOn.continuousLinearMapCoprod
     {f : X → E →L[𝕜] G} {g : X → F →L[𝕜] G} {s : Set X}
     (hf : ContinuousOn f s) (hg : ContinuousOn g s) :
@@ -490,18 +492,6 @@
     Continuous (fun x => (f x).coprod (g x)) := by
   apply continuous_iff_continuousOn_univ.mpr
   exact hf.continuousOn.continuousLinearMapCoprod hg.continuousOn
-=======
-@[continuity, fun_prop]
-theorem ContinuousAt.clm_apply {X} [TopologicalSpace X] {f : X → E →L[𝕜] F} {g : X → E} {x : X}
-    (hf : ContinuousAt f x) (hg : ContinuousAt g x) : ContinuousAt (fun x ↦ f x (g x)) x :=
-  isBoundedBilinearMap_apply.continuous.continuousAt.comp₂ hf hg
-
-@[continuity, fun_prop]
-theorem ContinuousWithinAt.clm_apply {X} [TopologicalSpace X] {f : X → E →L[𝕜] F} {g : X → E}
-    {s : Set X} {x : X} (hf : ContinuousWithinAt f s x) (hg : ContinuousWithinAt g s x) :
-    ContinuousWithinAt (fun x ↦ f x (g x)) s x :=
-  isBoundedBilinearMap_apply.continuous.continuousAt.comp_continuousWithinAt (hf.prodMk hg)
->>>>>>> 27dacf78
 
 end
 
