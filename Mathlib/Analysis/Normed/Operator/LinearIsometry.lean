--- conflicted
+++ resolved
@@ -215,14 +215,11 @@
     IsComplete (f '' s) ↔ IsComplete s :=
   _root_.isComplete_image_iff (SemilinearIsometryClass.isometry f).isUniformInducing
 
-<<<<<<< HEAD
-=======
 @[deprecated LinearIsometry.isComplete_image_iff (since := "2025-12-25")]
 theorem isComplete_image_iff' (f : LinearIsometry σ₁₂ E E₂) {s : Set E} :
     IsComplete (f '' s) ↔ IsComplete s :=
   LinearIsometry.isComplete_image_iff _
 
->>>>>>> dead9653
 theorem isComplete_map_iff [RingHomSurjective σ₁₂] {p : Submodule R E} :
     IsComplete (p.map f.toLinearMap : Set E₂) ↔ IsComplete (p : Set E) :=
   isComplete_image_iff f
