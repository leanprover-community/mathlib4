/-
Copyright (c) 2021 Yourong Zang. All rights reserved.
Released under Apache 2.0 license as described in the file LICENSE.
Authors: Yourong Zang
-/
import Mathlib.Analysis.Normed.Module.Basic
import Mathlib.Analysis.Normed.Operator.LinearIsometry
import Mathlib.LinearAlgebra.Basis.VectorSpace

/-!
# Conformal Linear Maps

A continuous linear map between `R`-normed spaces `X` and `Y` `IsConformalMap` if it is
a nonzero multiple of a linear isometry.

## Main definitions

* `IsConformalMap`: the main definition of conformal linear maps

## Main results

* The conformality of the composition of two conformal linear maps, the identity map
  and multiplications by nonzero constants as continuous linear maps
* `isConformalMap_of_subsingleton`: all continuous linear maps on singleton spaces are conformal

See `Analysis.InnerProductSpace.ConformalLinearMap` for
* `isConformalMap_iff`: a map between inner product spaces is conformal
  iff it preserves inner products up to a fixed scalar factor.


## Tags

conformal

## Warning

The definition of conformality in this file does NOT require the maps to be orientation-preserving.
-/


noncomputable section

open Function LinearIsometry ContinuousLinearMap
<<<<<<< HEAD
open ContinuousLinearMap (id)
=======
>>>>>>> 7a9e1770

/-- A continuous linear map `f'` is said to be conformal if it's
a nonzero multiple of a linear isometry. -/
def IsConformalMap {R : Type*} {X Y : Type*} [NormedField R] [SeminormedAddCommGroup X]
    [SeminormedAddCommGroup Y] [NormedSpace R X] [NormedSpace R Y] (f' : X →L[R] Y) :=
  ∃ c ≠ (0 : R), ∃ li : X →ₗᵢ[R] Y, f' = c • li.toContinuousLinearMap

variable {R M N G M' : Type*} [NormedField R] [SeminormedAddCommGroup M] [SeminormedAddCommGroup N]
  [SeminormedAddCommGroup G] [NormedSpace R M] [NormedSpace R N] [NormedSpace R G]
  [NormedAddCommGroup M'] [NormedSpace R M'] {f : M →L[R] N} {g : N →L[R] G} {c : R}

theorem isConformalMap_id : IsConformalMap (.id R M) :=
  ⟨1, one_ne_zero, id, by simp⟩

theorem IsConformalMap.smul (hf : IsConformalMap f) {c : R} (hc : c ≠ 0) :
    IsConformalMap (c • f) := by
  rcases hf with ⟨c', hc', li, rfl⟩
  exact ⟨c * c', mul_ne_zero hc hc', li, smul_smul _ _ _⟩

theorem isConformalMap_const_smul (hc : c ≠ 0) : IsConformalMap (c • .id R M) :=
  isConformalMap_id.smul hc

protected theorem LinearIsometry.isConformalMap (f' : M →ₗᵢ[R] N) :
    IsConformalMap f'.toContinuousLinearMap :=
  ⟨1, one_ne_zero, f', (one_smul _ _).symm⟩

@[nontriviality]
theorem isConformalMap_of_subsingleton [Subsingleton M] (f' : M →L[R] N) : IsConformalMap f' :=
  ⟨1, one_ne_zero, ⟨0, fun x => by simp [Subsingleton.elim x 0]⟩, Subsingleton.elim _ _⟩

namespace IsConformalMap

theorem comp (hg : IsConformalMap g) (hf : IsConformalMap f) : IsConformalMap (g.comp f) := by
  rcases hf with ⟨cf, hcf, lif, rfl⟩
  rcases hg with ⟨cg, hcg, lig, rfl⟩
  refine ⟨cg * cf, mul_ne_zero hcg hcf, lig.comp lif, ?_⟩
  rw [smul_comp, comp_smul, mul_smul]
  rfl

protected theorem injective {f : M' →L[R] N} (h : IsConformalMap f) : Function.Injective f := by
  rcases h with ⟨c, hc, li, rfl⟩
  exact (smul_right_injective _ hc).comp li.injective

theorem ne_zero [Nontrivial M'] {f' : M' →L[R] N} (hf' : IsConformalMap f') : f' ≠ 0 := by
  rintro rfl
  rcases exists_ne (0 : M') with ⟨a, ha⟩
  exact ha (hf'.injective rfl)

end IsConformalMap<|MERGE_RESOLUTION|>--- conflicted
+++ resolved
@@ -41,10 +41,6 @@
 noncomputable section
 
 open Function LinearIsometry ContinuousLinearMap
-<<<<<<< HEAD
-open ContinuousLinearMap (id)
-=======
->>>>>>> 7a9e1770
 
 /-- A continuous linear map `f'` is said to be conformal if it's
 a nonzero multiple of a linear isometry. -/
