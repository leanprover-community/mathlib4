/-
Copyright (c) 2020 Anatole Dedecker. All rights reserved.
Released under Apache 2.0 license as described in the file LICENSE.
Authors: Anatole Dedecker, Yaël Dillies
-/
import Mathlib.Analysis.Normed.Group.Basic

/-!
# Ordered normed spaces

In this file, we define classes for fields and groups that are both normed and ordered.
These are mostly useful to avoid diamonds during type class inference.
-/


open Filter Set

open Topology

variable {α : Type*}

set_option linter.deprecated false in
/-- A `NormedOrderedAddGroup` is an additive group that is both a `NormedAddCommGroup` and an
`OrderedAddCommGroup`. This class is necessary to avoid diamonds caused by both classes
carrying their own group structure. -/
@[deprecated "Use `[NormedAddCommGroup α] [PartialOrder α] [IsOrderedAddMonoid α]` instead."
  (since := "2025-04-10")]
structure NormedOrderedAddGroup (α : Type*) extends
    OrderedAddCommGroup α, Norm α, MetricSpace α where
  /-- The distance function is induced by the norm. -/
  dist_eq : ∀ x y, dist x y = ‖x - y‖ := by aesop

set_option linter.deprecated false in
set_option linter.existingAttributeWarning false in
/-- A `NormedOrderedGroup` is a group that is both a `NormedCommGroup` and an
`OrderedCommGroup`. This class is necessary to avoid diamonds caused by both classes
carrying their own group structure. -/
@[to_additive,
  deprecated "Use `[NormedCommGroup α] [PartialOrder α] [IsOrderedMonoid α]` instead."
  (since := "2025-04-10")]
structure NormedOrderedGroup (α : Type*) extends OrderedCommGroup α, Norm α, MetricSpace α where
  /-- The distance function is induced by the norm. -/
  dist_eq : ∀ x y, dist x y = ‖x / y‖ := by aesop

set_option linter.deprecated false in
set_option linter.existingAttributeWarning false in
/-- A `NormedLinearOrderedAddGroup` is an additive group that is both a `NormedAddCommGroup`
and a `LinearOrderedAddCommGroup`. This class is necessary to avoid diamonds caused by both
classes carrying their own group structure. -/
@[deprecated "Use `[NormedAddCommGroup α] [LinearOrder α] [IsOrderedAddMonoid α]` instead."
  (since := "2025-04-10")]
structure NormedLinearOrderedAddGroup (α : Type*) extends LinearOrderedAddCommGroup α, Norm α,
  MetricSpace α where
  /-- The distance function is induced by the norm. -/
  dist_eq : ∀ x y, dist x y = ‖x - y‖ := by aesop

set_option linter.deprecated false in
set_option linter.existingAttributeWarning false in
/-- A `NormedLinearOrderedGroup` is a group that is both a `NormedCommGroup` and a
`LinearOrderedCommGroup`. This class is necessary to avoid diamonds caused by both classes
carrying their own group structure. -/
@[to_additive,
  deprecated "Use `[NormedCommGroup α] [LinearOrder α] [IsOrderedMonoid α]` instead."
  (since := "2025-04-10")]
structure NormedLinearOrderedGroup (α : Type*) extends LinearOrderedCommGroup α, Norm α,
  MetricSpace α where
  /-- The distance function is induced by the norm. -/
  dist_eq : ∀ x y, dist x y = ‖x / y‖ := by aesop

set_option linter.deprecated false in
set_option linter.existingAttributeWarning false in
/-- A `NormedLinearOrderedField` is a field that is both a `NormedField` and a
<<<<<<< HEAD
    `LinearOrderedField`. This class is necessary to avoid diamonds. -/
@[deprecated "Use `[NormedField α] [LinearOrder α] [IsOrderedRing α]` instead."
=======
`LinearOrderedField`. This class is necessary to avoid diamonds. -/
@[deprecated "Use `[NormedField α] [LinearOrder α] [IsStrictOrderedRing α]` instead."
>>>>>>> 65b97340
  (since := "2025-04-10")]
structure NormedLinearOrderedField (α : Type*) extends LinearOrderedField α, Norm α,
  MetricSpace α where
  /-- The distance function is induced by the norm. -/
  dist_eq : ∀ x y, dist x y = ‖x - y‖ := by aesop
  /-- The norm is multiplicative. -/
  norm_mul : ∀ x y : α, ‖x * y‖ = ‖x‖ * ‖y‖<|MERGE_RESOLUTION|>--- conflicted
+++ resolved
@@ -70,13 +70,8 @@
 set_option linter.deprecated false in
 set_option linter.existingAttributeWarning false in
 /-- A `NormedLinearOrderedField` is a field that is both a `NormedField` and a
-<<<<<<< HEAD
-    `LinearOrderedField`. This class is necessary to avoid diamonds. -/
+`LinearOrderedField`. This class is necessary to avoid diamonds. -/
 @[deprecated "Use `[NormedField α] [LinearOrder α] [IsOrderedRing α]` instead."
-=======
-`LinearOrderedField`. This class is necessary to avoid diamonds. -/
-@[deprecated "Use `[NormedField α] [LinearOrder α] [IsStrictOrderedRing α]` instead."
->>>>>>> 65b97340
   (since := "2025-04-10")]
 structure NormedLinearOrderedField (α : Type*) extends LinearOrderedField α, Norm α,
   MetricSpace α where
