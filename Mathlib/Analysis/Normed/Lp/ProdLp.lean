/-
Copyright (c) 2023 Moritz Doll. All rights reserved.
Released under Apache 2.0 license as described in the file LICENSE.
Authors: Moritz Doll, Sébastien Gouëzel, Jireh Loreaux
-/
module

public import Mathlib.Analysis.MeanInequalities
public import Mathlib.Analysis.Normed.Lp.WithLp

/-!
# `L^p` distance on products of two metric spaces
Given two metric spaces, one can put the max distance on their product, but there is also
a whole family of natural distances, indexed by a parameter `p : ℝ≥0∞`, that also induce
the product topology. We define them in this file. For `0 < p < ∞`, the distance on `α × β`
is given by
$$
d(x, y) = \left(d(x_1, y_1)^p + d(x_2, y_2)^p\right)^{1/p}.
$$
For `p = ∞` the distance is the supremum of the distances and `p = 0` the distance is the
cardinality of the elements that are not equal.

We give instances of this construction for emetric spaces, metric spaces, normed groups and normed
spaces.

To avoid conflicting instances, all these are defined on a copy of the original Prod-type, named
`WithLp p (α × β)`. The assumption `[Fact (1 ≤ p)]` is required for the metric and normed space
instances.

We ensure that the topology, bornology and uniform structure on `WithLp p (α × β)` are (defeq to)
the product topology, product bornology and product uniformity, to be able to use freely continuity
statements for the coordinate functions, for instance.

If you wish to endow a type synonym of `α × β` with the `L^p` distance, you can use
`pseudoMetricSpaceToProd` and the declarations below that one.


## Implementation notes

This file is a straight-forward adaptation of `Mathlib/Analysis/Normed/Lp/PiLp.lean`.

## TODO

TODO: the results about uniformity and bornology in the `Aux` section should be using the tools in
`Mathlib.Topology.MetricSpace.Bilipschitz`, so that they can be inlined in the next section and
the only remaining results are about `Lipschitz` and `Antilipschitz`.

-/

@[expose] public section

open Real Set Filter RCLike Bornology Uniformity Topology NNReal ENNReal

noncomputable section

variable (p : ℝ≥0∞) (𝕜 α β : Type*)

namespace WithLp

section algebra

/- Register simplification lemmas for the applications of `WithLp p (α × β)` elements, as the usual
lemmas for `Prod` will not trigger. -/

variable {p 𝕜 α β}
variable [Semiring 𝕜] [AddCommGroup α] [AddCommGroup β]
variable (x y : WithLp p (α × β)) (c : 𝕜)

/-- The projection on the first coordinate in `WithLp`. -/
protected def fst (x : WithLp p (α × β)) : α := (ofLp x).fst

/-- The projection on the second coordinate in `WithLp`. -/
protected def snd (x : WithLp p (α × β)) : β := (ofLp x).snd

@[simp]
theorem zero_fst : (0 : WithLp p (α × β)).fst = 0 :=
  rfl

@[simp]
theorem zero_snd : (0 : WithLp p (α × β)).snd = 0 :=
  rfl

@[simp]
theorem add_fst : (x + y).fst = x.fst + y.fst :=
  rfl

@[simp]
theorem add_snd : (x + y).snd = x.snd + y.snd :=
  rfl

@[simp]
theorem sub_fst : (x - y).fst = x.fst - y.fst :=
  rfl

@[simp]
theorem sub_snd : (x - y).snd = x.snd - y.snd :=
  rfl

@[simp]
theorem neg_fst : (-x).fst = -x.fst :=
  rfl

@[simp]
theorem neg_snd : (-x).snd = -x.snd :=
  rfl

variable [Module 𝕜 α] [Module 𝕜 β]

@[simp]
theorem smul_fst : (c • x).fst = c • x.fst :=
  rfl

@[simp]
theorem smul_snd : (c • x).snd = c • x.snd :=
  rfl

variable (p 𝕜 α β)

/-- `WithLp.fst` as a linear map. -/
@[simps]
def fstₗ : WithLp p (α × β) →ₗ[𝕜] α where
  toFun := WithLp.fst
  map_add' _ _ := rfl
  map_smul' _ _ := rfl

/-- `WithLp.snd` as a linear map. -/
@[simps]
def sndₗ : WithLp p (α × β) →ₗ[𝕜] β where
  toFun := WithLp.snd
  map_add' _ _ := rfl
  map_smul' _ _ := rfl

end algebra

/-! Note that the unapplied versions of these lemmas are deliberately omitted, as they break
the use of the type synonym. -/

section equiv

variable {p α β}

@[simp] lemma toLp_fst (x : α × β) : (toLp p x).fst = x.fst := rfl
@[simp] lemma toLp_snd (x : α × β) : (toLp p x).snd = x.snd := rfl
@[simp] lemma ofLp_fst (x : WithLp p (α × β)) : (ofLp x).fst = x.fst := rfl
@[simp] lemma ofLp_snd (x : WithLp p (α × β)) : (ofLp x).snd = x.snd := rfl

end equiv

section DistNorm

/-!
### Definition of `edist`, `dist` and `norm` on `WithLp p (α × β)`

In this section we define the `edist`, `dist` and `norm` functions on `WithLp p (α × β)` without
assuming `[Fact (1 ≤ p)]` or metric properties of the spaces `α` and `β`. This allows us to provide
the rewrite lemmas for each of three cases `p = 0`, `p = ∞` and `0 < p.toReal`.
-/


section EDist

variable [EDist α] [EDist β]

open scoped Classical in
/-- Endowing the space `WithLp p (α × β)` with the `L^p` edistance. We register this instance
separate from `WithLp.instProdPseudoEMetric` since the latter requires the type class hypothesis
`[Fact (1 ≤ p)]` in order to prove the triangle inequality.

Registering this separately allows for a future emetric-like structure on `WithLp p (α × β)` for
`p < 1` satisfying a relaxed triangle inequality. The terminology for this varies throughout the
literature, but it is sometimes called a *quasi-metric* or *semi-metric*. -/
instance instProdEDist : EDist (WithLp p (α × β)) where
  edist f g :=
    if _hp : p = 0 then
      (if edist f.fst g.fst = 0 then 0 else 1) + (if edist f.snd g.snd = 0 then 0 else 1)
    else if p = ∞ then
      edist f.fst g.fst ⊔ edist f.snd g.snd
    else
      (edist f.fst g.fst ^ p.toReal + edist f.snd g.snd ^ p.toReal) ^ (1 / p.toReal)

variable {p α β}

@[simp]
theorem prod_edist_eq_card (f g : WithLp 0 (α × β)) :
    edist f g =
      (if edist f.fst g.fst = 0 then 0 else 1) + (if edist f.snd g.snd = 0 then 0 else 1) := by
  convert if_pos rfl

theorem prod_edist_eq_add (hp : 0 < p.toReal) (f g : WithLp p (α × β)) :
    edist f g = (edist f.fst g.fst ^ p.toReal + edist f.snd g.snd ^ p.toReal) ^ (1 / p.toReal) :=
  let hp' := ENNReal.toReal_pos_iff.mp hp
  (if_neg hp'.1.ne').trans (if_neg hp'.2.ne)

theorem prod_edist_eq_sup (f g : WithLp ∞ (α × β)) :
    edist f g = edist f.fst g.fst ⊔ edist f.snd g.snd := rfl

end EDist

section EDistProp

variable {α β}
variable [PseudoEMetricSpace α] [PseudoEMetricSpace β]

/-- The distance from one point to itself is always zero.

This holds independent of `p` and does not require `[Fact (1 ≤ p)]`. We keep it separate
from `WithLp.instProdPseudoEMetricSpace` so it can be used also for `p < 1`. -/
theorem prod_edist_self (f : WithLp p (α × β)) : edist f f = 0 := by
  rcases p.trichotomy with (rfl | rfl | h)
  · classical
    simp
  · simp [prod_edist_eq_sup]
  · simp [prod_edist_eq_add h, ENNReal.zero_rpow_of_pos h,
      ENNReal.zero_rpow_of_pos (inv_pos.2 <| h)]

/-- The distance is symmetric.

This holds independent of `p` and does not require `[Fact (1 ≤ p)]`. We keep it separate
from `WithLp.instProdPseudoEMetricSpace` so it can be used also for `p < 1`. -/
theorem prod_edist_comm (f g : WithLp p (α × β)) : edist f g = edist g f := by
  classical
  rcases p.trichotomy with (rfl | rfl | h)
  · simp only [prod_edist_eq_card, edist_comm]
  · simp only [prod_edist_eq_sup, edist_comm]
  · simp only [prod_edist_eq_add h, edist_comm]

end EDistProp

section Dist

variable [Dist α] [Dist β]

open scoped Classical in
/-- Endowing the space `WithLp p (α × β)` with the `L^p` distance. We register this instance
separate from `WithLp.instProdPseudoMetricSpace` since the latter requires the type class hypothesis
`[Fact (1 ≤ p)]` in order to prove the triangle inequality.

Registering this separately allows for a future metric-like structure on `WithLp p (α × β)` for
`p < 1` satisfying a relaxed triangle inequality. The terminology for this varies throughout the
literature, but it is sometimes called a *quasi-metric* or *semi-metric*. -/
instance instProdDist : Dist (WithLp p (α × β)) where
  dist f g :=
    if _hp : p = 0 then
      (if dist f.fst g.fst = 0 then 0 else 1) + (if dist f.snd g.snd = 0 then 0 else 1)
    else if p = ∞ then
      dist f.fst g.fst ⊔ dist f.snd g.snd
    else
      (dist f.fst g.fst ^ p.toReal + dist f.snd g.snd ^ p.toReal) ^ (1 / p.toReal)

variable {p α β}

theorem prod_dist_eq_card (f g : WithLp 0 (α × β)) : dist f g =
    (if dist f.fst g.fst = 0 then 0 else 1) + (if dist f.snd g.snd = 0 then 0 else 1) := by
  convert if_pos rfl

theorem prod_dist_eq_add (hp : 0 < p.toReal) (f g : WithLp p (α × β)) :
    dist f g = (dist f.fst g.fst ^ p.toReal + dist f.snd g.snd ^ p.toReal) ^ (1 / p.toReal) :=
  let hp' := ENNReal.toReal_pos_iff.mp hp
  (if_neg hp'.1.ne').trans (if_neg hp'.2.ne)

theorem prod_dist_eq_sup (f g : WithLp ∞ (α × β)) :
    dist f g = dist f.fst g.fst ⊔ dist f.snd g.snd := rfl

end Dist

section Norm

variable [Norm α] [Norm β]

open scoped Classical in
/-- Endowing the space `WithLp p (α × β)` with the `L^p` norm. We register this instance
separate from `WithLp.instProdSeminormedAddCommGroup` since the latter requires the type class
hypothesis `[Fact (1 ≤ p)]` in order to prove the triangle inequality.

Registering this separately allows for a future norm-like structure on `WithLp p (α × β)` for
`p < 1` satisfying a relaxed triangle inequality. These are called *quasi-norms*. -/
instance instProdNorm : Norm (WithLp p (α × β)) where
  norm f :=
    if _hp : p = 0 then
      (if ‖f.fst‖ = 0 then 0 else 1) + (if ‖f.snd‖ = 0 then 0 else 1)
    else if p = ∞ then
      ‖f.fst‖ ⊔ ‖f.snd‖
    else
      (‖f.fst‖ ^ p.toReal + ‖f.snd‖ ^ p.toReal) ^ (1 / p.toReal)

variable {p α β}

@[simp]
theorem prod_norm_eq_card (f : WithLp 0 (α × β)) :
    ‖f‖ = (if ‖f.fst‖ = 0 then 0 else 1) + (if ‖f.snd‖ = 0 then 0 else 1) := by
  convert if_pos rfl

theorem prod_norm_eq_sup (f : WithLp ∞ (α × β)) : ‖f‖ = ‖f.fst‖ ⊔ ‖f.snd‖ := rfl

theorem prod_norm_eq_add (hp : 0 < p.toReal) (f : WithLp p (α × β)) :
    ‖f‖ = (‖f.fst‖ ^ p.toReal + ‖f.snd‖ ^ p.toReal) ^ (1 / p.toReal) :=
  let hp' := ENNReal.toReal_pos_iff.mp hp
  (if_neg hp'.1.ne').trans (if_neg hp'.2.ne)

end Norm

end DistNorm

section Aux

/-!
### The uniformity on finite `L^p` products is the product uniformity

In this section, we put the `L^p` edistance on `WithLp p (α × β)`, and we check that the uniformity
coming from this edistance coincides with the product uniformity, by showing that the canonical
map to the Prod type (with the `L^∞` distance) is a uniform embedding, as it is both Lipschitz and
antiLipschitz.

We only register this emetric space structure as a temporary instance, as the true instance (to be
registered later) will have as uniformity exactly the product uniformity, instead of the one coming
from the edistance (which is equal to it, but not defeq). See Note [forgetful inheritance]
explaining why having definitionally the right uniformity is often important.

TODO: the results about uniformity and bornology should be using the tools in
`Mathlib.Topology.MetricSpace.Bilipschitz`, so that they can be inlined in the next section and
the only remaining results are about `Lipschitz` and `Antilipschitz`.
-/


variable [hp : Fact (1 ≤ p)]

/-- Endowing the space `WithLp p (α × β)` with the `L^p` pseudoemetric structure. This definition is
not satisfactory, as it does not register the fact that the topology and the uniform structure
coincide with the product one. Therefore, we do not register it as an instance. Using this as a
temporary pseudoemetric space instance, we will show that the uniform structure is equal (but not
defeq) to the product one, and then register an instance in which we replace the uniform structure
by the product one using this pseudoemetric space and `PseudoEMetricSpace.replaceUniformity`. -/
def prodPseudoEMetricAux [PseudoEMetricSpace α] [PseudoEMetricSpace β] :
    PseudoEMetricSpace (WithLp p (α × β)) where
  edist_self := prod_edist_self p
  edist_comm := prod_edist_comm p
  edist_triangle f g h := by
    rcases p.dichotomy with (rfl | hp)
    · simp only [prod_edist_eq_sup]
      exact sup_le ((edist_triangle _ g.fst _).trans <| add_le_add le_sup_left le_sup_left)
        ((edist_triangle _ g.snd _).trans <| add_le_add le_sup_right le_sup_right)
    · simp only [prod_edist_eq_add (zero_lt_one.trans_le hp)]
      calc
        (edist f.fst h.fst ^ p.toReal + edist f.snd h.snd ^ p.toReal) ^ (1 / p.toReal) ≤
            ((edist f.fst g.fst + edist g.fst h.fst) ^ p.toReal +
              (edist f.snd g.snd + edist g.snd h.snd) ^ p.toReal) ^ (1 / p.toReal) := by
          gcongr <;> apply edist_triangle
        _ ≤
            (edist f.fst g.fst ^ p.toReal + edist f.snd g.snd ^ p.toReal) ^ (1 / p.toReal) +
              (edist g.fst h.fst ^ p.toReal + edist g.snd h.snd ^ p.toReal) ^ (1 / p.toReal) := by
          have := ENNReal.Lp_add_le {0, 1}
            (if · = 0 then edist f.fst g.fst else edist f.snd g.snd)
            (if · = 0 then edist g.fst h.fst else edist g.snd h.snd) hp
          simp only [Finset.mem_singleton, not_false_eq_true, Finset.sum_insert,
            Finset.sum_singleton, reduceCtorEq] at this
          exact this

attribute [local instance] WithLp.prodPseudoEMetricAux

variable {α β}

/-- An auxiliary lemma used twice in the proof of `WithLp.prodPseudoMetricAux` below. Not intended
for use outside this file. -/
theorem prod_sup_edist_ne_top_aux [PseudoMetricSpace α] [PseudoMetricSpace β]
    (f g : WithLp ∞ (α × β)) :
    edist f.fst g.fst ⊔ edist f.snd g.snd ≠ ⊤ :=
  ne_of_lt <| by simp [edist, PseudoMetricSpace.edist_dist]

variable (α β)

/-- Endowing the space `WithLp p (α × β)` with the `L^p` pseudometric structure. This definition is
not satisfactory, as it does not register the fact that the topology, the uniform structure, and the
bornology coincide with the product ones. Therefore, we do not register it as an instance. Using
this as a temporary pseudoemetric space instance, we will show that the uniform structure is equal
(but not defeq) to the product one, and then register an instance in which we replace the uniform
structure and the bornology by the product ones using this pseudometric space,
`PseudoMetricSpace.replaceUniformity`, and `PseudoMetricSpace.replaceBornology`.

See note [reducible non-instances] -/
abbrev prodPseudoMetricAux [PseudoMetricSpace α] [PseudoMetricSpace β] :
    PseudoMetricSpace (WithLp p (α × β)) :=
  PseudoEMetricSpace.toPseudoMetricSpaceOfDist dist
    (fun f g => by
      rcases p.dichotomy with (rfl | h)
      · simp [prod_dist_eq_sup]
      · simp only [dist, one_div, dite_eq_ite]
        split_ifs with hp' <;> positivity)
    fun f g => by
    rcases p.dichotomy with (rfl | h)
    · refine ENNReal.eq_of_forall_le_nnreal_iff fun r ↦ ?_
      simp [prod_edist_eq_sup, prod_dist_eq_sup]
    · have : 0 < p.toReal := by rw [ENNReal.toReal_pos_iff_ne_top]; rintro rfl; norm_num at h
      simp only [prod_edist_eq_add, edist_dist, one_div, prod_dist_eq_add, this]
      rw [← ENNReal.ofReal_rpow_of_nonneg, ENNReal.ofReal_add, ← ENNReal.ofReal_rpow_of_nonneg,
        ← ENNReal.ofReal_rpow_of_nonneg] <;> simp [Real.rpow_nonneg, add_nonneg]

attribute [local instance] WithLp.prodPseudoMetricAux

variable {α β} in
private theorem edist_proj_le_edist_aux [PseudoEMetricSpace α] [PseudoEMetricSpace β]
    (x y : WithLp p (α × β)) :
    edist x.fst y.fst ≤ edist x y ∧ edist x.snd y.snd ≤ edist x y := by
  rcases p.dichotomy with (rfl | h)
  · simp [prod_edist_eq_sup]
  · have cancel : p.toReal * (1 / p.toReal) = 1 := mul_div_cancel₀ 1 (zero_lt_one.trans_le h).ne'
    rw [prod_edist_eq_add (zero_lt_one.trans_le h)]
    constructor
    · calc
        edist x.fst y.fst ≤ (edist x.fst y.fst ^ p.toReal) ^ (1 / p.toReal) := by
          simp only [← ENNReal.rpow_mul, cancel, ENNReal.rpow_one, le_refl]
        _ ≤ (edist x.fst y.fst ^ p.toReal + edist x.snd y.snd ^ p.toReal) ^ (1 / p.toReal) := by
          gcongr
          simp only [self_le_add_right]
    · calc
        edist x.snd y.snd ≤ (edist x.snd y.snd ^ p.toReal) ^ (1 / p.toReal) := by
          simp only [← ENNReal.rpow_mul, cancel, ENNReal.rpow_one, le_refl]
        _ ≤ (edist x.fst y.fst ^ p.toReal + edist x.snd y.snd ^ p.toReal) ^ (1 / p.toReal) := by
          gcongr
          simp only [self_le_add_left]

private lemma prod_lipschitzWith_ofLp_aux [PseudoEMetricSpace α] [PseudoEMetricSpace β] :
    LipschitzWith 1 (@ofLp p (α × β)) := by
  intro x y
  change max _ _ ≤ _
  rw [ENNReal.coe_one, one_mul, sup_le_iff]
  exact edist_proj_le_edist_aux p x y

private lemma prod_antilipschitzWith_ofLp_aux [PseudoEMetricSpace α] [PseudoEMetricSpace β] :
    AntilipschitzWith ((2 : ℝ≥0) ^ (1 / p).toReal) (@ofLp p (α × β)) := by
  intro x y
  rcases p.dichotomy with (rfl | h)
  · simp [edist]
  · have pos : 0 < p.toReal := by positivity
    have nonneg : 0 ≤ 1 / p.toReal := by positivity
    have cancel : p.toReal * (1 / p.toReal) = 1 := mul_div_cancel₀ 1 (ne_of_gt pos)
    rw [prod_edist_eq_add pos, ENNReal.toReal_div 1 p]
    simp only [edist, ENNReal.toReal_one]
    calc
      (edist x.fst y.fst ^ p.toReal + edist x.snd y.snd ^ p.toReal) ^ (1 / p.toReal) ≤
          (edist (ofLp x) (ofLp y) ^ p.toReal +
          edist (ofLp x) (ofLp y) ^ p.toReal) ^ (1 / p.toReal) := by
        gcongr <;> simp [edist]
      _ = (2 ^ (1 / p.toReal) : ℝ≥0) * edist (ofLp x) (ofLp y) := by
        simp only [← two_mul, ENNReal.mul_rpow_of_nonneg _ _ nonneg, ← ENNReal.rpow_mul, cancel,
          ENNReal.rpow_one, ENNReal.coe_rpow_of_nonneg _ nonneg, coe_ofNat]

private lemma isUniformInducing_ofLp_aux [PseudoEMetricSpace α] [PseudoEMetricSpace β] :
    IsUniformInducing (@ofLp p (α × β)) :=
  (prod_antilipschitzWith_ofLp_aux p α β).isUniformInducing
    (prod_lipschitzWith_ofLp_aux p α β).uniformContinuous

private lemma prod_uniformity_aux [PseudoEMetricSpace α] [PseudoEMetricSpace β] :
    𝓤 (WithLp p (α × β)) = 𝓤[UniformSpace.comap ofLp inferInstance] := by
  rw [← (isUniformInducing_ofLp_aux p α β).comap_uniformity]
  rfl

instance instProdBornology (p : ℝ≥0∞) (α β : Type*) [Bornology α] [Bornology β] :
    Bornology (WithLp p (α × β)) := Bornology.induced ofLp

private lemma prod_cobounded_aux [PseudoMetricSpace α] [PseudoMetricSpace β] :
    @cobounded _ PseudoMetricSpace.toBornology = cobounded (WithLp p (α × β)) :=
  le_antisymm (prod_antilipschitzWith_ofLp_aux p α β).tendsto_cobounded.le_comap
      (prod_lipschitzWith_ofLp_aux p α β).comap_cobounded_le

end Aux

/-! ### Instances on `L^p` products -/

section TopologicalSpace

variable [TopologicalSpace α] [TopologicalSpace β]

instance instProdTopologicalSpace : TopologicalSpace (WithLp p (α × β)) :=
  instTopologicalSpaceProd.induced ofLp

@[continuity, fun_prop]
lemma prod_continuous_toLp : Continuous (@toLp p (α × β)) :=
  continuous_induced_rng.2 continuous_id

@[continuity, fun_prop]
lemma prod_continuous_ofLp : Continuous (@ofLp p (α × β)) := continuous_induced_dom

/-- `WithLp.equiv` as a homeomorphism. -/
def homeomorphProd : WithLp p (α × β) ≃ₜ α × β where
  toEquiv := WithLp.equiv p (α × β)
  continuous_toFun := prod_continuous_ofLp p α β
  continuous_invFun := prod_continuous_toLp p α β

@[simp]
lemma toEquiv_homeomorphProd : (homeomorphProd p α β).toEquiv = WithLp.equiv p (α × β) := rfl

@[fun_prop]
protected lemma continuous_fst : Continuous (@WithLp.fst p α β) :=
  continuous_fst.comp <| prod_continuous_ofLp ..

@[fun_prop]
protected lemma continuous_snd : Continuous (@WithLp.snd p α β) :=
  continuous_snd.comp <| prod_continuous_ofLp ..

variable [T0Space α] [T0Space β]

instance instProdT0Space : T0Space (WithLp p (α × β)) :=
  (homeomorphProd p α β).symm.t0Space

variable [SecondCountableTopology α] [SecondCountableTopology β]

instance secondCountableTopology : SecondCountableTopology (WithLp p (α × β)) :=
  (homeomorphProd p α β).secondCountableTopology

end TopologicalSpace

section UniformSpace

variable [UniformSpace α] [UniformSpace β]

instance instProdUniformSpace : UniformSpace (WithLp p (α × β)) :=
  instUniformSpaceProd.comap ofLp

lemma prod_uniformContinuous_toLp : UniformContinuous (@toLp p (α × β)) :=
  uniformContinuous_comap' uniformContinuous_id

lemma prod_uniformContinuous_ofLp : UniformContinuous (@ofLp p (α × β)) :=
  uniformContinuous_comap

/-- `WithLp.equiv` as a uniform isomorphism. -/
def uniformEquivProd : WithLp p (α × β) ≃ᵤ α × β where
  toEquiv := WithLp.equiv p (α × β)
  uniformContinuous_toFun := prod_uniformContinuous_ofLp p α β
  uniformContinuous_invFun := prod_uniformContinuous_toLp p α β

@[simp]
lemma toHomeomorph_uniformEquivProd :
    (uniformEquivProd p α β).toHomeomorph = homeomorphProd p α β := rfl

@[simp]
lemma toEquiv_uniformEquivProd : (uniformEquivProd p α β).toEquiv = WithLp.equiv p (α × β) := rfl

variable [CompleteSpace α] [CompleteSpace β]

instance instProdCompleteSpace : CompleteSpace (WithLp p (α × β)) :=
  (uniformEquivProd p α β).completeSpace_iff.2 inferInstance

end UniformSpace

section ContinuousLinearEquiv

variable [TopologicalSpace α] [TopologicalSpace β]
variable [Semiring 𝕜] [AddCommGroup α] [AddCommGroup β]
variable [Module 𝕜 α] [Module 𝕜 β]

/-- `WithLp.equiv` as a continuous linear equivalence. -/
-- This is not specific to products and should be generalised!
@[simps!]
def prodContinuousLinearEquiv : WithLp p (α × β) ≃L[𝕜] α × β where
  toLinearEquiv := WithLp.linearEquiv _ _ _
  continuous_toFun := prod_continuous_ofLp p α β
  continuous_invFun := prod_continuous_toLp p α β

@[simp]
lemma prodContinuousLinearEquiv_symm_apply (x : α × β) :
    (prodContinuousLinearEquiv p 𝕜 α β).symm x = toLp p x := rfl

/-- `WithLp.fst` as a continuous linear map. -/
@[simps! coe apply]
def fstL : WithLp p (α × β) →L[𝕜] α where
  __ := fstₗ ..
  cont := WithLp.continuous_fst ..

/-- `WithLp.snd` as a continuous linear map. -/
@[simps! coe apply]
def sndL : WithLp p (α × β) →L[𝕜] β where
  __ := sndₗ ..
  cont := WithLp.continuous_snd ..

end ContinuousLinearEquiv

/-! Throughout the rest of the file, we assume `1 ≤ p`. -/
variable [hp : Fact (1 ≤ p)]

/-- `PseudoEMetricSpace` instance on the product of two pseudoemetric spaces, using the
`L^p` pseudoedistance, and having as uniformity the product uniformity. -/
instance instProdPseudoEMetricSpace [PseudoEMetricSpace α] [PseudoEMetricSpace β] :
    PseudoEMetricSpace (WithLp p (α × β)) :=
  (prodPseudoEMetricAux p α β).replaceUniformity (prod_uniformity_aux p α β).symm

/-- `EMetricSpace` instance on the product of two emetric spaces, using the `L^p`
edistance, and having as uniformity the product uniformity. -/
instance instProdEMetricSpace [EMetricSpace α] [EMetricSpace β] : EMetricSpace (WithLp p (α × β)) :=
  EMetricSpace.ofT0PseudoEMetricSpace (WithLp p (α × β))

/-- `PseudoMetricSpace` instance on the product of two pseudometric spaces, using the
`L^p` distance, and having as uniformity the product uniformity. -/
instance instProdPseudoMetricSpace [PseudoMetricSpace α] [PseudoMetricSpace β] :
    PseudoMetricSpace (WithLp p (α × β)) :=
  ((prodPseudoMetricAux p α β).replaceUniformity
    (prod_uniformity_aux p α β).symm).replaceBornology
    fun s => Filter.ext_iff.1 (prod_cobounded_aux p α β).symm sᶜ

/-- `MetricSpace` instance on the product of two metric spaces, using the `L^p` distance,
and having as uniformity the product uniformity. -/
instance instProdMetricSpace [MetricSpace α] [MetricSpace β] : MetricSpace (WithLp p (α × β)) :=
  MetricSpace.ofT0PseudoMetricSpace _

variable {p α β}

theorem prod_nndist_eq_add [PseudoMetricSpace α] [PseudoMetricSpace β]
    (hp : p ≠ ∞) (x y : WithLp p (α × β)) :
    nndist x y = (nndist x.fst y.fst ^ p.toReal + nndist x.snd y.snd ^ p.toReal) ^ (1 / p.toReal) :=
  NNReal.eq <| by
    push_cast
    exact prod_dist_eq_add (p.toReal_pos_iff_ne_top.mpr hp) _ _

theorem prod_nndist_eq_sup [PseudoMetricSpace α] [PseudoMetricSpace β] (x y : WithLp ∞ (α × β)) :
    nndist x y = nndist x.fst y.fst ⊔ nndist x.snd y.snd :=
  NNReal.eq <| by
    push_cast
    exact prod_dist_eq_sup _ _

theorem edist_fst_le [PseudoEMetricSpace α] [PseudoEMetricSpace β] (x y : WithLp p (α × β)) :
    edist x.fst y.fst ≤ edist x y :=
  (edist_proj_le_edist_aux p x y).1

theorem edist_snd_le [PseudoEMetricSpace α] [PseudoEMetricSpace β] (x y : WithLp p (α × β)) :
    edist x.snd y.snd ≤ edist x y :=
  (edist_proj_le_edist_aux p x y).2

theorem nndist_fst_le [PseudoMetricSpace α] [PseudoMetricSpace β] (x y : WithLp p (α × β)) :
    nndist x.fst y.fst ≤ nndist x y := by
  simpa [← coe_nnreal_ennreal_nndist] using edist_fst_le x y

theorem nndist_snd_le [PseudoMetricSpace α] [PseudoMetricSpace β] (x y : WithLp p (α × β)) :
    nndist x.snd y.snd ≤ nndist x y := by
  simpa [← coe_nnreal_ennreal_nndist] using edist_snd_le x y

theorem dist_fst_le [PseudoMetricSpace α] [PseudoMetricSpace β] (x y : WithLp p (α × β)) :
    dist x.fst y.fst ≤ dist x y :=
  nndist_fst_le x y

theorem dist_snd_le [PseudoMetricSpace α] [PseudoMetricSpace β] (x y : WithLp p (α × β)) :
    dist x.snd y.snd ≤ dist x y :=
  nndist_snd_le x y

variable (p α β)

lemma prod_lipschitzWith_ofLp [PseudoEMetricSpace α] [PseudoEMetricSpace β] :
    LipschitzWith 1 (@ofLp p (α × β)) :=
  prod_lipschitzWith_ofLp_aux p α β

lemma prod_antilipschitzWith_toLp [PseudoEMetricSpace α] [PseudoEMetricSpace β] :
    AntilipschitzWith 1 (@toLp p (α × β)) :=
  (prod_lipschitzWith_ofLp p α β).to_rightInverse (ofLp_toLp p)

lemma prod_antilipschitzWith_ofLp [PseudoEMetricSpace α] [PseudoEMetricSpace β] :
    AntilipschitzWith ((2 : ℝ≥0) ^ (1 / p).toReal) (@ofLp p (α × β)) :=
  prod_antilipschitzWith_ofLp_aux p α β

lemma prod_lipschitzWith_toLp [PseudoEMetricSpace α] [PseudoEMetricSpace β] :
    LipschitzWith ((2 : ℝ≥0) ^ (1 / p).toReal) (@toLp p (α × β)) :=
  (prod_antilipschitzWith_ofLp p α β).to_rightInverse (ofLp_toLp p)

lemma prod_isometry_ofLp_infty [PseudoEMetricSpace α] [PseudoEMetricSpace β] :
    Isometry (@ofLp ∞ (α × β)) :=
  fun x y =>
  le_antisymm (by simpa only [ENNReal.coe_one, one_mul] using prod_lipschitzWith_ofLp ∞ α β x y)
    (by
      simpa only [ENNReal.div_top, ENNReal.toReal_zero, NNReal.rpow_zero, ENNReal.coe_one,
        one_mul] using prod_antilipschitzWith_ofLp ∞ α β x y)

/-- Seminormed group instance on the product of two normed groups, using the `L^p`
norm. -/
instance instProdSeminormedAddCommGroup [SeminormedAddCommGroup α] [SeminormedAddCommGroup β] :
    SeminormedAddCommGroup (WithLp p (α × β)) where
  dist_eq x y := by
    rcases p.dichotomy with (rfl | h)
    · simp only [prod_dist_eq_sup, prod_norm_eq_sup, dist_eq_norm]
      rfl
    · simp only [prod_dist_eq_add (zero_lt_one.trans_le h),
        prod_norm_eq_add (zero_lt_one.trans_le h), dist_eq_norm]
      rfl

lemma isUniformInducing_toLp [PseudoEMetricSpace α] [PseudoEMetricSpace β] :
    IsUniformInducing (@toLp p (α × β)) :=
  (prod_antilipschitzWith_toLp p α β).isUniformInducing
    (prod_lipschitzWith_toLp p α β).uniformContinuous

section
variable {β p}

theorem enorm_fst_le [SeminormedAddCommGroup α] [SeminormedAddCommGroup β] (x : WithLp p (α × β)) :
    ‖x.fst‖ₑ ≤ ‖x‖ₑ := by
  simpa using edist_fst_le x 0

theorem enorm_snd_le [SeminormedAddCommGroup α] [SeminormedAddCommGroup β] (x : WithLp p (α × β)) :
    ‖x.snd‖ₑ ≤ ‖x‖ₑ := by
  simpa using edist_snd_le x 0

theorem nnnorm_fst_le [SeminormedAddCommGroup α] [SeminormedAddCommGroup β] (x : WithLp p (α × β)) :
    ‖x.fst‖₊ ≤ ‖x‖₊ := by
  simpa using nndist_fst_le x 0

theorem nnnorm_snd_le [SeminormedAddCommGroup α] [SeminormedAddCommGroup β] (x : WithLp p (α × β)) :
    ‖x.snd‖₊ ≤ ‖x‖₊ := by
  simpa using nndist_snd_le x 0

theorem norm_fst_le [SeminormedAddCommGroup α] [SeminormedAddCommGroup β] (x : WithLp p (α × β)) :
    ‖x.fst‖ ≤ ‖x‖ := by
  simpa using dist_fst_le x 0

theorem norm_snd_le [SeminormedAddCommGroup α] [SeminormedAddCommGroup β] (x : WithLp p (α × β)) :
    ‖x.snd‖ ≤ ‖x‖ := by
  simpa using dist_snd_le x 0

end

/-- normed group instance on the product of two normed groups, using the `L^p` norm. -/
instance instProdNormedAddCommGroup [NormedAddCommGroup α] [NormedAddCommGroup β] :
    NormedAddCommGroup (WithLp p (α × β)) :=
  { instProdSeminormedAddCommGroup p α β with
    eq_of_dist_eq_zero := eq_of_dist_eq_zero }

example [NormedAddCommGroup α] [NormedAddCommGroup β] :
    (instProdNormedAddCommGroup p α β).toMetricSpace.toUniformSpace.toTopologicalSpace =
    instProdTopologicalSpace p α β :=
  rfl

example [NormedAddCommGroup α] [NormedAddCommGroup β] :
    (instProdNormedAddCommGroup p α β).toMetricSpace.toUniformSpace = instProdUniformSpace p α β :=
  rfl

example [NormedAddCommGroup α] [NormedAddCommGroup β] :
    (instProdNormedAddCommGroup p α β).toMetricSpace.toBornology = instProdBornology p α β :=
  rfl

section norm_of

variable {p α β}

theorem prod_norm_eq_of_nat [Norm α] [Norm β] (n : ℕ) (h : p = n) (f : WithLp p (α × β)) :
    ‖f‖ = (‖f.fst‖ ^ n + ‖f.snd‖ ^ n) ^ (1 / (n : ℝ)) := by
  have := p.toReal_pos_iff_ne_top.mpr (ne_of_eq_of_ne h <| ENNReal.natCast_ne_top n)
  simp only [one_div, h, Real.rpow_natCast, ENNReal.toReal_natCast,
    prod_norm_eq_add this]

variable [SeminormedAddCommGroup α] [SeminormedAddCommGroup β]

theorem prod_nnnorm_eq_add (hp : p ≠ ∞) (f : WithLp p (α × β)) :
    ‖f‖₊ = (‖f.fst‖₊ ^ p.toReal + ‖f.snd‖₊ ^ p.toReal) ^ (1 / p.toReal) := by
  ext
  simp [prod_norm_eq_add (p.toReal_pos_iff_ne_top.mpr hp)]

theorem prod_nnnorm_eq_sup (f : WithLp ∞ (α × β)) : ‖f‖₊ = ‖f.fst‖₊ ⊔  ‖f.snd‖₊ := by
  ext
  norm_cast

@[simp] lemma prod_nnnorm_ofLp (f : WithLp ∞ (α × β)) : ‖ofLp f‖₊ = ‖f‖₊ := by
  rw [prod_nnnorm_eq_sup, Prod.nnnorm_def, ofLp_fst, ofLp_snd]

@[simp] lemma prod_nnnorm_toLp (f : α × β) : ‖toLp ⊤ f‖₊ = ‖f‖₊ :=
  (prod_nnnorm_ofLp _).symm

@[simp] lemma prod_norm_ofLp (f : WithLp ∞ (α × β)) : ‖ofLp f‖ = ‖f‖ :=
  congr_arg NNReal.toReal <| prod_nnnorm_ofLp f

@[simp] lemma prod_norm_toLp (f : α × β) : ‖toLp ⊤ f‖ = ‖f‖ :=
  (prod_norm_ofLp _).symm

section L1

theorem prod_norm_eq_of_L1 (x : WithLp 1 (α × β)) :
    ‖x‖ = ‖x.fst‖ + ‖x.snd‖ := by
  simp [prod_norm_eq_add]

theorem prod_nnnorm_eq_of_L1 (x : WithLp 1 (α × β)) :
    ‖x‖₊ = ‖x.fst‖₊ + ‖x.snd‖₊ :=
  NNReal.eq <| by
    push_cast
    exact prod_norm_eq_of_L1 x

theorem prod_dist_eq_of_L1 (x y : WithLp 1 (α × β)) :
    dist x y = dist x.fst y.fst + dist x.snd y.snd := by
  simp_rw [dist_eq_norm, prod_norm_eq_of_L1, sub_fst, sub_snd]

theorem prod_nndist_eq_of_L1 (x y : WithLp 1 (α × β)) :
    nndist x y = nndist x.fst y.fst + nndist x.snd y.snd :=
  NNReal.eq <| by
    push_cast
    exact prod_dist_eq_of_L1 _ _

theorem prod_edist_eq_of_L1 (x y : WithLp 1 (α × β)) :
    edist x y = edist x.fst y.fst + edist x.snd y.snd := by
  simp [prod_edist_eq_add]

end L1

section L2

theorem prod_norm_eq_of_L2 (x : WithLp 2 (α × β)) :
    ‖x‖ = √(‖x.fst‖ ^ 2 + ‖x.snd‖ ^ 2) := by
  rw [prod_norm_eq_of_nat 2 (by norm_cast) _, Real.sqrt_eq_rpow]
  norm_cast

theorem prod_nnnorm_eq_of_L2 (x : WithLp 2 (α × β)) :
    ‖x‖₊ = NNReal.sqrt (‖x.fst‖₊ ^ 2 + ‖x.snd‖₊ ^ 2) :=
  NNReal.eq <| by
    push_cast
    exact prod_norm_eq_of_L2 x

theorem prod_norm_sq_eq_of_L2 (x : WithLp 2 (α × β)) : ‖x‖ ^ 2 = ‖x.fst‖ ^ 2 + ‖x.snd‖ ^ 2 := by
  suffices ‖x‖₊ ^ 2 = ‖x.fst‖₊ ^ 2 + ‖x.snd‖₊ ^ 2 by
    simpa only [NNReal.coe_sum] using congr_arg ((↑) : ℝ≥0 → ℝ) this
  rw [prod_nnnorm_eq_of_L2, NNReal.sq_sqrt]

theorem prod_dist_eq_of_L2 (x y : WithLp 2 (α × β)) :
    dist x y = √(dist x.fst y.fst ^ 2 + dist x.snd y.snd ^ 2) := by
  simp_rw [dist_eq_norm, prod_norm_eq_of_L2, sub_fst, sub_snd]

theorem prod_nndist_eq_of_L2 (x y : WithLp 2 (α × β)) :
    nndist x y = NNReal.sqrt (nndist x.fst y.fst ^ 2 + nndist x.snd y.snd ^ 2) :=
  NNReal.eq <| by
    push_cast
    exact prod_dist_eq_of_L2 _ _

theorem prod_edist_eq_of_L2 (x y : WithLp 2 (α × β)) :
    edist x y = (edist x.fst y.fst ^ 2 + edist x.snd y.snd ^ 2) ^ (1 / 2 : ℝ) := by
  simp [prod_edist_eq_add]

end L2

end norm_of

variable [SeminormedAddCommGroup α] [SeminormedAddCommGroup β]

section Single

@[simp] lemma nnnorm_toLp_inl (x : α) : ‖toLp p (x, (0 : β))‖₊ = ‖x‖₊ := by
  induction p generalizing hp with
  | top =>
    simp [prod_nnnorm_eq_sup]
  | coe p =>
    have hp0 : (p : ℝ) ≠ 0 := mod_cast (zero_lt_one.trans_le <| Fact.out (p := 1 ≤ (p : ℝ≥0∞))).ne'
    simp [prod_nnnorm_eq_add, NNReal.zero_rpow hp0, ← NNReal.rpow_mul, mul_inv_cancel₀ hp0]

@[simp] lemma nnnorm_toLp_inr (y : β) : ‖toLp p ((0 : α), y)‖₊ = ‖y‖₊ := by
  induction p generalizing hp with
  | top =>
    simp [prod_nnnorm_eq_sup]
  | coe p =>
    have hp0 : (p : ℝ) ≠ 0 := mod_cast (zero_lt_one.trans_le <| Fact.out (p := 1 ≤ (p : ℝ≥0∞))).ne'
    simp [prod_nnnorm_eq_add, NNReal.zero_rpow hp0, ← NNReal.rpow_mul, mul_inv_cancel₀ hp0]

@[simp]
lemma norm_toLp_fst (x : α) : ‖toLp p (x, (0 : β))‖ = ‖x‖ :=
  congr_arg ((↑) : ℝ≥0 → ℝ) <| nnnorm_toLp_inl p α β x

@[simp]
lemma norm_toLp_snd (y : β) : ‖toLp p ((0 : α), y)‖ = ‖y‖ :=
  congr_arg ((↑) : ℝ≥0 → ℝ) <| nnnorm_toLp_inr p α β y

@[simp]
lemma nndist_toLp_fst (x₁ x₂ : α) :
    nndist (toLp p (x₁, (0 : β))) (toLp p (x₂, 0)) = nndist x₁ x₂ := by
  rw [nndist_eq_nnnorm, nndist_eq_nnnorm, ← toLp_sub, Prod.mk_sub_mk, sub_zero,
    nnnorm_toLp_inl]

@[simp]
lemma nndist_toLp_snd (y₁ y₂ : β) :
    nndist (toLp p ((0 : α), y₁)) (toLp p (0, y₂)) = nndist y₁ y₂ := by
  rw [nndist_eq_nnnorm, nndist_eq_nnnorm, ← toLp_sub, Prod.mk_sub_mk, sub_zero,
    nnnorm_toLp_inr]

@[simp]
lemma dist_toLp_fst (x₁ x₂ : α) : dist (toLp p (x₁, (0 : β))) (toLp p (x₂, 0)) = dist x₁ x₂ :=
  congr_arg ((↑) : ℝ≥0 → ℝ) <| nndist_toLp_fst p α β x₁ x₂

@[simp]
lemma dist_toLp_snd (y₁ y₂ : β) :
    dist (toLp p ((0 : α), y₁)) (toLp p (0, y₂)) = dist y₁ y₂ :=
  congr_arg ((↑) : ℝ≥0 → ℝ) <| nndist_toLp_snd p α β y₁ y₂

@[simp]
lemma edist_toLp_fst (x₁ x₂ : α) : edist (toLp p (x₁, (0 : β))) (toLp p (x₂, 0)) = edist x₁ x₂ := by
  simp only [edist_nndist, nndist_toLp_fst p α β x₁ x₂]

@[simp]
lemma edist_toLp_snd (y₁ y₂ : β) :
    edist (toLp p ((0 : α), y₁)) (toLp p (0, y₂)) = edist y₁ y₂ := by
  simp only [edist_nndist, nndist_toLp_snd p α β y₁ y₂]

end Single

section IsBoundedSMul
variable [SeminormedRing 𝕜] [Module 𝕜 α] [Module 𝕜 β] [IsBoundedSMul 𝕜 α] [IsBoundedSMul 𝕜 β]

instance instProdIsBoundedSMul : IsBoundedSMul 𝕜 (WithLp p (α × β)) :=
  .of_nnnorm_smul_le fun c f => by
    rcases p.dichotomy with (rfl | hp)
    · simp only [← prod_nnnorm_ofLp, ofLp_smul]
      exact norm_smul_le _ _
    · have hp0 : 0 < p.toReal := zero_lt_one.trans_le hp
      have hpt : p ≠ ⊤ := p.toReal_pos_iff_ne_top.mp hp0
      rw [prod_nnnorm_eq_add hpt, prod_nnnorm_eq_add hpt, one_div, NNReal.rpow_inv_le_iff hp0,
        NNReal.mul_rpow, ← NNReal.rpow_mul, inv_mul_cancel₀ hp0.ne', NNReal.rpow_one, mul_add,
        ← NNReal.mul_rpow, ← NNReal.mul_rpow]
      exact add_le_add
        (NNReal.rpow_le_rpow (nnnorm_smul_le _ _) hp0.le)
        (NNReal.rpow_le_rpow (nnnorm_smul_le _ _) hp0.le)

variable {𝕜 p α β}

/-- The canonical map `WithLp.equiv` between `WithLp ∞ (α × β)` and `α × β` as a linear isometric
equivalence. -/
def prodEquivₗᵢ : WithLp ∞ (α × β) ≃ₗᵢ[𝕜] α × β where
  __ := WithLp.equiv ∞ _
  map_add' _f _g := rfl
  map_smul' _c _f := rfl
  norm_map' x := prod_norm_toLp (ofLp x)


end IsBoundedSMul

instance instProdNormSMulClass [SeminormedRing 𝕜] [Module 𝕜 α] [Module 𝕜 β]
    [NormSMulClass 𝕜 α] [NormSMulClass 𝕜 β] : NormSMulClass 𝕜 (WithLp p (α × β)) :=
  .of_nnnorm_smul fun c f => by
    rcases p.dichotomy with (rfl | hp)
    · simp only [← prod_nnnorm_ofLp, WithLp.ofLp_smul, nnnorm_smul]
    · have hp0 : 0 < p.toReal := zero_lt_one.trans_le hp
      have hpt : p ≠ ⊤ := p.toReal_pos_iff_ne_top.mp hp0
      rw [prod_nnnorm_eq_add hpt, prod_nnnorm_eq_add hpt, one_div, NNReal.rpow_inv_eq_iff hp0.ne',
        NNReal.mul_rpow, ← NNReal.rpow_mul, inv_mul_cancel₀ hp0.ne', NNReal.rpow_one, mul_add,
        ← NNReal.mul_rpow, ← NNReal.mul_rpow, smul_fst, smul_snd, nnnorm_smul, nnnorm_smul]

section SeminormedAddCommGroup

open ENNReal

variable {p : ℝ≥0∞} {α β}

/-- Projection on `WithLp p (α × β)` with range `α` and kernel `β` -/
def idemFst : AddMonoid.End (WithLp p (α × β)) where
  toFun x := toLp p (x.fst, 0)
  map_zero' := by simp
  map_add' := by simp [← toLp_add]

/-- Projection on `WithLp p (α × β)` with range `β` and kernel `α` -/
def idemSnd : AddMonoid.End (WithLp p (α × β)) where
  toFun x := toLp p (0, x.snd)
  map_zero' := by simp
  map_add' := by simp [← toLp_add]

lemma idemFst_apply (x : WithLp p (α × β)) : idemFst x = toLp p (x.fst, 0) := rfl

lemma idemSnd_apply (x : WithLp p (α × β)) : idemSnd x = toLp p (0, x.snd) := rfl

@[simp]
lemma idemFst_add_idemSnd :
    idemFst + idemSnd = (1 : AddMonoid.End (WithLp p (α × β))) := AddMonoidHom.ext
  fun x => by
    rw [AddMonoidHom.add_apply, idemFst_apply, idemSnd_apply, AddMonoid.End.coe_one, id_eq,
      ← toLp_add, Prod.mk_add_mk, zero_add, add_zero]
    rfl

lemma idemFst_compl : (1 : AddMonoid.End (WithLp p (α × β))) - idemFst = idemSnd := by
  rw [← idemFst_add_idemSnd, add_sub_cancel_left]

lemma idemSnd_compl : (1 : AddMonoid.End (WithLp p (α × β))) - idemSnd = idemFst := by
  rw [← idemFst_add_idemSnd, add_sub_cancel_right]

theorem prod_norm_eq_idemFst_sup_idemSnd (x : WithLp ∞ (α × β)) :
    ‖x‖ = max ‖idemFst x‖ ‖idemSnd x‖ := by
  rw [WithLp.prod_norm_eq_sup, ← WithLp.norm_toLp_fst ∞ α β x.fst,
    ← WithLp.norm_toLp_snd ∞ α β x.snd]
  rfl

lemma prod_norm_eq_add_idemFst [Fact (1 ≤ p)] (hp : 0 < p.toReal) (x : WithLp p (α × β)) :
    ‖x‖ = (‖idemFst x‖ ^ p.toReal + ‖idemSnd x‖ ^ p.toReal) ^ (1 / p.toReal) := by
  rw [WithLp.prod_norm_eq_add hp, ← WithLp.norm_toLp_fst p α β x.fst,
    ← WithLp.norm_toLp_snd p α β x.snd]
  rfl

lemma prod_norm_eq_idemFst_of_L1 (x : WithLp 1 (α × β)) : ‖x‖ = ‖idemFst x‖ + ‖idemSnd x‖ := by
  rw [prod_norm_eq_add_idemFst (lt_of_lt_of_eq zero_lt_one toReal_one.symm)]
  simp only [toReal_one, Real.rpow_one, ne_eq, one_ne_zero, not_false_eq_true, div_self]

end SeminormedAddCommGroup

section NormedSpace

/-- The product of two normed spaces is a normed space, with the `L^p` norm. -/
instance instProdNormedSpace [NormedField 𝕜] [NormedSpace 𝕜 α] [NormedSpace 𝕜 β] :
    NormedSpace 𝕜 (WithLp p (α × β)) where
  norm_smul_le := norm_smul_le

end NormedSpace

section toProd

/-!
### `L^p` distance on a product space

In this section we define a pseudometric space structure on `α × β`, as well as a seminormed
group structure. These are meant to be used to put the desired instances on type synonyms
of `α × β`. See for instance `TrivSqZeroExt.instL1SeminormedAddCommGroup`.
-/

variable (α β : Type*)

-- This prevents Lean from elaborating terms of `α × β` with an unintended norm.
attribute [-instance] Prod.toNorm

/-- This definition allows to endow `α × β` with the Lp distance with the uniformity and bornology
being defeq to the product ones. It is useful to endow a type synonym of `a × β` with the
Lp distance. -/
abbrev pseudoMetricSpaceToProd [PseudoMetricSpace α] [PseudoMetricSpace β] :
    PseudoMetricSpace (α × β) :=
  (isUniformInducing_toLp p α β).comapPseudoMetricSpace.replaceBornology
    fun s => Filter.ext_iff.1
      (le_antisymm (prod_antilipschitzWith_toLp p α β).tendsto_cobounded.le_comap
        (prod_lipschitzWith_toLp p α β).comap_cobounded_le) sᶜ

lemma dist_pseudoMetricSpaceToProd [PseudoMetricSpace α] [PseudoMetricSpace β] (x y : α × β) :
    @dist _ (pseudoMetricSpaceToProd p α β).toDist x y = dist (toLp p x) (toLp p y) := rfl

<<<<<<< HEAD
/-- This definition a
=======
/-- This definition allows to endow `α × β` with the Lp norm with the uniformity and bornology
being defeq to the product ones. It is useful to endow a type synonym of `a × β` with the
Lp norm. -/
abbrev seminormedAddCommGroupToProd [SeminormedAddCommGroup α] [SeminormedAddCommGroup β] :
    SeminormedAddCommGroup (α × β) where
  norm x := ‖toLp p x‖
  toPseudoMetricSpace := pseudoMetricSpaceToProd p α β
  dist_eq x y := by
    rw [dist_pseudoMetricSpaceToProd, SeminormedAddCommGroup.dist_eq, toLp_sub]

lemma norm_seminormedAddCommGroupToProd [SeminormedAddCommGroup α] [SeminormedAddCommGroup β]
    (x : α × β) :
    @Norm.norm _ (seminormedAddCommGroupToProd p α β).toNorm x = ‖toLp p x‖ := rfl

lemma nnnorm_seminormedAddCommGroupToProd [SeminormedAddCommGroup α] [SeminormedAddCommGroup β]
    (x : α × β) :
    @NNNorm.nnnorm _ (seminormedAddCommGroupToProd p α β).toSeminormedAddGroup.toNNNorm x =
    ‖toLp p x‖₊ := rfl

lemma isBoundedSMulSeminormedAddCommGroupToProd
    [SeminormedAddCommGroup α] [SeminormedAddCommGroup β] {R : Type*} [SeminormedRing R]
    [Module R α] [Module R β] [IsBoundedSMul R α] [IsBoundedSMul R β] :
    letI := pseudoMetricSpaceToProd p α β
    IsBoundedSMul R (α × β) := by
  letI := pseudoMetricSpaceToProd p α β
  refine ⟨fun x y z ↦ ?_, fun x y z ↦ ?_⟩
  · simpa [dist_pseudoMetricSpaceToProd] using dist_smul_pair x (toLp p y) (toLp p z)
  · simpa [dist_pseudoMetricSpaceToProd] using dist_pair_smul x y (toLp p z)

lemma normSMulClassSeminormedAddCommGroupToProd
    [SeminormedAddCommGroup α] [SeminormedAddCommGroup β] {R : Type*} [SeminormedRing R]
    [Module R α] [Module R β] [NormSMulClass R α] [NormSMulClass R β] :
    letI := seminormedAddCommGroupToProd p α β
    NormSMulClass R (α × β) := by
  letI := seminormedAddCommGroupToProd p α β
  exact ⟨fun x y ↦ norm_smul x (toLp p y)⟩

/-- This definition allows to endow `α × β` with a normed space structure corresponding to
the Lp norm. It is useful for type synonyms of `α × β`. -/
abbrev normedSpaceSeminormedAddCommGroupToProd
    [SeminormedAddCommGroup α] [SeminormedAddCommGroup β] {R : Type*} [NormedField R]
    [NormedSpace R α] [NormedSpace R β] :
    letI := seminormedAddCommGroupToProd p α β
    NormedSpace R (α × β) := by
  letI := seminormedAddCommGroupToProd p α β
  exact ⟨fun x y ↦ norm_smul_le x (toLp p y)⟩

/-- This definition allows to endow `α × β` with the Lp norm with the uniformity and bornology
being defeq to the product ones. It is useful to endow a type synonym of `α × β` with the
Lp norm. -/
abbrev normedAddCommGroupToProd [NormedAddCommGroup α] [NormedAddCommGroup β] :
    NormedAddCommGroup (α × β) where
  norm x := ‖toLp p x‖
  toPseudoMetricSpace := pseudoMetricSpaceToProd p α β
  dist_eq x y := by
    rw [dist_pseudoMetricSpaceToProd, SeminormedAddCommGroup.dist_eq, toLp_sub]
  eq_of_dist_eq_zero {x y} h := by
    rw [dist_pseudoMetricSpaceToProd] at h
    exact toLp_injective p (eq_of_dist_eq_zero h)

end toProd

end WithLp
>>>>>>> 697c2c87
<|MERGE_RESOLUTION|>--- conflicted
+++ resolved
@@ -3,6 +3,10 @@
 Released under Apache 2.0 license as described in the file LICENSE.
 Authors: Moritz Doll, Sébastien Gouëzel, Jireh Loreaux
 -/
+module
+
+public import Mathlib.Analysis.MeanInequalities
+public import Mathlib.Analysis.Normed.Lp.WithLp
 module
 
 public import Mathlib.Analysis.MeanInequalities
@@ -1020,9 +1024,6 @@
 lemma dist_pseudoMetricSpaceToProd [PseudoMetricSpace α] [PseudoMetricSpace β] (x y : α × β) :
     @dist _ (pseudoMetricSpaceToProd p α β).toDist x y = dist (toLp p x) (toLp p y) := rfl
 
-<<<<<<< HEAD
-/-- This definition a
-=======
 /-- This definition allows to endow `α × β` with the Lp norm with the uniformity and bornology
 being defeq to the product ones. It is useful to endow a type synonym of `a × β` with the
 Lp norm. -/
@@ -1085,5 +1086,4 @@
 
 end toProd
 
-end WithLp
->>>>>>> 697c2c87
+end WithLp