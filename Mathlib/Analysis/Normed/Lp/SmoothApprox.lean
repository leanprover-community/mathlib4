--- conflicted
+++ resolved
@@ -32,12 +32,8 @@
   [NormedSpace ℝ F]
   (μ : Measure E := by volume_tac) [IsFiniteMeasureOnCompacts μ]
 
-<<<<<<< HEAD
 set_option backward.privateInPublic true in
-/-- For every continuous compactly supported function `f`there exists a smooth compactly supported
-=======
 /-- For every continuous compactly supported function `f` there exists a smooth compactly supported
->>>>>>> 8c38971b
 function `g` such that `f - g` is arbitrary small in the `Lp`-norm for `p < ∞`. -/
 theorem exist_eLpNorm_sub_le_of_continuous {p : ℝ≥0∞} (hp : p ≠ ⊤) {ε : ℝ} (hε : 0 < ε) {f : E → F}
     (h₁ : HasCompactSupport f) (h₂ : Continuous f) :
