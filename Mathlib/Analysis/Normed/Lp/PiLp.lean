--- conflicted
+++ resolved
@@ -445,13 +445,10 @@
 theorem continuous_equiv_symm [∀ i, TopologicalSpace (β i)] :
     Continuous (WithLp.equiv p (Π i, β i)).symm :=
   continuous_id
-<<<<<<< HEAD
-=======
 
 instance secondCountableTopology [Countable ι] [∀ i, TopologicalSpace (β i)]
     [∀ i, SecondCountableTopology (β i)] : SecondCountableTopology (PiLp p β) :=
   inferInstanceAs <| SecondCountableTopology (Π i, β i)
->>>>>>> e7472098
 
 instance uniformSpace [∀ i, UniformSpace (β i)] : UniformSpace (PiLp p β) :=
   Pi.uniformSpace _
