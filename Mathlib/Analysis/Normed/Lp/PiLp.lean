--- conflicted
+++ resolved
@@ -447,29 +447,12 @@
   continuous_induced_dom
 
 @[fun_prop, continuity]
-nonrec lemma continuous_apply [∀ i, TopologicalSpace (β i)] (i : ι) :
-    Continuous (fun f : PiLp p β ↦ f i) := (continuous_apply i).comp (continuous_ofLp p β)
-
-@[fun_prop, continuity]
 protected lemma continuous_apply [∀ i, TopologicalSpace (β i)] (i : ι) :
     Continuous (fun f : PiLp p β ↦ f i) := (continuous_apply i).comp (continuous_ofLp p β)
 
 @[fun_prop, continuity]
 theorem continuous_toLp [∀ i, TopologicalSpace (β i)] : Continuous (@toLp p (∀ i, β i)) :=
   continuous_induced_rng.2 continuous_id
-
-/-- `WithLp.equiv` as a homeomorphism. -/
-def homeomorph [∀ i, TopologicalSpace (β i)] : (Π i, β i) ≃ₜ PiLp p β where
-  toEquiv := (WithLp.equiv p (Π i, β i)).symm
-  continuous_toFun := continuous_toLp p β
-  continuous_invFun := continuous_ofLp p β
-
-lemma isOpenMap_apply [∀ i, TopologicalSpace (β i)] (i : ι) :
-    IsOpenMap (fun f : PiLp p β ↦ f i) := (isOpenMap_eval i).comp (homeomorph p β).symm.isOpenMap
-
-instance instProdT0Space [∀ i, TopologicalSpace (β i)] [∀ i, T0Space (β i)] :
-    T0Space (PiLp p β) :=
-  (homeomorph p β).t0Space
 
 /-- `WithLp.equiv` as a homeomorphism. -/
 def homeomorph [∀ i, TopologicalSpace (β i)] : PiLp p β ≃ₜ (Π i, β i) where
@@ -502,12 +485,6 @@
 lemma uniformContinuous_toLp [∀ i, UniformSpace (β i)] :
     UniformContinuous (@toLp p (∀ i, β i)) :=
   uniformContinuous_comap' uniformContinuous_id
-
-/-- `WithLp.equiv` as a uniform isomorphism. -/
-def uniformEquiv [∀ i, UniformSpace (β i)] : (Π i, β i) ≃ᵤ PiLp p β where
-  toEquiv := (WithLp.equiv p (Π i, β i)).symm
-  uniformContinuous_toFun := uniformContinuous_toLp p β
-  uniformContinuous_invFun := uniformContinuous_ofLp p β
 
 /-- `WithLp.equiv` as a uniform isomorphism. -/
 def uniformEquiv [∀ i, UniformSpace (β i)] : PiLp p β ≃ᵤ (Π i, β i) where
@@ -618,11 +595,6 @@
         linarith
       simp only [dist_eq_sum (zero_lt_one.trans_le h), norm_eq_sum (zero_lt_one.trans_le h),
         dist_eq_norm, sub_apply]
-
-lemma isUniformInducing_toLp [∀ i, PseudoEMetricSpace (β i)] :
-    IsUniformInducing (@toLp p (Π i, β i)) :=
-  (antilipschitzWith_toLp p β).isUniformInducing
-    (lipschitzWith_toLp p β).uniformContinuous
 
 lemma isUniformInducing_toLp [∀ i, PseudoEMetricSpace (β i)] :
     IsUniformInducing (@toLp p (Π i, β i)) :=
@@ -1060,11 +1032,7 @@
 @[simps!]
 def proj (i : ι) : PiLp p β →L[𝕜] β i where
   __ := projₗ p β i
-<<<<<<< HEAD
   cont := continuous_apply p β i
-=======
-  cont := continuous_apply ..
->>>>>>> d02e99c1
 
 end Fintype
 
