/-
Copyright (c) 2020 Sébastien Gouëzel. All rights reserved.
Released under Apache 2.0 license as described in the file LICENSE.
Authors: Sébastien Gouëzel, Jireh Loreaux
-/
import Mathlib.Analysis.MeanInequalities
import Mathlib.Data.Fintype.Order
import Mathlib.LinearAlgebra.Matrix.Basis
import Mathlib.Analysis.Normed.Lp.ProdLp

/-!
# `L^p` distance on finite products of metric spaces
Given finitely many metric spaces, one can put the max distance on their product, but there is also
a whole family of natural distances, indexed by a parameter `p : ℝ≥0∞`, that also induce
the product topology. We define them in this file. For `0 < p < ∞`, the distance on `Π i, α i`
is given by
$$
d(x, y) = \left(\sum d(x_i, y_i)^p\right)^{1/p}.
$$,
whereas for `p = 0` it is the cardinality of the set ${i | d (x_i, y_i) ≠ 0}$. For `p = ∞` the
distance is the supremum of the distances.

We give instances of this construction for emetric spaces, metric spaces, normed groups and normed
spaces.

To avoid conflicting instances, all these are defined on a copy of the original Π-type, named
`PiLp p α`. The assumption `[Fact (1 ≤ p)]` is required for the metric and normed space instances.

We ensure that the topology, bornology and uniform structure on `PiLp p α` are (defeq to) the
product topology, product bornology and product uniformity, to be able to use freely continuity
statements for the coordinate functions, for instance.

## Implementation notes

We only deal with the `L^p` distance on a product of finitely many metric spaces, which may be
distinct. A closely related construction is `lp`, the `L^p` norm on a product of (possibly
infinitely many) normed spaces, where the norm is
$$
\left(\sum ‖f (x)‖^p \right)^{1/p}.
$$
However, the topology induced by this construction is not the product topology, and some functions
have infinite `L^p` norm. These subtleties are not present in the case of finitely many metric
spaces, hence it is worth devoting a file to this specific case which is particularly well behaved.

Another related construction is `MeasureTheory.Lp`, the `L^p` norm on the space of functions from
a measure space to a normed space, where the norm is
$$
\left(\int ‖f (x)‖^p dμ\right)^{1/p}.
$$
This has all the same subtleties as `lp`, and the further subtlety that this only
defines a seminorm (as almost everywhere zero functions have zero `L^p` norm).
The construction `PiLp` corresponds to the special case of `MeasureTheory.Lp` in which the basis
is a finite space equipped with the counting measure.

To prove that the topology (and the uniform structure) on a finite product with the `L^p` distance
are the same as those coming from the `L^∞` distance, we could argue that the `L^p` and `L^∞` norms
are equivalent on `ℝ^n` for abstract (norm equivalence) reasons. Instead, we give a more explicit
(easy) proof which provides a comparison between these two norms with explicit constants.

We also set up the theory for `PseudoEMetricSpace` and `PseudoMetricSpace`.
-/


open Real Set Filter RCLike Bornology Uniformity Topology NNReal ENNReal WithLp

noncomputable section

/-- A copy of a Pi type, on which we will put the `L^p` distance. Since the Pi type itself is
already endowed with the `L^∞` distance, we need the type synonym to avoid confusing typeclass
resolution. Also, we let it depend on `p`, to get a whole family of type on which we can put
different distances. -/
abbrev PiLp (p : ℝ≥0∞) {ι : Type*} (α : ι → Type*) : Type _ :=
  WithLp p (∀ i : ι, α i)

/-The following should not be a `FunLike` instance because then the coercion `⇑` would get
unfolded to `FunLike.coe` instead of `WithLp.equiv`. -/
instance (p : ℝ≥0∞) {ι : Type*} (α : ι → Type*) : CoeFun (PiLp p α) (fun _ ↦ (i : ι) → α i) where
  coe := ofLp

instance (p : ℝ≥0∞) {ι : Type*} (α : ι → Type*) [∀ i, Inhabited (α i)] : Inhabited (PiLp p α) :=
  ⟨fun _ => default⟩

@[ext]
protected theorem PiLp.ext {p : ℝ≥0∞} {ι : Type*} {α : ι → Type*} {x y : PiLp p α}
    (h : ∀ i, x i = y i) : x = y := funext h

namespace PiLp

variable (p : ℝ≥0∞) (𝕜 : Type*) {ι : Type*} (α : ι → Type*) (β : ι → Type*)
section
/- Register simplification lemmas for the applications of `PiLp` elements, as the usual lemmas
for Pi types will not trigger. -/
variable {𝕜 p α}
variable [Semiring 𝕜] [∀ i, SeminormedAddCommGroup (β i)]
variable [∀ i, Module 𝕜 (β i)] (c : 𝕜)
variable (x y : PiLp p β) (i : ι)

@[simp]
theorem zero_apply : (0 : PiLp p β) i = 0 :=
  rfl

@[simp]
theorem add_apply : (x + y) i = x i + y i :=
  rfl

@[simp]
theorem sub_apply : (x - y) i = x i - y i :=
  rfl

@[simp]
theorem smul_apply : (c • x) i = c • x i :=
  rfl

@[simp]
theorem neg_apply : (-x) i = -x i :=
  rfl

variable (p) in
/-- The projection on the `i`-th coordinate of `WithLp p (∀ i, α i)`, as a linear map. -/
@[simps!]
def projₗ (i : ι) : PiLp p β →ₗ[𝕜] β i :=
  (LinearMap.proj i : (∀ i, β i) →ₗ[𝕜] β i) ∘ₗ (WithLp.linearEquiv p 𝕜 (∀ i, β i)).toLinearMap

end

/-! Note that the unapplied versions of these lemmas are deliberately omitted, as they break
the use of the type synonym. -/

@[simp] lemma ofLp_apply (x : PiLp p α) (i : ι) : ofLp x i = x i := rfl
@[simp] lemma toLp_apply (x : ∀ i, α i) (i : ι) : toLp p x i = x i := rfl

@[deprecated ofLp_apply (since := "2024-04-27")]
theorem _root_.WithLp.equiv_pi_apply (x : PiLp p α) (i : ι) : WithLp.equiv p _ x i = x i :=
  rfl

@[deprecated toLp_apply (since := "2024-04-27")]
theorem _root_.WithLp.equiv_symm_pi_apply (x : ∀ i, α i) (i : ι) :
    (WithLp.equiv p _).symm x i = x i :=
  rfl

section DistNorm

variable [Fintype ι]

/-!
### Definition of `edist`, `dist` and `norm` on `PiLp`

In this section we define the `edist`, `dist` and `norm` functions on `PiLp p α` without assuming
`[Fact (1 ≤ p)]` or metric properties of the spaces `α i`. This allows us to provide the rewrite
lemmas for each of three cases `p = 0`, `p = ∞` and `0 < p.to_real`.
-/


section Edist

variable [∀ i, EDist (β i)]

/-- Endowing the space `PiLp p β` with the `L^p` edistance. We register this instance
separate from `pi_Lp.pseudo_emetric` since the latter requires the type class hypothesis
`[Fact (1 ≤ p)]` in order to prove the triangle inequality.

Registering this separately allows for a future emetric-like structure on `PiLp p β` for `p < 1`
satisfying a relaxed triangle inequality. The terminology for this varies throughout the
literature, but it is sometimes called a *quasi-metric* or *semi-metric*. -/
instance : EDist (PiLp p β) where
  edist f g :=
    if p = 0 then {i | edist (f i) (g i) ≠ 0}.toFinite.toFinset.card
    else
      if p = ∞ then ⨆ i, edist (f i) (g i) else (∑ i, edist (f i) (g i) ^ p.toReal) ^ (1 / p.toReal)

variable {β}

theorem edist_eq_card (f g : PiLp 0 β) :
    edist f g = {i | edist (f i) (g i) ≠ 0}.toFinite.toFinset.card :=
  if_pos rfl

theorem edist_eq_sum {p : ℝ≥0∞} (hp : 0 < p.toReal) (f g : PiLp p β) :
    edist f g = (∑ i, edist (f i) (g i) ^ p.toReal) ^ (1 / p.toReal) :=
  let hp' := ENNReal.toReal_pos_iff.mp hp
  (if_neg hp'.1.ne').trans (if_neg hp'.2.ne)

theorem edist_eq_iSup (f g : PiLp ∞ β) : edist f g = ⨆ i, edist (f i) (g i) := rfl

end Edist

section EdistProp

variable {β}
variable [∀ i, PseudoEMetricSpace (β i)]

/-- This holds independent of `p` and does not require `[Fact (1 ≤ p)]`. We keep it separate
from `pi_Lp.pseudo_emetric_space` so it can be used also for `p < 1`. -/
protected theorem edist_self (f : PiLp p β) : edist f f = 0 := by
  rcases p.trichotomy with (rfl | rfl | h)
  · simp [edist_eq_card]
  · simp [edist_eq_iSup]
  · simp [edist_eq_sum h, ENNReal.zero_rpow_of_pos h, ENNReal.zero_rpow_of_pos (inv_pos.2 <| h)]

/-- This holds independent of `p` and does not require `[Fact (1 ≤ p)]`. We keep it separate
from `pi_Lp.pseudo_emetric_space` so it can be used also for `p < 1`. -/
protected theorem edist_comm (f g : PiLp p β) : edist f g = edist g f := by
  rcases p.trichotomy with (rfl | rfl | h)
  · simp only [edist_eq_card, edist_comm]
  · simp only [edist_eq_iSup, edist_comm]
  · simp only [edist_eq_sum h, edist_comm]

end EdistProp

section Dist

variable [∀ i, Dist (α i)]

/-- Endowing the space `PiLp p β` with the `L^p` distance. We register this instance
separate from `pi_Lp.pseudo_metric` since the latter requires the type class hypothesis
`[Fact (1 ≤ p)]` in order to prove the triangle inequality.

Registering this separately allows for a future metric-like structure on `PiLp p β` for `p < 1`
satisfying a relaxed triangle inequality. The terminology for this varies throughout the
literature, but it is sometimes called a *quasi-metric* or *semi-metric*. -/
instance : Dist (PiLp p α) where
  dist f g :=
    if p = 0 then {i | dist (f i) (g i) ≠ 0}.toFinite.toFinset.card
    else
      if p = ∞ then ⨆ i, dist (f i) (g i) else (∑ i, dist (f i) (g i) ^ p.toReal) ^ (1 / p.toReal)

variable {α}

theorem dist_eq_card (f g : PiLp 0 α) :
    dist f g = {i | dist (f i) (g i) ≠ 0}.toFinite.toFinset.card :=
  if_pos rfl

theorem dist_eq_sum {p : ℝ≥0∞} (hp : 0 < p.toReal) (f g : PiLp p α) :
    dist f g = (∑ i, dist (f i) (g i) ^ p.toReal) ^ (1 / p.toReal) :=
  let hp' := ENNReal.toReal_pos_iff.mp hp
  (if_neg hp'.1.ne').trans (if_neg hp'.2.ne)

theorem dist_eq_iSup (f g : PiLp ∞ α) : dist f g = ⨆ i, dist (f i) (g i) := rfl

end Dist

section Norm

variable [∀ i, Norm (β i)]

/-- Endowing the space `PiLp p β` with the `L^p` norm. We register this instance
separate from `PiLp.seminormedAddCommGroup` since the latter requires the type class hypothesis
`[Fact (1 ≤ p)]` in order to prove the triangle inequality.

Registering this separately allows for a future norm-like structure on `PiLp p β` for `p < 1`
satisfying a relaxed triangle inequality. These are called *quasi-norms*. -/
instance instNorm : Norm (PiLp p β) where
  norm f :=
    if p = 0 then {i | ‖f i‖ ≠ 0}.toFinite.toFinset.card
    else if p = ∞ then ⨆ i, ‖f i‖ else (∑ i, ‖f i‖ ^ p.toReal) ^ (1 / p.toReal)

variable {p β}

theorem norm_eq_card (f : PiLp 0 β) : ‖f‖ = {i | ‖f i‖ ≠ 0}.toFinite.toFinset.card :=
  if_pos rfl

theorem norm_eq_ciSup (f : PiLp ∞ β) : ‖f‖ = ⨆ i, ‖f i‖ := rfl

theorem norm_eq_sum (hp : 0 < p.toReal) (f : PiLp p β) :
    ‖f‖ = (∑ i, ‖f i‖ ^ p.toReal) ^ (1 / p.toReal) :=
  let hp' := ENNReal.toReal_pos_iff.mp hp
  (if_neg hp'.1.ne').trans (if_neg hp'.2.ne)

end Norm

end DistNorm

section Aux

/-!
### The uniformity on finite `L^p` products is the product uniformity

In this section, we put the `L^p` edistance on `PiLp p α`, and we check that the uniformity
coming from this edistance coincides with the product uniformity, by showing that the canonical
map to the Pi type (with the `L^∞` distance) is a uniform embedding, as it is both Lipschitz and
antiLipschitz.

We only register this emetric space structure as a temporary instance, as the true instance (to be
registered later) will have as uniformity exactly the product uniformity, instead of the one coming
from the edistance (which is equal to it, but not defeq). See Note [forgetful inheritance]
explaining why having definitionally the right uniformity is often important.
-/


variable [Fact (1 ≤ p)] [∀ i, PseudoMetricSpace (α i)] [∀ i, PseudoEMetricSpace (β i)]
variable [Fintype ι]

/-- Endowing the space `PiLp p β` with the `L^p` pseudoemetric structure. This definition is not
satisfactory, as it does not register the fact that the topology and the uniform structure coincide
with the product one. Therefore, we do not register it as an instance. Using this as a temporary
pseudoemetric space instance, we will show that the uniform structure is equal (but not defeq) to
the product one, and then register an instance in which we replace the uniform structure by the
product one using this pseudoemetric space and `PseudoEMetricSpace.replaceUniformity`. -/
def pseudoEmetricAux : PseudoEMetricSpace (PiLp p β) where
  edist_self := PiLp.edist_self p
  edist_comm := PiLp.edist_comm p
  edist_triangle f g h := by
    rcases p.dichotomy with (rfl | hp)
    · simp only [edist_eq_iSup]
      cases isEmpty_or_nonempty ι
      · simp only [ciSup_of_empty, ENNReal.bot_eq_zero, add_zero, nonpos_iff_eq_zero]
      -- Porting note: `le_iSup` needed some help
      refine
        iSup_le fun i => (edist_triangle _ (g i) _).trans <| add_le_add
            (le_iSup (fun k => edist (f k) (g k)) i) (le_iSup (fun k => edist (g k) (h k)) i)
    · simp only [edist_eq_sum (zero_lt_one.trans_le hp)]
      calc
        (∑ i, edist (f i) (h i) ^ p.toReal) ^ (1 / p.toReal) ≤
            (∑ i, (edist (f i) (g i) + edist (g i) (h i)) ^ p.toReal) ^ (1 / p.toReal) := by
          gcongr
          apply edist_triangle
        _ ≤
            (∑ i, edist (f i) (g i) ^ p.toReal) ^ (1 / p.toReal) +
              (∑ i, edist (g i) (h i) ^ p.toReal) ^ (1 / p.toReal) :=
          ENNReal.Lp_add_le _ _ _ hp

attribute [local instance] PiLp.pseudoEmetricAux

/-- An auxiliary lemma used twice in the proof of `PiLp.pseudoMetricAux` below. Not intended for
use outside this file. -/
theorem iSup_edist_ne_top_aux {ι : Type*} [Finite ι] {α : ι → Type*}
    [∀ i, PseudoMetricSpace (α i)] (f g : PiLp ∞ α) : (⨆ i, edist (f i) (g i)) ≠ ⊤ := by
  cases nonempty_fintype ι
  obtain ⟨M, hM⟩ := Finite.exists_le fun i => (⟨dist (f i) (g i), dist_nonneg⟩ : ℝ≥0)
  refine ne_of_lt ((iSup_le fun i => ?_).trans_lt (@ENNReal.coe_lt_top M))
  simp only [edist, PseudoMetricSpace.edist_dist, ENNReal.ofReal_eq_coe_nnreal dist_nonneg]
  exact mod_cast hM i

/-- Endowing the space `PiLp p α` with the `L^p` pseudometric structure. This definition is not
satisfactory, as it does not register the fact that the topology, the uniform structure, and the
bornology coincide with the product ones. Therefore, we do not register it as an instance. Using
this as a temporary pseudoemetric space instance, we will show that the uniform structure is equal
(but not defeq) to the product one, and then register an instance in which we replace the uniform
structure and the bornology by the product ones using this pseudometric space,
`PseudoMetricSpace.replaceUniformity`, and `PseudoMetricSpace.replaceBornology`.

See note [reducible non-instances] -/
abbrev pseudoMetricAux : PseudoMetricSpace (PiLp p α) :=
  PseudoEMetricSpace.toPseudoMetricSpaceOfDist dist
    (fun f g => by
      rcases p.dichotomy with (rfl | h)
      · exact iSup_edist_ne_top_aux f g
      · rw [edist_eq_sum (zero_lt_one.trans_le h)]
        exact ENNReal.rpow_ne_top_of_nonneg (by positivity) <| ENNReal.sum_ne_top.2 fun _ _ ↦
          by finiteness)
    fun f g => by
    rcases p.dichotomy with (rfl | h)
    · rw [edist_eq_iSup, dist_eq_iSup]
      cases isEmpty_or_nonempty ι
      · simp only [Real.iSup_of_isEmpty, ciSup_of_empty, ENNReal.bot_eq_zero, ENNReal.toReal_zero]
      · refine le_antisymm (ciSup_le fun i => ?_) ?_
        · rw [← ENNReal.ofReal_le_iff_le_toReal (iSup_edist_ne_top_aux f g), ←
            PseudoMetricSpace.edist_dist]
          -- Porting note: `le_iSup` needed some help
          exact le_iSup (fun k => edist (f k) (g k)) i
        · refine ENNReal.toReal_le_of_le_ofReal (Real.sSup_nonneg ?_) (iSup_le fun i => ?_)
          · rintro - ⟨i, rfl⟩
            exact dist_nonneg
          · change PseudoMetricSpace.edist _ _ ≤ _
            rw [PseudoMetricSpace.edist_dist]
            -- Porting note: `le_ciSup` needed some help
            exact ENNReal.ofReal_le_ofReal
              (le_ciSup (Finite.bddAbove_range (fun k => dist (f k) (g k))) i)
    · have A (i) : edist (f i) (g i) ^ p.toReal ≠ ⊤ := by finiteness
      simp only [edist_eq_sum (zero_lt_one.trans_le h), dist_edist, ENNReal.toReal_rpow,
        dist_eq_sum (zero_lt_one.trans_le h), ← ENNReal.toReal_sum fun i _ => A i]

attribute [local instance] PiLp.pseudoMetricAux

variable {p β} in
private theorem edist_apply_le_edist_aux (x y : PiLp p β) (i : ι) :
    edist (x i) (y i) ≤ edist x y := by
  rcases p.dichotomy with (rfl | h)
  · simpa only [edist_eq_iSup] using le_iSup (fun i => edist (x i) (y i)) i
  · have cancel : p.toReal * (1 / p.toReal) = 1 := mul_div_cancel₀ 1 (zero_lt_one.trans_le h).ne'
    rw [edist_eq_sum (zero_lt_one.trans_le h)]
    calc
      edist (x i) (y i) = (edist (x i) (y i) ^ p.toReal) ^ (1 / p.toReal) := by
        simp [← ENNReal.rpow_mul, cancel, -one_div]
      _ ≤ (∑ i, edist (x i) (y i) ^ p.toReal) ^ (1 / p.toReal) := by
        gcongr
        exact Finset.single_le_sum (fun i _ => (bot_le : (0 : ℝ≥0∞) ≤ _)) (Finset.mem_univ i)

private lemma lipschitzWith_ofLp_aux : LipschitzWith 1 (@ofLp p (∀ i, β i)) :=
  .of_edist_le fun x y => by
    simp_rw [edist_pi_def, Finset.sup_le_iff, Finset.mem_univ,
      forall_true_left, ofLp_apply]
    exact edist_apply_le_edist_aux _ _

private lemma antilipschitzWith_ofLp_aux :
    AntilipschitzWith ((Fintype.card ι : ℝ≥0) ^ (1 / p).toReal) (@ofLp p (∀ i, β i)) := by
  intro x y
  rcases p.dichotomy with (rfl | h)
  · simp only [edist_eq_iSup, ENNReal.div_top, ENNReal.toReal_zero, NNReal.rpow_zero,
      ENNReal.coe_one, one_mul, iSup_le_iff]
    -- Porting note: `Finset.le_sup` needed some help
    exact fun i => Finset.le_sup (f := fun i => edist (x i) (y i)) (Finset.mem_univ i)
  · have pos : 0 < p.toReal := zero_lt_one.trans_le h
    have nonneg : 0 ≤ 1 / p.toReal := one_div_nonneg.2 (le_of_lt pos)
    have cancel : p.toReal * (1 / p.toReal) = 1 := mul_div_cancel₀ 1 (ne_of_gt pos)
    rw [edist_eq_sum pos, ENNReal.toReal_div 1 p]
    simp only [edist, ENNReal.toReal_one]
    calc
      (∑ i, edist (x i) (y i) ^ p.toReal) ^ (1 / p.toReal) ≤
          (∑ _i, edist (ofLp x) (ofLp y) ^ p.toReal) ^ (1 / p.toReal) := by
        gcongr with i
        exact Finset.le_sup (f := fun i => edist (x i) (y i)) (Finset.mem_univ i)
      _ =
          ((Fintype.card ι : ℝ≥0) ^ (1 / p.toReal) : ℝ≥0) *
            edist (ofLp x) (ofLp y) := by
        simp only [nsmul_eq_mul, Finset.card_univ, ENNReal.rpow_one, Finset.sum_const,
          ENNReal.mul_rpow_of_nonneg _ _ nonneg, ← ENNReal.rpow_mul, cancel]
        have : (Fintype.card ι : ℝ≥0∞) = (Fintype.card ι : ℝ≥0) :=
          (ENNReal.coe_natCast (Fintype.card ι)).symm
        rw [this, ENNReal.coe_rpow_of_nonneg _ nonneg]

private lemma isUniformInducing_ofLp_aux : IsUniformInducing (@ofLp p (∀ i, β i)) :=
    (antilipschitzWith_ofLp_aux p β).isUniformInducing
      (lipschitzWith_ofLp_aux p β).uniformContinuous
<<<<<<< HEAD

private lemma uniformity_aux : 𝓤 (PiLp p β) = 𝓤[Pi.uniformSpace _] := by
  have : (fun x : PiLp p β × PiLp p β => (ofLp x.fst, ofLp x.snd)) = id := rfl
  rw [← (isUniformInducing_ofLp_aux p β).comap_uniformity, this, comap_id]

=======

private lemma uniformity_aux : 𝓤 (PiLp p β) = 𝓤[Pi.uniformSpace _] := by
  have : (fun x : PiLp p β × PiLp p β => (ofLp x.fst, ofLp x.snd)) = id := rfl
  rw [← (isUniformInducing_ofLp_aux p β).comap_uniformity, this, comap_id]

>>>>>>> 9c4952c5
private lemma cobounded_aux : cobounded (PiLp p α) = @cobounded _ Pi.instBornology :=
  calc
    cobounded (PiLp p α) = comap ofLp (cobounded _) :=
      le_antisymm (antilipschitzWith_ofLp_aux p α).tendsto_cobounded.le_comap
        (lipschitzWith_ofLp_aux p α).comap_cobounded_le
    _ = _ := comap_id

end Aux

/-! ### Instances on finite `L^p` products -/

instance topologicalSpace [∀ i, TopologicalSpace (β i)] : TopologicalSpace (PiLp p β) :=
  inferInstanceAs <| TopologicalSpace (Π i, β i)

@[fun_prop, continuity]
theorem continuous_ofLp [∀ i, TopologicalSpace (β i)] : Continuous (@ofLp p (∀ i, β i)) :=
  continuous_id

@[deprecated continuous_ofLp (since := "2024-04-27")]
theorem continuous_equiv [∀ i, TopologicalSpace (β i)] : Continuous (WithLp.equiv p (Π i, β i)) :=
  continuous_ofLp _ _

@[fun_prop, continuity]
theorem continuous_toLp [∀ i, TopologicalSpace (β i)] : Continuous (@toLp p (∀ i, β i)) :=
  continuous_id

@[deprecated continuous_toLp (since := "2024-04-27")]
theorem continuous_equiv_symm [∀ i, TopologicalSpace (β i)] :
    Continuous (WithLp.equiv p (Π i, β i)).symm :=
  continuous_toLp _ _

instance secondCountableTopology [Countable ι] [∀ i, TopologicalSpace (β i)]
    [∀ i, SecondCountableTopology (β i)] : SecondCountableTopology (PiLp p β) :=
  inferInstanceAs <| SecondCountableTopology (Π i, β i)

instance uniformSpace [∀ i, UniformSpace (β i)] : UniformSpace (PiLp p β) :=
  Pi.uniformSpace _

lemma uniformContinuous_ofLp [∀ i, UniformSpace (β i)] :
    UniformContinuous (@ofLp p (∀ i, β i)) :=
  uniformContinuous_id

@[deprecated uniformContinuous_ofLp (since := "2024-04-27")]
theorem uniformContinuous_equiv [∀ i, UniformSpace (β i)] :
    UniformContinuous (WithLp.equiv p (∀ i, β i)) :=
  uniformContinuous_ofLp _ _

lemma uniformContinuous_toLp [∀ i, UniformSpace (β i)] :
    UniformContinuous (@toLp p (∀ i, β i)) :=
  uniformContinuous_id

@[deprecated uniformContinuous_toLp (since := "2024-04-27")]
theorem uniformContinuous_equiv_symm [∀ i, UniformSpace (β i)] :
    UniformContinuous (WithLp.equiv p (∀ i, β i)).symm :=
  uniformContinuous_toLp _ _

instance completeSpace [∀ i, UniformSpace (β i)] [∀ i, CompleteSpace (β i)] :
    CompleteSpace (PiLp p β) :=
  inferInstanceAs <| CompleteSpace (Π i, β i)

instance bornology [∀ i, Bornology (β i)] : Bornology (PiLp p β) :=
  Pi.instBornology


section Fintype
variable [hp : Fact (1 ≤ p)]
variable [Fintype ι]

/-- pseudoemetric space instance on the product of finitely many pseudoemetric spaces, using the
`L^p` pseudoedistance, and having as uniformity the product uniformity. -/
instance [∀ i, PseudoEMetricSpace (β i)] : PseudoEMetricSpace (PiLp p β) :=
  (pseudoEmetricAux p β).replaceUniformity (uniformity_aux p β).symm

/-- emetric space instance on the product of finitely many emetric spaces, using the `L^p`
edistance, and having as uniformity the product uniformity. -/
instance [∀ i, EMetricSpace (α i)] : EMetricSpace (PiLp p α) :=
  @EMetricSpace.ofT0PseudoEMetricSpace (PiLp p α) _ Pi.instT0Space

/-- pseudometric space instance on the product of finitely many pseudometric spaces, using the
`L^p` distance, and having as uniformity the product uniformity. -/
instance [∀ i, PseudoMetricSpace (β i)] : PseudoMetricSpace (PiLp p β) :=
  ((pseudoMetricAux p β).replaceUniformity (uniformity_aux p β).symm).replaceBornology fun s =>
    Filter.ext_iff.1 (cobounded_aux p β).symm sᶜ

/-- metric space instance on the product of finitely many metric spaces, using the `L^p` distance,
and having as uniformity the product uniformity. -/
instance [∀ i, MetricSpace (α i)] : MetricSpace (PiLp p α) :=
  MetricSpace.ofT0PseudoMetricSpace _

theorem nndist_eq_sum {p : ℝ≥0∞} [Fact (1 ≤ p)] {β : ι → Type*} [∀ i, PseudoMetricSpace (β i)]
    (hp : p ≠ ∞) (x y : PiLp p β) :
    nndist x y = (∑ i : ι, nndist (x i) (y i) ^ p.toReal) ^ (1 / p.toReal) :=
  NNReal.eq <| by
    push_cast
    exact dist_eq_sum (p.toReal_pos_iff_ne_top.mpr hp) _ _

theorem nndist_eq_iSup {β : ι → Type*} [∀ i, PseudoMetricSpace (β i)] (x y : PiLp ∞ β) :
    nndist x y = ⨆ i, nndist (x i) (y i) :=
  NNReal.eq <| by
    push_cast
    exact dist_eq_iSup _ _

section
variable {β p}

theorem edist_apply_le [∀ i, PseudoEMetricSpace (β i)] (x y : PiLp p β) (i : ι) :
    edist (x i) (y i) ≤ edist x y :=
  edist_apply_le_edist_aux x y i

theorem nndist_apply_le [∀ i, PseudoMetricSpace (β i)] (x y : PiLp p β) (i : ι) :
    nndist (x i) (y i) ≤ nndist x y := by
  simpa [← coe_nnreal_ennreal_nndist] using edist_apply_le x y i

theorem dist_apply_le [∀ i, PseudoMetricSpace (β i)] (x y : PiLp p β) (i : ι) :
    dist (x i) (y i) ≤ dist x y :=
  nndist_apply_le x y i

end

lemma lipschitzWith_ofLp [∀ i, PseudoEMetricSpace (β i)] :
    LipschitzWith 1 (@ofLp p (∀ i, β i)) :=
  lipschitzWith_ofLp_aux p β

@[deprecated lipschitzWith_ofLp (since := "2024-04-27")]
theorem lipschitzWith_equiv [∀ i, PseudoEMetricSpace (β i)] :
    LipschitzWith 1 (WithLp.equiv p (∀ i, β i)) :=
  lipschitzWith_ofLp p β
<<<<<<< HEAD

theorem antilipschitzWith_ofLp [∀ i, PseudoEMetricSpace (β i)] :
    AntilipschitzWith ((Fintype.card ι : ℝ≥0) ^ (1 / p).toReal) (@ofLp p (∀ i, β i)) :=
  antilipschitzWith_ofLp_aux p β

=======

theorem antilipschitzWith_ofLp [∀ i, PseudoEMetricSpace (β i)] :
    AntilipschitzWith ((Fintype.card ι : ℝ≥0) ^ (1 / p).toReal) (@ofLp p (∀ i, β i)) :=
  antilipschitzWith_ofLp_aux p β

>>>>>>> 9c4952c5
@[deprecated antilipschitzWith_ofLp (since := "2024-04-27")]
theorem antilipschitzWith_equiv [∀ i, PseudoEMetricSpace (β i)] :
    AntilipschitzWith ((Fintype.card ι : ℝ≥0) ^ (1 / p).toReal) (WithLp.equiv p (∀ i, β i)) :=
  antilipschitzWith_ofLp p β
<<<<<<< HEAD

lemma isometry_ofLp_infty [∀ i, PseudoEMetricSpace (β i)] :
    Isometry (@ofLp ∞ (∀ i, β i)) :=
  fun x y =>
  le_antisymm (by simpa only [ENNReal.coe_one, one_mul] using lipschitzWith_ofLp ∞ β x y)
    (by simpa only [ENNReal.div_top, ENNReal.toReal_zero, NNReal.rpow_zero, ENNReal.coe_one,
      one_mul] using antilipschitzWith_ofLp ∞ β x y)

=======

lemma isometry_ofLp_infty [∀ i, PseudoEMetricSpace (β i)] :
    Isometry (@ofLp ∞ (∀ i, β i)) :=
  fun x y =>
  le_antisymm (by simpa only [ENNReal.coe_one, one_mul] using lipschitzWith_ofLp ∞ β x y)
    (by simpa only [ENNReal.div_top, ENNReal.toReal_zero, NNReal.rpow_zero, ENNReal.coe_one,
      one_mul] using antilipschitzWith_ofLp ∞ β x y)

>>>>>>> 9c4952c5
@[deprecated isometry_ofLp_infty (since := "2024-04-27")]
theorem infty_equiv_isometry [∀ i, PseudoEMetricSpace (β i)] :
    Isometry (WithLp.equiv ∞ (∀ i, β i)) :=
  isometry_ofLp_infty _

/-- seminormed group instance on the product of finitely many normed groups, using the `L^p`
norm. -/
instance seminormedAddCommGroup [∀ i, SeminormedAddCommGroup (β i)] :
    SeminormedAddCommGroup (PiLp p β) :=
  { Pi.addCommGroup with
    dist_eq := fun x y => by
      rcases p.dichotomy with (rfl | h)
      · simp only [dist_eq_iSup, norm_eq_ciSup, dist_eq_norm, sub_apply]
      · have : p ≠ ∞ := by
          intro hp
          rw [hp, ENNReal.toReal_top] at h
          linarith
        simp only [dist_eq_sum (zero_lt_one.trans_le h), norm_eq_sum (zero_lt_one.trans_le h),
          dist_eq_norm, sub_apply] }

section
variable {β p}

theorem enorm_apply_le [∀ i, SeminormedAddCommGroup (β i)] (x : PiLp p β) (i : ι) :
    ‖x i‖ₑ ≤ ‖x‖ₑ := by
  simpa using edist_apply_le x 0 i

theorem nnnorm_apply_le [∀ i, SeminormedAddCommGroup (β i)] (x : PiLp p β) (i : ι) :
    ‖x i‖₊ ≤ ‖x‖₊ := by
  simpa using nndist_apply_le x 0 i

theorem norm_apply_le [∀ i, SeminormedAddCommGroup (β i)] (x : PiLp p β) (i : ι) :
    ‖x i‖ ≤ ‖x‖ := by
  simpa using dist_apply_le x 0 i

end

/-- normed group instance on the product of finitely many normed groups, using the `L^p` norm. -/
instance normedAddCommGroup [∀ i, NormedAddCommGroup (α i)] : NormedAddCommGroup (PiLp p α) :=
  { PiLp.seminormedAddCommGroup p α with
    eq_of_dist_eq_zero := eq_of_dist_eq_zero }

theorem nnnorm_eq_sum {p : ℝ≥0∞} [Fact (1 ≤ p)] {β : ι → Type*} (hp : p ≠ ∞)
    [∀ i, SeminormedAddCommGroup (β i)] (f : PiLp p β) :
    ‖f‖₊ = (∑ i, ‖f i‖₊ ^ p.toReal) ^ (1 / p.toReal) := by
  ext
  simp [NNReal.coe_sum, norm_eq_sum (p.toReal_pos_iff_ne_top.mpr hp)]

section Linfty
variable {β}
variable [∀ i, SeminormedAddCommGroup (β i)]

theorem nnnorm_eq_ciSup (f : PiLp ∞ β) : ‖f‖₊ = ⨆ i, ‖f i‖₊ := by
  ext
  simp [NNReal.coe_iSup, norm_eq_ciSup]

@[simp] lemma nnnorm_ofLp (f : PiLp ∞ β) : ‖ofLp f‖₊ = ‖f‖₊ := by
  rw [nnnorm_eq_ciSup, Pi.nnnorm_def, Finset.sup_univ_eq_ciSup]
  dsimp only [ofLp_apply]
<<<<<<< HEAD

@[deprecated nnnorm_ofLp (since := "2024-04-27")]
theorem nnnorm_equiv (f : PiLp ∞ β) : ‖WithLp.equiv ⊤ _ f‖₊ = ‖f‖₊ := nnnorm_ofLp _

@[simp] lemma nnnorm_toLp (f : ∀ i, β i) : ‖toLp ∞ f‖₊ = ‖f‖₊ := (nnnorm_ofLp _).symm

@[deprecated nnnorm_toLp (since := "2024-04-27")]
theorem nnnorm_equiv_symm (f : ∀ i, β i) : ‖(WithLp.equiv ⊤ _).symm f‖₊ = ‖f‖₊ := nnnorm_toLp _

@[simp] lemma norm_ofLp (f : PiLp ∞ β) : ‖ofLp f‖ = ‖f‖ := congr_arg NNReal.toReal <| nnnorm_ofLp f
@[simp] lemma norm_toLp (f : ∀ i, β i) : ‖toLp ∞ f‖ = ‖f‖ := (norm_ofLp _).symm

=======

@[deprecated nnnorm_ofLp (since := "2024-04-27")]
theorem nnnorm_equiv (f : PiLp ∞ β) : ‖WithLp.equiv ⊤ _ f‖₊ = ‖f‖₊ := nnnorm_ofLp _

@[simp] lemma nnnorm_toLp (f : ∀ i, β i) : ‖toLp ∞ f‖₊ = ‖f‖₊ := (nnnorm_ofLp _).symm

@[deprecated nnnorm_toLp (since := "2024-04-27")]
theorem nnnorm_equiv_symm (f : ∀ i, β i) : ‖(WithLp.equiv ⊤ _).symm f‖₊ = ‖f‖₊ := nnnorm_toLp _

@[simp] lemma norm_ofLp (f : PiLp ∞ β) : ‖ofLp f‖ = ‖f‖ := congr_arg NNReal.toReal <| nnnorm_ofLp f
@[simp] lemma norm_toLp (f : ∀ i, β i) : ‖toLp ∞ f‖ = ‖f‖ := (norm_ofLp _).symm

>>>>>>> 9c4952c5
@[deprecated norm_ofLp (since := "2024-04-27")]
theorem norm_equiv (f : PiLp ∞ β) : ‖WithLp.equiv ⊤ _ f‖ = ‖f‖ := norm_ofLp _
@[deprecated norm_toLp (since := "2024-04-27")]
theorem norm_equiv_symm (f : ∀ i, β i) : ‖(WithLp.equiv ⊤ _).symm f‖ = ‖f‖ := norm_toLp _

end Linfty

theorem norm_eq_of_nat {p : ℝ≥0∞} [Fact (1 ≤ p)] {β : ι → Type*}
    [∀ i, SeminormedAddCommGroup (β i)] (n : ℕ) (h : p = n) (f : PiLp p β) :
    ‖f‖ = (∑ i, ‖f i‖ ^ n) ^ (1 / (n : ℝ)) := by
  have := p.toReal_pos_iff_ne_top.mpr (ne_of_eq_of_ne h <| ENNReal.natCast_ne_top n)
  simp only [one_div, h, Real.rpow_natCast, ENNReal.toReal_natCast,
    norm_eq_sum this]

section L1
variable {β} [∀ i, SeminormedAddCommGroup (β i)]

theorem norm_eq_of_L1 (x : PiLp 1 β) : ‖x‖ = ∑ i : ι, ‖x i‖ := by
  simp [norm_eq_sum]

theorem nnnorm_eq_of_L1 (x : PiLp 1 β) : ‖x‖₊ = ∑ i : ι, ‖x i‖₊ :=
  NNReal.eq <| by push_cast; exact norm_eq_of_L1 x

theorem dist_eq_of_L1 (x y : PiLp 1 β) : dist x y = ∑ i, dist (x i) (y i) := by
  simp_rw [dist_eq_norm, norm_eq_of_L1, sub_apply]

theorem nndist_eq_of_L1 (x y : PiLp 1 β) : nndist x y = ∑ i, nndist (x i) (y i) :=
  NNReal.eq <| by push_cast; exact dist_eq_of_L1 _ _

theorem edist_eq_of_L1 (x y : PiLp 1 β) : edist x y = ∑ i, edist (x i) (y i) := by
  simp [PiLp.edist_eq_sum]

end L1

section L2
variable {β} [∀ i, SeminormedAddCommGroup (β i)]

theorem norm_eq_of_L2 (x : PiLp 2 β) :
    ‖x‖ = √(∑ i : ι, ‖x i‖ ^ 2) := by
  rw [norm_eq_of_nat 2 (by norm_cast) _]
  rw [Real.sqrt_eq_rpow]
  norm_cast

theorem nnnorm_eq_of_L2 (x : PiLp 2 β) :
    ‖x‖₊ = NNReal.sqrt (∑ i : ι, ‖x i‖₊ ^ 2) :=
  NNReal.eq <| by
    push_cast
    exact norm_eq_of_L2 x

theorem norm_sq_eq_of_L2 (β : ι → Type*) [∀ i, SeminormedAddCommGroup (β i)] (x : PiLp 2 β) :
    ‖x‖ ^ 2 = ∑ i : ι, ‖x i‖ ^ 2 := by
  suffices ‖x‖₊ ^ 2 = ∑ i : ι, ‖x i‖₊ ^ 2 by
    simpa only [NNReal.coe_sum] using congr_arg ((↑) : ℝ≥0 → ℝ) this
  rw [nnnorm_eq_of_L2, NNReal.sq_sqrt]

theorem dist_eq_of_L2 (x y : PiLp 2 β) :
    dist x y = √(∑ i, dist (x i) (y i) ^ 2) := by
  simp_rw [dist_eq_norm, norm_eq_of_L2, sub_apply]

theorem dist_sq_eq_of_L2 (x y : PiLp 2 β) :
    dist x y ^ 2 = ∑ i, dist (x i) (y i) ^ 2 := by
  simp_rw [dist_eq_norm, norm_sq_eq_of_L2, sub_apply]

theorem nndist_eq_of_L2 (x y : PiLp 2 β) :
    nndist x y = NNReal.sqrt (∑ i, nndist (x i) (y i) ^ 2) :=
  NNReal.eq <| by
    push_cast
    exact dist_eq_of_L2 _ _

theorem edist_eq_of_L2 (x y : PiLp 2 β) :
    edist x y = (∑ i, edist (x i) (y i) ^ 2) ^ (1 / 2 : ℝ) := by simp [PiLp.edist_eq_sum]

end L2

instance instIsBoundedSMul [SeminormedRing 𝕜] [∀ i, SeminormedAddCommGroup (β i)]
    [∀ i, Module 𝕜 (β i)] [∀ i, IsBoundedSMul 𝕜 (β i)] :
    IsBoundedSMul 𝕜 (PiLp p β) :=
  .of_nnnorm_smul_le fun c f => by
    rcases p.dichotomy with (rfl | hp)
    · rw [← nnnorm_ofLp, ← nnnorm_ofLp, ofLp_smul]
      exact nnnorm_smul_le c (ofLp f)
    · have hp0 : 0 < p.toReal := zero_lt_one.trans_le hp
      have hpt : p ≠ ⊤ := p.toReal_pos_iff_ne_top.mp hp0
      rw [nnnorm_eq_sum hpt, nnnorm_eq_sum hpt, one_div, NNReal.rpow_inv_le_iff hp0,
        NNReal.mul_rpow, ← NNReal.rpow_mul, inv_mul_cancel₀ hp0.ne', NNReal.rpow_one,
        Finset.mul_sum]
      simp_rw [← NNReal.mul_rpow, smul_apply]
      gcongr
      apply nnnorm_smul_le

instance instNormSMulClass [SeminormedRing 𝕜] [∀ i, SeminormedAddCommGroup (β i)]
    [∀ i, Module 𝕜 (β i)] [∀ i, NormSMulClass 𝕜 (β i)] :
    NormSMulClass 𝕜 (PiLp p β) :=
  .of_nnnorm_smul fun c f => by
    rcases p.dichotomy with (rfl | hp)
    · rw [← nnnorm_ofLp, ← nnnorm_ofLp, WithLp.ofLp_smul, nnnorm_smul]
    · have hp0 : 0 < p.toReal := zero_lt_one.trans_le hp
      have hpt : p ≠ ⊤ := p.toReal_pos_iff_ne_top.mp hp0
      rw [nnnorm_eq_sum hpt, nnnorm_eq_sum hpt, one_div, NNReal.rpow_inv_eq_iff hp0.ne',
        NNReal.mul_rpow, ← NNReal.rpow_mul, inv_mul_cancel₀ hp0.ne', NNReal.rpow_one,
        Finset.mul_sum]
      simp_rw [← NNReal.mul_rpow, smul_apply, nnnorm_smul]

/-- The product of finitely many normed spaces is a normed space, with the `L^p` norm. -/
instance normedSpace [NormedField 𝕜] [∀ i, SeminormedAddCommGroup (β i)]
    [∀ i, NormedSpace 𝕜 (β i)] : NormedSpace 𝕜 (PiLp p β) where
  norm_smul_le := norm_smul_le

variable {𝕜 p α}
variable [Semiring 𝕜] [∀ i, SeminormedAddCommGroup (α i)] [∀ i, SeminormedAddCommGroup (β i)]
variable [∀ i, Module 𝕜 (α i)] [∀ i, Module 𝕜 (β i)] (c : 𝕜)

/-- The canonical map `WithLp.equiv` between `PiLp ∞ β` and `Π i, β i` as a linear isometric
equivalence. -/
def equivₗᵢ : PiLp ∞ β ≃ₗᵢ[𝕜] (∀ i, β i) where
  __ := WithLp.linearEquiv p 𝕜 _
  norm_map' := norm_ofLp

section piLpCongrLeft
variable {ι' : Type*}
variable [Fintype ι']
variable (p 𝕜)
variable (E : Type*) [SeminormedAddCommGroup E] [Module 𝕜 E]

/-- An equivalence of finite domains induces a linearly isometric equivalence of finitely supported
functions -/
def _root_.LinearIsometryEquiv.piLpCongrLeft (e : ι ≃ ι') :
    (PiLp p fun _ : ι => E) ≃ₗᵢ[𝕜] PiLp p fun _ : ι' => E where
  toLinearEquiv := LinearEquiv.piCongrLeft' 𝕜 (fun _ : ι => E) e
  norm_map' x' := by
    rcases p.dichotomy with (rfl | h)
    · simp_rw [norm_eq_ciSup]
      exact e.symm.iSup_congr fun _ => rfl
    · simp only [norm_eq_sum (zero_lt_one.trans_le h)]
      congr 1
      exact Fintype.sum_equiv e.symm _ _ fun _ => rfl

variable {p 𝕜 E}

@[simp]
theorem _root_.LinearIsometryEquiv.piLpCongrLeft_apply (e : ι ≃ ι') (v : PiLp p fun _ : ι => E) :
    LinearIsometryEquiv.piLpCongrLeft p 𝕜 E e v = Equiv.piCongrLeft' (fun _ : ι => E) e v :=
  rfl

@[simp]
theorem _root_.LinearIsometryEquiv.piLpCongrLeft_symm (e : ι ≃ ι') :
    (LinearIsometryEquiv.piLpCongrLeft p 𝕜 E e).symm =
      LinearIsometryEquiv.piLpCongrLeft p 𝕜 E e.symm :=
  LinearIsometryEquiv.ext fun z ↦
    congr_arg (Equiv.toFun · z) (Equiv.piCongrLeft'_symm _ _)

@[simp high]
theorem _root_.LinearIsometryEquiv.piLpCongrLeft_single [DecidableEq ι] [DecidableEq ι']
    (e : ι ≃ ι') (i : ι) (v : E) :
    LinearIsometryEquiv.piLpCongrLeft p 𝕜 E e (toLp p <| Pi.single i v) =
      toLp p (Pi.single (e i) v) := by
  funext x
  simp [LinearIsometryEquiv.piLpCongrLeft_apply, Equiv.piCongrLeft',
    Pi.single, Function.update, Equiv.symm_apply_eq]

end piLpCongrLeft

section piLpCongrRight
variable {β}

variable (p) in
/-- A family of linearly isometric equivalences in the codomain induces an isometric equivalence
between Pi types with the Lp norm.

This is the isometry version of `LinearEquiv.piCongrRight`. -/
protected def _root_.LinearIsometryEquiv.piLpCongrRight (e : ∀ i, α i ≃ₗᵢ[𝕜] β i) :
    PiLp p α ≃ₗᵢ[𝕜] PiLp p β where
  toLinearEquiv :=
    WithLp.linearEquiv _ _ _
      ≪≫ₗ (LinearEquiv.piCongrRight fun i => (e i).toLinearEquiv)
      ≪≫ₗ (WithLp.linearEquiv _ _ _).symm
  norm_map' := (WithLp.linearEquiv p 𝕜 _).symm.surjective.forall.2 fun x => by
<<<<<<< HEAD
    simp only [LinearEquiv.trans_apply,
      WithLp.linearEquiv_symm_apply, WithLp.linearEquiv_apply]
=======
    simp only [LinearEquiv.trans_apply, WithLp.linearEquiv_symm_apply, WithLp.linearEquiv_apply]
>>>>>>> 9c4952c5
    obtain rfl | hp := p.dichotomy
    · simp_rw [PiLp.norm_toLp, Pi.norm_def, LinearEquiv.piCongrRight_apply,
        LinearIsometryEquiv.coe_toLinearEquiv, LinearIsometryEquiv.nnnorm_map,
        ofLp_apply, toLp_apply]
    · have : 0 < p.toReal := zero_lt_one.trans_le <| by norm_cast
      simp only [PiLp.norm_eq_sum this, toLp_apply, LinearEquiv.piCongrRight_apply,
        LinearIsometryEquiv.coe_toLinearEquiv, LinearIsometryEquiv.norm_map,
        ofLp_apply, toLp_apply]

@[simp]
theorem _root_.LinearIsometryEquiv.piLpCongrRight_apply (e : ∀ i, α i ≃ₗᵢ[𝕜] β i) (x : PiLp p α) :
    LinearIsometryEquiv.piLpCongrRight p e x = toLp p fun i => e i (x i) := rfl

@[simp]
theorem _root_.LinearIsometryEquiv.piLpCongrRight_refl :
    LinearIsometryEquiv.piLpCongrRight p (fun i => .refl 𝕜 (α i)) = .refl _ _ :=
  rfl

@[simp]
theorem _root_.LinearIsometryEquiv.piLpCongrRight_symm (e : ∀ i, α i ≃ₗᵢ[𝕜] β i) :
    (LinearIsometryEquiv.piLpCongrRight p e).symm =
      LinearIsometryEquiv.piLpCongrRight p (fun i => (e i).symm) :=
  rfl

@[simp high]
theorem _root_.LinearIsometryEquiv.piLpCongrRight_single (e : ∀ i, α i ≃ₗᵢ[𝕜] β i) [DecidableEq ι]
    (i : ι) (v : α i) :
    LinearIsometryEquiv.piLpCongrRight p e (toLp p <| Pi.single i v) =
      toLp p (Pi.single i (e _ v)) :=
  funext <| Pi.apply_single (e ·) (fun _ => map_zero _) _ _

end piLpCongrRight

section piLpCurry

variable {ι : Type*} {κ : ι → Type*} (p : ℝ≥0∞) [Fact (1 ≤ p)]
  [Fintype ι] [∀ i, Fintype (κ i)]
  (α : ∀ i, κ i → Type*) [∀ i k, SeminormedAddCommGroup (α i k)] [∀ i k, Module 𝕜 (α i k)]

variable (𝕜) in
/-- `LinearEquiv.piCurry` for `PiLp`, as an isometry. -/
def _root_.LinearIsometryEquiv.piLpCurry :
    PiLp p (fun i : Sigma _ => α i.1 i.2) ≃ₗᵢ[𝕜] PiLp p (fun i => PiLp p (α i)) where
  toLinearEquiv :=
    WithLp.linearEquiv _ _ _
      ≪≫ₗ LinearEquiv.piCurry 𝕜 α
      ≪≫ₗ (LinearEquiv.piCongrRight fun _ => (WithLp.linearEquiv _ _ _).symm)
      ≪≫ₗ (WithLp.linearEquiv _ _ _).symm
  norm_map' := (WithLp.linearEquiv p 𝕜 _).symm.surjective.forall.2 fun x => by
    simp_rw [← coe_nnnorm, NNReal.coe_inj]
    dsimp only [WithLp.linearEquiv_symm_apply]
    obtain rfl | hp := eq_or_ne p ⊤
    · simp_rw [← PiLp.nnnorm_ofLp, Pi.nnnorm_def, ← PiLp.nnnorm_ofLp, Pi.nnnorm_def]
      dsimp [Sigma.curry]
      rw [← Finset.univ_sigma_univ, Finset.sup_sigma]
    · have : 0 < p.toReal := (toReal_pos_iff_ne_top _).mpr hp
      simp_rw [PiLp.nnnorm_eq_sum hp, toLp_apply]
      dsimp [Sigma.curry]
      simp_rw [one_div, NNReal.rpow_inv_rpow this.ne', ← Finset.univ_sigma_univ, Finset.sum_sigma]

@[simp] theorem _root_.LinearIsometryEquiv.piLpCurry_apply
    (f : PiLp p (fun i : Sigma κ => α i.1 i.2)) :
    _root_.LinearIsometryEquiv.piLpCurry 𝕜 p α f =
      toLp p (fun i => (toLp p) <| Sigma.curry (ofLp f) i) :=
  rfl

@[simp] theorem _root_.LinearIsometryEquiv.piLpCurry_symm_apply
    (f : PiLp p (fun i => PiLp p (α i))) :
    (_root_.LinearIsometryEquiv.piLpCurry 𝕜 p α).symm f =
      toLp p (Sigma.uncurry fun i j => f i j) :=
  rfl

end piLpCurry

section sumPiLpEquivProdLpPiLp

variable {ι κ : Type*} (p : ℝ≥0∞) (α : ι ⊕ κ → Type*) [Fintype ι] [Fintype κ] [Fact (1 ≤ p)]
variable [∀ i, SeminormedAddCommGroup (α i)] [∀ i, Module 𝕜 (α i)]

/-- `LinearEquiv.sumPiEquivProdPi` for `PiLp`, as an isometry. -/
@[simps! +simpRhs]
def sumPiLpEquivProdLpPiLp :
    WithLp p (Π i, α i) ≃ₗᵢ[𝕜]
      WithLp p (WithLp p (Π i, α (.inl i)) × WithLp p (Π i, α (.inr i))) where
  toLinearEquiv :=
    WithLp.linearEquiv p _ _
      ≪≫ₗ LinearEquiv.sumPiEquivProdPi _ _ _ α
      ≪≫ₗ LinearEquiv.prodCongr (WithLp.linearEquiv p _ _).symm
        (WithLp.linearEquiv _ _ _).symm
      ≪≫ₗ (WithLp.linearEquiv  p _ _).symm
  norm_map' := (WithLp.linearEquiv p 𝕜 _).symm.surjective.forall.2 fun x => by
    obtain rfl | hp := p.dichotomy
    · simp [← Finset.univ_disjSum_univ, Finset.sup_disjSum, Pi.norm_def]
    · have : 0 < p.toReal := by positivity
      have hpt : p ≠ ⊤ := (toReal_pos_iff_ne_top p).mp this
      simp_rw [← coe_nnnorm]; congr 1 -- convert to nnnorm to avoid needing positivity arguments
      simp [nnnorm_eq_sum hpt, WithLp.prod_nnnorm_eq_add hpt, NNReal.rpow_inv_rpow this.ne']

end sumPiLpEquivProdLpPiLp

section Single

variable (p)
variable [DecidableEq ι]

@[simp]
theorem nnnorm_toLp_single (i : ι) (b : β i) :
    ‖toLp p (Pi.single i b)‖₊ = ‖b‖₊ := by
  haveI : Nonempty ι := ⟨i⟩
  induction p generalizing hp with
  | top =>
    simp_rw [nnnorm_eq_ciSup, toLp_apply]
    refine
      ciSup_eq_of_forall_le_of_forall_lt_exists_gt (fun j => ?_) fun n hn => ⟨i, hn.trans_eq ?_⟩
    · obtain rfl | hij := Decidable.eq_or_ne i j
      · rw [Pi.single_eq_same]
      · rw [Pi.single_eq_of_ne' hij, nnnorm_zero]
        exact zero_le _
    · rw [Pi.single_eq_same]
  | coe p =>
    have hp0 : (p : ℝ) ≠ 0 :=
      mod_cast (zero_lt_one.trans_le <| Fact.out (p := 1 ≤ (p : ℝ≥0∞))).ne'
    rw [nnnorm_eq_sum ENNReal.coe_ne_top, ENNReal.coe_toReal, Fintype.sum_eq_single i,
      toLp_apply, Pi.single_eq_same, ← NNReal.rpow_mul, one_div,
      mul_inv_cancel₀ hp0, NNReal.rpow_one]
    intro j hij
    rw [toLp_apply, Pi.single_eq_of_ne hij, nnnorm_zero, NNReal.zero_rpow hp0]

@[deprecated nnnorm_toLp_single (since := "2024-04-27")]
theorem nnnorm_equiv_symm_single (i : ι) (b : β i) :
    ‖(WithLp.equiv p (∀ i, β i)).symm (Pi.single i b)‖₊ = ‖b‖₊ :=
  nnnorm_toLp_single _ _ _ _

@[simp]
lemma norm_toLp_single (i : ι) (b : β i) : ‖toLp p (Pi.single i b)‖ = ‖b‖ :=
  congr_arg ((↑) : ℝ≥0 → ℝ) <| nnnorm_toLp_single p β i b

@[deprecated norm_toLp_single (since := "2024-04-27")]
theorem norm_equiv_symm_single (i : ι) (b : β i) :
    ‖(WithLp.equiv p (∀ i, β i)).symm (Pi.single i b)‖ = ‖b‖ :=
  norm_toLp_single _ _ _ _

@[simp]
lemma nndist_toLp_single_same (i : ι) (b₁ b₂ : β i) :
    nndist (toLp p (Pi.single i b₁)) (toLp p (Pi.single i b₂)) = nndist b₁ b₂ := by
  rw [nndist_eq_nnnorm, nndist_eq_nnnorm, ← toLp_sub, ← Pi.single_sub, nnnorm_toLp_single]

@[deprecated nndist_toLp_single_same (since := "2024-04-27")]
theorem nndist_equiv_symm_single_same (i : ι) (b₁ b₂ : β i) :
    nndist
        ((WithLp.equiv p (∀ i, β i)).symm (Pi.single i b₁))
        ((WithLp.equiv p (∀ i, β i)).symm (Pi.single i b₂)) =
      nndist b₁ b₂ :=
  nndist_toLp_single_same _ _ _ _ _

@[simp]
lemma dist_toLp_single_same (i : ι) (b₁ b₂ : β i) :
    dist (toLp p (Pi.single i b₁)) (toLp p (Pi.single i b₂)) = dist b₁ b₂ :=
  congr_arg ((↑) : ℝ≥0 → ℝ) <| nndist_toLp_single_same p β i b₁ b₂

@[deprecated dist_toLp_single_same (since := "2024-04-27")]
theorem dist_equiv_symm_single_same (i : ι) (b₁ b₂ : β i) :
    dist
        ((WithLp.equiv p (∀ i, β i)).symm (Pi.single i b₁))
        ((WithLp.equiv p (∀ i, β i)).symm (Pi.single i b₂)) =
      dist b₁ b₂ :=
  dist_toLp_single_same _ _ _ _ _

@[simp]
lemma edist_toLp_single_same (i : ι) (b₁ b₂ : β i) :
    edist (toLp p (Pi.single i b₁)) (toLp p (Pi.single i b₂)) = edist b₁ b₂ := by
  simp only [edist_nndist, nndist_toLp_single_same p β i b₁ b₂]

@[deprecated "WithLp.equiv has been deprecated, use `ofLp` instead" (since := "2024-04-27")]
theorem edist_equiv_symm_single_same (i : ι) (b₁ b₂ : β i) :
    edist
        ((WithLp.equiv p (∀ i, β i)).symm (Pi.single i b₁))
        ((WithLp.equiv p (∀ i, β i)).symm (Pi.single i b₂)) =
      edist b₁ b₂ :=
  edist_toLp_single_same _ _ _ _ _

end Single

/-- When `p = ∞`, this lemma does not hold without the additional assumption `Nonempty ι` because
the left-hand side simplifies to `0`, while the right-hand side simplifies to `‖b‖₊`. See
`PiLp.nnnorm_equiv_symm_const'` for a version which exchanges the hypothesis `p ≠ ∞` for
`Nonempty ι`. -/
lemma nnnorm_toLp_const {β} [SeminormedAddCommGroup β] (hp : p ≠ ∞) (b : β) :
    ‖toLp p (Function.const ι b)‖₊ =
      (Fintype.card ι : ℝ≥0) ^ (1 / p).toReal * ‖b‖₊ := by
  rcases p.dichotomy with (h | h)
  · exact False.elim (hp h)
  · have ne_zero : p.toReal ≠ 0 := (zero_lt_one.trans_le h).ne'
    simp_rw [nnnorm_eq_sum hp, toLp_apply, Function.const_apply, Finset.sum_const,
      Finset.card_univ, nsmul_eq_mul, NNReal.mul_rpow, ← NNReal.rpow_mul,
      mul_one_div_cancel ne_zero, NNReal.rpow_one, ENNReal.toReal_div, ENNReal.toReal_one]

@[deprecated nnnorm_toLp_const (since := "2024-04-27")]
theorem nnnorm_equiv_symm_const {β} [SeminormedAddCommGroup β] (hp : p ≠ ∞) (b : β) :
    ‖(WithLp.equiv p (ι → β)).symm (Function.const _ b)‖₊ =
      (Fintype.card ι : ℝ≥0) ^ (1 / p).toReal * ‖b‖₊ :=
  nnnorm_toLp_const hp _

/-- When `IsEmpty ι`, this lemma does not hold without the additional assumption `p ≠ ∞` because
the left-hand side simplifies to `0`, while the right-hand side simplifies to `‖b‖₊`. See
`PiLp.nnnorm_toLp_const` for a version which exchanges the hypothesis `Nonempty ι`.
for `p ≠ ∞`. -/
lemma nnnorm_toLp_const' {β} [SeminormedAddCommGroup β] [Nonempty ι] (b : β) :
    ‖toLp p (Function.const ι b)‖₊ =
      (Fintype.card ι : ℝ≥0) ^ (1 / p).toReal * ‖b‖₊ := by
  rcases em <| p = ∞ with (rfl | hp)
  · simp only [toLp_apply, ENNReal.div_top, ENNReal.toReal_zero, NNReal.rpow_zero,
      one_mul, nnnorm_eq_ciSup, Function.const_apply, ciSup_const]
  · exact nnnorm_toLp_const hp b

@[deprecated nnnorm_toLp_const' (since := "2024-04-27")]
theorem nnnorm_equiv_symm_const' {β} [SeminormedAddCommGroup β] [Nonempty ι] (b : β) :
    ‖(WithLp.equiv p (ι → β)).symm (Function.const _ b)‖₊ =
      (Fintype.card ι : ℝ≥0) ^ (1 / p).toReal * ‖b‖₊ :=
  nnnorm_toLp_const' b

/-- When `p = ∞`, this lemma does not hold without the additional assumption `Nonempty ι` because
the left-hand side simplifies to `0`, while the right-hand side simplifies to `‖b‖₊`. See
`PiLp.norm_toLp_const'` for a version which exchanges the hypothesis `p ≠ ∞` for
`Nonempty ι`. -/
lemma norm_toLp_const {β} [SeminormedAddCommGroup β] (hp : p ≠ ∞) (b : β) :
    ‖toLp p (Function.const ι b)‖ =
      (Fintype.card ι : ℝ≥0) ^ (1 / p).toReal * ‖b‖ :=
  (congr_arg ((↑) : ℝ≥0 → ℝ) <| nnnorm_toLp_const hp b).trans <| by simp

@[deprecated norm_toLp_const (since := "2024-04-27")]
theorem norm_equiv_symm_const {β} [SeminormedAddCommGroup β] (hp : p ≠ ∞) (b : β) :
    ‖(WithLp.equiv p (ι → β)).symm (Function.const _ b)‖ =
      (Fintype.card ι : ℝ≥0) ^ (1 / p).toReal * ‖b‖ :=
  norm_toLp_const hp  _

/-- When `IsEmpty ι`, this lemma does not hold without the additional assumption `p ≠ ∞` because
the left-hand side simplifies to `0`, while the right-hand side simplifies to `‖b‖₊`. See
`PiLp.norm_equiv_symm_const` for a version which exchanges the hypothesis `Nonempty ι`.
for `p ≠ ∞`. -/
lemma norm_toLp_const' {β} [SeminormedAddCommGroup β] [Nonempty ι] (b : β) :
    ‖toLp p (Function.const ι b)‖ =
      (Fintype.card ι : ℝ≥0) ^ (1 / p).toReal * ‖b‖ :=
  (congr_arg ((↑) : ℝ≥0 → ℝ) <| nnnorm_toLp_const' b).trans <| by simp

@[deprecated norm_toLp_const' (since := "2024-04-27")]
theorem norm_equiv_symm_const' {β} [SeminormedAddCommGroup β] [Nonempty ι] (b : β) :
    ‖(WithLp.equiv p (ι → β)).symm (Function.const _ b)‖ =
      (Fintype.card ι : ℝ≥0) ^ (1 / p).toReal * ‖b‖ :=
  norm_toLp_const' _

lemma nnnorm_toLp_one {β} [SeminormedAddCommGroup β] (hp : p ≠ ∞) [One β] :
    ‖toLp p (1 : ι → β)‖₊ = (Fintype.card ι : ℝ≥0) ^ (1 / p).toReal * ‖(1 : β)‖₊ :=
  (nnnorm_toLp_const hp (1 : β)).trans rfl

@[deprecated nnnorm_toLp_one (since := "2024-04-27")]
theorem nnnorm_equiv_symm_one {β} [SeminormedAddCommGroup β] (hp : p ≠ ∞) [One β] :
    ‖(WithLp.equiv p (ι → β)).symm 1‖₊ =
      (Fintype.card ι : ℝ≥0) ^ (1 / p).toReal * ‖(1 : β)‖₊ :=
  nnnorm_toLp_one hp

lemma norm_toLp_one {β} [SeminormedAddCommGroup β] (hp : p ≠ ∞) [One β] :
    ‖toLp p (1 : ι → β)‖ = (Fintype.card ι : ℝ≥0) ^ (1 / p).toReal * ‖(1 : β)‖ :=
  (norm_toLp_const hp (1 : β)).trans rfl

@[deprecated norm_toLp_one (since := "2024-04-27")]
theorem norm_equiv_symm_one {β} [SeminormedAddCommGroup β] (hp : p ≠ ∞) [One β] :
    ‖(WithLp.equiv p (ι → β)).symm 1‖ = (Fintype.card ι : ℝ≥0) ^ (1 / p).toReal * ‖(1 : β)‖ :=
  norm_toLp_one hp

variable (𝕜 p)

/-- `WithLp.linearEquiv` as a continuous linear equivalence. -/
@[simps! -fullyApplied apply symm_apply]
def continuousLinearEquiv : PiLp p β ≃L[𝕜] ∀ i, β i where
  toLinearEquiv := WithLp.linearEquiv _ _ _
  continuous_toFun := continuous_ofLp _ _
  continuous_invFun := continuous_toLp p _

variable {𝕜} in
/-- The projection on the `i`-th coordinate of `PiLp p β`, as a continuous linear map. -/
@[simps!]
def proj (i : ι) : PiLp p β →L[𝕜] β i where
  __ := projₗ p β i
  cont := continuous_apply i

end Fintype

section Basis

variable [Finite ι] [Ring 𝕜]
variable (ι)

/-- A version of `Pi.basisFun` for `PiLp`. -/
def basisFun : Basis ι 𝕜 (PiLp p fun _ : ι => 𝕜) :=
  Basis.ofEquivFun (WithLp.linearEquiv p 𝕜 (ι → 𝕜))

@[simp]
theorem basisFun_apply [DecidableEq ι] (i) :
    basisFun p 𝕜 ι i = toLp p (Pi.single i 1) := by
  simp_rw [basisFun, Basis.coe_ofEquivFun, WithLp.linearEquiv_symm_apply]

@[simp]
theorem basisFun_repr (x : PiLp p fun _ : ι => 𝕜) (i : ι) : (basisFun p 𝕜 ι).repr x i = x i :=
  rfl

@[simp]
theorem basisFun_equivFun : (basisFun p 𝕜 ι).equivFun = WithLp.linearEquiv p 𝕜 (ι → 𝕜) :=
  Basis.equivFun_ofEquivFun _

theorem basisFun_eq_pi_basisFun :
    basisFun p 𝕜 ι = (Pi.basisFun 𝕜 ι).map (WithLp.linearEquiv p 𝕜 (ι → 𝕜)).symm :=
  rfl

@[simp]
theorem basisFun_map :
    (basisFun p 𝕜 ι).map (WithLp.linearEquiv p 𝕜 (ι → 𝕜)) = Pi.basisFun 𝕜 ι := rfl

end Basis

open Matrix

nonrec theorem basis_toMatrix_basisFun_mul [Fintype ι]
    {𝕜} [SeminormedCommRing 𝕜] (b : Basis ι 𝕜 (PiLp p fun _ : ι => 𝕜))
    (A : Matrix ι ι 𝕜) :
    b.toMatrix (PiLp.basisFun _ _ _) * A =
      Matrix.of fun i j => b.repr (toLp p (Aᵀ j)) i := by
  have := basis_toMatrix_basisFun_mul (b.map (WithLp.linearEquiv _ 𝕜 _)) A
  simp_rw [← PiLp.basisFun_map p, Basis.map_repr, LinearEquiv.trans_apply,
    WithLp.linearEquiv_symm_apply, Basis.toMatrix_map, Function.comp_def, Basis.map_apply,
    LinearEquiv.symm_apply_apply] at this
  exact this

end PiLp<|MERGE_RESOLUTION|>--- conflicted
+++ resolved
@@ -421,19 +421,11 @@
 private lemma isUniformInducing_ofLp_aux : IsUniformInducing (@ofLp p (∀ i, β i)) :=
     (antilipschitzWith_ofLp_aux p β).isUniformInducing
       (lipschitzWith_ofLp_aux p β).uniformContinuous
-<<<<<<< HEAD
 
 private lemma uniformity_aux : 𝓤 (PiLp p β) = 𝓤[Pi.uniformSpace _] := by
   have : (fun x : PiLp p β × PiLp p β => (ofLp x.fst, ofLp x.snd)) = id := rfl
   rw [← (isUniformInducing_ofLp_aux p β).comap_uniformity, this, comap_id]
 
-=======
-
-private lemma uniformity_aux : 𝓤 (PiLp p β) = 𝓤[Pi.uniformSpace _] := by
-  have : (fun x : PiLp p β × PiLp p β => (ofLp x.fst, ofLp x.snd)) = id := rfl
-  rw [← (isUniformInducing_ofLp_aux p β).comap_uniformity, this, comap_id]
-
->>>>>>> 9c4952c5
 private lemma cobounded_aux : cobounded (PiLp p α) = @cobounded _ Pi.instBornology :=
   calc
     cobounded (PiLp p α) = comap ofLp (cobounded _) :=
@@ -561,24 +553,15 @@
 theorem lipschitzWith_equiv [∀ i, PseudoEMetricSpace (β i)] :
     LipschitzWith 1 (WithLp.equiv p (∀ i, β i)) :=
   lipschitzWith_ofLp p β
-<<<<<<< HEAD
 
 theorem antilipschitzWith_ofLp [∀ i, PseudoEMetricSpace (β i)] :
     AntilipschitzWith ((Fintype.card ι : ℝ≥0) ^ (1 / p).toReal) (@ofLp p (∀ i, β i)) :=
   antilipschitzWith_ofLp_aux p β
 
-=======
-
-theorem antilipschitzWith_ofLp [∀ i, PseudoEMetricSpace (β i)] :
-    AntilipschitzWith ((Fintype.card ι : ℝ≥0) ^ (1 / p).toReal) (@ofLp p (∀ i, β i)) :=
-  antilipschitzWith_ofLp_aux p β
-
->>>>>>> 9c4952c5
 @[deprecated antilipschitzWith_ofLp (since := "2024-04-27")]
 theorem antilipschitzWith_equiv [∀ i, PseudoEMetricSpace (β i)] :
     AntilipschitzWith ((Fintype.card ι : ℝ≥0) ^ (1 / p).toReal) (WithLp.equiv p (∀ i, β i)) :=
   antilipschitzWith_ofLp p β
-<<<<<<< HEAD
 
 lemma isometry_ofLp_infty [∀ i, PseudoEMetricSpace (β i)] :
     Isometry (@ofLp ∞ (∀ i, β i)) :=
@@ -587,16 +570,6 @@
     (by simpa only [ENNReal.div_top, ENNReal.toReal_zero, NNReal.rpow_zero, ENNReal.coe_one,
       one_mul] using antilipschitzWith_ofLp ∞ β x y)
 
-=======
-
-lemma isometry_ofLp_infty [∀ i, PseudoEMetricSpace (β i)] :
-    Isometry (@ofLp ∞ (∀ i, β i)) :=
-  fun x y =>
-  le_antisymm (by simpa only [ENNReal.coe_one, one_mul] using lipschitzWith_ofLp ∞ β x y)
-    (by simpa only [ENNReal.div_top, ENNReal.toReal_zero, NNReal.rpow_zero, ENNReal.coe_one,
-      one_mul] using antilipschitzWith_ofLp ∞ β x y)
-
->>>>>>> 9c4952c5
 @[deprecated isometry_ofLp_infty (since := "2024-04-27")]
 theorem infty_equiv_isometry [∀ i, PseudoEMetricSpace (β i)] :
     Isometry (WithLp.equiv ∞ (∀ i, β i)) :=
@@ -656,7 +629,6 @@
 @[simp] lemma nnnorm_ofLp (f : PiLp ∞ β) : ‖ofLp f‖₊ = ‖f‖₊ := by
   rw [nnnorm_eq_ciSup, Pi.nnnorm_def, Finset.sup_univ_eq_ciSup]
   dsimp only [ofLp_apply]
-<<<<<<< HEAD
 
 @[deprecated nnnorm_ofLp (since := "2024-04-27")]
 theorem nnnorm_equiv (f : PiLp ∞ β) : ‖WithLp.equiv ⊤ _ f‖₊ = ‖f‖₊ := nnnorm_ofLp _
@@ -669,20 +641,6 @@
 @[simp] lemma norm_ofLp (f : PiLp ∞ β) : ‖ofLp f‖ = ‖f‖ := congr_arg NNReal.toReal <| nnnorm_ofLp f
 @[simp] lemma norm_toLp (f : ∀ i, β i) : ‖toLp ∞ f‖ = ‖f‖ := (norm_ofLp _).symm
 
-=======
-
-@[deprecated nnnorm_ofLp (since := "2024-04-27")]
-theorem nnnorm_equiv (f : PiLp ∞ β) : ‖WithLp.equiv ⊤ _ f‖₊ = ‖f‖₊ := nnnorm_ofLp _
-
-@[simp] lemma nnnorm_toLp (f : ∀ i, β i) : ‖toLp ∞ f‖₊ = ‖f‖₊ := (nnnorm_ofLp _).symm
-
-@[deprecated nnnorm_toLp (since := "2024-04-27")]
-theorem nnnorm_equiv_symm (f : ∀ i, β i) : ‖(WithLp.equiv ⊤ _).symm f‖₊ = ‖f‖₊ := nnnorm_toLp _
-
-@[simp] lemma norm_ofLp (f : PiLp ∞ β) : ‖ofLp f‖ = ‖f‖ := congr_arg NNReal.toReal <| nnnorm_ofLp f
-@[simp] lemma norm_toLp (f : ∀ i, β i) : ‖toLp ∞ f‖ = ‖f‖ := (norm_ofLp _).symm
-
->>>>>>> 9c4952c5
 @[deprecated norm_ofLp (since := "2024-04-27")]
 theorem norm_equiv (f : PiLp ∞ β) : ‖WithLp.equiv ⊤ _ f‖ = ‖f‖ := norm_ofLp _
 @[deprecated norm_toLp (since := "2024-04-27")]
@@ -860,12 +818,7 @@
       ≪≫ₗ (LinearEquiv.piCongrRight fun i => (e i).toLinearEquiv)
       ≪≫ₗ (WithLp.linearEquiv _ _ _).symm
   norm_map' := (WithLp.linearEquiv p 𝕜 _).symm.surjective.forall.2 fun x => by
-<<<<<<< HEAD
-    simp only [LinearEquiv.trans_apply,
-      WithLp.linearEquiv_symm_apply, WithLp.linearEquiv_apply]
-=======
     simp only [LinearEquiv.trans_apply, WithLp.linearEquiv_symm_apply, WithLp.linearEquiv_apply]
->>>>>>> 9c4952c5
     obtain rfl | hp := p.dichotomy
     · simp_rw [PiLp.norm_toLp, Pi.norm_def, LinearEquiv.piCongrRight_apply,
         LinearIsometryEquiv.coe_toLinearEquiv, LinearIsometryEquiv.nnnorm_map,
