/-
Copyright (c) 2020 Sébastien Gouëzel. All rights reserved.
Released under Apache 2.0 license as described in the file LICENSE.
Authors: Sébastien Gouëzel, Jireh Loreaux
-/
import Mathlib.Analysis.MeanInequalities
import Mathlib.Data.Fintype.Order
import Mathlib.LinearAlgebra.Matrix.Basis
import Mathlib.Analysis.Normed.Lp.ProdLp

/-!
# `L^p` distance on finite products of metric spaces
Given finitely many metric spaces, one can put the max distance on their product, but there is also
a whole family of natural distances, indexed by a parameter `p : ℝ≥0∞`, that also induce
the product topology. We define them in this file. For `0 < p < ∞`, the distance on `Π i, α i`
is given by
$$
d(x, y) = \left(\sum d(x_i, y_i)^p\right)^{1/p}.
$$,
whereas for `p = 0` it is the cardinality of the set ${i | d (x_i, y_i) ≠ 0}$. For `p = ∞` the
distance is the supremum of the distances.

We give instances of this construction for emetric spaces, metric spaces, normed groups and normed
spaces.

To avoid conflicting instances, all these are defined on a copy of the original Π-type, named
`PiLp p α`. The assumption `[Fact (1 ≤ p)]` is required for the metric and normed space instances.

We ensure that the topology, bornology and uniform structure on `PiLp p α` are (defeq to) the
product topology, product bornology and product uniformity, to be able to use freely continuity
statements for the coordinate functions, for instance.

If you wish to endow a type synonym of `Π i, α i` with the `L^p` distance, you can use
`pseudoMetricSpaceToPi` and the declarations below that one.

## Implementation notes

We only deal with the `L^p` distance on a product of finitely many metric spaces, which may be
distinct. A closely related construction is `lp`, the `L^p` norm on a product of (possibly
infinitely many) normed spaces, where the norm is
$$
\left(\sum ‖f (x)‖^p \right)^{1/p}.
$$
However, the topology induced by this construction is not the product topology, and some functions
have infinite `L^p` norm. These subtleties are not present in the case of finitely many metric
spaces, hence it is worth devoting a file to this specific case which is particularly well behaved.

Another related construction is `MeasureTheory.Lp`, the `L^p` norm on the space of functions from
a measure space to a normed space, where the norm is
$$
\left(\int ‖f (x)‖^p dμ\right)^{1/p}.
$$
This has all the same subtleties as `lp`, and the further subtlety that this only
defines a seminorm (as almost everywhere zero functions have zero `L^p` norm).
The construction `PiLp` corresponds to the special case of `MeasureTheory.Lp` in which the basis
is a finite space equipped with the counting measure.

To prove that the topology (and the uniform structure) on a finite product with the `L^p` distance
are the same as those coming from the `L^∞` distance, we could argue that the `L^p` and `L^∞` norms
are equivalent on `ℝ^n` for abstract (norm equivalence) reasons. Instead, we give a more explicit
(easy) proof which provides a comparison between these two norms with explicit constants.

We also set up the theory for `PseudoEMetricSpace` and `PseudoMetricSpace`.
-/


open Module Real Set Filter RCLike Bornology Uniformity Topology NNReal ENNReal WithLp

noncomputable section

/-- A copy of a Pi type, on which we will put the `L^p` distance. Since the Pi type itself is
already endowed with the `L^∞` distance, we need the type synonym to avoid confusing typeclass
resolution. Also, we let it depend on `p`, to get a whole family of type on which we can put
different distances. -/
abbrev PiLp (p : ℝ≥0∞) {ι : Type*} (α : ι → Type*) : Type _ :=
  WithLp p (∀ i : ι, α i)

/-The following should not be a `FunLike` instance because then the coercion `⇑` would get
unfolded to `FunLike.coe` instead of `WithLp.equiv`. -/
instance (p : ℝ≥0∞) {ι : Type*} (α : ι → Type*) : CoeFun (PiLp p α) (fun _ ↦ (i : ι) → α i) where
  coe := ofLp

instance (p : ℝ≥0∞) {ι : Type*} (α : ι → Type*) [∀ i, Inhabited (α i)] : Inhabited (PiLp p α) :=
  ⟨toLp p fun _ => default⟩

@[ext]
protected theorem PiLp.ext {p : ℝ≥0∞} {ι : Type*} {α : ι → Type*} {x y : PiLp p α}
    (h : ∀ i, x i = y i) : x = y := ofLp_injective p <| funext h

namespace PiLp

variable (p : ℝ≥0∞) (𝕜 : Type*) {ι : Type*} (α : ι → Type*) (β : ι → Type*)
section
/- Register simplification lemmas for the applications of `PiLp` elements, as the usual lemmas
for Pi types will not trigger. -/
variable {𝕜 p α}
variable [Semiring 𝕜] [∀ i, SeminormedAddCommGroup (β i)]
variable [∀ i, Module 𝕜 (β i)] (c : 𝕜)
variable (x y : PiLp p β) (i : ι)

@[simp]
theorem zero_apply : (0 : PiLp p β) i = 0 :=
  rfl

@[simp]
theorem add_apply : (x + y) i = x i + y i :=
  rfl

@[simp]
theorem sub_apply : (x - y) i = x i - y i :=
  rfl

@[simp]
theorem smul_apply : (c • x) i = c • x i :=
  rfl

@[simp]
theorem neg_apply : (-x) i = -x i :=
  rfl

variable (p) in
/-- The projection on the `i`-th coordinate of `WithLp p (∀ i, α i)`, as a linear map. -/
@[simps!]
def projₗ (i : ι) : PiLp p β →ₗ[𝕜] β i :=
  (LinearMap.proj i : (∀ i, β i) →ₗ[𝕜] β i) ∘ₗ (WithLp.linearEquiv p 𝕜 (∀ i, β i)).toLinearMap

end

/-! Note that the unapplied versions of these lemmas are deliberately omitted, as they break
the use of the type synonym. -/

@[simp] lemma toLp_apply (x : ∀ i, α i) (i : ι) : toLp p x i = x i := rfl

section DistNorm

variable [Fintype ι]

/-!
### Definition of `edist`, `dist` and `norm` on `PiLp`

In this section we define the `edist`, `dist` and `norm` functions on `PiLp p α` without assuming
`[Fact (1 ≤ p)]` or metric properties of the spaces `α i`. This allows us to provide the rewrite
lemmas for each of three cases `p = 0`, `p = ∞` and `0 < p.to_real`.
-/


section Edist

variable [∀ i, EDist (β i)]

/-- Endowing the space `PiLp p β` with the `L^p` edistance. We register this instance
separate from `pi_Lp.pseudo_emetric` since the latter requires the type class hypothesis
`[Fact (1 ≤ p)]` in order to prove the triangle inequality.

Registering this separately allows for a future emetric-like structure on `PiLp p β` for `p < 1`
satisfying a relaxed triangle inequality. The terminology for this varies throughout the
literature, but it is sometimes called a *quasi-metric* or *semi-metric*. -/
instance : EDist (PiLp p β) where
  edist f g :=
    if p = 0 then {i | edist (f i) (g i) ≠ 0}.toFinite.toFinset.card
    else
      if p = ∞ then ⨆ i, edist (f i) (g i) else (∑ i, edist (f i) (g i) ^ p.toReal) ^ (1 / p.toReal)

variable {β}

theorem edist_eq_card (f g : PiLp 0 β) :
    edist f g = {i | edist (f i) (g i) ≠ 0}.toFinite.toFinset.card :=
  if_pos rfl

theorem edist_eq_sum {p : ℝ≥0∞} (hp : 0 < p.toReal) (f g : PiLp p β) :
    edist f g = (∑ i, edist (f i) (g i) ^ p.toReal) ^ (1 / p.toReal) :=
  let hp' := ENNReal.toReal_pos_iff.mp hp
  (if_neg hp'.1.ne').trans (if_neg hp'.2.ne)

theorem edist_eq_iSup (f g : PiLp ∞ β) : edist f g = ⨆ i, edist (f i) (g i) := rfl

end Edist

section EdistProp

variable {β}
variable [∀ i, PseudoEMetricSpace (β i)]

/-- This holds independent of `p` and does not require `[Fact (1 ≤ p)]`. We keep it separate
from `pi_Lp.pseudo_emetric_space` so it can be used also for `p < 1`. -/
protected theorem edist_self (f : PiLp p β) : edist f f = 0 := by
  rcases p.trichotomy with (rfl | rfl | h)
  · simp [edist_eq_card]
  · simp [edist_eq_iSup]
  · simp [edist_eq_sum h, ENNReal.zero_rpow_of_pos h, ENNReal.zero_rpow_of_pos (inv_pos.2 <| h)]

/-- This holds independent of `p` and does not require `[Fact (1 ≤ p)]`. We keep it separate
from `pi_Lp.pseudo_emetric_space` so it can be used also for `p < 1`. -/
protected theorem edist_comm (f g : PiLp p β) : edist f g = edist g f := by
  rcases p.trichotomy with (rfl | rfl | h)
  · simp only [edist_eq_card, edist_comm]
  · simp only [edist_eq_iSup, edist_comm]
  · simp only [edist_eq_sum h, edist_comm]

end EdistProp

section Dist

variable [∀ i, Dist (α i)]

/-- Endowing the space `PiLp p β` with the `L^p` distance. We register this instance
separate from `pi_Lp.pseudo_metric` since the latter requires the type class hypothesis
`[Fact (1 ≤ p)]` in order to prove the triangle inequality.

Registering this separately allows for a future metric-like structure on `PiLp p β` for `p < 1`
satisfying a relaxed triangle inequality. The terminology for this varies throughout the
literature, but it is sometimes called a *quasi-metric* or *semi-metric*. -/
instance : Dist (PiLp p α) where
  dist f g :=
    if p = 0 then {i | dist (f i) (g i) ≠ 0}.toFinite.toFinset.card
    else
      if p = ∞ then ⨆ i, dist (f i) (g i) else (∑ i, dist (f i) (g i) ^ p.toReal) ^ (1 / p.toReal)

variable {α}

theorem dist_eq_card (f g : PiLp 0 α) :
    dist f g = {i | dist (f i) (g i) ≠ 0}.toFinite.toFinset.card :=
  if_pos rfl

theorem dist_eq_sum {p : ℝ≥0∞} (hp : 0 < p.toReal) (f g : PiLp p α) :
    dist f g = (∑ i, dist (f i) (g i) ^ p.toReal) ^ (1 / p.toReal) :=
  let hp' := ENNReal.toReal_pos_iff.mp hp
  (if_neg hp'.1.ne').trans (if_neg hp'.2.ne)

theorem dist_eq_iSup (f g : PiLp ∞ α) : dist f g = ⨆ i, dist (f i) (g i) := rfl

end Dist

section Norm

variable [∀ i, Norm (β i)]

/-- Endowing the space `PiLp p β` with the `L^p` norm. We register this instance
separate from `PiLp.seminormedAddCommGroup` since the latter requires the type class hypothesis
`[Fact (1 ≤ p)]` in order to prove the triangle inequality.

Registering this separately allows for a future norm-like structure on `PiLp p β` for `p < 1`
satisfying a relaxed triangle inequality. These are called *quasi-norms*. -/
instance instNorm : Norm (PiLp p β) where
  norm f :=
    if p = 0 then {i | ‖f i‖ ≠ 0}.toFinite.toFinset.card
    else if p = ∞ then ⨆ i, ‖f i‖ else (∑ i, ‖f i‖ ^ p.toReal) ^ (1 / p.toReal)

variable {p β}

theorem norm_eq_card (f : PiLp 0 β) : ‖f‖ = {i | ‖f i‖ ≠ 0}.toFinite.toFinset.card :=
  if_pos rfl

theorem norm_eq_ciSup (f : PiLp ∞ β) : ‖f‖ = ⨆ i, ‖f i‖ := rfl

theorem norm_eq_sum (hp : 0 < p.toReal) (f : PiLp p β) :
    ‖f‖ = (∑ i, ‖f i‖ ^ p.toReal) ^ (1 / p.toReal) :=
  let hp' := ENNReal.toReal_pos_iff.mp hp
  (if_neg hp'.1.ne').trans (if_neg hp'.2.ne)

end Norm

end DistNorm

section Aux

/-!
### The uniformity on finite `L^p` products is the product uniformity

In this section, we put the `L^p` edistance on `PiLp p α`, and we check that the uniformity
coming from this edistance coincides with the product uniformity, by showing that the canonical
map to the Pi type (with the `L^∞` distance) is a uniform embedding, as it is both Lipschitz and
antiLipschitz.

We only register this emetric space structure as a temporary instance, as the true instance (to be
registered later) will have as uniformity exactly the product uniformity, instead of the one coming
from the edistance (which is equal to it, but not defeq). See Note [forgetful inheritance]
explaining why having definitionally the right uniformity is often important.
-/


variable [Fact (1 ≤ p)] [∀ i, PseudoMetricSpace (α i)] [∀ i, PseudoEMetricSpace (β i)]
variable [Fintype ι]

/-- Endowing the space `PiLp p β` with the `L^p` pseudoemetric structure. This definition is not
satisfactory, as it does not register the fact that the topology and the uniform structure coincide
with the product one. Therefore, we do not register it as an instance. Using this as a temporary
pseudoemetric space instance, we will show that the uniform structure is equal (but not defeq) to
the product one, and then register an instance in which we replace the uniform structure by the
product one using this pseudoemetric space and `PseudoEMetricSpace.replaceUniformity`. -/
def pseudoEmetricAux : PseudoEMetricSpace (PiLp p β) where
  edist_self := PiLp.edist_self p
  edist_comm := PiLp.edist_comm p
  edist_triangle f g h := by
    rcases p.dichotomy with (rfl | hp)
    · simp only [edist_eq_iSup]
      cases isEmpty_or_nonempty ι
      · simp only [ciSup_of_empty, ENNReal.bot_eq_zero, add_zero, nonpos_iff_eq_zero]
      -- Porting note: `le_iSup` needed some help
      refine
        iSup_le fun i => (edist_triangle _ (g i) _).trans <| add_le_add
            (le_iSup (fun k => edist (f k) (g k)) i) (le_iSup (fun k => edist (g k) (h k)) i)
    · simp only [edist_eq_sum (zero_lt_one.trans_le hp)]
      calc
        (∑ i, edist (f i) (h i) ^ p.toReal) ^ (1 / p.toReal) ≤
            (∑ i, (edist (f i) (g i) + edist (g i) (h i)) ^ p.toReal) ^ (1 / p.toReal) := by
          gcongr
          apply edist_triangle
        _ ≤
            (∑ i, edist (f i) (g i) ^ p.toReal) ^ (1 / p.toReal) +
              (∑ i, edist (g i) (h i) ^ p.toReal) ^ (1 / p.toReal) :=
          ENNReal.Lp_add_le _ _ _ hp

attribute [local instance] PiLp.pseudoEmetricAux

/-- An auxiliary lemma used twice in the proof of `PiLp.pseudoMetricAux` below. Not intended for
use outside this file. -/
theorem iSup_edist_ne_top_aux {ι : Type*} [Finite ι] {α : ι → Type*}
    [∀ i, PseudoMetricSpace (α i)] (f g : PiLp ∞ α) : (⨆ i, edist (f i) (g i)) ≠ ⊤ := by
  cases nonempty_fintype ι
  obtain ⟨M, hM⟩ := Finite.exists_le fun i => (⟨dist (f i) (g i), dist_nonneg⟩ : ℝ≥0)
  refine ne_of_lt ((iSup_le fun i => ?_).trans_lt (@ENNReal.coe_lt_top M))
  simp only [edist, PseudoMetricSpace.edist_dist, ENNReal.ofReal_eq_coe_nnreal dist_nonneg]
  exact mod_cast hM i

/-- Endowing the space `PiLp p α` with the `L^p` pseudometric structure. This definition is not
satisfactory, as it does not register the fact that the topology, the uniform structure, and the
bornology coincide with the product ones. Therefore, we do not register it as an instance. Using
this as a temporary pseudoemetric space instance, we will show that the uniform structure is equal
(but not defeq) to the product one, and then register an instance in which we replace the uniform
structure and the bornology by the product ones using this pseudometric space,
`PseudoMetricSpace.replaceUniformity`, and `PseudoMetricSpace.replaceBornology`.

See note [reducible non-instances] -/
abbrev pseudoMetricAux : PseudoMetricSpace (PiLp p α) :=
  PseudoEMetricSpace.toPseudoMetricSpaceOfDist dist
    (fun f g => by
      rcases p.dichotomy with (rfl | h)
      · exact iSup_edist_ne_top_aux f g
      · rw [edist_eq_sum (zero_lt_one.trans_le h)]
        exact ENNReal.rpow_ne_top_of_nonneg (by positivity) <| ENNReal.sum_ne_top.2 fun _ _ ↦
          by finiteness)
    fun f g => by
    rcases p.dichotomy with (rfl | h)
    · rw [edist_eq_iSup, dist_eq_iSup]
      cases isEmpty_or_nonempty ι
      · simp only [Real.iSup_of_isEmpty, ciSup_of_empty, ENNReal.bot_eq_zero, ENNReal.toReal_zero]
      · refine le_antisymm (ciSup_le fun i => ?_) ?_
        · rw [← ENNReal.ofReal_le_iff_le_toReal (iSup_edist_ne_top_aux f g), ←
            PseudoMetricSpace.edist_dist]
          -- Porting note: `le_iSup` needed some help
          exact le_iSup (fun k => edist (f k) (g k)) i
        · refine ENNReal.toReal_le_of_le_ofReal (Real.sSup_nonneg ?_) (iSup_le fun i => ?_)
          · rintro - ⟨i, rfl⟩
            exact dist_nonneg
          · change PseudoMetricSpace.edist _ _ ≤ _
            rw [PseudoMetricSpace.edist_dist]
            -- Porting note: `le_ciSup` needed some help
            exact ENNReal.ofReal_le_ofReal
              (le_ciSup (Finite.bddAbove_range (fun k => dist (f k) (g k))) i)
    · have A (i) : edist (f i) (g i) ^ p.toReal ≠ ⊤ := by finiteness
      simp only [edist_eq_sum (zero_lt_one.trans_le h), dist_edist, ENNReal.toReal_rpow,
        dist_eq_sum (zero_lt_one.trans_le h), ← ENNReal.toReal_sum fun i _ => A i]

attribute [local instance] PiLp.pseudoMetricAux

variable {p β} in
private theorem edist_apply_le_edist_aux (x y : PiLp p β) (i : ι) :
    edist (x i) (y i) ≤ edist x y := by
  rcases p.dichotomy with (rfl | h)
  · simpa only [edist_eq_iSup] using le_iSup (fun i => edist (x i) (y i)) i
  · have cancel : p.toReal * (1 / p.toReal) = 1 := mul_div_cancel₀ 1 (zero_lt_one.trans_le h).ne'
    rw [edist_eq_sum (zero_lt_one.trans_le h)]
    calc
      edist (x i) (y i) = (edist (x i) (y i) ^ p.toReal) ^ (1 / p.toReal) := by
        simp [← ENNReal.rpow_mul, cancel, -one_div]
      _ ≤ (∑ i, edist (x i) (y i) ^ p.toReal) ^ (1 / p.toReal) := by
        gcongr
        exact Finset.single_le_sum (fun i _ => (bot_le : (0 : ℝ≥0∞) ≤ _)) (Finset.mem_univ i)

private lemma lipschitzWith_ofLp_aux : LipschitzWith 1 (@ofLp p (∀ i, β i)) :=
  .of_edist_le fun x y => by
    simp_rw [edist_pi_def, Finset.sup_le_iff, Finset.mem_univ, forall_true_left]
    exact edist_apply_le_edist_aux _ _

private lemma antilipschitzWith_ofLp_aux :
    AntilipschitzWith ((Fintype.card ι : ℝ≥0) ^ (1 / p).toReal) (@ofLp p (∀ i, β i)) := by
  intro x y
  rcases p.dichotomy with (rfl | h)
  · simp only [edist_eq_iSup, ENNReal.div_top, ENNReal.toReal_zero, NNReal.rpow_zero,
      ENNReal.coe_one, one_mul, iSup_le_iff]
    -- Porting note: `Finset.le_sup` needed some help
    exact fun i => Finset.le_sup (f := fun i => edist (x i) (y i)) (Finset.mem_univ i)
  · have pos : 0 < p.toReal := zero_lt_one.trans_le h
    have nonneg : 0 ≤ 1 / p.toReal := one_div_nonneg.2 (le_of_lt pos)
    have cancel : p.toReal * (1 / p.toReal) = 1 := mul_div_cancel₀ 1 (ne_of_gt pos)
    rw [edist_eq_sum pos, ENNReal.toReal_div 1 p]
    simp only [edist, ENNReal.toReal_one]
    calc
      (∑ i, edist (x i) (y i) ^ p.toReal) ^ (1 / p.toReal) ≤
          (∑ _i, edist (ofLp x) (ofLp y) ^ p.toReal) ^ (1 / p.toReal) := by
        gcongr with i
        exact Finset.le_sup (f := fun i => edist (x i) (y i)) (Finset.mem_univ i)
      _ =
          ((Fintype.card ι : ℝ≥0) ^ (1 / p.toReal) : ℝ≥0) *
            edist (ofLp x) (ofLp y) := by
        simp only [nsmul_eq_mul, Finset.card_univ, ENNReal.rpow_one, Finset.sum_const,
          ENNReal.mul_rpow_of_nonneg _ _ nonneg, ← ENNReal.rpow_mul, cancel]
        have : (Fintype.card ι : ℝ≥0∞) = (Fintype.card ι : ℝ≥0) :=
          (ENNReal.coe_natCast (Fintype.card ι)).symm
        rw [this, ENNReal.coe_rpow_of_nonneg _ nonneg]

private lemma isUniformInducing_ofLp_aux : IsUniformInducing (@ofLp p (∀ i, β i)) :=
    (antilipschitzWith_ofLp_aux p β).isUniformInducing
      (lipschitzWith_ofLp_aux p β).uniformContinuous

private lemma uniformity_aux : 𝓤 (PiLp p β) = 𝓤[UniformSpace.comap ofLp inferInstance] := by
  rw [← (isUniformInducing_ofLp_aux p β).comap_uniformity]
  rfl

instance bornology (p : ℝ≥0∞) (β : ι → Type*) [∀ i, Bornology (β i)] :
    Bornology (PiLp p β) := Bornology.induced ofLp

private lemma cobounded_aux : @cobounded _ PseudoMetricSpace.toBornology = cobounded (PiLp p α) :=
  le_antisymm (antilipschitzWith_ofLp_aux p α).tendsto_cobounded.le_comap
    (lipschitzWith_ofLp_aux p α).comap_cobounded_le

end Aux

/-! ### Instances on finite `L^p` products -/

instance topologicalSpace [∀ i, TopologicalSpace (β i)] : TopologicalSpace (PiLp p β) :=
  Pi.topologicalSpace.induced ofLp

@[fun_prop, continuity]
theorem continuous_ofLp [∀ i, TopologicalSpace (β i)] : Continuous (@ofLp p (∀ i, β i)) :=
  continuous_induced_dom

@[fun_prop, continuity]
nonrec lemma continuous_apply [∀ i, TopologicalSpace (β i)] (i : ι) :
    Continuous (fun f : PiLp p β ↦ f i) := (continuous_apply i).comp (continuous_ofLp p β)

@[deprecated continuous_ofLp (since := "2024-04-27")]
theorem continuous_equiv [∀ i, TopologicalSpace (β i)] : Continuous (WithLp.equiv p (Π i, β i)) :=
  continuous_ofLp _ _

@[fun_prop, continuity]
theorem continuous_toLp [∀ i, TopologicalSpace (β i)] : Continuous (@toLp p (∀ i, β i)) :=
  continuous_induced_rng.2 continuous_id

@[deprecated continuous_toLp (since := "2024-04-27")]
theorem continuous_equiv_symm [∀ i, TopologicalSpace (β i)] :
    Continuous (WithLp.equiv p (Π i, β i)).symm :=
  continuous_toLp _ _

/-- `WithLp.equiv` as a homeomorphism. -/
def homeomorph [∀ i, TopologicalSpace (β i)] : (Π i, β i) ≃ₜ PiLp p β where
  toEquiv := (WithLp.equiv p (Π i, β i)).symm
  continuous_toFun := continuous_toLp p β
  continuous_invFun := continuous_ofLp p β

lemma isOpenMap_apply [∀ i, TopologicalSpace (β i)] (i : ι) :
    IsOpenMap (fun f : PiLp p β ↦ f i) := (isOpenMap_eval i).comp (homeomorph p β).symm.isOpenMap

instance instProdT0Space [∀ i, TopologicalSpace (β i)] [∀ i, T0Space (β i)] :
    T0Space (PiLp p β) :=
  (homeomorph p β).t0Space

instance secondCountableTopology [Countable ι] [∀ i, TopologicalSpace (β i)]
    [∀ i, SecondCountableTopology (β i)] : SecondCountableTopology (PiLp p β) :=
  (homeomorph p β).symm.secondCountableTopology

instance uniformSpace [∀ i, UniformSpace (β i)] : UniformSpace (PiLp p β) :=
  (Pi.uniformSpace β).comap ofLp

lemma uniformContinuous_ofLp [∀ i, UniformSpace (β i)] :
    UniformContinuous (@ofLp p (∀ i, β i)) :=
  uniformContinuous_comap

@[deprecated uniformContinuous_ofLp (since := "2024-04-27")]
theorem uniformContinuous_equiv [∀ i, UniformSpace (β i)] :
    UniformContinuous (WithLp.equiv p (∀ i, β i)) :=
  uniformContinuous_ofLp _ _

lemma uniformContinuous_toLp [∀ i, UniformSpace (β i)] :
    UniformContinuous (@toLp p (∀ i, β i)) :=
  uniformContinuous_comap' uniformContinuous_id

<<<<<<< HEAD
@[deprecated uniformContinuous_toLp (since := "2024-04-27")]
theorem uniformContinuous_equiv_symm [∀ i, UniformSpace (β i)] :
    UniformContinuous (WithLp.equiv p (∀ i, β i)).symm :=
  uniformContinuous_toLp _ _
=======
/-- `WithLp.equiv` as a uniform isomorphism. -/
def uniformEquiv [∀ i, UniformSpace (β i)] : (Π i, β i) ≃ᵤ PiLp p β where
  toEquiv := (WithLp.equiv p (Π i, β i)).symm
  uniformContinuous_toFun := uniformContinuous_toLp p β
  uniformContinuous_invFun := uniformContinuous_ofLp p β

instance completeSpace [∀ i, UniformSpace (β i)] [∀ i, CompleteSpace (β i)] :
    CompleteSpace (PiLp p β) :=
  inferInstanceAs <| CompleteSpace (Π i, β i)
>>>>>>> 4e917034

/-- `WithLp.equiv` as a uniform isomorphism. -/
def uniformEquiv [∀ i, UniformSpace (β i)] : (Π i, β i) ≃ᵤ PiLp p β where
  toEquiv := (WithLp.equiv p (Π i, β i)).symm
  uniformContinuous_toFun := uniformContinuous_toLp p β
  uniformContinuous_invFun := uniformContinuous_ofLp p β

instance completeSpace [∀ i, UniformSpace (β i)] [∀ i, CompleteSpace (β i)] :
    CompleteSpace (PiLp p β) :=
  (uniformEquiv p β).completeSpace_iff.1 inferInstance

section Fintype
variable [hp : Fact (1 ≤ p)]
variable [Fintype ι]

/-- pseudoemetric space instance on the product of finitely many pseudoemetric spaces, using the
`L^p` pseudoedistance, and having as uniformity the product uniformity. -/
instance [∀ i, PseudoEMetricSpace (β i)] : PseudoEMetricSpace (PiLp p β) :=
  (pseudoEmetricAux p β).replaceUniformity (uniformity_aux p β).symm

/-- emetric space instance on the product of finitely many emetric spaces, using the `L^p`
edistance, and having as uniformity the product uniformity. -/
instance [∀ i, EMetricSpace (α i)] : EMetricSpace (PiLp p α) :=
  EMetricSpace.ofT0PseudoEMetricSpace (PiLp p α)

/-- pseudometric space instance on the product of finitely many pseudometric spaces, using the
`L^p` distance, and having as uniformity the product uniformity. -/
instance [∀ i, PseudoMetricSpace (β i)] : PseudoMetricSpace (PiLp p β) :=
  ((pseudoMetricAux p β).replaceUniformity (uniformity_aux p β).symm).replaceBornology fun s =>
    Filter.ext_iff.1 (cobounded_aux p β).symm sᶜ

/-- metric space instance on the product of finitely many metric spaces, using the `L^p` distance,
and having as uniformity the product uniformity. -/
instance [∀ i, MetricSpace (α i)] : MetricSpace (PiLp p α) :=
  MetricSpace.ofT0PseudoMetricSpace _

theorem nndist_eq_sum {p : ℝ≥0∞} [Fact (1 ≤ p)] {β : ι → Type*} [∀ i, PseudoMetricSpace (β i)]
    (hp : p ≠ ∞) (x y : PiLp p β) :
    nndist x y = (∑ i : ι, nndist (x i) (y i) ^ p.toReal) ^ (1 / p.toReal) :=
  NNReal.eq <| by
    push_cast
    exact dist_eq_sum (p.toReal_pos_iff_ne_top.mpr hp) _ _

theorem nndist_eq_iSup {β : ι → Type*} [∀ i, PseudoMetricSpace (β i)] (x y : PiLp ∞ β) :
    nndist x y = ⨆ i, nndist (x i) (y i) :=
  NNReal.eq <| by
    push_cast
    exact dist_eq_iSup _ _

section
variable {β p}

theorem edist_apply_le [∀ i, PseudoEMetricSpace (β i)] (x y : PiLp p β) (i : ι) :
    edist (x i) (y i) ≤ edist x y :=
  edist_apply_le_edist_aux x y i

theorem nndist_apply_le [∀ i, PseudoMetricSpace (β i)] (x y : PiLp p β) (i : ι) :
    nndist (x i) (y i) ≤ nndist x y := by
  simpa [← coe_nnreal_ennreal_nndist] using edist_apply_le x y i

theorem dist_apply_le [∀ i, PseudoMetricSpace (β i)] (x y : PiLp p β) (i : ι) :
    dist (x i) (y i) ≤ dist x y :=
  nndist_apply_le x y i

end

lemma lipschitzWith_ofLp [∀ i, PseudoEMetricSpace (β i)] :
    LipschitzWith 1 (@ofLp p (∀ i, β i)) :=
  lipschitzWith_ofLp_aux p β

lemma antilipschitzWith_toLp [∀ i, PseudoEMetricSpace (β i)] :
    AntilipschitzWith 1 (@toLp p (∀ i, β i)) :=
  (lipschitzWith_ofLp p β).to_rightInverse (ofLp_toLp p)

theorem antilipschitzWith_ofLp [∀ i, PseudoEMetricSpace (β i)] :
    AntilipschitzWith ((Fintype.card ι : ℝ≥0) ^ (1 / p).toReal) (@ofLp p (∀ i, β i)) :=
  antilipschitzWith_ofLp_aux p β

lemma lipschitzWith_toLp [∀ i, PseudoEMetricSpace (β i)] :
    LipschitzWith ((Fintype.card ι : ℝ≥0) ^ (1 / p).toReal) (@toLp p (∀ i, β i)) :=
  (antilipschitzWith_ofLp p β).to_rightInverse (ofLp_toLp p)

lemma isometry_ofLp_infty [∀ i, PseudoEMetricSpace (β i)] :
    Isometry (@ofLp ∞ (∀ i, β i)) :=
  fun x y =>
  le_antisymm (by simpa only [ENNReal.coe_one, one_mul] using lipschitzWith_ofLp ∞ β x y)
    (by simpa only [ENNReal.div_top, ENNReal.toReal_zero, NNReal.rpow_zero, ENNReal.coe_one,
      one_mul] using antilipschitzWith_ofLp ∞ β x y)

/-- seminormed group instance on the product of finitely many normed groups, using the `L^p`
norm. -/
instance seminormedAddCommGroup [∀ i, SeminormedAddCommGroup (β i)] :
    SeminormedAddCommGroup (PiLp p β) where
  dist_eq := fun x y => by
    rcases p.dichotomy with (rfl | h)
    · simp only [dist_eq_iSup, norm_eq_ciSup, dist_eq_norm, sub_apply]
    · have : p ≠ ∞ := by
        intro hp
        rw [hp, ENNReal.toReal_top] at h
        linarith
      simp only [dist_eq_sum (zero_lt_one.trans_le h), norm_eq_sum (zero_lt_one.trans_le h),
        dist_eq_norm, sub_apply]

lemma isUniformInducing_toLp [∀ i, PseudoEMetricSpace (β i)] :
    IsUniformInducing (@toLp p (Π i, β i)) :=
  (antilipschitzWith_toLp p β).isUniformInducing
    (lipschitzWith_toLp p β).uniformContinuous

lemma isUniformInducing_toLp [∀ i, PseudoEMetricSpace (β i)] :
    IsUniformInducing (@toLp p (Π i, β i)) :=
  (antilipschitzWith_toLp p β).isUniformInducing
    (lipschitzWith_toLp p β).uniformContinuous

section
variable {β p}

theorem enorm_apply_le [∀ i, SeminormedAddCommGroup (β i)] (x : PiLp p β) (i : ι) :
    ‖x i‖ₑ ≤ ‖x‖ₑ := by
  simpa using edist_apply_le x 0 i

theorem nnnorm_apply_le [∀ i, SeminormedAddCommGroup (β i)] (x : PiLp p β) (i : ι) :
    ‖x i‖₊ ≤ ‖x‖₊ := by
  simpa using nndist_apply_le x 0 i

theorem norm_apply_le [∀ i, SeminormedAddCommGroup (β i)] (x : PiLp p β) (i : ι) :
    ‖x i‖ ≤ ‖x‖ := by
  simpa using dist_apply_le x 0 i

end

/-- normed group instance on the product of finitely many normed groups, using the `L^p` norm. -/
instance normedAddCommGroup [∀ i, NormedAddCommGroup (α i)] : NormedAddCommGroup (PiLp p α) :=
  { PiLp.seminormedAddCommGroup p α with
    eq_of_dist_eq_zero := eq_of_dist_eq_zero }

theorem nnnorm_eq_sum {p : ℝ≥0∞} [Fact (1 ≤ p)] {β : ι → Type*} (hp : p ≠ ∞)
    [∀ i, SeminormedAddCommGroup (β i)] (f : PiLp p β) :
    ‖f‖₊ = (∑ i, ‖f i‖₊ ^ p.toReal) ^ (1 / p.toReal) := by
  ext
  simp [NNReal.coe_sum, norm_eq_sum (p.toReal_pos_iff_ne_top.mpr hp)]

section Linfty
variable {β}
variable [∀ i, SeminormedAddCommGroup (β i)]

theorem nnnorm_eq_ciSup (f : PiLp ∞ β) : ‖f‖₊ = ⨆ i, ‖f i‖₊ := by
  ext
  simp [NNReal.coe_iSup, norm_eq_ciSup]

@[simp] lemma nnnorm_ofLp (f : PiLp ∞ β) : ‖ofLp f‖₊ = ‖f‖₊ := by
  rw [nnnorm_eq_ciSup, Pi.nnnorm_def, Finset.sup_univ_eq_ciSup]

@[deprecated nnnorm_ofLp (since := "2024-04-27")]
theorem nnnorm_equiv (f : PiLp ∞ β) : ‖WithLp.equiv ⊤ _ f‖₊ = ‖f‖₊ := nnnorm_ofLp _

@[simp] lemma nnnorm_toLp (f : ∀ i, β i) : ‖toLp ∞ f‖₊ = ‖f‖₊ := (nnnorm_ofLp _).symm

@[simp] lemma norm_ofLp (f : PiLp ∞ β) : ‖ofLp f‖ = ‖f‖ := congr_arg NNReal.toReal <| nnnorm_ofLp f
@[simp] lemma norm_toLp (f : ∀ i, β i) : ‖toLp ∞ f‖ = ‖f‖ := (norm_ofLp _).symm

end Linfty

theorem norm_eq_of_nat {p : ℝ≥0∞} [Fact (1 ≤ p)] {β : ι → Type*}
    [∀ i, SeminormedAddCommGroup (β i)] (n : ℕ) (h : p = n) (f : PiLp p β) :
    ‖f‖ = (∑ i, ‖f i‖ ^ n) ^ (1 / (n : ℝ)) := by
  have := p.toReal_pos_iff_ne_top.mpr (ne_of_eq_of_ne h <| ENNReal.natCast_ne_top n)
  simp only [one_div, h, Real.rpow_natCast, ENNReal.toReal_natCast,
    norm_eq_sum this]

section L1
variable {β} [∀ i, SeminormedAddCommGroup (β i)]

theorem norm_eq_of_L1 (x : PiLp 1 β) : ‖x‖ = ∑ i : ι, ‖x i‖ := by
  simp [norm_eq_sum]

theorem nnnorm_eq_of_L1 (x : PiLp 1 β) : ‖x‖₊ = ∑ i : ι, ‖x i‖₊ :=
  NNReal.eq <| by push_cast; exact norm_eq_of_L1 x

theorem dist_eq_of_L1 (x y : PiLp 1 β) : dist x y = ∑ i, dist (x i) (y i) := by
  simp_rw [dist_eq_norm, norm_eq_of_L1, sub_apply]

theorem nndist_eq_of_L1 (x y : PiLp 1 β) : nndist x y = ∑ i, nndist (x i) (y i) :=
  NNReal.eq <| by push_cast; exact dist_eq_of_L1 _ _

theorem edist_eq_of_L1 (x y : PiLp 1 β) : edist x y = ∑ i, edist (x i) (y i) := by
  simp [PiLp.edist_eq_sum]

end L1

section L2
variable {β} [∀ i, SeminormedAddCommGroup (β i)]

theorem norm_eq_of_L2 (x : PiLp 2 β) :
    ‖x‖ = √(∑ i : ι, ‖x i‖ ^ 2) := by
  rw [norm_eq_of_nat 2 (by norm_cast) _]
  rw [Real.sqrt_eq_rpow]
  norm_cast

theorem nnnorm_eq_of_L2 (x : PiLp 2 β) :
    ‖x‖₊ = NNReal.sqrt (∑ i : ι, ‖x i‖₊ ^ 2) :=
  NNReal.eq <| by
    push_cast
    exact norm_eq_of_L2 x

theorem norm_sq_eq_of_L2 (β : ι → Type*) [∀ i, SeminormedAddCommGroup (β i)] (x : PiLp 2 β) :
    ‖x‖ ^ 2 = ∑ i : ι, ‖x i‖ ^ 2 := by
  suffices ‖x‖₊ ^ 2 = ∑ i : ι, ‖x i‖₊ ^ 2 by
    simpa only [NNReal.coe_sum] using congr_arg ((↑) : ℝ≥0 → ℝ) this
  rw [nnnorm_eq_of_L2, NNReal.sq_sqrt]

theorem dist_eq_of_L2 (x y : PiLp 2 β) :
    dist x y = √(∑ i, dist (x i) (y i) ^ 2) := by
  simp_rw [dist_eq_norm, norm_eq_of_L2, sub_apply]

theorem dist_sq_eq_of_L2 (x y : PiLp 2 β) :
    dist x y ^ 2 = ∑ i, dist (x i) (y i) ^ 2 := by
  simp_rw [dist_eq_norm, norm_sq_eq_of_L2, sub_apply]

theorem nndist_eq_of_L2 (x y : PiLp 2 β) :
    nndist x y = NNReal.sqrt (∑ i, nndist (x i) (y i) ^ 2) :=
  NNReal.eq <| by
    push_cast
    exact dist_eq_of_L2 _ _

theorem edist_eq_of_L2 (x y : PiLp 2 β) :
    edist x y = (∑ i, edist (x i) (y i) ^ 2) ^ (1 / 2 : ℝ) := by simp [PiLp.edist_eq_sum]

end L2

instance instIsBoundedSMul [SeminormedRing 𝕜] [∀ i, SeminormedAddCommGroup (β i)]
    [∀ i, Module 𝕜 (β i)] [∀ i, IsBoundedSMul 𝕜 (β i)] :
    IsBoundedSMul 𝕜 (PiLp p β) :=
  .of_nnnorm_smul_le fun c f => by
    rcases p.dichotomy with (rfl | hp)
    · rw [← nnnorm_ofLp, ← nnnorm_ofLp, ofLp_smul]
      exact nnnorm_smul_le c (ofLp f)
    · have hp0 : 0 < p.toReal := zero_lt_one.trans_le hp
      have hpt : p ≠ ⊤ := p.toReal_pos_iff_ne_top.mp hp0
      rw [nnnorm_eq_sum hpt, nnnorm_eq_sum hpt, one_div, NNReal.rpow_inv_le_iff hp0,
        NNReal.mul_rpow, ← NNReal.rpow_mul, inv_mul_cancel₀ hp0.ne', NNReal.rpow_one,
        Finset.mul_sum]
      simp_rw [← NNReal.mul_rpow, smul_apply]
      gcongr
      apply nnnorm_smul_le

instance instNormSMulClass [SeminormedRing 𝕜] [∀ i, SeminormedAddCommGroup (β i)]
    [∀ i, Module 𝕜 (β i)] [∀ i, NormSMulClass 𝕜 (β i)] :
    NormSMulClass 𝕜 (PiLp p β) :=
  .of_nnnorm_smul fun c f => by
    rcases p.dichotomy with (rfl | hp)
    · rw [← nnnorm_ofLp, ← nnnorm_ofLp, WithLp.ofLp_smul, nnnorm_smul]
    · have hp0 : 0 < p.toReal := zero_lt_one.trans_le hp
      have hpt : p ≠ ⊤ := p.toReal_pos_iff_ne_top.mp hp0
      rw [nnnorm_eq_sum hpt, nnnorm_eq_sum hpt, one_div, NNReal.rpow_inv_eq_iff hp0.ne',
        NNReal.mul_rpow, ← NNReal.rpow_mul, inv_mul_cancel₀ hp0.ne', NNReal.rpow_one,
        Finset.mul_sum]
      simp_rw [← NNReal.mul_rpow, smul_apply, nnnorm_smul]

/-- The product of finitely many normed spaces is a normed space, with the `L^p` norm. -/
instance normedSpace [NormedField 𝕜] [∀ i, SeminormedAddCommGroup (β i)]
    [∀ i, NormedSpace 𝕜 (β i)] : NormedSpace 𝕜 (PiLp p β) where
  norm_smul_le := norm_smul_le

variable {𝕜 p α}
variable [Semiring 𝕜] [∀ i, SeminormedAddCommGroup (α i)] [∀ i, SeminormedAddCommGroup (β i)]
variable [∀ i, Module 𝕜 (α i)] [∀ i, Module 𝕜 (β i)] (c : 𝕜)

/-- The canonical map `WithLp.equiv` between `PiLp ∞ β` and `Π i, β i` as a linear isometric
equivalence. -/
def equivₗᵢ : PiLp ∞ β ≃ₗᵢ[𝕜] (∀ i, β i) where
  __ := WithLp.linearEquiv ∞ 𝕜 _
  norm_map' := norm_ofLp

section piLpCongrLeft
variable {ι' : Type*}
variable [Fintype ι']
variable (p 𝕜)
variable (E : Type*) [SeminormedAddCommGroup E] [Module 𝕜 E]

/-- An equivalence of finite domains induces a linearly isometric equivalence of finitely supported
functions. -/
def _root_.LinearIsometryEquiv.piLpCongrLeft (e : ι ≃ ι') :
    (PiLp p fun _ : ι => E) ≃ₗᵢ[𝕜] PiLp p fun _ : ι' => E where
  toLinearEquiv := (WithLp.linearEquiv p 𝕜 (ι → E)).trans
    ((LinearEquiv.piCongrLeft' 𝕜 (fun _ : ι => E) e).trans (WithLp.linearEquiv p 𝕜 (ι' → E)).symm)
  norm_map' x' := by
    rcases p.dichotomy with (rfl | h)
    · simp_rw [norm_eq_ciSup]
      exact e.symm.iSup_congr fun _ => rfl
    · simp only [norm_eq_sum (zero_lt_one.trans_le h)]
      congr 1
      exact Fintype.sum_equiv e.symm _ _ fun _ => rfl

variable {p 𝕜 E}

@[simp]
theorem _root_.LinearIsometryEquiv.piLpCongrLeft_apply (e : ι ≃ ι') (v : PiLp p fun _ : ι => E) :
    LinearIsometryEquiv.piLpCongrLeft p 𝕜 E e v = Equiv.piCongrLeft' (fun _ : ι => E) e v :=
  rfl

@[simp]
theorem _root_.LinearIsometryEquiv.piLpCongrLeft_symm (e : ι ≃ ι') :
    (LinearIsometryEquiv.piLpCongrLeft p 𝕜 E e).symm =
      LinearIsometryEquiv.piLpCongrLeft p 𝕜 E e.symm := by
  ext
  simp [LinearIsometryEquiv.piLpCongrLeft, LinearIsometryEquiv.symm]

@[simp high]
theorem _root_.LinearIsometryEquiv.piLpCongrLeft_single [DecidableEq ι] [DecidableEq ι']
    (e : ι ≃ ι') (i : ι) (v : E) :
    LinearIsometryEquiv.piLpCongrLeft p 𝕜 E e (toLp p <| Pi.single i v) =
      toLp p (Pi.single (e i) v) := by
  ext x
  simp [LinearIsometryEquiv.piLpCongrLeft_apply, Equiv.piCongrLeft',
    Pi.single, Function.update, Equiv.symm_apply_eq]

end piLpCongrLeft

section piLpCongrRight
variable {β}

variable (p) in
/-- A family of linearly isometric equivalences in the codomain induces an isometric equivalence
between Pi types with the Lp norm.

This is the isometry version of `LinearEquiv.piCongrRight`. -/
protected def _root_.LinearIsometryEquiv.piLpCongrRight (e : ∀ i, α i ≃ₗᵢ[𝕜] β i) :
    PiLp p α ≃ₗᵢ[𝕜] PiLp p β where
  toLinearEquiv :=
    WithLp.linearEquiv _ _ _
      ≪≫ₗ (LinearEquiv.piCongrRight fun i => (e i).toLinearEquiv)
      ≪≫ₗ (WithLp.linearEquiv _ _ _).symm
  norm_map' := (WithLp.linearEquiv p 𝕜 _).symm.surjective.forall.2 fun x => by
    simp only [LinearEquiv.trans_apply, WithLp.linearEquiv_symm_apply, WithLp.linearEquiv_apply]
    obtain rfl | hp := p.dichotomy
    · simp_rw [PiLp.norm_toLp, Pi.norm_def, LinearEquiv.piCongrRight_apply,
        LinearIsometryEquiv.coe_toLinearEquiv, LinearIsometryEquiv.nnnorm_map]
    · have : 0 < p.toReal := zero_lt_one.trans_le <| by norm_cast
      simp only [PiLp.norm_eq_sum this, LinearEquiv.piCongrRight_apply,
        LinearIsometryEquiv.coe_toLinearEquiv, LinearIsometryEquiv.norm_map, one_div]

@[simp]
theorem _root_.LinearIsometryEquiv.piLpCongrRight_apply (e : ∀ i, α i ≃ₗᵢ[𝕜] β i) (x : PiLp p α) :
    LinearIsometryEquiv.piLpCongrRight p e x = toLp p fun i => e i (x i) := rfl

@[simp]
theorem _root_.LinearIsometryEquiv.piLpCongrRight_refl :
    LinearIsometryEquiv.piLpCongrRight p (fun i => .refl 𝕜 (α i)) = .refl _ _ :=
  rfl

@[simp]
theorem _root_.LinearIsometryEquiv.piLpCongrRight_symm (e : ∀ i, α i ≃ₗᵢ[𝕜] β i) :
    (LinearIsometryEquiv.piLpCongrRight p e).symm =
      LinearIsometryEquiv.piLpCongrRight p (fun i => (e i).symm) :=
  rfl

@[simp high]
theorem _root_.LinearIsometryEquiv.piLpCongrRight_single (e : ∀ i, α i ≃ₗᵢ[𝕜] β i) [DecidableEq ι]
    (i : ι) (v : α i) :
    LinearIsometryEquiv.piLpCongrRight p e (toLp p <| Pi.single i v) =
      toLp p (Pi.single i (e _ v)) :=
  PiLp.ext <| Pi.apply_single (e ·) (fun _ => map_zero _) _ _

end piLpCongrRight

section piLpCurry

variable {ι : Type*} {κ : ι → Type*} (p : ℝ≥0∞) [Fact (1 ≤ p)]
  [Fintype ι] [∀ i, Fintype (κ i)]
  (α : ∀ i, κ i → Type*) [∀ i k, SeminormedAddCommGroup (α i k)] [∀ i k, Module 𝕜 (α i k)]

variable (𝕜) in
/-- `LinearEquiv.piCurry` for `PiLp`, as an isometry. -/
def _root_.LinearIsometryEquiv.piLpCurry :
    PiLp p (fun i : Sigma _ => α i.1 i.2) ≃ₗᵢ[𝕜] PiLp p (fun i => PiLp p (α i)) where
  toLinearEquiv :=
    WithLp.linearEquiv _ _ _
      ≪≫ₗ LinearEquiv.piCurry 𝕜 α
      ≪≫ₗ (LinearEquiv.piCongrRight fun _ => (WithLp.linearEquiv _ _ _).symm)
      ≪≫ₗ (WithLp.linearEquiv _ _ _).symm
  norm_map' := (WithLp.linearEquiv p 𝕜 _).symm.surjective.forall.2 fun x => by
    simp_rw [← coe_nnnorm, NNReal.coe_inj]
    dsimp only [WithLp.linearEquiv_symm_apply]
    obtain rfl | hp := eq_or_ne p ⊤
    · simp_rw [← PiLp.nnnorm_ofLp, Pi.nnnorm_def, ← PiLp.nnnorm_ofLp, Pi.nnnorm_def]
      dsimp [Sigma.curry]
      rw [← Finset.univ_sigma_univ, Finset.sup_sigma]
    · have : 0 < p.toReal := (toReal_pos_iff_ne_top _).mpr hp
      simp_rw [PiLp.nnnorm_eq_sum hp]
      dsimp [Sigma.curry]
      simp_rw [one_div, NNReal.rpow_inv_rpow this.ne', ← Finset.univ_sigma_univ, Finset.sum_sigma]

@[simp] theorem _root_.LinearIsometryEquiv.piLpCurry_apply
    (f : PiLp p (fun i : Sigma κ => α i.1 i.2)) :
    _root_.LinearIsometryEquiv.piLpCurry 𝕜 p α f =
      toLp p (fun i => (toLp p) <| Sigma.curry (ofLp f) i) :=
  rfl

@[simp] theorem _root_.LinearIsometryEquiv.piLpCurry_symm_apply
    (f : PiLp p (fun i => PiLp p (α i))) :
    (_root_.LinearIsometryEquiv.piLpCurry 𝕜 p α).symm f =
      toLp p (Sigma.uncurry fun i j => f i j) :=
  rfl

end piLpCurry

section sumPiLpEquivProdLpPiLp

variable {ι κ : Type*} (p : ℝ≥0∞) (α : ι ⊕ κ → Type*) [Fintype ι] [Fintype κ] [Fact (1 ≤ p)]
variable [∀ i, SeminormedAddCommGroup (α i)] [∀ i, Module 𝕜 (α i)]

/-- `LinearEquiv.sumPiEquivProdPi` for `PiLp`, as an isometry. -/
@[simps! +simpRhs]
def sumPiLpEquivProdLpPiLp :
    WithLp p (Π i, α i) ≃ₗᵢ[𝕜]
      WithLp p (WithLp p (Π i, α (.inl i)) × WithLp p (Π i, α (.inr i))) where
  toLinearEquiv :=
    WithLp.linearEquiv p _ _
      ≪≫ₗ LinearEquiv.sumPiEquivProdPi _ _ _ α
      ≪≫ₗ LinearEquiv.prodCongr (WithLp.linearEquiv p _ _).symm
        (WithLp.linearEquiv _ _ _).symm
      ≪≫ₗ (WithLp.linearEquiv  p _ _).symm
  norm_map' := (WithLp.linearEquiv p 𝕜 _).symm.surjective.forall.2 fun x => by
    obtain rfl | hp := p.dichotomy
    · simp [← Finset.univ_disjSum_univ, Finset.sup_disjSum, Pi.norm_def]
    · have : 0 < p.toReal := by positivity
      have hpt : p ≠ ⊤ := (toReal_pos_iff_ne_top p).mp this
      simp_rw [← coe_nnnorm]; congr 1 -- convert to nnnorm to avoid needing positivity arguments
      simp [nnnorm_eq_sum hpt, WithLp.prod_nnnorm_eq_add hpt, NNReal.rpow_inv_rpow this.ne']

end sumPiLpEquivProdLpPiLp

section Single

variable (p)
variable [DecidableEq ι]

@[simp]
theorem nnnorm_toLp_single (i : ι) (b : β i) :
    ‖toLp p (Pi.single i b)‖₊ = ‖b‖₊ := by
  haveI : Nonempty ι := ⟨i⟩
  induction p generalizing hp with
  | top =>
    simp_rw [nnnorm_eq_ciSup]
    refine
      ciSup_eq_of_forall_le_of_forall_lt_exists_gt (fun j => ?_) fun n hn => ⟨i, hn.trans_eq ?_⟩
    · obtain rfl | hij := Decidable.eq_or_ne i j
      · rw [Pi.single_eq_same]
      · rw [Pi.single_eq_of_ne' hij, nnnorm_zero]
        exact zero_le _
    · rw [Pi.single_eq_same]
  | coe p =>
    have hp0 : (p : ℝ) ≠ 0 :=
      mod_cast (zero_lt_one.trans_le <| Fact.out (p := 1 ≤ (p : ℝ≥0∞))).ne'
    rw [nnnorm_eq_sum ENNReal.coe_ne_top, ENNReal.coe_toReal, Fintype.sum_eq_single i,
      toLp_apply, Pi.single_eq_same, ← NNReal.rpow_mul, one_div,
      mul_inv_cancel₀ hp0, NNReal.rpow_one]
    intro j hij
    rw [toLp_apply, Pi.single_eq_of_ne hij, nnnorm_zero, NNReal.zero_rpow hp0]

@[simp]
lemma norm_toLp_single (i : ι) (b : β i) : ‖toLp p (Pi.single i b)‖ = ‖b‖ :=
  congr_arg ((↑) : ℝ≥0 → ℝ) <| nnnorm_toLp_single p β i b

@[simp]
lemma nndist_toLp_single_same (i : ι) (b₁ b₂ : β i) :
    nndist (toLp p (Pi.single i b₁)) (toLp p (Pi.single i b₂)) = nndist b₁ b₂ := by
  rw [nndist_eq_nnnorm, nndist_eq_nnnorm, ← toLp_sub, ← Pi.single_sub, nnnorm_toLp_single]

@[simp]
lemma dist_toLp_single_same (i : ι) (b₁ b₂ : β i) :
    dist (toLp p (Pi.single i b₁)) (toLp p (Pi.single i b₂)) = dist b₁ b₂ :=
  congr_arg ((↑) : ℝ≥0 → ℝ) <| nndist_toLp_single_same p β i b₁ b₂

@[simp]
lemma edist_toLp_single_same (i : ι) (b₁ b₂ : β i) :
    edist (toLp p (Pi.single i b₁)) (toLp p (Pi.single i b₂)) = edist b₁ b₂ := by
  simp only [edist_nndist, nndist_toLp_single_same p β i b₁ b₂]

end Single

/-- When `p = ∞`, this lemma does not hold without the additional assumption `Nonempty ι` because
the left-hand side simplifies to `0`, while the right-hand side simplifies to `‖b‖₊`. See
`PiLp.nnnorm_equiv_symm_const'` for a version which exchanges the hypothesis `p ≠ ∞` for
`Nonempty ι`. -/
lemma nnnorm_toLp_const {β} [SeminormedAddCommGroup β] (hp : p ≠ ∞) (b : β) :
    ‖toLp p (Function.const ι b)‖₊ =
      (Fintype.card ι : ℝ≥0) ^ (1 / p).toReal * ‖b‖₊ := by
  rcases p.dichotomy with (h | h)
  · exact False.elim (hp h)
  · have ne_zero : p.toReal ≠ 0 := (zero_lt_one.trans_le h).ne'
    simp_rw [nnnorm_eq_sum hp, Function.const_apply, Finset.sum_const,
      Finset.card_univ, nsmul_eq_mul, NNReal.mul_rpow, ← NNReal.rpow_mul,
      mul_one_div_cancel ne_zero, NNReal.rpow_one, ENNReal.toReal_div, ENNReal.toReal_one]

/-- When `IsEmpty ι`, this lemma does not hold without the additional assumption `p ≠ ∞` because
the left-hand side simplifies to `0`, while the right-hand side simplifies to `‖b‖₊`. See
`PiLp.nnnorm_toLp_const` for a version which exchanges the hypothesis `Nonempty ι`.
for `p ≠ ∞`. -/
lemma nnnorm_toLp_const' {β} [SeminormedAddCommGroup β] [Nonempty ι] (b : β) :
    ‖toLp p (Function.const ι b)‖₊ =
      (Fintype.card ι : ℝ≥0) ^ (1 / p).toReal * ‖b‖₊ := by
  rcases em <| p = ∞ with (rfl | hp)
  · simp only [ENNReal.div_top, ENNReal.toReal_zero, NNReal.rpow_zero,
      one_mul, nnnorm_eq_ciSup, Function.const_apply, ciSup_const]
  · exact nnnorm_toLp_const hp b

/-- When `p = ∞`, this lemma does not hold without the additional assumption `Nonempty ι` because
the left-hand side simplifies to `0`, while the right-hand side simplifies to `‖b‖₊`. See
`PiLp.norm_toLp_const'` for a version which exchanges the hypothesis `p ≠ ∞` for
`Nonempty ι`. -/
lemma norm_toLp_const {β} [SeminormedAddCommGroup β] (hp : p ≠ ∞) (b : β) :
    ‖toLp p (Function.const ι b)‖ =
      (Fintype.card ι : ℝ≥0) ^ (1 / p).toReal * ‖b‖ :=
  (congr_arg ((↑) : ℝ≥0 → ℝ) <| nnnorm_toLp_const hp b).trans <| by simp

/-- When `IsEmpty ι`, this lemma does not hold without the additional assumption `p ≠ ∞` because
the left-hand side simplifies to `0`, while the right-hand side simplifies to `‖b‖₊`. See
`PiLp.norm_equiv_symm_const` for a version which exchanges the hypothesis `Nonempty ι`.
for `p ≠ ∞`. -/
lemma norm_toLp_const' {β} [SeminormedAddCommGroup β] [Nonempty ι] (b : β) :
    ‖toLp p (Function.const ι b)‖ =
      (Fintype.card ι : ℝ≥0) ^ (1 / p).toReal * ‖b‖ :=
  (congr_arg ((↑) : ℝ≥0 → ℝ) <| nnnorm_toLp_const' b).trans <| by simp

lemma nnnorm_toLp_one {β} [SeminormedAddCommGroup β] (hp : p ≠ ∞) [One β] :
    ‖toLp p (1 : ι → β)‖₊ = (Fintype.card ι : ℝ≥0) ^ (1 / p).toReal * ‖(1 : β)‖₊ :=
  (nnnorm_toLp_const hp (1 : β)).trans rfl

lemma norm_toLp_one {β} [SeminormedAddCommGroup β] (hp : p ≠ ∞) [One β] :
    ‖toLp p (1 : ι → β)‖ = (Fintype.card ι : ℝ≥0) ^ (1 / p).toReal * ‖(1 : β)‖ :=
  (norm_toLp_const hp (1 : β)).trans rfl

variable (𝕜 p)

/-- `WithLp.linearEquiv` as a continuous linear equivalence. -/
@[simps! -fullyApplied apply symm_apply]
def continuousLinearEquiv : PiLp p β ≃L[𝕜] ∀ i, β i where
  toLinearEquiv := WithLp.linearEquiv _ _ _
  continuous_toFun := continuous_ofLp _ _
  continuous_invFun := continuous_toLp p _

variable {𝕜} in
/-- The projection on the `i`-th coordinate of `PiLp p β`, as a continuous linear map. -/
@[simps!]
def proj (i : ι) : PiLp p β →L[𝕜] β i where
  __ := projₗ p β i
  cont := continuous_apply p β i

end Fintype

section Basis

variable [Finite ι] [Ring 𝕜]
variable (ι)

/-- A version of `Pi.basisFun` for `PiLp`. -/
def basisFun : Basis ι 𝕜 (PiLp p fun _ : ι => 𝕜) :=
  Basis.ofEquivFun (WithLp.linearEquiv p 𝕜 (ι → 𝕜))

@[simp]
theorem basisFun_apply [DecidableEq ι] (i) :
    basisFun p 𝕜 ι i = toLp p (Pi.single i 1) := by
  simp_rw [basisFun, Basis.coe_ofEquivFun, WithLp.linearEquiv_symm_apply]

@[simp]
theorem basisFun_repr (x : PiLp p fun _ : ι => 𝕜) (i : ι) : (basisFun p 𝕜 ι).repr x i = x i :=
  rfl

@[simp]
theorem basisFun_equivFun : (basisFun p 𝕜 ι).equivFun = WithLp.linearEquiv p 𝕜 (ι → 𝕜) :=
  Basis.equivFun_ofEquivFun _

theorem basisFun_eq_pi_basisFun :
    basisFun p 𝕜 ι = (Pi.basisFun 𝕜 ι).map (WithLp.linearEquiv p 𝕜 (ι → 𝕜)).symm :=
  rfl

@[simp]
theorem basisFun_map :
    (basisFun p 𝕜 ι).map (WithLp.linearEquiv p 𝕜 (ι → 𝕜)) = Pi.basisFun 𝕜 ι := rfl

end Basis

open Matrix

nonrec theorem basis_toMatrix_basisFun_mul [Fintype ι]
    {𝕜} [SeminormedCommRing 𝕜] (b : Basis ι 𝕜 (PiLp p fun _ : ι => 𝕜))
    (A : Matrix ι ι 𝕜) :
    b.toMatrix (PiLp.basisFun _ _ _) * A =
      Matrix.of fun i j => b.repr (toLp p (Aᵀ j)) i := by
  have := basis_toMatrix_basisFun_mul (b.map (WithLp.linearEquiv _ 𝕜 _)) A
  simp_rw [← PiLp.basisFun_map p, Basis.map_repr, LinearEquiv.trans_apply,
    WithLp.linearEquiv_symm_apply, Basis.toMatrix_map, Function.comp_def, Basis.map_apply,
    LinearEquiv.symm_apply_apply] at this
  exact this

section toPi

/-!
### `L^p` distance on a product space

In this section we define a pseudometric space structure on `Π i, α i`, as well as a seminormed
group structure. These are meant to be used to put the desired instances on type synonyms
of `Π i, α i`. See for instance `Matrix.frobeniusSeminormedAddCommGroup`.
-/

variable [Fact (1 ≤ p)] [Fintype ι]

/-- This definition allows to endow `Π i, α i` with the Lp distance with the uniformity and
bornology being defeq to the product ones. It is useful to endow a type synonym of `Π i, α i` with
the Lp distance. -/
def pseudoMetricSpaceToPi [∀ i, PseudoMetricSpace (α i)] :
    PseudoMetricSpace (Π i, α i) :=
  (isUniformInducing_toLp p α).comapPseudoMetricSpace.replaceBornology
    fun s => Filter.ext_iff.1
      (le_antisymm (antilipschitzWith_toLp p α).tendsto_cobounded.le_comap
        (lipschitzWith_toLp p α).comap_cobounded_le) sᶜ

lemma dist_pseudoMetricSpaceToPi [∀ i, PseudoMetricSpace (α i)] (x y : Π i, α i) :
    @dist _ (pseudoMetricSpaceToPi p α).toDist x y = dist (toLp p x) (toLp p y) := rfl

/-- This definition allows to endow `Π i, α i` with the Lp norm with the uniformity and bornology
being defeq to the product ones. It is useful to endow a type synonym of `Π i, α i` with the
Lp norm. -/
def seminormedAddCommGroupToPi [∀ i, SeminormedAddCommGroup (α i)] :
    SeminormedAddCommGroup (Π i, α i) where
  norm x := ‖toLp p x‖
  toPseudoMetricSpace := pseudoMetricSpaceToPi p α
  dist_eq x y := by
    rw [dist_pseudoMetricSpaceToPi, SeminormedAddCommGroup.dist_eq, toLp_sub]

lemma norm_seminormedAddCommGroupToPi [∀ i, SeminormedAddCommGroup (α i)] (x : Π i, α i) :
    @Norm.norm _ (seminormedAddCommGroupToPi p α).toNorm x = ‖toLp p x‖ := rfl

lemma nnnorm_seminormedAddCommGroupToPi [∀ i, SeminormedAddCommGroup (α i)] (x : Π i, α i) :
    @NNNorm.nnnorm _ (seminormedAddCommGroupToPi p α).toSeminormedAddGroup.toNNNorm x =
    ‖toLp p x‖₊ := rfl

instance isBoundedSMulSeminormedAddCommGroupToPi
    [∀ i, SeminormedAddCommGroup (α i)] {R : Type*} [SeminormedRing R]
    [∀ i, Module R (α i)] [∀ i, IsBoundedSMul R (α i)] :
    letI := pseudoMetricSpaceToPi p α
    IsBoundedSMul R (Π i, α i) := by
  letI := pseudoMetricSpaceToPi p α
  refine ⟨fun x y z ↦ ?_, fun x y z ↦ ?_⟩
  · simpa [dist_pseudoMetricSpaceToPi] using dist_smul_pair x (toLp p y) (toLp p z)
  · simpa [dist_pseudoMetricSpaceToPi] using dist_pair_smul x y (toLp p z)

instance normSMulClassSeminormedAddCommGroupToPi
    [∀ i, SeminormedAddCommGroup (α i)] {R : Type*} [SeminormedRing R]
    [∀ i, Module R (α i)] [∀ i, NormSMulClass R (α i)] :
    letI := seminormedAddCommGroupToPi p α
    NormSMulClass R (Π i, α i) := by
  letI := seminormedAddCommGroupToPi p α
  refine ⟨fun x y ↦ ?_⟩
  simp [norm_seminormedAddCommGroupToPi, norm_smul]

instance normedSpaceSeminormedAddCommGroupToPi
    [∀ i, SeminormedAddCommGroup (α i)] {R : Type*} [NormedField R]
    [∀ i, NormedSpace R (α i)] :
    letI := seminormedAddCommGroupToPi p α
    NormedSpace R (Π i, α i) := by
  letI := seminormedAddCommGroupToPi p α
  refine ⟨fun x y ↦ ?_⟩
  simp [norm_seminormedAddCommGroupToPi, norm_smul]

/-- This definition allows to endow `Π i, α i` with the Lp norm with the uniformity and bornology
being defeq to the product ones. It is useful to endow a type synonym of `Π i, α i` with the
Lp norm. -/
def normedAddCommGroupToPi [∀ i, NormedAddCommGroup (α i)] :
    NormedAddCommGroup (Π i, α i) where
  norm x := ‖toLp p x‖
  toPseudoMetricSpace := pseudoMetricSpaceToPi p α
  dist_eq x y := by
    rw [dist_pseudoMetricSpaceToPi, SeminormedAddCommGroup.dist_eq, toLp_sub]
  eq_of_dist_eq_zero {x y} h := by
    rw [dist_pseudoMetricSpaceToPi] at h
    apply eq_of_dist_eq_zero at h
    exact WithLp.toLp_injective p h

end toPi

end PiLp<|MERGE_RESOLUTION|>--- conflicted
+++ resolved
@@ -486,22 +486,16 @@
     UniformContinuous (@toLp p (∀ i, β i)) :=
   uniformContinuous_comap' uniformContinuous_id
 
-<<<<<<< HEAD
 @[deprecated uniformContinuous_toLp (since := "2024-04-27")]
 theorem uniformContinuous_equiv_symm [∀ i, UniformSpace (β i)] :
     UniformContinuous (WithLp.equiv p (∀ i, β i)).symm :=
   uniformContinuous_toLp _ _
-=======
+
 /-- `WithLp.equiv` as a uniform isomorphism. -/
 def uniformEquiv [∀ i, UniformSpace (β i)] : (Π i, β i) ≃ᵤ PiLp p β where
   toEquiv := (WithLp.equiv p (Π i, β i)).symm
   uniformContinuous_toFun := uniformContinuous_toLp p β
   uniformContinuous_invFun := uniformContinuous_ofLp p β
-
-instance completeSpace [∀ i, UniformSpace (β i)] [∀ i, CompleteSpace (β i)] :
-    CompleteSpace (PiLp p β) :=
-  inferInstanceAs <| CompleteSpace (Π i, β i)
->>>>>>> 4e917034
 
 /-- `WithLp.equiv` as a uniform isomorphism. -/
 def uniformEquiv [∀ i, UniformSpace (β i)] : (Π i, β i) ≃ᵤ PiLp p β where
