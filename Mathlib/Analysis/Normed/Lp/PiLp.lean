/-
Copyright (c) 2020 Sébastien Gouëzel. All rights reserved.
Released under Apache 2.0 license as described in the file LICENSE.
Authors: Sébastien Gouëzel, Jireh Loreaux
-/
import Mathlib.Analysis.MeanInequalities
import Mathlib.Data.Fintype.Order
import Mathlib.LinearAlgebra.Matrix.Basis
import Mathlib.Analysis.Normed.Lp.ProdLp

/-!
# `L^p` distance on finite products of metric spaces
Given finitely many metric spaces, one can put the max distance on their product, but there is also
a whole family of natural distances, indexed by a parameter `p : ℝ≥0∞`, that also induce
the product topology. We define them in this file. For `0 < p < ∞`, the distance on `Π i, α i`
is given by
$$
d(x, y) = \left(\sum d(x_i, y_i)^p\right)^{1/p}.
$$,
whereas for `p = 0` it is the cardinality of the set ${i | d (x_i, y_i) ≠ 0}$. For `p = ∞` the
distance is the supremum of the distances.

We give instances of this construction for emetric spaces, metric spaces, normed groups and normed
spaces.

To avoid conflicting instances, all these are defined on a copy of the original Π-type, named
`PiLp p α`. The assumption `[Fact (1 ≤ p)]` is required for the metric and normed space instances.

We ensure that the topology, bornology and uniform structure on `PiLp p α` are (defeq to) the
product topology, product bornology and product uniformity, to be able to use freely continuity
statements for the coordinate functions, for instance.

If you wish to endow a type synonym of `Π i, α i` with the `L^p` distance, you can use
`pseudoMetricSpaceToPi` and the declarations below that one.

## Implementation notes

We only deal with the `L^p` distance on a product of finitely many metric spaces, which may be
distinct. A closely related construction is `lp`, the `L^p` norm on a product of (possibly
infinitely many) normed spaces, where the norm is
$$
\left(\sum ‖f (x)‖^p \right)^{1/p}.
$$
However, the topology induced by this construction is not the product topology, and some functions
have infinite `L^p` norm. These subtleties are not present in the case of finitely many metric
spaces, hence it is worth devoting a file to this specific case which is particularly well behaved.

Another related construction is `MeasureTheory.Lp`, the `L^p` norm on the space of functions from
a measure space to a normed space, where the norm is
$$
\left(\int ‖f (x)‖^p dμ\right)^{1/p}.
$$
This has all the same subtleties as `lp`, and the further subtlety that this only
defines a seminorm (as almost everywhere zero functions have zero `L^p` norm).
The construction `PiLp` corresponds to the special case of `MeasureTheory.Lp` in which the basis
is a finite space equipped with the counting measure.

To prove that the topology (and the uniform structure) on a finite product with the `L^p` distance
are the same as those coming from the `L^∞` distance, we could argue that the `L^p` and `L^∞` norms
are equivalent on `ℝ^n` for abstract (norm equivalence) reasons. Instead, we give a more explicit
(easy) proof which provides a comparison between these two norms with explicit constants.

We also set up the theory for `PseudoEMetricSpace` and `PseudoMetricSpace`.
-/


open Module Real Set Filter RCLike Bornology Uniformity Topology NNReal ENNReal WithLp

noncomputable section

/-- A copy of a Pi type, on which we will put the `L^p` distance. Since the Pi type itself is
already endowed with the `L^∞` distance, we need the type synonym to avoid confusing typeclass
resolution. Also, we let it depend on `p`, to get a whole family of type on which we can put
different distances. -/
abbrev PiLp (p : ℝ≥0∞) {ι : Type*} (α : ι → Type*) : Type _ :=
  WithLp p (∀ i : ι, α i)

/-The following should not be a `FunLike` instance because then the coercion `⇑` would get
unfolded to `FunLike.coe` instead of `WithLp.equiv`. -/
instance (p : ℝ≥0∞) {ι : Type*} (α : ι → Type*) : CoeFun (PiLp p α) (fun _ ↦ (i : ι) → α i) where
  coe := ofLp

instance (p : ℝ≥0∞) {ι : Type*} (α : ι → Type*) [∀ i, Inhabited (α i)] : Inhabited (PiLp p α) :=
  ⟨toLp p fun _ => default⟩

@[ext]
protected theorem PiLp.ext {p : ℝ≥0∞} {ι : Type*} {α : ι → Type*} {x y : PiLp p α}
    (h : ∀ i, x i = y i) : x = y := ofLp_injective p <| funext h

namespace PiLp

variable (p : ℝ≥0∞) (𝕜 : Type*) {ι : Type*} (α : ι → Type*) (β : ι → Type*)
section
/- Register simplification lemmas for the applications of `PiLp` elements, as the usual lemmas
for Pi types will not trigger. -/
variable {𝕜 p α}
variable [Semiring 𝕜] [∀ i, SeminormedAddCommGroup (β i)]
variable [∀ i, Module 𝕜 (β i)] (c : 𝕜)
variable (x y : PiLp p β) (i : ι)

@[simp]
theorem zero_apply : (0 : PiLp p β) i = 0 :=
  rfl

@[simp]
theorem add_apply : (x + y) i = x i + y i :=
  rfl

@[simp]
theorem sub_apply : (x - y) i = x i - y i :=
  rfl

@[simp]
theorem smul_apply : (c • x) i = c • x i :=
  rfl

@[simp]
theorem neg_apply : (-x) i = -x i :=
  rfl

variable (p) in
/-- The projection on the `i`-th coordinate of `WithLp p (∀ i, α i)`, as a linear map. -/
@[simps!]
def projₗ (i : ι) : PiLp p β →ₗ[𝕜] β i :=
  (LinearMap.proj i : (∀ i, β i) →ₗ[𝕜] β i) ∘ₗ (WithLp.linearEquiv p 𝕜 (∀ i, β i)).toLinearMap

end

/-! Note that the unapplied versions of these lemmas are deliberately omitted, as they break
the use of the type synonym. -/

@[simp] lemma toLp_apply (x : ∀ i, α i) (i : ι) : toLp p x i = x i := rfl

<<<<<<< HEAD
@[deprecated toLp_apply (since := "2024-04-27")]
theorem _root_.WithLp.equiv_symm_pi_apply (x : ∀ i, α i) (i : ι) :
    (WithLp.equiv p _).symm x i = x i :=
  rfl

=======
>>>>>>> b451018e
section DistNorm

variable [Fintype ι]

/-!
### Definition of `edist`, `dist` and `norm` on `PiLp`

In this section we define the `edist`, `dist` and `norm` functions on `PiLp p α` without assuming
`[Fact (1 ≤ p)]` or metric properties of the spaces `α i`. This allows us to provide the rewrite
lemmas for each of three cases `p = 0`, `p = ∞` and `0 < p.to_real`.
-/


section Edist

variable [∀ i, EDist (β i)]

/-- Endowing the space `PiLp p β` with the `L^p` edistance. We register this instance
separate from `pi_Lp.pseudo_emetric` since the latter requires the type class hypothesis
`[Fact (1 ≤ p)]` in order to prove the triangle inequality.

Registering this separately allows for a future emetric-like structure on `PiLp p β` for `p < 1`
satisfying a relaxed triangle inequality. The terminology for this varies throughout the
literature, but it is sometimes called a *quasi-metric* or *semi-metric*. -/
instance : EDist (PiLp p β) where
  edist f g :=
    if p = 0 then {i | edist (f i) (g i) ≠ 0}.toFinite.toFinset.card
    else
      if p = ∞ then ⨆ i, edist (f i) (g i) else (∑ i, edist (f i) (g i) ^ p.toReal) ^ (1 / p.toReal)

variable {β}

theorem edist_eq_card (f g : PiLp 0 β) :
    edist f g = {i | edist (f i) (g i) ≠ 0}.toFinite.toFinset.card :=
  if_pos rfl

theorem edist_eq_sum {p : ℝ≥0∞} (hp : 0 < p.toReal) (f g : PiLp p β) :
    edist f g = (∑ i, edist (f i) (g i) ^ p.toReal) ^ (1 / p.toReal) :=
  let hp' := ENNReal.toReal_pos_iff.mp hp
  (if_neg hp'.1.ne').trans (if_neg hp'.2.ne)

theorem edist_eq_iSup (f g : PiLp ∞ β) : edist f g = ⨆ i, edist (f i) (g i) := rfl

end Edist

section EdistProp

variable {β}
variable [∀ i, PseudoEMetricSpace (β i)]

/-- This holds independent of `p` and does not require `[Fact (1 ≤ p)]`. We keep it separate
from `pi_Lp.pseudo_emetric_space` so it can be used also for `p < 1`. -/
protected theorem edist_self (f : PiLp p β) : edist f f = 0 := by
  rcases p.trichotomy with (rfl | rfl | h)
  · simp [edist_eq_card]
  · simp [edist_eq_iSup]
  · simp [edist_eq_sum h, ENNReal.zero_rpow_of_pos h, ENNReal.zero_rpow_of_pos (inv_pos.2 <| h)]

/-- This holds independent of `p` and does not require `[Fact (1 ≤ p)]`. We keep it separate
from `pi_Lp.pseudo_emetric_space` so it can be used also for `p < 1`. -/
protected theorem edist_comm (f g : PiLp p β) : edist f g = edist g f := by
  rcases p.trichotomy with (rfl | rfl | h)
  · simp only [edist_eq_card, edist_comm]
  · simp only [edist_eq_iSup, edist_comm]
  · simp only [edist_eq_sum h, edist_comm]

end EdistProp

section Dist

variable [∀ i, Dist (α i)]

/-- Endowing the space `PiLp p β` with the `L^p` distance. We register this instance
separate from `pi_Lp.pseudo_metric` since the latter requires the type class hypothesis
`[Fact (1 ≤ p)]` in order to prove the triangle inequality.

Registering this separately allows for a future metric-like structure on `PiLp p β` for `p < 1`
satisfying a relaxed triangle inequality. The terminology for this varies throughout the
literature, but it is sometimes called a *quasi-metric* or *semi-metric*. -/
instance : Dist (PiLp p α) where
  dist f g :=
    if p = 0 then {i | dist (f i) (g i) ≠ 0}.toFinite.toFinset.card
    else
      if p = ∞ then ⨆ i, dist (f i) (g i) else (∑ i, dist (f i) (g i) ^ p.toReal) ^ (1 / p.toReal)

variable {α}

theorem dist_eq_card (f g : PiLp 0 α) :
    dist f g = {i | dist (f i) (g i) ≠ 0}.toFinite.toFinset.card :=
  if_pos rfl

theorem dist_eq_sum {p : ℝ≥0∞} (hp : 0 < p.toReal) (f g : PiLp p α) :
    dist f g = (∑ i, dist (f i) (g i) ^ p.toReal) ^ (1 / p.toReal) :=
  let hp' := ENNReal.toReal_pos_iff.mp hp
  (if_neg hp'.1.ne').trans (if_neg hp'.2.ne)

theorem dist_eq_iSup (f g : PiLp ∞ α) : dist f g = ⨆ i, dist (f i) (g i) := rfl

end Dist

section Norm

variable [∀ i, Norm (β i)]

/-- Endowing the space `PiLp p β` with the `L^p` norm. We register this instance
separate from `PiLp.seminormedAddCommGroup` since the latter requires the type class hypothesis
`[Fact (1 ≤ p)]` in order to prove the triangle inequality.

Registering this separately allows for a future norm-like structure on `PiLp p β` for `p < 1`
satisfying a relaxed triangle inequality. These are called *quasi-norms*. -/
instance instNorm : Norm (PiLp p β) where
  norm f :=
    if p = 0 then {i | ‖f i‖ ≠ 0}.toFinite.toFinset.card
    else if p = ∞ then ⨆ i, ‖f i‖ else (∑ i, ‖f i‖ ^ p.toReal) ^ (1 / p.toReal)

variable {p β}

theorem norm_eq_card (f : PiLp 0 β) : ‖f‖ = {i | ‖f i‖ ≠ 0}.toFinite.toFinset.card :=
  if_pos rfl

theorem norm_eq_ciSup (f : PiLp ∞ β) : ‖f‖ = ⨆ i, ‖f i‖ := rfl

theorem norm_eq_sum (hp : 0 < p.toReal) (f : PiLp p β) :
    ‖f‖ = (∑ i, ‖f i‖ ^ p.toReal) ^ (1 / p.toReal) :=
  let hp' := ENNReal.toReal_pos_iff.mp hp
  (if_neg hp'.1.ne').trans (if_neg hp'.2.ne)

end Norm

end DistNorm

section Aux

/-!
### The uniformity on finite `L^p` products is the product uniformity

In this section, we put the `L^p` edistance on `PiLp p α`, and we check that the uniformity
coming from this edistance coincides with the product uniformity, by showing that the canonical
map to the Pi type (with the `L^∞` distance) is a uniform embedding, as it is both Lipschitz and
antiLipschitz.

We only register this emetric space structure as a temporary instance, as the true instance (to be
registered later) will have as uniformity exactly the product uniformity, instead of the one coming
from the edistance (which is equal to it, but not defeq). See Note [forgetful inheritance]
explaining why having definitionally the right uniformity is often important.
-/


variable [Fact (1 ≤ p)] [∀ i, PseudoMetricSpace (α i)] [∀ i, PseudoEMetricSpace (β i)]
variable [Fintype ι]

/-- Endowing the space `PiLp p β` with the `L^p` pseudoemetric structure. This definition is not
satisfactory, as it does not register the fact that the topology and the uniform structure coincide
with the product one. Therefore, we do not register it as an instance. Using this as a temporary
pseudoemetric space instance, we will show that the uniform structure is equal (but not defeq) to
the product one, and then register an instance in which we replace the uniform structure by the
product one using this pseudoemetric space and `PseudoEMetricSpace.replaceUniformity`. -/
def pseudoEmetricAux : PseudoEMetricSpace (PiLp p β) where
  edist_self := PiLp.edist_self p
  edist_comm := PiLp.edist_comm p
  edist_triangle f g h := by
    rcases p.dichotomy with (rfl | hp)
    · simp only [edist_eq_iSup]
      cases isEmpty_or_nonempty ι
      · simp only [ciSup_of_empty, ENNReal.bot_eq_zero, add_zero, nonpos_iff_eq_zero]
      -- Porting note: `le_iSup` needed some help
      refine
        iSup_le fun i => (edist_triangle _ (g i) _).trans <| add_le_add
            (le_iSup (fun k => edist (f k) (g k)) i) (le_iSup (fun k => edist (g k) (h k)) i)
    · simp only [edist_eq_sum (zero_lt_one.trans_le hp)]
      calc
        (∑ i, edist (f i) (h i) ^ p.toReal) ^ (1 / p.toReal) ≤
            (∑ i, (edist (f i) (g i) + edist (g i) (h i)) ^ p.toReal) ^ (1 / p.toReal) := by
          gcongr
          apply edist_triangle
        _ ≤
            (∑ i, edist (f i) (g i) ^ p.toReal) ^ (1 / p.toReal) +
              (∑ i, edist (g i) (h i) ^ p.toReal) ^ (1 / p.toReal) :=
          ENNReal.Lp_add_le _ _ _ hp

attribute [local instance] PiLp.pseudoEmetricAux

/-- An auxiliary lemma used twice in the proof of `PiLp.pseudoMetricAux` below. Not intended for
use outside this file. -/
theorem iSup_edist_ne_top_aux {ι : Type*} [Finite ι] {α : ι → Type*}
    [∀ i, PseudoMetricSpace (α i)] (f g : PiLp ∞ α) : (⨆ i, edist (f i) (g i)) ≠ ⊤ := by
  cases nonempty_fintype ι
  obtain ⟨M, hM⟩ := Finite.exists_le fun i => (⟨dist (f i) (g i), dist_nonneg⟩ : ℝ≥0)
  refine ne_of_lt ((iSup_le fun i => ?_).trans_lt (@ENNReal.coe_lt_top M))
  simp only [edist, PseudoMetricSpace.edist_dist, ENNReal.ofReal_eq_coe_nnreal dist_nonneg]
  exact mod_cast hM i

/-- Endowing the space `PiLp p α` with the `L^p` pseudometric structure. This definition is not
satisfactory, as it does not register the fact that the topology, the uniform structure, and the
bornology coincide with the product ones. Therefore, we do not register it as an instance. Using
this as a temporary pseudoemetric space instance, we will show that the uniform structure is equal
(but not defeq) to the product one, and then register an instance in which we replace the uniform
structure and the bornology by the product ones using this pseudometric space,
`PseudoMetricSpace.replaceUniformity`, and `PseudoMetricSpace.replaceBornology`.

See note [reducible non-instances] -/
abbrev pseudoMetricAux : PseudoMetricSpace (PiLp p α) :=
  PseudoEMetricSpace.toPseudoMetricSpaceOfDist dist
    (fun f g => by
      rcases p.dichotomy with (rfl | h)
      · exact iSup_edist_ne_top_aux f g
      · rw [edist_eq_sum (zero_lt_one.trans_le h)]
        exact ENNReal.rpow_ne_top_of_nonneg (by positivity) <| ENNReal.sum_ne_top.2 fun _ _ ↦
          by finiteness)
    fun f g => by
    rcases p.dichotomy with (rfl | h)
    · rw [edist_eq_iSup, dist_eq_iSup]
      cases isEmpty_or_nonempty ι
      · simp only [Real.iSup_of_isEmpty, ciSup_of_empty, ENNReal.bot_eq_zero, ENNReal.toReal_zero]
      · refine le_antisymm (ciSup_le fun i => ?_) ?_
        · rw [← ENNReal.ofReal_le_iff_le_toReal (iSup_edist_ne_top_aux f g), ←
            PseudoMetricSpace.edist_dist]
          -- Porting note: `le_iSup` needed some help
          exact le_iSup (fun k => edist (f k) (g k)) i
        · refine ENNReal.toReal_le_of_le_ofReal (Real.sSup_nonneg ?_) (iSup_le fun i => ?_)
          · rintro - ⟨i, rfl⟩
            exact dist_nonneg
          · change PseudoMetricSpace.edist _ _ ≤ _
            rw [PseudoMetricSpace.edist_dist]
            -- Porting note: `le_ciSup` needed some help
            exact ENNReal.ofReal_le_ofReal
              (le_ciSup (Finite.bddAbove_range (fun k => dist (f k) (g k))) i)
    · have A (i) : edist (f i) (g i) ^ p.toReal ≠ ⊤ := by finiteness
      simp only [edist_eq_sum (zero_lt_one.trans_le h), dist_edist, ENNReal.toReal_rpow,
        dist_eq_sum (zero_lt_one.trans_le h), ← ENNReal.toReal_sum fun i _ => A i]

attribute [local instance] PiLp.pseudoMetricAux

variable {p β} in
private theorem edist_apply_le_edist_aux (x y : PiLp p β) (i : ι) :
    edist (x i) (y i) ≤ edist x y := by
  rcases p.dichotomy with (rfl | h)
  · simpa only [edist_eq_iSup] using le_iSup (fun i => edist (x i) (y i)) i
  · have cancel : p.toReal * (1 / p.toReal) = 1 := mul_div_cancel₀ 1 (zero_lt_one.trans_le h).ne'
    rw [edist_eq_sum (zero_lt_one.trans_le h)]
    calc
      edist (x i) (y i) = (edist (x i) (y i) ^ p.toReal) ^ (1 / p.toReal) := by
        simp [← ENNReal.rpow_mul, cancel, -one_div]
      _ ≤ (∑ i, edist (x i) (y i) ^ p.toReal) ^ (1 / p.toReal) := by
        gcongr
        exact Finset.single_le_sum (fun i _ => (bot_le : (0 : ℝ≥0∞) ≤ _)) (Finset.mem_univ i)

private lemma lipschitzWith_ofLp_aux : LipschitzWith 1 (@ofLp p (∀ i, β i)) :=
  .of_edist_le fun x y => by
    simp_rw [edist_pi_def, Finset.sup_le_iff, Finset.mem_univ, forall_true_left]
    exact edist_apply_le_edist_aux _ _

private lemma antilipschitzWith_ofLp_aux :
    AntilipschitzWith ((Fintype.card ι : ℝ≥0) ^ (1 / p).toReal) (@ofLp p (∀ i, β i)) := by
  intro x y
  rcases p.dichotomy with (rfl | h)
  · simp only [edist_eq_iSup, ENNReal.div_top, ENNReal.toReal_zero, NNReal.rpow_zero,
      ENNReal.coe_one, one_mul, iSup_le_iff]
    -- Porting note: `Finset.le_sup` needed some help
    exact fun i => Finset.le_sup (f := fun i => edist (x i) (y i)) (Finset.mem_univ i)
  · have pos : 0 < p.toReal := zero_lt_one.trans_le h
    have nonneg : 0 ≤ 1 / p.toReal := one_div_nonneg.2 (le_of_lt pos)
    have cancel : p.toReal * (1 / p.toReal) = 1 := mul_div_cancel₀ 1 (ne_of_gt pos)
    rw [edist_eq_sum pos, ENNReal.toReal_div 1 p]
    simp only [edist, ENNReal.toReal_one]
    calc
      (∑ i, edist (x i) (y i) ^ p.toReal) ^ (1 / p.toReal) ≤
          (∑ _i, edist (ofLp x) (ofLp y) ^ p.toReal) ^ (1 / p.toReal) := by
        gcongr with i
        exact Finset.le_sup (f := fun i => edist (x i) (y i)) (Finset.mem_univ i)
      _ =
          ((Fintype.card ι : ℝ≥0) ^ (1 / p.toReal) : ℝ≥0) *
            edist (ofLp x) (ofLp y) := by
        simp only [nsmul_eq_mul, Finset.card_univ, ENNReal.rpow_one, Finset.sum_const,
          ENNReal.mul_rpow_of_nonneg _ _ nonneg, ← ENNReal.rpow_mul, cancel]
        have : (Fintype.card ι : ℝ≥0∞) = (Fintype.card ι : ℝ≥0) :=
          (ENNReal.coe_natCast (Fintype.card ι)).symm
        rw [this, ENNReal.coe_rpow_of_nonneg _ nonneg]

private lemma isUniformInducing_ofLp_aux : IsUniformInducing (@ofLp p (∀ i, β i)) :=
    (antilipschitzWith_ofLp_aux p β).isUniformInducing
      (lipschitzWith_ofLp_aux p β).uniformContinuous

private lemma uniformity_aux : 𝓤 (PiLp p β) = 𝓤[UniformSpace.comap ofLp inferInstance] := by
  rw [← (isUniformInducing_ofLp_aux p β).comap_uniformity]
  rfl

instance bornology (p : ℝ≥0∞) (β : ι → Type*) [∀ i, Bornology (β i)] :
    Bornology (PiLp p β) := Bornology.induced ofLp

private lemma cobounded_aux : @cobounded _ PseudoMetricSpace.toBornology = cobounded (PiLp p α) :=
  le_antisymm (antilipschitzWith_ofLp_aux p α).tendsto_cobounded.le_comap
    (lipschitzWith_ofLp_aux p α).comap_cobounded_le

end Aux

/-! ### Instances on finite `L^p` products -/

instance topologicalSpace [∀ i, TopologicalSpace (β i)] : TopologicalSpace (PiLp p β) :=
  Pi.topologicalSpace.induced ofLp

@[fun_prop, continuity]
theorem continuous_ofLp [∀ i, TopologicalSpace (β i)] : Continuous (@ofLp p (∀ i, β i)) :=
  continuous_induced_dom

@[fun_prop, continuity]
nonrec lemma continuous_apply [∀ i, TopologicalSpace (β i)] (i : ι) :
    Continuous (fun f : PiLp p β ↦ f i) := (continuous_apply i).comp (continuous_ofLp p β)

@[fun_prop, continuity]
theorem continuous_toLp [∀ i, TopologicalSpace (β i)] : Continuous (@toLp p (∀ i, β i)) :=
  continuous_induced_rng.2 continuous_id

<<<<<<< HEAD
@[deprecated continuous_toLp (since := "2024-04-27")]
theorem continuous_equiv_symm [∀ i, TopologicalSpace (β i)] :
    Continuous (WithLp.equiv p (Π i, β i)).symm :=
  continuous_toLp _ _

/-- `WithLp.equiv` as a homeomorphism. -/
def homeomorph [∀ i, TopologicalSpace (β i)] : (Π i, β i) ≃ₜ PiLp p β where
  toEquiv := (WithLp.equiv p (Π i, β i)).symm
  continuous_toFun := continuous_toLp p β
  continuous_invFun := continuous_ofLp p β

lemma isOpenMap_apply [∀ i, TopologicalSpace (β i)] (i : ι) :
    IsOpenMap (fun f : PiLp p β ↦ f i) := (isOpenMap_eval i).comp (homeomorph p β).symm.isOpenMap

instance instProdT0Space [∀ i, TopologicalSpace (β i)] [∀ i, T0Space (β i)] :
    T0Space (PiLp p β) :=
  (homeomorph p β).t0Space

=======
>>>>>>> b451018e
instance secondCountableTopology [Countable ι] [∀ i, TopologicalSpace (β i)]
    [∀ i, SecondCountableTopology (β i)] : SecondCountableTopology (PiLp p β) :=
  (homeomorph p β).symm.secondCountableTopology

instance uniformSpace [∀ i, UniformSpace (β i)] : UniformSpace (PiLp p β) :=
  (Pi.uniformSpace β).comap ofLp

lemma uniformContinuous_ofLp [∀ i, UniformSpace (β i)] :
    UniformContinuous (@ofLp p (∀ i, β i)) :=
  uniformContinuous_comap

lemma uniformContinuous_toLp [∀ i, UniformSpace (β i)] :
    UniformContinuous (@toLp p (∀ i, β i)) :=
  uniformContinuous_comap' uniformContinuous_id

<<<<<<< HEAD
@[deprecated uniformContinuous_toLp (since := "2024-04-27")]
theorem uniformContinuous_equiv_symm [∀ i, UniformSpace (β i)] :
    UniformContinuous (WithLp.equiv p (∀ i, β i)).symm :=
  uniformContinuous_toLp _ _

/-- `WithLp.equiv` as a uniform isomorphism. -/
def uniformEquiv [∀ i, UniformSpace (β i)] : (Π i, β i) ≃ᵤ PiLp p β where
  toEquiv := (WithLp.equiv p (Π i, β i)).symm
  uniformContinuous_toFun := uniformContinuous_toLp p β
  uniformContinuous_invFun := uniformContinuous_ofLp p β

=======
>>>>>>> b451018e
instance completeSpace [∀ i, UniformSpace (β i)] [∀ i, CompleteSpace (β i)] :
    CompleteSpace (PiLp p β) :=
  (uniformEquiv p β).completeSpace_iff.1 inferInstance

section Fintype
variable [hp : Fact (1 ≤ p)]
variable [Fintype ι]

/-- pseudoemetric space instance on the product of finitely many pseudoemetric spaces, using the
`L^p` pseudoedistance, and having as uniformity the product uniformity. -/
instance [∀ i, PseudoEMetricSpace (β i)] : PseudoEMetricSpace (PiLp p β) :=
  (pseudoEmetricAux p β).replaceUniformity (uniformity_aux p β).symm

/-- emetric space instance on the product of finitely many emetric spaces, using the `L^p`
edistance, and having as uniformity the product uniformity. -/
instance [∀ i, EMetricSpace (α i)] : EMetricSpace (PiLp p α) :=
  EMetricSpace.ofT0PseudoEMetricSpace (PiLp p α)

/-- pseudometric space instance on the product of finitely many pseudometric spaces, using the
`L^p` distance, and having as uniformity the product uniformity. -/
instance [∀ i, PseudoMetricSpace (β i)] : PseudoMetricSpace (PiLp p β) :=
  ((pseudoMetricAux p β).replaceUniformity (uniformity_aux p β).symm).replaceBornology fun s =>
    Filter.ext_iff.1 (cobounded_aux p β).symm sᶜ

/-- metric space instance on the product of finitely many metric spaces, using the `L^p` distance,
and having as uniformity the product uniformity. -/
instance [∀ i, MetricSpace (α i)] : MetricSpace (PiLp p α) :=
  MetricSpace.ofT0PseudoMetricSpace _

theorem nndist_eq_sum {p : ℝ≥0∞} [Fact (1 ≤ p)] {β : ι → Type*} [∀ i, PseudoMetricSpace (β i)]
    (hp : p ≠ ∞) (x y : PiLp p β) :
    nndist x y = (∑ i : ι, nndist (x i) (y i) ^ p.toReal) ^ (1 / p.toReal) :=
  NNReal.eq <| by
    push_cast
    exact dist_eq_sum (p.toReal_pos_iff_ne_top.mpr hp) _ _

theorem nndist_eq_iSup {β : ι → Type*} [∀ i, PseudoMetricSpace (β i)] (x y : PiLp ∞ β) :
    nndist x y = ⨆ i, nndist (x i) (y i) :=
  NNReal.eq <| by
    push_cast
    exact dist_eq_iSup _ _

section
variable {β p}

theorem edist_apply_le [∀ i, PseudoEMetricSpace (β i)] (x y : PiLp p β) (i : ι) :
    edist (x i) (y i) ≤ edist x y :=
  edist_apply_le_edist_aux x y i

theorem nndist_apply_le [∀ i, PseudoMetricSpace (β i)] (x y : PiLp p β) (i : ι) :
    nndist (x i) (y i) ≤ nndist x y := by
  simpa [← coe_nnreal_ennreal_nndist] using edist_apply_le x y i

theorem dist_apply_le [∀ i, PseudoMetricSpace (β i)] (x y : PiLp p β) (i : ι) :
    dist (x i) (y i) ≤ dist x y :=
  nndist_apply_le x y i

end

lemma lipschitzWith_ofLp [∀ i, PseudoEMetricSpace (β i)] :
    LipschitzWith 1 (@ofLp p (∀ i, β i)) :=
  lipschitzWith_ofLp_aux p β

<<<<<<< HEAD
lemma antilipschitzWith_toLp [∀ i, PseudoEMetricSpace (β i)] :
    AntilipschitzWith 1 (@toLp p (∀ i, β i)) :=
  (lipschitzWith_ofLp p β).to_rightInverse (ofLp_toLp p)

@[deprecated lipschitzWith_ofLp (since := "2024-04-27")]
theorem lipschitzWith_equiv [∀ i, PseudoEMetricSpace (β i)] :
    LipschitzWith 1 (WithLp.equiv p (∀ i, β i)) :=
  lipschitzWith_ofLp p β

=======
>>>>>>> b451018e
theorem antilipschitzWith_ofLp [∀ i, PseudoEMetricSpace (β i)] :
    AntilipschitzWith ((Fintype.card ι : ℝ≥0) ^ (1 / p).toReal) (@ofLp p (∀ i, β i)) :=
  antilipschitzWith_ofLp_aux p β

<<<<<<< HEAD
lemma lipschitzWith_toLp [∀ i, PseudoEMetricSpace (β i)] :
    LipschitzWith ((Fintype.card ι : ℝ≥0) ^ (1 / p).toReal) (@toLp p (∀ i, β i)) :=
  (antilipschitzWith_ofLp p β).to_rightInverse (ofLp_toLp p)

@[deprecated antilipschitzWith_ofLp (since := "2024-04-27")]
theorem antilipschitzWith_equiv [∀ i, PseudoEMetricSpace (β i)] :
    AntilipschitzWith ((Fintype.card ι : ℝ≥0) ^ (1 / p).toReal) (WithLp.equiv p (∀ i, β i)) :=
  antilipschitzWith_ofLp p β

=======
>>>>>>> b451018e
lemma isometry_ofLp_infty [∀ i, PseudoEMetricSpace (β i)] :
    Isometry (@ofLp ∞ (∀ i, β i)) :=
  fun x y =>
  le_antisymm (by simpa only [ENNReal.coe_one, one_mul] using lipschitzWith_ofLp ∞ β x y)
    (by simpa only [ENNReal.div_top, ENNReal.toReal_zero, NNReal.rpow_zero, ENNReal.coe_one,
      one_mul] using antilipschitzWith_ofLp ∞ β x y)

/-- seminormed group instance on the product of finitely many normed groups, using the `L^p`
norm. -/
instance seminormedAddCommGroup [∀ i, SeminormedAddCommGroup (β i)] :
    SeminormedAddCommGroup (PiLp p β) where
  dist_eq := fun x y => by
    rcases p.dichotomy with (rfl | h)
    · simp only [dist_eq_iSup, norm_eq_ciSup, dist_eq_norm, sub_apply]
    · have : p ≠ ∞ := by
        intro hp
        rw [hp, ENNReal.toReal_top] at h
        linarith
      simp only [dist_eq_sum (zero_lt_one.trans_le h), norm_eq_sum (zero_lt_one.trans_le h),
        dist_eq_norm, sub_apply]

lemma isUniformInducing_toLp [∀ i, PseudoEMetricSpace (β i)] :
    IsUniformInducing (@toLp p (Π i, β i)) :=
  (antilipschitzWith_toLp p β).isUniformInducing
    (lipschitzWith_toLp p β).uniformContinuous

section
variable {β p}

theorem enorm_apply_le [∀ i, SeminormedAddCommGroup (β i)] (x : PiLp p β) (i : ι) :
    ‖x i‖ₑ ≤ ‖x‖ₑ := by
  simpa using edist_apply_le x 0 i

theorem nnnorm_apply_le [∀ i, SeminormedAddCommGroup (β i)] (x : PiLp p β) (i : ι) :
    ‖x i‖₊ ≤ ‖x‖₊ := by
  simpa using nndist_apply_le x 0 i

theorem norm_apply_le [∀ i, SeminormedAddCommGroup (β i)] (x : PiLp p β) (i : ι) :
    ‖x i‖ ≤ ‖x‖ := by
  simpa using dist_apply_le x 0 i

end

/-- normed group instance on the product of finitely many normed groups, using the `L^p` norm. -/
instance normedAddCommGroup [∀ i, NormedAddCommGroup (α i)] : NormedAddCommGroup (PiLp p α) :=
  { PiLp.seminormedAddCommGroup p α with
    eq_of_dist_eq_zero := eq_of_dist_eq_zero }

theorem nnnorm_eq_sum {p : ℝ≥0∞} [Fact (1 ≤ p)] {β : ι → Type*} (hp : p ≠ ∞)
    [∀ i, SeminormedAddCommGroup (β i)] (f : PiLp p β) :
    ‖f‖₊ = (∑ i, ‖f i‖₊ ^ p.toReal) ^ (1 / p.toReal) := by
  ext
  simp [NNReal.coe_sum, norm_eq_sum (p.toReal_pos_iff_ne_top.mpr hp)]

section Linfty
variable {β}
variable [∀ i, SeminormedAddCommGroup (β i)]

theorem nnnorm_eq_ciSup (f : PiLp ∞ β) : ‖f‖₊ = ⨆ i, ‖f i‖₊ := by
  ext
  simp [NNReal.coe_iSup, norm_eq_ciSup]

@[simp] lemma nnnorm_ofLp (f : PiLp ∞ β) : ‖ofLp f‖₊ = ‖f‖₊ := by
  rw [nnnorm_eq_ciSup, Pi.nnnorm_def, Finset.sup_univ_eq_ciSup]

@[simp] lemma nnnorm_toLp (f : ∀ i, β i) : ‖toLp ∞ f‖₊ = ‖f‖₊ := (nnnorm_ofLp _).symm

@[simp] lemma norm_ofLp (f : PiLp ∞ β) : ‖ofLp f‖ = ‖f‖ := congr_arg NNReal.toReal <| nnnorm_ofLp f
@[simp] lemma norm_toLp (f : ∀ i, β i) : ‖toLp ∞ f‖ = ‖f‖ := (norm_ofLp _).symm

end Linfty

theorem norm_eq_of_nat {p : ℝ≥0∞} [Fact (1 ≤ p)] {β : ι → Type*}
    [∀ i, SeminormedAddCommGroup (β i)] (n : ℕ) (h : p = n) (f : PiLp p β) :
    ‖f‖ = (∑ i, ‖f i‖ ^ n) ^ (1 / (n : ℝ)) := by
  have := p.toReal_pos_iff_ne_top.mpr (ne_of_eq_of_ne h <| ENNReal.natCast_ne_top n)
  simp only [one_div, h, Real.rpow_natCast, ENNReal.toReal_natCast,
    norm_eq_sum this]

section L1
variable {β} [∀ i, SeminormedAddCommGroup (β i)]

theorem norm_eq_of_L1 (x : PiLp 1 β) : ‖x‖ = ∑ i : ι, ‖x i‖ := by
  simp [norm_eq_sum]

theorem nnnorm_eq_of_L1 (x : PiLp 1 β) : ‖x‖₊ = ∑ i : ι, ‖x i‖₊ :=
  NNReal.eq <| by push_cast; exact norm_eq_of_L1 x

theorem dist_eq_of_L1 (x y : PiLp 1 β) : dist x y = ∑ i, dist (x i) (y i) := by
  simp_rw [dist_eq_norm, norm_eq_of_L1, sub_apply]

theorem nndist_eq_of_L1 (x y : PiLp 1 β) : nndist x y = ∑ i, nndist (x i) (y i) :=
  NNReal.eq <| by push_cast; exact dist_eq_of_L1 _ _

theorem edist_eq_of_L1 (x y : PiLp 1 β) : edist x y = ∑ i, edist (x i) (y i) := by
  simp [PiLp.edist_eq_sum]

end L1

section L2
variable {β} [∀ i, SeminormedAddCommGroup (β i)]

theorem norm_eq_of_L2 (x : PiLp 2 β) :
    ‖x‖ = √(∑ i : ι, ‖x i‖ ^ 2) := by
  rw [norm_eq_of_nat 2 (by norm_cast) _]
  rw [Real.sqrt_eq_rpow]
  norm_cast

theorem nnnorm_eq_of_L2 (x : PiLp 2 β) :
    ‖x‖₊ = NNReal.sqrt (∑ i : ι, ‖x i‖₊ ^ 2) :=
  NNReal.eq <| by
    push_cast
    exact norm_eq_of_L2 x

theorem norm_sq_eq_of_L2 (β : ι → Type*) [∀ i, SeminormedAddCommGroup (β i)] (x : PiLp 2 β) :
    ‖x‖ ^ 2 = ∑ i : ι, ‖x i‖ ^ 2 := by
  suffices ‖x‖₊ ^ 2 = ∑ i : ι, ‖x i‖₊ ^ 2 by
    simpa only [NNReal.coe_sum] using congr_arg ((↑) : ℝ≥0 → ℝ) this
  rw [nnnorm_eq_of_L2, NNReal.sq_sqrt]

theorem dist_eq_of_L2 (x y : PiLp 2 β) :
    dist x y = √(∑ i, dist (x i) (y i) ^ 2) := by
  simp_rw [dist_eq_norm, norm_eq_of_L2, sub_apply]

theorem dist_sq_eq_of_L2 (x y : PiLp 2 β) :
    dist x y ^ 2 = ∑ i, dist (x i) (y i) ^ 2 := by
  simp_rw [dist_eq_norm, norm_sq_eq_of_L2, sub_apply]

theorem nndist_eq_of_L2 (x y : PiLp 2 β) :
    nndist x y = NNReal.sqrt (∑ i, nndist (x i) (y i) ^ 2) :=
  NNReal.eq <| by
    push_cast
    exact dist_eq_of_L2 _ _

theorem edist_eq_of_L2 (x y : PiLp 2 β) :
    edist x y = (∑ i, edist (x i) (y i) ^ 2) ^ (1 / 2 : ℝ) := by simp [PiLp.edist_eq_sum]

end L2

instance instIsBoundedSMul [SeminormedRing 𝕜] [∀ i, SeminormedAddCommGroup (β i)]
    [∀ i, Module 𝕜 (β i)] [∀ i, IsBoundedSMul 𝕜 (β i)] :
    IsBoundedSMul 𝕜 (PiLp p β) :=
  .of_nnnorm_smul_le fun c f => by
    rcases p.dichotomy with (rfl | hp)
    · rw [← nnnorm_ofLp, ← nnnorm_ofLp, ofLp_smul]
      exact nnnorm_smul_le c (ofLp f)
    · have hp0 : 0 < p.toReal := zero_lt_one.trans_le hp
      have hpt : p ≠ ⊤ := p.toReal_pos_iff_ne_top.mp hp0
      rw [nnnorm_eq_sum hpt, nnnorm_eq_sum hpt, one_div, NNReal.rpow_inv_le_iff hp0,
        NNReal.mul_rpow, ← NNReal.rpow_mul, inv_mul_cancel₀ hp0.ne', NNReal.rpow_one,
        Finset.mul_sum]
      simp_rw [← NNReal.mul_rpow, smul_apply]
      gcongr
      apply nnnorm_smul_le

instance instNormSMulClass [SeminormedRing 𝕜] [∀ i, SeminormedAddCommGroup (β i)]
    [∀ i, Module 𝕜 (β i)] [∀ i, NormSMulClass 𝕜 (β i)] :
    NormSMulClass 𝕜 (PiLp p β) :=
  .of_nnnorm_smul fun c f => by
    rcases p.dichotomy with (rfl | hp)
    · rw [← nnnorm_ofLp, ← nnnorm_ofLp, WithLp.ofLp_smul, nnnorm_smul]
    · have hp0 : 0 < p.toReal := zero_lt_one.trans_le hp
      have hpt : p ≠ ⊤ := p.toReal_pos_iff_ne_top.mp hp0
      rw [nnnorm_eq_sum hpt, nnnorm_eq_sum hpt, one_div, NNReal.rpow_inv_eq_iff hp0.ne',
        NNReal.mul_rpow, ← NNReal.rpow_mul, inv_mul_cancel₀ hp0.ne', NNReal.rpow_one,
        Finset.mul_sum]
      simp_rw [← NNReal.mul_rpow, smul_apply, nnnorm_smul]

/-- The product of finitely many normed spaces is a normed space, with the `L^p` norm. -/
instance normedSpace [NormedField 𝕜] [∀ i, SeminormedAddCommGroup (β i)]
    [∀ i, NormedSpace 𝕜 (β i)] : NormedSpace 𝕜 (PiLp p β) where
  norm_smul_le := norm_smul_le

variable {𝕜 p α}
variable [Semiring 𝕜] [∀ i, SeminormedAddCommGroup (α i)] [∀ i, SeminormedAddCommGroup (β i)]
variable [∀ i, Module 𝕜 (α i)] [∀ i, Module 𝕜 (β i)] (c : 𝕜)

/-- The canonical map `WithLp.equiv` between `PiLp ∞ β` and `Π i, β i` as a linear isometric
equivalence. -/
def equivₗᵢ : PiLp ∞ β ≃ₗᵢ[𝕜] (∀ i, β i) where
  __ := WithLp.linearEquiv ∞ 𝕜 _
  norm_map' := norm_ofLp

section piLpCongrLeft
variable {ι' : Type*}
variable [Fintype ι']
variable (p 𝕜)
variable (E : Type*) [SeminormedAddCommGroup E] [Module 𝕜 E]

/-- An equivalence of finite domains induces a linearly isometric equivalence of finitely supported
functions. -/
def _root_.LinearIsometryEquiv.piLpCongrLeft (e : ι ≃ ι') :
    (PiLp p fun _ : ι => E) ≃ₗᵢ[𝕜] PiLp p fun _ : ι' => E where
  toLinearEquiv := (WithLp.linearEquiv p 𝕜 (ι → E)).trans
    ((LinearEquiv.piCongrLeft' 𝕜 (fun _ : ι => E) e).trans (WithLp.linearEquiv p 𝕜 (ι' → E)).symm)
  norm_map' x' := by
    rcases p.dichotomy with (rfl | h)
    · simp_rw [norm_eq_ciSup]
      exact e.symm.iSup_congr fun _ => rfl
    · simp only [norm_eq_sum (zero_lt_one.trans_le h)]
      congr 1
      exact Fintype.sum_equiv e.symm _ _ fun _ => rfl

variable {p 𝕜 E}

@[simp]
theorem _root_.LinearIsometryEquiv.piLpCongrLeft_apply (e : ι ≃ ι') (v : PiLp p fun _ : ι => E) :
    LinearIsometryEquiv.piLpCongrLeft p 𝕜 E e v = Equiv.piCongrLeft' (fun _ : ι => E) e v :=
  rfl

@[simp]
theorem _root_.LinearIsometryEquiv.piLpCongrLeft_symm (e : ι ≃ ι') :
    (LinearIsometryEquiv.piLpCongrLeft p 𝕜 E e).symm =
      LinearIsometryEquiv.piLpCongrLeft p 𝕜 E e.symm := by
  ext
  simp [LinearIsometryEquiv.piLpCongrLeft, LinearIsometryEquiv.symm]

@[simp high]
theorem _root_.LinearIsometryEquiv.piLpCongrLeft_single [DecidableEq ι] [DecidableEq ι']
    (e : ι ≃ ι') (i : ι) (v : E) :
    LinearIsometryEquiv.piLpCongrLeft p 𝕜 E e (toLp p <| Pi.single i v) =
      toLp p (Pi.single (e i) v) := by
  ext x
  simp [LinearIsometryEquiv.piLpCongrLeft_apply, Equiv.piCongrLeft',
    Pi.single, Function.update, Equiv.symm_apply_eq]

end piLpCongrLeft

section piLpCongrRight
variable {β}

variable (p) in
/-- A family of linearly isometric equivalences in the codomain induces an isometric equivalence
between Pi types with the Lp norm.

This is the isometry version of `LinearEquiv.piCongrRight`. -/
protected def _root_.LinearIsometryEquiv.piLpCongrRight (e : ∀ i, α i ≃ₗᵢ[𝕜] β i) :
    PiLp p α ≃ₗᵢ[𝕜] PiLp p β where
  toLinearEquiv :=
    WithLp.linearEquiv _ _ _
      ≪≫ₗ (LinearEquiv.piCongrRight fun i => (e i).toLinearEquiv)
      ≪≫ₗ (WithLp.linearEquiv _ _ _).symm
  norm_map' := (WithLp.linearEquiv p 𝕜 _).symm.surjective.forall.2 fun x => by
    simp only [LinearEquiv.trans_apply, WithLp.linearEquiv_symm_apply, WithLp.linearEquiv_apply]
    obtain rfl | hp := p.dichotomy
    · simp_rw [PiLp.norm_toLp, Pi.norm_def, LinearEquiv.piCongrRight_apply,
        LinearIsometryEquiv.coe_toLinearEquiv, LinearIsometryEquiv.nnnorm_map, toLp_apply]
    · have : 0 < p.toReal := zero_lt_one.trans_le <| by norm_cast
      simp only [PiLp.norm_eq_sum this, toLp_apply, LinearEquiv.piCongrRight_apply,
        LinearIsometryEquiv.coe_toLinearEquiv, LinearIsometryEquiv.norm_map, toLp_apply]

@[simp]
theorem _root_.LinearIsometryEquiv.piLpCongrRight_apply (e : ∀ i, α i ≃ₗᵢ[𝕜] β i) (x : PiLp p α) :
    LinearIsometryEquiv.piLpCongrRight p e x = toLp p fun i => e i (x i) := rfl

@[simp]
theorem _root_.LinearIsometryEquiv.piLpCongrRight_refl :
    LinearIsometryEquiv.piLpCongrRight p (fun i => .refl 𝕜 (α i)) = .refl _ _ :=
  rfl

@[simp]
theorem _root_.LinearIsometryEquiv.piLpCongrRight_symm (e : ∀ i, α i ≃ₗᵢ[𝕜] β i) :
    (LinearIsometryEquiv.piLpCongrRight p e).symm =
      LinearIsometryEquiv.piLpCongrRight p (fun i => (e i).symm) :=
  rfl

@[simp high]
theorem _root_.LinearIsometryEquiv.piLpCongrRight_single (e : ∀ i, α i ≃ₗᵢ[𝕜] β i) [DecidableEq ι]
    (i : ι) (v : α i) :
    LinearIsometryEquiv.piLpCongrRight p e (toLp p <| Pi.single i v) =
      toLp p (Pi.single i (e _ v)) :=
  PiLp.ext <| Pi.apply_single (e ·) (fun _ => map_zero _) _ _

end piLpCongrRight

section piLpCurry

variable {ι : Type*} {κ : ι → Type*} (p : ℝ≥0∞) [Fact (1 ≤ p)]
  [Fintype ι] [∀ i, Fintype (κ i)]
  (α : ∀ i, κ i → Type*) [∀ i k, SeminormedAddCommGroup (α i k)] [∀ i k, Module 𝕜 (α i k)]

variable (𝕜) in
/-- `LinearEquiv.piCurry` for `PiLp`, as an isometry. -/
def _root_.LinearIsometryEquiv.piLpCurry :
    PiLp p (fun i : Sigma _ => α i.1 i.2) ≃ₗᵢ[𝕜] PiLp p (fun i => PiLp p (α i)) where
  toLinearEquiv :=
    WithLp.linearEquiv _ _ _
      ≪≫ₗ LinearEquiv.piCurry 𝕜 α
      ≪≫ₗ (LinearEquiv.piCongrRight fun _ => (WithLp.linearEquiv _ _ _).symm)
      ≪≫ₗ (WithLp.linearEquiv _ _ _).symm
  norm_map' := (WithLp.linearEquiv p 𝕜 _).symm.surjective.forall.2 fun x => by
    simp_rw [← coe_nnnorm, NNReal.coe_inj]
    dsimp only [WithLp.linearEquiv_symm_apply]
    obtain rfl | hp := eq_or_ne p ⊤
    · simp_rw [← PiLp.nnnorm_ofLp, Pi.nnnorm_def, ← PiLp.nnnorm_ofLp, Pi.nnnorm_def]
      dsimp [Sigma.curry]
      rw [← Finset.univ_sigma_univ, Finset.sup_sigma]
    · have : 0 < p.toReal := (toReal_pos_iff_ne_top _).mpr hp
      simp_rw [PiLp.nnnorm_eq_sum hp, toLp_apply]
      dsimp [Sigma.curry]
      simp_rw [one_div, NNReal.rpow_inv_rpow this.ne', ← Finset.univ_sigma_univ, Finset.sum_sigma]

@[simp] theorem _root_.LinearIsometryEquiv.piLpCurry_apply
    (f : PiLp p (fun i : Sigma κ => α i.1 i.2)) :
    _root_.LinearIsometryEquiv.piLpCurry 𝕜 p α f =
      toLp p (fun i => (toLp p) <| Sigma.curry (ofLp f) i) :=
  rfl

@[simp] theorem _root_.LinearIsometryEquiv.piLpCurry_symm_apply
    (f : PiLp p (fun i => PiLp p (α i))) :
    (_root_.LinearIsometryEquiv.piLpCurry 𝕜 p α).symm f =
      toLp p (Sigma.uncurry fun i j => f i j) :=
  rfl

end piLpCurry

section sumPiLpEquivProdLpPiLp

variable {ι κ : Type*} (p : ℝ≥0∞) (α : ι ⊕ κ → Type*) [Fintype ι] [Fintype κ] [Fact (1 ≤ p)]
variable [∀ i, SeminormedAddCommGroup (α i)] [∀ i, Module 𝕜 (α i)]

/-- `LinearEquiv.sumPiEquivProdPi` for `PiLp`, as an isometry. -/
@[simps! +simpRhs]
def sumPiLpEquivProdLpPiLp :
    WithLp p (Π i, α i) ≃ₗᵢ[𝕜]
      WithLp p (WithLp p (Π i, α (.inl i)) × WithLp p (Π i, α (.inr i))) where
  toLinearEquiv :=
    WithLp.linearEquiv p _ _
      ≪≫ₗ LinearEquiv.sumPiEquivProdPi _ _ _ α
      ≪≫ₗ LinearEquiv.prodCongr (WithLp.linearEquiv p _ _).symm
        (WithLp.linearEquiv _ _ _).symm
      ≪≫ₗ (WithLp.linearEquiv  p _ _).symm
  norm_map' := (WithLp.linearEquiv p 𝕜 _).symm.surjective.forall.2 fun x => by
    obtain rfl | hp := p.dichotomy
    · simp [← Finset.univ_disjSum_univ, Finset.sup_disjSum, Pi.norm_def]
    · have : 0 < p.toReal := by positivity
      have hpt : p ≠ ⊤ := (toReal_pos_iff_ne_top p).mp this
      simp_rw [← coe_nnnorm]; congr 1 -- convert to nnnorm to avoid needing positivity arguments
      simp [nnnorm_eq_sum hpt, WithLp.prod_nnnorm_eq_add hpt, NNReal.rpow_inv_rpow this.ne']

end sumPiLpEquivProdLpPiLp

section Single

variable (p)
variable [DecidableEq ι]

@[simp]
theorem nnnorm_toLp_single (i : ι) (b : β i) :
    ‖toLp p (Pi.single i b)‖₊ = ‖b‖₊ := by
  haveI : Nonempty ι := ⟨i⟩
  induction p generalizing hp with
  | top =>
    simp_rw [nnnorm_eq_ciSup, toLp_apply]
    refine
      ciSup_eq_of_forall_le_of_forall_lt_exists_gt (fun j => ?_) fun n hn => ⟨i, hn.trans_eq ?_⟩
    · obtain rfl | hij := Decidable.eq_or_ne i j
      · rw [Pi.single_eq_same]
      · rw [Pi.single_eq_of_ne' hij, nnnorm_zero]
        exact zero_le _
    · rw [Pi.single_eq_same]
  | coe p =>
    have hp0 : (p : ℝ) ≠ 0 :=
      mod_cast (zero_lt_one.trans_le <| Fact.out (p := 1 ≤ (p : ℝ≥0∞))).ne'
    rw [nnnorm_eq_sum ENNReal.coe_ne_top, ENNReal.coe_toReal, Fintype.sum_eq_single i,
      toLp_apply, Pi.single_eq_same, ← NNReal.rpow_mul, one_div,
      mul_inv_cancel₀ hp0, NNReal.rpow_one]
    intro j hij
    rw [toLp_apply, Pi.single_eq_of_ne hij, nnnorm_zero, NNReal.zero_rpow hp0]

@[simp]
lemma norm_toLp_single (i : ι) (b : β i) : ‖toLp p (Pi.single i b)‖ = ‖b‖ :=
  congr_arg ((↑) : ℝ≥0 → ℝ) <| nnnorm_toLp_single p β i b

@[simp]
lemma nndist_toLp_single_same (i : ι) (b₁ b₂ : β i) :
    nndist (toLp p (Pi.single i b₁)) (toLp p (Pi.single i b₂)) = nndist b₁ b₂ := by
  rw [nndist_eq_nnnorm, nndist_eq_nnnorm, ← toLp_sub, ← Pi.single_sub, nnnorm_toLp_single]

@[simp]
lemma dist_toLp_single_same (i : ι) (b₁ b₂ : β i) :
    dist (toLp p (Pi.single i b₁)) (toLp p (Pi.single i b₂)) = dist b₁ b₂ :=
  congr_arg ((↑) : ℝ≥0 → ℝ) <| nndist_toLp_single_same p β i b₁ b₂

@[simp]
lemma edist_toLp_single_same (i : ι) (b₁ b₂ : β i) :
    edist (toLp p (Pi.single i b₁)) (toLp p (Pi.single i b₂)) = edist b₁ b₂ := by
  simp only [edist_nndist, nndist_toLp_single_same p β i b₁ b₂]

end Single

/-- When `p = ∞`, this lemma does not hold without the additional assumption `Nonempty ι` because
the left-hand side simplifies to `0`, while the right-hand side simplifies to `‖b‖₊`. See
`PiLp.nnnorm_equiv_symm_const'` for a version which exchanges the hypothesis `p ≠ ∞` for
`Nonempty ι`. -/
lemma nnnorm_toLp_const {β} [SeminormedAddCommGroup β] (hp : p ≠ ∞) (b : β) :
    ‖toLp p (Function.const ι b)‖₊ =
      (Fintype.card ι : ℝ≥0) ^ (1 / p).toReal * ‖b‖₊ := by
  rcases p.dichotomy with (h | h)
  · exact False.elim (hp h)
  · have ne_zero : p.toReal ≠ 0 := (zero_lt_one.trans_le h).ne'
    simp_rw [nnnorm_eq_sum hp, toLp_apply, Function.const_apply, Finset.sum_const,
      Finset.card_univ, nsmul_eq_mul, NNReal.mul_rpow, ← NNReal.rpow_mul,
      mul_one_div_cancel ne_zero, NNReal.rpow_one, ENNReal.toReal_div, ENNReal.toReal_one]

/-- When `IsEmpty ι`, this lemma does not hold without the additional assumption `p ≠ ∞` because
the left-hand side simplifies to `0`, while the right-hand side simplifies to `‖b‖₊`. See
`PiLp.nnnorm_toLp_const` for a version which exchanges the hypothesis `Nonempty ι`.
for `p ≠ ∞`. -/
lemma nnnorm_toLp_const' {β} [SeminormedAddCommGroup β] [Nonempty ι] (b : β) :
    ‖toLp p (Function.const ι b)‖₊ =
      (Fintype.card ι : ℝ≥0) ^ (1 / p).toReal * ‖b‖₊ := by
  rcases em <| p = ∞ with (rfl | hp)
  · simp only [toLp_apply, ENNReal.div_top, ENNReal.toReal_zero, NNReal.rpow_zero,
      one_mul, nnnorm_eq_ciSup, Function.const_apply, ciSup_const]
  · exact nnnorm_toLp_const hp b

/-- When `p = ∞`, this lemma does not hold without the additional assumption `Nonempty ι` because
the left-hand side simplifies to `0`, while the right-hand side simplifies to `‖b‖₊`. See
`PiLp.norm_toLp_const'` for a version which exchanges the hypothesis `p ≠ ∞` for
`Nonempty ι`. -/
lemma norm_toLp_const {β} [SeminormedAddCommGroup β] (hp : p ≠ ∞) (b : β) :
    ‖toLp p (Function.const ι b)‖ =
      (Fintype.card ι : ℝ≥0) ^ (1 / p).toReal * ‖b‖ :=
  (congr_arg ((↑) : ℝ≥0 → ℝ) <| nnnorm_toLp_const hp b).trans <| by simp

/-- When `IsEmpty ι`, this lemma does not hold without the additional assumption `p ≠ ∞` because
the left-hand side simplifies to `0`, while the right-hand side simplifies to `‖b‖₊`. See
`PiLp.norm_equiv_symm_const` for a version which exchanges the hypothesis `Nonempty ι`.
for `p ≠ ∞`. -/
lemma norm_toLp_const' {β} [SeminormedAddCommGroup β] [Nonempty ι] (b : β) :
    ‖toLp p (Function.const ι b)‖ =
      (Fintype.card ι : ℝ≥0) ^ (1 / p).toReal * ‖b‖ :=
  (congr_arg ((↑) : ℝ≥0 → ℝ) <| nnnorm_toLp_const' b).trans <| by simp

lemma nnnorm_toLp_one {β} [SeminormedAddCommGroup β] (hp : p ≠ ∞) [One β] :
    ‖toLp p (1 : ι → β)‖₊ = (Fintype.card ι : ℝ≥0) ^ (1 / p).toReal * ‖(1 : β)‖₊ :=
  (nnnorm_toLp_const hp (1 : β)).trans rfl

lemma norm_toLp_one {β} [SeminormedAddCommGroup β] (hp : p ≠ ∞) [One β] :
    ‖toLp p (1 : ι → β)‖ = (Fintype.card ι : ℝ≥0) ^ (1 / p).toReal * ‖(1 : β)‖ :=
  (norm_toLp_const hp (1 : β)).trans rfl

variable (𝕜 p)

/-- `WithLp.linearEquiv` as a continuous linear equivalence. -/
@[simps! -fullyApplied apply symm_apply]
def continuousLinearEquiv : PiLp p β ≃L[𝕜] ∀ i, β i where
  toLinearEquiv := WithLp.linearEquiv _ _ _
  continuous_toFun := continuous_ofLp _ _
  continuous_invFun := continuous_toLp p _

variable {𝕜} in
/-- The projection on the `i`-th coordinate of `PiLp p β`, as a continuous linear map. -/
@[simps!]
def proj (i : ι) : PiLp p β →L[𝕜] β i where
  __ := projₗ p β i
  cont := continuous_apply p β i

end Fintype

section Basis

variable [Finite ι] [Ring 𝕜]
variable (ι)

/-- A version of `Pi.basisFun` for `PiLp`. -/
def basisFun : Basis ι 𝕜 (PiLp p fun _ : ι => 𝕜) :=
  Basis.ofEquivFun (WithLp.linearEquiv p 𝕜 (ι → 𝕜))

@[simp]
theorem basisFun_apply [DecidableEq ι] (i) :
    basisFun p 𝕜 ι i = toLp p (Pi.single i 1) := by
  simp_rw [basisFun, Basis.coe_ofEquivFun, WithLp.linearEquiv_symm_apply]

@[simp]
theorem basisFun_repr (x : PiLp p fun _ : ι => 𝕜) (i : ι) : (basisFun p 𝕜 ι).repr x i = x i :=
  rfl

@[simp]
theorem basisFun_equivFun : (basisFun p 𝕜 ι).equivFun = WithLp.linearEquiv p 𝕜 (ι → 𝕜) :=
  Basis.equivFun_ofEquivFun _

theorem basisFun_eq_pi_basisFun :
    basisFun p 𝕜 ι = (Pi.basisFun 𝕜 ι).map (WithLp.linearEquiv p 𝕜 (ι → 𝕜)).symm :=
  rfl

@[simp]
theorem basisFun_map :
    (basisFun p 𝕜 ι).map (WithLp.linearEquiv p 𝕜 (ι → 𝕜)) = Pi.basisFun 𝕜 ι := rfl

end Basis

open Matrix

nonrec theorem basis_toMatrix_basisFun_mul [Fintype ι]
    {𝕜} [SeminormedCommRing 𝕜] (b : Basis ι 𝕜 (PiLp p fun _ : ι => 𝕜))
    (A : Matrix ι ι 𝕜) :
    b.toMatrix (PiLp.basisFun _ _ _) * A =
      Matrix.of fun i j => b.repr (toLp p (Aᵀ j)) i := by
  have := basis_toMatrix_basisFun_mul (b.map (WithLp.linearEquiv _ 𝕜 _)) A
  simp_rw [← PiLp.basisFun_map p, Basis.map_repr, LinearEquiv.trans_apply,
    WithLp.linearEquiv_symm_apply, Basis.toMatrix_map, Function.comp_def, Basis.map_apply,
    LinearEquiv.symm_apply_apply] at this
  exact this

section toPi

/-!
### `L^p` distance on a product space

In this section we define a pseudometric space structure on `Π i, α i`, as well as a seminormed
group structure. These are meant to be used to put the desired instances on type synonyms
of `Π i, α i`. See for instance `Matrix.frobeniusSeminormedAddCommGroup`.
-/

variable [Fact (1 ≤ p)] [Fintype ι]

/-- This definition allows to endow `Π i, α i` with the Lp distance with the uniformity and
bornology being defeq to the product ones. It is useful to endow a type synonym of `Π i, α i` with
the Lp distance. -/
def pseudoMetricSpaceToPi [∀ i, PseudoMetricSpace (α i)] :
    PseudoMetricSpace (Π i, α i) :=
  (isUniformInducing_toLp p α).comapPseudoMetricSpace.replaceBornology
    fun s => Filter.ext_iff.1
      (le_antisymm (antilipschitzWith_toLp p α).tendsto_cobounded.le_comap
        (lipschitzWith_toLp p α).comap_cobounded_le) sᶜ

lemma dist_pseudoMetricSpaceToPi [∀ i, PseudoMetricSpace (α i)] (x y : Π i, α i) :
    @dist _ (pseudoMetricSpaceToPi p α).toDist x y = dist (toLp p x) (toLp p y) := rfl

/-- This definition allows to endow `Π i, α i` with the Lp norm with the uniformity and bornology
being defeq to the product ones. It is useful to endow a type synonym of `Π i, α i` with the
Lp norm. -/
def seminormedAddCommGroupToPi [∀ i, SeminormedAddCommGroup (α i)] :
    SeminormedAddCommGroup (Π i, α i) where
  norm x := ‖toLp p x‖
  toPseudoMetricSpace := pseudoMetricSpaceToPi p α
  dist_eq x y := by
    rw [dist_pseudoMetricSpaceToPi, SeminormedAddCommGroup.dist_eq, toLp_sub]

lemma norm_seminormedAddCommGroupToPi [∀ i, SeminormedAddCommGroup (α i)] (x : Π i, α i) :
    @Norm.norm _ (seminormedAddCommGroupToPi p α).toNorm x = ‖toLp p x‖ := rfl

lemma nnnorm_seminormedAddCommGroupToPi [∀ i, SeminormedAddCommGroup (α i)] (x : Π i, α i) :
    @NNNorm.nnnorm _ (seminormedAddCommGroupToPi p α).toSeminormedAddGroup.toNNNorm x =
    ‖toLp p x‖₊ := rfl

instance isBoundedSMulSeminormedAddCommGroupToPi
    [∀ i, SeminormedAddCommGroup (α i)] {R : Type*} [SeminormedRing R]
    [∀ i, Module R (α i)] [∀ i, IsBoundedSMul R (α i)] :
    letI := pseudoMetricSpaceToPi p α
    IsBoundedSMul R (Π i, α i) := by
  letI := pseudoMetricSpaceToPi p α
  refine ⟨fun x y z ↦ ?_, fun x y z ↦ ?_⟩
  · simpa [dist_pseudoMetricSpaceToPi] using dist_smul_pair x (toLp p y) (toLp p z)
  · simpa [dist_pseudoMetricSpaceToPi] using dist_pair_smul x y (toLp p z)

instance normSMulClassSeminormedAddCommGroupToPi
    [∀ i, SeminormedAddCommGroup (α i)] {R : Type*} [SeminormedRing R]
    [∀ i, Module R (α i)] [∀ i, NormSMulClass R (α i)] :
    letI := seminormedAddCommGroupToPi p α
    NormSMulClass R (Π i, α i) := by
  letI := seminormedAddCommGroupToPi p α
  refine ⟨fun x y ↦ ?_⟩
  simp [norm_seminormedAddCommGroupToPi, norm_smul]

instance normedSpaceSeminormedAddCommGroupToPi
    [∀ i, SeminormedAddCommGroup (α i)] {R : Type*} [NormedField R]
    [∀ i, NormedSpace R (α i)] :
    letI := seminormedAddCommGroupToPi p α
    NormedSpace R (Π i, α i) := by
  letI := seminormedAddCommGroupToPi p α
  refine ⟨fun x y ↦ ?_⟩
  simp [norm_seminormedAddCommGroupToPi, norm_smul]

/-- This definition allows to endow `Π i, α i` with the Lp norm with the uniformity and bornology
being defeq to the product ones. It is useful to endow a type synonym of `Π i, α i` with the
Lp norm. -/
def normedAddCommGroupToPi [∀ i, NormedAddCommGroup (α i)] :
    NormedAddCommGroup (Π i, α i) where
  norm x := ‖toLp p x‖
  toPseudoMetricSpace := pseudoMetricSpaceToPi p α
  dist_eq x y := by
    rw [dist_pseudoMetricSpaceToPi, SeminormedAddCommGroup.dist_eq, toLp_sub]
  eq_of_dist_eq_zero {x y} h := by
    rw [dist_pseudoMetricSpaceToPi] at h
    apply eq_of_dist_eq_zero at h
    exact WithLp.toLp_injective p h

end toPi

end PiLp<|MERGE_RESOLUTION|>--- conflicted
+++ resolved
@@ -131,14 +131,11 @@
 
 @[simp] lemma toLp_apply (x : ∀ i, α i) (i : ι) : toLp p x i = x i := rfl
 
-<<<<<<< HEAD
 @[deprecated toLp_apply (since := "2024-04-27")]
 theorem _root_.WithLp.equiv_symm_pi_apply (x : ∀ i, α i) (i : ι) :
     (WithLp.equiv p _).symm x i = x i :=
   rfl
 
-=======
->>>>>>> b451018e
 section DistNorm
 
 variable [Fintype ι]
@@ -448,11 +445,14 @@
 nonrec lemma continuous_apply [∀ i, TopologicalSpace (β i)] (i : ι) :
     Continuous (fun f : PiLp p β ↦ f i) := (continuous_apply i).comp (continuous_ofLp p β)
 
+@[deprecated continuous_ofLp (since := "2024-04-27")]
+theorem continuous_equiv [∀ i, TopologicalSpace (β i)] : Continuous (WithLp.equiv p (Π i, β i)) :=
+  continuous_ofLp _ _
+
 @[fun_prop, continuity]
 theorem continuous_toLp [∀ i, TopologicalSpace (β i)] : Continuous (@toLp p (∀ i, β i)) :=
   continuous_induced_rng.2 continuous_id
 
-<<<<<<< HEAD
 @[deprecated continuous_toLp (since := "2024-04-27")]
 theorem continuous_equiv_symm [∀ i, TopologicalSpace (β i)] :
     Continuous (WithLp.equiv p (Π i, β i)).symm :=
@@ -471,8 +471,6 @@
     T0Space (PiLp p β) :=
   (homeomorph p β).t0Space
 
-=======
->>>>>>> b451018e
 instance secondCountableTopology [Countable ι] [∀ i, TopologicalSpace (β i)]
     [∀ i, SecondCountableTopology (β i)] : SecondCountableTopology (PiLp p β) :=
   (homeomorph p β).symm.secondCountableTopology
@@ -484,11 +482,15 @@
     UniformContinuous (@ofLp p (∀ i, β i)) :=
   uniformContinuous_comap
 
+@[deprecated uniformContinuous_ofLp (since := "2024-04-27")]
+theorem uniformContinuous_equiv [∀ i, UniformSpace (β i)] :
+    UniformContinuous (WithLp.equiv p (∀ i, β i)) :=
+  uniformContinuous_ofLp _ _
+
 lemma uniformContinuous_toLp [∀ i, UniformSpace (β i)] :
     UniformContinuous (@toLp p (∀ i, β i)) :=
   uniformContinuous_comap' uniformContinuous_id
 
-<<<<<<< HEAD
 @[deprecated uniformContinuous_toLp (since := "2024-04-27")]
 theorem uniformContinuous_equiv_symm [∀ i, UniformSpace (β i)] :
     UniformContinuous (WithLp.equiv p (∀ i, β i)).symm :=
@@ -500,8 +502,6 @@
   uniformContinuous_toFun := uniformContinuous_toLp p β
   uniformContinuous_invFun := uniformContinuous_ofLp p β
 
-=======
->>>>>>> b451018e
 instance completeSpace [∀ i, UniformSpace (β i)] [∀ i, CompleteSpace (β i)] :
     CompleteSpace (PiLp p β) :=
   (uniformEquiv p β).completeSpace_iff.1 inferInstance
@@ -565,34 +565,18 @@
     LipschitzWith 1 (@ofLp p (∀ i, β i)) :=
   lipschitzWith_ofLp_aux p β
 
-<<<<<<< HEAD
 lemma antilipschitzWith_toLp [∀ i, PseudoEMetricSpace (β i)] :
     AntilipschitzWith 1 (@toLp p (∀ i, β i)) :=
   (lipschitzWith_ofLp p β).to_rightInverse (ofLp_toLp p)
 
-@[deprecated lipschitzWith_ofLp (since := "2024-04-27")]
-theorem lipschitzWith_equiv [∀ i, PseudoEMetricSpace (β i)] :
-    LipschitzWith 1 (WithLp.equiv p (∀ i, β i)) :=
-  lipschitzWith_ofLp p β
-
-=======
->>>>>>> b451018e
 theorem antilipschitzWith_ofLp [∀ i, PseudoEMetricSpace (β i)] :
     AntilipschitzWith ((Fintype.card ι : ℝ≥0) ^ (1 / p).toReal) (@ofLp p (∀ i, β i)) :=
   antilipschitzWith_ofLp_aux p β
 
-<<<<<<< HEAD
 lemma lipschitzWith_toLp [∀ i, PseudoEMetricSpace (β i)] :
     LipschitzWith ((Fintype.card ι : ℝ≥0) ^ (1 / p).toReal) (@toLp p (∀ i, β i)) :=
   (antilipschitzWith_ofLp p β).to_rightInverse (ofLp_toLp p)
 
-@[deprecated antilipschitzWith_ofLp (since := "2024-04-27")]
-theorem antilipschitzWith_equiv [∀ i, PseudoEMetricSpace (β i)] :
-    AntilipschitzWith ((Fintype.card ι : ℝ≥0) ^ (1 / p).toReal) (WithLp.equiv p (∀ i, β i)) :=
-  antilipschitzWith_ofLp p β
-
-=======
->>>>>>> b451018e
 lemma isometry_ofLp_infty [∀ i, PseudoEMetricSpace (β i)] :
     Isometry (@ofLp ∞ (∀ i, β i)) :=
   fun x y =>
@@ -657,6 +641,9 @@
 
 @[simp] lemma nnnorm_ofLp (f : PiLp ∞ β) : ‖ofLp f‖₊ = ‖f‖₊ := by
   rw [nnnorm_eq_ciSup, Pi.nnnorm_def, Finset.sup_univ_eq_ciSup]
+
+@[deprecated nnnorm_ofLp (since := "2024-04-27")]
+theorem nnnorm_equiv (f : PiLp ∞ β) : ‖WithLp.equiv ⊤ _ f‖₊ = ‖f‖₊ := nnnorm_ofLp _
 
 @[simp] lemma nnnorm_toLp (f : ∀ i, β i) : ‖toLp ∞ f‖₊ = ‖f‖₊ := (nnnorm_ofLp _).symm
 
