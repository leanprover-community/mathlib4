--- conflicted
+++ resolved
@@ -138,13 +138,8 @@
 variable (K V)
 
 /-- `WithLp.equiv` as a linear equivalence. -/
-<<<<<<< HEAD
-@[simps (config := .asFn)]
+@[simps -fullyApplied]
 protected def linearEquiv [Semiring K] [AddCommGroup V] [Module K V] : WithLp p V ≃ₗ[K] V :=
-=======
-@[simps -fullyApplied]
-protected def linearEquiv : WithLp p V ≃ₗ[K] V :=
->>>>>>> ebb4b064
   { LinearEquiv.refl _ _ with
     toFun := WithLp.equiv _ _
     invFun := (WithLp.equiv _ _).symm }
