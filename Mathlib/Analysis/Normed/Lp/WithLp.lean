--- conflicted
+++ resolved
@@ -3,6 +3,11 @@
 Released under Apache 2.0 license as described in the file LICENSE.
 Authors: Eric Wieser
 -/
+module
+
+public import Mathlib.Algebra.Module.TransferInstance
+public import Mathlib.Data.ENNReal.Basic
+public import Mathlib.RingTheory.Finiteness.Basic
 module
 
 public import Mathlib.Algebra.Module.TransferInstance
@@ -56,7 +61,6 @@
 section Notation
 
 open Lean.PrettyPrinter.Delaborator
-<<<<<<< HEAD
 
 /-- This prevents `toLp p x` being printed as `{ ofLp := x }` by `delabStructureInstance`. -/
 @[app_delab WithLp.toLp]
@@ -64,15 +68,6 @@
 
 end Notation
 
-=======
-
-/-- This prevents `toLp p x` being printed as `{ ofLp := x }` by `delabStructureInstance`. -/
-@[app_delab WithLp.toLp]
-meta def WithLp.delabToLp : Delab := delabApp
-
-end Notation
-
->>>>>>> 697c2c87
 variable (p : ℝ≥0∞) (K K' : Type*) {K'' : Type*} (V : Type*) {V' V'' : Type*}
 
 namespace WithLp
@@ -232,9 +227,6 @@
     WithLp.equiv p V (x - y) = WithLp.equiv p V x - WithLp.equiv p V y :=
   rfl
 
-<<<<<<< HEAD
-@[deprecated toLp_sub (since := "2025-06-08")]
-=======
 @[deprecated toLp_sub (since := "2025-06-08")]
 theorem equiv_symm_sub [AddCommGroup V] (x' y' : V) :
     (WithLp.equiv p V).symm (x' - y') = (WithLp.equiv p V).symm x' - (WithLp.equiv p V).symm y' :=
@@ -382,5 +374,4 @@
 
 end LinearEquiv
 
-end
->>>>>>> 697c2c87
+end