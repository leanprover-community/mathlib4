/-
Copyright (c) 2018 Patrick Massot. All rights reserved.
Released under Apache 2.0 license as described in the file LICENSE.
Authors: Patrick Massot, Johannes Hölzl
-/
import Mathlib.Algebra.Algebra.NonUnitalSubalgebra
import Mathlib.Algebra.Algebra.Subalgebra.Basic
import Mathlib.Analysis.Normed.Group.Constructions
import Mathlib.Analysis.Normed.Group.Submodule
import Mathlib.Data.Set.Pointwise.Interval

/-!
# Normed fields

In this file we define (semi)normed rings and fields. We also prove some theorems about these
definitions.

<<<<<<< HEAD
A method for constructing a normed field instance from a given real absolute value on a field is
given in:
* AbsoluteValue.toNormedField
=======
Some useful results that relate the topology of the normed field to the discrete topology include:
* `norm_eq_one_iff_ne_zero_of_discrete`
>>>>>>> f7f1db19
-/

-- Guard against import creep.
assert_not_exists AddChar
assert_not_exists comap_norm_atTop
assert_not_exists DilationEquiv
assert_not_exists Finset.sup_mul_le_mul_sup_of_nonneg
assert_not_exists IsOfFinOrder
assert_not_exists Isometry.norm_map_of_map_one
assert_not_exists NNReal.isOpen_Ico_zero
assert_not_exists Rat.norm_cast_real
assert_not_exists RestrictScalars

variable {α : Type*} {β : Type*} {ι : Type*}

open Filter
open scoped Topology NNReal

/-- A non-unital seminormed ring is a not-necessarily-unital ring
endowed with a seminorm which satisfies the inequality `‖x y‖ ≤ ‖x‖ ‖y‖`. -/
class NonUnitalSeminormedRing (α : Type*) extends Norm α, NonUnitalRing α,
  PseudoMetricSpace α where
  /-- The distance is induced by the norm. -/
  dist_eq : ∀ x y, dist x y = norm (x - y)
  /-- The norm is submultiplicative. -/
  norm_mul : ∀ a b, norm (a * b) ≤ norm a * norm b

/-- A seminormed ring is a ring endowed with a seminorm which satisfies the inequality
`‖x y‖ ≤ ‖x‖ ‖y‖`. -/
class SeminormedRing (α : Type*) extends Norm α, Ring α, PseudoMetricSpace α where
  /-- The distance is induced by the norm. -/
  dist_eq : ∀ x y, dist x y = norm (x - y)
  /-- The norm is submultiplicative. -/
  norm_mul : ∀ a b, norm (a * b) ≤ norm a * norm b

-- see Note [lower instance priority]
/-- A seminormed ring is a non-unital seminormed ring. -/
instance (priority := 100) SeminormedRing.toNonUnitalSeminormedRing [β : SeminormedRing α] :
    NonUnitalSeminormedRing α :=
  { β with }

/-- A non-unital normed ring is a not-necessarily-unital ring
endowed with a norm which satisfies the inequality `‖x y‖ ≤ ‖x‖ ‖y‖`. -/
class NonUnitalNormedRing (α : Type*) extends Norm α, NonUnitalRing α, MetricSpace α where
  /-- The distance is induced by the norm. -/
  dist_eq : ∀ x y, dist x y = norm (x - y)
  /-- The norm is submultiplicative. -/
  norm_mul : ∀ a b, norm (a * b) ≤ norm a * norm b

-- see Note [lower instance priority]
/-- A non-unital normed ring is a non-unital seminormed ring. -/
instance (priority := 100) NonUnitalNormedRing.toNonUnitalSeminormedRing
    [β : NonUnitalNormedRing α] : NonUnitalSeminormedRing α :=
  { β with }

/-- A normed ring is a ring endowed with a norm which satisfies the inequality `‖x y‖ ≤ ‖x‖ ‖y‖`. -/
class NormedRing (α : Type*) extends Norm α, Ring α, MetricSpace α where
  /-- The distance is induced by the norm. -/
  dist_eq : ∀ x y, dist x y = norm (x - y)
  /-- The norm is submultiplicative. -/
  norm_mul : ∀ a b, norm (a * b) ≤ norm a * norm b

/-- A normed division ring is a division ring endowed with a seminorm which satisfies the equality
`‖x y‖ = ‖x‖ ‖y‖`. -/
class NormedDivisionRing (α : Type*) extends Norm α, DivisionRing α, MetricSpace α where
  /-- The distance is induced by the norm. -/
  dist_eq : ∀ x y, dist x y = norm (x - y)
  /-- The norm is multiplicative. -/
  norm_mul' : ∀ a b, norm (a * b) = norm a * norm b

-- see Note [lower instance priority]
/-- A normed division ring is a normed ring. -/
instance (priority := 100) NormedDivisionRing.toNormedRing [β : NormedDivisionRing α] :
    NormedRing α :=
  { β with norm_mul := fun a b => (NormedDivisionRing.norm_mul' a b).le }

-- see Note [lower instance priority]
/-- A normed ring is a seminormed ring. -/
instance (priority := 100) NormedRing.toSeminormedRing [β : NormedRing α] : SeminormedRing α :=
  { β with }

-- see Note [lower instance priority]
/-- A normed ring is a non-unital normed ring. -/
instance (priority := 100) NormedRing.toNonUnitalNormedRing [β : NormedRing α] :
    NonUnitalNormedRing α :=
  { β with }

/-- A non-unital seminormed commutative ring is a non-unital commutative ring endowed with a
seminorm which satisfies the inequality `‖x y‖ ≤ ‖x‖ ‖y‖`. -/
class NonUnitalSeminormedCommRing (α : Type*) extends NonUnitalSeminormedRing α where
  /-- Multiplication is commutative. -/
  mul_comm : ∀ x y : α, x * y = y * x

/-- A non-unital normed commutative ring is a non-unital commutative ring endowed with a
norm which satisfies the inequality `‖x y‖ ≤ ‖x‖ ‖y‖`. -/
class NonUnitalNormedCommRing (α : Type*) extends NonUnitalNormedRing α where
  /-- Multiplication is commutative. -/
  mul_comm : ∀ x y : α, x * y = y * x

-- see Note [lower instance priority]
/-- A non-unital normed commutative ring is a non-unital seminormed commutative ring. -/
instance (priority := 100) NonUnitalNormedCommRing.toNonUnitalSeminormedCommRing
    [β : NonUnitalNormedCommRing α] : NonUnitalSeminormedCommRing α :=
  { β with }

/-- A seminormed commutative ring is a commutative ring endowed with a seminorm which satisfies
the inequality `‖x y‖ ≤ ‖x‖ ‖y‖`. -/
class SeminormedCommRing (α : Type*) extends SeminormedRing α where
  /-- Multiplication is commutative. -/
  mul_comm : ∀ x y : α, x * y = y * x

/-- A normed commutative ring is a commutative ring endowed with a norm which satisfies
the inequality `‖x y‖ ≤ ‖x‖ ‖y‖`. -/
class NormedCommRing (α : Type*) extends NormedRing α where
  /-- Multiplication is commutative. -/
  mul_comm : ∀ x y : α, x * y = y * x

-- see Note [lower instance priority]
/-- A seminormed commutative ring is a non-unital seminormed commutative ring. -/
instance (priority := 100) SeminormedCommRing.toNonUnitalSeminormedCommRing
    [β : SeminormedCommRing α] : NonUnitalSeminormedCommRing α :=
  { β with }

-- see Note [lower instance priority]
/-- A normed commutative ring is a non-unital normed commutative ring. -/
instance (priority := 100) NormedCommRing.toNonUnitalNormedCommRing
    [β : NormedCommRing α] : NonUnitalNormedCommRing α :=
  { β with }

-- see Note [lower instance priority]
/-- A normed commutative ring is a seminormed commutative ring. -/
instance (priority := 100) NormedCommRing.toSeminormedCommRing [β : NormedCommRing α] :
    SeminormedCommRing α :=
  { β with }

instance PUnit.normedCommRing : NormedCommRing PUnit :=
  { PUnit.normedAddCommGroup, PUnit.commRing with
    norm_mul := fun _ _ => by simp }

/-- A mixin class with the axiom `‖1‖ = 1`. Many `NormedRing`s and all `NormedField`s satisfy this
axiom. -/
class NormOneClass (α : Type*) [Norm α] [One α] : Prop where
  /-- The norm of the multiplicative identity is 1. -/
  norm_one : ‖(1 : α)‖ = 1

export NormOneClass (norm_one)

attribute [simp] norm_one

@[simp]
theorem nnnorm_one [SeminormedAddCommGroup α] [One α] [NormOneClass α] : ‖(1 : α)‖₊ = 1 :=
  NNReal.eq norm_one

theorem NormOneClass.nontrivial (α : Type*) [SeminormedAddCommGroup α] [One α] [NormOneClass α] :
    Nontrivial α :=
  nontrivial_of_ne 0 1 <| ne_of_apply_ne norm <| by simp

-- see Note [lower instance priority]
instance (priority := 100) NonUnitalSeminormedCommRing.toNonUnitalCommRing
    [β : NonUnitalSeminormedCommRing α] : NonUnitalCommRing α :=
  { β with }

-- see Note [lower instance priority]
instance (priority := 100) SeminormedCommRing.toCommRing [β : SeminormedCommRing α] : CommRing α :=
  { β with }

-- see Note [lower instance priority]
instance (priority := 100) NonUnitalNormedRing.toNormedAddCommGroup [β : NonUnitalNormedRing α] :
    NormedAddCommGroup α :=
  { β with }

-- see Note [lower instance priority]
instance (priority := 100) NonUnitalSeminormedRing.toSeminormedAddCommGroup
    [NonUnitalSeminormedRing α] : SeminormedAddCommGroup α :=
  { ‹NonUnitalSeminormedRing α› with }

instance ULift.normOneClass [SeminormedAddCommGroup α] [One α] [NormOneClass α] :
    NormOneClass (ULift α) :=
  ⟨by simp [ULift.norm_def]⟩

instance Prod.normOneClass [SeminormedAddCommGroup α] [One α] [NormOneClass α]
    [SeminormedAddCommGroup β] [One β] [NormOneClass β] : NormOneClass (α × β) :=
  ⟨by simp [Prod.norm_def]⟩

instance Pi.normOneClass {ι : Type*} {α : ι → Type*} [Nonempty ι] [Fintype ι]
    [∀ i, SeminormedAddCommGroup (α i)] [∀ i, One (α i)] [∀ i, NormOneClass (α i)] :
    NormOneClass (∀ i, α i) :=
  ⟨by simpa [Pi.norm_def] using Finset.sup_const Finset.univ_nonempty 1⟩

instance MulOpposite.normOneClass [SeminormedAddCommGroup α] [One α] [NormOneClass α] :
    NormOneClass αᵐᵒᵖ :=
  ⟨@norm_one α _ _ _⟩

section NonUnitalSeminormedRing

variable [NonUnitalSeminormedRing α]

theorem norm_mul_le (a b : α) : ‖a * b‖ ≤ ‖a‖ * ‖b‖ :=
  NonUnitalSeminormedRing.norm_mul _ _

theorem nnnorm_mul_le (a b : α) : ‖a * b‖₊ ≤ ‖a‖₊ * ‖b‖₊ := by
  simpa only [← norm_toNNReal, ← Real.toNNReal_mul (norm_nonneg _)] using
    Real.toNNReal_mono (norm_mul_le _ _)

theorem one_le_norm_one (β) [NormedRing β] [Nontrivial β] : 1 ≤ ‖(1 : β)‖ :=
  (le_mul_iff_one_le_left <| norm_pos_iff.mpr (one_ne_zero : (1 : β) ≠ 0)).mp
    (by simpa only [mul_one] using norm_mul_le (1 : β) 1)

theorem one_le_nnnorm_one (β) [NormedRing β] [Nontrivial β] : 1 ≤ ‖(1 : β)‖₊ :=
  one_le_norm_one β

/-- In a seminormed ring, the left-multiplication `AddMonoidHom` is bounded. -/
theorem mulLeft_bound (x : α) : ∀ y : α, ‖AddMonoidHom.mulLeft x y‖ ≤ ‖x‖ * ‖y‖ :=
  norm_mul_le x

/-- In a seminormed ring, the right-multiplication `AddMonoidHom` is bounded. -/
theorem mulRight_bound (x : α) : ∀ y : α, ‖AddMonoidHom.mulRight x y‖ ≤ ‖x‖ * ‖y‖ := fun y => by
  rw [mul_comm]
  exact norm_mul_le y x

/-- A non-unital subalgebra of a non-unital seminormed ring is also a non-unital seminormed ring,
with the restriction of the norm. -/
instance NonUnitalSubalgebra.nonUnitalSeminormedRing {𝕜 : Type*} [CommRing 𝕜] {E : Type*}
    [NonUnitalSeminormedRing E] [Module 𝕜 E] (s : NonUnitalSubalgebra 𝕜 E) :
    NonUnitalSeminormedRing s :=
  { s.toSubmodule.seminormedAddCommGroup, s.toNonUnitalRing with
    norm_mul := fun a b => norm_mul_le a.1 b.1 }

/-- A non-unital subalgebra of a non-unital seminormed ring is also a non-unital seminormed ring,
with the restriction of the norm. -/
-- necessary to require `SMulMemClass S 𝕜 E` so that `𝕜` can be determined as an `outParam`
@[nolint unusedArguments]
instance (priority := 75) NonUnitalSubalgebraClass.nonUnitalSeminormedRing {S 𝕜 E : Type*}
    [CommRing 𝕜] [NonUnitalSeminormedRing E] [Module 𝕜 E] [SetLike S E] [NonUnitalSubringClass S E]
    [SMulMemClass S 𝕜 E] (s : S) :
    NonUnitalSeminormedRing s :=
  { AddSubgroupClass.seminormedAddCommGroup s, NonUnitalSubringClass.toNonUnitalRing s with
    norm_mul := fun a b => norm_mul_le a.1 b.1 }

/-- A non-unital subalgebra of a non-unital normed ring is also a non-unital normed ring, with the
restriction of the norm. -/
instance NonUnitalSubalgebra.nonUnitalNormedRing {𝕜 : Type*} [CommRing 𝕜] {E : Type*}
    [NonUnitalNormedRing E] [Module 𝕜 E] (s : NonUnitalSubalgebra 𝕜 E) : NonUnitalNormedRing s :=
  { s.nonUnitalSeminormedRing with
    eq_of_dist_eq_zero := eq_of_dist_eq_zero }

/-- A non-unital subalgebra of a non-unital normed ring is also a non-unital normed ring,
with the restriction of the norm. -/
instance (priority := 75) NonUnitalSubalgebraClass.nonUnitalNormedRing {S 𝕜 E : Type*}
    [CommRing 𝕜] [NonUnitalNormedRing E] [Module 𝕜 E] [SetLike S E] [NonUnitalSubringClass S E]
    [SMulMemClass S 𝕜 E] (s : S) :
    NonUnitalNormedRing s :=
  { nonUnitalSeminormedRing s with
    eq_of_dist_eq_zero := eq_of_dist_eq_zero }

instance ULift.nonUnitalSeminormedRing : NonUnitalSeminormedRing (ULift α) :=
  { ULift.seminormedAddCommGroup, ULift.nonUnitalRing with
    norm_mul := fun x y => (norm_mul_le x.down y.down : _) }

/-- Non-unital seminormed ring structure on the product of two non-unital seminormed rings,
  using the sup norm. -/
instance Prod.nonUnitalSeminormedRing [NonUnitalSeminormedRing β] :
    NonUnitalSeminormedRing (α × β) :=
  { seminormedAddCommGroup, instNonUnitalRing with
    norm_mul := fun x y =>
      calc
        ‖x * y‖ = ‖(x.1 * y.1, x.2 * y.2)‖ := rfl
        _ = max ‖x.1 * y.1‖ ‖x.2 * y.2‖ := rfl
        _ ≤ max (‖x.1‖ * ‖y.1‖) (‖x.2‖ * ‖y.2‖) :=
          (max_le_max (norm_mul_le x.1 y.1) (norm_mul_le x.2 y.2))
        _ = max (‖x.1‖ * ‖y.1‖) (‖y.2‖ * ‖x.2‖) := by simp [mul_comm]
        _ ≤ max ‖x.1‖ ‖x.2‖ * max ‖y.2‖ ‖y.1‖ := by
          apply max_mul_mul_le_max_mul_max <;> simp [norm_nonneg]
        _ = max ‖x.1‖ ‖x.2‖ * max ‖y.1‖ ‖y.2‖ := by simp [max_comm]
        _ = ‖x‖ * ‖y‖ := rfl
         }

instance MulOpposite.instNonUnitalSeminormedRing : NonUnitalSeminormedRing αᵐᵒᵖ where
  __ := instNonUnitalRing
  __ := instSeminormedAddCommGroup
  norm_mul := MulOpposite.rec' fun x ↦ MulOpposite.rec' fun y ↦
    (norm_mul_le y x).trans_eq (mul_comm _ _)

end NonUnitalSeminormedRing

section SeminormedRing

variable [SeminormedRing α] {a b c : α}

/-- A subalgebra of a seminormed ring is also a seminormed ring, with the restriction of the
norm. -/
instance Subalgebra.seminormedRing {𝕜 : Type*} [CommRing 𝕜] {E : Type*} [SeminormedRing E]
    [Algebra 𝕜 E] (s : Subalgebra 𝕜 E) : SeminormedRing s :=
  { s.toSubmodule.seminormedAddCommGroup, s.toRing with
    norm_mul := fun a b => norm_mul_le a.1 b.1 }

/-- A subalgebra of a seminormed ring is also a seminormed ring, with the restriction of the
norm. -/
-- necessary to require `SMulMemClass S 𝕜 E` so that `𝕜` can be determined as an `outParam`
@[nolint unusedArguments]
instance (priority := 75) SubalgebraClass.seminormedRing {S 𝕜 E : Type*} [CommRing 𝕜]
    [SeminormedRing E] [Algebra 𝕜 E] [SetLike S E] [SubringClass S E] [SMulMemClass S 𝕜 E]
    (s : S) : SeminormedRing s :=
  { AddSubgroupClass.seminormedAddCommGroup s, SubringClass.toRing s with
    norm_mul := fun a b => norm_mul_le a.1 b.1 }

/-- A subalgebra of a normed ring is also a normed ring, with the restriction of the norm. -/
instance Subalgebra.normedRing {𝕜 : Type*} [CommRing 𝕜] {E : Type*} [NormedRing E]
    [Algebra 𝕜 E] (s : Subalgebra 𝕜 E) : NormedRing s :=
  { s.seminormedRing with
    eq_of_dist_eq_zero := eq_of_dist_eq_zero }

/-- A subalgebra of a normed ring is also a normed ring, with the restriction of the
norm. -/
instance (priority := 75) SubalgebraClass.normedRing {S 𝕜 E : Type*} [CommRing 𝕜]
    [NormedRing E] [Algebra 𝕜 E] [SetLike S E] [SubringClass S E] [SMulMemClass S 𝕜 E]
    (s : S) : NormedRing s :=
  { seminormedRing s with
    eq_of_dist_eq_zero := eq_of_dist_eq_zero }


theorem Nat.norm_cast_le : ∀ n : ℕ, ‖(n : α)‖ ≤ n * ‖(1 : α)‖
  | 0 => by simp
  | n + 1 => by
    rw [n.cast_succ, n.cast_succ, add_mul, one_mul]
    exact norm_add_le_of_le (Nat.norm_cast_le n) le_rfl

theorem List.norm_prod_le' : ∀ {l : List α}, l ≠ [] → ‖l.prod‖ ≤ (l.map norm).prod
  | [], h => (h rfl).elim
  | [a], _ => by simp
  | a::b::l, _ => by
    rw [List.map_cons, List.prod_cons, List.prod_cons (a := ‖a‖)]
    refine le_trans (norm_mul_le _ _) (mul_le_mul_of_nonneg_left ?_ (norm_nonneg _))
    exact List.norm_prod_le' (List.cons_ne_nil b l)

theorem List.nnnorm_prod_le' {l : List α} (hl : l ≠ []) : ‖l.prod‖₊ ≤ (l.map nnnorm).prod :=
  (List.norm_prod_le' hl).trans_eq <| by simp [NNReal.coe_list_prod, List.map_map]

theorem List.norm_prod_le [NormOneClass α] : ∀ l : List α, ‖l.prod‖ ≤ (l.map norm).prod
  | [] => by simp
  | a::l => List.norm_prod_le' (List.cons_ne_nil a l)

theorem List.nnnorm_prod_le [NormOneClass α] (l : List α) : ‖l.prod‖₊ ≤ (l.map nnnorm).prod :=
  l.norm_prod_le.trans_eq <| by simp [NNReal.coe_list_prod, List.map_map]

theorem Finset.norm_prod_le' {α : Type*} [NormedCommRing α] (s : Finset ι) (hs : s.Nonempty)
    (f : ι → α) : ‖∏ i ∈ s, f i‖ ≤ ∏ i ∈ s, ‖f i‖ := by
  rcases s with ⟨⟨l⟩, hl⟩
  have : l.map f ≠ [] := by simpa using hs
  simpa using List.norm_prod_le' this

theorem Finset.nnnorm_prod_le' {α : Type*} [NormedCommRing α] (s : Finset ι) (hs : s.Nonempty)
    (f : ι → α) : ‖∏ i ∈ s, f i‖₊ ≤ ∏ i ∈ s, ‖f i‖₊ :=
  (s.norm_prod_le' hs f).trans_eq <| by simp [NNReal.coe_prod]

theorem Finset.norm_prod_le {α : Type*} [NormedCommRing α] [NormOneClass α] (s : Finset ι)
    (f : ι → α) : ‖∏ i ∈ s, f i‖ ≤ ∏ i ∈ s, ‖f i‖ := by
  rcases s with ⟨⟨l⟩, hl⟩
  simpa using (l.map f).norm_prod_le

theorem Finset.nnnorm_prod_le {α : Type*} [NormedCommRing α] [NormOneClass α] (s : Finset ι)
    (f : ι → α) : ‖∏ i ∈ s, f i‖₊ ≤ ∏ i ∈ s, ‖f i‖₊ :=
  (s.norm_prod_le f).trans_eq <| by simp [NNReal.coe_prod]

/-- If `α` is a seminormed ring, then `‖a ^ n‖₊ ≤ ‖a‖₊ ^ n` for `n > 0`.
See also `nnnorm_pow_le`. -/
theorem nnnorm_pow_le' (a : α) : ∀ {n : ℕ}, 0 < n → ‖a ^ n‖₊ ≤ ‖a‖₊ ^ n
  | 1, _ => by simp only [pow_one, le_rfl]
  | n + 2, _ => by
    simpa only [pow_succ' _ (n + 1)] using
      le_trans (nnnorm_mul_le _ _) (mul_le_mul_left' (nnnorm_pow_le' a n.succ_pos) _)

/-- If `α` is a seminormed ring with `‖1‖₊ = 1`, then `‖a ^ n‖₊ ≤ ‖a‖₊ ^ n`.
See also `nnnorm_pow_le'`. -/
theorem nnnorm_pow_le [NormOneClass α] (a : α) (n : ℕ) : ‖a ^ n‖₊ ≤ ‖a‖₊ ^ n :=
  Nat.recOn n (by simp only [pow_zero, nnnorm_one, le_rfl])
    fun k _hk => nnnorm_pow_le' a k.succ_pos

/-- If `α` is a seminormed ring, then `‖a ^ n‖ ≤ ‖a‖ ^ n` for `n > 0`. See also `norm_pow_le`. -/
theorem norm_pow_le' (a : α) {n : ℕ} (h : 0 < n) : ‖a ^ n‖ ≤ ‖a‖ ^ n := by
  simpa only [NNReal.coe_pow, coe_nnnorm] using NNReal.coe_mono (nnnorm_pow_le' a h)

/-- If `α` is a seminormed ring with `‖1‖ = 1`, then `‖a ^ n‖ ≤ ‖a‖ ^ n`.
See also `norm_pow_le'`. -/
theorem norm_pow_le [NormOneClass α] (a : α) (n : ℕ) : ‖a ^ n‖ ≤ ‖a‖ ^ n :=
  Nat.recOn n (by simp only [pow_zero, norm_one, le_rfl])
    fun n _hn => norm_pow_le' a n.succ_pos

theorem eventually_norm_pow_le (a : α) : ∀ᶠ n : ℕ in atTop, ‖a ^ n‖ ≤ ‖a‖ ^ n :=
  eventually_atTop.mpr ⟨1, fun _b h => norm_pow_le' a (Nat.succ_le_iff.mp h)⟩

instance ULift.seminormedRing : SeminormedRing (ULift α) :=
  { ULift.nonUnitalSeminormedRing, ULift.ring with }

/-- Seminormed ring structure on the product of two seminormed rings,
  using the sup norm. -/
instance Prod.seminormedRing [SeminormedRing β] : SeminormedRing (α × β) :=
  { nonUnitalSeminormedRing, instRing with }

instance MulOpposite.instSeminormedRing : SeminormedRing αᵐᵒᵖ where
  __ := instRing
  __ := instNonUnitalSeminormedRing

/-- This inequality is particularly useful when `c = 1` and `‖a‖ = ‖b‖ = 1` as it then shows that
chord length is a metric on the unit complex numbers. -/
lemma norm_sub_mul_le (ha : ‖a‖ ≤ 1) : ‖c - a * b‖ ≤ ‖c - a‖ + ‖1 - b‖ :=
  calc
    _ ≤ ‖c - a‖ + ‖a * (1 - b)‖ := by
        simpa [mul_one_sub] using norm_sub_le_norm_sub_add_norm_sub c a (a * b)
    _ ≤ ‖c - a‖ + ‖a‖ * ‖1 - b‖ := by gcongr; exact norm_mul_le ..
    _ ≤ ‖c - a‖ + 1 * ‖1 - b‖ := by gcongr
    _ = ‖c - a‖ + ‖1 - b‖ := by simp

/-- This inequality is particularly useful when `c = 1` and `‖a‖ = ‖b‖ = 1` as it then shows that
chord length is a metric on the unit complex numbers. -/
lemma norm_sub_mul_le' (hb : ‖b‖ ≤ 1) : ‖c - a * b‖ ≤ ‖1 - a‖ + ‖c - b‖ := by
  rw [add_comm]; exact norm_sub_mul_le (α := αᵐᵒᵖ) hb

/-- This inequality is particularly useful when `c = 1` and `‖a‖ = ‖b‖ = 1` as it then shows that
chord length is a metric on the unit complex numbers. -/
lemma nnnorm_sub_mul_le (ha : ‖a‖₊ ≤ 1) : ‖c - a * b‖₊ ≤ ‖c - a‖₊ + ‖1 - b‖₊ := norm_sub_mul_le ha

/-- This inequality is particularly useful when `c = 1` and `‖a‖ = ‖b‖ = 1` as it then shows that
chord length is a metric on the unit complex numbers. -/
lemma nnnorm_sub_mul_le' (hb : ‖b‖₊ ≤ 1) : ‖c - a * b‖₊ ≤ ‖1 - a‖₊ + ‖c - b‖₊ := norm_sub_mul_le' hb

/-- A homomorphism `f` between semi_normed_rings is bounded if there exists a positive
  constant `C` such that for all `x` in `α`, `norm (f x) ≤ C * norm x`. -/
def RingHom.IsBounded {α : Type*} [SeminormedRing α] {β : Type*} [SeminormedRing β]
    (f : α →+* β) : Prop :=
  ∃ C : ℝ, 0 < C ∧ ∀ x : α, norm (f x) ≤ C * norm x

end SeminormedRing

section NonUnitalNormedRing

variable [NonUnitalNormedRing α]

instance ULift.nonUnitalNormedRing : NonUnitalNormedRing (ULift α) :=
  { ULift.nonUnitalSeminormedRing, ULift.normedAddCommGroup with }

/-- Non-unital normed ring structure on the product of two non-unital normed rings,
using the sup norm. -/
instance Prod.nonUnitalNormedRing [NonUnitalNormedRing β] : NonUnitalNormedRing (α × β) :=
  { Prod.nonUnitalSeminormedRing, Prod.normedAddCommGroup with }

instance MulOpposite.instNonUnitalNormedRing : NonUnitalNormedRing αᵐᵒᵖ where
  __ := instNonUnitalRing
  __ := instNonUnitalSeminormedRing
  __ := instNormedAddCommGroup

end NonUnitalNormedRing

section NormedRing

variable [NormedRing α]

theorem Units.norm_pos [Nontrivial α] (x : αˣ) : 0 < ‖(x : α)‖ :=
  norm_pos_iff.mpr (Units.ne_zero x)

theorem Units.nnnorm_pos [Nontrivial α] (x : αˣ) : 0 < ‖(x : α)‖₊ :=
  x.norm_pos

instance ULift.normedRing : NormedRing (ULift α) :=
  { ULift.seminormedRing, ULift.normedAddCommGroup with }

/-- Normed ring structure on the product of two normed rings, using the sup norm. -/
instance Prod.normedRing [NormedRing β] : NormedRing (α × β) :=
  { nonUnitalNormedRing, instRing with }

instance MulOpposite.instNormedRing : NormedRing αᵐᵒᵖ where
  __ := instRing
  __ := instSeminormedRing
  __ := instNormedAddCommGroup

end NormedRing

section NonUnitalSeminormedCommRing

variable [NonUnitalSeminormedCommRing α]

instance ULift.nonUnitalSeminormedCommRing : NonUnitalSeminormedCommRing (ULift α) :=
  { ULift.nonUnitalSeminormedRing, ULift.nonUnitalCommRing with }

/-- Non-unital seminormed commutative ring structure on the product of two non-unital seminormed
commutative rings, using the sup norm. -/
instance Prod.nonUnitalSeminormedCommRing [NonUnitalSeminormedCommRing β] :
    NonUnitalSeminormedCommRing (α × β) :=
  { nonUnitalSeminormedRing, instNonUnitalCommRing with }

instance MulOpposite.instNonUnitalSeminormedCommRing : NonUnitalSeminormedCommRing αᵐᵒᵖ where
  __ := instNonUnitalSeminormedRing
  __ := instNonUnitalCommRing

end NonUnitalSeminormedCommRing

section NonUnitalNormedCommRing

variable [NonUnitalNormedCommRing α]

/-- A non-unital subalgebra of a non-unital seminormed commutative ring is also a non-unital
seminormed commutative ring, with the restriction of the norm. -/
instance NonUnitalSubalgebra.nonUnitalSeminormedCommRing {𝕜 : Type*} [CommRing 𝕜] {E : Type*}
    [NonUnitalSeminormedCommRing E] [Module 𝕜 E] (s : NonUnitalSubalgebra 𝕜 E) :
    NonUnitalSeminormedCommRing s :=
  { s.nonUnitalSeminormedRing, s.toNonUnitalCommRing with }

/-- A non-unital subalgebra of a non-unital normed commutative ring is also a non-unital normed
commutative ring, with the restriction of the norm. -/
instance NonUnitalSubalgebra.nonUnitalNormedCommRing {𝕜 : Type*} [CommRing 𝕜] {E : Type*}
    [NonUnitalNormedCommRing E] [Module 𝕜 E] (s : NonUnitalSubalgebra 𝕜 E) :
    NonUnitalNormedCommRing s :=
  { s.nonUnitalSeminormedCommRing, s.nonUnitalNormedRing with }

instance ULift.nonUnitalNormedCommRing : NonUnitalNormedCommRing (ULift α) :=
  { ULift.nonUnitalSeminormedCommRing, ULift.normedAddCommGroup with }

/-- Non-unital normed commutative ring structure on the product of two non-unital normed
commutative rings, using the sup norm. -/
instance Prod.nonUnitalNormedCommRing [NonUnitalNormedCommRing β] :
    NonUnitalNormedCommRing (α × β) :=
  { Prod.nonUnitalSeminormedCommRing, Prod.normedAddCommGroup with }

instance MulOpposite.instNonUnitalNormedCommRing : NonUnitalNormedCommRing αᵐᵒᵖ where
  __ := instNonUnitalNormedRing
  __ := instNonUnitalSeminormedCommRing

end NonUnitalNormedCommRing

section SeminormedCommRing

variable [SeminormedCommRing α]

instance ULift.seminormedCommRing : SeminormedCommRing (ULift α) :=
  { ULift.nonUnitalSeminormedRing, ULift.commRing with }

/-- Seminormed commutative ring structure on the product of two seminormed commutative rings,
  using the sup norm. -/
instance Prod.seminormedCommRing [SeminormedCommRing β] : SeminormedCommRing (α × β) :=
  { Prod.nonUnitalSeminormedCommRing, instCommRing with }

instance MulOpposite.instSeminormedCommRing : SeminormedCommRing αᵐᵒᵖ where
  __ := instSeminormedRing
  __ := instNonUnitalSeminormedCommRing

end SeminormedCommRing

section NormedCommRing

/-- A subalgebra of a seminormed commutative ring is also a seminormed commutative ring, with the
restriction of the norm. -/
instance Subalgebra.seminormedCommRing {𝕜 : Type*} [CommRing 𝕜] {E : Type*} [SeminormedCommRing E]
    [Algebra 𝕜 E] (s : Subalgebra 𝕜 E) : SeminormedCommRing s :=
  { s.seminormedRing, s.toCommRing with }

/-- A subalgebra of a normed commutative ring is also a normed commutative ring, with the
restriction of the norm. -/
instance Subalgebra.normedCommRing {𝕜 : Type*} [CommRing 𝕜] {E : Type*} [NormedCommRing E]
    [Algebra 𝕜 E] (s : Subalgebra 𝕜 E) : NormedCommRing s :=
  { s.seminormedCommRing, s.normedRing with }

variable [NormedCommRing α]

instance ULift.normedCommRing : NormedCommRing (ULift α) :=
  { ULift.normedRing (α := α), ULift.seminormedCommRing with }

/-- Normed commutative ring structure on the product of two normed commutative rings, using the sup
norm. -/
instance Prod.normedCommRing [NormedCommRing β] : NormedCommRing (α × β) :=
  { nonUnitalNormedRing, instCommRing with }

instance MulOpposite.instNormedCommRing : NormedCommRing αᵐᵒᵖ where
  __ := instNormedRing
  __ := instSeminormedCommRing

/-- The restriction of a power-multiplicative function to a subalgebra is power-multiplicative. -/
theorem IsPowMul.restriction {R S : Type*} [NormedCommRing R] [CommRing S] [Algebra R S]
    (A : Subalgebra R S) {f : S → ℝ} (hf_pm : IsPowMul f) :
    IsPowMul fun x : A => f x.val := fun x n hn => by
  simpa [SubsemiringClass.coe_pow] using hf_pm (↑x) hn

end NormedCommRing

section NormedDivisionRing

variable [NormedDivisionRing α] {a : α}

@[simp]
theorem norm_mul (a b : α) : ‖a * b‖ = ‖a‖ * ‖b‖ :=
  NormedDivisionRing.norm_mul' a b

instance (priority := 900) NormedDivisionRing.to_normOneClass : NormOneClass α :=
  ⟨mul_left_cancel₀ (mt norm_eq_zero.1 (one_ne_zero' α)) <| by rw [← norm_mul, mul_one, mul_one]⟩

instance isAbsoluteValue_norm : IsAbsoluteValue (norm : α → ℝ) where
  abv_nonneg' := norm_nonneg
  abv_eq_zero' := norm_eq_zero
  abv_add' := norm_add_le
  abv_mul' := norm_mul

@[simp]
theorem nnnorm_mul (a b : α) : ‖a * b‖₊ = ‖a‖₊ * ‖b‖₊ :=
  NNReal.eq <| norm_mul a b

/-- `norm` as a `MonoidWithZeroHom`. -/
@[simps]
def normHom : α →*₀ ℝ where
  toFun := (‖·‖)
  map_zero' := norm_zero
  map_one' := norm_one
  map_mul' := norm_mul

/-- `nnnorm` as a `MonoidWithZeroHom`. -/
@[simps]
def nnnormHom : α →*₀ ℝ≥0 where
  toFun := (‖·‖₊)
  map_zero' := nnnorm_zero
  map_one' := nnnorm_one
  map_mul' := nnnorm_mul

@[simp]
theorem norm_pow (a : α) : ∀ n : ℕ, ‖a ^ n‖ = ‖a‖ ^ n :=
  (normHom.toMonoidHom : α →* ℝ).map_pow a

@[simp]
theorem nnnorm_pow (a : α) (n : ℕ) : ‖a ^ n‖₊ = ‖a‖₊ ^ n :=
  (nnnormHom.toMonoidHom : α →* ℝ≥0).map_pow a n

protected theorem List.norm_prod (l : List α) : ‖l.prod‖ = (l.map norm).prod :=
  map_list_prod (normHom.toMonoidHom : α →* ℝ) _

protected theorem List.nnnorm_prod (l : List α) : ‖l.prod‖₊ = (l.map nnnorm).prod :=
  map_list_prod (nnnormHom.toMonoidHom : α →* ℝ≥0) _

@[simp]
theorem norm_div (a b : α) : ‖a / b‖ = ‖a‖ / ‖b‖ :=
  map_div₀ (normHom : α →*₀ ℝ) a b

@[simp]
theorem nnnorm_div (a b : α) : ‖a / b‖₊ = ‖a‖₊ / ‖b‖₊ :=
  map_div₀ (nnnormHom : α →*₀ ℝ≥0) a b

@[simp]
theorem norm_inv (a : α) : ‖a⁻¹‖ = ‖a‖⁻¹ :=
  map_inv₀ (normHom : α →*₀ ℝ) a

@[simp]
theorem nnnorm_inv (a : α) : ‖a⁻¹‖₊ = ‖a‖₊⁻¹ :=
  NNReal.eq <| by simp

@[simp]
theorem norm_zpow : ∀ (a : α) (n : ℤ), ‖a ^ n‖ = ‖a‖ ^ n :=
  map_zpow₀ (normHom : α →*₀ ℝ)

@[simp]
theorem nnnorm_zpow : ∀ (a : α) (n : ℤ), ‖a ^ n‖₊ = ‖a‖₊ ^ n :=
  map_zpow₀ (nnnormHom : α →*₀ ℝ≥0)

theorem dist_inv_inv₀ {z w : α} (hz : z ≠ 0) (hw : w ≠ 0) :
    dist z⁻¹ w⁻¹ = dist z w / (‖z‖ * ‖w‖) := by
  rw [dist_eq_norm, inv_sub_inv' hz hw, norm_mul, norm_mul, norm_inv, norm_inv, mul_comm ‖z‖⁻¹,
    mul_assoc, dist_eq_norm', div_eq_mul_inv, mul_inv]

theorem nndist_inv_inv₀ {z w : α} (hz : z ≠ 0) (hw : w ≠ 0) :
    nndist z⁻¹ w⁻¹ = nndist z w / (‖z‖₊ * ‖w‖₊) :=
  NNReal.eq <| dist_inv_inv₀ hz hw

namespace NormedDivisionRing

section Discrete

variable {𝕜 : Type*} [NormedDivisionRing 𝕜] [DiscreteTopology 𝕜]

lemma norm_eq_one_iff_ne_zero_of_discrete {x : 𝕜} : ‖x‖ = 1 ↔ x ≠ 0 := by
  constructor <;> intro hx
  · contrapose! hx
    simp [hx]
  · have : IsOpen {(0 : 𝕜)} := isOpen_discrete {0}
    simp_rw [Metric.isOpen_singleton_iff, dist_eq_norm, sub_zero] at this
    obtain ⟨ε, εpos, h'⟩ := this
    wlog h : ‖x‖ < 1 generalizing 𝕜 with H
    · push_neg at h
      rcases h.eq_or_lt with h|h
      · rw [h]
      replace h := norm_inv x ▸ inv_lt_one h
      rw [← inv_inj, inv_one, ← norm_inv]
      exact H (by simpa) h' h
    obtain ⟨k, hk⟩ : ∃ k : ℕ, ‖x‖ ^ k < ε := exists_pow_lt_of_lt_one εpos h
    rw [← norm_pow] at hk
    specialize h' _ hk
    simp [hx] at h'

@[simp]
lemma norm_le_one_of_discrete
    (x : 𝕜) : ‖x‖ ≤ 1 := by
  rcases eq_or_ne x 0 with rfl|hx
  · simp
  · simp [norm_eq_one_iff_ne_zero_of_discrete.mpr hx]

lemma discreteTopology_unit_closedBall_eq_univ : (Metric.closedBall 0 1 : Set 𝕜) = Set.univ := by
  ext
  simp

end Discrete

end NormedDivisionRing

end NormedDivisionRing

/-- A normed field is a field with a norm satisfying ‖x y‖ = ‖x‖ ‖y‖. -/
class NormedField (α : Type*) extends Norm α, Field α, MetricSpace α where
  /-- The distance is induced by the norm. -/
  dist_eq : ∀ x y, dist x y = norm (x - y)
  /-- The norm is multiplicative. -/
  norm_mul' : ∀ a b, norm (a * b) = norm a * norm b

/-- A nontrivially normed field is a normed field in which there is an element of norm different
from `0` and `1`. This makes it possible to bring any element arbitrarily close to `0` by
multiplication by the powers of any element, and thus to relate algebra and topology. -/
class NontriviallyNormedField (α : Type*) extends NormedField α where
  /-- The norm attains a value exceeding 1. -/
  non_trivial : ∃ x : α, 1 < ‖x‖

/-- A densely normed field is a normed field for which the image of the norm is dense in `ℝ≥0`,
which means it is also nontrivially normed. However, not all nontrivally normed fields are densely
normed; in particular, the `Padic`s exhibit this fact. -/
class DenselyNormedField (α : Type*) extends NormedField α where
  /-- The range of the norm is dense in the collection of nonnegative real numbers. -/
  lt_norm_lt : ∀ x y : ℝ, 0 ≤ x → x < y → ∃ a : α, x < ‖a‖ ∧ ‖a‖ < y

section NormedField

/-- A densely normed field is always a nontrivially normed field.
See note [lower instance priority]. -/
instance (priority := 100) DenselyNormedField.toNontriviallyNormedField [DenselyNormedField α] :
    NontriviallyNormedField α where
  non_trivial :=
    let ⟨a, h, _⟩ := DenselyNormedField.lt_norm_lt 1 2 zero_le_one one_lt_two
    ⟨a, h⟩

variable [NormedField α]

-- see Note [lower instance priority]
instance (priority := 100) NormedField.toNormedDivisionRing : NormedDivisionRing α :=
  { ‹NormedField α› with }

-- see Note [lower instance priority]
instance (priority := 100) NormedField.toNormedCommRing : NormedCommRing α :=
  { ‹NormedField α› with norm_mul := fun a b => (norm_mul a b).le }

@[simp]
theorem norm_prod (s : Finset β) (f : β → α) : ‖∏ b ∈ s, f b‖ = ∏ b ∈ s, ‖f b‖ :=
  map_prod normHom.toMonoidHom f s

@[simp]
theorem nnnorm_prod (s : Finset β) (f : β → α) : ‖∏ b ∈ s, f b‖₊ = ∏ b ∈ s, ‖f b‖₊ :=
  map_prod nnnormHom.toMonoidHom f s

end NormedField

namespace NormedField

section Nontrivially

variable (α) [NontriviallyNormedField α]

theorem exists_one_lt_norm : ∃ x : α, 1 < ‖x‖ :=
  ‹NontriviallyNormedField α›.non_trivial

theorem exists_lt_norm (r : ℝ) : ∃ x : α, r < ‖x‖ :=
  let ⟨w, hw⟩ := exists_one_lt_norm α
  let ⟨n, hn⟩ := pow_unbounded_of_one_lt r hw
  ⟨w ^ n, by rwa [norm_pow]⟩

theorem exists_norm_lt {r : ℝ} (hr : 0 < r) : ∃ x : α, 0 < ‖x‖ ∧ ‖x‖ < r :=
  let ⟨w, hw⟩ := exists_lt_norm α r⁻¹
  ⟨w⁻¹, by rwa [← Set.mem_Ioo, norm_inv, ← Set.mem_inv, Set.inv_Ioo_0_left hr]⟩

theorem exists_norm_lt_one : ∃ x : α, 0 < ‖x‖ ∧ ‖x‖ < 1 :=
  exists_norm_lt α one_pos

variable {α}

@[instance]
theorem punctured_nhds_neBot (x : α) : NeBot (𝓝[≠] x) := by
  rw [← mem_closure_iff_nhdsWithin_neBot, Metric.mem_closure_iff]
  rintro ε ε0
  rcases exists_norm_lt α ε0 with ⟨b, hb0, hbε⟩
  refine ⟨x + b, mt (Set.mem_singleton_iff.trans add_right_eq_self).1 <| norm_pos_iff.1 hb0, ?_⟩
  rwa [dist_comm, dist_eq_norm, add_sub_cancel_left]

@[instance]
theorem nhdsWithin_isUnit_neBot : NeBot (𝓝[{ x : α | IsUnit x }] 0) := by
  simpa only [isUnit_iff_ne_zero] using punctured_nhds_neBot (0 : α)

end Nontrivially

section Densely

variable (α) [DenselyNormedField α]

theorem exists_lt_norm_lt {r₁ r₂ : ℝ} (h₀ : 0 ≤ r₁) (h : r₁ < r₂) : ∃ x : α, r₁ < ‖x‖ ∧ ‖x‖ < r₂ :=
  DenselyNormedField.lt_norm_lt r₁ r₂ h₀ h

theorem exists_lt_nnnorm_lt {r₁ r₂ : ℝ≥0} (h : r₁ < r₂) : ∃ x : α, r₁ < ‖x‖₊ ∧ ‖x‖₊ < r₂ :=
  mod_cast exists_lt_norm_lt α r₁.prop h

instance denselyOrdered_range_norm : DenselyOrdered (Set.range (norm : α → ℝ)) where
  dense := by
    rintro ⟨-, x, rfl⟩ ⟨-, y, rfl⟩ hxy
    let ⟨z, h⟩ := exists_lt_norm_lt α (norm_nonneg _) hxy
    exact ⟨⟨‖z‖, z, rfl⟩, h⟩

instance denselyOrdered_range_nnnorm : DenselyOrdered (Set.range (nnnorm : α → ℝ≥0)) where
  dense := by
    rintro ⟨-, x, rfl⟩ ⟨-, y, rfl⟩ hxy
    let ⟨z, h⟩ := exists_lt_nnnorm_lt α hxy
    exact ⟨⟨‖z‖₊, z, rfl⟩, h⟩

end Densely

end NormedField

/-- A normed field is nontrivially normed
provided that the norm of some nonzero element is not one. -/
def NontriviallyNormedField.ofNormNeOne {𝕜 : Type*} [h' : NormedField 𝕜]
    (h : ∃ x : 𝕜, x ≠ 0 ∧ ‖x‖ ≠ 1) : NontriviallyNormedField 𝕜 where
  toNormedField := h'
  non_trivial := by
    rcases h with ⟨x, hx, hx1⟩
    rcases hx1.lt_or_lt with hlt | hlt
    · use x⁻¹
      rw [norm_inv]
      exact one_lt_inv (norm_pos_iff.2 hx) hlt
    · exact ⟨x, hlt⟩

instance Real.normedCommRing : NormedCommRing ℝ :=
  { Real.normedAddCommGroup, Real.commRing with norm_mul := fun x y => (abs_mul x y).le }

noncomputable instance Real.normedField : NormedField ℝ :=
  { Real.normedAddCommGroup, Real.field with
    norm_mul' := abs_mul }

noncomputable instance Real.denselyNormedField : DenselyNormedField ℝ where
  lt_norm_lt _ _ h₀ hr :=
    let ⟨x, h⟩ := exists_between hr
    ⟨x, by rwa [Real.norm_eq_abs, abs_of_nonneg (h₀.trans h.1.le)]⟩

namespace Real

theorem toNNReal_mul_nnnorm {x : ℝ} (y : ℝ) (hx : 0 ≤ x) : x.toNNReal * ‖y‖₊ = ‖x * y‖₊ := by
  ext
  simp only [NNReal.coe_mul, nnnorm_mul, coe_nnnorm, Real.toNNReal_of_nonneg, norm_of_nonneg, hx,
    NNReal.coe_mk]

theorem nnnorm_mul_toNNReal (x : ℝ) {y : ℝ} (hy : 0 ≤ y) : ‖x‖₊ * y.toNNReal = ‖x * y‖₊ := by
  rw [mul_comm, mul_comm x, toNNReal_mul_nnnorm x hy]

end Real

namespace NNReal

open NNReal

-- porting note (#10618): removed `@[simp]` because `simp` can prove this
theorem norm_eq (x : ℝ≥0) : ‖(x : ℝ)‖ = x := by rw [Real.norm_eq_abs, x.abs_eq]

@[simp]
theorem nnnorm_eq (x : ℝ≥0) : ‖(x : ℝ)‖₊ = x :=
  NNReal.eq <| Real.norm_of_nonneg x.2

end NNReal

@[simp 1001] -- Porting note: increase priority so that the LHS doesn't simplify
theorem norm_norm [SeminormedAddCommGroup α] (x : α) : ‖‖x‖‖ = ‖x‖ :=
  Real.norm_of_nonneg (norm_nonneg _)

@[simp]
theorem nnnorm_norm [SeminormedAddCommGroup α] (a : α) : ‖‖a‖‖₊ = ‖a‖₊ := by
  rw [Real.nnnorm_of_nonneg (norm_nonneg a)]; rfl

/-- A restatement of `MetricSpace.tendsto_atTop` in terms of the norm. -/
theorem NormedAddCommGroup.tendsto_atTop [Nonempty α] [SemilatticeSup α] {β : Type*}
    [SeminormedAddCommGroup β] {f : α → β} {b : β} :
    Tendsto f atTop (𝓝 b) ↔ ∀ ε, 0 < ε → ∃ N, ∀ n, N ≤ n → ‖f n - b‖ < ε :=
  (atTop_basis.tendsto_iff Metric.nhds_basis_ball).trans (by simp [dist_eq_norm])

/-- A variant of `NormedAddCommGroup.tendsto_atTop` that
uses `∃ N, ∀ n > N, ...` rather than `∃ N, ∀ n ≥ N, ...`
-/
theorem NormedAddCommGroup.tendsto_atTop' [Nonempty α] [SemilatticeSup α] [NoMaxOrder α]
    {β : Type*} [SeminormedAddCommGroup β] {f : α → β} {b : β} :
    Tendsto f atTop (𝓝 b) ↔ ∀ ε, 0 < ε → ∃ N, ∀ n, N < n → ‖f n - b‖ < ε :=
  (atTop_basis_Ioi.tendsto_iff Metric.nhds_basis_ball).trans (by simp [dist_eq_norm])

section RingHomIsometric

variable {R₁ : Type*} {R₂ : Type*} {R₃ : Type*}

/-- This class states that a ring homomorphism is isometric. This is a sufficient assumption
for a continuous semilinear map to be bounded and this is the main use for this typeclass. -/
class RingHomIsometric [Semiring R₁] [Semiring R₂] [Norm R₁] [Norm R₂] (σ : R₁ →+* R₂) : Prop where
  /-- The ring homomorphism is an isometry. -/
  is_iso : ∀ {x : R₁}, ‖σ x‖ = ‖x‖

attribute [simp] RingHomIsometric.is_iso

variable [SeminormedRing R₁] [SeminormedRing R₂] [SeminormedRing R₃]

instance RingHomIsometric.ids : RingHomIsometric (RingHom.id R₁) :=
  ⟨rfl⟩

end RingHomIsometric

/-! ### Induced normed structures -/


section Induced

variable {F : Type*} (R S : Type*)
variable [FunLike F R S]

/-- A non-unital ring homomorphism from a `NonUnitalRing` to a `NonUnitalSeminormedRing`
induces a `NonUnitalSeminormedRing` structure on the domain.

See note [reducible non-instances] -/
abbrev NonUnitalSeminormedRing.induced [NonUnitalRing R] [NonUnitalSeminormedRing S]
    [NonUnitalRingHomClass F R S] (f : F) : NonUnitalSeminormedRing R :=
  { SeminormedAddCommGroup.induced R S f, ‹NonUnitalRing R› with
    norm_mul := fun x y => by
      show ‖f (x * y)‖ ≤ ‖f x‖ * ‖f y‖
      exact (map_mul f x y).symm ▸ norm_mul_le (f x) (f y) }

/-- An injective non-unital ring homomorphism from a `NonUnitalRing` to a
`NonUnitalNormedRing` induces a `NonUnitalNormedRing` structure on the domain.

See note [reducible non-instances] -/
abbrev NonUnitalNormedRing.induced [NonUnitalRing R] [NonUnitalNormedRing S]
    [NonUnitalRingHomClass F R S] (f : F) (hf : Function.Injective f) : NonUnitalNormedRing R :=
  { NonUnitalSeminormedRing.induced R S f, NormedAddCommGroup.induced R S f hf with }

/-- A non-unital ring homomorphism from a `Ring` to a `SeminormedRing` induces a
`SeminormedRing` structure on the domain.

See note [reducible non-instances] -/
abbrev SeminormedRing.induced [Ring R] [SeminormedRing S] [NonUnitalRingHomClass F R S] (f : F) :
    SeminormedRing R :=
  { NonUnitalSeminormedRing.induced R S f, SeminormedAddCommGroup.induced R S f, ‹Ring R› with }

/-- An injective non-unital ring homomorphism from a `Ring` to a `NormedRing` induces a
`NormedRing` structure on the domain.

See note [reducible non-instances] -/
abbrev NormedRing.induced [Ring R] [NormedRing S] [NonUnitalRingHomClass F R S] (f : F)
    (hf : Function.Injective f) : NormedRing R :=
  { NonUnitalSeminormedRing.induced R S f, NormedAddCommGroup.induced R S f hf, ‹Ring R› with }

/-- A non-unital ring homomorphism from a `NonUnitalCommRing` to a `NonUnitalSeminormedCommRing`
induces a `NonUnitalSeminormedCommRing` structure on the domain.

See note [reducible non-instances] -/
abbrev NonUnitalSeminormedCommRing.induced [NonUnitalCommRing R] [NonUnitalSeminormedCommRing S]
    [NonUnitalRingHomClass F R S] (f : F) : NonUnitalSeminormedCommRing R :=
  { NonUnitalSeminormedRing.induced R S f, ‹NonUnitalCommRing R› with }

/-- An injective non-unital ring homomorphism from a `NonUnitalCommRing` to a
`NonUnitalNormedCommRing` induces a `NonUnitalNormedCommRing` structure on the domain.

See note [reducible non-instances] -/
abbrev NonUnitalNormedCommRing.induced [NonUnitalCommRing R] [NonUnitalNormedCommRing S]
    [NonUnitalRingHomClass F R S] (f : F) (hf : Function.Injective f) : NonUnitalNormedCommRing R :=
  { NonUnitalNormedRing.induced R S f hf, ‹NonUnitalCommRing R› with }
/-- A non-unital ring homomorphism from a `CommRing` to a `SeminormedRing` induces a
`SeminormedCommRing` structure on the domain.

See note [reducible non-instances] -/
abbrev SeminormedCommRing.induced [CommRing R] [SeminormedRing S] [NonUnitalRingHomClass F R S]
    (f : F) : SeminormedCommRing R :=
  { NonUnitalSeminormedRing.induced R S f, SeminormedAddCommGroup.induced R S f, ‹CommRing R› with }

/-- An injective non-unital ring homomorphism from a `CommRing` to a `NormedRing` induces a
`NormedCommRing` structure on the domain.

See note [reducible non-instances] -/
abbrev NormedCommRing.induced [CommRing R] [NormedRing S] [NonUnitalRingHomClass F R S] (f : F)
    (hf : Function.Injective f) : NormedCommRing R :=
  { SeminormedCommRing.induced R S f, NormedAddCommGroup.induced R S f hf with }

/-- An injective non-unital ring homomorphism from a `DivisionRing` to a `NormedRing` induces a
`NormedDivisionRing` structure on the domain.

See note [reducible non-instances] -/
abbrev NormedDivisionRing.induced [DivisionRing R] [NormedDivisionRing S]
    [NonUnitalRingHomClass F R S] (f : F) (hf : Function.Injective f) : NormedDivisionRing R :=
  { NormedAddCommGroup.induced R S f hf, ‹DivisionRing R› with
    norm_mul' := fun x y => by
      show ‖f (x * y)‖ = ‖f x‖ * ‖f y‖
      exact (map_mul f x y).symm ▸ norm_mul (f x) (f y) }

/-- An injective non-unital ring homomorphism from a `Field` to a `NormedRing` induces a
`NormedField` structure on the domain.

See note [reducible non-instances] -/
abbrev NormedField.induced [Field R] [NormedField S] [NonUnitalRingHomClass F R S] (f : F)
    (hf : Function.Injective f) : NormedField R :=
  { NormedDivisionRing.induced R S f hf with
    mul_comm := mul_comm }

/-- A ring homomorphism from a `Ring R` to a `SeminormedRing S` which induces the norm structure
`SeminormedRing.induced` makes `R` satisfy `‖(1 : R)‖ = 1` whenever `‖(1 : S)‖ = 1`. -/
theorem NormOneClass.induced {F : Type*} (R S : Type*) [Ring R] [SeminormedRing S]
    [NormOneClass S] [FunLike F R S] [RingHomClass F R S] (f : F) :
    @NormOneClass R (SeminormedRing.induced R S f).toNorm _ :=
  -- Porting note: is this `let` a bad idea somehow?
  let _ : SeminormedRing R := SeminormedRing.induced R S f
  { norm_one := (congr_arg norm (map_one f)).trans norm_one }

end Induced

namespace SubringClass

variable {S R : Type*} [SetLike S R]

instance toSeminormedRing [SeminormedRing R] [SubringClass S R] (s : S) : SeminormedRing s :=
  SeminormedRing.induced s R (SubringClass.subtype s)

instance toNormedRing [NormedRing R] [SubringClass S R] (s : S) : NormedRing s :=
  NormedRing.induced s R (SubringClass.subtype s) Subtype.val_injective

instance toSeminormedCommRing [SeminormedCommRing R] [_h : SubringClass S R] (s : S) :
    SeminormedCommRing s :=
  { SubringClass.toSeminormedRing s with mul_comm := mul_comm }

instance toNormedCommRing [NormedCommRing R] [SubringClass S R] (s : S) : NormedCommRing s :=
  { SubringClass.toNormedRing s with mul_comm := mul_comm }

end SubringClass

namespace AbsoluteValue

/-- A real absolute value on a field determines a `NormedField` structure. -/
def toNormedField {K : Type*} [Field K] (v : AbsoluteValue K ℝ) : NormedField K where
  norm := v
  dist_eq _ _ := rfl
  dist_self := by simp only [sub_self, MulHom.toFun_eq_coe, coe_toMulHom, map_zero, implies_true]
  dist_comm := v.map_sub
  dist_triangle := v.sub_le
  eq_of_dist_eq_zero := by simp only [MulHom.toFun_eq_coe, coe_toMulHom, map_sub_eq_zero_iff,
    imp_self, implies_true]
  norm_mul' := v.map_mul

end AbsoluteValue<|MERGE_RESOLUTION|>--- conflicted
+++ resolved
@@ -15,14 +15,12 @@
 In this file we define (semi)normed rings and fields. We also prove some theorems about these
 definitions.
 
-<<<<<<< HEAD
+Some useful results that relate the topology of the normed field to the discrete topology include:
+* `norm_eq_one_iff_ne_zero_of_discrete`
+
 A method for constructing a normed field instance from a given real absolute value on a field is
 given in:
 * AbsoluteValue.toNormedField
-=======
-Some useful results that relate the topology of the normed field to the discrete topology include:
-* `norm_eq_one_iff_ne_zero_of_discrete`
->>>>>>> f7f1db19
 -/
 
 -- Guard against import creep.
