/-
Copyright (c) 2024 Salvatore Mercuri. All rights reserved.
Released under Apache 2.0 license as described in the file LICENSE.
Authors: Salvatore Mercuri
-/
import Mathlib.Analysis.Normed.Field.Lemmas
import Mathlib.Analysis.Normed.Ring.WithAbs
<<<<<<< HEAD
=======
import Mathlib.FieldTheory.Separable
>>>>>>> b5268e02
import Mathlib.Topology.Algebra.UniformField
import Mathlib.Topology.MetricSpace.Completion

/-!
# WithAbs for fields

This extends the `WithAbs` mechanism to fields, providing a type synonym for a field which depends
on an absolute value. This is useful when dealing with several absolute values on the same field.

In particular this allows us to define the completion of a field at a given absolute value.
-/

open Topology

noncomputable section

variable {R S : Type*} [Semiring S] [PartialOrder S] [IsOrderedRing S]

namespace WithAbs

section more_instances

variable {R' : Type*} [Field R] [Field R']

instance instField (v : AbsoluteValue R S) : Field (WithAbs v) := ‹Field R›

instance normedField (v : AbsoluteValue R ℝ) : NormedField (WithAbs v) :=
  v.toNormedField

instance [Module R R'] [FiniteDimensional R R'] (v : AbsoluteValue R S) :
    FiniteDimensional (WithAbs v) R' :=
  ‹FiniteDimensional R R'›

instance [Algebra R R'] [Algebra.IsSeparable R R'] (v : AbsoluteValue R S) :
    Algebra.IsSeparable (WithAbs v) R' :=
  ‹Algebra.IsSeparable R R'›

end more_instances

/-!
### The completion of a field at an absolute value.
-/

variable {K : Type*} [Field K] {v : AbsoluteValue K ℝ} {L : Type*} [NormedField L]
  {f : WithAbs v →+* L}

/-- If the absolute value `v` factors through an embedding `f` into a normed field, then
`f` is an isometry. -/
@[deprecated AddMonoidHomClass.isometry_of_norm (since := "2025-09-25")]
theorem isometry_of_comp (h : ∀ x, ‖f x‖ = v x) : Isometry f :=
  AddMonoidHomClass.isometry_of_norm _ h

/-- If the absolute value `v` factors through an embedding `f` into a normed field, then
the pseudo metric space associated to the absolute value is the same as the pseudo metric space
induced by `f`. -/
@[deprecated "Use Isometry.dist_eq in combination with AddMonoidHomClass.isometry_of_norm"
  (since := "2025-09-25")]
theorem pseudoMetricSpace_induced_of_comp (h : ∀ x, ‖f x‖ = v x) :
    PseudoMetricSpace.induced f inferInstance = (normedField v).toPseudoMetricSpace := by
  ext; exact AddMonoidHomClass.isometry_of_norm _ h |>.dist_eq _ _

/-- If the absolute value `v` factors through an embedding `f` into a normed field, then
the uniform structure associated to the absolute value is the same as the uniform structure
induced by `f`. -/
@[deprecated "Use IsUniformInducing.comap_uniformSpace in combination with
  AddMonoidHomClass.isometry_of_norm" (since := "2025-09-25")]
theorem uniformSpace_comap_eq_of_comp (h : ∀ x, ‖f x‖ = v x) :
    UniformSpace.comap f inferInstance = (normedField v).toUniformSpace :=
  IsUniformInducing.comap_uniformSpace
    (AddMonoidHomClass.isometry_of_norm _ h).isUniformInducing

/-- If the absolute value `v` factors through an embedding `f` into a normed field, then
`f` is uniform inducing. -/
@[deprecated "Use Isometry.isUniformInducing in combination with
  AddMonoidHomClass.isometry_of_norm" (since := "2025-09-25")]
theorem isUniformInducing_of_comp (h : ∀ x, ‖f x‖ = v x) : IsUniformInducing f :=
  (AddMonoidHomClass.isometry_of_norm _ h).isUniformInducing

end WithAbs

namespace AbsoluteValue

open WithAbs

variable {K : Type*} [Field K] (v : AbsoluteValue K ℝ)

/-- The completion of a field with respect to a real absolute value. -/
abbrev Completion := UniformSpace.Completion (WithAbs v)

namespace Completion

/-- This is a `CoeTail` so that `Coe (WithAbs v) v.Completion` is prioritised. -/
instance : CoeTail K v.Completion where
  coe k : v.Completion := ↑((WithAbs.equiv v).symm k)

variable {L : Type*} [NormedField L] [CompleteSpace L] {f : WithAbs v →+* L} {v}

/-- If the absolute value of a normed field factors through an embedding into another normed field
`L`, then we can extend that embedding to an embedding on the completion `v.Completion →+* L`. -/
@[deprecated Isometry.extensionHom (since := "2025-09-25")]
abbrev extensionEmbedding_of_comp (h : ∀ x, ‖f x‖ = v x) : v.Completion →+* L :=
  (AddMonoidHomClass.isometry_of_norm _ h).extensionHom

@[deprecated "Use Isometry.extensionHom_coe in combination with AddMonoidHomClass.isometry_of_norm"
  (since := "2025-09-25")]
theorem extensionEmbedding_of_comp_coe (h : ∀ x, ‖f x‖ = v x) (x : K) :
    (AddMonoidHomClass.isometry_of_norm _ h).extensionHom x = f x :=
  AddMonoidHomClass.isometry_of_norm _ h |>.extensionHom_coe _

/-- If the absolute value of a normed field factors through an embedding into another normed field,
then the extended embedding `v.Completion →+* L` preserves distances. -/
@[deprecated "Use Isometry.dist_eq in combination with AddMonoidHomClass.isometry_of_norm"
  (since := "2025-09-25")]
theorem extensionEmbedding_dist_eq_of_comp (h : ∀ x, ‖f x‖ = v x) (x y : v.Completion) :
    let f := AddMonoidHomClass.isometry_of_norm _ h |>.extensionHom
    dist (f x) (f y) = dist x y :=
  AddMonoidHomClass.isometry_of_norm _ h |>.completion_extension.dist_eq _ _

/-- If the absolute value of a normed field factors through an embedding into another normed field,
then the extended embedding `v.Completion →+* L` is an isometry. -/
@[deprecated "Use Isometry.completion_extension in combination with
  AddMonoidHomClass.isometry_of_norm" (since := "2025-09-25")]
theorem isometry_extensionEmbedding_of_comp (h : ∀ x, ‖f x‖ = v x) :
    Isometry (AddMonoidHomClass.isometry_of_norm _ h |>.extensionHom) :=
  AddMonoidHomClass.isometry_of_norm _ h |>.completion_extension

/-- If the absolute value of a normed field factors through an embedding into another normed field,
then the extended embedding `v.Completion →+* L` is a closed embedding. -/
@[deprecated "Use Isometry.isClosedEmbedding in combination with Isometry.completion_extension
  and AddMonoidHomClass.isometry_of_norm" (since := "2025-09-25")]
theorem isClosedEmbedding_extensionEmbedding_of_comp (h : ∀ x, ‖f x‖ = v x) :
    IsClosedEmbedding (AddMonoidHomClass.isometry_of_norm _ h |>.extensionHom) :=
  (AddMonoidHomClass.isometry_of_norm _ h).completion_extension.isClosedEmbedding

/-- If the absolute value of a normed field factors through an embedding into another normed field
that is locally compact, then the completion of the first normed field is also locally compact. -/
theorem locallyCompactSpace [LocallyCompactSpace L] (h : Isometry f) :
<<<<<<< HEAD
    LocallyCompactSpace (v.Completion) :=
=======
    LocallyCompactSpace v.Completion :=
>>>>>>> b5268e02
  h.completion_extension.isClosedEmbedding.locallyCompactSpace

end AbsoluteValue.Completion<|MERGE_RESOLUTION|>--- conflicted
+++ resolved
@@ -5,10 +5,7 @@
 -/
 import Mathlib.Analysis.Normed.Field.Lemmas
 import Mathlib.Analysis.Normed.Ring.WithAbs
-<<<<<<< HEAD
-=======
 import Mathlib.FieldTheory.Separable
->>>>>>> b5268e02
 import Mathlib.Topology.Algebra.UniformField
 import Mathlib.Topology.MetricSpace.Completion
 
@@ -146,11 +143,7 @@
 /-- If the absolute value of a normed field factors through an embedding into another normed field
 that is locally compact, then the completion of the first normed field is also locally compact. -/
 theorem locallyCompactSpace [LocallyCompactSpace L] (h : Isometry f) :
-<<<<<<< HEAD
-    LocallyCompactSpace (v.Completion) :=
-=======
     LocallyCompactSpace v.Completion :=
->>>>>>> b5268e02
   h.completion_extension.isClosedEmbedding.locallyCompactSpace
 
 end AbsoluteValue.Completion