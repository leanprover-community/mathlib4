--- conflicted
+++ resolved
@@ -130,16 +130,9 @@
     LocallyCompactSpace (v.Completion) :=
   (isClosedEmbedding_extensionEmbeddingOfComp h).locallyCompactSpace
 
-<<<<<<< HEAD
-section mapOfComp
-
-variable {K L : Type*} [Field K] [Field L] [Algebra K L] {w : AbsoluteValue L ℝ}
-  {σ : WithAbs v →+* WithAbs w}
-=======
 section RingHomLift
 
 variable {K L : Type*} [Field K] [Field L] {w : AbsoluteValue L ℝ} {σ : WithAbs v →+* WithAbs w}
->>>>>>> a5599586
 
 /-- If `L/K` and `w` is an absolute value on `L` factors through `K` via an embedding `σ : K →+* L`
 to give the absolute value `v` on `K`, then `mapOfComp` is natural ring homomorphism
@@ -163,10 +156,6 @@
 theorem isometry_mapOfComp (h : ∀ x, w (equiv w (σ x)) = v (equiv v x)) :
     Isometry (mapOfComp h) := Isometry.of_dist_eq <| mapOfComp_dist_eq h
 
-<<<<<<< HEAD
-end mapOfComp
-=======
 end RingHomLift
->>>>>>> a5599586
 
 end AbsoluteValue.Completion