--- conflicted
+++ resolved
@@ -158,11 +158,7 @@
 
 /-- Polar form of trivial-square-zero extension. -/
 theorem eq_smul_exp_of_invertible (x : tsze R M) [Invertible x.fst] :
-<<<<<<< HEAD
-    x = x.fst • exp (⅟ x.fst • inr x.snd) := by
-=======
-    x = x.fst • exp 𝕜 (⅟x.fst • inr x.snd) := by
->>>>>>> 3f11243a
+    x = x.fst • exp (⅟x.fst • inr x.snd) := by
   rw [← inr_smul, exp_inr, smul_add, ← inl_one, ← inl_smul, ← inr_smul, smul_eq_mul, mul_one,
     smul_smul, mul_invOf_self, one_smul, inl_fst_add_inr_snd_eq]
 
