--- conflicted
+++ resolved
@@ -133,20 +133,11 @@
 nonrec theorem isUnit_exp (A : Matrix m m 𝔸) : IsUnit (exp 𝕂 A) :=
   open scoped Norms.Operator in isUnit_exp _ A
 
-<<<<<<< HEAD
--- When Mathlib.LinearAlgebra.GeneralLinearGroup.Defs was added to the transitive imports,
--- the following started to cause instance synthesis timeouts:
--- #check fun (U : (Matrix m m 𝔸)ˣ) (A : Matrix m m 𝔸) ↦ U * A
--- due to the following instances:
-attribute [-instance] SpecialLinearGroup.hasCoeToGeneralLinearGroup GeneralLinearGroup.instCoeFun
-
-=======
 -- TODO: without disabling this instance we get a timeout, see lean4#10414:
 -- https://github.com/leanprover/lean4/issues/10414
 -- and zulip discussion at
 -- https://leanprover.zulipchat.com/#narrow/channel/287929-mathlib4/topic/Coercion.20instance.20problems.20with.20matrix.20exponential/with/539770030
 attribute [-instance] Matrix.SpecialLinearGroup.hasCoeToGeneralLinearGroup in
->>>>>>> f914ea54
 nonrec theorem exp_units_conj (U : (Matrix m m 𝔸)ˣ) (A : Matrix m m 𝔸) :
     exp 𝕂 (U * A * U⁻¹) = U * exp 𝕂 A * U⁻¹ :=
   open scoped Norms.Operator in exp_units_conj _ U A
