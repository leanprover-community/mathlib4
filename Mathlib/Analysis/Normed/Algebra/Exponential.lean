/-
Copyright (c) 2021 Anatole Dedecker. All rights reserved.
Released under Apache 2.0 license as described in the file LICENSE.
Authors: Anatole Dedecker, Eric Wieser, Yuyang Zhao
-/
import Mathlib.Algebra.Algebra.TransferInstance
import Mathlib.Algebra.Ring.Action.ConjAct
import Mathlib.Analysis.Analytic.ChangeOrigin
import Mathlib.Analysis.Complex.Basic
import Mathlib.Data.Nat.Choose.Cast
import Mathlib.Analysis.Analytic.OfScalars

/-!
# Exponential in a Banach algebra

In this file, we define `NormedSpace.exp : 𝔸 → 𝔸`,
the exponential map in a topological algebra `𝔸`.

While for most interesting results we need `𝔸` to be normed algebra, we do not require this in the
definition in order to make `NormedSpace.exp` independent of a particular choice of norm. The
definition also does not require that `𝔸` be complete, but we need to assume it for most results.

We then prove some basic results, but we avoid importing derivatives here to minimize dependencies.
Results involving derivatives and comparisons with `Real.exp` and `Complex.exp` can be found in
`Analysis.SpecialFunctions.Exponential`.

## Main results

We prove most result for an arbitrary field `𝕂`, and then specialize to `𝕂 = ℝ` or `𝕂 = ℂ`.

### General case

- `NormedSpace.exp_add_of_commute_of_mem_ball` : if `𝕂` has characteristic zero,
  then given two commuting elements `x` and `y` in the disk of convergence, we have
  `NormedSpace.exp (x+y) = (NormedSpace.exp x) * (NormedSpace.exp y)`
- `NormedSpace.exp_add_of_mem_ball` : if `𝕂` has characteristic zero and `𝔸` is commutative,
  then given two elements `x` and `y` in the disk of convergence, we have
  `NormedSpace.exp (x+y) = (NormedSpace.exp x) * (NormedSpace.exp y)`
- `NormedSpace.exp_neg_of_mem_ball` : if `𝕂` has characteristic zero and `𝔸` is a division ring,
  then given an element `x` in the disk of convergence,
  we have `NormedSpace.exp (-x) = (NormedSpace.exp x)⁻¹`.

### `𝕂 = ℝ` or `𝕂 = ℂ`

- `expSeries_radius_eq_top` : the `FormalMultilinearSeries` defining `NormedSpace.exp`
  has infinite radius of convergence
- `NormedSpace.exp_add_of_commute` : given two commuting elements `x` and `y`, we have
  `NormedSpace.exp (x+y) = (NormedSpace.exp x) * (NormedSpace.exp y)`
- `NormedSpace.exp_add` : if `𝔸` is commutative, then we have
  `NormedSpace.exp (x+y) = (NormedSpace.exp x) * (NormedSpace.exp y)` for any `x` and `y`
- `NormedSpace.exp_neg` : if `𝔸` is a division ring, then we have
  `NormedSpace.exp (-x) = (NormedSpace.exp x)⁻¹`.
- `NormedSpace.exp_sum_of_commute` : the analogous result to `NormedSpace.exp_add_of_commute`
  for `Finset.sum`.
- `NormedSpace.exp_sum` : the analogous result to `NormedSpace.exp_add` for `Finset.sum`.
- `NormedSpace.exp_nsmul` : repeated addition in the domain corresponds to
  repeated multiplication in the codomain.
- `NormedSpace.exp_zsmul` : repeated addition in the domain corresponds to
  repeated multiplication in the codomain.

### Notes

We put nearly all the statements in this file in the `NormedSpace` namespace,
to avoid collisions with the `Real` or `Complex` namespaces.

As of 2023-11-16 due to bad instances in Mathlib
```
import Mathlib

open Real

#time example (x : ℝ) : 0 < exp x      := exp_pos _ -- 250ms
#time example (x : ℝ) : 0 < Real.exp x := exp_pos _ -- 2ms
```
This is because `exp x` tries the `NormedSpace.exp` function defined here,
and generates a slow coercion search from `Real` to `Type`, to fit the first argument here.
We will resolve this slow coercion separately,
but we want to move `exp` out of the root namespace in any case to avoid this ambiguity.

In the long term is may be possible to replace `Real.exp` and `Complex.exp` with this one.

-/


namespace NormedSpace

open Filter RCLike ContinuousMultilinearMap NormedField Asymptotics FormalMultilinearSeries

open scoped Nat Topology ENNReal

section TopologicalAlgebra

variable (𝕂 𝔸 : Type*) [Field 𝕂] [Ring 𝔸] [Algebra 𝕂 𝔸] [TopologicalSpace 𝔸] [IsTopologicalRing 𝔸]

/-- `expSeries 𝕂 𝔸` is the `FormalMultilinearSeries` whose `n`-th term is the map
`(xᵢ) : 𝔸ⁿ ↦ (1/n! : 𝕂) • ∏ xᵢ`. Its sum is the exponential map `NormedSpace.exp : 𝔸 → 𝔸`. -/
def expSeries : FormalMultilinearSeries 𝕂 𝔸 𝔸 := fun n =>
  (n !⁻¹ : 𝕂) • ContinuousMultilinearMap.mkPiAlgebraFin 𝕂 n 𝔸

/-- The exponential series as an `ofScalars` series. -/
theorem expSeries_eq_ofScalars : expSeries 𝕂 𝔸 = ofScalars 𝔸 fun n ↦ (n !⁻¹ : 𝕂) := by
  simp_rw [FormalMultilinearSeries.ext_iff, expSeries, ofScalars, implies_true]

variable {𝕂 𝔸}

open Classical in
/-- `NormedSpace.exp : 𝔸 → 𝔸` is the exponential map determined by the action of `𝕂` on `𝔸`.

It is defined as the sum of the `FormalMultilinearSeries` `expSeries 𝕂 𝔸`.

Note that when `𝔸 = Matrix n n 𝕂`, this is the **Matrix Exponential**; see
[`MatrixExponential`](./Mathlib/Analysis/Normed/Algebra/MatrixExponential) for lemmas
specific to that case. -/
noncomputable irreducible_def exp (x : 𝔸) : 𝔸 :=
  if h : Nonempty (Algebra ℚ 𝔸) then
    letI _ := h.some
    (NormedSpace.expSeries ℚ 𝔸).sum x
  else
    1

theorem expSeries_apply_eq (x : 𝔸) (n : ℕ) :
    (expSeries 𝕂 𝔸 n fun _ => x) = (n !⁻¹ : 𝕂) • x ^ n := by simp [expSeries]

theorem expSeries_apply_eq' (x : 𝔸) :
    (fun n => expSeries 𝕂 𝔸 n fun _ => x) = fun n => (n !⁻¹ : 𝕂) • x ^ n :=
  funext (expSeries_apply_eq x)

theorem expSeries_sum_eq (x : 𝔸) : (expSeries 𝕂 𝔸).sum x = ∑' n : ℕ, (n !⁻¹ : 𝕂) • x ^ n :=
  tsum_congr fun n => expSeries_apply_eq x n

theorem expSeries_sum_eq_rat [Algebra ℚ 𝔸] : (expSeries 𝕂 𝔸).sum = (expSeries ℚ 𝔸).sum := by
  ext; simp_rw [expSeries_sum_eq, inv_natCast_smul_eq 𝕂 ℚ]

theorem expSeries_eq_expSeries_rat [Algebra ℚ 𝔸] (n : ℕ) :
    ⇑(expSeries 𝕂 𝔸 n) = expSeries ℚ 𝔸 n := by
  ext c
  simp [expSeries, inv_natCast_smul_eq 𝕂 ℚ]

variable (𝕂) in
theorem exp_eq_expSeries_sum [CharZero 𝕂] : exp = (expSeries 𝕂 𝔸).sum := by
  ext x
  rw [exp, dif_pos ⟨RestrictScalars.algebra ℚ 𝕂 𝔸⟩, ← @expSeries_sum_eq_rat (𝕂 := 𝕂)]

variable (𝕂) in
theorem exp_eq_tsum [CharZero 𝕂] : exp = fun x : 𝔸 => ∑' n : ℕ, (n !⁻¹ : 𝕂) • x ^ n := by
  rw [exp_eq_expSeries_sum 𝕂]
  ext x
  exact expSeries_sum_eq x

theorem exp_eq_tsum_rat [Algebra ℚ 𝔸] : exp = fun x : 𝔸 => ∑' n : ℕ, (n !⁻¹ : ℚ) • x ^ n :=
  exp_eq_tsum ℚ

variable (𝕂) in
/-- The exponential sum as an `ofScalarsSum`. -/
theorem exp_eq_ofScalarsSum [CharZero 𝕂] :
    exp = ofScalarsSum (E := 𝔸) fun n ↦ (n !⁻¹ : 𝕂) := by
  rw [exp_eq_tsum 𝕂, ofScalarsSum_eq_tsum]

theorem expSeries_apply_zero (n : ℕ) :
    expSeries 𝕂 𝔸 n (fun _ => (0 : 𝔸)) = Pi.single (M := fun _ => 𝔸) 0 1 n := by
  rw [expSeries_apply_eq]
  rcases n with - | n
  · rw [pow_zero, Nat.factorial_zero, Nat.cast_one, inv_one, one_smul, Pi.single_eq_same]
  · rw [zero_pow (Nat.succ_ne_zero _), smul_zero, Pi.single_eq_of_ne n.succ_ne_zero]

@[simp]
theorem exp_zero : exp (0 : 𝔸) = 1 := by
  rw [exp]
  split_ifs
  · simp_rw [expSeries_sum_eq, ← expSeries_apply_eq, expSeries_apply_zero, tsum_pi_single]
  · rfl

@[simp]
theorem exp_op [T2Space 𝔸] (x : 𝔸) :
    exp (MulOpposite.op x) = MulOpposite.op (exp x) := by
  by_cases h : Nonempty (Algebra ℚ 𝔸)
  · obtain ⟨_⟩ := h
    rw [exp_eq_tsum ℚ, exp_eq_tsum ℚ]
    simp_rw [← MulOpposite.op_pow, ← MulOpposite.op_smul, tsum_op]
  · have : ¬Nonempty (Algebra ℚ 𝔸ᵐᵒᵖ) := by
      rintro ⟨h'⟩
      exact h ⟨(RingEquiv.opOp 𝔸).algebra ℚ⟩
    rw [exp, exp, dif_neg h, dif_neg this, MulOpposite.op_one]

@[simp]
theorem exp_unop [T2Space 𝔸] (x : 𝔸ᵐᵒᵖ) :
    exp (MulOpposite.unop x) = MulOpposite.unop (exp x) := by
  induction x; simp

theorem star_exp [T2Space 𝔸] [StarRing 𝔸] [ContinuousStar 𝔸] (x : 𝔸) :
    star (exp x) = exp (star x) := by
  by_cases h : Nonempty (Algebra ℚ 𝔸)
  · obtain ⟨_⟩ := h
    simp_rw [exp_eq_tsum ℚ, ← star_pow, ← star_inv_natCast_smul, ← tsum_star]
  · rw [exp, exp, dif_neg h, dif_neg h, star_one]

variable (𝕂)

@[aesop safe apply]
theorem _root_.IsSelfAdjoint.exp [T2Space 𝔸] [StarRing 𝔸] [ContinuousStar 𝔸] {x : 𝔸}
    (h : IsSelfAdjoint x) : IsSelfAdjoint (exp x) :=
  (star_exp x).trans <| h.symm ▸ rfl

theorem _root_.Commute.exp_right [T2Space 𝔸] {x y : 𝔸} (h : Commute x y) :
    Commute x (exp y) := by
  by_cases h : Nonempty (Algebra ℚ 𝔸)
  · obtain ⟨_⟩ := h
    rw [exp_eq_tsum ℚ]
    exact Commute.tsum_right x fun n => (h.pow_right n).smul_right _
  · rw [exp, dif_neg h]
    exact Commute.one_right x

theorem _root_.Commute.exp_left [T2Space 𝔸] {x y : 𝔸} (h : Commute x y) :
    Commute (exp x) y :=
  h.symm.exp_right.symm

theorem _root_.Commute.exp [T2Space 𝔸] {x y : 𝔸} (h : Commute x y) :
    Commute (exp x) (exp y) :=
  h.exp_left.exp_right

end TopologicalAlgebra

section TopologicalDivisionAlgebra

variable {𝕂 𝔸 : Type*} [Field 𝕂] [DivisionRing 𝔸] [Algebra 𝕂 𝔸] [TopologicalSpace 𝔸]
  [IsTopologicalRing 𝔸]

theorem expSeries_apply_eq_div (x : 𝔸) (n : ℕ) : (expSeries 𝕂 𝔸 n fun _ => x) = x ^ n / n ! := by
  rw [div_eq_mul_inv, ← (Nat.cast_commute n ! (x ^ n)).inv_left₀.eq, ← smul_eq_mul,
    expSeries_apply_eq, inv_natCast_smul_eq 𝕂 𝔸]

theorem expSeries_apply_eq_div' (x : 𝔸) :
    (fun n => expSeries 𝕂 𝔸 n fun _ => x) = fun n => x ^ n / n ! :=
  funext (expSeries_apply_eq_div x)

theorem expSeries_sum_eq_div (x : 𝔸) : (expSeries 𝕂 𝔸).sum x = ∑' n : ℕ, x ^ n / n ! :=
  tsum_congr (expSeries_apply_eq_div x)

theorem exp_eq_tsum_div [CharZero 𝔸] : exp = fun x : 𝔸 => ∑' n : ℕ, x ^ n / n ! := by
  rw [exp_eq_expSeries_sum ℚ]
  ext x
  exact expSeries_sum_eq_div x

end TopologicalDivisionAlgebra

section Normed

section AnyFieldAnyAlgebra

variable {𝕂 𝔸 𝔹 : Type*} [NontriviallyNormedField 𝕂]
variable [NormedRing 𝔸] [NormedRing 𝔹] [NormedAlgebra 𝕂 𝔸]

theorem norm_expSeries_summable_of_mem_ball (x : 𝔸)
    (hx : x ∈ EMetric.ball (0 : 𝔸) (expSeries 𝕂 𝔸).radius) :
    Summable fun n => ‖expSeries 𝕂 𝔸 n fun _ => x‖ :=
  (expSeries 𝕂 𝔸).summable_norm_apply hx

theorem norm_expSeries_summable_of_mem_ball' (x : 𝔸)
    (hx : x ∈ EMetric.ball (0 : 𝔸) (expSeries 𝕂 𝔸).radius) :
    Summable fun n => ‖(n !⁻¹ : 𝕂) • x ^ n‖ := by
  change Summable (norm ∘ _)
  rw [← expSeries_apply_eq']
  exact norm_expSeries_summable_of_mem_ball x hx

section CompleteAlgebra

variable [CompleteSpace 𝔸]

theorem expSeries_summable_of_mem_ball (x : 𝔸)
    (hx : x ∈ EMetric.ball (0 : 𝔸) (expSeries 𝕂 𝔸).radius) :
    Summable fun n => expSeries 𝕂 𝔸 n fun _ => x :=
  (norm_expSeries_summable_of_mem_ball x hx).of_norm

theorem expSeries_summable_of_mem_ball' (x : 𝔸)
    (hx : x ∈ EMetric.ball (0 : 𝔸) (expSeries 𝕂 𝔸).radius) :
    Summable fun n => (n !⁻¹ : 𝕂) • x ^ n :=
  (norm_expSeries_summable_of_mem_ball' x hx).of_norm

theorem expSeries_hasSum_exp_of_mem_ball [CharZero 𝕂] (x : 𝔸)
    (hx : x ∈ EMetric.ball (0 : 𝔸) (expSeries 𝕂 𝔸).radius) :
    HasSum (fun n => expSeries 𝕂 𝔸 n fun _ => x) (exp x) := by
  simpa only [exp_eq_expSeries_sum 𝕂, expSeries_sum_eq_rat] using
    FormalMultilinearSeries.hasSum (expSeries 𝕂 𝔸) hx

theorem expSeries_hasSum_exp_of_mem_ball' [CharZero 𝕂] (x : 𝔸)
    (hx : x ∈ EMetric.ball (0 : 𝔸) (expSeries 𝕂 𝔸).radius) :
    HasSum (fun n => (n !⁻¹ : 𝕂) • x ^ n) (exp x) := by
  rw [← expSeries_apply_eq']
  exact expSeries_hasSum_exp_of_mem_ball x hx

theorem hasFPowerSeriesOnBall_exp_of_radius_pos [CharZero 𝕂] (h : 0 < (expSeries 𝕂 𝔸).radius) :
    HasFPowerSeriesOnBall exp (expSeries 𝕂 𝔸) 0 (expSeries 𝕂 𝔸).radius := by
  simpa only [exp_eq_expSeries_sum 𝕂, expSeries_sum_eq_rat] using
    (expSeries 𝕂 𝔸).hasFPowerSeriesOnBall h

theorem hasFPowerSeriesAt_exp_zero_of_radius_pos [CharZero 𝕂] (h : 0 < (expSeries 𝕂 𝔸).radius) :
    HasFPowerSeriesAt exp (expSeries 𝕂 𝔸) 0 := by
  simpa only [exp, expSeries_sum_eq_rat] using
    (hasFPowerSeriesOnBall_exp_of_radius_pos h).hasFPowerSeriesAt

theorem continuousOn_exp [CharZero 𝕂] :
    ContinuousOn (exp : 𝔸 → 𝔸) (EMetric.ball 0 (expSeries 𝕂 𝔸).radius) := by
  have := @FormalMultilinearSeries.continuousOn _ _ _ _ _ _ _ _ (expSeries 𝕂 𝔸)
  simpa only [exp_eq_expSeries_sum 𝕂, expSeries_sum_eq_rat] using this

theorem analyticAt_exp_of_mem_ball [CharZero 𝕂] (x : 𝔸)
    (hx : x ∈ EMetric.ball (0 : 𝔸) (expSeries 𝕂 𝔸).radius) : AnalyticAt 𝕂 exp x := by
  by_cases h : (expSeries 𝕂 𝔸).radius = 0
  · rw [h] at hx; exact (ENNReal.not_lt_zero hx).elim
  · have h := pos_iff_ne_zero.mpr h
    exact (hasFPowerSeriesOnBall_exp_of_radius_pos h).analyticAt_of_mem hx

/-- In a Banach-algebra `𝔸` over a normed field `𝕂` of characteristic zero, if `x` and `y` are
in the disk of convergence and commute, then
`NormedSpace.exp (x + y) = (NormedSpace.exp x) * (NormedSpace.exp y)`. -/
theorem exp_add_of_commute_of_mem_ball [CharZero 𝕂] {x y : 𝔸} (hxy : Commute x y)
    (hx : x ∈ EMetric.ball (0 : 𝔸) (expSeries 𝕂 𝔸).radius)
    (hy : y ∈ EMetric.ball (0 : 𝔸) (expSeries 𝕂 𝔸).radius) : exp (x + y) = exp x * exp y := by
  rw [exp_eq_tsum 𝕂,
    tsum_mul_tsum_eq_tsum_sum_antidiagonal_of_summable_norm
      (norm_expSeries_summable_of_mem_ball' x hx) (norm_expSeries_summable_of_mem_ball' y hy)]
  dsimp only
  conv_lhs =>
    congr
    ext
    rw [hxy.add_pow' _, Finset.smul_sum]
  refine tsum_congr fun n => Finset.sum_congr rfl fun kl hkl => ?_
  rw [← Nat.cast_smul_eq_nsmul 𝕂, smul_smul, smul_mul_smul_comm, ← Finset.mem_antidiagonal.mp hkl,
    Nat.cast_add_choose, Finset.mem_antidiagonal.mp hkl]
  congr 1
  field_simp [n.factorial_ne_zero]

/-- `NormedSpace.exp x` has explicit two-sided inverse `NormedSpace.exp (-x)`. -/
noncomputable def invertibleExpOfMemBall [CharZero 𝕂] {x : 𝔸}
    (hx : x ∈ EMetric.ball (0 : 𝔸) (expSeries 𝕂 𝔸).radius) : Invertible (exp x)
    where
  invOf := exp (-x)
  invOf_mul_self := by
    have hnx : -x ∈ EMetric.ball (0 : 𝔸) (expSeries 𝕂 𝔸).radius := by
      rw [EMetric.mem_ball, ← neg_zero, edist_neg_neg]
      exact hx
    rw [← exp_add_of_commute_of_mem_ball (Commute.neg_left <| Commute.refl x) hnx hx,
      neg_add_cancel, exp_zero]
  mul_invOf_self := by
    have hnx : -x ∈ EMetric.ball (0 : 𝔸) (expSeries 𝕂 𝔸).radius := by
      rw [EMetric.mem_ball, ← neg_zero, edist_neg_neg]
      exact hx
    rw [← exp_add_of_commute_of_mem_ball (Commute.neg_right <| Commute.refl x) hx hnx,
      add_neg_cancel, exp_zero]

theorem isUnit_exp_of_mem_ball [CharZero 𝕂] {x : 𝔸}
    (hx : x ∈ EMetric.ball (0 : 𝔸) (expSeries 𝕂 𝔸).radius) : IsUnit (exp x) :=
  @isUnit_of_invertible _ _ _ (invertibleExpOfMemBall hx)

theorem invOf_exp_of_mem_ball [CharZero 𝕂] {x : 𝔸}
    (hx : x ∈ EMetric.ball (0 : 𝔸) (expSeries 𝕂 𝔸).radius) [Invertible (exp x)] :
    ⅟(exp x) = exp (-x) := by
  letI := invertibleExpOfMemBall hx; convert (rfl : ⅟(exp x) = _)

/-- Any continuous ring homomorphism commutes with `NormedSpace.exp`. -/
theorem map_exp_of_mem_ball [Algebra 𝕂 𝔹] [CharZero 𝕂] {F} [FunLike F 𝔸 𝔹] [RingHomClass F 𝔸 𝔹]
    (f : F) (hf : Continuous f) (x : 𝔸) (hx : x ∈ EMetric.ball (0 : 𝔸) (expSeries 𝕂 𝔸).radius) :
    f (exp x) = exp (f x) := by
  rw [exp_eq_tsum 𝕂, exp_eq_tsum 𝕂]
  refine ((expSeries_summable_of_mem_ball' _ hx).hasSum.map f hf).tsum_eq.symm.trans ?_
  dsimp only [Function.comp_def]
  simp_rw [map_inv_natCast_smul f 𝕂 𝕂, map_pow]

end CompleteAlgebra

theorem algebraMap_exp_comm_of_mem_ball [CharZero 𝕂] [CompleteSpace 𝕂] (x : 𝕂)
    (hx : x ∈ EMetric.ball (0 : 𝕂) (expSeries 𝕂 𝕂).radius) :
    algebraMap 𝕂 𝔸 (exp x) = exp (algebraMap 𝕂 𝔸 x) :=
  map_exp_of_mem_ball (algebraMap _ _) (algebraMapCLM _ _).continuous _ hx

end AnyFieldAnyAlgebra

section AnyFieldDivisionAlgebra

variable {𝕂 𝔸 : Type*} [NontriviallyNormedField 𝕂] [NormedDivisionRing 𝔸] [NormedAlgebra 𝕂 𝔸]
variable (𝕂)

theorem norm_expSeries_div_summable_of_mem_ball (x : 𝔸)
    (hx : x ∈ EMetric.ball (0 : 𝔸) (expSeries 𝕂 𝔸).radius) :
    Summable fun n => ‖x ^ n / (n !)‖ := by
  change Summable (norm ∘ _)
  rw [← expSeries_apply_eq_div' (𝕂 := 𝕂) x]
  exact norm_expSeries_summable_of_mem_ball x hx

theorem expSeries_div_summable_of_mem_ball [CompleteSpace 𝔸] (x : 𝔸)
    (hx : x ∈ EMetric.ball (0 : 𝔸) (expSeries 𝕂 𝔸).radius) : Summable fun n => x ^ n / n ! :=
  (norm_expSeries_div_summable_of_mem_ball 𝕂 x hx).of_norm

theorem expSeries_div_hasSum_exp_of_mem_ball [CharZero 𝕂] [CompleteSpace 𝔸] (x : 𝔸)
    (hx : x ∈ EMetric.ball (0 : 𝔸) (expSeries 𝕂 𝔸).radius) :
    HasSum (fun n => x ^ n / n !) (exp x) := by
  rw [← expSeries_apply_eq_div' (𝕂 := 𝕂) x]
  exact expSeries_hasSum_exp_of_mem_ball x hx

theorem exp_neg_of_mem_ball [CharZero 𝕂] [CompleteSpace 𝔸] {x : 𝔸}
    (hx : x ∈ EMetric.ball (0 : 𝔸) (expSeries 𝕂 𝔸).radius) : exp (-x) = (exp x)⁻¹ :=
  letI := invertibleExpOfMemBall hx
  invOf_eq_inv (exp x)

end AnyFieldDivisionAlgebra

section AnyFieldCommAlgebra

variable {𝕂 𝔸 : Type*} [NontriviallyNormedField 𝕂] [NormedCommRing 𝔸] [NormedAlgebra 𝕂 𝔸]
  [CompleteSpace 𝔸]

/-- In a commutative Banach-algebra `𝔸` over a normed field `𝕂` of characteristic zero,
`NormedSpace.exp (x+y) = (NormedSpace.exp x) * (NormedSpace.exp y)`
for all `x`, `y` in the disk of convergence. -/
theorem exp_add_of_mem_ball [CharZero 𝕂] {x y : 𝔸}
    (hx : x ∈ EMetric.ball (0 : 𝔸) (expSeries 𝕂 𝔸).radius)
    (hy : y ∈ EMetric.ball (0 : 𝔸) (expSeries 𝕂 𝔸).radius) : exp (x + y) = exp x * exp y :=
  exp_add_of_commute_of_mem_ball (Commute.all x y) hx hy

end AnyFieldCommAlgebra

section AnyAlgebra

variable (𝕂 𝔸 : Type*) [NontriviallyNormedField 𝕂] [CharZero 𝕂] [ContinuousSMul ℚ 𝕂]
variable [NormedRing 𝔸] [NormedAlgebra 𝕂 𝔸]

/-- In a normed algebra `𝔸` over `𝕂 = ℝ` or `𝕂 = ℂ`, the series defining the exponential map
has an infinite radius of convergence. -/
theorem expSeries_radius_eq_top : (expSeries 𝕂 𝔸).radius = ∞ := by
  have {n : ℕ} : (Nat.factorial n : 𝕂) ≠ 0 := Nat.cast_ne_zero.mpr (Nat.factorial_ne_zero n)
  apply expSeries_eq_ofScalars 𝕂 𝔸 ▸
    ofScalars_radius_eq_top_of_tendsto 𝔸 _ (Eventually.of_forall fun n => ?_)
  · simp_rw [← norm_div, Nat.factorial_succ, Nat.cast_mul, mul_inv_rev, mul_div_right_comm,
      inv_div_inv, norm_mul, div_self this, norm_one, one_mul]
    apply norm_zero (E := 𝕂) ▸ Filter.Tendsto.norm
    apply (Filter.tendsto_add_atTop_iff_nat (f := fun n => (n : 𝕂)⁻¹) 1).mpr
    exact tendsto_inv_atTop_nhds_zero_nat
  · simp [this]

theorem expSeries_radius_pos : 0 < (expSeries 𝕂 𝔸).radius := by
  rw [expSeries_radius_eq_top]
  exact WithTop.top_pos

variable {𝕂 𝔸}

theorem norm_expSeries_summable (x : 𝔸) : Summable fun n => ‖expSeries 𝕂 𝔸 n fun _ => x‖ :=
  norm_expSeries_summable_of_mem_ball x ((expSeries_radius_eq_top 𝕂 𝔸).symm ▸ edist_lt_top _ _)

theorem norm_expSeries_summable' (x : 𝔸) : Summable fun n => ‖(n !⁻¹ : 𝕂) • x ^ n‖ :=
  norm_expSeries_summable_of_mem_ball' x ((expSeries_radius_eq_top 𝕂 𝔸).symm ▸ edist_lt_top _ _)

theorem algebraMap_exp_comm [CompleteSpace 𝕂] (x : 𝕂) :
    algebraMap 𝕂 𝔸 (exp x) = exp (algebraMap 𝕂 𝔸 x) :=
  algebraMap_exp_comm_of_mem_ball x <| (expSeries_radius_eq_top 𝕂 𝕂).symm ▸ edist_lt_top _ _

variable [CompleteSpace 𝔸]

theorem expSeries_summable (x : 𝔸) : Summable fun n => expSeries 𝕂 𝔸 n fun _ => x :=
  (norm_expSeries_summable x).of_norm

theorem expSeries_summable' (x : 𝔸) : Summable fun n => (n !⁻¹ : 𝕂) • x ^ n :=
  (norm_expSeries_summable' x).of_norm

theorem expSeries_hasSum_exp (x : 𝔸) : HasSum (fun n => expSeries 𝕂 𝔸 n fun _ => x) (exp x) :=
  expSeries_hasSum_exp_of_mem_ball x ((expSeries_radius_eq_top 𝕂 𝔸).symm ▸ edist_lt_top _ _)

theorem exp_series_hasSum_exp' (x : 𝔸) : HasSum (fun n => (n !⁻¹ : 𝕂) • x ^ n) (exp x) :=
  expSeries_hasSum_exp_of_mem_ball' x ((expSeries_radius_eq_top 𝕂 𝔸).symm ▸ edist_lt_top _ _)

theorem exp_hasFPowerSeriesOnBall : HasFPowerSeriesOnBall exp (expSeries 𝕂 𝔸) 0 ∞ :=
  expSeries_radius_eq_top 𝕂 𝔸 ▸ hasFPowerSeriesOnBall_exp_of_radius_pos (expSeries_radius_pos _ _)

theorem exp_hasFPowerSeriesAt_zero : HasFPowerSeriesAt exp (expSeries 𝕂 𝔸) 0 :=
  exp_hasFPowerSeriesOnBall.hasFPowerSeriesAt

theorem exp_analytic (x : 𝔸) : AnalyticAt 𝕂 exp x :=
  analyticAt_exp_of_mem_ball x ((expSeries_radius_eq_top 𝕂 𝔸).symm ▸ edist_lt_top _ _)

end AnyAlgebra

section Rat
variable {𝔸 𝔹 : Type*} [NormedRing 𝔸] [NormedAlgebra ℚ 𝔸] [CompleteSpace 𝔸] [NormedRing 𝔹]

@[continuity, fun_prop]
theorem exp_continuous : Continuous (exp : 𝔸 → 𝔸) := by
  rw [← continuousOn_univ, ← Metric.eball_top_eq_univ (0 : 𝔸), ←
    expSeries_radius_eq_top ℚ 𝔸]
  exact continuousOn_exp

open Topology in
lemma _root_.Filter.Tendsto.exp {α : Type*} {l : Filter α} {f : α → 𝔸} {a : 𝔸}
    (hf : Tendsto f l (𝓝 a)) :
    Tendsto (fun x => exp (f x)) l (𝓝 (exp a)) :=
  (exp_continuous.tendsto _).comp hf

/-- In a Banach-algebra `𝔸` over `𝕂 = ℝ` or `𝕂 = ℂ`, if `x` and `y` commute, then
`NormedSpace.exp (x+y) = (NormedSpace.exp x) * (NormedSpace.exp y)`. -/
theorem exp_add_of_commute {x y : 𝔸} (hxy : Commute x y) : exp (x + y) = exp x * exp y :=
  exp_add_of_commute_of_mem_ball hxy ((expSeries_radius_eq_top ℚ 𝔸).symm ▸ edist_lt_top _ _)
    ((expSeries_radius_eq_top ℚ 𝔸).symm ▸ edist_lt_top _ _)

/-- `NormedSace.exp x` has explicit two-sided inverse `NormedSace.exp  𝕂 (-x)`. -/
noncomputable def invertibleExp (x : 𝔸) : Invertible (exp x) :=
  invertibleExpOfMemBall <| (expSeries_radius_eq_top ℚ 𝔸).symm ▸ edist_lt_top _ _

theorem isUnit_exp (x : 𝔸) : IsUnit (exp x) :=
  isUnit_exp_of_mem_ball <| (expSeries_radius_eq_top ℚ 𝔸).symm ▸ edist_lt_top _ _

theorem invOf_exp (x : 𝔸) [Invertible (exp x)] : ⅟(exp x) = exp (-x) :=
  invOf_exp_of_mem_ball <| (expSeries_radius_eq_top ℚ 𝔸).symm ▸ edist_lt_top _ _

theorem _root_.Ring.inverse_exp (x : 𝔸) : Ring.inverse (exp x) = exp (-x) :=
  letI := invertibleExp x
  Ring.inverse_invertible _

theorem exp_mem_unitary_of_mem_skewAdjoint [StarRing 𝔸] [ContinuousStar 𝔸] {x : 𝔸}
<<<<<<< HEAD
    (h : x ∈ skewAdjoint 𝔸) : exp x ∈ unitary 𝔸 := by
  rw [unitary.mem_iff, star_exp, skewAdjoint.mem_iff.mp h, ←
    exp_add_of_commute (Commute.refl x).neg_left, ←
    exp_add_of_commute (Commute.refl x).neg_right, neg_add_cancel, add_neg_cancel, exp_zero,
    and_self_iff]
=======
    (h : x ∈ skewAdjoint 𝔸) : exp 𝕂 x ∈ unitary 𝔸 := by
  rw [Unitary.mem_iff, star_exp, skewAdjoint.mem_iff.mp h, ←
    exp_add_of_commute (Commute.refl x).neg_left, ← exp_add_of_commute (Commute.refl x).neg_right,
    neg_add_cancel, add_neg_cancel, exp_zero, and_self_iff]

end
>>>>>>> 3dc2bc1f

open scoped Function in -- required for scoped `on` notation
/-- In a Banach-algebra `𝔸` over `𝕂 = ℝ` or `𝕂 = ℂ`, if a family of elements `f i` mutually
commute then `NormedSpace.exp (∑ i, f i) = ∏ i, NormedSpace.exp (f i)`. -/
theorem exp_sum_of_commute {ι} (s : Finset ι) (f : ι → 𝔸)
    (h : (s : Set ι).Pairwise (Commute on f)) :
    exp (∑ i ∈ s, f i) =
      s.noncommProd (fun i => exp (f i)) fun _ hi _ hj _ => (h.of_refl hi hj).exp := by
  classical
  induction s using Finset.induction_on with
  | empty => simp
  | insert a s ha ih =>
    rw [Finset.noncommProd_insert_of_notMem _ _ _ _ ha, Finset.sum_insert ha, exp_add_of_commute,
      ih (h.mono <| Finset.subset_insert _ _)]
    refine Commute.sum_right _ _ _ fun i hi => ?_
    exact h.of_refl (Finset.mem_insert_self _ _) (Finset.mem_insert_of_mem hi)

theorem exp_nsmul (n : ℕ) (x : 𝔸) : exp (n • x) = exp x ^ n := by
  induction n with
  | zero => rw [zero_smul, pow_zero, exp_zero]
  | succ n ih => rw [succ_nsmul, pow_succ, exp_add_of_commute ((Commute.refl x).smul_left n), ih]

/-- Any continuous ring homomorphism commutes with `NormedSpace.exp`. -/
theorem map_exp [Algebra ℚ 𝔹]
    {F} [FunLike F 𝔸 𝔹] [RingHomClass F 𝔸 𝔹] (f : F) (hf : Continuous f) (x : 𝔸) :
    f (exp x) = exp (f x) :=
  map_exp_of_mem_ball f hf x <| (expSeries_radius_eq_top ℚ 𝔸).symm ▸ edist_lt_top _ _

theorem exp_smul {G} [Monoid G] [MulSemiringAction G 𝔸] [ContinuousConstSMul G 𝔸] (g : G) (x : 𝔸) :
    exp (g • x) = g • exp x :=
  (map_exp (MulSemiringAction.toRingHom G 𝔸 g) (continuous_const_smul g) x).symm

theorem exp_units_conj (y : 𝔸ˣ) (x : 𝔸) : exp (y * x * ↑y⁻¹ : 𝔸) = y * exp x * ↑y⁻¹ :=
  exp_smul (ConjAct.toConjAct y) x

theorem exp_units_conj' (y : 𝔸ˣ) (x : 𝔸) : exp (↑y⁻¹ * x * y) = ↑y⁻¹ * exp x * y :=
  exp_units_conj _ _

theorem _root_.Prod.fst_exp [NormedAlgebra ℚ 𝔹] [CompleteSpace 𝔹] (x : 𝔸 × 𝔹) :
    (exp x).fst = exp x.fst :=
  map_exp (RingHom.fst 𝔸 𝔹) continuous_fst x

theorem _root_.Prod.snd_exp [NormedAlgebra ℚ 𝔹] [CompleteSpace 𝔹] (x : 𝔸 × 𝔹) :
    (exp x).snd = exp x.snd :=
  map_exp (RingHom.snd 𝔸 𝔹) continuous_snd x

theorem _root_.Pi.coe_exp {ι : Type*} {𝔸 : ι → Type*} [Finite ι] [∀ i, NormedRing (𝔸 i)]
    [∀ i, NormedAlgebra ℚ (𝔸 i)] [∀ i, CompleteSpace (𝔸 i)] (x : ∀ i, 𝔸 i) (i : ι) :
    exp x i = exp (x i) :=
  let ⟨_⟩ := nonempty_fintype ι
  map_exp (Pi.evalRingHom 𝔸 i) (continuous_apply _) x

theorem _root_.Pi.exp_def {ι : Type*} {𝔸 : ι → Type*} [Finite ι] [∀ i, NormedRing (𝔸 i)]
    [∀ i, NormedAlgebra ℚ (𝔸 i)] [∀ i, CompleteSpace (𝔸 i)] (x : ∀ i, 𝔸 i) :
    exp x = fun i => exp (x i) :=
  funext <| Pi.coe_exp x

theorem _root_.Function.update_exp {ι : Type*} {𝔸 : ι → Type*} [Finite ι] [DecidableEq ι]
    [∀ i, NormedRing (𝔸 i)] [∀ i, NormedAlgebra ℚ (𝔸 i)] [∀ i, CompleteSpace (𝔸 i)] (x : ∀ i, 𝔸 i)
    (j : ι) (xj : 𝔸 j) :
    Function.update (exp x) j (exp xj) = exp (Function.update x j xj) := by
  ext i
  simp_rw [Pi.exp_def]
  exact (Function.apply_update (fun i => exp) x j xj i).symm

end Rat

section DivisionAlgebra

variable {𝔸 : Type*} [NormedDivisionRing 𝔸] [NormedAlgebra ℚ 𝔸]

theorem norm_expSeries_div_summable (x : 𝔸) : Summable fun n => ‖(x ^ n / n ! : 𝔸)‖ :=
  norm_expSeries_div_summable_of_mem_ball ℚ x
    ((expSeries_radius_eq_top ℚ 𝔸).symm ▸ edist_lt_top _ _)

variable [CompleteSpace 𝔸]

theorem expSeries_div_summable (x : 𝔸) : Summable fun n => x ^ n / n ! :=
  (norm_expSeries_div_summable x).of_norm

theorem expSeries_div_hasSum_exp (x : 𝔸) : HasSum (fun n => x ^ n / n !) (exp x) :=
  expSeries_div_hasSum_exp_of_mem_ball ℚ x ((expSeries_radius_eq_top ℚ 𝔸).symm ▸ edist_lt_top _ _)

theorem exp_neg (x : 𝔸) : exp (-x) = (exp x)⁻¹ :=
  exp_neg_of_mem_ball ℚ <| (expSeries_radius_eq_top ℚ 𝔸).symm ▸ edist_lt_top _ _

theorem exp_zsmul (z : ℤ) (x : 𝔸) : exp (z • x) = exp x ^ z := by
  obtain ⟨n, rfl | rfl⟩ := z.eq_nat_or_neg
  · rw [zpow_natCast, natCast_zsmul, exp_nsmul]
  · rw [zpow_neg, zpow_natCast, neg_smul, exp_neg, natCast_zsmul, exp_nsmul]

theorem exp_conj (y : 𝔸) (x : 𝔸) (hy : y ≠ 0) : exp (y * x * y⁻¹) = y * exp x * y⁻¹ :=
  exp_units_conj (Units.mk0 y hy) x

theorem exp_conj' (y : 𝔸) (x : 𝔸) (hy : y ≠ 0) : exp (y⁻¹ * x * y) = y⁻¹ * exp x * y :=
  exp_units_conj' (Units.mk0 y hy) x

end DivisionAlgebra

section CommAlgebra

variable {𝕂 𝔸 : Type*} [NormedCommRing 𝔸] [NormedAlgebra ℚ 𝔸] [CompleteSpace 𝔸]

/-- In a commutative Banach-algebra `𝔸` over `𝕂 = ℝ` or `𝕂 = ℂ`,
`NormedSpace.exp (x+y) = (NormedSpace.exp x) * (NormedSpace.exp y)`. -/
theorem exp_add {x y : 𝔸} : exp (x + y) = exp x * exp y :=
  exp_add_of_mem_ball ((expSeries_radius_eq_top ℚ 𝔸).symm ▸ edist_lt_top _ _)
    ((expSeries_radius_eq_top ℚ 𝔸).symm ▸ edist_lt_top _ _)

/-- A version of `NormedSpace.exp_sum_of_commute` for a commutative Banach-algebra. -/
theorem exp_sum {ι} (s : Finset ι) (f : ι → 𝔸) : exp (∑ i ∈ s, f i) = ∏ i ∈ s, exp (f i) := by
  rw [exp_sum_of_commute, Finset.noncommProd_eq_prod]
  exact fun i _hi j _hj _ => Commute.all _ _

end CommAlgebra

end Normed

section ScalarTower

variable (𝕂 𝕂' 𝔸 : Type*) [Field 𝕂] [Field 𝕂'] [Ring 𝔸] [Algebra 𝕂 𝔸] [Algebra 𝕂' 𝔸]
  [TopologicalSpace 𝔸] [IsTopologicalRing 𝔸]

/-- If a normed ring `𝔸` is a normed algebra over two fields, then they define the same
`expSeries` on `𝔸`. -/
theorem expSeries_eq_expSeries (n : ℕ) (x : 𝔸) :
    (expSeries 𝕂 𝔸 n fun _ => x) = expSeries 𝕂' 𝔸 n fun _ => x := by
  rw [expSeries_apply_eq, expSeries_apply_eq, inv_natCast_smul_eq 𝕂 𝕂']

/-- A version of `Complex.ofReal_exp` for `NormedSpace.exp` instead of `Complex.exp` -/
@[simp, norm_cast]
theorem of_real_exp_ℝ_ℝ (r : ℝ) : ↑(exp r) = exp (r : ℂ) :=
  map_exp (algebraMap ℝ ℂ) (continuous_algebraMap _ _) r

end ScalarTower

end NormedSpace<|MERGE_RESOLUTION|>--- conflicted
+++ resolved
@@ -499,7 +499,7 @@
   exp_add_of_commute_of_mem_ball hxy ((expSeries_radius_eq_top ℚ 𝔸).symm ▸ edist_lt_top _ _)
     ((expSeries_radius_eq_top ℚ 𝔸).symm ▸ edist_lt_top _ _)
 
-/-- `NormedSace.exp x` has explicit two-sided inverse `NormedSace.exp  𝕂 (-x)`. -/
+/-- `NormedSpace.exp x` has explicit two-sided inverse `NormedSpace.exp (-x)`. -/
 noncomputable def invertibleExp (x : 𝔸) : Invertible (exp x) :=
   invertibleExpOfMemBall <| (expSeries_radius_eq_top ℚ 𝔸).symm ▸ edist_lt_top _ _
 
@@ -514,20 +514,10 @@
   Ring.inverse_invertible _
 
 theorem exp_mem_unitary_of_mem_skewAdjoint [StarRing 𝔸] [ContinuousStar 𝔸] {x : 𝔸}
-<<<<<<< HEAD
     (h : x ∈ skewAdjoint 𝔸) : exp x ∈ unitary 𝔸 := by
-  rw [unitary.mem_iff, star_exp, skewAdjoint.mem_iff.mp h, ←
-    exp_add_of_commute (Commute.refl x).neg_left, ←
-    exp_add_of_commute (Commute.refl x).neg_right, neg_add_cancel, add_neg_cancel, exp_zero,
-    and_self_iff]
-=======
-    (h : x ∈ skewAdjoint 𝔸) : exp 𝕂 x ∈ unitary 𝔸 := by
   rw [Unitary.mem_iff, star_exp, skewAdjoint.mem_iff.mp h, ←
     exp_add_of_commute (Commute.refl x).neg_left, ← exp_add_of_commute (Commute.refl x).neg_right,
     neg_add_cancel, add_neg_cancel, exp_zero, and_self_iff]
-
-end
->>>>>>> 3dc2bc1f
 
 open scoped Function in -- required for scoped `on` notation
 /-- In a Banach-algebra `𝔸` over `𝕂 = ℝ` or `𝕂 = ℂ`, if a family of elements `f i` mutually
