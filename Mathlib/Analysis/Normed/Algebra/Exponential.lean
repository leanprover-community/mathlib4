--- conflicted
+++ resolved
@@ -112,7 +112,7 @@
 Note that when `𝔸 = Matrix n n 𝕂`, this is the **Matrix Exponential**; see
 [`MatrixExponential`](./Mathlib/Analysis/Normed/Algebra/MatrixExponential) for lemmas
 specific to that case. -/
-noncomputable def exp (x : 𝔸) : 𝔸 :=
+noncomputable irreducible_def exp (x : 𝔸) : 𝔸 :=
   if h : Nonempty (Algebra ℚ 𝔸) then
     letI _ := h.some
     (NormedSpace.expSeries ℚ 𝔸).sum x
@@ -438,11 +438,7 @@
       inv_div_inv, norm_mul, div_self this, norm_one, one_mul]
     apply norm_zero (E := 𝕂) ▸ Filter.Tendsto.norm
     apply (Filter.tendsto_add_atTop_iff_nat (f := fun n => (n : 𝕂)⁻¹) 1).mpr
-<<<<<<< HEAD
-    exact tendsto_inverse_atTop_nhds_zero_nat
-=======
     exact tendsto_inv_atTop_nhds_zero_nat
->>>>>>> 30ecd8fa
   · simp [this]
 
 theorem expSeries_radius_pos [CharZero 𝕂] : 0 < (expSeries 𝕂 𝔸).radius := by
@@ -560,16 +556,10 @@
     exp (∑ i ∈ s, f i) =
       s.noncommProd (fun i => exp (f i)) fun _ hi _ hj _ => (h.of_refl hi hj).exp := by
   classical
-<<<<<<< HEAD
-    induction' s using Finset.induction_on with a s ha ih
-    · simp
-    rw [Finset.noncommProd_insert_of_notMem _ _ _ _ ha, Finset.sum_insert ha, exp_add_of_commute 𝕂,
-=======
   induction s using Finset.induction_on with
   | empty => simp
   | insert a s ha ih =>
-    rw [Finset.noncommProd_insert_of_notMem _ _ _ _ ha, Finset.sum_insert ha, exp_add_of_commute,
->>>>>>> 30ecd8fa
+    rw [Finset.noncommProd_insert_of_notMem _ _ _ _ ha, Finset.sum_insert ha, exp_add_of_commute 𝕂,
       ih (h.mono <| Finset.subset_insert _ _)]
     refine Commute.sum_right _ _ _ fun i hi => ?_
     exact h.of_refl (Finset.mem_insert_self _ _) (Finset.mem_insert_of_mem hi)
