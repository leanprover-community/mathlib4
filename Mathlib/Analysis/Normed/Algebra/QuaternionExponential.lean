--- conflicted
+++ resolved
@@ -100,13 +100,8 @@
 
 /-- The closed form for the quaternion exponential on arbitrary quaternions. -/
 theorem exp_eq (q : Quaternion ℝ) :
-<<<<<<< HEAD
     exp q = exp q.re • (↑(Real.cos ‖q.im‖) + (Real.sin ‖q.im‖ / ‖q.im‖) • q.im) := by
-  rw [← exp_of_re_eq_zero q.im q.im_re, ← coe_mul_eq_smul, ← exp_coe, ← exp_add_of_commute ℝ,
-=======
-    exp ℝ q = exp ℝ q.re • (↑(Real.cos ‖q.im‖) + (Real.sin ‖q.im‖ / ‖q.im‖) • q.im) := by
-  rw [← exp_of_re_eq_zero q.im q.re_im, ← coe_mul_eq_smul, ← exp_coe, ← exp_add_of_commute,
->>>>>>> 30ecd8fa
+  rw [← exp_of_re_eq_zero q.im q.re_im, ← coe_mul_eq_smul, ← exp_coe, ← exp_add_of_commute ℝ,
     re_add_im]
   exact Algebra.commutes q.re (_ : ℍ[ℝ])
 
