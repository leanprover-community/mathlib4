/-
Copyright (c) 2025 Michael Stoll. All rights reserved.
Released under Apache 2.0 license as described in the file LICENSE.
Authors: Michael Stoll
-/
import Mathlib.Analysis.SpecialFunctions.Pow.Real
import Mathlib.Analysis.Normed.Ring.WithAbs

/-!
# Equivalence of real-valued absolute values

Two absolute values `v₁, v₂ : AbsoluteValue R ℝ` are *equivalent* if there exists a
positive real number `c` such that `v₁ x ^ c = v₂ x` for all `x : R`.
-/

<<<<<<< HEAD
open Filter

open scoped Topology

=======
>>>>>>> 2521d216
namespace AbsoluteValue

section OrderedSemiring

variable {R : Type*} [Semiring R] {S : Type*} [Semiring S] [PartialOrder S]
  (v w : AbsoluteValue R S)

/-- Two absolute values `v` and `w` are *equivalent* if `v x ≤ v y` precisely when
`w x ≤ w y`.

Note that for real absolute values this condition is equivalent to the existence of a positive
real number `c` such that `v x ^ c = w x` for all `x`. See
`AbsoluteValue.isEquiv_iff_exists_rpow_eq`. -/
def IsEquiv : Prop := ∀ x y, v x ≤ v y ↔ w x ≤ w y

theorem IsEquiv.refl : v.IsEquiv v := fun _ _ ↦ .rfl

variable {v w}

theorem IsEquiv.rfl : v.IsEquiv v := fun _ _ ↦ .rfl

theorem IsEquiv.symm (h : v.IsEquiv w) : w.IsEquiv v := fun _ _ ↦ (h _ _).symm

theorem IsEquiv.trans {u : AbsoluteValue R S} (h₁ : v.IsEquiv w)
    (h₂ : w.IsEquiv u) : v.IsEquiv u := fun _ _ ↦ (h₁ _ _).trans (h₂ _ _)

@[deprecated (since := "2025-09-10")] alias isEquiv_refl := IsEquiv.refl
@[deprecated (since := "2025-09-10")] alias isEquiv_symm := IsEquiv.symm
@[deprecated (since := "2025-09-10")] alias isEquiv_trans := IsEquiv.trans

instance : Setoid (AbsoluteValue R S) where
  r := IsEquiv
  iseqv := {
    refl := .refl
    symm := .symm
    trans := .trans
  }

theorem IsEquiv.lt_iff_lt (h : v.IsEquiv w) {x y : R} : v x < v y ↔ w x < w y :=
  lt_iff_lt_of_le_iff_le' (h y x) (h x y)

variable [IsDomain S] [Nontrivial R]

theorem IsEquiv.lt_one_iff (h : v.IsEquiv w) {x : R} :
    v x < 1 ↔ w x < 1 := by
  simpa only [map_one] using h.lt_iff_lt (y := 1)

theorem IsEquiv.one_lt_iff (h : v.IsEquiv w) {x : R} :
    1 < v x ↔ 1 < w x := by
  simpa only [map_one] using h.lt_iff_lt (x := 1)

theorem IsEquiv.le_one_iff (h : v.IsEquiv w) {x : R} :
    v x ≤ 1 ↔ w x ≤ 1 := by
  simpa only [map_one] using h x 1

theorem IsEquiv.one_le_iff (h : v.IsEquiv w) {x : R} :
    1 ≤ v x ↔ 1 ≤ w x := by
  simpa only [map_one] using h 1 x

theorem IsEquiv.eq_one_iff (h : v.IsEquiv w) (x : R) : v x = 1 ↔ w x = 1 := by
  simp only [le_antisymm_iff, h.le_one_iff, h.one_le_iff]

theorem IsEquiv.isNontrivial {w : AbsoluteValue R S} (h : v.IsEquiv w) (hv : w.IsNontrivial) :
    v.IsNontrivial := by
  obtain ⟨x, h₀, h₁⟩ := hv
  have hl := h.one_le_iff (x := x)
  have hr := h.le_one_iff (x := x)
  by_cases hw : w x ≤ 1
  · contrapose! hl; exact .inl ⟨v.not_isNontrivial_iff.1 hl _ h₀ ▸ le_rfl, mt (le_antisymm hw) h₁⟩
  · contrapose! hr; exact .inl ⟨v.not_isNontrivial_iff.1 hr _ h₀ ▸ le_rfl, hw⟩

end OrderedSemiring

section LinearOrderedSemifield

variable {R S : Type*} [Field R] [Semifield S] [LinearOrder S] {v w : AbsoluteValue R S}

/-- An absolute value is equivalent to the trivial iff it is trivial itself. -/
@[simp]
lemma isEquiv_trivial_iff_eq_trivial [DecidablePred fun x : R ↦ x = 0] [NoZeroDivisors R]
    [IsStrictOrderedRing S] {f : AbsoluteValue R S} :
    f.IsEquiv .trivial ↔ f = .trivial := by
  refine ⟨fun h ↦ ext fun x ↦ ?_, fun h ↦ h ▸ .refl _⟩
  rcases eq_or_ne x 0 with rfl | hx <;> try simp
  exact trivial_apply (S := S) hx ▸ (h.eq_one_iff x |>.2 <| trivial_apply hx)

@[deprecated (since := "2025-09-10")]
alias eq_trivial_of_isEquiv_trivial := isEquiv_trivial_iff_eq_trivial

variable [IsStrictOrderedRing S]

theorem isEquiv_iff_lt_one_iff :
    v.IsEquiv w ↔ ∀ x, v x < 1 ↔ w x < 1 := by
  refine ⟨fun h _ ↦ h.lt_one_iff, fun h x y ↦ ?_⟩
  rcases eq_or_ne (v x) 0 with (_ | hy₀) <;> simp_all
  rw [le_iff_le_iff_lt_iff_lt, ← one_mul (v x), ← mul_inv_lt_iff₀ (by simp_all), ← one_mul (w x),
    ← mul_inv_lt_iff₀ (by simp_all), ← map_inv₀, ← map_mul, ← map_inv₀, ← map_mul]
  exact h _

variable [Archimedean S] [ExistsAddOfLE S]

theorem isEquiv_of_lt_one_imp (hv : v.IsNontrivial) (h : ∀ x, v x < 1 → w x < 1) : v.IsEquiv w := by
  refine isEquiv_iff_lt_one_iff.2 fun a ↦ ?_
  rcases eq_or_ne a 0 with (rfl | ha₀) <;> try simp
  refine ⟨h a, fun hw ↦ ?_⟩
<<<<<<< HEAD
  by_contra! hv
  have (n : ℕ) : w x₀ < w a ^ n := by
    rw [← one_mul (w _ ^ _), ← mul_inv_lt_iff₀ (pow_pos (pos_of_abv_pos w (by linarith)) _),
      ← map_pow, ← map_inv₀, ← map_mul]
    apply h
    rw [map_mul, map_inv₀, map_pow, mul_inv_lt_iff₀ (pow_pos (by linarith) _), one_mul]
    exact lt_of_lt_of_le hx₀.2 <| one_le_pow₀ hv
  have hcontr : atTop.Tendsto (fun (_ : ℕ) ↦ w x₀) (𝓝 0) := by
    let hwn := tendsto_pow_atTop_nhds_zero_iff.2 <| by convert abs_eq_self.2 (w.nonneg _) ▸ hw
    exact tendsto_of_tendsto_of_tendsto_of_le_of_le' tendsto_const_nhds hwn
      (Eventually.of_forall fun _ ↦ w.nonneg x₀) (by simpa using ⟨1, fun n _ ↦ le_of_lt (this n)⟩)
  linarith [tendsto_nhds_unique hcontr tendsto_const_nhds, w.pos hx₀.1]
=======
  let ⟨x₀, hx₀⟩ := hv.exists_abv_lt_one
  have hpow (n : ℕ) (hv : 1 ≤ v a) : w x₀ < w a ^ n := by
    rw [← one_mul (_ ^ _), ← mul_inv_lt_iff₀ (pow_pos (by simp_all) _),
      ← map_pow, ← map_inv₀, ← map_mul]
    apply h
    rw [map_mul, map_inv₀, map_pow, mul_inv_lt_iff₀ (pow_pos (by simp [ha₀]) _), one_mul]
    exact lt_of_lt_of_le hx₀.2 <| one_le_pow₀ hv
  obtain ⟨n, hn⟩ := exists_pow_lt_of_lt_one (w.pos hx₀.1) hw
  exact not_le.1 <| mt (hpow n) <| not_lt.2 hn.le
>>>>>>> 2521d216

/--
If `v` and `w` are inequivalent absolute values and `v` is non-trivial, then we can find an `a : R`
such that `v a < 1` while `1 ≤ w a`.
-/
theorem exists_lt_one_one_le_of_not_isEquiv {v w : AbsoluteValue R S} (hv : v.IsNontrivial)
    (h : ¬v.IsEquiv w) : ∃ a : R, v a < 1 ∧ 1 ≤ w a := by
  contrapose! h
  exact isEquiv_of_lt_one_imp hv h

/--
If `v` and `w` are two non-trivial and inequivalent absolute values then we can find an `a : R`
such that `1 < v a` while `w a < 1`.
-/
theorem exists_one_lt_lt_one_of_not_isEquiv {v w : AbsoluteValue R S} (hv : v.IsNontrivial)
    (hw : w.IsNontrivial) (h : ¬v.IsEquiv w) :
    ∃ a : R, 1 < v a ∧ w a < 1 := by
  let ⟨a, hva, hwa⟩ := exists_lt_one_one_le_of_not_isEquiv hv h
  let ⟨b, hwb, hvb⟩ := exists_lt_one_one_le_of_not_isEquiv hw (mt .symm h)
  have ha : a ≠ 0 := fun ha ↦ not_lt.2 (map_zero w ▸ ha ▸ hwa) zero_lt_one
  use b / a
  simp [ha, one_lt_div, div_lt_one, lt_of_le_of_lt' hvb hva, lt_of_le_of_lt' hwa hwb]

end LinearOrderedSemifield

section Real

variable {F : Type*} [Field F] {v w : AbsoluteValue F ℝ}

open Real in
/--
If $v$ and $w$ are two real absolute values on a field $F$ and $v(x) < 1$ if
and only if $w(x) < 1$, then $\frac{\log (v(a))}{\log (w(a))}$ is constant for all $a\in F$
with $1 < v(a)$.
-/
theorem IsEquiv.log_div_log_eq_log_div_log (h : v.IsEquiv w)
    {a : F} (ha : 1 < v a) {b : F} (hb : 1 < v b) :
    (v b).log / (w b).log = (v a).log / (w a).log := by
  by_contra! h_ne
  wlog h_lt : (v b).log / (w b).log < (v a).log / (w a).log generalizing a b
  · exact this hb ha h_ne.symm <| lt_of_le_of_ne (not_lt.1 h_lt) h_ne.symm
  have hwa := h.one_lt_iff.1 ha
  have hwb := h.one_lt_iff.1 hb
  rw [div_lt_div_iff₀ (log_pos hwb) (log_pos hwa), mul_comm (v a).log,
    ← div_lt_div_iff₀ (log_pos ha) (log_pos hwa)] at h_lt
  let ⟨q, ⟨hq₁, hq₂⟩⟩ := exists_rat_btwn h_lt
  rw [← Rat.num_div_den q, Rat.cast_div, Rat.cast_intCast, Rat.cast_natCast] at hq₁ hq₂
  rw [div_lt_div_iff₀ (log_pos ha) (by simp [q.den_pos]), mul_comm, ← log_pow, ← log_zpow,
    log_lt_log_iff (pow_pos (by linarith) _) (zpow_pos (by linarith) _),
    ← div_lt_one (zpow_pos (by linarith) _), ← map_pow, ← map_zpow₀, ← map_div₀] at hq₁
  rw [div_lt_div_iff₀ (by simp [q.den_pos]) (log_pos hwa), mul_comm (w _).log,
    ← log_pow, ← log_zpow, log_lt_log_iff (zpow_pos (by linarith) _) (pow_pos (by linarith) _),
    ← one_lt_div (zpow_pos (by linarith) _), ← map_pow, ← map_zpow₀, ← map_div₀] at hq₂
  exact not_lt_of_gt (h.lt_one_iff.1 hq₁) hq₂

open Real in
private theorem IsEquiv.exists_rpow_eq_of_one_lt {v w : AbsoluteValue F ℝ} (h : v.IsEquiv w) :
    ∃ t > (0 : ℝ), ∀ x, 1 < w x → v x ^ t = w x := by
  by_cases hw : w.IsNontrivial
  · let ⟨a, ha⟩ := hw.exists_abv_gt_one
    refine ⟨(w a).log / (v a).log, div_pos (log_pos ha) (log_pos (h.symm.one_lt_iff.1 ha)),
      fun b hb ↦ ?_⟩
    have := h.symm.one_lt_iff.1 hb
    rw [← h.symm.log_div_log_eq_log_div_log ha hb, div_eq_inv_mul, rpow_mul (v.nonneg _),
      rpow_inv_log (by linarith) (by linarith), exp_one_rpow, exp_log (by linarith)]
  · refine ⟨1, zero_lt_one, fun x _ ↦ ?_⟩
    rcases eq_or_ne x 0 with rfl | h₀; · simp
    simp [not_isNontrivial_apply hw h₀, not_isNontrivial_apply (mt h.symm.isNontrivial hw) h₀]

open Real in
/--
If `v` and `w` are two real absolute values on a field `F`, then `v` and `w` are equivalent if
and only if there exists a positive real constant `c` such that for all `x : R`, `(f x)^c = g x`.
-/
<<<<<<< HEAD
theorem exists_abv_one_lt_abv_lt_one_of_not_isEquiv {v w : AbsoluteValue F ℝ} (hv : v.IsNontrivial)
    (hw : w.IsNontrivial) (h : ¬w.IsEquiv v) :
    ∃ a : F, 1 < v a ∧ w a < 1 := by
  let ⟨a, ha⟩ := exists_abv_lt_one_abv_one_le_of_not_isEquiv hv h
  let ⟨b, hb⟩ := exists_abv_lt_one_abv_one_le_of_not_isEquiv hw (mt isEquiv_symm h)
  exact ⟨b / a, by simpa using ⟨one_lt_div (pos_of_abv_pos v (by linarith)) |>.2 (by linarith),
    div_lt_one (by linarith) |>.2 (by linarith)⟩⟩
=======
theorem isEquiv_iff_exists_rpow_eq {v w : AbsoluteValue F ℝ} :
    v.IsEquiv w ↔ ∃ c : ℝ, 0 < c ∧ (v · ^ c) = w := by
  refine ⟨fun h ↦ ?_, fun ⟨t, ht, h⟩ ↦ isEquiv_iff_lt_one_iff.2
    fun x ↦ h ▸ (rpow_lt_one_iff' (v.nonneg x) ht).symm⟩
  obtain ⟨t, ht₀, ht⟩ := h.exists_rpow_eq_of_one_lt
  refine ⟨t, ht₀, funext fun x ↦ ?_⟩
  rcases eq_or_ne (v x) 0 with (h₀ | h₀); · simp [(map_eq_zero v).1 h₀, zero_rpow ht₀.ne.symm]
  rcases eq_or_ne (w x) 1 with (h₁ | h₁); · simp [h₁, (h.symm.eq_one_iff x).1 h₁]
  by_cases h₂ : 0 < w x ∧ w x < 1
  · rw [← inv_inj, ← map_inv₀ w, ← ht _ (map_inv₀ w _ ▸ one_lt_inv_iff₀.2 h₂), map_inv₀,
      inv_rpow (v.nonneg _)]
  · have hw_le : (w x)⁻¹ ≤ 1 := not_lt.1 <| one_lt_inv_iff₀.not.2 h₂
    rw [inv_le_one₀ (w.pos <| v.ne_zero_iff.mp h₀)] at hw_le
    exact ht _ <| lt_of_le_of_ne hw_le h₁.symm

end Real
>>>>>>> 2521d216

/--
The limit $v\left(\frac{1}{1 + a ^ n}\right)\to 1$, for an absolute value $v$ on a field
$F$ if $v(a) < 1$.
-/
theorem tendsto_div_one_add_pow_nhds_one {v : AbsoluteValue F ℝ} {a : F} (ha : v a < 1) :
    Filter.Tendsto (fun (n : ℕ) => v (1 / (1 + a ^ n))) Filter.atTop (𝓝 1) := by
  simp_rw [v.isAbsoluteValue.abv_div, v.map_one]
  nth_rw 2 [show (1 : ℝ) = 1 / 1 by norm_num]
  apply Tendsto.div tendsto_const_nhds _ one_ne_zero
  have h_add := Tendsto.const_add 1 <| tendsto_pow_atTop_nhds_zero_of_lt_one (v.nonneg _) ha
  have h_sub := Tendsto.const_sub 1 <| tendsto_pow_atTop_nhds_zero_of_lt_one (v.nonneg _) ha
  simp only [add_zero, sub_zero] at h_add h_sub
  exact tendsto_of_tendsto_of_tendsto_of_le_of_le h_sub h_add
    (fun n ↦ le_trans (by rw [map_one, map_pow]) (v.le_add _ _))
    (fun n ↦ le_trans (v.add_le _ _) (by rw [map_one, map_pow]))

/--
The limit $v \left(\frac{1}{1 + a ^ n}\right)\to 0$, for an absolute value $v$ on a field
$F$ if $1 < v(a)$.
-/
theorem tendsto_pow_div_one_add_pow_zero {v : AbsoluteValue F ℝ} {a : F} (ha : 1 < v a) :
    Filter.Tendsto (fun (n : ℕ) => v (1 / (1 + a ^ n))) Filter.atTop (𝓝 0) := by
  simp_rw [div_eq_mul_inv, one_mul, map_inv₀, fun n => add_comm 1 (a ^ n)]
  apply Filter.Tendsto.inv_tendsto_atTop
  apply Filter.tendsto_atTop_mono (fun n => v.le_add _ _)
  simp_rw [map_one, map_pow v]
  apply Filter.tendsto_atTop_add_right_of_le _ _ _ (fun _ => le_rfl)
  refine tendsto_atTop_of_geom_le (by simp only [pow_zero, zero_lt_one]) ha fun n => ?_
  rw [← map_pow, ← map_pow, ← map_mul, pow_succ']

open Filter in
/--
- $F$: field;
- $a, b\in F$;
- $v_1, ..., v_k, w$: absolute values on $F$;
- $1 < v_i(a)$ and $1 < v_i(b)$;
- $v_j(a) < 1$ for $j \neq i$;
- $w(a) = 1$ and $w(b) < 1$.

There is a sequence of values that tends to $\infty$
under $v_i$, tends to $0$ under $v_j$, and is always $< 1$ under $w$.
An example sequence is given by $a ^ n \cdot b$.
-/
theorem exists_tendsto_zero_tendsto_atTop_tendsto_const
    {ι : Type*} {v : ι → AbsoluteValue F ℝ} {w : AbsoluteValue F ℝ} {a b : F} {i : ι}
    (ha : 1 < v i a) (haj : ∀ j ≠ i, v j a < 1) (haw : w a = 1) (hb : 1 < v i b) (hbw : w b < 1) :
    ∃ c : ℕ → F,
      Tendsto (fun n => (v i) (c n)) atTop atTop ∧
        (∀ j ≠ i, Tendsto (fun n => (v j) (c n)) atTop (𝓝 0)) ∧
          (∀ n, w (c n) < 1) := by
  refine ⟨fun n => a ^ n * b, ?_⟩; simp_rw [map_mul, map_pow, haw, one_pow, one_mul]
  refine ⟨Tendsto.atTop_mul_const (by linarith) (tendsto_pow_atTop_atTop_of_one_lt ha),
    fun j hj => ?_, fun _ => hbw⟩
  rw [← zero_mul <| v j b]
  exact Tendsto.mul_const _ <| tendsto_pow_atTop_nhds_zero_of_lt_one ((v j).nonneg _) (haj j hj)

open scoped Classical in
/--
- $F$: field;
- $a, b\in F$;
- $v_1, ..., v_k, w$: absolute values on $F$;
- $1 < v_i(a)$ and $1 < v_i(b)$;
- $v_j(a) < 1$ for $j \neq i$;
- $w(a) = 1$ and $w(b) < 1$.

There is a $k\in F$ such that $1 < v_i(k)$ while $v_j(k) < 1$ for all
$j \neq i$ and $w(k) < 1$.
This is given by taking large enough values of a witness sequence to
`exists_tendsto_zero_tendsto_atTop_tendsto_const` (for example $a ^ n \cdot b$ works).
-/
theorem exists_one_lt_lt_one_lt_one_of_eq_one
    {ι : Type*} [Fintype ι] {v : ι → AbsoluteValue F ℝ} {w : AbsoluteValue F ℝ} {a b : F} {i : ι}
    (ha : 1 < v i a) (haj : ∀ j ≠ i, v j a < 1) (haw : w a = 1) (hb : 1 < v i b) (hbw : w b < 1) :
    ∃ k : F, 1 < v i k ∧ (∀ j ≠ i, v j k < 1) ∧ w k < 1 := by
  let ⟨c, hc⟩ := exists_tendsto_zero_tendsto_atTop_tendsto_const ha haj haw hb hbw
  simp_rw [Metric.tendsto_nhds, Filter.tendsto_atTop_atTop, Filter.eventually_atTop,
    dist_zero_right, ← WithAbs.norm_eq_abv, norm_norm] at hc
  choose r₁ hr₁ using hc.1 2
  choose rₙ hrₙ using fun j hj => hc.2.1 j hj 1 (by linarith)
  let r := Finset.univ.sup fun j => if h : j = i then r₁ else rₙ j h
  refine ⟨c r, lt_of_lt_of_le (by linarith) (hr₁ r ?_), fun j hj => ?_, hc.2.2 r⟩
  · exact Finset.le_sup_dite_pos (p := fun j => j = i) (f := fun _ _ => r₁) (Finset.mem_univ _) rfl
  · convert hrₙ j hj _ <| Finset.le_sup_dite_neg (fun j => j = i) (Finset.mem_univ j) _

open Filter in
/--
- $F$: field;
- $a, b\in F$;
- $v_1, ..., v_k, w$: absolute values on $F$;
- $1 < v_i(a)$;
- $v_j(a) < 1$ for $j \neq i$;
- $1 < w(a)$.

There is a sequence of elements in $F$ that tendsto $v_i b$ under $v_i$, tends to $0$ under
$v_j$ for $j ≠ i$, and tends to $w b$ under $w$.
Such a sequence is given by $\frac{1}{1 + a ^ {- n}}$.
-/
theorem exists_tendsto_const_tendsto_zero_tendsto_const
    {ι : Type*} {v : ι → AbsoluteValue F ℝ} {w : AbsoluteValue F ℝ} {a : F} {i : ι}
    (b : F) (ha : 1 < v i a) (haj : ∀ j ≠ i, v j a < 1) (haw : 1 < w a) :
    ∃ c : ℕ → F,
      Tendsto (fun n => (v i) (c n)) atTop (𝓝 ((v i) b)) ∧
        (∀ j ≠ i, Tendsto (fun n => v j (c n)) atTop (𝓝 0)) ∧
          Tendsto (fun n => w (c n)) atTop (𝓝 (w b)) := by
  refine ⟨fun n => (1 / (1 + a⁻¹ ^ n) * b), ?_⟩; simp_rw [map_mul]
  nth_rw 2 [← one_mul (v i b), ← one_mul (w b)]
  let hai := map_inv₀ (v i) _ ▸ inv_lt_one_of_one_lt₀ ha
  replace haw := (map_inv₀ w _ ▸ inv_lt_one_of_one_lt₀ haw)
  refine ⟨Tendsto.mul_const _ (tendsto_div_one_add_pow_nhds_one hai), fun j hj => ?_,
      Tendsto.mul_const _ (tendsto_div_one_add_pow_nhds_one haw)⟩
  replace haj := map_inv₀ (v j) _ ▸
    (one_lt_inv₀ (pos_of_abv_pos (v j) (by linarith))).2 (haj j hj)
  exact zero_mul (v j b) ▸ Tendsto.mul_const _ (tendsto_pow_div_one_add_pow_zero haj)

open scoped Classical in
/--
- $F$: field;
- $a, b\in F$;
- $v_1, ..., v_k, w$: absolute values on $F$;
- $1 < v_i(a)$;
- $v_j(a) < 1$ for $j \neq i$;
- $1 < w(a)$.

There is a $k ∈ F$ such that $1 < v_i(k)$ while $v_j(k) < 1$ for all
$j ≠ i$ and $w(k) < 1$. This is given by taking large enough values of a witness sequence to
`exists_tendsto_const_tendsto_zero_tendsto_const` (for example $\frac{1}{1 + a ^ {- n}}$ works).

Note that this is the result `exists_one_lt_lt_one_lt_one_of_eq_one` replacing the condition
that $w(a) = 1$ with $1 < w(a)$ and removing the condition on $w(b)$.
-/
theorem exists_one_lt_lt_one_lt_one_of_one_lt
    {ι : Type*} [Fintype ι] {v : ι → AbsoluteValue F ℝ} {w : AbsoluteValue F ℝ} {a b : F} {i : ι}
    (ha : 1 < v i a) (haj : ∀ j ≠ i, v j a < 1) (haw : 1 < w a) (hb : 1 < v i b) (hbw : w b < 1) :
    ∃ k : F, 1 < v i k ∧ (∀ j ≠ i, v j k < 1) ∧ w k < 1 := by
  let ⟨c, hc⟩ := exists_tendsto_const_tendsto_zero_tendsto_const b ha haj haw
  have hₙ := fun j hj => Metric.tendsto_nhds.1 <| hc.2.1 j hj
  simp_rw [Filter.eventually_atTop, dist_zero_right] at hₙ
  choose r₁ hr₁ using Filter.eventually_atTop.1 <| Filter.Tendsto.eventually_const_lt hb hc.1
  choose rₙ hrₙ using fun j hj => hₙ j hj 1 (by linarith)
  choose rN hrN using Filter.eventually_atTop.1 <| Filter.Tendsto.eventually_lt_const hbw hc.2.2
  let r := max (Finset.univ.sup fun j => if h : j = i then r₁ else rₙ j h) rN
  refine ⟨c r, hr₁ r ?_, fun j hj => ?_, ?_⟩
  · exact le_max_iff.2 <| Or.inl <|
      Finset.le_sup_dite_pos (p := fun j => j = i) (f := fun _ _ => r₁) (Finset.mem_univ _) rfl
  · simp only [← WithAbs.norm_eq_abv, norm_norm] at hrₙ
    exact hrₙ j hj _ <| le_max_iff.2 <| Or.inl <|
      Finset.le_sup_dite_neg (fun j => j = i) (Finset.mem_univ j) _
  · exact hrN _ <| le_max_iff.2 (Or.inr le_rfl)

/--
Let $v_1, ..., v_k$ be a collection of at least two non-trivial and pairwise inequivalent
absolute values on a field $F$. There is an $a ∈ F$ such that $1 < v_1(a)$ while
$v_j(a) < 1$ for all other $j ≠ 1$.
-/
theorem exists_one_lt_lt_one {n : ℕ} {v : Fin (n + 2) → AbsoluteValue F ℝ}
    (h : ∀ i, (v i).IsNontrivial)
    (hv : Pairwise fun i j => ¬(v i).IsEquiv (v j)) :
    ∃ (a : F), 1 < v 0 a ∧ ∀ j ≠ 0, v j a < 1 := by
  induction n using Nat.case_strong_induction_on with
  | hz =>
    let ⟨a, ha⟩ := (v 0).exists_abv_one_lt_abv_lt_one_of_not_isEquiv (h 0) (h 1)
      (hv zero_ne_one.symm)
    exact ⟨a, ha.1, by simp [Fin.forall_fin_two]; exact ha.2⟩
  | hi n ih =>
    -- Assume the result is true for all smaller collections of absolute values
    -- Let `a : K` be the value from the collection with the last absolute value removed
    let ⟨a, ha⟩ := ih n le_rfl (fun _ => h _) (hv.comp_of_injective <| Fin.castSucc_injective _)
    -- Let `b : K` be the value using the first and last absolute value
    have : ![0, Fin.last (n + 2)].Injective := by simp [Function.Injective, Fin.forall_fin_two]
    let ⟨b, hb⟩ := ih 0 (by linarith) (fun _ => h _) <| hv.comp_of_injective this
    simp [Fin.forall_fin_two] at hb
    -- If `v last < 1` then `a` works.
    by_cases ha₀ : v (Fin.last _) a < 1
    · refine ⟨a, ha.1, fun j hj => ?_⟩
      by_cases hj' : j = Fin.last (n + 2)
      · exact hj' ▸ ha₀
      · exact ha.2 (Fin.castPred _ (ne_eq _ _ ▸  hj')) <| Fin.castPred_ne_zero _ hj
    -- If `v last = 1` then this is given by `exists_one_lt_lt_one_lt_one_of_eq_one` with
    -- `w = v last`.
    · by_cases ha₁ : v (Fin.last _) a = 1
      · let ⟨k, hk⟩ := exists_one_lt_lt_one_lt_one_of_eq_one
          (v := fun i : Fin (n + 2) => v i.castSucc) ha.1 ha.2 ha₁ hb.1 hb.2
        refine ⟨k, hk.1, fun j hj => ?_⟩
        by_cases h : j ≠ Fin.last (n + 2)
        · exact ne_eq _ _ ▸ hk.2.1 (j.castPred h) <| Fin.castPred_ne_zero _ hj
        · exact not_ne_iff.1 h ▸ hk.2.2
      -- The last cast `1 < v last` is given by `exists_one_lt_lt_one_lt_one_of_one_lt` with
      -- `w = v last`.
      · let ⟨k, hk⟩ := exists_one_lt_lt_one_lt_one_of_one_lt
          (v := fun i : Fin (n + 2) => v i.castSucc) ha.1 ha.2
            (lt_of_le_of_ne (not_lt.1 ha₀) (ne_eq _ _ ▸ ha₁).symm) hb.1 hb.2
        refine ⟨k, hk.1, fun j hj => ?_⟩
        by_cases h : j ≠ Fin.last _
        · apply ne_eq _ _ ▸ hk.2.1 (j.castPred h)
          rwa [← Fin.castPred_zero, Fin.castPred_inj]
        · exact not_ne_iff.1 h ▸ hk.2.2

end AbsoluteValue<|MERGE_RESOLUTION|>--- conflicted
+++ resolved
@@ -13,13 +13,6 @@
 positive real number `c` such that `v₁ x ^ c = v₂ x` for all `x : R`.
 -/
 
-<<<<<<< HEAD
-open Filter
-
-open scoped Topology
-
-=======
->>>>>>> 2521d216
 namespace AbsoluteValue
 
 section OrderedSemiring
@@ -125,20 +118,6 @@
   refine isEquiv_iff_lt_one_iff.2 fun a ↦ ?_
   rcases eq_or_ne a 0 with (rfl | ha₀) <;> try simp
   refine ⟨h a, fun hw ↦ ?_⟩
-<<<<<<< HEAD
-  by_contra! hv
-  have (n : ℕ) : w x₀ < w a ^ n := by
-    rw [← one_mul (w _ ^ _), ← mul_inv_lt_iff₀ (pow_pos (pos_of_abv_pos w (by linarith)) _),
-      ← map_pow, ← map_inv₀, ← map_mul]
-    apply h
-    rw [map_mul, map_inv₀, map_pow, mul_inv_lt_iff₀ (pow_pos (by linarith) _), one_mul]
-    exact lt_of_lt_of_le hx₀.2 <| one_le_pow₀ hv
-  have hcontr : atTop.Tendsto (fun (_ : ℕ) ↦ w x₀) (𝓝 0) := by
-    let hwn := tendsto_pow_atTop_nhds_zero_iff.2 <| by convert abs_eq_self.2 (w.nonneg _) ▸ hw
-    exact tendsto_of_tendsto_of_tendsto_of_le_of_le' tendsto_const_nhds hwn
-      (Eventually.of_forall fun _ ↦ w.nonneg x₀) (by simpa using ⟨1, fun n _ ↦ le_of_lt (this n)⟩)
-  linarith [tendsto_nhds_unique hcontr tendsto_const_nhds, w.pos hx₀.1]
-=======
   let ⟨x₀, hx₀⟩ := hv.exists_abv_lt_one
   have hpow (n : ℕ) (hv : 1 ≤ v a) : w x₀ < w a ^ n := by
     rw [← one_mul (_ ^ _), ← mul_inv_lt_iff₀ (pow_pos (by simp_all) _),
@@ -148,7 +127,6 @@
     exact lt_of_lt_of_le hx₀.2 <| one_le_pow₀ hv
   obtain ⟨n, hn⟩ := exists_pow_lt_of_lt_one (w.pos hx₀.1) hw
   exact not_le.1 <| mt (hpow n) <| not_lt.2 hn.le
->>>>>>> 2521d216
 
 /--
 If `v` and `w` are inequivalent absolute values and `v` is non-trivial, then we can find an `a : R`
@@ -223,15 +201,6 @@
 If `v` and `w` are two real absolute values on a field `F`, then `v` and `w` are equivalent if
 and only if there exists a positive real constant `c` such that for all `x : R`, `(f x)^c = g x`.
 -/
-<<<<<<< HEAD
-theorem exists_abv_one_lt_abv_lt_one_of_not_isEquiv {v w : AbsoluteValue F ℝ} (hv : v.IsNontrivial)
-    (hw : w.IsNontrivial) (h : ¬w.IsEquiv v) :
-    ∃ a : F, 1 < v a ∧ w a < 1 := by
-  let ⟨a, ha⟩ := exists_abv_lt_one_abv_one_le_of_not_isEquiv hv h
-  let ⟨b, hb⟩ := exists_abv_lt_one_abv_one_le_of_not_isEquiv hw (mt isEquiv_symm h)
-  exact ⟨b / a, by simpa using ⟨one_lt_div (pos_of_abv_pos v (by linarith)) |>.2 (by linarith),
-    div_lt_one (by linarith) |>.2 (by linarith)⟩⟩
-=======
 theorem isEquiv_iff_exists_rpow_eq {v w : AbsoluteValue F ℝ} :
     v.IsEquiv w ↔ ∃ c : ℝ, 0 < c ∧ (v · ^ c) = w := by
   refine ⟨fun h ↦ ?_, fun ⟨t, ht, h⟩ ↦ isEquiv_iff_lt_one_iff.2
@@ -248,7 +217,6 @@
     exact ht _ <| lt_of_le_of_ne hw_le h₁.symm
 
 end Real
->>>>>>> 2521d216
 
 /--
 The limit $v\left(\frac{1}{1 + a ^ n}\right)\to 1$, for an absolute value $v$ on a field
