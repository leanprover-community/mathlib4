--- conflicted
+++ resolved
@@ -18,6 +18,10 @@
 
 variable {R : Type*} [Semiring R] {S : Type*} [Semiring S] [PartialOrder S]
   (v w : AbsoluteValue R S)
+section OrderedSemiring
+
+variable {R : Type*} [Semiring R] {S : Type*} [Semiring S] [PartialOrder S]
+  (v w : AbsoluteValue R S)
 
 /-- Two absolute values `v` and `w` are *equivalent* if `v x ≤ v y` precisely when
 `w x ≤ w y`.
@@ -38,15 +42,9 @@
 theorem IsEquiv.trans {u : AbsoluteValue R S} (h₁ : v.IsEquiv w)
     (h₂ : w.IsEquiv u) : v.IsEquiv u := fun _ _ ↦ (h₁ _ _).trans (h₂ _ _)
 
-<<<<<<< HEAD
-@[deprecated (since := "2025-09-10")] alias isEquiv_refl := IsEquiv.refl
-@[deprecated (since := "2025-09-10")] alias isEquiv_symm := IsEquiv.symm
-@[deprecated (since := "2025-09-10")] alias isEquiv_trans := IsEquiv.trans
-=======
 @[deprecated (since := "2025-09-12")] alias isEquiv_refl := IsEquiv.refl
 @[deprecated (since := "2025-09-12")] alias isEquiv_symm := IsEquiv.symm
 @[deprecated (since := "2025-09-12")] alias isEquiv_trans := IsEquiv.trans
->>>>>>> 7fe07462
 
 instance : Setoid (AbsoluteValue R S) where
   r := IsEquiv
@@ -56,11 +54,8 @@
     trans := .trans
   }
 
-<<<<<<< HEAD
-=======
 theorem IsEquiv.le_iff_le (h : v.IsEquiv w) {x y : R} : v x ≤ v y ↔ w x ≤ w y := h ..
 
->>>>>>> 7fe07462
 theorem IsEquiv.lt_iff_lt (h : v.IsEquiv w) {x y : R} : v x < v y ↔ w x < w y :=
   lt_iff_lt_of_le_iff_le' (h y x) (h x y)
 
@@ -88,18 +83,11 @@
 theorem IsEquiv.eq_one_iff (h : v.IsEquiv w) {x : R} : v x = 1 ↔ w x = 1 := by
   simpa only [map_one] using h.eq_iff_eq (x := x) (y := 1)
 
-<<<<<<< HEAD
-theorem IsEquiv.isNontrivial_iff {w : AbsoluteValue R S} (h : v.IsEquiv w) :
-    v.IsNontrivial ↔ w.IsNontrivial :=
-  not_iff_not.1 <| by aesop (add simp [not_isNontrivial_iff, h.eq_one_iff])
-alias ⟨IsEquiv.isNontrivial, _⟩ := IsEquiv.isNontrivial_iff
-=======
 theorem IsEquiv.isNontrivial_congr {w : AbsoluteValue R S} (h : v.IsEquiv w) :
     v.IsNontrivial ↔ w.IsNontrivial :=
   not_iff_not.1 <| by aesop (add simp [not_isNontrivial_iff, h.eq_one_iff])
 
 alias ⟨IsEquiv.isNontrivial, _⟩ := IsEquiv.isNontrivial_congr
->>>>>>> 7fe07462
 
 end OrderedSemiring
 
@@ -114,11 +102,7 @@
     f.IsEquiv .trivial ↔ f = .trivial :=
   ⟨fun h ↦ by aesop (add simp [h.eq_one_iff, AbsoluteValue.trivial]), fun h ↦ h ▸ .rfl⟩
 
-<<<<<<< HEAD
 @[deprecated (since := "2025-09-10")]
-=======
-@[deprecated (since := "2025-09-12")]
->>>>>>> 7fe07462
 alias eq_trivial_of_isEquiv_trivial := isEquiv_trivial_iff_eq_trivial
 
 variable [IsStrictOrderedRing S]
@@ -170,7 +154,6 @@
 
 end LinearOrderedSemifield
 
-<<<<<<< HEAD
 section LinearOrderedField
 
 open Filter
@@ -298,14 +281,6 @@
 variable {F : Type*} [Field F] {v w : AbsoluteValue F ℝ}
 
 open Real in
-=======
-section Real
-
-open Real
-
-variable {F : Type*} [Field F] {v w : AbsoluteValue F ℝ}
-
->>>>>>> 7fe07462
 theorem IsEquiv.log_div_log_pos (h : v.IsEquiv w) {a : F} (ha₀ : a ≠ 0) (ha₁ : w a ≠ 1) :
     0 < (w a).log / (v a).log := by
   rcases ha₁.lt_or_gt with hwa | hwa
@@ -313,10 +288,7 @@
       (neg_pos_of_neg <| log_neg (v.pos ha₀) (h.lt_one_iff.2 hwa))
   · exact div_pos (log_pos <| hwa) (log_pos (h.one_lt_iff.2 hwa))
 
-<<<<<<< HEAD
 open Real in
-=======
->>>>>>> 7fe07462
 /--
 If $v$ and $w$ are two real absolute values on a field $F$, equivalent in the sense that
 $v(x) \leq v(y)$ if and only if $w(x) \leq w(y)$, then $\frac{\log (v(a))}{\log (w(a))}$ is
@@ -348,10 +320,7 @@
     ← one_lt_div (zpow_pos (by linarith) _), ← map_pow, ← map_zpow₀, ← map_div₀] at hq₂
   exact not_lt_of_gt (h.lt_one_iff.1 hq₁) hq₂
 
-<<<<<<< HEAD
 open Real in
-=======
->>>>>>> 7fe07462
 /--
 If `v` and `w` are two real absolute values on a field `F`, then `v` and `w` are equivalent if
 and only if there exists a positive real constant `c` such that for all `x : R`, `(f x)^c = g x`.
@@ -368,11 +337,7 @@
     rw [← h.symm.log_div_log_eq_log_div_log ha₀ ha₁ hb₀ hb₁, div_eq_inv_mul, rpow_mul (v.nonneg _),
       rpow_inv_log (v.pos hb₀) (h.eq_one_iff.not.2 hb₁), exp_one_rpow, exp_log (w.pos hb₀)]
   · exact ⟨1, zero_lt_one, funext fun x ↦ by rcases eq_or_ne x 0 with rfl | h₀ <;>
-<<<<<<< HEAD
       aesop (add simp [h.isNontrivial_iff])⟩
-=======
-      aesop (add simp [h.isNontrivial_congr])⟩
->>>>>>> 7fe07462
 
 end Real
 
