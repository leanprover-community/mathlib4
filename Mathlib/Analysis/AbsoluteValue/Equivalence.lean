/-
Copyright (c) 2025 Michael Stoll. All rights reserved.
Released under Apache 2.0 license as described in the file LICENSE.
Authors: Michael Stoll
-/
import Mathlib.Analysis.SpecialFunctions.Pow.Real
import Mathlib.Analysis.Normed.Ring.WithAbs

/-!
# Equivalence of real-valued absolute values

Two absolute values `v₁, v₂ : AbsoluteValue R ℝ` are *equivalent* if there exists a
positive real number `c` such that `v₁ x ^ c = v₂ x` for all `x : R`.
-/

<<<<<<< HEAD
open Filter

=======
>>>>>>> d310aa93
open scoped Topology

namespace AbsoluteValue

variable {R : Type*} [Semiring R]

/-- Two absolute values `f, g` on `R` with values in `ℝ` are *equivalent* if there exists
a positive real constant `c` such that for all `x : R`, `(f x)^c = g x`. -/
def IsEquiv (f g : AbsoluteValue R ℝ) : Prop :=
  ∃ c : ℝ, 0 < c ∧ (f · ^ c) = g

/-- Equivalence of absolute values is reflexive. -/
lemma isEquiv_refl (f : AbsoluteValue R ℝ) : IsEquiv f f :=
  ⟨1, Real.zero_lt_one, funext fun x ↦ Real.rpow_one (f x)⟩

/-- Equivalence of absolute values is symmetric. -/
lemma isEquiv_symm {f g : AbsoluteValue R ℝ} (hfg : IsEquiv f g) : IsEquiv g f := by
  rcases hfg with ⟨c, hcpos, h⟩
  refine ⟨1 / c, one_div_pos.mpr hcpos, ?_⟩
  simp [← h, Real.rpow_rpow_inv (apply_nonneg f _) (ne_of_lt hcpos).symm]

/-- Equivalence of absolute values is transitive. -/
lemma isEquiv_trans {f g k : AbsoluteValue R ℝ} (hfg : IsEquiv f g) (hgk : IsEquiv g k) :
    IsEquiv f k := by
  rcases hfg with ⟨c, hcPos, hfg⟩
  rcases hgk with ⟨d, hdPos, hgk⟩
  refine ⟨c * d, mul_pos hcPos hdPos, ?_⟩
  simp [← hgk, ← hfg, Real.rpow_mul (apply_nonneg f _)]

instance : Setoid (AbsoluteValue R ℝ) where
  r := IsEquiv
  iseqv := {
    refl := isEquiv_refl
    symm := isEquiv_symm
    trans := isEquiv_trans
  }

/-- An absolute value is equivalent to the trivial iff it is trivial itself. -/
@[simp]
lemma eq_trivial_of_isEquiv_trivial [DecidablePred fun x : R ↦ x = 0] [NoZeroDivisors R]
    (f : AbsoluteValue R ℝ) :
    f ≈ .trivial ↔ f = .trivial := by
  refine ⟨fun ⟨c, hc₀, hc⟩ ↦ ext fun x ↦ ?_, fun H ↦ H ▸ isEquiv_refl f⟩
  apply_fun (· x) at hc
  rcases eq_or_ne x 0 with rfl | hx
  · simp
  · simp only [ne_eq, hx, not_false_eq_true, trivial_apply] at hc ⊢
    exact (Real.rpow_left_inj (f.nonneg x) zero_le_one hc₀.ne').mp <| (Real.one_rpow c).symm ▸ hc

variable {F S : Type*} [Field F] [Field S] [LinearOrder S] [IsStrictOrderedRing S]
  {v w : AbsoluteValue F S}

open Filter in
<<<<<<< HEAD
theorem lt_one_iff_of_lt_one_imp [Archimedean S] [TopologicalSpace S]
    [OrderTopology S]
    (hv : v.IsNontrivial) (h : ∀ x, v x < 1 → w x < 1) {a : F} :
    v a < 1 ↔ w a < 1:= by
  let ⟨x₀, hx₀⟩ := hv.exists_abv_lt_one
  refine ⟨h a, fun hw => ?_⟩
  by_contra! hv
  have (n : ℕ) : w x₀ < w a ^ n := (mul_one_div_pow_lt_iff _ (pos_of_pos w (by linarith))).1 <|
    h _ ((mul_one_div_pow_lt_iff _ (by linarith)).2 (lt_of_lt_of_le hx₀.2 <| one_le_pow₀ hv))
  have hcontr : atTop.Tendsto (fun (_ : ℕ) => w x₀) (𝓝 0) := by
    let hwn := tendsto_pow_atTop_nhds_zero_iff.2 <| by convert abs_eq_self.2 (w.nonneg _) ▸ hw
    exact tendsto_of_tendsto_of_tendsto_of_le_of_le' tendsto_const_nhds hwn
      (Eventually.of_forall fun _ => w.nonneg x₀) (by simpa using ⟨1, fun n _ => le_of_lt (this n)⟩)
=======
theorem abv_lt_one_iff_of_abv_lt_one_imp [Archimedean S] [TopologicalSpace S] [OrderTopology S]
    (hv : v.IsNontrivial) (h : ∀ x, v x < 1 → w x < 1) {a : F} :
    v a < 1 ↔ w a < 1:= by
  let ⟨x₀, hx₀⟩ := hv.exists_abv_lt_one
  refine ⟨h a, fun hw ↦ ?_⟩
  by_contra! hv
  have (n : ℕ) : w x₀ < w a ^ n :=
    (mul_one_div_pow_lt_iff _ (abv_pos_of_abv_pos w (by linarith))).1 <|
      h _ ((mul_one_div_pow_lt_iff _ (by linarith)).2 (lt_of_lt_of_le hx₀.2 <| one_le_pow₀ hv))
  have hcontr : atTop.Tendsto (fun (_ : ℕ) ↦ w x₀) (𝓝 0) := by
    let hwn := tendsto_pow_atTop_nhds_zero_iff.2 <| by convert abs_eq_self.2 (w.nonneg _) ▸ hw
    exact tendsto_of_tendsto_of_tendsto_of_le_of_le' tendsto_const_nhds hwn
      (Eventually.of_forall fun _ ↦ w.nonneg x₀) (by simpa using ⟨1, fun n _ ↦ le_of_lt (this n)⟩)
>>>>>>> d310aa93
  linarith [tendsto_nhds_unique hcontr tendsto_const_nhds, w.pos hx₀.1]

/--
If $v$ and $w$ are two real absolute values on a field $F$, $v$ is non-trivial, and $v(x) < 1$ if
and only if $w(x) < 1$, then $\frac{\log (v(a))}{\log (w(a))}$ is constant for all $a ∈ F$
with $1 < v(a)$.
-/
<<<<<<< HEAD
theorem log_div_image_eq_singleton_of_le_one_iff {v w : AbsoluteValue F ℝ} (hv : v.IsNontrivial)
    (h : ∀ x, v x < 1 ↔ w x < 1) :
    let f : F → ℝ := fun a => Real.log (v a) / Real.log (w a)
    ∃ (a : F) (_ : 1 < v a), ∀ (b : F) (_ : 1 < v b), f b = f a := by
  obtain ⟨a, ha⟩ := hv.exists_abv_gt_one
  refine ⟨a, ha, fun b hb₁ => ?_⟩
  by_contra! hb₂
  wlog hwlog : Real.log (v b) / Real.log (w b) < Real.log (v a) / Real.log (w a) generalizing a b
  · exact this b hb₁ a ha hb₂.symm <| lt_of_le_of_ne (not_lt.1 hwlog) hb₂.symm
=======
theorem log_div_image_eq_singleton_of_abv_lt_one_iff {v w : AbsoluteValue F ℝ} (hv : v.IsNontrivial)
    (h : ∀ x, v x < 1 ↔ w x < 1) :
    let f : F → ℝ := fun a ↦ Real.log (v a) / Real.log (w a)
    ∃ (a : F) (_ : 1 < v a), ∀ (b : F) (_ : 1 < v b), f b = f a := by
  obtain ⟨a, ha⟩ := hv.exists_abv_gt_one
  refine ⟨a, ha, fun b hb₁ ↦ ?_⟩
  by_contra! hb₂
  wlog h_lt : Real.log (v b) / Real.log (w b) < Real.log (v a) / Real.log (w a) generalizing a b
  · exact this b hb₁ a ha hb₂.symm <| lt_of_le_of_ne (not_lt.1 h_lt) hb₂.symm
>>>>>>> d310aa93
  have : Real.log (v b) / Real.log (v a) < Real.log (w b) / Real.log (w a) := by
    have hwa := Real.log_pos <| (one_lt_iff_of_lt_one_iff h _).1 ha
    have hwb := Real.log_pos <| (one_lt_iff_of_lt_one_iff h _).1 hb₁
    rwa [div_lt_div_iff₀ (Real.log_pos ha) hwa, mul_comm (Real.log (w _)),
      ← div_lt_div_iff₀ hwb hwa]
  let ⟨q, hq⟩ := exists_rat_btwn this
  rw [← Rat.num_div_den q, Rat.cast_div, Rat.cast_intCast, Rat.cast_natCast] at hq
  have h₀ : v (b ^ q.den / a ^ q.num) < 1 := by
    have := hq.1
    rwa [div_lt_div_iff₀ (Real.log_pos ha) (by simp only [Nat.cast_pos, q.den_pos]), mul_comm,
      ← Real.log_pow, ← Real.log_zpow, Real.log_lt_log_iff (pow_pos (by linarith) _)
      (zpow_pos (by linarith) _), ← div_lt_one (zpow_pos (by linarith) _),
      ← map_pow, ← map_zpow₀, ← map_div₀] at this
  have h₁ : 1 < w (b ^ q.den / a ^ q.num) := by
    have hwa := (one_lt_iff_of_lt_one_iff h _).1 ha
    have := hq.2
    rwa [div_lt_div_iff₀ (by simp only [Nat.cast_pos, q.den_pos]) (Real.log_pos hwa),
      mul_comm (Real.log (w _)), ← Real.log_pow, ← Real.log_zpow,
      Real.log_lt_log_iff (zpow_pos (by linarith) _)
      (pow_pos (by linarith [(one_lt_iff_of_lt_one_iff h _).1 hb₁]) _),
      ← one_lt_div (zpow_pos (by linarith) _), ← map_pow, ← map_zpow₀, ← map_div₀] at this
<<<<<<< HEAD
  exact not_lt_of_lt ((h _).1 h₀) h₁

theorem exists_rpow_of_one_lt {v w : AbsoluteValue F ℝ} (hv : v.IsNontrivial)
    (h : ∀ x, v x < 1 ↔ w x < 1) :
    ∃ (t : ℝ) (_ : 0 < t), ∀ x, 1 < v x → w x ^ t = v x := by
  obtain ⟨a, ha, hlog⟩ := log_div_image_eq_singleton_of_le_one_iff hv h
  refine ⟨Real.log (v a) / Real.log (w a),
    div_pos (Real.log_pos ha) (Real.log_pos ((one_lt_iff_of_lt_one_iff h a).1 ha)), fun b hb => ?_⟩
  simp_rw [← hlog b hb]
  letI := (one_lt_iff_of_lt_one_iff h b).1 hb
=======
  exact not_lt_of_gt ((h _).1 h₀) h₁

theorem exists_rpow_of_abv_one_lt_iff {v w : AbsoluteValue F ℝ} (hv : v.IsNontrivial)
    (h : ∀ x, v x < 1 ↔ w x < 1) :
    ∃ (t : ℝ) (_ : 0 < t), ∀ x, 1 < v x → w x ^ t = v x := by
  obtain ⟨a, ha, hlog⟩ := log_div_image_eq_singleton_of_abv_lt_one_iff hv h
  refine ⟨Real.log (v a) / Real.log (w a),
    div_pos (Real.log_pos ha) (Real.log_pos ((one_lt_iff_of_lt_one_iff h a).1 ha)), fun b hb ↦ ?_⟩
  simp_rw [← hlog b hb]
  have := (one_lt_iff_of_lt_one_iff h b).1 hb
>>>>>>> d310aa93
  rw [div_eq_inv_mul, Real.rpow_mul (w.nonneg _), Real.rpow_inv_log (by linarith) (by linarith),
    Real.exp_one_rpow, Real.exp_log (by linarith)]

open Real in
/--
If $v$ and $w$ be two real absolute values on a field $F$, where $v$ is non-trivial, then $v$ and
$w$ are equivalent if and only if $v(x) < 1$ exactly when $w(x) < 1$.
-/
<<<<<<< HEAD
theorem isEquiv_iff_lt_one_iff {v : AbsoluteValue F ℝ} (w : AbsoluteValue F ℝ)
    (hv : v.IsNontrivial) : w.IsEquiv v ↔ (∀ x, v x < 1 ↔ w x < 1) := by
  refine ⟨fun ⟨t, ht, h⟩ x => h ▸ (Real.rpow_lt_one_iff' (w.nonneg x) ht), fun h => ?_⟩
  obtain ⟨t, ht, hsuff⟩ := exists_rpow_of_one_lt hv h
  refine ⟨t, ht, funext fun x => ?_⟩
=======
theorem isEquiv_iff_abv_lt_one_iff {v : AbsoluteValue F ℝ} (w : AbsoluteValue F ℝ)
    (hv : v.IsNontrivial) : w.IsEquiv v ↔ (∀ x, v x < 1 ↔ w x < 1) := by
  refine ⟨fun ⟨t, ht, h⟩ x ↦ h ▸ (Real.rpow_lt_one_iff' (w.nonneg x) ht), fun h ↦ ?_⟩
  obtain ⟨t, ht, hsuff⟩ := exists_rpow_of_abv_one_lt_iff hv h
  refine ⟨t, ht, funext fun x ↦ ?_⟩
>>>>>>> d310aa93
  by_cases h₀ : v x = 0
  · rw [(map_eq_zero v).1 h₀, map_zero, map_zero, zero_rpow (by linarith)]
  · by_cases h₁ : v x = 1
    · rw [h₁, (eq_one_iff_of_lt_one_iff h x).1 h₁, one_rpow]
    · by_cases h₂ : 0 < v x ∧ v x < 1
      · rw [← inv_inj, ← map_inv₀ v, ← hsuff _ (map_inv₀ v _ ▸ one_lt_inv_iff₀.2 h₂), map_inv₀,
          inv_rpow (w.nonneg _)]
      · rw [← one_lt_inv_iff₀, ← map_inv₀, not_lt] at h₂
        rw [← ne_eq, ← inv_ne_one, ← map_inv₀] at h₁
        exact hsuff _ <| (inv_lt_one_iff.1 <| lt_of_le_of_ne h₂ h₁).resolve_left
          ((map_ne_zero v).1 h₀)

/--
If $v$ and $w$ are inequivalent absolute values and $v$ is non-trivial, then we can find an $a ∈ F$
such that $v(a) < 1$ while $1 ≤ w(a)$.
-/
<<<<<<< HEAD
theorem exists_lt_one_one_le_of_not_isEquiv {v w : AbsoluteValue F ℝ} (hv : v.IsNontrivial)
    (h : ¬w.IsEquiv v) :
    ∃ a : F, v a < 1 ∧ 1 ≤ w a := by
  contrapose! h
  exact isEquiv_iff_lt_one_iff _ hv |>.2 <| fun  _ => lt_one_iff_of_lt_one_imp hv h
=======
theorem exists_abv_lt_one_abv_one_le_of_not_isEquiv {v w : AbsoluteValue F ℝ} (hv : v.IsNontrivial)
    (h : ¬w.IsEquiv v) :
    ∃ a : F, v a < 1 ∧ 1 ≤ w a := by
  contrapose! h
  exact isEquiv_iff_abv_lt_one_iff _ hv |>.2 <| fun  _ ↦ abv_lt_one_iff_of_abv_lt_one_imp hv h
>>>>>>> d310aa93

/--
If $v$ and $w$ are two non-trivial and inequivalent absolute values then
we can find an $a ∈ K$ such that $1 < v a$ while $w a < 1$.
-/
<<<<<<< HEAD
theorem exists_one_lt_lt_one_of_not_isEquiv {v w : AbsoluteValue F ℝ} (hv : v.IsNontrivial)
    (hw : w.IsNontrivial) (h : ¬w.IsEquiv v) :
    ∃ a : F, 1 < v a ∧ w a < 1 := by
  let ⟨a, ha⟩ := exists_lt_one_one_le_of_not_isEquiv hv h
  let ⟨b, hb⟩ := exists_lt_one_one_le_of_not_isEquiv hw (mt isEquiv_symm h)
  refine ⟨b / a, ?_⟩
  simpa using ⟨one_lt_div (pos_of_pos v (by linarith)) |>.2 (by linarith),
    div_lt_one (by linarith) |>.2 (by linarith)⟩

/--
The limit $v\left(\frac{1}{1 + a ^ n}\right)\to 1$, for an absolute value $v$ on a field
$F$ if $v(a) < 1$.
-/
theorem tendsto_div_one_add_pow_nhds_one {v : AbsoluteValue F ℝ} {a : F} (ha : v a < 1) :
    Filter.Tendsto (fun (n : ℕ) => v (1 / (1 + a ^ n))) Filter.atTop (𝓝 1) := by
  simp_rw [v.isAbsoluteValue.abv_div, v.map_one]
  nth_rw 2 [show (1 : ℝ) = 1 / 1 by norm_num]
  apply Tendsto.div tendsto_const_nhds _ one_ne_zero
  have h_add := Tendsto.const_add 1 <| tendsto_pow_atTop_nhds_zero_of_lt_one (v.nonneg _) ha
  have h_sub := Tendsto.const_sub 1 <| tendsto_pow_atTop_nhds_zero_of_lt_one (v.nonneg _) ha
  simp only [add_zero, sub_zero] at h_add h_sub
  exact tendsto_of_tendsto_of_tendsto_of_le_of_le h_sub h_add (v.one_sub_pow_le _)
    (v.one_add_pow_le _)

/--
The limit $v \left(\frac{1}{1 + a ^ n}\right)\to 0$, for an absolute value $v$ on a field
$F$ if $1 < v(a)$.
-/
theorem tendsto_pow_div_one_add_pow_zero {v : AbsoluteValue F ℝ} {a : F} (ha : 1 < v a) :
    Filter.Tendsto (fun (n : ℕ) => v (1 / (1 + a ^ n))) Filter.atTop (𝓝 0) := by
  simp_rw [div_eq_mul_inv, one_mul, map_inv₀, fun n => add_comm 1 (a ^ n)]
  apply Filter.Tendsto.inv_tendsto_atTop
  apply Filter.tendsto_atTop_mono (fun n => v.le_add _ _)
  simp_rw [map_one, map_pow v]
  apply Filter.tendsto_atTop_add_right_of_le _ _ _ (fun _ => le_rfl)
  refine tendsto_atTop_of_geom_le (by simp only [pow_zero, inv_one, zero_lt_one]) ha fun n => ?_
  rw [← map_pow, ← map_pow, ← map_mul, pow_succ']

open Filter in
/--
- $F$: field;
- $a, b\in F$;
- $v_1, ..., v_k, w$: absolute values on $F$;
- $1 < v_i(a)$ and $1 < v_i(b)$;
- $v_j(a) < 1$ for $j \neq i$;
- $w(a) = 1$ and $w(b) < 1$.

There is a sequence of values that tends to $\infty$
under $v_i$, tends to $0$ under $v_j$, and is always $< 1$ under $w$.
An example sequence is given by $a ^ n \cdot b$.
-/
theorem exists_tendsto_zero_tendsto_atTop_tendsto_const
    {ι : Type*} {v : ι → AbsoluteValue F ℝ} {w : AbsoluteValue F ℝ} {a b : F} {i : ι}
    (ha : 1 < v i a) (haj : ∀ j ≠ i, v j a < 1) (haw : w a = 1) (hb : 1 < v i b) (hbw : w b < 1) :
    ∃ c : ℕ → F,
      Tendsto (fun n => (v i) (c n)) atTop atTop ∧
        (∀ j ≠ i, Tendsto (fun n => (v j) (c n)) atTop (𝓝 0)) ∧
          (∀ n, w (c n) < 1) := by
  refine ⟨fun n => a ^ n * b, ?_⟩; simp_rw [map_mul, map_pow, haw, one_pow, one_mul]
  refine ⟨Tendsto.atTop_mul_const (by linarith) (tendsto_pow_atTop_atTop_of_one_lt ha),
    fun j hj => ?_, fun _ => hbw⟩
  rw [← zero_mul <| v j b]
  exact Tendsto.mul_const _ <| tendsto_pow_atTop_nhds_zero_of_lt_one ((v j).nonneg _) (haj j hj)

open scoped Classical in
/--
- $F$: field;
- $a, b\in F$;
- $v_1, ..., v_k, w$: absolute values on $F$;
- $1 < v_i(a)$ and $1 < v_i(b)$;
- $v_j(a) < 1$ for $j \neq i$;
- $w(a) = 1$ and $w(b) < 1$.

There is a $k\in F$ such that $1 < v_i(k)$ while $v_j(k) < 1$ for all
$j \neq i$ and $w(k) < 1$.
This is given by taking large enough values of a witness sequence to
`exists_tendsto_zero_tendsto_atTop_tendsto_const` (for example $a ^ n \cdot b$ works).
-/
theorem exists_one_lt_lt_one_lt_one_of_eq_one
    {ι : Type*} [Fintype ι] {v : ι → AbsoluteValue F ℝ} {w : AbsoluteValue F ℝ} {a b : F} {i : ι}
    (ha : 1 < v i a) (haj : ∀ j ≠ i, v j a < 1) (haw : w a = 1) (hb : 1 < v i b) (hbw : w b < 1) :
    ∃ k : F, 1 < v i k ∧ (∀ j ≠ i, v j k < 1) ∧ w k < 1 := by
  let ⟨c, hc⟩ := exists_tendsto_zero_tendsto_atTop_tendsto_const ha haj haw hb hbw
  simp_rw [Metric.tendsto_nhds, Filter.tendsto_atTop_atTop, Filter.eventually_atTop,
    dist_zero_right, ← WithAbs.norm_eq_abv, norm_norm] at hc
  choose r₁ hr₁ using hc.1 2
  choose rₙ hrₙ using fun j hj => hc.2.1 j hj 1 (by linarith)
  let r := Finset.univ.sup fun j => if h : j = i then r₁ else rₙ j h
  refine ⟨c r, lt_of_lt_of_le (by linarith) (hr₁ r ?_), fun j hj => ?_, hc.2.2 r⟩
  · exact Finset.le_sup_dite_pos (p := fun j => j = i) (f := fun _ _ => r₁) (Finset.mem_univ _) rfl
  · convert hrₙ j hj _ <| Finset.le_sup_dite_neg (fun j => j = i) (Finset.mem_univ j) _

open Filter in
/--
- $F$: field;
- $a, b\in F$;
- $v_1, ..., v_k, w$: absolute values on $F$;
- $1 < v_i(a)$;
- $v_j(a) < 1$ for $j \neq i$;
- $1 < w(a)$.

There is a sequence of elements in $F$ that tendsto $v_i b$ under $v_i$, tends to $0$ under
$v_j$ for $j ≠ i$, and tends to $w b$ under $w$.
Such a sequence is given by $\frac{1}{1 + a ^ {- n}}$.
-/
theorem exists_tendsto_const_tendsto_zero_tendsto_const
    {ι : Type*} {v : ι → AbsoluteValue F ℝ} {w : AbsoluteValue F ℝ} {a : F} {i : ι}
    (b : F) (ha : 1 < v i a) (haj : ∀ j ≠ i, v j a < 1) (haw : 1 < w a) :
    ∃ c : ℕ → F,
      Tendsto (fun n => (v i) (c n)) atTop (𝓝 ((v i) b)) ∧
        (∀ j ≠ i, Tendsto (fun n => v j (c n)) atTop (𝓝 0)) ∧
          Tendsto (fun n => w (c n)) atTop (𝓝 (w b)) := by
  refine ⟨fun n => (1 / (1 + a⁻¹ ^ n) * b), ?_⟩; simp_rw [map_mul]
  nth_rw 2 [← one_mul (v i b), ← one_mul (w b)]
  let hai := map_inv₀ (v i) _ ▸ inv_lt_one_of_one_lt₀ ha
  replace haw := (map_inv₀ w _ ▸ inv_lt_one_of_one_lt₀ haw)
  refine ⟨Tendsto.mul_const _ (tendsto_div_one_add_pow_nhds_one hai), fun j hj => ?_,
      Tendsto.mul_const _ (tendsto_div_one_add_pow_nhds_one haw)⟩
  replace haj := map_inv₀ (v j) _ ▸ (one_lt_inv₀ (pos_of_pos (v j) (by linarith))).2 (haj j hj)
  exact zero_mul (v j b) ▸ Tendsto.mul_const _ (tendsto_pow_div_one_add_pow_zero haj)

open scoped Classical in
/--
- $F$: field;
- $a, b\in F$;
- $v_1, ..., v_k, w$: absolute values on $F$;
- $1 < v_i(a)$;
- $v_j(a) < 1$ for $j \neq i$;
- $1 < w(a)$.

There is a $k ∈ F$ such that $1 < v_i(k)$ while $v_j(k) < 1$ for all
$j ≠ i$ and $w(k) < 1$. This is given by taking large enough values of a witness sequence to
`exists_tendsto_const_tendsto_zero_tendsto_const` (for example $\frac{1}{1 + a ^ {- n}}$ works).

Note that this is the result `exists_one_lt_lt_one_lt_one_of_eq_one` replacing the condition
that $w(a) = 1$ with $1 < w(a)$ and removing the condition on $w(b)$.
-/
theorem exists_one_lt_lt_one_lt_one_of_one_lt
    {ι : Type*} [Fintype ι] {v : ι → AbsoluteValue F ℝ} {w : AbsoluteValue F ℝ} {a b : F} {i : ι}
    (ha : 1 < v i a) (haj : ∀ j ≠ i, v j a < 1) (haw : 1 < w a) (hb : 1 < v i b) (hbw : w b < 1) :
    ∃ k : F, 1 < v i k ∧ (∀ j ≠ i, v j k < 1) ∧ w k < 1 := by
  let ⟨c, hc⟩ := exists_tendsto_const_tendsto_zero_tendsto_const b ha haj haw
  have hₙ := fun j hj => Metric.tendsto_nhds.1 <| hc.2.1 j hj
  simp_rw [Filter.eventually_atTop, dist_zero_right] at hₙ
  choose r₁ hr₁ using Filter.eventually_atTop.1 <| Filter.Tendsto.eventually_const_lt hb hc.1
  choose rₙ hrₙ using fun j hj => hₙ j hj 1 (by linarith)
  choose rN hrN using Filter.eventually_atTop.1 <| Filter.Tendsto.eventually_lt_const hbw hc.2.2
  let r := max (Finset.univ.sup fun j => if h : j = i then r₁ else rₙ j h) rN
  refine ⟨c r, hr₁ r ?_, fun j hj => ?_, ?_⟩
  · exact le_max_iff.2 <| Or.inl <|
      Finset.le_sup_dite_pos (p := fun j => j = i) (f := fun _ _ => r₁) (Finset.mem_univ _) rfl
  · simp only [← WithAbs.norm_eq_abv, norm_norm] at hrₙ
    exact hrₙ j hj _ <| le_max_iff.2 <| Or.inl <|
      Finset.le_sup_dite_neg (fun j => j = i) (Finset.mem_univ j) _
  · exact hrN _ <| le_max_iff.2 (Or.inr le_rfl)

/--
Let $v_1, ..., v_k$ be a collection of at least two non-trivial and pairwise inequivalent
absolute values on a field $F$. There is an $a ∈ F$ such that $1 < v_1(a)$ while
$v_j(a) < 1$ for all other $j ≠ 1$.
-/
theorem exists_one_lt_lt_one {n : ℕ} {v : Fin (n + 2) → AbsoluteValue F ℝ}
    (h : ∀ i, (v i).IsNontrivial)
    (hv : Pairwise fun i j => ¬(v i).IsEquiv (v j)) :
    ∃ (a : F), 1 < v 0 a ∧ ∀ j ≠ 0, v j a < 1 := by
  induction n using Nat.case_strong_induction_on with
  | hz =>
    let ⟨a, ha⟩ := (v 0).exists_one_lt_lt_one_of_not_isEquiv (h 0) (h 1) (hv zero_ne_one.symm)
    exact ⟨a, ha.1, by simp [Fin.forall_fin_two]; exact ha.2⟩
  | hi n ih =>
    -- Assume the result is true for all smaller collections of absolute values
    -- Let `a : K` be the value from the collection with the last absolute value removed
    let ⟨a, ha⟩ := ih n le_rfl (fun _ => h _) (hv.comp_of_injective <| Fin.castSucc_injective _)
    -- Let `b : K` be the value using the first and last absolute value
    have : ![0, Fin.last (n + 2)].Injective := by simp [Function.Injective, Fin.forall_fin_two]
    let ⟨b, hb⟩ := ih 0 (by linarith) (fun _ => h _) <| hv.comp_of_injective this
    simp [Fin.forall_fin_two] at hb
    -- If `v last < 1` then `a` works.
    by_cases ha₀ : v (Fin.last _) a < 1
    · refine ⟨a, ha.1, fun j hj => ?_⟩
      by_cases hj' : j = Fin.last (n + 2)
      · exact hj' ▸ ha₀
      · exact ha.2 (Fin.castPred _ (ne_eq _ _ ▸  hj')) <| Fin.castPred_ne_zero _ hj
    -- If `v last = 1` then this is given by `exists_one_lt_lt_one_lt_one_of_eq_one` with
    -- `w = v last`.
    · by_cases ha₁ : v (Fin.last _) a = 1
      · let ⟨k, hk⟩ := exists_one_lt_lt_one_lt_one_of_eq_one
          (v := fun i : Fin (n + 2) => v i.castSucc) ha.1 ha.2 ha₁ hb.1 hb.2
        refine ⟨k, hk.1, fun j hj => ?_⟩
        by_cases h : j ≠ Fin.last (n + 2)
        · exact ne_eq _ _ ▸ hk.2.1 (j.castPred h) <| Fin.castPred_ne_zero _ hj
        · exact not_ne_iff.1 h ▸ hk.2.2
      -- The last cast `1 < v last` is given by `exists_one_lt_lt_one_lt_one_of_one_lt` with
      -- `w = v last`.
      · let ⟨k, hk⟩ := exists_one_lt_lt_one_lt_one_of_one_lt
          (v := fun i : Fin (n + 2) => v i.castSucc) ha.1 ha.2
            (lt_of_le_of_ne (not_lt.1 ha₀) (ne_eq _ _ ▸ ha₁).symm) hb.1 hb.2
        refine ⟨k, hk.1, fun j hj => ?_⟩
        by_cases h : j ≠ Fin.last _
        · apply ne_eq _ _ ▸ hk.2.1 (j.castPred h)
          rwa [← Fin.castPred_zero, Fin.castPred_inj]
        · exact not_ne_iff.1 h ▸ hk.2.2
=======
theorem exists_abv_one_lt_abv_lt_one_of_not_isEquiv {v w : AbsoluteValue F ℝ} (hv : v.IsNontrivial)
    (hw : w.IsNontrivial) (h : ¬w.IsEquiv v) :
    ∃ a : F, 1 < v a ∧ w a < 1 := by
  let ⟨a, ha⟩ := exists_abv_lt_one_abv_one_le_of_not_isEquiv hv h
  let ⟨b, hb⟩ := exists_abv_lt_one_abv_one_le_of_not_isEquiv hw (mt isEquiv_symm h)
  exact ⟨b / a, by simpa using ⟨one_lt_div (abv_pos_of_abv_pos v (by linarith)) |>.2 (by linarith),
    div_lt_one (by linarith) |>.2 (by linarith)⟩⟩
>>>>>>> d310aa93

end AbsoluteValue<|MERGE_RESOLUTION|>--- conflicted
+++ resolved
@@ -13,11 +13,8 @@
 positive real number `c` such that `v₁ x ^ c = v₂ x` for all `x : R`.
 -/
 
-<<<<<<< HEAD
 open Filter
 
-=======
->>>>>>> d310aa93
 open scoped Topology
 
 namespace AbsoluteValue
@@ -71,21 +68,6 @@
   {v w : AbsoluteValue F S}
 
 open Filter in
-<<<<<<< HEAD
-theorem lt_one_iff_of_lt_one_imp [Archimedean S] [TopologicalSpace S]
-    [OrderTopology S]
-    (hv : v.IsNontrivial) (h : ∀ x, v x < 1 → w x < 1) {a : F} :
-    v a < 1 ↔ w a < 1:= by
-  let ⟨x₀, hx₀⟩ := hv.exists_abv_lt_one
-  refine ⟨h a, fun hw => ?_⟩
-  by_contra! hv
-  have (n : ℕ) : w x₀ < w a ^ n := (mul_one_div_pow_lt_iff _ (pos_of_pos w (by linarith))).1 <|
-    h _ ((mul_one_div_pow_lt_iff _ (by linarith)).2 (lt_of_lt_of_le hx₀.2 <| one_le_pow₀ hv))
-  have hcontr : atTop.Tendsto (fun (_ : ℕ) => w x₀) (𝓝 0) := by
-    let hwn := tendsto_pow_atTop_nhds_zero_iff.2 <| by convert abs_eq_self.2 (w.nonneg _) ▸ hw
-    exact tendsto_of_tendsto_of_tendsto_of_le_of_le' tendsto_const_nhds hwn
-      (Eventually.of_forall fun _ => w.nonneg x₀) (by simpa using ⟨1, fun n _ => le_of_lt (this n)⟩)
-=======
 theorem abv_lt_one_iff_of_abv_lt_one_imp [Archimedean S] [TopologicalSpace S] [OrderTopology S]
     (hv : v.IsNontrivial) (h : ∀ x, v x < 1 → w x < 1) {a : F} :
     v a < 1 ↔ w a < 1:= by
@@ -99,7 +81,6 @@
     let hwn := tendsto_pow_atTop_nhds_zero_iff.2 <| by convert abs_eq_self.2 (w.nonneg _) ▸ hw
     exact tendsto_of_tendsto_of_tendsto_of_le_of_le' tendsto_const_nhds hwn
       (Eventually.of_forall fun _ ↦ w.nonneg x₀) (by simpa using ⟨1, fun n _ ↦ le_of_lt (this n)⟩)
->>>>>>> d310aa93
   linarith [tendsto_nhds_unique hcontr tendsto_const_nhds, w.pos hx₀.1]
 
 /--
@@ -107,17 +88,6 @@
 and only if $w(x) < 1$, then $\frac{\log (v(a))}{\log (w(a))}$ is constant for all $a ∈ F$
 with $1 < v(a)$.
 -/
-<<<<<<< HEAD
-theorem log_div_image_eq_singleton_of_le_one_iff {v w : AbsoluteValue F ℝ} (hv : v.IsNontrivial)
-    (h : ∀ x, v x < 1 ↔ w x < 1) :
-    let f : F → ℝ := fun a => Real.log (v a) / Real.log (w a)
-    ∃ (a : F) (_ : 1 < v a), ∀ (b : F) (_ : 1 < v b), f b = f a := by
-  obtain ⟨a, ha⟩ := hv.exists_abv_gt_one
-  refine ⟨a, ha, fun b hb₁ => ?_⟩
-  by_contra! hb₂
-  wlog hwlog : Real.log (v b) / Real.log (w b) < Real.log (v a) / Real.log (w a) generalizing a b
-  · exact this b hb₁ a ha hb₂.symm <| lt_of_le_of_ne (not_lt.1 hwlog) hb₂.symm
-=======
 theorem log_div_image_eq_singleton_of_abv_lt_one_iff {v w : AbsoluteValue F ℝ} (hv : v.IsNontrivial)
     (h : ∀ x, v x < 1 ↔ w x < 1) :
     let f : F → ℝ := fun a ↦ Real.log (v a) / Real.log (w a)
@@ -127,7 +97,6 @@
   by_contra! hb₂
   wlog h_lt : Real.log (v b) / Real.log (w b) < Real.log (v a) / Real.log (w a) generalizing a b
   · exact this b hb₁ a ha hb₂.symm <| lt_of_le_of_ne (not_lt.1 h_lt) hb₂.symm
->>>>>>> d310aa93
   have : Real.log (v b) / Real.log (v a) < Real.log (w b) / Real.log (w a) := by
     have hwa := Real.log_pos <| (one_lt_iff_of_lt_one_iff h _).1 ha
     have hwb := Real.log_pos <| (one_lt_iff_of_lt_one_iff h _).1 hb₁
@@ -149,18 +118,6 @@
       Real.log_lt_log_iff (zpow_pos (by linarith) _)
       (pow_pos (by linarith [(one_lt_iff_of_lt_one_iff h _).1 hb₁]) _),
       ← one_lt_div (zpow_pos (by linarith) _), ← map_pow, ← map_zpow₀, ← map_div₀] at this
-<<<<<<< HEAD
-  exact not_lt_of_lt ((h _).1 h₀) h₁
-
-theorem exists_rpow_of_one_lt {v w : AbsoluteValue F ℝ} (hv : v.IsNontrivial)
-    (h : ∀ x, v x < 1 ↔ w x < 1) :
-    ∃ (t : ℝ) (_ : 0 < t), ∀ x, 1 < v x → w x ^ t = v x := by
-  obtain ⟨a, ha, hlog⟩ := log_div_image_eq_singleton_of_le_one_iff hv h
-  refine ⟨Real.log (v a) / Real.log (w a),
-    div_pos (Real.log_pos ha) (Real.log_pos ((one_lt_iff_of_lt_one_iff h a).1 ha)), fun b hb => ?_⟩
-  simp_rw [← hlog b hb]
-  letI := (one_lt_iff_of_lt_one_iff h b).1 hb
-=======
   exact not_lt_of_gt ((h _).1 h₀) h₁
 
 theorem exists_rpow_of_abv_one_lt_iff {v w : AbsoluteValue F ℝ} (hv : v.IsNontrivial)
@@ -171,7 +128,6 @@
     div_pos (Real.log_pos ha) (Real.log_pos ((one_lt_iff_of_lt_one_iff h a).1 ha)), fun b hb ↦ ?_⟩
   simp_rw [← hlog b hb]
   have := (one_lt_iff_of_lt_one_iff h b).1 hb
->>>>>>> d310aa93
   rw [div_eq_inv_mul, Real.rpow_mul (w.nonneg _), Real.rpow_inv_log (by linarith) (by linarith),
     Real.exp_one_rpow, Real.exp_log (by linarith)]
 
@@ -180,19 +136,11 @@
 If $v$ and $w$ be two real absolute values on a field $F$, where $v$ is non-trivial, then $v$ and
 $w$ are equivalent if and only if $v(x) < 1$ exactly when $w(x) < 1$.
 -/
-<<<<<<< HEAD
-theorem isEquiv_iff_lt_one_iff {v : AbsoluteValue F ℝ} (w : AbsoluteValue F ℝ)
-    (hv : v.IsNontrivial) : w.IsEquiv v ↔ (∀ x, v x < 1 ↔ w x < 1) := by
-  refine ⟨fun ⟨t, ht, h⟩ x => h ▸ (Real.rpow_lt_one_iff' (w.nonneg x) ht), fun h => ?_⟩
-  obtain ⟨t, ht, hsuff⟩ := exists_rpow_of_one_lt hv h
-  refine ⟨t, ht, funext fun x => ?_⟩
-=======
 theorem isEquiv_iff_abv_lt_one_iff {v : AbsoluteValue F ℝ} (w : AbsoluteValue F ℝ)
     (hv : v.IsNontrivial) : w.IsEquiv v ↔ (∀ x, v x < 1 ↔ w x < 1) := by
   refine ⟨fun ⟨t, ht, h⟩ x ↦ h ▸ (Real.rpow_lt_one_iff' (w.nonneg x) ht), fun h ↦ ?_⟩
   obtain ⟨t, ht, hsuff⟩ := exists_rpow_of_abv_one_lt_iff hv h
   refine ⟨t, ht, funext fun x ↦ ?_⟩
->>>>>>> d310aa93
   by_cases h₀ : v x = 0
   · rw [(map_eq_zero v).1 h₀, map_zero, map_zero, zero_rpow (by linarith)]
   · by_cases h₁ : v x = 1
@@ -209,33 +157,23 @@
 If $v$ and $w$ are inequivalent absolute values and $v$ is non-trivial, then we can find an $a ∈ F$
 such that $v(a) < 1$ while $1 ≤ w(a)$.
 -/
-<<<<<<< HEAD
-theorem exists_lt_one_one_le_of_not_isEquiv {v w : AbsoluteValue F ℝ} (hv : v.IsNontrivial)
-    (h : ¬w.IsEquiv v) :
-    ∃ a : F, v a < 1 ∧ 1 ≤ w a := by
-  contrapose! h
-  exact isEquiv_iff_lt_one_iff _ hv |>.2 <| fun  _ => lt_one_iff_of_lt_one_imp hv h
-=======
 theorem exists_abv_lt_one_abv_one_le_of_not_isEquiv {v w : AbsoluteValue F ℝ} (hv : v.IsNontrivial)
     (h : ¬w.IsEquiv v) :
     ∃ a : F, v a < 1 ∧ 1 ≤ w a := by
   contrapose! h
   exact isEquiv_iff_abv_lt_one_iff _ hv |>.2 <| fun  _ ↦ abv_lt_one_iff_of_abv_lt_one_imp hv h
->>>>>>> d310aa93
 
 /--
 If $v$ and $w$ are two non-trivial and inequivalent absolute values then
 we can find an $a ∈ K$ such that $1 < v a$ while $w a < 1$.
 -/
-<<<<<<< HEAD
-theorem exists_one_lt_lt_one_of_not_isEquiv {v w : AbsoluteValue F ℝ} (hv : v.IsNontrivial)
+theorem exists_abv_one_lt_abv_lt_one_of_not_isEquiv {v w : AbsoluteValue F ℝ} (hv : v.IsNontrivial)
     (hw : w.IsNontrivial) (h : ¬w.IsEquiv v) :
     ∃ a : F, 1 < v a ∧ w a < 1 := by
-  let ⟨a, ha⟩ := exists_lt_one_one_le_of_not_isEquiv hv h
-  let ⟨b, hb⟩ := exists_lt_one_one_le_of_not_isEquiv hw (mt isEquiv_symm h)
-  refine ⟨b / a, ?_⟩
-  simpa using ⟨one_lt_div (pos_of_pos v (by linarith)) |>.2 (by linarith),
-    div_lt_one (by linarith) |>.2 (by linarith)⟩
+  let ⟨a, ha⟩ := exists_abv_lt_one_abv_one_le_of_not_isEquiv hv h
+  let ⟨b, hb⟩ := exists_abv_lt_one_abv_one_le_of_not_isEquiv hw (mt isEquiv_symm h)
+  exact ⟨b / a, by simpa using ⟨one_lt_div (abv_pos_of_abv_pos v (by linarith)) |>.2 (by linarith),
+    div_lt_one (by linarith) |>.2 (by linarith)⟩⟩
 
 /--
 The limit $v\left(\frac{1}{1 + a ^ n}\right)\to 1$, for an absolute value $v$ on a field
@@ -430,14 +368,199 @@
         · apply ne_eq _ _ ▸ hk.2.1 (j.castPred h)
           rwa [← Fin.castPred_zero, Fin.castPred_inj]
         · exact not_ne_iff.1 h ▸ hk.2.2
-=======
-theorem exists_abv_one_lt_abv_lt_one_of_not_isEquiv {v w : AbsoluteValue F ℝ} (hv : v.IsNontrivial)
-    (hw : w.IsNontrivial) (h : ¬w.IsEquiv v) :
-    ∃ a : F, 1 < v a ∧ w a < 1 := by
-  let ⟨a, ha⟩ := exists_abv_lt_one_abv_one_le_of_not_isEquiv hv h
-  let ⟨b, hb⟩ := exists_abv_lt_one_abv_one_le_of_not_isEquiv hw (mt isEquiv_symm h)
-  exact ⟨b / a, by simpa using ⟨one_lt_div (abv_pos_of_abv_pos v (by linarith)) |>.2 (by linarith),
-    div_lt_one (by linarith) |>.2 (by linarith)⟩⟩
->>>>>>> d310aa93
+
+/--
+The limit $v\left(\frac{1}{1 + a ^ n}\right)\to 1$, for an absolute value $v$ on a field
+$F$ if $v(a) < 1$.
+-/
+theorem tendsto_div_one_add_pow_nhds_one {v : AbsoluteValue F ℝ} {a : F} (ha : v a < 1) :
+    Filter.Tendsto (fun (n : ℕ) => v (1 / (1 + a ^ n))) Filter.atTop (𝓝 1) := by
+  simp_rw [v.isAbsoluteValue.abv_div, v.map_one]
+  nth_rw 2 [show (1 : ℝ) = 1 / 1 by norm_num]
+  apply Tendsto.div tendsto_const_nhds _ one_ne_zero
+  have h_add := Tendsto.const_add 1 <| tendsto_pow_atTop_nhds_zero_of_lt_one (v.nonneg _) ha
+  have h_sub := Tendsto.const_sub 1 <| tendsto_pow_atTop_nhds_zero_of_lt_one (v.nonneg _) ha
+  simp only [add_zero, sub_zero] at h_add h_sub
+  exact tendsto_of_tendsto_of_tendsto_of_le_of_le h_sub h_add (v.one_sub_pow_le _)
+    (v.one_add_pow_le _)
+
+/--
+The limit $v \left(\frac{1}{1 + a ^ n}\right)\to 0$, for an absolute value $v$ on a field
+$F$ if $1 < v(a)$.
+-/
+theorem tendsto_pow_div_one_add_pow_zero {v : AbsoluteValue F ℝ} {a : F} (ha : 1 < v a) :
+    Filter.Tendsto (fun (n : ℕ) => v (1 / (1 + a ^ n))) Filter.atTop (𝓝 0) := by
+  simp_rw [div_eq_mul_inv, one_mul, map_inv₀, fun n => add_comm 1 (a ^ n)]
+  apply Filter.Tendsto.inv_tendsto_atTop
+  apply Filter.tendsto_atTop_mono (fun n => v.le_add _ _)
+  simp_rw [map_one, map_pow v]
+  apply Filter.tendsto_atTop_add_right_of_le _ _ _ (fun _ => le_rfl)
+  refine tendsto_atTop_of_geom_le (by simp only [pow_zero, inv_one, zero_lt_one]) ha fun n => ?_
+  rw [← map_pow, ← map_pow, ← map_mul, pow_succ']
+
+open Filter in
+/--
+- $F$: field;
+- $a, b\in F$;
+- $v_1, ..., v_k, w$: absolute values on $F$;
+- $1 < v_i(a)$ and $1 < v_i(b)$;
+- $v_j(a) < 1$ for $j \neq i$;
+- $w(a) = 1$ and $w(b) < 1$.
+
+There is a sequence of values that tends to $\infty$
+under $v_i$, tends to $0$ under $v_j$, and is always $< 1$ under $w$.
+An example sequence is given by $a ^ n \cdot b$.
+-/
+theorem exists_tendsto_zero_tendsto_atTop_tendsto_const
+    {ι : Type*} {v : ι → AbsoluteValue F ℝ} {w : AbsoluteValue F ℝ} {a b : F} {i : ι}
+    (ha : 1 < v i a) (haj : ∀ j ≠ i, v j a < 1) (haw : w a = 1) (hb : 1 < v i b) (hbw : w b < 1) :
+    ∃ c : ℕ → F,
+      Tendsto (fun n => (v i) (c n)) atTop atTop ∧
+        (∀ j ≠ i, Tendsto (fun n => (v j) (c n)) atTop (𝓝 0)) ∧
+          (∀ n, w (c n) < 1) := by
+  refine ⟨fun n => a ^ n * b, ?_⟩; simp_rw [map_mul, map_pow, haw, one_pow, one_mul]
+  refine ⟨Tendsto.atTop_mul_const (by linarith) (tendsto_pow_atTop_atTop_of_one_lt ha),
+    fun j hj => ?_, fun _ => hbw⟩
+  rw [← zero_mul <| v j b]
+  exact Tendsto.mul_const _ <| tendsto_pow_atTop_nhds_zero_of_lt_one ((v j).nonneg _) (haj j hj)
+
+open scoped Classical in
+/--
+- $F$: field;
+- $a, b\in F$;
+- $v_1, ..., v_k, w$: absolute values on $F$;
+- $1 < v_i(a)$ and $1 < v_i(b)$;
+- $v_j(a) < 1$ for $j \neq i$;
+- $w(a) = 1$ and $w(b) < 1$.
+
+There is a $k\in F$ such that $1 < v_i(k)$ while $v_j(k) < 1$ for all
+$j \neq i$ and $w(k) < 1$.
+This is given by taking large enough values of a witness sequence to
+`exists_tendsto_zero_tendsto_atTop_tendsto_const` (for example $a ^ n \cdot b$ works).
+-/
+theorem exists_one_lt_lt_one_lt_one_of_eq_one
+    {ι : Type*} [Fintype ι] {v : ι → AbsoluteValue F ℝ} {w : AbsoluteValue F ℝ} {a b : F} {i : ι}
+    (ha : 1 < v i a) (haj : ∀ j ≠ i, v j a < 1) (haw : w a = 1) (hb : 1 < v i b) (hbw : w b < 1) :
+    ∃ k : F, 1 < v i k ∧ (∀ j ≠ i, v j k < 1) ∧ w k < 1 := by
+  let ⟨c, hc⟩ := exists_tendsto_zero_tendsto_atTop_tendsto_const ha haj haw hb hbw
+  simp_rw [Metric.tendsto_nhds, Filter.tendsto_atTop_atTop, Filter.eventually_atTop,
+    dist_zero_right, ← WithAbs.norm_eq_abv, norm_norm] at hc
+  choose r₁ hr₁ using hc.1 2
+  choose rₙ hrₙ using fun j hj => hc.2.1 j hj 1 (by linarith)
+  let r := Finset.univ.sup fun j => if h : j = i then r₁ else rₙ j h
+  refine ⟨c r, lt_of_lt_of_le (by linarith) (hr₁ r ?_), fun j hj => ?_, hc.2.2 r⟩
+  · exact Finset.le_sup_dite_pos (p := fun j => j = i) (f := fun _ _ => r₁) (Finset.mem_univ _) rfl
+  · convert hrₙ j hj _ <| Finset.le_sup_dite_neg (fun j => j = i) (Finset.mem_univ j) _
+
+open Filter in
+/--
+- $F$: field;
+- $a, b\in F$;
+- $v_1, ..., v_k, w$: absolute values on $F$;
+- $1 < v_i(a)$;
+- $v_j(a) < 1$ for $j \neq i$;
+- $1 < w(a)$.
+
+There is a sequence of elements in $F$ that tendsto $v_i b$ under $v_i$, tends to $0$ under
+$v_j$ for $j ≠ i$, and tends to $w b$ under $w$.
+Such a sequence is given by $\frac{1}{1 + a ^ {- n}}$.
+-/
+theorem exists_tendsto_const_tendsto_zero_tendsto_const
+    {ι : Type*} {v : ι → AbsoluteValue F ℝ} {w : AbsoluteValue F ℝ} {a : F} {i : ι}
+    (b : F) (ha : 1 < v i a) (haj : ∀ j ≠ i, v j a < 1) (haw : 1 < w a) :
+    ∃ c : ℕ → F,
+      Tendsto (fun n => (v i) (c n)) atTop (𝓝 ((v i) b)) ∧
+        (∀ j ≠ i, Tendsto (fun n => v j (c n)) atTop (𝓝 0)) ∧
+          Tendsto (fun n => w (c n)) atTop (𝓝 (w b)) := by
+  refine ⟨fun n => (1 / (1 + a⁻¹ ^ n) * b), ?_⟩; simp_rw [map_mul]
+  nth_rw 2 [← one_mul (v i b), ← one_mul (w b)]
+  let hai := map_inv₀ (v i) _ ▸ inv_lt_one_of_one_lt₀ ha
+  replace haw := (map_inv₀ w _ ▸ inv_lt_one_of_one_lt₀ haw)
+  refine ⟨Tendsto.mul_const _ (tendsto_div_one_add_pow_nhds_one hai), fun j hj => ?_,
+      Tendsto.mul_const _ (tendsto_div_one_add_pow_nhds_one haw)⟩
+  replace haj := map_inv₀ (v j) _ ▸ (one_lt_inv₀ (pos_of_pos (v j) (by linarith))).2 (haj j hj)
+  exact zero_mul (v j b) ▸ Tendsto.mul_const _ (tendsto_pow_div_one_add_pow_zero haj)
+
+open scoped Classical in
+/--
+- $F$: field;
+- $a, b\in F$;
+- $v_1, ..., v_k, w$: absolute values on $F$;
+- $1 < v_i(a)$;
+- $v_j(a) < 1$ for $j \neq i$;
+- $1 < w(a)$.
+
+There is a $k ∈ F$ such that $1 < v_i(k)$ while $v_j(k) < 1$ for all
+$j ≠ i$ and $w(k) < 1$. This is given by taking large enough values of a witness sequence to
+`exists_tendsto_const_tendsto_zero_tendsto_const` (for example $\frac{1}{1 + a ^ {- n}}$ works).
+
+Note that this is the result `exists_one_lt_lt_one_lt_one_of_eq_one` replacing the condition
+that $w(a) = 1$ with $1 < w(a)$ and removing the condition on $w(b)$.
+-/
+theorem exists_one_lt_lt_one_lt_one_of_one_lt
+    {ι : Type*} [Fintype ι] {v : ι → AbsoluteValue F ℝ} {w : AbsoluteValue F ℝ} {a b : F} {i : ι}
+    (ha : 1 < v i a) (haj : ∀ j ≠ i, v j a < 1) (haw : 1 < w a) (hb : 1 < v i b) (hbw : w b < 1) :
+    ∃ k : F, 1 < v i k ∧ (∀ j ≠ i, v j k < 1) ∧ w k < 1 := by
+  let ⟨c, hc⟩ := exists_tendsto_const_tendsto_zero_tendsto_const b ha haj haw
+  have hₙ := fun j hj => Metric.tendsto_nhds.1 <| hc.2.1 j hj
+  simp_rw [Filter.eventually_atTop, dist_zero_right] at hₙ
+  choose r₁ hr₁ using Filter.eventually_atTop.1 <| Filter.Tendsto.eventually_const_lt hb hc.1
+  choose rₙ hrₙ using fun j hj => hₙ j hj 1 (by linarith)
+  choose rN hrN using Filter.eventually_atTop.1 <| Filter.Tendsto.eventually_lt_const hbw hc.2.2
+  let r := max (Finset.univ.sup fun j => if h : j = i then r₁ else rₙ j h) rN
+  refine ⟨c r, hr₁ r ?_, fun j hj => ?_, ?_⟩
+  · exact le_max_iff.2 <| Or.inl <|
+      Finset.le_sup_dite_pos (p := fun j => j = i) (f := fun _ _ => r₁) (Finset.mem_univ _) rfl
+  · simp only [← WithAbs.norm_eq_abv, norm_norm] at hrₙ
+    exact hrₙ j hj _ <| le_max_iff.2 <| Or.inl <|
+      Finset.le_sup_dite_neg (fun j => j = i) (Finset.mem_univ j) _
+  · exact hrN _ <| le_max_iff.2 (Or.inr le_rfl)
+
+/--
+Let $v_1, ..., v_k$ be a collection of at least two non-trivial and pairwise inequivalent
+absolute values on a field $F$. There is an $a ∈ F$ such that $1 < v_1(a)$ while
+$v_j(a) < 1$ for all other $j ≠ 1$.
+-/
+theorem exists_one_lt_lt_one {n : ℕ} {v : Fin (n + 2) → AbsoluteValue F ℝ}
+    (h : ∀ i, (v i).IsNontrivial)
+    (hv : Pairwise fun i j => ¬(v i).IsEquiv (v j)) :
+    ∃ (a : F), 1 < v 0 a ∧ ∀ j ≠ 0, v j a < 1 := by
+  induction n using Nat.case_strong_induction_on with
+  | hz =>
+    let ⟨a, ha⟩ := (v 0).exists_one_lt_lt_one_of_not_isEquiv (h 0) (h 1) (hv zero_ne_one.symm)
+    exact ⟨a, ha.1, by simp [Fin.forall_fin_two]; exact ha.2⟩
+  | hi n ih =>
+    -- Assume the result is true for all smaller collections of absolute values
+    -- Let `a : K` be the value from the collection with the last absolute value removed
+    let ⟨a, ha⟩ := ih n le_rfl (fun _ => h _) (hv.comp_of_injective <| Fin.castSucc_injective _)
+    -- Let `b : K` be the value using the first and last absolute value
+    have : ![0, Fin.last (n + 2)].Injective := by simp [Function.Injective, Fin.forall_fin_two]
+    let ⟨b, hb⟩ := ih 0 (by linarith) (fun _ => h _) <| hv.comp_of_injective this
+    simp [Fin.forall_fin_two] at hb
+    -- If `v last < 1` then `a` works.
+    by_cases ha₀ : v (Fin.last _) a < 1
+    · refine ⟨a, ha.1, fun j hj => ?_⟩
+      by_cases hj' : j = Fin.last (n + 2)
+      · exact hj' ▸ ha₀
+      · exact ha.2 (Fin.castPred _ (ne_eq _ _ ▸  hj')) <| Fin.castPred_ne_zero _ hj
+    -- If `v last = 1` then this is given by `exists_one_lt_lt_one_lt_one_of_eq_one` with
+    -- `w = v last`.
+    · by_cases ha₁ : v (Fin.last _) a = 1
+      · let ⟨k, hk⟩ := exists_one_lt_lt_one_lt_one_of_eq_one
+          (v := fun i : Fin (n + 2) => v i.castSucc) ha.1 ha.2 ha₁ hb.1 hb.2
+        refine ⟨k, hk.1, fun j hj => ?_⟩
+        by_cases h : j ≠ Fin.last (n + 2)
+        · exact ne_eq _ _ ▸ hk.2.1 (j.castPred h) <| Fin.castPred_ne_zero _ hj
+        · exact not_ne_iff.1 h ▸ hk.2.2
+      -- The last cast `1 < v last` is given by `exists_one_lt_lt_one_lt_one_of_one_lt` with
+      -- `w = v last`.
+      · let ⟨k, hk⟩ := exists_one_lt_lt_one_lt_one_of_one_lt
+          (v := fun i : Fin (n + 2) => v i.castSucc) ha.1 ha.2
+            (lt_of_le_of_ne (not_lt.1 ha₀) (ne_eq _ _ ▸ ha₁).symm) hb.1 hb.2
+        refine ⟨k, hk.1, fun j hj => ?_⟩
+        by_cases h : j ≠ Fin.last _
+        · apply ne_eq _ _ ▸ hk.2.1 (j.castPred h)
+          rwa [← Fin.castPred_zero, Fin.castPred_inj]
+        · exact not_ne_iff.1 h ▸ hk.2.2
 
 end AbsoluteValue