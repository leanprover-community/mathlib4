/-
Copyright (c) 2022 Sébastien Gouëzel. All rights reserved.
Released under Apache 2.0 license as described in the file LICENSE.
Authors: Sébastien Gouëzel
-/
import Mathlib.Analysis.Calculus.SmoothSeries
import Mathlib.Analysis.Calculus.BumpFunction.InnerProduct
import Mathlib.Analysis.Convolution
import Mathlib.Analysis.InnerProductSpace.EuclideanDist
import Mathlib.Data.Set.Pointwise.Support
import Mathlib.MeasureTheory.Measure.Haar.NormedSpace
import Mathlib.MeasureTheory.Measure.Haar.Unique

#align_import analysis.calculus.bump_function_findim from "leanprover-community/mathlib"@"fd5edc43dc4f10b85abfe544b88f82cf13c5f844"

/-!
# Bump functions in finite-dimensional vector spaces

Let `E` be a finite-dimensional real normed vector space. We show that any open set `s` in `E` is
exactly the support of a smooth function taking values in `[0, 1]`,
in `IsOpen.exists_smooth_support_eq`.

Then we use this construction to construct bump functions with nice behavior, by convolving
the indicator function of `closedBall 0 1` with a function as above with `s = ball 0 D`.
-/


noncomputable section

open Set Metric TopologicalSpace Function Asymptotics MeasureTheory FiniteDimensional
  ContinuousLinearMap Filter MeasureTheory.Measure Bornology

open scoped Pointwise Topology NNReal BigOperators Convolution

variable {E : Type*} [NormedAddCommGroup E]

section

variable [NormedSpace ℝ E] [FiniteDimensional ℝ E]

/-- If a set `s` is a neighborhood of `x`, then there exists a smooth function `f` taking
values in `[0, 1]`, supported in `s` and with `f x = 1`. -/
theorem exists_smooth_tsupport_subset {s : Set E} {x : E} (hs : s ∈ 𝓝 x) :
    ∃ f : E → ℝ,
      tsupport f ⊆ s ∧ HasCompactSupport f ∧ ContDiff ℝ ⊤ f ∧ range f ⊆ Icc 0 1 ∧ f x = 1 := by
  obtain ⟨d : ℝ, d_pos : 0 < d, hd : Euclidean.closedBall x d ⊆ s⟩ :=
    Euclidean.nhds_basis_closedBall.mem_iff.1 hs
  let c : ContDiffBump (toEuclidean x) :=
    { rIn := d / 2
      rOut := d
      rIn_pos := half_pos d_pos
      rIn_lt_rOut := half_lt_self d_pos }
  let f : E → ℝ := c ∘ toEuclidean
  have f_supp : f.support ⊆ Euclidean.ball x d := by
    intro y hy
    have : toEuclidean y ∈ Function.support c := by
      simpa only [Function.mem_support, Function.comp_apply, Ne.def] using hy
    rwa [c.support_eq] at this
  have f_tsupp : tsupport f ⊆ Euclidean.closedBall x d := by
    rw [tsupport, ← Euclidean.closure_ball _ d_pos.ne']
    exact closure_mono f_supp
  refine' ⟨f, f_tsupp.trans hd, _, _, _, _⟩
  · refine' isCompact_of_isClosed_isBounded isClosed_closure _
    have : IsBounded (Euclidean.closedBall x d) := Euclidean.isCompact_closedBall.isBounded
    refine this.subset (Euclidean.isClosed_closedBall.closure_subset_iff.2 ?_)
    exact f_supp.trans Euclidean.ball_subset_closedBall
  · apply c.contDiff.comp
    exact ContinuousLinearEquiv.contDiff _
  · rintro t ⟨y, rfl⟩
    exact ⟨c.nonneg, c.le_one⟩
  · apply c.one_of_mem_closedBall
    apply mem_closedBall_self
    exact (half_pos d_pos).le
#align exists_smooth_tsupport_subset exists_smooth_tsupport_subset

/-- Given an open set `s` in a finite-dimensional real normed vector space, there exists a smooth
function with values in `[0, 1]` whose support is exactly `s`. -/
theorem IsOpen.exists_smooth_support_eq {s : Set E} (hs : IsOpen s) :
    ∃ f : E → ℝ, f.support = s ∧ ContDiff ℝ ⊤ f ∧ Set.range f ⊆ Set.Icc 0 1 := by
  /- For any given point `x` in `s`, one can construct a smooth function with support in `s` and
    nonzero at `x`. By second-countability, it follows that we may cover `s` with the supports of
    countably many such functions, say `g i`.
    Then `∑ i, r i • g i` will be the desired function if `r i` is a sequence of positive numbers
    tending quickly enough to zero. Indeed, this ensures that, for any `k ≤ i`, the `k`-th
    derivative of `r i • g i` is bounded by a prescribed (summable) sequence `u i`. From this, the
    summability of the series and of its successive derivatives follows. -/
  rcases eq_empty_or_nonempty s with (rfl | h's)
  · exact
      ⟨fun _ => 0, Function.support_zero, contDiff_const, by
        simp only [range_const, singleton_subset_iff, left_mem_Icc, zero_le_one]⟩
  let ι := { f : E → ℝ // f.support ⊆ s ∧ HasCompactSupport f ∧ ContDiff ℝ ⊤ f ∧ range f ⊆ Icc 0 1 }
  obtain ⟨T, T_count, hT⟩ : ∃ T : Set ι, T.Countable ∧ ⋃ f ∈ T, support (f : E → ℝ) = s := by
    have : ⋃ f : ι, (f : E → ℝ).support = s := by
      refine' Subset.antisymm (iUnion_subset fun f => f.2.1) _
      intro x hx
      rcases exists_smooth_tsupport_subset (hs.mem_nhds hx) with ⟨f, hf⟩
      let g : ι := ⟨f, (subset_tsupport f).trans hf.1, hf.2.1, hf.2.2.1, hf.2.2.2.1⟩
      have : x ∈ support (g : E → ℝ) := by
        simp only [hf.2.2.2.2, Subtype.coe_mk, mem_support, Ne.def, one_ne_zero, not_false_iff]
      exact mem_iUnion_of_mem _ this
    simp_rw [← this]
    apply isOpen_iUnion_countable
    rintro ⟨f, hf⟩
    exact hf.2.2.1.continuous.isOpen_support
  obtain ⟨g0, hg⟩ : ∃ g0 : ℕ → ι, T = range g0 := by
    apply Countable.exists_eq_range T_count
    rcases eq_empty_or_nonempty T with (rfl | hT)
    · simp only [ι, iUnion_false, iUnion_empty] at hT
      simp only [← hT, mem_empty_iff_false, iUnion_of_empty, iUnion_empty, Set.not_nonempty_empty]
          at h's
    · exact hT
  let g : ℕ → E → ℝ := fun n => (g0 n).1
  have g_s : ∀ n, support (g n) ⊆ s := fun n => (g0 n).2.1
  have s_g : ∀ x ∈ s, ∃ n, x ∈ support (g n) := fun x hx ↦ by
    rw [← hT] at hx
    obtain ⟨i, iT, hi⟩ : ∃ i ∈ T, x ∈ support (i : E → ℝ) := by
      simpa only [mem_iUnion, exists_prop] using hx
    rw [hg, mem_range] at iT
    rcases iT with ⟨n, hn⟩
    rw [← hn] at hi
    exact ⟨n, hi⟩
  have g_smooth : ∀ n, ContDiff ℝ ⊤ (g n) := fun n => (g0 n).2.2.2.1
  have g_comp_supp : ∀ n, HasCompactSupport (g n) := fun n => (g0 n).2.2.1
  have g_nonneg : ∀ n x, 0 ≤ g n x := fun n x => ((g0 n).2.2.2.2 (mem_range_self x)).1
  obtain ⟨δ, δpos, c, δc, c_lt⟩ :
      ∃ δ : ℕ → ℝ≥0, (∀ i : ℕ, 0 < δ i) ∧ ∃ c : NNReal, HasSum δ c ∧ c < 1 :=
    NNReal.exists_pos_sum_of_countable one_ne_zero ℕ
  have : ∀ n : ℕ, ∃ r : ℝ, 0 < r ∧ ∀ i ≤ n, ∀ x, ‖iteratedFDeriv ℝ i (r • g n) x‖ ≤ δ n := by
    intro n
    have : ∀ i, ∃ R, ∀ x, ‖iteratedFDeriv ℝ i (fun x => g n x) x‖ ≤ R := by
      intro i
      have : BddAbove (range fun x => ‖iteratedFDeriv ℝ i (fun x : E => g n x) x‖) := by
        apply
          ((g_smooth n).continuous_iteratedFDeriv le_top).norm.bddAbove_range_of_hasCompactSupport
        apply HasCompactSupport.comp_left _ norm_zero
        apply (g_comp_supp n).iteratedFDeriv
      rcases this with ⟨R, hR⟩
      exact ⟨R, fun x => hR (mem_range_self _)⟩
    choose R hR using this
    let M := max (((Finset.range (n + 1)).image R).max' (by simp)) 1
    have δnpos : 0 < δ n := δpos n
    have IR : ∀ i ≤ n, R i ≤ M := by
      intro i hi
      refine' le_trans _ (le_max_left _ _)
      apply Finset.le_max'
      apply Finset.mem_image_of_mem
      -- Porting note: was
      -- simp only [Finset.mem_range]
      -- linarith
      simpa only [Finset.mem_range, Nat.lt_add_one_iff]
    refine' ⟨M⁻¹ * δ n, by positivity, fun i hi x => _⟩
    calc
      ‖iteratedFDeriv ℝ i ((M⁻¹ * δ n) • g n) x‖ = ‖(M⁻¹ * δ n) • iteratedFDeriv ℝ i (g n) x‖ := by
        rw [iteratedFDeriv_const_smul_apply]; exact (g_smooth n).of_le le_top
      _ = M⁻¹ * δ n * ‖iteratedFDeriv ℝ i (g n) x‖ := by
        rw [norm_smul _ (iteratedFDeriv ℝ i (g n) x), Real.norm_of_nonneg]; positivity
      _ ≤ M⁻¹ * δ n * M := (mul_le_mul_of_nonneg_left ((hR i x).trans (IR i hi)) (by positivity))
      _ = δ n := by field_simp
  choose r rpos hr using this
  have S : ∀ x, Summable fun n => (r n • g n) x := fun x ↦ by
    refine' .of_nnnorm_bounded _ δc.summable fun n => _
    rw [← NNReal.coe_le_coe, coe_nnnorm]
    simpa only [norm_iteratedFDeriv_zero] using hr n 0 (zero_le n) x
  refine' ⟨fun x => ∑' n, (r n • g n) x, _, _, _⟩
  · apply Subset.antisymm
    · intro x hx
      simp only [Pi.smul_apply, Algebra.id.smul_eq_mul, mem_support, Ne.def] at hx
      contrapose! hx
      have : ∀ n, g n x = 0 := by
        intro n
        contrapose! hx
        exact g_s n hx
      simp only [this, mul_zero, tsum_zero]
    · intro x hx
      obtain ⟨n, hn⟩ : ∃ n, x ∈ support (g n) := s_g x hx
      have I : 0 < r n * g n x := mul_pos (rpos n) (lt_of_le_of_ne (g_nonneg n x) (Ne.symm hn))
      exact ne_of_gt (tsum_pos (S x) (fun i => mul_nonneg (rpos i).le (g_nonneg i x)) n I)
  · refine'
      contDiff_tsum_of_eventually (fun n => (g_smooth n).const_smul (r n))
        (fun k _ => (NNReal.hasSum_coe.2 δc).summable) _
    intro i _
    simp only [Nat.cofinite_eq_atTop, Pi.smul_apply, Algebra.id.smul_eq_mul,
      Filter.eventually_atTop, ge_iff_le]
    exact ⟨i, fun n hn x => hr _ _ hn _⟩
  · rintro - ⟨y, rfl⟩
    refine' ⟨tsum_nonneg fun n => mul_nonneg (rpos n).le (g_nonneg n y), le_trans _ c_lt.le⟩
    have A : HasSum (fun n => (δ n : ℝ)) c := NNReal.hasSum_coe.2 δc
    simp only [Pi.smul_apply, smul_eq_mul, NNReal.val_eq_coe, ← A.tsum_eq, ge_iff_le]
    apply tsum_le_tsum _ (S y) A.summable
    intro n
    apply (le_abs_self _).trans
    simpa only [norm_iteratedFDeriv_zero] using hr n 0 (zero_le n) y
#align is_open.exists_smooth_support_eq IsOpen.exists_smooth_support_eq

end

section

namespace ExistsContDiffBumpBase

/-- An auxiliary function to construct partitions of unity on finite-dimensional real vector spaces.
It is the characteristic function of the closed unit ball. -/
def φ : E → ℝ :=
  (closedBall (0 : E) 1).indicator fun _ => (1 : ℝ)
#align exists_cont_diff_bump_base.φ ExistsContDiffBumpBase.φ

variable [NormedSpace ℝ E] [FiniteDimensional ℝ E]

section HelperDefinitions

variable (E)

theorem u_exists :
    ∃ u : E → ℝ,
      ContDiff ℝ ⊤ u ∧ (∀ x, u x ∈ Icc (0 : ℝ) 1) ∧ support u = ball 0 1 ∧ ∀ x, u (-x) = u x := by
  have A : IsOpen (ball (0 : E) 1) := isOpen_ball
  obtain ⟨f, f_support, f_smooth, f_range⟩ :
      ∃ f : E → ℝ, f.support = ball (0 : E) 1 ∧ ContDiff ℝ ⊤ f ∧ Set.range f ⊆ Set.Icc 0 1 :=
    A.exists_smooth_support_eq
  have B : ∀ x, f x ∈ Icc (0 : ℝ) 1 := fun x => f_range (mem_range_self x)
  refine' ⟨fun x => (f x + f (-x)) / 2, _, _, _, _⟩
  · exact (f_smooth.add (f_smooth.comp contDiff_neg)).div_const _
  · intro x
    simp only [mem_Icc]
    constructor
    · linarith [(B x).1, (B (-x)).1]
    · linarith [(B x).2, (B (-x)).2]
  · refine' support_eq_iff.2 ⟨fun x hx => _, fun x hx => _⟩
    · apply ne_of_gt
      have : 0 < f x := by
        apply lt_of_le_of_ne (B x).1 (Ne.symm _)
        rwa [← f_support] at hx
      linarith [(B (-x)).1]
    · have I1 : x ∉ support f := by rwa [f_support]
      have I2 : -x ∉ support f := by
        rw [f_support]
        simpa using hx
      simp only [mem_support, Classical.not_not] at I1 I2
      simp only [I1, I2, add_zero, zero_div]
  · intro x; simp only [add_comm, neg_neg]
#align exists_cont_diff_bump_base.u_exists ExistsContDiffBumpBase.u_exists

variable {E}

/-- An auxiliary function to construct partitions of unity on finite-dimensional real vector spaces,
which is smooth, symmetric, and with support equal to the unit ball. -/
def u (x : E) : ℝ :=
  Classical.choose (u_exists E) x
#align exists_cont_diff_bump_base.u ExistsContDiffBumpBase.u

variable (E)

theorem u_smooth : ContDiff ℝ ⊤ (u : E → ℝ) :=
  (Classical.choose_spec (u_exists E)).1
#align exists_cont_diff_bump_base.u_smooth ExistsContDiffBumpBase.u_smooth

theorem u_continuous : Continuous (u : E → ℝ) :=
  (u_smooth E).continuous
#align exists_cont_diff_bump_base.u_continuous ExistsContDiffBumpBase.u_continuous

theorem u_support : support (u : E → ℝ) = ball 0 1 :=
  (Classical.choose_spec (u_exists E)).2.2.1
#align exists_cont_diff_bump_base.u_support ExistsContDiffBumpBase.u_support

theorem u_compact_support : HasCompactSupport (u : E → ℝ) := by
  rw [hasCompactSupport_def, u_support, closure_ball (0 : E) one_ne_zero]
  exact isCompact_closedBall _ _
#align exists_cont_diff_bump_base.u_compact_support ExistsContDiffBumpBase.u_compact_support

variable {E}

theorem u_nonneg (x : E) : 0 ≤ u x :=
  ((Classical.choose_spec (u_exists E)).2.1 x).1
#align exists_cont_diff_bump_base.u_nonneg ExistsContDiffBumpBase.u_nonneg

theorem u_le_one (x : E) : u x ≤ 1 :=
  ((Classical.choose_spec (u_exists E)).2.1 x).2
#align exists_cont_diff_bump_base.u_le_one ExistsContDiffBumpBase.u_le_one

theorem u_neg (x : E) : u (-x) = u x :=
  (Classical.choose_spec (u_exists E)).2.2.2 x
#align exists_cont_diff_bump_base.u_neg ExistsContDiffBumpBase.u_neg

variable [MeasurableSpace E] [BorelSpace E]

local notation "μ" => MeasureTheory.Measure.addHaar

variable (E)

theorem u_int_pos : 0 < ∫ x : E, u x ∂μ := by
  refine' (integral_pos_iff_support_of_nonneg u_nonneg _).mpr _
  · exact (u_continuous E).integrable_of_hasCompactSupport (u_compact_support E)
  · rw [u_support]; exact measure_ball_pos _ _ zero_lt_one
#align exists_cont_diff_bump_base.u_int_pos ExistsContDiffBumpBase.u_int_pos

variable {E}
-- Porting note: `W` upper case
set_option linter.uppercaseLean3 false

/-- An auxiliary function to construct partitions of unity on finite-dimensional real vector spaces,
which is smooth, symmetric, with support equal to the ball of radius `D` and integral `1`. -/
def w (D : ℝ) (x : E) : ℝ :=
  ((∫ x : E, u x ∂μ) * |D| ^ finrank ℝ E)⁻¹ • u (D⁻¹ • x)
#align exists_cont_diff_bump_base.W ExistsContDiffBumpBase.w

theorem w_def (D : ℝ) :
    (w D : E → ℝ) = fun x => ((∫ x : E, u x ∂μ) * |D| ^ finrank ℝ E)⁻¹ • u (D⁻¹ • x) := by
  ext1 x; rfl
#align exists_cont_diff_bump_base.W_def ExistsContDiffBumpBase.w_def

theorem w_nonneg (D : ℝ) (x : E) : 0 ≤ w D x := by
  apply mul_nonneg _ (u_nonneg _)
  apply inv_nonneg.2
  apply mul_nonneg (u_int_pos E).le
  norm_cast
  apply pow_nonneg (abs_nonneg D)
#align exists_cont_diff_bump_base.W_nonneg ExistsContDiffBumpBase.w_nonneg

theorem w_mul_φ_nonneg (D : ℝ) (x y : E) : 0 ≤ w D y * φ (x - y) :=
  mul_nonneg (w_nonneg D y) (indicator_nonneg (by simp only [zero_le_one, imp_true_iff]) _)
#align exists_cont_diff_bump_base.W_mul_φ_nonneg ExistsContDiffBumpBase.w_mul_φ_nonneg

variable (E)

theorem w_integral {D : ℝ} (Dpos : 0 < D) : ∫ x : E, w D x ∂μ = 1 := by
  simp_rw [w, integral_smul]
  rw [integral_comp_inv_smul_of_nonneg μ (u : E → ℝ) Dpos.le, abs_of_nonneg Dpos.le, mul_comm]
  field_simp [(u_int_pos E).ne']
#align exists_cont_diff_bump_base.W_integral ExistsContDiffBumpBase.w_integral

theorem w_support {D : ℝ} (Dpos : 0 < D) : support (w D : E → ℝ) = ball 0 D := by
  have B : D • ball (0 : E) 1 = ball 0 D := by
    rw [smul_unitBall Dpos.ne', Real.norm_of_nonneg Dpos.le]
  have C : D ^ finrank ℝ E ≠ 0 := by
    norm_cast
    exact pow_ne_zero _ Dpos.ne'
  simp only [w_def, Algebra.id.smul_eq_mul, support_mul, support_inv, univ_inter,
    support_comp_inv_smul₀ Dpos.ne', u_support, B, support_const (u_int_pos E).ne', support_const C,
    abs_of_nonneg Dpos.le]
#align exists_cont_diff_bump_base.W_support ExistsContDiffBumpBase.w_support

theorem w_compact_support {D : ℝ} (Dpos : 0 < D) : HasCompactSupport (w D : E → ℝ) := by
  rw [hasCompactSupport_def, w_support E Dpos, closure_ball (0 : E) Dpos.ne']
  exact isCompact_closedBall _ _
#align exists_cont_diff_bump_base.W_compact_support ExistsContDiffBumpBase.w_compact_support

variable {E}

/-- An auxiliary function to construct partitions of unity on finite-dimensional real vector spaces.
It is the convolution between a smooth function of integral `1` supported in the ball of radius `D`,
with the indicator function of the closed unit ball. Therefore, it is smooth, equal to `1` on the
ball of radius `1 - D`, with support equal to the ball of radius `1 + D`. -/
def y (D : ℝ) : E → ℝ :=
  w D ⋆[lsmul ℝ ℝ, μ] φ
#align exists_cont_diff_bump_base.Y ExistsContDiffBumpBase.y

theorem y_neg (D : ℝ) (x : E) : y D (-x) = y D x := by
  apply convolution_neg_of_neg_eq
<<<<<<< HEAD
  · apply eventually_of_forall fun x => _
    simp only [w_def, Real.rpow_natCast, mul_inv_rev, smul_neg, u_neg, smul_eq_mul, forall_const]
  · apply eventually_of_forall fun x => _
=======
  · filter_upwards with x
    simp only [w_def, Real.rpow_nat_cast, mul_inv_rev, smul_neg, u_neg, smul_eq_mul, forall_const]
  · filter_upwards with x
>>>>>>> 9db65796
    simp only [φ, indicator, mem_closedBall, dist_zero_right, norm_neg, forall_const]
#align exists_cont_diff_bump_base.Y_neg ExistsContDiffBumpBase.y_neg

theorem y_eq_one_of_mem_closedBall {D : ℝ} {x : E} (Dpos : 0 < D)
    (hx : x ∈ closedBall (0 : E) (1 - D)) : y D x = 1 := by
  change (w D ⋆[lsmul ℝ ℝ, μ] φ) x = 1
  have B : ∀ y : E, y ∈ ball x D → φ y = 1 := by
    have C : ball x D ⊆ ball 0 1 := by
      apply ball_subset_ball'
      simp only [mem_closedBall] at hx
      linarith only [hx]
    intro y hy
    simp only [φ, indicator, mem_closedBall, ite_eq_left_iff, not_le, zero_ne_one]
    intro h'y
    linarith only [mem_ball.1 (C hy), h'y]
  have Bx : φ x = 1 := B _ (mem_ball_self Dpos)
  have B' : ∀ y, y ∈ ball x D → φ y = φ x := by rw [Bx]; exact B
  rw [convolution_eq_right' _ (le_of_eq (w_support E Dpos)) B']
  simp only [lsmul_apply, Algebra.id.smul_eq_mul, integral_mul_right, w_integral E Dpos, Bx,
    one_mul]
#align exists_cont_diff_bump_base.Y_eq_one_of_mem_closed_ball ExistsContDiffBumpBase.y_eq_one_of_mem_closedBall

theorem y_eq_zero_of_not_mem_ball {D : ℝ} {x : E} (Dpos : 0 < D) (hx : x ∉ ball (0 : E) (1 + D)) :
    y D x = 0 := by
  change (w D ⋆[lsmul ℝ ℝ, μ] φ) x = 0
  have B : ∀ y, y ∈ ball x D → φ y = 0 := by
    intro y hy
    simp only [φ, indicator, mem_closedBall_zero_iff, ite_eq_right_iff, one_ne_zero]
    intro h'y
    have C : ball y D ⊆ ball 0 (1 + D) := by
      apply ball_subset_ball'
      rw [← dist_zero_right] at h'y
      linarith only [h'y]
    exact hx (C (mem_ball_comm.1 hy))
  have Bx : φ x = 0 := B _ (mem_ball_self Dpos)
  have B' : ∀ y, y ∈ ball x D → φ y = φ x := by rw [Bx]; exact B
  rw [convolution_eq_right' _ (le_of_eq (w_support E Dpos)) B']
  simp only [lsmul_apply, Algebra.id.smul_eq_mul, Bx, mul_zero, integral_const]
#align exists_cont_diff_bump_base.Y_eq_zero_of_not_mem_ball ExistsContDiffBumpBase.y_eq_zero_of_not_mem_ball

theorem y_nonneg (D : ℝ) (x : E) : 0 ≤ y D x :=
  integral_nonneg (w_mul_φ_nonneg D x)
#align exists_cont_diff_bump_base.Y_nonneg ExistsContDiffBumpBase.y_nonneg

theorem y_le_one {D : ℝ} (x : E) (Dpos : 0 < D) : y D x ≤ 1 := by
  have A : (w D ⋆[lsmul ℝ ℝ, μ] φ) x ≤ (w D ⋆[lsmul ℝ ℝ, μ] 1) x := by
    apply
      convolution_mono_right_of_nonneg _ (w_nonneg D) (indicator_le_self' fun x _ => zero_le_one)
        fun _ => zero_le_one
    refine'
      (HasCompactSupport.convolutionExistsLeft _ (w_compact_support E Dpos) _
          (locallyIntegrable_const (1 : ℝ)) x).integrable
    exact continuous_const.mul ((u_continuous E).comp (continuous_id.const_smul _))
  have B : (w D ⋆[lsmul ℝ ℝ, μ] fun _ => (1 : ℝ)) x = 1 := by
    simp only [convolution, ContinuousLinearMap.map_smul, mul_inv_rev, coe_smul', mul_one,
      lsmul_apply, Algebra.id.smul_eq_mul, integral_mul_left, w_integral E Dpos, Pi.smul_apply]
  exact A.trans (le_of_eq B)
#align exists_cont_diff_bump_base.Y_le_one ExistsContDiffBumpBase.y_le_one

theorem y_pos_of_mem_ball {D : ℝ} {x : E} (Dpos : 0 < D) (D_lt_one : D < 1)
    (hx : x ∈ ball (0 : E) (1 + D)) : 0 < y D x := by
  simp only [mem_ball_zero_iff] at hx
  refine' (integral_pos_iff_support_of_nonneg (w_mul_φ_nonneg D x) _).2 _
  · have F_comp : HasCompactSupport (w D) := w_compact_support E Dpos
    have B : LocallyIntegrable (φ : E → ℝ) μ :=
      (locallyIntegrable_const _).indicator measurableSet_closedBall
    have C : Continuous (w D : E → ℝ) :=
      continuous_const.mul ((u_continuous E).comp (continuous_id.const_smul _))
    exact
      (HasCompactSupport.convolutionExistsLeft (lsmul ℝ ℝ : ℝ →L[ℝ] ℝ →L[ℝ] ℝ) F_comp C B
          x).integrable
  · set z := (D / (1 + D)) • x with hz
    have B : 0 < 1 + D := by linarith
    have C : ball z (D * (1 + D - ‖x‖) / (1 + D)) ⊆ support fun y : E => w D y * φ (x - y) := by
      intro y hy
      simp only [support_mul, w_support E Dpos]
      simp only [φ, mem_inter_iff, mem_support, Ne.def, indicator_apply_eq_zero,
        mem_closedBall_zero_iff, one_ne_zero, not_forall, not_false_iff, exists_prop, and_true_iff]
      constructor
      · apply ball_subset_ball' _ hy
        simp only [hz, norm_smul, abs_of_nonneg Dpos.le, abs_of_nonneg B.le, dist_zero_right,
          Real.norm_eq_abs, abs_div]
        simp only [div_le_iff B, field_simps]
        ring_nf
        rfl
      · have ID : ‖D / (1 + D) - 1‖ = 1 / (1 + D) := by
          rw [Real.norm_of_nonpos]
          · simp only [B.ne', Ne.def, not_false_iff, mul_one, neg_sub, add_tsub_cancel_right,
              field_simps]
          · simp only [B.ne', Ne.def, not_false_iff, mul_one, field_simps]
            apply div_nonpos_of_nonpos_of_nonneg _ B.le
            linarith only
        rw [← mem_closedBall_iff_norm']
        apply closedBall_subset_closedBall' _ (ball_subset_closedBall hy)
        rw [← one_smul ℝ x, dist_eq_norm, hz, ← sub_smul, one_smul, norm_smul, ID]
        simp only [B.ne', div_le_iff B, field_simps]
        nlinarith only [hx, D_lt_one]
    apply lt_of_lt_of_le _ (measure_mono C)
    apply measure_ball_pos
    exact div_pos (mul_pos Dpos (by linarith only [hx])) B
#align exists_cont_diff_bump_base.Y_pos_of_mem_ball ExistsContDiffBumpBase.y_pos_of_mem_ball

variable (E)

theorem y_smooth : ContDiffOn ℝ ⊤ (uncurry y) (Ioo (0 : ℝ) 1 ×ˢ (univ : Set E)) := by
  have hs : IsOpen (Ioo (0 : ℝ) (1 : ℝ)) := isOpen_Ioo
  have hk : IsCompact (closedBall (0 : E) 1) := ProperSpace.isCompact_closedBall _ _
  refine' contDiffOn_convolution_left_with_param (lsmul ℝ ℝ) hs hk _ _ _
  · rintro p x hp hx
    simp only [w, mul_inv_rev, Algebra.id.smul_eq_mul, mul_eq_zero, inv_eq_zero]
    right
    contrapose! hx
    have : p⁻¹ • x ∈ support u := mem_support.2 hx
    simp only [u_support, norm_smul, mem_ball_zero_iff, Real.norm_eq_abs, abs_inv,
      abs_of_nonneg hp.1.le, ← div_eq_inv_mul, div_lt_one hp.1] at this
    rw [mem_closedBall_zero_iff]
    exact this.le.trans hp.2.le
  · exact (locallyIntegrable_const _).indicator measurableSet_closedBall
  · apply ContDiffOn.mul
    · norm_cast
      refine'
        (contDiffOn_const.mul _).inv fun x hx =>
          ne_of_gt (mul_pos (u_int_pos E) (pow_pos (abs_pos_of_pos hx.1.1) (finrank ℝ E)))
      apply ContDiffOn.pow
      simp_rw [← Real.norm_eq_abs]
      apply ContDiffOn.norm ℝ
      · exact contDiffOn_fst
      · intro x hx; exact ne_of_gt hx.1.1
    · apply (u_smooth E).comp_contDiffOn
      exact ContDiffOn.smul (contDiffOn_fst.inv fun x hx => ne_of_gt hx.1.1) contDiffOn_snd
#align exists_cont_diff_bump_base.Y_smooth ExistsContDiffBumpBase.y_smooth

theorem y_support {D : ℝ} (Dpos : 0 < D) (D_lt_one : D < 1) :
    support (y D : E → ℝ) = ball (0 : E) (1 + D) :=
  support_eq_iff.2
    ⟨fun _ hx => (y_pos_of_mem_ball Dpos D_lt_one hx).ne', fun _ hx =>
      y_eq_zero_of_not_mem_ball Dpos hx⟩
#align exists_cont_diff_bump_base.Y_support ExistsContDiffBumpBase.y_support

variable {E}

end HelperDefinitions

instance (priority := 100) {E : Type*} [NormedAddCommGroup E] [NormedSpace ℝ E]
    [FiniteDimensional ℝ E] : HasContDiffBump E := by
  refine' ⟨⟨_⟩⟩
  borelize E
  have IR : ∀ R : ℝ, 1 < R → 0 < (R - 1) / (R + 1) := by intro R hR; apply div_pos <;> linarith
  exact
    { toFun := fun R x => if 1 < R then y ((R - 1) / (R + 1)) (((R + 1) / 2)⁻¹ • x) else 0
      mem_Icc := fun R x => by
        simp only [mem_Icc]
        split_ifs with h
        · refine' ⟨y_nonneg _ _, y_le_one _ (IR R h)⟩
        · simp only [le_refl, zero_le_one, and_self]
      symmetric := fun R x => by
        simp only
        split_ifs
        · simp only [y_neg, smul_neg]
        · rfl
      smooth := by
        suffices
          ContDiffOn ℝ ⊤
            (uncurry y ∘ fun p : ℝ × E => ((p.1 - 1) / (p.1 + 1), ((p.1 + 1) / 2)⁻¹ • p.2))
            (Ioi 1 ×ˢ univ) by
          apply this.congr
          rintro ⟨R, x⟩ ⟨hR : 1 < R, _⟩
          simp only [hR, uncurry_apply_pair, if_true, Function.comp_apply]
        apply (y_smooth E).comp
        · apply ContDiffOn.prod
          · refine'
              (contDiffOn_fst.sub contDiffOn_const).div (contDiffOn_fst.add contDiffOn_const) _
            rintro ⟨R, x⟩ ⟨hR : 1 < R, _⟩
            apply ne_of_gt
            dsimp only
            linarith
          · apply ContDiffOn.smul _ contDiffOn_snd
            refine' ((contDiffOn_fst.add contDiffOn_const).div_const _).inv _
            rintro ⟨R, x⟩ ⟨hR : 1 < R, _⟩
            apply ne_of_gt
            dsimp only
            linarith
        · rintro ⟨R, x⟩ ⟨hR : 1 < R, _⟩
          have A : 0 < (R - 1) / (R + 1) := by apply div_pos <;> linarith
          have B : (R - 1) / (R + 1) < 1 := by apply (div_lt_one _).2 <;> linarith
          simp only [mem_preimage, prod_mk_mem_set_prod_eq, mem_Ioo, mem_univ, and_true_iff, A, B]
      eq_one := fun R hR x hx => by
        have A : 0 < R + 1 := by linarith
        simp only [hR, if_true]
        apply y_eq_one_of_mem_closedBall (IR R hR)
        simp only [norm_smul, inv_div, mem_closedBall_zero_iff, Real.norm_eq_abs, abs_div, abs_two,
          abs_of_nonneg A.le]
        calc
          2 / (R + 1) * ‖x‖ ≤ 2 / (R + 1) := mul_le_of_le_one_right (by positivity) hx
          _ = 1 - (R - 1) / (R + 1) := by field_simp; ring
      support := fun R hR => by
        have A : 0 < (R + 1) / 2 := by linarith
        have A' : 0 < R + 1 := by linarith
        have C : (R - 1) / (R + 1) < 1 := by apply (div_lt_one _).2 <;> linarith
        simp only [hR, if_true, support_comp_inv_smul₀ A.ne', y_support _ (IR R hR) C,
          _root_.smul_ball A.ne', Real.norm_of_nonneg A.le, smul_zero]
        refine' congr (congr_arg ball (Eq.refl 0)) _
        field_simp; ring }

end ExistsContDiffBumpBase

end<|MERGE_RESOLUTION|>--- conflicted
+++ resolved
@@ -356,15 +356,9 @@
 
 theorem y_neg (D : ℝ) (x : E) : y D (-x) = y D x := by
   apply convolution_neg_of_neg_eq
-<<<<<<< HEAD
-  · apply eventually_of_forall fun x => _
+  · filter_upwards with x
     simp only [w_def, Real.rpow_natCast, mul_inv_rev, smul_neg, u_neg, smul_eq_mul, forall_const]
-  · apply eventually_of_forall fun x => _
-=======
   · filter_upwards with x
-    simp only [w_def, Real.rpow_nat_cast, mul_inv_rev, smul_neg, u_neg, smul_eq_mul, forall_const]
-  · filter_upwards with x
->>>>>>> 9db65796
     simp only [φ, indicator, mem_closedBall, dist_zero_right, norm_neg, forall_const]
 #align exists_cont_diff_bump_base.Y_neg ExistsContDiffBumpBase.y_neg
 
