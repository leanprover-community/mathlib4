/-
Copyright (c) 2019 Sébastien Gouëzel. All rights reserved.
Released under Apache 2.0 license as described in the file LICENSE.
Authors: Sébastien Gouëzel, Floris van Doorn
-/
import Mathlib.Analysis.Calculus.ContDiff.Defs
import Mathlib.Analysis.Calculus.ContDiff.FaaDiBruno
import Mathlib.Analysis.Calculus.FDeriv.Add
import Mathlib.Analysis.Calculus.FDeriv.Mul

/-!
# Higher differentiability of composition

We prove that the composition of `C^n` functions is `C^n`.
We also expand the API around `C^n` functions.

## Main results

* `ContDiff.comp` states that the composition of two `C^n` functions is `C^n`.

Similar results are given for `C^n` functions on domains.

## Notations

We use the notation `E [×n]→L[𝕜] F` for the space of continuous multilinear maps on `E^n` with
values in `F`. This is the space in which the `n`-th derivative of a function from `E` to `F` lives.

In this file, we denote `(⊤ : ℕ∞) : WithTop ℕ∞` with `∞` and `⊤ : WithTop ℕ∞` with `ω`.

## Tags

derivative, differentiability, higher derivative, `C^n`, multilinear, Taylor series, formal series
-/

noncomputable section

open scoped NNReal Nat ContDiff

universe u uE uF uG

attribute [local instance 1001]
  NormedAddCommGroup.toAddCommGroup AddCommGroup.toAddCommMonoid

open Set Fin Filter Function

open scoped Topology

variable {𝕜 : Type*} [NontriviallyNormedField 𝕜]
  {E : Type uE} [NormedAddCommGroup E] [NormedSpace 𝕜 E] {F : Type uF}
  [NormedAddCommGroup F] [NormedSpace 𝕜 F] {G : Type uG} [NormedAddCommGroup G] [NormedSpace 𝕜 G]
  {X : Type*} [NormedAddCommGroup X] [NormedSpace 𝕜 X] {s t : Set E} {f : E → F}
  {g : F → G} {x x₀ : E} {b : E × F → G} {m n : WithTop ℕ∞} {p : E → FormalMultilinearSeries 𝕜 E F}

/-! ### Constants -/

theorem iteratedFDerivWithin_succ_const (n : ℕ) (c : F) :
    iteratedFDerivWithin 𝕜 (n + 1) (fun _ : E ↦ c) s = 0 := by
  induction n  with
  | zero =>
    ext1
    simp [iteratedFDerivWithin_succ_eq_comp_left, iteratedFDerivWithin_zero_eq_comp, comp_def]
  | succ n IH =>
    rw [iteratedFDerivWithin_succ_eq_comp_left, IH]
    simp only [Pi.zero_def, comp_def, fderivWithin_const, map_zero]

@[simp]
theorem iteratedFDerivWithin_zero_fun {i : ℕ} :
    iteratedFDerivWithin 𝕜 i (fun _ : E ↦ (0 : F)) s = 0 := by
  cases i with
  | zero => ext; simp
  | succ i => apply iteratedFDerivWithin_succ_const

@[simp]
theorem iteratedFDeriv_zero_fun {n : ℕ} : (iteratedFDeriv 𝕜 n fun _ : E ↦ (0 : F)) = 0 :=
  funext fun x ↦ by simp only [← iteratedFDerivWithin_univ, iteratedFDerivWithin_zero_fun]

theorem contDiff_zero_fun : ContDiff 𝕜 n fun _ : E => (0 : F) :=
  analyticOnNhd_const.contDiff

/-- Constants are `C^∞`.
-/
theorem contDiff_const {c : F} : ContDiff 𝕜 n fun _ : E => c :=
  analyticOnNhd_const.contDiff

theorem contDiffOn_const {c : F} {s : Set E} : ContDiffOn 𝕜 n (fun _ : E => c) s :=
  contDiff_const.contDiffOn

theorem contDiffAt_const {c : F} : ContDiffAt 𝕜 n (fun _ : E => c) x :=
  contDiff_const.contDiffAt

theorem contDiffWithinAt_const {c : F} : ContDiffWithinAt 𝕜 n (fun _ : E => c) s x :=
  contDiffAt_const.contDiffWithinAt

@[nontriviality]
theorem contDiff_of_subsingleton [Subsingleton F] : ContDiff 𝕜 n f := by
  rw [Subsingleton.elim f fun _ => 0]; exact contDiff_const

@[nontriviality]
theorem contDiffAt_of_subsingleton [Subsingleton F] : ContDiffAt 𝕜 n f x := by
  rw [Subsingleton.elim f fun _ => 0]; exact contDiffAt_const

@[nontriviality]
theorem contDiffWithinAt_of_subsingleton [Subsingleton F] : ContDiffWithinAt 𝕜 n f s x := by
  rw [Subsingleton.elim f fun _ => 0]; exact contDiffWithinAt_const

@[nontriviality]
theorem contDiffOn_of_subsingleton [Subsingleton F] : ContDiffOn 𝕜 n f s := by
  rw [Subsingleton.elim f fun _ => 0]; exact contDiffOn_const

theorem iteratedFDerivWithin_const_of_ne {n : ℕ} (hn : n ≠ 0) (c : F) (s : Set E) :
    iteratedFDerivWithin 𝕜 n (fun _ : E ↦ c) s = 0 := by
  cases n with
  | zero => contradiction
  | succ n => exact iteratedFDerivWithin_succ_const n c

theorem iteratedFDeriv_const_of_ne {n : ℕ} (hn : n ≠ 0) (c : F) :
    (iteratedFDeriv 𝕜 n fun _ : E ↦ c) = 0 := by
  simp only [← iteratedFDerivWithin_univ, iteratedFDerivWithin_const_of_ne hn]

theorem iteratedFDeriv_succ_const (n : ℕ) (c : F) :
    (iteratedFDeriv 𝕜 (n + 1) fun _ : E ↦ c) = 0 :=
  iteratedFDeriv_const_of_ne (by simp) _

theorem contDiffWithinAt_singleton : ContDiffWithinAt 𝕜 n f {x} x :=
  (contDiffWithinAt_const (c := f x)).congr (by simp) rfl

/-! ### Smoothness of linear functions -/

/-- Unbundled bounded linear functions are `C^n`.
-/
theorem IsBoundedLinearMap.contDiff (hf : IsBoundedLinearMap 𝕜 f) : ContDiff 𝕜 n f :=
  (ContinuousLinearMap.analyticOnNhd hf.toContinuousLinearMap univ).contDiff

theorem ContinuousLinearMap.contDiff (f : E →L[𝕜] F) : ContDiff 𝕜 n f :=
  f.isBoundedLinearMap.contDiff

theorem ContinuousLinearEquiv.contDiff (f : E ≃L[𝕜] F) : ContDiff 𝕜 n f :=
  (f : E →L[𝕜] F).contDiff

theorem LinearIsometry.contDiff (f : E →ₗᵢ[𝕜] F) : ContDiff 𝕜 n f :=
  f.toContinuousLinearMap.contDiff

theorem LinearIsometryEquiv.contDiff (f : E ≃ₗᵢ[𝕜] F) : ContDiff 𝕜 n f :=
  (f : E →L[𝕜] F).contDiff

/-- The identity is `C^n`.
-/
theorem contDiff_id : ContDiff 𝕜 n (id : E → E) :=
  IsBoundedLinearMap.id.contDiff

theorem contDiffWithinAt_id {s x} : ContDiffWithinAt 𝕜 n (id : E → E) s x :=
  contDiff_id.contDiffWithinAt

theorem contDiffAt_id {x} : ContDiffAt 𝕜 n (id : E → E) x :=
  contDiff_id.contDiffAt

theorem contDiffOn_id {s} : ContDiffOn 𝕜 n (id : E → E) s :=
  contDiff_id.contDiffOn

/-- Bilinear functions are `C^n`.
-/
theorem IsBoundedBilinearMap.contDiff (hb : IsBoundedBilinearMap 𝕜 b) : ContDiff 𝕜 n b :=
  (hb.toContinuousLinearMap.analyticOnNhd_bilinear _).contDiff

/-- If `f` admits a Taylor series `p` in a set `s`, and `g` is linear, then `g ∘ f` admits a Taylor
series whose `k`-th term is given by `g ∘ (p k)`. -/
theorem HasFTaylorSeriesUpToOn.continuousLinearMap_comp {n : WithTop ℕ∞} (g : F →L[𝕜] G)
    (hf : HasFTaylorSeriesUpToOn n f p s) :
    HasFTaylorSeriesUpToOn n (g ∘ f) (fun x k => g.compContinuousMultilinearMap (p x k)) s where
  zero_eq x hx := congr_arg g (hf.zero_eq x hx)
  fderivWithin m hm x hx := (ContinuousLinearMap.compContinuousMultilinearMapL 𝕜
    (fun _ : Fin m => E) F G g).hasFDerivAt.comp_hasFDerivWithinAt x (hf.fderivWithin m hm x hx)
  cont m hm := (ContinuousLinearMap.compContinuousMultilinearMapL 𝕜
    (fun _ : Fin m => E) F G g).continuous.comp_continuousOn (hf.cont m hm)

/-- Composition by continuous linear maps on the left preserves `C^n` functions in a domain
at a point. -/
theorem ContDiffWithinAt.continuousLinearMap_comp (g : F →L[𝕜] G)
    (hf : ContDiffWithinAt 𝕜 n f s x) : ContDiffWithinAt 𝕜 n (g ∘ f) s x := by
  match n with
  | ω =>
    obtain ⟨u, hu, p, hp, h'p⟩ := hf
    refine ⟨u, hu, _, hp.continuousLinearMap_comp g, fun i ↦ ?_⟩
    change AnalyticOn 𝕜
      (fun x ↦ (ContinuousLinearMap.compContinuousMultilinearMapL 𝕜
      (fun _ : Fin i ↦ E) F G g) (p x i)) u
    apply AnalyticOnNhd.comp_analyticOn _ (h'p i) (Set.mapsTo_univ _ _)
    exact ContinuousLinearMap.analyticOnNhd _ _
  | (n : ℕ∞) =>
    intro m hm
    rcases hf m hm with ⟨u, hu, p, hp⟩
    exact ⟨u, hu, _, hp.continuousLinearMap_comp g⟩

/-- Composition by continuous linear maps on the left preserves `C^n` functions in a domain
at a point. -/
theorem ContDiffAt.continuousLinearMap_comp (g : F →L[𝕜] G) (hf : ContDiffAt 𝕜 n f x) :
    ContDiffAt 𝕜 n (g ∘ f) x :=
  ContDiffWithinAt.continuousLinearMap_comp g hf

/-- Composition by continuous linear maps on the left preserves `C^n` functions on domains. -/
theorem ContDiffOn.continuousLinearMap_comp (g : F →L[𝕜] G) (hf : ContDiffOn 𝕜 n f s) :
    ContDiffOn 𝕜 n (g ∘ f) s := fun x hx => (hf x hx).continuousLinearMap_comp g

/-- Composition by continuous linear maps on the left preserves `C^n` functions. -/
theorem ContDiff.continuousLinearMap_comp {f : E → F} (g : F →L[𝕜] G) (hf : ContDiff 𝕜 n f) :
    ContDiff 𝕜 n fun x => g (f x) :=
  contDiffOn_univ.1 <| ContDiffOn.continuousLinearMap_comp _ (contDiffOn_univ.2 hf)

/-- The iterated derivative within a set of the composition with a linear map on the left is
obtained by applying the linear map to the iterated derivative. -/
theorem ContinuousLinearMap.iteratedFDerivWithin_comp_left {f : E → F} (g : F →L[𝕜] G)
    (hf : ContDiffWithinAt 𝕜 n f s x) (hs : UniqueDiffOn 𝕜 s) (hx : x ∈ s) {i : ℕ} (hi : i ≤ n) :
    iteratedFDerivWithin 𝕜 i (g ∘ f) s x =
      g.compContinuousMultilinearMap (iteratedFDerivWithin 𝕜 i f s x) := by
  rcases hf.contDiffOn' hi (by simp) with ⟨U, hU, hxU, hfU⟩
  rw [← iteratedFDerivWithin_inter_open hU hxU, ← iteratedFDerivWithin_inter_open (f := f) hU hxU]
  rw [insert_eq_of_mem hx] at hfU
  exact .symm <| (hfU.ftaylorSeriesWithin (hs.inter hU)).continuousLinearMap_comp g
    |>.eq_iteratedFDerivWithin_of_uniqueDiffOn le_rfl (hs.inter hU) ⟨hx, hxU⟩

/-- The iterated derivative of the composition with a linear map on the left is
obtained by applying the linear map to the iterated derivative. -/
theorem ContinuousLinearMap.iteratedFDeriv_comp_left {f : E → F} (g : F →L[𝕜] G)
    (hf : ContDiffAt 𝕜 n f x) {i : ℕ} (hi : i ≤ n) :
    iteratedFDeriv 𝕜 i (g ∘ f) x = g.compContinuousMultilinearMap (iteratedFDeriv 𝕜 i f x) := by
  simp only [← iteratedFDerivWithin_univ]
  exact g.iteratedFDerivWithin_comp_left hf.contDiffWithinAt uniqueDiffOn_univ (mem_univ x) hi

/-- The iterated derivative within a set of the composition with a linear equiv on the left is
obtained by applying the linear equiv to the iterated derivative. This is true without
differentiability assumptions. -/
theorem ContinuousLinearEquiv.iteratedFDerivWithin_comp_left (g : F ≃L[𝕜] G) (f : E → F)
    (hs : UniqueDiffOn 𝕜 s) (hx : x ∈ s) (i : ℕ) :
    iteratedFDerivWithin 𝕜 i (g ∘ f) s x =
      (g : F →L[𝕜] G).compContinuousMultilinearMap (iteratedFDerivWithin 𝕜 i f s x) := by
  induction' i with i IH generalizing x
  · ext1 m
    simp only [iteratedFDerivWithin_zero_apply, comp_apply,
      ContinuousLinearMap.compContinuousMultilinearMap_coe, coe_coe]
  · ext1 m
    rw [iteratedFDerivWithin_succ_apply_left]
    have Z : fderivWithin 𝕜 (iteratedFDerivWithin 𝕜 i (g ∘ f) s) s x =
        fderivWithin 𝕜 (g.compContinuousMultilinearMapL (fun _ : Fin i => E) ∘
          iteratedFDerivWithin 𝕜 i f s) s x :=
      fderivWithin_congr' (@IH) hx
    simp_rw [Z]
    rw [(g.compContinuousMultilinearMapL fun _ : Fin i => E).comp_fderivWithin (hs x hx)]
    simp only [ContinuousLinearMap.coe_comp', ContinuousLinearEquiv.coe_coe, comp_apply,
      ContinuousLinearEquiv.compContinuousMultilinearMapL_apply,
      ContinuousLinearMap.compContinuousMultilinearMap_coe, EmbeddingLike.apply_eq_iff_eq]
    rw [iteratedFDerivWithin_succ_apply_left]

/-- Composition with a linear isometry on the left preserves the norm of the iterated
derivative within a set. -/
theorem LinearIsometry.norm_iteratedFDerivWithin_comp_left {f : E → F} (g : F →ₗᵢ[𝕜] G)
    (hf : ContDiffWithinAt 𝕜 n f s x) (hs : UniqueDiffOn 𝕜 s) (hx : x ∈ s) {i : ℕ} (hi : i ≤ n) :
    ‖iteratedFDerivWithin 𝕜 i (g ∘ f) s x‖ = ‖iteratedFDerivWithin 𝕜 i f s x‖ := by
  have :
    iteratedFDerivWithin 𝕜 i (g ∘ f) s x =
      g.toContinuousLinearMap.compContinuousMultilinearMap (iteratedFDerivWithin 𝕜 i f s x) :=
    g.toContinuousLinearMap.iteratedFDerivWithin_comp_left hf hs hx hi
  rw [this]
  apply LinearIsometry.norm_compContinuousMultilinearMap

/-- Composition with a linear isometry on the left preserves the norm of the iterated
derivative. -/
theorem LinearIsometry.norm_iteratedFDeriv_comp_left {f : E → F} (g : F →ₗᵢ[𝕜] G)
    (hf : ContDiffAt 𝕜 n f x) {i : ℕ} (hi : i ≤ n) :
    ‖iteratedFDeriv 𝕜 i (g ∘ f) x‖ = ‖iteratedFDeriv 𝕜 i f x‖ := by
  simp only [← iteratedFDerivWithin_univ]
  exact g.norm_iteratedFDerivWithin_comp_left hf.contDiffWithinAt uniqueDiffOn_univ (mem_univ x) hi

/-- Composition with a linear isometry equiv on the left preserves the norm of the iterated
derivative within a set. -/
theorem LinearIsometryEquiv.norm_iteratedFDerivWithin_comp_left (g : F ≃ₗᵢ[𝕜] G) (f : E → F)
    (hs : UniqueDiffOn 𝕜 s) (hx : x ∈ s) (i : ℕ) :
    ‖iteratedFDerivWithin 𝕜 i (g ∘ f) s x‖ = ‖iteratedFDerivWithin 𝕜 i f s x‖ := by
  have :
    iteratedFDerivWithin 𝕜 i (g ∘ f) s x =
      (g : F →L[𝕜] G).compContinuousMultilinearMap (iteratedFDerivWithin 𝕜 i f s x) :=
    g.toContinuousLinearEquiv.iteratedFDerivWithin_comp_left f hs hx i
  rw [this]
  apply LinearIsometry.norm_compContinuousMultilinearMap g.toLinearIsometry

/-- Composition with a linear isometry equiv on the left preserves the norm of the iterated
derivative. -/
theorem LinearIsometryEquiv.norm_iteratedFDeriv_comp_left (g : F ≃ₗᵢ[𝕜] G) (f : E → F) (x : E)
    (i : ℕ) : ‖iteratedFDeriv 𝕜 i (g ∘ f) x‖ = ‖iteratedFDeriv 𝕜 i f x‖ := by
  rw [← iteratedFDerivWithin_univ, ← iteratedFDerivWithin_univ]
  apply g.norm_iteratedFDerivWithin_comp_left f uniqueDiffOn_univ (mem_univ x) i

/-- Composition by continuous linear equivs on the left respects higher differentiability at a
point in a domain. -/
theorem ContinuousLinearEquiv.comp_contDiffWithinAt_iff (e : F ≃L[𝕜] G) :
    ContDiffWithinAt 𝕜 n (e ∘ f) s x ↔ ContDiffWithinAt 𝕜 n f s x :=
  ⟨fun H => by
    simpa only [Function.comp_def, e.symm.coe_coe, e.symm_apply_apply] using
      H.continuousLinearMap_comp (e.symm : G →L[𝕜] F),
    fun H => H.continuousLinearMap_comp (e : F →L[𝕜] G)⟩

/-- Composition by continuous linear equivs on the left respects higher differentiability at a
point. -/
theorem ContinuousLinearEquiv.comp_contDiffAt_iff (e : F ≃L[𝕜] G) :
    ContDiffAt 𝕜 n (e ∘ f) x ↔ ContDiffAt 𝕜 n f x := by
  simp only [← contDiffWithinAt_univ, e.comp_contDiffWithinAt_iff]

/-- Composition by continuous linear equivs on the left respects higher differentiability on
domains. -/
theorem ContinuousLinearEquiv.comp_contDiffOn_iff (e : F ≃L[𝕜] G) :
    ContDiffOn 𝕜 n (e ∘ f) s ↔ ContDiffOn 𝕜 n f s := by
  simp [ContDiffOn, e.comp_contDiffWithinAt_iff]

/-- Composition by continuous linear equivs on the left respects higher differentiability. -/
theorem ContinuousLinearEquiv.comp_contDiff_iff (e : F ≃L[𝕜] G) :
    ContDiff 𝕜 n (e ∘ f) ↔ ContDiff 𝕜 n f := by
  simp only [← contDiffOn_univ, e.comp_contDiffOn_iff]

/-- If `f` admits a Taylor series `p` in a set `s`, and `g` is linear, then `f ∘ g` admits a Taylor
series in `g ⁻¹' s`, whose `k`-th term is given by `p k (g v₁, ..., g vₖ)` . -/
theorem HasFTaylorSeriesUpToOn.compContinuousLinearMap
    (hf : HasFTaylorSeriesUpToOn n f p s) (g : G →L[𝕜] E) :
    HasFTaylorSeriesUpToOn n (f ∘ g) (fun x k => (p (g x) k).compContinuousLinearMap fun _ => g)
      (g ⁻¹' s) := by
  let A : ∀ m : ℕ, (E[×m]→L[𝕜] F) → G[×m]→L[𝕜] F := fun m h => h.compContinuousLinearMap fun _ => g
  have hA : ∀ m, IsBoundedLinearMap 𝕜 (A m) := fun m =>
    isBoundedLinearMap_continuousMultilinearMap_comp_linear g
  constructor
  · intro x hx
    simp only [(hf.zero_eq (g x) hx).symm, Function.comp_apply]
    change (p (g x) 0 fun _ : Fin 0 => g 0) = p (g x) 0 0
    rw [ContinuousLinearMap.map_zero]
    rfl
  · intro m hm x hx
    convert (hA m).hasFDerivAt.comp_hasFDerivWithinAt x
        ((hf.fderivWithin m hm (g x) hx).comp x g.hasFDerivWithinAt (Subset.refl _))
    ext y v
    change p (g x) (Nat.succ m) (g ∘ cons y v) = p (g x) m.succ (cons (g y) (g ∘ v))
    rw [comp_cons]
  · intro m hm
    exact (hA m).continuous.comp_continuousOn <| (hf.cont m hm).comp g.continuous.continuousOn <|
      Subset.refl _

/-- Composition by continuous linear maps on the right preserves `C^n` functions at a point on
a domain. -/
theorem ContDiffWithinAt.comp_continuousLinearMap {x : G} (g : G →L[𝕜] E)
    (hf : ContDiffWithinAt 𝕜 n f s (g x)) : ContDiffWithinAt 𝕜 n (f ∘ g) (g ⁻¹' s) x := by
  match n with
  | ω =>
    obtain ⟨u, hu, p, hp, h'p⟩ := hf
    refine ⟨g ⁻¹' u, ?_, _, hp.compContinuousLinearMap g, ?_⟩
    · refine g.continuous.continuousWithinAt.tendsto_nhdsWithin ?_ hu
      exact (mapsTo_singleton.2 <| mem_singleton _).union_union (mapsTo_preimage _ _)
    · intro i
      change AnalyticOn 𝕜 (fun x ↦
        ContinuousMultilinearMap.compContinuousLinearMapL (fun _ ↦ g) (p (g x) i)) (⇑g ⁻¹' u)
      apply AnalyticOn.comp _ _ (Set.mapsTo_univ _ _)
      · exact ContinuousLinearEquiv.analyticOn _ _
      · exact (h'p i).comp (g.analyticOn _) (mapsTo_preimage _ _)
  | (n : ℕ∞) =>
    intro m hm
    rcases hf m hm with ⟨u, hu, p, hp⟩
    refine ⟨g ⁻¹' u, ?_, _, hp.compContinuousLinearMap g⟩
    refine g.continuous.continuousWithinAt.tendsto_nhdsWithin ?_ hu
    exact (mapsTo_singleton.2 <| mem_singleton _).union_union (mapsTo_preimage _ _)

/-- Composition by continuous linear maps on the right preserves `C^n` functions on domains. -/
theorem ContDiffOn.comp_continuousLinearMap (hf : ContDiffOn 𝕜 n f s) (g : G →L[𝕜] E) :
    ContDiffOn 𝕜 n (f ∘ g) (g ⁻¹' s) := fun x hx => (hf (g x) hx).comp_continuousLinearMap g

/-- Composition by continuous linear maps on the right preserves `C^n` functions. -/
theorem ContDiff.comp_continuousLinearMap {f : E → F} {g : G →L[𝕜] E} (hf : ContDiff 𝕜 n f) :
    ContDiff 𝕜 n (f ∘ g) :=
  contDiffOn_univ.1 <| ContDiffOn.comp_continuousLinearMap (contDiffOn_univ.2 hf) _

/-- The iterated derivative within a set of the composition with a linear map on the right is
obtained by composing the iterated derivative with the linear map. -/
theorem ContinuousLinearMap.iteratedFDerivWithin_comp_right {f : E → F} (g : G →L[𝕜] E)
    (hf : ContDiffOn 𝕜 n f s) (hs : UniqueDiffOn 𝕜 s) (h's : UniqueDiffOn 𝕜 (g ⁻¹' s)) {x : G}
    (hx : g x ∈ s) {i : ℕ} (hi : i ≤ n) :
    iteratedFDerivWithin 𝕜 i (f ∘ g) (g ⁻¹' s) x =
      (iteratedFDerivWithin 𝕜 i f s (g x)).compContinuousLinearMap fun _ => g :=
  ((((hf.of_le hi).ftaylorSeriesWithin hs).compContinuousLinearMap
    g).eq_iteratedFDerivWithin_of_uniqueDiffOn le_rfl h's hx).symm

/-- The iterated derivative within a set of the composition with a linear equiv on the right is
obtained by composing the iterated derivative with the linear equiv. -/
theorem ContinuousLinearEquiv.iteratedFDerivWithin_comp_right (g : G ≃L[𝕜] E) (f : E → F)
    (hs : UniqueDiffOn 𝕜 s) {x : G} (hx : g x ∈ s) (i : ℕ) :
    iteratedFDerivWithin 𝕜 i (f ∘ g) (g ⁻¹' s) x =
      (iteratedFDerivWithin 𝕜 i f s (g x)).compContinuousLinearMap fun _ => g := by
  induction' i with i IH generalizing x
  · ext1
    simp only [iteratedFDerivWithin_zero_apply, comp_apply,
     ContinuousMultilinearMap.compContinuousLinearMap_apply]
  · ext1 m
    simp only [ContinuousMultilinearMap.compContinuousLinearMap_apply,
      ContinuousLinearEquiv.coe_coe, iteratedFDerivWithin_succ_apply_left]
    have : fderivWithin 𝕜 (iteratedFDerivWithin 𝕜 i (f ∘ g) (g ⁻¹' s)) (g ⁻¹' s) x =
        fderivWithin 𝕜
          (ContinuousMultilinearMap.compContinuousLinearMapEquivL _ (fun _x : Fin i => g) ∘
            (iteratedFDerivWithin 𝕜 i f s ∘ g)) (g ⁻¹' s) x :=
      fderivWithin_congr' (@IH) hx
    rw [this, ContinuousLinearEquiv.comp_fderivWithin _ (g.uniqueDiffOn_preimage_iff.2 hs x hx)]
    simp only [ContinuousLinearMap.coe_comp', ContinuousLinearEquiv.coe_coe, comp_apply,
      ContinuousMultilinearMap.compContinuousLinearMapEquivL_apply,
      ContinuousMultilinearMap.compContinuousLinearMap_apply]
    rw [ContinuousLinearEquiv.comp_right_fderivWithin _ (g.uniqueDiffOn_preimage_iff.2 hs x hx),
      ContinuousLinearMap.coe_comp', coe_coe, comp_apply, tail_def, tail_def]

/-- The iterated derivative of the composition with a linear map on the right is
obtained by composing the iterated derivative with the linear map. -/
theorem ContinuousLinearMap.iteratedFDeriv_comp_right (g : G →L[𝕜] E) {f : E → F}
    (hf : ContDiff 𝕜 n f) (x : G) {i : ℕ} (hi : i ≤ n) :
    iteratedFDeriv 𝕜 i (f ∘ g) x =
      (iteratedFDeriv 𝕜 i f (g x)).compContinuousLinearMap fun _ => g := by
  simp only [← iteratedFDerivWithin_univ]
  exact g.iteratedFDerivWithin_comp_right hf.contDiffOn uniqueDiffOn_univ uniqueDiffOn_univ
      (mem_univ _) hi

/-- Composition with a linear isometry on the right preserves the norm of the iterated derivative
within a set. -/
theorem LinearIsometryEquiv.norm_iteratedFDerivWithin_comp_right (g : G ≃ₗᵢ[𝕜] E) (f : E → F)
    (hs : UniqueDiffOn 𝕜 s) {x : G} (hx : g x ∈ s) (i : ℕ) :
    ‖iteratedFDerivWithin 𝕜 i (f ∘ g) (g ⁻¹' s) x‖ = ‖iteratedFDerivWithin 𝕜 i f s (g x)‖ := by
  have : iteratedFDerivWithin 𝕜 i (f ∘ g) (g ⁻¹' s) x =
      (iteratedFDerivWithin 𝕜 i f s (g x)).compContinuousLinearMap fun _ => g :=
    g.toContinuousLinearEquiv.iteratedFDerivWithin_comp_right f hs hx i
  rw [this, ContinuousMultilinearMap.norm_compContinuous_linearIsometryEquiv]

/-- Composition with a linear isometry on the right preserves the norm of the iterated derivative
within a set. -/
theorem LinearIsometryEquiv.norm_iteratedFDeriv_comp_right (g : G ≃ₗᵢ[𝕜] E) (f : E → F) (x : G)
    (i : ℕ) : ‖iteratedFDeriv 𝕜 i (f ∘ g) x‖ = ‖iteratedFDeriv 𝕜 i f (g x)‖ := by
  simp only [← iteratedFDerivWithin_univ]
  apply g.norm_iteratedFDerivWithin_comp_right f uniqueDiffOn_univ (mem_univ (g x)) i

/-- Composition by continuous linear equivs on the right respects higher differentiability at a
point in a domain. -/
theorem ContinuousLinearEquiv.contDiffWithinAt_comp_iff (e : G ≃L[𝕜] E) :
    ContDiffWithinAt 𝕜 n (f ∘ e) (e ⁻¹' s) (e.symm x) ↔ ContDiffWithinAt 𝕜 n f s x := by
  constructor
  · intro H
    simpa [← preimage_comp, Function.comp_def] using H.comp_continuousLinearMap (e.symm : E →L[𝕜] G)
  · intro H
    rw [← e.apply_symm_apply x, ← e.coe_coe] at H
    exact H.comp_continuousLinearMap _

/-- Composition by continuous linear equivs on the right respects higher differentiability at a
point. -/
theorem ContinuousLinearEquiv.contDiffAt_comp_iff (e : G ≃L[𝕜] E) :
    ContDiffAt 𝕜 n (f ∘ e) (e.symm x) ↔ ContDiffAt 𝕜 n f x := by
  rw [← contDiffWithinAt_univ, ← contDiffWithinAt_univ, ← preimage_univ]
  exact e.contDiffWithinAt_comp_iff

/-- Composition by continuous linear equivs on the right respects higher differentiability on
domains. -/
theorem ContinuousLinearEquiv.contDiffOn_comp_iff (e : G ≃L[𝕜] E) :
    ContDiffOn 𝕜 n (f ∘ e) (e ⁻¹' s) ↔ ContDiffOn 𝕜 n f s :=
  ⟨fun H => by simpa [Function.comp_def] using H.comp_continuousLinearMap (e.symm : E →L[𝕜] G),
    fun H => H.comp_continuousLinearMap (e : G →L[𝕜] E)⟩

/-- Composition by continuous linear equivs on the right respects higher differentiability. -/
theorem ContinuousLinearEquiv.contDiff_comp_iff (e : G ≃L[𝕜] E) :
    ContDiff 𝕜 n (f ∘ e) ↔ ContDiff 𝕜 n f := by
  rw [← contDiffOn_univ, ← contDiffOn_univ, ← preimage_univ]
  exact e.contDiffOn_comp_iff

/-- If two functions `f` and `g` admit Taylor series `p` and `q` in a set `s`, then the cartesian
product of `f` and `g` admits the cartesian product of `p` and `q` as a Taylor series. -/
<<<<<<< HEAD
theorem HasFTaylorSeriesUpToOn.prodMk {n : WithTop ℕ∞} (hf : HasFTaylorSeriesUpToOn n f p s)
    {g : E → G} {q : E → FormalMultilinearSeries 𝕜 E G} (hg : HasFTaylorSeriesUpToOn n g q s) :
=======
theorem HasFTaylorSeriesUpToOn.prodMk {n : WithTop ℕ∞}
    (hf : HasFTaylorSeriesUpToOn n f p s) {g : E → G}
    {q : E → FormalMultilinearSeries 𝕜 E G} (hg : HasFTaylorSeriesUpToOn n g q s) :
>>>>>>> 6715e25f
    HasFTaylorSeriesUpToOn n (fun y => (f y, g y)) (fun y k => (p y k).prod (q y k)) s := by
  set L := fun m => ContinuousMultilinearMap.prodL 𝕜 (fun _ : Fin m => E) F G
  constructor
  · intro x hx; rw [← hf.zero_eq x hx, ← hg.zero_eq x hx]; rfl
  · intro m hm x hx
<<<<<<< HEAD
    convert
      (L m).hasFDerivAt.comp_hasFDerivWithinAt x
=======
    convert (L m).hasFDerivAt.comp_hasFDerivWithinAt x
>>>>>>> 6715e25f
        ((hf.fderivWithin m hm x hx).prodMk (hg.fderivWithin m hm x hx))
  · intro m hm
    exact (L m).continuous.comp_continuousOn ((hf.cont m hm).prodMk (hg.cont m hm))

@[deprecated (since := "2025-02-22")]
alias HasFTaylorSeriesUpToOn.prod := HasFTaylorSeriesUpToOn.prodMk

@[deprecated (since := "2025-03-09")]
alias HasFTaylorSeriesUpToOn.prod := HasFTaylorSeriesUpToOn.prodMk

/-- The cartesian product of `C^n` functions at a point in a domain is `C^n`. -/
theorem ContDiffWithinAt.prodMk {s : Set E} {f : E → F} {g : E → G}
    (hf : ContDiffWithinAt 𝕜 n f s x) (hg : ContDiffWithinAt 𝕜 n g s x) :
    ContDiffWithinAt 𝕜 n (fun x : E => (f x, g x)) s x := by
  match n with
  | ω =>
    obtain ⟨u, hu, p, hp, h'p⟩ := hf
    obtain ⟨v, hv, q, hq, h'q⟩ := hg
<<<<<<< HEAD
    refine
      ⟨u ∩ v, Filter.inter_mem hu hv, _,
        (hp.mono inter_subset_left).prodMk (hq.mono inter_subset_right), fun i ↦ ?_⟩
    change AnalyticOn 𝕜 (fun x ↦ ContinuousMultilinearMap.prodL _ _ _ _ (p x i, q x i)) (u ∩ v)
    apply
      AnalyticOnNhd.comp_analyticOn (LinearIsometryEquiv.analyticOnNhd _ _) _ (Set.mapsTo_univ _ _)
=======
    refine ⟨u ∩ v, Filter.inter_mem hu hv, _,
      (hp.mono inter_subset_left).prodMk (hq.mono inter_subset_right), fun i ↦ ?_⟩
    change AnalyticOn 𝕜 (fun x ↦ ContinuousMultilinearMap.prodL _ _ _ _ (p x i, q x i)) (u ∩ v)
    apply (LinearIsometryEquiv.analyticOnNhd _ _).comp_analyticOn _ (Set.mapsTo_univ _ _)
>>>>>>> 6715e25f
    exact ((h'p i).mono inter_subset_left).prod ((h'q i).mono inter_subset_right)
  | (n : ℕ∞) =>
    intro m hm
    rcases hf m hm with ⟨u, hu, p, hp⟩
    rcases hg m hm with ⟨v, hv, q, hq⟩
<<<<<<< HEAD
    exact
      ⟨u ∩ v, Filter.inter_mem hu hv, _,
        (hp.mono inter_subset_left).prodMk (hq.mono inter_subset_right)⟩

@[deprecated (since := "2025-02-22")]
=======
    exact ⟨u ∩ v, Filter.inter_mem hu hv, _,
      (hp.mono inter_subset_left).prodMk (hq.mono inter_subset_right)⟩

@[deprecated (since := "2025-03-09")]
>>>>>>> 6715e25f
alias ContDiffWithinAt.prod := ContDiffWithinAt.prodMk

/-- The cartesian product of `C^n` functions on domains is `C^n`. -/
theorem ContDiffOn.prodMk {s : Set E} {f : E → F} {g : E → G} (hf : ContDiffOn 𝕜 n f s)
    (hg : ContDiffOn 𝕜 n g s) : ContDiffOn 𝕜 n (fun x : E => (f x, g x)) s := fun x hx =>
  (hf x hx).prodMk (hg x hx)

<<<<<<< HEAD
@[deprecated (since := "2025-02-22")]
=======
@[deprecated (since := "2025-03-09")]
>>>>>>> 6715e25f
alias ContDiffOn.prod := ContDiffOn.prodMk

/-- The cartesian product of `C^n` functions at a point is `C^n`. -/
theorem ContDiffAt.prodMk {f : E → F} {g : E → G} (hf : ContDiffAt 𝕜 n f x)
    (hg : ContDiffAt 𝕜 n g x) : ContDiffAt 𝕜 n (fun x : E => (f x, g x)) x :=
  contDiffWithinAt_univ.1 <| hf.contDiffWithinAt.prodMk hg.contDiffWithinAt

<<<<<<< HEAD
@[deprecated (since := "2025-02-22")]
=======
@[deprecated (since := "2025-03-09")]
>>>>>>> 6715e25f
alias ContDiffAt.prod := ContDiffAt.prodMk

/-- The cartesian product of `C^n` functions is `C^n`. -/
theorem ContDiff.prodMk {f : E → F} {g : E → G} (hf : ContDiff 𝕜 n f) (hg : ContDiff 𝕜 n g) :
    ContDiff 𝕜 n fun x : E => (f x, g x) :=
  contDiffOn_univ.1 <| hf.contDiffOn.prodMk hg.contDiffOn

<<<<<<< HEAD
@[deprecated (since := "2025-02-22")]
=======
@[deprecated (since := "2025-03-09")]
>>>>>>> 6715e25f
alias ContDiff.prod := ContDiff.prodMk

/-!
### Composition of `C^n` functions

We show that the composition of `C^n` functions is `C^n`. One way to do this would be to
use the following simple inductive proof. Assume it is done for `n`.
Then, to check it for `n+1`, one needs to check that the derivative of `g ∘ f` is `C^n`, i.e.,
that `Dg(f x) ⬝ Df(x)` is `C^n`. The term `Dg (f x)` is the composition of two `C^n` functions, so
it is `C^n` by the inductive assumption. The term `Df(x)` is also `C^n`. Then, the matrix
multiplication is the application of a bilinear map (which is `C^∞`, and therefore `C^n`) to
`x ↦ (Dg(f x), Df x)`. As the composition of two `C^n` maps, it is again `C^n`, and we are done.

There are two difficulties in this proof.

The first one is that it is an induction over all Banach
spaces. In Lean, this is only possible if they belong to a fixed universe. One could formalize this
by first proving the statement in this case, and then extending the result to general universes
by embedding all the spaces we consider in a common universe through `ULift`.

The second one is that it does not work cleanly for analytic maps: for this case, we need to
exhibit a whole sequence of derivatives which are all analytic, not just finitely many of them, so
an induction is never enough at a finite step.

Both these difficulties can be overcome with some cost. However, we choose a different path: we
write down an explicit formula for the `n`-th derivative of `g ∘ f` in terms of derivatives of
`g` and `f` (this is the formula of Faa-Di Bruno) and use this formula to get a suitable Taylor
expansion for `g ∘ f`. Writing down the formula of Faa-Di Bruno is not easy as the formula is quite
intricate, but it is also useful for other purposes and once available it makes the proof here
essentially trivial.
-/

/-- The composition of `C^n` functions at points in domains is `C^n`. -/
theorem ContDiffWithinAt.comp {s : Set E} {t : Set F} {g : F → G} {f : E → F} (x : E)
    (hg : ContDiffWithinAt 𝕜 n g t (f x)) (hf : ContDiffWithinAt 𝕜 n f s x) (st : MapsTo f s t) :
    ContDiffWithinAt 𝕜 n (g ∘ f) s x := by
  match n with
  | ω =>
    have h'f : ContDiffWithinAt 𝕜 ω f s x := hf
    obtain ⟨u, hu, p, hp, h'p⟩ := h'f
    obtain ⟨v, hv, q, hq, h'q⟩ := hg
    let w := insert x s ∩ (u ∩ f ⁻¹' v)
    have wv : w ⊆ f ⁻¹' v := fun y hy => hy.2.2
    have wu : w ⊆ u := fun y hy => hy.2.1
    refine ⟨w, ?_, fun y ↦ (q (f y)).taylorComp (p y), hq.comp (hp.mono wu) wv, ?_⟩
    · apply inter_mem self_mem_nhdsWithin (inter_mem hu ?_)
      apply (continuousWithinAt_insert_self.2 hf.continuousWithinAt).preimage_mem_nhdsWithin'
      apply nhdsWithin_mono _ _ hv
      simp only [image_insert_eq]
      apply insert_subset_insert
      exact image_subset_iff.mpr st
    · have : AnalyticOn 𝕜 f w := by
        have : AnalyticOn 𝕜 (fun y ↦ (continuousMultilinearCurryFin0 𝕜 E F).symm (f y)) w :=
          ((h'p 0).mono wu).congr  fun y hy ↦ (hp.zero_eq' (wu hy)).symm
        have : AnalyticOn 𝕜 (fun y ↦ (continuousMultilinearCurryFin0 𝕜 E F)
            ((continuousMultilinearCurryFin0 𝕜 E F).symm (f y))) w :=
          AnalyticOnNhd.comp_analyticOn (LinearIsometryEquiv.analyticOnNhd _ _ ) this
          (mapsTo_univ _ _)
        simpa using this
      exact analyticOn_taylorComp h'q (fun n ↦ (h'p n).mono wu) this wv
  | (n : ℕ∞) =>
    intro m hm
    rcases hf m hm with ⟨u, hu, p, hp⟩
    rcases hg m hm with ⟨v, hv, q, hq⟩
    let w := insert x s ∩ (u ∩ f ⁻¹' v)
    have wv : w ⊆ f ⁻¹' v := fun y hy => hy.2.2
    have wu : w ⊆ u := fun y hy => hy.2.1
    refine ⟨w, ?_, fun y ↦ (q (f y)).taylorComp (p y), hq.comp (hp.mono wu) wv⟩
    apply inter_mem self_mem_nhdsWithin (inter_mem hu ?_)
    apply (continuousWithinAt_insert_self.2 hf.continuousWithinAt).preimage_mem_nhdsWithin'
    apply nhdsWithin_mono _ _ hv
    simp only [image_insert_eq]
    apply insert_subset_insert
    exact image_subset_iff.mpr st

/-- The composition of `C^n` functions on domains is `C^n`. -/
theorem ContDiffOn.comp {s : Set E} {t : Set F} {g : F → G} {f : E → F} (hg : ContDiffOn 𝕜 n g t)
    (hf : ContDiffOn 𝕜 n f s) (st : MapsTo f s t) : ContDiffOn 𝕜 n (g ∘ f) s :=
  fun x hx ↦ ContDiffWithinAt.comp x (hg (f x) (st hx)) (hf x hx) st

/-- The composition of `C^n` functions on domains is `C^n`. -/
theorem ContDiffOn.comp_inter
    {s : Set E} {t : Set F} {g : F → G} {f : E → F} (hg : ContDiffOn 𝕜 n g t)
    (hf : ContDiffOn 𝕜 n f s) : ContDiffOn 𝕜 n (g ∘ f) (s ∩ f ⁻¹' t) :=
  hg.comp (hf.mono inter_subset_left) inter_subset_right

@[deprecated (since := "2024-10-30")] alias ContDiffOn.comp' := ContDiffOn.comp_inter

/-- The composition of a `C^n` function on a domain with a `C^n` function is `C^n`. -/
theorem ContDiff.comp_contDiffOn {s : Set E} {g : F → G} {f : E → F} (hg : ContDiff 𝕜 n g)
    (hf : ContDiffOn 𝕜 n f s) : ContDiffOn 𝕜 n (g ∘ f) s :=
  (contDiffOn_univ.2 hg).comp hf (mapsTo_univ _ _)

theorem ContDiffOn.comp_contDiff {s : Set F} {g : F → G} {f : E → F} (hg : ContDiffOn 𝕜 n g s)
    (hf : ContDiff 𝕜 n f) (hs : ∀ x, f x ∈ s) : ContDiff 𝕜 n (g ∘ f) := by
  rw [← contDiffOn_univ] at *
  exact hg.comp hf fun x _ => hs x

theorem ContDiffOn.image_comp_contDiff {s : Set E} {g : F → G} {f : E → F}
    (hg : ContDiffOn 𝕜 n g (f '' s)) (hf : ContDiff 𝕜 n f) : ContDiffOn 𝕜 n (g ∘ f) s :=
  hg.comp hf.contDiffOn (s.mapsTo_image f)

/-- The composition of `C^n` functions is `C^n`. -/
theorem ContDiff.comp {g : F → G} {f : E → F} (hg : ContDiff 𝕜 n g) (hf : ContDiff 𝕜 n f) :
    ContDiff 𝕜 n (g ∘ f) :=
  contDiffOn_univ.1 <| ContDiffOn.comp (contDiffOn_univ.2 hg) (contDiffOn_univ.2 hf) (subset_univ _)

/-- The composition of `C^n` functions at points in domains is `C^n`. -/
theorem ContDiffWithinAt.comp_of_eq {s : Set E} {t : Set F} {g : F → G} {f : E → F} {y : F} (x : E)
    (hg : ContDiffWithinAt 𝕜 n g t y) (hf : ContDiffWithinAt 𝕜 n f s x) (st : MapsTo f s t)
    (hy : f x = y) :
    ContDiffWithinAt 𝕜 n (g ∘ f) s x := by
  subst hy; exact hg.comp x hf st

/-- The composition of `C^n` functions at points in domains is `C^n`,
  with a weaker condition on `s` and `t`. -/
theorem ContDiffWithinAt.comp_of_mem_nhdsWithin_image
    {s : Set E} {t : Set F} {g : F → G} {f : E → F} (x : E)
    (hg : ContDiffWithinAt 𝕜 n g t (f x)) (hf : ContDiffWithinAt 𝕜 n f s x)
    (hs : t ∈ 𝓝[f '' s] f x) : ContDiffWithinAt 𝕜 n (g ∘ f) s x :=
  (hg.mono_of_mem_nhdsWithin hs).comp x hf (subset_preimage_image f s)

@[deprecated (since := "2024-10-18")]
alias ContDiffWithinAt.comp_of_mem := ContDiffWithinAt.comp_of_mem_nhdsWithin_image

/-- The composition of `C^n` functions at points in domains is `C^n`,
  with a weaker condition on `s` and `t`. -/
theorem ContDiffWithinAt.comp_of_mem_nhdsWithin_image_of_eq
    {s : Set E} {t : Set F} {g : F → G} {f : E → F} {y : F} (x : E)
    (hg : ContDiffWithinAt 𝕜 n g t y) (hf : ContDiffWithinAt 𝕜 n f s x)
    (hs : t ∈ 𝓝[f '' s] f x) (hy : f x = y) : ContDiffWithinAt 𝕜 n (g ∘ f) s x := by
  subst hy; exact hg.comp_of_mem_nhdsWithin_image x hf hs

/-- The composition of `C^n` functions at points in domains is `C^n`. -/
theorem ContDiffWithinAt.comp_inter {s : Set E} {t : Set F} {g : F → G} {f : E → F} (x : E)
    (hg : ContDiffWithinAt 𝕜 n g t (f x)) (hf : ContDiffWithinAt 𝕜 n f s x) :
    ContDiffWithinAt 𝕜 n (g ∘ f) (s ∩ f ⁻¹' t) x :=
  hg.comp x (hf.mono inter_subset_left) inter_subset_right

/-- The composition of `C^n` functions at points in domains is `C^n`. -/
theorem ContDiffWithinAt.comp_inter_of_eq {s : Set E} {t : Set F} {g : F → G} {f : E → F} {y : F}
    (x : E) (hg : ContDiffWithinAt 𝕜 n g t y) (hf : ContDiffWithinAt 𝕜 n f s x) (hy : f x = y) :
    ContDiffWithinAt 𝕜 n (g ∘ f) (s ∩ f ⁻¹' t) x := by
  subst hy; exact hg.comp_inter x hf

/-- The composition of `C^n` functions at points in domains is `C^n`,
  with a weaker condition on `s` and `t`. -/
theorem ContDiffWithinAt.comp_of_preimage_mem_nhdsWithin
    {s : Set E} {t : Set F} {g : F → G} {f : E → F} (x : E)
    (hg : ContDiffWithinAt 𝕜 n g t (f x)) (hf : ContDiffWithinAt 𝕜 n f s x)
    (hs : f ⁻¹' t ∈ 𝓝[s] x) : ContDiffWithinAt 𝕜 n (g ∘ f) s x :=
  (hg.comp_inter x hf).mono_of_mem_nhdsWithin (inter_mem self_mem_nhdsWithin hs)

@[deprecated (since := "2024-10-18")]
alias ContDiffWithinAt.comp' := ContDiffWithinAt.comp_inter

/-- The composition of `C^n` functions at points in domains is `C^n`,
  with a weaker condition on `s` and `t`. -/
theorem ContDiffWithinAt.comp_of_preimage_mem_nhdsWithin_of_eq
    {s : Set E} {t : Set F} {g : F → G} {f : E → F} {y : F} (x : E)
    (hg : ContDiffWithinAt 𝕜 n g t y) (hf : ContDiffWithinAt 𝕜 n f s x)
    (hs : f ⁻¹' t ∈ 𝓝[s] x) (hy : f x = y) : ContDiffWithinAt 𝕜 n (g ∘ f) s x := by
  subst hy; exact hg.comp_of_preimage_mem_nhdsWithin x hf hs

theorem ContDiffAt.comp_contDiffWithinAt (x : E) (hg : ContDiffAt 𝕜 n g (f x))
    (hf : ContDiffWithinAt 𝕜 n f s x) : ContDiffWithinAt 𝕜 n (g ∘ f) s x :=
  hg.comp x hf (mapsTo_univ _ _)

theorem ContDiffAt.comp_contDiffWithinAt_of_eq {y : F} (x : E) (hg : ContDiffAt 𝕜 n g y)
    (hf : ContDiffWithinAt 𝕜 n f s x) (hy : f x = y) : ContDiffWithinAt 𝕜 n (g ∘ f) s x := by
  subst hy; exact hg.comp_contDiffWithinAt x hf

/-- The composition of `C^n` functions at points is `C^n`. -/
nonrec theorem ContDiffAt.comp (x : E) (hg : ContDiffAt 𝕜 n g (f x)) (hf : ContDiffAt 𝕜 n f x) :
    ContDiffAt 𝕜 n (g ∘ f) x :=
  hg.comp x hf (mapsTo_univ _ _)

theorem ContDiff.comp_contDiffWithinAt {g : F → G} {f : E → F} (h : ContDiff 𝕜 n g)
    (hf : ContDiffWithinAt 𝕜 n f t x) : ContDiffWithinAt 𝕜 n (g ∘ f) t x :=
  haveI : ContDiffWithinAt 𝕜 n g univ (f x) := h.contDiffAt.contDiffWithinAt
  this.comp x hf (subset_univ _)

theorem ContDiff.comp_contDiffAt {g : F → G} {f : E → F} (x : E) (hg : ContDiff 𝕜 n g)
    (hf : ContDiffAt 𝕜 n f x) : ContDiffAt 𝕜 n (g ∘ f) x :=
  hg.comp_contDiffWithinAt hf

theorem iteratedFDerivWithin_comp_of_eventually_mem {t : Set F}
    (hg : ContDiffWithinAt 𝕜 n g t (f x)) (hf : ContDiffWithinAt 𝕜 n f s x)
    (ht : UniqueDiffOn 𝕜 t) (hs : UniqueDiffOn 𝕜 s) (hxs : x ∈ s) (hst : ∀ᶠ y in 𝓝[s] x, f y ∈ t)
    {i : ℕ} (hi : i ≤ n) :
    iteratedFDerivWithin 𝕜 i (g ∘ f) s x =
      (ftaylorSeriesWithin 𝕜 g t (f x)).taylorComp (ftaylorSeriesWithin 𝕜 f s x) i := by
  obtain ⟨u, hxu, huo, hfu, hgu⟩ : ∃ u, x ∈ u ∧ IsOpen u ∧
      HasFTaylorSeriesUpToOn i f (ftaylorSeriesWithin 𝕜 f s) (s ∩ u) ∧
      HasFTaylorSeriesUpToOn i g (ftaylorSeriesWithin 𝕜 g t) (f '' (s ∩ u)) := by
    have hxt : f x ∈ t := hst.self_of_nhdsWithin hxs
    have hf_tendsto : Tendsto f (𝓝[s] x) (𝓝[t] (f x)) :=
      tendsto_nhdsWithin_iff.mpr ⟨hf.continuousWithinAt, hst⟩
    have H₁ : ∀ᶠ u in (𝓝[s] x).smallSets,
        HasFTaylorSeriesUpToOn i f (ftaylorSeriesWithin 𝕜 f s) u :=
      hf.eventually_hasFTaylorSeriesUpToOn hs hxs hi
    have H₂ : ∀ᶠ u in (𝓝[s] x).smallSets,
        HasFTaylorSeriesUpToOn i g (ftaylorSeriesWithin 𝕜 g t) (f '' u) :=
      hf_tendsto.image_smallSets.eventually (hg.eventually_hasFTaylorSeriesUpToOn ht hxt hi)
    rcases (nhdsWithin_basis_open _ _).smallSets.eventually_iff.mp (H₁.and H₂)
      with ⟨u, ⟨hxu, huo⟩, hu⟩
    exact ⟨u, hxu, huo, hu (by simp [inter_comm])⟩
  exact .symm <| (hgu.comp hfu (mapsTo_image _ _)).eq_iteratedFDerivWithin_of_uniqueDiffOn le_rfl
    (hs.inter huo) ⟨hxs, hxu⟩ |>.trans <| iteratedFDerivWithin_inter_open huo hxu

theorem iteratedFDerivWithin_comp {t : Set F} (hg : ContDiffWithinAt 𝕜 n g t (f x))
    (hf : ContDiffWithinAt 𝕜 n f s x) (ht : UniqueDiffOn 𝕜 t) (hs : UniqueDiffOn 𝕜 s)
    (hx : x ∈ s) (hst : MapsTo f s t) {i : ℕ} (hi : i ≤ n) :
    iteratedFDerivWithin 𝕜 i (g ∘ f) s x =
      (ftaylorSeriesWithin 𝕜 g t (f x)).taylorComp (ftaylorSeriesWithin 𝕜 f s x) i :=
  iteratedFDerivWithin_comp_of_eventually_mem hg hf ht hs hx (eventually_mem_nhdsWithin.mono hst) hi

theorem iteratedFDeriv_comp (hg : ContDiffAt 𝕜 n g (f x)) (hf : ContDiffAt 𝕜 n f x)
    {i : ℕ} (hi : i ≤ n) :
    iteratedFDeriv 𝕜 i (g ∘ f) x =
      (ftaylorSeries 𝕜 g (f x)).taylorComp (ftaylorSeries 𝕜 f x) i := by
  simp only [← iteratedFDerivWithin_univ, ← ftaylorSeriesWithin_univ]
  exact iteratedFDerivWithin_comp hg.contDiffWithinAt hf.contDiffWithinAt
    uniqueDiffOn_univ uniqueDiffOn_univ (mem_univ _) (mapsTo_univ _ _) hi

/-!
### Smoothness of projections
-/

/-- The first projection in a product is `C^∞`. -/
theorem contDiff_fst : ContDiff 𝕜 n (Prod.fst : E × F → E) :=
  IsBoundedLinearMap.contDiff IsBoundedLinearMap.fst

/-- Postcomposing `f` with `Prod.fst` is `C^n` -/
theorem ContDiff.fst {f : E → F × G} (hf : ContDiff 𝕜 n f) : ContDiff 𝕜 n fun x => (f x).1 :=
  contDiff_fst.comp hf

/-- Precomposing `f` with `Prod.fst` is `C^n` -/
theorem ContDiff.fst' {f : E → G} (hf : ContDiff 𝕜 n f) : ContDiff 𝕜 n fun x : E × F => f x.1 :=
  hf.comp contDiff_fst

/-- The first projection on a domain in a product is `C^∞`. -/
theorem contDiffOn_fst {s : Set (E × F)} : ContDiffOn 𝕜 n (Prod.fst : E × F → E) s :=
  ContDiff.contDiffOn contDiff_fst

theorem ContDiffOn.fst {f : E → F × G} {s : Set E} (hf : ContDiffOn 𝕜 n f s) :
    ContDiffOn 𝕜 n (fun x => (f x).1) s :=
  contDiff_fst.comp_contDiffOn hf

/-- The first projection at a point in a product is `C^∞`. -/
theorem contDiffAt_fst {p : E × F} : ContDiffAt 𝕜 n (Prod.fst : E × F → E) p :=
  contDiff_fst.contDiffAt

/-- Postcomposing `f` with `Prod.fst` is `C^n` at `(x, y)` -/
theorem ContDiffAt.fst {f : E → F × G} {x : E} (hf : ContDiffAt 𝕜 n f x) :
    ContDiffAt 𝕜 n (fun x => (f x).1) x :=
  contDiffAt_fst.comp x hf

/-- Precomposing `f` with `Prod.fst` is `C^n` at `(x, y)` -/
theorem ContDiffAt.fst' {f : E → G} {x : E} {y : F} (hf : ContDiffAt 𝕜 n f x) :
    ContDiffAt 𝕜 n (fun x : E × F => f x.1) (x, y) :=
  ContDiffAt.comp (x, y) hf contDiffAt_fst

/-- Precomposing `f` with `Prod.fst` is `C^n` at `x : E × F` -/
theorem ContDiffAt.fst'' {f : E → G} {x : E × F} (hf : ContDiffAt 𝕜 n f x.1) :
    ContDiffAt 𝕜 n (fun x : E × F => f x.1) x :=
  hf.comp x contDiffAt_fst

/-- The first projection within a domain at a point in a product is `C^∞`. -/
theorem contDiffWithinAt_fst {s : Set (E × F)} {p : E × F} :
    ContDiffWithinAt 𝕜 n (Prod.fst : E × F → E) s p :=
  contDiff_fst.contDiffWithinAt

/-- The second projection in a product is `C^∞`. -/
theorem contDiff_snd : ContDiff 𝕜 n (Prod.snd : E × F → F) :=
  IsBoundedLinearMap.contDiff IsBoundedLinearMap.snd

/-- Postcomposing `f` with `Prod.snd` is `C^n` -/
theorem ContDiff.snd {f : E → F × G} (hf : ContDiff 𝕜 n f) : ContDiff 𝕜 n fun x => (f x).2 :=
  contDiff_snd.comp hf

/-- Precomposing `f` with `Prod.snd` is `C^n` -/
theorem ContDiff.snd' {f : F → G} (hf : ContDiff 𝕜 n f) : ContDiff 𝕜 n fun x : E × F => f x.2 :=
  hf.comp contDiff_snd

/-- The second projection on a domain in a product is `C^∞`. -/
theorem contDiffOn_snd {s : Set (E × F)} : ContDiffOn 𝕜 n (Prod.snd : E × F → F) s :=
  ContDiff.contDiffOn contDiff_snd

theorem ContDiffOn.snd {f : E → F × G} {s : Set E} (hf : ContDiffOn 𝕜 n f s) :
    ContDiffOn 𝕜 n (fun x => (f x).2) s :=
  contDiff_snd.comp_contDiffOn hf

/-- The second projection at a point in a product is `C^∞`. -/
theorem contDiffAt_snd {p : E × F} : ContDiffAt 𝕜 n (Prod.snd : E × F → F) p :=
  contDiff_snd.contDiffAt

/-- Postcomposing `f` with `Prod.snd` is `C^n` at `x` -/
theorem ContDiffAt.snd {f : E → F × G} {x : E} (hf : ContDiffAt 𝕜 n f x) :
    ContDiffAt 𝕜 n (fun x => (f x).2) x :=
  contDiffAt_snd.comp x hf

/-- Precomposing `f` with `Prod.snd` is `C^n` at `(x, y)` -/
theorem ContDiffAt.snd' {f : F → G} {x : E} {y : F} (hf : ContDiffAt 𝕜 n f y) :
    ContDiffAt 𝕜 n (fun x : E × F => f x.2) (x, y) :=
  ContDiffAt.comp (x, y) hf contDiffAt_snd

/-- Precomposing `f` with `Prod.snd` is `C^n` at `x : E × F` -/
theorem ContDiffAt.snd'' {f : F → G} {x : E × F} (hf : ContDiffAt 𝕜 n f x.2) :
    ContDiffAt 𝕜 n (fun x : E × F => f x.2) x :=
  hf.comp x contDiffAt_snd

/-- The second projection within a domain at a point in a product is `C^∞`. -/
theorem contDiffWithinAt_snd {s : Set (E × F)} {p : E × F} :
    ContDiffWithinAt 𝕜 n (Prod.snd : E × F → F) s p :=
  contDiff_snd.contDiffWithinAt

section NAry

variable {E₁ E₂ E₃ : Type*}
variable [NormedAddCommGroup E₁] [NormedAddCommGroup E₂] [NormedAddCommGroup E₃]
  [NormedSpace 𝕜 E₁] [NormedSpace 𝕜 E₂] [NormedSpace 𝕜 E₃]

theorem ContDiff.comp₂ {g : E₁ × E₂ → G} {f₁ : F → E₁} {f₂ : F → E₂} (hg : ContDiff 𝕜 n g)
    (hf₁ : ContDiff 𝕜 n f₁) (hf₂ : ContDiff 𝕜 n f₂) : ContDiff 𝕜 n fun x => g (f₁ x, f₂ x) :=
  hg.comp <| hf₁.prodMk hf₂

theorem ContDiffAt.comp₂ {g : E₁ × E₂ → G} {f₁ : F → E₁} {f₂ : F → E₂} {x : F}
    (hg : ContDiffAt 𝕜 n g (f₁ x, f₂ x))
    (hf₁ : ContDiffAt 𝕜 n f₁ x) (hf₂ : ContDiffAt 𝕜 n f₂ x) :
    ContDiffAt 𝕜 n (fun x => g (f₁ x, f₂ x)) x :=
  hg.comp x (hf₁.prodMk hf₂)

theorem ContDiffAt.comp₂_contDiffWithinAt {g : E₁ × E₂ → G} {f₁ : F → E₁} {f₂ : F → E₂}
    {s : Set F} {x : F} (hg : ContDiffAt 𝕜 n g (f₁ x, f₂ x))
    (hf₁ : ContDiffWithinAt 𝕜 n f₁ s x) (hf₂ : ContDiffWithinAt 𝕜 n f₂ s x) :
    ContDiffWithinAt 𝕜 n (fun x => g (f₁ x, f₂ x)) s x :=
  hg.comp_contDiffWithinAt x (hf₁.prodMk hf₂)

@[deprecated (since := "2024-10-30")]
alias ContDiffAt.comp_contDiffWithinAt₂ := ContDiffAt.comp₂_contDiffWithinAt

theorem ContDiff.comp₂_contDiffAt {g : E₁ × E₂ → G} {f₁ : F → E₁} {f₂ : F → E₂} {x : F}
    (hg : ContDiff 𝕜 n g) (hf₁ : ContDiffAt 𝕜 n f₁ x) (hf₂ : ContDiffAt 𝕜 n f₂ x) :
    ContDiffAt 𝕜 n (fun x => g (f₁ x, f₂ x)) x :=
  hg.contDiffAt.comp₂ hf₁ hf₂

@[deprecated (since := "2024-10-30")]
alias ContDiff.comp_contDiffAt₂ := ContDiff.comp₂_contDiffAt

theorem ContDiff.comp₂_contDiffWithinAt {g : E₁ × E₂ → G} {f₁ : F → E₁} {f₂ : F → E₂}
    {s : Set F} {x : F} (hg : ContDiff 𝕜 n g)
    (hf₁ : ContDiffWithinAt 𝕜 n f₁ s x) (hf₂ : ContDiffWithinAt 𝕜 n f₂ s x) :
    ContDiffWithinAt 𝕜 n (fun x => g (f₁ x, f₂ x)) s x :=
  hg.contDiffAt.comp_contDiffWithinAt x (hf₁.prodMk hf₂)

@[deprecated (since := "2024-10-30")]
alias ContDiff.comp_contDiffWithinAt₂ := ContDiff.comp₂_contDiffWithinAt

theorem ContDiff.comp₂_contDiffOn {g : E₁ × E₂ → G} {f₁ : F → E₁} {f₂ : F → E₂} {s : Set F}
    (hg : ContDiff 𝕜 n g) (hf₁ : ContDiffOn 𝕜 n f₁ s) (hf₂ : ContDiffOn 𝕜 n f₂ s) :
    ContDiffOn 𝕜 n (fun x => g (f₁ x, f₂ x)) s :=
  hg.comp_contDiffOn <| hf₁.prodMk hf₂

@[deprecated (since := "2024-10-10")] alias ContDiff.comp_contDiff_on₂ := ContDiff.comp₂_contDiffOn

@[deprecated (since := "2024-10-30")]
alias ContDiff.comp_contDiffOn₂ := ContDiff.comp₂_contDiffOn

theorem ContDiff.comp₃ {g : E₁ × E₂ × E₃ → G} {f₁ : F → E₁} {f₂ : F → E₂} {f₃ : F → E₃}
    (hg : ContDiff 𝕜 n g) (hf₁ : ContDiff 𝕜 n f₁) (hf₂ : ContDiff 𝕜 n f₂) (hf₃ : ContDiff 𝕜 n f₃) :
    ContDiff 𝕜 n fun x => g (f₁ x, f₂ x, f₃ x) :=
  hg.comp₂ hf₁ <| hf₂.prodMk hf₃

theorem ContDiff.comp₃_contDiffOn {g : E₁ × E₂ × E₃ → G} {f₁ : F → E₁} {f₂ : F → E₂} {f₃ : F → E₃}
    {s : Set F} (hg : ContDiff 𝕜 n g) (hf₁ : ContDiffOn 𝕜 n f₁ s) (hf₂ : ContDiffOn 𝕜 n f₂ s)
    (hf₃ : ContDiffOn 𝕜 n f₃ s) : ContDiffOn 𝕜 n (fun x => g (f₁ x, f₂ x, f₃ x)) s :=
  hg.comp₂_contDiffOn hf₁ <| hf₂.prodMk hf₃

@[deprecated (since := "2024-10-10")] alias ContDiff.comp_contDiff_on₃ := ContDiff.comp₃_contDiffOn

@[deprecated (since := "2024-10-30")]
alias ContDiff.comp_contDiffOn₃ := ContDiff.comp₃_contDiffOn

end NAry

section SpecificBilinearMaps

theorem ContDiff.clm_comp {g : X → F →L[𝕜] G} {f : X → E →L[𝕜] F} (hg : ContDiff 𝕜 n g)
    (hf : ContDiff 𝕜 n f) : ContDiff 𝕜 n fun x => (g x).comp (f x) :=
  isBoundedBilinearMap_comp.contDiff.comp₂ (g := fun p => p.1.comp p.2) hg hf

theorem ContDiffOn.clm_comp {g : X → F →L[𝕜] G} {f : X → E →L[𝕜] F} {s : Set X}
    (hg : ContDiffOn 𝕜 n g s) (hf : ContDiffOn 𝕜 n f s) :
    ContDiffOn 𝕜 n (fun x => (g x).comp (f x)) s :=
  (isBoundedBilinearMap_comp (E := E) (F := F) (G := G)).contDiff.comp₂_contDiffOn hg hf

theorem ContDiffAt.clm_comp {g : X → F →L[𝕜] G} {f : X → E →L[𝕜] F} {x : X}
    (hg : ContDiffAt 𝕜 n g x) (hf : ContDiffAt 𝕜 n f x) :
    ContDiffAt 𝕜 n (fun x => (g x).comp (f x)) x :=
  (isBoundedBilinearMap_comp (E := E) (G := G)).contDiff.comp₂_contDiffAt hg hf

theorem ContDiffWithinAt.clm_comp {g : X → F →L[𝕜] G} {f : X → E →L[𝕜] F} {s : Set X} {x : X}
    (hg : ContDiffWithinAt 𝕜 n g s x) (hf : ContDiffWithinAt 𝕜 n f s x) :
    ContDiffWithinAt 𝕜 n (fun x => (g x).comp (f x)) s x :=
  (isBoundedBilinearMap_comp (E := E) (G := G)).contDiff.comp₂_contDiffWithinAt hg hf

theorem ContDiff.clm_apply {f : E → F →L[𝕜] G} {g : E → F} (hf : ContDiff 𝕜 n f)
    (hg : ContDiff 𝕜 n g) : ContDiff 𝕜 n fun x => (f x) (g x) :=
  isBoundedBilinearMap_apply.contDiff.comp₂ hf hg

theorem ContDiffOn.clm_apply {f : E → F →L[𝕜] G} {g : E → F} (hf : ContDiffOn 𝕜 n f s)
    (hg : ContDiffOn 𝕜 n g s) : ContDiffOn 𝕜 n (fun x => (f x) (g x)) s :=
  isBoundedBilinearMap_apply.contDiff.comp₂_contDiffOn hf hg

theorem ContDiffAt.clm_apply {f : E → F →L[𝕜] G} {g : E → F} (hf : ContDiffAt 𝕜 n f x)
    (hg : ContDiffAt 𝕜 n g x) : ContDiffAt 𝕜 n (fun x => (f x) (g x)) x :=
  isBoundedBilinearMap_apply.contDiff.comp₂_contDiffAt hf hg

theorem ContDiffWithinAt.clm_apply {f : E → F →L[𝕜] G} {g : E → F}
    (hf : ContDiffWithinAt 𝕜 n f s x) (hg : ContDiffWithinAt 𝕜 n g s x) :
    ContDiffWithinAt 𝕜 n (fun x => (f x) (g x)) s x :=
  isBoundedBilinearMap_apply.contDiff.comp₂_contDiffWithinAt hf hg

-- Porting note: In Lean 3 we had to give implicit arguments in proofs like the following,
-- to speed up elaboration. In Lean 4 this isn't necessary anymore.
theorem ContDiff.smulRight {f : E → F →L[𝕜] 𝕜} {g : E → G} (hf : ContDiff 𝕜 n f)
    (hg : ContDiff 𝕜 n g) : ContDiff 𝕜 n fun x => (f x).smulRight (g x) :=
  isBoundedBilinearMap_smulRight.contDiff.comp₂ (g := fun p => p.1.smulRight p.2) hf hg

theorem ContDiffOn.smulRight {f : E → F →L[𝕜] 𝕜} {g : E → G} (hf : ContDiffOn 𝕜 n f s)
    (hg : ContDiffOn 𝕜 n g s) : ContDiffOn 𝕜 n (fun x => (f x).smulRight (g x)) s :=
  (isBoundedBilinearMap_smulRight (E := F)).contDiff.comp₂_contDiffOn hf hg

theorem ContDiffAt.smulRight {f : E → F →L[𝕜] 𝕜} {g : E → G} (hf : ContDiffAt 𝕜 n f x)
    (hg : ContDiffAt 𝕜 n g x) : ContDiffAt 𝕜 n (fun x => (f x).smulRight (g x)) x :=
  (isBoundedBilinearMap_smulRight (E := F)).contDiff.comp₂_contDiffAt hf hg

theorem ContDiffWithinAt.smulRight {f : E → F →L[𝕜] 𝕜} {g : E → G}
    (hf : ContDiffWithinAt 𝕜 n f s x) (hg : ContDiffWithinAt 𝕜 n g s x) :
    ContDiffWithinAt 𝕜 n (fun x => (f x).smulRight (g x)) s x :=
  (isBoundedBilinearMap_smulRight (E := F)).contDiff.comp₂_contDiffWithinAt hf hg

end SpecificBilinearMaps

section ClmApplyConst

/-- Application of a `ContinuousLinearMap` to a constant commutes with `iteratedFDerivWithin`. -/
theorem iteratedFDerivWithin_clm_apply_const_apply
    {s : Set E} (hs : UniqueDiffOn 𝕜 s) {c : E → F →L[𝕜] G}
    (hc : ContDiffOn 𝕜 n c s) {i : ℕ} (hi : i ≤ n) {x : E} (hx : x ∈ s) {u : F} {m : Fin i → E} :
    (iteratedFDerivWithin 𝕜 i (fun y ↦ (c y) u) s x) m = (iteratedFDerivWithin 𝕜 i c s x) m u := by
  induction i generalizing x with
  | zero => simp
  | succ i ih =>
    replace hi : (i : WithTop ℕ∞) < n := lt_of_lt_of_le (by norm_cast; simp) hi
    have h_deriv_apply : DifferentiableOn 𝕜 (iteratedFDerivWithin 𝕜 i (fun y ↦ (c y) u) s) s :=
      (hc.clm_apply contDiffOn_const).differentiableOn_iteratedFDerivWithin hi hs
    have h_deriv : DifferentiableOn 𝕜 (iteratedFDerivWithin 𝕜 i c s) s :=
      hc.differentiableOn_iteratedFDerivWithin hi hs
    simp only [iteratedFDerivWithin_succ_apply_left]
    rw [← fderivWithin_continuousMultilinear_apply_const_apply (hs x hx) (h_deriv_apply x hx)]
    rw [fderivWithin_congr' (fun x hx ↦ ih hi.le hx) hx]
    rw [fderivWithin_clm_apply (hs x hx) (h_deriv.continuousMultilinear_apply_const _ x hx)
      (differentiableWithinAt_const u)]
    rw [fderivWithin_const_apply]
    simp only [ContinuousLinearMap.flip_apply, ContinuousLinearMap.comp_zero, zero_add]
    rw [fderivWithin_continuousMultilinear_apply_const_apply (hs x hx) (h_deriv x hx)]

/-- Application of a `ContinuousLinearMap` to a constant commutes with `iteratedFDeriv`. -/
theorem iteratedFDeriv_clm_apply_const_apply
    {c : E → F →L[𝕜] G} (hc : ContDiff 𝕜 n c)
    {i : ℕ} (hi : i ≤ n) {x : E} {u : F} {m : Fin i → E} :
    (iteratedFDeriv 𝕜 i (fun y ↦ (c y) u) x) m = (iteratedFDeriv 𝕜 i c x) m u := by
  simp only [← iteratedFDerivWithin_univ]
  exact iteratedFDerivWithin_clm_apply_const_apply uniqueDiffOn_univ hc.contDiffOn hi (mem_univ _)

end ClmApplyConst

/-- The natural equivalence `(E × F) × G ≃ E × (F × G)` is smooth.

Warning: if you think you need this lemma, it is likely that you can simplify your proof by
reformulating the lemma that you're applying next using the tips in
Note [continuity lemma statement]
-/
theorem contDiff_prodAssoc {n : WithTop ℕ∞} : ContDiff 𝕜 n <| Equiv.prodAssoc E F G :=
  (LinearIsometryEquiv.prodAssoc 𝕜 E F G).contDiff

/-- The natural equivalence `E × (F × G) ≃ (E × F) × G` is smooth.

Warning: see remarks attached to `contDiff_prodAssoc`
-/
theorem contDiff_prodAssoc_symm {n : WithTop ℕ∞} : ContDiff 𝕜 n <| (Equiv.prodAssoc E F G).symm :=
  (LinearIsometryEquiv.prodAssoc 𝕜 E F G).symm.contDiff

/-! ### Bundled derivatives are smooth -/

/-- One direction of `contDiffWithinAt_succ_iff_hasFDerivWithinAt`, but where all derivatives are
taken within the same set. Version for partial derivatives / functions with parameters. If `f x` is
a `C^n+1` family of functions and `g x` is a `C^n` family of points, then the derivative of `f x` at
`g x` depends in a `C^n` way on `x`. We give a general version of this fact relative to sets which
may not have unique derivatives, in the following form.  If `f : E × F → G` is `C^n+1` at
`(x₀, g(x₀))` in `(s ∪ {x₀}) × t ⊆ E × F` and `g : E → F` is `C^n` at `x₀` within some set `s ⊆ E`,
then there is a function `f' : E → F →L[𝕜] G` that is `C^n` at `x₀` within `s` such that for all `x`
sufficiently close to `x₀` within `s ∪ {x₀}` the function `y ↦ f x y` has derivative `f' x` at `g x`
within `t ⊆ F`.  For convenience, we return an explicit set of `x`'s where this holds that is a
subset of `s ∪ {x₀}`.  We need one additional condition, namely that `t` is a neighborhood of
`g(x₀)` within `g '' s`. -/
theorem ContDiffWithinAt.hasFDerivWithinAt_nhds {f : E → F → G} {g : E → F} {t : Set F} (hn : n ≠ ∞)
    {x₀ : E} (hf : ContDiffWithinAt 𝕜 (n + 1) (uncurry f) (insert x₀ s ×ˢ t) (x₀, g x₀))
    (hg : ContDiffWithinAt 𝕜 n g s x₀) (hgt : t ∈ 𝓝[g '' s] g x₀) :
    ∃ v ∈ 𝓝[insert x₀ s] x₀, v ⊆ insert x₀ s ∧ ∃ f' : E → F →L[𝕜] G,
      (∀ x ∈ v, HasFDerivWithinAt (f x) (f' x) t (g x)) ∧
        ContDiffWithinAt 𝕜 n (fun x => f' x) s x₀ := by
  have hst : insert x₀ s ×ˢ t ∈ 𝓝[(fun x => (x, g x)) '' s] (x₀, g x₀) := by
    refine nhdsWithin_mono _ ?_ (nhdsWithin_prod self_mem_nhdsWithin hgt)
    simp_rw [image_subset_iff, mk_preimage_prod, preimage_id', subset_inter_iff, subset_insert,
      true_and, subset_preimage_image]
  obtain ⟨v, hv, hvs, f_an, f', hvf', hf'⟩ :=
    (contDiffWithinAt_succ_iff_hasFDerivWithinAt' hn).mp hf
  refine
    ⟨(fun z => (z, g z)) ⁻¹' v ∩ insert x₀ s, ?_, inter_subset_right, fun z =>
      (f' (z, g z)).comp (ContinuousLinearMap.inr 𝕜 E F), ?_, ?_⟩
  · refine inter_mem ?_ self_mem_nhdsWithin
    have := mem_of_mem_nhdsWithin (mem_insert _ _) hv
    refine mem_nhdsWithin_insert.mpr ⟨this, ?_⟩
    refine (continuousWithinAt_id.prodMk hg.continuousWithinAt).preimage_mem_nhdsWithin' ?_
    rw [← nhdsWithin_le_iff] at hst hv ⊢
    exact (hst.trans <| nhdsWithin_mono _ <| subset_insert _ _).trans hv
  · intro z hz
    have := hvf' (z, g z) hz.1
    refine this.comp _ (hasFDerivAt_prodMk_right _ _).hasFDerivWithinAt ?_
    exact mapsTo'.mpr (image_prodMk_subset_prod_right hz.2)
  · exact (hf'.continuousLinearMap_comp <| (ContinuousLinearMap.compL 𝕜 F (E × F) G).flip
      (ContinuousLinearMap.inr 𝕜 E F)).comp_of_mem_nhdsWithin_image x₀
      (contDiffWithinAt_id.prodMk hg) hst

/-- The most general lemma stating that `x ↦ fderivWithin 𝕜 (f x) t (g x)` is `C^n`
at a point within a set.
To show that `x ↦ D_yf(x,y)g(x)` (taken within `t`) is `C^m` at `x₀` within `s`, we require that
* `f` is `C^n` at `(x₀, g(x₀))` within `(s ∪ {x₀}) × t` for `n ≥ m+1`.
* `g` is `C^m` at `x₀` within `s`;
* Derivatives are unique at `g(x)` within `t` for `x` sufficiently close to `x₀` within `s ∪ {x₀}`;
* `t` is a neighborhood of `g(x₀)` within `g '' s`; -/
theorem ContDiffWithinAt.fderivWithin'' {f : E → F → G} {g : E → F} {t : Set F}
    (hf : ContDiffWithinAt 𝕜 n (Function.uncurry f) (insert x₀ s ×ˢ t) (x₀, g x₀))
    (hg : ContDiffWithinAt 𝕜 m g s x₀)
    (ht : ∀ᶠ x in 𝓝[insert x₀ s] x₀, UniqueDiffWithinAt 𝕜 t (g x)) (hmn : m + 1 ≤ n)
    (hgt : t ∈ 𝓝[g '' s] g x₀) :
    ContDiffWithinAt 𝕜 m (fun x => fderivWithin 𝕜 (f x) t (g x)) s x₀ := by
  have : ∀ k : ℕ, k ≤ m → ContDiffWithinAt 𝕜 k (fun x => fderivWithin 𝕜 (f x) t (g x)) s x₀ := by
    intro k hkm
    obtain ⟨v, hv, -, f', hvf', hf'⟩ :=
      (hf.of_le <| (add_le_add_right hkm 1).trans hmn).hasFDerivWithinAt_nhds (by simp)
        (hg.of_le hkm) hgt
    refine hf'.congr_of_eventuallyEq_insert ?_
    filter_upwards [hv, ht]
    exact fun y hy h2y => (hvf' y hy).fderivWithin h2y
  match m with
  | ω =>
    obtain rfl : n = ω := by simpa using hmn
    obtain ⟨v, hv, -, f', hvf', hf'⟩ := hf.hasFDerivWithinAt_nhds (by simp) hg hgt
    refine hf'.congr_of_eventuallyEq_insert ?_
    filter_upwards [hv, ht]
    exact fun y hy h2y => (hvf' y hy).fderivWithin h2y
  | ∞ =>
    rw [contDiffWithinAt_infty]
    exact fun k ↦ this k (by exact_mod_cast le_top)
  | (m : ℕ) => exact this _ le_rfl

/-- A special case of `ContDiffWithinAt.fderivWithin''` where we require that `s ⊆ g⁻¹(t)`. -/
theorem ContDiffWithinAt.fderivWithin' {f : E → F → G} {g : E → F} {t : Set F}
    (hf : ContDiffWithinAt 𝕜 n (Function.uncurry f) (insert x₀ s ×ˢ t) (x₀, g x₀))
    (hg : ContDiffWithinAt 𝕜 m g s x₀)
    (ht : ∀ᶠ x in 𝓝[insert x₀ s] x₀, UniqueDiffWithinAt 𝕜 t (g x)) (hmn : m + 1 ≤ n)
    (hst : s ⊆ g ⁻¹' t) : ContDiffWithinAt 𝕜 m (fun x => fderivWithin 𝕜 (f x) t (g x)) s x₀ :=
  hf.fderivWithin'' hg ht hmn <| mem_of_superset self_mem_nhdsWithin <| image_subset_iff.mpr hst

/-- A special case of `ContDiffWithinAt.fderivWithin'` where we require that `x₀ ∈ s` and there
are unique derivatives everywhere within `t`. -/
protected theorem ContDiffWithinAt.fderivWithin {f : E → F → G} {g : E → F} {t : Set F}
    (hf : ContDiffWithinAt 𝕜 n (Function.uncurry f) (s ×ˢ t) (x₀, g x₀))
    (hg : ContDiffWithinAt 𝕜 m g s x₀) (ht : UniqueDiffOn 𝕜 t) (hmn : m + 1 ≤ n) (hx₀ : x₀ ∈ s)
    (hst : s ⊆ g ⁻¹' t) : ContDiffWithinAt 𝕜 m (fun x => fderivWithin 𝕜 (f x) t (g x)) s x₀ := by
  rw [← insert_eq_self.mpr hx₀] at hf
  refine hf.fderivWithin' hg ?_ hmn hst
  rw [insert_eq_self.mpr hx₀]
  exact eventually_of_mem self_mem_nhdsWithin fun x hx => ht _ (hst hx)

/-- `x ↦ fderivWithin 𝕜 (f x) t (g x) (k x)` is smooth at a point within a set. -/
theorem ContDiffWithinAt.fderivWithin_apply {f : E → F → G} {g k : E → F} {t : Set F}
    (hf : ContDiffWithinAt 𝕜 n (Function.uncurry f) (s ×ˢ t) (x₀, g x₀))
    (hg : ContDiffWithinAt 𝕜 m g s x₀) (hk : ContDiffWithinAt 𝕜 m k s x₀) (ht : UniqueDiffOn 𝕜 t)
    (hmn : m + 1 ≤ n) (hx₀ : x₀ ∈ s) (hst : s ⊆ g ⁻¹' t) :
    ContDiffWithinAt 𝕜 m (fun x => fderivWithin 𝕜 (f x) t (g x) (k x)) s x₀ :=
  (contDiff_fst.clm_apply contDiff_snd).contDiffAt.comp_contDiffWithinAt x₀
    ((hf.fderivWithin hg ht hmn hx₀ hst).prodMk hk)

/-- `fderivWithin 𝕜 f s` is smooth at `x₀` within `s`. -/
theorem ContDiffWithinAt.fderivWithin_right (hf : ContDiffWithinAt 𝕜 n f s x₀)
    (hs : UniqueDiffOn 𝕜 s) (hmn : m + 1 ≤ n) (hx₀s : x₀ ∈ s) :
    ContDiffWithinAt 𝕜 m (fderivWithin 𝕜 f s) s x₀ :=
  ContDiffWithinAt.fderivWithin
    (ContDiffWithinAt.comp (x₀, x₀) hf contDiffWithinAt_snd <| prod_subset_preimage_snd s s)
    contDiffWithinAt_id hs hmn hx₀s (by rw [preimage_id'])

/-- `x ↦ fderivWithin 𝕜 f s x (k x)` is smooth at `x₀` within `s`. -/
theorem ContDiffWithinAt.fderivWithin_right_apply
    {f : F → G} {k : F → F} {s : Set F} {x₀ : F}
    (hf : ContDiffWithinAt 𝕜 n f s x₀) (hk : ContDiffWithinAt 𝕜 m k s x₀)
    (hs : UniqueDiffOn 𝕜 s) (hmn : m + 1 ≤ n) (hx₀s : x₀ ∈ s) :
    ContDiffWithinAt 𝕜 m (fun x => fderivWithin 𝕜 f s x (k x)) s x₀ :=
  ContDiffWithinAt.fderivWithin_apply
    (ContDiffWithinAt.comp (x₀, x₀) hf contDiffWithinAt_snd <| prod_subset_preimage_snd s s)
    contDiffWithinAt_id hk hs hmn hx₀s (by rw [preimage_id'])

-- TODO: can we make a version of `ContDiffWithinAt.fderivWithin` for iterated derivatives?
theorem ContDiffWithinAt.iteratedFDerivWithin_right {i : ℕ} (hf : ContDiffWithinAt 𝕜 n f s x₀)
    (hs : UniqueDiffOn 𝕜 s) (hmn : m + i ≤ n) (hx₀s : x₀ ∈ s) :
    ContDiffWithinAt 𝕜 m (iteratedFDerivWithin 𝕜 i f s) s x₀ := by
  induction' i with i hi generalizing m
  · simp only [CharP.cast_eq_zero, add_zero] at hmn
    exact (hf.of_le hmn).continuousLinearMap_comp
      ((continuousMultilinearCurryFin0 𝕜 E F).symm : _ →L[𝕜] E [×0]→L[𝕜] F)
  · rw [Nat.cast_succ, add_comm _ 1, ← add_assoc] at hmn
    exact ((hi hmn).fderivWithin_right hs le_rfl hx₀s).continuousLinearMap_comp
      ((continuousMultilinearCurryLeftEquiv 𝕜 (fun _ : Fin (i+1) ↦ E) F).symm :
        _ →L[𝕜] E [×(i+1)]→L[𝕜] F)

@[deprecated (since := "2025-01-15")]
alias ContDiffWithinAt.iteratedFderivWithin_right := ContDiffWithinAt.iteratedFDerivWithin_right

/-- `x ↦ fderiv 𝕜 (f x) (g x)` is smooth at `x₀`. -/
protected theorem ContDiffAt.fderiv {f : E → F → G} {g : E → F}
    (hf : ContDiffAt 𝕜 n (Function.uncurry f) (x₀, g x₀)) (hg : ContDiffAt 𝕜 m g x₀)
    (hmn : m + 1 ≤ n) : ContDiffAt 𝕜 m (fun x => fderiv 𝕜 (f x) (g x)) x₀ := by
  simp_rw [← fderivWithin_univ]
  refine (ContDiffWithinAt.fderivWithin hf.contDiffWithinAt hg.contDiffWithinAt uniqueDiffOn_univ
    hmn (mem_univ x₀) ?_).contDiffAt univ_mem
  rw [preimage_univ]

/-- `fderiv 𝕜 f` is smooth at `x₀`. -/
theorem ContDiffAt.fderiv_right (hf : ContDiffAt 𝕜 n f x₀) (hmn : m + 1 ≤ n) :
    ContDiffAt 𝕜 m (fderiv 𝕜 f) x₀ :=
  ContDiffAt.fderiv (ContDiffAt.comp (x₀, x₀) hf contDiffAt_snd) contDiffAt_id hmn

theorem ContDiffAt.iteratedFDeriv_right {i : ℕ} (hf : ContDiffAt 𝕜 n f x₀)
    (hmn : m + i ≤ n) : ContDiffAt 𝕜 m (iteratedFDeriv 𝕜 i f) x₀ := by
  rw [← iteratedFDerivWithin_univ, ← contDiffWithinAt_univ] at *
  exact hf.iteratedFDerivWithin_right uniqueDiffOn_univ hmn trivial

/-- `x ↦ fderiv 𝕜 (f x) (g x)` is smooth. -/
protected theorem ContDiff.fderiv {f : E → F → G} {g : E → F}
    (hf : ContDiff 𝕜 m <| Function.uncurry f) (hg : ContDiff 𝕜 n g) (hnm : n + 1 ≤ m) :
    ContDiff 𝕜 n fun x => fderiv 𝕜 (f x) (g x) :=
  contDiff_iff_contDiffAt.mpr fun _ => hf.contDiffAt.fderiv hg.contDiffAt hnm

/-- `fderiv 𝕜 f` is smooth. -/
theorem ContDiff.fderiv_right (hf : ContDiff 𝕜 n f) (hmn : m + 1 ≤ n) :
    ContDiff 𝕜 m (fderiv 𝕜 f) :=
  contDiff_iff_contDiffAt.mpr fun _x => hf.contDiffAt.fderiv_right hmn

theorem ContDiff.iteratedFDeriv_right {i : ℕ} (hf : ContDiff 𝕜 n f)
    (hmn : m + i ≤ n) : ContDiff 𝕜 m (iteratedFDeriv 𝕜 i f) :=
  contDiff_iff_contDiffAt.mpr fun _x => hf.contDiffAt.iteratedFDeriv_right hmn

/-- `x ↦ fderiv 𝕜 (f x) (g x)` is continuous. -/
theorem Continuous.fderiv {f : E → F → G} {g : E → F}
    (hf : ContDiff 𝕜 n <| Function.uncurry f) (hg : Continuous g) (hn : 1 ≤ n) :
    Continuous fun x => fderiv 𝕜 (f x) (g x) :=
  (hf.fderiv (contDiff_zero.mpr hg) hn).continuous

/-- `x ↦ fderiv 𝕜 (f x) (g x) (k x)` is smooth. -/
theorem ContDiff.fderiv_apply {f : E → F → G} {g k : E → F}
    (hf : ContDiff 𝕜 m <| Function.uncurry f) (hg : ContDiff 𝕜 n g) (hk : ContDiff 𝕜 n k)
    (hnm : n + 1 ≤ m) : ContDiff 𝕜 n fun x => fderiv 𝕜 (f x) (g x) (k x) :=
  (hf.fderiv hg hnm).clm_apply hk

/-- The bundled derivative of a `C^{n+1}` function is `C^n`. -/
theorem contDiffOn_fderivWithin_apply {s : Set E} {f : E → F} (hf : ContDiffOn 𝕜 n f s)
    (hs : UniqueDiffOn 𝕜 s) (hmn : m + 1 ≤ n) :
    ContDiffOn 𝕜 m (fun p : E × E => (fderivWithin 𝕜 f s p.1 : E →L[𝕜] F) p.2) (s ×ˢ univ) :=
  ((hf.fderivWithin hs hmn).comp contDiffOn_fst (prod_subset_preimage_fst _ _)).clm_apply
    contDiffOn_snd

/-- If a function is at least `C^1`, its bundled derivative (mapping `(x, v)` to `Df(x) v`) is
continuous. -/
theorem ContDiffOn.continuousOn_fderivWithin_apply (hf : ContDiffOn 𝕜 n f s) (hs : UniqueDiffOn 𝕜 s)
    (hn : 1 ≤ n) :
    ContinuousOn (fun p : E × E => (fderivWithin 𝕜 f s p.1 : E → F) p.2) (s ×ˢ univ) :=
  (contDiffOn_fderivWithin_apply (m := 0) hf hs hn).continuousOn

/-- The bundled derivative of a `C^{n+1}` function is `C^n`. -/
theorem ContDiff.contDiff_fderiv_apply {f : E → F} (hf : ContDiff 𝕜 n f) (hmn : m + 1 ≤ n) :
    ContDiff 𝕜 m fun p : E × E => (fderiv 𝕜 f p.1 : E →L[𝕜] F) p.2 := by
  rw [← contDiffOn_univ] at hf ⊢
  rw [← fderivWithin_univ, ← univ_prod_univ]
  exact contDiffOn_fderivWithin_apply hf uniqueDiffOn_univ hmn

section deriv

/-!
### One dimension

All results up to now have been expressed in terms of the general Fréchet derivative `fderiv`. For
maps defined on the field, the one-dimensional derivative `deriv` is often easier to use. In this
paragraph, we reformulate some higher smoothness results in terms of `deriv`.
-/


variable {f₂ : 𝕜 → F} {s₂ : Set 𝕜}

open ContinuousLinearMap (smulRight)

/-- A function is `C^(n + 1)` on a domain with unique derivatives if and only if it is
differentiable there, and its derivative (formulated with `derivWithin`) is `C^n`. -/
theorem contDiffOn_succ_iff_derivWithin (hs : UniqueDiffOn 𝕜 s₂) :
    ContDiffOn 𝕜 (n + 1) f₂ s₂ ↔
      DifferentiableOn 𝕜 f₂ s₂ ∧ (n = ω → AnalyticOn 𝕜 f₂ s₂) ∧
        ContDiffOn 𝕜 n (derivWithin f₂ s₂) s₂ := by
  rw [contDiffOn_succ_iff_fderivWithin hs, and_congr_right_iff]
  intro _
  constructor
  · rintro ⟨h', h⟩
    refine ⟨h', ?_⟩
    have : derivWithin f₂ s₂ = (fun u : 𝕜 →L[𝕜] F => u 1) ∘ fderivWithin 𝕜 f₂ s₂ := by
      ext x; rfl
    simp_rw [this]
    apply ContDiff.comp_contDiffOn _ h
    exact (isBoundedBilinearMap_apply.isBoundedLinearMap_left _).contDiff
  · rintro ⟨h', h⟩
    refine ⟨h', ?_⟩
    have : fderivWithin 𝕜 f₂ s₂ = smulRight (1 : 𝕜 →L[𝕜] 𝕜) ∘ derivWithin f₂ s₂ := by
      ext x; simp [derivWithin]
    simp only [this]
    apply ContDiff.comp_contDiffOn _ h
    have : IsBoundedBilinearMap 𝕜 fun _ : (𝕜 →L[𝕜] 𝕜) × F => _ := isBoundedBilinearMap_smulRight
    exact (this.isBoundedLinearMap_right _).contDiff

theorem contDiffOn_infty_iff_derivWithin (hs : UniqueDiffOn 𝕜 s₂) :
    ContDiffOn 𝕜 ∞ f₂ s₂ ↔ DifferentiableOn 𝕜 f₂ s₂ ∧ ContDiffOn 𝕜 ∞ (derivWithin f₂ s₂) s₂ := by
  rw [show ∞ = ∞ + 1 by rfl, contDiffOn_succ_iff_derivWithin hs]
  simp

@[deprecated (since := "2024-11-27")]
alias contDiffOn_top_iff_derivWithin := contDiffOn_infty_iff_derivWithin

/-- A function is `C^(n + 1)` on an open domain if and only if it is
differentiable there, and its derivative (formulated with `deriv`) is `C^n`. -/
theorem contDiffOn_succ_iff_deriv_of_isOpen (hs : IsOpen s₂) :
    ContDiffOn 𝕜 (n + 1) f₂ s₂ ↔
      DifferentiableOn 𝕜 f₂ s₂ ∧ (n = ω → AnalyticOn 𝕜 f₂ s₂) ∧
        ContDiffOn 𝕜 n (deriv f₂) s₂ := by
  rw [contDiffOn_succ_iff_derivWithin hs.uniqueDiffOn]
  exact Iff.rfl.and (Iff.rfl.and (contDiffOn_congr fun _ => derivWithin_of_isOpen hs))

theorem contDiffOn_infty_iff_deriv_of_isOpen (hs : IsOpen s₂) :
    ContDiffOn 𝕜 ∞ f₂ s₂ ↔ DifferentiableOn 𝕜 f₂ s₂ ∧ ContDiffOn 𝕜 ∞ (deriv f₂) s₂ := by
  rw [show ∞ = ∞ + 1 by rfl, contDiffOn_succ_iff_deriv_of_isOpen hs]
  simp

@[deprecated (since := "2024-11-27")]
alias contDiffOn_top_iff_deriv_of_isOpen := contDiffOn_infty_iff_deriv_of_isOpen

protected theorem ContDiffOn.derivWithin (hf : ContDiffOn 𝕜 n f₂ s₂) (hs : UniqueDiffOn 𝕜 s₂)
    (hmn : m + 1 ≤ n) : ContDiffOn 𝕜 m (derivWithin f₂ s₂) s₂ :=
  ((contDiffOn_succ_iff_derivWithin hs).1 (hf.of_le hmn)).2.2

theorem ContDiffOn.deriv_of_isOpen (hf : ContDiffOn 𝕜 n f₂ s₂) (hs : IsOpen s₂) (hmn : m + 1 ≤ n) :
    ContDiffOn 𝕜 m (deriv f₂) s₂ :=
  (hf.derivWithin hs.uniqueDiffOn hmn).congr fun _ hx => (derivWithin_of_isOpen hs hx).symm

theorem ContDiffOn.continuousOn_derivWithin (h : ContDiffOn 𝕜 n f₂ s₂) (hs : UniqueDiffOn 𝕜 s₂)
    (hn : 1 ≤ n) : ContinuousOn (derivWithin f₂ s₂) s₂ := by
  rw [show (1 : WithTop ℕ∞) = 0 + 1 from rfl] at hn
  exact ((contDiffOn_succ_iff_derivWithin hs).1 (h.of_le hn)).2.2.continuousOn

theorem ContDiffOn.continuousOn_deriv_of_isOpen (h : ContDiffOn 𝕜 n f₂ s₂) (hs : IsOpen s₂)
    (hn : 1 ≤ n) : ContinuousOn (deriv f₂) s₂ := by
  rw [show (1 : WithTop ℕ∞) = 0 + 1 from rfl] at hn
  exact ((contDiffOn_succ_iff_deriv_of_isOpen hs).1 (h.of_le hn)).2.2.continuousOn

/-- A function is `C^(n + 1)` if and only if it is differentiable,
  and its derivative (formulated in terms of `deriv`) is `C^n`. -/
theorem contDiff_succ_iff_deriv :
    ContDiff 𝕜 (n + 1) f₂ ↔ Differentiable 𝕜 f₂ ∧ (n = ω → AnalyticOn 𝕜 f₂ univ) ∧
      ContDiff 𝕜 n (deriv f₂) := by
  simp only [← contDiffOn_univ, contDiffOn_succ_iff_deriv_of_isOpen, isOpen_univ,
    differentiableOn_univ]

theorem contDiff_one_iff_deriv :
    ContDiff 𝕜 1 f₂ ↔ Differentiable 𝕜 f₂ ∧ Continuous (deriv f₂) := by
  rw [show (1 : WithTop ℕ∞) = 0 + 1 from rfl, contDiff_succ_iff_deriv]
  simp

theorem contDiff_infty_iff_deriv :
    ContDiff 𝕜 ∞ f₂ ↔ Differentiable 𝕜 f₂ ∧ ContDiff 𝕜 ∞ (deriv f₂) := by
  rw [show (∞ : WithTop ℕ∞) = ∞ + 1 from rfl, contDiff_succ_iff_deriv]
  simp

@[deprecated (since := "2024-11-27")] alias contDiff_top_iff_deriv := contDiff_infty_iff_deriv

theorem ContDiff.continuous_deriv (h : ContDiff 𝕜 n f₂) (hn : 1 ≤ n) : Continuous (deriv f₂) := by
  rw [show (1 : WithTop ℕ∞) = 0 + 1 from rfl] at hn
  exact (contDiff_succ_iff_deriv.mp (h.of_le hn)).2.2.continuous

theorem ContDiff.iterate_deriv :
    ∀ (n : ℕ) {f₂ : 𝕜 → F}, ContDiff 𝕜 ∞ f₂ → ContDiff 𝕜 ∞ (deriv^[n] f₂)
  | 0,     _, hf => hf
  | n + 1, _, hf => ContDiff.iterate_deriv n (contDiff_infty_iff_deriv.mp hf).2

theorem ContDiff.iterate_deriv' (n : ℕ) :
    ∀ (k : ℕ) {f₂ : 𝕜 → F}, ContDiff 𝕜 (n + k : ℕ) f₂ → ContDiff 𝕜 n (deriv^[k] f₂)
  | 0,     _, hf => hf
  | k + 1, _, hf => ContDiff.iterate_deriv' _ k (contDiff_succ_iff_deriv.mp hf).2.2

end deriv<|MERGE_RESOLUTION|>--- conflicted
+++ resolved
@@ -467,31 +467,18 @@
 
 /-- If two functions `f` and `g` admit Taylor series `p` and `q` in a set `s`, then the cartesian
 product of `f` and `g` admits the cartesian product of `p` and `q` as a Taylor series. -/
-<<<<<<< HEAD
-theorem HasFTaylorSeriesUpToOn.prodMk {n : WithTop ℕ∞} (hf : HasFTaylorSeriesUpToOn n f p s)
-    {g : E → G} {q : E → FormalMultilinearSeries 𝕜 E G} (hg : HasFTaylorSeriesUpToOn n g q s) :
-=======
 theorem HasFTaylorSeriesUpToOn.prodMk {n : WithTop ℕ∞}
     (hf : HasFTaylorSeriesUpToOn n f p s) {g : E → G}
     {q : E → FormalMultilinearSeries 𝕜 E G} (hg : HasFTaylorSeriesUpToOn n g q s) :
->>>>>>> 6715e25f
     HasFTaylorSeriesUpToOn n (fun y => (f y, g y)) (fun y k => (p y k).prod (q y k)) s := by
   set L := fun m => ContinuousMultilinearMap.prodL 𝕜 (fun _ : Fin m => E) F G
   constructor
   · intro x hx; rw [← hf.zero_eq x hx, ← hg.zero_eq x hx]; rfl
   · intro m hm x hx
-<<<<<<< HEAD
-    convert
-      (L m).hasFDerivAt.comp_hasFDerivWithinAt x
-=======
     convert (L m).hasFDerivAt.comp_hasFDerivWithinAt x
->>>>>>> 6715e25f
         ((hf.fderivWithin m hm x hx).prodMk (hg.fderivWithin m hm x hx))
   · intro m hm
     exact (L m).continuous.comp_continuousOn ((hf.cont m hm).prodMk (hg.cont m hm))
-
-@[deprecated (since := "2025-02-22")]
-alias HasFTaylorSeriesUpToOn.prod := HasFTaylorSeriesUpToOn.prodMk
 
 @[deprecated (since := "2025-03-09")]
 alias HasFTaylorSeriesUpToOn.prod := HasFTaylorSeriesUpToOn.prodMk
@@ -504,36 +491,19 @@
   | ω =>
     obtain ⟨u, hu, p, hp, h'p⟩ := hf
     obtain ⟨v, hv, q, hq, h'q⟩ := hg
-<<<<<<< HEAD
-    refine
-      ⟨u ∩ v, Filter.inter_mem hu hv, _,
-        (hp.mono inter_subset_left).prodMk (hq.mono inter_subset_right), fun i ↦ ?_⟩
-    change AnalyticOn 𝕜 (fun x ↦ ContinuousMultilinearMap.prodL _ _ _ _ (p x i, q x i)) (u ∩ v)
-    apply
-      AnalyticOnNhd.comp_analyticOn (LinearIsometryEquiv.analyticOnNhd _ _) _ (Set.mapsTo_univ _ _)
-=======
     refine ⟨u ∩ v, Filter.inter_mem hu hv, _,
       (hp.mono inter_subset_left).prodMk (hq.mono inter_subset_right), fun i ↦ ?_⟩
     change AnalyticOn 𝕜 (fun x ↦ ContinuousMultilinearMap.prodL _ _ _ _ (p x i, q x i)) (u ∩ v)
     apply (LinearIsometryEquiv.analyticOnNhd _ _).comp_analyticOn _ (Set.mapsTo_univ _ _)
->>>>>>> 6715e25f
     exact ((h'p i).mono inter_subset_left).prod ((h'q i).mono inter_subset_right)
   | (n : ℕ∞) =>
     intro m hm
     rcases hf m hm with ⟨u, hu, p, hp⟩
     rcases hg m hm with ⟨v, hv, q, hq⟩
-<<<<<<< HEAD
-    exact
-      ⟨u ∩ v, Filter.inter_mem hu hv, _,
-        (hp.mono inter_subset_left).prodMk (hq.mono inter_subset_right)⟩
-
-@[deprecated (since := "2025-02-22")]
-=======
     exact ⟨u ∩ v, Filter.inter_mem hu hv, _,
       (hp.mono inter_subset_left).prodMk (hq.mono inter_subset_right)⟩
 
 @[deprecated (since := "2025-03-09")]
->>>>>>> 6715e25f
 alias ContDiffWithinAt.prod := ContDiffWithinAt.prodMk
 
 /-- The cartesian product of `C^n` functions on domains is `C^n`. -/
@@ -541,11 +511,7 @@
     (hg : ContDiffOn 𝕜 n g s) : ContDiffOn 𝕜 n (fun x : E => (f x, g x)) s := fun x hx =>
   (hf x hx).prodMk (hg x hx)
 
-<<<<<<< HEAD
-@[deprecated (since := "2025-02-22")]
-=======
 @[deprecated (since := "2025-03-09")]
->>>>>>> 6715e25f
 alias ContDiffOn.prod := ContDiffOn.prodMk
 
 /-- The cartesian product of `C^n` functions at a point is `C^n`. -/
@@ -553,11 +519,7 @@
     (hg : ContDiffAt 𝕜 n g x) : ContDiffAt 𝕜 n (fun x : E => (f x, g x)) x :=
   contDiffWithinAt_univ.1 <| hf.contDiffWithinAt.prodMk hg.contDiffWithinAt
 
-<<<<<<< HEAD
-@[deprecated (since := "2025-02-22")]
-=======
 @[deprecated (since := "2025-03-09")]
->>>>>>> 6715e25f
 alias ContDiffAt.prod := ContDiffAt.prodMk
 
 /-- The cartesian product of `C^n` functions is `C^n`. -/
@@ -565,11 +527,7 @@
     ContDiff 𝕜 n fun x : E => (f x, g x) :=
   contDiffOn_univ.1 <| hf.contDiffOn.prodMk hg.contDiffOn
 
-<<<<<<< HEAD
-@[deprecated (since := "2025-02-22")]
-=======
 @[deprecated (since := "2025-03-09")]
->>>>>>> 6715e25f
 alias ContDiff.prod := ContDiff.prodMk
 
 /-!
