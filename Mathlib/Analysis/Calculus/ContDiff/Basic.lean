--- conflicted
+++ resolved
@@ -1395,11 +1395,6 @@
 
 variable {f₂ : 𝕜 → F} {s₂ : Set 𝕜}
 
-<<<<<<< HEAD
-open ContinuousLinearMap (toSpanSingletonCLE)
-
-=======
->>>>>>> d74ac2ff
 /-- A function is `C^(n + 1)` on a domain with unique derivatives if and only if it is
 differentiable there, and its derivative (formulated with `derivWithin`) is `C^n`. -/
 theorem contDiffOn_succ_iff_derivWithin (hs : UniqueDiffOn 𝕜 s₂) :
