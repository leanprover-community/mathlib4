--- conflicted
+++ resolved
@@ -1821,12 +1821,7 @@
 /-- At an invertible map `e : M →L[R] M₂` between Banach spaces, the operation of
 inversion is `C^n`, for all `n`. -/
 theorem ContinuousLinearMap.IsInvertible.contDiffAt_map_inverse [CompleteSpace E] {e : E →L[𝕜] F}
-<<<<<<< HEAD
-    (he : e.IsInvertible) :
-    ContDiffAt 𝕜 n inverse e := by
-=======
     (he : e.IsInvertible) : ContDiffAt 𝕜 n inverse e := by
->>>>>>> 16573185
   rcases he with ⟨M, rfl⟩
   exact _root_.contDiffAt_map_inverse M
 
