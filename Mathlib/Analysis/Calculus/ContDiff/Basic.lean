--- conflicted
+++ resolved
@@ -351,15 +351,6 @@
     ContDiff 𝕜 n (e ∘ f) ↔ ContDiff 𝕜 n f := by
   simp only [← contDiffOn_univ, e.comp_contDiffOn_iff]
 
-<<<<<<< HEAD
-/-- If `f` admits a Taylor series `p` in a set `s`, and `g` is linear, then `f ∘ g` admits a Taylor
-series in `g ⁻¹' s`, whose `k`-th term at `x` is given by `p (g x) k (g v₁, ..., g vₖ)` . -/
-theorem HasFTaylorSeriesUpToOn.compContinuousLinearMap
-    (hf : HasFTaylorSeriesUpToOn n f p s) (g : G →L[𝕜] E) :
-    HasFTaylorSeriesUpToOn n (f ∘ g)
-      (fun x k => (p (g x) k).compContinuousLinearMap fun _ => g) (g ⁻¹'s) := by
-  let A : ∀ m : ℕ, (E[×m]→L[𝕜] F) → G[×m]→L[𝕜] F := fun m h => h.compContinuousLinearMap fun _ => g
-=======
 /-- If `f` admits a Taylor series `p` in a set `s`, and `g` is affine, then `f ∘ g` admits a Taylor
 series in `g ⁻¹' s`, whose `k`-th term at `x` is given
 by `p (g x) k (g.contLinear v₁, ..., g.contLinear vₖ)` . -/
@@ -369,7 +360,6 @@
       (fun x k => (p (g x) k).compContinuousLinearMap fun _ => g.contLinear) (g ⁻¹' s) := by
   let A : ∀ m : ℕ, (E[×m]→L[𝕜] F) → G[×m]→L[𝕜] F :=
     fun m h => h.compContinuousLinearMap fun _ => g.contLinear
->>>>>>> ce5b0921
   have hA : ∀ m, IsBoundedLinearMap 𝕜 (A m) := fun m =>
     isBoundedLinearMap_continuousMultilinearMap_comp_linear g.contLinear
   constructor
@@ -389,39 +379,6 @@
     exact (hA m).continuous.comp_continuousOn <| (hf.cont m hm).comp g.continuous.continuousOn <|
       Subset.refl _
 
-<<<<<<< HEAD
-open scoped Pointwise in
-theorem HasFTaylorSeriesUpToOn.comp_add
-    (hf : HasFTaylorSeriesUpToOn n f p s) (v : E) :
-    HasFTaylorSeriesUpToOn n (fun x ↦ f (x + v)) (fun x => p (x + v)) ((· + v) ⁻¹' s) := by
-  constructor
-  · intro x hx
-    exact hf.zero_eq (x + v) hx
-  · intro m hm x hx
-    rw [hasFDerivWithinAt_comp_add_right v (f := fun x ↦ p x m)]
-    convert hf.fderivWithin m hm (x + v) hx
-    simp_rw [vadd_eq_iff_eq_neg_vadd, ← preimage_vadd, add_comm]
-    rfl
-  · intro m hm
-    exact (hf.cont m hm).comp (by fun_prop) (mapsTo_preimage _ _)
-
-/-- If `f` admits a Taylor series `p` in a set `s`, and `g` is affine, then `f ∘ g` admits a Taylor
-series in `g ⁻¹' s`, whose `k`-th term at `x` is given
-by `p (g x) k (g.contLinear v₁, ..., g.contLinear vₖ)` . -/
-theorem HasFTaylorSeriesUpToOn.comp_continuousAffineMap
-    (hf : HasFTaylorSeriesUpToOn n f p s) (g : G →ᴬ[𝕜] E) :
-    HasFTaylorSeriesUpToOn n (f ∘ g)
-      (fun x k => (p (g x) k).compContinuousLinearMap (fun _ ↦ g.contLinear)) (g ⁻¹' s) := by
-  have A : g = (· + g 0) ∘ g.contLinear := by ext v; simpa using g.map_vadd 0 v
-  nth_rewrite 1 [A, ← comp_assoc]
-  convert (hf.comp_add (g 0)).compContinuousLinearMap g.contLinear using 1
-  · nth_rewrite 1 [A]
-    rfl
-  · ext x
-    simp only [mem_preimage, ContinuousAffineMap.coe_contLinear]
-    nth_rewrite 1 [A]
-    simp
-=======
 /-- If `f` admits a Taylor series `p` in a set `s`, and `g` is linear, then `f ∘ g` admits a Taylor
 series in `g ⁻¹' s`, whose `k`-th term at `x` is given by `p (g x) k (g v₁, ..., g vₖ)` . -/
 theorem HasFTaylorSeriesUpToOn.compContinuousLinearMap
@@ -429,7 +386,6 @@
     HasFTaylorSeriesUpToOn n (f ∘ g)
       (fun x k => (p (g x) k).compContinuousLinearMap fun _ => g) (g ⁻¹' s) :=
   hf.comp_continuousAffineMap g.toContinuousAffineMap
->>>>>>> ce5b0921
 
 /-- Composition by continuous linear maps on the right preserves `C^n` functions at a point on
 a domain. -/
