/-
Copyright (c) 2019 Sébastien Gouëzel. All rights reserved.
Released under Apache 2.0 license as described in the file LICENSE.
Authors: Sébastien Gouëzel
-/
import Mathlib.Analysis.Calculus.FDeriv.Add
import Mathlib.Analysis.Calculus.FDeriv.Equiv
import Mathlib.Analysis.Calculus.FormalMultilinearSeries

/-!
# Iterated derivatives of a function

In this file, we define iteratively the `n+1`-th derivative of a function as the
derivative of the `n`-th derivative. It is called `iteratedFDeriv 𝕜 n f x` where `𝕜` is the
field, `n` is the number of iterations, `f` is the function and `x` is the point, and it is given
as an `n`-multilinear map. We also define a version `iteratedFDerivWithin` relative to a domain.
Note that, in domains, there may be several choices of possible derivative, so we make some
arbitrary choice in the definition.

We also define a predicate `HasFTaylorSeriesUpTo` (and its localized version
`HasFTaylorSeriesUpToOn`), saying that a sequence of multilinear maps is *a* sequence of
derivatives of `f`. Contrary to `iteratedFDerivWithin`, it accommodates well the
non-uniqueness of derivatives.

## Main definitions and results

Let `f : E → F` be a map between normed vector spaces over a nontrivially normed field `𝕜`.

* `HasFTaylorSeriesUpTo n f p`: expresses that the formal multilinear series `p` is a sequence
  of iterated derivatives of `f`, up to the `n`-th term (where `n` is a natural number or `∞`).
* `HasFTaylorSeriesUpToOn n f p s`: same thing, but inside a set `s`. The notion of derivative
  is now taken inside `s`. In particular, derivatives don't have to be unique.

* `iteratedFDerivWithin 𝕜 n f s x` is an `n`-th derivative of `f` over the field `𝕜` on the
  set `s` at the point `x`. It is a continuous multilinear map from `E^n` to `F`, defined as a
  derivative within `s` of `iteratedFDerivWithin 𝕜 (n-1) f s` if one exists, and `0` otherwise.
* `iteratedFDeriv 𝕜 n f x` is the `n`-th derivative of `f` over the field `𝕜` at the point `x`.
  It is a continuous multilinear map from `E^n` to `F`, defined as a derivative of
  `iteratedFDeriv 𝕜 (n-1) f` if one exists, and `0` otherwise.


### Side of the composition, and universe issues

With a naïve direct definition, the `n`-th derivative of a function belongs to the space
`E →L[𝕜] (E →L[𝕜] (E ... F)...)))` where there are n iterations of `E →L[𝕜]`. This space
may also be seen as the space of continuous multilinear functions on `n` copies of `E` with
values in `F`, by uncurrying. This is the point of view that is usually adopted in textbooks,
and that we also use. This means that the definition and the first proofs are slightly involved,
as one has to keep track of the uncurrying operation. The uncurrying can be done from the
left or from the right, amounting to defining the `n+1`-th derivative either as the derivative of
the `n`-th derivative, or as the `n`-th derivative of the derivative.
For proofs, it would be more convenient to use the latter approach (from the right),
as it means to prove things at the `n+1`-th step we only need to understand well enough the
derivative in `E →L[𝕜] F` (contrary to the approach from the left, where one would need to know
enough on the `n`-th derivative to deduce things on the `n+1`-th derivative).

However, the definition from the right leads to a universe polymorphism problem: if we define
`iteratedFDeriv 𝕜 (n + 1) f x = iteratedFDeriv 𝕜 n (fderiv 𝕜 f) x` by induction, we need to
generalize over all spaces (as `f` and `fderiv 𝕜 f` don't take values in the same space). It is
only possible to generalize over all spaces in some fixed universe in an inductive definition.
For `f : E → F`, then `fderiv 𝕜 f` is a map `E → (E →L[𝕜] F)`. Therefore, the definition will only
work if `F` and `E →L[𝕜] F` are in the same universe.

This issue does not appear with the definition from the left, where one does not need to generalize
over all spaces. Therefore, we use the definition from the left. This means some proofs later on
become a little bit more complicated: to prove that a function is `C^n`, the most efficient approach
is to exhibit a formula for its `n`-th derivative and prove it is continuous (contrary to the
inductive approach where one would prove smoothness statements without giving a formula for the
derivative). In the end, this approach is still satisfactory as it is good to have formulas for the
iterated derivatives in various constructions.

One point where we depart from this explicit approach is in the proof of smoothness of a
composition: there is a formula for the `n`-th derivative of a composition (Faà di Bruno's formula),
but it is very complicated and barely usable, while the inductive proof is very simple. Thus, we
give the inductive proof. As explained above, it works by generalizing over the target space, hence
it only works well if all spaces belong to the same universe. To get the general version, we lift
things to a common universe using a trick.

### Variables management

The textbook definitions and proofs use various identifications and abuse of notations, for instance
when saying that the natural space in which the derivative lives, i.e.,
`E →L[𝕜] (E →L[𝕜] ( ... →L[𝕜] F))`, is the same as a space of multilinear maps. When doing things
formally, we need to provide explicit maps for these identifications, and chase some diagrams to see
everything is compatible with the identifications. In particular, one needs to check that taking the
derivative and then doing the identification, or first doing the identification and then taking the
derivative, gives the same result. The key point for this is that taking the derivative commutes
with continuous linear equivalences. Therefore, we need to implement all our identifications with
continuous linear equivs.

## Notations

We use the notation `E [×n]→L[𝕜] F` for the space of continuous multilinear maps on `E^n` with
values in `F`. This is the space in which the `n`-th derivative of a function from `E` to `F` lives.

In this file, we denote `⊤ : ℕ∞` with `∞`.
-/


noncomputable section

<<<<<<< HEAD
open scoped Pointwise
open ENat NNReal Topology Filter

local notation "∞" => (⊤ : ℕ∞)
=======
open ENat NNReal Topology Filter Set Fin Filter Function
>>>>>>> 78302698

/-
Porting note: These lines are not required in Mathlib4.
attribute [local instance 1001]
  NormedAddCommGroup.toAddCommGroup NormedSpace.toModule' AddCommGroup.toAddCommMonoid
-/

/-- Smoothness exponent for analytic functions. -/
scoped [ContDiff] notation3 "ω" => (⊤ : WithTop ℕ∞)
/-- Smoothness exponent for infinitely differentiable functions. -/
scoped [ContDiff] notation3 "∞" => ((⊤ : ℕ∞) : WithTop ℕ∞)

open scoped ContDiff Pointwise

universe u uE uF

variable {𝕜 : Type u} [NontriviallyNormedField 𝕜] {E : Type uE} [NormedAddCommGroup E]
  [NormedSpace 𝕜 E] {F : Type uF} [NormedAddCommGroup F] [NormedSpace 𝕜 F]
  {s t u : Set E} {f f₁ : E → F} {x : E} {m n N : WithTop ℕ∞}
  {p : E → FormalMultilinearSeries 𝕜 E F}

/-! ### Functions with a Taylor series on a domain -/

/-- `HasFTaylorSeriesUpToOn n f p s` registers the fact that `p 0 = f` and `p (m+1)` is a
derivative of `p m` for `m < n`, and is continuous for `m ≤ n`. This is a predicate analogous to
`HasFDerivWithinAt` but for higher order derivatives.

Notice that `p` does not sum up to `f` on the diagonal (`FormalMultilinearSeries.sum`), even if
`f` is analytic and `n = ∞`: an additional `1/m!` factor on the `m`th term is necessary for that. -/
structure HasFTaylorSeriesUpToOn
  (n : WithTop ℕ∞) (f : E → F) (p : E → FormalMultilinearSeries 𝕜 E F) (s : Set E) : Prop where
  zero_eq : ∀ x ∈ s, (p x 0).curry0 = f x
  protected fderivWithin : ∀ m : ℕ, m < n → ∀ x ∈ s,
    HasFDerivWithinAt (p · m) (p x m.succ).curryLeft s x
  cont : ∀ m : ℕ, m ≤ n → ContinuousOn (p · m) s

theorem HasFTaylorSeriesUpToOn.zero_eq' (h : HasFTaylorSeriesUpToOn n f p s) {x : E} (hx : x ∈ s) :
    p x 0 = (continuousMultilinearCurryFin0 𝕜 E F).symm (f x) := by
  rw [← h.zero_eq x hx]
  exact (p x 0).uncurry0_curry0.symm

/-- If two functions coincide on a set `s`, then a Taylor series for the first one is as well a
Taylor series for the second one. -/
theorem HasFTaylorSeriesUpToOn.congr (h : HasFTaylorSeriesUpToOn n f p s)
    (h₁ : ∀ x ∈ s, f₁ x = f x) : HasFTaylorSeriesUpToOn n f₁ p s := by
  refine ⟨fun x hx => ?_, h.fderivWithin, h.cont⟩
  rw [h₁ x hx]
  exact h.zero_eq x hx

theorem HasFTaylorSeriesUpToOn.congr_series {q} (hp : HasFTaylorSeriesUpToOn n f p s)
    (hpq : ∀ m : ℕ, m ≤ n → EqOn (p · m) (q · m) s) :
    HasFTaylorSeriesUpToOn n f q s where
  zero_eq x hx := by simp only [← (hpq 0 (zero_le n) hx), hp.zero_eq x hx]
  fderivWithin m hm x hx := by
    refine ((hp.fderivWithin m hm x hx).congr' (hpq m hm.le).symm hx).congr_fderiv ?_
    refine congrArg _ (hpq (m + 1) ?_ hx)
    exact ENat.add_one_natCast_le_withTop_of_lt hm
  cont m hm := (hp.cont m hm).congr (hpq m hm).symm

theorem HasFTaylorSeriesUpToOn.mono (h : HasFTaylorSeriesUpToOn n f p s) {t : Set E} (hst : t ⊆ s) :
    HasFTaylorSeriesUpToOn n f p t :=
  ⟨fun x hx => h.zero_eq x (hst hx), fun m hm x hx => (h.fderivWithin m hm x (hst hx)).mono hst,
    fun m hm => (h.cont m hm).mono hst⟩

theorem HasFTaylorSeriesUpToOn.of_le (h : HasFTaylorSeriesUpToOn n f p s) (hmn : m ≤ n) :
    HasFTaylorSeriesUpToOn m f p s :=
  ⟨h.zero_eq, fun k hk x hx => h.fderivWithin k (lt_of_lt_of_le hk hmn) x hx, fun k hk =>
    h.cont k (le_trans hk hmn)⟩

theorem HasFTaylorSeriesUpToOn.continuousOn (h : HasFTaylorSeriesUpToOn n f p s) :
    ContinuousOn f s := by
  have := (h.cont 0 bot_le).congr fun x hx => (h.zero_eq' hx).symm
  rwa [← (continuousMultilinearCurryFin0 𝕜 E F).symm.comp_continuousOn_iff]

theorem hasFTaylorSeriesUpToOn_zero_iff :
    HasFTaylorSeriesUpToOn 0 f p s ↔ ContinuousOn f s ∧ ∀ x ∈ s, (p x 0).curry0 = f x := by
  refine ⟨fun H => ⟨H.continuousOn, H.zero_eq⟩, fun H =>
      ⟨H.2, fun m hm => False.elim (not_le.2 hm bot_le), fun m hm ↦ ?_⟩⟩
  obtain rfl : m = 0 := mod_cast hm.antisymm (zero_le _)
  have : EqOn (p · 0) ((continuousMultilinearCurryFin0 𝕜 E F).symm ∘ f) s := fun x hx ↦
    (continuousMultilinearCurryFin0 𝕜 E F).eq_symm_apply.2 (H.2 x hx)
  rw [continuousOn_congr this, LinearIsometryEquiv.comp_continuousOn_iff]
  exact H.1

theorem hasFTaylorSeriesUpToOn_top_iff_add (hN : ∞ ≤ N) (k : ℕ) :
    HasFTaylorSeriesUpToOn N f p s ↔ ∀ n : ℕ, HasFTaylorSeriesUpToOn (n + k : ℕ) f p s := by
  constructor
  · intro H n
    apply H.of_le (natCast_le_of_coe_top_le_withTop hN _)
  · intro H
    constructor
    · exact (H 0).zero_eq
    · intro m _
      apply (H m.succ).fderivWithin m (by norm_cast; omega)
    · intro m _
      apply (H m).cont m (by simp)

theorem hasFTaylorSeriesUpToOn_top_iff (hN : ∞ ≤ N) :
    HasFTaylorSeriesUpToOn N f p s ↔ ∀ n : ℕ, HasFTaylorSeriesUpToOn n f p s := by
  simpa using hasFTaylorSeriesUpToOn_top_iff_add hN 0

/-- In the case that `n = ∞` we don't need the continuity assumption in
`HasFTaylorSeriesUpToOn`. -/
theorem hasFTaylorSeriesUpToOn_top_iff' (hN : ∞ ≤ N) :
    HasFTaylorSeriesUpToOn N f p s ↔
      (∀ x ∈ s, (p x 0).curry0 = f x) ∧
        ∀ m : ℕ, ∀ x ∈ s, HasFDerivWithinAt (fun y => p y m) (p x m.succ).curryLeft s x := by
  -- Everything except for the continuity is trivial:
  refine ⟨fun h => ⟨h.1, fun m => h.2 m (natCast_lt_of_coe_top_le_withTop hN _)⟩, fun h =>
    ⟨h.1, fun m _ => h.2 m, fun m _ x hx =>
      -- The continuity follows from the existence of a derivative:
      (h.2 m x hx).continuousWithinAt⟩⟩

/-- If a function has a Taylor series at order at least `1`, then the term of order `1` of this
series is a derivative of `f`. -/
theorem HasFTaylorSeriesUpToOn.hasFDerivWithinAt (h : HasFTaylorSeriesUpToOn n f p s) (hn : 1 ≤ n)
    (hx : x ∈ s) : HasFDerivWithinAt f (continuousMultilinearCurryFin1 𝕜 E F (p x 1)) s x := by
  have A : ∀ y ∈ s, f y = (continuousMultilinearCurryFin0 𝕜 E F) (p y 0) := fun y hy ↦
    (h.zero_eq y hy).symm
  suffices H : HasFDerivWithinAt (continuousMultilinearCurryFin0 𝕜 E F ∘ (p · 0))
    (continuousMultilinearCurryFin1 𝕜 E F (p x 1)) s x from H.congr A (A x hx)
  rw [LinearIsometryEquiv.comp_hasFDerivWithinAt_iff']
  have : ((0 : ℕ) : ℕ∞) < n := zero_lt_one.trans_le hn
  convert h.fderivWithin _ this x hx
  ext y v
  change (p x 1) (snoc 0 y) = (p x 1) (cons y v)
  congr with i
  rw [Unique.eq_default (α := Fin 1) i]
  rfl

theorem HasFTaylorSeriesUpToOn.differentiableOn (h : HasFTaylorSeriesUpToOn n f p s) (hn : 1 ≤ n) :
    DifferentiableOn 𝕜 f s := fun _x hx => (h.hasFDerivWithinAt hn hx).differentiableWithinAt

/-- If a function has a Taylor series at order at least `1` on a neighborhood of `x`, then the term
of order `1` of this series is a derivative of `f` at `x`. -/
theorem HasFTaylorSeriesUpToOn.hasFDerivAt (h : HasFTaylorSeriesUpToOn n f p s) (hn : 1 ≤ n)
    (hx : s ∈ 𝓝 x) : HasFDerivAt f (continuousMultilinearCurryFin1 𝕜 E F (p x 1)) x :=
  (h.hasFDerivWithinAt hn (mem_of_mem_nhds hx)).hasFDerivAt hx

/-- If a function has a Taylor series at order at least `1` on a neighborhood of `x`, then
in a neighborhood of `x`, the term of order `1` of this series is a derivative of `f`. -/
theorem HasFTaylorSeriesUpToOn.eventually_hasFDerivAt (h : HasFTaylorSeriesUpToOn n f p s)
    (hn : 1 ≤ n) (hx : s ∈ 𝓝 x) :
    ∀ᶠ y in 𝓝 x, HasFDerivAt f (continuousMultilinearCurryFin1 𝕜 E F (p y 1)) y :=
  (eventually_eventually_nhds.2 hx).mono fun _y hy => h.hasFDerivAt hn hy

/-- If a function has a Taylor series at order at least `1` on a neighborhood of `x`, then
it is differentiable at `x`. -/
theorem HasFTaylorSeriesUpToOn.differentiableAt (h : HasFTaylorSeriesUpToOn n f p s) (hn : 1 ≤ n)
    (hx : s ∈ 𝓝 x) : DifferentiableAt 𝕜 f x :=
  (h.hasFDerivAt hn hx).differentiableAt

/-- `p` is a Taylor series of `f` up to `n+1` if and only if `p` is a Taylor series up to `n`, and
`p (n + 1)` is a derivative of `p n`. -/
theorem hasFTaylorSeriesUpToOn_succ_iff_left {n : ℕ} :
    HasFTaylorSeriesUpToOn (n + 1) f p s ↔
      HasFTaylorSeriesUpToOn n f p s ∧
        (∀ x ∈ s, HasFDerivWithinAt (fun y => p y n) (p x n.succ).curryLeft s x) ∧
          ContinuousOn (fun x => p x (n + 1)) s := by
  constructor
  · exact fun h ↦ ⟨h.of_le (mod_cast Nat.le_succ n),
      h.fderivWithin _ (mod_cast lt_add_one n), h.cont (n + 1) le_rfl⟩
  · intro h
    constructor
    · exact h.1.zero_eq
    · intro m hm
      by_cases h' : m < n
      · exact h.1.fderivWithin m (mod_cast h')
      · have : m = n := Nat.eq_of_lt_succ_of_not_lt (mod_cast hm) h'
        rw [this]
        exact h.2.1
    · intro m hm
      by_cases h' : m ≤ n
      · apply h.1.cont m (mod_cast h')
      · have : m = n + 1 := le_antisymm (mod_cast hm) (not_le.1 h')
        rw [this]
        exact h.2.2

#adaptation_note
/--
After https://github.com/leanprover/lean4/pull/4119,
without `set_option maxSynthPendingDepth 2` this proof needs substantial repair.
-/
set_option maxSynthPendingDepth 2 in
-- Porting note: this was split out from `hasFTaylorSeriesUpToOn_succ_iff_right` to avoid a timeout.
theorem HasFTaylorSeriesUpToOn.shift_of_succ
    {n : ℕ} (H : HasFTaylorSeriesUpToOn (n + 1 : ℕ) f p s) :
    (HasFTaylorSeriesUpToOn n (fun x => continuousMultilinearCurryFin1 𝕜 E F (p x 1))
      (fun x => (p x).shift)) s := by
  constructor
  · intro x _
    rfl
  · intro m (hm : (m : WithTop ℕ∞) < n) x (hx : x ∈ s)
    have A : (m.succ : WithTop ℕ∞) < n.succ := by
      rw [Nat.cast_lt] at hm ⊢
      exact Nat.succ_lt_succ hm
    change HasFDerivWithinAt (continuousMultilinearCurryRightEquiv' 𝕜 m E F ∘ (p · m.succ))
      (p x m.succ.succ).curryRight.curryLeft s x
    rw [(continuousMultilinearCurryRightEquiv' 𝕜 m E F).comp_hasFDerivWithinAt_iff']
    convert H.fderivWithin _ A x hx
    ext y v
    change p x (m + 2) (snoc (cons y (init v)) (v (last _))) = p x (m + 2) (cons y v)
    rw [← cons_snoc_eq_snoc_cons, snoc_init_self]
  · intro m (hm : (m : WithTop ℕ∞) ≤ n)
    suffices A : ContinuousOn (p · (m + 1)) s from
      (continuousMultilinearCurryRightEquiv' 𝕜 m E F).continuous.comp_continuousOn A
    refine H.cont _ ?_
    rw [Nat.cast_le] at hm ⊢
    exact Nat.succ_le_succ hm

/-- `p` is a Taylor series of `f` up to `n+1` if and only if `p.shift` is a Taylor series up to `n`
for `p 1`, which is a derivative of `f`. Version for `n : ℕ`. -/
theorem hasFTaylorSeriesUpToOn_succ_nat_iff_right {n : ℕ} :
    HasFTaylorSeriesUpToOn (n + 1 : ℕ) f p s ↔
      (∀ x ∈ s, (p x 0).curry0 = f x) ∧
        (∀ x ∈ s, HasFDerivWithinAt (fun y => p y 0) (p x 1).curryLeft s x) ∧
          HasFTaylorSeriesUpToOn n (fun x => continuousMultilinearCurryFin1 𝕜 E F (p x 1))
            (fun x => (p x).shift) s := by
  constructor
  · intro H
    refine ⟨H.zero_eq, H.fderivWithin 0 (Nat.cast_lt.2 (Nat.succ_pos n)), ?_⟩
    exact H.shift_of_succ
  · rintro ⟨Hzero_eq, Hfderiv_zero, Htaylor⟩
    constructor
    · exact Hzero_eq
    · intro m (hm : (m : WithTop ℕ∞) < n.succ) x (hx : x ∈ s)
      cases' m with m
      · exact Hfderiv_zero x hx
      · have A : (m : WithTop ℕ∞) < n := by
          rw [Nat.cast_lt] at hm ⊢
          exact Nat.lt_of_succ_lt_succ hm
        have :
          HasFDerivWithinAt (𝕜 := 𝕜) (continuousMultilinearCurryRightEquiv' 𝕜 m E F ∘ (p · m.succ))
            ((p x).shift m.succ).curryLeft s x := Htaylor.fderivWithin _ A x hx
        rw [LinearIsometryEquiv.comp_hasFDerivWithinAt_iff'] at this
        convert this
        ext y v
        change
          (p x (Nat.succ (Nat.succ m))) (cons y v) =
            (p x m.succ.succ) (snoc (cons y (init v)) (v (last _)))
        rw [← cons_snoc_eq_snoc_cons, snoc_init_self]
    · intro m (hm : (m : WithTop ℕ∞) ≤ n.succ)
      cases' m with m
      · have : DifferentiableOn 𝕜 (fun x => p x 0) s := fun x hx =>
          (Hfderiv_zero x hx).differentiableWithinAt
        exact this.continuousOn
      · refine (continuousMultilinearCurryRightEquiv' 𝕜 m E F).comp_continuousOn_iff.mp ?_
        refine Htaylor.cont _ ?_
        rw [Nat.cast_le] at hm ⊢
        exact Nat.lt_succ_iff.mp hm

/-- `p` is a Taylor series of `f` up to `⊤` if and only if `p.shift` is a Taylor series up to `⊤`
for `p 1`, which is a derivative of `f`. -/
theorem hasFTaylorSeriesUpToOn_top_iff_right (hN : ∞ ≤ N) :
    HasFTaylorSeriesUpToOn N f p s ↔
      (∀ x ∈ s, (p x 0).curry0 = f x) ∧
        (∀ x ∈ s, HasFDerivWithinAt (fun y => p y 0) (p x 1).curryLeft s x) ∧
          HasFTaylorSeriesUpToOn N (fun x => continuousMultilinearCurryFin1 𝕜 E F (p x 1))
            (fun x => (p x).shift) s := by
  refine ⟨fun h ↦ ?_, fun h ↦ ?_⟩
  · rw [hasFTaylorSeriesUpToOn_top_iff_add hN 1] at h
    rw [hasFTaylorSeriesUpToOn_top_iff hN]
    exact ⟨(hasFTaylorSeriesUpToOn_succ_nat_iff_right.1 (h 1)).1,
      (hasFTaylorSeriesUpToOn_succ_nat_iff_right.1 (h 1)).2.1,
      fun n ↦ (hasFTaylorSeriesUpToOn_succ_nat_iff_right.1 (h n)).2.2⟩
  · apply (hasFTaylorSeriesUpToOn_top_iff_add hN 1).2 (fun n ↦ ?_)
    rw [hasFTaylorSeriesUpToOn_succ_nat_iff_right]
    exact ⟨h.1, h.2.1, (h.2.2).of_le (m := n) (natCast_le_of_coe_top_le_withTop hN n)⟩

/-- `p` is a Taylor series of `f` up to `n+1` if and only if `p.shift` is a Taylor series up to `n`
for `p 1`, which is a derivative of `f`. Version for `n : WithTop ℕ∞`. -/
theorem hasFTaylorSeriesUpToOn_succ_iff_right :
    HasFTaylorSeriesUpToOn (n + 1) f p s ↔
      (∀ x ∈ s, (p x 0).curry0 = f x) ∧
        (∀ x ∈ s, HasFDerivWithinAt (fun y => p y 0) (p x 1).curryLeft s x) ∧
          HasFTaylorSeriesUpToOn n (fun x => continuousMultilinearCurryFin1 𝕜 E F (p x 1))
            (fun x => (p x).shift) s := by
  match n with
  | ⊤ => exact hasFTaylorSeriesUpToOn_top_iff_right (by simp)
  | (⊤ : ℕ∞) => exact hasFTaylorSeriesUpToOn_top_iff_right (by simp)
  | (n : ℕ) => exact hasFTaylorSeriesUpToOn_succ_nat_iff_right

/-! ### Iterated derivative within a set -/


variable (𝕜)

/-- The `n`-th derivative of a function along a set, defined inductively by saying that the `n+1`-th
derivative of `f` is the derivative of the `n`-th derivative of `f` along this set, together with
an uncurrying step to see it as a multilinear map in `n+1` variables..
-/
noncomputable def iteratedFDerivWithin (n : ℕ) (f : E → F) (s : Set E) : E → E[×n]→L[𝕜] F :=
  Nat.recOn n (fun x => ContinuousMultilinearMap.uncurry0 𝕜 E (f x)) fun _ rec x =>
    ContinuousLinearMap.uncurryLeft (fderivWithin 𝕜 rec s x)

/-- Formal Taylor series associated to a function within a set. -/
def ftaylorSeriesWithin (f : E → F) (s : Set E) (x : E) : FormalMultilinearSeries 𝕜 E F := fun n =>
  iteratedFDerivWithin 𝕜 n f s x

variable {𝕜}

@[simp]
theorem iteratedFDerivWithin_zero_apply (m : Fin 0 → E) :
    (iteratedFDerivWithin 𝕜 0 f s x : (Fin 0 → E) → F) m = f x :=
  rfl

theorem iteratedFDerivWithin_zero_eq_comp :
    iteratedFDerivWithin 𝕜 0 f s = (continuousMultilinearCurryFin0 𝕜 E F).symm ∘ f :=
  rfl

@[simp]
theorem norm_iteratedFDerivWithin_zero : ‖iteratedFDerivWithin 𝕜 0 f s x‖ = ‖f x‖ := by
  -- Porting note: added `comp_apply`.
  rw [iteratedFDerivWithin_zero_eq_comp, comp_apply, LinearIsometryEquiv.norm_map]

theorem iteratedFDerivWithin_succ_apply_left {n : ℕ} (m : Fin (n + 1) → E) :
    (iteratedFDerivWithin 𝕜 (n + 1) f s x : (Fin (n + 1) → E) → F) m =
      (fderivWithin 𝕜 (iteratedFDerivWithin 𝕜 n f s) s x : E → E[×n]→L[𝕜] F) (m 0) (tail m) :=
  rfl

/-- Writing explicitly the `n+1`-th derivative as the composition of a currying linear equiv,
and the derivative of the `n`-th derivative. -/
theorem iteratedFDerivWithin_succ_eq_comp_left {n : ℕ} :
    iteratedFDerivWithin 𝕜 (n + 1) f s =
      (continuousMultilinearCurryLeftEquiv 𝕜 (fun _ : Fin (n + 1) => E) F).symm ∘
        fderivWithin 𝕜 (iteratedFDerivWithin 𝕜 n f s) s :=
  rfl

theorem fderivWithin_iteratedFDerivWithin {s : Set E} {n : ℕ} :
    fderivWithin 𝕜 (iteratedFDerivWithin 𝕜 n f s) s =
      (continuousMultilinearCurryLeftEquiv 𝕜 (fun _ : Fin (n + 1) => E) F) ∘
        iteratedFDerivWithin 𝕜 (n + 1) f s :=
  rfl

theorem norm_fderivWithin_iteratedFDerivWithin {n : ℕ} :
    ‖fderivWithin 𝕜 (iteratedFDerivWithin 𝕜 n f s) s x‖ =
      ‖iteratedFDerivWithin 𝕜 (n + 1) f s x‖ := by
  -- Porting note: added `comp_apply`.
  rw [iteratedFDerivWithin_succ_eq_comp_left, comp_apply, LinearIsometryEquiv.norm_map]

theorem iteratedFDerivWithin_succ_apply_right {n : ℕ} (hs : UniqueDiffOn 𝕜 s) (hx : x ∈ s)
    (m : Fin (n + 1) → E) :
    (iteratedFDerivWithin 𝕜 (n + 1) f s x : (Fin (n + 1) → E) → F) m =
      iteratedFDerivWithin 𝕜 n (fun y => fderivWithin 𝕜 f s y) s x (init m) (m (last n)) := by
  induction' n with n IH generalizing x
  · rw [iteratedFDerivWithin_succ_eq_comp_left, iteratedFDerivWithin_zero_eq_comp,
      iteratedFDerivWithin_zero_apply, Function.comp_apply,
      LinearIsometryEquiv.comp_fderivWithin _ (hs x hx)]
    rfl
  · let I := (continuousMultilinearCurryRightEquiv' 𝕜 n E F).symm
    have A : ∀ y ∈ s, iteratedFDerivWithin 𝕜 n.succ f s y =
        (I ∘ iteratedFDerivWithin 𝕜 n (fun y => fderivWithin 𝕜 f s y) s) y := fun y hy ↦ by
      ext m
      rw [@IH y hy m]
      rfl
    calc
      (iteratedFDerivWithin 𝕜 (n + 2) f s x : (Fin (n + 2) → E) → F) m =
          (fderivWithin 𝕜 (iteratedFDerivWithin 𝕜 n.succ f s) s x : E → E[×n + 1]→L[𝕜] F) (m 0)
            (tail m) :=
        rfl
      _ = (fderivWithin 𝕜 (I ∘ iteratedFDerivWithin 𝕜 n (fderivWithin 𝕜 f s) s) s x :
              E → E[×n + 1]→L[𝕜] F) (m 0) (tail m) := by
        rw [fderivWithin_congr A (A x hx)]
      _ = (I ∘ fderivWithin 𝕜 (iteratedFDerivWithin 𝕜 n (fderivWithin 𝕜 f s) s) s x :
              E → E[×n + 1]→L[𝕜] F) (m 0) (tail m) := by
        #adaptation_note
        /--
        After https://github.com/leanprover/lean4/pull/4119 we need to either use
        `set_option maxSynthPendingDepth 2 in`
        or fill in an explicit argument as
        ```
        simp only [LinearIsometryEquiv.comp_fderivWithin _
          (f := iteratedFDerivWithin 𝕜 n (fderivWithin 𝕜 f s) s) (hs x hx)]
        ```
        -/
        set_option maxSynthPendingDepth 2 in
          simp only [LinearIsometryEquiv.comp_fderivWithin _ (hs x hx)]
        rfl
      _ = (fderivWithin 𝕜 (iteratedFDerivWithin 𝕜 n (fun y => fderivWithin 𝕜 f s y) s) s x :
              E → E[×n]→L[𝕜] E →L[𝕜] F) (m 0) (init (tail m)) ((tail m) (last n)) := rfl
      _ = iteratedFDerivWithin 𝕜 (Nat.succ n) (fun y => fderivWithin 𝕜 f s y) s x (init m)
            (m (last (n + 1))) := by
        rw [iteratedFDerivWithin_succ_apply_left, tail_init_eq_init_tail]
        rfl

/-- Writing explicitly the `n+1`-th derivative as the composition of a currying linear equiv,
and the `n`-th derivative of the derivative. -/
theorem iteratedFDerivWithin_succ_eq_comp_right {n : ℕ} (hs : UniqueDiffOn 𝕜 s) (hx : x ∈ s) :
    iteratedFDerivWithin 𝕜 (n + 1) f s x =
      ((continuousMultilinearCurryRightEquiv' 𝕜 n E F).symm ∘
          iteratedFDerivWithin 𝕜 n (fun y => fderivWithin 𝕜 f s y) s)
        x := by
  ext m; rw [iteratedFDerivWithin_succ_apply_right hs hx]; rfl

theorem norm_iteratedFDerivWithin_fderivWithin {n : ℕ} (hs : UniqueDiffOn 𝕜 s) (hx : x ∈ s) :
    ‖iteratedFDerivWithin 𝕜 n (fderivWithin 𝕜 f s) s x‖ =
      ‖iteratedFDerivWithin 𝕜 (n + 1) f s x‖ := by
  -- Porting note: added `comp_apply`.
  rw [iteratedFDerivWithin_succ_eq_comp_right hs hx, comp_apply, LinearIsometryEquiv.norm_map]

@[simp]
theorem iteratedFDerivWithin_one_apply (h : UniqueDiffWithinAt 𝕜 s x) (m : Fin 1 → E) :
    iteratedFDerivWithin 𝕜 1 f s x m = fderivWithin 𝕜 f s x (m 0) := by
  simp only [iteratedFDerivWithin_succ_apply_left, iteratedFDerivWithin_zero_eq_comp,
    (continuousMultilinearCurryFin0 𝕜 E F).symm.comp_fderivWithin h]
  rfl

/-- On a set of unique differentiability, the second derivative is obtained by taking the
derivative of the derivative. -/
lemma iteratedFDerivWithin_two_apply (f : E → F) {z : E} (hs : UniqueDiffOn 𝕜 s) (hz : z ∈ s)
    (m : Fin 2 → E) :
    iteratedFDerivWithin 𝕜 2 f s z m = fderivWithin 𝕜 (fderivWithin 𝕜 f s) s z (m 0) (m 1) := by
  simp only [iteratedFDerivWithin_succ_apply_right hs hz]
  rfl

/-- On a set of unique differentiability, the second derivative is obtained by taking the
derivative of the derivative. -/
lemma iteratedFDerivWithin_two_apply' (f : E → F) {z : E} (hs : UniqueDiffOn 𝕜 s) (hz : z ∈ s)
    (v w : E) :
    iteratedFDerivWithin 𝕜 2 f s z ![v, w] = fderivWithin 𝕜 (fderivWithin 𝕜 f s) s z v w :=
  iteratedFDerivWithin_two_apply f hs hz _

theorem Filter.EventuallyEq.iteratedFDerivWithin' (h : f₁ =ᶠ[𝓝[s] x] f) (ht : t ⊆ s) (n : ℕ) :
    iteratedFDerivWithin 𝕜 n f₁ t =ᶠ[𝓝[s] x] iteratedFDerivWithin 𝕜 n f t := by
  induction n with
  | zero => exact h.mono fun y hy => DFunLike.ext _ _ fun _ => hy
  | succ n ihn =>
    have : fderivWithin 𝕜 _ t =ᶠ[𝓝[s] x] fderivWithin 𝕜 _ t := ihn.fderivWithin' ht
    refine this.mono fun y hy => ?_
    simp only [iteratedFDerivWithin_succ_eq_comp_left, hy, (· ∘ ·)]

protected theorem Filter.EventuallyEq.iteratedFDerivWithin (h : f₁ =ᶠ[𝓝[s] x] f) (n : ℕ) :
    iteratedFDerivWithin 𝕜 n f₁ s =ᶠ[𝓝[s] x] iteratedFDerivWithin 𝕜 n f s :=
  h.iteratedFDerivWithin' Subset.rfl n

/-- If two functions coincide in a neighborhood of `x` within a set `s` and at `x`, then their
iterated differentials within this set at `x` coincide. -/
theorem Filter.EventuallyEq.iteratedFDerivWithin_eq (h : f₁ =ᶠ[𝓝[s] x] f) (hx : f₁ x = f x)
    (n : ℕ) : iteratedFDerivWithin 𝕜 n f₁ s x = iteratedFDerivWithin 𝕜 n f s x :=
  have : f₁ =ᶠ[𝓝[insert x s] x] f := by simpa [EventuallyEq, hx]
  (this.iteratedFDerivWithin' (subset_insert _ _) n).self_of_nhdsWithin (mem_insert _ _)

/-- If two functions coincide on a set `s`, then their iterated differentials within this set
coincide. See also `Filter.EventuallyEq.iteratedFDerivWithin_eq` and
`Filter.EventuallyEq.iteratedFDerivWithin`. -/
theorem iteratedFDerivWithin_congr (hs : EqOn f₁ f s) (hx : x ∈ s) (n : ℕ) :
    iteratedFDerivWithin 𝕜 n f₁ s x = iteratedFDerivWithin 𝕜 n f s x :=
  (hs.eventuallyEq.filter_mono inf_le_right).iteratedFDerivWithin_eq (hs hx) _

/-- If two functions coincide on a set `s`, then their iterated differentials within this set
coincide. See also `Filter.EventuallyEq.iteratedFDerivWithin_eq` and
`Filter.EventuallyEq.iteratedFDerivWithin`. -/
protected theorem Set.EqOn.iteratedFDerivWithin (hs : EqOn f₁ f s) (n : ℕ) :
    EqOn (iteratedFDerivWithin 𝕜 n f₁ s) (iteratedFDerivWithin 𝕜 n f s) s := fun _x hx =>
  iteratedFDerivWithin_congr hs hx n

theorem iteratedFDerivWithin_eventually_congr_set' (y : E) (h : s =ᶠ[𝓝[{y}ᶜ] x] t) (n : ℕ) :
    iteratedFDerivWithin 𝕜 n f s =ᶠ[𝓝 x] iteratedFDerivWithin 𝕜 n f t := by
  induction n generalizing x with
  | zero => rfl
  | succ n ihn =>
    refine (eventually_nhds_nhdsWithin.2 h).mono fun y hy => ?_
    simp only [iteratedFDerivWithin_succ_eq_comp_left, (· ∘ ·)]
    rw [(ihn hy).fderivWithin_eq_nhds, fderivWithin_congr_set' _ hy]

theorem iteratedFDerivWithin_eventually_congr_set (h : s =ᶠ[𝓝 x] t) (n : ℕ) :
    iteratedFDerivWithin 𝕜 n f s =ᶠ[𝓝 x] iteratedFDerivWithin 𝕜 n f t :=
  iteratedFDerivWithin_eventually_congr_set' x (h.filter_mono inf_le_left) n

/-- If two sets coincide in a punctured neighborhood of `x`,
then the corresponding iterated derivatives are equal.

Note that we also allow to puncture the neighborhood of `x` at `y`.
If `y ≠ x`, then this is a no-op. -/
theorem iteratedFDerivWithin_congr_set' {y} (h : s =ᶠ[𝓝[{y}ᶜ] x] t) (n : ℕ) :
    iteratedFDerivWithin 𝕜 n f s x = iteratedFDerivWithin 𝕜 n f t x :=
  (iteratedFDerivWithin_eventually_congr_set' y h n).self_of_nhds

@[simp]
theorem iteratedFDerivWithin_insert {n y} :
    iteratedFDerivWithin 𝕜 n f (insert x s) y = iteratedFDerivWithin 𝕜 n f s y :=
  iteratedFDerivWithin_congr_set' (y := x)
    (eventually_mem_nhdsWithin.mono <| by intros; simp_all).set_eq _

theorem iteratedFDerivWithin_congr_set (h : s =ᶠ[𝓝 x] t) (n : ℕ) :
    iteratedFDerivWithin 𝕜 n f s x = iteratedFDerivWithin 𝕜 n f t x :=
  (iteratedFDerivWithin_eventually_congr_set h n).self_of_nhds

@[simp]
theorem ftaylorSeriesWithin_insert :
    ftaylorSeriesWithin 𝕜 f (insert x s) = ftaylorSeriesWithin 𝕜 f s := by
  ext y n : 2
  apply iteratedFDerivWithin_insert

/-- The iterated differential within a set `s` at a point `x` is not modified if one intersects
`s` with a neighborhood of `x` within `s`. -/
theorem iteratedFDerivWithin_inter' {n : ℕ} (hu : u ∈ 𝓝[s] x) :
    iteratedFDerivWithin 𝕜 n f (s ∩ u) x = iteratedFDerivWithin 𝕜 n f s x :=
  iteratedFDerivWithin_congr_set (nhdsWithin_eq_iff_eventuallyEq.1 <| nhdsWithin_inter_of_mem' hu) _

/-- The iterated differential within a set `s` at a point `x` is not modified if one intersects
`s` with a neighborhood of `x`. -/
theorem iteratedFDerivWithin_inter {n : ℕ} (hu : u ∈ 𝓝 x) :
    iteratedFDerivWithin 𝕜 n f (s ∩ u) x = iteratedFDerivWithin 𝕜 n f s x :=
  iteratedFDerivWithin_inter' (mem_nhdsWithin_of_mem_nhds hu)

/-- The iterated differential within a set `s` at a point `x` is not modified if one intersects
`s` with an open set containing `x`. -/
theorem iteratedFDerivWithin_inter_open {n : ℕ} (hu : IsOpen u) (hx : x ∈ u) :
    iteratedFDerivWithin 𝕜 n f (s ∩ u) x = iteratedFDerivWithin 𝕜 n f s x :=
  iteratedFDerivWithin_inter (hu.mem_nhds hx)

/-- On a set with unique differentiability, any choice of iterated differential has to coincide
with the one we have chosen in `iteratedFDerivWithin 𝕜 m f s`. -/
theorem HasFTaylorSeriesUpToOn.eq_iteratedFDerivWithin_of_uniqueDiffOn
    (h : HasFTaylorSeriesUpToOn n f p s) {m : ℕ} (hmn : m ≤ n) (hs : UniqueDiffOn 𝕜 s)
    (hx : x ∈ s) : p x m = iteratedFDerivWithin 𝕜 m f s x := by
  induction' m with m IH generalizing x
  · rw [h.zero_eq' hx, iteratedFDerivWithin_zero_eq_comp]; rfl
  · have A : m < n := lt_of_lt_of_le (mod_cast lt_add_one m) hmn
    have :
      HasFDerivWithinAt (fun y : E => iteratedFDerivWithin 𝕜 m f s y)
        (ContinuousMultilinearMap.curryLeft (p x (Nat.succ m))) s x :=
      (h.fderivWithin m A x hx).congr (fun y hy => (IH (le_of_lt A) hy).symm)
        (IH (le_of_lt A) hx).symm
    rw [iteratedFDerivWithin_succ_eq_comp_left, Function.comp_apply, this.fderivWithin (hs x hx)]
    exact (ContinuousMultilinearMap.uncurry_curryLeft _).symm

@[deprecated (since := "2024-03-28")]
alias HasFTaylorSeriesUpToOn.eq_ftaylor_series_of_uniqueDiffOn :=
  HasFTaylorSeriesUpToOn.eq_iteratedFDerivWithin_of_uniqueDiffOn

/-- The iterated derivative commutes with shifting the function by a constant on the left. -/
<<<<<<< HEAD
lemma iteratedFDerivWithin_comp_add_left (n : ℕ) (a : E) :
=======
lemma iteratedFDerivWithin_comp_add_left' (n : ℕ) (a : E) :
>>>>>>> 78302698
    iteratedFDerivWithin 𝕜 n (fun z ↦ f (a + z)) s =
      fun x ↦ iteratedFDerivWithin 𝕜 n f (a +ᵥ s) (a + x) := by
  induction n with
  | zero => simp [iteratedFDerivWithin]
  | succ n IH =>
    ext v
    rw [iteratedFDerivWithin_succ_eq_comp_left, iteratedFDerivWithin_succ_eq_comp_left]
<<<<<<< HEAD
    simp [IH]
    congr 2
    rw [fderivWithin_comp_add_left]

/-- The iterated derivative commutes with shifting the function by a constant on the right. -/
lemma iteratedFDerivWithin_comp_add_right (n : ℕ) (a : E) :
    iteratedFDerivWithin 𝕜 n (fun z ↦ f (z + a)) s =
      fun x ↦ iteratedFDerivWithin 𝕜 n f (a +ᵥ s) (x + a) := by
  simpa [add_comm a] using iteratedFDerivWithin_comp_add_left n a

lemma iteratedFDerivWithin_comp_sub (n : ℕ) (a : E) :
    iteratedFDerivWithin 𝕜 n (fun z ↦ f (z - a)) s =
      fun x ↦ iteratedFDerivWithin 𝕜 n f (-a +ᵥ s) (x - a) := by
  simpa [sub_eq_add_neg] using iteratedFDerivWithin_comp_add_right n (-a)

=======
    simp only [Nat.succ_eq_add_one, IH, comp_apply, continuousMultilinearCurryLeftEquiv_symm_apply]
    congr 2
    rw [fderivWithin_comp_add_left]

/-- The iterated derivative commutes with shifting the function by a constant on the left. -/
lemma iteratedFDerivWithin_comp_add_left (n : ℕ) (a : E) (x : E) :
    iteratedFDerivWithin 𝕜 n (fun z ↦ f (a + z)) s x =
      iteratedFDerivWithin 𝕜 n f (a +ᵥ s) (a + x) := by
  simp [iteratedFDerivWithin_comp_add_left']

/-- The iterated derivative commutes with shifting the function by a constant on the right. -/
lemma iteratedFDerivWithin_comp_add_right' (n : ℕ) (a : E) :
    iteratedFDerivWithin 𝕜 n (fun z ↦ f (z + a)) s =
      fun x ↦ iteratedFDerivWithin 𝕜 n f (a +ᵥ s) (x + a) := by
  simpa [add_comm a] using iteratedFDerivWithin_comp_add_left' n a

/-- The iterated derivative commutes with shifting the function by a constant on the right. -/
lemma iteratedFDerivWithin_comp_add_right (n : ℕ) (a : E) (x : E) :
    iteratedFDerivWithin 𝕜 n (fun z ↦ f (z + a)) s x =
      iteratedFDerivWithin 𝕜 n f (a +ᵥ s) (x + a) := by
  simp [iteratedFDerivWithin_comp_add_right']

/-- The iterated derivative commutes with subtracting a constant. -/
lemma iteratedFDerivWithin_comp_sub' (n : ℕ) (a : E) :
    iteratedFDerivWithin 𝕜 n (fun z ↦ f (z - a)) s =
      fun x ↦ iteratedFDerivWithin 𝕜 n f (-a +ᵥ s) (x - a) := by
  simpa [sub_eq_add_neg] using iteratedFDerivWithin_comp_add_right' n (-a)

/-- The iterated derivative commutes with subtracting a constant. -/
lemma iteratedFDerivWithin_comp_sub (n : ℕ) (a : E) :
    iteratedFDerivWithin 𝕜 n (fun z ↦ f (z - a)) s x =
      iteratedFDerivWithin 𝕜 n f (-a +ᵥ s) (x - a) := by
  simp [iteratedFDerivWithin_comp_sub']
>>>>>>> 78302698

/-! ### Functions with a Taylor series on the whole space -/

/-- `HasFTaylorSeriesUpTo n f p` registers the fact that `p 0 = f` and `p (m+1)` is a
derivative of `p m` for `m < n`, and is continuous for `m ≤ n`. This is a predicate analogous to
`HasFDerivAt` but for higher order derivatives.

Notice that `p` does not sum up to `f` on the diagonal (`FormalMultilinearSeries.sum`), even if
`f` is analytic and `n = ∞`: an addition `1/m!` factor on the `m`th term is necessary for that. -/
structure HasFTaylorSeriesUpTo
  (n : WithTop ℕ∞) (f : E → F) (p : E → FormalMultilinearSeries 𝕜 E F) : Prop where
  zero_eq : ∀ x, (p x 0).curry0 = f x
  fderiv : ∀ m : ℕ, m < n → ∀ x, HasFDerivAt (fun y => p y m) (p x m.succ).curryLeft x
  cont : ∀ m : ℕ, m ≤ n → Continuous fun x => p x m

theorem HasFTaylorSeriesUpTo.zero_eq' (h : HasFTaylorSeriesUpTo n f p) (x : E) :
    p x 0 = (continuousMultilinearCurryFin0 𝕜 E F).symm (f x) := by
  rw [← h.zero_eq x]
  exact (p x 0).uncurry0_curry0.symm

theorem hasFTaylorSeriesUpToOn_univ_iff :
    HasFTaylorSeriesUpToOn n f p univ ↔ HasFTaylorSeriesUpTo n f p := by
  constructor
  · intro H
    constructor
    · exact fun x => H.zero_eq x (mem_univ x)
    · intro m hm x
      rw [← hasFDerivWithinAt_univ]
      exact H.fderivWithin m hm x (mem_univ x)
    · intro m hm
      rw [continuous_iff_continuousOn_univ]
      exact H.cont m hm
  · intro H
    constructor
    · exact fun x _ => H.zero_eq x
    · intro m hm x _
      rw [hasFDerivWithinAt_univ]
      exact H.fderiv m hm x
    · intro m hm
      rw [← continuous_iff_continuousOn_univ]
      exact H.cont m hm

theorem HasFTaylorSeriesUpTo.hasFTaylorSeriesUpToOn (h : HasFTaylorSeriesUpTo n f p) (s : Set E) :
    HasFTaylorSeriesUpToOn n f p s :=
  (hasFTaylorSeriesUpToOn_univ_iff.2 h).mono (subset_univ _)

theorem HasFTaylorSeriesUpTo.of_le (h : HasFTaylorSeriesUpTo n f p) (hmn : m ≤ n) :
    HasFTaylorSeriesUpTo m f p := by
  rw [← hasFTaylorSeriesUpToOn_univ_iff] at h ⊢; exact h.of_le hmn

@[deprecated (since := "2024-11-07")]
alias HasFTaylorSeriesUpTo.ofLe := HasFTaylorSeriesUpTo.of_le

theorem HasFTaylorSeriesUpTo.continuous (h : HasFTaylorSeriesUpTo n f p) : Continuous f := by
  rw [← hasFTaylorSeriesUpToOn_univ_iff] at h
  rw [continuous_iff_continuousOn_univ]
  exact h.continuousOn

theorem hasFTaylorSeriesUpTo_zero_iff :
    HasFTaylorSeriesUpTo 0 f p ↔ Continuous f ∧ ∀ x, (p x 0).curry0 = f x := by
  simp [hasFTaylorSeriesUpToOn_univ_iff.symm, continuous_iff_continuousOn_univ,
    hasFTaylorSeriesUpToOn_zero_iff]

theorem hasFTaylorSeriesUpTo_top_iff (hN : ∞ ≤ N) :
    HasFTaylorSeriesUpTo N f p ↔ ∀ n : ℕ, HasFTaylorSeriesUpTo n f p := by
  simp only [← hasFTaylorSeriesUpToOn_univ_iff, hasFTaylorSeriesUpToOn_top_iff hN]

/-- In the case that `n = ∞` we don't need the continuity assumption in
`HasFTaylorSeriesUpTo`. -/
theorem hasFTaylorSeriesUpTo_top_iff' (hN : ∞ ≤ N) :
    HasFTaylorSeriesUpTo N f p ↔
      (∀ x, (p x 0).curry0 = f x) ∧
        ∀ (m : ℕ) (x), HasFDerivAt (fun y => p y m) (p x m.succ).curryLeft x := by
  simp only [← hasFTaylorSeriesUpToOn_univ_iff, hasFTaylorSeriesUpToOn_top_iff' hN, mem_univ,
    forall_true_left, hasFDerivWithinAt_univ]

/-- If a function has a Taylor series at order at least `1`, then the term of order `1` of this
series is a derivative of `f`. -/
theorem HasFTaylorSeriesUpTo.hasFDerivAt (h : HasFTaylorSeriesUpTo n f p) (hn : 1 ≤ n) (x : E) :
    HasFDerivAt f (continuousMultilinearCurryFin1 𝕜 E F (p x 1)) x := by
  rw [← hasFDerivWithinAt_univ]
  exact (hasFTaylorSeriesUpToOn_univ_iff.2 h).hasFDerivWithinAt hn (mem_univ _)

theorem HasFTaylorSeriesUpTo.differentiable (h : HasFTaylorSeriesUpTo n f p) (hn : 1 ≤ n) :
    Differentiable 𝕜 f := fun x => (h.hasFDerivAt hn x).differentiableAt

/-- `p` is a Taylor series of `f` up to `n+1` if and only if `p.shift` is a Taylor series up to `n`
for `p 1`, which is a derivative of `f`. -/
theorem hasFTaylorSeriesUpTo_succ_nat_iff_right {n : ℕ} :
    HasFTaylorSeriesUpTo (n + 1 : ℕ) f p ↔
      (∀ x, (p x 0).curry0 = f x) ∧
        (∀ x, HasFDerivAt (fun y => p y 0) (p x 1).curryLeft x) ∧
          HasFTaylorSeriesUpTo n (fun x => continuousMultilinearCurryFin1 𝕜 E F (p x 1)) fun x =>
            (p x).shift := by
  simp only [hasFTaylorSeriesUpToOn_succ_nat_iff_right, ← hasFTaylorSeriesUpToOn_univ_iff, mem_univ,
    forall_true_left, hasFDerivWithinAt_univ]

@[deprecated (since := "2024-11-07")]
alias hasFTaylorSeriesUpTo_succ_iff_right := hasFTaylorSeriesUpTo_succ_nat_iff_right

/-! ### Iterated derivative -/


variable (𝕜)

/-- The `n`-th derivative of a function, as a multilinear map, defined inductively. -/
noncomputable def iteratedFDeriv (n : ℕ) (f : E → F) : E → E[×n]→L[𝕜] F :=
  Nat.recOn n (fun x => ContinuousMultilinearMap.uncurry0 𝕜 E (f x)) fun _ rec x =>
    ContinuousLinearMap.uncurryLeft (fderiv 𝕜 rec x)

/-- Formal Taylor series associated to a function. -/
def ftaylorSeries (f : E → F) (x : E) : FormalMultilinearSeries 𝕜 E F := fun n =>
  iteratedFDeriv 𝕜 n f x

variable {𝕜}

@[simp]
theorem iteratedFDeriv_zero_apply (m : Fin 0 → E) :
    (iteratedFDeriv 𝕜 0 f x : (Fin 0 → E) → F) m = f x :=
  rfl

theorem iteratedFDeriv_zero_eq_comp :
    iteratedFDeriv 𝕜 0 f = (continuousMultilinearCurryFin0 𝕜 E F).symm ∘ f :=
  rfl

@[simp]
theorem norm_iteratedFDeriv_zero : ‖iteratedFDeriv 𝕜 0 f x‖ = ‖f x‖ := by
  -- Porting note: added `comp_apply`.
  rw [iteratedFDeriv_zero_eq_comp, comp_apply, LinearIsometryEquiv.norm_map]

theorem iteratedFDerivWithin_zero_eq : iteratedFDerivWithin 𝕜 0 f s = iteratedFDeriv 𝕜 0 f := rfl

theorem iteratedFDeriv_succ_apply_left {n : ℕ} (m : Fin (n + 1) → E) :
    (iteratedFDeriv 𝕜 (n + 1) f x : (Fin (n + 1) → E) → F) m =
      (fderiv 𝕜 (iteratedFDeriv 𝕜 n f) x : E → E[×n]→L[𝕜] F) (m 0) (tail m) :=
  rfl

/-- Writing explicitly the `n+1`-th derivative as the composition of a currying linear equiv,
and the derivative of the `n`-th derivative. -/
theorem iteratedFDeriv_succ_eq_comp_left {n : ℕ} :
    iteratedFDeriv 𝕜 (n + 1) f =
      (continuousMultilinearCurryLeftEquiv 𝕜 (fun _ : Fin (n + 1) => E) F).symm ∘
        fderiv 𝕜 (iteratedFDeriv 𝕜 n f) :=
  rfl

/-- Writing explicitly the derivative of the `n`-th derivative as the composition of a currying
linear equiv, and the `n + 1`-th derivative. -/
theorem fderiv_iteratedFDeriv {n : ℕ} :
    fderiv 𝕜 (iteratedFDeriv 𝕜 n f) =
      continuousMultilinearCurryLeftEquiv 𝕜 (fun _ : Fin (n + 1) => E) F ∘
        iteratedFDeriv 𝕜 (n + 1) f :=
  rfl

theorem tsupport_iteratedFDeriv_subset (n : ℕ) : tsupport (iteratedFDeriv 𝕜 n f) ⊆ tsupport f := by
  induction n with
  | zero =>
    rw [iteratedFDeriv_zero_eq_comp]
    exact closure_minimal ((support_comp_subset (LinearIsometryEquiv.map_zero _) _).trans
      subset_closure) isClosed_closure
  | succ n IH =>
    rw [iteratedFDeriv_succ_eq_comp_left]
    exact closure_minimal ((support_comp_subset (LinearIsometryEquiv.map_zero _) _).trans
      ((support_fderiv_subset 𝕜).trans IH)) isClosed_closure

theorem support_iteratedFDeriv_subset (n : ℕ) : support (iteratedFDeriv 𝕜 n f) ⊆ tsupport f :=
  subset_closure.trans (tsupport_iteratedFDeriv_subset n)

theorem HasCompactSupport.iteratedFDeriv (hf : HasCompactSupport f) (n : ℕ) :
    HasCompactSupport (iteratedFDeriv 𝕜 n f) :=
  hf.of_isClosed_subset isClosed_closure (tsupport_iteratedFDeriv_subset n)

theorem norm_fderiv_iteratedFDeriv {n : ℕ} :
    ‖fderiv 𝕜 (iteratedFDeriv 𝕜 n f) x‖ = ‖iteratedFDeriv 𝕜 (n + 1) f x‖ := by
  -- Porting note: added `comp_apply`.
  rw [iteratedFDeriv_succ_eq_comp_left, comp_apply, LinearIsometryEquiv.norm_map]

theorem iteratedFDerivWithin_univ {n : ℕ} :
    iteratedFDerivWithin 𝕜 n f univ = iteratedFDeriv 𝕜 n f := by
  induction n with
  | zero => ext x; simp
  | succ n IH =>
    ext x m
    rw [iteratedFDeriv_succ_apply_left, iteratedFDerivWithin_succ_apply_left, IH, fderivWithin_univ]

theorem HasFTaylorSeriesUpTo.eq_iteratedFDeriv
    (h : HasFTaylorSeriesUpTo n f p) {m : ℕ} (hmn : m ≤ n) (x : E) :
    p x m = iteratedFDeriv 𝕜 m f x := by
  rw [← iteratedFDerivWithin_univ]
  rw [← hasFTaylorSeriesUpToOn_univ_iff] at h
  exact h.eq_iteratedFDerivWithin_of_uniqueDiffOn hmn uniqueDiffOn_univ (mem_univ _)

/-- In an open set, the iterated derivative within this set coincides with the global iterated
derivative. -/
theorem iteratedFDerivWithin_of_isOpen (n : ℕ) (hs : IsOpen s) :
    EqOn (iteratedFDerivWithin 𝕜 n f s) (iteratedFDeriv 𝕜 n f) s := by
  induction n with
  | zero =>
    intro x _
    ext1
    simp only [iteratedFDerivWithin_zero_apply, iteratedFDeriv_zero_apply]
  | succ n IH =>
    intro x hx
    rw [iteratedFDeriv_succ_eq_comp_left, iteratedFDerivWithin_succ_eq_comp_left]
    dsimp
    congr 1
    rw [fderivWithin_of_isOpen hs hx]
    apply Filter.EventuallyEq.fderiv_eq
    filter_upwards [hs.mem_nhds hx]
    exact IH

theorem ftaylorSeriesWithin_univ : ftaylorSeriesWithin 𝕜 f univ = ftaylorSeries 𝕜 f := by
  ext1 x; ext1 n
  change iteratedFDerivWithin 𝕜 n f univ x = iteratedFDeriv 𝕜 n f x
  rw [iteratedFDerivWithin_univ]

theorem iteratedFDeriv_succ_apply_right {n : ℕ} (m : Fin (n + 1) → E) :
    (iteratedFDeriv 𝕜 (n + 1) f x : (Fin (n + 1) → E) → F) m =
      iteratedFDeriv 𝕜 n (fun y => fderiv 𝕜 f y) x (init m) (m (last n)) := by
  rw [← iteratedFDerivWithin_univ, ← iteratedFDerivWithin_univ, ← fderivWithin_univ]
  exact iteratedFDerivWithin_succ_apply_right uniqueDiffOn_univ (mem_univ _) _

/-- Writing explicitly the `n+1`-th derivative as the composition of a currying linear equiv,
and the `n`-th derivative of the derivative. -/
theorem iteratedFDeriv_succ_eq_comp_right {n : ℕ} :
    iteratedFDeriv 𝕜 (n + 1) f x =
      ((continuousMultilinearCurryRightEquiv' 𝕜 n E F).symm ∘
          iteratedFDeriv 𝕜 n fun y => fderiv 𝕜 f y) x := by
  ext m; rw [iteratedFDeriv_succ_apply_right]; rfl

theorem norm_iteratedFDeriv_fderiv {n : ℕ} :
    ‖iteratedFDeriv 𝕜 n (fderiv 𝕜 f) x‖ = ‖iteratedFDeriv 𝕜 (n + 1) f x‖ := by
  -- Porting note: added `comp_apply`.
  rw [iteratedFDeriv_succ_eq_comp_right, comp_apply, LinearIsometryEquiv.norm_map]

@[simp]
theorem iteratedFDeriv_one_apply (m : Fin 1 → E) :
    iteratedFDeriv 𝕜 1 f x m = fderiv 𝕜 f x (m 0) := by
  rw [iteratedFDeriv_succ_apply_right, iteratedFDeriv_zero_apply]; rfl

lemma iteratedFDeriv_two_apply (f : E → F) (z : E) (m : Fin 2 → E) :
    iteratedFDeriv 𝕜 2 f z m = fderiv 𝕜 (fderiv 𝕜 f) z (m 0) (m 1) := by
  simp only [iteratedFDeriv_succ_apply_right]
  rfl

/-- The iterated derivative commutes with shifting the function by a constant on the left. -/
<<<<<<< HEAD
lemma iteratedFDeriv_comp_add_left (n : ℕ) (a : E) :
    iteratedFDeriv 𝕜 n (fun z ↦ f (a + z)) = fun x ↦ iteratedFDeriv 𝕜 n f (a + x) := by
  simpa [← iteratedFDerivWithin_univ] using iteratedFDerivWithin_comp_add_left n a (s := univ)

/-- The iterated derivative commutes with shifting the function by a constant on the right. -/
lemma iteratedFDeriv_comp_add_right (n : ℕ) (a : E) :
    iteratedFDeriv 𝕜 n (fun z ↦ f (z + a)) = fun x ↦ iteratedFDeriv 𝕜 n f (x + a) := by
  simpa [add_comm a] using iteratedFDeriv_comp_add_left n a

lemma iteratedFDeriv_comp_sub (n : ℕ) (a : E) :
    iteratedFDeriv 𝕜 n (fun z ↦ f (z - a)) = fun x ↦ iteratedFDeriv 𝕜 n f (x - a) := by
  simpa [sub_eq_add_neg] using iteratedFDeriv_comp_add_right n (-a)
=======
lemma iteratedFDeriv_comp_add_left' (n : ℕ) (a : E) :
    iteratedFDeriv 𝕜 n (fun z ↦ f (a + z)) = fun x ↦ iteratedFDeriv 𝕜 n f (a + x) := by
  simpa [← iteratedFDerivWithin_univ] using iteratedFDerivWithin_comp_add_left' n a (s := univ)

/-- The iterated derivative commutes with shifting the function by a constant on the left. -/
lemma iteratedFDeriv_comp_add_left (n : ℕ) (a : E) (x : E) :
    iteratedFDeriv 𝕜 n (fun z ↦ f (a + z)) x = iteratedFDeriv 𝕜 n f (a + x) := by
  simp [iteratedFDeriv_comp_add_left']

/-- The iterated derivative commutes with shifting the function by a constant on the right. -/
lemma iteratedFDeriv_comp_add_right' (n : ℕ) (a : E) :
    iteratedFDeriv 𝕜 n (fun z ↦ f (z + a)) = fun x ↦ iteratedFDeriv 𝕜 n f (x + a) := by
  simpa [add_comm a] using iteratedFDeriv_comp_add_left' n a

/-- The iterated derivative commutes with shifting the function by a constant on the right. -/
lemma iteratedFDeriv_comp_add_right (n : ℕ) (a : E) (x : E) :
    iteratedFDeriv 𝕜 n (fun z ↦ f (z + a)) x = iteratedFDeriv 𝕜 n f (x + a) := by
  simp [iteratedFDeriv_comp_add_right']

/-- The iterated derivative commutes with subtracting a constant. -/
lemma iteratedFDeriv_comp_sub' (n : ℕ) (a : E) :
    iteratedFDeriv 𝕜 n (fun z ↦ f (z - a)) = fun x ↦ iteratedFDeriv 𝕜 n f (x - a) := by
  simpa [sub_eq_add_neg] using iteratedFDeriv_comp_add_right' n (-a)

/-- The iterated derivative commutes with subtracting a constant. -/
lemma iteratedFDeriv_comp_sub (n : ℕ) (a : E) (x : E) :
    iteratedFDeriv 𝕜 n (fun z ↦ f (z - a)) x = iteratedFDeriv 𝕜 n f (x - a) := by
  simp [iteratedFDeriv_comp_sub']
>>>>>>> 78302698
<|MERGE_RESOLUTION|>--- conflicted
+++ resolved
@@ -99,14 +99,7 @@
 
 noncomputable section
 
-<<<<<<< HEAD
-open scoped Pointwise
-open ENat NNReal Topology Filter
-
-local notation "∞" => (⊤ : ℕ∞)
-=======
 open ENat NNReal Topology Filter Set Fin Filter Function
->>>>>>> 78302698
 
 /-
 Porting note: These lines are not required in Mathlib4.
@@ -640,11 +633,7 @@
   HasFTaylorSeriesUpToOn.eq_iteratedFDerivWithin_of_uniqueDiffOn
 
 /-- The iterated derivative commutes with shifting the function by a constant on the left. -/
-<<<<<<< HEAD
-lemma iteratedFDerivWithin_comp_add_left (n : ℕ) (a : E) :
-=======
 lemma iteratedFDerivWithin_comp_add_left' (n : ℕ) (a : E) :
->>>>>>> 78302698
     iteratedFDerivWithin 𝕜 n (fun z ↦ f (a + z)) s =
       fun x ↦ iteratedFDerivWithin 𝕜 n f (a +ᵥ s) (a + x) := by
   induction n with
@@ -652,23 +641,6 @@
   | succ n IH =>
     ext v
     rw [iteratedFDerivWithin_succ_eq_comp_left, iteratedFDerivWithin_succ_eq_comp_left]
-<<<<<<< HEAD
-    simp [IH]
-    congr 2
-    rw [fderivWithin_comp_add_left]
-
-/-- The iterated derivative commutes with shifting the function by a constant on the right. -/
-lemma iteratedFDerivWithin_comp_add_right (n : ℕ) (a : E) :
-    iteratedFDerivWithin 𝕜 n (fun z ↦ f (z + a)) s =
-      fun x ↦ iteratedFDerivWithin 𝕜 n f (a +ᵥ s) (x + a) := by
-  simpa [add_comm a] using iteratedFDerivWithin_comp_add_left n a
-
-lemma iteratedFDerivWithin_comp_sub (n : ℕ) (a : E) :
-    iteratedFDerivWithin 𝕜 n (fun z ↦ f (z - a)) s =
-      fun x ↦ iteratedFDerivWithin 𝕜 n f (-a +ᵥ s) (x - a) := by
-  simpa [sub_eq_add_neg] using iteratedFDerivWithin_comp_add_right n (-a)
-
-=======
     simp only [Nat.succ_eq_add_one, IH, comp_apply, continuousMultilinearCurryLeftEquiv_symm_apply]
     congr 2
     rw [fderivWithin_comp_add_left]
@@ -702,7 +674,6 @@
     iteratedFDerivWithin 𝕜 n (fun z ↦ f (z - a)) s x =
       iteratedFDerivWithin 𝕜 n f (-a +ᵥ s) (x - a) := by
   simp [iteratedFDerivWithin_comp_sub']
->>>>>>> 78302698
 
 /-! ### Functions with a Taylor series on the whole space -/
 
@@ -948,20 +919,6 @@
   rfl
 
 /-- The iterated derivative commutes with shifting the function by a constant on the left. -/
-<<<<<<< HEAD
-lemma iteratedFDeriv_comp_add_left (n : ℕ) (a : E) :
-    iteratedFDeriv 𝕜 n (fun z ↦ f (a + z)) = fun x ↦ iteratedFDeriv 𝕜 n f (a + x) := by
-  simpa [← iteratedFDerivWithin_univ] using iteratedFDerivWithin_comp_add_left n a (s := univ)
-
-/-- The iterated derivative commutes with shifting the function by a constant on the right. -/
-lemma iteratedFDeriv_comp_add_right (n : ℕ) (a : E) :
-    iteratedFDeriv 𝕜 n (fun z ↦ f (z + a)) = fun x ↦ iteratedFDeriv 𝕜 n f (x + a) := by
-  simpa [add_comm a] using iteratedFDeriv_comp_add_left n a
-
-lemma iteratedFDeriv_comp_sub (n : ℕ) (a : E) :
-    iteratedFDeriv 𝕜 n (fun z ↦ f (z - a)) = fun x ↦ iteratedFDeriv 𝕜 n f (x - a) := by
-  simpa [sub_eq_add_neg] using iteratedFDeriv_comp_add_right n (-a)
-=======
 lemma iteratedFDeriv_comp_add_left' (n : ℕ) (a : E) :
     iteratedFDeriv 𝕜 n (fun z ↦ f (a + z)) = fun x ↦ iteratedFDeriv 𝕜 n f (a + x) := by
   simpa [← iteratedFDerivWithin_univ] using iteratedFDerivWithin_comp_add_left' n a (s := univ)
@@ -989,5 +946,4 @@
 /-- The iterated derivative commutes with subtracting a constant. -/
 lemma iteratedFDeriv_comp_sub (n : ℕ) (a : E) (x : E) :
     iteratedFDeriv 𝕜 n (fun z ↦ f (z - a)) x = iteratedFDeriv 𝕜 n f (x - a) := by
-  simp [iteratedFDeriv_comp_sub']
->>>>>>> 78302698
+  simp [iteratedFDeriv_comp_sub']