--- conflicted
+++ resolved
@@ -114,14 +114,8 @@
 universe u uE uF
 
 variable {𝕜 : Type u} [NontriviallyNormedField 𝕜] {E : Type uE} [NormedAddCommGroup E]
-<<<<<<< HEAD
-  [NormedSpace 𝕜 E] {F : Type uF} [NormedAddCommGroup F] [NormedSpace 𝕜 F] {G : Type uG}
-  [NormedAddCommGroup G] [NormedSpace 𝕜 G] {X : Type uX} [NormedAddCommGroup X] [NormedSpace 𝕜 X]
-  {s s₁ t u : Set E} {f f₁ : E → F} {g : F → G} {x x₀ : E} {c : F} {m n N : WithTop ℕ∞}
-=======
   [NormedSpace 𝕜 E] {F : Type uF} [NormedAddCommGroup F] [NormedSpace 𝕜 F]
   {s t u : Set E} {f f₁ : E → F} {x : E} {m n N : WithTop ℕ∞}
->>>>>>> fb23240e
   {p : E → FormalMultilinearSeries 𝕜 E F}
 
 /-! ### Functions with a Taylor series on a domain -/
@@ -177,24 +171,11 @@
   rw [continuousOn_congr this, LinearIsometryEquiv.comp_continuousOn_iff]
   exact H.1
 
-<<<<<<< HEAD
-lemma nat_le_of_infty_le (hN : ∞ ≤ N) (n : ℕ) : n ≤ N :=
-  le_trans (by exact_mod_cast le_top) hN
-
-lemma nat_lt_of_infty_le (hN : ∞ ≤ N) (n : ℕ) : n < N :=
-  lt_of_lt_of_le (by exact_mod_cast lt_add_one n) (nat_le_of_infty_le hN (n + 1))
-
-=======
->>>>>>> fb23240e
 theorem hasFTaylorSeriesUpToOn_top_iff_add (hN : ∞ ≤ N) (k : ℕ) :
     HasFTaylorSeriesUpToOn N f p s ↔ ∀ n : ℕ, HasFTaylorSeriesUpToOn (n + k : ℕ) f p s := by
   constructor
   · intro H n
-<<<<<<< HEAD
-    apply H.of_le (nat_le_of_infty_le hN _)
-=======
     apply H.of_le (natCast_le_of_coe_top_le_withTop hN _)
->>>>>>> fb23240e
   · intro H
     constructor
     · exact (H 0).zero_eq
@@ -214,11 +195,7 @@
       (∀ x ∈ s, (p x 0).curry0 = f x) ∧
         ∀ m : ℕ, ∀ x ∈ s, HasFDerivWithinAt (fun y => p y m) (p x m.succ).curryLeft s x := by
   -- Everything except for the continuity is trivial:
-<<<<<<< HEAD
-  refine ⟨fun h => ⟨h.1, fun m => h.2 m (nat_lt_of_infty_le hN _)⟩, fun h =>
-=======
   refine ⟨fun h => ⟨h.1, fun m => h.2 m (natCast_lt_of_coe_top_le_withTop hN _)⟩, fun h =>
->>>>>>> fb23240e
     ⟨h.1, fun m _ => h.2 m, fun m _ x hx =>
       -- The continuity follows from the existence of a derivative:
       (h.2 m x hx).continuousWithinAt⟩⟩
@@ -270,36 +247,21 @@
         (∀ x ∈ s, HasFDerivWithinAt (fun y => p y n) (p x n.succ).curryLeft s x) ∧
           ContinuousOn (fun x => p x (n + 1)) s := by
   constructor
-<<<<<<< HEAD
-  · exact fun h ↦ ⟨h.of_le (by exact_mod_cast Nat.le_succ n),
-      h.fderivWithin _ (by exact_mod_cast lt_add_one n), h.cont (n + 1) le_rfl⟩
-=======
   · exact fun h ↦ ⟨h.of_le (mod_cast Nat.le_succ n),
       h.fderivWithin _ (mod_cast lt_add_one n), h.cont (n + 1) le_rfl⟩
->>>>>>> fb23240e
   · intro h
     constructor
     · exact h.1.zero_eq
     · intro m hm
       by_cases h' : m < n
-<<<<<<< HEAD
-      · exact h.1.fderivWithin m (by exact_mod_cast h')
-      · have : m = n := Nat.eq_of_lt_succ_of_not_lt (by exact_mod_cast hm) h'
-=======
       · exact h.1.fderivWithin m (mod_cast h')
       · have : m = n := Nat.eq_of_lt_succ_of_not_lt (mod_cast hm) h'
->>>>>>> fb23240e
         rw [this]
         exact h.2.1
     · intro m hm
       by_cases h' : m ≤ n
-<<<<<<< HEAD
-      · apply h.1.cont m (by exact_mod_cast h')
-      · have : m = n + 1 := le_antisymm (by exact_mod_cast hm) (not_le.1 h')
-=======
       · apply h.1.cont m (mod_cast h')
       · have : m = n + 1 := le_antisymm (mod_cast hm) (not_le.1 h')
->>>>>>> fb23240e
         rw [this]
         exact h.2.2
 
@@ -392,11 +354,7 @@
       fun n ↦ (hasFTaylorSeriesUpToOn_succ_nat_iff_right.1 (h n)).2.2⟩
   · apply (hasFTaylorSeriesUpToOn_top_iff_add hN 1).2 (fun n ↦ ?_)
     rw [hasFTaylorSeriesUpToOn_succ_nat_iff_right]
-<<<<<<< HEAD
-    exact ⟨h.1, h.2.1, (h.2.2).of_le (m := n) (nat_le_of_infty_le hN n)⟩
-=======
     exact ⟨h.1, h.2.1, (h.2.2).of_le (m := n) (natCast_le_of_coe_top_le_withTop hN n)⟩
->>>>>>> fb23240e
 
 /-- `p` is a Taylor series of `f` up to `n+1` if and only if `p.shift` is a Taylor series up to `n`
 for `p 1`, which is a derivative of `f`. Version for `n : WithTop ℕ∞`. -/
@@ -620,11 +578,7 @@
     (hx : x ∈ s) : p x m = iteratedFDerivWithin 𝕜 m f s x := by
   induction' m with m IH generalizing x
   · rw [h.zero_eq' hx, iteratedFDerivWithin_zero_eq_comp]; rfl
-<<<<<<< HEAD
-  · have A : (m : ℕ∞) < n := lt_of_lt_of_le (by exact_mod_cast lt_add_one m) hmn
-=======
   · have A : (m : ℕ∞) < n := lt_of_lt_of_le (mod_cast lt_add_one m) hmn
->>>>>>> fb23240e
     have :
       HasFDerivWithinAt (fun y : E => iteratedFDerivWithin 𝕜 m f s y)
         (ContinuousMultilinearMap.curryLeft (p x (Nat.succ m))) s x :=
