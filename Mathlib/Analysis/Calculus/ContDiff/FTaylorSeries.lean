--- conflicted
+++ resolved
@@ -114,15 +114,8 @@
 universe u uE uF
 
 variable {𝕜 : Type u} [NontriviallyNormedField 𝕜] {E : Type uE} [NormedAddCommGroup E]
-<<<<<<< HEAD
-  [NormedSpace 𝕜 E] {F : Type uF} [NormedAddCommGroup F] [NormedSpace 𝕜 F] {G : Type uG}
-  [NormedAddCommGroup G] [NormedSpace 𝕜 G] {X : Type uX} [NormedAddCommGroup X] [NormedSpace 𝕜 X]
-  {s s₁ t u : Set E} {f f₁ : E → F} {g : F → G} {x x₀ : E} {c : F} {m n N : WithTop ℕ∞}
-  {p : E → FormalMultilinearSeries 𝕜 E F}
-=======
   [NormedSpace 𝕜 E] {F : Type uF} [NormedAddCommGroup F] [NormedSpace 𝕜 F]
-  {s t u : Set E} {f f₁ : E → F} {x : E} {m n : ℕ∞} {p : E → FormalMultilinearSeries 𝕜 E F}
->>>>>>> 7698f92f
+  {s t u : Set E} {f f₁ : E → F} {x : E} {m n : WithTop ℕ∞} {p : E → FormalMultilinearSeries 𝕜 E F}
 
 /-! ### Functions with a Taylor series on a domain -/
 
