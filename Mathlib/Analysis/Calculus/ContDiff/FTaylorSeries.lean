/-
Copyright (c) 2019 Sébastien Gouëzel. All rights reserved.
Released under Apache 2.0 license as described in the file LICENSE.
Authors: Sébastien Gouëzel
-/
import Mathlib.Analysis.Calculus.FDeriv.Add
import Mathlib.Analysis.Calculus.FDeriv.Equiv
import Mathlib.Analysis.Calculus.FormalMultilinearSeries
import Mathlib.Data.ENat.Lattice

/-!
# Iterated derivatives of a function

In this file, we define iteratively the `n + 1`-th derivative of a function as the
derivative of the `n`-th derivative. It is called `iteratedFDeriv 𝕜 n f x` where `𝕜` is the
field, `n` is the number of iterations, `f` is the function and `x` is the point, and it is given
as an `n`-multilinear map. We also define a version `iteratedFDerivWithin` relative to a domain.
Note that, in domains, there may be several choices of possible derivative, so we make some
arbitrary choice in the definition.

We also define a predicate `HasFTaylorSeriesUpTo` (and its localized version
`HasFTaylorSeriesUpToOn`), saying that a sequence of multilinear maps is *a* sequence of
derivatives of `f`. Contrary to `iteratedFDerivWithin`, it accommodates well the
non-uniqueness of derivatives.

## Main definitions and results

Let `f : E → F` be a map between normed vector spaces over a nontrivially normed field `𝕜`.

* `HasFTaylorSeriesUpTo n f p`: expresses that the formal multilinear series `p` is a sequence
  of iterated derivatives of `f`, up to the `n`-th term (where `n` is a natural number or `∞`).
* `HasFTaylorSeriesUpToOn n f p s`: same thing, but inside a set `s`. The notion of derivative
  is now taken inside `s`. In particular, derivatives don't have to be unique.

* `iteratedFDerivWithin 𝕜 n f s x` is an `n`-th derivative of `f` over the field `𝕜` on the
  set `s` at the point `x`. It is a continuous multilinear map from `E^n` to `F`, defined as a
  derivative within `s` of `iteratedFDerivWithin 𝕜 (n-1) f s` if one exists, and `0` otherwise.
* `iteratedFDeriv 𝕜 n f x` is the `n`-th derivative of `f` over the field `𝕜` at the point `x`.
  It is a continuous multilinear map from `E^n` to `F`, defined as a derivative of
  `iteratedFDeriv 𝕜 (n-1) f` if one exists, and `0` otherwise.


### Side of the composition, and universe issues

With a naïve direct definition, the `n`-th derivative of a function belongs to the space
`E →L[𝕜] (E →L[𝕜] (E ... F)...)))` where there are n iterations of `E →L[𝕜]`. This space
may also be seen as the space of continuous multilinear functions on `n` copies of `E` with
values in `F`, by uncurrying. This is the point of view that is usually adopted in textbooks,
and that we also use. This means that the definition and the first proofs are slightly involved,
as one has to keep track of the uncurrying operation. The uncurrying can be done from the
left or from the right, amounting to defining the `n + 1`-th derivative either as the derivative of
the `n`-th derivative, or as the `n`-th derivative of the derivative.
For proofs, it would be more convenient to use the latter approach (from the right),
as it means to prove things at the `n + 1`-th step we only need to understand well enough the
derivative in `E →L[𝕜] F` (contrary to the approach from the left, where one would need to know
enough on the `n`-th derivative to deduce things on the `n + 1`-th derivative).

However, the definition from the right leads to a universe polymorphism problem: if we define
`iteratedFDeriv 𝕜 (n + 1) f x = iteratedFDeriv 𝕜 n (fderiv 𝕜 f) x` by induction, we need to
generalize over all spaces (as `f` and `fderiv 𝕜 f` don't take values in the same space). It is
only possible to generalize over all spaces in some fixed universe in an inductive definition.
For `f : E → F`, then `fderiv 𝕜 f` is a map `E → (E →L[𝕜] F)`. Therefore, the definition will only
work if `F` and `E →L[𝕜] F` are in the same universe.

This issue does not appear with the definition from the left, where one does not need to generalize
over all spaces. Therefore, we use the definition from the left. This means some proofs later on
become a little bit more complicated: to prove that a function is `C^n`, the most efficient approach
is to exhibit a formula for its `n`-th derivative and prove it is continuous (contrary to the
inductive approach where one would prove smoothness statements without giving a formula for the
derivative). In the end, this approach is still satisfactory as it is good to have formulas for the
iterated derivatives in various constructions.

One point where we depart from this explicit approach is in the proof of smoothness of a
composition: there is a formula for the `n`-th derivative of a composition (Faà di Bruno's formula),
but it is very complicated and barely usable, while the inductive proof is very simple. Thus, we
give the inductive proof. As explained above, it works by generalizing over the target space, hence
it only works well if all spaces belong to the same universe. To get the general version, we lift
things to a common universe using a trick.

### Variables management

The textbook definitions and proofs use various identifications and abuse of notations, for instance
when saying that the natural space in which the derivative lives, i.e.,
`E →L[𝕜] (E →L[𝕜] ( ... →L[𝕜] F))`, is the same as a space of multilinear maps. When doing things
formally, we need to provide explicit maps for these identifications, and chase some diagrams to see
everything is compatible with the identifications. In particular, one needs to check that taking the
derivative and then doing the identification, or first doing the identification and then taking the
derivative, gives the same result. The key point for this is that taking the derivative commutes
with continuous linear equivalences. Therefore, we need to implement all our identifications with
continuous linear equivs.

## Notations

We use the notation `E [×n]→L[𝕜] F` for the space of continuous multilinear maps on `E^n` with
values in `F`. This is the space in which the `n`-th derivative of a function from `E` to `F` lives.

In this file, we denote `⊤ : ℕ∞` with `∞`.
-/


noncomputable section

open ENat NNReal Topology Filter Set Fin Filter Function

/-- Smoothness exponent for analytic functions. -/
scoped [ContDiff] notation3 "ω" => (⊤ : WithTop ℕ∞)
/-- Smoothness exponent for infinitely differentiable functions. -/
scoped [ContDiff] notation3 "∞" => ((⊤ : ℕ∞) : WithTop ℕ∞)

open scoped ContDiff Pointwise

universe u uE uF

variable {𝕜 : Type u} [NontriviallyNormedField 𝕜] {E : Type uE} [NormedAddCommGroup E]
  [NormedSpace 𝕜 E] {F : Type uF} [NormedAddCommGroup F] [NormedSpace 𝕜 F]
  {s t u : Set E} {f f₁ : E → F} {x : E} {m n N : WithTop ℕ∞}
  {p : E → FormalMultilinearSeries 𝕜 E F}

/-! ### Functions with a Taylor series on a domain -/

/-- `HasFTaylorSeriesUpToOn n f p s` registers the fact that `p 0 = f` and `p (m+1)` is a
derivative of `p m` for `m < n`, and is continuous for `m ≤ n`. This is a predicate analogous to
`HasFDerivWithinAt` but for higher order derivatives.

Notice that `p` does not sum up to `f` on the diagonal (`FormalMultilinearSeries.sum`), even if
`f` is analytic and `n = ∞`: an additional `1/m!` factor on the `m`th term is necessary for that. -/
structure HasFTaylorSeriesUpToOn
  (n : WithTop ℕ∞) (f : E → F) (p : E → FormalMultilinearSeries 𝕜 E F) (s : Set E) : Prop where
  zero_eq : ∀ x ∈ s, (p x 0).curry0 = f x
  protected fderivWithin : ∀ m : ℕ, m < n → ∀ x ∈ s,
    HasFDerivWithinAt (p · m) (p x m.succ).curryLeft s x
  cont : ∀ m : ℕ, m ≤ n → ContinuousOn (p · m) s

theorem HasFTaylorSeriesUpToOn.zero_eq' (h : HasFTaylorSeriesUpToOn n f p s) {x : E} (hx : x ∈ s) :
    p x 0 = (continuousMultilinearCurryFin0 𝕜 E F).symm (f x) := by
  rw [← h.zero_eq x hx]
  exact (p x 0).uncurry0_curry0.symm

/-- If two functions coincide on a set `s`, then a Taylor series for the first one is as well a
Taylor series for the second one. -/
theorem HasFTaylorSeriesUpToOn.congr (h : HasFTaylorSeriesUpToOn n f p s)
    (h₁ : ∀ x ∈ s, f₁ x = f x) : HasFTaylorSeriesUpToOn n f₁ p s := by
  refine ⟨fun x hx => ?_, h.fderivWithin, h.cont⟩
  rw [h₁ x hx]
  exact h.zero_eq x hx

theorem HasFTaylorSeriesUpToOn.congr_series {q} (hp : HasFTaylorSeriesUpToOn n f p s)
    (hpq : ∀ m : ℕ, m ≤ n → EqOn (p · m) (q · m) s) :
    HasFTaylorSeriesUpToOn n f q s where
  zero_eq x hx := by simp only [← (hpq 0 (zero_le n) hx), hp.zero_eq x hx]
  fderivWithin m hm x hx := by
    refine ((hp.fderivWithin m hm x hx).congr' (hpq m hm.le).symm hx).congr_fderiv ?_
    refine congrArg _ (hpq (m + 1) ?_ hx)
    exact ENat.add_one_natCast_le_withTop_of_lt hm
  cont m hm := (hp.cont m hm).congr (hpq m hm).symm

theorem HasFTaylorSeriesUpToOn.mono (h : HasFTaylorSeriesUpToOn n f p s) {t : Set E} (hst : t ⊆ s) :
    HasFTaylorSeriesUpToOn n f p t :=
  ⟨fun x hx => h.zero_eq x (hst hx), fun m hm x hx => (h.fderivWithin m hm x (hst hx)).mono hst,
    fun m hm => (h.cont m hm).mono hst⟩

theorem HasFTaylorSeriesUpToOn.of_le (h : HasFTaylorSeriesUpToOn n f p s) (hmn : m ≤ n) :
    HasFTaylorSeriesUpToOn m f p s :=
  ⟨h.zero_eq, fun k hk x hx => h.fderivWithin k (lt_of_lt_of_le hk hmn) x hx, fun k hk =>
    h.cont k (le_trans hk hmn)⟩

theorem HasFTaylorSeriesUpToOn.continuousOn (h : HasFTaylorSeriesUpToOn n f p s) :
    ContinuousOn f s := by
  have := (h.cont 0 bot_le).congr fun x hx => (h.zero_eq' hx).symm
  rwa [← (continuousMultilinearCurryFin0 𝕜 E F).symm.comp_continuousOn_iff]

theorem hasFTaylorSeriesUpToOn_zero_iff :
    HasFTaylorSeriesUpToOn 0 f p s ↔ ContinuousOn f s ∧ ∀ x ∈ s, (p x 0).curry0 = f x := by
  refine ⟨fun H => ⟨H.continuousOn, H.zero_eq⟩, fun H =>
      ⟨H.2, fun m hm => False.elim (not_le.2 hm bot_le), fun m hm ↦ ?_⟩⟩
  obtain rfl : m = 0 := mod_cast hm.antisymm (zero_le _)
  have : EqOn (p · 0) ((continuousMultilinearCurryFin0 𝕜 E F).symm ∘ f) s := fun x hx ↦
    (continuousMultilinearCurryFin0 𝕜 E F).eq_symm_apply.2 (H.2 x hx)
  rw [continuousOn_congr this, LinearIsometryEquiv.comp_continuousOn_iff]
  exact H.1

theorem hasFTaylorSeriesUpToOn_top_iff_add (hN : ∞ ≤ N) (k : ℕ) :
    HasFTaylorSeriesUpToOn N f p s ↔ ∀ n : ℕ, HasFTaylorSeriesUpToOn (n + k : ℕ) f p s := by
  constructor
  · intro H n
    apply H.of_le (natCast_le_of_coe_top_le_withTop hN _)
  · intro H
    constructor
    · exact (H 0).zero_eq
    · intro m _
      apply (H m.succ).fderivWithin m (by norm_cast; omega)
    · intro m _
      apply (H m).cont m (by simp)

theorem hasFTaylorSeriesUpToOn_top_iff (hN : ∞ ≤ N) :
    HasFTaylorSeriesUpToOn N f p s ↔ ∀ n : ℕ, HasFTaylorSeriesUpToOn n f p s := by
  simpa using hasFTaylorSeriesUpToOn_top_iff_add hN 0

/-- In the case that `n = ∞` we don't need the continuity assumption in
`HasFTaylorSeriesUpToOn`. -/
theorem hasFTaylorSeriesUpToOn_top_iff' (hN : ∞ ≤ N) :
    HasFTaylorSeriesUpToOn N f p s ↔
      (∀ x ∈ s, (p x 0).curry0 = f x) ∧
        ∀ m : ℕ, ∀ x ∈ s, HasFDerivWithinAt (fun y => p y m) (p x m.succ).curryLeft s x := by
  -- Everything except for the continuity is trivial:
  refine ⟨fun h => ⟨h.1, fun m => h.2 m (natCast_lt_of_coe_top_le_withTop hN _)⟩, fun h =>
    ⟨h.1, fun m _ => h.2 m, fun m _ x hx =>
      -- The continuity follows from the existence of a derivative:
      (h.2 m x hx).continuousWithinAt⟩⟩

/-- If a function has a Taylor series at order at least `1`, then the term of order `1` of this
series is a derivative of `f`. -/
theorem HasFTaylorSeriesUpToOn.hasFDerivWithinAt (h : HasFTaylorSeriesUpToOn n f p s) (hn : 1 ≤ n)
    (hx : x ∈ s) : HasFDerivWithinAt f (continuousMultilinearCurryFin1 𝕜 E F (p x 1)) s x := by
  have A : ∀ y ∈ s, f y = (continuousMultilinearCurryFin0 𝕜 E F) (p y 0) := fun y hy ↦
    (h.zero_eq y hy).symm
  suffices H : HasFDerivWithinAt (continuousMultilinearCurryFin0 𝕜 E F ∘ (p · 0))
    (continuousMultilinearCurryFin1 𝕜 E F (p x 1)) s x from H.congr A (A x hx)
  rw [LinearIsometryEquiv.comp_hasFDerivWithinAt_iff']
  have : ((0 : ℕ) : ℕ∞) < n := zero_lt_one.trans_le hn
  convert h.fderivWithin _ this x hx
  ext y v
  change (p x 1) (snoc 0 y) = (p x 1) (cons y v)
  congr with i
  rw [Unique.eq_default (α := Fin 1) i]
  rfl

theorem HasFTaylorSeriesUpToOn.differentiableOn (h : HasFTaylorSeriesUpToOn n f p s) (hn : 1 ≤ n) :
    DifferentiableOn 𝕜 f s := fun _x hx => (h.hasFDerivWithinAt hn hx).differentiableWithinAt

/-- If a function has a Taylor series at order at least `1` on a neighborhood of `x`, then the term
of order `1` of this series is a derivative of `f` at `x`. -/
theorem HasFTaylorSeriesUpToOn.hasFDerivAt (h : HasFTaylorSeriesUpToOn n f p s) (hn : 1 ≤ n)
    (hx : s ∈ 𝓝 x) : HasFDerivAt f (continuousMultilinearCurryFin1 𝕜 E F (p x 1)) x :=
  (h.hasFDerivWithinAt hn (mem_of_mem_nhds hx)).hasFDerivAt hx

/-- If a function has a Taylor series at order at least `1` on a neighborhood of `x`, then
in a neighborhood of `x`, the term of order `1` of this series is a derivative of `f`. -/
theorem HasFTaylorSeriesUpToOn.eventually_hasFDerivAt (h : HasFTaylorSeriesUpToOn n f p s)
    (hn : 1 ≤ n) (hx : s ∈ 𝓝 x) :
    ∀ᶠ y in 𝓝 x, HasFDerivAt f (continuousMultilinearCurryFin1 𝕜 E F (p y 1)) y :=
  (eventually_eventually_nhds.2 hx).mono fun _y hy => h.hasFDerivAt hn hy

/-- If a function has a Taylor series at order at least `1` on a neighborhood of `x`, then
it is differentiable at `x`. -/
theorem HasFTaylorSeriesUpToOn.differentiableAt (h : HasFTaylorSeriesUpToOn n f p s) (hn : 1 ≤ n)
    (hx : s ∈ 𝓝 x) : DifferentiableAt 𝕜 f x :=
  (h.hasFDerivAt hn hx).differentiableAt

/-- `p` is a Taylor series of `f` up to `n + 1` if and only if `p` is a Taylor series up to `n`, and
`p (n + 1)` is a derivative of `p n`. -/
theorem hasFTaylorSeriesUpToOn_succ_iff_left {n : ℕ} :
    HasFTaylorSeriesUpToOn (n + 1) f p s ↔
      HasFTaylorSeriesUpToOn n f p s ∧
        (∀ x ∈ s, HasFDerivWithinAt (fun y => p y n) (p x n.succ).curryLeft s x) ∧
          ContinuousOn (fun x => p x (n + 1)) s := by
  constructor
  · exact fun h ↦ ⟨h.of_le (mod_cast Nat.le_succ n),
      h.fderivWithin _ (mod_cast lt_add_one n), h.cont (n + 1) le_rfl⟩
  · intro h
    constructor
    · exact h.1.zero_eq
    · intro m hm
      by_cases h' : m < n
      · exact h.1.fderivWithin m (mod_cast h')
      · have : m = n := Nat.eq_of_lt_succ_of_not_lt (mod_cast hm) h'
        rw [this]
        exact h.2.1
    · intro m hm
      by_cases h' : m ≤ n
      · apply h.1.cont m (mod_cast h')
      · have : m = n + 1 := le_antisymm (mod_cast hm) (not_le.1 h')
        rw [this]
        exact h.2.2

theorem HasFTaylorSeriesUpToOn.shift_of_succ
    {n : ℕ} (H : HasFTaylorSeriesUpToOn (n + 1 : ℕ) f p s) :
    (HasFTaylorSeriesUpToOn n (fun x => continuousMultilinearCurryFin1 𝕜 E F (p x 1))
      (fun x => (p x).shift)) s := by
  constructor
  · intro x _
    rfl
  · intro m (hm : (m : WithTop ℕ∞) < n) x (hx : x ∈ s)
    have A : (m.succ : WithTop ℕ∞) < n.succ := by
      rw [Nat.cast_lt] at hm ⊢
      exact Nat.succ_lt_succ hm
    change HasFDerivWithinAt (continuousMultilinearCurryRightEquiv' 𝕜 m E F ∘ (p · m.succ))
      (p x m.succ.succ).curryRight.curryLeft s x
    rw [(continuousMultilinearCurryRightEquiv' 𝕜 m E F).comp_hasFDerivWithinAt_iff']
    convert H.fderivWithin _ A x hx
    ext y v
    change p x (m + 2) (snoc (cons y (init v)) (v (last _))) = p x (m + 2) (cons y v)
    rw [← cons_snoc_eq_snoc_cons, snoc_init_self]
  · intro m (hm : (m : WithTop ℕ∞) ≤ n)
    suffices A : ContinuousOn (p · (m + 1)) s from
      (continuousMultilinearCurryRightEquiv' 𝕜 m E F).continuous.comp_continuousOn A
    refine H.cont _ ?_
    rw [Nat.cast_le] at hm ⊢
    exact Nat.succ_le_succ hm

<<<<<<< HEAD
/-- `p` is a Taylor series of `f` up to `n + 1` if and only if `p.shift` is a Taylor series up to `n`
for `p 1`, which is a derivative of `f`. Version for `n : ℕ`. -/
=======
/-- `p` is a Taylor series of `f` up to `n + 1` if and only if `p.shift` is a Taylor series up to
`n` for `p 1`, which is a derivative of `f`. Version for `n : ℕ`. -/
>>>>>>> ecd03599
theorem hasFTaylorSeriesUpToOn_succ_nat_iff_right {n : ℕ} :
    HasFTaylorSeriesUpToOn (n + 1 : ℕ) f p s ↔
      (∀ x ∈ s, (p x 0).curry0 = f x) ∧
        (∀ x ∈ s, HasFDerivWithinAt (fun y => p y 0) (p x 1).curryLeft s x) ∧
          HasFTaylorSeriesUpToOn n (fun x => continuousMultilinearCurryFin1 𝕜 E F (p x 1))
            (fun x => (p x).shift) s := by
  constructor
  · intro H
    refine ⟨H.zero_eq, H.fderivWithin 0 (Nat.cast_lt.2 (Nat.succ_pos n)), ?_⟩
    exact H.shift_of_succ
  · rintro ⟨Hzero_eq, Hfderiv_zero, Htaylor⟩
    constructor
    · exact Hzero_eq
    · intro m (hm : (m : WithTop ℕ∞) < n.succ) x (hx : x ∈ s)
      rcases m with - | m
      · exact Hfderiv_zero x hx
      · have A : (m : WithTop ℕ∞) < n := by
          rw [Nat.cast_lt] at hm ⊢
          exact Nat.lt_of_succ_lt_succ hm
        have :
          HasFDerivWithinAt (𝕜 := 𝕜) (continuousMultilinearCurryRightEquiv' 𝕜 m E F ∘ (p · m.succ))
            ((p x).shift m.succ).curryLeft s x := Htaylor.fderivWithin _ A x hx
        rw [LinearIsometryEquiv.comp_hasFDerivWithinAt_iff'
            (f' := ((p x).shift m.succ).curryLeft)] at this
        convert this
        ext y v
        change
          (p x (Nat.succ (Nat.succ m))) (cons y v) =
            (p x m.succ.succ) (snoc (cons y (init v)) (v (last _)))
        rw [← cons_snoc_eq_snoc_cons, snoc_init_self]
    · intro m (hm : (m : WithTop ℕ∞) ≤ n.succ)
      rcases m with - | m
      · have : DifferentiableOn 𝕜 (fun x => p x 0) s := fun x hx =>
          (Hfderiv_zero x hx).differentiableWithinAt
        exact this.continuousOn
      · refine (continuousMultilinearCurryRightEquiv' 𝕜 m E F).comp_continuousOn_iff.mp ?_
        refine Htaylor.cont _ ?_
        rw [Nat.cast_le] at hm ⊢
        exact Nat.lt_succ_iff.mp hm

/-- `p` is a Taylor series of `f` up to `⊤` if and only if `p.shift` is a Taylor series up to `⊤`
for `p 1`, which is a derivative of `f`. -/
theorem hasFTaylorSeriesUpToOn_top_iff_right (hN : ∞ ≤ N) :
    HasFTaylorSeriesUpToOn N f p s ↔
      (∀ x ∈ s, (p x 0).curry0 = f x) ∧
        (∀ x ∈ s, HasFDerivWithinAt (fun y => p y 0) (p x 1).curryLeft s x) ∧
          HasFTaylorSeriesUpToOn N (fun x => continuousMultilinearCurryFin1 𝕜 E F (p x 1))
            (fun x => (p x).shift) s := by
  refine ⟨fun h ↦ ?_, fun h ↦ ?_⟩
  · rw [hasFTaylorSeriesUpToOn_top_iff_add hN 1] at h
    rw [hasFTaylorSeriesUpToOn_top_iff hN]
    exact ⟨(hasFTaylorSeriesUpToOn_succ_nat_iff_right.1 (h 1)).1,
      (hasFTaylorSeriesUpToOn_succ_nat_iff_right.1 (h 1)).2.1,
      fun n ↦ (hasFTaylorSeriesUpToOn_succ_nat_iff_right.1 (h n)).2.2⟩
  · apply (hasFTaylorSeriesUpToOn_top_iff_add hN 1).2 (fun n ↦ ?_)
    rw [hasFTaylorSeriesUpToOn_succ_nat_iff_right]
    exact ⟨h.1, h.2.1, (h.2.2).of_le (m := n) (natCast_le_of_coe_top_le_withTop hN n)⟩

<<<<<<< HEAD
/-- `p` is a Taylor series of `f` up to `n + 1` if and only if `p.shift` is a Taylor series up to `n`
for `p 1`, which is a derivative of `f`. Version for `n : WithTop ℕ∞`. -/
=======
/-- `p` is a Taylor series of `f` up to `n + 1` if and only if `p.shift` is a Taylor series up to
`n` for `p 1`, which is a derivative of `f`. Version for `n : WithTop ℕ∞`. -/
>>>>>>> ecd03599
theorem hasFTaylorSeriesUpToOn_succ_iff_right :
    HasFTaylorSeriesUpToOn (n + 1) f p s ↔
      (∀ x ∈ s, (p x 0).curry0 = f x) ∧
        (∀ x ∈ s, HasFDerivWithinAt (fun y => p y 0) (p x 1).curryLeft s x) ∧
          HasFTaylorSeriesUpToOn n (fun x => continuousMultilinearCurryFin1 𝕜 E F (p x 1))
            (fun x => (p x).shift) s := by
  match n with
  | ⊤ => exact hasFTaylorSeriesUpToOn_top_iff_right (by simp)
  | (⊤ : ℕ∞) => exact hasFTaylorSeriesUpToOn_top_iff_right (by simp)
  | (n : ℕ) => exact hasFTaylorSeriesUpToOn_succ_nat_iff_right

/-! ### Iterated derivative within a set -/


variable (𝕜)

<<<<<<< HEAD
/-- The `n`-th derivative of a function along a set, defined inductively by saying that the `n + 1`-th
derivative of `f` is the derivative of the `n`-th derivative of `f` along this set, together with
an uncurrying step to see it as a multilinear map in `n + 1` variables..
=======
/-- The `n`-th derivative of a function along a set, defined inductively by saying that the
`n + 1`-th derivative of `f` is the derivative of the `n`-th derivative of `f` along this set,
together with an uncurrying step to see it as a multilinear map in `n + 1` variables..
>>>>>>> ecd03599
-/
noncomputable def iteratedFDerivWithin (n : ℕ) (f : E → F) (s : Set E) : E → E[×n]→L[𝕜] F :=
  Nat.recOn n (fun x => ContinuousMultilinearMap.uncurry0 𝕜 E (f x)) fun _ rec x =>
    ContinuousLinearMap.uncurryLeft (fderivWithin 𝕜 rec s x)

/-- Formal Taylor series associated to a function within a set. -/
def ftaylorSeriesWithin (f : E → F) (s : Set E) (x : E) : FormalMultilinearSeries 𝕜 E F := fun n =>
  iteratedFDerivWithin 𝕜 n f s x

variable {𝕜}

@[simp]
theorem iteratedFDerivWithin_zero_apply (m : Fin 0 → E) :
    (iteratedFDerivWithin 𝕜 0 f s x : (Fin 0 → E) → F) m = f x :=
  rfl

theorem iteratedFDerivWithin_zero_eq_comp :
    iteratedFDerivWithin 𝕜 0 f s = (continuousMultilinearCurryFin0 𝕜 E F).symm ∘ f :=
  rfl

@[simp]
theorem dist_iteratedFDerivWithin_zero (f : E → F) (s : Set E) (x : E)
    (g : E → F) (t : Set E) (y : E) :
    dist (iteratedFDerivWithin 𝕜 0 f s x) (iteratedFDerivWithin 𝕜 0 g t y) = dist (f x) (g y) := by
  simp only [iteratedFDerivWithin_zero_eq_comp, comp_apply, LinearIsometryEquiv.dist_map]

@[simp]
theorem norm_iteratedFDerivWithin_zero : ‖iteratedFDerivWithin 𝕜 0 f s x‖ = ‖f x‖ := by
  rw [iteratedFDerivWithin_zero_eq_comp, comp_apply, LinearIsometryEquiv.norm_map]

theorem iteratedFDerivWithin_succ_apply_left {n : ℕ} (m : Fin (n + 1) → E) :
    (iteratedFDerivWithin 𝕜 (n + 1) f s x : (Fin (n + 1) → E) → F) m =
      (fderivWithin 𝕜 (iteratedFDerivWithin 𝕜 n f s) s x : E → E[×n]→L[𝕜] F) (m 0) (tail m) :=
  rfl

/-- Writing explicitly the `n + 1`-th derivative as the composition of a currying linear equiv,
and the derivative of the `n`-th derivative. -/
theorem iteratedFDerivWithin_succ_eq_comp_left {n : ℕ} :
    iteratedFDerivWithin 𝕜 (n + 1) f s =
      (continuousMultilinearCurryLeftEquiv 𝕜 (fun _ : Fin (n + 1) => E) F).symm ∘
        fderivWithin 𝕜 (iteratedFDerivWithin 𝕜 n f s) s :=
  rfl

theorem fderivWithin_iteratedFDerivWithin {s : Set E} {n : ℕ} :
    fderivWithin 𝕜 (iteratedFDerivWithin 𝕜 n f s) s =
      (continuousMultilinearCurryLeftEquiv 𝕜 (fun _ : Fin (n + 1) => E) F) ∘
        iteratedFDerivWithin 𝕜 (n + 1) f s :=
  rfl

theorem norm_fderivWithin_iteratedFDerivWithin {n : ℕ} :
    ‖fderivWithin 𝕜 (iteratedFDerivWithin 𝕜 n f s) s x‖ =
      ‖iteratedFDerivWithin 𝕜 (n + 1) f s x‖ := by
  rw [iteratedFDerivWithin_succ_eq_comp_left, comp_apply, LinearIsometryEquiv.norm_map]

@[simp]
theorem dist_iteratedFDerivWithin_one (f g : E → F) {y}
    (hsx : UniqueDiffWithinAt 𝕜 s x) (hyt : UniqueDiffWithinAt 𝕜 t y) :
    dist (iteratedFDerivWithin 𝕜 1 f s x) (iteratedFDerivWithin 𝕜 1 g t y)
      = dist (fderivWithin 𝕜 f s x) (fderivWithin 𝕜 g t y) := by
  simp only [iteratedFDerivWithin_succ_eq_comp_left, comp_apply,
    LinearIsometryEquiv.dist_map, iteratedFDerivWithin_zero_eq_comp,
    LinearIsometryEquiv.comp_fderivWithin, hsx, hyt]
  apply (continuousMultilinearCurryFin0 𝕜 E F).symm.toLinearIsometry.postcomp.dist_map

@[simp]
theorem norm_iteratedFDerivWithin_one (f : E → F) (h : UniqueDiffWithinAt 𝕜 s x) :
    ‖iteratedFDerivWithin 𝕜 1 f s x‖ = ‖fderivWithin 𝕜 f s x‖ := by
  simp only [← norm_fderivWithin_iteratedFDerivWithin,
    iteratedFDerivWithin_zero_eq_comp, LinearIsometryEquiv.comp_fderivWithin _ h]
  apply (continuousMultilinearCurryFin0 𝕜 E F).symm.toLinearIsometry.norm_toContinuousLinearMap_comp

theorem iteratedFDerivWithin_succ_apply_right {n : ℕ} (hs : UniqueDiffOn 𝕜 s) (hx : x ∈ s)
    (m : Fin (n + 1) → E) :
    (iteratedFDerivWithin 𝕜 (n + 1) f s x : (Fin (n + 1) → E) → F) m =
      iteratedFDerivWithin 𝕜 n (fun y => fderivWithin 𝕜 f s y) s x (init m) (m (last n)) := by
  induction' n with n IH generalizing x
  · rw [iteratedFDerivWithin_succ_eq_comp_left, iteratedFDerivWithin_zero_eq_comp,
      iteratedFDerivWithin_zero_apply, Function.comp_apply,
      LinearIsometryEquiv.comp_fderivWithin _ (hs x hx)]
    rfl
  · let I := (continuousMultilinearCurryRightEquiv' 𝕜 n E F).symm
    have A : ∀ y ∈ s, iteratedFDerivWithin 𝕜 n.succ f s y =
        (I ∘ iteratedFDerivWithin 𝕜 n (fun y => fderivWithin 𝕜 f s y) s) y := fun y hy ↦ by
      ext m
      rw [@IH y hy m]
      rfl
    calc
      (iteratedFDerivWithin 𝕜 (n + 2) f s x : (Fin (n + 2) → E) → F) m =
          (fderivWithin 𝕜 (iteratedFDerivWithin 𝕜 n.succ f s) s x : E → E[×n + 1]→L[𝕜] F) (m 0)
            (tail m) :=
        rfl
      _ = (fderivWithin 𝕜 (I ∘ iteratedFDerivWithin 𝕜 n (fderivWithin 𝕜 f s) s) s x :
              E → E[×n + 1]→L[𝕜] F) (m 0) (tail m) := by
        rw [fderivWithin_congr A (A x hx)]
      _ = (I ∘ fderivWithin 𝕜 (iteratedFDerivWithin 𝕜 n (fderivWithin 𝕜 f s) s) s x :
              E → E[×n + 1]→L[𝕜] F) (m 0) (tail m) := by
        simp only [LinearIsometryEquiv.comp_fderivWithin _ (hs x hx)]
        rfl
      _ = (fderivWithin 𝕜 (iteratedFDerivWithin 𝕜 n (fun y => fderivWithin 𝕜 f s y) s) s x :
              E → E[×n]→L[𝕜] E →L[𝕜] F) (m 0) (init (tail m)) ((tail m) (last n)) := rfl
      _ = iteratedFDerivWithin 𝕜 (Nat.succ n) (fun y => fderivWithin 𝕜 f s y) s x (init m)
            (m (last (n + 1))) := by
        rw [iteratedFDerivWithin_succ_apply_left, tail_init_eq_init_tail]
        rfl

/-- Writing explicitly the `n + 1`-th derivative as the composition of a currying linear equiv,
and the `n`-th derivative of the derivative. -/
theorem iteratedFDerivWithin_succ_eq_comp_right {n : ℕ} (hs : UniqueDiffOn 𝕜 s) (hx : x ∈ s) :
    iteratedFDerivWithin 𝕜 (n + 1) f s x =
      ((continuousMultilinearCurryRightEquiv' 𝕜 n E F).symm ∘
          iteratedFDerivWithin 𝕜 n (fun y => fderivWithin 𝕜 f s y) s)
        x := by
  ext m; rw [iteratedFDerivWithin_succ_apply_right hs hx]; rfl

theorem norm_iteratedFDerivWithin_fderivWithin {n : ℕ} (hs : UniqueDiffOn 𝕜 s) (hx : x ∈ s) :
    ‖iteratedFDerivWithin 𝕜 n (fderivWithin 𝕜 f s) s x‖ =
      ‖iteratedFDerivWithin 𝕜 (n + 1) f s x‖ := by
  rw [iteratedFDerivWithin_succ_eq_comp_right hs hx, comp_apply, LinearIsometryEquiv.norm_map]

@[simp]
theorem iteratedFDerivWithin_one_apply (h : UniqueDiffWithinAt 𝕜 s x) (m : Fin 1 → E) :
    iteratedFDerivWithin 𝕜 1 f s x m = fderivWithin 𝕜 f s x (m 0) := by
  simp only [iteratedFDerivWithin_succ_apply_left, iteratedFDerivWithin_zero_eq_comp,
    (continuousMultilinearCurryFin0 𝕜 E F).symm.comp_fderivWithin h]
  rfl

/-- On a set of unique differentiability, the second derivative is obtained by taking the
derivative of the derivative. -/
lemma iteratedFDerivWithin_two_apply (f : E → F) {z : E} (hs : UniqueDiffOn 𝕜 s) (hz : z ∈ s)
    (m : Fin 2 → E) :
    iteratedFDerivWithin 𝕜 2 f s z m = fderivWithin 𝕜 (fderivWithin 𝕜 f s) s z (m 0) (m 1) := by
  simp only [iteratedFDerivWithin_succ_apply_right hs hz]
  rfl

/-- On a set of unique differentiability, the second derivative is obtained by taking the
derivative of the derivative. -/
lemma iteratedFDerivWithin_two_apply' (f : E → F) {z : E} (hs : UniqueDiffOn 𝕜 s) (hz : z ∈ s)
    (v w : E) :
    iteratedFDerivWithin 𝕜 2 f s z ![v, w] = fderivWithin 𝕜 (fderivWithin 𝕜 f s) s z v w :=
  iteratedFDerivWithin_two_apply f hs hz _

theorem Filter.EventuallyEq.iteratedFDerivWithin' (h : f₁ =ᶠ[𝓝[s] x] f) (ht : t ⊆ s) (n : ℕ) :
    iteratedFDerivWithin 𝕜 n f₁ t =ᶠ[𝓝[s] x] iteratedFDerivWithin 𝕜 n f t := by
  induction n with
  | zero => exact h.mono fun y hy => DFunLike.ext _ _ fun _ => hy
  | succ n ihn =>
    have : fderivWithin 𝕜 _ t =ᶠ[𝓝[s] x] fderivWithin 𝕜 _ t := ihn.fderivWithin' ht
    refine this.mono fun y hy => ?_
    simp only [iteratedFDerivWithin_succ_eq_comp_left, hy, (· ∘ ·)]

protected theorem Filter.EventuallyEq.iteratedFDerivWithin (h : f₁ =ᶠ[𝓝[s] x] f) (n : ℕ) :
    iteratedFDerivWithin 𝕜 n f₁ s =ᶠ[𝓝[s] x] iteratedFDerivWithin 𝕜 n f s :=
  h.iteratedFDerivWithin' Subset.rfl n

/-- If two functions coincide in a neighborhood of `x` within a set `s` and at `x`, then their
iterated differentials within this set at `x` coincide. -/
theorem Filter.EventuallyEq.iteratedFDerivWithin_eq (h : f₁ =ᶠ[𝓝[s] x] f) (hx : f₁ x = f x)
    (n : ℕ) : iteratedFDerivWithin 𝕜 n f₁ s x = iteratedFDerivWithin 𝕜 n f s x :=
  have : f₁ =ᶠ[𝓝[insert x s] x] f := by simpa [EventuallyEq, hx]
  (this.iteratedFDerivWithin' (subset_insert _ _) n).self_of_nhdsWithin (mem_insert _ _)

/-- If two functions coincide on a set `s`, then their iterated differentials within this set
coincide. See also `Filter.EventuallyEq.iteratedFDerivWithin_eq` and
`Filter.EventuallyEq.iteratedFDerivWithin`. -/
theorem iteratedFDerivWithin_congr (hs : EqOn f₁ f s) (hx : x ∈ s) (n : ℕ) :
    iteratedFDerivWithin 𝕜 n f₁ s x = iteratedFDerivWithin 𝕜 n f s x :=
  (hs.eventuallyEq.filter_mono inf_le_right).iteratedFDerivWithin_eq (hs hx) _

/-- If two functions coincide on a set `s`, then their iterated differentials within this set
coincide. See also `Filter.EventuallyEq.iteratedFDerivWithin_eq` and
`Filter.EventuallyEq.iteratedFDerivWithin`. -/
protected theorem Set.EqOn.iteratedFDerivWithin (hs : EqOn f₁ f s) (n : ℕ) :
    EqOn (iteratedFDerivWithin 𝕜 n f₁ s) (iteratedFDerivWithin 𝕜 n f s) s := fun _x hx =>
  iteratedFDerivWithin_congr hs hx n

theorem iteratedFDerivWithin_eventually_congr_set' (y : E) (h : s =ᶠ[𝓝[{y}ᶜ] x] t) (n : ℕ) :
    iteratedFDerivWithin 𝕜 n f s =ᶠ[𝓝 x] iteratedFDerivWithin 𝕜 n f t := by
  induction n generalizing x with
  | zero => rfl
  | succ n ihn =>
    refine (eventually_nhds_nhdsWithin.2 h).mono fun y hy => ?_
    simp only [iteratedFDerivWithin_succ_eq_comp_left, (· ∘ ·)]
    rw [(ihn hy).fderivWithin_eq_of_nhds, fderivWithin_congr_set' _ hy]

theorem iteratedFDerivWithin_eventually_congr_set (h : s =ᶠ[𝓝 x] t) (n : ℕ) :
    iteratedFDerivWithin 𝕜 n f s =ᶠ[𝓝 x] iteratedFDerivWithin 𝕜 n f t :=
  iteratedFDerivWithin_eventually_congr_set' x (h.filter_mono inf_le_left) n

/-- If two sets coincide in a punctured neighborhood of `x`,
then the corresponding iterated derivatives are equal.

Note that we also allow to puncture the neighborhood of `x` at `y`.
If `y ≠ x`, then this is a no-op. -/
theorem iteratedFDerivWithin_congr_set' {y} (h : s =ᶠ[𝓝[{y}ᶜ] x] t) (n : ℕ) :
    iteratedFDerivWithin 𝕜 n f s x = iteratedFDerivWithin 𝕜 n f t x :=
  (iteratedFDerivWithin_eventually_congr_set' y h n).self_of_nhds

@[simp]
theorem iteratedFDerivWithin_insert {n y} :
    iteratedFDerivWithin 𝕜 n f (insert x s) y = iteratedFDerivWithin 𝕜 n f s y :=
  iteratedFDerivWithin_congr_set' (y := x)
    (eventually_mem_nhdsWithin.mono <| by intros; simp_all).set_eq _

theorem iteratedFDerivWithin_congr_set (h : s =ᶠ[𝓝 x] t) (n : ℕ) :
    iteratedFDerivWithin 𝕜 n f s x = iteratedFDerivWithin 𝕜 n f t x :=
  (iteratedFDerivWithin_eventually_congr_set h n).self_of_nhds

@[simp]
theorem ftaylorSeriesWithin_insert :
    ftaylorSeriesWithin 𝕜 f (insert x s) = ftaylorSeriesWithin 𝕜 f s := by
  ext y n : 2
  apply iteratedFDerivWithin_insert

/-- The iterated differential within a set `s` at a point `x` is not modified if one intersects
`s` with a neighborhood of `x` within `s`. -/
theorem iteratedFDerivWithin_inter' {n : ℕ} (hu : u ∈ 𝓝[s] x) :
    iteratedFDerivWithin 𝕜 n f (s ∩ u) x = iteratedFDerivWithin 𝕜 n f s x :=
  iteratedFDerivWithin_congr_set (nhdsWithin_eq_iff_eventuallyEq.1 <| nhdsWithin_inter_of_mem' hu) _

/-- The iterated differential within a set `s` at a point `x` is not modified if one intersects
`s` with a neighborhood of `x`. -/
theorem iteratedFDerivWithin_inter {n : ℕ} (hu : u ∈ 𝓝 x) :
    iteratedFDerivWithin 𝕜 n f (s ∩ u) x = iteratedFDerivWithin 𝕜 n f s x :=
  iteratedFDerivWithin_inter' (mem_nhdsWithin_of_mem_nhds hu)

/-- The iterated differential within a set `s` at a point `x` is not modified if one intersects
`s` with an open set containing `x`. -/
theorem iteratedFDerivWithin_inter_open {n : ℕ} (hu : IsOpen u) (hx : x ∈ u) :
    iteratedFDerivWithin 𝕜 n f (s ∩ u) x = iteratedFDerivWithin 𝕜 n f s x :=
  iteratedFDerivWithin_inter (hu.mem_nhds hx)

/-- On a set with unique differentiability, any choice of iterated differential has to coincide
with the one we have chosen in `iteratedFDerivWithin 𝕜 m f s`. -/
theorem HasFTaylorSeriesUpToOn.eq_iteratedFDerivWithin_of_uniqueDiffOn
    (h : HasFTaylorSeriesUpToOn n f p s) {m : ℕ} (hmn : m ≤ n) (hs : UniqueDiffOn 𝕜 s)
    (hx : x ∈ s) : p x m = iteratedFDerivWithin 𝕜 m f s x := by
  induction' m with m IH generalizing x
  · rw [h.zero_eq' hx, iteratedFDerivWithin_zero_eq_comp, comp_apply]
  · have A : m < n := lt_of_lt_of_le (mod_cast lt_add_one m) hmn
    have :
      HasFDerivWithinAt (fun y : E => iteratedFDerivWithin 𝕜 m f s y)
        (ContinuousMultilinearMap.curryLeft (p x (Nat.succ m))) s x :=
      (h.fderivWithin m A x hx).congr (fun y hy => (IH (le_of_lt A) hy).symm)
        (IH (le_of_lt A) hx).symm
    rw [iteratedFDerivWithin_succ_eq_comp_left, Function.comp_apply, this.fderivWithin (hs x hx)]
    exact (ContinuousMultilinearMap.uncurry_curryLeft _).symm

/-- The iterated derivative commutes with shifting the function by a constant on the left. -/
lemma iteratedFDerivWithin_comp_add_left' (n : ℕ) (a : E) :
    iteratedFDerivWithin 𝕜 n (fun z ↦ f (a + z)) s =
      fun x ↦ iteratedFDerivWithin 𝕜 n f (a +ᵥ s) (a + x) := by
  induction n with
  | zero => simp [iteratedFDerivWithin]
  | succ n IH =>
    ext v
    rw [iteratedFDerivWithin_succ_eq_comp_left, iteratedFDerivWithin_succ_eq_comp_left]
    simp only [Nat.succ_eq_add_one, IH, comp_apply, continuousMultilinearCurryLeftEquiv_symm_apply]
    congr 2
    rw [fderivWithin_comp_add_left]

/-- The iterated derivative commutes with shifting the function by a constant on the left. -/
lemma iteratedFDerivWithin_comp_add_left (n : ℕ) (a : E) (x : E) :
    iteratedFDerivWithin 𝕜 n (fun z ↦ f (a + z)) s x =
      iteratedFDerivWithin 𝕜 n f (a +ᵥ s) (a + x) := by
  simp [iteratedFDerivWithin_comp_add_left']

/-- The iterated derivative commutes with shifting the function by a constant on the right. -/
lemma iteratedFDerivWithin_comp_add_right' (n : ℕ) (a : E) :
    iteratedFDerivWithin 𝕜 n (fun z ↦ f (z + a)) s =
      fun x ↦ iteratedFDerivWithin 𝕜 n f (a +ᵥ s) (x + a) := by
  simpa [add_comm a] using iteratedFDerivWithin_comp_add_left' n a

/-- The iterated derivative commutes with shifting the function by a constant on the right. -/
lemma iteratedFDerivWithin_comp_add_right (n : ℕ) (a : E) (x : E) :
    iteratedFDerivWithin 𝕜 n (fun z ↦ f (z + a)) s x =
      iteratedFDerivWithin 𝕜 n f (a +ᵥ s) (x + a) := by
  simp [iteratedFDerivWithin_comp_add_right']

/-- The iterated derivative commutes with subtracting a constant. -/
lemma iteratedFDerivWithin_comp_sub' (n : ℕ) (a : E) :
    iteratedFDerivWithin 𝕜 n (fun z ↦ f (z - a)) s =
      fun x ↦ iteratedFDerivWithin 𝕜 n f (-a +ᵥ s) (x - a) := by
  simpa [sub_eq_add_neg] using iteratedFDerivWithin_comp_add_right' n (-a)

/-- The iterated derivative commutes with subtracting a constant. -/
lemma iteratedFDerivWithin_comp_sub (n : ℕ) (a : E) :
    iteratedFDerivWithin 𝕜 n (fun z ↦ f (z - a)) s x =
      iteratedFDerivWithin 𝕜 n f (-a +ᵥ s) (x - a) := by
  simp [iteratedFDerivWithin_comp_sub']

/-! ### Functions with a Taylor series on the whole space -/

/-- `HasFTaylorSeriesUpTo n f p` registers the fact that `p 0 = f` and `p (m+1)` is a
derivative of `p m` for `m < n`, and is continuous for `m ≤ n`. This is a predicate analogous to
`HasFDerivAt` but for higher order derivatives.

Notice that `p` does not sum up to `f` on the diagonal (`FormalMultilinearSeries.sum`), even if
`f` is analytic and `n = ∞`: an addition `1/m!` factor on the `m`th term is necessary for that. -/
structure HasFTaylorSeriesUpTo
  (n : WithTop ℕ∞) (f : E → F) (p : E → FormalMultilinearSeries 𝕜 E F) : Prop where
  zero_eq : ∀ x, (p x 0).curry0 = f x
  fderiv : ∀ m : ℕ, m < n → ∀ x, HasFDerivAt (fun y => p y m) (p x m.succ).curryLeft x
  cont : ∀ m : ℕ, m ≤ n → Continuous fun x => p x m

theorem HasFTaylorSeriesUpTo.zero_eq' (h : HasFTaylorSeriesUpTo n f p) (x : E) :
    p x 0 = (continuousMultilinearCurryFin0 𝕜 E F).symm (f x) := by
  rw [← h.zero_eq x]
  exact (p x 0).uncurry0_curry0.symm

theorem hasFTaylorSeriesUpToOn_univ_iff :
    HasFTaylorSeriesUpToOn n f p univ ↔ HasFTaylorSeriesUpTo n f p := by
  constructor
  · intro H
    constructor
    · exact fun x => H.zero_eq x (mem_univ x)
    · intro m hm x
      rw [← hasFDerivWithinAt_univ]
      exact H.fderivWithin m hm x (mem_univ x)
    · intro m hm
      rw [← continuousOn_univ]
      exact H.cont m hm
  · intro H
    constructor
    · exact fun x _ => H.zero_eq x
    · intro m hm x _
      rw [hasFDerivWithinAt_univ]
      exact H.fderiv m hm x
    · intro m hm
      rw [continuousOn_univ]
      exact H.cont m hm

theorem HasFTaylorSeriesUpTo.hasFTaylorSeriesUpToOn (h : HasFTaylorSeriesUpTo n f p) (s : Set E) :
    HasFTaylorSeriesUpToOn n f p s :=
  (hasFTaylorSeriesUpToOn_univ_iff.2 h).mono (subset_univ _)

theorem HasFTaylorSeriesUpTo.of_le (h : HasFTaylorSeriesUpTo n f p) (hmn : m ≤ n) :
    HasFTaylorSeriesUpTo m f p := by
  rw [← hasFTaylorSeriesUpToOn_univ_iff] at h ⊢; exact h.of_le hmn

@[deprecated (since := "2024-11-07")]
alias HasFTaylorSeriesUpTo.ofLe := HasFTaylorSeriesUpTo.of_le

theorem HasFTaylorSeriesUpTo.continuous (h : HasFTaylorSeriesUpTo n f p) : Continuous f := by
  rw [← hasFTaylorSeriesUpToOn_univ_iff] at h
  rw [← continuousOn_univ]
  exact h.continuousOn

theorem hasFTaylorSeriesUpTo_zero_iff :
    HasFTaylorSeriesUpTo 0 f p ↔ Continuous f ∧ ∀ x, (p x 0).curry0 = f x := by
  simp [hasFTaylorSeriesUpToOn_univ_iff.symm, continuousOn_univ,
    hasFTaylorSeriesUpToOn_zero_iff]

theorem hasFTaylorSeriesUpTo_top_iff (hN : ∞ ≤ N) :
    HasFTaylorSeriesUpTo N f p ↔ ∀ n : ℕ, HasFTaylorSeriesUpTo n f p := by
  simp only [← hasFTaylorSeriesUpToOn_univ_iff, hasFTaylorSeriesUpToOn_top_iff hN]

/-- In the case that `n = ∞` we don't need the continuity assumption in
`HasFTaylorSeriesUpTo`. -/
theorem hasFTaylorSeriesUpTo_top_iff' (hN : ∞ ≤ N) :
    HasFTaylorSeriesUpTo N f p ↔
      (∀ x, (p x 0).curry0 = f x) ∧
        ∀ (m : ℕ) (x), HasFDerivAt (fun y => p y m) (p x m.succ).curryLeft x := by
  simp only [← hasFTaylorSeriesUpToOn_univ_iff, hasFTaylorSeriesUpToOn_top_iff' hN, mem_univ,
    forall_true_left, hasFDerivWithinAt_univ]

/-- If a function has a Taylor series at order at least `1`, then the term of order `1` of this
series is a derivative of `f`. -/
theorem HasFTaylorSeriesUpTo.hasFDerivAt (h : HasFTaylorSeriesUpTo n f p) (hn : 1 ≤ n) (x : E) :
    HasFDerivAt f (continuousMultilinearCurryFin1 𝕜 E F (p x 1)) x := by
  rw [← hasFDerivWithinAt_univ]
  exact (hasFTaylorSeriesUpToOn_univ_iff.2 h).hasFDerivWithinAt hn (mem_univ _)

theorem HasFTaylorSeriesUpTo.differentiable (h : HasFTaylorSeriesUpTo n f p) (hn : 1 ≤ n) :
    Differentiable 𝕜 f := fun x => (h.hasFDerivAt hn x).differentiableAt

<<<<<<< HEAD
/-- `p` is a Taylor series of `f` up to `n + 1` if and only if `p.shift` is a Taylor series up to `n`
for `p 1`, which is a derivative of `f`. -/
=======
/-- `p` is a Taylor series of `f` up to `n + 1` if and only if `p.shift` is a Taylor series up to
`n` for `p 1`, which is a derivative of `f`. -/
>>>>>>> ecd03599
theorem hasFTaylorSeriesUpTo_succ_nat_iff_right {n : ℕ} :
    HasFTaylorSeriesUpTo (n + 1 : ℕ) f p ↔
      (∀ x, (p x 0).curry0 = f x) ∧
        (∀ x, HasFDerivAt (fun y => p y 0) (p x 1).curryLeft x) ∧
          HasFTaylorSeriesUpTo n (fun x => continuousMultilinearCurryFin1 𝕜 E F (p x 1)) fun x =>
            (p x).shift := by
  simp only [hasFTaylorSeriesUpToOn_succ_nat_iff_right, ← hasFTaylorSeriesUpToOn_univ_iff, mem_univ,
    forall_true_left, hasFDerivWithinAt_univ]

@[deprecated (since := "2024-11-07")]
alias hasFTaylorSeriesUpTo_succ_iff_right := hasFTaylorSeriesUpTo_succ_nat_iff_right

/-! ### Iterated derivative -/


variable (𝕜)

/-- The `n`-th derivative of a function, as a multilinear map, defined inductively. -/
noncomputable def iteratedFDeriv (n : ℕ) (f : E → F) : E → E[×n]→L[𝕜] F :=
  Nat.recOn n (fun x => ContinuousMultilinearMap.uncurry0 𝕜 E (f x)) fun _ rec x =>
    ContinuousLinearMap.uncurryLeft (fderiv 𝕜 rec x)

/-- Formal Taylor series associated to a function. -/
def ftaylorSeries (f : E → F) (x : E) : FormalMultilinearSeries 𝕜 E F := fun n =>
  iteratedFDeriv 𝕜 n f x

variable {𝕜}

@[simp]
theorem iteratedFDeriv_zero_apply (m : Fin 0 → E) :
    (iteratedFDeriv 𝕜 0 f x : (Fin 0 → E) → F) m = f x :=
  rfl

theorem iteratedFDeriv_zero_eq_comp :
    iteratedFDeriv 𝕜 0 f = (continuousMultilinearCurryFin0 𝕜 E F).symm ∘ f :=
  rfl

@[simp]
theorem norm_iteratedFDeriv_zero : ‖iteratedFDeriv 𝕜 0 f x‖ = ‖f x‖ := by
  rw [iteratedFDeriv_zero_eq_comp, comp_apply, LinearIsometryEquiv.norm_map]

theorem iteratedFDerivWithin_zero_eq : iteratedFDerivWithin 𝕜 0 f s = iteratedFDeriv 𝕜 0 f := rfl

theorem iteratedFDeriv_succ_apply_left {n : ℕ} (m : Fin (n + 1) → E) :
    (iteratedFDeriv 𝕜 (n + 1) f x : (Fin (n + 1) → E) → F) m =
      (fderiv 𝕜 (iteratedFDeriv 𝕜 n f) x : E → E[×n]→L[𝕜] F) (m 0) (tail m) :=
  rfl

/-- Writing explicitly the `n + 1`-th derivative as the composition of a currying linear equiv,
and the derivative of the `n`-th derivative. -/
theorem iteratedFDeriv_succ_eq_comp_left {n : ℕ} :
    iteratedFDeriv 𝕜 (n + 1) f =
      (continuousMultilinearCurryLeftEquiv 𝕜 (fun _ : Fin (n + 1) => E) F).symm ∘
        fderiv 𝕜 (iteratedFDeriv 𝕜 n f) :=
  rfl

/-- Writing explicitly the derivative of the `n`-th derivative as the composition of a currying
linear equiv, and the `n + 1`-th derivative. -/
theorem fderiv_iteratedFDeriv {n : ℕ} :
    fderiv 𝕜 (iteratedFDeriv 𝕜 n f) =
      continuousMultilinearCurryLeftEquiv 𝕜 (fun _ : Fin (n + 1) => E) F ∘
        iteratedFDeriv 𝕜 (n + 1) f :=
  rfl

theorem tsupport_iteratedFDeriv_subset (n : ℕ) : tsupport (iteratedFDeriv 𝕜 n f) ⊆ tsupport f := by
  induction n with
  | zero =>
    rw [iteratedFDeriv_zero_eq_comp]
    exact closure_minimal ((support_comp_subset (LinearIsometryEquiv.map_zero _) _).trans
      subset_closure) isClosed_closure
  | succ n IH =>
    rw [iteratedFDeriv_succ_eq_comp_left]
    exact closure_minimal ((support_comp_subset (LinearIsometryEquiv.map_zero _) _).trans
      ((support_fderiv_subset 𝕜).trans IH)) isClosed_closure

theorem support_iteratedFDeriv_subset (n : ℕ) : support (iteratedFDeriv 𝕜 n f) ⊆ tsupport f :=
  subset_closure.trans (tsupport_iteratedFDeriv_subset n)

theorem HasCompactSupport.iteratedFDeriv (hf : HasCompactSupport f) (n : ℕ) :
    HasCompactSupport (iteratedFDeriv 𝕜 n f) :=
  hf.of_isClosed_subset isClosed_closure (tsupport_iteratedFDeriv_subset n)

theorem norm_fderiv_iteratedFDeriv {n : ℕ} :
    ‖fderiv 𝕜 (iteratedFDeriv 𝕜 n f) x‖ = ‖iteratedFDeriv 𝕜 (n + 1) f x‖ := by
  rw [iteratedFDeriv_succ_eq_comp_left, comp_apply, LinearIsometryEquiv.norm_map]

theorem iteratedFDerivWithin_univ {n : ℕ} :
    iteratedFDerivWithin 𝕜 n f univ = iteratedFDeriv 𝕜 n f := by
  induction n with
  | zero => ext x; simp
  | succ n IH =>
    ext x m
    rw [iteratedFDeriv_succ_apply_left, iteratedFDerivWithin_succ_apply_left, IH, fderivWithin_univ]

variable (𝕜) in
/-- If two functions agree in a neighborhood, then so do their iterated derivatives. -/
theorem Filter.EventuallyEq.iteratedFDeriv
    {f₁ f₂ : E → F} {x : E} (h : f₁ =ᶠ[𝓝 x] f₂) (n : ℕ) :
    iteratedFDeriv 𝕜 n f₁ =ᶠ[𝓝 x] iteratedFDeriv 𝕜 n f₂ := by
  simp_all [← nhdsWithin_univ, ← iteratedFDerivWithin_univ,
    Filter.EventuallyEq.iteratedFDerivWithin]

theorem HasFTaylorSeriesUpTo.eq_iteratedFDeriv
    (h : HasFTaylorSeriesUpTo n f p) {m : ℕ} (hmn : m ≤ n) (x : E) :
    p x m = iteratedFDeriv 𝕜 m f x := by
  rw [← iteratedFDerivWithin_univ]
  rw [← hasFTaylorSeriesUpToOn_univ_iff] at h
  exact h.eq_iteratedFDerivWithin_of_uniqueDiffOn hmn uniqueDiffOn_univ (mem_univ _)

/-- In an open set, the iterated derivative within this set coincides with the global iterated
derivative. -/
theorem iteratedFDerivWithin_of_isOpen (n : ℕ) (hs : IsOpen s) :
    EqOn (iteratedFDerivWithin 𝕜 n f s) (iteratedFDeriv 𝕜 n f) s := by
  induction n with
  | zero =>
    intro x _
    ext1
    simp only [iteratedFDerivWithin_zero_apply, iteratedFDeriv_zero_apply]
  | succ n IH =>
    intro x hx
    rw [iteratedFDeriv_succ_eq_comp_left, iteratedFDerivWithin_succ_eq_comp_left]
    dsimp
    congr 1
    rw [fderivWithin_of_isOpen hs hx]
    apply Filter.EventuallyEq.fderiv_eq
    filter_upwards [hs.mem_nhds hx]
    exact IH

theorem ftaylorSeriesWithin_univ : ftaylorSeriesWithin 𝕜 f univ = ftaylorSeries 𝕜 f := by
  ext1 x; ext1 n
  change iteratedFDerivWithin 𝕜 n f univ x = iteratedFDeriv 𝕜 n f x
  rw [iteratedFDerivWithin_univ]

theorem iteratedFDeriv_succ_apply_right {n : ℕ} (m : Fin (n + 1) → E) :
    (iteratedFDeriv 𝕜 (n + 1) f x : (Fin (n + 1) → E) → F) m =
      iteratedFDeriv 𝕜 n (fun y => fderiv 𝕜 f y) x (init m) (m (last n)) := by
  rw [← iteratedFDerivWithin_univ, ← iteratedFDerivWithin_univ, ← fderivWithin_univ]
  exact iteratedFDerivWithin_succ_apply_right uniqueDiffOn_univ (mem_univ _) _

/-- Writing explicitly the `n + 1`-th derivative as the composition of a currying linear equiv,
and the `n`-th derivative of the derivative. -/
theorem iteratedFDeriv_succ_eq_comp_right {n : ℕ} :
    iteratedFDeriv 𝕜 (n + 1) f x =
      ((continuousMultilinearCurryRightEquiv' 𝕜 n E F).symm ∘
          iteratedFDeriv 𝕜 n fun y => fderiv 𝕜 f y) x := by
  ext m; rw [iteratedFDeriv_succ_apply_right]; rfl

theorem norm_iteratedFDeriv_fderiv {n : ℕ} :
    ‖iteratedFDeriv 𝕜 n (fderiv 𝕜 f) x‖ = ‖iteratedFDeriv 𝕜 (n + 1) f x‖ := by
  rw [iteratedFDeriv_succ_eq_comp_right, comp_apply, LinearIsometryEquiv.norm_map]

@[simp]
theorem iteratedFDeriv_one_apply (m : Fin 1 → E) :
    iteratedFDeriv 𝕜 1 f x m = fderiv 𝕜 f x (m 0) := by
  rw [iteratedFDeriv_succ_apply_right, iteratedFDeriv_zero_apply, last_zero]

lemma iteratedFDeriv_two_apply (f : E → F) (z : E) (m : Fin 2 → E) :
    iteratedFDeriv 𝕜 2 f z m = fderiv 𝕜 (fderiv 𝕜 f) z (m 0) (m 1) := by
  simp only [iteratedFDeriv_succ_apply_right]
  rfl

/-- The iterated derivative commutes with shifting the function by a constant on the left. -/
lemma iteratedFDeriv_comp_add_left' (n : ℕ) (a : E) :
    iteratedFDeriv 𝕜 n (fun z ↦ f (a + z)) = fun x ↦ iteratedFDeriv 𝕜 n f (a + x) := by
  simpa [← iteratedFDerivWithin_univ] using iteratedFDerivWithin_comp_add_left' n a (s := univ)

/-- The iterated derivative commutes with shifting the function by a constant on the left. -/
lemma iteratedFDeriv_comp_add_left (n : ℕ) (a : E) (x : E) :
    iteratedFDeriv 𝕜 n (fun z ↦ f (a + z)) x = iteratedFDeriv 𝕜 n f (a + x) := by
  simp [iteratedFDeriv_comp_add_left']

/-- The iterated derivative commutes with shifting the function by a constant on the right. -/
lemma iteratedFDeriv_comp_add_right' (n : ℕ) (a : E) :
    iteratedFDeriv 𝕜 n (fun z ↦ f (z + a)) = fun x ↦ iteratedFDeriv 𝕜 n f (x + a) := by
  simpa [add_comm a] using iteratedFDeriv_comp_add_left' n a

/-- The iterated derivative commutes with shifting the function by a constant on the right. -/
lemma iteratedFDeriv_comp_add_right (n : ℕ) (a : E) (x : E) :
    iteratedFDeriv 𝕜 n (fun z ↦ f (z + a)) x = iteratedFDeriv 𝕜 n f (x + a) := by
  simp [iteratedFDeriv_comp_add_right']

/-- The iterated derivative commutes with subtracting a constant. -/
lemma iteratedFDeriv_comp_sub' (n : ℕ) (a : E) :
    iteratedFDeriv 𝕜 n (fun z ↦ f (z - a)) = fun x ↦ iteratedFDeriv 𝕜 n f (x - a) := by
  simpa [sub_eq_add_neg] using iteratedFDeriv_comp_add_right' n (-a)

/-- The iterated derivative commutes with subtracting a constant. -/
lemma iteratedFDeriv_comp_sub (n : ℕ) (a : E) (x : E) :
    iteratedFDeriv 𝕜 n (fun z ↦ f (z - a)) x = iteratedFDeriv 𝕜 n f (x - a) := by
  simp [iteratedFDeriv_comp_sub']<|MERGE_RESOLUTION|>--- conflicted
+++ resolved
@@ -298,13 +298,8 @@
     rw [Nat.cast_le] at hm ⊢
     exact Nat.succ_le_succ hm
 
-<<<<<<< HEAD
-/-- `p` is a Taylor series of `f` up to `n + 1` if and only if `p.shift` is a Taylor series up to `n`
-for `p 1`, which is a derivative of `f`. Version for `n : ℕ`. -/
-=======
 /-- `p` is a Taylor series of `f` up to `n + 1` if and only if `p.shift` is a Taylor series up to
 `n` for `p 1`, which is a derivative of `f`. Version for `n : ℕ`. -/
->>>>>>> ecd03599
 theorem hasFTaylorSeriesUpToOn_succ_nat_iff_right {n : ℕ} :
     HasFTaylorSeriesUpToOn (n + 1 : ℕ) f p s ↔
       (∀ x ∈ s, (p x 0).curry0 = f x) ∧
@@ -363,13 +358,8 @@
     rw [hasFTaylorSeriesUpToOn_succ_nat_iff_right]
     exact ⟨h.1, h.2.1, (h.2.2).of_le (m := n) (natCast_le_of_coe_top_le_withTop hN n)⟩
 
-<<<<<<< HEAD
-/-- `p` is a Taylor series of `f` up to `n + 1` if and only if `p.shift` is a Taylor series up to `n`
-for `p 1`, which is a derivative of `f`. Version for `n : WithTop ℕ∞`. -/
-=======
 /-- `p` is a Taylor series of `f` up to `n + 1` if and only if `p.shift` is a Taylor series up to
 `n` for `p 1`, which is a derivative of `f`. Version for `n : WithTop ℕ∞`. -/
->>>>>>> ecd03599
 theorem hasFTaylorSeriesUpToOn_succ_iff_right :
     HasFTaylorSeriesUpToOn (n + 1) f p s ↔
       (∀ x ∈ s, (p x 0).curry0 = f x) ∧
@@ -386,15 +376,9 @@
 
 variable (𝕜)
 
-<<<<<<< HEAD
-/-- The `n`-th derivative of a function along a set, defined inductively by saying that the `n + 1`-th
-derivative of `f` is the derivative of the `n`-th derivative of `f` along this set, together with
-an uncurrying step to see it as a multilinear map in `n + 1` variables..
-=======
 /-- The `n`-th derivative of a function along a set, defined inductively by saying that the
 `n + 1`-th derivative of `f` is the derivative of the `n`-th derivative of `f` along this set,
 together with an uncurrying step to see it as a multilinear map in `n + 1` variables..
->>>>>>> ecd03599
 -/
 noncomputable def iteratedFDerivWithin (n : ℕ) (f : E → F) (s : Set E) : E → E[×n]→L[𝕜] F :=
   Nat.recOn n (fun x => ContinuousMultilinearMap.uncurry0 𝕜 E (f x)) fun _ rec x =>
@@ -770,13 +754,8 @@
 theorem HasFTaylorSeriesUpTo.differentiable (h : HasFTaylorSeriesUpTo n f p) (hn : 1 ≤ n) :
     Differentiable 𝕜 f := fun x => (h.hasFDerivAt hn x).differentiableAt
 
-<<<<<<< HEAD
-/-- `p` is a Taylor series of `f` up to `n + 1` if and only if `p.shift` is a Taylor series up to `n`
-for `p 1`, which is a derivative of `f`. -/
-=======
 /-- `p` is a Taylor series of `f` up to `n + 1` if and only if `p.shift` is a Taylor series up to
 `n` for `p 1`, which is a derivative of `f`. -/
->>>>>>> ecd03599
 theorem hasFTaylorSeriesUpTo_succ_nat_iff_right {n : ℕ} :
     HasFTaylorSeriesUpTo (n + 1 : ℕ) f p ↔
       (∀ x, (p x 0).curry0 = f x) ∧
