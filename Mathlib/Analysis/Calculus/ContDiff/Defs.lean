--- conflicted
+++ resolved
@@ -99,17 +99,6 @@
 open scoped Classical
 open NNReal Topology Filter
 
-<<<<<<< HEAD
-=======
-/-- Smoothness exponent for analytic functions. Not implemented yet, `ω` smoothness is equivalent
-to `∞` smoothness in current mathlib. -/
-scoped [ContDiff] notation3 "ω" => (⊤ : WithTop ℕ∞)
-/-- Smoothness exponent for infinitely differentiable functions. -/
-scoped [ContDiff] notation3 "∞" => ((⊤ : ℕ∞) : WithTop ℕ∞)
-
-open ContDiff
-
->>>>>>> 85ded514
 /-
 Porting note: These lines are not required in Mathlib4.
 attribute [local instance 1001]
@@ -119,9 +108,9 @@
 open Set Fin Filter Function
 
 /-- Smoothness exponent for analytic functions. -/
-scoped [ContDiff] notation3 "ω" => (⊤ : WithTop (ℕ∞))
+scoped [ContDiff] notation3 "ω" => (⊤ : WithTop ℕ∞)
 /-- Smoothness exponent for infinitely differentiable functions. -/
-scoped [ContDiff] notation3 "∞" => ((⊤ : ℕ∞) : WithTop (ℕ∞))
+scoped [ContDiff] notation3 "∞" => ((⊤ : ℕ∞) : WithTop ℕ∞)
 
 open ContDiff
 
@@ -130,17 +119,12 @@
 variable {𝕜 : Type u} [NontriviallyNormedField 𝕜] {E : Type uE} [NormedAddCommGroup E]
   [NormedSpace 𝕜 E] {F : Type uF} [NormedAddCommGroup F] [NormedSpace 𝕜 F] {G : Type uG}
   [NormedAddCommGroup G] [NormedSpace 𝕜 G] {X : Type uX} [NormedAddCommGroup X] [NormedSpace 𝕜 X]
-<<<<<<< HEAD
-  {s s₁ t u : Set E} {f f₁ : E → F} {g : F → G} {x x₀ : E} {c : F}
-  {p : E → FormalMultilinearSeries 𝕜 E F} {m n : WithTop (ℕ∞)}
-=======
   {s s₁ t u : Set E} {f f₁ : E → F} {g : F → G} {x x₀ : E} {c : F} {m n : WithTop ℕ∞}
   {p : E → FormalMultilinearSeries 𝕜 E F}
 
 /-! ### Smooth functions within a set around a point -/
 
 variable (𝕜)
->>>>>>> 85ded514
 
 variable (𝕜) in
 /-- A function is continuously differentiable up to order `n` within a set `s` at a point `x` if
@@ -158,7 +142,6 @@
 future, but currently the notion is the same for `n = ∞` and `n = ω`.
 -/
 def ContDiffWithinAt (n : WithTop ℕ∞) (f : E → F) (s : Set E) (x : E) : Prop :=
-<<<<<<< HEAD
   match n with
   | ω => ∃ u ∈ 𝓝[insert x s] x, ∃ p : E → FormalMultilinearSeries 𝕜 E F,
       HasFTaylorSeriesUpToOn ω f p u ∧ ∀ i, AnalyticOn 𝕜 (fun x ↦ p x i) u
@@ -189,12 +172,6 @@
   refine ⟨fun h ↦ h.analyticWithinAt, fun h ↦ ?_⟩
   obtain ⟨u, hu, p, hp, h'p⟩ := h.exists_hasFTaylorSeriesUpToOn ω
   exact ⟨u, hu, p, hp.of_le le_top, fun i ↦ h'p i⟩
-=======
-  ∀ m : ℕ, m ≤ n → ∃ u ∈ 𝓝[insert x s] x,
-    ∃ p : E → FormalMultilinearSeries 𝕜 E F, HasFTaylorSeriesUpToOn m f p u
-
-variable {𝕜}
->>>>>>> 85ded514
 
 theorem contDiffWithinAt_nat {n : ℕ} :
     ContDiffWithinAt 𝕜 n f s x ↔ ∃ u ∈ 𝓝[insert x s] x,
@@ -235,11 +212,7 @@
 
 theorem contDiffWithinAt_iff_forall_nat_le {n : ℕ∞} :
     ContDiffWithinAt 𝕜 n f s x ↔ ∀ m : ℕ, ↑m ≤ n → ContDiffWithinAt 𝕜 m f s x :=
-<<<<<<< HEAD
   ⟨fun H _ hm => H.of_le (mod_cast hm), fun H m hm => H m hm _ le_rfl⟩
-=======
-  ⟨fun H _m hm => H.of_le (mod_cast hm), fun H m hm => H m (mod_cast hm) _ le_rfl⟩
->>>>>>> 85ded514
 
 theorem contDiffWithinAt_infty :
     ContDiffWithinAt 𝕜 ∞ f s x ↔ ∀ n : ℕ, ContDiffWithinAt 𝕜 n f s x :=
@@ -429,7 +402,6 @@
       convert @self_mem_nhdsWithin _ _ x u
       have : x ∈ insert x s := by simp
       exact insert_eq_of_mem (mem_of_mem_nhdsWithin this hu)
-<<<<<<< HEAD
     · rw [hasFTaylorSeriesUpToOn_succ_iff_right] at Hp
       refine ⟨Hp.2.2, ?_⟩
       rintro rfl i
@@ -442,15 +414,6 @@
     rw [contDiffWithinAt_iff_of_ne_infty h'n]
     rcases (contDiffWithinAt_iff_of_ne_infty hn).1 Hf' with ⟨v, hv, p', Hp', p'_an⟩
     refine ⟨v ∩ u, ?_, fun x => (p' x).unshift (f x), ?_, ?_⟩
-=======
-    · rw [show ((n.succ : ℕ) : WithTop ℕ∞) = n + 1 from rfl,
-        hasFTaylorSeriesUpToOn_succ_iff_right] at Hp
-      exact Hp.2.2.of_le (mod_cast hm)
-  · rintro ⟨u, hu, f', f'_eq_deriv, Hf'⟩
-    rw [show (n : WithTop ℕ∞) + 1 = (n + 1 : ℕ) from rfl, contDiffWithinAt_nat]
-    rcases Hf' n le_rfl with ⟨v, hv, p', Hp'⟩
-    refine ⟨v ∩ u, ?_, fun x => (p' x).unshift (f x), ?_⟩
->>>>>>> 85ded514
     · apply Filter.inter_mem _ hu
       apply nhdsWithin_le_of_mem hu
       exact nhdsWithin_mono _ (subset_insert x u) hv
@@ -525,11 +488,7 @@
 For `n = ∞`, we only require that this holds up to any finite order (where the neighborhood may
 depend on the finite order we consider).
 -/
-<<<<<<< HEAD
-def ContDiffOn (n : WithTop (ℕ∞)) (f : E → F) (s : Set E) : Prop :=
-=======
 def ContDiffOn (n : WithTop ℕ∞) (f : E → F) (s : Set E) : Prop :=
->>>>>>> 85ded514
   ∀ x ∈ s, ContDiffWithinAt 𝕜 n f s x
 
 theorem HasFTaylorSeriesUpToOn.contDiffOn {n : ℕ∞} {f' : E → FormalMultilinearSeries 𝕜 E F}
@@ -605,15 +564,7 @@
     ContDiffOn 𝕜 n f s ↔ ∀ m : ℕ, ↑m ≤ n → ContDiffOn 𝕜 m f s :=
   ⟨fun H _ hm => H.of_le (mod_cast hm), fun H x hx m hm => H m hm x hx m le_rfl⟩
 
-<<<<<<< HEAD
 theorem contDiffOn_infty : ContDiffOn 𝕜 ∞ f s ↔ ∀ n : ℕ, ContDiffOn 𝕜 n f s :=
-=======
-theorem contDiffOn_iff_forall_nat_le {n : ℕ∞} :
-    ContDiffOn 𝕜 n f s ↔ ∀ m : ℕ, ↑m ≤ n → ContDiffOn 𝕜 m f s :=
-  ⟨fun H _ hm => H.of_le (mod_cast hm), fun H x hx m hm => H m (mod_cast hm) x hx m le_rfl⟩
-
-theorem contDiffOn_top : ContDiffOn 𝕜 ∞ f s ↔ ∀ n : ℕ, ContDiffOn 𝕜 n f s :=
->>>>>>> 85ded514
   contDiffOn_iff_forall_nat_le.trans <| by simp only [le_top, forall_prop_of_true]
 
 theorem contDiffOn_all_iff_nat :
@@ -742,7 +693,6 @@
       exact (Hp.mono ho).eq_iteratedFDerivWithin_of_uniqueDiffOn le_rfl (hs.inter o_open) ⟨hy, yo⟩
     exact ((Hp.mono ho).cont m le_rfl).congr fun y hy => (A y hy).symm
 
-<<<<<<< HEAD
 /-- On a set with unique differentiability, an analytic function is automatically `C^ω`, as its
 successive derivatives are also analytic. This does not require completeness of the space. -/
 theorem AnalyticOn.contDiffOn (h : AnalyticOn 𝕜 f s) (hs : UniqueDiffOn 𝕜 s) :
@@ -765,11 +715,6 @@
 theorem contDiffOn_of_continuousOn_differentiableOn {n : ℕ∞}
     (Hcont : ∀ m : ℕ, (m : ℕ∞) ≤ n → ContinuousOn (fun x => iteratedFDerivWithin 𝕜 m f s x) s)
     (Hdiff : ∀ m : ℕ, (m : ℕ∞) < n →
-=======
-theorem contDiffOn_of_continuousOn_differentiableOn {n : ℕ∞}
-    (Hcont : ∀ m : ℕ, m ≤ n → ContinuousOn (fun x => iteratedFDerivWithin 𝕜 m f s x) s)
-    (Hdiff : ∀ m : ℕ, m < n →
->>>>>>> 85ded514
       DifferentiableOn 𝕜 (fun x => iteratedFDerivWithin 𝕜 m f s x) s) :
     ContDiffOn 𝕜 n f s := by
   intro x hx m hm
@@ -785,11 +730,7 @@
     exact Hcont k (le_trans (mod_cast hk) (mod_cast hm))
 
 theorem contDiffOn_of_differentiableOn {n : ℕ∞}
-<<<<<<< HEAD
-    (h : ∀ m : ℕ, (m : ℕ∞) ≤ n → DifferentiableOn 𝕜 (iteratedFDerivWithin 𝕜 m f s) s) :
-=======
     (h : ∀ m : ℕ, m ≤ n → DifferentiableOn 𝕜 (iteratedFDerivWithin 𝕜 m f s) s) :
->>>>>>> 85ded514
     ContDiffOn 𝕜 n f s :=
   contDiffOn_of_continuousOn_differentiableOn (fun m hm => (h m hm).continuousOn) fun m hm =>
     h m (le_of_lt hm)
@@ -832,13 +773,9 @@
 theorem ContDiffWithinAt.differentiableWithinAt_iteratedFDerivWithin {m : ℕ}
     (h : ContDiffWithinAt 𝕜 n f s x) (hmn : m < n) (hs : UniqueDiffOn 𝕜 (insert x s)) :
     DifferentiableWithinAt 𝕜 (iteratedFDerivWithin 𝕜 m f s) s x := by
-<<<<<<< HEAD
   have : (m + 1 : WithTop ℕ∞) ≠ ∞ := Ne.symm (ne_of_beq_false rfl)
   rcases h.contDiffOn' (ENat.add_one_natCast_le_withTop_of_lt hmn) (by simp [this])
     with ⟨u, uo, xu, hu⟩
-=======
-  rcases h.contDiffOn' (ENat.add_one_natCast_le_withTop_of_lt hmn) with ⟨u, uo, xu, hu⟩
->>>>>>> 85ded514
   set t := insert x s ∩ u
   have A : t =ᶠ[𝓝[≠] x] s := by
     simp only [set_eventuallyEq_iff_inf_principal, ← nhdsWithin_inter']
@@ -855,17 +792,10 @@
 
 theorem contDiffOn_iff_continuousOn_differentiableOn {n : ℕ∞} (hs : UniqueDiffOn 𝕜 s) :
     ContDiffOn 𝕜 n f s ↔
-<<<<<<< HEAD
-      (∀ m : ℕ, (m : ℕ∞) ≤ n → ContinuousOn (fun x => iteratedFDerivWithin 𝕜 m f s x) s) ∧
-        ∀ m : ℕ, (m : ℕ∞) < n → DifferentiableOn 𝕜 (fun x => iteratedFDerivWithin 𝕜 m f s x) s :=
+      (∀ m : ℕ, m ≤ n → ContinuousOn (fun x => iteratedFDerivWithin 𝕜 m f s x) s) ∧
+        ∀ m : ℕ, m < n → DifferentiableOn 𝕜 (fun x => iteratedFDerivWithin 𝕜 m f s x) s :=
   ⟨fun h => ⟨fun _m hm => h.continuousOn_iteratedFDerivWithin (mod_cast hm) hs,
       fun _m hm => h.differentiableOn_iteratedFDerivWithin (mod_cast hm) hs⟩,
-=======
-      (∀ m : ℕ, m ≤ n → ContinuousOn (fun x => iteratedFDerivWithin 𝕜 m f s x) s) ∧
-        ∀ m : ℕ, m < n → DifferentiableOn 𝕜 (fun x => iteratedFDerivWithin 𝕜 m f s x) s :=
-  ⟨fun h => ⟨fun _m hm => h.continuousOn_iteratedFDerivWithin (mod_cast hm) hs, fun _m hm =>
-      h.differentiableOn_iteratedFDerivWithin (mod_cast hm) hs⟩,
->>>>>>> 85ded514
     fun h => contDiffOn_of_continuousOn_differentiableOn h.1 h.2⟩
 
 theorem contDiffOn_nat_iff_continuousOn_differentiableOn {n : ℕ} (hs : UniqueDiffOn 𝕜 s) :
@@ -899,29 +829,7 @@
 
 /-- A function is `C^(n + 1)` on a domain with unique derivatives if and only if it is
 differentiable there, and its derivative (expressed with `fderivWithin`) is `C^n`. -/
-<<<<<<< HEAD
 theorem contDiffOn_succ_iff_fderivWithin (hs : UniqueDiffOn 𝕜 s) :
-=======
-theorem contDiffOn_succ_iff_fderivWithin {n : ℕ} (hs : UniqueDiffOn 𝕜 s) :
-    ContDiffOn 𝕜 (n + 1) f s ↔
-      DifferentiableOn 𝕜 f s ∧ ContDiffOn 𝕜 n (fun y => fderivWithin 𝕜 f s y) s := by
-  refine ⟨fun H => ?_, fun h => contDiffOn_succ_of_fderivWithin h.1 h.2⟩
-  refine ⟨H.differentiableOn le_add_self, fun x hx => ?_⟩
-  rcases contDiffWithinAt_succ_iff_hasFDerivWithinAt.1 (H x hx) with ⟨u, hu, f', hff', hf'⟩
-  rcases mem_nhdsWithin.1 hu with ⟨o, o_open, xo, ho⟩
-  rw [inter_comm, insert_eq_of_mem hx] at ho
-  have := hf'.mono ho
-  rw [contDiffWithinAt_inter' (mem_nhdsWithin_of_mem_nhds (IsOpen.mem_nhds o_open xo))] at this
-  apply this.congr_of_eventuallyEq_of_mem _ hx
-  have : o ∩ s ∈ 𝓝[s] x := mem_nhdsWithin.2 ⟨o, o_open, xo, Subset.refl _⟩
-  rw [inter_comm] at this
-  refine Filter.eventuallyEq_of_mem this fun y hy => ?_
-  have A : fderivWithin 𝕜 f (s ∩ o) y = f' y :=
-    ((hff' y (ho hy)).mono ho).fderivWithin (hs.inter o_open y hy)
-  rwa [fderivWithin_inter (o_open.mem_nhds hy.2)] at A
-
-theorem contDiffOn_succ_iff_hasFDerivWithin {n : ℕ} (hs : UniqueDiffOn 𝕜 s) :
->>>>>>> 85ded514
     ContDiffOn 𝕜 (n + 1) f s ↔
       DifferentiableOn 𝕜 f s ∧ (n = ω → AnalyticOn 𝕜 f s) ∧
       ContDiffOn 𝕜 n (fun y => fderivWithin 𝕜 f s y) s := by
@@ -965,52 +873,11 @@
       DifferentiableOn 𝕜 f s ∧ (n = ω → AnalyticOn 𝕜 f s) ∧
       ContDiffOn 𝕜 n (fun y => fderiv 𝕜 f y) s := by
   rw [contDiffOn_succ_iff_fderivWithin hs.uniqueDiffOn]
-<<<<<<< HEAD
   exact Iff.rfl.and (Iff.rfl.and (contDiffOn_congr fun x hx ↦ fderivWithin_of_isOpen hs hx))
 
 protected theorem ContDiffOn.fderivWithin (hf : ContDiffOn 𝕜 n f s) (hs : UniqueDiffOn 𝕜 s)
     (hmn : m + 1 ≤ n) : ContDiffOn 𝕜 m (fderivWithin 𝕜 f s) s :=
   ((contDiffOn_succ_iff_fderivWithin hs).1 (hf.of_le hmn)).2.2
-=======
-  exact Iff.rfl.and (contDiffOn_congr fun x hx ↦ fderivWithin_of_isOpen hs hx)
-
-/-- A function is `C^∞` on a domain with unique derivatives if and only if it is differentiable
-there, and its derivative (expressed with `fderivWithin`) is `C^∞`. -/
-theorem contDiffOn_top_iff_fderivWithin (hs : UniqueDiffOn 𝕜 s) :
-    ContDiffOn 𝕜 ∞ f s ↔
-      DifferentiableOn 𝕜 f s ∧ ContDiffOn 𝕜 ∞ (fun y => fderivWithin 𝕜 f s y) s := by
-  constructor
-  · intro h
-    refine ⟨h.differentiableOn (mod_cast le_top), ?_⟩
-    refine contDiffOn_top.2 fun n => ((contDiffOn_succ_iff_fderivWithin hs).1 ?_).2
-    exact h.of_le (mod_cast le_top)
-  · intro h
-    refine contDiffOn_top.2 fun n => ?_
-    have A : (n : ℕ∞) ≤ ∞ := mod_cast le_top
-    apply ((contDiffOn_succ_iff_fderivWithin hs).2 ⟨h.1, h.2.of_le A⟩).of_le
-    exact_mod_cast (Nat.le_succ n)
-
-/-- A function is `C^∞` on an open domain if and only if it is differentiable there, and its
-derivative (expressed with `fderiv`) is `C^∞`. -/
-theorem contDiffOn_top_iff_fderiv_of_isOpen (hs : IsOpen s) :
-    ContDiffOn 𝕜 ∞ f s ↔ DifferentiableOn 𝕜 f s ∧ ContDiffOn 𝕜 ∞ (fun y => fderiv 𝕜 f y) s := by
-  rw [contDiffOn_top_iff_fderivWithin hs.uniqueDiffOn]
-  exact Iff.rfl.and <| contDiffOn_congr fun x hx ↦ fderivWithin_of_isOpen hs hx
-
-protected theorem ContDiffOn.fderivWithin (hf : ContDiffOn 𝕜 n f s) (hs : UniqueDiffOn 𝕜 s)
-    (hmn : m + 1 ≤ n) : ContDiffOn 𝕜 m (fun y => fderivWithin 𝕜 f s y) s := by
-  rcases le_or_lt ∞ n with hn | hn
-  · have : ContDiffOn 𝕜 ∞ (fun y ↦ fderivWithin 𝕜 f s y) s :=
-      ((contDiffOn_top_iff_fderivWithin hs).1 (hf.of_le hn)).2
-    intro x hx k hk
-    exact this x hx k (mod_cast le_top)
-  · match m with
-    | ω => simpa using hmn.trans_lt hn
-    | ∞ => simpa using hmn.trans_lt hn
-    | (m : ℕ) =>
-      change (m.succ : ℕ∞) ≤ n at hmn
-      exact ((contDiffOn_succ_iff_fderivWithin hs).1 (hf.of_le hmn)).2
->>>>>>> 85ded514
 
 theorem ContDiffOn.fderiv_of_isOpen (hf : ContDiffOn 𝕜 n f s) (hs : IsOpen s) (hmn : m + 1 ≤ n) :
     ContDiffOn 𝕜 m (fun y => fderiv 𝕜 f y) s :=
@@ -1134,16 +1001,10 @@
 might not be unique) we do not need to localize the definition in space or time.
 -/
 def ContDiff (n : WithTop ℕ∞) (f : E → F) : Prop :=
-<<<<<<< HEAD
   match n with
   | ω => ∃ p : E → FormalMultilinearSeries 𝕜 E F, HasFTaylorSeriesUpTo ⊤ f p
       ∧ ∀ i, AnalyticOnNhd 𝕜 (fun x ↦ p x i) univ
   | (n : ℕ∞) => ∃ p : E → FormalMultilinearSeries 𝕜 E F, HasFTaylorSeriesUpTo n f p
-=======
-  ∃ p : E → FormalMultilinearSeries 𝕜 E F, HasFTaylorSeriesUpTo n f p
-
-variable {𝕜}
->>>>>>> 85ded514
 
 /-- If `f` has a Taylor series up to `n`, then it is `C^n`. -/
 theorem HasFTaylorSeriesUpTo.contDiff {n : ℕ∞} {f' : E → FormalMultilinearSeries 𝕜 E F}
@@ -1182,23 +1043,10 @@
 theorem ContDiff.contDiffWithinAt (h : ContDiff 𝕜 n f) : ContDiffWithinAt 𝕜 n f s x :=
   h.contDiffAt.contDiffWithinAt
 
-<<<<<<< HEAD
 theorem contDiff_infty : ContDiff 𝕜 ∞ f ↔ ∀ n : ℕ, ContDiff 𝕜 n f := by
   simp [contDiffOn_univ.symm, contDiffOn_infty]
 
 theorem contDiff_all_iff_nat : (∀ n : ℕ∞, ContDiff 𝕜 n f) ↔ ∀ n : ℕ, ContDiff 𝕜 n f := by
-=======
-/-- The following lemma will be removed when the definition of `C^ω` will be corrected. For now,
-it is only there as a convenient shortcut. -/
-theorem contDiff_infty_iff_contDiff_omega :
-    ContDiff 𝕜 ∞ f ↔ ContDiff 𝕜 ω f := by
-  simp [ContDiff, hasFTaylorSeriesUpTo_top_iff]
-
-theorem contDiff_top : ContDiff 𝕜 ∞ f ↔ ∀ n : ℕ, ContDiff 𝕜 n f := by
-  simp [contDiffOn_univ.symm, contDiffOn_top]
-
-theorem contDiff_all_iff_nat : (∀ (n : ℕ∞), ContDiff 𝕜 n f) ↔ ∀ n : ℕ, ContDiff 𝕜 n f := by
->>>>>>> 85ded514
   simp only [← contDiffOn_univ, contDiffOn_all_iff_nat]
 
 theorem ContDiff.contDiffOn (h : ContDiff 𝕜 n f) : ContDiffOn 𝕜 n f s :=
@@ -1215,15 +1063,9 @@
 theorem contDiffAt_one_iff :
     ContDiffAt 𝕜 1 f x ↔
       ∃ f' : E → E →L[𝕜] F, ∃ u ∈ 𝓝 x, ContinuousOn f' u ∧ ∀ x ∈ u, HasFDerivAt f (f' x) x := by
-<<<<<<< HEAD
   rw [show (1 : WithTop ℕ∞) = (0 : ℕ) + 1 from rfl]
   simp_rw [contDiffAt_succ_iff_hasFDerivAt, show ((0 : ℕ) : WithTop ℕ∞) = 0 from rfl,
     contDiffAt_zero, exists_mem_and_iff antitone_bforall antitone_continuousOn, and_comm]
-=======
-  rw [show (1 : WithTop ℕ∞) = (0 : ℕ) + 1 from rfl, contDiffAt_succ_iff_hasFDerivAt]
-  simp_rw [show ((0 : ℕ) : WithTop ℕ∞) = 0 from rfl, contDiffAt_zero,
-    exists_mem_and_iff antitone_bforall antitone_continuousOn, and_comm]
->>>>>>> 85ded514
 
 theorem ContDiff.of_le (h : ContDiff 𝕜 n f) (hmn : m ≤ n) : ContDiff 𝕜 m f :=
   contDiffOn_univ.1 <| (contDiffOn_univ.2 h).of_le hmn
@@ -1300,11 +1142,7 @@
 /-- If `f` is `C^n` then its `m`-times iterated derivative is continuous for `m ≤ n`. -/
 theorem ContDiff.continuous_iteratedFDeriv {m : ℕ} (hm : m ≤ n) (hf : ContDiff 𝕜 n f) :
     Continuous fun x => iteratedFDeriv 𝕜 m f x :=
-<<<<<<< HEAD
-  (contDiff_iff_continuous_differentiable.1 (hf.of_le hm)).1 m le_rfl
-=======
   (contDiff_iff_continuous_differentiable.mp (hf.of_le hm)).1 m le_rfl
->>>>>>> 85ded514
 
 /-- If `f` is `C^n` then its `m`-times iterated derivative is differentiable for `m < n`. -/
 theorem ContDiff.differentiable_iteratedFDeriv {m : ℕ} (hm : m < n) (hf : ContDiff 𝕜 n f) :
@@ -1313,11 +1151,7 @@
     (hf.of_le (ENat.add_one_natCast_le_withTop_of_lt hm))).2 m (mod_cast lt_add_one m)
 
 theorem contDiff_of_differentiable_iteratedFDeriv {n : ℕ∞}
-<<<<<<< HEAD
-    (h : ∀ m : ℕ, (m : ℕ∞) ≤ n → Differentiable 𝕜 (iteratedFDeriv 𝕜 m f)) : ContDiff 𝕜 n f :=
-=======
     (h : ∀ m : ℕ, m ≤ n → Differentiable 𝕜 (iteratedFDeriv 𝕜 m f)) : ContDiff 𝕜 n f :=
->>>>>>> 85ded514
   contDiff_iff_continuous_differentiable.2
     ⟨fun m hm => (h m hm).continuous, fun m hm => h m (le_of_lt hm)⟩
 
