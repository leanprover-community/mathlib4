/-
Copyright (c) 2019 Sébastien Gouëzel. All rights reserved.
Released under Apache 2.0 license as described in the file LICENSE.
Authors: Sébastien Gouëzel
-/
import Mathlib.Analysis.Analytic.Within
import Mathlib.Analysis.Calculus.FDeriv.Analytic
import Mathlib.Analysis.Calculus.ContDiff.FTaylorSeries

/-!
# Higher differentiability

A function is `C^1` on a domain if it is differentiable there, and its derivative is continuous.
By induction, it is `C^n` if it is `C^{n-1}` and its (n-1)-th derivative is `C^1` there or,
equivalently, if it is `C^1` and its derivative is `C^{n-1}`.
It is `C^∞` if it is `C^n` for all n.
Finally, it is `C^ω` if it is analytic (as well as all its derivative, which is automatic if the
space is complete).

We formalize these notions with predicates `ContDiffWithinAt`, `ContDiffAt`, `ContDiffOn` and
`ContDiff` saying that the function is `C^n` within a set at a point, at a point, on a set
and on the whole space respectively.

To avoid the issue of choice when choosing a derivative in sets where the derivative is not
necessarily unique, `ContDiffOn` is not defined directly in terms of the
regularity of the specific choice `iteratedFDerivWithin 𝕜 n f s` inside `s`, but in terms of the
existence of a nice sequence of derivatives, expressed with a predicate
`HasFTaylorSeriesUpToOn` defined in the file `FTaylorSeries`.

We prove basic properties of these notions.

## Main definitions and results
Let `f : E → F` be a map between normed vector spaces over a nontrivially normed field `𝕜`.

* `ContDiff 𝕜 n f`: expresses that `f` is `C^n`, i.e., it admits a Taylor series up to
  rank `n`.
* `ContDiffOn 𝕜 n f s`: expresses that `f` is `C^n` in `s`.
* `ContDiffAt 𝕜 n f x`: expresses that `f` is `C^n` around `x`.
* `ContDiffWithinAt 𝕜 n f s x`: expresses that `f` is `C^n` around `x` within the set `s`.

In sets of unique differentiability, `ContDiffOn 𝕜 n f s` can be expressed in terms of the
properties of `iteratedFDerivWithin 𝕜 m f s` for `m ≤ n`. In the whole space,
`ContDiff 𝕜 n f` can be expressed in terms of the properties of `iteratedFDeriv 𝕜 m f`
for `m ≤ n`.

## Implementation notes

The definitions in this file are designed to work on any field `𝕜`. They are sometimes slightly more
complicated than the naive definitions one would guess from the intuition over the real or complex
numbers, but they are designed to circumvent the lack of gluing properties and partitions of unity
in general. In the usual situations, they coincide with the usual definitions.

### Definition of `C^n` functions in domains

One could define `C^n` functions in a domain `s` by fixing an arbitrary choice of derivatives (this
is what we do with `iteratedFDerivWithin`) and requiring that all these derivatives up to `n` are
continuous. If the derivative is not unique, this could lead to strange behavior like two `C^n`
functions `f` and `g` on `s` whose sum is not `C^n`. A better definition is thus to say that a
function is `C^n` inside `s` if it admits a sequence of derivatives up to `n` inside `s`.

This definition still has the problem that a function which is locally `C^n` would not need to
be `C^n`, as different choices of sequences of derivatives around different points might possibly
not be glued together to give a globally defined sequence of derivatives. (Note that this issue
can not happen over reals, thanks to partition of unity, but the behavior over a general field is
not so clear, and we want a definition for general fields). Also, there are locality
problems for the order parameter: one could image a function which, for each `n`, has a nice
sequence of derivatives up to order `n`, but they do not coincide for varying `n` and can therefore
not be glued to give rise to an infinite sequence of derivatives. This would give a function
which is `C^n` for all `n`, but not `C^∞`. We solve this issue by putting locality conditions
in space and order in our definition of `ContDiffWithinAt` and `ContDiffOn`.
The resulting definition is slightly more complicated to work with (in fact not so much), but it
gives rise to completely satisfactory theorems.

For instance, with this definition, a real function which is `C^m` (but not better) on `(-1/m, 1/m)`
for each natural `m` is by definition `C^∞` at `0`.

There is another issue with the definition of `ContDiffWithinAt 𝕜 n f s x`. We can
require the existence and good behavior of derivatives up to order `n` on a neighborhood of `x`
within `s`. However, this does not imply continuity or differentiability within `s` of the function
at `x` when `x` does not belong to `s`. Therefore, we require such existence and good behavior on
a neighborhood of `x` within `s ∪ {x}` (which appears as `insert x s` in this file).

## Notations

We use the notation `E [×n]→L[𝕜] F` for the space of continuous multilinear maps on `E^n` with
values in `F`. This is the space in which the `n`-th derivative of a function from `E` to `F` lives.

In this file, we denote `(⊤ : ℕ∞) : WithTop ℕ∞` with `∞`, and `⊤ : WithTop ℕ∞` with `ω`. To
avoid ambiguities with the two tops, the theorems name use either `infty` or `omega`.
These notations are scoped in `ContDiff`.

## Tags

derivative, differentiability, higher derivative, `C^n`, multilinear, Taylor series, formal series
-/

noncomputable section

open scoped Classical
open NNReal Topology Filter

/-
Porting note: These lines are not required in Mathlib4.
attribute [local instance 1001]
  NormedAddCommGroup.toAddCommGroup NormedSpace.toModule' AddCommGroup.toAddCommMonoid
-/

open Set Fin Filter Function

open scoped ContDiff

universe u uE uF uG uX

variable {𝕜 : Type u} [NontriviallyNormedField 𝕜] {E : Type uE} [NormedAddCommGroup E]
  [NormedSpace 𝕜 E] {F : Type uF} [NormedAddCommGroup F] [NormedSpace 𝕜 F] {G : Type uG}
  [NormedAddCommGroup G] [NormedSpace 𝕜 G] {X : Type uX} [NormedAddCommGroup X] [NormedSpace 𝕜 X]
  {s s₁ t u : Set E} {f f₁ : E → F} {g : F → G} {x x₀ : E} {c : F} {m n : WithTop ℕ∞}
  {p : E → FormalMultilinearSeries 𝕜 E F}

/-! ### Smooth functions within a set around a point -/

variable (𝕜) in
/-- A function is continuously differentiable up to order `n` within a set `s` at a point `x` if
it admits continuous derivatives up to order `n` in a neighborhood of `x` in `s ∪ {x}`.
For `n = ∞`, we only require that this holds up to any finite order (where the neighborhood may
depend on the finite order we consider).
For `n = ω`, we require the function to be analytic within `s` at `x`. The precise definition we
give (all the derivatives should be analytic) is more involved to work around issues when the space
is not complete, but it is equivalent when the space is complete.

For instance, a real function which is `C^m` on `(-1/m, 1/m)` for each natural `m`, but not
better, is `C^∞` at `0` within `univ`.
-/
def ContDiffWithinAt (n : WithTop ℕ∞) (f : E → F) (s : Set E) (x : E) : Prop :=
  match n with
  | ω => ∃ u ∈ 𝓝[insert x s] x, ∃ p : E → FormalMultilinearSeries 𝕜 E F,
      HasFTaylorSeriesUpToOn ω f p u ∧ ∀ i, AnalyticOn 𝕜 (fun x ↦ p x i) u
  | (n : ℕ∞) => ∀ m : ℕ, m ≤ n → ∃ u ∈ 𝓝[insert x s] x,
      ∃ p : E → FormalMultilinearSeries 𝕜 E F, HasFTaylorSeriesUpToOn m f p u

lemma HasFTaylorSeriesUpToOn.analyticOn
    (hf : HasFTaylorSeriesUpToOn ω f p s) (h : AnalyticOn 𝕜 (fun x ↦ p x 0) s) :
    AnalyticOn 𝕜 f s := by
  have : AnalyticOn 𝕜 (fun x ↦ (continuousMultilinearCurryFin0 𝕜 E F) (p x 0)) s :=
    (LinearIsometryEquiv.analyticOnNhd _ _ ).comp_analyticOn
      h (Set.mapsTo_univ _ _)
  exact this.congr (fun y hy ↦ (hf.zero_eq _ hy).symm)

lemma ContDiffWithinAt.analyticOn (h : ContDiffWithinAt 𝕜 ω f s x) :
    ∃ u ∈ 𝓝[insert x s] x, AnalyticOn 𝕜 f u := by
  obtain ⟨u, hu, p, hp, h'p⟩ := h
  exact ⟨u, hu, hp.analyticOn (h'p 0)⟩

lemma ContDiffWithinAt.analyticWithinAt (h : ContDiffWithinAt 𝕜 ω f s x) :
    AnalyticWithinAt 𝕜 f s x := by
  obtain ⟨u, hu, hf⟩ := h.analyticOn
  have xu : x ∈ u := mem_of_mem_nhdsWithin (by simp) hu
  exact (hf x xu).mono_of_mem_nhdsWithin (nhdsWithin_mono _ (subset_insert _ _) hu)

theorem contDiffWithinAt_omega_iff_analyticWithinAt [CompleteSpace F] :
    ContDiffWithinAt 𝕜 ω f s x ↔ AnalyticWithinAt 𝕜 f s x := by
  refine ⟨fun h ↦ h.analyticWithinAt, fun h ↦ ?_⟩
  obtain ⟨u, hu, p, hp, h'p⟩ := h.exists_hasFTaylorSeriesUpToOn ω
  exact ⟨u, hu, p, hp.of_le le_top, fun i ↦ h'p i⟩

theorem contDiffWithinAt_nat {n : ℕ} :
    ContDiffWithinAt 𝕜 n f s x ↔ ∃ u ∈ 𝓝[insert x s] x,
      ∃ p : E → FormalMultilinearSeries 𝕜 E F, HasFTaylorSeriesUpToOn n f p u :=
  ⟨fun H => H n le_rfl, fun ⟨u, hu, p, hp⟩ _m hm => ⟨u, hu, p, hp.of_le (mod_cast hm)⟩⟩

/-- When `n` is either a natural number or `ω`, one can characterize the property of being `C^n`
as the existence of a neighborhood on which there is a Taylor series up to order `n`,
requiring in addition that its terms are analytic in the `ω` case. -/
lemma contDiffWithinAt_iff_of_ne_infty (hn : n ≠ ∞) :
    ContDiffWithinAt 𝕜 n f s x ↔ ∃ u ∈ 𝓝[insert x s] x,
      ∃ p : E → FormalMultilinearSeries 𝕜 E F, HasFTaylorSeriesUpToOn n f p u ∧
        (n = ω → ∀ i, AnalyticOn 𝕜 (fun x ↦ p x i) u) := by
  match n with
  | ω => simp [ContDiffWithinAt]
  | ∞ => simp at hn
  | (n : ℕ) => simp [contDiffWithinAt_nat]

theorem ContDiffWithinAt.of_le (h : ContDiffWithinAt 𝕜 n f s x) (hmn : m ≤ n) :
    ContDiffWithinAt 𝕜 m f s x := by
  match n with
  | ω => match m with
    | ω => exact h
    | (m : ℕ∞) =>
      intro k _
      obtain ⟨u, hu, p, hp, -⟩ := h
      exact ⟨u, hu, p, hp.of_le le_top⟩
  | (n : ℕ∞) => match m with
    | ω => simp at hmn
    | (m : ℕ∞) => exact fun k hk ↦ h k (le_trans hk (mod_cast hmn))

/-- In a complete space, a function which is analytic within a set at a point is also `C^ω` there.
Note that the same statement for `AnalyticOn` does not require completeness, see
`AnalyticOn.contDiffOn`. -/
theorem AnalyticWithinAt.contDiffWithinAt [CompleteSpace F] (h : AnalyticWithinAt 𝕜 f s x) :
    ContDiffWithinAt 𝕜 n f s x :=
  (contDiffWithinAt_omega_iff_analyticWithinAt.2 h).of_le le_top

theorem contDiffWithinAt_iff_forall_nat_le {n : ℕ∞} :
    ContDiffWithinAt 𝕜 n f s x ↔ ∀ m : ℕ, ↑m ≤ n → ContDiffWithinAt 𝕜 m f s x :=
  ⟨fun H _ hm => H.of_le (mod_cast hm), fun H m hm => H m hm _ le_rfl⟩

theorem contDiffWithinAt_infty :
    ContDiffWithinAt 𝕜 ∞ f s x ↔ ∀ n : ℕ, ContDiffWithinAt 𝕜 n f s x :=
  contDiffWithinAt_iff_forall_nat_le.trans <| by simp only [forall_prop_of_true, le_top]

@[deprecated (since := "2024-11-25")] alias contDiffWithinAt_top := contDiffWithinAt_infty

theorem ContDiffWithinAt.continuousWithinAt (h : ContDiffWithinAt 𝕜 n f s x) :
    ContinuousWithinAt f s x := by
  have := h.of_le (zero_le _)
  simp only [ContDiffWithinAt, nonpos_iff_eq_zero, Nat.cast_eq_zero,
    mem_pure, forall_eq, CharP.cast_eq_zero] at this
  rcases this with ⟨u, hu, p, H⟩
  rw [mem_nhdsWithin_insert] at hu
  exact (H.continuousOn.continuousWithinAt hu.1).mono_of_mem_nhdsWithin hu.2

theorem ContDiffWithinAt.congr_of_eventuallyEq (h : ContDiffWithinAt 𝕜 n f s x)
    (h₁ : f₁ =ᶠ[𝓝[s] x] f) (hx : f₁ x = f x) : ContDiffWithinAt 𝕜 n f₁ s x := by
  match n with
  | ω =>
    obtain ⟨u, hu, p, H, H'⟩ := h
    exact ⟨{x ∈ u | f₁ x = f x}, Filter.inter_mem hu (mem_nhdsWithin_insert.2 ⟨hx, h₁⟩), p,
      (H.mono (sep_subset _ _)).congr fun _ ↦ And.right,
      fun i ↦ (H' i).mono (sep_subset _ _)⟩
  | (n : ℕ∞) =>
    intro m hm
    let ⟨u, hu, p, H⟩ := h m hm
    exact ⟨{ x ∈ u | f₁ x = f x }, Filter.inter_mem hu (mem_nhdsWithin_insert.2 ⟨hx, h₁⟩), p,
      (H.mono (sep_subset _ _)).congr fun _ ↦ And.right⟩

theorem Filter.EventuallyEq.congr_contDiffWithinAt (h₁ : f₁ =ᶠ[𝓝[s] x] f) (hx : f₁ x = f x) :
    ContDiffWithinAt 𝕜 n f₁ s x ↔ ContDiffWithinAt 𝕜 n f s x :=
  ⟨fun H ↦ H.congr_of_eventuallyEq h₁.symm hx.symm, fun H ↦ H.congr_of_eventuallyEq h₁ hx⟩

@[deprecated (since := "2024-10-18")]
alias Filter.EventuallyEq.contDiffWithinAt_iff := Filter.EventuallyEq.congr_contDiffWithinAt

theorem ContDiffWithinAt.congr_of_eventuallyEq_insert (h : ContDiffWithinAt 𝕜 n f s x)
    (h₁ : f₁ =ᶠ[𝓝[insert x s] x] f) : ContDiffWithinAt 𝕜 n f₁ s x :=
  h.congr_of_eventuallyEq (nhdsWithin_mono x (subset_insert x s) h₁)
    (mem_of_mem_nhdsWithin (mem_insert x s) h₁ : _)

theorem Filter.EventuallyEq.congr_contDiffWithinAt_of_insert (h₁ : f₁ =ᶠ[𝓝[insert x s] x] f) :
    ContDiffWithinAt 𝕜 n f₁ s x ↔ ContDiffWithinAt 𝕜 n f s x :=
  ⟨fun H ↦ H.congr_of_eventuallyEq_insert h₁.symm, fun H ↦ H.congr_of_eventuallyEq_insert h₁⟩

theorem ContDiffWithinAt.congr_of_eventuallyEq_of_mem (h : ContDiffWithinAt 𝕜 n f s x)
    (h₁ : f₁ =ᶠ[𝓝[s] x] f) (hx : x ∈ s) : ContDiffWithinAt 𝕜 n f₁ s x :=
  h.congr_of_eventuallyEq h₁ <| h₁.self_of_nhdsWithin hx

@[deprecated (since := "2024-10-18")]
alias ContDiffWithinAt.congr_of_eventually_eq' := ContDiffWithinAt.congr_of_eventuallyEq_of_mem

theorem Filter.EventuallyEq.congr_contDiffWithinAt_of_mem (h₁ : f₁ =ᶠ[𝓝[s] x] f) (hx : x ∈ s):
    ContDiffWithinAt 𝕜 n f₁ s x ↔ ContDiffWithinAt 𝕜 n f s x :=
  ⟨fun H ↦ H.congr_of_eventuallyEq_of_mem h₁.symm hx, fun H ↦ H.congr_of_eventuallyEq_of_mem h₁ hx⟩

theorem ContDiffWithinAt.congr (h : ContDiffWithinAt 𝕜 n f s x) (h₁ : ∀ y ∈ s, f₁ y = f y)
    (hx : f₁ x = f x) : ContDiffWithinAt 𝕜 n f₁ s x :=
  h.congr_of_eventuallyEq (Filter.eventuallyEq_of_mem self_mem_nhdsWithin h₁) hx

theorem contDiffWithinAt_congr (h₁ : ∀ y ∈ s, f₁ y = f y) (hx : f₁ x = f x) :
    ContDiffWithinAt 𝕜 n f₁ s x ↔ ContDiffWithinAt 𝕜 n f s x :=
  ⟨fun h' ↦ h'.congr (fun x hx ↦ (h₁ x hx).symm) hx.symm, fun h' ↦  h'.congr h₁ hx⟩

theorem ContDiffWithinAt.congr_of_mem (h : ContDiffWithinAt 𝕜 n f s x) (h₁ : ∀ y ∈ s, f₁ y = f y)
    (hx : x ∈ s) : ContDiffWithinAt 𝕜 n f₁ s x :=
  h.congr h₁ (h₁ _ hx)

@[deprecated (since := "2024-10-18")]
alias ContDiffWithinAt.congr' := ContDiffWithinAt.congr_of_mem

theorem contDiffWithinAt_congr_of_mem (h₁ : ∀ y ∈ s, f₁ y = f y) (hx : x ∈ s) :
    ContDiffWithinAt 𝕜 n f₁ s x ↔ ContDiffWithinAt 𝕜 n f s x :=
  contDiffWithinAt_congr h₁ (h₁ x hx)

theorem ContDiffWithinAt.congr_of_insert (h : ContDiffWithinAt 𝕜 n f s x)
    (h₁ : ∀ y ∈ insert x s, f₁ y = f y) : ContDiffWithinAt 𝕜 n f₁ s x :=
  h.congr (fun y hy ↦ h₁ y (mem_insert_of_mem _ hy)) (h₁ x (mem_insert _ _))

theorem contDiffWithinAt_congr_of_insert (h₁ : ∀ y ∈ insert x s, f₁ y = f y) :
    ContDiffWithinAt 𝕜 n f₁ s x ↔ ContDiffWithinAt 𝕜 n f s x :=
  contDiffWithinAt_congr (fun y hy ↦ h₁ y (mem_insert_of_mem _ hy)) (h₁ x (mem_insert _ _))

theorem ContDiffWithinAt.mono_of_mem_nhdsWithin (h : ContDiffWithinAt 𝕜 n f s x) {t : Set E}
    (hst : s ∈ 𝓝[t] x) : ContDiffWithinAt 𝕜 n f t x := by
  match n with
  | ω =>
    obtain ⟨u, hu, p, H, H'⟩ := h
    exact ⟨u, nhdsWithin_le_of_mem (insert_mem_nhdsWithin_insert hst) hu, p, H, H'⟩
  | (n : ℕ∞) =>
    intro m hm
    rcases h m hm with ⟨u, hu, p, H⟩
    exact ⟨u, nhdsWithin_le_of_mem (insert_mem_nhdsWithin_insert hst) hu, p, H⟩

@[deprecated (since := "2024-10-30")]
alias ContDiffWithinAt.mono_of_mem := ContDiffWithinAt.mono_of_mem_nhdsWithin

theorem ContDiffWithinAt.mono (h : ContDiffWithinAt 𝕜 n f s x) {t : Set E} (hst : t ⊆ s) :
    ContDiffWithinAt 𝕜 n f t x :=
  h.mono_of_mem_nhdsWithin <| Filter.mem_of_superset self_mem_nhdsWithin hst

theorem ContDiffWithinAt.congr_mono
    (h : ContDiffWithinAt 𝕜 n f s x) (h' : EqOn f₁ f s₁) (h₁ : s₁ ⊆ s) (hx : f₁ x = f x) :
    ContDiffWithinAt 𝕜 n f₁ s₁ x :=
  (h.mono h₁).congr h' hx

theorem ContDiffWithinAt.congr_set (h : ContDiffWithinAt 𝕜 n f s x) {t : Set E}
    (hst : s =ᶠ[𝓝 x] t) : ContDiffWithinAt 𝕜 n f t x := by
  rw [← nhdsWithin_eq_iff_eventuallyEq] at hst
  apply h.mono_of_mem_nhdsWithin <| hst ▸ self_mem_nhdsWithin

@[deprecated (since := "2024-10-23")]
alias ContDiffWithinAt.congr_nhds := ContDiffWithinAt.congr_set

theorem contDiffWithinAt_congr_set {t : Set E} (hst : s =ᶠ[𝓝 x] t) :
    ContDiffWithinAt 𝕜 n f s x ↔ ContDiffWithinAt 𝕜 n f t x :=
  ⟨fun h => h.congr_set hst, fun h => h.congr_set hst.symm⟩

@[deprecated (since := "2024-10-23")]
alias contDiffWithinAt_congr_nhds := contDiffWithinAt_congr_set

theorem contDiffWithinAt_inter' (h : t ∈ 𝓝[s] x) :
    ContDiffWithinAt 𝕜 n f (s ∩ t) x ↔ ContDiffWithinAt 𝕜 n f s x :=
  contDiffWithinAt_congr_set (mem_nhdsWithin_iff_eventuallyEq.1 h).symm

theorem contDiffWithinAt_inter (h : t ∈ 𝓝 x) :
    ContDiffWithinAt 𝕜 n f (s ∩ t) x ↔ ContDiffWithinAt 𝕜 n f s x :=
  contDiffWithinAt_inter' (mem_nhdsWithin_of_mem_nhds h)

theorem contDiffWithinAt_insert_self :
    ContDiffWithinAt 𝕜 n f (insert x s) x ↔ ContDiffWithinAt 𝕜 n f s x := by
  match n with
  | ω => simp [ContDiffWithinAt]
  | (n : ℕ∞) => simp_rw [ContDiffWithinAt, insert_idem]

theorem contDiffWithinAt_insert {y : E} :
    ContDiffWithinAt 𝕜 n f (insert y s) x ↔ ContDiffWithinAt 𝕜 n f s x := by
  rcases eq_or_ne x y with (rfl | hx)
  · exact contDiffWithinAt_insert_self
  refine ⟨fun h ↦ h.mono (subset_insert _ _), fun h ↦ ?_⟩
  apply h.mono_of_mem_nhdsWithin
  simp [nhdsWithin_insert_of_ne hx, self_mem_nhdsWithin]

alias ⟨ContDiffWithinAt.of_insert, ContDiffWithinAt.insert'⟩ := contDiffWithinAt_insert

protected theorem ContDiffWithinAt.insert (h : ContDiffWithinAt 𝕜 n f s x) :
    ContDiffWithinAt 𝕜 n f (insert x s) x :=
  h.insert'

theorem contDiffWithinAt_diff_singleton {y : E} :
    ContDiffWithinAt 𝕜 n f (s \ {y}) x ↔ ContDiffWithinAt 𝕜 n f s x := by
  rw [← contDiffWithinAt_insert, insert_diff_singleton, contDiffWithinAt_insert]

/-- If a function is `C^n` within a set at a point, with `n ≥ 1`, then it is differentiable
within this set at this point. -/
theorem ContDiffWithinAt.differentiableWithinAt' (h : ContDiffWithinAt 𝕜 n f s x) (hn : 1 ≤ n) :
    DifferentiableWithinAt 𝕜 f (insert x s) x := by
  rcases contDiffWithinAt_nat.1 (h.of_le hn) with ⟨u, hu, p, H⟩
  rcases mem_nhdsWithin.1 hu with ⟨t, t_open, xt, tu⟩
  rw [inter_comm] at tu
  exact (differentiableWithinAt_inter (IsOpen.mem_nhds t_open xt)).1 <|
    ((H.mono tu).differentiableOn le_rfl) x ⟨mem_insert x s, xt⟩

@[deprecated (since := "2024-10-10")]
alias ContDiffWithinAt.differentiable_within_at' := ContDiffWithinAt.differentiableWithinAt'

theorem ContDiffWithinAt.differentiableWithinAt (h : ContDiffWithinAt 𝕜 n f s x) (hn : 1 ≤ n) :
    DifferentiableWithinAt 𝕜 f s x :=
  (h.differentiableWithinAt' hn).mono (subset_insert x s)

/-- A function is `C^(n + 1)` on a domain iff locally, it has a derivative which is `C^n`
(and moreover the function is analytic when `n = ω`). -/
theorem contDiffWithinAt_succ_iff_hasFDerivWithinAt (hn : n ≠ ∞) :
    ContDiffWithinAt 𝕜 (n + 1) f s x ↔ ∃ u ∈ 𝓝[insert x s] x, (n = ω → AnalyticOn 𝕜 f u) ∧
      ∃ f' : E → E →L[𝕜] F,
      (∀ x ∈ u, HasFDerivWithinAt f (f' x) u x) ∧ ContDiffWithinAt 𝕜 n f' u x := by
  have h'n : n + 1 ≠ ∞ := by simpa using hn
  constructor
  · intro h
    rcases (contDiffWithinAt_iff_of_ne_infty h'n).1 h with ⟨u, hu, p, Hp, H'p⟩
    refine ⟨u, hu, ?_, fun y => (continuousMultilinearCurryFin1 𝕜 E F) (p y 1),
        fun y hy => Hp.hasFDerivWithinAt le_add_self hy, ?_⟩
    · rintro rfl
      exact Hp.analyticOn (H'p rfl 0)
    apply (contDiffWithinAt_iff_of_ne_infty hn).2
    refine ⟨u, ?_, fun y : E => (p y).shift, ?_⟩
    · -- Porting note: without the explicit argument Lean is not sure of the type.
      convert @self_mem_nhdsWithin _ _ x u
      have : x ∈ insert x s := by simp
      exact insert_eq_of_mem (mem_of_mem_nhdsWithin this hu)
    · rw [hasFTaylorSeriesUpToOn_succ_iff_right] at Hp
      refine ⟨Hp.2.2, ?_⟩
      rintro rfl i
      change AnalyticOn 𝕜
        (fun x ↦ (continuousMultilinearCurryRightEquiv' 𝕜 i E F) (p x (i + 1))) u
      apply (LinearIsometryEquiv.analyticOnNhd _ _).comp_analyticOn
        ?_ (Set.mapsTo_univ _ _)
      exact H'p rfl _
  · rintro ⟨u, hu, hf, f', f'_eq_deriv, Hf'⟩
    rw [contDiffWithinAt_iff_of_ne_infty h'n]
    rcases (contDiffWithinAt_iff_of_ne_infty hn).1 Hf' with ⟨v, hv, p', Hp', p'_an⟩
    refine ⟨v ∩ u, ?_, fun x => (p' x).unshift (f x), ?_, ?_⟩
    · apply Filter.inter_mem _ hu
      apply nhdsWithin_le_of_mem hu
      exact nhdsWithin_mono _ (subset_insert x u) hv
    · rw [hasFTaylorSeriesUpToOn_succ_iff_right]
      refine ⟨fun y _ => rfl, fun y hy => ?_, ?_⟩
      · change
          HasFDerivWithinAt (fun z => (continuousMultilinearCurryFin0 𝕜 E F).symm (f z))
            (FormalMultilinearSeries.unshift (p' y) (f y) 1).curryLeft (v ∩ u) y
        -- Porting note: needed `erw` here.
        -- https://github.com/leanprover-community/mathlib4/issues/5164
        erw [LinearIsometryEquiv.comp_hasFDerivWithinAt_iff']
        convert (f'_eq_deriv y hy.2).mono inter_subset_right
        rw [← Hp'.zero_eq y hy.1]
        ext z
        change ((p' y 0) (init (@cons 0 (fun _ => E) z 0))) (@cons 0 (fun _ => E) z 0 (last 0)) =
          ((p' y 0) 0) z
        congr
        norm_num [eq_iff_true_of_subsingleton]
      · convert (Hp'.mono inter_subset_left).congr fun x hx => Hp'.zero_eq x hx.1 using 1
        · ext x y
          change p' x 0 (init (@snoc 0 (fun _ : Fin 1 => E) 0 y)) y = p' x 0 0 y
          rw [init_snoc]
        · ext x k v y
          change p' x k (init (@snoc k (fun _ : Fin k.succ => E) v y))
            (@snoc k (fun _ : Fin k.succ => E) v y (last k)) = p' x k v y
          rw [snoc_last, init_snoc]
    · intro h i
      simp only [WithTop.add_eq_top, WithTop.one_ne_top, or_false] at h
      match i with
      | 0 =>
        simp only [FormalMultilinearSeries.unshift]
        apply AnalyticOnNhd.comp_analyticOn _ ((hf h).mono inter_subset_right)
          (Set.mapsTo_univ _ _)
        exact LinearIsometryEquiv.analyticOnNhd _ _
      | i + 1 =>
        simp only [FormalMultilinearSeries.unshift, Nat.succ_eq_add_one]
        apply AnalyticOnNhd.comp_analyticOn _ ((p'_an h i).mono inter_subset_left)
          (Set.mapsTo_univ _ _)
        exact LinearIsometryEquiv.analyticOnNhd _ _

/-- A version of `contDiffWithinAt_succ_iff_hasFDerivWithinAt` where all derivatives
  are taken within the same set. -/
theorem contDiffWithinAt_succ_iff_hasFDerivWithinAt' (hn : n ≠ ∞) :
    ContDiffWithinAt 𝕜 (n + 1) f s x ↔
      ∃ u ∈ 𝓝[insert x s] x, u ⊆ insert x s ∧ (n = ω → AnalyticOn 𝕜 f u) ∧
      ∃ f' : E → E →L[𝕜] F,
        (∀ x ∈ u, HasFDerivWithinAt f (f' x) s x) ∧ ContDiffWithinAt 𝕜 n f' s x := by
  refine ⟨fun hf => ?_, ?_⟩
  · obtain ⟨u, hu, f_an, f', huf', hf'⟩ := (contDiffWithinAt_succ_iff_hasFDerivWithinAt hn).mp hf
    obtain ⟨w, hw, hxw, hwu⟩ := mem_nhdsWithin.mp hu
    rw [inter_comm] at hwu
    refine ⟨insert x s ∩ w, inter_mem_nhdsWithin _ (hw.mem_nhds hxw), inter_subset_left, ?_, f',
      fun y hy => ?_, ?_⟩
    · intro h
      apply (f_an h).mono hwu
    · refine ((huf' y <| hwu hy).mono hwu).mono_of_mem_nhdsWithin ?_
      refine mem_of_superset ?_ (inter_subset_inter_left _ (subset_insert _ _))
      exact inter_mem_nhdsWithin _ (hw.mem_nhds hy.2)
    · exact hf'.mono_of_mem_nhdsWithin (nhdsWithin_mono _ (subset_insert _ _) hu)
  · rw [← contDiffWithinAt_insert, contDiffWithinAt_succ_iff_hasFDerivWithinAt hn,
      insert_eq_of_mem (mem_insert _ _)]
    rintro ⟨u, hu, hus, f_an, f', huf', hf'⟩
    exact ⟨u, hu, f_an, f', fun y hy => (huf' y hy).insert'.mono hus, hf'.insert.mono hus⟩


/-! ### Smooth functions within a set -/

variable (𝕜) in
/-- A function is continuously differentiable up to `n` on `s` if, for any point `x` in `s`, it
admits continuous derivatives up to order `n` on a neighborhood of `x` in `s`.

For `n = ∞`, we only require that this holds up to any finite order (where the neighborhood may
depend on the finite order we consider).
-/
def ContDiffOn (n : WithTop ℕ∞) (f : E → F) (s : Set E) : Prop :=
  ∀ x ∈ s, ContDiffWithinAt 𝕜 n f s x

theorem HasFTaylorSeriesUpToOn.contDiffOn {n : ℕ∞} {f' : E → FormalMultilinearSeries 𝕜 E F}
    (hf : HasFTaylorSeriesUpToOn n f f' s) : ContDiffOn 𝕜 n f s := by
  intro x hx m hm
  use s
  simp only [Set.insert_eq_of_mem hx, self_mem_nhdsWithin, true_and]
  exact ⟨f', hf.of_le (mod_cast hm)⟩

theorem ContDiffOn.contDiffWithinAt (h : ContDiffOn 𝕜 n f s) (hx : x ∈ s) :
    ContDiffWithinAt 𝕜 n f s x :=
  h x hx

theorem ContDiffOn.of_le (h : ContDiffOn 𝕜 n f s) (hmn : m ≤ n) : ContDiffOn 𝕜 m f s := fun x hx =>
  (h x hx).of_le hmn

theorem ContDiffWithinAt.contDiffOn' (hm : m ≤ n) (h' : m = ∞ → n = ω)
    (h : ContDiffWithinAt 𝕜 n f s x) :
    ∃ u, IsOpen u ∧ x ∈ u ∧ ContDiffOn 𝕜 m f (insert x s ∩ u) := by
  rcases eq_or_ne n ω with rfl | hn
  · obtain ⟨t, ht, p, hp, h'p⟩ := h
    rcases mem_nhdsWithin.1 ht with ⟨u, huo, hxu, hut⟩
    rw [inter_comm] at hut
    refine ⟨u, huo, hxu, ?_⟩
    suffices ContDiffOn 𝕜 ω f (insert x s ∩ u) from this.of_le le_top
    intro y hy
    refine ⟨insert x s ∩ u, ?_, p, hp.mono hut,  fun i ↦ (h'p i).mono hut⟩
    simp only [insert_eq_of_mem, hy, self_mem_nhdsWithin]
  · match m with
    | ω => simp [hn] at hm
    | ∞ => exact (hn (h' rfl)).elim
    | (m : ℕ) =>
      rcases contDiffWithinAt_nat.1 (h.of_le hm) with ⟨t, ht, p, hp⟩
      rcases mem_nhdsWithin.1 ht with ⟨u, huo, hxu, hut⟩
      rw [inter_comm] at hut
      exact ⟨u, huo, hxu, (hp.mono hut).contDiffOn⟩

theorem ContDiffWithinAt.contDiffOn (hm : m ≤ n) (h' : m = ∞ → n = ω)
    (h : ContDiffWithinAt 𝕜 n f s x) :
    ∃ u ∈ 𝓝[insert x s] x, u ⊆ insert x s ∧ ContDiffOn 𝕜 m f u := by
  obtain ⟨_u, uo, xu, h⟩ := h.contDiffOn' hm h'
  exact ⟨_, inter_mem_nhdsWithin _ (uo.mem_nhds xu), inter_subset_left, h⟩

theorem ContDiffOn.analyticOn (h : ContDiffOn 𝕜 ω f s) : AnalyticOn 𝕜 f s :=
  fun x hx ↦ (h x hx).analyticWithinAt

/-- A function is `C^n` within a set at a point, for `n : ℕ`, if and only if it is `C^n` on
a neighborhood of this point. -/
theorem contDiffWithinAt_iff_contDiffOn_nhds (hn : n ≠ ∞) :
    ContDiffWithinAt 𝕜 n f s x ↔ ∃ u ∈ 𝓝[insert x s] x, ContDiffOn 𝕜 n f u := by
  refine ⟨fun h ↦ ?_, fun h ↦ ?_⟩
  · rcases h.contDiffOn le_rfl (by simp [hn]) with ⟨u, hu, h'u⟩
    exact ⟨u, hu, h'u.2⟩
  · rcases h with ⟨u, u_mem, hu⟩
    have : x ∈ u := mem_of_mem_nhdsWithin (mem_insert x s) u_mem
    exact (hu x this).mono_of_mem_nhdsWithin (nhdsWithin_mono _ (subset_insert x s) u_mem)

protected theorem ContDiffWithinAt.eventually (h : ContDiffWithinAt 𝕜 n f s x) (hn : n ≠ ∞) :
    ∀ᶠ y in 𝓝[insert x s] x, ContDiffWithinAt 𝕜 n f s y := by
  rcases h.contDiffOn le_rfl (by simp [hn]) with ⟨u, hu, _, hd⟩
  have : ∀ᶠ y : E in 𝓝[insert x s] x, u ∈ 𝓝[insert x s] y ∧ y ∈ u :=
    (eventually_eventually_nhdsWithin.2 hu).and hu
  refine this.mono fun y hy => (hd y hy.2).mono_of_mem_nhdsWithin ?_
  exact nhdsWithin_mono y (subset_insert _ _) hy.1

theorem ContDiffOn.of_succ (h : ContDiffOn 𝕜 (n + 1) f s) : ContDiffOn 𝕜 n f s :=
  h.of_le le_self_add

theorem ContDiffOn.one_of_succ (h : ContDiffOn 𝕜 (n + 1) f s) : ContDiffOn 𝕜 1 f s :=
  h.of_le le_add_self

theorem contDiffOn_iff_forall_nat_le {n : ℕ∞} :
    ContDiffOn 𝕜 n f s ↔ ∀ m : ℕ, ↑m ≤ n → ContDiffOn 𝕜 m f s :=
  ⟨fun H _ hm => H.of_le (mod_cast hm), fun H x hx m hm => H m hm x hx m le_rfl⟩

theorem contDiffOn_infty : ContDiffOn 𝕜 ∞ f s ↔ ∀ n : ℕ, ContDiffOn 𝕜 n f s :=
  contDiffOn_iff_forall_nat_le.trans <| by simp only [le_top, forall_prop_of_true]

@[deprecated (since := "2024-11-27")] alias contDiffOn_top := contDiffOn_infty
@[deprecated (since := "2024-11-27")]
alias contDiffOn_infty_iff_contDiffOn_omega := contDiffOn_infty

theorem contDiffOn_all_iff_nat :
    (∀ (n : ℕ∞), ContDiffOn 𝕜 n f s) ↔ ∀ n : ℕ, ContDiffOn 𝕜 n f s := by
  refine ⟨fun H n => H n, ?_⟩
  rintro H (_ | n)
  exacts [contDiffOn_infty.2 H, H n]

theorem ContDiffOn.continuousOn (h : ContDiffOn 𝕜 n f s) : ContinuousOn f s := fun x hx =>
  (h x hx).continuousWithinAt

theorem ContDiffOn.congr (h : ContDiffOn 𝕜 n f s) (h₁ : ∀ x ∈ s, f₁ x = f x) :
    ContDiffOn 𝕜 n f₁ s := fun x hx => (h x hx).congr h₁ (h₁ x hx)

theorem contDiffOn_congr (h₁ : ∀ x ∈ s, f₁ x = f x) : ContDiffOn 𝕜 n f₁ s ↔ ContDiffOn 𝕜 n f s :=
  ⟨fun H => H.congr fun x hx => (h₁ x hx).symm, fun H => H.congr h₁⟩

theorem ContDiffOn.mono (h : ContDiffOn 𝕜 n f s) {t : Set E} (hst : t ⊆ s) : ContDiffOn 𝕜 n f t :=
  fun x hx => (h x (hst hx)).mono hst

theorem ContDiffOn.congr_mono (hf : ContDiffOn 𝕜 n f s) (h₁ : ∀ x ∈ s₁, f₁ x = f x) (hs : s₁ ⊆ s) :
    ContDiffOn 𝕜 n f₁ s₁ :=
  (hf.mono hs).congr h₁

/-- If a function is `C^n` on a set with `n ≥ 1`, then it is differentiable there. -/
theorem ContDiffOn.differentiableOn (h : ContDiffOn 𝕜 n f s) (hn : 1 ≤ n) :
    DifferentiableOn 𝕜 f s := fun x hx => (h x hx).differentiableWithinAt hn

/-- If a function is `C^n` around each point in a set, then it is `C^n` on the set. -/
theorem contDiffOn_of_locally_contDiffOn
    (h : ∀ x ∈ s, ∃ u, IsOpen u ∧ x ∈ u ∧ ContDiffOn 𝕜 n f (s ∩ u)) : ContDiffOn 𝕜 n f s := by
  intro x xs
  rcases h x xs with ⟨u, u_open, xu, hu⟩
  apply (contDiffWithinAt_inter _).1 (hu x ⟨xs, xu⟩)
  exact IsOpen.mem_nhds u_open xu

/-- A function is `C^(n + 1)` on a domain iff locally, it has a derivative which is `C^n`. -/
theorem contDiffOn_succ_iff_hasFDerivWithinAt (hn : n ≠ ∞) :
    ContDiffOn 𝕜 (n + 1) f s ↔
      ∀ x ∈ s, ∃ u ∈ 𝓝[insert x s] x, (n = ω → AnalyticOn 𝕜 f u) ∧ ∃ f' : E → E →L[𝕜] F,
        (∀ x ∈ u, HasFDerivWithinAt f (f' x) u x) ∧ ContDiffOn 𝕜 n f' u := by
  constructor
  · intro h x hx
    rcases (contDiffWithinAt_succ_iff_hasFDerivWithinAt hn).1 (h x hx) with
      ⟨u, hu, f_an, f', hf', Hf'⟩
    rcases Hf'.contDiffOn le_rfl (by simp [hn]) with ⟨v, vu, v'u, hv⟩
    rw [insert_eq_of_mem hx] at hu ⊢
    have xu : x ∈ u := mem_of_mem_nhdsWithin hx hu
    rw [insert_eq_of_mem xu] at vu v'u
    exact ⟨v, nhdsWithin_le_of_mem hu vu, fun h ↦ (f_an h).mono v'u, f',
      fun y hy ↦ (hf' y (v'u hy)).mono v'u, hv⟩
  · intro h x hx
    rw [contDiffWithinAt_succ_iff_hasFDerivWithinAt hn]
    rcases h x hx with ⟨u, u_nhbd, f_an, f', hu, hf'⟩
    have : x ∈ u := mem_of_mem_nhdsWithin (mem_insert _ _) u_nhbd
    exact ⟨u, u_nhbd, f_an, f', hu, hf' x this⟩


/-! ### Iterated derivative within a set -/

@[simp]
theorem contDiffOn_zero : ContDiffOn 𝕜 0 f s ↔ ContinuousOn f s := by
  refine ⟨fun H => H.continuousOn, fun H => fun x hx m hm ↦ ?_⟩
  have : (m : WithTop ℕ∞) = 0 := le_antisymm (mod_cast hm) bot_le
  rw [this]
  refine ⟨insert x s, self_mem_nhdsWithin, ftaylorSeriesWithin 𝕜 f s, ?_⟩
  rw [hasFTaylorSeriesUpToOn_zero_iff]
  exact ⟨by rwa [insert_eq_of_mem hx], fun x _ => by simp [ftaylorSeriesWithin]⟩

theorem contDiffWithinAt_zero (hx : x ∈ s) :
    ContDiffWithinAt 𝕜 0 f s x ↔ ∃ u ∈ 𝓝[s] x, ContinuousOn f (s ∩ u) := by
  constructor
  · intro h
    obtain ⟨u, H, p, hp⟩ := h 0 le_rfl
    refine ⟨u, ?_, ?_⟩
    · simpa [hx] using H
    · simp only [Nat.cast_zero, hasFTaylorSeriesUpToOn_zero_iff] at hp
      exact hp.1.mono inter_subset_right
  · rintro ⟨u, H, hu⟩
    rw [← contDiffWithinAt_inter' H]
    have h' : x ∈ s ∩ u := ⟨hx, mem_of_mem_nhdsWithin hx H⟩
    exact (contDiffOn_zero.mpr hu).contDiffWithinAt h'

/-- When a function is `C^n` in a set `s` of unique differentiability, it admits
`ftaylorSeriesWithin 𝕜 f s` as a Taylor series up to order `n` in `s`. -/
protected theorem ContDiffOn.ftaylorSeriesWithin
    (h : ContDiffOn 𝕜 n f s) (hs : UniqueDiffOn 𝕜 s) :
    HasFTaylorSeriesUpToOn n f (ftaylorSeriesWithin 𝕜 f s) s := by
  constructor
  · intro x _
    simp only [ftaylorSeriesWithin, ContinuousMultilinearMap.curry0_apply,
      iteratedFDerivWithin_zero_apply]
  · intro m hm x hx
    have : (m + 1 : ℕ) ≤ n := ENat.add_one_natCast_le_withTop_of_lt hm
    rcases (h x hx).of_le this _ le_rfl with ⟨u, hu, p, Hp⟩
    rw [insert_eq_of_mem hx] at hu
    rcases mem_nhdsWithin.1 hu with ⟨o, o_open, xo, ho⟩
    rw [inter_comm] at ho
    have : p x m.succ = ftaylorSeriesWithin 𝕜 f s x m.succ := by
      change p x m.succ = iteratedFDerivWithin 𝕜 m.succ f s x
      rw [← iteratedFDerivWithin_inter_open o_open xo]
      exact (Hp.mono ho).eq_iteratedFDerivWithin_of_uniqueDiffOn le_rfl (hs.inter o_open) ⟨hx, xo⟩
    rw [← this, ← hasFDerivWithinAt_inter (IsOpen.mem_nhds o_open xo)]
    have A : ∀ y ∈ s ∩ o, p y m = ftaylorSeriesWithin 𝕜 f s y m := by
      rintro y ⟨hy, yo⟩
      change p y m = iteratedFDerivWithin 𝕜 m f s y
      rw [← iteratedFDerivWithin_inter_open o_open yo]
      exact
        (Hp.mono ho).eq_iteratedFDerivWithin_of_uniqueDiffOn (mod_cast Nat.le_succ m)
          (hs.inter o_open) ⟨hy, yo⟩
    exact
      ((Hp.mono ho).fderivWithin m (mod_cast lt_add_one m) x ⟨hx, xo⟩).congr
        (fun y hy => (A y hy).symm) (A x ⟨hx, xo⟩).symm
  · intro m hm
    apply continuousOn_of_locally_continuousOn
    intro x hx
    rcases (h x hx).of_le hm _ le_rfl with ⟨u, hu, p, Hp⟩
    rcases mem_nhdsWithin.1 hu with ⟨o, o_open, xo, ho⟩
    rw [insert_eq_of_mem hx] at ho
    rw [inter_comm] at ho
    refine ⟨o, o_open, xo, ?_⟩
    have A : ∀ y ∈ s ∩ o, p y m = ftaylorSeriesWithin 𝕜 f s y m := by
      rintro y ⟨hy, yo⟩
      change p y m = iteratedFDerivWithin 𝕜 m f s y
      rw [← iteratedFDerivWithin_inter_open o_open yo]
      exact (Hp.mono ho).eq_iteratedFDerivWithin_of_uniqueDiffOn le_rfl (hs.inter o_open) ⟨hy, yo⟩
    exact ((Hp.mono ho).cont m le_rfl).congr fun y hy => (A y hy).symm

theorem iteratedFDerivWithin_subset {n : ℕ} (st : s ⊆ t) (hs : UniqueDiffOn 𝕜 s)
    (ht : UniqueDiffOn 𝕜 t) (h : ContDiffOn 𝕜 n f t) (hx : x ∈ s) :
    iteratedFDerivWithin 𝕜 n f s x = iteratedFDerivWithin 𝕜 n f t x :=
  (((h.ftaylorSeriesWithin ht).mono st).eq_iteratedFDerivWithin_of_uniqueDiffOn le_rfl hs hx).symm

/-- On a set with unique differentiability, an analytic function is automatically `C^ω`, as its
successive derivatives are also analytic. This does not require completeness of the space. See
also `AnalyticOn.contDiffOn_of_completeSpace`.-/
theorem AnalyticOn.contDiffOn (h : AnalyticOn 𝕜 f s) (hs : UniqueDiffOn 𝕜 s) :
    ContDiffOn 𝕜 n f s := by
  suffices ContDiffOn 𝕜 ω f s from this.of_le le_top
  rcases h.exists_hasFTaylorSeriesUpToOn hs with ⟨p, hp⟩
  intro x hx
  refine ⟨s, ?_, p, hp⟩
  rw [insert_eq_of_mem hx]
  exact self_mem_nhdsWithin

@[deprecated (since := "2024-09-26")]
alias AnalyticWithinOn.contDiffOn := AnalyticOn.contDiffOn

/-- On a set with unique differentiability, an analytic function is automatically `C^ω`, as its
successive derivatives are also analytic. This does not require completeness of the space. See
also `AnalyticOnNhd.contDiffOn_of_completeSpace`. -/
theorem AnalyticOnNhd.contDiffOn (h : AnalyticOnNhd 𝕜 f s) (hs : UniqueDiffOn 𝕜 s) :
    ContDiffOn 𝕜 n f s := h.analyticOn.contDiffOn hs

/-- An analytic function is automatically `C^ω` in a complete space -/
theorem AnalyticOn.contDiffOn_of_completeSpace [CompleteSpace F] (h : AnalyticOn 𝕜 f s) :
    ContDiffOn 𝕜 n f s :=
  fun x hx ↦ (h x hx).contDiffWithinAt

/-- An analytic function is automatically `C^ω` in a complete space -/
theorem AnalyticOnNhd.contDiffOn_of_completeSpace [CompleteSpace F] (h : AnalyticOnNhd 𝕜 f s) :
    ContDiffOn 𝕜 n f s :=
  h.analyticOn.contDiffOn_of_completeSpace

theorem contDiffOn_of_continuousOn_differentiableOn {n : ℕ∞}
    (Hcont : ∀ m : ℕ, m ≤ n → ContinuousOn (fun x => iteratedFDerivWithin 𝕜 m f s x) s)
    (Hdiff : ∀ m : ℕ, m < n →
      DifferentiableOn 𝕜 (fun x => iteratedFDerivWithin 𝕜 m f s x) s) :
    ContDiffOn 𝕜 n f s := by
  intro x hx m hm
  rw [insert_eq_of_mem hx]
  refine ⟨s, self_mem_nhdsWithin, ftaylorSeriesWithin 𝕜 f s, ?_⟩
  constructor
  · intro y _
    simp only [ftaylorSeriesWithin, ContinuousMultilinearMap.curry0_apply,
      iteratedFDerivWithin_zero_apply]
  · intro k hk y hy
    convert (Hdiff k (lt_of_lt_of_le (mod_cast hk) (mod_cast hm)) y hy).hasFDerivWithinAt
  · intro k hk
    exact Hcont k (le_trans (mod_cast hk) (mod_cast hm))

theorem contDiffOn_of_differentiableOn {n : ℕ∞}
    (h : ∀ m : ℕ, m ≤ n → DifferentiableOn 𝕜 (iteratedFDerivWithin 𝕜 m f s) s) :
    ContDiffOn 𝕜 n f s :=
  contDiffOn_of_continuousOn_differentiableOn (fun m hm => (h m hm).continuousOn) fun m hm =>
    h m (le_of_lt hm)

theorem contDiffOn_of_analyticOn_iteratedFDerivWithin
    (h : ∀ m, AnalyticOn 𝕜 (iteratedFDerivWithin 𝕜 m f s) s) :
    ContDiffOn 𝕜 n f s := by
  suffices ContDiffOn 𝕜 ω f s from this.of_le le_top
  intro x hx
  refine ⟨insert x s, self_mem_nhdsWithin, ftaylorSeriesWithin 𝕜 f s, ?_, ?_⟩
  · rw [insert_eq_of_mem hx]
    constructor
    · intro y _
      simp only [ftaylorSeriesWithin, ContinuousMultilinearMap.curry0_apply,
        iteratedFDerivWithin_zero_apply]
    · intro k _ y hy
      exact ((h k).differentiableOn y hy).hasFDerivWithinAt
    · intro k _
      exact (h k).continuousOn
  · intro i
    rw [insert_eq_of_mem hx]
    exact h i

theorem contDiffOn_omega_iff_analyticOn (hs : UniqueDiffOn 𝕜 s) :
    ContDiffOn 𝕜 ω f s ↔ AnalyticOn 𝕜 f s :=
  ⟨fun h m ↦ h.analyticOn m, fun h ↦ h.contDiffOn hs⟩

theorem ContDiffOn.continuousOn_iteratedFDerivWithin {m : ℕ} (h : ContDiffOn 𝕜 n f s)
    (hmn : m ≤ n) (hs : UniqueDiffOn 𝕜 s) : ContinuousOn (iteratedFDerivWithin 𝕜 m f s) s :=
  ((h.of_le hmn).ftaylorSeriesWithin hs).cont m le_rfl

theorem ContDiffOn.differentiableOn_iteratedFDerivWithin {m : ℕ} (h : ContDiffOn 𝕜 n f s)
    (hmn : m < n) (hs : UniqueDiffOn 𝕜 s) :
    DifferentiableOn 𝕜 (iteratedFDerivWithin 𝕜 m f s) s := by
  intro x hx
  have : (m + 1 : ℕ) ≤ n := ENat.add_one_natCast_le_withTop_of_lt hmn
  apply (((h.of_le this).ftaylorSeriesWithin hs).fderivWithin m ?_ x hx).differentiableWithinAt
  exact_mod_cast lt_add_one m

theorem ContDiffWithinAt.differentiableWithinAt_iteratedFDerivWithin {m : ℕ}
    (h : ContDiffWithinAt 𝕜 n f s x) (hmn : m < n) (hs : UniqueDiffOn 𝕜 (insert x s)) :
    DifferentiableWithinAt 𝕜 (iteratedFDerivWithin 𝕜 m f s) s x := by
  have : (m + 1 : WithTop ℕ∞) ≠ ∞ := Ne.symm (ne_of_beq_false rfl)
  rcases h.contDiffOn' (ENat.add_one_natCast_le_withTop_of_lt hmn) (by simp [this])
    with ⟨u, uo, xu, hu⟩
  set t := insert x s ∩ u
  have A : t =ᶠ[𝓝[≠] x] s := by
    simp only [set_eventuallyEq_iff_inf_principal, ← nhdsWithin_inter']
    rw [← inter_assoc, nhdsWithin_inter_of_mem', ← diff_eq_compl_inter, insert_diff_of_mem,
      diff_eq_compl_inter]
    exacts [rfl, mem_nhdsWithin_of_mem_nhds (uo.mem_nhds xu)]
  have B : iteratedFDerivWithin 𝕜 m f s =ᶠ[𝓝 x] iteratedFDerivWithin 𝕜 m f t :=
    iteratedFDerivWithin_eventually_congr_set' _ A.symm _
  have C : DifferentiableWithinAt 𝕜 (iteratedFDerivWithin 𝕜 m f t) t x :=
    hu.differentiableOn_iteratedFDerivWithin (Nat.cast_lt.2 m.lt_succ_self) (hs.inter uo) x
      ⟨mem_insert _ _, xu⟩
  rw [differentiableWithinAt_congr_set' _ A] at C
  exact C.congr_of_eventuallyEq (B.filter_mono inf_le_left) B.self_of_nhds

theorem contDiffOn_iff_continuousOn_differentiableOn {n : ℕ∞} (hs : UniqueDiffOn 𝕜 s) :
    ContDiffOn 𝕜 n f s ↔
      (∀ m : ℕ, m ≤ n → ContinuousOn (fun x => iteratedFDerivWithin 𝕜 m f s x) s) ∧
        ∀ m : ℕ, m < n → DifferentiableOn 𝕜 (fun x => iteratedFDerivWithin 𝕜 m f s x) s :=
  ⟨fun h => ⟨fun _m hm => h.continuousOn_iteratedFDerivWithin (mod_cast hm) hs,
      fun _m hm => h.differentiableOn_iteratedFDerivWithin (mod_cast hm) hs⟩,
    fun h => contDiffOn_of_continuousOn_differentiableOn h.1 h.2⟩

theorem contDiffOn_nat_iff_continuousOn_differentiableOn {n : ℕ} (hs : UniqueDiffOn 𝕜 s) :
    ContDiffOn 𝕜 n f s ↔
      (∀ m : ℕ, m ≤ n → ContinuousOn (fun x => iteratedFDerivWithin 𝕜 m f s x) s) ∧
        ∀ m : ℕ, m < n → DifferentiableOn 𝕜 (fun x => iteratedFDerivWithin 𝕜 m f s x) s := by
  rw [show n = ((n : ℕ∞) : WithTop ℕ∞) from rfl, contDiffOn_iff_continuousOn_differentiableOn hs]
  simp

theorem contDiffOn_succ_of_fderivWithin (hf : DifferentiableOn 𝕜 f s)
    (h' : n = ω → AnalyticOn 𝕜 f s)
    (h : ContDiffOn 𝕜 n (fun y => fderivWithin 𝕜 f s y) s) : ContDiffOn 𝕜 (n + 1) f s := by
  rcases eq_or_ne n ∞ with rfl | hn
  · rw [ENat.coe_top_add_one, contDiffOn_infty]
    intro m x hx
    apply ContDiffWithinAt.of_le _ (show (m : WithTop ℕ∞) ≤ m + 1 from le_self_add)
    rw [contDiffWithinAt_succ_iff_hasFDerivWithinAt (by simp),
      insert_eq_of_mem hx]
    exact ⟨s, self_mem_nhdsWithin, (by simp), fderivWithin 𝕜 f s,
      fun y hy => (hf y hy).hasFDerivWithinAt, (h x hx).of_le (mod_cast le_top)⟩
  · intro x hx
    rw [contDiffWithinAt_succ_iff_hasFDerivWithinAt hn,
      insert_eq_of_mem hx]
    exact ⟨s, self_mem_nhdsWithin, h', fderivWithin 𝕜 f s,
      fun y hy => (hf y hy).hasFDerivWithinAt, h x hx⟩

theorem contDiffOn_of_analyticOn_of_fderivWithin (hf : AnalyticOn 𝕜 f s)
    (h : ContDiffOn 𝕜 ω (fun y ↦ fderivWithin 𝕜 f s y) s) : ContDiffOn 𝕜 n f s := by
  suffices ContDiffOn 𝕜 (ω + 1) f s from this.of_le le_top
  exact contDiffOn_succ_of_fderivWithin hf.differentiableOn (fun _ ↦ hf) h

/-- A function is `C^(n + 1)` on a domain with unique derivatives if and only if it is
differentiable there, and its derivative (expressed with `fderivWithin`) is `C^n`. -/
theorem contDiffOn_succ_iff_fderivWithin (hs : UniqueDiffOn 𝕜 s) :
    ContDiffOn 𝕜 (n + 1) f s ↔
      DifferentiableOn 𝕜 f s ∧ (n = ω → AnalyticOn 𝕜 f s) ∧
      ContDiffOn 𝕜 n (fderivWithin 𝕜 f s) s := by
  refine ⟨fun H => ?_, fun h => contDiffOn_succ_of_fderivWithin h.1 h.2.1 h.2.2⟩
  refine ⟨H.differentiableOn le_add_self, ?_, fun x hx => ?_⟩
  · rintro rfl
    exact H.analyticOn
  have A (m : ℕ) (hm : m ≤ n) : ContDiffWithinAt 𝕜 m (fun y => fderivWithin 𝕜 f s y) s x := by
    rcases (contDiffWithinAt_succ_iff_hasFDerivWithinAt (n := m) (ne_of_beq_false rfl)).1
      (H.of_le (add_le_add_right hm 1) x hx) with ⟨u, hu, -, f', hff', hf'⟩
    rcases mem_nhdsWithin.1 hu with ⟨o, o_open, xo, ho⟩
    rw [inter_comm, insert_eq_of_mem hx] at ho
    have := hf'.mono ho
    rw [contDiffWithinAt_inter' (mem_nhdsWithin_of_mem_nhds (IsOpen.mem_nhds o_open xo))] at this
    apply this.congr_of_eventuallyEq_of_mem _ hx
    have : o ∩ s ∈ 𝓝[s] x := mem_nhdsWithin.2 ⟨o, o_open, xo, Subset.refl _⟩
    rw [inter_comm] at this
    refine Filter.eventuallyEq_of_mem this fun y hy => ?_
    have A : fderivWithin 𝕜 f (s ∩ o) y = f' y :=
      ((hff' y (ho hy)).mono ho).fderivWithin (hs.inter o_open y hy)
    rwa [fderivWithin_inter (o_open.mem_nhds hy.2)] at A
  match n with
  | ω => exact (H.analyticOn.fderivWithin hs).contDiffOn hs (n := ω) x hx
  | ∞ => exact contDiffWithinAt_infty.2 (fun m ↦ A m (mod_cast le_top))
  | (n : ℕ) => exact A n le_rfl

theorem contDiffOn_succ_iff_hasFDerivWithinAt_of_uniqueDiffOn (hs : UniqueDiffOn 𝕜 s) :
    ContDiffOn 𝕜 (n + 1) f s ↔ (n = ω → AnalyticOn 𝕜 f s) ∧
      ∃ f' : E → E →L[𝕜] F, ContDiffOn 𝕜 n f' s ∧ ∀ x, x ∈ s → HasFDerivWithinAt f (f' x) s x := by
  rw [contDiffOn_succ_iff_fderivWithin hs]
  refine ⟨fun h => ⟨h.2.1, fderivWithin 𝕜 f s, h.2.2,
    fun x hx => (h.1 x hx).hasFDerivWithinAt⟩, fun ⟨f_an, h⟩ => ?_⟩
  rcases h with ⟨f', h1, h2⟩
  refine ⟨fun x hx => (h2 x hx).differentiableWithinAt, f_an, fun x hx => ?_⟩
  exact (h1 x hx).congr_of_mem (fun y hy => (h2 y hy).fderivWithin (hs y hy)) hx

@[deprecated (since := "2024-11-27")]
alias contDiffOn_succ_iff_hasFDerivWithin := contDiffOn_succ_iff_hasFDerivWithinAt_of_uniqueDiffOn

theorem contDiffOn_infty_iff_fderivWithin (hs : UniqueDiffOn 𝕜 s) :
    ContDiffOn 𝕜 ∞ f s ↔ DifferentiableOn 𝕜 f s ∧ ContDiffOn 𝕜 ∞ (fderivWithin 𝕜 f s) s := by
  rw [show ∞ = ∞ + 1 from rfl, contDiffOn_succ_iff_fderivWithin hs]
  simp

@[deprecated (since := "2024-11-27")]
alias contDiffOn_top_iff_fderivWithin := contDiffOn_infty_iff_fderivWithin

/-- A function is `C^(n + 1)` on an open domain if and only if it is
differentiable there, and its derivative (expressed with `fderiv`) is `C^n`. -/
theorem contDiffOn_succ_iff_fderiv_of_isOpen (hs : IsOpen s) :
    ContDiffOn 𝕜 (n + 1) f s ↔
      DifferentiableOn 𝕜 f s ∧ (n = ω → AnalyticOn 𝕜 f s) ∧
      ContDiffOn 𝕜 n (fderiv 𝕜 f) s := by
  rw [contDiffOn_succ_iff_fderivWithin hs.uniqueDiffOn]
  exact Iff.rfl.and (Iff.rfl.and (contDiffOn_congr fun x hx ↦ fderivWithin_of_isOpen hs hx))

theorem contDiffOn_infty_iff_fderiv_of_isOpen (hs : IsOpen s) :
    ContDiffOn 𝕜 ∞ f s ↔ DifferentiableOn 𝕜 f s ∧ ContDiffOn 𝕜 ∞ (fderiv 𝕜 f) s := by
  rw [show ∞ = ∞ + 1 from rfl, contDiffOn_succ_iff_fderiv_of_isOpen hs]
  simp

@[deprecated (since := "2024-11-27")]
alias contDiffOn_top_iff_fderiv_of_isOpen := contDiffOn_infty_iff_fderiv_of_isOpen

protected theorem ContDiffOn.fderivWithin (hf : ContDiffOn 𝕜 n f s) (hs : UniqueDiffOn 𝕜 s)
    (hmn : m + 1 ≤ n) : ContDiffOn 𝕜 m (fderivWithin 𝕜 f s) s :=
  ((contDiffOn_succ_iff_fderivWithin hs).1 (hf.of_le hmn)).2.2

theorem ContDiffOn.fderiv_of_isOpen (hf : ContDiffOn 𝕜 n f s) (hs : IsOpen s) (hmn : m + 1 ≤ n) :
    ContDiffOn 𝕜 m (fderiv 𝕜 f) s :=
  (hf.fderivWithin hs.uniqueDiffOn hmn).congr fun _ hx => (fderivWithin_of_isOpen hs hx).symm

theorem ContDiffOn.continuousOn_fderivWithin (h : ContDiffOn 𝕜 n f s) (hs : UniqueDiffOn 𝕜 s)
    (hn : 1 ≤ n) : ContinuousOn (fderivWithin 𝕜 f s) s :=
  ((contDiffOn_succ_iff_fderivWithin hs).1
    (h.of_le (show 0 + (1 : WithTop ℕ∞) ≤ n from hn))).2.2.continuousOn

theorem ContDiffOn.continuousOn_fderiv_of_isOpen (h : ContDiffOn 𝕜 n f s) (hs : IsOpen s)
    (hn : 1 ≤ n) : ContinuousOn (fderiv 𝕜 f) s :=
  ((contDiffOn_succ_iff_fderiv_of_isOpen hs).1
    (h.of_le (show 0 + (1 : WithTop ℕ∞) ≤ n from hn))).2.2.continuousOn

/-! ### Smooth functions at a point -/

variable (𝕜) in
/-- A function is continuously differentiable up to `n` at a point `x` if, for any integer `k ≤ n`,
there is a neighborhood of `x` where `f` admits derivatives up to order `n`, which are continuous.
-/
def ContDiffAt (n : WithTop ℕ∞) (f : E → F) (x : E) : Prop :=
  ContDiffWithinAt 𝕜 n f univ x

theorem contDiffWithinAt_univ : ContDiffWithinAt 𝕜 n f univ x ↔ ContDiffAt 𝕜 n f x :=
  Iff.rfl

theorem contDiffAt_infty : ContDiffAt 𝕜 ∞ f x ↔ ∀ n : ℕ, ContDiffAt 𝕜 n f x := by
  simp [← contDiffWithinAt_univ, contDiffWithinAt_infty]

@[deprecated (since := "2024-11-27")] alias contDiffAt_top := contDiffAt_infty

theorem ContDiffAt.contDiffWithinAt (h : ContDiffAt 𝕜 n f x) : ContDiffWithinAt 𝕜 n f s x :=
  h.mono (subset_univ _)

theorem ContDiffWithinAt.contDiffAt (h : ContDiffWithinAt 𝕜 n f s x) (hx : s ∈ 𝓝 x) :
    ContDiffAt 𝕜 n f x := by rwa [ContDiffAt, ← contDiffWithinAt_inter hx, univ_inter]

theorem contDiffWithinAt_iff_contDiffAt (h : s ∈ 𝓝 x) :
    ContDiffWithinAt 𝕜 n f s x ↔ ContDiffAt 𝕜 n f x := by
  rw [← univ_inter s, contDiffWithinAt_inter h, contDiffWithinAt_univ]

theorem IsOpen.contDiffOn_iff (hs : IsOpen s) :
    ContDiffOn 𝕜 n f s ↔ ∀ ⦃a⦄, a ∈ s → ContDiffAt 𝕜 n f a :=
  forall₂_congr fun _ => contDiffWithinAt_iff_contDiffAt ∘ hs.mem_nhds

theorem ContDiffOn.contDiffAt (h : ContDiffOn 𝕜 n f s) (hx : s ∈ 𝓝 x) :
    ContDiffAt 𝕜 n f x :=
  (h _ (mem_of_mem_nhds hx)).contDiffAt hx

theorem ContDiffAt.congr_of_eventuallyEq (h : ContDiffAt 𝕜 n f x) (hg : f₁ =ᶠ[𝓝 x] f) :
    ContDiffAt 𝕜 n f₁ x :=
  h.congr_of_eventuallyEq_of_mem (by rwa [nhdsWithin_univ]) (mem_univ x)

theorem ContDiffAt.of_le (h : ContDiffAt 𝕜 n f x) (hmn : m ≤ n) : ContDiffAt 𝕜 m f x :=
  ContDiffWithinAt.of_le h hmn

theorem ContDiffAt.continuousAt (h : ContDiffAt 𝕜 n f x) : ContinuousAt f x := by
  simpa [continuousWithinAt_univ] using h.continuousWithinAt

theorem ContDiffAt.analyticAt (h : ContDiffAt 𝕜 ω f x) : AnalyticAt 𝕜 f x := by
  rw [← contDiffWithinAt_univ] at h
  rw [← analyticWithinAt_univ]
  exact h.analyticWithinAt

/-- In a complete space, a function which is analytic at a point is also `C^ω` there.
Note that the same statement for `AnalyticOn` does not require completeness, see
`AnalyticOn.contDiffOn`. -/
theorem AnalyticAt.contDiffAt [CompleteSpace F] (h : AnalyticAt 𝕜 f x) :
    ContDiffAt 𝕜 n f x := by
  rw [← contDiffWithinAt_univ]
  rw [← analyticWithinAt_univ] at h
  exact h.contDiffWithinAt

@[simp]
theorem contDiffWithinAt_compl_self :
    ContDiffWithinAt 𝕜 n f {x}ᶜ x ↔ ContDiffAt 𝕜 n f x := by
  rw [compl_eq_univ_diff, contDiffWithinAt_diff_singleton, contDiffWithinAt_univ]

/-- If a function is `C^n` with `n ≥ 1` at a point, then it is differentiable there. -/
theorem ContDiffAt.differentiableAt (h : ContDiffAt 𝕜 n f x) (hn : 1 ≤ n) :
    DifferentiableAt 𝕜 f x := by
  simpa [hn, differentiableWithinAt_univ] using h.differentiableWithinAt

nonrec lemma ContDiffAt.contDiffOn (h : ContDiffAt 𝕜 n f x) (hm : m ≤ n) (h' : m = ∞ → n = ω):
    ∃ u ∈ 𝓝 x, ContDiffOn 𝕜 m f u := by
  simpa [nhdsWithin_univ] using h.contDiffOn hm h'

/-- A function is `C^(n + 1)` at a point iff locally, it has a derivative which is `C^n`. -/
theorem contDiffAt_succ_iff_hasFDerivAt {n : ℕ} :
    ContDiffAt 𝕜 (n + 1) f x ↔ ∃ f' : E → E →L[𝕜] F,
      (∃ u ∈ 𝓝 x, ∀ x ∈ u, HasFDerivAt f (f' x) x) ∧ ContDiffAt 𝕜 n f' x := by
  rw [← contDiffWithinAt_univ, contDiffWithinAt_succ_iff_hasFDerivWithinAt (by simp)]
  simp only [nhdsWithin_univ, exists_prop, mem_univ, insert_eq_of_mem]
  constructor
  · rintro ⟨u, H, -, f', h_fderiv, h_cont_diff⟩
    rcases mem_nhds_iff.mp H with ⟨t, htu, ht, hxt⟩
    refine ⟨f', ⟨t, ?_⟩, h_cont_diff.contDiffAt H⟩
    refine ⟨mem_nhds_iff.mpr ⟨t, Subset.rfl, ht, hxt⟩, ?_⟩
    intro y hyt
    refine (h_fderiv y (htu hyt)).hasFDerivAt ?_
    exact mem_nhds_iff.mpr ⟨t, htu, ht, hyt⟩
  · rintro ⟨f', ⟨u, H, h_fderiv⟩, h_cont_diff⟩
    refine ⟨u, H, by simp, f', fun x hxu ↦ ?_, h_cont_diff.contDiffWithinAt⟩
    exact (h_fderiv x hxu).hasFDerivWithinAt

protected theorem ContDiffAt.eventually (h : ContDiffAt 𝕜 n f x) (h' : n ≠ ∞) :
    ∀ᶠ y in 𝓝 x, ContDiffAt 𝕜 n f y := by
  simpa [nhdsWithin_univ] using ContDiffWithinAt.eventually h h'

theorem iteratedFDerivWithin_eq_iteratedFDeriv {n : ℕ}
    (hs : UniqueDiffOn 𝕜 s) (h : ContDiffAt 𝕜 n f x) (hx : x ∈ s) :
    iteratedFDerivWithin 𝕜 n f s x = iteratedFDeriv 𝕜 n f x := by
  rw [← iteratedFDerivWithin_univ]
  rcases h.contDiffOn' le_rfl (by simp) with ⟨u, u_open, xu, hu⟩
  rw [← iteratedFDerivWithin_inter_open u_open xu,
    ← iteratedFDerivWithin_inter_open u_open xu (s := univ)]
  apply iteratedFDerivWithin_subset
  · exact inter_subset_inter_left _ (subset_univ _)
  · exact hs.inter u_open
  · apply uniqueDiffOn_univ.inter u_open
  · simpa using hu
  · exact ⟨hx, xu⟩

/-! ### Smooth functions -/

variable (𝕜) in
/-- A function is continuously differentiable up to `n` if it admits derivatives up to
order `n`, which are continuous. Contrary to the case of definitions in domains (where derivatives
might not be unique) we do not need to localize the definition in space or time.
-/
def ContDiff (n : WithTop ℕ∞) (f : E → F) : Prop :=
  match n with
  | ω => ∃ p : E → FormalMultilinearSeries 𝕜 E F, HasFTaylorSeriesUpTo ⊤ f p
      ∧ ∀ i, AnalyticOnNhd 𝕜 (fun x ↦ p x i) univ
  | (n : ℕ∞) => ∃ p : E → FormalMultilinearSeries 𝕜 E F, HasFTaylorSeriesUpTo n f p

/-- If `f` has a Taylor series up to `n`, then it is `C^n`. -/
theorem HasFTaylorSeriesUpTo.contDiff {n : ℕ∞} {f' : E → FormalMultilinearSeries 𝕜 E F}
    (hf : HasFTaylorSeriesUpTo n f f') : ContDiff 𝕜 n f :=
  ⟨f', hf⟩

theorem contDiffOn_univ : ContDiffOn 𝕜 n f univ ↔ ContDiff 𝕜 n f := by
  match n with
  | ω =>
    constructor
    · intro H
      use ftaylorSeriesWithin 𝕜 f univ
      rw [← hasFTaylorSeriesUpToOn_univ_iff]
      refine ⟨H.ftaylorSeriesWithin uniqueDiffOn_univ, fun i ↦ ?_⟩
      rw [← analyticOn_univ]
      exact H.analyticOn.iteratedFDerivWithin uniqueDiffOn_univ _
    · rintro ⟨p, hp, h'p⟩ x _
      exact ⟨univ, Filter.univ_sets _, p, (hp.hasFTaylorSeriesUpToOn univ).of_le le_top,
        fun i ↦ (h'p i).analyticOn⟩
  | (n : ℕ∞) =>
    constructor
    · intro H
      use ftaylorSeriesWithin 𝕜 f univ
      rw [← hasFTaylorSeriesUpToOn_univ_iff]
      exact H.ftaylorSeriesWithin uniqueDiffOn_univ
    · rintro ⟨p, hp⟩ x _ m hm
      exact ⟨univ, Filter.univ_sets _, p,
        (hp.hasFTaylorSeriesUpToOn univ).of_le (mod_cast hm)⟩

theorem contDiff_iff_contDiffAt : ContDiff 𝕜 n f ↔ ∀ x, ContDiffAt 𝕜 n f x := by
  simp [← contDiffOn_univ, ContDiffOn, ContDiffAt]

theorem ContDiff.contDiffAt (h : ContDiff 𝕜 n f) : ContDiffAt 𝕜 n f x :=
  contDiff_iff_contDiffAt.1 h x

theorem ContDiff.contDiffWithinAt (h : ContDiff 𝕜 n f) : ContDiffWithinAt 𝕜 n f s x :=
  h.contDiffAt.contDiffWithinAt

theorem contDiff_infty : ContDiff 𝕜 ∞ f ↔ ∀ n : ℕ, ContDiff 𝕜 n f := by
  simp [contDiffOn_univ.symm, contDiffOn_infty]

@[deprecated (since := "2024-11-25")] alias contDiff_top := contDiff_infty

@[deprecated (since := "2024-11-25")] alias contDiff_infty_iff_contDiff_omega := contDiff_infty

theorem contDiff_all_iff_nat : (∀ n : ℕ∞, ContDiff 𝕜 n f) ↔ ∀ n : ℕ, ContDiff 𝕜 n f := by
  simp only [← contDiffOn_univ, contDiffOn_all_iff_nat]

theorem ContDiff.contDiffOn (h : ContDiff 𝕜 n f) : ContDiffOn 𝕜 n f s :=
  (contDiffOn_univ.2 h).mono (subset_univ _)

@[simp]
theorem contDiff_zero : ContDiff 𝕜 0 f ↔ Continuous f := by
  rw [← contDiffOn_univ, continuous_iff_continuousOn_univ]
  exact contDiffOn_zero

theorem contDiffAt_zero : ContDiffAt 𝕜 0 f x ↔ ∃ u ∈ 𝓝 x, ContinuousOn f u := by
  rw [← contDiffWithinAt_univ]; simp [contDiffWithinAt_zero, nhdsWithin_univ]

theorem contDiffAt_one_iff :
    ContDiffAt 𝕜 1 f x ↔
      ∃ f' : E → E →L[𝕜] F, ∃ u ∈ 𝓝 x, ContinuousOn f' u ∧ ∀ x ∈ u, HasFDerivAt f (f' x) x := by
  rw [show (1 : WithTop ℕ∞) = (0 : ℕ) + 1 from rfl]
  simp_rw [contDiffAt_succ_iff_hasFDerivAt, show ((0 : ℕ) : WithTop ℕ∞) = 0 from rfl,
    contDiffAt_zero, exists_mem_and_iff antitone_bforall antitone_continuousOn, and_comm]

theorem ContDiff.of_le (h : ContDiff 𝕜 n f) (hmn : m ≤ n) : ContDiff 𝕜 m f :=
  contDiffOn_univ.1 <| (contDiffOn_univ.2 h).of_le hmn

theorem ContDiff.of_succ (h : ContDiff 𝕜 (n + 1) f) : ContDiff 𝕜 n f :=
  h.of_le le_self_add

theorem ContDiff.one_of_succ (h : ContDiff 𝕜 (n + 1) f) : ContDiff 𝕜 1 f := by
  apply h.of_le le_add_self

theorem ContDiff.continuous (h : ContDiff 𝕜 n f) : Continuous f :=
  contDiff_zero.1 (h.of_le bot_le)

/-- If a function is `C^n` with `n ≥ 1`, then it is differentiable. -/
theorem ContDiff.differentiable (h : ContDiff 𝕜 n f) (hn : 1 ≤ n) : Differentiable 𝕜 f :=
  differentiableOn_univ.1 <| (contDiffOn_univ.2 h).differentiableOn hn

theorem contDiff_iff_forall_nat_le {n : ℕ∞} :
    ContDiff 𝕜 n f ↔ ∀ m : ℕ, ↑m ≤ n → ContDiff 𝕜 m f := by
  simp_rw [← contDiffOn_univ]; exact contDiffOn_iff_forall_nat_le

/-- A function is `C^(n+1)` iff it has a `C^n` derivative. -/
theorem contDiff_succ_iff_hasFDerivAt {n : ℕ} :
    ContDiff 𝕜 (n + 1) f ↔
      ∃ f' : E → E →L[𝕜] F, ContDiff 𝕜 n f' ∧ ∀ x, HasFDerivAt f (f' x) x := by
  simp only [← contDiffOn_univ, ← hasFDerivWithinAt_univ, Set.mem_univ, forall_true_left,
    contDiffOn_succ_iff_hasFDerivWithinAt_of_uniqueDiffOn uniqueDiffOn_univ,
    WithTop.natCast_ne_top, analyticOn_univ, false_implies, true_and]

theorem contDiff_one_iff_hasFDerivAt : ContDiff 𝕜 1 f ↔
    ∃ f' : E → E →L[𝕜] F, Continuous f' ∧ ∀ x, HasFDerivAt f (f' x) x := by
  convert contDiff_succ_iff_hasFDerivAt using 4; simp

theorem AnalyticOn.contDiff (hf : AnalyticOn 𝕜 f univ) : ContDiff 𝕜 n f := by
  rw [← contDiffOn_univ]
  exact hf.contDiffOn (n := n) uniqueDiffOn_univ

theorem AnalyticOnNhd.contDiff (hf : AnalyticOnNhd 𝕜 f univ) : ContDiff 𝕜 n f :=
  hf.analyticOn.contDiff

theorem ContDiff.analyticOnNhd (h : ContDiff 𝕜 ω f) : AnalyticOnNhd 𝕜 f s := by
  rw [← contDiffOn_univ] at h
  have := h.analyticOn
  rw [analyticOn_univ] at this
  exact this.mono (subset_univ _)

theorem contDiff_omega_iff_analyticOnNhd :
    ContDiff 𝕜 ω f ↔ AnalyticOnNhd 𝕜 f univ :=
  ⟨fun h ↦ h.analyticOnNhd, fun h ↦ h.contDiff⟩

/-! ### Iterated derivative -/

<<<<<<< HEAD
/-- When a function is `C^n`, it admits
`ftaylorSeries 𝕜 f` as a Taylor series up to order `n` in `s`. -/
=======
/-- When a function is `C^n`, it admits `ftaylorSeries 𝕜 f` as a Taylor series up
to order `n` in `s`. -/
>>>>>>> 78302698
theorem ContDiff.ftaylorSeries (hf : ContDiff 𝕜 n f) :
    HasFTaylorSeriesUpTo n f (ftaylorSeries 𝕜 f) := by
  simp only [← contDiffOn_univ, ← hasFTaylorSeriesUpToOn_univ_iff, ← ftaylorSeriesWithin_univ]
    at hf ⊢
  exact ContDiffOn.ftaylorSeriesWithin hf uniqueDiffOn_univ

/-- For `n : ℕ∞`, a function is `C^n` iff it admits `ftaylorSeries 𝕜 f`
as a Taylor series up to order `n`. -/
theorem contDiff_iff_ftaylorSeries {n : ℕ∞} :
    ContDiff 𝕜 n f ↔ HasFTaylorSeriesUpTo n f (ftaylorSeries 𝕜 f) := by
  constructor
  · rw [← contDiffOn_univ, ← hasFTaylorSeriesUpToOn_univ_iff, ← ftaylorSeriesWithin_univ]
    exact fun h ↦ ContDiffOn.ftaylorSeriesWithin h uniqueDiffOn_univ
  · exact fun h ↦ ⟨ftaylorSeries 𝕜 f, h⟩

theorem contDiff_iff_continuous_differentiable {n : ℕ∞} :
    ContDiff 𝕜 n f ↔
      (∀ m : ℕ, m ≤ n → Continuous fun x => iteratedFDeriv 𝕜 m f x) ∧
        ∀ m : ℕ, m < n → Differentiable 𝕜 fun x => iteratedFDeriv 𝕜 m f x := by
  simp [contDiffOn_univ.symm, continuous_iff_continuousOn_univ, differentiableOn_univ.symm,
    iteratedFDerivWithin_univ, contDiffOn_iff_continuousOn_differentiableOn uniqueDiffOn_univ]

theorem contDiff_nat_iff_continuous_differentiable {n : ℕ} :
    ContDiff 𝕜 n f ↔
      (∀ m : ℕ, m ≤ n → Continuous fun x => iteratedFDeriv 𝕜 m f x) ∧
        ∀ m : ℕ, m < n → Differentiable 𝕜 fun x => iteratedFDeriv 𝕜 m f x := by
  rw [show n = ((n : ℕ∞) : WithTop ℕ∞) from rfl, contDiff_iff_continuous_differentiable]
  simp

/-- If `f` is `C^n` then its `m`-times iterated derivative is continuous for `m ≤ n`. -/
theorem ContDiff.continuous_iteratedFDeriv {m : ℕ} (hm : m ≤ n) (hf : ContDiff 𝕜 n f) :
    Continuous fun x => iteratedFDeriv 𝕜 m f x :=
  (contDiff_iff_continuous_differentiable.mp (hf.of_le hm)).1 m le_rfl

/-- If `f` is `C^n` then its `m`-times iterated derivative is differentiable for `m < n`. -/
theorem ContDiff.differentiable_iteratedFDeriv {m : ℕ} (hm : m < n) (hf : ContDiff 𝕜 n f) :
    Differentiable 𝕜 fun x => iteratedFDeriv 𝕜 m f x :=
  (contDiff_iff_continuous_differentiable.mp
    (hf.of_le (ENat.add_one_natCast_le_withTop_of_lt hm))).2 m (mod_cast lt_add_one m)

theorem contDiff_of_differentiable_iteratedFDeriv {n : ℕ∞}
    (h : ∀ m : ℕ, m ≤ n → Differentiable 𝕜 (iteratedFDeriv 𝕜 m f)) : ContDiff 𝕜 n f :=
  contDiff_iff_continuous_differentiable.2
    ⟨fun m hm => (h m hm).continuous, fun m hm => h m (le_of_lt hm)⟩

/-- A function is `C^(n + 1)` if and only if it is differentiable,
and its derivative (formulated in terms of `fderiv`) is `C^n`. -/
theorem contDiff_succ_iff_fderiv :
    ContDiff 𝕜 (n + 1) f ↔ Differentiable 𝕜 f ∧ (n = ω → AnalyticOnNhd 𝕜 f univ) ∧
      ContDiff 𝕜 n (fderiv 𝕜 f) := by
  simp only [← contDiffOn_univ, ← differentiableOn_univ, ← fderivWithin_univ,
    contDiffOn_succ_iff_fderivWithin uniqueDiffOn_univ, analyticOn_univ]

theorem contDiff_one_iff_fderiv :
    ContDiff 𝕜 1 f ↔ Differentiable 𝕜 f ∧ Continuous (fderiv 𝕜 f) := by
  rw [show (1 : WithTop ℕ∞) = 0 + 1 from rfl, contDiff_succ_iff_fderiv]
  simp

theorem contDiff_infty_iff_fderiv :
    ContDiff 𝕜 ∞ f ↔ Differentiable 𝕜 f ∧ ContDiff 𝕜 ∞ (fderiv 𝕜 f) := by
  rw [show ∞ = ∞ + 1 from rfl, contDiff_succ_iff_fderiv]
  simp

@[deprecated (since := "2024-11-27")] alias contDiff_top_iff_fderiv := contDiff_infty_iff_fderiv

theorem ContDiff.continuous_fderiv (h : ContDiff 𝕜 n f) (hn : 1 ≤ n) :
    Continuous (fderiv 𝕜 f) :=
  (contDiff_one_iff_fderiv.1 (h.of_le hn)).2

/-- If a function is at least `C^1`, its bundled derivative (mapping `(x, v)` to `Df(x) v`) is
continuous. -/
theorem ContDiff.continuous_fderiv_apply (h : ContDiff 𝕜 n f) (hn : 1 ≤ n) :
    Continuous fun p : E × E => (fderiv 𝕜 f p.1 : E → F) p.2 :=
  have A : Continuous fun q : (E →L[𝕜] F) × E => q.1 q.2 := isBoundedBilinearMap_apply.continuous
  have B : Continuous fun p : E × E => (fderiv 𝕜 f p.1, p.2) :=
    ((h.continuous_fderiv hn).comp continuous_fst).prod_mk continuous_snd
  A.comp B<|MERGE_RESOLUTION|>--- conflicted
+++ resolved
@@ -1163,13 +1163,8 @@
 
 /-! ### Iterated derivative -/
 
-<<<<<<< HEAD
-/-- When a function is `C^n`, it admits
-`ftaylorSeries 𝕜 f` as a Taylor series up to order `n` in `s`. -/
-=======
 /-- When a function is `C^n`, it admits `ftaylorSeries 𝕜 f` as a Taylor series up
 to order `n` in `s`. -/
->>>>>>> 78302698
 theorem ContDiff.ftaylorSeries (hf : ContDiff 𝕜 n f) :
     HasFTaylorSeriesUpTo n f (ftaylorSeries 𝕜 f) := by
   simp only [← contDiffOn_univ, ← hasFTaylorSeriesUpToOn_univ_iff, ← ftaylorSeriesWithin_univ]
