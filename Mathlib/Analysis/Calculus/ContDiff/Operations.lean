--- conflicted
+++ resolved
@@ -522,11 +522,7 @@
   (hf.comp p contDiffWithinAt_fst (prod_subset_preimage_fst _ _)).prodMk
     (hg.comp p contDiffWithinAt_snd (prod_subset_preimage_snd _ _))
 
-<<<<<<< HEAD
-@[deprecated (since := "2025-02-22")]
-=======
 @[deprecated (since := "2025-03-09")]
->>>>>>> 6715e25f
 alias ContDiffWithinAt.prod_map' := ContDiffWithinAt.prodMap'
 
 theorem ContDiffWithinAt.prodMap {s : Set E} {t : Set E'} {f : E → F} {g : E' → F'} {x : E} {y : E'}
@@ -534,11 +530,7 @@
     ContDiffWithinAt 𝕜 n (Prod.map f g) (s ×ˢ t) (x, y) :=
   ContDiffWithinAt.prodMap' hf hg
 
-<<<<<<< HEAD
-@[deprecated (since := "2025-02-22")]
-=======
 @[deprecated (since := "2025-03-09")]
->>>>>>> 6715e25f
 alias ContDiffWithinAt.prod_map := ContDiffWithinAt.prodMap
 
 /-- The product map of two `C^n` functions on a set is `C^n` on the product set. -/
@@ -548,11 +540,7 @@
   (hf.comp contDiffOn_fst (prod_subset_preimage_fst _ _)).prodMk
     (hg.comp contDiffOn_snd (prod_subset_preimage_snd _ _))
 
-<<<<<<< HEAD
-@[deprecated (since := "2025-02-22")]
-=======
 @[deprecated (since := "2025-03-09")]
->>>>>>> 6715e25f
 alias ContDiffOn.prod_map := ContDiffOn.prodMap
 
 /-- The product map of two `C^n` functions within a set at a point is `C^n`
@@ -562,11 +550,7 @@
   rw [ContDiffAt] at *
   simpa only [univ_prod_univ] using hf.prodMap hg
 
-<<<<<<< HEAD
-@[deprecated (since := "2025-02-22")]
-=======
 @[deprecated (since := "2025-03-09")]
->>>>>>> 6715e25f
 alias ContDiffAt.prod_map := ContDiffAt.prodMap
 
 /-- The product map of two `C^n` functions within a set at a point is `C^n`
@@ -575,11 +559,7 @@
     (hg : ContDiffAt 𝕜 n g p.2) : ContDiffAt 𝕜 n (Prod.map f g) p :=
   hf.prodMap hg
 
-<<<<<<< HEAD
-@[deprecated (since := "2025-02-22")]
-=======
 @[deprecated (since := "2025-03-09")]
->>>>>>> 6715e25f
 alias ContDiffAt.prod_map' := ContDiffAt.prodMap'
 
 /-- The product map of two `C^n` functions is `C^n`. -/
@@ -588,31 +568,19 @@
   rw [contDiff_iff_contDiffAt] at *
   exact fun ⟨x, y⟩ => (hf x).prodMap (hg y)
 
-<<<<<<< HEAD
-@[deprecated (since := "2025-02-22")]
-=======
 @[deprecated (since := "2025-03-09")]
->>>>>>> 6715e25f
 alias ContDiff.prod_map := ContDiff.prodMap
 
 theorem contDiff_prodMk_left (f₀ : F) : ContDiff 𝕜 n fun e : E => (e, f₀) :=
   contDiff_id.prodMk contDiff_const
 
-<<<<<<< HEAD
-@[deprecated (since := "2025-02-22")]
-=======
 @[deprecated (since := "2025-03-09")]
->>>>>>> 6715e25f
 alias contDiff_prod_mk_left := contDiff_prodMk_left
 
 theorem contDiff_prodMk_right (e₀ : E) : ContDiff 𝕜 n fun f : F => (e₀, f) :=
   contDiff_const.prodMk contDiff_id
 
-<<<<<<< HEAD
-@[deprecated (since := "2025-02-22")]
-=======
 @[deprecated (since := "2025-03-09")]
->>>>>>> 6715e25f
 alias contDiff_prod_mk_right := contDiff_prodMk_right
 
 end prodMap
