/-
Copyright (c) 2019 Sébastien Gouëzel. All rights reserved.
Released under Apache 2.0 license as described in the file LICENSE.
Authors: Sébastien Gouëzel, Floris van Doorn
-/
import Mathlib.Analysis.Calculus.ContDiff.Basic
import Mathlib.Analysis.Calculus.Deriv.Inverse

/-!
# Higher differentiability of usual operations

We prove that the usual operations (addition, multiplication, difference, composition, and
so on) preserve `C^n` functions.

## Notations

We use the notation `E [×n]→L[𝕜] F` for the space of continuous multilinear maps on `E^n` with
values in `F`. This is the space in which the `n`-th derivative of a function from `E` to `F` lives.

In this file, we denote `(⊤ : ℕ∞) : WithTop ℕ∞` with `∞` and `⊤ : WithTop ℕ∞` with `ω`.

## Tags

derivative, differentiability, higher derivative, `C^n`, multilinear, Taylor series, formal series
-/

open scoped NNReal Nat ContDiff

universe u uE uF uG

attribute [local instance 1001]
  NormedAddCommGroup.toAddCommGroup AddCommGroup.toAddCommMonoid

open Set Fin Filter Function

open scoped Topology

variable {𝕜 : Type*} [NontriviallyNormedField 𝕜]
  {E : Type uE} [NormedAddCommGroup E] [NormedSpace 𝕜 E] {F : Type uF}
  [NormedAddCommGroup F] [NormedSpace 𝕜 F] {G : Type uG} [NormedAddCommGroup G] [NormedSpace 𝕜 G]
  {X : Type*} [NormedAddCommGroup X] [NormedSpace 𝕜 X] {s t : Set E} {f : E → F}
  {g : F → G} {x x₀ : E} {b : E × F → G} {m n : WithTop ℕ∞} {p : E → FormalMultilinearSeries 𝕜 E F}

/-!
### Smoothness of functions `f : E → Π i, F' i`
-/

section Pi

variable {ι ι' : Type*} [Fintype ι] [Fintype ι'] {F' : ι → Type*} [∀ i, NormedAddCommGroup (F' i)]
  [∀ i, NormedSpace 𝕜 (F' i)] {φ : ∀ i, E → F' i} {p' : ∀ i, E → FormalMultilinearSeries 𝕜 E (F' i)}
  {Φ : E → ∀ i, F' i} {P' : E → FormalMultilinearSeries 𝕜 E (∀ i, F' i)}

theorem hasFTaylorSeriesUpToOn_pi {n : WithTop ℕ∞} :
    HasFTaylorSeriesUpToOn n (fun x i => φ i x)
        (fun x m => ContinuousMultilinearMap.pi fun i => p' i x m) s ↔
      ∀ i, HasFTaylorSeriesUpToOn n (φ i) (p' i) s := by
  set pr := @ContinuousLinearMap.proj 𝕜 _ ι F' _ _ _
  set L : ∀ m : ℕ, (∀ i, E[×m]→L[𝕜] F' i) ≃ₗᵢ[𝕜] E[×m]→L[𝕜] ∀ i, F' i := fun m =>
    ContinuousMultilinearMap.piₗᵢ _ _
  refine ⟨fun h i => ?_, fun h => ⟨fun x hx => ?_, ?_, ?_⟩⟩
  · exact h.continuousLinearMap_comp (pr i)
  · ext1 i
    exact (h i).zero_eq x hx
  · intro m hm x hx
    exact (L m).hasFDerivAt.comp_hasFDerivWithinAt x <|
      hasFDerivWithinAt_pi.2 fun i => (h i).fderivWithin m hm x hx
  · intro m hm
    exact (L m).continuous.comp_continuousOn <| continuousOn_pi.2 fun i => (h i).cont m hm

@[simp]
theorem hasFTaylorSeriesUpToOn_pi' {n : WithTop ℕ∞} :
    HasFTaylorSeriesUpToOn n Φ P' s ↔
      ∀ i, HasFTaylorSeriesUpToOn n (fun x => Φ x i)
        (fun x m => (@ContinuousLinearMap.proj 𝕜 _ ι F' _ _ _ i).compContinuousMultilinearMap
          (P' x m)) s := by
  convert hasFTaylorSeriesUpToOn_pi (𝕜 := 𝕜) (φ := fun i x ↦ Φ x i); ext; rfl

theorem contDiffWithinAt_pi :
    ContDiffWithinAt 𝕜 n Φ s x ↔ ∀ i, ContDiffWithinAt 𝕜 n (fun x => Φ x i) s x := by
  set pr := @ContinuousLinearMap.proj 𝕜 _ ι F' _ _ _
  refine ⟨fun h i => h.continuousLinearMap_comp (pr i), fun h ↦ ?_⟩
  match n with
  | ω =>
    choose u hux p hp h'p using h
    refine ⟨⋂ i, u i, Filter.iInter_mem.2 hux, _,
      hasFTaylorSeriesUpToOn_pi.2 fun i => (hp i).mono <| iInter_subset _ _, fun m ↦ ?_⟩
    set L : (∀ i, E[×m]→L[𝕜] F' i) ≃ₗᵢ[𝕜] E[×m]→L[𝕜] ∀ i, F' i :=
      ContinuousMultilinearMap.piₗᵢ _ _
    change AnalyticOn 𝕜 (fun x ↦ L (fun i ↦ p i x m)) (⋂ i, u i)
    apply (L.analyticOnNhd univ).comp_analyticOn ?_ (mapsTo_univ _ _)
    exact AnalyticOn.pi (fun i ↦ (h'p i m).mono (iInter_subset _ _))
  | (n : ℕ∞) =>
    intro m hm
    choose u hux p hp using fun i => h i m hm
    exact ⟨⋂ i, u i, Filter.iInter_mem.2 hux, _,
      hasFTaylorSeriesUpToOn_pi.2 fun i => (hp i).mono <| iInter_subset _ _⟩

theorem contDiffOn_pi : ContDiffOn 𝕜 n Φ s ↔ ∀ i, ContDiffOn 𝕜 n (fun x => Φ x i) s :=
  ⟨fun h _ x hx => contDiffWithinAt_pi.1 (h x hx) _, fun h x hx =>
    contDiffWithinAt_pi.2 fun i => h i x hx⟩

theorem contDiffAt_pi : ContDiffAt 𝕜 n Φ x ↔ ∀ i, ContDiffAt 𝕜 n (fun x => Φ x i) x :=
  contDiffWithinAt_pi

theorem contDiff_pi : ContDiff 𝕜 n Φ ↔ ∀ i, ContDiff 𝕜 n fun x => Φ x i := by
  simp only [← contDiffOn_univ, contDiffOn_pi]

@[fun_prop]
theorem contDiff_pi' (hΦ : ∀ i, ContDiff 𝕜 n fun x => Φ x i) : ContDiff 𝕜 n Φ :=
  contDiff_pi.2 hΦ

@[fun_prop]
theorem contDiffOn_pi' (hΦ : ∀ i, ContDiffOn 𝕜 n (fun x => Φ x i) s) : ContDiffOn 𝕜 n Φ s :=
  contDiffOn_pi.2 hΦ

@[fun_prop]
theorem contDiffAt_pi' (hΦ : ∀ i, ContDiffAt 𝕜 n (fun x => Φ x i) x) : ContDiffAt 𝕜 n Φ x :=
  contDiffAt_pi.2 hΦ

theorem contDiff_update [DecidableEq ι] (k : WithTop ℕ∞) (x : ∀ i, F' i) (i : ι) :
    ContDiff 𝕜 k (update x i) := by
  rw [contDiff_pi]
  intro j
  dsimp [Function.update]
  split_ifs with h
  · subst h
    exact contDiff_id
  · exact contDiff_const

variable (F') in
theorem contDiff_single [DecidableEq ι] (k : WithTop ℕ∞) (i : ι) :
    ContDiff 𝕜 k (Pi.single i : F' i → ∀ i, F' i) :=
  contDiff_update k 0 i

variable (𝕜 E)

@[fun_prop]
theorem contDiff_apply (i : ι) : ContDiff 𝕜 n fun f : ι → E => f i :=
  contDiff_pi.mp contDiff_id i

@[fun_prop]
theorem contDiffAt_apply (i : ι) (f : ι → E) : ContDiffAt 𝕜 n (fun f : ι → E => f i) f :=
  (contDiff_apply 𝕜 E i).contDiffAt

@[fun_prop]
theorem contDiffOn_apply (i : ι) (s : Set (ι → E)) : ContDiffOn 𝕜 n (fun f : ι → E => f i) s :=
  (contDiff_apply 𝕜 E i).contDiffOn

theorem contDiff_apply_apply (i : ι) (j : ι') : ContDiff 𝕜 n fun f : ι → ι' → E => f i j :=
  contDiff_pi.mp (contDiff_apply 𝕜 (ι' → E) i) j

end Pi

/-! ### Sum of two functions -/

section Add

theorem HasFTaylorSeriesUpToOn.add {n : WithTop ℕ∞} {q g} (hf : HasFTaylorSeriesUpToOn n f p s)
    (hg : HasFTaylorSeriesUpToOn n g q s) : HasFTaylorSeriesUpToOn n (f + g) (p + q) s := by
  exact HasFTaylorSeriesUpToOn.continuousLinearMap_comp
    (ContinuousLinearMap.fst 𝕜 F F + .snd 𝕜 F F) (hf.prodMk hg)

-- The sum is smooth.
@[fun_prop]
theorem contDiff_add : ContDiff 𝕜 n fun p : F × F => p.1 + p.2 :=
  (IsBoundedLinearMap.fst.add IsBoundedLinearMap.snd).contDiff

/-- The sum of two `C^n` functions within a set at a point is `C^n` within this set
at this point. -/
@[fun_prop]
theorem ContDiffWithinAt.add {s : Set E} {f g : E → F} (hf : ContDiffWithinAt 𝕜 n f s x)
    (hg : ContDiffWithinAt 𝕜 n g s x) : ContDiffWithinAt 𝕜 n (fun x => f x + g x) s x :=
  contDiff_add.contDiffWithinAt.comp x (hf.prodMk hg) subset_preimage_univ

/-- The sum of two `C^n` functions at a point is `C^n` at this point. -/
@[fun_prop]
theorem ContDiffAt.add {f g : E → F} (hf : ContDiffAt 𝕜 n f x) (hg : ContDiffAt 𝕜 n g x) :
    ContDiffAt 𝕜 n (fun x => f x + g x) x := by
  rw [← contDiffWithinAt_univ] at *; exact hf.add hg

/-- The sum of two `C^n`functions is `C^n`. -/
@[fun_prop]
theorem ContDiff.add {f g : E → F} (hf : ContDiff 𝕜 n f) (hg : ContDiff 𝕜 n g) :
    ContDiff 𝕜 n fun x => f x + g x :=
  contDiff_add.comp (hf.prodMk hg)

/-- The sum of two `C^n` functions on a domain is `C^n`. -/
@[fun_prop]
theorem ContDiffOn.add {s : Set E} {f g : E → F} (hf : ContDiffOn 𝕜 n f s)
    (hg : ContDiffOn 𝕜 n g s) : ContDiffOn 𝕜 n (fun x => f x + g x) s := fun x hx =>
  (hf x hx).add (hg x hx)

variable {i : ℕ}

/-- The iterated derivative of the sum of two functions is the sum of the iterated derivatives.
See also `iteratedFDerivWithin_add_apply'`, which uses the spelling `(fun x ↦ f x + g x)`
instead of `f + g`. -/
theorem iteratedFDerivWithin_add_apply {f g : E → F} (hf : ContDiffWithinAt 𝕜 i f s x)
    (hg : ContDiffWithinAt 𝕜 i g s x) (hu : UniqueDiffOn 𝕜 s) (hx : x ∈ s) :
    iteratedFDerivWithin 𝕜 i (f + g) s x =
      iteratedFDerivWithin 𝕜 i f s x + iteratedFDerivWithin 𝕜 i g s x := by
  have := (hf.eventually (by simp)).and (hg.eventually (by simp))
  obtain ⟨t, ht, hxt, h⟩ := mem_nhdsWithin.mp this
  have hft : ContDiffOn 𝕜 i f (s ∩ t) := fun a ha ↦ (h (by simp_all)).1.mono inter_subset_left
  have hgt : ContDiffOn 𝕜 i g (s ∩ t) := fun a ha ↦ (h (by simp_all)).2.mono inter_subset_left
  have hut : UniqueDiffOn 𝕜 (s ∩ t) := hu.inter ht
  have H : ↑(s ∩ t) =ᶠ[𝓝 x] s :=
    inter_eventuallyEq_left.mpr (eventually_of_mem (ht.mem_nhds hxt) (fun _ h _ ↦ h))
  rw [← iteratedFDerivWithin_congr_set H, ← iteratedFDerivWithin_congr_set H,
    ← iteratedFDerivWithin_congr_set H]
  exact .symm (((hft.ftaylorSeriesWithin hut).add
      (hgt.ftaylorSeriesWithin hut)).eq_iteratedFDerivWithin_of_uniqueDiffOn le_rfl hut ⟨hx, hxt⟩)

/-- The iterated derivative of the sum of two functions is the sum of the iterated derivatives.
This is the same as `iteratedFDerivWithin_add_apply`, but using the spelling `(fun x ↦ f x + g x)`
instead of `f + g`, which can be handy for some rewrites.
TODO: use one form consistently. -/
theorem iteratedFDerivWithin_add_apply' {f g : E → F} (hf : ContDiffWithinAt 𝕜 i f s x)
    (hg : ContDiffWithinAt 𝕜 i g s x) (hu : UniqueDiffOn 𝕜 s) (hx : x ∈ s) :
    iteratedFDerivWithin 𝕜 i (fun x => f x + g x) s x =
      iteratedFDerivWithin 𝕜 i f s x + iteratedFDerivWithin 𝕜 i g s x :=
  iteratedFDerivWithin_add_apply hf hg hu hx

theorem iteratedFDeriv_add_apply {i : ℕ} {f g : E → F}
    (hf : ContDiffAt 𝕜 i f x) (hg : ContDiffAt 𝕜 i g x) :
    iteratedFDeriv 𝕜 i (f + g) x = iteratedFDeriv 𝕜 i f x + iteratedFDeriv 𝕜 i g x := by
  simp_rw [← iteratedFDerivWithin_univ]
  exact iteratedFDerivWithin_add_apply hf hg uniqueDiffOn_univ (Set.mem_univ _)

theorem iteratedFDeriv_add_apply' {i : ℕ} {f g : E → F} (hf : ContDiffAt 𝕜 i f x)
    (hg : ContDiffAt 𝕜 i g x) :
    iteratedFDeriv 𝕜 i (fun x => f x + g x) x = iteratedFDeriv 𝕜 i f x + iteratedFDeriv 𝕜 i g x :=
  iteratedFDeriv_add_apply hf hg

end Add

/-! ### Negative -/

section Neg

-- The negative is smooth.
@[fun_prop]
theorem contDiff_neg : ContDiff 𝕜 n fun p : F => -p :=
  IsBoundedLinearMap.id.neg.contDiff

/-- The negative of a `C^n` function within a domain at a point is `C^n` within this domain at
this point. -/
@[fun_prop]
theorem ContDiffWithinAt.neg {s : Set E} {f : E → F} (hf : ContDiffWithinAt 𝕜 n f s x) :
    ContDiffWithinAt 𝕜 n (fun x => -f x) s x :=
  contDiff_neg.contDiffWithinAt.comp x hf subset_preimage_univ

/-- The negative of a `C^n` function at a point is `C^n` at this point. -/
@[fun_prop]
theorem ContDiffAt.neg {f : E → F} (hf : ContDiffAt 𝕜 n f x) :
    ContDiffAt 𝕜 n (fun x => -f x) x := by rw [← contDiffWithinAt_univ] at *; exact hf.neg

/-- The negative of a `C^n`function is `C^n`. -/
@[fun_prop]
theorem ContDiff.neg {f : E → F} (hf : ContDiff 𝕜 n f) : ContDiff 𝕜 n fun x => -f x :=
  contDiff_neg.comp hf

/-- The negative of a `C^n` function on a domain is `C^n`. -/
@[fun_prop]
theorem ContDiffOn.neg {s : Set E} {f : E → F} (hf : ContDiffOn 𝕜 n f s) :
    ContDiffOn 𝕜 n (fun x => -f x) s := fun x hx => (hf x hx).neg

variable {i : ℕ}

-- TODO: define `Neg` instance on `ContinuousLinearEquiv`,
-- prove it from `ContinuousLinearEquiv.iteratedFDerivWithin_comp_left`
theorem iteratedFDerivWithin_neg_apply {f : E → F} (hu : UniqueDiffOn 𝕜 s) (hx : x ∈ s) :
    iteratedFDerivWithin 𝕜 i (-f) s x = -iteratedFDerivWithin 𝕜 i f s x := by
  induction' i with i hi generalizing x
  · ext; simp
  · ext h
    calc
      iteratedFDerivWithin 𝕜 (i + 1) (-f) s x h =
          fderivWithin 𝕜 (iteratedFDerivWithin 𝕜 i (-f) s) s x (h 0) (Fin.tail h) :=
        rfl
      _ = fderivWithin 𝕜 (-iteratedFDerivWithin 𝕜 i f s) s x (h 0) (Fin.tail h) := by
        rw [fderivWithin_congr' (@hi) hx]; rfl
      _ = -(fderivWithin 𝕜 (iteratedFDerivWithin 𝕜 i f s) s) x (h 0) (Fin.tail h) := by
        rw [Pi.neg_def, fderivWithin_neg (hu x hx)]; rfl
      _ = -(iteratedFDerivWithin 𝕜 (i + 1) f s) x h := rfl

theorem iteratedFDeriv_neg_apply {i : ℕ} {f : E → F} :
    iteratedFDeriv 𝕜 i (-f) x = -iteratedFDeriv 𝕜 i f x := by
  simp_rw [← iteratedFDerivWithin_univ]
  exact iteratedFDerivWithin_neg_apply uniqueDiffOn_univ (Set.mem_univ _)

end Neg

/-! ### Subtraction -/

/-- The difference of two `C^n` functions within a set at a point is `C^n` within this set
at this point. -/
@[fun_prop]
theorem ContDiffWithinAt.sub {s : Set E} {f g : E → F} (hf : ContDiffWithinAt 𝕜 n f s x)
    (hg : ContDiffWithinAt 𝕜 n g s x) : ContDiffWithinAt 𝕜 n (fun x => f x - g x) s x := by
  simpa only [sub_eq_add_neg] using hf.add hg.neg

/-- The difference of two `C^n` functions at a point is `C^n` at this point. -/
@[fun_prop]
theorem ContDiffAt.sub {f g : E → F} (hf : ContDiffAt 𝕜 n f x) (hg : ContDiffAt 𝕜 n g x) :
    ContDiffAt 𝕜 n (fun x => f x - g x) x := by simpa only [sub_eq_add_neg] using hf.add hg.neg

/-- The difference of two `C^n` functions on a domain is `C^n`. -/
@[fun_prop]
theorem ContDiffOn.sub {s : Set E} {f g : E → F} (hf : ContDiffOn 𝕜 n f s)
    (hg : ContDiffOn 𝕜 n g s) : ContDiffOn 𝕜 n (fun x => f x - g x) s := by
  simpa only [sub_eq_add_neg] using hf.add hg.neg

/-- The difference of two `C^n` functions is `C^n`. -/
@[fun_prop]
theorem ContDiff.sub {f g : E → F} (hf : ContDiff 𝕜 n f) (hg : ContDiff 𝕜 n g) :
    ContDiff 𝕜 n fun x => f x - g x := by simpa only [sub_eq_add_neg] using hf.add hg.neg

/-! ### Sum of finitely many functions -/

@[fun_prop]
theorem ContDiffWithinAt.sum {ι : Type*} {f : ι → E → F} {s : Finset ι} {t : Set E} {x : E}
    (h : ∀ i ∈ s, ContDiffWithinAt 𝕜 n (fun x => f i x) t x) :
    ContDiffWithinAt 𝕜 n (fun x => ∑ i ∈ s, f i x) t x := by
  classical
    induction' s using Finset.induction_on with i s is IH
    · simp [contDiffWithinAt_const]
    · simp only [is, Finset.sum_insert, not_false_iff]
      exact (h _ (Finset.mem_insert_self i s)).add
        (IH fun j hj => h _ (Finset.mem_insert_of_mem hj))

@[fun_prop]
theorem ContDiffAt.sum {ι : Type*} {f : ι → E → F} {s : Finset ι} {x : E}
    (h : ∀ i ∈ s, ContDiffAt 𝕜 n (fun x => f i x) x) :
    ContDiffAt 𝕜 n (fun x => ∑ i ∈ s, f i x) x := by
  rw [← contDiffWithinAt_univ] at *; exact ContDiffWithinAt.sum h

@[fun_prop]
theorem ContDiffOn.sum {ι : Type*} {f : ι → E → F} {s : Finset ι} {t : Set E}
    (h : ∀ i ∈ s, ContDiffOn 𝕜 n (fun x => f i x) t) :
    ContDiffOn 𝕜 n (fun x => ∑ i ∈ s, f i x) t := fun x hx =>
  ContDiffWithinAt.sum fun i hi => h i hi x hx

@[fun_prop]
theorem ContDiff.sum {ι : Type*} {f : ι → E → F} {s : Finset ι}
    (h : ∀ i ∈ s, ContDiff 𝕜 n fun x => f i x) : ContDiff 𝕜 n fun x => ∑ i ∈ s, f i x := by
  simp only [← contDiffOn_univ] at *; exact ContDiffOn.sum h

theorem iteratedFDerivWithin_sum_apply {ι : Type*} {f : ι → E → F} {u : Finset ι} {i : ℕ} {x : E}
    (hs : UniqueDiffOn 𝕜 s) (hx : x ∈ s) (h : ∀ j ∈ u, ContDiffWithinAt 𝕜 i (f j) s x) :
    iteratedFDerivWithin 𝕜 i (∑ j ∈ u, f j ·) s x =
      ∑ j ∈ u, iteratedFDerivWithin 𝕜 i (f j) s x := by
  induction u using Finset.cons_induction with
  | empty => ext; simp [hs, hx]
  | cons a u ha IH =>
    simp only [Finset.mem_cons, forall_eq_or_imp] at h
    simp only [Finset.sum_cons]
    rw [iteratedFDerivWithin_add_apply' h.1 (ContDiffWithinAt.sum h.2) hs hx, IH h.2]

theorem iteratedFDeriv_sum {ι : Type*} {f : ι → E → F} {u : Finset ι} {i : ℕ}
    (h : ∀ j ∈ u, ContDiff 𝕜 i (f j)) :
    iteratedFDeriv 𝕜 i (∑ j ∈ u, f j ·) = ∑ j ∈ u, iteratedFDeriv 𝕜 i (f j) :=
  funext fun x ↦ by simpa [iteratedFDerivWithin_univ] using
    iteratedFDerivWithin_sum_apply uniqueDiffOn_univ (mem_univ x) (h · · |>.contDiffWithinAt)

/-! ### Product of two functions -/

section MulProd

variable {𝔸 𝔸' ι 𝕜' : Type*} [NormedRing 𝔸] [NormedAlgebra 𝕜 𝔸] [NormedCommRing 𝔸']
  [NormedAlgebra 𝕜 𝔸'] [NormedField 𝕜'] [NormedAlgebra 𝕜 𝕜']

-- The product is smooth.
@[fun_prop]
theorem contDiff_mul : ContDiff 𝕜 n fun p : 𝔸 × 𝔸 => p.1 * p.2 :=
  (ContinuousLinearMap.mul 𝕜 𝔸).isBoundedBilinearMap.contDiff

/-- The product of two `C^n` functions within a set at a point is `C^n` within this set
at this point. -/
@[fun_prop]
theorem ContDiffWithinAt.mul {s : Set E} {f g : E → 𝔸} (hf : ContDiffWithinAt 𝕜 n f s x)
    (hg : ContDiffWithinAt 𝕜 n g s x) : ContDiffWithinAt 𝕜 n (fun x => f x * g x) s x :=
  contDiff_mul.comp_contDiffWithinAt (hf.prodMk hg)

/-- The product of two `C^n` functions at a point is `C^n` at this point. -/
@[fun_prop]
nonrec theorem ContDiffAt.mul {f g : E → 𝔸} (hf : ContDiffAt 𝕜 n f x) (hg : ContDiffAt 𝕜 n g x) :
    ContDiffAt 𝕜 n (fun x => f x * g x) x :=
  hf.mul hg

/-- The product of two `C^n` functions on a domain is `C^n`. -/
@[fun_prop]
theorem ContDiffOn.mul {f g : E → 𝔸} (hf : ContDiffOn 𝕜 n f s) (hg : ContDiffOn 𝕜 n g s) :
    ContDiffOn 𝕜 n (fun x => f x * g x) s := fun x hx => (hf x hx).mul (hg x hx)

/-- The product of two `C^n`functions is `C^n`. -/
@[fun_prop]
theorem ContDiff.mul {f g : E → 𝔸} (hf : ContDiff 𝕜 n f) (hg : ContDiff 𝕜 n g) :
    ContDiff 𝕜 n fun x => f x * g x :=
  contDiff_mul.comp (hf.prodMk hg)

@[fun_prop]
theorem contDiffWithinAt_prod' {t : Finset ι} {f : ι → E → 𝔸'}
    (h : ∀ i ∈ t, ContDiffWithinAt 𝕜 n (f i) s x) : ContDiffWithinAt 𝕜 n (∏ i ∈ t, f i) s x :=
  Finset.prod_induction f (fun f => ContDiffWithinAt 𝕜 n f s x) (fun _ _ => ContDiffWithinAt.mul)
    (contDiffWithinAt_const (c := 1)) h

@[fun_prop]
theorem contDiffWithinAt_prod {t : Finset ι} {f : ι → E → 𝔸'}
    (h : ∀ i ∈ t, ContDiffWithinAt 𝕜 n (f i) s x) :
    ContDiffWithinAt 𝕜 n (fun y => ∏ i ∈ t, f i y) s x := by
  simpa only [← Finset.prod_apply] using contDiffWithinAt_prod' h

@[fun_prop]
theorem contDiffAt_prod' {t : Finset ι} {f : ι → E → 𝔸'} (h : ∀ i ∈ t, ContDiffAt 𝕜 n (f i) x) :
    ContDiffAt 𝕜 n (∏ i ∈ t, f i) x :=
  contDiffWithinAt_prod' h

@[fun_prop]
theorem contDiffAt_prod {t : Finset ι} {f : ι → E → 𝔸'} (h : ∀ i ∈ t, ContDiffAt 𝕜 n (f i) x) :
    ContDiffAt 𝕜 n (fun y => ∏ i ∈ t, f i y) x :=
  contDiffWithinAt_prod h

@[fun_prop]
theorem contDiffOn_prod' {t : Finset ι} {f : ι → E → 𝔸'} (h : ∀ i ∈ t, ContDiffOn 𝕜 n (f i) s) :
    ContDiffOn 𝕜 n (∏ i ∈ t, f i) s := fun x hx => contDiffWithinAt_prod' fun i hi => h i hi x hx

@[fun_prop]
theorem contDiffOn_prod {t : Finset ι} {f : ι → E → 𝔸'} (h : ∀ i ∈ t, ContDiffOn 𝕜 n (f i) s) :
    ContDiffOn 𝕜 n (fun y => ∏ i ∈ t, f i y) s := fun x hx =>
  contDiffWithinAt_prod fun i hi => h i hi x hx

@[fun_prop]
theorem contDiff_prod' {t : Finset ι} {f : ι → E → 𝔸'} (h : ∀ i ∈ t, ContDiff 𝕜 n (f i)) :
    ContDiff 𝕜 n (∏ i ∈ t, f i) :=
  contDiff_iff_contDiffAt.mpr fun _ => contDiffAt_prod' fun i hi => (h i hi).contDiffAt

@[fun_prop]
theorem contDiff_prod {t : Finset ι} {f : ι → E → 𝔸'} (h : ∀ i ∈ t, ContDiff 𝕜 n (f i)) :
    ContDiff 𝕜 n fun y => ∏ i ∈ t, f i y :=
  contDiff_iff_contDiffAt.mpr fun _ => contDiffAt_prod fun i hi => (h i hi).contDiffAt

@[fun_prop]
theorem ContDiff.pow {f : E → 𝔸} (hf : ContDiff 𝕜 n f) : ∀ m : ℕ, ContDiff 𝕜 n fun x => f x ^ m
  | 0 => by simpa using contDiff_const
  | m + 1 => by simpa [pow_succ] using (hf.pow m).mul hf

@[fun_prop]
theorem ContDiffWithinAt.pow {f : E → 𝔸} (hf : ContDiffWithinAt 𝕜 n f s x) (m : ℕ) :
    ContDiffWithinAt 𝕜 n (fun y => f y ^ m) s x :=
  (contDiff_id.pow m).comp_contDiffWithinAt hf

@[fun_prop]
nonrec theorem ContDiffAt.pow {f : E → 𝔸} (hf : ContDiffAt 𝕜 n f x) (m : ℕ) :
    ContDiffAt 𝕜 n (fun y => f y ^ m) x :=
  hf.pow m

@[fun_prop]
theorem ContDiffOn.pow {f : E → 𝔸} (hf : ContDiffOn 𝕜 n f s) (m : ℕ) :
    ContDiffOn 𝕜 n (fun y => f y ^ m) s := fun y hy => (hf y hy).pow m

@[fun_prop]
theorem ContDiffWithinAt.div_const {f : E → 𝕜'} {n} (hf : ContDiffWithinAt 𝕜 n f s x) (c : 𝕜') :
    ContDiffWithinAt 𝕜 n (fun x => f x / c) s x := by
  simpa only [div_eq_mul_inv] using hf.mul contDiffWithinAt_const

@[fun_prop]
nonrec theorem ContDiffAt.div_const {f : E → 𝕜'} {n} (hf : ContDiffAt 𝕜 n f x) (c : 𝕜') :
    ContDiffAt 𝕜 n (fun x => f x / c) x :=
  hf.div_const c

@[fun_prop]
theorem ContDiffOn.div_const {f : E → 𝕜'} {n} (hf : ContDiffOn 𝕜 n f s) (c : 𝕜') :
    ContDiffOn 𝕜 n (fun x => f x / c) s := fun x hx => (hf x hx).div_const c

@[fun_prop]
theorem ContDiff.div_const {f : E → 𝕜'} {n} (hf : ContDiff 𝕜 n f) (c : 𝕜') :
    ContDiff 𝕜 n fun x => f x / c := by simpa only [div_eq_mul_inv] using hf.mul contDiff_const


end MulProd

/-! ### Scalar multiplication -/

section SMul

-- The scalar multiplication is smooth.
@[fun_prop]
theorem contDiff_smul : ContDiff 𝕜 n fun p : 𝕜 × F => p.1 • p.2 :=
  isBoundedBilinearMap_smul.contDiff

/-- The scalar multiplication of two `C^n` functions within a set at a point is `C^n` within this
set at this point. -/
@[fun_prop]
theorem ContDiffWithinAt.smul {s : Set E} {f : E → 𝕜} {g : E → F} (hf : ContDiffWithinAt 𝕜 n f s x)
    (hg : ContDiffWithinAt 𝕜 n g s x) : ContDiffWithinAt 𝕜 n (fun x => f x • g x) s x :=
  contDiff_smul.contDiffWithinAt.comp x (hf.prodMk hg) subset_preimage_univ

/-- The scalar multiplication of two `C^n` functions at a point is `C^n` at this point. -/
@[fun_prop]
theorem ContDiffAt.smul {f : E → 𝕜} {g : E → F} (hf : ContDiffAt 𝕜 n f x)
    (hg : ContDiffAt 𝕜 n g x) : ContDiffAt 𝕜 n (fun x => f x • g x) x := by
  rw [← contDiffWithinAt_univ] at *; exact hf.smul hg

/-- The scalar multiplication of two `C^n` functions is `C^n`. -/
@[fun_prop]
theorem ContDiff.smul {f : E → 𝕜} {g : E → F} (hf : ContDiff 𝕜 n f) (hg : ContDiff 𝕜 n g) :
    ContDiff 𝕜 n fun x => f x • g x :=
  contDiff_smul.comp (hf.prodMk hg)

/-- The scalar multiplication of two `C^n` functions on a domain is `C^n`. -/
@[fun_prop]
theorem ContDiffOn.smul {s : Set E} {f : E → 𝕜} {g : E → F} (hf : ContDiffOn 𝕜 n f s)
    (hg : ContDiffOn 𝕜 n g s) : ContDiffOn 𝕜 n (fun x => f x • g x) s := fun x hx =>
  (hf x hx).smul (hg x hx)

end SMul

/-! ### Constant scalar multiplication

TODO: generalize results in this section.

1. It should be possible to assume `[Monoid R] [DistribMulAction R F] [SMulCommClass 𝕜 R F]`.
2. If `c` is a unit (or `R` is a group), then one can drop `ContDiff*` assumptions in some
  lemmas.
-/

section ConstSMul

variable {R : Type*} [Semiring R] [Module R F] [SMulCommClass 𝕜 R F]
variable [ContinuousConstSMul R F]

-- The scalar multiplication with a constant is smooth.
@[fun_prop]
theorem contDiff_const_smul (c : R) : ContDiff 𝕜 n fun p : F => c • p :=
  (c • ContinuousLinearMap.id 𝕜 F).contDiff

/-- The scalar multiplication of a constant and a `C^n` function within a set at a point is `C^n`
within this set at this point. -/
@[fun_prop]
theorem ContDiffWithinAt.const_smul {s : Set E} {f : E → F} {x : E} (c : R)
    (hf : ContDiffWithinAt 𝕜 n f s x) : ContDiffWithinAt 𝕜 n (fun y => c • f y) s x :=
  (contDiff_const_smul c).contDiffAt.comp_contDiffWithinAt x hf

/-- The scalar multiplication of a constant and a `C^n` function at a point is `C^n` at this
point. -/
@[fun_prop]
theorem ContDiffAt.const_smul {f : E → F} {x : E} (c : R) (hf : ContDiffAt 𝕜 n f x) :
    ContDiffAt 𝕜 n (fun y => c • f y) x := by
  rw [← contDiffWithinAt_univ] at *; exact hf.const_smul c

/-- The scalar multiplication of a constant and a `C^n` function is `C^n`. -/
@[fun_prop]
theorem ContDiff.const_smul {f : E → F} (c : R) (hf : ContDiff 𝕜 n f) :
    ContDiff 𝕜 n fun y => c • f y :=
  (contDiff_const_smul c).comp hf

/-- The scalar multiplication of a constant and a `C^n` on a domain is `C^n`. -/
@[fun_prop]
theorem ContDiffOn.const_smul {s : Set E} {f : E → F} (c : R) (hf : ContDiffOn 𝕜 n f s) :
    ContDiffOn 𝕜 n (fun y => c • f y) s := fun x hx => (hf x hx).const_smul c

variable {i : ℕ} {a : R}

theorem iteratedFDerivWithin_const_smul_apply (hf : ContDiffWithinAt 𝕜 i f s x)
    (hu : UniqueDiffOn 𝕜 s) (hx : x ∈ s) :
    iteratedFDerivWithin 𝕜 i (a • f) s x = a • iteratedFDerivWithin 𝕜 i f s x :=
  (a • (1 : F →L[𝕜] F)).iteratedFDerivWithin_comp_left hf hu hx le_rfl

theorem iteratedFDeriv_const_smul_apply (hf : ContDiffAt 𝕜 i f x) :
    iteratedFDeriv 𝕜 i (a • f) x = a • iteratedFDeriv 𝕜 i f x :=
  (a • (1 : F →L[𝕜] F)).iteratedFDeriv_comp_left hf le_rfl

theorem iteratedFDeriv_const_smul_apply' (hf : ContDiffAt 𝕜 i f x) :
    iteratedFDeriv 𝕜 i (fun x ↦ a • f x) x = a • iteratedFDeriv 𝕜 i f x :=
  iteratedFDeriv_const_smul_apply hf

end ConstSMul

/-! ### Cartesian product of two functions -/

section prodMap

variable {E' : Type*} [NormedAddCommGroup E'] [NormedSpace 𝕜 E']
variable {F' : Type*} [NormedAddCommGroup F'] [NormedSpace 𝕜 F']

/-- The product map of two `C^n` functions within a set at a point is `C^n`
within the product set at the product point. -/
@[fun_prop]
theorem ContDiffWithinAt.prodMap' {s : Set E} {t : Set E'} {f : E → F} {g : E' → F'} {p : E × E'}
    (hf : ContDiffWithinAt 𝕜 n f s p.1) (hg : ContDiffWithinAt 𝕜 n g t p.2) :
    ContDiffWithinAt 𝕜 n (Prod.map f g) (s ×ˢ t) p :=
  (hf.comp p contDiffWithinAt_fst (prod_subset_preimage_fst _ _)).prodMk
    (hg.comp p contDiffWithinAt_snd (prod_subset_preimage_snd _ _))

@[deprecated (since := "2025-03-09")]
alias ContDiffWithinAt.prod_map' := ContDiffWithinAt.prodMap'

@[fun_prop]
theorem ContDiffWithinAt.prodMap {s : Set E} {t : Set E'} {f : E → F} {g : E' → F'} {x : E} {y : E'}
    (hf : ContDiffWithinAt 𝕜 n f s x) (hg : ContDiffWithinAt 𝕜 n g t y) :
    ContDiffWithinAt 𝕜 n (Prod.map f g) (s ×ˢ t) (x, y) :=
  ContDiffWithinAt.prodMap' hf hg

@[deprecated (since := "2025-03-09")]
alias ContDiffWithinAt.prod_map := ContDiffWithinAt.prodMap

/-- The product map of two `C^n` functions on a set is `C^n` on the product set. -/
@[fun_prop]
theorem ContDiffOn.prodMap {E' : Type*} [NormedAddCommGroup E'] [NormedSpace 𝕜 E'] {F' : Type*}
    [NormedAddCommGroup F'] [NormedSpace 𝕜 F'] {s : Set E} {t : Set E'} {f : E → F} {g : E' → F'}
    (hf : ContDiffOn 𝕜 n f s) (hg : ContDiffOn 𝕜 n g t) : ContDiffOn 𝕜 n (Prod.map f g) (s ×ˢ t) :=
  (hf.comp contDiffOn_fst (prod_subset_preimage_fst _ _)).prodMk
    (hg.comp contDiffOn_snd (prod_subset_preimage_snd _ _))

@[deprecated (since := "2025-03-09")]
alias ContDiffOn.prod_map := ContDiffOn.prodMap

/-- The product map of two `C^n` functions within a set at a point is `C^n`
within the product set at the product point. -/
@[fun_prop]
theorem ContDiffAt.prodMap {f : E → F} {g : E' → F'} {x : E} {y : E'} (hf : ContDiffAt 𝕜 n f x)
    (hg : ContDiffAt 𝕜 n g y) : ContDiffAt 𝕜 n (Prod.map f g) (x, y) := by
  rw [ContDiffAt] at *
  simpa only [univ_prod_univ] using hf.prodMap hg

@[deprecated (since := "2025-03-09")]
alias ContDiffAt.prod_map := ContDiffAt.prodMap

/-- The product map of two `C^n` functions within a set at a point is `C^n`
within the product set at the product point. -/
@[fun_prop]
theorem ContDiffAt.prodMap' {f : E → F} {g : E' → F'} {p : E × E'} (hf : ContDiffAt 𝕜 n f p.1)
    (hg : ContDiffAt 𝕜 n g p.2) : ContDiffAt 𝕜 n (Prod.map f g) p :=
  hf.prodMap hg

@[deprecated (since := "2025-03-09")]
alias ContDiffAt.prod_map' := ContDiffAt.prodMap'

/-- The product map of two `C^n` functions is `C^n`. -/
@[fun_prop]
theorem ContDiff.prodMap {f : E → F} {g : E' → F'} (hf : ContDiff 𝕜 n f) (hg : ContDiff 𝕜 n g) :
    ContDiff 𝕜 n (Prod.map f g) := by
  rw [contDiff_iff_contDiffAt] at *
  exact fun ⟨x, y⟩ => (hf x).prodMap (hg y)

@[deprecated (since := "2025-03-09")]
alias ContDiff.prod_map := ContDiff.prodMap

@[fun_prop]
theorem contDiff_prodMk_left (f₀ : F) : ContDiff 𝕜 n fun e : E => (e, f₀) :=
  contDiff_id.prodMk contDiff_const

@[deprecated (since := "2025-03-09")]
alias contDiff_prod_mk_left := contDiff_prodMk_left

@[fun_prop]
theorem contDiff_prodMk_right (e₀ : E) : ContDiff 𝕜 n fun f : F => (e₀, f) :=
  contDiff_const.prodMk contDiff_id

@[deprecated (since := "2025-03-09")]
alias contDiff_prod_mk_right := contDiff_prodMk_right

end prodMap

/-!
### Inversion in a complete normed algebra (or more generally with summable geometric series)
-/

section AlgebraInverse

variable (𝕜)
variable {R : Type*} [NormedRing R] [NormedAlgebra 𝕜 R]

open NormedRing ContinuousLinearMap Ring

/-- In a complete normed algebra, the operation of inversion is `C^n`, for all `n`, at each
invertible element, as it is analytic. -/
<<<<<<< HEAD
@[fun_prop]
theorem contDiffAt_ring_inverse [HasSummableGeomSeries R] (x : Rˣ) :
=======
theorem contDiffAt_ringInverse [HasSummableGeomSeries R] (x : Rˣ) :
>>>>>>> 02706e7c
    ContDiffAt 𝕜 n Ring.inverse (x : R) := by
  have := AnalyticOnNhd.contDiffOn (analyticOnNhd_inverse (𝕜 := 𝕜) (A := R)) (n := n)
    Units.isOpen.uniqueDiffOn x x.isUnit
  exact this.contDiffAt (Units.isOpen.mem_nhds x.isUnit)

@[deprecated (since := "2025-04-22")] alias contDiffAt_ring_inverse := contDiffAt_ringInverse

variable {𝕜' : Type*} [NormedField 𝕜'] [NormedAlgebra 𝕜 𝕜']

@[fun_prop]
theorem contDiffAt_inv {x : 𝕜'} (hx : x ≠ 0) {n} : ContDiffAt 𝕜 n Inv.inv x := by
  simpa only [Ring.inverse_eq_inv'] using contDiffAt_ringInverse 𝕜 (Units.mk0 x hx)

@[fun_prop]
theorem contDiffOn_inv {n} : ContDiffOn 𝕜 n (Inv.inv : 𝕜' → 𝕜') {0}ᶜ := fun _ hx =>
  (contDiffAt_inv 𝕜 hx).contDiffWithinAt

variable {𝕜}

@[fun_prop]
theorem ContDiffWithinAt.inv {f : E → 𝕜'} {n} (hf : ContDiffWithinAt 𝕜 n f s x) (hx : f x ≠ 0) :
    ContDiffWithinAt 𝕜 n (fun x => (f x)⁻¹) s x :=
  (contDiffAt_inv 𝕜 hx).comp_contDiffWithinAt x hf

@[fun_prop]
theorem ContDiffOn.inv {f : E → 𝕜'} (hf : ContDiffOn 𝕜 n f s) (h : ∀ x ∈ s, f x ≠ 0) :
    ContDiffOn 𝕜 n (fun x => (f x)⁻¹) s := fun x hx => (hf.contDiffWithinAt hx).inv (h x hx)

@[fun_prop]
nonrec theorem ContDiffAt.inv {f : E → 𝕜'} (hf : ContDiffAt 𝕜 n f x) (hx : f x ≠ 0) :
    ContDiffAt 𝕜 n (fun x => (f x)⁻¹) x :=
  hf.inv hx

@[fun_prop]
theorem ContDiff.inv {f : E → 𝕜'} (hf : ContDiff 𝕜 n f) (h : ∀ x, f x ≠ 0) :
    ContDiff 𝕜 n fun x => (f x)⁻¹ := by
  rw [contDiff_iff_contDiffAt]; exact fun x => hf.contDiffAt.inv (h x)

-- TODO: generalize to `f g : E → 𝕜'`
@[fun_prop]
theorem ContDiffWithinAt.div {f g : E → 𝕜} {n} (hf : ContDiffWithinAt 𝕜 n f s x)
    (hg : ContDiffWithinAt 𝕜 n g s x) (hx : g x ≠ 0) :
    ContDiffWithinAt 𝕜 n (fun x => f x / g x) s x := by
  simpa only [div_eq_mul_inv] using hf.mul (hg.inv hx)

@[fun_prop]
theorem ContDiffOn.div {f g : E → 𝕜} {n} (hf : ContDiffOn 𝕜 n f s)
    (hg : ContDiffOn 𝕜 n g s) (h₀ : ∀ x ∈ s, g x ≠ 0) : ContDiffOn 𝕜 n (f / g) s := fun x hx =>
  (hf x hx).div (hg x hx) (h₀ x hx)

@[fun_prop]
theorem ContDiffOn.div' {f g : E → 𝕜} {n} (hf : ContDiffOn 𝕜 n f s)
    (hg : ContDiffOn 𝕜 n g s) (h₀ : ∀ x ∈ s, g x ≠ 0) : ContDiffOn 𝕜 n (fun x => f x / g x) s :=
  ContDiffOn.div hf hg h₀

@[fun_prop]
nonrec theorem ContDiffAt.div {f g : E → 𝕜} {n} (hf : ContDiffAt 𝕜 n f x)
    (hg : ContDiffAt 𝕜 n g x) (hx : g x ≠ 0) : ContDiffAt 𝕜 n (fun x => f x / g x) x :=
  hf.div hg hx

@[fun_prop]
theorem ContDiff.div {f g : E → 𝕜} {n} (hf : ContDiff 𝕜 n f) (hg : ContDiff 𝕜 n g)
    (h0 : ∀ x, g x ≠ 0) : ContDiff 𝕜 n fun x => f x / g x := by
  simp only [contDiff_iff_contDiffAt] at *
  exact fun x => (hf x).div (hg x) (h0 x)

end AlgebraInverse

/-! ### Inversion of continuous linear maps between Banach spaces -/

section MapInverse

open ContinuousLinearMap

/-- At a continuous linear equivalence `e : E ≃L[𝕜] F` between Banach spaces, the operation of
inversion is `C^n`, for all `n`. -/
@[fun_prop]
theorem contDiffAt_map_inverse [CompleteSpace E] (e : E ≃L[𝕜] F) :
    ContDiffAt 𝕜 n inverse (e : E →L[𝕜] F) := by
  nontriviality E
  -- first, we use the lemma `inverse_eq_ringInverse` to rewrite in terms of `Ring.inverse` in the
  -- ring `E →L[𝕜] E`
  let O₁ : (E →L[𝕜] E) → F →L[𝕜] E := fun f => f.comp (e.symm : F →L[𝕜] E)
  let O₂ : (E →L[𝕜] F) → E →L[𝕜] E := fun f => (e.symm : F →L[𝕜] E).comp f
  have : ContinuousLinearMap.inverse = O₁ ∘ Ring.inverse ∘ O₂ := funext (inverse_eq_ringInverse e)
  rw [this]
  -- `O₁` and `O₂` are `ContDiff`,
  -- so we reduce to proving that `Ring.inverse` is `ContDiff`
  have h₁ : ContDiff 𝕜 n O₁ := contDiff_id.clm_comp contDiff_const
  have h₂ : ContDiff 𝕜 n O₂ := contDiff_const.clm_comp contDiff_id
  refine h₁.contDiffAt.comp _ (ContDiffAt.comp _ ?_ h₂.contDiffAt)
  convert contDiffAt_ringInverse 𝕜 (1 : (E →L[𝕜] E)ˣ)
  simp [O₂, one_def]

/-- At an invertible map `e : M →L[R] M₂` between Banach spaces, the operation of
inversion is `C^n`, for all `n`. -/
theorem ContinuousLinearMap.IsInvertible.contDiffAt_map_inverse [CompleteSpace E] {e : E →L[𝕜] F}
    (he : e.IsInvertible) : ContDiffAt 𝕜 n inverse e := by
  rcases he with ⟨M, rfl⟩
  exact _root_.contDiffAt_map_inverse M

end MapInverse

section FunctionInverse

open ContinuousLinearMap

/-- If `f` is a local homeomorphism and the point `a` is in its target,
and if `f` is `n` times continuously differentiable at `f.symm a`,
and if the derivative at `f.symm a` is a continuous linear equivalence,
then `f.symm` is `n` times continuously differentiable at the point `a`.

This is one of the easy parts of the inverse function theorem: it assumes that we already have
an inverse function. -/
theorem PartialHomeomorph.contDiffAt_symm [CompleteSpace E] (f : PartialHomeomorph E F)
    {f₀' : E ≃L[𝕜] F} {a : F} (ha : a ∈ f.target)
    (hf₀' : HasFDerivAt f (f₀' : E →L[𝕜] F) (f.symm a)) (hf : ContDiffAt 𝕜 n f (f.symm a)) :
    ContDiffAt 𝕜 n f.symm a := by
  match n with
  | ω =>
    apply AnalyticAt.contDiffAt
    exact f.analyticAt_symm ha hf.analyticAt hf₀'.fderiv
  | (n : ℕ∞) =>
    -- We prove this by induction on `n`
    induction' n using ENat.nat_induction with n IH Itop
    · apply contDiffAt_zero.2
      exact ⟨f.target, IsOpen.mem_nhds f.open_target ha, f.continuousOn_invFun⟩
    · obtain ⟨f', ⟨u, hu, hff'⟩, hf'⟩ := contDiffAt_succ_iff_hasFDerivAt.mp hf
      apply contDiffAt_succ_iff_hasFDerivAt.2
      -- For showing `n.succ` times continuous differentiability (the main inductive step), it
      -- suffices to produce the derivative and show that it is `n` times continuously
      -- differentiable
      have eq_f₀' : f' (f.symm a) = f₀' := (hff' (f.symm a) (mem_of_mem_nhds hu)).unique hf₀'
      -- This follows by a bootstrapping formula expressing the derivative as a
      -- function of `f` itself
      refine ⟨inverse ∘ f' ∘ f.symm, ?_, ?_⟩
      · -- We first check that the derivative of `f` is that formula
        have h_nhds : { y : E | ∃ e : E ≃L[𝕜] F, ↑e = f' y } ∈ 𝓝 (f.symm a) := by
          have hf₀' := f₀'.nhds
          rw [← eq_f₀'] at hf₀'
          exact hf'.continuousAt.preimage_mem_nhds hf₀'
        obtain ⟨t, htu, ht, htf⟩ := mem_nhds_iff.mp (Filter.inter_mem hu h_nhds)
        use f.target ∩ f.symm ⁻¹' t
        refine ⟨IsOpen.mem_nhds ?_ ?_, ?_⟩
        · exact f.isOpen_inter_preimage_symm ht
        · exact mem_inter ha (mem_preimage.mpr htf)
        intro x hx
        obtain ⟨hxu, e, he⟩ := htu hx.2
        have h_deriv : HasFDerivAt f (e : E →L[𝕜] F) (f.symm x) := by
          rw [he]
          exact hff' (f.symm x) hxu
        convert f.hasFDerivAt_symm hx.1 h_deriv
        simp [← he]
      · -- Then we check that the formula, being a composition of `ContDiff` pieces, is
        -- itself `ContDiff`
        have h_deriv₁ : ContDiffAt 𝕜 n inverse (f' (f.symm a)) := by
          rw [eq_f₀']
          exact contDiffAt_map_inverse _
        have h_deriv₂ : ContDiffAt 𝕜 n f.symm a := by
          refine IH (hf.of_le ?_)
          norm_cast
          exact Nat.le_succ n
        exact (h_deriv₁.comp _ hf').comp _ h_deriv₂
    · refine contDiffAt_infty.mpr ?_
      intro n
      exact Itop n (contDiffAt_infty.mp hf n)

/-- If `f` is an `n` times continuously differentiable homeomorphism,
and if the derivative of `f` at each point is a continuous linear equivalence,
then `f.symm` is `n` times continuously differentiable.

This is one of the easy parts of the inverse function theorem: it assumes that we already have
an inverse function. -/
theorem Homeomorph.contDiff_symm [CompleteSpace E] (f : E ≃ₜ F) {f₀' : E → E ≃L[𝕜] F}
    (hf₀' : ∀ a, HasFDerivAt f (f₀' a : E →L[𝕜] F) a) (hf : ContDiff 𝕜 n (f : E → F)) :
    ContDiff 𝕜 n (f.symm : F → E) :=
  contDiff_iff_contDiffAt.2 fun x =>
    f.toPartialHomeomorph.contDiffAt_symm (mem_univ x) (hf₀' _) hf.contDiffAt

/-- Let `f` be a local homeomorphism of a nontrivially normed field, let `a` be a point in its
target. if `f` is `n` times continuously differentiable at `f.symm a`, and if the derivative at
`f.symm a` is nonzero, then `f.symm` is `n` times continuously differentiable at the point `a`.

This is one of the easy parts of the inverse function theorem: it assumes that we already have
an inverse function. -/
theorem PartialHomeomorph.contDiffAt_symm_deriv [CompleteSpace 𝕜] (f : PartialHomeomorph 𝕜 𝕜)
    {f₀' a : 𝕜} (h₀ : f₀' ≠ 0) (ha : a ∈ f.target) (hf₀' : HasDerivAt f f₀' (f.symm a))
    (hf : ContDiffAt 𝕜 n f (f.symm a)) : ContDiffAt 𝕜 n f.symm a :=
  f.contDiffAt_symm ha (hf₀'.hasFDerivAt_equiv h₀) hf

/-- Let `f` be an `n` times continuously differentiable homeomorphism of a nontrivially normed
field.  Suppose that the derivative of `f` is never equal to zero. Then `f.symm` is `n` times
continuously differentiable.

This is one of the easy parts of the inverse function theorem: it assumes that we already have
an inverse function. -/
theorem Homeomorph.contDiff_symm_deriv [CompleteSpace 𝕜] (f : 𝕜 ≃ₜ 𝕜) {f' : 𝕜 → 𝕜}
    (h₀ : ∀ x, f' x ≠ 0) (hf' : ∀ x, HasDerivAt f (f' x) x) (hf : ContDiff 𝕜 n (f : 𝕜 → 𝕜)) :
    ContDiff 𝕜 n (f.symm : 𝕜 → 𝕜) :=
  contDiff_iff_contDiffAt.2 fun x =>
    f.toPartialHomeomorph.contDiffAt_symm_deriv (h₀ _) (mem_univ x) (hf' _) hf.contDiffAt

namespace PartialHomeomorph

variable (𝕜)

/-- Restrict a partial homeomorphism to the subsets of the source and target
that consist of points `x ∈ f.source`, `y = f x ∈ f.target`
such that `f` is `C^n` at `x` and `f.symm` is `C^n` at `y`.

Note that `n` is a natural number or `ω`, but not `∞`,
because the set of points of `C^∞`-smoothness of `f` is not guaranteed to be open. -/
@[simps! apply symm_apply source target]
def restrContDiff (f : PartialHomeomorph E F) (n : WithTop ℕ∞) (hn : n ≠ ∞) :
    PartialHomeomorph E F :=
  haveI H : f.IsImage {x | ContDiffAt 𝕜 n f x ∧ ContDiffAt 𝕜 n f.symm (f x)}
      {y | ContDiffAt 𝕜 n f.symm y ∧ ContDiffAt 𝕜 n f (f.symm y)} := fun x hx ↦ by
    simp [hx, and_comm]
  H.restr <| isOpen_iff_mem_nhds.2 fun _ ⟨hxs, hxf, hxf'⟩ ↦
    inter_mem (f.open_source.mem_nhds hxs) <| (hxf.eventually hn).and <|
    f.continuousAt hxs (hxf'.eventually hn)

lemma contDiffOn_restrContDiff_source (f : PartialHomeomorph E F) {n : WithTop ℕ∞} (hn : n ≠ ∞) :
    ContDiffOn 𝕜 n f (f.restrContDiff 𝕜 n hn).source := fun _x hx ↦ hx.2.1.contDiffWithinAt

lemma contDiffOn_restrContDiff_target (f : PartialHomeomorph E F) {n : WithTop ℕ∞} (hn : n ≠ ∞) :
    ContDiffOn 𝕜 n f.symm (f.restrContDiff 𝕜 n hn).target := fun _x hx ↦ hx.2.1.contDiffWithinAt

end PartialHomeomorph

end FunctionInverse

section RestrictScalars

/-!
### Restricting from `ℂ` to `ℝ`, or generally from `𝕜'` to `𝕜`

If a function is `n` times continuously differentiable over `ℂ`, then it is `n` times continuously
differentiable over `ℝ`. In this paragraph, we give variants of this statement, in the general
situation where `ℂ` and `ℝ` are replaced respectively by `𝕜'` and `𝕜` where `𝕜'` is a normed algebra
over `𝕜`.
-/


variable (𝕜)
variable {𝕜' : Type*} [NontriviallyNormedField 𝕜'] [NormedAlgebra 𝕜 𝕜']
variable [NormedSpace 𝕜' E] [IsScalarTower 𝕜 𝕜' E]
variable [NormedSpace 𝕜' F] [IsScalarTower 𝕜 𝕜' F]
variable {p' : E → FormalMultilinearSeries 𝕜' E F}

theorem HasFTaylorSeriesUpToOn.restrictScalars {n : WithTop ℕ∞}
    (h : HasFTaylorSeriesUpToOn n f p' s) :
    HasFTaylorSeriesUpToOn n f (fun x => (p' x).restrictScalars 𝕜) s where
  zero_eq x hx := h.zero_eq x hx
  fderivWithin m hm x hx :=
    ((ContinuousMultilinearMap.restrictScalarsLinear 𝕜).hasFDerivAt.comp_hasFDerivWithinAt x <|
        (h.fderivWithin m hm x hx).restrictScalars 𝕜 :)
  cont m hm := ContinuousMultilinearMap.continuous_restrictScalars.comp_continuousOn (h.cont m hm)

theorem ContDiffWithinAt.restrict_scalars (h : ContDiffWithinAt 𝕜' n f s x) :
    ContDiffWithinAt 𝕜 n f s x := by
  match n with
  | ω =>
    obtain ⟨u, u_mem, p', hp', Hp'⟩ := h
    refine ⟨u, u_mem, _, hp'.restrictScalars _, fun i ↦ ?_⟩
    change AnalyticOn 𝕜 (fun x ↦ ContinuousMultilinearMap.restrictScalarsLinear 𝕜 (p' x i)) u
    apply AnalyticOnNhd.comp_analyticOn _ (Hp' i).restrictScalars (Set.mapsTo_univ _ _)
    exact ContinuousLinearMap.analyticOnNhd _ _
  | (n : ℕ∞) =>
    intro m hm
    rcases h m hm with ⟨u, u_mem, p', hp'⟩
    exact ⟨u, u_mem, _, hp'.restrictScalars _⟩

theorem ContDiffOn.restrict_scalars (h : ContDiffOn 𝕜' n f s) : ContDiffOn 𝕜 n f s := fun x hx =>
  (h x hx).restrict_scalars _

theorem ContDiffAt.restrict_scalars (h : ContDiffAt 𝕜' n f x) : ContDiffAt 𝕜 n f x :=
  contDiffWithinAt_univ.1 <| h.contDiffWithinAt.restrict_scalars _

theorem ContDiff.restrict_scalars (h : ContDiff 𝕜' n f) : ContDiff 𝕜 n f :=
  contDiff_iff_contDiffAt.2 fun _ => h.contDiffAt.restrict_scalars _

end RestrictScalars<|MERGE_RESOLUTION|>--- conflicted
+++ resolved
@@ -677,12 +677,8 @@
 
 /-- In a complete normed algebra, the operation of inversion is `C^n`, for all `n`, at each
 invertible element, as it is analytic. -/
-<<<<<<< HEAD
-@[fun_prop]
-theorem contDiffAt_ring_inverse [HasSummableGeomSeries R] (x : Rˣ) :
-=======
+@[fun_prop]
 theorem contDiffAt_ringInverse [HasSummableGeomSeries R] (x : Rˣ) :
->>>>>>> 02706e7c
     ContDiffAt 𝕜 n Ring.inverse (x : R) := by
   have := AnalyticOnNhd.contDiffOn (analyticOnNhd_inverse (𝕜 := 𝕜) (A := R)) (n := n)
     Units.isOpen.uniqueDiffOn x x.isUnit
