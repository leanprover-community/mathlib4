--- conflicted
+++ resolved
@@ -168,21 +168,12 @@
         norm_num; nlinarith
     -- apply the sandwiching argument, with the helper function and `g`
     apply tendsto_of_tendsto_of_tendsto_of_le_of_le' this hx.2
-<<<<<<< HEAD
-    · filter_upwards [self_mem_nhdsWithin] with y (hy : x < y)
-      rw [← sub_pos] at hy
-      gcongr
-      exact hf.rightLim_le (by nlinarith)
-    · filter_upwards [self_mem_nhdsWithin] with y (hy : x < y)
-      rw [← sub_pos] at hy
-=======
     · filter_upwards [self_mem_nhdsWithin] with y hy
       rw [mem_Ioi, ← sub_pos] at hy
       gcongr
       exact hf.rightLim_le (by nlinarith)
     · filter_upwards [self_mem_nhdsWithin] with y hy
       rw [mem_Ioi, ← sub_pos] at hy
->>>>>>> de9c7b5b
       gcongr
       exact hf.le_rightLim le_rfl
   -- prove differentiability on the left, by sandwiching with values of `g`
