/-
Copyright (c) 2021 Yury Kudryashov. All rights reserved.
Released under Apache 2.0 license as described in the file LICENSE.
Authors: Yury Kudryashov
-/
<<<<<<< HEAD
import Mathlib.Analysis.Calculus.ContDiff.Operations
import Mathlib.Analysis.Calculus.ParametricIntegral
=======
module

public import Mathlib.Analysis.Calculus.ParametricIntegral
public import Mathlib.MeasureTheory.Integral.IntervalIntegral.Basic
>>>>>>> 95f10948

/-!
# Derivatives of interval integrals depending on parameters

In this file we restate theorems about derivatives of integrals depending on parameters for interval
integrals. In the real case, we also show that parametric integrals of Cⁿ functions are Cⁿ. -/

<<<<<<< HEAD
universe u
=======
@[expose] public section

>>>>>>> 95f10948

open TopologicalSpace MeasureTheory Filter Metric Set

open scoped Topology Filter Interval

variable {𝕜 : Type*} [RCLike 𝕜] {μ : Measure ℝ} {E : Type*} [NormedAddCommGroup E]
  [NormedSpace ℝ E] [NormedSpace 𝕜 E] {H : Type*} [NormedAddCommGroup H]
  [NormedSpace 𝕜 H] {a b ε : ℝ} {bound : ℝ → ℝ}

namespace intervalIntegral

/-- Differentiation under integral of `x ↦ ∫ t in a..b, F x t` at a given point `x₀`, assuming
`F x₀` is integrable, `x ↦ F x a` is locally Lipschitz on a ball around `x₀` for ae `a`
(with a ball radius independent of `a`) with integrable Lipschitz bound, and `F x` is ae-measurable
for `x` in a possibly smaller neighborhood of `x₀`. -/
nonrec theorem hasFDerivAt_integral_of_dominated_loc_of_lip
    {F : H → ℝ → E} {F' : ℝ → H →L[𝕜] E} {x₀ : H}
    (ε_pos : 0 < ε) (hF_meas : ∀ᶠ x in 𝓝 x₀, AEStronglyMeasurable (F x) (μ.restrict (Ι a b)))
    (hF_int : IntervalIntegrable (F x₀) μ a b)
    (hF'_meas : AEStronglyMeasurable F' (μ.restrict (Ι a b)))
    (h_lip : ∀ᵐ t ∂μ, t ∈ Ι a b →
      LipschitzOnWith (Real.nnabs <| bound t) (fun x => F x t) (ball x₀ ε))
    (bound_integrable : IntervalIntegrable bound μ a b)
    (h_diff : ∀ᵐ t ∂μ, t ∈ Ι a b → HasFDerivAt (fun x => F x t) (F' t) x₀) :
    IntervalIntegrable F' μ a b ∧
      HasFDerivAt (fun x => ∫ t in a..b, F x t ∂μ) (∫ t in a..b, F' t ∂μ) x₀ := by
  rw [← ae_restrict_iff' measurableSet_uIoc] at h_lip h_diff
  simp only [intervalIntegrable_iff] at hF_int bound_integrable ⊢
  simp only [intervalIntegral_eq_integral_uIoc]
  have := hasFDerivAt_integral_of_dominated_loc_of_lip ε_pos hF_meas hF_int hF'_meas h_lip
    bound_integrable h_diff
  exact ⟨this.1, this.2.const_smul _⟩

/-- Differentiation under integral of `x ↦ ∫ F x a` at a given point `x₀`, assuming
`F x₀` is integrable, `x ↦ F x a` is differentiable on a ball around `x₀` for ae `a` with
derivative norm uniformly bounded by an integrable function (the ball radius is independent of `a`),
and `F x` is ae-measurable for `x` in a possibly smaller neighborhood of `x₀`. -/
nonrec theorem hasFDerivAt_integral_of_dominated_of_fderiv_le
    {F : H → ℝ → E} {F' : H → ℝ → H →L[𝕜] E} {x₀ : H} (ε_pos : 0 < ε)
    (hF_meas : ∀ᶠ x in 𝓝 x₀, AEStronglyMeasurable (F x) (μ.restrict (Ι a b)))
    (hF_int : IntervalIntegrable (F x₀) μ a b)
    (hF'_meas : AEStronglyMeasurable (F' x₀) (μ.restrict (Ι a b)))
    (h_bound : ∀ᵐ t ∂μ, t ∈ Ι a b → ∀ x ∈ ball x₀ ε, ‖F' x t‖ ≤ bound t)
    (bound_integrable : IntervalIntegrable bound μ a b)
    (h_diff : ∀ᵐ t ∂μ, t ∈ Ι a b → ∀ x ∈ ball x₀ ε, HasFDerivAt (fun x => F x t) (F' x t) x) :
    HasFDerivAt (fun x => ∫ t in a..b, F x t ∂μ) (∫ t in a..b, F' x₀ t ∂μ) x₀ := by
  rw [← ae_restrict_iff' measurableSet_uIoc] at h_bound h_diff
  simp only [intervalIntegrable_iff] at hF_int bound_integrable
  simp only [intervalIntegral_eq_integral_uIoc]
  exact (hasFDerivAt_integral_of_dominated_of_fderiv_le ε_pos hF_meas hF_int hF'_meas h_bound
    bound_integrable h_diff).const_smul _

/-- Derivative under integral of `x ↦ ∫ F x a` at a given point `x₀ : 𝕜`, `𝕜 = ℝ` or `𝕜 = ℂ`,
assuming `F x₀` is integrable, `x ↦ F x a` is locally Lipschitz on a ball around `x₀` for ae `a`
(with ball radius independent of `a`) with integrable Lipschitz bound, and `F x` is
ae-measurable for `x` in a possibly smaller neighborhood of `x₀`. -/
nonrec theorem hasDerivAt_integral_of_dominated_loc_of_lip {F : 𝕜 → ℝ → E} {F' : ℝ → E} {x₀ : 𝕜}
    (ε_pos : 0 < ε) (hF_meas : ∀ᶠ x in 𝓝 x₀, AEStronglyMeasurable (F x) (μ.restrict (Ι a b)))
    (hF_int : IntervalIntegrable (F x₀) μ a b)
    (hF'_meas : AEStronglyMeasurable F' (μ.restrict (Ι a b)))
    (h_lipsch : ∀ᵐ t ∂μ, t ∈ Ι a b →
      LipschitzOnWith (Real.nnabs <| bound t) (fun x => F x t) (ball x₀ ε))
    (bound_integrable : IntervalIntegrable (bound : ℝ → ℝ) μ a b)
    (h_diff : ∀ᵐ t ∂μ, t ∈ Ι a b → HasDerivAt (fun x => F x t) (F' t) x₀) :
    IntervalIntegrable F' μ a b ∧
      HasDerivAt (fun x => ∫ t in a..b, F x t ∂μ) (∫ t in a..b, F' t ∂μ) x₀ := by
  rw [← ae_restrict_iff' measurableSet_uIoc] at h_lipsch h_diff
  simp only [intervalIntegrable_iff] at hF_int bound_integrable ⊢
  simp only [intervalIntegral_eq_integral_uIoc]
  have := hasDerivAt_integral_of_dominated_loc_of_lip ε_pos hF_meas hF_int hF'_meas h_lipsch
    bound_integrable h_diff
  exact ⟨this.1, this.2.const_smul _⟩

/-- Derivative under integral of `x ↦ ∫ F x a` at a given point `x₀ : 𝕜`, `𝕜 = ℝ` or `𝕜 = ℂ`,
assuming `F x₀` is integrable, `x ↦ F x a` is differentiable on an interval around `x₀` for ae `a`
(with interval radius independent of `a`) with derivative uniformly bounded by an integrable
function, and `F x` is ae-measurable for `x` in a possibly smaller neighborhood of `x₀`. -/
nonrec theorem hasDerivAt_integral_of_dominated_loc_of_deriv_le
    {F : 𝕜 → ℝ → E} {F' : 𝕜 → ℝ → E} {x₀ : 𝕜}
    (ε_pos : 0 < ε) (hF_meas : ∀ᶠ x in 𝓝 x₀, AEStronglyMeasurable (F x) (μ.restrict (Ι a b)))
    (hF_int : IntervalIntegrable (F x₀) μ a b)
    (hF'_meas : AEStronglyMeasurable (F' x₀) (μ.restrict (Ι a b)))
    (h_bound : ∀ᵐ t ∂μ, t ∈ Ι a b → ∀ x ∈ ball x₀ ε, ‖F' x t‖ ≤ bound t)
    (bound_integrable : IntervalIntegrable bound μ a b)
    (h_diff : ∀ᵐ t ∂μ, t ∈ Ι a b → ∀ x ∈ ball x₀ ε, HasDerivAt (fun x => F x t) (F' x t) x) :
    IntervalIntegrable (F' x₀) μ a b ∧
      HasDerivAt (fun x => ∫ t in a..b, F x t ∂μ) (∫ t in a..b, F' x₀ t ∂μ) x₀ := by
  rw [← ae_restrict_iff' measurableSet_uIoc] at h_bound h_diff
  simp only [intervalIntegrable_iff] at hF_int bound_integrable ⊢
  simp only [intervalIntegral_eq_integral_uIoc]
  have := hasDerivAt_integral_of_dominated_loc_of_deriv_le ε_pos hF_meas hF_int hF'_meas h_bound
    bound_integrable h_diff
  exact ⟨this.1, this.2.const_smul _⟩

/-- A convenient special case of `intervalIntegral.hasFDerivAt_integral_of_dominated_of_fderiv_le`:
if there exists a neighbourhood `u` of `x₀` such that `f : H × ℝ → E` is continuous on
`u ×ˢ [[a, b]]` and differentiable on `u` in the first argument for every `t ∈ [[a, b]]` and that
derivative is continuous on `u ×ˢ [[a, b]]`, then a derivative of
`fun x => ∫ t in a..b, f (x, t) ∂μ` in `x₀` can be computed as
`∫ t in a..b, fderiv 𝕜 (fun x ↦ f (x, t)) x₀ ∂μ`. -/
nonrec theorem hasFDerivAt_integral_of_continuousOn_fderiv [IsLocallyFiniteMeasure μ] [NoAtoms μ]
    {f : H × ℝ → E} {x₀ : H} {u : Set H} (hu : u ∈ 𝓝 x₀) {a b : ℝ}
    (hF₁ : ContinuousOn f (u ×ˢ [[a, b]]))
    (hF₂ : ∀ t ∈ [[a, b]], DifferentiableOn 𝕜 (fun x ↦ f (x, t)) u)
    (hF₃ : ContinuousOn (fun x ↦ fderiv 𝕜 (fun y ↦ f (y, x.2)) x.1) (u ×ˢ [[a, b]])) :
    HasFDerivAt (fun x => ∫ t in a..b, f (x, t) ∂μ)
      (∫ t in a..b, fderiv 𝕜 (fun x ↦ f (x, t)) x₀ ∂μ) x₀ := by
  wlog hab : a ≤ b with h
  · simp_rw [intervalIntegral.integral_symm b a]
    exact (h hu (uIcc_comm a b ▸ hF₁) (uIcc_comm a b ▸ hF₂) (uIcc_comm a b ▸ hF₃)
      (le_of_not_ge hab)).neg
  simp_rw [intervalIntegral.integral_of_le hab, ← integral_Icc_eq_integral_Ioc, ← uIcc_of_le hab]
  exact hasFDerivAt_integral_of_continuousOn_fderiv (𝕜 := 𝕜) (μ := μ) (H := H) (E := E)
    hu (k := [[a, b]]) isCompact_uIcc hF₁ hF₂ hF₃

/-- A convenient special case of `intervalIntegral.hasFDerivAt_integral_of_dominated_of_fderiv_le`:
if `f : H × ℝ → E` is continuously differentiable on `u ×ˢ [[a, b]]` for a neighbourhood `u`
of `x₀`, then a derivative of `fun x => ∫ t in a..b, f (x, t) ∂μ` in `x₀` can be computed as
`∫ t in a..b, fderiv ℝ (fun x ↦ f (x, t)) x₀ ∂μ`. -/
nonrec theorem hasFDerivAt_integral_of_contDiffOn
    [IsLocallyFiniteMeasure μ] [NoAtoms μ] {E : Type*} [NormedAddCommGroup E]
    [NormedSpace ℝ E] {H : Type*} [NormedAddCommGroup H]
    [NormedSpace ℝ H] {f : H × ℝ → E} {x₀ : H} {u : Set H} (hu : u ∈ 𝓝 x₀) {a b : ℝ}
    (hF : ContDiffOn ℝ 1 f (u ×ˢ [[a, b]])) :
    HasFDerivAt (fun x => ∫ t in a..b, f (x, t) ∂μ)
      (∫ t in a..b, fderiv ℝ (fun x ↦ f (x, t)) x₀ ∂μ) x₀ := by
  wlog hab : a < b with h
  · obtain hab | hab := lt_or_eq_of_le <| le_of_not_gt hab
    · simpa only [intervalIntegral.integral_symm b a] using (h hu (uIcc_comm a b ▸ hF) hab).neg
    · simp [hab, hasFDerivAt_const]
  wlog hu' : IsOpen u with h
  · have ⟨u', hu'⟩ := _root_.mem_nhds_iff.1 hu
    exact h (hu'.2.1.mem_nhds hu'.2.2) (hF.mono <| prod_mono_left hu'.1) hab hu'.2.1
  refine hasFDerivAt_integral_of_continuousOn_fderiv hu hF.continuousOn
    (fun t ht ↦ hF.differentiableOn_one.comp (by fun_prop) fun x hx ↦ ⟨hx, ht⟩) ?_
  refine .congr (f := fun x ↦ (fderivWithin ℝ f (u ×ˢ Icc a b) x).comp (.inl ℝ H ℝ))
      ?_ fun x hx ↦ ?_
  · rw [uIcc_of_le hab.le] at hF ⊢
    refine ((ContinuousLinearMap.compL ℝ H (H × ℝ) E).flip
      (.inl ℝ H ℝ)).continuous.comp_continuousOn ?_
    refine (hF.continuousOn_fderivWithin ?_ le_rfl)
    exact hu'.uniqueDiffOn.prod <| uniqueDiffOn_Icc hab
  · rw [show (fun y ↦ f (y, x.2)) = (f ∘ fun y ↦ (y, x.2)) by rfl]
    rw [← fderivWithin_eq_fderiv (s := u) (hu'.uniqueDiffWithinAt hx.1) <| by
      refine DifferentiableOn.differentiableAt (s := u) ?_ (hu'.mem_nhds hx.1)
      exact ((hF.differentiableOn le_rfl).comp (by fun_prop) (fun y hy ↦ ⟨hy, hx.2⟩))]
    rw [uIcc_of_le hab.le] at hF hx
    rw [fderivWithin_comp _ (t := u ×ˢ Set.Icc a b) (hF.differentiableOn (by simp) _ ⟨hx.1, hx.2⟩)
      (by fun_prop) (by exact fun y hy ↦ ⟨hy, hx.2⟩) (hu'.uniqueDiffWithinAt hx.1)]
    congr
    exact (hasFDerivAt_prodMk_left _ x.2).hasFDerivWithinAt.fderivWithin
      (hu'.uniqueDiffWithinAt hx.1)

/-- If `f : H × ℝ → E` is Cⁿ on `u ×ˢ [[a, b]]`, the parametric integral
`fun x ↦ ∫ t in a..b, f (x, t) ∂μ` is Cⁿ on `u` too. -/
lemma _root_.ContDiffOn.parametric_intervalIntegral {μ : Measure ℝ} [IsLocallyFiniteMeasure μ]
    [NoAtoms μ] {E H : Type u} [NormedAddCommGroup E] [NormedSpace ℝ E] [NormedAddCommGroup H]
    [NormedSpace ℝ H] {f : H × ℝ → E} {u : Set H} (hu : IsOpen u) {a b : ℝ} {n : ℕ∞}
    (hf : ContDiffOn ℝ n f (u ×ˢ [[a, b]])) :
    ContDiffOn ℝ n (fun x ↦ ∫ t in a..b, f (x, t) ∂μ) u := by
  wlog hab : a < b with h
  · obtain hab | hab := lt_or_eq_of_le <| le_of_not_gt hab
    · simp_rw [intervalIntegral.integral_symm b a]
      exact (h hu (uIcc_comm a b ▸ hf) hab).neg
    · simp [hab, contDiffOn_const]
  revert E; change ∀ E : _, _
  refine ENat.nat_induction n ?_ ?_ ?_
  · intro E _ _ f
    simp_rw [WithTop.coe_zero, contDiffOn_zero]
    exact ContinuousOn.parametric_intervalIntegral
  · intro k h E _ _ f hf
    refine (contDiffOn_succ_iff_fderiv_of_isOpen (𝕜 := ℝ) (n := k) hu).2 ⟨?_, by simp, ?_⟩
    · intro x hx
      have h := intervalIntegral.hasFDerivAt_integral_of_contDiffOn (μ := μ)
        (hu.mem_nhds hx) (hf.of_le <| by simp)
      exact h.differentiableAt.differentiableWithinAt
    · have := hf.fderivWithin (hu.uniqueDiffOn.prod <| uIcc_of_le hab.le ▸ uniqueDiffOn_Icc hab)
        (m := k) le_rfl
      refine (h _ (f := fun x ↦ (fderivWithin ℝ f (u ×ˢ [[a, b]]) x).comp (.inl ℝ H ℝ))
        (by fun_prop)).congr ?_
      intro x hx
      have h := intervalIntegral.hasFDerivAt_integral_of_contDiffOn (μ := μ)
        (hu.mem_nhds hx) (hf.of_le <| by simp)
      rw [h.fderiv]
      refine intervalIntegral.integral_congr fun t ht ↦ ?_
      rw [show (fun x ↦ f (x, t)) = (f ∘ fun x ↦ (x, t)) by rfl]
      rw [← fderivWithin_eq_fderiv (hu.uniqueDiffWithinAt hx) (((hf.differentiableOn (by simp)).comp
        (by fun_prop) (fun x hx ↦ ⟨hx, ht⟩)).differentiableAt (hu.mem_nhds hx))]
      rw [fderivWithin_comp _ (t := u ×ˢ [[a, b]]) (hf.differentiableOn (by simp) _ ⟨hx, ht⟩)
        (by fun_prop) (fun x hx ↦ ⟨hx, ht⟩) (hu.uniqueDiffWithinAt hx)]
      congr
      exact (hasFDerivAt_prodMk_left x t).hasFDerivWithinAt.fderivWithin (hu.uniqueDiffWithinAt hx)
  · intro h E _ _ f hf
    exact contDiffOn_infty.2 fun n ↦ h n E <| hf.of_le <| WithTop.coe_le_coe.2 le_top

/-- If `f : H × ℝ → E` is Cⁿ, the parametric integral
`fun x ↦ ∫ t in a..b, f (x, t) ∂μ` is Cⁿ too. -/
lemma _root_.ContDiff.parametric_intervalIntegral {μ : Measure ℝ} [IsLocallyFiniteMeasure μ]
    [NoAtoms μ] {E H : Type u} [NormedAddCommGroup E] [NormedSpace ℝ E] [NormedAddCommGroup H]
    [NormedSpace ℝ H] {f : H × ℝ → E} {a b : ℝ} {n : ℕ∞}
    (hf : ContDiff ℝ n f) : ContDiff ℝ n (fun x ↦ ∫ t in a..b, f (x, t) ∂μ) :=
  contDiffOn_univ.1 <| ContDiffOn.parametric_intervalIntegral isOpen_univ hf.contDiffOn

end intervalIntegral<|MERGE_RESOLUTION|>--- conflicted
+++ resolved
@@ -3,15 +3,11 @@
 Released under Apache 2.0 license as described in the file LICENSE.
 Authors: Yury Kudryashov
 -/
-<<<<<<< HEAD
-import Mathlib.Analysis.Calculus.ContDiff.Operations
-import Mathlib.Analysis.Calculus.ParametricIntegral
-=======
 module
 
+public import Mathlib.Analysis.Calculus.ContDiff.Operations
 public import Mathlib.Analysis.Calculus.ParametricIntegral
-public import Mathlib.MeasureTheory.Integral.IntervalIntegral.Basic
->>>>>>> 95f10948
+public import Mathlib.Analysis.Calculus.TangentCone.Prod
 
 /-!
 # Derivatives of interval integrals depending on parameters
@@ -19,12 +15,10 @@
 In this file we restate theorems about derivatives of integrals depending on parameters for interval
 integrals. In the real case, we also show that parametric integrals of Cⁿ functions are Cⁿ. -/
 
-<<<<<<< HEAD
 universe u
-=======
+
 @[expose] public section
 
->>>>>>> 95f10948
 
 open TopologicalSpace MeasureTheory Filter Metric Set
 
