/-
Copyright (c) 2019 Sébastien Gouëzel. All rights reserved.
Released under Apache 2.0 license as described in the file LICENSE.
Authors: Sébastien Gouëzel
-/
import Mathlib.Analysis.Calculus.FDeriv.Pow

/-!
# Derivative of `(f x) ^ n`, `n : ℕ`

In this file we prove that `(x ^ n)' = n * x ^ (n - 1)`, where `n` is a natural number.

For a more detailed overview of one-dimensional derivatives in mathlib, see the module docstring of
`Analysis/Calculus/Deriv/Basic`.

## Keywords

derivative, power
-/

variable {𝕜 𝔸 : Type*}

section NormedRing
variable [NontriviallyNormedField 𝕜] [NormedRing 𝔸]
variable [NormedAlgebra 𝕜 𝔸] {f : 𝕜 → 𝔸} {f' : 𝔸} {x : 𝕜} {s : Set 𝕜}

nonrec theorem HasStrictDerivAt.pow' (h : HasStrictDerivAt f f' x) (n : ℕ) :
    HasStrictDerivAt (fun x ↦ f x ^ n)
      (∑ i ∈ Finset.range n, f x ^ (n.pred - i) * f' * f x ^ i) x := by
  unfold HasStrictDerivAt
  convert h.pow' n
  ext
  simp

nonrec theorem HasDerivWithinAt.pow' (h : HasDerivWithinAt f f' s x) (n : ℕ) :
    HasDerivWithinAt (fun x ↦ f x ^ n)
      (∑ i ∈ Finset.range n, f x ^ (n.pred - i) * f' * f x ^ i) s x := by
  simpa using h.hasFDerivWithinAt.pow' n |>.hasDerivWithinAt

theorem HasDerivAt.pow' (h : HasDerivAt f f' x) (n : ℕ) :
    HasDerivAt (fun x ↦ f x ^ n)
      (∑ i ∈ Finset.range n, f x ^ (n.pred - i) * f' * f x ^ i) x := by
  simpa using h.hasFDerivAt.pow' n |>.hasDerivAt

@[simp low]
theorem derivWithin_pow'
    (h : DifferentiableWithinAt 𝕜 f s x) (hu : UniqueDiffWithinAt 𝕜 s x) (n : ℕ) :
    derivWithin (fun x => f x ^ n) s x =
      ∑ i ∈ Finset.range n, f x ^ (n.pred - i) * derivWithin f s x * f x ^ i :=
  (h.hasDerivWithinAt.pow' n).derivWithin hu

@[simp low]
theorem deriv_pow' (h : DifferentiableAt 𝕜 f x) (n : ℕ) :
    deriv (fun x => f x ^ n) x = ∑ i ∈ Finset.range n, f x ^ (n.pred - i) * deriv f x * f x ^ i :=
  (h.hasDerivAt.pow' n).deriv

end NormedRing

section NormedCommRing
variable [NontriviallyNormedField 𝕜] [NormedCommRing 𝔸]
variable [NormedAlgebra 𝕜 𝔸] {f : 𝕜 → 𝔸} {f' : 𝔸} {x : 𝕜} {s : Set 𝕜}

open scoped RightActions

nonrec theorem HasStrictDerivAt.pow (h : HasStrictDerivAt f f' x) (n : ℕ) :
    HasStrictDerivAt (fun x ↦ f x ^ n) (n * f x ^ (n - 1) * f') x := by
  unfold HasStrictDerivAt
  convert h.pow n
  ext
  simp [mul_assoc]

nonrec theorem HasDerivWithinAt.pow (h : HasDerivWithinAt f f' s x) (n : ℕ) :
    HasDerivWithinAt (fun x ↦ f x ^ n) (n * f x ^ (n - 1) * f') s x := by
  simpa using h.hasFDerivWithinAt.pow n |>.hasDerivWithinAt

theorem HasDerivAt.pow (h : HasDerivAt f f' x) (n : ℕ) :
    HasDerivAt (fun x ↦ f x ^ n) (n * f x ^ (n - 1) * f') x := by
  simpa using h.hasFDerivAt.pow n |>.hasDerivAt

<<<<<<< HEAD
@[simp]
theorem derivWithin_pow
    (h : DifferentiableWithinAt 𝕜 f s x) (hu : UniqueDiffWithinAt 𝕜 s x) (n : ℕ) :
    derivWithin (fun x => f x ^ n) s x = n * f x ^ (n - 1) * derivWithin f s x :=
  (h.hasDerivWithinAt.pow n).derivWithin hu
=======
variable {𝕜 : Type u} [NontriviallyNormedField 𝕜] {x : 𝕜} {s : Set 𝕜}

/-! ### Derivative of `x ↦ x^n` for `n : ℕ` -/

variable {c : 𝕜 → 𝕜} {c' : 𝕜}
variable (n : ℕ)

theorem hasStrictDerivAt_pow :
    ∀ (n : ℕ) (x : 𝕜), HasStrictDerivAt (fun x : 𝕜 ↦ x ^ n) ((n : 𝕜) * x ^ (n - 1)) x
  | 0, x => by simp [hasStrictDerivAt_const]
  | 1, x => by simpa using hasStrictDerivAt_id x
  | n + 1 + 1, x => by
    simpa [pow_succ, add_mul, mul_assoc] using
      (hasStrictDerivAt_pow (n + 1) x).fun_mul (hasStrictDerivAt_id x)

theorem hasDerivAt_pow (n : ℕ) (x : 𝕜) :
    HasDerivAt (fun x : 𝕜 => x ^ n) ((n : 𝕜) * x ^ (n - 1)) x :=
  (hasStrictDerivAt_pow n x).hasDerivAt

theorem hasDerivWithinAt_pow (n : ℕ) (x : 𝕜) (s : Set 𝕜) :
    HasDerivWithinAt (fun x : 𝕜 => x ^ n) ((n : 𝕜) * x ^ (n - 1)) s x :=
  (hasDerivAt_pow n x).hasDerivWithinAt

theorem differentiableAt_pow : DifferentiableAt 𝕜 (fun x : 𝕜 => x ^ n) x :=
  (hasDerivAt_pow n x).differentiableAt

theorem differentiableWithinAt_pow :
    DifferentiableWithinAt 𝕜 (fun x : 𝕜 => x ^ n) s x :=
  (differentiableAt_pow n).differentiableWithinAt

theorem differentiable_pow : Differentiable 𝕜 fun x : 𝕜 => x ^ n := fun _ => differentiableAt_pow n

theorem differentiableOn_pow : DifferentiableOn 𝕜 (fun x : 𝕜 => x ^ n) s :=
  (differentiable_pow n).differentiableOn

theorem deriv_pow : deriv (fun x : 𝕜 => x ^ n) x = (n : 𝕜) * x ^ (n - 1) :=
  (hasDerivAt_pow n x).deriv
>>>>>>> 2545ec6d

@[simp]
theorem deriv_pow (h : DifferentiableAt 𝕜 f x) (n : ℕ) :
    deriv (fun x => f x ^ n) x = n * f x ^ (n - 1) *   deriv f x  :=
  (h.hasDerivAt.pow n).deriv

end NormedCommRing

<<<<<<< HEAD
section NontriviallyNormedField
variable [NontriviallyNormedField 𝕜] {x : 𝕜} {s : Set 𝕜} {c : 𝕜 → 𝕜}

theorem deriv_pow_field (n : ℕ) : deriv (fun x => x ^ n) x = (n : 𝕜) * x ^ (n - 1) := by
  simp

theorem derivWithin_pow_field (h : UniqueDiffWithinAt 𝕜 s x) (n : ℕ) :
    derivWithin (fun x => x ^ n) s x = (n : 𝕜) * x ^ (n - 1) := by
  rw [derivWithin_pow (differentiableWithinAt_id' (s := s)) h n, derivWithin_id' _ _ h, mul_one]

theorem derivWithin_pow_field' (hc : DifferentiableWithinAt 𝕜 c s x) (n : ℕ) :
=======
theorem HasDerivWithinAt.fun_pow (hc : HasDerivWithinAt c c' s x) :
    HasDerivWithinAt (fun y => c y ^ n) ((n : 𝕜) * c x ^ (n - 1) * c') s x :=
  (hasDerivAt_pow n (c x)).comp_hasDerivWithinAt x hc

theorem HasDerivWithinAt.pow (hc : HasDerivWithinAt c c' s x) :
    HasDerivWithinAt (c ^ n) ((n : 𝕜) * c x ^ (n - 1) * c') s x :=
  (hasDerivAt_pow n (c x)).comp_hasDerivWithinAt x hc

theorem HasDerivAt.fun_pow (hc : HasDerivAt c c' x) :
    HasDerivAt (fun y => c y ^ n) ((n : 𝕜) * c x ^ (n - 1) * c') x := by
  rw [← hasDerivWithinAt_univ] at *
  exact hc.pow n

theorem HasDerivAt.pow (hc : HasDerivAt c c' x) :
    HasDerivAt (c ^ n) ((n : 𝕜) * c x ^ (n - 1) * c') x :=
  hc.fun_pow _

theorem derivWithin_fun_pow' (hc : DifferentiableWithinAt 𝕜 c s x) :
>>>>>>> 2545ec6d
    derivWithin (fun x => c x ^ n) s x = (n : 𝕜) * c x ^ (n - 1) * derivWithin c s x := by
  by_cases hsx : UniqueDiffWithinAt 𝕜 s x
  · exact derivWithin_pow hc hsx n
  · simp [derivWithin_zero_of_not_uniqueDiffWithinAt hsx]

<<<<<<< HEAD
theorem hasStrictDerivAt_pow (n : ℕ) (x : 𝕜) :
    HasStrictDerivAt (fun x : 𝕜 ↦ x ^ n) (n * x ^ (n - 1)) x := by
  simpa using (hasStrictDerivAt_id x).pow n

theorem hasDerivWithinAt_pow (n : ℕ) (x : 𝕜) :
    HasDerivWithinAt (fun x : 𝕜 ↦ x ^ n) (n * x ^ (n - 1)) s x := by
  simpa using (hasDerivWithinAt_id x s).pow n

theorem hasDerivAt_pow (n : ℕ) (x : 𝕜) :
    HasDerivAt (fun x : 𝕜 => x ^ n) ((n : 𝕜) * x ^ (n - 1)) x := by
  simpa using (hasStrictDerivAt_pow n x).hasDerivAt

end NontriviallyNormedField
=======
theorem derivWithin_pow' (hc : DifferentiableWithinAt 𝕜 c s x) :
    derivWithin (c ^ n) s x = (n : 𝕜) * c x ^ (n - 1) * derivWithin c s x :=
  derivWithin_fun_pow' _ hc

@[simp]
theorem deriv_fun_pow'' (hc : DifferentiableAt 𝕜 c x) :
    deriv (fun x => c x ^ n) x = (n : 𝕜) * c x ^ (n - 1) * deriv c x :=
  (hc.hasDerivAt.pow n).deriv

@[simp]
theorem deriv_pow'' (hc : DifferentiableAt 𝕜 c x) :
    deriv (c ^ n) x = (n : 𝕜) * c x ^ (n - 1) * deriv c x :=
  (hc.hasDerivAt.pow n).deriv
>>>>>>> 2545ec6d
<|MERGE_RESOLUTION|>--- conflicted
+++ resolved
@@ -43,16 +43,28 @@
   simpa using h.hasFDerivAt.pow' n |>.hasDerivAt
 
 @[simp low]
-theorem derivWithin_pow'
+theorem derivWithin_fun_pow'
     (h : DifferentiableWithinAt 𝕜 f s x) (hu : UniqueDiffWithinAt 𝕜 s x) (n : ℕ) :
     derivWithin (fun x => f x ^ n) s x =
       ∑ i ∈ Finset.range n, f x ^ (n.pred - i) * derivWithin f s x * f x ^ i :=
   (h.hasDerivWithinAt.pow' n).derivWithin hu
 
 @[simp low]
-theorem deriv_pow' (h : DifferentiableAt 𝕜 f x) (n : ℕ) :
+theorem derivWithin_pow'
+    (h : DifferentiableWithinAt 𝕜 f s x) (hu : UniqueDiffWithinAt 𝕜 s x) (n : ℕ) :
+    derivWithin (f ^ n) s x =
+      ∑ i ∈ Finset.range n, f x ^ (n.pred - i) * derivWithin f s x * f x ^ i :=
+  derivWithin_fun_pow' h hu n
+
+@[simp low]
+theorem deriv_fun_pow' (h : DifferentiableAt 𝕜 f x) (n : ℕ) :
     deriv (fun x => f x ^ n) x = ∑ i ∈ Finset.range n, f x ^ (n.pred - i) * deriv f x * f x ^ i :=
   (h.hasDerivAt.pow' n).deriv
+
+@[simp low]
+theorem deriv_pow' (h : DifferentiableAt 𝕜 f x) (n : ℕ) :
+    deriv (f ^ n) x = ∑ i ∈ Finset.range n, f x ^ (n.pred - i) * deriv f x * f x ^ i :=
+  deriv_fun_pow' h n
 
 end NormedRing
 
@@ -62,75 +74,53 @@
 
 open scoped RightActions
 
-nonrec theorem HasStrictDerivAt.pow (h : HasStrictDerivAt f f' x) (n : ℕ) :
+nonrec theorem HasStrictDerivAt.fun_pow (h : HasStrictDerivAt f f' x) (n : ℕ) :
     HasStrictDerivAt (fun x ↦ f x ^ n) (n * f x ^ (n - 1) * f') x := by
   unfold HasStrictDerivAt
   convert h.pow n
   ext
   simp [mul_assoc]
 
-nonrec theorem HasDerivWithinAt.pow (h : HasDerivWithinAt f f' s x) (n : ℕ) :
+nonrec theorem HasStrictDerivAt.pow (h : HasStrictDerivAt f f' x) (n : ℕ) :
+    HasStrictDerivAt (f ^ n) (n * f x ^ (n - 1) * f') x := h.fun_pow n
+
+nonrec theorem HasDerivWithinAt.fun_pow (h : HasDerivWithinAt f f' s x) (n : ℕ) :
     HasDerivWithinAt (fun x ↦ f x ^ n) (n * f x ^ (n - 1) * f') s x := by
   simpa using h.hasFDerivWithinAt.pow n |>.hasDerivWithinAt
 
-theorem HasDerivAt.pow (h : HasDerivAt f f' x) (n : ℕ) :
+nonrec theorem HasDerivWithinAt.pow (h : HasDerivWithinAt f f' s x) (n : ℕ) :
+    HasDerivWithinAt (f ^ n) (n * f x ^ (n - 1) * f') s x := h.fun_pow n
+
+theorem HasDerivAt.fun_pow (h : HasDerivAt f f' x) (n : ℕ) :
     HasDerivAt (fun x ↦ f x ^ n) (n * f x ^ (n - 1) * f') x := by
   simpa using h.hasFDerivAt.pow n |>.hasDerivAt
 
-<<<<<<< HEAD
+theorem HasDerivAt.pow (h : HasDerivAt f f' x) (n : ℕ) :
+    HasDerivAt (f ^ n) (n * f x ^ (n - 1) * f') x := h.fun_pow n
+
+@[simp]
+theorem derivWithin_fun_pow
+    (h : DifferentiableWithinAt 𝕜 f s x) (hu : UniqueDiffWithinAt 𝕜 s x) (n : ℕ) :
+    derivWithin (fun x => f x ^ n) s x = n * f x ^ (n - 1) * derivWithin f s x :=
+  (h.hasDerivWithinAt.pow n).derivWithin hu
+
 @[simp]
 theorem derivWithin_pow
     (h : DifferentiableWithinAt 𝕜 f s x) (hu : UniqueDiffWithinAt 𝕜 s x) (n : ℕ) :
     derivWithin (fun x => f x ^ n) s x = n * f x ^ (n - 1) * derivWithin f s x :=
-  (h.hasDerivWithinAt.pow n).derivWithin hu
-=======
-variable {𝕜 : Type u} [NontriviallyNormedField 𝕜] {x : 𝕜} {s : Set 𝕜}
+  derivWithin_fun_pow h hu n
 
-/-! ### Derivative of `x ↦ x^n` for `n : ℕ` -/
-
-variable {c : 𝕜 → 𝕜} {c' : 𝕜}
-variable (n : ℕ)
-
-theorem hasStrictDerivAt_pow :
-    ∀ (n : ℕ) (x : 𝕜), HasStrictDerivAt (fun x : 𝕜 ↦ x ^ n) ((n : 𝕜) * x ^ (n - 1)) x
-  | 0, x => by simp [hasStrictDerivAt_const]
-  | 1, x => by simpa using hasStrictDerivAt_id x
-  | n + 1 + 1, x => by
-    simpa [pow_succ, add_mul, mul_assoc] using
-      (hasStrictDerivAt_pow (n + 1) x).fun_mul (hasStrictDerivAt_id x)
-
-theorem hasDerivAt_pow (n : ℕ) (x : 𝕜) :
-    HasDerivAt (fun x : 𝕜 => x ^ n) ((n : 𝕜) * x ^ (n - 1)) x :=
-  (hasStrictDerivAt_pow n x).hasDerivAt
-
-theorem hasDerivWithinAt_pow (n : ℕ) (x : 𝕜) (s : Set 𝕜) :
-    HasDerivWithinAt (fun x : 𝕜 => x ^ n) ((n : 𝕜) * x ^ (n - 1)) s x :=
-  (hasDerivAt_pow n x).hasDerivWithinAt
-
-theorem differentiableAt_pow : DifferentiableAt 𝕜 (fun x : 𝕜 => x ^ n) x :=
-  (hasDerivAt_pow n x).differentiableAt
-
-theorem differentiableWithinAt_pow :
-    DifferentiableWithinAt 𝕜 (fun x : 𝕜 => x ^ n) s x :=
-  (differentiableAt_pow n).differentiableWithinAt
-
-theorem differentiable_pow : Differentiable 𝕜 fun x : 𝕜 => x ^ n := fun _ => differentiableAt_pow n
-
-theorem differentiableOn_pow : DifferentiableOn 𝕜 (fun x : 𝕜 => x ^ n) s :=
-  (differentiable_pow n).differentiableOn
-
-theorem deriv_pow : deriv (fun x : 𝕜 => x ^ n) x = (n : 𝕜) * x ^ (n - 1) :=
-  (hasDerivAt_pow n x).deriv
->>>>>>> 2545ec6d
+@[simp]
+theorem deriv_fun_pow (h : DifferentiableAt 𝕜 f x) (n : ℕ) :
+    deriv (fun x => f x ^ n) x = n * f x ^ (n - 1) * deriv f x  :=
+  (h.hasDerivAt.pow n).deriv
 
 @[simp]
 theorem deriv_pow (h : DifferentiableAt 𝕜 f x) (n : ℕ) :
-    deriv (fun x => f x ^ n) x = n * f x ^ (n - 1) *   deriv f x  :=
-  (h.hasDerivAt.pow n).deriv
+    deriv (f ^ n) x = n * f x ^ (n - 1) * deriv f x := deriv_fun_pow h n
 
 end NormedCommRing
 
-<<<<<<< HEAD
 section NontriviallyNormedField
 variable [NontriviallyNormedField 𝕜] {x : 𝕜} {s : Set 𝕜} {c : 𝕜 → 𝕜}
 
@@ -142,32 +132,11 @@
   rw [derivWithin_pow (differentiableWithinAt_id' (s := s)) h n, derivWithin_id' _ _ h, mul_one]
 
 theorem derivWithin_pow_field' (hc : DifferentiableWithinAt 𝕜 c s x) (n : ℕ) :
-=======
-theorem HasDerivWithinAt.fun_pow (hc : HasDerivWithinAt c c' s x) :
-    HasDerivWithinAt (fun y => c y ^ n) ((n : 𝕜) * c x ^ (n - 1) * c') s x :=
-  (hasDerivAt_pow n (c x)).comp_hasDerivWithinAt x hc
-
-theorem HasDerivWithinAt.pow (hc : HasDerivWithinAt c c' s x) :
-    HasDerivWithinAt (c ^ n) ((n : 𝕜) * c x ^ (n - 1) * c') s x :=
-  (hasDerivAt_pow n (c x)).comp_hasDerivWithinAt x hc
-
-theorem HasDerivAt.fun_pow (hc : HasDerivAt c c' x) :
-    HasDerivAt (fun y => c y ^ n) ((n : 𝕜) * c x ^ (n - 1) * c') x := by
-  rw [← hasDerivWithinAt_univ] at *
-  exact hc.pow n
-
-theorem HasDerivAt.pow (hc : HasDerivAt c c' x) :
-    HasDerivAt (c ^ n) ((n : 𝕜) * c x ^ (n - 1) * c') x :=
-  hc.fun_pow _
-
-theorem derivWithin_fun_pow' (hc : DifferentiableWithinAt 𝕜 c s x) :
->>>>>>> 2545ec6d
     derivWithin (fun x => c x ^ n) s x = (n : 𝕜) * c x ^ (n - 1) * derivWithin c s x := by
   by_cases hsx : UniqueDiffWithinAt 𝕜 s x
   · exact derivWithin_pow hc hsx n
   · simp [derivWithin_zero_of_not_uniqueDiffWithinAt hsx]
 
-<<<<<<< HEAD
 theorem hasStrictDerivAt_pow (n : ℕ) (x : 𝕜) :
     HasStrictDerivAt (fun x : 𝕜 ↦ x ^ n) (n * x ^ (n - 1)) x := by
   simpa using (hasStrictDerivAt_id x).pow n
@@ -180,19 +149,4 @@
     HasDerivAt (fun x : 𝕜 => x ^ n) ((n : 𝕜) * x ^ (n - 1)) x := by
   simpa using (hasStrictDerivAt_pow n x).hasDerivAt
 
-end NontriviallyNormedField
-=======
-theorem derivWithin_pow' (hc : DifferentiableWithinAt 𝕜 c s x) :
-    derivWithin (c ^ n) s x = (n : 𝕜) * c x ^ (n - 1) * derivWithin c s x :=
-  derivWithin_fun_pow' _ hc
-
-@[simp]
-theorem deriv_fun_pow'' (hc : DifferentiableAt 𝕜 c x) :
-    deriv (fun x => c x ^ n) x = (n : 𝕜) * c x ^ (n - 1) * deriv c x :=
-  (hc.hasDerivAt.pow n).deriv
-
-@[simp]
-theorem deriv_pow'' (hc : DifferentiableAt 𝕜 c x) :
-    deriv (c ^ n) x = (n : 𝕜) * c x ^ (n - 1) * deriv c x :=
-  (hc.hasDerivAt.pow n).deriv
->>>>>>> 2545ec6d
+end NontriviallyNormedField