/-
Copyright (c) 2019 Sébastien Gouëzel. All rights reserved.
Released under Apache 2.0 license as described in the file LICENSE.
Authors: Sébastien Gouëzel, Eric Wieser
-/
import Mathlib.Algebra.Polynomial.AlgebraMap
import Mathlib.Algebra.Polynomial.Derivative
import Mathlib.Analysis.Calculus.Deriv.Pow
import Mathlib.Analysis.Calculus.Deriv.Add

/-!
# Derivatives of polynomials

In this file we prove that derivatives of polynomials in the analysis sense agree with their
derivatives in the algebraic sense.

For a more detailed overview of one-dimensional derivatives in mathlib, see the module docstring of
`analysis/calculus/deriv/basic`.

## TODO

* Add results about multivariable polynomials.
* Generalize some (most?) results to an algebra over the base field.

## Keywords

derivative, polynomial
-/


universe u

open scoped Polynomial

open ContinuousLinearMap (smulRight)

variable {𝕜 : Type u} [NontriviallyNormedField 𝕜] {x : 𝕜} {s : Set 𝕜}

namespace Polynomial

/-! ### Derivative of a polynomial -/


variable {R : Type*} [CommSemiring R] [Algebra R 𝕜]
variable (p : 𝕜[X]) (q : R[X])

/-- The derivative (in the analysis sense) of a polynomial `p` is given by `p.derivative`. -/
protected theorem hasStrictDerivAt (x : 𝕜) :
    HasStrictDerivAt (fun x => p.eval x) (p.derivative.eval x) x := by
  induction p using Polynomial.induction_on' with
  | h_add p q hp hq => simpa using hp.add hq
<<<<<<< HEAD
  | h_monomial n a => simpa [mul_assoc, derivative_monomial]
                        using (hasStrictDerivAt_pow n x).const_mul a
#align polynomial.has_strict_deriv_at Polynomial.hasStrictDerivAt
=======
  | h_monomial n a => simpa [mul_assoc] using (hasStrictDerivAt_pow n x).const_mul a
>>>>>>> 1fe19500

protected theorem hasStrictDerivAt_aeval (x : 𝕜) :
    HasStrictDerivAt (fun x => aeval x q) (aeval x (derivative q)) x := by
  simpa only [aeval_def, eval₂_eq_eval_map, derivative_map] using
    (q.map (algebraMap R 𝕜)).hasStrictDerivAt x

/-- The derivative (in the analysis sense) of a polynomial `p` is given by `p.derivative`. -/
protected theorem hasDerivAt (x : 𝕜) : HasDerivAt (fun x => p.eval x) (p.derivative.eval x) x :=
  (p.hasStrictDerivAt x).hasDerivAt

protected theorem hasDerivAt_aeval (x : 𝕜) :
    HasDerivAt (fun x => aeval x q) (aeval x (derivative q)) x :=
  (q.hasStrictDerivAt_aeval x).hasDerivAt

protected theorem hasDerivWithinAt (x : 𝕜) (s : Set 𝕜) :
    HasDerivWithinAt (fun x => p.eval x) (p.derivative.eval x) s x :=
  (p.hasDerivAt x).hasDerivWithinAt

protected theorem hasDerivWithinAt_aeval (x : 𝕜) (s : Set 𝕜) :
    HasDerivWithinAt (fun x => aeval x q) (aeval x (derivative q)) s x :=
  (q.hasDerivAt_aeval x).hasDerivWithinAt

protected theorem differentiableAt : DifferentiableAt 𝕜 (fun x => p.eval x) x :=
  (p.hasDerivAt x).differentiableAt

protected theorem differentiableAt_aeval : DifferentiableAt 𝕜 (fun x => aeval x q) x :=
  (q.hasDerivAt_aeval x).differentiableAt

protected theorem differentiableWithinAt : DifferentiableWithinAt 𝕜 (fun x => p.eval x) s x :=
  p.differentiableAt.differentiableWithinAt

protected theorem differentiableWithinAt_aeval :
    DifferentiableWithinAt 𝕜 (fun x => aeval x q) s x :=
  q.differentiableAt_aeval.differentiableWithinAt

protected theorem differentiable : Differentiable 𝕜 fun x => p.eval x := fun _ => p.differentiableAt

protected theorem differentiable_aeval : Differentiable 𝕜 fun x : 𝕜 => aeval x q := fun _ =>
  q.differentiableAt_aeval

protected theorem differentiableOn : DifferentiableOn 𝕜 (fun x => p.eval x) s :=
  p.differentiable.differentiableOn

protected theorem differentiableOn_aeval : DifferentiableOn 𝕜 (fun x => aeval x q) s :=
  q.differentiable_aeval.differentiableOn

@[simp]
protected theorem deriv : deriv (fun x => p.eval x) x = p.derivative.eval x :=
  (p.hasDerivAt x).deriv

@[simp]
protected theorem deriv_aeval : deriv (fun x => aeval x q) x = aeval x (derivative q) :=
  (q.hasDerivAt_aeval x).deriv

protected theorem derivWithin (hxs : UniqueDiffWithinAt 𝕜 s x) :
    derivWithin (fun x => p.eval x) s x = p.derivative.eval x := by
  rw [DifferentiableAt.derivWithin p.differentiableAt hxs]
  exact p.deriv

protected theorem derivWithin_aeval (hxs : UniqueDiffWithinAt 𝕜 s x) :
    derivWithin (fun x => aeval x q) s x = aeval x (derivative q) := by
  simpa only [aeval_def, eval₂_eq_eval_map, derivative_map] using
    (q.map (algebraMap R 𝕜)).derivWithin hxs

protected theorem hasFDerivAt (x : 𝕜) :
    HasFDerivAt (fun x => p.eval x) (smulRight (1 : 𝕜 →L[𝕜] 𝕜) (p.derivative.eval x)) x :=
  p.hasDerivAt x

protected theorem hasFDerivAt_aeval (x : 𝕜) :
    HasFDerivAt (fun x => aeval x q) (smulRight (1 : 𝕜 →L[𝕜] 𝕜) (aeval x (derivative q))) x :=
  q.hasDerivAt_aeval x

protected theorem hasFDerivWithinAt (x : 𝕜) :
    HasFDerivWithinAt (fun x => p.eval x) (smulRight (1 : 𝕜 →L[𝕜] 𝕜) (p.derivative.eval x)) s x :=
  (p.hasFDerivAt x).hasFDerivWithinAt

protected theorem hasFDerivWithinAt_aeval (x : 𝕜) :
    HasFDerivWithinAt (fun x => aeval x q) (smulRight (1 : 𝕜 →L[𝕜] 𝕜)
      (aeval x (derivative q))) s x :=
  (q.hasFDerivAt_aeval x).hasFDerivWithinAt

@[simp]
protected theorem fderiv :
    fderiv 𝕜 (fun x => p.eval x) x = smulRight (1 : 𝕜 →L[𝕜] 𝕜) (p.derivative.eval x) :=
  (p.hasFDerivAt x).fderiv

@[simp]
protected theorem fderiv_aeval :
    fderiv 𝕜 (fun x => aeval x q) x = smulRight (1 : 𝕜 →L[𝕜] 𝕜) (aeval x (derivative q)) :=
  (q.hasFDerivAt_aeval x).fderiv

protected theorem fderivWithin (hxs : UniqueDiffWithinAt 𝕜 s x) :
    fderivWithin 𝕜 (fun x => p.eval x) s x = smulRight (1 : 𝕜 →L[𝕜] 𝕜) (p.derivative.eval x) :=
  (p.hasFDerivWithinAt x).fderivWithin hxs

protected theorem fderivWithin_aeval (hxs : UniqueDiffWithinAt 𝕜 s x) :
    fderivWithin 𝕜 (fun x => aeval x q) s x = smulRight (1 : 𝕜 →L[𝕜] 𝕜) (aeval x (derivative q)) :=
  (q.hasFDerivWithinAt_aeval x).fderivWithin hxs

end Polynomial<|MERGE_RESOLUTION|>--- conflicted
+++ resolved
@@ -49,13 +49,8 @@
     HasStrictDerivAt (fun x => p.eval x) (p.derivative.eval x) x := by
   induction p using Polynomial.induction_on' with
   | h_add p q hp hq => simpa using hp.add hq
-<<<<<<< HEAD
   | h_monomial n a => simpa [mul_assoc, derivative_monomial]
                         using (hasStrictDerivAt_pow n x).const_mul a
-#align polynomial.has_strict_deriv_at Polynomial.hasStrictDerivAt
-=======
-  | h_monomial n a => simpa [mul_assoc] using (hasStrictDerivAt_pow n x).const_mul a
->>>>>>> 1fe19500
 
 protected theorem hasStrictDerivAt_aeval (x : 𝕜) :
     HasStrictDerivAt (fun x => aeval x q) (aeval x (derivative q)) x := by
