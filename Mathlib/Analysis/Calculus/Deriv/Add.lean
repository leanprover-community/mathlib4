/-
Copyright (c) 2019 Gabriel Ebner. All rights reserved.
Released under Apache 2.0 license as described in the file LICENSE.
Authors: Gabriel Ebner, Sébastien Gouëzel, Yury Kudryashov, Anatole Dedecker
-/
import Mathlib.Analysis.Calculus.Deriv.Basic
import Mathlib.Analysis.Calculus.FDeriv.Add

/-!
# One-dimensional derivatives of sums etc

In this file we prove formulas about derivatives of `f + g`, `-f`, `f - g`, and `∑ i, f i x` for
functions from the base field to a normed space over this field.

For a more detailed overview of one-dimensional derivatives in mathlib, see the module docstring of
`Analysis/Calculus/Deriv/Basic`.

## Keywords

derivative
-/

universe u v w

open scoped Topology Filter ENNReal

open Asymptotics Set

variable {𝕜 : Type u} [NontriviallyNormedField 𝕜]
variable {F : Type v} [NormedAddCommGroup F] [NormedSpace 𝕜 F]
variable {f g : 𝕜 → F}
variable {f' g' : F}
variable {x : 𝕜} {s : Set 𝕜} {L : Filter 𝕜}

section Add

/-! ### Derivative of the sum of two functions -/


nonrec theorem HasDerivAtFilter.add (hf : HasDerivAtFilter f f' x L)
    (hg : HasDerivAtFilter g g' x L) : HasDerivAtFilter (fun y => f y + g y) (f' + g') x L := by
  simpa using (hf.add hg).hasDerivAtFilter

nonrec theorem HasStrictDerivAt.add (hf : HasStrictDerivAt f f' x) (hg : HasStrictDerivAt g g' x) :
    HasStrictDerivAt (fun y => f y + g y) (f' + g') x := by simpa using (hf.add hg).hasStrictDerivAt

nonrec theorem HasDerivWithinAt.add (hf : HasDerivWithinAt f f' s x)
    (hg : HasDerivWithinAt g g' s x) : HasDerivWithinAt (fun y => f y + g y) (f' + g') s x :=
  hf.add hg

nonrec theorem HasDerivAt.add (hf : HasDerivAt f f' x) (hg : HasDerivAt g g' x) :
    HasDerivAt (fun x => f x + g x) (f' + g') x :=
  hf.add hg

theorem derivWithin_add (hf : DifferentiableWithinAt 𝕜 f s x)
    (hg : DifferentiableWithinAt 𝕜 g s x) :
    derivWithin (fun y => f y + g y) s x = derivWithin f s x + derivWithin g s x := by
  by_cases hsx : UniqueDiffWithinAt 𝕜 s x
  · exact (hf.hasDerivWithinAt.add hg.hasDerivWithinAt).derivWithin hsx
  · simp [derivWithin_zero_of_not_uniqueDiffWithinAt hsx]

@[simp]
theorem deriv_add (hf : DifferentiableAt 𝕜 f x) (hg : DifferentiableAt 𝕜 g x) :
    deriv (fun y => f y + g y) x = deriv f x + deriv g x :=
  (hf.hasDerivAt.add hg.hasDerivAt).deriv

@[simp]
theorem hasDerivAtFilter_add_const_iff (c : F) :
    HasDerivAtFilter (f · + c) f' x L ↔ HasDerivAtFilter f f' x L :=
  hasFDerivAtFilter_add_const_iff c

alias ⟨_, HasDerivAtFilter.add_const⟩ := hasDerivAtFilter_add_const_iff

@[simp]
theorem hasStrictDerivAt_add_const_iff (c : F) :
    HasStrictDerivAt (f · + c) f' x ↔ HasStrictDerivAt f f' x :=
  hasStrictFDerivAt_add_const_iff c

alias ⟨_, HasStrictDerivAt.add_const⟩ := hasStrictDerivAt_add_const_iff

@[simp]
theorem hasDerivWithinAt_add_const_iff (c : F) :
    HasDerivWithinAt (f · + c) f' s x ↔ HasDerivWithinAt f f' s x :=
  hasDerivAtFilter_add_const_iff c

alias ⟨_, HasDerivWithinAt.add_const⟩ := hasDerivWithinAt_add_const_iff

@[simp]
theorem hasDerivAt_add_const_iff (c : F) : HasDerivAt (f · + c) f' x ↔ HasDerivAt f f' x :=
  hasDerivAtFilter_add_const_iff c

alias ⟨_, HasDerivAt.add_const⟩ := hasDerivAt_add_const_iff

theorem derivWithin_add_const (c : F) :
    derivWithin (fun y => f y + c) s x = derivWithin f s x := by
  simp only [derivWithin, fderivWithin_add_const]

theorem deriv_add_const (c : F) : deriv (fun y => f y + c) x = deriv f x := by
  simp only [deriv, fderiv_add_const]

@[simp]
theorem deriv_add_const' (c : F) : (deriv fun y => f y + c) = deriv f :=
  funext fun _ => deriv_add_const c

theorem hasDerivAtFilter_const_add_iff (c : F) :
    HasDerivAtFilter (c + f ·) f' x L ↔ HasDerivAtFilter f f' x L :=
  hasFDerivAtFilter_const_add_iff c

alias ⟨_, HasDerivAtFilter.const_add⟩ := hasDerivAtFilter_const_add_iff

@[simp]
theorem hasStrictDerivAt_const_add_iff (c : F) :
    HasStrictDerivAt (c + f ·) f' x ↔  HasStrictDerivAt f f' x :=
  hasStrictFDerivAt_const_add_iff c

alias ⟨_, HasStrictDerivAt.const_add⟩ := hasStrictDerivAt_const_add_iff

@[simp]
theorem hasDerivWithinAt_const_add_iff (c : F) :
    HasDerivWithinAt (c + f ·) f' s x ↔ HasDerivWithinAt f f' s x :=
  hasDerivAtFilter_const_add_iff c

alias ⟨_, HasDerivWithinAt.const_add⟩ := hasDerivWithinAt_const_add_iff

@[simp]
theorem hasDerivAt_const_add_iff (c : F) : HasDerivAt (c + f ·) f' x ↔ HasDerivAt f f' x :=
  hasDerivAtFilter_const_add_iff c

alias ⟨_, HasDerivAt.const_add⟩ := hasDerivAt_const_add_iff

theorem derivWithin_const_add (c : F) :
    derivWithin (c + f ·) s x = derivWithin f s x := by
  simp only [derivWithin, fderivWithin_const_add]

@[simp]
theorem derivWithin_const_add_fun (c : F) :
    derivWithin (c + f ·) = derivWithin f := by
  ext
  apply derivWithin_const_add

theorem deriv_const_add (c : F) : deriv (c + f ·) x = deriv f x := by
  simp only [deriv, fderiv_const_add]

@[simp]
theorem deriv_const_add' (c : F) : (deriv (c + f ·)) = deriv f :=
  funext fun _ => deriv_const_add c

lemma differentiableAt_comp_const_add {a b : 𝕜} :
    DifferentiableAt 𝕜 (fun x ↦ f (b + x)) a ↔ DifferentiableAt 𝕜 f (b + a) := by
  refine ⟨fun H ↦ ?_, fun H ↦ H.comp _ (differentiable_id.const_add _).differentiableAt⟩
  convert DifferentiableAt.comp (b + a) (by simpa)
    (differentiable_id.const_add (-b)).differentiableAt
  ext
  simp

lemma differentiableAt_comp_add_const {a b : 𝕜} :
    DifferentiableAt 𝕜 (fun x ↦ f (x + b)) a ↔ DifferentiableAt 𝕜 f (a + b) := by
  simpa [add_comm b] using differentiableAt_comp_const_add (f := f) (b := b)

lemma differentiableAt_iff_comp_const_add {a b : 𝕜} :
    DifferentiableAt 𝕜 f a ↔ DifferentiableAt 𝕜 (fun x ↦ f (b + x)) (-b + a) := by
  simp [differentiableAt_comp_const_add]

lemma differentiableAt_iff_comp_add_const {a b : 𝕜} :
    DifferentiableAt 𝕜 f a ↔ DifferentiableAt 𝕜 (fun x ↦ f (x + b)) (a - b) := by
  simp [differentiableAt_comp_add_const]

end Add

section Sum

/-! ### Derivative of a finite sum of functions -/

variable {ι : Type*} {u : Finset ι} {A : ι → 𝕜 → F} {A' : ι → F}

theorem HasDerivAtFilter.sum (h : ∀ i ∈ u, HasDerivAtFilter (A i) (A' i) x L) :
    HasDerivAtFilter (fun y => ∑ i ∈ u, A i y) (∑ i ∈ u, A' i) x L := by
  simpa [ContinuousLinearMap.sum_apply] using (HasFDerivAtFilter.fun_sum h).hasDerivAtFilter

theorem HasStrictDerivAt.sum (h : ∀ i ∈ u, HasStrictDerivAt (A i) (A' i) x) :
    HasStrictDerivAt (fun y => ∑ i ∈ u, A i y) (∑ i ∈ u, A' i) x := by
  simpa [ContinuousLinearMap.sum_apply] using (HasStrictFDerivAt.fun_sum h).hasStrictDerivAt

theorem HasDerivWithinAt.sum (h : ∀ i ∈ u, HasDerivWithinAt (A i) (A' i) s x) :
    HasDerivWithinAt (fun y => ∑ i ∈ u, A i y) (∑ i ∈ u, A' i) s x :=
  HasDerivAtFilter.sum h

theorem HasDerivAt.sum (h : ∀ i ∈ u, HasDerivAt (A i) (A' i) x) :
    HasDerivAt (fun y => ∑ i ∈ u, A i y) (∑ i ∈ u, A' i) x :=
  HasDerivAtFilter.sum h

theorem derivWithin_sum (h : ∀ i ∈ u, DifferentiableWithinAt 𝕜 (A i) s x) :
    derivWithin (fun y => ∑ i ∈ u, A i y) s x = ∑ i ∈ u, derivWithin (A i) s x := by
  by_cases hsx : UniqueDiffWithinAt 𝕜 s x
  · exact (HasDerivWithinAt.sum fun i hi => (h i hi).hasDerivWithinAt).derivWithin hsx
  · simp [derivWithin_zero_of_not_uniqueDiffWithinAt hsx]

@[simp]
theorem deriv_sum (h : ∀ i ∈ u, DifferentiableAt 𝕜 (A i) x) :
    deriv (fun y => ∑ i ∈ u, A i y) x = ∑ i ∈ u, deriv (A i) x :=
  (HasDerivAt.sum fun i hi => (h i hi).hasDerivAt).deriv

end Sum

section Neg

/-! ### Derivative of the negative of a function -/

nonrec theorem HasDerivAtFilter.neg (h : HasDerivAtFilter f f' x L) :
    HasDerivAtFilter (fun x => -f x) (-f') x L := by simpa using h.neg.hasDerivAtFilter

nonrec theorem HasDerivWithinAt.neg (h : HasDerivWithinAt f f' s x) :
    HasDerivWithinAt (fun x => -f x) (-f') s x :=
  h.neg

nonrec theorem HasDerivAt.neg (h : HasDerivAt f f' x) : HasDerivAt (fun x => -f x) (-f') x :=
  h.neg

nonrec theorem HasStrictDerivAt.neg (h : HasStrictDerivAt f f' x) :
    HasStrictDerivAt (fun x => -f x) (-f') x := by simpa using h.neg.hasStrictDerivAt

theorem derivWithin.fun_neg : derivWithin (fun y => -f y) s x = -derivWithin f s x := by
  by_cases hsx : UniqueDiffWithinAt 𝕜 s x
  · simp only [derivWithin, fderivWithin_fun_neg hsx, ContinuousLinearMap.neg_apply]
  · simp [derivWithin_zero_of_not_uniqueDiffWithinAt hsx]

<<<<<<< HEAD
theorem derivWithin.neg : derivWithin (-f) s x = -derivWithin f s x :=
  derivWithin.fun_neg

theorem deriv.fun_neg : deriv (fun y => -f y) x = -deriv f x := by
  simp only [deriv, fderiv_neg, ContinuousLinearMap.neg_apply]
=======
theorem deriv.neg : deriv (fun y => -f y) x = -deriv f x := by
  simp only [deriv, fderiv_fun_neg, ContinuousLinearMap.neg_apply]
>>>>>>> bb38781a

theorem deriv.neg : deriv (-f) x = -deriv f x :=
  deriv.fun_neg

@[simp]
theorem deriv.fun_neg' : (deriv fun y => -f y) = fun x => -deriv f x :=
  funext fun _ => deriv.fun_neg

@[simp]
theorem deriv.neg' : deriv (-f) = -deriv f :=
  deriv.fun_neg'

end Neg

section Neg2

/-! ### Derivative of the negation function (i.e `Neg.neg`) -/

variable (s x L)

theorem hasDerivAtFilter_neg : HasDerivAtFilter Neg.neg (-1) x L :=
  HasDerivAtFilter.neg <| hasDerivAtFilter_id _ _

theorem hasDerivWithinAt_neg : HasDerivWithinAt Neg.neg (-1) s x :=
  hasDerivAtFilter_neg _ _

theorem hasDerivAt_neg : HasDerivAt Neg.neg (-1) x :=
  hasDerivAtFilter_neg _ _

theorem hasDerivAt_neg' : HasDerivAt (fun x => -x) (-1) x :=
  hasDerivAtFilter_neg _ _

theorem hasStrictDerivAt_neg : HasStrictDerivAt Neg.neg (-1) x :=
  HasStrictDerivAt.neg <| hasStrictDerivAt_id _

theorem deriv_neg : deriv Neg.neg x = -1 :=
  HasDerivAt.deriv (hasDerivAt_neg x)

@[simp]
theorem deriv_neg' : deriv (Neg.neg : 𝕜 → 𝕜) = fun _ => -1 :=
  funext deriv_neg

@[simp]
theorem deriv_neg'' : deriv (fun x : 𝕜 => -x) x = -1 :=
  deriv_neg x

theorem derivWithin_neg (hxs : UniqueDiffWithinAt 𝕜 s x) : derivWithin Neg.neg s x = -1 :=
  (hasDerivWithinAt_neg x s).derivWithin hxs

theorem differentiable_neg : Differentiable 𝕜 (Neg.neg : 𝕜 → 𝕜) :=
  Differentiable.neg differentiable_id

theorem differentiableOn_neg : DifferentiableOn 𝕜 (Neg.neg : 𝕜 → 𝕜) s :=
  DifferentiableOn.neg differentiableOn_id

lemma differentiableAt_comp_neg {a : 𝕜} :
    DifferentiableAt 𝕜 (fun x ↦ f (-x)) a ↔ DifferentiableAt 𝕜 f (-a) := by
  refine ⟨fun H ↦ ?_, fun H ↦ H.comp a differentiable_neg.differentiableAt⟩
  convert ((neg_neg a).symm ▸ H).comp (-a) differentiable_neg.differentiableAt
  ext
  simp only [Function.comp_apply, neg_neg]

lemma differentiableAt_iff_comp_neg {a : 𝕜} :
    DifferentiableAt 𝕜 f a ↔ DifferentiableAt 𝕜 (fun x ↦ f (-x)) (-a) := by
  simp_rw [← differentiableAt_comp_neg, neg_neg]

end Neg2

section Sub

/-! ### Derivative of the difference of two functions -/

theorem HasDerivAtFilter.sub (hf : HasDerivAtFilter f f' x L) (hg : HasDerivAtFilter g g' x L) :
    HasDerivAtFilter (fun x => f x - g x) (f' - g') x L := by
  simpa only [sub_eq_add_neg] using hf.add hg.neg

nonrec theorem HasDerivWithinAt.sub (hf : HasDerivWithinAt f f' s x)
    (hg : HasDerivWithinAt g g' s x) : HasDerivWithinAt (fun x => f x - g x) (f' - g') s x :=
  hf.sub hg

nonrec theorem HasDerivAt.sub (hf : HasDerivAt f f' x) (hg : HasDerivAt g g' x) :
    HasDerivAt (fun x => f x - g x) (f' - g') x :=
  hf.sub hg

theorem HasStrictDerivAt.sub (hf : HasStrictDerivAt f f' x) (hg : HasStrictDerivAt g g' x) :
    HasStrictDerivAt (fun x => f x - g x) (f' - g') x := by
  simpa only [sub_eq_add_neg] using hf.add hg.neg

theorem derivWithin_sub (hf : DifferentiableWithinAt 𝕜 f s x)
    (hg : DifferentiableWithinAt 𝕜 g s x) :
    derivWithin (fun y => f y - g y) s x = derivWithin f s x - derivWithin g s x := by
<<<<<<< HEAD
  simp only [sub_eq_add_neg, derivWithin_add hf hg.neg, derivWithin.fun_neg]
=======
  simp only [sub_eq_add_neg, derivWithin_add hf hg.fun_neg, derivWithin.neg]
>>>>>>> bb38781a

@[simp]
theorem deriv_sub (hf : DifferentiableAt 𝕜 f x) (hg : DifferentiableAt 𝕜 g x) :
    deriv (fun y => f y - g y) x = deriv f x - deriv g x :=
  (hf.hasDerivAt.sub hg.hasDerivAt).deriv

@[simp]
theorem hasDerivAtFilter_sub_const_iff (c : F) :
    HasDerivAtFilter (fun x => f x - c) f' x L ↔ HasDerivAtFilter f f' x L :=
  hasFDerivAtFilter_sub_const_iff c

alias ⟨_, HasDerivAtFilter.sub_const⟩ := hasDerivAtFilter_sub_const_iff

@[simp]
theorem hasDerivWithinAt_sub_const_iff (c : F) :
    HasDerivWithinAt (f · - c) f' s x ↔ HasDerivWithinAt f f' s x :=
  hasDerivAtFilter_sub_const_iff c

alias ⟨_, HasDerivWithinAt.sub_const⟩ := hasDerivWithinAt_sub_const_iff

@[simp]
theorem hasDerivAt_sub_const_iff (c : F) : HasDerivAt (f · - c) f' x ↔ HasDerivAt f f' x :=
  hasDerivAtFilter_sub_const_iff c

alias ⟨_, HasDerivAt.sub_const⟩ := hasDerivAt_sub_const_iff

theorem derivWithin_sub_const (c : F) :
    derivWithin (fun y => f y - c) s x = derivWithin f s x := by
  simp only [derivWithin, fderivWithin_sub_const]

@[simp]
theorem derivWithin_sub_const_fun (c : F) : derivWithin (f · - c) = derivWithin f := by
  ext
  apply derivWithin_sub_const

theorem deriv_sub_const (c : F) : deriv (fun y => f y - c) x = deriv f x := by
  simp only [deriv, fderiv_sub_const]

@[simp]
theorem deriv_sub_const_fun (c : F) : deriv (f · - c) = deriv f := by
  ext
  apply deriv_sub_const

theorem HasDerivAtFilter.const_sub (c : F) (hf : HasDerivAtFilter f f' x L) :
    HasDerivAtFilter (fun x => c - f x) (-f') x L := by
  simpa only [sub_eq_add_neg] using hf.neg.const_add c

nonrec theorem HasDerivWithinAt.const_sub (c : F) (hf : HasDerivWithinAt f f' s x) :
    HasDerivWithinAt (fun x => c - f x) (-f') s x :=
  hf.const_sub c

theorem HasStrictDerivAt.const_sub (c : F) (hf : HasStrictDerivAt f f' x) :
    HasStrictDerivAt (fun x => c - f x) (-f') x := by
  simpa only [sub_eq_add_neg] using hf.neg.const_add c

nonrec theorem HasDerivAt.const_sub (c : F) (hf : HasDerivAt f f' x) :
    HasDerivAt (fun x => c - f x) (-f') x :=
  hf.const_sub c

theorem derivWithin_const_sub (c : F) :
    derivWithin (fun y => c - f y) s x = -derivWithin f s x := by
  simp [sub_eq_add_neg, derivWithin.fun_neg]

theorem deriv_const_sub (c : F) : deriv (fun y => c - f y) x = -deriv f x := by
  simp only [← derivWithin_univ, derivWithin_const_sub]

lemma differentiableAt_comp_sub_const {a b : 𝕜} :
    DifferentiableAt 𝕜 (fun x ↦ f (x - b)) a ↔ DifferentiableAt 𝕜 f (a - b) := by
  simp [sub_eq_add_neg, differentiableAt_comp_add_const]

lemma differentiableAt_comp_const_sub {a b : 𝕜} :
    DifferentiableAt 𝕜 (fun x ↦ f (b - x)) a ↔ DifferentiableAt 𝕜 f (b - a) := by
  refine ⟨fun H ↦ ?_, fun H ↦ H.comp a (differentiable_id.const_sub _).differentiableAt⟩
  convert ((sub_sub_cancel _ a).symm ▸ H).comp (b - a)
    (differentiable_id.const_sub _).differentiableAt
  ext
  simp

lemma differentiableAt_iff_comp_sub_const {a b : 𝕜} :
    DifferentiableAt 𝕜 f a ↔ DifferentiableAt 𝕜 (fun x ↦ f (x - b)) (a + b) := by
  simp [sub_eq_add_neg, differentiableAt_comp_add_const]

lemma differentiableAt_iff_comp_const_sub {a b : 𝕜} :
    DifferentiableAt 𝕜 f a ↔ DifferentiableAt 𝕜 (fun x ↦ f (b - x)) (b - a) := by
  simp [differentiableAt_comp_const_sub]

end Sub<|MERGE_RESOLUTION|>--- conflicted
+++ resolved
@@ -224,16 +224,11 @@
   · simp only [derivWithin, fderivWithin_fun_neg hsx, ContinuousLinearMap.neg_apply]
   · simp [derivWithin_zero_of_not_uniqueDiffWithinAt hsx]
 
-<<<<<<< HEAD
 theorem derivWithin.neg : derivWithin (-f) s x = -derivWithin f s x :=
   derivWithin.fun_neg
 
 theorem deriv.fun_neg : deriv (fun y => -f y) x = -deriv f x := by
-  simp only [deriv, fderiv_neg, ContinuousLinearMap.neg_apply]
-=======
-theorem deriv.neg : deriv (fun y => -f y) x = -deriv f x := by
   simp only [deriv, fderiv_fun_neg, ContinuousLinearMap.neg_apply]
->>>>>>> bb38781a
 
 theorem deriv.neg : deriv (-f) x = -deriv f x :=
   deriv.fun_neg
@@ -325,11 +320,7 @@
 theorem derivWithin_sub (hf : DifferentiableWithinAt 𝕜 f s x)
     (hg : DifferentiableWithinAt 𝕜 g s x) :
     derivWithin (fun y => f y - g y) s x = derivWithin f s x - derivWithin g s x := by
-<<<<<<< HEAD
-  simp only [sub_eq_add_neg, derivWithin_add hf hg.neg, derivWithin.fun_neg]
-=======
-  simp only [sub_eq_add_neg, derivWithin_add hf hg.fun_neg, derivWithin.neg]
->>>>>>> bb38781a
+  simp only [sub_eq_add_neg, derivWithin_add hf hg.fun_neg, derivWithin.fun_neg]
 
 @[simp]
 theorem deriv_sub (hf : DifferentiableAt 𝕜 f x) (hg : DifferentiableAt 𝕜 g x) :
