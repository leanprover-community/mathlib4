--- conflicted
+++ resolved
@@ -247,47 +247,6 @@
 theorem differentiableOn_neg : DifferentiableOn 𝕜 (Neg.neg : 𝕜 → 𝕜) s :=
   DifferentiableOn.neg differentiableOn_id
 
-<<<<<<< HEAD
-section abs
-
-open Filter
-
-theorem not_differentiableAt_abs_zero : ¬ DifferentiableAt ℝ (abs : ℝ → ℝ) 0 := by
-  intro h
-  have h₁ : deriv abs (0 : ℝ) = 1 :=
-    (uniqueDiffOn_Ici _ _ Set.left_mem_Ici).eq_deriv _ h.hasDerivAt.hasDerivWithinAt <|
-      (hasDerivWithinAt_id _ _).congr_of_mem (fun _ h ↦ abs_of_nonneg h) Set.left_mem_Ici
-  have h₂ : deriv abs (0 : ℝ) = -1 :=
-    (uniqueDiffOn_Iic _ _ Set.right_mem_Iic).eq_deriv _ h.hasDerivAt.hasDerivWithinAt <|
-      (hasDerivWithinAt_neg _ _).congr_of_mem (fun _ h ↦ abs_of_nonpos h) Set.right_mem_Iic
-  linarith
-
-theorem deriv_abs (x : ℝ) : deriv (|·|) x = SignType.sign x := by
-  obtain hx | rfl | hx := lt_trichotomy x 0
-  · rw [EventuallyEq.deriv_eq (f := fun x ↦ -x)]
-    · simp [hx]
-    · rw [EventuallyEq, eventually_iff_exists_mem]
-      exact ⟨Iic 0, Iic_mem_nhds hx, by simp [hx]⟩
-  · rw [deriv_zero_of_not_differentiableAt not_differentiableAt_abs_zero]
-    simp
-  · rw [EventuallyEq.deriv_eq (f := id)]
-    · simp [hx]
-    · rw [EventuallyEq, eventually_iff_exists_mem]
-      exact ⟨Ici 0, Ici_mem_nhds hx, by simp [hx]⟩
-
-theorem hasDerivAt_abs {x : ℝ} (hx : x ≠ 0) : HasDerivAt abs (SignType.sign x : ℝ) x := by
-  convert (differentiableAt_of_deriv_ne_zero ?_).hasDerivAt
-  · rw [deriv_abs]
-  · obtain hx | hx := hx.lt_or_lt
-    all_goals rw [deriv_abs]; simp [hx]
-
-theorem differentiableAt_abs {x : ℝ} (hx : x ≠ 0) : DifferentiableAt ℝ abs x :=
-  (hasDerivAt_abs hx).differentiableAt
-
-end abs
-
-=======
->>>>>>> c472200b
 lemma differentiableAt_comp_neg {a : 𝕜} :
     DifferentiableAt 𝕜 (fun x ↦ f (-x)) a ↔ DifferentiableAt 𝕜 f (-a) := by
   refine ⟨fun H ↦ ?_, fun H ↦ H.comp a differentiable_neg.differentiableAt⟩
