--- conflicted
+++ resolved
@@ -27,14 +27,12 @@
 that the kernel of `f'` is complemented, hence the only assumptions are `HasStrictFDerivAt`
 and `f'.range = ⊤`. This version is named `HasStrictFDerivAt.implicitFunction`.
 
-<<<<<<< HEAD
+For the version where the implicit equation is defined by a $C^n$ function `f : E × F → G` with an
+invertible derivative `∂f/∂y`, see `IsContDiffImplicitAt.implicitFunction`.
+
 Fourth, we consider the common case of bivariate `f`, the second of whose partial derivatives is
 invertible. Then we may apply the general theorem to obtain `ψ` such that for `(y₁, y₂)` in a
 neighbourhood of `(x₁, x₂)` we have `f (y₁, y₂) = f (x₁, x₂) ↔ ψ y₁ = y₂`.
-=======
-For the version where the implicit equation is defined by a $C^n$ function `f : E × F → G` with an
-invertible derivative `∂f/∂y`, see `IsContDiffImplicitAt.implicitFunction`.
->>>>>>> 97f41d51
 
 ## TODO
 
