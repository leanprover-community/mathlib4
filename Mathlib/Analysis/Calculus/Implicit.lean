--- conflicted
+++ resolved
@@ -11,33 +11,19 @@
 /-!
 # Implicit function theorem
 
-<<<<<<< HEAD
-We prove three versions of the implicit function theorem. First we define a structure
+We prove a few different versions of the implicit function theorem. First we define a structure
 `ImplicitFunData` that holds arguments for the most general version of the implicit function
 theorem, see `ImplicitFunData.implicitFun` and `ImplicitFunData.hasStrictFDerivAt_implicitFun`. This
 version allows a user to choose a specific implicit function but provides only a little convenience
 over the inverse function theorem.
-=======
-We prove a few different versions of the implicit function theorem. First we define a structure
-`ImplicitFunctionData` that holds arguments for the most general version of the implicit function
-theorem, see `ImplicitFunctionData.implicitFunction` and
-`ImplicitFunctionData.implicitFunction_hasStrictFDerivAt`. This version allows a user to choose a
-specific implicit function but provides only a little convenience over the inverse function theorem.
->>>>>>> 21b8a3a9
 
 Then we define `HasStrictFDerivAt.implicitFunDataOfComplemented`: implicit function defined by
 `f (g z y) = z`, where `f : E → F` is a function strictly differentiable at `a` such that its
 derivative `f'` is surjective and has a `complemented` kernel.
 
-<<<<<<< HEAD
-Finally, if the codomain of `f` is a finite dimensional space, then we can automatically prove that
+Third, if the codomain of `f` is a finite-dimensional space, then we can automatically prove that
 the kernel of `f'` is complemented, hence the only assumptions are `HasStrictFDerivAt` and
 `f'.range = ⊤`. This version is named `HasStrictFDerivAt.implicitFun`.
-=======
-Third, if the codomain of `f` is a finite-dimensional space, then we can automatically prove
-that the kernel of `f'` is complemented, hence the only assumptions are `HasStrictFDerivAt`
-and `f'.range = ⊤`. This version is named `HasStrictFDerivAt.implicitFunction`.
->>>>>>> 21b8a3a9
 
 Fourth, we consider the common case of bivariate `f`, the second of whose partial derivatives is
 invertible. Then we may apply the general theorem to obtain `ψ` such that for `(y₁, y₂)` in a
@@ -206,9 +192,8 @@
     ∀ᶠ x in 𝓝 φ.pt, φ.implicitFun (φ.leftFun x) (φ.rightFun x) = x :=
   φ.hasStrictFDerivAt.eventually_left_inverse
 
-<<<<<<< HEAD
 @[deprecated (since := "2025-07-29")] alias implicitFunction_apply_image := implicitFun_apply_image
-=======
+
 theorem leftFun_implicitFunction : ∀ᶠ x in 𝓝 φ.pt,
     φ.leftFun (φ.implicitFunction (φ.leftFun φ.pt) (φ.rightFun x)) = φ.leftFun φ.pt := by
   have := φ.left_map_implicitFunction.curry_nhds.self_of_nhds.prod_inr_nhds (φ.leftFun φ.pt)
@@ -223,7 +208,6 @@
     φ.leftFun x = φ.leftFun φ.pt ↔ φ.implicitFunction (φ.leftFun φ.pt) (φ.rightFun x) = x := by
   filter_upwards [φ.implicitFunction_apply_image, φ.leftFun_implicitFunction] with x hx₁ hx₂
   constructor <;> exact fun h => by rwa [← h]
->>>>>>> 21b8a3a9
 
 theorem map_nhds_eq : map φ.leftFun (𝓝 φ.pt) = 𝓝 (φ.leftFun φ.pt) :=
   show map (Prod.fst ∘ φ.prodFun) (𝓝 φ.pt) = 𝓝 (φ.prodFun φ.pt).1 by
@@ -402,18 +386,10 @@
 ### Finite-dimensional case
 
 In this section we prove the following version of the implicit function theorem. Consider a map
-<<<<<<< HEAD
-`f : E → F` from a Banach normed space to a finite dimensional space. Take a point `a : E` such that
+`f : E → F` from a Banach normed space to a finite-dimensional space. Take a point `a : E` such that
 `f` is strictly differentiable at `a` and its derivative `f'` is surjective. Then there exists a
 function `φ : F → ker f' → E` such that for `(y, z)` close to `(f a, 0)` we have `f (φ y z) = y` and
 the derivative of `φ (f a)` at zero is the embedding `ker f' → E`.
-=======
-`f : E → F` from a Banach normed space to a finite-dimensional space.
-Take a point `a : E` such that `f` is strictly differentiable at `a` and its derivative `f'`
-is surjective. Then there exists a function `φ : F → ker f' → E` such that for `(y, z)`
-close to `(f a, 0)` we have `f (φ y z) = y` and the derivative of `φ (f a)` at zero is the
-embedding `ker f' → E`.
->>>>>>> 21b8a3a9
 
 This version deduces that `ker f'` is a complemented subspace from the fact that `F` is a finite
 dimensional space, then applies the previous version.
@@ -428,13 +404,8 @@
   [NormedAddCommGroup E] [NormedSpace 𝕜 E] [CompleteSpace E] {F : Type*} [NormedAddCommGroup F]
   [NormedSpace 𝕜 F] [FiniteDimensional 𝕜 F] (f : E → F) (f' : E →L[𝕜] F) {a : E}
 
-<<<<<<< HEAD
-/-- Given a map `f : E → F` to a finite dimensional space with a surjective derivative `f'`, returns
+/-- Given a map `f : E → F` to a finite-dimensional space with a surjective derivative `f'`, returns
 a partial homeomorphism between `E` and `F × ker f'`. -/
-=======
-/-- Given a map `f : E → F` to a finite-dimensional space with a surjective derivative `f'`,
-returns a partial homeomorphism between `E` and `F × ker f'`. -/
->>>>>>> 21b8a3a9
 def implicitToPartialHomeomorph (hf : HasStrictFDerivAt f f' a) (hf' : range f' = ⊤) :
     PartialHomeomorph E (F × ker f') :=
   -- Porting note: had to add `have := FiniteDimensional.complete 𝕜 F` (here and below)
@@ -458,11 +429,7 @@
 @[simp]
 theorem implicitToPartialHomeomorph_apply_ker (hf : HasStrictFDerivAt f f' a) (hf' : range f' = ⊤)
     (y : ker f') : hf.implicitToPartialHomeomorph f f' hf' (y + a) = (f (y + a), y) :=
-<<<<<<< HEAD
-  have := FiniteDimensional.complete 𝕜 F
-=======
-  haveI := FiniteDimensional.complete 𝕜 F
->>>>>>> 21b8a3a9
+  have := FiniteDimensional.complete 𝕜 F
   implicitToPartialHomeomorphOfComplemented_apply_ker ..
 
 @[simp]
