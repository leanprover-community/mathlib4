/-
Copyright (c) 2023 Sébastien Gouëzel. All rights reserved.
Released under Apache 2.0 license as described in the file LICENSE.
Authors: Sébastien Gouëzel
-/
import Mathlib.Analysis.Calculus.LineDeriv.Measurable
import Mathlib.Analysis.Normed.Module.FiniteDimension
import Mathlib.MeasureTheory.Measure.Lebesgue.EqHaar
import Mathlib.Analysis.BoundedVariation
import Mathlib.MeasureTheory.Group.Integral
import Mathlib.Analysis.Distribution.AEEqOfIntegralContDiff
import Mathlib.MeasureTheory.Measure.Haar.Disintegration

/-!
# Rademacher's theorem: a Lipschitz function is differentiable almost everywhere

This file proves Rademacher's theorem: a Lipschitz function between finite-dimensional real vector
spaces is differentiable almost everywhere with respect to the Lebesgue measure. This is the content
of `LipschitzWith.ae_differentiableAt`. Versions for functions which are Lipschitz on sets are also
given (see `LipschitzOnWith.ae_differentiableWithinAt`).

## Implementation

There are many proofs of Rademacher's theorem. We follow the one by Morrey, which is not the most
elementary but maybe the most elegant once necessary prerequisites are set up.
* Step 0: without loss of generality, one may assume that `f` is real-valued.
* Step 1: Since a one-dimensional Lipschitz function has bounded variation, it is differentiable
almost everywhere. With a Fubini argument, it follows that given any vector `v` then `f` is ae
differentiable in the direction of `v`. See `LipschitzWith.ae_lineDifferentiableAt`.
* Step 2: the line derivative `LineDeriv ℝ f x v` is ae linear in `v`. Morrey proves this by a
duality argument, integrating against a smooth compactly supported function `g`, passing the
derivative to `g` by integration by parts, and using the linearity of the derivative of `g`.
See `LipschitzWith.ae_lineDeriv_sum_eq`.
* Step 3: consider a countable dense set `s` of directions. Almost everywhere, the function `f`
is line-differentiable in all these directions and the line derivative is linear. Approximating
any direction by a direction in `s` and using the fact that `f` is Lipschitz to control the error,
it follows that `f` is Fréchet-differentiable at these points.
See `LipschitzWith.hasFderivAt_of_hasLineDerivAt_of_closure`.

## References

* [Pertti Mattila, Geometry of sets and measures in Euclidean spaces, Theorem 7.3][Federer1996]
-/

open Filter MeasureTheory Measure Module Metric Set Asymptotics

open scoped NNReal ENNReal Topology

variable {E : Type*} [NormedAddCommGroup E] [NormedSpace ℝ E]
  [MeasurableSpace E] [BorelSpace E]
  {F : Type*} [NormedAddCommGroup F] [NormedSpace ℝ F] {C D : ℝ≥0} {f g : E → ℝ} {s : Set E}
  {μ : Measure E}

namespace LipschitzWith

/-!
### Step 1: A Lipschitz function is ae differentiable in any given direction

This follows from the one-dimensional result that a Lipschitz function on `ℝ` has bounded
variation, and is therefore ae differentiable, together with a Fubini argument.
-/


theorem memℒp_lineDeriv (hf : LipschitzWith C f) (v : E) :
    Memℒp (fun x ↦ lineDeriv ℝ f x v) ∞ μ :=
  memℒp_top_of_bound (aestronglyMeasurable_lineDeriv hf.continuous μ)
    (C * ‖v‖) (.of_forall fun _x ↦ norm_lineDeriv_le_of_lipschitz ℝ hf)

variable [FiniteDimensional ℝ E] [IsAddHaarMeasure μ]

theorem ae_lineDifferentiableAt
    (hf : LipschitzWith C f) (v : E) :
    ∀ᵐ p ∂μ, LineDifferentiableAt ℝ f p v := by
  let L : ℝ →L[ℝ] E := ContinuousLinearMap.smulRight (1 : ℝ →L[ℝ] ℝ) v
  suffices A : ∀ p, ∀ᵐ (t : ℝ) ∂volume, LineDifferentiableAt ℝ f (p + t • v) v from
    ae_mem_of_ae_add_linearMap_mem L.toLinearMap volume μ
      (measurableSet_lineDifferentiableAt hf.continuous) A
  intro p
  have : ∀ᵐ (s : ℝ), DifferentiableAt ℝ (fun t ↦ f (p + t • v)) s :=
    (hf.comp ((LipschitzWith.const p).add L.lipschitz)).ae_differentiableAt_real
  filter_upwards [this] with s hs
  have h's : DifferentiableAt ℝ (fun t ↦ f (p + t • v)) (s + 0) := by simpa using hs
  have : DifferentiableAt ℝ (fun t ↦ s + t) 0 := differentiableAt_id.const_add _
  simp only [LineDifferentiableAt]
  convert h's.comp 0 this with _ t
  simp only [LineDifferentiableAt, add_assoc, Function.comp_apply, add_smul]

theorem locallyIntegrable_lineDeriv (hf : LipschitzWith C f) (v : E) :
    LocallyIntegrable (fun x ↦ lineDeriv ℝ f x v) μ :=
  (hf.memℒp_lineDeriv v).locallyIntegrable le_top

/-!
### Step 2: the ae line derivative is linear

Surprisingly, this is the hardest step. We prove it using an elegant but slightly sophisticated
argument by Morrey, with a distributional flavor: we integrate against a smooth function, and push
the derivative to the smooth function by integration by parts. As the derivative of a smooth
function is linear, this gives the result.
-/

theorem integral_inv_smul_sub_mul_tendsto_integral_lineDeriv_mul
    (hf : LipschitzWith C f) (hg : Integrable g μ) (v : E) :
    Tendsto (fun (t : ℝ) ↦ ∫ x, (t⁻¹ • (f (x + t • v) - f x)) * g x ∂μ) (𝓝[>] 0)
      (𝓝 (∫ x, lineDeriv ℝ f x v * g x ∂μ)) := by
  apply tendsto_integral_filter_of_dominated_convergence (fun x ↦ (C * ‖v‖) * ‖g x‖)
  · filter_upwards with t
    apply AEStronglyMeasurable.mul ?_ hg.aestronglyMeasurable
    apply aestronglyMeasurable_const.smul
    apply AEStronglyMeasurable.sub _ hf.continuous.measurable.aestronglyMeasurable
    apply AEMeasurable.aestronglyMeasurable
    exact hf.continuous.measurable.comp_aemeasurable' (aemeasurable_id'.add_const _)
  · filter_upwards [self_mem_nhdsWithin] with t (ht : 0 < t)
    filter_upwards with x
    calc ‖t⁻¹ • (f (x + t • v) - f x) * g x‖
      = (t⁻¹ * ‖f (x + t • v) - f x‖) * ‖g x‖ := by simp [norm_mul, ht.le]
    _ ≤ (t⁻¹ * (C * ‖(x + t • v) - x‖)) * ‖g x‖ := by
      gcongr; exact LipschitzWith.norm_sub_le hf (x + t • v) x
    _ = (C * ‖v‖) *‖g x‖ := by field_simp [norm_smul, abs_of_nonneg ht.le]; ring
  · exact hg.norm.const_mul _
  · filter_upwards [hf.ae_lineDifferentiableAt v] with x hx
    exact hx.hasLineDerivAt.tendsto_slope_zero_right.mul tendsto_const_nhds

theorem integral_inv_smul_sub_mul_tendsto_integral_lineDeriv_mul'
    (hf : LipschitzWith C f) (h'f : HasCompactSupport f) (hg : Continuous g) (v : E) :
    Tendsto (fun (t : ℝ) ↦ ∫ x, (t⁻¹ • (f (x + t • v) - f x)) * g x ∂μ) (𝓝[>] 0)
      (𝓝 (∫ x, lineDeriv ℝ f x v * g x ∂μ)) := by
  let K := cthickening (‖v‖) (tsupport f)
  have K_compact : IsCompact K := IsCompact.cthickening h'f
  apply tendsto_integral_filter_of_dominated_convergence
      (K.indicator (fun x ↦ (C * ‖v‖) * ‖g x‖))
  · filter_upwards with t
    apply AEStronglyMeasurable.mul ?_ hg.aestronglyMeasurable
    apply aestronglyMeasurable_const.smul
    apply AEStronglyMeasurable.sub _ hf.continuous.measurable.aestronglyMeasurable
    apply AEMeasurable.aestronglyMeasurable
    exact hf.continuous.measurable.comp_aemeasurable' (aemeasurable_id'.add_const _)
  · filter_upwards [Ioc_mem_nhdsWithin_Ioi' zero_lt_one] with t ht
    have t_pos : 0 < t := ht.1
    filter_upwards with x
    by_cases hx : x ∈ K
    · calc ‖t⁻¹ • (f (x + t • v) - f x) * g x‖
        = (t⁻¹ * ‖f (x + t • v) - f x‖) * ‖g x‖ := by simp [norm_mul, t_pos.le]
      _ ≤ (t⁻¹ * (C * ‖(x + t • v) - x‖)) * ‖g x‖ := by
        gcongr; exact LipschitzWith.norm_sub_le hf (x + t • v) x
      _ = (C * ‖v‖) *‖g x‖ := by field_simp [norm_smul, abs_of_nonneg t_pos.le]; ring
      _ = K.indicator (fun x ↦ (C * ‖v‖) * ‖g x‖) x := by rw [indicator_of_mem hx]
    · have A : f x = 0 := by
        rw [← Function.nmem_support]
        contrapose! hx
        exact self_subset_cthickening _ (subset_tsupport _ hx)
      have B : f (x + t • v) = 0 := by
        rw [← Function.nmem_support]
        contrapose! hx
        apply mem_cthickening_of_dist_le _ _ (‖v‖) (tsupport f) (subset_tsupport _ hx)
        simp only [dist_eq_norm, sub_add_cancel_left, norm_neg, norm_smul, Real.norm_eq_abs,
          abs_of_nonneg t_pos.le, norm_pos_iff]
        exact mul_le_of_le_one_left (norm_nonneg v) ht.2
      simp only [B, A, _root_.sub_self, smul_eq_mul, mul_zero, zero_mul, norm_zero]
      exact indicator_nonneg (fun y _hy ↦ by positivity) _
  · rw [integrable_indicator_iff K_compact.measurableSet]
    apply ContinuousOn.integrableOn_compact K_compact
    exact (Continuous.mul continuous_const hg.norm).continuousOn
  · filter_upwards [hf.ae_lineDifferentiableAt v] with x hx
    exact hx.hasLineDerivAt.tendsto_slope_zero_right.mul tendsto_const_nhds

/-- Integration by parts formula for the line derivative of Lipschitz functions, assuming one of
them is compactly supported. -/
theorem integral_lineDeriv_mul_eq
    (hf : LipschitzWith C f) (hg : LipschitzWith D g) (h'g : HasCompactSupport g) (v : E) :
    ∫ x, lineDeriv ℝ f x v * g x ∂μ = ∫ x, lineDeriv ℝ g x (-v) * f x ∂μ := by
  /- Write down the line derivative as the limit of `(f (x + t v) - f x) / t` and
  `(g (x - t v) - g x) / t`, and therefore the integrals as limits of the corresponding integrals
  thanks to the dominated convergence theorem. At fixed positive `t`, the integrals coincide
  (with the change of variables `y = x + t v`), so the limits also coincide. -/
  have A : Tendsto (fun (t : ℝ) ↦ ∫ x, (t⁻¹ • (f (x + t • v) - f x)) * g x ∂μ) (𝓝[>] 0)
              (𝓝 (∫ x, lineDeriv ℝ f x v * g x ∂μ)) :=
    integral_inv_smul_sub_mul_tendsto_integral_lineDeriv_mul
      hf (hg.continuous.integrable_of_hasCompactSupport h'g) v
  have B : Tendsto (fun (t : ℝ) ↦ ∫ x, (t⁻¹ • (g (x + t • (-v)) - g x)) * f x ∂μ) (𝓝[>] 0)
              (𝓝 (∫ x, lineDeriv ℝ g x (-v) * f x ∂μ)) :=
    integral_inv_smul_sub_mul_tendsto_integral_lineDeriv_mul' hg h'g hf.continuous (-v)
  suffices S1 : ∀ (t : ℝ), ∫ x, (t⁻¹ • (f (x + t • v) - f x)) * g x ∂μ =
                            ∫ x, (t⁻¹ • (g (x + t • (-v)) - g x)) * f x ∂μ by
    simp only [S1] at A; exact tendsto_nhds_unique A B
  intro t
  suffices S2 : ∫ x, (f (x + t • v) - f x) * g x ∂μ = ∫ x, f x * (g (x + t • (-v)) - g x) ∂μ by
    simp only [smul_eq_mul, mul_assoc, integral_mul_left, S2, mul_neg, mul_comm (f _)]
  have S3 : ∫ x, f (x + t • v) * g x ∂μ = ∫ x, f x * g (x + t • (-v)) ∂μ := by
    rw [← integral_add_right_eq_self _ (t • (-v))]; simp
  simp_rw [_root_.sub_mul, _root_.mul_sub]
  rw [integral_sub, integral_sub, S3]
  · apply Continuous.integrable_of_hasCompactSupport
    · exact hf.continuous.mul (hg.continuous.comp (continuous_add_right _))
    · exact (h'g.comp_homeomorph (Homeomorph.addRight (t • (-v)))).mul_left
  · exact (hf.continuous.mul hg.continuous).integrable_of_hasCompactSupport h'g.mul_left
  · apply Continuous.integrable_of_hasCompactSupport
    · exact (hf.continuous.comp (continuous_add_right _)).mul hg.continuous
    · exact h'g.mul_left
  · exact (hf.continuous.mul hg.continuous).integrable_of_hasCompactSupport h'g.mul_left

/-- The line derivative of a Lipschitz function is almost everywhere linear with respect to fixed
coefficients. -/
theorem ae_lineDeriv_sum_eq
    (hf : LipschitzWith C f) {ι : Type*} (s : Finset ι) (a : ι → ℝ) (v : ι → E) :
    ∀ᵐ x ∂μ, lineDeriv ℝ f x (∑ i ∈ s, a i • v i) = ∑ i ∈ s, a i • lineDeriv ℝ f x (v i) := by
  /- Clever argument by Morrey: integrate against a smooth compactly supported function `g`, switch
  the derivative to `g` by integration by parts, and use the linearity of the derivative of `g` to
  conclude that the initial integrals coincide. -/
  apply ae_eq_of_integral_contDiff_smul_eq (hf.locallyIntegrable_lineDeriv _)
    (locallyIntegrable_finset_sum _ (fun i hi ↦ (hf.locallyIntegrable_lineDeriv (v i)).smul (a i)))
    (fun g g_smooth g_comp ↦ ?_)
  simp_rw [Finset.smul_sum]
  have A : ∀ i ∈ s, Integrable (fun x ↦ g x • (a i • fun x ↦ lineDeriv ℝ f x (v i)) x) μ :=
    fun i hi ↦ (g_smooth.continuous.integrable_of_hasCompactSupport g_comp).smul_of_top_left
      ((hf.memℒp_lineDeriv (v i)).const_smul (a i))
  rw [integral_finset_sum _ A]
  suffices S1 : ∫ x, lineDeriv ℝ f x (∑ i ∈ s, a i • v i) * g x ∂μ
      = ∑ i ∈ s, a i * ∫ x, lineDeriv ℝ f x (v i) * g x ∂μ by
    dsimp only [smul_eq_mul, Pi.smul_apply]
    simp_rw [← mul_assoc, mul_comm _ (a _), mul_assoc, integral_mul_left, mul_comm (g _), S1]
  suffices S2 : ∫ x, (∑ i ∈ s, a i * fderiv ℝ g x (v i)) * f x ∂μ =
                  ∑ i ∈ s, a i * ∫ x, fderiv ℝ g x (v i) * f x ∂μ by
    obtain ⟨D, g_lip⟩ : ∃ D, LipschitzWith D g :=
      ContDiff.lipschitzWith_of_hasCompactSupport g_comp g_smooth (mod_cast le_top)
    simp_rw [integral_lineDeriv_mul_eq hf g_lip g_comp]
<<<<<<< HEAD
    simp_rw [(g_smooth.differentiable (mod_cast le_top))
      |>.differentiableAt.lineDeriv_eq_fderiv]
=======
    simp_rw [(g_smooth.differentiable (mod_cast le_top)).differentiableAt.lineDeriv_eq_fderiv]
>>>>>>> 85ded514
    simp only [map_neg, _root_.map_sum, _root_.map_smul, smul_eq_mul, neg_mul]
    simp only [integral_neg, mul_neg, Finset.sum_neg_distrib, neg_inj]
    exact S2
  suffices B : ∀ i ∈ s, Integrable (fun x ↦ a i * (fderiv ℝ g x (v i) * f x)) μ by
    simp_rw [Finset.sum_mul, mul_assoc, integral_finset_sum s B, integral_mul_left]
  intro i _hi
  let L : (E →L[ℝ] ℝ) → ℝ := fun f ↦ f (v i)
  change Integrable (fun x ↦ a i * ((L ∘ (fderiv ℝ g)) x * f x)) μ
  refine (Continuous.integrable_of_hasCompactSupport ?_ ?_).const_mul _
<<<<<<< HEAD
  · exact ((g_smooth.continuous_fderiv (mod_cast le_top)).clm_apply
      continuous_const).mul hf.continuous
=======
  · exact ((g_smooth.continuous_fderiv (mod_cast le_top)).clm_apply continuous_const).mul
      hf.continuous
>>>>>>> 85ded514
  · exact ((g_comp.fderiv ℝ).comp_left rfl).mul_right

/-!
### Step 3: construct the derivative using the line derivatives along a basis
-/

theorem ae_exists_fderiv_of_countable
    (hf : LipschitzWith C f) {s : Set E} (hs : s.Countable) :
    ∀ᵐ x ∂μ, ∃ (L : E →L[ℝ] ℝ), ∀ v ∈ s, HasLineDerivAt ℝ f (L v) x v := by
  have B := Basis.ofVectorSpace ℝ E
  have I1 : ∀ᵐ (x : E) ∂μ, ∀ v ∈ s, lineDeriv ℝ f x (∑ i, (B.repr v i) • B i) =
                                  ∑ i, B.repr v i • lineDeriv ℝ f x (B i) :=
    (ae_ball_iff hs).2 (fun v _ ↦ hf.ae_lineDeriv_sum_eq _ _ _)
  have I2 : ∀ᵐ (x : E) ∂μ, ∀ v ∈ s, LineDifferentiableAt ℝ f x v :=
    (ae_ball_iff hs).2 (fun v _ ↦ hf.ae_lineDifferentiableAt v)
  filter_upwards [I1, I2] with x hx h'x
  let L : E →L[ℝ] ℝ :=
    LinearMap.toContinuousLinearMap (B.constr ℝ (fun i ↦ lineDeriv ℝ f x (B i)))
  refine ⟨L, fun v hv ↦ ?_⟩
  have J : L v = lineDeriv ℝ f x v := by convert (hx v hv).symm <;> simp [L, B.sum_repr v]
  simpa [J] using (h'x v hv).hasLineDerivAt

/-- If a Lipschitz functions has line derivatives in a dense set of directions, all of them given by
a single continuous linear map `L`, then it admits `L` as Fréchet derivative. -/
-- We redeclare `E` here as we do not need the `[MeasurableSpace E]` instance
-- available in the rest of the file.
theorem hasFderivAt_of_hasLineDerivAt_of_closure
    {E : Type*} [NormedAddCommGroup E] [NormedSpace ℝ E] [ProperSpace E] {f : E → F}
    (hf : LipschitzWith C f) {s : Set E} (hs : sphere 0 1 ⊆ closure s)
    {L : E →L[ℝ] F} {x : E} (hL : ∀ v ∈ s, HasLineDerivAt ℝ f (L v) x v) :
    HasFDerivAt f L x := by
  rw [hasFDerivAt_iff_isLittleO_nhds_zero, isLittleO_iff]
  intro ε εpos
  obtain ⟨δ, δpos, hδ⟩ : ∃ δ, 0 < δ ∧ (C + ‖L‖ + 1) * δ = ε :=
    ⟨ε / (C + ‖L‖ + 1), by positivity, mul_div_cancel₀ ε (by positivity)⟩
  obtain ⟨q, hqs, q_fin, hq⟩ : ∃ q, q ⊆ s ∧ q.Finite ∧ sphere 0 1 ⊆ ⋃ y ∈ q, ball y δ := by
    have : sphere 0 1 ⊆ ⋃ y ∈ s, ball y δ := by
      apply hs.trans (fun z hz ↦ ?_)
      obtain ⟨y, ys, hy⟩ : ∃ y ∈ s, dist z y < δ := Metric.mem_closure_iff.1 hz δ δpos
      exact mem_biUnion ys hy
    exact (isCompact_sphere 0 1).elim_finite_subcover_image (fun y _hy ↦ isOpen_ball) this
  have I : ∀ᶠ t in 𝓝 (0 : ℝ), ∀ v ∈ q, ‖f (x + t • v) - f x - t • L v‖ ≤ δ * ‖t‖ := by
    apply (Finite.eventually_all q_fin).2 (fun v hv ↦ ?_)
    apply Asymptotics.IsLittleO.def ?_ δpos
    exact hasLineDerivAt_iff_isLittleO_nhds_zero.1 (hL v (hqs hv))
  obtain ⟨r, r_pos, hr⟩ : ∃ (r : ℝ), 0 < r ∧ ∀ (t : ℝ), ‖t‖ < r →
      ∀ v ∈ q, ‖f (x + t • v) - f x - t • L v‖ ≤ δ * ‖t‖ := by
    rcases Metric.mem_nhds_iff.1 I with ⟨r, r_pos, hr⟩
    exact ⟨r, r_pos, fun t ht v hv ↦ hr (mem_ball_zero_iff.2 ht) v hv⟩
  apply Metric.mem_nhds_iff.2 ⟨r, r_pos, fun v hv ↦ ?_⟩
  rcases eq_or_ne v 0 with rfl|v_ne
  · simp
  obtain ⟨w, ρ, w_mem, hvw, hρ⟩ : ∃ w ρ, w ∈ sphere 0 1 ∧ v = ρ • w ∧ ρ = ‖v‖ := by
    refine ⟨‖v‖⁻¹ • v, ‖v‖, by simp [norm_smul, inv_mul_cancel₀ (norm_ne_zero_iff.2 v_ne)], ?_, rfl⟩
    simp [smul_smul, mul_inv_cancel₀ (norm_ne_zero_iff.2 v_ne)]
  have norm_rho : ‖ρ‖ = ρ := by rw [hρ, norm_norm]
  have rho_pos : 0 ≤ ρ := by simp [hρ]
  obtain ⟨y, yq, hy⟩ : ∃ y ∈ q, ‖w - y‖ < δ := by simpa [← dist_eq_norm] using hq w_mem
  have : ‖y - w‖ < δ := by rwa [norm_sub_rev]
  calc  ‖f (x + v) - f x - L v‖
      = ‖f (x + ρ • w) - f x - ρ • L w‖ := by simp [hvw]
    _ = ‖(f (x + ρ • w) - f (x + ρ • y)) + (ρ • L y - ρ • L w)
          + (f (x + ρ • y) - f x - ρ • L y)‖ := by congr; abel
    _ ≤ ‖f (x + ρ • w) - f (x + ρ • y)‖ + ‖ρ • L y - ρ • L w‖
          + ‖f (x + ρ • y) - f x - ρ • L y‖ := norm_add₃_le
    _ ≤ C * ‖(x + ρ • w) - (x + ρ • y)‖ + ρ * (‖L‖ * ‖y - w‖) + δ * ρ := by
      gcongr
      · exact hf.norm_sub_le _ _
      · rw [← smul_sub, norm_smul, norm_rho]
        gcongr
        exact L.lipschitz.norm_sub_le _ _
      · conv_rhs => rw [← norm_rho]
        apply hr _ _ _ yq
        simpa [norm_rho, hρ] using hv
    _ ≤ C * (ρ * δ) + ρ * (‖L‖ * δ) + δ * ρ := by
      simp only [add_sub_add_left_eq_sub, ← smul_sub, norm_smul, norm_rho]; gcongr
    _ = ((C + ‖L‖ + 1) * δ) * ρ := by ring
    _ = ε * ‖v‖ := by rw [hδ, hρ]

/-- A real-valued function on a finite-dimensional space which is Lipschitz is
differentiable almost everywere. Superseded by
`LipschitzWith.ae_differentiableAt` which works for functions taking value in any
finite-dimensional space. -/
theorem ae_differentiableAt_of_real (hf : LipschitzWith C f) :
    ∀ᵐ x ∂μ, DifferentiableAt ℝ f x := by
  obtain ⟨s, s_count, s_dense⟩ : ∃ (s : Set E), s.Countable ∧ Dense s :=
    TopologicalSpace.exists_countable_dense E
  have hs : sphere 0 1 ⊆ closure s := by rw [s_dense.closure_eq]; exact subset_univ _
  filter_upwards [hf.ae_exists_fderiv_of_countable s_count]
  rintro x ⟨L, hL⟩
  exact (hf.hasFderivAt_of_hasLineDerivAt_of_closure hs hL).differentiableAt

end LipschitzWith

variable [FiniteDimensional ℝ E] [FiniteDimensional ℝ F] [IsAddHaarMeasure μ]

namespace LipschitzOnWith

/-- A real-valued function on a finite-dimensional space which is Lipschitz on a set is
differentiable almost everywere in this set. Superseded by
`LipschitzOnWith.ae_differentiableWithinAt_of_mem` which works for functions taking value in any
finite-dimensional space. -/
theorem ae_differentiableWithinAt_of_mem_of_real (hf : LipschitzOnWith C f s) :
    ∀ᵐ x ∂μ, x ∈ s → DifferentiableWithinAt ℝ f s x := by
  obtain ⟨g, g_lip, hg⟩ : ∃ (g : E → ℝ), LipschitzWith C g ∧ EqOn f g s := hf.extend_real
  filter_upwards [g_lip.ae_differentiableAt_of_real] with x hx xs
  exact hx.differentiableWithinAt.congr hg (hg xs)

/-- A function on a finite-dimensional space which is Lipschitz on a set and taking values in a
product space is differentiable almost everywere in this set. Superseded by
`LipschitzOnWith.ae_differentiableWithinAt_of_mem` which works for functions taking value in any
finite-dimensional space. -/
theorem ae_differentiableWithinAt_of_mem_pi
    {ι : Type*} [Fintype ι] {f : E → ι → ℝ} {s : Set E}
    (hf : LipschitzOnWith C f s) : ∀ᵐ x ∂μ, x ∈ s → DifferentiableWithinAt ℝ f s x := by
  have A : ∀ i : ι, LipschitzWith 1 (fun x : ι → ℝ ↦ x i) := fun i => LipschitzWith.eval i
  have : ∀ i : ι, ∀ᵐ x ∂μ, x ∈ s → DifferentiableWithinAt ℝ (fun x : E ↦ f x i) s x := fun i ↦ by
    apply ae_differentiableWithinAt_of_mem_of_real
    exact LipschitzWith.comp_lipschitzOnWith (A i) hf
  filter_upwards [ae_all_iff.2 this] with x hx xs
  exact differentiableWithinAt_pi.2 (fun i ↦ hx i xs)

/-- *Rademacher's theorem*: a function between finite-dimensional real vector spaces which is
Lipschitz on a set is differentiable almost everywere in this set. -/
theorem ae_differentiableWithinAt_of_mem {f : E → F} (hf : LipschitzOnWith C f s) :
    ∀ᵐ x ∂μ, x ∈ s → DifferentiableWithinAt ℝ f s x := by
  have A := (Basis.ofVectorSpace ℝ F).equivFun.toContinuousLinearEquiv
  suffices H : ∀ᵐ x ∂μ, x ∈ s → DifferentiableWithinAt ℝ (A ∘ f) s x by
    filter_upwards [H] with x hx xs
    have : f = (A.symm ∘ A) ∘ f := by
      simp only [ContinuousLinearEquiv.symm_comp_self, Function.id_comp]
    rw [this]
    exact A.symm.differentiableAt.comp_differentiableWithinAt x (hx xs)
  apply ae_differentiableWithinAt_of_mem_pi
  exact A.lipschitz.comp_lipschitzOnWith hf

/-- *Rademacher's theorem*: a function between finite-dimensional real vector spaces which is
Lipschitz on a set is differentiable almost everywere in this set. -/
theorem ae_differentiableWithinAt {f : E → F} (hf : LipschitzOnWith C f s)
    (hs : MeasurableSet s) :
    ∀ᵐ x ∂(μ.restrict s), DifferentiableWithinAt ℝ f s x := by
  rw [ae_restrict_iff' hs]
  exact hf.ae_differentiableWithinAt_of_mem

end LipschitzOnWith

/-- *Rademacher's theorem*: a Lipschitz function between finite-dimensional real vector spaces is
differentiable almost everywhere. -/
theorem LipschitzWith.ae_differentiableAt {f : E → F} (h : LipschitzWith C f) :
    ∀ᵐ x ∂μ, DifferentiableAt ℝ f x := by
  rw [← lipschitzOnWith_univ] at h
  simpa [differentiableWithinAt_univ] using h.ae_differentiableWithinAt_of_mem

/-- In a real finite-dimensional normed vector space,
  the norm is almost everywhere differentiable. -/
theorem ae_differentiableAt_norm :
    ∀ᵐ x ∂μ, DifferentiableAt ℝ (‖·‖) x := lipschitzWith_one_norm.ae_differentiableAt

omit [MeasurableSpace E] in
/-- In a real finite-dimensional normed vector space,
  the set of points where the norm is differentiable at is dense. -/
theorem dense_differentiableAt_norm :
    Dense {x : E | DifferentiableAt ℝ (‖·‖) x} :=
  let _ : MeasurableSpace E := borel E
  have _ : BorelSpace E := ⟨rfl⟩
  let w := Basis.ofVectorSpace ℝ E
  MeasureTheory.Measure.dense_of_ae (ae_differentiableAt_norm (μ := w.addHaar))<|MERGE_RESOLUTION|>--- conflicted
+++ resolved
@@ -223,12 +223,7 @@
     obtain ⟨D, g_lip⟩ : ∃ D, LipschitzWith D g :=
       ContDiff.lipschitzWith_of_hasCompactSupport g_comp g_smooth (mod_cast le_top)
     simp_rw [integral_lineDeriv_mul_eq hf g_lip g_comp]
-<<<<<<< HEAD
-    simp_rw [(g_smooth.differentiable (mod_cast le_top))
-      |>.differentiableAt.lineDeriv_eq_fderiv]
-=======
     simp_rw [(g_smooth.differentiable (mod_cast le_top)).differentiableAt.lineDeriv_eq_fderiv]
->>>>>>> 85ded514
     simp only [map_neg, _root_.map_sum, _root_.map_smul, smul_eq_mul, neg_mul]
     simp only [integral_neg, mul_neg, Finset.sum_neg_distrib, neg_inj]
     exact S2
@@ -238,13 +233,8 @@
   let L : (E →L[ℝ] ℝ) → ℝ := fun f ↦ f (v i)
   change Integrable (fun x ↦ a i * ((L ∘ (fderiv ℝ g)) x * f x)) μ
   refine (Continuous.integrable_of_hasCompactSupport ?_ ?_).const_mul _
-<<<<<<< HEAD
-  · exact ((g_smooth.continuous_fderiv (mod_cast le_top)).clm_apply
-      continuous_const).mul hf.continuous
-=======
   · exact ((g_smooth.continuous_fderiv (mod_cast le_top)).clm_apply continuous_const).mul
       hf.continuous
->>>>>>> 85ded514
   · exact ((g_comp.fderiv ℝ).comp_left rfl).mul_right
 
 /-!
