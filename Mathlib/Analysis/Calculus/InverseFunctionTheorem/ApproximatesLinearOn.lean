/-
Copyright (c) 2020 Yury Kudryashov. All rights reserved.
Released under Apache 2.0 license as described in the file LICENSE.
Authors: Yury Kudryashov, Sébastien Gouëzel
-/
import Mathlib.Analysis.NormedSpace.Banach

#align_import analysis.calculus.inverse from "leanprover-community/mathlib"@"2c1d8ca2812b64f88992a5294ea3dba144755cd1"
/-!
# Non-linear maps close to affine maps

In this file we study a map `f` such that `‖f x - f y - f' (x - y)‖ ≤ c * ‖x - y‖` on an open set
`s`, where `f' : E →L[𝕜] F` is a continuous linear map and `c` is suitably small. Maps of this type
behave like `f a + f' (x - a)` near each `a ∈ s`.

When `f'` is onto, we show that `f` is locally onto.

When `f'` is a continuous linear equiv, we show that `f` is a homeomorphism
between `s` and `f '' s`. More precisely, we define `ApproximatesLinearOn.toPartialHomeomorph` to
be a `PartialHomeomorph` with `toFun = f`, `source = s`, and `target = f '' s`.

Maps of this type naturally appear in the proof of the inverse function theorem (see next section),
and `ApproximatesLinearOn.toPartialHomeomorph` will imply that the locally inverse function
exists.

We define this auxiliary notion to split the proof of the inverse function theorem into small
lemmas. This approach makes it possible

- to prove a lower estimate on the size of the domain of the inverse function;

- to reuse parts of the proofs in the case if a function is not strictly differentiable. E.g., for a
  function `f : E × F → G` with estimates on `f x y₁ - f x y₂` but not on `f x₁ y - f x₂ y`.

## Notations

We introduce some `local notation` to make formulas shorter:

* by `N` we denote `‖f'⁻¹‖`;
* by `g` we denote the auxiliary contracting map `x ↦ x + f'.symm (y - f x)` used to prove that
  `{x | f x = y}` is nonempty.
-/

open Function Set Filter Metric

open scoped Topology Classical NNReal

noncomputable section

variable {𝕜 : Type*} [NontriviallyNormedField 𝕜]

variable {E : Type*} [NormedAddCommGroup E] [NormedSpace 𝕜 E]

variable {F : Type*} [NormedAddCommGroup F] [NormedSpace 𝕜 F]

variable {G : Type*} [NormedAddCommGroup G] [NormedSpace 𝕜 G]

variable {G' : Type*} [NormedAddCommGroup G'] [NormedSpace 𝕜 G']

variable {ε : ℝ}

open Asymptotics Filter Metric Set

open ContinuousLinearMap (id)

/-- We say that `f` approximates a continuous linear map `f'` on `s` with constant `c`,
if `‖f x - f y - f' (x - y)‖ ≤ c * ‖x - y‖` whenever `x, y ∈ s`.

This predicate is defined to facilitate the splitting of the inverse function theorem into small
lemmas. Some of these lemmas can be useful, e.g., to prove that the inverse function is defined
on a specific set. -/
def ApproximatesLinearOn (f : E → F) (f' : E →L[𝕜] F) (s : Set E) (c : ℝ≥0) : Prop :=
  ∀ x ∈ s, ∀ y ∈ s, ‖f x - f y - f' (x - y)‖ ≤ c * ‖x - y‖
#align approximates_linear_on ApproximatesLinearOn

@[simp]
theorem approximatesLinearOn_empty (f : E → F) (f' : E →L[𝕜] F) (c : ℝ≥0) :
    ApproximatesLinearOn f f' ∅ c := by simp [ApproximatesLinearOn]
#align approximates_linear_on_empty approximatesLinearOn_empty

namespace ApproximatesLinearOn

variable [CompleteSpace E] {f : E → F}

/-! First we prove some properties of a function that `ApproximatesLinearOn` a (not necessarily
invertible) continuous linear map. -/


section

variable {f' : E →L[𝕜] F} {s t : Set E} {c c' : ℝ≥0}

theorem mono_num (hc : c ≤ c') (hf : ApproximatesLinearOn f f' s c) :
    ApproximatesLinearOn f f' s c' := fun x hx y hy =>
  le_trans (hf x hx y hy) (mul_le_mul_of_nonneg_right hc <| norm_nonneg _)
#align approximates_linear_on.mono_num ApproximatesLinearOn.mono_num

theorem mono_set (hst : s ⊆ t) (hf : ApproximatesLinearOn f f' t c) :
    ApproximatesLinearOn f f' s c := fun x hx y hy => hf x (hst hx) y (hst hy)
#align approximates_linear_on.mono_set ApproximatesLinearOn.mono_set

theorem approximatesLinearOn_iff_lipschitzOnWith {f : E → F} {f' : E →L[𝕜] F} {s : Set E}
    {c : ℝ≥0} : ApproximatesLinearOn f f' s c ↔ LipschitzOnWith c (f - ⇑f') s := by
  have : ∀ x y, f x - f y - f' (x - y) = (f - f') x - (f - f') y := fun x y ↦ by
    simp only [map_sub, Pi.sub_apply]; abel
  simp only [this, lipschitzOnWith_iff_norm_sub_le, ApproximatesLinearOn]
#align approximates_linear_on.approximates_linear_on_iff_lipschitz_on_with ApproximatesLinearOn.approximatesLinearOn_iff_lipschitzOnWith

alias ⟨lipschitzOnWith, _root_.LipschitzOnWith.approximatesLinearOn⟩ :=
  approximatesLinearOn_iff_lipschitzOnWith
#align approximates_linear_on.lipschitz_on_with ApproximatesLinearOn.lipschitzOnWith
#align lipschitz_on_with.approximates_linear_on LipschitzOnWith.approximatesLinearOn

theorem lipschitz_sub (hf : ApproximatesLinearOn f f' s c) :
    LipschitzWith c fun x : s => f x - f' x :=
  hf.lipschitzOnWith.to_restrict
#align approximates_linear_on.lipschitz_sub ApproximatesLinearOn.lipschitz_sub

protected theorem lipschitz (hf : ApproximatesLinearOn f f' s c) :
    LipschitzWith (‖f'‖₊ + c) (s.restrict f) := by
  simpa only [restrict_apply, add_sub_cancel'_right] using
    (f'.lipschitz.restrict s).add hf.lipschitz_sub
#align approximates_linear_on.lipschitz ApproximatesLinearOn.lipschitz

protected theorem continuous (hf : ApproximatesLinearOn f f' s c) : Continuous (s.restrict f) :=
  hf.lipschitz.continuous
#align approximates_linear_on.continuous ApproximatesLinearOn.continuous

protected theorem continuousOn (hf : ApproximatesLinearOn f f' s c) : ContinuousOn f s :=
  continuousOn_iff_continuous_restrict.2 hf.continuous
#align approximates_linear_on.continuous_on ApproximatesLinearOn.continuousOn

end

section LocallyOnto

/-!
We prove that a function which is linearly approximated by a continuous linear map with a nonlinear
right inverse is locally onto. This will apply to the case where the approximating map is a linear
equivalence, for the local inverse theorem, but also whenever the approximating map is onto,
by Banach's open mapping theorem. -/


variable {s : Set E} {c : ℝ≥0} {f' : E →L[𝕜] F}

/-- If a function is linearly approximated by a continuous linear map with a (possibly nonlinear)
right inverse, then it is locally onto: a ball of an explicit radius is included in the image
of the map. -/
theorem surjOn_closedBall_of_nonlinearRightInverse (hf : ApproximatesLinearOn f f' s c)
    (f'symm : f'.NonlinearRightInverse) {ε : ℝ} {b : E} (ε0 : 0 ≤ ε) (hε : closedBall b ε ⊆ s) :
    SurjOn f (closedBall b ε) (closedBall (f b) (((f'symm.nnnorm : ℝ)⁻¹ - c) * ε)) := by
  intro y hy
  cases' le_or_lt (f'symm.nnnorm : ℝ)⁻¹ c with hc hc
  · refine' ⟨b, by simp [ε0], _⟩
    have : dist y (f b) ≤ 0 :=
      (mem_closedBall.1 hy).trans (mul_nonpos_of_nonpos_of_nonneg (by linarith) ε0)
    simp only [dist_le_zero] at this
    rw [this]
  have If' : (0 : ℝ) < f'symm.nnnorm := by rw [← inv_pos]; exact (NNReal.coe_nonneg _).trans_lt hc
  have Icf' : (c : ℝ) * f'symm.nnnorm < 1 := by rwa [inv_eq_one_div, lt_div_iff If'] at hc
  have Jf' : (f'symm.nnnorm : ℝ) ≠ 0 := ne_of_gt If'
  have Jcf' : (1 : ℝ) - c * f'symm.nnnorm ≠ 0 := by apply ne_of_gt; linarith
  /- We have to show that `y` can be written as `f x` for some `x ∈ closedBall b ε`.
    The idea of the proof is to apply the Banach contraction principle to the map
    `g : x ↦ x + f'symm (y - f x)`, as a fixed point of this map satisfies `f x = y`.
    When `f'symm` is a genuine linear inverse, `g` is a contracting map. In our case, since `f'symm`
    is nonlinear, this map is not contracting (it is not even continuous), but still the proof of
    the contraction theorem holds: `uₙ = gⁿ b` is a Cauchy sequence, converging exponentially fast
    to the desired point `x`. Instead of appealing to general results, we check this by hand.

    The main point is that `f (u n)` becomes exponentially close to `y`, and therefore
    `dist (u (n+1)) (u n)` becomes exponentally small, making it possible to get an inductive
    bound on `dist (u n) b`, from which one checks that `u n` stays in the ball on which one has a
    control. Therefore, the bound can be checked at the next step, and so on inductively.
    -/
  set g := fun x => x + f'symm (y - f x) with hg
  set u := fun n : ℕ => g^[n] b with hu
  have usucc : ∀ n, u (n + 1) = g (u n) := by simp [hu, ← iterate_succ_apply' g _ b]
  -- First bound: if `f z` is close to `y`, then `g z` is close to `z` (i.e., almost a fixed point).
  have A : ∀ z, dist (g z) z ≤ f'symm.nnnorm * dist (f z) y := by
    intro z
    rw [dist_eq_norm, hg, add_sub_cancel', dist_eq_norm']
    exact f'symm.bound _
  -- Second bound: if `z` and `g z` are in the set with good control, then `f (g z)` becomes closer
  -- to `y` than `f z` was (this uses the linear approximation property, and is the reason for the
  -- choice of the formula for `g`).
  have B :
    ∀ z ∈ closedBall b ε,
      g z ∈ closedBall b ε → dist (f (g z)) y ≤ c * f'symm.nnnorm * dist (f z) y := by
    intro z hz hgz
    set v := f'symm (y - f z)
    calc
      dist (f (g z)) y = ‖f (z + v) - y‖ := by rw [dist_eq_norm]
      _ = ‖f (z + v) - f z - f' v + f' v - (y - f z)‖ := by congr 1; abel
      _ = ‖f (z + v) - f z - f' (z + v - z)‖ := by
        simp only [ContinuousLinearMap.NonlinearRightInverse.right_inv, add_sub_cancel',
          sub_add_cancel]
      _ ≤ c * ‖z + v - z‖ := (hf _ (hε hgz) _ (hε hz))
      _ ≤ c * (f'symm.nnnorm * dist (f z) y) := by
        gcongr
        simpa [dist_eq_norm'] using f'symm.bound (y - f z)
      _ = c * f'symm.nnnorm * dist (f z) y := by ring
  -- Third bound: a complicated bound on `dist w b` (that will show up in the induction) is enough
  -- to check that `w` is in the ball on which one has controls. Will be used to check that `u n`
  -- belongs to this ball for all `n`.
  have C : ∀ (n : ℕ) (w : E), dist w b ≤ f'symm.nnnorm * (1 - ((c : ℝ) * f'symm.nnnorm) ^ n) /
      (1 - c * f'symm.nnnorm) * dist (f b) y → w ∈ closedBall b ε := fun n w hw ↦ by
    apply hw.trans
    rw [div_mul_eq_mul_div, div_le_iff]; swap; · linarith
    calc
      (f'symm.nnnorm : ℝ) * (1 - ((c : ℝ) * f'symm.nnnorm) ^ n) * dist (f b) y =
          f'symm.nnnorm * dist (f b) y * (1 - ((c : ℝ) * f'symm.nnnorm) ^ n) :=
        by ring
      _ ≤ f'symm.nnnorm * dist (f b) y * 1 := by
        gcongr
        rw [sub_le_self_iff]
        positivity
      _ ≤ f'symm.nnnorm * (((f'symm.nnnorm : ℝ)⁻¹ - c) * ε) := by
        rw [mul_one]
        gcongr
        exact mem_closedBall'.1 hy
      _ = ε * (1 - c * f'symm.nnnorm) := by field_simp; ring

  /- Main inductive control: `f (u n)` becomes exponentially close to `y`, and therefore
    `dist (u (n+1)) (u n)` becomes exponentally small, making it possible to get an inductive
    bound on `dist (u n) b`, from which one checks that `u n` remains in the ball on which we
    have estimates. -/
  have D : ∀ n : ℕ, dist (f (u n)) y ≤ ((c : ℝ) * f'symm.nnnorm) ^ n * dist (f b) y ∧
      dist (u n) b ≤ f'symm.nnnorm * (1 - ((c : ℝ) * f'symm.nnnorm) ^ n) /
        (1 - (c : ℝ) * f'symm.nnnorm) * dist (f b) y := fun n ↦ by
    induction' n with n IH; · simp [hu, le_refl]
    rw [usucc]
    have Ign : dist (g (u n)) b ≤ f'symm.nnnorm * (1 - ((c : ℝ) * f'symm.nnnorm) ^ n.succ) /
        (1 - c * f'symm.nnnorm) * dist (f b) y :=
      calc
        dist (g (u n)) b ≤ dist (g (u n)) (u n) + dist (u n) b := dist_triangle _ _ _
        _ ≤ f'symm.nnnorm * dist (f (u n)) y + dist (u n) b := (add_le_add (A _) le_rfl)
        _ ≤ f'symm.nnnorm * (((c : ℝ) * f'symm.nnnorm) ^ n * dist (f b) y) +
              f'symm.nnnorm * (1 - ((c : ℝ) * f'symm.nnnorm) ^ n) / (1 - c * f'symm.nnnorm) *
                dist (f b) y := by gcongr; exact IH.1; exact IH.2
        _ = f'symm.nnnorm * (1 - ((c : ℝ) * f'symm.nnnorm) ^ n.succ) /
              (1 - (c : ℝ) * f'symm.nnnorm) * dist (f b) y := by
          field_simp [Jcf', pow_succ]; ring
    refine' ⟨_, Ign⟩
    calc
      dist (f (g (u n))) y ≤ c * f'symm.nnnorm * dist (f (u n)) y :=
        B _ (C n _ IH.2) (C n.succ _ Ign)
      _ ≤ (c : ℝ) * f'symm.nnnorm * (((c : ℝ) * f'symm.nnnorm) ^ n * dist (f b) y) := by
        gcongr
        apply IH.1
      _ = ((c : ℝ) * f'symm.nnnorm) ^ n.succ * dist (f b) y := by simp only [pow_succ']; ring
  -- Deduce from the inductive bound that `uₙ` is a Cauchy sequence, therefore converging.
  have : CauchySeq u
  · refine cauchySeq_of_le_geometric _ (↑f'symm.nnnorm * dist (f b) y) Icf' fun n ↦ ?_
    calc
      dist (u n) (u (n + 1)) = dist (g (u n)) (u n) := by rw [usucc, dist_comm]
      _ ≤ f'symm.nnnorm * dist (f (u n)) y := (A _)
      _ ≤ f'symm.nnnorm * (((c : ℝ) * f'symm.nnnorm) ^ n * dist (f b) y) := by
        gcongr
        exact (D n).1
      _ = f'symm.nnnorm * dist (f b) y * ((c : ℝ) * f'symm.nnnorm) ^ n := by ring
  obtain ⟨x, hx⟩ : ∃ x, Tendsto u atTop (𝓝 x) := cauchySeq_tendsto_of_complete this
  -- As all the `uₙ` belong to the ball `closedBall b ε`, so does their limit `x`.
  have xmem : x ∈ closedBall b ε :=
    isClosed_ball.mem_of_tendsto hx (eventually_of_forall fun n => C n _ (D n).2)
  refine' ⟨x, xmem, _⟩
  -- It remains to check that `f x = y`. This follows from continuity of `f` on `closedBall b ε`
  -- and from the fact that `f uₙ` is converging to `y` by construction.
  have hx' : Tendsto u atTop (𝓝[closedBall b ε] x) := by
    simp only [nhdsWithin, tendsto_inf, hx, true_and_iff, ge_iff_le, tendsto_principal]
    exact eventually_of_forall fun n => C n _ (D n).2
  have T1 : Tendsto (f ∘ u) atTop (𝓝 (f x)) :=
    (hf.continuousOn.mono hε x xmem).tendsto.comp hx'
  have T2 : Tendsto (f ∘ u) atTop (𝓝 y) := by
    rw [tendsto_iff_dist_tendsto_zero]
    refine' squeeze_zero (fun _ => dist_nonneg) (fun n => (D n).1) _
    simpa using (tendsto_pow_atTop_nhds_0_of_lt_1 (by positivity) Icf').mul tendsto_const_nhds
  exact tendsto_nhds_unique T1 T2
#align approximates_linear_on.surj_on_closed_ball_of_nonlinear_right_inverse ApproximatesLinearOn.surjOn_closedBall_of_nonlinearRightInverse

theorem open_image (hf : ApproximatesLinearOn f f' s c) (f'symm : f'.NonlinearRightInverse)
    (hs : IsOpen s) (hc : Subsingleton F ∨ c < f'symm.nnnorm⁻¹) : IsOpen (f '' s) := by
  cases' hc with hE hc
  · exact isOpen_discrete _
  simp only [isOpen_iff_mem_nhds, nhds_basis_closedBall.mem_iff, ball_image_iff] at hs ⊢
  intro x hx
  rcases hs x hx with ⟨ε, ε0, hε⟩
  refine' ⟨(f'symm.nnnorm⁻¹ - c) * ε, mul_pos (sub_pos.2 hc) ε0, _⟩
  exact (hf.surjOn_closedBall_of_nonlinearRightInverse f'symm (le_of_lt ε0) hε).mono hε Subset.rfl
#align approximates_linear_on.open_image ApproximatesLinearOn.open_image

theorem image_mem_nhds (hf : ApproximatesLinearOn f f' s c) (f'symm : f'.NonlinearRightInverse)
    {x : E} (hs : s ∈ 𝓝 x) (hc : Subsingleton F ∨ c < f'symm.nnnorm⁻¹) : f '' s ∈ 𝓝 (f x) := by
  obtain ⟨t, hts, ht, xt⟩ : ∃ t, t ⊆ s ∧ IsOpen t ∧ x ∈ t := _root_.mem_nhds_iff.1 hs
  have := IsOpen.mem_nhds ((hf.mono_set hts).open_image f'symm ht hc) (mem_image_of_mem _ xt)
  exact mem_of_superset this (image_subset _ hts)
#align approximates_linear_on.image_mem_nhds ApproximatesLinearOn.image_mem_nhds

theorem map_nhds_eq (hf : ApproximatesLinearOn f f' s c) (f'symm : f'.NonlinearRightInverse) {x : E}
    (hs : s ∈ 𝓝 x) (hc : Subsingleton F ∨ c < f'symm.nnnorm⁻¹) : map f (𝓝 x) = 𝓝 (f x) := by
  refine'
    le_antisymm ((hf.continuousOn x (mem_of_mem_nhds hs)).continuousAt hs) (le_map fun t ht => _)
  have : f '' (s ∩ t) ∈ 𝓝 (f x) :=
    (hf.mono_set (inter_subset_left s t)).image_mem_nhds f'symm (inter_mem hs ht) hc
  exact mem_of_superset this (image_subset _ (inter_subset_right _ _))
#align approximates_linear_on.map_nhds_eq ApproximatesLinearOn.map_nhds_eq

end LocallyOnto

/-!
From now on we assume that `f` approximates an invertible continuous linear map `f : E ≃L[𝕜] F`.

We also assume that either `E = {0}`, or `c < ‖f'⁻¹‖⁻¹`. We use `N` as an abbreviation for `‖f'⁻¹‖`.
-/


variable {f' : E ≃L[𝕜] F} {s : Set E} {c : ℝ≥0}

local notation "N" => ‖(f'.symm : F →L[𝕜] E)‖₊

protected theorem antilipschitz (hf : ApproximatesLinearOn f (f' : E →L[𝕜] F) s c)
    (hc : Subsingleton E ∨ c < N⁻¹) : AntilipschitzWith (N⁻¹ - c)⁻¹ (s.restrict f) := by
  cases' hc with hE hc
  · exact AntilipschitzWith.of_subsingleton
  convert (f'.antilipschitz.restrict s).add_lipschitzWith hf.lipschitz_sub hc
  simp [restrict]
#align approximates_linear_on.antilipschitz ApproximatesLinearOn.antilipschitz

protected theorem injective (hf : ApproximatesLinearOn f (f' : E →L[𝕜] F) s c)
    (hc : Subsingleton E ∨ c < N⁻¹) : Injective (s.restrict f) :=
  (hf.antilipschitz hc).injective
#align approximates_linear_on.injective ApproximatesLinearOn.injective

protected theorem injOn (hf : ApproximatesLinearOn f (f' : E →L[𝕜] F) s c)
    (hc : Subsingleton E ∨ c < N⁻¹) : InjOn f s :=
  injOn_iff_injective.2 <| hf.injective hc
#align approximates_linear_on.inj_on ApproximatesLinearOn.injOn

protected theorem surjective [CompleteSpace E] (hf : ApproximatesLinearOn f (f' : E →L[𝕜] F) univ c)
    (hc : Subsingleton E ∨ c < N⁻¹) : Surjective f := by
  cases' hc with hE hc
  · haveI : Subsingleton F := (Equiv.subsingleton_congr f'.toEquiv).1 hE
    exact surjective_to_subsingleton _
  · apply forall_of_forall_mem_closedBall (fun y : F => ∃ a, f a = y) (f 0) _
    have hc' : (0 : ℝ) < N⁻¹ - c := by rw [sub_pos]; exact hc
    let p : ℝ → Prop := fun R => closedBall (f 0) R ⊆ Set.range f
    have hp : ∀ᶠ r : ℝ in atTop, p ((N⁻¹ - c) * r) := by
      have hr : ∀ᶠ r : ℝ in atTop, 0 ≤ r := eventually_ge_atTop 0
      refine' hr.mono fun r hr => Subset.trans _ (image_subset_range f (closedBall 0 r))
      refine' hf.surjOn_closedBall_of_nonlinearRightInverse f'.toNonlinearRightInverse hr _
      exact subset_univ _
    refine' ((tendsto_id.const_mul_atTop hc').frequently hp.frequently).mono _
    exact fun R h y hy => h hy
#align approximates_linear_on.surjective ApproximatesLinearOn.surjective

/-- A map approximating a linear equivalence on a set defines a local equivalence on this set.
Should not be used outside of this file, because it is superseded by `toPartialHomeomorph` below.

This is a first step towards the inverse function. -/
def toPartialEquiv (hf : ApproximatesLinearOn f (f' : E →L[𝕜] F) s c)
    (hc : Subsingleton E ∨ c < N⁻¹) : PartialEquiv E F :=
  (hf.injOn hc).toPartialEquiv _ _
#align approximates_linear_on.to_local_equiv ApproximatesLinearOn.toPartialEquiv

/-- The inverse function is continuous on `f '' s`.
Use properties of `PartialHomeomorph` instead. -/
theorem inverse_continuousOn (hf : ApproximatesLinearOn f (f' : E →L[𝕜] F) s c)
    (hc : Subsingleton E ∨ c < N⁻¹) : ContinuousOn (hf.toPartialEquiv hc).symm (f '' s) := by
  apply continuousOn_iff_continuous_restrict.2
  refine' ((hf.antilipschitz hc).to_rightInvOn' _ (hf.toPartialEquiv hc).right_inv').continuous
  exact fun x hx => (hf.toPartialEquiv hc).map_target hx
#align approximates_linear_on.inverse_continuous_on ApproximatesLinearOn.inverse_continuousOn

/-- The inverse function is approximated linearly on `f '' s` by `f'.symm`. -/
theorem to_inv (hf : ApproximatesLinearOn f (f' : E →L[𝕜] F) s c) (hc : Subsingleton E ∨ c < N⁻¹) :
    ApproximatesLinearOn (hf.toPartialEquiv hc).symm (f'.symm : F →L[𝕜] E) (f '' s)
      (N * (N⁻¹ - c)⁻¹ * c) := fun x hx y hy ↦ by
  set A := hf.toPartialEquiv hc
  have Af : ∀ z, A z = f z := fun z => rfl
  rcases (mem_image _ _ _).1 hx with ⟨x', x's, rfl⟩
  rcases (mem_image _ _ _).1 hy with ⟨y', y's, rfl⟩
  rw [← Af x', ← Af y', A.left_inv x's, A.left_inv y's]
  calc
    ‖x' - y' - f'.symm (A x' - A y')‖ ≤ N * ‖f' (x' - y' - f'.symm (A x' - A y'))‖ :=
      (f' : E →L[𝕜] F).bound_of_antilipschitz f'.antilipschitz _
    _ = N * ‖A y' - A x' - f' (y' - x')‖ := by
      congr 2
      simp only [ContinuousLinearEquiv.apply_symm_apply, ContinuousLinearEquiv.map_sub]
      abel
    _ ≤ N * (c * ‖y' - x'‖) := (mul_le_mul_of_nonneg_left (hf _ y's _ x's) (NNReal.coe_nonneg _))
    _ ≤ N * (c * (((N⁻¹ - c)⁻¹ : ℝ≥0) * ‖A y' - A x'‖)) := by
      gcongr
      rw [← dist_eq_norm, ← dist_eq_norm]
      exact (hf.antilipschitz hc).le_mul_dist ⟨y', y's⟩ ⟨x', x's⟩
    _ = (N * (N⁻¹ - c)⁻¹ * c : ℝ≥0) * ‖A x' - A y'‖ := by
      simp only [norm_sub_rev, NNReal.coe_mul]; ring
#align approximates_linear_on.to_inv ApproximatesLinearOn.to_inv

section

variable (f s)

/-- Given a function `f` that approximates a linear equivalence on an open set `s`,
returns a local homeomorph with `toFun = f` and `source = s`. -/
def toPartialHomeomorph (hf : ApproximatesLinearOn f (f' : E →L[𝕜] F) s c)
    (hc : Subsingleton E ∨ c < N⁻¹) (hs : IsOpen s) : PartialHomeomorph E F where
<<<<<<< HEAD
  toPartialEquiv := hf.toPartialEquiv hc
=======
  toLocalEquiv := hf.toLocalEquiv hc
>>>>>>> f2f86bd5
  open_source := hs
  open_target := hf.open_image f'.toNonlinearRightInverse hs <| by
    rwa [f'.toEquiv.subsingleton_congr] at hc
  continuousOn_toFun := hf.continuousOn
  continuousOn_invFun := hf.inverse_continuousOn hc
#align approximates_linear_on.to_local_homeomorph ApproximatesLinearOn.toPartialHomeomorph

@[simp]
theorem toPartialHomeomorph_coe (hf : ApproximatesLinearOn f (f' : E →L[𝕜] F) s c)
    (hc : Subsingleton E ∨ c < N⁻¹) (hs : IsOpen s) :
    (hf.toPartialHomeomorph f s hc hs : E → F) = f :=
  rfl
#align approximates_linear_on.to_local_homeomorph_coe ApproximatesLinearOn.toPartialHomeomorph_coe

@[simp]
theorem toPartialHomeomorph_source (hf : ApproximatesLinearOn f (f' : E →L[𝕜] F) s c)
    (hc : Subsingleton E ∨ c < N⁻¹) (hs : IsOpen s) :
    (hf.toPartialHomeomorph f s hc hs).source = s :=
  rfl
#align approximates_linear_on.to_local_homeomorph_source ApproximatesLinearOn.toPartialHomeomorph_source

@[simp]
theorem toPartialHomeomorph_target (hf : ApproximatesLinearOn f (f' : E →L[𝕜] F) s c)
    (hc : Subsingleton E ∨ c < N⁻¹) (hs : IsOpen s) :
    (hf.toPartialHomeomorph f s hc hs).target = f '' s :=
  rfl
#align approximates_linear_on.to_local_homeomorph_target ApproximatesLinearOn.toPartialHomeomorph_target

/-- A function `f` that approximates a linear equivalence on the whole space is a homeomorphism. -/
def toHomeomorph (hf : ApproximatesLinearOn f (f' : E →L[𝕜] F) univ c)
    (hc : Subsingleton E ∨ c < N⁻¹) : E ≃ₜ F := by
  refine' (hf.toPartialHomeomorph _ _ hc isOpen_univ).toHomeomorphOfSourceEqUnivTargetEqUniv rfl _
  rw [toPartialHomeomorph_target, image_univ, range_iff_surjective]
  exact hf.surjective hc
#align approximates_linear_on.to_homeomorph ApproximatesLinearOn.toHomeomorph

end

theorem closedBall_subset_target (hf : ApproximatesLinearOn f (f' : E →L[𝕜] F) s c)
    (hc : Subsingleton E ∨ c < N⁻¹) (hs : IsOpen s) {b : E} (ε0 : 0 ≤ ε) (hε : closedBall b ε ⊆ s) :
    closedBall (f b) ((N⁻¹ - c) * ε) ⊆ (hf.toPartialHomeomorph f s hc hs).target :=
  (hf.surjOn_closedBall_of_nonlinearRightInverse f'.toNonlinearRightInverse ε0 hε).mono hε
    Subset.rfl
#align approximates_linear_on.closed_ball_subset_target ApproximatesLinearOn.closedBall_subset_target

end ApproximatesLinearOn<|MERGE_RESOLUTION|>--- conflicted
+++ resolved
@@ -18,8 +18,11 @@
 When `f'` is a continuous linear equiv, we show that `f` is a homeomorphism
 between `s` and `f '' s`. More precisely, we define `ApproximatesLinearOn.toPartialHomeomorph` to
 be a `PartialHomeomorph` with `toFun = f`, `source = s`, and `target = f '' s`.
+between `s` and `f '' s`. More precisely, we define `ApproximatesLinearOn.toPartialHomeomorph` to
+be a `PartialHomeomorph` with `toFun = f`, `source = s`, and `target = f '' s`.
 
 Maps of this type naturally appear in the proof of the inverse function theorem (see next section),
+and `ApproximatesLinearOn.toPartialHomeomorph` will imply that the locally inverse function
 and `ApproximatesLinearOn.toPartialHomeomorph` will imply that the locally inverse function
 exists.
 
@@ -403,11 +406,7 @@
 returns a local homeomorph with `toFun = f` and `source = s`. -/
 def toPartialHomeomorph (hf : ApproximatesLinearOn f (f' : E →L[𝕜] F) s c)
     (hc : Subsingleton E ∨ c < N⁻¹) (hs : IsOpen s) : PartialHomeomorph E F where
-<<<<<<< HEAD
   toPartialEquiv := hf.toPartialEquiv hc
-=======
-  toLocalEquiv := hf.toLocalEquiv hc
->>>>>>> f2f86bd5
   open_source := hs
   open_target := hf.open_image f'.toNonlinearRightInverse hs <| by
     rwa [f'.toEquiv.subsingleton_congr] at hc
