--- conflicted
+++ resolved
@@ -41,12 +41,7 @@
 
 noncomputable section
 
-<<<<<<< HEAD
 variable {𝕜 F : Type*} [ROrCLike 𝕜]
-
-=======
-variable {𝕜 F : Type*} [IsROrC 𝕜]
->>>>>>> e38a3c07
 variable [NormedAddCommGroup F] [InnerProductSpace 𝕜 F] [CompleteSpace F]
 variable {f : F → 𝕜} {f' x : F}
 
