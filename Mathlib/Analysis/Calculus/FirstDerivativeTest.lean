/-
Copyright (c) 2024 Bjørn Kjos-Hanssen. All rights reserved.
Released under Apache 2.0 license as described in the file LICENSE.
Authors: Bjørn Kjos-Hanssen, Patrick Massot, Floris van Doorn
-/
import Mathlib.Analysis.Calculus.MeanValue
import Mathlib.Topology.Order.OrderClosedExtr
/-!
# The First-Derivative Test

We prove the first-derivative test in the strong form given on [Wikipedia](https://en.wikipedia.org/wiki/Derivative_test#First-derivative_test).

The test is proved over the real numbers ℝ
using `monotoneOn_of_deriv_nonneg` from [Mathlib.Analysis.Calculus.MeanValue].

## Main results

* `isLocalMax_of_deriv_Ioo`: Suppose `f` is a real-valued function of a real variable
  defined on some interval containing the point `a`.
  Further suppose that `f` is continuous at `a` and differentiable on some open interval
  containing `a`, except possibly at `a` itself.

  If there exists a positive number `r > 0` such that for every `x` in `(a − r, a)`
  we have `f′(x) ≥ 0`, and for every `x` in `(a, a + r)` we have `f′(x) ≤ 0`,
  then `f` has a local maximum at `a`.

* `isLocalMin_of_deriv_Ioo`: The dual of `first_derivative_max`, for minima.

* `isLocalMax_of_deriv`: 1st derivative test for maxima using filters.

* `isLocalMin_of_deriv`: 1st derivative test for minima using filters.

## Tags

derivative test, calculus
-/

open Set Topology


 /-- The First-Derivative Test from calculus, maxima version.
  Suppose `a < b < c`, `f : ℝ → ℝ` is continuous at `b`,
  the derivative `f'` is nonnegative on `(a,b)`, and
  the derivative `f'` is nonpositive on `(b,c)`. Then `f` has a local maximum at `a`. -/
lemma isLocalMax_of_deriv_Ioo {f : ℝ → ℝ} {a b c : ℝ} (g₀ : a < b) (g₁ : b < c)
    (h : ContinuousAt f b)
    (hd₀ : DifferentiableOn ℝ f (Ioo a b))
    (hd₁ : DifferentiableOn ℝ f (Ioo b c))
    (h₀ : ∀ x ∈ Ioo a b, 0 ≤ deriv f x)
    (h₁ : ∀ x ∈ Ioo b c, deriv f x ≤ 0) : IsLocalMax f b :=
  have hIoc : ContinuousOn f (Ioc a b) :=
    Ioo_union_right g₀ ▸ hd₀.continuousOn.union_continuousAt (isOpen_Ioo (a := a) (b := b))
      (by simp_all)
  have hIco : ContinuousOn f (Ico b c) :=
    Ioo_union_left g₁ ▸ hd₁.continuousOn.union_continuousAt (isOpen_Ioo (a := b) (b := c))
      (by simp_all)
  isLocalMax_of_mono_anti g₀ g₁
    (monotoneOn_of_deriv_nonneg (convex_Ioc a b) hIoc (by simp_all) (by simp_all))
    (antitoneOn_of_deriv_nonpos (convex_Ico b c) hIco (by simp_all) (by simp_all))


/-- The First-Derivative Test from calculus, minima version. -/
lemma isLocalMin_of_deriv_Ioo {f : ℝ → ℝ} {a b c : ℝ}
    (g₀ : a < b) (g₁ : b < c) (h : ContinuousAt f b)
    (hd₀ : DifferentiableOn ℝ f (Ioo a b)) (hd₁ : DifferentiableOn ℝ f (Ioo b c))
    (h₀ : ∀ x ∈ Ioo a b, deriv f x ≤ 0)
    (h₁ : ∀ x ∈ Ioo b c, 0 ≤ deriv f x) : IsLocalMin f b := by
  have := isLocalMax_of_deriv_Ioo (f := -f) g₀ g₁
    (by simp_all) hd₀.neg hd₁.neg
    (fun x hx => deriv.neg (f := f) ▸ Left.nonneg_neg_iff.mpr <|h₀ x hx)
    (fun x hx => deriv.neg (f := f) ▸ Left.neg_nonpos_iff.mpr <|h₁ x hx)
  exact (neg_neg f) ▸ IsLocalMax.neg this

 /-- The First-Derivative Test from calculus, maxima version,
 expressed in terms of left and right filters. -/
lemma isLocalMax_of_deriv' {f : ℝ → ℝ} {b : ℝ} (h : ContinuousAt f b)
    (hd₀ : ∀ᶠ x in 𝓝[<] b, DifferentiableAt ℝ f x) (hd₁ : ∀ᶠ x in 𝓝[>] b, DifferentiableAt ℝ f x)
    (h₀ : ∀ᶠ x in 𝓝[<] b, 0 ≤ deriv f x) (h₁ : ∀ᶠ x in 𝓝[>] b, deriv f x ≤ 0) :
    IsLocalMax f b := by
<<<<<<< HEAD
  obtain ⟨a, ha⟩ := (nhdsLT_basis b).eventually_iff.mp <| hd₀.and h₀
  obtain ⟨c, hc⟩ := (nhdsGT_basis b).eventually_iff.mp <| hd₁.and h₁
=======
  obtain ⟨a, ha⟩ := (nhdsWithin_Iio_basis' ⟨b - 1, sub_one_lt b⟩).eventually_iff.mp <| hd₀.and h₀
  obtain ⟨c, hc⟩ := (nhdsWithin_Ioi_basis' ⟨b + 1, lt_add_one b⟩).eventually_iff.mp <| hd₁.and h₁
>>>>>>> e8209172
  exact isLocalMax_of_deriv_Ioo ha.1 hc.1 h
    (fun _ hx => (ha.2 hx).1.differentiableWithinAt)
    (fun _ hx => (hc.2 hx).1.differentiableWithinAt)
    (fun _ hx => (ha.2 hx).2) (fun x hx => (hc.2 hx).2)

 /-- The First-Derivative Test from calculus, minima version,
 expressed in terms of left and right filters. -/
lemma isLocalMin_of_deriv' {f : ℝ → ℝ} {b : ℝ} (h : ContinuousAt f b)
    (hd₀ : ∀ᶠ x in 𝓝[<] b, DifferentiableAt ℝ f x) (hd₁ : ∀ᶠ x in 𝓝[>] b, DifferentiableAt ℝ f x)
    (h₀ : ∀ᶠ x in 𝓝[<] b, deriv f x ≤ 0) (h₁ : ∀ᶠ x in 𝓝[>] b, deriv f x ≥ 0) :
    IsLocalMin f b := by
<<<<<<< HEAD
  obtain ⟨a, ha⟩ := (nhdsLT_basis b).eventually_iff.mp <| hd₀.and h₀
  obtain ⟨c, hc⟩ := (nhdsGT_basis b).eventually_iff.mp <| hd₁.and h₁
=======
  obtain ⟨a, ha⟩ := (nhdsWithin_Iio_basis' ⟨b - 1, sub_one_lt b⟩).eventually_iff.mp <| hd₀.and h₀
  obtain ⟨c, hc⟩ := (nhdsWithin_Ioi_basis' ⟨b + 1, lt_add_one b⟩).eventually_iff.mp <| hd₁.and h₁
>>>>>>> e8209172
  exact isLocalMin_of_deriv_Ioo ha.1 hc.1 h
    (fun _ hx => (ha.2 hx).1.differentiableWithinAt)
    (fun _ hx => (hc.2 hx).1.differentiableWithinAt)
    (fun _ hx => (ha.2 hx).2) (fun x hx => (hc.2 hx).2)

/-- The First Derivative test, maximum version. -/
theorem isLocalMax_of_deriv {f : ℝ → ℝ} {b : ℝ} (h : ContinuousAt f b)
    (hd : ∀ᶠ x in 𝓝[≠] b, DifferentiableAt ℝ f x)
<<<<<<< HEAD
    (h₀ : ∀ᶠ x in 𝓝[<] b, 0 ≤ deriv f x) (h₁  : ∀ᶠ x in 𝓝[>] b, deriv f x ≤ 0) :
=======
    (h₀ : ∀ᶠ x in 𝓝[<] b, 0 ≤ deriv f x) (h₁ : ∀ᶠ x in 𝓝[>] b, deriv f x ≤ 0) :
>>>>>>> e8209172
    IsLocalMax f b :=
  isLocalMax_of_deriv' h (nhdsLT_le_nhdsNE _ (by tauto)) (nhdsGT_le_nhdsNE _ (by tauto)) h₀ h₁

/-- The First Derivative test, minimum version. -/
theorem isLocalMin_of_deriv {f : ℝ → ℝ} {b : ℝ} (h : ContinuousAt f b)
    (hd : ∀ᶠ x in 𝓝[≠] b, DifferentiableAt ℝ f x)
    (h₀ : ∀ᶠ x in 𝓝[<] b, deriv f x ≤ 0) (h₁ : ∀ᶠ x in 𝓝[>] b, 0 ≤ deriv f x) :
    IsLocalMin f b :=
  isLocalMin_of_deriv' h (nhdsLT_le_nhdsNE _ (by tauto)) (nhdsGT_le_nhdsNE _ (by tauto)) h₀ h₁<|MERGE_RESOLUTION|>--- conflicted
+++ resolved
@@ -77,13 +77,8 @@
     (hd₀ : ∀ᶠ x in 𝓝[<] b, DifferentiableAt ℝ f x) (hd₁ : ∀ᶠ x in 𝓝[>] b, DifferentiableAt ℝ f x)
     (h₀ : ∀ᶠ x in 𝓝[<] b, 0 ≤ deriv f x) (h₁ : ∀ᶠ x in 𝓝[>] b, deriv f x ≤ 0) :
     IsLocalMax f b := by
-<<<<<<< HEAD
   obtain ⟨a, ha⟩ := (nhdsLT_basis b).eventually_iff.mp <| hd₀.and h₀
   obtain ⟨c, hc⟩ := (nhdsGT_basis b).eventually_iff.mp <| hd₁.and h₁
-=======
-  obtain ⟨a, ha⟩ := (nhdsWithin_Iio_basis' ⟨b - 1, sub_one_lt b⟩).eventually_iff.mp <| hd₀.and h₀
-  obtain ⟨c, hc⟩ := (nhdsWithin_Ioi_basis' ⟨b + 1, lt_add_one b⟩).eventually_iff.mp <| hd₁.and h₁
->>>>>>> e8209172
   exact isLocalMax_of_deriv_Ioo ha.1 hc.1 h
     (fun _ hx => (ha.2 hx).1.differentiableWithinAt)
     (fun _ hx => (hc.2 hx).1.differentiableWithinAt)
@@ -95,13 +90,8 @@
     (hd₀ : ∀ᶠ x in 𝓝[<] b, DifferentiableAt ℝ f x) (hd₁ : ∀ᶠ x in 𝓝[>] b, DifferentiableAt ℝ f x)
     (h₀ : ∀ᶠ x in 𝓝[<] b, deriv f x ≤ 0) (h₁ : ∀ᶠ x in 𝓝[>] b, deriv f x ≥ 0) :
     IsLocalMin f b := by
-<<<<<<< HEAD
   obtain ⟨a, ha⟩ := (nhdsLT_basis b).eventually_iff.mp <| hd₀.and h₀
   obtain ⟨c, hc⟩ := (nhdsGT_basis b).eventually_iff.mp <| hd₁.and h₁
-=======
-  obtain ⟨a, ha⟩ := (nhdsWithin_Iio_basis' ⟨b - 1, sub_one_lt b⟩).eventually_iff.mp <| hd₀.and h₀
-  obtain ⟨c, hc⟩ := (nhdsWithin_Ioi_basis' ⟨b + 1, lt_add_one b⟩).eventually_iff.mp <| hd₁.and h₁
->>>>>>> e8209172
   exact isLocalMin_of_deriv_Ioo ha.1 hc.1 h
     (fun _ hx => (ha.2 hx).1.differentiableWithinAt)
     (fun _ hx => (hc.2 hx).1.differentiableWithinAt)
@@ -110,11 +100,7 @@
 /-- The First Derivative test, maximum version. -/
 theorem isLocalMax_of_deriv {f : ℝ → ℝ} {b : ℝ} (h : ContinuousAt f b)
     (hd : ∀ᶠ x in 𝓝[≠] b, DifferentiableAt ℝ f x)
-<<<<<<< HEAD
-    (h₀ : ∀ᶠ x in 𝓝[<] b, 0 ≤ deriv f x) (h₁  : ∀ᶠ x in 𝓝[>] b, deriv f x ≤ 0) :
-=======
     (h₀ : ∀ᶠ x in 𝓝[<] b, 0 ≤ deriv f x) (h₁ : ∀ᶠ x in 𝓝[>] b, deriv f x ≤ 0) :
->>>>>>> e8209172
     IsLocalMax f b :=
   isLocalMax_of_deriv' h (nhdsLT_le_nhdsNE _ (by tauto)) (nhdsGT_le_nhdsNE _ (by tauto)) h₀ h₁
 
