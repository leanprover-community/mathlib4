--- conflicted
+++ resolved
@@ -363,11 +363,7 @@
   apply hr.hasSum_derivSeries_of_hasFDerivWithinAt (by simpa [edist_eq_coe_nnnorm] using h'y) hy
   · rw [insert_eq_of_mem hx] at hy ⊢
     apply DifferentiableWithinAt.hasFDerivWithinAt
-<<<<<<< HEAD
-    · exact h.differentiableOn _ hy
-=======
     exact h.differentiableOn _ hy
->>>>>>> 3ce877a1
   · rwa [insert_eq_of_mem hx]
 
 /-- If a function is analytic on a set `s`, so are its successive Fréchet derivative within this
