--- conflicted
+++ resolved
@@ -8,11 +8,6 @@
 import Mathlib.Analysis.Calculus.Deriv.Basic
 import Mathlib.Analysis.Calculus.ContDiff.Defs
 import Mathlib.Analysis.Calculus.FDeriv.Add
-<<<<<<< HEAD
-
-#align_import analysis.calculus.fderiv_analytic from "leanprover-community/mathlib"@"3bce8d800a6f2b8f63fe1e588fd76a9ff4adcebe"
-=======
->>>>>>> 99508fb5
 
 /-!
 # Frechet derivatives of analytic functions.
@@ -26,7 +21,7 @@
 
 open Filter Asymptotics
 
-open scoped ENNReal BigOperators
+open scoped ENNReal
 
 universe u v
 
@@ -380,11 +375,7 @@
     congr with e
     congr with k
     by_cases hke : k ∈ Set.range e
-<<<<<<< HEAD
-    · simp only [hke, ↓reduceDite]
-=======
     · simp only [hke, ↓reduceDIte]
->>>>>>> 99508fb5
       split_ifs with hkf
       · simp only [← Equiv.succ_embeddingFinSucc_fst_symm_apply e hkf hke, Fin.cons_succ]
       · obtain rfl : k = e 0 := by
@@ -401,11 +392,7 @@
         contrapose! hke
         rw [Equiv.embeddingFinSucc_fst] at hke
         exact Set.range_comp_subset_range _ _ hke
-<<<<<<< HEAD
-      simp only [hke, hkf, ↓reduceDite, Pi.compRightL,
-=======
       simp only [hke, hkf, ↓reduceDIte, Pi.compRightL,
->>>>>>> 99508fb5
         ContinuousLinearMap.coe_mk', LinearMap.coe_mk, AddHom.coe_mk]
       rw [Function.update_noteq]
       contrapose! hke
