/-
Copyright (c) 2021 Yury Kudryashov. All rights reserved.
Released under Apache 2.0 license as described in the file LICENSE.
Authors: Yury Kudryashov
-/
import Mathlib.Analysis.Analytic.Basic
import Mathlib.Analysis.Analytic.CPolynomial
import Mathlib.Analysis.Calculus.Deriv.Basic
import Mathlib.Analysis.Calculus.ContDiff.Defs
import Mathlib.Analysis.Calculus.FDeriv.Add

#align_import analysis.calculus.fderiv_analytic from "leanprover-community/mathlib"@"3bce8d800a6f2b8f63fe1e588fd76a9ff4adcebe"

/-!
# Frechet derivatives of analytic functions.

A function expressible as a power series at a point has a Frechet derivative there.
Also the special case in terms of `deriv` when the domain is 1-dimensional.

As an application, we show that continuous multilinear maps are smooth. We also compute their
iterated derivatives, in `ContinuousMultilinearMap.iteratedFDeriv_eq`.
-/

open Filter Asymptotics

open scoped ENNReal BigOperators

universe u v

variable {𝕜 : Type*} [NontriviallyNormedField 𝕜]
variable {E : Type u} [NormedAddCommGroup E] [NormedSpace 𝕜 E]
variable {F : Type v} [NormedAddCommGroup F] [NormedSpace 𝕜 F]

section fderiv

variable {p : FormalMultilinearSeries 𝕜 E F} {r : ℝ≥0∞}
variable {f : E → F} {x : E} {s : Set E}

theorem HasFPowerSeriesAt.hasStrictFDerivAt (h : HasFPowerSeriesAt f p x) :
    HasStrictFDerivAt f (continuousMultilinearCurryFin1 𝕜 E F (p 1)) x := by
  refine' h.isBigO_image_sub_norm_mul_norm_sub.trans_isLittleO (IsLittleO.of_norm_right _)
  refine' isLittleO_iff_exists_eq_mul.2 ⟨fun y => ‖y - (x, x)‖, _, EventuallyEq.rfl⟩
  refine' (continuous_id.sub continuous_const).norm.tendsto' _ _ _
  rw [_root_.id, sub_self, norm_zero]
#align has_fpower_series_at.has_strict_fderiv_at HasFPowerSeriesAt.hasStrictFDerivAt

theorem HasFPowerSeriesAt.hasFDerivAt (h : HasFPowerSeriesAt f p x) :
    HasFDerivAt f (continuousMultilinearCurryFin1 𝕜 E F (p 1)) x :=
  h.hasStrictFDerivAt.hasFDerivAt
#align has_fpower_series_at.has_fderiv_at HasFPowerSeriesAt.hasFDerivAt

theorem HasFPowerSeriesAt.differentiableAt (h : HasFPowerSeriesAt f p x) : DifferentiableAt 𝕜 f x :=
  h.hasFDerivAt.differentiableAt
#align has_fpower_series_at.differentiable_at HasFPowerSeriesAt.differentiableAt

theorem AnalyticAt.differentiableAt : AnalyticAt 𝕜 f x → DifferentiableAt 𝕜 f x
  | ⟨_, hp⟩ => hp.differentiableAt
#align analytic_at.differentiable_at AnalyticAt.differentiableAt

theorem AnalyticAt.differentiableWithinAt (h : AnalyticAt 𝕜 f x) : DifferentiableWithinAt 𝕜 f s x :=
  h.differentiableAt.differentiableWithinAt
#align analytic_at.differentiable_within_at AnalyticAt.differentiableWithinAt

theorem HasFPowerSeriesAt.fderiv_eq (h : HasFPowerSeriesAt f p x) :
    fderiv 𝕜 f x = continuousMultilinearCurryFin1 𝕜 E F (p 1) :=
  h.hasFDerivAt.fderiv
#align has_fpower_series_at.fderiv_eq HasFPowerSeriesAt.fderiv_eq

theorem HasFPowerSeriesOnBall.differentiableOn [CompleteSpace F]
    (h : HasFPowerSeriesOnBall f p x r) : DifferentiableOn 𝕜 f (EMetric.ball x r) := fun _ hy =>
  (h.analyticAt_of_mem hy).differentiableWithinAt
#align has_fpower_series_on_ball.differentiable_on HasFPowerSeriesOnBall.differentiableOn

theorem AnalyticOn.differentiableOn (h : AnalyticOn 𝕜 f s) : DifferentiableOn 𝕜 f s := fun y hy =>
  (h y hy).differentiableWithinAt
#align analytic_on.differentiable_on AnalyticOn.differentiableOn

theorem HasFPowerSeriesOnBall.hasFDerivAt [CompleteSpace F] (h : HasFPowerSeriesOnBall f p x r)
    {y : E} (hy : (‖y‖₊ : ℝ≥0∞) < r) :
    HasFDerivAt f (continuousMultilinearCurryFin1 𝕜 E F (p.changeOrigin y 1)) (x + y) :=
  (h.changeOrigin hy).hasFPowerSeriesAt.hasFDerivAt
#align has_fpower_series_on_ball.has_fderiv_at HasFPowerSeriesOnBall.hasFDerivAt

theorem HasFPowerSeriesOnBall.fderiv_eq [CompleteSpace F] (h : HasFPowerSeriesOnBall f p x r)
    {y : E} (hy : (‖y‖₊ : ℝ≥0∞) < r) :
    fderiv 𝕜 f (x + y) = continuousMultilinearCurryFin1 𝕜 E F (p.changeOrigin y 1) :=
  (h.hasFDerivAt hy).fderiv
#align has_fpower_series_on_ball.fderiv_eq HasFPowerSeriesOnBall.fderiv_eq

/-- If a function has a power series on a ball, then so does its derivative. -/
theorem HasFPowerSeriesOnBall.fderiv [CompleteSpace F] (h : HasFPowerSeriesOnBall f p x r) :
    HasFPowerSeriesOnBall (fderiv 𝕜 f) p.derivSeries x r := by
  refine .congr (f := fun z ↦ continuousMultilinearCurryFin1 𝕜 E F (p.changeOrigin (z - x) 1)) ?_
    fun z hz ↦ ?_
  · refine continuousMultilinearCurryFin1 𝕜 E F
      |>.toContinuousLinearEquiv.toContinuousLinearMap.comp_hasFPowerSeriesOnBall ?_
    simpa using ((p.hasFPowerSeriesOnBall_changeOrigin 1
      (h.r_pos.trans_le h.r_le)).mono h.r_pos h.r_le).comp_sub x
  dsimp only
  rw [← h.fderiv_eq, add_sub_cancel]
  simpa only [edist_eq_coe_nnnorm_sub, EMetric.mem_ball] using hz
#align has_fpower_series_on_ball.fderiv HasFPowerSeriesOnBall.fderiv

/-- If a function is analytic on a set `s`, so is its Fréchet derivative. -/
theorem AnalyticOn.fderiv [CompleteSpace F] (h : AnalyticOn 𝕜 f s) :
    AnalyticOn 𝕜 (fderiv 𝕜 f) s := by
  intro y hy
  rcases h y hy with ⟨p, r, hp⟩
  exact hp.fderiv.analyticAt
#align analytic_on.fderiv AnalyticOn.fderiv

/-- If a function is analytic on a set `s`, so are its successive Fréchet derivative. -/
theorem AnalyticOn.iteratedFDeriv [CompleteSpace F] (h : AnalyticOn 𝕜 f s) (n : ℕ) :
    AnalyticOn 𝕜 (iteratedFDeriv 𝕜 n f) s := by
  induction' n with n IH
  · rw [iteratedFDeriv_zero_eq_comp]
    exact ((continuousMultilinearCurryFin0 𝕜 E F).symm : F →L[𝕜] E[×0]→L[𝕜] F).comp_analyticOn h
  · rw [iteratedFDeriv_succ_eq_comp_left]
    -- Porting note: for reasons that I do not understand at all, `?g` cannot be inlined.
    convert ContinuousLinearMap.comp_analyticOn ?g IH.fderiv
    case g => exact ↑(continuousMultilinearCurryLeftEquiv 𝕜 (fun _ : Fin (n + 1) ↦ E) F)
    simp
#align analytic_on.iterated_fderiv AnalyticOn.iteratedFDeriv

/-- An analytic function is infinitely differentiable. -/
theorem AnalyticOn.contDiffOn [CompleteSpace F] (h : AnalyticOn 𝕜 f s) {n : ℕ∞} :
    ContDiffOn 𝕜 n f s :=
  let t := { x | AnalyticAt 𝕜 f x }
  suffices ContDiffOn 𝕜 n f t from this.mono h
  have H : AnalyticOn 𝕜 f t := fun _x hx ↦ hx
  have t_open : IsOpen t := isOpen_analyticAt 𝕜 f
  contDiffOn_of_continuousOn_differentiableOn
    (fun m _ ↦ (H.iteratedFDeriv m).continuousOn.congr
      fun  _ hx ↦ iteratedFDerivWithin_of_isOpen _ t_open hx)
    (fun m _ ↦ (H.iteratedFDeriv m).differentiableOn.congr
      fun _ hx ↦ iteratedFDerivWithin_of_isOpen _ t_open hx)
#align analytic_on.cont_diff_on AnalyticOn.contDiffOn

theorem AnalyticAt.contDiffAt [CompleteSpace F] (h : AnalyticAt 𝕜 f x) {n : ℕ∞} :
    ContDiffAt 𝕜 n f x := by
  obtain ⟨s, hs, hf⟩ := h.exists_mem_nhds_analyticOn
  exact hf.contDiffOn.contDiffAt hs

end fderiv

section deriv

variable {p : FormalMultilinearSeries 𝕜 𝕜 F} {r : ℝ≥0∞}
variable {f : 𝕜 → F} {x : 𝕜} {s : Set 𝕜}

protected theorem HasFPowerSeriesAt.hasStrictDerivAt (h : HasFPowerSeriesAt f p x) :
    HasStrictDerivAt f (p 1 fun _ => 1) x :=
  h.hasStrictFDerivAt.hasStrictDerivAt
#align has_fpower_series_at.has_strict_deriv_at HasFPowerSeriesAt.hasStrictDerivAt

protected theorem HasFPowerSeriesAt.hasDerivAt (h : HasFPowerSeriesAt f p x) :
    HasDerivAt f (p 1 fun _ => 1) x :=
  h.hasStrictDerivAt.hasDerivAt
#align has_fpower_series_at.has_deriv_at HasFPowerSeriesAt.hasDerivAt

protected theorem HasFPowerSeriesAt.deriv (h : HasFPowerSeriesAt f p x) :
    deriv f x = p 1 fun _ => 1 :=
  h.hasDerivAt.deriv
#align has_fpower_series_at.deriv HasFPowerSeriesAt.deriv

/-- If a function is analytic on a set `s`, so is its derivative. -/
theorem AnalyticOn.deriv [CompleteSpace F] (h : AnalyticOn 𝕜 f s) : AnalyticOn 𝕜 (deriv f) s :=
  (ContinuousLinearMap.apply 𝕜 F (1 : 𝕜)).comp_analyticOn h.fderiv
#align analytic_on.deriv AnalyticOn.deriv

/-- If a function is analytic on a set `s`, so are its successive derivatives. -/
theorem AnalyticOn.iterated_deriv [CompleteSpace F] (h : AnalyticOn 𝕜 f s) (n : ℕ) :
    AnalyticOn 𝕜 (_root_.deriv^[n] f) s := by
  induction' n with n IH
  · exact h
  · simpa only [Function.iterate_succ', Function.comp_apply] using IH.deriv
#align analytic_on.iterated_deriv AnalyticOn.iterated_deriv

end deriv
section fderiv

variable {p : FormalMultilinearSeries 𝕜 E F} {r : ℝ≥0∞} {n : ℕ}
variable {f : E → F} {x : E} {s : Set E}

/-! The case of continuously polynomial functions. We get the same differentiability
results as for analytic functions, but without the assumptions that `F` is complete. -/

theorem HasFiniteFPowerSeriesOnBall.differentiableOn
    (h : HasFiniteFPowerSeriesOnBall f p x n r) : DifferentiableOn 𝕜 f (EMetric.ball x r) :=
  fun _ hy ↦ (h.cPolynomialAt_of_mem hy).analyticAt.differentiableWithinAt

theorem HasFiniteFPowerSeriesOnBall.hasFDerivAt (h : HasFiniteFPowerSeriesOnBall f p x n r)
    {y : E} (hy : (‖y‖₊ : ℝ≥0∞) < r) :
    HasFDerivAt f (continuousMultilinearCurryFin1 𝕜 E F (p.changeOrigin y 1)) (x + y) :=
  (h.changeOrigin hy).toHasFPowerSeriesOnBall.hasFPowerSeriesAt.hasFDerivAt

theorem HasFiniteFPowerSeriesOnBall.fderiv_eq (h : HasFiniteFPowerSeriesOnBall f p x n r)
    {y : E} (hy : (‖y‖₊ : ℝ≥0∞) < r) :
    fderiv 𝕜 f (x + y) = continuousMultilinearCurryFin1 𝕜 E F (p.changeOrigin y 1) :=
  (h.hasFDerivAt hy).fderiv

/-- If a function has a finite power series on a ball, then so does its derivative. -/
protected theorem HasFiniteFPowerSeriesOnBall.fderiv
    (h : HasFiniteFPowerSeriesOnBall f p x (n + 1) r) :
    HasFiniteFPowerSeriesOnBall (fderiv 𝕜 f) p.derivSeries x n r := by
  refine .congr (f := fun z ↦ continuousMultilinearCurryFin1 𝕜 E F (p.changeOrigin (z - x) 1)) ?_
    fun z hz ↦ ?_
  · refine continuousMultilinearCurryFin1 𝕜 E F
      |>.toContinuousLinearEquiv.toContinuousLinearMap.comp_hasFiniteFPowerSeriesOnBall ?_
    simpa using
      ((p.hasFiniteFPowerSeriesOnBall_changeOrigin 1 h.finite).mono h.r_pos le_top).comp_sub x
  dsimp only
  rw [← h.fderiv_eq, add_sub_cancel]
  simpa only [edist_eq_coe_nnnorm_sub, EMetric.mem_ball] using hz

/-- If a function has a finite power series on a ball, then so does its derivative.
This is a variant of `HasFiniteFPowerSeriesOnBall.fderiv` where the degree of `f` is `< n`
and not `< n + 1`. -/
theorem HasFiniteFPowerSeriesOnBall.fderiv' (h : HasFiniteFPowerSeriesOnBall f p x n r) :
    HasFiniteFPowerSeriesOnBall (fderiv 𝕜 f) p.derivSeries x (n - 1) r := by
  obtain rfl | hn := eq_or_ne n 0
  · rw [zero_tsub]
    refine HasFiniteFPowerSeriesOnBall.bound_zero_of_eq_zero (fun y hy ↦ ?_) h.r_pos fun n ↦ ?_
    · rw [Filter.EventuallyEq.fderiv_eq (f := fun _ ↦ 0)]
      · rw [fderiv_const, Pi.zero_apply]
      · exact Filter.eventuallyEq_iff_exists_mem.mpr ⟨EMetric.ball x r,
          EMetric.isOpen_ball.mem_nhds hy, fun z hz ↦ by rw [h.eq_zero_of_bound_zero z hz]⟩
    · apply ContinuousMultilinearMap.ext; intro a
      change (continuousMultilinearCurryFin1 𝕜 E F) (p.changeOriginSeries 1 n a) = 0
      rw [p.changeOriginSeries_finite_of_finite h.finite 1 (Nat.zero_le _)]
      exact map_zero _
  · rw [← Nat.succ_pred hn] at h
    exact h.fderiv

/-- If a function is polynomial on a set `s`, so is its Fréchet derivative. -/
theorem CPolynomialOn.fderiv (h : CPolynomialOn 𝕜 f s) :
    CPolynomialOn 𝕜 (fderiv 𝕜 f) s := by
  intro y hy
  rcases h y hy with ⟨p, r, n, hp⟩
  exact hp.fderiv'.cPolynomialAt

/-- If a function is polynomial on a set `s`, so are its successive Fréchet derivative. -/
theorem CPolynomialOn.iteratedFDeriv (h : CPolynomialOn 𝕜 f s) (n : ℕ) :
    CPolynomialOn 𝕜 (iteratedFDeriv 𝕜 n f) s := by
  induction' n with n IH
  · rw [iteratedFDeriv_zero_eq_comp]
    exact ((continuousMultilinearCurryFin0 𝕜 E F).symm : F →L[𝕜] E[×0]→L[𝕜] F).comp_cPolynomialOn h
  · rw [iteratedFDeriv_succ_eq_comp_left]
    convert ContinuousLinearMap.comp_cPolynomialOn ?g IH.fderiv
    case g => exact ↑(continuousMultilinearCurryLeftEquiv 𝕜 (fun _ : Fin (n + 1) ↦ E) F)
    simp

/-- A polynomial function is infinitely differentiable. -/
theorem CPolynomialOn.contDiffOn (h : CPolynomialOn 𝕜 f s) {n : ℕ∞} :
    ContDiffOn 𝕜 n f s :=
  let t := { x | CPolynomialAt 𝕜 f x }
  suffices ContDiffOn 𝕜 n f t from this.mono h
  have H : CPolynomialOn 𝕜 f t := fun _x hx ↦ hx
  have t_open : IsOpen t := isOpen_cPolynomialAt 𝕜 f
  contDiffOn_of_continuousOn_differentiableOn
    (fun m _ ↦ (H.iteratedFDeriv m).continuousOn.congr
      fun  _ hx ↦ iteratedFDerivWithin_of_isOpen _ t_open hx)
    (fun m _ ↦ (H.iteratedFDeriv m).analyticOn.differentiableOn.congr
      fun _ hx ↦ iteratedFDerivWithin_of_isOpen _ t_open hx)

theorem CPolynomialAt.contDiffAt (h : CPolynomialAt 𝕜 f x) {n : ℕ∞} :
    ContDiffAt 𝕜 n f x :=
  let ⟨_, hs, hf⟩ := h.exists_mem_nhds_cPolynomialOn
  hf.contDiffOn.contDiffAt hs

end fderiv

section deriv

variable {p : FormalMultilinearSeries 𝕜 𝕜 F} {r : ℝ≥0∞}
variable {f : 𝕜 → F} {x : 𝕜} {s : Set 𝕜}

/-- If a function is polynomial on a set `s`, so is its derivative. -/
protected theorem CPolynomialOn.deriv (h : CPolynomialOn 𝕜 f s) : CPolynomialOn 𝕜 (deriv f) s :=
  (ContinuousLinearMap.apply 𝕜 F (1 : 𝕜)).comp_cPolynomialOn h.fderiv

/-- If a function is polynomial on a set `s`, so are its successive derivatives. -/
theorem CPolynomialOn.iterated_deriv (h : CPolynomialOn 𝕜 f s) (n : ℕ) :
    CPolynomialOn 𝕜 (deriv^[n] f) s := by
  induction' n with n IH
  · exact h
  · simpa only [Function.iterate_succ', Function.comp_apply] using IH.deriv

end deriv

namespace ContinuousMultilinearMap

variable {ι : Type*} {E : ι → Type*} [∀ i, NormedAddCommGroup (E i)] [∀ i, NormedSpace 𝕜 (E i)]
  [Fintype ι] (f : ContinuousMultilinearMap 𝕜 E F)

open FormalMultilinearSeries

protected theorem hasFiniteFPowerSeriesOnBall :
    HasFiniteFPowerSeriesOnBall f f.toFormalMultilinearSeries 0 (Fintype.card ι + 1) ⊤ :=
  .mk' (fun m hm ↦ dif_neg (Nat.succ_le_iff.mp hm).ne) ENNReal.zero_lt_top fun y _ ↦ by
    rw [Finset.sum_eq_single_of_mem _ (Finset.self_mem_range_succ _), zero_add]
    · rw [toFormalMultilinearSeries, dif_pos rfl]; rfl
    · intro m _ ne; rw [toFormalMultilinearSeries, dif_neg ne.symm]; rfl

theorem changeOriginSeries_support {k l : ℕ} (h : k + l ≠ Fintype.card ι) :
    f.toFormalMultilinearSeries.changeOriginSeries k l = 0 :=
  Finset.sum_eq_zero fun _ _ ↦ by
    simp_rw [FormalMultilinearSeries.changeOriginSeriesTerm,
      toFormalMultilinearSeries, dif_neg h.symm, LinearIsometryEquiv.map_zero]

variable {n : ℕ∞} (x : ∀ i, E i)

open Finset in
theorem changeOrigin_toFormalMultilinearSeries [DecidableEq ι] :
    continuousMultilinearCurryFin1 𝕜 (∀ i, E i) F (f.toFormalMultilinearSeries.changeOrigin x 1) =
    f.linearDeriv x := by
  ext y
  rw [continuousMultilinearCurryFin1_apply, linearDeriv_apply,
      changeOrigin, FormalMultilinearSeries.sum]
  cases isEmpty_or_nonempty ι
  · have (l) : 1 + l ≠ Fintype.card ι := by
      rw [add_comm, Fintype.card_eq_zero]; exact Nat.succ_ne_zero _
    simp_rw [Fintype.sum_empty, changeOriginSeries_support _ (this _), zero_apply _, tsum_zero]; rfl
  rw [tsum_eq_single (Fintype.card ι - 1), changeOriginSeries]; swap
  · intro m hm
    rw [Ne, eq_tsub_iff_add_eq_of_le (by exact Fintype.card_pos), add_comm] at hm
    rw [f.changeOriginSeries_support hm, zero_apply]
  rw [sum_apply, ContinuousMultilinearMap.sum_apply, Fin.snoc_zero]
  simp_rw [changeOriginSeriesTerm_apply]
  refine (Fintype.sum_bijective (?_ ∘ Fintype.equivFinOfCardEq (Nat.add_sub_of_le
    Fintype.card_pos).symm) (.comp ?_ <| Equiv.bijective _) _ _ fun i ↦ ?_).symm
  · exact (⟨{·}ᶜ, by
      rw [card_compl, Fintype.card_fin, card_singleton, Nat.add_sub_cancel_left]⟩)
  · use fun _ _ ↦ (singleton_injective <| compl_injective <| Subtype.ext_iff.mp ·)
    intro ⟨s, hs⟩
    have h : sᶜ.card = 1 := by rw [card_compl, hs, Fintype.card_fin, Nat.add_sub_cancel]
    obtain ⟨a, ha⟩ := card_eq_one.mp h
    exact ⟨a, Subtype.ext (compl_eq_comm.mp ha)⟩
  rw [Function.comp_apply, Subtype.coe_mk, compl_singleton, piecewise_erase_univ,
    toFormalMultilinearSeries, dif_pos (Nat.add_sub_of_le Fintype.card_pos).symm]
  simp_rw [domDomCongr_apply, compContinuousLinearMap_apply, ContinuousLinearMap.proj_apply,
    Function.update_apply, (Equiv.injective _).eq_iff, ite_apply]
  congr; ext j
  obtain rfl | hj := eq_or_ne j i
  · rw [Function.update_same, if_pos rfl]
  · rw [Function.update_noteq hj, if_neg hj]

protected theorem hasFDerivAt [DecidableEq ι] : HasFDerivAt f (f.linearDeriv x) x := by
  rw [← changeOrigin_toFormalMultilinearSeries]
  convert f.hasFiniteFPowerSeriesOnBall.hasFDerivAt (y := x) ENNReal.coe_lt_top
  rw [zero_add]

<<<<<<< HEAD
lemma _root_.Equiv.succ_embeddingFinSucc_fst_symm_apply {ι : Type*} [DecidableEq ι]
=======
/-- Technical lemma used in the proof of `hasFTaylorSeriesUpTo_iteratedFDeriv`, to compare sums
over embedding of `Fin k` and `Fin (k + 1)`. -/
private lemma _root_.Equiv.succ_embeddingFinSucc_fst_symm_apply {ι : Type*} [DecidableEq ι]
>>>>>>> 945d7cf3
    {n : ℕ} (e : Fin (n+1) ↪ ι) {k : ι}
    (h'k : k ∈ Set.range (Equiv.embeddingFinSucc n ι e).1) (hk : k ∈ Set.range e) :
    Fin.succ ((Equiv.embeddingFinSucc n ι e).1.toEquivRange.symm ⟨k, h'k⟩)
      = e.toEquivRange.symm ⟨k, hk⟩ := by
  rcases hk with ⟨j, rfl⟩
  have hj : j ≠ 0 := by
    rintro rfl
    simp at h'k
  simp only [Function.Embedding.toEquivRange_symm_apply_self]
  have : e j = (Equiv.embeddingFinSucc n ι e).1 (Fin.pred j hj) := by simp
  simp_rw [this]
  simp [-Equiv.embeddingFinSucc_fst]

/-- A continuous multilinear function `f` admits a Taylor series, whose successive terms are given
by `f.iteratedFDeriv n`. This is the point of the definition of `f.iteratedFDeriv`. -/
theorem hasFTaylorSeriesUpTo_iteratedFDeriv :
    HasFTaylorSeriesUpTo ⊤ f (fun v n ↦ f.iteratedFDeriv n v) := by
  classical
  constructor
  · simp [ContinuousMultilinearMap.iteratedFDeriv]
<<<<<<< HEAD
  · intro n _hn x
=======
  · rintro n - x
>>>>>>> 945d7cf3
    suffices H : curryLeft (f.iteratedFDeriv (Nat.succ n) x) = (∑ e : Fin n ↪ ι,
          ((iteratedFDerivComponent f e.toEquivRange).linearDeriv
            (Pi.compRightL 𝕜 _ Subtype.val x)) ∘L (Pi.compRightL 𝕜 _ Subtype.val)) by
      have A : HasFDerivAt (f.iteratedFDeriv n) (∑ e : Fin n ↪ ι,
          ((iteratedFDerivComponent f e.toEquivRange).linearDeriv (Pi.compRightL 𝕜 _ Subtype.val x))
            ∘L (Pi.compRightL 𝕜 _ Subtype.val)) x := by
        apply HasFDerivAt.sum (fun s _hs ↦ ?_)
        exact (ContinuousMultilinearMap.hasFDerivAt _ _).comp x (ContinuousLinearMap.hasFDerivAt _)
      rwa [← H] at A
    ext v m
    simp only [ContinuousMultilinearMap.iteratedFDeriv, curryLeft_apply, sum_apply,
      iteratedFDerivComponent_apply, Finset.univ_sigma_univ,
      Pi.compRightL_apply, ContinuousLinearMap.coe_sum', ContinuousLinearMap.coe_comp',
      Finset.sum_apply, Function.comp_apply, linearDeriv_apply, Finset.sum_sigma']
    rw [← (Equiv.embeddingFinSucc n ι).sum_comp]
    congr with e
    congr with k
    by_cases hke : k ∈ Set.range e
    · simp only [hke, ↓reduceDite]
<<<<<<< HEAD
      by_cases hkf : k ∈ Set.range (Equiv.embeddingFinSucc n ι e).1
      · simp only [hkf, ↓reduceDite, ← Equiv.succ_embeddingFinSucc_fst_symm_apply e hkf hke,
          Fin.cons_succ]
      · simp only [hkf, ↓reduceDite]
        obtain rfl : k = e 0 := by
          rcases hke with ⟨j, rfl⟩
          congr
          simpa using hkf
        simp only [Function.Embedding.toEquivRange_symm_apply_self, Fin.cons_zero, Function.update,
          Pi.compRightL_apply, dite_eq_ite]
=======
      split_ifs with hkf
      · simp only [← Equiv.succ_embeddingFinSucc_fst_symm_apply e hkf hke, Fin.cons_succ]
      · obtain rfl : k = e 0 := by
          rcases hke with ⟨j, rfl⟩
          simpa using hkf
        simp only [Function.Embedding.toEquivRange_symm_apply_self, Fin.cons_zero, Function.update,
          Pi.compRightL_apply]
>>>>>>> 945d7cf3
        split_ifs with h
        · congr!
        · exfalso
          apply h
          simp_rw [← Equiv.embeddingFinSucc_snd e]
    · have hkf : k ∉ Set.range (Equiv.embeddingFinSucc n ι e).1 := by
        contrapose! hke
        rw [Equiv.embeddingFinSucc_fst] at hke
        exact Set.range_comp_subset_range _ _ hke
<<<<<<< HEAD
      simp only [hke, hkf, ↓reduceDite]
      simp only [Pi.compRightL, ContinuousLinearMap.coe_mk', LinearMap.coe_mk, AddHom.coe_mk]
      rw [Function.update_noteq]
      contrapose! hke
      have hk : k = (Equiv.embeddingFinSucc n ι e).2 := Subtype.ext_iff_val.1 hke
      rw [hk, Equiv.embeddingFinSucc_snd e]
      apply Set.mem_range_self
  · intro n _hn
    apply continuous_finset_sum _ (fun e _he ↦ ?_)
    exact (ContinuousMultilinearMap.coe_continuous _).comp (ContinuousLinearMap.continuous _)

theorem iteratedFDeriv_eq (n : ℕ) :
    iteratedFDeriv 𝕜 n f = f.iteratedFDeriv n := by
  ext x : 1
  exact (f.hasFTaylorSeriesUpTo_iteratedFDeriv.eq_iteratedFDeriv (m := n) le_top x).symm
=======
      simp only [hke, hkf, ↓reduceDite, Pi.compRightL,
        ContinuousLinearMap.coe_mk', LinearMap.coe_mk, AddHom.coe_mk]
      rw [Function.update_noteq]
      contrapose! hke
      rw [show k = _ from Subtype.ext_iff_val.1 hke, Equiv.embeddingFinSucc_snd e]
      exact Set.mem_range_self _
  · rintro n -
    apply continuous_finset_sum _ (fun e _ ↦ ?_)
    exact (ContinuousMultilinearMap.coe_continuous _).comp (ContinuousLinearMap.continuous _)

theorem iteratedFDeriv_eq (n : ℕ) :
    iteratedFDeriv 𝕜 n f = f.iteratedFDeriv n :=
  funext fun x ↦ (f.hasFTaylorSeriesUpTo_iteratedFDeriv.eq_iteratedFDeriv (m := n) le_top x).symm
>>>>>>> 945d7cf3

theorem norm_iteratedFDeriv_le (n : ℕ) (x : (i : ι) → E i) :
    ‖iteratedFDeriv 𝕜 n f x‖
      ≤ Nat.descFactorial (Fintype.card ι) n * ‖f‖ * ‖x‖ ^ (Fintype.card ι - n) := by
  rw [f.iteratedFDeriv_eq]
  exact f.norm_iteratedFDeriv_le' n x

lemma cPolynomialAt : CPolynomialAt 𝕜 f x :=
  f.hasFiniteFPowerSeriesOnBall.cPolynomialAt_of_mem
    (by simp only [Metric.emetric_ball_top, Set.mem_univ])

lemma cPolyomialOn : CPolynomialOn 𝕜 f ⊤ := fun x _ ↦ f.cPolynomialAt x

lemma contDiffAt : ContDiffAt 𝕜 n f x := (f.cPolynomialAt x).contDiffAt

lemma contDiff : ContDiff 𝕜 n f := contDiff_iff_contDiffAt.mpr f.contDiffAt

end ContinuousMultilinearMap

namespace FormalMultilinearSeries

variable (p : FormalMultilinearSeries 𝕜 E F)

open Fintype ContinuousLinearMap in
theorem derivSeries_apply_diag (n : ℕ) (x : E) :
    derivSeries p n (fun _ ↦ x) x = (n + 1) • p (n + 1) fun _ ↦ x := by
  simp only [derivSeries, compFormalMultilinearSeries_apply, changeOriginSeries,
    compContinuousMultilinearMap_coe, ContinuousLinearEquiv.coe_coe, LinearIsometryEquiv.coe_coe,
    Function.comp_apply, ContinuousMultilinearMap.sum_apply, map_sum, coe_sum', Finset.sum_apply,
    continuousMultilinearCurryFin1_apply, Matrix.zero_empty]
  convert Finset.sum_const _
  · rw [Fin.snoc_zero, changeOriginSeriesTerm_apply, Finset.piecewise_same, add_comm]
  · rw [← card, card_subtype, ← Finset.powerset_univ, ← Finset.powersetCard_eq_filter,
      Finset.card_powersetCard, ← card, card_fin, eq_comm, add_comm, Nat.choose_succ_self_right]

end FormalMultilinearSeries

namespace HasFPowerSeriesOnBall

open FormalMultilinearSeries ENNReal Nat

variable {p : FormalMultilinearSeries 𝕜 E F} {f : E → F} {x : E} {r : ℝ≥0∞}
  (h : HasFPowerSeriesOnBall f p x r) (y : E)

theorem iteratedFDeriv_zero_apply_diag : iteratedFDeriv 𝕜 0 f x = p 0 := by
  ext
  convert (h.hasSum <| EMetric.mem_ball_self h.r_pos).tsum_eq.symm
  · rw [iteratedFDeriv_zero_apply, add_zero]
  · rw [tsum_eq_single 0 fun n hn ↦ by haveI := NeZero.mk hn; exact (p n).map_zero]
    exact congr(p 0 $(Subsingleton.elim _ _))

open ContinuousLinearMap

private theorem factorial_smul' {n : ℕ} : ∀ {F : Type max u v} [NormedAddCommGroup F]
    [NormedSpace 𝕜 F] [CompleteSpace F] {p : FormalMultilinearSeries 𝕜 E F}
    {f : E → F}, HasFPowerSeriesOnBall f p x r →
    n ! • p n (fun _ ↦ y) = iteratedFDeriv 𝕜 n f x (fun _ ↦ y) := by
  induction' n with n ih <;> intro F _ _ _ p f h
  · rw [factorial_zero, one_smul, h.iteratedFDeriv_zero_apply_diag]
  · rw [factorial_succ, mul_comm, mul_smul, ← derivSeries_apply_diag, ← smul_apply,
      ih h.fderiv, iteratedFDeriv_succ_apply_right]
    rfl

variable [CompleteSpace F]

theorem factorial_smul (n : ℕ) :
    n ! • p n (fun _ ↦ y) = iteratedFDeriv 𝕜 n f x (fun _ ↦ y) := by
  cases n
  · rw [factorial_zero, one_smul, h.iteratedFDeriv_zero_apply_diag]
  · rw [factorial_succ, mul_comm, mul_smul, ← derivSeries_apply_diag, ← smul_apply,
      factorial_smul'.{_,u,v} _ h.fderiv, iteratedFDeriv_succ_apply_right]
    rfl

theorem hasSum_iteratedFDeriv [CharZero 𝕜] {y : E} (hy : y ∈ EMetric.ball 0 r) :
    HasSum (fun n ↦ (n ! : 𝕜)⁻¹ • iteratedFDeriv 𝕜 n f x fun _ ↦ y) (f (x + y)) := by
  convert h.hasSum hy with n
  rw [← h.factorial_smul y n, smul_comm, ← smul_assoc, nsmul_eq_mul,
    mul_inv_cancel <| cast_ne_zero.mpr n.factorial_ne_zero, one_smul]

end HasFPowerSeriesOnBall<|MERGE_RESOLUTION|>--- conflicted
+++ resolved
@@ -350,13 +350,9 @@
   convert f.hasFiniteFPowerSeriesOnBall.hasFDerivAt (y := x) ENNReal.coe_lt_top
   rw [zero_add]
 
-<<<<<<< HEAD
-lemma _root_.Equiv.succ_embeddingFinSucc_fst_symm_apply {ι : Type*} [DecidableEq ι]
-=======
 /-- Technical lemma used in the proof of `hasFTaylorSeriesUpTo_iteratedFDeriv`, to compare sums
 over embedding of `Fin k` and `Fin (k + 1)`. -/
 private lemma _root_.Equiv.succ_embeddingFinSucc_fst_symm_apply {ι : Type*} [DecidableEq ι]
->>>>>>> 945d7cf3
     {n : ℕ} (e : Fin (n+1) ↪ ι) {k : ι}
     (h'k : k ∈ Set.range (Equiv.embeddingFinSucc n ι e).1) (hk : k ∈ Set.range e) :
     Fin.succ ((Equiv.embeddingFinSucc n ι e).1.toEquivRange.symm ⟨k, h'k⟩)
@@ -377,11 +373,7 @@
   classical
   constructor
   · simp [ContinuousMultilinearMap.iteratedFDeriv]
-<<<<<<< HEAD
-  · intro n _hn x
-=======
   · rintro n - x
->>>>>>> 945d7cf3
     suffices H : curryLeft (f.iteratedFDeriv (Nat.succ n) x) = (∑ e : Fin n ↪ ι,
           ((iteratedFDerivComponent f e.toEquivRange).linearDeriv
             (Pi.compRightL 𝕜 _ Subtype.val x)) ∘L (Pi.compRightL 𝕜 _ Subtype.val)) by
@@ -401,18 +393,6 @@
     congr with k
     by_cases hke : k ∈ Set.range e
     · simp only [hke, ↓reduceDite]
-<<<<<<< HEAD
-      by_cases hkf : k ∈ Set.range (Equiv.embeddingFinSucc n ι e).1
-      · simp only [hkf, ↓reduceDite, ← Equiv.succ_embeddingFinSucc_fst_symm_apply e hkf hke,
-          Fin.cons_succ]
-      · simp only [hkf, ↓reduceDite]
-        obtain rfl : k = e 0 := by
-          rcases hke with ⟨j, rfl⟩
-          congr
-          simpa using hkf
-        simp only [Function.Embedding.toEquivRange_symm_apply_self, Fin.cons_zero, Function.update,
-          Pi.compRightL_apply, dite_eq_ite]
-=======
       split_ifs with hkf
       · simp only [← Equiv.succ_embeddingFinSucc_fst_symm_apply e hkf hke, Fin.cons_succ]
       · obtain rfl : k = e 0 := by
@@ -420,7 +400,6 @@
           simpa using hkf
         simp only [Function.Embedding.toEquivRange_symm_apply_self, Fin.cons_zero, Function.update,
           Pi.compRightL_apply]
->>>>>>> 945d7cf3
         split_ifs with h
         · congr!
         · exfalso
@@ -430,23 +409,6 @@
         contrapose! hke
         rw [Equiv.embeddingFinSucc_fst] at hke
         exact Set.range_comp_subset_range _ _ hke
-<<<<<<< HEAD
-      simp only [hke, hkf, ↓reduceDite]
-      simp only [Pi.compRightL, ContinuousLinearMap.coe_mk', LinearMap.coe_mk, AddHom.coe_mk]
-      rw [Function.update_noteq]
-      contrapose! hke
-      have hk : k = (Equiv.embeddingFinSucc n ι e).2 := Subtype.ext_iff_val.1 hke
-      rw [hk, Equiv.embeddingFinSucc_snd e]
-      apply Set.mem_range_self
-  · intro n _hn
-    apply continuous_finset_sum _ (fun e _he ↦ ?_)
-    exact (ContinuousMultilinearMap.coe_continuous _).comp (ContinuousLinearMap.continuous _)
-
-theorem iteratedFDeriv_eq (n : ℕ) :
-    iteratedFDeriv 𝕜 n f = f.iteratedFDeriv n := by
-  ext x : 1
-  exact (f.hasFTaylorSeriesUpTo_iteratedFDeriv.eq_iteratedFDeriv (m := n) le_top x).symm
-=======
       simp only [hke, hkf, ↓reduceDite, Pi.compRightL,
         ContinuousLinearMap.coe_mk', LinearMap.coe_mk, AddHom.coe_mk]
       rw [Function.update_noteq]
@@ -460,7 +422,6 @@
 theorem iteratedFDeriv_eq (n : ℕ) :
     iteratedFDeriv 𝕜 n f = f.iteratedFDeriv n :=
   funext fun x ↦ (f.hasFTaylorSeriesUpTo_iteratedFDeriv.eq_iteratedFDeriv (m := n) le_top x).symm
->>>>>>> 945d7cf3
 
 theorem norm_iteratedFDeriv_le (n : ℕ) (x : (i : ι) → E i) :
     ‖iteratedFDeriv 𝕜 n f x‖
