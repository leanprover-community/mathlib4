--- conflicted
+++ resolved
@@ -531,23 +531,14 @@
 as this statement is empty. -/
 theorem HasFDerivWithinAt.of_nhdsWithin_eq_bot (h : 𝓝[s\{x}] x = ⊥) :
     HasFDerivWithinAt f f' s x := by
-<<<<<<< HEAD
   rw [← hasFDerivWithinAt_diff_singleton x, HasFDerivWithinAt, h, hasFDerivAtFilter_iff_isLittleO]
-=======
-  rw [← hasFDerivWithinAt_diff_singleton x, HasFDerivWithinAt, h]
->>>>>>> 077adcc0
   apply isLittleO_bot
 
 /-- If `x` is not in the closure of `s`, then `f` has any derivative at `x` within `s`,
 as this statement is empty. -/
 theorem hasFDerivWithinAt_of_nmem_closure (h : x ∉ closure s) : HasFDerivWithinAt f f' s x :=
-<<<<<<< HEAD
-  .of_nhdsWithin_eq_bot <| eq_bot_mono (nhdsWithin_mono _ (diff_subset _ _)) <|
-    not_mem_closure_iff_nhdsWithin_eq_bot.1 h
-=======
   .of_nhdsWithin_eq_bot <| eq_bot_mono (nhdsWithin_mono _ (diff_subset _ _)) <| by
     rwa [mem_closure_iff_nhdsWithin_neBot, not_neBot] at h
->>>>>>> 077adcc0
 #align has_fderiv_within_at_of_not_mem_closure hasFDerivWithinAt_of_nmem_closure
 
 theorem DifferentiableWithinAt.hasFDerivWithinAt (h : DifferentiableWithinAt 𝕜 f s x) :
