--- conflicted
+++ resolved
@@ -556,10 +556,5 @@
 theorem fderiv_comp_smul (c : 𝕜) : fderiv 𝕜 (f <| c • ·) x = c • fderiv 𝕜 f (c • x) := by
   rw [← fderivWithin_univ, fderivWithin_comp_smul _ uniqueDiffWithinAt_univ]
   rcases eq_or_ne c 0 with rfl | hc <;> simp [smul_set_univ₀, *]
-<<<<<<< HEAD
-
-end SMulLeft
-=======
->>>>>>> 3b21e242
 
 end SMulLeft