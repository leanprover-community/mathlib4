--- conflicted
+++ resolved
@@ -412,7 +412,6 @@
   exact isLittleO_pi
 #align has_strict_fderiv_at_pi' hasStrictFDerivAt_pi'
 
-<<<<<<< HEAD
 @[fun_prop]
 theorem hasStrictFDerivAt_pi'' (hφ : ∀ i, HasStrictFDerivAt (fun x => Φ x i) ((proj i).comp Φ') x) :
     HasStrictFDerivAt Φ Φ' x := hasStrictFDerivAt_pi'.2 hφ
@@ -426,11 +425,7 @@
   have h' : comp (proj i) id' = proj i := by rfl
   rw[← h']; apply h; apply hasStrictFDerivAt_id
 
-
-@[simp 1100] -- porting note: increased priority to make lint happy
-=======
 @[simp 1100] -- Porting note: increased priority to make lint happy
->>>>>>> 39f3b00d
 theorem hasStrictFDerivAt_pi :
     HasStrictFDerivAt (fun x i => φ i x) (ContinuousLinearMap.pi φ') x ↔
       ∀ i, HasStrictFDerivAt (φ i) (φ' i) x :=
