--- conflicted
+++ resolved
@@ -49,11 +49,7 @@
     HasStrictFDerivAt (fun x => (f₁ x, f₂ x)) (f₁'.prod f₂') x :=
   .of_isLittleO <| hf₁.isLittleO.prod_left hf₂.isLittleO
 
-<<<<<<< HEAD
-@[deprecated (since := "2025-02-22")]
-=======
-@[deprecated (since := "2025-03-09")]
->>>>>>> 81960b1a
+@[deprecated (since := "2025-03-09")]
 alias HasStrictFDerivAt.prod := HasStrictFDerivAt.prodMk
 
 theorem HasFDerivAtFilter.prodMk (hf₁ : HasFDerivAtFilter f₁ f₁' x L)
@@ -61,11 +57,7 @@
     HasFDerivAtFilter (fun x => (f₁ x, f₂ x)) (f₁'.prod f₂') x L :=
   .of_isLittleO <| hf₁.isLittleO.prod_left hf₂.isLittleO
 
-<<<<<<< HEAD
-@[deprecated (since := "2025-02-22")]
-=======
-@[deprecated (since := "2025-03-09")]
->>>>>>> 81960b1a
+@[deprecated (since := "2025-03-09")]
 alias HasFDerivAtFilter.prod := HasFDerivAtFilter.prodMk
 
 @[fun_prop]
@@ -74,11 +66,7 @@
     HasFDerivWithinAt (fun x => (f₁ x, f₂ x)) (f₁'.prod f₂') s x :=
   hf₁.prodMk hf₂
 
-<<<<<<< HEAD
-@[deprecated (since := "2025-02-22")]
-=======
-@[deprecated (since := "2025-03-09")]
->>>>>>> 81960b1a
+@[deprecated (since := "2025-03-09")]
 alias HasFDerivWithinAt.prod := HasFDerivWithinAt.prodMk
 
 @[fun_prop]
@@ -86,11 +74,7 @@
     HasFDerivAt (fun x => (f₁ x, f₂ x)) (f₁'.prod f₂') x :=
   hf₁.prodMk hf₂
 
-<<<<<<< HEAD
-@[deprecated (since := "2025-02-22")]
-=======
-@[deprecated (since := "2025-03-09")]
->>>>>>> 81960b1a
+@[deprecated (since := "2025-03-09")]
 alias HasFDerivAt.prod := HasFDerivAt.prodMk
 
 @[fun_prop]
@@ -98,11 +82,7 @@
     HasFDerivAt (fun e : E => (e, f₀)) (inl 𝕜 E F) e₀ :=
   (hasFDerivAt_id e₀).prodMk (hasFDerivAt_const f₀ e₀)
 
-<<<<<<< HEAD
-@[deprecated (since := "2025-02-22")]
-=======
-@[deprecated (since := "2025-03-09")]
->>>>>>> 81960b1a
+@[deprecated (since := "2025-03-09")]
 alias hasFDerivAt_prod_mk_left := hasFDerivAt_prodMk_left
 
 @[fun_prop]
@@ -110,11 +90,7 @@
     HasFDerivAt (fun f : F => (e₀, f)) (inr 𝕜 E F) f₀ :=
   (hasFDerivAt_const e₀ f₀).prodMk (hasFDerivAt_id f₀)
 
-<<<<<<< HEAD
-@[deprecated (since := "2025-02-22")]
-=======
-@[deprecated (since := "2025-03-09")]
->>>>>>> 81960b1a
+@[deprecated (since := "2025-03-09")]
 alias hasFDerivAt_prod_mk_right := hasFDerivAt_prodMk_right
 
 @[fun_prop]
@@ -123,11 +99,7 @@
     DifferentiableWithinAt 𝕜 (fun x : E => (f₁ x, f₂ x)) s x :=
   (hf₁.hasFDerivWithinAt.prodMk hf₂.hasFDerivWithinAt).differentiableWithinAt
 
-<<<<<<< HEAD
-@[deprecated (since := "2025-02-22")]
-=======
-@[deprecated (since := "2025-03-09")]
->>>>>>> 81960b1a
+@[deprecated (since := "2025-03-09")]
 alias DifferentiableWithinAt.prod := DifferentiableWithinAt.prodMk
 
 @[simp, fun_prop]
@@ -135,22 +107,14 @@
     DifferentiableAt 𝕜 (fun x : E => (f₁ x, f₂ x)) x :=
   (hf₁.hasFDerivAt.prodMk hf₂.hasFDerivAt).differentiableAt
 
-<<<<<<< HEAD
-@[deprecated (since := "2025-02-22")]
-=======
-@[deprecated (since := "2025-03-09")]
->>>>>>> 81960b1a
+@[deprecated (since := "2025-03-09")]
 alias DifferentiableAt.prod := DifferentiableAt.prodMk
 
 @[fun_prop]
 theorem DifferentiableOn.prodMk (hf₁ : DifferentiableOn 𝕜 f₁ s) (hf₂ : DifferentiableOn 𝕜 f₂ s) :
     DifferentiableOn 𝕜 (fun x : E => (f₁ x, f₂ x)) s := fun x hx => (hf₁ x hx).prodMk (hf₂ x hx)
 
-<<<<<<< HEAD
-@[deprecated (since := "2025-02-22")]
-=======
-@[deprecated (since := "2025-03-09")]
->>>>>>> 81960b1a
+@[deprecated (since := "2025-03-09")]
 alias DifferentiableOn.prod := DifferentiableOn.prodMk
 
 @[simp, fun_prop]
@@ -158,11 +122,7 @@
     Differentiable 𝕜 fun x : E => (f₁ x, f₂ x) := fun x ↦
   (hf₁ x).prodMk (hf₂ x)
 
-<<<<<<< HEAD
-@[deprecated (since := "2025-02-22")]
-=======
-@[deprecated (since := "2025-03-09")]
->>>>>>> 81960b1a
+@[deprecated (since := "2025-03-09")]
 alias Differentiable.prod := Differentiable.prodMk
 
 theorem DifferentiableAt.fderiv_prodMk (hf₁ : DifferentiableAt 𝕜 f₁ x)
@@ -170,11 +130,7 @@
     fderiv 𝕜 (fun x : E => (f₁ x, f₂ x)) x = (fderiv 𝕜 f₁ x).prod (fderiv 𝕜 f₂ x) :=
   (hf₁.hasFDerivAt.prodMk hf₂.hasFDerivAt).fderiv
 
-<<<<<<< HEAD
-@[deprecated (since := "2025-02-22")]
-=======
-@[deprecated (since := "2025-03-09")]
->>>>>>> 81960b1a
+@[deprecated (since := "2025-03-09")]
 alias DifferentiableAt.fderiv_prod := DifferentiableAt.fderiv_prodMk
 
 theorem DifferentiableWithinAt.fderivWithin_prodMk (hf₁ : DifferentiableWithinAt 𝕜 f₁ s x)
@@ -183,11 +139,7 @@
       (fderivWithin 𝕜 f₁ s x).prod (fderivWithin 𝕜 f₂ s x) :=
   (hf₁.hasFDerivWithinAt.prodMk hf₂.hasFDerivWithinAt).fderivWithin hxs
 
-<<<<<<< HEAD
-@[deprecated (since := "2025-02-22")]
-=======
-@[deprecated (since := "2025-03-09")]
->>>>>>> 81960b1a
+@[deprecated (since := "2025-03-09")]
 alias DifferentiableWithinAt.fderivWithin_prod := DifferentiableWithinAt.fderivWithin_prodMk
 
 end Prod
@@ -397,11 +349,7 @@
     (hf₂ : DifferentiableAt 𝕜 f₂ p.2) : DifferentiableAt 𝕜 (fun p : E × G => (f p.1, f₂ p.2)) p :=
   (hf.comp p differentiableAt_fst).prodMk (hf₂.comp p differentiableAt_snd)
 
-<<<<<<< HEAD
-@[deprecated (since := "2025-02-22")]
-=======
-@[deprecated (since := "2025-03-09")]
->>>>>>> 81960b1a
+@[deprecated (since := "2025-03-09")]
 alias DifferentiableAt.prod_map := DifferentiableAt.prodMap
 
 end prodMap
