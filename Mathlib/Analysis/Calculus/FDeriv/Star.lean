--- conflicted
+++ resolved
@@ -113,10 +113,7 @@
 
 /-- If `f` has derivative `f'` at `z`, then `star ∘ f ∘ star` has derivative `starL ∘ f' ∘ starL`
 at `star z`. -/
-<<<<<<< HEAD
-=======
 @[fun_prop]
->>>>>>> e88e619b
 lemma HasFDerivAt.star_star {f : E → F} {z : E} {f' : E →L[𝕜] F} (hf : HasFDerivAt f f' z) :
     HasFDerivAt (star ∘ f ∘ star)
       ((starL 𝕜).toContinuousLinearMap.comp <| f'.comp (starL 𝕜).toContinuousLinearMap) (star z) :=
@@ -124,10 +121,7 @@
     (by simpa using hf)
 
 /-- If `f` is differentiable at `z`, then `star ∘ f ∘ star` is differentiable at `star z`. -/
-<<<<<<< HEAD
-=======
 @[fun_prop]
->>>>>>> e88e619b
 lemma DifferentiableAt.star_star {f : E → F} {z : E} (hf : DifferentiableAt 𝕜 f z) :
     DifferentiableAt 𝕜 (star ∘ f ∘ star) (star z) :=
   hf.hasFDerivAt.star_star.differentiableAt
