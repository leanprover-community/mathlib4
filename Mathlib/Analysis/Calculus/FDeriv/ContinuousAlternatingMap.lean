--- conflicted
+++ resolved
@@ -31,10 +31,6 @@
   {g : E → F →L[𝕜] G} {g' : E →L[𝕜] F →L[𝕜] G}
   {s : Set E} {x : E}
 
-<<<<<<< HEAD
-theorem ContinuousAlternatingMap.hasStrictFDerivAt_toContinuousMultilinearMap_comp_iff
-    [Finite ι] :
-=======
 /-!
 ### Derivative of the pullback
 
@@ -44,7 +40,6 @@
 -/
 
 theorem ContinuousAlternatingMap.hasStrictFDerivAt_toContinuousMultilinearMap_comp_iff [Finite ι] :
->>>>>>> c706205a
     HasStrictFDerivAt (toContinuousMultilinearMap ∘ f) (toContinuousMultilinearMapCLM 𝕜 ∘L f') x ↔
       HasStrictFDerivAt f f' x := by
   cases nonempty_fintype ι
@@ -144,15 +139,12 @@
 
 end CompContinuousLinearMap
 
-<<<<<<< HEAD
-=======
 /-!
 ### Derivative of a continuous alternating map applied to a tuple of vectors
 
 In this section we prove the formula for the derivative `D_xf(x; g_0(x), ..., g_n(x))`.
 -/
 
->>>>>>> c706205a
 section Apply
 
 variable {f : E → F [⋀^ι]→L[𝕜] G} {f' : E →L[𝕜] F [⋀^ι]→L[𝕜] G}
@@ -249,11 +241,6 @@
 
 theorem ContinuousAlternatingMap.differentiable (f : E [⋀^ι]→L[𝕜] F) : Differentiable 𝕜 f := by
   cases nonempty_fintype ι
-<<<<<<< HEAD
-  -- TODO: marking `Differentiable.continuousAlternatingMap_apply` as `fun_prop` doesn't work.
-  -- Fix it
-=======
->>>>>>> c706205a
   apply Differentiable.continuousAlternatingMap_apply <;> fun_prop
 
 end Apply