/-
Copyright (c) 2025 Yury Kudryashov. All rights reserved.
Released under Apache 2.0 license as described in the file LICENSE.
Authors: Yury Kudryashov
-/
import Mathlib.Analysis.Calculus.FDeriv.ContinuousMultilinearMap
import Mathlib.Analysis.NormedSpace.Alternating.Basic

/-!
# Derivatives of operations on continuous alternating maps

In this file we prove formulas for the derivatives of

- `ContinuousAlternatingMap.compContinuousLinearMap`, the pullback of a continuous alternating map
  along a continuous linear map;
- application of a `ContinuousAlternatingMap` as a function of both the map and the vectors.
-/

variable {𝕜 ι E F G H : Type*}
  [NontriviallyNormedField 𝕜]
  [NormedAddCommGroup E] [NormedSpace 𝕜 E] [NormedAddCommGroup F] [NormedSpace 𝕜 F]
  [NormedAddCommGroup G] [NormedSpace 𝕜 G] [NormedAddCommGroup H] [NormedSpace 𝕜 H]

open ContinuousAlternatingMap
open scoped Topology BigOperators

section CompContinuousLinearMap

variable
  {f : E → G [⋀^ι]→L[𝕜] H} {f' : E →L[𝕜] G [⋀^ι]→L[𝕜] H}
  {g : E → F →L[𝕜] G} {g' : E →L[𝕜] F →L[𝕜] G}
  {s : Set E} {x : E}

<<<<<<< HEAD
theorem ContinuousAlternatingMap.hasStrictFDerivAt_toContinuousMultilinearMap_comp_iff
    [Finite ι] :
=======
/-!
### Derivative of the pullback

In this section we prove a formula for the derivative
of the pullback of a continuous alternating map along a continuous linear map,
as a function of both maps.
-/

theorem ContinuousAlternatingMap.hasStrictFDerivAt_toContinuousMultilinearMap_comp_iff [Finite ι] :
>>>>>>> c706205a
    HasStrictFDerivAt (toContinuousMultilinearMap ∘ f) (toContinuousMultilinearMapCLM 𝕜 ∘L f') x ↔
      HasStrictFDerivAt f f' x := by
  cases nonempty_fintype ι
  constructor <;> intro h
  · rw [hasStrictFDerivAt_iff_isLittleOTVS] at h ⊢
    refine Asymptotics.IsBigOTVS.trans_isLittleOTVS ?_ h
    simp only [Function.comp_apply, ← toContinuousMultilinearMapCLM_apply 𝕜,
      ContinuousLinearMap.comp_apply, ← map_sub]
    apply LinearMap.isBigOTVS_rev_comp
    simp [isEmbedding_toContinuousMultilinearMap.nhds_eq_comap]
  · exact (toContinuousMultilinearMapCLM 𝕜).hasStrictFDerivAt.comp x h

section HasFDerivAt

variable [Fintype ι] [DecidableEq ι]

theorem ContinuousAlternatingMap.hasStrictFDerivAt_compContinuousLinearMap
    (fg : (G [⋀^ι]→L[𝕜] H) × (F →L[𝕜] G)) :
    HasStrictFDerivAt
      (fun fg : (G [⋀^ι]→L[𝕜] H) × (F →L[𝕜] G) ↦ fg.1.compContinuousLinearMap fg.2)
      (compContinuousLinearMapCLM fg.2 ∘L .fst _ _ _ +
        fg.1.fderivCompContinuousLinearMap fg.2 ∘L .snd _ _ _)
      fg := by
  rw [← hasStrictFDerivAt_toContinuousMultilinearMap_comp_iff]
  have H₁ := ContinuousMultilinearMap.hasStrictFDerivAt_compContinuousLinearMap
    (fg.1.1, fun _ : ι ↦ fg.2)
  have H₂ := ((toContinuousMultilinearMapCLM 𝕜).hasStrictFDerivAt (x := fg.1))
  have H₃ := hasStrictFDerivAt_pi.mpr fun i : ι ↦ hasStrictFDerivAt_id (𝕜 := 𝕜) fg.2
  exact H₁.comp fg (H₂.prodMap fg H₃)

theorem HasStrictFDerivAt.continuousAlternatingMapCompContinuousLinearMap
    (hf : HasStrictFDerivAt f f' x) (hg : HasStrictFDerivAt g g' x) :
    HasStrictFDerivAt (fun x ↦ (f x).compContinuousLinearMap (g x))
      (compContinuousLinearMapCLM (g x) ∘L f' +
        (f x).fderivCompContinuousLinearMap (g x) ∘L g') x :=
  hasStrictFDerivAt_compContinuousLinearMap (f x, g x) |>.comp x (hf.prodMk hg)

theorem HasFDerivAt.continuousAlternatingMapCompContinuousLinearMap
    (hf : HasFDerivAt f f' x) (hg : HasFDerivAt g g' x) :
    HasFDerivAt (fun x ↦ (f x).compContinuousLinearMap (g x))
      (compContinuousLinearMapCLM (g x) ∘L f' +
        (f x).fderivCompContinuousLinearMap (g x) ∘L g') x := by
  convert hasStrictFDerivAt_compContinuousLinearMap (f x, (g x)) |>.hasFDerivAt
    |>.comp x (hf.prodMk hg)

theorem HasFDerivWithinAt.continuousAlternatingMapCompContinuousLinearMap
    (hf : HasFDerivWithinAt f f' s x) (hg : HasFDerivWithinAt g g' s x) :
    HasFDerivWithinAt (fun x ↦ (f x).compContinuousLinearMap (g x))
      (compContinuousLinearMapCLM (g x) ∘L f' +
        (f x).fderivCompContinuousLinearMap (g x) ∘L g') s x := by
  convert hasStrictFDerivAt_compContinuousLinearMap (f x, (g x)) |>.hasFDerivAt
    |>.comp_hasFDerivWithinAt x (hf.prodMk hg)

theorem fderivWithin_continuousAlternatingMapCompContinuousLinearMap
    (hf : DifferentiableWithinAt 𝕜 f s x) (hg : DifferentiableWithinAt 𝕜 g s x)
    (hs : UniqueDiffWithinAt 𝕜 s x) :
    fderivWithin 𝕜 (fun x ↦ (f x).compContinuousLinearMap (g x)) s x =
      compContinuousLinearMapCLM (g x) ∘L fderivWithin 𝕜 f s x +
        (f x).fderivCompContinuousLinearMap (g x) ∘L fderivWithin 𝕜 g s x :=
  hf.hasFDerivWithinAt.continuousAlternatingMapCompContinuousLinearMap (hg.hasFDerivWithinAt)
    |>.fderivWithin hs

theorem fderiv_continuousAlternatingMapCompContinuousLinearMap
    (hf : DifferentiableAt 𝕜 f x) (hg : DifferentiableAt 𝕜 g x) :
    fderiv 𝕜 (fun x ↦ (f x).compContinuousLinearMap (g x)) x =
      compContinuousLinearMapCLM (g x) ∘L fderiv 𝕜 f x +
        (f x).fderivCompContinuousLinearMap (g x) ∘L fderiv 𝕜 g x :=
  hf.hasFDerivAt.continuousAlternatingMapCompContinuousLinearMap (hg.hasFDerivAt) |>.fderiv

end HasFDerivAt

/-!
### Differentiability of the pullback

In this section we prove that the pullback of a continuous alternating map
along a continuous linear map is differentiable with respect to a parameter,
provided that both maps are differentiable.
-/

variable [Finite ι]

theorem DifferentiableWithinAt.continuousAlternatingMapCompContinuousLinearMap
    (hf : DifferentiableWithinAt 𝕜 f s x) (hg : DifferentiableWithinAt 𝕜 g s x) :
    DifferentiableWithinAt 𝕜 (fun x ↦ (f x).compContinuousLinearMap (g x)) s x := by
  cases nonempty_fintype ι
  classical
  exact hf.hasFDerivWithinAt.continuousAlternatingMapCompContinuousLinearMap hg.hasFDerivWithinAt
    |>.differentiableWithinAt

theorem DifferentiableAt.continuousAlternatingMapCompContinuousLinearMap
    (hf : DifferentiableAt 𝕜 f x) (hg : DifferentiableAt 𝕜 g x) :
    DifferentiableAt 𝕜 (fun x ↦ (f x).compContinuousLinearMap (g x)) x := by
  cases nonempty_fintype ι
  classical
  exact hf.hasFDerivAt.continuousAlternatingMapCompContinuousLinearMap hg.hasFDerivAt
    |>.differentiableAt

end CompContinuousLinearMap

<<<<<<< HEAD
=======
/-!
### Derivative of a continuous alternating map applied to a tuple of vectors

In this section we prove the formula for the derivative `D_xf(x; g_0(x), ..., g_n(x))`.
-/

>>>>>>> c706205a
section Apply

variable {f : E → F [⋀^ι]→L[𝕜] G} {f' : E →L[𝕜] F [⋀^ι]→L[𝕜] G}
  {g : ι → E → F} {g' : ι → E →L[𝕜] F}
  {s : Set E} {x : E}

section HasFDerivAt

variable [Fintype ι] [DecidableEq ι]

namespace ContinuousAlternatingMap

theorem hasStrictFDerivAt (f : E [⋀^ι]→L[𝕜] F) (x : ι → E) :
    HasStrictFDerivAt f (f.1.linearDeriv x) x :=
  f.1.hasStrictFDerivAt x

theorem hasFDerivAt (f : E [⋀^ι]→L[𝕜] F) (x : ι → E) : HasFDerivAt f (f.1.linearDeriv x) x :=
  f.1.hasFDerivAt x

theorem hasFDerivWithinAt (f : E [⋀^ι]→L[𝕜] F) (s : Set (ι → E)) (x : ι → E) :
    HasFDerivWithinAt f (f.1.linearDeriv x) s x :=
  (f.hasFDerivAt x).hasFDerivWithinAt

end ContinuousAlternatingMap

theorem HasStrictFDerivAt.continuousAlternatingMap_apply (hf : HasStrictFDerivAt f f' x)
    (hg : ∀ i, HasStrictFDerivAt (g i) (g' i) x) :
    HasStrictFDerivAt
      (fun x ↦ f x (g · x))
      (apply 𝕜 F G (g · x) ∘L f' + ∑ i, (f x).toContinuousLinearMap (g · x) i ∘L g' i)
      x :=
  (toContinuousMultilinearMapCLM 𝕜).hasStrictFDerivAt.comp x hf
    |>.continuousMultilinearMap_apply hg

theorem HasFDerivAt.continuousAlternatingMap_apply (hf : HasFDerivAt f f' x)
    (hg : ∀ i, HasFDerivAt (g i) (g' i) x) :
    HasFDerivAt
      (fun x ↦ f x (g · x))
      (apply 𝕜 F G (g · x) ∘L f' + ∑ i, (f x).toContinuousLinearMap (g · x) i ∘L g' i)
      x :=
  (toContinuousMultilinearMapCLM 𝕜).hasFDerivAt.comp x hf
    |>.continuousMultilinearMap_apply hg

theorem HasFDerivWithinAt.continuousAlternatingMap_apply (hf : HasFDerivWithinAt f f' s x)
    (hg : ∀ i, HasFDerivWithinAt (g i) (g' i) s x) :
    HasFDerivWithinAt
      (fun x ↦ f x (g · x))
      (apply 𝕜 F G (g · x) ∘L f' + ∑ i, (f x).toContinuousLinearMap (g · x) i ∘L g' i)
      s x :=
  (toContinuousMultilinearMapCLM 𝕜).hasFDerivAt.comp_hasFDerivWithinAt x hf
    |>.continuousMultilinearMap_apply hg

theorem fderivWithin_continuousAlternatingMap_apply (hf : DifferentiableWithinAt 𝕜 f s x)
    (hg : ∀ i, DifferentiableWithinAt 𝕜 (g i) s x) (hs : UniqueDiffWithinAt 𝕜 s x) :
    fderivWithin 𝕜 (fun x ↦ f x (g · x)) s x =
      apply 𝕜 F G (g · x) ∘L fderivWithin 𝕜 f s x +
        ∑ i, (f x).toContinuousLinearMap (g · x) i ∘L fderivWithin 𝕜 (g i) s x :=
  hf.hasFDerivWithinAt.continuousAlternatingMap_apply (fun i ↦ (hg i).hasFDerivWithinAt)
    |>.fderivWithin hs

<<<<<<< HEAD
theorem fderivWithin_continuousAlternatingMap_apply_apply (hf : DifferentiableWithinAt 𝕜 f s x)
    (hg : ∀ i, DifferentiableWithinAt 𝕜 (g i) s x) (hs : UniqueDiffWithinAt 𝕜 s x) (dx : E) :
    fderivWithin 𝕜 (fun x ↦ f x (g · x)) s x dx =
      fderivWithin 𝕜 f s x dx (g · x) +
        ∑ i, f x (Function.update (g · x) i (fderivWithin 𝕜 (g i) s x dx)) := by
  simp [fderivWithin_continuousAlternatingMap_apply, *]

=======
>>>>>>> c706205a
theorem fderiv_continuousAlternatingMap_apply (hf : DifferentiableAt 𝕜 f x)
    (hg : ∀ i, DifferentiableAt 𝕜 (g i) x) :
    fderiv 𝕜 (fun x ↦ f x (g · x)) x =
      apply 𝕜 F G (g · x) ∘L fderiv 𝕜 f x +
        ∑ i, (f x).toContinuousLinearMap (g · x) i ∘L fderiv 𝕜 (g i) x :=
  hf.hasFDerivAt.continuousAlternatingMap_apply (fun i ↦ (hg i).hasFDerivAt) |>.fderiv

<<<<<<< HEAD
theorem fderiv_continuousAlternatingMap_apply_apply (hf : DifferentiableAt 𝕜 f x)
    (hg : ∀ i, DifferentiableAt 𝕜 (g i) x) (dx : E) :
    fderiv 𝕜 (fun x ↦ f x (g · x)) x dx =
      fderiv 𝕜 f x dx (g · x) +
        ∑ i, f x (Function.update (g · x) i (fderiv 𝕜 (g i) x dx)) := by
  simp [fderiv_continuousAlternatingMap_apply, *]

=======
>>>>>>> c706205a
end HasFDerivAt

variable [Finite ι]

theorem DifferentiableWithinAt.continuousAlternatingMap_apply (hf : DifferentiableWithinAt 𝕜 f s x)
    (hg : ∀ i, DifferentiableWithinAt 𝕜 (g i) s x) :
    DifferentiableWithinAt 𝕜 (fun x ↦ f x (g · x)) s x := by
  cases nonempty_fintype ι
  classical
  exact hf.hasFDerivWithinAt.continuousAlternatingMap_apply (fun i ↦ (hg i).hasFDerivWithinAt)
    |>.differentiableWithinAt

theorem DifferentiableAt.continuousAlternatingMap_apply (hf : DifferentiableAt 𝕜 f x)
    (hg : ∀ i, DifferentiableAt 𝕜 (g i) x) : DifferentiableAt 𝕜 (fun x ↦ f x (g · x)) x := by
  cases nonempty_fintype ι
  classical
  exact hf.hasFDerivAt.continuousAlternatingMap_apply (fun i ↦ (hg i).hasFDerivAt)
    |>.differentiableAt

theorem DifferentiableOn.continuousAlternatingMap_apply (hf : DifferentiableOn 𝕜 f s)
    (hg : ∀ i, DifferentiableOn 𝕜 (g i) s) : DifferentiableOn 𝕜 (fun x ↦ f x (g · x)) s :=
  fun x hx ↦ (hf x hx).continuousAlternatingMap_apply (hg · x hx)

theorem Differentiable.continuousAlternatingMap_apply (hf : Differentiable 𝕜 f)
    (hg : ∀ i, Differentiable 𝕜 (g i)) : Differentiable 𝕜 (fun x ↦ f x (g · x)) :=
  fun x ↦ (hf x).continuousAlternatingMap_apply (hg · x)

theorem ContinuousAlternatingMap.differentiable (f : E [⋀^ι]→L[𝕜] F) : Differentiable 𝕜 f := by
  cases nonempty_fintype ι
<<<<<<< HEAD
  -- TODO: marking `Differentiable.continuousAlternatingMap_apply` as `fun_prop` doesn't work.
  -- Fix it
=======
>>>>>>> c706205a
  apply Differentiable.continuousAlternatingMap_apply <;> fun_prop

end Apply<|MERGE_RESOLUTION|>--- conflicted
+++ resolved
@@ -31,10 +31,6 @@
   {g : E → F →L[𝕜] G} {g' : E →L[𝕜] F →L[𝕜] G}
   {s : Set E} {x : E}
 
-<<<<<<< HEAD
-theorem ContinuousAlternatingMap.hasStrictFDerivAt_toContinuousMultilinearMap_comp_iff
-    [Finite ι] :
-=======
 /-!
 ### Derivative of the pullback
 
@@ -44,7 +40,6 @@
 -/
 
 theorem ContinuousAlternatingMap.hasStrictFDerivAt_toContinuousMultilinearMap_comp_iff [Finite ι] :
->>>>>>> c706205a
     HasStrictFDerivAt (toContinuousMultilinearMap ∘ f) (toContinuousMultilinearMapCLM 𝕜 ∘L f') x ↔
       HasStrictFDerivAt f f' x := by
   cases nonempty_fintype ι
@@ -144,15 +139,12 @@
 
 end CompContinuousLinearMap
 
-<<<<<<< HEAD
-=======
 /-!
 ### Derivative of a continuous alternating map applied to a tuple of vectors
 
 In this section we prove the formula for the derivative `D_xf(x; g_0(x), ..., g_n(x))`.
 -/
 
->>>>>>> c706205a
 section Apply
 
 variable {f : E → F [⋀^ι]→L[𝕜] G} {f' : E →L[𝕜] F [⋀^ι]→L[𝕜] G}
@@ -213,7 +205,6 @@
   hf.hasFDerivWithinAt.continuousAlternatingMap_apply (fun i ↦ (hg i).hasFDerivWithinAt)
     |>.fderivWithin hs
 
-<<<<<<< HEAD
 theorem fderivWithin_continuousAlternatingMap_apply_apply (hf : DifferentiableWithinAt 𝕜 f s x)
     (hg : ∀ i, DifferentiableWithinAt 𝕜 (g i) s x) (hs : UniqueDiffWithinAt 𝕜 s x) (dx : E) :
     fderivWithin 𝕜 (fun x ↦ f x (g · x)) s x dx =
@@ -221,8 +212,6 @@
         ∑ i, f x (Function.update (g · x) i (fderivWithin 𝕜 (g i) s x dx)) := by
   simp [fderivWithin_continuousAlternatingMap_apply, *]
 
-=======
->>>>>>> c706205a
 theorem fderiv_continuousAlternatingMap_apply (hf : DifferentiableAt 𝕜 f x)
     (hg : ∀ i, DifferentiableAt 𝕜 (g i) x) :
     fderiv 𝕜 (fun x ↦ f x (g · x)) x =
@@ -230,7 +219,6 @@
         ∑ i, (f x).toContinuousLinearMap (g · x) i ∘L fderiv 𝕜 (g i) x :=
   hf.hasFDerivAt.continuousAlternatingMap_apply (fun i ↦ (hg i).hasFDerivAt) |>.fderiv
 
-<<<<<<< HEAD
 theorem fderiv_continuousAlternatingMap_apply_apply (hf : DifferentiableAt 𝕜 f x)
     (hg : ∀ i, DifferentiableAt 𝕜 (g i) x) (dx : E) :
     fderiv 𝕜 (fun x ↦ f x (g · x)) x dx =
@@ -238,8 +226,6 @@
         ∑ i, f x (Function.update (g · x) i (fderiv 𝕜 (g i) x dx)) := by
   simp [fderiv_continuousAlternatingMap_apply, *]
 
-=======
->>>>>>> c706205a
 end HasFDerivAt
 
 variable [Finite ι]
@@ -269,11 +255,6 @@
 
 theorem ContinuousAlternatingMap.differentiable (f : E [⋀^ι]→L[𝕜] F) : Differentiable 𝕜 f := by
   cases nonempty_fintype ι
-<<<<<<< HEAD
-  -- TODO: marking `Differentiable.continuousAlternatingMap_apply` as `fun_prop` doesn't work.
-  -- Fix it
-=======
->>>>>>> c706205a
   apply Differentiable.continuousAlternatingMap_apply <;> fun_prop
 
 end Apply