/-
Copyright (c) 2020 Sébastien Gouëzel. All rights reserved.
Released under Apache 2.0 license as described in the file LICENSE.
Authors: Sébastien Gouëzel, Yury Kudryashov
-/
import Mathlib.Analysis.Calculus.Deriv.Basic
import Mathlib.Analysis.Calculus.Deriv.Slope
import Mathlib.Analysis.NormedSpace.FiniteDimension
import Mathlib.MeasureTheory.Constructions.BorelSpace.ContinuousLinearMap
import Mathlib.MeasureTheory.Function.StronglyMeasurable.Basic

#align_import analysis.calculus.fderiv_measurable from "leanprover-community/mathlib"@"3bce8d800a6f2b8f63fe1e588fd76a9ff4adcebe"

/-!
# Derivative is measurable

In this file we prove that the derivative of any function with complete codomain is a measurable
function. Namely, we prove:

* `measurableSet_of_differentiableAt`: the set `{x | DifferentiableAt 𝕜 f x}` is measurable;
* `measurable_fderiv`: the function `fderiv 𝕜 f` is measurable;
* `measurable_fderiv_apply_const`: for a fixed vector `y`, the function `fun x ↦ fderiv 𝕜 f x y`
  is measurable;
* `measurable_deriv`: the function `deriv f` is measurable (for `f : 𝕜 → F`).

We also show the same results for the right derivative on the real line
(see `measurable_derivWithin_Ici` and `measurable_derivWithin_Ioi`), following the same
proof strategy.

We also prove measurability statements for functions depending on a parameter: for `f : α → E → F`,
we show the measurability of `(p : α × E) ↦ fderiv 𝕜 (f p.1) p.2`. This requires additional
assumptions. We give versions of the above statements (appending `with_param` to their names) when
`f` is continuous and `E` is locally compact.

## Implementation

We give a proof that avoids second-countability issues, by expressing the differentiability set
as a function of open sets in the following way. Define `A (L, r, ε)` to be the set of points
where, on a ball of radius roughly `r` around `x`, the function is uniformly approximated by the
linear map `L`, up to `ε r`. It is an open set.
Let also `B (L, r, s, ε) = A (L, r, ε) ∩ A (L, s, ε)`: we require that at two possibly different
scales `r` and `s`, the function is well approximated by the linear map `L`. It is also open.

We claim that the differentiability set of `f` is exactly
`D = ⋂ ε > 0, ⋃ δ > 0, ⋂ r, s < δ, ⋃ L, B (L, r, s, ε)`.
In other words, for any `ε > 0`, we require that there is a size `δ` such that, for any two scales
below this size, the function is well approximated by a linear map, common to the two scales.

The set `⋃ L, B (L, r, s, ε)` is open, as a union of open sets. Converting the intersections and
unions to countable ones (using real numbers of the form `2 ^ (-n)`), it follows that the
differentiability set is measurable.

To prove the claim, there are two inclusions. One is trivial: if the function is differentiable
at `x`, then `x` belongs to `D` (just take `L` to be the derivative, and use that the
differentiability exactly says that the map is well approximated by `L`). This is proved in
`mem_A_of_differentiable` and `differentiable_set_subset_D`.

For the other direction, the difficulty is that `L` in the union may depend on `ε, r, s`. The key
point is that, in fact, it doesn't depend too much on them. First, if `x` belongs both to
`A (L, r, ε)` and `A (L', r, ε)`, then `L` and `L'` have to be close on a shell, and thus
`‖L - L'‖` is bounded by `ε` (see `norm_sub_le_of_mem_A`). Assume now `x ∈ D`. If one has two maps
`L` and `L'` such that `x` belongs to `A (L, r, ε)` and to `A (L', r', ε')`, one deduces that `L` is
close to `L'` by arguing as follows. Consider another scale `s` smaller than `r` and `r'`. Take a
linear map `L₁` that approximates `f` around `x` both at scales `r` and `s` w.r.t. `ε` (it exists as
`x` belongs to `D`). Take also `L₂` that approximates `f` around `x` both at scales `r'` and `s`
w.r.t. `ε'`. Then `L₁` is close to `L` (as they are close on a shell of radius `r`), and `L₂` is
close to `L₁` (as they are close on a shell of radius `s`), and `L'` is close to `L₂` (as they are
close on a shell of radius `r'`). It follows that `L` is close to `L'`, as we claimed.

It follows that the different approximating linear maps that show up form a Cauchy sequence when
`ε` tends to `0`. When the target space is complete, this sequence converges, to a limit `f'`.
With the same kind of arguments, one checks that `f` is differentiable with derivative `f'`.

To show that the derivative itself is measurable, add in the definition of `B` and `D` a set
`K` of continuous linear maps to which `L` should belong. Then, when `K` is complete, the set `D K`
is exactly the set of points where `f` is differentiable with a derivative in `K`.

## Tags

derivative, measurable function, Borel σ-algebra
-/

set_option linter.uppercaseLean3 false -- A B D

noncomputable section

open Set Metric Asymptotics Filter ContinuousLinearMap MeasureTheory TopologicalSpace
open scoped Topology

namespace ContinuousLinearMap

variable {𝕜 E F : Type*} [NontriviallyNormedField 𝕜] [NormedAddCommGroup E] [NormedSpace 𝕜 E]
  [NormedAddCommGroup F] [NormedSpace 𝕜 F]

theorem measurable_apply₂ [MeasurableSpace E] [OpensMeasurableSpace E]
    [SecondCountableTopologyEither (E →L[𝕜] F) E]
    [MeasurableSpace F] [BorelSpace F] : Measurable fun p : (E →L[𝕜] F) × E => p.1 p.2 :=
  isBoundedBilinearMap_apply.continuous.measurable
#align continuous_linear_map.measurable_apply₂ ContinuousLinearMap.measurable_apply₂

end ContinuousLinearMap

section fderiv

variable {𝕜 : Type*} [NontriviallyNormedField 𝕜]
variable {E : Type*} [NormedAddCommGroup E] [NormedSpace 𝕜 E]
variable {F : Type*} [NormedAddCommGroup F] [NormedSpace 𝕜 F]
variable {f : E → F} (K : Set (E →L[𝕜] F))

namespace FDerivMeasurableAux

/-- The set `A f L r ε` is the set of points `x` around which the function `f` is well approximated
at scale `r` by the linear map `L`, up to an error `ε`. We tweak the definition to make sure that
this is an open set.-/
def A (f : E → F) (L : E →L[𝕜] F) (r ε : ℝ) : Set E :=
  { x | ∃ r' ∈ Ioc (r / 2) r, ∀ y ∈ ball x r', ∀ z ∈ ball x r', ‖f z - f y - L (z - y)‖ < ε * r }
#align fderiv_measurable_aux.A FDerivMeasurableAux.A

/-- The set `B f K r s ε` is the set of points `x` around which there exists a continuous linear map
`L` belonging to `K` (a given set of continuous linear maps) that approximates well the
function `f` (up to an error `ε`), simultaneously at scales `r` and `s`. -/
def B (f : E → F) (K : Set (E →L[𝕜] F)) (r s ε : ℝ) : Set E :=
  ⋃ L ∈ K, A f L r ε ∩ A f L s ε
#align fderiv_measurable_aux.B FDerivMeasurableAux.B

/-- The set `D f K` is a complicated set constructed using countable intersections and unions. Its
main use is that, when `K` is complete, it is exactly the set of points where `f` is differentiable,
with a derivative in `K`. -/
def D (f : E → F) (K : Set (E →L[𝕜] F)) : Set E :=
  ⋂ e : ℕ, ⋃ n : ℕ, ⋂ (p ≥ n) (q ≥ n), B f K ((1 / 2) ^ p) ((1 / 2) ^ q) ((1 / 2) ^ e)
#align fderiv_measurable_aux.D FDerivMeasurableAux.D

theorem isOpen_A (L : E →L[𝕜] F) (r ε : ℝ) : IsOpen (A f L r ε) := by
  rw [Metric.isOpen_iff]
  rintro x ⟨r', r'_mem, hr'⟩
  obtain ⟨s, s_gt, s_lt⟩ : ∃ s : ℝ, r / 2 < s ∧ s < r' := exists_between r'_mem.1
  have : s ∈ Ioc (r / 2) r := ⟨s_gt, le_of_lt (s_lt.trans_le r'_mem.2)⟩
  refine' ⟨r' - s, by linarith, fun x' hx' => ⟨s, this, _⟩⟩
  have B : ball x' s ⊆ ball x r' := ball_subset (le_of_lt hx')
  intro y hy z hz
  exact hr' y (B hy) z (B hz)
#align fderiv_measurable_aux.is_open_A FDerivMeasurableAux.isOpen_A

theorem isOpen_B {K : Set (E →L[𝕜] F)} {r s ε : ℝ} : IsOpen (B f K r s ε) := by
  simp [B, isOpen_biUnion, IsOpen.inter, isOpen_A]
#align fderiv_measurable_aux.is_open_B FDerivMeasurableAux.isOpen_B

theorem A_mono (L : E →L[𝕜] F) (r : ℝ) {ε δ : ℝ} (h : ε ≤ δ) : A f L r ε ⊆ A f L r δ := by
  rintro x ⟨r', r'r, hr'⟩
  refine' ⟨r', r'r, fun y hy z hz => (hr' y hy z hz).trans_le (mul_le_mul_of_nonneg_right h _)⟩
  linarith [mem_ball.1 hy, r'r.2, @dist_nonneg _ _ y x]
#align fderiv_measurable_aux.A_mono FDerivMeasurableAux.A_mono

theorem le_of_mem_A {r ε : ℝ} {L : E →L[𝕜] F} {x : E} (hx : x ∈ A f L r ε) {y z : E}
    (hy : y ∈ closedBall x (r / 2)) (hz : z ∈ closedBall x (r / 2)) :
    ‖f z - f y - L (z - y)‖ ≤ ε * r := by
  rcases hx with ⟨r', r'mem, hr'⟩
  apply le_of_lt
  exact hr' _ ((mem_closedBall.1 hy).trans_lt r'mem.1) _ ((mem_closedBall.1 hz).trans_lt r'mem.1)
#align fderiv_measurable_aux.le_of_mem_A FDerivMeasurableAux.le_of_mem_A

theorem mem_A_of_differentiable {ε : ℝ} (hε : 0 < ε) {x : E} (hx : DifferentiableAt 𝕜 f x) :
    ∃ R > 0, ∀ r ∈ Ioo (0 : ℝ) R, x ∈ A f (fderiv 𝕜 f x) r ε := by
  let δ := (ε / 2) / 2
  obtain ⟨R, R_pos, hR⟩ :
      ∃ R > 0, ∀ y ∈ ball x R, ‖f y - f x - fderiv 𝕜 f x (y - x)‖ ≤ δ * ‖y - x‖ :=
    eventually_nhds_iff_ball.1 <| hx.hasFDerivAt.isLittleO.bound <| by positivity
  refine' ⟨R, R_pos, fun r hr => _⟩
  have : r ∈ Ioc (r / 2) r := right_mem_Ioc.2 <| half_lt_self hr.1
  refine' ⟨r, this, fun y hy z hz => _⟩
  calc
    ‖f z - f y - (fderiv 𝕜 f x) (z - y)‖ =
        ‖f z - f x - (fderiv 𝕜 f x) (z - x) - (f y - f x - (fderiv 𝕜 f x) (y - x))‖ :=
      by simp only [map_sub]; abel_nf
    _ ≤ ‖f z - f x - (fderiv 𝕜 f x) (z - x)‖ + ‖f y - f x - (fderiv 𝕜 f x) (y - x)‖ :=
      norm_sub_le _ _
    _ ≤ δ * ‖z - x‖ + δ * ‖y - x‖ :=
      add_le_add (hR _ (ball_subset_ball hr.2.le hz)) (hR _ (ball_subset_ball hr.2.le hy))
    _ ≤ δ * r + δ * r := by rw [mem_ball_iff_norm] at hz hy; gcongr
    _ = (ε / 2) * r := by ring
    _ < ε * r := by gcongr; exacts [hr.1, half_lt_self hε]
#align fderiv_measurable_aux.mem_A_of_differentiable FDerivMeasurableAux.mem_A_of_differentiable

theorem norm_sub_le_of_mem_A {c : 𝕜} (hc : 1 < ‖c‖) {r ε : ℝ} (hε : 0 < ε) (hr : 0 < r) {x : E}
    {L₁ L₂ : E →L[𝕜] F} (h₁ : x ∈ A f L₁ r ε) (h₂ : x ∈ A f L₂ r ε) : ‖L₁ - L₂‖ ≤ 4 * ‖c‖ * ε := by
  refine' opNorm_le_of_shell (half_pos hr) (by positivity) hc _
  intro y ley ylt
  rw [div_div, div_le_iff' (mul_pos (by norm_num : (0 : ℝ) < 2) (zero_lt_one.trans hc))] at ley
  calc
    ‖(L₁ - L₂) y‖ = ‖f (x + y) - f x - L₂ (x + y - x) - (f (x + y) - f x - L₁ (x + y - x))‖ := by
      simp
    _ ≤ ‖f (x + y) - f x - L₂ (x + y - x)‖ + ‖f (x + y) - f x - L₁ (x + y - x)‖ := (norm_sub_le _ _)
    _ ≤ ε * r + ε * r := by
      apply add_le_add
      · apply le_of_mem_A h₂
        · simp only [le_of_lt (half_pos hr), mem_closedBall, dist_self]
        · simp only [dist_eq_norm, add_sub_cancel_left, mem_closedBall, ylt.le]
      · apply le_of_mem_A h₁
        · simp only [le_of_lt (half_pos hr), mem_closedBall, dist_self]
        · simp only [dist_eq_norm, add_sub_cancel_left, mem_closedBall, ylt.le]
    _ = 2 * ε * r := by ring
    _ ≤ 2 * ε * (2 * ‖c‖ * ‖y‖) := by gcongr
    _ = 4 * ‖c‖ * ε * ‖y‖ := by ring
#align fderiv_measurable_aux.norm_sub_le_of_mem_A FDerivMeasurableAux.norm_sub_le_of_mem_A

/-- Easy inclusion: a differentiability point with derivative in `K` belongs to `D f K`. -/
theorem differentiable_set_subset_D :
    { x | DifferentiableAt 𝕜 f x ∧ fderiv 𝕜 f x ∈ K } ⊆ D f K := by
  intro x hx
  rw [D, mem_iInter]
  intro e
  have : (0 : ℝ) < (1 / 2) ^ e := by positivity
  rcases mem_A_of_differentiable this hx.1 with ⟨R, R_pos, hR⟩
  obtain ⟨n, hn⟩ : ∃ n : ℕ, (1 / 2) ^ n < R :=
    exists_pow_lt_of_lt_one R_pos (by norm_num : (1 : ℝ) / 2 < 1)
  simp only [mem_iUnion, mem_iInter, B, mem_inter_iff]
  refine' ⟨n, fun p hp q hq => ⟨fderiv 𝕜 f x, hx.2, ⟨_, _⟩⟩⟩ <;>
    · refine' hR _ ⟨pow_pos (by norm_num) _, lt_of_le_of_lt _ hn⟩
      exact pow_le_pow_of_le_one (by norm_num) (by norm_num) (by assumption)
#align fderiv_measurable_aux.differentiable_set_subset_D FDerivMeasurableAux.differentiable_set_subset_D

/-- Harder inclusion: at a point in `D f K`, the function `f` has a derivative, in `K`. -/
theorem D_subset_differentiable_set {K : Set (E →L[𝕜] F)} (hK : IsComplete K) :
    D f K ⊆ { x | DifferentiableAt 𝕜 f x ∧ fderiv 𝕜 f x ∈ K } := by
  have P : ∀ {n : ℕ}, (0 : ℝ) < (1 / 2) ^ n := fun {n} => pow_pos (by norm_num) n
  rcases NormedField.exists_one_lt_norm 𝕜 with ⟨c, hc⟩
  intro x hx
  have :
    ∀ e : ℕ, ∃ n : ℕ, ∀ p q, n ≤ p → n ≤ q →
      ∃ L ∈ K, x ∈ A f L ((1 / 2) ^ p) ((1 / 2) ^ e) ∩ A f L ((1 / 2) ^ q) ((1 / 2) ^ e) := by
    intro e
    have := mem_iInter.1 hx e
    rcases mem_iUnion.1 this with ⟨n, hn⟩
    refine' ⟨n, fun p q hp hq => _⟩
    simp only [mem_iInter, ge_iff_le] at hn
    rcases mem_iUnion.1 (hn p hp q hq) with ⟨L, hL⟩
    exact ⟨L, exists_prop.mp <| mem_iUnion.1 hL⟩
  /- Recast the assumptions: for each `e`, there exist `n e` and linear maps `L e p q` in `K`
    such that, for `p, q ≥ n e`, then `f` is well approximated by `L e p q` at scale `2 ^ (-p)` and
    `2 ^ (-q)`, with an error `2 ^ (-e)`. -/
  choose! n L hn using this
  /- All the operators `L e p q` that show up are close to each other. To prove this, we argue
      that `L e p q` is close to `L e p r` (where `r` is large enough), as both approximate `f` at
      scale `2 ^(- p)`. And `L e p r` is close to `L e' p' r` as both approximate `f` at scale
      `2 ^ (- r)`. And `L e' p' r` is close to `L e' p' q'` as both approximate `f` at scale
      `2 ^ (- p')`. -/
  have M :
    ∀ e p q e' p' q',
      n e ≤ p →
        n e ≤ q →
          n e' ≤ p' → n e' ≤ q' → e ≤ e' → ‖L e p q - L e' p' q'‖ ≤ 12 * ‖c‖ * (1 / 2) ^ e := by
    intro e p q e' p' q' hp hq hp' hq' he'
    let r := max (n e) (n e')
    have I : ((1 : ℝ) / 2) ^ e' ≤ (1 / 2) ^ e :=
      pow_le_pow_of_le_one (by norm_num) (by norm_num) he'
    have J1 : ‖L e p q - L e p r‖ ≤ 4 * ‖c‖ * (1 / 2) ^ e := by
      have I1 : x ∈ A f (L e p q) ((1 / 2) ^ p) ((1 / 2) ^ e) := (hn e p q hp hq).2.1
      have I2 : x ∈ A f (L e p r) ((1 / 2) ^ p) ((1 / 2) ^ e) := (hn e p r hp (le_max_left _ _)).2.1
      exact norm_sub_le_of_mem_A hc P P I1 I2
    have J2 : ‖L e p r - L e' p' r‖ ≤ 4 * ‖c‖ * (1 / 2) ^ e := by
      have I1 : x ∈ A f (L e p r) ((1 / 2) ^ r) ((1 / 2) ^ e) := (hn e p r hp (le_max_left _ _)).2.2
      have I2 : x ∈ A f (L e' p' r) ((1 / 2) ^ r) ((1 / 2) ^ e') :=
        (hn e' p' r hp' (le_max_right _ _)).2.2
      exact norm_sub_le_of_mem_A hc P P I1 (A_mono _ _ I I2)
    have J3 : ‖L e' p' r - L e' p' q'‖ ≤ 4 * ‖c‖ * (1 / 2) ^ e := by
      have I1 : x ∈ A f (L e' p' r) ((1 / 2) ^ p') ((1 / 2) ^ e') :=
        (hn e' p' r hp' (le_max_right _ _)).2.1
      have I2 : x ∈ A f (L e' p' q') ((1 / 2) ^ p') ((1 / 2) ^ e') := (hn e' p' q' hp' hq').2.1
      exact norm_sub_le_of_mem_A hc P P (A_mono _ _ I I1) (A_mono _ _ I I2)
    calc
      ‖L e p q - L e' p' q'‖ =
          ‖L e p q - L e p r + (L e p r - L e' p' r) + (L e' p' r - L e' p' q')‖ :=
        by congr 1; abel
      _ ≤ ‖L e p q - L e p r‖ + ‖L e p r - L e' p' r‖ + ‖L e' p' r - L e' p' q'‖ :=
        norm_add₃_le _ _ _
      _ ≤ 4 * ‖c‖ * (1 / 2) ^ e + 4 * ‖c‖ * (1 / 2) ^ e + 4 * ‖c‖ * (1 / 2) ^ e := by gcongr
      _ = 12 * ‖c‖ * (1 / 2) ^ e := by ring
  /- For definiteness, use `L0 e = L e (n e) (n e)`, to have a single sequence. We claim that this
    is a Cauchy sequence. -/
  let L0 : ℕ → E →L[𝕜] F := fun e => L e (n e) (n e)
  have : CauchySeq L0 := by
    rw [Metric.cauchySeq_iff']
    intro ε εpos
    obtain ⟨e, he⟩ : ∃ e : ℕ, (1 / 2) ^ e < ε / (12 * ‖c‖) :=
      exists_pow_lt_of_lt_one (by positivity) (by norm_num)
    refine' ⟨e, fun e' he' => _⟩
    rw [dist_comm, dist_eq_norm]
    calc
      ‖L0 e - L0 e'‖ ≤ 12 * ‖c‖ * (1 / 2) ^ e := M _ _ _ _ _ _ le_rfl le_rfl le_rfl le_rfl he'
      _ < 12 * ‖c‖ * (ε / (12 * ‖c‖)) := by gcongr
      _ = ε := by field_simp; ring
  -- As it is Cauchy, the sequence `L0` converges, to a limit `f'` in `K`.
  obtain ⟨f', f'K, hf'⟩ : ∃ f' ∈ K, Tendsto L0 atTop (𝓝 f') :=
    cauchySeq_tendsto_of_isComplete hK (fun e => (hn e (n e) (n e) le_rfl le_rfl).1) this
  have Lf' : ∀ e p, n e ≤ p → ‖L e (n e) p - f'‖ ≤ 12 * ‖c‖ * (1 / 2) ^ e := by
    intro e p hp
    apply le_of_tendsto (tendsto_const_nhds.sub hf').norm
    rw [eventually_atTop]
    exact ⟨e, fun e' he' => M _ _ _ _ _ _ le_rfl hp le_rfl le_rfl he'⟩
  -- Let us show that `f` has derivative `f'` at `x`.
  have : HasFDerivAt f f' x := by
    simp only [hasFDerivAt_iff_isLittleO_nhds_zero, isLittleO_iff]
    /- to get an approximation with a precision `ε`, we will replace `f` with `L e (n e) m` for
      some large enough `e` (yielding a small error by uniform approximation). As one can vary `m`,
      this makes it possible to cover all scales, and thus to obtain a good linear approximation in
      the whole ball of radius `(1/2)^(n e)`. -/
    intro ε εpos
    have pos : 0 < 4 + 12 * ‖c‖ := by positivity
    obtain ⟨e, he⟩ : ∃ e : ℕ, (1 / 2) ^ e < ε / (4 + 12 * ‖c‖) :=
      exists_pow_lt_of_lt_one (div_pos εpos pos) (by norm_num)
    rw [eventually_nhds_iff_ball]
    refine' ⟨(1 / 2) ^ (n e + 1), P, fun y hy => _⟩
    -- We need to show that `f (x + y) - f x - f' y` is small. For this, we will work at scale
    -- `k` where `k` is chosen with `‖y‖ ∼ 2 ^ (-k)`.
    by_cases y_pos : y = 0;
    · simp [y_pos]
    have yzero : 0 < ‖y‖ := norm_pos_iff.mpr y_pos
    have y_lt : ‖y‖ < (1 / 2) ^ (n e + 1) := by simpa using mem_ball_iff_norm.1 hy
    have yone : ‖y‖ ≤ 1 := le_trans y_lt.le (pow_le_one _ (by norm_num) (by norm_num))
    -- define the scale `k`.
    obtain ⟨k, hk, h'k⟩ : ∃ k : ℕ, (1 / 2) ^ (k + 1) < ‖y‖ ∧ ‖y‖ ≤ (1 / 2) ^ k :=
      exists_nat_pow_near_of_lt_one yzero yone (by norm_num : (0 : ℝ) < 1 / 2)
        (by norm_num : (1 : ℝ) / 2 < 1)
    -- the scale is large enough (as `y` is small enough)
    have k_gt : n e < k := by
      have : ((1 : ℝ) / 2) ^ (k + 1) < (1 / 2) ^ (n e + 1) := lt_trans hk y_lt
      rw [pow_lt_pow_iff_right_of_lt_one (by norm_num : (0 : ℝ) < 1 / 2) (by norm_num)] at this
      omega
    set m := k - 1
    have m_ge : n e ≤ m := Nat.le_sub_one_of_lt k_gt
    have km : k = m + 1 := (Nat.succ_pred_eq_of_pos (lt_of_le_of_lt (zero_le _) k_gt)).symm
    rw [km] at hk h'k
    -- `f` is well approximated by `L e (n e) k` at the relevant scale
    -- (in fact, we use `m = k - 1` instead of `k` because of the precise definition of `A`).
    have J1 : ‖f (x + y) - f x - L e (n e) m (x + y - x)‖ ≤ (1 / 2) ^ e * (1 / 2) ^ m := by
      apply le_of_mem_A (hn e (n e) m le_rfl m_ge).2.2
      · simp only [mem_closedBall, dist_self]
        positivity
<<<<<<< HEAD
      · simpa only [dist_eq_norm, add_sub_cancel', mem_closedBall, pow_succ, mul_one_div] using
=======
      · simpa only [dist_eq_norm, add_sub_cancel_left, mem_closedBall, pow_succ', mul_one_div] using
>>>>>>> f2373e03
          h'k
    have J2 : ‖f (x + y) - f x - L e (n e) m y‖ ≤ 4 * (1 / 2) ^ e * ‖y‖ :=
      calc
        ‖f (x + y) - f x - L e (n e) m y‖ ≤ (1 / 2) ^ e * (1 / 2) ^ m := by
          simpa only [add_sub_cancel_left] using J1
        _ = 4 * (1 / 2) ^ e * (1 / 2) ^ (m + 2) := by field_simp; ring
        _ ≤ 4 * (1 / 2) ^ e * ‖y‖ := by gcongr
    -- use the previous estimates to see that `f (x + y) - f x - f' y` is small.
    calc
      ‖f (x + y) - f x - f' y‖ = ‖f (x + y) - f x - L e (n e) m y + (L e (n e) m - f') y‖ :=
        congr_arg _ (by simp)
      _ ≤ 4 * (1 / 2) ^ e * ‖y‖ + 12 * ‖c‖ * (1 / 2) ^ e * ‖y‖ :=
        norm_add_le_of_le J2 <| (le_opNorm _ _).trans <| by gcongr; exact Lf' _ _ m_ge
      _ = (4 + 12 * ‖c‖) * ‖y‖ * (1 / 2) ^ e := by ring
      _ ≤ (4 + 12 * ‖c‖) * ‖y‖ * (ε / (4 + 12 * ‖c‖)) := by gcongr
      _ = ε * ‖y‖ := by field_simp [ne_of_gt pos]; ring
  rw [← this.fderiv] at f'K
  exact ⟨this.differentiableAt, f'K⟩
#align fderiv_measurable_aux.D_subset_differentiable_set FDerivMeasurableAux.D_subset_differentiable_set

theorem differentiable_set_eq_D (hK : IsComplete K) :
    { x | DifferentiableAt 𝕜 f x ∧ fderiv 𝕜 f x ∈ K } = D f K :=
  Subset.antisymm (differentiable_set_subset_D _) (D_subset_differentiable_set hK)
#align fderiv_measurable_aux.differentiable_set_eq_D FDerivMeasurableAux.differentiable_set_eq_D

end FDerivMeasurableAux

open FDerivMeasurableAux

variable [MeasurableSpace E] [OpensMeasurableSpace E]
variable (𝕜 f)

/-- The set of differentiability points of a function, with derivative in a given complete set,
is Borel-measurable. -/
theorem measurableSet_of_differentiableAt_of_isComplete {K : Set (E →L[𝕜] F)} (hK : IsComplete K) :
    MeasurableSet { x | DifferentiableAt 𝕜 f x ∧ fderiv 𝕜 f x ∈ K } := by
  -- Porting note: was
  -- simp [differentiable_set_eq_D K hK, D, isOpen_B.measurableSet, MeasurableSet.iInter,
  --   MeasurableSet.iUnion]
  simp only [D, differentiable_set_eq_D K hK]
  repeat apply_rules [MeasurableSet.iUnion, MeasurableSet.iInter] <;> intro
  exact isOpen_B.measurableSet
#align measurable_set_of_differentiable_at_of_is_complete measurableSet_of_differentiableAt_of_isComplete

variable [CompleteSpace F]

/-- The set of differentiability points of a function taking values in a complete space is
Borel-measurable. -/
theorem measurableSet_of_differentiableAt : MeasurableSet { x | DifferentiableAt 𝕜 f x } := by
  have : IsComplete (univ : Set (E →L[𝕜] F)) := complete_univ
  convert measurableSet_of_differentiableAt_of_isComplete 𝕜 f this
  simp
#align measurable_set_of_differentiable_at measurableSet_of_differentiableAt

@[measurability]
theorem measurable_fderiv : Measurable (fderiv 𝕜 f) := by
  refine' measurable_of_isClosed fun s hs => _
  have :
    fderiv 𝕜 f ⁻¹' s =
      { x | DifferentiableAt 𝕜 f x ∧ fderiv 𝕜 f x ∈ s } ∪
        { x | ¬DifferentiableAt 𝕜 f x } ∩ { _x | (0 : E →L[𝕜] F) ∈ s } :=
    Set.ext fun x => mem_preimage.trans fderiv_mem_iff
  rw [this]
  exact
    (measurableSet_of_differentiableAt_of_isComplete _ _ hs.isComplete).union
      ((measurableSet_of_differentiableAt _ _).compl.inter (MeasurableSet.const _))
#align measurable_fderiv measurable_fderiv

@[measurability]
theorem measurable_fderiv_apply_const [MeasurableSpace F] [BorelSpace F] (y : E) :
    Measurable fun x => fderiv 𝕜 f x y :=
  (ContinuousLinearMap.measurable_apply y).comp (measurable_fderiv 𝕜 f)
#align measurable_fderiv_apply_const measurable_fderiv_apply_const

variable {𝕜}

@[measurability]
theorem measurable_deriv [MeasurableSpace 𝕜] [OpensMeasurableSpace 𝕜] [MeasurableSpace F]
    [BorelSpace F] (f : 𝕜 → F) : Measurable (deriv f) := by
  simpa only [fderiv_deriv] using measurable_fderiv_apply_const 𝕜 f 1
#align measurable_deriv measurable_deriv

theorem stronglyMeasurable_deriv [MeasurableSpace 𝕜] [OpensMeasurableSpace 𝕜]
    [h : SecondCountableTopologyEither 𝕜 F] (f : 𝕜 → F) : StronglyMeasurable (deriv f) := by
  borelize F
  rcases h.out with h𝕜|hF
  · exact stronglyMeasurable_iff_measurable_separable.2
      ⟨measurable_deriv f, isSeparable_range_deriv _⟩
  · exact (measurable_deriv f).stronglyMeasurable
#align strongly_measurable_deriv stronglyMeasurable_deriv

theorem aemeasurable_deriv [MeasurableSpace 𝕜] [OpensMeasurableSpace 𝕜] [MeasurableSpace F]
    [BorelSpace F] (f : 𝕜 → F) (μ : Measure 𝕜) : AEMeasurable (deriv f) μ :=
  (measurable_deriv f).aemeasurable
#align ae_measurable_deriv aemeasurable_deriv

theorem aestronglyMeasurable_deriv [MeasurableSpace 𝕜] [OpensMeasurableSpace 𝕜]
    [SecondCountableTopologyEither 𝕜 F] (f : 𝕜 → F) (μ : Measure 𝕜) :
    AEStronglyMeasurable (deriv f) μ :=
  (stronglyMeasurable_deriv f).aestronglyMeasurable
#align ae_strongly_measurable_deriv aestronglyMeasurable_deriv

end fderiv

section RightDeriv

variable {F : Type*} [NormedAddCommGroup F] [NormedSpace ℝ F]
variable {f : ℝ → F} (K : Set F)

namespace RightDerivMeasurableAux

/-- The set `A f L r ε` is the set of points `x` around which the function `f` is well approximated
at scale `r` by the linear map `h ↦ h • L`, up to an error `ε`. We tweak the definition to
make sure that this is open on the right. -/
def A (f : ℝ → F) (L : F) (r ε : ℝ) : Set ℝ :=
  { x | ∃ r' ∈ Ioc (r / 2) r, ∀ᵉ (y ∈ Icc x (x + r')) (z ∈ Icc x (x + r')),
    ‖f z - f y - (z - y) • L‖ ≤ ε * r }
#align right_deriv_measurable_aux.A RightDerivMeasurableAux.A

/-- The set `B f K r s ε` is the set of points `x` around which there exists a vector
`L` belonging to `K` (a given set of vectors) such that `h • L` approximates well `f (x + h)`
(up to an error `ε`), simultaneously at scales `r` and `s`. -/
def B (f : ℝ → F) (K : Set F) (r s ε : ℝ) : Set ℝ :=
  ⋃ L ∈ K, A f L r ε ∩ A f L s ε
#align right_deriv_measurable_aux.B RightDerivMeasurableAux.B

/-- The set `D f K` is a complicated set constructed using countable intersections and unions. Its
main use is that, when `K` is complete, it is exactly the set of points where `f` is differentiable,
with a derivative in `K`. -/
def D (f : ℝ → F) (K : Set F) : Set ℝ :=
  ⋂ e : ℕ, ⋃ n : ℕ, ⋂ (p ≥ n) (q ≥ n), B f K ((1 / 2) ^ p) ((1 / 2) ^ q) ((1 / 2) ^ e)
#align right_deriv_measurable_aux.D RightDerivMeasurableAux.D

theorem A_mem_nhdsWithin_Ioi {L : F} {r ε x : ℝ} (hx : x ∈ A f L r ε) : A f L r ε ∈ 𝓝[>] x := by
  rcases hx with ⟨r', rr', hr'⟩
  rw [mem_nhdsWithin_Ioi_iff_exists_Ioo_subset]
  obtain ⟨s, s_gt, s_lt⟩ : ∃ s : ℝ, r / 2 < s ∧ s < r' := exists_between rr'.1
  have : s ∈ Ioc (r / 2) r := ⟨s_gt, le_of_lt (s_lt.trans_le rr'.2)⟩
  refine' ⟨x + r' - s, by simp only [mem_Ioi]; linarith, fun x' hx' => ⟨s, this, _⟩⟩
  have A : Icc x' (x' + s) ⊆ Icc x (x + r') := by
    apply Icc_subset_Icc hx'.1.le
    linarith [hx'.2]
  intro y hy z hz
  exact hr' y (A hy) z (A hz)
#align right_deriv_measurable_aux.A_mem_nhds_within_Ioi RightDerivMeasurableAux.A_mem_nhdsWithin_Ioi

theorem B_mem_nhdsWithin_Ioi {K : Set F} {r s ε x : ℝ} (hx : x ∈ B f K r s ε) :
    B f K r s ε ∈ 𝓝[>] x := by
  obtain ⟨L, LK, hL₁, hL₂⟩ : ∃ L : F, L ∈ K ∧ x ∈ A f L r ε ∧ x ∈ A f L s ε := by
    simpa only [B, mem_iUnion, mem_inter_iff, exists_prop] using hx
  filter_upwards [A_mem_nhdsWithin_Ioi hL₁, A_mem_nhdsWithin_Ioi hL₂] with y hy₁ hy₂
  simp only [B, mem_iUnion, mem_inter_iff, exists_prop]
  exact ⟨L, LK, hy₁, hy₂⟩
#align right_deriv_measurable_aux.B_mem_nhds_within_Ioi RightDerivMeasurableAux.B_mem_nhdsWithin_Ioi

theorem measurableSet_B {K : Set F} {r s ε : ℝ} : MeasurableSet (B f K r s ε) :=
  measurableSet_of_mem_nhdsWithin_Ioi fun _ hx => B_mem_nhdsWithin_Ioi hx
#align right_deriv_measurable_aux.measurable_set_B RightDerivMeasurableAux.measurableSet_B

theorem A_mono (L : F) (r : ℝ) {ε δ : ℝ} (h : ε ≤ δ) : A f L r ε ⊆ A f L r δ := by
  rintro x ⟨r', r'r, hr'⟩
  refine ⟨r', r'r, fun y hy z hz => (hr' y hy z hz).trans (mul_le_mul_of_nonneg_right h ?_)⟩
  linarith [hy.1, hy.2, r'r.2]
#align right_deriv_measurable_aux.A_mono RightDerivMeasurableAux.A_mono

theorem le_of_mem_A {r ε : ℝ} {L : F} {x : ℝ} (hx : x ∈ A f L r ε) {y z : ℝ}
    (hy : y ∈ Icc x (x + r / 2)) (hz : z ∈ Icc x (x + r / 2)) :
  ‖f z - f y - (z - y) • L‖ ≤ ε * r := by
  rcases hx with ⟨r', r'mem, hr'⟩
  have A : x + r / 2 ≤ x + r' := by linarith [r'mem.1]
  exact hr' _ ((Icc_subset_Icc le_rfl A) hy) _ ((Icc_subset_Icc le_rfl A) hz)
#align right_deriv_measurable_aux.le_of_mem_A RightDerivMeasurableAux.le_of_mem_A

theorem mem_A_of_differentiable {ε : ℝ} (hε : 0 < ε) {x : ℝ}
    (hx : DifferentiableWithinAt ℝ f (Ici x) x) :
    ∃ R > 0, ∀ r ∈ Ioo (0 : ℝ) R, x ∈ A f (derivWithin f (Ici x) x) r ε := by
  have := hx.hasDerivWithinAt
  simp_rw [hasDerivWithinAt_iff_isLittleO, isLittleO_iff] at this
  rcases mem_nhdsWithin_Ici_iff_exists_Ico_subset.1 (this (half_pos hε)) with ⟨m, xm, hm⟩
  refine' ⟨m - x, by linarith [show x < m from xm], fun r hr => _⟩
  have : r ∈ Ioc (r / 2) r := ⟨half_lt_self hr.1, le_rfl⟩
  refine' ⟨r, this, fun y hy z hz => _⟩
  calc
    ‖f z - f y - (z - y) • derivWithin f (Ici x) x‖ =
        ‖f z - f x - (z - x) • derivWithin f (Ici x) x -
            (f y - f x - (y - x) • derivWithin f (Ici x) x)‖ :=
      by congr 1; simp only [sub_smul]; abel
    _ ≤
        ‖f z - f x - (z - x) • derivWithin f (Ici x) x‖ +
          ‖f y - f x - (y - x) • derivWithin f (Ici x) x‖ :=
      (norm_sub_le _ _)
    _ ≤ ε / 2 * ‖z - x‖ + ε / 2 * ‖y - x‖ :=
      (add_le_add (hm ⟨hz.1, hz.2.trans_lt (by linarith [hr.2])⟩)
        (hm ⟨hy.1, hy.2.trans_lt (by linarith [hr.2])⟩))
    _ ≤ ε / 2 * r + ε / 2 * r := by
      gcongr
      · rw [Real.norm_of_nonneg] <;> linarith [hz.1, hz.2]
      · rw [Real.norm_of_nonneg] <;> linarith [hy.1, hy.2]
    _ = ε * r := by ring
#align right_deriv_measurable_aux.mem_A_of_differentiable RightDerivMeasurableAux.mem_A_of_differentiable

theorem norm_sub_le_of_mem_A {r x : ℝ} (hr : 0 < r) (ε : ℝ) {L₁ L₂ : F} (h₁ : x ∈ A f L₁ r ε)
    (h₂ : x ∈ A f L₂ r ε) : ‖L₁ - L₂‖ ≤ 4 * ε := by
  suffices H : ‖(r / 2) • (L₁ - L₂)‖ ≤ r / 2 * (4 * ε) by
    rwa [norm_smul, Real.norm_of_nonneg (half_pos hr).le, mul_le_mul_left (half_pos hr)] at H
  calc
    ‖(r / 2) • (L₁ - L₂)‖ =
        ‖f (x + r / 2) - f x - (x + r / 2 - x) • L₂ -
            (f (x + r / 2) - f x - (x + r / 2 - x) • L₁)‖ :=
      by simp [smul_sub]
    _ ≤ ‖f (x + r / 2) - f x - (x + r / 2 - x) • L₂‖ +
          ‖f (x + r / 2) - f x - (x + r / 2 - x) • L₁‖ :=
      norm_sub_le _ _
    _ ≤ ε * r + ε * r := by
      apply add_le_add
      · apply le_of_mem_A h₂ <;> simp [(half_pos hr).le]
      · apply le_of_mem_A h₁ <;> simp [(half_pos hr).le]
    _ = r / 2 * (4 * ε) := by ring
#align right_deriv_measurable_aux.norm_sub_le_of_mem_A RightDerivMeasurableAux.norm_sub_le_of_mem_A

/-- Easy inclusion: a differentiability point with derivative in `K` belongs to `D f K`. -/
theorem differentiable_set_subset_D :
    { x | DifferentiableWithinAt ℝ f (Ici x) x ∧ derivWithin f (Ici x) x ∈ K } ⊆ D f K := by
  intro x hx
  rw [D, mem_iInter]
  intro e
  have : (0 : ℝ) < (1 / 2) ^ e := pow_pos (by norm_num) _
  rcases mem_A_of_differentiable this hx.1 with ⟨R, R_pos, hR⟩
  obtain ⟨n, hn⟩ : ∃ n : ℕ, (1 / 2) ^ n < R :=
    exists_pow_lt_of_lt_one R_pos (by norm_num : (1 : ℝ) / 2 < 1)
  simp only [mem_iUnion, mem_iInter, B, mem_inter_iff]
  refine' ⟨n, fun p hp q hq => ⟨derivWithin f (Ici x) x, hx.2, ⟨_, _⟩⟩⟩ <;>
    · refine' hR _ ⟨pow_pos (by norm_num) _, lt_of_le_of_lt _ hn⟩
      exact pow_le_pow_of_le_one (by norm_num) (by norm_num) (by assumption)
#align right_deriv_measurable_aux.differentiable_set_subset_D RightDerivMeasurableAux.differentiable_set_subset_D

/-- Harder inclusion: at a point in `D f K`, the function `f` has a derivative, in `K`. -/
theorem D_subset_differentiable_set {K : Set F} (hK : IsComplete K) :
    D f K ⊆ { x | DifferentiableWithinAt ℝ f (Ici x) x ∧ derivWithin f (Ici x) x ∈ K } := by
  have P : ∀ {n : ℕ}, (0 : ℝ) < (1 / 2) ^ n := fun {n} => pow_pos (by norm_num) n
  intro x hx
  have :
    ∀ e : ℕ, ∃ n : ℕ, ∀ p q, n ≤ p → n ≤ q →
      ∃ L ∈ K, x ∈ A f L ((1 / 2) ^ p) ((1 / 2) ^ e) ∩ A f L ((1 / 2) ^ q) ((1 / 2) ^ e) := by
    intro e
    have := mem_iInter.1 hx e
    rcases mem_iUnion.1 this with ⟨n, hn⟩
    refine' ⟨n, fun p q hp hq => _⟩
    simp only [mem_iInter, ge_iff_le] at hn
    rcases mem_iUnion.1 (hn p hp q hq) with ⟨L, hL⟩
    exact ⟨L, exists_prop.mp <| mem_iUnion.1 hL⟩
  /- Recast the assumptions: for each `e`, there exist `n e` and linear maps `L e p q` in `K`
    such that, for `p, q ≥ n e`, then `f` is well approximated by `L e p q` at scale `2 ^ (-p)` and
    `2 ^ (-q)`, with an error `2 ^ (-e)`. -/
  choose! n L hn using this
  /- All the operators `L e p q` that show up are close to each other. To prove this, we argue
      that `L e p q` is close to `L e p r` (where `r` is large enough), as both approximate `f` at
      scale `2 ^(- p)`. And `L e p r` is close to `L e' p' r` as both approximate `f` at scale
      `2 ^ (- r)`. And `L e' p' r` is close to `L e' p' q'` as both approximate `f` at scale
      `2 ^ (- p')`. -/
  have M :
    ∀ e p q e' p' q',
      n e ≤ p →
        n e ≤ q → n e' ≤ p' → n e' ≤ q' → e ≤ e' → ‖L e p q - L e' p' q'‖ ≤ 12 * (1 / 2) ^ e := by
    intro e p q e' p' q' hp hq hp' hq' he'
    let r := max (n e) (n e')
    have I : ((1 : ℝ) / 2) ^ e' ≤ (1 / 2) ^ e :=
      pow_le_pow_of_le_one (by norm_num) (by norm_num) he'
    have J1 : ‖L e p q - L e p r‖ ≤ 4 * (1 / 2) ^ e := by
      have I1 : x ∈ A f (L e p q) ((1 / 2) ^ p) ((1 / 2) ^ e) := (hn e p q hp hq).2.1
      have I2 : x ∈ A f (L e p r) ((1 / 2) ^ p) ((1 / 2) ^ e) := (hn e p r hp (le_max_left _ _)).2.1
      exact norm_sub_le_of_mem_A P _ I1 I2
    have J2 : ‖L e p r - L e' p' r‖ ≤ 4 * (1 / 2) ^ e := by
      have I1 : x ∈ A f (L e p r) ((1 / 2) ^ r) ((1 / 2) ^ e) := (hn e p r hp (le_max_left _ _)).2.2
      have I2 : x ∈ A f (L e' p' r) ((1 / 2) ^ r) ((1 / 2) ^ e') :=
        (hn e' p' r hp' (le_max_right _ _)).2.2
      exact norm_sub_le_of_mem_A P _ I1 (A_mono _ _ I I2)
    have J3 : ‖L e' p' r - L e' p' q'‖ ≤ 4 * (1 / 2) ^ e := by
      have I1 : x ∈ A f (L e' p' r) ((1 / 2) ^ p') ((1 / 2) ^ e') :=
        (hn e' p' r hp' (le_max_right _ _)).2.1
      have I2 : x ∈ A f (L e' p' q') ((1 / 2) ^ p') ((1 / 2) ^ e') := (hn e' p' q' hp' hq').2.1
      exact norm_sub_le_of_mem_A P _ (A_mono _ _ I I1) (A_mono _ _ I I2)
    calc
      ‖L e p q - L e' p' q'‖ =
          ‖L e p q - L e p r + (L e p r - L e' p' r) + (L e' p' r - L e' p' q')‖ :=
        by congr 1; abel
      _ ≤ ‖L e p q - L e p r‖ + ‖L e p r - L e' p' r‖ + ‖L e' p' r - L e' p' q'‖ :=
        (le_trans (norm_add_le _ _) (add_le_add_right (norm_add_le _ _) _))
      _ ≤ 4 * (1 / 2) ^ e + 4 * (1 / 2) ^ e + 4 * (1 / 2) ^ e := by gcongr
        -- Porting note: proof was `by apply_rules [add_le_add]`
      _ = 12 * (1 / 2) ^ e := by ring

  /- For definiteness, use `L0 e = L e (n e) (n e)`, to have a single sequence. We claim that this
    is a Cauchy sequence. -/
  let L0 : ℕ → F := fun e => L e (n e) (n e)
  have : CauchySeq L0 := by
    rw [Metric.cauchySeq_iff']
    intro ε εpos
    obtain ⟨e, he⟩ : ∃ e : ℕ, (1 / 2) ^ e < ε / 12 :=
      exists_pow_lt_of_lt_one (div_pos εpos (by norm_num)) (by norm_num)
    refine' ⟨e, fun e' he' => _⟩
    rw [dist_comm, dist_eq_norm]
    calc
      ‖L0 e - L0 e'‖ ≤ 12 * (1 / 2) ^ e := M _ _ _ _ _ _ le_rfl le_rfl le_rfl le_rfl he'
      _ < 12 * (ε / 12) := (mul_lt_mul' le_rfl he (le_of_lt P) (by norm_num))
      _ = ε := by field_simp [(by norm_num : (12 : ℝ) ≠ 0)]; ring

  -- As it is Cauchy, the sequence `L0` converges, to a limit `f'` in `K`.
  obtain ⟨f', f'K, hf'⟩ : ∃ f' ∈ K, Tendsto L0 atTop (𝓝 f') :=
    cauchySeq_tendsto_of_isComplete hK (fun e => (hn e (n e) (n e) le_rfl le_rfl).1) this
  have Lf' : ∀ e p, n e ≤ p → ‖L e (n e) p - f'‖ ≤ 12 * (1 / 2) ^ e := by
    intro e p hp
    apply le_of_tendsto (tendsto_const_nhds.sub hf').norm
    rw [eventually_atTop]
    exact ⟨e, fun e' he' => M _ _ _ _ _ _ le_rfl hp le_rfl le_rfl he'⟩
  -- Let us show that `f` has right derivative `f'` at `x`.
  have : HasDerivWithinAt f f' (Ici x) x := by
    simp only [hasDerivWithinAt_iff_isLittleO, isLittleO_iff]
    /- to get an approximation with a precision `ε`, we will replace `f` with `L e (n e) m` for
      some large enough `e` (yielding a small error by uniform approximation). As one can vary `m`,
      this makes it possible to cover all scales, and thus to obtain a good linear approximation in
      the whole interval of length `(1/2)^(n e)`. -/
    intro ε εpos
    obtain ⟨e, he⟩ : ∃ e : ℕ, (1 / 2) ^ e < ε / 16 :=
      exists_pow_lt_of_lt_one (div_pos εpos (by norm_num)) (by norm_num)
    have xmem : x ∈ Ico x (x + (1 / 2) ^ (n e + 1)) := by
      simp only [one_div, left_mem_Ico, lt_add_iff_pos_right, inv_pos, pow_pos, zero_lt_two,
        zero_lt_one]
    filter_upwards [Icc_mem_nhdsWithin_Ici xmem] with y hy
    -- We need to show that `f y - f x - f' (y - x)` is small. For this, we will work at scale
    -- `k` where `k` is chosen with `‖y - x‖ ∼ 2 ^ (-k)`.
    rcases eq_or_lt_of_le hy.1 with (rfl | xy)
    · simp only [sub_self, zero_smul, norm_zero, mul_zero, le_rfl]
    have yzero : 0 < y - x := sub_pos.2 xy
    have y_le : y - x ≤ (1 / 2) ^ (n e + 1) := by linarith [hy.2]
    have yone : y - x ≤ 1 := le_trans y_le (pow_le_one _ (by norm_num) (by norm_num))
    -- define the scale `k`.
    obtain ⟨k, hk, h'k⟩ : ∃ k : ℕ, (1 / 2) ^ (k + 1) < y - x ∧ y - x ≤ (1 / 2) ^ k :=
      exists_nat_pow_near_of_lt_one yzero yone (by norm_num : (0 : ℝ) < 1 / 2)
        (by norm_num : (1 : ℝ) / 2 < 1)
    -- the scale is large enough (as `y - x` is small enough)
    have k_gt : n e < k := by
      have : ((1 : ℝ) / 2) ^ (k + 1) < (1 / 2) ^ (n e + 1) := lt_of_lt_of_le hk y_le
      rw [pow_lt_pow_iff_right_of_lt_one (by norm_num : (0 : ℝ) < 1 / 2) (by norm_num)] at this
      omega
    set m := k - 1
    have m_ge : n e ≤ m := Nat.le_sub_one_of_lt k_gt
    have km : k = m + 1 := (Nat.succ_pred_eq_of_pos (lt_of_le_of_lt (zero_le _) k_gt)).symm
    rw [km] at hk h'k
    -- `f` is well approximated by `L e (n e) k` at the relevant scale
    -- (in fact, we use `m = k - 1` instead of `k` because of the precise definition of `A`).
    have J : ‖f y - f x - (y - x) • L e (n e) m‖ ≤ 4 * (1 / 2) ^ e * ‖y - x‖ :=
      calc
        ‖f y - f x - (y - x) • L e (n e) m‖ ≤ (1 / 2) ^ e * (1 / 2) ^ m := by
          apply le_of_mem_A (hn e (n e) m le_rfl m_ge).2.2
          · simp only [one_div, inv_pow, left_mem_Icc, le_add_iff_nonneg_right]
            positivity
          · simp only [pow_add, tsub_le_iff_left] at h'k
            simpa only [hy.1, mem_Icc, true_and_iff, one_div, pow_one] using h'k
        _ = 4 * (1 / 2) ^ e * (1 / 2) ^ (m + 2) := by field_simp; ring
        _ ≤ 4 * (1 / 2) ^ e * (y - x) := by gcongr
        _ = 4 * (1 / 2) ^ e * ‖y - x‖ := by rw [Real.norm_of_nonneg yzero.le]
    calc
      ‖f y - f x - (y - x) • f'‖ =
          ‖f y - f x - (y - x) • L e (n e) m + (y - x) • (L e (n e) m - f')‖ :=
        by simp only [smul_sub, sub_add_sub_cancel]
      _ ≤ 4 * (1 / 2) ^ e * ‖y - x‖ + ‖y - x‖ * (12 * (1 / 2) ^ e) :=
        norm_add_le_of_le J <| by rw [norm_smul]; gcongr; exact Lf' _ _ m_ge
      _ = 16 * ‖y - x‖ * (1 / 2) ^ e := by ring
      _ ≤ 16 * ‖y - x‖ * (ε / 16) := by gcongr
      _ = ε * ‖y - x‖ := by ring

  rw [← this.derivWithin (uniqueDiffOn_Ici x x Set.left_mem_Ici)] at f'K
  exact ⟨this.differentiableWithinAt, f'K⟩
#align right_deriv_measurable_aux.D_subset_differentiable_set RightDerivMeasurableAux.D_subset_differentiable_set

theorem differentiable_set_eq_D (hK : IsComplete K) :
    { x | DifferentiableWithinAt ℝ f (Ici x) x ∧ derivWithin f (Ici x) x ∈ K } = D f K :=
  Subset.antisymm (differentiable_set_subset_D _) (D_subset_differentiable_set hK)
#align right_deriv_measurable_aux.differentiable_set_eq_D RightDerivMeasurableAux.differentiable_set_eq_D

end RightDerivMeasurableAux

open RightDerivMeasurableAux

variable (f)

/-- The set of right differentiability points of a function, with derivative in a given complete
set, is Borel-measurable. -/
theorem measurableSet_of_differentiableWithinAt_Ici_of_isComplete {K : Set F} (hK : IsComplete K) :
    MeasurableSet { x | DifferentiableWithinAt ℝ f (Ici x) x ∧ derivWithin f (Ici x) x ∈ K } := by
  -- simp [differentiable_set_eq_d K hK, D, measurableSet_b, MeasurableSet.iInter,
  --   MeasurableSet.iUnion]
  simp only [differentiable_set_eq_D K hK, D]
  repeat apply_rules [MeasurableSet.iUnion, MeasurableSet.iInter] <;> intro
  exact measurableSet_B
#align measurable_set_of_differentiable_within_at_Ici_of_is_complete measurableSet_of_differentiableWithinAt_Ici_of_isComplete

variable [CompleteSpace F]

/-- The set of right differentiability points of a function taking values in a complete space is
Borel-measurable. -/
theorem measurableSet_of_differentiableWithinAt_Ici :
    MeasurableSet { x | DifferentiableWithinAt ℝ f (Ici x) x } := by
  have : IsComplete (univ : Set F) := complete_univ
  convert measurableSet_of_differentiableWithinAt_Ici_of_isComplete f this
  simp
#align measurable_set_of_differentiable_within_at_Ici measurableSet_of_differentiableWithinAt_Ici

@[measurability]
theorem measurable_derivWithin_Ici [MeasurableSpace F] [BorelSpace F] :
    Measurable fun x => derivWithin f (Ici x) x := by
  refine' measurable_of_isClosed fun s hs => _
  have :
    (fun x => derivWithin f (Ici x) x) ⁻¹' s =
      { x | DifferentiableWithinAt ℝ f (Ici x) x ∧ derivWithin f (Ici x) x ∈ s } ∪
        { x | ¬DifferentiableWithinAt ℝ f (Ici x) x } ∩ { _x | (0 : F) ∈ s } :=
    Set.ext fun x => mem_preimage.trans derivWithin_mem_iff
  rw [this]
  exact
    (measurableSet_of_differentiableWithinAt_Ici_of_isComplete _ hs.isComplete).union
      ((measurableSet_of_differentiableWithinAt_Ici _).compl.inter (MeasurableSet.const _))
#align measurable_deriv_within_Ici measurable_derivWithin_Ici

theorem stronglyMeasurable_derivWithin_Ici :
    StronglyMeasurable (fun x ↦ derivWithin f (Ici x) x) := by
  borelize F
  apply stronglyMeasurable_iff_measurable_separable.2 ⟨measurable_derivWithin_Ici f, ?_⟩
  obtain ⟨t, t_count, ht⟩ : ∃ t : Set ℝ, t.Countable ∧ Dense t := exists_countable_dense ℝ
  suffices H : range (fun x ↦ derivWithin f (Ici x) x) ⊆ closure (Submodule.span ℝ (f '' t)) from
    IsSeparable.mono (t_count.image f).isSeparable.span.closure H
  rintro - ⟨x, rfl⟩
  suffices H' : range (fun y ↦ derivWithin f (Ici x) y) ⊆ closure (Submodule.span ℝ (f '' t)) from
    H' (mem_range_self _)
  apply range_derivWithin_subset_closure_span_image
  calc Ici x
    = closure (Ioi x ∩ closure t) := by simp [dense_iff_closure_eq.1 ht]
  _ ⊆ closure (closure (Ioi x ∩ t)) := by
      apply closure_mono
      simpa [inter_comm] using (isOpen_Ioi (a := x)).closure_inter (s := t)
  _ ⊆ closure (Ici x ∩ t) := by
      rw [closure_closure]
      exact closure_mono (inter_subset_inter_left _ Ioi_subset_Ici_self)
#align strongly_measurable_deriv_within_Ici stronglyMeasurable_derivWithin_Ici

theorem aemeasurable_derivWithin_Ici [MeasurableSpace F] [BorelSpace F] (μ : Measure ℝ) :
    AEMeasurable (fun x => derivWithin f (Ici x) x) μ :=
  (measurable_derivWithin_Ici f).aemeasurable
#align ae_measurable_deriv_within_Ici aemeasurable_derivWithin_Ici

theorem aestronglyMeasurable_derivWithin_Ici (μ : Measure ℝ) :
    AEStronglyMeasurable (fun x => derivWithin f (Ici x) x) μ :=
  (stronglyMeasurable_derivWithin_Ici f).aestronglyMeasurable
#align ae_strongly_measurable_deriv_within_Ici aestronglyMeasurable_derivWithin_Ici

/-- The set of right differentiability points of a function taking values in a complete space is
Borel-measurable. -/
theorem measurableSet_of_differentiableWithinAt_Ioi :
    MeasurableSet { x | DifferentiableWithinAt ℝ f (Ioi x) x } := by
  simpa [differentiableWithinAt_Ioi_iff_Ici] using measurableSet_of_differentiableWithinAt_Ici f
#align measurable_set_of_differentiable_within_at_Ioi measurableSet_of_differentiableWithinAt_Ioi

@[measurability]
theorem measurable_derivWithin_Ioi [MeasurableSpace F] [BorelSpace F] :
    Measurable fun x => derivWithin f (Ioi x) x := by
  simpa [derivWithin_Ioi_eq_Ici] using measurable_derivWithin_Ici f
#align measurable_deriv_within_Ioi measurable_derivWithin_Ioi

theorem stronglyMeasurable_derivWithin_Ioi :
    StronglyMeasurable (fun x ↦ derivWithin f (Ioi x) x) := by
  simpa [derivWithin_Ioi_eq_Ici] using stronglyMeasurable_derivWithin_Ici f
#align strongly_measurable_deriv_within_Ioi stronglyMeasurable_derivWithin_Ioi

theorem aemeasurable_derivWithin_Ioi [MeasurableSpace F] [BorelSpace F] (μ : Measure ℝ) :
    AEMeasurable (fun x => derivWithin f (Ioi x) x) μ :=
  (measurable_derivWithin_Ioi f).aemeasurable
#align ae_measurable_deriv_within_Ioi aemeasurable_derivWithin_Ioi

theorem aestronglyMeasurable_derivWithin_Ioi (μ : Measure ℝ) :
    AEStronglyMeasurable (fun x => derivWithin f (Ioi x) x) μ :=
  (stronglyMeasurable_derivWithin_Ioi f).aestronglyMeasurable
#align ae_strongly_measurable_deriv_within_Ioi aestronglyMeasurable_derivWithin_Ioi

end RightDeriv

section WithParam

/- In this section, we prove the measurability of the derivative in a context with parameters:
given `f : α → E → F`, we want to show that `p ↦ fderiv 𝕜 (f p.1) p.2` is measurable. Contrary
to the previous sections, some assumptions are needed for this: if `f p.1` depends arbitrarily on
`p.1`, this is obviously false. We require that `f` is continuous and `E` is locally compact --
then the proofs in the previous sections adapt readily, as the set `A` defined above is open, so
that the differentiability set `D` is measurable. -/

variable {𝕜 : Type*} [NontriviallyNormedField 𝕜]
  {E : Type*} [NormedAddCommGroup E] [NormedSpace 𝕜 E] [LocallyCompactSpace E]
  {F : Type*} [NormedAddCommGroup F] [NormedSpace 𝕜 F]
  {α : Type*} [TopologicalSpace α] [MeasurableSpace α] [MeasurableSpace E]
  [OpensMeasurableSpace α] [OpensMeasurableSpace E]
  {f : α → E → F} (K : Set (E →L[𝕜] F))

namespace FDerivMeasurableAux

open Uniformity

lemma isOpen_A_with_param {r s : ℝ} (hf : Continuous f.uncurry) (L : E →L[𝕜] F) :
    IsOpen {p : α × E | p.2 ∈ A (f p.1) L r s} := by
  have : ProperSpace E := .of_locallyCompactSpace 𝕜
  simp only [A, half_lt_self_iff, not_lt, mem_Ioc, mem_ball, map_sub, mem_setOf_eq]
  apply isOpen_iff_mem_nhds.2
  rintro ⟨a, x⟩ ⟨r', ⟨Irr', Ir'r⟩, hr⟩
  have ha : Continuous (f a) := hf.uncurry_left a
  rcases exists_between Irr' with ⟨t, hrt, htr'⟩
  rcases exists_between hrt with ⟨t', hrt', ht't⟩
  obtain ⟨b, b_lt, hb⟩ : ∃ b, b < s * r ∧ ∀ y ∈ closedBall x t, ∀ z ∈ closedBall x t,
      ‖f a z - f a y - (L z - L y)‖ ≤ b := by
    have B : Continuous (fun (p : E × E) ↦ ‖f a p.2 - f a p.1 - (L p.2 - L p.1)‖) := by
      -- `continuity` took several seconds to solve this.
      refine continuous_norm.comp' <| Continuous.sub ?_ ?_
      · exact ha.comp' continuous_snd |>.sub <| ha.comp' continuous_fst
      · exact L.continuous.comp' continuous_snd |>.sub <| L.continuous.comp' continuous_fst
    have C : (closedBall x t ×ˢ closedBall x t).Nonempty := by simp; linarith
    rcases ((isCompact_closedBall x t).prod (isCompact_closedBall x t)).exists_isMaxOn
      C B.continuousOn with ⟨p, pt, hp⟩
    simp only [mem_prod, mem_closedBall] at pt
    refine ⟨‖f a p.2 - f a p.1 - (L p.2 - L p.1)‖,
      hr p.1 (pt.1.trans_lt htr') p.2 (pt.2.trans_lt htr'), fun y hy z hz ↦ ?_⟩
    have D : (y, z) ∈ closedBall x t ×ˢ closedBall x t := mem_prod.2 ⟨hy, hz⟩
    exact hp D
  obtain ⟨ε, εpos, hε⟩ : ∃ ε, 0 < ε ∧ b + 2 * ε < s * r :=
    ⟨(s * r - b) / 3, by linarith, by linarith⟩
  obtain ⟨u, u_open, au, hu⟩ : ∃ u, IsOpen u ∧ a ∈ u ∧ ∀ (p : α × E),
      p.1 ∈ u → p.2 ∈ closedBall x t → dist (f.uncurry p) (f.uncurry (a, p.2)) < ε := by
    have C : Continuous (fun (p : α × E) ↦ f a p.2) :=
      -- `continuity` took several seconds to solve this.
      ha.comp' continuous_snd
    have D : ({a} ×ˢ closedBall x t).EqOn f.uncurry (fun p ↦ f a p.2) := by
      rintro ⟨b, y⟩ ⟨hb, -⟩
      simp only [mem_singleton_iff] at hb
      simp [hb]
    obtain ⟨v, v_open, sub_v, hv⟩ : ∃ v, IsOpen v ∧ {a} ×ˢ closedBall x t ⊆ v ∧
        ∀ p ∈ v, dist (Function.uncurry f p) (f a p.2) < ε :=
      Uniform.exists_is_open_mem_uniformity_of_forall_mem_eq (s := {a} ×ˢ closedBall x t)
        (fun p _ ↦ hf.continuousAt) (fun p _ ↦ C.continuousAt) D (dist_mem_uniformity εpos)
    obtain ⟨w, w', w_open, -, sub_w, sub_w', hww'⟩ : ∃ (w : Set α) (w' : Set E),
        IsOpen w ∧ IsOpen w' ∧ {a} ⊆ w ∧ closedBall x t ⊆ w' ∧ w ×ˢ w' ⊆ v :=
      generalized_tube_lemma isCompact_singleton (isCompact_closedBall x t) v_open sub_v
    refine ⟨w, w_open, sub_w rfl, ?_⟩
    rintro ⟨b, y⟩ h hby
    exact hv _ (hww' ⟨h, sub_w' hby⟩)
  have : u ×ˢ ball x (t - t') ∈ 𝓝 (a, x) :=
    prod_mem_nhds (u_open.mem_nhds au) (ball_mem_nhds _ (sub_pos.2 ht't))
  filter_upwards [this]
  rintro ⟨a', x'⟩ ha'x'
  simp only [mem_prod, mem_ball] at ha'x'
  refine ⟨t', ⟨hrt', ht't.le.trans (htr'.le.trans Ir'r)⟩, fun y hy z hz ↦ ?_⟩
  have dyx : dist y x ≤ t := by linarith [dist_triangle y x' x]
  have dzx : dist z x ≤ t := by linarith [dist_triangle z x' x]
  calc
  ‖f a' z - f a' y - (L z - L y)‖ =
    ‖(f a' z - f a z) + (f a y - f a' y) + (f a z - f a y - (L z - L y))‖ := by congr; abel
  _ ≤ ‖f a' z - f a z‖ + ‖f a y - f a' y‖ + ‖f a z - f a y - (L z - L y)‖ := norm_add₃_le _ _ _
  _ ≤ ε + ε + b := by
      gcongr
      · rw [← dist_eq_norm]
        change dist (f.uncurry (a', z)) (f.uncurry (a, z)) ≤ ε
        apply (hu _ _ _).le
        · exact ha'x'.1
        · simp [dzx]
      · rw [← dist_eq_norm']
        change dist (f.uncurry (a', y)) (f.uncurry (a, y)) ≤ ε
        apply (hu _ _ _).le
        · exact ha'x'.1
        · simp [dyx]
      · simp [hb, dyx, dzx]
  _ < s * r := by linarith

lemma isOpen_B_with_param {r s t : ℝ} (hf : Continuous f.uncurry) (K : Set (E →L[𝕜] F)) :
    IsOpen {p : α × E | p.2 ∈ B (f p.1) K r s t} := by
  suffices H : IsOpen (⋃ L ∈ K,
      {p : α × E | p.2 ∈ A (f p.1) L r t ∧ p.2 ∈ A (f p.1) L s t}) by
    convert H; ext p; simp [B]
  refine isOpen_biUnion (fun L _ ↦ ?_)
  exact (isOpen_A_with_param hf L).inter (isOpen_A_with_param hf L)

end FDerivMeasurableAux

open FDerivMeasurableAux

theorem measurableSet_of_differentiableAt_of_isComplete_with_param
    (hf : Continuous f.uncurry) {K : Set (E →L[𝕜] F)} (hK : IsComplete K) :
    MeasurableSet {p : α × E | DifferentiableAt 𝕜 (f p.1) p.2 ∧ fderiv 𝕜 (f p.1) p.2 ∈ K} := by
  have : {p : α × E | DifferentiableAt 𝕜 (f p.1) p.2 ∧ fderiv 𝕜 (f p.1) p.2 ∈ K}
          = {p : α × E | p.2 ∈ D (f p.1) K} := by simp [← differentiable_set_eq_D K hK]
  rw [this]
  simp only [D, mem_iInter, mem_iUnion]
  simp only [setOf_forall, setOf_exists]
  refine MeasurableSet.iInter (fun _ ↦ ?_)
  refine MeasurableSet.iUnion (fun _ ↦ ?_)
  refine MeasurableSet.iInter (fun _ ↦ ?_)
  refine MeasurableSet.iInter (fun _ ↦ ?_)
  refine MeasurableSet.iInter (fun _ ↦ ?_)
  refine MeasurableSet.iInter (fun _ ↦ ?_)
  have : ProperSpace E := .of_locallyCompactSpace 𝕜
  exact (isOpen_B_with_param hf K).measurableSet

variable (𝕜)
variable [CompleteSpace F]

/-- The set of differentiability points of a continuous function depending on a parameter taking
values in a complete space is Borel-measurable. -/
theorem measurableSet_of_differentiableAt_with_param (hf : Continuous f.uncurry) :
    MeasurableSet {p : α × E | DifferentiableAt 𝕜 (f p.1) p.2} := by
  have : IsComplete (univ : Set (E →L[𝕜] F)) := complete_univ
  convert measurableSet_of_differentiableAt_of_isComplete_with_param hf this
  simp

theorem measurable_fderiv_with_param (hf : Continuous f.uncurry) :
    Measurable (fun (p : α × E) ↦ fderiv 𝕜 (f p.1) p.2) := by
  refine measurable_of_isClosed (fun s hs ↦ ?_)
  have :
    (fun (p : α × E) ↦ fderiv 𝕜 (f p.1) p.2) ⁻¹' s =
      {p | DifferentiableAt 𝕜 (f p.1) p.2 ∧ fderiv 𝕜 (f p.1) p.2 ∈ s } ∪
        { p | ¬DifferentiableAt 𝕜 (f p.1) p.2} ∩ { _p | (0 : E →L[𝕜] F) ∈ s} :=
    Set.ext (fun x ↦ mem_preimage.trans fderiv_mem_iff)
  rw [this]
  exact
    (measurableSet_of_differentiableAt_of_isComplete_with_param hf hs.isComplete).union
      ((measurableSet_of_differentiableAt_with_param _ hf).compl.inter (MeasurableSet.const _))

theorem measurable_fderiv_apply_const_with_param [MeasurableSpace F] [BorelSpace F]
    (hf : Continuous f.uncurry) (y : E) :
    Measurable (fun (p : α × E) ↦ fderiv 𝕜 (f p.1) p.2 y) :=
  (ContinuousLinearMap.measurable_apply y).comp (measurable_fderiv_with_param 𝕜 hf)

variable {𝕜}

theorem measurable_deriv_with_param [LocallyCompactSpace 𝕜] [MeasurableSpace 𝕜]
    [OpensMeasurableSpace 𝕜] [MeasurableSpace F]
    [BorelSpace F] {f : α → 𝕜 → F} (hf : Continuous f.uncurry) :
    Measurable (fun (p : α × 𝕜) ↦ deriv (f p.1) p.2) := by
  simpa only [fderiv_deriv] using measurable_fderiv_apply_const_with_param 𝕜 hf 1

theorem stronglyMeasurable_deriv_with_param [LocallyCompactSpace 𝕜] [MeasurableSpace 𝕜]
    [OpensMeasurableSpace 𝕜] [h : SecondCountableTopologyEither α F]
    {f : α → 𝕜 → F} (hf : Continuous f.uncurry) :
    StronglyMeasurable (fun (p : α × 𝕜) ↦ deriv (f p.1) p.2) := by
  borelize F
  rcases h.out with hα|hF
  · have : ProperSpace 𝕜 := .of_locallyCompactSpace 𝕜
    apply stronglyMeasurable_iff_measurable_separable.2 ⟨measurable_deriv_with_param hf, ?_⟩
    have : range (fun (p : α × 𝕜) ↦ deriv (f p.1) p.2)
        ⊆ closure (Submodule.span 𝕜 (range f.uncurry)) := by
      rintro - ⟨p, rfl⟩
      have A : deriv (f p.1) p.2 ∈ closure (Submodule.span 𝕜 (range (f p.1))) := by
        rw [← image_univ]
        apply range_deriv_subset_closure_span_image _ dense_univ (mem_range_self _)
      have B : range (f p.1) ⊆ range (f.uncurry) := by
        rintro - ⟨x, rfl⟩
        exact mem_range_self (p.1, x)
      exact closure_mono (Submodule.span_mono B) A
    exact (isSeparable_range hf).span.closure.mono this
  · exact (measurable_deriv_with_param hf).stronglyMeasurable

theorem aemeasurable_deriv_with_param [LocallyCompactSpace 𝕜] [MeasurableSpace 𝕜]
    [OpensMeasurableSpace 𝕜] [MeasurableSpace F]
    [BorelSpace F] {f : α → 𝕜 → F} (hf : Continuous f.uncurry) (μ : Measure (α × 𝕜)) :
    AEMeasurable (fun (p : α × 𝕜) ↦ deriv (f p.1) p.2) μ :=
  (measurable_deriv_with_param hf).aemeasurable

theorem aestronglyMeasurable_deriv_with_param [LocallyCompactSpace 𝕜] [MeasurableSpace 𝕜]
    [OpensMeasurableSpace 𝕜] [SecondCountableTopologyEither α F]
    {f : α → 𝕜 → F} (hf : Continuous f.uncurry) (μ : Measure (α × 𝕜)) :
    AEStronglyMeasurable (fun (p : α × 𝕜) ↦ deriv (f p.1) p.2) μ :=
  (stronglyMeasurable_deriv_with_param hf).aestronglyMeasurable

end WithParam<|MERGE_RESOLUTION|>--- conflicted
+++ resolved
@@ -336,11 +336,7 @@
       apply le_of_mem_A (hn e (n e) m le_rfl m_ge).2.2
       · simp only [mem_closedBall, dist_self]
         positivity
-<<<<<<< HEAD
-      · simpa only [dist_eq_norm, add_sub_cancel', mem_closedBall, pow_succ, mul_one_div] using
-=======
-      · simpa only [dist_eq_norm, add_sub_cancel_left, mem_closedBall, pow_succ', mul_one_div] using
->>>>>>> f2373e03
+      · simpa only [dist_eq_norm, add_sub_cancel_left, mem_closedBall, pow_succ, mul_one_div] using
           h'k
     have J2 : ‖f (x + y) - f x - L e (n e) m y‖ ≤ 4 * (1 / 2) ^ e * ‖y‖ :=
       calc
