/-
Copyright (c) 2019 Jeremy Avigad. All rights reserved.
Released under Apache 2.0 license as described in the file LICENSE.
Authors: Jeremy Avigad, Sébastien Gouëzel, Yury Kudryashov
-/
import Mathlib.Analysis.Calculus.FDeriv.Linear
import Mathlib.Analysis.Calculus.FDeriv.Comp
import Mathlib.Analysis.Calculus.FDeriv.Const

/-!
# Additive operations on derivatives

For detailed documentation of the Fréchet derivative,
see the module docstring of `Analysis/Calculus/FDeriv/Basic.lean`.

This file contains the usual formulas (and existence assertions) for the derivative of

* sum of finitely many functions
* multiplication of a function by a scalar constant
* negative of a function
* subtraction of two functions
-/


open Filter Asymptotics ContinuousLinearMap

noncomputable section

section

variable {𝕜 : Type*} [NontriviallyNormedField 𝕜]
variable {E : Type*} [NormedAddCommGroup E] [NormedSpace 𝕜 E]
variable {F : Type*} [NormedAddCommGroup F] [NormedSpace 𝕜 F]
variable {f g : E → F}
variable {f' g' : E →L[𝕜] F}
variable {x : E}
variable {s : Set E}
variable {L : Filter E}

section ConstSMul

variable {R : Type*} [Semiring R] [Module R F] [SMulCommClass 𝕜 R F] [ContinuousConstSMul R F]

/-! ### Derivative of a function multiplied by a constant -/

@[fun_prop]
theorem HasStrictFDerivAt.fun_const_smul (h : HasStrictFDerivAt f f' x) (c : R) :
    HasStrictFDerivAt (fun x => c • f x) (c • f') x :=
  (c • (1 : F →L[𝕜] F)).hasStrictFDerivAt.comp x h

@[fun_prop]
theorem HasStrictFDerivAt.const_smul (h : HasStrictFDerivAt f f' x) (c : R) :
    HasStrictFDerivAt (c • f) (c • f') x :=
  h.fun_const_smul c

theorem HasFDerivAtFilter.fun_const_smul (h : HasFDerivAtFilter f f' x L) (c : R) :
    HasFDerivAtFilter (fun x => c • f x) (c • f') x L :=
  (c • (1 : F →L[𝕜] F)).hasFDerivAtFilter.comp x h tendsto_map

theorem HasFDerivAtFilter.const_smul (h : HasFDerivAtFilter f f' x L) (c : R) :
    HasFDerivAtFilter (c • f) (c • f') x L :=
  h.fun_const_smul c

@[fun_prop]
nonrec theorem HasFDerivWithinAt.fun_const_smul (h : HasFDerivWithinAt f f' s x) (c : R) :
    HasFDerivWithinAt (fun x => c • f x) (c • f') s x :=
  h.const_smul c

@[fun_prop]
nonrec theorem HasFDerivWithinAt.const_smul (h : HasFDerivWithinAt f f' s x) (c : R) :
    HasFDerivWithinAt (c • f) (c • f') s x :=
  h.const_smul c

@[fun_prop]
nonrec theorem HasFDerivAt.fun_const_smul (h : HasFDerivAt f f' x) (c : R) :
    HasFDerivAt (fun x => c • f x) (c • f') x :=
  h.const_smul c

@[fun_prop]
nonrec theorem HasFDerivAt.const_smul (h : HasFDerivAt f f' x) (c : R) :
    HasFDerivAt (c • f) (c • f') x :=
  h.const_smul c

@[fun_prop]
theorem DifferentiableWithinAt.fun_const_smul (h : DifferentiableWithinAt 𝕜 f s x) (c : R) :
    DifferentiableWithinAt 𝕜 (fun y => c • f y) s x :=
  (h.hasFDerivWithinAt.const_smul c).differentiableWithinAt

@[fun_prop]
theorem DifferentiableWithinAt.const_smul (h : DifferentiableWithinAt 𝕜 f s x) (c : R) :
    DifferentiableWithinAt 𝕜 (c • f) s x :=
  h.fun_const_smul c

@[fun_prop]
theorem DifferentiableAt.fun_const_smul (h : DifferentiableAt 𝕜 f x) (c : R) :
    DifferentiableAt 𝕜 (fun y => c • f y) x :=
  (h.hasFDerivAt.const_smul c).differentiableAt

@[fun_prop]
theorem DifferentiableAt.const_smul (h : DifferentiableAt 𝕜 f x) (c : R) :
    DifferentiableAt 𝕜 (c • f) x :=
  (h.hasFDerivAt.const_smul c).differentiableAt

@[fun_prop]
theorem DifferentiableOn.fun_const_smul (h : DifferentiableOn 𝕜 f s) (c : R) :
    DifferentiableOn 𝕜 (fun y => c • f y) s := fun x hx => (h x hx).const_smul c

@[fun_prop]
theorem DifferentiableOn.const_smul (h : DifferentiableOn 𝕜 f s) (c : R) :
    DifferentiableOn 𝕜 (c • f) s := fun x hx => (h x hx).const_smul c

@[fun_prop]
theorem Differentiable.fun_const_smul (h : Differentiable 𝕜 f) (c : R) :
    Differentiable 𝕜 fun y => c • f y := fun x => (h x).const_smul c

@[fun_prop]
theorem Differentiable.const_smul (h : Differentiable 𝕜 f) (c : R) :
    Differentiable 𝕜 (c • f) := fun x => (h x).const_smul c

theorem fderivWithin_fun_const_smul (hxs : UniqueDiffWithinAt 𝕜 s x)
    (h : DifferentiableWithinAt 𝕜 f s x) (c : R) :
    fderivWithin 𝕜 (fun y => c • f y) s x = c • fderivWithin 𝕜 f s x :=
  (h.hasFDerivWithinAt.const_smul c).fderivWithin hxs

theorem fderivWithin_const_smul (hxs : UniqueDiffWithinAt 𝕜 s x)
    (h : DifferentiableWithinAt 𝕜 f s x) (c : R) :
    fderivWithin 𝕜 (c • f) s x = c • fderivWithin 𝕜 f s x :=
  fderivWithin_fun_const_smul hxs h c

/-- If `c` is invertible, `c • f` is differentiable at `x` within `s` if and only if `f` is. -/
lemma differentiableWithinAt_smul_iff (c : R) [Invertible c] :
    DifferentiableWithinAt 𝕜 (c • f) s x ↔ DifferentiableWithinAt 𝕜 f s x := by
  refine ⟨fun h ↦ ?_, fun h ↦ h.const_smul c⟩
  apply (h.const_smul ⅟ c).congr_of_eventuallyEq ?_ (by simp)
  filter_upwards with x using by simp

/-- A version of `fderivWithin_const_smul` without differentiability hypothesis:
in return, the constant `c` must be invertible, i.e. if `R` is a field. -/
theorem fderivWithin_const_smul_of_invertible (c : R) [Invertible c]
    (hs : UniqueDiffWithinAt 𝕜 s x) :
    fderivWithin 𝕜 (c • f) s x = c • fderivWithin 𝕜 f s x := by
  by_cases h : DifferentiableWithinAt 𝕜 f s x
  · exact (h.hasFDerivWithinAt.const_smul c).fderivWithin hs
  · obtain (rfl | hc) := eq_or_ne c 0
    · simp
    have : ¬DifferentiableWithinAt 𝕜 (c • f) s x := by
      contrapose! h
      exact (differentiableWithinAt_smul_iff c).mp h
    simp [fderivWithin_zero_of_not_differentiableWithinAt h,
      fderivWithin_zero_of_not_differentiableWithinAt this]

/-- Special case of `fderivWithin_const_smul_of_invertible` over a field: any constant is allowed -/
lemma fderivWithin_const_smul_of_field (c : 𝕜) (hs : UniqueDiffWithinAt 𝕜 s x) :
    fderivWithin 𝕜 (c • f) s x = c • fderivWithin 𝕜 f s x := by
  obtain (rfl | ha) := eq_or_ne c 0
  · simp
  · have : Invertible c := invertibleOfNonzero ha
    ext x
    simp [fderivWithin_const_smul_of_invertible c (f := f) hs]

@[deprecated (since := "2025-06-14")] alias fderivWithin_const_smul' := fderivWithin_const_smul

theorem fderiv_fun_const_smul (h : DifferentiableAt 𝕜 f x) (c : R) :
    fderiv 𝕜 (fun y => c • f y) x = c • fderiv 𝕜 f x :=
  (h.hasFDerivAt.const_smul c).fderiv

theorem fderiv_const_smul (h : DifferentiableAt 𝕜 f x) (c : R) :
    fderiv 𝕜 (c • f) x = c • fderiv 𝕜 f x :=
  (h.hasFDerivAt.const_smul c).fderiv

<<<<<<< HEAD
/-- A version of `fderiv_const_smul` without differentiability hypothesis: in return, the constant
`c` must be invertible, i.e. if `R` is a field. -/
theorem fderiv_const_smul'' (c : R) [Invertible c] :
    fderiv 𝕜 (c • f) x = c • fderiv 𝕜 f x := by
  by_cases h : DifferentiableAt 𝕜 f x
  · exact (h.hasFDerivAt.const_smul c).fderiv
  · obtain (rfl | hc) := eq_or_ne c 0
    · simp [fderiv_zero]
    -- make a separate lemma: f is differentiable at x iff c • f is?
    have : ¬DifferentiableAt 𝕜 (c • f) x := by
      contrapose! h
      apply (h.const_smul ⅟ c).congr_of_eventuallyEq
      filter_upwards with x
      simp
    simp [fderiv_zero_of_not_differentiableAt h, fderiv_zero_of_not_differentiableAt this]
=======
/-- If `c` is invertible, `c • f` is differentiable at `x` if and only if `f` is. -/
lemma differentiableAt_smul_iff (c : R) [Invertible c] :
    DifferentiableAt 𝕜 (c • f) x ↔ DifferentiableAt 𝕜 f x := by
  rw [← differentiableWithinAt_univ, differentiableWithinAt_smul_iff, differentiableWithinAt_univ]

/-- A version of `fderiv_const_smul` without differentiability hypothesis: in return, the constant
`c` must be invertible, i.e. if `R` is a field. -/
theorem fderiv_const_smul_of_invertible (c : R) [Invertible c] :
    fderiv 𝕜 (c • f) x = c • fderiv 𝕜 f x := by
  simp [← fderivWithin_univ, fderivWithin_const_smul_of_invertible c uniqueDiffWithinAt_univ]

/-- Special case of `fderiv_const_smul_of_invertible` over a field: any constant is allowed -/
lemma fderiv_const_smul_of_field (c : 𝕜) : fderiv 𝕜 (c • f) = c • fderiv 𝕜 f := by
  simp_rw [← fderivWithin_univ]
  ext x
  simp [fderivWithin_const_smul_of_field c uniqueDiffWithinAt_univ]
>>>>>>> 19d36011

@[deprecated (since := "2025-06-14")] alias fderiv_const_smul' := fderiv_const_smul

end ConstSMul

section Add

/-! ### Derivative of the sum of two functions -/


@[fun_prop]
nonrec theorem HasStrictFDerivAt.fun_add (hf : HasStrictFDerivAt f f' x)
    (hg : HasStrictFDerivAt g g' x) : HasStrictFDerivAt (fun y => f y + g y) (f' + g') x :=
   .of_isLittleO <| (hf.isLittleO.add hg.isLittleO).congr_left fun y => by
    simp only [map_sub, add_apply]
    abel

@[fun_prop]
nonrec theorem HasStrictFDerivAt.add (hf : HasStrictFDerivAt f f' x)
    (hg : HasStrictFDerivAt g g' x) : HasStrictFDerivAt (f + g) (f' + g') x :=
  hf.fun_add hg

theorem HasFDerivAtFilter.fun_add (hf : HasFDerivAtFilter f f' x L)
    (hg : HasFDerivAtFilter g g' x L) : HasFDerivAtFilter (fun y => f y + g y) (f' + g') x L :=
  .of_isLittleO <| (hf.isLittleO.add hg.isLittleO).congr_left fun _ => by
    simp only [map_sub, add_apply]
    abel

theorem HasFDerivAtFilter.add (hf : HasFDerivAtFilter f f' x L)
    (hg : HasFDerivAtFilter g g' x L) : HasFDerivAtFilter (f + g) (f' + g') x L :=
  hf.fun_add hg

@[fun_prop]
nonrec theorem HasFDerivWithinAt.fun_add (hf : HasFDerivWithinAt f f' s x)
    (hg : HasFDerivWithinAt g g' s x) : HasFDerivWithinAt (fun y => f y + g y) (f' + g') s x :=
  hf.add hg

@[fun_prop]
nonrec theorem HasFDerivWithinAt.add (hf : HasFDerivWithinAt f f' s x)
    (hg : HasFDerivWithinAt g g' s x) : HasFDerivWithinAt (f + g) (f' + g') s x :=
  hf.add hg

@[fun_prop]
nonrec theorem HasFDerivAt.fun_add (hf : HasFDerivAt f f' x) (hg : HasFDerivAt g g' x) :
    HasFDerivAt (fun x => f x + g x) (f' + g') x :=
  hf.add hg

@[fun_prop]
nonrec theorem HasFDerivAt.add (hf : HasFDerivAt f f' x) (hg : HasFDerivAt g g' x) :
    HasFDerivAt (f + g) (f' + g') x :=
  hf.add hg

@[fun_prop]
theorem DifferentiableWithinAt.fun_add (hf : DifferentiableWithinAt 𝕜 f s x)
    (hg : DifferentiableWithinAt 𝕜 g s x) : DifferentiableWithinAt 𝕜 (fun y => f y + g y) s x :=
  (hf.hasFDerivWithinAt.add hg.hasFDerivWithinAt).differentiableWithinAt

@[fun_prop]
theorem DifferentiableWithinAt.add (hf : DifferentiableWithinAt 𝕜 f s x)
    (hg : DifferentiableWithinAt 𝕜 g s x) : DifferentiableWithinAt 𝕜 (f + g) s x :=
  (hf.hasFDerivWithinAt.add hg.hasFDerivWithinAt).differentiableWithinAt

@[simp, fun_prop]
theorem DifferentiableAt.fun_add (hf : DifferentiableAt 𝕜 f x) (hg : DifferentiableAt 𝕜 g x) :
    DifferentiableAt 𝕜 (fun y => f y + g y) x :=
  (hf.hasFDerivAt.add hg.hasFDerivAt).differentiableAt

@[simp, fun_prop]
theorem DifferentiableAt.add (hf : DifferentiableAt 𝕜 f x) (hg : DifferentiableAt 𝕜 g x) :
    DifferentiableAt 𝕜 (f + g) x :=
  (hf.hasFDerivAt.add hg.hasFDerivAt).differentiableAt

@[fun_prop]
theorem DifferentiableOn.fun_add (hf : DifferentiableOn 𝕜 f s) (hg : DifferentiableOn 𝕜 g s) :
    DifferentiableOn 𝕜 (fun y => f y + g y) s := fun x hx => (hf x hx).add (hg x hx)

@[fun_prop]
theorem DifferentiableOn.add (hf : DifferentiableOn 𝕜 f s) (hg : DifferentiableOn 𝕜 g s) :
    DifferentiableOn 𝕜 (f + g) s := fun x hx => (hf x hx).add (hg x hx)

@[simp, fun_prop]
theorem Differentiable.fun_add (hf : Differentiable 𝕜 f) (hg : Differentiable 𝕜 g) :
    Differentiable 𝕜 fun y => f y + g y := fun x => (hf x).add (hg x)

@[simp, fun_prop]
theorem Differentiable.add (hf : Differentiable 𝕜 f) (hg : Differentiable 𝕜 g) :
    Differentiable 𝕜 (f + g) := fun x => (hf x).add (hg x)

theorem fderivWithin_fun_add (hxs : UniqueDiffWithinAt 𝕜 s x) (hf : DifferentiableWithinAt 𝕜 f s x)
    (hg : DifferentiableWithinAt 𝕜 g s x) :
    fderivWithin 𝕜 (fun y => f y + g y) s x = fderivWithin 𝕜 f s x + fderivWithin 𝕜 g s x :=
  (hf.hasFDerivWithinAt.add hg.hasFDerivWithinAt).fderivWithin hxs

theorem fderivWithin_add (hxs : UniqueDiffWithinAt 𝕜 s x) (hf : DifferentiableWithinAt 𝕜 f s x)
    (hg : DifferentiableWithinAt 𝕜 g s x) :
    fderivWithin 𝕜 (f + g) s x = fderivWithin 𝕜 f s x + fderivWithin 𝕜 g s x :=
  fderivWithin_fun_add hxs hf hg

@[deprecated (since := "2025-06-14")] alias fderivWithin_add' := fderivWithin_add

theorem fderiv_fun_add (hf : DifferentiableAt 𝕜 f x) (hg : DifferentiableAt 𝕜 g x) :
    fderiv 𝕜 (fun y => f y + g y) x = fderiv 𝕜 f x + fderiv 𝕜 g x :=
  (hf.hasFDerivAt.add hg.hasFDerivAt).fderiv

theorem fderiv_add (hf : DifferentiableAt 𝕜 f x) (hg : DifferentiableAt 𝕜 g x) :
    fderiv 𝕜 (f + g) x = fderiv 𝕜 f x + fderiv 𝕜 g x :=
  fderiv_fun_add hf hg

@[deprecated (since := "2025-06-14")] alias fderiv_add' := fderiv_add

@[simp]
theorem hasFDerivAtFilter_add_const_iff (c : F) :
    HasFDerivAtFilter (f · + c) f' x L ↔ HasFDerivAtFilter f f' x L := by
  simp [hasFDerivAtFilter_iff_isLittleOTVS]

alias ⟨_, HasFDerivAtFilter.add_const⟩ := hasFDerivAtFilter_add_const_iff

@[simp]
theorem hasStrictFDerivAt_add_const_iff (c : F) :
    HasStrictFDerivAt (f · + c) f' x ↔ HasStrictFDerivAt f f' x := by
  simp [hasStrictFDerivAt_iff_isLittleO]

@[fun_prop]
alias ⟨_, HasStrictFDerivAt.add_const⟩ := hasStrictFDerivAt_add_const_iff

@[simp]
theorem hasFDerivWithinAt_add_const_iff (c : F) :
    HasFDerivWithinAt (f · + c) f' s x ↔ HasFDerivWithinAt f f' s x :=
  hasFDerivAtFilter_add_const_iff c

@[fun_prop]
alias ⟨_, HasFDerivWithinAt.add_const⟩ := hasFDerivWithinAt_add_const_iff

@[simp]
theorem hasFDerivAt_add_const_iff (c : F) : HasFDerivAt (f · + c) f' x ↔ HasFDerivAt f f' x :=
  hasFDerivAtFilter_add_const_iff c

@[fun_prop]
alias ⟨_, HasFDerivAt.add_const⟩ := hasFDerivAt_add_const_iff

@[simp]
theorem differentiableWithinAt_add_const_iff (c : F) :
    DifferentiableWithinAt 𝕜 (fun y => f y + c) s x ↔ DifferentiableWithinAt 𝕜 f s x :=
  exists_congr fun _ ↦ hasFDerivWithinAt_add_const_iff c

@[fun_prop]
alias ⟨_, DifferentiableWithinAt.add_const⟩ := differentiableWithinAt_add_const_iff

@[simp]
theorem differentiableAt_add_const_iff (c : F) :
    DifferentiableAt 𝕜 (fun y => f y + c) x ↔ DifferentiableAt 𝕜 f x :=
  exists_congr fun _ ↦ hasFDerivAt_add_const_iff c

@[fun_prop]
alias ⟨_, DifferentiableAt.add_const⟩ := differentiableAt_add_const_iff

@[simp]
theorem differentiableOn_add_const_iff (c : F) :
    DifferentiableOn 𝕜 (fun y => f y + c) s ↔ DifferentiableOn 𝕜 f s :=
  forall₂_congr fun _ _ ↦ differentiableWithinAt_add_const_iff c

@[fun_prop]
alias ⟨_, DifferentiableOn.add_const⟩ := differentiableOn_add_const_iff

@[simp]
theorem differentiable_add_const_iff (c : F) :
    (Differentiable 𝕜 fun y => f y + c) ↔ Differentiable 𝕜 f :=
  forall_congr' fun _ ↦ differentiableAt_add_const_iff c

@[fun_prop]
alias ⟨_, Differentiable.add_const⟩ := differentiable_add_const_iff

@[simp]
theorem fderivWithin_add_const (c : F) :
    fderivWithin 𝕜 (fun y => f y + c) s x = fderivWithin 𝕜 f s x := by
  classical simp [fderivWithin]

@[simp]
theorem fderiv_add_const (c : F) : fderiv 𝕜 (fun y => f y + c) x = fderiv 𝕜 f x := by
  simp only [← fderivWithin_univ, fderivWithin_add_const]

@[simp]
theorem hasFDerivAtFilter_const_add_iff (c : F) :
    HasFDerivAtFilter (c + f ·) f' x L ↔ HasFDerivAtFilter f f' x L := by
  simpa only [add_comm] using hasFDerivAtFilter_add_const_iff c

alias ⟨_, HasFDerivAtFilter.const_add⟩ := hasFDerivAtFilter_const_add_iff

@[simp]
theorem hasStrictFDerivAt_const_add_iff (c : F) :
    HasStrictFDerivAt (c + f ·) f' x ↔ HasStrictFDerivAt f f' x := by
  simpa only [add_comm] using hasStrictFDerivAt_add_const_iff c

@[fun_prop]
alias ⟨_, HasStrictFDerivAt.const_add⟩ := hasStrictFDerivAt_const_add_iff

@[simp]
theorem hasFDerivWithinAt_const_add_iff (c : F) :
    HasFDerivWithinAt (c + f ·) f' s x ↔ HasFDerivWithinAt f f' s x :=
  hasFDerivAtFilter_const_add_iff c

@[fun_prop]
alias ⟨_, HasFDerivWithinAt.const_add⟩ := hasFDerivWithinAt_const_add_iff

@[simp]
theorem hasFDerivAt_const_add_iff (c : F) : HasFDerivAt (c + f ·) f' x ↔ HasFDerivAt f f' x :=
  hasFDerivAtFilter_const_add_iff c

@[fun_prop]
alias ⟨_, HasFDerivAt.const_add⟩ := hasFDerivAt_const_add_iff

@[simp]
theorem differentiableWithinAt_const_add_iff (c : F) :
    DifferentiableWithinAt 𝕜 (fun y => c + f y) s x ↔ DifferentiableWithinAt 𝕜 f s x :=
  exists_congr fun _ ↦ hasFDerivWithinAt_const_add_iff c

@[fun_prop]
alias ⟨_, DifferentiableWithinAt.const_add⟩ := differentiableWithinAt_const_add_iff

@[simp]
theorem differentiableAt_const_add_iff (c : F) :
    DifferentiableAt 𝕜 (fun y => c + f y) x ↔ DifferentiableAt 𝕜 f x :=
  exists_congr fun _ ↦ hasFDerivAt_const_add_iff c

@[fun_prop]
alias ⟨_, DifferentiableAt.const_add⟩ := differentiableAt_const_add_iff

@[simp]
theorem differentiableOn_const_add_iff (c : F) :
    DifferentiableOn 𝕜 (fun y => c + f y) s ↔ DifferentiableOn 𝕜 f s :=
  forall₂_congr fun _ _ ↦ differentiableWithinAt_const_add_iff c

@[fun_prop]
alias ⟨_, DifferentiableOn.const_add⟩ := differentiableOn_const_add_iff

@[simp]
theorem differentiable_const_add_iff (c : F) :
    (Differentiable 𝕜 fun y => c + f y) ↔ Differentiable 𝕜 f :=
  forall_congr' fun _ ↦ differentiableAt_const_add_iff c

@[fun_prop]
alias ⟨_, Differentiable.const_add⟩ := differentiable_const_add_iff

@[simp]
theorem fderivWithin_const_add (c : F) :
    fderivWithin 𝕜 (fun y => c + f y) s x = fderivWithin 𝕜 f s x := by
  simpa only [add_comm] using fderivWithin_add_const c

@[simp]
theorem fderiv_const_add (c : F) : fderiv 𝕜 (fun y => c + f y) x = fderiv 𝕜 f x := by
  simp only [add_comm c, fderiv_add_const]

end Add

section Sum

/-! ### Derivative of a finite sum of functions -/


variable {ι : Type*} {u : Finset ι} {A : ι → E → F} {A' : ι → E →L[𝕜] F}

@[fun_prop]
theorem HasStrictFDerivAt.fun_sum (h : ∀ i ∈ u, HasStrictFDerivAt (A i) (A' i) x) :
    HasStrictFDerivAt (fun y => ∑ i ∈ u, A i y) (∑ i ∈ u, A' i) x := by
  simp only [hasStrictFDerivAt_iff_isLittleO] at *
  convert IsLittleO.sum h
  simp [Finset.sum_sub_distrib, ContinuousLinearMap.sum_apply]

@[fun_prop]
theorem HasStrictFDerivAt.sum (h : ∀ i ∈ u, HasStrictFDerivAt (A i) (A' i) x) :
    HasStrictFDerivAt (∑ i ∈ u, A i) (∑ i ∈ u, A' i) x := by
  convert HasStrictFDerivAt.fun_sum h; simp

theorem HasFDerivAtFilter.fun_sum (h : ∀ i ∈ u, HasFDerivAtFilter (A i) (A' i) x L) :
    HasFDerivAtFilter (fun y => ∑ i ∈ u, A i y) (∑ i ∈ u, A' i) x L := by
  simp only [hasFDerivAtFilter_iff_isLittleO] at *
  convert IsLittleO.sum h
  simp [ContinuousLinearMap.sum_apply]

theorem HasFDerivAtFilter.sum (h : ∀ i ∈ u, HasFDerivAtFilter (A i) (A' i) x L) :
    HasFDerivAtFilter (∑ i ∈ u, A i) (∑ i ∈ u, A' i) x L := by
  convert HasFDerivAtFilter.fun_sum h; simp

@[fun_prop]
theorem HasFDerivWithinAt.fun_sum (h : ∀ i ∈ u, HasFDerivWithinAt (A i) (A' i) s x) :
    HasFDerivWithinAt (fun y => ∑ i ∈ u, A i y) (∑ i ∈ u, A' i) s x :=
  HasFDerivAtFilter.fun_sum h

@[fun_prop]
theorem HasFDerivWithinAt.sum (h : ∀ i ∈ u, HasFDerivWithinAt (A i) (A' i) s x) :
    HasFDerivWithinAt (∑ i ∈ u, A i) (∑ i ∈ u, A' i) s x :=
  HasFDerivAtFilter.sum h

@[fun_prop]
theorem HasFDerivAt.fun_sum (h : ∀ i ∈ u, HasFDerivAt (A i) (A' i) x) :
    HasFDerivAt (fun y => ∑ i ∈ u, A i y) (∑ i ∈ u, A' i) x :=
  HasFDerivAtFilter.fun_sum h

@[fun_prop]
theorem HasFDerivAt.sum (h : ∀ i ∈ u, HasFDerivAt (A i) (A' i) x) :
    HasFDerivAt (∑ i ∈ u, A i) (∑ i ∈ u, A' i) x :=
  HasFDerivAtFilter.sum h

@[fun_prop]
theorem DifferentiableWithinAt.fun_sum (h : ∀ i ∈ u, DifferentiableWithinAt 𝕜 (A i) s x) :
    DifferentiableWithinAt 𝕜 (fun y => ∑ i ∈ u, A i y) s x :=
  HasFDerivWithinAt.differentiableWithinAt <|
    HasFDerivWithinAt.fun_sum fun i hi => (h i hi).hasFDerivWithinAt

@[fun_prop]
theorem DifferentiableWithinAt.sum (h : ∀ i ∈ u, DifferentiableWithinAt 𝕜 (A i) s x) :
    DifferentiableWithinAt 𝕜 (∑ i ∈ u, A i) s x :=
  HasFDerivWithinAt.differentiableWithinAt <|
    HasFDerivWithinAt.sum fun i hi => (h i hi).hasFDerivWithinAt

@[simp, fun_prop]
theorem DifferentiableAt.fun_sum (h : ∀ i ∈ u, DifferentiableAt 𝕜 (A i) x) :
    DifferentiableAt 𝕜 (fun y => ∑ i ∈ u, A i y) x :=
  HasFDerivAt.differentiableAt <| HasFDerivAt.fun_sum fun i hi => (h i hi).hasFDerivAt

@[simp, fun_prop]
theorem DifferentiableAt.sum (h : ∀ i ∈ u, DifferentiableAt 𝕜 (A i) x) :
    DifferentiableAt 𝕜 (∑ i ∈ u, A i) x :=
  HasFDerivAt.differentiableAt <| HasFDerivAt.sum fun i hi => (h i hi).hasFDerivAt

@[fun_prop]
theorem DifferentiableOn.fun_sum (h : ∀ i ∈ u, DifferentiableOn 𝕜 (A i) s) :
    DifferentiableOn 𝕜 (fun y => ∑ i ∈ u, A i y) s := fun x hx =>
  DifferentiableWithinAt.fun_sum fun i hi => h i hi x hx

@[fun_prop]
theorem DifferentiableOn.sum (h : ∀ i ∈ u, DifferentiableOn 𝕜 (A i) s) :
    DifferentiableOn 𝕜 (∑ i ∈ u, A i) s := fun x hx =>
  DifferentiableWithinAt.sum fun i hi => h i hi x hx

@[simp, fun_prop]
theorem Differentiable.fun_sum (h : ∀ i ∈ u, Differentiable 𝕜 (A i)) :
    Differentiable 𝕜 fun y => ∑ i ∈ u, A i y :=
  fun x => DifferentiableAt.fun_sum fun i hi => h i hi x

@[simp, fun_prop]
theorem Differentiable.sum (h : ∀ i ∈ u, Differentiable 𝕜 (A i)) :
    Differentiable 𝕜 (∑ i ∈ u, A i) := fun x => DifferentiableAt.sum fun i hi => h i hi x

theorem fderivWithin_fun_sum (hxs : UniqueDiffWithinAt 𝕜 s x)
    (h : ∀ i ∈ u, DifferentiableWithinAt 𝕜 (A i) s x) :
    fderivWithin 𝕜 (fun y => ∑ i ∈ u, A i y) s x = ∑ i ∈ u, fderivWithin 𝕜 (A i) s x :=
  (HasFDerivWithinAt.fun_sum fun i hi => (h i hi).hasFDerivWithinAt).fderivWithin hxs

theorem fderivWithin_sum (hxs : UniqueDiffWithinAt 𝕜 s x)
    (h : ∀ i ∈ u, DifferentiableWithinAt 𝕜 (A i) s x) :
    fderivWithin 𝕜 (∑ i ∈ u, A i) s x = ∑ i ∈ u, fderivWithin 𝕜 (A i) s x :=
  (HasFDerivWithinAt.sum fun i hi => (h i hi).hasFDerivWithinAt).fderivWithin hxs

theorem fderiv_fun_sum (h : ∀ i ∈ u, DifferentiableAt 𝕜 (A i) x) :
    fderiv 𝕜 (fun y => ∑ i ∈ u, A i y) x = ∑ i ∈ u, fderiv 𝕜 (A i) x :=
  (HasFDerivAt.fun_sum fun i hi => (h i hi).hasFDerivAt).fderiv

theorem fderiv_sum (h : ∀ i ∈ u, DifferentiableAt 𝕜 (A i) x) :
    fderiv 𝕜 (∑ i ∈ u, A i) x = ∑ i ∈ u, fderiv 𝕜 (A i) x :=
  (HasFDerivAt.sum fun i hi => (h i hi).hasFDerivAt).fderiv

end Sum

section Neg

/-! ### Derivative of the negative of a function -/


@[fun_prop]
theorem HasStrictFDerivAt.fun_neg (h : HasStrictFDerivAt f f' x) :
    HasStrictFDerivAt (fun x => -f x) (-f') x :=
  (-1 : F →L[𝕜] F).hasStrictFDerivAt.comp x h

@[fun_prop]
theorem HasStrictFDerivAt.neg (h : HasStrictFDerivAt f f' x) :
    HasStrictFDerivAt (-f) (-f') x :=
  (-1 : F →L[𝕜] F).hasStrictFDerivAt.comp x h

theorem HasFDerivAtFilter.fun_neg (h : HasFDerivAtFilter f f' x L) :
    HasFDerivAtFilter (fun x => -f x) (-f') x L :=
  (-1 : F →L[𝕜] F).hasFDerivAtFilter.comp x h tendsto_map

theorem HasFDerivAtFilter.neg (h : HasFDerivAtFilter f f' x L) :
    HasFDerivAtFilter (-f) (-f') x L :=
  (-1 : F →L[𝕜] F).hasFDerivAtFilter.comp x h tendsto_map

@[fun_prop]
nonrec theorem HasFDerivWithinAt.fun_neg (h : HasFDerivWithinAt f f' s x) :
    HasFDerivWithinAt (fun x => -f x) (-f') s x :=
  h.neg

@[fun_prop]
nonrec theorem HasFDerivWithinAt.neg (h : HasFDerivWithinAt f f' s x) :
    HasFDerivWithinAt (-f) (-f') s x :=
  h.neg

@[fun_prop]
nonrec theorem HasFDerivAt.fun_neg (h : HasFDerivAt f f' x) : HasFDerivAt (fun x => -f x) (-f') x :=
  h.neg

@[fun_prop]
nonrec theorem HasFDerivAt.neg (h : HasFDerivAt f f' x) : HasFDerivAt (-f) (-f') x :=
  h.neg

@[fun_prop]
theorem DifferentiableWithinAt.fun_neg (h : DifferentiableWithinAt 𝕜 f s x) :
    DifferentiableWithinAt 𝕜 (fun y => -f y) s x :=
  h.hasFDerivWithinAt.neg.differentiableWithinAt

@[fun_prop]
theorem DifferentiableWithinAt.neg (h : DifferentiableWithinAt 𝕜 f s x) :
    DifferentiableWithinAt 𝕜 (-f) s x :=
  h.hasFDerivWithinAt.neg.differentiableWithinAt

@[simp]
theorem differentiableWithinAt_fun_neg_iff :
    DifferentiableWithinAt 𝕜 (fun y => -f y) s x ↔ DifferentiableWithinAt 𝕜 f s x :=
  ⟨fun h => by simpa only [neg_neg] using h.fun_neg, fun h => h.neg⟩

@[simp]
theorem differentiableWithinAt_neg_iff :
    DifferentiableWithinAt 𝕜 (-f) s x ↔ DifferentiableWithinAt 𝕜 f s x :=
  ⟨fun h => by simpa only [neg_neg] using h.neg, fun h => h.neg⟩

@[fun_prop]
theorem DifferentiableAt.fun_neg (h : DifferentiableAt 𝕜 f x) :
    DifferentiableAt 𝕜 (fun y => -f y) x :=
  h.hasFDerivAt.neg.differentiableAt

@[fun_prop]
theorem DifferentiableAt.neg (h : DifferentiableAt 𝕜 f x) : DifferentiableAt 𝕜 (-f) x :=
  h.hasFDerivAt.neg.differentiableAt

@[simp]
theorem differentiableAt_fun_neg_iff :
    DifferentiableAt 𝕜 (fun y => -f y) x ↔ DifferentiableAt 𝕜 f x :=
  ⟨fun h => by simpa only [neg_neg] using h.fun_neg, fun h => h.neg⟩

@[simp]
theorem differentiableAt_neg_iff : DifferentiableAt 𝕜 (-f) x ↔ DifferentiableAt 𝕜 f x :=
  ⟨fun h => by simpa only [neg_neg] using h.neg, fun h => h.neg⟩

@[fun_prop]
theorem DifferentiableOn.fun_neg (h : DifferentiableOn 𝕜 f s) :
    DifferentiableOn 𝕜 (fun y => -f y) s :=
  fun x hx => (h x hx).neg

@[fun_prop]
theorem DifferentiableOn.neg (h : DifferentiableOn 𝕜 f s) : DifferentiableOn 𝕜 (-f) s :=
  fun x hx => (h x hx).neg

@[simp]
theorem differentiableOn_fun_neg_iff :
    DifferentiableOn 𝕜 (fun y => -f y) s ↔ DifferentiableOn 𝕜 f s :=
  ⟨fun h => by simpa only [neg_neg] using h.fun_neg, fun h => h.neg⟩

@[simp]
theorem differentiableOn_neg_iff : DifferentiableOn 𝕜 (-f) s ↔ DifferentiableOn 𝕜 f s :=
  ⟨fun h => by simpa only [neg_neg] using h.neg, fun h => h.neg⟩

@[fun_prop]
theorem Differentiable.fun_neg (h : Differentiable 𝕜 f) : Differentiable 𝕜 fun y => -f y := fun x =>
  (h x).neg

@[fun_prop]
theorem Differentiable.neg (h : Differentiable 𝕜 f) : Differentiable 𝕜 (-f) := fun x =>
  (h x).neg

@[simp]
theorem differentiable_fun_neg_iff : (Differentiable 𝕜 fun y => -f y) ↔ Differentiable 𝕜 f :=
  ⟨fun h => by simpa only [neg_neg] using h.fun_neg, fun h => h.neg⟩

@[simp]
theorem differentiable_neg_iff : Differentiable 𝕜 (-f) ↔ Differentiable 𝕜 f :=
  ⟨fun h => by simpa only [neg_neg] using h.neg, fun h => h.neg⟩

theorem fderivWithin_fun_neg (hxs : UniqueDiffWithinAt 𝕜 s x) :
    fderivWithin 𝕜 (fun y => -f y) s x = -fderivWithin 𝕜 f s x := by
  classical
  by_cases h : DifferentiableWithinAt 𝕜 f s x
  · exact h.hasFDerivWithinAt.neg.fderivWithin hxs
  · rw [fderivWithin_zero_of_not_differentiableWithinAt h,
      fderivWithin_zero_of_not_differentiableWithinAt, neg_zero]
    simpa

theorem fderivWithin_neg (hxs : UniqueDiffWithinAt 𝕜 s x) :
    fderivWithin 𝕜 (-f) s x = -fderivWithin 𝕜 f s x :=
  fderivWithin_fun_neg hxs

@[deprecated (since := "2025-06-14")] alias fderivWithin_neg' := fderivWithin_neg

@[simp]
theorem fderiv_fun_neg : fderiv 𝕜 (fun y => -f y) x = -fderiv 𝕜 f x := by
  simp only [← fderivWithin_univ, fderivWithin_fun_neg uniqueDiffWithinAt_univ]

/-- Version of `fderiv_neg` where the function is written `-f` instead of `fun y ↦ - f y`. -/
theorem fderiv_neg : fderiv 𝕜 (-f) x = -fderiv 𝕜 f x :=
  fderiv_fun_neg

@[deprecated (since := "2025-06-14")] alias fderiv_neg' := fderiv_neg

end Neg

section Sub

/-! ### Derivative of the difference of two functions -/


@[fun_prop]
theorem HasStrictFDerivAt.fun_sub (hf : HasStrictFDerivAt f f' x) (hg : HasStrictFDerivAt g g' x) :
    HasStrictFDerivAt (fun x => f x - g x) (f' - g') x := by
  simpa only [sub_eq_add_neg] using hf.add hg.neg

@[fun_prop]
theorem HasStrictFDerivAt.sub (hf : HasStrictFDerivAt f f' x) (hg : HasStrictFDerivAt g g' x) :
    HasStrictFDerivAt (f - g) (f' - g') x :=
  hf.fun_sub hg

theorem HasFDerivAtFilter.fun_sub (hf : HasFDerivAtFilter f f' x L)
    (hg : HasFDerivAtFilter g g' x L) :
    HasFDerivAtFilter (fun x => f x - g x) (f' - g') x L := by
  simpa only [sub_eq_add_neg] using hf.add hg.neg

theorem HasFDerivAtFilter.sub (hf : HasFDerivAtFilter f f' x L) (hg : HasFDerivAtFilter g g' x L) :
    HasFDerivAtFilter (f - g) (f' - g') x L :=
  hf.fun_sub hg

@[fun_prop]
nonrec theorem HasFDerivWithinAt.fun_sub (hf : HasFDerivWithinAt f f' s x)
    (hg : HasFDerivWithinAt g g' s x) : HasFDerivWithinAt (fun x => f x - g x) (f' - g') s x :=
  hf.sub hg

@[fun_prop]
nonrec theorem HasFDerivWithinAt.sub (hf : HasFDerivWithinAt f f' s x)
    (hg : HasFDerivWithinAt g g' s x) : HasFDerivWithinAt (f - g) (f' - g') s x :=
  hf.sub hg

@[fun_prop]
nonrec theorem HasFDerivAt.fun_sub (hf : HasFDerivAt f f' x) (hg : HasFDerivAt g g' x) :
    HasFDerivAt (fun x => f x - g x) (f' - g') x :=
  hf.sub hg

@[fun_prop]
nonrec theorem HasFDerivAt.sub (hf : HasFDerivAt f f' x) (hg : HasFDerivAt g g' x) :
    HasFDerivAt (f - g) (f' - g') x :=
  hf.sub hg

@[fun_prop]
theorem DifferentiableWithinAt.fun_sub (hf : DifferentiableWithinAt 𝕜 f s x)
    (hg : DifferentiableWithinAt 𝕜 g s x) : DifferentiableWithinAt 𝕜 (fun y => f y - g y) s x :=
  (hf.hasFDerivWithinAt.sub hg.hasFDerivWithinAt).differentiableWithinAt

@[fun_prop]
theorem DifferentiableWithinAt.sub (hf : DifferentiableWithinAt 𝕜 f s x)
    (hg : DifferentiableWithinAt 𝕜 g s x) : DifferentiableWithinAt 𝕜 (f - g) s x :=
  hf.fun_sub hg

@[simp, fun_prop]
theorem DifferentiableAt.fun_sub (hf : DifferentiableAt 𝕜 f x) (hg : DifferentiableAt 𝕜 g x) :
    DifferentiableAt 𝕜 (fun y => f y - g y) x :=
  (hf.hasFDerivAt.sub hg.hasFDerivAt).differentiableAt

@[simp, fun_prop]
theorem DifferentiableAt.sub (hf : DifferentiableAt 𝕜 f x) (hg : DifferentiableAt 𝕜 g x) :
    DifferentiableAt 𝕜 (f - g) x :=
  hf.fun_sub hg

@[simp]
lemma DifferentiableAt.fun_add_iff_left (hg : DifferentiableAt 𝕜 g x) :
    DifferentiableAt 𝕜 (fun y => f y + g y) x ↔ DifferentiableAt 𝕜 f x := by
  refine ⟨fun h ↦ ?_, fun hf ↦ hf.add hg⟩
  simpa only [add_sub_cancel_right] using h.fun_sub hg

@[simp]
lemma DifferentiableAt.add_iff_left (hg : DifferentiableAt 𝕜 g x) :
    DifferentiableAt 𝕜 (f + g) x ↔ DifferentiableAt 𝕜 f x :=
  hg.fun_add_iff_left

@[simp]
lemma DifferentiableAt.fun_add_iff_right (hg : DifferentiableAt 𝕜 f x) :
    DifferentiableAt 𝕜 (fun y => f y + g y) x ↔ DifferentiableAt 𝕜 g x := by
  simp only [add_comm (f _), hg.fun_add_iff_left]

@[simp]
lemma DifferentiableAt.add_iff_right (hg : DifferentiableAt 𝕜 f x) :
    DifferentiableAt 𝕜 (f + g) x ↔ DifferentiableAt 𝕜 g x :=
  hg.fun_add_iff_right

@[simp]
lemma DifferentiableAt.fun_sub_iff_left (hg : DifferentiableAt 𝕜 g x) :
    DifferentiableAt 𝕜 (fun y => f y - g y) x ↔ DifferentiableAt 𝕜 f x := by
  simp only [sub_eq_add_neg, differentiableAt_fun_neg_iff, hg, fun_add_iff_left]

@[simp]
lemma DifferentiableAt.sub_iff_left (hg : DifferentiableAt 𝕜 g x) :
    DifferentiableAt 𝕜 (f - g) x ↔ DifferentiableAt 𝕜 f x :=
  hg.fun_sub_iff_left

@[simp]
lemma DifferentiableAt.fun_sub_iff_right (hg : DifferentiableAt 𝕜 f x) :
    DifferentiableAt 𝕜 (fun y => f y - g y) x ↔ DifferentiableAt 𝕜 g x := by
  simp only [sub_eq_add_neg, hg, fun_add_iff_right, differentiableAt_fun_neg_iff]

@[simp]
lemma DifferentiableAt.sub_iff_right (hg : DifferentiableAt 𝕜 f x) :
    DifferentiableAt 𝕜 (f - g) x ↔ DifferentiableAt 𝕜 g x :=
  hg.fun_sub_iff_right

@[fun_prop]
theorem DifferentiableOn.fun_sub (hf : DifferentiableOn 𝕜 f s) (hg : DifferentiableOn 𝕜 g s) :
    DifferentiableOn 𝕜 (fun y => f y - g y) s := fun x hx => (hf x hx).sub (hg x hx)

@[fun_prop]
theorem DifferentiableOn.sub (hf : DifferentiableOn 𝕜 f s) (hg : DifferentiableOn 𝕜 g s) :
    DifferentiableOn 𝕜 (f - g) s := fun x hx => (hf x hx).sub (hg x hx)

@[simp]
lemma DifferentiableOn.fun_add_iff_left (hg : DifferentiableOn 𝕜 g s) :
    DifferentiableOn 𝕜 (fun y => f y + g y) s ↔ DifferentiableOn 𝕜 f s := by
  refine ⟨fun h ↦ ?_, fun hf ↦ hf.add hg⟩
  simpa only [add_sub_cancel_right] using h.fun_sub hg

@[simp]
lemma DifferentiableOn.add_iff_left (hg : DifferentiableOn 𝕜 g s) :
    DifferentiableOn 𝕜 (f + g) s ↔ DifferentiableOn 𝕜 f s :=
  hg.fun_add_iff_left

@[simp]
lemma DifferentiableOn.fun_add_iff_right (hg : DifferentiableOn 𝕜 f s) :
    DifferentiableOn 𝕜 (fun y => f y + g y) s ↔ DifferentiableOn 𝕜 g s := by
  simp only [add_comm (f _), hg.fun_add_iff_left]

@[simp]
lemma DifferentiableOn.add_iff_right (hg : DifferentiableOn 𝕜 f s) :
    DifferentiableOn 𝕜 (f + g) s ↔ DifferentiableOn 𝕜 g s :=
  hg.fun_add_iff_right

@[simp]
lemma DifferentiableOn.fun_sub_iff_left (hg : DifferentiableOn 𝕜 g s) :
    DifferentiableOn 𝕜 (fun y => f y - g y) s ↔ DifferentiableOn 𝕜 f s := by
  simp only [sub_eq_add_neg, differentiableOn_fun_neg_iff, hg, fun_add_iff_left]

@[simp]
lemma DifferentiableOn.sub_iff_left (hg : DifferentiableOn 𝕜 g s) :
    DifferentiableOn 𝕜 (f - g) s ↔ DifferentiableOn 𝕜 f s :=
  hg.fun_sub_iff_left

@[simp]
lemma DifferentiableOn.fun_sub_iff_right (hg : DifferentiableOn 𝕜 f s) :
    DifferentiableOn 𝕜 (fun y => f y - g y) s ↔ DifferentiableOn 𝕜 g s := by
  simp only [sub_eq_add_neg, differentiableOn_fun_neg_iff, hg, fun_add_iff_right]

@[simp]
lemma DifferentiableOn.sub_iff_right (hg : DifferentiableOn 𝕜 f s) :
    DifferentiableOn 𝕜 (f - g) s ↔ DifferentiableOn 𝕜 g s :=
  hg.fun_sub_iff_right

@[simp, fun_prop]
theorem Differentiable.fun_sub (hf : Differentiable 𝕜 f) (hg : Differentiable 𝕜 g) :
    Differentiable 𝕜 fun y => f y - g y := fun x => (hf x).sub (hg x)

@[simp, fun_prop]
theorem Differentiable.sub (hf : Differentiable 𝕜 f) (hg : Differentiable 𝕜 g) :
    Differentiable 𝕜 (f - g) := fun x => (hf x).sub (hg x)

@[simp]
lemma Differentiable.fun_add_iff_left (hg : Differentiable 𝕜 g) :
    Differentiable 𝕜 (fun y => f y + g y) ↔ Differentiable 𝕜 f := by
  refine ⟨fun h ↦ ?_, fun hf ↦ hf.add hg⟩
  simpa only [add_sub_cancel_right] using h.fun_sub hg

@[simp]
lemma Differentiable.add_iff_left (hg : Differentiable 𝕜 g) :
    Differentiable 𝕜 (f + g) ↔ Differentiable 𝕜 f :=
  hg.fun_add_iff_left

@[simp]
lemma Differentiable.fun_add_iff_right (hg : Differentiable 𝕜 f) :
    Differentiable 𝕜 (fun y => f y + g y) ↔ Differentiable 𝕜 g := by
  simp only [add_comm (f _), hg.fun_add_iff_left]

@[simp]
lemma Differentiable.add_iff_right (hg : Differentiable 𝕜 f) :
    Differentiable 𝕜 (f + g) ↔ Differentiable 𝕜 g :=
  hg.fun_add_iff_right

@[simp]
lemma Differentiable.fun_sub_iff_left (hg : Differentiable 𝕜 g) :
    Differentiable 𝕜 (fun y => f y - g y) ↔ Differentiable 𝕜 f := by
  simp only [sub_eq_add_neg, differentiable_fun_neg_iff, hg, fun_add_iff_left]

@[simp]
lemma Differentiable.sub_iff_left (hg : Differentiable 𝕜 g) :
    Differentiable 𝕜 (f - g) ↔ Differentiable 𝕜 f :=
  hg.fun_sub_iff_left

@[simp]
lemma Differentiable.fun_sub_iff_right (hg : Differentiable 𝕜 f) :
    Differentiable 𝕜 (fun y => f y - g y) ↔ Differentiable 𝕜 g := by
  simp only [sub_eq_add_neg, differentiable_fun_neg_iff, hg, fun_add_iff_right]

@[simp]
lemma Differentiable.sub_iff_right (hg : Differentiable 𝕜 f) :
    Differentiable 𝕜 (f - g) ↔ Differentiable 𝕜 g :=
  hg.fun_sub_iff_right

theorem fderivWithin_fun_sub (hxs : UniqueDiffWithinAt 𝕜 s x) (hf : DifferentiableWithinAt 𝕜 f s x)
    (hg : DifferentiableWithinAt 𝕜 g s x) :
    fderivWithin 𝕜 (fun y => f y - g y) s x = fderivWithin 𝕜 f s x - fderivWithin 𝕜 g s x :=
  (hf.hasFDerivWithinAt.sub hg.hasFDerivWithinAt).fderivWithin hxs

theorem fderivWithin_sub (hxs : UniqueDiffWithinAt 𝕜 s x) (hf : DifferentiableWithinAt 𝕜 f s x)
    (hg : DifferentiableWithinAt 𝕜 g s x) :
    fderivWithin 𝕜 (f - g) s x = fderivWithin 𝕜 f s x - fderivWithin 𝕜 g s x :=
  fderivWithin_fun_sub hxs hf hg

@[deprecated (since := "2025-06-14")] alias fderivWithin_sub' := fderivWithin_sub

theorem fderiv_fun_sub (hf : DifferentiableAt 𝕜 f x) (hg : DifferentiableAt 𝕜 g x) :
    fderiv 𝕜 (fun y => f y - g y) x = fderiv 𝕜 f x - fderiv 𝕜 g x :=
  (hf.hasFDerivAt.sub hg.hasFDerivAt).fderiv

theorem fderiv_sub (hf : DifferentiableAt 𝕜 f x) (hg : DifferentiableAt 𝕜 g x) :
    fderiv 𝕜 (f - g) x = fderiv 𝕜 f x - fderiv 𝕜 g x :=
  fderiv_fun_sub hf hg

@[deprecated (since := "2025-06-14")] alias fderiv_sub' := fderiv_sub

@[simp]
theorem hasFDerivAtFilter_sub_const_iff (c : F) :
    HasFDerivAtFilter (f · - c) f' x L ↔ HasFDerivAtFilter f f' x L := by
  simp only [sub_eq_add_neg, hasFDerivAtFilter_add_const_iff]

alias ⟨_, HasFDerivAtFilter.sub_const⟩ := hasFDerivAtFilter_sub_const_iff

@[simp]
theorem hasStrictFDerivAt_sub_const_iff (c : F) :
    HasStrictFDerivAt (f · - c) f' x ↔ HasStrictFDerivAt f f' x := by
  simp only [sub_eq_add_neg, hasStrictFDerivAt_add_const_iff]

@[fun_prop]
alias ⟨_, HasStrictFDerivAt.sub_const⟩ := hasStrictFDerivAt_sub_const_iff

@[simp]
theorem hasFDerivWithinAt_sub_const_iff (c : F) :
    HasFDerivWithinAt (f · - c) f' s x ↔ HasFDerivWithinAt f f' s x :=
  hasFDerivAtFilter_sub_const_iff c

@[fun_prop]
alias ⟨_, HasFDerivWithinAt.sub_const⟩ := hasFDerivWithinAt_sub_const_iff

@[simp]
theorem hasFDerivAt_sub_const_iff (c : F) : HasFDerivAt (f · - c) f' x ↔ HasFDerivAt f f' x :=
  hasFDerivAtFilter_sub_const_iff c

@[fun_prop]
alias ⟨_, HasFDerivAt.sub_const⟩ := hasFDerivAt_sub_const_iff

@[fun_prop]
theorem hasStrictFDerivAt_sub_const {x : F} (c : F) : HasStrictFDerivAt (· - c) (id 𝕜 F) x :=
  (hasStrictFDerivAt_id x).sub_const c

@[fun_prop]
theorem hasFDerivAt_sub_const {x : F} (c : F) : HasFDerivAt (· - c) (id 𝕜 F) x :=
  (hasFDerivAt_id x).sub_const c

@[fun_prop]
theorem DifferentiableWithinAt.sub_const (hf : DifferentiableWithinAt 𝕜 f s x) (c : F) :
    DifferentiableWithinAt 𝕜 (fun y => f y - c) s x :=
  (hf.hasFDerivWithinAt.sub_const c).differentiableWithinAt

@[simp]
theorem differentiableWithinAt_sub_const_iff (c : F) :
    DifferentiableWithinAt 𝕜 (fun y => f y - c) s x ↔ DifferentiableWithinAt 𝕜 f s x := by
  simp only [sub_eq_add_neg, differentiableWithinAt_add_const_iff]

@[fun_prop]
theorem DifferentiableAt.sub_const (hf : DifferentiableAt 𝕜 f x) (c : F) :
    DifferentiableAt 𝕜 (fun y => f y - c) x :=
  (hf.hasFDerivAt.sub_const c).differentiableAt

@[fun_prop]
theorem DifferentiableOn.sub_const (hf : DifferentiableOn 𝕜 f s) (c : F) :
    DifferentiableOn 𝕜 (fun y => f y - c) s := fun x hx => (hf x hx).sub_const c

@[fun_prop]
theorem Differentiable.sub_const (hf : Differentiable 𝕜 f) (c : F) :
    Differentiable 𝕜 fun y => f y - c := fun x => (hf x).sub_const c

theorem fderivWithin_sub_const (c : F) :
    fderivWithin 𝕜 (fun y => f y - c) s x = fderivWithin 𝕜 f s x := by
  simp only [sub_eq_add_neg, fderivWithin_add_const]

theorem fderiv_sub_const (c : F) : fderiv 𝕜 (fun y => f y - c) x = fderiv 𝕜 f x := by
  simp only [sub_eq_add_neg, fderiv_add_const]

theorem HasFDerivAtFilter.const_sub (hf : HasFDerivAtFilter f f' x L) (c : F) :
    HasFDerivAtFilter (fun x => c - f x) (-f') x L := by
  simpa only [sub_eq_add_neg] using hf.neg.const_add c

@[fun_prop]
nonrec theorem HasStrictFDerivAt.const_sub (hf : HasStrictFDerivAt f f' x) (c : F) :
    HasStrictFDerivAt (fun x => c - f x) (-f') x := by
  simpa only [sub_eq_add_neg] using hf.neg.const_add c

@[fun_prop]
nonrec theorem HasFDerivWithinAt.const_sub (hf : HasFDerivWithinAt f f' s x) (c : F) :
    HasFDerivWithinAt (fun x => c - f x) (-f') s x :=
  hf.const_sub c

@[fun_prop]
nonrec theorem HasFDerivAt.const_sub (hf : HasFDerivAt f f' x) (c : F) :
    HasFDerivAt (fun x => c - f x) (-f') x :=
  hf.const_sub c

@[fun_prop]
theorem DifferentiableWithinAt.const_sub (hf : DifferentiableWithinAt 𝕜 f s x) (c : F) :
    DifferentiableWithinAt 𝕜 (fun y => c - f y) s x :=
  (hf.hasFDerivWithinAt.const_sub c).differentiableWithinAt

@[simp]
theorem differentiableWithinAt_const_sub_iff (c : F) :
    DifferentiableWithinAt 𝕜 (fun y => c - f y) s x ↔ DifferentiableWithinAt 𝕜 f s x := by
  simp [sub_eq_add_neg]

@[fun_prop]
theorem DifferentiableAt.const_sub (hf : DifferentiableAt 𝕜 f x) (c : F) :
    DifferentiableAt 𝕜 (fun y => c - f y) x :=
  (hf.hasFDerivAt.const_sub c).differentiableAt

@[fun_prop]
theorem DifferentiableOn.const_sub (hf : DifferentiableOn 𝕜 f s) (c : F) :
    DifferentiableOn 𝕜 (fun y => c - f y) s := fun x hx => (hf x hx).const_sub c

@[fun_prop]
theorem Differentiable.const_sub (hf : Differentiable 𝕜 f) (c : F) :
    Differentiable 𝕜 fun y => c - f y := fun x => (hf x).const_sub c

theorem fderivWithin_const_sub (hxs : UniqueDiffWithinAt 𝕜 s x) (c : F) :
    fderivWithin 𝕜 (fun y => c - f y) s x = -fderivWithin 𝕜 f s x := by
  simp only [sub_eq_add_neg, fderivWithin_const_add, fderivWithin_fun_neg, hxs]

theorem fderiv_const_sub (c : F) : fderiv 𝕜 (fun y => c - f y) x = -fderiv 𝕜 f x := by
  simp only [← fderivWithin_univ, fderivWithin_const_sub uniqueDiffWithinAt_univ]

end Sub

section CompAdd

/-! ### Derivative of the composition with a translation -/

open scoped Pointwise Topology

theorem hasFDerivWithinAt_comp_add_left (a : E) :
    HasFDerivWithinAt (fun x ↦ f (a + x)) f' s x ↔ HasFDerivWithinAt f f' (a +ᵥ s) (a + x) := by
  have : map (a + ·) (𝓝[s] x) = 𝓝[a +ᵥ s] (a + x) := by
    simp only [nhdsWithin, Filter.map_inf (add_right_injective a)]
    simp [← Set.image_vadd]
  simp [HasFDerivWithinAt, hasFDerivAtFilter_iff_isLittleOTVS, ← this, Function.comp_def]

theorem differentiableWithinAt_comp_add_left (a : E) :
    DifferentiableWithinAt 𝕜 (fun x ↦ f (a + x)) s x ↔
      DifferentiableWithinAt 𝕜 f (a +ᵥ s) (a + x) := by
  simp [DifferentiableWithinAt, hasFDerivWithinAt_comp_add_left]

theorem fderivWithin_comp_add_left (a : E) :
    fderivWithin 𝕜 (fun x ↦ f (a + x)) s x = fderivWithin 𝕜 f (a +ᵥ s) (a + x) := by
  classical
  simp only [fderivWithin, hasFDerivWithinAt_comp_add_left, differentiableWithinAt_comp_add_left]

theorem hasFDerivWithinAt_comp_add_right (a : E) :
    HasFDerivWithinAt (fun x ↦ f (x + a)) f' s x ↔ HasFDerivWithinAt f f' (a +ᵥ s) (x + a) := by
  simpa only [add_comm a] using hasFDerivWithinAt_comp_add_left a

theorem differentiableWithinAt_comp_add_right (a : E) :
    DifferentiableWithinAt 𝕜 (fun x ↦ f (x + a)) s x ↔
      DifferentiableWithinAt 𝕜 f (a +ᵥ s) (x + a) := by
  simp [DifferentiableWithinAt, hasFDerivWithinAt_comp_add_right]

theorem fderivWithin_comp_add_right (a : E) :
    fderivWithin 𝕜 (fun x ↦ f (x + a)) s x = fderivWithin 𝕜 f (a +ᵥ s) (x + a) := by
  simp only [add_comm _ a, fderivWithin_comp_add_left]

theorem hasFDerivAt_comp_add_right (a : E) :
    HasFDerivAt (fun x ↦ f (x + a)) f' x ↔ HasFDerivAt f f' (x + a) := by
  simp [← hasFDerivWithinAt_univ, hasFDerivWithinAt_comp_add_right]

theorem differentiableAt_comp_add_right (a : E) :
    DifferentiableAt 𝕜 (fun x ↦ f (x + a)) x ↔ DifferentiableAt 𝕜 f (x + a) := by
  simp [DifferentiableAt, hasFDerivAt_comp_add_right]

theorem fderiv_comp_add_right (a : E) :
    fderiv 𝕜 (fun x ↦ f (x + a)) x = fderiv 𝕜 f (x + a) := by
  simp [← fderivWithin_univ, fderivWithin_comp_add_right]

theorem hasFDerivAt_comp_add_left (a : E) :
    HasFDerivAt (fun x ↦ f (a + x)) f' x ↔ HasFDerivAt f f' (a + x) := by
  simpa [add_comm a] using hasFDerivAt_comp_add_right a

theorem differentiableAt_comp_add_left (a : E) :
    DifferentiableAt 𝕜 (fun x ↦ f (a + x)) x ↔ DifferentiableAt 𝕜 f (a + x) := by
  simp [DifferentiableAt, hasFDerivAt_comp_add_left]

theorem fderiv_comp_add_left (a : E) :
    fderiv 𝕜 (fun x ↦ f (a + x)) x = fderiv 𝕜 f (a + x) := by
  simpa [add_comm a] using fderiv_comp_add_right a

theorem hasFDerivWithinAt_comp_sub (a : E) :
    HasFDerivWithinAt (fun x ↦ f (x - a)) f' s x ↔ HasFDerivWithinAt f f' (-a +ᵥ s) (x - a) := by
  simpa [sub_eq_add_neg] using hasFDerivWithinAt_comp_add_right (-a)

theorem differentiableWithinAt_comp_sub (a : E) :
    DifferentiableWithinAt 𝕜 (fun x ↦ f (x - a)) s x ↔
      DifferentiableWithinAt 𝕜 f (-a +ᵥ s) (x - a) := by
  simp [DifferentiableWithinAt, hasFDerivWithinAt_comp_sub]

theorem fderivWithin_comp_sub (a : E) :
    fderivWithin 𝕜 (fun x ↦ f (x - a)) s x = fderivWithin 𝕜 f (-a +ᵥ s) (x - a) := by
  simpa [sub_eq_add_neg] using fderivWithin_comp_add_right (-a)

theorem hasFDerivAt_comp_sub (a : E) :
    HasFDerivAt (fun x ↦ f (x - a)) f' x ↔ HasFDerivAt f f' (x - a) := by
  simp [← hasFDerivWithinAt_univ, hasFDerivWithinAt_comp_sub]

theorem differentiableAt_comp_sub (a : E) :
    DifferentiableAt 𝕜 (fun x ↦ f (x - a)) x ↔ DifferentiableAt 𝕜 f (x - a) := by
  simp [DifferentiableAt, hasFDerivAt_comp_sub]

theorem fderiv_comp_sub (a : E) :
    fderiv 𝕜 (fun x ↦ f (x - a)) x = fderiv 𝕜 f (x - a) := by
  simp [← fderivWithin_univ, fderivWithin_comp_sub]

end CompAdd

end<|MERGE_RESOLUTION|>--- conflicted
+++ resolved
@@ -168,23 +168,6 @@
     fderiv 𝕜 (c • f) x = c • fderiv 𝕜 f x :=
   (h.hasFDerivAt.const_smul c).fderiv
 
-<<<<<<< HEAD
-/-- A version of `fderiv_const_smul` without differentiability hypothesis: in return, the constant
-`c` must be invertible, i.e. if `R` is a field. -/
-theorem fderiv_const_smul'' (c : R) [Invertible c] :
-    fderiv 𝕜 (c • f) x = c • fderiv 𝕜 f x := by
-  by_cases h : DifferentiableAt 𝕜 f x
-  · exact (h.hasFDerivAt.const_smul c).fderiv
-  · obtain (rfl | hc) := eq_or_ne c 0
-    · simp [fderiv_zero]
-    -- make a separate lemma: f is differentiable at x iff c • f is?
-    have : ¬DifferentiableAt 𝕜 (c • f) x := by
-      contrapose! h
-      apply (h.const_smul ⅟ c).congr_of_eventuallyEq
-      filter_upwards with x
-      simp
-    simp [fderiv_zero_of_not_differentiableAt h, fderiv_zero_of_not_differentiableAt this]
-=======
 /-- If `c` is invertible, `c • f` is differentiable at `x` if and only if `f` is. -/
 lemma differentiableAt_smul_iff (c : R) [Invertible c] :
     DifferentiableAt 𝕜 (c • f) x ↔ DifferentiableAt 𝕜 f x := by
@@ -201,7 +184,6 @@
   simp_rw [← fderivWithin_univ]
   ext x
   simp [fderivWithin_const_smul_of_field c uniqueDiffWithinAt_univ]
->>>>>>> 19d36011
 
 @[deprecated (since := "2025-06-14")] alias fderiv_const_smul' := fderiv_const_smul
 
