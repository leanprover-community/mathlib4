/-
Copyright (c) 2019 Jeremy Avigad. All rights reserved.
Released under Apache 2.0 license as described in the file LICENSE.
Authors: Jeremy Avigad, Sébastien Gouëzel, Yury Kudryashov
-/
import Mathlib.Analysis.Calculus.FDeriv.Linear
import Mathlib.Analysis.Calculus.FDeriv.Comp
import Mathlib.Analysis.Calculus.FDeriv.Const

/-!
# Additive operations on derivatives

For detailed documentation of the Fréchet derivative,
see the module docstring of `Analysis/Calculus/FDeriv/Basic.lean`.

This file contains the usual formulas (and existence assertions) for the derivative of

* sum of finitely many functions
* multiplication of a function by a scalar constant
* negative of a function
* subtraction of two functions
-/


open Filter Asymptotics ContinuousLinearMap

noncomputable section

section

variable {𝕜 : Type*} [NontriviallyNormedField 𝕜]
variable {E : Type*} [NormedAddCommGroup E] [NormedSpace 𝕜 E]
variable {F : Type*} [NormedAddCommGroup F] [NormedSpace 𝕜 F]
variable {f g : E → F}
variable {f' g' : E →L[𝕜] F}
variable {x : E}
variable {s : Set E}
variable {L : Filter E}

section ConstSMul

variable {R : Type*} [Semiring R] [Module R F] [SMulCommClass 𝕜 R F] [ContinuousConstSMul R F]

/-! ### Derivative of a function multiplied by a constant -/

@[fun_prop]
theorem HasStrictFDerivAt.fun_const_smul (h : HasStrictFDerivAt f f' x) (c : R) :
    HasStrictFDerivAt (fun x => c • f x) (c • f') x :=
  (c • (1 : F →L[𝕜] F)).hasStrictFDerivAt.comp x h

@[fun_prop]
theorem HasStrictFDerivAt.const_smul (h : HasStrictFDerivAt f f' x) (c : R) :
    HasStrictFDerivAt (c • f) (c • f') x :=
  h.fun_const_smul c

theorem HasFDerivAtFilter.fun_const_smul (h : HasFDerivAtFilter f f' x L) (c : R) :
    HasFDerivAtFilter (fun x => c • f x) (c • f') x L :=
  (c • (1 : F →L[𝕜] F)).hasFDerivAtFilter.comp x h tendsto_map

theorem HasFDerivAtFilter.const_smul (h : HasFDerivAtFilter f f' x L) (c : R) :
    HasFDerivAtFilter (c • f) (c • f') x L :=
  h.fun_const_smul c

@[fun_prop]
nonrec theorem HasFDerivWithinAt.fun_const_smul (h : HasFDerivWithinAt f f' s x) (c : R) :
    HasFDerivWithinAt (fun x => c • f x) (c • f') s x :=
  h.const_smul c

@[fun_prop]
nonrec theorem HasFDerivWithinAt.const_smul (h : HasFDerivWithinAt f f' s x) (c : R) :
    HasFDerivWithinAt (c • f) (c • f') s x :=
  h.const_smul c

@[fun_prop]
nonrec theorem HasFDerivAt.fun_const_smul (h : HasFDerivAt f f' x) (c : R) :
    HasFDerivAt (fun x => c • f x) (c • f') x :=
  h.const_smul c

@[fun_prop]
nonrec theorem HasFDerivAt.const_smul (h : HasFDerivAt f f' x) (c : R) :
    HasFDerivAt (c • f) (c • f') x :=
  h.const_smul c

@[fun_prop]
theorem DifferentiableWithinAt.fun_const_smul (h : DifferentiableWithinAt 𝕜 f s x) (c : R) :
    DifferentiableWithinAt 𝕜 (fun y => c • f y) s x :=
  (h.hasFDerivWithinAt.const_smul c).differentiableWithinAt

@[fun_prop]
theorem DifferentiableWithinAt.const_smul (h : DifferentiableWithinAt 𝕜 f s x) (c : R) :
    DifferentiableWithinAt 𝕜 (c • f) s x :=
  h.fun_const_smul c

@[fun_prop]
theorem DifferentiableAt.fun_const_smul (h : DifferentiableAt 𝕜 f x) (c : R) :
    DifferentiableAt 𝕜 (fun y => c • f y) x :=
  (h.hasFDerivAt.const_smul c).differentiableAt

@[fun_prop]
theorem DifferentiableAt.const_smul (h : DifferentiableAt 𝕜 f x) (c : R) :
    DifferentiableAt 𝕜 (c • f) x :=
  (h.hasFDerivAt.const_smul c).differentiableAt

@[fun_prop]
theorem DifferentiableOn.fun_const_smul (h : DifferentiableOn 𝕜 f s) (c : R) :
    DifferentiableOn 𝕜 (fun y => c • f y) s := fun x hx => (h x hx).const_smul c

@[fun_prop]
theorem DifferentiableOn.const_smul (h : DifferentiableOn 𝕜 f s) (c : R) :
    DifferentiableOn 𝕜 (c • f) s := fun x hx => (h x hx).const_smul c

@[fun_prop]
theorem Differentiable.fun_const_smul (h : Differentiable 𝕜 f) (c : R) :
    Differentiable 𝕜 fun y => c • f y := fun x => (h x).const_smul c

@[fun_prop]
theorem Differentiable.const_smul (h : Differentiable 𝕜 f) (c : R) :
    Differentiable 𝕜 (c • f) := fun x => (h x).const_smul c

theorem fderivWithin_fun_const_smul (hxs : UniqueDiffWithinAt 𝕜 s x)
    (h : DifferentiableWithinAt 𝕜 f s x) (c : R) :
    fderivWithin 𝕜 (fun y => c • f y) s x = c • fderivWithin 𝕜 f s x :=
  (h.hasFDerivWithinAt.const_smul c).fderivWithin hxs

theorem fderivWithin_const_smul (hxs : UniqueDiffWithinAt 𝕜 s x)
    (h : DifferentiableWithinAt 𝕜 f s x) (c : R) :
    fderivWithin 𝕜 (c • f) s x = c • fderivWithin 𝕜 f s x :=
  fderivWithin_fun_const_smul hxs h c

/-- If `c` is invertible, `c • f` is differentiable at `x` within `s` if and only if `f` is. -/
lemma differentiableWithinAt_smul_iff (c : R) [Invertible c] :
    DifferentiableWithinAt 𝕜 (c • f) s x ↔ DifferentiableWithinAt 𝕜 f s x := by
  refine ⟨fun h ↦ ?_, fun h ↦ h.const_smul c⟩
<<<<<<< HEAD
  apply (h.const_smul ⅟ c).congr_of_eventuallyEq ?_ (by simp)
=======
  apply (h.const_smul ⅟c).congr_of_eventuallyEq ?_ (by simp)
>>>>>>> 2ab7d6ed
  filter_upwards with x using by simp

/-- A version of `fderivWithin_const_smul` without differentiability hypothesis:
in return, the constant `c` must be invertible, i.e. if `R` is a field. -/
theorem fderivWithin_const_smul_of_invertible (c : R) [Invertible c]
    (hs : UniqueDiffWithinAt 𝕜 s x) :
    fderivWithin 𝕜 (c • f) s x = c • fderivWithin 𝕜 f s x := by
  by_cases h : DifferentiableWithinAt 𝕜 f s x
  · exact (h.hasFDerivWithinAt.const_smul c).fderivWithin hs
  · obtain (rfl | hc) := eq_or_ne c 0
    · simp
    have : ¬DifferentiableWithinAt 𝕜 (c • f) s x := by
      contrapose! h
      exact (differentiableWithinAt_smul_iff c).mp h
    simp [fderivWithin_zero_of_not_differentiableWithinAt h,
      fderivWithin_zero_of_not_differentiableWithinAt this]

/-- Special case of `fderivWithin_const_smul_of_invertible` over a field: any constant is allowed -/
lemma fderivWithin_const_smul_of_field (c : 𝕜) (hs : UniqueDiffWithinAt 𝕜 s x) :
    fderivWithin 𝕜 (c • f) s x = c • fderivWithin 𝕜 f s x := by
  obtain (rfl | ha) := eq_or_ne c 0
  · simp
  · have : Invertible c := invertibleOfNonzero ha
    ext x
    simp [fderivWithin_const_smul_of_invertible c (f := f) hs]

@[deprecated (since := "2025-06-14")] alias fderivWithin_const_smul' := fderivWithin_const_smul

theorem fderiv_fun_const_smul (h : DifferentiableAt 𝕜 f x) (c : R) :
    fderiv 𝕜 (fun y => c • f y) x = c • fderiv 𝕜 f x :=
  (h.hasFDerivAt.const_smul c).fderiv

theorem fderiv_const_smul (h : DifferentiableAt 𝕜 f x) (c : R) :
    fderiv 𝕜 (c • f) x = c • fderiv 𝕜 f x :=
  (h.hasFDerivAt.const_smul c).fderiv

/-- If `c` is invertible, `c • f` is differentiable at `x` if and only if `f` is. -/
lemma differentiableAt_smul_iff (c : R) [Invertible c] :
    DifferentiableAt 𝕜 (c • f) x ↔ DifferentiableAt 𝕜 f x := by
  rw [← differentiableWithinAt_univ, differentiableWithinAt_smul_iff, differentiableWithinAt_univ]

/-- A version of `fderiv_const_smul` without differentiability hypothesis: in return, the constant
`c` must be invertible, i.e. if `R` is a field. -/
theorem fderiv_const_smul_of_invertible (c : R) [Invertible c] :
    fderiv 𝕜 (c • f) x = c • fderiv 𝕜 f x := by
  simp [← fderivWithin_univ, fderivWithin_const_smul_of_invertible c uniqueDiffWithinAt_univ]

/-- Special case of `fderiv_const_smul_of_invertible` over a field: any constant is allowed -/
lemma fderiv_const_smul_of_field (c : 𝕜) : fderiv 𝕜 (c • f) = c • fderiv 𝕜 f := by
  simp_rw [← fderivWithin_univ]
  ext x
  simp [fderivWithin_const_smul_of_field c uniqueDiffWithinAt_univ]

@[deprecated (since := "2025-06-14")] alias fderiv_const_smul' := fderiv_const_smul

end ConstSMul

section Add

/-! ### Derivative of the sum of two functions -/


@[fun_prop]
nonrec theorem HasStrictFDerivAt.fun_add (hf : HasStrictFDerivAt f f' x)
    (hg : HasStrictFDerivAt g g' x) : HasStrictFDerivAt (fun y => f y + g y) (f' + g') x :=
   .of_isLittleO <| (hf.isLittleO.add hg.isLittleO).congr_left fun y => by
    simp only [map_sub, add_apply]
    abel

@[fun_prop]
nonrec theorem HasStrictFDerivAt.add (hf : HasStrictFDerivAt f f' x)
    (hg : HasStrictFDerivAt g g' x) : HasStrictFDerivAt (f + g) (f' + g') x :=
  hf.fun_add hg

theorem HasFDerivAtFilter.fun_add (hf : HasFDerivAtFilter f f' x L)
    (hg : HasFDerivAtFilter g g' x L) : HasFDerivAtFilter (fun y => f y + g y) (f' + g') x L :=
  .of_isLittleO <| (hf.isLittleO.add hg.isLittleO).congr_left fun _ => by
    simp only [map_sub, add_apply]
    abel

theorem HasFDerivAtFilter.add (hf : HasFDerivAtFilter f f' x L)
    (hg : HasFDerivAtFilter g g' x L) : HasFDerivAtFilter (f + g) (f' + g') x L :=
  hf.fun_add hg

@[fun_prop]
nonrec theorem HasFDerivWithinAt.fun_add (hf : HasFDerivWithinAt f f' s x)
    (hg : HasFDerivWithinAt g g' s x) : HasFDerivWithinAt (fun y => f y + g y) (f' + g') s x :=
  hf.add hg

@[fun_prop]
nonrec theorem HasFDerivWithinAt.add (hf : HasFDerivWithinAt f f' s x)
    (hg : HasFDerivWithinAt g g' s x) : HasFDerivWithinAt (f + g) (f' + g') s x :=
  hf.add hg

@[fun_prop]
nonrec theorem HasFDerivAt.fun_add (hf : HasFDerivAt f f' x) (hg : HasFDerivAt g g' x) :
    HasFDerivAt (fun x => f x + g x) (f' + g') x :=
  hf.add hg

@[fun_prop]
nonrec theorem HasFDerivAt.add (hf : HasFDerivAt f f' x) (hg : HasFDerivAt g g' x) :
    HasFDerivAt (f + g) (f' + g') x :=
  hf.add hg

@[fun_prop]
theorem DifferentiableWithinAt.fun_add (hf : DifferentiableWithinAt 𝕜 f s x)
    (hg : DifferentiableWithinAt 𝕜 g s x) : DifferentiableWithinAt 𝕜 (fun y => f y + g y) s x :=
  (hf.hasFDerivWithinAt.add hg.hasFDerivWithinAt).differentiableWithinAt

@[fun_prop]
theorem DifferentiableWithinAt.add (hf : DifferentiableWithinAt 𝕜 f s x)
    (hg : DifferentiableWithinAt 𝕜 g s x) : DifferentiableWithinAt 𝕜 (f + g) s x :=
  (hf.hasFDerivWithinAt.add hg.hasFDerivWithinAt).differentiableWithinAt

@[simp, fun_prop]
theorem DifferentiableAt.fun_add (hf : DifferentiableAt 𝕜 f x) (hg : DifferentiableAt 𝕜 g x) :
    DifferentiableAt 𝕜 (fun y => f y + g y) x :=
  (hf.hasFDerivAt.add hg.hasFDerivAt).differentiableAt

@[simp, fun_prop]
theorem DifferentiableAt.add (hf : DifferentiableAt 𝕜 f x) (hg : DifferentiableAt 𝕜 g x) :
    DifferentiableAt 𝕜 (f + g) x :=
  (hf.hasFDerivAt.add hg.hasFDerivAt).differentiableAt

@[fun_prop]
theorem DifferentiableOn.fun_add (hf : DifferentiableOn 𝕜 f s) (hg : DifferentiableOn 𝕜 g s) :
    DifferentiableOn 𝕜 (fun y => f y + g y) s := fun x hx => (hf x hx).add (hg x hx)

@[fun_prop]
theorem DifferentiableOn.add (hf : DifferentiableOn 𝕜 f s) (hg : DifferentiableOn 𝕜 g s) :
    DifferentiableOn 𝕜 (f + g) s := fun x hx => (hf x hx).add (hg x hx)

@[simp, fun_prop]
theorem Differentiable.fun_add (hf : Differentiable 𝕜 f) (hg : Differentiable 𝕜 g) :
    Differentiable 𝕜 fun y => f y + g y := fun x => (hf x).add (hg x)

@[simp, fun_prop]
theorem Differentiable.add (hf : Differentiable 𝕜 f) (hg : Differentiable 𝕜 g) :
    Differentiable 𝕜 (f + g) := fun x => (hf x).add (hg x)

theorem fderivWithin_fun_add (hxs : UniqueDiffWithinAt 𝕜 s x) (hf : DifferentiableWithinAt 𝕜 f s x)
    (hg : DifferentiableWithinAt 𝕜 g s x) :
    fderivWithin 𝕜 (fun y => f y + g y) s x = fderivWithin 𝕜 f s x + fderivWithin 𝕜 g s x :=
  (hf.hasFDerivWithinAt.add hg.hasFDerivWithinAt).fderivWithin hxs

theorem fderivWithin_add (hxs : UniqueDiffWithinAt 𝕜 s x) (hf : DifferentiableWithinAt 𝕜 f s x)
    (hg : DifferentiableWithinAt 𝕜 g s x) :
    fderivWithin 𝕜 (f + g) s x = fderivWithin 𝕜 f s x + fderivWithin 𝕜 g s x :=
  fderivWithin_fun_add hxs hf hg

@[deprecated (since := "2025-06-14")] alias fderivWithin_add' := fderivWithin_add

theorem fderiv_fun_add (hf : DifferentiableAt 𝕜 f x) (hg : DifferentiableAt 𝕜 g x) :
    fderiv 𝕜 (fun y => f y + g y) x = fderiv 𝕜 f x + fderiv 𝕜 g x :=
  (hf.hasFDerivAt.add hg.hasFDerivAt).fderiv

theorem fderiv_add (hf : DifferentiableAt 𝕜 f x) (hg : DifferentiableAt 𝕜 g x) :
    fderiv 𝕜 (f + g) x = fderiv 𝕜 f x + fderiv 𝕜 g x :=
  fderiv_fun_add hf hg

@[deprecated (since := "2025-06-14")] alias fderiv_add' := fderiv_add

@[simp]
theorem hasFDerivAtFilter_add_const_iff (c : F) :
    HasFDerivAtFilter (f · + c) f' x L ↔ HasFDerivAtFilter f f' x L := by
  simp [hasFDerivAtFilter_iff_isLittleOTVS]

alias ⟨_, HasFDerivAtFilter.add_const⟩ := hasFDerivAtFilter_add_const_iff

@[simp]
theorem hasStrictFDerivAt_add_const_iff (c : F) :
    HasStrictFDerivAt (f · + c) f' x ↔ HasStrictFDerivAt f f' x := by
  simp [hasStrictFDerivAt_iff_isLittleO]

@[fun_prop]
alias ⟨_, HasStrictFDerivAt.add_const⟩ := hasStrictFDerivAt_add_const_iff

@[simp]
theorem hasFDerivWithinAt_add_const_iff (c : F) :
    HasFDerivWithinAt (f · + c) f' s x ↔ HasFDerivWithinAt f f' s x :=
  hasFDerivAtFilter_add_const_iff c

@[fun_prop]
alias ⟨_, HasFDerivWithinAt.add_const⟩ := hasFDerivWithinAt_add_const_iff

@[simp]
theorem hasFDerivAt_add_const_iff (c : F) : HasFDerivAt (f · + c) f' x ↔ HasFDerivAt f f' x :=
  hasFDerivAtFilter_add_const_iff c

@[fun_prop]
alias ⟨_, HasFDerivAt.add_const⟩ := hasFDerivAt_add_const_iff

@[simp]
theorem differentiableWithinAt_add_const_iff (c : F) :
    DifferentiableWithinAt 𝕜 (fun y => f y + c) s x ↔ DifferentiableWithinAt 𝕜 f s x :=
  exists_congr fun _ ↦ hasFDerivWithinAt_add_const_iff c

@[fun_prop]
alias ⟨_, DifferentiableWithinAt.add_const⟩ := differentiableWithinAt_add_const_iff

@[simp]
theorem differentiableAt_add_const_iff (c : F) :
    DifferentiableAt 𝕜 (fun y => f y + c) x ↔ DifferentiableAt 𝕜 f x :=
  exists_congr fun _ ↦ hasFDerivAt_add_const_iff c

@[fun_prop]
alias ⟨_, DifferentiableAt.add_const⟩ := differentiableAt_add_const_iff

@[simp]
theorem differentiableOn_add_const_iff (c : F) :
    DifferentiableOn 𝕜 (fun y => f y + c) s ↔ DifferentiableOn 𝕜 f s :=
  forall₂_congr fun _ _ ↦ differentiableWithinAt_add_const_iff c

@[fun_prop]
alias ⟨_, DifferentiableOn.add_const⟩ := differentiableOn_add_const_iff

@[simp]
theorem differentiable_add_const_iff (c : F) :
    (Differentiable 𝕜 fun y => f y + c) ↔ Differentiable 𝕜 f :=
  forall_congr' fun _ ↦ differentiableAt_add_const_iff c

@[fun_prop]
alias ⟨_, Differentiable.add_const⟩ := differentiable_add_const_iff

@[simp]
theorem fderivWithin_add_const (c : F) :
    fderivWithin 𝕜 (fun y => f y + c) s x = fderivWithin 𝕜 f s x := by
  classical simp [fderivWithin]

@[simp]
theorem fderiv_add_const (c : F) : fderiv 𝕜 (fun y => f y + c) x = fderiv 𝕜 f x := by
  simp only [← fderivWithin_univ, fderivWithin_add_const]

@[simp]
theorem hasFDerivAtFilter_const_add_iff (c : F) :
    HasFDerivAtFilter (c + f ·) f' x L ↔ HasFDerivAtFilter f f' x L := by
  simpa only [add_comm] using hasFDerivAtFilter_add_const_iff c

alias ⟨_, HasFDerivAtFilter.const_add⟩ := hasFDerivAtFilter_const_add_iff

@[simp]
theorem hasStrictFDerivAt_const_add_iff (c : F) :
    HasStrictFDerivAt (c + f ·) f' x ↔ HasStrictFDerivAt f f' x := by
  simpa only [add_comm] using hasStrictFDerivAt_add_const_iff c

@[fun_prop]
alias ⟨_, HasStrictFDerivAt.const_add⟩ := hasStrictFDerivAt_const_add_iff

@[simp]
theorem hasFDerivWithinAt_const_add_iff (c : F) :
    HasFDerivWithinAt (c + f ·) f' s x ↔ HasFDerivWithinAt f f' s x :=
  hasFDerivAtFilter_const_add_iff c

@[fun_prop]
alias ⟨_, HasFDerivWithinAt.const_add⟩ := hasFDerivWithinAt_const_add_iff

@[simp]
theorem hasFDerivAt_const_add_iff (c : F) : HasFDerivAt (c + f ·) f' x ↔ HasFDerivAt f f' x :=
  hasFDerivAtFilter_const_add_iff c

@[fun_prop]
alias ⟨_, HasFDerivAt.const_add⟩ := hasFDerivAt_const_add_iff

@[simp]
theorem differentiableWithinAt_const_add_iff (c : F) :
    DifferentiableWithinAt 𝕜 (fun y => c + f y) s x ↔ DifferentiableWithinAt 𝕜 f s x :=
  exists_congr fun _ ↦ hasFDerivWithinAt_const_add_iff c

@[fun_prop]
alias ⟨_, DifferentiableWithinAt.const_add⟩ := differentiableWithinAt_const_add_iff

@[simp]
theorem differentiableAt_const_add_iff (c : F) :
    DifferentiableAt 𝕜 (fun y => c + f y) x ↔ DifferentiableAt 𝕜 f x :=
  exists_congr fun _ ↦ hasFDerivAt_const_add_iff c

@[fun_prop]
alias ⟨_, DifferentiableAt.const_add⟩ := differentiableAt_const_add_iff

@[simp]
theorem differentiableOn_const_add_iff (c : F) :
    DifferentiableOn 𝕜 (fun y => c + f y) s ↔ DifferentiableOn 𝕜 f s :=
  forall₂_congr fun _ _ ↦ differentiableWithinAt_const_add_iff c

@[fun_prop]
alias ⟨_, DifferentiableOn.const_add⟩ := differentiableOn_const_add_iff

@[simp]
theorem differentiable_const_add_iff (c : F) :
    (Differentiable 𝕜 fun y => c + f y) ↔ Differentiable 𝕜 f :=
  forall_congr' fun _ ↦ differentiableAt_const_add_iff c

@[fun_prop]
alias ⟨_, Differentiable.const_add⟩ := differentiable_const_add_iff

@[simp]
theorem fderivWithin_const_add (c : F) :
    fderivWithin 𝕜 (fun y => c + f y) s x = fderivWithin 𝕜 f s x := by
  simpa only [add_comm] using fderivWithin_add_const c

@[simp]
theorem fderiv_const_add (c : F) : fderiv 𝕜 (fun y => c + f y) x = fderiv 𝕜 f x := by
  simp only [add_comm c, fderiv_add_const]

end Add

section Sum

/-! ### Derivative of a finite sum of functions -/


variable {ι : Type*} {u : Finset ι} {A : ι → E → F} {A' : ι → E →L[𝕜] F}

@[fun_prop]
theorem HasStrictFDerivAt.fun_sum (h : ∀ i ∈ u, HasStrictFDerivAt (A i) (A' i) x) :
    HasStrictFDerivAt (fun y => ∑ i ∈ u, A i y) (∑ i ∈ u, A' i) x := by
  simp only [hasStrictFDerivAt_iff_isLittleO] at *
  convert IsLittleO.sum h
  simp [Finset.sum_sub_distrib, ContinuousLinearMap.sum_apply]

@[fun_prop]
theorem HasStrictFDerivAt.sum (h : ∀ i ∈ u, HasStrictFDerivAt (A i) (A' i) x) :
    HasStrictFDerivAt (∑ i ∈ u, A i) (∑ i ∈ u, A' i) x := by
  convert HasStrictFDerivAt.fun_sum h; simp

theorem HasFDerivAtFilter.fun_sum (h : ∀ i ∈ u, HasFDerivAtFilter (A i) (A' i) x L) :
    HasFDerivAtFilter (fun y => ∑ i ∈ u, A i y) (∑ i ∈ u, A' i) x L := by
  simp only [hasFDerivAtFilter_iff_isLittleO] at *
  convert IsLittleO.sum h
  simp [ContinuousLinearMap.sum_apply]

theorem HasFDerivAtFilter.sum (h : ∀ i ∈ u, HasFDerivAtFilter (A i) (A' i) x L) :
    HasFDerivAtFilter (∑ i ∈ u, A i) (∑ i ∈ u, A' i) x L := by
  convert HasFDerivAtFilter.fun_sum h; simp

@[fun_prop]
theorem HasFDerivWithinAt.fun_sum (h : ∀ i ∈ u, HasFDerivWithinAt (A i) (A' i) s x) :
    HasFDerivWithinAt (fun y => ∑ i ∈ u, A i y) (∑ i ∈ u, A' i) s x :=
  HasFDerivAtFilter.fun_sum h

@[fun_prop]
theorem HasFDerivWithinAt.sum (h : ∀ i ∈ u, HasFDerivWithinAt (A i) (A' i) s x) :
    HasFDerivWithinAt (∑ i ∈ u, A i) (∑ i ∈ u, A' i) s x :=
  HasFDerivAtFilter.sum h

@[fun_prop]
theorem HasFDerivAt.fun_sum (h : ∀ i ∈ u, HasFDerivAt (A i) (A' i) x) :
    HasFDerivAt (fun y => ∑ i ∈ u, A i y) (∑ i ∈ u, A' i) x :=
  HasFDerivAtFilter.fun_sum h

@[fun_prop]
theorem HasFDerivAt.sum (h : ∀ i ∈ u, HasFDerivAt (A i) (A' i) x) :
    HasFDerivAt (∑ i ∈ u, A i) (∑ i ∈ u, A' i) x :=
  HasFDerivAtFilter.sum h

@[fun_prop]
theorem DifferentiableWithinAt.fun_sum (h : ∀ i ∈ u, DifferentiableWithinAt 𝕜 (A i) s x) :
    DifferentiableWithinAt 𝕜 (fun y => ∑ i ∈ u, A i y) s x :=
  HasFDerivWithinAt.differentiableWithinAt <|
    HasFDerivWithinAt.fun_sum fun i hi => (h i hi).hasFDerivWithinAt

@[fun_prop]
theorem DifferentiableWithinAt.sum (h : ∀ i ∈ u, DifferentiableWithinAt 𝕜 (A i) s x) :
    DifferentiableWithinAt 𝕜 (∑ i ∈ u, A i) s x :=
  HasFDerivWithinAt.differentiableWithinAt <|
    HasFDerivWithinAt.sum fun i hi => (h i hi).hasFDerivWithinAt

@[simp, fun_prop]
theorem DifferentiableAt.fun_sum (h : ∀ i ∈ u, DifferentiableAt 𝕜 (A i) x) :
    DifferentiableAt 𝕜 (fun y => ∑ i ∈ u, A i y) x :=
  HasFDerivAt.differentiableAt <| HasFDerivAt.fun_sum fun i hi => (h i hi).hasFDerivAt

@[simp, fun_prop]
theorem DifferentiableAt.sum (h : ∀ i ∈ u, DifferentiableAt 𝕜 (A i) x) :
    DifferentiableAt 𝕜 (∑ i ∈ u, A i) x :=
  HasFDerivAt.differentiableAt <| HasFDerivAt.sum fun i hi => (h i hi).hasFDerivAt

@[fun_prop]
theorem DifferentiableOn.fun_sum (h : ∀ i ∈ u, DifferentiableOn 𝕜 (A i) s) :
    DifferentiableOn 𝕜 (fun y => ∑ i ∈ u, A i y) s := fun x hx =>
  DifferentiableWithinAt.fun_sum fun i hi => h i hi x hx

@[fun_prop]
theorem DifferentiableOn.sum (h : ∀ i ∈ u, DifferentiableOn 𝕜 (A i) s) :
    DifferentiableOn 𝕜 (∑ i ∈ u, A i) s := fun x hx =>
  DifferentiableWithinAt.sum fun i hi => h i hi x hx

@[simp, fun_prop]
theorem Differentiable.fun_sum (h : ∀ i ∈ u, Differentiable 𝕜 (A i)) :
    Differentiable 𝕜 fun y => ∑ i ∈ u, A i y :=
  fun x => DifferentiableAt.fun_sum fun i hi => h i hi x

@[simp, fun_prop]
theorem Differentiable.sum (h : ∀ i ∈ u, Differentiable 𝕜 (A i)) :
    Differentiable 𝕜 (∑ i ∈ u, A i) := fun x => DifferentiableAt.sum fun i hi => h i hi x

theorem fderivWithin_fun_sum (hxs : UniqueDiffWithinAt 𝕜 s x)
    (h : ∀ i ∈ u, DifferentiableWithinAt 𝕜 (A i) s x) :
    fderivWithin 𝕜 (fun y => ∑ i ∈ u, A i y) s x = ∑ i ∈ u, fderivWithin 𝕜 (A i) s x :=
  (HasFDerivWithinAt.fun_sum fun i hi => (h i hi).hasFDerivWithinAt).fderivWithin hxs

theorem fderivWithin_sum (hxs : UniqueDiffWithinAt 𝕜 s x)
    (h : ∀ i ∈ u, DifferentiableWithinAt 𝕜 (A i) s x) :
    fderivWithin 𝕜 (∑ i ∈ u, A i) s x = ∑ i ∈ u, fderivWithin 𝕜 (A i) s x :=
  (HasFDerivWithinAt.sum fun i hi => (h i hi).hasFDerivWithinAt).fderivWithin hxs

theorem fderiv_fun_sum (h : ∀ i ∈ u, DifferentiableAt 𝕜 (A i) x) :
    fderiv 𝕜 (fun y => ∑ i ∈ u, A i y) x = ∑ i ∈ u, fderiv 𝕜 (A i) x :=
  (HasFDerivAt.fun_sum fun i hi => (h i hi).hasFDerivAt).fderiv

theorem fderiv_sum (h : ∀ i ∈ u, DifferentiableAt 𝕜 (A i) x) :
    fderiv 𝕜 (∑ i ∈ u, A i) x = ∑ i ∈ u, fderiv 𝕜 (A i) x :=
  (HasFDerivAt.sum fun i hi => (h i hi).hasFDerivAt).fderiv

end Sum

section Neg

/-! ### Derivative of the negative of a function -/


@[fun_prop]
theorem HasStrictFDerivAt.fun_neg (h : HasStrictFDerivAt f f' x) :
    HasStrictFDerivAt (fun x => -f x) (-f') x :=
  (-1 : F →L[𝕜] F).hasStrictFDerivAt.comp x h

@[fun_prop]
theorem HasStrictFDerivAt.neg (h : HasStrictFDerivAt f f' x) :
    HasStrictFDerivAt (-f) (-f') x :=
  (-1 : F →L[𝕜] F).hasStrictFDerivAt.comp x h

theorem HasFDerivAtFilter.fun_neg (h : HasFDerivAtFilter f f' x L) :
    HasFDerivAtFilter (fun x => -f x) (-f') x L :=
  (-1 : F →L[𝕜] F).hasFDerivAtFilter.comp x h tendsto_map

theorem HasFDerivAtFilter.neg (h : HasFDerivAtFilter f f' x L) :
    HasFDerivAtFilter (-f) (-f') x L :=
  (-1 : F →L[𝕜] F).hasFDerivAtFilter.comp x h tendsto_map

@[fun_prop]
nonrec theorem HasFDerivWithinAt.fun_neg (h : HasFDerivWithinAt f f' s x) :
    HasFDerivWithinAt (fun x => -f x) (-f') s x :=
  h.neg

@[fun_prop]
nonrec theorem HasFDerivWithinAt.neg (h : HasFDerivWithinAt f f' s x) :
    HasFDerivWithinAt (-f) (-f') s x :=
  h.neg

@[fun_prop]
nonrec theorem HasFDerivAt.fun_neg (h : HasFDerivAt f f' x) : HasFDerivAt (fun x => -f x) (-f') x :=
  h.neg

@[fun_prop]
nonrec theorem HasFDerivAt.neg (h : HasFDerivAt f f' x) : HasFDerivAt (-f) (-f') x :=
  h.neg

@[fun_prop]
theorem DifferentiableWithinAt.fun_neg (h : DifferentiableWithinAt 𝕜 f s x) :
    DifferentiableWithinAt 𝕜 (fun y => -f y) s x :=
  h.hasFDerivWithinAt.neg.differentiableWithinAt

@[fun_prop]
theorem DifferentiableWithinAt.neg (h : DifferentiableWithinAt 𝕜 f s x) :
    DifferentiableWithinAt 𝕜 (-f) s x :=
  h.hasFDerivWithinAt.neg.differentiableWithinAt

@[simp]
theorem differentiableWithinAt_fun_neg_iff :
    DifferentiableWithinAt 𝕜 (fun y => -f y) s x ↔ DifferentiableWithinAt 𝕜 f s x :=
  ⟨fun h => by simpa only [neg_neg] using h.fun_neg, fun h => h.neg⟩

@[simp]
theorem differentiableWithinAt_neg_iff :
    DifferentiableWithinAt 𝕜 (-f) s x ↔ DifferentiableWithinAt 𝕜 f s x :=
  ⟨fun h => by simpa only [neg_neg] using h.neg, fun h => h.neg⟩

@[fun_prop]
theorem DifferentiableAt.fun_neg (h : DifferentiableAt 𝕜 f x) :
    DifferentiableAt 𝕜 (fun y => -f y) x :=
  h.hasFDerivAt.neg.differentiableAt

@[fun_prop]
theorem DifferentiableAt.neg (h : DifferentiableAt 𝕜 f x) : DifferentiableAt 𝕜 (-f) x :=
  h.hasFDerivAt.neg.differentiableAt

@[simp]
theorem differentiableAt_fun_neg_iff :
    DifferentiableAt 𝕜 (fun y => -f y) x ↔ DifferentiableAt 𝕜 f x :=
  ⟨fun h => by simpa only [neg_neg] using h.fun_neg, fun h => h.neg⟩

@[simp]
theorem differentiableAt_neg_iff : DifferentiableAt 𝕜 (-f) x ↔ DifferentiableAt 𝕜 f x :=
  ⟨fun h => by simpa only [neg_neg] using h.neg, fun h => h.neg⟩

@[fun_prop]
theorem DifferentiableOn.fun_neg (h : DifferentiableOn 𝕜 f s) :
    DifferentiableOn 𝕜 (fun y => -f y) s :=
  fun x hx => (h x hx).neg

@[fun_prop]
theorem DifferentiableOn.neg (h : DifferentiableOn 𝕜 f s) : DifferentiableOn 𝕜 (-f) s :=
  fun x hx => (h x hx).neg

@[simp]
theorem differentiableOn_fun_neg_iff :
    DifferentiableOn 𝕜 (fun y => -f y) s ↔ DifferentiableOn 𝕜 f s :=
  ⟨fun h => by simpa only [neg_neg] using h.fun_neg, fun h => h.neg⟩

@[simp]
theorem differentiableOn_neg_iff : DifferentiableOn 𝕜 (-f) s ↔ DifferentiableOn 𝕜 f s :=
  ⟨fun h => by simpa only [neg_neg] using h.neg, fun h => h.neg⟩

@[fun_prop]
theorem Differentiable.fun_neg (h : Differentiable 𝕜 f) : Differentiable 𝕜 fun y => -f y := fun x =>
  (h x).neg

@[fun_prop]
theorem Differentiable.neg (h : Differentiable 𝕜 f) : Differentiable 𝕜 (-f) := fun x =>
  (h x).neg

@[simp]
theorem differentiable_fun_neg_iff : (Differentiable 𝕜 fun y => -f y) ↔ Differentiable 𝕜 f :=
  ⟨fun h => by simpa only [neg_neg] using h.fun_neg, fun h => h.neg⟩

@[simp]
theorem differentiable_neg_iff : Differentiable 𝕜 (-f) ↔ Differentiable 𝕜 f :=
  ⟨fun h => by simpa only [neg_neg] using h.neg, fun h => h.neg⟩

theorem fderivWithin_fun_neg (hxs : UniqueDiffWithinAt 𝕜 s x) :
    fderivWithin 𝕜 (fun y => -f y) s x = -fderivWithin 𝕜 f s x := by
  classical
  by_cases h : DifferentiableWithinAt 𝕜 f s x
  · exact h.hasFDerivWithinAt.neg.fderivWithin hxs
  · rw [fderivWithin_zero_of_not_differentiableWithinAt h,
      fderivWithin_zero_of_not_differentiableWithinAt, neg_zero]
    simpa

theorem fderivWithin_neg (hxs : UniqueDiffWithinAt 𝕜 s x) :
    fderivWithin 𝕜 (-f) s x = -fderivWithin 𝕜 f s x :=
  fderivWithin_fun_neg hxs

@[deprecated (since := "2025-06-14")] alias fderivWithin_neg' := fderivWithin_neg

@[simp]
theorem fderiv_fun_neg : fderiv 𝕜 (fun y => -f y) x = -fderiv 𝕜 f x := by
  simp only [← fderivWithin_univ, fderivWithin_fun_neg uniqueDiffWithinAt_univ]

/-- Version of `fderiv_neg` where the function is written `-f` instead of `fun y ↦ - f y`. -/
theorem fderiv_neg : fderiv 𝕜 (-f) x = -fderiv 𝕜 f x :=
  fderiv_fun_neg

@[deprecated (since := "2025-06-14")] alias fderiv_neg' := fderiv_neg

end Neg

section Sub

/-! ### Derivative of the difference of two functions -/


@[fun_prop]
theorem HasStrictFDerivAt.fun_sub (hf : HasStrictFDerivAt f f' x) (hg : HasStrictFDerivAt g g' x) :
    HasStrictFDerivAt (fun x => f x - g x) (f' - g') x := by
  simpa only [sub_eq_add_neg] using hf.add hg.neg

@[fun_prop]
theorem HasStrictFDerivAt.sub (hf : HasStrictFDerivAt f f' x) (hg : HasStrictFDerivAt g g' x) :
    HasStrictFDerivAt (f - g) (f' - g') x :=
  hf.fun_sub hg

theorem HasFDerivAtFilter.fun_sub (hf : HasFDerivAtFilter f f' x L)
    (hg : HasFDerivAtFilter g g' x L) :
    HasFDerivAtFilter (fun x => f x - g x) (f' - g') x L := by
  simpa only [sub_eq_add_neg] using hf.add hg.neg

theorem HasFDerivAtFilter.sub (hf : HasFDerivAtFilter f f' x L) (hg : HasFDerivAtFilter g g' x L) :
    HasFDerivAtFilter (f - g) (f' - g') x L :=
  hf.fun_sub hg

@[fun_prop]
nonrec theorem HasFDerivWithinAt.fun_sub (hf : HasFDerivWithinAt f f' s x)
    (hg : HasFDerivWithinAt g g' s x) : HasFDerivWithinAt (fun x => f x - g x) (f' - g') s x :=
  hf.sub hg

@[fun_prop]
nonrec theorem HasFDerivWithinAt.sub (hf : HasFDerivWithinAt f f' s x)
    (hg : HasFDerivWithinAt g g' s x) : HasFDerivWithinAt (f - g) (f' - g') s x :=
  hf.sub hg

@[fun_prop]
nonrec theorem HasFDerivAt.fun_sub (hf : HasFDerivAt f f' x) (hg : HasFDerivAt g g' x) :
    HasFDerivAt (fun x => f x - g x) (f' - g') x :=
  hf.sub hg

@[fun_prop]
nonrec theorem HasFDerivAt.sub (hf : HasFDerivAt f f' x) (hg : HasFDerivAt g g' x) :
    HasFDerivAt (f - g) (f' - g') x :=
  hf.sub hg

@[fun_prop]
theorem DifferentiableWithinAt.fun_sub (hf : DifferentiableWithinAt 𝕜 f s x)
    (hg : DifferentiableWithinAt 𝕜 g s x) : DifferentiableWithinAt 𝕜 (fun y => f y - g y) s x :=
  (hf.hasFDerivWithinAt.sub hg.hasFDerivWithinAt).differentiableWithinAt

@[fun_prop]
theorem DifferentiableWithinAt.sub (hf : DifferentiableWithinAt 𝕜 f s x)
    (hg : DifferentiableWithinAt 𝕜 g s x) : DifferentiableWithinAt 𝕜 (f - g) s x :=
  hf.fun_sub hg

@[simp, fun_prop]
theorem DifferentiableAt.fun_sub (hf : DifferentiableAt 𝕜 f x) (hg : DifferentiableAt 𝕜 g x) :
    DifferentiableAt 𝕜 (fun y => f y - g y) x :=
  (hf.hasFDerivAt.sub hg.hasFDerivAt).differentiableAt

@[simp, fun_prop]
theorem DifferentiableAt.sub (hf : DifferentiableAt 𝕜 f x) (hg : DifferentiableAt 𝕜 g x) :
    DifferentiableAt 𝕜 (f - g) x :=
  hf.fun_sub hg

@[simp]
lemma DifferentiableAt.fun_add_iff_left (hg : DifferentiableAt 𝕜 g x) :
    DifferentiableAt 𝕜 (fun y => f y + g y) x ↔ DifferentiableAt 𝕜 f x := by
  refine ⟨fun h ↦ ?_, fun hf ↦ hf.add hg⟩
  simpa only [add_sub_cancel_right] using h.fun_sub hg

@[simp]
lemma DifferentiableAt.add_iff_left (hg : DifferentiableAt 𝕜 g x) :
    DifferentiableAt 𝕜 (f + g) x ↔ DifferentiableAt 𝕜 f x :=
  hg.fun_add_iff_left

@[simp]
lemma DifferentiableAt.fun_add_iff_right (hg : DifferentiableAt 𝕜 f x) :
    DifferentiableAt 𝕜 (fun y => f y + g y) x ↔ DifferentiableAt 𝕜 g x := by
  simp only [add_comm (f _), hg.fun_add_iff_left]

@[simp]
lemma DifferentiableAt.add_iff_right (hg : DifferentiableAt 𝕜 f x) :
    DifferentiableAt 𝕜 (f + g) x ↔ DifferentiableAt 𝕜 g x :=
  hg.fun_add_iff_right

@[simp]
lemma DifferentiableAt.fun_sub_iff_left (hg : DifferentiableAt 𝕜 g x) :
    DifferentiableAt 𝕜 (fun y => f y - g y) x ↔ DifferentiableAt 𝕜 f x := by
  simp only [sub_eq_add_neg, differentiableAt_fun_neg_iff, hg, fun_add_iff_left]

@[simp]
lemma DifferentiableAt.sub_iff_left (hg : DifferentiableAt 𝕜 g x) :
    DifferentiableAt 𝕜 (f - g) x ↔ DifferentiableAt 𝕜 f x :=
  hg.fun_sub_iff_left

@[simp]
lemma DifferentiableAt.fun_sub_iff_right (hg : DifferentiableAt 𝕜 f x) :
    DifferentiableAt 𝕜 (fun y => f y - g y) x ↔ DifferentiableAt 𝕜 g x := by
  simp only [sub_eq_add_neg, hg, fun_add_iff_right, differentiableAt_fun_neg_iff]

@[simp]
lemma DifferentiableAt.sub_iff_right (hg : DifferentiableAt 𝕜 f x) :
    DifferentiableAt 𝕜 (f - g) x ↔ DifferentiableAt 𝕜 g x :=
  hg.fun_sub_iff_right

@[fun_prop]
theorem DifferentiableOn.fun_sub (hf : DifferentiableOn 𝕜 f s) (hg : DifferentiableOn 𝕜 g s) :
    DifferentiableOn 𝕜 (fun y => f y - g y) s := fun x hx => (hf x hx).sub (hg x hx)

@[fun_prop]
theorem DifferentiableOn.sub (hf : DifferentiableOn 𝕜 f s) (hg : DifferentiableOn 𝕜 g s) :
    DifferentiableOn 𝕜 (f - g) s := fun x hx => (hf x hx).sub (hg x hx)

@[simp]
lemma DifferentiableOn.fun_add_iff_left (hg : DifferentiableOn 𝕜 g s) :
    DifferentiableOn 𝕜 (fun y => f y + g y) s ↔ DifferentiableOn 𝕜 f s := by
  refine ⟨fun h ↦ ?_, fun hf ↦ hf.add hg⟩
  simpa only [add_sub_cancel_right] using h.fun_sub hg

@[simp]
lemma DifferentiableOn.add_iff_left (hg : DifferentiableOn 𝕜 g s) :
    DifferentiableOn 𝕜 (f + g) s ↔ DifferentiableOn 𝕜 f s :=
  hg.fun_add_iff_left

@[simp]
lemma DifferentiableOn.fun_add_iff_right (hg : DifferentiableOn 𝕜 f s) :
    DifferentiableOn 𝕜 (fun y => f y + g y) s ↔ DifferentiableOn 𝕜 g s := by
  simp only [add_comm (f _), hg.fun_add_iff_left]

@[simp]
lemma DifferentiableOn.add_iff_right (hg : DifferentiableOn 𝕜 f s) :
    DifferentiableOn 𝕜 (f + g) s ↔ DifferentiableOn 𝕜 g s :=
  hg.fun_add_iff_right

@[simp]
lemma DifferentiableOn.fun_sub_iff_left (hg : DifferentiableOn 𝕜 g s) :
    DifferentiableOn 𝕜 (fun y => f y - g y) s ↔ DifferentiableOn 𝕜 f s := by
  simp only [sub_eq_add_neg, differentiableOn_fun_neg_iff, hg, fun_add_iff_left]

@[simp]
lemma DifferentiableOn.sub_iff_left (hg : DifferentiableOn 𝕜 g s) :
    DifferentiableOn 𝕜 (f - g) s ↔ DifferentiableOn 𝕜 f s :=
  hg.fun_sub_iff_left

@[simp]
lemma DifferentiableOn.fun_sub_iff_right (hg : DifferentiableOn 𝕜 f s) :
    DifferentiableOn 𝕜 (fun y => f y - g y) s ↔ DifferentiableOn 𝕜 g s := by
  simp only [sub_eq_add_neg, differentiableOn_fun_neg_iff, hg, fun_add_iff_right]

@[simp]
lemma DifferentiableOn.sub_iff_right (hg : DifferentiableOn 𝕜 f s) :
    DifferentiableOn 𝕜 (f - g) s ↔ DifferentiableOn 𝕜 g s :=
  hg.fun_sub_iff_right

@[simp, fun_prop]
theorem Differentiable.fun_sub (hf : Differentiable 𝕜 f) (hg : Differentiable 𝕜 g) :
    Differentiable 𝕜 fun y => f y - g y := fun x => (hf x).sub (hg x)

@[simp, fun_prop]
theorem Differentiable.sub (hf : Differentiable 𝕜 f) (hg : Differentiable 𝕜 g) :
    Differentiable 𝕜 (f - g) := fun x => (hf x).sub (hg x)

@[simp]
lemma Differentiable.fun_add_iff_left (hg : Differentiable 𝕜 g) :
    Differentiable 𝕜 (fun y => f y + g y) ↔ Differentiable 𝕜 f := by
  refine ⟨fun h ↦ ?_, fun hf ↦ hf.add hg⟩
  simpa only [add_sub_cancel_right] using h.fun_sub hg

@[simp]
lemma Differentiable.add_iff_left (hg : Differentiable 𝕜 g) :
    Differentiable 𝕜 (f + g) ↔ Differentiable 𝕜 f :=
  hg.fun_add_iff_left

@[simp]
lemma Differentiable.fun_add_iff_right (hg : Differentiable 𝕜 f) :
    Differentiable 𝕜 (fun y => f y + g y) ↔ Differentiable 𝕜 g := by
  simp only [add_comm (f _), hg.fun_add_iff_left]

@[simp]
lemma Differentiable.add_iff_right (hg : Differentiable 𝕜 f) :
    Differentiable 𝕜 (f + g) ↔ Differentiable 𝕜 g :=
  hg.fun_add_iff_right

@[simp]
lemma Differentiable.fun_sub_iff_left (hg : Differentiable 𝕜 g) :
    Differentiable 𝕜 (fun y => f y - g y) ↔ Differentiable 𝕜 f := by
  simp only [sub_eq_add_neg, differentiable_fun_neg_iff, hg, fun_add_iff_left]

@[simp]
lemma Differentiable.sub_iff_left (hg : Differentiable 𝕜 g) :
    Differentiable 𝕜 (f - g) ↔ Differentiable 𝕜 f :=
  hg.fun_sub_iff_left

@[simp]
lemma Differentiable.fun_sub_iff_right (hg : Differentiable 𝕜 f) :
    Differentiable 𝕜 (fun y => f y - g y) ↔ Differentiable 𝕜 g := by
  simp only [sub_eq_add_neg, differentiable_fun_neg_iff, hg, fun_add_iff_right]

@[simp]
lemma Differentiable.sub_iff_right (hg : Differentiable 𝕜 f) :
    Differentiable 𝕜 (f - g) ↔ Differentiable 𝕜 g :=
  hg.fun_sub_iff_right

theorem fderivWithin_fun_sub (hxs : UniqueDiffWithinAt 𝕜 s x) (hf : DifferentiableWithinAt 𝕜 f s x)
    (hg : DifferentiableWithinAt 𝕜 g s x) :
    fderivWithin 𝕜 (fun y => f y - g y) s x = fderivWithin 𝕜 f s x - fderivWithin 𝕜 g s x :=
  (hf.hasFDerivWithinAt.sub hg.hasFDerivWithinAt).fderivWithin hxs

theorem fderivWithin_sub (hxs : UniqueDiffWithinAt 𝕜 s x) (hf : DifferentiableWithinAt 𝕜 f s x)
    (hg : DifferentiableWithinAt 𝕜 g s x) :
    fderivWithin 𝕜 (f - g) s x = fderivWithin 𝕜 f s x - fderivWithin 𝕜 g s x :=
  fderivWithin_fun_sub hxs hf hg

@[deprecated (since := "2025-06-14")] alias fderivWithin_sub' := fderivWithin_sub

theorem fderiv_fun_sub (hf : DifferentiableAt 𝕜 f x) (hg : DifferentiableAt 𝕜 g x) :
    fderiv 𝕜 (fun y => f y - g y) x = fderiv 𝕜 f x - fderiv 𝕜 g x :=
  (hf.hasFDerivAt.sub hg.hasFDerivAt).fderiv

theorem fderiv_sub (hf : DifferentiableAt 𝕜 f x) (hg : DifferentiableAt 𝕜 g x) :
    fderiv 𝕜 (f - g) x = fderiv 𝕜 f x - fderiv 𝕜 g x :=
  fderiv_fun_sub hf hg

@[deprecated (since := "2025-06-14")] alias fderiv_sub' := fderiv_sub

@[simp]
theorem hasFDerivAtFilter_sub_const_iff (c : F) :
    HasFDerivAtFilter (f · - c) f' x L ↔ HasFDerivAtFilter f f' x L := by
  simp only [sub_eq_add_neg, hasFDerivAtFilter_add_const_iff]

alias ⟨_, HasFDerivAtFilter.sub_const⟩ := hasFDerivAtFilter_sub_const_iff

@[simp]
theorem hasStrictFDerivAt_sub_const_iff (c : F) :
    HasStrictFDerivAt (f · - c) f' x ↔ HasStrictFDerivAt f f' x := by
  simp only [sub_eq_add_neg, hasStrictFDerivAt_add_const_iff]

@[fun_prop]
alias ⟨_, HasStrictFDerivAt.sub_const⟩ := hasStrictFDerivAt_sub_const_iff

@[simp]
theorem hasFDerivWithinAt_sub_const_iff (c : F) :
    HasFDerivWithinAt (f · - c) f' s x ↔ HasFDerivWithinAt f f' s x :=
  hasFDerivAtFilter_sub_const_iff c

@[fun_prop]
alias ⟨_, HasFDerivWithinAt.sub_const⟩ := hasFDerivWithinAt_sub_const_iff

@[simp]
theorem hasFDerivAt_sub_const_iff (c : F) : HasFDerivAt (f · - c) f' x ↔ HasFDerivAt f f' x :=
  hasFDerivAtFilter_sub_const_iff c

@[fun_prop]
alias ⟨_, HasFDerivAt.sub_const⟩ := hasFDerivAt_sub_const_iff

@[fun_prop]
theorem hasStrictFDerivAt_sub_const {x : F} (c : F) : HasStrictFDerivAt (· - c) (id 𝕜 F) x :=
  (hasStrictFDerivAt_id x).sub_const c

@[fun_prop]
theorem hasFDerivAt_sub_const {x : F} (c : F) : HasFDerivAt (· - c) (id 𝕜 F) x :=
  (hasFDerivAt_id x).sub_const c

@[fun_prop]
theorem DifferentiableWithinAt.sub_const (hf : DifferentiableWithinAt 𝕜 f s x) (c : F) :
    DifferentiableWithinAt 𝕜 (fun y => f y - c) s x :=
  (hf.hasFDerivWithinAt.sub_const c).differentiableWithinAt

@[simp]
theorem differentiableWithinAt_sub_const_iff (c : F) :
    DifferentiableWithinAt 𝕜 (fun y => f y - c) s x ↔ DifferentiableWithinAt 𝕜 f s x := by
  simp only [sub_eq_add_neg, differentiableWithinAt_add_const_iff]

@[fun_prop]
theorem DifferentiableAt.sub_const (hf : DifferentiableAt 𝕜 f x) (c : F) :
    DifferentiableAt 𝕜 (fun y => f y - c) x :=
  (hf.hasFDerivAt.sub_const c).differentiableAt

@[fun_prop]
theorem DifferentiableOn.sub_const (hf : DifferentiableOn 𝕜 f s) (c : F) :
    DifferentiableOn 𝕜 (fun y => f y - c) s := fun x hx => (hf x hx).sub_const c

@[fun_prop]
theorem Differentiable.sub_const (hf : Differentiable 𝕜 f) (c : F) :
    Differentiable 𝕜 fun y => f y - c := fun x => (hf x).sub_const c

theorem fderivWithin_sub_const (c : F) :
    fderivWithin 𝕜 (fun y => f y - c) s x = fderivWithin 𝕜 f s x := by
  simp only [sub_eq_add_neg, fderivWithin_add_const]

theorem fderiv_sub_const (c : F) : fderiv 𝕜 (fun y => f y - c) x = fderiv 𝕜 f x := by
  simp only [sub_eq_add_neg, fderiv_add_const]

theorem HasFDerivAtFilter.const_sub (hf : HasFDerivAtFilter f f' x L) (c : F) :
    HasFDerivAtFilter (fun x => c - f x) (-f') x L := by
  simpa only [sub_eq_add_neg] using hf.neg.const_add c

@[fun_prop]
nonrec theorem HasStrictFDerivAt.const_sub (hf : HasStrictFDerivAt f f' x) (c : F) :
    HasStrictFDerivAt (fun x => c - f x) (-f') x := by
  simpa only [sub_eq_add_neg] using hf.neg.const_add c

@[fun_prop]
nonrec theorem HasFDerivWithinAt.const_sub (hf : HasFDerivWithinAt f f' s x) (c : F) :
    HasFDerivWithinAt (fun x => c - f x) (-f') s x :=
  hf.const_sub c

@[fun_prop]
nonrec theorem HasFDerivAt.const_sub (hf : HasFDerivAt f f' x) (c : F) :
    HasFDerivAt (fun x => c - f x) (-f') x :=
  hf.const_sub c

@[fun_prop]
theorem DifferentiableWithinAt.const_sub (hf : DifferentiableWithinAt 𝕜 f s x) (c : F) :
    DifferentiableWithinAt 𝕜 (fun y => c - f y) s x :=
  (hf.hasFDerivWithinAt.const_sub c).differentiableWithinAt

@[simp]
theorem differentiableWithinAt_const_sub_iff (c : F) :
    DifferentiableWithinAt 𝕜 (fun y => c - f y) s x ↔ DifferentiableWithinAt 𝕜 f s x := by
  simp [sub_eq_add_neg]

@[fun_prop]
theorem DifferentiableAt.const_sub (hf : DifferentiableAt 𝕜 f x) (c : F) :
    DifferentiableAt 𝕜 (fun y => c - f y) x :=
  (hf.hasFDerivAt.const_sub c).differentiableAt

@[fun_prop]
theorem DifferentiableOn.const_sub (hf : DifferentiableOn 𝕜 f s) (c : F) :
    DifferentiableOn 𝕜 (fun y => c - f y) s := fun x hx => (hf x hx).const_sub c

@[fun_prop]
theorem Differentiable.const_sub (hf : Differentiable 𝕜 f) (c : F) :
    Differentiable 𝕜 fun y => c - f y := fun x => (hf x).const_sub c

theorem fderivWithin_const_sub (hxs : UniqueDiffWithinAt 𝕜 s x) (c : F) :
    fderivWithin 𝕜 (fun y => c - f y) s x = -fderivWithin 𝕜 f s x := by
  simp only [sub_eq_add_neg, fderivWithin_const_add, fderivWithin_fun_neg, hxs]

theorem fderiv_const_sub (c : F) : fderiv 𝕜 (fun y => c - f y) x = -fderiv 𝕜 f x := by
  simp only [← fderivWithin_univ, fderivWithin_const_sub uniqueDiffWithinAt_univ]

end Sub

section CompAdd

/-! ### Derivative of the composition with a translation -/

open scoped Pointwise Topology

theorem hasFDerivWithinAt_comp_add_left (a : E) :
    HasFDerivWithinAt (fun x ↦ f (a + x)) f' s x ↔ HasFDerivWithinAt f f' (a +ᵥ s) (a + x) := by
  have : map (a + ·) (𝓝[s] x) = 𝓝[a +ᵥ s] (a + x) := by
    simp only [nhdsWithin, Filter.map_inf (add_right_injective a)]
    simp [← Set.image_vadd]
  simp [HasFDerivWithinAt, hasFDerivAtFilter_iff_isLittleOTVS, ← this, Function.comp_def]

theorem differentiableWithinAt_comp_add_left (a : E) :
    DifferentiableWithinAt 𝕜 (fun x ↦ f (a + x)) s x ↔
      DifferentiableWithinAt 𝕜 f (a +ᵥ s) (a + x) := by
  simp [DifferentiableWithinAt, hasFDerivWithinAt_comp_add_left]

theorem fderivWithin_comp_add_left (a : E) :
    fderivWithin 𝕜 (fun x ↦ f (a + x)) s x = fderivWithin 𝕜 f (a +ᵥ s) (a + x) := by
  classical
  simp only [fderivWithin, hasFDerivWithinAt_comp_add_left, differentiableWithinAt_comp_add_left]

theorem hasFDerivWithinAt_comp_add_right (a : E) :
    HasFDerivWithinAt (fun x ↦ f (x + a)) f' s x ↔ HasFDerivWithinAt f f' (a +ᵥ s) (x + a) := by
  simpa only [add_comm a] using hasFDerivWithinAt_comp_add_left a

theorem differentiableWithinAt_comp_add_right (a : E) :
    DifferentiableWithinAt 𝕜 (fun x ↦ f (x + a)) s x ↔
      DifferentiableWithinAt 𝕜 f (a +ᵥ s) (x + a) := by
  simp [DifferentiableWithinAt, hasFDerivWithinAt_comp_add_right]

theorem fderivWithin_comp_add_right (a : E) :
    fderivWithin 𝕜 (fun x ↦ f (x + a)) s x = fderivWithin 𝕜 f (a +ᵥ s) (x + a) := by
  simp only [add_comm _ a, fderivWithin_comp_add_left]

theorem hasFDerivAt_comp_add_right (a : E) :
    HasFDerivAt (fun x ↦ f (x + a)) f' x ↔ HasFDerivAt f f' (x + a) := by
  simp [← hasFDerivWithinAt_univ, hasFDerivWithinAt_comp_add_right]

theorem differentiableAt_comp_add_right (a : E) :
    DifferentiableAt 𝕜 (fun x ↦ f (x + a)) x ↔ DifferentiableAt 𝕜 f (x + a) := by
  simp [DifferentiableAt, hasFDerivAt_comp_add_right]

theorem fderiv_comp_add_right (a : E) :
    fderiv 𝕜 (fun x ↦ f (x + a)) x = fderiv 𝕜 f (x + a) := by
  simp [← fderivWithin_univ, fderivWithin_comp_add_right]

theorem hasFDerivAt_comp_add_left (a : E) :
    HasFDerivAt (fun x ↦ f (a + x)) f' x ↔ HasFDerivAt f f' (a + x) := by
  simpa [add_comm a] using hasFDerivAt_comp_add_right a

theorem differentiableAt_comp_add_left (a : E) :
    DifferentiableAt 𝕜 (fun x ↦ f (a + x)) x ↔ DifferentiableAt 𝕜 f (a + x) := by
  simp [DifferentiableAt, hasFDerivAt_comp_add_left]

theorem fderiv_comp_add_left (a : E) :
    fderiv 𝕜 (fun x ↦ f (a + x)) x = fderiv 𝕜 f (a + x) := by
  simpa [add_comm a] using fderiv_comp_add_right a

theorem hasFDerivWithinAt_comp_sub (a : E) :
    HasFDerivWithinAt (fun x ↦ f (x - a)) f' s x ↔ HasFDerivWithinAt f f' (-a +ᵥ s) (x - a) := by
  simpa [sub_eq_add_neg] using hasFDerivWithinAt_comp_add_right (-a)

theorem differentiableWithinAt_comp_sub (a : E) :
    DifferentiableWithinAt 𝕜 (fun x ↦ f (x - a)) s x ↔
      DifferentiableWithinAt 𝕜 f (-a +ᵥ s) (x - a) := by
  simp [DifferentiableWithinAt, hasFDerivWithinAt_comp_sub]

theorem fderivWithin_comp_sub (a : E) :
    fderivWithin 𝕜 (fun x ↦ f (x - a)) s x = fderivWithin 𝕜 f (-a +ᵥ s) (x - a) := by
  simpa [sub_eq_add_neg] using fderivWithin_comp_add_right (-a)

theorem hasFDerivAt_comp_sub (a : E) :
    HasFDerivAt (fun x ↦ f (x - a)) f' x ↔ HasFDerivAt f f' (x - a) := by
  simp [← hasFDerivWithinAt_univ, hasFDerivWithinAt_comp_sub]

theorem differentiableAt_comp_sub (a : E) :
    DifferentiableAt 𝕜 (fun x ↦ f (x - a)) x ↔ DifferentiableAt 𝕜 f (x - a) := by
  simp [DifferentiableAt, hasFDerivAt_comp_sub]

theorem fderiv_comp_sub (a : E) :
    fderiv 𝕜 (fun x ↦ f (x - a)) x = fderiv 𝕜 f (x - a) := by
  simp [← fderivWithin_univ, fderivWithin_comp_sub]

end CompAdd

end<|MERGE_RESOLUTION|>--- conflicted
+++ resolved
@@ -131,11 +131,7 @@
 lemma differentiableWithinAt_smul_iff (c : R) [Invertible c] :
     DifferentiableWithinAt 𝕜 (c • f) s x ↔ DifferentiableWithinAt 𝕜 f s x := by
   refine ⟨fun h ↦ ?_, fun h ↦ h.const_smul c⟩
-<<<<<<< HEAD
-  apply (h.const_smul ⅟ c).congr_of_eventuallyEq ?_ (by simp)
-=======
   apply (h.const_smul ⅟c).congr_of_eventuallyEq ?_ (by simp)
->>>>>>> 2ab7d6ed
   filter_upwards with x using by simp
 
 /-- A version of `fderivWithin_const_smul` without differentiability hypothesis:
