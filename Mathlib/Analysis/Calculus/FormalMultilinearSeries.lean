/-
Copyright (c) 2019 Sébastien Gouëzel. All rights reserved.
Released under Apache 2.0 license as described in the file LICENSE.
Authors: Sébastien Gouëzel
-/
import Mathlib.Analysis.NormedSpace.Multilinear.Curry

/-!
# Formal multilinear series

In this file we define `FormalMultilinearSeries 𝕜 E F` to be a family of `n`-multilinear maps for
all `n`, designed to model the sequence of derivatives of a function. In other files we use this
notion to define `C^n` functions (called `contDiff` in `mathlib`) and analytic functions.

## Notations

We use the notation `E [×n]→L[𝕜] F` for the space of continuous multilinear maps on `E^n` with
values in `F`. This is the space in which the `n`-th derivative of a function from `E` to `F` lives.

## Tags

multilinear, formal series
-/


noncomputable section

open Set Fin Topology

-- Porting note: added explicit universes to fix compile
universe u u' v w x
variable {𝕜 : Type u} {𝕜' : Type u'} {E : Type v} {F : Type w} {G : Type x}

section

variable [Ring 𝕜] [AddCommGroup E] [Module 𝕜 E] [TopologicalSpace E] [TopologicalAddGroup E]
  [ContinuousConstSMul 𝕜 E] [AddCommGroup F] [Module 𝕜 F] [TopologicalSpace F]
  [TopologicalAddGroup F] [ContinuousConstSMul 𝕜 F] [AddCommGroup G] [Module 𝕜 G]
  [TopologicalSpace G] [TopologicalAddGroup G] [ContinuousConstSMul 𝕜 G]

/-- A formal multilinear series over a field `𝕜`, from `E` to `F`, is given by a family of
multilinear maps from `E^n` to `F` for all `n`. -/
@[nolint unusedArguments]
def FormalMultilinearSeries (𝕜 : Type*) (E : Type*) (F : Type*) [Ring 𝕜] [AddCommGroup E]
    [Module 𝕜 E] [TopologicalSpace E] [TopologicalAddGroup E] [ContinuousConstSMul 𝕜 E]
    [AddCommGroup F] [Module 𝕜 F] [TopologicalSpace F] [TopologicalAddGroup F]
    [ContinuousConstSMul 𝕜 F] :=
  ∀ n : ℕ, E[×n]→L[𝕜] F

-- Porting note: was `deriving`
instance : AddCommGroup (FormalMultilinearSeries 𝕜 E F) :=
  inferInstanceAs <| AddCommGroup <| ∀ n : ℕ, E[×n]→L[𝕜] F

instance : Inhabited (FormalMultilinearSeries 𝕜 E F) :=
  ⟨0⟩

section Module

instance (𝕜') [Semiring 𝕜'] [Module 𝕜' F] [ContinuousConstSMul 𝕜' F] [SMulCommClass 𝕜 𝕜' F] :
    Module 𝕜' (FormalMultilinearSeries 𝕜 E F) :=
  inferInstanceAs <| Module 𝕜' <| ∀ n : ℕ, E[×n]→L[𝕜] F

end Module

namespace FormalMultilinearSeries

#adaptation_note
/--
After https://github.com/leanprover/lean4/pull/4481
the `simpNF` linter incorrectly claims this lemma can't be applied by `simp`.
-/
@[simp, nolint simpNF]
theorem zero_apply (n : ℕ) : (0 : FormalMultilinearSeries 𝕜 E F) n = 0 := rfl

@[simp]
theorem neg_apply (f : FormalMultilinearSeries 𝕜 E F) (n : ℕ) : (-f) n = - f n := rfl

@[ext]
protected theorem ext {p q : FormalMultilinearSeries 𝕜 E F} (h : ∀ n, p n = q n) : p = q :=
  funext h

protected theorem ne_iff {p q : FormalMultilinearSeries 𝕜 E F} : p ≠ q ↔ ∃ n, p n ≠ q n :=
  Function.ne_iff

/-- Cartesian product of two formal multilinear series (with the same field `𝕜` and the same source
space, but possibly different target spaces). -/
def prod (p : FormalMultilinearSeries 𝕜 E F) (q : FormalMultilinearSeries 𝕜 E G) :
    FormalMultilinearSeries 𝕜 E (F × G)
  | n => (p n).prod (q n)

/-- Killing the zeroth coefficient in a formal multilinear series -/
def removeZero (p : FormalMultilinearSeries 𝕜 E F) : FormalMultilinearSeries 𝕜 E F
  | 0 => 0
  | n + 1 => p (n + 1)

@[simp]
theorem removeZero_coeff_zero (p : FormalMultilinearSeries 𝕜 E F) : p.removeZero 0 = 0 :=
  rfl

@[simp]
theorem removeZero_coeff_succ (p : FormalMultilinearSeries 𝕜 E F) (n : ℕ) :
    p.removeZero (n + 1) = p (n + 1) :=
  rfl

theorem removeZero_of_pos (p : FormalMultilinearSeries 𝕜 E F) {n : ℕ} (h : 0 < n) :
    p.removeZero n = p n := by
  rw [← Nat.succ_pred_eq_of_pos h]
  rfl

/-- Convenience congruence lemma stating in a dependent setting that, if the arguments to a formal
multilinear series are equal, then the values are also equal. -/
theorem congr (p : FormalMultilinearSeries 𝕜 E F) {m n : ℕ} {v : Fin m → E} {w : Fin n → E}
    (h1 : m = n) (h2 : ∀ (i : ℕ) (him : i < m) (hin : i < n), v ⟨i, him⟩ = w ⟨i, hin⟩) :
    p m v = p n w := by
  subst n
  congr with ⟨i, hi⟩
  exact h2 i hi hi

/-- Composing each term `pₙ` in a formal multilinear series with `(u, ..., u)` where `u` is a fixed
continuous linear map, gives a new formal multilinear series `p.compContinuousLinearMap u`. -/
def compContinuousLinearMap (p : FormalMultilinearSeries 𝕜 F G) (u : E →L[𝕜] F) :
    FormalMultilinearSeries 𝕜 E G := fun n => (p n).compContinuousLinearMap fun _ : Fin n => u

@[simp]
theorem compContinuousLinearMap_apply (p : FormalMultilinearSeries 𝕜 F G) (u : E →L[𝕜] F) (n : ℕ)
    (v : Fin n → E) : (p.compContinuousLinearMap u) n v = p n (u ∘ v) :=
  rfl

variable (𝕜) [Ring 𝕜'] [SMul 𝕜 𝕜']
variable [Module 𝕜' E] [ContinuousConstSMul 𝕜' E] [IsScalarTower 𝕜 𝕜' E]
variable [Module 𝕜' F] [ContinuousConstSMul 𝕜' F] [IsScalarTower 𝕜 𝕜' F]

/-- Reinterpret a formal `𝕜'`-multilinear series as a formal `𝕜`-multilinear series. -/
@[simp]
protected def restrictScalars (p : FormalMultilinearSeries 𝕜' E F) :
    FormalMultilinearSeries 𝕜 E F := fun n => (p n).restrictScalars 𝕜

end FormalMultilinearSeries

end

namespace FormalMultilinearSeries

variable [NontriviallyNormedField 𝕜] [NormedAddCommGroup E] [NormedSpace 𝕜 E] [NormedAddCommGroup F]
  [NormedSpace 𝕜 F] [NormedAddCommGroup G] [NormedSpace 𝕜 G]

variable (p : FormalMultilinearSeries 𝕜 E F)

/-- Forgetting the zeroth term in a formal multilinear series, and interpreting the following terms
as multilinear maps into `E →L[𝕜] F`. If `p` is the Taylor series (`HasFTaylorSeriesUpTo`) of a
function, then `p.shift` is the Taylor series of the derivative of the function. Note that the
`p.sum` of a Taylor series `p` does not give the original function; for a formal multilinear
series that sums to the derivative of `p.sum`, see `HasFPowerSeriesOnBall.fderiv`. -/
def shift : FormalMultilinearSeries 𝕜 E (E →L[𝕜] F) := fun n => (p n.succ).curryRight

/-- Adding a zeroth term to a formal multilinear series taking values in `E →L[𝕜] F`. This
corresponds to starting from a Taylor series (`HasFTaylorSeriesUpTo`) for the derivative of a
function, and building a Taylor series for the function itself. -/
def unshift (q : FormalMultilinearSeries 𝕜 E (E →L[𝕜] F)) (z : F) : FormalMultilinearSeries 𝕜 E F
  | 0 => (continuousMultilinearCurryFin0 𝕜 E F).symm z
  | n + 1 => (continuousMultilinearCurryRightEquiv' 𝕜 n E F).symm (q n)

end FormalMultilinearSeries

section

variable [Ring 𝕜] [AddCommGroup E] [Module 𝕜 E] [TopologicalSpace E] [TopologicalAddGroup E]
  [ContinuousConstSMul 𝕜 E] [AddCommGroup F] [Module 𝕜 F] [TopologicalSpace F]
  [TopologicalAddGroup F] [ContinuousConstSMul 𝕜 F] [AddCommGroup G] [Module 𝕜 G]
  [TopologicalSpace G] [TopologicalAddGroup G] [ContinuousConstSMul 𝕜 G]

namespace ContinuousLinearMap

/-- Composing each term `pₙ` in a formal multilinear series with a continuous linear map `f` on the
left gives a new formal multilinear series `f.compFormalMultilinearSeries p` whose general term
is `f ∘ pₙ`. -/
def compFormalMultilinearSeries (f : F →L[𝕜] G) (p : FormalMultilinearSeries 𝕜 E F) :
    FormalMultilinearSeries 𝕜 E G := fun n => f.compContinuousMultilinearMap (p n)

@[simp]
theorem compFormalMultilinearSeries_apply (f : F →L[𝕜] G) (p : FormalMultilinearSeries 𝕜 E F)
    (n : ℕ) : (f.compFormalMultilinearSeries p) n = f.compContinuousMultilinearMap (p n) :=
  rfl

theorem compFormalMultilinearSeries_apply' (f : F →L[𝕜] G) (p : FormalMultilinearSeries 𝕜 E F)
    (n : ℕ) (v : Fin n → E) : (f.compFormalMultilinearSeries p) n v = f (p n v) :=
  rfl

end ContinuousLinearMap

namespace ContinuousMultilinearMap

variable {ι : Type*} {E : ι → Type*} [∀ i, AddCommGroup (E i)] [∀ i, Module 𝕜 (E i)]
  [∀ i, TopologicalSpace (E i)] [∀ i, TopologicalAddGroup (E i)]
  [∀ i, ContinuousConstSMul 𝕜 (E i)] [Fintype ι] (f : ContinuousMultilinearMap 𝕜 E F)

/-- Realize a ContinuousMultilinearMap on `∀ i : ι, E i` as the evaluation of a
FormalMultilinearSeries by choosing an arbitrary identification `ι ≃ Fin (Fintype.card ι)`. -/
noncomputable def toFormalMultilinearSeries : FormalMultilinearSeries 𝕜 (∀ i, E i) F :=
  fun n ↦ if h : Fintype.card ι = n then
    (f.compContinuousLinearMap .proj).domDomCongr (Fintype.equivFinOfCardEq h)
  else 0

end ContinuousMultilinearMap

end

namespace FormalMultilinearSeries

section Order

variable [Ring 𝕜] {n : ℕ} [AddCommGroup E] [Module 𝕜 E] [TopologicalSpace E]
  [TopologicalAddGroup E] [ContinuousConstSMul 𝕜 E] [AddCommGroup F] [Module 𝕜 F]
  [TopologicalSpace F] [TopologicalAddGroup F] [ContinuousConstSMul 𝕜 F]
  {p : FormalMultilinearSeries 𝕜 E F}

/-- The index of the first non-zero coefficient in `p` (or `0` if all coefficients are zero). This
  is the order of the isolated zero of an analytic function `f` at a point if `p` is the Taylor
  series of `f` at that point. -/
noncomputable def order (p : FormalMultilinearSeries 𝕜 E F) : ℕ :=
  sInf { n | p n ≠ 0 }

@[simp]
theorem order_zero : (0 : FormalMultilinearSeries 𝕜 E F).order = 0 := by simp [order]

theorem ne_zero_of_order_ne_zero (hp : p.order ≠ 0) : p ≠ 0 := fun h => by simp [h] at hp

theorem order_eq_find [DecidablePred fun n => p n ≠ 0] (hp : ∃ n, p n ≠ 0) :
    p.order = Nat.find hp := by convert Nat.sInf_def hp

theorem order_eq_find' [DecidablePred fun n => p n ≠ 0] (hp : p ≠ 0) :
    p.order = Nat.find (FormalMultilinearSeries.ne_iff.mp hp) :=
  order_eq_find _

theorem order_eq_zero_iff' : p.order = 0 ↔ p = 0 ∨ p 0 ≠ 0 := by
  simpa [order, Nat.sInf_eq_zero, FormalMultilinearSeries.ext_iff, eq_empty_iff_forall_not_mem]
    using or_comm

theorem order_eq_zero_iff (hp : p ≠ 0) : p.order = 0 ↔ p 0 ≠ 0 := by
  simp [order_eq_zero_iff', hp]

theorem apply_order_ne_zero (hp : p ≠ 0) : p p.order ≠ 0 :=
  Nat.sInf_mem (FormalMultilinearSeries.ne_iff.1 hp)

theorem apply_order_ne_zero' (hp : p.order ≠ 0) : p p.order ≠ 0 :=
  apply_order_ne_zero (ne_zero_of_order_ne_zero hp)

theorem apply_eq_zero_of_lt_order (hp : n < p.order) : p n = 0 :=
  by_contra <| Nat.not_mem_of_lt_sInf hp

end Order

section Coef

variable [NontriviallyNormedField 𝕜] [NormedAddCommGroup E] [NormedSpace 𝕜 E] {s : E}
  {p : FormalMultilinearSeries 𝕜 𝕜 E} {f : 𝕜 → E} {n : ℕ} {z z₀ : 𝕜} {y : Fin n → 𝕜}

/-- The `n`th coefficient of `p` when seen as a power series. -/
def coeff (p : FormalMultilinearSeries 𝕜 𝕜 E) (n : ℕ) : E :=
  p n 1

theorem mkPiRing_coeff_eq (p : FormalMultilinearSeries 𝕜 𝕜 E) (n : ℕ) :
    ContinuousMultilinearMap.mkPiRing 𝕜 (Fin n) (p.coeff n) = p n :=
  (p n).mkPiRing_apply_one_eq_self

@[simp]
theorem apply_eq_prod_smul_coeff : p n y = (∏ i, y i) • p.coeff n := by
  convert (p n).toMultilinearMap.map_smul_univ y 1
  simp only [Pi.one_apply, Algebra.id.smul_eq_mul, mul_one]

theorem coeff_eq_zero : p.coeff n = 0 ↔ p n = 0 := by
  rw [← mkPiRing_coeff_eq p, ContinuousMultilinearMap.mkPiRing_eq_zero_iff]

theorem apply_eq_pow_smul_coeff : (p n fun _ => z) = z ^ n • p.coeff n := by simp

@[simp]
theorem norm_apply_eq_norm_coef : ‖p n‖ = ‖coeff p n‖ := by
  rw [← mkPiRing_coeff_eq p, ContinuousMultilinearMap.norm_mkPiRing]

end Coef

section Fslope

variable [NontriviallyNormedField 𝕜] [NormedAddCommGroup E] [NormedSpace 𝕜 E]
  {p : FormalMultilinearSeries 𝕜 𝕜 E} {n : ℕ}

/-- The formal counterpart of `dslope`, corresponding to the expansion of `(f z - f 0) / z`. If `f`
has `p` as a power series, then `dslope f` has `fslope p` as a power series. -/
noncomputable def fslope (p : FormalMultilinearSeries 𝕜 𝕜 E) : FormalMultilinearSeries 𝕜 𝕜 E :=
  fun n => (p (n + 1)).curryLeft 1

@[simp]
theorem coeff_fslope : p.fslope.coeff n = p.coeff (n + 1) := by
  simp only [fslope, coeff, ContinuousMultilinearMap.curryLeft_apply]
  congr 1
  exact Fin.cons_self_tail 1

@[simp]
theorem coeff_iterate_fslope (k n : ℕ) : (fslope^[k] p).coeff n = p.coeff (n + k) := by
  induction k generalizing p with
  | zero => rfl
  | succ k ih => simp [ih, add_assoc]

end Fslope

end FormalMultilinearSeries

section Const

/-- The formal multilinear series where all terms of positive degree are equal to zero, and the term
of degree zero is `c`. It is the power series expansion of the constant function equal to `c`
everywhere. -/
def constFormalMultilinearSeries (𝕜 : Type*) [NontriviallyNormedField 𝕜] (E : Type*)
    [NormedAddCommGroup E] [NormedSpace 𝕜 E] [ContinuousConstSMul 𝕜 E] [TopologicalAddGroup E]
    {F : Type*} [NormedAddCommGroup F] [TopologicalAddGroup F] [NormedSpace 𝕜 F]
    [ContinuousConstSMul 𝕜 F] (c : F) : FormalMultilinearSeries 𝕜 E F
  | 0 => ContinuousMultilinearMap.uncurry0 _ _ c
  | _ => 0

@[simp]
theorem constFormalMultilinearSeries_apply [NontriviallyNormedField 𝕜] [NormedAddCommGroup E]
    [NormedAddCommGroup F] [NormedSpace 𝕜 E] [NormedSpace 𝕜 F] {c : F} {n : ℕ} (hn : n ≠ 0) :
    constFormalMultilinearSeries 𝕜 E c n = 0 :=
  Nat.casesOn n (fun hn => (hn rfl).elim) (fun _ _ => rfl) hn

@[simp]
lemma constFormalMultilinearSeries_zero [NontriviallyNormedField 𝕜] [NormedAddCommGroup E ]
    [NormedAddCommGroup F] [NormedSpace 𝕜 E] [NormedSpace 𝕜 F] :
    constFormalMultilinearSeries 𝕜 E (0 : F) = 0 := by
  ext n x
  simp only [FormalMultilinearSeries.zero_apply, ContinuousMultilinearMap.zero_apply,
    constFormalMultilinearSeries]
  induction n
<<<<<<< HEAD
  · simp only [Nat.zero_eq, ContinuousMultilinearMap.uncurry0_apply]
=======
  · simp only [ContinuousMultilinearMap.curry0_apply]
>>>>>>> c1cb845a
  · simp only [constFormalMultilinearSeries.match_1.eq_2, ContinuousMultilinearMap.zero_apply]

end Const

section Linear

variable [NontriviallyNormedField 𝕜]
  [NormedAddCommGroup E] [NormedSpace 𝕜 E]
  [NormedAddCommGroup F] [NormedSpace 𝕜 F]

namespace ContinuousLinearMap

/-- Formal power series of a continuous linear map `f : E →L[𝕜] F` at `x : E`:
`f y = f x + f (y - x)`. -/
def fpowerSeries (f : E →L[𝕜] F) (x : E) : FormalMultilinearSeries 𝕜 E F
  | 0 => ContinuousMultilinearMap.uncurry0 𝕜 _ (f x)
  | 1 => (continuousMultilinearCurryFin1 𝕜 E F).symm f
  | _ => 0

theorem fpowerSeries_apply_zero (f : E →L[𝕜] F) (x : E) :
    f.fpowerSeries x 0 = ContinuousMultilinearMap.uncurry0 𝕜 _ (f x) :=
  rfl

theorem fpowerSeries_apply_one (f : E →L[𝕜] F) (x : E) :
    f.fpowerSeries x 1 = (continuousMultilinearCurryFin1 𝕜 E F).symm f :=
  rfl

theorem fpowerSeries_apply_add_two (f : E →L[𝕜] F) (x : E) (n : ℕ) : f.fpowerSeries x (n + 2) = 0 :=
  rfl

attribute
  [eqns fpowerSeries_apply_zero fpowerSeries_apply_one fpowerSeries_apply_add_two] fpowerSeries
attribute [simp] fpowerSeries

end ContinuousLinearMap

end Linear<|MERGE_RESOLUTION|>--- conflicted
+++ resolved
@@ -331,11 +331,7 @@
   simp only [FormalMultilinearSeries.zero_apply, ContinuousMultilinearMap.zero_apply,
     constFormalMultilinearSeries]
   induction n
-<<<<<<< HEAD
-  · simp only [Nat.zero_eq, ContinuousMultilinearMap.uncurry0_apply]
-=======
-  · simp only [ContinuousMultilinearMap.curry0_apply]
->>>>>>> c1cb845a
+  · simp only [ContinuousMultilinearMap.uncurry0_apply]
   · simp only [constFormalMultilinearSeries.match_1.eq_2, ContinuousMultilinearMap.zero_apply]
 
 end Const
