/-
Copyright (c) 2019 Sébastien Gouëzel. All rights reserved.
Released under Apache 2.0 license as described in the file LICENSE.
Authors: Sébastien Gouëzel
-/
import Mathlib.Analysis.NormedSpace.Multilinear.Curry

/-!
# Formal multilinear series

In this file we define `FormalMultilinearSeries 𝕜 E F` to be a family of `n`-multilinear maps for
all `n`, designed to model the sequence of derivatives of a function. In other files we use this
notion to define `C^n` functions (called `contDiff` in `mathlib`) and analytic functions.

## Notations

We use the notation `E [×n]→L[𝕜] F` for the space of continuous multilinear maps on `E^n` with
values in `F`. This is the space in which the `n`-th derivative of a function from `E` to `F` lives.

## Tags

multilinear, formal series
-/


noncomputable section

open Set Fin Topology

<<<<<<< HEAD
-- Porting note: added explicit universes to fix compile
=======
>>>>>>> 6edce77c
universe u u' v w x y
variable {𝕜 : Type u} {𝕜' : Type u'} {E : Type v} {F : Type w} {G : Type x} {H : Type y}

section

variable [Semiring 𝕜]
  [AddCommMonoid E] [Module 𝕜 E] [TopologicalSpace E] [ContinuousAdd E] [ContinuousConstSMul 𝕜 E]
  [AddCommMonoid F] [Module 𝕜 F] [TopologicalSpace F] [ContinuousAdd F] [ContinuousConstSMul 𝕜 F]
  [AddCommMonoid G] [Module 𝕜 G] [TopologicalSpace G] [ContinuousAdd G] [ContinuousConstSMul 𝕜 G]
  [AddCommMonoid H] [Module 𝕜 H] [TopologicalSpace H] [ContinuousAdd H] [ContinuousConstSMul 𝕜 H]

/-- A formal multilinear series over a field `𝕜`, from `E` to `F`, is given by a family of
multilinear maps from `E^n` to `F` for all `n`. -/
@[nolint unusedArguments]
def FormalMultilinearSeries (𝕜 : Type*) (E : Type*) (F : Type*) [Semiring 𝕜] [AddCommMonoid E]
    [Module 𝕜 E] [TopologicalSpace E] [ContinuousAdd E] [ContinuousConstSMul 𝕜 E]
    [AddCommMonoid F] [Module 𝕜 F] [TopologicalSpace F] [ContinuousAdd F]
    [ContinuousConstSMul 𝕜 F] :=
  ∀ n : ℕ, E[×n]→L[𝕜] F
-- The `AddCommMonoid` instance should be constructed by a deriving handler.
-- https://github.com/leanprover-community/mathlib4/issues/380

instance : AddCommMonoid (FormalMultilinearSeries 𝕜 E F) :=
  inferInstanceAs <| AddCommMonoid <| ∀ n : ℕ, E[×n]→L[𝕜] F

instance : Inhabited (FormalMultilinearSeries 𝕜 E F) :=
  ⟨0⟩

section Module

instance (𝕜') [Semiring 𝕜'] [Module 𝕜' F] [ContinuousConstSMul 𝕜' F] [SMulCommClass 𝕜 𝕜' F] :
    Module 𝕜' (FormalMultilinearSeries 𝕜 E F) :=
  inferInstanceAs <| Module 𝕜' <| ∀ n : ℕ, E[×n]→L[𝕜] F

end Module

namespace FormalMultilinearSeries

@[simp]
theorem zero_apply (n : ℕ) : (0 : FormalMultilinearSeries 𝕜 E F) n = 0 := rfl

@[simp]
theorem add_apply (p q : FormalMultilinearSeries 𝕜 E F) (n : ℕ) : (p + q) n = p n + q n := rfl

@[simp]
theorem smul_apply [Semiring 𝕜'] [Module 𝕜' F] [ContinuousConstSMul 𝕜' F] [SMulCommClass 𝕜 𝕜' F]
    (f : FormalMultilinearSeries 𝕜 E F) (n : ℕ) (a : 𝕜') : (a • f) n = a • f n := rfl

@[ext]
protected theorem ext {p q : FormalMultilinearSeries 𝕜 E F} (h : ∀ n, p n = q n) : p = q :=
  funext h

protected theorem ne_iff {p q : FormalMultilinearSeries 𝕜 E F} : p ≠ q ↔ ∃ n, p n ≠ q n :=
  Function.ne_iff

/-- Cartesian product of two formal multilinear series (with the same field `𝕜` and the same source
space, but possibly different target spaces). -/
def prod (p : FormalMultilinearSeries 𝕜 E F) (q : FormalMultilinearSeries 𝕜 E G) :
    FormalMultilinearSeries 𝕜 E (F × G)
  | n => (p n).prod (q n)

/-- Product of formal multilinear series (with the same field `𝕜` and the same source
space, but possibly different target spaces). -/
@[simp] def pi {ι : Type*} {F : ι → Type*}
    [∀ i, AddCommGroup (F i)] [∀ i, Module 𝕜 (F i)] [∀ i, TopologicalSpace (F i)]
    [∀ i, IsTopologicalAddGroup (F i)] [∀ i, ContinuousConstSMul 𝕜 (F i)]
    (p : Π i, FormalMultilinearSeries 𝕜 E (F i)) :
    FormalMultilinearSeries 𝕜 E (Π i, F i)
  | n => ContinuousMultilinearMap.pi (fun i ↦ p i n)

/-- Killing the zeroth coefficient in a formal multilinear series -/
def removeZero (p : FormalMultilinearSeries 𝕜 E F) : FormalMultilinearSeries 𝕜 E F
  | 0 => 0
  | n + 1 => p (n + 1)

@[simp]
theorem removeZero_coeff_zero (p : FormalMultilinearSeries 𝕜 E F) : p.removeZero 0 = 0 :=
  rfl

@[simp]
theorem removeZero_coeff_succ (p : FormalMultilinearSeries 𝕜 E F) (n : ℕ) :
    p.removeZero (n + 1) = p (n + 1) :=
  rfl

theorem removeZero_of_pos (p : FormalMultilinearSeries 𝕜 E F) {n : ℕ} (h : 0 < n) :
    p.removeZero n = p n := by
  rw [← Nat.succ_pred_eq_of_pos h]
  rfl

/-- Convenience congruence lemma stating in a dependent setting that, if the arguments to a formal
multilinear series are equal, then the values are also equal. -/
theorem congr (p : FormalMultilinearSeries 𝕜 E F) {m n : ℕ} {v : Fin m → E} {w : Fin n → E}
    (h1 : m = n) (h2 : ∀ (i : ℕ) (him : i < m) (hin : i < n), v ⟨i, him⟩ = w ⟨i, hin⟩) :
    p m v = p n w := by
  subst n
  congr with ⟨i, hi⟩
  exact h2 i hi hi

lemma congr_zero (p : FormalMultilinearSeries 𝕜 E F) {k l : ℕ} (h : k = l) (h' : p k = 0) :
    p l = 0 := by
  subst h; exact h'

/-- Composing each term `pₙ` in a formal multilinear series with `(u, ..., u)` where `u` is a fixed
continuous linear map, gives a new formal multilinear series `p.compContinuousLinearMap u`. -/
def compContinuousLinearMap (p : FormalMultilinearSeries 𝕜 F G) (u : E →L[𝕜] F) :
    FormalMultilinearSeries 𝕜 E G := fun n => (p n).compContinuousLinearMap fun _ : Fin n => u

@[simp]
theorem compContinuousLinearMap_apply (p : FormalMultilinearSeries 𝕜 F G) (u : E →L[𝕜] F) (n : ℕ)
    (v : Fin n → E) : (p.compContinuousLinearMap u) n v = p n (u ∘ v) :=
  rfl

@[simp]
theorem compContinuousLinearMap_id (p : FormalMultilinearSeries 𝕜 E F) :
    p.compContinuousLinearMap (.id _ _) = p :=
  rfl

theorem compContinuousLinearMap_comp (p : FormalMultilinearSeries 𝕜 G H) (u₁ : F →L[𝕜] G)
    (u₂ : E →L[𝕜] F) :
    (p.compContinuousLinearMap u₁).compContinuousLinearMap u₂ =
    p.compContinuousLinearMap (u₁.comp u₂) :=
  rfl

variable (𝕜) [Semiring 𝕜'] [SMul 𝕜 𝕜']
variable [Module 𝕜' E] [ContinuousConstSMul 𝕜' E] [IsScalarTower 𝕜 𝕜' E]
variable [Module 𝕜' F] [ContinuousConstSMul 𝕜' F] [IsScalarTower 𝕜 𝕜' F]

/-- Reinterpret a formal `𝕜'`-multilinear series as a formal `𝕜`-multilinear series. -/
@[simp]
protected def restrictScalars (p : FormalMultilinearSeries 𝕜' E F) :
    FormalMultilinearSeries 𝕜 E F := fun n => (p n).restrictScalars 𝕜

end FormalMultilinearSeries

end

namespace FormalMultilinearSeries
variable [Ring 𝕜] [AddCommGroup E] [Module 𝕜 E] [TopologicalSpace E] [IsTopologicalAddGroup E]
  [ContinuousConstSMul 𝕜 E] [AddCommGroup F] [Module 𝕜 F] [TopologicalSpace F]
  [IsTopologicalAddGroup F] [ContinuousConstSMul 𝕜 F]

instance : AddCommGroup (FormalMultilinearSeries 𝕜 E F) :=
  inferInstanceAs <| AddCommGroup <| ∀ n : ℕ, E[×n]→L[𝕜] F

@[simp]
theorem neg_apply (f : FormalMultilinearSeries 𝕜 E F) (n : ℕ) : (-f) n = - f n := rfl

@[simp]
theorem sub_apply (f g : FormalMultilinearSeries 𝕜 E F) (n : ℕ) : (f - g) n = f n - g n := rfl

end FormalMultilinearSeries

namespace FormalMultilinearSeries

variable [NontriviallyNormedField 𝕜] [NormedAddCommGroup E] [NormedSpace 𝕜 E] [NormedAddCommGroup F]
  [NormedSpace 𝕜 F]

variable (p : FormalMultilinearSeries 𝕜 E F)

/-- Forgetting the zeroth term in a formal multilinear series, and interpreting the following terms
as multilinear maps into `E →L[𝕜] F`. If `p` is the Taylor series (`HasFTaylorSeriesUpTo`) of a
function, then `p.shift` is the Taylor series of the derivative of the function. Note that the
`p.sum` of a Taylor series `p` does not give the original function; for a formal multilinear
series that sums to the derivative of `p.sum`, see `HasFPowerSeriesOnBall.fderiv`. -/
def shift : FormalMultilinearSeries 𝕜 E (E →L[𝕜] F) := fun n => (p n.succ).curryRight

/-- Adding a zeroth term to a formal multilinear series taking values in `E →L[𝕜] F`. This
corresponds to starting from a Taylor series (`HasFTaylorSeriesUpTo`) for the derivative of a
function, and building a Taylor series for the function itself. -/
def unshift (q : FormalMultilinearSeries 𝕜 E (E →L[𝕜] F)) (z : F) : FormalMultilinearSeries 𝕜 E F
  | 0 => (continuousMultilinearCurryFin0 𝕜 E F).symm z
  | n + 1 => (continuousMultilinearCurryRightEquiv' 𝕜 n E F).symm (q n)

theorem unshift_shift {p : FormalMultilinearSeries 𝕜 E (E →L[𝕜] F)} {z : F} :
    (p.unshift z).shift = p := by
  ext1 n
  simp [shift, unshift]
  exact LinearIsometryEquiv.apply_symm_apply (continuousMultilinearCurryRightEquiv' 𝕜 n E F) (p n)

end FormalMultilinearSeries

section

variable [Semiring 𝕜] [AddCommMonoid E] [Module 𝕜 E] [TopologicalSpace E] [ContinuousAdd E]
  [ContinuousConstSMul 𝕜 E] [AddCommMonoid F] [Module 𝕜 F] [TopologicalSpace F]
  [ContinuousAdd F] [ContinuousConstSMul 𝕜 F] [AddCommMonoid G] [Module 𝕜 G]
  [TopologicalSpace G] [ContinuousAdd G] [ContinuousConstSMul 𝕜 G]

namespace ContinuousLinearMap

/-- Composing each term `pₙ` in a formal multilinear series with a continuous linear map `f` on the
left gives a new formal multilinear series `f.compFormalMultilinearSeries p` whose general term
is `f ∘ pₙ`. -/
def compFormalMultilinearSeries (f : F →L[𝕜] G) (p : FormalMultilinearSeries 𝕜 E F) :
    FormalMultilinearSeries 𝕜 E G := fun n => f.compContinuousMultilinearMap (p n)

@[simp]
theorem compFormalMultilinearSeries_apply (f : F →L[𝕜] G) (p : FormalMultilinearSeries 𝕜 E F)
    (n : ℕ) : (f.compFormalMultilinearSeries p) n = f.compContinuousMultilinearMap (p n) :=
  rfl

theorem compFormalMultilinearSeries_apply' (f : F →L[𝕜] G) (p : FormalMultilinearSeries 𝕜 E F)
    (n : ℕ) (v : Fin n → E) : (f.compFormalMultilinearSeries p) n v = f (p n v) :=
  rfl

end ContinuousLinearMap

namespace ContinuousMultilinearMap

variable {ι : Type*} {E : ι → Type*} [∀ i, AddCommGroup (E i)] [∀ i, Module 𝕜 (E i)]
  [∀ i, TopologicalSpace (E i)] [∀ i, IsTopologicalAddGroup (E i)]
  [∀ i, ContinuousConstSMul 𝕜 (E i)] [Fintype ι] (f : ContinuousMultilinearMap 𝕜 E F)

/-- Realize a ContinuousMultilinearMap on `∀ i : ι, E i` as the evaluation of a
FormalMultilinearSeries by choosing an arbitrary identification `ι ≃ Fin (Fintype.card ι)`. -/
noncomputable def toFormalMultilinearSeries : FormalMultilinearSeries 𝕜 (∀ i, E i) F :=
  fun n ↦ if h : Fintype.card ι = n then
    (f.compContinuousLinearMap .proj).domDomCongr (Fintype.equivFinOfCardEq h)
  else 0

end ContinuousMultilinearMap

end

namespace FormalMultilinearSeries

section Order

variable [Semiring 𝕜] {n : ℕ} [AddCommMonoid E] [Module 𝕜 E] [TopologicalSpace E]
  [ContinuousAdd E] [ContinuousConstSMul 𝕜 E] [AddCommMonoid F] [Module 𝕜 F]
  [TopologicalSpace F] [ContinuousAdd F] [ContinuousConstSMul 𝕜 F]
  {p : FormalMultilinearSeries 𝕜 E F}

/-- The index of the first non-zero coefficient in `p` (or `0` if all coefficients are zero). This
  is the order of the isolated zero of an analytic function `f` at a point if `p` is the Taylor
  series of `f` at that point. -/
noncomputable def order (p : FormalMultilinearSeries 𝕜 E F) : ℕ :=
  sInf { n | p n ≠ 0 }

@[simp]
theorem order_zero : (0 : FormalMultilinearSeries 𝕜 E F).order = 0 := by simp [order]

theorem ne_zero_of_order_ne_zero (hp : p.order ≠ 0) : p ≠ 0 := fun h => by simp [h] at hp

theorem order_eq_find [DecidablePred fun n => p n ≠ 0] (hp : ∃ n, p n ≠ 0) :
    p.order = Nat.find hp := by convert Nat.sInf_def hp

theorem order_eq_find' [DecidablePred fun n => p n ≠ 0] (hp : p ≠ 0) :
    p.order = Nat.find (FormalMultilinearSeries.ne_iff.mp hp) :=
  order_eq_find _

theorem order_eq_zero_iff' : p.order = 0 ↔ p = 0 ∨ p 0 ≠ 0 := by
  simpa [order, Nat.sInf_eq_zero, FormalMultilinearSeries.ext_iff, eq_empty_iff_forall_notMem]
    using or_comm

theorem order_eq_zero_iff (hp : p ≠ 0) : p.order = 0 ↔ p 0 ≠ 0 := by
  simp [order_eq_zero_iff', hp]

theorem apply_order_ne_zero (hp : p ≠ 0) : p p.order ≠ 0 :=
  Nat.sInf_mem (FormalMultilinearSeries.ne_iff.1 hp)

theorem apply_order_ne_zero' (hp : p.order ≠ 0) : p p.order ≠ 0 :=
  apply_order_ne_zero (ne_zero_of_order_ne_zero hp)

theorem apply_eq_zero_of_lt_order (hp : n < p.order) : p n = 0 :=
  by_contra <| Nat.notMem_of_lt_sInf hp

end Order

section Coef

variable [NontriviallyNormedField 𝕜] [NormedAddCommGroup E] [NormedSpace 𝕜 E]
  {p : FormalMultilinearSeries 𝕜 𝕜 E} {f : 𝕜 → E} {n : ℕ} {z : 𝕜} {y : Fin n → 𝕜}

/-- The `n`th coefficient of `p` when seen as a power series. -/
def coeff (p : FormalMultilinearSeries 𝕜 𝕜 E) (n : ℕ) : E :=
  p n 1

theorem mkPiRing_coeff_eq (p : FormalMultilinearSeries 𝕜 𝕜 E) (n : ℕ) :
    ContinuousMultilinearMap.mkPiRing 𝕜 (Fin n) (p.coeff n) = p n :=
  (p n).mkPiRing_apply_one_eq_self

@[simp]
theorem apply_eq_prod_smul_coeff : p n y = (∏ i, y i) • p.coeff n := by
  convert (p n).toMultilinearMap.map_smul_univ y 1
  simp only [Pi.one_apply, Algebra.id.smul_eq_mul, mul_one]

theorem coeff_eq_zero : p.coeff n = 0 ↔ p n = 0 := by
  rw [← mkPiRing_coeff_eq p, ContinuousMultilinearMap.mkPiRing_eq_zero_iff]

theorem apply_eq_pow_smul_coeff : (p n fun _ => z) = z ^ n • p.coeff n := by simp

@[simp]
theorem norm_apply_eq_norm_coef : ‖p n‖ = ‖coeff p n‖ := by
  rw [← mkPiRing_coeff_eq p, ContinuousMultilinearMap.norm_mkPiRing]

end Coef

section Fslope

variable [NontriviallyNormedField 𝕜] [NormedAddCommGroup E] [NormedSpace 𝕜 E]
  {p : FormalMultilinearSeries 𝕜 𝕜 E} {n : ℕ}

/-- The formal counterpart of `dslope`, corresponding to the expansion of `(f z - f 0) / z`. If `f`
has `p` as a power series, then `dslope f` has `fslope p` as a power series. -/
noncomputable def fslope (p : FormalMultilinearSeries 𝕜 𝕜 E) : FormalMultilinearSeries 𝕜 𝕜 E :=
  fun n => (p (n + 1)).curryLeft 1

@[simp]
theorem coeff_fslope : p.fslope.coeff n = p.coeff (n + 1) := by
  simp only [fslope, coeff, ContinuousMultilinearMap.curryLeft_apply]
  congr 1
  exact Fin.cons_self_tail (fun _ => (1 : 𝕜))

@[simp]
theorem coeff_iterate_fslope (k n : ℕ) : (fslope^[k] p).coeff n = p.coeff (n + k) := by
  induction k generalizing p with
  | zero => rfl
  | succ k ih => simp [ih, add_assoc]

end Fslope

end FormalMultilinearSeries

section Const

/-- The formal multilinear series where all terms of positive degree are equal to zero, and the term
of degree zero is `c`. It is the power series expansion of the constant function equal to `c`
everywhere. -/
def constFormalMultilinearSeries (𝕜 : Type*) [NontriviallyNormedField 𝕜] (E : Type*)
    [NormedAddCommGroup E] [NormedSpace 𝕜 E] [ContinuousConstSMul 𝕜 E] [IsTopologicalAddGroup E]
    {F : Type*} [NormedAddCommGroup F] [IsTopologicalAddGroup F] [NormedSpace 𝕜 F]
    [ContinuousConstSMul 𝕜 F] (c : F) : FormalMultilinearSeries 𝕜 E F
  | 0 => ContinuousMultilinearMap.uncurry0 _ _ c
  | _ => 0

@[simp]
theorem constFormalMultilinearSeries_apply_zero [NontriviallyNormedField 𝕜] [NormedAddCommGroup E]
    [NormedAddCommGroup F] [NormedSpace 𝕜 E] [NormedSpace 𝕜 F] {c : F} :
    constFormalMultilinearSeries 𝕜 E c 0 = ContinuousMultilinearMap.uncurry0 _ _ c :=
  rfl

@[simp]
theorem constFormalMultilinearSeries_apply_succ [NontriviallyNormedField 𝕜] [NormedAddCommGroup E]
    [NormedAddCommGroup F] [NormedSpace 𝕜 E] [NormedSpace 𝕜 F] {c : F} {n : ℕ} :
    constFormalMultilinearSeries 𝕜 E c (n + 1) = 0 :=
  rfl

theorem constFormalMultilinearSeries_apply_of_nonzero [NontriviallyNormedField 𝕜]
    [NormedAddCommGroup E] [NormedAddCommGroup F] [NormedSpace 𝕜 E] [NormedSpace 𝕜 F] {c : F}
    {n : ℕ} (hn : n ≠ 0) : constFormalMultilinearSeries 𝕜 E c n = 0 :=
  Nat.casesOn n (fun hn => (hn rfl).elim) (fun _ _ => rfl) hn

@[deprecated (since := "2025-06-23")]
alias constFormalMultilinearSeries_apply := constFormalMultilinearSeries_apply_of_nonzero

@[simp]
lemma constFormalMultilinearSeries_zero [NontriviallyNormedField 𝕜] [NormedAddCommGroup E]
    [NormedAddCommGroup F] [NormedSpace 𝕜 E] [NormedSpace 𝕜 F] :
    constFormalMultilinearSeries 𝕜 E (0 : F) = 0 := by
  ext n x
  simp only [FormalMultilinearSeries.zero_apply, ContinuousMultilinearMap.zero_apply,
    constFormalMultilinearSeries]
  induction n
  · simp only [ContinuousMultilinearMap.uncurry0_apply]
  · simp only [constFormalMultilinearSeries.match_1.eq_2, ContinuousMultilinearMap.zero_apply]

@[simp]
lemma compContinuousLinearMap_zero [NontriviallyNormedField 𝕜]
    [NormedAddCommGroup E] [NormedSpace 𝕜 E]
    [NormedAddCommGroup F] [NormedSpace 𝕜 F]
    [NormedAddCommGroup G] [NormedSpace 𝕜 G]
    (p : FormalMultilinearSeries 𝕜 F G) :
    p.compContinuousLinearMap (0 : E →L[𝕜] F) = constFormalMultilinearSeries 𝕜 E (p 0 0) := by
  ext n v
  cases n with
  | zero =>
    simp only [FormalMultilinearSeries.compContinuousLinearMap_apply, Matrix.zero_empty,
      constFormalMultilinearSeries_apply_zero, ContinuousMultilinearMap.uncurry0_apply]
    congr
    apply Subsingleton.allEq
  | succ =>
    simp [ContinuousLinearMap.coe_zero']

end Const

section Linear

variable [NontriviallyNormedField 𝕜]
  [NormedAddCommGroup E] [NormedSpace 𝕜 E]
  [NormedAddCommGroup F] [NormedSpace 𝕜 F]

namespace ContinuousLinearMap

/-- Formal power series of a continuous linear map `f : E →L[𝕜] F` at `x : E`:
`f y = f x + f (y - x)`. -/
def fpowerSeries (f : E →L[𝕜] F) (x : E) : FormalMultilinearSeries 𝕜 E F
  | 0 => ContinuousMultilinearMap.uncurry0 𝕜 _ (f x)
  | 1 => (continuousMultilinearCurryFin1 𝕜 E F).symm f
  | _ => 0

@[simp]
theorem fpowerSeries_apply_zero (f : E →L[𝕜] F) (x : E) :
    f.fpowerSeries x 0 = ContinuousMultilinearMap.uncurry0 𝕜 _ (f x) :=
  rfl

@[simp]
theorem fpowerSeries_apply_one (f : E →L[𝕜] F) (x : E) :
    f.fpowerSeries x 1 = (continuousMultilinearCurryFin1 𝕜 E F).symm f :=
  rfl

@[simp]
theorem fpowerSeries_apply_add_two (f : E →L[𝕜] F) (x : E) (n : ℕ) : f.fpowerSeries x (n + 2) = 0 :=
  rfl

end ContinuousLinearMap

end Linear<|MERGE_RESOLUTION|>--- conflicted
+++ resolved
@@ -27,10 +27,6 @@
 
 open Set Fin Topology
 
-<<<<<<< HEAD
--- Porting note: added explicit universes to fix compile
-=======
->>>>>>> 6edce77c
 universe u u' v w x y
 variable {𝕜 : Type u} {𝕜' : Type u'} {E : Type v} {F : Type w} {G : Type x} {H : Type y}
 
