--- conflicted
+++ resolved
@@ -206,10 +206,6 @@
   rw [one_div_one, one_div] at h
   repeat' rw [NNReal.rpow_one] at h
   exact (NNReal.le_rpow_inv_iff hp_pos).mp h
-<<<<<<< HEAD
-#align nnreal.rpow_add_le_add_rpow NNReal.rpow_add_le_add_rpow
-=======
->>>>>>> 33834763
 
 end NNReal
 
@@ -318,9 +314,5 @@
   rw [one_div_one, one_div] at h
   repeat' rw [ENNReal.rpow_one] at h
   exact (ENNReal.le_rpow_inv_iff hp_pos).mp h
-<<<<<<< HEAD
-#align ennreal.rpow_add_le_add_rpow ENNReal.rpow_add_le_add_rpow
-=======
->>>>>>> 33834763
 
 end ENNReal