/-
Copyright (c) 2023 Anatole Dedecker. All rights reserved.
Released under Apache 2.0 license as described in the file LICENSE.
Authors: Anatole Dedecker, Luigi Massacci
-/

import Mathlib.Analysis.Calculus.ContDiff.Operations
import Mathlib.Topology.ContinuousMap.Bounded.Normed
import Mathlib.Topology.Sets.Compacts

/-!
# Continuously differentiable functions supported in a given compact set

This file develops the basic theory of bundled `n`-times continuously differentiable functions
with support contained in a given compact set.

Given `n : ℕ∞` and a compact subset `K` of a normed space `E`, we consider the type of bundled
functions `f : E → F` (where `F` is a normed vector space) such that:

- `f` is `n`-times continuously differentiable: `ContDiff ℝ n f`.
- `f` vanishes outside of a compact set: `EqOn f 0 Kᶜ`.

The main reason this exists as a bundled type is to be endowed with its natural locally convex
topology (namely, uniform convergence of `f` and its derivatives up to order `n`).
Taking the locally convex inductive limit of these as `K` varies yields the natural topology on test
functions, used to define distributions. While most of distribution theory cares only about `C^∞`
functions, we also want to endow the space of `C^n` test functions with its natural topology.
Indeed, distributions of order less than `n` are precisely those which extend continuously to this
larger space of test functions.

## Main definitions

- `ContDiffMapSupportedIn E F n K`: the type of bundled `n`-times continuously differentiable
  functions `E → F` which vanish outside of `K`.
<<<<<<< HEAD
- `ContDiffMapSupportedIn.iteratedFDerivWithOrderₗ`: wrapper as a `𝕜`-linear maps for `iteratedFDeriv` on
  `ContDiffMapSupportedIn E F n K`, as a map into
  `ContDiffMapSupportedIn E (E [×i]→L[ℝ] F) (n-i) K`.
=======
- `ContDiffMapSupportedIn.iteratedFDerivWithOrderₗ`: wrapper, as a `𝕜`-linear map, for
  `iteratedFDeriv` from `ContDiffMapSupportedIn E F n K` to
  `ContDiffMapSupportedIn E (E [×i]→L[ℝ] F) k K`.
- `ContDiffMapSupportedIn.iteratedFDerivₗ`: specialization of the above, giving a `𝕜`-linear map
  from `ContDiffMapSupportedIn E F ⊤ K` to `ContDiffMapSupportedIn E (E [×i]→L[ℝ] F) ⊤ K`.
>>>>>>> 032db8fe

## Main statements

TODO:
- `ContDiffMapSupportedIn.instIsUniformAddGroup` and
  `ContDiffMapSupportedIn.instLocallyConvexSpace`: `ContDiffMapSupportedIn` is a locally convex
  topological vector space.

## Notation

- `𝓓^{n}_{K}(E, F)`:  the space of `n`-times continuously differentiable functions `E → F`
  which vanish outside of `K`.
- `𝓓_{K}(E, F)`:  the space of smooth (infinitely differentiable) functions `E → F`
  which vanish outside of `K`, i.e. `𝓓^{⊤}_{K}(E, F)`.

## Implementation details

* The technical choice of spelling `EqOn f 0 Kᶜ` in the definition, as opposed to `tsupport f ⊆ K`
  is to make rewriting `f x` to `0` easier when `x ∉ K`.
* Since the most common case is by far the smooth case, we often reserve the "expected" name
  of a result/definition to this case, and add `WithOrder` to the declaration taking care of
  all regularities.
* In `iteratedFDerivWithOrderₗ`, we define the `i`-th iterated differentiation operator as
  a map from `𝓓^{n}_{K}` to `𝓓^{k}_{K}` without imposing relations on `n`, `k` and `i`. Of course
  this is defined as `0` if `k + i > n`. This creates some verbosity as all of these variables are
  explicit, but it allows the most flexibility while avoiding DTT hell.

## Tags

distributions
-/

open TopologicalSpace SeminormFamily Set Function Seminorm UniformSpace
open scoped BoundedContinuousFunction Topology NNReal ContDiff

variable (𝕜 E F : Type*) [NontriviallyNormedField 𝕜]
  [NormedAddCommGroup E] [NormedSpace ℝ E]
  [NormedAddCommGroup F] [NormedSpace ℝ F] [NormedSpace 𝕜 F] [SMulCommClass ℝ 𝕜 F]
  {n k : ℕ∞} {K : Compacts E}

/-- The type of bundled `n`-times continuously differentiable maps which vanish outside of a fixed
compact set `K`. -/
structure ContDiffMapSupportedIn (n : ℕ∞) (K : Compacts E) : Type _ where
  /-- The underlying function. Use coercion instead. -/
  protected toFun : E → F
  protected contDiff' : ContDiff ℝ n toFun
  protected zero_on_compl' : EqOn toFun 0 Kᶜ

/-- Notation for the space of bundled `n`-times continuously differentiable
functions with support in a compact set `K`. -/
scoped[Distributions] notation "𝓓^{" n "}_{"K"}(" E ", " F ")" =>
  ContDiffMapSupportedIn E F n K

/-- Notation for the space of bundled smooth (infinitely differentiable)
functions with support in a compact set `K`. -/
scoped[Distributions] notation "𝓓_{"K"}(" E ", " F ")" =>
  ContDiffMapSupportedIn E F ⊤ K

open Distributions

/-- `ContDiffMapSupportedInClass B E F n K` states that `B` is a type of bundled `n`-times
continuously differentiable functions with support in the compact set `K`. -/
class ContDiffMapSupportedInClass (B : Type*) (E F : outParam <| Type*)
    [NormedAddCommGroup E] [NormedAddCommGroup F] [NormedSpace ℝ E] [NormedSpace ℝ F]
    (n : outParam ℕ∞) (K : outParam <| Compacts E)
    extends FunLike B E F where
  map_contDiff (f : B) : ContDiff ℝ n f
  map_zero_on_compl (f : B) : EqOn f 0 Kᶜ

open ContDiffMapSupportedInClass

instance (B : Type*) (E F : outParam <| Type*)
    [NormedAddCommGroup E] [NormedAddCommGroup F] [NormedSpace ℝ E] [NormedSpace ℝ F]
    (n : outParam ℕ∞) (K : outParam <| Compacts E)
    [ContDiffMapSupportedInClass B E F n K] :
    ContinuousMapClass B E F where
  map_continuous f := (map_contDiff f).continuous

instance (B : Type*) (E F : outParam <| Type*)
    [NormedAddCommGroup E] [NormedAddCommGroup F] [NormedSpace ℝ E] [NormedSpace ℝ F]
    (n : outParam ℕ∞) (K : outParam <| Compacts E)
    [ContDiffMapSupportedInClass B E F n K] :
    BoundedContinuousMapClass B E F where
  map_bounded f := by
    have := HasCompactSupport.intro K.isCompact (map_zero_on_compl f)
    rcases (map_continuous f).bounded_above_of_compact_support this with ⟨C, hC⟩
    exact map_bounded (BoundedContinuousFunction.ofNormedAddCommGroup f (map_continuous f) C hC)

namespace ContDiffMapSupportedIn

instance toContDiffMapSupportedInClass :
    ContDiffMapSupportedInClass 𝓓^{n}_{K}(E, F) E F n K where
  coe f := f.toFun
  coe_injective' f g h := by cases f; cases g; congr
  map_contDiff f := f.contDiff'
  map_zero_on_compl f := f.zero_on_compl'

variable {E F}

protected theorem contDiff (f : 𝓓^{n}_{K}(E, F)) : ContDiff ℝ n f := map_contDiff f
protected theorem zero_on_compl (f : 𝓓^{n}_{K}(E, F)) : EqOn f 0 Kᶜ := map_zero_on_compl f
protected theorem compact_supp (f : 𝓓^{n}_{K}(E, F)) : HasCompactSupport f :=
  .intro K.isCompact (map_zero_on_compl f)

@[simp]
theorem toFun_eq_coe {f : 𝓓^{n}_{K}(E, F)} : f.toFun = (f : E → F) :=
  rfl

/-- See note [custom simps projection]. -/
def Simps.coe (f : 𝓓^{n}_{K}(E, F)) : E → F := f

initialize_simps_projections ContDiffMapSupportedIn (toFun → coe, as_prefix coe)

@[ext]
theorem ext {f g : 𝓓^{n}_{K}(E, F)} (h : ∀ a, f a = g a) : f = g :=
  DFunLike.ext _ _ h

/-- Copy of a `ContDiffMapSupportedIn` with a new `toFun` equal to the old one. Useful to fix
definitional equalities. -/
protected def copy (f : 𝓓^{n}_{K}(E, F)) (f' : E → F) (h : f' = f) : 𝓓^{n}_{K}(E, F) where
  toFun := f'
  contDiff' := h.symm ▸ f.contDiff
  zero_on_compl' := h.symm ▸ f.zero_on_compl

@[simp]
theorem coe_copy (f : 𝓓^{n}_{K}(E, F)) (f' : E → F) (h : f' = f) : ⇑(f.copy f' h) = f' :=
  rfl

theorem copy_eq (f : 𝓓^{n}_{K}(E, F)) (f' : E → F) (h : f' = f) : f.copy f' h = f :=
  DFunLike.ext' h

@[simp]
theorem toBoundedContinuousFunction_apply (f : 𝓓^{n}_{K}(E, F)) (x : E) :
   (f : BoundedContinuousFunction E F) x = (f x) := rfl

section AddCommGroup

@[simps -fullyApplied]
instance : Zero 𝓓^{n}_{K}(E, F) where
  zero := .mk 0 contDiff_zero_fun fun _ _ ↦ rfl

@[simps -fullyApplied]
instance : Add 𝓓^{n}_{K}(E, F) where
  add f g := .mk (f + g) (f.contDiff.add g.contDiff) <| by
    rw [← add_zero 0]
    exact f.zero_on_compl.comp_left₂ g.zero_on_compl

@[simps -fullyApplied]
instance : Neg 𝓓^{n}_{K}(E, F) where
  neg f := .mk (-f) (f.contDiff.neg) <| by
    rw [← neg_zero]
    exact f.zero_on_compl.comp_left

@[simps -fullyApplied]
instance instSub : Sub 𝓓^{n}_{K}(E, F) where
  sub f g := .mk (f - g) (f.contDiff.sub g.contDiff) <| by
    rw [← sub_zero 0]
    exact f.zero_on_compl.comp_left₂ g.zero_on_compl

@[simps -fullyApplied]
instance instSMul {R} [Semiring R] [Module R F] [SMulCommClass ℝ R F] [ContinuousConstSMul R F] :
   SMul R 𝓓^{n}_{K}(E, F) where
  smul c f := .mk (c • (f : E → F)) (f.contDiff.const_smul c) <| by
    rw [← smul_zero c]
    exact f.zero_on_compl.comp_left

instance : AddCommGroup 𝓓^{n}_{K}(E, F) := fast_instance%
  DFunLike.coe_injective.addCommGroup _ rfl (fun _ _ ↦ rfl) (fun _ ↦ rfl) (fun _ _ ↦ rfl)
    (fun _ _ ↦ rfl) fun _ _ ↦ rfl

variable (E F K n)

/-- Coercion as an additive homomorphism. -/
def coeHom : 𝓓^{n}_{K}(E, F) →+ E → F where
  toFun f := f
  map_zero' := coe_zero
  map_add' _ _ := rfl

variable {E F}

theorem coe_coeHom : (coeHom E F n K : 𝓓^{n}_{K}(E, F) → E → F) = DFunLike.coe :=
  rfl

theorem coeHom_injective : Function.Injective (coeHom E F n K) := by
  rw [coe_coeHom]
  exact DFunLike.coe_injective

end AddCommGroup

section Module

instance {R} [Semiring R] [Module R F] [SMulCommClass ℝ R F] [ContinuousConstSMul R F] :
    Module R 𝓓^{n}_{K}(E, F) := fast_instance%
  (coeHom_injective n K).module R (coeHom E F n K) fun _ _ ↦ rfl

end Module

protected theorem support_subset (f : 𝓓^{n}_{K}(E, F)) : support f ⊆ K :=
  support_subset_iff'.mpr f.zero_on_compl

protected theorem tsupport_subset (f : 𝓓^{n}_{K}(E, F)) : tsupport f ⊆ K :=
  closure_minimal f.support_subset K.isCompact.isClosed

protected theorem hasCompactSupport (f : 𝓓^{n}_{K}(E, F)) : HasCompactSupport f :=
  HasCompactSupport.intro K.isCompact f.zero_on_compl

/-- Inclusion of unbundled `n`-times continuously differentiable function with support included
in a compact `K` into the space `𝓓^{n}_{K}`. -/
@[simps]
protected def of_support_subset {f : E → F} (hf : ContDiff ℝ n f) (hsupp : support f ⊆ K) :
    𝓓^{n}_{K}(E, F) where
  toFun := f
  contDiff' := hf
  zero_on_compl' := support_subset_iff'.mp hsupp

protected theorem bounded_iteratedFDeriv (f : 𝓓^{n}_{K}(E, F)) {i : ℕ} (hi : i ≤ n) :
    ∃ C, ∀ x, ‖iteratedFDeriv ℝ i f x‖ ≤ C :=
  Continuous.bounded_above_of_compact_support
    (f.contDiff.continuous_iteratedFDeriv <| (WithTop.le_coe rfl).mpr hi)
    (f.hasCompactSupport.iteratedFDeriv i)

/-- Inclusion of `𝓓^{n}_{K}(E, F)` into the space `E →ᵇ F` of bounded continuous maps
as a `𝕜`-linear map. -/
@[simps]
noncomputable def toBoundedContinuousFunctionₗ : 𝓓^{n}_{K}(E, F) →ₗ[𝕜] E →ᵇ F where
  toFun f := f
  map_add' _ _ := rfl
  map_smul' _ _ := rfl

variable (n k) in
/-- `iteratedFDerivWithOrderₗ 𝕜 n k i` is the `𝕜`-linear-map sending `f : 𝓓^{n}_{K}(E, F)` to
its `i`-th iterated derivative as an element of `𝓓^{k}_{K}(E, E [×i]→L[ℝ] F)`.
This only makes mathematical sense if `k + i ≤ n`, otherwise we define it as the zero map.

See `iteratedFDerivₗ` for the very common case where everything is infinitely differentiable. -/
noncomputable def iteratedFDerivWithOrderₗ (i : ℕ) :
    𝓓^{n}_{K}(E, F) →ₗ[𝕜] 𝓓^{k}_{K}(E, E [×i]→L[ℝ] F) where
  /-
  Note: it is tempting to define this as some linear map if `k + i ≤ n`,
  and the zero map otherwise. However, we would lose the definitional equality between
  `iteratedFDerivWithOrderₗ 𝕜 n k i f` and `iteratedFDerivWithOrderₗ ℝ n k i f`.

  This is caused by the fact that the equality `f (if p then x else y) = if p then f x else f y`
  is not definitional.
  -/
  toFun f :=
    if hi : k + i ≤ n then
      .of_support_subset
      (f.contDiff.iteratedFDeriv_right <| by exact_mod_cast hi)
      ((support_iteratedFDeriv_subset i).trans f.tsupport_subset)
    else 0
  map_add' f g := by
    split_ifs with hi
    · have hi' : (i : WithTop ℕ∞) ≤ n := by exact_mod_cast le_of_add_le_right hi
      ext
      simp [iteratedFDeriv_add (f.contDiff.of_le hi') (g.contDiff.of_le hi')]
    · simp
  map_smul' c f := by
    split_ifs with hi
    · have hi' : (i : WithTop ℕ∞) ≤ n := by exact_mod_cast le_of_add_le_right hi
      ext
      simp [iteratedFDeriv_const_smul_apply (f.contDiff.of_le hi').contDiffAt]
    · simp

@[simp]
lemma coe_iteratedFDerivWithOrderₗ {i : ℕ} (f : 𝓓^{n}_{K}(E, F)) :
    iteratedFDerivWithOrderₗ 𝕜 n k i f = if k + i ≤ n then iteratedFDeriv ℝ i f else 0 := by
  rw [ContDiffMapSupportedIn.iteratedFDerivWithOrderₗ]
  split_ifs <;> rfl

lemma coe_iteratedFDerivWithOrderₗ_of_le {i : ℕ} (hin : k + i ≤ n) (f : 𝓓^{n}_{K}(E, F)) :
    iteratedFDerivWithOrderₗ 𝕜 n k i f = iteratedFDeriv ℝ i f := by
  simp [hin]

lemma coe_iteratedFDerivWithOrderₗ_of_gt {i : ℕ} (hin : ¬ (k + i ≤ n)) (f : 𝓓^{n}_{K}(E, F)) :
    iteratedFDerivWithOrderₗ 𝕜 n k i f = 0 := by
  ext : 1
  simp [hin]

<<<<<<< HEAD
variable (n) in
/-- The composition of `ContDiffMapSupportedIn.toBoundedContinuousFunctionₗ` and
  `ContDiffMapSupportedIn.iteratedFDerivWithOrderₗ`. We call these the "structure maps"
for `𝓓^{n}_{K}(E, F)` because the topology is initial for these maps. -/
=======
/-- `iteratedFDerivₗ 𝕜 i` is the `𝕜`-linear-map sending `f : 𝓓_{K}(E, F)` to
its `i`-th iterated derivative as an element of `𝓓_{K}(E, E [×i]→L[ℝ] F)`.

See also `iteratedFDerivWithOrderₗ` if you need more control on the regularities. -/
noncomputable def iteratedFDerivₗ (i : ℕ) :
    𝓓_{K}(E, F) →ₗ[𝕜] 𝓓_{K}(E, E [×i]→L[ℝ] F) where
  toFun f := .of_support_subset
    (f.contDiff.iteratedFDeriv_right le_rfl)
    ((support_iteratedFDeriv_subset i).trans f.tsupport_subset)
  map_add' f g := by
    have hi : (i : WithTop ℕ∞) ≤ ∞ := by exact_mod_cast le_top
    ext
    simp [iteratedFDeriv_add (f.contDiff.of_le hi) (g.contDiff.of_le hi)]
  map_smul' c f := by
    have hi : (i : WithTop ℕ∞) ≤ ∞ := by exact_mod_cast le_top
    ext
    simp [iteratedFDeriv_const_smul_apply (f.contDiff.of_le hi).contDiffAt]

@[simp]
lemma coe_iteratedFDerivₗ {i : ℕ} (f : 𝓓_{K}(E, F)) :
    iteratedFDerivₗ 𝕜 i f = iteratedFDeriv ℝ i f :=
  rfl

lemma iteratedFDerivₗ_eq_withOrder (i : ℕ) :
    (iteratedFDerivₗ 𝕜 i : 𝓓_{K}(E, F) → _) = iteratedFDerivWithOrderₗ 𝕜 ⊤ ⊤ i :=
  rfl

variable (n) in
/-- `structureMapₗ 𝕜 n i` is the `𝕜`-linear-map sending `f : 𝓓^{n}_{K}(E, F)` to its
`i`-th iterated derivative as an element of `E →ᵇ (E [×i]→L[ℝ] F)`. In other words, it
is the composition of `toBoundedContinuousFunctionₗ 𝕜` and `iteratedFDerivWithOrderₗ 𝕜 n 0 i`.
This only makes mathematical sense if `i ≤ n`, otherwise we define it as the zero map.

We call these "structure maps" because they define the topology on `𝓓^{n}_{K}(E, F)`. -/
>>>>>>> 032db8fe
noncomputable def structureMapₗ (i : ℕ) :
    𝓓^{n}_{K}(E, F) →ₗ[𝕜] E →ᵇ (E [×i]→L[ℝ] F) :=
  toBoundedContinuousFunctionₗ 𝕜 ∘ₗ iteratedFDerivWithOrderₗ 𝕜 n 0 i

section Topology

noncomputable instance topologicalSpace : TopologicalSpace 𝓓^{n}_{K}(E, F) :=
  ⨅ (i : ℕ), induced (structureMapₗ ℝ n i) inferInstance

noncomputable instance uniformSpace : UniformSpace 𝓓^{n}_{K}(E, F) := .replaceTopology
  (⨅ (i : ℕ), UniformSpace.comap (structureMapₗ ℝ n i) inferInstance)
  toTopologicalSpace_iInf.symm

protected theorem uniformSpace_eq_iInf : (uniformSpace : UniformSpace 𝓓^{n}_{K}(E, F)) =
    ⨅ (i : ℕ), UniformSpace.comap (structureMapₗ ℝ n i)
      inferInstance :=
  UniformSpace.replaceTopology_eq _ toTopologicalSpace_iInf.symm

instance : IsUniformAddGroup 𝓓^{n}_{K}(E, F) := by
  rw [ContDiffMapSupportedIn.uniformSpace_eq_iInf]
  refine isUniformAddGroup_iInf (fun i ↦ ?_)
  exact IsUniformAddGroup.comap _

instance : ContinuousSMul 𝕜 𝓓^{n}_{K}(E, F) := by
  refine continuousSMul_iInf
    (fun i ↦ continuousSMul_induced (structureMapₗ 𝕜 n i))

instance : LocallyConvexSpace ℝ 𝓓^{n}_{K}(E, F) :=
  LocallyConvexSpace.iInf fun _ ↦ LocallyConvexSpace.induced _

variable (n) in
/-- The composition of `ContDiffMapSupportedIn.toBoundedContinuousFunctionₗ` and
`ContDiffMapSupportedIn.iteratedFDerivₗ`. We define this as a separate `abbrev` because this family
of maps is used a lot for defining and using the topology on `ContDiffMapSupportedIn`, and Lean
takes a long time to infer the type of `toBoundedContinuousFunctionₗ 𝕜 ∘ₗ iteratedFDerivₗ 𝕜 i`. -/
noncomputable def structureMapL (i : ℕ) :
    𝓓^{n}_{K}(E, F) →L[𝕜] E →ᵇ (E [×i]→L[ℝ] F) where
  toLinearMap := structureMapₗ 𝕜 n i
  cont := continuous_iInf_dom continuous_induced_dom

lemma continuous_iff_comp {X} [TopologicalSpace X] (φ : X → 𝓓^{n}_{K}(E, F)) :
    Continuous φ ↔ ∀ i, Continuous (structureMapL ℝ n i ∘ φ) := by
  simp_rw [continuous_iInf_rng, continuous_induced_rng]
  rfl

end Topology

end ContDiffMapSupportedIn<|MERGE_RESOLUTION|>--- conflicted
+++ resolved
@@ -32,17 +32,11 @@
 
 - `ContDiffMapSupportedIn E F n K`: the type of bundled `n`-times continuously differentiable
   functions `E → F` which vanish outside of `K`.
-<<<<<<< HEAD
-- `ContDiffMapSupportedIn.iteratedFDerivWithOrderₗ`: wrapper as a `𝕜`-linear maps for `iteratedFDeriv` on
-  `ContDiffMapSupportedIn E F n K`, as a map into
-  `ContDiffMapSupportedIn E (E [×i]→L[ℝ] F) (n-i) K`.
-=======
 - `ContDiffMapSupportedIn.iteratedFDerivWithOrderₗ`: wrapper, as a `𝕜`-linear map, for
   `iteratedFDeriv` from `ContDiffMapSupportedIn E F n K` to
   `ContDiffMapSupportedIn E (E [×i]→L[ℝ] F) k K`.
 - `ContDiffMapSupportedIn.iteratedFDerivₗ`: specialization of the above, giving a `𝕜`-linear map
   from `ContDiffMapSupportedIn E F ⊤ K` to `ContDiffMapSupportedIn E (E [×i]→L[ℝ] F) ⊤ K`.
->>>>>>> 032db8fe
 
 ## Main statements
 
@@ -322,12 +316,6 @@
   ext : 1
   simp [hin]
 
-<<<<<<< HEAD
-variable (n) in
-/-- The composition of `ContDiffMapSupportedIn.toBoundedContinuousFunctionₗ` and
-  `ContDiffMapSupportedIn.iteratedFDerivWithOrderₗ`. We call these the "structure maps"
-for `𝓓^{n}_{K}(E, F)` because the topology is initial for these maps. -/
-=======
 /-- `iteratedFDerivₗ 𝕜 i` is the `𝕜`-linear-map sending `f : 𝓓_{K}(E, F)` to
 its `i`-th iterated derivative as an element of `𝓓_{K}(E, E [×i]→L[ℝ] F)`.
 
@@ -362,7 +350,6 @@
 This only makes mathematical sense if `i ≤ n`, otherwise we define it as the zero map.
 
 We call these "structure maps" because they define the topology on `𝓓^{n}_{K}(E, F)`. -/
->>>>>>> 032db8fe
 noncomputable def structureMapₗ (i : ℕ) :
     𝓓^{n}_{K}(E, F) →ₗ[𝕜] E →ᵇ (E [×i]→L[ℝ] F) :=
   toBoundedContinuousFunctionₗ 𝕜 ∘ₗ iteratedFDerivWithOrderₗ 𝕜 n 0 i
