/-
Copyright (c) 2023 Anatole Dedecker. All rights reserved.
Released under Apache 2.0 license as described in the file LICENSE.
Authors: Anatole Dedecker, Luigi Massacci
-/
module

public import Mathlib.Analysis.Calculus.ContDiff.Operations
public import Mathlib.Topology.ContinuousMap.Bounded.Normed
public import Mathlib.Topology.Sets.Compacts

/-!
# Continuously differentiable functions supported in a given compact set

This file develops the basic theory of bundled `n`-times continuously differentiable functions
with support contained in a given compact set.

Given `n : ℕ∞` and a compact subset `K` of a normed space `E`, we consider the type of bundled
functions `f : E → F` (where `F` is a normed vector space) such that:

- `f` is `n`-times continuously differentiable: `ContDiff ℝ n f`.
- `f` vanishes outside of a compact set: `EqOn f 0 Kᶜ`.

The main reason this exists as a bundled type is to be endowed with its natural locally convex
topology (namely, uniform convergence of `f` and its derivatives up to order `n`).
Taking the locally convex inductive limit of these as `K` varies yields the natural topology on test
functions, used to define distributions. While most of distribution theory cares only about `C^∞`
functions, we also want to endow the space of `C^n` test functions with its natural topology.
Indeed, distributions of order less than `n` are precisely those which extend continuously to this
larger space of test functions.

## Main definitions

- `ContDiffMapSupportedIn E F n K`: the type of bundled `n`-times continuously differentiable
  functions `E → F` which vanish outside of `K`.
- `ContDiffMapSupportedIn.iteratedFDerivWithOrderLM`: wrapper, as a `𝕜`-linear map, for
  `iteratedFDeriv` from `ContDiffMapSupportedIn E F n K` to
  `ContDiffMapSupportedIn E (E [×i]→L[ℝ] F) k K`.
- `ContDiffMapSupportedIn.iteratedFDerivLM`: specialization of the above, giving a `𝕜`-linear map
  from `ContDiffMapSupportedIn E F ⊤ K` to `ContDiffMapSupportedIn E (E [×i]→L[ℝ] F) ⊤ K`.
- `ContDiffMapSupportedIn.topologicalSpace`, `ContDiffMapSupportedIn.uniformSpace`: the topology
  and uniform structures on `𝓓^{n}_{K}(E, F)`, given by uniform convergence of the functions and
  all their derivatives up to order `n`.

## Main statements

- `ContDiffMapSupportedIn.isTopologicalAddGroup`, `ContDiffMapSupportedIn.continuousSMul` and
  `ContDiffMapSupportedIn.instLocallyConvexSpace`: `𝓓^{n}_{K}(E, F)` is a locally convex
  topological vector space.

## Notation

In the `Distributions` scope, we introduce the following notations:
- `𝓓^{n}_{K}(E, F)`: the space of `n`-times continuously differentiable functions `E → F`
  which vanish outside of `K`.
- `𝓓_{K}(E, F)`: the space of smooth (infinitely differentiable) functions `E → F`
  which vanish outside of `K`, i.e. `𝓓^{⊤}_{K}(E, F)`.
- `N[𝕜; F]_{K, n, i}` (or simply `N[𝕜]_{K, n, i}`): the `𝕜`-seminorm on `𝓓^{n}_{K}(E, F)`
  given by the sup-norm of the `i`-th derivative.
- `N[𝕜; F]_{K, i}` (or simply `N[𝕜]_{K, i}`): the `𝕜`-seminorm on `𝓓_{K}(E, F)`
  given by the sup-norm of the `i`-th derivative.

## Implementation details

* The technical choice of spelling `EqOn f 0 Kᶜ` in the definition, as opposed to `tsupport f ⊆ K`
  is to make rewriting `f x` to `0` easier when `x ∉ K`.
* Since the most common case is by far the smooth case, we often reserve the "expected" name
  of a result/definition to this case, and add `WithOrder` to the declaration applying to
  any regularity.
* In `iteratedFDerivWithOrderLM`, we define the `i`-th iterated differentiation operator as
  a map from `𝓓^{n}_{K}` to `𝓓^{k}_{K}` without imposing relations on `n`, `k` and `i`. Of course
  this is defined as `0` if `k + i > n`. This creates some verbosity as all of these variables are
  explicit, but it allows the most flexibility while avoiding DTT hell.

## Tags

distributions
-/

@[expose] public section

open TopologicalSpace SeminormFamily Set Function Seminorm UniformSpace
open scoped BoundedContinuousFunction Topology NNReal ContDiff

variable (𝕜 E F F' : Type*) [NontriviallyNormedField 𝕜]
  [NormedAddCommGroup E] [NormedSpace ℝ E]
  [NormedAddCommGroup F] [NormedSpace ℝ F] [NormedSpace 𝕜 F] [SMulCommClass ℝ 𝕜 F]
<<<<<<< HEAD
  {n n₁ n₂ k : ℕ∞} {K K₁ K₂ : Compacts E}
=======
  [NormedAddCommGroup F'] [NormedSpace ℝ F'] [NormedSpace 𝕜 F'] [SMulCommClass ℝ 𝕜 F']
  {n k : ℕ∞} {K : Compacts E}
>>>>>>> 0c63debb

/-- The type of bundled `n`-times continuously differentiable maps which vanish outside of a fixed
compact set `K`. -/
structure ContDiffMapSupportedIn (n : ℕ∞) (K : Compacts E) : Type _ where
  /-- The underlying function. Use coercion instead. -/
  protected toFun : E → F
  protected contDiff' : ContDiff ℝ n toFun
  protected zero_on_compl' : EqOn toFun 0 Kᶜ

/-- Notation for the space of bundled `n`-times continuously differentiable
functions with support in a compact set `K`. -/
scoped[Distributions] notation "𝓓^{" n "}_{"K"}(" E ", " F ")" =>
  ContDiffMapSupportedIn E F n K

/-- Notation for the space of bundled smooth (infinitely differentiable)
functions with support in a compact set `K`. -/
scoped[Distributions] notation "𝓓_{"K"}(" E ", " F ")" =>
  ContDiffMapSupportedIn E F ⊤ K

open Distributions

/-- `ContDiffMapSupportedInClass B E F n K` states that `B` is a type of bundled `n`-times
continuously differentiable functions with support in the compact set `K`. -/
class ContDiffMapSupportedInClass (B : Type*) (E F : outParam <| Type*)
    [NormedAddCommGroup E] [NormedAddCommGroup F] [NormedSpace ℝ E] [NormedSpace ℝ F]
    (n : outParam ℕ∞) (K : outParam <| Compacts E)
    extends FunLike B E F where
  map_contDiff (f : B) : ContDiff ℝ n f
  map_zero_on_compl (f : B) : EqOn f 0 Kᶜ

open ContDiffMapSupportedInClass

namespace ContDiffMapSupportedInClass

instance (B : Type*) (E F : outParam <| Type*)
    [NormedAddCommGroup E] [NormedAddCommGroup F] [NormedSpace ℝ E] [NormedSpace ℝ F]
    (n : outParam ℕ∞) (K : outParam <| Compacts E)
    [ContDiffMapSupportedInClass B E F n K] :
    ContinuousMapClass B E F where
  map_continuous f := (map_contDiff f).continuous

instance (B : Type*) (E F : outParam <| Type*)
    [NormedAddCommGroup E] [NormedAddCommGroup F] [NormedSpace ℝ E] [NormedSpace ℝ F]
    (n : outParam ℕ∞) (K : outParam <| Compacts E)
    [ContDiffMapSupportedInClass B E F n K] :
    BoundedContinuousMapClass B E F where
  map_bounded f := by
    have := HasCompactSupport.intro K.isCompact (map_zero_on_compl f)
    rcases (map_continuous f).bounded_above_of_compact_support this with ⟨C, hC⟩
    exact map_bounded (BoundedContinuousFunction.ofNormedAddCommGroup f (map_continuous f) C hC)

end ContDiffMapSupportedInClass

namespace ContDiffMapSupportedIn

instance toContDiffMapSupportedInClass :
    ContDiffMapSupportedInClass 𝓓^{n}_{K}(E, F) E F n K where
  coe f := f.toFun
  coe_injective' f g h := by cases f; cases g; congr
  map_contDiff f := f.contDiff'
  map_zero_on_compl f := f.zero_on_compl'

variable {E F F'}

protected theorem contDiff (f : 𝓓^{n}_{K}(E, F)) : ContDiff ℝ n f := map_contDiff f
protected theorem zero_on_compl (f : 𝓓^{n}_{K}(E, F)) : EqOn f 0 Kᶜ := map_zero_on_compl f
protected theorem compact_supp (f : 𝓓^{n}_{K}(E, F)) : HasCompactSupport f :=
  .intro K.isCompact (map_zero_on_compl f)

@[simp]
theorem toFun_eq_coe {f : 𝓓^{n}_{K}(E, F)} : f.toFun = (f : E → F) :=
  rfl

/-- See note [custom simps projection]. -/
def Simps.coe (f : 𝓓^{n}_{K}(E, F)) : E → F := f

initialize_simps_projections ContDiffMapSupportedIn (toFun → coe, as_prefix coe)

@[ext]
theorem ext {f g : 𝓓^{n}_{K}(E, F)} (h : ∀ a, f a = g a) : f = g :=
  DFunLike.ext _ _ h

/-- Copy of a `ContDiffMapSupportedIn` with a new `toFun` equal to the old one. Useful to fix
definitional equalities. -/
protected def copy (f : 𝓓^{n}_{K}(E, F)) (f' : E → F) (h : f' = f) : 𝓓^{n}_{K}(E, F) where
  toFun := f'
  contDiff' := h.symm ▸ f.contDiff
  zero_on_compl' := h.symm ▸ f.zero_on_compl

@[simp]
theorem coe_copy (f : 𝓓^{n}_{K}(E, F)) (f' : E → F) (h : f' = f) : ⇑(f.copy f' h) = f' :=
  rfl

theorem copy_eq (f : 𝓓^{n}_{K}(E, F)) (f' : E → F) (h : f' = f) : f.copy f' h = f :=
  DFunLike.ext' h

@[simp]
theorem coe_toBoundedContinuousFunction (f : 𝓓^{n}_{K}(E, F)) :
   (f : BoundedContinuousFunction E F) = (f : E → F) := rfl

section AddCommGroup

@[simps -fullyApplied]
instance : Zero 𝓓^{n}_{K}(E, F) where
  zero := .mk 0 contDiff_zero_fun fun _ _ ↦ rfl

@[simps -fullyApplied]
instance : Add 𝓓^{n}_{K}(E, F) where
  add f g := .mk (f + g) (f.contDiff.add g.contDiff) <| by
    rw [← add_zero 0]
    exact f.zero_on_compl.comp_left₂ g.zero_on_compl

@[simps -fullyApplied]
instance : Neg 𝓓^{n}_{K}(E, F) where
  neg f := .mk (-f) (f.contDiff.neg) <| by
    rw [← neg_zero]
    exact f.zero_on_compl.comp_left

@[simps -fullyApplied]
instance instSub : Sub 𝓓^{n}_{K}(E, F) where
  sub f g := .mk (f - g) (f.contDiff.sub g.contDiff) <| by
    rw [← sub_zero 0]
    exact f.zero_on_compl.comp_left₂ g.zero_on_compl

@[simps -fullyApplied]
instance instSMul {R} [Semiring R] [Module R F] [SMulCommClass ℝ R F] [ContinuousConstSMul R F] :
   SMul R 𝓓^{n}_{K}(E, F) where
  smul c f := .mk (c • (f : E → F)) (f.contDiff.const_smul c) <| by
    rw [← smul_zero c]
    exact f.zero_on_compl.comp_left

instance : AddCommGroup 𝓓^{n}_{K}(E, F) := fast_instance%
  DFunLike.coe_injective.addCommGroup _ rfl (fun _ _ ↦ rfl) (fun _ ↦ rfl) (fun _ _ ↦ rfl)
    (fun _ _ ↦ rfl) fun _ _ ↦ rfl

variable (E F K n)

/-- Coercion as an additive homomorphism. -/
def coeHom : 𝓓^{n}_{K}(E, F) →+ E → F where
  toFun f := f
  map_zero' := coe_zero
  map_add' _ _ := rfl

variable {E F}

theorem coe_coeHom : (coeHom E F n K : 𝓓^{n}_{K}(E, F) → E → F) = DFunLike.coe :=
  rfl

theorem coeHom_injective : Function.Injective (coeHom E F n K) := by
  rw [coe_coeHom]
  exact DFunLike.coe_injective

end AddCommGroup

section Module

instance {R} [Semiring R] [Module R F] [SMulCommClass ℝ R F] [ContinuousConstSMul R F] :
    Module R 𝓓^{n}_{K}(E, F) := fast_instance%
  (coeHom_injective n K).module R (coeHom E F n K) fun _ _ ↦ rfl

end Module

protected theorem support_subset (f : 𝓓^{n}_{K}(E, F)) : support f ⊆ K :=
  support_subset_iff'.mpr f.zero_on_compl

protected theorem tsupport_subset (f : 𝓓^{n}_{K}(E, F)) : tsupport f ⊆ K :=
  closure_minimal f.support_subset K.isCompact.isClosed

protected theorem hasCompactSupport (f : 𝓓^{n}_{K}(E, F)) : HasCompactSupport f :=
  HasCompactSupport.intro K.isCompact f.zero_on_compl

/-- Inclusion of unbundled `n`-times continuously differentiable function with support included
in a compact `K` into the space `𝓓^{n}_{K}`. -/
@[simps]
protected def of_support_subset {f : E → F} (hf : ContDiff ℝ n f) (hsupp : support f ⊆ K) :
    𝓓^{n}_{K}(E, F) where
  toFun := f
  contDiff' := hf
  zero_on_compl' := support_subset_iff'.mp hsupp

protected theorem bounded_iteratedFDeriv (f : 𝓓^{n}_{K}(E, F)) {i : ℕ} (hi : i ≤ n) :
    ∃ C, ∀ x, ‖iteratedFDeriv ℝ i f x‖ ≤ C :=
  Continuous.bounded_above_of_compact_support
    (f.contDiff.continuous_iteratedFDeriv <| (WithTop.le_coe rfl).mpr hi)
    (f.hasCompactSupport.iteratedFDeriv i)

protected theorem iteratedFDeriv_zero_on_compl (f : 𝓓^{n}_{K}(E, F)) {i : ℕ} :
    EqOn (iteratedFDeriv ℝ i f) 0 Kᶜ := by
  intro x (hx : x ∉ K)
  contrapose! hx
  exact f.tsupport_subset (support_iteratedFDeriv_subset i hx)

/-- Inclusion of `𝓓^{n}_{K}(E, F)` into the space `E →ᵇ F` of bounded continuous maps
as a `𝕜`-linear map.

This is subsumed by `toBoundedContinuousFunctionCLM`, which also bundles the continuity. -/
noncomputable def toBoundedContinuousFunctionLM : 𝓓^{n}_{K}(E, F) →ₗ[𝕜] E →ᵇ F where
  toFun f := f
  map_add' _ _ := rfl
  map_smul' _ _ := rfl

@[simp]
lemma toBoundedContinuousFunctionLM_apply (f : 𝓓^{n}_{K}(E, F)) :
    toBoundedContinuousFunctionLM 𝕜 f = f :=
  rfl

lemma toBoundedContinuousFunctionLM_eq_of_scalars (𝕜' : Type*) [NontriviallyNormedField 𝕜']
    [NormedSpace 𝕜' F] [SMulCommClass ℝ 𝕜' F] :
    (toBoundedContinuousFunctionLM 𝕜 : 𝓓^{n}_{K}(E, F) → _) = toBoundedContinuousFunctionLM 𝕜' :=
  rfl

<<<<<<< HEAD
open scoped Classical in
variable (n₁ n₂ K₁ K₂) in
/-- If `n₁ ≥ n₂` and `K₁ ⊆ K₂`, `monoLM 𝕜 n₁ n₂ K₁ K₂` is the `𝕜`-linear inclusion of
`𝓓^{n₁}_{K₁}(E, F)` inside `𝓓^{n₂}_{K₂}(E, F)`. Otherwise, this is the zero map.

This is in fact continuous (see `monoCLM`). Furthermore:
* it is a topological embedding when `n₁ = n₂` and `K₁ ⊆ K₂` (not in Mathlib yet)
* it maps bounded sets to compact sets when `n₁ ≥ n₂ +1` and `K₁ ⊆ K₂` (not in Mathlib yet)
-/
noncomputable def monoLM :
    𝓓^{n₁}_{K₁}(E, F) →ₗ[𝕜] 𝓓^{n₂}_{K₂}(E, F) where
  toFun f :=
    if h : n₂ ≤ n₁ ∧ K₁ ≤ K₂ then
      .of_support_subset (f.contDiff.of_le (mod_cast h.1)) (f.support_subset.trans h.2)
    else 0
  map_add' f g := by split_ifs <;> ext <;> simp
  map_smul' c f := by split_ifs <;> ext <;> simp

open scoped Classical in
@[simp]
lemma monoLM_apply (f : 𝓓^{n₁}_{K₁}(E, F)) :
    (monoLM 𝕜 n₁ n₂ K₁ K₂ f : E → F) = if n₂ ≤ n₁ ∧ K₁ ≤ K₂ then f else 0 := by
  rw [monoLM]
  split_ifs <;> rfl

@[simp]
lemma monoLM_eq_zero (H : ¬ (n₂ ≤ n₁ ∧ K₁ ≤ K₂)) :
    (monoLM 𝕜 n₁ n₂ K₁ K₂ : 𝓓^{n₁}_{K₁}(E, F) →ₗ[𝕜] 𝓓^{n₂}_{K₂}(E, F)) = 0 := by
  ext; simp [H]

lemma monoLM_eq_of_scalars (𝕜' : Type*)
    [NontriviallyNormedField 𝕜'] [NormedSpace 𝕜' F] [SMulCommClass ℝ 𝕜' F] :
    (monoLM 𝕜 n₁ n₂ K₁ K₂ : 𝓓^{n₁}_{K₁}(E, F) → _) = monoLM 𝕜' n₁ n₂ K₁ K₂ :=
=======
variable {𝕜} in
-- Note: generalizing this to a semilinear setting would require a semilinear version of
-- `CompatibleSMul`.
/-- Given `T : F →L[𝕜] F'`, `postcompLM T` is the `𝕜`-linear-map sending `f : 𝓓^{n}_{K}(E, F)`
to `T ∘ f` as an element of `𝓓^{n}_{K}(E, F')`.

This is subsumed by `postcompCLM T`, which also bundles the continuity. -/
noncomputable def postcompLM [LinearMap.CompatibleSMul F F' ℝ 𝕜] (T : F →L[𝕜] F') :
    𝓓^{n}_{K}(E, F) →ₗ[𝕜] 𝓓^{n}_{K}(E, F') where
  toFun f := ⟨T ∘ f, T.restrictScalars ℝ |>.contDiff.comp f.contDiff,
    fun x hx ↦ by simp [f.zero_on_compl hx]⟩
  map_add' f g := by ext x; exact map_add T (f x) (g x)
  map_smul' c f := by ext x; exact map_smul T c (f x)

@[simp]
lemma postcompLM_apply [LinearMap.CompatibleSMul F F' ℝ 𝕜] (T : F →L[𝕜] F')
    (f : 𝓓^{n}_{K}(E, F)) :
    postcompLM T f = T ∘ f :=
>>>>>>> 0c63debb
  rfl

variable (n k) in
/-- `iteratedFDerivWithOrderLM 𝕜 n k i` is the `𝕜`-linear-map sending `f : 𝓓^{n}_{K}(E, F)` to
its `i`-th iterated derivative as an element of `𝓓^{k}_{K}(E, E [×i]→L[ℝ] F)`.
This only makes mathematical sense if `k + i ≤ n`, otherwise we define it as the zero map.

See `iteratedFDerivLM` for the very common case where everything is infinitely differentiable.

This is subsumed by `iteratedFDerivWithOrderCLM` (not yet in Mathlib), which also bundles the
continuity. -/
noncomputable def iteratedFDerivWithOrderLM (i : ℕ) :
    𝓓^{n}_{K}(E, F) →ₗ[𝕜] 𝓓^{k}_{K}(E, E [×i]→L[ℝ] F) where
  /-
  Note: it is tempting to define this as some linear map if `k + i ≤ n`,
  and the zero map otherwise. However, we would lose the definitional equality between
  `iteratedFDerivWithOrderLM 𝕜 n k i f` and `iteratedFDerivWithOrderLM ℝ n k i f`.

  This is caused by the fact that the equality `f (if p then x else y) = if p then f x else f y`
  is not definitional.
  -/
  toFun f :=
    if hi : k + i ≤ n then
      .of_support_subset
        (f.contDiff.iteratedFDeriv_right <| mod_cast hi)
        ((support_iteratedFDeriv_subset i).trans f.tsupport_subset)
    else 0
  map_add' f g := by
    split_ifs with hi
    · have hi' : (i : WithTop ℕ∞) ≤ n := mod_cast (le_of_add_le_right hi)
      ext
      simp [iteratedFDeriv_add (f.contDiff.of_le hi') (g.contDiff.of_le hi')]
    · simp
  map_smul' c f := by
    split_ifs with hi
    · have hi' : (i : WithTop ℕ∞) ≤ n := mod_cast (le_of_add_le_right hi)
      ext
      simp [iteratedFDeriv_const_smul_apply (f.contDiff.of_le hi').contDiffAt]
    · simp

@[simp]
lemma iteratedFDerivWithOrderLM_apply {i : ℕ} (f : 𝓓^{n}_{K}(E, F)) :
    iteratedFDerivWithOrderLM 𝕜 n k i f = if k + i ≤ n then iteratedFDeriv ℝ i f else 0 := by
  rw [ContDiffMapSupportedIn.iteratedFDerivWithOrderLM]
  split_ifs <;> rfl

lemma iteratedFDerivWithOrderLM_apply_of_le {i : ℕ} (f : 𝓓^{n}_{K}(E, F)) (hin : k + i ≤ n) :
    iteratedFDerivWithOrderLM 𝕜 n k i f = iteratedFDeriv ℝ i f := by
  simp [hin]

lemma iteratedFDerivWithOrderLM_apply_of_gt {i : ℕ} (f : 𝓓^{n}_{K}(E, F)) (hin : ¬ (k + i ≤ n)) :
    iteratedFDerivWithOrderLM 𝕜 n k i f = 0 := by
  ext : 1
  simp [hin]

lemma iteratedFDerivWithOrderLM_eq_of_scalars {i : ℕ} (𝕜' : Type*) [NontriviallyNormedField 𝕜']
    [NormedSpace 𝕜' F] [SMulCommClass ℝ 𝕜' F] :
    (iteratedFDerivWithOrderLM 𝕜 n k i : 𝓓^{n}_{K}(E, F) → _)
      = iteratedFDerivWithOrderLM 𝕜' n k i :=
  rfl

/-- `iteratedFDerivLM 𝕜 i` is the `𝕜`-linear-map sending `f : 𝓓_{K}(E, F)` to
its `i`-th iterated derivative as an element of `𝓓_{K}(E, E [×i]→L[ℝ] F)`.

See also `iteratedFDerivWithOrderLM` if you need more control on the regularities.

This is subsumed by `iteratedFDerivCLM` (not yet in Mathlib), which also bundles the
continuity. -/
noncomputable def iteratedFDerivLM (i : ℕ) :
    𝓓_{K}(E, F) →ₗ[𝕜] 𝓓_{K}(E, E [×i]→L[ℝ] F) where
  toFun f := .of_support_subset
    (f.contDiff.iteratedFDeriv_right le_rfl)
    ((support_iteratedFDeriv_subset i).trans f.tsupport_subset)
  map_add' f g := by
    have hi : (i : WithTop ℕ∞) ≤ ∞ := mod_cast le_top
    ext
    simp [iteratedFDeriv_add (f.contDiff.of_le hi) (g.contDiff.of_le hi)]
  map_smul' c f := by
    have hi : (i : WithTop ℕ∞) ≤ ∞ := mod_cast le_top
    ext
    simp [iteratedFDeriv_const_smul_apply (f.contDiff.of_le hi).contDiffAt]

@[simp]
lemma iteratedFDerivLM_apply {i : ℕ} (f : 𝓓_{K}(E, F)) :
    iteratedFDerivLM 𝕜 i f = iteratedFDeriv ℝ i f :=
  rfl

/-- Note: this turns out to be a definitional equality thanks to decidablity of the order
on `ℕ∞`. This means we could have *defined* `iteratedFDerivLM` this way, but we avoid it
to make sure that `if`s won't appear in the smooth case. -/
lemma iteratedFDerivLM_eq_withOrder (i : ℕ) :
    (iteratedFDerivLM 𝕜 i : 𝓓_{K}(E, F) →ₗ[𝕜] _) = iteratedFDerivWithOrderLM 𝕜 ⊤ ⊤ i :=
  rfl

lemma iteratedFDerivLM_eq_of_scalars {i : ℕ} (𝕜' : Type*) [NontriviallyNormedField 𝕜']
    [NormedSpace 𝕜' F] [SMulCommClass ℝ 𝕜' F] :
    (iteratedFDerivLM 𝕜 i : 𝓓_{K}(E, F) → _) = iteratedFDerivLM 𝕜' i :=
  rfl

variable (n) in
/-- `structureMapLM 𝕜 n i` is the `𝕜`-linear-map sending `f : 𝓓^{n}_{K}(E, F)` to its
`i`-th iterated derivative as an element of `E →ᵇ (E [×i]→L[ℝ] F)`. In other words, it
is the composition of `toBoundedContinuousFunctionLM 𝕜` and `iteratedFDerivWithOrderLM 𝕜 n 0 i`.
This only makes mathematical sense if `i ≤ n`, otherwise we define it as the zero map.

We call these "structure maps" because they define the topology on `𝓓^{n}_{K}(E, F)`.

This is subsumed by `structureMapCLM`, which also bundles the
continuity. -/
noncomputable def structureMapLM (i : ℕ) :
    𝓓^{n}_{K}(E, F) →ₗ[𝕜] E →ᵇ (E [×i]→L[ℝ] F) :=
  toBoundedContinuousFunctionLM 𝕜 ∘ₗ iteratedFDerivWithOrderLM 𝕜 n 0 i

lemma structureMapLM_eq {i : ℕ} :
    (structureMapLM 𝕜 ⊤ i : 𝓓_{K}(E, F) →ₗ[𝕜] E →ᵇ (E [×i]→L[ℝ] F)) =
      (toBoundedContinuousFunctionLM 𝕜 : 𝓓_{K}(E, E [×i]→L[ℝ] F) →ₗ[𝕜] E →ᵇ (E [×i]→L[ℝ] F)) ∘ₗ
      (iteratedFDerivLM 𝕜 i : 𝓓_{K}(E, F) →ₗ[𝕜] 𝓓_{K}(E, E [×i]→L[ℝ] F)) :=
  rfl

lemma structureMapLM_apply_withOrder {i : ℕ} (f : 𝓓^{n}_{K}(E, F)) :
    structureMapLM 𝕜 n i f = if i ≤ n then iteratedFDeriv ℝ i f else 0 := by
  simp [structureMapLM]

lemma structureMapLM_apply {i : ℕ} (f : 𝓓_{K}(E, F)) :
    structureMapLM 𝕜 ⊤ i f = iteratedFDeriv ℝ i f := by
  simp [structureMapLM_eq]

lemma structureMapLM_eq_of_scalars {i : ℕ} (𝕜' : Type*) [NontriviallyNormedField 𝕜']
    [NormedSpace 𝕜' F] [SMulCommClass ℝ 𝕜' F] :
    (structureMapLM 𝕜 n i : 𝓓^{n}_{K}(E, F) → _) = structureMapLM 𝕜' n i :=
  rfl

lemma structureMapLM_zero_apply {f : 𝓓^{n}_{K}(E, F)} {x : E} :
    structureMapLM 𝕜 n 0 f x = ContinuousMultilinearMap.uncurry0 ℝ E (f x) := by
  ext
  simp [structureMapLM_apply_withOrder, iteratedFDeriv_zero_eq_comp]

lemma structureMapLM_zero_injective :
    Injective (structureMapLM 𝕜 n 0 : 𝓓^{n}_{K}(E, F) → E →ᵇ E [×0]→L[ℝ] F) := by
  intro f g hfg
  simpa [BoundedContinuousFunction.ext_iff, ContinuousMultilinearMap.ext_iff,
    structureMapLM_zero_apply, ContDiffMapSupportedIn.ext_iff] using hfg

section Topology

noncomputable instance topologicalSpace : TopologicalSpace 𝓓^{n}_{K}(E, F) :=
  ⨅ (i : ℕ), induced (structureMapLM ℝ n i) inferInstance

noncomputable instance uniformSpace : UniformSpace 𝓓^{n}_{K}(E, F) := .replaceTopology
  (⨅ (i : ℕ), UniformSpace.comap (structureMapLM ℝ n i) inferInstance)
  toTopologicalSpace_iInf.symm

protected theorem uniformSpace_eq_iInf : (uniformSpace : UniformSpace 𝓓^{n}_{K}(E, F)) =
    ⨅ (i : ℕ), UniformSpace.comap (structureMapLM ℝ n i) inferInstance :=
  UniformSpace.replaceTopology_eq _ toTopologicalSpace_iInf.symm

instance isTopologicalAddGroup : IsTopologicalAddGroup 𝓓^{n}_{K}(E, F) :=
  topologicalAddGroup_iInf fun _ ↦ topologicalAddGroup_induced _

instance isUniformAddGroup : IsUniformAddGroup 𝓓^{n}_{K}(E, F) := by
  rw [ContDiffMapSupportedIn.uniformSpace_eq_iInf]
  exact isUniformAddGroup_iInf fun _ ↦ IsUniformAddGroup.comap _

instance continuousSMul : ContinuousSMul 𝕜 𝓓^{n}_{K}(E, F) :=
  continuousSMul_iInf fun i ↦ continuousSMul_induced (structureMapLM 𝕜 n i)

instance locallyConvexSpace : LocallyConvexSpace ℝ 𝓓^{n}_{K}(E, F) :=
  LocallyConvexSpace.iInf fun _ ↦ LocallyConvexSpace.induced _

variable (n) in
/-- `structureMapCLM 𝕜 n i` is the continuous `𝕜`-linear-map sending `f : 𝓓^{n}_{K}(E, F)` to its
`i`-th iterated derivative as an element of `E →ᵇ (E [×i]→L[ℝ] F)`.
This only makes mathematical sense if `i ≤ n`, otherwise we define it as the zero map.

We call these "structure maps" because they define the topology on `𝓓^{n}_{K}(E, F)`. -/
noncomputable def structureMapCLM (i : ℕ) :
    𝓓^{n}_{K}(E, F) →L[𝕜] E →ᵇ (E [×i]→L[ℝ] F) where
  toLinearMap := structureMapLM 𝕜 n i
  cont := continuous_iInf_dom continuous_induced_dom

@[simp]
lemma structureMapCLM_apply_withOrder {i : ℕ} (f : 𝓓^{n}_{K}(E, F)) :
    structureMapCLM 𝕜 n i f = if i ≤ n then iteratedFDeriv ℝ i f else 0 := by
  simp [structureMapCLM, structureMapLM_apply_withOrder]

lemma structureMapCLM_apply {i : ℕ} (f : 𝓓_{K}(E, F)) :
    structureMapCLM 𝕜 ⊤ i f = iteratedFDeriv ℝ i f := by
  simp [structureMapCLM, structureMapLM_apply]

lemma structureMapCLM_eq_of_scalars {i : ℕ} (𝕜' : Type*) [NontriviallyNormedField 𝕜']
    [NormedSpace 𝕜' F] [SMulCommClass ℝ 𝕜' F] :
    (structureMapCLM 𝕜 n i : 𝓓^{n}_{K}(E, F) → _) = structureMapCLM 𝕜' n i :=
  rfl

lemma structureMapCLM_zero_apply {f : 𝓓^{n}_{K}(E, F)} {x : E} :
    structureMapCLM 𝕜 n 0 f x = ContinuousMultilinearMap.uncurry0 ℝ E (f x) :=
  structureMapLM_zero_apply 𝕜

lemma structureMapCLM_zero_injective :
    Injective (structureMapCLM 𝕜 n 0 : 𝓓^{n}_{K}(E, F) → E →ᵇ E [×0]→L[ℝ] F) :=
  structureMapLM_zero_injective 𝕜

lemma isUniformEmbedding_pi_structureMapCLM :
    IsUniformEmbedding (ContinuousLinearMap.pi (structureMapCLM 𝕜 n) :
      𝓓^{n}_{K}(E, F) →L[𝕜] Π i, E →ᵇ (E [×i]→L[ℝ] F)) where
  injective f g hfg := structureMapCLM_zero_injective 𝕜 (congr($hfg 0))
  toIsUniformInducing := by
    simp_rw [isUniformInducing_iff_uniformSpace, ContDiffMapSupportedIn.uniformSpace_eq_iInf,
      Pi.uniformSpace_eq, comap_iInf, ← comap_comap]
    rfl

/-- The **universal property** of the topology on `𝓓^{n}_{K}(E, F)`: a map to `𝓓^{n}_{K}(E, F)`
is continuous if and only if its composition with each structure map
`structureMapCLM ℝ n i : 𝓓^{n}_{K}(E, F) → (E →ᵇ (E [×i]→L[ℝ] F))` is continuous.

Since `structureMapCLM ℝ n i` is zero whenever `i > n`, it suffices to check it for `i ≤ n`,
as proven by `continuous_iff_comp_withOrder`. -/
-- Note: if needed, we could allow an extra parameter `𝕜` in case the user wants to use
-- `structureMapCLM 𝕜 n i`.
theorem continuous_iff_comp {X} [TopologicalSpace X] (φ : X → 𝓓^{n}_{K}(E, F)) :
    Continuous φ ↔ ∀ i, Continuous (structureMapCLM ℝ n i ∘ φ) := by
  simp [continuous_iInf_rng, continuous_induced_rng, structureMapCLM]

/-- The **universal property** of the topology on `𝓓^{n}_{K}(E, F)`: a map to `𝓓^{n}_{K}(E, F)`
is continuous if and only if its composition with the structure map
`structureMapCLM ℝ n i : 𝓓^{n}_{K}(E, F) → (E →ᵇ (E [×i]→L[ℝ] F))` is continuous for each
`i ≤ n`. -/
-- Note: if needed, we could allow an extra parameter `𝕜` in case the user wants to use
-- `structureMapCLM 𝕜 n i`.
theorem continuous_iff_comp_withOrder {X : Type*} [TopologicalSpace X] (φ : X → 𝓓^{n}_{K}(E, F)) :
    Continuous φ ↔ ∀ (i : ℕ), i ≤ n → Continuous (structureMapCLM ℝ n i ∘ φ) := by
  rw [continuous_iff_comp]
  congrm (∀ i, ?_)
  by_cases hin : i ≤ n <;> simp only [hin, true_imp_iff, false_imp_iff, iff_true]
  refine continuous_zero.congr fun x ↦ ?_
  ext t : 1
  simp [hin, structureMapCLM_apply_withOrder]

variable (E F n K)

/-- The seminorms on the space `𝓓^{n}_{K}(E, F)` given by the sup norm of the iterated derivatives.
In the scope `Distributions.Seminorm`, we denote them by `N[𝕜; F]_{K, n, i}`
(or `N[𝕜]_{K, n, i}`), or simply by `N[𝕜; F]_{K, i}` (or `N[𝕜; F]_{K, i}`) when `n = ∞`. -/
protected noncomputable def seminorm (i : ℕ) : Seminorm 𝕜 𝓓^{n}_{K}(E, F) :=
  (normSeminorm 𝕜 (E →ᵇ (E [×i]→L[ℝ] F))).comp (structureMapLM 𝕜 n i)

-- Note: If these end up conflicting with other seminorms (e.g `SchwartzMap.seminorm`),
-- we may want to put them in a more specific scope.
@[inherit_doc ContDiffMapSupportedIn.seminorm]
scoped[Distributions] notation "N["𝕜"]_{"K","n","i"}" =>
  ContDiffMapSupportedIn.seminorm 𝕜 _ _ n K i

@[inherit_doc ContDiffMapSupportedIn.seminorm]
scoped[Distributions] notation "N["𝕜"]_{"K","i"}" =>
  ContDiffMapSupportedIn.seminorm 𝕜 _ _ ⊤ K i

@[inherit_doc ContDiffMapSupportedIn.seminorm]
scoped[Distributions] notation "N["𝕜";"F"]_{"K","n","i"}" =>
  ContDiffMapSupportedIn.seminorm 𝕜 _ F n K i

@[inherit_doc ContDiffMapSupportedIn.seminorm]
scoped[Distributions] notation "N["𝕜";"F"]_{"K","i"}" =>
  ContDiffMapSupportedIn.seminorm 𝕜 _ F ⊤ K i

/-- The seminorms on the space `𝓓^{n}_{K}(E, F)` given by sup of the
`ContDiffMapSupportedIn.seminorm k`for `k ≤ i`. -/
protected noncomputable def supSeminorm (i : ℕ) : Seminorm 𝕜 𝓓^{n}_{K}(E, F) :=
  (Finset.Iic i).sup (ContDiffMapSupportedIn.seminorm 𝕜 E F n K)

protected theorem withSeminorms :
    WithSeminorms (ContDiffMapSupportedIn.seminorm 𝕜 E F n K) := by
  let p : SeminormFamily 𝕜 𝓓^{n}_{K}(E, F) ((_ : ℕ) × Fin 1) :=
    SeminormFamily.sigma fun i _ ↦
      (normSeminorm 𝕜 (E →ᵇ (E [×i]→L[ℝ] F))).comp (structureMapLM 𝕜 n i)
  have : WithSeminorms p :=
    withSeminorms_iInf fun i ↦ LinearMap.withSeminorms_induced (norm_withSeminorms _ _) _
  exact this.congr_equiv (Equiv.sigmaUnique _ _).symm

protected theorem withSeminorms' :
    WithSeminorms (ContDiffMapSupportedIn.supSeminorm 𝕜 E F n K) :=
  (ContDiffMapSupportedIn.withSeminorms 𝕜 E F n K).partial_sups

variable {E F n K}

protected theorem seminorm_apply (i : ℕ) (f : 𝓓^{n}_{K}(E, F)) :
    N[𝕜]_{K, n, i} f = ‖structureMapCLM 𝕜 n i f‖ :=
  rfl

protected theorem seminorm_eq_bot_of_gt {i : ℕ} (hin : n < i) :
    N[𝕜; F]_{K, n, i} = ⊥ := by
  have : ¬(i ≤ n) := by simpa using hin
  ext f
  simp [ContDiffMapSupportedIn.seminorm_apply, BoundedContinuousFunction.ext_iff,
    structureMapCLM_apply_withOrder, this]

protected theorem seminorm_le_iff_withOrder {C : ℝ} (hC : 0 ≤ C) (i : ℕ) (f : 𝓓^{n}_{K}(E, F)) :
    N[𝕜]_{K, n, i} f ≤ C ↔ (i ≤ n → ∀ x ∈ K, ‖iteratedFDeriv ℝ i f x‖ ≤ C) := by
  have : (∀ x, ‖iteratedFDeriv ℝ i f x‖ ≤ C) ↔ (∀ x ∈ K, ‖iteratedFDeriv ℝ i f x‖ ≤ C) := by
    congrm ∀ x, ?_
    by_cases hx : x ∈ K
    · simp [hx]
    · simp [hx, f.iteratedFDeriv_zero_on_compl hx, hC]
  by_cases hi : i ≤ n
  · simp [hi, forall_const, ContDiffMapSupportedIn.seminorm_apply, structureMapCLM_apply_withOrder,
      BoundedContinuousFunction.norm_le hC, this]
  · push_neg at hi
    simp [hi, ContDiffMapSupportedIn.seminorm_eq_bot_of_gt _ hi, hC]

protected theorem seminorm_le_iff {C : ℝ} (hC : 0 ≤ C) (i : ℕ) (f : 𝓓_{K}(E, F)) :
    N[𝕜]_{K, i} f ≤ C ↔ ∀ x ∈ K, ‖iteratedFDeriv ℝ i f x‖ ≤ C := by
  simp_rw [ContDiffMapSupportedIn.seminorm_le_iff_withOrder 𝕜 hC, le_top, forall_const]

theorem norm_iteratedFDeriv_apply_le_seminorm_withOrder {i : ℕ} (hin : i ≤ n)
    {f : 𝓓^{n}_{K}(E, F)} {x : E} :
    ‖iteratedFDeriv ℝ i f x‖ ≤ N[𝕜]_{K, n, i} f :=
  calc
      ‖iteratedFDeriv ℝ i f x‖
  _ = ‖structureMapLM ℝ n i f x‖ := by simp [structureMapLM_apply_withOrder, hin]
  _ ≤ ‖structureMapLM ℝ n i f‖ := BoundedContinuousFunction.norm_coe_le_norm _ _
  _ = N[𝕜]_{K, n, i} f := rfl

theorem norm_iteratedFDeriv_apply_le_seminorm {i : ℕ}
    {f : 𝓓_{K}(E, F)} {x : E} :
    ‖iteratedFDeriv ℝ i f x‖ ≤ N[𝕜]_{K, i} f :=
  norm_iteratedFDeriv_apply_le_seminorm_withOrder 𝕜 (mod_cast le_top)

theorem norm_apply_le_seminorm {f : 𝓓^{n}_{K}(E, F)} {x : E} :
    ‖f x‖ ≤ N[𝕜]_{K, n, 0} f := by
  rw [← norm_iteratedFDeriv_zero (𝕜 := ℝ) (f := f) (x := x)]
  exact norm_iteratedFDeriv_apply_le_seminorm_withOrder 𝕜 (zero_le _)

theorem norm_toBoundedContinuousFunction (f : 𝓓^{n}_{K}(E, F)) :
    ‖(f : E →ᵇ F)‖ = N[𝕜]_{K, n, 0} f := by
  simp [BoundedContinuousFunction.norm_eq_iSup_norm,
    ContDiffMapSupportedIn.seminorm_apply, structureMapCLM_apply_withOrder]

/-- The inclusion of the space `𝓓^{n}_{K}(E, F)` into the space `E →ᵇ F` of bounded continuous
functions as a continuous `𝕜`-linear map. -/
noncomputable def toBoundedContinuousFunctionCLM : 𝓓^{n}_{K}(E, F) →L[𝕜] E →ᵇ F where
  toLinearMap := toBoundedContinuousFunctionLM 𝕜
  cont := show Continuous (toBoundedContinuousFunctionLM 𝕜) by
    refine continuous_from_bounded (ContDiffMapSupportedIn.withSeminorms _ _ _ _ _)
      (norm_withSeminorms 𝕜 _) _ (fun _ ↦ ⟨{0}, 1, fun f ↦ ?_⟩)
    simp [norm_toBoundedContinuousFunction 𝕜 f]

@[simp]
lemma toBoundedContinuousFunctionCLM_apply (f : 𝓓^{n}_{K}(E, F)) :
    toBoundedContinuousFunctionCLM 𝕜 f = f :=
  rfl

lemma toBoundedContinuousFunctionCLM_eq_of_scalars (𝕜' : Type*) [NontriviallyNormedField 𝕜']
    [NormedSpace 𝕜' F] [SMulCommClass ℝ 𝕜' F] :
    (toBoundedContinuousFunctionCLM 𝕜 : 𝓓^{n}_{K}(E, F) → _) = toBoundedContinuousFunctionCLM 𝕜' :=
  rfl

instance : T3Space 𝓓^{n}_{K}(E, F) :=
  have : Injective (toBoundedContinuousFunctionCLM ℝ : 𝓓^{n}_{K}(E, F) →L[ℝ] E →ᵇ F) :=
    fun _ _ hfg ↦ ext fun x ↦ congr(($hfg : E → F) x)
  have : T2Space 𝓓^{n}_{K}(E, F) := .of_injective_continuous this
    (toBoundedContinuousFunctionCLM ℝ).continuous
  inferInstance

<<<<<<< HEAD
theorem seminorm_monoLM_le {i : ℕ} (f : 𝓓^{n₁}_{K₁}(E, F)) :
    N[𝕜]_{K₂, n₂, i} (monoLM 𝕜 n₁ n₂ K₁ K₂ f) ≤ N[𝕜]_{K₁, n₁, i} f := by
  by_cases H : n₂ ≤ n₁ ∧ K₁ ≤ K₂
  · simp (discharger := positivity) only [ContDiffMapSupportedIn.seminorm_le_iff_withOrder,
      monoLM_apply, H, true_and, if_true]
    intro hik _ _
    exact norm_iteratedFDeriv_apply_le_seminorm_withOrder _ (hik.trans (mod_cast H.1))
  · simp [H]

theorem seminorm_monoLM_eq {i : ℕ} (h₁ : n₁ = n₂) (h₂ : K₁ ≤ K₂) (f : 𝓓^{n₁}_{K₁}(E, F)) :
    N[𝕜]_{K₂, n₂, i} (monoLM 𝕜 n₁ n₂ K₁ K₂ f) = N[𝕜]_{K₁, n₁, i} f := by
  simp [BoundedContinuousFunction.norm_eq_iSup_norm, ContDiffMapSupportedIn.seminorm_apply,
    structureMapCLM_apply_withOrder, h₁, h₂]

variable (n₁ n₂ K₁ K₂) in
/-- If `n₁ ≥ n₂` and `K₁ ≤ K₂`, `monoCLM 𝕜 n₁ n₂ K₁ K₂` is the continuous `𝕜`-linear inclusion of
`𝓓^{n₁}_{K₁}(E, F)` inside `𝓓^{}_{Q'}(E, F)`. Otherwise, this is the zero map.

Furthermore:
* it is a topological embedding when `k = n` and `Q ⊆ Q'` (not in Mathlib yet)
* it maps bounded sets to compact sets when `k + 1 ≤ n` and `Q ⊆ Q'` (not in Mathlib yet)
-/
noncomputable def monoCLM :
    𝓓^{n₁}_{K₁}(E, F) →L[𝕜] 𝓓^{n₂}_{K₂}(E, F) where
  toLinearMap := monoLM 𝕜 n₁ n₂ K₁ K₂
  cont := show Continuous (monoLM 𝕜 n₁ n₂ K₁ K₂) by
    refine continuous_from_bounded (ContDiffMapSupportedIn.withSeminorms _ _ _ _ _)
      (ContDiffMapSupportedIn.withSeminorms _ _ _ _ _) _ (fun i ↦ ⟨{i}, 1, fun f ↦ ?_⟩)
    simpa using seminorm_monoLM_le 𝕜 f

open scoped Classical in
@[simp]
lemma monoCLM_apply (f : 𝓓^{n₁}_{K₁}(E, F)) :
    (monoCLM 𝕜 n₁ n₂ K₁ K₂ f : E → F) = if n₂ ≤ n₁ ∧ K₁ ≤ K₂ then f else 0 :=
  monoLM_apply 𝕜 f

@[simp]
lemma monoCLM_eq_zero (H : ¬ (n₂ ≤ n₁ ∧ K₁ ≤ K₂)) :
    (monoCLM 𝕜 n₁ n₂ K₁ K₂ : 𝓓^{n₁}_{K₁}(E, F) →L[𝕜] 𝓓^{n₂}_{K₂}(E, F)) = 0 := by
  ext; simp [H]

lemma monoCLM_eq_of_scalars (𝕜' : Type*)
    [NontriviallyNormedField 𝕜'] [NormedSpace 𝕜' F] [SMulCommClass ℝ 𝕜' F] :
    (monoCLM 𝕜 n₁ n₂ K₁ K₂ : 𝓓^{n₁}_{K₁}(E, F) → _) = monoCLM 𝕜' n₁ n₂ K₁ K₂ :=
=======
theorem seminorm_postcompLM_le [LinearMap.CompatibleSMul F F' ℝ 𝕜] {i : ℕ} (T : F →L[𝕜] F')
    (f : 𝓓^{n}_{K}(E, F)) :
    N[𝕜]_{K, n, i} (postcompLM T f) ≤ ‖T‖ * N[𝕜]_{K, n, i} f := by
  set T' := T.restrictScalars ℝ
  change N[ℝ]_{K, n, i} (postcompLM T' f) ≤ ‖T'‖ * N[ℝ]_{K, n, i} f
  rw [ContDiffMapSupportedIn.seminorm_le_iff_withOrder ℝ (by positivity)]
  intro hi x hx
  rw [postcompLM_apply]
  calc
      ‖iteratedFDeriv ℝ i (T' ∘ f) x‖
  _ = ‖T'.compContinuousMultilinearMap (iteratedFDeriv ℝ i f x)‖ := by
        rw [T'.iteratedFDeriv_comp_left f.contDiff.contDiffAt (mod_cast hi)]
  _ ≤ ‖T'‖ * ‖iteratedFDeriv ℝ i f x‖ := T'.norm_compContinuousMultilinearMap_le _
  _ ≤ ‖T'‖ * N[ℝ]_{K, n, i} f := by grw [norm_iteratedFDeriv_apply_le_seminorm_withOrder ℝ hi]

variable {𝕜} in
-- Note: generalizing this to a semilinear setting would require a semilinear version of
-- `CompatibleSMul`.
/-- Given `T : F →L[𝕜] F'`, `postcompCLM T` is the continuous `𝕜`-linear-map sending
`f : 𝓓^{n}_{K}(E, F)` to `T ∘ f` as an element of `𝓓^{n}_{K}(E, F')`. -/
noncomputable def postcompCLM [LinearMap.CompatibleSMul F F' ℝ 𝕜] (T : F →L[𝕜] F') :
    𝓓^{n}_{K}(E, F) →L[𝕜] 𝓓^{n}_{K}(E, F') where
  toLinearMap := postcompLM T
  cont := show Continuous (postcompLM T) by
    refine continuous_from_bounded (ContDiffMapSupportedIn.withSeminorms _ _ _ _ _)
      (ContDiffMapSupportedIn.withSeminorms _ _ _ _ _) _ (fun i ↦ ⟨{i}, ‖T‖₊, fun f ↦ ?_⟩)
    simpa [NNReal.smul_def] using seminorm_postcompLM_le 𝕜 T f

@[simp]
lemma postcompCLM_apply [LinearMap.CompatibleSMul F F' ℝ 𝕜] (T : F →L[𝕜] F')
    (f : 𝓓^{n}_{K}(E, F)) :
    postcompCLM T f = T ∘ f :=
>>>>>>> 0c63debb
  rfl

end Topology

end ContDiffMapSupportedIn<|MERGE_RESOLUTION|>--- conflicted
+++ resolved
@@ -85,12 +85,7 @@
 variable (𝕜 E F F' : Type*) [NontriviallyNormedField 𝕜]
   [NormedAddCommGroup E] [NormedSpace ℝ E]
   [NormedAddCommGroup F] [NormedSpace ℝ F] [NormedSpace 𝕜 F] [SMulCommClass ℝ 𝕜 F]
-<<<<<<< HEAD
   {n n₁ n₂ k : ℕ∞} {K K₁ K₂ : Compacts E}
-=======
-  [NormedAddCommGroup F'] [NormedSpace ℝ F'] [NormedSpace 𝕜 F'] [SMulCommClass ℝ 𝕜 F']
-  {n k : ℕ∞} {K : Compacts E}
->>>>>>> 0c63debb
 
 /-- The type of bundled `n`-times continuously differentiable maps which vanish outside of a fixed
 compact set `K`. -/
@@ -302,7 +297,26 @@
     (toBoundedContinuousFunctionLM 𝕜 : 𝓓^{n}_{K}(E, F) → _) = toBoundedContinuousFunctionLM 𝕜' :=
   rfl
 
-<<<<<<< HEAD
+variable {𝕜} in
+-- Note: generalizing this to a semilinear setting would require a semilinear version of
+-- `CompatibleSMul`.
+/-- Given `T : F →L[𝕜] F'`, `postcompLM T` is the `𝕜`-linear-map sending `f : 𝓓^{n}_{K}(E, F)`
+to `T ∘ f` as an element of `𝓓^{n}_{K}(E, F')`.
+
+This is subsumed by `postcompCLM T`, which also bundles the continuity. -/
+noncomputable def postcompLM [LinearMap.CompatibleSMul F F' ℝ 𝕜] (T : F →L[𝕜] F') :
+    𝓓^{n}_{K}(E, F) →ₗ[𝕜] 𝓓^{n}_{K}(E, F') where
+  toFun f := ⟨T ∘ f, T.restrictScalars ℝ |>.contDiff.comp f.contDiff,
+    fun x hx ↦ by simp [f.zero_on_compl hx]⟩
+  map_add' f g := by ext x; exact map_add T (f x) (g x)
+  map_smul' c f := by ext x; exact map_smul T c (f x)
+
+@[simp]
+lemma postcompLM_apply [LinearMap.CompatibleSMul F F' ℝ 𝕜] (T : F →L[𝕜] F')
+    (f : 𝓓^{n}_{K}(E, F)) :
+    postcompLM T f = T ∘ f :=
+  rfl
+
 open scoped Classical in
 variable (n₁ n₂ K₁ K₂) in
 /-- If `n₁ ≥ n₂` and `K₁ ⊆ K₂`, `monoLM 𝕜 n₁ n₂ K₁ K₂` is the `𝕜`-linear inclusion of
@@ -336,26 +350,6 @@
 lemma monoLM_eq_of_scalars (𝕜' : Type*)
     [NontriviallyNormedField 𝕜'] [NormedSpace 𝕜' F] [SMulCommClass ℝ 𝕜' F] :
     (monoLM 𝕜 n₁ n₂ K₁ K₂ : 𝓓^{n₁}_{K₁}(E, F) → _) = monoLM 𝕜' n₁ n₂ K₁ K₂ :=
-=======
-variable {𝕜} in
--- Note: generalizing this to a semilinear setting would require a semilinear version of
--- `CompatibleSMul`.
-/-- Given `T : F →L[𝕜] F'`, `postcompLM T` is the `𝕜`-linear-map sending `f : 𝓓^{n}_{K}(E, F)`
-to `T ∘ f` as an element of `𝓓^{n}_{K}(E, F')`.
-
-This is subsumed by `postcompCLM T`, which also bundles the continuity. -/
-noncomputable def postcompLM [LinearMap.CompatibleSMul F F' ℝ 𝕜] (T : F →L[𝕜] F') :
-    𝓓^{n}_{K}(E, F) →ₗ[𝕜] 𝓓^{n}_{K}(E, F') where
-  toFun f := ⟨T ∘ f, T.restrictScalars ℝ |>.contDiff.comp f.contDiff,
-    fun x hx ↦ by simp [f.zero_on_compl hx]⟩
-  map_add' f g := by ext x; exact map_add T (f x) (g x)
-  map_smul' c f := by ext x; exact map_smul T c (f x)
-
-@[simp]
-lemma postcompLM_apply [LinearMap.CompatibleSMul F F' ℝ 𝕜] (T : F →L[𝕜] F')
-    (f : 𝓓^{n}_{K}(E, F)) :
-    postcompLM T f = T ∘ f :=
->>>>>>> 0c63debb
   rfl
 
 variable (n k) in
@@ -718,52 +712,6 @@
     (toBoundedContinuousFunctionCLM ℝ).continuous
   inferInstance
 
-<<<<<<< HEAD
-theorem seminorm_monoLM_le {i : ℕ} (f : 𝓓^{n₁}_{K₁}(E, F)) :
-    N[𝕜]_{K₂, n₂, i} (monoLM 𝕜 n₁ n₂ K₁ K₂ f) ≤ N[𝕜]_{K₁, n₁, i} f := by
-  by_cases H : n₂ ≤ n₁ ∧ K₁ ≤ K₂
-  · simp (discharger := positivity) only [ContDiffMapSupportedIn.seminorm_le_iff_withOrder,
-      monoLM_apply, H, true_and, if_true]
-    intro hik _ _
-    exact norm_iteratedFDeriv_apply_le_seminorm_withOrder _ (hik.trans (mod_cast H.1))
-  · simp [H]
-
-theorem seminorm_monoLM_eq {i : ℕ} (h₁ : n₁ = n₂) (h₂ : K₁ ≤ K₂) (f : 𝓓^{n₁}_{K₁}(E, F)) :
-    N[𝕜]_{K₂, n₂, i} (monoLM 𝕜 n₁ n₂ K₁ K₂ f) = N[𝕜]_{K₁, n₁, i} f := by
-  simp [BoundedContinuousFunction.norm_eq_iSup_norm, ContDiffMapSupportedIn.seminorm_apply,
-    structureMapCLM_apply_withOrder, h₁, h₂]
-
-variable (n₁ n₂ K₁ K₂) in
-/-- If `n₁ ≥ n₂` and `K₁ ≤ K₂`, `monoCLM 𝕜 n₁ n₂ K₁ K₂` is the continuous `𝕜`-linear inclusion of
-`𝓓^{n₁}_{K₁}(E, F)` inside `𝓓^{}_{Q'}(E, F)`. Otherwise, this is the zero map.
-
-Furthermore:
-* it is a topological embedding when `k = n` and `Q ⊆ Q'` (not in Mathlib yet)
-* it maps bounded sets to compact sets when `k + 1 ≤ n` and `Q ⊆ Q'` (not in Mathlib yet)
--/
-noncomputable def monoCLM :
-    𝓓^{n₁}_{K₁}(E, F) →L[𝕜] 𝓓^{n₂}_{K₂}(E, F) where
-  toLinearMap := monoLM 𝕜 n₁ n₂ K₁ K₂
-  cont := show Continuous (monoLM 𝕜 n₁ n₂ K₁ K₂) by
-    refine continuous_from_bounded (ContDiffMapSupportedIn.withSeminorms _ _ _ _ _)
-      (ContDiffMapSupportedIn.withSeminorms _ _ _ _ _) _ (fun i ↦ ⟨{i}, 1, fun f ↦ ?_⟩)
-    simpa using seminorm_monoLM_le 𝕜 f
-
-open scoped Classical in
-@[simp]
-lemma monoCLM_apply (f : 𝓓^{n₁}_{K₁}(E, F)) :
-    (monoCLM 𝕜 n₁ n₂ K₁ K₂ f : E → F) = if n₂ ≤ n₁ ∧ K₁ ≤ K₂ then f else 0 :=
-  monoLM_apply 𝕜 f
-
-@[simp]
-lemma monoCLM_eq_zero (H : ¬ (n₂ ≤ n₁ ∧ K₁ ≤ K₂)) :
-    (monoCLM 𝕜 n₁ n₂ K₁ K₂ : 𝓓^{n₁}_{K₁}(E, F) →L[𝕜] 𝓓^{n₂}_{K₂}(E, F)) = 0 := by
-  ext; simp [H]
-
-lemma monoCLM_eq_of_scalars (𝕜' : Type*)
-    [NontriviallyNormedField 𝕜'] [NormedSpace 𝕜' F] [SMulCommClass ℝ 𝕜' F] :
-    (monoCLM 𝕜 n₁ n₂ K₁ K₂ : 𝓓^{n₁}_{K₁}(E, F) → _) = monoCLM 𝕜' n₁ n₂ K₁ K₂ :=
-=======
 theorem seminorm_postcompLM_le [LinearMap.CompatibleSMul F F' ℝ 𝕜] {i : ℕ} (T : F →L[𝕜] F')
     (f : 𝓓^{n}_{K}(E, F)) :
     N[𝕜]_{K, n, i} (postcompLM T f) ≤ ‖T‖ * N[𝕜]_{K, n, i} f := by
@@ -796,7 +744,52 @@
 lemma postcompCLM_apply [LinearMap.CompatibleSMul F F' ℝ 𝕜] (T : F →L[𝕜] F')
     (f : 𝓓^{n}_{K}(E, F)) :
     postcompCLM T f = T ∘ f :=
->>>>>>> 0c63debb
+  rfl
+
+theorem seminorm_monoLM_le {i : ℕ} (f : 𝓓^{n₁}_{K₁}(E, F)) :
+    N[𝕜]_{K₂, n₂, i} (monoLM 𝕜 n₁ n₂ K₁ K₂ f) ≤ N[𝕜]_{K₁, n₁, i} f := by
+  by_cases H : n₂ ≤ n₁ ∧ K₁ ≤ K₂
+  · simp (discharger := positivity) only [ContDiffMapSupportedIn.seminorm_le_iff_withOrder,
+      monoLM_apply, H, true_and, if_true]
+    intro hik _ _
+    exact norm_iteratedFDeriv_apply_le_seminorm_withOrder _ (hik.trans (mod_cast H.1))
+  · simp [H]
+
+theorem seminorm_monoLM_eq {i : ℕ} (h₁ : n₁ = n₂) (h₂ : K₁ ≤ K₂) (f : 𝓓^{n₁}_{K₁}(E, F)) :
+    N[𝕜]_{K₂, n₂, i} (monoLM 𝕜 n₁ n₂ K₁ K₂ f) = N[𝕜]_{K₁, n₁, i} f := by
+  simp [BoundedContinuousFunction.norm_eq_iSup_norm, ContDiffMapSupportedIn.seminorm_apply,
+    structureMapCLM_apply_withOrder, h₁, h₂]
+
+variable (n₁ n₂ K₁ K₂) in
+/-- If `n₁ ≥ n₂` and `K₁ ≤ K₂`, `monoCLM 𝕜 n₁ n₂ K₁ K₂` is the continuous `𝕜`-linear inclusion of
+`𝓓^{n₁}_{K₁}(E, F)` inside `𝓓^{}_{Q'}(E, F)`. Otherwise, this is the zero map.
+
+Furthermore:
+* it is a topological embedding when `k = n` and `Q ⊆ Q'` (not in Mathlib yet)
+* it maps bounded sets to compact sets when `k + 1 ≤ n` and `Q ⊆ Q'` (not in Mathlib yet)
+-/
+noncomputable def monoCLM :
+    𝓓^{n₁}_{K₁}(E, F) →L[𝕜] 𝓓^{n₂}_{K₂}(E, F) where
+  toLinearMap := monoLM 𝕜 n₁ n₂ K₁ K₂
+  cont := show Continuous (monoLM 𝕜 n₁ n₂ K₁ K₂) by
+    refine continuous_from_bounded (ContDiffMapSupportedIn.withSeminorms _ _ _ _ _)
+      (ContDiffMapSupportedIn.withSeminorms _ _ _ _ _) _ (fun i ↦ ⟨{i}, 1, fun f ↦ ?_⟩)
+    simpa using seminorm_monoLM_le 𝕜 f
+
+open scoped Classical in
+@[simp]
+lemma monoCLM_apply (f : 𝓓^{n₁}_{K₁}(E, F)) :
+    (monoCLM 𝕜 n₁ n₂ K₁ K₂ f : E → F) = if n₂ ≤ n₁ ∧ K₁ ≤ K₂ then f else 0 :=
+  monoLM_apply 𝕜 f
+
+@[simp]
+lemma monoCLM_eq_zero (H : ¬ (n₂ ≤ n₁ ∧ K₁ ≤ K₂)) :
+    (monoCLM 𝕜 n₁ n₂ K₁ K₂ : 𝓓^{n₁}_{K₁}(E, F) →L[𝕜] 𝓓^{n₂}_{K₂}(E, F)) = 0 := by
+  ext; simp [H]
+
+lemma monoCLM_eq_of_scalars (𝕜' : Type*)
+    [NontriviallyNormedField 𝕜'] [NormedSpace 𝕜' F] [SMulCommClass ℝ 𝕜' F] :
+    (monoCLM 𝕜 n₁ n₂ K₁ K₂ : 𝓓^{n₁}_{K₁}(E, F) → _) = monoCLM 𝕜' n₁ n₂ K₁ K₂ :=
   rfl
 
 end Topology
