--- conflicted
+++ resolved
@@ -159,7 +159,6 @@
 theorem copy_eq (f : 𝓓^{n}_{K}(E, F)) (f' : E → F) (h : f' = f) : f.copy f' h = f :=
   DFunLike.ext' h
 
-<<<<<<< HEAD
 @[simp]
 theorem toBoundedContinuousFunction_apply (f : 𝓓^{n}_{K}(E, F)) (x : E) :
    (f : BoundedContinuousFunction E F) x  = (f x) := rfl
@@ -247,6 +246,4 @@
 
 end Module
 
-=======
->>>>>>> 9502f08f
 end ContDiffMapSupportedIn