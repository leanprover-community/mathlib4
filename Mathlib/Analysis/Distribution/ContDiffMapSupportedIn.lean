/-
Copyright (c) 2023 Anatole Dedecker. All rights reserved.
Released under Apache 2.0 license as described in the file LICENSE.
Authors: Anatole Dedecker, Luigi Massacci
-/
module

public import Mathlib.Analysis.Calculus.ContDiff.Operations
public import Mathlib.Topology.ContinuousMap.Bounded.Normed
public import Mathlib.Topology.Sets.Compacts

/-!
# Continuously differentiable functions supported in a given compact set

This file develops the basic theory of bundled `n`-times continuously differentiable functions
with support contained in a given compact set.

Given `n : ℕ∞` and a compact subset `K` of a normed space `E`, we consider the type of bundled
functions `f : E → F` (where `F` is a normed vector space) such that:

- `f` is `n`-times continuously differentiable: `ContDiff ℝ n f`.
- `f` vanishes outside of a compact set: `EqOn f 0 Kᶜ`.

The main reason this exists as a bundled type is to be endowed with its natural locally convex
topology (namely, uniform convergence of `f` and its derivatives up to order `n`).
Taking the locally convex inductive limit of these as `K` varies yields the natural topology on test
functions, used to define distributions. While most of distribution theory cares only about `C^∞`
functions, we also want to endow the space of `C^n` test functions with its natural topology.
Indeed, distributions of order less than `n` are precisely those which extend continuously to this
larger space of test functions.

## Main definitions

- `ContDiffMapSupportedIn E F n K`: the type of bundled `n`-times continuously differentiable
  functions `E → F` which vanish outside of `K`.
- `ContDiffMapSupportedIn.iteratedFDerivWithOrderLM`: wrapper, as a `𝕜`-linear map, for
  `iteratedFDeriv` from `ContDiffMapSupportedIn E F n K` to
  `ContDiffMapSupportedIn E (E [×i]→L[ℝ] F) k K`.
- `ContDiffMapSupportedIn.iteratedFDerivLM`: specialization of the above, giving a `𝕜`-linear map
  from `ContDiffMapSupportedIn E F ⊤ K` to `ContDiffMapSupportedIn E (E [×i]→L[ℝ] F) ⊤ K`.
- `ContDiffMapSupportedIn.topologicalSpace`, `ContDiffMapSupportedIn.uniformSpace`: the topology
  and uniform structures on `𝓓^{n}_{K}(E, F)`, given by uniform convergence of the functions and
  all their derivatives up to order `n`.

## Main statements

- `ContDiffMapSupportedIn.isTopologicalAddGroup`, `ContDiffMapSupportedIn.continuousSMul` and
  `ContDiffMapSupportedIn.instLocallyConvexSpace`: `𝓓^{n}_{K}(E, F)` is a locally convex
  topological vector space.

## Notation

In the `Distributions` scope, we introduce the following notations:
- `𝓓^{n}_{K}(E, F)`: the space of `n`-times continuously differentiable functions `E → F`
  which vanish outside of `K`.
- `𝓓_{K}(E, F)`: the space of smooth (infinitely differentiable) functions `E → F`
  which vanish outside of `K`, i.e. `𝓓^{⊤}_{K}(E, F)`.
- `N[𝕜; F]_{K, n, i}` (or simply `N[𝕜]_{K, n, i}`): the `𝕜`-seminorm on `𝓓^{n}_{K}(E, F)`
  given by the sup-norm of the `i`-th derivative.
- `N[𝕜; F]_{K, i}` (or simply `N[𝕜]_{K, i}`): the `𝕜`-seminorm on `𝓓_{K}(E, F)`
  given by the sup-norm of the `i`-th derivative.

## Implementation details

* The technical choice of spelling `EqOn f 0 Kᶜ` in the definition, as opposed to `tsupport f ⊆ K`
  is to make rewriting `f x` to `0` easier when `x ∉ K`.
* Since the most common case is by far the smooth case, we often reserve the "expected" name
  of a result/definition to this case, and add `WithOrder` to the declaration applying to
  any regularity.
* In `iteratedFDerivWithOrderLM`, we define the `i`-th iterated differentiation operator as
  a map from `𝓓^{n}_{K}` to `𝓓^{k}_{K}` without imposing relations on `n`, `k` and `i`. Of course
  this is defined as `0` if `k + i > n`. This creates some verbosity as all of these variables are
  explicit, but it allows the most flexibility while avoiding DTT hell.

## Tags

distributions
-/

@[expose] public section

open TopologicalSpace SeminormFamily Set Function Seminorm UniformSpace
open scoped BoundedContinuousFunction Topology NNReal ContDiff

variable (𝕜 E F F' : Type*) [NontriviallyNormedField 𝕜]
  [NormedAddCommGroup E] [NormedSpace ℝ E]
  [NormedAddCommGroup F] [NormedSpace ℝ F] [NormedSpace 𝕜 F] [SMulCommClass ℝ 𝕜 F]
  [NormedAddCommGroup F'] [NormedSpace ℝ F'] [NormedSpace 𝕜 F'] [SMulCommClass ℝ 𝕜 F']
  {n k : ℕ∞} {K : Compacts E}

/-- The type of bundled `n`-times continuously differentiable maps which vanish outside of a fixed
compact set `K`. -/
structure ContDiffMapSupportedIn (n : ℕ∞) (K : Compacts E) : Type _ where
  /-- The underlying function. Use coercion instead. -/
  protected toFun : E → F
  protected contDiff' : ContDiff ℝ n toFun
  protected zero_on_compl' : EqOn toFun 0 Kᶜ

/-- Notation for the space of bundled `n`-times continuously differentiable
functions with support in a compact set `K`. -/
scoped[Distributions] notation "𝓓^{" n "}_{"K"}(" E ", " F ")" =>
  ContDiffMapSupportedIn E F n K

/-- Notation for the space of bundled smooth (infinitely differentiable)
functions with support in a compact set `K`. -/
scoped[Distributions] notation "𝓓_{"K"}(" E ", " F ")" =>
  ContDiffMapSupportedIn E F ⊤ K

open Distributions

/-- `ContDiffMapSupportedInClass B E F n K` states that `B` is a type of bundled `n`-times
continuously differentiable functions with support in the compact set `K`. -/
class ContDiffMapSupportedInClass (B : Type*) (E F : outParam <| Type*)
    [NormedAddCommGroup E] [NormedAddCommGroup F] [NormedSpace ℝ E] [NormedSpace ℝ F]
    (n : outParam ℕ∞) (K : outParam <| Compacts E)
    extends FunLike B E F where
  map_contDiff (f : B) : ContDiff ℝ n f
  map_zero_on_compl (f : B) : EqOn f 0 Kᶜ

open ContDiffMapSupportedInClass

namespace ContDiffMapSupportedInClass

instance (B : Type*) (E F : outParam <| Type*)
    [NormedAddCommGroup E] [NormedAddCommGroup F] [NormedSpace ℝ E] [NormedSpace ℝ F]
    (n : outParam ℕ∞) (K : outParam <| Compacts E)
    [ContDiffMapSupportedInClass B E F n K] :
    ContinuousMapClass B E F where
  map_continuous f := (map_contDiff f).continuous

instance (B : Type*) (E F : outParam <| Type*)
    [NormedAddCommGroup E] [NormedAddCommGroup F] [NormedSpace ℝ E] [NormedSpace ℝ F]
    (n : outParam ℕ∞) (K : outParam <| Compacts E)
    [ContDiffMapSupportedInClass B E F n K] :
    BoundedContinuousMapClass B E F where
  map_bounded f := by
    have := HasCompactSupport.intro K.isCompact (map_zero_on_compl f)
    rcases (map_continuous f).bounded_above_of_compact_support this with ⟨C, hC⟩
    exact map_bounded (BoundedContinuousFunction.ofNormedAddCommGroup f (map_continuous f) C hC)

end ContDiffMapSupportedInClass

namespace ContDiffMapSupportedIn

instance toContDiffMapSupportedInClass :
    ContDiffMapSupportedInClass 𝓓^{n}_{K}(E, F) E F n K where
  coe f := f.toFun
  coe_injective' f g h := by cases f; cases g; congr
  map_contDiff f := f.contDiff'
  map_zero_on_compl f := f.zero_on_compl'

variable {E F F'}

protected theorem contDiff (f : 𝓓^{n}_{K}(E, F)) : ContDiff ℝ n f := map_contDiff f
protected theorem zero_on_compl (f : 𝓓^{n}_{K}(E, F)) : EqOn f 0 Kᶜ := map_zero_on_compl f
protected theorem compact_supp (f : 𝓓^{n}_{K}(E, F)) : HasCompactSupport f :=
  .intro K.isCompact (map_zero_on_compl f)

@[simp]
theorem toFun_eq_coe {f : 𝓓^{n}_{K}(E, F)} : f.toFun = (f : E → F) :=
  rfl

/-- See note [custom simps projection]. -/
def Simps.coe (f : 𝓓^{n}_{K}(E, F)) : E → F := f

initialize_simps_projections ContDiffMapSupportedIn (toFun → coe, as_prefix coe)

@[ext]
theorem ext {f g : 𝓓^{n}_{K}(E, F)} (h : ∀ a, f a = g a) : f = g :=
  DFunLike.ext _ _ h

/-- Copy of a `ContDiffMapSupportedIn` with a new `toFun` equal to the old one. Useful to fix
definitional equalities. -/
protected def copy (f : 𝓓^{n}_{K}(E, F)) (f' : E → F) (h : f' = f) : 𝓓^{n}_{K}(E, F) where
  toFun := f'
  contDiff' := h.symm ▸ f.contDiff
  zero_on_compl' := h.symm ▸ f.zero_on_compl

@[simp]
theorem coe_copy (f : 𝓓^{n}_{K}(E, F)) (f' : E → F) (h : f' = f) : ⇑(f.copy f' h) = f' :=
  rfl

theorem copy_eq (f : 𝓓^{n}_{K}(E, F)) (f' : E → F) (h : f' = f) : f.copy f' h = f :=
  DFunLike.ext' h

@[simp]
theorem coe_toBoundedContinuousFunction (f : 𝓓^{n}_{K}(E, F)) :
   (f : BoundedContinuousFunction E F) = (f : E → F) := rfl

section AddCommGroup

@[simps -fullyApplied]
instance : Zero 𝓓^{n}_{K}(E, F) where
  zero := .mk 0 contDiff_zero_fun fun _ _ ↦ rfl

@[simps -fullyApplied]
instance : Add 𝓓^{n}_{K}(E, F) where
  add f g := .mk (f + g) (f.contDiff.add g.contDiff) <| by
    rw [← add_zero 0]
    exact f.zero_on_compl.comp_left₂ g.zero_on_compl

@[simps -fullyApplied]
instance : Neg 𝓓^{n}_{K}(E, F) where
  neg f := .mk (-f) (f.contDiff.neg) <| by
    rw [← neg_zero]
    exact f.zero_on_compl.comp_left

@[simps -fullyApplied]
instance instSub : Sub 𝓓^{n}_{K}(E, F) where
  sub f g := .mk (f - g) (f.contDiff.sub g.contDiff) <| by
    rw [← sub_zero 0]
    exact f.zero_on_compl.comp_left₂ g.zero_on_compl

@[simps -fullyApplied]
instance instSMul {R} [Semiring R] [Module R F] [SMulCommClass ℝ R F] [ContinuousConstSMul R F] :
   SMul R 𝓓^{n}_{K}(E, F) where
  smul c f := .mk (c • (f : E → F)) (f.contDiff.const_smul c) <| by
    rw [← smul_zero c]
    exact f.zero_on_compl.comp_left

instance : AddCommGroup 𝓓^{n}_{K}(E, F) := fast_instance%
  DFunLike.coe_injective.addCommGroup _ rfl (fun _ _ ↦ rfl) (fun _ ↦ rfl) (fun _ _ ↦ rfl)
    (fun _ _ ↦ rfl) fun _ _ ↦ rfl

variable (E F K n)

/-- Coercion as an additive homomorphism. -/
def coeHom : 𝓓^{n}_{K}(E, F) →+ E → F where
  toFun f := f
  map_zero' := coe_zero
  map_add' _ _ := rfl

variable {E F}

theorem coe_coeHom : (coeHom E F n K : 𝓓^{n}_{K}(E, F) → E → F) = DFunLike.coe :=
  rfl

theorem coeHom_injective : Function.Injective (coeHom E F n K) := by
  rw [coe_coeHom]
  exact DFunLike.coe_injective

end AddCommGroup

section Module

instance {R} [Semiring R] [Module R F] [SMulCommClass ℝ R F] [ContinuousConstSMul R F] :
    Module R 𝓓^{n}_{K}(E, F) := fast_instance%
  (coeHom_injective n K).module R (coeHom E F n K) fun _ _ ↦ rfl

end Module

protected theorem support_subset (f : 𝓓^{n}_{K}(E, F)) : support f ⊆ K :=
  support_subset_iff'.mpr f.zero_on_compl

protected theorem tsupport_subset (f : 𝓓^{n}_{K}(E, F)) : tsupport f ⊆ K :=
  closure_minimal f.support_subset K.isCompact.isClosed

protected theorem hasCompactSupport (f : 𝓓^{n}_{K}(E, F)) : HasCompactSupport f :=
  HasCompactSupport.intro K.isCompact f.zero_on_compl

/-- Inclusion of unbundled `n`-times continuously differentiable function with support included
in a compact `K` into the space `𝓓^{n}_{K}`. -/
@[simps]
protected def of_support_subset {f : E → F} (hf : ContDiff ℝ n f) (hsupp : support f ⊆ K) :
    𝓓^{n}_{K}(E, F) where
  toFun := f
  contDiff' := hf
  zero_on_compl' := support_subset_iff'.mp hsupp

protected theorem bounded_iteratedFDeriv (f : 𝓓^{n}_{K}(E, F)) {i : ℕ} (hi : i ≤ n) :
    ∃ C, ∀ x, ‖iteratedFDeriv ℝ i f x‖ ≤ C :=
  Continuous.bounded_above_of_compact_support
    (f.contDiff.continuous_iteratedFDeriv <| (WithTop.le_coe rfl).mpr hi)
    (f.hasCompactSupport.iteratedFDeriv i)

protected theorem iteratedFDeriv_zero_on_compl (f : 𝓓^{n}_{K}(E, F)) {i : ℕ} :
    EqOn (iteratedFDeriv ℝ i f) 0 Kᶜ := by
  intro x (hx : x ∉ K)
  contrapose! hx
  exact f.tsupport_subset (support_iteratedFDeriv_subset i hx)

/-- Inclusion of `𝓓^{n}_{K}(E, F)` into the space `E →ᵇ F` of bounded continuous maps
as a `𝕜`-linear map.

This is subsumed by `toBoundedContinuousFunctionCLM`, which also bundles the continuity. -/
noncomputable def toBoundedContinuousFunctionLM : 𝓓^{n}_{K}(E, F) →ₗ[𝕜] E →ᵇ F where
  toFun f := f
  map_add' _ _ := rfl
  map_smul' _ _ := rfl

@[simp]
lemma toBoundedContinuousFunctionLM_apply (f : 𝓓^{n}_{K}(E, F)) :
    toBoundedContinuousFunctionLM 𝕜 f = f :=
  rfl

lemma toBoundedContinuousFunctionLM_eq_of_scalars (𝕜' : Type*) [NontriviallyNormedField 𝕜']
    [NormedSpace 𝕜' F] [SMulCommClass ℝ 𝕜' F] :
    (toBoundedContinuousFunctionLM 𝕜 : 𝓓^{n}_{K}(E, F) → _) = toBoundedContinuousFunctionLM 𝕜' :=
  rfl

variable {𝕜} in
-- Note: generalizing this to a semilinear setting would require a semilinear version of
-- `CompatibleSMul`.
/-- Given `T : F →L[𝕜] F'`, `postcompLM T` is the `𝕜`-linear-map sending `f : 𝓓^{n}_{K}(E, F)`
to `T ∘ f` as an element of `𝓓^{n}_{K}(E, F')`.

This is subsumed by `postcompCLM T`, which also bundles the continuity. -/
noncomputable def postcompLM [LinearMap.CompatibleSMul F F' ℝ 𝕜] (T : F →L[𝕜] F') :
    𝓓^{n}_{K}(E, F) →ₗ[𝕜] 𝓓^{n}_{K}(E, F') where
  toFun f := ⟨T ∘ f, T.restrictScalars ℝ |>.contDiff.comp f.contDiff,
    fun x hx ↦ by simp [f.zero_on_compl hx]⟩
  map_add' f g := by ext x; exact map_add T (f x) (g x)
  map_smul' c f := by ext x; exact map_smul T c (f x)

@[simp]
lemma postcompLM_apply [LinearMap.CompatibleSMul F F' ℝ 𝕜] (T : F →L[𝕜] F')
    (f : 𝓓^{n}_{K}(E, F)) :
    postcompLM T f = T ∘ f :=
  rfl

variable (n k) in
/-- `fderivWithOrderLM 𝕜 n k` is the `𝕜`-linear-map sending `f : 𝓓^{n}_{K}(E, F)` to
its derivative as an element of `𝓓^{k}_{K}(E, E →L[ℝ] F)`.
This only makes mathematical sense if `k + 1 ≤ n`, otherwise we define it as the zero map.

See `fderivLM` for the very common case where everything is infinitely differentiable.

This is subsumed by `fderivWithOrderCLM`, which also bundles the continuity. -/
noncomputable def fderivWithOrderLM :
    𝓓^{n}_{K}(E, F) →ₗ[𝕜] 𝓓^{k}_{K}(E, E →L[ℝ] F) where
  toFun f :=
    if hk : k + 1 ≤ n then
      .of_support_subset
        (f.contDiff.fderiv_right <| mod_cast hk)
        ((support_fderiv_subset ℝ).trans f.tsupport_subset)
    else 0
  map_add' f g := by
    split_ifs with hk
    · have hk' : 1 ≤ (n : WithTop ℕ∞) := mod_cast (le_of_add_le_right hk)
      ext
      simp [fderiv_add (f.contDiff.differentiable hk').differentiableAt
                       (g.contDiff.differentiable hk').differentiableAt]
    · simp
  map_smul' c f := by
    split_ifs with hk
    · have hk' : 1 ≤ (n : WithTop ℕ∞) := mod_cast (le_of_add_le_right hk)
      ext
      simp [fderiv_const_smul (f.contDiff.differentiable hk').differentiableAt]
    · simp

@[simp]
lemma fderivWithOrderLM_apply (f : 𝓓^{n}_{K}(E, F)) :
    fderivWithOrderLM 𝕜 n k f = if k + 1 ≤ n then fderiv ℝ f else 0 := by
  rw [fderivWithOrderLM]
  split_ifs <;> rfl

lemma fderivWithOrderLM_apply_of_le (f : 𝓓^{n}_{K}(E, F)) (hk : k + 1 ≤ n) :
    fderivWithOrderLM 𝕜 n k f = fderiv ℝ f := by
  simp [hk]

lemma fderivWithOrderLM_apply_of_gt (f : 𝓓^{n}_{K}(E, F)) (hk : ¬ (k + 1 ≤ n)) :
    fderivWithOrderLM 𝕜 n k f = 0 := by
  ext : 1
  simp [hk]

lemma fderivWithOrderLM_eq_of_scalars (𝕜' : Type*) [NontriviallyNormedField 𝕜']
    [NormedSpace 𝕜' F] [SMulCommClass ℝ 𝕜' F] :
    (fderivWithOrderLM 𝕜 n k : 𝓓^{n}_{K}(E, F) → _) = fderivWithOrderLM 𝕜' n k :=
  rfl

/-- `fderivLM 𝕜` is the `𝕜`-linear-map sending `f : 𝓓_{K}(E, F)` to
its derivative as an element of `𝓓_{K}(E, E →L[ℝ] F)`.

See also `fderivWithOrderLM` if you need more control on the regularities.

This is subsumed by `fderivCLM`, which also bundles the continuity. -/
noncomputable def fderivLM :
    𝓓_{K}(E, F) →ₗ[𝕜] 𝓓_{K}(E, E →L[ℝ] F) where
  toFun f := .of_support_subset
    (f.contDiff.fderiv_right le_rfl)
    ((support_fderiv_subset ℝ).trans f.tsupport_subset)
  map_add' f g := by
    have h : 1 ≤ ∞ := mod_cast le_top
    ext
    simp [fderiv_add (f.contDiff.differentiable h).differentiableAt
                     (g.contDiff.differentiable h).differentiableAt]
  map_smul' c f := by
    have h : 1 ≤ ∞ := mod_cast le_top
    ext
    simp [fderiv_const_smul (f.contDiff.differentiable h).differentiableAt]

@[simp]
lemma fderivLM_apply (f : 𝓓_{K}(E, F)) :
    fderivLM 𝕜 f = fderiv ℝ f :=
  rfl

/-- Note: this turns out to be a definitional equality thanks to decidablity of the order
on `ℕ∞`. This means we could have *defined* `fderivLM` this way, but we avoid it
to make sure that `if`s won't appear in the smooth case. -/
lemma fderivLM_eq_withOrder :
    (fderivLM 𝕜 : 𝓓_{K}(E, F) →ₗ[𝕜] _) = fderivWithOrderLM 𝕜 ⊤ ⊤ :=
  rfl

lemma fderivLM_eq_of_scalars (𝕜' : Type*) [NontriviallyNormedField 𝕜']
    [NormedSpace 𝕜' F] [SMulCommClass ℝ 𝕜' F] :
    (fderivLM 𝕜 : 𝓓_{K}(E, F) → _) = fderivLM 𝕜' :=
  rfl

variable (n k) in
/-- `iteratedFDerivWithOrderLM 𝕜 n k i` is the `𝕜`-linear-map sending `f : 𝓓^{n}_{K}(E, F)` to
its `i`-th iterated derivative as an element of `𝓓^{k}_{K}(E, E [×i]→L[ℝ] F)`.
This only makes mathematical sense if `k + i ≤ n`, otherwise we define it as the zero map.

See `iteratedFDerivLM` for the very common case where everything is infinitely differentiable.

This is subsumed by `iteratedFDerivWithOrderCLM` (not yet in Mathlib), which also bundles the
continuity. -/
noncomputable def iteratedFDerivWithOrderLM (i : ℕ) :
    𝓓^{n}_{K}(E, F) →ₗ[𝕜] 𝓓^{k}_{K}(E, E [×i]→L[ℝ] F) where
  /-
  Note: it is tempting to define this as some linear map if `k + i ≤ n`,
  and the zero map otherwise. However, we would lose the definitional equality between
  `iteratedFDerivWithOrderLM 𝕜 n k i f` and `iteratedFDerivWithOrderLM ℝ n k i f`.

  This is caused by the fact that the equality `f (if p then x else y) = if p then f x else f y`
  is not definitional.
  -/
  toFun f :=
    if hi : k + i ≤ n then
      .of_support_subset
        (f.contDiff.iteratedFDeriv_right <| mod_cast hi)
        ((support_iteratedFDeriv_subset i).trans f.tsupport_subset)
    else 0
  map_add' f g := by
    split_ifs with hi
    · have hi' : (i : WithTop ℕ∞) ≤ n := mod_cast (le_of_add_le_right hi)
      ext
      simp [iteratedFDeriv_add (f.contDiff.of_le hi') (g.contDiff.of_le hi')]
    · simp
  map_smul' c f := by
    split_ifs with hi
    · have hi' : (i : WithTop ℕ∞) ≤ n := mod_cast (le_of_add_le_right hi)
      ext
      simp [iteratedFDeriv_const_smul_apply (f.contDiff.of_le hi').contDiffAt]
    · simp

@[simp]
lemma iteratedFDerivWithOrderLM_apply {i : ℕ} (f : 𝓓^{n}_{K}(E, F)) :
    iteratedFDerivWithOrderLM 𝕜 n k i f = if k + i ≤ n then iteratedFDeriv ℝ i f else 0 := by
  rw [ContDiffMapSupportedIn.iteratedFDerivWithOrderLM]
  split_ifs <;> rfl

lemma iteratedFDerivWithOrderLM_apply_of_le {i : ℕ} (f : 𝓓^{n}_{K}(E, F)) (hin : k + i ≤ n) :
    iteratedFDerivWithOrderLM 𝕜 n k i f = iteratedFDeriv ℝ i f := by
  simp [hin]

lemma iteratedFDerivWithOrderLM_apply_of_gt {i : ℕ} (f : 𝓓^{n}_{K}(E, F)) (hin : ¬ (k + i ≤ n)) :
    iteratedFDerivWithOrderLM 𝕜 n k i f = 0 := by
  ext : 1
  simp [hin]

lemma iteratedFDerivWithOrderLM_eq_of_scalars {i : ℕ} (𝕜' : Type*) [NontriviallyNormedField 𝕜']
    [NormedSpace 𝕜' F] [SMulCommClass ℝ 𝕜' F] :
    (iteratedFDerivWithOrderLM 𝕜 n k i : 𝓓^{n}_{K}(E, F) → _)
      = iteratedFDerivWithOrderLM 𝕜' n k i :=
  rfl

/-- `iteratedFDerivLM 𝕜 i` is the `𝕜`-linear-map sending `f : 𝓓_{K}(E, F)` to
its `i`-th iterated derivative as an element of `𝓓_{K}(E, E [×i]→L[ℝ] F)`.

See also `iteratedFDerivWithOrderLM` if you need more control on the regularities.

This is subsumed by `iteratedFDerivCLM` (not yet in Mathlib), which also bundles the
continuity. -/
noncomputable def iteratedFDerivLM (i : ℕ) :
    𝓓_{K}(E, F) →ₗ[𝕜] 𝓓_{K}(E, E [×i]→L[ℝ] F) where
  toFun f := .of_support_subset
    (f.contDiff.iteratedFDeriv_right le_rfl)
    ((support_iteratedFDeriv_subset i).trans f.tsupport_subset)
  map_add' f g := by
    have hi : (i : WithTop ℕ∞) ≤ ∞ := mod_cast le_top
    ext
    simp [iteratedFDeriv_add (f.contDiff.of_le hi) (g.contDiff.of_le hi)]
  map_smul' c f := by
    have hi : (i : WithTop ℕ∞) ≤ ∞ := mod_cast le_top
    ext
    simp [iteratedFDeriv_const_smul_apply (f.contDiff.of_le hi).contDiffAt]

@[simp]
lemma iteratedFDerivLM_apply {i : ℕ} (f : 𝓓_{K}(E, F)) :
    iteratedFDerivLM 𝕜 i f = iteratedFDeriv ℝ i f :=
  rfl

/-- Note: this turns out to be a definitional equality thanks to decidablity of the order
on `ℕ∞`. This means we could have *defined* `iteratedFDerivLM` this way, but we avoid it
to make sure that `if`s won't appear in the smooth case. -/
lemma iteratedFDerivLM_eq_withOrder (i : ℕ) :
    (iteratedFDerivLM 𝕜 i : 𝓓_{K}(E, F) →ₗ[𝕜] _) = iteratedFDerivWithOrderLM 𝕜 ⊤ ⊤ i :=
  rfl

lemma iteratedFDerivLM_eq_of_scalars {i : ℕ} (𝕜' : Type*) [NontriviallyNormedField 𝕜']
    [NormedSpace 𝕜' F] [SMulCommClass ℝ 𝕜' F] :
    (iteratedFDerivLM 𝕜 i : 𝓓_{K}(E, F) → _) = iteratedFDerivLM 𝕜' i :=
  rfl

variable (n) in
/-- `structureMapLM 𝕜 n i` is the `𝕜`-linear-map sending `f : 𝓓^{n}_{K}(E, F)` to its
`i`-th iterated derivative as an element of `E →ᵇ (E [×i]→L[ℝ] F)`. In other words, it
is the composition of `toBoundedContinuousFunctionLM 𝕜` and `iteratedFDerivWithOrderLM 𝕜 n 0 i`.
This only makes mathematical sense if `i ≤ n`, otherwise we define it as the zero map.

We call these "structure maps" because they define the topology on `𝓓^{n}_{K}(E, F)`.

This is subsumed by `structureMapCLM`, which also bundles the
continuity. -/
noncomputable def structureMapLM (i : ℕ) :
    𝓓^{n}_{K}(E, F) →ₗ[𝕜] E →ᵇ (E [×i]→L[ℝ] F) :=
  toBoundedContinuousFunctionLM 𝕜 ∘ₗ iteratedFDerivWithOrderLM 𝕜 n 0 i

lemma structureMapLM_eq {i : ℕ} :
    (structureMapLM 𝕜 ⊤ i : 𝓓_{K}(E, F) →ₗ[𝕜] E →ᵇ (E [×i]→L[ℝ] F)) =
      (toBoundedContinuousFunctionLM 𝕜 : 𝓓_{K}(E, E [×i]→L[ℝ] F) →ₗ[𝕜] E →ᵇ (E [×i]→L[ℝ] F)) ∘ₗ
      (iteratedFDerivLM 𝕜 i : 𝓓_{K}(E, F) →ₗ[𝕜] 𝓓_{K}(E, E [×i]→L[ℝ] F)) :=
  rfl

lemma structureMapLM_apply_withOrder {i : ℕ} (f : 𝓓^{n}_{K}(E, F)) :
    structureMapLM 𝕜 n i f = if i ≤ n then iteratedFDeriv ℝ i f else 0 := by
  simp [structureMapLM]

lemma structureMapLM_apply {i : ℕ} (f : 𝓓_{K}(E, F)) :
    structureMapLM 𝕜 ⊤ i f = iteratedFDeriv ℝ i f := by
  simp [structureMapLM_eq]

lemma structureMapLM_eq_of_scalars {i : ℕ} (𝕜' : Type*) [NontriviallyNormedField 𝕜']
    [NormedSpace 𝕜' F] [SMulCommClass ℝ 𝕜' F] :
    (structureMapLM 𝕜 n i : 𝓓^{n}_{K}(E, F) → _) = structureMapLM 𝕜' n i :=
  rfl

section Topology

noncomputable instance topologicalSpace : TopologicalSpace 𝓓^{n}_{K}(E, F) :=
  ⨅ (i : ℕ), induced (structureMapLM ℝ n i) inferInstance

noncomputable instance uniformSpace : UniformSpace 𝓓^{n}_{K}(E, F) := .replaceTopology
  (⨅ (i : ℕ), UniformSpace.comap (structureMapLM ℝ n i) inferInstance)
  toTopologicalSpace_iInf.symm

protected theorem uniformSpace_eq_iInf : (uniformSpace : UniformSpace 𝓓^{n}_{K}(E, F)) =
    ⨅ (i : ℕ), UniformSpace.comap (structureMapLM ℝ n i) inferInstance :=
  UniformSpace.replaceTopology_eq _ toTopologicalSpace_iInf.symm

instance isTopologicalAddGroup : IsTopologicalAddGroup 𝓓^{n}_{K}(E, F) :=
  topologicalAddGroup_iInf fun _ ↦ topologicalAddGroup_induced _

instance isUniformAddGroup : IsUniformAddGroup 𝓓^{n}_{K}(E, F) := by
  rw [ContDiffMapSupportedIn.uniformSpace_eq_iInf]
  exact isUniformAddGroup_iInf fun _ ↦ IsUniformAddGroup.comap _

instance continuousSMul : ContinuousSMul 𝕜 𝓓^{n}_{K}(E, F) :=
  continuousSMul_iInf fun i ↦ continuousSMul_induced (structureMapLM 𝕜 n i)

instance locallyConvexSpace : LocallyConvexSpace ℝ 𝓓^{n}_{K}(E, F) :=
  LocallyConvexSpace.iInf fun _ ↦ LocallyConvexSpace.induced _

variable (n) in
/-- `structureMapCLM 𝕜 n i` is the continuous `𝕜`-linear-map sending `f : 𝓓^{n}_{K}(E, F)` to its
`i`-th iterated derivative as an element of `E →ᵇ (E [×i]→L[ℝ] F)`.
This only makes mathematical sense if `i ≤ n`, otherwise we define it as the zero map.

We call these "structure maps" because they define the topology on `𝓓^{n}_{K}(E, F)`. -/
noncomputable def structureMapCLM (i : ℕ) :
    𝓓^{n}_{K}(E, F) →L[𝕜] E →ᵇ (E [×i]→L[ℝ] F) where
  toLinearMap := structureMapLM 𝕜 n i
  cont := continuous_iInf_dom continuous_induced_dom

@[simp]
lemma structureMapCLM_apply_withOrder {i : ℕ} (f : 𝓓^{n}_{K}(E, F)) :
    structureMapCLM 𝕜 n i f = if i ≤ n then iteratedFDeriv ℝ i f else 0 := by
  simp [structureMapCLM, structureMapLM_apply_withOrder]

lemma structureMapCLM_apply {i : ℕ} (f : 𝓓_{K}(E, F)) :
    structureMapCLM 𝕜 ⊤ i f = iteratedFDeriv ℝ i f := by
  simp [structureMapCLM, structureMapLM_apply]

lemma structureMapCLM_eq_of_scalars {i : ℕ} (𝕜' : Type*) [NontriviallyNormedField 𝕜']
    [NormedSpace 𝕜' F] [SMulCommClass ℝ 𝕜' F] :
    (structureMapCLM 𝕜 n i : 𝓓^{n}_{K}(E, F) → _) = structureMapCLM 𝕜' n i :=
  rfl

/-- The **universal property** of the topology on `𝓓^{n}_{K}(E, F)`: a map to `𝓓^{n}_{K}(E, F)`
is continuous if and only if its composition with each structure map
`structureMapCLM ℝ n i : 𝓓^{n}_{K}(E, F) → (E →ᵇ (E [×i]→L[ℝ] F))` is continuous.

Since `structureMapCLM ℝ n i` is zero whenever `i > n`, it suffices to check it for `i ≤ n`,
as proven by `continuous_iff_comp_withOrder`. -/
-- Note: if needed, we could allow an extra parameter `𝕜` in case the user wants to use
-- `structureMapCLM 𝕜 n i`.
theorem continuous_iff_comp {X} [TopologicalSpace X] (φ : X → 𝓓^{n}_{K}(E, F)) :
    Continuous φ ↔ ∀ i, Continuous (structureMapCLM ℝ n i ∘ φ) := by
  simp [continuous_iInf_rng, continuous_induced_rng, structureMapCLM]

/-- The **universal property** of the topology on `𝓓^{n}_{K}(E, F)`: a map to `𝓓^{n}_{K}(E, F)`
is continuous if and only if its composition with the structure map
`structureMapCLM ℝ n i : 𝓓^{n}_{K}(E, F) → (E →ᵇ (E [×i]→L[ℝ] F))` is continuous for each
`i ≤ n`. -/
-- Note: if needed, we could allow an extra parameter `𝕜` in case the user wants to use
-- `structureMapCLM 𝕜 n i`.
theorem continuous_iff_comp_withOrder {X : Type*} [TopologicalSpace X] (φ : X → 𝓓^{n}_{K}(E, F)) :
    Continuous φ ↔ ∀ (i : ℕ), i ≤ n → Continuous (structureMapCLM ℝ n i ∘ φ) := by
  rw [continuous_iff_comp]
  congrm (∀ i, ?_)
  by_cases hin : i ≤ n <;> simp only [hin, true_imp_iff, false_imp_iff, iff_true]
  refine continuous_zero.congr fun x ↦ ?_
  ext t : 1
  simp [hin, structureMapCLM_apply_withOrder]

variable (E F n K)

/-- The seminorms on the space `𝓓^{n}_{K}(E, F)` given by the sup norm of the iterated derivatives.
In the scope `Distributions.Seminorm`, we denote them by `N[𝕜; F]_{K, n, i}`
(or `N[𝕜]_{K, n, i}`), or simply by `N[𝕜; F]_{K, i}` (or `N[𝕜; F]_{K, i}`) when `n = ∞`. -/
protected noncomputable def seminorm (i : ℕ) : Seminorm 𝕜 𝓓^{n}_{K}(E, F) :=
  (normSeminorm 𝕜 (E →ᵇ (E [×i]→L[ℝ] F))).comp (structureMapLM 𝕜 n i)

-- Note: If these end up conflicting with other seminorms (e.g `SchwartzMap.seminorm`),
-- we may want to put them in a more specific scope.
@[inherit_doc ContDiffMapSupportedIn.seminorm]
scoped[Distributions] notation "N["𝕜"]_{"K","n","i"}" =>
  ContDiffMapSupportedIn.seminorm 𝕜 _ _ n K i

@[inherit_doc ContDiffMapSupportedIn.seminorm]
scoped[Distributions] notation "N["𝕜"]_{"K","i"}" =>
  ContDiffMapSupportedIn.seminorm 𝕜 _ _ ⊤ K i

@[inherit_doc ContDiffMapSupportedIn.seminorm]
scoped[Distributions] notation "N["𝕜";"F"]_{"K","n","i"}" =>
  ContDiffMapSupportedIn.seminorm 𝕜 _ F n K i

@[inherit_doc ContDiffMapSupportedIn.seminorm]
scoped[Distributions] notation "N["𝕜";"F"]_{"K","i"}" =>
  ContDiffMapSupportedIn.seminorm 𝕜 _ F ⊤ K i

/-- The seminorms on the space `𝓓^{n}_{K}(E, F)` given by sup of the
`ContDiffMapSupportedIn.seminorm k`for `k ≤ i`. -/
protected noncomputable def supSeminorm (i : ℕ) : Seminorm 𝕜 𝓓^{n}_{K}(E, F) :=
  (Finset.Iic i).sup (ContDiffMapSupportedIn.seminorm 𝕜 E F n K)

protected theorem withSeminorms :
    WithSeminorms (ContDiffMapSupportedIn.seminorm 𝕜 E F n K) := by
  let p : SeminormFamily 𝕜 𝓓^{n}_{K}(E, F) ((_ : ℕ) × Fin 1) :=
    SeminormFamily.sigma fun i _ ↦
      (normSeminorm 𝕜 (E →ᵇ (E [×i]→L[ℝ] F))).comp (structureMapLM 𝕜 n i)
  have : WithSeminorms p :=
    withSeminorms_iInf fun i ↦ LinearMap.withSeminorms_induced (norm_withSeminorms _ _) _
  exact this.congr_equiv (Equiv.sigmaUnique _ _).symm

protected theorem withSeminorms' :
    WithSeminorms (ContDiffMapSupportedIn.supSeminorm 𝕜 E F n K) :=
  (ContDiffMapSupportedIn.withSeminorms 𝕜 E F n K).partial_sups

variable {E F n K}

protected theorem seminorm_apply (i : ℕ) (f : 𝓓^{n}_{K}(E, F)) :
    N[𝕜]_{K, n, i} f = ‖structureMapCLM 𝕜 n i f‖ :=
  rfl

protected theorem seminorm_eq_bot_of_gt {i : ℕ} (hin : n < i) :
    N[𝕜; F]_{K, n, i} = ⊥ := by
  have : ¬(i ≤ n) := by simpa using hin
  ext f
  simp [ContDiffMapSupportedIn.seminorm_apply, BoundedContinuousFunction.ext_iff,
    structureMapCLM_apply_withOrder, this]

protected theorem seminorm_le_iff_withOrder {C : ℝ} (hC : 0 ≤ C) (i : ℕ) (f : 𝓓^{n}_{K}(E, F)) :
    N[𝕜]_{K, n, i} f ≤ C ↔ (i ≤ n → ∀ x ∈ K, ‖iteratedFDeriv ℝ i f x‖ ≤ C) := by
  have : (∀ x, ‖iteratedFDeriv ℝ i f x‖ ≤ C) ↔ (∀ x ∈ K, ‖iteratedFDeriv ℝ i f x‖ ≤ C) := by
    congrm ∀ x, ?_
    by_cases hx : x ∈ K
    · simp [hx]
    · simp [hx, f.iteratedFDeriv_zero_on_compl hx, hC]
  by_cases hi : i ≤ n
  · simp [hi, forall_const, ContDiffMapSupportedIn.seminorm_apply, structureMapCLM_apply_withOrder,
      BoundedContinuousFunction.norm_le hC, this]
  · push_neg at hi
    simp [hi, ContDiffMapSupportedIn.seminorm_eq_bot_of_gt _ hi, hC]

protected theorem seminorm_le_iff {C : ℝ} (hC : 0 ≤ C) (i : ℕ) (f : 𝓓_{K}(E, F)) :
    N[𝕜]_{K, i} f ≤ C ↔ ∀ x ∈ K, ‖iteratedFDeriv ℝ i f x‖ ≤ C := by
  simp_rw [ContDiffMapSupportedIn.seminorm_le_iff_withOrder 𝕜 hC, le_top, forall_const]

theorem norm_iteratedFDeriv_apply_le_seminorm_withOrder {i : ℕ} (hin : i ≤ n)
    {f : 𝓓^{n}_{K}(E, F)} {x : E} :
    ‖iteratedFDeriv ℝ i f x‖ ≤ N[𝕜]_{K, n, i} f :=
  calc
      ‖iteratedFDeriv ℝ i f x‖
  _ = ‖structureMapLM ℝ n i f x‖ := by simp [structureMapLM_apply_withOrder, hin]
  _ ≤ ‖structureMapLM ℝ n i f‖ := BoundedContinuousFunction.norm_coe_le_norm _ _
  _ = N[𝕜]_{K, n, i} f := rfl

theorem norm_iteratedFDeriv_apply_le_seminorm {i : ℕ}
    {f : 𝓓_{K}(E, F)} {x : E} :
    ‖iteratedFDeriv ℝ i f x‖ ≤ N[𝕜]_{K, i} f :=
  norm_iteratedFDeriv_apply_le_seminorm_withOrder 𝕜 (mod_cast le_top)

theorem norm_apply_le_seminorm {f : 𝓓^{n}_{K}(E, F)} {x : E} :
    ‖f x‖ ≤ N[𝕜]_{K, n, 0} f := by
  rw [← norm_iteratedFDeriv_zero (𝕜 := ℝ) (f := f) (x := x)]
  exact norm_iteratedFDeriv_apply_le_seminorm_withOrder 𝕜 (zero_le _)

theorem norm_toBoundedContinuousFunction (f : 𝓓^{n}_{K}(E, F)) :
    ‖(f : E →ᵇ F)‖ = N[𝕜]_{K, n, 0} f := by
  simp [BoundedContinuousFunction.norm_eq_iSup_norm,
    ContDiffMapSupportedIn.seminorm_apply, structureMapCLM_apply_withOrder]

/-- The inclusion of the space `𝓓^{n}_{K}(E, F)` into the space `E →ᵇ F` of bounded continuous
functions as a continuous `𝕜`-linear map. -/
noncomputable def toBoundedContinuousFunctionCLM : 𝓓^{n}_{K}(E, F) →L[𝕜] E →ᵇ F where
  toLinearMap := toBoundedContinuousFunctionLM 𝕜
  cont := show Continuous (toBoundedContinuousFunctionLM 𝕜) by
    refine continuous_from_bounded (ContDiffMapSupportedIn.withSeminorms _ _ _ _ _)
      (norm_withSeminorms 𝕜 _) _ (fun _ ↦ ⟨{0}, 1, fun f ↦ ?_⟩)
    simp [norm_toBoundedContinuousFunction 𝕜 f]

@[simp]
lemma toBoundedContinuousFunctionCLM_apply (f : 𝓓^{n}_{K}(E, F)) :
    toBoundedContinuousFunctionCLM 𝕜 f = f :=
  rfl

lemma toBoundedContinuousFunctionCLM_eq_of_scalars (𝕜' : Type*) [NontriviallyNormedField 𝕜']
    [NormedSpace 𝕜' F] [SMulCommClass ℝ 𝕜' F] :
    (toBoundedContinuousFunctionCLM 𝕜 : 𝓓^{n}_{K}(E, F) → _) = toBoundedContinuousFunctionCLM 𝕜' :=
  rfl

<<<<<<< HEAD
theorem seminorm_postcompLM_le [LinearMap.CompatibleSMul F F' ℝ 𝕜] {i : ℕ} (T : F →L[𝕜] F')
    (f : 𝓓^{n}_{K}(E, F)) :
    N[𝕜]_{K, n, i} (postcompLM T f) ≤ ‖T‖ * N[𝕜]_{K, n, i} f := by
  set T' := T.restrictScalars ℝ
  change N[ℝ]_{K, n, i} (postcompLM T' f) ≤ ‖T'‖ * N[ℝ]_{K, n, i} f
  rw [ContDiffMapSupportedIn.seminorm_le_iff_withOrder ℝ (by positivity)]
  intro hi x hx
  rw [postcompLM_apply]
  calc
      ‖iteratedFDeriv ℝ i (T' ∘ f) x‖
  _ = ‖T'.compContinuousMultilinearMap (iteratedFDeriv ℝ i f x)‖ := by
        rw [T'.iteratedFDeriv_comp_left f.contDiff.contDiffAt (mod_cast hi)]
  _ ≤ ‖T'‖ * ‖iteratedFDeriv ℝ i f x‖ := T'.norm_compContinuousMultilinearMap_le _
  _ ≤ ‖T'‖ * N[ℝ]_{K, n, i} f := by grw [norm_iteratedFDeriv_apply_le_seminorm_withOrder ℝ hi]

variable {𝕜} in
-- Note: generalizing this to a semilinear setting would require a semilinear version of
-- `CompatibleSMul`.
/-- Given `T : F →L[𝕜] F'`, `postcompCLM T` is the continuous `𝕜`-linear-map sending
`f : 𝓓^{n}_{K}(E, F)` to `T ∘ f` as an element of `𝓓^{n}_{K}(E, F')`. -/
noncomputable def postcompCLM [LinearMap.CompatibleSMul F F' ℝ 𝕜] (T : F →L[𝕜] F') :
    𝓓^{n}_{K}(E, F) →L[𝕜] 𝓓^{n}_{K}(E, F') where
  toLinearMap := postcompLM T
  cont := show Continuous (postcompLM T) by
    refine continuous_from_bounded (ContDiffMapSupportedIn.withSeminorms _ _ _ _ _)
      (ContDiffMapSupportedIn.withSeminorms _ _ _ _ _) _ (fun i ↦ ⟨{i}, ‖T‖₊, fun f ↦ ?_⟩)
    simpa [NNReal.smul_def] using seminorm_postcompLM_le 𝕜 T f

@[simp]
lemma postcompCLM_apply [LinearMap.CompatibleSMul F F' ℝ 𝕜] (T : F →L[𝕜] F')
    (f : 𝓓^{n}_{K}(E, F)) :
    postcompCLM T f = T ∘ f :=
  rfl

theorem seminorm_fderivWithOrderLM_le {i : ℕ} (f : 𝓓^{n}_{K}(E, F)) :
    N[𝕜]_{K, k, i} (fderivWithOrderLM 𝕜 n k f) ≤ N[𝕜]_{K, n, i+1} f := by
  by_cases hk : k + 1 ≤ n
  · rw [ContDiffMapSupportedIn.seminorm_le_iff_withOrder 𝕜 (apply_nonneg _ _)]
    intro hi x hx
    have hi' : i + 1 ≤ n := (add_le_add_left hi 1).trans hk
    simpa [hk, norm_iteratedFDeriv_fderiv] using
      norm_iteratedFDeriv_apply_le_seminorm_withOrder 𝕜 hi'
  · simp [fderivWithOrderLM_apply_of_gt 𝕜 f hk]

variable (n k) in
/-- `fderivWithOrderCLM 𝕜 n k` is the continuous `𝕜`-linear-map sending `f : 𝓓^{n}_{K}(E, F)` to
its derivative as an element of `𝓓^{k}_{K}(E, E →L[ℝ] F)`.
This only makes mathematical sense if `k + 1 ≤ n`, otherwise we define it as the zero map.

See `fderivCLM` for the very common case where everything is infinitely differentiable. -/
noncomputable def fderivWithOrderCLM :
    𝓓^{n}_{K}(E, F) →L[𝕜] 𝓓^{k}_{K}(E, E →L[ℝ] F) where
  toLinearMap := fderivWithOrderLM 𝕜 n k
  cont := show Continuous (fderivWithOrderLM 𝕜 n k) by
    refine continuous_from_bounded (ContDiffMapSupportedIn.withSeminorms _ _ _ _ _)
      (ContDiffMapSupportedIn.withSeminorms _ _ _ _ _) _ (fun i ↦ ⟨{i+1}, 1, fun f ↦ ?_⟩)
    simpa using seminorm_fderivWithOrderLM_le 𝕜 f

@[simp]
lemma fderivWithOrderCLM_apply (f : 𝓓^{n}_{K}(E, F)) :
    fderivWithOrderCLM 𝕜 n k f = if k + 1 ≤ n then fderiv ℝ f else 0 :=
  fderivWithOrderLM_apply 𝕜 f

lemma fderivWithOrderCLM_apply_of_le (f : 𝓓^{n}_{K}(E, F)) (hk : k + 1 ≤ n) :
    fderivWithOrderCLM 𝕜 n k f = fderiv ℝ f :=
  fderivWithOrderLM_apply_of_le 𝕜 f hk

lemma fderivWithOrderCLM_apply_of_gt (f : 𝓓^{n}_{K}(E, F)) (hk : ¬ (k + 1 ≤ n)) :
    fderivWithOrderCLM 𝕜 n k f = 0 :=
  fderivWithOrderLM_apply_of_gt 𝕜 f hk

lemma fderivWithOrderCLM_eq_of_scalars (𝕜' : Type*) [NontriviallyNormedField 𝕜']
    [NormedSpace 𝕜' F] [SMulCommClass ℝ 𝕜' F] :
    (fderivWithOrderCLM 𝕜 n k : 𝓓^{n}_{K}(E, F) → _) = fderivWithOrderCLM 𝕜' n k :=
  rfl

theorem seminorm_fderivLM {i : ℕ} (f : 𝓓_{K}(E, F)) :
    N[𝕜]_{K, i} (fderivLM 𝕜 f) = N[𝕜]_{K, i+1} f := by
  simp [ContDiffMapSupportedIn.seminorm_apply, BoundedContinuousFunction.norm_eq_iSup_norm,
    norm_iteratedFDeriv_fderiv]

/-- `fderivCLM 𝕜` is the continuous `𝕜`-linear-map sending `f : 𝓓_{K}(E, F)` to
its derivative as an element of `𝓓_{K}(E, E →L[ℝ] F)`.

See also `fderivWithOrderCLM` if you need more control on the regularities. -/
noncomputable def fderivCLM :
    𝓓_{K}(E, F) →L[𝕜] 𝓓_{K}(E, E →L[ℝ] F) where
  toLinearMap := fderivLM 𝕜
  cont := show Continuous (fderivLM 𝕜) by
    refine continuous_from_bounded (ContDiffMapSupportedIn.withSeminorms _ _ _ _ _)
      (ContDiffMapSupportedIn.withSeminorms _ _ _ _ _) _ (fun i ↦ ⟨{i+1}, 1, fun f ↦ ?_⟩)
    simp [seminorm_fderivLM 𝕜 f]

@[simp]
lemma fderivCLM_apply (f : 𝓓_{K}(E, F)) :
    fderivCLM 𝕜 f = fderiv ℝ f :=
  rfl

/-- Note: this turns out to be a definitional equality thanks to decidablity of the order
on `ℕ∞`. This means we could have *defined* `fderivLM` this way, but we avoid it
to make sure that `if`s won't appear in the smooth case. -/
lemma fderivCLM_eq_withOrder :
    (fderivCLM 𝕜 : 𝓓_{K}(E, F) →L[𝕜] _) = fderivWithOrderCLM 𝕜 ⊤ ⊤ :=
  rfl

lemma fderivCLM_eq_of_scalars (𝕜' : Type*) [NontriviallyNormedField 𝕜']
    [NormedSpace 𝕜' F] [SMulCommClass ℝ 𝕜' F] :
    (fderivCLM 𝕜 : 𝓓_{K}(E, F) → _) = fderivCLM 𝕜' :=
  rfl
=======
instance : T3Space 𝓓^{n}_{K}(E, F) :=
  have : Injective (toBoundedContinuousFunctionCLM ℝ : 𝓓^{n}_{K}(E, F) →L[ℝ] E →ᵇ F) :=
    fun _ _ hfg ↦ ext fun x ↦ congr(($hfg : E → F) x)
  have : T2Space 𝓓^{n}_{K}(E, F) := .of_injective_continuous this
    (toBoundedContinuousFunctionCLM ℝ).continuous
  inferInstance
>>>>>>> 585719a3

end Topology

end ContDiffMapSupportedIn<|MERGE_RESOLUTION|>--- conflicted
+++ resolved
@@ -731,7 +731,13 @@
     (toBoundedContinuousFunctionCLM 𝕜 : 𝓓^{n}_{K}(E, F) → _) = toBoundedContinuousFunctionCLM 𝕜' :=
   rfl
 
-<<<<<<< HEAD
+instance : T3Space 𝓓^{n}_{K}(E, F) :=
+  have : Injective (toBoundedContinuousFunctionCLM ℝ : 𝓓^{n}_{K}(E, F) →L[ℝ] E →ᵇ F) :=
+    fun _ _ hfg ↦ ext fun x ↦ congr(($hfg : E → F) x)
+  have : T2Space 𝓓^{n}_{K}(E, F) := .of_injective_continuous this
+    (toBoundedContinuousFunctionCLM ℝ).continuous
+  inferInstance
+
 theorem seminorm_postcompLM_le [LinearMap.CompatibleSMul F F' ℝ 𝕜] {i : ℕ} (T : F →L[𝕜] F')
     (f : 𝓓^{n}_{K}(E, F)) :
     N[𝕜]_{K, n, i} (postcompLM T f) ≤ ‖T‖ * N[𝕜]_{K, n, i} f := by
@@ -841,14 +847,6 @@
     [NormedSpace 𝕜' F] [SMulCommClass ℝ 𝕜' F] :
     (fderivCLM 𝕜 : 𝓓_{K}(E, F) → _) = fderivCLM 𝕜' :=
   rfl
-=======
-instance : T3Space 𝓓^{n}_{K}(E, F) :=
-  have : Injective (toBoundedContinuousFunctionCLM ℝ : 𝓓^{n}_{K}(E, F) →L[ℝ] E →ᵇ F) :=
-    fun _ _ hfg ↦ ext fun x ↦ congr(($hfg : E → F) x)
-  have : T2Space 𝓓^{n}_{K}(E, F) := .of_injective_continuous this
-    (toBoundedContinuousFunctionCLM ℝ).continuous
-  inferInstance
->>>>>>> 585719a3
 
 end Topology
 
