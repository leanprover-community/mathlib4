/-
Copyright (c) 2023 Anatole Dedecker. All rights reserved.
Released under Apache 2.0 license as described in the file LICENSE.
Authors: Anatole Dedecker, Luigi Massacci
-/

import Mathlib.Analysis.Calculus.ContDiff.Operations
import Mathlib.Topology.ContinuousMap.Bounded.Normed
import Mathlib.Topology.Sets.Compacts

/-!
# Continuously differentiable functions supported in a given compact set

This file develops the basic theory of bundled `n`-times continuously differentiable functions
with support contained in a given compact set.

Given `n : ℕ∞` and a compact subset `K` of a normed space `E`, we consider the type of bundled
functions `f : E → F` (where `F` is a normed vector space) such that:

- `f` is `n`-times continuously differentiable: `ContDiff ℝ n f`.
- `f` vanishes outside of a compact set: `EqOn f 0 Kᶜ`.

The main reason this exists as a bundled type is to be endowed with its natural locally convex
topology (namely, uniform convergence of `f` and its derivatives up to order `n`).
Taking the locally convex inductive limit of these as `K` varies yields the natural topology on test
functions, used to define distributions. While most of distribution theory cares only about `C^∞`
functions, we also want to endow the space of `C^n` test functions with its natural topology.
Indeed, distributions of order less than `n` are precisely those which extend continuously to this
larger space of test functions.

## Main definitions

- `ContDiffMapSupportedIn E F n K`: the type of bundled `n`-times continuously differentiable
  functions `E → F` which vanish outside of `K`.
- `ContDiffMapSupportedIn.iteratedFDerivWithOrderₗ`: wrapper, as a `𝕜`-linear map, for
  `iteratedFDeriv` from `ContDiffMapSupportedIn E F n K` to
  `ContDiffMapSupportedIn E (E [×i]→L[ℝ] F) k K`.
- `ContDiffMapSupportedIn.iteratedFDerivₗ`: specialization of the above, giving a `𝕜`-linear map
  from `ContDiffMapSupportedIn E F ⊤ K` to `ContDiffMapSupportedIn E (E [×i]→L[ℝ] F) ⊤ K`.

## Main statements

TODO:
- `ContDiffMapSupportedIn.instIsUniformAddGroup` and
  `ContDiffMapSupportedIn.instLocallyConvexSpace`: `ContDiffMapSupportedIn` is a locally convex
  topological vector space.

## Notation

- `𝓓^{n}_{K}(E, F)`:  the space of `n`-times continuously differentiable functions `E → F`
  which vanish outside of `K`.
- `𝓓_{K}(E, F)`:  the space of smooth (infinitely differentiable) functions `E → F`
  which vanish outside of `K`, i.e. `𝓓^{⊤}_{K}(E, F)`.

## Implementation details

* The technical choice of spelling `EqOn f 0 Kᶜ` in the definition, as opposed to `tsupport f ⊆ K`
  is to make rewriting `f x` to `0` easier when `x ∉ K`.
* Since the most common case is by far the smooth case, we often reserve the "expected" name
  of a result/definition to this case, and add `WithOrder` to the declaration taking care of
  all regularities.
* In `iteratedFDerivWithOrderₗ`, we define the `i`-th iterated differentiation operator as
  a map from `𝓓^{n}_{K}` to `𝓓^{k}_{K}` without imposing relations on `n`, `k` and `i`. Of course
  this is defined as `0` if `k + i > n`. This creates some verbosity as all of these variables are
  explicit, but it allows the most flexibility while avoiding DTT hell.

## Tags

distributions
-/

open TopologicalSpace SeminormFamily Set Function Seminorm UniformSpace
open scoped BoundedContinuousFunction Topology NNReal ContDiff

variable (𝕜 E F : Type*) [NontriviallyNormedField 𝕜]
  [NormedAddCommGroup E] [NormedSpace ℝ E]
  [NormedAddCommGroup F] [NormedSpace ℝ F] [NormedSpace 𝕜 F] [SMulCommClass ℝ 𝕜 F]
  {n k : ℕ∞} {K : Compacts E}

/-- The type of bundled `n`-times continuously differentiable maps which vanish outside of a fixed
compact set `K`. -/
structure ContDiffMapSupportedIn (n : ℕ∞) (K : Compacts E) : Type _ where
  /-- The underlying function. Use coercion instead. -/
  protected toFun : E → F
  protected contDiff' : ContDiff ℝ n toFun
  protected zero_on_compl' : EqOn toFun 0 Kᶜ

/-- Notation for the space of bundled `n`-times continuously differentiable
functions with support in a compact set `K`. -/
scoped[Distributions] notation "𝓓^{" n "}_{"K"}(" E ", " F ")" =>
  ContDiffMapSupportedIn E F n K

/-- Notation for the space of bundled smooth (infinitely differentiable)
functions with support in a compact set `K`. -/
scoped[Distributions] notation "𝓓_{"K"}(" E ", " F ")" =>
  ContDiffMapSupportedIn E F ⊤ K

open Distributions

/-- `ContDiffMapSupportedInClass B E F n K` states that `B` is a type of bundled `n`-times
continuously differentiable functions with support in the compact set `K`. -/
class ContDiffMapSupportedInClass (B : Type*) (E F : outParam <| Type*)
    [NormedAddCommGroup E] [NormedAddCommGroup F] [NormedSpace ℝ E] [NormedSpace ℝ F]
    (n : outParam ℕ∞) (K : outParam <| Compacts E)
    extends FunLike B E F where
  map_contDiff (f : B) : ContDiff ℝ n f
  map_zero_on_compl (f : B) : EqOn f 0 Kᶜ

open ContDiffMapSupportedInClass

instance (B : Type*) (E F : outParam <| Type*)
    [NormedAddCommGroup E] [NormedAddCommGroup F] [NormedSpace ℝ E] [NormedSpace ℝ F]
    (n : outParam ℕ∞) (K : outParam <| Compacts E)
    [ContDiffMapSupportedInClass B E F n K] :
    ContinuousMapClass B E F where
  map_continuous f := (map_contDiff f).continuous

instance (B : Type*) (E F : outParam <| Type*)
    [NormedAddCommGroup E] [NormedAddCommGroup F] [NormedSpace ℝ E] [NormedSpace ℝ F]
    (n : outParam ℕ∞) (K : outParam <| Compacts E)
    [ContDiffMapSupportedInClass B E F n K] :
    BoundedContinuousMapClass B E F where
  map_bounded f := by
    have := HasCompactSupport.intro K.isCompact (map_zero_on_compl f)
    rcases (map_continuous f).bounded_above_of_compact_support this with ⟨C, hC⟩
    exact map_bounded (BoundedContinuousFunction.ofNormedAddCommGroup f (map_continuous f) C hC)

namespace ContDiffMapSupportedIn

instance toContDiffMapSupportedInClass :
    ContDiffMapSupportedInClass 𝓓^{n}_{K}(E, F) E F n K where
  coe f := f.toFun
  coe_injective' f g h := by cases f; cases g; congr
  map_contDiff f := f.contDiff'
  map_zero_on_compl f := f.zero_on_compl'

variable {E F}

protected theorem contDiff (f : 𝓓^{n}_{K}(E, F)) : ContDiff ℝ n f := map_contDiff f
protected theorem zero_on_compl (f : 𝓓^{n}_{K}(E, F)) : EqOn f 0 Kᶜ := map_zero_on_compl f
protected theorem compact_supp (f : 𝓓^{n}_{K}(E, F)) : HasCompactSupport f :=
  .intro K.isCompact (map_zero_on_compl f)

@[simp]
theorem toFun_eq_coe {f : 𝓓^{n}_{K}(E, F)} : f.toFun = (f : E → F) :=
  rfl

/-- See note [custom simps projection]. -/
def Simps.coe (f : 𝓓^{n}_{K}(E, F)) : E → F := f

initialize_simps_projections ContDiffMapSupportedIn (toFun → coe, as_prefix coe)

@[ext]
theorem ext {f g : 𝓓^{n}_{K}(E, F)} (h : ∀ a, f a = g a) : f = g :=
  DFunLike.ext _ _ h

/-- Copy of a `ContDiffMapSupportedIn` with a new `toFun` equal to the old one. Useful to fix
definitional equalities. -/
protected def copy (f : 𝓓^{n}_{K}(E, F)) (f' : E → F) (h : f' = f) : 𝓓^{n}_{K}(E, F) where
  toFun := f'
  contDiff' := h.symm ▸ f.contDiff
  zero_on_compl' := h.symm ▸ f.zero_on_compl

@[simp]
theorem coe_copy (f : 𝓓^{n}_{K}(E, F)) (f' : E → F) (h : f' = f) : ⇑(f.copy f' h) = f' :=
  rfl

theorem copy_eq (f : 𝓓^{n}_{K}(E, F)) (f' : E → F) (h : f' = f) : f.copy f' h = f :=
  DFunLike.ext' h

@[simp]
theorem coe_toBoundedContinuousFunction (f : 𝓓^{n}_{K}(E, F)) :
   (f : BoundedContinuousFunction E F) = (f : E → F) := rfl

section AddCommGroup

@[simps -fullyApplied]
instance : Zero 𝓓^{n}_{K}(E, F) where
  zero := .mk 0 contDiff_zero_fun fun _ _ ↦ rfl

@[simps -fullyApplied]
instance : Add 𝓓^{n}_{K}(E, F) where
  add f g := .mk (f + g) (f.contDiff.add g.contDiff) <| by
    rw [← add_zero 0]
    exact f.zero_on_compl.comp_left₂ g.zero_on_compl

@[simps -fullyApplied]
instance : Neg 𝓓^{n}_{K}(E, F) where
  neg f := .mk (-f) (f.contDiff.neg) <| by
    rw [← neg_zero]
    exact f.zero_on_compl.comp_left

@[simps -fullyApplied]
instance instSub : Sub 𝓓^{n}_{K}(E, F) where
  sub f g := .mk (f - g) (f.contDiff.sub g.contDiff) <| by
    rw [← sub_zero 0]
    exact f.zero_on_compl.comp_left₂ g.zero_on_compl

@[simps -fullyApplied]
instance instSMul {R} [Semiring R] [Module R F] [SMulCommClass ℝ R F] [ContinuousConstSMul R F] :
   SMul R 𝓓^{n}_{K}(E, F) where
  smul c f := .mk (c • (f : E → F)) (f.contDiff.const_smul c) <| by
    rw [← smul_zero c]
    exact f.zero_on_compl.comp_left

instance : AddCommGroup 𝓓^{n}_{K}(E, F) := fast_instance%
  DFunLike.coe_injective.addCommGroup _ rfl (fun _ _ ↦ rfl) (fun _ ↦ rfl) (fun _ _ ↦ rfl)
    (fun _ _ ↦ rfl) fun _ _ ↦ rfl

variable (E F K n)

/-- Coercion as an additive homomorphism. -/
def coeHom : 𝓓^{n}_{K}(E, F) →+ E → F where
  toFun f := f
  map_zero' := coe_zero
  map_add' _ _ := rfl

variable {E F}

theorem coe_coeHom : (coeHom E F n K : 𝓓^{n}_{K}(E, F) → E → F) = DFunLike.coe :=
  rfl

theorem coeHom_injective : Function.Injective (coeHom E F n K) := by
  rw [coe_coeHom]
  exact DFunLike.coe_injective

end AddCommGroup

section Module

instance {R} [Semiring R] [Module R F] [SMulCommClass ℝ R F] [ContinuousConstSMul R F] :
    Module R 𝓓^{n}_{K}(E, F) := fast_instance%
  (coeHom_injective n K).module R (coeHom E F n K) fun _ _ ↦ rfl

end Module

protected theorem support_subset (f : 𝓓^{n}_{K}(E, F)) : support f ⊆ K :=
  support_subset_iff'.mpr f.zero_on_compl

protected theorem tsupport_subset (f : 𝓓^{n}_{K}(E, F)) : tsupport f ⊆ K :=
  closure_minimal f.support_subset K.isCompact.isClosed

protected theorem hasCompactSupport (f : 𝓓^{n}_{K}(E, F)) : HasCompactSupport f :=
  HasCompactSupport.intro K.isCompact f.zero_on_compl

/-- Inclusion of unbundled `n`-times continuously differentiable function with support included
in a compact `K` into the space `𝓓^{n}_{K}`. -/
@[simps]
protected def of_support_subset {f : E → F} (hf : ContDiff ℝ n f) (hsupp : support f ⊆ K) :
    𝓓^{n}_{K}(E, F) where
  toFun := f
  contDiff' := hf
  zero_on_compl' := support_subset_iff'.mp hsupp

protected theorem bounded_iteratedFDeriv (f : 𝓓^{n}_{K}(E, F)) {i : ℕ} (hi : i ≤ n) :
    ∃ C, ∀ x, ‖iteratedFDeriv ℝ i f x‖ ≤ C :=
  Continuous.bounded_above_of_compact_support
    (f.contDiff.continuous_iteratedFDeriv <| (WithTop.le_coe rfl).mpr hi)
    (f.hasCompactSupport.iteratedFDeriv i)

/-- Inclusion of `𝓓^{n}_{K}(E, F)` into the space `E →ᵇ F` of bounded continuous maps
as a `𝕜`-linear map. -/
noncomputable def toBoundedContinuousFunctionₗ : 𝓓^{n}_{K}(E, F) →ₗ[𝕜] E →ᵇ F where
  toFun f := f
  map_add' _ _ := rfl
  map_smul' _ _ := rfl

@[simp]
lemma toBoundedContinuousFunctionₗ_apply (f : 𝓓^{n}_{K}(E, F)) :
    toBoundedContinuousFunctionₗ 𝕜 f = f :=
  rfl

variable (n k) in
/-- `iteratedFDerivWithOrderₗ 𝕜 n k i` is the `𝕜`-linear-map sending `f : 𝓓^{n}_{K}(E, F)` to
its `i`-th iterated derivative as an element of `𝓓^{k}_{K}(E, E [×i]→L[ℝ] F)`.
This only makes mathematical sense if `k + i ≤ n`, otherwise we define it as the zero map.

See `iteratedFDerivₗ` for the very common case where everything is infinitely differentiable. -/
noncomputable def iteratedFDerivWithOrderₗ (i : ℕ) :
    𝓓^{n}_{K}(E, F) →ₗ[𝕜] 𝓓^{k}_{K}(E, E [×i]→L[ℝ] F) where
  /-
  Note: it is tempting to define this as some linear map if `k + i ≤ n`,
  and the zero map otherwise. However, we would lose the definitional equality between
  `iteratedFDerivWithOrderₗ 𝕜 n k i f` and `iteratedFDerivWithOrderₗ ℝ n k i f`.

  This is caused by the fact that the equality `f (if p then x else y) = if p then f x else f y`
  is not definitional.
  -/
  toFun f :=
    if hi : k + i ≤ n then
      .of_support_subset
      (f.contDiff.iteratedFDeriv_right <| by exact_mod_cast hi)
      ((support_iteratedFDeriv_subset i).trans f.tsupport_subset)
    else 0
  map_add' f g := by
    split_ifs with hi
    · have hi' : (i : WithTop ℕ∞) ≤ n := by exact_mod_cast le_of_add_le_right hi
      ext
      simp [iteratedFDeriv_add (f.contDiff.of_le hi') (g.contDiff.of_le hi')]
    · simp
  map_smul' c f := by
    split_ifs with hi
    · have hi' : (i : WithTop ℕ∞) ≤ n := by exact_mod_cast le_of_add_le_right hi
      ext
      simp [iteratedFDeriv_const_smul_apply (f.contDiff.of_le hi').contDiffAt]
    · simp

@[simp]
lemma iteratedFDerivWithOrderₗ_apply {i : ℕ} (f : 𝓓^{n}_{K}(E, F)) :
    iteratedFDerivWithOrderₗ 𝕜 n k i f = if k + i ≤ n then iteratedFDeriv ℝ i f else 0 := by
  rw [ContDiffMapSupportedIn.iteratedFDerivWithOrderₗ]
  split_ifs <;> rfl

lemma iteratedFDerivWithOrderₗ_apply_of_le {i : ℕ} (hin : k + i ≤ n) (f : 𝓓^{n}_{K}(E, F)) :
    iteratedFDerivWithOrderₗ 𝕜 n k i f = iteratedFDeriv ℝ i f := by
  simp [hin]

lemma iteratedFDerivWithOrderₗ_apply_of_gt {i : ℕ} (hin : ¬ (k + i ≤ n)) (f : 𝓓^{n}_{K}(E, F)) :
    iteratedFDerivWithOrderₗ 𝕜 n k i f = 0 := by
  ext : 1
  simp [hin]

/-- `iteratedFDerivₗ 𝕜 i` is the `𝕜`-linear-map sending `f : 𝓓_{K}(E, F)` to
its `i`-th iterated derivative as an element of `𝓓_{K}(E, E [×i]→L[ℝ] F)`.

See also `iteratedFDerivWithOrderₗ` if you need more control on the regularities. -/
noncomputable def iteratedFDerivₗ (i : ℕ) :
    𝓓_{K}(E, F) →ₗ[𝕜] 𝓓_{K}(E, E [×i]→L[ℝ] F) where
  toFun f := .of_support_subset
    (f.contDiff.iteratedFDeriv_right le_rfl)
    ((support_iteratedFDeriv_subset i).trans f.tsupport_subset)
  map_add' f g := by
    have hi : (i : WithTop ℕ∞) ≤ ∞ := by exact_mod_cast le_top
    ext
    simp [iteratedFDeriv_add (f.contDiff.of_le hi) (g.contDiff.of_le hi)]
  map_smul' c f := by
    have hi : (i : WithTop ℕ∞) ≤ ∞ := by exact_mod_cast le_top
    ext
    simp [iteratedFDeriv_const_smul_apply (f.contDiff.of_le hi).contDiffAt]

@[simp]
lemma iteratedFDerivₗ_apply {i : ℕ} (f : 𝓓_{K}(E, F)) :
    iteratedFDerivₗ 𝕜 i f = iteratedFDeriv ℝ i f :=
  rfl

lemma iteratedFDerivₗ_eq_withOrder (i : ℕ) :
    (iteratedFDerivₗ 𝕜 i : 𝓓_{K}(E, F) → _) = iteratedFDerivWithOrderₗ 𝕜 ⊤ ⊤ i :=
  rfl

variable (n) in
/-- `structureMapₗ 𝕜 n i` is the `𝕜`-linear-map sending `f : 𝓓^{n}_{K}(E, F)` to its
`i`-th iterated derivative as an element of `E →ᵇ (E [×i]→L[ℝ] F)`. In other words, it
is the composition of `toBoundedContinuousFunctionₗ 𝕜` and `iteratedFDerivWithOrderₗ 𝕜 n 0 i`.
This only makes mathematical sense if `i ≤ n`, otherwise we define it as the zero map.

We call these "structure maps" because they define the topology on `𝓓^{n}_{K}(E, F)`. -/
noncomputable def structureMapₗ (i : ℕ) :
    𝓓^{n}_{K}(E, F) →ₗ[𝕜] E →ᵇ (E [×i]→L[ℝ] F) :=
  toBoundedContinuousFunctionₗ 𝕜 ∘ₗ iteratedFDerivWithOrderₗ 𝕜 n 0 i

<<<<<<< HEAD
section Topology

noncomputable instance topologicalSpace : TopologicalSpace 𝓓^{n}_{K}(E, F) :=
  ⨅ (i : ℕ), induced (structureMapₗ ℝ n i) inferInstance

noncomputable instance uniformSpace : UniformSpace 𝓓^{n}_{K}(E, F) := .replaceTopology
  (⨅ (i : ℕ), UniformSpace.comap (structureMapₗ ℝ n i) inferInstance)
  toTopologicalSpace_iInf.symm

protected theorem uniformSpace_eq_iInf : (uniformSpace : UniformSpace 𝓓^{n}_{K}(E, F)) =
    ⨅ (i : ℕ), UniformSpace.comap (structureMapₗ ℝ n i)
      inferInstance :=
  UniformSpace.replaceTopology_eq _ toTopologicalSpace_iInf.symm

instance : IsUniformAddGroup 𝓓^{n}_{K}(E, F) := by
  rw [ContDiffMapSupportedIn.uniformSpace_eq_iInf]
  refine isUniformAddGroup_iInf (fun i ↦ ?_)
  exact IsUniformAddGroup.comap _

instance : ContinuousSMul 𝕜 𝓓^{n}_{K}(E, F) := by
  refine continuousSMul_iInf
    (fun i ↦ continuousSMul_induced (structureMapₗ 𝕜 n i))

instance : LocallyConvexSpace ℝ 𝓓^{n}_{K}(E, F) :=
  LocallyConvexSpace.iInf fun _ ↦ LocallyConvexSpace.induced _

variable (n) in
/-- `structureMap 𝕜 n i` is the continuous `𝕜`-linear-map sending `f : 𝓓^{n}_{K}(E, F)` to its
`i`-th iterated derivative as an element of `E →ᵇ (E [×i]→L[ℝ] F)`.
This only makes mathematical sense if `i ≤ n`, otherwise we define it as the zero map.

We call these "structure maps" because they define the topology on `𝓓^{n}_{K}(E, F)`. -/
noncomputable def structureMap (i : ℕ) :
    𝓓^{n}_{K}(E, F) →L[𝕜] E →ᵇ (E [×i]→L[ℝ] F) where
  toLinearMap := structureMapₗ 𝕜 n i
  cont := continuous_iInf_dom continuous_induced_dom

lemma continuous_iff_comp {X} [TopologicalSpace X] (φ : X → 𝓓^{n}_{K}(E, F)) :
    Continuous φ ↔ ∀ i, Continuous (structureMap ℝ n i ∘ φ) := by
  simp_rw [continuous_iInf_rng, continuous_induced_rng]
  rfl

end Topology

=======
lemma structureMapₗ_eq {i : ℕ} :
    (structureMapₗ 𝕜 ⊤ i : 𝓓_{K}(E, F) →ₗ[𝕜] E →ᵇ (E [×i]→L[ℝ] F)) =
      (toBoundedContinuousFunctionₗ 𝕜 : 𝓓_{K}(E, E [×i]→L[ℝ] F) →ₗ[𝕜] E →ᵇ (E [×i]→L[ℝ] F)) ∘ₗ
      (iteratedFDerivₗ 𝕜 i : 𝓓_{K}(E, F) →ₗ[𝕜] 𝓓_{K}(E, E [×i]→L[ℝ] F)) :=
  rfl

lemma structureMapₗ_apply_withOrder {i : ℕ} {f : 𝓓^{n}_{K}(E, F)} :
    structureMapₗ 𝕜 n i f = if i ≤ n then iteratedFDeriv ℝ i f else 0 := by
  split_ifs with hi <;> simp [structureMapₗ, hi]

lemma structureMapₗ_apply {i : ℕ} {f : 𝓓_{K}(E, F)} :
    structureMapₗ 𝕜 ⊤ i f = iteratedFDeriv ℝ i f := by
  rw [structureMapₗ_eq]
  rfl

>>>>>>> aa041716
end ContDiffMapSupportedIn<|MERGE_RESOLUTION|>--- conflicted
+++ resolved
@@ -358,7 +358,21 @@
     𝓓^{n}_{K}(E, F) →ₗ[𝕜] E →ᵇ (E [×i]→L[ℝ] F) :=
   toBoundedContinuousFunctionₗ 𝕜 ∘ₗ iteratedFDerivWithOrderₗ 𝕜 n 0 i
 
-<<<<<<< HEAD
+lemma structureMapₗ_eq {i : ℕ} :
+    (structureMapₗ 𝕜 ⊤ i : 𝓓_{K}(E, F) →ₗ[𝕜] E →ᵇ (E [×i]→L[ℝ] F)) =
+      (toBoundedContinuousFunctionₗ 𝕜 : 𝓓_{K}(E, E [×i]→L[ℝ] F) →ₗ[𝕜] E →ᵇ (E [×i]→L[ℝ] F)) ∘ₗ
+      (iteratedFDerivₗ 𝕜 i : 𝓓_{K}(E, F) →ₗ[𝕜] 𝓓_{K}(E, E [×i]→L[ℝ] F)) :=
+  rfl
+
+lemma structureMapₗ_apply_withOrder {i : ℕ} {f : 𝓓^{n}_{K}(E, F)} :
+    structureMapₗ 𝕜 n i f = if i ≤ n then iteratedFDeriv ℝ i f else 0 := by
+  split_ifs with hi <;> simp [structureMapₗ, hi]
+
+lemma structureMapₗ_apply {i : ℕ} {f : 𝓓_{K}(E, F)} :
+    structureMapₗ 𝕜 ⊤ i f = iteratedFDeriv ℝ i f := by
+  rw [structureMapₗ_eq]
+  rfl
+
 section Topology
 
 noncomputable instance topologicalSpace : TopologicalSpace 𝓓^{n}_{K}(E, F) :=
@@ -386,38 +400,21 @@
   LocallyConvexSpace.iInf fun _ ↦ LocallyConvexSpace.induced _
 
 variable (n) in
-/-- `structureMap 𝕜 n i` is the continuous `𝕜`-linear-map sending `f : 𝓓^{n}_{K}(E, F)` to its
+/-- `structureMapL 𝕜 n i` is the continuous `𝕜`-linear-map sending `f : 𝓓^{n}_{K}(E, F)` to its
 `i`-th iterated derivative as an element of `E →ᵇ (E [×i]→L[ℝ] F)`.
 This only makes mathematical sense if `i ≤ n`, otherwise we define it as the zero map.
 
 We call these "structure maps" because they define the topology on `𝓓^{n}_{K}(E, F)`. -/
-noncomputable def structureMap (i : ℕ) :
+noncomputable def structureMapL (i : ℕ) :
     𝓓^{n}_{K}(E, F) →L[𝕜] E →ᵇ (E [×i]→L[ℝ] F) where
   toLinearMap := structureMapₗ 𝕜 n i
   cont := continuous_iInf_dom continuous_induced_dom
 
 lemma continuous_iff_comp {X} [TopologicalSpace X] (φ : X → 𝓓^{n}_{K}(E, F)) :
-    Continuous φ ↔ ∀ i, Continuous (structureMap ℝ n i ∘ φ) := by
+    Continuous φ ↔ ∀ i, Continuous (structureMapL ℝ n i ∘ φ) := by
   simp_rw [continuous_iInf_rng, continuous_induced_rng]
   rfl
 
 end Topology
 
-=======
-lemma structureMapₗ_eq {i : ℕ} :
-    (structureMapₗ 𝕜 ⊤ i : 𝓓_{K}(E, F) →ₗ[𝕜] E →ᵇ (E [×i]→L[ℝ] F)) =
-      (toBoundedContinuousFunctionₗ 𝕜 : 𝓓_{K}(E, E [×i]→L[ℝ] F) →ₗ[𝕜] E →ᵇ (E [×i]→L[ℝ] F)) ∘ₗ
-      (iteratedFDerivₗ 𝕜 i : 𝓓_{K}(E, F) →ₗ[𝕜] 𝓓_{K}(E, E [×i]→L[ℝ] F)) :=
-  rfl
-
-lemma structureMapₗ_apply_withOrder {i : ℕ} {f : 𝓓^{n}_{K}(E, F)} :
-    structureMapₗ 𝕜 n i f = if i ≤ n then iteratedFDeriv ℝ i f else 0 := by
-  split_ifs with hi <;> simp [structureMapₗ, hi]
-
-lemma structureMapₗ_apply {i : ℕ} {f : 𝓓_{K}(E, F)} :
-    structureMapₗ 𝕜 ⊤ i f = iteratedFDeriv ℝ i f := by
-  rw [structureMapₗ_eq]
-  rfl
-
->>>>>>> aa041716
 end ContDiffMapSupportedIn