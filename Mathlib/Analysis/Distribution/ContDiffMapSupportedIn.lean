/-
Copyright (c) 2023 Anatole Dedecker. All rights reserved.
Released under Apache 2.0 license as described in the file LICENSE.
Authors: Anatole Dedecker, Luigi Massacci
-/

import Mathlib.Analysis.Calculus.ContDiff.Operations
import Mathlib.Topology.ContinuousMap.Bounded.Normed
import Mathlib.Topology.Sets.Compacts

/-!
# Continuously differentiable functions supported in a given compact set

This file develops the basic theory of bundled `n`-times continuously differentiable functions
with support contained in a given compact set.

Given `n : ℕ∞` and a compact subset `K` of a normed space `E`, we consider the type of bundled
functions `f : E → F` (where `F` is a normed vector space) such that:

- `f` is `n`-times continuously differentiable: `ContDiff ℝ n f`.
- `f` vanishes outside of a compact set: `EqOn f 0 Kᶜ`.

The main reason this exists as a bundled type is to be endowed with its natural locally convex
topology (namely, uniform convergence of `f` and its derivatives up to order `n`).
Taking the locally convex inductive limit of these as `K` varies yields the natural topology on test
functions, used to define distributions. While most of distribution theory cares only about `C^∞`
functions, we also want to endow the space of `C^n` test functions with its natural topology.
Indeed, distributions of order less than `n` are precisely those which extend continuously to this
larger space of test functions.

## Main definitions

- `ContDiffMapSupportedIn E F n K`: the type of bundled `n`-times continuously differentiable
  functions `E → F` which vanish outside of `K`.
- `ContDiffMapSupportedIn.iteratedFDerivWithOrderₗ`: wrapper, as a `𝕜`-linear map, for
  `iteratedFDeriv` from `ContDiffMapSupportedIn E F n K` to
  `ContDiffMapSupportedIn E (E [×i]→L[ℝ] F) k K`.
- `ContDiffMapSupportedIn.iteratedFDerivₗ`: specialization of the above, giving a `𝕜`-linear map
  from `ContDiffMapSupportedIn E F ⊤ K` to `ContDiffMapSupportedIn E (E [×i]→L[ℝ] F) ⊤ K`.

## Main statements

TODO:
- `ContDiffMapSupportedIn.instIsUniformAddGroup` and
  `ContDiffMapSupportedIn.instLocallyConvexSpace`: `ContDiffMapSupportedIn` is a locally convex
  topological vector space.

## Notation

- `𝓓^{n}_{K}(E, F)`:  the space of `n`-times continuously differentiable functions `E → F`
  which vanish outside of `K`.
- `𝓓_{K}(E, F)`:  the space of smooth (infinitely differentiable) functions `E → F`
  which vanish outside of `K`, i.e. `𝓓^{⊤}_{K}(E, F)`.

## Implementation details

* The technical choice of spelling `EqOn f 0 Kᶜ` in the definition, as opposed to `tsupport f ⊆ K`
  is to make rewriting `f x` to `0` easier when `x ∉ K`.
* Since the most common case is by far the smooth case, we often reserve the "expected" name
  of a result/definition to this case, and add `WithOrder` to the declaration taking care of
  all regularities.
* In `iteratedFDerivWithOrderₗ`, we define the `i`-th iterated differentiation operator as
  a map from `𝓓^{n}_{K}` to `𝓓^{k}_{K}` without imposing relations on `n`, `k` and `i`. Of course
  this is defined as `0` if `k + i > n`. This creates some verbosity as all of these variables are
  explicit, but it allows the most flexibility while avoiding DTT hell.

## Tags

distributions
-/

open TopologicalSpace SeminormFamily Set Function Seminorm UniformSpace
open scoped BoundedContinuousFunction Topology NNReal ContDiff

variable (𝕜 E F : Type*) [NontriviallyNormedField 𝕜]
  [NormedAddCommGroup E] [NormedSpace ℝ E]
  [NormedAddCommGroup F] [NormedSpace ℝ F] [NormedSpace 𝕜 F] [SMulCommClass ℝ 𝕜 F]
  {n k : ℕ∞} {K : Compacts E}

/-- The type of bundled `n`-times continuously differentiable maps which vanish outside of a fixed
compact set `K`. -/
structure ContDiffMapSupportedIn (n : ℕ∞) (K : Compacts E) : Type _ where
  /-- The underlying function. Use coercion instead. -/
  protected toFun : E → F
  protected contDiff' : ContDiff ℝ n toFun
  protected zero_on_compl' : EqOn toFun 0 Kᶜ

/-- Notation for the space of bundled `n`-times continuously differentiable
functions with support in a compact set `K`. -/
scoped[Distributions] notation "𝓓^{" n "}_{"K"}(" E ", " F ")" =>
  ContDiffMapSupportedIn E F n K

/-- Notation for the space of bundled smooth (infinitely differentiable)
functions with support in a compact set `K`. -/
scoped[Distributions] notation "𝓓_{"K"}(" E ", " F ")" =>
  ContDiffMapSupportedIn E F ⊤ K

open Distributions

/-- `ContDiffMapSupportedInClass B E F n K` states that `B` is a type of bundled `n`-times
continuously differentiable functions with support in the compact set `K`. -/
class ContDiffMapSupportedInClass (B : Type*) (E F : outParam <| Type*)
    [NormedAddCommGroup E] [NormedAddCommGroup F] [NormedSpace ℝ E] [NormedSpace ℝ F]
    (n : outParam ℕ∞) (K : outParam <| Compacts E)
    extends FunLike B E F where
  map_contDiff (f : B) : ContDiff ℝ n f
  map_zero_on_compl (f : B) : EqOn f 0 Kᶜ

open ContDiffMapSupportedInClass

instance (B : Type*) (E F : outParam <| Type*)
    [NormedAddCommGroup E] [NormedAddCommGroup F] [NormedSpace ℝ E] [NormedSpace ℝ F]
    (n : outParam ℕ∞) (K : outParam <| Compacts E)
    [ContDiffMapSupportedInClass B E F n K] :
    ContinuousMapClass B E F where
  map_continuous f := (map_contDiff f).continuous

instance (B : Type*) (E F : outParam <| Type*)
    [NormedAddCommGroup E] [NormedAddCommGroup F] [NormedSpace ℝ E] [NormedSpace ℝ F]
    (n : outParam ℕ∞) (K : outParam <| Compacts E)
    [ContDiffMapSupportedInClass B E F n K] :
    BoundedContinuousMapClass B E F where
  map_bounded f := by
    have := HasCompactSupport.intro K.isCompact (map_zero_on_compl f)
    rcases (map_continuous f).bounded_above_of_compact_support this with ⟨C, hC⟩
    exact map_bounded (BoundedContinuousFunction.ofNormedAddCommGroup f (map_continuous f) C hC)

namespace ContDiffMapSupportedIn

instance toContDiffMapSupportedInClass :
    ContDiffMapSupportedInClass 𝓓^{n}_{K}(E, F) E F n K where
  coe f := f.toFun
  coe_injective' f g h := by cases f; cases g; congr
  map_contDiff f := f.contDiff'
  map_zero_on_compl f := f.zero_on_compl'

variable {E F}

protected theorem contDiff (f : 𝓓^{n}_{K}(E, F)) : ContDiff ℝ n f := map_contDiff f
protected theorem zero_on_compl (f : 𝓓^{n}_{K}(E, F)) : EqOn f 0 Kᶜ := map_zero_on_compl f
protected theorem compact_supp (f : 𝓓^{n}_{K}(E, F)) : HasCompactSupport f :=
  .intro K.isCompact (map_zero_on_compl f)

@[simp]
theorem toFun_eq_coe {f : 𝓓^{n}_{K}(E, F)} : f.toFun = (f : E → F) :=
  rfl

/-- See note [custom simps projection]. -/
def Simps.coe (f : 𝓓^{n}_{K}(E, F)) : E → F := f

initialize_simps_projections ContDiffMapSupportedIn (toFun → coe, as_prefix coe)

@[ext]
theorem ext {f g : 𝓓^{n}_{K}(E, F)} (h : ∀ a, f a = g a) : f = g :=
  DFunLike.ext _ _ h

/-- Copy of a `ContDiffMapSupportedIn` with a new `toFun` equal to the old one. Useful to fix
definitional equalities. -/
protected def copy (f : 𝓓^{n}_{K}(E, F)) (f' : E → F) (h : f' = f) : 𝓓^{n}_{K}(E, F) where
  toFun := f'
  contDiff' := h.symm ▸ f.contDiff
  zero_on_compl' := h.symm ▸ f.zero_on_compl

@[simp]
theorem coe_copy (f : 𝓓^{n}_{K}(E, F)) (f' : E → F) (h : f' = f) : ⇑(f.copy f' h) = f' :=
  rfl

theorem copy_eq (f : 𝓓^{n}_{K}(E, F)) (f' : E → F) (h : f' = f) : f.copy f' h = f :=
  DFunLike.ext' h

@[simp]
theorem coe_toBoundedContinuousFunction (f : 𝓓^{n}_{K}(E, F)) :
   (f : BoundedContinuousFunction E F) = (f : E → F) := rfl

section AddCommGroup

@[simps -fullyApplied]
instance : Zero 𝓓^{n}_{K}(E, F) where
  zero := .mk 0 contDiff_zero_fun fun _ _ ↦ rfl

@[simps -fullyApplied]
instance : Add 𝓓^{n}_{K}(E, F) where
  add f g := .mk (f + g) (f.contDiff.add g.contDiff) <| by
    rw [← add_zero 0]
    exact f.zero_on_compl.comp_left₂ g.zero_on_compl

@[simps -fullyApplied]
instance : Neg 𝓓^{n}_{K}(E, F) where
  neg f := .mk (-f) (f.contDiff.neg) <| by
    rw [← neg_zero]
    exact f.zero_on_compl.comp_left

@[simps -fullyApplied]
instance instSub : Sub 𝓓^{n}_{K}(E, F) where
  sub f g := .mk (f - g) (f.contDiff.sub g.contDiff) <| by
    rw [← sub_zero 0]
    exact f.zero_on_compl.comp_left₂ g.zero_on_compl

@[simps -fullyApplied]
instance instSMul {R} [Semiring R] [Module R F] [SMulCommClass ℝ R F] [ContinuousConstSMul R F] :
   SMul R 𝓓^{n}_{K}(E, F) where
  smul c f := .mk (c • (f : E → F)) (f.contDiff.const_smul c) <| by
    rw [← smul_zero c]
    exact f.zero_on_compl.comp_left

instance : AddCommGroup 𝓓^{n}_{K}(E, F) := fast_instance%
  DFunLike.coe_injective.addCommGroup _ rfl (fun _ _ ↦ rfl) (fun _ ↦ rfl) (fun _ _ ↦ rfl)
    (fun _ _ ↦ rfl) fun _ _ ↦ rfl

variable (E F K n)

/-- Coercion as an additive homomorphism. -/
def coeHom : 𝓓^{n}_{K}(E, F) →+ E → F where
  toFun f := f
  map_zero' := coe_zero
  map_add' _ _ := rfl

variable {E F}

theorem coe_coeHom : (coeHom E F n K : 𝓓^{n}_{K}(E, F) → E → F) = DFunLike.coe :=
  rfl

theorem coeHom_injective : Function.Injective (coeHom E F n K) := by
  rw [coe_coeHom]
  exact DFunLike.coe_injective

end AddCommGroup

section Module

instance {R} [Semiring R] [Module R F] [SMulCommClass ℝ R F] [ContinuousConstSMul R F] :
    Module R 𝓓^{n}_{K}(E, F) := fast_instance%
  (coeHom_injective n K).module R (coeHom E F n K) fun _ _ ↦ rfl

end Module

protected theorem support_subset (f : 𝓓^{n}_{K}(E, F)) : support f ⊆ K :=
  support_subset_iff'.mpr f.zero_on_compl

protected theorem tsupport_subset (f : 𝓓^{n}_{K}(E, F)) : tsupport f ⊆ K :=
  closure_minimal f.support_subset K.isCompact.isClosed

protected theorem hasCompactSupport (f : 𝓓^{n}_{K}(E, F)) : HasCompactSupport f :=
  HasCompactSupport.intro K.isCompact f.zero_on_compl

/-- Inclusion of unbundled `n`-times continuously differentiable function with support included
in a compact `K` into the space `𝓓^{n}_{K}`. -/
@[simps]
protected def of_support_subset {f : E → F} (hf : ContDiff ℝ n f) (hsupp : support f ⊆ K) :
    𝓓^{n}_{K}(E, F) where
  toFun := f
  contDiff' := hf
  zero_on_compl' := support_subset_iff'.mp hsupp

protected theorem bounded_iteratedFDeriv (f : 𝓓^{n}_{K}(E, F)) {i : ℕ} (hi : i ≤ n) :
    ∃ C, ∀ x, ‖iteratedFDeriv ℝ i f x‖ ≤ C :=
  Continuous.bounded_above_of_compact_support
    (f.contDiff.continuous_iteratedFDeriv <| (WithTop.le_coe rfl).mpr hi)
    (f.hasCompactSupport.iteratedFDeriv i)

/-- Inclusion of `𝓓^{n}_{K}(E, F)` into the space `E →ᵇ F` of bounded continuous maps
as a `𝕜`-linear map.

This is subsumed by `toBoundedContinuousFunctionCLM` (not yet in Mathlib), which also bundles the
continuity. -/
noncomputable def toBoundedContinuousFunctionLM : 𝓓^{n}_{K}(E, F) →ₗ[𝕜] E →ᵇ F where
  toFun f := f
  map_add' _ _ := rfl
  map_smul' _ _ := rfl

@[simp]
lemma toBoundedContinuousFunctionLM_apply (f : 𝓓^{n}_{K}(E, F)) :
    toBoundedContinuousFunctionLM 𝕜 f = f :=
  rfl

variable (n k) in
/-- `iteratedFDerivWithOrderLM 𝕜 n k i` is the `𝕜`-linear-map sending `f : 𝓓^{n}_{K}(E, F)` to
its `i`-th iterated derivative as an element of `𝓓^{k}_{K}(E, E [×i]→L[ℝ] F)`.
This only makes mathematical sense if `k + i ≤ n`, otherwise we define it as the zero map.

See `iteratedFDerivLM` for the very common case where everything is infinitely differentiable.

This is subsumed by `iteratedFDerivWithOrderCLM` (not yet in Mathlib), which also bundles the
continuity. -/
noncomputable def iteratedFDerivWithOrderLM (i : ℕ) :
    𝓓^{n}_{K}(E, F) →ₗ[𝕜] 𝓓^{k}_{K}(E, E [×i]→L[ℝ] F) where
  /-
  Note: it is tempting to define this as some linear map if `k + i ≤ n`,
  and the zero map otherwise. However, we would lose the definitional equality between
  `iteratedFDerivWithOrderLM 𝕜 n k i f` and `iteratedFDerivWithOrderLM ℝ n k i f`.

  This is caused by the fact that the equality `f (if p then x else y) = if p then f x else f y`
  is not definitional.
  -/
  toFun f :=
    if hi : k + i ≤ n then
      .of_support_subset
      (f.contDiff.iteratedFDeriv_right <| by exact_mod_cast hi)
      ((support_iteratedFDeriv_subset i).trans f.tsupport_subset)
    else 0
  map_add' f g := by
    split_ifs with hi
    · have hi' : (i : WithTop ℕ∞) ≤ n := by exact_mod_cast le_of_add_le_right hi
      ext
      simp [iteratedFDeriv_add (f.contDiff.of_le hi') (g.contDiff.of_le hi')]
    · simp
  map_smul' c f := by
    split_ifs with hi
    · have hi' : (i : WithTop ℕ∞) ≤ n := by exact_mod_cast le_of_add_le_right hi
      ext
      simp [iteratedFDeriv_const_smul_apply (f.contDiff.of_le hi').contDiffAt]
    · simp

@[simp]
lemma iteratedFDerivWithOrderLM_apply {i : ℕ} (f : 𝓓^{n}_{K}(E, F)) :
    iteratedFDerivWithOrderLM 𝕜 n k i f = if k + i ≤ n then iteratedFDeriv ℝ i f else 0 := by
  rw [ContDiffMapSupportedIn.iteratedFDerivWithOrderLM]
  split_ifs <;> rfl

lemma iteratedFDerivWithOrderLM_apply_of_le {i : ℕ} (hin : k + i ≤ n) (f : 𝓓^{n}_{K}(E, F)) :
    iteratedFDerivWithOrderLM 𝕜 n k i f = iteratedFDeriv ℝ i f := by
  simp [hin]

lemma iteratedFDerivWithOrderLM_apply_of_gt {i : ℕ} (hin : ¬ (k + i ≤ n)) (f : 𝓓^{n}_{K}(E, F)) :
    iteratedFDerivWithOrderLM 𝕜 n k i f = 0 := by
  ext : 1
  simp [hin]

/-- `iteratedFDerivLM 𝕜 i` is the `𝕜`-linear-map sending `f : 𝓓_{K}(E, F)` to
its `i`-th iterated derivative as an element of `𝓓_{K}(E, E [×i]→L[ℝ] F)`.

See also `iteratedFDerivWithOrderLM` if you need more control on the regularities.

This is subsumed by `iteratedFDerivCLM` (not yet in Mathlib), which also bundles the
continuity. -/
noncomputable def iteratedFDerivLM (i : ℕ) :
    𝓓_{K}(E, F) →ₗ[𝕜] 𝓓_{K}(E, E [×i]→L[ℝ] F) where
  toFun f := .of_support_subset
    (f.contDiff.iteratedFDeriv_right le_rfl)
    ((support_iteratedFDeriv_subset i).trans f.tsupport_subset)
  map_add' f g := by
    have hi : (i : WithTop ℕ∞) ≤ ∞ := by exact_mod_cast le_top
    ext
    simp [iteratedFDeriv_add (f.contDiff.of_le hi) (g.contDiff.of_le hi)]
  map_smul' c f := by
    have hi : (i : WithTop ℕ∞) ≤ ∞ := by exact_mod_cast le_top
    ext
    simp [iteratedFDeriv_const_smul_apply (f.contDiff.of_le hi).contDiffAt]

@[simp]
lemma iteratedFDerivLM_apply {i : ℕ} (f : 𝓓_{K}(E, F)) :
    iteratedFDerivLM 𝕜 i f = iteratedFDeriv ℝ i f :=
  rfl

lemma iteratedFDerivLM_eq_withOrder (i : ℕ) :
    (iteratedFDerivLM 𝕜 i : 𝓓_{K}(E, F) → _) = iteratedFDerivWithOrderLM 𝕜 ⊤ ⊤ i :=
  rfl

variable (n) in
/-- `structureMapLM 𝕜 n i` is the `𝕜`-linear-map sending `f : 𝓓^{n}_{K}(E, F)` to its
`i`-th iterated derivative as an element of `E →ᵇ (E [×i]→L[ℝ] F)`. In other words, it
is the composition of `toBoundedContinuousFunctionLM 𝕜` and `iteratedFDerivWithOrderLM 𝕜 n 0 i`.
This only makes mathematical sense if `i ≤ n`, otherwise we define it as the zero map.

We call these "structure maps" because they define the topology on `𝓓^{n}_{K}(E, F)`.

This is subsumed by `structureMapCLM`, which also bundles the
continuity. -/
noncomputable def structureMapLM (i : ℕ) :
    𝓓^{n}_{K}(E, F) →ₗ[𝕜] E →ᵇ (E [×i]→L[ℝ] F) :=
  toBoundedContinuousFunctionLM 𝕜 ∘ₗ iteratedFDerivWithOrderLM 𝕜 n 0 i

lemma structureMapLM_eq {i : ℕ} :
    (structureMapLM 𝕜 ⊤ i : 𝓓_{K}(E, F) →ₗ[𝕜] E →ᵇ (E [×i]→L[ℝ] F)) =
      (toBoundedContinuousFunctionLM 𝕜 : 𝓓_{K}(E, E [×i]→L[ℝ] F) →ₗ[𝕜] E →ᵇ (E [×i]→L[ℝ] F)) ∘ₗ
      (iteratedFDerivLM 𝕜 i : 𝓓_{K}(E, F) →ₗ[𝕜] 𝓓_{K}(E, E [×i]→L[ℝ] F)) :=
  rfl

lemma structureMapLM_apply_withOrder {i : ℕ} {f : 𝓓^{n}_{K}(E, F)} :
    structureMapLM 𝕜 n i f = if i ≤ n then iteratedFDeriv ℝ i f else 0 := by
  split_ifs with hi <;> simp [structureMapLM, hi]

lemma structureMapLM_apply {i : ℕ} {f : 𝓓_{K}(E, F)} :
    structureMapLM 𝕜 ⊤ i f = iteratedFDeriv ℝ i f := by
  rw [structureMapLM_eq]
  rfl

section Topology

noncomputable instance topologicalSpace : TopologicalSpace 𝓓^{n}_{K}(E, F) :=
  ⨅ (i : ℕ), induced (structureMapLM ℝ n i) inferInstance

noncomputable instance uniformSpace : UniformSpace 𝓓^{n}_{K}(E, F) := .replaceTopology
  (⨅ (i : ℕ), UniformSpace.comap (structureMapLM ℝ n i) inferInstance)
  toTopologicalSpace_iInf.symm

protected theorem uniformSpace_eq_iInf : (uniformSpace : UniformSpace 𝓓^{n}_{K}(E, F)) =
    ⨅ (i : ℕ), UniformSpace.comap (structureMapLM ℝ n i)
      inferInstance :=
  UniformSpace.replaceTopology_eq _ toTopologicalSpace_iInf.symm

instance : IsUniformAddGroup 𝓓^{n}_{K}(E, F) := by
  rw [ContDiffMapSupportedIn.uniformSpace_eq_iInf]
  refine isUniformAddGroup_iInf (fun i ↦ ?_)
  exact IsUniformAddGroup.comap _

instance : ContinuousSMul 𝕜 𝓓^{n}_{K}(E, F) := by
  refine continuousSMul_iInf
    (fun i ↦ continuousSMul_induced (structureMapLM 𝕜 n i))

instance : LocallyConvexSpace ℝ 𝓓^{n}_{K}(E, F) :=
  LocallyConvexSpace.iInf fun _ ↦ LocallyConvexSpace.induced _

variable (n) in
/-- `structureMapCLM 𝕜 n i` is the continuous `𝕜`-linear-map sending `f : 𝓓^{n}_{K}(E, F)` to its
`i`-th iterated derivative as an element of `E →ᵇ (E [×i]→L[ℝ] F)`.
This only makes mathematical sense if `i ≤ n`, otherwise we define it as the zero map.

We call these "structure maps" because they define the topology on `𝓓^{n}_{K}(E, F)`. -/
noncomputable def structureMapCLM (i : ℕ) :
    𝓓^{n}_{K}(E, F) →L[𝕜] E →ᵇ (E [×i]→L[ℝ] F) where
  toLinearMap := structureMapLM 𝕜 n i
  cont := continuous_iInf_dom continuous_induced_dom

<<<<<<< HEAD
lemma continuous_iff_comp {X} [TopologicalSpace X] (φ : X → 𝓓^{n}_{K}(E, F)) :
=======
lemma structureMapCLM_apply_withOrder {i : ℕ} {f : 𝓓^{n}_{K}(E, F)} :
    structureMapCLM 𝕜 n i f = if i ≤ n then iteratedFDeriv ℝ i f else 0 := by
  simp [structureMapCLM, structureMapLM_apply_withOrder]

lemma structureMapCLM_apply {i : ℕ} {f : 𝓓_{K}(E, F)} :
    structureMapCLM 𝕜 ⊤ i f = iteratedFDeriv ℝ i f := by
  simp [structureMapCLM, structureMapLM_apply]

/-- The **universal property** of the topology on `𝓓^{n}_{K}(E, F)`: a map to `𝓓^{n}_{K}(E, F)`
is continuous if and only if its composition with each structure map
`structureMapCLM ℝ n i : 𝓓^{n}_{K}(E, F) → (E →ᵇ (E [×i]→L[ℝ] F))` is continuous.

Since `structureMapCLM ℝ n i` is zero whenever `i > n`, it suffices to check it for `i ≤ n`,
as proven by `continuous_iff_comp_with_order`. -/
-- Note: if needed, we could allow an extra parameter `𝕜` in case the use wants to use
-- `structureMapCLM 𝕜 n i`.
theorem continuous_iff_comp {X} [TopologicalSpace X] (φ : X → 𝓓^{n}_{K}(E, F)) :
>>>>>>> ce9e25c7
    Continuous φ ↔ ∀ i, Continuous (structureMapCLM ℝ n i ∘ φ) := by
  simp_rw [continuous_iInf_rng, continuous_induced_rng]
  rfl

<<<<<<< HEAD
protected theorem continuous_iff_comp_of_le {X : Type*} [TopologicalSpace X]
    (φ : X → 𝓓^{n}_{K}(E, F)) :
    Continuous φ ↔ ∀ (i : ℕ) (_ : ↑i ≤ n), Continuous (structureMapCLM ℝ n i ∘ φ) := by
=======
/-- The **universal property** of the topology on `𝓓^{n}_{K}(E, F)`: a map to `𝓓^{n}_{K}(E, F)`
is continuous if and only if its composition with the structure map
`structureMapCLM ℝ n i : 𝓓^{n}_{K}(E, F) → (E →ᵇ (E [×i]→L[ℝ] F))` is continuous for each `i ≤ n`.
Since `structureMapCLM ℝ n i` is zero whenever `i > n`, it suffices to check it for `i ≤ n`,
as proven by `continuous_iff_comp_of_le`. -/
-- Note: if needed, we could allow an extra parameter `𝕜` in case the use wants to use
-- `structureMapCLM 𝕜 n i`.
theorem continuous_iff_comp_withOrder {X : Type*} [TopologicalSpace X] (φ : X → 𝓓^{n}_{K}(E, F)) :
    Continuous φ ↔ ∀ (i : ℕ), i ≤ n → Continuous (structureMapCLM ℝ n i ∘ φ) := by
>>>>>>> ce9e25c7
  rw [continuous_iff_comp]
  congrm (∀ i, ?_)
  by_cases hin : i ≤ n <;> simp only [hin, true_imp_iff, false_imp_iff, iff_true]
  refine continuous_zero.congr fun x ↦ ?_
  ext t : 1
<<<<<<< HEAD
  simp [hin, structureMapCLM, structureMapₗ_apply_withOrder]

lemma structureMapCLM_apply_withOrder {i : ℕ} {f : 𝓓^{n}_{K}(E, F)} :
    structureMapCLM 𝕜 n i f = if i ≤ n then iteratedFDeriv ℝ i f else 0 := by
  simp [structureMapCLM, structureMapₗ_apply_withOrder]

lemma structureMapCLM_apply {i : ℕ} {f : 𝓓_{K}(E, F)} :
    structureMapCLM 𝕜 ⊤ i f = iteratedFDeriv ℝ i f := by
  simp [structureMapCLM, structureMapₗ_apply]

variable (E F n K)

/-- The seminorms on the space `𝓓^{n}_{K}(E, F)` given by sup norm on the `i`-th derivative. -/
protected noncomputable def seminorm (i : ℕ) : Seminorm 𝕜 𝓓^{n}_{K}(E, F) :=
  (normSeminorm 𝕜 (E →ᵇ (E [×i]→L[ℝ] F))).comp (structureMapₗ 𝕜 n i)

/-- The seminorms on the space `𝓓^{n}_{K}(E, F)` given by sup of the
`ContDiffMapSupportedIn.seminorm k`for `k ≤ i`. -/
protected noncomputable def seminorm' (i : ℕ) : Seminorm 𝕜 𝓓^{n}_{K}(E, F) :=
  (Finset.Iic i).sup (ContDiffMapSupportedIn.seminorm 𝕜 E F n K)

protected theorem withSeminorms :
    WithSeminorms (ContDiffMapSupportedIn.seminorm 𝕜 E F n K) := by
  let p : SeminormFamily 𝕜 𝓓^{n}_{K}(E, F) ((_ : ℕ) × Fin 1) :=
    SeminormFamily.sigma fun i ↦ fun _ ↦
      (normSeminorm 𝕜 (E →ᵇ (E [×i]→L[ℝ] F))).comp (structureMapₗ 𝕜 n i)
  have : WithSeminorms p :=
    withSeminorms_iInf fun i ↦ LinearMap.withSeminorms_induced (norm_withSeminorms _ _) _
  exact this.congr_equiv (Equiv.sigmaUnique _ _).symm

protected theorem withSeminorms' :
    WithSeminorms (ContDiffMapSupportedIn.seminorm' 𝕜 E F n K) :=
  (ContDiffMapSupportedIn.withSeminorms 𝕜 E F n K).partial_sups

variable {E F n K}

@[simp]
protected theorem seminorm_apply (i : ℕ) (f : 𝓓^{n}_{K}(E, F)) :
    ContDiffMapSupportedIn.seminorm 𝕜 E F n K i f =
      ‖(iteratedFDerivWithOrderₗ 𝕜 n 0 i f : E →ᵇ (E [×i]→L[ℝ] F))‖ :=
  rfl

protected theorem seminorm_eq_bot {i : ℕ} (hin : n < i) :
    ContDiffMapSupportedIn.seminorm 𝕜 E F n K i = ⊥ := by
  ext f
  rw [ContDiffMapSupportedIn.seminorm_apply,
      iteratedFDerivWithOrderₗ_apply_of_gt 𝕜 (by simpa)]
  exact norm_zero

theorem norm_toBoundedContinuousFunction (f : 𝓓^{n}_{K}(E, F)) :
    ‖(f : E →ᵇ F)‖ = ContDiffMapSupportedIn.seminorm 𝕜 E F n K 0 f := by
  simp [BoundedContinuousFunction.norm_eq_iSup_norm]

/-- The inclusion of the space  `𝓓^{n}_{K}(E, F)` into the space `E →ᵇ F` of bounded continuous
functions as a continuous `𝕜`-linear map. -/
noncomputable def toBoundedContinuousFunctionCLM : 𝓓^{n}_{K}(E, F) →L[𝕜] E →ᵇ F :=
  { toLinearMap := toBoundedContinuousFunctionₗ 𝕜
    cont := show Continuous (toBoundedContinuousFunctionₗ 𝕜) by
      refine continuous_from_bounded (ContDiffMapSupportedIn.withSeminorms _ _ _ _ _)
        (norm_withSeminorms 𝕜 _) _ (fun _ ↦ ⟨{0}, 1, fun f ↦ ?_⟩)
      simp [norm_toBoundedContinuousFunction ℝ f] }
=======
  simp [hin, structureMapCLM_apply_withOrder]
>>>>>>> ce9e25c7

end Topology

end ContDiffMapSupportedIn<|MERGE_RESOLUTION|>--- conflicted
+++ resolved
@@ -422,9 +422,6 @@
   toLinearMap := structureMapLM 𝕜 n i
   cont := continuous_iInf_dom continuous_induced_dom
 
-<<<<<<< HEAD
-lemma continuous_iff_comp {X} [TopologicalSpace X] (φ : X → 𝓓^{n}_{K}(E, F)) :
-=======
 lemma structureMapCLM_apply_withOrder {i : ℕ} {f : 𝓓^{n}_{K}(E, F)} :
     structureMapCLM 𝕜 n i f = if i ≤ n then iteratedFDeriv ℝ i f else 0 := by
   simp [structureMapCLM, structureMapLM_apply_withOrder]
@@ -442,16 +439,10 @@
 -- Note: if needed, we could allow an extra parameter `𝕜` in case the use wants to use
 -- `structureMapCLM 𝕜 n i`.
 theorem continuous_iff_comp {X} [TopologicalSpace X] (φ : X → 𝓓^{n}_{K}(E, F)) :
->>>>>>> ce9e25c7
     Continuous φ ↔ ∀ i, Continuous (structureMapCLM ℝ n i ∘ φ) := by
   simp_rw [continuous_iInf_rng, continuous_induced_rng]
   rfl
 
-<<<<<<< HEAD
-protected theorem continuous_iff_comp_of_le {X : Type*} [TopologicalSpace X]
-    (φ : X → 𝓓^{n}_{K}(E, F)) :
-    Continuous φ ↔ ∀ (i : ℕ) (_ : ↑i ≤ n), Continuous (structureMapCLM ℝ n i ∘ φ) := by
-=======
 /-- The **universal property** of the topology on `𝓓^{n}_{K}(E, F)`: a map to `𝓓^{n}_{K}(E, F)`
 is continuous if and only if its composition with the structure map
 `structureMapCLM ℝ n i : 𝓓^{n}_{K}(E, F) → (E →ᵇ (E [×i]→L[ℝ] F))` is continuous for each `i ≤ n`.
@@ -461,22 +452,12 @@
 -- `structureMapCLM 𝕜 n i`.
 theorem continuous_iff_comp_withOrder {X : Type*} [TopologicalSpace X] (φ : X → 𝓓^{n}_{K}(E, F)) :
     Continuous φ ↔ ∀ (i : ℕ), i ≤ n → Continuous (structureMapCLM ℝ n i ∘ φ) := by
->>>>>>> ce9e25c7
   rw [continuous_iff_comp]
   congrm (∀ i, ?_)
   by_cases hin : i ≤ n <;> simp only [hin, true_imp_iff, false_imp_iff, iff_true]
   refine continuous_zero.congr fun x ↦ ?_
   ext t : 1
-<<<<<<< HEAD
-  simp [hin, structureMapCLM, structureMapₗ_apply_withOrder]
-
-lemma structureMapCLM_apply_withOrder {i : ℕ} {f : 𝓓^{n}_{K}(E, F)} :
-    structureMapCLM 𝕜 n i f = if i ≤ n then iteratedFDeriv ℝ i f else 0 := by
-  simp [structureMapCLM, structureMapₗ_apply_withOrder]
-
-lemma structureMapCLM_apply {i : ℕ} {f : 𝓓_{K}(E, F)} :
-    structureMapCLM 𝕜 ⊤ i f = iteratedFDeriv ℝ i f := by
-  simp [structureMapCLM, structureMapₗ_apply]
+  simp [hin, structureMapCLM_apply_withOrder]
 
 variable (E F n K)
 
@@ -529,9 +510,6 @@
       refine continuous_from_bounded (ContDiffMapSupportedIn.withSeminorms _ _ _ _ _)
         (norm_withSeminorms 𝕜 _) _ (fun _ ↦ ⟨{0}, 1, fun f ↦ ?_⟩)
       simp [norm_toBoundedContinuousFunction ℝ f] }
-=======
-  simp [hin, structureMapCLM_apply_withOrder]
->>>>>>> ce9e25c7
 
 end Topology
 
