--- conflicted
+++ resolved
@@ -181,12 +181,8 @@
     rw [← add_zero 0]
     exact f.zero_on_compl.comp_left₂ g.zero_on_compl
 
-<<<<<<< HEAD
-=======
--- TODO:  can this and the next lemma be auto-generated,
--- e.g. by making `add` a definition tagged with the `simps` attribute?
+-- TODO:  can this and the next lemma be auto-generated, e.g. using `simps`?
 -- Investigate the same question for `zero` above and `sub` , `neg` and `smul` below.
->>>>>>> aa784110
 @[simp]
 lemma coe_add (f g : 𝓓^{n}_{K}(E, F)) : (f + g : 𝓓^{n}_{K}(E, F)) = (f : E → F) + g :=
   rfl
@@ -268,7 +264,6 @@
 
 end Module
 
-<<<<<<< HEAD
 protected theorem support_subset (f : 𝓓^{n}_{K}(E, F)) : support f ⊆ K :=
   support_subset_iff'.mpr f.zero_on_compl
 
@@ -280,12 +275,19 @@
 
 /-- Inclusion of unbundled `n`-times continuously differentiable function with support included
 in a compact `K` into the space `𝓓^{n}_{K}`. -/
+@[simps]
 protected def of_support_subset {f : E → F} (hf : ContDiff ℝ n f) (hsupp : support f ⊆ K) :
     𝓓^{n}_{K}(E, F) where
   toFun := f
   contDiff' := hf
   zero_on_compl' := support_subset_iff'.mp hsupp
 
-=======
->>>>>>> aa784110
+section Module
+
+instance {R} [Semiring R] [Module R F] [SMulCommClass ℝ R F] [ContinuousConstSMul R F] :
+    Module R 𝓓^{n}_{K}(E, F) :=
+  (coeHom_injective n K).module R (coeHom E F n K) fun _ _ ↦ rfl
+
+end Module
+
 end ContDiffMapSupportedIn