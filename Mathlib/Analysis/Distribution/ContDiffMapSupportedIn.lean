/-
Copyright (c) 2023 Anatole Dedecker. All rights reserved.
Released under Apache 2.0 license as described in the file LICENSE.
Authors: Anatole Dedecker, Luigi Massacci
-/

import Mathlib.Analysis.Calculus.ContDiff.Operations
import Mathlib.Topology.ContinuousMap.Bounded.Normed
import Mathlib.Topology.Sets.Compacts

/-!
# Continuously differentiable functions supported in a compact

This file develops the basic theory of `n`-times continuously differentiable functions with support
contained in a given compact.

Given `n : ℕ∞`and a compact `K` of a normed space `E`, we consider the type of functions `f : E → F`
(where `F` is a normed vector space) such that:

- `f` is `n`-times continuously differentiable: `ContDiff ℝ n f`.
- `f` vanishes outside of a compact: `EqOn f 0 Kᶜ`.

## Main definitions

- `ContDiffMapSupportedIn E F n K`: the type of `n`-times continuously differentiable
  functions `E → F` which vanish outside of `K`.

## Notation

- `𝓓^{n}_{K}(E, F)`:  the space of `n`-times continuously differentiable functions `E → F`
  which vanish outside of `K`.
- `𝓓_{K}(E, F)`:  the space of smooth (infinitely differentiable) functions `E → F`
  which vanish outside of `K`, i.e. `𝓓^{⊤}_{K}(E, F)`.

## Implementation details

Thes technical choice of spelling `EqOn f 0 Kᶜ` as opposed to `support f = K` is to make the
development somewhat easier.

## Tags

distributions
-/

open TopologicalSpace SeminormFamily Set Function Seminorm UniformSpace
open scoped BoundedContinuousFunction Topology NNReal

variable (𝕜 E F : Type*) [NontriviallyNormedField 𝕜]
variable [NormedAddCommGroup E] [NormedSpace ℝ E]
variable [NormedAddCommGroup F] [NormedSpace ℝ F] [NormedSpace 𝕜 F] [SMulCommClass ℝ 𝕜 F]
variable {n : ℕ∞} {K : Compacts E}

/-- The type of `n`-times continuously differentiable maps which vanish outside of a fixed
compact `K`. -/
structure ContDiffMapSupportedIn (n : ℕ∞) (K : Compacts E) : Type _ where
  /-- The underlying function. Use coercion instead. -/
  protected toFun : E → F
  protected contDiff' : ContDiff ℝ n toFun
  protected zero_on_compl' : EqOn toFun 0 Kᶜ

/-- Notation for the space of `n`-times continuously differentiable
functions with support in a compact `K`. -/
scoped[Distributions] notation "𝓓^{" n "}_{"K"}(" E ", " F ")" =>
  ContDiffMapSupportedIn E F n K

/-- Notation for the space of smooth (inifinitely differentiable)
functions with support in a compact `K`. -/
scoped[Distributions] notation "𝓓_{"K"}(" E ", " F ")" =>
  ContDiffMapSupportedIn E F ⊤ K

open Distributions

/-- `ContDiffMapSupportedInClass B E F n K` states that `B` is a type of `n`-times continously
differentiable functions with support in the compact `K`. -/
class ContDiffMapSupportedInClass (B : Type*) (E F : outParam <| Type*)
    [NormedAddCommGroup E] [NormedAddCommGroup F] [NormedSpace ℝ E] [NormedSpace ℝ F]
    (n : outParam ℕ∞) (K : outParam <| Compacts E)
    extends FunLike B E F where
  map_contDiff (f : B) : ContDiff ℝ n f
  map_zero_on_compl (f : B) : EqOn f 0 Kᶜ

open ContDiffMapSupportedInClass

instance (B : Type*) (E F : outParam <| Type*)
    [NormedAddCommGroup E] [NormedAddCommGroup F] [NormedSpace ℝ E] [NormedSpace ℝ F]
    (n : outParam ℕ∞) (K : outParam <| Compacts E)
    [ContDiffMapSupportedInClass B E F n K] :
    ContinuousMapClass B E F where
  map_continuous f := (map_contDiff f).continuous

instance (B : Type*) (E F : outParam <| Type*)
    [NormedAddCommGroup E] [NormedAddCommGroup F] [NormedSpace ℝ E] [NormedSpace ℝ F]
    (n : outParam ℕ∞) (K : outParam <| Compacts E)
    [ContDiffMapSupportedInClass B E F n K] :
    BoundedContinuousMapClass B E F where
  map_bounded f := by
    have := HasCompactSupport.intro K.isCompact (map_zero_on_compl f)
    rcases (map_continuous f).bounded_above_of_compact_support this with ⟨C, hC⟩
    exact map_bounded (BoundedContinuousFunction.ofNormedAddCommGroup f (map_continuous f) C hC)

namespace ContDiffMapSupportedIn

instance toContDiffMapSupportedInClass :
    ContDiffMapSupportedInClass 𝓓^{n}_{K}(E, F) E F n K where
  coe f := f.toFun
  coe_injective' f g h := by cases f; cases g; congr
  map_contDiff f := f.contDiff'
  map_zero_on_compl f := f.zero_on_compl'

variable {E F}

protected theorem contDiff (f : 𝓓^{n}_{K}(E, F)) : ContDiff ℝ n f := map_contDiff f
protected theorem zero_on_compl (f : 𝓓^{n}_{K}(E, F)) : EqOn f 0 Kᶜ := map_zero_on_compl f
protected theorem compact_supp (f : 𝓓^{n}_{K}(E, F)) : HasCompactSupport f :=
  .intro K.isCompact (map_zero_on_compl f)

@[simp]
theorem toFun_eq_coe {f : 𝓓^{n}_{K}(E, F)} : f.toFun = (f : E → F) :=
  rfl

/-- See note [custom simps projection]. -/
def Simps.apply (f : 𝓓^{n}_{K}(E, F)) : E →F  := f

-- this must come after the coe_to_fun definition.
initialize_simps_projections ContDiffMapSupportedIn (toFun → apply)

@[ext]
theorem ext {f g : 𝓓^{n}_{K}(E, F)} (h : ∀ a, f a = g a) : f = g :=
  DFunLike.ext _ _ h

/-- Copy of a `BoundedContDiffMap` with a new `toFun` equal to the old one. Useful to fix
definitional equalities. -/
protected def copy (f : 𝓓^{n}_{K}(E, F)) (f' : E → F) (h : f' = f) : 𝓓^{n}_{K}(E, F) where
  toFun := f'
  contDiff' := h.symm ▸ f.contDiff
  zero_on_compl' := h.symm ▸ f.zero_on_compl

@[simp]
theorem coe_copy (f : 𝓓^{n}_{K}(E, F)) (f' : E → F) (h : f' = f) : ⇑(f.copy f' h) = f' :=
  rfl

theorem copy_eq (f : 𝓓^{n}_{K}(E, F)) (f' : E → F) (h : f' = f) : f.copy f' h = f :=
  DFunLike.ext' h

@[simp]
theorem toBoundedContinuousFunction_apply (f : 𝓓^{n}_{K}(E, F)) (x : E) :
   (f : BoundedContinuousFunction E F) x  = (f x) := rfl

theorem _root_.Set.EqOn.comp_left₂ {α β δ γ} {op : α → β → δ} {a₁ a₂ : γ → α}
    {b₁ b₂ : γ → β} {s : Set γ} (ha : s.EqOn a₁ a₂) (hb : s.EqOn b₁ b₂) :
    s.EqOn (fun x ↦ op (a₁ x) (b₁ x)) (fun x ↦ op (a₂ x) (b₂ x)) := fun _ hx =>
  congr_arg₂ _ (ha hx) (hb hx)

section AddCommGroup

instance : Zero 𝓓^{n}_{K}(E, F) where
  zero := ContDiffMapSupportedIn.mk 0 contDiff_zero_fun fun _ _ ↦ rfl

@[simp]
lemma coe_zero : (0 : 𝓓^{n}_{K}(E, F)) = (0 : E → F) :=
  rfl

@[simp]
lemma zero_apply (x : E) : (0 : 𝓓^{n}_{K}(E, F)) x = 0 :=
  rfl

instance : Add 𝓓^{n}_{K}(E, F) where
  add f g := ContDiffMapSupportedIn.mk (f + g) (f.contDiff.add g.contDiff) <| by
    rw [← add_zero 0]
    exact f.zero_on_compl.comp_left₂ g.zero_on_compl

@[simp]
lemma coe_add (f g : 𝓓^{n}_{K}(E, F)) : (f + g : 𝓓^{n}_{K}(E, F)) = (f : E → F) + g :=
  rfl

@[simp]
lemma add_apply (f g : 𝓓^{n}_{K}(E, F)) (x : E) : (f + g) x = f x + g x :=
  rfl

instance : Neg 𝓓^{n}_{K}(E, F) where
  neg f := ContDiffMapSupportedIn.mk (-f) (f.contDiff.neg) <| by
    rw [← neg_zero]
    exact f.zero_on_compl.comp_left

instance instSub : Sub 𝓓^{n}_{K}(E, F) :=
  ⟨fun f g =>
    ⟨f - g, (f.contDiff).sub (g.contDiff), by
      intro x hx
      simp [f.zero_on_compl hx, g.zero_on_compl hx]
    ⟩
  ⟩

instance instSMul {R} [Semiring R] [Module R F] [SMulCommClass ℝ R F] [ContinuousConstSMul R F] :
   SMul R 𝓓^{n}_{K}(E, F) :=
⟨fun c f ↦
  ContDiffMapSupportedIn.mk (c • (f : E → F)) (f.contDiff.const_smul c) <| by
    rw [← smul_zero c]
    exact f.zero_on_compl.comp_left⟩

@[simp]
lemma coe_smul {R} [Semiring R] [Module R F] [SMulCommClass ℝ R F] [ContinuousConstSMul R F]
    (c : R) (f : 𝓓^{n}_{K}(E, F)) : (c • f : 𝓓^{n}_{K}(E, F)) = c • (f : E → F) :=
  rfl

@[simp]
lemma smul_apply {R} [Semiring R] [Module R F] [SMulCommClass ℝ R F] [ContinuousConstSMul R F]
    (c : R) (f : 𝓓^{n}_{K}(E, F)) (x : E) : (c • f) x = c • (f x) :=
  rfl

instance instNSMul : SMul ℕ 𝓓^{n}_{K}(E, F) :=
 ⟨fun c f ↦
    {
      toFun := c • f
      contDiff' := (f.contDiff).const_smul c
      zero_on_compl' := by
        rw [← smul_zero c]
        exact f.zero_on_compl.comp_left
    }
  ⟩

instance instZSMul : SMul ℤ 𝓓^{n}_{K}(E, F) :=
 ⟨fun c f ↦
    {
      toFun := c • f
      contDiff' := (f.contDiff).const_smul c
      zero_on_compl' := by
        rw [← smul_zero c]
        exact f.zero_on_compl.comp_left
    }
  ⟩

instance : AddCommGroup 𝓓^{n}_{K}(E, F) :=
  DFunLike.coe_injective.addCommGroup _ rfl (fun _ _ => rfl) (fun _ => rfl) (fun _ _ => rfl)
    (fun _ _ => rfl) fun _ _ => rfl

variable (E F K n)

/-- Coercion as an additive homomorphism. -/
def coeHom : 𝓓^{n}_{K}(E, F) →+ E → F where
  toFun f := f
  map_zero' := coe_zero
  map_add' _ _ := rfl

variable {E F}

theorem coe_coeHom : (coeHom E F n K : 𝓓^{n}_{K}(E, F) → E → F) = DFunLike.coe :=
  rfl

theorem coeHom_injective : Function.Injective (coeHom E F n K) := by
  rw [coe_coeHom]
  exact DFunLike.coe_injective

end AddCommGroup

section Module

instance {R} [Semiring R] [Module R F] [SMulCommClass ℝ R F] [ContinuousConstSMul R F] :
    Module R 𝓓^{n}_{K}(E, F) :=
  (coeHom_injective n K).module R (coeHom E F n K) fun _ _ => rfl

end Module

<<<<<<< HEAD
protected theorem support_subset (f : 𝓓^{n}_{K}(E, F)) : support f ⊆ K :=
  support_subset_iff'.mpr f.zero_on_compl

protected theorem tsupport_subset (f : 𝓓^{n}_{K}(E, F)) : tsupport f ⊆ K :=
  closure_minimal f.support_subset K.isCompact.isClosed

protected theorem hasCompactSupport (f : 𝓓^{n}_{K}(E, F)) : HasCompactSupport f :=
  HasCompactSupport.intro K.isCompact f.zero_on_compl

/-- Inclusion of unbundled `n`-times continuously differentiable function with support included
in a compact `K` into the space `𝓓^{n}_{K}`. -/
protected def of_support_subset {f : E → F} (hf : ContDiff ℝ n f) (hsupp : support f ⊆ K) :
    𝓓^{n}_{K}(E, F) where
  toFun := f
  contDiff' := hf
  zero_on_compl' := support_subset_iff'.mp hsupp


=======
>>>>>>> 31fdac52
end ContDiffMapSupportedIn<|MERGE_RESOLUTION|>--- conflicted
+++ resolved
@@ -260,7 +260,6 @@
 
 end Module
 
-<<<<<<< HEAD
 protected theorem support_subset (f : 𝓓^{n}_{K}(E, F)) : support f ⊆ K :=
   support_subset_iff'.mpr f.zero_on_compl
 
@@ -279,6 +278,4 @@
   zero_on_compl' := support_subset_iff'.mp hsupp
 
 
-=======
->>>>>>> 31fdac52
 end ContDiffMapSupportedIn