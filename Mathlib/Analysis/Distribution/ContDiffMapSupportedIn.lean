/-
Copyright (c) 2023 Anatole Dedecker. All rights reserved.
Released under Apache 2.0 license as described in the file LICENSE.
Authors: Anatole Dedecker, Luigi Massacci
-/

import Mathlib.Analysis.Calculus.ContDiff.Operations
import Mathlib.Topology.ContinuousMap.Bounded.Normed
import Mathlib.Topology.Sets.Compacts

/-!
# Continuously differentiable functions supported in a compact

This file develops the basic theory of `n`-times continuously differentiable functions with support
contained in a given compact.

Given `n : ℕ∞`and a compact `K` of a normed space `E`, we consider the type of functions `f : E → F`
(where `F` is a normed vector space) such that:

- `f` is `n`-times continuously differentiable: `ContDiff ℝ n f`.
- `f` vanishes outside of a compact: `EqOn f 0 Kᶜ`.

## Main definitions

- `ContDiffMapSupportedIn E F n K`: the type of `n`-times continuously differentiable
  functions `E → F` which vanish outside of `K`.
- `ContDiffMapSupportedIn.iteratedFDerivₗ'`: wrapper as a `𝕜`-linear maps for `iteratedFDeriv` on
  `ContDiffMapSupportedIn E F n K`, as a map into `ContDiffMapSupportedIn E (E [×i]→L[ℝ] F) n-i K`.

## Notation

- `𝓓^{n}_{K}(E, F)`:  the space of `n`-times continuously differentiable functions `E → F`
  which vanish outside of `K`.
- `𝓓_{K}(E, F)`:  the space of smooth (infinitely differentiable) functions `E → F`
  which vanish outside of `K`, i.e. `𝓓^{⊤}_{K}(E, F)`.

## Implementation details

Thes technical choice of spelling `EqOn f 0 Kᶜ` as opposed to `support f = K` is to make the
development somewhat easier.

## Tags

distributions
-/

open TopologicalSpace SeminormFamily Set Function Seminorm UniformSpace
open scoped BoundedContinuousFunction Topology NNReal

variable (𝕜 E F : Type*) [NontriviallyNormedField 𝕜]
variable [NormedAddCommGroup E] [NormedSpace ℝ E]
variable [NormedAddCommGroup F] [NormedSpace ℝ F] [NormedSpace 𝕜 F] [SMulCommClass ℝ 𝕜 F]
variable {n : ℕ∞} {K : Compacts E}

/-- The type of `n`-times continuously differentiable maps which vanish outside of a fixed
compact `K`. -/
structure ContDiffMapSupportedIn (n : ℕ∞) (K : Compacts E) : Type _ where
  /-- The underlying function. Use coercion instead. -/
  protected toFun : E → F
  protected contDiff' : ContDiff ℝ n toFun
  protected zero_on_compl' : EqOn toFun 0 Kᶜ

/-- Notation for the space of `n`-times continuously differentiable
functions with support in a compact `K`. -/
scoped[Distributions] notation "𝓓^{" n "}_{"K"}(" E ", " F ")" =>
  ContDiffMapSupportedIn E F n K

/-- Notation for the space of smooth (inifinitely differentiable)
functions with support in a compact `K`. -/
scoped[Distributions] notation "𝓓_{"K"}(" E ", " F ")" =>
  ContDiffMapSupportedIn E F ⊤ K

open Distributions

/-- `ContDiffMapSupportedInClass B E F n K` states that `B` is a type of `n`-times continously
differentiable functions with support in the compact `K`. -/
class ContDiffMapSupportedInClass (B : Type*) (E F : outParam <| Type*)
    [NormedAddCommGroup E] [NormedAddCommGroup F] [NormedSpace ℝ E] [NormedSpace ℝ F]
    (n : outParam ℕ∞) (K : outParam <| Compacts E)
    extends FunLike B E F where
  map_contDiff (f : B) : ContDiff ℝ n f
  map_zero_on_compl (f : B) : EqOn f 0 Kᶜ

open ContDiffMapSupportedInClass

instance (B : Type*) (E F : outParam <| Type*)
    [NormedAddCommGroup E] [NormedAddCommGroup F] [NormedSpace ℝ E] [NormedSpace ℝ F]
    (n : outParam ℕ∞) (K : outParam <| Compacts E)
    [ContDiffMapSupportedInClass B E F n K] :
    ContinuousMapClass B E F where
  map_continuous f := (map_contDiff f).continuous

instance (B : Type*) (E F : outParam <| Type*)
    [NormedAddCommGroup E] [NormedAddCommGroup F] [NormedSpace ℝ E] [NormedSpace ℝ F]
    (n : outParam ℕ∞) (K : outParam <| Compacts E)
    [ContDiffMapSupportedInClass B E F n K] :
    BoundedContinuousMapClass B E F where
  map_bounded f := by
    have := HasCompactSupport.intro K.isCompact (map_zero_on_compl f)
    rcases (map_continuous f).bounded_above_of_compact_support this with ⟨C, hC⟩
    exact map_bounded (BoundedContinuousFunction.ofNormedAddCommGroup f (map_continuous f) C hC)

namespace ContDiffMapSupportedIn

instance toContDiffMapSupportedInClass :
    ContDiffMapSupportedInClass 𝓓^{n}_{K}(E, F) E F n K where
  coe f := f.toFun
  coe_injective' f g h := by cases f; cases g; congr
  map_contDiff f := f.contDiff'
  map_zero_on_compl f := f.zero_on_compl'

variable {E F}

protected theorem contDiff (f : 𝓓^{n}_{K}(E, F)) : ContDiff ℝ n f := map_contDiff f
protected theorem zero_on_compl (f : 𝓓^{n}_{K}(E, F)) : EqOn f 0 Kᶜ := map_zero_on_compl f
protected theorem compact_supp (f : 𝓓^{n}_{K}(E, F)) : HasCompactSupport f :=
  .intro K.isCompact (map_zero_on_compl f)

@[simp]
theorem toFun_eq_coe {f : 𝓓^{n}_{K}(E, F)} : f.toFun = (f : E → F) :=
  rfl

/-- See note [custom simps projection]. -/
def Simps.apply (f : 𝓓^{n}_{K}(E, F)) : E →F  := f

-- this must come after the coe_to_fun definition.
initialize_simps_projections ContDiffMapSupportedIn (toFun → apply)

@[ext]
theorem ext {f g : 𝓓^{n}_{K}(E, F)} (h : ∀ a, f a = g a) : f = g :=
  DFunLike.ext _ _ h

/-- Copy of a `BoundedContDiffMap` with a new `toFun` equal to the old one. Useful to fix
definitional equalities. -/
protected def copy (f : 𝓓^{n}_{K}(E, F)) (f' : E → F) (h : f' = f) : 𝓓^{n}_{K}(E, F) where
  toFun := f'
  contDiff' := h.symm ▸ f.contDiff
  zero_on_compl' := h.symm ▸ f.zero_on_compl

@[simp]
theorem coe_copy (f : 𝓓^{n}_{K}(E, F)) (f' : E → F) (h : f' = f) : ⇑(f.copy f' h) = f' :=
  rfl

theorem copy_eq (f : 𝓓^{n}_{K}(E, F)) (f' : E → F) (h : f' = f) : f.copy f' h = f :=
  DFunLike.ext' h

@[simp]
theorem toBoundedContinuousFunction_apply (f : 𝓓^{n}_{K}(E, F)) (x : E) :
   (f : BoundedContinuousFunction E F) x  = (f x) := rfl

theorem _root_.Set.EqOn.comp_left₂ {α β δ γ} {op : α → β → δ} {a₁ a₂ : γ → α}
    {b₁ b₂ : γ → β} {s : Set γ} (ha : s.EqOn a₁ a₂) (hb : s.EqOn b₁ b₂) :
    s.EqOn (fun x ↦ op (a₁ x) (b₁ x)) (fun x ↦ op (a₂ x) (b₂ x)) := fun _ hx =>
  congr_arg₂ _ (ha hx) (hb hx)

section AddCommGroup

instance : Zero 𝓓^{n}_{K}(E, F) where
  zero := ContDiffMapSupportedIn.mk 0 contDiff_zero_fun fun _ _ ↦ rfl

@[simp]
lemma coe_zero : (0 : 𝓓^{n}_{K}(E, F)) = (0 : E → F) :=
  rfl

@[simp]
lemma zero_apply (x : E) : (0 : 𝓓^{n}_{K}(E, F)) x = 0 :=
  rfl

instance : Add 𝓓^{n}_{K}(E, F) where
  add f g := ContDiffMapSupportedIn.mk (f + g) (f.contDiff.add g.contDiff) <| by
    rw [← add_zero 0]
    exact f.zero_on_compl.comp_left₂ g.zero_on_compl

@[simp]
lemma coe_add (f g : 𝓓^{n}_{K}(E, F)) : (f + g : 𝓓^{n}_{K}(E, F)) = (f : E → F) + g :=
  rfl

@[simp]
lemma add_apply (f g : 𝓓^{n}_{K}(E, F)) (x : E) : (f + g) x = f x + g x :=
  rfl

instance : Neg 𝓓^{n}_{K}(E, F) where
  neg f := ContDiffMapSupportedIn.mk (-f) (f.contDiff.neg) <| by
    rw [← neg_zero]
    exact f.zero_on_compl.comp_left

instance instSub : Sub 𝓓^{n}_{K}(E, F) :=
  ⟨fun f g =>
    ⟨f - g, (f.contDiff).sub (g.contDiff), by
      intro x hx
      simp [f.zero_on_compl hx, g.zero_on_compl hx]
    ⟩
  ⟩

instance instSMul {R} [Semiring R] [Module R F] [SMulCommClass ℝ R F] [ContinuousConstSMul R F] :
   SMul R 𝓓^{n}_{K}(E, F) :=
⟨fun c f ↦
  ContDiffMapSupportedIn.mk (c • (f : E → F)) (f.contDiff.const_smul c) <| by
    rw [← smul_zero c]
    exact f.zero_on_compl.comp_left⟩

@[simp]
lemma coe_smul {R} [Semiring R] [Module R F] [SMulCommClass ℝ R F] [ContinuousConstSMul R F]
    (c : R) (f : 𝓓^{n}_{K}(E, F)) : (c • f : 𝓓^{n}_{K}(E, F)) = c • (f : E → F) :=
  rfl

@[simp]
lemma smul_apply {R} [Semiring R] [Module R F] [SMulCommClass ℝ R F] [ContinuousConstSMul R F]
    (c : R) (f : 𝓓^{n}_{K}(E, F)) (x : E) : (c • f) x = c • (f x) :=
  rfl

instance instNSMul : SMul ℕ 𝓓^{n}_{K}(E, F) :=
 ⟨fun c f ↦
    {
      toFun := c • f
      contDiff' := (f.contDiff).const_smul c
      zero_on_compl' := by
        rw [← smul_zero c]
        exact f.zero_on_compl.comp_left
    }
  ⟩

instance instZSMul : SMul ℤ 𝓓^{n}_{K}(E, F) :=
 ⟨fun c f ↦
    {
      toFun := c • f
      contDiff' := (f.contDiff).const_smul c
      zero_on_compl' := by
        rw [← smul_zero c]
        exact f.zero_on_compl.comp_left
    }
  ⟩

instance : AddCommGroup 𝓓^{n}_{K}(E, F) :=
  DFunLike.coe_injective.addCommGroup _ rfl (fun _ _ => rfl) (fun _ => rfl) (fun _ _ => rfl)
    (fun _ _ => rfl) fun _ _ => rfl

variable (E F K n)

/-- Coercion as an additive homomorphism. -/
def coeHom : 𝓓^{n}_{K}(E, F) →+ E → F where
  toFun f := f
  map_zero' := coe_zero
  map_add' _ _ := rfl

variable {E F}

theorem coe_coeHom : (coeHom E F n K : 𝓓^{n}_{K}(E, F) → E → F) = DFunLike.coe :=
  rfl

theorem coeHom_injective : Function.Injective (coeHom E F n K) := by
  rw [coe_coeHom]
  exact DFunLike.coe_injective

end AddCommGroup

section Module

instance {R} [Semiring R] [Module R F] [SMulCommClass ℝ R F] [ContinuousConstSMul R F] :
    Module R 𝓓^{n}_{K}(E, F) :=
  (coeHom_injective n K).module R (coeHom E F n K) fun _ _ => rfl

end Module

protected theorem support_subset (f : 𝓓^{n}_{K}(E, F)) : support f ⊆ K :=
  support_subset_iff'.mpr f.zero_on_compl

protected theorem tsupport_subset (f : 𝓓^{n}_{K}(E, F)) : tsupport f ⊆ K :=
  closure_minimal f.support_subset K.isCompact.isClosed

protected theorem hasCompactSupport (f : 𝓓^{n}_{K}(E, F)) : HasCompactSupport f :=
  HasCompactSupport.intro K.isCompact f.zero_on_compl

/-- Inclusion of unbundled `n`-times continuously differentiable function with support included
in a compact `K` into the space `𝓓^{n}_{K}`. -/
protected def of_support_subset {f : E → F} (hf : ContDiff ℝ n f) (hsupp : support f ⊆ K) :
    𝓓^{n}_{K}(E, F) where
  toFun := f
  contDiff' := hf
  zero_on_compl' := support_subset_iff'.mp hsupp

protected theorem bounded_iteratedFDeriv (f : 𝓓^{n}_{K}(E, F)) {i : ℕ} (hi : i ≤ n) :
    ∃ C, ∀ x, ‖iteratedFDeriv ℝ i f x‖ ≤ C :=
  Continuous.bounded_above_of_compact_support
    (f.contDiff.continuous_iteratedFDeriv <| (WithTop.le_coe rfl).mpr hi)
    (f.hasCompactSupport.iteratedFDeriv i)


/-- Inclusion of `𝓓^{n}_{K}(E, F)` into the space `E →ᵇ F` of bounded continuous maps
as a `𝕜`-linear map. -/
@[simps]
noncomputable def toBoundedContinuousFunctionₗ : 𝓓^{n}_{K}(E, F) →ₗ[𝕜] E →ᵇ F  where
  toFun f := f
  map_add' _ _ := rfl
  map_smul' _ _ := rfl

/-- Wrapper for `iteratedFDeriv i` on `𝓓^{n}_{K}(E, F)`,
as a map into `𝓓^{n-i}_{K}(E, E [×i]→L[ℝ] F)`. -/
noncomputable def iteratedFDeriv' (i : ℕ) (f : 𝓓^{n}_{K}(E, F)) :
    𝓓^{n-i}_{K}(E, E [×i]→L[ℝ] F) :=
  if hi : i ≤ n then
    .of_support_subset
    (f.contDiff.iteratedFDeriv_right <| (WithTop.coe_le_coe.mpr ((tsub_add_cancel_of_le hi).le)))
    ((support_iteratedFDeriv_subset i).trans f.tsupport_subset)
  else 0

@[simp]
lemma iteratedFDeriv'_apply (i : ℕ) (f : 𝓓^{n}_{K}(E, F)) (x : E) :
    f.iteratedFDeriv' i x = if i ≤ n then iteratedFDeriv ℝ i f x else 0 := by
  rw [ContDiffMapSupportedIn.iteratedFDeriv']
  split_ifs <;> rfl

@[simp]
lemma coe_iteratedFDeriv'_of_le {i : ℕ} (hin : i ≤ n) (f : 𝓓^{n}_{K}(E, F)) :
    f.iteratedFDeriv' i = iteratedFDeriv ℝ i f := by
  ext : 1
  rw [iteratedFDeriv'_apply]
  exact dif_pos hin

@[simp]
lemma coe_iteratedFDeriv'_of_gt {i : ℕ} (hin : i > n) (f : 𝓓^{n}_{K}(E, F)) :
    f.iteratedFDeriv' i = 0 := by
  ext : 1
  rw [iteratedFDeriv'_apply]
  exact dif_neg (not_le_of_gt hin)

@[simp]
lemma coe_iteratedFDeriv'_of_gt' {i : ℕ} (hin : i > n) :
    (iteratedFDeriv' i : 𝓓^{n}_{K}(E, F) → _) = 0 := by
  ext : 2
  rw [iteratedFDeriv'_apply]
  exact dif_neg (not_le_of_gt hin)

lemma iteratedFDeriv'_add (i : ℕ) {f g : 𝓓^{n}_{K}(E, F)} :
    (f + g).iteratedFDeriv' i = f.iteratedFDeriv' i + g.iteratedFDeriv' i := by
  ext : 1
  simp only [iteratedFDeriv'_apply, add_apply]
  split_ifs with hin
  · refine iteratedFDeriv_add_apply (ContDiff.contDiffAt ?_) (ContDiff.contDiffAt ?_)
    · exact f.contDiff.of_le (by exact_mod_cast hin)
    · exact g.contDiff.of_le (by exact_mod_cast hin)
  · rw [add_zero]

lemma iteratedFDeriv'_smul (i : ℕ) {c : 𝕜} {f : 𝓓^{n}_{K}(E, F)} :
    (c • f).iteratedFDeriv' i = c • f.iteratedFDeriv' i := by
  ext : 1
  simp only [iteratedFDeriv'_apply, smul_apply]
  split_ifs with hin
  · apply iteratedFDeriv_const_smul_apply
    refine ContDiff.contDiffAt <| f.contDiff.of_le (by exact_mod_cast hin)
  · rw [smul_zero]

/-- Wrapper for iteratedFDeriv' as a `𝕜`-linear map. -/
@[simps]
noncomputable def iteratedFDerivₗ' (i : ℕ) :
    𝓓^{n}_{K}(E, F) →ₗ[𝕜] 𝓓^{n-i}_{K}(E, E [×i]→L[ℝ] F) where
  toFun f := f.iteratedFDeriv' i
  map_add' _ _ := iteratedFDeriv'_add i
  map_smul' _ _ := iteratedFDeriv'_smul 𝕜 i

lemma iteratedFDerivₗ'_eq_iteratedFDeriv' (i : ℕ) :
  (iteratedFDerivₗ' 𝕜 i : 𝓓^{n}_{K}(E, F) → _) = (iteratedFDeriv' i : _) := by
  congr

lemma iteratedFDeriv'_zero (i : ℕ) :
    (0 : 𝓓^{n}_{K}(E, F)).iteratedFDeriv' i = 0 :=
  map_zero (iteratedFDerivₗ' ℝ i)

/-- The composition of `ContDiffMapSupportedIn.toBoundedContinuousFunctionₗ` and
`ContDiffMapSupportedIn.iteratedFDerivₗ`. We define this as a separate `abbrev` because this family
of maps is used a lot for defining and using the topology on `ContDiffMapSupportedIn`, and Lean
takes a long time to infer the type of `toBoundedContinuousFunctionₗ 𝕜 ∘ₗ iteratedFDerivₗ 𝕜 i`. -/
noncomputable def iteratedFDeriv_toBoundedContinuousFunctionₗ (i : ℕ) :
    𝓓^{n}_{K}(E, F) →ₗ[𝕜] E →ᵇ (E [×i]→L[ℝ] F) :=
  toBoundedContinuousFunctionₗ 𝕜 ∘ₗ iteratedFDerivₗ' 𝕜 i

<<<<<<< HEAD
section Topology

noncomputable instance topologicalSpace : TopologicalSpace 𝓓^{n}_{K}(E, F) :=
  ⨅ (i : ℕ), induced (iteratedFDeriv_toBoundedContinuousFunctionₗ ℝ i) inferInstance

noncomputable instance uniformSpace : UniformSpace 𝓓^{n}_{K}(E, F) := .replaceTopology
  (⨅ (i : ℕ), UniformSpace.comap (iteratedFDeriv_toBoundedContinuousFunctionₗ ℝ i) inferInstance)
  toTopologicalSpace_iInf.symm

protected theorem uniformSpace_eq_iInf : (uniformSpace : UniformSpace 𝓓^{n}_{K}(E, F)) =
    ⨅ (i : ℕ), UniformSpace.comap (iteratedFDeriv_toBoundedContinuousFunctionₗ ℝ i)
      inferInstance :=
  UniformSpace.replaceTopology_eq _ toTopologicalSpace_iInf.symm

instance : IsUniformAddGroup 𝓓^{n}_{K}(E, F) := by
  rw [ContDiffMapSupportedIn.uniformSpace_eq_iInf]
  refine isUniformAddGroup_iInf (fun i ↦ ?_)
  exact IsUniformAddGroup.comap _

instance : ContinuousSMul 𝕜 𝓓^{n}_{K}(E, F) := by
  refine continuousSMul_iInf
    (fun i ↦ continuousSMul_induced (iteratedFDeriv_toBoundedContinuousFunctionₗ 𝕜 i))

instance : LocallyConvexSpace ℝ 𝓓^{n}_{K}(E, F) :=
  LocallyConvexSpace.iInf fun _ ↦ LocallyConvexSpace.induced _

lemma continuous_iff_comp {X} [TopologicalSpace X] (φ : X → 𝓓^{n}_{K}(E, F)) :
    Continuous φ ↔ ∀ i, Continuous (iteratedFDeriv_toBoundedContinuousFunctionₗ ℝ i ∘ φ) := by
  simp_rw [continuous_iInf_rng, continuous_induced_rng]

end Topology

=======
>>>>>>> db2aaf21
end ContDiffMapSupportedIn<|MERGE_RESOLUTION|>--- conflicted
+++ resolved
@@ -374,7 +374,6 @@
     𝓓^{n}_{K}(E, F) →ₗ[𝕜] E →ᵇ (E [×i]→L[ℝ] F) :=
   toBoundedContinuousFunctionₗ 𝕜 ∘ₗ iteratedFDerivₗ' 𝕜 i
 
-<<<<<<< HEAD
 section Topology
 
 noncomputable instance topologicalSpace : TopologicalSpace 𝓓^{n}_{K}(E, F) :=
@@ -407,6 +406,4 @@
 
 end Topology
 
-=======
->>>>>>> db2aaf21
 end ContDiffMapSupportedIn