--- conflicted
+++ resolved
@@ -145,11 +145,7 @@
 theorem ext {f g : 𝓓^{n}_{K}(E, F)} (h : ∀ a, f a = g a) : f = g :=
   DFunLike.ext _ _ h
 
-<<<<<<< HEAD
-/-- Copy of a `BoundedContDiffMap` with a new `toFun` equal to the old one. Useful to fix
-=======
 /-- Copy of a `ContDiffMapSupportedIn` with a new `toFun` equal to the old one. Useful to fix
->>>>>>> df3b167e
 definitional equalities. -/
 protected def copy (f : 𝓓^{n}_{K}(E, F)) (f' : E → F) (h : f' = f) : 𝓓^{n}_{K}(E, F) where
   toFun := f'
@@ -167,14 +163,6 @@
 theorem toBoundedContinuousFunction_apply (f : 𝓓^{n}_{K}(E, F)) (x : E) :
    (f : BoundedContinuousFunction E F) x  = (f x) := rfl
 
-<<<<<<< HEAD
-theorem _root_.Set.EqOn.comp_left₂ {α β δ γ} {op : α → β → δ} {a₁ a₂ : γ → α}
-    {b₁ b₂ : γ → β} {s : Set γ} (ha : s.EqOn a₁ a₂) (hb : s.EqOn b₁ b₂) :
-    s.EqOn (fun x ↦ op (a₁ x) (b₁ x)) (fun x ↦ op (a₂ x) (b₂ x)) := fun _ hx =>
-  congr_arg₂ _ (ha hx) (hb hx)
-
-=======
->>>>>>> df3b167e
 section AddCommGroup
 
 instance : Zero 𝓓^{n}_{K}(E, F) where
@@ -206,22 +194,6 @@
     rw [← neg_zero]
     exact f.zero_on_compl.comp_left
 
-<<<<<<< HEAD
-instance instSub : Sub 𝓓^{n}_{K}(E, F) :=
-  ⟨fun f g =>
-    ⟨f - g, (f.contDiff).sub (g.contDiff), by
-      intro x hx
-      simp [f.zero_on_compl hx, g.zero_on_compl hx]
-    ⟩
-  ⟩
-
-instance instSMul {R} [Semiring R] [Module R F] [SMulCommClass ℝ R F] [ContinuousConstSMul R F] :
-   SMul R 𝓓^{n}_{K}(E, F) :=
-⟨fun c f ↦
-  ContDiffMapSupportedIn.mk (c • (f : E → F)) (f.contDiff.const_smul c) <| by
-    rw [← smul_zero c]
-    exact f.zero_on_compl.comp_left⟩
-=======
 instance instSub : Sub 𝓓^{n}_{K}(E, F) where
   sub f g := ContDiffMapSupportedIn.mk (f - g) (f.contDiff.sub g.contDiff) <| by
     rw [← sub_zero 0]
@@ -232,7 +204,6 @@
   smul c f := ContDiffMapSupportedIn.mk (c • (f : E → F)) (f.contDiff.const_smul c) <| by
     rw [← smul_zero c]
     exact f.zero_on_compl.comp_left
->>>>>>> df3b167e
 
 @[simp]
 lemma coe_smul {R} [Semiring R] [Module R F] [SMulCommClass ℝ R F] [ContinuousConstSMul R F]
@@ -244,31 +215,6 @@
     (c : R) (f : 𝓓^{n}_{K}(E, F)) (x : E) : (c • f) x = c • (f x) :=
   rfl
 
-<<<<<<< HEAD
-instance instNSMul : SMul ℕ 𝓓^{n}_{K}(E, F) :=
- ⟨fun c f ↦
-    {
-      toFun := c • f
-      contDiff' := (f.contDiff).const_smul c
-      zero_on_compl' := by
-        rw [← smul_zero c]
-        exact f.zero_on_compl.comp_left
-    }
-  ⟩
-
-instance instZSMul : SMul ℤ 𝓓^{n}_{K}(E, F) :=
- ⟨fun c f ↦
-    {
-      toFun := c • f
-      contDiff' := (f.contDiff).const_smul c
-      zero_on_compl' := by
-        rw [← smul_zero c]
-        exact f.zero_on_compl.comp_left
-    }
-  ⟩
-
-=======
->>>>>>> df3b167e
 instance : AddCommGroup 𝓓^{n}_{K}(E, F) :=
   DFunLike.coe_injective.addCommGroup _ rfl (fun _ _ => rfl) (fun _ => rfl) (fun _ _ => rfl)
     (fun _ _ => rfl) fun _ _ => rfl
@@ -489,11 +435,7 @@
   simp only [toBoundedContinuousFunction_apply, iteratedFDeriv'_apply, CharP.cast_eq_zero,
   zero_le, ↓reduceIte, norm_iteratedFDeriv_zero]
 
-<<<<<<< HEAD
-/-- The inclusion of the space  `𝓓^{n}_{K}(E, F)` into the space `E →ᵇ F` of bounded continuous
-=======
 /-- The inclusion of the space `𝓓^{n}_{K}(E, F)` into the space `E →ᵇ F` of bounded continuous
->>>>>>> df3b167e
 functions as a continuous `𝕜`-linear map. -/
 @[simps!]
 noncomputable def toBoundedContinuousFunctionCLM : 𝓓^{n}_{K}(E, F) →L[𝕜] E →ᵇ F :=
@@ -571,13 +513,6 @@
     · rw [← ne_eq, ← ENat.one_le_iff_ne_zero] at hn
       exact fderiv_const_smul (f.contDiff.differentiable (by exact_mod_cast hn)).differentiableAt c
 
-<<<<<<< HEAD
-theorem _root_.ENat.eq_zero_or_add_one (i : ℕ∞) : i = 0 ∨ ∃ k, i = k + 1 := by
-  refine or_iff_not_imp_left.mpr fun h ↦ ⟨i - 1, ?_⟩
-  rw [tsub_add_cancel_of_le (ENat.one_le_iff_ne_zero.mpr h)]
-
-=======
->>>>>>> df3b167e
 theorem seminorm_fderiv' (i : ℕ) (f : 𝓓^{n}_{K}(E, F)) :
     ContDiffMapSupportedIn.seminorm 𝕜 E (E →L[ℝ] F) (n - 1) K i f.fderiv' =
       ContDiffMapSupportedIn.seminorm 𝕜 E F n K (i+1) f := by
@@ -663,7 +598,6 @@
 
 end fderiv
 
-<<<<<<< HEAD
 section finite
 
 variable {n : ℕ}
@@ -686,6 +620,4 @@
 
 end finite
 
-=======
->>>>>>> df3b167e
 end ContDiffMapSupportedIn