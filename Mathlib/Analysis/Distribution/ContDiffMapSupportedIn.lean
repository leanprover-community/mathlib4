/-
Copyright (c) 2023 Anatole Dedecker. All rights reserved.
Released under Apache 2.0 license as described in the file LICENSE.
Authors: Anatole Dedecker, Luigi Massacci
-/

import Mathlib.Analysis.Calculus.ContDiff.Operations
import Mathlib.Topology.ContinuousMap.Bounded.Normed
import Mathlib.Topology.Sets.Compacts

/-!
# Continuously differentiable functions supported in a compact

This file develops the basic theory of `n`-times continuously differentiable functions with support
contained in a given compact.

Given `n : ℕ∞`and a compact `K` of a normed space `E`, we consider the type of functions `f : E → F`
(where `F` is a normed vector space) such that:

- `f` is `n`-times continuously differentiable: `ContDiff ℝ n f`.
- `f` vanishes outside of a compact: `EqOn f 0 Kᶜ`.

## Main definitions

- `ContDiffMapSupportedIn E F n K`: the type of `n`-times continuously differentiable
  functions `E → F` which vanish outside of `K`.

## Notation

- `𝓓^{n}_{K}(E, F)`:  the space of `n`-times continuously differentiable functions `E → F`
  which vanish outside of `K`.
- `𝓓_{K}(E, F)`:  the space of smooth (infinitely differentiable) functions `E → F`
  which vanish outside of `K`, i.e. `𝓓^{⊤}_{K}(E, F)`.

## Implementation details

Thes technical choice of spelling `EqOn f 0 Kᶜ` as opposed to `support f = K` is to make the
development somewhat easier.

## Tags

distributions
-/

open TopologicalSpace SeminormFamily Set Function Seminorm UniformSpace
open scoped BoundedContinuousFunction Topology NNReal

variable (𝕜 E F : Type*) [NontriviallyNormedField 𝕜]
variable [NormedAddCommGroup E] [NormedSpace ℝ E]
variable [NormedAddCommGroup F] [NormedSpace ℝ F] [NormedSpace 𝕜 F] [SMulCommClass ℝ 𝕜 F]
variable {n : ℕ∞} {K : Compacts E}

/-- The type of `n`-times continuously differentiable maps which vanish outside of a fixed
compact `K`. -/
structure ContDiffMapSupportedIn (n : ℕ∞) (K : Compacts E) : Type _ where
  /-- The underlying function. Use coercion instead. -/
  protected toFun : E → F
  protected contDiff' : ContDiff ℝ n toFun
  protected zero_on_compl' : EqOn toFun 0 Kᶜ

/-- Notation for the space of `n`-times continuously differentiable
functions with support in a compact `K`. -/
scoped[Distributions] notation "𝓓^{" n "}_{"K"}(" E ", " F ")" =>
  ContDiffMapSupportedIn E F n K

/-- Notation for the space of smooth (inifinitely differentiable)
functions with support in a compact `K`. -/
scoped[Distributions] notation "𝓓_{"K"}(" E ", " F ")" =>
  ContDiffMapSupportedIn E F ⊤ K

open Distributions

/-- `ContDiffMapSupportedInClass B E F n K` states that `B` is a type of `n`-times continously
differentiable functions with support in the compact `K`. -/
class ContDiffMapSupportedInClass (B : Type*) (E F : outParam <| Type*)
    [NormedAddCommGroup E] [NormedAddCommGroup F] [NormedSpace ℝ E] [NormedSpace ℝ F]
    (n : outParam ℕ∞) (K : outParam <| Compacts E)
    extends FunLike B E F where
  map_contDiff (f : B) : ContDiff ℝ n f
  map_zero_on_compl (f : B) : EqOn f 0 Kᶜ

open ContDiffMapSupportedInClass

instance (B : Type*) (E F : outParam <| Type*)
    [NormedAddCommGroup E] [NormedAddCommGroup F] [NormedSpace ℝ E] [NormedSpace ℝ F]
    (n : outParam ℕ∞) (K : outParam <| Compacts E)
    [ContDiffMapSupportedInClass B E F n K] :
    ContinuousMapClass B E F where
  map_continuous f := (map_contDiff f).continuous

instance (B : Type*) (E F : outParam <| Type*)
    [NormedAddCommGroup E] [NormedAddCommGroup F] [NormedSpace ℝ E] [NormedSpace ℝ F]
    (n : outParam ℕ∞) (K : outParam <| Compacts E)
    [ContDiffMapSupportedInClass B E F n K] :
    BoundedContinuousMapClass B E F where
  map_bounded f := by
    have := HasCompactSupport.intro K.isCompact (map_zero_on_compl f)
    rcases (map_continuous f).bounded_above_of_compact_support this with ⟨C, hC⟩
    exact map_bounded (BoundedContinuousFunction.ofNormedAddCommGroup f (map_continuous f) C hC)

namespace ContDiffMapSupportedIn

instance toContDiffMapSupportedInClass :
    ContDiffMapSupportedInClass 𝓓^{n}_{K}(E, F) E F n K where
  coe f := f.toFun
  coe_injective' f g h := by cases f; cases g; congr
  map_contDiff f := f.contDiff'
  map_zero_on_compl f := f.zero_on_compl'

variable {E F}

protected theorem contDiff (f : 𝓓^{n}_{K}(E, F)) : ContDiff ℝ n f := map_contDiff f
protected theorem zero_on_compl (f : 𝓓^{n}_{K}(E, F)) : EqOn f 0 Kᶜ := map_zero_on_compl f
protected theorem compact_supp (f : 𝓓^{n}_{K}(E, F)) : HasCompactSupport f :=
  .intro K.isCompact (map_zero_on_compl f)

@[simp]
theorem toFun_eq_coe {f : 𝓓^{n}_{K}(E, F)} : f.toFun = (f : E → F) :=
  rfl

/-- See note [custom simps projection]. -/
def Simps.apply (f : 𝓓^{n}_{K}(E, F)) : E →F  := f

-- this must come after the coe_to_fun definition.
initialize_simps_projections ContDiffMapSupportedIn (toFun → apply)

@[ext]
theorem ext {f g : 𝓓^{n}_{K}(E, F)} (h : ∀ a, f a = g a) : f = g :=
  DFunLike.ext _ _ h

/-- Copy of a `BoundedContDiffMap` with a new `toFun` equal to the old one. Useful to fix
definitional equalities. -/
protected def copy (f : 𝓓^{n}_{K}(E, F)) (f' : E → F) (h : f' = f) : 𝓓^{n}_{K}(E, F) where
  toFun := f'
  contDiff' := h.symm ▸ f.contDiff
  zero_on_compl' := h.symm ▸ f.zero_on_compl

@[simp]
theorem coe_copy (f : 𝓓^{n}_{K}(E, F)) (f' : E → F) (h : f' = f) : ⇑(f.copy f' h) = f' :=
  rfl

theorem copy_eq (f : 𝓓^{n}_{K}(E, F)) (f' : E → F) (h : f' = f) : f.copy f' h = f :=
  DFunLike.ext' h

@[simp]
theorem toBoundedContinuousFunction_apply (f : 𝓓^{n}_{K}(E, F)) (x : E) :
   (f : BoundedContinuousFunction E F) x  = (f x) := rfl

theorem _root_.Set.EqOn.comp_left₂ {α β δ γ} {op : α → β → δ} {a₁ a₂ : γ → α}
    {b₁ b₂ : γ → β} {s : Set γ} (ha : s.EqOn a₁ a₂) (hb : s.EqOn b₁ b₂) :
    s.EqOn (fun x ↦ op (a₁ x) (b₁ x)) (fun x ↦ op (a₂ x) (b₂ x)) := fun _ hx =>
  congr_arg₂ _ (ha hx) (hb hx)

section AddCommGroup

instance : Zero 𝓓^{n}_{K}(E, F) where
  zero := ContDiffMapSupportedIn.mk 0 contDiff_zero_fun fun _ _ ↦ rfl

@[simp]
lemma coe_zero : (0 : 𝓓^{n}_{K}(E, F)) = (0 : E → F) :=
  rfl

@[simp]
lemma zero_apply (x : E) : (0 : 𝓓^{n}_{K}(E, F)) x = 0 :=
  rfl

instance : Add 𝓓^{n}_{K}(E, F) where
  add f g := ContDiffMapSupportedIn.mk (f + g) (f.contDiff.add g.contDiff) <| by
    rw [← add_zero 0]
    exact f.zero_on_compl.comp_left₂ g.zero_on_compl

@[simp]
lemma coe_add (f g : 𝓓^{n}_{K}(E, F)) : (f + g : 𝓓^{n}_{K}(E, F)) = (f : E → F) + g :=
  rfl

@[simp]
lemma add_apply (f g : 𝓓^{n}_{K}(E, F)) (x : E) : (f + g) x = f x + g x :=
  rfl

instance : Neg 𝓓^{n}_{K}(E, F) where
  neg f := ContDiffMapSupportedIn.mk (-f) (f.contDiff.neg) <| by
    rw [← neg_zero]
    exact f.zero_on_compl.comp_left

instance instSub : Sub 𝓓^{n}_{K}(E, F) :=
  ⟨fun f g =>
    ⟨f - g, (f.contDiff).sub (g.contDiff), by
      intro x hx
      simp [f.zero_on_compl hx, g.zero_on_compl hx]
    ⟩
  ⟩

instance instSMul {R} [Semiring R] [Module R F] [SMulCommClass ℝ R F] [ContinuousConstSMul R F] :
   SMul R 𝓓^{n}_{K}(E, F) :=
⟨fun c f ↦
  ContDiffMapSupportedIn.mk (c • (f : E → F)) (f.contDiff.const_smul c) <| by
    rw [← smul_zero c]
    exact f.zero_on_compl.comp_left⟩

@[simp]
lemma coe_smul {R} [Semiring R] [Module R F] [SMulCommClass ℝ R F] [ContinuousConstSMul R F]
    (c : R) (f : 𝓓^{n}_{K}(E, F)) : (c • f : 𝓓^{n}_{K}(E, F)) = c • (f : E → F) :=
  rfl

@[simp]
lemma smul_apply {R} [Semiring R] [Module R F] [SMulCommClass ℝ R F] [ContinuousConstSMul R F]
    (c : R) (f : 𝓓^{n}_{K}(E, F)) (x : E) : (c • f) x = c • (f x) :=
  rfl

instance instNSMul : SMul ℕ 𝓓^{n}_{K}(E, F) :=
 ⟨fun c f ↦
    {
      toFun := c • f
      contDiff' := (f.contDiff).const_smul c
      zero_on_compl' := by
        rw [← smul_zero c]
        exact f.zero_on_compl.comp_left
    }
  ⟩

instance instZSMul : SMul ℤ 𝓓^{n}_{K}(E, F) :=
 ⟨fun c f ↦
    {
      toFun := c • f
      contDiff' := (f.contDiff).const_smul c
      zero_on_compl' := by
        rw [← smul_zero c]
        exact f.zero_on_compl.comp_left
    }
  ⟩

instance : AddCommGroup 𝓓^{n}_{K}(E, F) :=
  DFunLike.coe_injective.addCommGroup _ rfl (fun _ _ => rfl) (fun _ => rfl) (fun _ _ => rfl)
    (fun _ _ => rfl) fun _ _ => rfl

variable (E F K n)

/-- Coercion as an additive homomorphism. -/
def coeHom : 𝓓^{n}_{K}(E, F) →+ E → F where
  toFun f := f
  map_zero' := coe_zero
  map_add' _ _ := rfl

variable {E F}

theorem coe_coeHom : (coeHom E F n K : 𝓓^{n}_{K}(E, F) → E → F) = DFunLike.coe :=
  rfl

theorem coeHom_injective : Function.Injective (coeHom E F n K) := by
  rw [coe_coeHom]
  exact DFunLike.coe_injective

end AddCommGroup

section Module

instance {R} [Semiring R] [Module R F] [SMulCommClass ℝ R F] [ContinuousConstSMul R F] :
    Module R 𝓓^{n}_{K}(E, F) :=
  (coeHom_injective n K).module R (coeHom E F n K) fun _ _ => rfl

end Module

protected theorem support_subset (f : 𝓓^{n}_{K}(E, F)) : support f ⊆ K :=
  support_subset_iff'.mpr f.zero_on_compl

protected theorem tsupport_subset (f : 𝓓^{n}_{K}(E, F)) : tsupport f ⊆ K :=
  closure_minimal f.support_subset K.isCompact.isClosed

protected theorem hasCompactSupport (f : 𝓓^{n}_{K}(E, F)) : HasCompactSupport f :=
  HasCompactSupport.intro K.isCompact f.zero_on_compl

/-- Inclusion of unbundled `n`-times continuously differentiable function with support included
in a compact `K` into the space `𝓓^{n}_{K}`. -/
protected def of_support_subset {f : E → F} (hf : ContDiff ℝ n f) (hsupp : support f ⊆ K) :
    𝓓^{n}_{K}(E, F) where
  toFun := f
  contDiff' := hf
  zero_on_compl' := support_subset_iff'.mp hsupp

<<<<<<< HEAD
protected theorem bounded_iteratedFDeriv (f : 𝓓^{n}_{K}(E, F)) {i : ℕ} (hi : i ≤ n) :
    ∃ C, ∀ x, ‖iteratedFDeriv ℝ i f x‖ ≤ C :=
  Continuous.bounded_above_of_compact_support
    (f.contDiff.continuous_iteratedFDeriv <| (WithTop.le_coe rfl).mpr hi)
    (f.hasCompactSupport.iteratedFDeriv i)


/-- Inclusion of `𝓓^{n}_{K}(E, F)` into the space `E →ᵇ F` of bounded continuous maps
as a `𝕜`-linear map. -/
@[simps]
noncomputable def toBoundedContinuousFunctionₗ : 𝓓^{n}_{K}(E, F) →ₗ[𝕜] E →ᵇ F  where
  toFun f := f
  map_add' _ _ := rfl
  map_smul' _ _ := rfl

/-- Wrapper for `iteratedFDeriv i` on `𝓓^{n}_{K}(E, F)`,
as a map into `𝓓^{n-i}_{K}(E, E [×i]→L[ℝ] F)`. -/
noncomputable def iteratedFDeriv' (i : ℕ) (f : 𝓓^{n}_{K}(E, F)) :
    𝓓^{n-i}_{K}(E, E [×i]→L[ℝ] F) :=
  if hi : i ≤ n then
    .of_support_subset
    (f.contDiff.iteratedFDeriv_right <| (WithTop.coe_le_coe.mpr ((tsub_add_cancel_of_le hi).le)))
    ((support_iteratedFDeriv_subset i).trans f.tsupport_subset)
  else 0

@[simp]
lemma iteratedFDeriv'_apply (i : ℕ) (f : 𝓓^{n}_{K}(E, F)) (x : E) :
    f.iteratedFDeriv' i x = if i ≤ n then iteratedFDeriv ℝ i f x else 0 := by
  rw [ContDiffMapSupportedIn.iteratedFDeriv']
  split_ifs <;> rfl

@[simp]
lemma coe_iteratedFDeriv'_of_le {i : ℕ} (hin : i ≤ n) (f : 𝓓^{n}_{K}(E, F)) :
    f.iteratedFDeriv' i = iteratedFDeriv ℝ i f := by
  ext : 1
  rw [iteratedFDeriv'_apply]
  exact dif_pos hin

@[simp]
lemma coe_iteratedFDeriv'_of_gt {i : ℕ} (hin : i > n) (f : 𝓓^{n}_{K}(E, F)) :
    f.iteratedFDeriv' i = 0 := by
  ext : 1
  rw [iteratedFDeriv'_apply]
  exact dif_neg (not_le_of_gt hin)

@[simp]
lemma coe_iteratedFDeriv'_of_gt' {i : ℕ} (hin : i > n) :
    (iteratedFDeriv' i : 𝓓^{n}_{K}(E, F) → _) = 0 := by
  ext : 2
  rw [iteratedFDeriv'_apply]
  exact dif_neg (not_le_of_gt hin)

lemma iteratedFDeriv'_add (i : ℕ) {f g : 𝓓^{n}_{K}(E, F)} :
    (f + g).iteratedFDeriv' i = f.iteratedFDeriv' i + g.iteratedFDeriv' i := by
  ext : 1
  simp only [iteratedFDeriv'_apply, add_apply]
  split_ifs with hin
  · refine iteratedFDeriv_add_apply (ContDiff.contDiffAt ?_) (ContDiff.contDiffAt ?_)
    · exact f.contDiff.of_le (by exact_mod_cast hin)
    · exact g.contDiff.of_le (by exact_mod_cast hin)
  · rw [add_zero]

lemma iteratedFDeriv'_smul (i : ℕ) {c : 𝕜} {f : 𝓓^{n}_{K}(E, F)} :
    (c • f).iteratedFDeriv' i = c • f.iteratedFDeriv' i := by
  ext : 1
  simp only [iteratedFDeriv'_apply, smul_apply]
  split_ifs with hin
  · apply iteratedFDeriv_const_smul_apply
    refine ContDiff.contDiffAt <| f.contDiff.of_le (by exact_mod_cast hin)
  · rw [smul_zero]

/-- Wrapper for iteratedFDeriv' as a `𝕜`-linear map. -/
@[simps]
noncomputable def iteratedFDerivₗ' (i : ℕ) :
    𝓓^{n}_{K}(E, F) →ₗ[𝕜] 𝓓^{n-i}_{K}(E, E [×i]→L[ℝ] F) where
  toFun f := f.iteratedFDeriv' i
  map_add' _ _ := iteratedFDeriv'_add i
  map_smul' _ _ := iteratedFDeriv'_smul 𝕜 i

lemma iteratedFDerivₗ'_eq_iteratedFDeriv' (i : ℕ) :
  (iteratedFDerivₗ' 𝕜 i : 𝓓^{n}_{K}(E, F) → _) = (iteratedFDeriv' i : _) := by
  congr

lemma iteratedFDeriv'_zero (i : ℕ) :
    (0 : 𝓓^{n}_{K}(E, F)).iteratedFDeriv' i = 0 :=
  map_zero (iteratedFDerivₗ' ℝ i)

/-- The composition of `ContDiffMapSupportedIn.toBoundedContinuousFunctionₗ` and
`ContDiffMapSupportedIn.iteratedFDerivₗ`. We define this as a separate `abbrev` because this family
of maps is used a lot for defining and using the topology on `ContDiffMapSupportedIn`, and Lean
takes a long time to infer the type of `toBoundedContinuousFunctionₗ 𝕜 ∘ₗ iteratedFDerivₗ 𝕜 i`. -/
noncomputable def iteratedFDeriv_toBoundedContinuousFunctionₗ (i : ℕ) :
    𝓓^{n}_{K}(E, F) →ₗ[𝕜] E →ᵇ (E [×i]→L[ℝ] F) :=
  toBoundedContinuousFunctionₗ 𝕜 ∘ₗ iteratedFDerivₗ' 𝕜 i
=======
>>>>>>> e7ba854d

end ContDiffMapSupportedIn<|MERGE_RESOLUTION|>--- conflicted
+++ resolved
@@ -277,7 +277,6 @@
   contDiff' := hf
   zero_on_compl' := support_subset_iff'.mp hsupp
 
-<<<<<<< HEAD
 protected theorem bounded_iteratedFDeriv (f : 𝓓^{n}_{K}(E, F)) {i : ℕ} (hi : i ≤ n) :
     ∃ C, ∀ x, ‖iteratedFDeriv ℝ i f x‖ ≤ C :=
   Continuous.bounded_above_of_compact_support
@@ -372,7 +371,5 @@
 noncomputable def iteratedFDeriv_toBoundedContinuousFunctionₗ (i : ℕ) :
     𝓓^{n}_{K}(E, F) →ₗ[𝕜] E →ᵇ (E [×i]→L[ℝ] F) :=
   toBoundedContinuousFunctionₗ 𝕜 ∘ₗ iteratedFDerivₗ' 𝕜 i
-=======
->>>>>>> e7ba854d
 
 end ContDiffMapSupportedIn