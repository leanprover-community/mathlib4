/-
Copyright (c) 2023 Anatole Dedecker. All rights reserved.
Released under Apache 2.0 license as described in the file LICENSE.
Authors: Anatole Dedecker, Luigi Massacci
-/

import Mathlib.Analysis.Calculus.ContDiff.Operations
import Mathlib.Topology.ContinuousMap.Bounded.Normed
import Mathlib.Topology.Sets.Compacts

/-!
# Continuously differentiable functions supported in a given compact

This file develops the basic theory of bundled `n`-times continuously differentiable functions
with support contained in a given compact.

Given `n : ℕ∞` and a compact subset `K` of a normed space `E`, we consider the type of bundled
functions `f : E → F` (where `F` is a normed vector space) such that:

- `f` is `n`-times continuously differentiable: `ContDiff ℝ n f`.
- `f` vanishes outside of a compact: `EqOn f 0 Kᶜ`.

We define it as a bundled structure so as to endow it with the topology required to make it a ù
subspace of the space of test functions.

## Main definitions

- `ContDiffMapSupportedIn E F n K`: the type of `n`-times continuously differentiable
  functions `E → F` which vanish outside of `K`.
- `ContDiffMapSupportedIn.iteratedFDerivₗ'`: wrapper as a `𝕜`-linear maps for `iteratedFDeriv` on
  `ContDiffMapSupportedIn E F n K`, as a map into `ContDiffMapSupportedIn E (E [×i]→L[ℝ] F) n-i K`.

## Main statements

- `ContDiffMapSupportedIn.instIsUniformAddGroup` and
  `ContDiffMapSupportedIn.instLocallyConvexSpace`: `ContDiffMapSupportedIn` is a locally convex
  topological vector space.

## Notation

- `𝓓^{n}_{K}(E, F)`:  the space of `n`-times continuously differentiable functions `E → F`
  which vanish outside of `K`.
- `𝓓_{K}(E, F)`:  the space of smooth (infinitely differentiable) functions `E → F`
  which vanish outside of `K`, i.e. `𝓓^{⊤}_{K}(E, F)`.

## Implementation details

The technical choice of spelling `EqOn f 0 Kᶜ` in the definition, as opposed to `tsupport f ⊆ K`
is to make replacing `f` by zero outside of `K` easier.

## Tags

distributions
-/

open TopologicalSpace SeminormFamily Set Function Seminorm UniformSpace
open scoped BoundedContinuousFunction Topology NNReal

variable (𝕜 E F : Type*) [NontriviallyNormedField 𝕜]
variable [NormedAddCommGroup E] [NormedSpace ℝ E]
variable [NormedAddCommGroup F] [NormedSpace ℝ F] [NormedSpace 𝕜 F] [SMulCommClass ℝ 𝕜 F]
variable {n : ℕ∞} {K : Compacts E}

/-- The type of `n`-times continuously differentiable maps which vanish outside of a fixed
compact `K`. -/
structure ContDiffMapSupportedIn (n : ℕ∞) (K : Compacts E) : Type _ where
  /-- The underlying function. Use coercion instead. -/
  protected toFun : E → F
  protected contDiff' : ContDiff ℝ n toFun
  protected zero_on_compl' : EqOn toFun 0 Kᶜ

/-- Notation for the space of `n`-times continuously differentiable
functions with support in a compact `K`. -/
scoped[Distributions] notation "𝓓^{" n "}_{"K"}(" E ", " F ")" =>
  ContDiffMapSupportedIn E F n K

/-- Notation for the space of smooth (inifinitely differentiable)
functions with support in a compact `K`. -/
scoped[Distributions] notation "𝓓_{"K"}(" E ", " F ")" =>
  ContDiffMapSupportedIn E F ⊤ K

open Distributions

/-- `ContDiffMapSupportedInClass B E F n K` states that `B` is a type of `n`-times continously
differentiable functions with support in the compact `K`. -/
class ContDiffMapSupportedInClass (B : Type*) (E F : outParam <| Type*)
    [NormedAddCommGroup E] [NormedAddCommGroup F] [NormedSpace ℝ E] [NormedSpace ℝ F]
    (n : outParam ℕ∞) (K : outParam <| Compacts E)
    extends FunLike B E F where
  map_contDiff (f : B) : ContDiff ℝ n f
  map_zero_on_compl (f : B) : EqOn f 0 Kᶜ

open ContDiffMapSupportedInClass

instance (B : Type*) (E F : outParam <| Type*)
    [NormedAddCommGroup E] [NormedAddCommGroup F] [NormedSpace ℝ E] [NormedSpace ℝ F]
    (n : outParam ℕ∞) (K : outParam <| Compacts E)
    [ContDiffMapSupportedInClass B E F n K] :
    ContinuousMapClass B E F where
  map_continuous f := (map_contDiff f).continuous

instance (B : Type*) (E F : outParam <| Type*)
    [NormedAddCommGroup E] [NormedAddCommGroup F] [NormedSpace ℝ E] [NormedSpace ℝ F]
    (n : outParam ℕ∞) (K : outParam <| Compacts E)
    [ContDiffMapSupportedInClass B E F n K] :
    BoundedContinuousMapClass B E F where
  map_bounded f := by
    have := HasCompactSupport.intro K.isCompact (map_zero_on_compl f)
    rcases (map_continuous f).bounded_above_of_compact_support this with ⟨C, hC⟩
    exact map_bounded (BoundedContinuousFunction.ofNormedAddCommGroup f (map_continuous f) C hC)

namespace ContDiffMapSupportedIn

instance toContDiffMapSupportedInClass :
    ContDiffMapSupportedInClass 𝓓^{n}_{K}(E, F) E F n K where
  coe f := f.toFun
  coe_injective' f g h := by cases f; cases g; congr
  map_contDiff f := f.contDiff'
  map_zero_on_compl f := f.zero_on_compl'

variable {E F}

protected theorem contDiff (f : 𝓓^{n}_{K}(E, F)) : ContDiff ℝ n f := map_contDiff f
protected theorem zero_on_compl (f : 𝓓^{n}_{K}(E, F)) : EqOn f 0 Kᶜ := map_zero_on_compl f
protected theorem compact_supp (f : 𝓓^{n}_{K}(E, F)) : HasCompactSupport f :=
  .intro K.isCompact (map_zero_on_compl f)

@[simp]
theorem toFun_eq_coe {f : 𝓓^{n}_{K}(E, F)} : f.toFun = (f : E → F) :=
  rfl

/-- See note [custom simps projection]. -/
def Simps.apply (f : 𝓓^{n}_{K}(E, F)) : E →F  := f

-- this must come after the coe_to_fun definition.
initialize_simps_projections ContDiffMapSupportedIn (toFun → apply)

@[ext]
theorem ext {f g : 𝓓^{n}_{K}(E, F)} (h : ∀ a, f a = g a) : f = g :=
  DFunLike.ext _ _ h

/-- Copy of a `BoundedContDiffMap` with a new `toFun` equal to the old one. Useful to fix
definitional equalities. -/
protected def copy (f : 𝓓^{n}_{K}(E, F)) (f' : E → F) (h : f' = f) : 𝓓^{n}_{K}(E, F) where
  toFun := f'
  contDiff' := h.symm ▸ f.contDiff
  zero_on_compl' := h.symm ▸ f.zero_on_compl

@[simp]
theorem coe_copy (f : 𝓓^{n}_{K}(E, F)) (f' : E → F) (h : f' = f) : ⇑(f.copy f' h) = f' :=
  rfl

theorem copy_eq (f : 𝓓^{n}_{K}(E, F)) (f' : E → F) (h : f' = f) : f.copy f' h = f :=
  DFunLike.ext' h

@[simp]
theorem toBoundedContinuousFunction_apply (f : 𝓓^{n}_{K}(E, F)) (x : E) :
   (f : BoundedContinuousFunction E F) x  = (f x) := rfl

theorem _root_.Set.EqOn.comp_left₂ {α β δ γ} {op : α → β → δ} {a₁ a₂ : γ → α}
    {b₁ b₂ : γ → β} {s : Set γ} (ha : s.EqOn a₁ a₂) (hb : s.EqOn b₁ b₂) :
    s.EqOn (fun x ↦ op (a₁ x) (b₁ x)) (fun x ↦ op (a₂ x) (b₂ x)) := fun _ hx =>
  congr_arg₂ _ (ha hx) (hb hx)

section AddCommGroup

instance : Zero 𝓓^{n}_{K}(E, F) where
  zero := ContDiffMapSupportedIn.mk 0 contDiff_zero_fun fun _ _ ↦ rfl

@[simp]
lemma coe_zero : (0 : 𝓓^{n}_{K}(E, F)) = (0 : E → F) :=
  rfl

@[simp]
lemma zero_apply (x : E) : (0 : 𝓓^{n}_{K}(E, F)) x = 0 :=
  rfl

instance : Add 𝓓^{n}_{K}(E, F) where
  add f g := ContDiffMapSupportedIn.mk (f + g) (f.contDiff.add g.contDiff) <| by
    rw [← add_zero 0]
    exact f.zero_on_compl.comp_left₂ g.zero_on_compl

@[simp]
lemma coe_add (f g : 𝓓^{n}_{K}(E, F)) : (f + g : 𝓓^{n}_{K}(E, F)) = (f : E → F) + g :=
  rfl

@[simp]
lemma add_apply (f g : 𝓓^{n}_{K}(E, F)) (x : E) : (f + g) x = f x + g x :=
  rfl

instance : Neg 𝓓^{n}_{K}(E, F) where
  neg f := ContDiffMapSupportedIn.mk (-f) (f.contDiff.neg) <| by
    rw [← neg_zero]
    exact f.zero_on_compl.comp_left

instance instSub : Sub 𝓓^{n}_{K}(E, F) :=
  ⟨fun f g =>
    ⟨f - g, (f.contDiff).sub (g.contDiff), by
      intro x hx
      simp [f.zero_on_compl hx, g.zero_on_compl hx]
    ⟩
  ⟩

instance instSMul {R} [Semiring R] [Module R F] [SMulCommClass ℝ R F] [ContinuousConstSMul R F] :
   SMul R 𝓓^{n}_{K}(E, F) :=
⟨fun c f ↦
  ContDiffMapSupportedIn.mk (c • (f : E → F)) (f.contDiff.const_smul c) <| by
    rw [← smul_zero c]
    exact f.zero_on_compl.comp_left⟩

@[simp]
lemma coe_smul {R} [Semiring R] [Module R F] [SMulCommClass ℝ R F] [ContinuousConstSMul R F]
    (c : R) (f : 𝓓^{n}_{K}(E, F)) : (c • f : 𝓓^{n}_{K}(E, F)) = c • (f : E → F) :=
  rfl

@[simp]
lemma smul_apply {R} [Semiring R] [Module R F] [SMulCommClass ℝ R F] [ContinuousConstSMul R F]
    (c : R) (f : 𝓓^{n}_{K}(E, F)) (x : E) : (c • f) x = c • (f x) :=
  rfl

instance instNSMul : SMul ℕ 𝓓^{n}_{K}(E, F) :=
 ⟨fun c f ↦
    {
      toFun := c • f
      contDiff' := (f.contDiff).const_smul c
      zero_on_compl' := by
        rw [← smul_zero c]
        exact f.zero_on_compl.comp_left
    }
  ⟩

instance instZSMul : SMul ℤ 𝓓^{n}_{K}(E, F) :=
 ⟨fun c f ↦
    {
      toFun := c • f
      contDiff' := (f.contDiff).const_smul c
      zero_on_compl' := by
        rw [← smul_zero c]
        exact f.zero_on_compl.comp_left
    }
  ⟩

instance : AddCommGroup 𝓓^{n}_{K}(E, F) :=
  DFunLike.coe_injective.addCommGroup _ rfl (fun _ _ => rfl) (fun _ => rfl) (fun _ _ => rfl)
    (fun _ _ => rfl) fun _ _ => rfl

variable (E F K n)

/-- Coercion as an additive homomorphism. -/
def coeHom : 𝓓^{n}_{K}(E, F) →+ E → F where
  toFun f := f
  map_zero' := coe_zero
  map_add' _ _ := rfl

variable {E F}

theorem coe_coeHom : (coeHom E F n K : 𝓓^{n}_{K}(E, F) → E → F) = DFunLike.coe :=
  rfl

theorem coeHom_injective : Function.Injective (coeHom E F n K) := by
  rw [coe_coeHom]
  exact DFunLike.coe_injective

end AddCommGroup

section Module

instance {R} [Semiring R] [Module R F] [SMulCommClass ℝ R F] [ContinuousConstSMul R F] :
    Module R 𝓓^{n}_{K}(E, F) :=
  (coeHom_injective n K).module R (coeHom E F n K) fun _ _ => rfl

end Module

protected theorem support_subset (f : 𝓓^{n}_{K}(E, F)) : support f ⊆ K :=
  support_subset_iff'.mpr f.zero_on_compl

protected theorem tsupport_subset (f : 𝓓^{n}_{K}(E, F)) : tsupport f ⊆ K :=
  closure_minimal f.support_subset K.isCompact.isClosed

protected theorem hasCompactSupport (f : 𝓓^{n}_{K}(E, F)) : HasCompactSupport f :=
  HasCompactSupport.intro K.isCompact f.zero_on_compl

/-- Inclusion of unbundled `n`-times continuously differentiable function with support included
in a compact `K` into the space `𝓓^{n}_{K}`. -/
protected def of_support_subset {f : E → F} (hf : ContDiff ℝ n f) (hsupp : support f ⊆ K) :
    𝓓^{n}_{K}(E, F) where
  toFun := f
  contDiff' := hf
  zero_on_compl' := support_subset_iff'.mp hsupp

protected theorem bounded_iteratedFDeriv (f : 𝓓^{n}_{K}(E, F)) {i : ℕ} (hi : i ≤ n) :
    ∃ C, ∀ x, ‖iteratedFDeriv ℝ i f x‖ ≤ C :=
  Continuous.bounded_above_of_compact_support
    (f.contDiff.continuous_iteratedFDeriv <| (WithTop.le_coe rfl).mpr hi)
    (f.hasCompactSupport.iteratedFDeriv i)


/-- Inclusion of `𝓓^{n}_{K}(E, F)` into the space `E →ᵇ F` of bounded continuous maps
as a `𝕜`-linear map. -/
@[simps]
noncomputable def toBoundedContinuousFunctionₗ : 𝓓^{n}_{K}(E, F) →ₗ[𝕜] E →ᵇ F  where
  toFun f := f
  map_add' _ _ := rfl
  map_smul' _ _ := rfl

/-- Wrapper for `iteratedFDeriv i` on `𝓓^{n}_{K}(E, F)`,
as a map into `𝓓^{n-i}_{K}(E, E [×i]→L[ℝ] F)`. -/
noncomputable def iteratedFDeriv' (i : ℕ) (f : 𝓓^{n}_{K}(E, F)) :
    𝓓^{n-i}_{K}(E, E [×i]→L[ℝ] F) :=
  if hi : i ≤ n then
    .of_support_subset
    (f.contDiff.iteratedFDeriv_right <| (WithTop.coe_le_coe.mpr ((tsub_add_cancel_of_le hi).le)))
    ((support_iteratedFDeriv_subset i).trans f.tsupport_subset)
  else 0

@[simp]
lemma iteratedFDeriv'_apply (i : ℕ) (f : 𝓓^{n}_{K}(E, F)) (x : E) :
    f.iteratedFDeriv' i x = if i ≤ n then iteratedFDeriv ℝ i f x else 0 := by
  rw [ContDiffMapSupportedIn.iteratedFDeriv']
  split_ifs <;> rfl

@[simp]
lemma coe_iteratedFDeriv'_of_le {i : ℕ} (hin : i ≤ n) (f : 𝓓^{n}_{K}(E, F)) :
    f.iteratedFDeriv' i = iteratedFDeriv ℝ i f := by
  ext : 1
  rw [iteratedFDeriv'_apply]
  exact dif_pos hin

@[simp]
lemma coe_iteratedFDeriv'_of_gt {i : ℕ} (hin : i > n) (f : 𝓓^{n}_{K}(E, F)) :
    f.iteratedFDeriv' i = 0 := by
  ext : 1
  rw [iteratedFDeriv'_apply]
  exact dif_neg (not_le_of_gt hin)

@[simp]
lemma coe_iteratedFDeriv'_of_gt' {i : ℕ} (hin : i > n) :
    (iteratedFDeriv' i : 𝓓^{n}_{K}(E, F) → _) = 0 := by
  ext : 2
  rw [iteratedFDeriv'_apply]
  exact dif_neg (not_le_of_gt hin)

lemma iteratedFDeriv'_add (i : ℕ) {f g : 𝓓^{n}_{K}(E, F)} :
    (f + g).iteratedFDeriv' i = f.iteratedFDeriv' i + g.iteratedFDeriv' i := by
  ext : 1
  simp only [iteratedFDeriv'_apply, add_apply]
  split_ifs with hin
  · refine iteratedFDeriv_add_apply (ContDiff.contDiffAt ?_) (ContDiff.contDiffAt ?_)
    · exact f.contDiff.of_le (by exact_mod_cast hin)
    · exact g.contDiff.of_le (by exact_mod_cast hin)
  · rw [add_zero]

lemma iteratedFDeriv'_smul (i : ℕ) {c : 𝕜} {f : 𝓓^{n}_{K}(E, F)} :
    (c • f).iteratedFDeriv' i = c • f.iteratedFDeriv' i := by
  ext : 1
  simp only [iteratedFDeriv'_apply, smul_apply]
  split_ifs with hin
  · apply iteratedFDeriv_const_smul_apply
    refine ContDiff.contDiffAt <| f.contDiff.of_le (by exact_mod_cast hin)
  · rw [smul_zero]

/-- Wrapper for iteratedFDeriv' as a `𝕜`-linear map. -/
@[simps]
noncomputable def iteratedFDerivₗ' (i : ℕ) :
    𝓓^{n}_{K}(E, F) →ₗ[𝕜] 𝓓^{n-i}_{K}(E, E [×i]→L[ℝ] F) where
  toFun f := f.iteratedFDeriv' i
  map_add' _ _ := iteratedFDeriv'_add i
  map_smul' _ _ := iteratedFDeriv'_smul 𝕜 i

lemma iteratedFDerivₗ'_eq_iteratedFDeriv' (i : ℕ) :
  (iteratedFDerivₗ' 𝕜 i : 𝓓^{n}_{K}(E, F) → _) = (iteratedFDeriv' i : _) := by
  congr

lemma iteratedFDeriv'_zero (i : ℕ) :
    (0 : 𝓓^{n}_{K}(E, F)).iteratedFDeriv' i = 0 :=
  map_zero (iteratedFDerivₗ' ℝ i)

/-- The composition of `ContDiffMapSupportedIn.toBoundedContinuousFunctionₗ` and
`ContDiffMapSupportedIn.iteratedFDerivₗ`. We define this as a separate `abbrev` because this family
of maps is used a lot for defining and using the topology on `ContDiffMapSupportedIn`, and Lean
takes a long time to infer the type of `toBoundedContinuousFunctionₗ 𝕜 ∘ₗ iteratedFDerivₗ 𝕜 i`. -/
noncomputable def iteratedFDeriv_toBoundedContinuousFunctionₗ (i : ℕ) :
    𝓓^{n}_{K}(E, F) →ₗ[𝕜] E →ᵇ (E [×i]→L[ℝ] F) :=
  toBoundedContinuousFunctionₗ 𝕜 ∘ₗ iteratedFDerivₗ' 𝕜 i

section Topology

noncomputable instance topologicalSpace : TopologicalSpace 𝓓^{n}_{K}(E, F) :=
  ⨅ (i : ℕ), induced (iteratedFDeriv_toBoundedContinuousFunctionₗ ℝ i) inferInstance

noncomputable instance uniformSpace : UniformSpace 𝓓^{n}_{K}(E, F) := .replaceTopology
  (⨅ (i : ℕ), UniformSpace.comap (iteratedFDeriv_toBoundedContinuousFunctionₗ ℝ i) inferInstance)
  toTopologicalSpace_iInf.symm

protected theorem uniformSpace_eq_iInf : (uniformSpace : UniformSpace 𝓓^{n}_{K}(E, F)) =
    ⨅ (i : ℕ), UniformSpace.comap (iteratedFDeriv_toBoundedContinuousFunctionₗ ℝ i)
      inferInstance :=
  UniformSpace.replaceTopology_eq _ toTopologicalSpace_iInf.symm

instance : IsUniformAddGroup 𝓓^{n}_{K}(E, F) := by
  rw [ContDiffMapSupportedIn.uniformSpace_eq_iInf]
  refine isUniformAddGroup_iInf (fun i ↦ ?_)
  exact IsUniformAddGroup.comap _

instance : ContinuousSMul 𝕜 𝓓^{n}_{K}(E, F) := by
  refine continuousSMul_iInf
    (fun i ↦ continuousSMul_induced (iteratedFDeriv_toBoundedContinuousFunctionₗ 𝕜 i))

instance : LocallyConvexSpace ℝ 𝓓^{n}_{K}(E, F) :=
  LocallyConvexSpace.iInf fun _ ↦ LocallyConvexSpace.induced _

lemma continuous_iff_comp {X} [TopologicalSpace X] (φ : X → 𝓓^{n}_{K}(E, F)) :
    Continuous φ ↔ ∀ i, Continuous (iteratedFDeriv_toBoundedContinuousFunctionₗ ℝ i ∘ φ) := by
  simp_rw [continuous_iInf_rng, continuous_induced_rng]

<<<<<<< HEAD

variable (E F n K)

/-- The seminorms on the space `𝓓^{n}_{K}(E, F)` given by sup norm on the `i`-th derivative. -/
protected noncomputable def seminorm (i : ℕ) : Seminorm 𝕜 𝓓^{n}_{K}(E, F) :=
  (normSeminorm 𝕜 (E →ᵇ (E [×i]→L[ℝ] F))).comp (iteratedFDeriv_toBoundedContinuousFunctionₗ 𝕜 i)

/-- The seminorms on the space `𝓓^{n}_{K}(E, F)` given by sup of the
`ContDiffMapSupportedIn.seminorm k`for `k ≤ i`. -/
protected noncomputable def seminorm' (i : ℕ) : Seminorm 𝕜 𝓓^{n}_{K}(E, F) :=
  (Finset.Iic i).sup (ContDiffMapSupportedIn.seminorm 𝕜 E F n K)

protected theorem withSeminorms :
    WithSeminorms (ContDiffMapSupportedIn.seminorm 𝕜 E F n K) := by
  let p : SeminormFamily 𝕜 𝓓^{n}_{K}(E, F) ((_ : ℕ) × Fin 1) :=
    SeminormFamily.sigma fun i ↦ fun _ ↦
      (normSeminorm 𝕜 (E →ᵇ (E [×i]→L[ℝ] F))).comp (iteratedFDeriv_toBoundedContinuousFunctionₗ 𝕜 i)
  have : WithSeminorms p :=
    withSeminorms_iInf fun i ↦ LinearMap.withSeminorms_induced (norm_withSeminorms _ _) _
  exact this.congr_equiv (Equiv.sigmaUnique _ _).symm

protected theorem withSeminorms' :
    WithSeminorms (ContDiffMapSupportedIn.seminorm' 𝕜 E F n K) :=
  (ContDiffMapSupportedIn.withSeminorms 𝕜 E F n K).partial_sups

variable {E F n K}

@[simp]
protected theorem seminorm_apply (i : ℕ) (f : 𝓓^{n}_{K}(E, F)) :
    ContDiffMapSupportedIn.seminorm 𝕜 E F n K i f =
      ‖(f.iteratedFDeriv' i : E →ᵇ (E [×i]→L[ℝ] F))‖ :=
  rfl

protected theorem seminorm_eq_bot {i : ℕ} (hin : n < i) :
    ContDiffMapSupportedIn.seminorm 𝕜 E F n K i = ⊥ := by
  ext f
  rw [ContDiffMapSupportedIn.seminorm_apply,
      coe_iteratedFDeriv'_of_gt hin]
  exact norm_zero

theorem norm_toBoundedContinuousFunctionₗ (f : 𝓓^{n}_{K}(E, F)) :
    ‖toBoundedContinuousFunctionₗ 𝕜 f‖ = ContDiffMapSupportedIn.seminorm 𝕜 E F n K 0 f := by
  simp only [BoundedContinuousFunction.norm_eq_iSup_norm, toBoundedContinuousFunctionₗ_apply_apply,
    ContDiffMapSupportedIn.seminorm_apply]
  simp only [toBoundedContinuousFunction_apply, iteratedFDeriv'_apply, CharP.cast_eq_zero,
  zero_le, ↓reduceIte, norm_iteratedFDeriv_zero]

=======
>>>>>>> a031f737
end Topology

end ContDiffMapSupportedIn<|MERGE_RESOLUTION|>--- conflicted
+++ resolved
@@ -413,7 +413,6 @@
     Continuous φ ↔ ∀ i, Continuous (iteratedFDeriv_toBoundedContinuousFunctionₗ ℝ i ∘ φ) := by
   simp_rw [continuous_iInf_rng, continuous_induced_rng]
 
-<<<<<<< HEAD
 
 variable (E F n K)
 
@@ -461,8 +460,6 @@
   simp only [toBoundedContinuousFunction_apply, iteratedFDeriv'_apply, CharP.cast_eq_zero,
   zero_le, ↓reduceIte, norm_iteratedFDeriv_zero]
 
-=======
->>>>>>> a031f737
 end Topology
 
 end ContDiffMapSupportedIn