--- conflicted
+++ resolved
@@ -32,17 +32,11 @@
 
 - `ContDiffMapSupportedIn E F n K`: the type of bundled `n`-times continuously differentiable
   functions `E → F` which vanish outside of `K`.
-<<<<<<< HEAD
-- `ContDiffMapSupportedIn.iteratedFDerivWithOrderₗ`: wrapper as a `𝕜`-linear maps for
-  `iteratedFDeriv` on `ContDiffMapSupportedIn E F n K`, as a map into
-  `ContDiffMapSupportedIn E (E [×i]→L[ℝ] F) (n-i) K`.
-=======
 - `ContDiffMapSupportedIn.iteratedFDerivWithOrderₗ`: wrapper, as a `𝕜`-linear map, for
   `iteratedFDeriv` from `ContDiffMapSupportedIn E F n K` to
   `ContDiffMapSupportedIn E (E [×i]→L[ℝ] F) k K`.
 - `ContDiffMapSupportedIn.iteratedFDerivₗ`: specialization of the above, giving a `𝕜`-linear map
   from `ContDiffMapSupportedIn E F ⊤ K` to `ContDiffMapSupportedIn E (E [×i]→L[ℝ] F) ⊤ K`.
->>>>>>> 87ec0067
 
 ## Main statements
 
