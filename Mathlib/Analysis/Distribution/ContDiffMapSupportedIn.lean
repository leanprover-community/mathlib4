/-
Copyright (c) 2023 Anatole Dedecker. All rights reserved.
Released under Apache 2.0 license as described in the file LICENSE.
Authors: Anatole Dedecker, Luigi Massacci
-/

import Mathlib.Analysis.Calculus.ContDiff.Operations
import Mathlib.Topology.ContinuousMap.Bounded.Normed
import Mathlib.Topology.Sets.Compacts

/-!
# Continuously differentiable functions supported in a given compact set

This file develops the basic theory of bundled `n`-times continuously differentiable functions
with support contained in a given compact set.

Given `n : ℕ∞` and a compact subset `K` of a normed space `E`, we consider the type of bundled
functions `f : E → F` (where `F` is a normed vector space) such that:

- `f` is `n`-times continuously differentiable: `ContDiff ℝ n f`.
- `f` vanishes outside of a compact set: `EqOn f 0 Kᶜ`.

The main reason this exists as a bundled type is to be endowed with its natural locally convex
topology (namely, uniform convergence of `f` and its derivatives up to order `n`).
Taking the locally convex inductive limit of these as `K` varies yields the natural topology on test
functions, used to define distributions. While most of distribution theory cares only about `C^∞`
functions, we also want to endow the space of `C^n` test functions with its natural topology.
Indeed, distributions of order less than `n` are precisely those which extend continuously to this
larger space of test functions.

## Main definitions

- `ContDiffMapSupportedIn E F n K`: the type of bundled `n`-times continuously differentiable
  functions `E → F` which vanish outside of `K`.
- `ContDiffMapSupportedIn.iteratedFDerivWithOrderLM`: wrapper, as a `𝕜`-linear map, for
  `iteratedFDeriv` from `ContDiffMapSupportedIn E F n K` to
  `ContDiffMapSupportedIn E (E [×i]→L[ℝ] F) k K`.
- `ContDiffMapSupportedIn.iteratedFDerivLM`: specialization of the above, giving a `𝕜`-linear map
  from `ContDiffMapSupportedIn E F ⊤ K` to `ContDiffMapSupportedIn E (E [×i]→L[ℝ] F) ⊤ K`.
<<<<<<< HEAD
- `ContDiffMapSupportedIn.topologicalSpace`, `ContDiffMapSupportedIn.uniformSpace`: the topology
  and uniform structures on `𝓓^{n}_{K}(E, F)`, given by uniform convergence of the functions and
  all its derivatives up to order `n`.
=======
>>>>>>> 512e3e5e

## Main statements

- `ContDiffMapSupportedIn.isTopologicalAddGroup`, `ContDiffMapSupportedIn.continuousSMul` and
  `ContDiffMapSupportedIn.instLocallyConvexSpace`: `𝓓^{n}_{K}(E, F)` is a locally convex
  topological vector space.

## Notation ₗ

- `𝓓^{n}_{K}(E, F)`:  the space of `n`-times continuously differentiable functions `E → F`
  which vanish outside of `K`.
- `𝓓_{K}(E, F)`:  the space of smooth (infinitely differentiable) functions `E → F`
  which vanish outside of `K`, i.e. `𝓓^{⊤}_{K}(E, F)`.

## Implementation details

* The technical choice of spelling `EqOn f 0 Kᶜ` in the definition, as opposed to `tsupport f ⊆ K`
  is to make rewriting `f x` to `0` easier when `x ∉ K`.
* Since the most common case is by far the smooth case, we often reserve the "expected" name
<<<<<<< HEAD
  of a result/definition to this case, and add `WithOrder` to the declaration taking care of
  all regularities.
=======
  of a result/definition to this case, and add `WithOrder` to the declaration applying to
  any regularity.
>>>>>>> 512e3e5e
* In `iteratedFDerivWithOrderLM`, we define the `i`-th iterated differentiation operator as
  a map from `𝓓^{n}_{K}` to `𝓓^{k}_{K}` without imposing relations on `n`, `k` and `i`. Of course
  this is defined as `0` if `k + i > n`. This creates some verbosity as all of these variables are
  explicit, but it allows the most flexibility while avoiding DTT hell.

## Tags

distributions
-/

open TopologicalSpace SeminormFamily Set Function Seminorm UniformSpace
open scoped BoundedContinuousFunction Topology NNReal ContDiff

variable (𝕜 E F : Type*) [NontriviallyNormedField 𝕜]
  [NormedAddCommGroup E] [NormedSpace ℝ E]
  [NormedAddCommGroup F] [NormedSpace ℝ F] [NormedSpace 𝕜 F] [SMulCommClass ℝ 𝕜 F]
  {n k : ℕ∞} {K : Compacts E}

/-- The type of bundled `n`-times continuously differentiable maps which vanish outside of a fixed
compact set `K`. -/
structure ContDiffMapSupportedIn (n : ℕ∞) (K : Compacts E) : Type _ where
  /-- The underlying function. Use coercion instead. -/
  protected toFun : E → F
  protected contDiff' : ContDiff ℝ n toFun
  protected zero_on_compl' : EqOn toFun 0 Kᶜ

/-- Notation for the space of bundled `n`-times continuously differentiable
functions with support in a compact set `K`. -/
scoped[Distributions] notation "𝓓^{" n "}_{"K"}(" E ", " F ")" =>
  ContDiffMapSupportedIn E F n K

/-- Notation for the space of bundled smooth (infinitely differentiable)
functions with support in a compact set `K`. -/
scoped[Distributions] notation "𝓓_{"K"}(" E ", " F ")" =>
  ContDiffMapSupportedIn E F ⊤ K

open Distributions

/-- `ContDiffMapSupportedInClass B E F n K` states that `B` is a type of bundled `n`-times
continuously differentiable functions with support in the compact set `K`. -/
class ContDiffMapSupportedInClass (B : Type*) (E F : outParam <| Type*)
    [NormedAddCommGroup E] [NormedAddCommGroup F] [NormedSpace ℝ E] [NormedSpace ℝ F]
    (n : outParam ℕ∞) (K : outParam <| Compacts E)
    extends FunLike B E F where
  map_contDiff (f : B) : ContDiff ℝ n f
  map_zero_on_compl (f : B) : EqOn f 0 Kᶜ

open ContDiffMapSupportedInClass

instance (B : Type*) (E F : outParam <| Type*)
    [NormedAddCommGroup E] [NormedAddCommGroup F] [NormedSpace ℝ E] [NormedSpace ℝ F]
    (n : outParam ℕ∞) (K : outParam <| Compacts E)
    [ContDiffMapSupportedInClass B E F n K] :
    ContinuousMapClass B E F where
  map_continuous f := (map_contDiff f).continuous

instance (B : Type*) (E F : outParam <| Type*)
    [NormedAddCommGroup E] [NormedAddCommGroup F] [NormedSpace ℝ E] [NormedSpace ℝ F]
    (n : outParam ℕ∞) (K : outParam <| Compacts E)
    [ContDiffMapSupportedInClass B E F n K] :
    BoundedContinuousMapClass B E F where
  map_bounded f := by
    have := HasCompactSupport.intro K.isCompact (map_zero_on_compl f)
    rcases (map_continuous f).bounded_above_of_compact_support this with ⟨C, hC⟩
    exact map_bounded (BoundedContinuousFunction.ofNormedAddCommGroup f (map_continuous f) C hC)

namespace ContDiffMapSupportedIn

instance toContDiffMapSupportedInClass :
    ContDiffMapSupportedInClass 𝓓^{n}_{K}(E, F) E F n K where
  coe f := f.toFun
  coe_injective' f g h := by cases f; cases g; congr
  map_contDiff f := f.contDiff'
  map_zero_on_compl f := f.zero_on_compl'

variable {E F}

protected theorem contDiff (f : 𝓓^{n}_{K}(E, F)) : ContDiff ℝ n f := map_contDiff f
protected theorem zero_on_compl (f : 𝓓^{n}_{K}(E, F)) : EqOn f 0 Kᶜ := map_zero_on_compl f
protected theorem compact_supp (f : 𝓓^{n}_{K}(E, F)) : HasCompactSupport f :=
  .intro K.isCompact (map_zero_on_compl f)

@[simp]
theorem toFun_eq_coe {f : 𝓓^{n}_{K}(E, F)} : f.toFun = (f : E → F) :=
  rfl

/-- See note [custom simps projection]. -/
def Simps.coe (f : 𝓓^{n}_{K}(E, F)) : E → F := f

initialize_simps_projections ContDiffMapSupportedIn (toFun → coe, as_prefix coe)

@[ext]
theorem ext {f g : 𝓓^{n}_{K}(E, F)} (h : ∀ a, f a = g a) : f = g :=
  DFunLike.ext _ _ h

/-- Copy of a `ContDiffMapSupportedIn` with a new `toFun` equal to the old one. Useful to fix
definitional equalities. -/
protected def copy (f : 𝓓^{n}_{K}(E, F)) (f' : E → F) (h : f' = f) : 𝓓^{n}_{K}(E, F) where
  toFun := f'
  contDiff' := h.symm ▸ f.contDiff
  zero_on_compl' := h.symm ▸ f.zero_on_compl

@[simp]
theorem coe_copy (f : 𝓓^{n}_{K}(E, F)) (f' : E → F) (h : f' = f) : ⇑(f.copy f' h) = f' :=
  rfl

theorem copy_eq (f : 𝓓^{n}_{K}(E, F)) (f' : E → F) (h : f' = f) : f.copy f' h = f :=
  DFunLike.ext' h

@[simp]
theorem coe_toBoundedContinuousFunction (f : 𝓓^{n}_{K}(E, F)) :
   (f : BoundedContinuousFunction E F) = (f : E → F) := rfl

section AddCommGroup

@[simps -fullyApplied]
instance : Zero 𝓓^{n}_{K}(E, F) where
  zero := .mk 0 contDiff_zero_fun fun _ _ ↦ rfl

@[simps -fullyApplied]
instance : Add 𝓓^{n}_{K}(E, F) where
  add f g := .mk (f + g) (f.contDiff.add g.contDiff) <| by
    rw [← add_zero 0]
    exact f.zero_on_compl.comp_left₂ g.zero_on_compl

@[simps -fullyApplied]
instance : Neg 𝓓^{n}_{K}(E, F) where
  neg f := .mk (-f) (f.contDiff.neg) <| by
    rw [← neg_zero]
    exact f.zero_on_compl.comp_left

@[simps -fullyApplied]
instance instSub : Sub 𝓓^{n}_{K}(E, F) where
  sub f g := .mk (f - g) (f.contDiff.sub g.contDiff) <| by
    rw [← sub_zero 0]
    exact f.zero_on_compl.comp_left₂ g.zero_on_compl

@[simps -fullyApplied]
instance instSMul {R} [Semiring R] [Module R F] [SMulCommClass ℝ R F] [ContinuousConstSMul R F] :
   SMul R 𝓓^{n}_{K}(E, F) where
  smul c f := .mk (c • (f : E → F)) (f.contDiff.const_smul c) <| by
    rw [← smul_zero c]
    exact f.zero_on_compl.comp_left

instance : AddCommGroup 𝓓^{n}_{K}(E, F) := fast_instance%
  DFunLike.coe_injective.addCommGroup _ rfl (fun _ _ ↦ rfl) (fun _ ↦ rfl) (fun _ _ ↦ rfl)
    (fun _ _ ↦ rfl) fun _ _ ↦ rfl

variable (E F K n)

/-- Coercion as an additive homomorphism. -/
def coeHom : 𝓓^{n}_{K}(E, F) →+ E → F where
  toFun f := f
  map_zero' := coe_zero
  map_add' _ _ := rfl

variable {E F}

theorem coe_coeHom : (coeHom E F n K : 𝓓^{n}_{K}(E, F) → E → F) = DFunLike.coe :=
  rfl

theorem coeHom_injective : Function.Injective (coeHom E F n K) := by
  rw [coe_coeHom]
  exact DFunLike.coe_injective

end AddCommGroup

section Module

instance {R} [Semiring R] [Module R F] [SMulCommClass ℝ R F] [ContinuousConstSMul R F] :
    Module R 𝓓^{n}_{K}(E, F) := fast_instance%
  (coeHom_injective n K).module R (coeHom E F n K) fun _ _ ↦ rfl

end Module

protected theorem support_subset (f : 𝓓^{n}_{K}(E, F)) : support f ⊆ K :=
  support_subset_iff'.mpr f.zero_on_compl

protected theorem tsupport_subset (f : 𝓓^{n}_{K}(E, F)) : tsupport f ⊆ K :=
  closure_minimal f.support_subset K.isCompact.isClosed

protected theorem hasCompactSupport (f : 𝓓^{n}_{K}(E, F)) : HasCompactSupport f :=
  HasCompactSupport.intro K.isCompact f.zero_on_compl

/-- Inclusion of unbundled `n`-times continuously differentiable function with support included
in a compact `K` into the space `𝓓^{n}_{K}`. -/
@[simps]
protected def of_support_subset {f : E → F} (hf : ContDiff ℝ n f) (hsupp : support f ⊆ K) :
    𝓓^{n}_{K}(E, F) where
  toFun := f
  contDiff' := hf
  zero_on_compl' := support_subset_iff'.mp hsupp

protected theorem bounded_iteratedFDeriv (f : 𝓓^{n}_{K}(E, F)) {i : ℕ} (hi : i ≤ n) :
    ∃ C, ∀ x, ‖iteratedFDeriv ℝ i f x‖ ≤ C :=
  Continuous.bounded_above_of_compact_support
    (f.contDiff.continuous_iteratedFDeriv <| (WithTop.le_coe rfl).mpr hi)
    (f.hasCompactSupport.iteratedFDeriv i)

/-- Inclusion of `𝓓^{n}_{K}(E, F)` into the space `E →ᵇ F` of bounded continuous maps
as a `𝕜`-linear map.

This is subsumed by `toBoundedContinuousFunctionCLM` (not yet in Mathlib), which also bundles the
continuity. -/
<<<<<<< HEAD
=======
@[simps -fullyApplied]
>>>>>>> 512e3e5e
noncomputable def toBoundedContinuousFunctionLM : 𝓓^{n}_{K}(E, F) →ₗ[𝕜] E →ᵇ F where
  toFun f := f
  map_add' _ _ := rfl
  map_smul' _ _ := rfl

<<<<<<< HEAD
@[simp]
lemma toBoundedContinuousFunctionLM_apply (f : 𝓓^{n}_{K}(E, F)) :
    toBoundedContinuousFunctionLM 𝕜 f = f :=
=======
-- Workaround for simps' automatic name generation: manually specifying names is not supported yet.
alias toBoundedContinuousFunctionLM_apply := toBoundedContinuousFunctionLM_apply_apply

lemma toBoundedContinuousFunctionLM_eq_of_scalars (𝕜' : Type*) [NontriviallyNormedField 𝕜']
    [NormedSpace 𝕜' F] [SMulCommClass ℝ 𝕜' F] :
    (toBoundedContinuousFunctionLM 𝕜 : 𝓓^{n}_{K}(E, F) → _) = toBoundedContinuousFunctionLM 𝕜' :=
>>>>>>> 512e3e5e
  rfl

variable (n k) in
/-- `iteratedFDerivWithOrderLM 𝕜 n k i` is the `𝕜`-linear-map sending `f : 𝓓^{n}_{K}(E, F)` to
its `i`-th iterated derivative as an element of `𝓓^{k}_{K}(E, E [×i]→L[ℝ] F)`.
This only makes mathematical sense if `k + i ≤ n`, otherwise we define it as the zero map.

See `iteratedFDerivLM` for the very common case where everything is infinitely differentiable.

This is subsumed by `iteratedFDerivWithOrderCLM` (not yet in Mathlib), which also bundles the
continuity. -/
noncomputable def iteratedFDerivWithOrderLM (i : ℕ) :
    𝓓^{n}_{K}(E, F) →ₗ[𝕜] 𝓓^{k}_{K}(E, E [×i]→L[ℝ] F) where
  /-
  Note: it is tempting to define this as some linear map if `k + i ≤ n`,
  and the zero map otherwise. However, we would lose the definitional equality between
  `iteratedFDerivWithOrderLM 𝕜 n k i f` and `iteratedFDerivWithOrderLM ℝ n k i f`.

  This is caused by the fact that the equality `f (if p then x else y) = if p then f x else f y`
  is not definitional.
  -/
  toFun f :=
    if hi : k + i ≤ n then
      .of_support_subset
<<<<<<< HEAD
      (f.contDiff.iteratedFDeriv_right <| by exact_mod_cast hi)
      ((support_iteratedFDeriv_subset i).trans f.tsupport_subset)
=======
        (f.contDiff.iteratedFDeriv_right <| by exact_mod_cast hi)
        ((support_iteratedFDeriv_subset i).trans f.tsupport_subset)
>>>>>>> 512e3e5e
    else 0
  map_add' f g := by
    split_ifs with hi
    · have hi' : (i : WithTop ℕ∞) ≤ n := by exact_mod_cast le_of_add_le_right hi
      ext
      simp [iteratedFDeriv_add (f.contDiff.of_le hi') (g.contDiff.of_le hi')]
    · simp
  map_smul' c f := by
    split_ifs with hi
    · have hi' : (i : WithTop ℕ∞) ≤ n := by exact_mod_cast le_of_add_le_right hi
      ext
      simp [iteratedFDeriv_const_smul_apply (f.contDiff.of_le hi').contDiffAt]
    · simp

@[simp]
lemma iteratedFDerivWithOrderLM_apply {i : ℕ} (f : 𝓓^{n}_{K}(E, F)) :
    iteratedFDerivWithOrderLM 𝕜 n k i f = if k + i ≤ n then iteratedFDeriv ℝ i f else 0 := by
  rw [ContDiffMapSupportedIn.iteratedFDerivWithOrderLM]
  split_ifs <;> rfl

<<<<<<< HEAD
lemma iteratedFDerivWithOrderLM_apply_of_le {i : ℕ} (hin : k + i ≤ n) (f : 𝓓^{n}_{K}(E, F)) :
    iteratedFDerivWithOrderLM 𝕜 n k i f = iteratedFDeriv ℝ i f := by
  simp [hin]

lemma iteratedFDerivWithOrderLM_apply_of_gt {i : ℕ} (hin : ¬ (k + i ≤ n)) (f : 𝓓^{n}_{K}(E, F)) :
=======
lemma iteratedFDerivWithOrderLM_apply_of_le {i : ℕ} (f : 𝓓^{n}_{K}(E, F)) (hin : k + i ≤ n) :
    iteratedFDerivWithOrderLM 𝕜 n k i f = iteratedFDeriv ℝ i f := by
  simp [hin]

lemma iteratedFDerivWithOrderLM_apply_of_gt {i : ℕ} (f : 𝓓^{n}_{K}(E, F)) (hin : ¬ (k + i ≤ n)) :
>>>>>>> 512e3e5e
    iteratedFDerivWithOrderLM 𝕜 n k i f = 0 := by
  ext : 1
  simp [hin]

<<<<<<< HEAD
=======
lemma iteratedFDerivWithOrderLM_eq_of_scalars {i : ℕ} (𝕜' : Type*) [NontriviallyNormedField 𝕜']
    [NormedSpace 𝕜' F] [SMulCommClass ℝ 𝕜' F] :
    (iteratedFDerivWithOrderLM 𝕜 n k i : 𝓓^{n}_{K}(E, F) → _)
      = iteratedFDerivWithOrderLM 𝕜' n k i :=
  rfl

>>>>>>> 512e3e5e
/-- `iteratedFDerivLM 𝕜 i` is the `𝕜`-linear-map sending `f : 𝓓_{K}(E, F)` to
its `i`-th iterated derivative as an element of `𝓓_{K}(E, E [×i]→L[ℝ] F)`.

See also `iteratedFDerivWithOrderLM` if you need more control on the regularities.

This is subsumed by `iteratedFDerivCLM` (not yet in Mathlib), which also bundles the
continuity. -/
noncomputable def iteratedFDerivLM (i : ℕ) :
    𝓓_{K}(E, F) →ₗ[𝕜] 𝓓_{K}(E, E [×i]→L[ℝ] F) where
  toFun f := .of_support_subset
    (f.contDiff.iteratedFDeriv_right le_rfl)
    ((support_iteratedFDeriv_subset i).trans f.tsupport_subset)
  map_add' f g := by
    have hi : (i : WithTop ℕ∞) ≤ ∞ := by exact_mod_cast le_top
    ext
    simp [iteratedFDeriv_add (f.contDiff.of_le hi) (g.contDiff.of_le hi)]
  map_smul' c f := by
    have hi : (i : WithTop ℕ∞) ≤ ∞ := by exact_mod_cast le_top
    ext
    simp [iteratedFDeriv_const_smul_apply (f.contDiff.of_le hi).contDiffAt]

@[simp]
lemma iteratedFDerivLM_apply {i : ℕ} (f : 𝓓_{K}(E, F)) :
    iteratedFDerivLM 𝕜 i f = iteratedFDeriv ℝ i f :=
  rfl

<<<<<<< HEAD
lemma iteratedFDerivLM_eq_withOrder (i : ℕ) :
    (iteratedFDerivLM 𝕜 i : 𝓓_{K}(E, F) → _) = iteratedFDerivWithOrderLM 𝕜 ⊤ ⊤ i :=
=======
/-- Note: this turns out to be a definitional equality thanks to decidablity of the order
on `ℕ∞`. This means we could have *defined* `iteratedFDerivLM` this way, but we avoid it
to make sure that `if`s won't appear in the smooth case. -/
lemma iteratedFDerivLM_eq_withOrder (i : ℕ) :
    (iteratedFDerivLM 𝕜 i : 𝓓_{K}(E, F) →ₗ[𝕜] _) = iteratedFDerivWithOrderLM 𝕜 ⊤ ⊤ i :=
  rfl

lemma iteratedFDerivLM_eq_of_scalars {i : ℕ} (𝕜' : Type*) [NontriviallyNormedField 𝕜']
    [NormedSpace 𝕜' F] [SMulCommClass ℝ 𝕜' F] :
    (iteratedFDerivLM 𝕜 i : 𝓓_{K}(E, F) → _) = iteratedFDerivLM 𝕜' i :=
>>>>>>> 512e3e5e
  rfl

variable (n) in
/-- `structureMapLM 𝕜 n i` is the `𝕜`-linear-map sending `f : 𝓓^{n}_{K}(E, F)` to its
`i`-th iterated derivative as an element of `E →ᵇ (E [×i]→L[ℝ] F)`. In other words, it
is the composition of `toBoundedContinuousFunctionLM 𝕜` and `iteratedFDerivWithOrderLM 𝕜 n 0 i`.
This only makes mathematical sense if `i ≤ n`, otherwise we define it as the zero map.

We call these "structure maps" because they define the topology on `𝓓^{n}_{K}(E, F)`.

<<<<<<< HEAD
This is subsumed by `structureMapCLM`, which also bundles the
=======
This is subsumed by `structureMapCLM` (not yet in Mathlib), which also bundles the
>>>>>>> 512e3e5e
continuity. -/
noncomputable def structureMapLM (i : ℕ) :
    𝓓^{n}_{K}(E, F) →ₗ[𝕜] E →ᵇ (E [×i]→L[ℝ] F) :=
  toBoundedContinuousFunctionLM 𝕜 ∘ₗ iteratedFDerivWithOrderLM 𝕜 n 0 i

lemma structureMapLM_eq {i : ℕ} :
    (structureMapLM 𝕜 ⊤ i : 𝓓_{K}(E, F) →ₗ[𝕜] E →ᵇ (E [×i]→L[ℝ] F)) =
      (toBoundedContinuousFunctionLM 𝕜 : 𝓓_{K}(E, E [×i]→L[ℝ] F) →ₗ[𝕜] E →ᵇ (E [×i]→L[ℝ] F)) ∘ₗ
      (iteratedFDerivLM 𝕜 i : 𝓓_{K}(E, F) →ₗ[𝕜] 𝓓_{K}(E, E [×i]→L[ℝ] F)) :=
  rfl

<<<<<<< HEAD
lemma structureMapLM_apply_withOrder {i : ℕ} {f : 𝓓^{n}_{K}(E, F)} :
    structureMapLM 𝕜 n i f = if i ≤ n then iteratedFDeriv ℝ i f else 0 := by
  split_ifs with hi <;> simp [structureMapLM, hi]

lemma structureMapLM_apply {i : ℕ} {f : 𝓓_{K}(E, F)} :
    structureMapLM 𝕜 ⊤ i f = iteratedFDeriv ℝ i f := by
  rw [structureMapLM_eq]
  rfl

section Topology

noncomputable instance topologicalSpace : TopologicalSpace 𝓓^{n}_{K}(E, F) :=
  ⨅ (i : ℕ), induced (structureMapLM ℝ n i) inferInstance

noncomputable instance uniformSpace : UniformSpace 𝓓^{n}_{K}(E, F) := .replaceTopology
  (⨅ (i : ℕ), UniformSpace.comap (structureMapLM ℝ n i) inferInstance)
  toTopologicalSpace_iInf.symm

protected theorem uniformSpace_eq_iInf : (uniformSpace : UniformSpace 𝓓^{n}_{K}(E, F)) =
    ⨅ (i : ℕ), UniformSpace.comap (structureMapLM ℝ n i) inferInstance :=
  UniformSpace.replaceTopology_eq _ toTopologicalSpace_iInf.symm

instance isTopologicalAddGroup : IsTopologicalAddGroup 𝓓^{n}_{K}(E, F) := by
  refine topologicalAddGroup_iInf (fun i ↦ ?_)
  exact topologicalAddGroup_induced _

instance isUniformAddGroup : IsUniformAddGroup 𝓓^{n}_{K}(E, F) := by
  rw [ContDiffMapSupportedIn.uniformSpace_eq_iInf]
  refine isUniformAddGroup_iInf (fun i ↦ ?_)
  exact IsUniformAddGroup.comap _

instance continuousSMul : ContinuousSMul 𝕜 𝓓^{n}_{K}(E, F) := by
  refine continuousSMul_iInf
    (fun i ↦ continuousSMul_induced (structureMapLM 𝕜 n i))

instance locallyConvexSpace : LocallyConvexSpace ℝ 𝓓^{n}_{K}(E, F) :=
  LocallyConvexSpace.iInf fun _ ↦ LocallyConvexSpace.induced _

variable (n) in
/-- `structureMapCLM 𝕜 n i` is the continuous `𝕜`-linear-map sending `f : 𝓓^{n}_{K}(E, F)` to its
`i`-th iterated derivative as an element of `E →ᵇ (E [×i]→L[ℝ] F)`.
This only makes mathematical sense if `i ≤ n`, otherwise we define it as the zero map.

We call these "structure maps" because they define the topology on `𝓓^{n}_{K}(E, F)`. -/
noncomputable def structureMapCLM (i : ℕ) :
    𝓓^{n}_{K}(E, F) →L[𝕜] E →ᵇ (E [×i]→L[ℝ] F) where
  toLinearMap := structureMapLM 𝕜 n i
  cont := continuous_iInf_dom continuous_induced_dom

lemma structureMapCLM_apply_withOrder {i : ℕ} {f : 𝓓^{n}_{K}(E, F)} :
    structureMapCLM 𝕜 n i f = if i ≤ n then iteratedFDeriv ℝ i f else 0 := by
  simp [structureMapCLM, structureMapLM_apply_withOrder]

lemma structureMapCLM_apply {i : ℕ} {f : 𝓓_{K}(E, F)} :
    structureMapCLM 𝕜 ⊤ i f = iteratedFDeriv ℝ i f := by
  simp [structureMapCLM, structureMapLM_apply]

/-- The **universal property** of the topology on `𝓓^{n}_{K}(E, F)`: a map to `𝓓^{n}_{K}(E, F)`
is continuous if and only if its composition with each structure map
`structureMapCLM ℝ n i : 𝓓^{n}_{K}(E, F) → (E →ᵇ (E [×i]→L[ℝ] F))` is continuous.

Since `structureMapCLM ℝ n i` is zero whenever `i > n`, it suffices to check it for `i ≤ n`,
as proven by `continuous_iff_comp_with_order`. -/
-- Note: if needed, we could allow an extra parameter `𝕜` in case the use wants to use
-- `structureMapCLM 𝕜 n i`.
theorem continuous_iff_comp {X} [TopologicalSpace X] (φ : X → 𝓓^{n}_{K}(E, F)) :
    Continuous φ ↔ ∀ i, Continuous (structureMapCLM ℝ n i ∘ φ) := by
  simp_rw [continuous_iInf_rng, continuous_induced_rng]
  rfl

/-- The **universal property** of the topology on `𝓓^{n}_{K}(E, F)`: a map to `𝓓^{n}_{K}(E, F)`
is continuous if and only if its composition with the structure map
`structureMapCLM ℝ n i : 𝓓^{n}_{K}(E, F) → (E →ᵇ (E [×i]→L[ℝ] F))` is continuous for each `i ≤ n`.
Since `structureMapCLM ℝ n i` is zero whenever `i > n`, it suffices to check it for `i ≤ n`,
as proven by `continuous_iff_comp_of_le`. -/
-- Note: if needed, we could allow an extra parameter `𝕜` in case the use wants to use
-- `structureMapCLM 𝕜 n i`.
theorem continuous_iff_comp_withOrder {X : Type*} [TopologicalSpace X] (φ : X → 𝓓^{n}_{K}(E, F)) :
    Continuous φ ↔ ∀ (i : ℕ), i ≤ n → Continuous (structureMapCLM ℝ n i ∘ φ) := by
  rw [continuous_iff_comp]
  congrm (∀ i, ?_)
  by_cases hin : i ≤ n <;> simp only [hin, true_imp_iff, false_imp_iff, iff_true]
  refine continuous_zero.congr fun x ↦ ?_
  ext t : 1
  simp [hin, structureMapCLM_apply_withOrder]

end Topology

=======
lemma structureMapLM_apply_withOrder {i : ℕ} (f : 𝓓^{n}_{K}(E, F)) :
    structureMapLM 𝕜 n i f = if i ≤ n then iteratedFDeriv ℝ i f else 0 := by
  simp [structureMapLM]

lemma structureMapLM_apply {i : ℕ} (f : 𝓓_{K}(E, F)) :
    structureMapLM 𝕜 ⊤ i f = iteratedFDeriv ℝ i f := by
  simp [structureMapLM_eq]

lemma structureMapLM_eq_of_scalars {i : ℕ} (𝕜' : Type*) [NontriviallyNormedField 𝕜']
    [NormedSpace 𝕜' F] [SMulCommClass ℝ 𝕜' F] :
    (structureMapLM 𝕜 n i : 𝓓^{n}_{K}(E, F) → _) = structureMapLM 𝕜' n i :=
  rfl

>>>>>>> 512e3e5e
end ContDiffMapSupportedIn<|MERGE_RESOLUTION|>--- conflicted
+++ resolved
@@ -37,12 +37,9 @@
   `ContDiffMapSupportedIn E (E [×i]→L[ℝ] F) k K`.
 - `ContDiffMapSupportedIn.iteratedFDerivLM`: specialization of the above, giving a `𝕜`-linear map
   from `ContDiffMapSupportedIn E F ⊤ K` to `ContDiffMapSupportedIn E (E [×i]→L[ℝ] F) ⊤ K`.
-<<<<<<< HEAD
 - `ContDiffMapSupportedIn.topologicalSpace`, `ContDiffMapSupportedIn.uniformSpace`: the topology
   and uniform structures on `𝓓^{n}_{K}(E, F)`, given by uniform convergence of the functions and
   all its derivatives up to order `n`.
-=======
->>>>>>> 512e3e5e
 
 ## Main statements
 
@@ -62,13 +59,8 @@
 * The technical choice of spelling `EqOn f 0 Kᶜ` in the definition, as opposed to `tsupport f ⊆ K`
   is to make rewriting `f x` to `0` easier when `x ∉ K`.
 * Since the most common case is by far the smooth case, we often reserve the "expected" name
-<<<<<<< HEAD
-  of a result/definition to this case, and add `WithOrder` to the declaration taking care of
-  all regularities.
-=======
   of a result/definition to this case, and add `WithOrder` to the declaration applying to
   any regularity.
->>>>>>> 512e3e5e
 * In `iteratedFDerivWithOrderLM`, we define the `i`-th iterated differentiation operator as
   a map from `𝓓^{n}_{K}` to `𝓓^{k}_{K}` without imposing relations on `n`, `k` and `i`. Of course
   this is defined as `0` if `k + i > n`. This creates some verbosity as all of these variables are
@@ -273,27 +265,18 @@
 
 This is subsumed by `toBoundedContinuousFunctionCLM` (not yet in Mathlib), which also bundles the
 continuity. -/
-<<<<<<< HEAD
-=======
-@[simps -fullyApplied]
->>>>>>> 512e3e5e
+@[simps -fullyApplied]
 noncomputable def toBoundedContinuousFunctionLM : 𝓓^{n}_{K}(E, F) →ₗ[𝕜] E →ᵇ F where
   toFun f := f
   map_add' _ _ := rfl
   map_smul' _ _ := rfl
 
-<<<<<<< HEAD
-@[simp]
-lemma toBoundedContinuousFunctionLM_apply (f : 𝓓^{n}_{K}(E, F)) :
-    toBoundedContinuousFunctionLM 𝕜 f = f :=
-=======
 -- Workaround for simps' automatic name generation: manually specifying names is not supported yet.
 alias toBoundedContinuousFunctionLM_apply := toBoundedContinuousFunctionLM_apply_apply
 
 lemma toBoundedContinuousFunctionLM_eq_of_scalars (𝕜' : Type*) [NontriviallyNormedField 𝕜']
     [NormedSpace 𝕜' F] [SMulCommClass ℝ 𝕜' F] :
     (toBoundedContinuousFunctionLM 𝕜 : 𝓓^{n}_{K}(E, F) → _) = toBoundedContinuousFunctionLM 𝕜' :=
->>>>>>> 512e3e5e
   rfl
 
 variable (n k) in
@@ -318,13 +301,8 @@
   toFun f :=
     if hi : k + i ≤ n then
       .of_support_subset
-<<<<<<< HEAD
-      (f.contDiff.iteratedFDeriv_right <| by exact_mod_cast hi)
-      ((support_iteratedFDeriv_subset i).trans f.tsupport_subset)
-=======
         (f.contDiff.iteratedFDeriv_right <| by exact_mod_cast hi)
         ((support_iteratedFDeriv_subset i).trans f.tsupport_subset)
->>>>>>> 512e3e5e
     else 0
   map_add' f g := by
     split_ifs with hi
@@ -345,32 +323,21 @@
   rw [ContDiffMapSupportedIn.iteratedFDerivWithOrderLM]
   split_ifs <;> rfl
 
-<<<<<<< HEAD
-lemma iteratedFDerivWithOrderLM_apply_of_le {i : ℕ} (hin : k + i ≤ n) (f : 𝓓^{n}_{K}(E, F)) :
-    iteratedFDerivWithOrderLM 𝕜 n k i f = iteratedFDeriv ℝ i f := by
-  simp [hin]
-
-lemma iteratedFDerivWithOrderLM_apply_of_gt {i : ℕ} (hin : ¬ (k + i ≤ n)) (f : 𝓓^{n}_{K}(E, F)) :
-=======
 lemma iteratedFDerivWithOrderLM_apply_of_le {i : ℕ} (f : 𝓓^{n}_{K}(E, F)) (hin : k + i ≤ n) :
     iteratedFDerivWithOrderLM 𝕜 n k i f = iteratedFDeriv ℝ i f := by
   simp [hin]
 
 lemma iteratedFDerivWithOrderLM_apply_of_gt {i : ℕ} (f : 𝓓^{n}_{K}(E, F)) (hin : ¬ (k + i ≤ n)) :
->>>>>>> 512e3e5e
     iteratedFDerivWithOrderLM 𝕜 n k i f = 0 := by
   ext : 1
   simp [hin]
 
-<<<<<<< HEAD
-=======
 lemma iteratedFDerivWithOrderLM_eq_of_scalars {i : ℕ} (𝕜' : Type*) [NontriviallyNormedField 𝕜']
     [NormedSpace 𝕜' F] [SMulCommClass ℝ 𝕜' F] :
     (iteratedFDerivWithOrderLM 𝕜 n k i : 𝓓^{n}_{K}(E, F) → _)
       = iteratedFDerivWithOrderLM 𝕜' n k i :=
   rfl
 
->>>>>>> 512e3e5e
 /-- `iteratedFDerivLM 𝕜 i` is the `𝕜`-linear-map sending `f : 𝓓_{K}(E, F)` to
 its `i`-th iterated derivative as an element of `𝓓_{K}(E, E [×i]→L[ℝ] F)`.
 
@@ -397,10 +364,6 @@
     iteratedFDerivLM 𝕜 i f = iteratedFDeriv ℝ i f :=
   rfl
 
-<<<<<<< HEAD
-lemma iteratedFDerivLM_eq_withOrder (i : ℕ) :
-    (iteratedFDerivLM 𝕜 i : 𝓓_{K}(E, F) → _) = iteratedFDerivWithOrderLM 𝕜 ⊤ ⊤ i :=
-=======
 /-- Note: this turns out to be a definitional equality thanks to decidablity of the order
 on `ℕ∞`. This means we could have *defined* `iteratedFDerivLM` this way, but we avoid it
 to make sure that `if`s won't appear in the smooth case. -/
@@ -411,7 +374,6 @@
 lemma iteratedFDerivLM_eq_of_scalars {i : ℕ} (𝕜' : Type*) [NontriviallyNormedField 𝕜']
     [NormedSpace 𝕜' F] [SMulCommClass ℝ 𝕜' F] :
     (iteratedFDerivLM 𝕜 i : 𝓓_{K}(E, F) → _) = iteratedFDerivLM 𝕜' i :=
->>>>>>> 512e3e5e
   rfl
 
 variable (n) in
@@ -422,11 +384,7 @@
 
 We call these "structure maps" because they define the topology on `𝓓^{n}_{K}(E, F)`.
 
-<<<<<<< HEAD
 This is subsumed by `structureMapCLM`, which also bundles the
-=======
-This is subsumed by `structureMapCLM` (not yet in Mathlib), which also bundles the
->>>>>>> 512e3e5e
 continuity. -/
 noncomputable def structureMapLM (i : ℕ) :
     𝓓^{n}_{K}(E, F) →ₗ[𝕜] E →ᵇ (E [×i]→L[ℝ] F) :=
@@ -438,14 +396,17 @@
       (iteratedFDerivLM 𝕜 i : 𝓓_{K}(E, F) →ₗ[𝕜] 𝓓_{K}(E, E [×i]→L[ℝ] F)) :=
   rfl
 
-<<<<<<< HEAD
-lemma structureMapLM_apply_withOrder {i : ℕ} {f : 𝓓^{n}_{K}(E, F)} :
+lemma structureMapLM_apply_withOrder {i : ℕ} (f : 𝓓^{n}_{K}(E, F)) :
     structureMapLM 𝕜 n i f = if i ≤ n then iteratedFDeriv ℝ i f else 0 := by
-  split_ifs with hi <;> simp [structureMapLM, hi]
-
-lemma structureMapLM_apply {i : ℕ} {f : 𝓓_{K}(E, F)} :
+  simp [structureMapLM]
+
+lemma structureMapLM_apply {i : ℕ} (f : 𝓓_{K}(E, F)) :
     structureMapLM 𝕜 ⊤ i f = iteratedFDeriv ℝ i f := by
-  rw [structureMapLM_eq]
+  simp [structureMapLM_eq]
+
+lemma structureMapLM_eq_of_scalars {i : ℕ} (𝕜' : Type*) [NontriviallyNormedField 𝕜']
+    [NormedSpace 𝕜' F] [SMulCommClass ℝ 𝕜' F] :
+    (structureMapLM 𝕜 n i : 𝓓^{n}_{K}(E, F) → _) = structureMapLM 𝕜' n i :=
   rfl
 
 section Topology
@@ -527,19 +488,4 @@
 
 end Topology
 
-=======
-lemma structureMapLM_apply_withOrder {i : ℕ} (f : 𝓓^{n}_{K}(E, F)) :
-    structureMapLM 𝕜 n i f = if i ≤ n then iteratedFDeriv ℝ i f else 0 := by
-  simp [structureMapLM]
-
-lemma structureMapLM_apply {i : ℕ} (f : 𝓓_{K}(E, F)) :
-    structureMapLM 𝕜 ⊤ i f = iteratedFDeriv ℝ i f := by
-  simp [structureMapLM_eq]
-
-lemma structureMapLM_eq_of_scalars {i : ℕ} (𝕜' : Type*) [NontriviallyNormedField 𝕜']
-    [NormedSpace 𝕜' F] [SMulCommClass ℝ 𝕜' F] :
-    (structureMapLM 𝕜 n i : 𝓓^{n}_{K}(E, F) → _) = structureMapLM 𝕜' n i :=
-  rfl
-
->>>>>>> 512e3e5e
 end ContDiffMapSupportedIn