--- conflicted
+++ resolved
@@ -134,7 +134,6 @@
 theorem toBoundedContinuousFunction_apply (f : 𝓓^{n}(E, F)) (x : E) :
    (f : BoundedContinuousFunction E F) x  = (f x) := rfl
 
-<<<<<<< HEAD
 section AddCommGroup
 
 instance : Zero 𝓓^{n}(E, F) where
@@ -234,8 +233,4 @@
 
 end Module
 
-end TestFunction
-#min_imports
-=======
-end TestFunction
->>>>>>> fc7ce69e
+end TestFunction