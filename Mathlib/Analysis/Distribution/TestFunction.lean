--- conflicted
+++ resolved
@@ -257,7 +257,6 @@
     exact le_sInf (by aesop)
   exact le_trans (le_sSup (by aesop)) this
 
-<<<<<<< HEAD
 protected theorem continuous_iff_continuous_comp {V : Type*} [AddCommMonoid V] [Module ℝ V]
     [t : TopologicalSpace V] [LocallyConvexSpace ℝ V] (f : 𝓓^{n}(E, F) →ₗ[ℝ] V) :
     Continuous f ↔
@@ -291,8 +290,6 @@
       Finset.sup_singleton, Seminorm.smul_apply]
     exact h φ
 
-=======
->>>>>>> eae426d0
 end Topology
 
 end TestFunction