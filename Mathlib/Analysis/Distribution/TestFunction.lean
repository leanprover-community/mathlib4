--- conflicted
+++ resolved
@@ -237,20 +237,6 @@
 def ofSupportedIn {K : Compacts E} (K_sub_Ω : (K : Set E) ⊆ Ω) (f : 𝓓^{n}_{K}(E, F)) :
     𝓓^{n}(Ω, F) :=
   ⟨f, f.contDiff, f.compact_supp, f.tsupport_subset.trans K_sub_Ω⟩
-
-<<<<<<< HEAD
-variable (𝕜) in
-/-- The natural inclusion `𝓓^{n}_{K}(E, F) → 𝓓^{n}(Ω, F)`, when `K ⊆ Ω`, as a linear map. -/
-def ofSupportedInLM [SMulCommClass ℝ 𝕜 F] {K : Compacts E} (K_sub_Ω : (K : Set E) ⊆ Ω) :
-    𝓓^{n}_{K}(E, F) →ₗ[𝕜] 𝓓^{n}(Ω, F) where
-  toFun f := ofSupportedIn K_sub_Ω f
-  map_add' _ _ := rfl
-  map_smul' _ _ := rfl
-
-@[simp] theorem coe_ofSupportedInLM [SMulCommClass ℝ 𝕜 F] {K : Compacts E}
-    (K_sub_Ω : (K : Set E) ⊆ Ω) :
-    (ofSupportedInLM 𝕜 K_sub_Ω : 𝓓^{n}_{K}(E, F) → 𝓓^{n}(Ω, F)) = ofSupportedIn K_sub_Ω :=
-  rfl
 
 variable (𝕜 n k) in
 /-- `fderivWithOrderLM 𝕜 n k` is the `𝕜`-linear-map sending `f : 𝓓^{n}(Ω, F)` to
@@ -356,8 +342,6 @@
       ofSupportedIn K_sub_Ω (ContDiffMapSupportedIn.fderivLM 𝕜 f) :=
   rfl
 
-=======
->>>>>>> a7f816c3
 section Topology
 
 variable {V : Type*} [AddCommGroup V] [Module ℝ V] [t : TopologicalSpace V]
@@ -475,7 +459,34 @@
 
 end Topology
 
-<<<<<<< HEAD
+section ToBoundedContinuousFunctionCLM
+
+variable (𝕜) in
+/-- The inclusion of the space `𝓓^{n}(Ω, F)` into the space `E →ᵇ F` of bounded continuous
+functions as a continuous `𝕜`-linear map. -/
+@[simps! apply]
+noncomputable def toBoundedContinuousFunctionCLM [Algebra ℝ 𝕜] [IsScalarTower ℝ 𝕜 F] :
+    𝓓^{n}(Ω, F) →L[𝕜] E →ᵇ F :=
+  TestFunction.mkCLM 𝕜 (↑) (fun _ _ ↦ rfl) (fun _ _ ↦ rfl)
+    (fun _ _ ↦ (ContDiffMapSupportedIn.toBoundedContinuousFunctionCLM 𝕜).continuous)
+
+lemma toBoundedContinuousFunctionCLM_eq_of_scalars [Algebra ℝ 𝕜] [IsScalarTower ℝ 𝕜 F] (𝕜' : Type*)
+    [NontriviallyNormedField 𝕜'] [NormedSpace 𝕜' F] [Algebra ℝ 𝕜'] [IsScalarTower ℝ 𝕜' F] :
+    (toBoundedContinuousFunctionCLM 𝕜 : 𝓓^{n}(Ω, F) → _) = toBoundedContinuousFunctionCLM 𝕜' :=
+  rfl
+
+variable (𝕜) in
+theorem injective_toBoundedContinuousFunctionCLM [Algebra ℝ 𝕜] [IsScalarTower ℝ 𝕜 F] :
+    Function.Injective (toBoundedContinuousFunctionCLM 𝕜 : 𝓓^{n}(Ω, F) →L[𝕜] E →ᵇ F) :=
+  fun f g ↦ by simp [toBoundedContinuousFunctionCLM]
+
+instance : T3Space 𝓓^{n}(Ω, F) :=
+  suffices T2Space 𝓓^{n}(Ω, F) from inferInstance
+  .of_injective_continuous (injective_toBoundedContinuousFunctionCLM ℝ)
+    (ContinuousLinearMap.continuous _)
+
+end ToBoundedContinuousFunctionCLM
+
 section postcomp
 
 variable [SMulCommClass ℝ 𝕜 F] [SMulCommClass ℝ 𝕜 F']
@@ -758,35 +769,4 @@
 
 end TestFunction
 
-end
-=======
-section ToBoundedContinuousFunctionCLM
-
-variable (𝕜) in
-/-- The inclusion of the space `𝓓^{n}(Ω, F)` into the space `E →ᵇ F` of bounded continuous
-functions as a continuous `𝕜`-linear map. -/
-@[simps! apply]
-noncomputable def toBoundedContinuousFunctionCLM [Algebra ℝ 𝕜] [IsScalarTower ℝ 𝕜 F] :
-    𝓓^{n}(Ω, F) →L[𝕜] E →ᵇ F :=
-  TestFunction.mkCLM 𝕜 (↑) (fun _ _ ↦ rfl) (fun _ _ ↦ rfl)
-    (fun _ _ ↦ (ContDiffMapSupportedIn.toBoundedContinuousFunctionCLM 𝕜).continuous)
-
-lemma toBoundedContinuousFunctionCLM_eq_of_scalars [Algebra ℝ 𝕜] [IsScalarTower ℝ 𝕜 F] (𝕜' : Type*)
-    [NontriviallyNormedField 𝕜'] [NormedSpace 𝕜' F] [Algebra ℝ 𝕜'] [IsScalarTower ℝ 𝕜' F] :
-    (toBoundedContinuousFunctionCLM 𝕜 : 𝓓^{n}(Ω, F) → _) = toBoundedContinuousFunctionCLM 𝕜' :=
-  rfl
-
-variable (𝕜) in
-theorem injective_toBoundedContinuousFunctionCLM [Algebra ℝ 𝕜] [IsScalarTower ℝ 𝕜 F] :
-    Function.Injective (toBoundedContinuousFunctionCLM 𝕜 : 𝓓^{n}(Ω, F) →L[𝕜] E →ᵇ F) :=
-  fun f g ↦ by simp [toBoundedContinuousFunctionCLM]
-
-instance : T3Space 𝓓^{n}(Ω, F) :=
-  suffices T2Space 𝓓^{n}(Ω, F) from inferInstance
-  .of_injective_continuous (injective_toBoundedContinuousFunctionCLM ℝ)
-    (ContinuousLinearMap.continuous _)
-
-end ToBoundedContinuousFunctionCLM
-
-end TestFunction
->>>>>>> a7f816c3
+end