--- conflicted
+++ resolved
@@ -347,7 +347,35 @@
 
 end Topology
 
-<<<<<<< HEAD
+section ToBoundedContinuousFunctionCLM
+
+variable (𝕜) in
+/-- The inclusion of the space `𝓓^{n}(Ω, F)` into the space `E →ᵇ F` of bounded continuous
+functions as a continuous `𝕜`-linear map. -/
+@[simps! apply]
+noncomputable def toBoundedContinuousFunctionCLM [Algebra ℝ 𝕜] [IsScalarTower ℝ 𝕜 F] :
+    𝓓^{n}(Ω, F) →L[𝕜] E →ᵇ F :=
+  TestFunction.mkCLM 𝕜 (↑) (fun _ _ ↦ rfl) (fun _ _ ↦ rfl)
+    (fun _ _ ↦ (ContDiffMapSupportedIn.toBoundedContinuousFunctionCLM 𝕜).continuous)
+
+lemma toBoundedContinuousFunctionCLM_eq_of_scalars [Algebra ℝ 𝕜] [IsScalarTower ℝ 𝕜 F] (𝕜' : Type*)
+    [NontriviallyNormedField 𝕜'] [NormedSpace 𝕜' F] [Algebra ℝ 𝕜'] [IsScalarTower ℝ 𝕜' F] :
+    (toBoundedContinuousFunctionCLM 𝕜 : 𝓓^{n}(Ω, F) → _) = toBoundedContinuousFunctionCLM 𝕜' :=
+  rfl
+
+variable (𝕜) in
+theorem injective_toBoundedContinuousFunctionCLM [Algebra ℝ 𝕜] [IsScalarTower ℝ 𝕜 F] :
+    Function.Injective (toBoundedContinuousFunctionCLM 𝕜 : 𝓓^{n}(Ω, F) →L[𝕜] E →ᵇ F) :=
+  fun f g ↦ by simp [toBoundedContinuousFunctionCLM]
+
+instance : T3Space 𝓓^{n}(Ω, F) :=
+  suffices T2Space 𝓓^{n}(Ω, F) from inferInstance
+  .of_injective_continuous (injective_toBoundedContinuousFunctionCLM ℝ)
+    (ContinuousLinearMap.continuous _)
+
+end ToBoundedContinuousFunctionCLM
+
+
 section Mono
 
 section
@@ -433,34 +461,5 @@
   rfl
 
 end Mono
-=======
-section ToBoundedContinuousFunctionCLM
-
-variable (𝕜) in
-/-- The inclusion of the space `𝓓^{n}(Ω, F)` into the space `E →ᵇ F` of bounded continuous
-functions as a continuous `𝕜`-linear map. -/
-@[simps! apply]
-noncomputable def toBoundedContinuousFunctionCLM [Algebra ℝ 𝕜] [IsScalarTower ℝ 𝕜 F] :
-    𝓓^{n}(Ω, F) →L[𝕜] E →ᵇ F :=
-  TestFunction.mkCLM 𝕜 (↑) (fun _ _ ↦ rfl) (fun _ _ ↦ rfl)
-    (fun _ _ ↦ (ContDiffMapSupportedIn.toBoundedContinuousFunctionCLM 𝕜).continuous)
-
-lemma toBoundedContinuousFunctionCLM_eq_of_scalars [Algebra ℝ 𝕜] [IsScalarTower ℝ 𝕜 F] (𝕜' : Type*)
-    [NontriviallyNormedField 𝕜'] [NormedSpace 𝕜' F] [Algebra ℝ 𝕜'] [IsScalarTower ℝ 𝕜' F] :
-    (toBoundedContinuousFunctionCLM 𝕜 : 𝓓^{n}(Ω, F) → _) = toBoundedContinuousFunctionCLM 𝕜' :=
-  rfl
-
-variable (𝕜) in
-theorem injective_toBoundedContinuousFunctionCLM [Algebra ℝ 𝕜] [IsScalarTower ℝ 𝕜 F] :
-    Function.Injective (toBoundedContinuousFunctionCLM 𝕜 : 𝓓^{n}(Ω, F) →L[𝕜] E →ᵇ F) :=
-  fun f g ↦ by simp [toBoundedContinuousFunctionCLM]
-
-instance : T3Space 𝓓^{n}(Ω, F) :=
-  suffices T2Space 𝓓^{n}(Ω, F) from inferInstance
-  .of_injective_continuous (injective_toBoundedContinuousFunctionCLM ℝ)
-    (ContinuousLinearMap.continuous _)
-
-end ToBoundedContinuousFunctionCLM
->>>>>>> 6ad18792
 
 end TestFunction