/-
Copyright (c) 2025 Luigi Massacci. All rights reserved.
Released under Apache 2.0 license as described in the file LICENSE.
Authors: Luigi Massacci, Anatole Dedecker
-/
module

public import Mathlib.Analysis.Calculus.LineDeriv.Basic
public import Mathlib.Analysis.Distribution.ContDiffMapSupportedIn
public import Mathlib.Analysis.RCLike.Basic
public import Mathlib.Topology.ContinuousMap.Bounded.Normed

/-!
# Continuously differentiable functions with compact support

This file develops the basic theory of bundled `n`-times continuously differentiable functions
with compact support contained in some open set `Ω`. More explicitly, given normed spaces `E`
and `F`, an open set `Ω : Opens E` and `n : ℕ∞`, we are interested in the space `𝓓^{n}(Ω, F)` of
maps `f : E → F` such that:

- `f` is `n`-times continuously differentiable: `ContDiff ℝ n f`.
- `f` has compact support: `HasCompactSupport f`.
- the support of `f` is inside the open set `Ω`: `tsupport f ⊆ Ω`.

This exists as a bundled type to equip it with the canonical LF topology induced by the inclusions
`𝓓_{K}^{n}(Ω, F) → 𝓓^{n}(Ω, F)` (see `ContDiffMapSupportedIn`). The dual space is then the space of
distributions, or "weak solutions" to PDEs, on `Ω`.

## Main definitions

- `TestFunction Ω F n`: the type of bundled `n`-times continuously differentiable
  functions `E → F` with compact support contained in `Ω`.
- `TestFunction.topologicalSpace`: the canonical LF topology on `𝓓^{n}(Ω, F)`. It is the
  locally convex inductive limit of the topologies on each `𝓓_{K}^{n}(Ω, F)`.

## Main statements

- `TestFunction.continuous_iff_continuous_comp`: a linear map from `𝓓^{n}(E, F)`
  to a locally convex space is continuous iff its restriction to `𝓓^{n}_{K}(E, F)` is
  continuous for each compact set `K`. We will later translate this concretely in terms
  of seminorms.

## Notation

- `𝓓^{n}(Ω, F)`: the space of bundled `n`-times continuously differentiable functions `E → F`
  with compact support contained in `Ω`.
- `𝓓(Ω, F)`: the space of bundled smooth (infinitely differentiable) functions `E → F`
  with compact support contained in `Ω`, i.e. `𝓓^{⊤}(Ω, F)`.

## Tags

distributions, test function
-/

@[expose] public section

open Function Seminorm SeminormFamily Set TopologicalSpace UniformSpace
open scoped BoundedContinuousFunction NNReal Topology ContDiff

variable {𝕜 𝕂 : Type*} [NontriviallyNormedField 𝕜] [RCLike 𝕂]
  {E : Type*} [NormedAddCommGroup E] [NormedSpace ℝ E] {Ω : Opens E}
  {F : Type*} [NormedAddCommGroup F] [NormedSpace ℝ F] [NormedSpace 𝕜 F] [NormedSpace 𝕂 F]
<<<<<<< HEAD
  {n k : ℕ∞}
=======
  {F' : Type*} [NormedAddCommGroup F'] [NormedSpace ℝ F'] [NormedSpace 𝕜 F'] [NormedSpace 𝕂 F']
  {n : ℕ∞}
>>>>>>> 45f9a299

variable (Ω F n) in
/-- The type of bundled `n`-times continuously differentiable maps with compact support -/
structure TestFunction : Type _ where
  /-- The underlying function. Use coercion instead. -/
  protected toFun : E → F
  protected contDiff' : ContDiff ℝ n toFun
  protected hasCompactSupport' : HasCompactSupport toFun
  protected tsupport_subset' : tsupport toFun ⊆ Ω

/-- Notation for the space of bundled `n`-times continuously differentiable maps
with compact support. -/
scoped[Distributions] notation "𝓓^{" n "}(" Ω ", " F ")" => TestFunction Ω F n

/-- Notation for the space of "test functions", i.e. bundled smooth (infinitely differentiable) maps
with compact support. -/
scoped[Distributions] notation "𝓓(" Ω ", " F ")" => TestFunction Ω F ⊤

open Distributions

/-- `TestFunctionClass B Ω F n` states that `B` is a type of `n`-times continously
differentiable functions `E → F` with compact support contained in `Ω : Opens E`. -/
class TestFunctionClass (B : Type*)
    {E : outParam <| Type*} [NormedAddCommGroup E] [NormedSpace ℝ E] (Ω : outParam <| Opens E)
    (F : outParam <| Type*) [NormedAddCommGroup F] [NormedSpace ℝ F]
    (n : outParam ℕ∞) extends FunLike B E F where
  map_contDiff (f : B) : ContDiff ℝ n f
  map_hasCompactSupport (f : B) : HasCompactSupport f
  tsupport_map_subset (f : B) : tsupport f ⊆ Ω

open TestFunctionClass

namespace TestFunctionClass

instance (B : Type*)
    {E : outParam <| Type*} [NormedAddCommGroup E] [NormedSpace ℝ E] (Ω : outParam <| Opens E)
    (F : outParam <| Type*) [NormedAddCommGroup F] [NormedSpace ℝ F]
    (n : outParam ℕ∞) [TestFunctionClass B Ω F n] :
    ContinuousMapClass B E F where
  map_continuous f := (map_contDiff f).continuous

instance (B : Type*)
    {E : outParam <| Type*} [NormedAddCommGroup E] [NormedSpace ℝ E] (Ω : outParam <| Opens E)
    (F : outParam <| Type*) [NormedAddCommGroup F] [NormedSpace ℝ F]
    (n : outParam ℕ∞) [TestFunctionClass B Ω F n] :
    BoundedContinuousMapClass B E F where
  map_bounded f := by
    obtain ⟨C, hC⟩ := (map_continuous f).bounded_above_of_compact_support (map_hasCompactSupport f)
    exact map_bounded (BoundedContinuousFunction.ofNormedAddCommGroup f (map_continuous f) C hC)

end TestFunctionClass

namespace TestFunction

instance toTestFunctionClass : TestFunctionClass 𝓓^{n}(Ω, F) Ω F n where
  coe f := f.toFun
  coe_injective' f g h := by cases f; cases g; congr
  map_contDiff f := f.contDiff'
  map_hasCompactSupport f := f.hasCompactSupport'
  tsupport_map_subset f := f.tsupport_subset'

protected theorem contDiff (f : 𝓓^{n}(Ω, F)) : ContDiff ℝ n f := map_contDiff f
protected theorem hasCompactSupport (f : 𝓓^{n}(Ω, F)) : HasCompactSupport f :=
  map_hasCompactSupport f
protected theorem tsupport_subset (f : 𝓓^{n}(Ω, F)) : tsupport f ⊆ Ω := tsupport_map_subset f

@[fun_prop]
protected theorem continuous (f : 𝓓^{n}(Ω, F)) : Continuous f :=
  f.contDiff.continuous

theorem differentiable_withOrder (f : 𝓓^{n}(Ω, F)) (hn : 1 ≤ n) : Differentiable ℝ f :=
  f.contDiff.differentiable (mod_cast hn)

theorem differentiable (f : 𝓓(Ω, F)) : Differentiable ℝ f :=
  f.contDiff.differentiable (by decide)

@[simp]
theorem toFun_eq_coe {f : 𝓓^{n}(Ω, F)} : f.toFun = (f : E → F) :=
  rfl

/-- See note [custom simps projection]. -/
def Simps.coe (f : 𝓓^{n}(Ω, F)) : E → F := f

initialize_simps_projections TestFunction (toFun → coe, as_prefix coe)

@[ext]
theorem ext {f g : 𝓓^{n}(Ω, F)} (h : ∀ a, f a = g a) : f = g :=
  DFunLike.ext _ _ h

/-- Copy of a `TestFunction` with a new `toFun` equal to the old one. Useful to fix
definitional equalities. -/
protected def copy (f : 𝓓^{n}(Ω, F)) (f' : E → F) (h : f' = f) : 𝓓^{n}(Ω, F) where
  toFun := f'
  contDiff' := h.symm ▸ f.contDiff
  hasCompactSupport' := h.symm ▸ f.hasCompactSupport
  tsupport_subset' := h.symm ▸ f.tsupport_subset

@[simp]
theorem coe_copy (f : 𝓓^{n}(Ω, F)) (f' : E → F) (h : f' = f) : ⇑(f.copy f' h) = f' :=
  rfl

theorem copy_eq (f : 𝓓^{n}(Ω, F)) (f' : E → F) (h : f' = f) : f.copy f' h = f :=
  DFunLike.ext' h

@[simp]
theorem coe_toBoundedContinuousFunction (f : 𝓓^{n}(Ω, F)) :
    (f : BoundedContinuousFunction E F) = (f : E → F) := rfl

@[simp]
theorem coe_mk {f : E → F} {contDiff : ContDiff ℝ n f} {hasCompactSupport : HasCompactSupport f}
    {tsupport_subset : tsupport f ⊆ Ω} :
    TestFunction.mk f contDiff hasCompactSupport tsupport_subset = f :=
  rfl

section AddCommGroup

@[simps -fullyApplied]
instance : Zero 𝓓^{n}(Ω, F) where
  zero := ⟨0, contDiff_zero_fun, .zero, by simp only [tsupport_zero, empty_subset]⟩

@[simps -fullyApplied]
instance : Add 𝓓^{n}(Ω, F) where
  add f g := ⟨f + g, f.contDiff.add g.contDiff, f.hasCompactSupport.add g.hasCompactSupport,
    tsupport_add f g |>.trans <| union_subset f.tsupport_subset g.tsupport_subset⟩

@[simps -fullyApplied]
instance : Neg 𝓓^{n}(Ω, F) where
  neg f := ⟨-f, f.contDiff.neg, f.hasCompactSupport.neg, tsupport_neg f ▸ f.tsupport_subset⟩

@[simps -fullyApplied]
instance : Sub 𝓓^{n}(Ω, F) where
  sub f g := ⟨f - g, f.contDiff.sub g.contDiff, f.hasCompactSupport.sub g.hasCompactSupport,
    tsupport_sub f g |>.trans <| union_subset f.tsupport_subset g.tsupport_subset⟩

@[simps -fullyApplied]
instance {R} [Semiring R] [Module R F] [SMulCommClass ℝ R F] [ContinuousConstSMul R F] :
    SMul R 𝓓^{n}(Ω, F) where
  smul c f := ⟨c • f, f.contDiff.const_smul c, f.hasCompactSupport.smul_left,
    tsupport_smul_subset_right _ _ |>.trans f.tsupport_subset⟩

instance : AddCommGroup 𝓓^{n}(Ω, F) := fast_instance%
  DFunLike.coe_injective.addCommGroup _ rfl (fun _ _ ↦ rfl) (fun _ ↦ rfl) (fun _ _ ↦ rfl)
    (fun _ _ ↦ rfl) (fun _ _ ↦ rfl)

variable (Ω F n) in
/-- Coercion as an additive homomorphism. -/
@[simps -fullyApplied]
def coeFnAddMonoidHom : 𝓓^{n}(Ω, F) →+ E → F where
  toFun f := f
  map_zero' := coe_zero
  map_add' _ _ := rfl

end AddCommGroup

section Module

instance {R} [Semiring R] [Module R F] [SMulCommClass ℝ R F] [ContinuousConstSMul R F] :
    Module R 𝓓^{n}(Ω, F) := fast_instance%
  DFunLike.coe_injective.module R (coeFnAddMonoidHom Ω F n) fun _ _ ↦ rfl

instance {R S} [Semiring R] [Semiring S] [Module R F] [Module S F] [SMulCommClass ℝ R F]
    [SMulCommClass ℝ S F] [ContinuousConstSMul R F] [ContinuousConstSMul S F] [SMul R S]
    [IsScalarTower R S F] :
    IsScalarTower R S 𝓓^{n}(Ω, F) where
  smul_assoc _ _ _ := by ext; simp

end Module

open ContDiffMapSupportedIn

/-- The natural inclusion `𝓓^{n}_{K}(E, F) → 𝓓^{n}(Ω, F)` when `K ⊆ Ω`. -/
@[simps -fullyApplied]
def ofSupportedIn {K : Compacts E} (K_sub_Ω : (K : Set E) ⊆ Ω) (f : 𝓓^{n}_{K}(E, F)) :
    𝓓^{n}(Ω, F) :=
  ⟨f, f.contDiff, f.compact_supp, f.tsupport_subset.trans K_sub_Ω⟩

variable (𝕜) in
/-- The natural inclusion `𝓓^{n}_{K}(E, F) → 𝓓^{n}(Ω, F)`, when `K ⊆ Ω`, as a linear map. -/
def ofSupportedInLM [SMulCommClass ℝ 𝕜 F] {K : Compacts E} (K_sub_Ω : (K : Set E) ⊆ Ω) :
    𝓓^{n}_{K}(E, F) →ₗ[𝕜] 𝓓^{n}(Ω, F) where
  toFun f := ofSupportedIn K_sub_Ω f
  map_add' _ _ := rfl
  map_smul' _ _ := rfl

@[simp] theorem coe_ofSupportedInLM [SMulCommClass ℝ 𝕜 F] {K : Compacts E}
    (K_sub_Ω : (K : Set E) ⊆ Ω) :
    (ofSupportedInLM 𝕜 K_sub_Ω : 𝓓^{n}_{K}(E, F) → 𝓓^{n}(Ω, F)) = ofSupportedIn K_sub_Ω :=
  rfl

variable (𝕜 n k) in
/-- `fderivWithOrderLM 𝕜 n k` is the `𝕜`-linear-map sending `f : 𝓓^{n}(Ω, F)` to
its derivative as an element of `𝓓^{k}(Ω, E →L[ℝ] F)`.
This only makes mathematical sense if `k + 1 ≤ n`, otherwise we define it as the zero map.

See `fderivLM` for the very common case where everything is infinitely differentiable.

This is subsumed by `fderivWithOrderCLM`, which also bundles the continuity. -/
noncomputable def fderivWithOrderLM [SMulCommClass ℝ 𝕜 F] :
    𝓓^{n}(Ω, F) →ₗ[𝕜] 𝓓^{k}(Ω, E →L[ℝ] F) where
  toFun f :=
    if hk : k + 1 ≤ n then
      ⟨fderiv ℝ f, f.contDiff.fderiv_right (mod_cast hk),
        f.hasCompactSupport.fderiv ℝ, tsupport_fderiv_subset ℝ |>.trans f.tsupport_subset⟩
    else 0
  map_add' f g := by
    split_ifs with hk
    · have hk' : 1 ≤ (n : WithTop ℕ∞) := mod_cast (le_of_add_le_right hk)
      ext
      simp [fderiv_add (f.contDiff.differentiable hk').differentiableAt
                       (g.contDiff.differentiable hk').differentiableAt]
    · simp
  map_smul' c f := by
    split_ifs with hk
    · have hk' : 1 ≤ (n : WithTop ℕ∞) := mod_cast (le_of_add_le_right hk)
      ext
      simp [fderiv_const_smul (f.contDiff.differentiable hk').differentiableAt]
    · simp

@[simp]
lemma fderivWithOrderLM_apply [SMulCommClass ℝ 𝕜 F] (f : 𝓓^{n}(Ω, F)) :
    fderivWithOrderLM 𝕜 n k f = if k + 1 ≤ n then fderiv ℝ f else 0 := by
  rw [fderivWithOrderLM]
  split_ifs <;> rfl

lemma fderivWithOrderLM_apply_of_le [SMulCommClass ℝ 𝕜 F] (f : 𝓓^{n}(Ω, F)) (hk : k + 1 ≤ n) :
    fderivWithOrderLM 𝕜 n k f = fderiv ℝ f := by
  simp [hk]

lemma fderivWithOrderLM_apply_of_gt [SMulCommClass ℝ 𝕜 F] (f : 𝓓^{n}(Ω, F)) (hk : ¬ (k + 1 ≤ n)) :
    fderivWithOrderLM 𝕜 n k f = 0 := by
  ext : 1
  simp [hk]

variable (𝕜) in
lemma fderivWithOrderLM_eq_of_scalars [SMulCommClass ℝ 𝕜 F] (𝕜' : Type*)
    [NontriviallyNormedField 𝕜'] [NormedSpace 𝕜' F] [SMulCommClass ℝ 𝕜' F] :
    (fderivWithOrderLM 𝕜 n k : 𝓓^{n}(Ω, F) → _) = fderivWithOrderLM 𝕜' n k :=
  rfl

variable (𝕜) in
lemma fderivWithOrderLM_ofSupportedIn [SMulCommClass ℝ 𝕜 F] {K : Compacts E}
    (K_sub_Ω : (K : Set E) ⊆ Ω) (f : 𝓓^{n}_{K}(E, F)) :
    fderivWithOrderLM 𝕜 n k (ofSupportedIn K_sub_Ω f) =
      ofSupportedIn K_sub_Ω (ContDiffMapSupportedIn.fderivWithOrderLM 𝕜 n k f) := by
  ext
  simp

variable (𝕜) in
/-- `fderivLM 𝕜` is the `𝕜`-linear-map sending `f : 𝓓_{K}(E, F)` to
its derivative as an element of `𝓓_{K}(E, E →L[ℝ] F)`.

See also `fderivWithOrderLM` if you need more control on the regularities.

This is subsumed by `fderivCLM`, which also bundles the continuity. -/
noncomputable def fderivLM [SMulCommClass ℝ 𝕜 F] :
    𝓓(Ω, F) →ₗ[𝕜] 𝓓(Ω, E →L[ℝ] F) where
  toFun f := ⟨fderiv ℝ f, f.contDiff.fderiv_right le_rfl, f.hasCompactSupport.fderiv ℝ,
      tsupport_fderiv_subset ℝ |>.trans f.tsupport_subset⟩
  map_add' f g := by
    have h : 1 ≤ ∞ := mod_cast le_top
    ext
    simp [fderiv_add (f.contDiff.differentiable h).differentiableAt
                     (g.contDiff.differentiable h).differentiableAt]
  map_smul' c f := by
    have h : 1 ≤ ∞ := mod_cast le_top
    ext
    simp [fderiv_const_smul (f.contDiff.differentiable h).differentiableAt]

@[simp]
lemma fderivLM_apply [SMulCommClass ℝ 𝕜 F] (f : 𝓓(Ω, F)) :
    fderivLM 𝕜 f = fderiv ℝ f :=
  rfl

/-- Note: this turns out to be a definitional equality thanks to decidablity of the order
on `ℕ∞`. This means we could have *defined* `fderivLM` this way, but we avoid it
to make sure that `if`s won't appear in the smooth case. -/
lemma fderivLM_eq_withOrder [SMulCommClass ℝ 𝕜 F] :
    (fderivLM 𝕜 : 𝓓(Ω, F) →ₗ[𝕜] _) = fderivWithOrderLM 𝕜 ⊤ ⊤ :=
  rfl

variable (𝕜) in
lemma fderivLM_eq_of_scalars [SMulCommClass ℝ 𝕜 F] (𝕜' : Type*) [NontriviallyNormedField 𝕜']
    [NormedSpace 𝕜' F] [SMulCommClass ℝ 𝕜' F] :
    (fderivLM 𝕜 : 𝓓(Ω, F) → _) = fderivLM 𝕜' :=
  rfl

variable (𝕜) in
lemma fderivLM_ofSupportedIn [SMulCommClass ℝ 𝕜 F] {K : Compacts E} (K_sub_Ω : (K : Set E) ⊆ Ω)
    (f : 𝓓_{K}(E, F)) :
    fderivLM 𝕜 (ofSupportedIn K_sub_Ω f) =
      ofSupportedIn K_sub_Ω (ContDiffMapSupportedIn.fderivLM 𝕜 f) :=
  rfl

section Topology

variable {V : Type*} [AddCommGroup V] [Module ℝ V] [t : TopologicalSpace V]
  [IsTopologicalAddGroup V] [ContinuousSMul ℝ V] [LocallyConvexSpace ℝ V]

variable (Ω F n) in
/-- The "original topology" on `𝓓^{n}(Ω, F)`, defined as the supremum over all compacts `K ⊆ Ω` of
the topology on `𝓓^{n}_{K}(E, F)`. In other words, this topology makes `𝓓^{n}(Ω, F)` the inductive
limit of the `𝓓^{n}_{K}(E, F)`s **in the category of topological spaces**.

Note that this has no reason to be a locally convex (or even vector space) topology. For this
reason, we actually endow `𝓓^{n}(Ω, F)` with another topology, namely the finest locally convex
topology which is coarser than this original topology. See `TestFunction.topologicalSpace`. -/
noncomputable def originalTop : TopologicalSpace 𝓓^{n}(Ω, F) :=
  ⨆ (K : Compacts E) (K_sub_Ω : (K : Set E) ⊆ Ω),
    coinduced (ofSupportedIn K_sub_Ω) ContDiffMapSupportedIn.topologicalSpace

variable (Ω F n) in
/-- The canonical LF topology on `𝓓^{n}(Ω, F)`. This makes `𝓓^{n}(Ω, F)` the inductive
limit of the `𝓓^{n}_{K}(E, F)`s **in the category of locally convex topological vector spaces**
(over ℝ). See `TestFunction.continuous_iff_continuous_comp` for the corresponding universal
property.

More concretely, this is defined as the infimum of *all* locally convex topologies which are
coarser than the "original topology" `TestFunction.originalTop`, which corresponds to taking
the inductive limit in the category of topological spaces. -/
noncomputable instance topologicalSpace : TopologicalSpace 𝓓^{n}(Ω, F) :=
  sInf {t : TopologicalSpace 𝓓^{n}(Ω, F) | originalTop Ω F n ≤ t ∧
    @IsTopologicalAddGroup 𝓓^{n}(Ω, F) t _ ∧
    @ContinuousSMul ℝ 𝓓^{n}(Ω, F) _ _ t ∧
    @LocallyConvexSpace ℝ 𝓓^{n}(Ω, F) _ _ _ _ t}

noncomputable instance : IsTopologicalAddGroup 𝓓^{n}(Ω, F) :=
  topologicalAddGroup_sInf fun _ ⟨_, ht, _, _⟩ ↦ ht

noncomputable instance uniformSpace : UniformSpace 𝓓^{n}(Ω, F) :=
  IsTopologicalAddGroup.rightUniformSpace 𝓓^{n}(Ω, F)

noncomputable instance : IsUniformAddGroup 𝓓^{n}(Ω, F) :=
  isUniformAddGroup_of_addCommGroup

-- TODO: deduce for `RCLike` field `𝕂`
noncomputable instance : ContinuousSMul ℝ 𝓓^{n}(Ω, F) :=
  continuousSMul_sInf fun _ ⟨_, _, ht, _⟩ ↦ ht

noncomputable instance : LocallyConvexSpace ℝ 𝓓^{n}(Ω, F) :=
  .sInf fun _ ⟨_, _, _, ht⟩ ↦ ht

theorem originalTop_le : originalTop Ω F n ≤ topologicalSpace Ω F n :=
  le_sInf fun _t ⟨ht, _⟩ ↦ ht

/-- Fix a locally convex topology `t` on `𝓓^{n}(Ω, F)`. `t` is coarser than the canonical topology
on `𝓓^{n}(Ω, F)` if and only if it is coarser than the "original topology" given by
`TestFunction.originalTop`. -/
theorem topologicalSpace_le_iff {t : TopologicalSpace 𝓓^{n}(Ω, F)}
    [@IsTopologicalAddGroup _ t _] [@ContinuousSMul ℝ _ _ _ t]
    [@LocallyConvexSpace ℝ _ _ _ _ _ t] :
    topologicalSpace Ω F n ≤ t ↔ originalTop Ω F n ≤ t :=
  ⟨le_trans originalTop_le, fun H ↦ sInf_le ⟨H, inferInstance, inferInstance, inferInstance⟩⟩

/-- For every compact `K ⊆ Ω`, the inclusion map `𝓓^{n}_{K}(E, F) → 𝓓^{n}(Ω, F)` is
continuous. It is in fact a topological embedding, though this fact is not in Mathlib yet. -/
@[fun_prop]
theorem continuous_ofSupportedIn {K : Compacts E} (K_sub_Ω : (K : Set E) ⊆ Ω) :
    Continuous (ofSupportedIn K_sub_Ω : 𝓓^{n}_{K}(E, F) → 𝓓^{n}(Ω, F)) := by
  rw [continuous_iff_coinduced_le]
  exact le_trans (le_iSup₂_of_le K K_sub_Ω le_rfl) originalTop_le

variable (𝕜) in
/-- The natural inclusion `𝓓^{n}_{K}(E, F) → 𝓓^{n}(Ω, F)`, when `K ⊆ Ω`, as a continuous
linear map. -/
def ofSupportedInCLM [SMulCommClass ℝ 𝕜 F] {K : Compacts E} (K_sub_Ω : (K : Set E) ⊆ Ω) :
    𝓓^{n}_{K}(E, F) →L[𝕜] 𝓓^{n}(Ω, F) where
  toLinearMap := ofSupportedInLM 𝕜 K_sub_Ω
  cont := continuous_ofSupportedIn K_sub_Ω

@[deprecated (since := "2025-12-10")] alias ofSupportedInLM := ofSupportedInCLM

@[simp] theorem coe_ofSupportedInCLM [SMulCommClass ℝ 𝕜 F] {K : Compacts E}
    (K_sub_Ω : (K : Set E) ⊆ Ω) :
    (ofSupportedInCLM 𝕜 K_sub_Ω : 𝓓^{n}_{K}(E, F) → 𝓓^{n}(Ω, F)) = ofSupportedIn K_sub_Ω :=
  rfl

@[deprecated (since := "2025-12-10")] alias coe_ofSupportedInLM := coe_ofSupportedInCLM

/-- The **universal property** of the topology on `𝓓^{n}(Ω, F)`: a **linear** map from
`𝓓^{n}(Ω, F)` to a locally convex topological vector space is continuous if and only if its
precomposition with the inclusion `ofSupportedIn K_sub_Ω : 𝓓^{n}_{K}(E, F) → 𝓓^{n}(Ω, F)` is
continuous for every compact `K ⊆ Ω`. -/
protected theorem continuous_iff_continuous_comp [Algebra ℝ 𝕜] [IsScalarTower ℝ 𝕜 F]
    [Module 𝕜 V] [IsScalarTower ℝ 𝕜 V] (f : 𝓓^{n}(Ω, F) →ₗ[𝕜] V) :
    Continuous f ↔ ∀ (K : Compacts E) (K_sub_Ω : (K : Set E) ⊆ Ω),
      Continuous (f ∘ₗ ofSupportedInLM 𝕜 K_sub_Ω) := by
  simp_rw [LinearMap.coe_comp, ← f.coe_restrictScalars ℝ, coe_ofSupportedInLM]
  rw [continuous_iff_le_induced]
  have : @IsTopologicalAddGroup _ (induced (f.restrictScalars ℝ) t) _ :=
    topologicalAddGroup_induced _
  have : @ContinuousSMul ℝ _ _ _ (induced (f.restrictScalars ℝ) t) := continuousSMul_induced _
  have : @LocallyConvexSpace ℝ _ _ _ _ _ (induced (f.restrictScalars ℝ) t) := .induced _
  simp_rw [topologicalSpace_le_iff, originalTop, iSup₂_le_iff, ← continuous_iff_le_induced,
    continuous_coinduced_dom]

end Topology

section postcomp

variable {F' : Type*} [NormedAddCommGroup F'] [NormedSpace ℝ F'] [NormedSpace 𝕜 F']
  [NormedSpace 𝕂 F'] [SMulCommClass ℝ 𝕜 F']
variable [SMulCommClass ℝ 𝕜 F]

-- Note: generalizing this to a semilinear setting would require a semilinear version of
-- `CompatibleSMul`.
/-- Given `T : F →L[𝕜] F'`, `postcompLM T` is the `𝕜`-linear-map sending `f : 𝓓^{n}(Ω, F)`
to `T ∘ f` as an element of `𝓓^{n}(Ω, F')`.

This is subsumed by `postcompCLM T`, which also bundles the continuity. -/
noncomputable def postcompLM [LinearMap.CompatibleSMul F F' ℝ 𝕜] (T : F →L[𝕜] F') :
    𝓓^{n}(Ω, F) →ₗ[𝕜] 𝓓^{n}(Ω, F') where
  toFun f := ⟨T ∘ f, T.restrictScalars ℝ |>.contDiff.comp f.contDiff,
    f.hasCompactSupport.comp_left (map_zero _), sorry⟩ -- missing API
  map_add' f g := by ext x; exact map_add T (f x) (g x)
  map_smul' c f := by ext x; exact map_smul T c (f x)

@[simp]
lemma postcompLM_apply [LinearMap.CompatibleSMul F F' ℝ 𝕜] (T : F →L[𝕜] F')
    (f : 𝓓^{n}(Ω, F)) :
    postcompLM T f = T ∘ f :=
  rfl

@[simp]
lemma postcompLM_ofSupportedIn [LinearMap.CompatibleSMul F F' ℝ 𝕜] {T : F →L[𝕜] F'}
    {K : Compacts E} (K_sub_Ω : (K : Set E) ⊆ Ω) {f : 𝓓^{n}_{K}(E, F)} :
    postcompLM T (ofSupportedIn K_sub_Ω f) = ofSupportedIn K_sub_Ω
      (ContDiffMapSupportedIn.postcompLM T f) :=
  rfl

/-- Given `T : F →L[𝕜] F'`, `postcompCLM T` is the continuous `𝕜`-linear-map sending
`f : 𝓓^{n}(Ω, F)` to `T ∘ f` as an element of `𝓓^{n}(Ω, F')`.

This is subsumed by `postcompCLM T`, which also bundles the continuity. -/
noncomputable def postcompCLM [LinearMap.CompatibleSMul F F' ℝ 𝕜] (T : F →L[𝕜] F') :
    𝓓^{n}(Ω, F) →L[𝕜] 𝓓^{n}(Ω, F') where
  toLinearMap := postcompLM T
  cont := show Continuous (postcompLM (T.restrictScalars ℝ)) by
    rw [TestFunction.continuous_iff_continuous_comp]
    intro K K_sub_Ω
    refine .congr ?_ fun f ↦ (postcompLM_ofSupportedIn K_sub_Ω).symm
    exact (ofSupportedInCLM ℝ K_sub_Ω).comp
      (ContDiffMapSupportedIn.postcompCLM (T.restrictScalars ℝ)) |>.continuous

@[simp]
lemma postcompCLM_apply [LinearMap.CompatibleSMul F F' ℝ 𝕜] (T : F →L[𝕜] F')
    (f : 𝓓^{n}(Ω, F)) :
    postcompCLM T f = T ∘ f :=
  rfl

end postcomp

section FDerivCLM

variable (𝕜 n k) in
/-- `fderivWithOrderCLM 𝕜 n k` is the continuous `𝕜`-linear-map sending `f : 𝓓^{n}_{K}(E, F)` to
its derivative as an element of `𝓓^{k}_{K}(E, E →L[ℝ] F)`.
This only makes mathematical sense if `k + 1 ≤ n`, otherwise we define it as the zero map.

See `fderivCLM` for the very common case where everything is infinitely differentiable. -/
noncomputable def fderivWithOrderCLM [SMulCommClass ℝ 𝕜 F] :
    𝓓^{n}(Ω, F) →L[𝕜] 𝓓^{k}(Ω, E →L[ℝ] F) where
  toLinearMap := fderivWithOrderLM 𝕜 n k
  cont := show Continuous (fderivWithOrderLM 𝕜 n k) by
    rw [fderivWithOrderLM_eq_of_scalars 𝕜 ℝ, TestFunction.continuous_iff_continuous_comp]
    intro K K_sub_Ω
    refine .congr ?_ fun f ↦ (fderivWithOrderLM_ofSupportedIn 𝕜 K_sub_Ω f).symm
    exact (continuous_ofSupportedIn K_sub_Ω).comp
      (ContDiffMapSupportedIn.fderivWithOrderCLM 𝕜 n k).continuous

@[simp]
lemma fderivWithOrderCLM_apply [SMulCommClass ℝ 𝕜 F] (f : 𝓓^{n}(Ω, F)) :
    fderivWithOrderCLM 𝕜 n k f = if k + 1 ≤ n then fderiv ℝ f else 0 :=
  fderivWithOrderLM_apply f

lemma fderivWithOrderCLM_apply_of_le [SMulCommClass ℝ 𝕜 F] (f : 𝓓^{n}(Ω, F)) (hk : k + 1 ≤ n) :
    fderivWithOrderCLM 𝕜 n k f = fderiv ℝ f :=
  fderivWithOrderLM_apply_of_le f hk

lemma fderivWithOrderCLM_apply_of_gt [SMulCommClass ℝ 𝕜 F] (f : 𝓓^{n}(Ω, F)) (hk : ¬ (k + 1 ≤ n)) :
    fderivWithOrderCLM 𝕜 n k f = 0 :=
  fderivWithOrderLM_apply_of_gt f hk

variable (𝕜) in
lemma fderivWithOrderCLM_eq_of_scalars [SMulCommClass ℝ 𝕜 F] (𝕜' : Type*)
    [NontriviallyNormedField 𝕜'] [NormedSpace 𝕜' F] [SMulCommClass ℝ 𝕜' F] :
    (fderivWithOrderLM 𝕜 n k : 𝓓^{n}(Ω, F) → _) = fderivWithOrderLM 𝕜' n k :=
  rfl

variable (𝕜) in
/-- `fderivCLM 𝕜` is the continuous `𝕜`-linear-map sending `f : 𝓓_{K}(E, F)` to
its derivative as an element of `𝓓_{K}(E, E →L[ℝ] F)`.

See also `fderivWithOrderCLM` if you need more control on the regularities. -/
noncomputable def fderivCLM [SMulCommClass ℝ 𝕜 F] :
    𝓓(Ω, F) →L[𝕜] 𝓓(Ω, E →L[ℝ] F) where
  toLinearMap := fderivLM 𝕜
  cont := show Continuous (fderivLM 𝕜) by
    rw [fderivLM_eq_of_scalars 𝕜 ℝ, TestFunction.continuous_iff_continuous_comp]
    intro K K_sub_Ω
    refine .congr ?_ fun f ↦ (fderivLM_ofSupportedIn 𝕜 K_sub_Ω f).symm
    exact (continuous_ofSupportedIn K_sub_Ω).comp
      (ContDiffMapSupportedIn.fderivCLM 𝕜).continuous

@[simp]
lemma fderivCLM_apply [SMulCommClass ℝ 𝕜 F] (f : 𝓓(Ω, F)) :
    fderivCLM 𝕜 f = fderiv ℝ f :=
  rfl

/-- Note: this turns out to be a definitional equality thanks to decidablity of the order
on `ℕ∞`. This means we could have *defined* `fderivLM` this way, but we avoid it
to make sure that `if`s won't appear in the smooth case. -/
lemma fderivCLM_eq_withOrder [SMulCommClass ℝ 𝕜 F] :
    (fderivCLM 𝕜 : 𝓓(Ω, F) →L[𝕜] _) = fderivWithOrderCLM 𝕜 ⊤ ⊤ :=
  rfl

variable (𝕜) in
lemma fderivCLM_eq_of_scalars [SMulCommClass ℝ 𝕜 F] (𝕜' : Type*) [NontriviallyNormedField 𝕜']
    [NormedSpace 𝕜' F] [SMulCommClass ℝ 𝕜' F] :
    (fderivCLM 𝕜 : 𝓓(Ω, F) → _) = fderivCLM 𝕜' :=
  rfl

-- TODO: stuck with `𝕜` due to too strict fields in `ContinuousLinearMap.apply`
variable (n k) in
/-- `fderivWithOrderCLM 𝕜 n k` is the continuous `𝕜`-linear-map sending `f : 𝓓^{n}_{K}(E, F)` to
its derivative as an element of `𝓓^{k}_{K}(E, E →L[ℝ] F)`.
This only makes mathematical sense if `k + 1 ≤ n`, otherwise we define it as the zero map.

See `fderivCLM` for the very common case where everything is infinitely differentiable. -/
noncomputable def lineDerivWithOrderCLM (v : E) :
    𝓓^{n}(Ω, F) →L[ℝ] 𝓓^{k}(Ω, F) :=
  postcompCLM (.apply ℝ F v) ∘L (fderivWithOrderCLM ℝ n k)

@[simp]
lemma lineDerivWithOrderCLM_apply {f : 𝓓^{n}(Ω, F)} {x v : E} :
    lineDerivWithOrderCLM n k v f x = if k + 1 ≤ n then lineDeriv ℝ f x v else 0 := by
  by_cases hk : k + 1 ≤ n
  · have : 1 ≤ n := le_of_add_le_right hk
    simp [lineDerivWithOrderCLM, hk,
          (f.differentiable_withOrder this).differentiableAt.lineDeriv_eq_fderiv]
  · simp [lineDerivWithOrderCLM, hk]

lemma lineDerivWithOrderCLM_apply_of_le {f : 𝓓^{n}(Ω, F)} {x v : E} (hk : k + 1 ≤ n) :
    lineDerivWithOrderCLM n k v f x = lineDeriv ℝ f x v := by
  simp [hk]

lemma lineDerivWithOrderCLM_apply_of_gt {v : E} (hk : ¬ (k + 1 ≤ n)) :
    (lineDerivWithOrderCLM n k v : 𝓓^{n}(Ω, F) →L[ℝ] 𝓓^{k}(Ω, F)) = 0 := by
  ext
  simp [hk]

-- TODO: stuck with `𝕜` due to too strict fields in `ContinuousLinearMap.apply`
/-- `fderivCLM 𝕜` is the continuous `𝕜`-linear-map sending `f : 𝓓_{K}(E, F)` to
its derivative as an element of `𝓓_{K}(E, E →L[ℝ] F)`.

See also `fderivWithOrderCLM` if you need more control on the regularities. -/
noncomputable def lineDerivCLM (v : E) :
    𝓓(Ω, F) →L[ℝ] 𝓓(Ω, F) :=
  postcompCLM (.apply ℝ F v) ∘L (fderivCLM ℝ)

@[simp]
lemma lineDerivCLM_apply {f : 𝓓(Ω, F)} {x v : E} :
    lineDerivCLM v f x = lineDeriv ℝ f x v := by
  simp [lineDerivCLM, f.differentiable.differentiableAt.lineDeriv_eq_fderiv]

/-- Note: this turns out to be a definitional equality thanks to decidablity of the order
on `ℕ∞`. This means we could have *defined* `lineDerivCLM` this way, but we avoid it
to make sure that `if`s won't appear in the smooth case. -/
lemma lineDerivCLM_eq_withOrder {v : E} :
    (lineDerivCLM v : 𝓓(Ω, F) →L[ℝ] _) = lineDerivWithOrderCLM ⊤ ⊤ v :=
  rfl

end FDerivCLM

section Integral

open MeasureTheory

variable {m : MeasurableSpace E} [OpensMeasurableSpace E] {F₁ F₂ F₃ : Type*}
  [NormedAddCommGroup F₁] [NormedSpace 𝕜 F₁] [NormedSpace ℝ F₁]
  [NormedAddCommGroup F₂] [NormedSpace 𝕜 F₂]
  [NormedAddCommGroup F₃] [NormedSpace 𝕜 F₃]

@[fun_prop]
protected theorem stronglyMeasurable (f : 𝓓^{n}(Ω, F)) :
    StronglyMeasurable f := by
  exact f.continuous.stronglyMeasurable_of_hasCompactSupport f.hasCompactSupport

@[fun_prop]
protected theorem aestronglyMeasurable {μ : Measure E} (f : 𝓓^{n}(Ω, F)) :
    AEStronglyMeasurable f μ :=
  f.stronglyMeasurable.aestronglyMeasurable

protected theorem memLp_top {μ : Measure E} (f : 𝓓^{n}(Ω, F)) :
    MemLp f ⊤ μ :=
  f.continuous.memLp_top_of_hasCompactSupport f.hasCompactSupport μ

protected theorem integrable {μ : Measure E}
    (H : ∀ K : Set E, IsCompact K → K ⊆ Ω → IsFiniteMeasure (μ.restrict K)) -- TODO
    (f : 𝓓^{n}(Ω, F)) : Integrable f μ := by
  rw [← integrableOn_iff_integrable_of_support_subset (subset_tsupport f)]
  specialize H (tsupport f) f.hasCompactSupport f.tsupport_subset
  exact f.continuous.integrable_of_hasCompactSupport f.hasCompactSupport

protected theorem integrable_bilin (B : F₁ →L[𝕜] F₂ →L[𝕜] F₃) {μ : Measure E} {φ : E → F₂}
    (hφ : LocallyIntegrableOn φ Ω μ) (f : 𝓓^{n}(Ω, F₁)) :
    Integrable (fun x ↦ B (f x) (φ x)) μ := by
  suffices IntegrableOn (fun x ↦ B (f x) (φ x)) (tsupport f) μ by
    rwa [integrableOn_iff_integrable_of_support_subset] at this
    refine subset_trans ?_ (subset_tsupport f)
    exact fun x hx hfx ↦ hx (by simp [hfx])
  replace hφ := hφ.integrableOn_compact_subset f.tsupport_subset f.hasCompactSupport
  rw [IntegrableOn, ← memLp_one_iff_integrable] at hφ ⊢
  exact B.memLp_of_bilin 1 f.memLp_top hφ

variable [SMulCommClass ℝ 𝕜 F₁] [NormedSpace ℝ F₃] [SMulCommClass ℝ 𝕜 F₃]

noncomputable def integralAgainstBilinLM (B : F₁ →L[𝕜] F₂ →L[𝕜] F₃) (μ : Measure E) (φ : E → F₂) :
    𝓓^{n}(Ω, F₁) →ₗ[𝕜] F₃ where
  toFun f := open scoped Classical in
    if LocallyIntegrableOn φ Ω μ then ∫ x, B (f x) (φ x) ∂μ else 0
  map_add' f g := by
    split_ifs with hφ
    · simp_rw [coe_add, Pi.add_apply, map_add, ContinuousLinearMap.add_apply,
        integral_add (f.integrable_bilin B hφ) (g.integrable_bilin B hφ)]
    · simp
  map_smul' c f := by
    split_ifs with hφ
    · simp_rw [coe_smul, Pi.smul_apply, map_smul, ContinuousLinearMap.smul_apply,
        integral_smul c, RingHom.id_apply]
    · simp

@[simp]
lemma integralAgainstBilinLM_apply {B : F₁ →L[𝕜] F₂ →L[𝕜] F₃} {μ : Measure E} {φ : E → F₂}
    (hφ : LocallyIntegrableOn φ Ω μ) {f : 𝓓^{n}(Ω, F₁)} :
    integralAgainstBilinLM B μ φ f = ∫ x, B (f x) (φ x) ∂μ := by
  simp [integralAgainstBilinLM, hφ]

lemma integralAgainstBilinLM_eq_zero {B : F₁ →L[𝕜] F₂ →L[𝕜] F₃} {μ : Measure E} {φ : E → F₂}
    (hφ : ¬ LocallyIntegrableOn φ Ω μ) :
    (integralAgainstBilinLM B μ φ : 𝓓^{n}(Ω, F₁) →ₗ[𝕜] F₃) = 0 := by
  ext
  simp [integralAgainstBilinLM, hφ]

lemma integralAgainstBilinLM_ofSupportedIn {B : F₁ →L[𝕜] F₂ →L[𝕜] F₃} {μ : Measure E} {φ : E → F₂}
    (hφ : LocallyIntegrableOn φ Ω μ) {K : Compacts E} (K_sub_Ω : (K : Set E) ⊆ Ω)
    {f : 𝓓^{n}_{K}(E, F₁)} :
    integralAgainstBilinLM B μ φ (ofSupportedIn K_sub_Ω f) =
      ContDiffMapSupportedIn.integralAgainstBilinLM B μ φ f := by
  have hφ' := hφ.integrableOn_compact_subset K_sub_Ω K.isCompact
  simp [hφ, hφ']

variable [NormedSpace ℝ F₂]

-- TODO: generalize to 𝕜
noncomputable def integralAgainstBilinCLM (B : F₁ →L[ℝ] F₂ →L[ℝ] F₃) (μ : Measure E) (φ : E → F₂) :
    𝓓^{n}(Ω, F₁) →L[ℝ] F₃ where
  toLinearMap := integralAgainstBilinLM B μ φ
  cont := show Continuous (integralAgainstBilinLM B μ φ) by
    rw [TestFunction.continuous_iff_continuous_comp]
    intro K K_sub_Ω
    by_cases hφ : LocallyIntegrableOn φ Ω μ
    · refine .congr ?_ fun f ↦ (integralAgainstBilinLM_ofSupportedIn hφ K_sub_Ω).symm
      exact ContDiffMapSupportedIn.integralAgainstBilinCLM B μ φ |>.continuous
    · simpa [integralAgainstBilinLM_eq_zero hφ] using continuous_zero

@[simp]
lemma integralAgainstBilinCLM_apply {B : F₁ →L[ℝ] F₂ →L[ℝ] F₃} {μ : Measure E} {φ : E → F₂}
    (hφ : LocallyIntegrableOn φ Ω μ) {f : 𝓓^{n}(Ω, F₁)} :
    integralAgainstBilinCLM B μ φ f = ∫ x, B (f x) (φ x) ∂μ :=
  integralAgainstBilinLM_apply hφ

lemma integralAgainstBilinCLM_eq_zero {B : F₁ →L[ℝ] F₂ →L[ℝ] F₃} {μ : Measure E} {φ : E → F₂}
    (hφ : ¬ LocallyIntegrableOn φ Ω μ) :
    (integralAgainstBilinCLM B μ φ : 𝓓^{n}(Ω, F₁) →L[ℝ] F₃) = 0 := by
  ext
  simp [integralAgainstBilinCLM, integralAgainstBilinLM_eq_zero hφ]

end Integral

end TestFunction

<<<<<<< HEAD
end
=======
section postcomp

variable [Algebra ℝ 𝕜] [IsScalarTower ℝ 𝕜 F] [IsScalarTower ℝ 𝕜 F']

-- Note: generalizing this to a semilinear setting would require a typeclass-way of saying that
-- the `RingHom` is `ℝ`-linear.
/-- Given `T : F →L[𝕜] F'`, `postcompCLM T` is the continuous `𝕜`-linear-map sending
`f : 𝓓^{n}(Ω, F)` to `T ∘ f` as an element of `𝓓^{n}(Ω, F')`. -/
noncomputable def postcompCLM (T : F →L[𝕜] F') :
    𝓓^{n}(Ω, F) →L[𝕜] 𝓓^{n}(Ω, F') :=
  letI Φ (f : 𝓓^{n}(Ω, F)) : 𝓓^{n}(Ω, F') :=
    ⟨T ∘ f, T.restrictScalars ℝ |>.contDiff.comp f.contDiff,
      f.hasCompactSupport.comp_left (map_zero _),
      (tsupport_comp_subset (map_zero _) f).trans f.tsupport_subset⟩
  haveI key (K : Compacts E) (K_sub_Ω : (K : Set E) ⊆ Ω) (f : 𝓓^{n}_{K}(E, F)) :
      ofSupportedIn K_sub_Ω (ContDiffMapSupportedIn.postcompCLM T f) =
        Φ (ofSupportedIn K_sub_Ω f) := by
    ext; simp [Φ]
  TestFunction.mkCLM 𝕜 Φ
    (fun f g ↦ by ext; simp [Φ]) (fun c f ↦ by ext; simp [Φ])
    (fun K K_sub_Ω ↦ by refine .congr ?_ (key K K_sub_Ω); fun_prop)

@[simp]
lemma postcompCLM_apply (T : F →L[𝕜] F')
    (f : 𝓓^{n}(Ω, F)) :
    postcompCLM T f = T ∘ f :=
  rfl

end postcomp

end TestFunction
>>>>>>> 45f9a299
<|MERGE_RESOLUTION|>--- conflicted
+++ resolved
@@ -60,12 +60,8 @@
 variable {𝕜 𝕂 : Type*} [NontriviallyNormedField 𝕜] [RCLike 𝕂]
   {E : Type*} [NormedAddCommGroup E] [NormedSpace ℝ E] {Ω : Opens E}
   {F : Type*} [NormedAddCommGroup F] [NormedSpace ℝ F] [NormedSpace 𝕜 F] [NormedSpace 𝕂 F]
-<<<<<<< HEAD
+  {F' : Type*} [NormedAddCommGroup F'] [NormedSpace ℝ F'] [NormedSpace 𝕜 F'] [NormedSpace 𝕂 F']
   {n k : ℕ∞}
-=======
-  {F' : Type*} [NormedAddCommGroup F'] [NormedSpace ℝ F'] [NormedSpace 𝕜 F'] [NormedSpace 𝕂 F']
-  {n : ℕ∞}
->>>>>>> 45f9a299
 
 variable (Ω F n) in
 /-- The type of bundled `n`-times continuously differentiable maps with compact support -/
@@ -745,11 +741,6 @@
 
 end Integral
 
-end TestFunction
-
-<<<<<<< HEAD
-end
-=======
 section postcomp
 
 variable [Algebra ℝ 𝕜] [IsScalarTower ℝ 𝕜 F] [IsScalarTower ℝ 𝕜 F']
@@ -781,4 +772,5 @@
 end postcomp
 
 end TestFunction
->>>>>>> 45f9a299
+
+end