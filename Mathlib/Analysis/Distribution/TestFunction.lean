--- conflicted
+++ resolved
@@ -59,12 +59,8 @@
 variable {𝕜 𝕂 : Type*} [NontriviallyNormedField 𝕜] [RCLike 𝕂]
   {E : Type*} [NormedAddCommGroup E] [NormedSpace ℝ E] {Ω : Opens E}
   {F : Type*} [NormedAddCommGroup F] [NormedSpace ℝ F] [NormedSpace 𝕜 F] [NormedSpace 𝕂 F]
-<<<<<<< HEAD
+  {F' : Type*} [NormedAddCommGroup F'] [NormedSpace ℝ F'] [NormedSpace 𝕜 F'] [NormedSpace 𝕂 F']
   {n k : ℕ∞}
-=======
-  {F' : Type*} [NormedAddCommGroup F'] [NormedSpace ℝ F'] [NormedSpace 𝕜 F'] [NormedSpace 𝕂 F']
-  {n : ℕ∞}
->>>>>>> aaf540d0
 
 variable (Ω F n) in
 /-- The type of bundled `n`-times continuously differentiable maps with compact support -/
@@ -498,79 +494,6 @@
 
 end ToBoundedContinuousFunctionCLM
 
-<<<<<<< HEAD
-section FDerivCLM
-
-variable (𝕜 n k) in
-/-- `fderivWithOrderCLM 𝕜 n k` is the continuous `𝕜`-linear-map sending `f : 𝓓^{n}_{K}(E, F)` to
-its derivative as an element of `𝓓^{k}_{K}(E, E →L[ℝ] F)`.
-This only makes mathematical sense if `k + 1 ≤ n`, otherwise we define it as the zero map.
-
-See `fderivCLM` for the very common case where everything is infinitely differentiable. -/
-noncomputable def fderivWithOrderCLM [SMulCommClass ℝ 𝕜 F] :
-    𝓓^{n}(Ω, F) →L[𝕜] 𝓓^{k}(Ω, E →L[ℝ] F) where
-  toLinearMap := fderivWithOrderLM 𝕜 n k
-  cont := show Continuous (fderivWithOrderLM 𝕜 n k) by
-    rw [fderivWithOrderLM_eq_of_scalars 𝕜 ℝ, TestFunction.continuous_iff_continuous_comp]
-    intro K K_sub_Ω
-    refine .congr ?_ fun f ↦ (fderivWithOrderLM_ofSupportedIn 𝕜 K_sub_Ω f).symm
-    exact (continuous_ofSupportedIn K_sub_Ω).comp
-      (ContDiffMapSupportedIn.fderivWithOrderCLM 𝕜 n k).continuous
-
-@[simp]
-lemma fderivWithOrderCLM_apply [SMulCommClass ℝ 𝕜 F] (f : 𝓓^{n}(Ω, F)) :
-    fderivWithOrderCLM 𝕜 n k f = if k + 1 ≤ n then fderiv ℝ f else 0 :=
-  fderivWithOrderLM_apply f
-
-lemma fderivWithOrderCLM_apply_of_le [SMulCommClass ℝ 𝕜 F] (f : 𝓓^{n}(Ω, F)) (hk : k + 1 ≤ n) :
-    fderivWithOrderCLM 𝕜 n k f = fderiv ℝ f :=
-  fderivWithOrderLM_apply_of_le f hk
-
-lemma fderivWithOrderCLM_apply_of_gt [SMulCommClass ℝ 𝕜 F] (f : 𝓓^{n}(Ω, F)) (hk : ¬ (k + 1 ≤ n)) :
-    fderivWithOrderCLM 𝕜 n k f = 0 :=
-  fderivWithOrderLM_apply_of_gt f hk
-
-variable (𝕜) in
-lemma fderivWithOrderCLM_eq_of_scalars [SMulCommClass ℝ 𝕜 F] (𝕜' : Type*)
-    [NontriviallyNormedField 𝕜'] [NormedSpace 𝕜' F] [SMulCommClass ℝ 𝕜' F] :
-    (fderivWithOrderLM 𝕜 n k : 𝓓^{n}(Ω, F) → _) = fderivWithOrderLM 𝕜' n k :=
-  rfl
-
-variable (𝕜) in
-/-- `fderivCLM 𝕜` is the continuous `𝕜`-linear-map sending `f : 𝓓_{K}(E, F)` to
-its derivative as an element of `𝓓_{K}(E, E →L[ℝ] F)`.
-
-See also `fderivWithOrderCLM` if you need more control on the regularities. -/
-noncomputable def fderivCLM [SMulCommClass ℝ 𝕜 F] :
-    𝓓(Ω, F) →L[𝕜] 𝓓(Ω, E →L[ℝ] F) where
-  toLinearMap := fderivLM 𝕜
-  cont := show Continuous (fderivLM 𝕜) by
-    rw [fderivLM_eq_of_scalars 𝕜 ℝ, TestFunction.continuous_iff_continuous_comp]
-    intro K K_sub_Ω
-    refine .congr ?_ fun f ↦ (fderivLM_ofSupportedIn 𝕜 K_sub_Ω f).symm
-    exact (continuous_ofSupportedIn K_sub_Ω).comp
-      (ContDiffMapSupportedIn.fderivCLM 𝕜).continuous
-
-@[simp]
-lemma fderivCLM_apply [SMulCommClass ℝ 𝕜 F] (f : 𝓓(Ω, F)) :
-    fderivCLM 𝕜 f = fderiv ℝ f :=
-  rfl
-
-/-- Note: this turns out to be a definitional equality thanks to decidablity of the order
-on `ℕ∞`. This means we could have *defined* `fderivLM` this way, but we avoid it
-to make sure that `if`s won't appear in the smooth case. -/
-lemma fderivCLM_eq_withOrder [SMulCommClass ℝ 𝕜 F] :
-    (fderivCLM 𝕜 : 𝓓(Ω, F) →L[𝕜] _) = fderivWithOrderCLM 𝕜 ⊤ ⊤ :=
-  rfl
-
-variable (𝕜) in
-lemma fderivCLM_eq_of_scalars [SMulCommClass ℝ 𝕜 F] (𝕜' : Type*) [NontriviallyNormedField 𝕜']
-    [NormedSpace 𝕜' F] [SMulCommClass ℝ 𝕜' F] :
-    (fderivCLM 𝕜 : 𝓓(Ω, F) → _) = fderivCLM 𝕜' :=
-  rfl
-
-end FDerivCLM
-=======
 section postcomp
 
 variable [Algebra ℝ 𝕜] [IsScalarTower ℝ 𝕜 F] [IsScalarTower ℝ 𝕜 F']
@@ -600,6 +523,77 @@
   rfl
 
 end postcomp
->>>>>>> aaf540d0
+
+section FDerivCLM
+
+variable (𝕜 n k) in
+/-- `fderivWithOrderCLM 𝕜 n k` is the continuous `𝕜`-linear-map sending `f : 𝓓^{n}_{K}(E, F)` to
+its derivative as an element of `𝓓^{k}_{K}(E, E →L[ℝ] F)`.
+This only makes mathematical sense if `k + 1 ≤ n`, otherwise we define it as the zero map.
+
+See `fderivCLM` for the very common case where everything is infinitely differentiable. -/
+noncomputable def fderivWithOrderCLM [SMulCommClass ℝ 𝕜 F] :
+    𝓓^{n}(Ω, F) →L[𝕜] 𝓓^{k}(Ω, E →L[ℝ] F) where
+  toLinearMap := fderivWithOrderLM 𝕜 n k
+  cont := show Continuous (fderivWithOrderLM 𝕜 n k) by
+    rw [fderivWithOrderLM_eq_of_scalars 𝕜 ℝ, TestFunction.continuous_iff_continuous_comp]
+    intro K K_sub_Ω
+    refine .congr ?_ fun f ↦ (fderivWithOrderLM_ofSupportedIn 𝕜 K_sub_Ω f).symm
+    exact (continuous_ofSupportedIn K_sub_Ω).comp
+      (ContDiffMapSupportedIn.fderivWithOrderCLM 𝕜 n k).continuous
+
+@[simp]
+lemma fderivWithOrderCLM_apply [SMulCommClass ℝ 𝕜 F] (f : 𝓓^{n}(Ω, F)) :
+    fderivWithOrderCLM 𝕜 n k f = if k + 1 ≤ n then fderiv ℝ f else 0 :=
+  fderivWithOrderLM_apply f
+
+lemma fderivWithOrderCLM_apply_of_le [SMulCommClass ℝ 𝕜 F] (f : 𝓓^{n}(Ω, F)) (hk : k + 1 ≤ n) :
+    fderivWithOrderCLM 𝕜 n k f = fderiv ℝ f :=
+  fderivWithOrderLM_apply_of_le f hk
+
+lemma fderivWithOrderCLM_apply_of_gt [SMulCommClass ℝ 𝕜 F] (f : 𝓓^{n}(Ω, F)) (hk : ¬ (k + 1 ≤ n)) :
+    fderivWithOrderCLM 𝕜 n k f = 0 :=
+  fderivWithOrderLM_apply_of_gt f hk
+
+variable (𝕜) in
+lemma fderivWithOrderCLM_eq_of_scalars [SMulCommClass ℝ 𝕜 F] (𝕜' : Type*)
+    [NontriviallyNormedField 𝕜'] [NormedSpace 𝕜' F] [SMulCommClass ℝ 𝕜' F] :
+    (fderivWithOrderLM 𝕜 n k : 𝓓^{n}(Ω, F) → _) = fderivWithOrderLM 𝕜' n k :=
+  rfl
+
+variable (𝕜) in
+/-- `fderivCLM 𝕜` is the continuous `𝕜`-linear-map sending `f : 𝓓_{K}(E, F)` to
+its derivative as an element of `𝓓_{K}(E, E →L[ℝ] F)`.
+
+See also `fderivWithOrderCLM` if you need more control on the regularities. -/
+noncomputable def fderivCLM [SMulCommClass ℝ 𝕜 F] :
+    𝓓(Ω, F) →L[𝕜] 𝓓(Ω, E →L[ℝ] F) where
+  toLinearMap := fderivLM 𝕜
+  cont := show Continuous (fderivLM 𝕜) by
+    rw [fderivLM_eq_of_scalars 𝕜 ℝ, TestFunction.continuous_iff_continuous_comp]
+    intro K K_sub_Ω
+    refine .congr ?_ fun f ↦ (fderivLM_ofSupportedIn 𝕜 K_sub_Ω f).symm
+    exact (continuous_ofSupportedIn K_sub_Ω).comp
+      (ContDiffMapSupportedIn.fderivCLM 𝕜).continuous
+
+@[simp]
+lemma fderivCLM_apply [SMulCommClass ℝ 𝕜 F] (f : 𝓓(Ω, F)) :
+    fderivCLM 𝕜 f = fderiv ℝ f :=
+  rfl
+
+/-- Note: this turns out to be a definitional equality thanks to decidablity of the order
+on `ℕ∞`. This means we could have *defined* `fderivLM` this way, but we avoid it
+to make sure that `if`s won't appear in the smooth case. -/
+lemma fderivCLM_eq_withOrder [SMulCommClass ℝ 𝕜 F] :
+    (fderivCLM 𝕜 : 𝓓(Ω, F) →L[𝕜] _) = fderivWithOrderCLM 𝕜 ⊤ ⊤ :=
+  rfl
+
+variable (𝕜) in
+lemma fderivCLM_eq_of_scalars [SMulCommClass ℝ 𝕜 F] (𝕜' : Type*) [NontriviallyNormedField 𝕜']
+    [NormedSpace 𝕜' F] [SMulCommClass ℝ 𝕜' F] :
+    (fderivCLM 𝕜 : 𝓓(Ω, F) → _) = fderivCLM 𝕜' :=
+  rfl
+
+end FDerivCLM
 
 end TestFunction