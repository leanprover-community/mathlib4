--- conflicted
+++ resolved
@@ -59,12 +59,8 @@
 variable {𝕜 𝕂 : Type*} [NontriviallyNormedField 𝕜] [RCLike 𝕂]
   {E : Type*} [NormedAddCommGroup E] [NormedSpace ℝ E] {Ω : Opens E}
   {F : Type*} [NormedAddCommGroup F] [NormedSpace ℝ F] [NormedSpace 𝕜 F] [NormedSpace 𝕂 F]
-<<<<<<< HEAD
+  {F' : Type*} [NormedAddCommGroup F'] [NormedSpace ℝ F'] [NormedSpace 𝕜 F'] [NormedSpace 𝕂 F']
   {n k : ℕ∞}
-=======
-  {F' : Type*} [NormedAddCommGroup F'] [NormedSpace ℝ F'] [NormedSpace 𝕜 F'] [NormedSpace 𝕂 F']
-  {n : ℕ∞}
->>>>>>> aaf540d0
 
 variable (Ω F n) in
 /-- The type of bundled `n`-times continuously differentiable maps with compact support -/
@@ -381,7 +377,36 @@
 
 end ToBoundedContinuousFunctionCLM
 
-<<<<<<< HEAD
+section postcomp
+
+variable [Algebra ℝ 𝕜] [IsScalarTower ℝ 𝕜 F] [IsScalarTower ℝ 𝕜 F']
+
+-- Note: generalizing this to a semilinear setting would require a typeclass-way of saying that
+-- the `RingHom` is `ℝ`-linear.
+/-- Given `T : F →L[𝕜] F'`, `postcompCLM T` is the continuous `𝕜`-linear-map sending
+`f : 𝓓^{n}(Ω, F)` to `T ∘ f` as an element of `𝓓^{n}(Ω, F')`. -/
+noncomputable def postcompCLM (T : F →L[𝕜] F') :
+    𝓓^{n}(Ω, F) →L[𝕜] 𝓓^{n}(Ω, F') :=
+  letI Φ (f : 𝓓^{n}(Ω, F)) : 𝓓^{n}(Ω, F') :=
+    ⟨T ∘ f, T.restrictScalars ℝ |>.contDiff.comp f.contDiff,
+      f.hasCompactSupport.comp_left (map_zero _),
+      (tsupport_comp_subset (map_zero _) f).trans f.tsupport_subset⟩
+  haveI key (K : Compacts E) (K_sub_Ω : (K : Set E) ⊆ Ω) (f : 𝓓^{n}_{K}(E, F)) :
+      ofSupportedIn K_sub_Ω (ContDiffMapSupportedIn.postcompCLM T f) =
+        Φ (ofSupportedIn K_sub_Ω f) := by
+    ext; simp [Φ]
+  TestFunction.mkCLM 𝕜 Φ
+    (fun f g ↦ by ext; simp [Φ]) (fun c f ↦ by ext; simp [Φ])
+    (fun K K_sub_Ω ↦ by refine .congr ?_ (key K K_sub_Ω); fun_prop)
+
+@[simp]
+lemma postcompCLM_apply (T : F →L[𝕜] F')
+    (f : 𝓓^{n}(Ω, F)) :
+    postcompCLM T f = T ∘ f :=
+  rfl
+
+end postcomp
+
 section IteratedFDeriv
 
 variable (𝕜 n k) in
@@ -485,36 +510,5 @@
   rfl
 
 end IteratedFDeriv
-=======
-section postcomp
-
-variable [Algebra ℝ 𝕜] [IsScalarTower ℝ 𝕜 F] [IsScalarTower ℝ 𝕜 F']
-
--- Note: generalizing this to a semilinear setting would require a typeclass-way of saying that
--- the `RingHom` is `ℝ`-linear.
-/-- Given `T : F →L[𝕜] F'`, `postcompCLM T` is the continuous `𝕜`-linear-map sending
-`f : 𝓓^{n}(Ω, F)` to `T ∘ f` as an element of `𝓓^{n}(Ω, F')`. -/
-noncomputable def postcompCLM (T : F →L[𝕜] F') :
-    𝓓^{n}(Ω, F) →L[𝕜] 𝓓^{n}(Ω, F') :=
-  letI Φ (f : 𝓓^{n}(Ω, F)) : 𝓓^{n}(Ω, F') :=
-    ⟨T ∘ f, T.restrictScalars ℝ |>.contDiff.comp f.contDiff,
-      f.hasCompactSupport.comp_left (map_zero _),
-      (tsupport_comp_subset (map_zero _) f).trans f.tsupport_subset⟩
-  haveI key (K : Compacts E) (K_sub_Ω : (K : Set E) ⊆ Ω) (f : 𝓓^{n}_{K}(E, F)) :
-      ofSupportedIn K_sub_Ω (ContDiffMapSupportedIn.postcompCLM T f) =
-        Φ (ofSupportedIn K_sub_Ω f) := by
-    ext; simp [Φ]
-  TestFunction.mkCLM 𝕜 Φ
-    (fun f g ↦ by ext; simp [Φ]) (fun c f ↦ by ext; simp [Φ])
-    (fun K K_sub_Ω ↦ by refine .congr ?_ (key K K_sub_Ω); fun_prop)
-
-@[simp]
-lemma postcompCLM_apply (T : F →L[𝕜] F')
-    (f : 𝓓^{n}(Ω, F)) :
-    postcompCLM T f = T ∘ f :=
-  rfl
-
-end postcomp
->>>>>>> aaf540d0
 
 end TestFunction