--- conflicted
+++ resolved
@@ -239,7 +239,34 @@
     (ofSupportedInLM 𝕜 K_sub_Ω : 𝓓^{n}_{K}(E, F) → 𝓓^{n}(Ω, F)) = ofSupportedIn K_sub_Ω :=
   rfl
 
-<<<<<<< HEAD
+variable (𝕜) in
+/-- Inclusion of `𝓓^{n}(Ω, F)` into the space `E →ᵇ F` of bounded continuous maps
+as a `𝕜`-linear map.
+
+This is subsumed by `toBoundedContinuousFunctionCLM`, which also bundles the continuity. -/
+noncomputable def toBoundedContinuousFunctionLM [SMulCommClass ℝ 𝕜 F] :
+    𝓓^{n}(Ω, F) →ₗ[𝕜] E →ᵇ F where
+  toFun f := f
+  map_add' _ _ := rfl
+  map_smul' _ _ := rfl
+
+@[simp]
+lemma toBoundedContinuousFunctionLM_apply [SMulCommClass ℝ 𝕜 F] (f : 𝓓^{n}(Ω, F)) :
+    toBoundedContinuousFunctionLM 𝕜 f = f :=
+  rfl
+
+lemma toBoundedContinuousFunctionLM_eq_of_scalars [SMulCommClass ℝ 𝕜 F] (𝕜' : Type*)
+    [NontriviallyNormedField 𝕜'] [NormedSpace 𝕜' F] [SMulCommClass ℝ 𝕜' F] :
+    (toBoundedContinuousFunctionLM 𝕜 : 𝓓^{n}(Ω, F) → _) = toBoundedContinuousFunctionLM 𝕜' :=
+  rfl
+
+variable (𝕜) in
+lemma toBoundedContinuousFunctionLM_ofSupportedIn [SMulCommClass ℝ 𝕜 F] {K : Compacts E}
+    (K_sub_Ω : (K : Set E) ⊆ Ω) (f : 𝓓^{n}_{K}(E, F)) :
+    toBoundedContinuousFunctionLM 𝕜 (ofSupportedIn K_sub_Ω f) =
+      ContDiffMapSupportedIn.toBoundedContinuousFunctionLM 𝕜 f :=
+  rfl
+
 variable (𝕜 n k) in
 /-- `iteratedFDerivWithOrderLM 𝕜 n k i` is the `𝕜`-linear-map sending `f : 𝓓^{n}(Ω, F)` to
 its `i`-th iterated derivative as an element of `𝓓^{k}(Ω, E [×i]→L[ℝ] F)`.
@@ -338,34 +365,6 @@
 lemma iteratedFDerivLM_eq_of_scalars [SMulCommClass ℝ 𝕜 F] {i : ℕ} (𝕜' : Type*)
     [NontriviallyNormedField 𝕜'] [NormedSpace 𝕜' F] [SMulCommClass ℝ 𝕜' F] :
     (iteratedFDerivLM 𝕜 i : 𝓓(Ω, F) → _) = iteratedFDerivLM 𝕜' i :=
-=======
-variable (𝕜) in
-/-- Inclusion of `𝓓^{n}(Ω, F)` into the space `E →ᵇ F` of bounded continuous maps
-as a `𝕜`-linear map.
-
-This is subsumed by `toBoundedContinuousFunctionCLM`, which also bundles the continuity. -/
-noncomputable def toBoundedContinuousFunctionLM [SMulCommClass ℝ 𝕜 F] :
-    𝓓^{n}(Ω, F) →ₗ[𝕜] E →ᵇ F where
-  toFun f := f
-  map_add' _ _ := rfl
-  map_smul' _ _ := rfl
-
-@[simp]
-lemma toBoundedContinuousFunctionLM_apply [SMulCommClass ℝ 𝕜 F] (f : 𝓓^{n}(Ω, F)) :
-    toBoundedContinuousFunctionLM 𝕜 f = f :=
-  rfl
-
-lemma toBoundedContinuousFunctionLM_eq_of_scalars [SMulCommClass ℝ 𝕜 F] (𝕜' : Type*)
-    [NontriviallyNormedField 𝕜'] [NormedSpace 𝕜' F] [SMulCommClass ℝ 𝕜' F] :
-    (toBoundedContinuousFunctionLM 𝕜 : 𝓓^{n}(Ω, F) → _) = toBoundedContinuousFunctionLM 𝕜' :=
-  rfl
-
-variable (𝕜) in
-lemma toBoundedContinuousFunctionLM_ofSupportedIn [SMulCommClass ℝ 𝕜 F] {K : Compacts E}
-    (K_sub_Ω : (K : Set E) ⊆ Ω) (f : 𝓓^{n}_{K}(E, F)) :
-    toBoundedContinuousFunctionLM 𝕜 (ofSupportedIn K_sub_Ω f) =
-      ContDiffMapSupportedIn.toBoundedContinuousFunctionLM 𝕜 f :=
->>>>>>> d0973e44
   rfl
 
 section Topology
@@ -465,23 +464,6 @@
   simp_rw [topologicalSpace_le_iff, originalTop, iSup₂_le_iff, ← continuous_iff_le_induced,
     continuous_coinduced_dom]
 
-theorem isUniformEmbedding_ofSupportedInCLM [Algebra ℝ 𝕜] [IsScalarTower ℝ 𝕜 F] {K : Compacts E}
-    (K_sub_Ω : (K : Set E) ⊆ Ω) :
-    IsUniformEmbedding (ofSupportedInCLM 𝕜 K_sub_Ω : 𝓓^{n}_{K}(E, F) → 𝓓^{n}(Ω, F)) := by
-  let φ : 𝓓^{n}(Ω, F) →ₗ[𝕜] Π i, E →ᵇ E [×i]→L[ℝ] F :=
-  { toFun f i := iteratedFDerivWithOrderLM 𝕜 n 0 i f
-    map_add' _ _ := sorry
-    map_smul' _ _ := sorry }
-  have φ_comp (K' : Compacts E) (K'_sub_Ω : (K' : Set E) ⊆ Ω) :
-      φ ∘ₗ ofSupportedInLM 𝕜 K'_sub_Ω = LinearMap.pi fun i ↦ structureMapLM 𝕜 n i := by
-    ext
-    simp [φ, structureMapLM_apply_withOrder]
-  have φ_cont : Continuous φ := by
-    simp_rw [TestFunction.continuous_iff_continuous_comp, φ_comp]
-    intro K' K'_sub_Ω
-    exact (ContinuousLinearMap.pi fun i ↦ structureMapCLM 𝕜 n i).continuous
-  sorry
-
 end Topology
 
 section ToBoundedContinuousFunctionCLM
@@ -519,6 +501,25 @@
     (toBoundedContinuousFunctionCLM ℝ).continuous
   inferInstance
 
+theorem isUniformEmbedding_ofSupportedInCLM [Algebra ℝ 𝕜] [IsScalarTower ℝ 𝕜 F] {K : Compacts E}
+    (K_sub_Ω : (K : Set E) ⊆ Ω) :
+    IsUniformEmbedding (ofSupportedInCLM 𝕜 K_sub_Ω : 𝓓^{n}_{K}(E, F) → 𝓓^{n}(Ω, F)) := by
+  let φ (i : ℕ) : 𝓓^{n}(Ω, F) →ₗ[𝕜] E →ᵇ E [×i]→L[ℝ] F :=
+    toBoundedContinuousFunctionLM 𝕜 ∘ₗ iteratedFDerivWithOrderLM 𝕜 n 0 i
+  let Φ : 𝓓^{n}(Ω, F) →ₗ[𝕜] Π i, E →ᵇ E [×i]→L[ℝ] F := LinearMap.pi φ
+  have Φ_comp (K' : Compacts E) (K'_sub_Ω : (K' : Set E) ⊆ Ω) :
+      Φ ∘ₗ ofSupportedInLM 𝕜 K'_sub_Ω = LinearMap.pi fun i ↦ structureMapLM 𝕜 n i := by
+    ext
+    simp [Φ, φ, structureMapLM_apply_withOrder]
+  have Φ_cont : Continuous Φ := by
+    rw [TestFunction.continuous_iff_continuous_comp]
+    intro K' K'_sub_Ω
+    rw [Φ_comp K' K'_sub_Ω]
+    exact continuous_pi fun i ↦ (structureMapCLM 𝕜 n i).continuous
+  have Φ_unifCont : UniformContinuous Φ :=
+    uniformContinuous_of_continuousAt_zero Φ Φ_cont.continuousAt
+  sorry
+
 end ToBoundedContinuousFunctionCLM
 
 end TestFunction