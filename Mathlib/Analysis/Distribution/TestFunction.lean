/-
Copyright (c) 2025 Luigi Massacci. All rights reserved.
Released under Apache 2.0 license as described in the file LICENSE.
Authors: Luigi Massacci, Anatole Dedecker
-/
module

public import Mathlib.Analysis.Calculus.LineDeriv.Basic
public import Mathlib.Analysis.Distribution.ContDiffMapSupportedIn
public import Mathlib.Analysis.RCLike.Basic
public import Mathlib.Topology.ContinuousMap.Bounded.Normed

/-!
# Continuously differentiable functions with compact support

This file develops the basic theory of bundled `n`-times continuously differentiable functions
with compact support contained in some open set `Ω`. More explicitly, given normed spaces `E`
and `F`, an open set `Ω : Opens E` and `n : ℕ∞`, we are interested in the space `𝓓^{n}(Ω, F)` of
maps `f : E → F` such that:

- `f` is `n`-times continuously differentiable: `ContDiff ℝ n f`.
- `f` has compact support: `HasCompactSupport f`.
- the support of `f` is inside the open set `Ω`: `tsupport f ⊆ Ω`.

This exists as a bundled type to equip it with the canonical LF topology induced by the inclusions
`𝓓_{K}^{n}(Ω, F) → 𝓓^{n}(Ω, F)` (see `ContDiffMapSupportedIn`). The dual space is then the space of
distributions, or "weak solutions" to PDEs, on `Ω`.

## Main definitions

- `TestFunction Ω F n`: the type of bundled `n`-times continuously differentiable
  functions `E → F` with compact support contained in `Ω`.
- `TestFunction.topologicalSpace`: the canonical LF topology on `𝓓^{n}(Ω, F)`. It is the
  locally convex inductive limit of the topologies on each `𝓓_{K}^{n}(Ω, F)`.

## Main statements

- `TestFunction.continuous_iff_continuous_comp`: a linear map from `𝓓^{n}(E, F)`
  to a locally convex space is continuous iff its restriction to `𝓓^{n}_{K}(E, F)` is
  continuous for each compact set `K`. We will later translate this concretely in terms
  of seminorms.

## Notation

- `𝓓^{n}(Ω, F)`: the space of bundled `n`-times continuously differentiable functions `E → F`
  with compact support contained in `Ω`.
- `𝓓(Ω, F)`: the space of bundled smooth (infinitely differentiable) functions `E → F`
  with compact support contained in `Ω`, i.e. `𝓓^{⊤}(Ω, F)`.

## Tags

distributions, test function
-/

@[expose] public section

open Function Seminorm SeminormFamily Set TopologicalSpace UniformSpace
open scoped BoundedContinuousFunction NNReal Topology ContDiff

variable {𝕜 𝕂 : Type*} [NontriviallyNormedField 𝕜] [RCLike 𝕂]
  {E : Type*} [NormedAddCommGroup E] [NormedSpace ℝ E] {Ω : Opens E}
  {F : Type*} [NormedAddCommGroup F] [NormedSpace ℝ F] [NormedSpace 𝕜 F] [NormedSpace 𝕂 F]
<<<<<<< HEAD
=======
  {F' : Type*} [NormedAddCommGroup F'] [NormedSpace ℝ F'] [NormedSpace 𝕜 F'] [NormedSpace 𝕂 F']
>>>>>>> a7bef997
  {n k : ℕ∞}

variable (Ω F n) in
/-- The type of bundled `n`-times continuously differentiable maps with compact support -/
structure TestFunction : Type _ where
  /-- The underlying function. Use coercion instead. -/
  protected toFun : E → F
  protected contDiff' : ContDiff ℝ n toFun
  protected hasCompactSupport' : HasCompactSupport toFun
  protected tsupport_subset' : tsupport toFun ⊆ Ω

/-- Notation for the space of bundled `n`-times continuously differentiable maps
with compact support. -/
scoped[Distributions] notation "𝓓^{" n "}(" Ω ", " F ")" => TestFunction Ω F n

/-- Notation for the space of "test functions", i.e. bundled smooth (infinitely differentiable) maps
with compact support. -/
scoped[Distributions] notation "𝓓(" Ω ", " F ")" => TestFunction Ω F ⊤

open Distributions

/-- `TestFunctionClass B Ω F n` states that `B` is a type of `n`-times continously
differentiable functions `E → F` with compact support contained in `Ω : Opens E`. -/
class TestFunctionClass (B : Type*)
    {E : outParam <| Type*} [NormedAddCommGroup E] [NormedSpace ℝ E] (Ω : outParam <| Opens E)
    (F : outParam <| Type*) [NormedAddCommGroup F] [NormedSpace ℝ F]
    (n : outParam ℕ∞) extends FunLike B E F where
  map_contDiff (f : B) : ContDiff ℝ n f
  map_hasCompactSupport (f : B) : HasCompactSupport f
  tsupport_map_subset (f : B) : tsupport f ⊆ Ω

open TestFunctionClass

namespace TestFunctionClass

instance (B : Type*)
    {E : outParam <| Type*} [NormedAddCommGroup E] [NormedSpace ℝ E] (Ω : outParam <| Opens E)
    (F : outParam <| Type*) [NormedAddCommGroup F] [NormedSpace ℝ F]
    (n : outParam ℕ∞) [TestFunctionClass B Ω F n] :
    ContinuousMapClass B E F where
  map_continuous f := (map_contDiff f).continuous

instance (B : Type*)
    {E : outParam <| Type*} [NormedAddCommGroup E] [NormedSpace ℝ E] (Ω : outParam <| Opens E)
    (F : outParam <| Type*) [NormedAddCommGroup F] [NormedSpace ℝ F]
    (n : outParam ℕ∞) [TestFunctionClass B Ω F n] :
    BoundedContinuousMapClass B E F where
  map_bounded f := by
    obtain ⟨C, hC⟩ := (map_continuous f).bounded_above_of_compact_support (map_hasCompactSupport f)
    exact map_bounded (BoundedContinuousFunction.ofNormedAddCommGroup f (map_continuous f) C hC)

end TestFunctionClass

namespace TestFunction

instance toTestFunctionClass : TestFunctionClass 𝓓^{n}(Ω, F) Ω F n where
  coe f := f.toFun
  coe_injective' f g h := by cases f; cases g; congr
  map_contDiff f := f.contDiff'
  map_hasCompactSupport f := f.hasCompactSupport'
  tsupport_map_subset f := f.tsupport_subset'

protected theorem contDiff (f : 𝓓^{n}(Ω, F)) : ContDiff ℝ n f := map_contDiff f
protected theorem hasCompactSupport (f : 𝓓^{n}(Ω, F)) : HasCompactSupport f :=
  map_hasCompactSupport f
protected theorem tsupport_subset (f : 𝓓^{n}(Ω, F)) : tsupport f ⊆ Ω := tsupport_map_subset f

@[fun_prop]
protected theorem continuous (f : 𝓓^{n}(Ω, F)) : Continuous f :=
  f.contDiff.continuous

theorem differentiable_withOrder (f : 𝓓^{n}(Ω, F)) (hn : 1 ≤ n) : Differentiable ℝ f :=
  f.contDiff.differentiable (mod_cast hn)

theorem differentiable (f : 𝓓(Ω, F)) : Differentiable ℝ f :=
  f.contDiff.differentiable (by decide)

@[simp]
theorem toFun_eq_coe {f : 𝓓^{n}(Ω, F)} : f.toFun = (f : E → F) :=
  rfl

/-- See note [custom simps projection]. -/
def Simps.coe (f : 𝓓^{n}(Ω, F)) : E → F := f

initialize_simps_projections TestFunction (toFun → coe, as_prefix coe)

@[ext]
theorem ext {f g : 𝓓^{n}(Ω, F)} (h : ∀ a, f a = g a) : f = g :=
  DFunLike.ext _ _ h

/-- Copy of a `TestFunction` with a new `toFun` equal to the old one. Useful to fix
definitional equalities. -/
protected def copy (f : 𝓓^{n}(Ω, F)) (f' : E → F) (h : f' = f) : 𝓓^{n}(Ω, F) where
  toFun := f'
  contDiff' := h.symm ▸ f.contDiff
  hasCompactSupport' := h.symm ▸ f.hasCompactSupport
  tsupport_subset' := h.symm ▸ f.tsupport_subset

@[simp]
theorem coe_copy (f : 𝓓^{n}(Ω, F)) (f' : E → F) (h : f' = f) : ⇑(f.copy f' h) = f' :=
  rfl

theorem copy_eq (f : 𝓓^{n}(Ω, F)) (f' : E → F) (h : f' = f) : f.copy f' h = f :=
  DFunLike.ext' h

@[simp]
theorem coe_toBoundedContinuousFunction (f : 𝓓^{n}(Ω, F)) :
    (f : BoundedContinuousFunction E F) = (f : E → F) := rfl

@[simp]
theorem coe_mk {f : E → F} {contDiff : ContDiff ℝ n f} {hasCompactSupport : HasCompactSupport f}
    {tsupport_subset : tsupport f ⊆ Ω} :
    TestFunction.mk f contDiff hasCompactSupport tsupport_subset = f :=
  rfl

section AddCommGroup

@[simps -fullyApplied]
instance : Zero 𝓓^{n}(Ω, F) where
  zero := ⟨0, contDiff_zero_fun, .zero, by simp only [tsupport_zero, empty_subset]⟩

@[simps -fullyApplied]
instance : Add 𝓓^{n}(Ω, F) where
  add f g := ⟨f + g, f.contDiff.add g.contDiff, f.hasCompactSupport.add g.hasCompactSupport,
    tsupport_add f g |>.trans <| union_subset f.tsupport_subset g.tsupport_subset⟩

@[simps -fullyApplied]
instance : Neg 𝓓^{n}(Ω, F) where
  neg f := ⟨-f, f.contDiff.neg, f.hasCompactSupport.neg, tsupport_neg f ▸ f.tsupport_subset⟩

@[simps -fullyApplied]
instance : Sub 𝓓^{n}(Ω, F) where
  sub f g := ⟨f - g, f.contDiff.sub g.contDiff, f.hasCompactSupport.sub g.hasCompactSupport,
    tsupport_sub f g |>.trans <| union_subset f.tsupport_subset g.tsupport_subset⟩

@[simps -fullyApplied]
instance {R} [Semiring R] [Module R F] [SMulCommClass ℝ R F] [ContinuousConstSMul R F] :
    SMul R 𝓓^{n}(Ω, F) where
  smul c f := ⟨c • f, f.contDiff.const_smul c, f.hasCompactSupport.smul_left,
    tsupport_smul_subset_right _ _ |>.trans f.tsupport_subset⟩

instance : AddCommGroup 𝓓^{n}(Ω, F) := fast_instance%
  DFunLike.coe_injective.addCommGroup _ rfl (fun _ _ ↦ rfl) (fun _ ↦ rfl) (fun _ _ ↦ rfl)
    (fun _ _ ↦ rfl) (fun _ _ ↦ rfl)

variable (Ω F n) in
/-- Coercion as an additive homomorphism. -/
@[simps -fullyApplied]
def coeFnAddMonoidHom : 𝓓^{n}(Ω, F) →+ E → F where
  toFun f := f
  map_zero' := coe_zero
  map_add' _ _ := rfl

end AddCommGroup

section Module

instance {R} [Semiring R] [Module R F] [SMulCommClass ℝ R F] [ContinuousConstSMul R F] :
    Module R 𝓓^{n}(Ω, F) := fast_instance%
  DFunLike.coe_injective.module R (coeFnAddMonoidHom Ω F n) fun _ _ ↦ rfl

instance {R S} [Semiring R] [Semiring S] [Module R F] [Module S F] [SMulCommClass ℝ R F]
    [SMulCommClass ℝ S F] [ContinuousConstSMul R F] [ContinuousConstSMul S F] [SMul R S]
    [IsScalarTower R S F] :
    IsScalarTower R S 𝓓^{n}(Ω, F) where
  smul_assoc _ _ _ := by ext; simp

end Module

open ContDiffMapSupportedIn

/-- The natural inclusion `𝓓^{n}_{K}(E, F) → 𝓓^{n}(Ω, F)` when `K ⊆ Ω`. -/
@[simps -fullyApplied]
def ofSupportedIn {K : Compacts E} (K_sub_Ω : (K : Set E) ⊆ Ω) (f : 𝓓^{n}_{K}(E, F)) :
    𝓓^{n}(Ω, F) :=
  ⟨f, f.contDiff, f.compact_supp, f.tsupport_subset.trans K_sub_Ω⟩

variable (𝕜) in
/-- The natural inclusion `𝓓^{n}_{K}(E, F) → 𝓓^{n}(Ω, F)`, when `K ⊆ Ω`, as a linear map. -/
def ofSupportedInLM [SMulCommClass ℝ 𝕜 F] {K : Compacts E} (K_sub_Ω : (K : Set E) ⊆ Ω) :
    𝓓^{n}_{K}(E, F) →ₗ[𝕜] 𝓓^{n}(Ω, F) where
  toFun f := ofSupportedIn K_sub_Ω f
  map_add' _ _ := rfl
  map_smul' _ _ := rfl

@[simp] theorem coe_ofSupportedInLM [SMulCommClass ℝ 𝕜 F] {K : Compacts E}
    (K_sub_Ω : (K : Set E) ⊆ Ω) :
    (ofSupportedInLM 𝕜 K_sub_Ω : 𝓓^{n}_{K}(E, F) → 𝓓^{n}(Ω, F)) = ofSupportedIn K_sub_Ω :=
  rfl

<<<<<<< HEAD

variable (𝕜 n k) in
/-- `iteratedFDerivWithOrderLM 𝕜 n k i` is the `𝕜`-linear-map sending `f : 𝓓^{n}(Ω, F)` to
its `i`-th iterated derivative as an element of `𝓓^{k}(Ω, E [×i]→L[ℝ] F)`.
This only makes mathematical sense if `k + i ≤ n`, otherwise we define it as the zero map.

See `iteratedFDerivLM` for the very common case where everything is infinitely differentiable.

This is subsumed by `iteratedFDerivWithOrderCLM` (not yet in Mathlib), which also bundles the
continuity. -/
noncomputable def iteratedFDerivWithOrderLM [SMulCommClass ℝ 𝕜 F] (i : ℕ) :
    𝓓^{n}(Ω, F) →ₗ[𝕜] 𝓓^{k}(Ω, E [×i]→L[ℝ] F) where
  /-
  Note: it is tempting to define this as some linear map if `k + i ≤ n`,
  and the zero map otherwise. However, we would lose the definitional equality between
  `iteratedFDerivWithOrderLM 𝕜 n k i f` and `iteratedFDerivWithOrderLM ℝ n k i f`.

  This is caused by the fact that the equality `f (if p then x else y) = if p then f x else f y`
  is not definitional.
  -/
  toFun f :=
    if hi : k + i ≤ n then
      ⟨iteratedFDeriv ℝ i f, f.contDiff.iteratedFDeriv_right (mod_cast hi),
        f.hasCompactSupport.iteratedFDeriv _,
        tsupport_iteratedFDeriv_subset _ |>.trans f.tsupport_subset⟩
    else 0
  map_add' f g := by
    split_ifs with hi
    · have hi' : (i : WithTop ℕ∞) ≤ n := mod_cast (le_of_add_le_right hi)
      ext
      simp [iteratedFDeriv_add (f.contDiff.of_le hi') (g.contDiff.of_le hi')]
    · simp
  map_smul' c f := by
    split_ifs with hi
    · have hi' : (i : WithTop ℕ∞) ≤ n := mod_cast (le_of_add_le_right hi)
      ext
      simp [iteratedFDeriv_const_smul_apply (f.contDiff.of_le hi').contDiffAt]
    · simp

@[simp]
lemma iteratedFDerivWithOrderLM_apply [SMulCommClass ℝ 𝕜 F] {i : ℕ} (f : 𝓓^{n}(Ω, F)) :
    iteratedFDerivWithOrderLM 𝕜 n k i f = if k + i ≤ n then iteratedFDeriv ℝ i f else 0 := by
  rw [iteratedFDerivWithOrderLM]
  split_ifs <;> rfl

lemma iteratedFDerivWithOrderLM_apply_of_le [SMulCommClass ℝ 𝕜 F] {i : ℕ} (f : 𝓓^{n}(Ω, F))
    (hin : k + i ≤ n) :
    iteratedFDerivWithOrderLM 𝕜 n k i f = iteratedFDeriv ℝ i f := by
  simp [hin]

lemma iteratedFDerivWithOrderLM_apply_of_gt [SMulCommClass ℝ 𝕜 F] {i : ℕ} (f : 𝓓^{n}(Ω, F))
    (hin : ¬ (k + i ≤ n)) :
    iteratedFDerivWithOrderLM 𝕜 n k i f = 0 := by
  ext : 1
  simp [hin]

lemma iteratedFDerivWithOrderLM_eq_of_scalars [SMulCommClass ℝ 𝕜 F] {i : ℕ} (𝕜' : Type*)
    [NontriviallyNormedField 𝕜'] [NormedSpace 𝕜' F] [SMulCommClass ℝ 𝕜' F] :
    (iteratedFDerivWithOrderLM 𝕜 n k i : 𝓓^{n}(Ω, F) → _)
      = iteratedFDerivWithOrderLM 𝕜' n k i :=
  rfl

variable (𝕜) in
/-- `iteratedFDerivLM 𝕜 i` is the `𝕜`-linear-map sending `f : 𝓓(Ω, F)` to
its `i`-th iterated derivative as an element of `𝓓(Ω, E [×i]→L[ℝ] F)`.

See also `iteratedFDerivWithOrderLM` if you need more control on the regularities.

This is subsumed by `iteratedFDerivCLM` (not yet in Mathlib), which also bundles the
continuity. -/
noncomputable def iteratedFDerivLM [SMulCommClass ℝ 𝕜 F] (i : ℕ) :
    𝓓(Ω, F) →ₗ[𝕜] 𝓓(Ω, E [×i]→L[ℝ] F) where
  toFun f := ⟨iteratedFDeriv ℝ i f, f.contDiff.iteratedFDeriv_right le_rfl,
      f.hasCompactSupport.iteratedFDeriv _,
      tsupport_iteratedFDeriv_subset _ |>.trans f.tsupport_subset⟩
  map_add' f g := by
    have hi : (i : WithTop ℕ∞) ≤ ∞ := mod_cast le_top
    ext
    simp [iteratedFDeriv_add (f.contDiff.of_le hi) (g.contDiff.of_le hi)]
  map_smul' c f := by
    have hi : (i : WithTop ℕ∞) ≤ ∞ := mod_cast le_top
    ext
    simp [iteratedFDeriv_const_smul_apply (f.contDiff.of_le hi).contDiffAt]

@[simp]
lemma iteratedFDerivLM_apply [SMulCommClass ℝ 𝕜 F] {i : ℕ} (f : 𝓓(Ω, F)) :
    iteratedFDerivLM 𝕜 i f = iteratedFDeriv ℝ i f :=
  rfl

/-- Note: this turns out to be a definitional equality thanks to decidablity of the order
on `ℕ∞`. This means we could have *defined* `iteratedFDerivLM` this way, but we avoid it
to make sure that `if`s won't appear in the smooth case. -/
lemma iteratedFDerivLM_eq_withOrder [SMulCommClass ℝ 𝕜 F] (i : ℕ) :
    (iteratedFDerivLM 𝕜 i : 𝓓(Ω, F) →ₗ[𝕜] _) = iteratedFDerivWithOrderLM 𝕜 ⊤ ⊤ i :=
  rfl

lemma iteratedFDerivLM_eq_of_scalars [SMulCommClass ℝ 𝕜 F] {i : ℕ} (𝕜' : Type*)
    [NontriviallyNormedField 𝕜'] [NormedSpace 𝕜' F] [SMulCommClass ℝ 𝕜' F] :
    (iteratedFDerivLM 𝕜 i : 𝓓(Ω, F) → _) = iteratedFDerivLM 𝕜' i :=
=======
variable (𝕜 n k) in
/-- `fderivWithOrderLM 𝕜 n k` is the `𝕜`-linear-map sending `f : 𝓓^{n}(Ω, F)` to
its derivative as an element of `𝓓^{k}(Ω, E →L[ℝ] F)`.
This only makes mathematical sense if `k + 1 ≤ n`, otherwise we define it as the zero map.

See `fderivLM` for the very common case where everything is infinitely differentiable.

This is subsumed by `fderivWithOrderCLM`, which also bundles the continuity. -/
noncomputable def fderivWithOrderLM [SMulCommClass ℝ 𝕜 F] :
    𝓓^{n}(Ω, F) →ₗ[𝕜] 𝓓^{k}(Ω, E →L[ℝ] F) where
  toFun f :=
    if hk : k + 1 ≤ n then
      ⟨fderiv ℝ f, f.contDiff.fderiv_right (mod_cast hk),
        f.hasCompactSupport.fderiv ℝ, tsupport_fderiv_subset ℝ |>.trans f.tsupport_subset⟩
    else 0
  map_add' f g := by
    split_ifs with hk
    · have hk' : 1 ≤ (n : WithTop ℕ∞) := mod_cast (le_of_add_le_right hk)
      ext
      simp [fderiv_add (f.contDiff.differentiable hk').differentiableAt
                       (g.contDiff.differentiable hk').differentiableAt]
    · simp
  map_smul' c f := by
    split_ifs with hk
    · have hk' : 1 ≤ (n : WithTop ℕ∞) := mod_cast (le_of_add_le_right hk)
      ext
      simp [fderiv_const_smul (f.contDiff.differentiable hk').differentiableAt]
    · simp

@[simp]
lemma fderivWithOrderLM_apply [SMulCommClass ℝ 𝕜 F] (f : 𝓓^{n}(Ω, F)) :
    fderivWithOrderLM 𝕜 n k f = if k + 1 ≤ n then fderiv ℝ f else 0 := by
  rw [fderivWithOrderLM]
  split_ifs <;> rfl

lemma fderivWithOrderLM_apply_of_le [SMulCommClass ℝ 𝕜 F] (f : 𝓓^{n}(Ω, F)) (hk : k + 1 ≤ n) :
    fderivWithOrderLM 𝕜 n k f = fderiv ℝ f := by
  simp [hk]

lemma fderivWithOrderLM_apply_of_gt [SMulCommClass ℝ 𝕜 F] (f : 𝓓^{n}(Ω, F)) (hk : ¬ (k + 1 ≤ n)) :
    fderivWithOrderLM 𝕜 n k f = 0 := by
  ext : 1
  simp [hk]

variable (𝕜) in
lemma fderivWithOrderLM_eq_of_scalars [SMulCommClass ℝ 𝕜 F] (𝕜' : Type*)
    [NontriviallyNormedField 𝕜'] [NormedSpace 𝕜' F] [SMulCommClass ℝ 𝕜' F] :
    (fderivWithOrderLM 𝕜 n k : 𝓓^{n}(Ω, F) → _) = fderivWithOrderLM 𝕜' n k :=
  rfl

variable (𝕜) in
lemma fderivWithOrderLM_ofSupportedIn [SMulCommClass ℝ 𝕜 F] {K : Compacts E}
    (K_sub_Ω : (K : Set E) ⊆ Ω) (f : 𝓓^{n}_{K}(E, F)) :
    fderivWithOrderLM 𝕜 n k (ofSupportedIn K_sub_Ω f) =
      ofSupportedIn K_sub_Ω (ContDiffMapSupportedIn.fderivWithOrderLM 𝕜 n k f) := by
  ext
  simp

variable (𝕜) in
/-- `fderivLM 𝕜` is the `𝕜`-linear-map sending `f : 𝓓_{K}(E, F)` to
its derivative as an element of `𝓓_{K}(E, E →L[ℝ] F)`.

See also `fderivWithOrderLM` if you need more control on the regularities.

This is subsumed by `fderivCLM`, which also bundles the continuity. -/
noncomputable def fderivLM [SMulCommClass ℝ 𝕜 F] :
    𝓓(Ω, F) →ₗ[𝕜] 𝓓(Ω, E →L[ℝ] F) where
  toFun f := ⟨fderiv ℝ f, f.contDiff.fderiv_right le_rfl, f.hasCompactSupport.fderiv ℝ,
      tsupport_fderiv_subset ℝ |>.trans f.tsupport_subset⟩
  map_add' f g := by
    have h : 1 ≤ ∞ := mod_cast le_top
    ext
    simp [fderiv_add (f.contDiff.differentiable h).differentiableAt
                     (g.contDiff.differentiable h).differentiableAt]
  map_smul' c f := by
    have h : 1 ≤ ∞ := mod_cast le_top
    ext
    simp [fderiv_const_smul (f.contDiff.differentiable h).differentiableAt]

@[simp]
lemma fderivLM_apply [SMulCommClass ℝ 𝕜 F] (f : 𝓓(Ω, F)) :
    fderivLM 𝕜 f = fderiv ℝ f :=
  rfl

/-- Note: this turns out to be a definitional equality thanks to decidablity of the order
on `ℕ∞`. This means we could have *defined* `fderivLM` this way, but we avoid it
to make sure that `if`s won't appear in the smooth case. -/
lemma fderivLM_eq_withOrder [SMulCommClass ℝ 𝕜 F] :
    (fderivLM 𝕜 : 𝓓(Ω, F) →ₗ[𝕜] _) = fderivWithOrderLM 𝕜 ⊤ ⊤ :=
  rfl

variable (𝕜) in
lemma fderivLM_eq_of_scalars [SMulCommClass ℝ 𝕜 F] (𝕜' : Type*) [NontriviallyNormedField 𝕜']
    [NormedSpace 𝕜' F] [SMulCommClass ℝ 𝕜' F] :
    (fderivLM 𝕜 : 𝓓(Ω, F) → _) = fderivLM 𝕜' :=
  rfl

variable (𝕜) in
lemma fderivLM_ofSupportedIn [SMulCommClass ℝ 𝕜 F] {K : Compacts E} (K_sub_Ω : (K : Set E) ⊆ Ω)
    (f : 𝓓_{K}(E, F)) :
    fderivLM 𝕜 (ofSupportedIn K_sub_Ω f) =
      ofSupportedIn K_sub_Ω (ContDiffMapSupportedIn.fderivLM 𝕜 f) :=
>>>>>>> a7bef997
  rfl

section Topology

variable {V : Type*} [AddCommGroup V] [Module ℝ V] [t : TopologicalSpace V]
  [IsTopologicalAddGroup V] [ContinuousSMul ℝ V] [LocallyConvexSpace ℝ V]

variable (Ω F n) in
/-- The "original topology" on `𝓓^{n}(Ω, F)`, defined as the supremum over all compacts `K ⊆ Ω` of
the topology on `𝓓^{n}_{K}(E, F)`. In other words, this topology makes `𝓓^{n}(Ω, F)` the inductive
limit of the `𝓓^{n}_{K}(E, F)`s **in the category of topological spaces**.

Note that this has no reason to be a locally convex (or even vector space) topology. For this
reason, we actually endow `𝓓^{n}(Ω, F)` with another topology, namely the finest locally convex
topology which is coarser than this original topology. See `TestFuntion.topologicalSpace`. -/
noncomputable def originalTop : TopologicalSpace 𝓓^{n}(Ω, F) :=
  ⨆ (K : Compacts E) (K_sub_Ω : (K : Set E) ⊆ Ω),
    coinduced (ofSupportedIn K_sub_Ω) ContDiffMapSupportedIn.topologicalSpace

variable (Ω F n) in
/-- The canonical LF topology on `𝓓^{n}(Ω, F)`. This makes `𝓓^{n}(Ω, F)` the inductive
limit of the `𝓓^{n}_{K}(E, F)`s **in the category of locally convex topological vector spaces**
(over ℝ). See `TestFunction.continuous_iff_continuous_comp` for the corresponding universal
property.

More concretely, this is defined as the infimum of *all* locally convex topologies which are
coarser than the "original topology" `TestFunction.originalTop`, which corresponds to taking
the inductive limit in the category of topological spaces. -/
noncomputable instance topologicalSpace : TopologicalSpace 𝓓^{n}(Ω, F) :=
  sInf {t : TopologicalSpace 𝓓^{n}(Ω, F) | originalTop Ω F n ≤ t ∧
    @IsTopologicalAddGroup 𝓓^{n}(Ω, F) t _ ∧
    @ContinuousSMul ℝ 𝓓^{n}(Ω, F) _ _ t ∧
    @LocallyConvexSpace ℝ 𝓓^{n}(Ω, F) _ _ _ _ t}

noncomputable instance : IsTopologicalAddGroup 𝓓^{n}(Ω, F) :=
  topologicalAddGroup_sInf fun _ ⟨_, ht, _, _⟩ ↦ ht

noncomputable instance uniformSpace : UniformSpace 𝓓^{n}(Ω, F) :=
  IsTopologicalAddGroup.rightUniformSpace 𝓓^{n}(Ω, F)

noncomputable instance : IsUniformAddGroup 𝓓^{n}(Ω, F) :=
  isUniformAddGroup_of_addCommGroup

-- TODO: deduce for `RCLike` field `𝕂`
noncomputable instance : ContinuousSMul ℝ 𝓓^{n}(Ω, F) :=
  continuousSMul_sInf fun _ ⟨_, _, ht, _⟩ ↦ ht

noncomputable instance : LocallyConvexSpace ℝ 𝓓^{n}(Ω, F) :=
  .sInf fun _ ⟨_, _, _, ht⟩ ↦ ht

theorem originalTop_le : originalTop Ω F n ≤ topologicalSpace Ω F n :=
  le_sInf fun _t ⟨ht, _⟩ ↦ ht

/-- Fix a locally convex topology `t` on `𝓓^{n}(Ω, F)`. `t` is coarser than the canonical topology
on `𝓓^{n}(Ω, F)` if and only if it is coarser than the "original topology" given by
`TestFunction.originalTop`. -/
theorem topologicalSpace_le_iff {t : TopologicalSpace 𝓓^{n}(Ω, F)}
    [@IsTopologicalAddGroup _ t _] [@ContinuousSMul ℝ _ _ _ t]
    [@LocallyConvexSpace ℝ _ _ _ _ _ t] :
    topologicalSpace Ω F n ≤ t ↔ originalTop Ω F n ≤ t :=
  ⟨le_trans originalTop_le, fun H ↦ sInf_le ⟨H, inferInstance, inferInstance, inferInstance⟩⟩

/-- For every compact `K ⊆ Ω`, the inclusion map `𝓓^{n}_{K}(E, F) → 𝓓^{n}(Ω, F)` is
continuous. It is in fact a topological embedding, though this fact is not in Mathlib yet. -/
theorem continuous_ofSupportedIn {K : Compacts E} (K_sub_Ω : (K : Set E) ⊆ Ω) :
    Continuous (ofSupportedIn K_sub_Ω : 𝓓^{n}_{K}(E, F) → 𝓓^{n}(Ω, F)) := by
  rw [continuous_iff_coinduced_le]
  exact le_trans (le_iSup₂_of_le K K_sub_Ω le_rfl) originalTop_le

variable (𝕜) in
/-- The natural inclusion `𝓓^{n}_{K}(E, F) → 𝓓^{n}(Ω, F)`, when `K ⊆ Ω`, as a continuous
linear map. -/
def ofSupportedInCLM [SMulCommClass ℝ 𝕜 F] {K : Compacts E} (K_sub_Ω : (K : Set E) ⊆ Ω) :
    𝓓^{n}_{K}(E, F) →L[𝕜] 𝓓^{n}(Ω, F) where
  toLinearMap := ofSupportedInLM 𝕜 K_sub_Ω
  cont := continuous_ofSupportedIn K_sub_Ω

@[simp] theorem coe_ofSupportedInCLM [SMulCommClass ℝ 𝕜 F] {K : Compacts E}
    (K_sub_Ω : (K : Set E) ⊆ Ω) :
    (ofSupportedInCLM 𝕜 K_sub_Ω : 𝓓^{n}_{K}(E, F) → 𝓓^{n}(Ω, F)) = ofSupportedIn K_sub_Ω :=
  rfl

/-- The **universal property** of the topology on `𝓓^{n}(Ω, F)`: a **linear** map from
`𝓓^{n}(Ω, F)` to a locally convex topological vector space is continuous if and only if its
precomposition with the inclusion `ofSupportedIn K_sub_Ω : 𝓓^{n}_{K}(E, F) → 𝓓^{n}(Ω, F)` is
continuous for every compact `K ⊆ Ω`. -/
protected theorem continuous_iff_continuous_comp [Algebra ℝ 𝕜] [IsScalarTower ℝ 𝕜 F]
    [Module 𝕜 V] [IsScalarTower ℝ 𝕜 V] (f : 𝓓^{n}(Ω, F) →ₗ[𝕜] V) :
    Continuous f ↔ ∀ (K : Compacts E) (K_sub_Ω : (K : Set E) ⊆ Ω),
      Continuous (f ∘ₗ ofSupportedInLM 𝕜 K_sub_Ω) := by
  simp_rw [LinearMap.coe_comp, ← f.coe_restrictScalars ℝ, coe_ofSupportedInLM]
  rw [continuous_iff_le_induced]
  have : @IsTopologicalAddGroup _ (induced (f.restrictScalars ℝ) t) _ :=
    topologicalAddGroup_induced _
  have : @ContinuousSMul ℝ _ _ _ (induced (f.restrictScalars ℝ) t) := continuousSMul_induced _
  have : @LocallyConvexSpace ℝ _ _ _ _ _ (induced (f.restrictScalars ℝ) t) := .induced _
  simp_rw [topologicalSpace_le_iff, originalTop, iSup₂_le_iff, ← continuous_iff_le_induced,
    continuous_coinduced_dom]

end Topology

section postcomp

variable [SMulCommClass ℝ 𝕜 F] [SMulCommClass ℝ 𝕜 F']

-- Note: generalizing this to a semilinear setting would require a semilinear version of
-- `CompatibleSMul`.
/-- Given `T : F →L[𝕜] F'`, `postcompLM T` is the `𝕜`-linear-map sending `f : 𝓓^{n}(Ω, F)`
to `T ∘ f` as an element of `𝓓^{n}(Ω, F')`.

This is subsumed by `postcompCLM T`, which also bundles the continuity. -/
noncomputable def postcompLM [LinearMap.CompatibleSMul F F' ℝ 𝕜] (T : F →L[𝕜] F') :
    𝓓^{n}(Ω, F) →ₗ[𝕜] 𝓓^{n}(Ω, F') where
  toFun f := ⟨T ∘ f, T.restrictScalars ℝ |>.contDiff.comp f.contDiff,
    f.hasCompactSupport.comp_left (map_zero _), sorry⟩ -- missing API
  map_add' f g := by ext x; exact map_add T (f x) (g x)
  map_smul' c f := by ext x; exact map_smul T c (f x)

@[simp]
lemma postcompLM_apply [LinearMap.CompatibleSMul F F' ℝ 𝕜] (T : F →L[𝕜] F')
    (f : 𝓓^{n}(Ω, F)) :
    postcompLM T f = T ∘ f :=
  rfl

@[simp]
lemma postcompLM_ofSupportedIn [LinearMap.CompatibleSMul F F' ℝ 𝕜] {T : F →L[𝕜] F'}
    {K : Compacts E} (K_sub_Ω : (K : Set E) ⊆ Ω) {f : 𝓓^{n}_{K}(E, F)} :
    postcompLM T (ofSupportedIn K_sub_Ω f) = ofSupportedIn K_sub_Ω
      (ContDiffMapSupportedIn.postcompLM T f) :=
  rfl

/-- Given `T : F →L[𝕜] F'`, `postcompCLM T` is the continuous `𝕜`-linear-map sending
`f : 𝓓^{n}(Ω, F)` to `T ∘ f` as an element of `𝓓^{n}(Ω, F')`.

This is subsumed by `postcompCLM T`, which also bundles the continuity. -/
noncomputable def postcompCLM [LinearMap.CompatibleSMul F F' ℝ 𝕜] (T : F →L[𝕜] F') :
    𝓓^{n}(Ω, F) →L[𝕜] 𝓓^{n}(Ω, F') where
  toLinearMap := postcompLM T
  cont := show Continuous (postcompLM (T.restrictScalars ℝ)) by
    rw [TestFunction.continuous_iff_continuous_comp]
    intro K K_sub_Ω
    refine .congr ?_ fun f ↦ (postcompLM_ofSupportedIn K_sub_Ω).symm
    exact (ofSupportedInCLM ℝ K_sub_Ω).comp
      (ContDiffMapSupportedIn.postcompCLM (T.restrictScalars ℝ)) |>.continuous

@[simp]
lemma postcompCLM_apply [LinearMap.CompatibleSMul F F' ℝ 𝕜] (T : F →L[𝕜] F')
    (f : 𝓓^{n}(Ω, F)) :
    postcompCLM T f = T ∘ f :=
  rfl

end postcomp

section FDerivCLM

variable (𝕜 n k) in
/-- `fderivWithOrderCLM 𝕜 n k` is the continuous `𝕜`-linear-map sending `f : 𝓓^{n}_{K}(E, F)` to
its derivative as an element of `𝓓^{k}_{K}(E, E →L[ℝ] F)`.
This only makes mathematical sense if `k + 1 ≤ n`, otherwise we define it as the zero map.

See `fderivCLM` for the very common case where everything is infinitely differentiable. -/
noncomputable def fderivWithOrderCLM [SMulCommClass ℝ 𝕜 F] :
    𝓓^{n}(Ω, F) →L[𝕜] 𝓓^{k}(Ω, E →L[ℝ] F) where
  toLinearMap := fderivWithOrderLM 𝕜 n k
  cont := show Continuous (fderivWithOrderLM 𝕜 n k) by
    rw [fderivWithOrderLM_eq_of_scalars 𝕜 ℝ, TestFunction.continuous_iff_continuous_comp]
    intro K K_sub_Ω
    refine .congr ?_ fun f ↦ (fderivWithOrderLM_ofSupportedIn 𝕜 K_sub_Ω f).symm
    exact (continuous_ofSupportedIn K_sub_Ω).comp
      (ContDiffMapSupportedIn.fderivWithOrderCLM 𝕜 n k).continuous

@[simp]
lemma fderivWithOrderCLM_apply [SMulCommClass ℝ 𝕜 F] (f : 𝓓^{n}(Ω, F)) :
    fderivWithOrderCLM 𝕜 n k f = if k + 1 ≤ n then fderiv ℝ f else 0 :=
  fderivWithOrderLM_apply f

lemma fderivWithOrderCLM_apply_of_le [SMulCommClass ℝ 𝕜 F] (f : 𝓓^{n}(Ω, F)) (hk : k + 1 ≤ n) :
    fderivWithOrderCLM 𝕜 n k f = fderiv ℝ f :=
  fderivWithOrderLM_apply_of_le f hk

lemma fderivWithOrderCLM_apply_of_gt [SMulCommClass ℝ 𝕜 F] (f : 𝓓^{n}(Ω, F)) (hk : ¬ (k + 1 ≤ n)) :
    fderivWithOrderCLM 𝕜 n k f = 0 :=
  fderivWithOrderLM_apply_of_gt f hk

variable (𝕜) in
lemma fderivWithOrderCLM_eq_of_scalars [SMulCommClass ℝ 𝕜 F] (𝕜' : Type*)
    [NontriviallyNormedField 𝕜'] [NormedSpace 𝕜' F] [SMulCommClass ℝ 𝕜' F] :
    (fderivWithOrderLM 𝕜 n k : 𝓓^{n}(Ω, F) → _) = fderivWithOrderLM 𝕜' n k :=
  rfl

variable (𝕜) in
/-- `fderivCLM 𝕜` is the continuous `𝕜`-linear-map sending `f : 𝓓_{K}(E, F)` to
its derivative as an element of `𝓓_{K}(E, E →L[ℝ] F)`.

See also `fderivWithOrderCLM` if you need more control on the regularities. -/
noncomputable def fderivCLM [SMulCommClass ℝ 𝕜 F] :
    𝓓(Ω, F) →L[𝕜] 𝓓(Ω, E →L[ℝ] F) where
  toLinearMap := fderivLM 𝕜
  cont := show Continuous (fderivLM 𝕜) by
    rw [fderivLM_eq_of_scalars 𝕜 ℝ, TestFunction.continuous_iff_continuous_comp]
    intro K K_sub_Ω
    refine .congr ?_ fun f ↦ (fderivLM_ofSupportedIn 𝕜 K_sub_Ω f).symm
    exact (continuous_ofSupportedIn K_sub_Ω).comp
      (ContDiffMapSupportedIn.fderivCLM 𝕜).continuous

@[simp]
lemma fderivCLM_apply [SMulCommClass ℝ 𝕜 F] (f : 𝓓(Ω, F)) :
    fderivCLM 𝕜 f = fderiv ℝ f :=
  rfl

/-- Note: this turns out to be a definitional equality thanks to decidablity of the order
on `ℕ∞`. This means we could have *defined* `fderivLM` this way, but we avoid it
to make sure that `if`s won't appear in the smooth case. -/
lemma fderivCLM_eq_withOrder [SMulCommClass ℝ 𝕜 F] :
    (fderivCLM 𝕜 : 𝓓(Ω, F) →L[𝕜] _) = fderivWithOrderCLM 𝕜 ⊤ ⊤ :=
  rfl

variable (𝕜) in
lemma fderivCLM_eq_of_scalars [SMulCommClass ℝ 𝕜 F] (𝕜' : Type*) [NontriviallyNormedField 𝕜']
    [NormedSpace 𝕜' F] [SMulCommClass ℝ 𝕜' F] :
    (fderivCLM 𝕜 : 𝓓(Ω, F) → _) = fderivCLM 𝕜' :=
  rfl

-- TODO: stuck with `𝕜` due to too strict fields in `ContinuousLinearMap.apply`
variable (n k) in
/-- `fderivWithOrderCLM 𝕜 n k` is the continuous `𝕜`-linear-map sending `f : 𝓓^{n}_{K}(E, F)` to
its derivative as an element of `𝓓^{k}_{K}(E, E →L[ℝ] F)`.
This only makes mathematical sense if `k + 1 ≤ n`, otherwise we define it as the zero map.

See `fderivCLM` for the very common case where everything is infinitely differentiable. -/
noncomputable def lineDerivWithOrderCLM (v : E) :
    𝓓^{n}(Ω, F) →L[ℝ] 𝓓^{k}(Ω, F) :=
  postcompCLM (.apply ℝ F v) ∘L (fderivWithOrderCLM ℝ n k)

@[simp]
lemma lineDerivWithOrderCLM_apply {f : 𝓓^{n}(Ω, F)} {x v : E} :
    lineDerivWithOrderCLM n k v f x = if k + 1 ≤ n then lineDeriv ℝ f x v else 0 := by
  by_cases hk : k + 1 ≤ n
  · have : 1 ≤ n := le_of_add_le_right hk
    simp [lineDerivWithOrderCLM, hk,
          (f.differentiable_withOrder this).differentiableAt.lineDeriv_eq_fderiv]
  · simp [lineDerivWithOrderCLM, hk]

lemma lineDerivWithOrderCLM_apply_of_le {f : 𝓓^{n}(Ω, F)} {x v : E} (hk : k + 1 ≤ n) :
    lineDerivWithOrderCLM n k v f x = lineDeriv ℝ f x v := by
  simp [hk]

lemma lineDerivWithOrderCLM_apply_of_gt {v : E} (hk : ¬ (k + 1 ≤ n)) :
    (lineDerivWithOrderCLM n k v : 𝓓^{n}(Ω, F) →L[ℝ] 𝓓^{k}(Ω, F)) = 0 := by
  ext
  simp [hk]

-- TODO: stuck with `𝕜` due to too strict fields in `ContinuousLinearMap.apply`
/-- `fderivCLM 𝕜` is the continuous `𝕜`-linear-map sending `f : 𝓓_{K}(E, F)` to
its derivative as an element of `𝓓_{K}(E, E →L[ℝ] F)`.

See also `fderivWithOrderCLM` if you need more control on the regularities. -/
noncomputable def lineDerivCLM (v : E) :
    𝓓(Ω, F) →L[ℝ] 𝓓(Ω, F) :=
  postcompCLM (.apply ℝ F v) ∘L (fderivCLM ℝ)

@[simp]
lemma lineDerivCLM_apply {f : 𝓓(Ω, F)} {x v : E} :
    lineDerivCLM v f x = lineDeriv ℝ f x v := by
  simp [lineDerivCLM, f.differentiable.differentiableAt.lineDeriv_eq_fderiv]

/-- Note: this turns out to be a definitional equality thanks to decidablity of the order
on `ℕ∞`. This means we could have *defined* `lineDerivCLM` this way, but we avoid it
to make sure that `if`s won't appear in the smooth case. -/
lemma lineDerivCLM_eq_withOrder {v : E} :
    (lineDerivCLM v : 𝓓(Ω, F) →L[ℝ] _) = lineDerivWithOrderCLM ⊤ ⊤ v :=
  rfl

end FDerivCLM

section Integral

open MeasureTheory

variable {m : MeasurableSpace E} [OpensMeasurableSpace E] {F₁ F₂ F₃ : Type*}
  [NormedAddCommGroup F₁] [NormedSpace 𝕜 F₁] [NormedSpace ℝ F₁]
  [NormedAddCommGroup F₂] [NormedSpace 𝕜 F₂]
  [NormedAddCommGroup F₃] [NormedSpace 𝕜 F₃]

@[fun_prop]
protected theorem stronglyMeasurable (f : 𝓓^{n}(Ω, F)) :
    StronglyMeasurable f := by
  exact f.continuous.stronglyMeasurable_of_hasCompactSupport f.hasCompactSupport

@[fun_prop]
protected theorem aestronglyMeasurable {μ : Measure E} (f : 𝓓^{n}(Ω, F)) :
    AEStronglyMeasurable f μ :=
  f.stronglyMeasurable.aestronglyMeasurable

protected theorem memLp_top {μ : Measure E} (f : 𝓓^{n}(Ω, F)) :
    MemLp f ⊤ μ :=
  f.continuous.memLp_top_of_hasCompactSupport f.hasCompactSupport μ

protected theorem integrable {μ : Measure E}
    (H : ∀ K : Set E, IsCompact K → K ⊆ Ω → IsFiniteMeasure (μ.restrict K)) -- TODO
    (f : 𝓓^{n}(Ω, F)) : Integrable f μ := by
  rw [← integrableOn_iff_integrable_of_support_subset (subset_tsupport f)]
  specialize H (tsupport f) f.hasCompactSupport f.tsupport_subset
  exact f.continuous.integrable_of_hasCompactSupport f.hasCompactSupport

protected theorem integrable_bilin (B : F₁ →L[𝕜] F₂ →L[𝕜] F₃) {μ : Measure E} {φ : E → F₂}
    (hφ : LocallyIntegrableOn φ Ω μ) (f : 𝓓^{n}(Ω, F₁)) :
    Integrable (fun x ↦ B (f x) (φ x)) μ := by
  suffices IntegrableOn (fun x ↦ B (f x) (φ x)) (tsupport f) μ by
    rwa [integrableOn_iff_integrable_of_support_subset] at this
    refine subset_trans ?_ (subset_tsupport f)
    exact fun x hx hfx ↦ hx (by simp [hfx])
  replace hφ := hφ.integrableOn_compact_subset f.tsupport_subset f.hasCompactSupport
  rw [IntegrableOn, ← memLp_one_iff_integrable] at hφ ⊢
  exact B.memLp_of_bilin 1 f.memLp_top hφ

variable [SMulCommClass ℝ 𝕜 F₁] [NormedSpace ℝ F₃] [SMulCommClass ℝ 𝕜 F₃]

noncomputable def integralAgainstBilinLM (B : F₁ →L[𝕜] F₂ →L[𝕜] F₃) (μ : Measure E) (φ : E → F₂) :
    𝓓^{n}(Ω, F₁) →ₗ[𝕜] F₃ where
  toFun f := open scoped Classical in
    if LocallyIntegrableOn φ Ω μ then ∫ x, B (f x) (φ x) ∂μ else 0
  map_add' f g := by
    split_ifs with hφ
    · simp_rw [coe_add, Pi.add_apply, map_add, ContinuousLinearMap.add_apply,
        integral_add (f.integrable_bilin B hφ) (g.integrable_bilin B hφ)]
    · simp
  map_smul' c f := by
    split_ifs with hφ
    · simp_rw [coe_smul, Pi.smul_apply, map_smul, ContinuousLinearMap.smul_apply,
        integral_smul c, RingHom.id_apply]
    · simp

@[simp]
lemma integralAgainstBilinLM_apply {B : F₁ →L[𝕜] F₂ →L[𝕜] F₃} {μ : Measure E} {φ : E → F₂}
    (hφ : LocallyIntegrableOn φ Ω μ) {f : 𝓓^{n}(Ω, F₁)} :
    integralAgainstBilinLM B μ φ f = ∫ x, B (f x) (φ x) ∂μ := by
  simp [integralAgainstBilinLM, hφ]

lemma integralAgainstBilinLM_eq_zero {B : F₁ →L[𝕜] F₂ →L[𝕜] F₃} {μ : Measure E} {φ : E → F₂}
    (hφ : ¬ LocallyIntegrableOn φ Ω μ) :
    (integralAgainstBilinLM B μ φ : 𝓓^{n}(Ω, F₁) →ₗ[𝕜] F₃) = 0 := by
  ext
  simp [integralAgainstBilinLM, hφ]

lemma integralAgainstBilinLM_ofSupportedIn {B : F₁ →L[𝕜] F₂ →L[𝕜] F₃} {μ : Measure E} {φ : E → F₂}
    (hφ : LocallyIntegrableOn φ Ω μ) {K : Compacts E} (K_sub_Ω : (K : Set E) ⊆ Ω)
    {f : 𝓓^{n}_{K}(E, F₁)} :
    integralAgainstBilinLM B μ φ (ofSupportedIn K_sub_Ω f) =
      ContDiffMapSupportedIn.integralAgainstBilinLM B μ φ f := by
  have hφ' := hφ.integrableOn_compact_subset K_sub_Ω K.isCompact
  simp [hφ, hφ']

variable [NormedSpace ℝ F₂]

-- TODO: generalize to 𝕜
noncomputable def integralAgainstBilinCLM (B : F₁ →L[ℝ] F₂ →L[ℝ] F₃) (μ : Measure E) (φ : E → F₂) :
    𝓓^{n}(Ω, F₁) →L[ℝ] F₃ where
  toLinearMap := integralAgainstBilinLM B μ φ
  cont := show Continuous (integralAgainstBilinLM B μ φ) by
    rw [TestFunction.continuous_iff_continuous_comp]
    intro K K_sub_Ω
    by_cases hφ : LocallyIntegrableOn φ Ω μ
    · refine .congr ?_ fun f ↦ (integralAgainstBilinLM_ofSupportedIn hφ K_sub_Ω).symm
      exact ContDiffMapSupportedIn.integralAgainstBilinCLM B μ φ |>.continuous
    · simpa [integralAgainstBilinLM_eq_zero hφ] using continuous_zero

@[simp]
lemma integralAgainstBilinCLM_apply {B : F₁ →L[ℝ] F₂ →L[ℝ] F₃} {μ : Measure E} {φ : E → F₂}
    (hφ : LocallyIntegrableOn φ Ω μ) {f : 𝓓^{n}(Ω, F₁)} :
    integralAgainstBilinCLM B μ φ f = ∫ x, B (f x) (φ x) ∂μ :=
  integralAgainstBilinLM_apply hφ

lemma integralAgainstBilinCLM_eq_zero {B : F₁ →L[ℝ] F₂ →L[ℝ] F₃} {μ : Measure E} {φ : E → F₂}
    (hφ : ¬ LocallyIntegrableOn φ Ω μ) :
    (integralAgainstBilinCLM B μ φ : 𝓓^{n}(Ω, F₁) →L[ℝ] F₃) = 0 := by
  ext
  simp [integralAgainstBilinCLM, integralAgainstBilinLM_eq_zero hφ]

end Integral

end TestFunction

end<|MERGE_RESOLUTION|>--- conflicted
+++ resolved
@@ -60,10 +60,7 @@
 variable {𝕜 𝕂 : Type*} [NontriviallyNormedField 𝕜] [RCLike 𝕂]
   {E : Type*} [NormedAddCommGroup E] [NormedSpace ℝ E] {Ω : Opens E}
   {F : Type*} [NormedAddCommGroup F] [NormedSpace ℝ F] [NormedSpace 𝕜 F] [NormedSpace 𝕂 F]
-<<<<<<< HEAD
-=======
   {F' : Type*} [NormedAddCommGroup F'] [NormedSpace ℝ F'] [NormedSpace 𝕜 F'] [NormedSpace 𝕂 F']
->>>>>>> a7bef997
   {n k : ℕ∞}
 
 variable (Ω F n) in
@@ -254,107 +251,6 @@
     (ofSupportedInLM 𝕜 K_sub_Ω : 𝓓^{n}_{K}(E, F) → 𝓓^{n}(Ω, F)) = ofSupportedIn K_sub_Ω :=
   rfl
 
-<<<<<<< HEAD
-
-variable (𝕜 n k) in
-/-- `iteratedFDerivWithOrderLM 𝕜 n k i` is the `𝕜`-linear-map sending `f : 𝓓^{n}(Ω, F)` to
-its `i`-th iterated derivative as an element of `𝓓^{k}(Ω, E [×i]→L[ℝ] F)`.
-This only makes mathematical sense if `k + i ≤ n`, otherwise we define it as the zero map.
-
-See `iteratedFDerivLM` for the very common case where everything is infinitely differentiable.
-
-This is subsumed by `iteratedFDerivWithOrderCLM` (not yet in Mathlib), which also bundles the
-continuity. -/
-noncomputable def iteratedFDerivWithOrderLM [SMulCommClass ℝ 𝕜 F] (i : ℕ) :
-    𝓓^{n}(Ω, F) →ₗ[𝕜] 𝓓^{k}(Ω, E [×i]→L[ℝ] F) where
-  /-
-  Note: it is tempting to define this as some linear map if `k + i ≤ n`,
-  and the zero map otherwise. However, we would lose the definitional equality between
-  `iteratedFDerivWithOrderLM 𝕜 n k i f` and `iteratedFDerivWithOrderLM ℝ n k i f`.
-
-  This is caused by the fact that the equality `f (if p then x else y) = if p then f x else f y`
-  is not definitional.
-  -/
-  toFun f :=
-    if hi : k + i ≤ n then
-      ⟨iteratedFDeriv ℝ i f, f.contDiff.iteratedFDeriv_right (mod_cast hi),
-        f.hasCompactSupport.iteratedFDeriv _,
-        tsupport_iteratedFDeriv_subset _ |>.trans f.tsupport_subset⟩
-    else 0
-  map_add' f g := by
-    split_ifs with hi
-    · have hi' : (i : WithTop ℕ∞) ≤ n := mod_cast (le_of_add_le_right hi)
-      ext
-      simp [iteratedFDeriv_add (f.contDiff.of_le hi') (g.contDiff.of_le hi')]
-    · simp
-  map_smul' c f := by
-    split_ifs with hi
-    · have hi' : (i : WithTop ℕ∞) ≤ n := mod_cast (le_of_add_le_right hi)
-      ext
-      simp [iteratedFDeriv_const_smul_apply (f.contDiff.of_le hi').contDiffAt]
-    · simp
-
-@[simp]
-lemma iteratedFDerivWithOrderLM_apply [SMulCommClass ℝ 𝕜 F] {i : ℕ} (f : 𝓓^{n}(Ω, F)) :
-    iteratedFDerivWithOrderLM 𝕜 n k i f = if k + i ≤ n then iteratedFDeriv ℝ i f else 0 := by
-  rw [iteratedFDerivWithOrderLM]
-  split_ifs <;> rfl
-
-lemma iteratedFDerivWithOrderLM_apply_of_le [SMulCommClass ℝ 𝕜 F] {i : ℕ} (f : 𝓓^{n}(Ω, F))
-    (hin : k + i ≤ n) :
-    iteratedFDerivWithOrderLM 𝕜 n k i f = iteratedFDeriv ℝ i f := by
-  simp [hin]
-
-lemma iteratedFDerivWithOrderLM_apply_of_gt [SMulCommClass ℝ 𝕜 F] {i : ℕ} (f : 𝓓^{n}(Ω, F))
-    (hin : ¬ (k + i ≤ n)) :
-    iteratedFDerivWithOrderLM 𝕜 n k i f = 0 := by
-  ext : 1
-  simp [hin]
-
-lemma iteratedFDerivWithOrderLM_eq_of_scalars [SMulCommClass ℝ 𝕜 F] {i : ℕ} (𝕜' : Type*)
-    [NontriviallyNormedField 𝕜'] [NormedSpace 𝕜' F] [SMulCommClass ℝ 𝕜' F] :
-    (iteratedFDerivWithOrderLM 𝕜 n k i : 𝓓^{n}(Ω, F) → _)
-      = iteratedFDerivWithOrderLM 𝕜' n k i :=
-  rfl
-
-variable (𝕜) in
-/-- `iteratedFDerivLM 𝕜 i` is the `𝕜`-linear-map sending `f : 𝓓(Ω, F)` to
-its `i`-th iterated derivative as an element of `𝓓(Ω, E [×i]→L[ℝ] F)`.
-
-See also `iteratedFDerivWithOrderLM` if you need more control on the regularities.
-
-This is subsumed by `iteratedFDerivCLM` (not yet in Mathlib), which also bundles the
-continuity. -/
-noncomputable def iteratedFDerivLM [SMulCommClass ℝ 𝕜 F] (i : ℕ) :
-    𝓓(Ω, F) →ₗ[𝕜] 𝓓(Ω, E [×i]→L[ℝ] F) where
-  toFun f := ⟨iteratedFDeriv ℝ i f, f.contDiff.iteratedFDeriv_right le_rfl,
-      f.hasCompactSupport.iteratedFDeriv _,
-      tsupport_iteratedFDeriv_subset _ |>.trans f.tsupport_subset⟩
-  map_add' f g := by
-    have hi : (i : WithTop ℕ∞) ≤ ∞ := mod_cast le_top
-    ext
-    simp [iteratedFDeriv_add (f.contDiff.of_le hi) (g.contDiff.of_le hi)]
-  map_smul' c f := by
-    have hi : (i : WithTop ℕ∞) ≤ ∞ := mod_cast le_top
-    ext
-    simp [iteratedFDeriv_const_smul_apply (f.contDiff.of_le hi).contDiffAt]
-
-@[simp]
-lemma iteratedFDerivLM_apply [SMulCommClass ℝ 𝕜 F] {i : ℕ} (f : 𝓓(Ω, F)) :
-    iteratedFDerivLM 𝕜 i f = iteratedFDeriv ℝ i f :=
-  rfl
-
-/-- Note: this turns out to be a definitional equality thanks to decidablity of the order
-on `ℕ∞`. This means we could have *defined* `iteratedFDerivLM` this way, but we avoid it
-to make sure that `if`s won't appear in the smooth case. -/
-lemma iteratedFDerivLM_eq_withOrder [SMulCommClass ℝ 𝕜 F] (i : ℕ) :
-    (iteratedFDerivLM 𝕜 i : 𝓓(Ω, F) →ₗ[𝕜] _) = iteratedFDerivWithOrderLM 𝕜 ⊤ ⊤ i :=
-  rfl
-
-lemma iteratedFDerivLM_eq_of_scalars [SMulCommClass ℝ 𝕜 F] {i : ℕ} (𝕜' : Type*)
-    [NontriviallyNormedField 𝕜'] [NormedSpace 𝕜' F] [SMulCommClass ℝ 𝕜' F] :
-    (iteratedFDerivLM 𝕜 i : 𝓓(Ω, F) → _) = iteratedFDerivLM 𝕜' i :=
-=======
 variable (𝕜 n k) in
 /-- `fderivWithOrderLM 𝕜 n k` is the `𝕜`-linear-map sending `f : 𝓓^{n}(Ω, F)` to
 its derivative as an element of `𝓓^{k}(Ω, E →L[ℝ] F)`.
@@ -457,7 +353,6 @@
     (f : 𝓓_{K}(E, F)) :
     fderivLM 𝕜 (ofSupportedIn K_sub_Ω f) =
       ofSupportedIn K_sub_Ω (ContDiffMapSupportedIn.fderivLM 𝕜 f) :=
->>>>>>> a7bef997
   rfl
 
 section Topology
