/-
Copyright (c) 2025 Luigi Massacci. All rights reserved.
Released under Apache 2.0 license as described in the file LICENSE.
Authors: Luigi Massacci, Anatole Dedecker
-/
module

public import Mathlib.Analysis.Distribution.ContDiffMapSupportedIn
public import Mathlib.Analysis.RCLike.Basic
public import Mathlib.Topology.ContinuousMap.Bounded.Normed

/-!
# Continuously differentiable functions with compact support

This file develops the basic theory of bundled `n`-times continuously differentiable functions
with compact support contained in some open set `Ω`. More explicitly, given normed spaces `E`
and `F`, an open set `Ω : Opens E` and `n : ℕ∞`, we are interested in the space `𝓓^{n}(Ω, F)` of
maps `f : E → F` such that:

- `f` is `n`-times continuously differentiable: `ContDiff ℝ n f`.
- `f` has compact support: `HasCompactSupport f`.
- the support of `f` is inside the open set `Ω`: `tsupport f ⊆ Ω`.

This exists as a bundled type to equip it with the canonical LF topology induced by the inclusions
`𝓓_{K}^{n}(Ω, F) → 𝓓^{n}(Ω, F)` (see `ContDiffMapSupportedIn`). The dual space is then the space of
distributions, or "weak solutions" to PDEs, on `Ω`.

## Main definitions

- `TestFunction Ω F n`: the type of bundled `n`-times continuously differentiable
  functions `E → F` with compact support contained in `Ω`.
- `TestFunction.topologicalSpace`: the canonical LF topology on `𝓓^{n}(Ω, F)`. It is the
  locally convex inductive limit of the topologies on each `𝓓_{K}^{n}(Ω, F)`.

## Main statements

<<<<<<< HEAD
- `TestFunction.continuous_iff_continuous_comp` a linear map from `𝓓^{n}(E, F)`
=======
- `TestFunction.continuous_iff_continuous_comp`: a linear map from `𝓓^{n}(E, F)`
>>>>>>> eb5fdb92
  to a locally convex space is continuous iff its restriction to `𝓓^{n}_{K}(E, F)` is
  continuous for each compact set `K`. We will later translate this concretely in terms
  of seminorms.

## Notation

- `𝓓^{n}(Ω, F)`: the space of bundled `n`-times continuously differentiable functions `E → F`
  with compact support contained in `Ω`.
- `𝓓(Ω, F)`: the space of bundled smooth (infinitely differentiable) functions `E → F`
  with compact support contained in `Ω`, i.e. `𝓓^{⊤}(Ω, F)`.

## Tags

distributions, test function
-/

@[expose] public section

open Function Seminorm SeminormFamily Set TopologicalSpace UniformSpace
open scoped BoundedContinuousFunction NNReal Topology ContDiff

variable {𝕜 𝕂 : Type*} [NontriviallyNormedField 𝕜] [RCLike 𝕂]
  {E : Type*} [NormedAddCommGroup E] [NormedSpace ℝ E] {Ω : Opens E}
<<<<<<< HEAD
  {F : Type*} [NormedAddCommGroup F] [NormedSpace ℝ F]
  [NormedSpace 𝕜 F] [NormedSpace 𝕂 F]
  {n k : ℕ∞}
=======
  {F : Type*} [NormedAddCommGroup F] [NormedSpace ℝ F] [NormedSpace 𝕜 F] [NormedSpace 𝕂 F]
  {n : ℕ∞}
>>>>>>> eb5fdb92

variable (Ω F n) in
/-- The type of bundled `n`-times continuously differentiable maps with compact support -/
structure TestFunction : Type _ where
  /-- The underlying function. Use coercion instead. -/
  protected toFun : E → F
  protected contDiff' : ContDiff ℝ n toFun
  protected hasCompactSupport' : HasCompactSupport toFun
  protected tsupport_subset' : tsupport toFun ⊆ Ω

/-- Notation for the space of bundled `n`-times continuously differentiable maps
with compact support. -/
scoped[Distributions] notation "𝓓^{" n "}(" Ω ", " F ")" => TestFunction Ω F n

/-- Notation for the space of "test functions", i.e. bundled smooth (infinitely differentiable) maps
with compact support. -/
scoped[Distributions] notation "𝓓(" Ω ", " F ")" => TestFunction Ω F ⊤

open Distributions

/-- `TestFunctionClass B Ω F n` states that `B` is a type of `n`-times continously
differentiable functions `E → F` with compact support contained in `Ω : Opens E`. -/
class TestFunctionClass (B : Type*)
    {E : outParam <| Type*} [NormedAddCommGroup E] [NormedSpace ℝ E] (Ω : outParam <| Opens E)
    (F : outParam <| Type*) [NormedAddCommGroup F] [NormedSpace ℝ F]
    (n : outParam ℕ∞) extends FunLike B E F where
  map_contDiff (f : B) : ContDiff ℝ n f
  map_hasCompactSupport (f : B) : HasCompactSupport f
  tsupport_map_subset (f : B) : tsupport f ⊆ Ω

open TestFunctionClass

namespace TestFunctionClass

instance (B : Type*)
    {E : outParam <| Type*} [NormedAddCommGroup E] [NormedSpace ℝ E] (Ω : outParam <| Opens E)
    (F : outParam <| Type*) [NormedAddCommGroup F] [NormedSpace ℝ F]
    (n : outParam ℕ∞) [TestFunctionClass B Ω F n] :
    ContinuousMapClass B E F where
  map_continuous f := (map_contDiff f).continuous

instance (B : Type*)
    {E : outParam <| Type*} [NormedAddCommGroup E] [NormedSpace ℝ E] (Ω : outParam <| Opens E)
    (F : outParam <| Type*) [NormedAddCommGroup F] [NormedSpace ℝ F]
    (n : outParam ℕ∞) [TestFunctionClass B Ω F n] :
    BoundedContinuousMapClass B E F where
  map_bounded f := by
    obtain ⟨C, hC⟩ := (map_continuous f).bounded_above_of_compact_support (map_hasCompactSupport f)
    exact map_bounded (BoundedContinuousFunction.ofNormedAddCommGroup f (map_continuous f) C hC)

end TestFunctionClass

namespace TestFunction

instance toTestFunctionClass : TestFunctionClass 𝓓^{n}(Ω, F) Ω F n where
  coe f := f.toFun
  coe_injective' f g h := by cases f; cases g; congr
  map_contDiff f := f.contDiff'
  map_hasCompactSupport f := f.hasCompactSupport'
  tsupport_map_subset f := f.tsupport_subset'

protected theorem contDiff (f : 𝓓^{n}(Ω, F)) : ContDiff ℝ n f := map_contDiff f
protected theorem hasCompactSupport (f : 𝓓^{n}(Ω, F)) : HasCompactSupport f :=
  map_hasCompactSupport f
protected theorem tsupport_subset (f : 𝓓^{n}(Ω, F)) : tsupport f ⊆ Ω := tsupport_map_subset f

@[simp]
theorem toFun_eq_coe {f : 𝓓^{n}(Ω, F)} : f.toFun = (f : E → F) :=
  rfl

/-- See note [custom simps projection]. -/
def Simps.coe (f : 𝓓^{n}(Ω, F)) : E → F := f

initialize_simps_projections TestFunction (toFun → coe, as_prefix coe)

@[ext]
theorem ext {f g : 𝓓^{n}(Ω, F)} (h : ∀ a, f a = g a) : f = g :=
  DFunLike.ext _ _ h

/-- Copy of a `TestFunction` with a new `toFun` equal to the old one. Useful to fix
definitional equalities. -/
protected def copy (f : 𝓓^{n}(Ω, F)) (f' : E → F) (h : f' = f) : 𝓓^{n}(Ω, F) where
  toFun := f'
  contDiff' := h.symm ▸ f.contDiff
  hasCompactSupport' := h.symm ▸ f.hasCompactSupport
  tsupport_subset' := h.symm ▸ f.tsupport_subset

@[simp]
theorem coe_copy (f : 𝓓^{n}(Ω, F)) (f' : E → F) (h : f' = f) : ⇑(f.copy f' h) = f' :=
  rfl

theorem copy_eq (f : 𝓓^{n}(Ω, F)) (f' : E → F) (h : f' = f) : f.copy f' h = f :=
  DFunLike.ext' h

@[simp]
theorem coe_toBoundedContinuousFunction (f : 𝓓^{n}(Ω, F)) :
    (f : BoundedContinuousFunction E F) = (f : E → F) := rfl

@[simp]
theorem coe_mk {f : E → F} {contDiff : ContDiff ℝ n f} {hasCompactSupport : HasCompactSupport f}
    {tsupport_subset : tsupport f ⊆ Ω} :
    TestFunction.mk f contDiff hasCompactSupport tsupport_subset = f :=
  rfl

section AddCommGroup

@[simps -fullyApplied]
instance : Zero 𝓓^{n}(Ω, F) where
  zero := ⟨0, contDiff_zero_fun, .zero, by simp only [tsupport_zero, empty_subset]⟩

@[simps -fullyApplied]
instance : Add 𝓓^{n}(Ω, F) where
  add f g := ⟨f + g, f.contDiff.add g.contDiff, f.hasCompactSupport.add g.hasCompactSupport,
    tsupport_add f g |>.trans <| union_subset f.tsupport_subset g.tsupport_subset⟩

@[simps -fullyApplied]
instance : Neg 𝓓^{n}(Ω, F) where
  neg f := ⟨-f, f.contDiff.neg, f.hasCompactSupport.neg, tsupport_neg f ▸ f.tsupport_subset⟩

@[simps -fullyApplied]
instance : Sub 𝓓^{n}(Ω, F) where
  sub f g := ⟨f - g, f.contDiff.sub g.contDiff, f.hasCompactSupport.sub g.hasCompactSupport,
    tsupport_sub f g |>.trans <| union_subset f.tsupport_subset g.tsupport_subset⟩

@[simps -fullyApplied]
instance {R} [Semiring R] [Module R F] [SMulCommClass ℝ R F] [ContinuousConstSMul R F] :
    SMul R 𝓓^{n}(Ω, F) where
  smul c f := ⟨c • f, f.contDiff.const_smul c, f.hasCompactSupport.smul_left,
    tsupport_smul_subset_right _ _ |>.trans f.tsupport_subset⟩

instance : AddCommGroup 𝓓^{n}(Ω, F) := fast_instance%
  DFunLike.coe_injective.addCommGroup _ rfl (fun _ _ ↦ rfl) (fun _ ↦ rfl) (fun _ _ ↦ rfl)
    (fun _ _ ↦ rfl) (fun _ _ ↦ rfl)

variable (Ω F n) in
/-- Coercion as an additive homomorphism. -/
@[simps -fullyApplied]
def coeFnAddMonoidHom : 𝓓^{n}(Ω, F) →+ E → F where
  toFun f := f
  map_zero' := coe_zero
  map_add' _ _ := rfl

end AddCommGroup

section Module

instance {R} [Semiring R] [Module R F] [SMulCommClass ℝ R F] [ContinuousConstSMul R F] :
    Module R 𝓓^{n}(Ω, F) := fast_instance%
  DFunLike.coe_injective.module R (coeFnAddMonoidHom Ω F n) fun _ _ ↦ rfl

instance {R S} [Semiring R] [Semiring S] [Module R F] [Module S F] [SMulCommClass ℝ R F]
    [SMulCommClass ℝ S F] [ContinuousConstSMul R F] [ContinuousConstSMul S F] [SMul R S]
    [IsScalarTower R S F] :
    IsScalarTower R S 𝓓^{n}(Ω, F) where
  smul_assoc _ _ _ := by ext; simp

end Module

open ContDiffMapSupportedIn

/-- The natural inclusion `𝓓^{n}_{K}(E, F) → 𝓓^{n}(Ω, F)` when `K ⊆ Ω`. -/
@[simps -fullyApplied]
def ofSupportedIn {K : Compacts E} (K_sub_Ω : (K : Set E) ⊆ Ω) (f : 𝓓^{n}_{K}(E, F)) :
    𝓓^{n}(Ω, F) :=
  ⟨f, f.contDiff, f.compact_supp, f.tsupport_subset.trans K_sub_Ω⟩

variable (𝕜) in
/-- The natural inclusion `𝓓^{n}_{K}(E, F) → 𝓓^{n}(Ω, F)`, when `K ⊆ Ω`, as a linear map. -/
def ofSupportedInLM [SMulCommClass ℝ 𝕜 F] {K : Compacts E} (K_sub_Ω : (K : Set E) ⊆ Ω) :
    𝓓^{n}_{K}(E, F) →ₗ[𝕜] 𝓓^{n}(Ω, F) where
  toFun f := ofSupportedIn K_sub_Ω f
  map_add' _ _ := rfl
  map_smul' _ _ := rfl

@[simp] theorem coe_ofSupportedInLM [SMulCommClass ℝ 𝕜 F] {K : Compacts E}
    (K_sub_Ω : (K : Set E) ⊆ Ω) :
    (ofSupportedInLM 𝕜 K_sub_Ω : 𝓓^{n}_{K}(E, F) → 𝓓^{n}(Ω, F)) = ofSupportedIn K_sub_Ω :=
  rfl

<<<<<<< HEAD

variable (𝕜 n k) in
/-- `iteratedFDerivWithOrderLM 𝕜 n k i` is the `𝕜`-linear-map sending `f : 𝓓^{n}(Ω, F)` to
its `i`-th iterated derivative as an element of `𝓓^{k}(Ω, E [×i]→L[ℝ] F)`.
This only makes mathematical sense if `k + i ≤ n`, otherwise we define it as the zero map.

See `iteratedFDerivLM` for the very common case where everything is infinitely differentiable.

This is subsumed by `iteratedFDerivWithOrderCLM` (not yet in Mathlib), which also bundles the
continuity. -/
noncomputable def iteratedFDerivWithOrderLM [SMulCommClass ℝ 𝕜 F] (i : ℕ) :
    𝓓^{n}(Ω, F) →ₗ[𝕜] 𝓓^{k}(Ω, E [×i]→L[ℝ] F) where
  /-
  Note: it is tempting to define this as some linear map if `k + i ≤ n`,
  and the zero map otherwise. However, we would lose the definitional equality between
  `iteratedFDerivWithOrderLM 𝕜 n k i f` and `iteratedFDerivWithOrderLM ℝ n k i f`.

  This is caused by the fact that the equality `f (if p then x else y) = if p then f x else f y`
  is not definitional.
  -/
  toFun f :=
    if hi : k + i ≤ n then
      ⟨iteratedFDeriv ℝ i f, f.contDiff.iteratedFDeriv_right (mod_cast hi),
        f.hasCompactSupport.iteratedFDeriv _,
        tsupport_iteratedFDeriv_subset _ |>.trans f.tsupport_subset⟩
    else 0
  map_add' f g := by
    split_ifs with hi
    · have hi' : (i : WithTop ℕ∞) ≤ n := mod_cast (le_of_add_le_right hi)
      ext
      simp [iteratedFDeriv_add (f.contDiff.of_le hi') (g.contDiff.of_le hi')]
    · simp
  map_smul' c f := by
    split_ifs with hi
    · have hi' : (i : WithTop ℕ∞) ≤ n := mod_cast (le_of_add_le_right hi)
      ext
      simp [iteratedFDeriv_const_smul_apply (f.contDiff.of_le hi').contDiffAt]
    · simp

@[simp]
lemma iteratedFDerivWithOrderLM_apply [SMulCommClass ℝ 𝕜 F] {i : ℕ} (f : 𝓓^{n}(Ω, F)) :
    iteratedFDerivWithOrderLM 𝕜 n k i f = if k + i ≤ n then iteratedFDeriv ℝ i f else 0 := by
  rw [iteratedFDerivWithOrderLM]
  split_ifs <;> rfl

lemma iteratedFDerivWithOrderLM_apply_of_le [SMulCommClass ℝ 𝕜 F] {i : ℕ} (f : 𝓓^{n}(Ω, F))
    (hin : k + i ≤ n) :
    iteratedFDerivWithOrderLM 𝕜 n k i f = iteratedFDeriv ℝ i f := by
  simp [hin]

lemma iteratedFDerivWithOrderLM_apply_of_gt [SMulCommClass ℝ 𝕜 F] {i : ℕ} (f : 𝓓^{n}(Ω, F))
    (hin : ¬ (k + i ≤ n)) :
    iteratedFDerivWithOrderLM 𝕜 n k i f = 0 := by
  ext : 1
  simp [hin]

lemma iteratedFDerivWithOrderLM_eq_of_scalars [SMulCommClass ℝ 𝕜 F] {i : ℕ} (𝕜' : Type*)
    [NontriviallyNormedField 𝕜'] [NormedSpace 𝕜' F] [SMulCommClass ℝ 𝕜' F] :
    (iteratedFDerivWithOrderLM 𝕜 n k i : 𝓓^{n}(Ω, F) → _)
      = iteratedFDerivWithOrderLM 𝕜' n k i :=
  rfl

variable (𝕜) in
/-- `iteratedFDerivLM 𝕜 i` is the `𝕜`-linear-map sending `f : 𝓓(Ω, F)` to
its `i`-th iterated derivative as an element of `𝓓(Ω, E [×i]→L[ℝ] F)`.

See also `iteratedFDerivWithOrderLM` if you need more control on the regularities.

This is subsumed by `iteratedFDerivCLM` (not yet in Mathlib), which also bundles the
continuity. -/
noncomputable def iteratedFDerivLM [SMulCommClass ℝ 𝕜 F] (i : ℕ) :
    𝓓(Ω, F) →ₗ[𝕜] 𝓓(Ω, E [×i]→L[ℝ] F) where
  toFun f := ⟨iteratedFDeriv ℝ i f, f.contDiff.iteratedFDeriv_right le_rfl,
      f.hasCompactSupport.iteratedFDeriv _,
      tsupport_iteratedFDeriv_subset _ |>.trans f.tsupport_subset⟩
  map_add' f g := by
    have hi : (i : WithTop ℕ∞) ≤ ∞ := mod_cast le_top
    ext
    simp [iteratedFDeriv_add (f.contDiff.of_le hi) (g.contDiff.of_le hi)]
  map_smul' c f := by
    have hi : (i : WithTop ℕ∞) ≤ ∞ := mod_cast le_top
    ext
    simp [iteratedFDeriv_const_smul_apply (f.contDiff.of_le hi).contDiffAt]

@[simp]
lemma iteratedFDerivLM_apply [SMulCommClass ℝ 𝕜 F] {i : ℕ} (f : 𝓓(Ω, F)) :
    iteratedFDerivLM 𝕜 i f = iteratedFDeriv ℝ i f :=
  rfl

/-- Note: this turns out to be a definitional equality thanks to decidablity of the order
on `ℕ∞`. This means we could have *defined* `iteratedFDerivLM` this way, but we avoid it
to make sure that `if`s won't appear in the smooth case. -/
lemma iteratedFDerivLM_eq_withOrder [SMulCommClass ℝ 𝕜 F] (i : ℕ) :
    (iteratedFDerivLM 𝕜 i : 𝓓(Ω, F) →ₗ[𝕜] _) = iteratedFDerivWithOrderLM 𝕜 ⊤ ⊤ i :=
  rfl

lemma iteratedFDerivLM_eq_of_scalars [SMulCommClass ℝ 𝕜 F] {i : ℕ} (𝕜' : Type*)
    [NontriviallyNormedField 𝕜'] [NormedSpace 𝕜' F] [SMulCommClass ℝ 𝕜' F] :
    (iteratedFDerivLM 𝕜 i : 𝓓(Ω, F) → _) = iteratedFDerivLM 𝕜' i :=
  rfl

=======
>>>>>>> eb5fdb92
section Topology

variable {V : Type*} [AddCommGroup V] [Module ℝ V] [t : TopologicalSpace V]
  [IsTopologicalAddGroup V] [ContinuousSMul ℝ V] [LocallyConvexSpace ℝ V]

variable (Ω F n) in
/-- The "original topology" on `𝓓^{n}(Ω, F)`, defined as the supremum over all compacts `K ⊆ Ω` of
the topology on `𝓓^{n}_{K}(E, F)`. In other words, this topology makes `𝓓^{n}(Ω, F)` the inductive
limit of the `𝓓^{n}_{K}(E, F)`s **in the category of topological spaces**.

Note that this has no reason to be a locally convex (or even vector space) topology. For this
reason, we actually endow `𝓓^{n}(Ω, F)` with another topology, namely the finest locally convex
topology which is coarser than this original topology. See `TestFuntion.topologicalSpace`. -/
noncomputable def originalTop : TopologicalSpace 𝓓^{n}(Ω, F) :=
  ⨆ (K : Compacts E) (K_sub_Ω : (K : Set E) ⊆ Ω),
    coinduced (ofSupportedIn K_sub_Ω) ContDiffMapSupportedIn.topologicalSpace

variable (Ω F n) in
/-- The canonical LF topology on `𝓓^{n}(Ω, F)`. This makes `𝓓^{n}(Ω, F)` the inductive
limit of the `𝓓^{n}_{K}(E, F)`s **in the category of locally convex topological vector spaces**
(over ℝ). See `TestFunction.continuous_iff_continuous_comp` for the corresponding universal
property.

More concretely, this is defined as the infimum of *all* locally convex topologies which are
coarser than the "original topology" `TestFunction.originalTop`, which corresponds to taking
the inductive limit in the category of topological spaces. -/
noncomputable instance topologicalSpace : TopologicalSpace 𝓓^{n}(Ω, F) :=
  sInf {t : TopologicalSpace 𝓓^{n}(Ω, F) | originalTop Ω F n ≤ t ∧
    @IsTopologicalAddGroup 𝓓^{n}(Ω, F) t _ ∧
    @ContinuousSMul ℝ 𝓓^{n}(Ω, F) _ _ t ∧
    @LocallyConvexSpace ℝ 𝓓^{n}(Ω, F) _ _ _ _ t}

noncomputable instance : IsTopologicalAddGroup 𝓓^{n}(Ω, F) :=
  topologicalAddGroup_sInf fun _ ⟨_, ht, _, _⟩ ↦ ht

<<<<<<< HEAD
--TODO: deduce for `RCLike` field `𝕂`
=======
noncomputable instance uniformSpace : UniformSpace 𝓓^{n}(Ω, F) :=
  IsTopologicalAddGroup.rightUniformSpace 𝓓^{n}(Ω, F)

noncomputable instance : IsUniformAddGroup 𝓓^{n}(Ω, F) :=
  isUniformAddGroup_of_addCommGroup

-- TODO: deduce for `RCLike` field `𝕂`
>>>>>>> eb5fdb92
noncomputable instance : ContinuousSMul ℝ 𝓓^{n}(Ω, F) :=
  continuousSMul_sInf fun _ ⟨_, _, ht, _⟩ ↦ ht

noncomputable instance : LocallyConvexSpace ℝ 𝓓^{n}(Ω, F) :=
  .sInf fun _ ⟨_, _, _, ht⟩ ↦ ht

theorem originalTop_le : originalTop Ω F n ≤ topologicalSpace Ω F n :=
  le_sInf fun _t ⟨ht, _⟩ ↦ ht

<<<<<<< HEAD
noncomputable instance uniformSpace : UniformSpace 𝓓^{n}(Ω, F) :=
  IsTopologicalAddGroup.rightUniformSpace 𝓓^{n}(Ω, F)

noncomputable instance : IsUniformAddGroup 𝓓^{n}(Ω, F) :=
  isUniformAddGroup_of_addCommGroup

=======
>>>>>>> eb5fdb92
/-- Fix a locally convex topology `t` on `𝓓^{n}(Ω, F)`. `t` is coarser than the canonical topology
on `𝓓^{n}(Ω, F)` if and only if it is coarser than the "original topology" given by
`TestFunction.originalTop`. -/
theorem topologicalSpace_le_iff {t : TopologicalSpace 𝓓^{n}(Ω, F)}
    [@IsTopologicalAddGroup _ t _] [@ContinuousSMul ℝ _ _ _ t]
    [@LocallyConvexSpace ℝ _ _ _ _ _ t] :
    topologicalSpace Ω F n ≤ t ↔ originalTop Ω F n ≤ t :=
  ⟨le_trans originalTop_le, fun H ↦ sInf_le ⟨H, inferInstance, inferInstance, inferInstance⟩⟩

/-- For every compact `K ⊆ Ω`, the inclusion map `𝓓^{n}_{K}(E, F) → 𝓓^{n}(Ω, F)` is
continuous. It is in fact a topological embedding, though this fact is not in Mathlib yet. -/
theorem continuous_ofSupportedIn {K : Compacts E} (K_sub_Ω : (K : Set E) ⊆ Ω) :
    Continuous (ofSupportedIn K_sub_Ω : 𝓓^{n}_{K}(E, F) → 𝓓^{n}(Ω, F)) := by
  rw [continuous_iff_coinduced_le]
  exact le_trans (le_iSup₂_of_le K K_sub_Ω le_rfl) originalTop_le

variable (𝕜) in
/-- The natural inclusion `𝓓^{n}_{K}(E, F) → 𝓓^{n}(Ω, F)`, when `K ⊆ Ω`, as a continuous
linear map. -/
def ofSupportedInCLM [SMulCommClass ℝ 𝕜 F] {K : Compacts E} (K_sub_Ω : (K : Set E) ⊆ Ω) :
    𝓓^{n}_{K}(E, F) →L[𝕜] 𝓓^{n}(Ω, F) where
  toLinearMap := ofSupportedInLM 𝕜 K_sub_Ω
  cont := continuous_ofSupportedIn K_sub_Ω

@[simp] theorem coe_ofSupportedInCLM [SMulCommClass ℝ 𝕜 F] {K : Compacts E}
    (K_sub_Ω : (K : Set E) ⊆ Ω) :
    (ofSupportedInCLM 𝕜 K_sub_Ω : 𝓓^{n}_{K}(E, F) → 𝓓^{n}(Ω, F)) = ofSupportedIn K_sub_Ω :=
  rfl

/-- The **universal property** of the topology on `𝓓^{n}(Ω, F)`: a **linear** map from
`𝓓^{n}(Ω, F)` to a locally convex topological vector space is continuous if and only if its
precomposition with the inclusion `ofSupportedIn K_sub_Ω : 𝓓^{n}_{K}(E, F) → 𝓓^{n}(Ω, F)` is
continuous for every compact `K ⊆ Ω`. -/
protected theorem continuous_iff_continuous_comp [Algebra ℝ 𝕜] [IsScalarTower ℝ 𝕜 F]
    [Module 𝕜 V] [IsScalarTower ℝ 𝕜 V] (f : 𝓓^{n}(Ω, F) →ₗ[𝕜] V) :
    Continuous f ↔ ∀ (K : Compacts E) (K_sub_Ω : (K : Set E) ⊆ Ω),
      Continuous (f ∘ₗ ofSupportedInLM 𝕜 K_sub_Ω) := by
  simp_rw [LinearMap.coe_comp, ← f.coe_restrictScalars ℝ, coe_ofSupportedInLM]
  rw [continuous_iff_le_induced]
  have : @IsTopologicalAddGroup _ (induced (f.restrictScalars ℝ) t) _ :=
    topologicalAddGroup_induced _
  have : @ContinuousSMul ℝ _ _ _ (induced (f.restrictScalars ℝ) t) := continuousSMul_induced _
  have : @LocallyConvexSpace ℝ _ _ _ _ _ (induced (f.restrictScalars ℝ) t) := .induced _
  simp_rw [topologicalSpace_le_iff, originalTop, iSup₂_le_iff, ← continuous_iff_le_induced,
    continuous_coinduced_dom]

<<<<<<< HEAD
theorem isUniformEmbedding_ofSupportedInCLM [Algebra ℝ 𝕜] [IsScalarTower ℝ 𝕜 F] {K : Compacts E}
    (K_sub_Ω : (K : Set E) ⊆ Ω) :
    IsUniformEmbedding (ofSupportedInCLM 𝕜 K_sub_Ω : 𝓓^{n}_{K}(E, F) → 𝓓^{n}(Ω, F)) := by
  let φ : 𝓓^{n}(Ω, F) →ₗ[𝕜] Π i, E →ᵇ E [×i]→L[ℝ] F :=
  { toFun f i := iteratedFDerivWithOrderLM 𝕜 n 0 i f
    map_add' _ _ := sorry
    map_smul' _ _ := sorry }
  have φ_comp (K' : Compacts E) (K'_sub_Ω : (K' : Set E) ⊆ Ω) :
      φ ∘ₗ ofSupportedInLM 𝕜 K'_sub_Ω = LinearMap.pi fun i ↦ structureMapLM 𝕜 n i := by
    ext
    simp [φ, structureMapLM_apply_withOrder]
  have φ_cont : Continuous φ := by
    simp_rw [TestFunction.continuous_iff_continuous_comp, φ_comp]
    intro K' K'_sub_Ω
    exact (ContinuousLinearMap.pi fun i ↦ structureMapCLM 𝕜 n i).continuous
  sorry

=======
>>>>>>> eb5fdb92
end Topology

end TestFunction<|MERGE_RESOLUTION|>--- conflicted
+++ resolved
@@ -34,11 +34,7 @@
 
 ## Main statements
 
-<<<<<<< HEAD
-- `TestFunction.continuous_iff_continuous_comp` a linear map from `𝓓^{n}(E, F)`
-=======
 - `TestFunction.continuous_iff_continuous_comp`: a linear map from `𝓓^{n}(E, F)`
->>>>>>> eb5fdb92
   to a locally convex space is continuous iff its restriction to `𝓓^{n}_{K}(E, F)` is
   continuous for each compact set `K`. We will later translate this concretely in terms
   of seminorms.
@@ -62,14 +58,8 @@
 
 variable {𝕜 𝕂 : Type*} [NontriviallyNormedField 𝕜] [RCLike 𝕂]
   {E : Type*} [NormedAddCommGroup E] [NormedSpace ℝ E] {Ω : Opens E}
-<<<<<<< HEAD
-  {F : Type*} [NormedAddCommGroup F] [NormedSpace ℝ F]
-  [NormedSpace 𝕜 F] [NormedSpace 𝕂 F]
+  {F : Type*} [NormedAddCommGroup F] [NormedSpace ℝ F] [NormedSpace 𝕜 F] [NormedSpace 𝕂 F]
   {n k : ℕ∞}
-=======
-  {F : Type*} [NormedAddCommGroup F] [NormedSpace ℝ F] [NormedSpace 𝕜 F] [NormedSpace 𝕂 F]
-  {n : ℕ∞}
->>>>>>> eb5fdb92
 
 variable (Ω F n) in
 /-- The type of bundled `n`-times continuously differentiable maps with compact support -/
@@ -248,8 +238,6 @@
     (K_sub_Ω : (K : Set E) ⊆ Ω) :
     (ofSupportedInLM 𝕜 K_sub_Ω : 𝓓^{n}_{K}(E, F) → 𝓓^{n}(Ω, F)) = ofSupportedIn K_sub_Ω :=
   rfl
-
-<<<<<<< HEAD
 
 variable (𝕜 n k) in
 /-- `iteratedFDerivWithOrderLM 𝕜 n k i` is the `𝕜`-linear-map sending `f : 𝓓^{n}(Ω, F)` to
@@ -351,8 +339,6 @@
     (iteratedFDerivLM 𝕜 i : 𝓓(Ω, F) → _) = iteratedFDerivLM 𝕜' i :=
   rfl
 
-=======
->>>>>>> eb5fdb92
 section Topology
 
 variable {V : Type*} [AddCommGroup V] [Module ℝ V] [t : TopologicalSpace V]
@@ -388,9 +374,6 @@
 noncomputable instance : IsTopologicalAddGroup 𝓓^{n}(Ω, F) :=
   topologicalAddGroup_sInf fun _ ⟨_, ht, _, _⟩ ↦ ht
 
-<<<<<<< HEAD
---TODO: deduce for `RCLike` field `𝕂`
-=======
 noncomputable instance uniformSpace : UniformSpace 𝓓^{n}(Ω, F) :=
   IsTopologicalAddGroup.rightUniformSpace 𝓓^{n}(Ω, F)
 
@@ -398,7 +381,6 @@
   isUniformAddGroup_of_addCommGroup
 
 -- TODO: deduce for `RCLike` field `𝕂`
->>>>>>> eb5fdb92
 noncomputable instance : ContinuousSMul ℝ 𝓓^{n}(Ω, F) :=
   continuousSMul_sInf fun _ ⟨_, _, ht, _⟩ ↦ ht
 
@@ -408,15 +390,6 @@
 theorem originalTop_le : originalTop Ω F n ≤ topologicalSpace Ω F n :=
   le_sInf fun _t ⟨ht, _⟩ ↦ ht
 
-<<<<<<< HEAD
-noncomputable instance uniformSpace : UniformSpace 𝓓^{n}(Ω, F) :=
-  IsTopologicalAddGroup.rightUniformSpace 𝓓^{n}(Ω, F)
-
-noncomputable instance : IsUniformAddGroup 𝓓^{n}(Ω, F) :=
-  isUniformAddGroup_of_addCommGroup
-
-=======
->>>>>>> eb5fdb92
 /-- Fix a locally convex topology `t` on `𝓓^{n}(Ω, F)`. `t` is coarser than the canonical topology
 on `𝓓^{n}(Ω, F)` if and only if it is coarser than the "original topology" given by
 `TestFunction.originalTop`. -/
@@ -463,7 +436,6 @@
   simp_rw [topologicalSpace_le_iff, originalTop, iSup₂_le_iff, ← continuous_iff_le_induced,
     continuous_coinduced_dom]
 
-<<<<<<< HEAD
 theorem isUniformEmbedding_ofSupportedInCLM [Algebra ℝ 𝕜] [IsScalarTower ℝ 𝕜 F] {K : Compacts E}
     (K_sub_Ω : (K : Set E) ⊆ Ω) :
     IsUniformEmbedding (ofSupportedInCLM 𝕜 K_sub_Ω : 𝓓^{n}_{K}(E, F) → 𝓓^{n}(Ω, F)) := by
@@ -481,8 +453,6 @@
     exact (ContinuousLinearMap.pi fun i ↦ structureMapCLM 𝕜 n i).continuous
   sorry
 
-=======
->>>>>>> eb5fdb92
 end Topology
 
 end TestFunction