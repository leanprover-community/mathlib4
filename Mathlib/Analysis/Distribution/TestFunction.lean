/-
Copyright (c) 2025 Luigi Massacci. All rights reserved.
Released under Apache 2.0 license as described in the file LICENSE.
Authors: Luigi Massacci, Anatole Dedecker
-/
module

public import Mathlib.Analysis.Distribution.ContDiffMapSupportedIn
public import Mathlib.Analysis.RCLike.Basic
public import Mathlib.Topology.ContinuousMap.Bounded.Normed

/-!
# Continuously differentiable functions with compact support

This file develops the basic theory of bundled `n`-times continuously differentiable functions
with compact support contained in some open set `Ω`. More explicitly, given normed spaces `E`
and `F`, an open set `Ω : Opens E` and `n : ℕ∞`, we are interested in the space `𝓓^{n}(Ω, F)` of
maps `f : E → F` such that:

- `f` is `n`-times continuously differentiable: `ContDiff ℝ n f`.
- `f` has compact support: `HasCompactSupport f`.
- the support of `f` is inside the open set `Ω`: `tsupport f ⊆ Ω`.

This exists as a bundled type to equip it with the canonical LF topology induced by the inclusions
`𝓓_{K}^{n}(Ω, F) → 𝓓^{n}(Ω, F)` (see `ContDiffMapSupportedIn`). The dual space is then the space of
distributions, or "weak solutions" to PDEs, on `Ω`.

## Main definitions

- `TestFunction Ω F n`: the type of bundled `n`-times continuously differentiable
  functions `E → F` with compact support contained in `Ω`.
- `TestFunction.topologicalSpace`: the canonical LF topology on `𝓓^{n}(Ω, F)`. It is the
  locally convex inductive limit of the topologies on each `𝓓_{K}^{n}(Ω, F)`.

## Main statements

- `TestFunction.continuous_iff_continuous_comp`: a linear map from `𝓓^{n}(E, F)`
  to a locally convex space is continuous iff its restriction to `𝓓^{n}_{K}(E, F)` is
  continuous for each compact set `K`. We will later translate this concretely in terms
  of seminorms.

## Notation

- `𝓓^{n}(Ω, F)`: the space of bundled `n`-times continuously differentiable functions `E → F`
  with compact support contained in `Ω`.
- `𝓓(Ω, F)`: the space of bundled smooth (infinitely differentiable) functions `E → F`
  with compact support contained in `Ω`, i.e. `𝓓^{⊤}(Ω, F)`.

## Tags

distributions, test function
-/

@[expose] public section

open Function Seminorm SeminormFamily Set TopologicalSpace UniformSpace
open scoped BoundedContinuousFunction NNReal Topology

variable {𝕜 𝕂 : Type*} [NontriviallyNormedField 𝕜] [RCLike 𝕂]
  {E : Type*} [NormedAddCommGroup E] [NormedSpace ℝ E] {Ω Ω₁ Ω₂ : Opens E}
  {F : Type*} [NormedAddCommGroup F] [NormedSpace ℝ F] [NormedSpace 𝕜 F] [NormedSpace 𝕂 F]
<<<<<<< HEAD
  {n n₁ n₂ k : ℕ∞}
=======
  {F' : Type*} [NormedAddCommGroup F'] [NormedSpace ℝ F'] [NormedSpace 𝕜 F'] [NormedSpace 𝕂 F']
  {n : ℕ∞}
>>>>>>> aaf540d0

variable (Ω F n) in
/-- The type of bundled `n`-times continuously differentiable maps with compact support -/
structure TestFunction : Type _ where
  /-- The underlying function. Use coercion instead. -/
  protected toFun : E → F
  protected contDiff' : ContDiff ℝ n toFun
  protected hasCompactSupport' : HasCompactSupport toFun
  protected tsupport_subset' : tsupport toFun ⊆ Ω

/-- Notation for the space of bundled `n`-times continuously differentiable maps
with compact support. -/
scoped[Distributions] notation "𝓓^{" n "}(" Ω ", " F ")" => TestFunction Ω F n

/-- Notation for the space of "test functions", i.e. bundled smooth (infinitely differentiable) maps
with compact support. -/
scoped[Distributions] notation "𝓓(" Ω ", " F ")" => TestFunction Ω F ⊤

open Distributions

/-- `TestFunctionClass B Ω F n` states that `B` is a type of `n`-times continuously
differentiable functions `E → F` with compact support contained in `Ω : Opens E`. -/
class TestFunctionClass (B : Type*)
    {E : outParam <| Type*} [NormedAddCommGroup E] [NormedSpace ℝ E] (Ω : outParam <| Opens E)
    (F : outParam <| Type*) [NormedAddCommGroup F] [NormedSpace ℝ F]
    (n : outParam ℕ∞) extends FunLike B E F where
  map_contDiff (f : B) : ContDiff ℝ n f
  map_hasCompactSupport (f : B) : HasCompactSupport f
  tsupport_map_subset (f : B) : tsupport f ⊆ Ω

open TestFunctionClass

namespace TestFunctionClass

instance (B : Type*)
    {E : outParam <| Type*} [NormedAddCommGroup E] [NormedSpace ℝ E] (Ω : outParam <| Opens E)
    (F : outParam <| Type*) [NormedAddCommGroup F] [NormedSpace ℝ F]
    (n : outParam ℕ∞) [TestFunctionClass B Ω F n] :
    ContinuousMapClass B E F where
  map_continuous f := (map_contDiff f).continuous

instance (B : Type*)
    {E : outParam <| Type*} [NormedAddCommGroup E] [NormedSpace ℝ E] (Ω : outParam <| Opens E)
    (F : outParam <| Type*) [NormedAddCommGroup F] [NormedSpace ℝ F]
    (n : outParam ℕ∞) [TestFunctionClass B Ω F n] :
    BoundedContinuousMapClass B E F where
  map_bounded f := by
    obtain ⟨C, hC⟩ := (map_continuous f).bounded_above_of_compact_support (map_hasCompactSupport f)
    exact map_bounded (BoundedContinuousFunction.ofNormedAddCommGroup f (map_continuous f) C hC)

end TestFunctionClass

namespace TestFunction

instance toTestFunctionClass : TestFunctionClass 𝓓^{n}(Ω, F) Ω F n where
  coe f := f.toFun
  coe_injective' f g h := by cases f; cases g; congr
  map_contDiff f := f.contDiff'
  map_hasCompactSupport f := f.hasCompactSupport'
  tsupport_map_subset f := f.tsupport_subset'

protected theorem contDiff (f : 𝓓^{n}(Ω, F)) : ContDiff ℝ n f := map_contDiff f
protected theorem hasCompactSupport (f : 𝓓^{n}(Ω, F)) : HasCompactSupport f :=
  map_hasCompactSupport f
protected theorem tsupport_subset (f : 𝓓^{n}(Ω, F)) : tsupport f ⊆ Ω := tsupport_map_subset f

@[simp]
theorem toFun_eq_coe {f : 𝓓^{n}(Ω, F)} : f.toFun = (f : E → F) :=
  rfl

/-- See note [custom simps projection]. -/
def Simps.coe (f : 𝓓^{n}(Ω, F)) : E → F := f

initialize_simps_projections TestFunction (toFun → coe, as_prefix coe)

@[ext]
theorem ext {f g : 𝓓^{n}(Ω, F)} (h : ∀ a, f a = g a) : f = g :=
  DFunLike.ext _ _ h

/-- Copy of a `TestFunction` with a new `toFun` equal to the old one. Useful to fix
definitional equalities. -/
protected def copy (f : 𝓓^{n}(Ω, F)) (f' : E → F) (h : f' = f) : 𝓓^{n}(Ω, F) where
  toFun := f'
  contDiff' := h.symm ▸ f.contDiff
  hasCompactSupport' := h.symm ▸ f.hasCompactSupport
  tsupport_subset' := h.symm ▸ f.tsupport_subset

@[simp]
theorem coe_copy (f : 𝓓^{n}(Ω, F)) (f' : E → F) (h : f' = f) : ⇑(f.copy f' h) = f' :=
  rfl

theorem copy_eq (f : 𝓓^{n}(Ω, F)) (f' : E → F) (h : f' = f) : f.copy f' h = f :=
  DFunLike.ext' h

@[simp]
theorem coe_toBoundedContinuousFunction (f : 𝓓^{n}(Ω, F)) :
    (f : BoundedContinuousFunction E F) = (f : E → F) := rfl

@[simp]
theorem coe_mk {f : E → F} {contDiff : ContDiff ℝ n f} {hasCompactSupport : HasCompactSupport f}
    {tsupport_subset : tsupport f ⊆ Ω} :
    TestFunction.mk f contDiff hasCompactSupport tsupport_subset = f :=
  rfl

section AddCommGroup

@[simps -fullyApplied]
instance : Zero 𝓓^{n}(Ω, F) where
  zero := ⟨0, contDiff_zero_fun, .zero, by simp only [tsupport_zero, empty_subset]⟩

@[simps -fullyApplied]
instance : Add 𝓓^{n}(Ω, F) where
  add f g := ⟨f + g, f.contDiff.add g.contDiff, f.hasCompactSupport.add g.hasCompactSupport,
    tsupport_add f g |>.trans <| union_subset f.tsupport_subset g.tsupport_subset⟩

@[simps -fullyApplied]
instance : Neg 𝓓^{n}(Ω, F) where
  neg f := ⟨-f, f.contDiff.neg, f.hasCompactSupport.neg, tsupport_neg f ▸ f.tsupport_subset⟩

@[simps -fullyApplied]
instance : Sub 𝓓^{n}(Ω, F) where
  sub f g := ⟨f - g, f.contDiff.sub g.contDiff, f.hasCompactSupport.sub g.hasCompactSupport,
    tsupport_sub f g |>.trans <| union_subset f.tsupport_subset g.tsupport_subset⟩

@[simps -fullyApplied]
instance {R} [Semiring R] [Module R F] [SMulCommClass ℝ R F] [ContinuousConstSMul R F] :
    SMul R 𝓓^{n}(Ω, F) where
  smul c f := ⟨c • f, f.contDiff.const_smul c, f.hasCompactSupport.smul_left,
    tsupport_smul_subset_right _ _ |>.trans f.tsupport_subset⟩

instance : AddCommGroup 𝓓^{n}(Ω, F) := fast_instance%
  DFunLike.coe_injective.addCommGroup _ rfl (fun _ _ ↦ rfl) (fun _ ↦ rfl) (fun _ _ ↦ rfl)
    (fun _ _ ↦ rfl) (fun _ _ ↦ rfl)

variable (Ω F n) in
/-- Coercion as an additive homomorphism. -/
@[simps -fullyApplied]
def coeFnAddMonoidHom : 𝓓^{n}(Ω, F) →+ E → F where
  toFun f := f
  map_zero' := coe_zero
  map_add' _ _ := rfl

end AddCommGroup

section Module

instance {R} [Semiring R] [Module R F] [SMulCommClass ℝ R F] [ContinuousConstSMul R F] :
    Module R 𝓓^{n}(Ω, F) := fast_instance%
  DFunLike.coe_injective.module R (coeFnAddMonoidHom Ω F n) fun _ _ ↦ rfl

instance {R S} [Semiring R] [Semiring S] [Module R F] [Module S F] [SMulCommClass ℝ R F]
    [SMulCommClass ℝ S F] [ContinuousConstSMul R F] [ContinuousConstSMul S F] [SMul R S]
    [IsScalarTower R S F] :
    IsScalarTower R S 𝓓^{n}(Ω, F) where
  smul_assoc _ _ _ := by ext; simp

end Module

open ContDiffMapSupportedIn

/-- The natural inclusion `𝓓^{n}_{K}(E, F) → 𝓓^{n}(Ω, F)` when `K ⊆ Ω`. -/
@[simps -fullyApplied]
def ofSupportedIn {K : Compacts E} (K_sub_Ω : (K : Set E) ⊆ Ω) (f : 𝓓^{n}_{K}(E, F)) :
    𝓓^{n}(Ω, F) :=
  ⟨f, f.contDiff, f.compact_supp, f.tsupport_subset.trans K_sub_Ω⟩

section Topology

variable {V : Type*} [AddCommGroup V] [Module ℝ V] [t : TopologicalSpace V]
  [IsTopologicalAddGroup V] [ContinuousSMul ℝ V] [LocallyConvexSpace ℝ V]

variable (Ω F n) in
/-- The "original topology" on `𝓓^{n}(Ω, F)`, defined as the supremum over all compacts `K ⊆ Ω` of
the topology on `𝓓^{n}_{K}(E, F)`. In other words, this topology makes `𝓓^{n}(Ω, F)` the inductive
limit of the `𝓓^{n}_{K}(E, F)`s **in the category of topological spaces**.

Note that this has no reason to be a locally convex (or even vector space) topology. For this
reason, we actually endow `𝓓^{n}(Ω, F)` with another topology, namely the finest locally convex
topology which is coarser than this original topology. See `TestFunction.topologicalSpace`. -/
noncomputable def originalTop : TopologicalSpace 𝓓^{n}(Ω, F) :=
  ⨆ (K : Compacts E) (K_sub_Ω : (K : Set E) ⊆ Ω),
    coinduced (ofSupportedIn K_sub_Ω) ContDiffMapSupportedIn.topologicalSpace

variable (Ω F n) in
/-- The canonical LF topology on `𝓓^{n}(Ω, F)`. This makes `𝓓^{n}(Ω, F)` the inductive
limit of the `𝓓^{n}_{K}(E, F)`s **in the category of locally convex topological vector spaces**
(over ℝ). See `TestFunction.continuous_iff_continuous_comp` for the corresponding universal
property.

More concretely, this is defined as the infimum of *all* locally convex topologies which are
coarser than the "original topology" `TestFunction.originalTop`, which corresponds to taking
the inductive limit in the category of topological spaces. -/
noncomputable instance topologicalSpace : TopologicalSpace 𝓓^{n}(Ω, F) :=
  sInf {t : TopologicalSpace 𝓓^{n}(Ω, F) | originalTop Ω F n ≤ t ∧
    @IsTopologicalAddGroup 𝓓^{n}(Ω, F) t _ ∧
    @ContinuousSMul ℝ 𝓓^{n}(Ω, F) _ _ t ∧
    @LocallyConvexSpace ℝ 𝓓^{n}(Ω, F) _ _ _ _ t}

noncomputable instance : IsTopologicalAddGroup 𝓓^{n}(Ω, F) :=
  topologicalAddGroup_sInf fun _ ⟨_, ht, _, _⟩ ↦ ht

noncomputable instance uniformSpace : UniformSpace 𝓓^{n}(Ω, F) :=
  IsTopologicalAddGroup.rightUniformSpace 𝓓^{n}(Ω, F)

noncomputable instance : IsUniformAddGroup 𝓓^{n}(Ω, F) :=
  isUniformAddGroup_of_addCommGroup

-- TODO: deduce for `RCLike` field `𝕂`
noncomputable instance : ContinuousSMul ℝ 𝓓^{n}(Ω, F) :=
  continuousSMul_sInf fun _ ⟨_, _, ht, _⟩ ↦ ht

noncomputable instance : LocallyConvexSpace ℝ 𝓓^{n}(Ω, F) :=
  .sInf fun _ ⟨_, _, _, ht⟩ ↦ ht

theorem originalTop_le : originalTop Ω F n ≤ topologicalSpace Ω F n :=
  le_sInf fun _t ⟨ht, _⟩ ↦ ht

/-- Fix a locally convex topology `t` on `𝓓^{n}(Ω, F)`. `t` is coarser than the canonical topology
on `𝓓^{n}(Ω, F)` if and only if it is coarser than the "original topology" given by
`TestFunction.originalTop`. -/
theorem topologicalSpace_le_iff {t : TopologicalSpace 𝓓^{n}(Ω, F)}
    [@IsTopologicalAddGroup _ t _] [@ContinuousSMul ℝ _ _ _ t]
    [@LocallyConvexSpace ℝ _ _ _ _ _ t] :
    topologicalSpace Ω F n ≤ t ↔ originalTop Ω F n ≤ t :=
  ⟨le_trans originalTop_le, fun H ↦ sInf_le ⟨H, inferInstance, inferInstance, inferInstance⟩⟩

/-- For every compact `K ⊆ Ω`, the inclusion map `𝓓^{n}_{K}(E, F) → 𝓓^{n}(Ω, F)` is
continuous. It is in fact a topological embedding, though this fact is not in Mathlib yet. -/
@[fun_prop]
theorem continuous_ofSupportedIn {K : Compacts E} (K_sub_Ω : (K : Set E) ⊆ Ω) :
    Continuous (ofSupportedIn K_sub_Ω : 𝓓^{n}_{K}(E, F) → 𝓓^{n}(Ω, F)) := by
  rw [continuous_iff_coinduced_le]
  exact le_trans (le_iSup₂_of_le K K_sub_Ω le_rfl) originalTop_le

variable (𝕜) in
/-- The natural inclusion `𝓓^{n}_{K}(E, F) → 𝓓^{n}(Ω, F)`, when `K ⊆ Ω`, as a continuous
linear map. -/
def ofSupportedInCLM [SMulCommClass ℝ 𝕜 F] {K : Compacts E} (K_sub_Ω : (K : Set E) ⊆ Ω) :
    𝓓^{n}_{K}(E, F) →L[𝕜] 𝓓^{n}(Ω, F) where
  toFun f := ofSupportedIn K_sub_Ω f
  map_add' _ _ := rfl
  map_smul' _ _ := rfl
  cont := continuous_ofSupportedIn K_sub_Ω

@[deprecated (since := "2025-12-10")] alias ofSupportedInLM := ofSupportedInCLM

@[simp] theorem coe_ofSupportedInCLM [SMulCommClass ℝ 𝕜 F] {K : Compacts E}
    (K_sub_Ω : (K : Set E) ⊆ Ω) :
    (ofSupportedInCLM 𝕜 K_sub_Ω : 𝓓^{n}_{K}(E, F) → 𝓓^{n}(Ω, F)) = ofSupportedIn K_sub_Ω :=
  rfl

@[deprecated (since := "2025-12-10")] alias coe_ofSupportedInLM := coe_ofSupportedInCLM

/-- The **universal property** of the topology on `𝓓^{n}(Ω, F)`: a **linear** map from
`𝓓^{n}(Ω, F)` to a locally convex topological vector space is continuous if and only if its
precomposition with the inclusion `ofSupportedIn K_sub_Ω : 𝓓^{n}_{K}(E, F) → 𝓓^{n}(Ω, F)` is
continuous for every compact `K ⊆ Ω`. -/
protected theorem continuous_iff_continuous_comp [Algebra ℝ 𝕜] [IsScalarTower ℝ 𝕜 F]
    [Module 𝕜 V] [IsScalarTower ℝ 𝕜 V] (f : 𝓓^{n}(Ω, F) →ₗ[𝕜] V) :
    Continuous f ↔ ∀ (K : Compacts E) (K_sub_Ω : (K : Set E) ⊆ Ω),
      Continuous (f ∘ ofSupportedIn K_sub_Ω) := by
  simp_rw [← f.coe_restrictScalars ℝ]
  rw [continuous_iff_le_induced]
  have : @IsTopologicalAddGroup _ (induced (f.restrictScalars ℝ) t) _ :=
    topologicalAddGroup_induced _
  have : @ContinuousSMul ℝ _ _ _ (induced (f.restrictScalars ℝ) t) := continuousSMul_induced _
  have : @LocallyConvexSpace ℝ _ _ _ _ _ (induced (f.restrictScalars ℝ) t) := .induced _
  simp_rw [topologicalSpace_le_iff, originalTop, iSup₂_le_iff, ← continuous_iff_le_induced,
    continuous_coinduced_dom]

variable (𝕜) in
/-- Reformulation of the universal property of the topology on `𝓓^{n}(Ω, F)`, in the form of a
custom constructor for continuous linear maps `𝓓^{n}(Ω, F) →L[𝕜] V`, where `V` is an arbitrary
locally convex topological vector space. -/
@[simps]
protected def mkCLM [Algebra ℝ 𝕜] [IsScalarTower ℝ 𝕜 F] [Module 𝕜 V] [IsScalarTower ℝ 𝕜 V]
    (toFun : 𝓓^{n}(Ω, F) → V)
    (map_add : ∀ f g, toFun (f + g) = toFun f + toFun g)
    (map_smul : ∀ c : 𝕜, ∀ f, toFun (c • f) = c • toFun f)
    (cont : ∀ (K : Compacts E) (K_sub_Ω : (K : Set E) ⊆ Ω),
      Continuous (toFun ∘ ofSupportedIn K_sub_Ω)) :
    𝓓^{n}(Ω, F) →L[𝕜] V :=
  letI Φ : 𝓓^{n}(Ω, F) →ₗ[𝕜] V := ⟨⟨toFun, map_add⟩, map_smul⟩
  { toLinearMap := Φ
    cont := show Continuous Φ by rwa [TestFunction.continuous_iff_continuous_comp] }

end Topology

section ToBoundedContinuousFunctionCLM

variable (𝕜) in
/-- The inclusion of the space `𝓓^{n}(Ω, F)` into the space `E →ᵇ F` of bounded continuous
functions as a continuous `𝕜`-linear map. -/
@[simps! apply]
noncomputable def toBoundedContinuousFunctionCLM [Algebra ℝ 𝕜] [IsScalarTower ℝ 𝕜 F] :
    𝓓^{n}(Ω, F) →L[𝕜] E →ᵇ F :=
  TestFunction.mkCLM 𝕜 (↑) (fun _ _ ↦ rfl) (fun _ _ ↦ rfl)
    (fun _ _ ↦ (ContDiffMapSupportedIn.toBoundedContinuousFunctionCLM 𝕜).continuous)

lemma toBoundedContinuousFunctionCLM_eq_of_scalars [Algebra ℝ 𝕜] [IsScalarTower ℝ 𝕜 F] (𝕜' : Type*)
    [NontriviallyNormedField 𝕜'] [NormedSpace 𝕜' F] [Algebra ℝ 𝕜'] [IsScalarTower ℝ 𝕜' F] :
    (toBoundedContinuousFunctionCLM 𝕜 : 𝓓^{n}(Ω, F) → _) = toBoundedContinuousFunctionCLM 𝕜' :=
  rfl

variable (𝕜) in
theorem injective_toBoundedContinuousFunctionCLM [Algebra ℝ 𝕜] [IsScalarTower ℝ 𝕜 F] :
    Function.Injective (toBoundedContinuousFunctionCLM 𝕜 : 𝓓^{n}(Ω, F) →L[𝕜] E →ᵇ F) :=
  fun f g ↦ by simp [toBoundedContinuousFunctionCLM]

instance : T3Space 𝓓^{n}(Ω, F) :=
  suffices T2Space 𝓓^{n}(Ω, F) from inferInstance
  .of_injective_continuous (injective_toBoundedContinuousFunctionCLM ℝ)
    (ContinuousLinearMap.continuous _)

end ToBoundedContinuousFunctionCLM

<<<<<<< HEAD

section Monotone

section

variable [SMulCommClass ℝ 𝕜 F]

open scoped Classical in
variable (𝕜 Ω₁ Ω₂ n₁ n₂) in
/-- If `n₁ ≥ n₂` and `Ω₁ ⊆ Ω₂`, `monoLM 𝕜 Ω₁ Ω₂ n₁ n₂` is the `𝕜`-linear inclusion of
`𝓓^{n₁}(Ω₁, F)` inside `𝓓^{n₂}(Ω₂, F)`. Otherwise, this is the zero map.

This is in fact continuous (see `monoCLM`), and a topological embedding when `n₁ = n₂` and `Ω₁ ⊆ Ω₂`
(not in Mathlib yet). -/
noncomputable def monoLM :
    𝓓^{n₁}(Ω₁, F) →ₗ[𝕜] 𝓓^{n₂}(Ω₂, F) where
  toFun f :=
    if h : n₂ ≤ n₁ ∧ Ω₁ ≤ Ω₂ then
      ⟨f, f.contDiff.of_le (mod_cast h.1), f.hasCompactSupport, f.tsupport_subset.trans h.2⟩
    else 0
  map_add' f g := by split_ifs <;> ext <;> simp
  map_smul' c f := by split_ifs <;> ext <;> simp

open scoped Classical in
@[simp]
lemma monoLM_apply (f : 𝓓^{n₁}(Ω₁, F)) :
    (monoLM 𝕜 Ω₁ Ω₂ n₁ n₂ f : E → F) = if n₂ ≤ n₁ ∧ Ω₁ ≤ Ω₂ then f else 0 := by
  rw [monoLM]
  split_ifs <;> rfl

@[simp]
lemma monoLM_eq_zero (H : ¬ (n₂ ≤ n₁ ∧ Ω₁ ≤ Ω₂)) :
    (monoLM 𝕜 Ω₁ Ω₂ n₁ n₂ : 𝓓^{n₁}(Ω₁, F) →ₗ[𝕜] 𝓓^{n₂}(Ω₂, F)) = 0 := by
  ext; simp [H]

lemma monoLM_eq_of_scalars (𝕜' : Type*)
    [NontriviallyNormedField 𝕜'] [NormedSpace 𝕜' F] [SMulCommClass ℝ 𝕜' F] :
    (monoLM 𝕜 Ω₁ Ω₂ n₁ n₂ : 𝓓^{n₁}(Ω₁, F) → _) = monoLM 𝕜' Ω₁ Ω₂ n₁ n₂ :=
  rfl

variable (𝕜) in
lemma monoLM_ofSupportedIn {K : Compacts E} (K_sub_Ω₁ : (K : Set E) ⊆ Ω₁) (hΩ : Ω₁ ≤ Ω₂)
    (f : 𝓓^{n₁}_{K}(E, F)) :
    monoLM 𝕜 Ω₁ Ω₂ n₁ n₂ (ofSupportedIn K_sub_Ω₁ f) =
      ofSupportedIn (subset_trans K_sub_Ω₁ hΩ) (ContDiffMapSupportedIn.monoLM 𝕜 n₁ n₂ K K f) := by
  ext
  by_cases hn : n₂ ≤ n₁ <;> simp [hΩ, hn]

end

variable [Algebra ℝ 𝕜] [IsScalarTower ℝ 𝕜 F]

variable (𝕜 Ω₁ Ω₂ n₁ n₂) in
/-- If `n₁ ≥ n₂` and `Ω₁ ⊆ Ω₂`, `monoCLM 𝕜 Ω₁ Ω₂ n₁ n₂` is the continuous `𝕜`-linear inclusion of
`𝓓^{n₁}(Ω₁, F)` inside `𝓓^{n₂}(Ω₂, F)`. Otherwise, this is the zero map.

This is in fact a topological embedding when `n₁ = n₂` and `Ω₁ ⊆ Ω₂` (not in Mathlib yet). -/
noncomputable def monoCLM :
    𝓓^{n₁}(Ω₁, F) →L[𝕜] 𝓓^{n₂}(Ω₂, F) where
  toLinearMap := monoLM 𝕜 Ω₁ Ω₂ n₁ n₂
  cont := show Continuous (monoLM 𝕜 Ω₁ Ω₂ n₁ n₂) by
    by_cases hΩ : Ω₁ ≤ Ω₂
    · rw [TestFunction.continuous_iff_continuous_comp]
      intro K K_sub_Ω₁
      refine .congr ?_ fun f ↦ (monoLM_ofSupportedIn 𝕜 K_sub_Ω₁ hΩ f).symm
      exact (continuous_ofSupportedIn (subset_trans K_sub_Ω₁ hΩ)).comp
        (ContDiffMapSupportedIn.monoCLM 𝕜 n₁ n₂ K K).continuous
    · simpa [hΩ] using continuous_zero

open scoped Classical in
@[simp]
lemma monoCLM_apply (f : 𝓓^{n₁}(Ω₁, F)) :
    (monoCLM 𝕜 Ω₁ Ω₂ n₁ n₂ f : E → F) = if n₂ ≤ n₁ ∧ Ω₁ ≤ Ω₂ then f else 0 :=
  monoLM_apply f

@[simp]
lemma monoCLM_eq_zero (H : ¬ (n₂ ≤ n₁ ∧ Ω₁ ≤ Ω₂)) :
    (monoCLM 𝕜 Ω₁ Ω₂ n₁ n₂ : 𝓓^{n₁}(Ω₁, F) →L[𝕜] 𝓓^{n₂}(Ω₂, F)) = 0 := by
  ext; simp [H]

lemma monoCLM_eq_of_scalars (𝕜' : Type*)
    [NontriviallyNormedField 𝕜'] [NormedSpace 𝕜' F] [Algebra ℝ 𝕜'] [IsScalarTower ℝ 𝕜' F] :
    (monoCLM 𝕜 Ω₁ Ω₂ n₁ n₂ : 𝓓^{n₁}(Ω₁, F) → _) = monoCLM 𝕜' Ω₁ Ω₂ n₁ n₂ :=
  rfl

end Monotone
=======
section postcomp

variable [Algebra ℝ 𝕜] [IsScalarTower ℝ 𝕜 F] [IsScalarTower ℝ 𝕜 F']

-- Note: generalizing this to a semilinear setting would require a typeclass-way of saying that
-- the `RingHom` is `ℝ`-linear.
/-- Given `T : F →L[𝕜] F'`, `postcompCLM T` is the continuous `𝕜`-linear-map sending
`f : 𝓓^{n}(Ω, F)` to `T ∘ f` as an element of `𝓓^{n}(Ω, F')`. -/
noncomputable def postcompCLM (T : F →L[𝕜] F') :
    𝓓^{n}(Ω, F) →L[𝕜] 𝓓^{n}(Ω, F') :=
  letI Φ (f : 𝓓^{n}(Ω, F)) : 𝓓^{n}(Ω, F') :=
    ⟨T ∘ f, T.restrictScalars ℝ |>.contDiff.comp f.contDiff,
      f.hasCompactSupport.comp_left (map_zero _),
      (tsupport_comp_subset (map_zero _) f).trans f.tsupport_subset⟩
  haveI key (K : Compacts E) (K_sub_Ω : (K : Set E) ⊆ Ω) (f : 𝓓^{n}_{K}(E, F)) :
      ofSupportedIn K_sub_Ω (ContDiffMapSupportedIn.postcompCLM T f) =
        Φ (ofSupportedIn K_sub_Ω f) := by
    ext; simp [Φ]
  TestFunction.mkCLM 𝕜 Φ
    (fun f g ↦ by ext; simp [Φ]) (fun c f ↦ by ext; simp [Φ])
    (fun K K_sub_Ω ↦ by refine .congr ?_ (key K K_sub_Ω); fun_prop)

@[simp]
lemma postcompCLM_apply (T : F →L[𝕜] F')
    (f : 𝓓^{n}(Ω, F)) :
    postcompCLM T f = T ∘ f :=
  rfl

end postcomp
>>>>>>> aaf540d0

end TestFunction<|MERGE_RESOLUTION|>--- conflicted
+++ resolved
@@ -59,12 +59,8 @@
 variable {𝕜 𝕂 : Type*} [NontriviallyNormedField 𝕜] [RCLike 𝕂]
   {E : Type*} [NormedAddCommGroup E] [NormedSpace ℝ E] {Ω Ω₁ Ω₂ : Opens E}
   {F : Type*} [NormedAddCommGroup F] [NormedSpace ℝ F] [NormedSpace 𝕜 F] [NormedSpace 𝕂 F]
-<<<<<<< HEAD
+  {F' : Type*} [NormedAddCommGroup F'] [NormedSpace ℝ F'] [NormedSpace 𝕜 F'] [NormedSpace 𝕂 F']
   {n n₁ n₂ k : ℕ∞}
-=======
-  {F' : Type*} [NormedAddCommGroup F'] [NormedSpace ℝ F'] [NormedSpace 𝕜 F'] [NormedSpace 𝕂 F']
-  {n : ℕ∞}
->>>>>>> aaf540d0
 
 variable (Ω F n) in
 /-- The type of bundled `n`-times continuously differentiable maps with compact support -/
@@ -381,94 +377,6 @@
 
 end ToBoundedContinuousFunctionCLM
 
-<<<<<<< HEAD
-
-section Monotone
-
-section
-
-variable [SMulCommClass ℝ 𝕜 F]
-
-open scoped Classical in
-variable (𝕜 Ω₁ Ω₂ n₁ n₂) in
-/-- If `n₁ ≥ n₂` and `Ω₁ ⊆ Ω₂`, `monoLM 𝕜 Ω₁ Ω₂ n₁ n₂` is the `𝕜`-linear inclusion of
-`𝓓^{n₁}(Ω₁, F)` inside `𝓓^{n₂}(Ω₂, F)`. Otherwise, this is the zero map.
-
-This is in fact continuous (see `monoCLM`), and a topological embedding when `n₁ = n₂` and `Ω₁ ⊆ Ω₂`
-(not in Mathlib yet). -/
-noncomputable def monoLM :
-    𝓓^{n₁}(Ω₁, F) →ₗ[𝕜] 𝓓^{n₂}(Ω₂, F) where
-  toFun f :=
-    if h : n₂ ≤ n₁ ∧ Ω₁ ≤ Ω₂ then
-      ⟨f, f.contDiff.of_le (mod_cast h.1), f.hasCompactSupport, f.tsupport_subset.trans h.2⟩
-    else 0
-  map_add' f g := by split_ifs <;> ext <;> simp
-  map_smul' c f := by split_ifs <;> ext <;> simp
-
-open scoped Classical in
-@[simp]
-lemma monoLM_apply (f : 𝓓^{n₁}(Ω₁, F)) :
-    (monoLM 𝕜 Ω₁ Ω₂ n₁ n₂ f : E → F) = if n₂ ≤ n₁ ∧ Ω₁ ≤ Ω₂ then f else 0 := by
-  rw [monoLM]
-  split_ifs <;> rfl
-
-@[simp]
-lemma monoLM_eq_zero (H : ¬ (n₂ ≤ n₁ ∧ Ω₁ ≤ Ω₂)) :
-    (monoLM 𝕜 Ω₁ Ω₂ n₁ n₂ : 𝓓^{n₁}(Ω₁, F) →ₗ[𝕜] 𝓓^{n₂}(Ω₂, F)) = 0 := by
-  ext; simp [H]
-
-lemma monoLM_eq_of_scalars (𝕜' : Type*)
-    [NontriviallyNormedField 𝕜'] [NormedSpace 𝕜' F] [SMulCommClass ℝ 𝕜' F] :
-    (monoLM 𝕜 Ω₁ Ω₂ n₁ n₂ : 𝓓^{n₁}(Ω₁, F) → _) = monoLM 𝕜' Ω₁ Ω₂ n₁ n₂ :=
-  rfl
-
-variable (𝕜) in
-lemma monoLM_ofSupportedIn {K : Compacts E} (K_sub_Ω₁ : (K : Set E) ⊆ Ω₁) (hΩ : Ω₁ ≤ Ω₂)
-    (f : 𝓓^{n₁}_{K}(E, F)) :
-    monoLM 𝕜 Ω₁ Ω₂ n₁ n₂ (ofSupportedIn K_sub_Ω₁ f) =
-      ofSupportedIn (subset_trans K_sub_Ω₁ hΩ) (ContDiffMapSupportedIn.monoLM 𝕜 n₁ n₂ K K f) := by
-  ext
-  by_cases hn : n₂ ≤ n₁ <;> simp [hΩ, hn]
-
-end
-
-variable [Algebra ℝ 𝕜] [IsScalarTower ℝ 𝕜 F]
-
-variable (𝕜 Ω₁ Ω₂ n₁ n₂) in
-/-- If `n₁ ≥ n₂` and `Ω₁ ⊆ Ω₂`, `monoCLM 𝕜 Ω₁ Ω₂ n₁ n₂` is the continuous `𝕜`-linear inclusion of
-`𝓓^{n₁}(Ω₁, F)` inside `𝓓^{n₂}(Ω₂, F)`. Otherwise, this is the zero map.
-
-This is in fact a topological embedding when `n₁ = n₂` and `Ω₁ ⊆ Ω₂` (not in Mathlib yet). -/
-noncomputable def monoCLM :
-    𝓓^{n₁}(Ω₁, F) →L[𝕜] 𝓓^{n₂}(Ω₂, F) where
-  toLinearMap := monoLM 𝕜 Ω₁ Ω₂ n₁ n₂
-  cont := show Continuous (monoLM 𝕜 Ω₁ Ω₂ n₁ n₂) by
-    by_cases hΩ : Ω₁ ≤ Ω₂
-    · rw [TestFunction.continuous_iff_continuous_comp]
-      intro K K_sub_Ω₁
-      refine .congr ?_ fun f ↦ (monoLM_ofSupportedIn 𝕜 K_sub_Ω₁ hΩ f).symm
-      exact (continuous_ofSupportedIn (subset_trans K_sub_Ω₁ hΩ)).comp
-        (ContDiffMapSupportedIn.monoCLM 𝕜 n₁ n₂ K K).continuous
-    · simpa [hΩ] using continuous_zero
-
-open scoped Classical in
-@[simp]
-lemma monoCLM_apply (f : 𝓓^{n₁}(Ω₁, F)) :
-    (monoCLM 𝕜 Ω₁ Ω₂ n₁ n₂ f : E → F) = if n₂ ≤ n₁ ∧ Ω₁ ≤ Ω₂ then f else 0 :=
-  monoLM_apply f
-
-@[simp]
-lemma monoCLM_eq_zero (H : ¬ (n₂ ≤ n₁ ∧ Ω₁ ≤ Ω₂)) :
-    (monoCLM 𝕜 Ω₁ Ω₂ n₁ n₂ : 𝓓^{n₁}(Ω₁, F) →L[𝕜] 𝓓^{n₂}(Ω₂, F)) = 0 := by
-  ext; simp [H]
-
-lemma monoCLM_eq_of_scalars (𝕜' : Type*)
-    [NontriviallyNormedField 𝕜'] [NormedSpace 𝕜' F] [Algebra ℝ 𝕜'] [IsScalarTower ℝ 𝕜' F] :
-    (monoCLM 𝕜 Ω₁ Ω₂ n₁ n₂ : 𝓓^{n₁}(Ω₁, F) → _) = monoCLM 𝕜' Ω₁ Ω₂ n₁ n₂ :=
-  rfl
-
-end Monotone
-=======
 section postcomp
 
 variable [Algebra ℝ 𝕜] [IsScalarTower ℝ 𝕜 F] [IsScalarTower ℝ 𝕜 F']
@@ -498,6 +406,91 @@
   rfl
 
 end postcomp
->>>>>>> aaf540d0
+
+section Monotone
+
+section
+
+variable [SMulCommClass ℝ 𝕜 F]
+
+open scoped Classical in
+variable (𝕜 Ω₁ Ω₂ n₁ n₂) in
+/-- If `n₁ ≥ n₂` and `Ω₁ ⊆ Ω₂`, `monoLM 𝕜 Ω₁ Ω₂ n₁ n₂` is the `𝕜`-linear inclusion of
+`𝓓^{n₁}(Ω₁, F)` inside `𝓓^{n₂}(Ω₂, F)`. Otherwise, this is the zero map.
+
+This is in fact continuous (see `monoCLM`), and a topological embedding when `n₁ = n₂` and `Ω₁ ⊆ Ω₂`
+(not in Mathlib yet). -/
+noncomputable def monoLM :
+    𝓓^{n₁}(Ω₁, F) →ₗ[𝕜] 𝓓^{n₂}(Ω₂, F) where
+  toFun f :=
+    if h : n₂ ≤ n₁ ∧ Ω₁ ≤ Ω₂ then
+      ⟨f, f.contDiff.of_le (mod_cast h.1), f.hasCompactSupport, f.tsupport_subset.trans h.2⟩
+    else 0
+  map_add' f g := by split_ifs <;> ext <;> simp
+  map_smul' c f := by split_ifs <;> ext <;> simp
+
+open scoped Classical in
+@[simp]
+lemma monoLM_apply (f : 𝓓^{n₁}(Ω₁, F)) :
+    (monoLM 𝕜 Ω₁ Ω₂ n₁ n₂ f : E → F) = if n₂ ≤ n₁ ∧ Ω₁ ≤ Ω₂ then f else 0 := by
+  rw [monoLM]
+  split_ifs <;> rfl
+
+@[simp]
+lemma monoLM_eq_zero (H : ¬ (n₂ ≤ n₁ ∧ Ω₁ ≤ Ω₂)) :
+    (monoLM 𝕜 Ω₁ Ω₂ n₁ n₂ : 𝓓^{n₁}(Ω₁, F) →ₗ[𝕜] 𝓓^{n₂}(Ω₂, F)) = 0 := by
+  ext; simp [H]
+
+lemma monoLM_eq_of_scalars (𝕜' : Type*)
+    [NontriviallyNormedField 𝕜'] [NormedSpace 𝕜' F] [SMulCommClass ℝ 𝕜' F] :
+    (monoLM 𝕜 Ω₁ Ω₂ n₁ n₂ : 𝓓^{n₁}(Ω₁, F) → _) = monoLM 𝕜' Ω₁ Ω₂ n₁ n₂ :=
+  rfl
+
+variable (𝕜) in
+lemma monoLM_ofSupportedIn {K : Compacts E} (K_sub_Ω₁ : (K : Set E) ⊆ Ω₁) (hΩ : Ω₁ ≤ Ω₂)
+    (f : 𝓓^{n₁}_{K}(E, F)) :
+    monoLM 𝕜 Ω₁ Ω₂ n₁ n₂ (ofSupportedIn K_sub_Ω₁ f) =
+      ofSupportedIn (subset_trans K_sub_Ω₁ hΩ) (ContDiffMapSupportedIn.monoLM 𝕜 n₁ n₂ K K f) := by
+  ext
+  by_cases hn : n₂ ≤ n₁ <;> simp [hΩ, hn]
+
+end
+
+variable [Algebra ℝ 𝕜] [IsScalarTower ℝ 𝕜 F]
+
+variable (𝕜 Ω₁ Ω₂ n₁ n₂) in
+/-- If `n₁ ≥ n₂` and `Ω₁ ⊆ Ω₂`, `monoCLM 𝕜 Ω₁ Ω₂ n₁ n₂` is the continuous `𝕜`-linear inclusion of
+`𝓓^{n₁}(Ω₁, F)` inside `𝓓^{n₂}(Ω₂, F)`. Otherwise, this is the zero map.
+
+This is in fact a topological embedding when `n₁ = n₂` and `Ω₁ ⊆ Ω₂` (not in Mathlib yet). -/
+noncomputable def monoCLM :
+    𝓓^{n₁}(Ω₁, F) →L[𝕜] 𝓓^{n₂}(Ω₂, F) where
+  toLinearMap := monoLM 𝕜 Ω₁ Ω₂ n₁ n₂
+  cont := show Continuous (monoLM 𝕜 Ω₁ Ω₂ n₁ n₂) by
+    by_cases hΩ : Ω₁ ≤ Ω₂
+    · rw [TestFunction.continuous_iff_continuous_comp]
+      intro K K_sub_Ω₁
+      refine .congr ?_ fun f ↦ (monoLM_ofSupportedIn 𝕜 K_sub_Ω₁ hΩ f).symm
+      exact (continuous_ofSupportedIn (subset_trans K_sub_Ω₁ hΩ)).comp
+        (ContDiffMapSupportedIn.monoCLM 𝕜 n₁ n₂ K K).continuous
+    · simpa [hΩ] using continuous_zero
+
+open scoped Classical in
+@[simp]
+lemma monoCLM_apply (f : 𝓓^{n₁}(Ω₁, F)) :
+    (monoCLM 𝕜 Ω₁ Ω₂ n₁ n₂ f : E → F) = if n₂ ≤ n₁ ∧ Ω₁ ≤ Ω₂ then f else 0 :=
+  monoLM_apply f
+
+@[simp]
+lemma monoCLM_eq_zero (H : ¬ (n₂ ≤ n₁ ∧ Ω₁ ≤ Ω₂)) :
+    (monoCLM 𝕜 Ω₁ Ω₂ n₁ n₂ : 𝓓^{n₁}(Ω₁, F) →L[𝕜] 𝓓^{n₂}(Ω₂, F)) = 0 := by
+  ext; simp [H]
+
+lemma monoCLM_eq_of_scalars (𝕜' : Type*)
+    [NontriviallyNormedField 𝕜'] [NormedSpace 𝕜' F] [Algebra ℝ 𝕜'] [IsScalarTower ℝ 𝕜' F] :
+    (monoCLM 𝕜 Ω₁ Ω₂ n₁ n₂ : 𝓓^{n₁}(Ω₁, F) → _) = monoCLM 𝕜' Ω₁ Ω₂ n₁ n₂ :=
+  rfl
+
+end Monotone
 
 end TestFunction