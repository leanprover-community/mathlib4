/-
Copyright (c) 2025 Luigi Massacci. All rights reserved.
Released under Apache 2.0 license as described in the file LICENSE.
Authors: Luigi Massacci, Anatole Dedecker
-/
module

public import Mathlib.Analysis.Calculus.LineDeriv.Basic
public import Mathlib.Analysis.Distribution.ContDiffMapSupportedIn
public import Mathlib.Analysis.RCLike.Basic
public import Mathlib.Topology.ContinuousMap.Bounded.Normed

/-!
# Continuously differentiable functions with compact support

This file develops the basic theory of bundled `n`-times continuously differentiable functions
with compact support contained in some open set `Ω`. More explicitly, given normed spaces `E`
and `F`, an open set `Ω : Opens E` and `n : ℕ∞`, we are interested in the space `𝓓^{n}(Ω, F)` of
maps `f : E → F` such that:

- `f` is `n`-times continuously differentiable: `ContDiff ℝ n f`.
- `f` has compact support: `HasCompactSupport f`.
- the support of `f` is inside the open set `Ω`: `tsupport f ⊆ Ω`.

This exists as a bundled type to equip it with the canonical LF topology induced by the inclusions
`𝓓_{K}^{n}(Ω, F) → 𝓓^{n}(Ω, F)` (see `ContDiffMapSupportedIn`). The dual space is then the space of
distributions, or "weak solutions" to PDEs, on `Ω`.

## Main definitions

- `TestFunction Ω F n`: the type of bundled `n`-times continuously differentiable
  functions `E → F` with compact support contained in `Ω`.
- `TestFunction.topologicalSpace`: the canonical LF topology on `𝓓^{n}(Ω, F)`. It is the
  locally convex inductive limit of the topologies on each `𝓓_{K}^{n}(Ω, F)`.

## Main statements

- `TestFunction.continuous_iff_continuous_comp`: a linear map from `𝓓^{n}(E, F)`
  to a locally convex space is continuous iff its restriction to `𝓓^{n}_{K}(E, F)` is
  continuous for each compact set `K`. We will later translate this concretely in terms
  of seminorms.

## Notation

- `𝓓^{n}(Ω, F)`: the space of bundled `n`-times continuously differentiable functions `E → F`
  with compact support contained in `Ω`.
- `𝓓(Ω, F)`: the space of bundled smooth (infinitely differentiable) functions `E → F`
  with compact support contained in `Ω`, i.e. `𝓓^{⊤}(Ω, F)`.

## Tags

distributions, test function
-/

@[expose] public section

open Function Seminorm SeminormFamily Set TopologicalSpace UniformSpace
open scoped BoundedContinuousFunction NNReal Topology ContDiff

variable {𝕜 𝕂 : Type*} [NontriviallyNormedField 𝕜] [RCLike 𝕂]
  {E : Type*} [NormedAddCommGroup E] [NormedSpace ℝ E] {Ω : Opens E}
  {F : Type*} [NormedAddCommGroup F] [NormedSpace ℝ F] [NormedSpace 𝕜 F] [NormedSpace 𝕂 F]
  {F' : Type*} [NormedAddCommGroup F'] [NormedSpace ℝ F'] [NormedSpace 𝕜 F'] [NormedSpace 𝕂 F']
  {n k : ℕ∞}

variable (Ω F n) in
/-- The type of bundled `n`-times continuously differentiable maps with compact support -/
structure TestFunction : Type _ where
  /-- The underlying function. Use coercion instead. -/
  protected toFun : E → F
  protected contDiff' : ContDiff ℝ n toFun
  protected hasCompactSupport' : HasCompactSupport toFun
  protected tsupport_subset' : tsupport toFun ⊆ Ω

/-- Notation for the space of bundled `n`-times continuously differentiable maps
with compact support. -/
scoped[Distributions] notation "𝓓^{" n "}(" Ω ", " F ")" => TestFunction Ω F n

/-- Notation for the space of "test functions", i.e. bundled smooth (infinitely differentiable) maps
with compact support. -/
scoped[Distributions] notation "𝓓(" Ω ", " F ")" => TestFunction Ω F ⊤

open Distributions

/-- `TestFunctionClass B Ω F n` states that `B` is a type of `n`-times continuously
differentiable functions `E → F` with compact support contained in `Ω : Opens E`. -/
class TestFunctionClass (B : Type*)
    {E : outParam <| Type*} [NormedAddCommGroup E] [NormedSpace ℝ E] (Ω : outParam <| Opens E)
    (F : outParam <| Type*) [NormedAddCommGroup F] [NormedSpace ℝ F]
    (n : outParam ℕ∞) extends FunLike B E F where
  map_contDiff (f : B) : ContDiff ℝ n f
  map_hasCompactSupport (f : B) : HasCompactSupport f
  tsupport_map_subset (f : B) : tsupport f ⊆ Ω

open TestFunctionClass

namespace TestFunctionClass

instance (B : Type*)
    {E : outParam <| Type*} [NormedAddCommGroup E] [NormedSpace ℝ E] (Ω : outParam <| Opens E)
    (F : outParam <| Type*) [NormedAddCommGroup F] [NormedSpace ℝ F]
    (n : outParam ℕ∞) [TestFunctionClass B Ω F n] :
    ContinuousMapClass B E F where
  map_continuous f := (map_contDiff f).continuous

instance (B : Type*)
    {E : outParam <| Type*} [NormedAddCommGroup E] [NormedSpace ℝ E] (Ω : outParam <| Opens E)
    (F : outParam <| Type*) [NormedAddCommGroup F] [NormedSpace ℝ F]
    (n : outParam ℕ∞) [TestFunctionClass B Ω F n] :
    BoundedContinuousMapClass B E F where
  map_bounded f := by
    obtain ⟨C, hC⟩ := (map_continuous f).bounded_above_of_compact_support (map_hasCompactSupport f)
    exact map_bounded (BoundedContinuousFunction.ofNormedAddCommGroup f (map_continuous f) C hC)

end TestFunctionClass

namespace TestFunction

instance toTestFunctionClass : TestFunctionClass 𝓓^{n}(Ω, F) Ω F n where
  coe f := f.toFun
  coe_injective' f g h := by cases f; cases g; congr
  map_contDiff f := f.contDiff'
  map_hasCompactSupport f := f.hasCompactSupport'
  tsupport_map_subset f := f.tsupport_subset'

protected theorem contDiff (f : 𝓓^{n}(Ω, F)) : ContDiff ℝ n f := map_contDiff f
protected theorem hasCompactSupport (f : 𝓓^{n}(Ω, F)) : HasCompactSupport f :=
  map_hasCompactSupport f
protected theorem tsupport_subset (f : 𝓓^{n}(Ω, F)) : tsupport f ⊆ Ω := tsupport_map_subset f

@[fun_prop]
protected theorem continuous (f : 𝓓^{n}(Ω, F)) : Continuous f :=
  f.contDiff.continuous

theorem differentiable_withOrder (f : 𝓓^{n}(Ω, F)) (hn : 1 ≤ n) : Differentiable ℝ f :=
  f.contDiff.differentiable (mod_cast hn)

theorem differentiable (f : 𝓓(Ω, F)) : Differentiable ℝ f :=
  f.contDiff.differentiable (by decide)

@[simp]
theorem toFun_eq_coe {f : 𝓓^{n}(Ω, F)} : f.toFun = (f : E → F) :=
  rfl

/-- See note [custom simps projection]. -/
def Simps.coe (f : 𝓓^{n}(Ω, F)) : E → F := f

initialize_simps_projections TestFunction (toFun → coe, as_prefix coe)

@[ext]
theorem ext {f g : 𝓓^{n}(Ω, F)} (h : ∀ a, f a = g a) : f = g :=
  DFunLike.ext _ _ h

/-- Copy of a `TestFunction` with a new `toFun` equal to the old one. Useful to fix
definitional equalities. -/
protected def copy (f : 𝓓^{n}(Ω, F)) (f' : E → F) (h : f' = f) : 𝓓^{n}(Ω, F) where
  toFun := f'
  contDiff' := h.symm ▸ f.contDiff
  hasCompactSupport' := h.symm ▸ f.hasCompactSupport
  tsupport_subset' := h.symm ▸ f.tsupport_subset

@[simp]
theorem coe_copy (f : 𝓓^{n}(Ω, F)) (f' : E → F) (h : f' = f) : ⇑(f.copy f' h) = f' :=
  rfl

theorem copy_eq (f : 𝓓^{n}(Ω, F)) (f' : E → F) (h : f' = f) : f.copy f' h = f :=
  DFunLike.ext' h

@[simp]
theorem coe_toBoundedContinuousFunction (f : 𝓓^{n}(Ω, F)) :
    (f : BoundedContinuousFunction E F) = (f : E → F) := rfl

@[simp]
theorem coe_mk {f : E → F} {contDiff : ContDiff ℝ n f} {hasCompactSupport : HasCompactSupport f}
    {tsupport_subset : tsupport f ⊆ Ω} :
    TestFunction.mk f contDiff hasCompactSupport tsupport_subset = f :=
  rfl

section AddCommGroup

@[simps -fullyApplied]
instance : Zero 𝓓^{n}(Ω, F) where
  zero := ⟨0, contDiff_zero_fun, .zero, by simp only [tsupport_zero, empty_subset]⟩

@[simps -fullyApplied]
instance : Add 𝓓^{n}(Ω, F) where
  add f g := ⟨f + g, f.contDiff.add g.contDiff, f.hasCompactSupport.add g.hasCompactSupport,
    tsupport_add f g |>.trans <| union_subset f.tsupport_subset g.tsupport_subset⟩

@[simps -fullyApplied]
instance : Neg 𝓓^{n}(Ω, F) where
  neg f := ⟨-f, f.contDiff.neg, f.hasCompactSupport.neg, tsupport_neg f ▸ f.tsupport_subset⟩

@[simps -fullyApplied]
instance : Sub 𝓓^{n}(Ω, F) where
  sub f g := ⟨f - g, f.contDiff.sub g.contDiff, f.hasCompactSupport.sub g.hasCompactSupport,
    tsupport_sub f g |>.trans <| union_subset f.tsupport_subset g.tsupport_subset⟩

@[simps -fullyApplied]
instance {R} [Semiring R] [Module R F] [SMulCommClass ℝ R F] [ContinuousConstSMul R F] :
    SMul R 𝓓^{n}(Ω, F) where
  smul c f := ⟨c • f, f.contDiff.const_smul c, f.hasCompactSupport.smul_left,
    tsupport_smul_subset_right _ _ |>.trans f.tsupport_subset⟩

instance : AddCommGroup 𝓓^{n}(Ω, F) := fast_instance%
  DFunLike.coe_injective.addCommGroup _ rfl (fun _ _ ↦ rfl) (fun _ ↦ rfl) (fun _ _ ↦ rfl)
    (fun _ _ ↦ rfl) (fun _ _ ↦ rfl)

variable (Ω F n) in
/-- Coercion as an additive homomorphism. -/
@[simps -fullyApplied]
def coeFnAddMonoidHom : 𝓓^{n}(Ω, F) →+ E → F where
  toFun f := f
  map_zero' := coe_zero
  map_add' _ _ := rfl

end AddCommGroup

section Module

instance {R} [Semiring R] [Module R F] [SMulCommClass ℝ R F] [ContinuousConstSMul R F] :
    Module R 𝓓^{n}(Ω, F) := fast_instance%
  DFunLike.coe_injective.module R (coeFnAddMonoidHom Ω F n) fun _ _ ↦ rfl

instance {R S} [Semiring R] [Semiring S] [Module R F] [Module S F] [SMulCommClass ℝ R F]
    [SMulCommClass ℝ S F] [ContinuousConstSMul R F] [ContinuousConstSMul S F] [SMul R S]
    [IsScalarTower R S F] :
    IsScalarTower R S 𝓓^{n}(Ω, F) where
  smul_assoc _ _ _ := by ext; simp

end Module

open ContDiffMapSupportedIn

/-- The natural inclusion `𝓓^{n}_{K}(E, F) → 𝓓^{n}(Ω, F)` when `K ⊆ Ω`. -/
@[simps -fullyApplied]
def ofSupportedIn {K : Compacts E} (K_sub_Ω : (K : Set E) ⊆ Ω) (f : 𝓓^{n}_{K}(E, F)) :
    𝓓^{n}(Ω, F) :=
  ⟨f, f.contDiff, f.compact_supp, f.tsupport_subset.trans K_sub_Ω⟩

<<<<<<< HEAD
variable (𝕜) in
/-- The natural inclusion `𝓓^{n}_{K}(E, F) → 𝓓^{n}(Ω, F)`, when `K ⊆ Ω`, as a linear map. -/
def ofSupportedInLM [SMulCommClass ℝ 𝕜 F] {K : Compacts E} (K_sub_Ω : (K : Set E) ⊆ Ω) :
    𝓓^{n}_{K}(E, F) →ₗ[𝕜] 𝓓^{n}(Ω, F) where
  toFun f := ofSupportedIn K_sub_Ω f
  map_add' _ _ := rfl
  map_smul' _ _ := rfl

@[simp] theorem coe_ofSupportedInLM [SMulCommClass ℝ 𝕜 F] {K : Compacts E}
    (K_sub_Ω : (K : Set E) ⊆ Ω) :
    (ofSupportedInLM 𝕜 K_sub_Ω : 𝓓^{n}_{K}(E, F) → 𝓓^{n}(Ω, F)) = ofSupportedIn K_sub_Ω :=
  rfl

variable (𝕜 n k) in
/-- `fderivWithOrderLM 𝕜 n k` is the `𝕜`-linear-map sending `f : 𝓓^{n}(Ω, F)` to
its derivative as an element of `𝓓^{k}(Ω, E →L[ℝ] F)`.
This only makes mathematical sense if `k + 1 ≤ n`, otherwise we define it as the zero map.

See `fderivLM` for the very common case where everything is infinitely differentiable.

This is subsumed by `fderivWithOrderCLM`, which also bundles the continuity. -/
noncomputable def fderivWithOrderLM [SMulCommClass ℝ 𝕜 F] :
    𝓓^{n}(Ω, F) →ₗ[𝕜] 𝓓^{k}(Ω, E →L[ℝ] F) where
  toFun f :=
    if hk : k + 1 ≤ n then
      ⟨fderiv ℝ f, f.contDiff.fderiv_right (mod_cast hk),
        f.hasCompactSupport.fderiv ℝ, tsupport_fderiv_subset ℝ |>.trans f.tsupport_subset⟩
    else 0
  map_add' f g := by
    split_ifs with hk
    · have hk' : 1 ≤ (n : WithTop ℕ∞) := mod_cast (le_of_add_le_right hk)
      ext
      simp [fderiv_add (f.contDiff.differentiable hk').differentiableAt
                       (g.contDiff.differentiable hk').differentiableAt]
    · simp
  map_smul' c f := by
    split_ifs with hk
    · have hk' : 1 ≤ (n : WithTop ℕ∞) := mod_cast (le_of_add_le_right hk)
      ext
      simp [fderiv_const_smul (f.contDiff.differentiable hk').differentiableAt]
    · simp

@[simp]
lemma fderivWithOrderLM_apply [SMulCommClass ℝ 𝕜 F] (f : 𝓓^{n}(Ω, F)) :
    fderivWithOrderLM 𝕜 n k f = if k + 1 ≤ n then fderiv ℝ f else 0 := by
  rw [fderivWithOrderLM]
  split_ifs <;> rfl

lemma fderivWithOrderLM_apply_of_le [SMulCommClass ℝ 𝕜 F] (f : 𝓓^{n}(Ω, F)) (hk : k + 1 ≤ n) :
    fderivWithOrderLM 𝕜 n k f = fderiv ℝ f := by
  simp [hk]

lemma fderivWithOrderLM_apply_of_gt [SMulCommClass ℝ 𝕜 F] (f : 𝓓^{n}(Ω, F)) (hk : ¬ (k + 1 ≤ n)) :
    fderivWithOrderLM 𝕜 n k f = 0 := by
  ext : 1
  simp [hk]

variable (𝕜) in
lemma fderivWithOrderLM_eq_of_scalars [SMulCommClass ℝ 𝕜 F] (𝕜' : Type*)
    [NontriviallyNormedField 𝕜'] [NormedSpace 𝕜' F] [SMulCommClass ℝ 𝕜' F] :
    (fderivWithOrderLM 𝕜 n k : 𝓓^{n}(Ω, F) → _) = fderivWithOrderLM 𝕜' n k :=
  rfl

variable (𝕜) in
lemma fderivWithOrderLM_ofSupportedIn [SMulCommClass ℝ 𝕜 F] {K : Compacts E}
    (K_sub_Ω : (K : Set E) ⊆ Ω) (f : 𝓓^{n}_{K}(E, F)) :
    fderivWithOrderLM 𝕜 n k (ofSupportedIn K_sub_Ω f) =
      ofSupportedIn K_sub_Ω (ContDiffMapSupportedIn.fderivWithOrderLM 𝕜 n k f) := by
  ext
  simp

variable (𝕜) in
/-- `fderivLM 𝕜` is the `𝕜`-linear-map sending `f : 𝓓_{K}(E, F)` to
its derivative as an element of `𝓓_{K}(E, E →L[ℝ] F)`.

See also `fderivWithOrderLM` if you need more control on the regularities.

This is subsumed by `fderivCLM`, which also bundles the continuity. -/
noncomputable def fderivLM [SMulCommClass ℝ 𝕜 F] :
    𝓓(Ω, F) →ₗ[𝕜] 𝓓(Ω, E →L[ℝ] F) where
  toFun f := ⟨fderiv ℝ f, f.contDiff.fderiv_right le_rfl, f.hasCompactSupport.fderiv ℝ,
      tsupport_fderiv_subset ℝ |>.trans f.tsupport_subset⟩
  map_add' f g := by
    have h : 1 ≤ ∞ := mod_cast le_top
    ext
    simp [fderiv_add (f.contDiff.differentiable h).differentiableAt
                     (g.contDiff.differentiable h).differentiableAt]
  map_smul' c f := by
    have h : 1 ≤ ∞ := mod_cast le_top
    ext
    simp [fderiv_const_smul (f.contDiff.differentiable h).differentiableAt]

@[simp]
lemma fderivLM_apply [SMulCommClass ℝ 𝕜 F] (f : 𝓓(Ω, F)) :
    fderivLM 𝕜 f = fderiv ℝ f :=
  rfl

/-- Note: this turns out to be a definitional equality thanks to decidablity of the order
on `ℕ∞`. This means we could have *defined* `fderivLM` this way, but we avoid it
to make sure that `if`s won't appear in the smooth case. -/
lemma fderivLM_eq_withOrder [SMulCommClass ℝ 𝕜 F] :
    (fderivLM 𝕜 : 𝓓(Ω, F) →ₗ[𝕜] _) = fderivWithOrderLM 𝕜 ⊤ ⊤ :=
  rfl

variable (𝕜) in
lemma fderivLM_eq_of_scalars [SMulCommClass ℝ 𝕜 F] (𝕜' : Type*) [NontriviallyNormedField 𝕜']
    [NormedSpace 𝕜' F] [SMulCommClass ℝ 𝕜' F] :
    (fderivLM 𝕜 : 𝓓(Ω, F) → _) = fderivLM 𝕜' :=
  rfl

variable (𝕜) in
lemma fderivLM_ofSupportedIn [SMulCommClass ℝ 𝕜 F] {K : Compacts E} (K_sub_Ω : (K : Set E) ⊆ Ω)
    (f : 𝓓_{K}(E, F)) :
    fderivLM 𝕜 (ofSupportedIn K_sub_Ω f) =
      ofSupportedIn K_sub_Ω (ContDiffMapSupportedIn.fderivLM 𝕜 f) :=
  rfl

=======
>>>>>>> 5745c55d
section Topology

variable {V : Type*} [AddCommGroup V] [Module ℝ V] [t : TopologicalSpace V]
  [IsTopologicalAddGroup V] [ContinuousSMul ℝ V] [LocallyConvexSpace ℝ V]

variable (Ω F n) in
/-- The "original topology" on `𝓓^{n}(Ω, F)`, defined as the supremum over all compacts `K ⊆ Ω` of
the topology on `𝓓^{n}_{K}(E, F)`. In other words, this topology makes `𝓓^{n}(Ω, F)` the inductive
limit of the `𝓓^{n}_{K}(E, F)`s **in the category of topological spaces**.

Note that this has no reason to be a locally convex (or even vector space) topology. For this
reason, we actually endow `𝓓^{n}(Ω, F)` with another topology, namely the finest locally convex
topology which is coarser than this original topology. See `TestFuntion.topologicalSpace`. -/
noncomputable def originalTop : TopologicalSpace 𝓓^{n}(Ω, F) :=
  ⨆ (K : Compacts E) (K_sub_Ω : (K : Set E) ⊆ Ω),
    coinduced (ofSupportedIn K_sub_Ω) ContDiffMapSupportedIn.topologicalSpace

variable (Ω F n) in
/-- The canonical LF topology on `𝓓^{n}(Ω, F)`. This makes `𝓓^{n}(Ω, F)` the inductive
limit of the `𝓓^{n}_{K}(E, F)`s **in the category of locally convex topological vector spaces**
(over ℝ). See `TestFunction.continuous_iff_continuous_comp` for the corresponding universal
property.

More concretely, this is defined as the infimum of *all* locally convex topologies which are
coarser than the "original topology" `TestFunction.originalTop`, which corresponds to taking
the inductive limit in the category of topological spaces. -/
noncomputable instance topologicalSpace : TopologicalSpace 𝓓^{n}(Ω, F) :=
  sInf {t : TopologicalSpace 𝓓^{n}(Ω, F) | originalTop Ω F n ≤ t ∧
    @IsTopologicalAddGroup 𝓓^{n}(Ω, F) t _ ∧
    @ContinuousSMul ℝ 𝓓^{n}(Ω, F) _ _ t ∧
    @LocallyConvexSpace ℝ 𝓓^{n}(Ω, F) _ _ _ _ t}

noncomputable instance : IsTopologicalAddGroup 𝓓^{n}(Ω, F) :=
  topologicalAddGroup_sInf fun _ ⟨_, ht, _, _⟩ ↦ ht

noncomputable instance uniformSpace : UniformSpace 𝓓^{n}(Ω, F) :=
  IsTopologicalAddGroup.rightUniformSpace 𝓓^{n}(Ω, F)

noncomputable instance : IsUniformAddGroup 𝓓^{n}(Ω, F) :=
  isUniformAddGroup_of_addCommGroup

-- TODO: deduce for `RCLike` field `𝕂`
noncomputable instance : ContinuousSMul ℝ 𝓓^{n}(Ω, F) :=
  continuousSMul_sInf fun _ ⟨_, _, ht, _⟩ ↦ ht

noncomputable instance : LocallyConvexSpace ℝ 𝓓^{n}(Ω, F) :=
  .sInf fun _ ⟨_, _, _, ht⟩ ↦ ht

theorem originalTop_le : originalTop Ω F n ≤ topologicalSpace Ω F n :=
  le_sInf fun _t ⟨ht, _⟩ ↦ ht

/-- Fix a locally convex topology `t` on `𝓓^{n}(Ω, F)`. `t` is coarser than the canonical topology
on `𝓓^{n}(Ω, F)` if and only if it is coarser than the "original topology" given by
`TestFunction.originalTop`. -/
theorem topologicalSpace_le_iff {t : TopologicalSpace 𝓓^{n}(Ω, F)}
    [@IsTopologicalAddGroup _ t _] [@ContinuousSMul ℝ _ _ _ t]
    [@LocallyConvexSpace ℝ _ _ _ _ _ t] :
    topologicalSpace Ω F n ≤ t ↔ originalTop Ω F n ≤ t :=
  ⟨le_trans originalTop_le, fun H ↦ sInf_le ⟨H, inferInstance, inferInstance, inferInstance⟩⟩

/-- For every compact `K ⊆ Ω`, the inclusion map `𝓓^{n}_{K}(E, F) → 𝓓^{n}(Ω, F)` is
continuous. It is in fact a topological embedding, though this fact is not in Mathlib yet. -/
theorem continuous_ofSupportedIn {K : Compacts E} (K_sub_Ω : (K : Set E) ⊆ Ω) :
    Continuous (ofSupportedIn K_sub_Ω : 𝓓^{n}_{K}(E, F) → 𝓓^{n}(Ω, F)) := by
  rw [continuous_iff_coinduced_le]
  exact le_trans (le_iSup₂_of_le K K_sub_Ω le_rfl) originalTop_le

variable (𝕜) in
/-- The natural inclusion `𝓓^{n}_{K}(E, F) → 𝓓^{n}(Ω, F)`, when `K ⊆ Ω`, as a continuous
linear map. -/
def ofSupportedInCLM [SMulCommClass ℝ 𝕜 F] {K : Compacts E} (K_sub_Ω : (K : Set E) ⊆ Ω) :
    𝓓^{n}_{K}(E, F) →L[𝕜] 𝓓^{n}(Ω, F) where
  toFun f := ofSupportedIn K_sub_Ω f
  map_add' _ _ := rfl
  map_smul' _ _ := rfl
  cont := continuous_ofSupportedIn K_sub_Ω

@[simp] theorem coe_ofSupportedInCLM [SMulCommClass ℝ 𝕜 F] {K : Compacts E}
    (K_sub_Ω : (K : Set E) ⊆ Ω) :
    (ofSupportedInCLM 𝕜 K_sub_Ω : 𝓓^{n}_{K}(E, F) → 𝓓^{n}(Ω, F)) = ofSupportedIn K_sub_Ω :=
  rfl

/-- The **universal property** of the topology on `𝓓^{n}(Ω, F)`: a **linear** map from
`𝓓^{n}(Ω, F)` to a locally convex topological vector space is continuous if and only if its
precomposition with the inclusion `ofSupportedIn K_sub_Ω : 𝓓^{n}_{K}(E, F) → 𝓓^{n}(Ω, F)` is
continuous for every compact `K ⊆ Ω`. -/
protected theorem continuous_iff_continuous_comp [Algebra ℝ 𝕜] [IsScalarTower ℝ 𝕜 F]
    [Module 𝕜 V] [IsScalarTower ℝ 𝕜 V] (f : 𝓓^{n}(Ω, F) →ₗ[𝕜] V) :
    Continuous f ↔ ∀ (K : Compacts E) (K_sub_Ω : (K : Set E) ⊆ Ω),
      Continuous (f ∘ ofSupportedIn K_sub_Ω) := by
  simp_rw [← f.coe_restrictScalars ℝ]
  rw [continuous_iff_le_induced]
  have : @IsTopologicalAddGroup _ (induced (f.restrictScalars ℝ) t) _ :=
    topologicalAddGroup_induced _
  have : @ContinuousSMul ℝ _ _ _ (induced (f.restrictScalars ℝ) t) := continuousSMul_induced _
  have : @LocallyConvexSpace ℝ _ _ _ _ _ (induced (f.restrictScalars ℝ) t) := .induced _
  simp_rw [topologicalSpace_le_iff, originalTop, iSup₂_le_iff, ← continuous_iff_le_induced,
    continuous_coinduced_dom]

variable (𝕜) in
/-- Reformulation of the universal property of the topology on `𝓓^{n}(Ω, F)`, in the form of a
custom constructor for continuous linear maps `𝓓^{n}(Ω, F) →L[𝕜] V`, where `V` is an arbitrary
locally convex topological vector space. -/
@[simps]
protected def mkCLM [Algebra ℝ 𝕜] [IsScalarTower ℝ 𝕜 F] [Module 𝕜 V] [IsScalarTower ℝ 𝕜 V]
    (toFun : 𝓓^{n}(Ω, F) → V)
    (map_add : ∀ f g, toFun (f + g) = toFun f + toFun g)
    (map_smul : ∀ c : 𝕜, ∀ f, toFun (c • f) = c • toFun f)
    (cont : ∀ (K : Compacts E) (K_sub_Ω : (K : Set E) ⊆ Ω),
      Continuous (toFun ∘ ofSupportedIn K_sub_Ω)) :
    𝓓^{n}(Ω, F) →L[𝕜] V :=
  letI Φ : 𝓓^{n}(Ω, F) →ₗ[𝕜] V := ⟨⟨toFun, map_add⟩, map_smul⟩
  { toLinearMap := Φ
    cont := show Continuous Φ by rwa [TestFunction.continuous_iff_continuous_comp] }

end Topology

<<<<<<< HEAD
section postcomp

variable [SMulCommClass ℝ 𝕜 F] [SMulCommClass ℝ 𝕜 F']

-- Note: generalizing this to a semilinear setting would require a semilinear version of
-- `CompatibleSMul`.
/-- Given `T : F →L[𝕜] F'`, `postcompLM T` is the `𝕜`-linear-map sending `f : 𝓓^{n}(Ω, F)`
to `T ∘ f` as an element of `𝓓^{n}(Ω, F')`.

This is subsumed by `postcompCLM T`, which also bundles the continuity. -/
noncomputable def postcompLM [LinearMap.CompatibleSMul F F' ℝ 𝕜] (T : F →L[𝕜] F') :
    𝓓^{n}(Ω, F) →ₗ[𝕜] 𝓓^{n}(Ω, F') where
  toFun f := ⟨T ∘ f, T.restrictScalars ℝ |>.contDiff.comp f.contDiff,
    f.hasCompactSupport.comp_left (map_zero _), sorry⟩ -- missing API
  map_add' f g := by ext x; exact map_add T (f x) (g x)
  map_smul' c f := by ext x; exact map_smul T c (f x)

@[simp]
lemma postcompLM_apply [LinearMap.CompatibleSMul F F' ℝ 𝕜] (T : F →L[𝕜] F')
    (f : 𝓓^{n}(Ω, F)) :
    postcompLM T f = T ∘ f :=
  rfl

@[simp]
lemma postcompLM_ofSupportedIn [LinearMap.CompatibleSMul F F' ℝ 𝕜] {T : F →L[𝕜] F'}
    {K : Compacts E} (K_sub_Ω : (K : Set E) ⊆ Ω) {f : 𝓓^{n}_{K}(E, F)} :
    postcompLM T (ofSupportedIn K_sub_Ω f) = ofSupportedIn K_sub_Ω
      (ContDiffMapSupportedIn.postcompLM T f) :=
  rfl

/-- Given `T : F →L[𝕜] F'`, `postcompCLM T` is the continuous `𝕜`-linear-map sending
`f : 𝓓^{n}(Ω, F)` to `T ∘ f` as an element of `𝓓^{n}(Ω, F')`.

This is subsumed by `postcompCLM T`, which also bundles the continuity. -/
noncomputable def postcompCLM [LinearMap.CompatibleSMul F F' ℝ 𝕜] (T : F →L[𝕜] F') :
    𝓓^{n}(Ω, F) →L[𝕜] 𝓓^{n}(Ω, F') where
  toLinearMap := postcompLM T
  cont := show Continuous (postcompLM (T.restrictScalars ℝ)) by
    rw [TestFunction.continuous_iff_continuous_comp]
    intro K K_sub_Ω
    refine .congr ?_ fun f ↦ (postcompLM_ofSupportedIn K_sub_Ω).symm
    exact (ofSupportedInCLM ℝ K_sub_Ω).comp
      (ContDiffMapSupportedIn.postcompCLM (T.restrictScalars ℝ)) |>.continuous

@[simp]
lemma postcompCLM_apply [LinearMap.CompatibleSMul F F' ℝ 𝕜] (T : F →L[𝕜] F')
    (f : 𝓓^{n}(Ω, F)) :
    postcompCLM T f = T ∘ f :=
  rfl

end postcomp

section FDerivCLM

variable (𝕜 n k) in
/-- `fderivWithOrderCLM 𝕜 n k` is the continuous `𝕜`-linear-map sending `f : 𝓓^{n}_{K}(E, F)` to
its derivative as an element of `𝓓^{k}_{K}(E, E →L[ℝ] F)`.
This only makes mathematical sense if `k + 1 ≤ n`, otherwise we define it as the zero map.

See `fderivCLM` for the very common case where everything is infinitely differentiable. -/
noncomputable def fderivWithOrderCLM [SMulCommClass ℝ 𝕜 F] :
    𝓓^{n}(Ω, F) →L[𝕜] 𝓓^{k}(Ω, E →L[ℝ] F) where
  toLinearMap := fderivWithOrderLM 𝕜 n k
  cont := show Continuous (fderivWithOrderLM 𝕜 n k) by
    rw [fderivWithOrderLM_eq_of_scalars 𝕜 ℝ, TestFunction.continuous_iff_continuous_comp]
    intro K K_sub_Ω
    refine .congr ?_ fun f ↦ (fderivWithOrderLM_ofSupportedIn 𝕜 K_sub_Ω f).symm
    exact (continuous_ofSupportedIn K_sub_Ω).comp
      (ContDiffMapSupportedIn.fderivWithOrderCLM 𝕜 n k).continuous

@[simp]
lemma fderivWithOrderCLM_apply [SMulCommClass ℝ 𝕜 F] (f : 𝓓^{n}(Ω, F)) :
    fderivWithOrderCLM 𝕜 n k f = if k + 1 ≤ n then fderiv ℝ f else 0 :=
  fderivWithOrderLM_apply f

lemma fderivWithOrderCLM_apply_of_le [SMulCommClass ℝ 𝕜 F] (f : 𝓓^{n}(Ω, F)) (hk : k + 1 ≤ n) :
    fderivWithOrderCLM 𝕜 n k f = fderiv ℝ f :=
  fderivWithOrderLM_apply_of_le f hk

lemma fderivWithOrderCLM_apply_of_gt [SMulCommClass ℝ 𝕜 F] (f : 𝓓^{n}(Ω, F)) (hk : ¬ (k + 1 ≤ n)) :
    fderivWithOrderCLM 𝕜 n k f = 0 :=
  fderivWithOrderLM_apply_of_gt f hk

variable (𝕜) in
lemma fderivWithOrderCLM_eq_of_scalars [SMulCommClass ℝ 𝕜 F] (𝕜' : Type*)
    [NontriviallyNormedField 𝕜'] [NormedSpace 𝕜' F] [SMulCommClass ℝ 𝕜' F] :
    (fderivWithOrderLM 𝕜 n k : 𝓓^{n}(Ω, F) → _) = fderivWithOrderLM 𝕜' n k :=
  rfl

variable (𝕜) in
/-- `fderivCLM 𝕜` is the continuous `𝕜`-linear-map sending `f : 𝓓_{K}(E, F)` to
its derivative as an element of `𝓓_{K}(E, E →L[ℝ] F)`.

See also `fderivWithOrderCLM` if you need more control on the regularities. -/
noncomputable def fderivCLM [SMulCommClass ℝ 𝕜 F] :
    𝓓(Ω, F) →L[𝕜] 𝓓(Ω, E →L[ℝ] F) where
  toLinearMap := fderivLM 𝕜
  cont := show Continuous (fderivLM 𝕜) by
    rw [fderivLM_eq_of_scalars 𝕜 ℝ, TestFunction.continuous_iff_continuous_comp]
    intro K K_sub_Ω
    refine .congr ?_ fun f ↦ (fderivLM_ofSupportedIn 𝕜 K_sub_Ω f).symm
    exact (continuous_ofSupportedIn K_sub_Ω).comp
      (ContDiffMapSupportedIn.fderivCLM 𝕜).continuous

@[simp]
lemma fderivCLM_apply [SMulCommClass ℝ 𝕜 F] (f : 𝓓(Ω, F)) :
    fderivCLM 𝕜 f = fderiv ℝ f :=
  rfl

/-- Note: this turns out to be a definitional equality thanks to decidablity of the order
on `ℕ∞`. This means we could have *defined* `fderivLM` this way, but we avoid it
to make sure that `if`s won't appear in the smooth case. -/
lemma fderivCLM_eq_withOrder [SMulCommClass ℝ 𝕜 F] :
    (fderivCLM 𝕜 : 𝓓(Ω, F) →L[𝕜] _) = fderivWithOrderCLM 𝕜 ⊤ ⊤ :=
  rfl

variable (𝕜) in
lemma fderivCLM_eq_of_scalars [SMulCommClass ℝ 𝕜 F] (𝕜' : Type*) [NontriviallyNormedField 𝕜']
    [NormedSpace 𝕜' F] [SMulCommClass ℝ 𝕜' F] :
    (fderivCLM 𝕜 : 𝓓(Ω, F) → _) = fderivCLM 𝕜' :=
  rfl

-- TODO: stuck with `𝕜` due to too strict fields in `ContinuousLinearMap.apply`
variable (n k) in
/-- `fderivWithOrderCLM 𝕜 n k` is the continuous `𝕜`-linear-map sending `f : 𝓓^{n}_{K}(E, F)` to
its derivative as an element of `𝓓^{k}_{K}(E, E →L[ℝ] F)`.
This only makes mathematical sense if `k + 1 ≤ n`, otherwise we define it as the zero map.

See `fderivCLM` for the very common case where everything is infinitely differentiable. -/
noncomputable def lineDerivWithOrderCLM (v : E) :
    𝓓^{n}(Ω, F) →L[ℝ] 𝓓^{k}(Ω, F) :=
  postcompCLM (.apply ℝ F v) ∘L (fderivWithOrderCLM ℝ n k)

@[simp]
lemma lineDerivWithOrderCLM_apply {f : 𝓓^{n}(Ω, F)} {x v : E} :
    lineDerivWithOrderCLM n k v f x = if k + 1 ≤ n then lineDeriv ℝ f x v else 0 := by
  by_cases hk : k + 1 ≤ n
  · have : 1 ≤ n := le_of_add_le_right hk
    simp [lineDerivWithOrderCLM, hk,
          (f.differentiable_withOrder this).differentiableAt.lineDeriv_eq_fderiv]
  · simp [lineDerivWithOrderCLM, hk]

lemma lineDerivWithOrderCLM_apply_of_le {f : 𝓓^{n}(Ω, F)} {x v : E} (hk : k + 1 ≤ n) :
    lineDerivWithOrderCLM n k v f x = lineDeriv ℝ f x v := by
  simp [hk]

lemma lineDerivWithOrderCLM_apply_of_gt {v : E} (hk : ¬ (k + 1 ≤ n)) :
    (lineDerivWithOrderCLM n k v : 𝓓^{n}(Ω, F) →L[ℝ] 𝓓^{k}(Ω, F)) = 0 := by
  ext
  simp [hk]

-- TODO: stuck with `𝕜` due to too strict fields in `ContinuousLinearMap.apply`
/-- `fderivCLM 𝕜` is the continuous `𝕜`-linear-map sending `f : 𝓓_{K}(E, F)` to
its derivative as an element of `𝓓_{K}(E, E →L[ℝ] F)`.

See also `fderivWithOrderCLM` if you need more control on the regularities. -/
noncomputable def lineDerivCLM (v : E) :
    𝓓(Ω, F) →L[ℝ] 𝓓(Ω, F) :=
  postcompCLM (.apply ℝ F v) ∘L (fderivCLM ℝ)

@[simp]
lemma lineDerivCLM_apply {f : 𝓓(Ω, F)} {x v : E} :
    lineDerivCLM v f x = lineDeriv ℝ f x v := by
  simp [lineDerivCLM, f.differentiable.differentiableAt.lineDeriv_eq_fderiv]

/-- Note: this turns out to be a definitional equality thanks to decidablity of the order
on `ℕ∞`. This means we could have *defined* `lineDerivCLM` this way, but we avoid it
to make sure that `if`s won't appear in the smooth case. -/
lemma lineDerivCLM_eq_withOrder {v : E} :
    (lineDerivCLM v : 𝓓(Ω, F) →L[ℝ] _) = lineDerivWithOrderCLM ⊤ ⊤ v :=
  rfl

end FDerivCLM

section Integral

open MeasureTheory

variable {m : MeasurableSpace E} [OpensMeasurableSpace E] {F₁ F₂ F₃ : Type*}
  [NormedAddCommGroup F₁] [NormedSpace 𝕜 F₁] [NormedSpace ℝ F₁]
  [NormedAddCommGroup F₂] [NormedSpace 𝕜 F₂]
  [NormedAddCommGroup F₃] [NormedSpace 𝕜 F₃]

@[fun_prop]
protected theorem stronglyMeasurable (f : 𝓓^{n}(Ω, F)) :
    StronglyMeasurable f := by
  exact f.continuous.stronglyMeasurable_of_hasCompactSupport f.hasCompactSupport

@[fun_prop]
protected theorem aestronglyMeasurable {μ : Measure E} (f : 𝓓^{n}(Ω, F)) :
    AEStronglyMeasurable f μ :=
  f.stronglyMeasurable.aestronglyMeasurable

protected theorem memLp_top {μ : Measure E} (f : 𝓓^{n}(Ω, F)) :
    MemLp f ⊤ μ :=
  f.continuous.memLp_top_of_hasCompactSupport f.hasCompactSupport μ

protected theorem integrable {μ : Measure E}
    (H : ∀ K : Set E, IsCompact K → K ⊆ Ω → IsFiniteMeasure (μ.restrict K)) -- TODO
    (f : 𝓓^{n}(Ω, F)) : Integrable f μ := by
  rw [← integrableOn_iff_integrable_of_support_subset (subset_tsupport f)]
  specialize H (tsupport f) f.hasCompactSupport f.tsupport_subset
  exact f.continuous.integrable_of_hasCompactSupport f.hasCompactSupport

protected theorem integrable_bilin (B : F₁ →L[𝕜] F₂ →L[𝕜] F₃) {μ : Measure E} {φ : E → F₂}
    (hφ : LocallyIntegrableOn φ Ω μ) (f : 𝓓^{n}(Ω, F₁)) :
    Integrable (fun x ↦ B (f x) (φ x)) μ := by
  suffices IntegrableOn (fun x ↦ B (f x) (φ x)) (tsupport f) μ by
    rwa [integrableOn_iff_integrable_of_support_subset] at this
    refine subset_trans ?_ (subset_tsupport f)
    exact fun x hx hfx ↦ hx (by simp [hfx])
  replace hφ := hφ.integrableOn_compact_subset f.tsupport_subset f.hasCompactSupport
  rw [IntegrableOn, ← memLp_one_iff_integrable] at hφ ⊢
  exact B.memLp_of_bilin 1 f.memLp_top hφ

variable [SMulCommClass ℝ 𝕜 F₁] [NormedSpace ℝ F₃] [SMulCommClass ℝ 𝕜 F₃]

noncomputable def integralAgainstBilinLM (B : F₁ →L[𝕜] F₂ →L[𝕜] F₃) (μ : Measure E) (φ : E → F₂) :
    𝓓^{n}(Ω, F₁) →ₗ[𝕜] F₃ where
  toFun f := open scoped Classical in
    if LocallyIntegrableOn φ Ω μ then ∫ x, B (f x) (φ x) ∂μ else 0
  map_add' f g := by
    split_ifs with hφ
    · simp_rw [coe_add, Pi.add_apply, map_add, ContinuousLinearMap.add_apply,
        integral_add (f.integrable_bilin B hφ) (g.integrable_bilin B hφ)]
    · simp
  map_smul' c f := by
    split_ifs with hφ
    · simp_rw [coe_smul, Pi.smul_apply, map_smul, ContinuousLinearMap.smul_apply,
        integral_smul c, RingHom.id_apply]
    · simp

@[simp]
lemma integralAgainstBilinLM_apply {B : F₁ →L[𝕜] F₂ →L[𝕜] F₃} {μ : Measure E} {φ : E → F₂}
    (hφ : LocallyIntegrableOn φ Ω μ) {f : 𝓓^{n}(Ω, F₁)} :
    integralAgainstBilinLM B μ φ f = ∫ x, B (f x) (φ x) ∂μ := by
  simp [integralAgainstBilinLM, hφ]

lemma integralAgainstBilinLM_eq_zero {B : F₁ →L[𝕜] F₂ →L[𝕜] F₃} {μ : Measure E} {φ : E → F₂}
    (hφ : ¬ LocallyIntegrableOn φ Ω μ) :
    (integralAgainstBilinLM B μ φ : 𝓓^{n}(Ω, F₁) →ₗ[𝕜] F₃) = 0 := by
  ext
  simp [integralAgainstBilinLM, hφ]

lemma integralAgainstBilinLM_ofSupportedIn {B : F₁ →L[𝕜] F₂ →L[𝕜] F₃} {μ : Measure E} {φ : E → F₂}
    (hφ : LocallyIntegrableOn φ Ω μ) {K : Compacts E} (K_sub_Ω : (K : Set E) ⊆ Ω)
    {f : 𝓓^{n}_{K}(E, F₁)} :
    integralAgainstBilinLM B μ φ (ofSupportedIn K_sub_Ω f) =
      ContDiffMapSupportedIn.integralAgainstBilinLM B μ φ f := by
  have hφ' := hφ.integrableOn_compact_subset K_sub_Ω K.isCompact
  simp [hφ, hφ']

variable [NormedSpace ℝ F₂]

-- TODO: generalize to 𝕜
noncomputable def integralAgainstBilinCLM (B : F₁ →L[ℝ] F₂ →L[ℝ] F₃) (μ : Measure E) (φ : E → F₂) :
    𝓓^{n}(Ω, F₁) →L[ℝ] F₃ where
  toLinearMap := integralAgainstBilinLM B μ φ
  cont := show Continuous (integralAgainstBilinLM B μ φ) by
    rw [TestFunction.continuous_iff_continuous_comp]
    intro K K_sub_Ω
    by_cases hφ : LocallyIntegrableOn φ Ω μ
    · refine .congr ?_ fun f ↦ (integralAgainstBilinLM_ofSupportedIn hφ K_sub_Ω).symm
      exact ContDiffMapSupportedIn.integralAgainstBilinCLM B μ φ |>.continuous
    · simpa [integralAgainstBilinLM_eq_zero hφ] using continuous_zero

@[simp]
lemma integralAgainstBilinCLM_apply {B : F₁ →L[ℝ] F₂ →L[ℝ] F₃} {μ : Measure E} {φ : E → F₂}
    (hφ : LocallyIntegrableOn φ Ω μ) {f : 𝓓^{n}(Ω, F₁)} :
    integralAgainstBilinCLM B μ φ f = ∫ x, B (f x) (φ x) ∂μ :=
  integralAgainstBilinLM_apply hφ

lemma integralAgainstBilinCLM_eq_zero {B : F₁ →L[ℝ] F₂ →L[ℝ] F₃} {μ : Measure E} {φ : E → F₂}
    (hφ : ¬ LocallyIntegrableOn φ Ω μ) :
    (integralAgainstBilinCLM B μ φ : 𝓓^{n}(Ω, F₁) →L[ℝ] F₃) = 0 := by
  ext
  simp [integralAgainstBilinCLM, integralAgainstBilinLM_eq_zero hφ]

end Integral

end TestFunction

end
=======
section ToBoundedContinuousFunctionCLM

variable (𝕜) in
/-- The inclusion of the space `𝓓^{n}(Ω, F)` into the space `E →ᵇ F` of bounded continuous
functions as a continuous `𝕜`-linear map. -/
@[simps! apply]
noncomputable def toBoundedContinuousFunctionCLM [Algebra ℝ 𝕜] [IsScalarTower ℝ 𝕜 F] :
    𝓓^{n}(Ω, F) →L[𝕜] E →ᵇ F :=
  TestFunction.mkCLM 𝕜 (↑) (fun _ _ ↦ rfl) (fun _ _ ↦ rfl)
    (fun _ _ ↦ (ContDiffMapSupportedIn.toBoundedContinuousFunctionCLM 𝕜).continuous)

lemma toBoundedContinuousFunctionCLM_eq_of_scalars [Algebra ℝ 𝕜] [IsScalarTower ℝ 𝕜 F] (𝕜' : Type*)
    [NontriviallyNormedField 𝕜'] [NormedSpace 𝕜' F] [Algebra ℝ 𝕜'] [IsScalarTower ℝ 𝕜' F] :
    (toBoundedContinuousFunctionCLM 𝕜 : 𝓓^{n}(Ω, F) → _) = toBoundedContinuousFunctionCLM 𝕜' :=
  rfl

variable (𝕜) in
theorem injective_toBoundedContinuousFunctionCLM [Algebra ℝ 𝕜] [IsScalarTower ℝ 𝕜 F] :
    Function.Injective (toBoundedContinuousFunctionCLM 𝕜 : 𝓓^{n}(Ω, F) →L[𝕜] E →ᵇ F) :=
  fun f g ↦ by simp [toBoundedContinuousFunctionCLM]

instance : T3Space 𝓓^{n}(Ω, F) :=
  suffices T2Space 𝓓^{n}(Ω, F) from inferInstance
  .of_injective_continuous (injective_toBoundedContinuousFunctionCLM ℝ)
    (ContinuousLinearMap.continuous _)

end ToBoundedContinuousFunctionCLM

end TestFunction
>>>>>>> 5745c55d
<|MERGE_RESOLUTION|>--- conflicted
+++ resolved
@@ -238,126 +238,6 @@
     𝓓^{n}(Ω, F) :=
   ⟨f, f.contDiff, f.compact_supp, f.tsupport_subset.trans K_sub_Ω⟩
 
-<<<<<<< HEAD
-variable (𝕜) in
-/-- The natural inclusion `𝓓^{n}_{K}(E, F) → 𝓓^{n}(Ω, F)`, when `K ⊆ Ω`, as a linear map. -/
-def ofSupportedInLM [SMulCommClass ℝ 𝕜 F] {K : Compacts E} (K_sub_Ω : (K : Set E) ⊆ Ω) :
-    𝓓^{n}_{K}(E, F) →ₗ[𝕜] 𝓓^{n}(Ω, F) where
-  toFun f := ofSupportedIn K_sub_Ω f
-  map_add' _ _ := rfl
-  map_smul' _ _ := rfl
-
-@[simp] theorem coe_ofSupportedInLM [SMulCommClass ℝ 𝕜 F] {K : Compacts E}
-    (K_sub_Ω : (K : Set E) ⊆ Ω) :
-    (ofSupportedInLM 𝕜 K_sub_Ω : 𝓓^{n}_{K}(E, F) → 𝓓^{n}(Ω, F)) = ofSupportedIn K_sub_Ω :=
-  rfl
-
-variable (𝕜 n k) in
-/-- `fderivWithOrderLM 𝕜 n k` is the `𝕜`-linear-map sending `f : 𝓓^{n}(Ω, F)` to
-its derivative as an element of `𝓓^{k}(Ω, E →L[ℝ] F)`.
-This only makes mathematical sense if `k + 1 ≤ n`, otherwise we define it as the zero map.
-
-See `fderivLM` for the very common case where everything is infinitely differentiable.
-
-This is subsumed by `fderivWithOrderCLM`, which also bundles the continuity. -/
-noncomputable def fderivWithOrderLM [SMulCommClass ℝ 𝕜 F] :
-    𝓓^{n}(Ω, F) →ₗ[𝕜] 𝓓^{k}(Ω, E →L[ℝ] F) where
-  toFun f :=
-    if hk : k + 1 ≤ n then
-      ⟨fderiv ℝ f, f.contDiff.fderiv_right (mod_cast hk),
-        f.hasCompactSupport.fderiv ℝ, tsupport_fderiv_subset ℝ |>.trans f.tsupport_subset⟩
-    else 0
-  map_add' f g := by
-    split_ifs with hk
-    · have hk' : 1 ≤ (n : WithTop ℕ∞) := mod_cast (le_of_add_le_right hk)
-      ext
-      simp [fderiv_add (f.contDiff.differentiable hk').differentiableAt
-                       (g.contDiff.differentiable hk').differentiableAt]
-    · simp
-  map_smul' c f := by
-    split_ifs with hk
-    · have hk' : 1 ≤ (n : WithTop ℕ∞) := mod_cast (le_of_add_le_right hk)
-      ext
-      simp [fderiv_const_smul (f.contDiff.differentiable hk').differentiableAt]
-    · simp
-
-@[simp]
-lemma fderivWithOrderLM_apply [SMulCommClass ℝ 𝕜 F] (f : 𝓓^{n}(Ω, F)) :
-    fderivWithOrderLM 𝕜 n k f = if k + 1 ≤ n then fderiv ℝ f else 0 := by
-  rw [fderivWithOrderLM]
-  split_ifs <;> rfl
-
-lemma fderivWithOrderLM_apply_of_le [SMulCommClass ℝ 𝕜 F] (f : 𝓓^{n}(Ω, F)) (hk : k + 1 ≤ n) :
-    fderivWithOrderLM 𝕜 n k f = fderiv ℝ f := by
-  simp [hk]
-
-lemma fderivWithOrderLM_apply_of_gt [SMulCommClass ℝ 𝕜 F] (f : 𝓓^{n}(Ω, F)) (hk : ¬ (k + 1 ≤ n)) :
-    fderivWithOrderLM 𝕜 n k f = 0 := by
-  ext : 1
-  simp [hk]
-
-variable (𝕜) in
-lemma fderivWithOrderLM_eq_of_scalars [SMulCommClass ℝ 𝕜 F] (𝕜' : Type*)
-    [NontriviallyNormedField 𝕜'] [NormedSpace 𝕜' F] [SMulCommClass ℝ 𝕜' F] :
-    (fderivWithOrderLM 𝕜 n k : 𝓓^{n}(Ω, F) → _) = fderivWithOrderLM 𝕜' n k :=
-  rfl
-
-variable (𝕜) in
-lemma fderivWithOrderLM_ofSupportedIn [SMulCommClass ℝ 𝕜 F] {K : Compacts E}
-    (K_sub_Ω : (K : Set E) ⊆ Ω) (f : 𝓓^{n}_{K}(E, F)) :
-    fderivWithOrderLM 𝕜 n k (ofSupportedIn K_sub_Ω f) =
-      ofSupportedIn K_sub_Ω (ContDiffMapSupportedIn.fderivWithOrderLM 𝕜 n k f) := by
-  ext
-  simp
-
-variable (𝕜) in
-/-- `fderivLM 𝕜` is the `𝕜`-linear-map sending `f : 𝓓_{K}(E, F)` to
-its derivative as an element of `𝓓_{K}(E, E →L[ℝ] F)`.
-
-See also `fderivWithOrderLM` if you need more control on the regularities.
-
-This is subsumed by `fderivCLM`, which also bundles the continuity. -/
-noncomputable def fderivLM [SMulCommClass ℝ 𝕜 F] :
-    𝓓(Ω, F) →ₗ[𝕜] 𝓓(Ω, E →L[ℝ] F) where
-  toFun f := ⟨fderiv ℝ f, f.contDiff.fderiv_right le_rfl, f.hasCompactSupport.fderiv ℝ,
-      tsupport_fderiv_subset ℝ |>.trans f.tsupport_subset⟩
-  map_add' f g := by
-    have h : 1 ≤ ∞ := mod_cast le_top
-    ext
-    simp [fderiv_add (f.contDiff.differentiable h).differentiableAt
-                     (g.contDiff.differentiable h).differentiableAt]
-  map_smul' c f := by
-    have h : 1 ≤ ∞ := mod_cast le_top
-    ext
-    simp [fderiv_const_smul (f.contDiff.differentiable h).differentiableAt]
-
-@[simp]
-lemma fderivLM_apply [SMulCommClass ℝ 𝕜 F] (f : 𝓓(Ω, F)) :
-    fderivLM 𝕜 f = fderiv ℝ f :=
-  rfl
-
-/-- Note: this turns out to be a definitional equality thanks to decidablity of the order
-on `ℕ∞`. This means we could have *defined* `fderivLM` this way, but we avoid it
-to make sure that `if`s won't appear in the smooth case. -/
-lemma fderivLM_eq_withOrder [SMulCommClass ℝ 𝕜 F] :
-    (fderivLM 𝕜 : 𝓓(Ω, F) →ₗ[𝕜] _) = fderivWithOrderLM 𝕜 ⊤ ⊤ :=
-  rfl
-
-variable (𝕜) in
-lemma fderivLM_eq_of_scalars [SMulCommClass ℝ 𝕜 F] (𝕜' : Type*) [NontriviallyNormedField 𝕜']
-    [NormedSpace 𝕜' F] [SMulCommClass ℝ 𝕜' F] :
-    (fderivLM 𝕜 : 𝓓(Ω, F) → _) = fderivLM 𝕜' :=
-  rfl
-
-variable (𝕜) in
-lemma fderivLM_ofSupportedIn [SMulCommClass ℝ 𝕜 F] {K : Compacts E} (K_sub_Ω : (K : Set E) ⊆ Ω)
-    (f : 𝓓_{K}(E, F)) :
-    fderivLM 𝕜 (ofSupportedIn K_sub_Ω f) =
-      ofSupportedIn K_sub_Ω (ContDiffMapSupportedIn.fderivLM 𝕜 f) :=
-  rfl
-
-=======
->>>>>>> 5745c55d
 section Topology
 
 variable {V : Type*} [AddCommGroup V] [Module ℝ V] [t : TopologicalSpace V]
@@ -475,291 +355,6 @@
 
 end Topology
 
-<<<<<<< HEAD
-section postcomp
-
-variable [SMulCommClass ℝ 𝕜 F] [SMulCommClass ℝ 𝕜 F']
-
--- Note: generalizing this to a semilinear setting would require a semilinear version of
--- `CompatibleSMul`.
-/-- Given `T : F →L[𝕜] F'`, `postcompLM T` is the `𝕜`-linear-map sending `f : 𝓓^{n}(Ω, F)`
-to `T ∘ f` as an element of `𝓓^{n}(Ω, F')`.
-
-This is subsumed by `postcompCLM T`, which also bundles the continuity. -/
-noncomputable def postcompLM [LinearMap.CompatibleSMul F F' ℝ 𝕜] (T : F →L[𝕜] F') :
-    𝓓^{n}(Ω, F) →ₗ[𝕜] 𝓓^{n}(Ω, F') where
-  toFun f := ⟨T ∘ f, T.restrictScalars ℝ |>.contDiff.comp f.contDiff,
-    f.hasCompactSupport.comp_left (map_zero _), sorry⟩ -- missing API
-  map_add' f g := by ext x; exact map_add T (f x) (g x)
-  map_smul' c f := by ext x; exact map_smul T c (f x)
-
-@[simp]
-lemma postcompLM_apply [LinearMap.CompatibleSMul F F' ℝ 𝕜] (T : F →L[𝕜] F')
-    (f : 𝓓^{n}(Ω, F)) :
-    postcompLM T f = T ∘ f :=
-  rfl
-
-@[simp]
-lemma postcompLM_ofSupportedIn [LinearMap.CompatibleSMul F F' ℝ 𝕜] {T : F →L[𝕜] F'}
-    {K : Compacts E} (K_sub_Ω : (K : Set E) ⊆ Ω) {f : 𝓓^{n}_{K}(E, F)} :
-    postcompLM T (ofSupportedIn K_sub_Ω f) = ofSupportedIn K_sub_Ω
-      (ContDiffMapSupportedIn.postcompLM T f) :=
-  rfl
-
-/-- Given `T : F →L[𝕜] F'`, `postcompCLM T` is the continuous `𝕜`-linear-map sending
-`f : 𝓓^{n}(Ω, F)` to `T ∘ f` as an element of `𝓓^{n}(Ω, F')`.
-
-This is subsumed by `postcompCLM T`, which also bundles the continuity. -/
-noncomputable def postcompCLM [LinearMap.CompatibleSMul F F' ℝ 𝕜] (T : F →L[𝕜] F') :
-    𝓓^{n}(Ω, F) →L[𝕜] 𝓓^{n}(Ω, F') where
-  toLinearMap := postcompLM T
-  cont := show Continuous (postcompLM (T.restrictScalars ℝ)) by
-    rw [TestFunction.continuous_iff_continuous_comp]
-    intro K K_sub_Ω
-    refine .congr ?_ fun f ↦ (postcompLM_ofSupportedIn K_sub_Ω).symm
-    exact (ofSupportedInCLM ℝ K_sub_Ω).comp
-      (ContDiffMapSupportedIn.postcompCLM (T.restrictScalars ℝ)) |>.continuous
-
-@[simp]
-lemma postcompCLM_apply [LinearMap.CompatibleSMul F F' ℝ 𝕜] (T : F →L[𝕜] F')
-    (f : 𝓓^{n}(Ω, F)) :
-    postcompCLM T f = T ∘ f :=
-  rfl
-
-end postcomp
-
-section FDerivCLM
-
-variable (𝕜 n k) in
-/-- `fderivWithOrderCLM 𝕜 n k` is the continuous `𝕜`-linear-map sending `f : 𝓓^{n}_{K}(E, F)` to
-its derivative as an element of `𝓓^{k}_{K}(E, E →L[ℝ] F)`.
-This only makes mathematical sense if `k + 1 ≤ n`, otherwise we define it as the zero map.
-
-See `fderivCLM` for the very common case where everything is infinitely differentiable. -/
-noncomputable def fderivWithOrderCLM [SMulCommClass ℝ 𝕜 F] :
-    𝓓^{n}(Ω, F) →L[𝕜] 𝓓^{k}(Ω, E →L[ℝ] F) where
-  toLinearMap := fderivWithOrderLM 𝕜 n k
-  cont := show Continuous (fderivWithOrderLM 𝕜 n k) by
-    rw [fderivWithOrderLM_eq_of_scalars 𝕜 ℝ, TestFunction.continuous_iff_continuous_comp]
-    intro K K_sub_Ω
-    refine .congr ?_ fun f ↦ (fderivWithOrderLM_ofSupportedIn 𝕜 K_sub_Ω f).symm
-    exact (continuous_ofSupportedIn K_sub_Ω).comp
-      (ContDiffMapSupportedIn.fderivWithOrderCLM 𝕜 n k).continuous
-
-@[simp]
-lemma fderivWithOrderCLM_apply [SMulCommClass ℝ 𝕜 F] (f : 𝓓^{n}(Ω, F)) :
-    fderivWithOrderCLM 𝕜 n k f = if k + 1 ≤ n then fderiv ℝ f else 0 :=
-  fderivWithOrderLM_apply f
-
-lemma fderivWithOrderCLM_apply_of_le [SMulCommClass ℝ 𝕜 F] (f : 𝓓^{n}(Ω, F)) (hk : k + 1 ≤ n) :
-    fderivWithOrderCLM 𝕜 n k f = fderiv ℝ f :=
-  fderivWithOrderLM_apply_of_le f hk
-
-lemma fderivWithOrderCLM_apply_of_gt [SMulCommClass ℝ 𝕜 F] (f : 𝓓^{n}(Ω, F)) (hk : ¬ (k + 1 ≤ n)) :
-    fderivWithOrderCLM 𝕜 n k f = 0 :=
-  fderivWithOrderLM_apply_of_gt f hk
-
-variable (𝕜) in
-lemma fderivWithOrderCLM_eq_of_scalars [SMulCommClass ℝ 𝕜 F] (𝕜' : Type*)
-    [NontriviallyNormedField 𝕜'] [NormedSpace 𝕜' F] [SMulCommClass ℝ 𝕜' F] :
-    (fderivWithOrderLM 𝕜 n k : 𝓓^{n}(Ω, F) → _) = fderivWithOrderLM 𝕜' n k :=
-  rfl
-
-variable (𝕜) in
-/-- `fderivCLM 𝕜` is the continuous `𝕜`-linear-map sending `f : 𝓓_{K}(E, F)` to
-its derivative as an element of `𝓓_{K}(E, E →L[ℝ] F)`.
-
-See also `fderivWithOrderCLM` if you need more control on the regularities. -/
-noncomputable def fderivCLM [SMulCommClass ℝ 𝕜 F] :
-    𝓓(Ω, F) →L[𝕜] 𝓓(Ω, E →L[ℝ] F) where
-  toLinearMap := fderivLM 𝕜
-  cont := show Continuous (fderivLM 𝕜) by
-    rw [fderivLM_eq_of_scalars 𝕜 ℝ, TestFunction.continuous_iff_continuous_comp]
-    intro K K_sub_Ω
-    refine .congr ?_ fun f ↦ (fderivLM_ofSupportedIn 𝕜 K_sub_Ω f).symm
-    exact (continuous_ofSupportedIn K_sub_Ω).comp
-      (ContDiffMapSupportedIn.fderivCLM 𝕜).continuous
-
-@[simp]
-lemma fderivCLM_apply [SMulCommClass ℝ 𝕜 F] (f : 𝓓(Ω, F)) :
-    fderivCLM 𝕜 f = fderiv ℝ f :=
-  rfl
-
-/-- Note: this turns out to be a definitional equality thanks to decidablity of the order
-on `ℕ∞`. This means we could have *defined* `fderivLM` this way, but we avoid it
-to make sure that `if`s won't appear in the smooth case. -/
-lemma fderivCLM_eq_withOrder [SMulCommClass ℝ 𝕜 F] :
-    (fderivCLM 𝕜 : 𝓓(Ω, F) →L[𝕜] _) = fderivWithOrderCLM 𝕜 ⊤ ⊤ :=
-  rfl
-
-variable (𝕜) in
-lemma fderivCLM_eq_of_scalars [SMulCommClass ℝ 𝕜 F] (𝕜' : Type*) [NontriviallyNormedField 𝕜']
-    [NormedSpace 𝕜' F] [SMulCommClass ℝ 𝕜' F] :
-    (fderivCLM 𝕜 : 𝓓(Ω, F) → _) = fderivCLM 𝕜' :=
-  rfl
-
--- TODO: stuck with `𝕜` due to too strict fields in `ContinuousLinearMap.apply`
-variable (n k) in
-/-- `fderivWithOrderCLM 𝕜 n k` is the continuous `𝕜`-linear-map sending `f : 𝓓^{n}_{K}(E, F)` to
-its derivative as an element of `𝓓^{k}_{K}(E, E →L[ℝ] F)`.
-This only makes mathematical sense if `k + 1 ≤ n`, otherwise we define it as the zero map.
-
-See `fderivCLM` for the very common case where everything is infinitely differentiable. -/
-noncomputable def lineDerivWithOrderCLM (v : E) :
-    𝓓^{n}(Ω, F) →L[ℝ] 𝓓^{k}(Ω, F) :=
-  postcompCLM (.apply ℝ F v) ∘L (fderivWithOrderCLM ℝ n k)
-
-@[simp]
-lemma lineDerivWithOrderCLM_apply {f : 𝓓^{n}(Ω, F)} {x v : E} :
-    lineDerivWithOrderCLM n k v f x = if k + 1 ≤ n then lineDeriv ℝ f x v else 0 := by
-  by_cases hk : k + 1 ≤ n
-  · have : 1 ≤ n := le_of_add_le_right hk
-    simp [lineDerivWithOrderCLM, hk,
-          (f.differentiable_withOrder this).differentiableAt.lineDeriv_eq_fderiv]
-  · simp [lineDerivWithOrderCLM, hk]
-
-lemma lineDerivWithOrderCLM_apply_of_le {f : 𝓓^{n}(Ω, F)} {x v : E} (hk : k + 1 ≤ n) :
-    lineDerivWithOrderCLM n k v f x = lineDeriv ℝ f x v := by
-  simp [hk]
-
-lemma lineDerivWithOrderCLM_apply_of_gt {v : E} (hk : ¬ (k + 1 ≤ n)) :
-    (lineDerivWithOrderCLM n k v : 𝓓^{n}(Ω, F) →L[ℝ] 𝓓^{k}(Ω, F)) = 0 := by
-  ext
-  simp [hk]
-
--- TODO: stuck with `𝕜` due to too strict fields in `ContinuousLinearMap.apply`
-/-- `fderivCLM 𝕜` is the continuous `𝕜`-linear-map sending `f : 𝓓_{K}(E, F)` to
-its derivative as an element of `𝓓_{K}(E, E →L[ℝ] F)`.
-
-See also `fderivWithOrderCLM` if you need more control on the regularities. -/
-noncomputable def lineDerivCLM (v : E) :
-    𝓓(Ω, F) →L[ℝ] 𝓓(Ω, F) :=
-  postcompCLM (.apply ℝ F v) ∘L (fderivCLM ℝ)
-
-@[simp]
-lemma lineDerivCLM_apply {f : 𝓓(Ω, F)} {x v : E} :
-    lineDerivCLM v f x = lineDeriv ℝ f x v := by
-  simp [lineDerivCLM, f.differentiable.differentiableAt.lineDeriv_eq_fderiv]
-
-/-- Note: this turns out to be a definitional equality thanks to decidablity of the order
-on `ℕ∞`. This means we could have *defined* `lineDerivCLM` this way, but we avoid it
-to make sure that `if`s won't appear in the smooth case. -/
-lemma lineDerivCLM_eq_withOrder {v : E} :
-    (lineDerivCLM v : 𝓓(Ω, F) →L[ℝ] _) = lineDerivWithOrderCLM ⊤ ⊤ v :=
-  rfl
-
-end FDerivCLM
-
-section Integral
-
-open MeasureTheory
-
-variable {m : MeasurableSpace E} [OpensMeasurableSpace E] {F₁ F₂ F₃ : Type*}
-  [NormedAddCommGroup F₁] [NormedSpace 𝕜 F₁] [NormedSpace ℝ F₁]
-  [NormedAddCommGroup F₂] [NormedSpace 𝕜 F₂]
-  [NormedAddCommGroup F₃] [NormedSpace 𝕜 F₃]
-
-@[fun_prop]
-protected theorem stronglyMeasurable (f : 𝓓^{n}(Ω, F)) :
-    StronglyMeasurable f := by
-  exact f.continuous.stronglyMeasurable_of_hasCompactSupport f.hasCompactSupport
-
-@[fun_prop]
-protected theorem aestronglyMeasurable {μ : Measure E} (f : 𝓓^{n}(Ω, F)) :
-    AEStronglyMeasurable f μ :=
-  f.stronglyMeasurable.aestronglyMeasurable
-
-protected theorem memLp_top {μ : Measure E} (f : 𝓓^{n}(Ω, F)) :
-    MemLp f ⊤ μ :=
-  f.continuous.memLp_top_of_hasCompactSupport f.hasCompactSupport μ
-
-protected theorem integrable {μ : Measure E}
-    (H : ∀ K : Set E, IsCompact K → K ⊆ Ω → IsFiniteMeasure (μ.restrict K)) -- TODO
-    (f : 𝓓^{n}(Ω, F)) : Integrable f μ := by
-  rw [← integrableOn_iff_integrable_of_support_subset (subset_tsupport f)]
-  specialize H (tsupport f) f.hasCompactSupport f.tsupport_subset
-  exact f.continuous.integrable_of_hasCompactSupport f.hasCompactSupport
-
-protected theorem integrable_bilin (B : F₁ →L[𝕜] F₂ →L[𝕜] F₃) {μ : Measure E} {φ : E → F₂}
-    (hφ : LocallyIntegrableOn φ Ω μ) (f : 𝓓^{n}(Ω, F₁)) :
-    Integrable (fun x ↦ B (f x) (φ x)) μ := by
-  suffices IntegrableOn (fun x ↦ B (f x) (φ x)) (tsupport f) μ by
-    rwa [integrableOn_iff_integrable_of_support_subset] at this
-    refine subset_trans ?_ (subset_tsupport f)
-    exact fun x hx hfx ↦ hx (by simp [hfx])
-  replace hφ := hφ.integrableOn_compact_subset f.tsupport_subset f.hasCompactSupport
-  rw [IntegrableOn, ← memLp_one_iff_integrable] at hφ ⊢
-  exact B.memLp_of_bilin 1 f.memLp_top hφ
-
-variable [SMulCommClass ℝ 𝕜 F₁] [NormedSpace ℝ F₃] [SMulCommClass ℝ 𝕜 F₃]
-
-noncomputable def integralAgainstBilinLM (B : F₁ →L[𝕜] F₂ →L[𝕜] F₃) (μ : Measure E) (φ : E → F₂) :
-    𝓓^{n}(Ω, F₁) →ₗ[𝕜] F₃ where
-  toFun f := open scoped Classical in
-    if LocallyIntegrableOn φ Ω μ then ∫ x, B (f x) (φ x) ∂μ else 0
-  map_add' f g := by
-    split_ifs with hφ
-    · simp_rw [coe_add, Pi.add_apply, map_add, ContinuousLinearMap.add_apply,
-        integral_add (f.integrable_bilin B hφ) (g.integrable_bilin B hφ)]
-    · simp
-  map_smul' c f := by
-    split_ifs with hφ
-    · simp_rw [coe_smul, Pi.smul_apply, map_smul, ContinuousLinearMap.smul_apply,
-        integral_smul c, RingHom.id_apply]
-    · simp
-
-@[simp]
-lemma integralAgainstBilinLM_apply {B : F₁ →L[𝕜] F₂ →L[𝕜] F₃} {μ : Measure E} {φ : E → F₂}
-    (hφ : LocallyIntegrableOn φ Ω μ) {f : 𝓓^{n}(Ω, F₁)} :
-    integralAgainstBilinLM B μ φ f = ∫ x, B (f x) (φ x) ∂μ := by
-  simp [integralAgainstBilinLM, hφ]
-
-lemma integralAgainstBilinLM_eq_zero {B : F₁ →L[𝕜] F₂ →L[𝕜] F₃} {μ : Measure E} {φ : E → F₂}
-    (hφ : ¬ LocallyIntegrableOn φ Ω μ) :
-    (integralAgainstBilinLM B μ φ : 𝓓^{n}(Ω, F₁) →ₗ[𝕜] F₃) = 0 := by
-  ext
-  simp [integralAgainstBilinLM, hφ]
-
-lemma integralAgainstBilinLM_ofSupportedIn {B : F₁ →L[𝕜] F₂ →L[𝕜] F₃} {μ : Measure E} {φ : E → F₂}
-    (hφ : LocallyIntegrableOn φ Ω μ) {K : Compacts E} (K_sub_Ω : (K : Set E) ⊆ Ω)
-    {f : 𝓓^{n}_{K}(E, F₁)} :
-    integralAgainstBilinLM B μ φ (ofSupportedIn K_sub_Ω f) =
-      ContDiffMapSupportedIn.integralAgainstBilinLM B μ φ f := by
-  have hφ' := hφ.integrableOn_compact_subset K_sub_Ω K.isCompact
-  simp [hφ, hφ']
-
-variable [NormedSpace ℝ F₂]
-
--- TODO: generalize to 𝕜
-noncomputable def integralAgainstBilinCLM (B : F₁ →L[ℝ] F₂ →L[ℝ] F₃) (μ : Measure E) (φ : E → F₂) :
-    𝓓^{n}(Ω, F₁) →L[ℝ] F₃ where
-  toLinearMap := integralAgainstBilinLM B μ φ
-  cont := show Continuous (integralAgainstBilinLM B μ φ) by
-    rw [TestFunction.continuous_iff_continuous_comp]
-    intro K K_sub_Ω
-    by_cases hφ : LocallyIntegrableOn φ Ω μ
-    · refine .congr ?_ fun f ↦ (integralAgainstBilinLM_ofSupportedIn hφ K_sub_Ω).symm
-      exact ContDiffMapSupportedIn.integralAgainstBilinCLM B μ φ |>.continuous
-    · simpa [integralAgainstBilinLM_eq_zero hφ] using continuous_zero
-
-@[simp]
-lemma integralAgainstBilinCLM_apply {B : F₁ →L[ℝ] F₂ →L[ℝ] F₃} {μ : Measure E} {φ : E → F₂}
-    (hφ : LocallyIntegrableOn φ Ω μ) {f : 𝓓^{n}(Ω, F₁)} :
-    integralAgainstBilinCLM B μ φ f = ∫ x, B (f x) (φ x) ∂μ :=
-  integralAgainstBilinLM_apply hφ
-
-lemma integralAgainstBilinCLM_eq_zero {B : F₁ →L[ℝ] F₂ →L[ℝ] F₃} {μ : Measure E} {φ : E → F₂}
-    (hφ : ¬ LocallyIntegrableOn φ Ω μ) :
-    (integralAgainstBilinCLM B μ φ : 𝓓^{n}(Ω, F₁) →L[ℝ] F₃) = 0 := by
-  ext
-  simp [integralAgainstBilinCLM, integralAgainstBilinLM_eq_zero hφ]
-
-end Integral
-
-end TestFunction
-
-end
-=======
 section ToBoundedContinuousFunctionCLM
 
 variable (𝕜) in
@@ -789,4 +384,5 @@
 end ToBoundedContinuousFunctionCLM
 
 end TestFunction
->>>>>>> 5745c55d
+
+end