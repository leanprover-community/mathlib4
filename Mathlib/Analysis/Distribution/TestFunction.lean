--- conflicted
+++ resolved
@@ -229,13 +229,9 @@
 
 end Module
 
-<<<<<<< HEAD
-variable (F n)
-=======
 variable (n : ℕ∞) (F)
 
 /-- The natural inclusion `𝓓^{n}_{K}(E, F) → 𝓓^{n}(E, F)` as a linear map. -/
->>>>>>> 4cd97978
 def ContDiffMapSupportedIn.toTestFunction (K : Compacts E) : 𝓓^{n}_{K}(E, F) →ₗ[𝕜] 𝓓^{n}(E, F)
     where
   toFun f := TestFunction.mk f (f.contDiff) (f.hasCompactSupport)
