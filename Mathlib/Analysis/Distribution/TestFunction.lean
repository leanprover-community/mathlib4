--- conflicted
+++ resolved
@@ -59,12 +59,8 @@
 variable {𝕜 𝕂 : Type*} [NontriviallyNormedField 𝕜] [RCLike 𝕂]
   {E : Type*} [NormedAddCommGroup E] [NormedSpace ℝ E] {Ω : Opens E}
   {F : Type*} [NormedAddCommGroup F] [NormedSpace ℝ F] [NormedSpace 𝕜 F] [NormedSpace 𝕂 F]
-<<<<<<< HEAD
+  {F' : Type*} [NormedAddCommGroup F'] [NormedSpace ℝ F'] [NormedSpace 𝕜 F'] [NormedSpace 𝕂 F']
   {n k : ℕ∞}
-=======
-  {F' : Type*} [NormedAddCommGroup F'] [NormedSpace ℝ F'] [NormedSpace 𝕜 F'] [NormedSpace 𝕂 F']
-  {n : ℕ∞}
->>>>>>> 853c1a5a
 
 variable (Ω F n) in
 /-- The type of bundled `n`-times continuously differentiable maps with compact support -/
@@ -451,7 +447,57 @@
 
 end Topology
 
-<<<<<<< HEAD
+section postcomp
+
+variable [SMulCommClass ℝ 𝕜 F] [SMulCommClass ℝ 𝕜 F']
+
+-- Note: generalizing this to a semilinear setting would require a semilinear version of
+-- `CompatibleSMul`.
+/-- Given `T : F →L[𝕜] F'`, `postcompLM T` is the `𝕜`-linear-map sending `f : 𝓓^{n}(Ω, F)`
+to `T ∘ f` as an element of `𝓓^{n}(Ω, F')`.
+
+This is subsumed by `postcompCLM T`, which also bundles the continuity. -/
+noncomputable def postcompLM [LinearMap.CompatibleSMul F F' ℝ 𝕜] (T : F →L[𝕜] F') :
+    𝓓^{n}(Ω, F) →ₗ[𝕜] 𝓓^{n}(Ω, F') where
+  toFun f := ⟨T ∘ f, T.restrictScalars ℝ |>.contDiff.comp f.contDiff,
+    f.hasCompactSupport.comp_left (map_zero _), sorry⟩ -- missing API
+  map_add' f g := by ext x; exact map_add T (f x) (g x)
+  map_smul' c f := by ext x; exact map_smul T c (f x)
+
+@[simp]
+lemma postcompLM_apply [LinearMap.CompatibleSMul F F' ℝ 𝕜] (T : F →L[𝕜] F')
+    (f : 𝓓^{n}(Ω, F)) :
+    postcompLM T f = T ∘ f :=
+  rfl
+
+@[simp]
+lemma postcompLM_ofSupportedIn [LinearMap.CompatibleSMul F F' ℝ 𝕜] {T : F →L[𝕜] F'}
+    {K : Compacts E} (K_sub_Ω : (K : Set E) ⊆ Ω) {f : 𝓓^{n}_{K}(E, F)} :
+    postcompLM T (ofSupportedIn K_sub_Ω f) = ofSupportedIn K_sub_Ω
+      (ContDiffMapSupportedIn.postcompLM T f) :=
+  rfl
+
+/-- Given `T : F →L[𝕜] F'`, `postcompCLM T` is the continuous `𝕜`-linear-map sending
+`f : 𝓓^{n}(Ω, F)` to `T ∘ f` as an element of `𝓓^{n}(Ω, F')`.
+
+This is subsumed by `postcompCLM T`, which also bundles the continuity. -/
+noncomputable def postcompCLM [LinearMap.CompatibleSMul F F' ℝ 𝕜] (T : F →L[𝕜] F') :
+    𝓓^{n}(Ω, F) →L[𝕜] 𝓓^{n}(Ω, F') where
+  toLinearMap := postcompLM T
+  cont := show Continuous (postcompLM (T.restrictScalars ℝ)) by
+    rw [TestFunction.continuous_iff_continuous_comp]
+    intro K K_sub_Ω
+    refine .congr ?_ fun f ↦ (postcompLM_ofSupportedIn K_sub_Ω).symm
+    exact (ofSupportedInCLM ℝ K_sub_Ω).comp
+      (ContDiffMapSupportedIn.postcompCLM (T.restrictScalars ℝ)) |>.continuous
+
+@[simp]
+lemma postcompCLM_apply [LinearMap.CompatibleSMul F F' ℝ 𝕜] (T : F →L[𝕜] F')
+    (f : 𝓓^{n}(Ω, F)) :
+    postcompCLM T f = T ∘ f :=
+  rfl
+
+end postcomp
 
 section FDerivCLM
 
@@ -630,58 +676,5 @@
   simp [integralAgainstBilinCLM, integralAgainstBilinLM_eq_zero hφ]
 
 end Integral
-=======
-section postcomp
-
-variable [SMulCommClass ℝ 𝕜 F] [SMulCommClass ℝ 𝕜 F']
-
--- Note: generalizing this to a semilinear setting would require a semilinear version of
--- `CompatibleSMul`.
-/-- Given `T : F →L[𝕜] F'`, `postcompLM T` is the `𝕜`-linear-map sending `f : 𝓓^{n}(Ω, F)`
-to `T ∘ f` as an element of `𝓓^{n}(Ω, F')`.
-
-This is subsumed by `postcompCLM T`, which also bundles the continuity. -/
-noncomputable def postcompLM [LinearMap.CompatibleSMul F F' ℝ 𝕜] (T : F →L[𝕜] F') :
-    𝓓^{n}(Ω, F) →ₗ[𝕜] 𝓓^{n}(Ω, F') where
-  toFun f := ⟨T ∘ f, T.restrictScalars ℝ |>.contDiff.comp f.contDiff,
-    f.hasCompactSupport.comp_left (map_zero _), sorry⟩ -- missing API
-  map_add' f g := by ext x; exact map_add T (f x) (g x)
-  map_smul' c f := by ext x; exact map_smul T c (f x)
-
-@[simp]
-lemma postcompLM_apply [LinearMap.CompatibleSMul F F' ℝ 𝕜] (T : F →L[𝕜] F')
-    (f : 𝓓^{n}(Ω, F)) :
-    postcompLM T f = T ∘ f :=
-  rfl
-
-@[simp]
-lemma postcompLM_ofSupportedIn [LinearMap.CompatibleSMul F F' ℝ 𝕜] {T : F →L[𝕜] F'}
-    {K : Compacts E} (K_sub_Ω : (K : Set E) ⊆ Ω) {f : 𝓓^{n}_{K}(E, F)} :
-    postcompLM T (ofSupportedIn K_sub_Ω f) = ofSupportedIn K_sub_Ω
-      (ContDiffMapSupportedIn.postcompLM T f) :=
-  rfl
-
-/-- Given `T : F →L[𝕜] F'`, `postcompCLM T` is the continuous `𝕜`-linear-map sending
-`f : 𝓓^{n}(Ω, F)` to `T ∘ f` as an element of `𝓓^{n}(Ω, F')`.
-
-This is subsumed by `postcompCLM T`, which also bundles the continuity. -/
-noncomputable def postcompCLM [LinearMap.CompatibleSMul F F' ℝ 𝕜] (T : F →L[𝕜] F') :
-    𝓓^{n}(Ω, F) →L[𝕜] 𝓓^{n}(Ω, F') where
-  toLinearMap := postcompLM T
-  cont := show Continuous (postcompLM (T.restrictScalars ℝ)) by
-    rw [TestFunction.continuous_iff_continuous_comp]
-    intro K K_sub_Ω
-    refine .congr ?_ fun f ↦ (postcompLM_ofSupportedIn K_sub_Ω).symm
-    exact (ofSupportedInCLM ℝ K_sub_Ω).comp
-      (ContDiffMapSupportedIn.postcompCLM (T.restrictScalars ℝ)) |>.continuous
-
-@[simp]
-lemma postcompCLM_apply [LinearMap.CompatibleSMul F F' ℝ 𝕜] (T : F →L[𝕜] F')
-    (f : 𝓓^{n}(Ω, F)) :
-    postcompCLM T f = T ∘ f :=
-  rfl
-
-end postcomp
->>>>>>> 853c1a5a
 
 end TestFunction