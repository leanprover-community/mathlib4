/-
Copyright (c) 2025 Moritz Doll. All rights reserved.
Released under Apache 2.0 license as described in the file LICENSE.
Authors: Moritz Doll, Anatole Dedecker, Sébastien Gouëzel
-/
import Mathlib.Analysis.Calculus.ContDiff.Bounds
import Mathlib.Analysis.SpecialFunctions.JapaneseBracket


/-! # Functions and measures of temperate growth -/

noncomputable section

open scoped Nat NNReal ContDiff

open Asymptotics

<<<<<<< HEAD
variable {E F : Type*}
=======
variable {𝕜 R D E F G : Type*}
variable [NormedAddCommGroup E] [NormedSpace ℝ E]
variable [NormedAddCommGroup F] [NormedSpace ℝ F]
>>>>>>> df27cff5

namespace Function

variable [NormedAddCommGroup E] [NormedSpace ℝ E]
variable [NormedAddCommGroup F] [NormedSpace ℝ F]

/-- A function is called of temperate growth if it is smooth and all iterated derivatives are
polynomially bounded. -/
def HasTemperateGrowth (f : E → F) : Prop :=
  ContDiff ℝ ∞ f ∧ ∀ n : ℕ, ∃ (k : ℕ) (C : ℝ), ∀ x, ‖iteratedFDeriv ℝ n f x‖ ≤ C * (1 + ‖x‖) ^ k

/-- A function has temperate growth if and only if it is smooth and its `n`-th iterated
derivative is `O((1 + ‖x‖) ^ k)` for some `k : ℕ` (depending on `n`).

Note that the `O` here is with respect to the `⊤` filter, meaning that the bound holds everywhere.

TODO: when `E` is finite dimensional, this is equivalent to the derivatives being `O(‖x‖ ^ k)`
as `‖x‖ → ∞`.
-/
theorem hasTemperateGrowth_iff_isBigO {f : E → F} :
    f.HasTemperateGrowth ↔ ContDiff ℝ ∞ f ∧
      ∀ n, ∃ k, iteratedFDeriv ℝ n f =O[⊤] (fun x ↦ (1 + ‖x‖) ^ k) := by
  simp_rw [Asymptotics.isBigO_top]
  congrm ContDiff ℝ ∞ f ∧ (∀ n, ∃ k C, ∀ x, _ ≤ C * ?_)
  rw [norm_pow, Real.norm_of_nonneg (by positivity)]

/-- If `f` has temperate growth, then its `n`-th iterated derivative is `O((1 + ‖x‖) ^ k)` for
some `k : ℕ` (depending on `n`).

Note that the `O` here is with respect to the `⊤` filter, meaning that the bound holds everywhere.
-/
theorem HasTemperateGrowth.isBigO {f : E → F}
    (hf_temperate : f.HasTemperateGrowth) (n : ℕ) :
    ∃ k, iteratedFDeriv ℝ n f =O[⊤] (fun x ↦ (1 + ‖x‖) ^ k) :=
  Function.hasTemperateGrowth_iff_isBigO.mp hf_temperate |>.2 n

/-- If `f` has temperate growth, then for any `N : ℕ` one can find `k` such that *all* iterated
derivatives of `f` of order `≤ N` are `O((1 + ‖x‖) ^ k)`.

Note that the `O` here is with respect to the `⊤` filter, meaning that the bound holds everywhere.
-/
theorem HasTemperateGrowth.isBigO_uniform {f : E → F}
    (hf_temperate : f.HasTemperateGrowth) (N : ℕ) :
    ∃ k, ∀ n ≤ N, iteratedFDeriv ℝ n f =O[⊤] (fun x ↦ (1 + ‖x‖) ^ k) := by
  choose k hk using hf_temperate.isBigO
  use (Finset.range (N + 1)).sup k
  intro n hn
  refine (hk n).trans (isBigO_of_le _ fun x ↦ ?_)
  rw [Real.norm_of_nonneg (by positivity), Real.norm_of_nonneg (by positivity)]
  gcongr
  · simp
  · exact Finset.le_sup (by simpa [← Finset.mem_range_succ_iff] using hn)

theorem HasTemperateGrowth.norm_iteratedFDeriv_le_uniform {f : E → F}
    (hf_temperate : f.HasTemperateGrowth) (n : ℕ) :
    ∃ (k : ℕ) (C : ℝ), 0 ≤ C ∧ ∀ N ≤ n, ∀ x : E, ‖iteratedFDeriv ℝ N f x‖ ≤ C * (1 + ‖x‖) ^ k := by
  rcases hf_temperate.isBigO_uniform n with ⟨k, hk⟩
  set F := fun x (N : Fin (n+1)) ↦ iteratedFDeriv ℝ N f x
  have : F =O[⊤] (fun x ↦ (1 + ‖x‖) ^ k) := by
    simp_rw [F, isBigO_pi, Fin.forall_iff, Nat.lt_succ]
    exact hk
  rcases this.exists_nonneg with ⟨C, C_nonneg, hC⟩
  simp (discharger := positivity) only [isBigOWith_top, Real.norm_of_nonneg,
    pi_norm_le_iff_of_nonneg, Fin.forall_iff, Nat.lt_succ] at hC
  exact ⟨k, C, C_nonneg, fun N hN x ↦ hC x N hN⟩

@[deprecated (since := "2025-10-30")]
alias HasTemperateGrowth.norm_iteratedFDeriv_le_uniform_aux :=
  HasTemperateGrowth.norm_iteratedFDeriv_le_uniform

lemma HasTemperateGrowth.of_fderiv {f : E → F}
    (h'f : Function.HasTemperateGrowth (fderiv ℝ f)) (hf : Differentiable ℝ f) {k : ℕ} {C : ℝ}
    (h : ∀ x, ‖f x‖ ≤ C * (1 + ‖x‖) ^ k) :
    Function.HasTemperateGrowth f := by
  refine ⟨contDiff_succ_iff_fderiv.2 ⟨hf, by simp, h'f.1⟩, fun n ↦ ?_⟩
  rcases n with rfl | m
  · exact ⟨k, C, fun x ↦ by simpa using h x⟩
  · rcases h'f.2 m with ⟨k', C', h'⟩
    refine ⟨k', C', ?_⟩
    simpa [iteratedFDeriv_succ_eq_comp_right] using h'

lemma HasTemperateGrowth.zero :
    Function.HasTemperateGrowth (fun _ : E ↦ (0 : F)) := by
  refine ⟨contDiff_const, fun n ↦ ⟨0, 0, fun x ↦ ?_⟩⟩
  simp only [iteratedFDeriv_zero_fun, Pi.zero_apply, norm_zero]
  positivity

lemma HasTemperateGrowth.const (c : F) :
    Function.HasTemperateGrowth (fun _ : E ↦ c) :=
  .of_fderiv (by simpa using .zero) (differentiable_const c) (k := 0) (C := ‖c‖) (fun x ↦ by simp)

section Multiplication

variable [NontriviallyNormedField 𝕜] [NormedAlgebra ℝ 𝕜]
  [NormedAddCommGroup D] [NormedSpace ℝ D]
  [NormedAddCommGroup G] [NormedSpace ℝ G]
  [NormedSpace 𝕜 F] [NormedSpace 𝕜 G]

/-- The product of two functions of temperate growth is again of temperate growth.

Version for bilinear maps. -/
theorem _root_.ContinuousLinearMap.bilinear_hasTemperateGrowth [NormedSpace 𝕜 E]
    (B : E →L[𝕜] F →L[𝕜] G) {f : D → E} {g : D → F} (hf : f.HasTemperateGrowth)
    (hg : g.HasTemperateGrowth) : (fun x ↦ B (f x) (g x)).HasTemperateGrowth := by
  rw [Function.hasTemperateGrowth_iff_isBigO]
  constructor
  · apply (B.bilinearRestrictScalars ℝ).isBoundedBilinearMap.contDiff.comp (hf.1.prodMk hg.1)
  intro n
  rcases hf.isBigO_uniform n with ⟨k1, h1⟩
  rcases hg.isBigO_uniform n with ⟨k2, h2⟩
  use k1 + k2
  have estimate (x : D) : ‖iteratedFDeriv ℝ n (fun x ↦ B (f x) (g x)) x‖ ≤
      ‖B‖ * ∑ i ∈ Finset.range (n+1), (n.choose i) *
        ‖iteratedFDeriv ℝ i f x‖ * ‖iteratedFDeriv ℝ (n-i) g x‖ := by
    refine (B.bilinearRestrictScalars ℝ).norm_iteratedFDeriv_le_of_bilinear hf.1 hg.1 x ?_
    exact WithTop.coe_le_coe.mpr le_top
  refine (IsBigO.of_norm_le estimate).trans (.const_mul_left (.sum fun i hi ↦ ?_) _)
  simp_rw [mul_assoc, pow_add]
  refine .const_mul_left (.mul (h1 i ?_).norm_left (h2 (n-i) ?_).norm_left) _ <;>
  grind

/-- The product of two functions of temperate growth is again of temperate growth.

Version for scalar multiplication. -/
theorem _root_.Function.HasTemperateGrowth.smul {f : E → 𝕜} {g : E → F} (hf : f.HasTemperateGrowth)
    (hg : g.HasTemperateGrowth) : (f • g).HasTemperateGrowth :=
  (ContinuousLinearMap.lsmul ℝ 𝕜).bilinear_hasTemperateGrowth hf hg

variable [NormedRing R] [NormedAlgebra ℝ R]

/-- The product of two functions of temperate growth is again of temperate growth. -/
theorem _root_.Function.HasTemperateGrowth.mul {f g : E → R} (hf : f.HasTemperateGrowth)
    (hg : g.HasTemperateGrowth) : (f * g).HasTemperateGrowth :=
  (ContinuousLinearMap.mul ℝ R).bilinear_hasTemperateGrowth hf hg

end Multiplication

lemma _root_.ContinuousLinearMap.hasTemperateGrowth (f : E →L[ℝ] F) :
    Function.HasTemperateGrowth f := by
  apply Function.HasTemperateGrowth.of_fderiv ?_ f.differentiable (k := 1) (C := ‖f‖) (fun x ↦ ?_)
  · have : fderiv ℝ f = fun _ ↦ f := by ext1 v; simp only [ContinuousLinearMap.fderiv]
    simpa [this] using .const _
  · exact (f.le_opNorm x).trans (by simp [mul_add])

end Function

variable [NormedAddCommGroup E] [MeasurableSpace E]

namespace MeasureTheory.Measure

open Module
open scoped ENNReal

/-- A measure `μ` has temperate growth if there is an `n : ℕ` such that `(1 + ‖x‖) ^ (- n)` is
`μ`-integrable. -/
class HasTemperateGrowth (μ : Measure E) : Prop where
  exists_integrable : ∃ (n : ℕ), Integrable (fun x ↦ (1 + ‖x‖) ^ (- (n : ℝ))) μ

open Classical in
/-- An integer exponent `l` such that `(1 + ‖x‖) ^ (-l)` is integrable if `μ` has
temperate growth. -/
def integrablePower (μ : Measure E) : ℕ :=
  if h : μ.HasTemperateGrowth then h.exists_integrable.choose else 0

lemma integrable_pow_neg_integrablePower
    (μ : Measure E) [h : μ.HasTemperateGrowth] :
    Integrable (fun x ↦ (1 + ‖x‖) ^ (- (μ.integrablePower : ℝ))) μ := by
  simpa [Measure.integrablePower, h] using h.exists_integrable.choose_spec

instance _root_.MeasureTheory.IsFiniteMeasure.instHasTemperateGrowth {μ : Measure E}
    [h : IsFiniteMeasure μ] : μ.HasTemperateGrowth := ⟨⟨0, by simp⟩⟩

variable [NormedSpace ℝ E] [FiniteDimensional ℝ E] [BorelSpace E] in
instance IsAddHaarMeasure.instHasTemperateGrowth {μ : Measure E}
    [h : μ.IsAddHaarMeasure] : μ.HasTemperateGrowth :=
  ⟨⟨finrank ℝ E + 1, by apply integrable_one_add_norm; norm_num⟩⟩

/-- Pointwise inequality to control `x ^ k * f` in terms of `1 / (1 + x) ^ l` if one controls both
`f` (with a bound `C₁`) and `x ^ (k + l) * f` (with a bound `C₂`). This will be used to check
integrability of `x ^ k * f x` when `f` is a Schwartz function, and to control explicitly its
integral in terms of suitable seminorms of `f`. -/
lemma _root_.pow_mul_le_of_le_of_pow_mul_le {C₁ C₂ : ℝ} {k l : ℕ} {x f : ℝ} (hx : 0 ≤ x)
    (hf : 0 ≤ f) (h₁ : f ≤ C₁) (h₂ : x ^ (k + l) * f ≤ C₂) :
    x ^ k * f ≤ 2 ^ l * (C₁ + C₂) * (1 + x) ^ (- (l : ℝ)) := by
  have : 0 ≤ C₂ := le_trans (by positivity) h₂
  have : 2 ^ l * (C₁ + C₂) * (1 + x) ^ (- (l : ℝ)) = ((1 + x) / 2) ^ (-(l : ℝ)) * (C₁ + C₂) := by
    rw [Real.div_rpow (by linarith) zero_le_two]
    simp [div_eq_inv_mul, ← Real.rpow_neg_one, ← Real.rpow_mul]
    ring
  rw [this]
  rcases le_total x 1 with h'x|h'x
  · gcongr
    · apply (pow_le_one₀ hx h'x).trans
      apply Real.one_le_rpow_of_pos_of_le_one_of_nonpos
      · linarith
      · linarith
      · simp
    · linarith
  · calc
    x ^ k * f = x ^ (-(l : ℝ)) * (x ^ (k + l) * f) := by
      rw [← Real.rpow_natCast, ← Real.rpow_natCast, ← mul_assoc, ← Real.rpow_add (by linarith)]
      simp
    _ ≤ ((1 + x) / 2) ^ (-(l : ℝ)) * (C₁ + C₂) := by
      apply mul_le_mul _ _ (by positivity) (by positivity)
      · exact Real.rpow_le_rpow_of_nonpos (by linarith) (by linarith) (by simp)
      · exact h₂.trans (by linarith)

variable [NormedAddCommGroup F]

variable [BorelSpace E] [SecondCountableTopology E] in
/-- Given a function such that `f` and `x ^ (k + l) * f` are bounded for a suitable `l`, then
`x ^ k * f` is integrable. The bounds are not relevant for the integrability conclusion, but they
are relevant for bounding the integral in `integral_pow_mul_le_of_le_of_pow_mul_le`. We formulate
the two lemmas with the same set of assumptions for ease of applications. -/
lemma _root_.integrable_of_le_of_pow_mul_le {μ : Measure E} [μ.HasTemperateGrowth] {f : E → F}
    {C₁ C₂ : ℝ} {k : ℕ} (hf : ∀ x, ‖f x‖ ≤ C₁)
    (h'f : ∀ x, ‖x‖ ^ (k + μ.integrablePower) * ‖f x‖ ≤ C₂) (h''f : AEStronglyMeasurable f μ) :
    Integrable (fun x ↦ ‖x‖ ^ k * ‖f x‖) μ := by
  apply ((integrable_pow_neg_integrablePower μ).const_mul (2 ^ μ.integrablePower * (C₁ + C₂))).mono'
  · exact AEStronglyMeasurable.mul (aestronglyMeasurable_id.norm.pow _) h''f.norm
  · filter_upwards with v
    simp only [norm_mul, norm_pow, norm_norm]
    apply pow_mul_le_of_le_of_pow_mul_le (norm_nonneg _) (norm_nonneg _) (hf v) (h'f v)

/-- Given a function such that `f` and `x ^ (k + l) * f` are bounded for a suitable `l`, then
one can bound explicitly the integral of `x ^ k * f`. -/
-- We redeclare `E` here to avoid the `NormedSpace ℝ E` typeclass available throughout this file.
lemma _root_.integral_pow_mul_le_of_le_of_pow_mul_le
    {μ : Measure E} [μ.HasTemperateGrowth] {f : E → F} {C₁ C₂ : ℝ} {k : ℕ}
    (hf : ∀ x, ‖f x‖ ≤ C₁) (h'f : ∀ x, ‖x‖ ^ (k + μ.integrablePower) * ‖f x‖ ≤ C₂) :
    ∫ x, ‖x‖ ^ k * ‖f x‖ ∂μ ≤ 2 ^ μ.integrablePower *
      (∫ x, (1 + ‖x‖) ^ (- (μ.integrablePower : ℝ)) ∂μ) * (C₁ + C₂) := by
  rw [← integral_const_mul, ← integral_mul_const]
  apply integral_mono_of_nonneg
  · filter_upwards with v using by positivity
  · exact ((integrable_pow_neg_integrablePower μ).const_mul _).mul_const _
  filter_upwards with v
  exact (pow_mul_le_of_le_of_pow_mul_le (norm_nonneg _) (norm_nonneg _) (hf v) (h'f v)).trans
    (le_of_eq (by ring))

/-- For any `HasTemperateGrowth` measure and `p`, there exists an integer power `k` such that
`(1 + ‖x‖) ^ (-k)` is in `L^p`. -/
theorem HasTemperateGrowth.exists_eLpNorm_lt_top (p : ℝ≥0∞)
    {μ : Measure E} (hμ : μ.HasTemperateGrowth) :
    ∃ k : ℕ, eLpNorm (fun x ↦ (1 + ‖x‖) ^ (-k : ℝ)) p μ < ⊤ := by
  cases p with
  | top => exact ⟨0, eLpNormEssSup_lt_top_of_ae_bound (C := 1) (by simp)⟩
  | coe p =>
    cases eq_or_ne (p : ℝ≥0∞) 0 with
    | inl hp => exact ⟨0, by simp [hp]⟩
    | inr hp =>
      have h_one_add (x : E) : 0 < 1 + ‖x‖ := lt_add_of_pos_of_le zero_lt_one (norm_nonneg x)
      have hp_pos : 0 < (p : ℝ) := by simpa [zero_lt_iff] using hp
      rcases hμ.exists_integrable with ⟨l, hl⟩
      let k := ⌈(l / p : ℝ)⌉₊
      have hlk : l ≤ k * (p : ℝ) := by simpa [div_le_iff₀ hp_pos] using Nat.le_ceil (l / p : ℝ)
      use k
      suffices HasFiniteIntegral (fun x ↦ ((1 + ‖x‖) ^ (-(k * p) : ℝ))) μ by
        rw [hasFiniteIntegral_iff_enorm] at this
        rw [eLpNorm_lt_top_iff_lintegral_rpow_enorm_lt_top hp ENNReal.coe_ne_top]
        simp only [ENNReal.coe_toReal]
        refine Eq.subst (motive := (∫⁻ x, · x ∂μ < ⊤)) (funext fun x ↦ ?_) this
        rw [← neg_mul, Real.rpow_mul (h_one_add x).le]
        exact Real.enorm_rpow_of_nonneg (by positivity) NNReal.zero_le_coe
      refine hl.hasFiniteIntegral.mono' (ae_of_all μ fun x ↦ ?_)
      rw [Real.norm_of_nonneg (Real.rpow_nonneg (h_one_add x).le _)]
      gcongr
      simp

end MeasureTheory.Measure<|MERGE_RESOLUTION|>--- conflicted
+++ resolved
@@ -15,13 +15,7 @@
 
 open Asymptotics
 
-<<<<<<< HEAD
-variable {E F : Type*}
-=======
 variable {𝕜 R D E F G : Type*}
-variable [NormedAddCommGroup E] [NormedSpace ℝ E]
-variable [NormedAddCommGroup F] [NormedSpace ℝ F]
->>>>>>> df27cff5
 
 namespace Function
 
