--- conflicted
+++ resolved
@@ -79,23 +79,10 @@
         apply Finset.le_sup this (f := fun p ↦ SchwartzMap.seminorm 𝕜 p.1 p.2 (E := V) (F := E))
     _ = _ := by simp [mul_assoc]
 
-<<<<<<< HEAD
-noncomputable
-def fourierTransform (f : 𝓢(V, E)) : 𝓢(V, E) := fourierTransformCLM ℝ f
-=======
+
 /-- The Fourier transform on a real inner product space, as a continuous linear map on the
 Schwartz space. -/
 noncomputable def fourierTransform (f : 𝓢(V, E)) : 𝓢(V, E) := fourierTransformCLM ℂ f
-
-@[simp]
-theorem coe_fourierTransform (f : 𝓢(V, E)) : (f.fourierTransform : V → E) = 𝓕 f := rfl
-
-theorem fourierTransform_apply (f : 𝓢(V, E)) (x : V) : f.fourierTransform x = 𝓕 f x := rfl
-
-@[simp]
-theorem fourierTransformCLM_apply (f : 𝓢(V, E)) :
-    fourierTransformCLM 𝕜 f = f.fourierTransform := rfl
->>>>>>> a2b67f83
 
 @[simp]
 theorem fourierTransform_apply (f : 𝓢(V, E)) (x : V) : f.fourierTransform x = 𝓕 f x := rfl
@@ -139,7 +126,6 @@
       f.continuous f.integrable (fourierTransformCLM 𝕜 f).integrable]
   continuous_invFun := ContinuousLinearMap.continuous _
 
-<<<<<<< HEAD
 @[simp] lemma fourierTransformCLE_apply (f : 𝓢(V, E)) :
     fourierTransformCLE 𝕜 f = f.fourierTransform := rfl
 
@@ -152,43 +138,22 @@
 
 @[simp] lemma fourierTransformCLE_symm_apply (f : 𝓢(V, E)) :
     (fourierTransformCLE 𝕜).symm f = f.fourierTransformInv := rfl
-=======
-@[simp]
-theorem fourierTransformCLE_apply (f : 𝓢(V, E)) :
-    fourierTransformCLE 𝕜 f = f.fourierTransform := rfl
-
-/-- The Fourier transform on a real inner product space, as a continuous linear map on the
-Schwartz space. -/
-noncomputable def fourierTransformInv (f : 𝓢(V, E)) : 𝓢(V, E) := (fourierTransformCLE ℂ).symm f
-
-@[simp]
-theorem coe_fourierTransformInv (f : 𝓢(V, E)) : (f.fourierTransformInv : V → E) = 𝓕⁻ f := by
-  ext x
-  exact (fourierIntegralInv_eq_fourierIntegral_neg f x).symm
->>>>>>> a2b67f83
-
-theorem fourierTransformInv_apply (f : 𝓢(V, E)) (x : V) : f.fourierTransformInv x = 𝓕⁻ f x :=
-  (fourierIntegralInv_eq_fourierIntegral_neg f x).symm
-
-@[simp]
-theorem fourierTransformCLE_symm_apply (f : 𝓢(V, E)) :
-    (fourierTransformCLE 𝕜).symm f = f.fourierTransformInv := by rfl
 
 @[simp]
 theorem fourier_inversion (f : 𝓢(V, E)) : f.fourierTransform.fourierTransformInv = f :=
   (fourierTransformCLE ℂ).left_inv f
 
 @[simp]
-theorem fourier_inversion_apply (f : 𝓢(V, E)) (x : V) : 𝓕⁻ (𝓕 f) x = f x := by
-  rw [← coe_fourierTransform, ← fourierTransformInv_apply, fourier_inversion]
-
-@[simp]
 theorem fourier_inversion_inv (f : 𝓢(V, E)) : f.fourierTransformInv.fourierTransform = f :=
   (fourierTransformCLE ℂ).right_inv f
 
 @[simp]
-theorem fourier_inversion_inv_apply (f : 𝓢(V, E)) (x : V) : 𝓕 (𝓕⁻ f) x = f x := by
-  rw [← coe_fourierTransformInv, ← fourierTransform_apply, fourier_inversion_inv]
+theorem fourier_inversion_apply (f : 𝓢(V, E)) (x : V) : 𝓕⁻ f.fourierTransform x = f x := by
+  rw [← fourierTransformInv_apply, fourier_inversion]
+
+@[simp]
+theorem fourier_inversion_inv_apply (f : 𝓢(V, E)) (x : V) : 𝓕 f.fourierTransformInv x = f x := by
+  rw [← fourierTransform_apply, fourier_inversion_inv]
 
 end definition
 
@@ -216,9 +181,9 @@
 
 /-- Plancherel's theorem for Schwartz functions. -/
 theorem integral_sesq_fourier_fourier (f : 𝓢(V, E)) (g : 𝓢(V, F)) (M : E →L⋆[ℂ] F →L[ℂ] G) :
-    ∫ ξ, M (𝓕 f ξ) (𝓕 g ξ) = ∫ x, M (f x) (g x) := by
+    ∫ ξ, M (f.fourierTransform ξ) (g.fourierTransform ξ) = ∫ x, M (f x) (g x) := by
   have := integral_sesq_fourierIntegral_eq f g.fourierTransform M
-  simp only [fourierTransform_apply, coe_fourierTransform, fourier_inversion_apply] at this
+  simp only [fourierTransform_apply, fourier_inversion_apply] at this
   assumption
 
 end fubini
