--- conflicted
+++ resolved
@@ -189,12 +189,7 @@
 variable {H : Type*} [NormedAddCommGroup H] [InnerProductSpace ℂ H] [CompleteSpace H]
 
 /-- Plancherel's theorem for Schwartz functions. -/
-<<<<<<< HEAD
-@[simp]
-theorem integral_inner_fourier_fourier (f g : 𝓢(V, H)) :
-=======
 @[simp] theorem integral_inner_fourier_fourier (f g : 𝓢(V, H)) :
->>>>>>> e10075ac
     ∫ ξ, ⟪𝓕 f ξ, 𝓕 g ξ⟫ = ∫ x, ⟪f x, g x⟫ :=
   integral_sesq_fourier_fourier f g (innerSL ℂ)
 
@@ -205,13 +200,7 @@
     integral_inner_fourier_fourier f f
 
 theorem inner_fourier_toL2_eq (f g : 𝓢(V, H)) :
-<<<<<<< HEAD
-    ⟪(𝓕 f).toLp 2, (𝓕 g).toLp 2⟫ = ⟪f.toLp 2, g.toLp 2⟫ := by
-  simp only [inner_toL2_toL2_eq]
-  exact integral_sesq_fourier_fourier f g (innerSL ℂ)
-=======
     ⟪(𝓕 f).toLp 2, (𝓕 g).toLp 2⟫ = ⟪f.toLp 2, g.toLp 2⟫ := by simp
->>>>>>> e10075ac
 
 @[deprecated (since := "2025-11-13")]
 alias inner_fourierTransformCLM_toL2_eq := inner_fourier_toL2_eq
