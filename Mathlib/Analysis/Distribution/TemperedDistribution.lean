--- conflicted
+++ resolved
@@ -19,12 +19,9 @@
 convergence topology.
 * `MeasureTheory.Measure.toTemperedDistribution`: Every measure of temperate growth is a tempered
 distribution.
-<<<<<<< HEAD
 * `Function.HasTemperateGrowth.toTemperedDistribution`: Every function of temperate growth is a
 tempered distribution.
-=======
 * `MeasureTheory.Lp.toTemperedDistribution`: Every `Lp` function is a tempered distribution.
->>>>>>> e34e9538
 * `TemperedDistribution.fourierTransformCLM`: The Fourier transform on tempered distributions.
 
 ## Notation
@@ -83,7 +80,6 @@
 
 end MeasureTheory.Measure
 
-<<<<<<< HEAD
 namespace Function.HasTemperateGrowth
 
 variable [MeasurableSpace E] [BorelSpace E] [SecondCountableTopology E]
@@ -99,7 +95,7 @@
     toTemperedDistribution μ hf g = ∫ (x : E), g x • f x ∂μ := rfl
 
 end Function.HasTemperateGrowth
-=======
+
 namespace MeasureTheory.Lp
 
 open scoped ENNReal
@@ -167,7 +163,6 @@
       _ = _ := by simp [hf]
 
 end MeasureTheory.Lp
->>>>>>> e34e9538
 
 end Embeddings
 
