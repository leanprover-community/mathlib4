--- conflicted
+++ resolved
@@ -19,12 +19,9 @@
 convergence topology.
 * `MeasureTheory.Measure.toTemperedDistribution`: Every measure of temperate growth is a tempered
 distribution.
-<<<<<<< HEAD
 * `SchwartzMap.toTemperedDistributionCLM`: The canonical map from `𝓢` to `𝓢'` as a continuous linear
 map.
-=======
 * `MeasureTheory.Lp.toTemperedDistribution`: Every `Lp` function is a tempered distribution.
->>>>>>> e34e9538
 * `TemperedDistribution.fourierTransformCLM`: The Fourier transform on tempered distributions.
 
 ## Notation
@@ -83,7 +80,6 @@
 
 end MeasureTheory.Measure
 
-<<<<<<< HEAD
 namespace SchwartzMap
 
 section MeasurableSpace
@@ -124,7 +120,7 @@
 end MeasureSpace
 
 end SchwartzMap
-=======
+
 namespace MeasureTheory.Lp
 
 open scoped ENNReal
@@ -192,7 +188,6 @@
       _ = _ := by simp [hf]
 
 end MeasureTheory.Lp
->>>>>>> e34e9538
 
 end Embeddings
 
