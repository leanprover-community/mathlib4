/-
Copyright (c) 2022 Moritz Doll. All rights reserved.
Released under Apache 2.0 license as described in the file LICENSE.
Authors: Moritz Doll
-/
module

public import Mathlib.Analysis.Calculus.IteratedDeriv.Defs
public import Mathlib.Analysis.Calculus.LineDeriv.IntegrationByParts
public import Mathlib.Analysis.LocallyConvex.WithSeminorms
public import Mathlib.Analysis.Normed.Group.ZeroAtInfty
public import Mathlib.Analysis.Normed.Lp.SmoothApprox
public import Mathlib.Analysis.SpecialFunctions.Pow.Real
public import Mathlib.Analysis.Distribution.DerivNotation
public import Mathlib.Analysis.Distribution.TemperateGrowth
public import Mathlib.Topology.Algebra.UniformFilterBasis
public import Mathlib.MeasureTheory.Integral.IntegralEqImproper
public import Mathlib.MeasureTheory.Function.L2Space

/-!
# Schwartz space

This file defines the Schwartz space. Usually, the Schwartz space is defined as the set of smooth
functions $f : ℝ^n → ℂ$ such that there exists $C_{αβ} > 0$ with $$|x^α ∂^β f(x)| < C_{αβ}$$ for
all $x ∈ ℝ^n$ and for all multiindices $α, β$.
In mathlib, we use a slightly different approach and define the Schwartz space as all
smooth functions `f : E → F`, where `E` and `F` are real normed vector spaces such that for all
natural numbers `k` and `n` we have uniform bounds `‖x‖^k * ‖iteratedFDeriv ℝ n f x‖ < C`.
This approach completely avoids using partial derivatives as well as polynomials.
We construct the topology on the Schwartz space by a family of seminorms, which are the best
constants in the above estimates. The abstract theory of topological vector spaces developed in
`SeminormFamily.moduleFilterBasis` and `WithSeminorms.toLocallyConvexSpace` turns the
Schwartz space into a locally convex topological vector space.

## Main definitions

* `SchwartzMap`: The Schwartz space is the space of smooth functions such that all derivatives
  decay faster than any power of `‖x‖`.
* `SchwartzMap.seminorm`: The family of seminorms as described above
* `SchwartzMap.compCLM`: Composition with a function on the right as a continuous linear map
  `𝓢(E, F) →L[𝕜] 𝓢(D, F)`, provided that the function is temperate and grows polynomially near
  infinity
* `SchwartzMap.fderivCLM`: The differential as a continuous linear map
  `𝓢(E, F) →L[𝕜] 𝓢(E, E →L[ℝ] F)`
* `SchwartzMap.derivCLM`: The one-dimensional derivative as a continuous linear map
  `𝓢(ℝ, F) →L[𝕜] 𝓢(ℝ, F)`
* `SchwartzMap.integralCLM`: Integration as a continuous linear map `𝓢(ℝ, F) →L[ℝ] F`

## Main statements

* `SchwartzMap.instIsUniformAddGroup` and `SchwartzMap.instLocallyConvexSpace`: The Schwartz space
  is a locally convex topological vector space.
* `SchwartzMap.one_add_le_sup_seminorm_apply`: For a Schwartz function `f` there is a uniform bound
  on `(1 + ‖x‖) ^ k * ‖iteratedFDeriv ℝ n f x‖`.

## Implementation details

The implementation of the seminorms is taken almost literally from `ContinuousLinearMap.opNorm`.

## Notation

* `𝓢(E, F)`: The Schwartz space `SchwartzMap E F` localized in `SchwartzSpace`

## Tags

Schwartz space, tempered distributions
-/

@[expose] public section

noncomputable section

open scoped Nat NNReal ContDiff

variable {𝕜 𝕜' D E F G H V : Type*}
variable [NormedAddCommGroup E] [NormedSpace ℝ E]
variable [NormedAddCommGroup F] [NormedSpace ℝ F]

variable (E F) in
/-- A function is a Schwartz function if it is smooth and all derivatives decay faster than
  any power of `‖x‖`. -/
structure SchwartzMap where
  /-- The underlying function.

  Do NOT use directly. Use the coercion instead. -/
  toFun : E → F
  smooth' : ContDiff ℝ ∞ toFun
  decay' : ∀ k n : ℕ, ∃ C : ℝ, ∀ x, ‖x‖ ^ k * ‖iteratedFDeriv ℝ n toFun x‖ ≤ C

/-- A function is a Schwartz function if it is smooth and all derivatives decay faster than
  any power of `‖x‖`. -/
scoped[SchwartzMap] notation "𝓢(" E ", " F ")" => SchwartzMap E F

namespace SchwartzMap

instance instFunLike : FunLike 𝓢(E, F) E F where
  coe f := f.toFun
  coe_injective' f g h := by cases f; cases g; congr

/-- All derivatives of a Schwartz function are rapidly decaying. -/
theorem decay (f : 𝓢(E, F)) (k n : ℕ) :
    ∃ C : ℝ, 0 < C ∧ ∀ x, ‖x‖ ^ k * ‖iteratedFDeriv ℝ n f x‖ ≤ C := by
  rcases f.decay' k n with ⟨C, hC⟩
  exact ⟨max C 1, by positivity, fun x => (hC x).trans (le_max_left _ _)⟩

/-- Every Schwartz function is smooth. -/
@[fun_prop]
theorem smooth (f : 𝓢(E, F)) (n : ℕ∞) : ContDiff ℝ n f :=
  f.smooth'.of_le (mod_cast le_top)

/-- Every Schwartz function is smooth at any point. -/
@[fun_prop]
theorem contDiffAt (f : 𝓢(E, F)) (n : ℕ∞) {x : E} : ContDiffAt ℝ n f x :=
  (f.smooth n).contDiffAt

/-- Every Schwartz function is continuous. -/
@[continuity, fun_prop]
protected theorem continuous (f : 𝓢(E, F)) : Continuous f :=
  (f.smooth 0).continuous

instance instContinuousMapClass : ContinuousMapClass 𝓢(E, F) E F where
  map_continuous := SchwartzMap.continuous

/-- Every Schwartz function is differentiable. -/
@[fun_prop]
protected theorem differentiable (f : 𝓢(E, F)) : Differentiable ℝ f :=
  (f.smooth 1).differentiable one_ne_zero

/-- Every Schwartz function is differentiable at any point. -/
@[fun_prop]
protected theorem differentiableAt (f : 𝓢(E, F)) {x : E} : DifferentiableAt ℝ f x :=
  f.differentiable.differentiableAt

@[ext]
theorem ext {f g : 𝓢(E, F)} (h : ∀ x, (f : E → F) x = g x) : f = g :=
  DFunLike.ext f g h

section IsBigO

open Asymptotics Filter

variable (f : 𝓢(E, F))

/-- Auxiliary lemma, used in proving the more general result `isBigO_cocompact_rpow`. -/
theorem isBigO_cocompact_zpow_neg_nat (k : ℕ) :
    f =O[cocompact E] (‖·‖ ^ (-k : ℤ)) := by
  obtain ⟨d, _, hd'⟩ := f.decay k 0
  simp only [norm_iteratedFDeriv_zero] at hd'
  simp_rw [Asymptotics.IsBigO, Asymptotics.IsBigOWith]
  refine ⟨d, Filter.Eventually.filter_mono Filter.cocompact_le_cofinite ?_⟩
  refine (Filter.eventually_cofinite_ne 0).mono fun x hx ↦ ?_
  rw [Real.norm_of_nonneg (by positivity), zpow_neg, ← div_eq_mul_inv, le_div_iff₀' (by positivity)]
  exact hd' x

theorem isBigO_cocompact_rpow [ProperSpace E] (s : ℝ) :
    f =O[cocompact E] (‖·‖ ^ s) := by
  let k := ⌈-s⌉₊
  have hk : -(k : ℝ) ≤ s := neg_le.mp (Nat.le_ceil (-s))
  refine (isBigO_cocompact_zpow_neg_nat f k).trans ?_
  suffices (fun x : ℝ ↦ x ^ (-k : ℤ)) =O[atTop] fun x : ℝ ↦ x ^ s
    from this.comp_tendsto tendsto_norm_cocompact_atTop
  simp_rw [Asymptotics.IsBigO, Asymptotics.IsBigOWith]
  refine ⟨1, (Filter.eventually_ge_atTop 1).mono fun x hx ↦ ?_⟩
  rw [one_mul, Real.norm_of_nonneg (by positivity), Real.norm_of_nonneg (by positivity),
    ← Real.rpow_intCast, Int.cast_neg, Int.cast_natCast]
  exact Real.rpow_le_rpow_of_exponent_le hx hk

theorem isBigO_cocompact_zpow [ProperSpace E] (k : ℤ) :
    f =O[cocompact E] (‖·‖ ^ k) := by
  simpa only [Real.rpow_intCast] using isBigO_cocompact_rpow f k

end IsBigO

section Aux

theorem bounds_nonempty (k n : ℕ) (f : 𝓢(E, F)) :
    ∃ c : ℝ, c ∈ { c : ℝ | 0 ≤ c ∧ ∀ x : E, ‖x‖ ^ k * ‖iteratedFDeriv ℝ n f x‖ ≤ c } :=
  let ⟨M, hMp, hMb⟩ := f.decay k n
  ⟨M, le_of_lt hMp, hMb⟩

theorem bounds_bddBelow (k n : ℕ) (f : 𝓢(E, F)) :
    BddBelow { c | 0 ≤ c ∧ ∀ x, ‖x‖ ^ k * ‖iteratedFDeriv ℝ n f x‖ ≤ c } :=
  ⟨0, fun _ ⟨hn, _⟩ => hn⟩

theorem decay_add_le_aux (k n : ℕ) (f g : 𝓢(E, F)) (x : E) :
    ‖x‖ ^ k * ‖iteratedFDeriv ℝ n ((f : E → F) + (g : E → F)) x‖ ≤
      ‖x‖ ^ k * ‖iteratedFDeriv ℝ n f x‖ + ‖x‖ ^ k * ‖iteratedFDeriv ℝ n g x‖ := by
  rw [← mul_add]
  gcongr _ * ?_
  rw [iteratedFDeriv_add_apply (f.smooth _).contDiffAt (g.smooth _).contDiffAt]
  exact norm_add_le _ _

theorem decay_neg_aux (k n : ℕ) (f : 𝓢(E, F)) (x : E) :
    ‖x‖ ^ k * ‖iteratedFDeriv ℝ n (-f : E → F) x‖ = ‖x‖ ^ k * ‖iteratedFDeriv ℝ n f x‖ := by
  rw [iteratedFDeriv_neg_apply, norm_neg]

variable [NormedField 𝕜] [NormedSpace 𝕜 F] [SMulCommClass ℝ 𝕜 F]

theorem decay_smul_aux (k n : ℕ) (f : 𝓢(E, F)) (c : 𝕜) (x : E) :
    ‖x‖ ^ k * ‖iteratedFDeriv ℝ n (c • (f : E → F)) x‖ =
      ‖c‖ * ‖x‖ ^ k * ‖iteratedFDeriv ℝ n f x‖ := by
  rw [mul_comm ‖c‖, mul_assoc, iteratedFDeriv_const_smul_apply (f.smooth _).contDiffAt,
    norm_smul c (iteratedFDeriv ℝ n (⇑f) x)]

end Aux

section SeminormAux

/-- Helper definition for the seminorms of the Schwartz space. -/
protected def seminormAux (k n : ℕ) (f : 𝓢(E, F)) : ℝ :=
  sInf { c | 0 ≤ c ∧ ∀ x, ‖x‖ ^ k * ‖iteratedFDeriv ℝ n f x‖ ≤ c }

theorem seminormAux_nonneg (k n : ℕ) (f : 𝓢(E, F)) : 0 ≤ f.seminormAux k n :=
  le_csInf (bounds_nonempty k n f) fun _ ⟨hx, _⟩ => hx

theorem le_seminormAux (k n : ℕ) (f : 𝓢(E, F)) (x : E) :
    ‖x‖ ^ k * ‖iteratedFDeriv ℝ n (⇑f) x‖ ≤ f.seminormAux k n :=
  le_csInf (bounds_nonempty k n f) fun _ ⟨_, h⟩ => h x

/-- If one controls the norm of every `A x`, then one controls the norm of `A`. -/
theorem seminormAux_le_bound (k n : ℕ) (f : 𝓢(E, F)) {M : ℝ} (hMp : 0 ≤ M)
    (hM : ∀ x, ‖x‖ ^ k * ‖iteratedFDeriv ℝ n f x‖ ≤ M) : f.seminormAux k n ≤ M :=
  csInf_le (bounds_bddBelow k n f) ⟨hMp, hM⟩

end SeminormAux

/-! ### Algebraic properties -/

section SMul

variable [NormedField 𝕜] [NormedSpace 𝕜 F] [SMulCommClass ℝ 𝕜 F] [NormedField 𝕜'] [NormedSpace 𝕜' F]
  [SMulCommClass ℝ 𝕜' F]

instance instSMul : SMul 𝕜 𝓢(E, F) :=
  ⟨fun c f =>
    { toFun := c • (f : E → F)
      smooth' := (f.smooth _).const_smul c
      decay' k n := .intro (f.seminormAux k n * ‖c‖) fun x ↦ calc
        ‖x‖ ^ k * ‖iteratedFDeriv ℝ n (c • ⇑f) x‖ = ‖x‖ ^ k * ‖iteratedFDeriv ℝ n f x‖ * ‖c‖ := by
          rw [mul_comm _ ‖c‖, ← mul_assoc]
          exact decay_smul_aux k n f c x
        _ ≤ SchwartzMap.seminormAux k n f * ‖c‖ := by
          gcongr
          apply f.le_seminormAux }⟩

@[simp]
theorem smul_apply {f : 𝓢(E, F)} {c : 𝕜} {x : E} : (c • f) x = c • f x :=
  rfl

instance instIsScalarTower [SMul 𝕜 𝕜'] [IsScalarTower 𝕜 𝕜' F] : IsScalarTower 𝕜 𝕜' 𝓢(E, F) :=
  ⟨fun a b f => ext fun x => smul_assoc a b (f x)⟩

instance instSMulCommClass [SMulCommClass 𝕜 𝕜' F] : SMulCommClass 𝕜 𝕜' 𝓢(E, F) :=
  ⟨fun a b f => ext fun x => smul_comm a b (f x)⟩

theorem seminormAux_smul_le (k n : ℕ) (c : 𝕜) (f : 𝓢(E, F)) :
    (c • f).seminormAux k n ≤ ‖c‖ * f.seminormAux k n := by
  refine (c • f).seminormAux_le_bound k n (mul_nonneg (norm_nonneg _) (seminormAux_nonneg _ _ _))
      fun x => (decay_smul_aux k n f c x).trans_le ?_
  rw [mul_assoc]
  exact mul_le_mul_of_nonneg_left (f.le_seminormAux k n x) (norm_nonneg _)

instance instNSMul : SMul ℕ 𝓢(E, F) :=
  ⟨fun c f =>
    { toFun := c • (f : E → F)
      smooth' := (f.smooth _).const_smul c
      decay' := by simpa [← Nat.cast_smul_eq_nsmul ℝ] using ((c : ℝ) • f).decay' }⟩

instance instZSMul : SMul ℤ 𝓢(E, F) :=
  ⟨fun c f =>
    { toFun := c • (f : E → F)
      smooth' := (f.smooth _).const_smul c
      decay' := by simpa [← Int.cast_smul_eq_zsmul ℝ] using ((c : ℝ) • f).decay' }⟩

end SMul

section Zero

instance instZero : Zero 𝓢(E, F) :=
  ⟨{  toFun := fun _ => 0
      smooth' := contDiff_const
      decay' := fun _ _ => ⟨1, fun _ => by simp⟩ }⟩

instance instInhabited : Inhabited 𝓢(E, F) :=
  ⟨0⟩

theorem coe_zero : DFunLike.coe (0 : 𝓢(E, F)) = (0 : E → F) :=
  rfl

@[simp]
theorem coeFn_zero : ⇑(0 : 𝓢(E, F)) = (0 : E → F) :=
  rfl

@[simp]
theorem zero_apply {x : E} : (0 : 𝓢(E, F)) x = 0 :=
  rfl

theorem seminormAux_zero (k n : ℕ) : (0 : 𝓢(E, F)).seminormAux k n = 0 :=
  le_antisymm (seminormAux_le_bound k n _ rfl.le fun _ => by simp [Pi.zero_def])
    (seminormAux_nonneg _ _ _)

end Zero

section Neg

instance instNeg : Neg 𝓢(E, F) :=
  ⟨fun f =>
    ⟨-f, (f.smooth _).neg, fun k n =>
      ⟨f.seminormAux k n, fun x => (decay_neg_aux k n f x).le.trans (f.le_seminormAux k n x)⟩⟩⟩

@[simp]
theorem neg_apply (f : 𝓢(E, F)) (x : E) : (-f) x = - (f x) := rfl

end Neg

section Add

instance instAdd : Add 𝓢(E, F) :=
  ⟨fun f g =>
    ⟨f + g, (f.smooth _).add (g.smooth _), fun k n =>
      ⟨f.seminormAux k n + g.seminormAux k n, fun x =>
        (decay_add_le_aux k n f g x).trans
          (add_le_add (f.le_seminormAux k n x) (g.le_seminormAux k n x))⟩⟩⟩

@[simp]
theorem add_apply {f g : 𝓢(E, F)} {x : E} : (f + g) x = f x + g x :=
  rfl

theorem seminormAux_add_le (k n : ℕ) (f g : 𝓢(E, F)) :
    (f + g).seminormAux k n ≤ f.seminormAux k n + g.seminormAux k n :=
  (f + g).seminormAux_le_bound k n
    (add_nonneg (seminormAux_nonneg _ _ _) (seminormAux_nonneg _ _ _)) fun x =>
    (decay_add_le_aux k n f g x).trans <|
      add_le_add (f.le_seminormAux k n x) (g.le_seminormAux k n x)

end Add

section Sub

instance instSub : Sub 𝓢(E, F) :=
  ⟨fun f g =>
    ⟨f - g, (f.smooth _).sub (g.smooth _), by
      intro k n
      refine ⟨f.seminormAux k n + g.seminormAux k n, fun x => ?_⟩
      grw [← f.le_seminormAux k n x, ← g.le_seminormAux k n x]
      rw [sub_eq_add_neg]
      rw [← decay_neg_aux k n g x]
      exact decay_add_le_aux k n f (-g) x⟩⟩

@[simp]
theorem sub_apply {f g : 𝓢(E, F)} {x : E} : (f - g) x = f x - g x :=
  rfl

end Sub

section AddCommGroup

instance instAddCommGroup : AddCommGroup 𝓢(E, F) :=
  DFunLike.coe_injective.addCommGroup _ rfl (fun _ _ => rfl) (fun _ => rfl) (fun _ _ => rfl)
    (fun _ _ => rfl) fun _ _ => rfl

variable (E F)

/-- Coercion as an additive homomorphism. -/
def coeHom : 𝓢(E, F) →+ E → F where
  toFun f := f
  map_zero' := coe_zero
  map_add' _ _ := rfl

variable {E F}

theorem coe_coeHom : (coeHom E F : 𝓢(E, F) → E → F) = DFunLike.coe :=
  rfl

theorem coeHom_injective : Function.Injective (coeHom E F) := by
  rw [coe_coeHom]
  exact DFunLike.coe_injective

end AddCommGroup

section Module

variable [NormedField 𝕜] [NormedSpace 𝕜 F] [SMulCommClass ℝ 𝕜 F]

instance instModule : Module 𝕜 𝓢(E, F) :=
  coeHom_injective.module 𝕜 (coeHom E F) fun _ _ => rfl

end Module

section Seminorms

/-! ### Seminorms on Schwartz space -/


variable [NormedField 𝕜] [NormedSpace 𝕜 F] [SMulCommClass ℝ 𝕜 F]
variable (𝕜)

/-- The seminorms of the Schwartz space given by the best constants in the definition of
`𝓢(E, F)`. -/
protected def seminorm (k n : ℕ) : Seminorm 𝕜 𝓢(E, F) :=
  Seminorm.ofSMulLE (SchwartzMap.seminormAux k n) (seminormAux_zero k n) (seminormAux_add_le k n)
    (seminormAux_smul_le k n)

/-- If one controls the seminorm for every `x`, then one controls the seminorm. -/
theorem seminorm_le_bound (k n : ℕ) (f : 𝓢(E, F)) {M : ℝ} (hMp : 0 ≤ M)
    (hM : ∀ x, ‖x‖ ^ k * ‖iteratedFDeriv ℝ n f x‖ ≤ M) : SchwartzMap.seminorm 𝕜 k n f ≤ M :=
  f.seminormAux_le_bound k n hMp hM

/-- If one controls the seminorm for every `x`, then one controls the seminorm.

Variant for functions `𝓢(ℝ, F)`. -/
theorem seminorm_le_bound' (k n : ℕ) (f : 𝓢(ℝ, F)) {M : ℝ} (hMp : 0 ≤ M)
    (hM : ∀ x, |x| ^ k * ‖iteratedDeriv n f x‖ ≤ M) : SchwartzMap.seminorm 𝕜 k n f ≤ M := by
  refine seminorm_le_bound 𝕜 k n f hMp ?_
  simpa only [Real.norm_eq_abs, norm_iteratedFDeriv_eq_norm_iteratedDeriv]

/-- The seminorm controls the Schwartz estimate for any fixed `x`. -/
theorem le_seminorm (k n : ℕ) (f : 𝓢(E, F)) (x : E) :
    ‖x‖ ^ k * ‖iteratedFDeriv ℝ n f x‖ ≤ SchwartzMap.seminorm 𝕜 k n f :=
  f.le_seminormAux k n x

/-- The seminorm controls the Schwartz estimate for any fixed `x`.

Variant for functions `𝓢(ℝ, F)`. -/
theorem le_seminorm' (k n : ℕ) (f : 𝓢(ℝ, F)) (x : ℝ) :
    |x| ^ k * ‖iteratedDeriv n f x‖ ≤ SchwartzMap.seminorm 𝕜 k n f := by
  have := le_seminorm 𝕜 k n f x
  rwa [← Real.norm_eq_abs, ← norm_iteratedFDeriv_eq_norm_iteratedDeriv]

theorem norm_iteratedFDeriv_le_seminorm (f : 𝓢(E, F)) (n : ℕ) (x₀ : E) :
    ‖iteratedFDeriv ℝ n f x₀‖ ≤ (SchwartzMap.seminorm 𝕜 0 n) f := by
  have := SchwartzMap.le_seminorm 𝕜 0 n f x₀
  rwa [pow_zero, one_mul] at this

theorem norm_pow_mul_le_seminorm (f : 𝓢(E, F)) (k : ℕ) (x₀ : E) :
    ‖x₀‖ ^ k * ‖f x₀‖ ≤ (SchwartzMap.seminorm 𝕜 k 0) f := by
  have := SchwartzMap.le_seminorm 𝕜 k 0 f x₀
  rwa [norm_iteratedFDeriv_zero] at this

theorem norm_le_seminorm (f : 𝓢(E, F)) (x₀ : E) : ‖f x₀‖ ≤ (SchwartzMap.seminorm 𝕜 0 0) f := by
  have := norm_pow_mul_le_seminorm 𝕜 f 0 x₀
  rwa [pow_zero, one_mul] at this

variable (E F)

/-- The family of Schwartz seminorms. -/
def _root_.schwartzSeminormFamily : SeminormFamily 𝕜 𝓢(E, F) (ℕ × ℕ) :=
  fun m => SchwartzMap.seminorm 𝕜 m.1 m.2

@[simp]
theorem schwartzSeminormFamily_apply (n k : ℕ) :
    schwartzSeminormFamily 𝕜 E F (n, k) = SchwartzMap.seminorm 𝕜 n k :=
  rfl

@[simp]
theorem schwartzSeminormFamily_apply_zero :
    schwartzSeminormFamily 𝕜 E F 0 = SchwartzMap.seminorm 𝕜 0 0 :=
  rfl

variable {𝕜 E F}

/-- A more convenient version of `le_sup_seminorm_apply`.

The set `Finset.Iic m` is the set of all pairs `(k', n')` with `k' ≤ m.1` and `n' ≤ m.2`.
Note that the constant is far from optimal. -/
theorem one_add_le_sup_seminorm_apply {m : ℕ × ℕ} {k n : ℕ} (hk : k ≤ m.1) (hn : n ≤ m.2)
    (f : 𝓢(E, F)) (x : E) :
    (1 + ‖x‖) ^ k * ‖iteratedFDeriv ℝ n f x‖ ≤
      2 ^ m.1 * (Finset.Iic m).sup (fun m => SchwartzMap.seminorm 𝕜 m.1 m.2) f := by
  rw [add_comm, add_pow]
  simp only [one_pow, mul_one, Finset.sum_mul]
  norm_cast
  rw [← Nat.sum_range_choose m.1]
  push_cast
  rw [Finset.sum_mul]
  have hk' : Finset.range (k + 1) ⊆ Finset.range (m.1 + 1) := by grind
  grw [hk']
  gcongr ∑ _i ∈ Finset.range (m.1 + 1), ?_ with i hi
  move_mul [(Nat.choose k i : ℝ), (Nat.choose m.1 i : ℝ)]
  gcongr
  grw [le_seminorm 𝕜 i n f x]
  apply Seminorm.le_def.1
  exact Finset.le_sup_of_le (Finset.mem_Iic.2 <|
    Prod.mk_le_mk.2 ⟨Finset.mem_range_succ_iff.mp hi, hn⟩) le_rfl

end Seminorms

section Topology

/-! ### The topology on the Schwartz space -/


variable [NormedField 𝕜] [NormedSpace 𝕜 F] [SMulCommClass ℝ 𝕜 F]
variable (𝕜 E F)

instance instTopologicalSpace : TopologicalSpace 𝓢(E, F) :=
  (schwartzSeminormFamily ℝ E F).moduleFilterBasis.topology'

theorem _root_.schwartz_withSeminorms : WithSeminorms (schwartzSeminormFamily 𝕜 E F) := by
  have A : WithSeminorms (schwartzSeminormFamily ℝ E F) := ⟨rfl⟩
  rw [SeminormFamily.withSeminorms_iff_nhds_eq_iInf] at A ⊢
  rw [A]
  rfl

variable {𝕜 E F}

instance instContinuousSMul : ContinuousSMul 𝕜 𝓢(E, F) := by
  rw [(schwartz_withSeminorms 𝕜 E F).withSeminorms_eq]
  exact (schwartzSeminormFamily 𝕜 E F).moduleFilterBasis.continuousSMul

instance instIsTopologicalAddGroup : IsTopologicalAddGroup 𝓢(E, F) :=
  (schwartzSeminormFamily ℝ E F).addGroupFilterBasis.isTopologicalAddGroup

instance instUniformSpace : UniformSpace 𝓢(E, F) :=
  (schwartzSeminormFamily ℝ E F).addGroupFilterBasis.uniformSpace

instance instIsUniformAddGroup : IsUniformAddGroup 𝓢(E, F) :=
  (schwartzSeminormFamily ℝ E F).addGroupFilterBasis.isUniformAddGroup

instance instLocallyConvexSpace : LocallyConvexSpace ℝ 𝓢(E, F) :=
  (schwartz_withSeminorms ℝ E F).toLocallyConvexSpace

instance instFirstCountableTopology : FirstCountableTopology 𝓢(E, F) :=
  (schwartz_withSeminorms ℝ E F).firstCountableTopology

end Topology

@[fun_prop]
theorem hasTemperateGrowth (f : 𝓢(E, F)) : Function.HasTemperateGrowth f := by
  refine ⟨smooth f ⊤, fun n => ?_⟩
  rcases f.decay 0 n with ⟨C, Cpos, hC⟩
  exact ⟨0, C, by simpa using hC⟩

section HasCompactSupport

/-- A smooth compactly supported function is a Schwartz function. -/
@[simps]
def _root_.HasCompactSupport.toSchwartzMap {f : E → F} (h₁ : HasCompactSupport f)
    (h₂ : ContDiff ℝ ∞ f) : 𝓢(E, F) where
  toFun := f
  smooth' := h₂
  decay' k n := by
    set g := fun x ↦ ‖x‖ ^ k * ‖iteratedFDeriv ℝ n f x‖
    have hg₁ : Continuous g := by
      apply Continuous.mul (by fun_prop)
      exact (h₂.of_le (mod_cast le_top)).continuous_iteratedFDeriv'.norm
    have hg₂ : HasCompactSupport g := (h₁.iteratedFDeriv _).norm.mul_left
    obtain ⟨x₀, hx₀⟩ := hg₁.exists_forall_ge_of_hasCompactSupport hg₂
    exact ⟨g x₀, hx₀⟩

end HasCompactSupport

section CLM

/-! ### Construction of continuous linear maps between Schwartz spaces -/


variable [NormedField 𝕜] [NormedField 𝕜']
variable [NormedAddCommGroup D] [NormedSpace ℝ D]
variable [NormedSpace 𝕜 E] [SMulCommClass ℝ 𝕜 E]
variable [NormedAddCommGroup G] [NormedSpace ℝ G] [NormedSpace 𝕜' G] [SMulCommClass ℝ 𝕜' G]
variable {σ : 𝕜 →+* 𝕜'}

/-- Create a semilinear map between Schwartz spaces.

Note: This is a helper definition for `mkCLM`. -/
def mkLM (A : 𝓢(D, E) → F → G) (hadd : ∀ (f g : 𝓢(D, E)) (x), A (f + g) x = A f x + A g x)
    (hsmul : ∀ (a : 𝕜) (f : 𝓢(D, E)) (x), A (a • f) x = σ a • A f x)
    (hsmooth : ∀ f : 𝓢(D, E), ContDiff ℝ ∞ (A f))
    (hbound : ∀ n : ℕ × ℕ, ∃ (s : Finset (ℕ × ℕ)) (C : ℝ), 0 ≤ C ∧ ∀ (f : 𝓢(D, E)) (x : F),
      ‖x‖ ^ n.fst * ‖iteratedFDeriv ℝ n.snd (A f) x‖ ≤ C * s.sup (schwartzSeminormFamily 𝕜 D E) f) :
    𝓢(D, E) →ₛₗ[σ] 𝓢(F, G) where
  toFun f :=
    { toFun := A f
      smooth' := hsmooth f
      decay' := by
        intro k n
        rcases hbound ⟨k, n⟩ with ⟨s, C, _, h⟩
        exact ⟨C * (s.sup (schwartzSeminormFamily 𝕜 D E)) f, h f⟩ }
  map_add' f g := ext (hadd f g)
  map_smul' a f := ext (hsmul a f)

/-- Create a continuous semilinear map between Schwartz spaces.

For an example of using this definition, see `fderivCLM`. -/
def mkCLM [RingHomIsometric σ] (A : 𝓢(D, E) → F → G)
    (hadd : ∀ (f g : 𝓢(D, E)) (x), A (f + g) x = A f x + A g x)
    (hsmul : ∀ (a : 𝕜) (f : 𝓢(D, E)) (x), A (a • f) x = σ a • A f x)
    (hsmooth : ∀ f : 𝓢(D, E), ContDiff ℝ ∞ (A f))
    (hbound : ∀ n : ℕ × ℕ, ∃ (s : Finset (ℕ × ℕ)) (C : ℝ), 0 ≤ C ∧ ∀ (f : 𝓢(D, E)) (x : F),
      ‖x‖ ^ n.fst * ‖iteratedFDeriv ℝ n.snd (A f) x‖ ≤ C * s.sup (schwartzSeminormFamily 𝕜 D E) f) :
    𝓢(D, E) →SL[σ] 𝓢(F, G) where
  cont := by
    change Continuous (mkLM A hadd hsmul hsmooth hbound : 𝓢(D, E) →ₛₗ[σ] 𝓢(F, G))
    refine
      Seminorm.continuous_from_bounded (schwartz_withSeminorms 𝕜 D E)
        (schwartz_withSeminorms 𝕜' F G) _ fun n => ?_
    rcases hbound n with ⟨s, C, hC, h⟩
    refine ⟨s, ⟨C, hC⟩, fun f => ?_⟩
    exact (mkLM A hadd hsmul hsmooth hbound f).seminorm_le_bound 𝕜' n.1 n.2 (by positivity) (h f)
  toLinearMap := mkLM A hadd hsmul hsmooth hbound

/-- Define a continuous semilinear map from Schwartz space to a normed space. -/
def mkCLMtoNormedSpace [RingHomIsometric σ] (A : 𝓢(D, E) → G)
    (hadd : ∀ (f g : 𝓢(D, E)), A (f + g) = A f + A g)
    (hsmul : ∀ (a : 𝕜) (f : 𝓢(D, E)), A (a • f) = σ a • A f)
    (hbound : ∃ (s : Finset (ℕ × ℕ)) (C : ℝ), 0 ≤ C ∧ ∀ (f : 𝓢(D, E)),
      ‖A f‖ ≤ C * s.sup (schwartzSeminormFamily 𝕜 D E) f) :
    𝓢(D, E) →SL[σ] G :=
  letI f : 𝓢(D, E) →ₛₗ[σ] G :=
    { toFun := (A ·)
      map_add' := hadd
      map_smul' := hsmul }
  { toLinearMap := f
    cont := by
      change Continuous (LinearMap.mk _ _)
      apply Seminorm.cont_withSeminorms_normedSpace G (schwartz_withSeminorms 𝕜 D E)
      rcases hbound with ⟨s, C, hC, h⟩
      exact ⟨s, ⟨C, hC⟩, h⟩ }

end CLM

section EvalCLM

variable [NormedField 𝕜] [NormedSpace 𝕜 F] [SMulCommClass ℝ 𝕜 F]

/-- The map applying a vector to Hom-valued Schwartz function as a continuous linear map. -/
protected def evalCLM (m : E) : 𝓢(E, E →L[ℝ] F) →L[𝕜] 𝓢(E, F) :=
  mkCLM (fun f x => f x m) (fun _ _ _ => rfl) (fun _ _ _ => rfl)
    (fun f => ContDiff.clm_apply f.2 contDiff_const) <| by
  rintro ⟨k, n⟩
  use {(k, n)}, ‖m‖, norm_nonneg _
  intro f x
  simp only [Finset.sup_singleton, schwartzSeminormFamily_apply]
  calc
    ‖x‖ ^ k * ‖iteratedFDeriv ℝ n (f · m) x‖ ≤ ‖x‖ ^ k * (‖m‖ * ‖iteratedFDeriv ℝ n f x‖) := by
      gcongr
      exact norm_iteratedFDeriv_clm_apply_const (f.smooth _).contDiffAt le_rfl
    _ ≤ ‖m‖ * SchwartzMap.seminorm 𝕜 k n f := by
      move_mul [‖m‖]
      gcongr
      apply le_seminorm

end EvalCLM

section Multiplication

variable [NontriviallyNormedField 𝕜] [NormedAlgebra ℝ 𝕜]
  [NormedAddCommGroup D] [NormedSpace ℝ D]
  [NormedAddCommGroup G] [NormedSpace ℝ G]
  [NormedSpace 𝕜 F] [NormedSpace 𝕜 G]

section bilin

variable [NormedSpace 𝕜 E]

/-- The map `f ↦ (x ↦ B (f x) (g x))` as a continuous `𝕜`-linear map on Schwartz space,
where `B` is a continuous `𝕜`-linear map and `g` is a function of temperate growth. -/
def bilinLeftCLM (B : E →L[𝕜] F →L[𝕜] G) {g : D → F} (hg : g.HasTemperateGrowth) :
    𝓢(D, E) →L[𝕜] 𝓢(D, G) := by
  refine mkCLM (fun f x => B (f x) (g x))
    (fun _ _ _ => by simp) (fun _ _ _ => by simp)
    (fun f => (B.bilinearRestrictScalars ℝ).isBoundedBilinearMap.contDiff.comp
      ((f.smooth ⊤).prodMk hg.1)) ?_
  rintro ⟨k, n⟩
  rcases hg.norm_iteratedFDeriv_le_uniform n with ⟨l, C, hC, hgrowth⟩
  use
    Finset.Iic (l + k, n), ‖B‖ * ((n : ℝ) + (1 : ℝ)) * n.choose (n / 2) * (C * 2 ^ (l + k)),
    by positivity
  intro f x
  have hxk : 0 ≤ ‖x‖ ^ k := by positivity
  simp_rw [← ContinuousLinearMap.bilinearRestrictScalars_apply_apply ℝ B]
  have hnorm_mul :=
    ContinuousLinearMap.norm_iteratedFDeriv_le_of_bilinear (B.bilinearRestrictScalars ℝ)
    (f.smooth ⊤) hg.1 x (n := n) (mod_cast le_top)
  grw [hnorm_mul]
  rw [ContinuousLinearMap.norm_bilinearRestrictScalars]
  move_mul [← ‖B‖]
  simp_rw [mul_assoc ‖B‖]
  gcongr _ * ?_
  rw [Finset.mul_sum]
  have : (∑ _x ∈ Finset.range (n + 1), (1 : ℝ)) = n + 1 := by simp
  simp_rw [mul_assoc ((n : ℝ) + 1)]
  rw [← this, Finset.sum_mul]
  refine Finset.sum_le_sum fun i hi => ?_
  simp only [one_mul]
  move_mul [(Nat.choose n i : ℝ), (Nat.choose n (n / 2) : ℝ)]
  gcongr ?_ * ?_
  swap
  · norm_cast
    exact i.choose_le_middle n
  specialize hgrowth (n - i) (by simp only [tsub_le_self]) x
  grw [hgrowth]
  move_mul [C]
  gcongr ?_ * C
  rw [Finset.mem_range_succ_iff] at hi
  change i ≤ (l + k, n).snd at hi
  refine le_trans ?_ (one_add_le_sup_seminorm_apply le_rfl hi f x)
  rw [pow_add]
  move_mul [(1 + ‖x‖) ^ l]
  gcongr
  simp

@[simp]
theorem bilinLeftCLM_apply (B : E →L[𝕜] F →L[𝕜] G) {g : D → F} (hg : g.HasTemperateGrowth)
    (f : 𝓢(D, E)) : bilinLeftCLM B hg f = fun x => B (f x) (g x) := rfl

end bilin

section smul

variable (F) in
open Classical in
/-- The map `f ↦ (x ↦ g x • f x)` as a continuous `𝕜`-linear map on Schwartz space,
where `g` is a function of temperate growth. -/
def smulLeftCLM (g : E → 𝕜) : 𝓢(E, F) →L[𝕜] 𝓢(E, F) :=
  if hg : g.HasTemperateGrowth then
    SchwartzMap.bilinLeftCLM (ContinuousLinearMap.lsmul 𝕜 𝕜).flip hg
  else 0

@[simp]
theorem smulLeftCLM_apply_apply {g : E → 𝕜} (hg : g.HasTemperateGrowth) (f : 𝓢(E, F)) (x : E) :
    smulLeftCLM F g f x = g x • f x := by
  simp [smulLeftCLM, hg]

@[simp]
theorem smulLeftCLM_const (c : 𝕜) (f : 𝓢(E, F)) : smulLeftCLM F (fun (_ : E) ↦ c) f = c • f := by
  ext x
  have : (fun (_ : E) ↦ c).HasTemperateGrowth := by fun_prop
  simp [this]

@[simp]
theorem smulLeftCLM_smulLeftCLM_apply {g₁ g₂ : E → 𝕜} (hg₁ : g₁.HasTemperateGrowth)
    (hg₂ : g₂.HasTemperateGrowth) (f : 𝓢(E, F)) :
    smulLeftCLM F g₁ (smulLeftCLM F g₂ f) = smulLeftCLM F (g₁ * g₂) f := by
  ext x
  simp [smul_smul, hg₁, hg₂, hg₁.mul hg₂]

theorem smulLeftCLM_compL_smulLeftCLM {g₁ g₂ : E → 𝕜} (hg₁ : g₁.HasTemperateGrowth)
    (hg₂ : g₂.HasTemperateGrowth) :
    smulLeftCLM F g₁ ∘L smulLeftCLM F g₂ = smulLeftCLM F (g₁ * g₂) := by
  ext1 f
  exact smulLeftCLM_smulLeftCLM_apply hg₁ hg₂ f

end smul

variable [NormedSpace 𝕜 E]

/-- The bilinear pairing of Schwartz functions.

The continuity in the left argument is provided in `SchwartzMap.pairing_continuous_left`. -/
def pairing (B : E →L[𝕜] F →L[𝕜] G) : 𝓢(D, E) →ₗ[𝕜] 𝓢(D, F) →L[𝕜] 𝓢(D, G) where
  toFun f := bilinLeftCLM B.flip f.hasTemperateGrowth
  map_add' _ _ := by ext; simp
  map_smul' _ _ := by ext; simp

theorem pairing_apply (B : E →L[𝕜] F →L[𝕜] G) (f : 𝓢(D, E)) (g : 𝓢(D, F)) :
    pairing B f g = fun x ↦ B (f x) (g x) := rfl

@[simp]
theorem pairing_apply_apply (B : E →L[𝕜] F →L[𝕜] G) (f : 𝓢(D, E)) (g : 𝓢(D, F)) (x : D) :
    pairing B f g x = B (f x) (g x) := rfl

theorem pairing_continuous_left (B : E →L[𝕜] F →L[𝕜] G) (g : 𝓢(D, F)) :
    Continuous (pairing B · g) := (pairing B.flip g).continuous

end Multiplication

section Comp

variable (𝕜)
variable [RCLike 𝕜]
variable [NormedAddCommGroup D] [NormedSpace ℝ D]
variable [NormedSpace 𝕜 F] [SMulCommClass ℝ 𝕜 F]

/-- Composition with a function on the right is a continuous linear map on Schwartz space
provided that the function is temperate and growths polynomially near infinity. -/
def compCLM {g : D → E} (hg : g.HasTemperateGrowth)
    (hg_upper : ∃ (k : ℕ) (C : ℝ), ∀ x, ‖x‖ ≤ C * (1 + ‖g x‖) ^ k) : 𝓢(E, F) →L[𝕜] 𝓢(D, F) := by
  refine mkCLM (fun f => f ∘ g) (fun _ _ _ => by simp) (fun _ _ _ => rfl)
    (fun f => (f.smooth ⊤).comp hg.1) ?_
  rintro ⟨k, n⟩
  rcases hg.norm_iteratedFDeriv_le_uniform n with ⟨l, C, hC, hgrowth⟩
  rcases hg_upper with ⟨kg, Cg, hg_upper'⟩
  have hCg : 1 ≤ 1 + Cg := by
    refine le_add_of_nonneg_right ?_
    specialize hg_upper' 0
    rw [norm_zero] at hg_upper'
    exact nonneg_of_mul_nonneg_left hg_upper' (by positivity)
  let k' := kg * (k + l * n)
  use Finset.Iic (k', n), (1 + Cg) ^ (k + l * n) * ((C + 1) ^ n * n ! * 2 ^ k'), by positivity
  intro f x
  let seminorm_f := ((Finset.Iic (k', n)).sup (schwartzSeminormFamily 𝕜 _ _)) f
  have hg_upper'' : (1 + ‖x‖) ^ (k + l * n) ≤ (1 + Cg) ^ (k + l * n) * (1 + ‖g x‖) ^ k' := by
    rw [pow_mul, ← mul_pow]
    gcongr
    rw [add_mul]
    refine add_le_add ?_ (hg_upper' x)
    nth_rw 1 [← one_mul (1 : ℝ)]
    gcongr
    apply one_le_pow₀
    simp only [le_add_iff_nonneg_right, norm_nonneg]
  have hbound (i) (hi : i ≤ n) :
      ‖iteratedFDeriv ℝ i f (g x)‖ ≤ 2 ^ k' * seminorm_f / (1 + ‖g x‖) ^ k' := by
    have hpos : 0 < (1 + ‖g x‖) ^ k' := by positivity
    rw [le_div_iff₀' hpos]
    change i ≤ (k', n).snd at hi
    exact one_add_le_sup_seminorm_apply le_rfl hi _ _
  have hgrowth' (N : ℕ) (hN₁ : 1 ≤ N) (hN₂ : N ≤ n) :
      ‖iteratedFDeriv ℝ N g x‖ ≤ ((C + 1) * (1 + ‖x‖) ^ l) ^ N := by
    refine (hgrowth N hN₂ x).trans ?_
    rw [mul_pow]
    have hN₁' := (lt_of_lt_of_le zero_lt_one hN₁).ne'
    gcongr
    · exact le_trans (by simp) (le_self_pow₀ (by simp [hC]) hN₁')
    · refine le_self_pow₀ (one_le_pow₀ ?_) hN₁'
      simp only [le_add_iff_nonneg_right, norm_nonneg]
  have := norm_iteratedFDeriv_comp_le (f.smooth ⊤) hg.1 (mod_cast le_top) x hbound hgrowth'
  have hxk : ‖x‖ ^ k ≤ (1 + ‖x‖) ^ k :=
    pow_le_pow_left₀ (norm_nonneg _) (by simp only [zero_le_one, le_add_iff_nonneg_left]) _
  grw [hxk, this]
  have rearrange :
    (1 + ‖x‖) ^ k *
        (n ! * (2 ^ k' * seminorm_f / (1 + ‖g x‖) ^ k') * ((C + 1) * (1 + ‖x‖) ^ l) ^ n) =
      (1 + ‖x‖) ^ (k + l * n) / (1 + ‖g x‖) ^ k' *
        ((C + 1) ^ n * n ! * 2 ^ k' * seminorm_f) := by
    rw [mul_pow, pow_add, ← pow_mul]
    ring
  rw [rearrange]
  have hgxk' : 0 < (1 + ‖g x‖) ^ k' := by positivity
  rw [← div_le_iff₀ hgxk'] at hg_upper''
  grw [hg_upper'', ← mul_assoc]

@[simp] lemma compCLM_apply {g : D → E} (hg : g.HasTemperateGrowth)
    (hg_upper : ∃ (k : ℕ) (C : ℝ), ∀ x, ‖x‖ ≤ C * (1 + ‖g x‖) ^ k) (f : 𝓢(E, F)) :
    compCLM 𝕜 hg hg_upper f = f ∘ g := rfl

/-- Composition with a function on the right is a continuous linear map on Schwartz space
provided that the function is temperate and antilipschitz. -/
def compCLMOfAntilipschitz {K : ℝ≥0} {g : D → E}
    (hg : g.HasTemperateGrowth) (h'g : AntilipschitzWith K g) :
    𝓢(E, F) →L[𝕜] 𝓢(D, F) := by
  refine compCLM 𝕜 hg ⟨1, K * max 1 ‖g 0‖, fun x ↦ ?_⟩
  calc
  ‖x‖ ≤ K * ‖g x - g 0‖ := by
    rw [← dist_zero_right, ← dist_eq_norm]
    apply h'g.le_mul_dist
  _ ≤ K * (‖g x‖ + ‖g 0‖) := by
    gcongr
    exact norm_sub_le _ _
  _ ≤ K * (‖g x‖ + max 1 ‖g 0‖) := by
    gcongr
    exact le_max_right _ _
  _ ≤ (K * max 1 ‖g 0‖ : ℝ) * (1 + ‖g x‖) ^ 1 := by
    simp only [mul_add, add_comm (K * ‖g x‖), pow_one, mul_one, add_le_add_iff_left]
    gcongr
    exact le_mul_of_one_le_right (by positivity) (le_max_left _ _)

@[simp] lemma compCLMOfAntilipschitz_apply {K : ℝ≥0} {g : D → E} (hg : g.HasTemperateGrowth)
    (h'g : AntilipschitzWith K g) (f : 𝓢(E, F)) :
    compCLMOfAntilipschitz 𝕜 hg h'g f = f ∘ g := rfl

/-- Composition with a continuous linear equiv on the right is a continuous linear map on
Schwartz space. -/
def compCLMOfContinuousLinearEquiv (g : D ≃L[ℝ] E) :
    𝓢(E, F) →L[𝕜] 𝓢(D, F) :=
  compCLMOfAntilipschitz 𝕜 (g.toContinuousLinearMap.hasTemperateGrowth) g.antilipschitz

@[simp] lemma compCLMOfContinuousLinearEquiv_apply (g : D ≃L[ℝ] E) (f : 𝓢(E, F)) :
    compCLMOfContinuousLinearEquiv 𝕜 g f = f ∘ g := rfl

end Comp

section Derivatives

/-! ### Derivatives of Schwartz functions -/

variable (𝕜)
variable [RCLike 𝕜] [NormedSpace 𝕜 F]
<<<<<<< HEAD

open LineDeriv

variable (F) in
/-- The 1-dimensional derivative on Schwartz space as a continuous `𝕜`-linear map. -/
def derivCLM : 𝓢(ℝ, F) →L[𝕜] 𝓢(ℝ, F) :=
  mkCLM (deriv ·) (fun f g _ => deriv_add f.differentiableAt g.differentiableAt)
    (fun a f _ => deriv_const_smul a f.differentiableAt)
    (fun f => (contDiff_succ_iff_deriv.mp (f.smooth ⊤)).2.2) fun ⟨k, n⟩ =>
    ⟨{⟨k, n + 1⟩}, 1, zero_le_one, fun f x => by
      simpa only [Real.norm_eq_abs, Finset.sup_singleton, schwartzSeminormFamily_apply, one_mul,
        norm_iteratedFDeriv_eq_norm_iteratedDeriv, ← iteratedDeriv_succ'] using
        f.le_seminorm' 𝕜 k (n + 1) x⟩

@[simp]
theorem derivCLM_apply (f : 𝓢(ℝ, F)) (x : ℝ) : derivCLM 𝕜 F f x = deriv f x :=
  rfl

theorem hasDerivAt (f : 𝓢(ℝ, F)) (x : ℝ) : HasDerivAt f (deriv f x) x :=
  f.differentiableAt.hasDerivAt

variable [SMulCommClass ℝ 𝕜 F]

=======

variable (F) in
/-- The 1-dimensional derivative on Schwartz space as a continuous `𝕜`-linear map. -/
def derivCLM : 𝓢(ℝ, F) →L[𝕜] 𝓢(ℝ, F) :=
  mkCLM (deriv ·) (fun f g _ => deriv_add f.differentiableAt g.differentiableAt)
    (fun a f _ => deriv_const_smul a f.differentiableAt)
    (fun f => (contDiff_succ_iff_deriv.mp (f.smooth ⊤)).2.2) fun ⟨k, n⟩ =>
    ⟨{⟨k, n + 1⟩}, 1, zero_le_one, fun f x => by
      simpa only [Real.norm_eq_abs, Finset.sup_singleton, schwartzSeminormFamily_apply, one_mul,
        norm_iteratedFDeriv_eq_norm_iteratedDeriv, ← iteratedDeriv_succ'] using
        f.le_seminorm' 𝕜 k (n + 1) x⟩

@[simp]
theorem derivCLM_apply (f : 𝓢(ℝ, F)) (x : ℝ) : derivCLM 𝕜 F f x = deriv f x :=
  rfl

theorem hasDerivAt (f : 𝓢(ℝ, F)) (x : ℝ) : HasDerivAt f (deriv f x) x :=
  f.differentiableAt.hasDerivAt

variable [SMulCommClass ℝ 𝕜 F]

open LineDeriv

variable (E F) in
>>>>>>> 3bdc7047
/-- The Fréchet derivative on Schwartz space as a continuous `𝕜`-linear map. -/
def fderivCLM : 𝓢(E, F) →L[𝕜] 𝓢(E, E →L[ℝ] F) :=
  mkCLM (fderiv ℝ ·) (fun f g _ => fderiv_add f.differentiableAt g.differentiableAt)
    (fun a f _ => fderiv_const_smul f.differentiableAt a)
    (fun f => (contDiff_succ_iff_fderiv.mp (f.smooth ⊤)).2.2) fun ⟨k, n⟩ =>
    ⟨{⟨k, n + 1⟩}, 1, zero_le_one, fun f x => by
      simpa only [schwartzSeminormFamily_apply, Seminorm.comp_apply, Finset.sup_singleton,
        one_smul, norm_iteratedFDeriv_fderiv, one_mul] using f.le_seminorm 𝕜 k (n + 1) x⟩

@[simp]
<<<<<<< HEAD
theorem fderivCLM_apply (f : 𝓢(E, F)) (x : E) : fderivCLM 𝕜 f x = fderiv ℝ f x :=
=======
theorem fderivCLM_apply (f : 𝓢(E, F)) (x : E) : fderivCLM 𝕜 E F f x = fderiv ℝ f x :=
>>>>>>> 3bdc7047
  rfl

theorem hasFDerivAt (f : 𝓢(E, F)) (x : E) : HasFDerivAt f (fderiv ℝ f x) x :=
  f.differentiableAt.hasFDerivAt

/-- The partial derivative (or directional derivative) in the direction `m : E` as a
continuous linear map on Schwartz space. -/
instance instLineDeriv : LineDeriv E 𝓢(E, F) 𝓢(E, F) where
  lineDerivOp m f := (SchwartzMap.evalCLM m).comp (fderivCLM ℝ E F) f

instance instLineDerivAdd : LineDerivAdd E 𝓢(E, F) 𝓢(E, F) where
  lineDerivOp_add m := ((SchwartzMap.evalCLM m).comp (fderivCLM ℝ E F)).map_add

instance instLineDerivSMul : LineDerivSMul 𝕜 E 𝓢(E, F) 𝓢(E, F) where
  lineDerivOp_smul m := ((SchwartzMap.evalCLM m).comp (fderivCLM 𝕜 E F)).map_smul

instance instContinuousLineDeriv : ContinuousLineDeriv E 𝓢(E, F) 𝓢(E, F) where
  continuous_lineDerivOp m := ((SchwartzMap.evalCLM m).comp (fderivCLM ℝ E F)).continuous

open LineDeriv

theorem lineDerivOpCLM_eq (m : E) :
    lineDerivOpCLM 𝕜 𝓢(E, F) m = (SchwartzMap.evalCLM m).comp (fderivCLM 𝕜 E F) := rfl

@[deprecated (since := "2025-11-25")]
alias pderivCLM := lineDerivOpCLM

@[deprecated (since := "2025-11-25")]
alias pderivCLM_apply := LineDeriv.lineDerivOpCLM_apply

theorem lineDerivOp_apply (m : E) (f : 𝓢(E, F)) (x : E) : ∂_{m} f x = lineDeriv ℝ f x m :=
  f.differentiableAt.lineDeriv_eq_fderiv.symm

theorem lineDerivOp_apply_eq_fderiv (m : E) (f : 𝓢(E, F)) (x : E) :
    ∂_{m} f x = fderiv ℝ f x m := rfl

@[deprecated (since := "2025-11-25")]
alias iteratedPDeriv := LineDeriv.iteratedLineDerivOpCLM

@[deprecated (since := "2025-11-25")]
alias iteratedPDeriv_zero := LineDeriv.iteratedLineDerivOp_zero

@[deprecated (since := "2025-11-25")]
alias iteratedPDeriv_one := LineDeriv.iteratedLineDerivOp_one

@[deprecated (since := "2025-11-25")]
alias iteratedPDeriv_succ_left := LineDeriv.iteratedLineDerivOp_succ_left

@[deprecated (since := "2025-11-25")]
alias iteratedPDeriv_succ_right := LineDeriv.iteratedLineDerivOp_succ_right

theorem iteratedLineDerivOp_eq_iteratedFDeriv {n : ℕ} {m : Fin n → E} {f : 𝓢(E, F)} {x : E} :
    ∂^{m} f x = iteratedFDeriv ℝ n f x m := by
  induction n generalizing x with
  | zero => simp
  | succ n ih =>
    rw [iteratedLineDerivOp_succ_left, iteratedFDeriv_succ_apply_left,
      ← fderiv_continuousMultilinear_apply_const_apply]
    · simp only [lineDerivOp_apply_eq_fderiv, ← ih]
    · exact (f.smooth ⊤).differentiable_iteratedFDeriv (mod_cast ENat.coe_lt_top n) x

@[deprecated (since := "2025-11-25")]
alias iteratedPDeriv_eq_iteratedFDeriv := iteratedLineDerivOp_eq_iteratedFDeriv

end Derivatives

section Integration

/-! ### Integration -/


open Real Complex Filter MeasureTheory MeasureTheory.Measure Module

variable [RCLike 𝕜]
variable [NormedAddCommGroup D] [NormedSpace ℝ D]
variable [NormedAddCommGroup V] [NormedSpace ℝ V] [NormedSpace 𝕜 V]
variable [MeasurableSpace D]

variable {μ : Measure D} [hμ : HasTemperateGrowth μ]

attribute [local instance 101] secondCountableTopologyEither_of_left

variable (𝕜 μ) in
lemma integral_pow_mul_iteratedFDeriv_le (f : 𝓢(D, V)) (k n : ℕ) :
    ∫ x, ‖x‖ ^ k * ‖iteratedFDeriv ℝ n f x‖ ∂μ ≤ 2 ^ μ.integrablePower *
      (∫ x, (1 + ‖x‖) ^ (- (μ.integrablePower : ℝ)) ∂μ) *
        (SchwartzMap.seminorm 𝕜 0 n f + SchwartzMap.seminorm 𝕜 (k + μ.integrablePower) n f) :=
  integral_pow_mul_le_of_le_of_pow_mul_le (norm_iteratedFDeriv_le_seminorm ℝ _ _)
    (le_seminorm ℝ _ _ _)

variable [BorelSpace D] [SecondCountableTopology D]

variable (μ) in
lemma integrable_pow_mul_iteratedFDeriv
    (f : 𝓢(D, V))
    (k n : ℕ) : Integrable (fun x ↦ ‖x‖ ^ k * ‖iteratedFDeriv ℝ n f x‖) μ :=
  integrable_of_le_of_pow_mul_le (norm_iteratedFDeriv_le_seminorm ℝ _ _) (le_seminorm ℝ _ _ _)
    ((f.smooth ⊤).continuous_iteratedFDeriv (mod_cast le_top)).aestronglyMeasurable

variable (μ) in
lemma integrable_pow_mul (f : 𝓢(D, V))
    (k : ℕ) : Integrable (fun x ↦ ‖x‖ ^ k * ‖f x‖) μ := by
  convert integrable_pow_mul_iteratedFDeriv μ f k 0 with x
  simp

lemma integrable (f : 𝓢(D, V)) : Integrable f μ :=
  (f.integrable_pow_mul μ 0).mono f.continuous.aestronglyMeasurable
    (Eventually.of_forall (fun _ ↦ by simp))

variable (𝕜 μ) in
/-- The integral as a continuous linear map from Schwartz space to the codomain. -/
def integralCLM : 𝓢(D, V) →L[𝕜] V := by
  refine mkCLMtoNormedSpace (∫ x, · x ∂μ)
    (fun f g ↦ integral_add f.integrable g.integrable) (integral_smul · ·) ?_
  rcases hμ.exists_integrable with ⟨n, h⟩
  let m := (n, 0)
  use Finset.Iic m, 2 ^ n * ∫ x : D, (1 + ‖x‖) ^ (- (n : ℝ)) ∂μ
  refine ⟨by positivity, fun f ↦ (norm_integral_le_integral_norm f).trans ?_⟩
  have h' : ∀ x, ‖f x‖ ≤ (1 + ‖x‖) ^ (-(n : ℝ)) *
      (2 ^ n * ((Finset.Iic m).sup (fun m' => SchwartzMap.seminorm 𝕜 m'.1 m'.2) f)) := by
    intro x
    rw [rpow_neg (by positivity), ← div_eq_inv_mul, le_div_iff₀' (by positivity), rpow_natCast]
    simpa using one_add_le_sup_seminorm_apply (m := m) (k := n) (n := 0) le_rfl le_rfl f x
  apply (integral_mono (by simpa using f.integrable_pow_mul μ 0) _ h').trans
  · unfold schwartzSeminormFamily
    rw [integral_mul_const, ← mul_assoc, mul_comm (2 ^ n)]
  apply h.mul_const

variable (𝕜) in
@[simp]
lemma integralCLM_apply (f : 𝓢(D, V)) : integralCLM 𝕜 μ f = ∫ x, f x ∂μ := by rfl

end Integration

section BoundedContinuousFunction

/-! ### Inclusion into the space of bounded continuous functions -/


open scoped BoundedContinuousFunction

instance instBoundedContinuousMapClass : BoundedContinuousMapClass 𝓢(E, F) E F where
  __ := instContinuousMapClass
  map_bounded := fun f ↦ ⟨2 * (SchwartzMap.seminorm ℝ 0 0) f,
    (BoundedContinuousFunction.dist_le_two_norm' (norm_le_seminorm ℝ f))⟩

/-- Schwartz functions as bounded continuous functions -/
def toBoundedContinuousFunction (f : 𝓢(E, F)) : E →ᵇ F :=
  BoundedContinuousFunction.ofNormedAddCommGroup f (SchwartzMap.continuous f)
    (SchwartzMap.seminorm ℝ 0 0 f) (norm_le_seminorm ℝ f)

@[simp]
theorem toBoundedContinuousFunction_apply (f : 𝓢(E, F)) (x : E) :
    f.toBoundedContinuousFunction x = f x :=
  rfl

/-- Schwartz functions as continuous functions -/
def toContinuousMap (f : 𝓢(E, F)) : C(E, F) :=
  f.toBoundedContinuousFunction.toContinuousMap

variable (𝕜 E F)
variable [RCLike 𝕜] [NormedSpace 𝕜 F] [SMulCommClass ℝ 𝕜 F]

/-- The inclusion map from Schwartz functions to bounded continuous functions as a continuous linear
map. -/
def toBoundedContinuousFunctionCLM : 𝓢(E, F) →L[𝕜] E →ᵇ F :=
  mkCLMtoNormedSpace toBoundedContinuousFunction (by intro f g; ext; exact add_apply)
    (by intro a f; ext; exact smul_apply)
    (⟨{0}, 1, zero_le_one, by
      simpa [BoundedContinuousFunction.norm_le (apply_nonneg _ _)] using norm_le_seminorm 𝕜 ⟩)

@[simp]
theorem toBoundedContinuousFunctionCLM_apply (f : 𝓢(E, F)) (x : E) :
    toBoundedContinuousFunctionCLM 𝕜 E F f x = f x :=
  rfl

variable {E}

section DiracDelta

/-- The Dirac delta distribution -/
def delta (x : E) : 𝓢(E, F) →L[𝕜] F :=
  (BoundedContinuousFunction.evalCLM 𝕜 x).comp (toBoundedContinuousFunctionCLM 𝕜 E F)

@[simp]
theorem delta_apply (x₀ : E) (f : 𝓢(E, F)) : delta 𝕜 F x₀ f = f x₀ :=
  rfl

open MeasureTheory MeasureTheory.Measure

variable [MeasurableSpace E] [BorelSpace E] [SecondCountableTopology E] [CompleteSpace F]

/-- Integrating against the Dirac measure is equal to the delta distribution. -/
@[simp]
theorem integralCLM_dirac_eq_delta (x : E) : integralCLM 𝕜 (dirac x) = delta 𝕜 F x := by aesop

end DiracDelta

end BoundedContinuousFunction

section ZeroAtInfty

open scoped ZeroAtInfty

variable [ProperSpace E]

instance instZeroAtInftyContinuousMapClass : ZeroAtInftyContinuousMapClass 𝓢(E, F) E F where
  __ := instContinuousMapClass
  zero_at_infty := by
    intro f
    apply zero_at_infty_of_norm_le
    intro ε hε
    use (SchwartzMap.seminorm ℝ 1 0) f / ε
    intro x hx
    rw [div_lt_iff₀ hε] at hx
    have hxpos : 0 < ‖x‖ := by
      rw [norm_pos_iff]
      intro hxzero
      simp only [hxzero, norm_zero, zero_mul, ← not_le] at hx
      exact hx (apply_nonneg (SchwartzMap.seminorm ℝ 1 0) f)
    have := norm_pow_mul_le_seminorm ℝ f 1 x
    rw [pow_one, ← le_div_iff₀' hxpos] at this
    apply lt_of_le_of_lt this
    rwa [div_lt_iff₀' hxpos]

/-- Schwartz functions as continuous functions vanishing at infinity. -/
def toZeroAtInfty (f : 𝓢(E, F)) : C₀(E, F) where
  toFun := f
  zero_at_infty' := zero_at_infty f

@[simp] theorem toZeroAtInfty_apply (f : 𝓢(E, F)) (x : E) : f.toZeroAtInfty x = f x :=
  rfl

@[simp] theorem toZeroAtInfty_toBCF (f : 𝓢(E, F)) :
    f.toZeroAtInfty.toBCF = f.toBoundedContinuousFunction :=
  rfl

variable (𝕜 E F)
variable [RCLike 𝕜] [NormedSpace 𝕜 F] [SMulCommClass ℝ 𝕜 F]

/-- The inclusion map from Schwartz functions to continuous functions vanishing at infinity as a
continuous linear map. -/
def toZeroAtInftyCLM : 𝓢(E, F) →L[𝕜] C₀(E, F) :=
  mkCLMtoNormedSpace toZeroAtInfty (by intro f g; ext; exact add_apply)
    (by intro a f; ext; exact smul_apply)
    (⟨{0}, 1, zero_le_one, by simpa [← ZeroAtInftyContinuousMap.norm_toBCF_eq_norm,
      BoundedContinuousFunction.norm_le (apply_nonneg _ _)] using norm_le_seminorm 𝕜 ⟩)

@[simp] theorem toZeroAtInftyCLM_apply (f : 𝓢(E, F)) (x : E) : toZeroAtInftyCLM 𝕜 E F f x = f x :=
  rfl

end ZeroAtInfty

section Lp

/-! ### Inclusion into L^p space -/

open MeasureTheory
open scoped NNReal ENNReal

variable [NormedAddCommGroup D] [MeasurableSpace D] [MeasurableSpace E] [OpensMeasurableSpace E]
  [NormedField 𝕜] [NormedSpace 𝕜 F] [SMulCommClass ℝ 𝕜 F]

variable (𝕜 F) in
/-- The `L^p` norm of a Schwartz function is controlled by a finite family of Schwartz seminorms.

The maximum index `k` and the constant `C` depend on `p` and `μ`.
-/
theorem eLpNorm_le_seminorm (p : ℝ≥0∞) (μ : Measure E := by volume_tac)
    [hμ : μ.HasTemperateGrowth] :
    ∃ (k : ℕ) (C : ℝ≥0), ∀ (f : 𝓢(E, F)), eLpNorm f p μ ≤
      C * ENNReal.ofReal ((Finset.Iic (k, 0)).sup (schwartzSeminormFamily 𝕜 E F) f) := by
  -- Apply Hölder's inequality `‖f‖_p ≤ ‖f₁‖_p * ‖f₂‖_∞` to obtain the `L^p` norm of `f = f₁ • f₂`
  -- using `f₁ = (1 + ‖x‖) ^ (-k)` and `f₂ = (1 + ‖x‖) ^ k • f x`.
  rcases hμ.exists_eLpNorm_lt_top p with ⟨k, hk⟩
  refine ⟨k, (eLpNorm (fun x ↦ (1 + ‖x‖) ^ (-k : ℝ)) p μ).toNNReal * 2 ^ k, fun f ↦ ?_⟩
  have h_one_add (x : E) : 0 < 1 + ‖x‖ := lt_add_of_pos_of_le zero_lt_one (norm_nonneg x)
  calc eLpNorm (⇑f) p μ
  _ = eLpNorm ((fun x : E ↦ (1 + ‖x‖) ^ (-k : ℝ)) • fun x ↦ (1 + ‖x‖) ^ k • f x) p μ := by
    refine congrArg (eLpNorm · p μ) (funext fun x ↦ ?_)
    simp [(h_one_add x).ne']
  _ ≤ eLpNorm (fun x ↦ (1 + ‖x‖) ^ (-k : ℝ)) p μ * eLpNorm (fun x ↦ (1 + ‖x‖) ^ k • f x) ⊤ μ := by
    refine eLpNorm_smul_le_eLpNorm_mul_eLpNorm_top p _ ?_
    refine Continuous.aestronglyMeasurable ?_
    exact .rpow_const (.add continuous_const continuous_norm) fun x ↦ .inl (h_one_add x).ne'
  _ ≤ eLpNorm (fun x ↦ (1 + ‖x‖) ^ (-k : ℝ)) p μ *
      (2 ^ k * ENNReal.ofReal (((Finset.Iic (k, 0)).sup (schwartzSeminormFamily 𝕜 E F)) f)) := by
    gcongr
    refine eLpNormEssSup_le_of_ae_nnnorm_bound (ae_of_all μ fun x ↦ ?_)
    rw [← norm_toNNReal, Real.toNNReal_le_iff_le_coe]
    simpa [norm_smul, abs_of_nonneg (h_one_add x).le] using
      one_add_le_sup_seminorm_apply (m := (k, 0)) (le_refl k) (le_refl 0) f x
  _ = _ := by
    rw [ENNReal.coe_mul, ENNReal.coe_toNNReal hk.ne]
    simp only [ENNReal.coe_pow, ENNReal.coe_ofNat]
    ring

/-- The `L^p` norm of a Schwartz function is finite. -/
theorem eLpNorm_lt_top (f : 𝓢(E, F)) (p : ℝ≥0∞) (μ : Measure E := by volume_tac)
    [hμ : μ.HasTemperateGrowth] : eLpNorm f p μ < ⊤ := by
  rcases eLpNorm_le_seminorm ℝ F p μ with ⟨k, C, hC⟩
  exact lt_of_le_of_lt (hC f) (ENNReal.mul_lt_top ENNReal.coe_lt_top ENNReal.ofReal_lt_top)

variable [SecondCountableTopologyEither E F]

/-- Schwartz functions are in `L^∞`; does not require `hμ.HasTemperateGrowth`. -/
theorem memLp_top (f : 𝓢(E, F)) (μ : Measure E := by volume_tac) : MemLp f ⊤ μ := by
  rcases f.decay 0 0 with ⟨C, _, hC⟩
  refine memLp_top_of_bound f.continuous.aestronglyMeasurable C (ae_of_all μ fun x ↦ ?_)
  simpa using hC x

/-- Schwartz functions are in `L^p` for any `p`. -/
theorem memLp (f : 𝓢(E, F)) (p : ℝ≥0∞) (μ : Measure E := by volume_tac)
    [hμ : μ.HasTemperateGrowth] : MemLp f p μ :=
  ⟨f.continuous.aestronglyMeasurable, f.eLpNorm_lt_top p μ⟩

/-- Map a Schwartz function to an `Lp` function for any `p`. -/
def toLp (f : 𝓢(E, F)) (p : ℝ≥0∞) (μ : Measure E := by volume_tac) [hμ : μ.HasTemperateGrowth] :
    Lp F p μ := (f.memLp p μ).toLp

theorem coeFn_toLp (f : 𝓢(E, F)) (p : ℝ≥0∞) (μ : Measure E := by volume_tac)
    [hμ : μ.HasTemperateGrowth] : f.toLp p μ =ᵐ[μ] f := (f.memLp p μ).coeFn_toLp

theorem norm_toLp {f : 𝓢(E, F)} {p : ℝ≥0∞} {μ : Measure E} [hμ : μ.HasTemperateGrowth] :
    ‖f.toLp p μ‖ = ENNReal.toReal (eLpNorm f p μ) := by
  rw [Lp.norm_def, eLpNorm_congr_ae (coeFn_toLp f p μ)]

theorem injective_toLp (p : ℝ≥0∞) (μ : Measure E := by volume_tac) [hμ : μ.HasTemperateGrowth]
    [μ.IsOpenPosMeasure] : Function.Injective (fun f : 𝓢(E, F) ↦ f.toLp p μ) :=
  fun f g ↦ by simpa [toLp] using (Continuous.ae_eq_iff_eq μ f.continuous g.continuous).mp

variable (𝕜 F) in
theorem norm_toLp_le_seminorm (p : ℝ≥0∞) (μ : Measure E := by volume_tac)
    [hμ : μ.HasTemperateGrowth] :
    ∃ k C, 0 ≤ C ∧ ∀ (f : 𝓢(E, F)), ‖f.toLp p μ‖ ≤
      C * (Finset.Iic (k, 0)).sup (schwartzSeminormFamily 𝕜 E F) f := by
  rcases eLpNorm_le_seminorm 𝕜 F p μ with ⟨k, C, hC⟩
  refine ⟨k, C, C.coe_nonneg, fun f ↦ ?_⟩
  rw [norm_toLp]
  refine ENNReal.toReal_le_of_le_ofReal (by simp [mul_nonneg]) ?_
  rw [ENNReal.ofReal_mul NNReal.zero_le_coe]
  simpa using hC f

variable (𝕜 F) in
/-- Continuous linear map from Schwartz functions to `L^p`. -/
def toLpCLM (p : ℝ≥0∞) [Fact (1 ≤ p)] (μ : Measure E := by volume_tac)
    [hμ : μ.HasTemperateGrowth] : 𝓢(E, F) →L[𝕜] Lp F p μ :=
  mkCLMtoNormedSpace (fun f ↦ f.toLp p μ) (fun _ _ ↦ rfl) (fun _ _ ↦ rfl) <| by
    rcases norm_toLp_le_seminorm 𝕜 F p μ with ⟨k, C, hC_pos, hC⟩
    exact ⟨Finset.Iic (k, 0), C, hC_pos, hC⟩

@[simp] theorem toLpCLM_apply {p : ℝ≥0∞} [Fact (1 ≤ p)] {μ : Measure E} [hμ : μ.HasTemperateGrowth]
    {f : 𝓢(E, F)} : toLpCLM 𝕜 F p μ f = f.toLp p μ := rfl

@[fun_prop]
theorem continuous_toLp {p : ℝ≥0∞} [Fact (1 ≤ p)] {μ : Measure E} [hμ : μ.HasTemperateGrowth] :
    Continuous (fun f : 𝓢(E, F) ↦ f.toLp p μ) := (toLpCLM ℝ F p μ).continuous

/-- Schwartz functions are dense in `Lp`. -/
theorem denseRange_toLpCLM [FiniteDimensional ℝ E] [BorelSpace E] {p : ℝ≥0∞} (hp : p ≠ ⊤)
    [hp' : Fact (1 ≤ p)] {μ : Measure E} [hμ : μ.HasTemperateGrowth] [IsFiniteMeasureOnCompacts μ] :
    DenseRange (SchwartzMap.toLpCLM ℝ F p μ) := by
  intro f
  refine (mem_closure_iff_nhds_basis Metric.nhds_basis_closedBall).2 fun ε hε ↦ ?_
  obtain ⟨g, hg₁, hg₂, hg₃⟩ := MemLp.exist_eLpNorm_sub_le hp hp'.out (Lp.memLp f) hε
  use (hg₁.toSchwartzMap hg₂).toLp p μ
  have : (f : E → F) - ((hg₁.toSchwartzMap hg₂).toLp p μ : E → F) =ᶠ[ae μ] (f : E → F) - g := by
    filter_upwards [(hg₁.toSchwartzMap hg₂).coeFn_toLp p μ]
    simp
  simp only [Set.mem_range, toLpCLM_apply, exists_apply_eq_apply, Metric.mem_closedBall', true_and,
    Lp.dist_def, eLpNorm_congr_ae this]
  grw [hg₃, ENNReal.toReal_ofReal hε.le]
  simp

end Lp

section L2

open MeasureTheory

variable [NormedAddCommGroup H] [NormedSpace ℝ H] [FiniteDimensional ℝ H]
  [MeasurableSpace H] [BorelSpace H]
  [NormedAddCommGroup V] [InnerProductSpace ℂ V]

@[simp]
theorem inner_toL2_toL2_eq (f g : 𝓢(H, V)) (μ : Measure H := by volume_tac) [μ.HasTemperateGrowth] :
    inner ℂ (f.toLp 2 μ) (g.toLp 2 μ) = ∫ x, inner ℂ (f x) (g x) ∂μ := by
  apply integral_congr_ae
  have hf_ae := f.coeFn_toLp 2 μ
  have hg_ae := g.coeFn_toLp 2 μ
  filter_upwards [hf_ae, hg_ae] with _ hf hg
  rw [hf, hg]

end L2

section integration_by_parts

open ENNReal MeasureTheory

section one_dim

variable [NormedAddCommGroup V] [NormedSpace ℝ V]

/-- Integration by parts of Schwartz functions for the 1-dimensional derivative.

Version for a general bilinear map. -/
theorem integral_bilinear_deriv_right_eq_neg_left (f : 𝓢(ℝ, E)) (g : 𝓢(ℝ, F))
    (L : E →L[ℝ] F →L[ℝ] V) :
    ∫ (x : ℝ), L (f x) (deriv g x) = -∫ (x : ℝ), L (deriv f x) (g x) :=
  MeasureTheory.integral_bilinear_hasDerivAt_right_eq_neg_left_of_integrable
    f.hasDerivAt g.hasDerivAt (pairing L f (derivCLM ℝ F g)).integrable
    (pairing L (derivCLM ℝ E f) g).integrable (pairing L f g).integrable

variable [NormedRing 𝕜] [NormedSpace ℝ 𝕜] [IsScalarTower ℝ 𝕜 𝕜] [SMulCommClass ℝ 𝕜 𝕜] in
/-- Integration by parts of Schwartz functions for the 1-dimensional derivative.

Version for multiplication of scalar-valued Schwartz functions. -/
theorem integral_mul_deriv_eq_neg_deriv_mul (f : 𝓢(ℝ, 𝕜)) (g : 𝓢(ℝ, 𝕜)) :
    ∫ (x : ℝ), f x * (deriv g x) = -∫ (x : ℝ), deriv f x * (g x) :=
  integral_bilinear_deriv_right_eq_neg_left f g (ContinuousLinearMap.mul ℝ 𝕜)

variable [RCLike 𝕜] [NormedSpace 𝕜 F] [NormedSpace 𝕜 V]

/-- Integration by parts of Schwartz functions for the 1-dimensional derivative.

Version for a Schwartz function with values in continuous linear maps. -/
theorem integral_smul_deriv_right_eq_neg_left (f : 𝓢(ℝ, 𝕜)) (g : 𝓢(ℝ, F)) :
    ∫ (x : ℝ), f x • deriv g x = -∫ (x : ℝ), deriv f x • g x :=
  integral_bilinear_deriv_right_eq_neg_left f g (ContinuousLinearMap.lsmul ℝ 𝕜)

/-- Integration by parts of Schwartz functions for the 1-dimensional derivative.

Version for a Schwartz function with values in continuous linear maps. -/
theorem integral_clm_comp_deriv_right_eq_neg_left (f : 𝓢(ℝ, F →L[𝕜] V)) (g : 𝓢(ℝ, F)) :
    ∫ (x : ℝ), f x (deriv g x) = -∫ (x : ℝ), deriv f x (g x) :=
  integral_bilinear_deriv_right_eq_neg_left f g
    ((ContinuousLinearMap.id 𝕜 (F →L[𝕜] V)).bilinearRestrictScalars ℝ)

end one_dim

variable [NormedAddCommGroup V] [NormedSpace ℝ V]
  [NormedAddCommGroup D] [NormedSpace ℝ D]
  [MeasurableSpace D] {μ : Measure D} [BorelSpace D] [FiniteDimensional ℝ D] [μ.IsAddHaarMeasure]

open scoped LineDeriv

/-- Integration by parts of Schwartz functions for directional derivatives.

Version for a general bilinear map. -/
theorem integral_bilinear_lineDerivOp_right_eq_neg_left (f : 𝓢(D, E)) (g : 𝓢(D, F))
    (L : E →L[ℝ] F →L[ℝ] V) (v : D) :
    ∫ (x : D), L (f x) (∂_{v} g x) ∂μ = -∫ (x : D), L (∂_{v} f x) (g x) ∂μ := by
  apply integral_bilinear_hasLineDerivAt_right_eq_neg_left_of_integrable (v := v)
    (bilinLeftCLM L g.hasTemperateGrowth _).integrable
    (bilinLeftCLM L (∂_{v} g).hasTemperateGrowth _).integrable
    (bilinLeftCLM L g.hasTemperateGrowth _).integrable
  all_goals
  intro x
  exact (hasFDerivAt _ x).hasLineDerivAt v

variable [NormedRing 𝕜] [NormedSpace ℝ 𝕜] [IsScalarTower ℝ 𝕜 𝕜] [SMulCommClass ℝ 𝕜 𝕜] in
/-- Integration by parts of Schwartz functions for directional derivatives.

Version for multiplication of scalar-valued Schwartz functions. -/
theorem integral_mul_lineDerivOp_right_eq_neg_left (f : 𝓢(D, 𝕜)) (g : 𝓢(D, 𝕜)) (v : D) :
    ∫ (x : D), f x * ∂_{v} g x ∂μ = -∫ (x : D), ∂_{v} f x * g x ∂μ :=
  integral_bilinear_lineDerivOp_right_eq_neg_left f g (ContinuousLinearMap.mul ℝ 𝕜) v

variable [RCLike 𝕜] [NormedSpace 𝕜 F] [NormedSpace 𝕜 V]

/-- Integration by parts of Schwartz functions for directional derivatives.

Version for scalar multiplication. -/
theorem integral_smul_lineDerivOp_right_eq_neg_left (f : 𝓢(D, 𝕜)) (g : 𝓢(D, F)) (v : D) :
    ∫ (x : D), f x • ∂_{v} g x ∂μ = -∫ (x : D), ∂_{v} f x • g x ∂μ :=
  integral_bilinear_lineDerivOp_right_eq_neg_left f g (ContinuousLinearMap.lsmul ℝ 𝕜) v

/-- Integration by parts of Schwartz functions for directional derivatives.

Version for a Schwartz function with values in continuous linear maps. -/
theorem integral_clm_comp_lineDerivOp_right_eq_neg_left (f : 𝓢(D, F →L[𝕜] V)) (g : 𝓢(D, F))
    (v : D) : ∫ (x : D), f x (∂_{v} g x) ∂μ = -∫ (x : D), ∂_{v} f x (g x) ∂μ :=
  integral_bilinear_lineDerivOp_right_eq_neg_left f g
    ((ContinuousLinearMap.id 𝕜 (F →L[𝕜] V)).bilinearRestrictScalars ℝ) v

end integration_by_parts


end SchwartzMap<|MERGE_RESOLUTION|>--- conflicted
+++ resolved
@@ -877,9 +877,6 @@
 
 variable (𝕜)
 variable [RCLike 𝕜] [NormedSpace 𝕜 F]
-<<<<<<< HEAD
-
-open LineDeriv
 
 variable (F) in
 /-- The 1-dimensional derivative on Schwartz space as a continuous `𝕜`-linear map. -/
@@ -901,32 +898,9 @@
 
 variable [SMulCommClass ℝ 𝕜 F]
 
-=======
-
-variable (F) in
-/-- The 1-dimensional derivative on Schwartz space as a continuous `𝕜`-linear map. -/
-def derivCLM : 𝓢(ℝ, F) →L[𝕜] 𝓢(ℝ, F) :=
-  mkCLM (deriv ·) (fun f g _ => deriv_add f.differentiableAt g.differentiableAt)
-    (fun a f _ => deriv_const_smul a f.differentiableAt)
-    (fun f => (contDiff_succ_iff_deriv.mp (f.smooth ⊤)).2.2) fun ⟨k, n⟩ =>
-    ⟨{⟨k, n + 1⟩}, 1, zero_le_one, fun f x => by
-      simpa only [Real.norm_eq_abs, Finset.sup_singleton, schwartzSeminormFamily_apply, one_mul,
-        norm_iteratedFDeriv_eq_norm_iteratedDeriv, ← iteratedDeriv_succ'] using
-        f.le_seminorm' 𝕜 k (n + 1) x⟩
-
-@[simp]
-theorem derivCLM_apply (f : 𝓢(ℝ, F)) (x : ℝ) : derivCLM 𝕜 F f x = deriv f x :=
-  rfl
-
-theorem hasDerivAt (f : 𝓢(ℝ, F)) (x : ℝ) : HasDerivAt f (deriv f x) x :=
-  f.differentiableAt.hasDerivAt
-
-variable [SMulCommClass ℝ 𝕜 F]
-
 open LineDeriv
 
 variable (E F) in
->>>>>>> 3bdc7047
 /-- The Fréchet derivative on Schwartz space as a continuous `𝕜`-linear map. -/
 def fderivCLM : 𝓢(E, F) →L[𝕜] 𝓢(E, E →L[ℝ] F) :=
   mkCLM (fderiv ℝ ·) (fun f g _ => fderiv_add f.differentiableAt g.differentiableAt)
@@ -937,11 +911,7 @@
         one_smul, norm_iteratedFDeriv_fderiv, one_mul] using f.le_seminorm 𝕜 k (n + 1) x⟩
 
 @[simp]
-<<<<<<< HEAD
-theorem fderivCLM_apply (f : 𝓢(E, F)) (x : E) : fderivCLM 𝕜 f x = fderiv ℝ f x :=
-=======
 theorem fderivCLM_apply (f : 𝓢(E, F)) (x : E) : fderivCLM 𝕜 E F f x = fderiv ℝ f x :=
->>>>>>> 3bdc7047
   rfl
 
 theorem hasFDerivAt (f : 𝓢(E, F)) (x : E) : HasFDerivAt f (fderiv ℝ f x) x :=
