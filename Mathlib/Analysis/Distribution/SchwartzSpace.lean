--- conflicted
+++ resolved
@@ -163,13 +163,8 @@
   simp_rw [Asymptotics.IsBigO, Asymptotics.IsBigOWith]
   refine' ⟨1, (Filter.eventually_ge_atTop 1).mono fun x hx => _⟩
   rw [one_mul, Real.norm_of_nonneg (Real.rpow_nonneg (zero_le_one.trans hx) _),
-<<<<<<< HEAD
     Real.norm_of_nonneg (zpow_nonneg (zero_le_one.trans hx) _), ← Real.rpow_intCast, Int.cast_neg,
-    Int.cast_ofNat]
-=======
-    Real.norm_of_nonneg (zpow_nonneg (zero_le_one.trans hx) _), ← Real.rpow_int_cast, Int.cast_neg,
     Int.cast_natCast]
->>>>>>> 141a2461
   exact Real.rpow_le_rpow_of_exponent_le hx hk
 set_option linter.uppercaseLean3 false in
 #align schwartz_map.is_O_cocompact_rpow SchwartzMap.isBigO_cocompact_rpow
