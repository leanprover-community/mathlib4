/-
Copyright (c) 2022 Moritz Doll. All rights reserved.
Released under Apache 2.0 license as described in the file LICENSE.
Authors: Moritz Doll
-/
module

public import Mathlib.Analysis.Calculus.IteratedDeriv.Defs
public import Mathlib.Analysis.Calculus.LineDeriv.IntegrationByParts
public import Mathlib.Analysis.LocallyConvex.WithSeminorms
public import Mathlib.Analysis.Normed.Group.ZeroAtInfty
public import Mathlib.Analysis.Normed.Lp.SmoothApprox
public import Mathlib.Analysis.SpecialFunctions.Pow.Real
public import Mathlib.Analysis.Distribution.DerivNotation
public import Mathlib.Analysis.Distribution.TemperateGrowth
public import Mathlib.Topology.Algebra.UniformFilterBasis
public import Mathlib.MeasureTheory.Integral.IntegralEqImproper
public import Mathlib.MeasureTheory.Function.L2Space

/-!
# Schwartz space

This file defines the Schwartz space. Usually, the Schwartz space is defined as the set of smooth
functions $f : ℝ^n → ℂ$ such that there exists $C_{αβ} > 0$ with $$|x^α ∂^β f(x)| < C_{αβ}$$ for
all $x ∈ ℝ^n$ and for all multiindices $α, β$.
In mathlib, we use a slightly different approach and define the Schwartz space as all
smooth functions `f : E → F`, where `E` and `F` are real normed vector spaces such that for all
natural numbers `k` and `n` we have uniform bounds `‖x‖^k * ‖iteratedFDeriv ℝ n f x‖ < C`.
This approach completely avoids using partial derivatives as well as polynomials.
We construct the topology on the Schwartz space by a family of seminorms, which are the best
constants in the above estimates. The abstract theory of topological vector spaces developed in
`SeminormFamily.moduleFilterBasis` and `WithSeminorms.toLocallyConvexSpace` turns the
Schwartz space into a locally convex topological vector space.

## Main definitions

* `SchwartzMap`: The Schwartz space is the space of smooth functions such that all derivatives
  decay faster than any power of `‖x‖`.
* `SchwartzMap.seminorm`: The family of seminorms as described above
* `SchwartzMap.compCLM`: Composition with a function on the right as a continuous linear map
  `𝓢(E, F) →L[𝕜] 𝓢(D, F)`, provided that the function is temperate and grows polynomially near
  infinity
* `SchwartzMap.fderivCLM`: The differential as a continuous linear map
  `𝓢(E, F) →L[𝕜] 𝓢(E, E →L[ℝ] F)`
* `SchwartzMap.derivCLM`: The one-dimensional derivative as a continuous linear map
  `𝓢(ℝ, F) →L[𝕜] 𝓢(ℝ, F)`
* `SchwartzMap.integralCLM`: Integration as a continuous linear map `𝓢(ℝ, F) →L[ℝ] F`

## Main statements

* `SchwartzMap.instIsUniformAddGroup` and `SchwartzMap.instLocallyConvexSpace`: The Schwartz space
  is a locally convex topological vector space.
* `SchwartzMap.one_add_le_sup_seminorm_apply`: For a Schwartz function `f` there is a uniform bound
  on `(1 + ‖x‖) ^ k * ‖iteratedFDeriv ℝ n f x‖`.

## Implementation details

The implementation of the seminorms is taken almost literally from `ContinuousLinearMap.opNorm`.

## Notation

* `𝓢(E, F)`: The Schwartz space `SchwartzMap E F` localized in `SchwartzSpace`

## Tags

Schwartz space, tempered distributions
-/

@[expose] public section

noncomputable section

open scoped Nat NNReal ContDiff

variable {𝕜 𝕜' D E F G H V : Type*}
variable [NormedAddCommGroup E] [NormedSpace ℝ E]
variable [NormedAddCommGroup F] [NormedSpace ℝ F]

variable (E F) in
/-- A function is a Schwartz function if it is smooth and all derivatives decay faster than
  any power of `‖x‖`. -/
structure SchwartzMap where
  /-- The underlying function.

  Do NOT use directly. Use the coercion instead. -/
  toFun : E → F
  smooth' : ContDiff ℝ ∞ toFun
  decay' : ∀ k n : ℕ, ∃ C : ℝ, ∀ x, ‖x‖ ^ k * ‖iteratedFDeriv ℝ n toFun x‖ ≤ C

/-- A function is a Schwartz function if it is smooth and all derivatives decay faster than
  any power of `‖x‖`. -/
scoped[SchwartzMap] notation "𝓢(" E ", " F ")" => SchwartzMap E F

namespace SchwartzMap

instance instFunLike : FunLike 𝓢(E, F) E F where
  coe f := f.toFun
  coe_injective' f g h := by cases f; cases g; congr

/-- All derivatives of a Schwartz function are rapidly decaying. -/
theorem decay (f : 𝓢(E, F)) (k n : ℕ) :
    ∃ C : ℝ, 0 < C ∧ ∀ x, ‖x‖ ^ k * ‖iteratedFDeriv ℝ n f x‖ ≤ C := by
  rcases f.decay' k n with ⟨C, hC⟩
  exact ⟨max C 1, by positivity, fun x => (hC x).trans (le_max_left _ _)⟩

/-- Every Schwartz function is smooth. -/
@[fun_prop]
theorem smooth (f : 𝓢(E, F)) (n : ℕ∞) : ContDiff ℝ n f :=
  f.smooth'.of_le (mod_cast le_top)

/-- Every Schwartz function is smooth at any point. -/
@[fun_prop]
theorem contDiffAt (f : 𝓢(E, F)) (n : ℕ∞) {x : E} : ContDiffAt ℝ n f x :=
  (f.smooth n).contDiffAt

/-- Every Schwartz function is continuous. -/
@[continuity, fun_prop]
protected theorem continuous (f : 𝓢(E, F)) : Continuous f :=
  (f.smooth 0).continuous

instance instContinuousMapClass : ContinuousMapClass 𝓢(E, F) E F where
  map_continuous := SchwartzMap.continuous

/-- Every Schwartz function is differentiable. -/
@[fun_prop]
protected theorem differentiable (f : 𝓢(E, F)) : Differentiable ℝ f :=
  (f.smooth 1).differentiable one_ne_zero

/-- Every Schwartz function is differentiable at any point. -/
@[fun_prop]
protected theorem differentiableAt (f : 𝓢(E, F)) {x : E} : DifferentiableAt ℝ f x :=
  f.differentiable.differentiableAt

@[ext]
theorem ext {f g : 𝓢(E, F)} (h : ∀ x, (f : E → F) x = g x) : f = g :=
  DFunLike.ext f g h

section IsBigO

open Asymptotics Filter

variable (f : 𝓢(E, F))

/-- Auxiliary lemma, used in proving the more general result `isBigO_cocompact_rpow`. -/
theorem isBigO_cocompact_zpow_neg_nat (k : ℕ) :
    f =O[cocompact E] (‖·‖ ^ (-k : ℤ)) := by
  obtain ⟨d, _, hd'⟩ := f.decay k 0
  simp only [norm_iteratedFDeriv_zero] at hd'
  simp_rw [Asymptotics.IsBigO, Asymptotics.IsBigOWith]
  refine ⟨d, Filter.Eventually.filter_mono Filter.cocompact_le_cofinite ?_⟩
  refine (Filter.eventually_cofinite_ne 0).mono fun x hx ↦ ?_
  rw [Real.norm_of_nonneg (by positivity), zpow_neg, ← div_eq_mul_inv, le_div_iff₀' (by positivity)]
  exact hd' x

theorem isBigO_cocompact_rpow [ProperSpace E] (s : ℝ) :
    f =O[cocompact E] (‖·‖ ^ s) := by
  let k := ⌈-s⌉₊
  have hk : -(k : ℝ) ≤ s := neg_le.mp (Nat.le_ceil (-s))
  refine (isBigO_cocompact_zpow_neg_nat f k).trans ?_
  suffices (fun x : ℝ ↦ x ^ (-k : ℤ)) =O[atTop] fun x : ℝ ↦ x ^ s
    from this.comp_tendsto tendsto_norm_cocompact_atTop
  simp_rw [Asymptotics.IsBigO, Asymptotics.IsBigOWith]
  refine ⟨1, (Filter.eventually_ge_atTop 1).mono fun x hx ↦ ?_⟩
  rw [one_mul, Real.norm_of_nonneg (by positivity), Real.norm_of_nonneg (by positivity),
    ← Real.rpow_intCast, Int.cast_neg, Int.cast_natCast]
  exact Real.rpow_le_rpow_of_exponent_le hx hk

theorem isBigO_cocompact_zpow [ProperSpace E] (k : ℤ) :
    f =O[cocompact E] (‖·‖ ^ k) := by
  simpa only [Real.rpow_intCast] using isBigO_cocompact_rpow f k

end IsBigO

section Aux

theorem bounds_nonempty (k n : ℕ) (f : 𝓢(E, F)) :
    ∃ c : ℝ, c ∈ { c : ℝ | 0 ≤ c ∧ ∀ x : E, ‖x‖ ^ k * ‖iteratedFDeriv ℝ n f x‖ ≤ c } :=
  let ⟨M, hMp, hMb⟩ := f.decay k n
  ⟨M, le_of_lt hMp, hMb⟩

theorem bounds_bddBelow (k n : ℕ) (f : 𝓢(E, F)) :
    BddBelow { c | 0 ≤ c ∧ ∀ x, ‖x‖ ^ k * ‖iteratedFDeriv ℝ n f x‖ ≤ c } :=
  ⟨0, fun _ ⟨hn, _⟩ => hn⟩

theorem decay_add_le_aux (k n : ℕ) (f g : 𝓢(E, F)) (x : E) :
    ‖x‖ ^ k * ‖iteratedFDeriv ℝ n ((f : E → F) + (g : E → F)) x‖ ≤
      ‖x‖ ^ k * ‖iteratedFDeriv ℝ n f x‖ + ‖x‖ ^ k * ‖iteratedFDeriv ℝ n g x‖ := by
  rw [← mul_add]
  gcongr _ * ?_
  rw [iteratedFDeriv_add_apply (f.smooth _).contDiffAt (g.smooth _).contDiffAt]
  exact norm_add_le _ _

theorem decay_neg_aux (k n : ℕ) (f : 𝓢(E, F)) (x : E) :
    ‖x‖ ^ k * ‖iteratedFDeriv ℝ n (-f : E → F) x‖ = ‖x‖ ^ k * ‖iteratedFDeriv ℝ n f x‖ := by
  rw [iteratedFDeriv_neg_apply, norm_neg]

variable [NormedField 𝕜] [NormedSpace 𝕜 F] [SMulCommClass ℝ 𝕜 F]

theorem decay_smul_aux (k n : ℕ) (f : 𝓢(E, F)) (c : 𝕜) (x : E) :
    ‖x‖ ^ k * ‖iteratedFDeriv ℝ n (c • (f : E → F)) x‖ =
      ‖c‖ * ‖x‖ ^ k * ‖iteratedFDeriv ℝ n f x‖ := by
  rw [mul_comm ‖c‖, mul_assoc, iteratedFDeriv_const_smul_apply (f.smooth _).contDiffAt,
    norm_smul c (iteratedFDeriv ℝ n (⇑f) x)]

end Aux

section SeminormAux

/-- Helper definition for the seminorms of the Schwartz space. -/
protected def seminormAux (k n : ℕ) (f : 𝓢(E, F)) : ℝ :=
  sInf { c | 0 ≤ c ∧ ∀ x, ‖x‖ ^ k * ‖iteratedFDeriv ℝ n f x‖ ≤ c }

theorem seminormAux_nonneg (k n : ℕ) (f : 𝓢(E, F)) : 0 ≤ f.seminormAux k n :=
  le_csInf (bounds_nonempty k n f) fun _ ⟨hx, _⟩ => hx

theorem le_seminormAux (k n : ℕ) (f : 𝓢(E, F)) (x : E) :
    ‖x‖ ^ k * ‖iteratedFDeriv ℝ n (⇑f) x‖ ≤ f.seminormAux k n :=
  le_csInf (bounds_nonempty k n f) fun _ ⟨_, h⟩ => h x

/-- If one controls the norm of every `A x`, then one controls the norm of `A`. -/
theorem seminormAux_le_bound (k n : ℕ) (f : 𝓢(E, F)) {M : ℝ} (hMp : 0 ≤ M)
    (hM : ∀ x, ‖x‖ ^ k * ‖iteratedFDeriv ℝ n f x‖ ≤ M) : f.seminormAux k n ≤ M :=
  csInf_le (bounds_bddBelow k n f) ⟨hMp, hM⟩

end SeminormAux

/-! ### Algebraic properties -/

section SMul

variable [NormedField 𝕜] [NormedSpace 𝕜 F] [SMulCommClass ℝ 𝕜 F] [NormedField 𝕜'] [NormedSpace 𝕜' F]
  [SMulCommClass ℝ 𝕜' F]

instance instSMul : SMul 𝕜 𝓢(E, F) :=
  ⟨fun c f =>
    { toFun := c • (f : E → F)
      smooth' := (f.smooth _).const_smul c
      decay' k n := .intro (f.seminormAux k n * ‖c‖) fun x ↦ calc
        ‖x‖ ^ k * ‖iteratedFDeriv ℝ n (c • ⇑f) x‖ = ‖x‖ ^ k * ‖iteratedFDeriv ℝ n f x‖ * ‖c‖ := by
          rw [mul_comm _ ‖c‖, ← mul_assoc]
          exact decay_smul_aux k n f c x
        _ ≤ SchwartzMap.seminormAux k n f * ‖c‖ := by
          gcongr
          apply f.le_seminormAux }⟩

@[simp]
theorem smul_apply {f : 𝓢(E, F)} {c : 𝕜} {x : E} : (c • f) x = c • f x :=
  rfl

instance instIsScalarTower [SMul 𝕜 𝕜'] [IsScalarTower 𝕜 𝕜' F] : IsScalarTower 𝕜 𝕜' 𝓢(E, F) :=
  ⟨fun a b f => ext fun x => smul_assoc a b (f x)⟩

instance instSMulCommClass [SMulCommClass 𝕜 𝕜' F] : SMulCommClass 𝕜 𝕜' 𝓢(E, F) :=
  ⟨fun a b f => ext fun x => smul_comm a b (f x)⟩

theorem seminormAux_smul_le (k n : ℕ) (c : 𝕜) (f : 𝓢(E, F)) :
    (c • f).seminormAux k n ≤ ‖c‖ * f.seminormAux k n := by
  refine (c • f).seminormAux_le_bound k n (mul_nonneg (norm_nonneg _) (seminormAux_nonneg _ _ _))
      fun x => (decay_smul_aux k n f c x).trans_le ?_
  rw [mul_assoc]
  exact mul_le_mul_of_nonneg_left (f.le_seminormAux k n x) (norm_nonneg _)

instance instNSMul : SMul ℕ 𝓢(E, F) :=
  ⟨fun c f =>
    { toFun := c • (f : E → F)
      smooth' := (f.smooth _).const_smul c
      decay' := by simpa [← Nat.cast_smul_eq_nsmul ℝ] using ((c : ℝ) • f).decay' }⟩

instance instZSMul : SMul ℤ 𝓢(E, F) :=
  ⟨fun c f =>
    { toFun := c • (f : E → F)
      smooth' := (f.smooth _).const_smul c
      decay' := by simpa [← Int.cast_smul_eq_zsmul ℝ] using ((c : ℝ) • f).decay' }⟩

end SMul

section Zero

instance instZero : Zero 𝓢(E, F) :=
  ⟨{  toFun := fun _ => 0
      smooth' := contDiff_const
      decay' := fun _ _ => ⟨1, fun _ => by simp⟩ }⟩

instance instInhabited : Inhabited 𝓢(E, F) :=
  ⟨0⟩

theorem coe_zero : DFunLike.coe (0 : 𝓢(E, F)) = (0 : E → F) :=
  rfl

@[simp]
theorem coeFn_zero : ⇑(0 : 𝓢(E, F)) = (0 : E → F) :=
  rfl

@[simp]
theorem zero_apply {x : E} : (0 : 𝓢(E, F)) x = 0 :=
  rfl

theorem seminormAux_zero (k n : ℕ) : (0 : 𝓢(E, F)).seminormAux k n = 0 :=
  le_antisymm (seminormAux_le_bound k n _ rfl.le fun _ => by simp [Pi.zero_def])
    (seminormAux_nonneg _ _ _)

end Zero

section Neg

instance instNeg : Neg 𝓢(E, F) :=
  ⟨fun f =>
    ⟨-f, (f.smooth _).neg, fun k n =>
      ⟨f.seminormAux k n, fun x => (decay_neg_aux k n f x).le.trans (f.le_seminormAux k n x)⟩⟩⟩

@[simp]
theorem neg_apply (f : 𝓢(E, F)) (x : E) : (-f) x = - (f x) := rfl

end Neg

section Add

instance instAdd : Add 𝓢(E, F) :=
  ⟨fun f g =>
    ⟨f + g, (f.smooth _).add (g.smooth _), fun k n =>
      ⟨f.seminormAux k n + g.seminormAux k n, fun x =>
        (decay_add_le_aux k n f g x).trans
          (add_le_add (f.le_seminormAux k n x) (g.le_seminormAux k n x))⟩⟩⟩

@[simp]
theorem add_apply {f g : 𝓢(E, F)} {x : E} : (f + g) x = f x + g x :=
  rfl

theorem seminormAux_add_le (k n : ℕ) (f g : 𝓢(E, F)) :
    (f + g).seminormAux k n ≤ f.seminormAux k n + g.seminormAux k n :=
  (f + g).seminormAux_le_bound k n
    (add_nonneg (seminormAux_nonneg _ _ _) (seminormAux_nonneg _ _ _)) fun x =>
    (decay_add_le_aux k n f g x).trans <|
      add_le_add (f.le_seminormAux k n x) (g.le_seminormAux k n x)

end Add

section Sub

instance instSub : Sub 𝓢(E, F) :=
  ⟨fun f g =>
    ⟨f - g, (f.smooth _).sub (g.smooth _), by
      intro k n
      refine ⟨f.seminormAux k n + g.seminormAux k n, fun x => ?_⟩
      grw [← f.le_seminormAux k n x, ← g.le_seminormAux k n x]
      rw [sub_eq_add_neg]
      rw [← decay_neg_aux k n g x]
      exact decay_add_le_aux k n f (-g) x⟩⟩

@[simp]
theorem sub_apply {f g : 𝓢(E, F)} {x : E} : (f - g) x = f x - g x :=
  rfl

end Sub

section AddCommGroup

instance instAddCommGroup : AddCommGroup 𝓢(E, F) :=
  DFunLike.coe_injective.addCommGroup _ rfl (fun _ _ => rfl) (fun _ => rfl) (fun _ _ => rfl)
    (fun _ _ => rfl) fun _ _ => rfl

variable (E F)

/-- Coercion as an additive homomorphism. -/
def coeHom : 𝓢(E, F) →+ E → F where
  toFun f := f
  map_zero' := coe_zero
  map_add' _ _ := rfl

variable {E F}

theorem coe_coeHom : (coeHom E F : 𝓢(E, F) → E → F) = DFunLike.coe :=
  rfl

theorem coeHom_injective : Function.Injective (coeHom E F) := by
  rw [coe_coeHom]
  exact DFunLike.coe_injective

end AddCommGroup

section Module

variable [NormedField 𝕜] [NormedSpace 𝕜 F] [SMulCommClass ℝ 𝕜 F]

instance instModule : Module 𝕜 𝓢(E, F) :=
  coeHom_injective.module 𝕜 (coeHom E F) fun _ _ => rfl

end Module

section Seminorms

/-! ### Seminorms on Schwartz space -/


variable [NormedField 𝕜] [NormedSpace 𝕜 F] [SMulCommClass ℝ 𝕜 F]
variable (𝕜)

/-- The seminorms of the Schwartz space given by the best constants in the definition of
`𝓢(E, F)`. -/
protected def seminorm (k n : ℕ) : Seminorm 𝕜 𝓢(E, F) :=
  Seminorm.ofSMulLE (SchwartzMap.seminormAux k n) (seminormAux_zero k n) (seminormAux_add_le k n)
    (seminormAux_smul_le k n)

/-- If one controls the seminorm for every `x`, then one controls the seminorm. -/
theorem seminorm_le_bound (k n : ℕ) (f : 𝓢(E, F)) {M : ℝ} (hMp : 0 ≤ M)
    (hM : ∀ x, ‖x‖ ^ k * ‖iteratedFDeriv ℝ n f x‖ ≤ M) : SchwartzMap.seminorm 𝕜 k n f ≤ M :=
  f.seminormAux_le_bound k n hMp hM

/-- If one controls the seminorm for every `x`, then one controls the seminorm.

Variant for functions `𝓢(ℝ, F)`. -/
theorem seminorm_le_bound' (k n : ℕ) (f : 𝓢(ℝ, F)) {M : ℝ} (hMp : 0 ≤ M)
    (hM : ∀ x, |x| ^ k * ‖iteratedDeriv n f x‖ ≤ M) : SchwartzMap.seminorm 𝕜 k n f ≤ M := by
  refine seminorm_le_bound 𝕜 k n f hMp ?_
  simpa only [Real.norm_eq_abs, norm_iteratedFDeriv_eq_norm_iteratedDeriv]

/-- The seminorm controls the Schwartz estimate for any fixed `x`. -/
theorem le_seminorm (k n : ℕ) (f : 𝓢(E, F)) (x : E) :
    ‖x‖ ^ k * ‖iteratedFDeriv ℝ n f x‖ ≤ SchwartzMap.seminorm 𝕜 k n f :=
  f.le_seminormAux k n x

/-- The seminorm controls the Schwartz estimate for any fixed `x`.

Variant for functions `𝓢(ℝ, F)`. -/
theorem le_seminorm' (k n : ℕ) (f : 𝓢(ℝ, F)) (x : ℝ) :
    |x| ^ k * ‖iteratedDeriv n f x‖ ≤ SchwartzMap.seminorm 𝕜 k n f := by
  have := le_seminorm 𝕜 k n f x
  rwa [← Real.norm_eq_abs, ← norm_iteratedFDeriv_eq_norm_iteratedDeriv]

theorem norm_iteratedFDeriv_le_seminorm (f : 𝓢(E, F)) (n : ℕ) (x₀ : E) :
    ‖iteratedFDeriv ℝ n f x₀‖ ≤ (SchwartzMap.seminorm 𝕜 0 n) f := by
  have := SchwartzMap.le_seminorm 𝕜 0 n f x₀
  rwa [pow_zero, one_mul] at this

theorem norm_pow_mul_le_seminorm (f : 𝓢(E, F)) (k : ℕ) (x₀ : E) :
    ‖x₀‖ ^ k * ‖f x₀‖ ≤ (SchwartzMap.seminorm 𝕜 k 0) f := by
  have := SchwartzMap.le_seminorm 𝕜 k 0 f x₀
  rwa [norm_iteratedFDeriv_zero] at this

theorem norm_le_seminorm (f : 𝓢(E, F)) (x₀ : E) : ‖f x₀‖ ≤ (SchwartzMap.seminorm 𝕜 0 0) f := by
  have := norm_pow_mul_le_seminorm 𝕜 f 0 x₀
  rwa [pow_zero, one_mul] at this

variable (E F)

/-- The family of Schwartz seminorms. -/
def _root_.schwartzSeminormFamily : SeminormFamily 𝕜 𝓢(E, F) (ℕ × ℕ) :=
  fun m => SchwartzMap.seminorm 𝕜 m.1 m.2

@[simp]
theorem schwartzSeminormFamily_apply (n k : ℕ) :
    schwartzSeminormFamily 𝕜 E F (n, k) = SchwartzMap.seminorm 𝕜 n k :=
  rfl

@[simp]
theorem schwartzSeminormFamily_apply_zero :
    schwartzSeminormFamily 𝕜 E F 0 = SchwartzMap.seminorm 𝕜 0 0 :=
  rfl

variable {𝕜 E F}

/-- A more convenient version of `le_sup_seminorm_apply`.

The set `Finset.Iic m` is the set of all pairs `(k', n')` with `k' ≤ m.1` and `n' ≤ m.2`.
Note that the constant is far from optimal. -/
theorem one_add_le_sup_seminorm_apply {m : ℕ × ℕ} {k n : ℕ} (hk : k ≤ m.1) (hn : n ≤ m.2)
    (f : 𝓢(E, F)) (x : E) :
    (1 + ‖x‖) ^ k * ‖iteratedFDeriv ℝ n f x‖ ≤
      2 ^ m.1 * (Finset.Iic m).sup (fun m => SchwartzMap.seminorm 𝕜 m.1 m.2) f := by
  rw [add_comm, add_pow]
  simp only [one_pow, mul_one, Finset.sum_mul]
  norm_cast
  rw [← Nat.sum_range_choose m.1]
  push_cast
  rw [Finset.sum_mul]
  have hk' : Finset.range (k + 1) ⊆ Finset.range (m.1 + 1) := by grind
  grw [hk']
  gcongr ∑ _i ∈ Finset.range (m.1 + 1), ?_ with i hi
  move_mul [(Nat.choose k i : ℝ), (Nat.choose m.1 i : ℝ)]
  gcongr
  grw [le_seminorm 𝕜 i n f x]
  apply Seminorm.le_def.1
  exact Finset.le_sup_of_le (Finset.mem_Iic.2 <|
    Prod.mk_le_mk.2 ⟨Finset.mem_range_succ_iff.mp hi, hn⟩) le_rfl

end Seminorms

section Topology

/-! ### The topology on the Schwartz space -/


variable [NormedField 𝕜] [NormedSpace 𝕜 F] [SMulCommClass ℝ 𝕜 F]
variable (𝕜 E F)

instance instTopologicalSpace : TopologicalSpace 𝓢(E, F) :=
  (schwartzSeminormFamily ℝ E F).moduleFilterBasis.topology'

theorem _root_.schwartz_withSeminorms : WithSeminorms (schwartzSeminormFamily 𝕜 E F) := by
  have A : WithSeminorms (schwartzSeminormFamily ℝ E F) := ⟨rfl⟩
  rw [SeminormFamily.withSeminorms_iff_nhds_eq_iInf] at A ⊢
  rw [A]
  rfl

variable {𝕜 E F}

instance instContinuousSMul : ContinuousSMul 𝕜 𝓢(E, F) := by
  rw [(schwartz_withSeminorms 𝕜 E F).withSeminorms_eq]
  exact (schwartzSeminormFamily 𝕜 E F).moduleFilterBasis.continuousSMul

instance instIsTopologicalAddGroup : IsTopologicalAddGroup 𝓢(E, F) :=
  (schwartzSeminormFamily ℝ E F).addGroupFilterBasis.isTopologicalAddGroup

instance instUniformSpace : UniformSpace 𝓢(E, F) :=
  (schwartzSeminormFamily ℝ E F).addGroupFilterBasis.uniformSpace

instance instIsUniformAddGroup : IsUniformAddGroup 𝓢(E, F) :=
  (schwartzSeminormFamily ℝ E F).addGroupFilterBasis.isUniformAddGroup

instance instLocallyConvexSpace : LocallyConvexSpace ℝ 𝓢(E, F) :=
  (schwartz_withSeminorms ℝ E F).toLocallyConvexSpace

instance instFirstCountableTopology : FirstCountableTopology 𝓢(E, F) :=
  (schwartz_withSeminorms ℝ E F).firstCountableTopology

end Topology

@[fun_prop]
theorem hasTemperateGrowth (f : 𝓢(E, F)) : Function.HasTemperateGrowth f := by
  refine ⟨smooth f ⊤, fun n => ?_⟩
  rcases f.decay 0 n with ⟨C, Cpos, hC⟩
  exact ⟨0, C, by simpa using hC⟩

section HasCompactSupport

/-- A smooth compactly supported function is a Schwartz function. -/
@[simps]
def _root_.HasCompactSupport.toSchwartzMap {f : E → F} (h₁ : HasCompactSupport f)
    (h₂ : ContDiff ℝ ∞ f) : 𝓢(E, F) where
  toFun := f
  smooth' := h₂
  decay' k n := by
    set g := fun x ↦ ‖x‖ ^ k * ‖iteratedFDeriv ℝ n f x‖
    have hg₁ : Continuous g := by
      apply Continuous.mul (by fun_prop)
      exact (h₂.of_le (mod_cast le_top)).continuous_iteratedFDeriv'.norm
    have hg₂ : HasCompactSupport g := (h₁.iteratedFDeriv _).norm.mul_left
    obtain ⟨x₀, hx₀⟩ := hg₁.exists_forall_ge_of_hasCompactSupport hg₂
    exact ⟨g x₀, hx₀⟩

end HasCompactSupport

section CLM

/-! ### Construction of continuous linear maps between Schwartz spaces -/


variable [NormedField 𝕜] [NormedField 𝕜']
variable [NormedAddCommGroup D] [NormedSpace ℝ D]
variable [NormedSpace 𝕜 E] [SMulCommClass ℝ 𝕜 E]
variable [NormedAddCommGroup G] [NormedSpace ℝ G] [NormedSpace 𝕜' G] [SMulCommClass ℝ 𝕜' G]
variable {σ : 𝕜 →+* 𝕜'}

/-- Create a semilinear map between Schwartz spaces.

Note: This is a helper definition for `mkCLM`. -/
def mkLM (A : 𝓢(D, E) → F → G) (hadd : ∀ (f g : 𝓢(D, E)) (x), A (f + g) x = A f x + A g x)
    (hsmul : ∀ (a : 𝕜) (f : 𝓢(D, E)) (x), A (a • f) x = σ a • A f x)
    (hsmooth : ∀ f : 𝓢(D, E), ContDiff ℝ ∞ (A f))
    (hbound : ∀ n : ℕ × ℕ, ∃ (s : Finset (ℕ × ℕ)) (C : ℝ), 0 ≤ C ∧ ∀ (f : 𝓢(D, E)) (x : F),
      ‖x‖ ^ n.fst * ‖iteratedFDeriv ℝ n.snd (A f) x‖ ≤ C * s.sup (schwartzSeminormFamily 𝕜 D E) f) :
    𝓢(D, E) →ₛₗ[σ] 𝓢(F, G) where
  toFun f :=
    { toFun := A f
      smooth' := hsmooth f
      decay' := by
        intro k n
        rcases hbound ⟨k, n⟩ with ⟨s, C, _, h⟩
        exact ⟨C * (s.sup (schwartzSeminormFamily 𝕜 D E)) f, h f⟩ }
  map_add' f g := ext (hadd f g)
  map_smul' a f := ext (hsmul a f)

/-- Create a continuous semilinear map between Schwartz spaces.

For an example of using this definition, see `fderivCLM`. -/
def mkCLM [RingHomIsometric σ] (A : 𝓢(D, E) → F → G)
    (hadd : ∀ (f g : 𝓢(D, E)) (x), A (f + g) x = A f x + A g x)
    (hsmul : ∀ (a : 𝕜) (f : 𝓢(D, E)) (x), A (a • f) x = σ a • A f x)
    (hsmooth : ∀ f : 𝓢(D, E), ContDiff ℝ ∞ (A f))
    (hbound : ∀ n : ℕ × ℕ, ∃ (s : Finset (ℕ × ℕ)) (C : ℝ), 0 ≤ C ∧ ∀ (f : 𝓢(D, E)) (x : F),
      ‖x‖ ^ n.fst * ‖iteratedFDeriv ℝ n.snd (A f) x‖ ≤ C * s.sup (schwartzSeminormFamily 𝕜 D E) f) :
    𝓢(D, E) →SL[σ] 𝓢(F, G) where
  cont := by
    change Continuous (mkLM A hadd hsmul hsmooth hbound : 𝓢(D, E) →ₛₗ[σ] 𝓢(F, G))
    refine
      Seminorm.continuous_from_bounded (schwartz_withSeminorms 𝕜 D E)
        (schwartz_withSeminorms 𝕜' F G) _ fun n => ?_
    rcases hbound n with ⟨s, C, hC, h⟩
    refine ⟨s, ⟨C, hC⟩, fun f => ?_⟩
    exact (mkLM A hadd hsmul hsmooth hbound f).seminorm_le_bound 𝕜' n.1 n.2 (by positivity) (h f)
  toLinearMap := mkLM A hadd hsmul hsmooth hbound

/-- Define a continuous semilinear map from Schwartz space to a normed space. -/
def mkCLMtoNormedSpace [RingHomIsometric σ] (A : 𝓢(D, E) → G)
    (hadd : ∀ (f g : 𝓢(D, E)), A (f + g) = A f + A g)
    (hsmul : ∀ (a : 𝕜) (f : 𝓢(D, E)), A (a • f) = σ a • A f)
    (hbound : ∃ (s : Finset (ℕ × ℕ)) (C : ℝ), 0 ≤ C ∧ ∀ (f : 𝓢(D, E)),
      ‖A f‖ ≤ C * s.sup (schwartzSeminormFamily 𝕜 D E) f) :
    𝓢(D, E) →SL[σ] G :=
  letI f : 𝓢(D, E) →ₛₗ[σ] G :=
    { toFun := (A ·)
      map_add' := hadd
      map_smul' := hsmul }
  { toLinearMap := f
    cont := by
      change Continuous (LinearMap.mk _ _)
      apply Seminorm.cont_withSeminorms_normedSpace G (schwartz_withSeminorms 𝕜 D E)
      rcases hbound with ⟨s, C, hC, h⟩
      exact ⟨s, ⟨C, hC⟩, h⟩ }

end CLM

section EvalCLM

variable [NormedField 𝕜] [NormedSpace 𝕜 F] [SMulCommClass ℝ 𝕜 F]

/-- The map applying a vector to Hom-valued Schwartz function as a continuous linear map. -/
protected def evalCLM (m : E) : 𝓢(E, E →L[ℝ] F) →L[𝕜] 𝓢(E, F) :=
  mkCLM (fun f x => f x m) (fun _ _ _ => rfl) (fun _ _ _ => rfl)
    (fun f => ContDiff.clm_apply f.2 contDiff_const) <| by
  rintro ⟨k, n⟩
  use {(k, n)}, ‖m‖, norm_nonneg _
  intro f x
  simp only [Finset.sup_singleton, schwartzSeminormFamily_apply]
  calc
    ‖x‖ ^ k * ‖iteratedFDeriv ℝ n (f · m) x‖ ≤ ‖x‖ ^ k * (‖m‖ * ‖iteratedFDeriv ℝ n f x‖) := by
      gcongr
      exact norm_iteratedFDeriv_clm_apply_const (f.smooth _).contDiffAt le_rfl
    _ ≤ ‖m‖ * SchwartzMap.seminorm 𝕜 k n f := by
      move_mul [‖m‖]
      gcongr
      apply le_seminorm

end EvalCLM

section Multiplication

variable [NontriviallyNormedField 𝕜] [NormedAlgebra ℝ 𝕜]
  [NormedAddCommGroup D] [NormedSpace ℝ D]
  [NormedAddCommGroup G] [NormedSpace ℝ G]
<<<<<<< HEAD

section bilin

variable [NormedSpace 𝕜 E] [NormedSpace 𝕜 F] [NormedSpace 𝕜 G]
=======
  [NormedSpace 𝕜 F] [NormedSpace 𝕜 G]

section bilin

variable [NormedSpace 𝕜 E]
>>>>>>> efb5cfc3

/-- The map `f ↦ (x ↦ B (f x) (g x))` as a continuous `𝕜`-linear map on Schwartz space,
where `B` is a continuous `𝕜`-linear map and `g` is a function of temperate growth. -/
def bilinLeftCLM (B : E →L[𝕜] F →L[𝕜] G) {g : D → F} (hg : g.HasTemperateGrowth) :
    𝓢(D, E) →L[𝕜] 𝓢(D, G) := by
  refine mkCLM (fun f x => B (f x) (g x))
    (fun _ _ _ => by simp) (fun _ _ _ => by simp)
    (fun f => (B.bilinearRestrictScalars ℝ).isBoundedBilinearMap.contDiff.comp
      ((f.smooth ⊤).prodMk hg.1)) ?_
  rintro ⟨k, n⟩
  rcases hg.norm_iteratedFDeriv_le_uniform n with ⟨l, C, hC, hgrowth⟩
  use
    Finset.Iic (l + k, n), ‖B‖ * ((n : ℝ) + (1 : ℝ)) * n.choose (n / 2) * (C * 2 ^ (l + k)),
    by positivity
  intro f x
  have hxk : 0 ≤ ‖x‖ ^ k := by positivity
  simp_rw [← ContinuousLinearMap.bilinearRestrictScalars_apply_apply ℝ B]
  have hnorm_mul :=
    ContinuousLinearMap.norm_iteratedFDeriv_le_of_bilinear (B.bilinearRestrictScalars ℝ)
    (f.smooth ⊤) hg.1 x (n := n) (mod_cast le_top)
  grw [hnorm_mul]
  rw [ContinuousLinearMap.norm_bilinearRestrictScalars]
  move_mul [← ‖B‖]
  simp_rw [mul_assoc ‖B‖]
  gcongr _ * ?_
  rw [Finset.mul_sum]
  have : (∑ _x ∈ Finset.range (n + 1), (1 : ℝ)) = n + 1 := by simp
  simp_rw [mul_assoc ((n : ℝ) + 1)]
  rw [← this, Finset.sum_mul]
  refine Finset.sum_le_sum fun i hi => ?_
  simp only [one_mul]
  move_mul [(Nat.choose n i : ℝ), (Nat.choose n (n / 2) : ℝ)]
  gcongr ?_ * ?_
  swap
  · norm_cast
    exact i.choose_le_middle n
  specialize hgrowth (n - i) (by simp only [tsub_le_self]) x
  grw [hgrowth]
  move_mul [C]
  gcongr ?_ * C
  rw [Finset.mem_range_succ_iff] at hi
  change i ≤ (l + k, n).snd at hi
  refine le_trans ?_ (one_add_le_sup_seminorm_apply le_rfl hi f x)
  rw [pow_add]
  move_mul [(1 + ‖x‖) ^ l]
  gcongr
  simp

@[simp]
theorem bilinLeftCLM_apply (B : E →L[𝕜] F →L[𝕜] G) {g : D → F} (hg : g.HasTemperateGrowth)
    (f : 𝓢(D, E)) : bilinLeftCLM B hg f = fun x => B (f x) (g x) := rfl

end bilin

section smul

variable (F) in
open Classical in
/-- The map `f ↦ (x ↦ g x • f x)` as a continuous `𝕜`-linear map on Schwartz space,
where `g` is a function of temperate growth. -/
def smulLeftCLM (g : E → 𝕜) : 𝓢(E, F) →L[𝕜] 𝓢(E, F) :=
  if hg : g.HasTemperateGrowth then
    SchwartzMap.bilinLeftCLM (ContinuousLinearMap.lsmul 𝕜 𝕜).flip hg
  else 0

@[simp]
theorem smulLeftCLM_apply_apply {g : E → 𝕜} (hg : g.HasTemperateGrowth) (f : 𝓢(E, F)) (x : E) :
    smulLeftCLM F g f x = g x • f x := by
  simp [smulLeftCLM, hg]

@[simp]
theorem smulLeftCLM_const (c : 𝕜) (f : 𝓢(E, F)) : smulLeftCLM F (fun (_ : E) ↦ c) f = c • f := by
  ext x
  have : (fun (_ : E) ↦ c).HasTemperateGrowth := by fun_prop
  simp [this]

@[simp]
theorem smulLeftCLM_smulLeftCLM_apply {g₁ g₂ : E → 𝕜} (hg₁ : g₁.HasTemperateGrowth)
    (hg₂ : g₂.HasTemperateGrowth) (f : 𝓢(E, F)) :
    smulLeftCLM F g₁ (smulLeftCLM F g₂ f) = smulLeftCLM F (g₁ * g₂) f := by
  ext x
  simp [smul_smul, hg₁, hg₂, hg₁.mul hg₂]

theorem smulLeftCLM_compL_smulLeftCLM {g₁ g₂ : E → 𝕜} (hg₁ : g₁.HasTemperateGrowth)
    (hg₂ : g₂.HasTemperateGrowth) :
    smulLeftCLM F g₁ ∘L smulLeftCLM F g₂ = smulLeftCLM F (g₁ * g₂) := by
  ext1 f
  exact smulLeftCLM_smulLeftCLM_apply hg₁ hg₂ f

end smul

variable [NormedSpace 𝕜 E]

/-- The bilinear pairing of Schwartz functions.

The continuity in the left argument is provided in `SchwartzMap.pairing_continuous_left`. -/
def pairing (B : E →L[𝕜] F →L[𝕜] G) : 𝓢(D, E) →ₗ[𝕜] 𝓢(D, F) →L[𝕜] 𝓢(D, G) where
  toFun f := bilinLeftCLM B.flip f.hasTemperateGrowth
  map_add' _ _ := by ext; simp
  map_smul' _ _ := by ext; simp

theorem pairing_apply (B : E →L[𝕜] F →L[𝕜] G) (f : 𝓢(D, E)) (g : 𝓢(D, F)) :
    pairing B f g = fun x ↦ B (f x) (g x) := rfl

@[simp]
theorem pairing_apply_apply (B : E →L[𝕜] F →L[𝕜] G) (f : 𝓢(D, E)) (g : 𝓢(D, F)) (x : D) :
    pairing B f g x = B (f x) (g x) := rfl

theorem pairing_continuous_left (B : E →L[𝕜] F →L[𝕜] G) (g : 𝓢(D, F)) :
    Continuous (pairing B · g) := (pairing B.flip g).continuous

end bilin

open ContinuousLinearMap

variable [NormedSpace 𝕜 F]

variable (𝕜 F) in
/-- Scalar multiplication with a continuous linear map as a continuous linear map on Schwartz
functions. -/
def smulRightCLM (L : E →L[ℝ] G →L[ℝ] ℝ) : 𝓢(E, F) →L[𝕜] 𝓢(E, G →L[ℝ] F) :=
  mkCLM (fun f x ↦ (L x).smulRight (f x)) (by intros; ext; simp) (by
    intro c g x
    ext v
    simpa using smul_comm ((L x) v) c (g x)) (by intro; fun_prop) (by
    intro ⟨k, n⟩
    use {(k + 1, n), (k, n - 1)}, 2 * ‖L‖ * (max 1 n), by positivity
    intro f x
    calc
      _ ≤ ‖x‖ ^ k * ∑ i ∈ Finset.range (n + 1), (n.choose i) *
          ‖iteratedFDeriv ℝ i L x‖ * ‖iteratedFDeriv ℝ (n - i) f x‖ := by
        gcongr 1
        exact norm_iteratedFDeriv_le_of_bilinear_of_le_one (smulRightL ℝ G F)
          (by fun_prop) (f.smooth ⊤) x (ENat.LEInfty.out) norm_smulRightL_le
      _ ≤ ‖x‖ ^ k *
          (‖L x‖ * ‖iteratedFDeriv ℝ n f x‖ + n * ‖L‖ * ‖iteratedFDeriv ℝ (n - 1) f x‖) := by
        gcongr 1
        rw [Finset.sum_range_succ', add_comm]
        simp only [Nat.choose_zero_right, Nat.cast_one, norm_iteratedFDeriv_zero, one_mul,
          Nat.sub_zero, add_le_add_iff_left]
        by_cases! h : n = 0
        · simp only [h, Finset.range_zero, Nat.choose_zero_succ, CharP.cast_eq_zero, zero_mul,
          Finset.sum_const_zero]
          positivity
        · obtain ⟨n', hn'⟩ : ∃ n', n' + 1 = n := by simpa using Nat.zero_lt_of_ne_zero h
          have : ∑ k ∈ Finset.range n',
              (((n' + 1).choose (k + 1 + 1)) : ℝ) * ‖iteratedFDeriv ℝ (k + 1 + 1) L x‖ *
              ‖iteratedFDeriv ℝ (n' + 1 - (k + 1 + 1)) f x‖ = 0 := by
            apply Finset.sum_eq_zero
            simp [iteratedFDeriv_succ_eq_comp_right, iteratedFDeriv_succ_const]
          rw [← hn', Finset.sum_range_succ', this]
          simp
      _ = ‖x‖ ^ k * ‖L x‖ * ‖iteratedFDeriv ℝ n (⇑f) x‖ +
            ‖x‖ ^ k * ↑n * ‖L‖ * ‖iteratedFDeriv ℝ (n - 1) (⇑f) x‖ := by ring
      _ ≤ ‖L‖ * 1 * (SchwartzMap.seminorm 𝕜 (k + 1) n) f +
            ‖L‖ * n * (SchwartzMap.seminorm 𝕜 k (n - 1) f) := by
        apply add_le_add
        · grw [le_opNorm]
          simp only [mul_one]
          move_mul [‖L‖, ‖L‖]
          gcongr
          exact le_seminorm 𝕜 (k + 1) n f x
        · move_mul [(n : ℝ), ‖L‖]
          gcongr
          exact le_seminorm 𝕜 k (n - 1) f x
      _ ≤ ‖L‖ * max 1 n *
          max ((SchwartzMap.seminorm 𝕜 (k + 1) n) f) ((SchwartzMap.seminorm 𝕜 k (n - 1)) f) +
          ‖L‖ * max 1 n *
          max ((SchwartzMap.seminorm 𝕜 (k + 1) n) f) ((SchwartzMap.seminorm 𝕜 k (n - 1)) f) := by
        apply add_le_add <;> gcongr <;> simp
      _ = _ := by
        simp only [Finset.sup_insert, schwartzSeminormFamily_apply, Finset.sup_singleton,
          Seminorm.coe_sup, Pi.sup_apply]
        ring)

@[simp]
theorem smulRightCLM_apply_apply (L : E →L[ℝ] G →L[ℝ] ℝ) (f : 𝓢(E, F)) (x : E) :
    smulRightCLM 𝕜 F L f x = (L x).smulRight (f x) := rfl

end Multiplication

section Comp

variable (𝕜)
variable [RCLike 𝕜]
variable [NormedAddCommGroup D] [NormedSpace ℝ D]
variable [NormedSpace 𝕜 F] [SMulCommClass ℝ 𝕜 F]

/-- Composition with a function on the right is a continuous linear map on Schwartz space
provided that the function is temperate and growths polynomially near infinity. -/
def compCLM {g : D → E} (hg : g.HasTemperateGrowth)
    (hg_upper : ∃ (k : ℕ) (C : ℝ), ∀ x, ‖x‖ ≤ C * (1 + ‖g x‖) ^ k) : 𝓢(E, F) →L[𝕜] 𝓢(D, F) := by
  refine mkCLM (fun f => f ∘ g) (fun _ _ _ => by simp) (fun _ _ _ => rfl)
    (fun f => (f.smooth ⊤).comp hg.1) ?_
  rintro ⟨k, n⟩
  rcases hg.norm_iteratedFDeriv_le_uniform n with ⟨l, C, hC, hgrowth⟩
  rcases hg_upper with ⟨kg, Cg, hg_upper'⟩
  have hCg : 1 ≤ 1 + Cg := by
    refine le_add_of_nonneg_right ?_
    specialize hg_upper' 0
    rw [norm_zero] at hg_upper'
    exact nonneg_of_mul_nonneg_left hg_upper' (by positivity)
  let k' := kg * (k + l * n)
  use Finset.Iic (k', n), (1 + Cg) ^ (k + l * n) * ((C + 1) ^ n * n ! * 2 ^ k'), by positivity
  intro f x
  let seminorm_f := ((Finset.Iic (k', n)).sup (schwartzSeminormFamily 𝕜 _ _)) f
  have hg_upper'' : (1 + ‖x‖) ^ (k + l * n) ≤ (1 + Cg) ^ (k + l * n) * (1 + ‖g x‖) ^ k' := by
    rw [pow_mul, ← mul_pow]
    gcongr
    rw [add_mul]
    refine add_le_add ?_ (hg_upper' x)
    nth_rw 1 [← one_mul (1 : ℝ)]
    gcongr
    apply one_le_pow₀
    simp only [le_add_iff_nonneg_right, norm_nonneg]
  have hbound (i) (hi : i ≤ n) :
      ‖iteratedFDeriv ℝ i f (g x)‖ ≤ 2 ^ k' * seminorm_f / (1 + ‖g x‖) ^ k' := by
    have hpos : 0 < (1 + ‖g x‖) ^ k' := by positivity
    rw [le_div_iff₀' hpos]
    change i ≤ (k', n).snd at hi
    exact one_add_le_sup_seminorm_apply le_rfl hi _ _
  have hgrowth' (N : ℕ) (hN₁ : 1 ≤ N) (hN₂ : N ≤ n) :
      ‖iteratedFDeriv ℝ N g x‖ ≤ ((C + 1) * (1 + ‖x‖) ^ l) ^ N := by
    refine (hgrowth N hN₂ x).trans ?_
    rw [mul_pow]
    have hN₁' := (lt_of_lt_of_le zero_lt_one hN₁).ne'
    gcongr
    · exact le_trans (by simp) (le_self_pow₀ (by simp [hC]) hN₁')
    · refine le_self_pow₀ (one_le_pow₀ ?_) hN₁'
      simp only [le_add_iff_nonneg_right, norm_nonneg]
  have := norm_iteratedFDeriv_comp_le (f.smooth ⊤) hg.1 (mod_cast le_top) x hbound hgrowth'
  have hxk : ‖x‖ ^ k ≤ (1 + ‖x‖) ^ k :=
    pow_le_pow_left₀ (norm_nonneg _) (by simp only [zero_le_one, le_add_iff_nonneg_left]) _
  grw [hxk, this]
  have rearrange :
    (1 + ‖x‖) ^ k *
        (n ! * (2 ^ k' * seminorm_f / (1 + ‖g x‖) ^ k') * ((C + 1) * (1 + ‖x‖) ^ l) ^ n) =
      (1 + ‖x‖) ^ (k + l * n) / (1 + ‖g x‖) ^ k' *
        ((C + 1) ^ n * n ! * 2 ^ k' * seminorm_f) := by
    rw [mul_pow, pow_add, ← pow_mul]
    ring
  rw [rearrange]
  have hgxk' : 0 < (1 + ‖g x‖) ^ k' := by positivity
  rw [← div_le_iff₀ hgxk'] at hg_upper''
  grw [hg_upper'', ← mul_assoc]

@[simp] lemma compCLM_apply {g : D → E} (hg : g.HasTemperateGrowth)
    (hg_upper : ∃ (k : ℕ) (C : ℝ), ∀ x, ‖x‖ ≤ C * (1 + ‖g x‖) ^ k) (f : 𝓢(E, F)) :
    compCLM 𝕜 hg hg_upper f = f ∘ g := rfl

/-- Composition with a function on the right is a continuous linear map on Schwartz space
provided that the function is temperate and antilipschitz. -/
def compCLMOfAntilipschitz {K : ℝ≥0} {g : D → E}
    (hg : g.HasTemperateGrowth) (h'g : AntilipschitzWith K g) :
    𝓢(E, F) →L[𝕜] 𝓢(D, F) := by
  refine compCLM 𝕜 hg ⟨1, K * max 1 ‖g 0‖, fun x ↦ ?_⟩
  calc
  ‖x‖ ≤ K * ‖g x - g 0‖ := by
    rw [← dist_zero_right, ← dist_eq_norm]
    apply h'g.le_mul_dist
  _ ≤ K * (‖g x‖ + ‖g 0‖) := by
    gcongr
    exact norm_sub_le _ _
  _ ≤ K * (‖g x‖ + max 1 ‖g 0‖) := by
    gcongr
    exact le_max_right _ _
  _ ≤ (K * max 1 ‖g 0‖ : ℝ) * (1 + ‖g x‖) ^ 1 := by
    simp only [mul_add, add_comm (K * ‖g x‖), pow_one, mul_one, add_le_add_iff_left]
    gcongr
    exact le_mul_of_one_le_right (by positivity) (le_max_left _ _)

@[simp] lemma compCLMOfAntilipschitz_apply {K : ℝ≥0} {g : D → E} (hg : g.HasTemperateGrowth)
    (h'g : AntilipschitzWith K g) (f : 𝓢(E, F)) :
    compCLMOfAntilipschitz 𝕜 hg h'g f = f ∘ g := rfl

/-- Composition with a continuous linear equiv on the right is a continuous linear map on
Schwartz space. -/
def compCLMOfContinuousLinearEquiv (g : D ≃L[ℝ] E) :
    𝓢(E, F) →L[𝕜] 𝓢(D, F) :=
  compCLMOfAntilipschitz 𝕜 (g.toContinuousLinearMap.hasTemperateGrowth) g.antilipschitz

@[simp] lemma compCLMOfContinuousLinearEquiv_apply (g : D ≃L[ℝ] E) (f : 𝓢(E, F)) :
    compCLMOfContinuousLinearEquiv 𝕜 g f = f ∘ g := rfl

end Comp

section Derivatives

/-! ### Derivatives of Schwartz functions -/

variable (𝕜)
variable [RCLike 𝕜] [NormedSpace 𝕜 F] [SMulCommClass ℝ 𝕜 F]

open LineDeriv

/-- The Fréchet derivative on Schwartz space as a continuous `𝕜`-linear map. -/
def fderivCLM : 𝓢(E, F) →L[𝕜] 𝓢(E, E →L[ℝ] F) :=
  mkCLM (fderiv ℝ ·) (fun f g _ => fderiv_add f.differentiableAt g.differentiableAt)
    (fun a f _ => fderiv_const_smul f.differentiableAt a)
    (fun f => (contDiff_succ_iff_fderiv.mp (f.smooth ⊤)).2.2) fun ⟨k, n⟩ =>
    ⟨{⟨k, n + 1⟩}, 1, zero_le_one, fun f x => by
      simpa only [schwartzSeminormFamily_apply, Seminorm.comp_apply, Finset.sup_singleton,
        one_smul, norm_iteratedFDeriv_fderiv, one_mul] using f.le_seminorm 𝕜 k (n + 1) x⟩

@[simp]
theorem fderivCLM_apply (f : 𝓢(E, F)) (x : E) : fderivCLM 𝕜 f x = fderiv ℝ f x :=
  rfl

theorem hasFDerivAt (f : 𝓢(E, F)) (x : E) : HasFDerivAt f (fderiv ℝ f x) x :=
  f.differentiableAt.hasFDerivAt

/-- The 1-dimensional derivative on Schwartz space as a continuous `𝕜`-linear map. -/
def derivCLM : 𝓢(ℝ, F) →L[𝕜] 𝓢(ℝ, F) :=
  mkCLM (deriv ·) (fun f g _ => deriv_add f.differentiableAt g.differentiableAt)
    (fun a f _ => deriv_const_smul a f.differentiableAt)
    (fun f => (contDiff_succ_iff_deriv.mp (f.smooth ⊤)).2.2) fun ⟨k, n⟩ =>
    ⟨{⟨k, n + 1⟩}, 1, zero_le_one, fun f x => by
      simpa only [Real.norm_eq_abs, Finset.sup_singleton, schwartzSeminormFamily_apply, one_mul,
        norm_iteratedFDeriv_eq_norm_iteratedDeriv, ← iteratedDeriv_succ'] using
        f.le_seminorm' 𝕜 k (n + 1) x⟩

@[simp]
theorem derivCLM_apply (f : 𝓢(ℝ, F)) (x : ℝ) : derivCLM 𝕜 f x = deriv f x :=
  rfl

theorem hasDerivAt (f : 𝓢(ℝ, F)) (x : ℝ) : HasDerivAt f (deriv f x) x :=
  f.differentiableAt.hasDerivAt

/-- The partial derivative (or directional derivative) in the direction `m : E` as a
continuous linear map on Schwartz space. -/
instance instLineDeriv : LineDeriv E 𝓢(E, F) 𝓢(E, F) where
  lineDerivOp m f := (SchwartzMap.evalCLM m).comp (fderivCLM 𝕜) f

instance instLineDerivAdd : LineDerivAdd E 𝓢(E, F) 𝓢(E, F) where
  lineDerivOp_add m := ((SchwartzMap.evalCLM m).comp (fderivCLM 𝕜)).map_add

instance instLineDerivSMul : LineDerivSMul 𝕜 E 𝓢(E, F) 𝓢(E, F) where
  lineDerivOp_smul m := ((SchwartzMap.evalCLM m).comp (fderivCLM 𝕜)).map_smul

instance instContinuousLineDeriv : ContinuousLineDeriv E 𝓢(E, F) 𝓢(E, F) where
  continuous_lineDerivOp m := ((SchwartzMap.evalCLM m).comp (fderivCLM 𝕜)).continuous

open LineDeriv

theorem lineDerivOpCLM_eq (m : E) :
    lineDerivOpCLM 𝕜 𝓢(E, F) m = (SchwartzMap.evalCLM m).comp (fderivCLM 𝕜) := rfl

@[deprecated (since := "2025-11-25")]
alias pderivCLM := lineDerivOpCLM

@[deprecated (since := "2025-11-25")]
alias pderivCLM_apply := LineDeriv.lineDerivOpCLM_apply

theorem lineDerivOp_apply (m : E) (f : 𝓢(E, F)) (x : E) : ∂_{m} f x = lineDeriv ℝ f x m :=
  f.differentiableAt.lineDeriv_eq_fderiv.symm

theorem lineDerivOp_apply_eq_fderiv (m : E) (f : 𝓢(E, F)) (x : E) :
    ∂_{m} f x = fderiv ℝ f x m := rfl

@[deprecated (since := "2025-11-25")]
alias iteratedPDeriv := LineDeriv.iteratedLineDerivOpCLM

@[deprecated (since := "2025-11-25")]
alias iteratedPDeriv_zero := LineDeriv.iteratedLineDerivOp_zero

@[deprecated (since := "2025-11-25")]
alias iteratedPDeriv_one := LineDeriv.iteratedLineDerivOp_one

@[deprecated (since := "2025-11-25")]
alias iteratedPDeriv_succ_left := LineDeriv.iteratedLineDerivOp_succ_left

@[deprecated (since := "2025-11-25")]
alias iteratedPDeriv_succ_right := LineDeriv.iteratedLineDerivOp_succ_right

theorem iteratedLineDerivOp_eq_iteratedFDeriv {n : ℕ} {m : Fin n → E} {f : 𝓢(E, F)} {x : E} :
    ∂^{m} f x = iteratedFDeriv ℝ n f x m := by
  induction n generalizing x with
  | zero => simp
  | succ n ih =>
    rw [iteratedLineDerivOp_succ_left, iteratedFDeriv_succ_apply_left,
      ← fderiv_continuousMultilinear_apply_const_apply]
    · simp only [lineDerivOp_apply_eq_fderiv, ← ih]
    · exact (f.smooth ⊤).differentiable_iteratedFDeriv (mod_cast ENat.coe_lt_top n) x

@[deprecated (since := "2025-11-25")]
alias iteratedPDeriv_eq_iteratedFDeriv := iteratedLineDerivOp_eq_iteratedFDeriv

end Derivatives

section Integration

/-! ### Integration -/


open Real Complex Filter MeasureTheory MeasureTheory.Measure Module

variable [RCLike 𝕜]
variable [NormedAddCommGroup D] [NormedSpace ℝ D]
variable [NormedAddCommGroup V] [NormedSpace ℝ V] [NormedSpace 𝕜 V]
variable [MeasurableSpace D]

variable {μ : Measure D} [hμ : HasTemperateGrowth μ]

attribute [local instance 101] secondCountableTopologyEither_of_left

variable (𝕜 μ) in
lemma integral_pow_mul_iteratedFDeriv_le (f : 𝓢(D, V)) (k n : ℕ) :
    ∫ x, ‖x‖ ^ k * ‖iteratedFDeriv ℝ n f x‖ ∂μ ≤ 2 ^ μ.integrablePower *
      (∫ x, (1 + ‖x‖) ^ (- (μ.integrablePower : ℝ)) ∂μ) *
        (SchwartzMap.seminorm 𝕜 0 n f + SchwartzMap.seminorm 𝕜 (k + μ.integrablePower) n f) :=
  integral_pow_mul_le_of_le_of_pow_mul_le (norm_iteratedFDeriv_le_seminorm ℝ _ _)
    (le_seminorm ℝ _ _ _)

variable [BorelSpace D] [SecondCountableTopology D]

variable (μ) in
lemma integrable_pow_mul_iteratedFDeriv
    (f : 𝓢(D, V))
    (k n : ℕ) : Integrable (fun x ↦ ‖x‖ ^ k * ‖iteratedFDeriv ℝ n f x‖) μ :=
  integrable_of_le_of_pow_mul_le (norm_iteratedFDeriv_le_seminorm ℝ _ _) (le_seminorm ℝ _ _ _)
    ((f.smooth ⊤).continuous_iteratedFDeriv (mod_cast le_top)).aestronglyMeasurable

variable (μ) in
lemma integrable_pow_mul (f : 𝓢(D, V))
    (k : ℕ) : Integrable (fun x ↦ ‖x‖ ^ k * ‖f x‖) μ := by
  convert integrable_pow_mul_iteratedFDeriv μ f k 0 with x
  simp

lemma integrable (f : 𝓢(D, V)) : Integrable f μ :=
  (f.integrable_pow_mul μ 0).mono f.continuous.aestronglyMeasurable
    (Eventually.of_forall (fun _ ↦ by simp))

variable (𝕜 μ) in
/-- The integral as a continuous linear map from Schwartz space to the codomain. -/
def integralCLM : 𝓢(D, V) →L[𝕜] V := by
  refine mkCLMtoNormedSpace (∫ x, · x ∂μ)
    (fun f g ↦ integral_add f.integrable g.integrable) (integral_smul · ·) ?_
  rcases hμ.exists_integrable with ⟨n, h⟩
  let m := (n, 0)
  use Finset.Iic m, 2 ^ n * ∫ x : D, (1 + ‖x‖) ^ (- (n : ℝ)) ∂μ
  refine ⟨by positivity, fun f ↦ (norm_integral_le_integral_norm f).trans ?_⟩
  have h' : ∀ x, ‖f x‖ ≤ (1 + ‖x‖) ^ (-(n : ℝ)) *
      (2 ^ n * ((Finset.Iic m).sup (fun m' => SchwartzMap.seminorm 𝕜 m'.1 m'.2) f)) := by
    intro x
    rw [rpow_neg (by positivity), ← div_eq_inv_mul, le_div_iff₀' (by positivity), rpow_natCast]
    simpa using one_add_le_sup_seminorm_apply (m := m) (k := n) (n := 0) le_rfl le_rfl f x
  apply (integral_mono (by simpa using f.integrable_pow_mul μ 0) _ h').trans
  · unfold schwartzSeminormFamily
    rw [integral_mul_const, ← mul_assoc, mul_comm (2 ^ n)]
  apply h.mul_const

variable (𝕜) in
@[simp]
lemma integralCLM_apply (f : 𝓢(D, V)) : integralCLM 𝕜 μ f = ∫ x, f x ∂μ := by rfl

end Integration

section BoundedContinuousFunction

/-! ### Inclusion into the space of bounded continuous functions -/


open scoped BoundedContinuousFunction

instance instBoundedContinuousMapClass : BoundedContinuousMapClass 𝓢(E, F) E F where
  __ := instContinuousMapClass
  map_bounded := fun f ↦ ⟨2 * (SchwartzMap.seminorm ℝ 0 0) f,
    (BoundedContinuousFunction.dist_le_two_norm' (norm_le_seminorm ℝ f))⟩

/-- Schwartz functions as bounded continuous functions -/
def toBoundedContinuousFunction (f : 𝓢(E, F)) : E →ᵇ F :=
  BoundedContinuousFunction.ofNormedAddCommGroup f (SchwartzMap.continuous f)
    (SchwartzMap.seminorm ℝ 0 0 f) (norm_le_seminorm ℝ f)

@[simp]
theorem toBoundedContinuousFunction_apply (f : 𝓢(E, F)) (x : E) :
    f.toBoundedContinuousFunction x = f x :=
  rfl

/-- Schwartz functions as continuous functions -/
def toContinuousMap (f : 𝓢(E, F)) : C(E, F) :=
  f.toBoundedContinuousFunction.toContinuousMap

variable (𝕜 E F)
variable [RCLike 𝕜] [NormedSpace 𝕜 F] [SMulCommClass ℝ 𝕜 F]

/-- The inclusion map from Schwartz functions to bounded continuous functions as a continuous linear
map. -/
def toBoundedContinuousFunctionCLM : 𝓢(E, F) →L[𝕜] E →ᵇ F :=
  mkCLMtoNormedSpace toBoundedContinuousFunction (by intro f g; ext; exact add_apply)
    (by intro a f; ext; exact smul_apply)
    (⟨{0}, 1, zero_le_one, by
      simpa [BoundedContinuousFunction.norm_le (apply_nonneg _ _)] using norm_le_seminorm 𝕜 ⟩)

@[simp]
theorem toBoundedContinuousFunctionCLM_apply (f : 𝓢(E, F)) (x : E) :
    toBoundedContinuousFunctionCLM 𝕜 E F f x = f x :=
  rfl

variable {E}

section DiracDelta

/-- The Dirac delta distribution -/
def delta (x : E) : 𝓢(E, F) →L[𝕜] F :=
  (BoundedContinuousFunction.evalCLM 𝕜 x).comp (toBoundedContinuousFunctionCLM 𝕜 E F)

@[simp]
theorem delta_apply (x₀ : E) (f : 𝓢(E, F)) : delta 𝕜 F x₀ f = f x₀ :=
  rfl

open MeasureTheory MeasureTheory.Measure

variable [MeasurableSpace E] [BorelSpace E] [SecondCountableTopology E] [CompleteSpace F]

/-- Integrating against the Dirac measure is equal to the delta distribution. -/
@[simp]
theorem integralCLM_dirac_eq_delta (x : E) : integralCLM 𝕜 (dirac x) = delta 𝕜 F x := by aesop

end DiracDelta

end BoundedContinuousFunction

section ZeroAtInfty

open scoped ZeroAtInfty

variable [ProperSpace E]

instance instZeroAtInftyContinuousMapClass : ZeroAtInftyContinuousMapClass 𝓢(E, F) E F where
  __ := instContinuousMapClass
  zero_at_infty := by
    intro f
    apply zero_at_infty_of_norm_le
    intro ε hε
    use (SchwartzMap.seminorm ℝ 1 0) f / ε
    intro x hx
    rw [div_lt_iff₀ hε] at hx
    have hxpos : 0 < ‖x‖ := by
      rw [norm_pos_iff]
      intro hxzero
      simp only [hxzero, norm_zero, zero_mul, ← not_le] at hx
      exact hx (apply_nonneg (SchwartzMap.seminorm ℝ 1 0) f)
    have := norm_pow_mul_le_seminorm ℝ f 1 x
    rw [pow_one, ← le_div_iff₀' hxpos] at this
    apply lt_of_le_of_lt this
    rwa [div_lt_iff₀' hxpos]

/-- Schwartz functions as continuous functions vanishing at infinity. -/
def toZeroAtInfty (f : 𝓢(E, F)) : C₀(E, F) where
  toFun := f
  zero_at_infty' := zero_at_infty f

@[simp] theorem toZeroAtInfty_apply (f : 𝓢(E, F)) (x : E) : f.toZeroAtInfty x = f x :=
  rfl

@[simp] theorem toZeroAtInfty_toBCF (f : 𝓢(E, F)) :
    f.toZeroAtInfty.toBCF = f.toBoundedContinuousFunction :=
  rfl

variable (𝕜 E F)
variable [RCLike 𝕜] [NormedSpace 𝕜 F] [SMulCommClass ℝ 𝕜 F]

/-- The inclusion map from Schwartz functions to continuous functions vanishing at infinity as a
continuous linear map. -/
def toZeroAtInftyCLM : 𝓢(E, F) →L[𝕜] C₀(E, F) :=
  mkCLMtoNormedSpace toZeroAtInfty (by intro f g; ext; exact add_apply)
    (by intro a f; ext; exact smul_apply)
    (⟨{0}, 1, zero_le_one, by simpa [← ZeroAtInftyContinuousMap.norm_toBCF_eq_norm,
      BoundedContinuousFunction.norm_le (apply_nonneg _ _)] using norm_le_seminorm 𝕜 ⟩)

@[simp] theorem toZeroAtInftyCLM_apply (f : 𝓢(E, F)) (x : E) : toZeroAtInftyCLM 𝕜 E F f x = f x :=
  rfl

end ZeroAtInfty

section Lp

/-! ### Inclusion into L^p space -/

open MeasureTheory
open scoped NNReal ENNReal

variable [NormedAddCommGroup D] [MeasurableSpace D] [MeasurableSpace E] [OpensMeasurableSpace E]
  [NormedField 𝕜] [NormedSpace 𝕜 F] [SMulCommClass ℝ 𝕜 F]

variable (𝕜 F) in
/-- The `L^p` norm of a Schwartz function is controlled by a finite family of Schwartz seminorms.

The maximum index `k` and the constant `C` depend on `p` and `μ`.
-/
theorem eLpNorm_le_seminorm (p : ℝ≥0∞) (μ : Measure E := by volume_tac)
    [hμ : μ.HasTemperateGrowth] :
    ∃ (k : ℕ) (C : ℝ≥0), ∀ (f : 𝓢(E, F)), eLpNorm f p μ ≤
      C * ENNReal.ofReal ((Finset.Iic (k, 0)).sup (schwartzSeminormFamily 𝕜 E F) f) := by
  -- Apply Hölder's inequality `‖f‖_p ≤ ‖f₁‖_p * ‖f₂‖_∞` to obtain the `L^p` norm of `f = f₁ • f₂`
  -- using `f₁ = (1 + ‖x‖) ^ (-k)` and `f₂ = (1 + ‖x‖) ^ k • f x`.
  rcases hμ.exists_eLpNorm_lt_top p with ⟨k, hk⟩
  refine ⟨k, (eLpNorm (fun x ↦ (1 + ‖x‖) ^ (-k : ℝ)) p μ).toNNReal * 2 ^ k, fun f ↦ ?_⟩
  have h_one_add (x : E) : 0 < 1 + ‖x‖ := lt_add_of_pos_of_le zero_lt_one (norm_nonneg x)
  calc eLpNorm (⇑f) p μ
  _ = eLpNorm ((fun x : E ↦ (1 + ‖x‖) ^ (-k : ℝ)) • fun x ↦ (1 + ‖x‖) ^ k • f x) p μ := by
    refine congrArg (eLpNorm · p μ) (funext fun x ↦ ?_)
    simp [(h_one_add x).ne']
  _ ≤ eLpNorm (fun x ↦ (1 + ‖x‖) ^ (-k : ℝ)) p μ * eLpNorm (fun x ↦ (1 + ‖x‖) ^ k • f x) ⊤ μ := by
    refine eLpNorm_smul_le_eLpNorm_mul_eLpNorm_top p _ ?_
    refine Continuous.aestronglyMeasurable ?_
    exact .rpow_const (.add continuous_const continuous_norm) fun x ↦ .inl (h_one_add x).ne'
  _ ≤ eLpNorm (fun x ↦ (1 + ‖x‖) ^ (-k : ℝ)) p μ *
      (2 ^ k * ENNReal.ofReal (((Finset.Iic (k, 0)).sup (schwartzSeminormFamily 𝕜 E F)) f)) := by
    gcongr
    refine eLpNormEssSup_le_of_ae_nnnorm_bound (ae_of_all μ fun x ↦ ?_)
    rw [← norm_toNNReal, Real.toNNReal_le_iff_le_coe]
    simpa [norm_smul, abs_of_nonneg (h_one_add x).le] using
      one_add_le_sup_seminorm_apply (m := (k, 0)) (le_refl k) (le_refl 0) f x
  _ = _ := by
    rw [ENNReal.coe_mul, ENNReal.coe_toNNReal hk.ne]
    simp only [ENNReal.coe_pow, ENNReal.coe_ofNat]
    ring

/-- The `L^p` norm of a Schwartz function is finite. -/
theorem eLpNorm_lt_top (f : 𝓢(E, F)) (p : ℝ≥0∞) (μ : Measure E := by volume_tac)
    [hμ : μ.HasTemperateGrowth] : eLpNorm f p μ < ⊤ := by
  rcases eLpNorm_le_seminorm ℝ F p μ with ⟨k, C, hC⟩
  exact lt_of_le_of_lt (hC f) (ENNReal.mul_lt_top ENNReal.coe_lt_top ENNReal.ofReal_lt_top)

variable [SecondCountableTopologyEither E F]

/-- Schwartz functions are in `L^∞`; does not require `hμ.HasTemperateGrowth`. -/
theorem memLp_top (f : 𝓢(E, F)) (μ : Measure E := by volume_tac) : MemLp f ⊤ μ := by
  rcases f.decay 0 0 with ⟨C, _, hC⟩
  refine memLp_top_of_bound f.continuous.aestronglyMeasurable C (ae_of_all μ fun x ↦ ?_)
  simpa using hC x

/-- Schwartz functions are in `L^p` for any `p`. -/
theorem memLp (f : 𝓢(E, F)) (p : ℝ≥0∞) (μ : Measure E := by volume_tac)
    [hμ : μ.HasTemperateGrowth] : MemLp f p μ :=
  ⟨f.continuous.aestronglyMeasurable, f.eLpNorm_lt_top p μ⟩

/-- Map a Schwartz function to an `Lp` function for any `p`. -/
def toLp (f : 𝓢(E, F)) (p : ℝ≥0∞) (μ : Measure E := by volume_tac) [hμ : μ.HasTemperateGrowth] :
    Lp F p μ := (f.memLp p μ).toLp

theorem coeFn_toLp (f : 𝓢(E, F)) (p : ℝ≥0∞) (μ : Measure E := by volume_tac)
    [hμ : μ.HasTemperateGrowth] : f.toLp p μ =ᵐ[μ] f := (f.memLp p μ).coeFn_toLp

theorem norm_toLp {f : 𝓢(E, F)} {p : ℝ≥0∞} {μ : Measure E} [hμ : μ.HasTemperateGrowth] :
    ‖f.toLp p μ‖ = ENNReal.toReal (eLpNorm f p μ) := by
  rw [Lp.norm_def, eLpNorm_congr_ae (coeFn_toLp f p μ)]

theorem injective_toLp (p : ℝ≥0∞) (μ : Measure E := by volume_tac) [hμ : μ.HasTemperateGrowth]
    [μ.IsOpenPosMeasure] : Function.Injective (fun f : 𝓢(E, F) ↦ f.toLp p μ) :=
  fun f g ↦ by simpa [toLp] using (Continuous.ae_eq_iff_eq μ f.continuous g.continuous).mp

variable (𝕜 F) in
theorem norm_toLp_le_seminorm (p : ℝ≥0∞) (μ : Measure E := by volume_tac)
    [hμ : μ.HasTemperateGrowth] :
    ∃ k C, 0 ≤ C ∧ ∀ (f : 𝓢(E, F)), ‖f.toLp p μ‖ ≤
      C * (Finset.Iic (k, 0)).sup (schwartzSeminormFamily 𝕜 E F) f := by
  rcases eLpNorm_le_seminorm 𝕜 F p μ with ⟨k, C, hC⟩
  refine ⟨k, C, C.coe_nonneg, fun f ↦ ?_⟩
  rw [norm_toLp]
  refine ENNReal.toReal_le_of_le_ofReal (by simp [mul_nonneg]) ?_
  rw [ENNReal.ofReal_mul NNReal.zero_le_coe]
  simpa using hC f

variable (𝕜 F) in
/-- Continuous linear map from Schwartz functions to `L^p`. -/
def toLpCLM (p : ℝ≥0∞) [Fact (1 ≤ p)] (μ : Measure E := by volume_tac)
    [hμ : μ.HasTemperateGrowth] : 𝓢(E, F) →L[𝕜] Lp F p μ :=
  mkCLMtoNormedSpace (fun f ↦ f.toLp p μ) (fun _ _ ↦ rfl) (fun _ _ ↦ rfl) <| by
    rcases norm_toLp_le_seminorm 𝕜 F p μ with ⟨k, C, hC_pos, hC⟩
    exact ⟨Finset.Iic (k, 0), C, hC_pos, hC⟩

@[simp] theorem toLpCLM_apply {p : ℝ≥0∞} [Fact (1 ≤ p)] {μ : Measure E} [hμ : μ.HasTemperateGrowth]
    {f : 𝓢(E, F)} : toLpCLM 𝕜 F p μ f = f.toLp p μ := rfl

@[fun_prop]
theorem continuous_toLp {p : ℝ≥0∞} [Fact (1 ≤ p)] {μ : Measure E} [hμ : μ.HasTemperateGrowth] :
    Continuous (fun f : 𝓢(E, F) ↦ f.toLp p μ) := (toLpCLM ℝ F p μ).continuous

/-- Schwartz functions are dense in `Lp`. -/
theorem denseRange_toLpCLM [FiniteDimensional ℝ E] [BorelSpace E] {p : ℝ≥0∞} (hp : p ≠ ⊤)
    [hp' : Fact (1 ≤ p)] {μ : Measure E} [hμ : μ.HasTemperateGrowth] [IsFiniteMeasureOnCompacts μ] :
    DenseRange (SchwartzMap.toLpCLM ℝ F p μ) := by
  intro f
  refine (mem_closure_iff_nhds_basis Metric.nhds_basis_closedBall).2 fun ε hε ↦ ?_
  obtain ⟨g, hg₁, hg₂, hg₃⟩ := MemLp.exist_eLpNorm_sub_le hp hp'.out (Lp.memLp f) hε
  use (hg₁.toSchwartzMap hg₂).toLp p μ
  have : (f : E → F) - ((hg₁.toSchwartzMap hg₂).toLp p μ : E → F) =ᶠ[ae μ] (f : E → F) - g := by
    filter_upwards [(hg₁.toSchwartzMap hg₂).coeFn_toLp p μ]
    simp
  simp only [Set.mem_range, toLpCLM_apply, exists_apply_eq_apply, Metric.mem_closedBall', true_and,
    Lp.dist_def, eLpNorm_congr_ae this]
  grw [hg₃, ENNReal.toReal_ofReal hε.le]
  simp

end Lp

section L2

open MeasureTheory

variable [NormedAddCommGroup H] [NormedSpace ℝ H] [FiniteDimensional ℝ H]
  [MeasurableSpace H] [BorelSpace H]
  [NormedAddCommGroup V] [InnerProductSpace ℂ V]

@[simp]
theorem inner_toL2_toL2_eq (f g : 𝓢(H, V)) (μ : Measure H := by volume_tac) [μ.HasTemperateGrowth] :
    inner ℂ (f.toLp 2 μ) (g.toLp 2 μ) = ∫ x, inner ℂ (f x) (g x) ∂μ := by
  apply integral_congr_ae
  have hf_ae := f.coeFn_toLp 2 μ
  have hg_ae := g.coeFn_toLp 2 μ
  filter_upwards [hf_ae, hg_ae] with _ hf hg
  rw [hf, hg]

end L2

section integration_by_parts

open ENNReal MeasureTheory

section one_dim

variable [NormedAddCommGroup V] [NormedSpace ℝ V]

/-- Integration by parts of Schwartz functions for the 1-dimensional derivative.

Version for a general bilinear map. -/
theorem integral_bilinear_deriv_right_eq_neg_left (f : 𝓢(ℝ, E)) (g : 𝓢(ℝ, F))
    (L : E →L[ℝ] F →L[ℝ] V) :
    ∫ (x : ℝ), L (f x) (deriv g x) = -∫ (x : ℝ), L (deriv f x) (g x) :=
  MeasureTheory.integral_bilinear_hasDerivAt_right_eq_neg_left_of_integrable
    f.hasDerivAt g.hasDerivAt (pairing L f (derivCLM ℝ g)).integrable
    (pairing L (derivCLM ℝ f) g).integrable (pairing L f g).integrable

variable [NormedRing 𝕜] [NormedSpace ℝ 𝕜] [IsScalarTower ℝ 𝕜 𝕜] [SMulCommClass ℝ 𝕜 𝕜] in
/-- Integration by parts of Schwartz functions for the 1-dimensional derivative.

Version for multiplication of scalar-valued Schwartz functions. -/
theorem integral_mul_deriv_eq_neg_deriv_mul (f : 𝓢(ℝ, 𝕜)) (g : 𝓢(ℝ, 𝕜)) :
    ∫ (x : ℝ), f x * (deriv g x) = -∫ (x : ℝ), deriv f x * (g x) :=
  integral_bilinear_deriv_right_eq_neg_left f g (ContinuousLinearMap.mul ℝ 𝕜)

variable [RCLike 𝕜] [NormedSpace 𝕜 F] [NormedSpace 𝕜 V]

/-- Integration by parts of Schwartz functions for the 1-dimensional derivative.

Version for a Schwartz function with values in continuous linear maps. -/
theorem integral_smul_deriv_right_eq_neg_left (f : 𝓢(ℝ, 𝕜)) (g : 𝓢(ℝ, F)) :
    ∫ (x : ℝ), f x • deriv g x = -∫ (x : ℝ), deriv f x • g x :=
  integral_bilinear_deriv_right_eq_neg_left f g (ContinuousLinearMap.lsmul ℝ 𝕜)

/-- Integration by parts of Schwartz functions for the 1-dimensional derivative.

Version for a Schwartz function with values in continuous linear maps. -/
theorem integral_clm_comp_deriv_right_eq_neg_left (f : 𝓢(ℝ, F →L[𝕜] V)) (g : 𝓢(ℝ, F)) :
    ∫ (x : ℝ), f x (deriv g x) = -∫ (x : ℝ), deriv f x (g x) :=
  integral_bilinear_deriv_right_eq_neg_left f g
    ((ContinuousLinearMap.id 𝕜 (F →L[𝕜] V)).bilinearRestrictScalars ℝ)

end one_dim

variable [NormedAddCommGroup V] [NormedSpace ℝ V]
  [NormedAddCommGroup D] [NormedSpace ℝ D]
  [MeasurableSpace D] {μ : Measure D} [BorelSpace D] [FiniteDimensional ℝ D] [μ.IsAddHaarMeasure]

open scoped LineDeriv

/-- Integration by parts of Schwartz functions for directional derivatives.

Version for a general bilinear map. -/
theorem integral_bilinear_lineDerivOp_right_eq_neg_left (f : 𝓢(D, E)) (g : 𝓢(D, F))
    (L : E →L[ℝ] F →L[ℝ] V) (v : D) :
    ∫ (x : D), L (f x) (∂_{v} g x) ∂μ = -∫ (x : D), L (∂_{v} f x) (g x) ∂μ := by
  apply integral_bilinear_hasLineDerivAt_right_eq_neg_left_of_integrable (v := v)
    (bilinLeftCLM L g.hasTemperateGrowth _).integrable
    (bilinLeftCLM L (∂_{v} g).hasTemperateGrowth _).integrable
    (bilinLeftCLM L g.hasTemperateGrowth _).integrable
  all_goals
  intro x
  exact (hasFDerivAt _ x).hasLineDerivAt v

variable [NormedRing 𝕜] [NormedSpace ℝ 𝕜] [IsScalarTower ℝ 𝕜 𝕜] [SMulCommClass ℝ 𝕜 𝕜] in
/-- Integration by parts of Schwartz functions for directional derivatives.

Version for multiplication of scalar-valued Schwartz functions. -/
theorem integral_mul_lineDerivOp_right_eq_neg_left (f : 𝓢(D, 𝕜)) (g : 𝓢(D, 𝕜)) (v : D) :
    ∫ (x : D), f x * ∂_{v} g x ∂μ = -∫ (x : D), ∂_{v} f x * g x ∂μ :=
  integral_bilinear_lineDerivOp_right_eq_neg_left f g (ContinuousLinearMap.mul ℝ 𝕜) v

variable [RCLike 𝕜] [NormedSpace 𝕜 F] [NormedSpace 𝕜 V]

/-- Integration by parts of Schwartz functions for directional derivatives.

Version for scalar multiplication. -/
theorem integral_smul_lineDerivOp_right_eq_neg_left (f : 𝓢(D, 𝕜)) (g : 𝓢(D, F)) (v : D) :
    ∫ (x : D), f x • ∂_{v} g x ∂μ = -∫ (x : D), ∂_{v} f x • g x ∂μ :=
  integral_bilinear_lineDerivOp_right_eq_neg_left f g (ContinuousLinearMap.lsmul ℝ 𝕜) v

/-- Integration by parts of Schwartz functions for directional derivatives.

Version for a Schwartz function with values in continuous linear maps. -/
theorem integral_clm_comp_lineDerivOp_right_eq_neg_left (f : 𝓢(D, F →L[𝕜] V)) (g : 𝓢(D, F))
    (v : D) : ∫ (x : D), f x (∂_{v} g x) ∂μ = -∫ (x : D), ∂_{v} f x (g x) ∂μ :=
  integral_bilinear_lineDerivOp_right_eq_neg_left f g
    ((ContinuousLinearMap.id 𝕜 (F →L[𝕜] V)).bilinearRestrictScalars ℝ) v

end integration_by_parts


end SchwartzMap<|MERGE_RESOLUTION|>--- conflicted
+++ resolved
@@ -648,18 +648,11 @@
 variable [NontriviallyNormedField 𝕜] [NormedAlgebra ℝ 𝕜]
   [NormedAddCommGroup D] [NormedSpace ℝ D]
   [NormedAddCommGroup G] [NormedSpace ℝ G]
-<<<<<<< HEAD
+  [NormedSpace 𝕜 F] [NormedSpace 𝕜 G]
 
 section bilin
 
-variable [NormedSpace 𝕜 E] [NormedSpace 𝕜 F] [NormedSpace 𝕜 G]
-=======
-  [NormedSpace 𝕜 F] [NormedSpace 𝕜 G]
-
-section bilin
-
 variable [NormedSpace 𝕜 E]
->>>>>>> efb5cfc3
 
 /-- The map `f ↦ (x ↦ B (f x) (g x))` as a continuous `𝕜`-linear map on Schwartz space,
 where `B` is a continuous `𝕜`-linear map and `g` is a function of temperate growth. -/
