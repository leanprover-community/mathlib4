--- conflicted
+++ resolved
@@ -1076,23 +1076,12 @@
       have h' : ∀ x, ‖f x‖ ≤ (1 + ‖x‖) ^ (-(n : ℝ)) *
           (2 ^ n * ((Finset.Iic m).sup (fun m' => SchwartzMap.seminorm 𝕜 m'.1 m'.2) f)) := by
         intro x
-<<<<<<< HEAD
         rw [rpow_neg (by positivity), ← div_eq_inv_mul, le_div_iff' (by positivity), rpow_natCast]
-        simpa using one_add_le_sup_seminorm_apply (m := m) (k := l) (n := 0) le_rfl le_rfl f x
-      apply (integral_mono (by simpa using f.integrable_pow_mul (μ := μ) 0) _ h).trans
-      · rw [integral_mul_right, ← mul_assoc]
-        gcongr ?_ * ?_
-        · rw [mul_comm]
-        · rfl
-      apply (integrable_one_add_norm (by simp)).mul_const)
-=======
-        rw [rpow_neg (by positivity), ← div_eq_inv_mul, le_div_iff' (by positivity), rpow_nat_cast]
         simpa using one_add_le_sup_seminorm_apply (m := m) (k := n) (n := 0) le_rfl le_rfl f x
       apply (integral_mono (by simpa using f.integrable_pow_mul μ 0) _ h').trans
       · rw [integral_mul_right, ← mul_assoc, mul_comm (2 ^ n)]
         rfl
       apply h.mul_const)
->>>>>>> 0f2c3bc0
 
 variable (𝕜) in
 @[simp]
