/-
Copyright (c) 2022 Moritz Doll. All rights reserved.
Released under Apache 2.0 license as described in the file LICENSE.
Authors: Moritz Doll
-/
import Mathlib.Analysis.Calculus.ContDiff.Bounds
import Mathlib.Analysis.Calculus.IteratedDeriv.Defs
import Mathlib.Analysis.Calculus.LineDeriv.Basic
import Mathlib.Analysis.LocallyConvex.WithSeminorms
import Mathlib.Analysis.Normed.Group.ZeroAtInfty
import Mathlib.Analysis.SpecialFunctions.Pow.Real
import Mathlib.Analysis.Distribution.TemperateGrowth
import Mathlib.Topology.Algebra.UniformFilterBasis
import Mathlib.MeasureTheory.Integral.IntegralEqImproper
import Mathlib.Tactic.MoveAdd
import Mathlib.MeasureTheory.Function.L2Space

/-!
# Schwartz space

This file defines the Schwartz space. Usually, the Schwartz space is defined as the set of smooth
functions $f : ℝ^n → ℂ$ such that there exists $C_{αβ} > 0$ with $$|x^α ∂^β f(x)| < C_{αβ}$$ for
all $x ∈ ℝ^n$ and for all multiindices $α, β$.
In mathlib, we use a slightly different approach and define the Schwartz space as all
smooth functions `f : E → F`, where `E` and `F` are real normed vector spaces such that for all
natural numbers `k` and `n` we have uniform bounds `‖x‖^k * ‖iteratedFDeriv ℝ n f x‖ < C`.
This approach completely avoids using partial derivatives as well as polynomials.
We construct the topology on the Schwartz space by a family of seminorms, which are the best
constants in the above estimates. The abstract theory of topological vector spaces developed in
`SeminormFamily.moduleFilterBasis` and `WithSeminorms.toLocallyConvexSpace` turns the
Schwartz space into a locally convex topological vector space.

## Main definitions

* `SchwartzMap`: The Schwartz space is the space of smooth functions such that all derivatives
  decay faster than any power of `‖x‖`.
* `SchwartzMap.seminorm`: The family of seminorms as described above
* `SchwartzMap.compCLM`: Composition with a function on the right as a continuous linear map
  `𝓢(E, F) →L[𝕜] 𝓢(D, F)`, provided that the function is temperate and grows polynomially near
  infinity
* `SchwartzMap.fderivCLM`: The differential as a continuous linear map
  `𝓢(E, F) →L[𝕜] 𝓢(E, E →L[ℝ] F)`
* `SchwartzMap.derivCLM`: The one-dimensional derivative as a continuous linear map
  `𝓢(ℝ, F) →L[𝕜] 𝓢(ℝ, F)`
* `SchwartzMap.integralCLM`: Integration as a continuous linear map `𝓢(ℝ, F) →L[ℝ] F`

## Main statements

* `SchwartzMap.instIsUniformAddGroup` and `SchwartzMap.instLocallyConvexSpace`: The Schwartz space
  is a locally convex topological vector space.
* `SchwartzMap.one_add_le_sup_seminorm_apply`: For a Schwartz function `f` there is a uniform bound
  on `(1 + ‖x‖) ^ k * ‖iteratedFDeriv ℝ n f x‖`.

## Implementation details

The implementation of the seminorms is taken almost literally from `ContinuousLinearMap.opNorm`.

## Notation

* `𝓢(E, F)`: The Schwartz space `SchwartzMap E F` localized in `SchwartzSpace`

## Tags

Schwartz space, tempered distributions
-/

noncomputable section

open scoped Nat NNReal ContDiff

<<<<<<< HEAD
variable {𝕜 𝕜' R D E F G V : Type*}
=======
variable {𝕜 𝕜' D E F G H V : Type*}
>>>>>>> fd294295
variable [NormedAddCommGroup E] [NormedSpace ℝ E]
variable [NormedAddCommGroup F] [NormedSpace ℝ F]

variable (E F) in
/-- A function is a Schwartz function if it is smooth and all derivatives decay faster than
  any power of `‖x‖`. -/
structure SchwartzMap where
  /-- The underlying function.

  Do NOT use directly. Use the coercion instead. -/
  toFun : E → F
  smooth' : ContDiff ℝ ∞ toFun
  decay' : ∀ k n : ℕ, ∃ C : ℝ, ∀ x, ‖x‖ ^ k * ‖iteratedFDeriv ℝ n toFun x‖ ≤ C

/-- A function is a Schwartz function if it is smooth and all derivatives decay faster than
  any power of `‖x‖`. -/
scoped[SchwartzMap] notation "𝓢(" E ", " F ")" => SchwartzMap E F

namespace SchwartzMap

instance instFunLike : FunLike 𝓢(E, F) E F where
  coe f := f.toFun
  coe_injective' f g h := by cases f; cases g; congr

/-- All derivatives of a Schwartz function are rapidly decaying. -/
theorem decay (f : 𝓢(E, F)) (k n : ℕ) :
    ∃ C : ℝ, 0 < C ∧ ∀ x, ‖x‖ ^ k * ‖iteratedFDeriv ℝ n f x‖ ≤ C := by
  rcases f.decay' k n with ⟨C, hC⟩
  exact ⟨max C 1, by positivity, fun x => (hC x).trans (le_max_left _ _)⟩

/-- Every Schwartz function is smooth. -/
theorem smooth (f : 𝓢(E, F)) (n : ℕ∞) : ContDiff ℝ n f :=
  f.smooth'.of_le (mod_cast le_top)

/-- Every Schwartz function is continuous. -/
@[continuity]
protected theorem continuous (f : 𝓢(E, F)) : Continuous f :=
  (f.smooth 0).continuous

instance instContinuousMapClass : ContinuousMapClass 𝓢(E, F) E F where
  map_continuous := SchwartzMap.continuous

/-- Every Schwartz function is differentiable. -/
protected theorem differentiable (f : 𝓢(E, F)) : Differentiable ℝ f :=
  (f.smooth 1).differentiable rfl.le

/-- Every Schwartz function is differentiable at any point. -/
protected theorem differentiableAt (f : 𝓢(E, F)) {x : E} : DifferentiableAt ℝ f x :=
  f.differentiable.differentiableAt

@[ext]
theorem ext {f g : 𝓢(E, F)} (h : ∀ x, (f : E → F) x = g x) : f = g :=
  DFunLike.ext f g h

section IsBigO

open Asymptotics Filter

variable (f : 𝓢(E, F))

/-- Auxiliary lemma, used in proving the more general result `isBigO_cocompact_rpow`. -/
theorem isBigO_cocompact_zpow_neg_nat (k : ℕ) :
    f =O[cocompact E] fun x => ‖x‖ ^ (-k : ℤ) := by
  obtain ⟨d, _, hd'⟩ := f.decay k 0
  simp only [norm_iteratedFDeriv_zero] at hd'
  simp_rw [Asymptotics.IsBigO, Asymptotics.IsBigOWith]
  refine ⟨d, Filter.Eventually.filter_mono Filter.cocompact_le_cofinite ?_⟩
  refine (Filter.eventually_cofinite_ne 0).mono fun x hx => ?_
  rw [Real.norm_of_nonneg (zpow_nonneg (norm_nonneg _) _), zpow_neg, ← div_eq_mul_inv, le_div_iff₀']
  exacts [hd' x, zpow_pos (norm_pos_iff.mpr hx) _]

theorem isBigO_cocompact_rpow [ProperSpace E] (s : ℝ) :
    f =O[cocompact E] fun x => ‖x‖ ^ s := by
  let k := ⌈-s⌉₊
  have hk : -(k : ℝ) ≤ s := neg_le.mp (Nat.le_ceil (-s))
  refine (isBigO_cocompact_zpow_neg_nat f k).trans ?_
  suffices (fun x : ℝ => x ^ (-k : ℤ)) =O[atTop] fun x : ℝ => x ^ s
    from this.comp_tendsto tendsto_norm_cocompact_atTop
  simp_rw [Asymptotics.IsBigO, Asymptotics.IsBigOWith]
  refine ⟨1, (Filter.eventually_ge_atTop 1).mono fun x hx => ?_⟩
  rw [one_mul, Real.norm_of_nonneg (Real.rpow_nonneg (zero_le_one.trans hx) _),
    Real.norm_of_nonneg (zpow_nonneg (zero_le_one.trans hx) _), ← Real.rpow_intCast, Int.cast_neg,
    Int.cast_natCast]
  exact Real.rpow_le_rpow_of_exponent_le hx hk

theorem isBigO_cocompact_zpow [ProperSpace E] (k : ℤ) :
    f =O[cocompact E] fun x => ‖x‖ ^ k := by
  simpa only [Real.rpow_intCast] using isBigO_cocompact_rpow f k

end IsBigO

section Aux

theorem bounds_nonempty (k n : ℕ) (f : 𝓢(E, F)) :
    ∃ c : ℝ, c ∈ { c : ℝ | 0 ≤ c ∧ ∀ x : E, ‖x‖ ^ k * ‖iteratedFDeriv ℝ n f x‖ ≤ c } :=
  let ⟨M, hMp, hMb⟩ := f.decay k n
  ⟨M, le_of_lt hMp, hMb⟩

theorem bounds_bddBelow (k n : ℕ) (f : 𝓢(E, F)) :
    BddBelow { c | 0 ≤ c ∧ ∀ x, ‖x‖ ^ k * ‖iteratedFDeriv ℝ n f x‖ ≤ c } :=
  ⟨0, fun _ ⟨hn, _⟩ => hn⟩

theorem decay_add_le_aux (k n : ℕ) (f g : 𝓢(E, F)) (x : E) :
    ‖x‖ ^ k * ‖iteratedFDeriv ℝ n ((f : E → F) + (g : E → F)) x‖ ≤
      ‖x‖ ^ k * ‖iteratedFDeriv ℝ n f x‖ + ‖x‖ ^ k * ‖iteratedFDeriv ℝ n g x‖ := by
  rw [← mul_add]
  gcongr _ * ?_
  rw [iteratedFDeriv_add_apply (f.smooth _).contDiffAt (g.smooth _).contDiffAt]
  exact norm_add_le _ _

theorem decay_neg_aux (k n : ℕ) (f : 𝓢(E, F)) (x : E) :
    ‖x‖ ^ k * ‖iteratedFDeriv ℝ n (-f : E → F) x‖ = ‖x‖ ^ k * ‖iteratedFDeriv ℝ n f x‖ := by
  rw [iteratedFDeriv_neg_apply, norm_neg]

variable [NormedField 𝕜] [NormedSpace 𝕜 F] [SMulCommClass ℝ 𝕜 F]

theorem decay_smul_aux (k n : ℕ) (f : 𝓢(E, F)) (c : 𝕜) (x : E) :
    ‖x‖ ^ k * ‖iteratedFDeriv ℝ n (c • (f : E → F)) x‖ =
      ‖c‖ * ‖x‖ ^ k * ‖iteratedFDeriv ℝ n f x‖ := by
  rw [mul_comm ‖c‖, mul_assoc, iteratedFDeriv_const_smul_apply (f.smooth _).contDiffAt,
    norm_smul c (iteratedFDeriv ℝ n (⇑f) x)]

end Aux

section SeminormAux

/-- Helper definition for the seminorms of the Schwartz space. -/
protected def seminormAux (k n : ℕ) (f : 𝓢(E, F)) : ℝ :=
  sInf { c | 0 ≤ c ∧ ∀ x, ‖x‖ ^ k * ‖iteratedFDeriv ℝ n f x‖ ≤ c }

theorem seminormAux_nonneg (k n : ℕ) (f : 𝓢(E, F)) : 0 ≤ f.seminormAux k n :=
  le_csInf (bounds_nonempty k n f) fun _ ⟨hx, _⟩ => hx

theorem le_seminormAux (k n : ℕ) (f : 𝓢(E, F)) (x : E) :
    ‖x‖ ^ k * ‖iteratedFDeriv ℝ n (⇑f) x‖ ≤ f.seminormAux k n :=
  le_csInf (bounds_nonempty k n f) fun _ ⟨_, h⟩ => h x

/-- If one controls the norm of every `A x`, then one controls the norm of `A`. -/
theorem seminormAux_le_bound (k n : ℕ) (f : 𝓢(E, F)) {M : ℝ} (hMp : 0 ≤ M)
    (hM : ∀ x, ‖x‖ ^ k * ‖iteratedFDeriv ℝ n f x‖ ≤ M) : f.seminormAux k n ≤ M :=
  csInf_le (bounds_bddBelow k n f) ⟨hMp, hM⟩

end SeminormAux

/-! ### Algebraic properties -/

section SMul

variable [NormedField 𝕜] [NormedSpace 𝕜 F] [SMulCommClass ℝ 𝕜 F] [NormedField 𝕜'] [NormedSpace 𝕜' F]
  [SMulCommClass ℝ 𝕜' F]

instance instSMul : SMul 𝕜 𝓢(E, F) :=
  ⟨fun c f =>
    { toFun := c • (f : E → F)
      smooth' := (f.smooth _).const_smul c
      decay' k n := .intro (f.seminormAux k n * ‖c‖) fun x ↦ calc
        ‖x‖ ^ k * ‖iteratedFDeriv ℝ n (c • ⇑f) x‖ = ‖x‖ ^ k * ‖iteratedFDeriv ℝ n f x‖ * ‖c‖ := by
          rw [mul_comm _ ‖c‖, ← mul_assoc]
          exact decay_smul_aux k n f c x
        _ ≤ SchwartzMap.seminormAux k n f * ‖c‖ := by
          gcongr
          apply f.le_seminormAux }⟩

@[simp]
theorem smul_apply {f : 𝓢(E, F)} {c : 𝕜} {x : E} : (c • f) x = c • f x :=
  rfl

instance instIsScalarTower [SMul 𝕜 𝕜'] [IsScalarTower 𝕜 𝕜' F] : IsScalarTower 𝕜 𝕜' 𝓢(E, F) :=
  ⟨fun a b f => ext fun x => smul_assoc a b (f x)⟩

instance instSMulCommClass [SMulCommClass 𝕜 𝕜' F] : SMulCommClass 𝕜 𝕜' 𝓢(E, F) :=
  ⟨fun a b f => ext fun x => smul_comm a b (f x)⟩

theorem seminormAux_smul_le (k n : ℕ) (c : 𝕜) (f : 𝓢(E, F)) :
    (c • f).seminormAux k n ≤ ‖c‖ * f.seminormAux k n := by
  refine (c • f).seminormAux_le_bound k n (mul_nonneg (norm_nonneg _) (seminormAux_nonneg _ _ _))
      fun x => (decay_smul_aux k n f c x).trans_le ?_
  rw [mul_assoc]
  exact mul_le_mul_of_nonneg_left (f.le_seminormAux k n x) (norm_nonneg _)

instance instNSMul : SMul ℕ 𝓢(E, F) :=
  ⟨fun c f =>
    { toFun := c • (f : E → F)
      smooth' := (f.smooth _).const_smul c
      decay' := by simpa [← Nat.cast_smul_eq_nsmul ℝ] using ((c : ℝ) • f).decay' }⟩

instance instZSMul : SMul ℤ 𝓢(E, F) :=
  ⟨fun c f =>
    { toFun := c • (f : E → F)
      smooth' := (f.smooth _).const_smul c
      decay' := by simpa [← Int.cast_smul_eq_zsmul ℝ] using ((c : ℝ) • f).decay' }⟩

end SMul

section Zero

instance instZero : Zero 𝓢(E, F) :=
  ⟨{  toFun := fun _ => 0
      smooth' := contDiff_const
      decay' := fun _ _ => ⟨1, fun _ => by simp⟩ }⟩

instance instInhabited : Inhabited 𝓢(E, F) :=
  ⟨0⟩

theorem coe_zero : DFunLike.coe (0 : 𝓢(E, F)) = (0 : E → F) :=
  rfl

@[simp]
theorem coeFn_zero : ⇑(0 : 𝓢(E, F)) = (0 : E → F) :=
  rfl

@[simp]
theorem zero_apply {x : E} : (0 : 𝓢(E, F)) x = 0 :=
  rfl

theorem seminormAux_zero (k n : ℕ) : (0 : 𝓢(E, F)).seminormAux k n = 0 :=
  le_antisymm (seminormAux_le_bound k n _ rfl.le fun _ => by simp [Pi.zero_def])
    (seminormAux_nonneg _ _ _)

end Zero

section Neg

instance instNeg : Neg 𝓢(E, F) :=
  ⟨fun f =>
    ⟨-f, (f.smooth _).neg, fun k n =>
      ⟨f.seminormAux k n, fun x => (decay_neg_aux k n f x).le.trans (f.le_seminormAux k n x)⟩⟩⟩

@[simp]
theorem neg_apply (f : 𝓢(E, F)) (x : E) : (-f) x = - (f x) := rfl

end Neg

section Add

instance instAdd : Add 𝓢(E, F) :=
  ⟨fun f g =>
    ⟨f + g, (f.smooth _).add (g.smooth _), fun k n =>
      ⟨f.seminormAux k n + g.seminormAux k n, fun x =>
        (decay_add_le_aux k n f g x).trans
          (add_le_add (f.le_seminormAux k n x) (g.le_seminormAux k n x))⟩⟩⟩

@[simp]
theorem add_apply {f g : 𝓢(E, F)} {x : E} : (f + g) x = f x + g x :=
  rfl

theorem seminormAux_add_le (k n : ℕ) (f g : 𝓢(E, F)) :
    (f + g).seminormAux k n ≤ f.seminormAux k n + g.seminormAux k n :=
  (f + g).seminormAux_le_bound k n
    (add_nonneg (seminormAux_nonneg _ _ _) (seminormAux_nonneg _ _ _)) fun x =>
    (decay_add_le_aux k n f g x).trans <|
      add_le_add (f.le_seminormAux k n x) (g.le_seminormAux k n x)

end Add

section Sub

instance instSub : Sub 𝓢(E, F) :=
  ⟨fun f g =>
    ⟨f - g, (f.smooth _).sub (g.smooth _), by
      intro k n
      refine ⟨f.seminormAux k n + g.seminormAux k n, fun x => ?_⟩
      grw [← f.le_seminormAux k n x, ← g.le_seminormAux k n x]
      rw [sub_eq_add_neg]
      rw [← decay_neg_aux k n g x]
      exact decay_add_le_aux k n f (-g) x⟩⟩

@[simp]
theorem sub_apply {f g : 𝓢(E, F)} {x : E} : (f - g) x = f x - g x :=
  rfl

end Sub

section AddCommGroup

instance instAddCommGroup : AddCommGroup 𝓢(E, F) :=
  DFunLike.coe_injective.addCommGroup _ rfl (fun _ _ => rfl) (fun _ => rfl) (fun _ _ => rfl)
    (fun _ _ => rfl) fun _ _ => rfl

variable (E F)

/-- Coercion as an additive homomorphism. -/
def coeHom : 𝓢(E, F) →+ E → F where
  toFun f := f
  map_zero' := coe_zero
  map_add' _ _ := rfl

variable {E F}

theorem coe_coeHom : (coeHom E F : 𝓢(E, F) → E → F) = DFunLike.coe :=
  rfl

theorem coeHom_injective : Function.Injective (coeHom E F) := by
  rw [coe_coeHom]
  exact DFunLike.coe_injective

end AddCommGroup

section Module

variable [NormedField 𝕜] [NormedSpace 𝕜 F] [SMulCommClass ℝ 𝕜 F]

instance instModule : Module 𝕜 𝓢(E, F) :=
  coeHom_injective.module 𝕜 (coeHom E F) fun _ _ => rfl

end Module

section Seminorms

/-! ### Seminorms on Schwartz space -/


variable [NormedField 𝕜] [NormedSpace 𝕜 F] [SMulCommClass ℝ 𝕜 F]
variable (𝕜)

/-- The seminorms of the Schwartz space given by the best constants in the definition of
`𝓢(E, F)`. -/
protected def seminorm (k n : ℕ) : Seminorm 𝕜 𝓢(E, F) :=
  Seminorm.ofSMulLE (SchwartzMap.seminormAux k n) (seminormAux_zero k n) (seminormAux_add_le k n)
    (seminormAux_smul_le k n)

/-- If one controls the seminorm for every `x`, then one controls the seminorm. -/
theorem seminorm_le_bound (k n : ℕ) (f : 𝓢(E, F)) {M : ℝ} (hMp : 0 ≤ M)
    (hM : ∀ x, ‖x‖ ^ k * ‖iteratedFDeriv ℝ n f x‖ ≤ M) : SchwartzMap.seminorm 𝕜 k n f ≤ M :=
  f.seminormAux_le_bound k n hMp hM

/-- If one controls the seminorm for every `x`, then one controls the seminorm.

Variant for functions `𝓢(ℝ, F)`. -/
theorem seminorm_le_bound' (k n : ℕ) (f : 𝓢(ℝ, F)) {M : ℝ} (hMp : 0 ≤ M)
    (hM : ∀ x, |x| ^ k * ‖iteratedDeriv n f x‖ ≤ M) : SchwartzMap.seminorm 𝕜 k n f ≤ M := by
  refine seminorm_le_bound 𝕜 k n f hMp ?_
  simpa only [Real.norm_eq_abs, norm_iteratedFDeriv_eq_norm_iteratedDeriv]

/-- The seminorm controls the Schwartz estimate for any fixed `x`. -/
theorem le_seminorm (k n : ℕ) (f : 𝓢(E, F)) (x : E) :
    ‖x‖ ^ k * ‖iteratedFDeriv ℝ n f x‖ ≤ SchwartzMap.seminorm 𝕜 k n f :=
  f.le_seminormAux k n x

/-- The seminorm controls the Schwartz estimate for any fixed `x`.

Variant for functions `𝓢(ℝ, F)`. -/
theorem le_seminorm' (k n : ℕ) (f : 𝓢(ℝ, F)) (x : ℝ) :
    |x| ^ k * ‖iteratedDeriv n f x‖ ≤ SchwartzMap.seminorm 𝕜 k n f := by
  have := le_seminorm 𝕜 k n f x
  rwa [← Real.norm_eq_abs, ← norm_iteratedFDeriv_eq_norm_iteratedDeriv]

theorem norm_iteratedFDeriv_le_seminorm (f : 𝓢(E, F)) (n : ℕ) (x₀ : E) :
    ‖iteratedFDeriv ℝ n f x₀‖ ≤ (SchwartzMap.seminorm 𝕜 0 n) f := by
  have := SchwartzMap.le_seminorm 𝕜 0 n f x₀
  rwa [pow_zero, one_mul] at this

theorem norm_pow_mul_le_seminorm (f : 𝓢(E, F)) (k : ℕ) (x₀ : E) :
    ‖x₀‖ ^ k * ‖f x₀‖ ≤ (SchwartzMap.seminorm 𝕜 k 0) f := by
  have := SchwartzMap.le_seminorm 𝕜 k 0 f x₀
  rwa [norm_iteratedFDeriv_zero] at this

theorem norm_le_seminorm (f : 𝓢(E, F)) (x₀ : E) : ‖f x₀‖ ≤ (SchwartzMap.seminorm 𝕜 0 0) f := by
  have := norm_pow_mul_le_seminorm 𝕜 f 0 x₀
  rwa [pow_zero, one_mul] at this

variable (E F)

/-- The family of Schwartz seminorms. -/
def _root_.schwartzSeminormFamily : SeminormFamily 𝕜 𝓢(E, F) (ℕ × ℕ) :=
  fun m => SchwartzMap.seminorm 𝕜 m.1 m.2

@[simp]
theorem schwartzSeminormFamily_apply (n k : ℕ) :
    schwartzSeminormFamily 𝕜 E F (n, k) = SchwartzMap.seminorm 𝕜 n k :=
  rfl

@[simp]
theorem schwartzSeminormFamily_apply_zero :
    schwartzSeminormFamily 𝕜 E F 0 = SchwartzMap.seminorm 𝕜 0 0 :=
  rfl

variable {𝕜 E F}

/-- A more convenient version of `le_sup_seminorm_apply`.

The set `Finset.Iic m` is the set of all pairs `(k', n')` with `k' ≤ m.1` and `n' ≤ m.2`.
Note that the constant is far from optimal. -/
theorem one_add_le_sup_seminorm_apply {m : ℕ × ℕ} {k n : ℕ} (hk : k ≤ m.1) (hn : n ≤ m.2)
    (f : 𝓢(E, F)) (x : E) :
    (1 + ‖x‖) ^ k * ‖iteratedFDeriv ℝ n f x‖ ≤
      2 ^ m.1 * (Finset.Iic m).sup (fun m => SchwartzMap.seminorm 𝕜 m.1 m.2) f := by
  rw [add_comm, add_pow]
  simp only [one_pow, mul_one, Finset.sum_mul]
  norm_cast
  rw [← Nat.sum_range_choose m.1]
  push_cast
  rw [Finset.sum_mul]
  have hk' : Finset.range (k + 1) ⊆ Finset.range (m.1 + 1) := by grind
  grw [hk']
  gcongr ∑ _i ∈ Finset.range (m.1 + 1), ?_ with i hi
  move_mul [(Nat.choose k i : ℝ), (Nat.choose m.1 i : ℝ)]
  gcongr
  · apply (le_seminorm 𝕜 i n f x).trans
    apply Seminorm.le_def.1
    exact Finset.le_sup_of_le (Finset.mem_Iic.2 <|
      Prod.mk_le_mk.2 ⟨Finset.mem_range_succ_iff.mp hi, hn⟩) le_rfl
  · exact mod_cast Nat.choose_le_choose i hk

end Seminorms

section Topology

/-! ### The topology on the Schwartz space -/


variable [NormedField 𝕜] [NormedSpace 𝕜 F] [SMulCommClass ℝ 𝕜 F]
variable (𝕜 E F)

instance instTopologicalSpace : TopologicalSpace 𝓢(E, F) :=
  (schwartzSeminormFamily ℝ E F).moduleFilterBasis.topology'

theorem _root_.schwartz_withSeminorms : WithSeminorms (schwartzSeminormFamily 𝕜 E F) := by
  have A : WithSeminorms (schwartzSeminormFamily ℝ E F) := ⟨rfl⟩
  rw [SeminormFamily.withSeminorms_iff_nhds_eq_iInf] at A ⊢
  rw [A]
  rfl

variable {𝕜 E F}

instance instContinuousSMul : ContinuousSMul 𝕜 𝓢(E, F) := by
  rw [(schwartz_withSeminorms 𝕜 E F).withSeminorms_eq]
  exact (schwartzSeminormFamily 𝕜 E F).moduleFilterBasis.continuousSMul

instance instIsTopologicalAddGroup : IsTopologicalAddGroup 𝓢(E, F) :=
  (schwartzSeminormFamily ℝ E F).addGroupFilterBasis.isTopologicalAddGroup

instance instUniformSpace : UniformSpace 𝓢(E, F) :=
  (schwartzSeminormFamily ℝ E F).addGroupFilterBasis.uniformSpace

instance instIsUniformAddGroup : IsUniformAddGroup 𝓢(E, F) :=
  (schwartzSeminormFamily ℝ E F).addGroupFilterBasis.isUniformAddGroup

@[deprecated (since := "2025-03-31")] alias instUniformAddGroup :=
  SchwartzMap.instIsUniformAddGroup

instance instLocallyConvexSpace : LocallyConvexSpace ℝ 𝓢(E, F) :=
  (schwartz_withSeminorms ℝ E F).toLocallyConvexSpace

instance instFirstCountableTopology : FirstCountableTopology 𝓢(E, F) :=
  (schwartz_withSeminorms ℝ E F).firstCountableTopology

end Topology

<<<<<<< HEAD
section TemperateGrowth

open Asymptotics

/-! ### Functions of temperate growth -/

/-- A function is called of temperate growth if it is smooth and all iterated derivatives are
polynomially bounded. -/
def _root_.Function.HasTemperateGrowth (f : E → F) : Prop :=
  ContDiff ℝ ∞ f ∧ ∀ n : ℕ, ∃ (k : ℕ) (C : ℝ), ∀ x, ‖iteratedFDeriv ℝ n f x‖ ≤ C * (1 + ‖x‖) ^ k

/-- A function has temperate growth if and only if it is smooth and its `n`-th iterated
derivative is `O((1 + ‖x‖) ^ k)` for some `k : ℕ` (depending on `n`).

Note that the `O` here is with respect to the `⊤` filter, meaning that the bound holds everywhere.

TODO: when `E` is finite dimensional, this is equivalent to the derivatives being `O(‖x‖ ^ k)`
as `‖x‖ → ∞`.
-/
theorem _root_.Function.hasTemperateGrowth_iff_isBigO {f : E → F} :
    f.HasTemperateGrowth ↔ ContDiff ℝ ∞ f ∧
      ∀ n, ∃ k, iteratedFDeriv ℝ n f =O[⊤] (fun x ↦ (1 + ‖x‖) ^ k):= by
  simp_rw [Asymptotics.isBigO_top]
  congrm ContDiff ℝ ∞ f ∧ (∀ n, ∃ k C, ∀ x, _ ≤ C * ?_)
  rw [norm_pow, Real.norm_of_nonneg (by positivity)]

/-- If `f` as temperate growth, then its `n`-th iterated derivative is `O((1 + ‖x‖) ^ k)` for
some `k : ℕ` (depending on `n`).

Note that the `O` here is with respect to the `⊤` filter, meaning that the bound holds everywhere.
-/
theorem _root_.Function.HasTemperateGrowth.isBigO {f : E → F}
    (hf_temperate : f.HasTemperateGrowth) (n : ℕ) :
    ∃ k, iteratedFDeriv ℝ n f =O[⊤] (fun x ↦ (1 + ‖x‖) ^ k) :=
  Function.hasTemperateGrowth_iff_isBigO.mp hf_temperate |>.2 n

/-- If `f` as temperate growth, then for any `N : ℕ` one can find `k` such that *all* iterated
derivatives of `f` of order `≤ N` are `O((1 + ‖x‖) ^ k)`.

Note that the `O` here is with respect to the `⊤` filter, meaning that the bound holds everywhere.
-/
theorem _root_.Function.HasTemperateGrowth.isBigO_uniform {f : E → F}
    (hf_temperate : f.HasTemperateGrowth) (N : ℕ) :
    ∃ k, ∀ n ≤ N, iteratedFDeriv ℝ n f =O[⊤] (fun x ↦ (1 + ‖x‖) ^ k) := by
  choose k hk using hf_temperate.isBigO
  use (Finset.range (N + 1)).sup k
  intro n hn
  refine (hk n).trans (isBigO_of_le _ fun x ↦ ?_)
  rw [Real.norm_of_nonneg (by positivity), Real.norm_of_nonneg (by positivity)]
  gcongr
  · simp
  · exact Finset.le_sup (by simpa [← Finset.mem_range_succ_iff] using hn)

theorem _root_.Function.HasTemperateGrowth.norm_iteratedFDeriv_le_uniform_aux {f : E → F}
    (hf_temperate : f.HasTemperateGrowth) (n : ℕ) :
    ∃ (k : ℕ) (C : ℝ), 0 ≤ C ∧ ∀ N ≤ n, ∀ x : E, ‖iteratedFDeriv ℝ N f x‖ ≤ C * (1 + ‖x‖) ^ k := by
  rcases hf_temperate.isBigO_uniform n with ⟨k, hk⟩
  set F := fun x (N : Fin (n+1)) ↦ iteratedFDeriv ℝ N f x
  have : F =O[⊤] (fun x ↦ (1 + ‖x‖) ^ k) := by
    simp_rw [F, isBigO_pi, Fin.forall_iff, Nat.lt_succ]
    exact hk
  rcases this.exists_nonneg with ⟨C, C_nonneg, hC⟩
  simp (discharger := positivity) only [isBigOWith_top, Real.norm_of_nonneg,
    pi_norm_le_iff_of_nonneg, Fin.forall_iff, Nat.lt_succ] at hC
  exact ⟨k, C, C_nonneg, fun N hN x ↦ hC x N hN⟩

lemma _root_.Function.HasTemperateGrowth.of_fderiv {f : E → F}
    (h'f : Function.HasTemperateGrowth (fderiv ℝ f)) (hf : Differentiable ℝ f) {k : ℕ} {C : ℝ}
    (h : ∀ x, ‖f x‖ ≤ C * (1 + ‖x‖) ^ k) :
    Function.HasTemperateGrowth f := by
  refine ⟨contDiff_succ_iff_fderiv.2 ⟨hf, by simp, h'f.1⟩, fun n ↦ ?_⟩
  rcases n with rfl | m
  · exact ⟨k, C, fun x ↦ by simpa using h x⟩
  · rcases h'f.2 m with ⟨k', C', h'⟩
    refine ⟨k', C', ?_⟩
    simpa [iteratedFDeriv_succ_eq_comp_right] using h'

lemma _root_.Function.HasTemperateGrowth.zero :
    Function.HasTemperateGrowth (fun _ : E ↦ (0 : F)) := by
  refine ⟨contDiff_const, fun n ↦ ⟨0, 0, fun x ↦ ?_⟩⟩
  simp only [iteratedFDeriv_zero_fun, Pi.zero_apply, norm_zero]
  positivity

lemma _root_.Function.HasTemperateGrowth.const (c : F) :
    Function.HasTemperateGrowth (fun _ : E ↦ c) :=
  .of_fderiv (by simpa using .zero) (differentiable_const c) (k := 0) (C := ‖c‖) (fun x ↦ by simp)

section Multiplication

variable [NontriviallyNormedField 𝕜] [NormedAlgebra ℝ 𝕜]
  [NormedAddCommGroup D] [NormedSpace ℝ D]
  [NormedAddCommGroup G] [NormedSpace ℝ G]
  [NormedSpace 𝕜 F] [NormedSpace 𝕜 G]

/-- The product of two functions of temperate growth is again of temperate growth.

Version for bilinear maps. -/
theorem _root_.ContinuousLinearMap.bilinear_hasTemperateGrowth [NormedSpace 𝕜 E]
    (B : E →L[𝕜] F →L[𝕜] G) {f : D → E} {g : D → F} (hf : f.HasTemperateGrowth)
    (hg : g.HasTemperateGrowth) : (fun x ↦ B (f x) (g x)).HasTemperateGrowth := by
  rw [Function.hasTemperateGrowth_iff_isBigO]
  constructor
  · apply (B.bilinearRestrictScalars ℝ).isBoundedBilinearMap.contDiff.comp (hf.1.prodMk hg.1)
  intro n
  rcases hf.isBigO_uniform n with ⟨k1, h1⟩
  rcases hg.isBigO_uniform n with ⟨k2, h2⟩
  use k1 + k2
  have estimate (x : D) : ‖iteratedFDeriv ℝ n (fun x ↦ B (f x) (g x)) x‖ ≤
      ‖B‖ * ∑ i ∈ Finset.range (n+1), (n.choose i) *
        ‖iteratedFDeriv ℝ i f x‖ * ‖iteratedFDeriv ℝ (n-i) g x‖ := by
    refine (B.bilinearRestrictScalars ℝ).norm_iteratedFDeriv_le_of_bilinear hf.1 hg.1 x ?_
    exact WithTop.coe_le_coe.mpr le_top
  refine (IsBigO.of_norm_le estimate).trans (.const_mul_left (.sum fun i hi ↦ ?_) _)
  simp_rw [mul_assoc, pow_add]
  refine .const_mul_left (.mul (h1 i ?_).norm_left (h2 (n-i) ?_).norm_left) _ <;>
  grind

/-- The product of two functions of temperate growth is again of temperate growth.

Version for scalar multiplication. -/
theorem _root_.Function.HasTemperateGrowth.smul {f : E → 𝕜} {g : E → F} (hf : f.HasTemperateGrowth)
    (hg : g.HasTemperateGrowth) : (f • g).HasTemperateGrowth :=
  (ContinuousLinearMap.lsmul ℝ 𝕜).bilinear_hasTemperateGrowth hf hg

variable [NormedRing R] [NormedAlgebra ℝ R]

/-- The product of two functions of temperate growth is again of temperate growth. -/
theorem _root_.Function.HasTemperateGrowth.mul {f g : E → R} (hf : f.HasTemperateGrowth)
    (hg : g.HasTemperateGrowth) : (f * g).HasTemperateGrowth :=
  (ContinuousLinearMap.mul ℝ R).bilinear_hasTemperateGrowth hf hg

end Multiplication

lemma _root_.ContinuousLinearMap.hasTemperateGrowth (f : E →L[ℝ] F) :
    Function.HasTemperateGrowth f := by
  apply Function.HasTemperateGrowth.of_fderiv ?_ f.differentiable (k := 1) (C := ‖f‖) (fun x ↦ ?_)
  · have : fderiv ℝ f = fun _ ↦ f := by ext1 v; simp only [ContinuousLinearMap.fderiv]
    simpa [this] using .const _
  · exact (f.le_opNorm x).trans (by simp [mul_add])

=======
>>>>>>> fd294295
theorem hasTemperateGrowth (f : 𝓢(E, F)) : Function.HasTemperateGrowth f := by
  refine ⟨smooth f ⊤, fun n => ?_⟩
  rcases f.decay 0 n with ⟨C, Cpos, hC⟩
  exact ⟨0, C, by simpa using hC⟩

section HasCompactSupport

/-- A smooth compactly supported function is a Schwartz function. -/
@[simps]
def _root_.HasCompactSupport.toSchwartzMap {f : E → F} (h₁ : HasCompactSupport f)
    (h₂ : ContDiff ℝ ∞ f) : 𝓢(E, F) where
  toFun := f
  smooth' := h₂
  decay' k n := by
    set g := fun x ↦ ‖x‖ ^ k * ‖iteratedFDeriv ℝ n f x‖
    have hg₁ : Continuous g := by
      apply Continuous.mul (by fun_prop)
      exact (h₂.of_le (right_eq_inf.mp rfl)).continuous_iteratedFDeriv'.norm
    have hg₂ : HasCompactSupport g := (h₁.iteratedFDeriv _).norm.mul_left
    obtain ⟨x₀, hx₀⟩ := hg₁.exists_forall_ge_of_hasCompactSupport hg₂
    exact ⟨g x₀, hx₀⟩

end HasCompactSupport

section CLM

/-! ### Construction of continuous linear maps between Schwartz spaces -/


variable [NormedField 𝕜] [NormedField 𝕜']
variable [NormedAddCommGroup D] [NormedSpace ℝ D]
variable [NormedSpace 𝕜 E] [SMulCommClass ℝ 𝕜 E]
variable [NormedAddCommGroup G] [NormedSpace ℝ G] [NormedSpace 𝕜' G] [SMulCommClass ℝ 𝕜' G]
variable {σ : 𝕜 →+* 𝕜'}

/-- Create a semilinear map between Schwartz spaces.

Note: This is a helper definition for `mkCLM`. -/
def mkLM (A : 𝓢(D, E) → F → G) (hadd : ∀ (f g : 𝓢(D, E)) (x), A (f + g) x = A f x + A g x)
    (hsmul : ∀ (a : 𝕜) (f : 𝓢(D, E)) (x), A (a • f) x = σ a • A f x)
    (hsmooth : ∀ f : 𝓢(D, E), ContDiff ℝ ∞ (A f))
    (hbound : ∀ n : ℕ × ℕ, ∃ (s : Finset (ℕ × ℕ)) (C : ℝ), 0 ≤ C ∧ ∀ (f : 𝓢(D, E)) (x : F),
      ‖x‖ ^ n.fst * ‖iteratedFDeriv ℝ n.snd (A f) x‖ ≤ C * s.sup (schwartzSeminormFamily 𝕜 D E) f) :
    𝓢(D, E) →ₛₗ[σ] 𝓢(F, G) where
  toFun f :=
    { toFun := A f
      smooth' := hsmooth f
      decay' := by
        intro k n
        rcases hbound ⟨k, n⟩ with ⟨s, C, _, h⟩
        exact ⟨C * (s.sup (schwartzSeminormFamily 𝕜 D E)) f, h f⟩ }
  map_add' f g := ext (hadd f g)
  map_smul' a f := ext (hsmul a f)

/-- Create a continuous semilinear map between Schwartz spaces.

For an example of using this definition, see `fderivCLM`. -/
def mkCLM [RingHomIsometric σ] (A : 𝓢(D, E) → F → G)
    (hadd : ∀ (f g : 𝓢(D, E)) (x), A (f + g) x = A f x + A g x)
    (hsmul : ∀ (a : 𝕜) (f : 𝓢(D, E)) (x), A (a • f) x = σ a • A f x)
    (hsmooth : ∀ f : 𝓢(D, E), ContDiff ℝ ∞ (A f))
    (hbound : ∀ n : ℕ × ℕ, ∃ (s : Finset (ℕ × ℕ)) (C : ℝ), 0 ≤ C ∧ ∀ (f : 𝓢(D, E)) (x : F),
      ‖x‖ ^ n.fst * ‖iteratedFDeriv ℝ n.snd (A f) x‖ ≤ C * s.sup (schwartzSeminormFamily 𝕜 D E) f) :
    𝓢(D, E) →SL[σ] 𝓢(F, G) where
  cont := by
    change Continuous (mkLM A hadd hsmul hsmooth hbound : 𝓢(D, E) →ₛₗ[σ] 𝓢(F, G))
    refine
      Seminorm.continuous_from_bounded (schwartz_withSeminorms 𝕜 D E)
        (schwartz_withSeminorms 𝕜' F G) _ fun n => ?_
    rcases hbound n with ⟨s, C, hC, h⟩
    refine ⟨s, ⟨C, hC⟩, fun f => ?_⟩
    exact (mkLM A hadd hsmul hsmooth hbound f).seminorm_le_bound 𝕜' n.1 n.2 (by positivity) (h f)
  toLinearMap := mkLM A hadd hsmul hsmooth hbound

/-- Define a continuous semilinear map from Schwartz space to a normed space. -/
def mkCLMtoNormedSpace [RingHomIsometric σ] (A : 𝓢(D, E) → G)
    (hadd : ∀ (f g : 𝓢(D, E)), A (f + g) = A f + A g)
    (hsmul : ∀ (a : 𝕜) (f : 𝓢(D, E)), A (a • f) = σ a • A f)
    (hbound : ∃ (s : Finset (ℕ × ℕ)) (C : ℝ), 0 ≤ C ∧ ∀ (f : 𝓢(D, E)),
      ‖A f‖ ≤ C * s.sup (schwartzSeminormFamily 𝕜 D E) f) :
    𝓢(D, E) →SL[σ] G :=
  letI f : 𝓢(D, E) →ₛₗ[σ] G :=
    { toFun := (A ·)
      map_add' := hadd
      map_smul' := hsmul }
  { toLinearMap := f
    cont := by
      change Continuous (LinearMap.mk _ _)
      apply Seminorm.cont_withSeminorms_normedSpace G (schwartz_withSeminorms 𝕜 D E)
      rcases hbound with ⟨s, C, hC, h⟩
      exact ⟨s, ⟨C, hC⟩, h⟩ }

end CLM

section EvalCLM

variable [NormedField 𝕜] [NormedSpace 𝕜 F] [SMulCommClass ℝ 𝕜 F]

/-- The map applying a vector to Hom-valued Schwartz function as a continuous linear map. -/
protected def evalCLM (m : E) : 𝓢(E, E →L[ℝ] F) →L[𝕜] 𝓢(E, F) :=
  mkCLM (fun f x => f x m) (fun _ _ _ => rfl) (fun _ _ _ => rfl)
    (fun f => ContDiff.clm_apply f.2 contDiff_const) <| by
  rintro ⟨k, n⟩
  use {(k, n)}, ‖m‖, norm_nonneg _
  intro f x
  simp only [Finset.sup_singleton, schwartzSeminormFamily_apply]
  calc
    ‖x‖ ^ k * ‖iteratedFDeriv ℝ n (f · m) x‖ ≤ ‖x‖ ^ k * (‖m‖ * ‖iteratedFDeriv ℝ n f x‖) := by
      gcongr
      exact norm_iteratedFDeriv_clm_apply_const (f.smooth _).contDiffAt le_rfl
    _ ≤ ‖m‖ * SchwartzMap.seminorm 𝕜 k n f := by
      move_mul [‖m‖]
      gcongr
      apply le_seminorm

end EvalCLM

section Multiplication

variable [NontriviallyNormedField 𝕜] [NormedAlgebra ℝ 𝕜]
  [NormedAddCommGroup D] [NormedSpace ℝ D]
  [NormedAddCommGroup G] [NormedSpace ℝ G]
  [NormedSpace 𝕜 E] [NormedSpace 𝕜 F] [NormedSpace 𝕜 G]

/-- The map `f ↦ (x ↦ B (f x) (g x))` as a continuous `𝕜`-linear map on Schwartz space,
where `B` is a continuous `𝕜`-linear map and `g` is a function of temperate growth. -/
def bilinLeftCLM (B : E →L[𝕜] F →L[𝕜] G) {g : D → F} (hg : g.HasTemperateGrowth) :
    𝓢(D, E) →L[𝕜] 𝓢(D, G) := by
  refine mkCLM (fun f x => B (f x) (g x))
    (fun _ _ _ => by simp) (fun _ _ _ => by simp)
    (fun f => (B.bilinearRestrictScalars ℝ).isBoundedBilinearMap.contDiff.comp
      ((f.smooth ⊤).prodMk hg.1)) ?_
  rintro ⟨k, n⟩
  rcases hg.norm_iteratedFDeriv_le_uniform_aux n with ⟨l, C, hC, hgrowth⟩
  use
    Finset.Iic (l + k, n), ‖B‖ * ((n : ℝ) + (1 : ℝ)) * n.choose (n / 2) * (C * 2 ^ (l + k)),
    by positivity
  intro f x
  have hxk : 0 ≤ ‖x‖ ^ k := by positivity
  simp_rw [← ContinuousLinearMap.bilinearRestrictScalars_apply_apply ℝ B]
  have hnorm_mul :=
    ContinuousLinearMap.norm_iteratedFDeriv_le_of_bilinear (B.bilinearRestrictScalars ℝ)
    (f.smooth ⊤) hg.1 x (n := n) (mod_cast le_top)
  grw [hnorm_mul]
  rw [ContinuousLinearMap.norm_bilinearRestrictScalars]
  move_mul [← ‖B‖]
  simp_rw [mul_assoc ‖B‖]
  gcongr _ * ?_
  rw [Finset.mul_sum]
  have : (∑ _x ∈ Finset.range (n + 1), (1 : ℝ)) = n + 1 := by simp
  simp_rw [mul_assoc ((n : ℝ) + 1)]
  rw [← this, Finset.sum_mul]
  refine Finset.sum_le_sum fun i hi => ?_
  simp only [one_mul]
  move_mul [(Nat.choose n i : ℝ), (Nat.choose n (n / 2) : ℝ)]
  gcongr ?_ * ?_
  swap
  · norm_cast
    exact i.choose_le_middle n
  specialize hgrowth (n - i) (by simp only [tsub_le_self]) x
  grw [hgrowth]
  move_mul [C]
  gcongr ?_ * C
  rw [Finset.mem_range_succ_iff] at hi
  change i ≤ (l + k, n).snd at hi
  refine le_trans ?_ (one_add_le_sup_seminorm_apply le_rfl hi f x)
  rw [pow_add]
  move_mul [(1 + ‖x‖) ^ l]
  gcongr
  simp

@[simp]
theorem bilinLeftCLM_apply (B : E →L[𝕜] F →L[𝕜] G) {g : D → F} (hg : g.HasTemperateGrowth)
    (f : 𝓢(D, E)) : bilinLeftCLM B hg f = fun x => B (f x) (g x) := rfl

end Multiplication

section Comp

variable (𝕜)
variable [RCLike 𝕜]
variable [NormedAddCommGroup D] [NormedSpace ℝ D]
variable [NormedSpace 𝕜 F] [SMulCommClass ℝ 𝕜 F]

/-- Composition with a function on the right is a continuous linear map on Schwartz space
provided that the function is temperate and growths polynomially near infinity. -/
def compCLM {g : D → E} (hg : g.HasTemperateGrowth)
    (hg_upper : ∃ (k : ℕ) (C : ℝ), ∀ x, ‖x‖ ≤ C * (1 + ‖g x‖) ^ k) : 𝓢(E, F) →L[𝕜] 𝓢(D, F) := by
  refine mkCLM (fun f => f ∘ g) (fun _ _ _ => by simp) (fun _ _ _ => rfl)
    (fun f => (f.smooth ⊤).comp hg.1) ?_
  rintro ⟨k, n⟩
  rcases hg.norm_iteratedFDeriv_le_uniform_aux n with ⟨l, C, hC, hgrowth⟩
  rcases hg_upper with ⟨kg, Cg, hg_upper'⟩
  have hCg : 1 ≤ 1 + Cg := by
    refine le_add_of_nonneg_right ?_
    specialize hg_upper' 0
    rw [norm_zero] at hg_upper'
    exact nonneg_of_mul_nonneg_left hg_upper' (by positivity)
  let k' := kg * (k + l * n)
  use Finset.Iic (k', n), (1 + Cg) ^ (k + l * n) * ((C + 1) ^ n * n ! * 2 ^ k'), by positivity
  intro f x
  let seminorm_f := ((Finset.Iic (k', n)).sup (schwartzSeminormFamily 𝕜 _ _)) f
  have hg_upper'' : (1 + ‖x‖) ^ (k + l * n) ≤ (1 + Cg) ^ (k + l * n) * (1 + ‖g x‖) ^ k' := by
    rw [pow_mul, ← mul_pow]
    gcongr
    rw [add_mul]
    refine add_le_add ?_ (hg_upper' x)
    nth_rw 1 [← one_mul (1 : ℝ)]
    gcongr
    apply one_le_pow₀
    simp only [le_add_iff_nonneg_right, norm_nonneg]
  have hbound (i) (hi : i ≤ n) :
      ‖iteratedFDeriv ℝ i f (g x)‖ ≤ 2 ^ k' * seminorm_f / (1 + ‖g x‖) ^ k' := by
    have hpos : 0 < (1 + ‖g x‖) ^ k' := by positivity
    rw [le_div_iff₀' hpos]
    change i ≤ (k', n).snd at hi
    exact one_add_le_sup_seminorm_apply le_rfl hi _ _
  have hgrowth' (N : ℕ) (hN₁ : 1 ≤ N) (hN₂ : N ≤ n) :
      ‖iteratedFDeriv ℝ N g x‖ ≤ ((C + 1) * (1 + ‖x‖) ^ l) ^ N := by
    refine (hgrowth N hN₂ x).trans ?_
    rw [mul_pow]
    have hN₁' := (lt_of_lt_of_le zero_lt_one hN₁).ne'
    gcongr
    · exact le_trans (by simp) (le_self_pow₀ (by simp [hC]) hN₁')
    · refine le_self_pow₀ (one_le_pow₀ ?_) hN₁'
      simp only [le_add_iff_nonneg_right, norm_nonneg]
  have := norm_iteratedFDeriv_comp_le (f.smooth ⊤) hg.1 (mod_cast le_top) x hbound hgrowth'
  have hxk : ‖x‖ ^ k ≤ (1 + ‖x‖) ^ k :=
    pow_le_pow_left₀ (norm_nonneg _) (by simp only [zero_le_one, le_add_iff_nonneg_left]) _
  grw [hxk, this]
  have rearrange :
    (1 + ‖x‖) ^ k *
        (n ! * (2 ^ k' * seminorm_f / (1 + ‖g x‖) ^ k') * ((C + 1) * (1 + ‖x‖) ^ l) ^ n) =
      (1 + ‖x‖) ^ (k + l * n) / (1 + ‖g x‖) ^ k' *
        ((C + 1) ^ n * n ! * 2 ^ k' * seminorm_f) := by
    rw [mul_pow, pow_add, ← pow_mul]
    ring
  rw [rearrange]
  have hgxk' : 0 < (1 + ‖g x‖) ^ k' := by positivity
  rw [← div_le_iff₀ hgxk'] at hg_upper''
  grw [hg_upper'', ← mul_assoc]

@[simp] lemma compCLM_apply {g : D → E} (hg : g.HasTemperateGrowth)
    (hg_upper : ∃ (k : ℕ) (C : ℝ), ∀ x, ‖x‖ ≤ C * (1 + ‖g x‖) ^ k) (f : 𝓢(E, F)) :
    compCLM 𝕜 hg hg_upper f = f ∘ g := rfl

/-- Composition with a function on the right is a continuous linear map on Schwartz space
provided that the function is temperate and antilipschitz. -/
def compCLMOfAntilipschitz {K : ℝ≥0} {g : D → E}
    (hg : g.HasTemperateGrowth) (h'g : AntilipschitzWith K g) :
    𝓢(E, F) →L[𝕜] 𝓢(D, F) := by
  refine compCLM 𝕜 hg ⟨1, K * max 1 ‖g 0‖, fun x ↦ ?_⟩
  calc
  ‖x‖ ≤ K * ‖g x - g 0‖ := by
    rw [← dist_zero_right, ← dist_eq_norm]
    apply h'g.le_mul_dist
  _ ≤ K * (‖g x‖ + ‖g 0‖) := by
    gcongr
    exact norm_sub_le _ _
  _ ≤ K * (‖g x‖ + max 1 ‖g 0‖) := by
    gcongr
    exact le_max_right _ _
  _ ≤ (K * max 1 ‖g 0‖ : ℝ) * (1 + ‖g x‖) ^ 1 := by
    simp only [mul_add, add_comm (K * ‖g x‖), pow_one, mul_one, add_le_add_iff_left]
    gcongr
    exact le_mul_of_one_le_right (by positivity) (le_max_left _ _)

@[simp] lemma compCLMOfAntilipschitz_apply {K : ℝ≥0} {g : D → E} (hg : g.HasTemperateGrowth)
    (h'g : AntilipschitzWith K g) (f : 𝓢(E, F)) :
    compCLMOfAntilipschitz 𝕜 hg h'g f = f ∘ g := rfl

/-- Composition with a continuous linear equiv on the right is a continuous linear map on
Schwartz space. -/
def compCLMOfContinuousLinearEquiv (g : D ≃L[ℝ] E) :
    𝓢(E, F) →L[𝕜] 𝓢(D, F) :=
  compCLMOfAntilipschitz 𝕜 (g.toContinuousLinearMap.hasTemperateGrowth) g.antilipschitz

@[simp] lemma compCLMOfContinuousLinearEquiv_apply (g : D ≃L[ℝ] E) (f : 𝓢(E, F)) :
    compCLMOfContinuousLinearEquiv 𝕜 g f = f ∘ g := rfl

end Comp

section Derivatives

/-! ### Derivatives of Schwartz functions -/


variable (𝕜)
variable [RCLike 𝕜] [NormedSpace 𝕜 F] [SMulCommClass ℝ 𝕜 F]

/-- The Fréchet derivative on Schwartz space as a continuous `𝕜`-linear map. -/
def fderivCLM : 𝓢(E, F) →L[𝕜] 𝓢(E, E →L[ℝ] F) :=
  mkCLM (fderiv ℝ ·) (fun f g _ => fderiv_add f.differentiableAt g.differentiableAt)
    (fun a f _ => fderiv_const_smul f.differentiableAt a)
    (fun f => (contDiff_succ_iff_fderiv.mp (f.smooth ⊤)).2.2) fun ⟨k, n⟩ =>
    ⟨{⟨k, n + 1⟩}, 1, zero_le_one, fun f x => by
      simpa only [schwartzSeminormFamily_apply, Seminorm.comp_apply, Finset.sup_singleton,
        one_smul, norm_iteratedFDeriv_fderiv, one_mul] using f.le_seminorm 𝕜 k (n + 1) x⟩

@[simp]
theorem fderivCLM_apply (f : 𝓢(E, F)) (x : E) : fderivCLM 𝕜 f x = fderiv ℝ f x :=
  rfl

theorem hasFDerivAt (f : 𝓢(E, F)) (x : E) : HasFDerivAt f (fderiv ℝ f x) x :=
  f.differentiableAt.hasFDerivAt

/-- The 1-dimensional derivative on Schwartz space as a continuous `𝕜`-linear map. -/
def derivCLM : 𝓢(ℝ, F) →L[𝕜] 𝓢(ℝ, F) :=
  mkCLM (deriv ·) (fun f g _ => deriv_add f.differentiableAt g.differentiableAt)
    (fun a f _ => deriv_const_smul a f.differentiableAt)
    (fun f => (contDiff_succ_iff_deriv.mp (f.smooth ⊤)).2.2) fun ⟨k, n⟩ =>
    ⟨{⟨k, n + 1⟩}, 1, zero_le_one, fun f x => by
      simpa only [Real.norm_eq_abs, Finset.sup_singleton, schwartzSeminormFamily_apply, one_mul,
        norm_iteratedFDeriv_eq_norm_iteratedDeriv, ← iteratedDeriv_succ'] using
        f.le_seminorm' 𝕜 k (n + 1) x⟩

@[simp]
theorem derivCLM_apply (f : 𝓢(ℝ, F)) (x : ℝ) : derivCLM 𝕜 f x = deriv f x :=
  rfl

theorem hasDerivAt (f : 𝓢(ℝ, F)) (x : ℝ) : HasDerivAt f (deriv f x) x :=
  f.differentiableAt.hasDerivAt

/-- The partial derivative (or directional derivative) in the direction `m : E` as a
continuous linear map on Schwartz space. -/
def pderivCLM (m : E) : 𝓢(E, F) →L[𝕜] 𝓢(E, F) :=
  (SchwartzMap.evalCLM m).comp (fderivCLM 𝕜)

@[simp]
theorem pderivCLM_apply (m : E) (f : 𝓢(E, F)) (x : E) : pderivCLM 𝕜 m f x = fderiv ℝ f x m :=
  rfl

theorem pderivCLM_eq_lineDeriv (m : E) (f : 𝓢(E, F)) (x : E) :
    pderivCLM 𝕜 m f x = lineDeriv ℝ f x m := by
  simp only [pderivCLM_apply, f.differentiableAt.lineDeriv_eq_fderiv]

/-- The iterated partial derivative (or directional derivative) as a continuous linear map on
Schwartz space. -/
def iteratedPDeriv {n : ℕ} : (Fin n → E) → 𝓢(E, F) →L[𝕜] 𝓢(E, F) :=
  Nat.recOn n (fun _ => ContinuousLinearMap.id 𝕜 _) fun _ rec x =>
    (pderivCLM 𝕜 (x 0)).comp (rec (Fin.tail x))

@[simp]
theorem iteratedPDeriv_zero (m : Fin 0 → E) (f : 𝓢(E, F)) : iteratedPDeriv 𝕜 m f = f :=
  rfl

@[simp]
theorem iteratedPDeriv_one (m : Fin 1 → E) (f : 𝓢(E, F)) :
    iteratedPDeriv 𝕜 m f = pderivCLM 𝕜 (m 0) f :=
  rfl

theorem iteratedPDeriv_succ_left {n : ℕ} (m : Fin (n + 1) → E) (f : 𝓢(E, F)) :
    iteratedPDeriv 𝕜 m f = pderivCLM 𝕜 (m 0) (iteratedPDeriv 𝕜 (Fin.tail m) f) :=
  rfl

theorem iteratedPDeriv_succ_right {n : ℕ} (m : Fin (n + 1) → E) (f : 𝓢(E, F)) :
    iteratedPDeriv 𝕜 m f = iteratedPDeriv 𝕜 (Fin.init m) (pderivCLM 𝕜 (m (Fin.last n)) f) := by
  induction n with
  | zero =>
    rw [iteratedPDeriv_zero, iteratedPDeriv_one, Fin.last_zero]
  -- The proof is `∂^{n + 2} = ∂ ∂^{n + 1} = ∂ ∂^n ∂ = ∂^{n+1} ∂`
  | succ n IH =>
    have hmzero : Fin.init m 0 = m 0 := by simp only [Fin.init_def, Fin.castSucc_zero]
    have hmtail : Fin.tail m (Fin.last n) = m (Fin.last n.succ) := by
      simp only [Fin.tail_def, Fin.succ_last]
    calc
      _ = pderivCLM 𝕜 (m 0) (iteratedPDeriv 𝕜 _ f) := iteratedPDeriv_succ_left _ _ _
      _ = pderivCLM 𝕜 (m 0) ((iteratedPDeriv 𝕜 _) ((pderivCLM 𝕜 _) f)) := by
        congr 1
        exact IH _
      _ = _ := by
        simp only [hmtail, iteratedPDeriv_succ_left, hmzero, Fin.tail_init_eq_init_tail]

theorem iteratedPDeriv_eq_iteratedFDeriv {n : ℕ} {m : Fin n → E} {f : 𝓢(E, F)} {x : E} :
    iteratedPDeriv 𝕜 m f x = iteratedFDeriv ℝ n f x m := by
  induction n generalizing x with
  | zero => simp
  | succ n ih =>
    simp only [iteratedPDeriv_succ_left, iteratedFDeriv_succ_apply_left]
    rw [← fderiv_continuousMultilinear_apply_const_apply]
    · simp [← ih]
    · exact (f.smooth ⊤).differentiable_iteratedFDeriv (mod_cast ENat.coe_lt_top n) x


end Derivatives

section Integration

/-! ### Integration -/


open Real Complex Filter MeasureTheory MeasureTheory.Measure Module

variable [RCLike 𝕜]
variable [NormedAddCommGroup D] [NormedSpace ℝ D]
variable [NormedAddCommGroup V] [NormedSpace ℝ V] [NormedSpace 𝕜 V]
variable [MeasurableSpace D]

variable {μ : Measure D} [hμ : HasTemperateGrowth μ]

attribute [local instance 101] secondCountableTopologyEither_of_left

variable (𝕜 μ) in
lemma integral_pow_mul_iteratedFDeriv_le (f : 𝓢(D, V)) (k n : ℕ) :
    ∫ x, ‖x‖ ^ k * ‖iteratedFDeriv ℝ n f x‖ ∂μ ≤ 2 ^ μ.integrablePower *
      (∫ x, (1 + ‖x‖) ^ (- (μ.integrablePower : ℝ)) ∂μ) *
        (SchwartzMap.seminorm 𝕜 0 n f + SchwartzMap.seminorm 𝕜 (k + μ.integrablePower) n f) :=
  integral_pow_mul_le_of_le_of_pow_mul_le (norm_iteratedFDeriv_le_seminorm ℝ _ _)
    (le_seminorm ℝ _ _ _)

variable [BorelSpace D] [SecondCountableTopology D]

variable (μ) in
lemma integrable_pow_mul_iteratedFDeriv
    (f : 𝓢(D, V))
    (k n : ℕ) : Integrable (fun x ↦ ‖x‖ ^ k * ‖iteratedFDeriv ℝ n f x‖) μ :=
  integrable_of_le_of_pow_mul_le (norm_iteratedFDeriv_le_seminorm ℝ _ _) (le_seminorm ℝ _ _ _)
    ((f.smooth ⊤).continuous_iteratedFDeriv (mod_cast le_top)).aestronglyMeasurable

variable (μ) in
lemma integrable_pow_mul (f : 𝓢(D, V))
    (k : ℕ) : Integrable (fun x ↦ ‖x‖ ^ k * ‖f x‖) μ := by
  convert integrable_pow_mul_iteratedFDeriv μ f k 0 with x
  simp

lemma integrable (f : 𝓢(D, V)) : Integrable f μ :=
  (f.integrable_pow_mul μ 0).mono f.continuous.aestronglyMeasurable
    (Eventually.of_forall (fun _ ↦ by simp))

variable (𝕜 μ) in
/-- The integral as a continuous linear map from Schwartz space to the codomain. -/
def integralCLM : 𝓢(D, V) →L[𝕜] V := by
  refine mkCLMtoNormedSpace (∫ x, · x ∂μ)
    (fun f g ↦ integral_add f.integrable g.integrable) (integral_smul · ·) ?_
  rcases hμ.exists_integrable with ⟨n, h⟩
  let m := (n, 0)
  use Finset.Iic m, 2 ^ n * ∫ x : D, (1 + ‖x‖) ^ (- (n : ℝ)) ∂μ
  refine ⟨by positivity, fun f ↦ (norm_integral_le_integral_norm f).trans ?_⟩
  have h' : ∀ x, ‖f x‖ ≤ (1 + ‖x‖) ^ (-(n : ℝ)) *
      (2 ^ n * ((Finset.Iic m).sup (fun m' => SchwartzMap.seminorm 𝕜 m'.1 m'.2) f)) := by
    intro x
    rw [rpow_neg (by positivity), ← div_eq_inv_mul, le_div_iff₀' (by positivity), rpow_natCast]
    simpa using one_add_le_sup_seminorm_apply (m := m) (k := n) (n := 0) le_rfl le_rfl f x
  apply (integral_mono (by simpa using f.integrable_pow_mul μ 0) _ h').trans
  · unfold schwartzSeminormFamily
    rw [integral_mul_const, ← mul_assoc, mul_comm (2 ^ n)]
  apply h.mul_const

variable (𝕜) in
@[simp]
lemma integralCLM_apply (f : 𝓢(D, V)) : integralCLM 𝕜 μ f = ∫ x, f x ∂μ := by rfl

end Integration

section BoundedContinuousFunction

/-! ### Inclusion into the space of bounded continuous functions -/


open scoped BoundedContinuousFunction

instance instBoundedContinuousMapClass : BoundedContinuousMapClass 𝓢(E, F) E F where
  __ := instContinuousMapClass
  map_bounded := fun f ↦ ⟨2 * (SchwartzMap.seminorm ℝ 0 0) f,
    (BoundedContinuousFunction.dist_le_two_norm' (norm_le_seminorm ℝ f))⟩

/-- Schwartz functions as bounded continuous functions -/
def toBoundedContinuousFunction (f : 𝓢(E, F)) : E →ᵇ F :=
  BoundedContinuousFunction.ofNormedAddCommGroup f (SchwartzMap.continuous f)
    (SchwartzMap.seminorm ℝ 0 0 f) (norm_le_seminorm ℝ f)

@[simp]
theorem toBoundedContinuousFunction_apply (f : 𝓢(E, F)) (x : E) :
    f.toBoundedContinuousFunction x = f x :=
  rfl

/-- Schwartz functions as continuous functions -/
def toContinuousMap (f : 𝓢(E, F)) : C(E, F) :=
  f.toBoundedContinuousFunction.toContinuousMap

variable (𝕜 E F)
variable [RCLike 𝕜] [NormedSpace 𝕜 F] [SMulCommClass ℝ 𝕜 F]

/-- The inclusion map from Schwartz functions to bounded continuous functions as a continuous linear
map. -/
def toBoundedContinuousFunctionCLM : 𝓢(E, F) →L[𝕜] E →ᵇ F :=
  mkCLMtoNormedSpace toBoundedContinuousFunction (by intro f g; ext; exact add_apply)
    (by intro a f; ext; exact smul_apply)
    (⟨{0}, 1, zero_le_one, by
      simpa [BoundedContinuousFunction.norm_le (apply_nonneg _ _)] using norm_le_seminorm 𝕜 ⟩)

@[simp]
theorem toBoundedContinuousFunctionCLM_apply (f : 𝓢(E, F)) (x : E) :
    toBoundedContinuousFunctionCLM 𝕜 E F f x = f x :=
  rfl

variable {E}

section DiracDelta

/-- The Dirac delta distribution -/
def delta (x : E) : 𝓢(E, F) →L[𝕜] F :=
  (BoundedContinuousFunction.evalCLM 𝕜 x).comp (toBoundedContinuousFunctionCLM 𝕜 E F)

@[simp]
theorem delta_apply (x₀ : E) (f : 𝓢(E, F)) : delta 𝕜 F x₀ f = f x₀ :=
  rfl

open MeasureTheory MeasureTheory.Measure

variable [MeasurableSpace E] [BorelSpace E] [SecondCountableTopology E] [CompleteSpace F]

/-- Integrating against the Dirac measure is equal to the delta distribution. -/
@[simp]
theorem integralCLM_dirac_eq_delta (x : E) : integralCLM 𝕜 (dirac x) = delta 𝕜 F x := by aesop

end DiracDelta

end BoundedContinuousFunction

section ZeroAtInfty

open scoped ZeroAtInfty

variable [ProperSpace E]

instance instZeroAtInftyContinuousMapClass : ZeroAtInftyContinuousMapClass 𝓢(E, F) E F where
  __ := instContinuousMapClass
  zero_at_infty := by
    intro f
    apply zero_at_infty_of_norm_le
    intro ε hε
    use (SchwartzMap.seminorm ℝ 1 0) f / ε
    intro x hx
    rw [div_lt_iff₀ hε] at hx
    have hxpos : 0 < ‖x‖ := by
      rw [norm_pos_iff]
      intro hxzero
      simp only [hxzero, norm_zero, zero_mul, ← not_le] at hx
      exact hx (apply_nonneg (SchwartzMap.seminorm ℝ 1 0) f)
    have := norm_pow_mul_le_seminorm ℝ f 1 x
    rw [pow_one, ← le_div_iff₀' hxpos] at this
    apply lt_of_le_of_lt this
    rwa [div_lt_iff₀' hxpos]

/-- Schwartz functions as continuous functions vanishing at infinity. -/
def toZeroAtInfty (f : 𝓢(E, F)) : C₀(E, F) where
  toFun := f
  zero_at_infty' := zero_at_infty f

@[simp] theorem toZeroAtInfty_apply (f : 𝓢(E, F)) (x : E) : f.toZeroAtInfty x = f x :=
  rfl

@[simp] theorem toZeroAtInfty_toBCF (f : 𝓢(E, F)) :
    f.toZeroAtInfty.toBCF = f.toBoundedContinuousFunction :=
  rfl

variable (𝕜 E F)
variable [RCLike 𝕜] [NormedSpace 𝕜 F] [SMulCommClass ℝ 𝕜 F]

/-- The inclusion map from Schwartz functions to continuous functions vanishing at infinity as a
continuous linear map. -/
def toZeroAtInftyCLM : 𝓢(E, F) →L[𝕜] C₀(E, F) :=
  mkCLMtoNormedSpace toZeroAtInfty (by intro f g; ext; exact add_apply)
    (by intro a f; ext; exact smul_apply)
    (⟨{0}, 1, zero_le_one, by simpa [← ZeroAtInftyContinuousMap.norm_toBCF_eq_norm,
      BoundedContinuousFunction.norm_le (apply_nonneg _ _)] using norm_le_seminorm 𝕜 ⟩)

@[simp] theorem toZeroAtInftyCLM_apply (f : 𝓢(E, F)) (x : E) : toZeroAtInftyCLM 𝕜 E F f x = f x :=
  rfl

end ZeroAtInfty

section Lp

/-! ### Inclusion into L^p space -/

open MeasureTheory
open scoped NNReal ENNReal

variable [NormedAddCommGroup D] [MeasurableSpace D] [MeasurableSpace E] [OpensMeasurableSpace E]
  [NormedField 𝕜] [NormedSpace 𝕜 F] [SMulCommClass ℝ 𝕜 F]

variable (𝕜 F) in
/-- The `L^p` norm of a Schwartz function is controlled by a finite family of Schwartz seminorms.

The maximum index `k` and the constant `C` depend on `p` and `μ`.
-/
theorem eLpNorm_le_seminorm (p : ℝ≥0∞) (μ : Measure E := by volume_tac)
    [hμ : μ.HasTemperateGrowth] :
    ∃ (k : ℕ) (C : ℝ≥0), ∀ (f : 𝓢(E, F)), eLpNorm f p μ ≤
      C * ENNReal.ofReal ((Finset.Iic (k, 0)).sup (schwartzSeminormFamily 𝕜 E F) f) := by
  -- Apply Hölder's inequality `‖f‖_p ≤ ‖f₁‖_p * ‖f₂‖_∞` to obtain the `L^p` norm of `f = f₁ • f₂`
  -- using `f₁ = (1 + ‖x‖) ^ (-k)` and `f₂ = (1 + ‖x‖) ^ k • f x`.
  rcases hμ.exists_eLpNorm_lt_top p with ⟨k, hk⟩
  refine ⟨k, (eLpNorm (fun x ↦ (1 + ‖x‖) ^ (-k : ℝ)) p μ).toNNReal * 2 ^ k, fun f ↦ ?_⟩
  have h_one_add (x : E) : 0 < 1 + ‖x‖ := lt_add_of_pos_of_le zero_lt_one (norm_nonneg x)
  calc eLpNorm (⇑f) p μ
  _ = eLpNorm ((fun x : E ↦ (1 + ‖x‖) ^ (-k : ℝ)) • fun x ↦ (1 + ‖x‖) ^ k • f x) p μ := by
    refine congrArg (eLpNorm · p μ) (funext fun x ↦ ?_)
    simp [(h_one_add x).ne']
  _ ≤ eLpNorm (fun x ↦ (1 + ‖x‖) ^ (-k : ℝ)) p μ * eLpNorm (fun x ↦ (1 + ‖x‖) ^ k • f x) ⊤ μ := by
    refine eLpNorm_smul_le_eLpNorm_mul_eLpNorm_top p _ ?_
    refine Continuous.aestronglyMeasurable ?_
    exact .rpow_const (.add continuous_const continuous_norm) fun x ↦ .inl (h_one_add x).ne'
  _ ≤ eLpNorm (fun x ↦ (1 + ‖x‖) ^ (-k : ℝ)) p μ *
      (2 ^ k * ENNReal.ofReal (((Finset.Iic (k, 0)).sup (schwartzSeminormFamily 𝕜 E F)) f)) := by
    gcongr
    refine eLpNormEssSup_le_of_ae_nnnorm_bound (ae_of_all μ fun x ↦ ?_)
    rw [← norm_toNNReal, Real.toNNReal_le_iff_le_coe]
    simpa [norm_smul, abs_of_nonneg (h_one_add x).le] using
      one_add_le_sup_seminorm_apply (m := (k, 0)) (le_refl k) (le_refl 0) f x
  _ = _ := by
    rw [ENNReal.coe_mul, ENNReal.coe_toNNReal hk.ne]
    simp only [ENNReal.coe_pow, ENNReal.coe_ofNat]
    ring

/-- The `L^p` norm of a Schwartz function is finite. -/
theorem eLpNorm_lt_top (f : 𝓢(E, F)) (p : ℝ≥0∞) (μ : Measure E := by volume_tac)
    [hμ : μ.HasTemperateGrowth] : eLpNorm f p μ < ⊤ := by
  rcases eLpNorm_le_seminorm ℝ F p μ with ⟨k, C, hC⟩
  exact lt_of_le_of_lt (hC f) (ENNReal.mul_lt_top ENNReal.coe_lt_top ENNReal.ofReal_lt_top)

variable [SecondCountableTopologyEither E F]

/-- Schwartz functions are in `L^∞`; does not require `hμ.HasTemperateGrowth`. -/
theorem memLp_top (f : 𝓢(E, F)) (μ : Measure E := by volume_tac) : MemLp f ⊤ μ := by
  rcases f.decay 0 0 with ⟨C, _, hC⟩
  refine memLp_top_of_bound f.continuous.aestronglyMeasurable C (ae_of_all μ fun x ↦ ?_)
  simpa using hC x

/-- Schwartz functions are in `L^p` for any `p`. -/
theorem memLp (f : 𝓢(E, F)) (p : ℝ≥0∞) (μ : Measure E := by volume_tac)
    [hμ : μ.HasTemperateGrowth] : MemLp f p μ :=
  ⟨f.continuous.aestronglyMeasurable, f.eLpNorm_lt_top p μ⟩

/-- Map a Schwartz function to an `Lp` function for any `p`. -/
def toLp (f : 𝓢(E, F)) (p : ℝ≥0∞) (μ : Measure E := by volume_tac) [hμ : μ.HasTemperateGrowth] :
    Lp F p μ := (f.memLp p μ).toLp

theorem coeFn_toLp (f : 𝓢(E, F)) (p : ℝ≥0∞) (μ : Measure E := by volume_tac)
    [hμ : μ.HasTemperateGrowth] : f.toLp p μ =ᵐ[μ] f := (f.memLp p μ).coeFn_toLp

theorem norm_toLp {f : 𝓢(E, F)} {p : ℝ≥0∞} {μ : Measure E} [hμ : μ.HasTemperateGrowth] :
    ‖f.toLp p μ‖ = ENNReal.toReal (eLpNorm f p μ) := by
  rw [Lp.norm_def, eLpNorm_congr_ae (coeFn_toLp f p μ)]

theorem injective_toLp (p : ℝ≥0∞) (μ : Measure E := by volume_tac) [hμ : μ.HasTemperateGrowth]
    [μ.IsOpenPosMeasure] : Function.Injective (fun f : 𝓢(E, F) ↦ f.toLp p μ) :=
  fun f g ↦ by simpa [toLp] using (Continuous.ae_eq_iff_eq μ f.continuous g.continuous).mp

variable (𝕜 F) in
theorem norm_toLp_le_seminorm (p : ℝ≥0∞) (μ : Measure E := by volume_tac)
    [hμ : μ.HasTemperateGrowth] :
    ∃ k C, 0 ≤ C ∧ ∀ (f : 𝓢(E, F)), ‖f.toLp p μ‖ ≤
      C * (Finset.Iic (k, 0)).sup (schwartzSeminormFamily 𝕜 E F) f := by
  rcases eLpNorm_le_seminorm 𝕜 F p μ with ⟨k, C, hC⟩
  refine ⟨k, C, C.coe_nonneg, fun f ↦ ?_⟩
  rw [norm_toLp]
  refine ENNReal.toReal_le_of_le_ofReal (by simp [mul_nonneg]) ?_
  rw [ENNReal.ofReal_mul NNReal.zero_le_coe]
  simpa using hC f

variable (𝕜 F) in
/-- Continuous linear map from Schwartz functions to `L^p`. -/
def toLpCLM (p : ℝ≥0∞) [Fact (1 ≤ p)] (μ : Measure E := by volume_tac)
    [hμ : μ.HasTemperateGrowth] : 𝓢(E, F) →L[𝕜] Lp F p μ :=
  mkCLMtoNormedSpace (fun f ↦ f.toLp p μ) (fun _ _ ↦ rfl) (fun _ _ ↦ rfl) <| by
    rcases norm_toLp_le_seminorm 𝕜 F p μ with ⟨k, C, hC_pos, hC⟩
    exact ⟨Finset.Iic (k, 0), C, hC_pos, hC⟩

@[simp] theorem toLpCLM_apply {p : ℝ≥0∞} [Fact (1 ≤ p)] {μ : Measure E} [hμ : μ.HasTemperateGrowth]
    {f : 𝓢(E, F)} : toLpCLM 𝕜 F p μ f = f.toLp p μ := rfl

@[fun_prop]
theorem continuous_toLp {p : ℝ≥0∞} [Fact (1 ≤ p)] {μ : Measure E} [hμ : μ.HasTemperateGrowth] :
    Continuous (fun f : 𝓢(E, F) ↦ f.toLp p μ) := (toLpCLM ℝ F p μ).continuous

end Lp

section L2

open MeasureTheory

variable [NormedAddCommGroup H] [NormedSpace ℝ H] [FiniteDimensional ℝ H]
  [MeasurableSpace H] [BorelSpace H]
  [NormedAddCommGroup V] [InnerProductSpace ℂ V]

@[simp]
theorem inner_toL2_toL2_eq (f g : 𝓢(H, V)) (μ : Measure H := by volume_tac) [μ.HasTemperateGrowth] :
    inner ℂ (f.toLp 2 μ) (g.toLp 2 μ) = ∫ x, inner ℂ (f x) (g x) ∂μ := by
  apply integral_congr_ae
  have hf_ae := f.coeFn_toLp 2 μ
  have hg_ae := g.coeFn_toLp 2 μ
  filter_upwards [hf_ae, hg_ae] with _ hf hg
  rw [hf, hg]

end L2

section integration_by_parts

open ENNReal MeasureTheory

variable [NormedAddCommGroup V] [NormedSpace ℝ V]

/-- Integration by parts of Schwartz functions for the 1-dimensional derivative.

Version for a general bilinear map. -/
theorem integral_bilinear_deriv_right_eq_neg_left (f : 𝓢(ℝ, E)) (g : 𝓢(ℝ, F))
    (L : E →L[ℝ] F →L[ℝ] V) :
    ∫ (x : ℝ), L (f x) (deriv g x) = -∫ (x : ℝ), L (deriv f x) (g x) :=
  MeasureTheory.integral_bilinear_hasDerivAt_right_eq_neg_left_of_integrable
    f.hasDerivAt g.hasDerivAt (bilinLeftCLM L (derivCLM ℝ g).hasTemperateGrowth f).integrable
    (bilinLeftCLM L g.hasTemperateGrowth (derivCLM ℝ f)).integrable
    (bilinLeftCLM L g.hasTemperateGrowth f).integrable

variable [RCLike 𝕜] [NormedSpace 𝕜 F] [NormedSpace 𝕜 V]

/-- Integration by parts of Schwartz functions for the 1-dimensional derivative.

Version for a Schwartz function with values in continuous linear maps. -/
theorem integral_clm_comp_deriv_right_eq_neg_left (f : 𝓢(ℝ, F →L[𝕜] V)) (g : 𝓢(ℝ, F)) :
    ∫ (x : ℝ), f x (deriv g x) = -∫ (x : ℝ), deriv f x (g x) :=
  integral_bilinear_deriv_right_eq_neg_left f g
    ((ContinuousLinearMap.id 𝕜 (F →L[𝕜] V)).bilinearRestrictScalars ℝ)

/-- Integration by parts of Schwartz functions for the 1-dimensional derivative.

Version for multiplication of scalar-valued Schwartz functions. -/
theorem integral_mul_deriv_eq_neg_deriv_mul (f : 𝓢(ℝ, 𝕜)) (g : 𝓢(ℝ, 𝕜)) :
    ∫ (x : ℝ), f x * (deriv g x) = -∫ (x : ℝ), deriv f x * (g x) :=
  integral_bilinear_deriv_right_eq_neg_left f g (ContinuousLinearMap.mul ℝ 𝕜)

end integration_by_parts


end SchwartzMap<|MERGE_RESOLUTION|>--- conflicted
+++ resolved
@@ -3,7 +3,6 @@
 Released under Apache 2.0 license as described in the file LICENSE.
 Authors: Moritz Doll
 -/
-import Mathlib.Analysis.Calculus.ContDiff.Bounds
 import Mathlib.Analysis.Calculus.IteratedDeriv.Defs
 import Mathlib.Analysis.Calculus.LineDeriv.Basic
 import Mathlib.Analysis.LocallyConvex.WithSeminorms
@@ -68,11 +67,7 @@
 
 open scoped Nat NNReal ContDiff
 
-<<<<<<< HEAD
-variable {𝕜 𝕜' R D E F G V : Type*}
-=======
 variable {𝕜 𝕜' D E F G H V : Type*}
->>>>>>> fd294295
 variable [NormedAddCommGroup E] [NormedSpace ℝ E]
 variable [NormedAddCommGroup F] [NormedSpace ℝ F]
 
@@ -522,149 +517,6 @@
 
 end Topology
 
-<<<<<<< HEAD
-section TemperateGrowth
-
-open Asymptotics
-
-/-! ### Functions of temperate growth -/
-
-/-- A function is called of temperate growth if it is smooth and all iterated derivatives are
-polynomially bounded. -/
-def _root_.Function.HasTemperateGrowth (f : E → F) : Prop :=
-  ContDiff ℝ ∞ f ∧ ∀ n : ℕ, ∃ (k : ℕ) (C : ℝ), ∀ x, ‖iteratedFDeriv ℝ n f x‖ ≤ C * (1 + ‖x‖) ^ k
-
-/-- A function has temperate growth if and only if it is smooth and its `n`-th iterated
-derivative is `O((1 + ‖x‖) ^ k)` for some `k : ℕ` (depending on `n`).
-
-Note that the `O` here is with respect to the `⊤` filter, meaning that the bound holds everywhere.
-
-TODO: when `E` is finite dimensional, this is equivalent to the derivatives being `O(‖x‖ ^ k)`
-as `‖x‖ → ∞`.
--/
-theorem _root_.Function.hasTemperateGrowth_iff_isBigO {f : E → F} :
-    f.HasTemperateGrowth ↔ ContDiff ℝ ∞ f ∧
-      ∀ n, ∃ k, iteratedFDeriv ℝ n f =O[⊤] (fun x ↦ (1 + ‖x‖) ^ k):= by
-  simp_rw [Asymptotics.isBigO_top]
-  congrm ContDiff ℝ ∞ f ∧ (∀ n, ∃ k C, ∀ x, _ ≤ C * ?_)
-  rw [norm_pow, Real.norm_of_nonneg (by positivity)]
-
-/-- If `f` as temperate growth, then its `n`-th iterated derivative is `O((1 + ‖x‖) ^ k)` for
-some `k : ℕ` (depending on `n`).
-
-Note that the `O` here is with respect to the `⊤` filter, meaning that the bound holds everywhere.
--/
-theorem _root_.Function.HasTemperateGrowth.isBigO {f : E → F}
-    (hf_temperate : f.HasTemperateGrowth) (n : ℕ) :
-    ∃ k, iteratedFDeriv ℝ n f =O[⊤] (fun x ↦ (1 + ‖x‖) ^ k) :=
-  Function.hasTemperateGrowth_iff_isBigO.mp hf_temperate |>.2 n
-
-/-- If `f` as temperate growth, then for any `N : ℕ` one can find `k` such that *all* iterated
-derivatives of `f` of order `≤ N` are `O((1 + ‖x‖) ^ k)`.
-
-Note that the `O` here is with respect to the `⊤` filter, meaning that the bound holds everywhere.
--/
-theorem _root_.Function.HasTemperateGrowth.isBigO_uniform {f : E → F}
-    (hf_temperate : f.HasTemperateGrowth) (N : ℕ) :
-    ∃ k, ∀ n ≤ N, iteratedFDeriv ℝ n f =O[⊤] (fun x ↦ (1 + ‖x‖) ^ k) := by
-  choose k hk using hf_temperate.isBigO
-  use (Finset.range (N + 1)).sup k
-  intro n hn
-  refine (hk n).trans (isBigO_of_le _ fun x ↦ ?_)
-  rw [Real.norm_of_nonneg (by positivity), Real.norm_of_nonneg (by positivity)]
-  gcongr
-  · simp
-  · exact Finset.le_sup (by simpa [← Finset.mem_range_succ_iff] using hn)
-
-theorem _root_.Function.HasTemperateGrowth.norm_iteratedFDeriv_le_uniform_aux {f : E → F}
-    (hf_temperate : f.HasTemperateGrowth) (n : ℕ) :
-    ∃ (k : ℕ) (C : ℝ), 0 ≤ C ∧ ∀ N ≤ n, ∀ x : E, ‖iteratedFDeriv ℝ N f x‖ ≤ C * (1 + ‖x‖) ^ k := by
-  rcases hf_temperate.isBigO_uniform n with ⟨k, hk⟩
-  set F := fun x (N : Fin (n+1)) ↦ iteratedFDeriv ℝ N f x
-  have : F =O[⊤] (fun x ↦ (1 + ‖x‖) ^ k) := by
-    simp_rw [F, isBigO_pi, Fin.forall_iff, Nat.lt_succ]
-    exact hk
-  rcases this.exists_nonneg with ⟨C, C_nonneg, hC⟩
-  simp (discharger := positivity) only [isBigOWith_top, Real.norm_of_nonneg,
-    pi_norm_le_iff_of_nonneg, Fin.forall_iff, Nat.lt_succ] at hC
-  exact ⟨k, C, C_nonneg, fun N hN x ↦ hC x N hN⟩
-
-lemma _root_.Function.HasTemperateGrowth.of_fderiv {f : E → F}
-    (h'f : Function.HasTemperateGrowth (fderiv ℝ f)) (hf : Differentiable ℝ f) {k : ℕ} {C : ℝ}
-    (h : ∀ x, ‖f x‖ ≤ C * (1 + ‖x‖) ^ k) :
-    Function.HasTemperateGrowth f := by
-  refine ⟨contDiff_succ_iff_fderiv.2 ⟨hf, by simp, h'f.1⟩, fun n ↦ ?_⟩
-  rcases n with rfl | m
-  · exact ⟨k, C, fun x ↦ by simpa using h x⟩
-  · rcases h'f.2 m with ⟨k', C', h'⟩
-    refine ⟨k', C', ?_⟩
-    simpa [iteratedFDeriv_succ_eq_comp_right] using h'
-
-lemma _root_.Function.HasTemperateGrowth.zero :
-    Function.HasTemperateGrowth (fun _ : E ↦ (0 : F)) := by
-  refine ⟨contDiff_const, fun n ↦ ⟨0, 0, fun x ↦ ?_⟩⟩
-  simp only [iteratedFDeriv_zero_fun, Pi.zero_apply, norm_zero]
-  positivity
-
-lemma _root_.Function.HasTemperateGrowth.const (c : F) :
-    Function.HasTemperateGrowth (fun _ : E ↦ c) :=
-  .of_fderiv (by simpa using .zero) (differentiable_const c) (k := 0) (C := ‖c‖) (fun x ↦ by simp)
-
-section Multiplication
-
-variable [NontriviallyNormedField 𝕜] [NormedAlgebra ℝ 𝕜]
-  [NormedAddCommGroup D] [NormedSpace ℝ D]
-  [NormedAddCommGroup G] [NormedSpace ℝ G]
-  [NormedSpace 𝕜 F] [NormedSpace 𝕜 G]
-
-/-- The product of two functions of temperate growth is again of temperate growth.
-
-Version for bilinear maps. -/
-theorem _root_.ContinuousLinearMap.bilinear_hasTemperateGrowth [NormedSpace 𝕜 E]
-    (B : E →L[𝕜] F →L[𝕜] G) {f : D → E} {g : D → F} (hf : f.HasTemperateGrowth)
-    (hg : g.HasTemperateGrowth) : (fun x ↦ B (f x) (g x)).HasTemperateGrowth := by
-  rw [Function.hasTemperateGrowth_iff_isBigO]
-  constructor
-  · apply (B.bilinearRestrictScalars ℝ).isBoundedBilinearMap.contDiff.comp (hf.1.prodMk hg.1)
-  intro n
-  rcases hf.isBigO_uniform n with ⟨k1, h1⟩
-  rcases hg.isBigO_uniform n with ⟨k2, h2⟩
-  use k1 + k2
-  have estimate (x : D) : ‖iteratedFDeriv ℝ n (fun x ↦ B (f x) (g x)) x‖ ≤
-      ‖B‖ * ∑ i ∈ Finset.range (n+1), (n.choose i) *
-        ‖iteratedFDeriv ℝ i f x‖ * ‖iteratedFDeriv ℝ (n-i) g x‖ := by
-    refine (B.bilinearRestrictScalars ℝ).norm_iteratedFDeriv_le_of_bilinear hf.1 hg.1 x ?_
-    exact WithTop.coe_le_coe.mpr le_top
-  refine (IsBigO.of_norm_le estimate).trans (.const_mul_left (.sum fun i hi ↦ ?_) _)
-  simp_rw [mul_assoc, pow_add]
-  refine .const_mul_left (.mul (h1 i ?_).norm_left (h2 (n-i) ?_).norm_left) _ <;>
-  grind
-
-/-- The product of two functions of temperate growth is again of temperate growth.
-
-Version for scalar multiplication. -/
-theorem _root_.Function.HasTemperateGrowth.smul {f : E → 𝕜} {g : E → F} (hf : f.HasTemperateGrowth)
-    (hg : g.HasTemperateGrowth) : (f • g).HasTemperateGrowth :=
-  (ContinuousLinearMap.lsmul ℝ 𝕜).bilinear_hasTemperateGrowth hf hg
-
-variable [NormedRing R] [NormedAlgebra ℝ R]
-
-/-- The product of two functions of temperate growth is again of temperate growth. -/
-theorem _root_.Function.HasTemperateGrowth.mul {f g : E → R} (hf : f.HasTemperateGrowth)
-    (hg : g.HasTemperateGrowth) : (f * g).HasTemperateGrowth :=
-  (ContinuousLinearMap.mul ℝ R).bilinear_hasTemperateGrowth hf hg
-
-end Multiplication
-
-lemma _root_.ContinuousLinearMap.hasTemperateGrowth (f : E →L[ℝ] F) :
-    Function.HasTemperateGrowth f := by
-  apply Function.HasTemperateGrowth.of_fderiv ?_ f.differentiable (k := 1) (C := ‖f‖) (fun x ↦ ?_)
-  · have : fderiv ℝ f = fun _ ↦ f := by ext1 v; simp only [ContinuousLinearMap.fderiv]
-    simpa [this] using .const _
-  · exact (f.le_opNorm x).trans (by simp [mul_add])
-
-=======
->>>>>>> fd294295
 theorem hasTemperateGrowth (f : 𝓢(E, F)) : Function.HasTemperateGrowth f := by
   refine ⟨smooth f ⊤, fun n => ?_⟩
   rcases f.decay 0 n with ⟨C, Cpos, hC⟩
