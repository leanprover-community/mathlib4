--- conflicted
+++ resolved
@@ -700,40 +700,6 @@
 
 end bilin
 
-<<<<<<< HEAD
-section mul
-
-variable (F) in
-/-- The map `f ↦ (x ↦ g x • f x)` as a continuous `𝕜`-linear map on Schwartz space,
-where `g` is a function of temperate growth. -/
-def mulLeftCLM {g : E → 𝕜} (hg : g.HasTemperateGrowth) : 𝓢(E, F) →L[𝕜] 𝓢(E, F) :=
-  SchwartzMap.bilinLeftCLM (ContinuousLinearMap.lsmul 𝕜 𝕜).flip hg
-
-@[simp]
-theorem mulLeftCLM_apply_apply {g : E → 𝕜} (hg : g.HasTemperateGrowth)
-    (f : 𝓢(E, F)) (x : E) :
-    mulLeftCLM F hg f x = g x • f x := rfl
-
-@[simp]
-theorem mulLeftCLM_const_apply (f : 𝓢(E, F)) (c : 𝕜) :
-    mulLeftCLM F (Function.HasTemperateGrowth.const (E := E) c) f = c • f := by
-  ext; simp
-
-@[simp]
-theorem mulLeftCLM_mulLeftCLM_apply {g₁ g₂ : E → 𝕜} (hg₁ : g₁.HasTemperateGrowth)
-    (hg₂ : g₂.HasTemperateGrowth) (f : 𝓢(E, F)) :
-    mulLeftCLM F hg₁ (mulLeftCLM F hg₂ f) = mulLeftCLM F (hg₁.mul hg₂) f := by
-  ext x
-  simp [smul_smul]
-
-theorem mulLeftCLM_compL_mulLeftCLM {g₁ g₂ : E → 𝕜} (hg₁ : g₁.HasTemperateGrowth)
-    (hg₂ : g₂.HasTemperateGrowth) :
-    mulLeftCLM F hg₁ ∘L mulLeftCLM F hg₂ = mulLeftCLM F (hg₁.mul hg₂) := by
-  ext1 f
-  exact mulLeftCLM_mulLeftCLM_apply hg₁ hg₂ f
-
-end mul
-=======
 section smul
 
 variable (F) in
@@ -770,7 +736,6 @@
   exact smulLeftCLM_smulLeftCLM_apply hg₁ hg₂ f
 
 end smul
->>>>>>> 9fe38020
 
 variable [NormedSpace 𝕜 E]
 
