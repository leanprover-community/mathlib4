/-
Copyright (c) 2022 Moritz Doll. All rights reserved.
Released under Apache 2.0 license as described in the file LICENSE.
Authors: Moritz Doll
-/
module

public import Mathlib.Analysis.Calculus.IteratedDeriv.Defs
public import Mathlib.Analysis.Calculus.LineDeriv.IntegrationByParts
public import Mathlib.Analysis.LocallyConvex.WithSeminorms
public import Mathlib.Analysis.Normed.Group.ZeroAtInfty
public import Mathlib.Analysis.Normed.Lp.SmoothApprox
public import Mathlib.Analysis.SpecialFunctions.Pow.Real
public import Mathlib.Analysis.Distribution.DerivNotation
public import Mathlib.Analysis.Distribution.TemperateGrowth
public import Mathlib.Topology.Algebra.UniformFilterBasis
public import Mathlib.MeasureTheory.Integral.IntegralEqImproper
public import Mathlib.MeasureTheory.Function.L2Space

/-!
# Schwartz space

This file defines the Schwartz space. Usually, the Schwartz space is defined as the set of smooth
functions $f : ℝ^n → ℂ$ such that there exists $C_{αβ} > 0$ with $$|x^α ∂^β f(x)| < C_{αβ}$$ for
all $x ∈ ℝ^n$ and for all multiindices $α, β$.
In mathlib, we use a slightly different approach and define the Schwartz space as all
smooth functions `f : E → F`, where `E` and `F` are real normed vector spaces such that for all
natural numbers `k` and `n` we have uniform bounds `‖x‖^k * ‖iteratedFDeriv ℝ n f x‖ < C`.
This approach completely avoids using partial derivatives as well as polynomials.
We construct the topology on the Schwartz space by a family of seminorms, which are the best
constants in the above estimates. The abstract theory of topological vector spaces developed in
`SeminormFamily.moduleFilterBasis` and `WithSeminorms.toLocallyConvexSpace` turns the
Schwartz space into a locally convex topological vector space.

## Main definitions

* `SchwartzMap`: The Schwartz space is the space of smooth functions such that all derivatives
  decay faster than any power of `‖x‖`.
* `SchwartzMap.seminorm`: The family of seminorms as described above
* `SchwartzMap.compCLM`: Composition with a function on the right as a continuous linear map
  `𝓢(E, F) →L[𝕜] 𝓢(D, F)`, provided that the function is temperate and grows polynomially near
  infinity
* `SchwartzMap.fderivCLM`: The differential as a continuous linear map
  `𝓢(E, F) →L[𝕜] 𝓢(E, E →L[ℝ] F)`
* `SchwartzMap.derivCLM`: The one-dimensional derivative as a continuous linear map
  `𝓢(ℝ, F) →L[𝕜] 𝓢(ℝ, F)`
* `SchwartzMap.integralCLM`: Integration as a continuous linear map `𝓢(ℝ, F) →L[ℝ] F`

## Main statements

* `SchwartzMap.instIsUniformAddGroup` and `SchwartzMap.instLocallyConvexSpace`: The Schwartz space
  is a locally convex topological vector space.
* `SchwartzMap.one_add_le_sup_seminorm_apply`: For a Schwartz function `f` there is a uniform bound
  on `(1 + ‖x‖) ^ k * ‖iteratedFDeriv ℝ n f x‖`.

## Implementation details

The implementation of the seminorms is taken almost literally from `ContinuousLinearMap.opNorm`.

## Notation

* `𝓢(E, F)`: The Schwartz space `SchwartzMap E F` localized in `SchwartzSpace`

## Tags

Schwartz space, tempered distributions
-/

@[expose] public section

noncomputable section

open scoped Nat NNReal ContDiff

variable {𝕜 𝕜' D E F G H V : Type*}
variable [NormedAddCommGroup E] [NormedSpace ℝ E]
variable [NormedAddCommGroup F] [NormedSpace ℝ F]

variable (E F) in
/-- A function is a Schwartz function if it is smooth and all derivatives decay faster than
  any power of `‖x‖`. -/
structure SchwartzMap where
  /-- The underlying function.

  Do NOT use directly. Use the coercion instead. -/
  toFun : E → F
  smooth' : ContDiff ℝ ∞ toFun
  decay' : ∀ k n : ℕ, ∃ C : ℝ, ∀ x, ‖x‖ ^ k * ‖iteratedFDeriv ℝ n toFun x‖ ≤ C

/-- A function is a Schwartz function if it is smooth and all derivatives decay faster than
  any power of `‖x‖`. -/
scoped[SchwartzMap] notation "𝓢(" E ", " F ")" => SchwartzMap E F

namespace SchwartzMap

instance instFunLike : FunLike 𝓢(E, F) E F where
  coe f := f.toFun
  coe_injective' f g h := by cases f; cases g; congr

/-- All derivatives of a Schwartz function are rapidly decaying. -/
theorem decay (f : 𝓢(E, F)) (k n : ℕ) :
    ∃ C : ℝ, 0 < C ∧ ∀ x, ‖x‖ ^ k * ‖iteratedFDeriv ℝ n f x‖ ≤ C := by
  rcases f.decay' k n with ⟨C, hC⟩
  exact ⟨max C 1, by positivity, fun x => (hC x).trans (le_max_left _ _)⟩

/-- Every Schwartz function is smooth. -/
@[fun_prop]
theorem smooth (f : 𝓢(E, F)) (n : ℕ∞) : ContDiff ℝ n f :=
  f.smooth'.of_le (mod_cast le_top)

<<<<<<< HEAD
@[fun_prop]
theorem contDiffAt (f : 𝓢(E, F)) (n : ℕ∞) (x : E) : ContDiffAt ℝ n f x :=
=======
/-- Every Schwartz function is smooth at any point. -/
@[fun_prop]
theorem contDiffAt (f : 𝓢(E, F)) (n : ℕ∞) {x : E} : ContDiffAt ℝ n f x :=
>>>>>>> efb5cfc3
  (f.smooth n).contDiffAt

/-- Every Schwartz function is continuous. -/
@[continuity, fun_prop]
protected theorem continuous (f : 𝓢(E, F)) : Continuous f :=
  (f.smooth 0).continuous

instance instContinuousMapClass : ContinuousMapClass 𝓢(E, F) E F where
  map_continuous := SchwartzMap.continuous

/-- Every Schwartz function is differentiable. -/
@[fun_prop]
protected theorem differentiable (f : 𝓢(E, F)) : Differentiable ℝ f :=
  (f.smooth 1).differentiable one_ne_zero

/-- Every Schwartz function is differentiable at any point. -/
@[fun_prop]
protected theorem differentiableAt (f : 𝓢(E, F)) {x : E} : DifferentiableAt ℝ f x :=
  f.differentiable.differentiableAt

@[ext]
theorem ext {f g : 𝓢(E, F)} (h : ∀ x, (f : E → F) x = g x) : f = g :=
  DFunLike.ext f g h

section IsBigO

open Asymptotics Filter

variable (f : 𝓢(E, F))

/-- Auxiliary lemma, used in proving the more general result `isBigO_cocompact_rpow`. -/
theorem isBigO_cocompact_zpow_neg_nat (k : ℕ) :
    f =O[cocompact E] (‖·‖ ^ (-k : ℤ)) := by
  obtain ⟨d, _, hd'⟩ := f.decay k 0
  simp only [norm_iteratedFDeriv_zero] at hd'
  simp_rw [Asymptotics.IsBigO, Asymptotics.IsBigOWith]
  refine ⟨d, Filter.Eventually.filter_mono Filter.cocompact_le_cofinite ?_⟩
  refine (Filter.eventually_cofinite_ne 0).mono fun x hx ↦ ?_
  rw [Real.norm_of_nonneg (by positivity), zpow_neg, ← div_eq_mul_inv, le_div_iff₀' (by positivity)]
  exact hd' x

theorem isBigO_cocompact_rpow [ProperSpace E] (s : ℝ) :
    f =O[cocompact E] (‖·‖ ^ s) := by
  let k := ⌈-s⌉₊
  have hk : -(k : ℝ) ≤ s := neg_le.mp (Nat.le_ceil (-s))
  refine (isBigO_cocompact_zpow_neg_nat f k).trans ?_
  suffices (fun x : ℝ ↦ x ^ (-k : ℤ)) =O[atTop] fun x : ℝ ↦ x ^ s
    from this.comp_tendsto tendsto_norm_cocompact_atTop
  simp_rw [Asymptotics.IsBigO, Asymptotics.IsBigOWith]
  refine ⟨1, (Filter.eventually_ge_atTop 1).mono fun x hx ↦ ?_⟩
  rw [one_mul, Real.norm_of_nonneg (by positivity), Real.norm_of_nonneg (by positivity),
    ← Real.rpow_intCast, Int.cast_neg, Int.cast_natCast]
  exact Real.rpow_le_rpow_of_exponent_le hx hk

theorem isBigO_cocompact_zpow [ProperSpace E] (k : ℤ) :
    f =O[cocompact E] (‖·‖ ^ k) := by
  simpa only [Real.rpow_intCast] using isBigO_cocompact_rpow f k

end IsBigO

section Aux

theorem bounds_nonempty (k n : ℕ) (f : 𝓢(E, F)) :
    ∃ c : ℝ, c ∈ { c : ℝ | 0 ≤ c ∧ ∀ x : E, ‖x‖ ^ k * ‖iteratedFDeriv ℝ n f x‖ ≤ c } :=
  let ⟨M, hMp, hMb⟩ := f.decay k n
  ⟨M, le_of_lt hMp, hMb⟩

theorem bounds_bddBelow (k n : ℕ) (f : 𝓢(E, F)) :
    BddBelow { c | 0 ≤ c ∧ ∀ x, ‖x‖ ^ k * ‖iteratedFDeriv ℝ n f x‖ ≤ c } :=
  ⟨0, fun _ ⟨hn, _⟩ => hn⟩

theorem decay_add_le_aux (k n : ℕ) (f g : 𝓢(E, F)) (x : E) :
    ‖x‖ ^ k * ‖iteratedFDeriv ℝ n ((f : E → F) + (g : E → F)) x‖ ≤
      ‖x‖ ^ k * ‖iteratedFDeriv ℝ n f x‖ + ‖x‖ ^ k * ‖iteratedFDeriv ℝ n g x‖ := by
  rw [← mul_add]
  gcongr _ * ?_
  rw [iteratedFDeriv_add_apply (f.smooth _).contDiffAt (g.smooth _).contDiffAt]
  exact norm_add_le _ _

theorem decay_neg_aux (k n : ℕ) (f : 𝓢(E, F)) (x : E) :
    ‖x‖ ^ k * ‖iteratedFDeriv ℝ n (-f : E → F) x‖ = ‖x‖ ^ k * ‖iteratedFDeriv ℝ n f x‖ := by
  rw [iteratedFDeriv_neg_apply, norm_neg]

variable [NormedField 𝕜] [NormedSpace 𝕜 F] [SMulCommClass ℝ 𝕜 F]

theorem decay_smul_aux (k n : ℕ) (f : 𝓢(E, F)) (c : 𝕜) (x : E) :
    ‖x‖ ^ k * ‖iteratedFDeriv ℝ n (c • (f : E → F)) x‖ =
      ‖c‖ * ‖x‖ ^ k * ‖iteratedFDeriv ℝ n f x‖ := by
  rw [mul_comm ‖c‖, mul_assoc, iteratedFDeriv_const_smul_apply (f.smooth _).contDiffAt,
    norm_smul c (iteratedFDeriv ℝ n (⇑f) x)]

end Aux

section SeminormAux

/-- Helper definition for the seminorms of the Schwartz space. -/
protected def seminormAux (k n : ℕ) (f : 𝓢(E, F)) : ℝ :=
  sInf { c | 0 ≤ c ∧ ∀ x, ‖x‖ ^ k * ‖iteratedFDeriv ℝ n f x‖ ≤ c }

theorem seminormAux_nonneg (k n : ℕ) (f : 𝓢(E, F)) : 0 ≤ f.seminormAux k n :=
  le_csInf (bounds_nonempty k n f) fun _ ⟨hx, _⟩ => hx

theorem le_seminormAux (k n : ℕ) (f : 𝓢(E, F)) (x : E) :
    ‖x‖ ^ k * ‖iteratedFDeriv ℝ n (⇑f) x‖ ≤ f.seminormAux k n :=
  le_csInf (bounds_nonempty k n f) fun _ ⟨_, h⟩ => h x

/-- If one controls the norm of every `A x`, then one controls the norm of `A`. -/
theorem seminormAux_le_bound (k n : ℕ) (f : 𝓢(E, F)) {M : ℝ} (hMp : 0 ≤ M)
    (hM : ∀ x, ‖x‖ ^ k * ‖iteratedFDeriv ℝ n f x‖ ≤ M) : f.seminormAux k n ≤ M :=
  csInf_le (bounds_bddBelow k n f) ⟨hMp, hM⟩

end SeminormAux

/-! ### Algebraic properties -/

section SMul

variable [NormedField 𝕜] [NormedSpace 𝕜 F] [SMulCommClass ℝ 𝕜 F] [NormedField 𝕜'] [NormedSpace 𝕜' F]
  [SMulCommClass ℝ 𝕜' F]

instance instSMul : SMul 𝕜 𝓢(E, F) :=
  ⟨fun c f =>
    { toFun := c • (f : E → F)
      smooth' := (f.smooth _).const_smul c
      decay' k n := .intro (f.seminormAux k n * ‖c‖) fun x ↦ calc
        ‖x‖ ^ k * ‖iteratedFDeriv ℝ n (c • ⇑f) x‖ = ‖x‖ ^ k * ‖iteratedFDeriv ℝ n f x‖ * ‖c‖ := by
          rw [mul_comm _ ‖c‖, ← mul_assoc]
          exact decay_smul_aux k n f c x
        _ ≤ SchwartzMap.seminormAux k n f * ‖c‖ := by
          gcongr
          apply f.le_seminormAux }⟩

@[simp]
theorem smul_apply {f : 𝓢(E, F)} {c : 𝕜} {x : E} : (c • f) x = c • f x :=
  rfl

instance instIsScalarTower [SMul 𝕜 𝕜'] [IsScalarTower 𝕜 𝕜' F] : IsScalarTower 𝕜 𝕜' 𝓢(E, F) :=
  ⟨fun a b f => ext fun x => smul_assoc a b (f x)⟩

instance instSMulCommClass [SMulCommClass 𝕜 𝕜' F] : SMulCommClass 𝕜 𝕜' 𝓢(E, F) :=
  ⟨fun a b f => ext fun x => smul_comm a b (f x)⟩

theorem seminormAux_smul_le (k n : ℕ) (c : 𝕜) (f : 𝓢(E, F)) :
    (c • f).seminormAux k n ≤ ‖c‖ * f.seminormAux k n := by
  refine (c • f).seminormAux_le_bound k n (mul_nonneg (norm_nonneg _) (seminormAux_nonneg _ _ _))
      fun x => (decay_smul_aux k n f c x).trans_le ?_
  rw [mul_assoc]
  exact mul_le_mul_of_nonneg_left (f.le_seminormAux k n x) (norm_nonneg _)

instance instNSMul : SMul ℕ 𝓢(E, F) :=
  ⟨fun c f =>
    { toFun := c • (f : E → F)
      smooth' := (f.smooth _).const_smul c
      decay' := by simpa [← Nat.cast_smul_eq_nsmul ℝ] using ((c : ℝ) • f).decay' }⟩

instance instZSMul : SMul ℤ 𝓢(E, F) :=
  ⟨fun c f =>
    { toFun := c • (f : E → F)
      smooth' := (f.smooth _).const_smul c
      decay' := by simpa [← Int.cast_smul_eq_zsmul ℝ] using ((c : ℝ) • f).decay' }⟩

end SMul

section Zero

instance instZero : Zero 𝓢(E, F) :=
  ⟨{  toFun := fun _ => 0
      smooth' := contDiff_const
      decay' := fun _ _ => ⟨1, fun _ => by simp⟩ }⟩

instance instInhabited : Inhabited 𝓢(E, F) :=
  ⟨0⟩

theorem coe_zero : DFunLike.coe (0 : 𝓢(E, F)) = (0 : E → F) :=
  rfl

@[simp]
theorem coeFn_zero : ⇑(0 : 𝓢(E, F)) = (0 : E → F) :=
  rfl

@[simp]
theorem zero_apply {x : E} : (0 : 𝓢(E, F)) x = 0 :=
  rfl

theorem seminormAux_zero (k n : ℕ) : (0 : 𝓢(E, F)).seminormAux k n = 0 :=
  le_antisymm (seminormAux_le_bound k n _ rfl.le fun _ => by simp [Pi.zero_def])
    (seminormAux_nonneg _ _ _)

end Zero

section Neg

instance instNeg : Neg 𝓢(E, F) :=
  ⟨fun f =>
    ⟨-f, (f.smooth _).neg, fun k n =>
      ⟨f.seminormAux k n, fun x => (decay_neg_aux k n f x).le.trans (f.le_seminormAux k n x)⟩⟩⟩

@[simp]
theorem neg_apply (f : 𝓢(E, F)) (x : E) : (-f) x = - (f x) := rfl

end Neg

section Add

instance instAdd : Add 𝓢(E, F) :=
  ⟨fun f g =>
    ⟨f + g, (f.smooth _).add (g.smooth _), fun k n =>
      ⟨f.seminormAux k n + g.seminormAux k n, fun x =>
        (decay_add_le_aux k n f g x).trans
          (add_le_add (f.le_seminormAux k n x) (g.le_seminormAux k n x))⟩⟩⟩

@[simp]
theorem add_apply {f g : 𝓢(E, F)} {x : E} : (f + g) x = f x + g x :=
  rfl

theorem seminormAux_add_le (k n : ℕ) (f g : 𝓢(E, F)) :
    (f + g).seminormAux k n ≤ f.seminormAux k n + g.seminormAux k n :=
  (f + g).seminormAux_le_bound k n
    (add_nonneg (seminormAux_nonneg _ _ _) (seminormAux_nonneg _ _ _)) fun x =>
    (decay_add_le_aux k n f g x).trans <|
      add_le_add (f.le_seminormAux k n x) (g.le_seminormAux k n x)

end Add

section Sub

instance instSub : Sub 𝓢(E, F) :=
  ⟨fun f g =>
    ⟨f - g, (f.smooth _).sub (g.smooth _), by
      intro k n
      refine ⟨f.seminormAux k n + g.seminormAux k n, fun x => ?_⟩
      grw [← f.le_seminormAux k n x, ← g.le_seminormAux k n x]
      rw [sub_eq_add_neg]
      rw [← decay_neg_aux k n g x]
      exact decay_add_le_aux k n f (-g) x⟩⟩

@[simp]
theorem sub_apply {f g : 𝓢(E, F)} {x : E} : (f - g) x = f x - g x :=
  rfl

end Sub

section AddCommGroup

instance instAddCommGroup : AddCommGroup 𝓢(E, F) :=
  DFunLike.coe_injective.addCommGroup _ rfl (fun _ _ => rfl) (fun _ => rfl) (fun _ _ => rfl)
    (fun _ _ => rfl) fun _ _ => rfl

variable (E F)

/-- Coercion as an additive homomorphism. -/
def coeHom : 𝓢(E, F) →+ E → F where
  toFun f := f
  map_zero' := coe_zero
  map_add' _ _ := rfl

variable {E F}

theorem coe_coeHom : (coeHom E F : 𝓢(E, F) → E → F) = DFunLike.coe :=
  rfl

theorem coeHom_injective : Function.Injective (coeHom E F) := by
  rw [coe_coeHom]
  exact DFunLike.coe_injective

end AddCommGroup

section Module

variable [NormedField 𝕜] [NormedSpace 𝕜 F] [SMulCommClass ℝ 𝕜 F]

instance instModule : Module 𝕜 𝓢(E, F) :=
  coeHom_injective.module 𝕜 (coeHom E F) fun _ _ => rfl

end Module

section Seminorms

/-! ### Seminorms on Schwartz space -/


variable [NormedField 𝕜] [NormedSpace 𝕜 F] [SMulCommClass ℝ 𝕜 F]
variable (𝕜)

/-- The seminorms of the Schwartz space given by the best constants in the definition of
`𝓢(E, F)`. -/
protected def seminorm (k n : ℕ) : Seminorm 𝕜 𝓢(E, F) :=
  Seminorm.ofSMulLE (SchwartzMap.seminormAux k n) (seminormAux_zero k n) (seminormAux_add_le k n)
    (seminormAux_smul_le k n)

/-- If one controls the seminorm for every `x`, then one controls the seminorm. -/
theorem seminorm_le_bound (k n : ℕ) (f : 𝓢(E, F)) {M : ℝ} (hMp : 0 ≤ M)
    (hM : ∀ x, ‖x‖ ^ k * ‖iteratedFDeriv ℝ n f x‖ ≤ M) : SchwartzMap.seminorm 𝕜 k n f ≤ M :=
  f.seminormAux_le_bound k n hMp hM

/-- If one controls the seminorm for every `x`, then one controls the seminorm.

Variant for functions `𝓢(ℝ, F)`. -/
theorem seminorm_le_bound' (k n : ℕ) (f : 𝓢(ℝ, F)) {M : ℝ} (hMp : 0 ≤ M)
    (hM : ∀ x, |x| ^ k * ‖iteratedDeriv n f x‖ ≤ M) : SchwartzMap.seminorm 𝕜 k n f ≤ M := by
  refine seminorm_le_bound 𝕜 k n f hMp ?_
  simpa only [Real.norm_eq_abs, norm_iteratedFDeriv_eq_norm_iteratedDeriv]

/-- The seminorm controls the Schwartz estimate for any fixed `x`. -/
theorem le_seminorm (k n : ℕ) (f : 𝓢(E, F)) (x : E) :
    ‖x‖ ^ k * ‖iteratedFDeriv ℝ n f x‖ ≤ SchwartzMap.seminorm 𝕜 k n f :=
  f.le_seminormAux k n x

/-- The seminorm controls the Schwartz estimate for any fixed `x`.

Variant for functions `𝓢(ℝ, F)`. -/
theorem le_seminorm' (k n : ℕ) (f : 𝓢(ℝ, F)) (x : ℝ) :
    |x| ^ k * ‖iteratedDeriv n f x‖ ≤ SchwartzMap.seminorm 𝕜 k n f := by
  have := le_seminorm 𝕜 k n f x
  rwa [← Real.norm_eq_abs, ← norm_iteratedFDeriv_eq_norm_iteratedDeriv]

theorem norm_iteratedFDeriv_le_seminorm (f : 𝓢(E, F)) (n : ℕ) (x₀ : E) :
    ‖iteratedFDeriv ℝ n f x₀‖ ≤ (SchwartzMap.seminorm 𝕜 0 n) f := by
  have := SchwartzMap.le_seminorm 𝕜 0 n f x₀
  rwa [pow_zero, one_mul] at this

theorem norm_pow_mul_le_seminorm (f : 𝓢(E, F)) (k : ℕ) (x₀ : E) :
    ‖x₀‖ ^ k * ‖f x₀‖ ≤ (SchwartzMap.seminorm 𝕜 k 0) f := by
  have := SchwartzMap.le_seminorm 𝕜 k 0 f x₀
  rwa [norm_iteratedFDeriv_zero] at this

theorem norm_le_seminorm (f : 𝓢(E, F)) (x₀ : E) : ‖f x₀‖ ≤ (SchwartzMap.seminorm 𝕜 0 0) f := by
  have := norm_pow_mul_le_seminorm 𝕜 f 0 x₀
  rwa [pow_zero, one_mul] at this

variable (E F)

/-- The family of Schwartz seminorms. -/
def _root_.schwartzSeminormFamily : SeminormFamily 𝕜 𝓢(E, F) (ℕ × ℕ) :=
  fun m => SchwartzMap.seminorm 𝕜 m.1 m.2

@[simp]
theorem schwartzSeminormFamily_apply (n k : ℕ) :
    schwartzSeminormFamily 𝕜 E F (n, k) = SchwartzMap.seminorm 𝕜 n k :=
  rfl

@[simp]
theorem schwartzSeminormFamily_apply_zero :
    schwartzSeminormFamily 𝕜 E F 0 = SchwartzMap.seminorm 𝕜 0 0 :=
  rfl

variable {𝕜 E F}

/-- A more convenient version of `le_sup_seminorm_apply`.

The set `Finset.Iic m` is the set of all pairs `(k', n')` with `k' ≤ m.1` and `n' ≤ m.2`.
Note that the constant is far from optimal. -/
theorem one_add_le_sup_seminorm_apply {m : ℕ × ℕ} {k n : ℕ} (hk : k ≤ m.1) (hn : n ≤ m.2)
    (f : 𝓢(E, F)) (x : E) :
    (1 + ‖x‖) ^ k * ‖iteratedFDeriv ℝ n f x‖ ≤
      2 ^ m.1 * (Finset.Iic m).sup (fun m => SchwartzMap.seminorm 𝕜 m.1 m.2) f := by
  rw [add_comm, add_pow]
  simp only [one_pow, mul_one, Finset.sum_mul]
  norm_cast
  rw [← Nat.sum_range_choose m.1]
  push_cast
  rw [Finset.sum_mul]
  have hk' : Finset.range (k + 1) ⊆ Finset.range (m.1 + 1) := by grind
  grw [hk']
  gcongr ∑ _i ∈ Finset.range (m.1 + 1), ?_ with i hi
  move_mul [(Nat.choose k i : ℝ), (Nat.choose m.1 i : ℝ)]
  gcongr
  grw [le_seminorm 𝕜 i n f x]
  apply Seminorm.le_def.1
  exact Finset.le_sup_of_le (Finset.mem_Iic.2 <|
    Prod.mk_le_mk.2 ⟨Finset.mem_range_succ_iff.mp hi, hn⟩) le_rfl

end Seminorms

section Topology

/-! ### The topology on the Schwartz space -/


variable [NormedField 𝕜] [NormedSpace 𝕜 F] [SMulCommClass ℝ 𝕜 F]
variable (𝕜 E F)

instance instTopologicalSpace : TopologicalSpace 𝓢(E, F) :=
  (schwartzSeminormFamily ℝ E F).moduleFilterBasis.topology'

theorem _root_.schwartz_withSeminorms : WithSeminorms (schwartzSeminormFamily 𝕜 E F) := by
  have A : WithSeminorms (schwartzSeminormFamily ℝ E F) := ⟨rfl⟩
  rw [SeminormFamily.withSeminorms_iff_nhds_eq_iInf] at A ⊢
  rw [A]
  rfl

variable {𝕜 E F}

instance instContinuousSMul : ContinuousSMul 𝕜 𝓢(E, F) := by
  rw [(schwartz_withSeminorms 𝕜 E F).withSeminorms_eq]
  exact (schwartzSeminormFamily 𝕜 E F).moduleFilterBasis.continuousSMul

instance instIsTopologicalAddGroup : IsTopologicalAddGroup 𝓢(E, F) :=
  (schwartzSeminormFamily ℝ E F).addGroupFilterBasis.isTopologicalAddGroup

instance instUniformSpace : UniformSpace 𝓢(E, F) :=
  (schwartzSeminormFamily ℝ E F).addGroupFilterBasis.uniformSpace

instance instIsUniformAddGroup : IsUniformAddGroup 𝓢(E, F) :=
  (schwartzSeminormFamily ℝ E F).addGroupFilterBasis.isUniformAddGroup

instance instLocallyConvexSpace : LocallyConvexSpace ℝ 𝓢(E, F) :=
  (schwartz_withSeminorms ℝ E F).toLocallyConvexSpace

instance instFirstCountableTopology : FirstCountableTopology 𝓢(E, F) :=
  (schwartz_withSeminorms ℝ E F).firstCountableTopology

end Topology

@[fun_prop]
theorem hasTemperateGrowth (f : 𝓢(E, F)) : Function.HasTemperateGrowth f := by
  refine ⟨smooth f ⊤, fun n => ?_⟩
  rcases f.decay 0 n with ⟨C, Cpos, hC⟩
  exact ⟨0, C, by simpa using hC⟩

section HasCompactSupport

/-- A smooth compactly supported function is a Schwartz function. -/
@[simps]
def _root_.HasCompactSupport.toSchwartzMap {f : E → F} (h₁ : HasCompactSupport f)
    (h₂ : ContDiff ℝ ∞ f) : 𝓢(E, F) where
  toFun := f
  smooth' := h₂
  decay' k n := by
    set g := fun x ↦ ‖x‖ ^ k * ‖iteratedFDeriv ℝ n f x‖
    have hg₁ : Continuous g := by
      apply Continuous.mul (by fun_prop)
      exact (h₂.of_le (mod_cast le_top)).continuous_iteratedFDeriv'.norm
    have hg₂ : HasCompactSupport g := (h₁.iteratedFDeriv _).norm.mul_left
    obtain ⟨x₀, hx₀⟩ := hg₁.exists_forall_ge_of_hasCompactSupport hg₂
    exact ⟨g x₀, hx₀⟩

end HasCompactSupport

section CLM

/-! ### Construction of continuous linear maps between Schwartz spaces -/


variable [NormedField 𝕜] [NormedField 𝕜']
variable [NormedAddCommGroup D] [NormedSpace ℝ D]
variable [NormedSpace 𝕜 E] [SMulCommClass ℝ 𝕜 E]
variable [NormedAddCommGroup G] [NormedSpace ℝ G] [NormedSpace 𝕜' G] [SMulCommClass ℝ 𝕜' G]
variable {σ : 𝕜 →+* 𝕜'}

/-- Create a semilinear map between Schwartz spaces.

Note: This is a helper definition for `mkCLM`. -/
def mkLM (A : 𝓢(D, E) → F → G) (hadd : ∀ (f g : 𝓢(D, E)) (x), A (f + g) x = A f x + A g x)
    (hsmul : ∀ (a : 𝕜) (f : 𝓢(D, E)) (x), A (a • f) x = σ a • A f x)
    (hsmooth : ∀ f : 𝓢(D, E), ContDiff ℝ ∞ (A f))
    (hbound : ∀ n : ℕ × ℕ, ∃ (s : Finset (ℕ × ℕ)) (C : ℝ), 0 ≤ C ∧ ∀ (f : 𝓢(D, E)) (x : F),
      ‖x‖ ^ n.fst * ‖iteratedFDeriv ℝ n.snd (A f) x‖ ≤ C * s.sup (schwartzSeminormFamily 𝕜 D E) f) :
    𝓢(D, E) →ₛₗ[σ] 𝓢(F, G) where
  toFun f :=
    { toFun := A f
      smooth' := hsmooth f
      decay' := by
        intro k n
        rcases hbound ⟨k, n⟩ with ⟨s, C, _, h⟩
        exact ⟨C * (s.sup (schwartzSeminormFamily 𝕜 D E)) f, h f⟩ }
  map_add' f g := ext (hadd f g)
  map_smul' a f := ext (hsmul a f)

/-- Create a continuous semilinear map between Schwartz spaces.

For an example of using this definition, see `fderivCLM`. -/
def mkCLM [RingHomIsometric σ] (A : 𝓢(D, E) → F → G)
    (hadd : ∀ (f g : 𝓢(D, E)) (x), A (f + g) x = A f x + A g x)
    (hsmul : ∀ (a : 𝕜) (f : 𝓢(D, E)) (x), A (a • f) x = σ a • A f x)
    (hsmooth : ∀ f : 𝓢(D, E), ContDiff ℝ ∞ (A f))
    (hbound : ∀ n : ℕ × ℕ, ∃ (s : Finset (ℕ × ℕ)) (C : ℝ), 0 ≤ C ∧ ∀ (f : 𝓢(D, E)) (x : F),
      ‖x‖ ^ n.fst * ‖iteratedFDeriv ℝ n.snd (A f) x‖ ≤ C * s.sup (schwartzSeminormFamily 𝕜 D E) f) :
    𝓢(D, E) →SL[σ] 𝓢(F, G) where
  cont := by
    change Continuous (mkLM A hadd hsmul hsmooth hbound : 𝓢(D, E) →ₛₗ[σ] 𝓢(F, G))
    refine
      Seminorm.continuous_from_bounded (schwartz_withSeminorms 𝕜 D E)
        (schwartz_withSeminorms 𝕜' F G) _ fun n => ?_
    rcases hbound n with ⟨s, C, hC, h⟩
    refine ⟨s, ⟨C, hC⟩, fun f => ?_⟩
    exact (mkLM A hadd hsmul hsmooth hbound f).seminorm_le_bound 𝕜' n.1 n.2 (by positivity) (h f)
  toLinearMap := mkLM A hadd hsmul hsmooth hbound

/-- Define a continuous semilinear map from Schwartz space to a normed space. -/
def mkCLMtoNormedSpace [RingHomIsometric σ] (A : 𝓢(D, E) → G)
    (hadd : ∀ (f g : 𝓢(D, E)), A (f + g) = A f + A g)
    (hsmul : ∀ (a : 𝕜) (f : 𝓢(D, E)), A (a • f) = σ a • A f)
    (hbound : ∃ (s : Finset (ℕ × ℕ)) (C : ℝ), 0 ≤ C ∧ ∀ (f : 𝓢(D, E)),
      ‖A f‖ ≤ C * s.sup (schwartzSeminormFamily 𝕜 D E) f) :
    𝓢(D, E) →SL[σ] G :=
  letI f : 𝓢(D, E) →ₛₗ[σ] G :=
    { toFun := (A ·)
      map_add' := hadd
      map_smul' := hsmul }
  { toLinearMap := f
    cont := by
      change Continuous (LinearMap.mk _ _)
      apply Seminorm.cont_withSeminorms_normedSpace G (schwartz_withSeminorms 𝕜 D E)
      rcases hbound with ⟨s, C, hC, h⟩
      exact ⟨s, ⟨C, hC⟩, h⟩ }

end CLM

section EvalCLM

variable [NormedField 𝕜]
variable [NormedAddCommGroup G] [NormedSpace ℝ G] [NormedSpace 𝕜 G] [SMulCommClass ℝ 𝕜 G]

variable (𝕜 F G) in
/-- The map applying a vector to Hom-valued Schwartz function as a continuous linear map. -/
protected def evalCLM (m : F) : 𝓢(E, F →L[ℝ] G) →L[𝕜] 𝓢(E, G) :=
  mkCLM (fun f x => f x m) (fun _ _ _ => rfl) (fun _ _ _ => rfl)
    (fun f => ContDiff.clm_apply f.2 contDiff_const) <| by
  rintro ⟨k, n⟩
  use {(k, n)}, ‖m‖, norm_nonneg _
  intro f x
  simp only [Finset.sup_singleton, schwartzSeminormFamily_apply]
  calc
    ‖x‖ ^ k * ‖iteratedFDeriv ℝ n (f · m) x‖ ≤ ‖x‖ ^ k * (‖m‖ * ‖iteratedFDeriv ℝ n f x‖) := by
      gcongr
      exact norm_iteratedFDeriv_clm_apply_const (f.smooth _).contDiffAt le_rfl
    _ ≤ ‖m‖ * SchwartzMap.seminorm 𝕜 k n f := by
      move_mul [‖m‖]
      gcongr
      apply le_seminorm

@[simp]
theorem evalCLM_apply_apply (f : 𝓢(E, F →L[ℝ] G)) (m : F) (x : E) :
    SchwartzMap.evalCLM 𝕜 F G m f x = f x m := rfl

end EvalCLM

section Multiplication

variable [NontriviallyNormedField 𝕜] [NormedAlgebra ℝ 𝕜]
  [NormedAddCommGroup D] [NormedSpace ℝ D]
  [NormedAddCommGroup G] [NormedSpace ℝ G]
  [NormedSpace 𝕜 F] [NormedSpace 𝕜 G]

section bilin

variable [NormedSpace 𝕜 E]

/-- The map `f ↦ (x ↦ B (f x) (g x))` as a continuous `𝕜`-linear map on Schwartz space,
where `B` is a continuous `𝕜`-linear map and `g` is a function of temperate growth. -/
def bilinLeftCLM (B : E →L[𝕜] F →L[𝕜] G) {g : D → F} (hg : g.HasTemperateGrowth) :
    𝓢(D, E) →L[𝕜] 𝓢(D, G) := by
  refine mkCLM (fun f x => B (f x) (g x))
    (fun _ _ _ => by simp) (fun _ _ _ => by simp)
    (fun f => (B.bilinearRestrictScalars ℝ).isBoundedBilinearMap.contDiff.comp
      ((f.smooth ⊤).prodMk hg.1)) ?_
  rintro ⟨k, n⟩
  rcases hg.norm_iteratedFDeriv_le_uniform n with ⟨l, C, hC, hgrowth⟩
  use
    Finset.Iic (l + k, n), ‖B‖ * ((n : ℝ) + (1 : ℝ)) * n.choose (n / 2) * (C * 2 ^ (l + k)),
    by positivity
  intro f x
  have hxk : 0 ≤ ‖x‖ ^ k := by positivity
  simp_rw [← ContinuousLinearMap.bilinearRestrictScalars_apply_apply ℝ B]
  have hnorm_mul :=
    ContinuousLinearMap.norm_iteratedFDeriv_le_of_bilinear (B.bilinearRestrictScalars ℝ)
    (f.smooth ⊤) hg.1 x (n := n) (mod_cast le_top)
  grw [hnorm_mul]
  rw [ContinuousLinearMap.norm_bilinearRestrictScalars]
  move_mul [← ‖B‖]
  simp_rw [mul_assoc ‖B‖]
  gcongr _ * ?_
  rw [Finset.mul_sum]
  have : (∑ _x ∈ Finset.range (n + 1), (1 : ℝ)) = n + 1 := by simp
  simp_rw [mul_assoc ((n : ℝ) + 1)]
  rw [← this, Finset.sum_mul]
  refine Finset.sum_le_sum fun i hi => ?_
  simp only [one_mul]
  move_mul [(Nat.choose n i : ℝ), (Nat.choose n (n / 2) : ℝ)]
  gcongr ?_ * ?_
  swap
  · norm_cast
    exact i.choose_le_middle n
  specialize hgrowth (n - i) (by simp only [tsub_le_self]) x
  grw [hgrowth]
  move_mul [C]
  gcongr ?_ * C
  rw [Finset.mem_range_succ_iff] at hi
  change i ≤ (l + k, n).snd at hi
  refine le_trans ?_ (one_add_le_sup_seminorm_apply le_rfl hi f x)
  rw [pow_add]
  move_mul [(1 + ‖x‖) ^ l]
  gcongr
  simp

@[simp]
theorem bilinLeftCLM_apply (B : E →L[𝕜] F →L[𝕜] G) {g : D → F} (hg : g.HasTemperateGrowth)
    (f : 𝓢(D, E)) : bilinLeftCLM B hg f = fun x => B (f x) (g x) := rfl

end bilin

section smul

variable (F) in
open Classical in
/-- The map `f ↦ (x ↦ g x • f x)` as a continuous `𝕜`-linear map on Schwartz space,
where `g` is a function of temperate growth. -/
def smulLeftCLM (g : E → 𝕜) : 𝓢(E, F) →L[𝕜] 𝓢(E, F) :=
  if hg : g.HasTemperateGrowth then
    SchwartzMap.bilinLeftCLM (ContinuousLinearMap.lsmul 𝕜 𝕜).flip hg
  else 0

@[simp]
theorem smulLeftCLM_apply_apply {g : E → 𝕜} (hg : g.HasTemperateGrowth) (f : 𝓢(E, F)) (x : E) :
    smulLeftCLM F g f x = g x • f x := by
  simp [smulLeftCLM, hg]

@[simp]
theorem smulLeftCLM_const (c : 𝕜) (f : 𝓢(E, F)) : smulLeftCLM F (fun (_ : E) ↦ c) f = c • f := by
  ext x
  have : (fun (_ : E) ↦ c).HasTemperateGrowth := by fun_prop
  simp [this]

@[simp]
theorem smulLeftCLM_smulLeftCLM_apply {g₁ g₂ : E → 𝕜} (hg₁ : g₁.HasTemperateGrowth)
    (hg₂ : g₂.HasTemperateGrowth) (f : 𝓢(E, F)) :
    smulLeftCLM F g₁ (smulLeftCLM F g₂ f) = smulLeftCLM F (g₁ * g₂) f := by
  ext x
  simp [smul_smul, hg₁, hg₂, hg₁.mul hg₂]

theorem smulLeftCLM_compL_smulLeftCLM {g₁ g₂ : E → 𝕜} (hg₁ : g₁.HasTemperateGrowth)
    (hg₂ : g₂.HasTemperateGrowth) :
    smulLeftCLM F g₁ ∘L smulLeftCLM F g₂ = smulLeftCLM F (g₁ * g₂) := by
  ext1 f
  exact smulLeftCLM_smulLeftCLM_apply hg₁ hg₂ f

end smul

variable [NormedSpace 𝕜 E]

/-- The bilinear pairing of Schwartz functions.

The continuity in the left argument is provided in `SchwartzMap.pairing_continuous_left`. -/
def pairing (B : E →L[𝕜] F →L[𝕜] G) : 𝓢(D, E) →ₗ[𝕜] 𝓢(D, F) →L[𝕜] 𝓢(D, G) where
  toFun f := bilinLeftCLM B.flip f.hasTemperateGrowth
  map_add' _ _ := by ext; simp
  map_smul' _ _ := by ext; simp

theorem pairing_apply (B : E →L[𝕜] F →L[𝕜] G) (f : 𝓢(D, E)) (g : 𝓢(D, F)) :
    pairing B f g = fun x ↦ B (f x) (g x) := rfl

@[simp]
theorem pairing_apply_apply (B : E →L[𝕜] F →L[𝕜] G) (f : 𝓢(D, E)) (g : 𝓢(D, F)) (x : D) :
    pairing B f g x = B (f x) (g x) := rfl

theorem pairing_continuous_left (B : E →L[𝕜] F →L[𝕜] G) (g : 𝓢(D, F)) :
    Continuous (pairing B · g) := (pairing B.flip g).continuous

end Multiplication

section Comp

variable (𝕜)
variable [RCLike 𝕜]
variable [NormedAddCommGroup D] [NormedSpace ℝ D]
variable [NormedSpace 𝕜 F] [SMulCommClass ℝ 𝕜 F]

/-- Composition with a function on the right is a continuous linear map on Schwartz space
provided that the function is temperate and growths polynomially near infinity. -/
def compCLM {g : D → E} (hg : g.HasTemperateGrowth)
    (hg_upper : ∃ (k : ℕ) (C : ℝ), ∀ x, ‖x‖ ≤ C * (1 + ‖g x‖) ^ k) : 𝓢(E, F) →L[𝕜] 𝓢(D, F) := by
  refine mkCLM (fun f => f ∘ g) (fun _ _ _ => by simp) (fun _ _ _ => rfl)
    (fun f => (f.smooth ⊤).comp hg.1) ?_
  rintro ⟨k, n⟩
  rcases hg.norm_iteratedFDeriv_le_uniform n with ⟨l, C, hC, hgrowth⟩
  rcases hg_upper with ⟨kg, Cg, hg_upper'⟩
  have hCg : 1 ≤ 1 + Cg := by
    refine le_add_of_nonneg_right ?_
    specialize hg_upper' 0
    rw [norm_zero] at hg_upper'
    exact nonneg_of_mul_nonneg_left hg_upper' (by positivity)
  let k' := kg * (k + l * n)
  use Finset.Iic (k', n), (1 + Cg) ^ (k + l * n) * ((C + 1) ^ n * n ! * 2 ^ k'), by positivity
  intro f x
  let seminorm_f := ((Finset.Iic (k', n)).sup (schwartzSeminormFamily 𝕜 _ _)) f
  have hg_upper'' : (1 + ‖x‖) ^ (k + l * n) ≤ (1 + Cg) ^ (k + l * n) * (1 + ‖g x‖) ^ k' := by
    rw [pow_mul, ← mul_pow]
    gcongr
    rw [add_mul]
    refine add_le_add ?_ (hg_upper' x)
    nth_rw 1 [← one_mul (1 : ℝ)]
    gcongr
    apply one_le_pow₀
    simp only [le_add_iff_nonneg_right, norm_nonneg]
  have hbound (i) (hi : i ≤ n) :
      ‖iteratedFDeriv ℝ i f (g x)‖ ≤ 2 ^ k' * seminorm_f / (1 + ‖g x‖) ^ k' := by
    have hpos : 0 < (1 + ‖g x‖) ^ k' := by positivity
    rw [le_div_iff₀' hpos]
    change i ≤ (k', n).snd at hi
    exact one_add_le_sup_seminorm_apply le_rfl hi _ _
  have hgrowth' (N : ℕ) (hN₁ : 1 ≤ N) (hN₂ : N ≤ n) :
      ‖iteratedFDeriv ℝ N g x‖ ≤ ((C + 1) * (1 + ‖x‖) ^ l) ^ N := by
    refine (hgrowth N hN₂ x).trans ?_
    rw [mul_pow]
    have hN₁' := (lt_of_lt_of_le zero_lt_one hN₁).ne'
    gcongr
    · exact le_trans (by simp) (le_self_pow₀ (by simp [hC]) hN₁')
    · refine le_self_pow₀ (one_le_pow₀ ?_) hN₁'
      simp only [le_add_iff_nonneg_right, norm_nonneg]
  have := norm_iteratedFDeriv_comp_le (f.smooth ⊤) hg.1 (mod_cast le_top) x hbound hgrowth'
  have hxk : ‖x‖ ^ k ≤ (1 + ‖x‖) ^ k :=
    pow_le_pow_left₀ (norm_nonneg _) (by simp only [zero_le_one, le_add_iff_nonneg_left]) _
  grw [hxk, this]
  have rearrange :
    (1 + ‖x‖) ^ k *
        (n ! * (2 ^ k' * seminorm_f / (1 + ‖g x‖) ^ k') * ((C + 1) * (1 + ‖x‖) ^ l) ^ n) =
      (1 + ‖x‖) ^ (k + l * n) / (1 + ‖g x‖) ^ k' *
        ((C + 1) ^ n * n ! * 2 ^ k' * seminorm_f) := by
    rw [mul_pow, pow_add, ← pow_mul]
    ring
  rw [rearrange]
  have hgxk' : 0 < (1 + ‖g x‖) ^ k' := by positivity
  rw [← div_le_iff₀ hgxk'] at hg_upper''
  grw [hg_upper'', ← mul_assoc]

@[simp] lemma compCLM_apply {g : D → E} (hg : g.HasTemperateGrowth)
    (hg_upper : ∃ (k : ℕ) (C : ℝ), ∀ x, ‖x‖ ≤ C * (1 + ‖g x‖) ^ k) (f : 𝓢(E, F)) :
    compCLM 𝕜 hg hg_upper f = f ∘ g := rfl

/-- Composition with a function on the right is a continuous linear map on Schwartz space
provided that the function is temperate and antilipschitz. -/
def compCLMOfAntilipschitz {K : ℝ≥0} {g : D → E}
    (hg : g.HasTemperateGrowth) (h'g : AntilipschitzWith K g) :
    𝓢(E, F) →L[𝕜] 𝓢(D, F) := by
  refine compCLM 𝕜 hg ⟨1, K * max 1 ‖g 0‖, fun x ↦ ?_⟩
  calc
  ‖x‖ ≤ K * ‖g x - g 0‖ := by
    rw [← dist_zero_right, ← dist_eq_norm]
    apply h'g.le_mul_dist
  _ ≤ K * (‖g x‖ + ‖g 0‖) := by
    gcongr
    exact norm_sub_le _ _
  _ ≤ K * (‖g x‖ + max 1 ‖g 0‖) := by
    gcongr
    exact le_max_right _ _
  _ ≤ (K * max 1 ‖g 0‖ : ℝ) * (1 + ‖g x‖) ^ 1 := by
    simp only [mul_add, add_comm (K * ‖g x‖), pow_one, mul_one, add_le_add_iff_left]
    gcongr
    exact le_mul_of_one_le_right (by positivity) (le_max_left _ _)

@[simp] lemma compCLMOfAntilipschitz_apply {K : ℝ≥0} {g : D → E} (hg : g.HasTemperateGrowth)
    (h'g : AntilipschitzWith K g) (f : 𝓢(E, F)) :
    compCLMOfAntilipschitz 𝕜 hg h'g f = f ∘ g := rfl

/-- Composition with a continuous linear equiv on the right is a continuous linear map on
Schwartz space. -/
def compCLMOfContinuousLinearEquiv (g : D ≃L[ℝ] E) :
    𝓢(E, F) →L[𝕜] 𝓢(D, F) :=
  compCLMOfAntilipschitz 𝕜 (g.toContinuousLinearMap.hasTemperateGrowth) g.antilipschitz

@[simp] lemma compCLMOfContinuousLinearEquiv_apply (g : D ≃L[ℝ] E) (f : 𝓢(E, F)) :
    compCLMOfContinuousLinearEquiv 𝕜 g f = f ∘ g := rfl

end Comp

section Derivatives

/-! ### Derivatives of Schwartz functions -/

variable (𝕜)
variable [RCLike 𝕜] [NormedSpace 𝕜 F] [SMulCommClass ℝ 𝕜 F]

open LineDeriv

/-- The Fréchet derivative on Schwartz space as a continuous `𝕜`-linear map. -/
def fderivCLM : 𝓢(E, F) →L[𝕜] 𝓢(E, E →L[ℝ] F) :=
  mkCLM (fderiv ℝ ·) (fun f g _ => fderiv_add f.differentiableAt g.differentiableAt)
    (fun a f _ => fderiv_const_smul f.differentiableAt a)
    (fun f => (contDiff_succ_iff_fderiv.mp (f.smooth ⊤)).2.2) fun ⟨k, n⟩ =>
    ⟨{⟨k, n + 1⟩}, 1, zero_le_one, fun f x => by
      simpa only [schwartzSeminormFamily_apply, Seminorm.comp_apply, Finset.sup_singleton,
        one_smul, norm_iteratedFDeriv_fderiv, one_mul] using f.le_seminorm 𝕜 k (n + 1) x⟩

@[simp]
theorem fderivCLM_apply (f : 𝓢(E, F)) (x : E) : fderivCLM 𝕜 f x = fderiv ℝ f x :=
  rfl

theorem hasFDerivAt (f : 𝓢(E, F)) (x : E) : HasFDerivAt f (fderiv ℝ f x) x :=
  f.differentiableAt.hasFDerivAt

/-- The 1-dimensional derivative on Schwartz space as a continuous `𝕜`-linear map. -/
def derivCLM : 𝓢(ℝ, F) →L[𝕜] 𝓢(ℝ, F) :=
  mkCLM (deriv ·) (fun f g _ => deriv_add f.differentiableAt g.differentiableAt)
    (fun a f _ => deriv_const_smul a f.differentiableAt)
    (fun f => (contDiff_succ_iff_deriv.mp (f.smooth ⊤)).2.2) fun ⟨k, n⟩ =>
    ⟨{⟨k, n + 1⟩}, 1, zero_le_one, fun f x => by
      simpa only [Real.norm_eq_abs, Finset.sup_singleton, schwartzSeminormFamily_apply, one_mul,
        norm_iteratedFDeriv_eq_norm_iteratedDeriv, ← iteratedDeriv_succ'] using
        f.le_seminorm' 𝕜 k (n + 1) x⟩

@[simp]
theorem derivCLM_apply (f : 𝓢(ℝ, F)) (x : ℝ) : derivCLM 𝕜 f x = deriv f x :=
  rfl

theorem hasDerivAt (f : 𝓢(ℝ, F)) (x : ℝ) : HasDerivAt f (deriv f x) x :=
  f.differentiableAt.hasDerivAt

/-- The partial derivative (or directional derivative) in the direction `m : E` as a
continuous linear map on Schwartz space. -/
instance instLineDeriv : LineDeriv E 𝓢(E, F) 𝓢(E, F) where
  lineDerivOp m f := (SchwartzMap.evalCLM 𝕜 E F m ∘L fderivCLM 𝕜) f

instance instLineDerivAdd : LineDerivAdd E 𝓢(E, F) 𝓢(E, F) where
  lineDerivOp_add m := (SchwartzMap.evalCLM 𝕜 E F m ∘L fderivCLM 𝕜).map_add

instance instLineDerivSMul : LineDerivSMul 𝕜 E 𝓢(E, F) 𝓢(E, F) where
  lineDerivOp_smul m := (SchwartzMap.evalCLM 𝕜 E F m ∘L fderivCLM 𝕜).map_smul

instance instContinuousLineDeriv : ContinuousLineDeriv E 𝓢(E, F) 𝓢(E, F) where
  continuous_lineDerivOp m := (SchwartzMap.evalCLM 𝕜 E F m ∘L fderivCLM 𝕜).continuous

open LineDeriv

theorem lineDerivOpCLM_eq (m : E) :
    lineDerivOpCLM 𝕜 𝓢(E, F) m = SchwartzMap.evalCLM 𝕜 E F m ∘L fderivCLM 𝕜 := rfl

@[deprecated (since := "2025-11-25")]
alias pderivCLM := lineDerivOpCLM

@[deprecated (since := "2025-11-25")]
alias pderivCLM_apply := LineDeriv.lineDerivOpCLM_apply

theorem lineDerivOp_apply (m : E) (f : 𝓢(E, F)) (x : E) : ∂_{m} f x = lineDeriv ℝ f x m :=
  f.differentiableAt.lineDeriv_eq_fderiv.symm

theorem lineDerivOp_apply_eq_fderiv (m : E) (f : 𝓢(E, F)) (x : E) :
    ∂_{m} f x = fderiv ℝ f x m := rfl

@[deprecated (since := "2025-11-25")]
alias iteratedPDeriv := LineDeriv.iteratedLineDerivOpCLM

@[deprecated (since := "2025-11-25")]
alias iteratedPDeriv_zero := LineDeriv.iteratedLineDerivOp_zero

@[deprecated (since := "2025-11-25")]
alias iteratedPDeriv_one := LineDeriv.iteratedLineDerivOp_one

@[deprecated (since := "2025-11-25")]
alias iteratedPDeriv_succ_left := LineDeriv.iteratedLineDerivOp_succ_left

@[deprecated (since := "2025-11-25")]
alias iteratedPDeriv_succ_right := LineDeriv.iteratedLineDerivOp_succ_right

theorem iteratedLineDerivOp_eq_iteratedFDeriv {n : ℕ} {m : Fin n → E} {f : 𝓢(E, F)} {x : E} :
    ∂^{m} f x = iteratedFDeriv ℝ n f x m := by
  induction n generalizing x with
  | zero => simp
  | succ n ih =>
    rw [iteratedLineDerivOp_succ_left, iteratedFDeriv_succ_apply_left,
      ← fderiv_continuousMultilinear_apply_const_apply]
    · simp only [lineDerivOp_apply_eq_fderiv, ← ih]
    · exact (f.smooth ⊤).differentiable_iteratedFDeriv (mod_cast ENat.coe_lt_top n) x

@[deprecated (since := "2025-11-25")]
alias iteratedPDeriv_eq_iteratedFDeriv := iteratedLineDerivOp_eq_iteratedFDeriv

end Derivatives

section Integration

/-! ### Integration -/


open Real Complex Filter MeasureTheory MeasureTheory.Measure Module

variable [RCLike 𝕜]
variable [NormedAddCommGroup D] [NormedSpace ℝ D]
variable [NormedAddCommGroup V] [NormedSpace ℝ V] [NormedSpace 𝕜 V]
variable [MeasurableSpace D]

variable {μ : Measure D} [hμ : HasTemperateGrowth μ]

attribute [local instance 101] secondCountableTopologyEither_of_left

variable (𝕜 μ) in
lemma integral_pow_mul_iteratedFDeriv_le (f : 𝓢(D, V)) (k n : ℕ) :
    ∫ x, ‖x‖ ^ k * ‖iteratedFDeriv ℝ n f x‖ ∂μ ≤ 2 ^ μ.integrablePower *
      (∫ x, (1 + ‖x‖) ^ (- (μ.integrablePower : ℝ)) ∂μ) *
        (SchwartzMap.seminorm 𝕜 0 n f + SchwartzMap.seminorm 𝕜 (k + μ.integrablePower) n f) :=
  integral_pow_mul_le_of_le_of_pow_mul_le (norm_iteratedFDeriv_le_seminorm ℝ _ _)
    (le_seminorm ℝ _ _ _)

variable [BorelSpace D] [SecondCountableTopology D]

variable (μ) in
lemma integrable_pow_mul_iteratedFDeriv
    (f : 𝓢(D, V))
    (k n : ℕ) : Integrable (fun x ↦ ‖x‖ ^ k * ‖iteratedFDeriv ℝ n f x‖) μ :=
  integrable_of_le_of_pow_mul_le (norm_iteratedFDeriv_le_seminorm ℝ _ _) (le_seminorm ℝ _ _ _)
    ((f.smooth ⊤).continuous_iteratedFDeriv (mod_cast le_top)).aestronglyMeasurable

variable (μ) in
lemma integrable_pow_mul (f : 𝓢(D, V))
    (k : ℕ) : Integrable (fun x ↦ ‖x‖ ^ k * ‖f x‖) μ := by
  convert integrable_pow_mul_iteratedFDeriv μ f k 0 with x
  simp

lemma integrable (f : 𝓢(D, V)) : Integrable f μ :=
  (f.integrable_pow_mul μ 0).mono f.continuous.aestronglyMeasurable
    (Eventually.of_forall (fun _ ↦ by simp))

variable (𝕜 μ) in
/-- The integral as a continuous linear map from Schwartz space to the codomain. -/
def integralCLM : 𝓢(D, V) →L[𝕜] V := by
  refine mkCLMtoNormedSpace (∫ x, · x ∂μ)
    (fun f g ↦ integral_add f.integrable g.integrable) (integral_smul · ·) ?_
  rcases hμ.exists_integrable with ⟨n, h⟩
  let m := (n, 0)
  use Finset.Iic m, 2 ^ n * ∫ x : D, (1 + ‖x‖) ^ (- (n : ℝ)) ∂μ
  refine ⟨by positivity, fun f ↦ (norm_integral_le_integral_norm f).trans ?_⟩
  have h' : ∀ x, ‖f x‖ ≤ (1 + ‖x‖) ^ (-(n : ℝ)) *
      (2 ^ n * ((Finset.Iic m).sup (fun m' => SchwartzMap.seminorm 𝕜 m'.1 m'.2) f)) := by
    intro x
    rw [rpow_neg (by positivity), ← div_eq_inv_mul, le_div_iff₀' (by positivity), rpow_natCast]
    simpa using one_add_le_sup_seminorm_apply (m := m) (k := n) (n := 0) le_rfl le_rfl f x
  apply (integral_mono (by simpa using f.integrable_pow_mul μ 0) _ h').trans
  · unfold schwartzSeminormFamily
    rw [integral_mul_const, ← mul_assoc, mul_comm (2 ^ n)]
  apply h.mul_const

variable (𝕜) in
@[simp]
lemma integralCLM_apply (f : 𝓢(D, V)) : integralCLM 𝕜 μ f = ∫ x, f x ∂μ := by rfl

end Integration

section BoundedContinuousFunction

/-! ### Inclusion into the space of bounded continuous functions -/


open scoped BoundedContinuousFunction

instance instBoundedContinuousMapClass : BoundedContinuousMapClass 𝓢(E, F) E F where
  __ := instContinuousMapClass
  map_bounded := fun f ↦ ⟨2 * (SchwartzMap.seminorm ℝ 0 0) f,
    (BoundedContinuousFunction.dist_le_two_norm' (norm_le_seminorm ℝ f))⟩

/-- Schwartz functions as bounded continuous functions -/
def toBoundedContinuousFunction (f : 𝓢(E, F)) : E →ᵇ F :=
  BoundedContinuousFunction.ofNormedAddCommGroup f (SchwartzMap.continuous f)
    (SchwartzMap.seminorm ℝ 0 0 f) (norm_le_seminorm ℝ f)

@[simp]
theorem toBoundedContinuousFunction_apply (f : 𝓢(E, F)) (x : E) :
    f.toBoundedContinuousFunction x = f x :=
  rfl

/-- Schwartz functions as continuous functions -/
def toContinuousMap (f : 𝓢(E, F)) : C(E, F) :=
  f.toBoundedContinuousFunction.toContinuousMap

variable (𝕜 E F)
variable [RCLike 𝕜] [NormedSpace 𝕜 F] [SMulCommClass ℝ 𝕜 F]

/-- The inclusion map from Schwartz functions to bounded continuous functions as a continuous linear
map. -/
def toBoundedContinuousFunctionCLM : 𝓢(E, F) →L[𝕜] E →ᵇ F :=
  mkCLMtoNormedSpace toBoundedContinuousFunction (by intro f g; ext; exact add_apply)
    (by intro a f; ext; exact smul_apply)
    (⟨{0}, 1, zero_le_one, by
      simpa [BoundedContinuousFunction.norm_le (apply_nonneg _ _)] using norm_le_seminorm 𝕜 ⟩)

@[simp]
theorem toBoundedContinuousFunctionCLM_apply (f : 𝓢(E, F)) (x : E) :
    toBoundedContinuousFunctionCLM 𝕜 E F f x = f x :=
  rfl

variable {E}

section DiracDelta

/-- The Dirac delta distribution -/
def delta (x : E) : 𝓢(E, F) →L[𝕜] F :=
  (BoundedContinuousFunction.evalCLM 𝕜 x).comp (toBoundedContinuousFunctionCLM 𝕜 E F)

@[simp]
theorem delta_apply (x₀ : E) (f : 𝓢(E, F)) : delta 𝕜 F x₀ f = f x₀ :=
  rfl

open MeasureTheory MeasureTheory.Measure

variable [MeasurableSpace E] [BorelSpace E] [SecondCountableTopology E] [CompleteSpace F]

/-- Integrating against the Dirac measure is equal to the delta distribution. -/
@[simp]
theorem integralCLM_dirac_eq_delta (x : E) : integralCLM 𝕜 (dirac x) = delta 𝕜 F x := by aesop

end DiracDelta

end BoundedContinuousFunction

section ZeroAtInfty

open scoped ZeroAtInfty

variable [ProperSpace E]

instance instZeroAtInftyContinuousMapClass : ZeroAtInftyContinuousMapClass 𝓢(E, F) E F where
  __ := instContinuousMapClass
  zero_at_infty := by
    intro f
    apply zero_at_infty_of_norm_le
    intro ε hε
    use (SchwartzMap.seminorm ℝ 1 0) f / ε
    intro x hx
    rw [div_lt_iff₀ hε] at hx
    have hxpos : 0 < ‖x‖ := by
      rw [norm_pos_iff]
      intro hxzero
      simp only [hxzero, norm_zero, zero_mul, ← not_le] at hx
      exact hx (apply_nonneg (SchwartzMap.seminorm ℝ 1 0) f)
    have := norm_pow_mul_le_seminorm ℝ f 1 x
    rw [pow_one, ← le_div_iff₀' hxpos] at this
    apply lt_of_le_of_lt this
    rwa [div_lt_iff₀' hxpos]

/-- Schwartz functions as continuous functions vanishing at infinity. -/
def toZeroAtInfty (f : 𝓢(E, F)) : C₀(E, F) where
  toFun := f
  zero_at_infty' := zero_at_infty f

@[simp] theorem toZeroAtInfty_apply (f : 𝓢(E, F)) (x : E) : f.toZeroAtInfty x = f x :=
  rfl

@[simp] theorem toZeroAtInfty_toBCF (f : 𝓢(E, F)) :
    f.toZeroAtInfty.toBCF = f.toBoundedContinuousFunction :=
  rfl

variable (𝕜 E F)
variable [RCLike 𝕜] [NormedSpace 𝕜 F] [SMulCommClass ℝ 𝕜 F]

/-- The inclusion map from Schwartz functions to continuous functions vanishing at infinity as a
continuous linear map. -/
def toZeroAtInftyCLM : 𝓢(E, F) →L[𝕜] C₀(E, F) :=
  mkCLMtoNormedSpace toZeroAtInfty (by intro f g; ext; exact add_apply)
    (by intro a f; ext; exact smul_apply)
    (⟨{0}, 1, zero_le_one, by simpa [← ZeroAtInftyContinuousMap.norm_toBCF_eq_norm,
      BoundedContinuousFunction.norm_le (apply_nonneg _ _)] using norm_le_seminorm 𝕜 ⟩)

@[simp] theorem toZeroAtInftyCLM_apply (f : 𝓢(E, F)) (x : E) : toZeroAtInftyCLM 𝕜 E F f x = f x :=
  rfl

end ZeroAtInfty

section Lp

/-! ### Inclusion into L^p space -/

open MeasureTheory
open scoped NNReal ENNReal

variable [NormedAddCommGroup D] [MeasurableSpace D] [MeasurableSpace E] [OpensMeasurableSpace E]
  [NormedField 𝕜] [NormedSpace 𝕜 F] [SMulCommClass ℝ 𝕜 F]

variable (𝕜 F) in
/-- The `L^p` norm of a Schwartz function is controlled by a finite family of Schwartz seminorms.

The maximum index `k` and the constant `C` depend on `p` and `μ`.
-/
theorem eLpNorm_le_seminorm (p : ℝ≥0∞) (μ : Measure E := by volume_tac)
    [hμ : μ.HasTemperateGrowth] :
    ∃ (k : ℕ) (C : ℝ≥0), ∀ (f : 𝓢(E, F)), eLpNorm f p μ ≤
      C * ENNReal.ofReal ((Finset.Iic (k, 0)).sup (schwartzSeminormFamily 𝕜 E F) f) := by
  -- Apply Hölder's inequality `‖f‖_p ≤ ‖f₁‖_p * ‖f₂‖_∞` to obtain the `L^p` norm of `f = f₁ • f₂`
  -- using `f₁ = (1 + ‖x‖) ^ (-k)` and `f₂ = (1 + ‖x‖) ^ k • f x`.
  rcases hμ.exists_eLpNorm_lt_top p with ⟨k, hk⟩
  refine ⟨k, (eLpNorm (fun x ↦ (1 + ‖x‖) ^ (-k : ℝ)) p μ).toNNReal * 2 ^ k, fun f ↦ ?_⟩
  have h_one_add (x : E) : 0 < 1 + ‖x‖ := lt_add_of_pos_of_le zero_lt_one (norm_nonneg x)
  calc eLpNorm (⇑f) p μ
  _ = eLpNorm ((fun x : E ↦ (1 + ‖x‖) ^ (-k : ℝ)) • fun x ↦ (1 + ‖x‖) ^ k • f x) p μ := by
    refine congrArg (eLpNorm · p μ) (funext fun x ↦ ?_)
    simp [(h_one_add x).ne']
  _ ≤ eLpNorm (fun x ↦ (1 + ‖x‖) ^ (-k : ℝ)) p μ * eLpNorm (fun x ↦ (1 + ‖x‖) ^ k • f x) ⊤ μ := by
    refine eLpNorm_smul_le_eLpNorm_mul_eLpNorm_top p _ ?_
    refine Continuous.aestronglyMeasurable ?_
    exact .rpow_const (.add continuous_const continuous_norm) fun x ↦ .inl (h_one_add x).ne'
  _ ≤ eLpNorm (fun x ↦ (1 + ‖x‖) ^ (-k : ℝ)) p μ *
      (2 ^ k * ENNReal.ofReal (((Finset.Iic (k, 0)).sup (schwartzSeminormFamily 𝕜 E F)) f)) := by
    gcongr
    refine eLpNormEssSup_le_of_ae_nnnorm_bound (ae_of_all μ fun x ↦ ?_)
    rw [← norm_toNNReal, Real.toNNReal_le_iff_le_coe]
    simpa [norm_smul, abs_of_nonneg (h_one_add x).le] using
      one_add_le_sup_seminorm_apply (m := (k, 0)) (le_refl k) (le_refl 0) f x
  _ = _ := by
    rw [ENNReal.coe_mul, ENNReal.coe_toNNReal hk.ne]
    simp only [ENNReal.coe_pow, ENNReal.coe_ofNat]
    ring

/-- The `L^p` norm of a Schwartz function is finite. -/
theorem eLpNorm_lt_top (f : 𝓢(E, F)) (p : ℝ≥0∞) (μ : Measure E := by volume_tac)
    [hμ : μ.HasTemperateGrowth] : eLpNorm f p μ < ⊤ := by
  rcases eLpNorm_le_seminorm ℝ F p μ with ⟨k, C, hC⟩
  exact lt_of_le_of_lt (hC f) (ENNReal.mul_lt_top ENNReal.coe_lt_top ENNReal.ofReal_lt_top)

variable [SecondCountableTopologyEither E F]

/-- Schwartz functions are in `L^∞`; does not require `hμ.HasTemperateGrowth`. -/
theorem memLp_top (f : 𝓢(E, F)) (μ : Measure E := by volume_tac) : MemLp f ⊤ μ := by
  rcases f.decay 0 0 with ⟨C, _, hC⟩
  refine memLp_top_of_bound f.continuous.aestronglyMeasurable C (ae_of_all μ fun x ↦ ?_)
  simpa using hC x

/-- Schwartz functions are in `L^p` for any `p`. -/
theorem memLp (f : 𝓢(E, F)) (p : ℝ≥0∞) (μ : Measure E := by volume_tac)
    [hμ : μ.HasTemperateGrowth] : MemLp f p μ :=
  ⟨f.continuous.aestronglyMeasurable, f.eLpNorm_lt_top p μ⟩

/-- Map a Schwartz function to an `Lp` function for any `p`. -/
def toLp (f : 𝓢(E, F)) (p : ℝ≥0∞) (μ : Measure E := by volume_tac) [hμ : μ.HasTemperateGrowth] :
    Lp F p μ := (f.memLp p μ).toLp

theorem coeFn_toLp (f : 𝓢(E, F)) (p : ℝ≥0∞) (μ : Measure E := by volume_tac)
    [hμ : μ.HasTemperateGrowth] : f.toLp p μ =ᵐ[μ] f := (f.memLp p μ).coeFn_toLp

theorem norm_toLp {f : 𝓢(E, F)} {p : ℝ≥0∞} {μ : Measure E} [hμ : μ.HasTemperateGrowth] :
    ‖f.toLp p μ‖ = ENNReal.toReal (eLpNorm f p μ) := by
  rw [Lp.norm_def, eLpNorm_congr_ae (coeFn_toLp f p μ)]

theorem injective_toLp (p : ℝ≥0∞) (μ : Measure E := by volume_tac) [hμ : μ.HasTemperateGrowth]
    [μ.IsOpenPosMeasure] : Function.Injective (fun f : 𝓢(E, F) ↦ f.toLp p μ) :=
  fun f g ↦ by simpa [toLp] using (Continuous.ae_eq_iff_eq μ f.continuous g.continuous).mp

variable (𝕜 F) in
theorem norm_toLp_le_seminorm (p : ℝ≥0∞) (μ : Measure E := by volume_tac)
    [hμ : μ.HasTemperateGrowth] :
    ∃ k C, 0 ≤ C ∧ ∀ (f : 𝓢(E, F)), ‖f.toLp p μ‖ ≤
      C * (Finset.Iic (k, 0)).sup (schwartzSeminormFamily 𝕜 E F) f := by
  rcases eLpNorm_le_seminorm 𝕜 F p μ with ⟨k, C, hC⟩
  refine ⟨k, C, C.coe_nonneg, fun f ↦ ?_⟩
  rw [norm_toLp]
  refine ENNReal.toReal_le_of_le_ofReal (by simp [mul_nonneg]) ?_
  rw [ENNReal.ofReal_mul NNReal.zero_le_coe]
  simpa using hC f

variable (𝕜 F) in
/-- Continuous linear map from Schwartz functions to `L^p`. -/
def toLpCLM (p : ℝ≥0∞) [Fact (1 ≤ p)] (μ : Measure E := by volume_tac)
    [hμ : μ.HasTemperateGrowth] : 𝓢(E, F) →L[𝕜] Lp F p μ :=
  mkCLMtoNormedSpace (fun f ↦ f.toLp p μ) (fun _ _ ↦ rfl) (fun _ _ ↦ rfl) <| by
    rcases norm_toLp_le_seminorm 𝕜 F p μ with ⟨k, C, hC_pos, hC⟩
    exact ⟨Finset.Iic (k, 0), C, hC_pos, hC⟩

@[simp] theorem toLpCLM_apply {p : ℝ≥0∞} [Fact (1 ≤ p)] {μ : Measure E} [hμ : μ.HasTemperateGrowth]
    {f : 𝓢(E, F)} : toLpCLM 𝕜 F p μ f = f.toLp p μ := rfl

@[fun_prop]
theorem continuous_toLp {p : ℝ≥0∞} [Fact (1 ≤ p)] {μ : Measure E} [hμ : μ.HasTemperateGrowth] :
    Continuous (fun f : 𝓢(E, F) ↦ f.toLp p μ) := (toLpCLM ℝ F p μ).continuous

/-- Schwartz functions are dense in `Lp`. -/
theorem denseRange_toLpCLM [FiniteDimensional ℝ E] [BorelSpace E] {p : ℝ≥0∞} (hp : p ≠ ⊤)
    [hp' : Fact (1 ≤ p)] {μ : Measure E} [hμ : μ.HasTemperateGrowth] [IsFiniteMeasureOnCompacts μ] :
    DenseRange (SchwartzMap.toLpCLM ℝ F p μ) := by
  intro f
  refine (mem_closure_iff_nhds_basis Metric.nhds_basis_closedBall).2 fun ε hε ↦ ?_
  obtain ⟨g, hg₁, hg₂, hg₃⟩ := MemLp.exist_eLpNorm_sub_le hp hp'.out (Lp.memLp f) hε
  use (hg₁.toSchwartzMap hg₂).toLp p μ
  have : (f : E → F) - ((hg₁.toSchwartzMap hg₂).toLp p μ : E → F) =ᶠ[ae μ] (f : E → F) - g := by
    filter_upwards [(hg₁.toSchwartzMap hg₂).coeFn_toLp p μ]
    simp
  simp only [Set.mem_range, toLpCLM_apply, exists_apply_eq_apply, Metric.mem_closedBall', true_and,
    Lp.dist_def, eLpNorm_congr_ae this]
  grw [hg₃, ENNReal.toReal_ofReal hε.le]
  simp

end Lp

section L2

open MeasureTheory

variable [NormedAddCommGroup H] [NormedSpace ℝ H] [FiniteDimensional ℝ H]
  [MeasurableSpace H] [BorelSpace H]
  [NormedAddCommGroup V] [InnerProductSpace ℂ V]

@[simp]
theorem inner_toL2_toL2_eq (f g : 𝓢(H, V)) (μ : Measure H := by volume_tac) [μ.HasTemperateGrowth] :
    inner ℂ (f.toLp 2 μ) (g.toLp 2 μ) = ∫ x, inner ℂ (f x) (g x) ∂μ := by
  apply integral_congr_ae
  have hf_ae := f.coeFn_toLp 2 μ
  have hg_ae := g.coeFn_toLp 2 μ
  filter_upwards [hf_ae, hg_ae] with _ hf hg
  rw [hf, hg]

end L2

section integration_by_parts

open ENNReal MeasureTheory

section one_dim

variable [NormedAddCommGroup V] [NormedSpace ℝ V]

/-- Integration by parts of Schwartz functions for the 1-dimensional derivative.

Version for a general bilinear map. -/
theorem integral_bilinear_deriv_right_eq_neg_left (f : 𝓢(ℝ, E)) (g : 𝓢(ℝ, F))
    (L : E →L[ℝ] F →L[ℝ] V) :
    ∫ (x : ℝ), L (f x) (deriv g x) = -∫ (x : ℝ), L (deriv f x) (g x) :=
  MeasureTheory.integral_bilinear_hasDerivAt_right_eq_neg_left_of_integrable
    f.hasDerivAt g.hasDerivAt (pairing L f (derivCLM ℝ g)).integrable
    (pairing L (derivCLM ℝ f) g).integrable (pairing L f g).integrable

variable [NormedRing 𝕜] [NormedSpace ℝ 𝕜] [IsScalarTower ℝ 𝕜 𝕜] [SMulCommClass ℝ 𝕜 𝕜] in
/-- Integration by parts of Schwartz functions for the 1-dimensional derivative.

Version for multiplication of scalar-valued Schwartz functions. -/
theorem integral_mul_deriv_eq_neg_deriv_mul (f : 𝓢(ℝ, 𝕜)) (g : 𝓢(ℝ, 𝕜)) :
    ∫ (x : ℝ), f x * (deriv g x) = -∫ (x : ℝ), deriv f x * (g x) :=
  integral_bilinear_deriv_right_eq_neg_left f g (ContinuousLinearMap.mul ℝ 𝕜)

variable [RCLike 𝕜] [NormedSpace 𝕜 F] [NormedSpace 𝕜 V]

/-- Integration by parts of Schwartz functions for the 1-dimensional derivative.

Version for a Schwartz function with values in continuous linear maps. -/
theorem integral_smul_deriv_right_eq_neg_left (f : 𝓢(ℝ, 𝕜)) (g : 𝓢(ℝ, F)) :
    ∫ (x : ℝ), f x • deriv g x = -∫ (x : ℝ), deriv f x • g x :=
  integral_bilinear_deriv_right_eq_neg_left f g (ContinuousLinearMap.lsmul ℝ 𝕜)

/-- Integration by parts of Schwartz functions for the 1-dimensional derivative.

Version for a Schwartz function with values in continuous linear maps. -/
theorem integral_clm_comp_deriv_right_eq_neg_left (f : 𝓢(ℝ, F →L[𝕜] V)) (g : 𝓢(ℝ, F)) :
    ∫ (x : ℝ), f x (deriv g x) = -∫ (x : ℝ), deriv f x (g x) :=
  integral_bilinear_deriv_right_eq_neg_left f g
    ((ContinuousLinearMap.id 𝕜 (F →L[𝕜] V)).bilinearRestrictScalars ℝ)

end one_dim

variable [NormedAddCommGroup V] [NormedSpace ℝ V]
  [NormedAddCommGroup D] [NormedSpace ℝ D]
  [MeasurableSpace D] {μ : Measure D} [BorelSpace D] [FiniteDimensional ℝ D] [μ.IsAddHaarMeasure]

open scoped LineDeriv

/-- Integration by parts of Schwartz functions for directional derivatives.

Version for a general bilinear map. -/
theorem integral_bilinear_lineDerivOp_right_eq_neg_left (f : 𝓢(D, E)) (g : 𝓢(D, F))
    (L : E →L[ℝ] F →L[ℝ] V) (v : D) :
    ∫ (x : D), L (f x) (∂_{v} g x) ∂μ = -∫ (x : D), L (∂_{v} f x) (g x) ∂μ := by
  apply integral_bilinear_hasLineDerivAt_right_eq_neg_left_of_integrable (v := v)
    (bilinLeftCLM L g.hasTemperateGrowth _).integrable
    (bilinLeftCLM L (∂_{v} g).hasTemperateGrowth _).integrable
    (bilinLeftCLM L g.hasTemperateGrowth _).integrable
  all_goals
  intro x
  exact (hasFDerivAt _ x).hasLineDerivAt v

variable [NormedRing 𝕜] [NormedSpace ℝ 𝕜] [IsScalarTower ℝ 𝕜 𝕜] [SMulCommClass ℝ 𝕜 𝕜] in
/-- Integration by parts of Schwartz functions for directional derivatives.

Version for multiplication of scalar-valued Schwartz functions. -/
theorem integral_mul_lineDerivOp_right_eq_neg_left (f : 𝓢(D, 𝕜)) (g : 𝓢(D, 𝕜)) (v : D) :
    ∫ (x : D), f x * ∂_{v} g x ∂μ = -∫ (x : D), ∂_{v} f x * g x ∂μ :=
  integral_bilinear_lineDerivOp_right_eq_neg_left f g (ContinuousLinearMap.mul ℝ 𝕜) v

variable [RCLike 𝕜] [NormedSpace 𝕜 F] [NormedSpace 𝕜 V]

/-- Integration by parts of Schwartz functions for directional derivatives.

Version for scalar multiplication. -/
theorem integral_smul_lineDerivOp_right_eq_neg_left (f : 𝓢(D, 𝕜)) (g : 𝓢(D, F)) (v : D) :
    ∫ (x : D), f x • ∂_{v} g x ∂μ = -∫ (x : D), ∂_{v} f x • g x ∂μ :=
  integral_bilinear_lineDerivOp_right_eq_neg_left f g (ContinuousLinearMap.lsmul ℝ 𝕜) v

/-- Integration by parts of Schwartz functions for directional derivatives.

Version for a Schwartz function with values in continuous linear maps. -/
theorem integral_clm_comp_lineDerivOp_right_eq_neg_left (f : 𝓢(D, F →L[𝕜] V)) (g : 𝓢(D, F))
    (v : D) : ∫ (x : D), f x (∂_{v} g x) ∂μ = -∫ (x : D), ∂_{v} f x (g x) ∂μ :=
  integral_bilinear_lineDerivOp_right_eq_neg_left f g
    ((ContinuousLinearMap.id 𝕜 (F →L[𝕜] V)).bilinearRestrictScalars ℝ) v

end integration_by_parts


end SchwartzMap<|MERGE_RESOLUTION|>--- conflicted
+++ resolved
@@ -108,14 +108,9 @@
 theorem smooth (f : 𝓢(E, F)) (n : ℕ∞) : ContDiff ℝ n f :=
   f.smooth'.of_le (mod_cast le_top)
 
-<<<<<<< HEAD
-@[fun_prop]
-theorem contDiffAt (f : 𝓢(E, F)) (n : ℕ∞) (x : E) : ContDiffAt ℝ n f x :=
-=======
 /-- Every Schwartz function is smooth at any point. -/
 @[fun_prop]
 theorem contDiffAt (f : 𝓢(E, F)) (n : ℕ∞) {x : E} : ContDiffAt ℝ n f x :=
->>>>>>> efb5cfc3
   (f.smooth n).contDiffAt
 
 /-- Every Schwartz function is continuous. -/
