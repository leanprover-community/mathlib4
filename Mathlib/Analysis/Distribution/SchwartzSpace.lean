--- conflicted
+++ resolved
@@ -87,13 +87,7 @@
 
 namespace SchwartzMap
 
-<<<<<<< HEAD
--- porting note: removed
-=======
-open SchwartzSpace
-
 -- Porting note: removed
->>>>>>> c8969e40
 -- instance : Coe 𝓢(E, F) (E → F) := ⟨toFun⟩
 
 instance instFunLike : FunLike 𝓢(E, F) E F where
