/-
Copyright (c) 2022 Moritz Doll. All rights reserved.
Released under Apache 2.0 license as described in the file LICENSE.
Authors: Moritz Doll
-/
import Mathlib.Analysis.Calculus.ContDiff.Bounds
import Mathlib.Analysis.Calculus.IteratedDeriv.Defs
import Mathlib.Analysis.Calculus.LineDeriv.Basic
import Mathlib.Analysis.LocallyConvex.WithSeminorms
import Mathlib.Analysis.Normed.Group.ZeroAtInfty
import Mathlib.Analysis.SpecialFunctions.Pow.Real
import Mathlib.Analysis.SpecialFunctions.JapaneseBracket
import Mathlib.Topology.Algebra.UniformFilterBasis
import Mathlib.MeasureTheory.Integral.IntegralEqImproper
import Mathlib.Tactic.MoveAdd

/-!
# Schwartz space

This file defines the Schwartz space. Usually, the Schwartz space is defined as the set of smooth
functions $f : ℝ^n → ℂ$ such that there exists $C_{αβ} > 0$ with $$|x^α ∂^β f(x)| < C_{αβ}$$ for
all $x ∈ ℝ^n$ and for all multiindices $α, β$.
In mathlib, we use a slightly different approach and define the Schwartz space as all
smooth functions `f : E → F`, where `E` and `F` are real normed vector spaces such that for all
natural numbers `k` and `n` we have uniform bounds `‖x‖^k * ‖iteratedFDeriv ℝ n f x‖ < C`.
This approach completely avoids using partial derivatives as well as polynomials.
We construct the topology on the Schwartz space by a family of seminorms, which are the best
constants in the above estimates. The abstract theory of topological vector spaces developed in
`SeminormFamily.moduleFilterBasis` and `WithSeminorms.toLocallyConvexSpace` turns the
Schwartz space into a locally convex topological vector space.

## Main definitions

* `SchwartzMap`: The Schwartz space is the space of smooth functions such that all derivatives
  decay faster than any power of `‖x‖`.
* `SchwartzMap.seminorm`: The family of seminorms as described above
* `SchwartzMap.compCLM`: Composition with a function on the right as a continuous linear map
  `𝓢(E, F) →L[𝕜] 𝓢(D, F)`, provided that the function is temperate and grows polynomially near
  infinity
* `SchwartzMap.fderivCLM`: The differential as a continuous linear map
  `𝓢(E, F) →L[𝕜] 𝓢(E, E →L[ℝ] F)`
* `SchwartzMap.derivCLM`: The one-dimensional derivative as a continuous linear map
  `𝓢(ℝ, F) →L[𝕜] 𝓢(ℝ, F)`
* `SchwartzMap.integralCLM`: Integration as a continuous linear map `𝓢(ℝ, F) →L[ℝ] F`

## Main statements

* `SchwartzMap.instIsUniformAddGroup` and `SchwartzMap.instLocallyConvexSpace`: The Schwartz space
  is a locally convex topological vector space.
* `SchwartzMap.one_add_le_sup_seminorm_apply`: For a Schwartz function `f` there is a uniform bound
  on `(1 + ‖x‖) ^ k * ‖iteratedFDeriv ℝ n f x‖`.

## Implementation details

The implementation of the seminorms is taken almost literally from `ContinuousLinearMap.opNorm`.

## Notation

* `𝓢(E, F)`: The Schwartz space `SchwartzMap E F` localized in `SchwartzSpace`

## Tags

Schwartz space, tempered distributions
-/

noncomputable section

open scoped Nat NNReal ContDiff

variable {𝕜 𝕜' D E F G R V : Type*}
variable [NormedAddCommGroup E] [NormedSpace ℝ E]
variable [NormedAddCommGroup F] [NormedSpace ℝ F]

variable (E F) in
/-- A function is a Schwartz function if it is smooth and all derivatives decay faster than
  any power of `‖x‖`. -/
structure SchwartzMap where
  /-- The underlying function.

  Do NOT use directly. Use the coercion instead. -/
  toFun : E → F
  smooth' : ContDiff ℝ ∞ toFun
  decay' : ∀ k n : ℕ, ∃ C : ℝ, ∀ x, ‖x‖ ^ k * ‖iteratedFDeriv ℝ n toFun x‖ ≤ C

/-- A function is a Schwartz function if it is smooth and all derivatives decay faster than
  any power of `‖x‖`. -/
scoped[SchwartzMap] notation "𝓢(" E ", " F ")" => SchwartzMap E F

namespace SchwartzMap

instance instFunLike : FunLike 𝓢(E, F) E F where
  coe f := f.toFun
  coe_injective' f g h := by cases f; cases g; congr

/-- All derivatives of a Schwartz function are rapidly decaying. -/
theorem decay (f : 𝓢(E, F)) (k n : ℕ) :
    ∃ C : ℝ, 0 < C ∧ ∀ x, ‖x‖ ^ k * ‖iteratedFDeriv ℝ n f x‖ ≤ C := by
  rcases f.decay' k n with ⟨C, hC⟩
  exact ⟨max C 1, by positivity, fun x => (hC x).trans (le_max_left _ _)⟩

/-- Every Schwartz function is smooth. -/
theorem smooth (f : 𝓢(E, F)) (n : ℕ∞) : ContDiff ℝ n f :=
  f.smooth'.of_le (mod_cast le_top)

/-- Every Schwartz function is continuous. -/
@[continuity]
protected theorem continuous (f : 𝓢(E, F)) : Continuous f :=
  (f.smooth 0).continuous

instance instContinuousMapClass : ContinuousMapClass 𝓢(E, F) E F where
  map_continuous := SchwartzMap.continuous

/-- Every Schwartz function is differentiable. -/
protected theorem differentiable (f : 𝓢(E, F)) : Differentiable ℝ f :=
  (f.smooth 1).differentiable rfl.le

/-- Every Schwartz function is differentiable at any point. -/
protected theorem differentiableAt (f : 𝓢(E, F)) {x : E} : DifferentiableAt ℝ f x :=
  f.differentiable.differentiableAt

@[ext]
theorem ext {f g : 𝓢(E, F)} (h : ∀ x, (f : E → F) x = g x) : f = g :=
  DFunLike.ext f g h

section IsBigO

open Asymptotics Filter

variable (f : 𝓢(E, F))

/-- Auxiliary lemma, used in proving the more general result `isBigO_cocompact_rpow`. -/
theorem isBigO_cocompact_zpow_neg_nat (k : ℕ) :
    f =O[cocompact E] fun x => ‖x‖ ^ (-k : ℤ) := by
  obtain ⟨d, _, hd'⟩ := f.decay k 0
  simp only [norm_iteratedFDeriv_zero] at hd'
  simp_rw [Asymptotics.IsBigO, Asymptotics.IsBigOWith]
  refine ⟨d, Filter.Eventually.filter_mono Filter.cocompact_le_cofinite ?_⟩
  refine (Filter.eventually_cofinite_ne 0).mono fun x hx => ?_
  rw [Real.norm_of_nonneg (zpow_nonneg (norm_nonneg _) _), zpow_neg, ← div_eq_mul_inv, le_div_iff₀']
  exacts [hd' x, zpow_pos (norm_pos_iff.mpr hx) _]

theorem isBigO_cocompact_rpow [ProperSpace E] (s : ℝ) :
    f =O[cocompact E] fun x => ‖x‖ ^ s := by
  let k := ⌈-s⌉₊
  have hk : -(k : ℝ) ≤ s := neg_le.mp (Nat.le_ceil (-s))
  refine (isBigO_cocompact_zpow_neg_nat f k).trans ?_
  suffices (fun x : ℝ => x ^ (-k : ℤ)) =O[atTop] fun x : ℝ => x ^ s
    from this.comp_tendsto tendsto_norm_cocompact_atTop
  simp_rw [Asymptotics.IsBigO, Asymptotics.IsBigOWith]
  refine ⟨1, (Filter.eventually_ge_atTop 1).mono fun x hx => ?_⟩
  rw [one_mul, Real.norm_of_nonneg (Real.rpow_nonneg (zero_le_one.trans hx) _),
    Real.norm_of_nonneg (zpow_nonneg (zero_le_one.trans hx) _), ← Real.rpow_intCast, Int.cast_neg,
    Int.cast_natCast]
  exact Real.rpow_le_rpow_of_exponent_le hx hk

theorem isBigO_cocompact_zpow [ProperSpace E] (k : ℤ) :
    f =O[cocompact E] fun x => ‖x‖ ^ k := by
  simpa only [Real.rpow_intCast] using isBigO_cocompact_rpow f k

end IsBigO

section Aux

theorem bounds_nonempty (k n : ℕ) (f : 𝓢(E, F)) :
    ∃ c : ℝ, c ∈ { c : ℝ | 0 ≤ c ∧ ∀ x : E, ‖x‖ ^ k * ‖iteratedFDeriv ℝ n f x‖ ≤ c } :=
  let ⟨M, hMp, hMb⟩ := f.decay k n
  ⟨M, le_of_lt hMp, hMb⟩

theorem bounds_bddBelow (k n : ℕ) (f : 𝓢(E, F)) :
    BddBelow { c | 0 ≤ c ∧ ∀ x, ‖x‖ ^ k * ‖iteratedFDeriv ℝ n f x‖ ≤ c } :=
  ⟨0, fun _ ⟨hn, _⟩ => hn⟩

theorem decay_add_le_aux (k n : ℕ) (f g : 𝓢(E, F)) (x : E) :
    ‖x‖ ^ k * ‖iteratedFDeriv ℝ n ((f : E → F) + (g : E → F)) x‖ ≤
      ‖x‖ ^ k * ‖iteratedFDeriv ℝ n f x‖ + ‖x‖ ^ k * ‖iteratedFDeriv ℝ n g x‖ := by
  rw [← mul_add]
  gcongr _ * ?_
  rw [iteratedFDeriv_add_apply (f.smooth _).contDiffAt (g.smooth _).contDiffAt]
  exact norm_add_le _ _

theorem decay_neg_aux (k n : ℕ) (f : 𝓢(E, F)) (x : E) :
    ‖x‖ ^ k * ‖iteratedFDeriv ℝ n (-f : E → F) x‖ = ‖x‖ ^ k * ‖iteratedFDeriv ℝ n f x‖ := by
  rw [iteratedFDeriv_neg_apply, norm_neg]

variable [NormedField 𝕜] [NormedSpace 𝕜 F] [SMulCommClass ℝ 𝕜 F]

theorem decay_smul_aux (k n : ℕ) (f : 𝓢(E, F)) (c : 𝕜) (x : E) :
    ‖x‖ ^ k * ‖iteratedFDeriv ℝ n (c • (f : E → F)) x‖ =
      ‖c‖ * ‖x‖ ^ k * ‖iteratedFDeriv ℝ n f x‖ := by
  rw [mul_comm ‖c‖, mul_assoc, iteratedFDeriv_const_smul_apply (f.smooth _).contDiffAt,
    norm_smul c (iteratedFDeriv ℝ n (⇑f) x)]

end Aux

section SeminormAux

/-- Helper definition for the seminorms of the Schwartz space. -/
protected def seminormAux (k n : ℕ) (f : 𝓢(E, F)) : ℝ :=
  sInf { c | 0 ≤ c ∧ ∀ x, ‖x‖ ^ k * ‖iteratedFDeriv ℝ n f x‖ ≤ c }

theorem seminormAux_nonneg (k n : ℕ) (f : 𝓢(E, F)) : 0 ≤ f.seminormAux k n :=
  le_csInf (bounds_nonempty k n f) fun _ ⟨hx, _⟩ => hx

theorem le_seminormAux (k n : ℕ) (f : 𝓢(E, F)) (x : E) :
    ‖x‖ ^ k * ‖iteratedFDeriv ℝ n (⇑f) x‖ ≤ f.seminormAux k n :=
  le_csInf (bounds_nonempty k n f) fun _ ⟨_, h⟩ => h x

/-- If one controls the norm of every `A x`, then one controls the norm of `A`. -/
theorem seminormAux_le_bound (k n : ℕ) (f : 𝓢(E, F)) {M : ℝ} (hMp : 0 ≤ M)
    (hM : ∀ x, ‖x‖ ^ k * ‖iteratedFDeriv ℝ n f x‖ ≤ M) : f.seminormAux k n ≤ M :=
  csInf_le (bounds_bddBelow k n f) ⟨hMp, hM⟩

end SeminormAux

/-! ### Algebraic properties -/

section SMul

variable [NormedField 𝕜] [NormedSpace 𝕜 F] [SMulCommClass ℝ 𝕜 F] [NormedField 𝕜'] [NormedSpace 𝕜' F]
  [SMulCommClass ℝ 𝕜' F]

instance instSMul : SMul 𝕜 𝓢(E, F) :=
  ⟨fun c f =>
    { toFun := c • (f : E → F)
      smooth' := (f.smooth _).const_smul c
      decay' k n := .intro (f.seminormAux k n * ‖c‖) fun x ↦ calc
        ‖x‖ ^ k * ‖iteratedFDeriv ℝ n (c • ⇑f) x‖ = ‖x‖ ^ k * ‖iteratedFDeriv ℝ n f x‖ * ‖c‖ := by
          rw [mul_comm _ ‖c‖, ← mul_assoc]
          exact decay_smul_aux k n f c x
        _ ≤ SchwartzMap.seminormAux k n f * ‖c‖ := by
          gcongr
          apply f.le_seminormAux }⟩

@[simp]
theorem smul_apply {f : 𝓢(E, F)} {c : 𝕜} {x : E} : (c • f) x = c • f x :=
  rfl

instance instIsScalarTower [SMul 𝕜 𝕜'] [IsScalarTower 𝕜 𝕜' F] : IsScalarTower 𝕜 𝕜' 𝓢(E, F) :=
  ⟨fun a b f => ext fun x => smul_assoc a b (f x)⟩

instance instSMulCommClass [SMulCommClass 𝕜 𝕜' F] : SMulCommClass 𝕜 𝕜' 𝓢(E, F) :=
  ⟨fun a b f => ext fun x => smul_comm a b (f x)⟩

theorem seminormAux_smul_le (k n : ℕ) (c : 𝕜) (f : 𝓢(E, F)) :
    (c • f).seminormAux k n ≤ ‖c‖ * f.seminormAux k n := by
  refine (c • f).seminormAux_le_bound k n (mul_nonneg (norm_nonneg _) (seminormAux_nonneg _ _ _))
      fun x => (decay_smul_aux k n f c x).trans_le ?_
  rw [mul_assoc]
  exact mul_le_mul_of_nonneg_left (f.le_seminormAux k n x) (norm_nonneg _)

instance instNSMul : SMul ℕ 𝓢(E, F) :=
  ⟨fun c f =>
    { toFun := c • (f : E → F)
      smooth' := (f.smooth _).const_smul c
      decay' := by simpa [← Nat.cast_smul_eq_nsmul ℝ] using ((c : ℝ) • f).decay' }⟩

instance instZSMul : SMul ℤ 𝓢(E, F) :=
  ⟨fun c f =>
    { toFun := c • (f : E → F)
      smooth' := (f.smooth _).const_smul c
      decay' := by simpa [← Int.cast_smul_eq_zsmul ℝ] using ((c : ℝ) • f).decay' }⟩

end SMul

section Zero

instance instZero : Zero 𝓢(E, F) :=
  ⟨{  toFun := fun _ => 0
      smooth' := contDiff_const
      decay' := fun _ _ => ⟨1, fun _ => by simp⟩ }⟩

instance instInhabited : Inhabited 𝓢(E, F) :=
  ⟨0⟩

theorem coe_zero : DFunLike.coe (0 : 𝓢(E, F)) = (0 : E → F) :=
  rfl

@[simp]
theorem coeFn_zero : ⇑(0 : 𝓢(E, F)) = (0 : E → F) :=
  rfl

@[simp]
theorem zero_apply {x : E} : (0 : 𝓢(E, F)) x = 0 :=
  rfl

theorem seminormAux_zero (k n : ℕ) : (0 : 𝓢(E, F)).seminormAux k n = 0 :=
  le_antisymm (seminormAux_le_bound k n _ rfl.le fun _ => by simp [Pi.zero_def])
    (seminormAux_nonneg _ _ _)

end Zero

section Neg

instance instNeg : Neg 𝓢(E, F) :=
  ⟨fun f =>
    ⟨-f, (f.smooth _).neg, fun k n =>
      ⟨f.seminormAux k n, fun x => (decay_neg_aux k n f x).le.trans (f.le_seminormAux k n x)⟩⟩⟩

@[simp]
theorem neg_apply (f : 𝓢(E, F)) (x : E) : (-f) x = - (f x) := rfl

end Neg

section Add

instance instAdd : Add 𝓢(E, F) :=
  ⟨fun f g =>
    ⟨f + g, (f.smooth _).add (g.smooth _), fun k n =>
      ⟨f.seminormAux k n + g.seminormAux k n, fun x =>
        (decay_add_le_aux k n f g x).trans
          (add_le_add (f.le_seminormAux k n x) (g.le_seminormAux k n x))⟩⟩⟩

@[simp]
theorem add_apply {f g : 𝓢(E, F)} {x : E} : (f + g) x = f x + g x :=
  rfl

theorem seminormAux_add_le (k n : ℕ) (f g : 𝓢(E, F)) :
    (f + g).seminormAux k n ≤ f.seminormAux k n + g.seminormAux k n :=
  (f + g).seminormAux_le_bound k n
    (add_nonneg (seminormAux_nonneg _ _ _) (seminormAux_nonneg _ _ _)) fun x =>
    (decay_add_le_aux k n f g x).trans <|
      add_le_add (f.le_seminormAux k n x) (g.le_seminormAux k n x)

end Add

section Sub

instance instSub : Sub 𝓢(E, F) :=
  ⟨fun f g =>
    ⟨f - g, (f.smooth _).sub (g.smooth _), by
      intro k n
      refine ⟨f.seminormAux k n + g.seminormAux k n, fun x => ?_⟩
      grw [← f.le_seminormAux k n x, ← g.le_seminormAux k n x]
      rw [sub_eq_add_neg]
      rw [← decay_neg_aux k n g x]
      exact decay_add_le_aux k n f (-g) x⟩⟩

@[simp]
theorem sub_apply {f g : 𝓢(E, F)} {x : E} : (f - g) x = f x - g x :=
  rfl

end Sub

section AddCommGroup

instance instAddCommGroup : AddCommGroup 𝓢(E, F) :=
  DFunLike.coe_injective.addCommGroup _ rfl (fun _ _ => rfl) (fun _ => rfl) (fun _ _ => rfl)
    (fun _ _ => rfl) fun _ _ => rfl

variable (E F)

/-- Coercion as an additive homomorphism. -/
def coeHom : 𝓢(E, F) →+ E → F where
  toFun f := f
  map_zero' := coe_zero
  map_add' _ _ := rfl

variable {E F}

theorem coe_coeHom : (coeHom E F : 𝓢(E, F) → E → F) = DFunLike.coe :=
  rfl

theorem coeHom_injective : Function.Injective (coeHom E F) := by
  rw [coe_coeHom]
  exact DFunLike.coe_injective

end AddCommGroup

section Module

variable [NormedField 𝕜] [NormedSpace 𝕜 F] [SMulCommClass ℝ 𝕜 F]

instance instModule : Module 𝕜 𝓢(E, F) :=
  coeHom_injective.module 𝕜 (coeHom E F) fun _ _ => rfl

end Module

section Seminorms

/-! ### Seminorms on Schwartz space -/


variable [NormedField 𝕜] [NormedSpace 𝕜 F] [SMulCommClass ℝ 𝕜 F]
variable (𝕜)

/-- The seminorms of the Schwartz space given by the best constants in the definition of
`𝓢(E, F)`. -/
protected def seminorm (k n : ℕ) : Seminorm 𝕜 𝓢(E, F) :=
  Seminorm.ofSMulLE (SchwartzMap.seminormAux k n) (seminormAux_zero k n) (seminormAux_add_le k n)
    (seminormAux_smul_le k n)

/-- If one controls the seminorm for every `x`, then one controls the seminorm. -/
theorem seminorm_le_bound (k n : ℕ) (f : 𝓢(E, F)) {M : ℝ} (hMp : 0 ≤ M)
    (hM : ∀ x, ‖x‖ ^ k * ‖iteratedFDeriv ℝ n f x‖ ≤ M) : SchwartzMap.seminorm 𝕜 k n f ≤ M :=
  f.seminormAux_le_bound k n hMp hM

/-- If one controls the seminorm for every `x`, then one controls the seminorm.

Variant for functions `𝓢(ℝ, F)`. -/
theorem seminorm_le_bound' (k n : ℕ) (f : 𝓢(ℝ, F)) {M : ℝ} (hMp : 0 ≤ M)
    (hM : ∀ x, |x| ^ k * ‖iteratedDeriv n f x‖ ≤ M) : SchwartzMap.seminorm 𝕜 k n f ≤ M := by
  refine seminorm_le_bound 𝕜 k n f hMp ?_
  simpa only [Real.norm_eq_abs, norm_iteratedFDeriv_eq_norm_iteratedDeriv]

/-- The seminorm controls the Schwartz estimate for any fixed `x`. -/
theorem le_seminorm (k n : ℕ) (f : 𝓢(E, F)) (x : E) :
    ‖x‖ ^ k * ‖iteratedFDeriv ℝ n f x‖ ≤ SchwartzMap.seminorm 𝕜 k n f :=
  f.le_seminormAux k n x

/-- The seminorm controls the Schwartz estimate for any fixed `x`.

Variant for functions `𝓢(ℝ, F)`. -/
theorem le_seminorm' (k n : ℕ) (f : 𝓢(ℝ, F)) (x : ℝ) :
    |x| ^ k * ‖iteratedDeriv n f x‖ ≤ SchwartzMap.seminorm 𝕜 k n f := by
  have := le_seminorm 𝕜 k n f x
  rwa [← Real.norm_eq_abs, ← norm_iteratedFDeriv_eq_norm_iteratedDeriv]

theorem norm_iteratedFDeriv_le_seminorm (f : 𝓢(E, F)) (n : ℕ) (x₀ : E) :
    ‖iteratedFDeriv ℝ n f x₀‖ ≤ (SchwartzMap.seminorm 𝕜 0 n) f := by
  have := SchwartzMap.le_seminorm 𝕜 0 n f x₀
  rwa [pow_zero, one_mul] at this

theorem norm_pow_mul_le_seminorm (f : 𝓢(E, F)) (k : ℕ) (x₀ : E) :
    ‖x₀‖ ^ k * ‖f x₀‖ ≤ (SchwartzMap.seminorm 𝕜 k 0) f := by
  have := SchwartzMap.le_seminorm 𝕜 k 0 f x₀
  rwa [norm_iteratedFDeriv_zero] at this

theorem norm_le_seminorm (f : 𝓢(E, F)) (x₀ : E) : ‖f x₀‖ ≤ (SchwartzMap.seminorm 𝕜 0 0) f := by
  have := norm_pow_mul_le_seminorm 𝕜 f 0 x₀
  rwa [pow_zero, one_mul] at this

variable (E F)

/-- The family of Schwartz seminorms. -/
def _root_.schwartzSeminormFamily : SeminormFamily 𝕜 𝓢(E, F) (ℕ × ℕ) :=
  fun m => SchwartzMap.seminorm 𝕜 m.1 m.2

@[simp]
theorem schwartzSeminormFamily_apply (n k : ℕ) :
    schwartzSeminormFamily 𝕜 E F (n, k) = SchwartzMap.seminorm 𝕜 n k :=
  rfl

@[simp]
theorem schwartzSeminormFamily_apply_zero :
    schwartzSeminormFamily 𝕜 E F 0 = SchwartzMap.seminorm 𝕜 0 0 :=
  rfl

variable {𝕜 E F}

/-- A more convenient version of `le_sup_seminorm_apply`.

The set `Finset.Iic m` is the set of all pairs `(k', n')` with `k' ≤ m.1` and `n' ≤ m.2`.
Note that the constant is far from optimal. -/
theorem one_add_le_sup_seminorm_apply {m : ℕ × ℕ} {k n : ℕ} (hk : k ≤ m.1) (hn : n ≤ m.2)
    (f : 𝓢(E, F)) (x : E) :
    (1 + ‖x‖) ^ k * ‖iteratedFDeriv ℝ n f x‖ ≤
      2 ^ m.1 * (Finset.Iic m).sup (fun m => SchwartzMap.seminorm 𝕜 m.1 m.2) f := by
  rw [add_comm, add_pow]
  simp only [one_pow, mul_one, Finset.sum_mul]
  norm_cast
  rw [← Nat.sum_range_choose m.1]
  push_cast
  rw [Finset.sum_mul]
  have hk' : Finset.range (k + 1) ⊆ Finset.range (m.1 + 1) := by grind
  grw [hk']
  gcongr ∑ _i ∈ Finset.range (m.1 + 1), ?_ with i hi
  move_mul [(Nat.choose k i : ℝ), (Nat.choose m.1 i : ℝ)]
  gcongr
  · apply (le_seminorm 𝕜 i n f x).trans
    apply Seminorm.le_def.1
    exact Finset.le_sup_of_le (Finset.mem_Iic.2 <|
      Prod.mk_le_mk.2 ⟨Finset.mem_range_succ_iff.mp hi, hn⟩) le_rfl
  · exact mod_cast Nat.choose_le_choose i hk

end Seminorms

section Topology

/-! ### The topology on the Schwartz space -/


variable [NormedField 𝕜] [NormedSpace 𝕜 F] [SMulCommClass ℝ 𝕜 F]
variable (𝕜 E F)

instance instTopologicalSpace : TopologicalSpace 𝓢(E, F) :=
  (schwartzSeminormFamily ℝ E F).moduleFilterBasis.topology'

theorem _root_.schwartz_withSeminorms : WithSeminorms (schwartzSeminormFamily 𝕜 E F) := by
  have A : WithSeminorms (schwartzSeminormFamily ℝ E F) := ⟨rfl⟩
  rw [SeminormFamily.withSeminorms_iff_nhds_eq_iInf] at A ⊢
  rw [A]
  rfl

variable {𝕜 E F}

instance instContinuousSMul : ContinuousSMul 𝕜 𝓢(E, F) := by
  rw [(schwartz_withSeminorms 𝕜 E F).withSeminorms_eq]
  exact (schwartzSeminormFamily 𝕜 E F).moduleFilterBasis.continuousSMul

instance instIsTopologicalAddGroup : IsTopologicalAddGroup 𝓢(E, F) :=
  (schwartzSeminormFamily ℝ E F).addGroupFilterBasis.isTopologicalAddGroup

instance instUniformSpace : UniformSpace 𝓢(E, F) :=
  (schwartzSeminormFamily ℝ E F).addGroupFilterBasis.uniformSpace

instance instIsUniformAddGroup : IsUniformAddGroup 𝓢(E, F) :=
  (schwartzSeminormFamily ℝ E F).addGroupFilterBasis.isUniformAddGroup

@[deprecated (since := "2025-03-31")] alias instUniformAddGroup :=
  SchwartzMap.instIsUniformAddGroup

instance instLocallyConvexSpace : LocallyConvexSpace ℝ 𝓢(E, F) :=
  (schwartz_withSeminorms ℝ E F).toLocallyConvexSpace

instance instFirstCountableTopology : FirstCountableTopology 𝓢(E, F) :=
  (schwartz_withSeminorms ℝ E F).firstCountableTopology

end Topology

section TemperateGrowth

open Asymptotics

/-! ### Functions of temperate growth -/

/-- A function is called of temperate growth if it is smooth and all iterated derivatives are
polynomially bounded. -/
def _root_.Function.HasTemperateGrowth (f : E → F) : Prop :=
  ContDiff ℝ ∞ f ∧ ∀ n : ℕ, ∃ (k : ℕ) (C : ℝ), ∀ x, ‖iteratedFDeriv ℝ n f x‖ ≤ C * (1 + ‖x‖) ^ k

/-- A function has temperate growth if and only if it is smooth and its `n`-th iterated
derivative is `O((1 + ‖x‖) ^ k)` for some `k : ℕ` (depending on `n`).

Note that the `O` here is with respect to the `⊤` filter, meaning that the bound holds everywhere.

TODO: when `E` is finite dimensional, this is equivalent to the derivatives being `O(‖x‖ ^ k)`
as `‖x‖ → ∞`.
-/
theorem _root_.Function.hasTemperateGrowth_iff_isBigO {f : E → F} :
    f.HasTemperateGrowth ↔ ContDiff ℝ ∞ f ∧
      ∀ n, ∃ k, iteratedFDeriv ℝ n f =O[⊤] (fun x ↦ (1 + ‖x‖) ^ k):= by
  simp_rw [Asymptotics.isBigO_top]
  congrm ContDiff ℝ ∞ f ∧ (∀ n, ∃ k C, ∀ x, _ ≤ C * ?_)
  rw [norm_pow, Real.norm_of_nonneg (by positivity)]

/-- If `f` as temperate growth, then its `n`-th iterated derivative is `O((1 + ‖x‖) ^ k)` for
some `k : ℕ` (depending on `n`).

Note that the `O` here is with respect to the `⊤` filter, meaning that the bound holds everywhere.
-/
theorem _root_.Function.HasTemperateGrowth.isBigO {f : E → F}
    (hf_temperate : f.HasTemperateGrowth) (n : ℕ) :
    ∃ k, iteratedFDeriv ℝ n f =O[⊤] (fun x ↦ (1 + ‖x‖) ^ k) :=
  Function.hasTemperateGrowth_iff_isBigO.mp hf_temperate |>.2 n

/-- If `f` as temperate growth, then for any `N : ℕ` one can find `k` such that *all* iterated
derivatives of `f` of order `≤ N` are `O((1 + ‖x‖) ^ k)`.

Note that the `O` here is with respect to the `⊤` filter, meaning that the bound holds everywhere.
-/
theorem _root_.Function.HasTemperateGrowth.isBigO_uniform {f : E → F}
    (hf_temperate : f.HasTemperateGrowth) (N : ℕ) :
    ∃ k, ∀ n ≤ N, iteratedFDeriv ℝ n f =O[⊤] (fun x ↦ (1 + ‖x‖) ^ k) := by
  choose k hk using hf_temperate.isBigO
  use (Finset.range (N + 1)).sup k
  intro n hn
  refine (hk n).trans (isBigO_of_le _ fun x ↦ ?_)
  rw [Real.norm_of_nonneg (by positivity), Real.norm_of_nonneg (by positivity)]
  gcongr
  · simp
  · exact Finset.le_sup (by simpa [← Finset.mem_range_succ_iff] using hn)

theorem _root_.Function.HasTemperateGrowth.norm_iteratedFDeriv_le_uniform_aux {f : E → F}
    (hf_temperate : f.HasTemperateGrowth) (n : ℕ) :
    ∃ (k : ℕ) (C : ℝ), 0 ≤ C ∧ ∀ N ≤ n, ∀ x : E, ‖iteratedFDeriv ℝ N f x‖ ≤ C * (1 + ‖x‖) ^ k := by
  rcases hf_temperate.isBigO_uniform n with ⟨k, hk⟩
  set F := fun x (N : Fin (n+1)) ↦ iteratedFDeriv ℝ N f x
  have : F =O[⊤] (fun x ↦ (1 + ‖x‖) ^ k) := by
    simp_rw [F, isBigO_pi, Fin.forall_iff, Nat.lt_succ]
    exact hk
  rcases this.exists_nonneg with ⟨C, C_nonneg, hC⟩
  simp (discharger := positivity) only [isBigOWith_top, Real.norm_of_nonneg,
    pi_norm_le_iff_of_nonneg, Fin.forall_iff, Nat.lt_succ] at hC
  exact ⟨k, C, C_nonneg, fun N hN x ↦ hC x N hN⟩

section Mul

variable [NormedField 𝕜] [NormedRing R] [NormedSpace 𝕜 R] [NormedAlgebra ℝ R]
  [IsScalarTower 𝕜 R R] [SMulCommClass 𝕜 R R]

theorem _root_.Function.HasTemperateGrowth.mul {f g : E → R} (hf : f.HasTemperateGrowth)
    (hg : g.HasTemperateGrowth) : (f * g).HasTemperateGrowth := by
  constructor
  · exact hf.1.mul hg.1
  intro n
  rcases hf.norm_iteratedFDeriv_le_uniform_aux n with ⟨k1, C1, hC1, h1⟩
  rcases hg.norm_iteratedFDeriv_le_uniform_aux n with ⟨k2, C2, hC2, h2⟩
  use k1 + k2
  use ((n : ℝ) + (1 : ℝ)) * n.choose (n / 2) * (C1 * C2)
  intro x
  apply le_trans (norm_iteratedFDeriv_mul_le hf.1 hg.1 x (right_eq_inf.mp rfl))
  have : (∑ _x ∈ Finset.range (n + 1), (1 : ℝ)) = n + 1 := by simp
  simp_rw [mul_assoc ((n : ℝ) + 1), ← this, Finset.sum_mul]
  refine Finset.sum_le_sum fun i hi => ?_
  rw [one_mul]
  move_mul [(Nat.choose n i : ℝ), (Nat.choose n (n / 2) : ℝ)]
  gcongr ?_ * ?_
  swap
  · norm_cast
    exact i.choose_le_middle n
  simp only [Finset.mem_range] at hi
  grw [h1 i (Nat.le_of_lt_succ hi) x, h2 (n - i) (by simp only [tsub_le_self]) x]
  grind

end Mul

lemma _root_.Function.HasTemperateGrowth.of_fderiv {f : E → F}
    (h'f : Function.HasTemperateGrowth (fderiv ℝ f)) (hf : Differentiable ℝ f) {k : ℕ} {C : ℝ}
    (h : ∀ x, ‖f x‖ ≤ C * (1 + ‖x‖) ^ k) :
    Function.HasTemperateGrowth f := by
  refine ⟨contDiff_succ_iff_fderiv.2 ⟨hf, by simp, h'f.1⟩, fun n ↦ ?_⟩
  rcases n with rfl | m
  · exact ⟨k, C, fun x ↦ by simpa using h x⟩
  · rcases h'f.2 m with ⟨k', C', h'⟩
    refine ⟨k', C', ?_⟩
    simpa [iteratedFDeriv_succ_eq_comp_right] using h'

lemma _root_.Function.HasTemperateGrowth.zero :
    Function.HasTemperateGrowth (fun _ : E ↦ (0 : F)) := by
  refine ⟨contDiff_const, fun n ↦ ⟨0, 0, fun x ↦ ?_⟩⟩
  simp only [iteratedFDeriv_zero_fun, Pi.zero_apply, norm_zero]
  positivity

lemma _root_.Function.HasTemperateGrowth.const (c : F) :
    Function.HasTemperateGrowth (fun _ : E ↦ c) :=
  .of_fderiv (by simpa using .zero) (differentiable_const c) (k := 0) (C := ‖c‖) (fun x ↦ by simp)

lemma _root_.ContinuousLinearMap.hasTemperateGrowth (f : E →L[ℝ] F) :
    Function.HasTemperateGrowth f := by
  apply Function.HasTemperateGrowth.of_fderiv ?_ f.differentiable (k := 1) (C := ‖f‖) (fun x ↦ ?_)
  · have : fderiv ℝ f = fun _ ↦ f := by ext1 v; simp only [ContinuousLinearMap.fderiv]
    simpa [this] using .const _
  · exact (f.le_opNorm x).trans (by simp [mul_add])

theorem hasTemperateGrowth (f : 𝓢(E, F)) : Function.HasTemperateGrowth f := by
  refine ⟨smooth f ⊤, fun n => ?_⟩
  rcases f.decay 0 n with ⟨C, Cpos, hC⟩
  exact ⟨0, C, by simpa using hC⟩

variable [NormedAddCommGroup D] [MeasurableSpace D]

open MeasureTheory Module
open scoped ENNReal

/-- A measure `μ` has temperate growth if there is an `n : ℕ` such that `(1 + ‖x‖) ^ (- n)` is
`μ`-integrable. -/
class _root_.MeasureTheory.Measure.HasTemperateGrowth (μ : Measure D) : Prop where
  exists_integrable : ∃ (n : ℕ), Integrable (fun x ↦ (1 + ‖x‖) ^ (- (n : ℝ))) μ

open Classical in
/-- An integer exponent `l` such that `(1 + ‖x‖) ^ (-l)` is integrable if `μ` has
temperate growth. -/
def _root_.MeasureTheory.Measure.integrablePower (μ : Measure D) : ℕ :=
  if h : μ.HasTemperateGrowth then h.exists_integrable.choose else 0

lemma integrable_pow_neg_integrablePower
    (μ : Measure D) [h : μ.HasTemperateGrowth] :
    Integrable (fun x ↦ (1 + ‖x‖) ^ (- (μ.integrablePower : ℝ))) μ := by
  simpa [Measure.integrablePower, h] using h.exists_integrable.choose_spec

instance _root_.MeasureTheory.Measure.IsFiniteMeasure.instHasTemperateGrowth {μ : Measure D}
    [h : IsFiniteMeasure μ] : μ.HasTemperateGrowth := ⟨⟨0, by simp⟩⟩

variable [NormedSpace ℝ D] [FiniteDimensional ℝ D] [BorelSpace D] in
instance _root_.MeasureTheory.Measure.IsAddHaarMeasure.instHasTemperateGrowth {μ : Measure D}
    [h : μ.IsAddHaarMeasure] : μ.HasTemperateGrowth :=
  ⟨⟨finrank ℝ D + 1, by apply integrable_one_add_norm; norm_num⟩⟩

/-- Pointwise inequality to control `x ^ k * f` in terms of `1 / (1 + x) ^ l` if one controls both
`f` (with a bound `C₁`) and `x ^ (k + l) * f` (with a bound `C₂`). This will be used to check
integrability of `x ^ k * f x` when `f` is a Schwartz function, and to control explicitly its
integral in terms of suitable seminorms of `f`. -/
lemma pow_mul_le_of_le_of_pow_mul_le {C₁ C₂ : ℝ} {k l : ℕ} {x f : ℝ} (hx : 0 ≤ x) (hf : 0 ≤ f)
    (h₁ : f ≤ C₁) (h₂ : x ^ (k + l) * f ≤ C₂) :
    x ^ k * f ≤ 2 ^ l * (C₁ + C₂) * (1 + x) ^ (- (l : ℝ)) := by
  have : 0 ≤ C₂ := le_trans (by positivity) h₂
  have : 2 ^ l * (C₁ + C₂) * (1 + x) ^ (- (l : ℝ)) = ((1 + x) / 2) ^ (-(l : ℝ)) * (C₁ + C₂) := by
    rw [Real.div_rpow (by linarith) zero_le_two]
    simp [div_eq_inv_mul, ← Real.rpow_neg_one, ← Real.rpow_mul]
    ring
  rw [this]
  rcases le_total x 1 with h'x|h'x
  · gcongr
    · apply (pow_le_one₀ hx h'x).trans
      apply Real.one_le_rpow_of_pos_of_le_one_of_nonpos
      · linarith
      · linarith
      · simp
    · linarith
  · calc
    x ^ k * f = x ^ (-(l : ℝ)) * (x ^ (k + l) * f) := by
      rw [← Real.rpow_natCast, ← Real.rpow_natCast, ← mul_assoc, ← Real.rpow_add (by linarith)]
      simp
    _ ≤ ((1 + x) / 2) ^ (-(l : ℝ)) * (C₁ + C₂) := by
      apply mul_le_mul _ _ (by positivity) (by positivity)
      · exact Real.rpow_le_rpow_of_nonpos (by linarith) (by linarith) (by simp)
      · exact h₂.trans (by linarith)

variable [BorelSpace D] [SecondCountableTopology D] in
/-- Given a function such that `f` and `x ^ (k + l) * f` are bounded for a suitable `l`, then
`x ^ k * f` is integrable. The bounds are not relevant for the integrability conclusion, but they
are relevant for bounding the integral in `integral_pow_mul_le_of_le_of_pow_mul_le`. We formulate
the two lemmas with the same set of assumptions for ease of applications. -/
-- We redeclare `E` here to avoid the `NormedSpace ℝ E` typeclass available throughout this file.
lemma integrable_of_le_of_pow_mul_le
    {E : Type*} [NormedAddCommGroup E]
    {μ : Measure D} [μ.HasTemperateGrowth] {f : D → E} {C₁ C₂ : ℝ} {k : ℕ}
    (hf : ∀ x, ‖f x‖ ≤ C₁) (h'f : ∀ x, ‖x‖ ^ (k + μ.integrablePower) * ‖f x‖ ≤ C₂)
    (h''f : AEStronglyMeasurable f μ) :
    Integrable (fun x ↦ ‖x‖ ^ k * ‖f x‖) μ := by
  apply ((integrable_pow_neg_integrablePower μ).const_mul (2 ^ μ.integrablePower * (C₁ + C₂))).mono'
  · exact AEStronglyMeasurable.mul (aestronglyMeasurable_id.norm.pow _) h''f.norm
  · filter_upwards with v
    simp only [norm_mul, norm_pow, norm_norm]
    apply pow_mul_le_of_le_of_pow_mul_le (norm_nonneg _) (norm_nonneg _) (hf v) (h'f v)

/-- Given a function such that `f` and `x ^ (k + l) * f` are bounded for a suitable `l`, then
one can bound explicitly the integral of `x ^ k * f`. -/
-- We redeclare `E` here to avoid the `NormedSpace ℝ E` typeclass available throughout this file.
lemma integral_pow_mul_le_of_le_of_pow_mul_le
    {E : Type*} [NormedAddCommGroup E]
    {μ : Measure D} [μ.HasTemperateGrowth] {f : D → E} {C₁ C₂ : ℝ} {k : ℕ}
    (hf : ∀ x, ‖f x‖ ≤ C₁) (h'f : ∀ x, ‖x‖ ^ (k + μ.integrablePower) * ‖f x‖ ≤ C₂) :
    ∫ x, ‖x‖ ^ k * ‖f x‖ ∂μ ≤ 2 ^ μ.integrablePower *
      (∫ x, (1 + ‖x‖) ^ (- (μ.integrablePower : ℝ)) ∂μ) * (C₁ + C₂) := by
  rw [← integral_const_mul, ← integral_mul_const]
  apply integral_mono_of_nonneg
  · filter_upwards with v using by positivity
  · exact ((integrable_pow_neg_integrablePower μ).const_mul _).mul_const _
  filter_upwards with v
  exact (pow_mul_le_of_le_of_pow_mul_le (norm_nonneg _) (norm_nonneg _) (hf v) (h'f v)).trans
    (le_of_eq (by ring))

/-- For any `HasTemperateGrowth` measure and `p`, there exists an integer power `k` such that
`(1 + ‖x‖) ^ (-k)` is in `L^p`. -/
theorem _root_.MeasureTheory.Measure.HasTemperateGrowth.exists_eLpNorm_lt_top (p : ℝ≥0∞)
    {μ : Measure D} (hμ : μ.HasTemperateGrowth) :
    ∃ k : ℕ, eLpNorm (fun x ↦ (1 + ‖x‖) ^ (-k : ℝ)) p μ < ⊤ := by
  cases p with
  | top => exact ⟨0, eLpNormEssSup_lt_top_of_ae_bound (C := 1) (by simp)⟩
  | coe p =>
    cases eq_or_ne (p : ℝ≥0∞) 0 with
    | inl hp => exact ⟨0, by simp [hp]⟩
    | inr hp =>
      have h_one_add (x : D) : 0 < 1 + ‖x‖ := lt_add_of_pos_of_le zero_lt_one (norm_nonneg x)
      have hp_pos : 0 < (p : ℝ) := by simpa [zero_lt_iff] using hp
      rcases hμ.exists_integrable with ⟨l, hl⟩
      let k := ⌈(l / p : ℝ)⌉₊
      have hlk : l ≤ k * (p : ℝ) := by simpa [div_le_iff₀ hp_pos] using Nat.le_ceil (l / p : ℝ)
      use k
      suffices HasFiniteIntegral (fun x ↦ ((1 + ‖x‖) ^ (-(k * p) : ℝ))) μ by
        rw [hasFiniteIntegral_iff_enorm] at this
        rw [eLpNorm_lt_top_iff_lintegral_rpow_enorm_lt_top hp ENNReal.coe_ne_top]
        simp only [ENNReal.coe_toReal]
        refine Eq.subst (motive := (∫⁻ x, · x ∂μ < ⊤)) (funext fun x ↦ ?_) this
        rw [← neg_mul, Real.rpow_mul (h_one_add x).le]
        exact Real.enorm_rpow_of_nonneg (by positivity) NNReal.zero_le_coe
      refine hl.hasFiniteIntegral.mono' (ae_of_all μ fun x ↦ ?_)
      rw [Real.norm_of_nonneg (Real.rpow_nonneg (h_one_add x).le _)]
      gcongr
      simp

end TemperateGrowth

section HasCompactSupport

/-- A smooth compactly supported function is a Schwartz function. -/
<<<<<<< HEAD
def _root_.HasCompactSupport.toSchwartzMap {f : E → F} (h1 : HasCompactSupport f)
    (h2 : ContDiff ℝ ∞ f) : 𝓢(E, F) where
  toFun := f
  smooth' := h2
  decay' := by
    intro k n
    set g := fun x ↦ ‖x‖ ^ k * ‖iteratedFDeriv ℝ n f x‖
    have hg1 : Continuous g := by
      apply Continuous.mul (by fun_prop)
      exact (h2.of_le (right_eq_inf.mp rfl)).continuous_iteratedFDeriv'.norm
    have hg2 : HasCompactSupport g := (h1.iteratedFDeriv _).norm.mul_left
    rcases hg1.exists_forall_ge_of_hasCompactSupport hg2 with ⟨x₀, hx₀⟩
    exact ⟨g x₀, hx₀⟩

@[simp]
theorem _root_.HasCompactSupport.toSchwartzMap_apply {f : E → F} (h1 : HasCompactSupport f)
    (h2 : ContDiff ℝ ∞ f) (x : E) : h1.toSchwartzMap h2 x = f x := rfl

=======
@[simps]
def _root_.HasCompactSupport.toSchwartzMap {f : E → F} (h₁ : HasCompactSupport f)
    (h₂ : ContDiff ℝ ∞ f) : 𝓢(E, F) where
  toFun := f
  smooth' := h₂
  decay' k n := by
    set g := fun x ↦ ‖x‖ ^ k * ‖iteratedFDeriv ℝ n f x‖
    have hg₁ : Continuous g := by
      apply Continuous.mul (by fun_prop)
      exact (h₂.of_le (right_eq_inf.mp rfl)).continuous_iteratedFDeriv'.norm
    have hg₂ : HasCompactSupport g := (h₁.iteratedFDeriv _).norm.mul_left
    obtain ⟨x₀, hx₀⟩ := hg₁.exists_forall_ge_of_hasCompactSupport hg₂
    exact ⟨g x₀, hx₀⟩

>>>>>>> 06d95e5f
end HasCompactSupport

section CLM

/-! ### Construction of continuous linear maps between Schwartz spaces -/


variable [NormedField 𝕜] [NormedField 𝕜']
variable [NormedAddCommGroup D] [NormedSpace ℝ D]
variable [NormedSpace 𝕜 E] [SMulCommClass ℝ 𝕜 E]
variable [NormedAddCommGroup G] [NormedSpace ℝ G] [NormedSpace 𝕜' G] [SMulCommClass ℝ 𝕜' G]
variable {σ : 𝕜 →+* 𝕜'}

/-- Create a semilinear map between Schwartz spaces.

Note: This is a helper definition for `mkCLM`. -/
def mkLM (A : 𝓢(D, E) → F → G) (hadd : ∀ (f g : 𝓢(D, E)) (x), A (f + g) x = A f x + A g x)
    (hsmul : ∀ (a : 𝕜) (f : 𝓢(D, E)) (x), A (a • f) x = σ a • A f x)
    (hsmooth : ∀ f : 𝓢(D, E), ContDiff ℝ ∞ (A f))
    (hbound : ∀ n : ℕ × ℕ, ∃ (s : Finset (ℕ × ℕ)) (C : ℝ), 0 ≤ C ∧ ∀ (f : 𝓢(D, E)) (x : F),
      ‖x‖ ^ n.fst * ‖iteratedFDeriv ℝ n.snd (A f) x‖ ≤ C * s.sup (schwartzSeminormFamily 𝕜 D E) f) :
    𝓢(D, E) →ₛₗ[σ] 𝓢(F, G) where
  toFun f :=
    { toFun := A f
      smooth' := hsmooth f
      decay' := by
        intro k n
        rcases hbound ⟨k, n⟩ with ⟨s, C, _, h⟩
        exact ⟨C * (s.sup (schwartzSeminormFamily 𝕜 D E)) f, h f⟩ }
  map_add' f g := ext (hadd f g)
  map_smul' a f := ext (hsmul a f)

/-- Create a continuous semilinear map between Schwartz spaces.

For an example of using this definition, see `fderivCLM`. -/
def mkCLM [RingHomIsometric σ] (A : 𝓢(D, E) → F → G)
    (hadd : ∀ (f g : 𝓢(D, E)) (x), A (f + g) x = A f x + A g x)
    (hsmul : ∀ (a : 𝕜) (f : 𝓢(D, E)) (x), A (a • f) x = σ a • A f x)
    (hsmooth : ∀ f : 𝓢(D, E), ContDiff ℝ ∞ (A f))
    (hbound : ∀ n : ℕ × ℕ, ∃ (s : Finset (ℕ × ℕ)) (C : ℝ), 0 ≤ C ∧ ∀ (f : 𝓢(D, E)) (x : F),
      ‖x‖ ^ n.fst * ‖iteratedFDeriv ℝ n.snd (A f) x‖ ≤ C * s.sup (schwartzSeminormFamily 𝕜 D E) f) :
    𝓢(D, E) →SL[σ] 𝓢(F, G) where
  cont := by
    change Continuous (mkLM A hadd hsmul hsmooth hbound : 𝓢(D, E) →ₛₗ[σ] 𝓢(F, G))
    refine
      Seminorm.continuous_from_bounded (schwartz_withSeminorms 𝕜 D E)
        (schwartz_withSeminorms 𝕜' F G) _ fun n => ?_
    rcases hbound n with ⟨s, C, hC, h⟩
    refine ⟨s, ⟨C, hC⟩, fun f => ?_⟩
    exact (mkLM A hadd hsmul hsmooth hbound f).seminorm_le_bound 𝕜' n.1 n.2 (by positivity) (h f)
  toLinearMap := mkLM A hadd hsmul hsmooth hbound

/-- Define a continuous semilinear map from Schwartz space to a normed space. -/
def mkCLMtoNormedSpace [RingHomIsometric σ] (A : 𝓢(D, E) → G)
    (hadd : ∀ (f g : 𝓢(D, E)), A (f + g) = A f + A g)
    (hsmul : ∀ (a : 𝕜) (f : 𝓢(D, E)), A (a • f) = σ a • A f)
    (hbound : ∃ (s : Finset (ℕ × ℕ)) (C : ℝ), 0 ≤ C ∧ ∀ (f : 𝓢(D, E)),
      ‖A f‖ ≤ C * s.sup (schwartzSeminormFamily 𝕜 D E) f) :
    𝓢(D, E) →SL[σ] G :=
  letI f : 𝓢(D, E) →ₛₗ[σ] G :=
    { toFun := (A ·)
      map_add' := hadd
      map_smul' := hsmul }
  { toLinearMap := f
    cont := by
      change Continuous (LinearMap.mk _ _)
      apply Seminorm.cont_withSeminorms_normedSpace G (schwartz_withSeminorms 𝕜 D E)
      rcases hbound with ⟨s, C, hC, h⟩
      exact ⟨s, ⟨C, hC⟩, h⟩ }

end CLM

section EvalCLM

variable [NormedField 𝕜] [NormedSpace 𝕜 F] [SMulCommClass ℝ 𝕜 F]

/-- The map applying a vector to Hom-valued Schwartz function as a continuous linear map. -/
protected def evalCLM (m : E) : 𝓢(E, E →L[ℝ] F) →L[𝕜] 𝓢(E, F) :=
  mkCLM (fun f x => f x m) (fun _ _ _ => rfl) (fun _ _ _ => rfl)
    (fun f => ContDiff.clm_apply f.2 contDiff_const) <| by
  rintro ⟨k, n⟩
  use {(k, n)}, ‖m‖, norm_nonneg _
  intro f x
  simp only [Finset.sup_singleton, schwartzSeminormFamily_apply]
  calc
    ‖x‖ ^ k * ‖iteratedFDeriv ℝ n (f · m) x‖ ≤ ‖x‖ ^ k * (‖m‖ * ‖iteratedFDeriv ℝ n f x‖) := by
      gcongr
      exact norm_iteratedFDeriv_clm_apply_const (f.smooth _).contDiffAt le_rfl
    _ ≤ ‖m‖ * SchwartzMap.seminorm 𝕜 k n f := by
      move_mul [‖m‖]
      gcongr
      apply le_seminorm

end EvalCLM

section Multiplication

variable [NontriviallyNormedField 𝕜] [NormedAlgebra ℝ 𝕜]
  [NormedAddCommGroup D] [NormedSpace ℝ D]
  [NormedAddCommGroup G] [NormedSpace ℝ G]
  [NormedSpace 𝕜 E] [NormedSpace 𝕜 F] [NormedSpace 𝕜 G]

/-- The map `f ↦ (x ↦ B (f x) (g x))` as a continuous `𝕜`-linear map on Schwartz space,
where `B` is a continuous `𝕜`-linear map and `g` is a function of temperate growth. -/
def bilinLeftCLM (B : E →L[𝕜] F →L[𝕜] G) {g : D → F} (hg : g.HasTemperateGrowth) :
    𝓢(D, E) →L[𝕜] 𝓢(D, G) := by
  refine mkCLM (fun f x => B (f x) (g x))
    (fun _ _ _ => by simp) (fun _ _ _ => by simp)
    (fun f => (B.bilinearRestrictScalars ℝ).isBoundedBilinearMap.contDiff.comp
      ((f.smooth ⊤).prodMk hg.1)) ?_
  rintro ⟨k, n⟩
  rcases hg.norm_iteratedFDeriv_le_uniform_aux n with ⟨l, C, hC, hgrowth⟩
  use
    Finset.Iic (l + k, n), ‖B‖ * ((n : ℝ) + (1 : ℝ)) * n.choose (n / 2) * (C * 2 ^ (l + k)),
    by positivity
  intro f x
  have hxk : 0 ≤ ‖x‖ ^ k := by positivity
  simp_rw [← ContinuousLinearMap.bilinearRestrictScalars_apply_apply ℝ B]
  have hnorm_mul :=
    ContinuousLinearMap.norm_iteratedFDeriv_le_of_bilinear (B.bilinearRestrictScalars ℝ)
    (f.smooth ⊤) hg.1 x (n := n) (mod_cast le_top)
  grw [hnorm_mul]
  rw [ContinuousLinearMap.norm_bilinearRestrictScalars]
  move_mul [← ‖B‖]
  simp_rw [mul_assoc ‖B‖]
  gcongr _ * ?_
  rw [Finset.mul_sum]
  have : (∑ _x ∈ Finset.range (n + 1), (1 : ℝ)) = n + 1 := by simp
  simp_rw [mul_assoc ((n : ℝ) + 1)]
  rw [← this, Finset.sum_mul]
  refine Finset.sum_le_sum fun i hi => ?_
  simp only [one_mul]
  move_mul [(Nat.choose n i : ℝ), (Nat.choose n (n / 2) : ℝ)]
  gcongr ?_ * ?_
  swap
  · norm_cast
    exact i.choose_le_middle n
  specialize hgrowth (n - i) (by simp only [tsub_le_self]) x
  grw [hgrowth]
  move_mul [C]
  gcongr ?_ * C
  rw [Finset.mem_range_succ_iff] at hi
  change i ≤ (l + k, n).snd at hi
  refine le_trans ?_ (one_add_le_sup_seminorm_apply le_rfl hi f x)
  rw [pow_add]
  move_mul [(1 + ‖x‖) ^ l]
  gcongr
  simp

@[simp]
<<<<<<< HEAD
theorem bilinLeftCLM_apply_apply (B : E →L[𝕜] F →L[𝕜] G) {g : D → F} (hg : g.HasTemperateGrowth)
    (f : 𝓢(D, E)) (x : D) : bilinLeftCLM B hg f x = B (f x) (g x) := rfl

variable (E) in
def smulLeftCLM {g : D → 𝕜} (hg : g.HasTemperateGrowth) : 𝓢(D, E) →L[𝕜] 𝓢(D, E) :=
    bilinLeftCLM (ContinuousLinearMap.lsmul 𝕜 𝕜).flip hg

@[simp]
theorem smulLeftCLM_apply_apply {g : D → 𝕜} (hg : g.HasTemperateGrowth)
    (f : 𝓢(D, E)) (x : D) : smulLeftCLM E hg f x = (g x) • f x := rfl

variable [NonUnitalNormedRing R] [NormedSpace 𝕜 R] [NormedSpace ℝ R] [IsScalarTower 𝕜 R R]
  [SMulCommClass 𝕜 R R]

@[simp]
theorem smulLeftCLM_mul {g₁ g₂ : D → 𝕜} (hg₁ : g₁.HasTemperateGrowth)
    (hg₂ : g₂.HasTemperateGrowth) :
    smulLeftCLM E hg₁ ∘L smulLeftCLM E hg₂ = smulLeftCLM E (hg₁.mul hg₂) := by
  ext f x
  simp [smul_smul]

def _root_.ContinuousLinearMap.smul (c : 𝕜) : 𝓢(D, E) →L[𝕜] 𝓢(D, E) where
  toFun f := c • f
  map_add' := DistribSMul.smul_add c
  map_smul' := smul_comm c
  cont := continuous_const_smul c

@[simp]
theorem _root_.ContinuousLinearMap.smulCLM_apply (c : 𝕜) (f : 𝓢(D, E)) :
    ContinuousLinearMap.smul c f = c • f := rfl

@[simp]
theorem smulLeftCLM_const (c : 𝕜) :
    smulLeftCLM E (Function.HasTemperateGrowth.const c (E := D)) = ContinuousLinearMap.smul c := by
  ext
  simp
=======
theorem bilinLeftCLM_apply (B : E →L[𝕜] F →L[𝕜] G) {g : D → F} (hg : g.HasTemperateGrowth)
    (f : 𝓢(D, E)) : bilinLeftCLM B hg f = fun x => B (f x) (g x) := rfl
>>>>>>> 06d95e5f

end Multiplication

section Comp

variable (𝕜)
variable [RCLike 𝕜]
variable [NormedAddCommGroup D] [NormedSpace ℝ D]
variable [NormedSpace 𝕜 F] [SMulCommClass ℝ 𝕜 F]

/-- Composition with a function on the right is a continuous linear map on Schwartz space
provided that the function is temperate and growths polynomially near infinity. -/
def compCLM {g : D → E} (hg : g.HasTemperateGrowth)
    (hg_upper : ∃ (k : ℕ) (C : ℝ), ∀ x, ‖x‖ ≤ C * (1 + ‖g x‖) ^ k) : 𝓢(E, F) →L[𝕜] 𝓢(D, F) := by
  refine mkCLM (fun f => f ∘ g) (fun _ _ _ => by simp) (fun _ _ _ => rfl)
    (fun f => (f.smooth ⊤).comp hg.1) ?_
  rintro ⟨k, n⟩
  rcases hg.norm_iteratedFDeriv_le_uniform_aux n with ⟨l, C, hC, hgrowth⟩
  rcases hg_upper with ⟨kg, Cg, hg_upper'⟩
  have hCg : 1 ≤ 1 + Cg := by
    refine le_add_of_nonneg_right ?_
    specialize hg_upper' 0
    rw [norm_zero] at hg_upper'
    exact nonneg_of_mul_nonneg_left hg_upper' (by positivity)
  let k' := kg * (k + l * n)
  use Finset.Iic (k', n), (1 + Cg) ^ (k + l * n) * ((C + 1) ^ n * n ! * 2 ^ k'), by positivity
  intro f x
  let seminorm_f := ((Finset.Iic (k', n)).sup (schwartzSeminormFamily 𝕜 _ _)) f
  have hg_upper'' : (1 + ‖x‖) ^ (k + l * n) ≤ (1 + Cg) ^ (k + l * n) * (1 + ‖g x‖) ^ k' := by
    rw [pow_mul, ← mul_pow]
    gcongr
    rw [add_mul]
    refine add_le_add ?_ (hg_upper' x)
    nth_rw 1 [← one_mul (1 : ℝ)]
    gcongr
    apply one_le_pow₀
    simp only [le_add_iff_nonneg_right, norm_nonneg]
  have hbound (i) (hi : i ≤ n) :
      ‖iteratedFDeriv ℝ i f (g x)‖ ≤ 2 ^ k' * seminorm_f / (1 + ‖g x‖) ^ k' := by
    have hpos : 0 < (1 + ‖g x‖) ^ k' := by positivity
    rw [le_div_iff₀' hpos]
    change i ≤ (k', n).snd at hi
    exact one_add_le_sup_seminorm_apply le_rfl hi _ _
  have hgrowth' (N : ℕ) (hN₁ : 1 ≤ N) (hN₂ : N ≤ n) :
      ‖iteratedFDeriv ℝ N g x‖ ≤ ((C + 1) * (1 + ‖x‖) ^ l) ^ N := by
    refine (hgrowth N hN₂ x).trans ?_
    rw [mul_pow]
    have hN₁' := (lt_of_lt_of_le zero_lt_one hN₁).ne'
    gcongr
    · exact le_trans (by simp) (le_self_pow₀ (by simp [hC]) hN₁')
    · refine le_self_pow₀ (one_le_pow₀ ?_) hN₁'
      simp only [le_add_iff_nonneg_right, norm_nonneg]
  have := norm_iteratedFDeriv_comp_le (f.smooth ⊤) hg.1 (mod_cast le_top) x hbound hgrowth'
  have hxk : ‖x‖ ^ k ≤ (1 + ‖x‖) ^ k :=
    pow_le_pow_left₀ (norm_nonneg _) (by simp only [zero_le_one, le_add_iff_nonneg_left]) _
  grw [hxk, this]
  have rearrange :
    (1 + ‖x‖) ^ k *
        (n ! * (2 ^ k' * seminorm_f / (1 + ‖g x‖) ^ k') * ((C + 1) * (1 + ‖x‖) ^ l) ^ n) =
      (1 + ‖x‖) ^ (k + l * n) / (1 + ‖g x‖) ^ k' *
        ((C + 1) ^ n * n ! * 2 ^ k' * seminorm_f) := by
    rw [mul_pow, pow_add, ← pow_mul]
    ring
  rw [rearrange]
  have hgxk' : 0 < (1 + ‖g x‖) ^ k' := by positivity
  rw [← div_le_iff₀ hgxk'] at hg_upper''
  grw [hg_upper'', ← mul_assoc]

@[simp] lemma compCLM_apply {g : D → E} (hg : g.HasTemperateGrowth)
    (hg_upper : ∃ (k : ℕ) (C : ℝ), ∀ x, ‖x‖ ≤ C * (1 + ‖g x‖) ^ k) (f : 𝓢(E, F)) :
    compCLM 𝕜 hg hg_upper f = f ∘ g := rfl

/-- Composition with a function on the right is a continuous linear map on Schwartz space
provided that the function is temperate and antilipschitz. -/
def compCLMOfAntilipschitz {K : ℝ≥0} {g : D → E}
    (hg : g.HasTemperateGrowth) (h'g : AntilipschitzWith K g) :
    𝓢(E, F) →L[𝕜] 𝓢(D, F) := by
  refine compCLM 𝕜 hg ⟨1, K * max 1 ‖g 0‖, fun x ↦ ?_⟩
  calc
  ‖x‖ ≤ K * ‖g x - g 0‖ := by
    rw [← dist_zero_right, ← dist_eq_norm]
    apply h'g.le_mul_dist
  _ ≤ K * (‖g x‖ + ‖g 0‖) := by
    gcongr
    exact norm_sub_le _ _
  _ ≤ K * (‖g x‖ + max 1 ‖g 0‖) := by
    gcongr
    exact le_max_right _ _
  _ ≤ (K * max 1 ‖g 0‖ : ℝ) * (1 + ‖g x‖) ^ 1 := by
    simp only [mul_add, add_comm (K * ‖g x‖), pow_one, mul_one, add_le_add_iff_left]
    gcongr
    exact le_mul_of_one_le_right (by positivity) (le_max_left _ _)

@[simp] lemma compCLMOfAntilipschitz_apply {K : ℝ≥0} {g : D → E} (hg : g.HasTemperateGrowth)
    (h'g : AntilipschitzWith K g) (f : 𝓢(E, F)) :
    compCLMOfAntilipschitz 𝕜 hg h'g f = f ∘ g := rfl

/-- Composition with a continuous linear equiv on the right is a continuous linear map on
Schwartz space. -/
def compCLMOfContinuousLinearEquiv (g : D ≃L[ℝ] E) :
    𝓢(E, F) →L[𝕜] 𝓢(D, F) :=
  compCLMOfAntilipschitz 𝕜 (g.toContinuousLinearMap.hasTemperateGrowth) g.antilipschitz

@[simp] lemma compCLMOfContinuousLinearEquiv_apply (g : D ≃L[ℝ] E) (f : 𝓢(E, F)) :
    compCLMOfContinuousLinearEquiv 𝕜 g f = f ∘ g := rfl

end Comp

section Derivatives

/-! ### Derivatives of Schwartz functions -/


variable (𝕜)
variable [RCLike 𝕜] [NormedSpace 𝕜 F] [SMulCommClass ℝ 𝕜 F]

/-- The Fréchet derivative on Schwartz space as a continuous `𝕜`-linear map. -/
def fderivCLM : 𝓢(E, F) →L[𝕜] 𝓢(E, E →L[ℝ] F) :=
  mkCLM (fderiv ℝ ·) (fun f g _ => fderiv_add f.differentiableAt g.differentiableAt)
    (fun a f _ => fderiv_const_smul f.differentiableAt a)
    (fun f => (contDiff_succ_iff_fderiv.mp (f.smooth ⊤)).2.2) fun ⟨k, n⟩ =>
    ⟨{⟨k, n + 1⟩}, 1, zero_le_one, fun f x => by
      simpa only [schwartzSeminormFamily_apply, Seminorm.comp_apply, Finset.sup_singleton,
        one_smul, norm_iteratedFDeriv_fderiv, one_mul] using f.le_seminorm 𝕜 k (n + 1) x⟩

@[simp]
theorem fderivCLM_apply (f : 𝓢(E, F)) (x : E) : fderivCLM 𝕜 f x = fderiv ℝ f x :=
  rfl

theorem hasFDerivAt (f : 𝓢(E, F)) (x : E) : HasFDerivAt f (fderiv ℝ f x) x :=
  f.differentiableAt.hasFDerivAt

/-- The 1-dimensional derivative on Schwartz space as a continuous `𝕜`-linear map. -/
def derivCLM : 𝓢(ℝ, F) →L[𝕜] 𝓢(ℝ, F) :=
  mkCLM (deriv ·) (fun f g _ => deriv_add f.differentiableAt g.differentiableAt)
    (fun a f _ => deriv_const_smul a f.differentiableAt)
    (fun f => (contDiff_succ_iff_deriv.mp (f.smooth ⊤)).2.2) fun ⟨k, n⟩ =>
    ⟨{⟨k, n + 1⟩}, 1, zero_le_one, fun f x => by
      simpa only [Real.norm_eq_abs, Finset.sup_singleton, schwartzSeminormFamily_apply, one_mul,
        norm_iteratedFDeriv_eq_norm_iteratedDeriv, ← iteratedDeriv_succ'] using
        f.le_seminorm' 𝕜 k (n + 1) x⟩

@[simp]
theorem derivCLM_apply (f : 𝓢(ℝ, F)) (x : ℝ) : derivCLM 𝕜 f x = deriv f x :=
  rfl

theorem hasDerivAt (f : 𝓢(ℝ, F)) (x : ℝ) : HasDerivAt f (deriv f x) x :=
  f.differentiableAt.hasDerivAt

/-- The partial derivative (or directional derivative) in the direction `m : E` as a
continuous linear map on Schwartz space. -/
def pderivCLM (m : E) : 𝓢(E, F) →L[𝕜] 𝓢(E, F) :=
  (SchwartzMap.evalCLM m).comp (fderivCLM 𝕜)

@[simp]
theorem pderivCLM_apply (m : E) (f : 𝓢(E, F)) (x : E) : pderivCLM 𝕜 m f x = fderiv ℝ f x m :=
  rfl

theorem pderivCLM_eq_lineDeriv (m : E) (f : 𝓢(E, F)) (x : E) :
    pderivCLM 𝕜 m f x = lineDeriv ℝ f x m := by
  simp only [pderivCLM_apply, f.differentiableAt.lineDeriv_eq_fderiv]

/-- The iterated partial derivative (or directional derivative) as a continuous linear map on
Schwartz space. -/
def iteratedPDeriv {n : ℕ} : (Fin n → E) → 𝓢(E, F) →L[𝕜] 𝓢(E, F) :=
  Nat.recOn n (fun _ => ContinuousLinearMap.id 𝕜 _) fun _ rec x =>
    (pderivCLM 𝕜 (x 0)).comp (rec (Fin.tail x))

@[simp]
theorem iteratedPDeriv_zero (m : Fin 0 → E) (f : 𝓢(E, F)) : iteratedPDeriv 𝕜 m f = f :=
  rfl

@[simp]
theorem iteratedPDeriv_one (m : Fin 1 → E) (f : 𝓢(E, F)) :
    iteratedPDeriv 𝕜 m f = pderivCLM 𝕜 (m 0) f :=
  rfl

theorem iteratedPDeriv_succ_left {n : ℕ} (m : Fin (n + 1) → E) (f : 𝓢(E, F)) :
    iteratedPDeriv 𝕜 m f = pderivCLM 𝕜 (m 0) (iteratedPDeriv 𝕜 (Fin.tail m) f) :=
  rfl

theorem iteratedPDeriv_succ_right {n : ℕ} (m : Fin (n + 1) → E) (f : 𝓢(E, F)) :
    iteratedPDeriv 𝕜 m f = iteratedPDeriv 𝕜 (Fin.init m) (pderivCLM 𝕜 (m (Fin.last n)) f) := by
  induction n with
  | zero =>
    rw [iteratedPDeriv_zero, iteratedPDeriv_one, Fin.last_zero]
  -- The proof is `∂^{n + 2} = ∂ ∂^{n + 1} = ∂ ∂^n ∂ = ∂^{n+1} ∂`
  | succ n IH =>
    have hmzero : Fin.init m 0 = m 0 := by simp only [Fin.init_def, Fin.castSucc_zero]
    have hmtail : Fin.tail m (Fin.last n) = m (Fin.last n.succ) := by
      simp only [Fin.tail_def, Fin.succ_last]
    calc
      _ = pderivCLM 𝕜 (m 0) (iteratedPDeriv 𝕜 _ f) := iteratedPDeriv_succ_left _ _ _
      _ = pderivCLM 𝕜 (m 0) ((iteratedPDeriv 𝕜 _) ((pderivCLM 𝕜 _) f)) := by
        congr 1
        exact IH _
      _ = _ := by
        simp only [hmtail, iteratedPDeriv_succ_left, hmzero, Fin.tail_init_eq_init_tail]

theorem iteratedPDeriv_eq_iteratedFDeriv {n : ℕ} {m : Fin n → E} {f : 𝓢(E, F)} {x : E} :
    iteratedPDeriv 𝕜 m f x = iteratedFDeriv ℝ n f x m := by
  induction n generalizing x with
  | zero => simp
  | succ n ih =>
    simp only [iteratedPDeriv_succ_left, iteratedFDeriv_succ_apply_left]
    rw [← fderiv_continuousMultilinear_apply_const_apply]
    · simp [← ih]
    · exact (f.smooth ⊤).differentiable_iteratedFDeriv (mod_cast ENat.coe_lt_top n) x


end Derivatives

section Integration

/-! ### Integration -/


open Real Complex Filter MeasureTheory MeasureTheory.Measure Module

variable [RCLike 𝕜]
variable [NormedAddCommGroup D] [NormedSpace ℝ D]
variable [NormedAddCommGroup V] [NormedSpace ℝ V] [NormedSpace 𝕜 V]
variable [MeasurableSpace D]

variable {μ : Measure D} [hμ : HasTemperateGrowth μ]

attribute [local instance 101] secondCountableTopologyEither_of_left

variable (𝕜 μ) in
lemma integral_pow_mul_iteratedFDeriv_le (f : 𝓢(D, V)) (k n : ℕ) :
    ∫ x, ‖x‖ ^ k * ‖iteratedFDeriv ℝ n f x‖ ∂μ ≤ 2 ^ μ.integrablePower *
      (∫ x, (1 + ‖x‖) ^ (- (μ.integrablePower : ℝ)) ∂μ) *
        (SchwartzMap.seminorm 𝕜 0 n f + SchwartzMap.seminorm 𝕜 (k + μ.integrablePower) n f) :=
  integral_pow_mul_le_of_le_of_pow_mul_le (norm_iteratedFDeriv_le_seminorm ℝ _ _)
    (le_seminorm ℝ _ _ _)

variable [BorelSpace D] [SecondCountableTopology D]

variable (μ) in
lemma integrable_pow_mul_iteratedFDeriv
    (f : 𝓢(D, V))
    (k n : ℕ) : Integrable (fun x ↦ ‖x‖ ^ k * ‖iteratedFDeriv ℝ n f x‖) μ :=
  integrable_of_le_of_pow_mul_le (norm_iteratedFDeriv_le_seminorm ℝ _ _) (le_seminorm ℝ _ _ _)
    ((f.smooth ⊤).continuous_iteratedFDeriv (mod_cast le_top)).aestronglyMeasurable

variable (μ) in
lemma integrable_pow_mul (f : 𝓢(D, V))
    (k : ℕ) : Integrable (fun x ↦ ‖x‖ ^ k * ‖f x‖) μ := by
  convert integrable_pow_mul_iteratedFDeriv μ f k 0 with x
  simp

lemma integrable (f : 𝓢(D, V)) : Integrable f μ :=
  (f.integrable_pow_mul μ 0).mono f.continuous.aestronglyMeasurable
    (Eventually.of_forall (fun _ ↦ by simp))

variable (𝕜 μ) in
/-- The integral as a continuous linear map from Schwartz space to the codomain. -/
def integralCLM : 𝓢(D, V) →L[𝕜] V := by
  refine mkCLMtoNormedSpace (∫ x, · x ∂μ)
    (fun f g ↦ integral_add f.integrable g.integrable) (integral_smul · ·) ?_
  rcases hμ.exists_integrable with ⟨n, h⟩
  let m := (n, 0)
  use Finset.Iic m, 2 ^ n * ∫ x : D, (1 + ‖x‖) ^ (- (n : ℝ)) ∂μ
  refine ⟨by positivity, fun f ↦ (norm_integral_le_integral_norm f).trans ?_⟩
  have h' : ∀ x, ‖f x‖ ≤ (1 + ‖x‖) ^ (-(n : ℝ)) *
      (2 ^ n * ((Finset.Iic m).sup (fun m' => SchwartzMap.seminorm 𝕜 m'.1 m'.2) f)) := by
    intro x
    rw [rpow_neg (by positivity), ← div_eq_inv_mul, le_div_iff₀' (by positivity), rpow_natCast]
    simpa using one_add_le_sup_seminorm_apply (m := m) (k := n) (n := 0) le_rfl le_rfl f x
  apply (integral_mono (by simpa using f.integrable_pow_mul μ 0) _ h').trans
  · unfold schwartzSeminormFamily
    rw [integral_mul_const, ← mul_assoc, mul_comm (2 ^ n)]
  apply h.mul_const

variable (𝕜) in
@[simp]
lemma integralCLM_apply (f : 𝓢(D, V)) : integralCLM 𝕜 μ f = ∫ x, f x ∂μ := by rfl

end Integration

section BoundedContinuousFunction

/-! ### Inclusion into the space of bounded continuous functions -/


open scoped BoundedContinuousFunction

instance instBoundedContinuousMapClass : BoundedContinuousMapClass 𝓢(E, F) E F where
  __ := instContinuousMapClass
  map_bounded := fun f ↦ ⟨2 * (SchwartzMap.seminorm ℝ 0 0) f,
    (BoundedContinuousFunction.dist_le_two_norm' (norm_le_seminorm ℝ f))⟩

/-- Schwartz functions as bounded continuous functions -/
def toBoundedContinuousFunction (f : 𝓢(E, F)) : E →ᵇ F :=
  BoundedContinuousFunction.ofNormedAddCommGroup f (SchwartzMap.continuous f)
    (SchwartzMap.seminorm ℝ 0 0 f) (norm_le_seminorm ℝ f)

@[simp]
theorem toBoundedContinuousFunction_apply (f : 𝓢(E, F)) (x : E) :
    f.toBoundedContinuousFunction x = f x :=
  rfl

/-- Schwartz functions as continuous functions -/
def toContinuousMap (f : 𝓢(E, F)) : C(E, F) :=
  f.toBoundedContinuousFunction.toContinuousMap

variable (𝕜 E F)
variable [RCLike 𝕜] [NormedSpace 𝕜 F] [SMulCommClass ℝ 𝕜 F]

/-- The inclusion map from Schwartz functions to bounded continuous functions as a continuous linear
map. -/
def toBoundedContinuousFunctionCLM : 𝓢(E, F) →L[𝕜] E →ᵇ F :=
  mkCLMtoNormedSpace toBoundedContinuousFunction (by intro f g; ext; exact add_apply)
    (by intro a f; ext; exact smul_apply)
    (⟨{0}, 1, zero_le_one, by
      simpa [BoundedContinuousFunction.norm_le (apply_nonneg _ _)] using norm_le_seminorm 𝕜 ⟩)

@[simp]
theorem toBoundedContinuousFunctionCLM_apply (f : 𝓢(E, F)) (x : E) :
    toBoundedContinuousFunctionCLM 𝕜 E F f x = f x :=
  rfl

variable {E}

section DiracDelta

/-- The Dirac delta distribution -/
def delta (x : E) : 𝓢(E, F) →L[𝕜] F :=
  (BoundedContinuousFunction.evalCLM 𝕜 x).comp (toBoundedContinuousFunctionCLM 𝕜 E F)

@[simp]
theorem delta_apply (x₀ : E) (f : 𝓢(E, F)) : delta 𝕜 F x₀ f = f x₀ :=
  rfl

open MeasureTheory MeasureTheory.Measure

variable [MeasurableSpace E] [BorelSpace E] [SecondCountableTopology E] [CompleteSpace F]

/-- Integrating against the Dirac measure is equal to the delta distribution. -/
@[simp]
theorem integralCLM_dirac_eq_delta (x : E) : integralCLM 𝕜 (dirac x) = delta 𝕜 F x := by aesop

end DiracDelta

end BoundedContinuousFunction

section ZeroAtInfty

open scoped ZeroAtInfty

variable [ProperSpace E]

instance instZeroAtInftyContinuousMapClass : ZeroAtInftyContinuousMapClass 𝓢(E, F) E F where
  __ := instContinuousMapClass
  zero_at_infty := by
    intro f
    apply zero_at_infty_of_norm_le
    intro ε hε
    use (SchwartzMap.seminorm ℝ 1 0) f / ε
    intro x hx
    rw [div_lt_iff₀ hε] at hx
    have hxpos : 0 < ‖x‖ := by
      rw [norm_pos_iff]
      intro hxzero
      simp only [hxzero, norm_zero, zero_mul, ← not_le] at hx
      exact hx (apply_nonneg (SchwartzMap.seminorm ℝ 1 0) f)
    have := norm_pow_mul_le_seminorm ℝ f 1 x
    rw [pow_one, ← le_div_iff₀' hxpos] at this
    apply lt_of_le_of_lt this
    rwa [div_lt_iff₀' hxpos]

/-- Schwartz functions as continuous functions vanishing at infinity. -/
def toZeroAtInfty (f : 𝓢(E, F)) : C₀(E, F) where
  toFun := f
  zero_at_infty' := zero_at_infty f

@[simp] theorem toZeroAtInfty_apply (f : 𝓢(E, F)) (x : E) : f.toZeroAtInfty x = f x :=
  rfl

@[simp] theorem toZeroAtInfty_toBCF (f : 𝓢(E, F)) :
    f.toZeroAtInfty.toBCF = f.toBoundedContinuousFunction :=
  rfl

variable (𝕜 E F)
variable [RCLike 𝕜] [NormedSpace 𝕜 F] [SMulCommClass ℝ 𝕜 F]

/-- The inclusion map from Schwartz functions to continuous functions vanishing at infinity as a
continuous linear map. -/
def toZeroAtInftyCLM : 𝓢(E, F) →L[𝕜] C₀(E, F) :=
  mkCLMtoNormedSpace toZeroAtInfty (by intro f g; ext; exact add_apply)
    (by intro a f; ext; exact smul_apply)
    (⟨{0}, 1, zero_le_one, by simpa [← ZeroAtInftyContinuousMap.norm_toBCF_eq_norm,
      BoundedContinuousFunction.norm_le (apply_nonneg _ _)] using norm_le_seminorm 𝕜 ⟩)

@[simp] theorem toZeroAtInftyCLM_apply (f : 𝓢(E, F)) (x : E) : toZeroAtInftyCLM 𝕜 E F f x = f x :=
  rfl

end ZeroAtInfty

section Lp

/-! ### Inclusion into L^p space -/

open MeasureTheory
open scoped NNReal ENNReal

variable [NormedAddCommGroup D] [MeasurableSpace D] [MeasurableSpace E] [OpensMeasurableSpace E]
  [NormedField 𝕜] [NormedSpace 𝕜 F] [SMulCommClass ℝ 𝕜 F]

variable (𝕜 F) in
/-- The `L^p` norm of a Schwartz function is controlled by a finite family of Schwartz seminorms.

The maximum index `k` and the constant `C` depend on `p` and `μ`.
-/
theorem eLpNorm_le_seminorm (p : ℝ≥0∞) (μ : Measure E := by volume_tac)
    [hμ : μ.HasTemperateGrowth] :
    ∃ (k : ℕ) (C : ℝ≥0), ∀ (f : 𝓢(E, F)), eLpNorm f p μ ≤
      C * ENNReal.ofReal ((Finset.Iic (k, 0)).sup (schwartzSeminormFamily 𝕜 E F) f) := by
  -- Apply Hölder's inequality `‖f‖_p ≤ ‖f₁‖_p * ‖f₂‖_∞` to obtain the `L^p` norm of `f = f₁ • f₂`
  -- using `f₁ = (1 + ‖x‖) ^ (-k)` and `f₂ = (1 + ‖x‖) ^ k • f x`.
  rcases hμ.exists_eLpNorm_lt_top p with ⟨k, hk⟩
  refine ⟨k, (eLpNorm (fun x ↦ (1 + ‖x‖) ^ (-k : ℝ)) p μ).toNNReal * 2 ^ k, fun f ↦ ?_⟩
  have h_one_add (x : E) : 0 < 1 + ‖x‖ := lt_add_of_pos_of_le zero_lt_one (norm_nonneg x)
  calc eLpNorm (⇑f) p μ
  _ = eLpNorm ((fun x : E ↦ (1 + ‖x‖) ^ (-k : ℝ)) • fun x ↦ (1 + ‖x‖) ^ k • f x) p μ := by
    refine congrArg (eLpNorm · p μ) (funext fun x ↦ ?_)
    simp [(h_one_add x).ne']
  _ ≤ eLpNorm (fun x ↦ (1 + ‖x‖) ^ (-k : ℝ)) p μ * eLpNorm (fun x ↦ (1 + ‖x‖) ^ k • f x) ⊤ μ := by
    refine eLpNorm_smul_le_eLpNorm_mul_eLpNorm_top p _ ?_
    refine Continuous.aestronglyMeasurable ?_
    exact .rpow_const (.add continuous_const continuous_norm) fun x ↦ .inl (h_one_add x).ne'
  _ ≤ eLpNorm (fun x ↦ (1 + ‖x‖) ^ (-k : ℝ)) p μ *
      (2 ^ k * ENNReal.ofReal (((Finset.Iic (k, 0)).sup (schwartzSeminormFamily 𝕜 E F)) f)) := by
    gcongr
    refine eLpNormEssSup_le_of_ae_nnnorm_bound (ae_of_all μ fun x ↦ ?_)
    rw [← norm_toNNReal, Real.toNNReal_le_iff_le_coe]
    simpa [norm_smul, abs_of_nonneg (h_one_add x).le] using
      one_add_le_sup_seminorm_apply (m := (k, 0)) (le_refl k) (le_refl 0) f x
  _ = _ := by
    rw [ENNReal.coe_mul, ENNReal.coe_toNNReal hk.ne]
    simp only [ENNReal.coe_pow, ENNReal.coe_ofNat]
    ring

/-- The `L^p` norm of a Schwartz function is finite. -/
theorem eLpNorm_lt_top (f : 𝓢(E, F)) (p : ℝ≥0∞) (μ : Measure E := by volume_tac)
    [hμ : μ.HasTemperateGrowth] : eLpNorm f p μ < ⊤ := by
  rcases eLpNorm_le_seminorm ℝ F p μ with ⟨k, C, hC⟩
  exact lt_of_le_of_lt (hC f) (ENNReal.mul_lt_top ENNReal.coe_lt_top ENNReal.ofReal_lt_top)

variable [SecondCountableTopologyEither E F]

/-- Schwartz functions are in `L^∞`; does not require `hμ.HasTemperateGrowth`. -/
theorem memLp_top (f : 𝓢(E, F)) (μ : Measure E := by volume_tac) : MemLp f ⊤ μ := by
  rcases f.decay 0 0 with ⟨C, _, hC⟩
  refine memLp_top_of_bound f.continuous.aestronglyMeasurable C (ae_of_all μ fun x ↦ ?_)
  simpa using hC x

/-- Schwartz functions are in `L^p` for any `p`. -/
theorem memLp (f : 𝓢(E, F)) (p : ℝ≥0∞) (μ : Measure E := by volume_tac)
    [hμ : μ.HasTemperateGrowth] : MemLp f p μ :=
  ⟨f.continuous.aestronglyMeasurable, f.eLpNorm_lt_top p μ⟩

/-- Map a Schwartz function to an `Lp` function for any `p`. -/
def toLp (f : 𝓢(E, F)) (p : ℝ≥0∞) (μ : Measure E := by volume_tac) [hμ : μ.HasTemperateGrowth] :
    Lp F p μ := (f.memLp p μ).toLp

theorem coeFn_toLp (f : 𝓢(E, F)) (p : ℝ≥0∞) (μ : Measure E := by volume_tac)
    [hμ : μ.HasTemperateGrowth] : f.toLp p μ =ᵐ[μ] f := (f.memLp p μ).coeFn_toLp

theorem norm_toLp {f : 𝓢(E, F)} {p : ℝ≥0∞} {μ : Measure E} [hμ : μ.HasTemperateGrowth] :
    ‖f.toLp p μ‖ = ENNReal.toReal (eLpNorm f p μ) := by
  rw [Lp.norm_def, eLpNorm_congr_ae (coeFn_toLp f p μ)]

theorem injective_toLp (p : ℝ≥0∞) (μ : Measure E := by volume_tac) [hμ : μ.HasTemperateGrowth]
    [μ.IsOpenPosMeasure] : Function.Injective (fun f : 𝓢(E, F) ↦ f.toLp p μ) :=
  fun f g ↦ by simpa [toLp] using (Continuous.ae_eq_iff_eq μ f.continuous g.continuous).mp

variable (𝕜 F) in
theorem norm_toLp_le_seminorm (p : ℝ≥0∞) (μ : Measure E := by volume_tac)
    [hμ : μ.HasTemperateGrowth] :
    ∃ k C, 0 ≤ C ∧ ∀ (f : 𝓢(E, F)), ‖f.toLp p μ‖ ≤
      C * (Finset.Iic (k, 0)).sup (schwartzSeminormFamily 𝕜 E F) f := by
  rcases eLpNorm_le_seminorm 𝕜 F p μ with ⟨k, C, hC⟩
  refine ⟨k, C, C.coe_nonneg, fun f ↦ ?_⟩
  rw [norm_toLp]
  refine ENNReal.toReal_le_of_le_ofReal (by simp [mul_nonneg]) ?_
  rw [ENNReal.ofReal_mul NNReal.zero_le_coe]
  simpa using hC f

variable (𝕜 F) in
/-- Continuous linear map from Schwartz functions to `L^p`. -/
def toLpCLM (p : ℝ≥0∞) [Fact (1 ≤ p)] (μ : Measure E := by volume_tac)
    [hμ : μ.HasTemperateGrowth] : 𝓢(E, F) →L[𝕜] Lp F p μ :=
  mkCLMtoNormedSpace (fun f ↦ f.toLp p μ) (fun _ _ ↦ rfl) (fun _ _ ↦ rfl) <| by
    rcases norm_toLp_le_seminorm 𝕜 F p μ with ⟨k, C, hC_pos, hC⟩
    exact ⟨Finset.Iic (k, 0), C, hC_pos, hC⟩

@[simp] theorem toLpCLM_apply {p : ℝ≥0∞} [Fact (1 ≤ p)] {μ : Measure E} [hμ : μ.HasTemperateGrowth]
    {f : 𝓢(E, F)} : toLpCLM 𝕜 F p μ f = f.toLp p μ := rfl

@[fun_prop]
theorem continuous_toLp {p : ℝ≥0∞} [Fact (1 ≤ p)] {μ : Measure E} [hμ : μ.HasTemperateGrowth] :
    Continuous (fun f : 𝓢(E, F) ↦ f.toLp p μ) := (toLpCLM ℝ F p μ).continuous

end Lp

section integration_by_parts

open ENNReal MeasureTheory

variable [NormedAddCommGroup V] [NormedSpace ℝ V]

/-- Integration by parts of Schwartz functions for the 1-dimensional derivative.

Version for a general bilinear map. -/
theorem integral_bilinear_deriv_right_eq_neg_left (f : 𝓢(ℝ, E)) (g : 𝓢(ℝ, F))
    (L : E →L[ℝ] F →L[ℝ] V) :
    ∫ (x : ℝ), L (f x) (deriv g x) = -∫ (x : ℝ), L (deriv f x) (g x) :=
  MeasureTheory.integral_bilinear_hasDerivAt_right_eq_neg_left_of_integrable
    f.hasDerivAt g.hasDerivAt (bilinLeftCLM L (derivCLM ℝ g).hasTemperateGrowth f).integrable
    (bilinLeftCLM L g.hasTemperateGrowth (derivCLM ℝ f)).integrable
    (bilinLeftCLM L g.hasTemperateGrowth f).integrable

variable [RCLike 𝕜] [NormedSpace 𝕜 F] [NormedSpace 𝕜 V]

/-- Integration by parts of Schwartz functions for the 1-dimensional derivative.

Version for a Schwartz function with values in continuous linear maps. -/
theorem integral_clm_comp_deriv_right_eq_neg_left (f : 𝓢(ℝ, F →L[𝕜] V)) (g : 𝓢(ℝ, F)) :
    ∫ (x : ℝ), f x (deriv g x) = -∫ (x : ℝ), deriv f x (g x) :=
  integral_bilinear_deriv_right_eq_neg_left f g
    ((ContinuousLinearMap.id 𝕜 (F →L[𝕜] V)).bilinearRestrictScalars ℝ)

/-- Integration by parts of Schwartz functions for the 1-dimensional derivative.

Version for multiplication of scalar-valued Schwartz functions. -/
theorem integral_mul_deriv_eq_neg_deriv_mul (f : 𝓢(ℝ, 𝕜)) (g : 𝓢(ℝ, 𝕜)) :
    ∫ (x : ℝ), f x * (deriv g x) = -∫ (x : ℝ), deriv f x * (g x) :=
  integral_bilinear_deriv_right_eq_neg_left f g (ContinuousLinearMap.mul ℝ 𝕜)

end integration_by_parts


end SchwartzMap<|MERGE_RESOLUTION|>--- conflicted
+++ resolved
@@ -295,6 +295,9 @@
   ⟨fun f =>
     ⟨-f, (f.smooth _).neg, fun k n =>
       ⟨f.seminormAux k n, fun x => (decay_neg_aux k n f x).le.trans (f.le_seminormAux k n x)⟩⟩⟩
+
+@[simp]
+theorem neg_apply (f : 𝓢(E, F)) (x : E) : (-f) x = - (f x) := rfl
 
 @[simp]
 theorem neg_apply (f : 𝓢(E, F)) (x : E) : (-f) x = - (f x) := rfl
@@ -582,37 +585,6 @@
   simp (discharger := positivity) only [isBigOWith_top, Real.norm_of_nonneg,
     pi_norm_le_iff_of_nonneg, Fin.forall_iff, Nat.lt_succ] at hC
   exact ⟨k, C, C_nonneg, fun N hN x ↦ hC x N hN⟩
-
-section Mul
-
-variable [NormedField 𝕜] [NormedRing R] [NormedSpace 𝕜 R] [NormedAlgebra ℝ R]
-  [IsScalarTower 𝕜 R R] [SMulCommClass 𝕜 R R]
-
-theorem _root_.Function.HasTemperateGrowth.mul {f g : E → R} (hf : f.HasTemperateGrowth)
-    (hg : g.HasTemperateGrowth) : (f * g).HasTemperateGrowth := by
-  constructor
-  · exact hf.1.mul hg.1
-  intro n
-  rcases hf.norm_iteratedFDeriv_le_uniform_aux n with ⟨k1, C1, hC1, h1⟩
-  rcases hg.norm_iteratedFDeriv_le_uniform_aux n with ⟨k2, C2, hC2, h2⟩
-  use k1 + k2
-  use ((n : ℝ) + (1 : ℝ)) * n.choose (n / 2) * (C1 * C2)
-  intro x
-  apply le_trans (norm_iteratedFDeriv_mul_le hf.1 hg.1 x (right_eq_inf.mp rfl))
-  have : (∑ _x ∈ Finset.range (n + 1), (1 : ℝ)) = n + 1 := by simp
-  simp_rw [mul_assoc ((n : ℝ) + 1), ← this, Finset.sum_mul]
-  refine Finset.sum_le_sum fun i hi => ?_
-  rw [one_mul]
-  move_mul [(Nat.choose n i : ℝ), (Nat.choose n (n / 2) : ℝ)]
-  gcongr ?_ * ?_
-  swap
-  · norm_cast
-    exact i.choose_le_middle n
-  simp only [Finset.mem_range] at hi
-  grw [h1 i (Nat.le_of_lt_succ hi) x, h2 (n - i) (by simp only [tsub_le_self]) x]
-  grind
-
-end Mul
 
 lemma _root_.Function.HasTemperateGrowth.of_fderiv {f : E → F}
     (h'f : Function.HasTemperateGrowth (fderiv ℝ f)) (hf : Differentiable ℝ f) {k : ℕ} {C : ℝ}
@@ -775,26 +747,6 @@
 section HasCompactSupport
 
 /-- A smooth compactly supported function is a Schwartz function. -/
-<<<<<<< HEAD
-def _root_.HasCompactSupport.toSchwartzMap {f : E → F} (h1 : HasCompactSupport f)
-    (h2 : ContDiff ℝ ∞ f) : 𝓢(E, F) where
-  toFun := f
-  smooth' := h2
-  decay' := by
-    intro k n
-    set g := fun x ↦ ‖x‖ ^ k * ‖iteratedFDeriv ℝ n f x‖
-    have hg1 : Continuous g := by
-      apply Continuous.mul (by fun_prop)
-      exact (h2.of_le (right_eq_inf.mp rfl)).continuous_iteratedFDeriv'.norm
-    have hg2 : HasCompactSupport g := (h1.iteratedFDeriv _).norm.mul_left
-    rcases hg1.exists_forall_ge_of_hasCompactSupport hg2 with ⟨x₀, hx₀⟩
-    exact ⟨g x₀, hx₀⟩
-
-@[simp]
-theorem _root_.HasCompactSupport.toSchwartzMap_apply {f : E → F} (h1 : HasCompactSupport f)
-    (h2 : ContDiff ℝ ∞ f) (x : E) : h1.toSchwartzMap h2 x = f x := rfl
-
-=======
 @[simps]
 def _root_.HasCompactSupport.toSchwartzMap {f : E → F} (h₁ : HasCompactSupport f)
     (h₂ : ContDiff ℝ ∞ f) : 𝓢(E, F) where
@@ -809,7 +761,6 @@
     obtain ⟨x₀, hx₀⟩ := hg₁.exists_forall_ge_of_hasCompactSupport hg₂
     exact ⟨g x₀, hx₀⟩
 
->>>>>>> 06d95e5f
 end HasCompactSupport
 
 section CLM
@@ -960,47 +911,8 @@
   simp
 
 @[simp]
-<<<<<<< HEAD
-theorem bilinLeftCLM_apply_apply (B : E →L[𝕜] F →L[𝕜] G) {g : D → F} (hg : g.HasTemperateGrowth)
+theorem bilinLeftCLM_apply (B : E →L[𝕜] F →L[𝕜] G) {g : D → F} (hg : g.HasTemperateGrowth)
     (f : 𝓢(D, E)) (x : D) : bilinLeftCLM B hg f x = B (f x) (g x) := rfl
-
-variable (E) in
-def smulLeftCLM {g : D → 𝕜} (hg : g.HasTemperateGrowth) : 𝓢(D, E) →L[𝕜] 𝓢(D, E) :=
-    bilinLeftCLM (ContinuousLinearMap.lsmul 𝕜 𝕜).flip hg
-
-@[simp]
-theorem smulLeftCLM_apply_apply {g : D → 𝕜} (hg : g.HasTemperateGrowth)
-    (f : 𝓢(D, E)) (x : D) : smulLeftCLM E hg f x = (g x) • f x := rfl
-
-variable [NonUnitalNormedRing R] [NormedSpace 𝕜 R] [NormedSpace ℝ R] [IsScalarTower 𝕜 R R]
-  [SMulCommClass 𝕜 R R]
-
-@[simp]
-theorem smulLeftCLM_mul {g₁ g₂ : D → 𝕜} (hg₁ : g₁.HasTemperateGrowth)
-    (hg₂ : g₂.HasTemperateGrowth) :
-    smulLeftCLM E hg₁ ∘L smulLeftCLM E hg₂ = smulLeftCLM E (hg₁.mul hg₂) := by
-  ext f x
-  simp [smul_smul]
-
-def _root_.ContinuousLinearMap.smul (c : 𝕜) : 𝓢(D, E) →L[𝕜] 𝓢(D, E) where
-  toFun f := c • f
-  map_add' := DistribSMul.smul_add c
-  map_smul' := smul_comm c
-  cont := continuous_const_smul c
-
-@[simp]
-theorem _root_.ContinuousLinearMap.smulCLM_apply (c : 𝕜) (f : 𝓢(D, E)) :
-    ContinuousLinearMap.smul c f = c • f := rfl
-
-@[simp]
-theorem smulLeftCLM_const (c : 𝕜) :
-    smulLeftCLM E (Function.HasTemperateGrowth.const c (E := D)) = ContinuousLinearMap.smul c := by
-  ext
-  simp
-=======
-theorem bilinLeftCLM_apply (B : E →L[𝕜] F →L[𝕜] G) {g : D → F} (hg : g.HasTemperateGrowth)
-    (f : 𝓢(D, E)) : bilinLeftCLM B hg f = fun x => B (f x) (g x) := rfl
->>>>>>> 06d95e5f
 
 end Multiplication
 
