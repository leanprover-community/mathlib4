/-
Copyright (c) 2024 Lawrence Wu. All rights reserved.
Released under Apache 2.0 license as described in the file LICENSE.
Authors: Lawrence Wu
-/
import Mathlib.Analysis.Fourier.Inversion
import Mathlib.Analysis.MellinTransform

/-!
# Mellin inversion formula

We derive the Mellin inversion formula as a consequence of the Fourier inversion formula.

## Main results
- `mellin_inversion`: The inverse Mellin transform of the Mellin transform applied to `x > 0` is x.
-/

open Real Complex Set MeasureTheory

variable {E : Type*} [NormedAddCommGroup E] [NormedSpace ℂ E]

open scoped FourierTransform

private theorem rexp_neg_deriv_aux :
    ∀ x ∈ univ, HasDerivWithinAt (rexp ∘ Neg.neg) (-rexp (-x)) univ x :=
  fun x _ ↦ mul_neg_one (rexp (-x)) ▸
    ((Real.hasDerivAt_exp (-x)).comp x (hasDerivAt_neg x)).hasDerivWithinAt

private theorem rexp_neg_image_aux : rexp ∘ Neg.neg '' univ = Ioi 0 := by
  rw [Set.image_comp, Set.image_univ_of_surjective neg_surjective, Set.image_univ, Real.range_exp]

private theorem rexp_neg_injOn_aux : univ.InjOn (rexp ∘ Neg.neg) :=
  Real.exp_injective.injOn.comp neg_injective.injOn (univ.mapsTo_univ _)

private theorem rexp_cexp_aux (x : ℝ) (s : ℂ) (f : E) :
    rexp (-x) • cexp (-↑x) ^ (s - 1) • f = cexp (-s * ↑x) • f := by
  change (rexp (-x) : ℂ) • _ = _ • f
  rw [← smul_assoc, smul_eq_mul]
  push_cast
  conv in cexp _ * _ => lhs; rw [← cpow_one (cexp _)]
  rw [← cpow_add _ _ (Complex.exp_ne_zero _), cpow_def_of_ne_zero (Complex.exp_ne_zero _),
    Complex.log_exp (by simp [pi_pos]) (by simpa using pi_nonneg)]
  ring_nf

theorem mellin_eq_fourierIntegral (f : ℝ → E) {s : ℂ} :
    mellin f s = 𝓕 (fun (u : ℝ) ↦ (Real.exp (-s.re * u) • f (Real.exp (-u)))) (s.im / (2 * π)) :=
  calc
    mellin f s
      = ∫ (u : ℝ), Complex.exp (-s * u) • f (Real.exp (-u)) := by
      rw [mellin, ← rexp_neg_image_aux, integral_image_eq_integral_abs_deriv_smul
        MeasurableSet.univ rexp_neg_deriv_aux rexp_neg_injOn_aux]
      simp [rexp_cexp_aux]
    _ = ∫ (u : ℝ), Complex.exp (↑(-2 * π * (u * (s.im / (2 * π)))) * I) •
        (Real.exp (-s.re * u) • f (Real.exp (-u))) := by
      congr
      ext u
      trans Complex.exp (-s.im * u * I) • (Real.exp (-s.re * u) • f (Real.exp (-u)))
      · conv => lhs; rw [← re_add_im s]
        rw [neg_add, add_mul, Complex.exp_add, mul_comm, ← smul_eq_mul, smul_assoc]
        norm_cast
        push_cast
        ring_nf
      congr
      rw [mul_comm (-s.im : ℂ) (u : ℂ), mul_comm (-2 * π)]
<<<<<<< HEAD
      have : 2 * (π : ℂ) ≠ 0 := by norm_num
=======
      have : 2 * (π : ℂ) ≠ 0 := by simp [pi_ne_zero]
>>>>>>> 1e4b2ade
      field_simp
    _ = 𝓕 (fun (u : ℝ) ↦ (Real.exp (-s.re * u) • f (Real.exp (-u)))) (s.im / (2 * π)) := by
      simp [fourierIntegral_eq', mul_comm (_ / _)]

theorem mellinInv_eq_fourierIntegralInv (σ : ℝ) (f : ℂ → E) {x : ℝ} (hx : 0 < x) :
    mellinInv σ f x =
    (x : ℂ) ^ (-σ : ℂ) • 𝓕⁻ (fun (y : ℝ) ↦ f (σ + 2 * π * y * I)) (-Real.log x) := calc
  mellinInv σ f x
    = (x : ℂ) ^ (-σ : ℂ) •
      (∫ (y : ℝ), Complex.exp (2 * π * (y * (-Real.log x)) * I) • f (σ + 2 * π * y * I)) := by
    rw [mellinInv, one_div, ← abs_of_pos (show 0 < (2 * π)⁻¹ by simp [pi_pos])]
    have hx0 : (x : ℂ) ≠ 0 := ofReal_ne_zero.mpr (ne_of_gt hx)
    simp_rw [neg_add, cpow_add _ _ hx0, mul_smul, integral_smul]
    rw [smul_comm, ← Measure.integral_comp_mul_left]
    congr! 3
    rw [cpow_def_of_ne_zero hx0, ← Complex.ofReal_log hx.le]
    push_cast
    ring_nf
  _ = (x : ℂ) ^ (-σ : ℂ) • 𝓕⁻ (fun (y : ℝ) ↦ f (σ + 2 * π * y * I)) (-Real.log x) := by
    simp [fourierIntegralInv_eq', mul_comm (Real.log _)]

variable [CompleteSpace E]

/-- The inverse Mellin transform of the Mellin transform applied to `x > 0` is x. -/
theorem mellin_inversion (σ : ℝ) (f : ℝ → E) {x : ℝ} (hx : 0 < x) (hf : MellinConvergent f σ)
    (hFf : VerticalIntegrable (mellin f) σ) (hfx : ContinuousAt f x) :
    mellinInv σ (mellin f) x = f x := by
  let g := fun (u : ℝ) => Real.exp (-σ * u) • f (Real.exp (-u))
  replace hf : Integrable g := by
    rw [MellinConvergent, ← rexp_neg_image_aux, integrableOn_image_iff_integrableOn_abs_deriv_smul
      MeasurableSet.univ rexp_neg_deriv_aux rexp_neg_injOn_aux] at hf
    replace hf : Integrable fun (x : ℝ) ↦ cexp (-↑σ * ↑x) • f (rexp (-x)) := by
      simpa [rexp_cexp_aux] using hf
    norm_cast at hf
  replace hFf : Integrable (𝓕 g) := by
<<<<<<< HEAD
    have h2π : 2 * π ≠ 0 := by norm_num
=======
    have h2π : 2 * π ≠ 0 := by simp [pi_ne_zero]
>>>>>>> 1e4b2ade
    have : Integrable (𝓕 (fun u ↦ rexp (-(σ * u)) • f (rexp (-u)))) := by
      simpa [mellin_eq_fourierIntegral, mul_div_cancel_right₀ _ h2π] using hFf.comp_mul_right' h2π
    simp_rw [neg_mul_eq_neg_mul] at this
    exact this
  replace hfx : ContinuousAt g (-Real.log x) := by
    refine ContinuousAt.smul (by fun_prop) (ContinuousAt.comp ?_ (by fun_prop))
    simpa [Real.exp_log hx] using hfx
  calc
    mellinInv σ (mellin f) x
      = mellinInv σ (fun s ↦ 𝓕 g (s.im / (2 * π))) x := by
      simp [g, mellinInv, mellin_eq_fourierIntegral]
    _ = (x : ℂ) ^ (-σ : ℂ) • g (-Real.log x) := by
      rw [mellinInv_eq_fourierIntegralInv _ _ hx, ← hf.fourier_inversion hFf hfx]
<<<<<<< HEAD
      simp [mul_div_cancel_left₀ _ (show 2 * π ≠ 0 by norm_num)]
=======
      simp [mul_div_cancel_left₀ _ (show 2 * π ≠ 0 by simp [pi_ne_zero])]
>>>>>>> 1e4b2ade
    _ = (x : ℂ) ^ (-σ : ℂ) • rexp (σ * Real.log x) • f (rexp (Real.log x)) := by simp [g]
    _ = f x := by
      norm_cast
      rw [mul_comm σ, ← rpow_def_of_pos hx, Real.exp_log hx, ← Complex.ofReal_cpow hx.le]
      norm_cast
      rw [← smul_assoc, smul_eq_mul, Real.rpow_neg hx.le,
        inv_mul_cancel₀ (ne_of_gt (rpow_pos_of_pos hx σ)), one_smul]<|MERGE_RESOLUTION|>--- conflicted
+++ resolved
@@ -62,11 +62,7 @@
         ring_nf
       congr
       rw [mul_comm (-s.im : ℂ) (u : ℂ), mul_comm (-2 * π)]
-<<<<<<< HEAD
       have : 2 * (π : ℂ) ≠ 0 := by norm_num
-=======
-      have : 2 * (π : ℂ) ≠ 0 := by simp [pi_ne_zero]
->>>>>>> 1e4b2ade
       field_simp
     _ = 𝓕 (fun (u : ℝ) ↦ (Real.exp (-s.re * u) • f (Real.exp (-u)))) (s.im / (2 * π)) := by
       simp [fourierIntegral_eq', mul_comm (_ / _)]
@@ -102,11 +98,7 @@
       simpa [rexp_cexp_aux] using hf
     norm_cast at hf
   replace hFf : Integrable (𝓕 g) := by
-<<<<<<< HEAD
     have h2π : 2 * π ≠ 0 := by norm_num
-=======
-    have h2π : 2 * π ≠ 0 := by simp [pi_ne_zero]
->>>>>>> 1e4b2ade
     have : Integrable (𝓕 (fun u ↦ rexp (-(σ * u)) • f (rexp (-u)))) := by
       simpa [mellin_eq_fourierIntegral, mul_div_cancel_right₀ _ h2π] using hFf.comp_mul_right' h2π
     simp_rw [neg_mul_eq_neg_mul] at this
@@ -120,11 +112,7 @@
       simp [g, mellinInv, mellin_eq_fourierIntegral]
     _ = (x : ℂ) ^ (-σ : ℂ) • g (-Real.log x) := by
       rw [mellinInv_eq_fourierIntegralInv _ _ hx, ← hf.fourier_inversion hFf hfx]
-<<<<<<< HEAD
       simp [mul_div_cancel_left₀ _ (show 2 * π ≠ 0 by norm_num)]
-=======
-      simp [mul_div_cancel_left₀ _ (show 2 * π ≠ 0 by simp [pi_ne_zero])]
->>>>>>> 1e4b2ade
     _ = (x : ℂ) ^ (-σ : ℂ) • rexp (σ * Real.log x) • f (rexp (Real.log x)) := by simp [g]
     _ = f x := by
       norm_cast
