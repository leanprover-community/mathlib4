/-
Copyright (c) 2022 Sébastien Gouëzel. All rights reserved.
Released under Apache 2.0 license as described in the file LICENSE.
Authors: Sébastien Gouëzel
-/
import Mathlib.Analysis.SpecificLimits.Basic
import Mathlib.Analysis.SpecialFunctions.Pow.Real

#align_import analysis.specific_limits.floor_pow from "leanprover-community/mathlib"@"0b9eaaa7686280fad8cce467f5c3c57ee6ce77f8"

/-!
# Results on discretized exponentials

We state several auxiliary results pertaining to sequences of the form `⌊c^n⌋₊`.

* `tendsto_div_of_monotone_of_tendsto_div_floor_pow`: If a monotone sequence `u` is such that
  `u ⌊c^n⌋₊ / ⌊c^n⌋₊` converges to a limit `l` for all `c > 1`, then `u n / n` tends to `l`.
* `sum_div_nat_floor_pow_sq_le_div_sq`: The sum of `1/⌊c^i⌋₊^2` above a threshold `j` is comparable
  to `1/j^2`, up to a multiplicative constant.
-/

open Filter Finset

open Topology BigOperators

/-- If a monotone sequence `u` is such that `u n / n` tends to a limit `l` along subsequences with
exponential growth rate arbitrarily close to `1`, then `u n / n` tends to `l`. -/
theorem tendsto_div_of_monotone_of_exists_subseq_tendsto_div (u : ℕ → ℝ) (l : ℝ)
    (hmono : Monotone u)
    (hlim : ∀ a : ℝ, 1 < a → ∃ c : ℕ → ℕ, (∀ᶠ n in atTop, (c (n + 1) : ℝ) ≤ a * c n) ∧
      Tendsto c atTop atTop ∧ Tendsto (fun n => u (c n) / c n) atTop (𝓝 l)) :
    Tendsto (fun n => u n / n) atTop (𝓝 l) := by
  /- To check the result up to some `ε > 0`, we use a sequence `c` for which the ratio
    `c (N+1) / c N` is bounded by `1 + ε`. Sandwiching a given `n` between two consecutive values of
    `c`, say `c N` and `c (N+1)`, one can then bound `u n / n` from above by `u (c N) / c (N - 1)`
    and from below by `u (c (N - 1)) / c N` (using that `u` is monotone), which are both comparable
    to the limit `l` up to `1 + ε`.
    We give a version of this proof by clearing out denominators first, to avoid discussing the sign
    of different quantities. -/
  have lnonneg : 0 ≤ l := by
    rcases hlim 2 one_lt_two with ⟨c, _, ctop, clim⟩
    have : Tendsto (fun n => u 0 / c n) atTop (𝓝 0) :=
      tendsto_const_nhds.div_atTop (tendsto_nat_cast_atTop_iff.2 ctop)
    apply le_of_tendsto_of_tendsto' this clim fun n => ?_
    gcongr
    exact hmono (zero_le _)
  have A : ∀ ε : ℝ, 0 < ε → ∀ᶠ n in atTop, u n - n * l ≤ ε * (1 + ε + l) * n := by
    intro ε εpos
    rcases hlim (1 + ε) ((lt_add_iff_pos_right _).2 εpos) with ⟨c, cgrowth, ctop, clim⟩
    have L : ∀ᶠ n in atTop, u (c n) - c n * l ≤ ε * c n := by
      rw [← tendsto_sub_nhds_zero_iff, ← Asymptotics.isLittleO_one_iff ℝ,
        Asymptotics.isLittleO_iff] at clim
      filter_upwards [clim εpos, ctop (Ioi_mem_atTop 0)] with n hn cnpos'
      have cnpos : 0 < c n := cnpos'
      calc
        u (c n) - c n * l = (u (c n) / c n - l) * c n := by
          simp only [cnpos.ne', Ne.def, Nat.cast_eq_zero, not_false_iff, field_simps]
        _ ≤ ε * c n := by
          gcongr
          refine (le_abs_self _).trans ?_
          simpa using hn
    obtain ⟨a, ha⟩ :
      ∃ a : ℕ, ∀ b : ℕ, a ≤ b → (c (b + 1) : ℝ) ≤ (1 + ε) * c b ∧ u (c b) - c b * l ≤ ε * c b :=
      eventually_atTop.1 (cgrowth.and L)
    let M := ((Finset.range (a + 1)).image fun i => c i).max' (by simp)
    filter_upwards [Ici_mem_atTop M] with n hn
    have exN : ∃ N, n < c N := by
      rcases (tendsto_atTop.1 ctop (n + 1)).exists with ⟨N, hN⟩
      exact ⟨N, by linarith only [hN]⟩
    let N := Nat.find exN
    have ncN : n < c N := Nat.find_spec exN
    have aN : a + 1 ≤ N := by
      by_contra! h
      have cNM : c N ≤ M := by
        apply le_max'
        apply mem_image_of_mem
        exact mem_range.2 h
      exact lt_irrefl _ ((cNM.trans hn).trans_lt ncN)
    have Npos : 0 < N := lt_of_lt_of_le Nat.succ_pos' aN
    have cNn : c (N - 1) ≤ n := by
      have : N - 1 < N := Nat.pred_lt Npos.ne'
      simpa only [not_lt] using Nat.find_min exN this
    have IcN : (c N : ℝ) ≤ (1 + ε) * c (N - 1) := by
      have A : a ≤ N - 1 := by
        apply @Nat.le_of_add_le_add_right a 1 (N - 1)
        rw [Nat.sub_add_cancel Npos]
        exact aN
      have B : N - 1 + 1 = N := Nat.succ_pred_eq_of_pos Npos
      have := (ha _ A).1
      rwa [B] at this
    calc
      u n - n * l ≤ u (c N) - c (N - 1) * l := by gcongr; exact hmono ncN.le
      _ = u (c N) - c N * l + (c N - c (N - 1)) * l := by ring
      _ ≤ ε * c N + ε * c (N - 1) * l := by
        gcongr
        · exact (ha N (a.le_succ.trans aN)).2
        · linarith only [IcN]
      _ ≤ ε * ((1 + ε) * c (N - 1)) + ε * c (N - 1) * l := by gcongr
      _ = ε * (1 + ε + l) * c (N - 1) := by ring
      _ ≤ ε * (1 + ε + l) * n := by gcongr
  have B : ∀ ε : ℝ, 0 < ε → ∀ᶠ n : ℕ in atTop, (n : ℝ) * l - u n ≤ ε * (1 + l) * n := by
    intro ε εpos
    rcases hlim (1 + ε) ((lt_add_iff_pos_right _).2 εpos) with ⟨c, cgrowth, ctop, clim⟩
    have L : ∀ᶠ n : ℕ in atTop, (c n : ℝ) * l - u (c n) ≤ ε * c n := by
      rw [← tendsto_sub_nhds_zero_iff, ← Asymptotics.isLittleO_one_iff ℝ,
        Asymptotics.isLittleO_iff] at clim
      filter_upwards [clim εpos, ctop (Ioi_mem_atTop 0)] with n hn cnpos'
      have cnpos : 0 < c n := cnpos'
      calc
        (c n : ℝ) * l - u (c n) = -(u (c n) / c n - l) * c n := by
          simp only [cnpos.ne', Ne.def, Nat.cast_eq_zero, not_false_iff, neg_sub, field_simps]
        _ ≤ ε * c n := by
<<<<<<< HEAD
          refine' mul_le_mul_of_nonneg_right _ (Nat.cast_nonneg _)
          simp only [mul_one, Real.norm_eq_abs, abs_one] at hn
          exact le_trans (neg_le_abs _) hn
=======
          gcongr
          refine le_trans (neg_le_abs_self _) ?_
          simpa using hn
>>>>>>> a0724628
    obtain ⟨a, ha⟩ :
      ∃ a : ℕ,
        ∀ b : ℕ, a ≤ b → (c (b + 1) : ℝ) ≤ (1 + ε) * c b ∧ (c b : ℝ) * l - u (c b) ≤ ε * c b :=
      eventually_atTop.1 (cgrowth.and L)
    let M := ((Finset.range (a + 1)).image fun i => c i).max' (by simp)
    filter_upwards [Ici_mem_atTop M] with n hn
    have exN : ∃ N, n < c N := by
      rcases (tendsto_atTop.1 ctop (n + 1)).exists with ⟨N, hN⟩
      exact ⟨N, by linarith only [hN]⟩
    let N := Nat.find exN
    have ncN : n < c N := Nat.find_spec exN
    have aN : a + 1 ≤ N := by
      by_contra! h
      have cNM : c N ≤ M := by
        apply le_max'
        apply mem_image_of_mem
        exact mem_range.2 h
      exact lt_irrefl _ ((cNM.trans hn).trans_lt ncN)
    have Npos : 0 < N := lt_of_lt_of_le Nat.succ_pos' aN
    have aN' : a ≤ N - 1 := by
      apply @Nat.le_of_add_le_add_right a 1 (N - 1)
      rw [Nat.sub_add_cancel Npos]
      exact aN
    have cNn : c (N - 1) ≤ n := by
      have : N - 1 < N := Nat.pred_lt Npos.ne'
      simpa only [not_lt] using Nat.find_min exN this
    calc
      (n : ℝ) * l - u n ≤ c N * l - u (c (N - 1)) := by
        gcongr
        exact hmono cNn
      _ ≤ (1 + ε) * c (N - 1) * l - u (c (N - 1)) := by
        gcongr
        have B : N - 1 + 1 = N := Nat.succ_pred_eq_of_pos Npos
        simpa [B] using (ha _ aN').1
      _ = c (N - 1) * l - u (c (N - 1)) + ε * c (N - 1) * l := by ring
      _ ≤ ε * c (N - 1) + ε * c (N - 1) * l := (add_le_add (ha _ aN').2 le_rfl)
      _ = ε * (1 + l) * c (N - 1) := by ring
      _ ≤ ε * (1 + l) * n := by gcongr
  refine' tendsto_order.2 ⟨fun d hd => _, fun d hd => _⟩
  · obtain ⟨ε, hε, εpos⟩ : ∃ ε : ℝ, d + ε * (1 + l) < l ∧ 0 < ε := by
      have L : Tendsto (fun ε => d + ε * (1 + l)) (𝓝[>] 0) (𝓝 (d + 0 * (1 + l))) := by
        apply Tendsto.mono_left _ nhdsWithin_le_nhds
        exact tendsto_const_nhds.add (tendsto_id.mul tendsto_const_nhds)
      simp only [zero_mul, add_zero] at L
      exact (((tendsto_order.1 L).2 l hd).and self_mem_nhdsWithin).exists
    filter_upwards [B ε εpos, Ioi_mem_atTop 0] with n hn npos
    simp_rw [div_eq_inv_mul]
    calc
      d < (n : ℝ)⁻¹ * n * (l - ε * (1 + l)) := by
        rw [inv_mul_cancel, one_mul]
        · linarith only [hε]
        · exact Nat.cast_ne_zero.2 (ne_of_gt npos)
      _ = (n : ℝ)⁻¹ * (n * l - ε * (1 + l) * n) := by ring
      _ ≤ (n : ℝ)⁻¹ * u n := by gcongr; linarith only [hn]
  · obtain ⟨ε, hε, εpos⟩ : ∃ ε : ℝ, l + ε * (1 + ε + l) < d ∧ 0 < ε := by
      have L : Tendsto (fun ε => l + ε * (1 + ε + l)) (𝓝[>] 0) (𝓝 (l + 0 * (1 + 0 + l))) := by
        apply Tendsto.mono_left _ nhdsWithin_le_nhds
        exact
          tendsto_const_nhds.add
            (tendsto_id.mul ((tendsto_const_nhds.add tendsto_id).add tendsto_const_nhds))
      simp only [zero_mul, add_zero] at L
      exact (((tendsto_order.1 L).2 d hd).and self_mem_nhdsWithin).exists
    filter_upwards [A ε εpos, Ioi_mem_atTop 0] with n hn (npos : 0 < n)
    calc
      u n / n ≤ (n * l + ε * (1 + ε + l) * n) / n := by gcongr; linarith only [hn]
      _ = (l + ε * (1 + ε + l)) := by field_simp; ring
      _ < d := hε
#align tendsto_div_of_monotone_of_exists_subseq_tendsto_div tendsto_div_of_monotone_of_exists_subseq_tendsto_div

/-- If a monotone sequence `u` is such that `u ⌊c^n⌋₊ / ⌊c^n⌋₊` converges to a limit `l` for all
`c > 1`, then `u n / n` tends to `l`. It is even enough to have the assumption for a sequence of
`c`s converging to `1`. -/
theorem tendsto_div_of_monotone_of_tendsto_div_floor_pow (u : ℕ → ℝ) (l : ℝ) (hmono : Monotone u)
    (c : ℕ → ℝ) (cone : ∀ k, 1 < c k) (clim : Tendsto c atTop (𝓝 1))
    (hc : ∀ k, Tendsto (fun n : ℕ => u ⌊c k ^ n⌋₊ / ⌊c k ^ n⌋₊) atTop (𝓝 l)) :
    Tendsto (fun n => u n / n) atTop (𝓝 l) := by
  apply tendsto_div_of_monotone_of_exists_subseq_tendsto_div u l hmono
  intro a ha
  obtain ⟨k, hk⟩ : ∃ k, c k < a := ((tendsto_order.1 clim).2 a ha).exists
  refine'
    ⟨fun n => ⌊c k ^ n⌋₊, _,
      (tendsto_nat_floor_atTop (α := ℝ)).comp (tendsto_pow_atTop_atTop_of_one_lt (cone k)), hc k⟩
  have H : ∀ n : ℕ, (0 : ℝ) < ⌊c k ^ n⌋₊ := by
    intro n
    refine' zero_lt_one.trans_le _
    simp only [Real.rpow_nat_cast, Nat.one_le_cast, Nat.one_le_floor_iff,
      one_le_pow_of_one_le (cone k).le n]
  have A :
    Tendsto (fun n : ℕ => (⌊c k ^ (n + 1)⌋₊ : ℝ) / c k ^ (n + 1) * c k / (⌊c k ^ n⌋₊ / c k ^ n))
      atTop (𝓝 (1 * c k / 1)) := by
    refine' Tendsto.div (Tendsto.mul _ tendsto_const_nhds) _ one_ne_zero
    · refine' tendsto_nat_floor_div_atTop.comp _
      exact (tendsto_pow_atTop_atTop_of_one_lt (cone k)).comp (tendsto_add_atTop_nat 1)
    · refine' tendsto_nat_floor_div_atTop.comp _
      exact tendsto_pow_atTop_atTop_of_one_lt (cone k)
  have B : Tendsto (fun n : ℕ => (⌊c k ^ (n + 1)⌋₊ : ℝ) / ⌊c k ^ n⌋₊) atTop (𝓝 (c k)) := by
    simp only [one_mul, div_one] at A
    convert A using 1
    ext1 n
    field_simp [(zero_lt_one.trans (cone k)).ne', (H n).ne']
    ring
  filter_upwards [(tendsto_order.1 B).2 a hk] with n hn
  exact (div_le_iff (H n)).1 hn.le
#align tendsto_div_of_monotone_of_tendsto_div_floor_pow tendsto_div_of_monotone_of_tendsto_div_floor_pow

/-- The sum of `1/(c^i)^2` above a threshold `j` is comparable to `1/j^2`, up to a multiplicative
constant. -/
theorem sum_div_pow_sq_le_div_sq (N : ℕ) {j : ℝ} (hj : 0 < j) {c : ℝ} (hc : 1 < c) :
    (∑ i in (range N).filter (j < c ^ ·), (1 : ℝ) / (c ^ i) ^ 2) ≤ c ^ 3 * (c - 1)⁻¹ / j ^ 2 := by
  have cpos : 0 < c := zero_lt_one.trans hc
  have A : (0 : ℝ) < c⁻¹ ^ 2 := sq_pos_of_pos (inv_pos.2 cpos)
  have B : c ^ 2 * ((1 : ℝ) - c⁻¹ ^ 2)⁻¹ ≤ c ^ 3 * (c - 1)⁻¹ := by
    rw [← div_eq_mul_inv, ← div_eq_mul_inv, div_le_div_iff _ (sub_pos.2 hc)]
    swap
    · exact sub_pos.2 (pow_lt_one (inv_nonneg.2 cpos.le) (inv_lt_one hc) two_ne_zero)
    have : c ^ 3 = c ^ 2 * c := by ring
    simp only [mul_sub, this, mul_one, inv_pow, sub_le_sub_iff_left]
    rw [mul_assoc, mul_comm c, ← mul_assoc, mul_inv_cancel (sq_pos_of_pos cpos).ne', one_mul]
    simpa using pow_le_pow_right hc.le one_le_two
  have C : c⁻¹ ^ 2 < 1 := pow_lt_one (inv_nonneg.2 cpos.le) (inv_lt_one hc) two_ne_zero
  calc
    (∑ i in (range N).filter (j < c ^ ·), (1 : ℝ) / (c ^ i) ^ 2) ≤
        ∑ i in Ico ⌊Real.log j / Real.log c⌋₊ N, (1 : ℝ) / (c ^ i) ^ 2 := by
      refine sum_le_sum_of_subset_of_nonneg (fun i hi ↦ ?_) (by intros; positivity)
      simp only [mem_filter, mem_range] at hi
      simp only [hi.1, mem_Ico, and_true_iff]
      apply Nat.floor_le_of_le
      apply le_of_lt
      rw [div_lt_iff (Real.log_pos hc), ← Real.log_pow]
      exact Real.log_lt_log hj hi.2
    _ = ∑ i in Ico ⌊Real.log j / Real.log c⌋₊ N, (c⁻¹ ^ 2) ^ i := by
      congr 1 with i
      simp [← pow_mul, mul_comm]
    _ ≤ (c⁻¹ ^ 2) ^ ⌊Real.log j / Real.log c⌋₊ / ((1 : ℝ) - c⁻¹ ^ 2) :=
      geom_sum_Ico_le_of_lt_one (sq_nonneg _) C
    _ ≤ (c⁻¹ ^ 2) ^ (Real.log j / Real.log c - 1) / ((1 : ℝ) - c⁻¹ ^ 2) := by
      gcongr
      · exact sub_nonneg.2 C.le
      · rw [← Real.rpow_nat_cast]
        exact Real.rpow_le_rpow_of_exponent_ge A C.le (Nat.sub_one_lt_floor _).le
    _ = c ^ 2 * ((1 : ℝ) - c⁻¹ ^ 2)⁻¹ / j ^ 2 := by
      have I : (c⁻¹ ^ 2) ^ (Real.log j / Real.log c) = (1 : ℝ) / j ^ 2 := by
        apply Real.log_injOn_pos (Real.rpow_pos_of_pos A _)
        · rw [Set.mem_Ioi]; positivity
        rw [Real.log_rpow A]
        simp only [one_div, Real.log_inv, Real.log_pow, Nat.cast_one, mul_neg, neg_inj]
        field_simp [(Real.log_pos hc).ne']
        ring
      rw [Real.rpow_sub A, I]
      have : c ^ 2 - 1 ≠ 0 := (sub_pos.2 (one_lt_pow hc two_ne_zero)).ne'
      field_simp [hj.ne', (zero_lt_one.trans hc).ne']
      ring
    _ ≤ c ^ 3 * (c - 1)⁻¹ / j ^ 2 := by gcongr
#align sum_div_pow_sq_le_div_sq sum_div_pow_sq_le_div_sq

theorem mul_pow_le_nat_floor_pow {c : ℝ} (hc : 1 < c) (i : ℕ) : (1 - c⁻¹) * c ^ i ≤ ⌊c ^ i⌋₊ := by
  have cpos : 0 < c := zero_lt_one.trans hc
  rcases eq_or_ne i 0 with (rfl | hi)
  · simp only [pow_zero, Nat.floor_one, Nat.cast_one, mul_one, sub_le_self_iff, inv_nonneg, cpos.le]
  calc
    (1 - c⁻¹) * c ^ i = c ^ i - c ^ i * c⁻¹ := by ring
    _ ≤ c ^ i - 1 := by
      gcongr
      simpa only [← div_eq_mul_inv, one_le_div cpos, pow_one] using le_self_pow hc.le hi
    _ ≤ ⌊c ^ i⌋₊ := (Nat.sub_one_lt_floor _).le
#align mul_pow_le_nat_floor_pow mul_pow_le_nat_floor_pow

/-- The sum of `1/⌊c^i⌋₊^2` above a threshold `j` is comparable to `1/j^2`, up to a multiplicative
constant. -/
theorem sum_div_nat_floor_pow_sq_le_div_sq (N : ℕ) {j : ℝ} (hj : 0 < j) {c : ℝ} (hc : 1 < c) :
    (∑ i in (range N).filter (j < ⌊c ^ ·⌋₊), (1 : ℝ) / (⌊c ^ i⌋₊ : ℝ) ^ 2) ≤
      c ^ 5 * (c - 1)⁻¹ ^ 3 / j ^ 2 := by
  have cpos : 0 < c := zero_lt_one.trans hc
  have A : 0 < 1 - c⁻¹ := sub_pos.2 (inv_lt_one hc)
  calc
    (∑ i in (range N).filter (j < ⌊c ^ ·⌋₊), (1 : ℝ) / (⌊c ^ i⌋₊ : ℝ) ^ 2) ≤
        ∑ i in (range N).filter (j < c ^ ·), (1 : ℝ) / (⌊c ^ i⌋₊ : ℝ) ^ 2 := by
      apply sum_le_sum_of_subset_of_nonneg
      · exact monotone_filter_right _ fun k hk ↦ hk.trans_le <| Nat.floor_le (by positivity)
      · intros; positivity
    _ ≤ ∑ i in (range N).filter (j < c ^ ·), (1 - c⁻¹)⁻¹ ^ 2 * ((1 : ℝ) / (c ^ i) ^ 2) := by
      refine' sum_le_sum fun i _hi => _
      rw [mul_div_assoc', mul_one, div_le_div_iff]; rotate_left
      · apply sq_pos_of_pos
        refine' zero_lt_one.trans_le _
        simp only [Nat.le_floor, one_le_pow_of_one_le, hc.le, Nat.one_le_cast, Nat.cast_one]
      · exact sq_pos_of_pos (pow_pos cpos _)
      rw [one_mul, ← mul_pow]
      gcongr
      rw [← div_eq_inv_mul, le_div_iff A, mul_comm]
      exact mul_pow_le_nat_floor_pow hc i
    _ ≤ (1 - c⁻¹)⁻¹ ^ 2 * (c ^ 3 * (c - 1)⁻¹) / j ^ 2 := by
      rw [← mul_sum, ← mul_div_assoc']
      gcongr
      exact sum_div_pow_sq_le_div_sq N hj hc
    _ = c ^ 5 * (c - 1)⁻¹ ^ 3 / j ^ 2 := by
      congr 1
      field_simp [(sub_pos.2 hc).ne']
      ring!
#align sum_div_nat_floor_pow_sq_le_div_sq sum_div_nat_floor_pow_sq_le_div_sq<|MERGE_RESOLUTION|>--- conflicted
+++ resolved
@@ -110,15 +110,9 @@
         (c n : ℝ) * l - u (c n) = -(u (c n) / c n - l) * c n := by
           simp only [cnpos.ne', Ne.def, Nat.cast_eq_zero, not_false_iff, neg_sub, field_simps]
         _ ≤ ε * c n := by
-<<<<<<< HEAD
-          refine' mul_le_mul_of_nonneg_right _ (Nat.cast_nonneg _)
-          simp only [mul_one, Real.norm_eq_abs, abs_one] at hn
-          exact le_trans (neg_le_abs _) hn
-=======
           gcongr
-          refine le_trans (neg_le_abs_self _) ?_
+          refine le_trans (neg_le_abs _) ?_
           simpa using hn
->>>>>>> a0724628
     obtain ⟨a, ha⟩ :
       ∃ a : ℕ,
         ∀ b : ℕ, a ≤ b → (c (b + 1) : ℝ) ≤ (1 + ε) * c b ∧ (c b : ℝ) * l - u (c b) ≤ ε * c b :=
