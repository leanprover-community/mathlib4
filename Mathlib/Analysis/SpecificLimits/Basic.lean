/-
Copyright (c) 2017 Johannes Hölzl. All rights reserved.
Released under Apache 2.0 license as described in the file LICENSE.
Authors: Sébastien Gouëzel, Johannes Hölzl, Yury G. Kudryashov, Patrick Massot

! This file was ported from Lean 3 source module analysis.specific_limits.basic
! leanprover-community/mathlib commit 57ac39bd365c2f80589a700f9fbb664d3a1a30c2
! Please do not edit these lines, except to modify the commit id
! if you have ported upstream changes.
-/
import Mathlib.Algebra.GeomSum
import Mathlib.Order.Filter.Archimedean
import Mathlib.Order.Iterate
import Mathlib.Topology.Instances.ENNReal
import Mathlib.Topology.Algebra.Algebra

/-!
# A collection of specific limit computations

This file, by design, is independent of `NormedSpace` in the import hierarchy.  It contains
important specific limit computations in metric spaces, in ordered rings/fields, and in specific
instances of these such as `ℝ`, `ℝ≥0` and `ℝ≥0∞`.
-/


noncomputable section

open Classical Set Function Filter Finset Metric

open Classical Topology Nat BigOperators uniformity NNReal ENNReal

variable {α : Type _} {β : Type _} {ι : Type _}

theorem tendsto_inverse_atTop_nhds_0_nat : Tendsto (fun n : ℕ => (n : ℝ)⁻¹) atTop (𝓝 0) :=
  tendsto_inv_atTop_zero.comp tendsto_nat_cast_atTop_atTop
#align tendsto_inverse_at_top_nhds_0_nat tendsto_inverse_atTop_nhds_0_nat

theorem tendsto_const_div_atTop_nhds_0_nat (C : ℝ) : Tendsto (fun n : ℕ => C / n) atTop (𝓝 0) := by
  simpa only [MulZeroClass.mul_zero] using tendsto_const_nhds.mul tendsto_inverse_atTop_nhds_0_nat
#align tendsto_const_div_at_top_nhds_0_nat tendsto_const_div_atTop_nhds_0_nat

theorem NNReal.tendsto_inverse_atTop_nhds_0_nat :
    Tendsto (fun n : ℕ => (n : ℝ≥0)⁻¹) atTop (𝓝 0) := by
  rw [← NNReal.tendsto_coe]
  exact _root_.tendsto_inverse_atTop_nhds_0_nat
#align nnreal.tendsto_inverse_at_top_nhds_0_nat NNReal.tendsto_inverse_atTop_nhds_0_nat

theorem NNReal.tendsto_const_div_atTop_nhds_0_nat (C : ℝ≥0) :
    Tendsto (fun n : ℕ => C / n) atTop (𝓝 0) := by
  simpa using tendsto_const_nhds.mul NNReal.tendsto_inverse_atTop_nhds_0_nat
#align nnreal.tendsto_const_div_at_top_nhds_0_nat NNReal.tendsto_const_div_atTop_nhds_0_nat

theorem tendsto_one_div_add_atTop_nhds_0_nat :
    Tendsto (fun n : ℕ => 1 / ((n : ℝ) + 1)) atTop (𝓝 0) :=
  suffices Tendsto (fun n : ℕ => 1 / (↑(n + 1) : ℝ)) atTop (𝓝 0) by simpa
  (tendsto_add_atTop_iff_nat 1).2 (_root_.tendsto_const_div_atTop_nhds_0_nat 1)
#align tendsto_one_div_add_at_top_nhds_0_nat tendsto_one_div_add_atTop_nhds_0_nat

/-- The limit of `n / (n + x)` is 1, for any constant `x` (valid in `ℝ` or any topological division
algebra over `ℝ`, e.g., `ℂ`).

TODO: introduce a typeclass saying that `1 / n` tends to 0 at top, making it possible to get this
statement simultaneously on `ℚ`, `ℝ` and `ℂ`. -/
theorem tendsto_coe_nat_div_add_atTop {𝕜 : Type _} [DivisionRing 𝕜] [TopologicalSpace 𝕜]
    [CharZero 𝕜] [Algebra ℝ 𝕜] [ContinuousSMul ℝ 𝕜] [TopologicalDivisionRing 𝕜] (x : 𝕜) :
    Tendsto (fun n : ℕ => (n : 𝕜) / (n + x)) atTop (𝓝 1) := by
  refine' Tendsto.congr' ((eventually_ne_atTop 0).mp (eventually_of_forall fun n hn => _)) _
  · exact fun n : ℕ => 1 / (1 + x / n)
  · field_simp [Nat.cast_ne_zero.mpr hn]
  · have : 𝓝 (1 : 𝕜) = 𝓝 (1 / (1 + x * (0 : 𝕜))) := by
      rw [MulZeroClass.mul_zero, add_zero, div_one]
    rw [this]
    refine' tendsto_const_nhds.div (tendsto_const_nhds.add _) (by simp)
    simp_rw [div_eq_mul_inv]
    refine' tendsto_const_nhds.mul _
    have := ((continuous_algebraMap ℝ 𝕜).tendsto _).comp tendsto_inverse_atTop_nhds_0_nat
    rw [map_zero, Filter.tendsto_atTop'] at this
    refine' Iff.mpr tendsto_atTop' _
    intros
    simp_all only [comp_apply, map_inv₀, map_natCast]
#align tendsto_coe_nat_div_add_at_top tendsto_coe_nat_div_add_atTop

/-! ### Powers -/


theorem tendsto_add_one_pow_atTop_atTop_of_pos [LinearOrderedSemiring α] [Archimedean α] {r : α}
    (h : 0 < r) : Tendsto (fun n : ℕ => (r + 1) ^ n) atTop atTop :=
  (tendsto_atTop_atTop_of_monotone' fun _ _ => pow_le_pow (le_add_of_nonneg_left (le_of_lt h))) <|
    not_bddAbove_iff.2 fun _ => Set.exists_range_iff.2 <| add_one_pow_unbounded_of_pos _ h
#align tendsto_add_one_pow_at_top_at_top_of_pos tendsto_add_one_pow_atTop_atTop_of_pos

theorem tendsto_pow_atTop_atTop_of_one_lt [LinearOrderedRing α] [Archimedean α] {r : α}
    (h : 1 < r) : Tendsto (fun n : ℕ => r ^ n) atTop atTop :=
  sub_add_cancel r 1 ▸ tendsto_add_one_pow_atTop_atTop_of_pos (sub_pos.2 h)
#align tendsto_pow_at_top_at_top_of_one_lt tendsto_pow_atTop_atTop_of_one_lt

theorem Nat.tendsto_pow_atTop_atTop_of_one_lt {m : ℕ} (h : 1 < m) :
    Tendsto (fun n : ℕ => m ^ n) atTop atTop :=
  tsub_add_cancel_of_le (le_of_lt h) ▸ tendsto_add_one_pow_atTop_atTop_of_pos (tsub_pos_of_lt h)
#align nat.tendsto_pow_at_top_at_top_of_one_lt Nat.tendsto_pow_atTop_atTop_of_one_lt

theorem tendsto_pow_atTop_nhds_0_of_lt_1 {𝕜 : Type _} [LinearOrderedField 𝕜] [Archimedean 𝕜]
    [TopologicalSpace 𝕜] [OrderTopology 𝕜] {r : 𝕜} (h₁ : 0 ≤ r) (h₂ : r < 1) :
    Tendsto (fun n : ℕ => r ^ n) atTop (𝓝 0) :=
  h₁.eq_or_lt.elim
    (fun hr => (tendsto_add_atTop_iff_nat 1).mp <| by
      simp [_root_.pow_succ, ← hr, tendsto_const_nhds])
    (fun hr =>
      have := one_lt_inv hr h₂ |> tendsto_pow_atTop_atTop_of_one_lt
      (tendsto_inv_atTop_zero.comp this).congr fun n => by simp)
#align tendsto_pow_at_top_nhds_0_of_lt_1 tendsto_pow_atTop_nhds_0_of_lt_1

@[simp] theorem tendsto_pow_atTop_nhds_0_iff {𝕜 : Type _} [LinearOrderedField 𝕜] [Archimedean 𝕜]
    [TopologicalSpace 𝕜] [OrderTopology 𝕜] {r : 𝕜} :
    Tendsto (fun n : ℕ => r ^ n) atTop (𝓝 0) ↔ |r| < 1 := by
<<<<<<< HEAD
  rw [tendsto_zero_iff_abs_tendsto_zero]
  refine ⟨fun h ↦ by_contra (fun hr_le ↦ ?_), fun h ↦ ?_⟩
  · by_cases hr : 1 = |r|
    · replace h : Tendsto (fun n : ℕ ↦ |r|^n) atTop (𝓝 0) := by simpa only [← abs_pow, h]
      simp only [hr.symm, one_pow] at h
      exact zero_ne_one <| tendsto_nhds_unique h tendsto_const_nhds
    · apply @not_tendsto_nhds_of_tendsto_atTop 𝕜 ℕ _ _ _ _ atTop _ (fun n ↦ |r| ^ n) _ 0 _
      refine (pow_strictMono_right $ lt_of_le_of_ne (le_of_not_lt hr_le)
        hr).monotone.tendsto_atTop_atTop (fun b ↦ ?_)
      obtain ⟨n, hn⟩ := (pow_unbounded_of_one_lt b (lt_of_le_of_ne (le_of_not_lt hr_le) hr))
      exacts [⟨n, le_of_lt hn⟩, by simpa only [← abs_pow]]
  · have := (tendsto_pow_atTop_nhds_0_of_lt_1 (abs_nonneg r)) h
    simp only [← abs_pow] at this
    exact this
=======
    rw [tendsto_zero_iff_abs_tendsto_zero]
    refine ⟨fun h ↦ by_contra (fun hr_le ↦ ?_), fun h ↦ ?_⟩
    · by_cases hr : 1 = |r|
      · replace h : Tendsto (fun n : ℕ ↦ |r|^n) atTop (𝓝 0) := by simpa only [← abs_pow, h]
        simp only [hr.symm, one_pow] at h
        exact zero_ne_one <| tendsto_nhds_unique h tendsto_const_nhds
      · apply @not_tendsto_nhds_of_tendsto_atTop 𝕜 ℕ _ _ _ _ atTop _ (fun n ↦ |r| ^ n) _ 0 _
        refine (pow_strictMono_right $ lt_of_le_of_ne (le_of_not_lt hr_le)
          hr).monotone.tendsto_atTop_atTop (fun b ↦ ?_)
        obtain ⟨n, hn⟩ := (pow_unbounded_of_one_lt b (lt_of_le_of_ne (le_of_not_lt hr_le) hr))
        exacts [⟨n, le_of_lt hn⟩, by simpa only [← abs_pow]]
    · simpa only [← abs_pow] using (tendsto_pow_atTop_nhds_0_of_lt_1 (abs_nonneg r)) h
>>>>>>> 4a2dd67b

theorem tendsto_pow_atTop_nhdsWithin_0_of_lt_1 {𝕜 : Type _} [LinearOrderedField 𝕜] [Archimedean 𝕜]
    [TopologicalSpace 𝕜] [OrderTopology 𝕜] {r : 𝕜} (h₁ : 0 < r) (h₂ : r < 1) :
    Tendsto (fun n : ℕ => r ^ n) atTop (𝓝[>] 0) :=
  tendsto_inf.2
    ⟨tendsto_pow_atTop_nhds_0_of_lt_1 h₁.le h₂,
      tendsto_principal.2 <| eventually_of_forall fun _ => pow_pos h₁ _⟩
#align tendsto_pow_at_top_nhds_within_0_of_lt_1 tendsto_pow_atTop_nhdsWithin_0_of_lt_1

theorem uniformity_basis_dist_pow_of_lt_1 {α : Type _} [PseudoMetricSpace α] {r : ℝ} (h₀ : 0 < r)
    (h₁ : r < 1) :
    (uniformity α).HasBasis (fun _ : ℕ => True) fun k => { p : α × α | dist p.1 p.2 < r ^ k } :=
  Metric.mk_uniformity_basis (fun _ _ => pow_pos h₀ _) fun _ ε0 =>
    (exists_pow_lt_of_lt_one ε0 h₁).imp fun _ hk => ⟨trivial, hk.le⟩
#align uniformity_basis_dist_pow_of_lt_1 uniformity_basis_dist_pow_of_lt_1

theorem geom_lt {u : ℕ → ℝ} {c : ℝ} (hc : 0 ≤ c) {n : ℕ} (hn : 0 < n)
    (h : ∀ k < n, c * u k < u (k + 1)) : c ^ n * u 0 < u n := by
  apply (monotone_mul_left_of_nonneg hc).seq_pos_lt_seq_of_le_of_lt hn _ _ h
  · simp
  · simp [_root_.pow_succ, mul_assoc, le_refl]
#align geom_lt geom_lt

theorem geom_le {u : ℕ → ℝ} {c : ℝ} (hc : 0 ≤ c) (n : ℕ) (h : ∀ k < n, c * u k ≤ u (k + 1)) :
    c ^ n * u 0 ≤ u n := by
  apply (monotone_mul_left_of_nonneg hc).seq_le_seq n _ _ h <;>
    simp [_root_.pow_succ, mul_assoc, le_refl]
#align geom_le geom_le

theorem lt_geom {u : ℕ → ℝ} {c : ℝ} (hc : 0 ≤ c) {n : ℕ} (hn : 0 < n)
    (h : ∀ k < n, u (k + 1) < c * u k) : u n < c ^ n * u 0 := by
  apply (monotone_mul_left_of_nonneg hc).seq_pos_lt_seq_of_lt_of_le hn _ h _
  · simp
  · simp [_root_.pow_succ, mul_assoc, le_refl]
#align lt_geom lt_geom

theorem le_geom {u : ℕ → ℝ} {c : ℝ} (hc : 0 ≤ c) (n : ℕ) (h : ∀ k < n, u (k + 1) ≤ c * u k) :
    u n ≤ c ^ n * u 0 := by
  apply (monotone_mul_left_of_nonneg hc).seq_le_seq n _ h _ <;>
    simp [_root_.pow_succ, mul_assoc, le_refl]
#align le_geom le_geom

/-- If a sequence `v` of real numbers satisfies `k * v n ≤ v (n+1)` with `1 < k`,
then it goes to +∞. -/
theorem tendsto_atTop_of_geom_le {v : ℕ → ℝ} {c : ℝ} (h₀ : 0 < v 0) (hc : 1 < c)
    (hu : ∀ n, c * v n ≤ v (n + 1)) : Tendsto v atTop atTop :=
  (tendsto_atTop_mono fun n => geom_le (zero_le_one.trans hc.le) n fun k _ => hu k) <|
    (tendsto_pow_atTop_atTop_of_one_lt hc).atTop_mul_const h₀
#align tendsto_at_top_of_geom_le tendsto_atTop_of_geom_le

theorem NNReal.tendsto_pow_atTop_nhds_0_of_lt_1 {r : ℝ≥0} (hr : r < 1) :
    Tendsto (fun n : ℕ => r ^ n) atTop (𝓝 0) :=
  NNReal.tendsto_coe.1 <| by
    simp only [NNReal.coe_pow, NNReal.coe_zero,
      _root_.tendsto_pow_atTop_nhds_0_of_lt_1 r.coe_nonneg hr]
#align nnreal.tendsto_pow_at_top_nhds_0_of_lt_1 NNReal.tendsto_pow_atTop_nhds_0_of_lt_1

theorem ENNReal.tendsto_pow_atTop_nhds_0_of_lt_1 {r : ℝ≥0∞} (hr : r < 1) :
    Tendsto (fun n : ℕ => r ^ n) atTop (𝓝 0) := by
  rcases ENNReal.lt_iff_exists_coe.1 hr with ⟨r, rfl, hr'⟩
  rw [← ENNReal.coe_zero]
  norm_cast at *
  apply NNReal.tendsto_pow_atTop_nhds_0_of_lt_1 hr
#align ennreal.tendsto_pow_at_top_nhds_0_of_lt_1 ENNReal.tendsto_pow_atTop_nhds_0_of_lt_1

/-! ### Geometric series-/


section Geometric

theorem hasSum_geometric_of_lt_1 {r : ℝ} (h₁ : 0 ≤ r) (h₂ : r < 1) :
    HasSum (fun n : ℕ => r ^ n) (1 - r)⁻¹ :=
  have : r ≠ 1 := ne_of_lt h₂
  have : Tendsto (fun n => (r ^ n - 1) * (r - 1)⁻¹) atTop (𝓝 ((0 - 1) * (r - 1)⁻¹)) :=
    ((tendsto_pow_atTop_nhds_0_of_lt_1 h₁ h₂).sub tendsto_const_nhds).mul tendsto_const_nhds
  (hasSum_iff_tendsto_nat_of_nonneg (pow_nonneg h₁) _).mpr <| by
    simp_all [neg_inv, geom_sum_eq, div_eq_mul_inv]
#align has_sum_geometric_of_lt_1 hasSum_geometric_of_lt_1

theorem summable_geometric_of_lt_1 {r : ℝ} (h₁ : 0 ≤ r) (h₂ : r < 1) :
    Summable fun n : ℕ => r ^ n :=
  ⟨_, hasSum_geometric_of_lt_1 h₁ h₂⟩
#align summable_geometric_of_lt_1 summable_geometric_of_lt_1

theorem tsum_geometric_of_lt_1 {r : ℝ} (h₁ : 0 ≤ r) (h₂ : r < 1) : (∑' n : ℕ, r ^ n) = (1 - r)⁻¹ :=
  (hasSum_geometric_of_lt_1 h₁ h₂).tsum_eq
#align tsum_geometric_of_lt_1 tsum_geometric_of_lt_1

theorem hasSum_geometric_two : HasSum (fun n : ℕ => ((1 : ℝ) / 2) ^ n) 2 := by
  convert hasSum_geometric_of_lt_1 _ _ <;> norm_num
#align has_sum_geometric_two hasSum_geometric_two

theorem summable_geometric_two : Summable fun n : ℕ => ((1 : ℝ) / 2) ^ n :=
  ⟨_, hasSum_geometric_two⟩
#align summable_geometric_two summable_geometric_two

theorem summable_geometric_two_encode {ι : Type _} [Encodable ι] :
    Summable fun i : ι => (1 / 2 : ℝ) ^ Encodable.encode i :=
  summable_geometric_two.comp_injective Encodable.encode_injective
#align summable_geometric_two_encode summable_geometric_two_encode

theorem tsum_geometric_two : (∑' n : ℕ, ((1 : ℝ) / 2) ^ n) = 2 :=
  hasSum_geometric_two.tsum_eq
#align tsum_geometric_two tsum_geometric_two

theorem sum_geometric_two_le (n : ℕ) : (∑ i : ℕ in range n, (1 / (2 : ℝ)) ^ i) ≤ 2 := by
  have : ∀ i, 0 ≤ (1 / (2 : ℝ)) ^ i := by
    intro i
    apply pow_nonneg
    norm_num
  convert sum_le_tsum (range n) (fun i _ => this i) summable_geometric_two
  exact tsum_geometric_two.symm
#align sum_geometric_two_le sum_geometric_two_le

theorem tsum_geometric_inv_two : (∑' n : ℕ, (2 : ℝ)⁻¹ ^ n) = 2 :=
  (inv_eq_one_div (2 : ℝ)).symm ▸ tsum_geometric_two
#align tsum_geometric_inv_two tsum_geometric_inv_two

/-- The sum of `2⁻¹ ^ i` for `n ≤ i` equals `2 * 2⁻¹ ^ n`. -/
theorem tsum_geometric_inv_two_ge (n : ℕ) :
    (∑' i, ite (n ≤ i) ((2 : ℝ)⁻¹ ^ i) 0) = 2 * 2⁻¹ ^ n := by
  have A : Summable fun i : ℕ => ite (n ≤ i) ((2⁻¹ : ℝ) ^ i) 0 := by
    apply summable_of_nonneg_of_le _ _ summable_geometric_two <;>
      · intro i
        by_cases hi : n ≤ i <;> simp [hi]; apply pow_nonneg; exact zero_le_two
  have B : ((Finset.range n).sum fun i : ℕ => ite (n ≤ i) ((2⁻¹ : ℝ) ^ i) 0) = 0 :=
    Finset.sum_eq_zero fun i hi =>
      ite_eq_right_iff.2 fun h => (lt_irrefl _ ((Finset.mem_range.1 hi).trans_le h)).elim
  simp only [← _root_.sum_add_tsum_nat_add n A, B, if_true, zero_add, zero_le',
    le_add_iff_nonneg_left, pow_add, _root_.tsum_mul_right, tsum_geometric_inv_two]
#align tsum_geometric_inv_two_ge tsum_geometric_inv_two_ge

theorem hasSum_geometric_two' (a : ℝ) : HasSum (fun n : ℕ => a / 2 / 2 ^ n) a := by
  convert HasSum.mul_left (a / 2)
      (hasSum_geometric_of_lt_1 (le_of_lt one_half_pos) one_half_lt_one) using 1
  · funext n
    simp
    rfl
  · norm_num
#align has_sum_geometric_two' hasSum_geometric_two'

theorem summable_geometric_two' (a : ℝ) : Summable fun n : ℕ => a / 2 / 2 ^ n :=
  ⟨a, hasSum_geometric_two' a⟩
#align summable_geometric_two' summable_geometric_two'

theorem tsum_geometric_two' (a : ℝ) : (∑' n : ℕ, a / 2 / 2 ^ n) = a :=
  (hasSum_geometric_two' a).tsum_eq
#align tsum_geometric_two' tsum_geometric_two'

/-- **Sum of a Geometric Series** -/
theorem NNReal.hasSum_geometric {r : ℝ≥0} (hr : r < 1) : HasSum (fun n : ℕ => r ^ n) (1 - r)⁻¹ := by
  apply NNReal.hasSum_coe.1
  push_cast
  rw [NNReal.coe_sub (le_of_lt hr)]
  exact hasSum_geometric_of_lt_1 r.coe_nonneg hr
#align nnreal.has_sum_geometric NNReal.hasSum_geometric

theorem NNReal.summable_geometric {r : ℝ≥0} (hr : r < 1) : Summable fun n : ℕ => r ^ n :=
  ⟨_, NNReal.hasSum_geometric hr⟩
#align nnreal.summable_geometric NNReal.summable_geometric

theorem tsum_geometric_nNReal {r : ℝ≥0} (hr : r < 1) : (∑' n : ℕ, r ^ n) = (1 - r)⁻¹ :=
  (NNReal.hasSum_geometric hr).tsum_eq
#align tsum_geometric_nnreal tsum_geometric_nNReal

/-- The series `pow r` converges to `(1-r)⁻¹`. For `r < 1` the RHS is a finite number,
and for `1 ≤ r` the RHS equals `∞`. -/
@[simp]
theorem ENNReal.tsum_geometric (r : ℝ≥0∞) : (∑' n : ℕ, r ^ n) = (1 - r)⁻¹ := by
  cases' lt_or_le r 1 with hr hr
  · rcases ENNReal.lt_iff_exists_coe.1 hr with ⟨r, rfl, hr'⟩
    norm_cast at *
    convert ENNReal.tsum_coe_eq (NNReal.hasSum_geometric hr)
    rw [ENNReal.coe_inv <| ne_of_gt <| tsub_pos_iff_lt.2 hr, coe_sub, coe_one]
  · rw [tsub_eq_zero_iff_le.mpr hr, ENNReal.inv_zero, ENNReal.tsum_eq_iSup_nat, iSup_eq_top]
    refine' fun a ha =>
      (ENNReal.exists_nat_gt (lt_top_iff_ne_top.1 ha)).imp fun n hn => lt_of_lt_of_le hn _
    calc
      (n : ℝ≥0∞) = ∑ i in range n, 1 := by rw [sum_const, nsmul_one, card_range]
      _ ≤ ∑ i in range n, r ^ i := by gcongr; apply one_le_pow_of_one_le' hr
#align ennreal.tsum_geometric ENNReal.tsum_geometric

end Geometric

/-!
### Sequences with geometrically decaying distance in metric spaces

In this paragraph, we discuss sequences in metric spaces or emetric spaces for which the distance
between two consecutive terms decays geometrically. We show that such sequences are Cauchy
sequences, and bound their distances to the limit. We also discuss series with geometrically
decaying terms.
-/


section EdistLeGeometric

variable [PseudoEMetricSpace α] (r C : ℝ≥0∞) (hr : r < 1) (hC : C ≠ ⊤) {f : ℕ → α}
  (hu : ∀ n, edist (f n) (f (n + 1)) ≤ C * r ^ n)

/-- If `edist (f n) (f (n+1))` is bounded by `C * r^n`, `C ≠ ∞`, `r < 1`,
then `f` is a Cauchy sequence.-/
theorem cauchySeq_of_edist_le_geometric : CauchySeq f := by
  refine' cauchySeq_of_edist_le_of_tsum_ne_top _ hu _
  rw [ENNReal.tsum_mul_left, ENNReal.tsum_geometric]
  refine' ENNReal.mul_ne_top hC (ENNReal.inv_ne_top.2 _)
  exact (tsub_pos_iff_lt.2 hr).ne'
#align cauchy_seq_of_edist_le_geometric cauchySeq_of_edist_le_geometric

/-- If `edist (f n) (f (n+1))` is bounded by `C * r^n`, then the distance from
`f n` to the limit of `f` is bounded above by `C * r^n / (1 - r)`. -/
theorem edist_le_of_edist_le_geometric_of_tendsto {a : α} (ha : Tendsto f atTop (𝓝 a)) (n : ℕ) :
    edist (f n) a ≤ C * r ^ n / (1 - r) := by
  convert edist_le_tsum_of_edist_le_of_tendsto _ hu ha _
  simp only [pow_add, ENNReal.tsum_mul_left, ENNReal.tsum_geometric, div_eq_mul_inv, mul_assoc]
#align edist_le_of_edist_le_geometric_of_tendsto edist_le_of_edist_le_geometric_of_tendsto

/-- If `edist (f n) (f (n+1))` is bounded by `C * r^n`, then the distance from
`f 0` to the limit of `f` is bounded above by `C / (1 - r)`. -/
theorem edist_le_of_edist_le_geometric_of_tendsto₀ {a : α} (ha : Tendsto f atTop (𝓝 a)) :
    edist (f 0) a ≤ C / (1 - r) := by
  simpa only [_root_.pow_zero, mul_one] using edist_le_of_edist_le_geometric_of_tendsto r C hu ha 0
#align edist_le_of_edist_le_geometric_of_tendsto₀ edist_le_of_edist_le_geometric_of_tendsto₀

end EdistLeGeometric

section EdistLeGeometricTwo

variable [PseudoEMetricSpace α] (C : ℝ≥0∞) (hC : C ≠ ⊤) {f : ℕ → α}
  (hu : ∀ n, edist (f n) (f (n + 1)) ≤ C / 2 ^ n) {a : α} (ha : Tendsto f atTop (𝓝 a))

/-- If `edist (f n) (f (n+1))` is bounded by `C * 2^-n`, then `f` is a Cauchy sequence.-/
theorem cauchySeq_of_edist_le_geometric_two : CauchySeq f := by
  simp only [div_eq_mul_inv, ENNReal.inv_pow] at hu
  refine' cauchySeq_of_edist_le_geometric 2⁻¹ C _ hC hu
  simp [ENNReal.one_lt_two]
#align cauchy_seq_of_edist_le_geometric_two cauchySeq_of_edist_le_geometric_two

/-- If `edist (f n) (f (n+1))` is bounded by `C * 2^-n`, then the distance from
`f n` to the limit of `f` is bounded above by `2 * C * 2^-n`. -/
theorem edist_le_of_edist_le_geometric_two_of_tendsto (n : ℕ) : edist (f n) a ≤ 2 * C / 2 ^ n := by
  simp only [div_eq_mul_inv, ENNReal.inv_pow] at *
  rw [mul_assoc, mul_comm]
  convert edist_le_of_edist_le_geometric_of_tendsto 2⁻¹ C hu ha n using 1
  rw [ENNReal.one_sub_inv_two, div_eq_mul_inv, inv_inv]
#align edist_le_of_edist_le_geometric_two_of_tendsto edist_le_of_edist_le_geometric_two_of_tendsto

/-- If `edist (f n) (f (n+1))` is bounded by `C * 2^-n`, then the distance from
`f 0` to the limit of `f` is bounded above by `2 * C`. -/
theorem edist_le_of_edist_le_geometric_two_of_tendsto₀ : edist (f 0) a ≤ 2 * C := by
  simpa only [_root_.pow_zero, div_eq_mul_inv, inv_one, mul_one] using
    edist_le_of_edist_le_geometric_two_of_tendsto C hu ha 0
#align edist_le_of_edist_le_geometric_two_of_tendsto₀ edist_le_of_edist_le_geometric_two_of_tendsto₀

end EdistLeGeometricTwo

section LeGeometric

variable [PseudoMetricSpace α] {r C : ℝ} (hr : r < 1) {f : ℕ → α}
  (hu : ∀ n, dist (f n) (f (n + 1)) ≤ C * r ^ n)

theorem aux_hasSum_of_le_geometric : HasSum (fun n : ℕ => C * r ^ n) (C / (1 - r)) := by
  rcases sign_cases_of_C_mul_pow_nonneg fun n => dist_nonneg.trans (hu n) with (rfl | ⟨_, r₀⟩)
  · simp [hasSum_zero]
  · refine' HasSum.mul_left C _
    simpa using hasSum_geometric_of_lt_1 r₀ hr
#align aux_has_sum_of_le_geometric aux_hasSum_of_le_geometric

variable (r C)

/-- If `dist (f n) (f (n+1))` is bounded by `C * r^n`, `r < 1`, then `f` is a Cauchy sequence.
Note that this lemma does not assume `0 ≤ C` or `0 ≤ r`. -/
theorem cauchySeq_of_le_geometric : CauchySeq f :=
  cauchySeq_of_dist_le_of_summable _ hu ⟨_, aux_hasSum_of_le_geometric hr hu⟩
#align cauchy_seq_of_le_geometric cauchySeq_of_le_geometric

/-- If `dist (f n) (f (n+1))` is bounded by `C * r^n`, `r < 1`, then the distance from
`f n` to the limit of `f` is bounded above by `C * r^n / (1 - r)`. -/
theorem dist_le_of_le_geometric_of_tendsto₀ {a : α} (ha : Tendsto f atTop (𝓝 a)) :
    dist (f 0) a ≤ C / (1 - r) :=
  (aux_hasSum_of_le_geometric hr hu).tsum_eq ▸
    dist_le_tsum_of_dist_le_of_tendsto₀ _ hu ⟨_, aux_hasSum_of_le_geometric hr hu⟩ ha
#align dist_le_of_le_geometric_of_tendsto₀ dist_le_of_le_geometric_of_tendsto₀

/-- If `dist (f n) (f (n+1))` is bounded by `C * r^n`, `r < 1`, then the distance from
`f 0` to the limit of `f` is bounded above by `C / (1 - r)`. -/
theorem dist_le_of_le_geometric_of_tendsto {a : α} (ha : Tendsto f atTop (𝓝 a)) (n : ℕ) :
    dist (f n) a ≤ C * r ^ n / (1 - r) := by
  have := aux_hasSum_of_le_geometric hr hu
  convert dist_le_tsum_of_dist_le_of_tendsto _ hu ⟨_, this⟩ ha n
  simp only [pow_add, mul_left_comm C, mul_div_right_comm]
  rw [mul_comm]
  exact (this.mul_left _).tsum_eq.symm
#align dist_le_of_le_geometric_of_tendsto dist_le_of_le_geometric_of_tendsto

variable (hu₂ : ∀ n, dist (f n) (f (n + 1)) ≤ C / 2 / 2 ^ n)

/-- If `dist (f n) (f (n+1))` is bounded by `(C / 2) / 2^n`, then `f` is a Cauchy sequence. -/
theorem cauchySeq_of_le_geometric_two : CauchySeq f :=
  cauchySeq_of_dist_le_of_summable _ hu₂ <| ⟨_, hasSum_geometric_two' C⟩
#align cauchy_seq_of_le_geometric_two cauchySeq_of_le_geometric_two

/-- If `dist (f n) (f (n+1))` is bounded by `(C / 2) / 2^n`, then the distance from
`f 0` to the limit of `f` is bounded above by `C`. -/
theorem dist_le_of_le_geometric_two_of_tendsto₀ {a : α} (ha : Tendsto f atTop (𝓝 a)) :
    dist (f 0) a ≤ C :=
  tsum_geometric_two' C ▸ dist_le_tsum_of_dist_le_of_tendsto₀ _ hu₂ (summable_geometric_two' C) ha
#align dist_le_of_le_geometric_two_of_tendsto₀ dist_le_of_le_geometric_two_of_tendsto₀

/-- If `dist (f n) (f (n+1))` is bounded by `(C / 2) / 2^n`, then the distance from
`f n` to the limit of `f` is bounded above by `C / 2^n`. -/
theorem dist_le_of_le_geometric_two_of_tendsto {a : α} (ha : Tendsto f atTop (𝓝 a)) (n : ℕ) :
    dist (f n) a ≤ C / 2 ^ n := by
  convert dist_le_tsum_of_dist_le_of_tendsto _ hu₂ (summable_geometric_two' C) ha n
  simp only [add_comm n, pow_add, ← div_div]
  symm
  exact ((hasSum_geometric_two' C).div_const _).tsum_eq
#align dist_le_of_le_geometric_two_of_tendsto dist_le_of_le_geometric_two_of_tendsto

end LeGeometric

/-! ### Summability tests based on comparison with geometric series -/


/-- A series whose terms are bounded by the terms of a converging geometric series converges. -/
theorem summable_one_div_pow_of_le {m : ℝ} {f : ℕ → ℕ} (hm : 1 < m) (fi : ∀ i, i ≤ f i) :
    Summable fun i => 1 / m ^ f i := by
  refine'
    summable_of_nonneg_of_le (fun a => one_div_nonneg.mpr (pow_nonneg (zero_le_one.trans hm.le) _))
      (fun a => _)
      (summable_geometric_of_lt_1 (one_div_nonneg.mpr (zero_le_one.trans hm.le))
        ((one_div_lt (zero_lt_one.trans hm) zero_lt_one).mpr (one_div_one.le.trans_lt hm)))
  rw [div_pow, one_pow]
  refine' (one_div_le_one_div _ _).mpr (pow_le_pow hm.le (fi a)) <;>
    exact pow_pos (zero_lt_one.trans hm) _
#align summable_one_div_pow_of_le summable_one_div_pow_of_le

/-! ### Positive sequences with small sums on countable types -/


/-- For any positive `ε`, define on an encodable type a positive sequence with sum less than `ε` -/
def posSumOfEncodable {ε : ℝ} (hε : 0 < ε) (ι) [Encodable ι] :
    { ε' : ι → ℝ // (∀ i, 0 < ε' i) ∧ ∃ c, HasSum ε' c ∧ c ≤ ε } := by
  let f n := ε / 2 / 2 ^ n
  have hf : HasSum f ε := hasSum_geometric_two' _
  have f0 : ∀ n, 0 < f n := fun n => div_pos (half_pos hε) (pow_pos zero_lt_two _)
  refine' ⟨f ∘ Encodable.encode, fun i => f0 _, _⟩
  rcases hf.summable.comp_injective (@Encodable.encode_injective ι _) with ⟨c, hg⟩
  refine' ⟨c, hg, hasSum_le_inj _ (@Encodable.encode_injective ι _) _ _ hg hf⟩
  · intro i _
    exact le_of_lt (f0 _)
  · intro n
    exact le_rfl
#align pos_sum_of_encodable posSumOfEncodable

theorem Set.Countable.exists_pos_hasSum_le {ι : Type _} {s : Set ι} (hs : s.Countable) {ε : ℝ}
    (hε : 0 < ε) : ∃ ε' : ι → ℝ, (∀ i, 0 < ε' i) ∧ ∃ c, HasSum (fun i : s => ε' i) c ∧ c ≤ ε := by
  haveI := hs.toEncodable
  rcases posSumOfEncodable hε s with ⟨f, hf0, ⟨c, hfc, hcε⟩⟩
  refine' ⟨fun i => if h : i ∈ s then f ⟨i, h⟩ else 1, fun i => _, ⟨c, _, hcε⟩⟩
  · conv_rhs => simp
    split_ifs
    exacts [hf0 _, zero_lt_one]
  · simpa only [Subtype.coe_prop, dif_pos, Subtype.coe_eta]
#align set.countable.exists_pos_has_sum_le Set.Countable.exists_pos_hasSum_le

theorem Set.Countable.exists_pos_forall_sum_le {ι : Type _} {s : Set ι} (hs : s.Countable) {ε : ℝ}
    (hε : 0 < ε) : ∃ ε' : ι → ℝ,
    (∀ i, 0 < ε' i) ∧ ∀ t : Finset ι, ↑t ⊆ s → (∑ i in t, ε' i) ≤ ε := by
  rcases hs.exists_pos_hasSum_le hε with ⟨ε', hpos, c, hε'c, hcε⟩
  refine' ⟨ε', hpos, fun t ht => _⟩
  rw [← sum_subtype_of_mem _ ht]
  refine' (sum_le_hasSum _ _ hε'c).trans hcε
  exact fun _ _ => (hpos _).le
#align set.countable.exists_pos_forall_sum_le Set.Countable.exists_pos_forall_sum_le

namespace NNReal

theorem exists_pos_sum_of_countable {ε : ℝ≥0} (hε : ε ≠ 0) (ι) [Countable ι] :
    ∃ ε' : ι → ℝ≥0, (∀ i, 0 < ε' i) ∧ ∃ c, HasSum ε' c ∧ c < ε := by
  cases nonempty_encodable ι
  obtain ⟨a, a0, aε⟩ := exists_between (pos_iff_ne_zero.2 hε)
  obtain ⟨ε', hε', c, hc, hcε⟩ := posSumOfEncodable a0 ι
  exact
    ⟨fun i => ⟨ε' i, (hε' i).le⟩, fun i => NNReal.coe_lt_coe.1 <| hε' i,
      ⟨c, hasSum_le (fun i => (hε' i).le) hasSum_zero hc⟩, NNReal.hasSum_coe.1 hc,
      aε.trans_le' <| NNReal.coe_le_coe.1 hcε⟩
#align nnreal.exists_pos_sum_of_countable NNReal.exists_pos_sum_of_countable

end NNReal

namespace ENNReal

theorem exists_pos_sum_of_countable {ε : ℝ≥0∞} (hε : ε ≠ 0) (ι) [Countable ι] :
    ∃ ε' : ι → ℝ≥0, (∀ i, 0 < ε' i) ∧ (∑' i, (ε' i : ℝ≥0∞)) < ε := by
  rcases exists_between (pos_iff_ne_zero.2 hε) with ⟨r, h0r, hrε⟩
  rcases lt_iff_exists_coe.1 hrε with ⟨x, rfl, _⟩
  rcases NNReal.exists_pos_sum_of_countable (coe_pos.1 h0r).ne' ι with ⟨ε', hp, c, hc, hcr⟩
  exact ⟨ε', hp, (ENNReal.tsum_coe_eq hc).symm ▸ lt_trans (coe_lt_coe.2 hcr) hrε⟩
#align ennreal.exists_pos_sum_of_countable ENNReal.exists_pos_sum_of_countable

theorem exists_pos_sum_of_countable' {ε : ℝ≥0∞} (hε : ε ≠ 0) (ι) [Countable ι] :
    ∃ ε' : ι → ℝ≥0∞, (∀ i, 0 < ε' i) ∧ (∑' i, ε' i) < ε :=
  let ⟨δ, δpos, hδ⟩ := exists_pos_sum_of_countable hε ι
  ⟨fun i => δ i, fun i => ENNReal.coe_pos.2 (δpos i), hδ⟩
#align ennreal.exists_pos_sum_of_countable' ENNReal.exists_pos_sum_of_countable'

theorem exists_pos_tsum_mul_lt_of_countable {ε : ℝ≥0∞} (hε : ε ≠ 0) {ι} [Countable ι] (w : ι → ℝ≥0∞)
    (hw : ∀ i, w i ≠ ∞) : ∃ δ : ι → ℝ≥0, (∀ i, 0 < δ i) ∧ (∑' i, (w i * δ i : ℝ≥0∞)) < ε := by
  lift w to ι → ℝ≥0 using hw
  rcases exists_pos_sum_of_countable hε ι with ⟨δ', Hpos, Hsum⟩
  have : ∀ i, 0 < max 1 (w i) := fun i => zero_lt_one.trans_le (le_max_left _ _)
  refine' ⟨fun i => δ' i / max 1 (w i), fun i => div_pos (Hpos _) (this i), _⟩
  refine' lt_of_le_of_lt (ENNReal.tsum_le_tsum fun i => _) Hsum
  rw [coe_div (this i).ne']
  refine' mul_le_of_le_div' (mul_le_mul_left' (ENNReal.inv_le_inv.2 _) _)
  exact coe_le_coe.2 (le_max_right _ _)
#align ennreal.exists_pos_tsum_mul_lt_of_countable ENNReal.exists_pos_tsum_mul_lt_of_countable

end ENNReal

/-!
### Factorial
-/


theorem factorial_tendsto_atTop : Tendsto Nat.factorial atTop atTop :=
  tendsto_atTop_atTop_of_monotone Nat.monotone_factorial fun n => ⟨n, n.self_le_factorial⟩
#align factorial_tendsto_at_top factorial_tendsto_atTop

theorem tendsto_factorial_div_pow_self_atTop :
    Tendsto (fun n => n ! / (n : ℝ) ^ n : ℕ → ℝ) atTop (𝓝 0) :=
  tendsto_of_tendsto_of_tendsto_of_le_of_le' tendsto_const_nhds
    (tendsto_const_div_atTop_nhds_0_nat 1)
    (eventually_of_forall fun n =>
      div_nonneg (by exact_mod_cast n.factorial_pos.le)
        (pow_nonneg (by exact_mod_cast n.zero_le) _))
    (by
      refine' (eventually_gt_atTop 0).mono fun n hn => _
      rcases Nat.exists_eq_succ_of_ne_zero hn.ne.symm with ⟨k, rfl⟩
      rw [← prod_range_add_one_eq_factorial, pow_eq_prod_const, div_eq_mul_inv, ← inv_eq_one_div,
        prod_natCast, Nat.cast_succ, ← prod_inv_distrib, ← prod_mul_distrib,
        Finset.prod_range_succ']
      simp only [prod_range_succ', one_mul, Nat.cast_add, zero_add, Nat.cast_one]
      refine'
            mul_le_of_le_one_left (inv_nonneg.mpr <| by exact_mod_cast hn.le) (prod_le_one _ _) <;>
          intro x hx <;>
        rw [Finset.mem_range] at hx
      · refine' mul_nonneg _ (inv_nonneg.mpr _) <;> norm_cast <;> linarith
      · refine' (div_le_one <| by exact_mod_cast hn).mpr _
        norm_cast
        linarith)
#align tendsto_factorial_div_pow_self_at_top tendsto_factorial_div_pow_self_atTop

/-!
### Ceil and floor
-/


section

theorem tendsto_nat_floor_atTop {α : Type _} [LinearOrderedSemiring α] [FloorSemiring α] :
    Tendsto (fun x : α => ⌊x⌋₊) atTop atTop :=
  Nat.floor_mono.tendsto_atTop_atTop fun x => ⟨max 0 (x + 1), by simp [Nat.le_floor_iff]⟩
#align tendsto_nat_floor_at_top tendsto_nat_floor_atTop

variable {R : Type _} [TopologicalSpace R] [LinearOrderedField R] [OrderTopology R] [FloorRing R]

theorem tendsto_nat_floor_mul_div_atTop {a : R} (ha : 0 ≤ a) :
    Tendsto (fun x => (⌊a * x⌋₊ : R) / x) atTop (𝓝 a) := by
  have A : Tendsto (fun x : R => a - x⁻¹) atTop (𝓝 (a - 0)) :=
    tendsto_const_nhds.sub tendsto_inv_atTop_zero
  rw [sub_zero] at A
  apply tendsto_of_tendsto_of_tendsto_of_le_of_le' A tendsto_const_nhds
  · refine' eventually_atTop.2 ⟨1, fun x hx => _⟩
    simp only [le_div_iff (zero_lt_one.trans_le hx), _root_.sub_mul,
      inv_mul_cancel (zero_lt_one.trans_le hx).ne']
    have := Nat.lt_floor_add_one (a * x)
    linarith
  · refine' eventually_atTop.2 ⟨1, fun x hx => _⟩
    rw [div_le_iff (zero_lt_one.trans_le hx)]
    simp [Nat.floor_le (mul_nonneg ha (zero_le_one.trans hx))]
#align tendsto_nat_floor_mul_div_at_top tendsto_nat_floor_mul_div_atTop

theorem tendsto_nat_floor_div_atTop : Tendsto (fun x => (⌊x⌋₊ : R) / x) atTop (𝓝 1) := by
  simpa using tendsto_nat_floor_mul_div_atTop (zero_le_one' R)
#align tendsto_nat_floor_div_at_top tendsto_nat_floor_div_atTop

theorem tendsto_nat_ceil_mul_div_atTop {a : R} (ha : 0 ≤ a) :
    Tendsto (fun x => (⌈a * x⌉₊ : R) / x) atTop (𝓝 a) := by
  have A : Tendsto (fun x : R => a + x⁻¹) atTop (𝓝 (a + 0)) :=
    tendsto_const_nhds.add tendsto_inv_atTop_zero
  rw [add_zero] at A
  apply tendsto_of_tendsto_of_tendsto_of_le_of_le' tendsto_const_nhds A
  · refine' eventually_atTop.2 ⟨1, fun x hx => _⟩
    rw [le_div_iff (zero_lt_one.trans_le hx)]
    exact Nat.le_ceil _
  · refine' eventually_atTop.2 ⟨1, fun x hx => _⟩
    simp [div_le_iff (zero_lt_one.trans_le hx), inv_mul_cancel (zero_lt_one.trans_le hx).ne',
      (Nat.ceil_lt_add_one (mul_nonneg ha (zero_le_one.trans hx))).le, add_mul]
#align tendsto_nat_ceil_mul_div_at_top tendsto_nat_ceil_mul_div_atTop

theorem tendsto_nat_ceil_div_atTop : Tendsto (fun x => (⌈x⌉₊ : R) / x) atTop (𝓝 1) := by
  simpa using tendsto_nat_ceil_mul_div_atTop (zero_le_one' R)
#align tendsto_nat_ceil_div_at_top tendsto_nat_ceil_div_atTop

end<|MERGE_RESOLUTION|>--- conflicted
+++ resolved
@@ -113,7 +113,6 @@
 @[simp] theorem tendsto_pow_atTop_nhds_0_iff {𝕜 : Type _} [LinearOrderedField 𝕜] [Archimedean 𝕜]
     [TopologicalSpace 𝕜] [OrderTopology 𝕜] {r : 𝕜} :
     Tendsto (fun n : ℕ => r ^ n) atTop (𝓝 0) ↔ |r| < 1 := by
-<<<<<<< HEAD
   rw [tendsto_zero_iff_abs_tendsto_zero]
   refine ⟨fun h ↦ by_contra (fun hr_le ↦ ?_), fun h ↦ ?_⟩
   · by_cases hr : 1 = |r|
@@ -125,23 +124,7 @@
         hr).monotone.tendsto_atTop_atTop (fun b ↦ ?_)
       obtain ⟨n, hn⟩ := (pow_unbounded_of_one_lt b (lt_of_le_of_ne (le_of_not_lt hr_le) hr))
       exacts [⟨n, le_of_lt hn⟩, by simpa only [← abs_pow]]
-  · have := (tendsto_pow_atTop_nhds_0_of_lt_1 (abs_nonneg r)) h
-    simp only [← abs_pow] at this
-    exact this
-=======
-    rw [tendsto_zero_iff_abs_tendsto_zero]
-    refine ⟨fun h ↦ by_contra (fun hr_le ↦ ?_), fun h ↦ ?_⟩
-    · by_cases hr : 1 = |r|
-      · replace h : Tendsto (fun n : ℕ ↦ |r|^n) atTop (𝓝 0) := by simpa only [← abs_pow, h]
-        simp only [hr.symm, one_pow] at h
-        exact zero_ne_one <| tendsto_nhds_unique h tendsto_const_nhds
-      · apply @not_tendsto_nhds_of_tendsto_atTop 𝕜 ℕ _ _ _ _ atTop _ (fun n ↦ |r| ^ n) _ 0 _
-        refine (pow_strictMono_right $ lt_of_le_of_ne (le_of_not_lt hr_le)
-          hr).monotone.tendsto_atTop_atTop (fun b ↦ ?_)
-        obtain ⟨n, hn⟩ := (pow_unbounded_of_one_lt b (lt_of_le_of_ne (le_of_not_lt hr_le) hr))
-        exacts [⟨n, le_of_lt hn⟩, by simpa only [← abs_pow]]
-    · simpa only [← abs_pow] using (tendsto_pow_atTop_nhds_0_of_lt_1 (abs_nonneg r)) h
->>>>>>> 4a2dd67b
+  · simpa only [← abs_pow] using (tendsto_pow_atTop_nhds_0_of_lt_1 (abs_nonneg r)) h
 
 theorem tendsto_pow_atTop_nhdsWithin_0_of_lt_1 {𝕜 : Type _} [LinearOrderedField 𝕜] [Archimedean 𝕜]
     [TopologicalSpace 𝕜] [OrderTopology 𝕜] {r : 𝕜} (h₁ : 0 < r) (h₂ : r < 1) :
