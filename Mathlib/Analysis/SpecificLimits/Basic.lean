/-
Copyright (c) 2017 Johannes Hölzl. All rights reserved.
Released under Apache 2.0 license as described in the file LICENSE.
Authors: Sébastien Gouëzel, Johannes Hölzl, Yury Kudryashov, Patrick Massot
-/
import Mathlib.Algebra.Field.GeomSum
import Mathlib.Data.Nat.Factorial.BigOperators
import Mathlib.Order.Filter.AtTopBot.Archimedean
import Mathlib.Order.Iterate
import Mathlib.Topology.Algebra.Algebra
import Mathlib.Topology.Algebra.InfiniteSum.Real
import Mathlib.Topology.Instances.EReal.Lemmas
import Mathlib.Topology.Instances.Rat

/-!
# A collection of specific limit computations

This file, by design, is independent of `NormedSpace` in the import hierarchy.  It contains
important specific limit computations in metric spaces, in ordered rings/fields, and in specific
instances of these such as `ℝ`, `ℝ≥0` and `ℝ≥0∞`.
-/

assert_not_exists Module.Basis NormedSpace

noncomputable section

open Set Function Filter Finset Metric Topology Nat uniformity NNReal ENNReal

variable {α : Type*} {β : Type*} {ι : Type*}

theorem NNRat.tendsto_inv_atTop_nhds_zero_nat : Tendsto (fun n : ℕ ↦ (n : ℚ≥0)⁻¹) atTop (𝓝 0) :=
  tendsto_inv_atTop_zero.comp tendsto_natCast_atTop_atTop

<<<<<<< HEAD
theorem NNRat.tendsto_algebraMap_inverse_atTop_nhds_zero_nat {𝕜 : Type*} [Semiring 𝕜]
=======
theorem NNRat.tendsto_algebraMap_inv_atTop_nhds_zero_nat (𝕜 : Type*) [Semiring 𝕜]
>>>>>>> e23d5052
    [Algebra ℚ≥0 𝕜] [TopologicalSpace 𝕜] [ContinuousSMul ℚ≥0 𝕜] :
    Tendsto (algebraMap ℚ≥0 𝕜 ∘ fun n : ℕ ↦ (n : ℚ≥0)⁻¹) atTop (𝓝 0) := by
  convert (continuous_algebraMap ℚ≥0 𝕜).continuousAt.tendsto.comp
    tendsto_inv_atTop_nhds_zero_nat
  rw [map_zero]
<<<<<<< HEAD

theorem tendsto_inv_atTop_nhds_zero_nat {𝕜 : Type*} [Semifield 𝕜] [CharZero 𝕜]
    [TopologicalSpace 𝕜] [ContinuousSMul ℚ≥0 𝕜] :
    Tendsto (fun n : ℕ ↦ (n : 𝕜)⁻¹) atTop (𝓝 0) := by
  convert NNRat.tendsto_algebraMap_inverse_atTop_nhds_zero_nat (𝕜 := 𝕜)
  simp

theorem tendsto_const_div_atTop_nhds_zero_nat {𝕜 : Type*} [Semifield 𝕜] [CharZero 𝕜]
    [TopologicalSpace 𝕜] [ContinuousSMul ℚ≥0 𝕜] [ContinuousMul 𝕜] (C : 𝕜) :
    Tendsto (fun n : ℕ ↦ C / n) atTop (𝓝 0) := by
  simpa only [mul_zero, div_eq_mul_inv] using
    (tendsto_const_nhds (x := C)).mul tendsto_inv_atTop_nhds_zero_nat

theorem tendsto_one_div_atTop_nhds_zero_nat : Tendsto (fun n : ℕ ↦ 1 / (n : ℝ)) atTop (𝓝 0) :=
  tendsto_const_div_atTop_nhds_zero_nat 1

=======

theorem tendsto_inv_atTop_nhds_zero_nat {𝕜 : Type*} [DivisionSemiring 𝕜] [CharZero 𝕜]
    [TopologicalSpace 𝕜] [ContinuousSMul ℚ≥0 𝕜] :
    Tendsto (fun n : ℕ ↦ (n : 𝕜)⁻¹) atTop (𝓝 0) := by
  convert NNRat.tendsto_algebraMap_inv_atTop_nhds_zero_nat 𝕜
  simp

theorem tendsto_const_div_atTop_nhds_zero_nat {𝕜 : Type*} [DivisionSemiring 𝕜] [CharZero 𝕜]
    [TopologicalSpace 𝕜] [ContinuousSMul ℚ≥0 𝕜] [ContinuousMul 𝕜] (C : 𝕜) :
    Tendsto (fun n : ℕ ↦ C / n) atTop (𝓝 0) := by
  simpa only [mul_zero, div_eq_mul_inv] using
    (tendsto_const_nhds (x := C)).mul tendsto_inv_atTop_nhds_zero_nat

theorem tendsto_one_div_atTop_nhds_zero_nat {𝕜 : Type*} [DivisionSemiring 𝕜] [CharZero 𝕜]
    [TopologicalSpace 𝕜] [ContinuousSMul ℚ≥0 𝕜] :
    Tendsto (fun n : ℕ ↦ 1 / (n : 𝕜)) atTop (𝓝 0) := by
  simp [tendsto_inv_atTop_nhds_zero_nat]

>>>>>>> e23d5052
theorem EReal.tendsto_const_div_atTop_nhds_zero_nat {C : EReal} (h : C ≠ ⊥) (h' : C ≠ ⊤) :
    Tendsto (fun n : ℕ ↦ C / n) atTop (𝓝 0) := by
  have : (fun n : ℕ ↦ C / n) = fun n : ℕ ↦ ((C.toReal / n : ℝ) : EReal) := by
    ext n
    nth_rw 1 [← coe_toReal h' h, ← coe_coe_eq_natCast n, ← coe_div C.toReal n]
  rw [this, ← coe_zero, tendsto_coe]
  exact _root_.tendsto_const_div_atTop_nhds_zero_nat C.toReal

<<<<<<< HEAD
theorem tendsto_one_div_add_atTop_nhds_zero_nat :
    Tendsto (fun n : ℕ ↦ 1 / ((n : ℝ) + 1)) atTop (𝓝 0) :=
  suffices Tendsto (fun n : ℕ ↦ 1 / (↑(n + 1) : ℝ)) atTop (𝓝 0) by simpa
  (tendsto_add_atTop_iff_nat 1).2 (_root_.tendsto_const_div_atTop_nhds_zero_nat 1)

theorem NNReal.tendsto_algebraMap_inverse_atTop_nhds_zero_nat (𝕜 : Type*) [Semiring 𝕜]
    [Algebra ℝ≥0 𝕜] [TopologicalSpace 𝕜] [ContinuousSMul ℝ≥0 𝕜] :
    Tendsto (algebraMap ℝ≥0 𝕜 ∘ fun n : ℕ ↦ (n : ℝ≥0)⁻¹) atTop (𝓝 0) := by
  convert (continuous_algebraMap ℝ≥0 𝕜).continuousAt.tendsto.comp tendsto_inv_atTop_nhds_zero_nat
=======
theorem tendsto_one_div_add_atTop_nhds_zero_nat {𝕜 : Type*} [DivisionSemiring 𝕜] [CharZero 𝕜]
    [TopologicalSpace 𝕜] [ContinuousSMul ℚ≥0 𝕜] :
    Tendsto (fun n : ℕ ↦ 1 / ((n : 𝕜) + 1)) atTop (𝓝 0) :=
  suffices Tendsto (fun n : ℕ ↦ 1 / (↑(n + 1) : 𝕜)) atTop (𝓝 0) by simpa
  (tendsto_add_atTop_iff_nat 1).2 tendsto_one_div_atTop_nhds_zero_nat

theorem tendsto_algebraMap_inv_atTop_nhds_zero_nat {𝕜 : Type*} (A : Type*)
    [Semifield 𝕜] [CharZero 𝕜] [TopologicalSpace 𝕜] [ContinuousSMul ℚ≥0 𝕜]
    [Semiring A] [Algebra 𝕜 A] [TopologicalSpace A] [ContinuousSMul 𝕜 A] :
    Tendsto (algebraMap 𝕜 A ∘ fun n : ℕ ↦ (n : 𝕜)⁻¹) atTop (𝓝 0) := by
  convert (continuous_algebraMap 𝕜 A).continuousAt.tendsto.comp tendsto_inv_atTop_nhds_zero_nat
>>>>>>> e23d5052
  rw [map_zero]

/-- The limit of `n / (n + x)` is 1, for any constant `x` (valid in `ℝ` or any topological division
algebra over `ℚ≥0`, e.g., `ℂ`). -/
theorem tendsto_natCast_div_add_atTop {𝕜 : Type*} [DivisionSemiring 𝕜] [TopologicalSpace 𝕜]
    [CharZero 𝕜] [ContinuousSMul ℚ≥0 𝕜] [IsTopologicalSemiring 𝕜] [ContinuousInv₀ 𝕜] (x : 𝕜) :
    Tendsto (fun n : ℕ ↦ (n : 𝕜) / (n + x)) atTop (𝓝 1) := by
  convert Tendsto.congr' ((eventually_ne_atTop 0).mp (Eventually.of_forall fun n hn ↦ _)) _
  · exact fun n : ℕ ↦ 1 / (1 + x / n)
  · simp [Nat.cast_ne_zero.mpr hn, add_div']
  · have : 𝓝 (1 : 𝕜) = 𝓝 (1 / (1 + x * (0 : 𝕜))) := by
      rw [mul_zero, add_zero, div_one]
    rw [this]
    refine tendsto_const_nhds.div (tendsto_const_nhds.add ?_) (by simp)
    simp_rw [div_eq_mul_inv]
    refine tendsto_const_nhds.mul ?_
    have := ((continuous_algebraMap ℚ≥0 𝕜).tendsto _).comp tendsto_inv_atTop_nhds_zero_nat
    rw [map_zero, Filter.tendsto_atTop'] at this
    refine Iff.mpr tendsto_atTop' ?_
    intros
    simp_all only [comp_apply, map_inv₀, map_natCast]

theorem tendsto_add_mul_div_add_mul_atTop_nhds {𝕜 : Type*} [Semifield 𝕜] [CharZero 𝕜]
    [TopologicalSpace 𝕜] [ContinuousSMul ℚ≥0 𝕜] [IsTopologicalSemiring 𝕜] [ContinuousInv₀ 𝕜]
    (a b c : 𝕜) {d : 𝕜} (hd : d ≠ 0) :
    Tendsto (fun k : ℕ ↦ (a + c * k) / (b + d * k)) atTop (𝓝 (c / d)) := by
  apply Filter.Tendsto.congr'
  case f₁ => exact fun k ↦ (a * (↑k)⁻¹ + c) / (b * (↑k)⁻¹ + d)
  · refine (eventually_ne_atTop 0).mp (Eventually.of_forall ?_)
    intro h hx
    dsimp
    field (discharger := norm_cast)
  · apply Filter.Tendsto.div _ _ hd
    all_goals
      apply zero_add (_ : 𝕜) ▸ Filter.Tendsto.add_const _ _
      apply mul_zero (_ : 𝕜) ▸ Filter.Tendsto.const_mul _ _
      exact tendsto_inv_atTop_nhds_zero_nat

/-- For any positive `m : ℕ`, `((n % m : ℕ) : ℝ) / (n : ℝ)` tends to `0` as `n` tends to `∞`. -/
theorem tendsto_mod_div_atTop_nhds_zero_nat {m : ℕ} (hm : 0 < m) :
    Tendsto (fun n : ℕ => ((n % m : ℕ) : ℝ) / (n : ℝ)) atTop (𝓝 0) := by
  have h0 : ∀ᶠ n : ℕ in atTop, 0 ≤ (fun n : ℕ => ((n % m : ℕ) : ℝ)) n := by aesop
  exact tendsto_bdd_div_atTop_nhds_zero h0
    (.of_forall (fun n ↦ cast_le.mpr (mod_lt n hm).le)) tendsto_natCast_atTop_atTop

/-- If `a ≠ 0`, `(a * x + c)⁻¹` tends to `0` as `x` tends to `∞`. -/
theorem tendsto_mul_add_inv_atTop_nhds_zero (a c : ℝ) (ha : a ≠ 0) :
    Tendsto (fun x => (a * x + c)⁻¹) atTop (𝓝 0) := by
  obtain ha' | ha' := lt_or_gt_of_ne ha
  · exact tendsto_inv_atBot_zero.comp
      (tendsto_atBot_add_const_right _ c (tendsto_id.const_mul_atTop_of_neg ha'))
  · exact tendsto_inv_atTop_zero.comp
      (tendsto_atTop_add_const_right _ c (tendsto_id.const_mul_atTop ha'))

theorem Filter.EventuallyEq.div_mul_cancel {α G : Type*} [GroupWithZero G] {f g : α → G}
    {l : Filter α} (hg : Tendsto g l (𝓟 {0}ᶜ)) : (fun x ↦ f x / g x * g x) =ᶠ[l] fun x ↦ f x := by
  filter_upwards [hg.le_comap <| preimage_mem_comap (m := g) (mem_principal_self {0}ᶜ)] with x hx
  simp_all

/-- If `g` tends to `∞`, then eventually for all `x` we have `(f x / g x) * g x = f x`. -/
theorem Filter.EventuallyEq.div_mul_cancel_atTop {α K : Type*}
    [DivisionSemiring K] [LinearOrder K] [IsStrictOrderedRing K]
    {f g : α → K} {l : Filter α} (hg : Tendsto g l atTop) :
    (fun x ↦ f x / g x * g x) =ᶠ[l] fun x ↦ f x :=
  div_mul_cancel <| hg.mono_right <| le_principal_iff.mpr <|
    mem_of_superset (Ioi_mem_atTop 0) <| by simp

/-- If when `x` tends to `∞`, `g` tends to `∞` and `f x / g x` tends to a positive
  constant, then `f` tends to `∞`. -/
theorem Filter.Tendsto.num {α K : Type*} [Field K] [LinearOrder K] [IsStrictOrderedRing K]
    [TopologicalSpace K] [OrderTopology K]
    {f g : α → K} {l : Filter α} (hg : Tendsto g l atTop) {a : K} (ha : 0 < a)
    (hlim : Tendsto (fun x => f x / g x) l (𝓝 a)) :
    Tendsto f l atTop :=
  (hlim.pos_mul_atTop ha hg).congr' (EventuallyEq.div_mul_cancel_atTop hg)

/-- If when `x` tends to `∞`, `g` tends to `∞` and `f x / g x` tends to a positive
  constant, then `f` tends to `∞`. -/
theorem Filter.Tendsto.den {α K : Type*} [Field K] [LinearOrder K] [IsStrictOrderedRing K]
    [TopologicalSpace K] [OrderTopology K]
    [ContinuousInv K] {f g : α → K} {l : Filter α} (hf : Tendsto f l atTop) {a : K} (ha : 0 < a)
    (hlim : Tendsto (fun x => f x / g x) l (𝓝 a)) :
    Tendsto g l atTop :=
  have hlim' : Tendsto (fun x => g x / f x) l (𝓝 a⁻¹) := by
    simp_rw [← inv_div (f _)]
    exact Filter.Tendsto.inv (f := fun x => f x / g x) hlim
  (hlim'.pos_mul_atTop (inv_pos_of_pos ha) hf).congr' (.div_mul_cancel_atTop hf)

/-- If when `x` tends to `∞`, `f x / g x` tends to a positive constant, then `f` tends to `∞` if
  and only if `g` tends to `∞`. -/
theorem Filter.Tendsto.num_atTop_iff_den_atTop {α K : Type*}
    [Field K] [LinearOrder K] [IsStrictOrderedRing K] [TopologicalSpace K]
    [OrderTopology K] [ContinuousInv K] {f g : α → K} {l : Filter α} {a : K} (ha : 0 < a)
    (hlim : Tendsto (fun x => f x / g x) l (𝓝 a)) :
    Tendsto f l atTop ↔ Tendsto g l atTop :=
  ⟨fun hf ↦ hf.den ha hlim, fun hg ↦ hg.num ha hlim⟩

/-! ### Powers -/


theorem tendsto_add_one_pow_atTop_atTop_of_pos
    [Semiring α] [LinearOrder α] [IsStrictOrderedRing α] [Archimedean α] {r : α}
    (h : 0 < r) : Tendsto (fun n : ℕ ↦ (r + 1) ^ n) atTop atTop :=
  tendsto_atTop_atTop_of_monotone' (pow_right_mono₀ <| le_add_of_nonneg_left h.le) <|
    not_bddAbove_iff.2 fun _ ↦ Set.exists_range_iff.2 <| add_one_pow_unbounded_of_pos _ h

theorem tendsto_pow_atTop_atTop_of_one_lt
    [Semiring α] [LinearOrder α] [IsStrictOrderedRing α] [ExistsAddOfLE α] [Archimedean α] {r : α}
    (h : 1 < r) : Tendsto (fun n : ℕ ↦ r ^ n) atTop atTop := by
  obtain ⟨r, r0, rfl⟩ := exists_pos_add_of_lt' h
  rw [add_comm]
  exact tendsto_add_one_pow_atTop_atTop_of_pos r0

theorem tendsto_pow_atTop_nhds_zero_of_lt_one {𝕜 : Type*}
    [Semifield 𝕜] [LinearOrder 𝕜] [IsStrictOrderedRing 𝕜] [ExistsAddOfLE 𝕜] [Archimedean 𝕜]
    [TopologicalSpace 𝕜] [OrderTopology 𝕜] {r : 𝕜} (h₁ : 0 ≤ r) (h₂ : r < 1) :
    Tendsto (fun n : ℕ ↦ r ^ n) atTop (𝓝 0) :=
  h₁.eq_or_lt.elim
    (fun hr ↦ (tendsto_add_atTop_iff_nat 1).mp <| by
      simp [_root_.pow_succ, ← hr])
    (fun hr ↦
      have := (one_lt_inv₀ hr).2 h₂ |> tendsto_pow_atTop_atTop_of_one_lt
      (tendsto_inv_atTop_zero.comp this).congr fun n ↦ by simp)

@[simp] theorem tendsto_pow_atTop_nhds_zero_iff {𝕜 : Type*}
    [Field 𝕜] [LinearOrder 𝕜] [IsStrictOrderedRing 𝕜] [Archimedean 𝕜]
    [TopologicalSpace 𝕜] [OrderTopology 𝕜] {r : 𝕜} :
    Tendsto (fun n : ℕ ↦ r ^ n) atTop (𝓝 0) ↔ |r| < 1 := by
  rw [tendsto_zero_iff_abs_tendsto_zero]
  refine ⟨fun h ↦ by_contra (fun hr_le ↦ ?_), fun h ↦ ?_⟩
  · by_cases hr : 1 = |r|
    · replace h : Tendsto (fun n : ℕ ↦ |r| ^ n) atTop (𝓝 0) := by simpa only [← abs_pow, h]
      simp only [hr.symm, one_pow] at h
      exact zero_ne_one <| tendsto_nhds_unique h tendsto_const_nhds
    · apply @not_tendsto_nhds_of_tendsto_atTop 𝕜 ℕ _ _ _ _ atTop _ (fun n ↦ |r| ^ n) _ 0 _
      · refine (pow_right_strictMono₀ <| lt_of_le_of_ne (le_of_not_gt hr_le)
          hr).monotone.tendsto_atTop_atTop (fun b ↦ ?_)
        obtain ⟨n, hn⟩ := (pow_unbounded_of_one_lt b (lt_of_le_of_ne (le_of_not_gt hr_le) hr))
        exact ⟨n, le_of_lt hn⟩
      · simpa only [← abs_pow]
  · simpa only [← abs_pow] using (tendsto_pow_atTop_nhds_zero_of_lt_one (abs_nonneg r)) h

theorem tendsto_pow_atTop_nhdsWithin_zero_of_lt_one {𝕜 : Type*}
    [Semifield 𝕜] [LinearOrder 𝕜] [IsStrictOrderedRing 𝕜] [ExistsAddOfLE 𝕜]
    [Archimedean 𝕜] [TopologicalSpace 𝕜] [OrderTopology 𝕜] {r : 𝕜} (h₁ : 0 < r) (h₂ : r < 1) :
    Tendsto (fun n : ℕ ↦ r ^ n) atTop (𝓝[>] 0) :=
  tendsto_inf.2
    ⟨tendsto_pow_atTop_nhds_zero_of_lt_one h₁.le h₂,
      tendsto_principal.2 <| Eventually.of_forall fun _ ↦ pow_pos h₁ _⟩

theorem uniformity_basis_dist_pow_of_lt_one {α : Type*} [PseudoMetricSpace α] {r : ℝ} (h₀ : 0 < r)
    (h₁ : r < 1) :
    (uniformity α).HasBasis (fun _ : ℕ ↦ True) fun k ↦ { p : α × α | dist p.1 p.2 < r ^ k } :=
  Metric.mk_uniformity_basis (fun _ _ ↦ pow_pos h₀ _) fun _ ε0 ↦
    (exists_pow_lt_of_lt_one ε0 h₁).imp fun _ hk ↦ ⟨trivial, hk.le⟩

theorem geom_lt {u : ℕ → ℝ} {c : ℝ} (hc : 0 ≤ c) {n : ℕ} (hn : 0 < n)
    (h : ∀ k < n, c * u k < u (k + 1)) : c ^ n * u 0 < u n := by
  apply (monotone_mul_left_of_nonneg hc).seq_pos_lt_seq_of_le_of_lt hn _ _ h
  · simp
  · simp [_root_.pow_succ', mul_assoc, le_refl]

theorem geom_le {u : ℕ → ℝ} {c : ℝ} (hc : 0 ≤ c) (n : ℕ) (h : ∀ k < n, c * u k ≤ u (k + 1)) :
    c ^ n * u 0 ≤ u n := by
  apply (monotone_mul_left_of_nonneg hc).seq_le_seq n _ _ h <;>
    simp [_root_.pow_succ', mul_assoc, le_refl]

theorem lt_geom {u : ℕ → ℝ} {c : ℝ} (hc : 0 ≤ c) {n : ℕ} (hn : 0 < n)
    (h : ∀ k < n, u (k + 1) < c * u k) : u n < c ^ n * u 0 := by
  apply (monotone_mul_left_of_nonneg hc).seq_pos_lt_seq_of_lt_of_le hn _ h _
  · simp
  · simp [_root_.pow_succ', mul_assoc, le_refl]

theorem le_geom {u : ℕ → ℝ} {c : ℝ} (hc : 0 ≤ c) (n : ℕ) (h : ∀ k < n, u (k + 1) ≤ c * u k) :
    u n ≤ c ^ n * u 0 := by
  apply (monotone_mul_left_of_nonneg hc).seq_le_seq n _ h _ <;>
    simp [_root_.pow_succ', mul_assoc, le_refl]

/-- If a sequence `v` of real numbers satisfies `k * v n ≤ v (n+1)` with `1 < k`,
then it goes to +∞. -/
theorem tendsto_atTop_of_geom_le {v : ℕ → ℝ} {c : ℝ} (h₀ : 0 < v 0) (hc : 1 < c)
    (hu : ∀ n, c * v n ≤ v (n + 1)) : Tendsto v atTop atTop :=
  (tendsto_atTop_mono fun n ↦ geom_le (zero_le_one.trans hc.le) n fun k _ ↦ hu k) <|
    (tendsto_pow_atTop_atTop_of_one_lt hc).atTop_mul_const h₀

theorem NNReal.tendsto_pow_atTop_nhds_zero_of_lt_one {r : ℝ≥0} (hr : r < 1) :
    Tendsto (fun n : ℕ ↦ r ^ n) atTop (𝓝 0) :=
  NNReal.tendsto_coe.1 <| by
    simp only [NNReal.coe_pow, NNReal.coe_zero,
      _root_.tendsto_pow_atTop_nhds_zero_of_lt_one r.coe_nonneg hr]

@[simp]
protected theorem NNReal.tendsto_pow_atTop_nhds_zero_iff {r : ℝ≥0} :
    Tendsto (fun n : ℕ => r ^ n) atTop (𝓝 0) ↔ r < 1 :=
  ⟨fun h => by simpa [coe_pow, coe_zero, abs_eq, coe_lt_one, val_eq_coe] using
    tendsto_pow_atTop_nhds_zero_iff.mp <| tendsto_coe.mpr h, tendsto_pow_atTop_nhds_zero_of_lt_one⟩

theorem ENNReal.tendsto_pow_atTop_nhds_zero_of_lt_one {r : ℝ≥0∞} (hr : r < 1) :
    Tendsto (fun n : ℕ ↦ r ^ n) atTop (𝓝 0) := by
  rcases ENNReal.lt_iff_exists_coe.1 hr with ⟨r, rfl, hr'⟩
  rw [← ENNReal.coe_zero]
  norm_cast at *
  apply NNReal.tendsto_pow_atTop_nhds_zero_of_lt_one hr

@[simp]
protected theorem ENNReal.tendsto_pow_atTop_nhds_zero_iff {r : ℝ≥0∞} :
    Tendsto (fun n : ℕ => r ^ n) atTop (𝓝 0) ↔ r < 1 := by
  refine ⟨fun h ↦ ?_, tendsto_pow_atTop_nhds_zero_of_lt_one⟩
  lift r to NNReal
  · refine fun hr ↦ top_ne_zero (tendsto_nhds_unique (EventuallyEq.tendsto ?_) (hr ▸ h))
    exact eventually_atTop.mpr ⟨1, fun _ hn ↦ pow_eq_top_iff.mpr ⟨rfl, Nat.pos_iff_ne_zero.mp hn⟩⟩
  rw [← coe_zero] at h
  norm_cast at h ⊢
  exact NNReal.tendsto_pow_atTop_nhds_zero_iff.mp h

@[simp]
protected theorem ENNReal.tendsto_pow_atTop_nhds_top_iff {r : ℝ≥0∞} :
    Tendsto (fun n ↦ r ^ n) atTop (𝓝 ∞) ↔ 1 < r := by
  refine ⟨?_, ?_⟩
  · contrapose!
    intro r_le_one h_tends
    specialize h_tends (Ioi_mem_nhds one_lt_top)
    simp only [Filter.mem_map, mem_atTop_sets, ge_iff_le, Set.mem_preimage, Set.mem_Ioi] at h_tends
    obtain ⟨n, hn⟩ := h_tends
    exact lt_irrefl _ <| lt_of_lt_of_le (hn n le_rfl) <| pow_le_one₀ (zero_le _) r_le_one
  · intro r_gt_one
    have obs := @Tendsto.inv ℝ≥0∞ ℕ _ _ _ (fun n ↦ (r⁻¹) ^ n) atTop 0
    simp only [ENNReal.tendsto_pow_atTop_nhds_zero_iff, inv_zero] at obs
    simpa [← ENNReal.inv_pow] using obs <| ENNReal.inv_lt_one.mpr r_gt_one

lemma ENNReal.eq_zero_of_le_mul_pow {x r : ℝ≥0∞} {ε : ℝ≥0} (hr : r < 1)
    (h : ∀ n : ℕ, x ≤ ε * r ^ n) : x = 0 := by
  rw [← nonpos_iff_eq_zero]
  refine ge_of_tendsto' (f := fun (n : ℕ) ↦ ε * r ^ n) (x := atTop) ?_ h
  rw [← mul_zero (M₀ := ℝ≥0∞) (a := ε)]
  exact Tendsto.const_mul (tendsto_pow_atTop_nhds_zero_of_lt_one hr) (Or.inr coe_ne_top)

/-! ### Geometric series -/

section Geometric

theorem hasSum_geometric_of_lt_one {r : ℝ} (h₁ : 0 ≤ r) (h₂ : r < 1) :
    HasSum (fun n : ℕ ↦ r ^ n) (1 - r)⁻¹ :=
  have : r ≠ 1 := ne_of_lt h₂
  have : Tendsto (fun n ↦ (r ^ n - 1) * (r - 1)⁻¹) atTop (𝓝 ((0 - 1) * (r - 1)⁻¹)) :=
    ((tendsto_pow_atTop_nhds_zero_of_lt_one h₁ h₂).sub tendsto_const_nhds).mul tendsto_const_nhds
  (hasSum_iff_tendsto_nat_of_nonneg (pow_nonneg h₁) _).mpr <| by
    simp_all [neg_inv, geom_sum_eq, div_eq_mul_inv]

theorem summable_geometric_of_lt_one {r : ℝ} (h₁ : 0 ≤ r) (h₂ : r < 1) :
    Summable fun n : ℕ ↦ r ^ n :=
  ⟨_, hasSum_geometric_of_lt_one h₁ h₂⟩


theorem tsum_geometric_of_lt_one {r : ℝ} (h₁ : 0 ≤ r) (h₂ : r < 1) : ∑' n : ℕ, r ^ n = (1 - r)⁻¹ :=
  (hasSum_geometric_of_lt_one h₁ h₂).tsum_eq

theorem hasSum_geometric_two : HasSum (fun n : ℕ ↦ ((1 : ℝ) / 2) ^ n) 2 := by
  convert hasSum_geometric_of_lt_one _ _ <;> norm_num

theorem summable_geometric_two : Summable fun n : ℕ ↦ ((1 : ℝ) / 2) ^ n :=
  ⟨_, hasSum_geometric_two⟩

theorem summable_geometric_two_encode {ι : Type*} [Encodable ι] :
    Summable fun i : ι ↦ (1 / 2 : ℝ) ^ Encodable.encode i :=
  summable_geometric_two.comp_injective Encodable.encode_injective

theorem tsum_geometric_two : (∑' n : ℕ, ((1 : ℝ) / 2) ^ n) = 2 :=
  hasSum_geometric_two.tsum_eq

theorem sum_geometric_two_le (n : ℕ) : (∑ i ∈ range n, (1 / (2 : ℝ)) ^ i) ≤ 2 := by
  have : ∀ i, 0 ≤ (1 / (2 : ℝ)) ^ i := by
    intro i
    apply pow_nonneg
    norm_num
  convert summable_geometric_two.sum_le_tsum (range n) (fun i _ ↦ this i)
  exact tsum_geometric_two.symm

theorem tsum_geometric_inv_two : (∑' n : ℕ, (2 : ℝ)⁻¹ ^ n) = 2 :=
  (inv_eq_one_div (2 : ℝ)).symm ▸ tsum_geometric_two

/-- The sum of `2⁻¹ ^ i` for `n ≤ i` equals `2 * 2⁻¹ ^ n`. -/
theorem tsum_geometric_inv_two_ge (n : ℕ) :
    (∑' i, ite (n ≤ i) ((2 : ℝ)⁻¹ ^ i) 0) = 2 * 2⁻¹ ^ n := by
  have A : Summable fun i : ℕ ↦ ite (n ≤ i) ((2⁻¹ : ℝ) ^ i) 0 := by
    simpa only [← piecewise_eq_indicator, one_div]
      using summable_geometric_two.indicator {i | n ≤ i}
  have B : ((Finset.range n).sum fun i : ℕ ↦ ite (n ≤ i) ((2⁻¹ : ℝ) ^ i) 0) = 0 :=
    Finset.sum_eq_zero fun i hi ↦
      ite_eq_right_iff.2 fun h ↦ (lt_irrefl _ ((Finset.mem_range.1 hi).trans_le h)).elim
  simp only [← Summable.sum_add_tsum_nat_add n A, B, if_true, zero_add, zero_le',
    le_add_iff_nonneg_left, pow_add, _root_.tsum_mul_right, tsum_geometric_inv_two]

theorem hasSum_geometric_two' (a : ℝ) : HasSum (fun n : ℕ ↦ a / 2 / 2 ^ n) a := by
  convert HasSum.mul_left (a / 2)
      (hasSum_geometric_of_lt_one (le_of_lt one_half_pos) one_half_lt_one) using 1
  · funext n
    simp only [one_div, inv_pow]
    rfl
  · norm_num

theorem summable_geometric_two' (a : ℝ) : Summable fun n : ℕ ↦ a / 2 / 2 ^ n :=
  ⟨a, hasSum_geometric_two' a⟩

theorem tsum_geometric_two' (a : ℝ) : ∑' n : ℕ, a / 2 / 2 ^ n = a :=
  (hasSum_geometric_two' a).tsum_eq

/-- **Sum of a Geometric Series** -/
theorem NNReal.hasSum_geometric {r : ℝ≥0} (hr : r < 1) : HasSum (fun n : ℕ ↦ r ^ n) (1 - r)⁻¹ := by
  apply NNReal.hasSum_coe.1
  push_cast
  rw [NNReal.coe_sub (le_of_lt hr)]
  exact hasSum_geometric_of_lt_one r.coe_nonneg hr

theorem NNReal.summable_geometric {r : ℝ≥0} (hr : r < 1) : Summable fun n : ℕ ↦ r ^ n :=
  ⟨_, NNReal.hasSum_geometric hr⟩

theorem tsum_geometric_nnreal {r : ℝ≥0} (hr : r < 1) : ∑' n : ℕ, r ^ n = (1 - r)⁻¹ :=
  (NNReal.hasSum_geometric hr).tsum_eq

/-- The series `pow r` converges to `(1-r)⁻¹`. For `r < 1` the RHS is a finite number,
and for `1 ≤ r` the RHS equals `∞`. -/
@[simp]
theorem ENNReal.tsum_geometric (r : ℝ≥0∞) : ∑' n : ℕ, r ^ n = (1 - r)⁻¹ := by
  rcases lt_or_ge r 1 with hr | hr
  · rcases ENNReal.lt_iff_exists_coe.1 hr with ⟨r, rfl, hr'⟩
    norm_cast at *
    convert ENNReal.tsum_coe_eq (NNReal.hasSum_geometric hr)
    rw [ENNReal.coe_inv <| ne_of_gt <| tsub_pos_iff_lt.2 hr, coe_sub, coe_one]
  · rw [tsub_eq_zero_iff_le.mpr hr, ENNReal.inv_zero, ENNReal.tsum_eq_iSup_nat, iSup_eq_top]
    refine fun a ha ↦
      (ENNReal.exists_nat_gt (lt_top_iff_ne_top.1 ha)).imp fun n hn ↦ lt_of_lt_of_le hn ?_
    calc
      (n : ℝ≥0∞) = ∑ i ∈ range n, 1 := by rw [sum_const, nsmul_one, card_range]
      _ ≤ ∑ i ∈ range n, r ^ i := by gcongr; apply one_le_pow₀ hr

theorem ENNReal.tsum_geometric_add_one (r : ℝ≥0∞) : ∑' n : ℕ, r ^ (n + 1) = r * (1 - r)⁻¹ := by
  simp only [_root_.pow_succ', ENNReal.tsum_mul_left, ENNReal.tsum_geometric]

lemma ENNReal.tsum_two_zpow_neg_add_one :
    ∑' m : ℕ, 2 ^ (-1 - m : ℤ) = (1 : ℝ≥0∞) := by
  simp_rw [neg_sub_left, ENNReal.zpow_neg, ← Nat.cast_one (R := ℤ), ← Nat.cast_add, zpow_natCast,
    ENNReal.inv_pow, ENNReal.tsum_geometric_add_one, one_sub_inv_two, inv_inv]
  exact ENNReal.inv_mul_cancel (Ne.symm (NeZero.ne' 2)) (Ne.symm top_ne_ofNat)

open Encodable

protected lemma ENNReal.tsum_geometric_two : ∑' n, (2⁻¹ : ℝ≥0∞) ^ n = 2 := by simp

lemma ENNReal.tsum_geometric_two_encode_le_two {ι : Type*} [Encodable ι] :
    ∑' i : ι, (2⁻¹ : ℝ≥0∞) ^ encode i ≤ 2 :=
  (ENNReal.tsum_comp_le_tsum_of_injective encode_injective _).trans_eq ENNReal.tsum_geometric_two

lemma tsum_geometric_lt_top {r : ℝ≥0∞} : ∑' n, r ^ n < ∞ ↔ r < 1 := by simp

lemma tsum_geometric_encode_lt_top {r : ℝ≥0∞} (hr : r < 1) {ι : Type*} [Encodable ι] :
    ∑' i : ι, (r : ℝ≥0∞) ^ encode i < ∞ :=
  (ENNReal.tsum_comp_le_tsum_of_injective encode_injective _).trans_lt <| by simpa

end Geometric

/-!
### Sequences with geometrically decaying distance in metric spaces

In this paragraph, we discuss sequences in metric spaces or emetric spaces for which the distance
between two consecutive terms decays geometrically. We show that such sequences are Cauchy
sequences, and bound their distances to the limit. We also discuss series with geometrically
decaying terms.
-/


section EdistLeGeometric

variable [PseudoEMetricSpace α] (r C : ℝ≥0∞) (hr : r < 1) (hC : C ≠ ⊤) {f : ℕ → α}
  (hu : ∀ n, edist (f n) (f (n + 1)) ≤ C * r ^ n)

include hr hC hu in
/-- If `edist (f n) (f (n+1))` is bounded by `C * r^n`, `C ≠ ∞`, `r < 1`,
then `f` is a Cauchy sequence. -/
theorem cauchySeq_of_edist_le_geometric : CauchySeq f := by
  refine cauchySeq_of_edist_le_of_tsum_ne_top _ hu ?_
  rw [ENNReal.tsum_mul_left, ENNReal.tsum_geometric]
  have := (tsub_pos_iff_lt.2 hr).ne'
  finiteness

include hu in
/-- If `edist (f n) (f (n+1))` is bounded by `C * r^n`, then the distance from
`f n` to the limit of `f` is bounded above by `C * r^n / (1 - r)`. -/
theorem edist_le_of_edist_le_geometric_of_tendsto {a : α} (ha : Tendsto f atTop (𝓝 a)) (n : ℕ) :
    edist (f n) a ≤ C * r ^ n / (1 - r) := by
  convert edist_le_tsum_of_edist_le_of_tendsto _ hu ha _
  simp only [pow_add, ENNReal.tsum_mul_left, ENNReal.tsum_geometric, div_eq_mul_inv, mul_assoc]

include hu in
/-- If `edist (f n) (f (n+1))` is bounded by `C * r^n`, then the distance from
`f 0` to the limit of `f` is bounded above by `C / (1 - r)`. -/
theorem edist_le_of_edist_le_geometric_of_tendsto₀ {a : α} (ha : Tendsto f atTop (𝓝 a)) :
    edist (f 0) a ≤ C / (1 - r) := by
  simpa only [_root_.pow_zero, mul_one] using edist_le_of_edist_le_geometric_of_tendsto r C hu ha 0

end EdistLeGeometric

section EdistLeGeometricTwo

variable [PseudoEMetricSpace α] (C : ℝ≥0∞) (hC : C ≠ ⊤) {f : ℕ → α}
  (hu : ∀ n, edist (f n) (f (n + 1)) ≤ C / 2 ^ n) {a : α} (ha : Tendsto f atTop (𝓝 a))

include hC hu in
/-- If `edist (f n) (f (n+1))` is bounded by `C * 2^-n`, then `f` is a Cauchy sequence. -/
theorem cauchySeq_of_edist_le_geometric_two : CauchySeq f := by
  simp only [div_eq_mul_inv, ENNReal.inv_pow] at hu
  refine cauchySeq_of_edist_le_geometric 2⁻¹ C ?_ hC hu
  simp

include hu ha in
/-- If `edist (f n) (f (n+1))` is bounded by `C * 2^-n`, then the distance from
`f n` to the limit of `f` is bounded above by `2 * C * 2^-n`. -/
theorem edist_le_of_edist_le_geometric_two_of_tendsto (n : ℕ) : edist (f n) a ≤ 2 * C / 2 ^ n := by
  simp only [div_eq_mul_inv, ENNReal.inv_pow] at *
  rw [mul_assoc, mul_comm]
  convert edist_le_of_edist_le_geometric_of_tendsto 2⁻¹ C hu ha n using 1
  rw [ENNReal.one_sub_inv_two, div_eq_mul_inv, inv_inv]

include hu ha in
/-- If `edist (f n) (f (n+1))` is bounded by `C * 2^-n`, then the distance from
`f 0` to the limit of `f` is bounded above by `2 * C`. -/
theorem edist_le_of_edist_le_geometric_two_of_tendsto₀ : edist (f 0) a ≤ 2 * C := by
  simpa only [_root_.pow_zero, div_eq_mul_inv, inv_one, mul_one] using
    edist_le_of_edist_le_geometric_two_of_tendsto C hu ha 0

end EdistLeGeometricTwo

section LeGeometric

variable [PseudoMetricSpace α] {r C : ℝ} {f : ℕ → α}

section
variable (hr : r < 1) (hu : ∀ n, dist (f n) (f (n + 1)) ≤ C * r ^ n)
include hr hu

/-- If `dist (f n) (f (n+1))` is bounded by `C * r^n`, `r < 1`, then `f` is a Cauchy sequence. -/
theorem aux_hasSum_of_le_geometric : HasSum (fun n : ℕ ↦ C * r ^ n) (C / (1 - r)) := by
  rcases sign_cases_of_C_mul_pow_nonneg fun n ↦ dist_nonneg.trans (hu n) with (rfl | ⟨_, r₀⟩)
  · simp [hasSum_zero]
  · refine HasSum.mul_left C ?_
    simpa using hasSum_geometric_of_lt_one r₀ hr

variable (r C)

/-- If `dist (f n) (f (n+1))` is bounded by `C * r^n`, `r < 1`, then `f` is a Cauchy sequence.
Note that this lemma does not assume `0 ≤ C` or `0 ≤ r`. -/
theorem cauchySeq_of_le_geometric : CauchySeq f :=
  cauchySeq_of_dist_le_of_summable _ hu ⟨_, aux_hasSum_of_le_geometric hr hu⟩

/-- If `dist (f n) (f (n+1))` is bounded by `C * r^n`, `r < 1`, then the distance from
`f n` to the limit of `f` is bounded above by `C * r^n / (1 - r)`. -/
theorem dist_le_of_le_geometric_of_tendsto₀ {a : α} (ha : Tendsto f atTop (𝓝 a)) :
    dist (f 0) a ≤ C / (1 - r) :=
  (aux_hasSum_of_le_geometric hr hu).tsum_eq ▸
    dist_le_tsum_of_dist_le_of_tendsto₀ _ hu ⟨_, aux_hasSum_of_le_geometric hr hu⟩ ha

/-- If `dist (f n) (f (n+1))` is bounded by `C * r^n`, `r < 1`, then the distance from
`f 0` to the limit of `f` is bounded above by `C / (1 - r)`. -/
theorem dist_le_of_le_geometric_of_tendsto {a : α} (ha : Tendsto f atTop (𝓝 a)) (n : ℕ) :
    dist (f n) a ≤ C * r ^ n / (1 - r) := by
  have := aux_hasSum_of_le_geometric hr hu
  convert dist_le_tsum_of_dist_le_of_tendsto _ hu ⟨_, this⟩ ha n
  simp only [pow_add, mul_left_comm C, mul_div_right_comm]
  rw [mul_comm]
  exact (this.mul_left _).tsum_eq.symm

end

variable (hu₂ : ∀ n, dist (f n) (f (n + 1)) ≤ C / 2 / 2 ^ n)
include hu₂

/-- If `dist (f n) (f (n+1))` is bounded by `(C / 2) / 2^n`, then `f` is a Cauchy sequence. -/
theorem cauchySeq_of_le_geometric_two : CauchySeq f :=
  cauchySeq_of_dist_le_of_summable _ hu₂ <| ⟨_, hasSum_geometric_two' C⟩

/-- If `dist (f n) (f (n+1))` is bounded by `(C / 2) / 2^n`, then the distance from
`f 0` to the limit of `f` is bounded above by `C`. -/
theorem dist_le_of_le_geometric_two_of_tendsto₀ {a : α} (ha : Tendsto f atTop (𝓝 a)) :
    dist (f 0) a ≤ C :=
  tsum_geometric_two' C ▸ dist_le_tsum_of_dist_le_of_tendsto₀ _ hu₂ (summable_geometric_two' C) ha

/-- If `dist (f n) (f (n+1))` is bounded by `(C / 2) / 2^n`, then the distance from
`f n` to the limit of `f` is bounded above by `C / 2^n`. -/
theorem dist_le_of_le_geometric_two_of_tendsto {a : α} (ha : Tendsto f atTop (𝓝 a)) (n : ℕ) :
    dist (f n) a ≤ C / 2 ^ n := by
  convert dist_le_tsum_of_dist_le_of_tendsto _ hu₂ (summable_geometric_two' C) ha n
  simp only [add_comm n, pow_add, ← div_div]
  symm
  exact ((hasSum_geometric_two' C).div_const _).tsum_eq

end LeGeometric

/-! ### Summability tests based on comparison with geometric series -/


/-- A series whose terms are bounded by the terms of a converging geometric series converges. -/
theorem summable_one_div_pow_of_le {m : ℝ} {f : ℕ → ℕ} (hm : 1 < m) (fi : ∀ i, i ≤ f i) :
    Summable fun i ↦ 1 / m ^ f i := by
  refine .of_nonneg_of_le (fun a ↦ by positivity) (fun a ↦ ?_)
      (summable_geometric_of_lt_one (one_div_nonneg.mpr (zero_le_one.trans hm.le))
        ((one_div_lt (zero_lt_one.trans hm) zero_lt_one).mpr (one_div_one.le.trans_lt hm)))
  rw [div_pow, one_pow]
  refine (one_div_le_one_div ?_ ?_).mpr (pow_right_mono₀ hm.le (fi a)) <;>
    exact pow_pos (zero_lt_one.trans hm) _

/-! ### Positive sequences with small sums on countable types -/


/-- For any positive `ε`, define on an encodable type a positive sequence with sum less than `ε` -/
def posSumOfEncodable {ε : ℝ} (hε : 0 < ε) (ι) [Encodable ι] :
    { ε' : ι → ℝ // (∀ i, 0 < ε' i) ∧ ∃ c, HasSum ε' c ∧ c ≤ ε } := by
  let f n := ε / 2 / 2 ^ n
  have hf : HasSum f ε := hasSum_geometric_two' _
  have f0 : ∀ n, 0 < f n := fun n ↦ div_pos (half_pos hε) (pow_pos zero_lt_two _)
  refine ⟨f ∘ Encodable.encode, fun i ↦ f0 _, ?_⟩
  rcases hf.summable.comp_injective (@Encodable.encode_injective ι _) with ⟨c, hg⟩
  refine ⟨c, hg, hasSum_le_inj _ (@Encodable.encode_injective ι _) ?_ ?_ hg hf⟩
  · intro i _
    exact le_of_lt (f0 _)
  · intro n
    exact le_rfl

theorem Set.Countable.exists_pos_hasSum_le {ι : Type*} {s : Set ι} (hs : s.Countable) {ε : ℝ}
    (hε : 0 < ε) : ∃ ε' : ι → ℝ, (∀ i, 0 < ε' i) ∧ ∃ c, HasSum (fun i : s ↦ ε' i) c ∧ c ≤ ε := by
  classical
  haveI := hs.toEncodable
  rcases posSumOfEncodable hε s with ⟨f, hf0, ⟨c, hfc, hcε⟩⟩
  refine ⟨fun i ↦ if h : i ∈ s then f ⟨i, h⟩ else 1, fun i ↦ ?_, ⟨c, ?_, hcε⟩⟩
  · conv_rhs => simp
    split_ifs
    exacts [hf0 _, zero_lt_one]
  · simpa only [Subtype.coe_prop, dif_pos, Subtype.coe_eta]

theorem Set.Countable.exists_pos_forall_sum_le {ι : Type*} {s : Set ι} (hs : s.Countable) {ε : ℝ}
    (hε : 0 < ε) : ∃ ε' : ι → ℝ,
    (∀ i, 0 < ε' i) ∧ ∀ t : Finset ι, ↑t ⊆ s → ∑ i ∈ t, ε' i ≤ ε := by
  classical
  rcases hs.exists_pos_hasSum_le hε with ⟨ε', hpos, c, hε'c, hcε⟩
  refine ⟨ε', hpos, fun t ht ↦ ?_⟩
  rw [← sum_subtype_of_mem _ ht]
  refine (sum_le_hasSum _ ?_ hε'c).trans hcε
  exact fun _ _ ↦ (hpos _).le

namespace NNReal

theorem exists_pos_sum_of_countable {ε : ℝ≥0} (hε : ε ≠ 0) (ι) [Countable ι] :
    ∃ ε' : ι → ℝ≥0, (∀ i, 0 < ε' i) ∧ ∃ c, HasSum ε' c ∧ c < ε := by
  cases nonempty_encodable ι
  obtain ⟨a, a0, aε⟩ := exists_between (pos_iff_ne_zero.2 hε)
  obtain ⟨ε', hε', c, hc, hcε⟩ := posSumOfEncodable a0 ι
  exact
    ⟨fun i ↦ ⟨ε' i, (hε' i).le⟩, fun i ↦ NNReal.coe_lt_coe.1 <| hε' i,
      ⟨c, hasSum_le (fun i ↦ (hε' i).le) hasSum_zero hc⟩, NNReal.hasSum_coe.1 hc,
      aε.trans_le' <| NNReal.coe_le_coe.1 hcε⟩

end NNReal

namespace ENNReal

theorem exists_pos_sum_of_countable {ε : ℝ≥0∞} (hε : ε ≠ 0) (ι) [Countable ι] :
    ∃ ε' : ι → ℝ≥0, (∀ i, 0 < ε' i) ∧ (∑' i, (ε' i : ℝ≥0∞)) < ε := by
  rcases exists_between (pos_iff_ne_zero.2 hε) with ⟨r, h0r, hrε⟩
  rcases lt_iff_exists_coe.1 hrε with ⟨x, rfl, _⟩
  rcases NNReal.exists_pos_sum_of_countable (coe_pos.1 h0r).ne' ι with ⟨ε', hp, c, hc, hcr⟩
  exact ⟨ε', hp, (ENNReal.tsum_coe_eq hc).symm ▸ lt_trans (coe_lt_coe.2 hcr) hrε⟩

theorem exists_pos_sum_of_countable' {ε : ℝ≥0∞} (hε : ε ≠ 0) (ι) [Countable ι] :
    ∃ ε' : ι → ℝ≥0∞, (∀ i, 0 < ε' i) ∧ ∑' i, ε' i < ε :=
  let ⟨δ, δpos, hδ⟩ := exists_pos_sum_of_countable hε ι
  ⟨fun i ↦ δ i, fun i ↦ ENNReal.coe_pos.2 (δpos i), hδ⟩

theorem exists_pos_tsum_mul_lt_of_countable {ε : ℝ≥0∞} (hε : ε ≠ 0) {ι} [Countable ι] (w : ι → ℝ≥0∞)
    (hw : ∀ i, w i ≠ ∞) : ∃ δ : ι → ℝ≥0, (∀ i, 0 < δ i) ∧ (∑' i, (w i * δ i : ℝ≥0∞)) < ε := by
  lift w to ι → ℝ≥0 using hw
  rcases exists_pos_sum_of_countable hε ι with ⟨δ', Hpos, Hsum⟩
  have : ∀ i, 0 < max 1 (w i) := fun i ↦ zero_lt_one.trans_le (le_max_left _ _)
  refine ⟨fun i ↦ δ' i / max 1 (w i), fun i ↦ div_pos (Hpos _) (this i), ?_⟩
  refine lt_of_le_of_lt (ENNReal.tsum_le_tsum fun i ↦ ?_) Hsum
  rw [coe_div (this i).ne']
  refine mul_le_of_le_div' ?_
  grw [← le_max_right]

end ENNReal

/-!
### Factorial
-/


theorem factorial_tendsto_atTop : Tendsto Nat.factorial atTop atTop :=
  tendsto_atTop_atTop_of_monotone (fun _ _ ↦ Nat.factorial_le) fun n ↦ ⟨n, n.self_le_factorial⟩

theorem tendsto_factorial_div_pow_self_atTop :
    Tendsto (fun n ↦ n ! / (n : ℝ) ^ n : ℕ → ℝ) atTop (𝓝 0) :=
  tendsto_of_tendsto_of_tendsto_of_le_of_le' tendsto_const_nhds
    (tendsto_const_div_atTop_nhds_zero_nat 1)
    (Eventually.of_forall fun n ↦
      div_nonneg (mod_cast n.factorial_pos.le)
        (pow_nonneg (mod_cast n.zero_le) _))
    (by
      refine (eventually_gt_atTop 0).mono fun n hn ↦ ?_
      rcases Nat.exists_eq_succ_of_ne_zero hn.ne.symm with ⟨k, rfl⟩
      rw [factorial_eq_prod_range_add_one, pow_eq_prod_const, div_eq_mul_inv, ← inv_eq_one_div,
        prod_natCast, Nat.cast_succ, ← Finset.prod_inv_distrib, ← prod_mul_distrib,
        Finset.prod_range_succ']
      simp only [one_mul, Nat.cast_add, zero_add, Nat.cast_one]
      refine
            mul_le_of_le_one_left (inv_nonneg.mpr <| mod_cast hn.le) (prod_le_one ?_ ?_) <;>
          intro x hx <;>
        rw [Finset.mem_range] at hx
      · positivity
      · refine (div_le_one <| mod_cast hn).mpr ?_
        norm_cast
        cutsat)

/-!
### Ceil and floor
-/


section

theorem tendsto_nat_floor_atTop {α : Type*}
    [Semiring α] [LinearOrder α] [IsStrictOrderedRing α] [FloorSemiring α] :
    Tendsto (fun x : α ↦ ⌊x⌋₊) atTop atTop :=
  Nat.floor_mono.tendsto_atTop_atTop fun x ↦ ⟨max 0 (x + 1), by simp [Nat.le_floor_iff]⟩

lemma tendsto_nat_ceil_atTop {α : Type*}
    [Semiring α] [LinearOrder α] [IsStrictOrderedRing α] [FloorSemiring α] :
    Tendsto (fun x : α ↦ ⌈x⌉₊) atTop atTop := by
  refine Nat.ceil_mono.tendsto_atTop_atTop (fun x ↦ ⟨x, ?_⟩)
  simp only [Nat.ceil_natCast, le_refl]

lemma tendsto_nat_floor_mul_atTop {α : Type _}
    [Semifield α] [LinearOrder α] [IsStrictOrderedRing α] [FloorSemiring α]
    [Archimedean α] (a : α) (ha : 0 < a) : Tendsto (fun (x : ℕ) => ⌊a * x⌋₊) atTop atTop :=
  Tendsto.comp tendsto_nat_floor_atTop
    <| Tendsto.const_mul_atTop ha tendsto_natCast_atTop_atTop

variable {R : Type*} [TopologicalSpace R] [Field R] [LinearOrder R] [IsStrictOrderedRing R]
  [OrderTopology R] [FloorRing R]

theorem tendsto_nat_floor_mul_div_atTop {a : R} (ha : 0 ≤ a) :
    Tendsto (fun x ↦ (⌊a * x⌋₊ : R) / x) atTop (𝓝 a) := by
  have A : Tendsto (fun x : R ↦ a - x⁻¹) atTop (𝓝 (a - 0)) :=
    tendsto_const_nhds.sub tendsto_inv_atTop_zero
  rw [sub_zero] at A
  apply tendsto_of_tendsto_of_tendsto_of_le_of_le' A tendsto_const_nhds
  · refine eventually_atTop.2 ⟨1, fun x hx ↦ ?_⟩
    simp only [le_div_iff₀ (zero_lt_one.trans_le hx), _root_.sub_mul,
      inv_mul_cancel₀ (zero_lt_one.trans_le hx).ne']
    have := Nat.lt_floor_add_one (a * x)
    linarith
  · refine eventually_atTop.2 ⟨1, fun x hx ↦ ?_⟩
    rw [div_le_iff₀ (zero_lt_one.trans_le hx)]
    simp [Nat.floor_le (mul_nonneg ha (zero_le_one.trans hx))]

theorem tendsto_nat_floor_div_atTop : Tendsto (fun x ↦ (⌊x⌋₊ : R) / x) atTop (𝓝 1) := by
  simpa using tendsto_nat_floor_mul_div_atTop (zero_le_one' R)

theorem tendsto_nat_ceil_mul_div_atTop {a : R} (ha : 0 ≤ a) :
    Tendsto (fun x ↦ (⌈a * x⌉₊ : R) / x) atTop (𝓝 a) := by
  have A : Tendsto (fun x : R ↦ a + x⁻¹) atTop (𝓝 (a + 0)) :=
    tendsto_const_nhds.add tendsto_inv_atTop_zero
  rw [add_zero] at A
  apply tendsto_of_tendsto_of_tendsto_of_le_of_le' tendsto_const_nhds A
  · refine eventually_atTop.2 ⟨1, fun x hx ↦ ?_⟩
    rw [le_div_iff₀ (zero_lt_one.trans_le hx)]
    exact Nat.le_ceil _
  · refine eventually_atTop.2 ⟨1, fun x hx ↦ ?_⟩
    simp [div_le_iff₀ (zero_lt_one.trans_le hx), inv_mul_cancel₀ (zero_lt_one.trans_le hx).ne',
      (Nat.ceil_lt_add_one (mul_nonneg ha (zero_le_one.trans hx))).le, add_mul]

theorem tendsto_nat_ceil_div_atTop : Tendsto (fun x ↦ (⌈x⌉₊ : R) / x) atTop (𝓝 1) := by
  simpa using tendsto_nat_ceil_mul_div_atTop (zero_le_one' R)

lemma Nat.tendsto_div_const_atTop {n : ℕ} (hn : n ≠ 0) : Tendsto (· / n) atTop atTop := by
  rw [Tendsto, map_div_atTop_eq_nat n hn.bot_lt]

end

<<<<<<< HEAD
@[deprecated (since := "2025-08-15")]
alias tendsto_inverse_atTop_nhds_zero_nat := tendsto_inv_atTop_nhds_zero_nat

@[deprecated (since := "2025-08-15")]
alias NNReal.tendsto_inverse_atTop_nhds_zero_nat := tendsto_inv_atTop_nhds_zero_nat

@[deprecated (since := "2025-08-15")]
alias NNReal.tendsto_const_div_atTop_nhds_zero_nat := tendsto_const_div_atTop_nhds_zero_nat
=======
@[deprecated (since := "2025-10-27")]
alias tendsto_inverse_atTop_nhds_zero_nat := tendsto_inv_atTop_nhds_zero_nat

@[deprecated (since := "2025-10-27")]
alias NNReal.tendsto_inverse_atTop_nhds_zero_nat := tendsto_inv_atTop_nhds_zero_nat

@[deprecated (since := "2025-10-27")]
alias NNReal.tendsto_const_div_atTop_nhds_zero_nat := tendsto_const_div_atTop_nhds_zero_nat

@[deprecated (since := "2025-10-27")]
alias NNReal.tendsto_algebraMap_inverse_atTop_nhds_zero_nat :=
  tendsto_algebraMap_inv_atTop_nhds_zero_nat

@[deprecated (since := "2025-10-27")]
alias tendsto_algebraMap_inverse_atTop_nhds_zero_nat :=
  tendsto_algebraMap_inv_atTop_nhds_zero_nat

@[deprecated (since := "2025-10-27")]
protected alias Nat.tendsto_pow_atTop_atTop_of_one_lt := tendsto_pow_atTop_atTop_of_one_lt
>>>>>>> e23d5052
<|MERGE_RESOLUTION|>--- conflicted
+++ resolved
@@ -31,34 +31,12 @@
 theorem NNRat.tendsto_inv_atTop_nhds_zero_nat : Tendsto (fun n : ℕ ↦ (n : ℚ≥0)⁻¹) atTop (𝓝 0) :=
   tendsto_inv_atTop_zero.comp tendsto_natCast_atTop_atTop
 
-<<<<<<< HEAD
-theorem NNRat.tendsto_algebraMap_inverse_atTop_nhds_zero_nat {𝕜 : Type*} [Semiring 𝕜]
-=======
 theorem NNRat.tendsto_algebraMap_inv_atTop_nhds_zero_nat (𝕜 : Type*) [Semiring 𝕜]
->>>>>>> e23d5052
     [Algebra ℚ≥0 𝕜] [TopologicalSpace 𝕜] [ContinuousSMul ℚ≥0 𝕜] :
     Tendsto (algebraMap ℚ≥0 𝕜 ∘ fun n : ℕ ↦ (n : ℚ≥0)⁻¹) atTop (𝓝 0) := by
   convert (continuous_algebraMap ℚ≥0 𝕜).continuousAt.tendsto.comp
     tendsto_inv_atTop_nhds_zero_nat
   rw [map_zero]
-<<<<<<< HEAD
-
-theorem tendsto_inv_atTop_nhds_zero_nat {𝕜 : Type*} [Semifield 𝕜] [CharZero 𝕜]
-    [TopologicalSpace 𝕜] [ContinuousSMul ℚ≥0 𝕜] :
-    Tendsto (fun n : ℕ ↦ (n : 𝕜)⁻¹) atTop (𝓝 0) := by
-  convert NNRat.tendsto_algebraMap_inverse_atTop_nhds_zero_nat (𝕜 := 𝕜)
-  simp
-
-theorem tendsto_const_div_atTop_nhds_zero_nat {𝕜 : Type*} [Semifield 𝕜] [CharZero 𝕜]
-    [TopologicalSpace 𝕜] [ContinuousSMul ℚ≥0 𝕜] [ContinuousMul 𝕜] (C : 𝕜) :
-    Tendsto (fun n : ℕ ↦ C / n) atTop (𝓝 0) := by
-  simpa only [mul_zero, div_eq_mul_inv] using
-    (tendsto_const_nhds (x := C)).mul tendsto_inv_atTop_nhds_zero_nat
-
-theorem tendsto_one_div_atTop_nhds_zero_nat : Tendsto (fun n : ℕ ↦ 1 / (n : ℝ)) atTop (𝓝 0) :=
-  tendsto_const_div_atTop_nhds_zero_nat 1
-
-=======
 
 theorem tendsto_inv_atTop_nhds_zero_nat {𝕜 : Type*} [DivisionSemiring 𝕜] [CharZero 𝕜]
     [TopologicalSpace 𝕜] [ContinuousSMul ℚ≥0 𝕜] :
@@ -77,7 +55,6 @@
     Tendsto (fun n : ℕ ↦ 1 / (n : 𝕜)) atTop (𝓝 0) := by
   simp [tendsto_inv_atTop_nhds_zero_nat]
 
->>>>>>> e23d5052
 theorem EReal.tendsto_const_div_atTop_nhds_zero_nat {C : EReal} (h : C ≠ ⊥) (h' : C ≠ ⊤) :
     Tendsto (fun n : ℕ ↦ C / n) atTop (𝓝 0) := by
   have : (fun n : ℕ ↦ C / n) = fun n : ℕ ↦ ((C.toReal / n : ℝ) : EReal) := by
@@ -86,17 +63,6 @@
   rw [this, ← coe_zero, tendsto_coe]
   exact _root_.tendsto_const_div_atTop_nhds_zero_nat C.toReal
 
-<<<<<<< HEAD
-theorem tendsto_one_div_add_atTop_nhds_zero_nat :
-    Tendsto (fun n : ℕ ↦ 1 / ((n : ℝ) + 1)) atTop (𝓝 0) :=
-  suffices Tendsto (fun n : ℕ ↦ 1 / (↑(n + 1) : ℝ)) atTop (𝓝 0) by simpa
-  (tendsto_add_atTop_iff_nat 1).2 (_root_.tendsto_const_div_atTop_nhds_zero_nat 1)
-
-theorem NNReal.tendsto_algebraMap_inverse_atTop_nhds_zero_nat (𝕜 : Type*) [Semiring 𝕜]
-    [Algebra ℝ≥0 𝕜] [TopologicalSpace 𝕜] [ContinuousSMul ℝ≥0 𝕜] :
-    Tendsto (algebraMap ℝ≥0 𝕜 ∘ fun n : ℕ ↦ (n : ℝ≥0)⁻¹) atTop (𝓝 0) := by
-  convert (continuous_algebraMap ℝ≥0 𝕜).continuousAt.tendsto.comp tendsto_inv_atTop_nhds_zero_nat
-=======
 theorem tendsto_one_div_add_atTop_nhds_zero_nat {𝕜 : Type*} [DivisionSemiring 𝕜] [CharZero 𝕜]
     [TopologicalSpace 𝕜] [ContinuousSMul ℚ≥0 𝕜] :
     Tendsto (fun n : ℕ ↦ 1 / ((n : 𝕜) + 1)) atTop (𝓝 0) :=
@@ -108,7 +74,6 @@
     [Semiring A] [Algebra 𝕜 A] [TopologicalSpace A] [ContinuousSMul 𝕜 A] :
     Tendsto (algebraMap 𝕜 A ∘ fun n : ℕ ↦ (n : 𝕜)⁻¹) atTop (𝓝 0) := by
   convert (continuous_algebraMap 𝕜 A).continuousAt.tendsto.comp tendsto_inv_atTop_nhds_zero_nat
->>>>>>> e23d5052
   rw [map_zero]
 
 /-- The limit of `n / (n + x)` is 1, for any constant `x` (valid in `ℝ` or any topological division
@@ -795,16 +760,6 @@
 
 end
 
-<<<<<<< HEAD
-@[deprecated (since := "2025-08-15")]
-alias tendsto_inverse_atTop_nhds_zero_nat := tendsto_inv_atTop_nhds_zero_nat
-
-@[deprecated (since := "2025-08-15")]
-alias NNReal.tendsto_inverse_atTop_nhds_zero_nat := tendsto_inv_atTop_nhds_zero_nat
-
-@[deprecated (since := "2025-08-15")]
-alias NNReal.tendsto_const_div_atTop_nhds_zero_nat := tendsto_const_div_atTop_nhds_zero_nat
-=======
 @[deprecated (since := "2025-10-27")]
 alias tendsto_inverse_atTop_nhds_zero_nat := tendsto_inv_atTop_nhds_zero_nat
 
@@ -823,5 +778,4 @@
   tendsto_algebraMap_inv_atTop_nhds_zero_nat
 
 @[deprecated (since := "2025-10-27")]
-protected alias Nat.tendsto_pow_atTop_atTop_of_one_lt := tendsto_pow_atTop_atTop_of_one_lt
->>>>>>> e23d5052
+protected alias Nat.tendsto_pow_atTop_atTop_of_one_lt := tendsto_pow_atTop_atTop_of_one_lt