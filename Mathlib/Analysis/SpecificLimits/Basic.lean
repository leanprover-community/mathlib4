/-
Copyright (c) 2017 Johannes Hölzl. All rights reserved.
Released under Apache 2.0 license as described in the file LICENSE.
Authors: Sébastien Gouëzel, Johannes Hölzl, Yury G. Kudryashov, Patrick Massot
-/
import Mathlib.Algebra.GeomSum
import Mathlib.Order.Filter.Archimedean
import Mathlib.Order.Iterate
import Mathlib.Topology.Algebra.Algebra
import Mathlib.Topology.Algebra.InfiniteSum.Real
import Mathlib.Topology.Instances.EReal

/-!
# A collection of specific limit computations

This file, by design, is independent of `NormedSpace` in the import hierarchy.  It contains
important specific limit computations in metric spaces, in ordered rings/fields, and in specific
instances of these such as `ℝ`, `ℝ≥0` and `ℝ≥0∞`.
-/


noncomputable section

open scoped Classical
open Set Function Filter Finset Metric

open scoped Classical
open Topology Nat uniformity NNReal ENNReal EReal

variable {α : Type*} {β : Type*} {ι : Type*}

theorem tendsto_inverse_atTop_nhds_zero_nat : Tendsto (fun n : ℕ ↦ (n : ℝ)⁻¹) atTop (𝓝 0) :=
  tendsto_inv_atTop_zero.comp tendsto_natCast_atTop_atTop
@[deprecated (since := "2024-01-31")]
alias tendsto_inverse_atTop_nhds_0_nat := tendsto_inverse_atTop_nhds_zero_nat

theorem tendsto_const_div_atTop_nhds_zero_nat (C : ℝ) :
    Tendsto (fun n : ℕ ↦ C / n) atTop (𝓝 0) := by
  simpa only [mul_zero] using tendsto_const_nhds.mul tendsto_inverse_atTop_nhds_zero_nat
@[deprecated (since := "2024-01-31")]
alias tendsto_const_div_atTop_nhds_0_nat := tendsto_const_div_atTop_nhds_zero_nat

theorem tendsto_one_div_atTop_nhds_zero_nat : Tendsto (fun n : ℕ ↦ 1/(n : ℝ)) atTop (𝓝 0) :=
  tendsto_const_div_atTop_nhds_zero_nat 1
@[deprecated (since := "2024-01-31")]
alias tendsto_one_div_atTop_nhds_0_nat := tendsto_one_div_atTop_nhds_zero_nat

theorem NNReal.tendsto_inverse_atTop_nhds_zero_nat :
    Tendsto (fun n : ℕ ↦ (n : ℝ≥0)⁻¹) atTop (𝓝 0) := by
  rw [← NNReal.tendsto_coe]
  exact _root_.tendsto_inverse_atTop_nhds_zero_nat
@[deprecated (since := "2024-01-31")]
alias NNReal.tendsto_inverse_atTop_nhds_0_nat := NNReal.tendsto_inverse_atTop_nhds_zero_nat

theorem NNReal.tendsto_const_div_atTop_nhds_zero_nat (C : ℝ≥0) :
    Tendsto (fun n : ℕ ↦ C / n) atTop (𝓝 0) := by
  simpa using tendsto_const_nhds.mul NNReal.tendsto_inverse_atTop_nhds_zero_nat
@[deprecated (since := "2024-01-31")]
alias NNReal.tendsto_const_div_atTop_nhds_0_nat := NNReal.tendsto_const_div_atTop_nhds_zero_nat

theorem EReal.tendsto_const_div_atTop_nhds_zero_nat {C : EReal} (h : C ≠ ⊥) (h' : C ≠ ⊤) :
    Tendsto (fun n : ℕ ↦ C / n) atTop (𝓝 0) := by
  have : (fun n : ℕ ↦ C / n) = fun n : ℕ ↦ ((C.toReal / n : ℝ) : EReal) := by
    ext n
    nth_rw 1 [← coe_toReal h' h, ← coe_coe_eq_natCast n, ← coe_div C.toReal n]
  rw [this, ← coe_zero, tendsto_coe]
  exact _root_.tendsto_const_div_atTop_nhds_zero_nat C.toReal

theorem tendsto_one_div_add_atTop_nhds_zero_nat :
    Tendsto (fun n : ℕ ↦ 1 / ((n : ℝ) + 1)) atTop (𝓝 0) :=
  suffices Tendsto (fun n : ℕ ↦ 1 / (↑(n + 1) : ℝ)) atTop (𝓝 0) by simpa
  (tendsto_add_atTop_iff_nat 1).2 (_root_.tendsto_const_div_atTop_nhds_zero_nat 1)
@[deprecated (since := "2024-01-31")]
alias tendsto_one_div_add_atTop_nhds_0_nat := tendsto_one_div_add_atTop_nhds_zero_nat

theorem NNReal.tendsto_algebraMap_inverse_atTop_nhds_zero_nat (𝕜 : Type*) [Semiring 𝕜]
    [Algebra ℝ≥0 𝕜] [TopologicalSpace 𝕜] [ContinuousSMul ℝ≥0 𝕜] :
    Tendsto (algebraMap ℝ≥0 𝕜 ∘ fun n : ℕ ↦ (n : ℝ≥0)⁻¹) atTop (𝓝 0) := by
  convert (continuous_algebraMap ℝ≥0 𝕜).continuousAt.tendsto.comp
    tendsto_inverse_atTop_nhds_zero_nat
  rw [map_zero]
@[deprecated (since := "2024-01-31")]
alias NNReal.tendsto_algebraMap_inverse_atTop_nhds_0_nat :=
  NNReal.tendsto_algebraMap_inverse_atTop_nhds_zero_nat

theorem tendsto_algebraMap_inverse_atTop_nhds_zero_nat (𝕜 : Type*) [Semiring 𝕜] [Algebra ℝ 𝕜]
    [TopologicalSpace 𝕜] [ContinuousSMul ℝ 𝕜] :
    Tendsto (algebraMap ℝ 𝕜 ∘ fun n : ℕ ↦ (n : ℝ)⁻¹) atTop (𝓝 0) :=
  NNReal.tendsto_algebraMap_inverse_atTop_nhds_zero_nat 𝕜
@[deprecated (since := "2024-01-31")]
alias tendsto_algebraMap_inverse_atTop_nhds_0_nat :=
  _root_.tendsto_algebraMap_inverse_atTop_nhds_zero_nat

/-- The limit of `n / (n + x)` is 1, for any constant `x` (valid in `ℝ` or any topological division
algebra over `ℝ`, e.g., `ℂ`).

TODO: introduce a typeclass saying that `1 / n` tends to 0 at top, making it possible to get this
statement simultaneously on `ℚ`, `ℝ` and `ℂ`. -/
theorem tendsto_natCast_div_add_atTop {𝕜 : Type*} [DivisionRing 𝕜] [TopologicalSpace 𝕜]
    [CharZero 𝕜] [Algebra ℝ 𝕜] [ContinuousSMul ℝ 𝕜] [TopologicalDivisionRing 𝕜] (x : 𝕜) :
    Tendsto (fun n : ℕ ↦ (n : 𝕜) / (n + x)) atTop (𝓝 1) := by
  convert Tendsto.congr' ((eventually_ne_atTop 0).mp (eventually_of_forall fun n hn ↦ _)) _
  · exact fun n : ℕ ↦ 1 / (1 + x / n)
  · field_simp [Nat.cast_ne_zero.mpr hn]
  · have : 𝓝 (1 : 𝕜) = 𝓝 (1 / (1 + x * (0 : 𝕜))) := by
      rw [mul_zero, add_zero, div_one]
    rw [this]
    refine tendsto_const_nhds.div (tendsto_const_nhds.add ?_) (by simp)
    simp_rw [div_eq_mul_inv]
    refine tendsto_const_nhds.mul ?_
    have := ((continuous_algebraMap ℝ 𝕜).tendsto _).comp tendsto_inverse_atTop_nhds_zero_nat
    rw [map_zero, Filter.tendsto_atTop'] at this
    refine Iff.mpr tendsto_atTop' ?_
    intros
    simp_all only [comp_apply, map_inv₀, map_natCast]

/-! ### Powers -/


theorem tendsto_add_one_pow_atTop_atTop_of_pos [LinearOrderedSemiring α] [Archimedean α] {r : α}
    (h : 0 < r) : Tendsto (fun n : ℕ ↦ (r + 1) ^ n) atTop atTop :=
  tendsto_atTop_atTop_of_monotone' (fun _ _ ↦ pow_le_pow_right <| le_add_of_nonneg_left h.le) <|
    not_bddAbove_iff.2 fun _ ↦ Set.exists_range_iff.2 <| add_one_pow_unbounded_of_pos _ h

theorem tendsto_pow_atTop_atTop_of_one_lt [LinearOrderedRing α] [Archimedean α] {r : α}
    (h : 1 < r) : Tendsto (fun n : ℕ ↦ r ^ n) atTop atTop :=
  sub_add_cancel r 1 ▸ tendsto_add_one_pow_atTop_atTop_of_pos (sub_pos.2 h)

theorem Nat.tendsto_pow_atTop_atTop_of_one_lt {m : ℕ} (h : 1 < m) :
    Tendsto (fun n : ℕ ↦ m ^ n) atTop atTop :=
  tsub_add_cancel_of_le (le_of_lt h) ▸ tendsto_add_one_pow_atTop_atTop_of_pos (tsub_pos_of_lt h)

theorem tendsto_pow_atTop_nhds_zero_of_lt_one {𝕜 : Type*} [LinearOrderedField 𝕜] [Archimedean 𝕜]
    [TopologicalSpace 𝕜] [OrderTopology 𝕜] {r : 𝕜} (h₁ : 0 ≤ r) (h₂ : r < 1) :
    Tendsto (fun n : ℕ ↦ r ^ n) atTop (𝓝 0) :=
  h₁.eq_or_lt.elim
    (fun hr ↦ (tendsto_add_atTop_iff_nat 1).mp <| by
      simp [_root_.pow_succ, ← hr, tendsto_const_nhds])
    (fun hr ↦
      have := one_lt_inv hr h₂ |> tendsto_pow_atTop_atTop_of_one_lt
      (tendsto_inv_atTop_zero.comp this).congr fun n ↦ by simp)
@[deprecated (since := "2024-01-31")]
alias tendsto_pow_atTop_nhds_0_of_lt_1 := tendsto_pow_atTop_nhds_zero_of_lt_one

@[simp] theorem tendsto_pow_atTop_nhds_zero_iff {𝕜 : Type*} [LinearOrderedField 𝕜] [Archimedean 𝕜]
    [TopologicalSpace 𝕜] [OrderTopology 𝕜] {r : 𝕜} :
    Tendsto (fun n : ℕ ↦ r ^ n) atTop (𝓝 0) ↔ |r| < 1 := by
  rw [tendsto_zero_iff_abs_tendsto_zero]
  refine ⟨fun h ↦ by_contra (fun hr_le ↦ ?_), fun h ↦ ?_⟩
  · by_cases hr : 1 = |r|
    · replace h : Tendsto (fun n : ℕ ↦ |r|^n) atTop (𝓝 0) := by simpa only [← abs_pow, h]
      simp only [hr.symm, one_pow] at h
      exact zero_ne_one <| tendsto_nhds_unique h tendsto_const_nhds
    · apply @not_tendsto_nhds_of_tendsto_atTop 𝕜 ℕ _ _ _ _ atTop _ (fun n ↦ |r| ^ n) _ 0 _
      · refine (pow_right_strictMono <| lt_of_le_of_ne (le_of_not_lt hr_le)
          hr).monotone.tendsto_atTop_atTop (fun b ↦ ?_)
        obtain ⟨n, hn⟩ := (pow_unbounded_of_one_lt b (lt_of_le_of_ne (le_of_not_lt hr_le) hr))
        exact ⟨n, le_of_lt hn⟩
      · simpa only [← abs_pow]
  · simpa only [← abs_pow] using (tendsto_pow_atTop_nhds_zero_of_lt_one (abs_nonneg r)) h

@[deprecated (since := "2024-01-31")]
alias tendsto_pow_atTop_nhds_0_iff := tendsto_pow_atTop_nhds_zero_iff

theorem tendsto_pow_atTop_nhdsWithin_zero_of_lt_one {𝕜 : Type*} [LinearOrderedField 𝕜]
    [Archimedean 𝕜] [TopologicalSpace 𝕜] [OrderTopology 𝕜] {r : 𝕜} (h₁ : 0 < r) (h₂ : r < 1) :
    Tendsto (fun n : ℕ ↦ r ^ n) atTop (𝓝[>] 0) :=
  tendsto_inf.2
    ⟨tendsto_pow_atTop_nhds_zero_of_lt_one h₁.le h₂,
      tendsto_principal.2 <| eventually_of_forall fun _ ↦ pow_pos h₁ _⟩

@[deprecated (since := "2024-01-31")]
alias tendsto_pow_atTop_nhdsWithin_0_of_lt_1 := tendsto_pow_atTop_nhdsWithin_zero_of_lt_one

theorem uniformity_basis_dist_pow_of_lt_one {α : Type*} [PseudoMetricSpace α] {r : ℝ} (h₀ : 0 < r)
    (h₁ : r < 1) :
    (uniformity α).HasBasis (fun _ : ℕ ↦ True) fun k ↦ { p : α × α | dist p.1 p.2 < r ^ k } :=
  Metric.mk_uniformity_basis (fun _ _ ↦ pow_pos h₀ _) fun _ ε0 ↦
    (exists_pow_lt_of_lt_one ε0 h₁).imp fun _ hk ↦ ⟨trivial, hk.le⟩
@[deprecated (since := "2024-01-31")]
alias uniformity_basis_dist_pow_of_lt_1 := uniformity_basis_dist_pow_of_lt_one

theorem geom_lt {u : ℕ → ℝ} {c : ℝ} (hc : 0 ≤ c) {n : ℕ} (hn : 0 < n)
    (h : ∀ k < n, c * u k < u (k + 1)) : c ^ n * u 0 < u n := by
  apply (monotone_mul_left_of_nonneg hc).seq_pos_lt_seq_of_le_of_lt hn _ _ h
  · simp
  · simp [_root_.pow_succ', mul_assoc, le_refl]

theorem geom_le {u : ℕ → ℝ} {c : ℝ} (hc : 0 ≤ c) (n : ℕ) (h : ∀ k < n, c * u k ≤ u (k + 1)) :
    c ^ n * u 0 ≤ u n := by
  apply (monotone_mul_left_of_nonneg hc).seq_le_seq n _ _ h <;>
    simp [_root_.pow_succ', mul_assoc, le_refl]

theorem lt_geom {u : ℕ → ℝ} {c : ℝ} (hc : 0 ≤ c) {n : ℕ} (hn : 0 < n)
    (h : ∀ k < n, u (k + 1) < c * u k) : u n < c ^ n * u 0 := by
  apply (monotone_mul_left_of_nonneg hc).seq_pos_lt_seq_of_lt_of_le hn _ h _
  · simp
  · simp [_root_.pow_succ', mul_assoc, le_refl]

theorem le_geom {u : ℕ → ℝ} {c : ℝ} (hc : 0 ≤ c) (n : ℕ) (h : ∀ k < n, u (k + 1) ≤ c * u k) :
    u n ≤ c ^ n * u 0 := by
  apply (monotone_mul_left_of_nonneg hc).seq_le_seq n _ h _ <;>
    simp [_root_.pow_succ', mul_assoc, le_refl]

/-- If a sequence `v` of real numbers satisfies `k * v n ≤ v (n+1)` with `1 < k`,
then it goes to +∞. -/
theorem tendsto_atTop_of_geom_le {v : ℕ → ℝ} {c : ℝ} (h₀ : 0 < v 0) (hc : 1 < c)
    (hu : ∀ n, c * v n ≤ v (n + 1)) : Tendsto v atTop atTop :=
  (tendsto_atTop_mono fun n ↦ geom_le (zero_le_one.trans hc.le) n fun k _ ↦ hu k) <|
    (tendsto_pow_atTop_atTop_of_one_lt hc).atTop_mul_const h₀

theorem NNReal.tendsto_pow_atTop_nhds_zero_of_lt_one {r : ℝ≥0} (hr : r < 1) :
    Tendsto (fun n : ℕ ↦ r ^ n) atTop (𝓝 0) :=
  NNReal.tendsto_coe.1 <| by
    simp only [NNReal.coe_pow, NNReal.coe_zero,
      _root_.tendsto_pow_atTop_nhds_zero_of_lt_one r.coe_nonneg hr]
@[deprecated (since := "2024-01-31")]
alias NNReal.tendsto_pow_atTop_nhds_0_of_lt_1 := NNReal.tendsto_pow_atTop_nhds_zero_of_lt_one

@[simp]
protected theorem NNReal.tendsto_pow_atTop_nhds_zero_iff {r : ℝ≥0} :
    Tendsto (fun n : ℕ => r ^ n) atTop (𝓝 0) ↔ r < 1 :=
  ⟨fun h => by simpa [coe_pow, coe_zero, abs_eq, coe_lt_one, val_eq_coe] using
    tendsto_pow_atTop_nhds_zero_iff.mp <| tendsto_coe.mpr h, tendsto_pow_atTop_nhds_zero_of_lt_one⟩

theorem ENNReal.tendsto_pow_atTop_nhds_zero_of_lt_one {r : ℝ≥0∞} (hr : r < 1) :
    Tendsto (fun n : ℕ ↦ r ^ n) atTop (𝓝 0) := by
  rcases ENNReal.lt_iff_exists_coe.1 hr with ⟨r, rfl, hr'⟩
  rw [← ENNReal.coe_zero]
  norm_cast at *
  apply NNReal.tendsto_pow_atTop_nhds_zero_of_lt_one hr
@[deprecated (since := "2024-01-31")]
alias ENNReal.tendsto_pow_atTop_nhds_0_of_lt_1 := ENNReal.tendsto_pow_atTop_nhds_zero_of_lt_one

@[simp]
protected theorem ENNReal.tendsto_pow_atTop_nhds_zero_iff {r : ℝ≥0∞} :
    Tendsto (fun n : ℕ => r ^ n) atTop (𝓝 0) ↔ r < 1 := by
  refine ⟨fun h ↦ ?_, tendsto_pow_atTop_nhds_zero_of_lt_one⟩
  lift r to NNReal
  · refine fun hr ↦ top_ne_zero (tendsto_nhds_unique (EventuallyEq.tendsto ?_) (hr ▸ h))
    exact eventually_atTop.mpr ⟨1, fun _ hn ↦ pow_eq_top_iff.mpr ⟨rfl, Nat.pos_iff_ne_zero.mp hn⟩⟩
  rw [← coe_zero] at h
  norm_cast at h ⊢
  exact NNReal.tendsto_pow_atTop_nhds_zero_iff.mp h

/-! ### Geometric series-/


section Geometric

theorem hasSum_geometric_of_lt_one {r : ℝ} (h₁ : 0 ≤ r) (h₂ : r < 1) :
    HasSum (fun n : ℕ ↦ r ^ n) (1 - r)⁻¹ :=
  have : r ≠ 1 := ne_of_lt h₂
  have : Tendsto (fun n ↦ (r ^ n - 1) * (r - 1)⁻¹) atTop (𝓝 ((0 - 1) * (r - 1)⁻¹)) :=
    ((tendsto_pow_atTop_nhds_zero_of_lt_one h₁ h₂).sub tendsto_const_nhds).mul tendsto_const_nhds
  (hasSum_iff_tendsto_nat_of_nonneg (pow_nonneg h₁) _).mpr <| by
    simp_all [neg_inv, geom_sum_eq, div_eq_mul_inv]
@[deprecated (since := "2024-01-31")] alias hasSum_geometric_of_lt_1 := hasSum_geometric_of_lt_one

theorem summable_geometric_of_lt_one {r : ℝ} (h₁ : 0 ≤ r) (h₂ : r < 1) :
    Summable fun n : ℕ ↦ r ^ n :=
  ⟨_, hasSum_geometric_of_lt_one h₁ h₂⟩

@[deprecated (since := "2024-01-31")]
alias summable_geometric_of_lt_1 := summable_geometric_of_lt_one

theorem tsum_geometric_of_lt_one {r : ℝ} (h₁ : 0 ≤ r) (h₂ : r < 1) : ∑' n : ℕ, r ^ n = (1 - r)⁻¹ :=
  (hasSum_geometric_of_lt_one h₁ h₂).tsum_eq
@[deprecated (since := "2024-01-31")] alias tsum_geometric_of_lt_1 := tsum_geometric_of_lt_one

theorem hasSum_geometric_two : HasSum (fun n : ℕ ↦ ((1 : ℝ) / 2) ^ n) 2 := by
  convert hasSum_geometric_of_lt_one _ _ <;> norm_num

theorem summable_geometric_two : Summable fun n : ℕ ↦ ((1 : ℝ) / 2) ^ n :=
  ⟨_, hasSum_geometric_two⟩

theorem summable_geometric_two_encode {ι : Type*} [Encodable ι] :
    Summable fun i : ι ↦ (1 / 2 : ℝ) ^ Encodable.encode i :=
  summable_geometric_two.comp_injective Encodable.encode_injective

theorem tsum_geometric_two : (∑' n : ℕ, ((1 : ℝ) / 2) ^ n) = 2 :=
  hasSum_geometric_two.tsum_eq

theorem sum_geometric_two_le (n : ℕ) : (∑ i ∈ range n, (1 / (2 : ℝ)) ^ i) ≤ 2 := by
  have : ∀ i, 0 ≤ (1 / (2 : ℝ)) ^ i := by
    intro i
    apply pow_nonneg
    norm_num
  convert sum_le_tsum (range n) (fun i _ ↦ this i) summable_geometric_two
  exact tsum_geometric_two.symm

theorem tsum_geometric_inv_two : (∑' n : ℕ, (2 : ℝ)⁻¹ ^ n) = 2 :=
  (inv_eq_one_div (2 : ℝ)).symm ▸ tsum_geometric_two

/-- The sum of `2⁻¹ ^ i` for `n ≤ i` equals `2 * 2⁻¹ ^ n`. -/
theorem tsum_geometric_inv_two_ge (n : ℕ) :
    (∑' i, ite (n ≤ i) ((2 : ℝ)⁻¹ ^ i) 0) = 2 * 2⁻¹ ^ n := by
  have A : Summable fun i : ℕ ↦ ite (n ≤ i) ((2⁻¹ : ℝ) ^ i) 0 := by
    simpa only [← piecewise_eq_indicator, one_div]
      using summable_geometric_two.indicator {i | n ≤ i}
  have B : ((Finset.range n).sum fun i : ℕ ↦ ite (n ≤ i) ((2⁻¹ : ℝ) ^ i) 0) = 0 :=
    Finset.sum_eq_zero fun i hi ↦
      ite_eq_right_iff.2 fun h ↦ (lt_irrefl _ ((Finset.mem_range.1 hi).trans_le h)).elim
  simp only [← _root_.sum_add_tsum_nat_add n A, B, if_true, zero_add, zero_le',
    le_add_iff_nonneg_left, pow_add, _root_.tsum_mul_right, tsum_geometric_inv_two]

theorem hasSum_geometric_two' (a : ℝ) : HasSum (fun n : ℕ ↦ a / 2 / 2 ^ n) a := by
  convert HasSum.mul_left (a / 2)
      (hasSum_geometric_of_lt_one (le_of_lt one_half_pos) one_half_lt_one) using 1
  · funext n
    simp only [one_div, inv_pow]
    rfl
  · norm_num

theorem summable_geometric_two' (a : ℝ) : Summable fun n : ℕ ↦ a / 2 / 2 ^ n :=
  ⟨a, hasSum_geometric_two' a⟩

theorem tsum_geometric_two' (a : ℝ) : ∑' n : ℕ, a / 2 / 2 ^ n = a :=
  (hasSum_geometric_two' a).tsum_eq

/-- **Sum of a Geometric Series** -/
theorem NNReal.hasSum_geometric {r : ℝ≥0} (hr : r < 1) : HasSum (fun n : ℕ ↦ r ^ n) (1 - r)⁻¹ := by
  apply NNReal.hasSum_coe.1
  push_cast
  rw [NNReal.coe_sub (le_of_lt hr)]
  exact hasSum_geometric_of_lt_one r.coe_nonneg hr

theorem NNReal.summable_geometric {r : ℝ≥0} (hr : r < 1) : Summable fun n : ℕ ↦ r ^ n :=
  ⟨_, NNReal.hasSum_geometric hr⟩

theorem tsum_geometric_nnreal {r : ℝ≥0} (hr : r < 1) : ∑' n : ℕ, r ^ n = (1 - r)⁻¹ :=
  (NNReal.hasSum_geometric hr).tsum_eq

/-- The series `pow r` converges to `(1-r)⁻¹`. For `r < 1` the RHS is a finite number,
and for `1 ≤ r` the RHS equals `∞`. -/
@[simp]
theorem ENNReal.tsum_geometric (r : ℝ≥0∞) : ∑' n : ℕ, r ^ n = (1 - r)⁻¹ := by
  cases' lt_or_le r 1 with hr hr
  · rcases ENNReal.lt_iff_exists_coe.1 hr with ⟨r, rfl, hr'⟩
    norm_cast at *
    convert ENNReal.tsum_coe_eq (NNReal.hasSum_geometric hr)
    rw [ENNReal.coe_inv <| ne_of_gt <| tsub_pos_iff_lt.2 hr, coe_sub, coe_one]
  · rw [tsub_eq_zero_iff_le.mpr hr, ENNReal.inv_zero, ENNReal.tsum_eq_iSup_nat, iSup_eq_top]
    refine fun a ha ↦
      (ENNReal.exists_nat_gt (lt_top_iff_ne_top.1 ha)).imp fun n hn ↦ lt_of_lt_of_le hn ?_
    calc
      (n : ℝ≥0∞) = ∑ i ∈ range n, 1 := by rw [sum_const, nsmul_one, card_range]
      _ ≤ ∑ i ∈ range n, r ^ i := by gcongr; apply one_le_pow_of_one_le' hr

theorem ENNReal.tsum_geometric_add_one (r : ℝ≥0∞) : ∑' n : ℕ, r ^ (n + 1) = r * (1 - r)⁻¹ := by
  simp only [_root_.pow_succ', ENNReal.tsum_mul_left, ENNReal.tsum_geometric]

end Geometric

/-!
### Sequences with geometrically decaying distance in metric spaces

In this paragraph, we discuss sequences in metric spaces or emetric spaces for which the distance
between two consecutive terms decays geometrically. We show that such sequences are Cauchy
sequences, and bound their distances to the limit. We also discuss series with geometrically
decaying terms.
-/


section EdistLeGeometric

variable [PseudoEMetricSpace α] (r C : ℝ≥0∞) (hr : r < 1) (hC : C ≠ ⊤) {f : ℕ → α}
  (hu : ∀ n, edist (f n) (f (n + 1)) ≤ C * r ^ n)

/-- If `edist (f n) (f (n+1))` is bounded by `C * r^n`, `C ≠ ∞`, `r < 1`,
then `f` is a Cauchy sequence. -/
theorem cauchySeq_of_edist_le_geometric : CauchySeq f := by
  refine cauchySeq_of_edist_le_of_tsum_ne_top _ hu ?_
  rw [ENNReal.tsum_mul_left, ENNReal.tsum_geometric]
  refine ENNReal.mul_ne_top hC (ENNReal.inv_ne_top.2 ?_)
  exact (tsub_pos_iff_lt.2 hr).ne'

/-- If `edist (f n) (f (n+1))` is bounded by `C * r^n`, then the distance from
`f n` to the limit of `f` is bounded above by `C * r^n / (1 - r)`. -/
theorem edist_le_of_edist_le_geometric_of_tendsto {a : α} (ha : Tendsto f atTop (𝓝 a)) (n : ℕ) :
    edist (f n) a ≤ C * r ^ n / (1 - r) := by
  convert edist_le_tsum_of_edist_le_of_tendsto _ hu ha _
  simp only [pow_add, ENNReal.tsum_mul_left, ENNReal.tsum_geometric, div_eq_mul_inv, mul_assoc]

/-- If `edist (f n) (f (n+1))` is bounded by `C * r^n`, then the distance from
`f 0` to the limit of `f` is bounded above by `C / (1 - r)`. -/
theorem edist_le_of_edist_le_geometric_of_tendsto₀ {a : α} (ha : Tendsto f atTop (𝓝 a)) :
    edist (f 0) a ≤ C / (1 - r) := by
  simpa only [_root_.pow_zero, mul_one] using edist_le_of_edist_le_geometric_of_tendsto r C hu ha 0

end EdistLeGeometric

section EdistLeGeometricTwo

variable [PseudoEMetricSpace α] (C : ℝ≥0∞) (hC : C ≠ ⊤) {f : ℕ → α}
  (hu : ∀ n, edist (f n) (f (n + 1)) ≤ C / 2 ^ n) {a : α} (ha : Tendsto f atTop (𝓝 a))

/-- If `edist (f n) (f (n+1))` is bounded by `C * 2^-n`, then `f` is a Cauchy sequence. -/
theorem cauchySeq_of_edist_le_geometric_two : CauchySeq f := by
  simp only [div_eq_mul_inv, ENNReal.inv_pow] at hu
  refine cauchySeq_of_edist_le_geometric 2⁻¹ C ?_ hC hu
  simp [ENNReal.one_lt_two]

/-- If `edist (f n) (f (n+1))` is bounded by `C * 2^-n`, then the distance from
`f n` to the limit of `f` is bounded above by `2 * C * 2^-n`. -/
theorem edist_le_of_edist_le_geometric_two_of_tendsto (n : ℕ) : edist (f n) a ≤ 2 * C / 2 ^ n := by
  simp only [div_eq_mul_inv, ENNReal.inv_pow] at *
  rw [mul_assoc, mul_comm]
  convert edist_le_of_edist_le_geometric_of_tendsto 2⁻¹ C hu ha n using 1
<<<<<<< HEAD
  rw [ENNReal.one_sub_inv_two, div_eq_mul_inv, _root_.inv_inv]
#align edist_le_of_edist_le_geometric_two_of_tendsto edist_le_of_edist_le_geometric_two_of_tendsto
=======
  rw [ENNReal.one_sub_inv_two, div_eq_mul_inv, inv_inv]
>>>>>>> 1eae226b

/-- If `edist (f n) (f (n+1))` is bounded by `C * 2^-n`, then the distance from
`f 0` to the limit of `f` is bounded above by `2 * C`. -/
theorem edist_le_of_edist_le_geometric_two_of_tendsto₀ : edist (f 0) a ≤ 2 * C := by
  simpa only [_root_.pow_zero, div_eq_mul_inv, inv_one, mul_one] using
    edist_le_of_edist_le_geometric_two_of_tendsto C hu ha 0

end EdistLeGeometricTwo

section LeGeometric

variable [PseudoMetricSpace α] {r C : ℝ} (hr : r < 1) {f : ℕ → α}
  (hu : ∀ n, dist (f n) (f (n + 1)) ≤ C * r ^ n)

theorem aux_hasSum_of_le_geometric : HasSum (fun n : ℕ ↦ C * r ^ n) (C / (1 - r)) := by
  rcases sign_cases_of_C_mul_pow_nonneg fun n ↦ dist_nonneg.trans (hu n) with (rfl | ⟨_, r₀⟩)
  · simp [hasSum_zero]
  · refine HasSum.mul_left C ?_
    simpa using hasSum_geometric_of_lt_one r₀ hr

variable (r C)

/-- If `dist (f n) (f (n+1))` is bounded by `C * r^n`, `r < 1`, then `f` is a Cauchy sequence.
Note that this lemma does not assume `0 ≤ C` or `0 ≤ r`. -/
theorem cauchySeq_of_le_geometric : CauchySeq f :=
  cauchySeq_of_dist_le_of_summable _ hu ⟨_, aux_hasSum_of_le_geometric hr hu⟩

/-- If `dist (f n) (f (n+1))` is bounded by `C * r^n`, `r < 1`, then the distance from
`f n` to the limit of `f` is bounded above by `C * r^n / (1 - r)`. -/
theorem dist_le_of_le_geometric_of_tendsto₀ {a : α} (ha : Tendsto f atTop (𝓝 a)) :
    dist (f 0) a ≤ C / (1 - r) :=
  (aux_hasSum_of_le_geometric hr hu).tsum_eq ▸
    dist_le_tsum_of_dist_le_of_tendsto₀ _ hu ⟨_, aux_hasSum_of_le_geometric hr hu⟩ ha

/-- If `dist (f n) (f (n+1))` is bounded by `C * r^n`, `r < 1`, then the distance from
`f 0` to the limit of `f` is bounded above by `C / (1 - r)`. -/
theorem dist_le_of_le_geometric_of_tendsto {a : α} (ha : Tendsto f atTop (𝓝 a)) (n : ℕ) :
    dist (f n) a ≤ C * r ^ n / (1 - r) := by
  have := aux_hasSum_of_le_geometric hr hu
  convert dist_le_tsum_of_dist_le_of_tendsto _ hu ⟨_, this⟩ ha n
  simp only [pow_add, mul_left_comm C, mul_div_right_comm]
  rw [mul_comm]
  exact (this.mul_left _).tsum_eq.symm

variable (hu₂ : ∀ n, dist (f n) (f (n + 1)) ≤ C / 2 / 2 ^ n)

/-- If `dist (f n) (f (n+1))` is bounded by `(C / 2) / 2^n`, then `f` is a Cauchy sequence. -/
theorem cauchySeq_of_le_geometric_two : CauchySeq f :=
  cauchySeq_of_dist_le_of_summable _ hu₂ <| ⟨_, hasSum_geometric_two' C⟩

/-- If `dist (f n) (f (n+1))` is bounded by `(C / 2) / 2^n`, then the distance from
`f 0` to the limit of `f` is bounded above by `C`. -/
theorem dist_le_of_le_geometric_two_of_tendsto₀ {a : α} (ha : Tendsto f atTop (𝓝 a)) :
    dist (f 0) a ≤ C :=
  tsum_geometric_two' C ▸ dist_le_tsum_of_dist_le_of_tendsto₀ _ hu₂ (summable_geometric_two' C) ha

/-- If `dist (f n) (f (n+1))` is bounded by `(C / 2) / 2^n`, then the distance from
`f n` to the limit of `f` is bounded above by `C / 2^n`. -/
theorem dist_le_of_le_geometric_two_of_tendsto {a : α} (ha : Tendsto f atTop (𝓝 a)) (n : ℕ) :
    dist (f n) a ≤ C / 2 ^ n := by
  convert dist_le_tsum_of_dist_le_of_tendsto _ hu₂ (summable_geometric_two' C) ha n
  simp only [add_comm n, pow_add, ← _root_.div_div]
  symm
  exact ((hasSum_geometric_two' C).div_const _).tsum_eq

end LeGeometric

/-! ### Summability tests based on comparison with geometric series -/


/-- A series whose terms are bounded by the terms of a converging geometric series converges. -/
theorem summable_one_div_pow_of_le {m : ℝ} {f : ℕ → ℕ} (hm : 1 < m) (fi : ∀ i, i ≤ f i) :
    Summable fun i ↦ 1 / m ^ f i := by
  refine .of_nonneg_of_le (fun a ↦ by positivity) (fun a ↦ ?_)
      (summable_geometric_of_lt_one (one_div_nonneg.mpr (zero_le_one.trans hm.le))
        ((one_div_lt (zero_lt_one.trans hm) zero_lt_one).mpr (one_div_one.le.trans_lt hm)))
  rw [div_pow, one_pow]
  refine (one_div_le_one_div ?_ ?_).mpr (pow_le_pow_right hm.le (fi a)) <;>
    exact pow_pos (zero_lt_one.trans hm) _

/-! ### Positive sequences with small sums on countable types -/


/-- For any positive `ε`, define on an encodable type a positive sequence with sum less than `ε` -/
def posSumOfEncodable {ε : ℝ} (hε : 0 < ε) (ι) [Encodable ι] :
    { ε' : ι → ℝ // (∀ i, 0 < ε' i) ∧ ∃ c, HasSum ε' c ∧ c ≤ ε } := by
  let f n := ε / 2 / 2 ^ n
  have hf : HasSum f ε := hasSum_geometric_two' _
  have f0 : ∀ n, 0 < f n := fun n ↦ div_pos (half_pos hε) (pow_pos zero_lt_two _)
  refine ⟨f ∘ Encodable.encode, fun i ↦ f0 _, ?_⟩
  rcases hf.summable.comp_injective (@Encodable.encode_injective ι _) with ⟨c, hg⟩
  refine ⟨c, hg, hasSum_le_inj _ (@Encodable.encode_injective ι _) ?_ ?_ hg hf⟩
  · intro i _
    exact le_of_lt (f0 _)
  · intro n
    exact le_rfl

theorem Set.Countable.exists_pos_hasSum_le {ι : Type*} {s : Set ι} (hs : s.Countable) {ε : ℝ}
    (hε : 0 < ε) : ∃ ε' : ι → ℝ, (∀ i, 0 < ε' i) ∧ ∃ c, HasSum (fun i : s ↦ ε' i) c ∧ c ≤ ε := by
  haveI := hs.toEncodable
  rcases posSumOfEncodable hε s with ⟨f, hf0, ⟨c, hfc, hcε⟩⟩
  refine ⟨fun i ↦ if h : i ∈ s then f ⟨i, h⟩ else 1, fun i ↦ ?_, ⟨c, ?_, hcε⟩⟩
  · conv_rhs => simp
    split_ifs
    exacts [hf0 _, zero_lt_one]
  · simpa only [Subtype.coe_prop, dif_pos, Subtype.coe_eta]

theorem Set.Countable.exists_pos_forall_sum_le {ι : Type*} {s : Set ι} (hs : s.Countable) {ε : ℝ}
    (hε : 0 < ε) : ∃ ε' : ι → ℝ,
    (∀ i, 0 < ε' i) ∧ ∀ t : Finset ι, ↑t ⊆ s → ∑ i ∈ t, ε' i ≤ ε := by
  rcases hs.exists_pos_hasSum_le hε with ⟨ε', hpos, c, hε'c, hcε⟩
  refine ⟨ε', hpos, fun t ht ↦ ?_⟩
  rw [← sum_subtype_of_mem _ ht]
  refine (sum_le_hasSum _ ?_ hε'c).trans hcε
  exact fun _ _ ↦ (hpos _).le

namespace NNReal

theorem exists_pos_sum_of_countable {ε : ℝ≥0} (hε : ε ≠ 0) (ι) [Countable ι] :
    ∃ ε' : ι → ℝ≥0, (∀ i, 0 < ε' i) ∧ ∃ c, HasSum ε' c ∧ c < ε := by
  cases nonempty_encodable ι
  obtain ⟨a, a0, aε⟩ := exists_between (pos_iff_ne_zero.2 hε)
  obtain ⟨ε', hε', c, hc, hcε⟩ := posSumOfEncodable a0 ι
  exact
    ⟨fun i ↦ ⟨ε' i, (hε' i).le⟩, fun i ↦ NNReal.coe_lt_coe.1 <| hε' i,
      ⟨c, hasSum_le (fun i ↦ (hε' i).le) hasSum_zero hc⟩, NNReal.hasSum_coe.1 hc,
      aε.trans_le' <| NNReal.coe_le_coe.1 hcε⟩

end NNReal

namespace ENNReal

theorem exists_pos_sum_of_countable {ε : ℝ≥0∞} (hε : ε ≠ 0) (ι) [Countable ι] :
    ∃ ε' : ι → ℝ≥0, (∀ i, 0 < ε' i) ∧ (∑' i, (ε' i : ℝ≥0∞)) < ε := by
  rcases exists_between (pos_iff_ne_zero.2 hε) with ⟨r, h0r, hrε⟩
  rcases lt_iff_exists_coe.1 hrε with ⟨x, rfl, _⟩
  rcases NNReal.exists_pos_sum_of_countable (coe_pos.1 h0r).ne' ι with ⟨ε', hp, c, hc, hcr⟩
  exact ⟨ε', hp, (ENNReal.tsum_coe_eq hc).symm ▸ lt_trans (coe_lt_coe.2 hcr) hrε⟩

theorem exists_pos_sum_of_countable' {ε : ℝ≥0∞} (hε : ε ≠ 0) (ι) [Countable ι] :
    ∃ ε' : ι → ℝ≥0∞, (∀ i, 0 < ε' i) ∧ ∑' i, ε' i < ε :=
  let ⟨δ, δpos, hδ⟩ := exists_pos_sum_of_countable hε ι
  ⟨fun i ↦ δ i, fun i ↦ ENNReal.coe_pos.2 (δpos i), hδ⟩

theorem exists_pos_tsum_mul_lt_of_countable {ε : ℝ≥0∞} (hε : ε ≠ 0) {ι} [Countable ι] (w : ι → ℝ≥0∞)
    (hw : ∀ i, w i ≠ ∞) : ∃ δ : ι → ℝ≥0, (∀ i, 0 < δ i) ∧ (∑' i, (w i * δ i : ℝ≥0∞)) < ε := by
  lift w to ι → ℝ≥0 using hw
  rcases exists_pos_sum_of_countable hε ι with ⟨δ', Hpos, Hsum⟩
  have : ∀ i, 0 < max 1 (w i) := fun i ↦ zero_lt_one.trans_le (le_max_left _ _)
  refine ⟨fun i ↦ δ' i / max 1 (w i), fun i ↦ div_pos (Hpos _) (this i), ?_⟩
  refine lt_of_le_of_lt (ENNReal.tsum_le_tsum fun i ↦ ?_) Hsum
  rw [coe_div (this i).ne']
  refine mul_le_of_le_div' (mul_le_mul_left' (ENNReal.inv_le_inv.2 ?_) _)
  exact coe_le_coe.2 (le_max_right _ _)

end ENNReal

/-!
### Factorial
-/


theorem factorial_tendsto_atTop : Tendsto Nat.factorial atTop atTop :=
  tendsto_atTop_atTop_of_monotone (fun _ _ ↦ Nat.factorial_le) fun n ↦ ⟨n, n.self_le_factorial⟩

theorem tendsto_factorial_div_pow_self_atTop :
    Tendsto (fun n ↦ n ! / (n : ℝ) ^ n : ℕ → ℝ) atTop (𝓝 0) :=
  tendsto_of_tendsto_of_tendsto_of_le_of_le' tendsto_const_nhds
    (tendsto_const_div_atTop_nhds_zero_nat 1)
    (eventually_of_forall fun n ↦
      div_nonneg (mod_cast n.factorial_pos.le)
        (pow_nonneg (mod_cast n.zero_le) _))
    (by
      refine (eventually_gt_atTop 0).mono fun n hn ↦ ?_
      rcases Nat.exists_eq_succ_of_ne_zero hn.ne.symm with ⟨k, rfl⟩
      rw [← prod_range_add_one_eq_factorial, pow_eq_prod_const, div_eq_mul_inv, ← inv_eq_one_div,
        prod_natCast, Nat.cast_succ, ← prod_inv_distrib, ← prod_mul_distrib,
        Finset.prod_range_succ']
      simp only [prod_range_succ', one_mul, Nat.cast_add, zero_add, Nat.cast_one]
      refine
            mul_le_of_le_one_left (inv_nonneg.mpr <| mod_cast hn.le) (prod_le_one ?_ ?_) <;>
          intro x hx <;>
        rw [Finset.mem_range] at hx
      · positivity
      · refine (div_le_one <| mod_cast hn).mpr ?_
        norm_cast
        omega)

/-!
### Ceil and floor
-/


section

theorem tendsto_nat_floor_atTop {α : Type*} [LinearOrderedSemiring α] [FloorSemiring α] :
    Tendsto (fun x : α ↦ ⌊x⌋₊) atTop atTop :=
  Nat.floor_mono.tendsto_atTop_atTop fun x ↦ ⟨max 0 (x + 1), by simp [Nat.le_floor_iff]⟩

lemma tendsto_nat_ceil_atTop {α : Type*} [LinearOrderedSemiring α] [FloorSemiring α] :
    Tendsto (fun x : α ↦ ⌈x⌉₊) atTop atTop := by
  refine Nat.ceil_mono.tendsto_atTop_atTop (fun x ↦ ⟨x, ?_⟩)
  simp only [Nat.ceil_natCast, le_refl]

lemma tendsto_nat_floor_mul_atTop {α : Type _} [LinearOrderedSemifield α] [FloorSemiring α]
    [Archimedean α] (a : α) (ha : 0 < a) : Tendsto (fun (x : ℕ) => ⌊a * x⌋₊) atTop atTop :=
  Tendsto.comp tendsto_nat_floor_atTop
    <| Tendsto.const_mul_atTop ha tendsto_natCast_atTop_atTop

variable {R : Type*} [TopologicalSpace R] [LinearOrderedField R] [OrderTopology R] [FloorRing R]

theorem tendsto_nat_floor_mul_div_atTop {a : R} (ha : 0 ≤ a) :
    Tendsto (fun x ↦ (⌊a * x⌋₊ : R) / x) atTop (𝓝 a) := by
  have A : Tendsto (fun x : R ↦ a - x⁻¹) atTop (𝓝 (a - 0)) :=
    tendsto_const_nhds.sub tendsto_inv_atTop_zero
  rw [sub_zero] at A
  apply tendsto_of_tendsto_of_tendsto_of_le_of_le' A tendsto_const_nhds
  · refine eventually_atTop.2 ⟨1, fun x hx ↦ ?_⟩
    simp only [le_div_iff (zero_lt_one.trans_le hx), _root_.sub_mul,
      inv_mul_cancel (zero_lt_one.trans_le hx).ne']
    have := Nat.lt_floor_add_one (a * x)
    linarith
  · refine eventually_atTop.2 ⟨1, fun x hx ↦ ?_⟩
    rw [div_le_iff (zero_lt_one.trans_le hx)]
    simp [Nat.floor_le (mul_nonneg ha (zero_le_one.trans hx))]

theorem tendsto_nat_floor_div_atTop : Tendsto (fun x ↦ (⌊x⌋₊ : R) / x) atTop (𝓝 1) := by
  simpa using tendsto_nat_floor_mul_div_atTop (zero_le_one' R)

theorem tendsto_nat_ceil_mul_div_atTop {a : R} (ha : 0 ≤ a) :
    Tendsto (fun x ↦ (⌈a * x⌉₊ : R) / x) atTop (𝓝 a) := by
  have A : Tendsto (fun x : R ↦ a + x⁻¹) atTop (𝓝 (a + 0)) :=
    tendsto_const_nhds.add tendsto_inv_atTop_zero
  rw [add_zero] at A
  apply tendsto_of_tendsto_of_tendsto_of_le_of_le' tendsto_const_nhds A
  · refine eventually_atTop.2 ⟨1, fun x hx ↦ ?_⟩
    rw [le_div_iff (zero_lt_one.trans_le hx)]
    exact Nat.le_ceil _
  · refine eventually_atTop.2 ⟨1, fun x hx ↦ ?_⟩
    simp [div_le_iff (zero_lt_one.trans_le hx), inv_mul_cancel (zero_lt_one.trans_le hx).ne',
      (Nat.ceil_lt_add_one (mul_nonneg ha (zero_le_one.trans hx))).le, add_mul]

theorem tendsto_nat_ceil_div_atTop : Tendsto (fun x ↦ (⌈x⌉₊ : R) / x) atTop (𝓝 1) := by
  simpa using tendsto_nat_ceil_mul_div_atTop (zero_le_one' R)

lemma Nat.tendsto_div_const_atTop {n : ℕ} (hn : n ≠ 0) : Tendsto (· / n) atTop atTop := by
  rw [Tendsto, map_div_atTop_eq_nat n hn.bot_lt]

end<|MERGE_RESOLUTION|>--- conflicted
+++ resolved
@@ -407,12 +407,6 @@
   simp only [div_eq_mul_inv, ENNReal.inv_pow] at *
   rw [mul_assoc, mul_comm]
   convert edist_le_of_edist_le_geometric_of_tendsto 2⁻¹ C hu ha n using 1
-<<<<<<< HEAD
-  rw [ENNReal.one_sub_inv_two, div_eq_mul_inv, _root_.inv_inv]
-#align edist_le_of_edist_le_geometric_two_of_tendsto edist_le_of_edist_le_geometric_two_of_tendsto
-=======
-  rw [ENNReal.one_sub_inv_two, div_eq_mul_inv, inv_inv]
->>>>>>> 1eae226b
 
 /-- If `edist (f n) (f (n+1))` is bounded by `C * 2^-n`, then the distance from
 `f 0` to the limit of `f` is bounded above by `2 * C`. -/
