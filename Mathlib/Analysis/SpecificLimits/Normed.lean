/-
Copyright (c) 2020 Sébastien Gouëzel. All rights reserved.
Released under Apache 2.0 license as described in the file LICENSE.
Authors: Anatole Dedecker, Sébastien Gouëzel, Yury G. Kudryashov, Dylan MacKenzie, Patrick Massot
-/
import Mathlib.Algebra.BigOperators.Module
import Mathlib.Algebra.Order.Field.Basic
import Mathlib.Analysis.Asymptotics.Asymptotics
import Mathlib.Analysis.SpecificLimits.Basic
import Mathlib.Data.List.TFAE
import Mathlib.Analysis.NormedSpace.Basic

#align_import analysis.specific_limits.normed from "leanprover-community/mathlib"@"f2ce6086713c78a7f880485f7917ea547a215982"

/-!
# A collection of specific limit computations

This file contains important specific limit computations in (semi-)normed groups/rings/spaces, as
well as such computations in `ℝ` when the natural proof passes through a fact about normed spaces.

-/


noncomputable section

open scoped Classical
open Set Function Filter Finset Metric Asymptotics

open scoped Classical
open Topology Nat uniformity NNReal ENNReal

variable {α : Type*} {β : Type*} {ι : Type*}

theorem tendsto_norm_atTop_atTop : Tendsto (norm : ℝ → ℝ) atTop atTop :=
  tendsto_abs_atTop_atTop
#align tendsto_norm_at_top_at_top tendsto_norm_atTop_atTop

theorem summable_of_absolute_convergence_real {f : ℕ → ℝ} :
    (∃ r, Tendsto (fun n ↦ ∑ i ∈ range n, |f i|) atTop (𝓝 r)) → Summable f
  | ⟨r, hr⟩ => by
    refine .of_norm ⟨r, (hasSum_iff_tendsto_nat_of_nonneg ?_ _).2 ?_⟩
    · exact fun i ↦ norm_nonneg _
    · simpa only using hr
#align summable_of_absolute_convergence_real summable_of_absolute_convergence_real

/-! ### Powers -/


theorem tendsto_norm_zero' {𝕜 : Type*} [NormedAddCommGroup 𝕜] :
    Tendsto (norm : 𝕜 → ℝ) (𝓝[≠] 0) (𝓝[>] 0) :=
  tendsto_norm_zero.inf <| tendsto_principal_principal.2 fun _ hx ↦ norm_pos_iff.2 hx
#align tendsto_norm_zero' tendsto_norm_zero'

namespace NormedField

theorem tendsto_norm_inverse_nhdsWithin_0_atTop {𝕜 : Type*} [NormedDivisionRing 𝕜] :
    Tendsto (fun x : 𝕜 ↦ ‖x⁻¹‖) (𝓝[≠] 0) atTop :=
  (tendsto_inv_zero_atTop.comp tendsto_norm_zero').congr fun x ↦ (norm_inv x).symm
#align normed_field.tendsto_norm_inverse_nhds_within_0_at_top NormedField.tendsto_norm_inverse_nhdsWithin_0_atTop

theorem tendsto_norm_zpow_nhdsWithin_0_atTop {𝕜 : Type*} [NormedDivisionRing 𝕜] {m : ℤ}
    (hm : m < 0) :
    Tendsto (fun x : 𝕜 ↦ ‖x ^ m‖) (𝓝[≠] 0) atTop := by
  rcases neg_surjective m with ⟨m, rfl⟩
  rw [neg_lt_zero] at hm; lift m to ℕ using hm.le; rw [Int.natCast_pos] at hm
  simp only [norm_pow, zpow_neg, zpow_natCast, ← inv_pow]
  exact (tendsto_pow_atTop hm.ne').comp NormedField.tendsto_norm_inverse_nhdsWithin_0_atTop
#align normed_field.tendsto_norm_zpow_nhds_within_0_at_top NormedField.tendsto_norm_zpow_nhdsWithin_0_atTop

/-- The (scalar) product of a sequence that tends to zero with a bounded one also tends to zero. -/
theorem tendsto_zero_smul_of_tendsto_zero_of_bounded {ι 𝕜 𝔸 : Type*} [NormedDivisionRing 𝕜]
    [NormedAddCommGroup 𝔸] [Module 𝕜 𝔸] [BoundedSMul 𝕜 𝔸] {l : Filter ι} {ε : ι → 𝕜} {f : ι → 𝔸}
    (hε : Tendsto ε l (𝓝 0)) (hf : Filter.IsBoundedUnder (· ≤ ·) l (norm ∘ f)) :
    Tendsto (ε • f) l (𝓝 0) := by
  rw [← isLittleO_one_iff 𝕜] at hε ⊢
  simpa using IsLittleO.smul_isBigO hε (hf.isBigO_const (one_ne_zero : (1 : 𝕜) ≠ 0))
#align normed_field.tendsto_zero_smul_of_tendsto_zero_of_bounded NormedField.tendsto_zero_smul_of_tendsto_zero_of_bounded

@[simp]
theorem continuousAt_zpow {𝕜 : Type*} [NontriviallyNormedField 𝕜] {m : ℤ} {x : 𝕜} :
    ContinuousAt (fun x ↦ x ^ m) x ↔ x ≠ 0 ∨ 0 ≤ m := by
  refine ⟨?_, continuousAt_zpow₀ _ _⟩
  contrapose!; rintro ⟨rfl, hm⟩ hc
  exact not_tendsto_atTop_of_tendsto_nhds (hc.tendsto.mono_left nhdsWithin_le_nhds).norm
    (tendsto_norm_zpow_nhdsWithin_0_atTop hm)
#align normed_field.continuous_at_zpow NormedField.continuousAt_zpow

@[simp]
theorem continuousAt_inv {𝕜 : Type*} [NontriviallyNormedField 𝕜] {x : 𝕜} :
    ContinuousAt Inv.inv x ↔ x ≠ 0 := by
  simpa [(zero_lt_one' ℤ).not_le] using @continuousAt_zpow _ _ (-1) x
#align normed_field.continuous_at_inv NormedField.continuousAt_inv

end NormedField

theorem isLittleO_pow_pow_of_lt_left {r₁ r₂ : ℝ} (h₁ : 0 ≤ r₁) (h₂ : r₁ < r₂) :
    (fun n : ℕ ↦ r₁ ^ n) =o[atTop] fun n ↦ r₂ ^ n :=
  have H : 0 < r₂ := h₁.trans_lt h₂
  (isLittleO_of_tendsto fun _ hn ↦ False.elim <| H.ne' <| pow_eq_zero hn) <|
    (tendsto_pow_atTop_nhds_zero_of_lt_one
      (div_nonneg h₁ (h₁.trans h₂.le)) ((div_lt_one H).2 h₂)).congr fun _ ↦ div_pow _ _ _
#align is_o_pow_pow_of_lt_left isLittleO_pow_pow_of_lt_left

theorem isBigO_pow_pow_of_le_left {r₁ r₂ : ℝ} (h₁ : 0 ≤ r₁) (h₂ : r₁ ≤ r₂) :
    (fun n : ℕ ↦ r₁ ^ n) =O[atTop] fun n ↦ r₂ ^ n :=
  h₂.eq_or_lt.elim (fun h ↦ h ▸ isBigO_refl _ _) fun h ↦ (isLittleO_pow_pow_of_lt_left h₁ h).isBigO
set_option linter.uppercaseLean3 false in
#align is_O_pow_pow_of_le_left isBigO_pow_pow_of_le_left

theorem isLittleO_pow_pow_of_abs_lt_left {r₁ r₂ : ℝ} (h : |r₁| < |r₂|) :
    (fun n : ℕ ↦ r₁ ^ n) =o[atTop] fun n ↦ r₂ ^ n := by
  refine (IsLittleO.of_norm_left ?_).of_norm_right
  exact (isLittleO_pow_pow_of_lt_left (abs_nonneg r₁) h).congr (pow_abs r₁) (pow_abs r₂)
#align is_o_pow_pow_of_abs_lt_left isLittleO_pow_pow_of_abs_lt_left

open List in
/-- Various statements equivalent to the fact that `f n` grows exponentially slower than `R ^ n`.

* 0: $f n = o(a ^ n)$ for some $-R < a < R$;
* 1: $f n = o(a ^ n)$ for some $0 < a < R$;
* 2: $f n = O(a ^ n)$ for some $-R < a < R$;
* 3: $f n = O(a ^ n)$ for some $0 < a < R$;
* 4: there exist `a < R` and `C` such that one of `C` and `R` is positive and $|f n| ≤ Ca^n$
     for all `n`;
* 5: there exists `0 < a < R` and a positive `C` such that $|f n| ≤ Ca^n$ for all `n`;
* 6: there exists `a < R` such that $|f n| ≤ a ^ n$ for sufficiently large `n`;
* 7: there exists `0 < a < R` such that $|f n| ≤ a ^ n$ for sufficiently large `n`.

NB: For backwards compatibility, if you add more items to the list, please append them at the end of
the list. -/
theorem TFAE_exists_lt_isLittleO_pow (f : ℕ → ℝ) (R : ℝ) :
    TFAE
      [∃ a ∈ Ioo (-R) R, f =o[atTop] (a ^ ·), ∃ a ∈ Ioo 0 R, f =o[atTop] (a ^ ·),
        ∃ a ∈ Ioo (-R) R, f =O[atTop] (a ^ ·), ∃ a ∈ Ioo 0 R, f =O[atTop] (a ^ ·),
        ∃ a < R, ∃ C : ℝ, (0 < C ∨ 0 < R) ∧ ∀ n, |f n| ≤ C * a ^ n,
        ∃ a ∈ Ioo 0 R, ∃ C > 0, ∀ n, |f n| ≤ C * a ^ n, ∃ a < R, ∀ᶠ n in atTop, |f n| ≤ a ^ n,
        ∃ a ∈ Ioo 0 R, ∀ᶠ n in atTop, |f n| ≤ a ^ n] := by
  have A : Ico 0 R ⊆ Ioo (-R) R :=
    fun x hx ↦ ⟨(neg_lt_zero.2 (hx.1.trans_lt hx.2)).trans_le hx.1, hx.2⟩
  have B : Ioo 0 R ⊆ Ioo (-R) R := Subset.trans Ioo_subset_Ico_self A
  -- First we prove that 1-4 are equivalent using 2 → 3 → 4, 1 → 3, and 2 → 1
  tfae_have 1 → 3
  · exact fun ⟨a, ha, H⟩ ↦ ⟨a, ha, H.isBigO⟩
  tfae_have 2 → 1
  · exact fun ⟨a, ha, H⟩ ↦ ⟨a, B ha, H⟩
  tfae_have 3 → 2
  · rintro ⟨a, ha, H⟩
    rcases exists_between (abs_lt.2 ha) with ⟨b, hab, hbR⟩
    exact ⟨b, ⟨(abs_nonneg a).trans_lt hab, hbR⟩,
      H.trans_isLittleO (isLittleO_pow_pow_of_abs_lt_left (hab.trans_le (le_abs_self b)))⟩
  tfae_have 2 → 4
  · exact fun ⟨a, ha, H⟩ ↦ ⟨a, ha, H.isBigO⟩
  tfae_have 4 → 3
  · exact fun ⟨a, ha, H⟩ ↦ ⟨a, B ha, H⟩
  -- Add 5 and 6 using 4 → 6 → 5 → 3
  tfae_have 4 → 6
  · rintro ⟨a, ha, H⟩
    rcases bound_of_isBigO_nat_atTop H with ⟨C, hC₀, hC⟩
    refine ⟨a, ha, C, hC₀, fun n ↦ ?_⟩
    simpa only [Real.norm_eq_abs, abs_pow, abs_of_nonneg ha.1.le] using hC (pow_ne_zero n ha.1.ne')
  tfae_have 6 → 5
  · exact fun ⟨a, ha, C, H₀, H⟩ ↦ ⟨a, ha.2, C, Or.inl H₀, H⟩
  tfae_have 5 → 3
  · rintro ⟨a, ha, C, h₀, H⟩
    rcases sign_cases_of_C_mul_pow_nonneg fun n ↦ (abs_nonneg _).trans (H n) with (rfl | ⟨hC₀, ha₀⟩)
    · obtain rfl : f = 0 := by
        ext n
        simpa using H n
      simp only [lt_irrefl, false_or_iff] at h₀
      exact ⟨0, ⟨neg_lt_zero.2 h₀, h₀⟩, isBigO_zero _ _⟩
    exact ⟨a, A ⟨ha₀, ha⟩,
      isBigO_of_le' _ fun n ↦ (H n).trans <| mul_le_mul_of_nonneg_left (le_abs_self _) hC₀.le⟩
  -- Add 7 and 8 using 2 → 8 → 7 → 3
  tfae_have 2 → 8
  · rintro ⟨a, ha, H⟩
    refine ⟨a, ha, (H.def zero_lt_one).mono fun n hn ↦ ?_⟩
    rwa [Real.norm_eq_abs, Real.norm_eq_abs, one_mul, abs_pow, abs_of_pos ha.1] at hn
  tfae_have 8 → 7
  · exact fun ⟨a, ha, H⟩ ↦ ⟨a, ha.2, H⟩
  tfae_have 7 → 3
  · rintro ⟨a, ha, H⟩
    have : 0 ≤ a := nonneg_of_eventually_pow_nonneg (H.mono fun n ↦ (abs_nonneg _).trans)
    refine ⟨a, A ⟨this, ha⟩, IsBigO.of_bound 1 ?_⟩
    simpa only [Real.norm_eq_abs, one_mul, abs_pow, abs_of_nonneg this]
  -- Porting note: used to work without explicitly having 6 → 7
  tfae_have 6 → 7
  · exact fun h ↦ tfae_8_to_7 <| tfae_2_to_8 <| tfae_3_to_2 <| tfae_5_to_3 <| tfae_6_to_5 h
  tfae_finish
#align tfae_exists_lt_is_o_pow TFAE_exists_lt_isLittleO_pow

/-- For any natural `k` and a real `r > 1` we have `n ^ k = o(r ^ n)` as `n → ∞`. -/
theorem isLittleO_pow_const_const_pow_of_one_lt {R : Type*} [NormedRing R] (k : ℕ) {r : ℝ}
    (hr : 1 < r) : (fun n ↦ (n : R) ^ k : ℕ → R) =o[atTop] fun n ↦ r ^ n := by
  have : Tendsto (fun x : ℝ ↦ x ^ k) (𝓝[>] 1) (𝓝 1) :=
    ((continuous_id.pow k).tendsto' (1 : ℝ) 1 (one_pow _)).mono_left inf_le_left
  obtain ⟨r' : ℝ, hr' : r' ^ k < r, h1 : 1 < r'⟩ :=
    ((this.eventually (gt_mem_nhds hr)).and self_mem_nhdsWithin).exists
  have h0 : 0 ≤ r' := zero_le_one.trans h1.le
  suffices (fun n ↦ (n : R) ^ k : ℕ → R) =O[atTop] fun n : ℕ ↦ (r' ^ k) ^ n from
    this.trans_isLittleO (isLittleO_pow_pow_of_lt_left (pow_nonneg h0 _) hr')
  conv in (r' ^ _) ^ _ => rw [← pow_mul, mul_comm, pow_mul]
  suffices ∀ n : ℕ, ‖(n : R)‖ ≤ (r' - 1)⁻¹ * ‖(1 : R)‖ * ‖r' ^ n‖ from
    (isBigO_of_le' _ this).pow _
  intro n
  rw [mul_right_comm]
  refine n.norm_cast_le.trans (mul_le_mul_of_nonneg_right ?_ (norm_nonneg _))
  simpa [_root_.div_eq_inv_mul, Real.norm_eq_abs, abs_of_nonneg h0] using n.cast_le_pow_div_sub h1
#align is_o_pow_const_const_pow_of_one_lt isLittleO_pow_const_const_pow_of_one_lt

/-- For a real `r > 1` we have `n = o(r ^ n)` as `n → ∞`. -/
theorem isLittleO_coe_const_pow_of_one_lt {R : Type*} [NormedRing R] {r : ℝ} (hr : 1 < r) :
    ((↑) : ℕ → R) =o[atTop] fun n ↦ r ^ n := by
  simpa only [pow_one] using @isLittleO_pow_const_const_pow_of_one_lt R _ 1 _ hr
#align is_o_coe_const_pow_of_one_lt isLittleO_coe_const_pow_of_one_lt

/-- If `‖r₁‖ < r₂`, then for any natural `k` we have `n ^ k r₁ ^ n = o (r₂ ^ n)` as `n → ∞`. -/
theorem isLittleO_pow_const_mul_const_pow_const_pow_of_norm_lt {R : Type*} [NormedRing R] (k : ℕ)
    {r₁ : R} {r₂ : ℝ} (h : ‖r₁‖ < r₂) :
    (fun n ↦ (n : R) ^ k * r₁ ^ n : ℕ → R) =o[atTop] fun n ↦ r₂ ^ n := by
  by_cases h0 : r₁ = 0
  · refine (isLittleO_zero _ _).congr' (mem_atTop_sets.2 <| ⟨1, fun n hn ↦ ?_⟩) EventuallyEq.rfl
    simp [zero_pow (one_le_iff_ne_zero.1 hn), h0]
  rw [← Ne, ← norm_pos_iff] at h0
  have A : (fun n ↦ (n : R) ^ k : ℕ → R) =o[atTop] fun n ↦ (r₂ / ‖r₁‖) ^ n :=
    isLittleO_pow_const_const_pow_of_one_lt k ((one_lt_div h0).2 h)
  suffices (fun n ↦ r₁ ^ n) =O[atTop] fun n ↦ ‖r₁‖ ^ n by
    simpa [div_mul_cancel₀ _ (pow_pos h0 _).ne'] using A.mul_isBigO this
  exact IsBigO.of_bound 1 (by simpa using eventually_norm_pow_le r₁)
#align is_o_pow_const_mul_const_pow_const_pow_of_norm_lt isLittleO_pow_const_mul_const_pow_const_pow_of_norm_lt

theorem tendsto_pow_const_div_const_pow_of_one_lt (k : ℕ) {r : ℝ} (hr : 1 < r) :
    Tendsto (fun n ↦ (n : ℝ) ^ k / r ^ n : ℕ → ℝ) atTop (𝓝 0) :=
  (isLittleO_pow_const_const_pow_of_one_lt k hr).tendsto_div_nhds_zero
#align tendsto_pow_const_div_const_pow_of_one_lt tendsto_pow_const_div_const_pow_of_one_lt

/-- If `|r| < 1`, then `n ^ k r ^ n` tends to zero for any natural `k`. -/
theorem tendsto_pow_const_mul_const_pow_of_abs_lt_one (k : ℕ) {r : ℝ} (hr : |r| < 1) :
    Tendsto (fun n ↦ (n : ℝ) ^ k * r ^ n : ℕ → ℝ) atTop (𝓝 0) := by
  by_cases h0 : r = 0
  · exact tendsto_const_nhds.congr'
      (mem_atTop_sets.2 ⟨1, fun n hn ↦ by simp [zero_lt_one.trans_le hn |>.ne', h0]⟩)
  have hr' : 1 < |r|⁻¹ := one_lt_inv (abs_pos.2 h0) hr
  rw [tendsto_zero_iff_norm_tendsto_zero]
  simpa [div_eq_mul_inv] using tendsto_pow_const_div_const_pow_of_one_lt k hr'
#align tendsto_pow_const_mul_const_pow_of_abs_lt_one tendsto_pow_const_mul_const_pow_of_abs_lt_one

/-- If `0 ≤ r < 1`, then `n ^ k r ^ n` tends to zero for any natural `k`.
This is a specialized version of `tendsto_pow_const_mul_const_pow_of_abs_lt_one`, singled out
for ease of application. -/
theorem tendsto_pow_const_mul_const_pow_of_lt_one (k : ℕ) {r : ℝ} (hr : 0 ≤ r) (h'r : r < 1) :
    Tendsto (fun n ↦ (n : ℝ) ^ k * r ^ n : ℕ → ℝ) atTop (𝓝 0) :=
  tendsto_pow_const_mul_const_pow_of_abs_lt_one k (abs_lt.2 ⟨neg_one_lt_zero.trans_le hr, h'r⟩)
#align tendsto_pow_const_mul_const_pow_of_lt_one tendsto_pow_const_mul_const_pow_of_lt_one

/-- If `|r| < 1`, then `n * r ^ n` tends to zero. -/
theorem tendsto_self_mul_const_pow_of_abs_lt_one {r : ℝ} (hr : |r| < 1) :
    Tendsto (fun n ↦ n * r ^ n : ℕ → ℝ) atTop (𝓝 0) := by
  simpa only [pow_one] using tendsto_pow_const_mul_const_pow_of_abs_lt_one 1 hr
#align tendsto_self_mul_const_pow_of_abs_lt_one tendsto_self_mul_const_pow_of_abs_lt_one

/-- If `0 ≤ r < 1`, then `n * r ^ n` tends to zero. This is a specialized version of
`tendsto_self_mul_const_pow_of_abs_lt_one`, singled out for ease of application. -/
theorem tendsto_self_mul_const_pow_of_lt_one {r : ℝ} (hr : 0 ≤ r) (h'r : r < 1) :
    Tendsto (fun n ↦ n * r ^ n : ℕ → ℝ) atTop (𝓝 0) := by
  simpa only [pow_one] using tendsto_pow_const_mul_const_pow_of_lt_one 1 hr h'r
#align tendsto_self_mul_const_pow_of_lt_one tendsto_self_mul_const_pow_of_lt_one

/-- In a normed ring, the powers of an element x with `‖x‖ < 1` tend to zero. -/
theorem tendsto_pow_atTop_nhds_zero_of_norm_lt_one {R : Type*} [NormedRing R] {x : R}
    (h : ‖x‖ < 1) :
    Tendsto (fun n : ℕ ↦ x ^ n) atTop (𝓝 0) := by
  apply squeeze_zero_norm' (eventually_norm_pow_le x)
  exact tendsto_pow_atTop_nhds_zero_of_lt_one (norm_nonneg _) h
#align tendsto_pow_at_top_nhds_0_of_norm_lt_1 tendsto_pow_atTop_nhds_zero_of_norm_lt_one
@[deprecated (since := "2024-01-31")]
alias tendsto_pow_atTop_nhds_0_of_norm_lt_1 := tendsto_pow_atTop_nhds_zero_of_norm_lt_one

theorem tendsto_pow_atTop_nhds_zero_of_abs_lt_one {r : ℝ} (h : |r| < 1) :
    Tendsto (fun n : ℕ ↦ r ^ n) atTop (𝓝 0) :=
  tendsto_pow_atTop_nhds_zero_of_norm_lt_one h
#align tendsto_pow_at_top_nhds_0_of_abs_lt_1 tendsto_pow_atTop_nhds_zero_of_abs_lt_one
@[deprecated (since := "2024-01-31")]
alias tendsto_pow_atTop_nhds_0_of_abs_lt_1 := tendsto_pow_atTop_nhds_zero_of_abs_lt_one

/-! ### Geometric series-/


section Geometric

variable {K : Type*} [NormedDivisionRing K] {ξ : K}

theorem hasSum_geometric_of_norm_lt_one (h : ‖ξ‖ < 1) : HasSum (fun n : ℕ ↦ ξ ^ n) (1 - ξ)⁻¹ := by
  have xi_ne_one : ξ ≠ 1 := by
    contrapose! h
    simp [h]
  have A : Tendsto (fun n ↦ (ξ ^ n - 1) * (ξ - 1)⁻¹) atTop (𝓝 ((0 - 1) * (ξ - 1)⁻¹)) :=
    ((tendsto_pow_atTop_nhds_zero_of_norm_lt_one h).sub tendsto_const_nhds).mul tendsto_const_nhds
  rw [hasSum_iff_tendsto_nat_of_summable_norm]
  · simpa [geom_sum_eq, xi_ne_one, neg_inv, div_eq_mul_inv] using A
  · simp [norm_pow, summable_geometric_of_lt_one (norm_nonneg _) h]
#align has_sum_geometric_of_norm_lt_1 hasSum_geometric_of_norm_lt_one
@[deprecated] alias hasSum_geometric_of_norm_lt_1 := hasSum_geometric_of_norm_lt_one -- 2024-01-31

theorem summable_geometric_of_norm_lt_one (h : ‖ξ‖ < 1) : Summable fun n : ℕ ↦ ξ ^ n :=
  ⟨_, hasSum_geometric_of_norm_lt_one h⟩
#align summable_geometric_of_norm_lt_1 summable_geometric_of_norm_lt_one
@[deprecated (since := "2024-01-31")]
alias summable_geometric_of_norm_lt_1 := summable_geometric_of_norm_lt_one

theorem tsum_geometric_of_norm_lt_one (h : ‖ξ‖ < 1) : ∑' n : ℕ, ξ ^ n = (1 - ξ)⁻¹ :=
  (hasSum_geometric_of_norm_lt_one h).tsum_eq
#align tsum_geometric_of_norm_lt_1 tsum_geometric_of_norm_lt_one
@[deprecated] alias tsum_geometric_of_norm_lt_1 := tsum_geometric_of_norm_lt_one -- 2024-01-31

theorem hasSum_geometric_of_abs_lt_one {r : ℝ} (h : |r| < 1) :
    HasSum (fun n : ℕ ↦ r ^ n) (1 - r)⁻¹ :=
  hasSum_geometric_of_norm_lt_one h
#align has_sum_geometric_of_abs_lt_1 hasSum_geometric_of_abs_lt_one
@[deprecated] alias hasSum_geometric_of_abs_lt_1 := hasSum_geometric_of_abs_lt_one -- 2024-01-31

theorem summable_geometric_of_abs_lt_one {r : ℝ} (h : |r| < 1) : Summable fun n : ℕ ↦ r ^ n :=
  summable_geometric_of_norm_lt_one h
#align summable_geometric_of_abs_lt_1 summable_geometric_of_abs_lt_one
@[deprecated (since := "2024-01-31")]
alias summable_geometric_of_abs_lt_1 := summable_geometric_of_abs_lt_one

theorem tsum_geometric_of_abs_lt_one {r : ℝ} (h : |r| < 1) : ∑' n : ℕ, r ^ n = (1 - r)⁻¹ :=
  tsum_geometric_of_norm_lt_one h
#align tsum_geometric_of_abs_lt_1 tsum_geometric_of_abs_lt_one
@[deprecated] alias tsum_geometric_of_abs_lt_1 := tsum_geometric_of_abs_lt_one -- 2024-01-31

/-- A geometric series in a normed field is summable iff the norm of the common ratio is less than
one. -/
@[simp]
theorem summable_geometric_iff_norm_lt_one : (Summable fun n : ℕ ↦ ξ ^ n) ↔ ‖ξ‖ < 1 := by
  refine ⟨fun h ↦ ?_, summable_geometric_of_norm_lt_one⟩
  obtain ⟨k : ℕ, hk : dist (ξ ^ k) 0 < 1⟩ :=
    (h.tendsto_cofinite_zero.eventually (ball_mem_nhds _ zero_lt_one)).exists
  simp only [norm_pow, dist_zero_right] at hk
  rw [← one_pow k] at hk
  exact lt_of_pow_lt_pow_left _ zero_le_one hk
#align summable_geometric_iff_norm_lt_1 summable_geometric_iff_norm_lt_one
@[deprecated (since := "2024-01-31")]
alias summable_geometric_iff_norm_lt_1 := summable_geometric_iff_norm_lt_one

end Geometric

section MulGeometric

theorem summable_norm_pow_mul_geometric_of_norm_lt_one {R : Type*} [NormedRing R] (k : ℕ) {r : R}
    (hr : ‖r‖ < 1) : Summable fun n : ℕ ↦ ‖((n : R) ^ k * r ^ n : R)‖ := by
  rcases exists_between hr with ⟨r', hrr', h⟩
  exact summable_of_isBigO_nat (summable_geometric_of_lt_one ((norm_nonneg _).trans hrr'.le) h)
    (isLittleO_pow_const_mul_const_pow_const_pow_of_norm_lt _ hrr').isBigO.norm_left
#align summable_norm_pow_mul_geometric_of_norm_lt_1 summable_norm_pow_mul_geometric_of_norm_lt_one
@[deprecated (since := "2024-01-31")]
alias summable_norm_pow_mul_geometric_of_norm_lt_1 := summable_norm_pow_mul_geometric_of_norm_lt_one

theorem summable_pow_mul_geometric_of_norm_lt_one {R : Type*} [NormedRing R] [CompleteSpace R]
    (k : ℕ) {r : R} (hr : ‖r‖ < 1) : Summable (fun n ↦ (n : R) ^ k * r ^ n : ℕ → R) :=
  .of_norm <| summable_norm_pow_mul_geometric_of_norm_lt_one _ hr
#align summable_pow_mul_geometric_of_norm_lt_1 summable_pow_mul_geometric_of_norm_lt_one
@[deprecated (since := "2024-01-31")]
alias summable_pow_mul_geometric_of_norm_lt_1 := summable_pow_mul_geometric_of_norm_lt_one

/-- If `‖r‖ < 1`, then `∑' n : ℕ, n * r ^ n = r / (1 - r) ^ 2`, `HasSum` version. -/
theorem hasSum_coe_mul_geometric_of_norm_lt_one {𝕜 : Type*} [NormedDivisionRing 𝕜] [CompleteSpace 𝕜]
    {r : 𝕜} (hr : ‖r‖ < 1) : HasSum (fun n ↦ n * r ^ n : ℕ → 𝕜) (r / (1 - r) ^ 2) := by
  have A : Summable (fun n ↦ (n : 𝕜) * r ^ n : ℕ → 𝕜) := by
    simpa only [pow_one] using summable_pow_mul_geometric_of_norm_lt_one 1 hr
  have B : HasSum (r ^ · : ℕ → 𝕜) (1 - r)⁻¹ := hasSum_geometric_of_norm_lt_one hr
  refine A.hasSum_iff.2 ?_
  have hr' : r ≠ 1 := by
    rintro rfl
    simp [lt_irrefl] at hr
  set s : 𝕜 := ∑' n : ℕ, n * r ^ n
  have : Commute (1 - r) s :=
    .tsum_right _ fun _ =>
      .sub_left (.one_left _) (.mul_right (Nat.commute_cast _ _) (.pow_right (.refl _) _))
  calc
    s = s * (1 - r) / (1 - r) := (mul_div_cancel_right₀ _ (sub_ne_zero.2 hr'.symm)).symm
    _ = (1 - r) * s / (1 - r) := by rw [this.eq]
    _ = (s - r * s) / (1 - r) := by rw [_root_.sub_mul, one_mul]
    _ = (((0 : ℕ) * r ^ 0 + ∑' n : ℕ, (n + 1 : ℕ) * r ^ (n + 1)) - r * s) / (1 - r) := by
      rw [← tsum_eq_zero_add A]
    _ = ((r * ∑' n : ℕ, ↑(n + 1) * r ^ n) - r * s) / (1 - r) := by
      simp only [cast_zero, pow_zero, mul_one, _root_.pow_succ', (Nat.cast_commute _ r).left_comm,
        _root_.tsum_mul_left, zero_add]
    _ = r / (1 - r) ^ 2 := by
      simp [add_mul, tsum_add A B.summable, mul_add, B.tsum_eq, ← div_eq_mul_inv, sq,
        div_mul_eq_div_div_swap]
#align has_sum_coe_mul_geometric_of_norm_lt_1 hasSum_coe_mul_geometric_of_norm_lt_one
@[deprecated (since := "2024-01-31")]
alias hasSum_coe_mul_geometric_of_norm_lt_1 := hasSum_coe_mul_geometric_of_norm_lt_one

/-- If `‖r‖ < 1`, then `∑' n : ℕ, n * r ^ n = r / (1 - r) ^ 2`. -/
theorem tsum_coe_mul_geometric_of_norm_lt_one {𝕜 : Type*} [NormedDivisionRing 𝕜] [CompleteSpace 𝕜]
    {r : 𝕜} (hr : ‖r‖ < 1) : (∑' n : ℕ, n * r ^ n : 𝕜) = r / (1 - r) ^ 2 :=
  (hasSum_coe_mul_geometric_of_norm_lt_one hr).tsum_eq
#align tsum_coe_mul_geometric_of_norm_lt_1 tsum_coe_mul_geometric_of_norm_lt_one
@[deprecated (since := "2024-01-31")]
alias tsum_coe_mul_geometric_of_norm_lt_1 := tsum_coe_mul_geometric_of_norm_lt_one

end MulGeometric

section SummableLeGeometric

variable [SeminormedAddCommGroup α] {r C : ℝ} {f : ℕ → α}

nonrec theorem SeminormedAddCommGroup.cauchySeq_of_le_geometric {C : ℝ} {r : ℝ} (hr : r < 1)
    {u : ℕ → α} (h : ∀ n, ‖u n - u (n + 1)‖ ≤ C * r ^ n) : CauchySeq u :=
  cauchySeq_of_le_geometric r C hr (by simpa [dist_eq_norm] using h)
#align seminormed_add_comm_group.cauchy_seq_of_le_geometric SeminormedAddCommGroup.cauchySeq_of_le_geometric

theorem dist_partial_sum_le_of_le_geometric (hf : ∀ n, ‖f n‖ ≤ C * r ^ n) (n : ℕ) :
    dist (∑ i ∈ range n, f i) (∑ i ∈ range (n + 1), f i) ≤ C * r ^ n := by
  rw [sum_range_succ, dist_eq_norm, ← norm_neg, neg_sub, add_sub_cancel_left]
  exact hf n
#align dist_partial_sum_le_of_le_geometric dist_partial_sum_le_of_le_geometric

/-- If `‖f n‖ ≤ C * r ^ n` for all `n : ℕ` and some `r < 1`, then the partial sums of `f` form a
Cauchy sequence. This lemma does not assume `0 ≤ r` or `0 ≤ C`. -/
theorem cauchySeq_finset_of_geometric_bound (hr : r < 1) (hf : ∀ n, ‖f n‖ ≤ C * r ^ n) :
    CauchySeq fun s : Finset ℕ ↦ ∑ x ∈ s, f x :=
  cauchySeq_finset_of_norm_bounded _
    (aux_hasSum_of_le_geometric hr (dist_partial_sum_le_of_le_geometric hf)).summable hf
#align cauchy_seq_finset_of_geometric_bound cauchySeq_finset_of_geometric_bound

/-- If `‖f n‖ ≤ C * r ^ n` for all `n : ℕ` and some `r < 1`, then the partial sums of `f` are within
distance `C * r ^ n / (1 - r)` of the sum of the series. This lemma does not assume `0 ≤ r` or
`0 ≤ C`. -/
theorem norm_sub_le_of_geometric_bound_of_hasSum (hr : r < 1) (hf : ∀ n, ‖f n‖ ≤ C * r ^ n) {a : α}
    (ha : HasSum f a) (n : ℕ) : ‖(∑ x ∈ Finset.range n, f x) - a‖ ≤ C * r ^ n / (1 - r) := by
  rw [← dist_eq_norm]
  apply dist_le_of_le_geometric_of_tendsto r C hr (dist_partial_sum_le_of_le_geometric hf)
  exact ha.tendsto_sum_nat
#align norm_sub_le_of_geometric_bound_of_has_sum norm_sub_le_of_geometric_bound_of_hasSum

@[simp]
theorem dist_partial_sum (u : ℕ → α) (n : ℕ) :
    dist (∑ k ∈ range (n + 1), u k) (∑ k ∈ range n, u k) = ‖u n‖ := by
  simp [dist_eq_norm, sum_range_succ]
#align dist_partial_sum dist_partial_sum

@[simp]
theorem dist_partial_sum' (u : ℕ → α) (n : ℕ) :
    dist (∑ k ∈ range n, u k) (∑ k ∈ range (n + 1), u k) = ‖u n‖ := by
  simp [dist_eq_norm', sum_range_succ]
#align dist_partial_sum' dist_partial_sum'

theorem cauchy_series_of_le_geometric {C : ℝ} {u : ℕ → α} {r : ℝ} (hr : r < 1)
    (h : ∀ n, ‖u n‖ ≤ C * r ^ n) : CauchySeq fun n ↦ ∑ k ∈ range n, u k :=
  cauchySeq_of_le_geometric r C hr (by simp [h])
#align cauchy_series_of_le_geometric cauchy_series_of_le_geometric

theorem NormedAddCommGroup.cauchy_series_of_le_geometric' {C : ℝ} {u : ℕ → α} {r : ℝ} (hr : r < 1)
    (h : ∀ n, ‖u n‖ ≤ C * r ^ n) : CauchySeq fun n ↦ ∑ k ∈ range (n + 1), u k :=
  (cauchy_series_of_le_geometric hr h).comp_tendsto <| tendsto_add_atTop_nat 1
#align normed_add_comm_group.cauchy_series_of_le_geometric' NormedAddCommGroup.cauchy_series_of_le_geometric'

theorem NormedAddCommGroup.cauchy_series_of_le_geometric'' {C : ℝ} {u : ℕ → α} {N : ℕ} {r : ℝ}
    (hr₀ : 0 < r) (hr₁ : r < 1) (h : ∀ n ≥ N, ‖u n‖ ≤ C * r ^ n) :
    CauchySeq fun n ↦ ∑ k ∈ range (n + 1), u k := by
  set v : ℕ → α := fun n ↦ if n < N then 0 else u n
  have hC : 0 ≤ C :=
    (mul_nonneg_iff_of_pos_right <| pow_pos hr₀ N).mp ((norm_nonneg _).trans <| h N <| le_refl N)
  have : ∀ n ≥ N, u n = v n := by
    intro n hn
    simp [v, hn, if_neg (not_lt.mpr hn)]
  apply cauchySeq_sum_of_eventually_eq this
<<<<<<< HEAD
      (NormedAddCommGroup.cauchy_series_of_le_geometric' hr₁ _)
=======
    (NormedAddCommGroup.cauchy_series_of_le_geometric' hr₁ _)
>>>>>>> 52b851a9
  · exact C
  intro n
  simp only [v]
  split_ifs with H
  · rw [norm_zero]
    exact mul_nonneg hC (pow_nonneg hr₀.le _)
  · push_neg at H
    exact h _ H
#align normed_add_comm_group.cauchy_series_of_le_geometric'' NormedAddCommGroup.cauchy_series_of_le_geometric''

/-- The term norms of any convergent series are bounded by a constant. -/
lemma exists_norm_le_of_cauchySeq (h : CauchySeq fun n ↦ ∑ k ∈ range n, f k) :
    ∃ C, ∀ n, ‖f n‖ ≤ C := by
  obtain ⟨b, ⟨_, key, _⟩⟩ := cauchySeq_iff_le_tendsto_0.mp h
  refine ⟨b 0, fun n ↦ ?_⟩
  simpa only [dist_partial_sum'] using key n (n + 1) 0 (_root_.zero_le _) (_root_.zero_le _)

end SummableLeGeometric

section NormedRingGeometric

variable {R : Type*} [NormedRing R] [CompleteSpace R]

open NormedSpace

/-- A geometric series in a complete normed ring is summable.
Proved above (same name, different namespace) for not-necessarily-complete normed fields. -/
theorem NormedRing.summable_geometric_of_norm_lt_one (x : R) (h : ‖x‖ < 1) :
    Summable fun n : ℕ ↦ x ^ n :=
  have h1 : Summable fun n : ℕ ↦ ‖x‖ ^ n := summable_geometric_of_lt_one (norm_nonneg _) h
  h1.of_norm_bounded_eventually_nat _ (eventually_norm_pow_le x)
#align normed_ring.summable_geometric_of_norm_lt_1 NormedRing.summable_geometric_of_norm_lt_one
@[deprecated (since := "2024-01-31")]
alias NormedRing.summable_geometric_of_norm_lt_1 := NormedRing.summable_geometric_of_norm_lt_one

/-- Bound for the sum of a geometric series in a normed ring. This formula does not assume that the
normed ring satisfies the axiom `‖1‖ = 1`. -/
theorem NormedRing.tsum_geometric_of_norm_lt_one (x : R) (h : ‖x‖ < 1) :
    ‖∑' n : ℕ, x ^ n‖ ≤ ‖(1 : R)‖ - 1 + (1 - ‖x‖)⁻¹ := by
  rw [tsum_eq_zero_add (summable_geometric_of_norm_lt_one x h)]
  simp only [_root_.pow_zero]
  refine le_trans (norm_add_le _ _) ?_
  have : ‖∑' b : ℕ, (fun n ↦ x ^ (n + 1)) b‖ ≤ (1 - ‖x‖)⁻¹ - 1 := by
    refine tsum_of_norm_bounded ?_ fun b ↦ norm_pow_le' _ (Nat.succ_pos b)
    convert (hasSum_nat_add_iff' 1).mpr (hasSum_geometric_of_lt_one (norm_nonneg x) h)
    simp
  linarith
#align normed_ring.tsum_geometric_of_norm_lt_1 NormedRing.tsum_geometric_of_norm_lt_one
@[deprecated (since := "2024-01-31")]
alias NormedRing.tsum_geometric_of_norm_lt_1 := NormedRing.tsum_geometric_of_norm_lt_one

theorem geom_series_mul_neg (x : R) (h : ‖x‖ < 1) : (∑' i : ℕ, x ^ i) * (1 - x) = 1 := by
  have := (NormedRing.summable_geometric_of_norm_lt_one x h).hasSum.mul_right (1 - x)
  refine tendsto_nhds_unique this.tendsto_sum_nat ?_
  have : Tendsto (fun n : ℕ ↦ 1 - x ^ n) atTop (𝓝 1) := by
    simpa using tendsto_const_nhds.sub (tendsto_pow_atTop_nhds_zero_of_norm_lt_one h)
  convert← this
  rw [← geom_sum_mul_neg, Finset.sum_mul]
#align geom_series_mul_neg geom_series_mul_neg

theorem mul_neg_geom_series (x : R) (h : ‖x‖ < 1) : ((1 - x) * ∑' i : ℕ, x ^ i) = 1 := by
  have := (NormedRing.summable_geometric_of_norm_lt_one x h).hasSum.mul_left (1 - x)
  refine tendsto_nhds_unique this.tendsto_sum_nat ?_
  have : Tendsto (fun n : ℕ ↦ 1 - x ^ n) atTop (𝓝 1) := by
    simpa using tendsto_const_nhds.sub (tendsto_pow_atTop_nhds_zero_of_norm_lt_one h)
  convert← this
  rw [← mul_neg_geom_sum, Finset.mul_sum]
#align mul_neg_geom_series mul_neg_geom_series

end NormedRingGeometric

/-! ### Summability tests based on comparison with geometric series -/

theorem summable_of_ratio_norm_eventually_le {α : Type*} [SeminormedAddCommGroup α]
    [CompleteSpace α] {f : ℕ → α} {r : ℝ} (hr₁ : r < 1)
    (h : ∀ᶠ n in atTop, ‖f (n + 1)‖ ≤ r * ‖f n‖) : Summable f := by
  by_cases hr₀ : 0 ≤ r
  · rw [eventually_atTop] at h
    rcases h with ⟨N, hN⟩
    rw [← @summable_nat_add_iff α _ _ _ _ N]
    refine .of_norm_bounded (fun n ↦ ‖f N‖ * r ^ n)
      (Summable.mul_left _ <| summable_geometric_of_lt_one hr₀ hr₁) fun n ↦ ?_
    simp only
    conv_rhs => rw [mul_comm, ← zero_add N]
    refine le_geom (u := fun n ↦ ‖f (n + N)‖) hr₀ n fun i _ ↦ ?_
    convert hN (i + N) (N.le_add_left i) using 3
    ac_rfl
  · push_neg at hr₀
    refine .of_norm_bounded_eventually_nat 0 summable_zero ?_
    filter_upwards [h] with _ hn
    by_contra! h
    exact not_lt.mpr (norm_nonneg _) (lt_of_le_of_lt hn <| mul_neg_of_neg_of_pos hr₀ h)
#align summable_of_ratio_norm_eventually_le summable_of_ratio_norm_eventually_le

theorem summable_of_ratio_test_tendsto_lt_one {α : Type*} [NormedAddCommGroup α] [CompleteSpace α]
    {f : ℕ → α} {l : ℝ} (hl₁ : l < 1) (hf : ∀ᶠ n in atTop, f n ≠ 0)
    (h : Tendsto (fun n ↦ ‖f (n + 1)‖ / ‖f n‖) atTop (𝓝 l)) : Summable f := by
  rcases exists_between hl₁ with ⟨r, hr₀, hr₁⟩
  refine summable_of_ratio_norm_eventually_le hr₁ ?_
  filter_upwards [eventually_le_of_tendsto_lt hr₀ h, hf] with _ _ h₁
  rwa [← div_le_iff (norm_pos_iff.mpr h₁)]
#align summable_of_ratio_test_tendsto_lt_one summable_of_ratio_test_tendsto_lt_one

theorem not_summable_of_ratio_norm_eventually_ge {α : Type*} [SeminormedAddCommGroup α] {f : ℕ → α}
    {r : ℝ} (hr : 1 < r) (hf : ∃ᶠ n in atTop, ‖f n‖ ≠ 0)
    (h : ∀ᶠ n in atTop, r * ‖f n‖ ≤ ‖f (n + 1)‖) : ¬Summable f := by
  rw [eventually_atTop] at h
  rcases h with ⟨N₀, hN₀⟩
  rw [frequently_atTop] at hf
  rcases hf N₀ with ⟨N, hNN₀ : N₀ ≤ N, hN⟩
  rw [← @summable_nat_add_iff α _ _ _ _ N]
  refine mt Summable.tendsto_atTop_zero
    fun h' ↦ not_tendsto_atTop_of_tendsto_nhds (tendsto_norm_zero.comp h') ?_
  convert tendsto_atTop_of_geom_le _ hr _
  · refine lt_of_le_of_ne (norm_nonneg _) ?_
    intro h''
    specialize hN₀ N hNN₀
    simp only [comp_apply, zero_add] at h''
    exact hN h''.symm
  · intro i
    dsimp only [comp_apply]
    convert hN₀ (i + N) (hNN₀.trans (N.le_add_left i)) using 3
    ac_rfl
#align not_summable_of_ratio_norm_eventually_ge not_summable_of_ratio_norm_eventually_ge

theorem not_summable_of_ratio_test_tendsto_gt_one {α : Type*} [SeminormedAddCommGroup α]
    {f : ℕ → α} {l : ℝ} (hl : 1 < l) (h : Tendsto (fun n ↦ ‖f (n + 1)‖ / ‖f n‖) atTop (𝓝 l)) :
    ¬Summable f := by
  have key : ∀ᶠ n in atTop, ‖f n‖ ≠ 0 := by
    filter_upwards [eventually_ge_of_tendsto_gt hl h] with _ hn hc
    rw [hc, _root_.div_zero] at hn
    linarith
  rcases exists_between hl with ⟨r, hr₀, hr₁⟩
  refine not_summable_of_ratio_norm_eventually_ge hr₀ key.frequently ?_
  filter_upwards [eventually_ge_of_tendsto_gt hr₁ h, key] with _ _ h₁
  rwa [← le_div_iff (lt_of_le_of_ne (norm_nonneg _) h₁.symm)]
#align not_summable_of_ratio_test_tendsto_gt_one not_summable_of_ratio_test_tendsto_gt_one

section NormedDivisionRing

variable [NormedDivisionRing α] [CompleteSpace α] {f : ℕ → α}

/-- If a power series converges at `w`, it converges absolutely at all `z` of smaller norm. -/
theorem summable_powerSeries_of_norm_lt {w z : α}
    (h : CauchySeq fun n ↦ ∑ i ∈ range n, f i * w ^ i) (hz : ‖z‖ < ‖w‖) :
    Summable fun n ↦ f n * z ^ n := by
  have hw : 0 < ‖w‖ := (norm_nonneg z).trans_lt hz
  obtain ⟨C, hC⟩ := exists_norm_le_of_cauchySeq h
  rw [summable_iff_cauchySeq_finset]
  refine cauchySeq_finset_of_geometric_bound (r := ‖z‖ / ‖w‖) (C := C) ((div_lt_one hw).mpr hz)
    (fun n ↦ ?_)
  rw [norm_mul, norm_pow, div_pow, ← mul_comm_div]
  conv at hC => enter [n]; rw [norm_mul, norm_pow, ← _root_.le_div_iff (by positivity)]
  exact mul_le_mul_of_nonneg_right (hC n) (pow_nonneg (norm_nonneg z) n)

/-- If a power series converges at 1, it converges absolutely at all `z` of smaller norm. -/
theorem summable_powerSeries_of_norm_lt_one {z : α}
    (h : CauchySeq fun n ↦ ∑ i ∈ range n, f i) (hz : ‖z‖ < 1) :
    Summable fun n ↦ f n * z ^ n :=
  summable_powerSeries_of_norm_lt (w := 1) (by simp [h]) (by simp [hz])

end NormedDivisionRing

section

/-! ### Dirichlet and alternating series tests -/


variable {E : Type*} [NormedAddCommGroup E] [NormedSpace ℝ E]
variable {b : ℝ} {f : ℕ → ℝ} {z : ℕ → E}

/-- **Dirichlet's test** for monotone sequences. -/
theorem Monotone.cauchySeq_series_mul_of_tendsto_zero_of_bounded (hfa : Monotone f)
    (hf0 : Tendsto f atTop (𝓝 0)) (hgb : ∀ n, ‖∑ i ∈ range n, z i‖ ≤ b) :
    CauchySeq fun n ↦ ∑ i ∈ range n, f i • z i := by
  rw [← cauchySeq_shift 1]
  simp_rw [Finset.sum_range_by_parts _ _ (Nat.succ _), sub_eq_add_neg, Nat.succ_sub_succ_eq_sub,
    tsub_zero]
  apply (NormedField.tendsto_zero_smul_of_tendsto_zero_of_bounded hf0
    ⟨b, eventually_map.mpr <| eventually_of_forall fun n ↦ hgb <| n + 1⟩).cauchySeq.add
  refine CauchySeq.neg ?_
  refine cauchySeq_range_of_norm_bounded _ ?_
    (fun n ↦ ?_ : ∀ n, ‖(f (n + 1) + -f n) • (Finset.range (n + 1)).sum z‖ ≤ b * |f (n + 1) - f n|)
  · simp_rw [abs_of_nonneg (sub_nonneg_of_le (hfa (Nat.le_succ _))), ← mul_sum]
    apply Real.uniformContinuous_const_mul.comp_cauchySeq
    simp_rw [sum_range_sub, sub_eq_add_neg]
    exact (Tendsto.cauchySeq hf0).add_const
  · rw [norm_smul, mul_comm]
    exact mul_le_mul_of_nonneg_right (hgb _) (abs_nonneg _)
#align monotone.cauchy_seq_series_mul_of_tendsto_zero_of_bounded Monotone.cauchySeq_series_mul_of_tendsto_zero_of_bounded

/-- **Dirichlet's test** for antitone sequences. -/
theorem Antitone.cauchySeq_series_mul_of_tendsto_zero_of_bounded (hfa : Antitone f)
    (hf0 : Tendsto f atTop (𝓝 0)) (hzb : ∀ n, ‖∑ i ∈ range n, z i‖ ≤ b) :
    CauchySeq fun n ↦ ∑ i ∈ range n, f i • z i := by
  have hfa' : Monotone fun n ↦ -f n := fun _ _ hab ↦ neg_le_neg <| hfa hab
  have hf0' : Tendsto (fun n ↦ -f n) atTop (𝓝 0) := by
    convert hf0.neg
    norm_num
  convert (hfa'.cauchySeq_series_mul_of_tendsto_zero_of_bounded hf0' hzb).neg
  simp
#align antitone.cauchy_seq_series_mul_of_tendsto_zero_of_bounded Antitone.cauchySeq_series_mul_of_tendsto_zero_of_bounded

theorem norm_sum_neg_one_pow_le (n : ℕ) : ‖∑ i ∈ range n, (-1 : ℝ) ^ i‖ ≤ 1 := by
  rw [neg_one_geom_sum]
  split_ifs <;> set_option tactic.skipAssignedInstances false in norm_num
#align norm_sum_neg_one_pow_le norm_sum_neg_one_pow_le

/-- The **alternating series test** for monotone sequences.
See also `Monotone.tendsto_alternating_series_of_tendsto_zero`. -/
theorem Monotone.cauchySeq_alternating_series_of_tendsto_zero (hfa : Monotone f)
    (hf0 : Tendsto f atTop (𝓝 0)) : CauchySeq fun n ↦ ∑ i ∈ range n, (-1) ^ i * f i := by
  simp_rw [mul_comm]
  exact hfa.cauchySeq_series_mul_of_tendsto_zero_of_bounded hf0 norm_sum_neg_one_pow_le
#align monotone.cauchy_seq_alternating_series_of_tendsto_zero Monotone.cauchySeq_alternating_series_of_tendsto_zero

/-- The **alternating series test** for monotone sequences. -/
theorem Monotone.tendsto_alternating_series_of_tendsto_zero (hfa : Monotone f)
    (hf0 : Tendsto f atTop (𝓝 0)) :
    ∃ l, Tendsto (fun n ↦ ∑ i ∈ range n, (-1) ^ i * f i) atTop (𝓝 l) :=
  cauchySeq_tendsto_of_complete <| hfa.cauchySeq_alternating_series_of_tendsto_zero hf0
#align monotone.tendsto_alternating_series_of_tendsto_zero Monotone.tendsto_alternating_series_of_tendsto_zero

/-- The **alternating series test** for antitone sequences.
See also `Antitone.tendsto_alternating_series_of_tendsto_zero`. -/
theorem Antitone.cauchySeq_alternating_series_of_tendsto_zero (hfa : Antitone f)
    (hf0 : Tendsto f atTop (𝓝 0)) : CauchySeq fun n ↦ ∑ i ∈ range n, (-1) ^ i * f i := by
  simp_rw [mul_comm]
  exact hfa.cauchySeq_series_mul_of_tendsto_zero_of_bounded hf0 norm_sum_neg_one_pow_le
#align antitone.cauchy_seq_alternating_series_of_tendsto_zero Antitone.cauchySeq_alternating_series_of_tendsto_zero

/-- The **alternating series test** for antitone sequences. -/
theorem Antitone.tendsto_alternating_series_of_tendsto_zero (hfa : Antitone f)
    (hf0 : Tendsto f atTop (𝓝 0)) :
    ∃ l, Tendsto (fun n ↦ ∑ i ∈ range n, (-1) ^ i * f i) atTop (𝓝 l) :=
  cauchySeq_tendsto_of_complete <| hfa.cauchySeq_alternating_series_of_tendsto_zero hf0
#align antitone.tendsto_alternating_series_of_tendsto_zero Antitone.tendsto_alternating_series_of_tendsto_zero

end

/-! ### Partial sum bounds on alternating convergent series -/

section

variable {E : Type*} [OrderedRing E] [TopologicalSpace E] [OrderClosedTopology E]
  {l : E} {f : ℕ → E}

/-- Partial sums of an alternating monotone series with an even number of terms provide
upper bounds on the limit. -/
theorem Monotone.tendsto_le_alternating_series
    (hfl : Tendsto (fun n ↦ ∑ i ∈ range n, (-1) ^ i * f i) atTop (𝓝 l))
    (hfm : Monotone f) (k : ℕ) : l ≤ ∑ i ∈ range (2 * k), (-1) ^ i * f i := by
  have ha : Antitone (fun n ↦ ∑ i ∈ range (2 * n), (-1) ^ i * f i) := by
    refine antitone_nat_of_succ_le (fun n ↦ ?_)
    rw [show 2 * (n + 1) = 2 * n + 1 + 1 by ring, sum_range_succ, sum_range_succ]
    simp_rw [_root_.pow_succ', show (-1 : E) ^ (2 * n) = 1 by simp, neg_one_mul, one_mul,
      ← sub_eq_add_neg, sub_le_iff_le_add]
    gcongr
    exact hfm (by omega)
  exact ha.le_of_tendsto (hfl.comp (tendsto_atTop_mono (fun n ↦ by dsimp; omega) tendsto_id)) _

/-- Partial sums of an alternating monotone series with an odd number of terms provide
lower bounds on the limit. -/
theorem Monotone.alternating_series_le_tendsto
    (hfl : Tendsto (fun n ↦ ∑ i ∈ range n, (-1) ^ i * f i) atTop (𝓝 l))
    (hfm : Monotone f) (k : ℕ) : ∑ i ∈ range (2 * k + 1), (-1) ^ i * f i ≤ l := by
  have hm : Monotone (fun n ↦ ∑ i ∈ range (2 * n + 1), (-1) ^ i * f i) := by
    refine monotone_nat_of_le_succ (fun n ↦ ?_)
    rw [show 2 * (n + 1) = 2 * n + 1 + 1 by ring,
      sum_range_succ _ (2 * n + 1 + 1), sum_range_succ _ (2 * n + 1)]
    simp_rw [_root_.pow_succ', show (-1 : E) ^ (2 * n) = 1 by simp, neg_one_mul, neg_neg, one_mul,
      ← sub_eq_add_neg, sub_add_eq_add_sub, le_sub_iff_add_le]
    gcongr
    exact hfm (by omega)
  exact hm.ge_of_tendsto (hfl.comp (tendsto_atTop_mono (fun n ↦ by dsimp; omega) tendsto_id)) _

/-- Partial sums of an alternating antitone series with an even number of terms provide
lower bounds on the limit. -/
theorem Antitone.alternating_series_le_tendsto
    (hfl : Tendsto (fun n ↦ ∑ i ∈ range n, (-1) ^ i * f i) atTop (𝓝 l))
    (hfa : Antitone f) (k : ℕ) : ∑ i ∈ range (2 * k), (-1) ^ i * f i ≤ l := by
  have hm : Monotone (fun n ↦ ∑ i ∈ range (2 * n), (-1) ^ i * f i) := by
    refine monotone_nat_of_le_succ (fun n ↦ ?_)
    rw [show 2 * (n + 1) = 2 * n + 1 + 1 by ring, sum_range_succ, sum_range_succ]
    simp_rw [_root_.pow_succ', show (-1 : E) ^ (2 * n) = 1 by simp, neg_one_mul, one_mul,
      ← sub_eq_add_neg, le_sub_iff_add_le]
    gcongr
    exact hfa (by omega)
  exact hm.ge_of_tendsto (hfl.comp (tendsto_atTop_mono (fun n ↦ by dsimp; omega) tendsto_id)) _

/-- Partial sums of an alternating antitone series with an odd number of terms provide
upper bounds on the limit. -/
theorem Antitone.tendsto_le_alternating_series
    (hfl : Tendsto (fun n ↦ ∑ i ∈ range n, (-1) ^ i * f i) atTop (𝓝 l))
    (hfa : Antitone f) (k : ℕ) : l ≤ ∑ i ∈ range (2 * k + 1), (-1) ^ i * f i := by
  have ha : Antitone (fun n ↦ ∑ i ∈ range (2 * n + 1), (-1) ^ i * f i) := by
    refine antitone_nat_of_succ_le (fun n ↦ ?_)
    rw [show 2 * (n + 1) = 2 * n + 1 + 1 by ring, sum_range_succ, sum_range_succ]
    simp_rw [_root_.pow_succ', show (-1 : E) ^ (2 * n) = 1 by simp, neg_one_mul, neg_neg, one_mul,
      ← sub_eq_add_neg, sub_add_eq_add_sub, sub_le_iff_le_add]
    gcongr
    exact hfa (by omega)
  exact ha.le_of_tendsto (hfl.comp (tendsto_atTop_mono (fun n ↦ by dsimp; omega) tendsto_id)) _

end

/-!
### Factorial
-/

/-- The series `∑' n, x ^ n / n!` is summable of any `x : ℝ`. See also `expSeries_div_summable`
for a version that also works in `ℂ`, and `NormedSpace.expSeries_summable'` for a version
that works in any normed algebra over `ℝ` or `ℂ`. -/
theorem Real.summable_pow_div_factorial (x : ℝ) : Summable (fun n ↦ x ^ n / n ! : ℕ → ℝ) := by
  -- We start with trivial estimates
  have A : (0 : ℝ) < ⌊‖x‖⌋₊ + 1 := zero_lt_one.trans_le (by simp)
  have B : ‖x‖ / (⌊‖x‖⌋₊ + 1) < 1 := (div_lt_one A).2 (Nat.lt_floor_add_one _)
  -- Then we apply the ratio test. The estimate works for `n ≥ ⌊‖x‖⌋₊`.
  suffices ∀ n ≥ ⌊‖x‖⌋₊, ‖x ^ (n + 1) / (n + 1)!‖ ≤ ‖x‖ / (⌊‖x‖⌋₊ + 1) * ‖x ^ n / ↑n !‖ from
    summable_of_ratio_norm_eventually_le B (eventually_atTop.2 ⟨⌊‖x‖⌋₊, this⟩)
  -- Finally, we prove the upper estimate
  intro n hn
  calc
    ‖x ^ (n + 1) / (n + 1)!‖ = ‖x‖ / (n + 1) * ‖x ^ n / (n !)‖ := by
      rw [_root_.pow_succ', Nat.factorial_succ, Nat.cast_mul, ← _root_.div_mul_div_comm, norm_mul,
        norm_div, Real.norm_natCast, Nat.cast_succ]
    _ ≤ ‖x‖ / (⌊‖x‖⌋₊ + 1) * ‖x ^ n / (n !)‖ :=
      -- Porting note: this was `by mono* with 0 ≤ ‖x ^ n / (n !)‖, 0 ≤ ‖x‖ <;> apply norm_nonneg`
      -- but we can't wait on `mono`.
      mul_le_mul_of_nonneg_right
        (div_le_div (norm_nonneg x) (le_refl ‖x‖) A (add_le_add (mono_cast hn) (le_refl 1)))
        (norm_nonneg (x ^ n / n !))
#align real.summable_pow_div_factorial Real.summable_pow_div_factorial

theorem Real.tendsto_pow_div_factorial_atTop (x : ℝ) :
    Tendsto (fun n ↦ x ^ n / n ! : ℕ → ℝ) atTop (𝓝 0) :=
  (Real.summable_pow_div_factorial x).tendsto_atTop_zero
#align real.tendsto_pow_div_factorial_at_top Real.tendsto_pow_div_factorial_atTop<|MERGE_RESOLUTION|>--- conflicted
+++ resolved
@@ -468,11 +468,7 @@
     intro n hn
     simp [v, hn, if_neg (not_lt.mpr hn)]
   apply cauchySeq_sum_of_eventually_eq this
-<<<<<<< HEAD
-      (NormedAddCommGroup.cauchy_series_of_le_geometric' hr₁ _)
-=======
     (NormedAddCommGroup.cauchy_series_of_le_geometric' hr₁ _)
->>>>>>> 52b851a9
   · exact C
   intro n
   simp only [v]
