--- conflicted
+++ resolved
@@ -238,15 +238,8 @@
 variable {R S : Type*} [Field R] [Field S] [LinearOrder S] {v w : AbsoluteValue R S}
   [TopologicalSpace S] [IsStrictOrderedRing S] [Archimedean S] [_i : OrderTopology S]
 
-<<<<<<< HEAD
-/--
-The limit $v\left(\frac{1}{1 + a ^ n}\right)\to 1$, for an absolute value $v$ on a field
-$F$ if $v(a) < 1$.
--/
-=======
 /-- `v (1 / (1 + a ^n))` tends to `1` whenever `v : AbsoluteValue R S` for fields `R` and `S`,
 provided `v a < 1`. -/
->>>>>>> 2f9d863d
 theorem AbsoluteValue.tendsto_div_one_add_pow_nhds_one {v : AbsoluteValue R S} {a : R}
     (ha : v a < 1) : atTop.Tendsto (fun (n : ℕ) ↦ v (1 / (1 + a ^ n))) (𝓝 1) := by
   simp_rw [map_div₀ v, v.map_one]
@@ -257,17 +250,9 @@
     (fun n ↦ le_trans (by rw [map_one, map_pow]) (v.le_add _ _))
     (fun n ↦ le_trans (v.add_le _ _) (by rw [map_one, map_pow]))
 
-<<<<<<< HEAD
-/--
-The limit $v \left(\frac{1}{1 + a ^ n}\right)\to 0$, for an absolute value $v$ on a field
-$F$ if $1 < v(a)$.
--/
-theorem AbsoluteValue.tendsto_pow_div_one_add_pow_zero {v : AbsoluteValue R S} {a : R}
-=======
 /-- `v (1 / (1 + a ^n))` tends to `0` whenever `v : AbsoluteValue R S` for fields `R` and `S`,
 provided `1 < v a`. -/
 theorem AbsoluteValue.tendsto_div_one_add_pow_nhds_zero {v : AbsoluteValue R S} {a : R}
->>>>>>> 2f9d863d
     (ha : 1 < v a) : Filter.Tendsto (fun (n : ℕ) ↦ v (1 / (1 + a ^ n))) Filter.atTop (𝓝 0) := by
   simp_rw [div_eq_mul_inv, one_mul, map_inv₀, fun n ↦ add_comm 1 (a ^ n)]
   refine (tendsto_atTop_mono (fun n ↦ v.le_add _ _) ?_).inv_tendsto_atTop
