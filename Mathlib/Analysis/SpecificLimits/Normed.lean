/-
Copyright (c) 2020 Sébastien Gouëzel. All rights reserved.
Released under Apache 2.0 license as described in the file LICENSE.
Authors: Anatole Dedecker, Sébastien Gouëzel, Yury Kudryashov, Dylan MacKenzie, Patrick Massot
-/
import Mathlib.Algebra.BigOperators.Module
import Mathlib.Algebra.Order.Field.Power
import Mathlib.Algebra.Polynomial.Monic
import Mathlib.Analysis.Asymptotics.Lemmas
import Mathlib.Analysis.Normed.Ring.InfiniteSum
import Mathlib.Analysis.Normed.Module.Basic
import Mathlib.Analysis.Normed.Order.Lattice
import Mathlib.Analysis.SpecificLimits.Basic
import Mathlib.Data.List.TFAE
import Mathlib.Data.Nat.Choose.Bounds
import Mathlib.Order.Filter.AtTopBot.ModEq
import Mathlib.RingTheory.Polynomial.Pochhammer
import Mathlib.Tactic.NoncommRing

/-!
# A collection of specific limit computations

This file contains important specific limit computations in (semi-)normed groups/rings/spaces, as
well as such computations in `ℝ` when the natural proof passes through a fact about normed spaces.
-/

noncomputable section

open Set Function Filter Finset Metric Asymptotics Topology Nat NNReal ENNReal

variable {α : Type*}

theorem tendsto_natCast_atTop_cobounded
    [NormedRing α] [NormSMulClass ℤ α] [Nontrivial α] :
    Tendsto Nat.cast atTop (Bornology.cobounded α) := by
  rw [← tendsto_norm_atTop_iff_cobounded]
  simpa [norm_natCast_eq_mul_norm_one] using tendsto_natCast_atTop_atTop
    |>.atTop_mul_const (norm_pos_iff.mpr one_ne_zero)

theorem tendsto_intCast_atBot_sup_atTop_cobounded
    [NormedRing α] [NormSMulClass ℤ α] [Nontrivial α] :
    Tendsto Int.cast (atBot ⊔ atTop) (Bornology.cobounded α) := by
  rw [← tendsto_norm_atTop_iff_cobounded]
  simpa [norm_intCast_eq_abs_mul_norm_one] using tendsto_intCast_atTop_atTop
    |>.comp (tendsto_abs_atBot_atTop.sup tendsto_abs_atTop_atTop)
    |>.atTop_mul_const (norm_pos_iff.mpr one_ne_zero)

theorem tendsto_intCast_atBot_cobounded
    [NormedRing α] [NormSMulClass ℤ α] [Nontrivial α] :
    Tendsto Int.cast atBot (Bornology.cobounded α) :=
  tendsto_intCast_atBot_sup_atTop_cobounded.mono_left le_sup_left

theorem tendsto_intCast_atTop_cobounded
    [NormedRing α] [NormSMulClass ℤ α] [Nontrivial α] :
    Tendsto Int.cast atTop (Bornology.cobounded α) :=
  tendsto_intCast_atBot_sup_atTop_cobounded.mono_left le_sup_right

/-! ### Powers -/

theorem isLittleO_pow_pow_of_lt_left {r₁ r₂ : ℝ} (h₁ : 0 ≤ r₁) (h₂ : r₁ < r₂) :
    (fun n : ℕ ↦ r₁ ^ n) =o[atTop] fun n ↦ r₂ ^ n :=
  have H : 0 < r₂ := h₁.trans_lt h₂
  (isLittleO_of_tendsto fun _ hn ↦ False.elim <| H.ne' <| pow_eq_zero hn) <|
    (tendsto_pow_atTop_nhds_zero_of_lt_one
      (div_nonneg h₁ (h₁.trans h₂.le)) ((div_lt_one H).2 h₂)).congr fun _ ↦ div_pow _ _ _

theorem isBigO_pow_pow_of_le_left {r₁ r₂ : ℝ} (h₁ : 0 ≤ r₁) (h₂ : r₁ ≤ r₂) :
    (fun n : ℕ ↦ r₁ ^ n) =O[atTop] fun n ↦ r₂ ^ n :=
  h₂.eq_or_lt.elim (fun h ↦ h ▸ isBigO_refl _ _) fun h ↦ (isLittleO_pow_pow_of_lt_left h₁ h).isBigO

theorem isLittleO_pow_pow_of_abs_lt_left {r₁ r₂ : ℝ} (h : |r₁| < |r₂|) :
    (fun n : ℕ ↦ r₁ ^ n) =o[atTop] fun n ↦ r₂ ^ n := by
  refine (IsLittleO.of_norm_left ?_).of_norm_right
  exact (isLittleO_pow_pow_of_lt_left (abs_nonneg r₁) h).congr (pow_abs r₁) (pow_abs r₂)

open List in
/-- Various statements equivalent to the fact that `f n` grows exponentially slower than `R ^ n`.

* 0: $f n = o(a ^ n)$ for some $-R < a < R$;
* 1: $f n = o(a ^ n)$ for some $0 < a < R$;
* 2: $f n = O(a ^ n)$ for some $-R < a < R$;
* 3: $f n = O(a ^ n)$ for some $0 < a < R$;
* 4: there exist `a < R` and `C` such that one of `C` and `R` is positive and $|f n| ≤ Ca^n$
  for all `n`;
* 5: there exists `0 < a < R` and a positive `C` such that $|f n| ≤ Ca^n$ for all `n`;
* 6: there exists `a < R` such that $|f n| ≤ a ^ n$ for sufficiently large `n`;
* 7: there exists `0 < a < R` such that $|f n| ≤ a ^ n$ for sufficiently large `n`.

NB: For backwards compatibility, if you add more items to the list, please append them at the end of
the list. -/
theorem TFAE_exists_lt_isLittleO_pow (f : ℕ → ℝ) (R : ℝ) :
    TFAE
      [∃ a ∈ Ioo (-R) R, f =o[atTop] (a ^ ·), ∃ a ∈ Ioo 0 R, f =o[atTop] (a ^ ·),
        ∃ a ∈ Ioo (-R) R, f =O[atTop] (a ^ ·), ∃ a ∈ Ioo 0 R, f =O[atTop] (a ^ ·),
        ∃ a < R, ∃ C : ℝ, (0 < C ∨ 0 < R) ∧ ∀ n, |f n| ≤ C * a ^ n,
        ∃ a ∈ Ioo 0 R, ∃ C > 0, ∀ n, |f n| ≤ C * a ^ n, ∃ a < R, ∀ᶠ n in atTop, |f n| ≤ a ^ n,
        ∃ a ∈ Ioo 0 R, ∀ᶠ n in atTop, |f n| ≤ a ^ n] := by
  have A : Ico 0 R ⊆ Ioo (-R) R :=
    fun x hx ↦ ⟨(neg_lt_zero.2 (hx.1.trans_lt hx.2)).trans_le hx.1, hx.2⟩
  have B : Ioo 0 R ⊆ Ioo (-R) R := Subset.trans Ioo_subset_Ico_self A
  -- First we prove that 1-4 are equivalent using 2 → 3 → 4, 1 → 3, and 2 → 1
  tfae_have 1 → 3 := fun ⟨a, ha, H⟩ ↦ ⟨a, ha, H.isBigO⟩
  tfae_have 2 → 1 := fun ⟨a, ha, H⟩ ↦ ⟨a, B ha, H⟩
  tfae_have 3 → 2
  | ⟨a, ha, H⟩ => by
    rcases exists_between (abs_lt.2 ha) with ⟨b, hab, hbR⟩
    exact ⟨b, ⟨(abs_nonneg a).trans_lt hab, hbR⟩,
      H.trans_isLittleO (isLittleO_pow_pow_of_abs_lt_left (hab.trans_le (le_abs_self b)))⟩
  tfae_have 2 → 4 := fun ⟨a, ha, H⟩ ↦ ⟨a, ha, H.isBigO⟩
  tfae_have 4 → 3 := fun ⟨a, ha, H⟩ ↦ ⟨a, B ha, H⟩
  -- Add 5 and 6 using 4 → 6 → 5 → 3
  tfae_have 4 → 6
  | ⟨a, ha, H⟩ => by
    rcases bound_of_isBigO_nat_atTop H with ⟨C, hC₀, hC⟩
    refine ⟨a, ha, C, hC₀, fun n ↦ ?_⟩
    simpa only [Real.norm_eq_abs, abs_pow, abs_of_nonneg ha.1.le] using hC (pow_ne_zero n ha.1.ne')
  tfae_have 6 → 5 := fun ⟨a, ha, C, H₀, H⟩ ↦ ⟨a, ha.2, C, Or.inl H₀, H⟩
  tfae_have 5 → 3
  | ⟨a, ha, C, h₀, H⟩ => by
    rcases sign_cases_of_C_mul_pow_nonneg fun n ↦ (abs_nonneg _).trans (H n) with (rfl | ⟨hC₀, ha₀⟩)
    · obtain rfl : f = 0 := by
        ext n
        simpa using H n
      simp only [lt_irrefl, false_or] at h₀
      exact ⟨0, ⟨neg_lt_zero.2 h₀, h₀⟩, isBigO_zero _ _⟩
    exact ⟨a, A ⟨ha₀, ha⟩,
      isBigO_of_le' _ fun n ↦ (H n).trans <| mul_le_mul_of_nonneg_left (le_abs_self _) hC₀.le⟩
  -- Add 7 and 8 using 2 → 8 → 7 → 3
  tfae_have 2 → 8
  | ⟨a, ha, H⟩ => by
    refine ⟨a, ha, (H.def zero_lt_one).mono fun n hn ↦ ?_⟩
    rwa [Real.norm_eq_abs, Real.norm_eq_abs, one_mul, abs_pow, abs_of_pos ha.1] at hn
  tfae_have 8 → 7 := fun ⟨a, ha, H⟩ ↦ ⟨a, ha.2, H⟩
  tfae_have 7 → 3
  | ⟨a, ha, H⟩ => by
    refine ⟨a, A ⟨?_, ha⟩, .of_norm_eventuallyLE H⟩
    exact nonneg_of_eventually_pow_nonneg (H.mono fun n ↦ (abs_nonneg _).trans)
  tfae_finish

/-- For any natural `k` and a real `r > 1` we have `n ^ k = o(r ^ n)` as `n → ∞`. -/
theorem isLittleO_pow_const_const_pow_of_one_lt {R : Type*} [NormedRing R] (k : ℕ) {r : ℝ}
    (hr : 1 < r) : (fun n ↦ (n : R) ^ k : ℕ → R) =o[atTop] fun n ↦ r ^ n := by
  have : Tendsto (fun x : ℝ ↦ x ^ k) (𝓝[>] 1) (𝓝 1) :=
    ((continuous_id.pow k).tendsto' (1 : ℝ) 1 (one_pow _)).mono_left inf_le_left
  obtain ⟨r' : ℝ, hr' : r' ^ k < r, h1 : 1 < r'⟩ :=
    ((this.eventually (gt_mem_nhds hr)).and self_mem_nhdsWithin).exists
  have h0 : 0 ≤ r' := zero_le_one.trans h1.le
  suffices (fun n ↦ (n : R) ^ k : ℕ → R) =O[atTop] fun n : ℕ ↦ (r' ^ k) ^ n from
    this.trans_isLittleO (isLittleO_pow_pow_of_lt_left (pow_nonneg h0 _) hr')
  conv in (r' ^ _) ^ _ => rw [← pow_mul, mul_comm, pow_mul]
  suffices ∀ n : ℕ, ‖(n : R)‖ ≤ (r' - 1)⁻¹ * ‖(1 : R)‖ * ‖r' ^ n‖ from
    (isBigO_of_le' _ this).pow _
  intro n
  rw [mul_right_comm]
  refine n.norm_cast_le.trans (mul_le_mul_of_nonneg_right ?_ (norm_nonneg _))
  simpa [_root_.div_eq_inv_mul, Real.norm_eq_abs, abs_of_nonneg h0] using n.cast_le_pow_div_sub h1

/-- For a real `r > 1` we have `n = o(r ^ n)` as `n → ∞`. -/
theorem isLittleO_coe_const_pow_of_one_lt {R : Type*} [NormedRing R] {r : ℝ} (hr : 1 < r) :
    ((↑) : ℕ → R) =o[atTop] fun n ↦ r ^ n := by
  simpa only [pow_one] using @isLittleO_pow_const_const_pow_of_one_lt R _ 1 _ hr

/-- If `‖r₁‖ < r₂`, then for any natural `k` we have `n ^ k r₁ ^ n = o (r₂ ^ n)` as `n → ∞`. -/
theorem isLittleO_pow_const_mul_const_pow_const_pow_of_norm_lt {R : Type*} [NormedRing R] (k : ℕ)
    {r₁ : R} {r₂ : ℝ} (h : ‖r₁‖ < r₂) :
    (fun n ↦ (n : R) ^ k * r₁ ^ n : ℕ → R) =o[atTop] fun n ↦ r₂ ^ n := by
  by_cases h0 : r₁ = 0
  · refine (isLittleO_zero _ _).congr' (mem_atTop_sets.2 <| ⟨1, fun n hn ↦ ?_⟩) EventuallyEq.rfl
    simp [zero_pow (one_le_iff_ne_zero.1 hn), h0]
  rw [← Ne, ← norm_pos_iff] at h0
  have A : (fun n ↦ (n : R) ^ k : ℕ → R) =o[atTop] fun n ↦ (r₂ / ‖r₁‖) ^ n :=
    isLittleO_pow_const_const_pow_of_one_lt k ((one_lt_div h0).2 h)
  suffices (fun n ↦ r₁ ^ n) =O[atTop] fun n ↦ ‖r₁‖ ^ n by
    simpa [div_mul_cancel₀ _ (pow_pos h0 _).ne', div_pow] using A.mul_isBigO this
  exact .of_norm_eventuallyLE <| eventually_norm_pow_le r₁

theorem tendsto_pow_const_div_const_pow_of_one_lt (k : ℕ) {r : ℝ} (hr : 1 < r) :
    Tendsto (fun n ↦ (n : ℝ) ^ k / r ^ n : ℕ → ℝ) atTop (𝓝 0) :=
  (isLittleO_pow_const_const_pow_of_one_lt k hr).tendsto_div_nhds_zero

/-- If `|r| < 1`, then `n ^ k r ^ n` tends to zero for any natural `k`. -/
theorem tendsto_pow_const_mul_const_pow_of_abs_lt_one (k : ℕ) {r : ℝ} (hr : |r| < 1) :
    Tendsto (fun n ↦ (n : ℝ) ^ k * r ^ n : ℕ → ℝ) atTop (𝓝 0) := by
  by_cases h0 : r = 0
  · exact tendsto_const_nhds.congr'
      (mem_atTop_sets.2 ⟨1, fun n hn ↦ by simp [zero_lt_one.trans_le hn |>.ne', h0]⟩)
  have hr' : 1 < |r|⁻¹ := (one_lt_inv₀ (abs_pos.2 h0)).2 hr
  rw [tendsto_zero_iff_norm_tendsto_zero]
  simpa [div_eq_mul_inv] using tendsto_pow_const_div_const_pow_of_one_lt k hr'

/-- For `k ≠ 0` and a constant `r` the function `r / n ^ k` tends to zero. -/
lemma tendsto_const_div_pow (r : ℝ) (k : ℕ) (hk : k ≠ 0) :
    Tendsto (fun n : ℕ => r / n ^ k) atTop (𝓝 0) := by
  simpa using Filter.Tendsto.const_div_atTop (tendsto_natCast_atTop_atTop (R := ℝ).comp
    (tendsto_pow_atTop hk) ) r

/-- If `0 ≤ r < 1`, then `n ^ k r ^ n` tends to zero for any natural `k`.
This is a specialized version of `tendsto_pow_const_mul_const_pow_of_abs_lt_one`, singled out
for ease of application. -/
theorem tendsto_pow_const_mul_const_pow_of_lt_one (k : ℕ) {r : ℝ} (hr : 0 ≤ r) (h'r : r < 1) :
    Tendsto (fun n ↦ (n : ℝ) ^ k * r ^ n : ℕ → ℝ) atTop (𝓝 0) :=
  tendsto_pow_const_mul_const_pow_of_abs_lt_one k (abs_lt.2 ⟨neg_one_lt_zero.trans_le hr, h'r⟩)

/-- If `|r| < 1`, then `n * r ^ n` tends to zero. -/
theorem tendsto_self_mul_const_pow_of_abs_lt_one {r : ℝ} (hr : |r| < 1) :
    Tendsto (fun n ↦ n * r ^ n : ℕ → ℝ) atTop (𝓝 0) := by
  simpa only [pow_one] using tendsto_pow_const_mul_const_pow_of_abs_lt_one 1 hr

/-- If `0 ≤ r < 1`, then `n * r ^ n` tends to zero. This is a specialized version of
`tendsto_self_mul_const_pow_of_abs_lt_one`, singled out for ease of application. -/
theorem tendsto_self_mul_const_pow_of_lt_one {r : ℝ} (hr : 0 ≤ r) (h'r : r < 1) :
    Tendsto (fun n ↦ n * r ^ n : ℕ → ℝ) atTop (𝓝 0) := by
  simpa only [pow_one] using tendsto_pow_const_mul_const_pow_of_lt_one 1 hr h'r

/-- In a normed ring, the powers of an element x with `‖x‖ < 1` tend to zero. -/
theorem tendsto_pow_atTop_nhds_zero_of_norm_lt_one {R : Type*} [SeminormedRing R] {x : R}
    (h : ‖x‖ < 1) :
    Tendsto (fun n : ℕ ↦ x ^ n) atTop (𝓝 0) := by
  apply squeeze_zero_norm' (eventually_norm_pow_le x)
  exact tendsto_pow_atTop_nhds_zero_of_lt_one (norm_nonneg _) h

theorem tendsto_pow_atTop_nhds_zero_of_abs_lt_one {r : ℝ} (h : |r| < 1) :
    Tendsto (fun n : ℕ ↦ r ^ n) atTop (𝓝 0) :=
  tendsto_pow_atTop_nhds_zero_of_norm_lt_one h

lemma tendsto_pow_atTop_nhds_zero_iff_norm_lt_one {R : Type*} [SeminormedRing R] [NormMulClass R]
    {x : R} : Tendsto (fun n : ℕ ↦ x ^ n) atTop (𝓝 0) ↔ ‖x‖ < 1 := by
  -- this proof is slightly fiddly since `‖x ^ n‖ = ‖x‖ ^ n` might not hold for `n = 0`
  refine ⟨?_, tendsto_pow_atTop_nhds_zero_of_norm_lt_one⟩
  rw [← abs_of_nonneg (norm_nonneg _), ← tendsto_pow_atTop_nhds_zero_iff,
    tendsto_zero_iff_norm_tendsto_zero]
  apply Tendsto.congr'
  filter_upwards [eventually_ge_atTop 1] with n hn
  induction n, hn using Nat.le_induction with
  | base => simp
  | succ n hn IH => simp [pow_succ, IH]

variable {R S : Type*} [Field R] [Field S] [LinearOrder S] {v w : AbsoluteValue R S}
  [TopologicalSpace S] [IsStrictOrderedRing S] [Archimedean S] [_i : OrderTopology S]

<<<<<<< HEAD
/-- `v (1 / (1 + a ^n))` tends to `1` whenever `v : AbsoluteValue R S` for fields `R` and `S`,
=======
/-- `v (1 / (1 + a ^n))` tends to `1` for all `v : AbsoluteValue R S` for fields `R` and `S`,
>>>>>>> 901e2eb6
provided `v a < 1`. -/
theorem AbsoluteValue.tendsto_div_one_add_pow_nhds_one {v : AbsoluteValue R S} {a : R}
    (ha : v a < 1) : atTop.Tendsto (fun (n : ℕ) ↦ v (1 / (1 + a ^ n))) (𝓝 1) := by
  simp_rw [map_div₀ v, v.map_one]
  apply one_div_one (G := S) ▸ Tendsto.div tendsto_const_nhds _ one_ne_zero
<<<<<<< HEAD
  have h_add := tendsto_pow_atTop_nhds_zero_of_lt_one (v.nonneg _) ha |>.const_add (1 : S)
  have h_sub := tendsto_pow_atTop_nhds_zero_of_lt_one (v.nonneg _) ha |>.const_sub 1
  exact tendsto_of_tendsto_of_tendsto_of_le_of_le (by simpa using h_sub) (by simpa using h_add)
    (fun n ↦ le_trans (by rw [map_one, map_pow]) (v.le_add _ _))
    (fun n ↦ le_trans (v.add_le _ _) (by rw [map_one, map_pow]))
=======
  have h_add := (tendsto_pow_atTop_nhds_zero_of_lt_one (v.nonneg _) ha).const_add 1
  have h_sub := (tendsto_pow_atTop_nhds_zero_of_lt_one (v.nonneg _) ha).const_sub 1
  exact tendsto_of_tendsto_of_tendsto_of_le_of_le (by simpa using h_sub) (by simpa using h_add)
    (fun n ↦ le_trans (by simp) (v.le_add _ _))
    (fun n ↦ le_trans (v.add_le _ _) (by simp))
>>>>>>> 901e2eb6

/-- `v (1 / (1 + a ^n))` tends to `0` whenever `v : AbsoluteValue R S` for fields `R` and `S`,
provided `1 < v a`. -/
theorem AbsoluteValue.tendsto_div_one_add_pow_nhds_zero {v : AbsoluteValue R S} {a : R}
    (ha : 1 < v a) : Filter.Tendsto (fun (n : ℕ) ↦ v (1 / (1 + a ^ n))) Filter.atTop (𝓝 0) := by
  simp_rw [div_eq_mul_inv, one_mul, map_inv₀, fun n ↦ add_comm 1 (a ^ n)]
  refine (tendsto_atTop_mono (fun n ↦ v.le_add _ _) ?_).inv_tendsto_atTop
<<<<<<< HEAD
  simpa using tendsto_atTop_add_right_of_le _ _ (tendsto_pow_atTop_atTop_of_one_lt ha)
    (fun _ ↦ le_rfl) |>.congr fun n ↦ (sub_eq_add_neg (v a ^ n) 1).symm
=======
  simpa using (tendsto_atTop_add_right_of_le _ _ (tendsto_pow_atTop_atTop_of_one_lt ha)
    (fun _ ↦ le_rfl)).congr fun n ↦ (sub_eq_add_neg (v a ^ n) 1).symm
>>>>>>> 901e2eb6

/-! ### Geometric series -/

/-- A normed ring has summable geometric series if, for all `ξ` of norm `< 1`, the geometric series
`∑ ξ ^ n` converges. This holds both in complete normed rings and in normed fields, providing a
convenient abstraction of these two classes to avoid repeating the same proofs. -/
class HasSummableGeomSeries (K : Type*) [NormedRing K] : Prop where
  summable_geometric_of_norm_lt_one : ∀ (ξ : K), ‖ξ‖ < 1 → Summable (fun n ↦ ξ ^ n)

lemma summable_geometric_of_norm_lt_one {K : Type*} [NormedRing K] [HasSummableGeomSeries K]
    {x : K} (h : ‖x‖ < 1) : Summable (fun n ↦ x ^ n) :=
  HasSummableGeomSeries.summable_geometric_of_norm_lt_one x h

instance {R : Type*} [NormedRing R] [CompleteSpace R] : HasSummableGeomSeries R := by
  constructor
  intro x hx
  have h1 : Summable fun n : ℕ ↦ ‖x‖ ^ n := summable_geometric_of_lt_one (norm_nonneg _) hx
  exact h1.of_norm_bounded_eventually_nat (eventually_norm_pow_le x)

section HasSummableGeometricSeries

variable {R : Type*} [NormedRing R]

open NormedSpace

/-- Bound for the sum of a geometric series in a normed ring. This formula does not assume that the
normed ring satisfies the axiom `‖1‖ = 1`. -/
theorem tsum_geometric_le_of_norm_lt_one (x : R) (h : ‖x‖ < 1) :
    ‖∑' n : ℕ, x ^ n‖ ≤ ‖(1 : R)‖ - 1 + (1 - ‖x‖)⁻¹ := by
  by_cases hx : Summable (fun n ↦ x ^ n)
  · rw [hx.tsum_eq_zero_add]
    simp only [_root_.pow_zero]
    refine le_trans (norm_add_le _ _) ?_
    have : ‖∑' b : ℕ, (fun n ↦ x ^ (n + 1)) b‖ ≤ (1 - ‖x‖)⁻¹ - 1 := by
      refine tsum_of_norm_bounded ?_ fun b ↦ norm_pow_le' _ (Nat.succ_pos b)
      convert (hasSum_nat_add_iff' 1).mpr (hasSum_geometric_of_lt_one (norm_nonneg x) h)
      simp
    linarith
  · simp [tsum_eq_zero_of_not_summable hx]
    nontriviality R
    have : 1 ≤ ‖(1 : R)‖ := one_le_norm_one R
    have : 0 ≤ (1 - ‖x‖) ⁻¹ := inv_nonneg.2 (by linarith)
    linarith

variable [HasSummableGeomSeries R]

theorem geom_series_mul_neg (x : R) (h : ‖x‖ < 1) : (∑' i : ℕ, x ^ i) * (1 - x) = 1 := by
  have := (summable_geometric_of_norm_lt_one h).hasSum.mul_right (1 - x)
  refine tendsto_nhds_unique this.tendsto_sum_nat ?_
  have : Tendsto (fun n : ℕ ↦ 1 - x ^ n) atTop (𝓝 1) := by
    simpa using tendsto_const_nhds.sub (tendsto_pow_atTop_nhds_zero_of_norm_lt_one h)
  convert← this
  rw [← geom_sum_mul_neg, Finset.sum_mul]

theorem mul_neg_geom_series (x : R) (h : ‖x‖ < 1) : (1 - x) * ∑' i : ℕ, x ^ i = 1 := by
  have := (summable_geometric_of_norm_lt_one h).hasSum.mul_left (1 - x)
  refine tendsto_nhds_unique this.tendsto_sum_nat ?_
  have : Tendsto (fun n : ℕ ↦ 1 - x ^ n) atTop (𝓝 1) := by
    simpa using tendsto_const_nhds.sub (tendsto_pow_atTop_nhds_zero_of_norm_lt_one h)
  convert← this
  rw [← mul_neg_geom_sum, Finset.mul_sum]

theorem geom_series_succ (x : R) (h : ‖x‖ < 1) : ∑' i : ℕ, x ^ (i + 1) = ∑' i : ℕ, x ^ i - 1 := by
  rw [eq_sub_iff_add_eq, (summable_geometric_of_norm_lt_one h).tsum_eq_zero_add,
    pow_zero, add_comm]

theorem geom_series_mul_shift (x : R) (h : ‖x‖ < 1) :
    x * ∑' i : ℕ, x ^ i = ∑' i : ℕ, x ^ (i + 1) := by
  simp_rw [← (summable_geometric_of_norm_lt_one h).tsum_mul_left, ← _root_.pow_succ']

theorem geom_series_mul_one_add (x : R) (h : ‖x‖ < 1) :
    (1 + x) * ∑' i : ℕ, x ^ i = 2 * ∑' i : ℕ, x ^ i - 1 := by
  rw [add_mul, one_mul, geom_series_mul_shift x h, geom_series_succ x h, two_mul, add_sub_assoc]

/-- In a normed ring with summable geometric series, a perturbation of `1` by an element `t`
of distance less than `1` from `1` is a unit.  Here we construct its `Units` structure. -/
@[simps val]
def Units.oneSub (t : R) (h : ‖t‖ < 1) : Rˣ where
  val := 1 - t
  inv := ∑' n : ℕ, t ^ n
  val_inv := mul_neg_geom_series t h
  inv_val := geom_series_mul_neg t h

theorem geom_series_eq_inverse (x : R) (h : ‖x‖ < 1) :
    ∑' i, x ^ i = Ring.inverse (1 - x) := by
  change (Units.oneSub x h) ⁻¹ = Ring.inverse (1 - x)
  rw [← Ring.inverse_unit]
  rfl

theorem hasSum_geom_series_inverse (x : R) (h : ‖x‖ < 1) :
    HasSum (fun i ↦ x ^ i) (Ring.inverse (1 - x)) := by
  convert (summable_geometric_of_norm_lt_one h).hasSum
  exact (geom_series_eq_inverse x h).symm

lemma isUnit_one_sub_of_norm_lt_one {x : R} (h : ‖x‖ < 1) : IsUnit (1 - x) :=
  ⟨Units.oneSub x h, rfl⟩

end HasSummableGeometricSeries

section Geometric

variable {K : Type*} [NormedDivisionRing K] {ξ : K}

theorem hasSum_geometric_of_norm_lt_one (h : ‖ξ‖ < 1) : HasSum (fun n : ℕ ↦ ξ ^ n) (1 - ξ)⁻¹ := by
  have xi_ne_one : ξ ≠ 1 := by
    contrapose! h
    simp [h]
  have A : Tendsto (fun n ↦ (ξ ^ n - 1) * (ξ - 1)⁻¹) atTop (𝓝 ((0 - 1) * (ξ - 1)⁻¹)) :=
    ((tendsto_pow_atTop_nhds_zero_of_norm_lt_one h).sub tendsto_const_nhds).mul tendsto_const_nhds
  rw [hasSum_iff_tendsto_nat_of_summable_norm]
  · simpa [geom_sum_eq, xi_ne_one, neg_inv, div_eq_mul_inv] using A
  · simp [norm_pow, summable_geometric_of_lt_one (norm_nonneg _) h]

instance : HasSummableGeomSeries K :=
  ⟨fun _ h ↦ (hasSum_geometric_of_norm_lt_one h).summable⟩

theorem tsum_geometric_of_norm_lt_one (h : ‖ξ‖ < 1) : ∑' n : ℕ, ξ ^ n = (1 - ξ)⁻¹ :=
  (hasSum_geometric_of_norm_lt_one h).tsum_eq

theorem hasSum_geometric_of_abs_lt_one {r : ℝ} (h : |r| < 1) :
    HasSum (fun n : ℕ ↦ r ^ n) (1 - r)⁻¹ :=
  hasSum_geometric_of_norm_lt_one h

theorem summable_geometric_of_abs_lt_one {r : ℝ} (h : |r| < 1) : Summable fun n : ℕ ↦ r ^ n :=
  summable_geometric_of_norm_lt_one h

theorem tsum_geometric_of_abs_lt_one {r : ℝ} (h : |r| < 1) : ∑' n : ℕ, r ^ n = (1 - r)⁻¹ :=
  tsum_geometric_of_norm_lt_one h

/-- A geometric series in a normed field is summable iff the norm of the common ratio is less than
one. -/
@[simp]
theorem summable_geometric_iff_norm_lt_one : (Summable fun n : ℕ ↦ ξ ^ n) ↔ ‖ξ‖ < 1 := by
  refine ⟨fun h ↦ ?_, summable_geometric_of_norm_lt_one⟩
  obtain ⟨k : ℕ, hk : dist (ξ ^ k) 0 < 1⟩ :=
    (h.tendsto_cofinite_zero.eventually (ball_mem_nhds _ zero_lt_one)).exists
  simp only [norm_pow, dist_zero_right] at hk
  rw [← one_pow k] at hk
  exact lt_of_pow_lt_pow_left₀ _ zero_le_one hk

end Geometric

section MulGeometric

variable {R : Type*} [NormedRing R] {𝕜 : Type*} [NormedDivisionRing 𝕜]

theorem summable_norm_mul_geometric_of_norm_lt_one {k : ℕ} {r : R}
    (hr : ‖r‖ < 1) {u : ℕ → ℕ} (hu : (fun n ↦ (u n : ℝ)) =O[atTop] (fun n ↦ (↑(n ^ k) : ℝ))) :
    Summable fun n : ℕ ↦ ‖(u n * r ^ n : R)‖ := by
  rcases exists_between hr with ⟨r', hrr', h⟩
  rw [← norm_norm] at hrr'
  apply summable_of_isBigO_nat (summable_geometric_of_lt_one ((norm_nonneg _).trans hrr'.le) h)
  calc
  fun n ↦ ‖↑(u n) * r ^ n‖
  _ =O[atTop] fun n ↦ u n * ‖r‖ ^ n := by
      apply (IsBigOWith.of_bound (c := ‖(1 : R)‖) ?_).isBigO
      filter_upwards [eventually_norm_pow_le r] with n hn
      simp only [norm_mul, Real.norm_eq_abs, abs_cast, norm_pow, abs_norm]
      apply (norm_mul_le _ _).trans
      have : ‖(u n : R)‖ * ‖r ^ n‖ ≤ (u n * ‖(1 : R)‖) * ‖r‖ ^ n := by
        gcongr; exact norm_cast_le (u n)
      exact this.trans (le_of_eq (by ring))
  _ =O[atTop] fun n ↦ ↑(n ^ k) * ‖r‖ ^ n := hu.mul (isBigO_refl _ _)
  _ =O[atTop] fun n ↦ r' ^ n := by
      simp only [cast_pow]
      exact (isLittleO_pow_const_mul_const_pow_const_pow_of_norm_lt k hrr').isBigO

theorem summable_norm_pow_mul_geometric_of_norm_lt_one (k : ℕ) {r : R}
    (hr : ‖r‖ < 1) : Summable fun n : ℕ ↦ ‖((n : R) ^ k * r ^ n : R)‖ := by
  simp only [← cast_pow]
  exact summable_norm_mul_geometric_of_norm_lt_one (k := k) (u := fun n ↦ n ^ k) hr
    (isBigO_refl _ _)

theorem summable_norm_geometric_of_norm_lt_one {r : R}
    (hr : ‖r‖ < 1) : Summable fun n : ℕ ↦ ‖(r ^ n : R)‖ := by
  simpa using summable_norm_pow_mul_geometric_of_norm_lt_one 0 hr

variable [HasSummableGeomSeries R]

lemma hasSum_choose_mul_geometric_of_norm_lt_one'
    (k : ℕ) {r : R} (hr : ‖r‖ < 1) :
    HasSum (fun n ↦ (n + k).choose k * r ^ n) (Ring.inverse (1 - r) ^ (k + 1)) := by
  induction k with
  | zero => simpa using hasSum_geom_series_inverse r hr
  | succ k ih =>
      have I1 : Summable (fun (n : ℕ) ↦ ‖(n + k).choose k * r ^ n‖) := by
        apply summable_norm_mul_geometric_of_norm_lt_one (k := k) hr
        apply isBigO_iff.2 ⟨2 ^ k, ?_⟩
        filter_upwards [Ioi_mem_atTop k] with n (hn : k < n)
        simp only [Real.norm_eq_abs, abs_cast, cast_pow, norm_pow]
        norm_cast
        calc (n + k).choose k
          _ ≤ (2 * n).choose k := choose_le_choose k (by cutsat)
          _ ≤ (2 * n) ^ k := Nat.choose_le_pow _ _
          _ = 2 ^ k * n ^ k := Nat.mul_pow 2 n k
      convert hasSum_sum_range_mul_of_summable_norm' I1 ih.summable
        (summable_norm_geometric_of_norm_lt_one hr) (summable_geometric_of_norm_lt_one hr) with n
      · have : ∑ i ∈ Finset.range (n + 1), ↑((i + k).choose k) * r ^ i * r ^ (n - i) =
            ∑ i ∈ Finset.range (n + 1), ↑((i + k).choose k) * r ^ n := by
          apply Finset.sum_congr rfl (fun i hi ↦ ?_)
          simp only [Finset.mem_range] at hi
          rw [mul_assoc, ← pow_add, show i + (n - i) = n by cutsat]
        simp [this, ← sum_mul, ← Nat.cast_sum, sum_range_add_choose n k, add_assoc]
      · rw [ih.tsum_eq, (hasSum_geom_series_inverse r hr).tsum_eq, pow_succ]

lemma summable_choose_mul_geometric_of_norm_lt_one (k : ℕ) {r : R} (hr : ‖r‖ < 1) :
    Summable (fun n ↦ (n + k).choose k * r ^ n) :=
  (hasSum_choose_mul_geometric_of_norm_lt_one' k hr).summable

lemma tsum_choose_mul_geometric_of_norm_lt_one' (k : ℕ) {r : R} (hr : ‖r‖ < 1) :
    ∑' n, (n + k).choose k * r ^ n = (Ring.inverse (1 - r)) ^ (k + 1) :=
  (hasSum_choose_mul_geometric_of_norm_lt_one' k hr).tsum_eq

lemma hasSum_choose_mul_geometric_of_norm_lt_one
    (k : ℕ) {r : 𝕜} (hr : ‖r‖ < 1) :
    HasSum (fun n ↦ (n + k).choose k * r ^ n) (1 / (1 - r) ^ (k + 1)) := by
  convert hasSum_choose_mul_geometric_of_norm_lt_one' k hr
  simp

lemma tsum_choose_mul_geometric_of_norm_lt_one (k : ℕ) {r : 𝕜} (hr : ‖r‖ < 1) :
    ∑' n, (n + k).choose k * r ^ n = 1/ (1 - r) ^ (k + 1) :=
  (hasSum_choose_mul_geometric_of_norm_lt_one k hr).tsum_eq

lemma summable_descFactorial_mul_geometric_of_norm_lt_one (k : ℕ) {r : R} (hr : ‖r‖ < 1) :
    Summable (fun n ↦ (n + k).descFactorial k * r ^ n) := by
  convert (summable_choose_mul_geometric_of_norm_lt_one k hr).mul_left (k.factorial : R)
    using 2 with n
  simp [← mul_assoc, descFactorial_eq_factorial_mul_choose (n + k) k]

open Polynomial in
theorem summable_pow_mul_geometric_of_norm_lt_one (k : ℕ) {r : R} (hr : ‖r‖ < 1) :
    Summable (fun n ↦ (n : R) ^ k * r ^ n : ℕ → R) := by
  refine Nat.strong_induction_on k fun k hk => ?_
  obtain ⟨a, ha⟩ : ∃ (a : ℕ → ℕ), ∀ n, (n + k).descFactorial k
      = n ^ k + ∑ i ∈ range k, a i * n ^ i := by
    let P : Polynomial ℕ := (ascPochhammer ℕ k).comp (Polynomial.X + C 1)
    refine ⟨fun i ↦ P.coeff i, fun n ↦ ?_⟩
    have mP : Monic P := Monic.comp_X_add_C (monic_ascPochhammer ℕ k) _
    have dP : P.natDegree = k := by
      simp only [P, natDegree_comp, ascPochhammer_natDegree, mul_one, natDegree_X_add_C]
    have A : (n + k).descFactorial k = P.eval n := by
      have : n + 1 + k - 1 = n + k := by omega
      simp [P, ascPochhammer_nat_eq_descFactorial, this]
    conv_lhs => rw [A, mP.as_sum, dP]
    simp [eval_finset_sum]
  have : Summable (fun n ↦ (n + k).descFactorial k * r ^ n
      - ∑ i ∈ range k, a i * n ^ (i : ℕ) * r ^ n) := by
    apply (summable_descFactorial_mul_geometric_of_norm_lt_one k hr).sub
    apply summable_sum (fun i hi ↦ ?_)
    simp_rw [mul_assoc]
    simp only [Finset.mem_range] at hi
    exact (hk _ hi).mul_left _
  convert this using 1
  ext n
  simp [ha n, add_mul, sum_mul]

/-- If `‖r‖ < 1`, then `∑' n : ℕ, n * r ^ n = r / (1 - r) ^ 2`, `HasSum` version in a general ring
with summable geometric series. For a version in a field, using division instead of `Ring.inverse`,
see `hasSum_coe_mul_geometric_of_norm_lt_one`. -/
theorem hasSum_coe_mul_geometric_of_norm_lt_one'
    {x : R} (h : ‖x‖ < 1) :
    HasSum (fun n ↦ n * x ^ n : ℕ → R) (x * (Ring.inverse (1 - x)) ^ 2) := by
  have A : HasSum (fun (n : ℕ) ↦ (n + 1) * x ^ n) (Ring.inverse (1 - x) ^ 2) := by
    convert hasSum_choose_mul_geometric_of_norm_lt_one' 1 h with n
    simp
  have B : HasSum (fun (n : ℕ) ↦ x ^ n) (Ring.inverse (1 - x)) := hasSum_geom_series_inverse x h
  convert A.sub B using 1
  · ext n
    simp [add_mul]
  · symm
    calc Ring.inverse (1 - x) ^ 2 - Ring.inverse (1 - x)
    _ = Ring.inverse (1 - x) ^ 2 - ((1 - x) * Ring.inverse (1 - x)) * Ring.inverse (1 - x) := by
      simp [Ring.mul_inverse_cancel (1 - x) (isUnit_one_sub_of_norm_lt_one h)]
    _ = x * Ring.inverse (1 - x) ^ 2 := by noncomm_ring

/-- If `‖r‖ < 1`, then `∑' n : ℕ, n * r ^ n = r / (1 - r) ^ 2`, version in a general ring with
summable geometric series. For a version in a field, using division instead of `Ring.inverse`,
see `tsum_coe_mul_geometric_of_norm_lt_one`. -/
theorem tsum_coe_mul_geometric_of_norm_lt_one'
    {r : 𝕜} (hr : ‖r‖ < 1) : (∑' n : ℕ, n * r ^ n : 𝕜) = r * Ring.inverse (1 - r) ^ 2 :=
  (hasSum_coe_mul_geometric_of_norm_lt_one' hr).tsum_eq

/-- If `‖r‖ < 1`, then `∑' n : ℕ, n * r ^ n = r / (1 - r) ^ 2`, `HasSum` version. -/
theorem hasSum_coe_mul_geometric_of_norm_lt_one {r : 𝕜} (hr : ‖r‖ < 1) :
    HasSum (fun n ↦ n * r ^ n : ℕ → 𝕜) (r / (1 - r) ^ 2) := by
  convert hasSum_coe_mul_geometric_of_norm_lt_one' hr using 1
  simp [div_eq_mul_inv]

/-- If `‖r‖ < 1`, then `∑' n : ℕ, n * r ^ n = r / (1 - r) ^ 2`. -/
theorem tsum_coe_mul_geometric_of_norm_lt_one {r : 𝕜} (hr : ‖r‖ < 1) :
    (∑' n : ℕ, n * r ^ n : 𝕜) = r / (1 - r) ^ 2 :=
  (hasSum_coe_mul_geometric_of_norm_lt_one hr).tsum_eq

end MulGeometric

section SummableLeGeometric

variable [SeminormedAddCommGroup α] {r C : ℝ} {f : ℕ → α}

nonrec theorem SeminormedAddCommGroup.cauchySeq_of_le_geometric {C : ℝ} {r : ℝ} (hr : r < 1)
    {u : ℕ → α} (h : ∀ n, ‖u n - u (n + 1)‖ ≤ C * r ^ n) : CauchySeq u :=
  cauchySeq_of_le_geometric r C hr (by simpa [dist_eq_norm] using h)

theorem dist_partial_sum_le_of_le_geometric (hf : ∀ n, ‖f n‖ ≤ C * r ^ n) (n : ℕ) :
    dist (∑ i ∈ range n, f i) (∑ i ∈ range (n + 1), f i) ≤ C * r ^ n := by
  rw [sum_range_succ, dist_eq_norm, ← norm_neg, neg_sub, add_sub_cancel_left]
  exact hf n

/-- If `‖f n‖ ≤ C * r ^ n` for all `n : ℕ` and some `r < 1`, then the partial sums of `f` form a
Cauchy sequence. This lemma does not assume `0 ≤ r` or `0 ≤ C`. -/
theorem cauchySeq_finset_of_geometric_bound (hr : r < 1) (hf : ∀ n, ‖f n‖ ≤ C * r ^ n) :
    CauchySeq fun s : Finset ℕ ↦ ∑ x ∈ s, f x :=
  cauchySeq_finset_of_norm_bounded
    (aux_hasSum_of_le_geometric hr (dist_partial_sum_le_of_le_geometric hf)).summable hf

/-- If `‖f n‖ ≤ C * r ^ n` for all `n : ℕ` and some `r < 1`, then the partial sums of `f` are within
distance `C * r ^ n / (1 - r)` of the sum of the series. This lemma does not assume `0 ≤ r` or
`0 ≤ C`. -/
theorem norm_sub_le_of_geometric_bound_of_hasSum (hr : r < 1) (hf : ∀ n, ‖f n‖ ≤ C * r ^ n) {a : α}
    (ha : HasSum f a) (n : ℕ) : ‖(∑ x ∈ Finset.range n, f x) - a‖ ≤ C * r ^ n / (1 - r) := by
  rw [← dist_eq_norm]
  apply dist_le_of_le_geometric_of_tendsto r C hr (dist_partial_sum_le_of_le_geometric hf)
  exact ha.tendsto_sum_nat

@[simp]
theorem dist_partial_sum (u : ℕ → α) (n : ℕ) :
    dist (∑ k ∈ range (n + 1), u k) (∑ k ∈ range n, u k) = ‖u n‖ := by
  simp [dist_eq_norm, sum_range_succ]

@[simp]
theorem dist_partial_sum' (u : ℕ → α) (n : ℕ) :
    dist (∑ k ∈ range n, u k) (∑ k ∈ range (n + 1), u k) = ‖u n‖ := by
  simp [dist_eq_norm', sum_range_succ]

theorem cauchy_series_of_le_geometric {C : ℝ} {u : ℕ → α} {r : ℝ} (hr : r < 1)
    (h : ∀ n, ‖u n‖ ≤ C * r ^ n) : CauchySeq fun n ↦ ∑ k ∈ range n, u k :=
  cauchySeq_of_le_geometric r C hr (by simp [h])

theorem NormedAddCommGroup.cauchy_series_of_le_geometric' {C : ℝ} {u : ℕ → α} {r : ℝ} (hr : r < 1)
    (h : ∀ n, ‖u n‖ ≤ C * r ^ n) : CauchySeq fun n ↦ ∑ k ∈ range (n + 1), u k :=
  (cauchy_series_of_le_geometric hr h).comp_tendsto <| tendsto_add_atTop_nat 1

theorem NormedAddCommGroup.cauchy_series_of_le_geometric'' {C : ℝ} {u : ℕ → α} {N : ℕ} {r : ℝ}
    (hr₀ : 0 < r) (hr₁ : r < 1) (h : ∀ n ≥ N, ‖u n‖ ≤ C * r ^ n) :
    CauchySeq fun n ↦ ∑ k ∈ range (n + 1), u k := by
  set v : ℕ → α := fun n ↦ if n < N then 0 else u n
  have hC : 0 ≤ C :=
    (mul_nonneg_iff_of_pos_right <| pow_pos hr₀ N).mp ((norm_nonneg _).trans <| h N <| le_refl N)
  have : ∀ n ≥ N, u n = v n := by
    intro n hn
    simp [v, if_neg (not_lt.mpr hn)]
  apply cauchySeq_sum_of_eventually_eq this
    (NormedAddCommGroup.cauchy_series_of_le_geometric' hr₁ _)
  · exact C
  intro n
  simp only [v]
  split_ifs with H
  · rw [norm_zero]
    exact mul_nonneg hC (pow_nonneg hr₀.le _)
  · push_neg at H
    exact h _ H

/-- The term norms of any convergent series are bounded by a constant. -/
lemma exists_norm_le_of_cauchySeq (h : CauchySeq fun n ↦ ∑ k ∈ range n, f k) :
    ∃ C, ∀ n, ‖f n‖ ≤ C := by
  obtain ⟨b, ⟨_, key, _⟩⟩ := cauchySeq_iff_le_tendsto_0.mp h
  refine ⟨b 0, fun n ↦ ?_⟩
  simpa only [dist_partial_sum'] using key n (n + 1) 0 (_root_.zero_le _) (_root_.zero_le _)

end SummableLeGeometric

/-! ### Summability tests based on comparison with geometric series -/

theorem summable_of_ratio_norm_eventually_le {α : Type*} [SeminormedAddCommGroup α]
    [CompleteSpace α] {f : ℕ → α} {r : ℝ} (hr₁ : r < 1)
    (h : ∀ᶠ n in atTop, ‖f (n + 1)‖ ≤ r * ‖f n‖) : Summable f := by
  by_cases hr₀ : 0 ≤ r
  · rw [eventually_atTop] at h
    rcases h with ⟨N, hN⟩
    rw [← @summable_nat_add_iff α _ _ _ _ N]
    refine .of_norm_bounded (g := fun n ↦ ‖f N‖ * r ^ n)
      (Summable.mul_left _ <| summable_geometric_of_lt_one hr₀ hr₁) fun n ↦ ?_
    simp only
    conv_rhs => rw [mul_comm, ← zero_add N]
    refine le_geom (u := fun n ↦ ‖f (n + N)‖) hr₀ n fun i _ ↦ ?_
    convert hN (i + N) (N.le_add_left i) using 3
    ac_rfl
  · push_neg at hr₀
    refine .of_norm_bounded_eventually_nat summable_zero ?_
    filter_upwards [h] with _ hn
    by_contra! h
    exact not_lt.mpr (norm_nonneg _) (lt_of_le_of_lt hn <| mul_neg_of_neg_of_pos hr₀ h)

theorem summable_of_ratio_test_tendsto_lt_one {α : Type*} [NormedAddCommGroup α] [CompleteSpace α]
    {f : ℕ → α} {l : ℝ} (hl₁ : l < 1) (hf : ∀ᶠ n in atTop, f n ≠ 0)
    (h : Tendsto (fun n ↦ ‖f (n + 1)‖ / ‖f n‖) atTop (𝓝 l)) : Summable f := by
  rcases exists_between hl₁ with ⟨r, hr₀, hr₁⟩
  refine summable_of_ratio_norm_eventually_le hr₁ ?_
  filter_upwards [h.eventually_le_const hr₀, hf] with _ _ h₁
  rwa [← div_le_iff₀ (norm_pos_iff.mpr h₁)]

theorem not_summable_of_ratio_norm_eventually_ge {α : Type*} [SeminormedAddCommGroup α] {f : ℕ → α}
    {r : ℝ} (hr : 1 < r) (hf : ∃ᶠ n in atTop, ‖f n‖ ≠ 0)
    (h : ∀ᶠ n in atTop, r * ‖f n‖ ≤ ‖f (n + 1)‖) : ¬Summable f := by
  rw [eventually_atTop] at h
  rcases h with ⟨N₀, hN₀⟩
  rw [frequently_atTop] at hf
  rcases hf N₀ with ⟨N, hNN₀ : N₀ ≤ N, hN⟩
  rw [← @summable_nat_add_iff α _ _ _ _ N]
  refine mt Summable.tendsto_atTop_zero
    fun h' ↦ not_tendsto_atTop_of_tendsto_nhds (tendsto_norm_zero.comp h') ?_
  convert tendsto_atTop_of_geom_le _ hr _
  · refine lt_of_le_of_ne (norm_nonneg _) ?_
    intro h''
    specialize hN₀ N hNN₀
    simp only [comp_apply, zero_add] at h''
    exact hN h''.symm
  · grind

theorem not_summable_of_ratio_test_tendsto_gt_one {α : Type*} [SeminormedAddCommGroup α]
    {f : ℕ → α} {l : ℝ} (hl : 1 < l) (h : Tendsto (fun n ↦ ‖f (n + 1)‖ / ‖f n‖) atTop (𝓝 l)) :
    ¬Summable f := by
  have key : ∀ᶠ n in atTop, ‖f n‖ ≠ 0 := by
    filter_upwards [h.eventually_const_le hl] with _ hn hc
    rw [hc, _root_.div_zero] at hn
    linarith
  rcases exists_between hl with ⟨r, hr₀, hr₁⟩
  refine not_summable_of_ratio_norm_eventually_ge hr₀ key.frequently ?_
  filter_upwards [h.eventually_const_le hr₁, key] with _ _ h₁
  rwa [← le_div_iff₀ (lt_of_le_of_ne (norm_nonneg _) h₁.symm)]

section NormedDivisionRing

variable [NormedDivisionRing α] [CompleteSpace α] {f : ℕ → α}

/-- If a power series converges at `w`, it converges absolutely at all `z` of smaller norm. -/
theorem summable_powerSeries_of_norm_lt {w z : α}
    (h : CauchySeq fun n ↦ ∑ i ∈ range n, f i * w ^ i) (hz : ‖z‖ < ‖w‖) :
    Summable fun n ↦ f n * z ^ n := by
  have hw : 0 < ‖w‖ := (norm_nonneg z).trans_lt hz
  obtain ⟨C, hC⟩ := exists_norm_le_of_cauchySeq h
  rw [summable_iff_cauchySeq_finset]
  refine cauchySeq_finset_of_geometric_bound (r := ‖z‖ / ‖w‖) (C := C) ((div_lt_one hw).mpr hz)
    (fun n ↦ ?_)
  rw [norm_mul, norm_pow, div_pow, ← mul_comm_div]
  conv at hC => enter [n]; rw [norm_mul, norm_pow, ← _root_.le_div_iff₀ (by positivity)]
  exact mul_le_mul_of_nonneg_right (hC n) (pow_nonneg (norm_nonneg z) n)

/-- If a power series converges at 1, it converges absolutely at all `z` of smaller norm. -/
theorem summable_powerSeries_of_norm_lt_one {z : α}
    (h : CauchySeq fun n ↦ ∑ i ∈ range n, f i) (hz : ‖z‖ < 1) :
    Summable fun n ↦ f n * z ^ n :=
  summable_powerSeries_of_norm_lt (w := 1) (by simp [h]) (by simp [hz])

end NormedDivisionRing

section

/-! ### Dirichlet and alternating series tests -/


variable {E : Type*} [NormedAddCommGroup E] [NormedSpace ℝ E]
variable {b : ℝ} {f : ℕ → ℝ} {z : ℕ → E}

/-- **Dirichlet's test** for monotone sequences. -/
theorem Monotone.cauchySeq_series_mul_of_tendsto_zero_of_bounded (hfa : Monotone f)
    (hf0 : Tendsto f atTop (𝓝 0)) (hgb : ∀ n, ‖∑ i ∈ range n, z i‖ ≤ b) :
    CauchySeq fun n ↦ ∑ i ∈ range n, f i • z i := by
  rw [← cauchySeq_shift 1]
  simp_rw [Finset.sum_range_by_parts _ _ (Nat.succ _), sub_eq_add_neg, Nat.succ_sub_succ_eq_sub,
    tsub_zero]
  apply (NormedField.tendsto_zero_smul_of_tendsto_zero_of_bounded hf0
    ⟨b, eventually_map.mpr <| Eventually.of_forall fun n ↦ hgb <| n + 1⟩).cauchySeq.add
  refine CauchySeq.neg ?_
  refine cauchySeq_range_of_norm_bounded ?_
    (fun n ↦ ?_ : ∀ n, ‖(f (n + 1) + -f n) • (Finset.range (n + 1)).sum z‖ ≤ b * |f (n + 1) - f n|)
  · simp_rw [abs_of_nonneg (sub_nonneg_of_le (hfa (Nat.le_succ _))), ← mul_sum]
    apply Real.uniformContinuous_const_mul.comp_cauchySeq
    simp_rw [sum_range_sub, sub_eq_add_neg]
    exact (Tendsto.cauchySeq hf0).add_const
  · rw [norm_smul, mul_comm]
    exact mul_le_mul_of_nonneg_right (hgb _) (abs_nonneg _)

/-- **Dirichlet's test** for antitone sequences. -/
theorem Antitone.cauchySeq_series_mul_of_tendsto_zero_of_bounded (hfa : Antitone f)
    (hf0 : Tendsto f atTop (𝓝 0)) (hzb : ∀ n, ‖∑ i ∈ range n, z i‖ ≤ b) :
    CauchySeq fun n ↦ ∑ i ∈ range n, f i • z i := by
  have hfa' : Monotone fun n ↦ -f n := fun _ _ hab ↦ neg_le_neg <| hfa hab
  have hf0' : Tendsto (fun n ↦ -f n) atTop (𝓝 0) := by
    convert hf0.neg
    simp
  convert (hfa'.cauchySeq_series_mul_of_tendsto_zero_of_bounded hf0' hzb).neg
  simp

theorem norm_sum_neg_one_pow_le (n : ℕ) : ‖∑ i ∈ range n, (-1 : ℝ) ^ i‖ ≤ 1 := by
  rw [neg_one_geom_sum]
  split_ifs <;> norm_num

/-- The **alternating series test** for monotone sequences.
See also `Monotone.tendsto_alternating_series_of_tendsto_zero`. -/
theorem Monotone.cauchySeq_alternating_series_of_tendsto_zero (hfa : Monotone f)
    (hf0 : Tendsto f atTop (𝓝 0)) : CauchySeq fun n ↦ ∑ i ∈ range n, (-1) ^ i * f i := by
  simp_rw [mul_comm]
  exact hfa.cauchySeq_series_mul_of_tendsto_zero_of_bounded hf0 norm_sum_neg_one_pow_le

/-- The **alternating series test** for monotone sequences. -/
theorem Monotone.tendsto_alternating_series_of_tendsto_zero (hfa : Monotone f)
    (hf0 : Tendsto f atTop (𝓝 0)) :
    ∃ l, Tendsto (fun n ↦ ∑ i ∈ range n, (-1) ^ i * f i) atTop (𝓝 l) :=
  cauchySeq_tendsto_of_complete <| hfa.cauchySeq_alternating_series_of_tendsto_zero hf0

/-- The **alternating series test** for antitone sequences.
See also `Antitone.tendsto_alternating_series_of_tendsto_zero`. -/
theorem Antitone.cauchySeq_alternating_series_of_tendsto_zero (hfa : Antitone f)
    (hf0 : Tendsto f atTop (𝓝 0)) : CauchySeq fun n ↦ ∑ i ∈ range n, (-1) ^ i * f i := by
  simp_rw [mul_comm]
  exact hfa.cauchySeq_series_mul_of_tendsto_zero_of_bounded hf0 norm_sum_neg_one_pow_le

/-- The **alternating series test** for antitone sequences. -/
theorem Antitone.tendsto_alternating_series_of_tendsto_zero (hfa : Antitone f)
    (hf0 : Tendsto f atTop (𝓝 0)) :
    ∃ l, Tendsto (fun n ↦ ∑ i ∈ range n, (-1) ^ i * f i) atTop (𝓝 l) :=
  cauchySeq_tendsto_of_complete <| hfa.cauchySeq_alternating_series_of_tendsto_zero hf0

end

/-! ### Partial sum bounds on alternating convergent series -/

section

variable {E : Type*} [Ring E] [PartialOrder E] [IsOrderedRing E]
  [TopologicalSpace E] [OrderClosedTopology E]
  {l : E} {f : ℕ → E}

/-- Partial sums of an alternating monotone series with an even number of terms provide
upper bounds on the limit. -/
theorem Monotone.tendsto_le_alternating_series
    (hfl : Tendsto (fun n ↦ ∑ i ∈ range n, (-1) ^ i * f i) atTop (𝓝 l))
    (hfm : Monotone f) (k : ℕ) : l ≤ ∑ i ∈ range (2 * k), (-1) ^ i * f i := by
  have ha : Antitone (fun n ↦ ∑ i ∈ range (2 * n), (-1) ^ i * f i) := by
    refine antitone_nat_of_succ_le (fun n ↦ ?_)
    rw [show 2 * (n + 1) = 2 * n + 1 + 1 by ring, sum_range_succ, sum_range_succ]
    simp_rw [_root_.pow_succ', show (-1 : E) ^ (2 * n) = 1 by simp, neg_one_mul, one_mul,
      ← sub_eq_add_neg, sub_le_iff_le_add]
    gcongr
    exact hfm (by cutsat)
  exact ha.le_of_tendsto (hfl.comp (tendsto_atTop_mono (fun n ↦ by dsimp; cutsat) tendsto_id)) _

/-- Partial sums of an alternating monotone series with an odd number of terms provide
lower bounds on the limit. -/
theorem Monotone.alternating_series_le_tendsto
    (hfl : Tendsto (fun n ↦ ∑ i ∈ range n, (-1) ^ i * f i) atTop (𝓝 l))
    (hfm : Monotone f) (k : ℕ) : ∑ i ∈ range (2 * k + 1), (-1) ^ i * f i ≤ l := by
  have hm : Monotone (fun n ↦ ∑ i ∈ range (2 * n + 1), (-1) ^ i * f i) := by
    refine monotone_nat_of_le_succ (fun n ↦ ?_)
    rw [show 2 * (n + 1) = 2 * n + 1 + 1 by ring,
      sum_range_succ _ (2 * n + 1 + 1), sum_range_succ _ (2 * n + 1)]
    simp_rw [_root_.pow_succ', show (-1 : E) ^ (2 * n) = 1 by simp, neg_one_mul, neg_neg, one_mul,
      ← sub_eq_add_neg, sub_add_eq_add_sub, le_sub_iff_add_le]
    gcongr
    exact hfm (by cutsat)
  exact hm.ge_of_tendsto (hfl.comp (tendsto_atTop_mono (fun n ↦ by dsimp; cutsat) tendsto_id)) _

/-- Partial sums of an alternating antitone series with an even number of terms provide
lower bounds on the limit. -/
theorem Antitone.alternating_series_le_tendsto
    (hfl : Tendsto (fun n ↦ ∑ i ∈ range n, (-1) ^ i * f i) atTop (𝓝 l))
    (hfa : Antitone f) (k : ℕ) : ∑ i ∈ range (2 * k), (-1) ^ i * f i ≤ l := by
  have hm : Monotone (fun n ↦ ∑ i ∈ range (2 * n), (-1) ^ i * f i) := by
    refine monotone_nat_of_le_succ (fun n ↦ ?_)
    rw [show 2 * (n + 1) = 2 * n + 1 + 1 by ring, sum_range_succ, sum_range_succ]
    simp_rw [_root_.pow_succ', show (-1 : E) ^ (2 * n) = 1 by simp, neg_one_mul, one_mul,
      ← sub_eq_add_neg, le_sub_iff_add_le]
    gcongr
    exact hfa (by cutsat)
  exact hm.ge_of_tendsto (hfl.comp (tendsto_atTop_mono (fun n ↦ by dsimp; cutsat) tendsto_id)) _

/-- Partial sums of an alternating antitone series with an odd number of terms provide
upper bounds on the limit. -/
theorem Antitone.tendsto_le_alternating_series
    (hfl : Tendsto (fun n ↦ ∑ i ∈ range n, (-1) ^ i * f i) atTop (𝓝 l))
    (hfa : Antitone f) (k : ℕ) : l ≤ ∑ i ∈ range (2 * k + 1), (-1) ^ i * f i := by
  have ha : Antitone (fun n ↦ ∑ i ∈ range (2 * n + 1), (-1) ^ i * f i) := by
    refine antitone_nat_of_succ_le (fun n ↦ ?_)
    rw [show 2 * (n + 1) = 2 * n + 1 + 1 by ring, sum_range_succ, sum_range_succ]
    simp_rw [_root_.pow_succ', show (-1 : E) ^ (2 * n) = 1 by simp, neg_one_mul, neg_neg, one_mul,
      ← sub_eq_add_neg, sub_add_eq_add_sub, sub_le_iff_le_add]
    gcongr
    exact hfa (by cutsat)
  exact ha.le_of_tendsto (hfl.comp (tendsto_atTop_mono (fun n ↦ by dsimp; cutsat) tendsto_id)) _

theorem Summable.tendsto_alternating_series_tsum
    {E} [Ring E] [UniformSpace E] [IsUniformAddGroup E] [CompleteSpace E]
    {f : ℕ → E} (hfs : Summable f) :
    Tendsto (fun n => (∑ i ∈ range n, (-1) ^ i * f i)) atTop (𝓝 (∑' i : ℕ, (-1) ^ i * f i)) :=
  Summable.tendsto_sum_tsum_nat hfs.alternating

-- TODO: generalize to conditionally-convergent sums
-- see https://github.com/leanprover-community/mathlib4/pull/29577#discussion_r2343447344
theorem alternating_series_error_bound
    {E} [Ring E] [LinearOrder E] [IsOrderedRing E]
    [UniformSpace E] [IsUniformAddGroup E] [CompleteSpace E] [OrderClosedTopology E]
    (f : ℕ → E) (hfa : Antitone f) (hfs : Summable f) (n : ℕ) :
    |(∑' i : ℕ, (-1) ^ i * f i) - (∑ i ∈ range n, (-1) ^ i * f i)| ≤ f n := by
  obtain h := hfs.tendsto_alternating_series_tsum
  have upper := hfa.alternating_series_le_tendsto h
  have lower := hfa.tendsto_le_alternating_series h
  have I (n : ℕ) : 0 ≤ f n := by
    apply le_of_tendsto hfs.tendsto_atTop_zero
    filter_upwards [Ici_mem_atTop n] with m hm using hfa hm
  obtain (h | h) := even_or_odd n
  · obtain ⟨n, rfl⟩ := even_iff_exists_two_mul.mp h
    specialize upper n
    specialize lower n
    simp only [sum_range_succ, even_two, Even.mul_right, Even.neg_pow, one_pow, one_mul] at lower
    rw [abs_sub_le_iff]
    constructor
    · rwa [sub_le_iff_le_add, add_comm]
    · rw [sub_le_iff_le_add, add_comm]
      exact upper.trans (le_add_of_nonneg_right (I (2 * n)))
  · obtain ⟨n, rfl⟩ := odd_iff_exists_bit1.mp h
    specialize upper (n + 1)
    specialize lower n
    rw [Nat.mul_add, Finset.sum_range_succ] at upper
    rw [abs_sub_le_iff]
    constructor
    · rw [sub_le_iff_le_add, add_comm]
      exact lower.trans (le_add_of_nonneg_right (I (2 * n + 1)))
    · simpa [Finset.sum_range_succ, add_comm, pow_add] using upper

end

/-!
### Factorial
-/

/-- The series `∑' n, x ^ n / n!` is summable of any `x : ℝ`. See also `expSeries_div_summable`
for a version that also works in `ℂ`, and `NormedSpace.expSeries_summable'` for a version
that works in any normed algebra over `ℝ` or `ℂ`. -/
theorem Real.summable_pow_div_factorial (x : ℝ) : Summable (fun n ↦ x ^ n / n ! : ℕ → ℝ) := by
  -- We start with trivial estimates
  have A : (0 : ℝ) < ⌊‖x‖⌋₊ + 1 := zero_lt_one.trans_le (by simp)
  have B : ‖x‖ / (⌊‖x‖⌋₊ + 1) < 1 := (div_lt_one A).2 (Nat.lt_floor_add_one _)
  -- Then we apply the ratio test. The estimate works for `n ≥ ⌊‖x‖⌋₊`.
  suffices ∀ n ≥ ⌊‖x‖⌋₊, ‖x ^ (n + 1) / (n + 1)!‖ ≤ ‖x‖ / (⌊‖x‖⌋₊ + 1) * ‖x ^ n / ↑n !‖ from
    summable_of_ratio_norm_eventually_le B (eventually_atTop.2 ⟨⌊‖x‖⌋₊, this⟩)
  -- Finally, we prove the upper estimate
  intro n hn
  calc
    ‖x ^ (n + 1) / (n + 1)!‖ = ‖x‖ / (n + 1) * ‖x ^ n / (n !)‖ := by
      rw [_root_.pow_succ', Nat.factorial_succ, Nat.cast_mul, ← _root_.div_mul_div_comm, norm_mul,
        norm_div, Real.norm_natCast, Nat.cast_succ]
    _ ≤ ‖x‖ / (⌊‖x‖⌋₊ + 1) * ‖x ^ n / (n !)‖ := by gcongr

section

/-! Limits when `f x * g x` is bounded or convergent and `f` tends to the `cobounded` filter. -/

open Bornology

variable {R K : Type*}

lemma tendsto_zero_of_isBoundedUnder_smul_of_tendsto_cobounded [NormedAddGroup K]
    [NormedAddGroup R] [SMulWithZero K R] [NoZeroSMulDivisors K R] [NormSMulClass K R]
    {f : α → K} {g : α → R} {l : Filter α}
    (hmul : IsBoundedUnder (· ≤ ·) l fun x ↦ ‖f x • g x‖)
    (hf : Tendsto f l (cobounded K)) :
    Tendsto g l (𝓝 0) := by
  obtain ⟨c, hc⟩ := hmul.eventually_le
  refine Metric.nhds_basis_closedBall.tendsto_right_iff.mpr fun ε hε0 ↦ ?_
  filter_upwards [hc, hasBasis_cobounded_norm.tendsto_right_iff.mp hf (c / ε) trivial,
    hf.eventually_ne_cobounded 0] with x hfgc hεf hf0
  rcases eq_or_lt_of_le ((norm_nonneg _).trans hfgc) with rfl | hc0
  · simpa [(smul_eq_zero_iff_right hf0).mp (norm_le_zero_iff.mp hfgc)] using hε0.le
  calc
    _ = ‖g x‖ := by simp
    _ ≤ c / ‖f x‖ := by rwa [norm_smul, ← le_div_iff₀' (by positivity)] at hfgc
    _ ≤ c / (c / ε) := by gcongr
    _ = ε := div_div_cancel₀ hc0.ne'

section

variable [NormedRing K] [NormedAddCommGroup R]
variable [Module K R] [NoZeroSMulDivisors K R] [NormSMulClass K R]

lemma tendsto_smul_congr_of_tendsto_left_cobounded_of_isBoundedUnder
    {f₁ f₂ : α → K} {g : α → R} {t : R} {l : Filter α}
    (hmul : Tendsto (fun x ↦ f₁ x • g x) l (𝓝 t))
    (hf₁ : Tendsto f₁ l (cobounded K))
    (hbdd : IsBoundedUnder (· ≤ ·) l fun x ↦ ‖f₁ x - f₂ x‖) :
    Tendsto (fun x ↦ f₂ x • g x) l (𝓝 t) := by
  apply hmul.congr_dist
  dsimp
  simp_rw [dist_eq_norm, ← sub_smul, norm_smul]
  apply isBoundedUnder_le_mul_tendsto_zero
  · change IsBoundedUnder _ _ fun _ ↦ _
    simpa using hbdd
  · rw [← tendsto_zero_iff_norm_tendsto_zero]
    exact tendsto_zero_of_isBoundedUnder_smul_of_tendsto_cobounded hmul.norm.isBoundedUnder_le hf₁

-- The use case in mind for this is when `K = ℝ`, and `R = ℝ` or `ℂ`
lemma tendsto_smul_comp_nat_floor_of_tendsto_nsmul [NormSMulClass ℤ K] [LinearOrder K]
    [IsStrictOrderedRing K] [FloorSemiring K] [HasSolidNorm K] {g : ℕ → R} {t : R}
    (hg : Tendsto (fun n : ℕ ↦ n • g n) atTop (𝓝 t)) :
    Tendsto (fun x : K ↦ x • g ⌊x⌋₊) atTop (𝓝 t) := by
  replace hg : Tendsto (fun n : ℕ ↦ (n : K) • g n) atTop (𝓝 t) := mod_cast hg
  apply tendsto_smul_congr_of_tendsto_left_cobounded_of_isBoundedUnder
    (hg.comp tendsto_nat_floor_atTop)
  · exact tendsto_natCast_atTop_cobounded.comp tendsto_nat_floor_atTop
  · apply isBoundedUnder_of_eventually_le (a := ‖(1 : K)‖)
    apply Eventually.mono _ (fun x h ↦ norm_le_norm_of_abs_le_abs h)
    simpa using ⟨0, fun _ h ↦ mod_cast Nat.abs_floor_sub_le h⟩

end

lemma tendsto_smul_comp_nat_floor_of_tendsto_mul [NormedRing K] [NormedRing R]
    [Module K R] [NoZeroSMulDivisors K R] [NormSMulClass K R] [NormSMulClass ℤ K] [LinearOrder K]
    [IsStrictOrderedRing K] [FloorSemiring K] [HasSolidNorm K] {g : ℕ → R} {t : R}
    (hg : Tendsto (fun n : ℕ ↦ (n : R) * g n) atTop (𝓝 t)) :
    Tendsto (fun x : K ↦ x • g ⌊x⌋₊) atTop (𝓝 t) :=
  tendsto_smul_comp_nat_floor_of_tendsto_nsmul (by simpa only [nsmul_eq_mul] using hg)

end<|MERGE_RESOLUTION|>--- conflicted
+++ resolved
@@ -238,29 +238,17 @@
 variable {R S : Type*} [Field R] [Field S] [LinearOrder S] {v w : AbsoluteValue R S}
   [TopologicalSpace S] [IsStrictOrderedRing S] [Archimedean S] [_i : OrderTopology S]
 
-<<<<<<< HEAD
-/-- `v (1 / (1 + a ^n))` tends to `1` whenever `v : AbsoluteValue R S` for fields `R` and `S`,
-=======
 /-- `v (1 / (1 + a ^n))` tends to `1` for all `v : AbsoluteValue R S` for fields `R` and `S`,
->>>>>>> 901e2eb6
 provided `v a < 1`. -/
 theorem AbsoluteValue.tendsto_div_one_add_pow_nhds_one {v : AbsoluteValue R S} {a : R}
     (ha : v a < 1) : atTop.Tendsto (fun (n : ℕ) ↦ v (1 / (1 + a ^ n))) (𝓝 1) := by
   simp_rw [map_div₀ v, v.map_one]
   apply one_div_one (G := S) ▸ Tendsto.div tendsto_const_nhds _ one_ne_zero
-<<<<<<< HEAD
-  have h_add := tendsto_pow_atTop_nhds_zero_of_lt_one (v.nonneg _) ha |>.const_add (1 : S)
-  have h_sub := tendsto_pow_atTop_nhds_zero_of_lt_one (v.nonneg _) ha |>.const_sub 1
-  exact tendsto_of_tendsto_of_tendsto_of_le_of_le (by simpa using h_sub) (by simpa using h_add)
-    (fun n ↦ le_trans (by rw [map_one, map_pow]) (v.le_add _ _))
-    (fun n ↦ le_trans (v.add_le _ _) (by rw [map_one, map_pow]))
-=======
   have h_add := (tendsto_pow_atTop_nhds_zero_of_lt_one (v.nonneg _) ha).const_add 1
   have h_sub := (tendsto_pow_atTop_nhds_zero_of_lt_one (v.nonneg _) ha).const_sub 1
   exact tendsto_of_tendsto_of_tendsto_of_le_of_le (by simpa using h_sub) (by simpa using h_add)
     (fun n ↦ le_trans (by simp) (v.le_add _ _))
     (fun n ↦ le_trans (v.add_le _ _) (by simp))
->>>>>>> 901e2eb6
 
 /-- `v (1 / (1 + a ^n))` tends to `0` whenever `v : AbsoluteValue R S` for fields `R` and `S`,
 provided `1 < v a`. -/
@@ -268,13 +256,8 @@
     (ha : 1 < v a) : Filter.Tendsto (fun (n : ℕ) ↦ v (1 / (1 + a ^ n))) Filter.atTop (𝓝 0) := by
   simp_rw [div_eq_mul_inv, one_mul, map_inv₀, fun n ↦ add_comm 1 (a ^ n)]
   refine (tendsto_atTop_mono (fun n ↦ v.le_add _ _) ?_).inv_tendsto_atTop
-<<<<<<< HEAD
-  simpa using tendsto_atTop_add_right_of_le _ _ (tendsto_pow_atTop_atTop_of_one_lt ha)
-    (fun _ ↦ le_rfl) |>.congr fun n ↦ (sub_eq_add_neg (v a ^ n) 1).symm
-=======
   simpa using (tendsto_atTop_add_right_of_le _ _ (tendsto_pow_atTop_atTop_of_one_lt ha)
     (fun _ ↦ le_rfl)).congr fun n ↦ (sub_eq_add_neg (v a ^ n) 1).symm
->>>>>>> 901e2eb6
 
 /-! ### Geometric series -/
 
