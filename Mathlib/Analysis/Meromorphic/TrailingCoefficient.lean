/-
Copyright (c) 2025 Stefan Kebekus. All rights reserved.
Released under Apache 2.0 license as described in the file LICENSE.
Authors: Stefan Kebekus
-/
import Mathlib.Analysis.Meromorphic.Order

/-!
# The Trailing Coefficient of a Meromorphic Function

This file defines the trailing coefficient of a meromorphic function. If `f` is meromorphic at a
point `x`, the trailing coefficient is defined as the (unique!) value `g x` for a presentation of
`f` in the form `(z - x) ^ order • g z` with `g` analytic at `x`.

The lemma `meromorphicTrailingCoeffAt_eq_limit` expresses the trailing coefficient as a limit.
-/

variable
  {𝕜 : Type*} [NontriviallyNormedField 𝕜]
  {E : Type*} [NormedAddCommGroup E] [NormedSpace 𝕜 E]
  {f g : 𝕜 → E} {x : 𝕜}

open Filter Topology

variable (f x) in
/--
If `f` is meromorphic of finite order at a point `x`, the trailing coefficient is defined as the
(unique!) value `g x` for a presentation of `f` in the form `(z - x) ^ order • g z` with `g`
analytic at `x`. In all other cases, the trailing coefficient is defined to be zero.
-/
noncomputable def meromorphicTrailingCoeffAt : E := by
  by_cases h₁ : MeromorphicAt f x
  · by_cases h₂ : meromorphicOrderAt f x = ⊤
    · exact 0
    · exact ((meromorphicOrderAt_ne_top_iff h₁).1 h₂).choose x
  · exact 0

/--
If `f` is not meromorphic at `x`, the trailing coefficient is zero by definition.
-/
@[simp] lemma meromorphicTrailingCoeffAt_of_not_MeromorphicAt (h : ¬MeromorphicAt f x) :
    meromorphicTrailingCoeffAt f x = 0 := by simp [meromorphicTrailingCoeffAt, h]

/--
If `f` is meromorphic of infinite order at `x`, the trailing coefficient is zero by definition.
-/
@[simp] lemma MeromorphicAt.meromorphicTrailingCoeffAt_of_order_eq_top
    (h : meromorphicOrderAt f x = ⊤) :
    meromorphicTrailingCoeffAt f x = 0 := by simp_all [meromorphicTrailingCoeffAt]

/-!
## Characterization of the Leading Coefficient
-/

/--
Definition of the trailing coefficient in case where `f` is meromorphic and a presentation of the
form `f = (z - x) ^ order • g z` is given, with `g` analytic at `x`.
-/
lemma AnalyticAt.meromorphicTrailingCoeffAt_of_eq_nhdsNE (h₁g : AnalyticAt 𝕜 g x)
    (h : f =ᶠ[𝓝[≠] x] fun z ↦ (z - x) ^ (meromorphicOrderAt f x).untop₀ • g z) :
    meromorphicTrailingCoeffAt f x = g x := by
  have h₁f : MeromorphicAt f x := by
    rw [MeromorphicAt.meromorphicAt_congr h]
    fun_prop
  by_cases h₃ : meromorphicOrderAt f x = ⊤
  · simp only [h₃, WithTop.untop₀_top, zpow_zero, one_smul,
      MeromorphicAt.meromorphicTrailingCoeffAt_of_order_eq_top] at ⊢ h
    apply EventuallyEq.eq_of_nhds (f := 0)
    rw [← ContinuousAt.eventuallyEq_nhds_iff_eventuallyEq_nhdsNE (by fun_prop) (by fun_prop)]
    apply (h.symm.trans (meromorphicOrderAt_eq_top_iff.1 h₃)).symm
  · unfold meromorphicTrailingCoeffAt
    simp only [h₁f, reduceDIte, h₃, ne_eq]
    obtain ⟨h'₁, h'₂, h'₃⟩ := ((meromorphicOrderAt_ne_top_iff h₁f).1 h₃).choose_spec
    apply Filter.EventuallyEq.eq_of_nhds
    rw [← h'₁.continuousAt.eventuallyEq_nhds_iff_eventuallyEq_nhdsNE h₁g.continuousAt]
    filter_upwards [h, h'₃, self_mem_nhdsWithin] with y h₁y h₂y h₃y
    rw [← sub_eq_zero]
    rwa [h₂y, ← sub_eq_zero, ← smul_sub, smul_eq_zero_iff_right] at h₁y
    simp_all [zpow_ne_zero, sub_ne_zero]

/--
Variant of `meromorphicTrailingCoeffAt_of_order_eq_finite`: Definition of the trailing coefficient
in case where `f` is meromorphic of finite order and a presentation is given.
-/
lemma AnalyticAt.meromorphicTrailingCoeffAt_of_ne_zero_of_eq_nhdsNE {n : ℤ} (h₁g : AnalyticAt 𝕜 g x)
    (h₂g : g x ≠ 0) (h : f =ᶠ[𝓝[≠] x] fun z ↦ (z - x) ^ n • g z) :
    meromorphicTrailingCoeffAt f x = g x := by
  have h₄ : MeromorphicAt f x := by
    rw [MeromorphicAt.meromorphicAt_congr h]
    fun_prop
  have : meromorphicOrderAt f x = n := by
    simp only [meromorphicOrderAt_eq_int_iff h₄, ne_eq]
    use g, h₁g, h₂g
    exact h
  simp_all [meromorphicTrailingCoeffAt_of_eq_nhdsNE h₁g]

/--
If `f` is analytic and does not vanish at `x`, then the trailing coefficient of `f` at `x` is `f x`.
-/
@[simp]
lemma AnalyticAt.meromorphicTrailingCoeffAt_of_ne_zero (h₁ : AnalyticAt 𝕜 f x) (h₂ : f x ≠ 0) :
    meromorphicTrailingCoeffAt f x = f x := by
  rw [h₁.meromorphicTrailingCoeffAt_of_ne_zero_of_eq_nhdsNE (n := 0) h₂]
  filter_upwards
  simp

/--
If `f` is meromorphic at `x`, then the trailing coefficient of `f` at `x` is the limit of the
function `(· - x) ^ (-order) • f`.
-/
lemma MeromorphicAt.tendsto_nhds_meromorphicTrailingCoeffAt (h : MeromorphicAt f x) :
    Tendsto ((· - x) ^ (-(meromorphicOrderAt f x).untop₀) • f) (𝓝[≠] x)
      (𝓝 (meromorphicTrailingCoeffAt f x)) := by
  by_cases h₂ : meromorphicOrderAt f x = ⊤
  · simp_all only [WithTop.untop₀_top, neg_zero, zpow_zero, one_smul,
      meromorphicTrailingCoeffAt_of_order_eq_top]
    apply Tendsto.congr' (f₁ := 0)
    · filter_upwards [meromorphicOrderAt_eq_top_iff.1 h₂] with y hy
      simp_all
    · apply Tendsto.congr' (f₁ := 0) (by rfl) continuousWithinAt_const.tendsto
  obtain ⟨g, h₁g, h₂g, h₃g⟩ := (meromorphicOrderAt_ne_top_iff h).1 h₂
  apply Tendsto.congr' (f₁ := g)
  · filter_upwards [h₃g, self_mem_nhdsWithin] with y h₁y h₂y
    rw [zpow_neg, Pi.smul_apply', Pi.inv_apply, Pi.pow_apply, h₁y, ← smul_assoc, smul_eq_mul,
      ← zpow_neg, ← zpow_add', neg_add_cancel, zpow_zero, one_smul]
    left
    simp_all [sub_ne_zero]
  · rw [h₁g.meromorphicTrailingCoeffAt_of_eq_nhdsNE h₃g]
    apply h₁g.continuousAt.continuousWithinAt

/-!
## Elementary Properties
-/

/--
If `f` is meromorphic of finite order at `x`, then the trailing coefficient is not zero.
-/
lemma MeromorphicAt.meromorphicTrailingCoeffAt_ne_zero (h₁ : MeromorphicAt f x)
    (h₂ : meromorphicOrderAt f x ≠ ⊤) :
    meromorphicTrailingCoeffAt f x ≠ 0 := by
  obtain ⟨g, h₁g, h₂g, h₃g⟩ := (meromorphicOrderAt_ne_top_iff h₁).1 h₂
  simpa [h₁g.meromorphicTrailingCoeffAt_of_ne_zero_of_eq_nhdsNE h₂g h₃g] using h₂g

/--
The trailing coefficient of a constant function is the constant.
-/
@[simp]
theorem meromorphicTrailingCoeffAt_const {x : 𝕜} {e : 𝕜} :
    meromorphicTrailingCoeffAt (fun _ ↦ e) x = e := by
  by_cases he : e = 0
  · rw [he]
    apply MeromorphicAt.meromorphicTrailingCoeffAt_of_order_eq_top
    rw [meromorphicOrderAt_eq_top_iff]
    simp
  · exact analyticAt_const.meromorphicTrailingCoeffAt_of_ne_zero he

/--
The trailing coefficient of `fun z ↦ z - constant` at `z₀` equals one if `z₀ = constant`, or else
`z₀ - constant`.
-/
theorem meromorphicTrailingCoeffAt_id_sub_const [DecidableEq 𝕜] {x y : 𝕜} :
    meromorphicTrailingCoeffAt (· - y) x = if x = y then 1 else x - y := by
  by_cases h : x = y
  · simp_all only [sub_self, ite_true]
    apply AnalyticAt.meromorphicTrailingCoeffAt_of_ne_zero_of_eq_nhdsNE (n := 1) (by fun_prop)
      (by apply one_ne_zero)
    simp
  · simp_all only [ite_false]
    apply AnalyticAt.meromorphicTrailingCoeffAt_of_ne_zero (by fun_prop)
    simp_all [sub_ne_zero]

/-!
## Congruence Lemma
-/

/--
If two functions agree in a punctured neighborhood, then their trailing coefficients agree.
-/
lemma meromorphicTrailingCoeffAt_congr_nhdsNE {f₁ f₂ : 𝕜 → E} (h : f₁ =ᶠ[𝓝[≠] x] f₂) :
    meromorphicTrailingCoeffAt f₁ x = meromorphicTrailingCoeffAt f₂ x := by
  by_cases h₁ : ¬MeromorphicAt f₁ x
  · simp [h₁, (MeromorphicAt.meromorphicAt_congr h).not.1 h₁]
  rw [not_not] at h₁
  by_cases h₂ : meromorphicOrderAt f₁ x = ⊤
  · simp_all [meromorphicOrderAt_congr h]
  obtain ⟨g, h₁g, h₂g, h₃g⟩ := (meromorphicOrderAt_ne_top_iff h₁).1 h₂
  rw [h₁g.meromorphicTrailingCoeffAt_of_ne_zero_of_eq_nhdsNE h₂g h₃g,
    h₁g.meromorphicTrailingCoeffAt_of_ne_zero_of_eq_nhdsNE h₂g (h.symm.trans h₃g)]

/-!
## Behavior under Arithmetic Operations
-/

/--
The trailing coefficient of a scalar product is the scalar product of the trailing coefficients.
-/
lemma MeromorphicAt.meromorphicTrailingCoeffAt_smul {f₁ : 𝕜 → 𝕜} {f₂ : 𝕜 → E}
    (hf₁ : MeromorphicAt f₁ x) (hf₂ : MeromorphicAt f₂ x) :
    meromorphicTrailingCoeffAt (f₁ • f₂) x =
      (meromorphicTrailingCoeffAt f₁ x) • (meromorphicTrailingCoeffAt f₂ x) := by
  by_cases h₁f₁ : meromorphicOrderAt f₁ x = ⊤
  · simp_all [meromorphicOrderAt_smul hf₁ hf₂]
  by_cases h₁f₂ : meromorphicOrderAt f₂ x = ⊤
  · simp_all [meromorphicOrderAt_smul hf₁ hf₂]
  obtain ⟨g₁, h₁g₁, h₂g₁, h₃g₁⟩ := (meromorphicOrderAt_ne_top_iff hf₁).1 h₁f₁
  obtain ⟨g₂, h₁g₂, h₂g₂, h₃g₂⟩ := (meromorphicOrderAt_ne_top_iff hf₂).1 h₁f₂
  have : f₁ • f₂ =ᶠ[𝓝[≠] x]
      fun z ↦ (z - x) ^ (meromorphicOrderAt (f₁ • f₂) x).untop₀ • (g₁ • g₂) z := by
    filter_upwards [h₃g₁, h₃g₂, self_mem_nhdsWithin] with y h₁y h₂y h₃y
<<<<<<< HEAD
    simp_all [meromorphicOrderAt_smul hf₁ hf₂, ← smul_assoc, ← smul_assoc, smul_eq_mul,
      smul_eq_mul, zpow_add₀ (sub_ne_zero.2 h₃y)]
    ring_nf
=======
    simp_all [meromorphicOrderAt_smul hf₁ hf₂, zpow_add₀ (sub_ne_zero.2 h₃y)]
    module
>>>>>>> 2c3f8cad
  rw [h₁g₁.meromorphicTrailingCoeffAt_of_ne_zero_of_eq_nhdsNE h₂g₁ h₃g₁,
    h₁g₂.meromorphicTrailingCoeffAt_of_ne_zero_of_eq_nhdsNE h₂g₂ h₃g₂,
    (h₁g₁.smul h₁g₂).meromorphicTrailingCoeffAt_of_eq_nhdsNE this]
  simp

/--
The trailing coefficient of a product is the product of the trailing coefficients.
-/
lemma MeromorphicAt.meromorphicTrailingCoeffAt_mul {f₁ f₂ : 𝕜 → 𝕜} (hf₁ : MeromorphicAt f₁ x)
    (hf₂ : MeromorphicAt f₂ x) :
    meromorphicTrailingCoeffAt (f₁ * f₂) x =
      (meromorphicTrailingCoeffAt f₁ x) * (meromorphicTrailingCoeffAt f₂ x) :=
  meromorphicTrailingCoeffAt_smul hf₁ hf₂

/--
The trailing coefficient of a product is the product of the trailing coefficients.
-/
theorem meromorphicTrailingCoeffAt_prod {ι : Type*} {s : Finset ι} {f : ι → 𝕜 → 𝕜} {x : 𝕜}
    (h : ∀ σ, MeromorphicAt (f σ) x) :
    meromorphicTrailingCoeffAt (∏ n ∈ s, f n) x = ∏ n ∈ s, meromorphicTrailingCoeffAt (f n) x := by
  classical
  induction s using Finset.induction with
  | empty =>
    apply meromorphicTrailingCoeffAt_const
  | insert σ s₁ hσ hind =>
    rw [Finset.prod_insert hσ, Finset.prod_insert hσ, (h σ).meromorphicTrailingCoeffAt_mul
      (MeromorphicAt.prod h), hind]

/--
The trailing coefficient of the inverse function is the inverse of the trailing coefficient.
-/
lemma meromorphicTrailingCoeffAt_inv {f : 𝕜 → 𝕜} :
    meromorphicTrailingCoeffAt f⁻¹ x = (meromorphicTrailingCoeffAt f x)⁻¹ := by
  by_cases h₁ : MeromorphicAt f x
  · by_cases h₂ : meromorphicOrderAt f x = ⊤
    · simp_all [meromorphicOrderAt_inv (f := f) (x := x)]
    have : f⁻¹ * f =ᶠ[𝓝[≠] x] 1 := by
      filter_upwards [(meromorphicOrderAt_ne_top_iff_eventually_ne_zero h₁).1 h₂]
      simp_all
    rw [← mul_eq_one_iff_eq_inv₀ (h₁.meromorphicTrailingCoeffAt_ne_zero h₂),
      ← h₁.inv.meromorphicTrailingCoeffAt_mul h₁, meromorphicTrailingCoeffAt_congr_nhdsNE this,
      analyticAt_const.meromorphicTrailingCoeffAt_of_ne_zero_of_eq_nhdsNE (n := 0)]
    · simp
    · simp only [zpow_zero, smul_eq_mul, mul_one]
      exact eventuallyEq_nhdsWithin_of_eqOn fun _ ↦ congrFun rfl
  · simp_all

/--
The trailing coefficient of the power of a function is the power of the trailing coefficient.
-/
lemma MeromorphicAt.meromorphicTrailingCoeffAt_zpow {n : ℤ} {f : 𝕜 → 𝕜} (h₁ : MeromorphicAt f x) :
    meromorphicTrailingCoeffAt (f ^ n) x = (meromorphicTrailingCoeffAt f x) ^ n := by
  by_cases h₂ : meromorphicOrderAt f x = ⊤
  · by_cases h₃ : n = 0
    · simp only [h₃, zpow_zero]
      apply analyticAt_const.meromorphicTrailingCoeffAt_of_ne_zero (ne_zero_of_eq_one rfl)
    · simp_all [meromorphicOrderAt_zpow h₁, zero_zpow n h₃]
  · obtain ⟨g, h₁g, h₂g, h₃g⟩ := (meromorphicOrderAt_ne_top_iff h₁).1 h₂
    rw [h₁g.meromorphicTrailingCoeffAt_of_ne_zero_of_eq_nhdsNE
        (n := (meromorphicOrderAt f x).untop₀) h₂g h₃g,
      (h₁g.zpow h₂g (n := n)).meromorphicTrailingCoeffAt_of_ne_zero_of_eq_nhdsNE
        (n := (meromorphicOrderAt (f ^ n) x).untop₀)
        (by simp_all [zpow_ne_zero])]
    · simp only [Pi.pow_apply]
    · filter_upwards [h₃g] with a ha
      simp_all [mul_zpow, ← zpow_mul, meromorphicOrderAt_zpow h₁, mul_comm]

/--
The trailing coefficient of the power of a function is the power of the trailing coefficient.
-/
lemma MeromorphicAt.meromorphicTrailingCoeffAt_pow {n : ℕ} {f : 𝕜 → 𝕜} (h₁ : MeromorphicAt f x) :
    meromorphicTrailingCoeffAt (f ^ n) x = (meromorphicTrailingCoeffAt f x) ^ n := by
  convert h₁.meromorphicTrailingCoeffAt_zpow (n := n) <;> simp<|MERGE_RESOLUTION|>--- conflicted
+++ resolved
@@ -207,14 +207,8 @@
   have : f₁ • f₂ =ᶠ[𝓝[≠] x]
       fun z ↦ (z - x) ^ (meromorphicOrderAt (f₁ • f₂) x).untop₀ • (g₁ • g₂) z := by
     filter_upwards [h₃g₁, h₃g₂, self_mem_nhdsWithin] with y h₁y h₂y h₃y
-<<<<<<< HEAD
-    simp_all [meromorphicOrderAt_smul hf₁ hf₂, ← smul_assoc, ← smul_assoc, smul_eq_mul,
-      smul_eq_mul, zpow_add₀ (sub_ne_zero.2 h₃y)]
-    ring_nf
-=======
     simp_all [meromorphicOrderAt_smul hf₁ hf₂, zpow_add₀ (sub_ne_zero.2 h₃y)]
     module
->>>>>>> 2c3f8cad
   rw [h₁g₁.meromorphicTrailingCoeffAt_of_ne_zero_of_eq_nhdsNE h₂g₁ h₃g₁,
     h₁g₂.meromorphicTrailingCoeffAt_of_ne_zero_of_eq_nhdsNE h₂g₂ h₃g₂,
     (h₁g₁.smul h₁g₂).meromorphicTrailingCoeffAt_of_eq_nhdsNE this]
