/-
Copyright (c) 2025 Stefan Kebekus. All rights reserved.
Released under Apache 2.0 license as described in the file LICENSE.
Authors: Stefan Kebekus
-/
module

public import Mathlib.Algebra.Order.WithTop.Untop0
public import Mathlib.Analysis.Meromorphic.Order
public import Mathlib.Topology.LocallyFinsupp

/-!
# The Divisor of a meromorphic function

This file defines the divisor of a meromorphic function and proves the most basic lemmas about those
divisors. The lemma `MeromorphicOn.divisor_restrict` guarantees compatibility between restrictions
of divisors and of meromorphic functions to subsets of their domain of definition.
-/

@[expose] public section

variable {𝕜 : Type*} [NontriviallyNormedField 𝕜] {U : Set 𝕜} {z : 𝕜}
  {E : Type*} [NormedAddCommGroup E] [NormedSpace 𝕜 E]

open Filter Topology

namespace MeromorphicOn

/-!
## Definition of the Divisor
-/

open Classical in
/--
The divisor of a meromorphic function `f`, mapping a point `z` to the order of `f` at `z`, and to
zero if the order is infinite.
-/
noncomputable def divisor (f : 𝕜 → E) (U : Set 𝕜) :
    Function.locallyFinsuppWithin U ℤ where
  toFun := fun z ↦ if MeromorphicOn f U ∧ z ∈ U then (meromorphicOrderAt f z).untop₀ else 0
  supportWithinDomain' z hz := by
    by_contra h₂z
    simp [h₂z] at hz
  supportLocallyFiniteWithinDomain' := by
    simp_all only [Function.support_subset_iff, ne_eq, ite_eq_right_iff, WithTop.untop₀_eq_zero,
      and_imp, Classical.not_imp, not_or, implies_true,
      ← supportDiscreteWithin_iff_locallyFiniteWithin]
    by_cases hf : MeromorphicOn f U
    · filter_upwards [mem_codiscrete_subtype_iff_mem_codiscreteWithin.1
        hf.codiscrete_setOf_meromorphicOrderAt_eq_zero_or_top]
      simp only [Set.mem_image, Set.mem_setOf_eq, Subtype.exists, exists_and_left, exists_prop,
        exists_eq_right_right, Pi.ofNat_apply, ite_eq_right_iff, WithTop.untop₀_eq_zero, and_imp]
      tauto
    · simp [hf, Pi.zero_def]

open Classical in
/-- Definition of the divisor -/
theorem divisor_def (f : 𝕜 → E) (U : Set 𝕜) :
    divisor f U z = if MeromorphicOn f U ∧ z ∈ U then (meromorphicOrderAt f z).untop₀ else 0 :=
  rfl

/--
Simplifier lemma: on `U`, the divisor of a function `f` that is meromorphic on `U` evaluates to
`order.untop₀`.
-/
@[simp]
lemma divisor_apply {f : 𝕜 → E} (hf : MeromorphicOn f U) (hz : z ∈ U) :
    divisor f U z = (meromorphicOrderAt f z).untop₀ := by simp_all [MeromorphicOn.divisor_def]

/-!
## Congruence Lemmas
-/

/--
If `f₁` is meromorphic on `U`, if `f₂` agrees with `f₁` on a codiscrete subset of `U` and outside of
`U`, then `f₁` and `f₂` induce the same divisors on `U`.
-/
theorem divisor_congr_codiscreteWithin_of_eqOn_compl {f₁ f₂ : 𝕜 → E} (hf₁ : MeromorphicOn f₁ U)
    (h₁ : f₁ =ᶠ[Filter.codiscreteWithin U] f₂) (h₂ : Set.EqOn f₁ f₂ Uᶜ) :
    divisor f₁ U = divisor f₂ U := by
  ext x
  by_cases hx : x ∈ U
  · simp only [hf₁, hx, divisor_apply, hf₁.congr_codiscreteWithin_of_eqOn_compl h₁ h₂]
    congr 1
    apply meromorphicOrderAt_congr
    simp_rw [EventuallyEq, Filter.Eventually, mem_codiscreteWithin,
      disjoint_principal_right] at h₁
    filter_upwards [h₁ x hx] with a ha
    simp at ha
    tauto
  · simp [hx]

/--
If `f₁` is meromorphic on an open set `U`, if `f₂` agrees with `f₁` on a codiscrete subset of `U`,
then `f₁` and `f₂` induce the same divisors on `U`.
-/
theorem divisor_congr_codiscreteWithin {f₁ f₂ : 𝕜 → E} (hf₁ : MeromorphicOn f₁ U)
    (h₁ : f₁ =ᶠ[Filter.codiscreteWithin U] f₂) (h₂ : IsOpen U) :
    divisor f₁ U = divisor f₂ U := by
  ext x
  by_cases hx : x ∈ U
  · simp only [hf₁, hx, divisor_apply, hf₁.congr_codiscreteWithin h₁ h₂]
    congr 1
    apply meromorphicOrderAt_congr
    simp_rw [EventuallyEq, Filter.Eventually, mem_codiscreteWithin,
      disjoint_principal_right] at h₁
    have : U ∈ 𝓝[≠] x := by
      apply mem_nhdsWithin.mpr
      use U, h₂, hx, Set.inter_subset_left
    filter_upwards [this, h₁ x hx] with a h₁a h₂a
    simp only [Set.mem_compl_iff, Set.mem_diff, Set.mem_setOf_eq, not_and] at h₂a
    tauto
  · simp [hx]

/-!
## Divisors of Analytic Functions
-/

/-- Analytic functions have non-negative divisors. -/
theorem AnalyticOnNhd.divisor_nonneg {f : 𝕜 → E} (hf : AnalyticOnNhd 𝕜 f U) :
    0 ≤ MeromorphicOn.divisor f U := by
  intro x
  by_cases hx : x ∈ U
  · simp [hf.meromorphicOn, hx, (hf x hx).meromorphicOrderAt_nonneg]
  simp [hx]

/--
The divisor of a constant function is `0`.
-/
@[simp]
theorem divisor_const (e : E) :
    divisor (fun _ ↦ e) U = 0 := by
  classical
  ext x
  simp only [divisor_def, meromorphicOrderAt_const, Function.locallyFinsuppWithin.coe_zero,
    Pi.zero_apply, ite_eq_right_iff, WithTop.untop₀_eq_zero,
    LinearOrderedAddCommGroupWithTop.top_ne_zero, imp_false, ite_eq_left_iff, WithTop.zero_ne_top,
    Decidable.not_not, and_imp]
  tauto

/--
The divisor of a constant function is `0`.
-/
@[simp]
theorem divisor_intCast (n : ℤ) :
    divisor (n : 𝕜 → 𝕜) U = 0 := divisor_const (n : 𝕜)

/--
The divisor of a constant function is `0`.
-/
@[simp]
theorem divisor_natCast (n : ℕ) :
    divisor (n : 𝕜 → 𝕜) U = 0 := divisor_const (n : 𝕜)

/--
The divisor of a constant function is `0`.
-/
@[simp] theorem divisor_ofNat (n : ℕ) :
    divisor (ofNat(n) : 𝕜 → 𝕜) U = 0 := by
  convert divisor_const (n : 𝕜)
  simp [Semiring.toGrindSemiring_ofNat 𝕜 n]

/-!
## Behavior under Standard Operations
-/

/--
If orders are finite, the divisor of the scalar product of two meromorphic functions is the sum of
the divisors.

See `MeromorphicOn.exists_order_ne_top_iff_forall` and
`MeromorphicOn.order_ne_top_of_isPreconnected` for two convenient criteria to guarantee conditions
`h₂f₁` and `h₂f₂`.
-/
theorem divisor_smul {f₁ : 𝕜 → 𝕜} {f₂ : 𝕜 → E} (h₁f₁ : MeromorphicOn f₁ U)
    (h₁f₂ : MeromorphicOn f₂ U) (h₂f₁ : ∀ z ∈ U, meromorphicOrderAt f₁ z ≠ ⊤)
    (h₂f₂ : ∀ z ∈ U, meromorphicOrderAt f₂ z ≠ ⊤) :
    divisor (f₁ • f₂) U = divisor f₁ U + divisor f₂ U := by
  ext z
  by_cases hz : z ∈ U
  · lift meromorphicOrderAt f₁ z to ℤ using (h₂f₁ z hz) with a₁ ha₁
    lift meromorphicOrderAt f₂ z to ℤ using (h₂f₂ z hz) with a₂ ha₂
    simp [h₁f₁, h₁f₂, h₁f₁.smul h₁f₂, hz, meromorphicOrderAt_smul (h₁f₁ z hz) (h₁f₂ z hz),
      ← ha₁, ← ha₂, ← WithTop.coe_add]
  · simp [hz]

/--
If orders are finite, the divisor of the scalar product of two meromorphic functions is the sum of
the divisors.
-/
theorem divisor_fun_smul {f₁ : 𝕜 → 𝕜} {f₂ : 𝕜 → E} (h₁f₁ : MeromorphicOn f₁ U)
    (h₁f₂ : MeromorphicOn f₂ U) (h₂f₁ : ∀ z ∈ U, meromorphicOrderAt f₁ z ≠ ⊤)
    (h₂f₂ : ∀ z ∈ U, meromorphicOrderAt f₂ z ≠ ⊤) :
    divisor (fun z ↦ f₁ z • f₂ z) U = divisor f₁ U + divisor f₂ U :=
  divisor_smul h₁f₁ h₁f₂ h₂f₁ h₂f₂

/--
If orders are finite, the divisor of the product of two meromorphic functions is the sum of the
divisors.

See `MeromorphicOn.exists_order_ne_top_iff_forall` and
`MeromorphicOn.order_ne_top_of_isPreconnected` for two convenient criteria to guarantee conditions
`h₂f₁` and `h₂f₂`.
-/
theorem divisor_mul {f₁ f₂ : 𝕜 → 𝕜} (h₁f₁ : MeromorphicOn f₁ U)
    (h₁f₂ : MeromorphicOn f₂ U) (h₂f₁ : ∀ z ∈ U, meromorphicOrderAt f₁ z ≠ ⊤)
    (h₂f₂ : ∀ z ∈ U, meromorphicOrderAt f₂ z ≠ ⊤) :
    divisor (f₁ * f₂) U = divisor f₁ U + divisor f₂ U := divisor_smul h₁f₁ h₁f₂ h₂f₁ h₂f₂

/--
If orders are finite, the divisor of the product of two meromorphic functions is the sum of the
divisors.
-/
theorem divisor_fun_mul {f₁ f₂ : 𝕜 → 𝕜} (h₁f₁ : MeromorphicOn f₁ U)
    (h₁f₂ : MeromorphicOn f₂ U) (h₂f₁ : ∀ z ∈ U, meromorphicOrderAt f₁ z ≠ ⊤)
    (h₂f₂ : ∀ z ∈ U, meromorphicOrderAt f₂ z ≠ ⊤) :
    divisor (fun z ↦ f₁ z * f₂ z) U = divisor f₁ U + divisor f₂ U :=
  divisor_smul h₁f₁ h₁f₂ h₂f₁ h₂f₂

/-- The divisor of the inverse is the negative of the divisor. -/
@[simp]
theorem divisor_inv {f : 𝕜 → 𝕜} :
    divisor f⁻¹ U = -divisor f U := by
  ext z
  by_cases h : MeromorphicOn f U ∧ z ∈ U
  · simp [divisor_apply, h, meromorphicOrderAt_inv]
  · simp [divisor_def, h]

/-- The divisor of the inverse is the negative of the divisor. -/
@[simp]
theorem divisor_fun_inv {f : 𝕜 → 𝕜} : divisor (fun z ↦ (f z)⁻¹) U = -divisor f U := divisor_inv

/--
If `f` is meromorphic, then the divisor of `f ^ n` is `n` times the divisor of `f`.
-/
theorem divisor_pow {f : 𝕜 → 𝕜} (hf : MeromorphicOn f U) (n : ℕ) :
    divisor (f ^ n) U = n • divisor f U := by
  classical
  ext z
  by_cases hn : n = 0
  · simp [hn]
  by_cases hz : z ∈ U
  · simp [hf.pow, divisor_apply, meromorphicOrderAt_pow (hf z hz), hf, hz]
  · simp [hz]

/--
If `f` is meromorphic, then the divisor of `f ^ n` is `n` times the divisor of `f`.
-/
theorem divisor_fun_pow {f : 𝕜 → 𝕜} (hf : MeromorphicOn f U) (n : ℕ) :
    divisor (fun z ↦ f z ^ n) U = n • divisor f U := divisor_pow hf n

/--
If `f` is meromorphic, then the divisor of `f ^ n` is `n` times the divisor of `f`.
-/
theorem divisor_zpow {f : 𝕜 → 𝕜} (hf : MeromorphicOn f U) (n : ℤ) :
    divisor (f ^ n) U = n • divisor f U := by
  classical
  ext z
  by_cases hn : n = 0
  · simp [hn]
  by_cases hz : z ∈ U
  · simp [hf.zpow, divisor_apply, meromorphicOrderAt_zpow (hf z hz), hf, hz]
  · simp [hz]

/--
If `f` is meromorphic, then the divisor of `f ^ n` is `n` times the divisor of `f`.
-/
theorem divisor_fun_zpow {f : 𝕜 → 𝕜} (hf : MeromorphicOn f U) (n : ℤ) :
    divisor (fun z ↦ f z ^ n) U = n • divisor f U := divisor_zpow hf n

/--
Taking the divisor of a meromorphic function commutes with restriction.
-/
@[simp]
theorem divisor_restrict {f : 𝕜 → E} {V : Set 𝕜} (hf : MeromorphicOn f U) (hV : V ⊆ U) :
    (divisor f U).restrict hV = divisor f V := by
  ext x
  by_cases hx : x ∈ V
  · rw [Function.locallyFinsuppWithin.restrict_apply]
    simp [hf, hx, hf.mono_set hV, hV hx]
  · simp [hx]

/-- Adding an analytic function to a meromorphic one does not change the pole divisor. -/
theorem negPart_divisor_add_of_analyticNhdOn_right {f₁ f₂ : 𝕜 → E} (hf₁ : MeromorphicOn f₁ U)
    (hf₂ : AnalyticOnNhd 𝕜 f₂ U) :
    (divisor (f₁ + f₂) U)⁻ = (divisor f₁ U)⁻ := by
  ext x
  by_cases hx : x ∈ U
  · suffices -(meromorphicOrderAt (f₁ + f₂) x).untop₀ ⊔ 0 = -(meromorphicOrderAt f₁ x).untop₀ ⊔ 0 by
      simpa [negPart_def, hx, hf₁, hf₁.add hf₂.meromorphicOn]
    by_cases h : 0 ≤ meromorphicOrderAt f₁ x
    · suffices 0 ≤ meromorphicOrderAt (f₁ + f₂) x by simp_all
      calc 0
      _ ≤ min (meromorphicOrderAt f₁ x) (meromorphicOrderAt f₂ x) :=
        le_inf h (hf₂ x hx).meromorphicOrderAt_nonneg
      _ ≤ meromorphicOrderAt (f₁ + f₂) x :=
        meromorphicOrderAt_add (hf₁ x hx) (hf₂ x hx).meromorphicAt
    · suffices meromorphicOrderAt f₁ x < meromorphicOrderAt f₂ x by
        rwa [meromorphicOrderAt_add_eq_left_of_lt (hf₂.meromorphicOn x hx)]
      calc meromorphicOrderAt f₁ x
      _ < 0 := by simpa using h
      _ ≤ meromorphicOrderAt f₂ x := (hf₂ x hx).meromorphicOrderAt_nonneg
  simp [hx]

/-- Adding an analytic function to a meromorphic one does not change the pole divisor. -/
theorem negPart_divisor_add_of_analyticNhdOn_left {f₁ f₂ : 𝕜 → E} (hf₁ : AnalyticOnNhd 𝕜 f₁ U)
    (hf₂ : MeromorphicOn f₂ U) :
    (divisor (f₁ + f₂) U)⁻ = (divisor f₂ U)⁻ := by
  rw [add_comm]
  exact negPart_divisor_add_of_analyticNhdOn_right hf₂ hf₁

open WithTop in
/-- The divisor of the function `z ↦ z - z₀` at `x` is `0` if `x ≠ z₀`. -/
lemma divisor_sub_const_of_ne {U : Set 𝕜} {z₀ x : 𝕜} (hx : x ≠ z₀) : divisor (· - z₀) U x = 0 := by
  by_cases hu : x ∈ U
<<<<<<< HEAD
  · rw [divisor_apply 
=======
  · rw [divisor_apply (show MeromorphicOn (· - z₀) U from fun_sub id <| const z₀) hu,
      ← untop₀_coe 0]
    congr
    exact (meromorphicOrderAt_eq_int_iff (by fun_prop)).mpr
      ⟨(· - z₀), analyticAt_id.fun_sub analyticAt_const, by simp [sub_ne_zero_of_ne hx]⟩
  · exact Function.locallyFinsuppWithin.apply_eq_zero_of_notMem _ hu

open WithTop in
/-- The divisor of the function `z ↦ z - z₀` at `z₀` is `1`. -/
lemma divisor_sub_const_self {z₀ : 𝕜} {U : Set 𝕜} (h : z₀ ∈ U) : divisor (· - z₀) U z₀ = 1 := by
  rw [divisor_apply (show MeromorphicOn (· - z₀) U from fun_sub id <| const z₀) h, ← untop₀_coe 1]
  congr
  exact (meromorphicOrderAt_eq_int_iff (by fun_prop)).mpr ⟨fun _ ↦ 1, analyticAt_const, by simp⟩

end MeromorphicOn
>>>>>>> 697c2c87
<|MERGE_RESOLUTION|>--- conflicted
+++ resolved
@@ -313,9 +313,6 @@
 /-- The divisor of the function `z ↦ z - z₀` at `x` is `0` if `x ≠ z₀`. -/
 lemma divisor_sub_const_of_ne {U : Set 𝕜} {z₀ x : 𝕜} (hx : x ≠ z₀) : divisor (· - z₀) U x = 0 := by
   by_cases hu : x ∈ U
-<<<<<<< HEAD
-  · rw [divisor_apply 
-=======
   · rw [divisor_apply (show MeromorphicOn (· - z₀) U from fun_sub id <| const z₀) hu,
       ← untop₀_coe 0]
     congr
@@ -330,5 +327,4 @@
   congr
   exact (meromorphicOrderAt_eq_int_iff (by fun_prop)).mpr ⟨fun _ ↦ 1, analyticAt_const, by simp⟩
 
-end MeromorphicOn
->>>>>>> 697c2c87
+end MeromorphicOn