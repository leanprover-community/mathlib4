--- conflicted
+++ resolved
@@ -15,13 +15,7 @@
 
 ## TODO
 
-<<<<<<< HEAD
 - Compatibility with restriction of divisors/functions
-- Non-negativity of the divisor for an analytic function
-- Behavior under addition of functions
-=======
-- Congruence lemmas for `codiscreteWithin`
->>>>>>> 4790a8f3
 -/
 
 variable {𝕜 : Type*} [NontriviallyNormedField 𝕜] {U : Set 𝕜} {z : 𝕜}
