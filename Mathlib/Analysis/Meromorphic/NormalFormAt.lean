/-
Copyright (c) 2025 Stefan Kebekus. All rights reserved.
Released under Apache 2.0 license as described in the file LICENSE.
Authors: Stefan Kebekus
-/
import Mathlib.Analysis.Meromorphic.Order

/-!
# Normal form of meromorphic functions and continuous extension

If a function `f` is meromorphic on `U` and if `g` differs from `f` only along a
set that is codiscrete within `U`, then `g` is likewise meromorphic. The set of
meromorphic functions is therefore huge, and `=ᶠ[codiscreteWithin U]` defines an
equivalence relation.

This file implements continuous extension to provide an API that allows picking
the 'unique best' representative of any given equivalence class, where 'best'
means that the representative can locally near any point `x` be written 'in
normal form', as `f =ᶠ[𝓝 x] fun z ↦ (z - x) ^ n • g` where `g` is analytic and
does not vanish at `x`.

## TODO

Establish the analogous notion `MeromorphicNFOn`.
-/

open Topology

variable
  {𝕜 : Type*} [NontriviallyNormedField 𝕜]
  {E : Type*} [NormedAddCommGroup E] [NormedSpace 𝕜 E]
  {f : 𝕜 → E} {g : 𝕜 → 𝕜}
  {x : 𝕜}

/-!
# Normal form of meromorphic functions at a given point

## Definition and characterizations
-/

variable (f x) in
/-- A function is 'meromorphic in normal form' at `x` if it vanishes around `x`
or if it can locally be written as `fun z ↦ (z - x) ^ n • g` where `g` is
analytic and does not vanish at `x`. -/
def MeromorphicNFAt :=
  f =ᶠ[𝓝 x] 0 ∨
    ∃ (n : ℤ) (g : 𝕜 → E), AnalyticAt 𝕜 g x ∧ g x ≠ 0 ∧ f =ᶠ[𝓝 x] (· - x) ^ n • g

/-- A meromorphic function has normal form at `x` iff it is either analytic
there, or if it has a pole at `x` and takes the default value `0`. -/
theorem meromorphicNFAt_iff_analyticAt_or :
    MeromorphicNFAt f x ↔ AnalyticAt 𝕜 f x ∨ ∃ hf : MeromorphicAt f x, hf.order < 0 ∧ f x = 0 := by
  constructor
  · rintro (h | ⟨n, g, h₁g, h₂g, h₃g⟩)
    · simp [(analyticAt_congr h).2 analyticAt_const]
    · have hf : MeromorphicAt f x := by
        apply MeromorphicAt.congr _ (h₃g.filter_mono nhdsWithin_le_nhds).symm
        fun_prop
      have : hf.order = n := by
        rw [hf.order_eq_int_iff]
        use g, h₁g, h₂g
        exact eventually_nhdsWithin_of_eventually_nhds h₃g
      by_cases hn : 0 ≤ n
      · left
        rw [analyticAt_congr h₃g]
        apply (AnalyticAt.zpow_nonneg (by fun_prop) hn).smul h₁g
      · right
        use hf
        simp [this, WithTop.coe_lt_zero.2 (not_le.1 hn), h₃g.eq_of_nhds,
          zero_zpow n (ne_of_not_le hn).symm]
  · rintro (h | ⟨h₁, h₂, h₃⟩)
    · by_cases h₂f : h.order = ⊤
      · rw [AnalyticAt.order_eq_top_iff] at h₂f
        tauto
      · right
        use h.order.toNat
        have : h.order ≠ ⊤ := h₂f
        rw [← ENat.coe_toNat_eq_self, eq_comm, AnalyticAt.order_eq_nat_iff] at this
        obtain ⟨g, h₁g, h₂g, h₃g⟩ := this
        use g, h₁g, h₂g
        simpa
    · right
      lift h₁.order to ℤ using LT.lt.ne_top h₂ with n hn
      obtain ⟨g, h₁g, h₂g, h₃g⟩ := (h₁.order_eq_int_iff n).1 hn.symm
      use n, g, h₁g, h₂g
      filter_upwards [eventually_nhdsWithin_iff.1 h₃g]
      intro z hz
      by_cases h₁z : z = x
      · simp only [h₁z, h₂, Pi.smul_apply', Pi.pow_apply, sub_self]
        rw [h₃]
        apply (smul_eq_zero_of_left (zero_zpow n _) (g x)).symm
        by_contra hCon
        simp [hCon] at h₂
      · exact hz h₁z

/-!
## Relation to other properties of functions
-/

/-- If a function is meromorphic in normal form at `x`, then it is meromorphic at `x`. -/
theorem MeromorphicNFAt.meromorphicAt (hf : MeromorphicNFAt f x) :
    MeromorphicAt f x := by
  rw [meromorphicNFAt_iff_analyticAt_or] at hf
  rcases hf with h | h
  · exact h.meromorphicAt
  · obtain ⟨hf, _⟩ := h
    exact hf

/-- If a function is meromorphic in normal form at `x`, then it has non-negative order iff it is
analytic. -/
theorem MeromorphicNFAt.order_nonneg_iff_analyticAt (hf : MeromorphicNFAt f x) :
    0 ≤ hf.meromorphicAt.order ↔ AnalyticAt 𝕜 f x := by
  constructor <;> intro h₂f
  · rw [meromorphicNFAt_iff_analyticAt_or] at hf
    rcases hf with h | ⟨_, h₃f, _⟩
    · exact h
    · by_contra h'
      exact lt_irrefl 0 (lt_of_le_of_lt h₂f h₃f)
  · rw [h₂f.meromorphicAt_order]
    simp

/-- Analytic functions are meromorphic in normal form. -/
theorem AnalyticAt.meromorphicNFAt (hf : AnalyticAt 𝕜 f x) :
    MeromorphicNFAt f x := by
  simp [meromorphicNFAt_iff_analyticAt_or, hf]

/-- Meromorphic functions have normal form outside of a discrete subset in the domain of
meromorphicity. -/
theorem MeromorphicOn.meromorphicNFAt_codiscreteWithin [CompleteSpace E] {U : Set 𝕜}
    (hf : MeromorphicOn f U) :
    { x | MeromorphicNFAt f x } ∈ Filter.codiscreteWithin U := by
  filter_upwards [hf.analyticAt_codiscreteWithin] with _ ha
  exact ha.meromorphicNFAt

<<<<<<< HEAD
/-!
## Vanishing and order
-/

private lemma WithTop.map_natCast_eq_zero {n : WithTop ℕ}
=======
private lemma WithTop.map_natCast_eq_zero {n : ENat}
>>>>>>> 06a2ce00
  (hn : WithTop.map (Nat.cast : ℕ → ℤ) n = 0) :
  n = 0 := by
  rcases n
  · contradiction
  · simp only [WithTop.map, Option.map] at hn
    rw [Int.ofNat_eq_zero.mp (WithTop.coe_eq_zero.mp hn)]
    rfl

/-- If `f` is meromorphic in normal form at `x`, then `f` has order zero iff it does not vanish at
`x`.

See `AnalyticAt.order_eq_zero_iff` for an analogous statement about analytic functions. -/
theorem MeromorphicNFAt.order_eq_zero_iff (hf : MeromorphicNFAt f x) :
    hf.meromorphicAt.order = 0 ↔ f x ≠ 0 := by
  constructor
  · intro h₁f
    have h₂f := hf.order_nonneg_iff_analyticAt.1 (le_of_eq h₁f.symm)
    apply h₂f.order_eq_zero_iff.1
    apply WithTop.map_natCast_eq_zero
    rwa [h₂f.meromorphicAt_order] at h₁f
  · intro h
    have hf' := hf
    rcases hf with h₁ | ⟨n, g, h₁g, h₂g, h₃g⟩
    · have := h₁.eq_of_nhds
      tauto
    · have : n = 0 := by
        by_contra hContra
        have := Filter.EventuallyEq.eq_of_nhds h₃g
        simp only [Pi.smul_apply', Pi.pow_apply, sub_self, zero_zpow n hContra, zero_smul] at this
        tauto
      simp only [this, zpow_zero, smul_eq_mul, one_mul] at h₃g
      apply (hf'.meromorphicAt.order_eq_int_iff 0).2
      use g, h₁g, h₂g
      simp only [zpow_zero, smul_eq_mul, one_mul]
      exact h₃g.filter_mono nhdsWithin_le_nhds

/-!
## Local nature of the definition and local identity theorem
-/

/-- Local identity theorem: two meromorphic functions in normal form agree in a
neighborhood iff they agree in a pointed neighborhood.

See `AnalytivAt.eventuallyEq_nhdNE_iff_eventuallyEq_nhd` for the analogous
statement for analytic functions.
-/
theorem MeromorphicNFAt.eventuallyEq_nhdNE_iff_eventuallyEq_nhd {g : 𝕜 → E}
    (hf : MeromorphicNFAt f x) (hg : MeromorphicNFAt g x) :
    f =ᶠ[𝓝[≠] x] g ↔ f =ᶠ[𝓝 x] g := by
  constructor
  · intro h
    have t₀ := hf.meromorphicAt.order_congr h
    by_cases cs : hf.meromorphicAt.order = 0
    · rw [cs] at t₀
      have Z := (hf.order_nonneg_iff_analyticAt.1 (le_of_eq cs.symm))
      have W := hg.order_nonneg_iff_analyticAt.1 (le_of_eq t₀)
      exact (AnalyticAt.eventuallyEq_nhdNE_iff_eventuallyEq_nhd Z W).1 h
    · apply eventuallyEq_nhds_of_eventuallyEq_nhdsNE h
      let h₁f := cs
      rw [hf.order_eq_zero_iff] at h₁f
      let h₁g := cs
      rw [t₀, hg.order_eq_zero_iff] at h₁g
      simp only [not_not] at *
      rw [h₁f, h₁g]
  · exact (Filter.EventuallyEq.filter_mono · nhdsWithin_le_nhds)

/-- Meromorphicity in normal form is a local property. -/
theorem meromorphicNFAt_congr {g : 𝕜 → E} (hfg : f =ᶠ[𝓝 x] g) :
    MeromorphicNFAt f x ↔ MeromorphicNFAt g x := by
  constructor
  · rintro (h | ⟨n, h, h₁h, h₂h, h₃h⟩)
    · exact .inl (hfg.symm.trans h)
    · exact .inr ⟨n, h, h₁h, h₂h, hfg.symm.trans h₃h⟩
  · rintro (h | ⟨n, h, h₁h, h₂h, h₃h⟩)
    · exact .inl (hfg.trans h)
    · exact .inr ⟨n, h, h₁h, h₂h, hfg.trans h₃h⟩

/-!
## Criteria to guarantee normal form
-/

/-- Helper lemma for `meromorphicNFAt_iff_meromorphicNFAt_of_smul_analytic`: if
`f` is meromorphic in normal form at `x` and `g` is analytic without zero at
`x`, then `g • f` is meromorphic in normal form at `x`. -/
lemma MeromorphicNFAt.meromorphicNFAt_of_smul_analytic (hf : MeromorphicNFAt f x)
    (h₁g : AnalyticAt 𝕜 g x) (h₂g : g x ≠ 0) :
    MeromorphicNFAt (g • f) x := by
  rcases hf with h₁f | ⟨n, g_f, h₁g_f, h₂g_f, h₃g_f⟩
  · left
    filter_upwards [h₁f]
    simp_all
  · right
    use n, g • g_f, h₁g.smul h₁g_f
    constructor
    · simp [smul_ne_zero h₂g h₂g_f]
    · filter_upwards [h₃g_f]
      intro y hy
      simp only [Pi.smul_apply', hy, Pi.pow_apply]
      rw [smul_comm]


/-- If `f` is any function and `g` is analytic without zero at `z₀`, then `f` is meromorphic in
normal form at `z₀` iff `g • f` is meromorphic in normal form at `z₀`. -/
theorem meromorphicNFAt_iff_meromorphicNFAt_of_smul_analytic (h₁g : AnalyticAt 𝕜 g x)
    (h₂g : g x ≠ 0) :
    MeromorphicNFAt f x ↔ MeromorphicNFAt (g • f) x := by
  constructor
  · exact fun hf ↦ hf.meromorphicNFAt_of_smul_analytic h₁g h₂g
  · intro hprod
    have : f =ᶠ[𝓝 x] g⁻¹ • g • f := by
      filter_upwards [h₁g.continuousAt.preimage_mem_nhds (compl_singleton_mem_nhds_iff.mpr h₂g)]
      intro y hy
      rw [Set.preimage_compl, Set.mem_compl_iff, Set.mem_preimage,
        Set.mem_singleton_iff] at hy
      simp [hy]
    rw [meromorphicNFAt_congr this]
    exact hprod.meromorphicNFAt_of_smul_analytic (h₁g.inv h₂g) (inv_ne_zero h₂g)

/-- If `f` is any function and `g` is analytic without zero at `z₀`, then `f` is meromorphic in
normal form at `z₀` iff `g * f` is meromorphic in normal form at `z₀`. -/
theorem meromorphicNFAt_iff_meromorphicNFAt_of_mul_analytic {f : 𝕜 → 𝕜} (h₁g : AnalyticAt 𝕜 g x)
    (h₂g : g x ≠ 0) :
    MeromorphicNFAt f x ↔ MeromorphicNFAt (g * f) x := by
  rw [← smul_eq_mul]
  exact meromorphicNFAt_iff_meromorphicNFAt_of_smul_analytic h₁g h₂g

/-!
## Continuous extension and conversion to normal form
-/

variable (f x) in
/-- If `f` is meromorphic at `x`, convert `f` to normal form at `x` by changing its value at `x`.
Otherwise, returns the 0 function. -/
noncomputable def toMeromorphicNFAt :
    𝕜 → E := by
  by_cases hf : MeromorphicAt f x
  · classical -- do not complain about decidability issues in Function.update
    apply Function.update f x
    by_cases h₁f : hf.order = (0 : ℤ)
    · rw [hf.order_eq_int_iff] at h₁f
      exact (Classical.choose h₁f) x
    · exact 0
  · exact 0

/-- Conversion to normal form at `x` changes the value only at x. -/
lemma MeromorphicAt.eqOn_compl_singleton_toMermomorphicNFAt (hf : MeromorphicAt f x) :
    Set.EqOn f (toMeromorphicNFAt f x) {x}ᶜ :=
  fun _ _ ↦ by simp_all [toMeromorphicNFAt]

/-- If `f` is not meromorphic, conversion to normal form at `x` maps the function to `0`. -/
@[simp] lemma toMeromorphicNFAt_of_not_meromorphicAt (hf : ¬MeromorphicAt f x) :
    toMeromorphicNFAt f x = 0 := by
  simp [toMeromorphicNFAt, hf]

/-- Conversion to normal form at `x` changes the value only at x. -/
lemma MeromorphicAt.eq_nhdNE_toMeromorphicNFAt (hf : MeromorphicAt f x) :
    f =ᶠ[𝓝[≠] x] toMeromorphicNFAt f x :=
  eventually_nhdsWithin_of_forall (fun _ hz ↦ hf.eqOn_compl_singleton_toMermomorphicNFAt hz)

/-- After conversion to normal form at `x`, the function has normal form. -/
theorem meromorphicNFAt_toMeromorphicNFAt :
    MeromorphicNFAt (toMeromorphicNFAt f x) x := by
  by_cases hf : MeromorphicAt f x
  · by_cases h₂f : hf.order = ⊤
    · have : toMeromorphicNFAt f x =ᶠ[𝓝 x] 0 := by
        apply eventuallyEq_nhds_of_eventuallyEq_nhdsNE
        · exact hf.eq_nhdNE_toMeromorphicNFAt.symm.trans (hf.order_eq_top_iff.1 h₂f)
        · simp [h₂f, toMeromorphicNFAt, hf]
      apply AnalyticAt.meromorphicNFAt
      rw [analyticAt_congr this]
      exact analyticAt_const
    · lift hf.order to ℤ using h₂f with n hn
      obtain ⟨g, h₁g, h₂g, h₃g⟩ := (hf.order_eq_int_iff n).1 hn.symm
      right
      use n, g, h₁g, h₂g
      apply eventuallyEq_nhds_of_eventuallyEq_nhdsNE (hf.eq_nhdNE_toMeromorphicNFAt.symm.trans h₃g)
      simp only [toMeromorphicNFAt, hf, ↓reduceDIte, ← hn, WithTop.coe_zero,
        WithTop.coe_eq_zero, ne_eq, Function.update_self, sub_self]
      split_ifs with h₃f
      · obtain ⟨h₁G, _, h₃G⟩ := Classical.choose_spec ((hf.order_eq_int_iff 0).1 (h₃f ▸ hn.symm))
        apply Filter.EventuallyEq.eq_of_nhds
        apply (h₁G.eventuallyEq_nhdNE_iff_eventuallyEq_nhd (by fun_prop)).1
        filter_upwards [h₃g, h₃G]
        simp_all
      · simp [h₃f, zero_zpow]
  · simp only [toMeromorphicNFAt, hf, ↓reduceDIte]
    exact analyticAt_const.meromorphicNFAt

/-- If `f` has normal form at `x`, then `f` equals `f.toNF`. -/
@[simp] theorem toMeromorphicNFAt_eq_self :
    MeromorphicNFAt f x ↔ f = toMeromorphicNFAt f x where
  mp hf := by
    funext z
    by_cases hz : z = x
    · rw [hz]
      simp only [toMeromorphicNFAt, hf.meromorphicAt, WithTop.coe_zero, ne_eq, Function.update_self]
      have h₀f := hf
      rcases hf with h₁f | h₁f
      · simpa [(h₀f.meromorphicAt.order_eq_top_iff).2 (h₁f.filter_mono nhdsWithin_le_nhds)]
          using h₁f.eq_of_nhds
      · obtain ⟨n, g, h₁g, h₂g, h₃g⟩ := h₁f
        rw [Filter.EventuallyEq.eq_of_nhds h₃g]
        have : h₀f.meromorphicAt.order = n := by
          rw [MeromorphicAt.order_eq_int_iff (MeromorphicNFAt.meromorphicAt h₀f) n]
          use g, h₁g, h₂g
          exact eventually_nhdsWithin_of_eventually_nhds h₃g
        by_cases h₃f : h₀f.meromorphicAt.order = 0
        · simp only [Pi.smul_apply', Pi.pow_apply, sub_self, h₃f, ↓reduceDIte]
          have hn : n = (0 : ℤ) := by
            rw [h₃f] at this
            exact WithTop.coe_eq_zero.mp this.symm
          simp_rw [hn]
          simp only [zpow_zero, one_smul]
          have : g =ᶠ[𝓝 x] (Classical.choose ((h₀f.meromorphicAt.order_eq_int_iff 0).1 h₃f)) := by
            obtain ⟨h₀, h₁, h₂⟩ := Classical.choose_spec
              ((h₀f.meromorphicAt.order_eq_int_iff 0).1 h₃f)
            apply (h₁g.eventuallyEq_nhdNE_iff_eventuallyEq_nhd h₀).1
            rw [hn] at h₃g
            simp only [zpow_zero, one_smul, ne_eq] at h₃g h₂
            exact (h₃g.filter_mono nhdsWithin_le_nhds).symm.trans h₂
          simp only [Function.update_self]
          exact Filter.EventuallyEq.eq_of_nhds this
        · simp only [Pi.smul_apply', Pi.pow_apply, sub_self, h₃f, ↓reduceDIte, smul_eq_zero,
            Function.update_self, smul_eq_zero]
          left
          apply zero_zpow n
          by_contra hn
          rw [hn] at this
          tauto
    · exact hf.meromorphicAt.eqOn_compl_singleton_toMermomorphicNFAt hz
  mpr hf := by
    rw [hf]
    exact meromorphicNFAt_toMeromorphicNFAt<|MERGE_RESOLUTION|>--- conflicted
+++ resolved
@@ -132,22 +132,21 @@
   filter_upwards [hf.analyticAt_codiscreteWithin] with _ ha
   exact ha.meromorphicNFAt
 
-<<<<<<< HEAD
 /-!
 ## Vanishing and order
 -/
 
-private lemma WithTop.map_natCast_eq_zero {n : WithTop ℕ}
-=======
-private lemma WithTop.map_natCast_eq_zero {n : ENat}
->>>>>>> 06a2ce00
-  (hn : WithTop.map (Nat.cast : ℕ → ℤ) n = 0) :
-  n = 0 := by
-  rcases n
-  · contradiction
-  · simp only [WithTop.map, Option.map] at hn
-    rw [Int.ofNat_eq_zero.mp (WithTop.coe_eq_zero.mp hn)]
-    rfl
+private lemma WithTop.map_natCast_eq_zero {n : ENat} :
+  WithTop.map (Nat.cast : ℕ → ℤ) n = 0 ↔ n = 0 := by
+  constructor
+  · intro hn
+    rcases n
+    · contradiction
+    · simp only [WithTop.map, Option.map] at hn
+      rw [Int.ofNat_eq_zero.mp (WithTop.coe_eq_zero.mp hn)]
+      rfl
+  · intro hn
+    simp [hn]
 
 /-- If `f` is meromorphic in normal form at `x`, then `f` has order zero iff it does not vanish at
 `x`.
@@ -159,7 +158,7 @@
   · intro h₁f
     have h₂f := hf.order_nonneg_iff_analyticAt.1 (le_of_eq h₁f.symm)
     apply h₂f.order_eq_zero_iff.1
-    apply WithTop.map_natCast_eq_zero
+    apply WithTop.map_natCast_eq_zero.1
     rwa [h₂f.meromorphicAt_order] at h₁f
   · intro h
     have hf' := hf
