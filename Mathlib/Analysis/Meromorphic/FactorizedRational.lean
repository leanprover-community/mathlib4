/-
Copyright (c) 2025 Stefan Kebekus. All rights reserved.
Released under Apache 2.0 license as described in the file LICENSE.
Authors: Stefan Kebekus
-/
import Mathlib.Analysis.Meromorphic.Divisor
import Mathlib.Analysis.Meromorphic.NormalForm
import Mathlib.Analysis.SpecialFunctions.Log.Basic

/-!
# Factorized Rational Functions

This file discusses functions `𝕜 → 𝕜` of the form `∏ᶠ u, (· - u) ^ d u`, where `d : 𝕜 → ℤ` is
integer-valued. We show that these "factorized rational functions" are meromorphic in normal form,
with divisor equal to `d`.

Under suitable assumptions, we show that meromorphic functions are equivalent, modulo equality on
codiscrete sets, to the product of a factorized rational function and an analytic function without
zeros.

Implementation Note: For consistency, we use `∏ᶠ u, (· - u) ^ d u` throughout. If the support of `d`
is finite, then evaluation of functions commutes with finprod, and the helper lemma
`Function.FactorizedRational.finprod_eval` asserts that `∏ᶠ u, (· - u) ^ d u` equals the function
`fun x ↦ ∏ᶠ u, (x - u) ^ d u`. If `d` has infinite support, this equality is wrong in general.
There are elementary examples of functions `d` where `∏ᶠ u, (· - u) ^ d u` is constant one, while
`fun x ↦ ∏ᶠ u, (x - u) ^ d u` is not continuous.
-/

variable
  {𝕜 : Type*} [NontriviallyNormedField 𝕜]
  {E : Type*} [NormedAddCommGroup E] [NormedSpace 𝕜 E]
  {U : Set 𝕜}

open Filter Real Set

namespace Function.FactorizedRational

/-!
## Elementary Properties of Factorized Rational Functions
-/

/--
Helper Lemma: Identify the support of `d` as the mulsupport of the product defining the factorized
rational function.
-/
lemma mulSupport (d : 𝕜 → ℤ) :
    (fun u ↦ (· - u) ^ d u).mulSupport = d.support := by
  ext u
  constructor <;> intro h
  · simp_all only [mem_mulSupport, ne_eq, mem_support]
    by_contra hCon
    simp_all [hCon, zpow_zero]
  · simp_all only [mem_mulSupport, ne_eq, ne_iff]
    use u
    simp_all [zero_zpow_eq_one₀]

/--
Helper Lemma: If the support of `d` is finite, then evaluation of functions commutes with finprod,
and the function `∏ᶠ u, (· - u) ^ d u` equals `fun x ↦ ∏ᶠ u, (x - u) ^ d u`.
-/
lemma finprod_eq_fun {d : 𝕜 → ℤ} (h : d.support.Finite) :
    (∏ᶠ u, (· - u) ^ d u) = fun x ↦ ∏ᶠ u, (x - u) ^ d u := by
  ext x
  rw [finprod_eq_prod_of_mulSupport_subset (s := h.toFinset),
    finprod_eq_prod_of_mulSupport_subset (s := h.toFinset)]
  · simp
  · intro u
    contrapose
    simp_all
  · simp [mulSupport d]

/--
Factorized rational functions are analytic wherever the exponent is non-negative.
-/
theorem analyticAt {d : 𝕜 → ℤ} {x : 𝕜} (h : 0 ≤ d x) :
    AnalyticAt 𝕜 (∏ᶠ u, (· - u) ^ d u) x := by
  apply analyticAt_finprod
  intro u
  by_cases h₂ : x = u
  · apply AnalyticAt.fun_zpow_nonneg (by fun_prop)
    rwa [← h₂]
  · apply AnalyticAt.fun_zpow (by fun_prop)
    rwa [sub_ne_zero]

/--
Factorized rational functions are non-zero wherever the exponent is zero.
-/
theorem ne_zero {d : 𝕜 → ℤ} {x : 𝕜} (h : d x = 0) :
    (∏ᶠ u, (· - u) ^ d u) x ≠ 0 := by
  by_cases h₁ : (fun u ↦ (· - u) ^ d u).mulSupport.Finite
  · rw [finprod_eq_prod _ h₁, Finset.prod_apply, Finset.prod_ne_zero_iff]
    intro z hz
    simp only [Pi.pow_apply, ne_eq]
    by_cases h₂ : x = z <;> simp_all [zpow_ne_zero, sub_ne_zero]
  · simp [finprod_of_infinite_mulSupport h₁]

open Classical in
/--
Helper Lemma for Computations: Extract one factor out of a factorized rational function.
-/
lemma extractFactor {d : 𝕜 → ℤ} (u₀ : 𝕜) (hd : d.support.Finite) :
    (∏ᶠ u, (· - u) ^ d u) = ((· - u₀) ^ d u₀) * (∏ᶠ u, (· - u) ^ (update d u₀ 0 u)) := by
  by_cases h₁d : d u₀ = 0
  · simp [← eq_update_self_iff.2 h₁d, h₁d]
  · have : (fun u ↦ (fun x ↦ x - u) ^ d u).mulSupport ⊆ hd.toFinset := by
      simp [mulSupport]
    rw [finprod_eq_prod_of_mulSupport_subset _ this]
    have : u₀ ∈ hd.toFinset := by simp_all
    rw [← Finset.mul_prod_erase hd.toFinset _ this]
    congr 1
    have : (fun u ↦ (· - u) ^ (update d u₀ 0 u)).mulSupport ⊆ hd.toFinset.erase u₀ := by
      rw [mulSupport]
      intro x hx
      by_cases h₁x : x = u₀ <;> simp_all
    simp_all [finprod_eq_prod_of_mulSupport_subset _ this, Finset.prod_congr rfl]

/--
Factorized rational functions are meromorphic in normal form on `univ`.
-/
theorem meromorphicNFOn_univ (d : 𝕜 → ℤ) :
    MeromorphicNFOn (∏ᶠ u, (· - u) ^ d u) univ := by
  classical
  by_cases hd : d.support.Finite
  · intro z hz
    rw [extractFactor z hd]
    right
    use d z, (∏ᶠ u, (· - u) ^ update d z 0 u)
    simp [analyticAt, ne_zero]
  · rw [← mulSupport d] at hd
    rw [finprod_of_infinite_mulSupport hd]
    exact AnalyticOnNhd.meromorphicNFOn analyticOnNhd_const

/--
Factorized rational functions are meromorphic in normal form on arbitrary subsets of `𝕜`.
-/
theorem meromorphicNFOn (d : 𝕜 → ℤ) (U : Set 𝕜) :
    MeromorphicNFOn (∏ᶠ u, (· - u) ^ d u) U := fun _ _ ↦ meromorphicNFOn_univ d (trivial)

/-!
## Orders and Divisors of Factorized Rational Functions
-/

/--
The order of the factorized rational function `(∏ᶠ u, fun z ↦ (z - u) ^ d u)` at `z` equals `d z`.
-/
theorem meromorphicOrderAt_eq {z : 𝕜} (d : 𝕜 → ℤ) (h₁d : d.support.Finite) :
    meromorphicOrderAt (∏ᶠ u, (· - u) ^ d u) z = d z := by
  classical
  rw [meromorphicOrderAt_eq_int_iff ((meromorphicNFOn_univ d).meromorphicOn _ (mem_univ _))]
  use ∏ᶠ u, (· - u) ^ update d z 0 u
  simp only [update_self, le_refl, analyticAt, ne_eq, ne_zero, not_false_eq_true, smul_eq_mul,
    true_and]
  filter_upwards
  simp [extractFactor z h₁d]

/--
Factorized rational functions are nowhere locally constant zero.
-/
theorem meromorphicOrderAt_ne_top {z : 𝕜} (d : 𝕜 → ℤ) :
    meromorphicOrderAt (∏ᶠ u, (· - u) ^ d u) z ≠ ⊤ := by
  by_cases hd : d.support.Finite
  · simp [meromorphicOrderAt_eq d hd]
  · rw [← mulSupport] at hd
    have : AnalyticAt 𝕜 (1 : 𝕜 → 𝕜) z := analyticAt_const
    simp [finprod_of_infinite_mulSupport hd, this.meromorphicOrderAt_eq,
      this.analyticOrderAt_eq_zero.2 (by simp)]

/--
If `D` is a divisor, then the divisor of the factorized rational function equals `D`.
-/
theorem divisor {U : Set 𝕜} {D : locallyFinsuppWithin U ℤ} (hD : D.support.Finite) :
    MeromorphicOn.divisor (∏ᶠ u, (· - u) ^ D u) U = D := by
  ext z
  by_cases hz : z ∈ U
  <;> simp [(meromorphicNFOn D U).meromorphicOn, hz, meromorphicOrderAt_eq D hD]

end Function.FactorizedRational

open Function.FactorizedRational

/-!
## Elimination of Zeros and Poles

This section shows that every meromorphic function with finitely many zeros and poles is equivalent,
modulo equality on codiscrete sets, to the product of a factorized rational function and an analytic
function without zeros.

We provide analogous results for functions of the form `log ‖meromorphic‖`.

TODO: Identify some of the terms that appear in the decomposition.
-/

/--
If `f` is meromorphic on an open set `U`, if `f` is nowhere locally constant zero, and if the
support of the divisor of `f` is finite, then there exists an analytic function `g` on `U` without
zeros such that `f` is equivalent, modulo equality on codiscrete sets, to the product of `g` and the
factorized rational function associated with the divisor of `f`.
-/
theorem MeromorphicOn.extract_zeros_poles {f : 𝕜 → E} (h₁f : MeromorphicOn f U)
    (h₂f : ∀ u : U, meromorphicOrderAt f u ≠ ⊤) (h₃f : (divisor f U).support.Finite) :
    ∃ g : 𝕜 → E, AnalyticOnNhd 𝕜 g U ∧ (∀ u : U, g u ≠ 0) ∧
      f =ᶠ[codiscreteWithin U] (∏ᶠ u, (· - u) ^ divisor f U u) • g := by
  -- Take `g` as the inverse of the Laurent polynomial defined below, converted to a meromorphic
  -- function in normal form. Then check all the properties.
  let φ := ∏ᶠ u, (· - u) ^ (divisor f U u)
  have hφ : MeromorphicOn φ U := (meromorphicNFOn (divisor f U) U).meromorphicOn
  let g := toMeromorphicNFOn (φ⁻¹ • f) U
  have hg : MeromorphicNFOn g U := by apply meromorphicNFOn_toMeromorphicNFOn
  refine ⟨g, ?_, ?_, ?_⟩
  · -- AnalyticOnNhd 𝕜 g U
    rw [← hg.divisor_nonneg_iff_analyticOnNhd, divisor_of_toMeromorphicNFOn (hφ.inv.smul h₁f),
      divisor_smul hφ.inv h₁f _ (fun z hz ↦ h₂f ⟨z, hz⟩), divisor_inv,
      Function.FactorizedRational.divisor h₃f, neg_add_cancel]
    intro z hz
    simpa [meromorphicOrderAt_inv] using meromorphicOrderAt_ne_top (divisor f U)
  · -- ∀ (u : ↑U), g ↑u ≠ 0
    intro ⟨u, hu⟩
    rw [← (hg hu).meromorphicOrderAt_eq_zero_iff, ← meromorphicOrderAt_congr
        (toMeromorphicNFOn_eq_self_on_nhdsNE (hφ.inv.smul h₁f) hu).symm,
      meromorphicOrderAt_smul (hφ u hu).inv (h₁f u hu), meromorphicOrderAt_inv,
      meromorphicOrderAt_eq _ h₃f]
    simp only [Pi.neg_apply, h₁f, hu, divisor_apply, WithTop.LinearOrderedAddCommGroup.coe_neg]
<<<<<<< HEAD
    lift meromorphicOrderAt f u to ℤ using (h₂f ⟨u, hu⟩) with n hn
    rw [WithTop.untop₀_coe, (by rfl : -↑(n : WithTop ℤ) = (↑(-n) : WithTop ℤ)), ← WithTop.coe_add]
=======
    lift (h₁f u hu).order to ℤ using (h₂f ⟨u, hu⟩) with n hn
    rw [WithTop.untop₀_coe, ← WithTop.LinearOrderedAddCommGroup.coe_neg, ← WithTop.coe_add]
>>>>>>> 7d5475c5
    simp
  · -- f =ᶠ[codiscreteWithin U] (∏ᶠ (u : 𝕜), fun z ↦ (z - u) ^ (divisor f U) u) * g
    filter_upwards [(divisor f U).eq_zero_codiscreteWithin,
      (hφ.inv.smul h₁f).meromorphicNFAt_mem_codiscreteWithin,
      self_mem_codiscreteWithin U] with a h₂a h₃a h₄a
    unfold g
    simp only [Pi.smul_apply', toMeromorphicNFOn_eq_toMeromorphicNFAt (hφ.inv.smul h₁f) h₄a,
      toMeromorphicNFAt_eq_self.2 h₃a, Pi.inv_apply]
    rw [← smul_assoc, smul_eq_mul, mul_inv_cancel₀ _, one_smul]
    rwa [← ((meromorphicNFOn_univ (divisor f U)) trivial).meromorphicOrderAt_eq_zero_iff,
      meromorphicOrderAt_eq, h₂a, Pi.zero_apply, WithTop.coe_zero]

/--
In the setting of `MeromorphicOn.extract_zeros_poles`, the function `log ‖f‖` is equivalent, modulo
equality on codiscrete subsets, to `∑ᶠ u, (divisor f U u * log ‖· - u‖) + log ‖g ·‖`.
-/
theorem MeromorphicOn.extract_zeros_poles_log {f g : 𝕜 → E} {D : Function.locallyFinsuppWithin U ℤ}
    (hg : ∀ u : U, g u ≠ 0) (h : f =ᶠ[codiscreteWithin U] (∏ᶠ u, (· - u) ^ D u) • g) :
    (log ‖f ·‖) =ᶠ[codiscreteWithin U] ∑ᶠ u, (D u * log ‖· - u‖) + (log ‖g ·‖) := by
  -- Identify support of the sum in the goal
  have t₁ : (fun u ↦ (D u * log ‖· - u‖)).support = D.support := by
    ext u
    rw [← not_iff_not]
    simp only [Function.mem_mulSupport, ne_eq, not_not, Function.mem_support, Decidable.not_not]
    constructor <;> intro hx
    · obtain ⟨y, hy⟩ := NormedField.exists_one_lt_norm 𝕜
      have := congrFun hx (y + u)
      simp only [add_sub_cancel_right, Pi.zero_apply, mul_eq_zero, Int.cast_eq_zero, log_eq_zero,
        norm_eq_zero] at this
      rcases this with h | h | h | h
      · assumption
      · simp only [h, norm_zero] at hy
        linarith
      · simp only [h, lt_self_iff_false] at hy
      · simp only [h, lt_neg_self_iff] at hy
        linarith
    · simp_all [Pi.zero_def]
  -- Trivial case: the support of D is infinite
  by_cases h₃f : D.support.Finite
  case neg =>
    rw [finsum_of_infinite_support (by simpa [t₁] using h₃f)]
    rw [finprod_of_infinite_mulSupport (by simpa [mulSupport] using h₃f)] at h
    filter_upwards [h] with x hx
    simp [hx]
  -- General case
  filter_upwards [h, D.eq_zero_codiscreteWithin, self_mem_codiscreteWithin U] with z hz h₂z h₃z
  rw [Pi.zero_apply] at h₂z
  rw [hz, finprod_eq_prod_of_mulSupport_subset (s := h₃f.toFinset) _
    (by simp_all [mulSupport]), finsum_eq_sum_of_support_subset (s := h₃f.toFinset) _ (by simp_all)]
  have : ∀ x ∈ h₃f.toFinset, ‖z - x‖ ^ D x ≠ 0 := by
    intro x hx
    rw [Finite.mem_toFinset, Function.mem_support] at hx
    rw [ne_eq, zpow_eq_zero_iff hx, norm_eq_zero, sub_eq_zero, eq_comm]
    apply ne_of_apply_ne D
    rwa [h₂z]
  simp only [Pi.smul_apply', Finset.prod_apply, Pi.pow_apply, norm_smul, norm_prod, norm_zpow]
  rw [log_mul (Finset.prod_ne_zero_iff.2 this) (by simp [hg ⟨z, h₃z⟩]), log_prod _ _ this]
  simp [log_zpow]<|MERGE_RESOLUTION|>--- conflicted
+++ resolved
@@ -220,13 +220,8 @@
       meromorphicOrderAt_smul (hφ u hu).inv (h₁f u hu), meromorphicOrderAt_inv,
       meromorphicOrderAt_eq _ h₃f]
     simp only [Pi.neg_apply, h₁f, hu, divisor_apply, WithTop.LinearOrderedAddCommGroup.coe_neg]
-<<<<<<< HEAD
     lift meromorphicOrderAt f u to ℤ using (h₂f ⟨u, hu⟩) with n hn
-    rw [WithTop.untop₀_coe, (by rfl : -↑(n : WithTop ℤ) = (↑(-n) : WithTop ℤ)), ← WithTop.coe_add]
-=======
-    lift (h₁f u hu).order to ℤ using (h₂f ⟨u, hu⟩) with n hn
     rw [WithTop.untop₀_coe, ← WithTop.LinearOrderedAddCommGroup.coe_neg, ← WithTop.coe_add]
->>>>>>> 7d5475c5
     simp
   · -- f =ᶠ[codiscreteWithin U] (∏ᶠ (u : 𝕜), fun z ↦ (z - u) ^ (divisor f U) u) * g
     filter_upwards [(divisor f U).eq_zero_codiscreteWithin,
