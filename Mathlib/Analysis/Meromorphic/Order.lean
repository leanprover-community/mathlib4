--- conflicted
+++ resolved
@@ -91,7 +91,6 @@
     exact ⟨fun h ↦ ⟨g, hg_an, hg_ne, h ▸ hg_eq⟩,
       AnalyticAt.unique_eventuallyEq_zpow_smul_nonzero ⟨g, hg_an, hg_ne, hg_eq⟩⟩
 
-<<<<<<< HEAD
 /--
 The order of a meromorphic function `f` at `z₀` is finite iff f can locally be written as
 `f z = (z - z₀) ^ order • g z`, where `g` is analytic and does not vanish at `z₀`.
@@ -101,7 +100,7 @@
       f =ᶠ[𝓝[≠] z₀] fun z ↦ (z - z₀) ^ (hf.order.untop₀) • g z :=
   ⟨fun h ↦ hf.order_eq_int_iff.1 (WithTop.coe_untop₀_of_ne_top h).symm,
     fun h ↦ Option.ne_none_iff_exists'.2 ⟨hf.order.untopD 0, hf.order_eq_int_iff.2 h⟩⟩
-=======
+
 /-- If the order of a meromorphic function is negative, then this function converges to infinity
 at this point. See also the iff version `tendsto_cobounded_iff_order_neg`. -/
 lemma tendsto_cobounded_of_order_neg (hf : MeromorphicAt f x) (ho : hf.order < 0) :
@@ -210,7 +209,6 @@
   · apply not_tendsto_atTop_of_tendsto_nhds hc.norm
     rw [tendsto_norm_atTop_iff_cobounded]
     exact hf.tendsto_cobounded_of_order_neg ho
->>>>>>> bcc1a2a2
 
 /-- Meromorphic functions that agree in a punctured neighborhood of `z₀` have the same order at
 `z₀`. -/
