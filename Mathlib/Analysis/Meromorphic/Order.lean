/-
Copyright (c) 2024 David Loeffler. All rights reserved.
Released under Apache 2.0 license as described in the file LICENSE.
Authors: David Loeffler, Stefan Kebekus
-/
module

public import Mathlib.Algebra.Order.WithTop.Untop0
public import Mathlib.Analysis.Analytic.Order
public import Mathlib.Analysis.Meromorphic.Basic

/-!
# Orders of Meromorphic Functions

This file defines the order of a meromorphic function `f` at a point `z₀`, as an element of
`ℤ ∪ {∞}`.

We characterize the order being `< 0`, or `= 0`, or `> 0`, as the convergence of the function
to infinity, resp. a nonzero constant, resp. zero.

## TODO

Uniformize API between analytic and meromorphic functions
-/

@[expose] public section

open Filter Set WithTop.LinearOrderedAddCommGroup
open scoped Topology

variable {𝕜 : Type*} [NontriviallyNormedField 𝕜]
  {E : Type*} [NormedAddCommGroup E] [NormedSpace 𝕜 E]
  {f f₁ f₂ : 𝕜 → E} {x : 𝕜}

/-!
## Order at a Point: Definition and Characterization
-/

open scoped Classical in
/-- The order of a meromorphic function `f` at `z₀`, as an element of `ℤ ∪ {∞}`.

The order is defined to be `∞` if `f` is identically 0 on a neighbourhood of `z₀`, and otherwise the
unique `n` such that `f` can locally be written as `f z = (z - z₀) ^ n • g z`, where `g` is analytic
and does not vanish at `z₀`. See `MeromorphicAt.meromorphicOrderAt_eq_top_iff` and
`MeromorphicAt.meromorphicOrderAt_eq_int_iff` for these equivalences.

If the function is not meromorphic at `x`, we use the junk value `0`. -/
noncomputable def meromorphicOrderAt (f : 𝕜 → E) (x : 𝕜) : WithTop ℤ :=
  if hf : MeromorphicAt f x then
    ((analyticOrderAt (fun z ↦ (z - x) ^ hf.choose • f z) x).map (↑· : ℕ → ℤ)) - hf.choose
  else 0

@[simp]
lemma meromorphicOrderAt_of_not_meromorphicAt (hf : ¬ MeromorphicAt f x) :
    meromorphicOrderAt f x = 0 :=
  dif_neg hf

lemma meromorphicAt_of_meromorphicOrderAt_ne_zero (hf : meromorphicOrderAt f x ≠ 0) :
    MeromorphicAt f x := by
  contrapose! hf
  simp [hf]

/-- The order of a meromorphic function `f` at a `z₀` is infinity iff `f` vanishes locally around
`z₀`. -/
lemma meromorphicOrderAt_eq_top_iff :
    meromorphicOrderAt f x = ⊤ ↔ ∀ᶠ z in 𝓝[≠] x, f z = 0 := by
  by_cases hf : MeromorphicAt f x; swap
  · simp only [hf, not_false_eq_true, meromorphicOrderAt_of_not_meromorphicAt, WithTop.zero_ne_top,
      false_iff]
    contrapose! hf
    exact (MeromorphicAt.const 0 x).congr (EventuallyEq.symm hf)
  simp only [meromorphicOrderAt, hf, ↓reduceDIte, sub_eq_top_iff, ENat.map_eq_top_iff,
    WithTop.natCast_ne_top, or_false]
  by_cases h : analyticOrderAt (fun z ↦ (z - x) ^ hf.choose • f z) x = ⊤
  · simp only [h, eventually_nhdsWithin_iff, mem_compl_iff, mem_singleton_iff, true_iff]
    rw [analyticOrderAt_eq_top] at h
    filter_upwards [h] with z hf hz
    rwa [smul_eq_zero_iff_right <| pow_ne_zero _ (sub_ne_zero.mpr hz)] at hf
  · obtain ⟨m, hm⟩ := ENat.ne_top_iff_exists.mp h
    simp only [← hm, ENat.coe_ne_top, false_iff]
    contrapose! h
    rw [analyticOrderAt_eq_top]
    rw [← hf.choose_spec.frequently_eq_iff_eventually_eq analyticAt_const]
    apply Eventually.frequently
    filter_upwards [h] with z hfz
    rw [hfz, smul_zero]

/-- The order of a meromorphic function `f` at `z₀` equals an integer `n` iff `f` can locally be
written as `f z = (z - z₀) ^ n • g z`, where `g` is analytic and does not vanish at `z₀`. -/
lemma meromorphicOrderAt_eq_int_iff {n : ℤ} (hf : MeromorphicAt f x) : meromorphicOrderAt f x = n ↔
    ∃ g : 𝕜 → E, AnalyticAt 𝕜 g x ∧ g x ≠ 0 ∧ ∀ᶠ z in 𝓝[≠] x, f z = (z - x) ^ n • g z := by
  simp only [meromorphicOrderAt, hf, ↓reduceDIte]
  by_cases h : analyticOrderAt (fun z ↦ (z - x) ^ hf.choose • f z) x = ⊤
  · rw [h, ENat.map_top, ← WithTop.coe_natCast, top_sub,
      eq_false_intro WithTop.top_ne_coe, false_iff]
    rw [analyticOrderAt_eq_top] at h
    refine fun ⟨g, hg_an, hg_ne, hg_eq⟩ ↦ hg_ne ?_
    apply EventuallyEq.eq_of_nhds
    rw [EventuallyEq, ← AnalyticAt.frequently_eq_iff_eventually_eq hg_an analyticAt_const]
    apply Eventually.frequently
    rw [eventually_nhdsWithin_iff] at hg_eq ⊢
    filter_upwards [h, hg_eq] with z hfz hfz_eq hz
    rwa [hfz_eq hz, ← mul_smul, smul_eq_zero_iff_right] at hfz
    exact mul_ne_zero (pow_ne_zero _ (sub_ne_zero.mpr hz)) (zpow_ne_zero _ (sub_ne_zero.mpr hz))
  · obtain ⟨m, h⟩ := ENat.ne_top_iff_exists.mp h
    rw [← h, ENat.map_coe, ← WithTop.coe_natCast, ← coe_sub, WithTop.coe_inj]
    obtain ⟨g, hg_an, hg_ne, hg_eq⟩ := hf.choose_spec.analyticOrderAt_eq_natCast.mp h.symm
    replace hg_eq : ∀ᶠ (z : 𝕜) in 𝓝[≠] x, f z = (z - x) ^ (↑m - ↑hf.choose : ℤ) • g z := by
      rw [eventually_nhdsWithin_iff]
      filter_upwards [hg_eq] with z hg_eq hz
      rwa [← smul_right_inj <| zpow_ne_zero _ (sub_ne_zero.mpr hz), ← mul_smul,
        ← zpow_add₀ (sub_ne_zero.mpr hz), ← add_sub_assoc, add_sub_cancel_left, zpow_natCast,
        zpow_natCast]
    exact ⟨fun h ↦ ⟨g, hg_an, hg_ne, h ▸ hg_eq⟩,
      AnalyticAt.unique_eventuallyEq_zpow_smul_nonzero ⟨g, hg_an, hg_ne, hg_eq⟩⟩

/--
The order of a meromorphic function `f` at `z₀` is finite iff `f` can locally be
written as `f z = (z - z₀) ^ order • g z`, where `g` is analytic and does not
vanish at `z₀`.
-/
theorem meromorphicOrderAt_ne_top_iff {f : 𝕜 → E} {z₀ : 𝕜} (hf : MeromorphicAt f z₀) :
    meromorphicOrderAt f z₀ ≠ ⊤ ↔ ∃ (g : 𝕜 → E), AnalyticAt 𝕜 g z₀ ∧ g z₀ ≠ 0 ∧
      f =ᶠ[𝓝[≠] z₀] fun z ↦ (z - z₀) ^ ((meromorphicOrderAt f z₀).untop₀) • g z :=
  ⟨fun h ↦ (meromorphicOrderAt_eq_int_iff hf).1 (WithTop.coe_untop₀_of_ne_top h).symm,
    fun h ↦ Option.ne_none_iff_exists'.2
      ⟨(meromorphicOrderAt f z₀).untopD 0, (meromorphicOrderAt_eq_int_iff hf).2 h⟩⟩

/--
The order of a meromorphic function `f` at `z₀` is finite iff `f` does not have
any zeros in a sufficiently small neighborhood of `z₀`.
-/
theorem meromorphicOrderAt_ne_top_iff_eventually_ne_zero {f : 𝕜 → E} (hf : MeromorphicAt f x) :
    meromorphicOrderAt f x ≠ ⊤ ↔ ∀ᶠ x in 𝓝[≠] x, f x ≠ 0 := by
  constructor
  · intro h
    obtain ⟨g, h₁g, h₂g, h₃g⟩ := (meromorphicOrderAt_ne_top_iff hf).1 h
    filter_upwards [h₃g, self_mem_nhdsWithin, eventually_nhdsWithin_of_eventually_nhds
      ((h₁g.continuousAt.ne_iff_eventually_ne continuousAt_const).mp h₂g)]
    simp_all [zpow_ne_zero, sub_ne_zero]
  · simp_all [meromorphicOrderAt_eq_top_iff, Eventually.frequently]

/-- If the order of a meromorphic function is negative, then this function converges to infinity
at this point. See also the iff version `tendsto_cobounded_iff_meromorphicOrderAt_neg`. -/
lemma tendsto_cobounded_of_meromorphicOrderAt_neg (ho : meromorphicOrderAt f x < 0) :
    Tendsto f (𝓝[≠] x) (Bornology.cobounded E) := by
  have hf : MeromorphicAt f x := meromorphicAt_of_meromorphicOrderAt_ne_zero ho.ne
  simp only [← tendsto_norm_atTop_iff_cobounded]
  obtain ⟨m, hm⟩ := WithTop.ne_top_iff_exists.mp ho.ne_top
  have m_neg : m < 0 := by simpa [← hm] using ho
  rcases (meromorphicOrderAt_eq_int_iff hf).1 hm.symm with ⟨g, g_an, gx, hg⟩
  have A : Tendsto (fun z ↦ ‖(z - x) ^ m • g z‖) (𝓝[≠] x) atTop := by
    simp only [norm_smul]
    apply Filter.Tendsto.atTop_mul_pos (C := ‖g x‖) (by simp [gx]) _
      g_an.continuousAt.continuousWithinAt.tendsto.norm
    have : Tendsto (fun z ↦ z - x) (𝓝[≠] x) (𝓝[≠] 0) := by
      refine tendsto_nhdsWithin_iff.2 ⟨?_, ?_⟩
      · have : ContinuousWithinAt (fun z ↦ z - x) ({x}ᶜ) x :=
          ContinuousAt.continuousWithinAt (by fun_prop)
        simpa using this.tendsto
      · filter_upwards [self_mem_nhdsWithin] with y hy
        simpa [sub_eq_zero] using hy
    exact (tendsto_norm_cobounded_atTop.comp (tendsto_zpow_nhdsNE_zero_cobounded m_neg)).comp this
  apply A.congr'
  filter_upwards [hg] with z hz using by simp [hz]

/-- If the order of a meromorphic function is zero, then this function converges to a nonzero
limit at this point. See also the iff version `tendsto_ne_zero_iff_meromorphicOrderAt_eq_zero`. -/
lemma tendsto_ne_zero_of_meromorphicOrderAt_eq_zero
    (hf : MeromorphicAt f x) (ho : meromorphicOrderAt f x = 0) :
    ∃ c ≠ 0, Tendsto f (𝓝[≠] x) (𝓝 c) := by
  rcases (meromorphicOrderAt_eq_int_iff hf).1 ho with ⟨g, g_an, gx, hg⟩
  refine ⟨g x, gx, ?_⟩
  apply g_an.continuousAt.continuousWithinAt.tendsto.congr'
  filter_upwards [hg] with y hy using by simp [hy]

/-- If the order of a meromorphic function is positive, then this function converges to zero
at this point. See also the iff version `tendsto_zero_iff_meromorphicOrderAt_pos`. -/
lemma tendsto_zero_of_meromorphicOrderAt_pos (ho : 0 < meromorphicOrderAt f x) :
    Tendsto f (𝓝[≠] x) (𝓝 0) := by
  have hf : MeromorphicAt f x := meromorphicAt_of_meromorphicOrderAt_ne_zero ho.ne'
  cases h'o : meromorphicOrderAt f x with
  | top =>
    apply tendsto_const_nhds.congr'
    filter_upwards [meromorphicOrderAt_eq_top_iff.1 h'o] with y hy using hy.symm
  | coe n =>
    rcases (meromorphicOrderAt_eq_int_iff hf).1 h'o with ⟨g, g_an, gx, hg⟩
    lift n to ℕ using by simpa [h'o] using ho.le
    have : (0 : E) = (x - x) ^ n • g x := by
      have : 0 < n := by simpa [h'o] using ho
      simp [zero_pow_eq_zero.2 this.ne']
    rw [this]
    have : ContinuousAt (fun z ↦ (z - x) ^ n • g z) x := by fun_prop
    apply this.continuousWithinAt.tendsto.congr'
    filter_upwards [hg] with y hy using by simp [hy]

/-- If the order of a meromorphic function is nonnegative, then this function converges
at this point. See also the iff version `tendsto_nhds_iff_meromorphicOrderAt_nonneg`. -/
lemma tendsto_nhds_of_meromorphicOrderAt_nonneg
    (hf : MeromorphicAt f x) (ho : 0 ≤ meromorphicOrderAt f x) :
    ∃ c, Tendsto f (𝓝[≠] x) (𝓝 c) := by
  rcases ho.eq_or_lt with ho | ho
  · rcases tendsto_ne_zero_of_meromorphicOrderAt_eq_zero hf ho.symm with ⟨c, -, hc⟩
    exact ⟨c, hc⟩
  · exact ⟨0, tendsto_zero_of_meromorphicOrderAt_pos ho⟩

/-- A meromorphic function converges to infinity iff its order is negative. -/
lemma tendsto_cobounded_iff_meromorphicOrderAt_neg (hf : MeromorphicAt f x) :
    Tendsto f (𝓝[≠] x) (Bornology.cobounded E) ↔ meromorphicOrderAt f x < 0 := by
  rcases lt_or_ge (meromorphicOrderAt f x) 0 with ho | ho
  · simp [ho, tendsto_cobounded_of_meromorphicOrderAt_neg]
  · simp only [lt_iff_not_ge, ho, not_true_eq_false, iff_false, ← tendsto_norm_atTop_iff_cobounded]
    obtain ⟨c, hc⟩ := tendsto_nhds_of_meromorphicOrderAt_nonneg hf ho
    exact not_tendsto_atTop_of_tendsto_nhds hc.norm

/-- A meromorphic function converges to a limit iff its order is nonnegative. -/
lemma tendsto_nhds_iff_meromorphicOrderAt_nonneg (hf : MeromorphicAt f x) :
    (∃ c, Tendsto f (𝓝[≠] x) (𝓝 c)) ↔ 0 ≤ meromorphicOrderAt f x := by
  rcases lt_or_ge (meromorphicOrderAt f x) 0 with ho | ho
  · simp only [← not_lt, ho, not_true_eq_false, iff_false, not_exists]
    intro c hc
    apply not_tendsto_atTop_of_tendsto_nhds hc.norm
    rw [tendsto_norm_atTop_iff_cobounded]
    exact tendsto_cobounded_of_meromorphicOrderAt_neg ho
  · simp [ho, tendsto_nhds_of_meromorphicOrderAt_nonneg hf ho]

/-- A meromorphic function converges to a nonzero limit iff its order is zero. -/
lemma tendsto_ne_zero_iff_meromorphicOrderAt_eq_zero (hf : MeromorphicAt f x) :
    (∃ c ≠ 0, Tendsto f (𝓝[≠] x) (𝓝 c)) ↔ meromorphicOrderAt f x = 0 := by
  rcases eq_or_ne (meromorphicOrderAt f x) 0 with ho | ho
  · simp [ho, tendsto_ne_zero_of_meromorphicOrderAt_eq_zero hf ho]
  simp only [ne_eq, ho, iff_false, not_exists, not_and]
  intro c c_ne hc
  rcases ho.lt_or_gt with ho | ho
  · apply not_tendsto_atTop_of_tendsto_nhds hc.norm
    rw [tendsto_norm_atTop_iff_cobounded]
    exact tendsto_cobounded_of_meromorphicOrderAt_neg ho
  · apply c_ne
    exact tendsto_nhds_unique hc (tendsto_zero_of_meromorphicOrderAt_pos ho)

/-- A meromorphic function converges to zero iff its order is positive. -/
lemma tendsto_zero_iff_meromorphicOrderAt_pos (hf : MeromorphicAt f x) :
    (Tendsto f (𝓝[≠] x) (𝓝 0)) ↔ 0 < meromorphicOrderAt f x := by
  rcases lt_or_ge 0 (meromorphicOrderAt f x) with ho | ho
  · simp [ho, tendsto_zero_of_meromorphicOrderAt_pos ho]
  simp only [← not_le, ho, not_true_eq_false, iff_false]
  intro hc
  rcases ho.eq_or_lt with ho | ho
  · obtain ⟨c, c_ne, h'c⟩ := tendsto_ne_zero_of_meromorphicOrderAt_eq_zero hf ho
    apply c_ne
    exact tendsto_nhds_unique h'c hc
  · apply not_tendsto_atTop_of_tendsto_nhds hc.norm
    rw [tendsto_norm_atTop_iff_cobounded]
    exact tendsto_cobounded_of_meromorphicOrderAt_neg ho

/-- Meromorphic functions that agree in a punctured neighborhood of `z₀` have the same order at
`z₀`. -/
theorem meromorphicOrderAt_congr (hf₁₂ : f₁ =ᶠ[𝓝[≠] x] f₂) :
    meromorphicOrderAt f₁ x = meromorphicOrderAt f₂ x := by
  by_cases hf₁ : MeromorphicAt f₁ x; swap
  · have : ¬ MeromorphicAt f₂ x := by
      contrapose! hf₁
      exact hf₁.congr hf₁₂.symm
    simp [hf₁, this]
  by_cases h₁f₁ : meromorphicOrderAt f₁ x = ⊤
  · rw [h₁f₁, eq_comm]
    rw [meromorphicOrderAt_eq_top_iff] at h₁f₁ ⊢
    exact EventuallyEq.rw h₁f₁ (fun x => Eq (f₂ x)) hf₁₂.symm
  · obtain ⟨n, hn : meromorphicOrderAt f₁ x = n⟩ := Option.ne_none_iff_exists'.mp h₁f₁
    obtain ⟨g, h₁g, h₂g, h₃g⟩ := (meromorphicOrderAt_eq_int_iff hf₁).1 hn
    rw [hn, eq_comm, meromorphicOrderAt_eq_int_iff (hf₁.congr hf₁₂)]
    use g, h₁g, h₂g
    exact EventuallyEq.rw h₃g (fun x => Eq (f₂ x)) hf₁₂.symm

/-- Compatibility of notions of `order` for analytic and meromorphic functions. -/
lemma AnalyticAt.meromorphicOrderAt_eq (hf : AnalyticAt 𝕜 f x) :
    meromorphicOrderAt f x = (analyticOrderAt f x).map (↑) := by
  cases hn : analyticOrderAt f x
  · rw [ENat.map_top, meromorphicOrderAt_eq_top_iff]
    exact (analyticOrderAt_eq_top.mp hn).filter_mono nhdsWithin_le_nhds
  · simp_rw [ENat.map_coe, meromorphicOrderAt_eq_int_iff hf.meromorphicAt, zpow_natCast]
    rcases hf.analyticOrderAt_eq_natCast.mp hn with ⟨g, h1, h2, h3⟩
    exact ⟨g, h1, h2, h3.filter_mono nhdsWithin_le_nhds⟩

/--
When seen as meromorphic functions, analytic functions have nonnegative order.
-/
theorem AnalyticAt.meromorphicOrderAt_nonneg (hf : AnalyticAt 𝕜 f x) :
    0 ≤ meromorphicOrderAt f x := by
  simp [hf.meromorphicOrderAt_eq]

/-- If a function is both meromorphic and continuous at a point, then it is analytic there. -/
protected theorem MeromorphicAt.analyticAt {f : 𝕜 → E} {x : 𝕜}
    (h : MeromorphicAt f x) (h' : ContinuousAt f x) :
    AnalyticAt 𝕜 f x := by
  cases ho : meromorphicOrderAt f x with
  | top =>
    /- If the order is infinite, then `f` vanishes on a pointed neighborhood of `x`. By continuity,
    it also vanishes at `x`.-/
    have : AnalyticAt 𝕜 (fun _ ↦ (0 : E)) x := analyticAt_const
    apply this.congr
    rw [← ContinuousAt.eventuallyEq_nhds_iff_eventuallyEq_nhdsNE continuousAt_const h']
    filter_upwards [meromorphicOrderAt_eq_top_iff.1 ho] with y hy using by simp [hy]
  | coe n =>
    /- If the order is finite, then the order has to be nonnegative, as otherwise the norm of `f`
    would tend to infinity at `x`. Then the local expression of `f` coming from its meromorphicity
    shows that it coincides with an analytic function close to `x`, except maybe at `x`. By
    continuity of `f`, the two functions also coincide at `x`. -/
    rcases (meromorphicOrderAt_eq_int_iff h).1 ho with ⟨g, g_an, gx, hg⟩
    have : 0 ≤ meromorphicOrderAt f x := by
      apply (tendsto_nhds_iff_meromorphicOrderAt_nonneg h).1
      exact ⟨f x, h'.continuousWithinAt.tendsto⟩
    lift n to ℕ using by simpa [ho] using this
    have A : ∀ᶠ (z : 𝕜) in 𝓝 x, (z - x) ^ n • g z = f z := by
      apply (ContinuousAt.eventuallyEq_nhds_iff_eventuallyEq_nhdsNE (by fun_prop) h').1
      filter_upwards [hg] with z hz using by simpa using hz.symm
    exact AnalyticAt.congr (by fun_prop) A

/--
The order of a constant function is `⊤` if the constant is zero and `0` otherwise.
-/
theorem meromorphicOrderAt_const (z₀ : 𝕜) (e : E) [Decidable (e = 0)] :
    meromorphicOrderAt (fun _ ↦ e) z₀ = if e = 0 then ⊤ else (0 : WithTop ℤ) := by
  split_ifs with he
  · simp [he, meromorphicOrderAt_eq_top_iff]
  · exact (meromorphicOrderAt_eq_int_iff (.const e z₀)).2 ⟨fun _ ↦ e, by fun_prop, by simpa⟩

/--
The order of a constant function is `⊤` if the constant is zero and `0` otherwise.
-/
theorem meromorphicOrderAt_const_intCast (z₀ : 𝕜) (n : ℤ) [Decidable ((n : 𝕜) = 0)] :
    meromorphicOrderAt (n : 𝕜 → 𝕜) z₀ = if (n : 𝕜) = 0 then ⊤ else (0 : WithTop ℤ) :=
  meromorphicOrderAt_const z₀ (n : 𝕜)

/--
The order of a constant function is `⊤` if the constant is zero and `0` otherwise.
-/
theorem meromorphicOrderAt_const_natCast (z₀ : 𝕜) (n : ℕ) [Decidable ((n : 𝕜) = 0)] :
    meromorphicOrderAt (n : 𝕜 → 𝕜) z₀ = if (n : 𝕜) = 0 then ⊤ else (0 : WithTop ℤ) :=
  meromorphicOrderAt_const z₀ (n : 𝕜)

/--
The order of a constant function is `⊤` if the constant is zero and `0` otherwise.
-/
@[simp] theorem meromorphicOrderAt_const_ofNat (z₀ : 𝕜) (n : ℕ) [Decidable ((n : 𝕜) = 0)] :
    meromorphicOrderAt (ofNat(n) : 𝕜 → 𝕜) z₀ = if (n : 𝕜) = 0 then ⊤ else (0 : WithTop ℤ) := by
  convert meromorphicOrderAt_const z₀ (n : 𝕜)
  simp [Semiring.toGrindSemiring_ofNat 𝕜 n]

/-!
## Order at a Point: Behaviour under Ring Operations

We establish additivity of the order under multiplication and taking powers.
-/

/-- The order is additive when multiplying scalar-valued and vector-valued meromorphic functions. -/
theorem meromorphicOrderAt_smul {f : 𝕜 → 𝕜} {g : 𝕜 → E}
    (hf : MeromorphicAt f x) (hg : MeromorphicAt g x) :
    meromorphicOrderAt (f • g) x = meromorphicOrderAt f x + meromorphicOrderAt g x := by
  -- Trivial cases: one of the functions vanishes around z₀
  cases h₂f : meromorphicOrderAt f x with
  | top =>
    simp only [top_add, meromorphicOrderAt_eq_top_iff] at h₂f ⊢
    filter_upwards [h₂f] with z hz using by simp [hz]
  | coe m =>
    cases h₂g : meromorphicOrderAt g x with
    | top =>
      simp only [add_top, meromorphicOrderAt_eq_top_iff] at h₂g ⊢
      filter_upwards [h₂g] with z hz using by simp [hz]
    | coe n => -- Non-trivial case: both functions do not vanish around z₀
      rw [← WithTop.coe_add, meromorphicOrderAt_eq_int_iff (hf.smul hg)]
      obtain ⟨F, h₁F, h₂F, h₃F⟩ := (meromorphicOrderAt_eq_int_iff hf).1 h₂f
      obtain ⟨G, h₁G, h₂G, h₃G⟩ := (meromorphicOrderAt_eq_int_iff hg).1 h₂g
      use F • G, h₁F.smul h₁G, by simp [h₂F, h₂G]
      filter_upwards [self_mem_nhdsWithin, h₃F, h₃G] with a ha hfa hga
      simp [hfa, hga, smul_comm (F a), zpow_add₀ (sub_ne_zero.mpr ha), mul_smul]

/-- The order is additive when multiplying meromorphic functions. -/
theorem meromorphicOrderAt_mul {f g : 𝕜 → 𝕜} (hf : MeromorphicAt f x) (hg : MeromorphicAt g x) :
    meromorphicOrderAt (f * g) x = meromorphicOrderAt f x + meromorphicOrderAt g x :=
  meromorphicOrderAt_smul hf hg

/-- The order multiplies by `n` when taking a meromorphic function to its `n`th power. -/
theorem meromorphicOrderAt_pow {f : 𝕜 → 𝕜} {x : 𝕜} (hf : MeromorphicAt f x) {n : ℕ} :
    meromorphicOrderAt (f ^ n) x = n * meromorphicOrderAt f x := by
  induction n
  case zero =>
    simp only [pow_zero, CharP.cast_eq_zero, zero_mul]
    rw [← WithTop.coe_zero, meromorphicOrderAt_eq_int_iff]
    · exact ⟨1, analyticAt_const, by simp⟩
    · apply MeromorphicAt.const
  case succ n hn =>
    simp only [pow_add, pow_one, meromorphicOrderAt_mul (hf.pow n) hf, hn, Nat.cast_add,
      Nat.cast_one]
    cases meromorphicOrderAt f x
    · aesop
    · norm_cast
      simp only [Nat.cast_add, Nat.cast_one]
      ring

/-- The order multiplies by `n` when taking a meromorphic function to its `n`th power. -/
theorem meromorphicOrderAt_zpow {f : 𝕜 → 𝕜} {x : 𝕜} (hf : MeromorphicAt f x) {n : ℤ} :
    meromorphicOrderAt (f ^ n) x = n * meromorphicOrderAt f x := by
  -- Trivial case: n = 0
  by_cases hn : n = 0
  · simp only [hn, zpow_zero, WithTop.coe_zero, zero_mul]
    rw [← WithTop.coe_zero, meromorphicOrderAt_eq_int_iff]
    · exact ⟨1, analyticAt_const, by simp⟩
    · apply MeromorphicAt.const
  -- Trivial case: f locally zero
  by_cases h : meromorphicOrderAt f x = ⊤
  · simp only [h, ne_eq, WithTop.coe_eq_zero, hn, not_false_eq_true, WithTop.mul_top]
    rw [meromorphicOrderAt_eq_top_iff] at *
    filter_upwards [h]
    intro y hy
    simp [hy, zero_zpow n hn]
  -- General case
  obtain ⟨g, h₁g, h₂g, h₃g⟩ := (meromorphicOrderAt_ne_top_iff hf).1 h
  rw [← WithTop.coe_untop₀_of_ne_top h, ← WithTop.coe_mul,
    meromorphicOrderAt_eq_int_iff (hf.zpow n)]
  use g ^ n, h₁g.zpow h₂g
  constructor
  · simp_all [zpow_eq_zero_iff hn]
  · filter_upwards [h₃g]
    intro y hy
    rw [Pi.pow_apply, hy, smul_eq_mul, mul_zpow]
    congr 1
    rw [mul_comm, zpow_mul]

/-- The order of the inverse is the negative of the order. -/
theorem meromorphicOrderAt_inv {f : 𝕜 → 𝕜} :
    meromorphicOrderAt (f⁻¹) x = -meromorphicOrderAt f x := by
  by_cases hf : MeromorphicAt f x; swap
  · have : ¬ MeromorphicAt (f⁻¹) x := by
      contrapose! hf
      simpa using hf.inv
    simp [hf, this]
  by_cases h₂f : meromorphicOrderAt f x = ⊤
  · rw [h₂f, ← LinearOrderedAddCommGroupWithTop.neg_top, neg_neg]
    rw [meromorphicOrderAt_eq_top_iff] at *
    filter_upwards [h₂f]
    simp
  lift meromorphicOrderAt f x to ℤ using h₂f with a ha
  apply (meromorphicOrderAt_eq_int_iff hf.inv).2
  obtain ⟨g, h₁g, h₂g, h₃g⟩ := (meromorphicOrderAt_eq_int_iff hf).1 ha.symm
  use g⁻¹, h₁g.inv h₂g, inv_eq_zero.not.2 h₂g
  rw [eventually_nhdsWithin_iff] at *
  filter_upwards [h₃g]
  intro _ h₁a h₂a
  simp only [Pi.inv_apply, h₁a h₂a, smul_eq_mul, mul_inv_rev, zpow_neg]
  ring

/--
Adding a locally vanishing function does not change the order.
-/
@[simp]
theorem meromorphicOrderAt_add_of_top_left
    {f₁ f₂ : 𝕜 → E} {x : 𝕜} (hf₁ : meromorphicOrderAt f₁ x = ⊤) :
    meromorphicOrderAt (f₁ + f₂) x = meromorphicOrderAt f₂ x := by
  rw [meromorphicOrderAt_congr]
  filter_upwards [meromorphicOrderAt_eq_top_iff.1 hf₁] with z hz
  simp_all

/--
Adding a locally vanishing function does not change the order.
-/
@[simp]
theorem meromorphicOrderAt_add_of_top_right
    {f₁ f₂ : 𝕜 → E} {x : 𝕜} (hf₂ : meromorphicOrderAt f₂ x = ⊤) :
    meromorphicOrderAt (f₁ + f₂) x = meromorphicOrderAt f₁ x := by
  rw [add_comm, meromorphicOrderAt_add_of_top_left hf₂]

/--
The order of a sum is at least the minimum of the orders of the summands.
-/
theorem meromorphicOrderAt_add (hf₁ : MeromorphicAt f₁ x) (hf₂ : MeromorphicAt f₂ x) :
    min (meromorphicOrderAt f₁ x) (meromorphicOrderAt f₂ x) ≤ meromorphicOrderAt (f₁ + f₂) x := by
  -- Handle the trivial cases where one of the orders equals ⊤
  by_cases h₂f₁ : meromorphicOrderAt f₁ x = ⊤
  · rw [h₂f₁, min_top_left, meromorphicOrderAt_congr]
    filter_upwards [meromorphicOrderAt_eq_top_iff.1 h₂f₁]
    simp
  by_cases h₂f₂ : meromorphicOrderAt f₂ x = ⊤
  · simp only [h₂f₂, le_top, inf_of_le_left]
    rw [meromorphicOrderAt_congr]
    filter_upwards [meromorphicOrderAt_eq_top_iff.1 h₂f₂]
    simp
  -- General case
  lift meromorphicOrderAt f₁ x to ℤ using h₂f₁ with n₁ hn₁
  lift meromorphicOrderAt f₂ x to ℤ using h₂f₂ with n₂ hn₂
  obtain ⟨g₁, h₁g₁, h₂g₁, h₃g₁⟩ := (meromorphicOrderAt_eq_int_iff hf₁).1 hn₁.symm
  obtain ⟨g₂, h₁g₂, h₂g₂, h₃g₂⟩ := (meromorphicOrderAt_eq_int_iff hf₂).1 hn₂.symm
  let n := min n₁ n₂
  let g := (fun z ↦ (z - x) ^ (n₁ - n)) • g₁ +  (fun z ↦ (z - x) ^ (n₂ - n)) • g₂
  have h₁g : AnalyticAt 𝕜 g x := by
    apply AnalyticAt.add
    · apply (AnalyticAt.zpow_nonneg (by fun_prop) (sub_nonneg.2 (min_le_left n₁ n₂))).smul h₁g₁
    apply (AnalyticAt.zpow_nonneg (by fun_prop) (sub_nonneg.2 (min_le_right n₁ n₂))).smul h₁g₂
  have : f₁ + f₂ =ᶠ[𝓝[≠] x] ((· - x) ^ n) • g := by
    filter_upwards [h₃g₁, h₃g₂, self_mem_nhdsWithin]
    simp_all [g, ← smul_assoc, ← zpow_add', sub_ne_zero]
  have t₀ : MeromorphicAt ((· - x) ^ n) x := by fun_prop
  have t₁ : meromorphicOrderAt ((· - x) ^ n) x = n :=
    (meromorphicOrderAt_eq_int_iff t₀).2 ⟨1, analyticAt_const, by simp⟩
  rw [meromorphicOrderAt_congr this, meromorphicOrderAt_smul t₀ h₁g.meromorphicAt, t₁]
  exact le_add_of_nonneg_right h₁g.meromorphicOrderAt_nonneg

/--
Helper lemma for meromorphicOrderAt_add_of_ne.
-/
lemma meromorphicOrderAt_add_eq_left_of_lt (hf₂ : MeromorphicAt f₂ x)
    (h : meromorphicOrderAt f₁ x < meromorphicOrderAt f₂ x) :
    meromorphicOrderAt (f₁ + f₂) x = meromorphicOrderAt f₁ x := by
  by_cases hf₁ : MeromorphicAt f₁ x; swap
  · have : ¬ (MeromorphicAt (f₁ + f₂) x) := by
      contrapose! hf₁
      simpa using hf₁.sub hf₂
    simp [this, hf₁]
  -- Trivial case: f₂ vanishes identically around z₀
  by_cases h₁f₂ : meromorphicOrderAt f₂ x = ⊤
  · rw [meromorphicOrderAt_congr]
    filter_upwards [meromorphicOrderAt_eq_top_iff.1 h₁f₂]
    simp
  -- General case
  lift meromorphicOrderAt f₂ x to ℤ using h₁f₂ with n₂ hn₂
  lift meromorphicOrderAt f₁ x to ℤ using h.ne_top with n₁ hn₁
  obtain ⟨g₁, h₁g₁, h₂g₁, h₃g₁⟩ := (meromorphicOrderAt_eq_int_iff hf₁).1 hn₁.symm
  obtain ⟨g₂, h₁g₂, h₂g₂, h₃g₂⟩ := (meromorphicOrderAt_eq_int_iff hf₂).1 hn₂.symm
  rw [meromorphicOrderAt_eq_int_iff (hf₁.add hf₂)]
  refine ⟨g₁ + (· - x) ^ (n₂ - n₁) • g₂, ?_, ?_, ?_⟩
  · apply h₁g₁.add (AnalyticAt.smul _ h₁g₂)
    apply AnalyticAt.zpow_nonneg (by fun_prop)
      (sub_nonneg.2 (le_of_lt (WithTop.coe_lt_coe.1 h)))
  · simpa [zero_zpow _ <| sub_ne_zero.mpr (WithTop.coe_lt_coe.1 h).ne']
  · filter_upwards [h₃g₁, h₃g₂, self_mem_nhdsWithin]
    simp_all [smul_add, ← smul_assoc, ← zpow_add', sub_ne_zero]

/--
Helper lemma for meromorphicOrderAt_add_of_ne.
-/
lemma meromorphicOrderAt_add_eq_right_of_lt (hf₁ : MeromorphicAt f₁ x)
    (h : meromorphicOrderAt f₂ x < meromorphicOrderAt f₁ x) :
    meromorphicOrderAt (f₁ + f₂) x = meromorphicOrderAt f₂ x := by
  rw [add_comm]
  exact meromorphicOrderAt_add_eq_left_of_lt hf₁ h

/--
If two meromorphic functions have unequal orders, then the order of their sum is
exactly the minimum of the orders of the summands.
-/
theorem meromorphicOrderAt_add_of_ne
    (hf₁ : MeromorphicAt f₁ x) (hf₂ : MeromorphicAt f₂ x)
    (h : meromorphicOrderAt f₁ x ≠ meromorphicOrderAt f₂ x) :
    meromorphicOrderAt (f₁ + f₂) x = min (meromorphicOrderAt f₁ x) (meromorphicOrderAt f₂ x) := by
  rcases lt_or_lt_iff_ne.mpr h with h | h
  · simpa [h.le] using meromorphicOrderAt_add_eq_left_of_lt hf₂ h
  · simpa [h.le] using meromorphicOrderAt_add_eq_right_of_lt hf₁ h

<<<<<<< HEAD
=======
@[deprecated (since := "2025-05-22")]
alias MeromorphicAt.order_add_of_order_ne := meromorphicOrderAt_add_of_ne

>>>>>>> 381f2792
/-!
## Level Sets of the Order Function
-/

namespace MeromorphicOn

variable {U : Set 𝕜}

/-- The set where a meromorphic function has infinite order is clopen in its domain of meromorphy.
-/
theorem isClopen_setOf_meromorphicOrderAt_eq_top (hf : MeromorphicOn f U) :
    IsClopen { u : U | meromorphicOrderAt f u = ⊤ } := by
  constructor
  · rw [← isOpen_compl_iff, isOpen_iff_forall_mem_open]
    intro z hz
    rcases (hf z.1 z.2).eventually_eq_zero_or_eventually_ne_zero with h | h
    · -- Case: f is locally zero in a punctured neighborhood of z
      rw [← meromorphicOrderAt_eq_top_iff] at h
      tauto
    · -- Case: f is locally nonzero in a punctured neighborhood of z
      obtain ⟨t', h₁t', h₂t', h₃t'⟩ := eventually_nhds_iff.1 (eventually_nhdsWithin_iff.1 h)
      use Subtype.val ⁻¹' t'
      constructor
      · intro w hw
        simp only [mem_compl_iff, mem_setOf_eq]
        by_cases h₁w : w = z
        · rwa [h₁w]
        · rw [meromorphicOrderAt_eq_top_iff, not_eventually]
          apply Filter.Eventually.frequently
          rw [eventually_nhdsWithin_iff, eventually_nhds_iff]
          use t' \ {z.1}, fun y h₁y h₂y ↦ h₁t' y h₁y.1 h₁y.2, h₂t'.sdiff isClosed_singleton, hw,
            mem_singleton_iff.not.2 (Subtype.coe_ne_coe.mpr h₁w)
      · exact ⟨isOpen_induced h₂t', h₃t'⟩
  · apply isOpen_iff_forall_mem_open.mpr
    intro z hz
    conv =>
      arg 1; intro; left; right; arg 1; intro
      rw [meromorphicOrderAt_eq_top_iff, eventually_nhdsWithin_iff, eventually_nhds_iff]
    simp only [mem_setOf_eq] at hz
    rw [meromorphicOrderAt_eq_top_iff, eventually_nhdsWithin_iff, eventually_nhds_iff] at hz
    obtain ⟨t', h₁t', h₂t', h₃t'⟩ := hz
    use Subtype.val ⁻¹' t'
    simp only [mem_compl_iff, mem_singleton_iff, isOpen_induced h₂t', mem_preimage,
      h₃t', and_self, and_true]
    intro w hw
    simp only [mem_setOf_eq]
    -- Trivial case: w = z
    by_cases h₁w : w = z
    · rw [h₁w]
      tauto
    -- Nontrivial case: w ≠ z
    use t' \ {z.1}, fun y h₁y _ ↦ h₁t' y (mem_of_mem_diff h₁y) (mem_of_mem_inter_right h₁y)
    constructor
    · exact h₂t'.sdiff isClosed_singleton
    · apply (mem_diff w).1
      exact ⟨hw, mem_singleton_iff.not.1 (Subtype.coe_ne_coe.2 h₁w)⟩

/-- On a connected set, there exists a point where a meromorphic function `f` has finite order iff
`f` has finite order at every point. -/
theorem exists_meromorphicOrderAt_ne_top_iff_forall (hf : MeromorphicOn f U) (hU : IsConnected U) :
    (∃ u : U, meromorphicOrderAt f u ≠ ⊤) ↔ (∀ u : U, meromorphicOrderAt f u ≠ ⊤) := by
  constructor
  · intro h₂f
    have := isPreconnected_iff_preconnectedSpace.1 hU.isPreconnected
    rcases isClopen_iff.1 hf.isClopen_setOf_meromorphicOrderAt_eq_top with h | h
    · intro u
      have : u ∉ (∅ : Set U) := by exact fun a => a
      rw [← h] at this
      tauto
    · obtain ⟨u, hU⟩ := h₂f
      have : u ∈ univ := by trivial
      rw [← h] at this
      tauto
  · intro h₂f
    obtain ⟨v, hv⟩ := hU.nonempty
    use ⟨v, hv⟩, h₂f ⟨v, hv⟩

/-- On a preconnected set, a meromorphic function has finite order at one point if it has finite
order at another point. -/
theorem meromorphicOrderAt_ne_top_of_isPreconnected (hf : MeromorphicOn f U) {y : 𝕜}
    (hU : IsPreconnected U) (h₁x : x ∈ U) (hy : y ∈ U) (h₂x : meromorphicOrderAt f x ≠ ⊤) :
    meromorphicOrderAt f y ≠ ⊤ :=
  (hf.exists_meromorphicOrderAt_ne_top_iff_forall ⟨nonempty_of_mem h₁x, hU⟩).1
    (by use ⟨x, h₁x⟩) ⟨y, hy⟩

/-- If a function is meromorphic on a set `U`, then for each point in `U`, it is analytic at nearby
points in `U`. When the target space is complete, this can be strengthened to analyticity at all
nearby points, see `MeromorphicAt.eventually_analyticAt`. -/
theorem eventually_analyticAt (h : MeromorphicOn f U) (hx : x ∈ U) :
    ∀ᶠ y in 𝓝[U \ {x}] x, AnalyticAt 𝕜 f y := by
  /- At neighboring points in `U`, the function `f` is both meromorphic (by meromorphicity on `U`)
  and continuous (thanks to the formula for a meromorphic function around the point `x`), so it is
  analytic. -/
  have : ∀ᶠ y in 𝓝[U \ {x}] x, ContinuousAt f y := by
    have : U \ {x} ⊆ {x}ᶜ := by simp
    exact nhdsWithin_mono _ this (h x hx).eventually_continuousAt
  filter_upwards [this, self_mem_nhdsWithin] with y hy h'y
  exact (h y h'y.1).analyticAt hy

theorem eventually_analyticAt_or_mem_compl (h : MeromorphicOn f U) (hx : x ∈ U) :
    ∀ᶠ y in 𝓝[≠] x, AnalyticAt 𝕜 f y ∨ y ∈ Uᶜ := by
  have : {x}ᶜ = (U \ {x}) ∪ Uᶜ := by aesop (add simp Classical.em)
  rw [this, nhdsWithin_union]
  simp only [mem_compl_iff, eventually_sup]
  refine ⟨?_, ?_⟩
  · filter_upwards [h.eventually_analyticAt hx] with y hy using Or.inl hy
  · filter_upwards [self_mem_nhdsWithin] with y hy using Or.inr hy

/-- Meromorphic functions on `U` are analytic on `U`, outside of a discrete subset. -/
theorem analyticAt_mem_codiscreteWithin (hf : MeromorphicOn f U) :
    { x | AnalyticAt 𝕜 f x } ∈ Filter.codiscreteWithin U := by
  rw [mem_codiscreteWithin]
  intro x hx
  rw [Filter.disjoint_principal_right, ← Filter.eventually_mem_set]
  filter_upwards [hf.eventually_analyticAt_or_mem_compl hx] with y hy
  simp
  tauto

/-- The set where a meromorphic function has zero or infinite
order is codiscrete within its domain of meromorphicity. -/
theorem codiscrete_setOf_meromorphicOrderAt_eq_zero_or_top (hf : MeromorphicOn f U) :
    {u : U | meromorphicOrderAt f u = 0 ∨ meromorphicOrderAt f u = ⊤} ∈ Filter.codiscrete U := by
  rw [mem_codiscrete_subtype_iff_mem_codiscreteWithin, mem_codiscreteWithin]
  intro x hx
  rw [Filter.disjoint_principal_right]
  rcases (hf x hx).eventually_eq_zero_or_eventually_ne_zero with h₁f | h₁f
  · filter_upwards [eventually_eventually_nhdsWithin.2 h₁f] with a h₁a
    suffices ∀ᶠ (z : 𝕜) in 𝓝[≠] a, f z = 0 by
      simp +contextual [meromorphicOrderAt_eq_top_iff, this]
    obtain rfl | hax := eq_or_ne a x
    · exact h₁a
    rw [eventually_nhdsWithin_iff, eventually_nhds_iff] at h₁a ⊢
    obtain ⟨t, h₁t, h₂t, h₃t⟩ := h₁a
    use t \ {x}, fun y h₁y _ ↦ h₁t y h₁y.1 h₁y.2
    exact ⟨h₂t.sdiff isClosed_singleton, Set.mem_diff_of_mem h₃t hax⟩
  · filter_upwards [hf.eventually_analyticAt_or_mem_compl hx, h₁f] with a h₁a h'₁a
    simp only [mem_compl_iff, mem_diff, mem_image, mem_setOf_eq, Subtype.exists, exists_and_right,
      exists_eq_right, not_exists, not_or, not_and, not_forall, Decidable.not_not]
    rcases h₁a with h' | h'
    · simp +contextual [h'.meromorphicOrderAt_eq, h'.analyticOrderAt_eq_zero.2, h'₁a]
    · exact fun ha ↦ (h' ha).elim

end MeromorphicOn

lemma MeromorphicAt.comp_analyticAt {g : 𝕜 → 𝕜}
    (hf : MeromorphicAt f (g x)) (hg : AnalyticAt 𝕜 g x) : MeromorphicAt (f ∘ g) x := by
  obtain ⟨r, hr⟩ := hf
  by_cases hg' : analyticOrderAt (g · - g x) x = ⊤
  · -- trivial case: `g` is locally constant near `x`
    refine .congr (.const (f (g x)) x) ?_
    filter_upwards [nhdsWithin_le_nhds <| analyticOrderAt_eq_top.mp hg'] with z hz
    grind
  · -- interesting case: `g z - g x` looks like `(z - x) ^ n` times a non-vanishing function
    obtain ⟨n, hn⟩ := WithTop.ne_top_iff_exists.mp hg'
    obtain ⟨h, han, hne, heq⟩ := (hg.fun_sub analyticAt_const).analyticOrderAt_eq_natCast.mp hn.symm
    set j := fun z ↦ (z - g x) ^ r • f z
    have : AnalyticAt 𝕜 (fun z ↦ (h z)⁻¹ ^ r • j (g z)) x := by fun_prop (disch := assumption)
    refine ⟨n * r, this.congr ?_⟩
    filter_upwards [heq, han.continuousAt.tendsto.eventually_ne hne] with z hz hzne
    simp only [inv_pow, Function.comp_apply, inv_smul_eq_iff₀ (pow_ne_zero r hzne)]
    rw [← mul_smul (h z ^ r), mul_comm, pow_mul, ← mul_pow, ← smul_eq_mul, ← hz]<|MERGE_RESOLUTION|>--- conflicted
+++ resolved
@@ -556,12 +556,6 @@
   · simpa [h.le] using meromorphicOrderAt_add_eq_left_of_lt hf₂ h
   · simpa [h.le] using meromorphicOrderAt_add_eq_right_of_lt hf₁ h
 
-<<<<<<< HEAD
-=======
-@[deprecated (since := "2025-05-22")]
-alias MeromorphicAt.order_add_of_order_ne := meromorphicOrderAt_add_of_ne
-
->>>>>>> 381f2792
 /-!
 ## Level Sets of the Order Function
 -/
