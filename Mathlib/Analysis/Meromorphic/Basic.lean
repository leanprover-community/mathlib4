/-
Copyright (c) 2024 David Loeffler. All rights reserved.
Released under Apache 2.0 license as described in the file LICENSE.
Authors: David Loeffler, Stefan Kebekus
-/
module

public import Mathlib.Analysis.Analytic.IsolatedZeros
public import Mathlib.Analysis.Calculus.Deriv.ZPow
public import Mathlib.MeasureTheory.Constructions.BorelSpace.Basic
import Mathlib.Tactic.ToFun

/-!
# Meromorphic functions

Main statements:

* `MeromorphicAt`: definition of meromorphy at a point
* `MeromorphicAt.iff_eventuallyEq_zpow_smul_analyticAt`: `f` is meromorphic at `z₀` iff we have
  `f z = (z - z₀) ^ n • g z` on a punctured neighborhood of `z₀`, for some `n : ℤ`
  and `g` analytic at `z₀`.
-/

@[expose] public section

open Filter Set

open scoped Topology

variable {𝕜 : Type*} [NontriviallyNormedField 𝕜]
  {E : Type*} [NormedAddCommGroup E] [NormedSpace 𝕜 E]

/-- Meromorphy of `f` at `x` (more precisely, on a punctured neighbourhood of `x`; the value at
`x` itself is irrelevant). -/
@[fun_prop]
def MeromorphicAt (f : 𝕜 → E) (x : 𝕜) :=
  ∃ (n : ℕ), AnalyticAt 𝕜 (fun z ↦ (z - x) ^ n • f z) x

@[fun_prop]
lemma AnalyticAt.meromorphicAt {f : 𝕜 → E} {x : 𝕜} (hf : AnalyticAt 𝕜 f x) :
    MeromorphicAt f x :=
  ⟨0, by simpa only [pow_zero, one_smul]⟩

/- Analogue of the principle of isolated zeros for an analytic function: if a function is
meromorphic at `z₀`, then either it is identically zero in a punctured neighborhood of `z₀`, or it
does not vanish there at all. -/
theorem MeromorphicAt.eventually_eq_zero_or_eventually_ne_zero {f : 𝕜 → E} {z₀ : 𝕜}
    (hf : MeromorphicAt f z₀) :
    (∀ᶠ z in 𝓝[≠] z₀, f z = 0) ∨ (∀ᶠ z in 𝓝[≠] z₀, f z ≠ 0) := by
  obtain ⟨n, h⟩ := hf
  rcases h.eventually_eq_zero_or_eventually_ne_zero with h₁ | h₂
  · left
    filter_upwards [nhdsWithin_le_nhds h₁, self_mem_nhdsWithin] with y h₁y h₂y
    rw [Set.mem_compl_iff, Set.mem_singleton_iff, ← sub_eq_zero] at h₂y
    exact smul_eq_zero_iff_right (pow_ne_zero n h₂y) |>.mp h₁y
  · right
    filter_upwards [h₂, self_mem_nhdsWithin] with y h₁y h₂y
    exact (smul_ne_zero_iff.1 h₁y).2

namespace MeromorphicAt

variable {ι : Type*} {s : Finset ι} {F : ι → 𝕜 → 𝕜} {G : ι → 𝕜 → E}

@[fun_prop]
lemma id (x : 𝕜) : MeromorphicAt id x := analyticAt_id.meromorphicAt

@[fun_prop, simp]
lemma const (e : E) (x : 𝕜) : MeromorphicAt (fun _ ↦ e) x :=
  analyticAt_const.meromorphicAt

variable {x : 𝕜}

@[to_fun (attr := fun_prop)]
lemma add {f g : 𝕜 → E} (hf : MeromorphicAt f x) (hg : MeromorphicAt g x) :
    MeromorphicAt (f + g) x := by
  rcases hf with ⟨m, hf⟩
  rcases hg with ⟨n, hg⟩
  refine ⟨max m n, ?_⟩
  have : (fun z ↦ (z - x) ^ max m n • (f + g) z) = fun z ↦ (z - x) ^ (max m n - m) •
      ((z - x) ^ m • f z) + (z - x) ^ (max m n - n) • ((z - x) ^ n • g z) := by
    simp_rw [← mul_smul, ← pow_add, Nat.sub_add_cancel (Nat.le_max_left _ _),
      Nat.sub_add_cancel (Nat.le_max_right _ _), Pi.add_apply, smul_add]
  rw [this]
  exact (((analyticAt_id.sub analyticAt_const).pow _).smul hf).add
    (((analyticAt_id.sub analyticAt_const).pow _).smul hg)

<<<<<<< HEAD
@[fun_prop]
=======
@[deprecated (since := "2025-05-09")] alias add' := fun_add

@[to_fun (attr := fun_prop)]
>>>>>>> 21f7dcba
lemma smul {f : 𝕜 → 𝕜} {g : 𝕜 → E} (hf : MeromorphicAt f x) (hg : MeromorphicAt g x) :
    MeromorphicAt (f • g) x := by
  rcases hf with ⟨m, hf⟩
  rcases hg with ⟨n, hg⟩
  refine ⟨m + n, ?_⟩
  convert hf.smul hg using 2 with z
  simp
  module

<<<<<<< HEAD
@[fun_prop]
lemma fun_smul {f : 𝕜 → 𝕜} {g : 𝕜 → E} (hf : MeromorphicAt f x) (hg : MeromorphicAt g x) :
    MeromorphicAt (fun z ↦ f z • g z) x :=
  hf.smul hg
=======
@[deprecated (since := "2025-05-09")] alias smul' := fun_smul
>>>>>>> 21f7dcba

@[to_fun (attr := fun_prop)]
lemma mul {f g : 𝕜 → 𝕜} (hf : MeromorphicAt f x) (hg : MeromorphicAt g x) :
    MeromorphicAt (f * g) x :=
  hf.smul hg

/-- Finite products of meromorphic functions are meromorphic. -/
@[fun_prop] -- TODO: to_fun generates an unreadable statement, see #32866
theorem prod (h : ∀ σ, MeromorphicAt (F σ) x) :
    MeromorphicAt (∏ n ∈ s, F n) x := by
  classical
  induction s using Finset.induction with
  | empty =>
    rw [Finset.prod_empty]
    exact analyticAt_const.meromorphicAt
  | insert σ s hσ hind =>
    rw [Finset.prod_insert hσ]
    exact (h σ).mul hind

/-- Finite products of meromorphic functions are meromorphic. -/
@[fun_prop]
theorem fun_prod (h : ∀ σ, MeromorphicAt (F σ) x) :
    MeromorphicAt (fun z ↦ ∏ n ∈ s, F n z) x := by
  convert prod h (s := s)
  simp

/-- Finite sums of meromorphic functions are meromorphic. -/
@[fun_prop] -- TODO: to_fun generates an unreadable statement, see #32866
theorem sum (h : ∀ σ, MeromorphicAt (G σ) x) :
    MeromorphicAt (∑ n ∈ s, G n) x := by
  classical
  induction s using Finset.induction with
  | empty =>
    simp only [Finset.sum_empty]
    exact analyticAt_const.meromorphicAt
  | insert σ s hσ hind =>
    rw [Finset.sum_insert hσ]
    exact (h σ).add hind

/-- Finite sums of meromorphic functions are meromorphic. -/
@[fun_prop]
theorem fun_sum (h : ∀ σ, MeromorphicAt (G σ) x) :
    MeromorphicAt (fun z ↦ ∑ n ∈ s, G n z) x := by
  convert sum h (s := s)
  simp

@[to_fun (attr := fun_prop)]
lemma neg {f : 𝕜 → E} (hf : MeromorphicAt f x) : MeromorphicAt (-f) x := by
  convert (MeromorphicAt.const (-1 : 𝕜) x).smul hf using 1
  ext1 z
  simp only [Pi.neg_apply, Pi.smul_apply', neg_smul, one_smul]

@[simp]
lemma neg_iff {f : 𝕜 → E} :
    MeromorphicAt (-f) x ↔ MeromorphicAt f x :=
  ⟨fun h ↦ by simpa only [neg_neg] using h.neg, MeromorphicAt.neg⟩

@[to_fun (attr := fun_prop)]
lemma sub {f g : 𝕜 → E} (hf : MeromorphicAt f x) (hg : MeromorphicAt g x) :
    MeromorphicAt (f - g) x := by
  convert hf.add hg.neg using 1
  ext1 z
  simp_rw [Pi.sub_apply, Pi.add_apply, Pi.neg_apply, sub_eq_add_neg]

/--
If `f` is meromorphic at `x`, then `f + g` is meromorphic at `x` if and only if `g` is meromorphic
at `x`.
-/
lemma meromorphicAt_add_iff_meromorphicAt₁ {f g : 𝕜 → E} (hf : MeromorphicAt f x) :
    MeromorphicAt (f + g) x ↔ MeromorphicAt g x := by
  exact ⟨fun h ↦ by simpa using h.sub hf, fun _ ↦ by fun_prop⟩

/--
If `g` is meromorphic at `x`, then `f + g` is meromorphic at `x` if and only if `f` is meromorphic
at `x`.
-/
lemma meromorphicAt_add_iff_meromorphicAt₂ {f g : 𝕜 → E} (hg : MeromorphicAt g x) :
    MeromorphicAt (f + g) x ↔ MeromorphicAt f x := by
  rw [add_comm]
  exact meromorphicAt_add_iff_meromorphicAt₁ hg

/--
If `f` is meromorphic at `x`, then `f - g` is meromorphic at `x` if and only if `g` is meromorphic
at `x`.
-/
lemma meromorphicAt_sub_iff_meromorphicAt₁ {f g : 𝕜 → E} (hf : MeromorphicAt f x) :
    MeromorphicAt (f - g) x ↔ MeromorphicAt g x := by
  exact ⟨fun h ↦ by simpa using h.sub hf, fun _ ↦ by fun_prop⟩

/--
If `g` is meromorphic at `x`, then `f - g` is meromorphic at `x` if and only if `f` is meromorphic
at `x`.
-/
lemma meromorphicAt_sub_iff_meromorphicAt₂ {f g : 𝕜 → E} (hg : MeromorphicAt g x) :
    MeromorphicAt (f - g) x ↔ MeromorphicAt f x := by
  exact ⟨fun h ↦ by simpa using h.add hg, fun _ ↦ by fun_prop⟩

/-- With our definitions, `MeromorphicAt f x` depends only on the values of `f` on a punctured
neighbourhood of `x` (not on `f x`) -/
lemma congr {f g : 𝕜 → E} (hf : MeromorphicAt f x) (hfg : f =ᶠ[𝓝[≠] x] g) :
    MeromorphicAt g x := by
  rcases hf with ⟨m, hf⟩
  refine ⟨m + 1, ?_⟩
  have : AnalyticAt 𝕜 (fun z ↦ z - x) x := analyticAt_id.sub analyticAt_const
  refine (this.fun_smul hf).congr ?_
  rw [eventuallyEq_nhdsWithin_iff] at hfg
  filter_upwards [hfg] with z hz
  rcases eq_or_ne z x with rfl | hn
  · simp
  · rw [hz (Set.mem_compl_singleton_iff.mp hn), pow_succ', mul_smul]

/--
If two functions agree on a punctured neighborhood, then one is meromorphic iff the other is so.
-/
lemma meromorphicAt_congr {f g : 𝕜 → E} (h : f =ᶠ[𝓝[≠] x] g) :
    MeromorphicAt f x ↔ MeromorphicAt g x :=
  ⟨fun hf ↦ hf.congr h, fun hg ↦ hg.congr h.symm⟩

@[simp]
lemma update_iff [DecidableEq 𝕜] {f : 𝕜 → E} {z w : 𝕜} {e : E} :
    MeromorphicAt (Function.update f w e) z ↔ MeromorphicAt f z :=
  meromorphicAt_congr (Function.update_eventuallyEq_nhdsNE f w z e)

@[fun_prop]
lemma update [DecidableEq 𝕜] {f : 𝕜 → E} {z} (hf : MeromorphicAt f z) (w e) :
    MeromorphicAt (Function.update f w e) z :=
  update_iff.mpr hf

@[to_fun (attr := fun_prop)]
lemma inv {f : 𝕜 → 𝕜} (hf : MeromorphicAt f x) : MeromorphicAt f⁻¹ x := by
  rcases hf with ⟨m, hf⟩
  by_cases h_eq : (fun z ↦ (z - x) ^ m • f z) =ᶠ[𝓝 x] 0
  · -- silly case: f locally 0 near x
    refine (MeromorphicAt.const 0 x).congr ?_
    rw [eventuallyEq_nhdsWithin_iff]
    filter_upwards [h_eq] with z hfz hz
    rw [Pi.inv_apply, (smul_eq_zero_iff_right <| pow_ne_zero _ (sub_ne_zero.mpr hz)).mp hfz,
      inv_zero]
  · -- interesting case: use local formula for `f`
    obtain ⟨n, g, hg_an, hg_ne, hg_eq⟩ := hf.exists_eventuallyEq_pow_smul_nonzero_iff.mpr h_eq
    have : AnalyticAt 𝕜 (fun z ↦ (z - x) ^ (m + 1)) x :=
      (analyticAt_id.sub analyticAt_const).pow _
    -- use `m + 1` rather than `m` to damp out any silly issues with the value at `z = x`
    refine ⟨n + 1, (this.fun_smul <| hg_an.inv hg_ne).congr ?_⟩
    filter_upwards [hg_eq, hg_an.continuousAt.eventually_ne hg_ne] with z hfg hg_ne'
    rcases eq_or_ne z x with rfl | hz_ne
    · simp only [sub_self, pow_succ, mul_zero, zero_smul]
    · simp_rw [smul_eq_mul] at hfg ⊢
      have aux1 : f z ≠ 0 := by
        have : (z - x) ^ n * g z ≠ 0 := mul_ne_zero (pow_ne_zero _ (sub_ne_zero.mpr hz_ne)) hg_ne'
        rw [← hfg, mul_ne_zero_iff] at this
        exact this.2
      simp [field, pow_succ', mul_assoc, hfg]

@[simp]
lemma inv_iff {f : 𝕜 → 𝕜} :
    MeromorphicAt f⁻¹ x ↔ MeromorphicAt f x :=
  ⟨fun h ↦ by simpa only [inv_inv] using h.inv, MeromorphicAt.inv⟩

@[to_fun (attr := fun_prop)]
lemma div {f g : 𝕜 → 𝕜} (hf : MeromorphicAt f x) (hg : MeromorphicAt g x) :
    MeromorphicAt (f / g) x :=
  (div_eq_mul_inv f g).symm ▸ (hf.mul hg.inv)

@[to_fun (attr := fun_prop)]
lemma pow {f : 𝕜 → 𝕜} (hf : MeromorphicAt f x) (n : ℕ) : MeromorphicAt (f ^ n) x := by
  induction n with
  | zero => simpa only [pow_zero] using MeromorphicAt.const 1 x
  | succ m hm => simpa only [pow_succ] using hm.mul hf

@[to_fun (attr := fun_prop)]
lemma zpow {f : 𝕜 → 𝕜} (hf : MeromorphicAt f x) (n : ℤ) : MeromorphicAt (f ^ n) x := by
  cases n with
  | ofNat m => simpa only [Int.ofNat_eq_natCast, zpow_natCast] using hf.pow m
  | negSucc m => simpa only [zpow_negSucc, inv_iff] using hf.pow (m + 1)

/-- If a function is meromorphic at a point, then it is continuous at nearby points. -/
theorem eventually_continuousAt {f : 𝕜 → E}
    (h : MeromorphicAt f x) : ∀ᶠ y in 𝓝[≠] x, ContinuousAt f y := by
  obtain ⟨n, h⟩ := h
  have : ∀ᶠ y in 𝓝[≠] x, ContinuousAt (fun z ↦ (z - x) ^ n • f z) y :=
    nhdsWithin_le_nhds h.eventually_continuousAt
  filter_upwards [this, self_mem_nhdsWithin] with y hy h'y
  simp only [Set.mem_compl_iff, Set.mem_singleton_iff] at h'y
  have : ContinuousAt (fun z ↦ ((z - x) ^ n)⁻¹) y :=
    ContinuousAt.inv₀ (by fun_prop) (by simp [sub_eq_zero, h'y])
  apply (this.smul hy).congr
  filter_upwards [eventually_ne_nhds h'y] with z hz
  simp [smul_smul, hz, sub_eq_zero]

/-- In a complete space, a function which is meromorphic at a point is analytic at all nearby
points. The completeness assumption can be dispensed with if one assumes that `f` is meromorphic
on a set around `x`, see `MeromorphicOn.eventually_analyticAt`. -/
theorem eventually_analyticAt [CompleteSpace E] {f : 𝕜 → E}
    (h : MeromorphicAt f x) : ∀ᶠ y in 𝓝[≠] x, AnalyticAt 𝕜 f y := by
  obtain ⟨n, h⟩ := h
  apply AnalyticAt.eventually_analyticAt at h
  refine (h.filter_mono ?_).mp ?_
  · simp [nhdsWithin]
  · rw [eventually_nhdsWithin_iff]
    apply Filter.Eventually.of_forall
    intro y hy hf
    rw [Set.mem_compl_iff, Set.mem_singleton_iff] at hy
    have := ((analyticAt_id (𝕜 := 𝕜).sub analyticAt_const).pow n).inv
      (pow_ne_zero _ (sub_ne_zero_of_ne hy))
    apply (this.smul hf).congr ∘ (eventually_ne_nhds hy).mono
    intro z hz
    simp [smul_smul, hz, sub_eq_zero]

lemma iff_eventuallyEq_zpow_smul_analyticAt {f : 𝕜 → E} : MeromorphicAt f x ↔
    ∃ (n : ℤ) (g : 𝕜 → E), AnalyticAt 𝕜 g x ∧ ∀ᶠ z in 𝓝[≠] x, f z = (z - x) ^ n • g z := by
  refine ⟨fun ⟨n, hn⟩ ↦ ⟨-n, _, ⟨hn, eventually_nhdsWithin_iff.mpr ?_⟩⟩, ?_⟩
  · filter_upwards with z hz
    match_scalars
    simp [sub_ne_zero.mpr hz]
  · refine fun ⟨n, g, hg_an, hg_eq⟩ ↦ MeromorphicAt.congr ?_ (EventuallyEq.symm hg_eq)
    exact (((MeromorphicAt.id x).sub (.const _ x)).zpow _).smul hg_an.meromorphicAt

/--
Derivatives of meromorphic functions are meromorphic.
-/
@[fun_prop]
protected theorem deriv [CompleteSpace E] {f : 𝕜 → E} {x : 𝕜} (h : MeromorphicAt f x) :
    MeromorphicAt (deriv f) x := by
  rw [MeromorphicAt.iff_eventuallyEq_zpow_smul_analyticAt] at h
  obtain ⟨n, g, h₁g, h₂g⟩ := h
  have : _root_.deriv (fun z ↦ (z - x) ^ n • g z)
      =ᶠ[𝓝[≠] x] fun z ↦ (n * (z - x) ^ (n - 1)) • g z + (z - x) ^ n • _root_.deriv g z := by
    filter_upwards [eventually_nhdsWithin_of_eventually_nhds h₁g.eventually_analyticAt,
      eventually_nhdsWithin_of_forall fun _ a ↦ a] with z₀ h₁ h₂
    rw [deriv_fun_smul (DifferentiableAt.zpow (by fun_prop) (by simp_all [sub_ne_zero_of_ne h₂]))
      (by fun_prop), add_comm, deriv_comp_sub_const (f := (· ^ n))]
    aesop
  rw [MeromorphicAt.meromorphicAt_congr (Filter.EventuallyEq.nhdsNE_deriv h₂g),
    MeromorphicAt.meromorphicAt_congr this]
  fun_prop

/--
Iterated derivatives of meromorphic functions are meromorphic.
-/
@[fun_prop] theorem iterated_deriv [CompleteSpace E] {n : ℕ} {f : 𝕜 → E} {x : 𝕜}
    (h : MeromorphicAt f x) :
    MeromorphicAt (_root_.deriv^[n] f) x := by
  induction n with
  | zero => exact h
  | succ n IH => simpa only [Function.iterate_succ', Function.comp_apply] using IH.deriv

end MeromorphicAt

/-- Meromorphy of a function on a set. -/
def MeromorphicOn (f : 𝕜 → E) (U : Set 𝕜) : Prop := ∀ x ∈ U, MeromorphicAt f x

lemma AnalyticOnNhd.meromorphicOn {f : 𝕜 → E} {U : Set 𝕜} (hf : AnalyticOnNhd 𝕜 f U) :
    MeromorphicOn f U :=
  fun x hx ↦ (hf x hx).meromorphicAt

namespace MeromorphicOn

variable {s t : 𝕜 → 𝕜} {f g : 𝕜 → E} {U : Set 𝕜}
  (hs : MeromorphicOn s U) (ht : MeromorphicOn t U)
  (hf : MeromorphicOn f U) (hg : MeromorphicOn g U)

/--
If `f` is meromorphic on `U`, if `g` agrees with `f` on a codiscrete subset of `U` and outside of
`U`, then `g` is also meromorphic on `U`.
-/
theorem congr_codiscreteWithin_of_eqOn_compl (hf : MeromorphicOn f U)
    (h₁ : f =ᶠ[codiscreteWithin U] g) (h₂ : Set.EqOn f g Uᶜ) :
    MeromorphicOn g U := by
  intro x hx
  apply (hf x hx).congr
  simp_rw [EventuallyEq, Filter.Eventually, mem_codiscreteWithin,
    disjoint_principal_right] at h₁
  filter_upwards [h₁ x hx] with a ha
  simp at ha
  tauto

/--
If `f` is meromorphic on an open set `U`, if `g` agrees with `f` on a codiscrete subset of `U`, then
`g` is also meromorphic on `U`.
-/
theorem congr_codiscreteWithin (hf : MeromorphicOn f U) (h₁ : f =ᶠ[codiscreteWithin U] g)
    (h₂ : IsOpen U) :
    MeromorphicOn g U := by
  intro x hx
  apply (hf x hx).congr
  simp_rw [EventuallyEq, Filter.Eventually, mem_codiscreteWithin,
    disjoint_principal_right] at h₁
  have : U ∈ 𝓝[≠] x := by
    apply mem_nhdsWithin.mpr
    use U, h₂, hx, Set.inter_subset_left
  filter_upwards [this, h₁ x hx] with a h₁a h₂a
  simp only [Set.mem_compl_iff, Set.mem_diff, Set.mem_setOf_eq, not_and] at h₂a
  tauto

lemma id {U : Set 𝕜} : MeromorphicOn id U := fun x _ ↦ .id x

lemma const (e : E) {U : Set 𝕜} : MeromorphicOn (fun _ ↦ e) U :=
  fun x _ ↦ .const e x

section arithmetic

include hf in
lemma mono_set {V : Set 𝕜} (hv : V ⊆ U) : MeromorphicOn f V := fun x hx ↦ hf x (hv hx)

include hf hg in
@[to_fun] lemma add : MeromorphicOn (f + g) U := fun x hx ↦ (hf x hx).add (hg x hx)

include hf hg in
@[to_fun] lemma sub : MeromorphicOn (f - g) U := fun x hx ↦ (hf x hx).sub (hg x hx)

include hf in
@[to_fun] lemma neg : MeromorphicOn (-f) U := fun x hx ↦ (hf x hx).neg

@[simp] lemma neg_iff : MeromorphicOn (-f) U ↔ MeromorphicOn f U :=
  ⟨fun h ↦ by simpa only [neg_neg] using h.neg, neg⟩

include hs hf in
@[to_fun] lemma smul : MeromorphicOn (s • f) U := fun x hx ↦ (hs x hx).smul (hf x hx)

include hs ht in
@[to_fun] lemma mul : MeromorphicOn (s * t) U := fun x hx ↦ (hs x hx).mul (ht x hx)

/-- Finite products of meromorphic functions are meromorphic. -/
lemma prod {U : Set 𝕜} {ι : Type*} {s : Finset ι} {f : ι → 𝕜 → 𝕜}
    (h : ∀ σ, MeromorphicOn (f σ) U) :
    MeromorphicOn (∏ n ∈ s, f n) U :=
  fun z hz ↦ MeromorphicAt.prod (fun σ ↦ h σ z hz)

/-- Finite products of meromorphic functions are meromorphic. -/
lemma fun_prod {U : Set 𝕜} {ι : Type*} {s : Finset ι} {f : ι → 𝕜 → 𝕜}
    (h : ∀ σ, MeromorphicOn (f σ) U) :
    MeromorphicOn (fun z ↦ ∏ n ∈ s, f n z) U :=
  fun z hz ↦ MeromorphicAt.fun_prod (fun σ ↦ h σ z hz)

/-- Finite sums of meromorphic functions are meromorphic. -/
lemma sum {U : Set 𝕜} {ι : Type*} {s : Finset ι} {f : ι → 𝕜 → E} (h : ∀ σ, MeromorphicOn (f σ) U) :
    MeromorphicOn (∑ n ∈ s, f n) U :=
  fun z hz ↦ MeromorphicAt.sum (fun σ ↦ h σ z hz)

/-- Finite sums of meromorphic functions are meromorphic. -/
lemma fun_sum {U : Set 𝕜} {ι : Type*} {s : Finset ι} {f : ι → 𝕜 → E}
    (h : ∀ σ, MeromorphicOn (f σ) U) :
    MeromorphicOn (fun z ↦ ∑ n ∈ s, f n z) U :=
  fun z hz ↦ MeromorphicAt.fun_sum (fun σ ↦ h σ z hz)

include hs in
@[to_fun] lemma inv : MeromorphicOn s⁻¹ U := fun x hx ↦ (hs x hx).inv

@[simp] lemma inv_iff : MeromorphicOn s⁻¹ U ↔ MeromorphicOn s U :=
  ⟨fun h ↦ by simpa only [inv_inv] using h.inv, inv⟩

include hs ht in
@[to_fun] lemma div : MeromorphicOn (s / t) U := fun x hx ↦ (hs x hx).div (ht x hx)

include hs in
@[to_fun] lemma pow (n : ℕ) : MeromorphicOn (s ^ n) U := fun x hx ↦ (hs x hx).pow _

include hs in
@[to_fun] lemma zpow (n : ℤ) : MeromorphicOn (s ^ n) U := fun x hx ↦ (hs x hx).zpow _

include hf in
/-- Derivatives of meromorphic functions are meromorphic. -/
protected theorem deriv [CompleteSpace E] : MeromorphicOn (deriv f) U := fun z hz ↦ (hf z hz).deriv

include hf in
/-- Iterated derivatives of meromorphic functions are meromorphic. -/
theorem iterated_deriv [CompleteSpace E] {n : ℕ} : MeromorphicOn (_root_.deriv^[n] f) U :=
  fun z hz ↦ (hf z hz).iterated_deriv

end arithmetic

include hf in
lemma congr (h_eq : Set.EqOn f g U) (hu : IsOpen U) : MeromorphicOn g U := by
  refine fun x hx ↦ (hf x hx).congr (EventuallyEq.filter_mono ?_ nhdsWithin_le_nhds)
  exact eventually_of_mem (hu.mem_nhds hx) h_eq

theorem eventually_codiscreteWithin_analyticAt
    [CompleteSpace E] (f : 𝕜 → E) (h : MeromorphicOn f U) :
    ∀ᶠ (y : 𝕜) in codiscreteWithin U, AnalyticAt 𝕜 f y := by
  rw [eventually_iff, mem_codiscreteWithin]
  intro x hx
  rw [disjoint_principal_right]
  apply Filter.mem_of_superset ((h x hx).eventually_analyticAt)
  intro x hx
  simp [hx]

/--
The singular set of a meromorphic function is countable.
-/
theorem countable_compl_analyticAt_inter [SecondCountableTopology 𝕜] [CompleteSpace E]
    (h : MeromorphicOn f U) :
    ({z | AnalyticAt 𝕜 f z}ᶜ ∩ U).Countable := by
  apply (HereditarilyLindelof_LindelofSets _).countable_of_isDiscrete
    (isDiscrete_of_codiscreteWithin _)
  simpa using eventually_codiscreteWithin_analyticAt f h

end MeromorphicOn

/-- Meromorphy of a function on all of 𝕜. -/
@[fun_prop]
def Meromorphic (f : 𝕜 → E) := ∀ x, MeromorphicAt f x

/-- A function is meromorphic iff it is meromorphic on Set.univ. -/
@[simp]
lemma meromorphicOn_univ {f : 𝕜 → E} : MeromorphicOn f Set.univ ↔ Meromorphic f := by tauto

namespace Meromorphic

variable
  {ι : Type*} {s : Finset ι}
  {f g : 𝕜 → E} {F : ι → 𝕜 → 𝕜} {G : ι → 𝕜 → E}

@[fun_prop]
lemma meromorphicAt {x : 𝕜} (hf : Meromorphic f) : MeromorphicAt f x := hf x

lemma meromorphicOn {s : Set 𝕜} (hf : Meromorphic f) : MeromorphicOn f s := fun x _ ↦ hf x

@[to_fun (attr := fun_prop)]
lemma neg (hf : Meromorphic f) : Meromorphic (-f) := fun x ↦ (hf x).neg

@[to_fun (attr := fun_prop)]
lemma add (hf : Meromorphic f) (hg : Meromorphic g) :
    Meromorphic (f + g) := fun x ↦ (hf x).add (hg x)

@[to_fun (attr := fun_prop)]
theorem sum (h : ∀ σ, Meromorphic (G σ)) :
    Meromorphic (∑ n ∈ s, G n) := fun x ↦ MeromorphicAt.sum (h · x)

@[to_fun (attr := fun_prop)]
lemma sub (hf : Meromorphic f) (hg : Meromorphic g) :
    Meromorphic (f - g) := fun x ↦ (hf x).sub (hg x)

@[to_fun (attr := fun_prop)]
lemma smul {f : 𝕜 → 𝕜} (hf : Meromorphic f) (hg : Meromorphic g) :
    Meromorphic (f • g) := fun x ↦ (hf x).smul (hg x)

@[to_fun (attr := fun_prop)]
lemma mul {f g : 𝕜 → 𝕜} (hf : Meromorphic f) (hg : Meromorphic g) :
    Meromorphic (f * g) := fun x ↦ (hf x).mul (hg x)

@[to_fun (attr := fun_prop)]
lemma inv {f : 𝕜 → 𝕜} (hf : Meromorphic f) : Meromorphic f⁻¹ := fun x ↦ (hf x).inv

@[to_fun (attr := fun_prop)]
theorem prod (h : ∀ σ, Meromorphic (F σ)) :
    Meromorphic (∏ n ∈ s, F n) := fun x ↦ MeromorphicAt.prod (h · x)

@[to_fun (attr := fun_prop)]
lemma div {f g : 𝕜 → 𝕜} (hf : Meromorphic f) (hg : Meromorphic g) :
    Meromorphic (f / g) := fun x ↦ (hf x).div (hg x)

@[to_fun (attr := fun_prop)]
lemma pow {f : 𝕜 → 𝕜} {n : ℕ} (hf : Meromorphic f) : Meromorphic (f ^ n) := fun x ↦ (hf x).pow n

@[to_fun (attr := fun_prop)]
lemma zpow {f : 𝕜 → 𝕜} {n : ℤ} (hf : Meromorphic f) : Meromorphic (f ^ n) := fun x ↦ (hf x).zpow n

@[fun_prop]
protected lemma deriv [CompleteSpace E] (hf : Meromorphic f) : Meromorphic (deriv f) :=
    fun x ↦ (hf x).deriv

@[fun_prop]
lemma iterated_deriv [CompleteSpace E] {n : ℕ} (hf : Meromorphic f) :
    Meromorphic (deriv^[n] f) := fun x ↦ (hf x).iterated_deriv

/--
The singular set of a meromorphic function is countable.
-/
theorem countable_compl_analyticAt [SecondCountableTopology 𝕜] [CompleteSpace E]
    (h : Meromorphic f) :
    {z | AnalyticAt 𝕜 f z}ᶜ.Countable := by
  simpa using (h.meromorphicOn (s := univ)).countable_compl_analyticAt_inter

@[deprecated (since := "2025-12-21")] alias MeromorphicOn.countable_compl_analyticAt :=
  countable_compl_analyticAt

/--
Meromorphic functions are measurable.
-/
theorem measurable [MeasurableSpace 𝕜] [SecondCountableTopology 𝕜] [BorelSpace 𝕜]
    [MeasurableSpace E] [CompleteSpace E] [BorelSpace E] (h : Meromorphic f) :
    Measurable f := by
  set s := {z : 𝕜 | AnalyticAt 𝕜 f z}
  have h₁ : sᶜ.Countable  := by simpa using h.countable_compl_analyticAt
  have h₁' := h₁.to_subtype
  have h₂ : IsOpen s := isOpen_analyticAt 𝕜 f
  have h₃ : ContinuousOn f s := fun z hz ↦ hz.continuousAt.continuousWithinAt
  exact .of_union_range_cover (.subtype_coe h₂.measurableSet) (.subtype_coe h₁.measurableSet)
    (by simp [- mem_compl_iff]) h₃.restrict.measurable (measurable_of_countable _)

@[deprecated (since := "2025-12-21")] alias MeromorphicOn.measurable := measurable

end Meromorphic<|MERGE_RESOLUTION|>--- conflicted
+++ resolved
@@ -84,13 +84,7 @@
   exact (((analyticAt_id.sub analyticAt_const).pow _).smul hf).add
     (((analyticAt_id.sub analyticAt_const).pow _).smul hg)
 
-<<<<<<< HEAD
-@[fun_prop]
-=======
-@[deprecated (since := "2025-05-09")] alias add' := fun_add
-
-@[to_fun (attr := fun_prop)]
->>>>>>> 21f7dcba
+@[to_fun (attr := fun_prop)]
 lemma smul {f : 𝕜 → 𝕜} {g : 𝕜 → E} (hf : MeromorphicAt f x) (hg : MeromorphicAt g x) :
     MeromorphicAt (f • g) x := by
   rcases hf with ⟨m, hf⟩
@@ -99,15 +93,6 @@
   convert hf.smul hg using 2 with z
   simp
   module
-
-<<<<<<< HEAD
-@[fun_prop]
-lemma fun_smul {f : 𝕜 → 𝕜} {g : 𝕜 → E} (hf : MeromorphicAt f x) (hg : MeromorphicAt g x) :
-    MeromorphicAt (fun z ↦ f z • g z) x :=
-  hf.smul hg
-=======
-@[deprecated (since := "2025-05-09")] alias smul' := fun_smul
->>>>>>> 21f7dcba
 
 @[to_fun (attr := fun_prop)]
 lemma mul {f g : 𝕜 → 𝕜} (hf : MeromorphicAt f x) (hg : MeromorphicAt g x) :
