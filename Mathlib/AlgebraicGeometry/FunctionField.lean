--- conflicted
+++ resolved
@@ -84,13 +84,7 @@
     [hX : IrreducibleSpace X.carrier] [IrreducibleSpace Y.carrier] :
     f.1.base (genericPoint X.carrier : _) = (genericPoint Y.carrier : _) := by
   apply ((genericPoint_spec Y).eq _).symm
-<<<<<<< HEAD
-  -- Porting note: the continuity argument used to be `by fun_prop`
-  convert (genericPoint_spec X.carrier).image
-    (show Continuous f.1.base from ContinuousMap.continuous_toFun _)
-=======
   convert (genericPoint_spec X.carrier).image (show Continuous f.1.base by fun_prop)
->>>>>>> e19c07e6
   symm
   rw [eq_top_iff, Set.top_eq_univ, Set.top_eq_univ]
   convert subset_closure_inter_of_isPreirreducible_of_isOpen _ H.base_open.isOpen_range _
