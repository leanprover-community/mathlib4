/-
Copyright (c) 2025 Andrew Yang. All rights reserved.
Released under Apache 2.0 license as described in the file LICENSE.
Authors: Andrew Yang
-/
import Mathlib.AlgebraicGeometry.Morphisms.Preimmersion
import Mathlib.AlgebraicGeometry.IdealSheaf.Basic
import Mathlib.CategoryTheory.Adjunction.Opposites

/-!
# Subscheme associated to an ideal sheaf

We construct the subscheme associated to an ideal sheaf.

## Main definition
* `AlgebraicGeometry.Scheme.IdealSheafData.subscheme`: The subscheme associated to an ideal sheaf.
* `AlgebraicGeometry.Scheme.IdealSheafData.subschemeι`: The inclusion from the subscheme.
* `AlgebraicGeometry.Scheme.Hom.image`: The scheme-theoretic image of a morphism.
* `AlgebraicGeometry.Scheme.kerAdjunction`:
  The adjunction between taking kernels and taking the associated subscheme.

## Note

Some instances are in `Mathlib/AlgebraicGeometry/Morphisms/ClosedImmersion` and
`Mathlib/AlgebraicGeometry/Morphisms/Separated` because they need more API to prove.

-/

open CategoryTheory TopologicalSpace PrimeSpectrum Limits

universe u

namespace AlgebraicGeometry.Scheme.IdealSheafData

variable {X : Scheme.{u}}

variable (I : IdealSheafData X)

/-- `Spec (𝒪ₓ(U)/I(U))`, the object to be glued into the closed subscheme. -/
def glueDataObj (U : X.affineOpens) : Scheme :=
  Spec(Γ(X, U) ⧸ I.ideal U)

/-- `Spec (𝒪ₓ(U)/I(U)) ⟶ Spec (𝒪ₓ(U)) = U`, the closed immersion into `U`. -/
noncomputable
def glueDataObjι (U : X.affineOpens) : I.glueDataObj U ⟶ U.1 :=
  Spec.map (CommRingCat.ofHom (Ideal.Quotient.mk _)) ≫ U.2.isoSpec.inv

instance (U : X.affineOpens) : IsPreimmersion (I.glueDataObjι U) :=
  have : IsPreimmersion (Spec.map (CommRingCat.ofHom (Ideal.Quotient.mk (I.ideal U)))) :=
    .mk_Spec_map
      (isClosedEmbedding_comap_of_surjective _ _ Ideal.Quotient.mk_surjective).isEmbedding
      (RingHom.surjectiveOnStalks_of_surjective Ideal.Quotient.mk_surjective)
  .comp _ _

lemma glueDataObjι_ι (U : X.affineOpens) : I.glueDataObjι U ≫ U.1.ι =
    Spec.map (CommRingCat.ofHom (Ideal.Quotient.mk _)) ≫ U.2.fromSpec := by
  rw [glueDataObjι, Category.assoc]; rfl

lemma ker_glueDataObjι_appTop (U : X.affineOpens) :
    RingHom.ker (I.glueDataObjι U).appTop.hom = (I.ideal U).comap U.1.topIso.hom.hom := by
  let φ := CommRingCat.ofHom (Ideal.Quotient.mk (I.ideal U))
  rw [← Ideal.mk_ker (I := I.ideal _)]
  change RingHom.ker (Spec.map φ ≫ _).appTop.hom = (RingHom.ker φ.hom).comap _
  rw [← RingHom.ker_equiv_comp _ (Scheme.ΓSpecIso _).commRingCatIsoToRingEquiv, RingHom.comap_ker,
    RingEquiv.toRingHom_eq_coe, Iso.commRingCatIsoToRingEquiv_toRingHom, ← CommRingCat.hom_comp,
    ← CommRingCat.hom_comp]
  congr 2
  simp only [Scheme.comp_app, TopologicalSpace.Opens.map_top, Category.assoc,
    Scheme.ΓSpecIso_naturality, Scheme.Opens.topIso_hom]
  rw [← Scheme.Hom.appTop, U.2.isoSpec_inv_appTop, Category.assoc, Iso.inv_hom_id_assoc]
  simp only [Scheme.Opens.topIso_hom]

open scoped Set.Notation in
lemma range_glueDataObjι (U : X.affineOpens) :
    Set.range (I.glueDataObjι U).base =
      U.2.isoSpec.inv.base '' PrimeSpectrum.zeroLocus (I.ideal U) := by
  simp only [glueDataObjι, Scheme.comp_coeBase, TopCat.coe_comp, Set.range_comp]
  erw [range_comap_of_surjective]
  swap; · exact Ideal.Quotient.mk_surjective
  simp only [Ideal.mk_ker, CommRingCat.hom_ofHom]

lemma range_glueDataObjι_ι (U : X.affineOpens) :
    Set.range ⇑(I.glueDataObjι U ≫ U.1.ι).base = X.zeroLocus (U := U) (I.ideal U) ∩ U := by
  simp only [Scheme.comp_coeBase, TopCat.coe_comp, Set.range_comp, range_glueDataObjι]
  rw [← Set.image_comp, ← TopCat.coe_comp, ← Scheme.comp_base, IsAffineOpen.isoSpec_inv_ι,
    IsAffineOpen.fromSpec_image_zeroLocus]

/-- The underlying space of `Spec (𝒪ₓ(U)/I(U))` is homeomorphic to its image in `X`. -/
noncomputable
def glueDataObjCarrierIso (U : X.affineOpens) :
    (I.glueDataObj U).carrier ≅ TopCat.of ↑(X.zeroLocus (U := U) (I.ideal U) ∩ U) :=
  TopCat.isoOfHomeo ((I.glueDataObjι U ≫ U.1.ι).isEmbedding.toHomeomorph.trans
    (.setCongr (I.range_glueDataObjι_ι U)))

/-- The open immersion `Spec Γ(𝒪ₓ/I, U) ⟶ Spec Γ(𝒪ₓ/I, V)` if `U ≤ V`. -/
noncomputable
def glueDataObjMap {U V : X.affineOpens} (h : U ≤ V) : I.glueDataObj U ⟶ I.glueDataObj V :=
  Spec.map (CommRingCat.ofHom (Ideal.quotientMap _ _ (I.ideal_le_comap_ideal h)))

lemma isLocalization_away {U V : X.affineOpens}
    (h : U ≤ V) (f : Γ(X, V.1)) (hU : U = X.affineBasicOpen f) :
      letI := (Ideal.quotientMap _ _ (I.ideal_le_comap_ideal h)).toAlgebra
      IsLocalization.Away (Ideal.Quotient.mk (I.ideal V) f) (Γ(X, U) ⧸ (I.ideal U)) := by
  letI := (Ideal.quotientMap _ _ (I.ideal_le_comap_ideal h)).toAlgebra
  let f' : Γ(X, V) ⧸ I.ideal V := Ideal.Quotient.mk _ f
  letI := (X.presheaf.map (homOfLE (X := X.Opens) h).op).hom.toAlgebra
  have : IsLocalization.Away f Γ(X, U) := by
    subst hU; exact V.2.isLocalization_of_eq_basicOpen _ _ rfl
  simp only [IsLocalization.Away, ← Submonoid.map_powers]
  refine IsLocalization.of_surjective _ _ _ Ideal.Quotient.mk_surjective _
    Ideal.Quotient.mk_surjective ?_ ?_
  · simp [RingHom.algebraMap_toAlgebra, Ideal.quotientMap_comp_mk]; rfl
  · simp only [Ideal.mk_ker, RingHom.algebraMap_toAlgebra, I.map_ideal', le_refl]

instance isOpenImmersion_glueDataObjMap {V : X.affineOpens} (f : Γ(X, V.1)) :
    IsOpenImmersion (I.glueDataObjMap (X.affineBasicOpen_le f)) := by
  letI := (Ideal.quotientMap _ _ (I.ideal_le_comap_ideal (X.affineBasicOpen_le f))).toAlgebra
  have := I.isLocalization_away (X.affineBasicOpen_le f) f rfl
  exact IsOpenImmersion.of_isLocalization (Ideal.Quotient.mk _ f)

lemma opensRange_glueDataObjMap {V : X.affineOpens} (f : Γ(X, V.1)) :
      (I.glueDataObjMap (X.affineBasicOpen_le f)).opensRange =
        (I.glueDataObjι V) ⁻¹ᵁ (V.1.ι ⁻¹ᵁ X.basicOpen f) := by
  letI := (Ideal.quotientMap _ _ (I.ideal_le_comap_ideal (X.affineBasicOpen_le f))).toAlgebra
  let f' : Γ(X, V) ⧸ I.ideal V := Ideal.Quotient.mk _ f
  have := I.isLocalization_away (X.affineBasicOpen_le f) f rfl
  ext1
  refine (localization_away_comap_range _ f').trans ?_
  rw [← comap_basicOpen, ← V.2.fromSpec_preimage_basicOpen, ← Scheme.preimage_comp, glueDataObjι_ι]
  rfl

@[reassoc (attr := simp)]
lemma glueDataObjMap_glueDataObjι {U V : X.affineOpens} (h : U ≤ V) :
    I.glueDataObjMap h ≫ I.glueDataObjι V = I.glueDataObjι U ≫ X.homOfLE h := by
  rw [glueDataObjMap, glueDataObjι, ← Spec.map_comp_assoc, ← CommRingCat.ofHom_comp,
    Ideal.quotientMap_comp_mk, CommRingCat.ofHom_comp, Spec.map_comp_assoc, glueDataObjι,
    Category.assoc]
  congr 1
  rw [Iso.eq_inv_comp, IsAffineOpen.isoSpec_hom, CommRingCat.ofHom_hom]
  erw [Scheme.Opens.toSpecΓ_SpecMap_map_assoc U.1 V.1 h]
  rw [← IsAffineOpen.isoSpec_hom V.2, Iso.hom_inv_id, Category.comp_id]

lemma ideal_le_ker_glueDataObjι (U V : X.affineOpens) :
    I.ideal V ≤ RingHom.ker (U.1.ι.app V.1 ≫ (I.glueDataObjι U).app _).hom := by
  intro x hx
  apply (I.glueDataObj U).IsSheaf.section_ext
  intro p hp
  obtain ⟨f, g, hfg, hf⟩ := exists_basicOpen_le_affine_inter U.2 V.2 ((I.glueDataObjι U).base p).1
      ⟨((I.glueDataObjι U).base p).2, hp⟩
  refine ⟨(I.glueDataObjι U ⁻¹ᵁ U.1.ι ⁻¹ᵁ X.basicOpen f),
    fun x hx ↦ X.basicOpen_le g (hfg ▸ hx), hf, ?_⟩
  have := Hom.isIso_app (I.glueDataObjMap (X.affineBasicOpen_le f))
    (I.glueDataObjι U ⁻¹ᵁ U.1.ι ⁻¹ᵁ X.basicOpen f) (by rw [opensRange_glueDataObjMap])
  apply ((ConcreteCategory.isIso_iff_bijective _).mp this).1
  simp only [map_zero, ← RingHom.comp_apply,
    ← CommRingCat.hom_comp, Category.assoc]
  simp only [Scheme.Hom.app_eq_appLE, homOfLE_leOfHom, Scheme.Hom.map_appLE,
    Scheme.appLE_comp_appLE, Category.assoc, glueDataObjMap_glueDataObjι_assoc]
  rw [Scheme.Hom.appLE]
  have H : (X.homOfLE (X.basicOpen_le f) ≫ U.1.ι) ⁻¹ᵁ V.1 = ⊤ := by
    simp only [Scheme.homOfLE_ι, ← top_le_iff]
    exact fun x _ ↦ (hfg.trans_le (X.basicOpen_le g)) x.2
  simp only [Scheme.comp_app, Scheme.Opens.ι_app, Scheme.homOfLE_app, ← Functor.map_comp,
    Scheme.app_eq _ H, Scheme.Opens.toScheme_presheaf_map, ← Functor.map_comp_assoc, Category.assoc]
  simp only [CommRingCat.hom_comp, RingHom.comp_apply]
  convert RingHom.map_zero _ using 2
  rw [← RingHom.mem_ker, ker_glueDataObjι_appTop, ← Ideal.mem_comap, Ideal.comap_comap,
    ← CommRingCat.hom_comp]
  simp only [Scheme.affineBasicOpen_coe, homOfLE_leOfHom, Scheme.comp_coeBase,
    TopologicalSpace.Opens.map_comp_obj, eqToHom_op, eqToHom_unop, ← Functor.map_comp,
    Scheme.Opens.topIso_hom, Category.assoc]
  exact I.ideal_le_comap_ideal (U := X.affineBasicOpen f) (V := V)
    (hfg.trans_le (X.basicOpen_le g)) hx

/-- (Implementation) The intersections `Spec Γ(𝒪ₓ/I, U) ∩ V` useful for gluing. -/
private noncomputable
abbrev glueDataObjPullback (U V : X.affineOpens) : Scheme :=
  pullback (I.glueDataObjι U) (X.homOfLE (U := U.1 ⊓ V.1) inf_le_left)

/-- (Implementation) Transition maps in the glue data for `𝒪ₓ/I`. -/
private noncomputable
def glueDataT (U V : X.affineOpens) :
    I.glueDataObjPullback U V ⟶ I.glueDataObjPullback V U := by
  letI F := pullback.snd (I.glueDataObjι U) (X.homOfLE (inf_le_left (b := V.1)))
  refine pullback.lift ((F ≫ X.homOfLE inf_le_right ≫
    V.2.isoSpec.hom).liftQuotient _ ?_) (F ≫ X.homOfLE (by simp)) ?_
  · intro x hx
    simp only [comp_app, comp_coeBase, TopologicalSpace.Opens.map_comp_obj,
      TopologicalSpace.Opens.map_top, homOfLE_app, homOfLE_leOfHom, Category.assoc, RingHom.mem_ker]
    convert_to (U.1.ι.app V.1 ≫ (F ≫ X.homOfLE inf_le_left).appLE (U.1.ι ⁻¹ᵁ V.1) ⊤
      (by rw [← Scheme.preimage_comp, Category.assoc, X.homOfLE_ι]
          exact fun x _ ↦ by simpa using (F.base x).2.2)).hom x = 0 using 3
    · simp only [homOfLE_leOfHom, Opens.ι_app, comp_appLE, homOfLE_app]
      have H : ⊤ ≤ X.homOfLE (inf_le_left (b := V.1)) ⁻¹ᵁ U.1.ι ⁻¹ᵁ V.1 := by
        rw [← Scheme.preimage_comp, X.homOfLE_ι]; exact fun x _ ↦ by simpa using x.2.2
      rw [← F.map_appLE (show ⊤ ≤ F ⁻¹ᵁ ⊤ from le_rfl) (homOfLE H).op]
      simp only [homOfLE_leOfHom, Opens.toScheme_presheaf_map, Quiver.Hom.unop_op,
        Hom.opensFunctor_map_homOfLE, ← Functor.map_comp_assoc, IsAffineOpen.isoSpec_hom_appTop,
        Opens.topIso_inv, eqToHom_op, homOfLE_leOfHom, Category.assoc,
        Iso.inv_hom_id_assoc, F.app_eq_appLE]
      rfl
    · have : (U.1.ι.app V.1 ≫ (I.glueDataObjι U).app (U.1.ι ⁻¹ᵁ V.1)).hom x = 0 :=
        I.ideal_le_ker_glueDataObjι U V hx
      simp_rw [F, ← pullback.condition]
      simp only [Scheme.Opens.ι_app, CommRingCat.hom_comp, RingHom.coe_comp,
        Function.comp_apply, Scheme.Hom.appLE, Scheme.comp_app, Category.assoc] at this ⊢
      simp only [this, map_zero]
  · conv_lhs => enter [2]; rw [glueDataObjι]
    rw [Scheme.Hom.liftQuotient_comp_assoc, Category.assoc, Category.assoc, Iso.hom_inv_id,
      Category.comp_id, Category.assoc, X.homOfLE_homOfLE]

@[reassoc (attr := simp)]
private lemma glueDataT_snd (U V : X.affineOpens) :
    I.glueDataT U V ≫ pullback.snd _ _ = pullback.snd _ _ ≫ X.homOfLE (by simp) :=
  pullback.lift_snd _ _ _

@[reassoc (attr := simp)]
private lemma glueDataT_fst (U V : X.affineOpens) :
    I.glueDataT U V ≫ pullback.fst _ _ ≫ glueDataObjι _ _ =
      pullback.snd _ _ ≫ X.homOfLE inf_le_right := by
  refine (pullback.lift_fst_assoc _ _ _ _).trans ?_
  conv_lhs => enter [2]; rw [glueDataObjι]
  rw [Scheme.Hom.liftQuotient_comp_assoc, Category.assoc, Category.assoc, Iso.hom_inv_id,
    Category.comp_id]

/-- (Implementation) `t'` in the glue data for `𝒪ₓ/I`. -/
private noncomputable
def glueDataT'Aux (U V W U₀ : X.affineOpens) (hU₀ : U.1 ⊓ W ≤ U₀) :
    pullback
      (pullback.fst _ _ : I.glueDataObjPullback U V ⟶ _)
      (pullback.fst _ _ : I.glueDataObjPullback U W ⟶ _) ⟶ I.glueDataObjPullback V U₀ :=
  pullback.lift
    (pullback.fst _ _ ≫ I.glueDataT U V ≫ pullback.fst _ _)
    (IsOpenImmersion.lift (V.1 ⊓ U₀.1).ι
      (pullback.fst _ _ ≫ pullback.fst _ _ ≫ I.glueDataObjι U ≫ U.1.ι) (by
      simp only [Scheme.Opens.range_ι, TopologicalSpace.Opens.coe_inf, Set.subset_inter_iff]
      constructor
      · rw [pullback.condition_assoc (f := I.glueDataObjι U), X.homOfLE_ι,
          ← Category.assoc, Scheme.comp_coeBase, TopCat.coe_comp]
        exact (Set.range_comp_subset_range _ _).trans (by simp)
      · rw [pullback.condition_assoc, pullback.condition_assoc, X.homOfLE_ι,
          ← Category.assoc, Scheme.comp_coeBase, TopCat.coe_comp]
        exact (Set.range_comp_subset_range _ _).trans (by simpa using hU₀))) (by
      rw [← cancel_mono (Scheme.Opens.ι _)]
      simp [pullback.condition_assoc])

@[reassoc (attr := simp)]
private lemma glueDataT'Aux_fst (U V W U₀ : X.affineOpens) (hU₀ : U.1 ⊓ W ≤ U₀) :
    I.glueDataT'Aux U V W U₀ hU₀ ≫ pullback.fst _ _ =
      pullback.fst _ _ ≫ I.glueDataT U V ≫ pullback.fst _ _ := pullback.lift_fst _ _ _

@[reassoc (attr := simp)]
private lemma glueDataT'Aux_snd_ι (U V W U₀ : X.affineOpens) (hU₀ : U.1 ⊓ W ≤ U₀) :
    I.glueDataT'Aux U V W U₀ hU₀ ≫ pullback.snd _ _ ≫ (V.1 ⊓ U₀.1).ι =
      pullback.fst _ _ ≫ pullback.fst _ _ ≫ I.glueDataObjι U ≫ U.1.ι :=
  (pullback.lift_snd_assoc _ _ _ _).trans (IsOpenImmersion.lift_fac _ _ _)

/-- (Implementation) The glue data for `𝒪ₓ/I`. -/
@[simps]
private noncomputable
def glueData : Scheme.GlueData where
  J := X.affineOpens
  U := I.glueDataObj
  V ij := I.glueDataObjPullback ij.1 ij.2
  f i j := pullback.fst _ _
  f_id i :=
    have : IsIso (X.homOfLE (inf_le_left (a := i.1) (b := i.1))) :=
      ⟨X.homOfLE (by simp), by simp, by simp⟩
    inferInstance
  t i j := I.glueDataT i j
  t_id i := by
    apply pullback.hom_ext
    · rw [← cancel_mono (glueDataObjι _ _)]
      simp [pullback.condition]
    · simp
  t' i j k := pullback.lift
    (I.glueDataT'Aux _ _ _ _ inf_le_right) (I.glueDataT'Aux _ _ _ _ inf_le_left) (by simp)
  t_fac i j k := by
    apply pullback.hom_ext
    · rw [← cancel_mono (glueDataObjι _ _)]
      simp
    · rw [← cancel_mono (Scheme.Opens.ι _)]
      simp [pullback.condition_assoc]
  cocycle i j k := by
    dsimp only
    apply pullback.hom_ext
    · apply pullback.hom_ext
      · rw [← cancel_mono (glueDataObjι _ _), ← cancel_mono (Scheme.Opens.ι _)]
        simp only [Category.assoc, limit.lift_π, PullbackCone.mk_pt, PullbackCone.mk_π_app,
          glueDataT'Aux_fst, limit.lift_π_assoc, cospan_left, glueDataT_fst, Scheme.homOfLE_ι,
          glueDataT'Aux_snd_ι, glueDataT'Aux_fst_assoc, glueDataT_fst_assoc, Category.id_comp]
        rw [pullback.condition_assoc (f := I.glueDataObjι i)]
        simp
      · rw [← cancel_mono (Scheme.Opens.ι _)]
        simp [pullback.condition_assoc]
    · apply pullback.hom_ext
      · rw [← cancel_mono (glueDataObjι _ _), ← cancel_mono (Scheme.Opens.ι _)]
        simp only [Category.assoc, limit.lift_π, PullbackCone.mk_pt, PullbackCone.mk_π_app,
          glueDataT'Aux_fst, limit.lift_π_assoc, cospan_left, glueDataT_fst, Scheme.homOfLE_ι,
          glueDataT'Aux_snd_ι, glueDataT'Aux_fst_assoc, glueDataT_fst_assoc, Category.id_comp]
        rw [← pullback.condition_assoc, pullback.condition_assoc (f := I.glueDataObjι i),
          X.homOfLE_ι]
      · rw [← cancel_mono (Scheme.Opens.ι _)]
        simp only [Category.assoc, limit.lift_π, PullbackCone.mk_pt, PullbackCone.mk_π_app,
          glueDataT'Aux_snd_ι, limit.lift_π_assoc, cospan_left, glueDataT'Aux_fst_assoc,
          glueDataT_fst_assoc, Scheme.homOfLE_ι, Category.id_comp]
        rw [pullback.condition_assoc, pullback.condition_assoc, X.homOfLE_ι]
  f_open i j := inferInstance

/-- (Implementation) The map from `Spec(𝒪ₓ/I)` to `X`. See `IdealSheafData.subschemeι` instead. -/
private noncomputable
def gluedTo : I.glueData.glued ⟶ X :=
  Multicoequalizer.desc _ _ (fun i ↦ I.glueDataObjι i ≫ i.1.ι)
    (by simp [GlueData.diagram, pullback.condition_assoc])

@[reassoc (attr := simp)]
private lemma ι_gluedTo (U : X.affineOpens) :
    I.glueData.ι U ≫ I.gluedTo = I.glueDataObjι U ≫ U.1.ι :=
  Multicoequalizer.π_desc _ _ _ _ _

@[reassoc (attr := simp)]
private lemma glueDataObjMap_ι (U V : X.affineOpens) (h : U ≤ V) :
    I.glueDataObjMap h ≫ I.glueData.ι V = I.glueData.ι U := by
  have : IsIso (X.homOfLE inf_le_left : (U.1 ⊓ V.1).toScheme ⟶ U) :=
    ⟨X.homOfLE (by simpa), by simp, by simp⟩
  have H : inv (X.homOfLE inf_le_left : (U.1 ⊓ V.1).toScheme ⟶ U) = X.homOfLE (by simpa) := by
    rw [eq_comm, ← hom_comp_eq_id]; simp
  have := I.glueData.glue_condition U V
  simp only [glueData_J, glueData_V, glueData_t, glueData_U, glueData_f] at this
  rw [← IsIso.inv_comp_eq] at this
  rw [← Category.id_comp (I.glueData.ι U), ← this]
  simp_rw [← Category.assoc]
  congr 1
  rw [← cancel_mono (glueDataObjι _ _)]
  simp [pullback_inv_fst_snd_of_right_isIso_assoc, H]

private lemma gluedTo_injective :
    Function.Injective I.gluedTo.base := by
  intro a b e
  obtain ⟨ia, a : I.glueDataObj ia, rfl⟩ :=
    I.glueData.toGlueData.ι_jointly_surjective forget a
  obtain ⟨ib, b : I.glueDataObj ib, rfl⟩ :=
    I.glueData.toGlueData.ι_jointly_surjective forget b
  change (I.glueData.ι ia).base a = (I.glueData.ι ib).base b
  have : ((I.glueDataObjι ia).base a).1 = ((I.glueDataObjι ib).base b).1 := by
    have : (I.glueData.ι ia ≫ I.gluedTo).base a =
      (I.glueData.ι ib ≫ I.gluedTo).base b := e
    rwa [ι_gluedTo, ι_gluedTo] at this
  obtain ⟨f, g, hfg, H⟩ := exists_basicOpen_le_affine_inter ia.2 ib.2
    ((I.glueDataObjι ia).base a).1
      ⟨((I.glueDataObjι ia).base a).2, this ▸ ((I.glueDataObjι ib).base b).2⟩
  have hmem (W) (hW : W = X.affineBasicOpen g) :
      b ∈ Set.range (I.glueDataObjMap (hW.trans_le (X.affineBasicOpen_le g))).base := by
    subst hW
    refine (I.opensRange_glueDataObjMap g).ge ?_
    change ((I.glueDataObjι ib).base b).1 ∈ X.basicOpen g
    rwa [← this, ← hfg]
  obtain ⟨a, rfl⟩ := (I.opensRange_glueDataObjMap f).ge H
  obtain ⟨b, rfl⟩ := hmem (X.affineBasicOpen f) (Subtype.ext hfg)
  simp only [glueData_U, ← Scheme.comp_base_apply, glueDataObjMap_glueDataObjι] at this ⊢
  simp only [Scheme.affineBasicOpen_coe, Scheme.comp_coeBase, TopCat.comp_app,
    Scheme.homOfLE_apply, SetLike.coe_eq_coe] at this
  obtain rfl := (I.glueDataObjι (X.affineBasicOpen f)).isEmbedding.injective this
  simp only [glueDataObjMap_ι]

lemma range_glueDataObjι_ι_eq_support_inter (U : X.affineOpens) :
    Set.range (I.glueDataObjι U ≫ U.1.ι).base = (I.support : Set X) ∩ U :=
  (I.range_glueDataObjι_ι U).trans (I.coe_support_inter U).symm

private lemma range_gluedTo :
    Set.range I.gluedTo.base = I.support := by
  refine subset_antisymm (Set.range_subset_iff.mpr fun x ↦ ?_) ?_
  · obtain ⟨ix, x : I.glueDataObj ix, rfl⟩ :=
      I.glueData.toGlueData.ι_jointly_surjective forget x
    change (I.glueData.ι _ ≫ I.gluedTo).base x ∈ I.support
    rw [ι_gluedTo]
    exact ((I.range_glueDataObjι_ι_eq_support_inter ix).le ⟨_, rfl⟩).1
  · intro x hx
    obtain ⟨_, ⟨U, hU, rfl⟩, hxU, -⟩ :=
      (isBasis_affine_open X).exists_subset_of_mem_open (Set.mem_univ x) isOpen_univ
    obtain ⟨y, rfl⟩ := (I.range_glueDataObjι_ι_eq_support_inter ⟨U, hU⟩).ge ⟨hx, hxU⟩
    rw [← ι_gluedTo]
    exact ⟨_, rfl⟩

private lemma range_glueData_ι (U : X.affineOpens) :
    Set.range (Scheme.Hom.toLRSHom' (X := I.glueDataObj U) <|
      I.glueData.ι U).base = (I.gluedTo ⁻¹ᵁ U : Set I.glueData.glued) := by
  simp only [TopologicalSpace.Opens.map_coe]
  apply I.gluedTo_injective.image_injective
  rw [← Set.range_comp, ← TopCat.coe_comp, ← Scheme.comp_base, ι_gluedTo,
    range_glueDataObjι_ι, Set.image_preimage_eq_inter_range, range_gluedTo,
    ← coe_support_inter, Set.inter_comm]

/-- (Implementation) identifying `Spec(Γ(X, U)/I(U))` with its image in `Spec(𝒪ₓ/I)`. -/
private noncomputable
def glueDataObjIso (U : X.affineOpens) :
    I.glueDataObj U ≅ I.gluedTo ⁻¹ᵁ U :=
  IsOpenImmersion.isoOfRangeEq (I.glueData.ι U) (Scheme.Opens.ι _) (by
    simp only [Scheme.Opens.range_ι, TopologicalSpace.Opens.map_coe, range_glueData_ι])

@[reassoc (attr := simp)]
private lemma glueDataObjIso_hom_ι (U : X.affineOpens) :
    (I.glueDataObjIso U).hom ≫ (I.gluedTo ⁻¹ᵁ U).ι = I.glueData.ι U :=
  IsOpenImmersion.isoOfRangeEq_hom_fac _ _ _

private lemma glueDataObjIso_hom_restrict (U : X.affineOpens) :
    (I.glueDataObjIso U).hom ≫ I.gluedTo ∣_ ↑U = I.glueDataObjι U := by
  rw [← cancel_mono U.1.ι]; simp

private instance : IsPreimmersion I.gluedTo := by
  rw [IsLocalAtTarget.iff_of_iSup_eq_top (P := @IsPreimmersion) _ (iSup_affineOpens_eq_top X)]
  intro U
  rw [← MorphismProperty.cancel_left_of_respectsIso @IsPreimmersion (I.glueDataObjIso U).hom,
    glueDataObjIso_hom_restrict]
  infer_instance

private instance : QuasiCompact I.gluedTo :=
  ⟨fun _ _ ↦ (Topology.IsClosedEmbedding.isProperMap
    ⟨I.gluedTo.isEmbedding, I.range_gluedTo ▸ I.support.isClosed⟩).isCompact_preimage⟩

/-- (Implementation) The underlying space of `Spec(𝒪ₓ/I)` is homeomorphic to the support of `I`. -/
private noncomputable
def gluedHomeo : I.glueData.glued ≃ₜ I.support :=
  I.gluedTo.isEmbedding.toHomeomorph.trans (.setCongr I.range_gluedTo)

/-- The subscheme associated to an ideal sheaf. -/
noncomputable
def subscheme : Scheme :=
  I.glueData.glued.restrict
    (f := TopCat.ofHom (toContinuousMap I.gluedHomeo.symm))
    I.gluedHomeo.symm.isOpenEmbedding

/-- (Implementation) The isomorphism between the subscheme and the glued scheme. -/
private noncomputable
def subschemeIso : I.subscheme ≅ I.glueData.glued :=
  letI F := I.glueData.glued.ofRestrict (f := TopCat.ofHom (toContinuousMap I.gluedHomeo.symm))
    I.gluedHomeo.symm.isOpenEmbedding
  have : Epi F.base := ConcreteCategory.epi_of_surjective _ I.gluedHomeo.symm.surjective
  letI := IsOpenImmersion.to_iso F
  asIso F

/-- The inclusion from the subscheme associated to an ideal sheaf. -/
noncomputable
def subschemeι : I.subscheme ⟶ X :=
  (I.subschemeIso.hom ≫ I.gluedTo).copyBase Subtype.val <| by
    ext x
    change (I.gluedHomeo (I.gluedHomeo.symm x)).1 = x.1
    rw [I.gluedHomeo.apply_symm_apply]

lemma subschemeι_apply (x : I.subscheme) : I.subschemeι.base x = x.1 := rfl

private lemma subschemeι_def : I.subschemeι = I.subschemeIso.hom ≫ I.gluedTo :=
  Scheme.Hom.copyBase_eq _ _ _

/-- See `AlgebraicGeometry.Morphisms.ClosedImmersion` for the closed immersion version. -/
instance : IsPreimmersion I.subschemeι := by
  rw [subschemeι_def]
  infer_instance

instance : QuasiCompact I.subschemeι := by
  rw [subschemeι_def]
  infer_instance

@[simp]
lemma range_subschemeι : Set.range I.subschemeι.base = I.support := by
  simp [← range_gluedTo, I.subschemeι_def, Set.range_comp]

private lemma opensRange_glueData_ι_subschemeIso_inv (U : X.affineOpens) :
    (I.glueData.ι U ≫ I.subschemeIso.inv).opensRange = I.subschemeι ⁻¹ᵁ U := by
  ext1
  simp [Set.range_comp, I.range_glueData_ι, subschemeι_def, ← coe_homeoOfIso_symm,
    ← homeoOfIso_symm, ← Homeomorph.coe_symm_toEquiv, ← Set.preimage_equiv_eq_image_symm]

/-- The subscheme associated to an ideal sheaf `I` is covered by `Spec(Γ(X, U)/I(U))`. -/
noncomputable
def subschemeCover : I.subscheme.AffineOpenCover where
  I₀ := X.affineOpens
  X U := .of <| Γ(X, U) ⧸ I.ideal U
  f U := I.glueData.ι U ≫ I.subschemeIso.inv
<<<<<<< HEAD
  idx x := (X.openCoverOfISupEqTop _ (iSup_affineOpens_eq_top X)).idx x.1
  covers x := by
    let U := (X.openCoverOfISupEqTop _ (iSup_affineOpens_eq_top X)).idx x.1
=======
  idx x := (X.openCoverOfIsOpenCover _ (iSup_affineOpens_eq_top X)).idx x.1
  covers x := by
    let U := (X.openCoverOfIsOpenCover _ (iSup_affineOpens_eq_top X)).idx x.1
>>>>>>> e4e0a375
    obtain ⟨⟨y, hy : y ∈ U.1⟩, rfl : y = x.1⟩ :=
      (X.openCoverOfIsOpenCover _ (iSup_affineOpens_eq_top X)).covers x.1
    exact (I.opensRange_glueData_ι_subschemeIso_inv U).ge hy

@[simp]
lemma opensRange_subschemeCover_map (U : X.affineOpens) :
    (I.subschemeCover.f U).opensRange = I.subschemeι ⁻¹ᵁ U :=
  I.opensRange_glueData_ι_subschemeIso_inv U

@[simp]
lemma subschemeCover_map_subschemeι (U : X.affineOpens) :
    I.subschemeCover.f U ≫ I.subschemeι = I.glueDataObjι U ≫ U.1.ι := by
  simp [subschemeCover, subschemeι_def]

/-- `Γ(𝒪ₓ/I, U) ≅ 𝒪ₓ(U)/I(U)`. -/
noncomputable
def subschemeObjIso (U : X.affineOpens) :
    Γ(I.subscheme, I.subschemeι ⁻¹ᵁ U) ≅ .of (Γ(X, U) ⧸ I.ideal U) :=
  I.subscheme.presheaf.mapIso (eqToIso (by simp)).op ≪≫
    (I.subschemeCover.f U).appIso _ ≪≫ Scheme.ΓSpecIso (.of (Γ(X, U) ⧸ I.ideal U))

lemma subschemeι_app (U : X.affineOpens) : I.subschemeι.app U =
    CommRingCat.ofHom (Ideal.Quotient.mk (I.ideal U)) ≫
    (I.subschemeObjIso U).inv := by
  have := I.subschemeCover_map_subschemeι U
  simp only [glueDataObjι, Category.assoc, IsAffineOpen.isoSpec_inv_ι] at this
  replace this := Scheme.congr_app this U
  simp only [comp_coeBase, TopologicalSpace.Opens.map_comp_obj, comp_app,
    IsAffineOpen.fromSpec_app_self, eqToHom_op, Category.assoc, Hom.naturality_assoc,
    TopologicalSpace.Opens.map_top, ← ΓSpecIso_inv_naturality_assoc] at this
  simp_rw [← Category.assoc, ← IsIso.comp_inv_eq] at this
  simp only [← this, ← Functor.map_inv, inv_eqToHom, Category.assoc, eqToHom_unop,
    ← Functor.map_comp, IsIso.Iso.inv_inv, subschemeObjIso, Iso.trans_inv, Functor.mapIso_inv,
    Iso.op_inv, eqToIso.inv, eqToHom_op, Iso.hom_inv_id_assoc, Hom.appIso_inv_naturality_assoc,
    Functor.op_obj, Functor.op_map, unop_comp, unop_inv, Quiver.Hom.unop_op,
    Hom.app_appIso_inv_assoc, TopologicalSpace.Opens.carrier_eq_coe, TopologicalSpace.Opens.map_coe,
    homOfLE_leOfHom]
  convert (Category.comp_id _).symm
  exact CategoryTheory.Functor.map_id _ _

lemma subschemeι_app_surjective (U : X.affineOpens) :
    Function.Surjective (I.subschemeι.app U) := by
  rw [I.subschemeι_app U]
  exact (I.subschemeObjIso U).commRingCatIsoToRingEquiv.symm.surjective.comp
    Ideal.Quotient.mk_surjective

lemma ker_subschemeι_app (U : X.affineOpens) :
    RingHom.ker (I.subschemeι.app U).hom = I.ideal U := by
  rw [subschemeι_app]
  let e : CommRingCat.of (Γ(X, U) ⧸ I.ideal U) ≅ Γ(I.subscheme, I.subschemeι ⁻¹ᵁ U) :=
    (Scheme.ΓSpecIso _).symm ≪≫ ((I.subschemeCover.f U).appIso _).symm ≪≫
      I.subscheme.presheaf.mapIso (eqToIso (by simp)).op
  change RingHom.ker (e.commRingCatIsoToRingEquiv.toRingHom.comp
    (Ideal.Quotient.mk (I.ideal U))) = _
  rw [RingHom.ker_equiv_comp, Ideal.mk_ker]

@[simp]
lemma ker_subschemeι : I.subschemeι.ker = I := by
  ext; simp [ker_subschemeι_app]

instance : IsEmpty (⊤ : X.IdealSheafData).subscheme := by
  rw [← (subschemeι _).ker_eq_top_iff_isEmpty, ker_subschemeι]

/-- Given `I ≤ J`, this is the map `Spec(Γ(X, U)/J(U)) ⟶ Spec(Γ(X, U)/I(U))`. -/
noncomputable
def glueDataObjHom {I J : IdealSheafData X} (h : I ≤ J) (U) :
    J.glueDataObj U ⟶ I.glueDataObj U :=
  Spec.map (CommRingCat.ofHom (Ideal.Quotient.factor (h U)))

@[reassoc (attr := simp)]
lemma glueDataObjHom_ι {I J : IdealSheafData X} (h : I ≤ J) (U) :
    glueDataObjHom h U ≫ I.glueDataObjι U = J.glueDataObjι U := by
  rw [glueDataObjHom, glueDataObjι, glueDataObjι, ← Spec.map_comp_assoc, ← CommRingCat.ofHom_comp,
    Ideal.Quotient.factor_comp_mk]

@[simp]
lemma glueDataObjHom_id {I : IdealSheafData X} (U) :
    glueDataObjHom (le_refl I) U = 𝟙 _ := by
  rw [← cancel_mono (I.glueDataObjι U)]
  simp

@[reassoc (attr := simp)]
lemma glueDataObjHom_comp {I J K : IdealSheafData X} (hIJ : I ≤ J) (hJK : J ≤ K) (U) :
    glueDataObjHom hJK U ≫ glueDataObjHom hIJ U = glueDataObjHom (hIJ.trans hJK) U := by
  rw [← cancel_mono (I.glueDataObjι U)]
  simp

/-- The inclusion of ideal sheaf induces an inclusion of subschemes -/
noncomputable
def inclusion {I J : IdealSheafData X} (h : I ≤ J) :
    J.subscheme ⟶ I.subscheme :=
  J.subschemeCover.openCover.glueMorphisms (fun U ↦ glueDataObjHom h U ≫ I.subschemeCover.f U)
  (by
    intro U V
    simp only [← cancel_mono I.subschemeι, AffineOpenCover.openCover_X, glueDataObjHom_ι_assoc,
      AffineOpenCover.openCover_f, Category.assoc, subschemeCover_map_subschemeι]
    rw [← subschemeCover_map_subschemeι, pullback.condition_assoc, subschemeCover_map_subschemeι])

@[reassoc (attr := simp)]
lemma subSchemeCover_map_inclusion {I J : IdealSheafData X} (h : I ≤ J) (U) :
    J.subschemeCover.f U ≫ inclusion h = glueDataObjHom h U ≫ I.subschemeCover.f U :=
  J.subschemeCover.openCover.ι_glueMorphisms _ _ _

@[reassoc (attr := simp)]
lemma inclusion_subschemeι {I J : IdealSheafData X} (h : I ≤ J) :
    inclusion h ≫ I.subschemeι = J.subschemeι :=
  J.subschemeCover.openCover.hom_ext _ _ fun _ ↦ by simp

@[simp, reassoc]
lemma inclusion_id (I : IdealSheafData X) :
    inclusion le_rfl = 𝟙 I.subscheme :=
  I.subschemeCover.openCover.hom_ext _ _ fun _ ↦ by simp

@[reassoc (attr := simp)]
lemma inclusion_comp {I J K : IdealSheafData X} (h₁ : I ≤ J) (h₂ : J ≤ K) :
    inclusion h₂ ≫ inclusion h₁ = inclusion (h₁.trans h₂) :=
  K.subschemeCover.openCover.hom_ext _ _ fun _ ↦ by simp

/-- The functor taking an ideal sheaf to its associated subscheme. -/
@[simps]
noncomputable
def subschemeFunctor (Y : Scheme.{u}) : (IdealSheafData Y)ᵒᵖ ⥤ Over Y where
  obj I := .mk I.unop.subschemeι
  map {I J} h := Over.homMk (IdealSheafData.inclusion h.unop.le)

end IdealSheafData

noncomputable section image

open Limits

variable {X Y : Scheme.{u}} (f : X.Hom Y) (U : Y.affineOpens)

/-- The scheme-theoretic image of a morphism. -/
abbrev Hom.image : Scheme.{u} := f.ker.subscheme

/-- The embedding from the scheme-theoretic image to the codomain. -/
abbrev Hom.imageι : f.image ⟶ Y := f.ker.subschemeι

lemma ideal_ker_le_ker_ΓSpecIso_inv_comp :
    f.ker.ideal U ≤ RingHom.ker ((ΓSpecIso Γ(Y, ↑U)).inv ≫
      (pullback.snd f U.1.ι ≫ U.1.toSpecΓ).appTop).hom := by
  let e : Γ(X, f ⁻¹ᵁ ↑U) ≅ Γ(Limits.pullback (C := Scheme) f U.1.ι, ⊤) :=
    X.presheaf.mapIso (eqToIso (by simp [IsOpenImmersion.opensRange_pullback_fst_of_right])).op
      ≪≫ (Limits.pullback.fst (C := Scheme) f U.1.ι).appIso ⊤
  have he : f.app U ≫ e.hom =
      (ΓSpecIso Γ(Y, ↑U)).inv ≫ (pullback.snd f U.1.ι ≫ U.1.toSpecΓ).appTop := by
    rw [← (Iso.inv_comp_eq _).mpr U.2.isoSpec_inv_appTop, Category.assoc, Iso.eq_inv_comp]
    simp only [Opens.topIso_hom, eqToHom_op, Hom.app_eq_appLE, Iso.trans_hom, Functor.mapIso_hom,
      Iso.op_hom, eqToIso.hom, Hom.appIso_hom, Hom.appLE_map, Hom.map_appLE, appLE_comp_appLE,
      Opens.map_top, e, pullback.condition, IsAffineOpen.toSpecΓ_isoSpec_inv, Category.assoc]
    rw [comp_appLE, Opens.ι_app]
    exact Hom.map_appLE _ _ (homOfLE le_top).op
  rw [← he]
  refine (IdealSheafData.ideal_ofIdeals_le _ _).trans_eq
    (RingHom.ker_equiv_comp _ e.commRingCatIsoToRingEquiv).symm

private noncomputable
def Hom.toImageAux : X ⟶ f.image :=
  ((Y.openCoverOfIsOpenCover _ (iSup_affineOpens_eq_top Y)).pullbackCover f).glueMorphisms
    (fun U ↦ (pullback.snd f U.1.ι ≫ U.1.toSpecΓ).liftQuotient _
      (by exact ideal_ker_le_ker_ΓSpecIso_inv_comp f U) ≫ f.ker.subschemeCover.f U) (by
    intro U V
    rw [← cancel_mono f.imageι]
    simp [IdealSheafData.glueDataObjι, Scheme.Hom.liftQuotient_comp_assoc,
      ← pullback.condition, ← pullback.condition_assoc])

private lemma Hom.toImageAux_spec :
    f.toImageAux ≫ f.imageι = f := by
  apply ((Y.openCoverOfIsOpenCover _ (iSup_affineOpens_eq_top Y)).pullbackCover f).hom_ext
  intro U
  simp only [Hom.toImageAux, Cover.ι_glueMorphisms_assoc]
  simp [IdealSheafData.glueDataObjι, Scheme.Hom.liftQuotient_comp_assoc, pullback.condition]

/-- The morphism from the domain to the scheme-theoretic image. -/
noncomputable
def Hom.toImage : X ⟶ f.image :=
  f.toImageAux.copyBase (fun x ↦ ⟨f.base x, f.range_subset_ker_support ⟨x, rfl⟩⟩)
    (funext fun x ↦ Subtype.ext congr(($f.toImageAux_spec).base x))

@[reassoc (attr := simp)]
lemma Hom.toImage_imageι :
    f.toImage ≫ f.imageι = f := by
  convert f.toImageAux_spec using 2
  exact Scheme.Hom.copyBase_eq _ _ _

instance [QuasiCompact f] : IsDominant f.toImage where
  denseRange := by
    rw [denseRange_iff_closure_range, f.imageι.isEmbedding.closure_eq_preimage_closure_image,
      ← Set.univ_subset_iff, ← Set.image_subset_iff, Set.image_univ,
      IdealSheafData.range_subschemeι, Hom.support_ker, ← Set.range_comp,
      ← TopCat.coe_comp, ← Scheme.comp_base, f.toImage_imageι]

instance : IsIso (IdealSheafData.subschemeι ⊥ : _ ⟶ X) :=
  ⟨Scheme.Hom.toImage (𝟙 X) ≫ IdealSheafData.inclusion bot_le,
    by simp [← cancel_mono (IdealSheafData.subschemeι _)], by simp⟩

lemma Hom.toImage_app :
    f.toImage.app (f.imageι ⁻¹ᵁ U) =
      (f.ker.subschemeObjIso U).hom ≫ CommRingCat.ofHom
        (Ideal.Quotient.lift _ (f.app U.1).hom (IdealSheafData.ideal_ofIdeals_le _ _)) := by
  have := ConcreteCategory.epi_of_surjective _ (f.ker.subschemeι_app_surjective U)
  rw [← cancel_epi (f.ker.subschemeι.app U), ← Scheme.comp_app,
    Scheme.congr_app f.toImage_imageι, f.ker.subschemeι_app,
    ← IsIso.eq_comp_inv, ← Functor.map_inv]
  simp only [comp_coeBase, Opens.map_comp_obj, Category.assoc,
    Iso.inv_hom_id_assoc, eqToHom_op, inv_eqToHom]
  rw [← reassoc_of% CommRingCat.ofHom_comp, Ideal.Quotient.lift_comp_mk, CommRingCat.ofHom_hom,
    eqToHom_refl, CategoryTheory.Functor.map_id]
  exact (Category.comp_id _).symm

lemma Hom.toImage_app_injective [QuasiCompact f] :
    Function.Injective (f.toImage.app (f.imageι ⁻¹ᵁ U)) := by
  simp only [f.toImage_app U, CommRingCat.hom_comp, CommRingCat.hom_ofHom, RingHom.coe_comp]
  exact (RingHom.lift_injective_of_ker_le_ideal _ _ (by simp)).comp
    (f.ker.subschemeObjIso U).commRingCatIsoToRingEquiv.injective

lemma Hom.stalkFunctor_toImage_injective [QuasiCompact f] (x) :
    Function.Injective ((TopCat.Presheaf.stalkFunctor _ x).map f.toImage.c) := by
  apply TopCat.Presheaf.stalkFunctor_map_injective_of_isBasis
    (hB := ((isBasis_affine_open Y).of_isInducing f.imageι.isEmbedding.isInducing))
  rintro _ ⟨U, hU, rfl⟩
  exact f.toImage_app_injective ⟨U, hU⟩

open IdealSheafData in
/-- The adjunction between `Y.IdealSheafData` and `(Over Y)ᵒᵖ` given by taking kernels. -/
@[simps]
noncomputable
def kerAdjunction (Y : Scheme.{u}) : (subschemeFunctor Y).rightOp ⊣ Y.kerFunctor where
  unit.app I := eqToHom (by simp)
  counit.app f := (Over.homMk f.unop.hom.toImage f.unop.hom.toImage_imageι).op
  counit.naturality _ _ _ := Quiver.Hom.unop_inj (by ext1; simp [← cancel_mono (subschemeι _)])
  left_triangle_components I := Quiver.Hom.unop_inj (by ext1; simp [← cancel_mono (subschemeι _)])

instance : (IdealSheafData.subschemeFunctor Y).Full :=
  have : IsIso Y.kerAdjunction.rightOp.counit := by
    simp [NatTrans.isIso_iff_isIso_app, CategoryTheory.instIsIsoEqToHom]
  Y.kerAdjunction.rightOp.fullyFaithfulROfIsIsoCounit.full

end image

end Scheme

end AlgebraicGeometry<|MERGE_RESOLUTION|>--- conflicted
+++ resolved
@@ -477,15 +477,9 @@
   I₀ := X.affineOpens
   X U := .of <| Γ(X, U) ⧸ I.ideal U
   f U := I.glueData.ι U ≫ I.subschemeIso.inv
-<<<<<<< HEAD
-  idx x := (X.openCoverOfISupEqTop _ (iSup_affineOpens_eq_top X)).idx x.1
-  covers x := by
-    let U := (X.openCoverOfISupEqTop _ (iSup_affineOpens_eq_top X)).idx x.1
-=======
   idx x := (X.openCoverOfIsOpenCover _ (iSup_affineOpens_eq_top X)).idx x.1
   covers x := by
     let U := (X.openCoverOfIsOpenCover _ (iSup_affineOpens_eq_top X)).idx x.1
->>>>>>> e4e0a375
     obtain ⟨⟨y, hy : y ∈ U.1⟩, rfl : y = x.1⟩ :=
       (X.openCoverOfIsOpenCover _ (iSup_affineOpens_eq_top X)).covers x.1
     exact (I.opensRange_glueData_ι_subschemeIso_inv U).ge hy
