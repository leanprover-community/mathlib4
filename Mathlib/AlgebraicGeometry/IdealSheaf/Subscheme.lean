/-
Copyright (c) 2025 Andrew Yang. All rights reserved.
Released under Apache 2.0 license as described in the file LICENSE.
Authors: Andrew Yang
-/
import Mathlib.AlgebraicGeometry.Morphisms.Preimmersion
import Mathlib.AlgebraicGeometry.IdealSheaf.Basic
import Mathlib.CategoryTheory.Adjunction.Opposites

/-!
# Subscheme associated to an ideal sheaf

We construct the subscheme associated to an ideal sheaf.

## Main definition
* `AlgebraicGeometry.Scheme.IdealSheafData.subscheme`: The subscheme associated to an ideal sheaf.
* `AlgebraicGeometry.Scheme.IdealSheafData.subschemeι`: The inclusion from the subscheme.
* `AlgebraicGeometry.Scheme.Hom.image`: The scheme theoretical image of a morphism.
* `AlgebraicGeometry.Scheme.kerAdjunction`:
  The adjunction between taking kernels and taking the associated subscheme.

## Note

Some instances are in `Mathlib/AlgebraicGeometry/Morphisms/ClosedImmersion` and
`Mathlib/AlgebraicGeometry/Morphisms/Separated` because they need more API to prove.

-/

open CategoryTheory TopologicalSpace PrimeSpectrum Limits

universe u

namespace AlgebraicGeometry.Scheme.IdealSheafData

variable {X : Scheme.{u}}

variable (I : IdealSheafData X)

/-- `Spec (𝒪ₓ(U)/I(U))`, the object to be glued into the closed subscheme. -/
def glueDataObj (U : X.affineOpens) : Scheme :=
  Spec (.of (Γ(X, U) ⧸ I.ideal U))

/-- `Spec (𝒪ₓ(U)/I(U)) ⟶ Spec (𝒪ₓ(U)) = U`, the closed immersion into `U`. -/
noncomputable
def glueDataObjι (U : X.affineOpens) : I.glueDataObj U ⟶ U.1 :=
  Spec.map (CommRingCat.ofHom (Ideal.Quotient.mk _)) ≫ U.2.isoSpec.inv

instance (U : X.affineOpens) : IsPreimmersion (I.glueDataObjι U) :=
  have : IsPreimmersion (Spec.map (CommRingCat.ofHom (Ideal.Quotient.mk (I.ideal U)))) :=
    .mk_Spec_map
      (isClosedEmbedding_comap_of_surjective _ _ Ideal.Quotient.mk_surjective).isEmbedding
      (RingHom.surjectiveOnStalks_of_surjective Ideal.Quotient.mk_surjective)
  .comp _ _

lemma glueDataObjι_ι (U : X.affineOpens) : I.glueDataObjι U ≫ U.1.ι =
    Spec.map (CommRingCat.ofHom (Ideal.Quotient.mk _)) ≫ U.2.fromSpec := by
  rw [glueDataObjι, Category.assoc]; rfl

lemma ker_glueDataObjι_appTop (U : X.affineOpens) :
    RingHom.ker (I.glueDataObjι U).appTop.hom = (I.ideal U).comap U.1.topIso.hom.hom := by
  let φ := CommRingCat.ofHom (Ideal.Quotient.mk (I.ideal U))
  rw [← Ideal.mk_ker (I := I.ideal _)]
  change RingHom.ker (Spec.map φ ≫ _).appTop.hom = (RingHom.ker φ.hom).comap _
  rw [← RingHom.ker_equiv_comp _ (Scheme.ΓSpecIso _).commRingCatIsoToRingEquiv, RingHom.comap_ker,
    RingEquiv.toRingHom_eq_coe, Iso.commRingCatIsoToRingEquiv_toRingHom, ← CommRingCat.hom_comp,
    ← CommRingCat.hom_comp]
  congr 2
  simp only [Scheme.comp_app, TopologicalSpace.Opens.map_top, Category.assoc,
    Scheme.ΓSpecIso_naturality, Scheme.Opens.topIso_hom]
  rw [← Scheme.Hom.appTop, U.2.isoSpec_inv_appTop, Category.assoc, Iso.inv_hom_id_assoc]
  simp only [Scheme.Opens.topIso_hom]

open scoped Set.Notation in
lemma range_glueDataObjι (U : X.affineOpens) :
    Set.range (I.glueDataObjι U).base =
      U.2.isoSpec.inv.base '' PrimeSpectrum.zeroLocus (I.ideal U) := by
  simp only [glueDataObjι, Scheme.comp_coeBase, TopCat.coe_comp, Set.range_comp,
    SetLike.coe_sort_coe]
  erw [range_comap_of_surjective]
  swap; · exact Ideal.Quotient.mk_surjective
  simp only [Ideal.mk_ker, CommRingCat.hom_ofHom]

lemma range_glueDataObjι_ι (U : X.affineOpens) :
    Set.range ⇑(I.glueDataObjι U ≫ U.1.ι).base = X.zeroLocus (U := U) (I.ideal U) ∩ U := by
  simp only [Scheme.comp_coeBase, TopCat.coe_comp, Set.range_comp, range_glueDataObjι]
  rw [← Set.image_comp, ← TopCat.coe_comp, ← Scheme.comp_base, IsAffineOpen.isoSpec_inv_ι,
    IsAffineOpen.fromSpec_image_zeroLocus]

/-- The underlying space of `Spec (𝒪ₓ(U)/I(U))` is homeomorphic to its image in `X`. -/
noncomputable
def glueDataObjCarrierIso (U : X.affineOpens) :
    (I.glueDataObj U).carrier ≅ TopCat.of ↑(X.zeroLocus (U := U) (I.ideal U) ∩ U) :=
  TopCat.isoOfHomeo ((I.glueDataObjι U ≫ U.1.ι).isEmbedding.toHomeomorph.trans
    (.setCongr (I.range_glueDataObjι_ι U)))

/-- The open immersion `Spec Γ(𝒪ₓ/I, U) ⟶ Spec Γ(𝒪ₓ/I, V)` if `U ≤ V`. -/
noncomputable
def glueDataObjMap {U V : X.affineOpens} (h : U ≤ V) : I.glueDataObj U ⟶ I.glueDataObj V :=
  Spec.map (CommRingCat.ofHom (Ideal.quotientMap _ _ (I.ideal_le_comap_ideal h)))

lemma isLocalization_away {U V : X.affineOpens}
    (h : U ≤ V) (f : Γ(X, V.1)) (hU : U = X.affineBasicOpen f) :
      letI := (Ideal.quotientMap _ _ (I.ideal_le_comap_ideal h)).toAlgebra
      IsLocalization.Away (Ideal.Quotient.mk (I.ideal V) f) (Γ(X, U) ⧸ (I.ideal U)) := by
  letI := (Ideal.quotientMap _ _ (I.ideal_le_comap_ideal h)).toAlgebra
  let f' : Γ(X, V) ⧸ I.ideal V := Ideal.Quotient.mk _ f
  letI := (X.presheaf.map (homOfLE (X := X.Opens) h).op).hom.toAlgebra
  have : IsLocalization.Away f Γ(X, U) := by
    subst hU; exact V.2.isLocalization_of_eq_basicOpen _ _ rfl
  simp only [IsLocalization.Away, f', ← Submonoid.map_powers]
  refine IsLocalization.of_surjective _ _ _ Ideal.Quotient.mk_surjective _
    Ideal.Quotient.mk_surjective ?_ ?_
  · simp [RingHom.algebraMap_toAlgebra, Ideal.quotientMap_comp_mk]; rfl
  · subst hU
    simp only [Ideal.mk_ker, RingHom.algebraMap_toAlgebra, I.map_ideal', le_refl]

instance isOpenImmersion_glueDataObjMap {V : X.affineOpens} (f : Γ(X, V.1)) :
    IsOpenImmersion (I.glueDataObjMap (X.affineBasicOpen_le f)) := by
  letI := (Ideal.quotientMap _ _ (I.ideal_le_comap_ideal (X.affineBasicOpen_le f))).toAlgebra
  have := I.isLocalization_away (X.affineBasicOpen_le f) f rfl
  exact IsOpenImmersion.of_isLocalization (Ideal.Quotient.mk _ f)

lemma opensRange_glueDataObjMap {V : X.affineOpens} (f : Γ(X, V.1)) :
      (I.glueDataObjMap (X.affineBasicOpen_le f)).opensRange =
        (I.glueDataObjι V) ⁻¹ᵁ (V.1.ι ⁻¹ᵁ X.basicOpen f) := by
  letI := (Ideal.quotientMap _ _ (I.ideal_le_comap_ideal (X.affineBasicOpen_le f))).toAlgebra
  let f' : Γ(X, V) ⧸ I.ideal V := Ideal.Quotient.mk _ f
  have := I.isLocalization_away (X.affineBasicOpen_le f) f rfl
  ext1
  refine (localization_away_comap_range _ f').trans ?_
  rw [← comap_basicOpen, ← V.2.fromSpec_preimage_basicOpen, ← Scheme.preimage_comp, glueDataObjι_ι]
  rfl

@[reassoc (attr := simp)]
lemma glueDataObjMap_glueDataObjι {U V : X.affineOpens} (h : U ≤ V) :
    I.glueDataObjMap h ≫ I.glueDataObjι V = I.glueDataObjι U ≫ X.homOfLE h := by
  rw [glueDataObjMap, glueDataObjι, ← Spec.map_comp_assoc, ← CommRingCat.ofHom_comp,
    Ideal.quotientMap_comp_mk, CommRingCat.ofHom_comp, Spec.map_comp_assoc, glueDataObjι,
    Category.assoc]
  congr 1
  rw [Iso.eq_inv_comp, IsAffineOpen.isoSpec_hom, CommRingCat.ofHom_hom]
  erw [Scheme.Opens.toSpecΓ_SpecMap_map_assoc U.1 V.1 h]
  rw [← IsAffineOpen.isoSpec_hom, Iso.hom_inv_id, Category.comp_id]

lemma ideal_le_ker_glueDataObjι (U V : X.affineOpens) :
    I.ideal V ≤ RingHom.ker (U.1.ι.app V.1 ≫ (I.glueDataObjι U).app _).hom := by
  intro x hx
  apply (I.glueDataObj U).IsSheaf.section_ext
  intro p hp
  obtain ⟨f, g, hfg, hf⟩ := exists_basicOpen_le_affine_inter U.2 V.2 ((I.glueDataObjι U).base p).1
      ⟨((I.glueDataObjι U).base p).2, hp⟩
  refine ⟨(I.glueDataObjι U ⁻¹ᵁ U.1.ι ⁻¹ᵁ X.basicOpen f),
    fun x hx ↦ X.basicOpen_le g (hfg ▸ hx), hf, ?_⟩
  have := Hom.isIso_app (I.glueDataObjMap (X.affineBasicOpen_le f))
    (I.glueDataObjι U ⁻¹ᵁ U.1.ι ⁻¹ᵁ X.basicOpen f) (by rw [opensRange_glueDataObjMap])
  apply ((ConcreteCategory.isIso_iff_bijective _).mp this).1
  simp only [CommRingCat.forget_map, map_zero, ← RingHom.comp_apply,
    ← CommRingCat.hom_comp, Category.assoc]
  simp only [Scheme.Hom.app_eq_appLE, homOfLE_leOfHom, Scheme.Hom.map_appLE,
    Scheme.appLE_comp_appLE, Category.assoc, glueDataObjMap_glueDataObjι_assoc]
  rw [Scheme.Hom.appLE]
  have H : (X.homOfLE (X.basicOpen_le f) ≫ U.1.ι) ⁻¹ᵁ V.1 = ⊤ := by
    simp only [Scheme.homOfLE_ι, ← top_le_iff]
    exact fun x _ ↦ (hfg.trans_le (X.basicOpen_le g)) x.2
  simp only [Scheme.comp_app, Scheme.Opens.ι_app, Scheme.homOfLE_app, ← Functor.map_comp,
    Scheme.app_eq _ H, Scheme.Opens.toScheme_presheaf_map, ← Functor.map_comp_assoc, Category.assoc]
  simp only [CommRingCat.hom_comp, RingHom.comp_apply]
  convert RingHom.map_zero _ using 2
  rw [← RingHom.mem_ker, ker_glueDataObjι_appTop, ← Ideal.mem_comap, Ideal.comap_comap,
    ← CommRingCat.hom_comp]
  simp only [Scheme.affineBasicOpen_coe, homOfLE_leOfHom, Scheme.comp_coeBase,
    TopologicalSpace.Opens.map_comp_obj, eqToHom_op, eqToHom_unop, ← Functor.map_comp,
    Scheme.Opens.topIso_hom, Category.assoc, ← CommRingCat.hom_comp]
  exact I.ideal_le_comap_ideal (U := X.affineBasicOpen f) (V := V)
    (hfg.trans_le (X.basicOpen_le g)) hx

/-- (Implementation) The intersections `Spec Γ(𝒪ₓ/I, U) ∩ V` useful for gluing. -/
private noncomputable
abbrev glueDataObjPullback (U V : X.affineOpens) : Scheme :=
  pullback (I.glueDataObjι U) (X.homOfLE (U := U.1 ⊓ V.1) inf_le_left)

/-- (Implementation) Transition maps in the glue data for `𝒪ₓ/I`. -/
private noncomputable
def glueDataT (U V : X.affineOpens) :
    I.glueDataObjPullback U V ⟶ I.glueDataObjPullback V U := by
  letI F := pullback.snd (I.glueDataObjι U) (X.homOfLE (inf_le_left (b := V.1)))
  refine pullback.lift ((F ≫ X.homOfLE inf_le_right ≫
    V.2.isoSpec.hom).liftQuotient _ ?_) (F ≫ X.homOfLE (by simp)) ?_
  · intro x hx
    simp only [comp_app, comp_coeBase, TopologicalSpace.Opens.map_comp_obj,
      TopologicalSpace.Opens.map_top, homOfLE_app, homOfLE_leOfHom, Category.assoc,
      ← CommRingCat.hom_comp, RingHom.mem_ker, ← RingHom.comp_apply, Function.comp_apply]
    convert_to (U.1.ι.app V.1 ≫ (F ≫ X.homOfLE inf_le_left).appLE (U.1.ι ⁻¹ᵁ V.1) ⊤
      (by rw [← Scheme.preimage_comp, Category.assoc, X.homOfLE_ι]
          exact fun x _ ↦ by simpa using (F.base x).2.2)).hom x = 0 using 3
    · simp only [homOfLE_leOfHom, Opens.ι_app, comp_appLE, homOfLE_app]
      have H : ⊤ ≤ X.homOfLE (inf_le_left (b := V.1)) ⁻¹ᵁ U.1.ι ⁻¹ᵁ V.1 := by
        rw [← Scheme.preimage_comp, X.homOfLE_ι]; exact fun x _ ↦ by simpa using x.2.2
      rw [← F.map_appLE (show ⊤ ≤ F ⁻¹ᵁ ⊤ from le_rfl) (homOfLE H).op]
      simp only [homOfLE_leOfHom, Opens.toScheme_presheaf_map, Quiver.Hom.unop_op,
        Hom.opensFunctor_map_homOfLE, ← Functor.map_comp_assoc, IsAffineOpen.isoSpec_hom_appTop,
        Opens.topIso_inv, eqToHom_op, homOfLE_leOfHom, Category.assoc,
        Iso.inv_hom_id_assoc, F.app_eq_appLE]
      rfl
    · have : (U.1.ι.app V.1 ≫ (I.glueDataObjι U).app (U.1.ι ⁻¹ᵁ V.1)).hom x = 0 :=
        I.ideal_le_ker_glueDataObjι U V hx
      simp_rw [F, ← pullback.condition]
      simp only [Scheme.Opens.ι_app, CommRingCat.hom_comp, RingHom.coe_comp,
        Function.comp_apply, Scheme.Hom.appLE, Scheme.comp_app, Category.assoc, F] at this ⊢
      simp only [this, map_zero]
  · conv_lhs => enter [2]; rw [glueDataObjι]
    rw [Scheme.Hom.liftQuotient_comp_assoc, Category.assoc, Category.assoc, Iso.hom_inv_id,
      Category.comp_id, Category.assoc, X.homOfLE_homOfLE]

@[reassoc (attr := simp)]
private lemma glueDataT_snd (U V : X.affineOpens) :
    I.glueDataT U V ≫ pullback.snd _ _ = pullback.snd _ _ ≫ X.homOfLE (by simp) :=
  pullback.lift_snd _ _ _

@[reassoc (attr := simp)]
private lemma glueDataT_fst (U V : X.affineOpens) :
    I.glueDataT U V ≫ pullback.fst _ _ ≫ glueDataObjι _ _ =
      pullback.snd _ _ ≫ X.homOfLE inf_le_right := by
  refine (pullback.lift_fst_assoc _ _ _ _).trans ?_
  conv_lhs => enter [2]; rw [glueDataObjι]
  rw [Scheme.Hom.liftQuotient_comp_assoc, Category.assoc, Category.assoc, Iso.hom_inv_id,
    Category.comp_id]

/-- (Implementation) `t'` in the glue data for `𝒪ₓ/I`. -/
private noncomputable
def glueDataT'Aux (U V W U₀ : X.affineOpens) (hU₀ : U.1 ⊓ W ≤ U₀) :
    pullback
      (pullback.fst _ _ : I.glueDataObjPullback U V ⟶ _)
      (pullback.fst _ _ : I.glueDataObjPullback U W ⟶ _) ⟶ I.glueDataObjPullback V U₀ :=
  pullback.lift
    (pullback.fst _ _ ≫ I.glueDataT U V ≫ pullback.fst _ _)
    (IsOpenImmersion.lift (V.1 ⊓ U₀.1).ι
      (pullback.fst _ _ ≫ pullback.fst _ _ ≫ I.glueDataObjι U ≫ U.1.ι) (by
      simp only [Scheme.Opens.range_ι, TopologicalSpace.Opens.coe_inf, Set.subset_inter_iff]
      constructor
      · rw [pullback.condition_assoc (f := I.glueDataObjι U), X.homOfLE_ι,
          ← Category.assoc, Scheme.comp_coeBase, TopCat.coe_comp]
        exact (Set.range_comp_subset_range _ _).trans (by simp)
      · rw [pullback.condition_assoc, pullback.condition_assoc, X.homOfLE_ι,
          ← Category.assoc, Scheme.comp_coeBase, TopCat.coe_comp]
        exact (Set.range_comp_subset_range _ _).trans (by simpa using hU₀))) (by
      rw [← cancel_mono (Scheme.Opens.ι _)]
      simp [pullback.condition_assoc])

@[reassoc (attr := simp)]
private lemma glueDataT'Aux_fst (U V W U₀ : X.affineOpens) (hU₀ : U.1 ⊓ W ≤ U₀) :
    I.glueDataT'Aux U V W U₀ hU₀ ≫ pullback.fst _ _ =
      pullback.fst _ _ ≫ I.glueDataT U V ≫ pullback.fst _ _ := pullback.lift_fst _ _ _

@[reassoc (attr := simp)]
private lemma glueDataT'Aux_snd_ι (U V W U₀ : X.affineOpens) (hU₀ : U.1 ⊓ W ≤ U₀) :
    I.glueDataT'Aux U V W U₀ hU₀ ≫ pullback.snd _ _ ≫ (V.1 ⊓ U₀.1).ι =
      pullback.fst _ _ ≫ pullback.fst _ _ ≫ I.glueDataObjι U ≫ U.1.ι :=
  (pullback.lift_snd_assoc _ _ _ _).trans (IsOpenImmersion.lift_fac _ _ _)

/-- (Implementation) The glue data for `𝒪ₓ/I`. -/
@[simps]
private noncomputable
def glueData : Scheme.GlueData where
  J := X.affineOpens
  U := I.glueDataObj
  V ij := I.glueDataObjPullback ij.1 ij.2
  f i j := pullback.fst _ _
  f_id i :=
    have : IsIso (X.homOfLE (inf_le_left (a := i.1) (b := i.1))) :=
      ⟨X.homOfLE (by simp), by simp, by simp⟩
    inferInstance
  t i j := I.glueDataT i j
  t_id i := by
    apply pullback.hom_ext
    · rw [← cancel_mono (glueDataObjι _ _)]
      simp [pullback.condition]
    · simp
  t' i j k := pullback.lift
    (I.glueDataT'Aux _ _ _ _ inf_le_right) (I.glueDataT'Aux _ _ _ _ inf_le_left) (by simp)
  t_fac i j k := by
    apply pullback.hom_ext
    · rw [← cancel_mono (glueDataObjι _ _)]
      simp
    · rw [← cancel_mono (Scheme.Opens.ι _)]
      simp [pullback.condition_assoc]
  cocycle i j k := by
    dsimp only
    apply pullback.hom_ext
    · apply pullback.hom_ext
      · rw [← cancel_mono (glueDataObjι _ _), ← cancel_mono (Scheme.Opens.ι _)]
        simp only [Category.assoc, limit.lift_π, PullbackCone.mk_pt, PullbackCone.mk_π_app,
          glueDataT'Aux_fst, limit.lift_π_assoc, cospan_left, glueDataT_fst, Scheme.homOfLE_ι,
          glueDataT'Aux_snd_ι, glueDataT'Aux_fst_assoc, glueDataT_fst_assoc, Category.id_comp]
        rw [pullback.condition_assoc (f := I.glueDataObjι i)]
        simp
      · rw [← cancel_mono (Scheme.Opens.ι _)]
        simp [pullback.condition_assoc]
    · apply pullback.hom_ext
      · rw [← cancel_mono (glueDataObjι _ _), ← cancel_mono (Scheme.Opens.ι _)]
        simp only [Category.assoc, limit.lift_π, PullbackCone.mk_pt, PullbackCone.mk_π_app,
          glueDataT'Aux_fst, limit.lift_π_assoc, cospan_left, glueDataT_fst, Scheme.homOfLE_ι,
          glueDataT'Aux_snd_ι, glueDataT'Aux_fst_assoc, glueDataT_fst_assoc, Category.id_comp]
        rw [← pullback.condition_assoc, pullback.condition_assoc (f := I.glueDataObjι i),
          X.homOfLE_ι]
      · rw [← cancel_mono (Scheme.Opens.ι _)]
        simp only [Category.assoc, limit.lift_π, PullbackCone.mk_pt, PullbackCone.mk_π_app,
          glueDataT'Aux_snd_ι, limit.lift_π_assoc, cospan_left, glueDataT'Aux_fst_assoc,
          glueDataT_fst_assoc, Scheme.homOfLE_ι, Category.id_comp]
        rw [pullback.condition_assoc, pullback.condition_assoc, X.homOfLE_ι]
  f_open i j := inferInstance

/-- (Implementation) The map from `Spec(𝒪ₓ/I)` to `X`. See `IdealSheafData.subschemeι` instead. -/
private noncomputable
def gluedTo : I.glueData.glued ⟶ X :=
  Multicoequalizer.desc _ _ (fun i ↦ I.glueDataObjι i ≫ i.1.ι)
    (by simp [GlueData.diagram, pullback.condition_assoc])

@[reassoc (attr := simp)]
private lemma ι_gluedTo (U : X.affineOpens) :
    I.glueData.ι U ≫ I.gluedTo = I.glueDataObjι U ≫ U.1.ι :=
  Multicoequalizer.π_desc _ _ _ _ _

@[reassoc (attr := simp)]
private lemma glueDataObjMap_ι (U V : X.affineOpens) (h : U ≤ V) :
    I.glueDataObjMap h ≫ I.glueData.ι V = I.glueData.ι U := by
  have : IsIso (X.homOfLE inf_le_left : (U.1 ⊓ V.1).toScheme ⟶ U) :=
    ⟨X.homOfLE (by simpa), by simp, by simp⟩
  have H : inv (X.homOfLE inf_le_left : (U.1 ⊓ V.1).toScheme ⟶ U) = X.homOfLE (by simpa) := by
    rw [eq_comm, ← hom_comp_eq_id]; simp
  have := I.glueData.glue_condition U V
  simp only [glueData_J, glueData_V, glueData_t, glueData_U, glueData_f] at this
  rw [← IsIso.inv_comp_eq] at this
  rw [← Category.id_comp (I.glueData.ι U), ← this]
  simp_rw [← Category.assoc]
  congr 1
  rw [← cancel_mono (glueDataObjι _ _)]
  simp [pullback_inv_fst_snd_of_right_isIso_assoc, H]

private lemma gluedTo_injective :
    Function.Injective I.gluedTo.base := by
  intro a b e
  obtain ⟨ia, a : I.glueDataObj ia, rfl⟩ :=
    I.glueData.toGlueData.ι_jointly_surjective forget a
  obtain ⟨ib, b : I.glueDataObj ib, rfl⟩ :=
<<<<<<< HEAD
    I.glueData.toGlueData.ι_jointly_surjective (Scheme.forgetToTop ⋙ forget _) b
  change (I.glueData.ι ia).base a = (I.glueData.ι ib).base b
=======
    I.glueData.toGlueData.ι_jointly_surjective forget b
  show (I.glueData.ι ia).base a = (I.glueData.ι ib).base b
>>>>>>> 948d9cf8
  have : ((I.glueDataObjι ia).base a).1 = ((I.glueDataObjι ib).base b).1 := by
    have : (I.glueData.ι ia ≫ I.gluedTo).base a =
      (I.glueData.ι ib ≫ I.gluedTo).base b := e
    rwa [ι_gluedTo, ι_gluedTo] at this
  obtain ⟨f, g, hfg, H⟩ := exists_basicOpen_le_affine_inter ia.2 ib.2
    ((I.glueDataObjι ia).base a).1
      ⟨((I.glueDataObjι ia).base a).2, this ▸ ((I.glueDataObjι ib).base b).2⟩
  have hmem (W) (hW : W = X.affineBasicOpen g) :
      b ∈ Set.range (I.glueDataObjMap (hW.trans_le (X.affineBasicOpen_le g))).base := by
    subst hW
    refine (I.opensRange_glueDataObjMap g).ge ?_
    change ((I.glueDataObjι ib).base b).1 ∈ X.basicOpen g
    rwa [← this, ← hfg]
  obtain ⟨a, rfl⟩ := (I.opensRange_glueDataObjMap f).ge H
  obtain ⟨b, rfl⟩ := hmem (X.affineBasicOpen f) (Subtype.ext hfg)
  simp only [glueData_U, ← Scheme.comp_base_apply, glueDataObjMap_glueDataObjι] at this ⊢
  simp only [Scheme.affineBasicOpen_coe, Scheme.comp_coeBase, TopCat.comp_app,
    Scheme.homOfLE_apply, SetLike.coe_eq_coe] at this
  obtain rfl := (I.glueDataObjι (X.affineBasicOpen f)).isEmbedding.injective this
  simp only [glueDataObjMap_ι]

lemma range_glueDataObjι_ι_eq_support_inter (U : X.affineOpens) :
    Set.range (I.glueDataObjι U ≫ U.1.ι).base = (I.support : Set X) ∩ U :=
  (I.range_glueDataObjι_ι U).trans (I.coe_support_inter U).symm

private lemma range_gluedTo :
    Set.range I.gluedTo.base = I.support := by
  refine subset_antisymm (Set.range_subset_iff.mpr fun x ↦ ?_) ?_
  · obtain ⟨ix, x : I.glueDataObj ix, rfl⟩ :=
<<<<<<< HEAD
      I.glueData.toGlueData.ι_jointly_surjective (Scheme.forgetToTop ⋙ forget _) x
    change (I.glueData.ι _ ≫ I.gluedTo).base x ∈ I.support
=======
      I.glueData.toGlueData.ι_jointly_surjective forget x
    show (I.glueData.ι _ ≫ I.gluedTo).base x ∈ I.support
>>>>>>> 948d9cf8
    rw [ι_gluedTo]
    exact ((I.range_glueDataObjι_ι_eq_support_inter ix).le ⟨_, rfl⟩).1
  · intro x hx
    obtain ⟨_, ⟨U, hU, rfl⟩, hxU, -⟩ :=
      (isBasis_affine_open X).exists_subset_of_mem_open (Set.mem_univ x) isOpen_univ
    obtain ⟨y, rfl⟩ := (I.range_glueDataObjι_ι_eq_support_inter ⟨U, hU⟩).ge ⟨hx, hxU⟩
    rw [← ι_gluedTo]
    exact ⟨_, rfl⟩

private lemma range_glueData_ι (U : X.affineOpens) :
    Set.range (Scheme.Hom.toLRSHom' (X := I.glueDataObj U) <|
      I.glueData.ι U).base = (I.gluedTo ⁻¹ᵁ U : Set I.glueData.glued) := by
  simp only [Scheme.Opens.range_ι, TopologicalSpace.Opens.map_coe, glueData_U]
  apply I.gluedTo_injective.image_injective
  rw [← Set.range_comp, ← TopCat.coe_comp, ← Scheme.comp_base, ι_gluedTo,
    range_glueDataObjι_ι, Set.image_preimage_eq_inter_range, range_gluedTo,
    ← coe_support_inter, Set.inter_comm]

/-- (Implementation) identifying `Spec(Γ(X, U)/I(U))` with its image in `Spec(𝒪ₓ/I)`. -/
private noncomputable
def glueDataObjIso (U : X.affineOpens) :
    I.glueDataObj U ≅ I.gluedTo ⁻¹ᵁ U :=
  IsOpenImmersion.isoOfRangeEq (I.glueData.ι U) (Scheme.Opens.ι _) (by
    simp only [Scheme.Opens.range_ι, TopologicalSpace.Opens.map_coe, glueData_U, range_glueData_ι])

@[reassoc (attr := simp)]
private lemma glueDataObjIso_hom_ι (U : X.affineOpens) :
    (I.glueDataObjIso U).hom ≫ (I.gluedTo ⁻¹ᵁ U).ι = I.glueData.ι U :=
  IsOpenImmersion.isoOfRangeEq_hom_fac _ _ _

private lemma glueDataObjIso_hom_restrict (U : X.affineOpens) :
    (I.glueDataObjIso U).hom ≫ I.gluedTo ∣_ ↑U = I.glueDataObjι U := by
  rw [← cancel_mono U.1.ι]; simp

private instance : IsPreimmersion I.gluedTo := by
  rw [IsLocalAtTarget.iff_of_iSup_eq_top (P := @IsPreimmersion) _ (iSup_affineOpens_eq_top X)]
  intro U
  rw [← MorphismProperty.cancel_left_of_respectsIso @IsPreimmersion (I.glueDataObjIso U).hom,
    glueDataObjIso_hom_restrict]
  infer_instance

private instance : QuasiCompact I.gluedTo :=
  ⟨fun _ _ ↦ (Topology.IsClosedEmbedding.isProperMap
    ⟨I.gluedTo.isEmbedding, I.range_gluedTo ▸ I.support.isClosed⟩).isCompact_preimage⟩

/-- (Implementation) The underlying space of `Spec(𝒪ₓ/I)` is homeomorphic to the support of `I`. -/
private noncomputable
def gluedHomeo : I.glueData.glued ≃ₜ I.support :=
  I.gluedTo.isEmbedding.toHomeomorph.trans (.setCongr I.range_gluedTo)

/-- The subscheme associated to an ideal sheaf. -/
noncomputable
def subscheme : Scheme :=
  I.glueData.glued.restrict
    (f := TopCat.ofHom (toContinuousMap I.gluedHomeo.symm))
    I.gluedHomeo.symm.isOpenEmbedding

/-- (Implementation) The isomorphism between the subscheme and the glued scheme. -/
private noncomputable
def subschemeIso : I.subscheme ≅ I.glueData.glued :=
  letI F := I.glueData.glued.ofRestrict (f := TopCat.ofHom (toContinuousMap I.gluedHomeo.symm))
    I.gluedHomeo.symm.isOpenEmbedding
  have : Epi F.base := ConcreteCategory.epi_of_surjective _ I.gluedHomeo.symm.surjective
  letI := IsOpenImmersion.to_iso F
  asIso F

/-- The inclusion from the subscheme associated to an ideal sheaf. -/
noncomputable
def subschemeι : I.subscheme ⟶ X :=
  (I.subschemeIso.hom ≫ I.gluedTo).copyBase Subtype.val <| by
    ext x
    change (I.gluedHomeo (I.gluedHomeo.symm x)).1 = x.1
    rw [I.gluedHomeo.apply_symm_apply]

lemma subschemeι_apply (x : I.subscheme) : I.subschemeι.base x = x.1 := rfl

private lemma subschemeι_def : I.subschemeι = I.subschemeIso.hom ≫ I.gluedTo :=
  Scheme.Hom.copyBase_eq _ _ _

/-- See `AlgebraicGeometry.Morphisms.ClosedImmersion` for the closed immersion version. -/
instance : IsPreimmersion I.subschemeι := by
  rw [subschemeι_def]
  infer_instance

instance : QuasiCompact I.subschemeι := by
  rw [subschemeι_def]
  infer_instance

@[simp]
lemma range_subschemeι : Set.range I.subschemeι.base = I.support := by
  simp [← range_gluedTo, I.subschemeι_def, Set.range_comp,
    Set.range_eq_univ.mpr I.subschemeIso.hom.homeomorph.surjective]

private lemma opensRange_glueData_ι_subschemeIso_inv (U : X.affineOpens) :
    (I.glueData.ι U ≫ I.subschemeIso.inv).opensRange = I.subschemeι ⁻¹ᵁ U := by
  ext1
  simp [Set.range_comp, I.range_glueData_ι, subschemeι_def, Set.preimage_comp,
    ← coe_homeoOfIso_symm, ← homeoOfIso_symm, ← Homeomorph.coe_symm_toEquiv,
    ← Set.preimage_equiv_eq_image_symm]

/-- The subscheme associated to an ideal sheaf `I` is covered by `Spec(Γ(X, U)/I(U))`. -/
noncomputable
def subschemeCover : I.subscheme.AffineOpenCover where
  J := X.affineOpens
  obj U := .of <| Γ(X, U) ⧸ I.ideal U
  map U := I.glueData.ι U ≫ I.subschemeIso.inv
  f x := (X.openCoverOfISupEqTop _ (iSup_affineOpens_eq_top X)).f x.1
  covers x := by
    let U := (X.openCoverOfISupEqTop _ (iSup_affineOpens_eq_top X)).f x.1
    obtain ⟨⟨y, hy : y ∈ U.1⟩, rfl : y = x.1⟩ :=
      (X.openCoverOfISupEqTop _ (iSup_affineOpens_eq_top X)).covers x.1
    exact (I.opensRange_glueData_ι_subschemeIso_inv U).ge hy

@[simp]
lemma opensRange_subschemeCover_map (U : X.affineOpens) :
    (I.subschemeCover.map U).opensRange = I.subschemeι ⁻¹ᵁ U :=
  I.opensRange_glueData_ι_subschemeIso_inv U

@[simp]
lemma subschemeCover_map_subschemeι (U : X.affineOpens) :
    I.subschemeCover.map U ≫ I.subschemeι = I.glueDataObjι U ≫ U.1.ι := by
  simp [subschemeCover, subschemeι_def]

/-- `Γ(𝒪ₓ/I, U) ≅ 𝒪ₓ(U)/I(U)`. -/
noncomputable
def subschemeObjIso (U : X.affineOpens) :
    Γ(I.subscheme, I.subschemeι ⁻¹ᵁ U) ≅ .of (Γ(X, U) ⧸ I.ideal U) :=
  I.subscheme.presheaf.mapIso (eqToIso (by simp)).op ≪≫
    (I.subschemeCover.map U).appIso _ ≪≫ Scheme.ΓSpecIso (.of (Γ(X, U) ⧸ I.ideal U))

lemma subschemeι_app (U : X.affineOpens) : I.subschemeι.app U =
    CommRingCat.ofHom (Ideal.Quotient.mk (I.ideal U)) ≫
    (I.subschemeObjIso U).inv := by
  have := I.subschemeCover_map_subschemeι U
  simp only [glueDataObjι, Category.assoc, IsAffineOpen.isoSpec_inv_ι] at this
  replace this := Scheme.congr_app this U
  simp only [comp_coeBase, TopologicalSpace.Opens.map_comp_obj, comp_app,
    IsAffineOpen.fromSpec_app_self, eqToHom_op, Category.assoc, Hom.naturality_assoc,
    TopologicalSpace.Opens.map_top, ← ΓSpecIso_inv_naturality_assoc] at this
  simp_rw [← Category.assoc, ← IsIso.comp_inv_eq] at this
  simp only [← this, ← Functor.map_inv, inv_eqToHom, Category.assoc, eqToHom_unop,
    ← Functor.map_comp, IsIso.Iso.inv_inv, subschemeObjIso, Iso.trans_inv, Functor.mapIso_inv,
    Iso.op_inv, eqToIso.inv, eqToHom_op, Iso.hom_inv_id_assoc, Hom.appIso_inv_naturality_assoc,
    Functor.op_obj, Functor.op_map, unop_comp, unop_inv, Quiver.Hom.unop_op,
    Hom.app_appIso_inv_assoc, TopologicalSpace.Opens.carrier_eq_coe, TopologicalSpace.Opens.map_coe,
    homOfLE_leOfHom]
  convert (Category.comp_id _).symm
  exact CategoryTheory.Functor.map_id _ _

lemma subschemeι_app_surjective (U : X.affineOpens) :
    Function.Surjective (I.subschemeι.app U) := by
  rw [I.subschemeι_app U]
  exact (I.subschemeObjIso U).commRingCatIsoToRingEquiv.symm.surjective.comp
    Ideal.Quotient.mk_surjective

lemma ker_subschemeι_app (U : X.affineOpens) :
    RingHom.ker (I.subschemeι.app U).hom = I.ideal U := by
  rw [subschemeι_app]
  let e : CommRingCat.of (Γ(X, U) ⧸ I.ideal U) ≅ Γ(I.subscheme, I.subschemeι ⁻¹ᵁ U) :=
    (Scheme.ΓSpecIso _).symm ≪≫ ((I.subschemeCover.map U).appIso _).symm ≪≫
      I.subscheme.presheaf.mapIso (eqToIso (by simp)).op
  change RingHom.ker (e.commRingCatIsoToRingEquiv.toRingHom.comp
    (Ideal.Quotient.mk (I.ideal U))) = _
  rw [RingHom.ker_equiv_comp, Ideal.mk_ker]

@[simp]
lemma ker_subschemeι : I.subschemeι.ker = I := by
  ext; simp [ker_subschemeι_app]

instance : IsEmpty (⊤ : X.IdealSheafData).subscheme := by
  rw [← (subschemeι _).ker_eq_top_iff_isEmpty, ker_subschemeι]

/-- Given `I ≤ J`, this is the map `Spec(Γ(X, U)/J(U)) ⟶ Spec(Γ(X, U)/I(U))`. -/
noncomputable
def glueDataObjHom {I J : IdealSheafData X} (h : I ≤ J) (U) :
    J.glueDataObj U ⟶ I.glueDataObj U :=
  Spec.map (CommRingCat.ofHom (Ideal.Quotient.factor (h U)))

@[reassoc (attr := simp)]
lemma glueDataObjHom_ι {I J : IdealSheafData X} (h : I ≤ J) (U) :
    glueDataObjHom h U ≫ I.glueDataObjι U = J.glueDataObjι U := by
  rw [glueDataObjHom, glueDataObjι, glueDataObjι, ← Spec.map_comp_assoc, ← CommRingCat.ofHom_comp,
    Ideal.Quotient.factor_comp_mk]

@[simp]
lemma glueDataObjHom_id {I : IdealSheafData X} (U) :
    glueDataObjHom (le_refl I) U = 𝟙 _ := by
  rw [← cancel_mono (I.glueDataObjι U)]
  simp

@[reassoc (attr := simp)]
lemma glueDataObjHom_comp {I J K : IdealSheafData X} (hIJ : I ≤ J) (hJK : J ≤ K) (U) :
    glueDataObjHom hJK U ≫ glueDataObjHom hIJ U = glueDataObjHom (hIJ.trans hJK) U := by
  rw [← cancel_mono (I.glueDataObjι U)]
  simp

/-- The inclusion of ideal sheaf induces an inclusion of subschemes -/
noncomputable
def inclusion {I J : IdealSheafData X} (h : I ≤ J) :
    J.subscheme ⟶ I.subscheme :=
  J.subschemeCover.openCover.glueMorphisms (fun U ↦ glueDataObjHom h U ≫ I.subschemeCover.map U)
  (by
    intro U V
    simp only [← cancel_mono I.subschemeι, AffineOpenCover.openCover_obj, glueDataObjHom_ι_assoc,
      AffineOpenCover.openCover_map, Category.assoc, subschemeCover_map_subschemeι]
    rw [← subschemeCover_map_subschemeι, pullback.condition_assoc, subschemeCover_map_subschemeι])

@[reassoc (attr := simp)]
lemma subSchemeCover_map_inclusion {I J : IdealSheafData X} (h : I ≤ J) (U) :
    J.subschemeCover.map U ≫ inclusion h = glueDataObjHom h U ≫ I.subschemeCover.map U :=
  J.subschemeCover.openCover.ι_glueMorphisms _ _ _

@[reassoc (attr := simp)]
lemma inclusion_subschemeι {I J : IdealSheafData X} (h : I ≤ J) :
    inclusion h ≫ I.subschemeι = J.subschemeι :=
  J.subschemeCover.openCover.hom_ext _ _ fun _ ↦ by simp

@[simp, reassoc]
lemma inclusion_id (I : IdealSheafData X) :
    inclusion le_rfl = 𝟙 I.subscheme :=
  I.subschemeCover.openCover.hom_ext _ _ fun _ ↦ by simp

@[reassoc (attr := simp)]
lemma inclusion_comp {I J K : IdealSheafData X} (h₁ : I ≤ J) (h₂ : J ≤ K) :
    inclusion h₂ ≫ inclusion h₁ = inclusion (h₁.trans h₂) :=
  K.subschemeCover.openCover.hom_ext _ _ fun _ ↦ by simp

/-- The functor taking an ideal sheaf to its associated subscheme. -/
@[simps]
noncomputable
def subschemeFunctor (Y : Scheme.{u}) : (IdealSheafData Y)ᵒᵖ ⥤ Over Y where
  obj I := .mk I.unop.subschemeι
  map {I J} h := Over.homMk (IdealSheafData.inclusion h.unop.le)

end IdealSheafData

noncomputable section image

open Limits

variable {X Y : Scheme.{u}} (f : X.Hom Y) (U : Y.affineOpens)

/-- The scheme theoretic image of a morphism. -/
abbrev Hom.image : Scheme.{u} := f.ker.subscheme

/-- The embedding from the scheme theoretic image to the codomain. -/
abbrev Hom.imageι : f.image ⟶ Y := f.ker.subschemeι

lemma ideal_ker_le_ker_ΓSpecIso_inv_comp :
    f.ker.ideal U ≤ RingHom.ker ((ΓSpecIso Γ(Y, ↑U)).inv ≫
      (pullback.snd f U.1.ι ≫ U.1.toSpecΓ).appTop).hom := by
  let e : Γ(X, f ⁻¹ᵁ ↑U) ≅ Γ(Limits.pullback (C := Scheme) f U.1.ι, ⊤) :=
    X.presheaf.mapIso (eqToIso (by simp [IsOpenImmersion.opensRange_pullback_fst_of_right])).op
      ≪≫ (Limits.pullback.fst (C := Scheme) f U.1.ι).appIso ⊤
  have he : f.app U ≫ e.hom =
      (ΓSpecIso Γ(Y, ↑U)).inv ≫ (pullback.snd f U.1.ι ≫ U.1.toSpecΓ).appTop := by
    rw [← (Iso.inv_comp_eq _).mpr U.2.isoSpec_inv_appTop, Category.assoc, Iso.eq_inv_comp]
    simp only [Opens.topIso_hom, eqToHom_op, Hom.app_eq_appLE, Iso.trans_hom, Functor.mapIso_hom,
      Iso.op_hom, eqToIso.hom, Hom.appIso_hom, Hom.appLE_map, Hom.map_appLE, appLE_comp_appLE,
      Opens.map_top, e, pullback.condition, IsAffineOpen.toSpecΓ_isoSpec_inv, Category.assoc]
    rw [comp_appLE, Opens.ι_app]
    exact Hom.map_appLE _ _ (homOfLE le_top).op
  rw [← he]
  refine (IdealSheafData.ideal_ofIdeals_le _ _).trans_eq
    (RingHom.ker_equiv_comp _ e.commRingCatIsoToRingEquiv).symm

private noncomputable
def Hom.toImageAux : X ⟶ f.image :=
  ((Y.openCoverOfISupEqTop _ (iSup_affineOpens_eq_top Y)).pullbackCover f).glueMorphisms
    (fun U ↦ (pullback.snd f U.1.ι ≫ U.1.toSpecΓ).liftQuotient _
      (by exact ideal_ker_le_ker_ΓSpecIso_inv_comp f U) ≫ f.ker.subschemeCover.map U) (by
    intros U V
    rw [← cancel_mono f.imageι]
    simp [IdealSheafData.glueDataObjι, Scheme.Hom.liftQuotient_comp_assoc,
      ← pullback.condition, ← pullback.condition_assoc])

private lemma Hom.toImageAux_spec :
    f.toImageAux ≫ f.imageι = f := by
  apply ((Y.openCoverOfISupEqTop _ (iSup_affineOpens_eq_top Y)).pullbackCover f).hom_ext
  intro U
  simp only [Hom.toImageAux, Cover.ι_glueMorphisms_assoc]
  simp [IdealSheafData.glueDataObjι, Scheme.Hom.liftQuotient_comp_assoc, pullback.condition]

/-- The morphism from the domain to the scheme theoretic image. -/
noncomputable
def Hom.toImage : X ⟶ f.image :=
  f.toImageAux.copyBase (fun x ↦ ⟨f.base x, f.range_subset_ker_support ⟨x, rfl⟩⟩)
    (funext fun x ↦ Subtype.ext congr(($f.toImageAux_spec).base x))

@[reassoc (attr := simp)]
lemma Hom.toImage_imageι :
    f.toImage ≫ f.imageι = f := by
  convert f.toImageAux_spec using 2
  exact Scheme.Hom.copyBase_eq _ _ _

instance [QuasiCompact f] : IsDominant f.toImage where
  denseRange := by
    rw [denseRange_iff_closure_range, f.imageι.isEmbedding.closure_eq_preimage_closure_image,
      ← Set.univ_subset_iff, ← Set.image_subset_iff, Set.image_univ,
      IdealSheafData.range_subschemeι, Hom.support_ker, ← Set.range_comp,
      ← TopCat.coe_comp, ← Scheme.comp_base, f.toImage_imageι]

instance : IsIso (IdealSheafData.subschemeι ⊥ : _ ⟶ X) :=
  ⟨Scheme.Hom.toImage (𝟙 X) ≫ IdealSheafData.inclusion bot_le,
    by simp [← cancel_mono (IdealSheafData.subschemeι _)], by simp⟩

lemma Hom.toImage_app :
    f.toImage.app (f.imageι ⁻¹ᵁ U) =
      (f.ker.subschemeObjIso U).hom ≫ CommRingCat.ofHom
        (Ideal.Quotient.lift _ (f.app U.1).hom (IdealSheafData.ideal_ofIdeals_le _ _)) := by
  have := ConcreteCategory.epi_of_surjective _ (f.ker.subschemeι_app_surjective U)
  rw [← cancel_epi (f.ker.subschemeι.app U), ← Scheme.comp_app,
    Scheme.congr_app f.toImage_imageι, f.ker.subschemeι_app,
    ← IsIso.eq_comp_inv, ← Functor.map_inv]
  simp only [comp_coeBase, Opens.map_comp_obj, Category.assoc,
    Iso.inv_hom_id_assoc, eqToHom_op, inv_eqToHom]
  rw [← reassoc_of% CommRingCat.ofHom_comp, Ideal.Quotient.lift_comp_mk, CommRingCat.ofHom_hom,
    eqToHom_refl, CategoryTheory.Functor.map_id]
  exact (Category.comp_id _).symm

lemma Hom.toImage_app_injective [QuasiCompact f] :
    Function.Injective (f.toImage.app (f.imageι ⁻¹ᵁ U)) := by
  simp only [f.toImage_app U, CommRingCat.hom_comp, CommRingCat.hom_ofHom, RingHom.coe_comp]
  exact (RingHom.lift_injective_of_ker_le_ideal _ _ (by simp)).comp
    (f.ker.subschemeObjIso U).commRingCatIsoToRingEquiv.injective

lemma Hom.stalkFunctor_toImage_injective [QuasiCompact f] (x) :
    Function.Injective ((TopCat.Presheaf.stalkFunctor _ x).map f.toImage.c) := by
  apply TopCat.Presheaf.stalkFunctor_map_injective_of_isBasis
    (hB := ((isBasis_affine_open Y).of_isInducing f.imageι.isEmbedding.isInducing))
  rintro _ ⟨U, hU, rfl⟩
  exact f.toImage_app_injective ⟨U, hU⟩

open IdealSheafData in
/-- The adjunction between `Y.IdealSheafData` and `(Over Y)ᵒᵖ` given by taking kernels. -/
@[simps]
noncomputable
def kerAdjunction (Y : Scheme.{u}) : (subschemeFunctor Y).rightOp ⊣ Y.kerFunctor where
  unit.app I := eqToHom (by simp)
  counit.app f := (Over.homMk f.unop.hom.toImage f.unop.hom.toImage_imageι).op
  counit.naturality _ _ _ := Quiver.Hom.unop_inj (by ext1; simp [← cancel_mono (subschemeι _)])
  left_triangle_components I := Quiver.Hom.unop_inj (by ext1; simp [← cancel_mono (subschemeι _)])

instance : (IdealSheafData.subschemeFunctor Y).Full :=
  have : IsIso Y.kerAdjunction.rightOp.counit := by
    simp [NatTrans.isIso_iff_isIso_app, CategoryTheory.instIsIsoEqToHom]
  Y.kerAdjunction.rightOp.fullyFaithfulROfIsIsoCounit.full

end image

end Scheme

end AlgebraicGeometry<|MERGE_RESOLUTION|>--- conflicted
+++ resolved
@@ -343,13 +343,8 @@
   obtain ⟨ia, a : I.glueDataObj ia, rfl⟩ :=
     I.glueData.toGlueData.ι_jointly_surjective forget a
   obtain ⟨ib, b : I.glueDataObj ib, rfl⟩ :=
-<<<<<<< HEAD
     I.glueData.toGlueData.ι_jointly_surjective (Scheme.forgetToTop ⋙ forget _) b
   change (I.glueData.ι ia).base a = (I.glueData.ι ib).base b
-=======
-    I.glueData.toGlueData.ι_jointly_surjective forget b
-  show (I.glueData.ι ia).base a = (I.glueData.ι ib).base b
->>>>>>> 948d9cf8
   have : ((I.glueDataObjι ia).base a).1 = ((I.glueDataObjι ib).base b).1 := by
     have : (I.glueData.ι ia ≫ I.gluedTo).base a =
       (I.glueData.ι ib ≫ I.gluedTo).base b := e
@@ -379,13 +374,8 @@
     Set.range I.gluedTo.base = I.support := by
   refine subset_antisymm (Set.range_subset_iff.mpr fun x ↦ ?_) ?_
   · obtain ⟨ix, x : I.glueDataObj ix, rfl⟩ :=
-<<<<<<< HEAD
-      I.glueData.toGlueData.ι_jointly_surjective (Scheme.forgetToTop ⋙ forget _) x
+      I.glueData.toGlueData.ι_jointly_surjective forget x
     change (I.glueData.ι _ ≫ I.gluedTo).base x ∈ I.support
-=======
-      I.glueData.toGlueData.ι_jointly_surjective forget x
-    show (I.glueData.ι _ ≫ I.gluedTo).base x ∈ I.support
->>>>>>> 948d9cf8
     rw [ι_gluedTo]
     exact ((I.range_glueDataObjι_ι_eq_support_inter ix).le ⟨_, rfl⟩).1
   · intro x hx
