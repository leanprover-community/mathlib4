/-
Copyright (c) 2025 Andrew Yang. All rights reserved.
Released under Apache 2.0 license as described in the file LICENSE.
Authors: Andrew Yang
-/
module

public import Mathlib.AlgebraicGeometry.Morphisms.QuasiCompact
public import Mathlib.AlgebraicGeometry.Properties

/-!
# Ideal sheaves on schemes

We define ideal sheaves of schemes and provide various constructors for it.

## Main definition
* `AlgebraicGeometry.Scheme.IdealSheafData`: A structure that contains the data to uniquely define
  an ideal sheaf, consisting of
  1. an ideal `I(U) ≤ Γ(X, U)` for every affine open `U`
  2. a proof that `I(D(f)) = I(U)_f` for every affine open `U` and every section `f : Γ(X, U)`.
* `AlgebraicGeometry.Scheme.IdealSheafData.ofIdeals`:
  The largest ideal sheaf contained in a family of ideals.
* `AlgebraicGeometry.Scheme.IdealSheafData.equivOfIsAffine`:
  Over affine schemes, ideal sheaves are in bijection with ideals of the global sections.
* `AlgebraicGeometry.Scheme.IdealSheafData.support`: The support of an ideal sheaf.
* `AlgebraicGeometry.Scheme.IdealSheafData.vanishingIdeal`: The vanishing ideal of a set.
* `AlgebraicGeometry.Scheme.Hom.ker`: The kernel of a morphism.

## Main results
* `AlgebraicGeometry.Scheme.IdealSheafData.gc`:
  `support` and `vanishingIdeal` forms a Galois connection.
* `AlgebraicGeometry.Scheme.Hom.support_ker`: The support of a kernel of a quasi-compact morphism
  is the closure of the range.

## Implementation detail

Ideal sheaves are not yet defined in this file as actual subsheaves of `𝒪ₓ`.
Instead, for the ease of development and application,
we define the structure `IdealSheafData` containing all necessary data to uniquely define an
ideal sheaf. This should be refactored as a constructor for ideal sheaves once they are introduced
into mathlib.

-/

@[expose] public section

open CategoryTheory TopologicalSpace

universe u

namespace AlgebraicGeometry.Scheme

variable {X : Scheme.{u}}

/--
A structure that contains the data to uniquely define an ideal sheaf, consisting of
1. an ideal `I(U) ≤ Γ(X, U)` for every affine open `U`
2. a proof that `I(D(f)) = I(U)_f` for every affine open `U` and every section `f : Γ(X, U)`
3. a subset of `X` equal to the support.

Also see `Scheme.IdealSheafData.mkOfMemSupportIff` for a constructor with the condition on the
support being (usually) easier to prove.
-/
structure IdealSheafData (X : Scheme.{u}) : Type u where
  /-- The component of an ideal sheaf at an affine open. -/
  ideal : ∀ U : X.affineOpens, Ideal Γ(X, U)
  /-- Also see `AlgebraicGeometry.Scheme.IdealSheafData.map_ideal` -/
  map_ideal_basicOpen : ∀ (U : X.affineOpens) (f : Γ(X, U)),
    (ideal U).map (X.presheaf.map (homOfLE <| X.basicOpen_le f).op).hom =
      ideal (X.affineBasicOpen f)
  /-- The support of an ideal sheaf. Use `IdealSheafData.support` instead for most occasions. -/
  supportSet : Set X := ⋂ U, X.zeroLocus (U := U.1) (ideal U)
  supportSet_eq_iInter_zeroLocus : supportSet = ⋂ U, X.zeroLocus (U := U.1) (ideal U) := by rfl

namespace IdealSheafData

@[ext]
protected lemma ext {I J : X.IdealSheafData} (h : I.ideal = J.ideal) : I = J := by
  obtain ⟨i, _, s, hs⟩ := I
  obtain ⟨j, _, t, ht⟩ := J
  subst h
  congr
  rw [hs, ht]

section Order

instance : PartialOrder (IdealSheafData X) := PartialOrder.lift ideal fun _ _ ↦ IdealSheafData.ext

lemma le_def {I J : IdealSheafData X} : I ≤ J ↔ ∀ U, I.ideal U ≤ J.ideal U := .rfl

instance : CompleteSemilatticeSup (IdealSheafData X) where
  sSup s :=
  { ideal := sSup (ideal '' s),
    map_ideal_basicOpen := by
      have : sSup (ideal '' s) = ⨆ i : s, ideal i.1 := by
        conv_lhs => rw [← Subtype.range_val (s := s), ← Set.range_comp]
        rfl
      simp only [this, iSup_apply, Ideal.map_iSup, map_ideal_basicOpen, implies_true] }
  le_sSup s x hxs := le_sSup (s := ideal '' s) ⟨_, hxs, rfl⟩
  sSup_le s i hi := sSup_le (s := ideal '' s) (Set.forall_mem_image.mpr hi)

/-- The largest ideal sheaf contained in a family of ideals. -/
def ofIdeals (I : ∀ U : X.affineOpens, Ideal Γ(X, U)) : IdealSheafData X :=
  sSup { J : IdealSheafData X | J.ideal ≤ I }

lemma ideal_ofIdeals_le (I : ∀ U : X.affineOpens, Ideal Γ(X, U)) :
    (ofIdeals I).ideal ≤ I :=
  sSup_le (Set.forall_mem_image.mpr fun _ ↦ id)

/-- The Galois coinsertion between ideal sheaves and arbitrary families of ideals. -/
protected def gci : GaloisCoinsertion ideal (ofIdeals (X := X)) where
  choice I hI :=
  { ideal := I
    map_ideal_basicOpen U f :=
      (ideal_ofIdeals_le I).antisymm hI ▸ (ofIdeals I).map_ideal_basicOpen U f }
  gc _ _ := ⟨(le_sSup ·), (le_trans · (ideal_ofIdeals_le _))⟩
  u_l_le _ := sSup_le fun _ ↦ id
  choice_eq I hI := IdealSheafData.ext (hI.antisymm (ideal_ofIdeals_le I))

lemma strictMono_ideal : StrictMono (ideal (X := X)) := IdealSheafData.gci.strictMono_l
lemma ideal_mono : Monotone (ideal (X := X)) := strictMono_ideal.monotone
lemma ofIdeals_mono : Monotone (ofIdeals (X := X)) := IdealSheafData.gci.gc.monotone_u
lemma ofIdeals_ideal (I : IdealSheafData X) : ofIdeals I.ideal = I := IdealSheafData.gci.u_l_eq _
lemma le_ofIdeals_iff {I : IdealSheafData X} {J} : I ≤ ofIdeals J ↔ I.ideal ≤ J :=
  IdealSheafData.gci.gc.le_iff_le.symm

instance : OrderTop (IdealSheafData X) where
  top.ideal := ⊤
  top.map_ideal_basicOpen := by simp [Ideal.map_top]
  top.supportSet := ⊥
  top.supportSet_eq_iInter_zeroLocus := by
    ext x
    simpa using X.isBasis_affineOpens.exists_subset_of_mem_open (Set.mem_univ x) isOpen_univ
  le_top I U := le_top

instance : OrderBot (IdealSheafData X) where
  bot.ideal := ⊥
  bot.map_ideal_basicOpen := by simp
  bot.supportSet := ⊤
  bot.supportSet_eq_iInter_zeroLocus := by ext; simp
  bot_le I U := bot_le

instance : SemilatticeInf (IdealSheafData X) where
  inf I J :=
  { ideal := I.ideal ⊓ J.ideal
    map_ideal_basicOpen U f := by
      dsimp
      have : (X.presheaf.map (homOfLE (X.basicOpen_le f)).op).hom = algebraMap _ _ := rfl
      have inst := U.2.isLocalization_basicOpen f
      rw [← I.map_ideal_basicOpen U f, ← J.map_ideal_basicOpen U f, this]
      ext x
      obtain ⟨x, s, rfl⟩ := IsLocalization.exists_mk'_eq (.powers f) x
      simp only [IsLocalization.mk'_mem_map_algebraMap_iff, Submonoid.mem_powers_iff, Ideal.mem_inf,
        exists_exists_eq_and]
      refine ⟨fun ⟨n, h₁, h₂⟩ ↦ ⟨⟨n, h₁⟩, ⟨n, h₂⟩⟩, ?_⟩
      rintro ⟨⟨n₁, h₁⟩, ⟨n₂, h₂⟩⟩
      refine ⟨n₁ + n₂, ?_, ?_⟩
      · rw [add_comm, pow_add, mul_assoc]; exact Ideal.mul_mem_left _ _ h₁
      · rw [pow_add, mul_assoc]; exact Ideal.mul_mem_left _ _ h₂ }
  inf_le_left I J U := inf_le_left
  inf_le_right I J U := inf_le_right
  le_inf I J K hIJ hIK U := le_inf (hIJ U) (hIK U)

instance : CompleteLattice (IdealSheafData X) where
  __ := inferInstanceAs (OrderTop (IdealSheafData X))
  __ := inferInstanceAs (OrderBot (IdealSheafData X))
  __ := inferInstanceAs (SemilatticeInf (IdealSheafData X))
  __ := inferInstanceAs (CompleteSemilatticeSup (IdealSheafData X))
  __ := IdealSheafData.gci.liftCompleteLattice

@[simp]
lemma ideal_top : ideal (X := X) ⊤ = ⊤ := rfl

@[simp]
lemma ideal_bot : ideal (X := X) ⊥ = ⊥ := rfl

@[simp]
lemma ideal_sup {I J : IdealSheafData X} : (I ⊔ J).ideal = I.ideal ⊔ J.ideal := rfl

@[simp]
lemma ideal_sSup {I : Set (IdealSheafData X)} : (sSup I).ideal = sSup (ideal '' I) := rfl

@[simp]
lemma ideal_iSup {ι : Type*} {I : ι → IdealSheafData X} : (iSup I).ideal = ⨆ i, (I i).ideal := by
  rw [← sSup_range, ← sSup_range, ideal_sSup, ← Set.range_comp, Function.comp_def]

@[simp]
lemma ideal_inf {I J : IdealSheafData X} : (I ⊓ J).ideal = I.ideal ⊓ J.ideal := rfl

@[simp]
lemma ideal_biInf {ι : Type*} (I : ι → IdealSheafData X) {s : Set ι} (hs : s.Finite) :
    (⨅ i ∈ s, I i).ideal = ⨅ i ∈ s, (I i).ideal := by
  refine hs.induction_on _ (by simp) fun {i s} his hs e ↦ ?_
  simp only [iInf_insert, e, ideal_inf]

@[simp]
lemma ideal_iInf {ι : Type*} (I : ι → IdealSheafData X) [Finite ι] :
    (⨅ i, I i).ideal = ⨅ i, (I i).ideal := by
  simpa using ideal_biInf I Set.finite_univ

end Order

variable (I : IdealSheafData X)

section map_ideal

/-- subsumed by `IdealSheafData.map_ideal` below. -/
private lemma map_ideal_basicOpen_of_eq
    {U V : X.affineOpens} (f : Γ(X, U)) (hV : V = X.affineBasicOpen f) :
    (I.ideal U).map (X.presheaf.map
        (homOfLE (X := X.Opens) (hV.trans_le (X.affineBasicOpen_le f))).op).hom =
      I.ideal V := by
  subst hV; exact I.map_ideal_basicOpen _ _

lemma map_ideal {U V : X.affineOpens} (h : U ≤ V) :
    (I.ideal V).map (X.presheaf.map (homOfLE h).op).hom = I.ideal U := by
  rw [U.2.ideal_ext_iff]
  intro x hxU
  obtain ⟨f, g, hfg, hxf⟩ := exists_basicOpen_le_affine_inter U.2 V.2 x ⟨hxU, h hxU⟩
  have := I.map_ideal_basicOpen_of_eq (V := X.affineBasicOpen g) f (Subtype.ext hfg.symm)
  rw [← I.map_ideal_basicOpen] at this
  apply_fun Ideal.map (X.presheaf.germ (X.basicOpen g) x (hfg ▸ hxf)).hom at this
  simp only [Ideal.map_map, ← CommRingCat.hom_comp, affineBasicOpen_coe, X.presheaf.germ_res]
    at this ⊢
  simp only [homOfLE_leOfHom, TopCat.Presheaf.germ_res', this]

/-- A form of `map_ideal` that is easier to rewrite with. -/
lemma map_ideal' {U V : X.affineOpens} (h : Opposite.op V.1 ⟶ .op U.1) :
    (I.ideal V).map (X.presheaf.map h).hom = I.ideal U :=
  map_ideal _ _

lemma ideal_le_comap_ideal {U V : X.affineOpens} (h : U ≤ V) :
    I.ideal V ≤ (I.ideal U).comap (X.presheaf.map (homOfLE h).op).hom := by
  rw [← Ideal.map_le_iff_le_comap, ← I.map_ideal h]

end map_ideal

section support

lemma mem_supportSet_iff {I : IdealSheafData X} {x} :
    x ∈ I.supportSet ↔ ∀ U, x ∈ X.zeroLocus (U := U.1) (I.ideal U) :=
  (Set.ext_iff.mp I.supportSet_eq_iInter_zeroLocus _).trans Set.mem_iInter

lemma supportSet_subset_zeroLocus (I : IdealSheafData X) (U : X.affineOpens) :
    I.supportSet ⊆ X.zeroLocus (U := U.1) (I.ideal U) :=
  I.supportSet_eq_iInter_zeroLocus.trans_subset (Set.iInter_subset _ _)

lemma zeroLocus_inter_subset_supportSet (I : IdealSheafData X) (U : X.affineOpens) :
    X.zeroLocus (U := U.1) (I.ideal U) ∩ U ⊆ I.supportSet := by
  rw [I.supportSet_eq_iInter_zeroLocus]
  refine Set.subset_iInter fun V ↦ ?_
  apply (X.codisjoint_zeroLocus (U := V) (I.ideal V)).symm.left_le_of_le_inf_right
  rintro x ⟨⟨hx, hxU⟩, hxV⟩
  simp only [Scheme.mem_zeroLocus_iff, SetLike.mem_coe] at hx ⊢
  intro s hfU hxs
  obtain ⟨f, g, hfg, hxf⟩ := exists_basicOpen_le_affine_inter U.2 V.2 x ⟨hxU, hxV⟩
  have inst := U.2.isLocalization_basicOpen f
  have := (I.map_ideal (U := X.affineBasicOpen f) (hfg.trans_le (X.basicOpen_le g))).le
    (Ideal.mem_map_of_mem _ hfU)
  rw [← I.map_ideal_basicOpen] at this
  obtain ⟨⟨s', ⟨_, n, rfl⟩⟩, hs'⟩ :=
    (IsLocalization.mem_map_algebraMap_iff (.powers f) Γ(X, X.basicOpen f)).mp this
  apply_fun (x ∈ X.basicOpen ·) at hs'
  refine hx s' s'.2 ?_
  cases n <;>
    simpa [RingHom.algebraMap_toAlgebra, ← hfg, hxf, hxs, Scheme.basicOpen_pow] using hs'

lemma mem_supportSet_iff_of_mem {I : IdealSheafData X} {x} {U : X.affineOpens} (hxU : x ∈ U.1) :
    x ∈ I.supportSet ↔ x ∈ X.zeroLocus (U := U.1) (I.ideal U) :=
  ⟨I.supportSet_eq_iInter_zeroLocus ▸ fun h ↦ Set.iInter_subset _ U h,
    fun h ↦ I.zeroLocus_inter_subset_supportSet U ⟨h, hxU⟩⟩

lemma supportSet_inter (I : IdealSheafData X) (U : X.affineOpens) :
    I.supportSet ∩ U = X.zeroLocus (U := U.1) (I.ideal U) ∩ U := by
  ext x
  by_cases hxU : x ∈ U.1
  · simp [hxU, mem_supportSet_iff_of_mem hxU]
  · simp [hxU]

lemma isClosed_supportSet (I : IdealSheafData X) : IsClosed I.supportSet := by
  rw [TopologicalSpace.IsOpenCover.isClosed_iff_coe_preimage (iSup_affineOpens_eq_top X)]
  intro U
  refine ⟨(X.zeroLocus (U := U.1) (I.ideal U))ᶜ, (X.zeroLocus_isClosed _).isOpen_compl, ?_⟩
  simp only [Set.preimage_compl, compl_inj_iff]
  apply Subtype.val_injective.image_injective
  simp [Set.image_preimage_eq_inter_range, I.supportSet_inter]

/-- The support of an ideal sheaf. Also see `IdealSheafData.mem_support_iff_of_mem`. -/
def support : Closeds X := ⟨I.supportSet, I.isClosed_supportSet⟩

lemma coe_support_eq_eq_iInter_zeroLocus :
    (I.support : Set X) = ⋂ U, X.zeroLocus (U := U.1) (I.ideal U) :=
  I.supportSet_eq_iInter_zeroLocus

lemma mem_support_iff {I : IdealSheafData X} {x} :
    x ∈ I.support ↔ ∀ U, x ∈ X.zeroLocus (U := U.1) (I.ideal U) :=
  (Set.ext_iff.mp I.supportSet_eq_iInter_zeroLocus _).trans Set.mem_iInter

lemma mem_support_iff_of_mem {I : IdealSheafData X} {x : X} {U : X.affineOpens} (h : x ∈ U.1) :
    x ∈ I.support ↔ x ∈ X.zeroLocus (U := U.1) (I.ideal U) := by
  simpa [-mem_zeroLocus_iff, h] using congr(x ∈ $(I.supportSet_inter U))

lemma coe_support_inter (I : IdealSheafData X) (U : X.affineOpens) :
    (I.support : Set X) ∩ U = X.zeroLocus (U := U.1) (I.ideal U) ∩ U :=
  I.supportSet_inter U

/-- Custom simps projection for `IdealSheafData`. -/
def Simps.coe_support : Set X := I.support

initialize_simps_projections IdealSheafData (supportSet → coe_support, as_prefix coe_support)

/-- A useful constructor of `IdealSheafData`
with the condition on `supportSet` being easier to check. -/
@[simps ideal coe_support]
def mkOfMemSupportIff
    (ideal : ∀ U : X.affineOpens, Ideal Γ(X, U))
    (map_ideal_basicOpen : ∀ (U : X.affineOpens) (f : Γ(X, U)),
      (ideal U).map (X.presheaf.map (homOfLE <| X.basicOpen_le f).op).hom =
        ideal (X.affineBasicOpen f))
    (supportSet : Set X)
    (supportSet_inter :
      ∀ U : X.affineOpens, ∀ x ∈ U.1, x ∈ supportSet ↔ x ∈ X.zeroLocus (U := U.1) (ideal U)) :
    X.IdealSheafData where
  ideal := ideal
  map_ideal_basicOpen := map_ideal_basicOpen
  supportSet := supportSet
  supportSet_eq_iInter_zeroLocus := by
    let I' : X.IdealSheafData := { ideal := ideal, map_ideal_basicOpen := map_ideal_basicOpen }
    change supportSet = I'.supportSet
    ext x
    obtain ⟨_, ⟨U, hU, rfl⟩, hxU, -⟩ :=
      X.isBasis_affineOpens.exists_subset_of_mem_open (Set.mem_univ x) isOpen_univ
    exact (supportSet_inter ⟨U, hU⟩ x hxU).trans
      (I'.mem_support_iff_of_mem (U := ⟨U, hU⟩) hxU).symm

@[simp]
lemma support_top : support (X := X) ⊤ = ⊥ := rfl

@[simp]
lemma support_bot : support (X := X) ⊥ = ⊤ := rfl

lemma support_antitone : Antitone (support (X := X)) := by
  intro I J h
  rw [← SetLike.coe_subset_coe, I.coe_support_eq_eq_iInter_zeroLocus,
    J.coe_support_eq_eq_iInter_zeroLocus]
  exact Set.iInter_mono fun U ↦ X.zeroLocus_mono (h U)

@[simp]
lemma support_eq_bot_iff : support I = ⊥ ↔ I = ⊤ := by
  refine ⟨fun H ↦ top_le_iff.mp fun U ↦ ?_, by simp +contextual⟩
  have := (U.2.fromSpec_image_zeroLocus _).trans_subset
    ((zeroLocus_inter_subset_supportSet I U).trans H.le)
  simp only [Set.subset_empty_iff, Set.image_eq_empty, Closeds.coe_bot] at this
  simp [PrimeSpectrum.zeroLocus_empty_iff_eq_top.mp this]

end support

section IsAffine

/-- The ideal sheaf induced by an ideal of the global sections. -/
@[simps! ideal coe_support]
def ofIdealTop (I : Ideal Γ(X, ⊤)) : IdealSheafData X :=
  mkOfMemSupportIff
    (fun U ↦ I.map (X.presheaf.map (homOfLE le_top).op).hom)
    (fun U f ↦ by rw [Ideal.map_map, ← CommRingCat.hom_comp, ← Functor.map_comp]; rfl)
    (X.zeroLocus (U := ⊤) I)
    (fun U x hxU ↦ by
      simp only [Ideal.map, zeroLocus_span, zeroLocus_map, Set.mem_union, Set.mem_compl_iff,
        SetLike.mem_coe, hxU, not_true_eq_false, iff_self_or, IsEmpty.forall_iff])

lemma le_of_isAffine [IsAffine X] {I J : IdealSheafData X}
    (H : I.ideal ⟨⊤, isAffineOpen_top X⟩ ≤ J.ideal ⟨⊤, isAffineOpen_top X⟩) : I ≤ J := by
  intro U
  rw [← map_ideal (U := U) (V := ⟨⊤, isAffineOpen_top X⟩) I (le_top (a := U.1)),
    ← map_ideal (U := U) (V := ⟨⊤, isAffineOpen_top X⟩) J (le_top (a := U.1))]
  exact Ideal.map_mono H

lemma ext_of_isAffine [IsAffine X] {I J : IdealSheafData X}
    (H : I.ideal ⟨⊤, isAffineOpen_top X⟩ = J.ideal ⟨⊤, isAffineOpen_top X⟩) : I = J :=
  (le_of_isAffine H.le).antisymm (le_of_isAffine H.ge)

/-- Over affine schemes, ideal sheaves are in bijection with ideals of the global sections. -/
@[simps]
def equivOfIsAffine [IsAffine X] : IdealSheafData X ≃o Ideal Γ(X, ⊤) where
  toFun := (ideal · ⟨⊤, isAffineOpen_top X⟩)
  invFun := ofIdealTop
  left_inv I := ext_of_isAffine (by simp)
  right_inv I := by simp
  map_rel_iff' {I J} := ⟨le_of_isAffine, (· _)⟩

end IsAffine

section ofIsClosed

open _root_.PrimeSpectrum TopologicalSpace

@[deprecated (since := "2025-08-10")] alias Scheme.zeroLocus_radical :=
  AlgebraicGeometry.Scheme.zeroLocus_radical

/-- The radical of an ideal sheaf. -/
@[simps! ideal]
def radical (I : IdealSheafData X) : IdealSheafData X :=
  mkOfMemSupportIff
  (fun U ↦ (I.ideal U).radical)
  (fun U f ↦
    letI : Algebra Γ(X, U) Γ(X, X.affineBasicOpen f) :=
      (X.presheaf.map (homOfLE (X.basicOpen_le f)).op).hom.toAlgebra
    have : IsLocalization.Away f Γ(X, X.basicOpen f) := U.2.isLocalization_of_eq_basicOpen _ _ rfl
    (IsLocalization.map_radical (.powers f) Γ(X, X.basicOpen f) (I.ideal U)).trans
      congr($(I.map_ideal_basicOpen U f).radical))
  I.supportSet
  (fun U x hx ↦ by
    simp only [mem_supportSet_iff_of_mem hx, AlgebraicGeometry.Scheme.zeroLocus_radical])

@[simp]
lemma support_radical (I : IdealSheafData X) : I.radical.support = I.support := rfl

/-- The nilradical of a scheme. -/
def _root_.AlgebraicGeometry.Scheme.nilradical (X : Scheme.{u}) : IdealSheafData X :=
  .radical ⊥

@[simp]
lemma _root_.AlgebraicGeometry.Scheme.support_nilradical (X : Scheme.{u}) :
    X.nilradical.support = ⊤ := rfl

lemma le_radical : I ≤ I.radical := fun _ ↦ Ideal.le_radical

@[simp]
lemma radical_top : radical (X := X) ⊤ = ⊤ := top_le_iff.mp (le_radical _)

lemma radical_bot : radical ⊥ = nilradical X := rfl

lemma radical_sup {I J : IdealSheafData X} :
    radical (I ⊔ J) = radical (radical I ⊔ radical J) := by
  ext U : 2
  exact (Ideal.radical_sup (I.ideal U) (J.ideal U))

@[simp]
lemma radical_inf {I J : IdealSheafData X} :
    radical (I ⊓ J) = (radical I ⊓ radical J) := by
  ext U : 2
  simp only [radical_ideal, ideal_inf, Pi.inf_apply, Ideal.radical_inf]

/-- The vanishing ideal sheaf of a closed set,
which is the largest ideal sheaf whose support is equal to it.
The reduced induced scheme structure on the closed set is the quotient of this ideal. -/
@[simps! ideal coe_support]
nonrec def vanishingIdeal (Z : Closeds X) : IdealSheafData X :=
  mkOfMemSupportIff
    (fun U ↦ vanishingIdeal (U.2.fromSpec ⁻¹' Z))
    (fun U f ↦ by
      let F := X.presheaf.map (homOfLE (X.basicOpen_le f)).op
      apply le_antisymm
      · rw [Ideal.map_le_iff_le_comap]
        intro x hx
        suffices ∀ p, (X.affineBasicOpen f).2.fromSpec p ∈ Z → F.hom x ∈ p.asIdeal by
          simpa [PrimeSpectrum.mem_vanishingIdeal] using this
        intro x hxZ
        refine (PrimeSpectrum.mem_vanishingIdeal _ _).mp hx
          (Spec.map (X.presheaf.map (homOfLE _).op) x) ?_
        rwa [Set.mem_preimage, ← Scheme.Hom.comp_apply,
          IsAffineOpen.map_fromSpec _ (X.affineBasicOpen f).2]
      · letI : Algebra Γ(X, U) Γ(X, X.affineBasicOpen f) := F.hom.toAlgebra
        have : IsLocalization.Away f Γ(X, X.basicOpen f) :=
          U.2.isLocalization_of_eq_basicOpen _ _ rfl
        intro x hx
        dsimp only at hx ⊢
        have : Topology.IsOpenEmbedding (Spec.map F) :=
          localization_away_isOpenEmbedding Γ(X, X.basicOpen f) f
        rw [← U.2.map_fromSpec (X.affineBasicOpen f).2 (homOfLE (X.basicOpen_le f)).op,
          Scheme.Hom.comp_base, TopCat.coe_comp, Set.preimage_comp] at hx
        generalize U.2.fromSpec ⁻¹' Z = Z' at hx ⊢
        replace hx : x ∈ vanishingIdeal (Spec.map F ⁻¹' Z') := hx
        obtain ⟨I, hI, e⟩ :=
          (isClosed_iff_zeroLocus_radical_ideal _).mp (isClosed_closure (s := Z'))
        rw [← vanishingIdeal_closure,
          ← this.isOpenMap.preimage_closure_eq_closure_preimage this.continuous, e] at hx
        rw [← vanishingIdeal_closure, e]
        erw [preimage_comap_zeroLocus] at hx
        rwa [← PrimeSpectrum.zeroLocus_span, ← Ideal.map, vanishingIdeal_zeroLocus_eq_radical,
          ← RingHom.algebraMap_toAlgebra (X.presheaf.map _).hom,
          ← IsLocalization.map_radical (.powers f), ← vanishingIdeal_zeroLocus_eq_radical] at hx)
    Z
    (fun U x hxU ↦ by
      trans x ∈ X.zeroLocus (U := U.1) (vanishingIdeal (U.2.fromSpec ⁻¹' Z)) ∩ U.1
      · rw [← U.2.fromSpec_image_zeroLocus, zeroLocus_vanishingIdeal_eq_closure,
          ← U.2.fromSpec.isOpenEmbedding.isOpenMap.preimage_closure_eq_closure_preimage
            U.2.fromSpec.continuous,
          Set.image_preimage_eq_inter_range, Z.isClosed.closure_eq, IsAffineOpen.range_fromSpec]
        simp [hxU]
      · simp [hxU])

lemma le_support_iff_le_vanishingIdeal {I : X.IdealSheafData} {Z : Closeds X} :
    Z ≤ I.support ↔ I ≤ vanishingIdeal Z := by
  simp only [le_def, vanishingIdeal_ideal, ← PrimeSpectrum.subset_zeroLocus_iff_le_vanishingIdeal]
  trans ∀ U : X.affineOpens, (Z : Set X) ∩ U ⊆ I.support ∩ U
  · refine ⟨fun H U x hx ↦ ⟨H hx.1, hx.2⟩, fun H x hx ↦ ?_⟩
    obtain ⟨_, ⟨U, hU, rfl⟩, hxU, -⟩ :=
      X.isBasis_affineOpens.exists_subset_of_mem_open (Set.mem_univ x) isOpen_univ
    exact (H ⟨U, hU⟩ ⟨hx, hxU⟩).1
  refine forall_congr' fun U ↦ ?_
  rw [coe_support_inter, ← Set.image_subset_image_iff U.2.fromSpec.isOpenEmbedding.injective,
    Set.image_preimage_eq_inter_range, IsAffineOpen.fromSpec_image_zeroLocus,
    IsAffineOpen.range_fromSpec]

@[deprecated (since := "2025-05-16")]
alias subset_support_iff_le_vanishingIdeal := le_support_iff_le_vanishingIdeal

/-- `support` and `vanishingIdeal` forms a Galois connection.
This is the global version of `PrimeSpectrum.gc`. -/
lemma gc : @GaloisConnection X.IdealSheafData (Closeds X)ᵒᵈ _ _ (support ·) (vanishingIdeal ·) :=
  fun _ _ ↦ le_support_iff_le_vanishingIdeal

lemma vanishingIdeal_antimono {S T : Closeds X} (h : S ≤ T) : vanishingIdeal T ≤ vanishingIdeal S :=
  gc.monotone_u h

lemma vanishingIdeal_support {I : IdealSheafData X} :
    vanishingIdeal I.support = I.radical := by
  ext U : 2
  dsimp
  rw [← vanishingIdeal_zeroLocus_eq_radical]
  congr 1
  apply U.2.fromSpec.isOpenEmbedding.injective.image_injective
  rw [Set.image_preimage_eq_inter_range, IsAffineOpen.range_fromSpec,
    IsAffineOpen.fromSpec_image_zeroLocus, coe_support_inter]

@[simp] lemma vanishingIdeal_bot : vanishingIdeal (X := X) ⊥ = ⊤ := gc.u_top

@[simp] lemma vanishingIdeal_top : vanishingIdeal (X := X) ⊤ = X.nilradical := by
  rw [← support_bot, vanishingIdeal_support, nilradical]

@[simp] lemma vanishingIdeal_iSup {ι : Sort*} (Z : ι → Closeds X) :
    vanishingIdeal (iSup Z) = ⨅ i, vanishingIdeal (Z i) := gc.u_iInf

@[simp] lemma vanishingIdeal_sSup (Z : Set (Closeds X)) :
    vanishingIdeal (sSup Z) = ⨅ z ∈ Z, vanishingIdeal z := gc.u_sInf

@[simp] lemma vanishingIdeal_sup (Z Z' : TopologicalSpace.Closeds X) :
    vanishingIdeal (Z ⊔ Z') = vanishingIdeal Z ⊓ vanishingIdeal Z' := gc.u_inf

@[simp] lemma support_sup (I J : X.IdealSheafData) :
    (I ⊔ J).support = I.support ⊓ J.support := gc.l_sup

@[simp] lemma support_iSup {ι : Sort*} (I : ι → X.IdealSheafData) :
    (iSup I).support = ⨅ i, (I i).support := gc.l_iSup

@[simp] lemma support_sSup (I : Set X.IdealSheafData) :
    (sSup I).support = ⨅ i ∈ I, i.support := gc.l_sSup

end ofIsClosed

end IdealSheafData

section IsReduced

lemma nilradical_eq_bot [IsReduced X] : X.nilradical = ⊥ := by
  ext; simp [nilradical, Ideal.radical_eq_iff.mpr (Ideal.isRadical_bot)]

lemma IdealSheafData.support_eq_top_iff [IsReduced X] {I : X.IdealSheafData} :
    I.support = ⊤ ↔ I = ⊥ := by
  rw [← top_le_iff, le_support_iff_le_vanishingIdeal,
    vanishingIdeal_top, nilradical_eq_bot, le_bot_iff]

end IsReduced

section ker

open IdealSheafData

variable {Y Z : Scheme.{u}}

/-- The kernel of a morphism,
defined as the largest (quasi-coherent) ideal sheaf contained in the component-wise kernel.
This is usually only well-behaved when `f` is quasi-compact. -/
def Hom.ker (f : X.Hom Y) : IdealSheafData Y :=
  ofIdeals fun U ↦ RingHom.ker (f.app U).hom

lemma Hom.ideal_ker_le (f : X.Hom Y) (U : Y.affineOpens) :
    f.ker.ideal U ≤ RingHom.ker (f.app U).hom :=
  ideal_ofIdeals_le _ _

@[simp]
lemma Hom.ker_apply (f : X.Hom Y) [QuasiCompact f] (U : Y.affineOpens) :
    f.ker.ideal U = RingHom.ker (f.app U).hom := by
  let I : IdealSheafData Y := ⟨fun U ↦ RingHom.ker (f.app U).hom, ?_, _, rfl⟩
  · exact congr($(ofIdeals_ideal I).ideal U)
  intro U s
  apply le_antisymm
  · refine Ideal.map_le_iff_le_comap.mpr fun x hx ↦ ?_
    simp_rw [RingHom.comap_ker, ← CommRingCat.hom_comp, Scheme.affineBasicOpen_coe, f.naturality,
      CommRingCat.hom_comp, ← RingHom.comap_ker]
    exact Ideal.ker_le_comap _ hx
  · intro x hx
    have := U.2.isLocalization_basicOpen s
    obtain ⟨x, ⟨_, n, rfl⟩, rfl⟩ := IsLocalization.exists_mk'_eq (.powers s) x
    refine (IsLocalization.mk'_mem_map_algebraMap_iff _ _ _ _ _).mpr ?_
    suffices ∃ (V : X.Opens) (hV : V = X.basicOpen ((f.app U).hom s)),
        letI := hV.trans_le (X.basicOpen_le _); ((f.app U).hom x |_ V) = 0 by
      obtain ⟨_, rfl, H⟩ := this
      obtain ⟨n, hn⟩ := exists_pow_mul_eq_zero_of_res_basicOpen_eq_zero_of_isCompact
        X (U := f ⁻¹ᵁ U) (QuasiCompact.isCompact_preimage (f := f) _ U.1.2 U.2.isCompact)
        (f.app U x) (f.app U s) H
      exact ⟨_, ⟨n, rfl⟩, by simpa using hn⟩
    refine ⟨f ⁻¹ᵁ Y.basicOpen s, by simp, ?_⟩
    replace hx : (Y.presheaf.map (homOfLE (Y.basicOpen_le s)).op ≫ f.app _).hom x = 0 := by
      trans (f.app (Y.basicOpen s)).hom (algebraMap Γ(Y, U) _ x)
      · simp [-NatTrans.naturality, RingHom.algebraMap_toAlgebra]
      · simp only [Scheme.affineBasicOpen_coe, RingHom.mem_ker] at hx
        rw [← IsLocalization.mk'_spec' (M := .powers s), map_mul, hx, mul_zero]
    rwa [f.naturality] at hx

lemma Hom.le_ker_comp (f : X ⟶ Y) (g : Y.Hom Z) : g.ker ≤ (f ≫ g).ker := by
  refine ofIdeals_mono fun U ↦ ?_
  rw [Scheme.Hom.comp_app f g U, CommRingCat.hom_comp, ← RingHom.comap_ker]
  exact Ideal.ker_le_comap _

lemma ker_eq_top_of_isEmpty (f : X.Hom Y) [IsEmpty X] : f.ker = ⊤ :=
  top_le_iff.mp (le_ofIdeals_iff.mpr fun U x _ ↦ by simpa using Subsingleton.elim _ _)

@[simp]
lemma Hom.ker_eq_bot_of_isIso (f : X ⟶ Y) [IsIso f] : f.ker = ⊥ := by
  ext U
  simp [map_eq_zero_iff _ (ConcreteCategory.bijective_of_isIso (f.app U)).1]

lemma Hom.ker_comp_of_isIso (f : X ⟶ Y) (g : Y ⟶ Z) [IsIso f] : (f ≫ g).ker = g.ker :=
  (f.le_ker_comp g).antisymm' (((inv f).le_ker_comp _).trans (by simp))

lemma ker_of_isAffine {X Y : Scheme} (f : X ⟶ Y) [IsAffine Y] :
    f.ker = ofIdealTop (RingHom.ker f.appTop.hom) := by
  refine (le_of_isAffine ((f.ideal_ker_le _).trans (by simp))).antisymm
    (le_ofIdeals_iff.mpr fun U ↦ ?_)
  simp only [ofIdealTop_ideal, homOfLE_leOfHom, Ideal.map_le_iff_le_comap, RingHom.comap_ker,
    ← CommRingCat.hom_comp, f.naturality]
  intro x
  simp +contextual

lemma Hom.range_subset_ker_support (f : X ⟶ Y) :
    Set.range f ⊆ f.ker.support := by
  rintro _ ⟨x, rfl⟩
  obtain ⟨_, ⟨U, hU, rfl⟩, hxU, -⟩ :=
    Y.isBasis_affineOpens.exists_subset_of_mem_open (Set.mem_univ (f x)) isOpen_univ
  refine ((coe_support_inter f.ker ⟨U, hU⟩).ge ⟨?_, hxU⟩).1
  simp only [Scheme.mem_zeroLocus_iff, SetLike.mem_coe]
  intro s hs hxs
  have : x ∈ f ⁻¹ᵁ Y.basicOpen s := hxs
  rwa [Scheme.preimage_basicOpen, RingHom.mem_ker.mp (f.ideal_ker_le _ hs),
    Scheme.basicOpen_zero] at this

lemma Hom.ker_eq_top_iff_isEmpty (f : X.Hom Y) : f.ker = ⊤ ↔ IsEmpty X :=
  ⟨fun H ↦ by simpa [H] using f.range_subset_ker_support, fun _ ↦ ker_eq_top_of_isEmpty f⟩

lemma Hom.iInf_ker_openCover_map_comp_apply
    (f : X.Hom Y) [QuasiCompact f] (𝒰 : X.OpenCover) (U : Y.affineOpens) :
    ⨅ i, (𝒰.f i ≫ f).ker.ideal U = f.ker.ideal U := by
  refine le_antisymm ?_ (le_iInf fun i ↦ (𝒰.f i).le_ker_comp f U)
  intro s hs
  simp only [Hom.ker_apply, RingHom.mem_ker]
  apply X.IsSheaf.section_ext
  rintro x hxU
  obtain ⟨i, x, rfl⟩ := 𝒰.exists_eq x
  simp only [homOfLE_leOfHom, map_zero, exists_and_left]
  refine ⟨𝒰.f i ''ᵁ 𝒰.f i ⁻¹ᵁ f ⁻¹ᵁ U.1, ⟨_, hxU, rfl⟩,
    Set.image_preimage_subset (𝒰.f i) (f ⁻¹ᵁ U), ?_⟩
  apply ((𝒰.f i).appIso _).commRingCatIsoToRingEquiv.injective
  rw [map_zero, ← RingEquiv.coe_toRingHom, Iso.commRingCatIsoToRingEquiv_toRingHom,
    Scheme.Hom.appIso_hom']
  simp only [homOfLE_leOfHom, Scheme.Hom.app_eq_appLE, ← RingHom.comp_apply,
    ← CommRingCat.hom_comp, Scheme.Hom.appLE_map, Scheme.Hom.appLE_comp_appLE]
  simpa [Scheme.Hom.appLE] using ideal_ker_le _ _ (Ideal.mem_iInf.mp hs i)

lemma Hom.iInf_ker_openCover_map_comp (f : X ⟶ Y) [QuasiCompact f] (𝒰 : X.OpenCover) :
    ⨅ i, (𝒰.f i ≫ f).ker = f.ker := by
  refine le_antisymm ?_ (le_iInf fun i ↦ (𝒰.f i).le_ker_comp f)
  refine iInf_le_iff.mpr fun I hI U ↦ ?_
  rw [← f.iInf_ker_openCover_map_comp_apply 𝒰, le_iInf_iff]
  exact fun i ↦ hI i U

lemma Hom.iUnion_support_ker_openCover_map_comp
    (f : X.Hom Y) [QuasiCompact f] (𝒰 : X.OpenCover) [Finite 𝒰.I₀] :
    ⋃ i, ((𝒰.f i ≫ f).ker.support : Set Y) = f.ker.support := by
  cases isEmpty_or_nonempty 𝒰.I₀
  · have : IsEmpty X := Function.isEmpty 𝒰.idx
    simp [ker_eq_top_of_isEmpty]
  suffices ∀ U : Y.affineOpens,
      (⋃ i, (𝒰.f i ≫ f).ker.support) ∩ U = (f.ker.support ∩ U : Set Y) by
    ext x
    obtain ⟨_, ⟨U, hU, rfl⟩, hxU, -⟩ :=
      Y.isBasis_affineOpens.exists_subset_of_mem_open (Set.mem_univ x) isOpen_univ
    simpa [hxU] using congr(x ∈ $(this ⟨U, hU⟩))
  intro U
  simp only [Set.iUnion_inter, coe_support_inter, ← f.iInf_ker_openCover_map_comp_apply 𝒰,
    Scheme.zeroLocus_iInf_of_nonempty]

lemma ker_morphismRestrict_ideal (f : X.Hom Y) [QuasiCompact f]
    (U : Y.Opens) (V : U.toScheme.affineOpens) :
    (f ∣_ U).ker.ideal V = f.ker.ideal ⟨U.ι ''ᵁ V, V.2.image_of_isOpenImmersion _⟩ := by
  have inst : QuasiCompact (f ∣_ U) := MorphismProperty.of_isPullback
      (isPullback_morphismRestrict _ _).flip inferInstance
  ext x
  simpa [Scheme.Hom.appLE] using map_eq_zero_iff _
    (ConcreteCategory.bijective_of_isIso
      (X.presheaf.map (eqToHom (image_morphismRestrict_preimage f U V)).op)).1

lemma ker_ideal_of_isPullback_of_isOpenImmersion {X Y U V : Scheme.{u}}
    (f : X ⟶ Y) (f' : U ⟶ V) (iU : U ⟶ X) (iV : V ⟶ Y) [IsOpenImmersion iV]
    [QuasiCompact f] (H : IsPullback f' iU iV f) (W) :
    f'.ker.ideal W =
      (f.ker.ideal ⟨iV ''ᵁ W, W.2.image_of_isOpenImmersion _⟩).comap (iV.appIso W).inv.hom := by
  have : QuasiCompact f' := MorphismProperty.of_isPullback H.flip inferInstance
  have : IsOpenImmersion iU := MorphismProperty.of_isPullback H inferInstance
  ext x
  have : iU ''ᵁ f' ⁻¹ᵁ W = f ⁻¹ᵁ iV ''ᵁ W :=
    IsOpenImmersion.image_preimage_eq_preimage_image_of_isPullback H W
  let e : Γ(X, f ⁻¹ᵁ iV ''ᵁ W) ≅ Γ(U, f' ⁻¹ᵁ W) :=
    X.presheaf.mapIso (eqToIso this).op ≪≫ iU.appIso _
  have : (iV.appIso W).inv ≫ f.app _ = f'.app W ≫ e.inv := by
    rw [Iso.inv_comp_eq, ← Category.assoc, Iso.eq_comp_inv]
    simp only [Scheme.Hom.app_eq_appLE, Iso.trans_hom, Functor.mapIso_hom, Iso.op_hom, eqToIso.hom,
      eqToHom_op, Scheme.Hom.appIso_hom', Scheme.Hom.map_appLE, e, Scheme.Hom.appLE_comp_appLE, H.w]
  simp only [Scheme.Hom.ker_apply, RingHom.mem_ker, Ideal.mem_comap, ← RingHom.comp_apply,
    ← CommRingCat.hom_comp, this]
  simpa using (map_eq_zero_iff _ (ConcreteCategory.bijective_of_isIso e.inv).1).symm

lemma Hom.support_ker (f : X ⟶ Y) [QuasiCompact f] :
    f.ker.support = closure (Set.range f) := by
  apply subset_antisymm
  · wlog hY : ∃ S, Y = Spec S
    · intro x hx
      let 𝒰 := Y.affineCover
      obtain ⟨i, x, rfl⟩ := 𝒰.exists_eq x
      have inst : QuasiCompact (𝒰.pullbackHom f i) :=
        MorphismProperty.pullback_snd _ _ inferInstance
      have := this (𝒰.pullbackHom f i) ⟨_, rfl⟩
        ((coe_support_inter _ ⟨⊤, isAffineOpen_top _⟩).ge ⟨?_, Set.mem_univ x⟩).1
      · have := image_closure_subset_closure_image (f := 𝒰.f i)
          (𝒰.f i).continuous (Set.mem_image_of_mem _ this)
        rw [← Set.range_comp, ← TopCat.coe_comp, ← Scheme.Hom.comp_base, 𝒰.pullbackHom_map] at this
        exact closure_mono (Set.range_comp_subset_range _ _) this
      · rw [← (𝒰.f i).isOpenEmbedding.injective.mem_set_image, Scheme.image_zeroLocus,
          ker_ideal_of_isPullback_of_isOpenImmersion f (𝒰.pullbackHom f i)
            ((𝒰.pullback₁ f).f i) (𝒰.f i),
          Ideal.coe_comap, Set.image_preimage_eq]
        · exact ⟨((coe_support_inter _ _).le ⟨hx, by simp⟩).1, ⟨_, rfl⟩⟩
        · exact (ConcreteCategory.bijective_of_isIso ((𝒰.f i).appIso ⊤).inv).2
        · exact (IsPullback.of_hasPullback _ _).flip
    obtain ⟨S, rfl⟩ := hY
    wlog hX : ∃ R, X = Spec R generalizing X S
    · intro x hx
      have inst : CompactSpace X := HasAffineProperty.iff_of_isAffine.mp ‹QuasiCompact f›
      let 𝒰 := X.affineCover.finiteSubcover
      obtain ⟨_, ⟨i, rfl⟩, hx⟩ := (f.iUnion_support_ker_openCover_map_comp 𝒰).ge hx
      have inst : QuasiCompact (𝒰.f i ≫ f) := HasAffineProperty.iff_of_isAffine.mpr
        (by change CompactSpace (Spec _); infer_instance)
      exact closure_mono (Set.range_comp_subset_range _ _) (this S (𝒰.f i ≫ f) ⟨_, rfl⟩ hx)
    obtain ⟨R, rfl⟩ := hX
    obtain ⟨φ, rfl⟩ := Spec.map_surjective f
    rw [ker_of_isAffine, coe_support_ofIdealTop, Spec_zeroLocus, ← Ideal.coe_comap,
      RingHom.comap_ker, ← PrimeSpectrum.closure_range_comap, ← CommRingCat.hom_comp,
      ← Scheme.ΓSpecIso_inv_naturality]
    simp only [CommRingCat.hom_comp, PrimeSpectrum.comap_comp]
    exact closure_mono (Set.range_comp_subset_range _ (Spec.map φ))
  · rw [(support _).isClosed.closure_subset_iff]
    exact f.range_subset_ker_support

/-- The functor taking a morphism into `Y` to its kernel as an ideal sheaf on `Y`. -/
@[simps]
def kerFunctor (Y : Scheme.{u}) : (Over Y)ᵒᵖ ⥤ IdealSheafData Y where
  obj f := f.unop.hom.ker
  map {f g} hfg := homOfLE <| by simpa only [Functor.id_obj, Functor.const_obj_obj,
    OrderDual.toDual_le_toDual, ← Over.w hfg.unop] using hfg.unop.left.le_ker_comp f.unop.hom
  map_id _ := Subsingleton.elim _ _
  map_comp _ _ := Subsingleton.elim _ _

variable (X) in
@[simp]
lemma ker_toSpecΓ [CompactSpace X] : X.toSpecΓ.ker = ⊥ := by
<<<<<<< HEAD
  have : QuasiCompact X.toSpecΓ := (quasiCompact_over_affine_iff _).mpr ‹_›
=======
>>>>>>> bfbfe1fa
  apply IdealSheafData.ext_of_isAffine
  simpa using RingHom.ker_coe_equiv (ΓSpecIso Γ(X, ⊤)).commRingCatIsoToRingEquiv

end ker

end Scheme

end AlgebraicGeometry<|MERGE_RESOLUTION|>--- conflicted
+++ resolved
@@ -774,10 +774,6 @@
 variable (X) in
 @[simp]
 lemma ker_toSpecΓ [CompactSpace X] : X.toSpecΓ.ker = ⊥ := by
-<<<<<<< HEAD
-  have : QuasiCompact X.toSpecΓ := (quasiCompact_over_affine_iff _).mpr ‹_›
-=======
->>>>>>> bfbfe1fa
   apply IdealSheafData.ext_of_isAffine
   simpa using RingHom.ker_coe_equiv (ΓSpecIso Γ(X, ⊤)).commRingCatIsoToRingEquiv
 
