--- conflicted
+++ resolved
@@ -770,10 +770,6 @@
 variable (X) in
 @[simp]
 lemma ker_toSpecΓ [CompactSpace X] : X.toSpecΓ.ker = ⊥ := by
-<<<<<<< HEAD
-  have : QuasiCompact X.toSpecΓ := (quasiCompact_over_affine_iff _).mpr ‹_›
-=======
->>>>>>> 0a7fab8b
   apply IdealSheafData.ext_of_isAffine
   simpa using RingHom.ker_coe_equiv (ΓSpecIso Γ(X, ⊤)).commRingCatIsoToRingEquiv
 
