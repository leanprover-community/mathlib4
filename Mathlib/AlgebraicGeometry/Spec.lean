/-
Copyright (c) 2020 Scott Morrison. All rights reserved.
Released under Apache 2.0 license as described in the file LICENSE.
Authors: Scott Morrison, Justus Springer
-/
import Mathlib.Geometry.RingedSpace.LocallyRingedSpace
import Mathlib.AlgebraicGeometry.StructureSheaf
import Mathlib.RingTheory.Localization.LocalizationLocalization
import Mathlib.Topology.Sheaves.SheafCondition.Sites
import Mathlib.Topology.Sheaves.Functors
import Mathlib.Algebra.Module.LocalizedModule

#align_import algebraic_geometry.Spec from "leanprover-community/mathlib"@"f0c8bf9245297a541f468be517f1bde6195105e9"

/-!
# $Spec$ as a functor to locally ringed spaces.

We define the functor $Spec$ from commutative rings to locally ringed spaces.

## Implementation notes

We define $Spec$ in three consecutive steps, each with more structure than the last:

1. `Spec.toTop`, valued in the category of topological spaces,
2. `Spec.toSheafedSpace`, valued in the category of sheafed spaces and
3. `Spec.toLocallyRingedSpace`, valued in the category of locally ringed spaces.

Additionally, we provide `Spec.toPresheafedSpace` as a composition of `Spec.toSheafedSpace` with
a forgetful functor.

## Related results

The adjunction `Γ ⊣ Spec` is constructed in `Mathlib/AlgebraicGeometry/GammaSpecAdjunction.lean`.

-/


-- Explicit universe annotations were used in this file to improve perfomance #12737

noncomputable section

universe u v

namespace AlgebraicGeometry

open Opposite

open CategoryTheory

open StructureSheaf

open Spec (structureSheaf)

/-- The spectrum of a commutative ring, as a topological space.
-/
def Spec.topObj (R : CommRingCat.{u}) : TopCat :=
  TopCat.of (PrimeSpectrum R)
set_option linter.uppercaseLean3 false in
#align algebraic_geometry.Spec.Top_obj AlgebraicGeometry.Spec.topObj

@[simp] theorem Spec.topObj_forget {R} : (forget TopCat).obj (Spec.topObj R) = PrimeSpectrum R :=
  rfl

/-- The induced map of a ring homomorphism on the ring spectra, as a morphism of topological spaces.
-/
def Spec.topMap {R S : CommRingCat.{u}} (f : R ⟶ S) : Spec.topObj S ⟶ Spec.topObj R :=
  PrimeSpectrum.comap f
set_option linter.uppercaseLean3 false in
#align algebraic_geometry.Spec.Top_map AlgebraicGeometry.Spec.topMap

@[simp]
theorem Spec.topMap_id (R : CommRingCat.{u}) : Spec.topMap (𝟙 R) = 𝟙 (Spec.topObj R) :=
  rfl
set_option linter.uppercaseLean3 false in
#align algebraic_geometry.Spec.Top_map_id AlgebraicGeometry.Spec.topMap_id

@[simp]
theorem Spec.topMap_comp {R S T : CommRingCat.{u}} (f : R ⟶ S) (g : S ⟶ T) :
    Spec.topMap (f ≫ g) = Spec.topMap g ≫ Spec.topMap f :=
  rfl
set_option linter.uppercaseLean3 false in
#align algebraic_geometry.Spec.Top_map_comp AlgebraicGeometry.Spec.topMap_comp

-- Porting note: `simps!` generate some garbage lemmas, so choose manually,
-- if more is needed, add them here
/-- The spectrum, as a contravariant functor from commutative rings to topological spaces.
-/
@[simps! obj map]
def Spec.toTop : CommRingCat.{u}ᵒᵖ ⥤ TopCat where
  obj R := Spec.topObj (unop R)
  map {R S} f := Spec.topMap f.unop
<<<<<<< HEAD
  map_id R := by dsimp
  map_comp {R S T} f g := by dsimp [Spec.topMap_comp]
=======
>>>>>>> c187e36a
set_option linter.uppercaseLean3 false in
#align algebraic_geometry.Spec.to_Top AlgebraicGeometry.Spec.toTop

/-- The spectrum of a commutative ring, as a `SheafedSpace`.
-/
@[simps]
def Spec.sheafedSpaceObj (R : CommRingCat.{u}) : SheafedSpace CommRingCat where
  carrier := Spec.topObj R
  presheaf := (structureSheaf R).1
  IsSheaf := (structureSheaf R).2
set_option linter.uppercaseLean3 false in
#align algebraic_geometry.Spec.SheafedSpace_obj AlgebraicGeometry.Spec.sheafedSpaceObj

/-- The induced map of a ring homomorphism on the ring spectra, as a morphism of sheafed spaces.
-/
@[simps]
def Spec.sheafedSpaceMap {R S : CommRingCat.{u}} (f : R ⟶ S) :
    Spec.sheafedSpaceObj S ⟶ Spec.sheafedSpaceObj R where
  base := Spec.topMap f
  c :=
    { app := fun U =>
        comap f (unop U) ((TopologicalSpace.Opens.map (Spec.topMap f)).obj (unop U)) fun _ => id
      naturality := fun {_ _} _ => RingHom.ext fun _ => Subtype.eq <| funext fun _ => rfl }
set_option linter.uppercaseLean3 false in
#align algebraic_geometry.Spec.SheafedSpace_map AlgebraicGeometry.Spec.sheafedSpaceMap

@[simp]
theorem Spec.sheafedSpaceMap_id {R : CommRingCat.{u}} :
    Spec.sheafedSpaceMap (𝟙 R) = 𝟙 (Spec.sheafedSpaceObj R) :=
  AlgebraicGeometry.PresheafedSpace.Hom.ext _ _ (Spec.topMap_id R) <| by
    ext
    dsimp
<<<<<<< HEAD
    erw [PresheafedSpace.id_c_app, comap_id] <;> simp; rfl
=======
    erw [comap_id (by simp)]
    simp
>>>>>>> c187e36a
set_option linter.uppercaseLean3 false in
#align algebraic_geometry.Spec.SheafedSpace_map_id AlgebraicGeometry.Spec.sheafedSpaceMap_id

theorem Spec.sheafedSpaceMap_comp {R S T : CommRingCat.{u}} (f : R ⟶ S) (g : S ⟶ T) :
    Spec.sheafedSpaceMap (f ≫ g) = Spec.sheafedSpaceMap g ≫ Spec.sheafedSpaceMap f :=
  AlgebraicGeometry.PresheafedSpace.Hom.ext _ _ (Spec.topMap_comp f g) <| by
    ext
    -- Porting note: was one liner
    -- `dsimp, rw category_theory.functor.map_id, rw category.comp_id, erw comap_comp f g, refl`
    rw [NatTrans.comp_app, sheafedSpaceMap_c_app, whiskerRight_app, eqToHom_refl]
    erw [(sheafedSpaceObj T).presheaf.map_id, Category.comp_id, comap_comp]
    rfl
set_option linter.uppercaseLean3 false in
#align algebraic_geometry.Spec.SheafedSpace_map_comp AlgebraicGeometry.Spec.sheafedSpaceMap_comp

/-- Spec, as a contravariant functor from commutative rings to sheafed spaces.
-/
@[simps]
def Spec.toSheafedSpace : CommRingCat.{u}ᵒᵖ ⥤ SheafedSpace CommRingCat where
  obj R := Spec.sheafedSpaceObj (unop R)
  map f := Spec.sheafedSpaceMap f.unop
  map_id R := by dsimp; rw [Spec.sheafedSpaceMap_id]
  map_comp f g := by dsimp; rw [Spec.sheafedSpaceMap_comp]
set_option linter.uppercaseLean3 false in
#align algebraic_geometry.Spec.to_SheafedSpace AlgebraicGeometry.Spec.toSheafedSpace

/-- Spec, as a contravariant functor from commutative rings to presheafed spaces.
-/
def Spec.toPresheafedSpace : CommRingCat.{u}ᵒᵖ ⥤ PresheafedSpace CommRingCat :=
  Spec.toSheafedSpace ⋙ SheafedSpace.forgetToPresheafedSpace
set_option linter.uppercaseLean3 false in
#align algebraic_geometry.Spec.to_PresheafedSpace AlgebraicGeometry.Spec.toPresheafedSpace

@[simp]
theorem Spec.toPresheafedSpace_obj (R : CommRingCat.{u}ᵒᵖ) :
    Spec.toPresheafedSpace.obj R = (Spec.sheafedSpaceObj (unop R)).toPresheafedSpace :=
  rfl
set_option linter.uppercaseLean3 false in
#align algebraic_geometry.Spec.to_PresheafedSpace_obj AlgebraicGeometry.Spec.toPresheafedSpace_obj

theorem Spec.toPresheafedSpace_obj_op (R : CommRingCat.{u}) :
    Spec.toPresheafedSpace.obj (op R) = (Spec.sheafedSpaceObj R).toPresheafedSpace :=
  rfl
set_option linter.uppercaseLean3 false in
#align algebraic_geometry.Spec.to_PresheafedSpace_obj_op AlgebraicGeometry.Spec.toPresheafedSpace_obj_op

@[simp]
theorem Spec.toPresheafedSpace_map (R S : CommRingCat.{u}ᵒᵖ) (f : R ⟶ S) :
    Spec.toPresheafedSpace.map f = Spec.sheafedSpaceMap f.unop :=
  rfl
set_option linter.uppercaseLean3 false in
#align algebraic_geometry.Spec.to_PresheafedSpace_map AlgebraicGeometry.Spec.toPresheafedSpace_map

theorem Spec.toPresheafedSpace_map_op (R S : CommRingCat.{u}) (f : R ⟶ S) :
    Spec.toPresheafedSpace.map f.op = Spec.sheafedSpaceMap f :=
  rfl
set_option linter.uppercaseLean3 false in
#align algebraic_geometry.Spec.to_PresheafedSpace_map_op AlgebraicGeometry.Spec.toPresheafedSpace_map_op

theorem Spec.basicOpen_hom_ext {X : RingedSpace.{u}} {R : CommRingCat.{u}}
    {α β : X ⟶ Spec.sheafedSpaceObj R} (w : α.base = β.base)
    (h : ∀ r : R,
      let U := PrimeSpectrum.basicOpen r
      (toOpen R U ≫ α.c.app (op U)) ≫ X.presheaf.map (eqToHom (by rw [w])) =
        toOpen R U ≫ β.c.app (op U)) :
    α = β := by
  ext : 1
  · exact w
  · apply
      ((TopCat.Sheaf.pushforward _ β.base).obj X.sheaf).hom_ext _ PrimeSpectrum.isBasis_basic_opens
    intro r
    apply (StructureSheaf.to_basicOpen_epi R r).1
    simpa using h r
set_option linter.uppercaseLean3 false in
#align algebraic_geometry.Spec.basic_open_hom_ext AlgebraicGeometry.Spec.basicOpen_hom_ext

-- Porting note: `simps!` generate some garbage lemmas, so choose manually,
-- if more is needed, add them here
/-- The spectrum of a commutative ring, as a `LocallyRingedSpace`.
-/
@[simps! toSheafedSpace]
def Spec.locallyRingedSpaceObj (R : CommRingCat.{u}) : LocallyRingedSpace :=
  { Spec.sheafedSpaceObj R with
    localRing := fun x =>
      RingEquiv.localRing (A := Localization.AtPrime x.asIdeal)
        (Iso.commRingCatIsoToRingEquiv <| stalkIso R x).symm }
set_option linter.uppercaseLean3 false in
#align algebraic_geometry.Spec.LocallyRingedSpace_obj AlgebraicGeometry.Spec.locallyRingedSpaceObj

@[elementwise]
theorem stalkMap_toStalk {R S : CommRingCat.{u}} (f : R ⟶ S) (p : PrimeSpectrum S) :
    toStalk R (PrimeSpectrum.comap f p) ≫ PresheafedSpace.stalkMap (Spec.sheafedSpaceMap f) p =
      f ≫ toStalk S p := by
  erw [← toOpen_germ S ⊤ ⟨p, trivial⟩, ← toOpen_germ R ⊤ ⟨PrimeSpectrum.comap f p, trivial⟩,
    Category.assoc, PresheafedSpace.stalkMap_germ (Spec.sheafedSpaceMap f) ⊤ ⟨p, trivial⟩,
    Spec.sheafedSpaceMap_c_app, toOpen_comp_comap_assoc]
  rfl
set_option linter.uppercaseLean3 false in
#align algebraic_geometry.stalk_map_to_stalk AlgebraicGeometry.stalkMap_toStalk

/-- Under the isomorphisms `stalkIso`, the map `stalkMap (Spec.sheafedSpaceMap f) p` corresponds
to the induced local ring homomorphism `Localization.localRingHom`.
-/
@[elementwise]
theorem localRingHom_comp_stalkIso {R S : CommRingCat.{u}} (f : R ⟶ S) (p : PrimeSpectrum S) :
    (stalkIso R (PrimeSpectrum.comap f p)).hom ≫
        @CategoryStruct.comp _ _
          (CommRingCat.of (Localization.AtPrime (PrimeSpectrum.comap f p).asIdeal))
          (CommRingCat.of (Localization.AtPrime p.asIdeal)) _
          (Localization.localRingHom (PrimeSpectrum.comap f p).asIdeal p.asIdeal f rfl)
          (stalkIso S p).inv =
      PresheafedSpace.stalkMap (Spec.sheafedSpaceMap f) p :=
  (stalkIso R (PrimeSpectrum.comap f p)).eq_inv_comp.mp <|
    (stalkIso S p).comp_inv_eq.mpr <|
      Localization.localRingHom_unique _ _ _ _ fun x => by
        -- This used to be `rw`, but we need `erw` after leanprover/lean4#2644 and #8386
        rw [stalkIso_hom, stalkIso_inv]
        erw [comp_apply, comp_apply, localizationToStalk_of, stalkMap_toStalk_apply f p x,
            stalkToFiberRingHom_toStalk]
set_option linter.uppercaseLean3 false in
#align algebraic_geometry.local_ring_hom_comp_stalk_iso AlgebraicGeometry.localRingHom_comp_stalkIso

set_option backward.isDefEq.lazyWhnfCore false in -- See https://github.com/leanprover-community/mathlib4/issues/12534
/--
The induced map of a ring homomorphism on the prime spectra, as a morphism of locally ringed spaces.
-/
@[simps]
def Spec.locallyRingedSpaceMap {R S : CommRingCat.{u}} (f : R ⟶ S) :
    Spec.locallyRingedSpaceObj S ⟶ Spec.locallyRingedSpaceObj R :=
  LocallyRingedSpace.Hom.mk (Spec.sheafedSpaceMap f) fun p =>
    IsLocalRingHom.mk fun a ha => by
      -- Here, we are showing that the map on prime spectra induced by `f` is really a morphism of
      -- *locally* ringed spaces, i.e. that the induced map on the stalks is a local ring
      -- homomorphism.

      -- Adaptation note: nightly-2024-04-01
      -- It's this `erw` that is blowing up. The implicit arguments differ significantly.
      erw [← localRingHom_comp_stalkIso_apply] at ha
      replace ha := (stalkIso S p).hom.isUnit_map ha
      rw [← comp_apply, show localizationToStalk S p = (stalkIso S p).inv from rfl,
        Iso.inv_hom_id, id_apply] at ha
      -- Porting note: `f` had to be made explicit
      replace ha := IsLocalRingHom.map_nonunit
        (f := (Localization.localRingHom (PrimeSpectrum.comap f p).asIdeal p.asIdeal f _)) _ ha
      convert RingHom.isUnit_map (stalkIso R (PrimeSpectrum.comap f p)).inv ha
      erw [← comp_apply, show stalkToFiberRingHom R _ = (stalkIso _ _).hom from rfl,
        Iso.hom_inv_id, id_apply]
set_option linter.uppercaseLean3 false in
#align algebraic_geometry.Spec.LocallyRingedSpace_map AlgebraicGeometry.Spec.locallyRingedSpaceMap

@[simp]
theorem Spec.locallyRingedSpaceMap_id (R : CommRingCat.{u}) :
    Spec.locallyRingedSpaceMap (𝟙 R) = 𝟙 (Spec.locallyRingedSpaceObj R) :=
  LocallyRingedSpace.Hom.ext _ _ <| by
    rw [Spec.locallyRingedSpaceMap_val, Spec.sheafedSpaceMap_id]; rfl
set_option linter.uppercaseLean3 false in
#align algebraic_geometry.Spec.LocallyRingedSpace_map_id AlgebraicGeometry.Spec.locallyRingedSpaceMap_id

theorem Spec.locallyRingedSpaceMap_comp {R S T : CommRingCat.{u}} (f : R ⟶ S) (g : S ⟶ T) :
    Spec.locallyRingedSpaceMap (f ≫ g) =
      Spec.locallyRingedSpaceMap g ≫ Spec.locallyRingedSpaceMap f :=
  LocallyRingedSpace.Hom.ext _ _ <| by
    rw [Spec.locallyRingedSpaceMap_val, Spec.sheafedSpaceMap_comp]; rfl
set_option linter.uppercaseLean3 false in
#align algebraic_geometry.Spec.LocallyRingedSpace_map_comp AlgebraicGeometry.Spec.locallyRingedSpaceMap_comp

/-- Spec, as a contravariant functor from commutative rings to locally ringed spaces.
-/
@[simps]
def Spec.toLocallyRingedSpace : CommRingCat.{u}ᵒᵖ ⥤ LocallyRingedSpace where
  obj R := Spec.locallyRingedSpaceObj (unop R)
  map f := Spec.locallyRingedSpaceMap f.unop
  map_id R := by dsimp; rw [Spec.locallyRingedSpaceMap_id]
  map_comp f g := by dsimp; rw [Spec.locallyRingedSpaceMap_comp]
set_option linter.uppercaseLean3 false in
#align algebraic_geometry.Spec.to_LocallyRingedSpace AlgebraicGeometry.Spec.toLocallyRingedSpace

section SpecΓ

open AlgebraicGeometry.LocallyRingedSpace

set_option backward.isDefEq.lazyWhnfCore false in -- See https://github.com/leanprover-community/mathlib4/issues/12534
/-- The counit morphism `R ⟶ Γ(Spec R)` given by `AlgebraicGeometry.StructureSheaf.toOpen`.  -/
@[simps!]
def toSpecΓ (R : CommRingCat.{u}) : R ⟶ Γ.obj (op (Spec.toLocallyRingedSpace.obj (op R))) :=
  StructureSheaf.toOpen R ⊤
set_option linter.uppercaseLean3 false in
#align algebraic_geometry.to_Spec_Γ AlgebraicGeometry.toSpecΓ

-- These lemmas have always been bad (#7657), but leanprover/lean4#2644 made `simp` start noticing
attribute [nolint simpNF] AlgebraicGeometry.toSpecΓ_apply_coe

instance isIso_toSpecΓ (R : CommRingCat.{u}) : IsIso (toSpecΓ R) := by
  cases R; apply StructureSheaf.isIso_to_global
set_option linter.uppercaseLean3 false in
#align algebraic_geometry.is_iso_to_Spec_Γ AlgebraicGeometry.isIso_toSpecΓ

@[reassoc]
theorem Spec_Γ_naturality {R S : CommRingCat.{u}} (f : R ⟶ S) :
    f ≫ toSpecΓ S = toSpecΓ R ≫ Γ.map (Spec.toLocallyRingedSpace.map f.op).op := by
  -- Porting note: `ext` failed to pick up one of the three lemmas
  refine RingHom.ext fun x => Subtype.ext <| funext fun x' => ?_; symm;
  apply Localization.localRingHom_to_map
set_option linter.uppercaseLean3 false in
#align algebraic_geometry.Spec_Γ_naturality AlgebraicGeometry.Spec_Γ_naturality

-- Adaptation note: 2024-04-23
-- This `maxHeartbeats` was not previously required.
-- Without the backwards compatibility flag even more is needed.
set_option backward.isDefEq.lazyWhnfCore false in -- See https://github.com/leanprover-community/mathlib4/issues/12534
set_option maxHeartbeats 800000 in
/-- The counit (`SpecΓIdentity.inv.op`) of the adjunction `Γ ⊣ Spec` is an isomorphism. -/
@[simps! hom_app inv_app]
def SpecΓIdentity : Spec.toLocallyRingedSpace.rightOp ⋙ Γ ≅ 𝟭 _ :=
  Iso.symm <| NatIso.ofComponents.{u,u,u+1,u+1} (fun R =>
    -- Porting note: In Lean3, this `IsIso` is synthesized automatically
    letI : IsIso (toSpecΓ R) := StructureSheaf.isIso_to_global _
    asIso (toSpecΓ R)) fun {X Y} f => by convert Spec_Γ_naturality (R := X) (S := Y) f
set_option linter.uppercaseLean3 false in
#align algebraic_geometry.Spec_Γ_identity AlgebraicGeometry.SpecΓIdentity

end SpecΓ

/-- The stalk map of `Spec M⁻¹R ⟶ Spec R` is an iso for each `p : Spec M⁻¹R`. -/
theorem Spec_map_localization_isIso (R : CommRingCat.{u}) (M : Submonoid R)
    (x : PrimeSpectrum (Localization M)) :
    IsIso
      (PresheafedSpace.stalkMap
        (Spec.toPresheafedSpace.map (CommRingCat.ofHom (algebraMap R (Localization M))).op) x) := by
  erw [← localRingHom_comp_stalkIso]
  -- Porting note: replaced `apply (config := { instances := false })`.
  -- See https://github.com/leanprover/lean4/issues/2273
  refine @IsIso.comp_isIso _ _ _ _ _ _ _ _ (?_)
  refine @IsIso.comp_isIso _ _ _ _ _ _ _ (?_) _
  /- I do not know why this is defeq to the goal, but I'm happy to accept that it is. -/
  show
    IsIso (IsLocalization.localizationLocalizationAtPrimeIsoLocalization M
      x.asIdeal).toRingEquiv.toCommRingCatIso.hom
  infer_instance
set_option linter.uppercaseLean3 false in
#align algebraic_geometry.Spec_map_localization_is_iso AlgebraicGeometry.Spec_map_localization_isIso

namespace StructureSheaf

variable {R S : CommRingCat.{u}} (f : R ⟶ S) (p : PrimeSpectrum R)

/-- For an algebra `f : R →+* S`, this is the ring homomorphism `S →+* (f∗ 𝒪ₛ)ₚ` for a `p : Spec R`.
This is shown to be the localization at `p` in `isLocalizedModule_toPushforwardStalkAlgHom`.
-/
def toPushforwardStalk : S ⟶ (Spec.topMap f _* (structureSheaf S).1).stalk p :=
  StructureSheaf.toOpen S ⊤ ≫
    @TopCat.Presheaf.germ _ _ _ _ (Spec.topMap f _* (structureSheaf S).1) ⊤ ⟨p, trivial⟩
set_option linter.uppercaseLean3 false in
#align algebraic_geometry.structure_sheaf.to_pushforward_stalk AlgebraicGeometry.StructureSheaf.toPushforwardStalk

@[reassoc]
theorem toPushforwardStalk_comp :
    f ≫ StructureSheaf.toPushforwardStalk f p =
      StructureSheaf.toStalk R p ≫
        (TopCat.Presheaf.stalkFunctor _ _).map (Spec.sheafedSpaceMap f).c := by
  rw [StructureSheaf.toStalk]
  erw [Category.assoc]
  rw [TopCat.Presheaf.stalkFunctor_map_germ]
  exact Spec_Γ_naturality_assoc f _
set_option linter.uppercaseLean3 false in
#align algebraic_geometry.structure_sheaf.to_pushforward_stalk_comp AlgebraicGeometry.StructureSheaf.toPushforwardStalk_comp

instance : Algebra R ((Spec.topMap f _* (structureSheaf S).1).stalk p) :=
  (f ≫ StructureSheaf.toPushforwardStalk f p).toAlgebra

theorem algebraMap_pushforward_stalk :
    algebraMap R ((Spec.topMap f _* (structureSheaf S).1).stalk p) =
      f ≫ StructureSheaf.toPushforwardStalk f p :=
  rfl
set_option linter.uppercaseLean3 false in
#align algebraic_geometry.structure_sheaf.algebra_map_pushforward_stalk AlgebraicGeometry.StructureSheaf.algebraMap_pushforward_stalk

variable (R S)
variable [Algebra R S]

/--
This is the `AlgHom` version of `toPushforwardStalk`, which is the map `S ⟶ (f∗ 𝒪ₛ)ₚ` for some
algebra `R ⟶ S` and some `p : Spec R`.
-/
@[simps!]
def toPushforwardStalkAlgHom :
    S →ₐ[R] (Spec.topMap (algebraMap R S) _* (structureSheaf S).1).stalk p :=
  { StructureSheaf.toPushforwardStalk (algebraMap R S) p with commutes' := fun _ => rfl }
set_option linter.uppercaseLean3 false in
#align algebraic_geometry.structure_sheaf.to_pushforward_stalk_alg_hom AlgebraicGeometry.StructureSheaf.toPushforwardStalkAlgHom

theorem isLocalizedModule_toPushforwardStalkAlgHom_aux (y) :
    ∃ x : S × p.asIdeal.primeCompl, x.2 • y = toPushforwardStalkAlgHom R S p x.1 := by
  obtain ⟨U, hp, s, e⟩ := TopCat.Presheaf.germ_exist
    -- Porting note: originally the first variable does not need to be explicit
    (Spec.topMap (algebraMap ↑R ↑S) _* (structureSheaf S).val) _ y
  obtain ⟨_, ⟨r, rfl⟩, hpr : p ∈ PrimeSpectrum.basicOpen r, hrU : PrimeSpectrum.basicOpen r ≤ U⟩ :=
    PrimeSpectrum.isTopologicalBasis_basic_opens.exists_subset_of_mem_open (show p ∈ U from hp) U.2
  change PrimeSpectrum.basicOpen r ≤ U at hrU
  replace e :=
    ((Spec.topMap (algebraMap R S) _* (structureSheaf S).1).germ_res_apply (homOfLE hrU)
          ⟨p, hpr⟩ _).trans e
  set s' := (Spec.topMap (algebraMap R S) _* (structureSheaf S).1).map (homOfLE hrU).op s with h
  replace e : ((Spec.topMap (algebraMap R S) _* (structureSheaf S).val).germ ⟨p, hpr⟩) s' = y := by
    rw [h]; exact e
  clear_value s'; clear! U
  obtain ⟨⟨s, ⟨_, n, rfl⟩⟩, hsn⟩ :=
    @IsLocalization.surj _ _ _ _ _ _
      (StructureSheaf.IsLocalization.to_basicOpen S <| algebraMap R S r) s'
  refine ⟨⟨s, ⟨r, hpr⟩ ^ n⟩, ?_⟩
  rw [Submonoid.smul_def, Algebra.smul_def, algebraMap_pushforward_stalk, toPushforwardStalk,
    comp_apply, comp_apply]
  iterate 2
    erw [← (Spec.topMap (algebraMap R S) _* (structureSheaf S).1).germ_res_apply (homOfLE le_top)
      ⟨p, hpr⟩]
  rw [← e]
  -- Porting note: without this `change`, Lean doesn't know how to rewrite `map_mul`
  let f := TopCat.Presheaf.germ (Spec.topMap (algebraMap R S) _* (structureSheaf S).val) ⟨p, hpr⟩
  change f _ * f _ = f _
  rw [← map_mul, mul_comm]
  dsimp only [Subtype.coe_mk] at hsn
  rw [← map_pow (algebraMap R S)] at hsn
  congr 1
set_option linter.uppercaseLean3 false in
#align algebraic_geometry.structure_sheaf.is_localized_module_to_pushforward_stalk_alg_hom_aux AlgebraicGeometry.StructureSheaf.isLocalizedModule_toPushforwardStalkAlgHom_aux

instance isLocalizedModule_toPushforwardStalkAlgHom :
    IsLocalizedModule p.asIdeal.primeCompl (toPushforwardStalkAlgHom R S p).toLinearMap := by
  apply IsLocalizedModule.mkOfAlgebra
  · intro x hx; rw [algebraMap_pushforward_stalk, toPushforwardStalk_comp]
    change IsUnit ((TopCat.Presheaf.stalkFunctor CommRingCat p).map
      (Spec.sheafedSpaceMap (algebraMap ↑R ↑S)).c _)
    exact (IsLocalization.map_units ((structureSheaf R).presheaf.stalk p) ⟨x, hx⟩).map _
  · apply isLocalizedModule_toPushforwardStalkAlgHom_aux
  · intro x hx
    rw [toPushforwardStalkAlgHom_apply, ← (toPushforwardStalk (algebraMap R S) p).map_zero,
      toPushforwardStalk] at hx
    -- Porting note: this `change` is manually rewriting `comp_apply`
    change _ = (TopCat.Presheaf.germ (Spec.topMap (algebraMap ↑R ↑S) _* (structureSheaf ↑S).val)
      (⟨p, trivial⟩ : (⊤ : TopologicalSpace.Opens (PrimeSpectrum R))) (toOpen S ⊤ 0)) at hx
    rw [map_zero] at hx
    change (forget CommRingCat).map _ _ = (forget _).map _ _ at hx
    obtain ⟨U, hpU, i₁, i₂, e⟩ := TopCat.Presheaf.germ_eq _ _ _ _ _ _ hx
    obtain ⟨_, ⟨r, rfl⟩, hpr, hrU⟩ :=
      PrimeSpectrum.isTopologicalBasis_basic_opens.exists_subset_of_mem_open (show p ∈ U.1 from hpU)
        U.2
    change PrimeSpectrum.basicOpen r ≤ U at hrU
    apply_fun (Spec.topMap (algebraMap R S) _* (structureSheaf S).1).map (homOfLE hrU).op at e
    simp only [TopCat.Presheaf.pushforwardObj_map, Functor.op_map, map_zero, ← comp_apply,
      toOpen_res] at e
    have : toOpen S (PrimeSpectrum.basicOpen <| algebraMap R S r) x = 0 := by
      refine Eq.trans ?_ e; rfl
    have :=
      (@IsLocalization.mk'_one _ _ _ _ _ _
            (StructureSheaf.IsLocalization.to_basicOpen S <| algebraMap R S r) x).trans
        this
    obtain ⟨⟨_, n, rfl⟩, e⟩ := (IsLocalization.mk'_eq_zero_iff _ _).mp this
    refine ⟨⟨r, hpr⟩ ^ n, ?_⟩
    rw [Submonoid.smul_def, Algebra.smul_def]
    -- Porting note: manually rewrite `Submonoid.coe_pow`
    change (algebraMap R S) (r ^ n) * x = 0
    rw [map_pow]
    exact e
set_option linter.uppercaseLean3 false in
#align algebraic_geometry.structure_sheaf.is_localized_module_to_pushforward_stalk_alg_hom AlgebraicGeometry.StructureSheaf.isLocalizedModule_toPushforwardStalkAlgHom

end StructureSheaf

end AlgebraicGeometry<|MERGE_RESOLUTION|>--- conflicted
+++ resolved
@@ -89,11 +89,6 @@
 def Spec.toTop : CommRingCat.{u}ᵒᵖ ⥤ TopCat where
   obj R := Spec.topObj (unop R)
   map {R S} f := Spec.topMap f.unop
-<<<<<<< HEAD
-  map_id R := by dsimp
-  map_comp {R S T} f g := by dsimp [Spec.topMap_comp]
-=======
->>>>>>> c187e36a
 set_option linter.uppercaseLean3 false in
 #align algebraic_geometry.Spec.to_Top AlgebraicGeometry.Spec.toTop
 
@@ -126,12 +121,8 @@
   AlgebraicGeometry.PresheafedSpace.Hom.ext _ _ (Spec.topMap_id R) <| by
     ext
     dsimp
-<<<<<<< HEAD
-    erw [PresheafedSpace.id_c_app, comap_id] <;> simp; rfl
-=======
     erw [comap_id (by simp)]
     simp
->>>>>>> c187e36a
 set_option linter.uppercaseLean3 false in
 #align algebraic_geometry.Spec.SheafedSpace_map_id AlgebraicGeometry.Spec.sheafedSpaceMap_id
 
