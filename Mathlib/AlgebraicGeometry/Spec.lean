--- conflicted
+++ resolved
@@ -247,21 +247,13 @@
 @[simp]
 theorem Spec.locallyRingedSpaceMap_id (R : CommRingCat.{u}) :
     Spec.locallyRingedSpaceMap (𝟙 R) = 𝟙 (Spec.locallyRingedSpaceObj R) :=
-<<<<<<< HEAD
   LocallyRingedSpace.Hom.ext' _ _ <| by
-=======
-  LocallyRingedSpace.Hom.ext <| by
->>>>>>> d369bba5
     rw [Spec.locallyRingedSpaceMap_val, Spec.sheafedSpaceMap_id]; rfl
 
 theorem Spec.locallyRingedSpaceMap_comp {R S T : CommRingCat.{u}} (f : R ⟶ S) (g : S ⟶ T) :
     Spec.locallyRingedSpaceMap (f ≫ g) =
       Spec.locallyRingedSpaceMap g ≫ Spec.locallyRingedSpaceMap f :=
-<<<<<<< HEAD
   LocallyRingedSpace.Hom.ext' _ _ <| by
-=======
-  LocallyRingedSpace.Hom.ext <| by
->>>>>>> d369bba5
     rw [Spec.locallyRingedSpaceMap_val, Spec.sheafedSpaceMap_comp]; rfl
 
 /-- Spec, as a contravariant functor from commutative rings to locally ringed spaces.
