--- conflicted
+++ resolved
@@ -117,11 +117,7 @@
   · ext
     -- Porting note: was one liner
     -- `dsimp, rw category_theory.functor.map_id, rw category.comp_id, erw comap_comp f g, refl`
-<<<<<<< HEAD
-    rw [NatTrans.comp_app, sheafedSpaceMap_hom_c_app, whiskerRight_app, eqToHom_refl]
-=======
     rw [NatTrans.comp_app, sheafedSpaceMap_c_app, Functor.whiskerRight_app, eqToHom_refl]
->>>>>>> 1c779427
     erw [(sheafedSpaceObj T).presheaf.map_id]
     dsimp only [CommRingCat.hom_comp, RingHom.coe_comp, Function.comp_apply]
     rw [comap_comp]
