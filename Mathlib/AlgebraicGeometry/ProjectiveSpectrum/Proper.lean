/-
Copyright (c) 2024 Andrew Yang. All rights reserved.
Released under Apache 2.0 license as described in the file LICENSE.
Authors: Patience Ablett, Kevin Buzzard, Harald Carlens, Wayne Ng Kwing King, Michael Schlößer,
  Justus Springer, Andrew Yang, Jujian Zhang
-/
import Mathlib.Algebra.Order.BigOperators.Ring.Finset
import Mathlib.AlgebraicGeometry.ProjectiveSpectrum.Basic
import Mathlib.AlgebraicGeometry.ValuativeCriterion

/-!
# Properness of `Proj A`

We show that `Proj 𝒜` is proper over `Spec 𝒜₀`.

## Notes
This contribution was created as part of the Durham Computational Algebraic Geometry Workshop

-/

namespace AlgebraicGeometry.Proj

variable {σ A : Type*}
variable [CommRing A] [SetLike σ A] [AddSubgroupClass σ A]
variable (𝒜 : ℕ → σ)
variable [GradedRing 𝒜]

open Scheme CategoryTheory Limits pullback HomogeneousLocalization

section IsSeparated

lemma lift_awayMapₐ_awayMapₐ_surjective {d e : ℕ} {f : A} (hf : f ∈ 𝒜 d)
    {g : A} (hg : g ∈ 𝒜 e) {x : A} (hx : x = f * g) (hd : 0 < d) :
    Function.Surjective
      (Algebra.TensorProduct.lift (awayMapₐ 𝒜 hg hx) (awayMapₐ 𝒜 hf (hx.trans (mul_comm _ _)))
        (fun _ _ ↦ .all _ _)) := by
  intro z
  obtain ⟨⟨n, ⟨a, ha⟩, ⟨b, hb'⟩, ⟨j, (rfl : _ = b)⟩⟩, rfl⟩ := mk_surjective z
  by_cases hfg : (f * g) ^ j = 0
  · use 0
    have := HomogeneousLocalization.subsingleton 𝒜 (x := Submonoid.powers x) ⟨j, hx ▸ hfg⟩
    exact this.elim _ _
  have : n = j * (d + e) := by
    apply DirectSum.degree_eq_of_mem_mem 𝒜 hb'
    convert SetLike.pow_mem_graded _ _ using 2
    · infer_instance
    · exact hx ▸ SetLike.mul_mem_graded hf hg
    · exact hx ▸ hfg
  let x0 : NumDenSameDeg 𝒜 (.powers f) :=
  { deg := j * (d * (e + 1))
    num := ⟨a * g ^ (j * (d - 1)), by
      convert SetLike.mul_mem_graded ha (SetLike.pow_mem_graded _ hg) using 2
      rw [this]
      cases d
      · contradiction
      · simp; ring⟩
    den := ⟨f ^ (j * (e + 1)), by convert SetLike.pow_mem_graded _ hf using 2; ring⟩
    den_mem := ⟨_,rfl⟩ }
  let y0 : NumDenSameDeg 𝒜 (.powers g) :=
  { deg := j * (d * e)
    num := ⟨f ^ (j * e), by convert SetLike.pow_mem_graded _ hf using 2; ring⟩
    den := ⟨g ^ (j * d), by convert SetLike.pow_mem_graded _ hg using 2; ring⟩
    den_mem := ⟨_,rfl⟩ }
  use mk x0 ⊗ₜ mk y0
  ext
  simp only [Algebra.TensorProduct.lift_tmul, awayMapₐ_apply, val_mul,
    val_awayMap_mk, Localization.mk_mul, val_mk, x0, y0]
  rw [Localization.mk_eq_mk_iff, Localization.r_iff_exists]
  use 1
  simp only [OneMemClass.coe_one, one_mul, Submonoid.mk_mul_mk]
  cases d
  · contradiction
  · simp only [hx, add_tsub_cancel_right]
    ring

open TensorProduct in
instance isSeparated : IsSeparated (toSpecZero 𝒜) := by
  refine ⟨IsLocalAtTarget.of_openCover (Pullback.openCoverOfLeftRight
    (affineOpenCover 𝒜).openCover (affineOpenCover 𝒜).openCover _ _) ?_⟩
  intro ⟨i, j⟩
  dsimp [Scheme, Cover.pullbackHom]
  refine (MorphismProperty.cancel_left_of_respectsIso (P := @IsClosedImmersion)
    (f := (pullbackDiagonalMapIdIso ..).inv) _).mp ?_
  let e₁ : pullback ((affineOpenCover 𝒜).f i ≫ toSpecZero 𝒜)
        ((affineOpenCover 𝒜).f j ≫ toSpecZero 𝒜) ≅
<<<<<<< HEAD
        Spec (.of <| TensorProduct (𝒜 0) (Away 𝒜 (i.2 : A)) (Away 𝒜 (j.2 : A))) := by
    refine pullback.congrHom ?_ ?_ ≪≫ pullbackSpecIso (𝒜 0) (Away 𝒜 (i.2 : A)) (Away 𝒜 (j.2 : A))
    · simp [affineOpenCover, openCoverOfIsOpenCover, awayι_toSpecZero]; rfl
    · simp [affineOpenCover, openCoverOfIsOpenCover, awayι_toSpecZero]; rfl
=======
        Spec (.of <| TensorProduct (𝒜 0) (Away 𝒜 i.2) (Away 𝒜 j.2)) := by
    refine pullback.congrHom ?_ ?_ ≪≫ pullbackSpecIso (𝒜 0) (Away 𝒜 i.2) (Away 𝒜 j.2)
    · simp [affineOpenCover, affineOpenCoverOfIrrelevantLESpan, awayι_toSpecZero]; rfl
    · simp [affineOpenCover, affineOpenCoverOfIrrelevantLESpan, awayι_toSpecZero]; rfl
>>>>>>> 1f467e3c
  let e₂ : pullback ((affineOpenCover 𝒜).f i) ((affineOpenCover 𝒜).f j) ≅
        Spec (.of <| Away 𝒜 (i.2 * j.2 : A)) :=
    pullbackAwayιIso 𝒜 _ _ _ _ rfl
  rw [← MorphismProperty.cancel_right_of_respectsIso (P := @IsClosedImmersion) _ e₁.hom,
    ← MorphismProperty.cancel_left_of_respectsIso (P := @IsClosedImmersion) e₂.inv]
  let F : Away 𝒜 i.2.1 ⊗[𝒜 0] Away 𝒜 j.2.1 →+* Away 𝒜 (i.2.1 * j.2.1) :=
    (Algebra.TensorProduct.lift (awayMapₐ 𝒜 j.2.2 rfl) (awayMapₐ 𝒜 i.2.2 (mul_comm _ _))
      (fun _ _ ↦ .all _ _)).toRingHom
  have : Function.Surjective F := lift_awayMapₐ_awayMapₐ_surjective 𝒜 i.2.2 j.2.2 rfl i.1.2
  convert IsClosedImmersion.spec_of_surjective
    (CommRingCat.ofHom (R := Away 𝒜 i.2.1 ⊗[𝒜 0] Away 𝒜 j.2.1) F) this using 1
  rw [← cancel_mono (pullbackSpecIso ..).inv]
  apply pullback.hom_ext
  · simp only [Iso.trans_hom, congrHom_hom, Category.assoc, Iso.hom_inv_id, Category.comp_id,
      limit.lift_π, PullbackCone.mk_pt, PullbackCone.mk_π_app, e₂, e₁,
      pullbackDiagonalMapIdIso_inv_snd_fst, pullbackSpecIso_inv_fst,
      ← Spec.map_comp]
    erw [pullbackAwayιIso_inv_fst]
    congr 1
    ext x : 2
    exact DFunLike.congr_fun (Algebra.TensorProduct.lift_comp_includeLeft
      (awayMapₐ 𝒜 j.2.2 rfl) (awayMapₐ 𝒜 i.2.2 (mul_comm _ _)) (fun _ _ ↦ .all _ _)).symm x
  · simp only [Iso.trans_hom, congrHom_hom, Category.assoc, Iso.hom_inv_id, Category.comp_id,
      limit.lift_π, PullbackCone.mk_pt, PullbackCone.mk_π_app,
      pullbackDiagonalMapIdIso_inv_snd_snd, pullbackSpecIso_inv_snd, ←
      Spec.map_comp, e₂, e₁]
    erw [pullbackAwayιIso_inv_snd]
    congr 1
    ext x : 2
    exact DFunLike.congr_fun (Algebra.TensorProduct.lift_comp_includeRight
      (awayMapₐ 𝒜 j.2.2 rfl) (awayMapₐ 𝒜 i.2.2 (mul_comm _ _)) (fun _ _ ↦ .all _ _)).symm x

@[stacks 01MC]
instance : Scheme.IsSeparated (Proj 𝒜) :=
  (HasAffineProperty.iff_of_isAffine (P := @IsSeparated)).mp (isSeparated 𝒜)

end IsSeparated

section LocallyOfFiniteType

instance [Algebra.FiniteType (𝒜 0) A] : LocallyOfFiniteType (Proj.toSpecZero 𝒜) := by
  obtain ⟨x, hx, hx'⟩ := GradedAlgebra.exists_finset_adjoin_eq_top_and_homogeneous_ne_zero 𝒜
  choose d hd hxd using hx'
  rw [IsLocalAtSource.iff_of_iSup_eq_top (P := @LocallyOfFiniteType) _
    (Proj.iSup_basicOpen_eq_top' 𝒜 (ι := x) (↑) (fun i ↦ ⟨_, hxd _ i.2⟩) (by simpa using hx))]
  intro i
  rw [← MorphismProperty.cancel_left_of_respectsIso (P := @LocallyOfFiniteType)
    (Proj.basicOpenIsoSpec 𝒜 (i : A) (hxd _ i.2) (hd _ i.2).bot_lt).inv, ← Category.assoc,
    ← Proj.awayι, Proj.awayι_toSpecZero, HasRingHomProperty.Spec_iff (P := @LocallyOfFiniteType)]
  exact HomogeneousLocalization.Away.finiteType _ _ (hxd _ i.2)

end LocallyOfFiniteType

section QuasiCompact

instance [Algebra.FiniteType (𝒜 0) A] : QuasiCompact (Proj.toSpecZero 𝒜) := by
  rw [HasAffineProperty.iff_of_isAffine (P := @QuasiCompact)]
  obtain ⟨x, hx, hx'⟩ := GradedAlgebra.exists_finset_adjoin_eq_top_and_homogeneous_ne_zero 𝒜
  choose d hd hxd using hx'
  have H (i : x) : IsCompact (Proj.basicOpen 𝒜 (i : A)).1 := by
    rw [← Proj.opensRange_awayι _ _ (hxd _ i.2) (hd _ i.2).bot_lt]
    exact isCompact_range (Proj.awayι _ _ (hxd _ i.2) (hd _ i.2).bot_lt).continuous
  have := congr($(Proj.iSup_basicOpen_eq_top' 𝒜
    (ι := x) (↑) (fun i ↦ ⟨_, hxd _ i.2⟩) (by simpa using hx)).1)
  simp only [TopologicalSpace.Opens.iSup_mk, TopologicalSpace.Opens.carrier_eq_coe,
    TopologicalSpace.Opens.coe_mk, TopologicalSpace.Opens.coe_top] at this
  rw [← isCompact_univ_iff, ← this]
  exact isCompact_iUnion H

end QuasiCompact

section UniversallyClosed

open ValuationRing in
/--
Let `𝒜` be a graded ring generated over `𝒜₀` by finitely many homogeneous elements.
Suppose we have the following diagram for some homogeneous `x`
with `O` a valuation ring and `K = Frac(O)`.
```
    φ
K ←--- 𝒜_{(x)}
↑       ↑
|       |
|       |
O ←---- 𝒜₀
    φ₀
```
Then there exists a lift `φₗ : 𝒜_{(x₀)} →+* O` for some `x₀`
such that these two diagrams exist and commute.
```
    φ'                      φ'
K ←--- 𝒜_{(x x₀)}       K ←--- 𝒜_{(x x₀)}
↑       ↑                 ↖       ↑
|       |                 φ ⟍     |
|       |                     ⟍   |
O ←---- 𝒜_{(x₀)}                𝒜_{(x)}
    φₗ
```
This is the underlying algebraic statement of the valuative criterion for `Proj 𝒜`.
-/
@[stacks 01MF "algebraic part"]
theorem valuativeCriterion_existence_aux
    {O : Type*} [CommRing O] [IsDomain O] [ValuationRing O]
    {K : Type*} [Field K] [Algebra O K] [IsFractionRing O K]
    (φ₀ : (𝒜 0) →+* O)
    (ι : Type*) [Finite ι] (x : ι → A) (h2 : Algebra.adjoin (𝒜 0) (Set.range x) = ⊤)
    (j : ι) (φ : Away 𝒜 (x j) →+* K)
    (hcomm : (algebraMap O K).comp φ₀ = φ.comp (fromZeroRingHom 𝒜 _))
    (d : ι → ℕ) (hdi : ∀ i, 0 < d i) (hxdi : ∀ i, x i ∈ 𝒜 (d i)) :
    ∃ (j₀ : ι) (φ' : Away 𝒜 (x j * x j₀) →+* K), φ'.comp (awayMap 𝒜 (hxdi j₀) rfl) = φ ∧
      (φ'.comp (awayMap 𝒜 (hxdi j) (mul_comm (x j) (x j₀)))).range ≤ (algebraMap O K).range := by
  classical
  cases nonempty_fintype ι
  let ψ (i : ι) : ValueGroup O K :=
    valuation O K ((φ (Away.isLocalizationElem (hxdi j) (hxdi i))) ^ ∏ k ∈ Finset.univ.erase i, d k)
  have : Nonempty ι := ⟨j⟩
  let Kmax := (Finset.univ.image ψ).max' (by simp)
  have ⟨i₀, hi1⟩ : ∃ a, ψ a = Kmax := by simpa using Finset.max'_mem (Finset.univ.image ψ)
  have hi₀ (j) : ψ j ≤ ψ i₀ := hi1 ▸ (Finset.univ.image ψ).le_max' (ψ j) (by simp)
  have hKmax : 0 < Kmax := by
    refine zero_lt_iff.mpr fun hKmax ↦ ?_
    have (i : _) : ψ i = 0 := le_zero_iff.mp (hKmax ▸ Finset.le_max' _ _ (by simp))
    simp only [ψ, map_pow, pow_eq_zero_iff', map_eq_zero, ne_eq] at this
    have : φ 1 = 0 := by convert (this j).1; ext; simp
    simp only [map_one, one_ne_zero] at this
  letI := (awayMap 𝒜 (f := x j) (hxdi i₀) rfl).toAlgebra
  have := Away.isLocalization_mul (hxdi j) (hxdi i₀) rfl (hdi _).ne'
  have hunit : IsUnit (φ (Away.isLocalizationElem (hxdi j) (hxdi i₀))) := isUnit_iff_ne_zero.mpr
    fun rid ↦ hKmax.ne' (.symm (by simpa [ψ, rid, Finset.prod_eq_zero_iff, (hdi _).ne'] using hi1))
  let φ' := IsLocalization.Away.lift (S := Away 𝒜 (x j * x i₀)) _ hunit
  have hφ'1 (s) : φ' (awayMap 𝒜 (hxdi i₀) rfl s) = φ s := IsLocalization.Away.lift_eq _ hunit s
  use i₀, φ', IsLocalization.Away.lift_comp ..
  rintro _ ⟨sx, rfl⟩
  rw [RingHom.mem_range, ← ValuationRing.mem_integer_iff, Valuation.mem_integer_iff]
  have := (Away.span_mk_prod_pow_eq_top (hxdi i₀) x h2 d hxdi).ge (Submodule.mem_top (x := sx))
  induction this using Submodule.span_induction with
  | zero => simp
  | add x y hx hy hhx hhy =>
    simp only [RingHom.coe_comp, Function.comp_apply, map_add, ge_iff_le]
    exact ((valuation O K).map_add _ _).trans <| sup_le_iff.mpr ⟨hhx, hhy⟩
  | smul a x₀ hx hx1 =>
    simp only [Algebra.smul_def, RingHom.coe_comp, Function.comp_apply, map_mul, ge_iff_le]
    refine mul_le_one' ?_ hx1
    rw [RingHom.algebraMap_toAlgebra, awayMap_fromZeroRingHom 𝒜 (hxdi j) (mul_comm (x j) (x i₀)),
      ← awayMap_fromZeroRingHom 𝒜 (hxdi i₀) rfl a, hφ'1]
    change valuation O K (φ.comp (fromZeroRingHom 𝒜 (.powers (x j))) a) ≤ 1
    simp only [← hcomm, RingHom.coe_comp, Function.comp_apply, ← Valuation.mem_integer_iff,
      IsFractionRing.coe_inj, exists_eq, mem_integer_iff]
  | mem x1 h =>
    obtain ⟨a, ai, hai, rfl⟩ := h
    simp only [smul_eq_mul] at hai
    have H : (∏ i, x i ^ ai i) * x i₀ ^ (a * (d j - 1)) ∈ 𝒜 ((a * d i₀) • d j) := by
      convert SetLike.mul_mem_graded (SetLike.prod_pow_mem_graded 𝒜 d x ai fun _ _ ↦ hxdi _)
        (SetLike.pow_mem_graded (a * (d j - 1)) (hxdi i₀)) using 2
      simp only [smul_eq_mul, hai]
      cases h : d j
      · cases (hdi j).ne' h
      · simp only [add_tsub_cancel_right]; ring
    suffices valuation O K (φ (Away.mk 𝒜 (hxdi j) _ _ H) /
          φ (Away.isLocalizationElem (hxdi j) (hxdi i₀)) ^ a) ≤ 1 by
      convert this
      rw [eq_div_iff (pow_ne_zero _ hunit.ne_zero), ← hφ'1, ← hφ'1, RingHom.comp_apply,
        ← map_pow, ← map_mul]
      congr
      ext
      simp only [awayMap_mk, Away.val_mk, val_pow, Localization.mk_pow, Localization.mk_mul,
        Localization.mk_eq_mk_iff, Localization.r_iff_exists, val_mul]
      use 1
      simp only [OneMemClass.coe_one, one_mul, Submonoid.coe_mul, SubmonoidClass.coe_pow]
      cases h : d j
      · cases (hdi j).ne' h
      · rw [Nat.add_sub_cancel]; ring
    rw [map_div₀, div_le_iff₀ ((pow_pos ((Valuation.pos_iff _).mpr hunit.ne_zero) _).trans_eq
      (Valuation.map_pow _ _ _).symm), one_mul, ← pow_le_pow_iff_left₀ zero_le' zero_le'
        (mul_pos (hdi j) (Finset.prod_pos fun i _ => hdi i)).ne.symm]
    calc
      _ = (∏ i, ψ i ^ (d i * ai i)) * ψ i₀ ^ (d i₀ * a * (d j - 1)) := by
          simp only [ψ, ← map_pow, ← map_prod, ← map_mul]
          congr 2
          apply (show Function.Injective (algebraMap (Away 𝒜 (x j)) (Localization.Away (x j)))
            from val_injective _)
          simp only [map_pow, map_prod, map_mul]
          simp only [HomogeneousLocalization.algebraMap_apply, Away.val_mk, Localization.mk_pow,
            Localization.mk_prod, Localization.mk_mul]
          rw [Localization.mk_eq_mk_iff, Localization.r_iff_exists]
          use 1
          simp only [OneMemClass.coe_one, ← pow_mul, Submonoid.coe_mul,
            SubmonoidClass.coe_finset_prod, one_mul]
          simp_rw [← mul_assoc, Finset.prod_erase_mul _ d (h := Finset.mem_univ _), mul_assoc,
            ← mul_assoc (Finset.prod ..), Finset.prod_erase_mul _ d (h := Finset.mem_univ _),
            SubmonoidClass.coe_pow, ← pow_mul, Finset.prod_pow_eq_pow_sum,
            ← pow_add, mul_pow, ← Finset.prod_pow, ← pow_mul]
          congr 3
          · simp only [mul_comm _ (∏ i, d i), mul_assoc, mul_left_comm _ (∏ i, d i),
              mul_comm (d _) (ai _), ← Finset.mul_sum, hai]
            cases h : d j
            · cases (hdi j).ne' h
            · simp; ring
          · ext i; congr 1; ring
          · ring
      _ ≤ (∏ i : ι, ψ i₀ ^ (d i * ai i)) * ψ i₀ ^ (d i₀ * a * (d j - 1)) :=
          mul_le_mul_right' (Finset.prod_le_prod' fun i a ↦ pow_le_pow_left₀ zero_le' (hi₀ i) _) _
      _ = ψ i₀ ^ (d i₀ * a * d j) := by
          rw [Finset.prod_pow_eq_pow_sum, ← pow_add]
          simp_rw [mul_comm (d _) (ai _), hai]
          cases h : d j
          · cases (hdi j).ne' h
          · simp; ring_nf
      _ = valuation O K ((φ _) ^ a) ^ (d j * ∏ i, d i) := by
          · simp only [ψ, ← map_pow]
            congr 2
            rw [← pow_mul, ← pow_mul, ← mul_assoc, ← mul_assoc, ← mul_assoc,
              Finset.univ.prod_erase_mul d (h := Finset.mem_univ _),
              mul_comm _ a, mul_right_comm]

@[stacks 01MF]
lemma valuativeCriterion_existence [Algebra.FiniteType (𝒜 0) A] :
    ValuativeCriterion.Existence (Proj.toSpecZero 𝒜) := by
  rintro ⟨O, K, i₁, i₂, w⟩
  obtain ⟨x, hx, hx'⟩ := GradedAlgebra.exists_finset_adjoin_eq_top_and_homogeneous_ne_zero 𝒜
  choose d hd hxd using hx'
  have : i₁.base (IsLocalRing.closedPoint K) ∈ (⊤ : (Proj 𝒜).Opens) := trivial
  rw [← Proj.iSup_basicOpen_eq_top' 𝒜 (ι := x) (↑) (fun i ↦ ⟨_, hxd _ i.2⟩) (by simpa using hx),
    TopologicalSpace.Opens.mem_iSup] at this
  obtain ⟨i, hi⟩ := this
  have : Set.range i₁.base ⊆ (Proj.awayι 𝒜 _ (hxd i i.2) (hd i i.2).bot_lt).opensRange := by
    rw [Proj.opensRange_awayι]
    rintro _ ⟨x, rfl⟩
    obtain rfl := Subsingleton.elim x (IsLocalRing.closedPoint K)
    exact hi
  let φ : Spec (.of <| K) ⟶ _ := IsOpenImmersion.lift _ _ this
  have H : Spec.preimage i₂ ≫ CommRingCat.ofHom (algebraMap O K) =
      CommRingCat.ofHom (fromZeroRingHom 𝒜 _) ≫ Spec.preimage φ := by
    apply Spec.map_injective
    simp only [Spec.map_comp, Spec.map_preimage, ← w.w]
    rw [← Proj.awayι_toSpecZero _ _ (hxd i i.2), IsOpenImmersion.lift_fac_assoc]
    exact Nat.zero_lt_of_ne_zero (hd i i.2)
  obtain ⟨i₀, φ', hφ, hφ'⟩ :=
    valuativeCriterion_existence_aux 𝒜 (Spec.preimage i₂).hom x (↑) (by simpa using hx) i
      (O := O) (K := K) (Spec.preimage φ).hom congr(($H).hom)
      (fun i ↦ d _ i.2) (fun i ↦ (hd _ i.2).bot_lt) (fun i ↦ hxd _ i.2)
  let e : O ≃+* (algebraMap O K).range :=
    (AlgEquiv.ofInjective (Algebra.ofId O K) (IsFractionRing.injective _ _)).toRingEquiv
  let φ'' := e.symm.toRingHom.comp ((Subring.inclusion hφ').comp (RingHom.rangeRestrict _))
  have hφ'' : (algebraMap O K).comp φ'' = φ'.comp (awayMap 𝒜 (hxd _ i.2) (mul_comm _ _)) := by
    ext x
    exact congr_arg Subtype.val (e.apply_symm_apply _)
  refine ⟨⟨Spec.map (CommRingCat.ofHom φ'') ≫ Proj.awayι 𝒜 _ (hxd _ i₀.2) (hd _ _).bot_lt, ?_, ?_⟩⟩
  · rw [← Spec.map_comp_assoc]
    convert IsOpenImmersion.lift_fac _ _ this using 1
    change _ = φ ≫ _
    rw [← Spec.map_preimage φ, ← CommRingCat.ofHom_hom (Spec.preimage φ), ← hφ,
      ← CommRingCat.ofHom_comp]
    simp [hφ'', SpecMap_awayMap_awayι, add_comm]
  · simp only [Category.assoc, Proj.awayι_toSpecZero, ← Spec.map_comp]
    conv_rhs => rw [← Spec.map_preimage i₂]
    congr 1
    ext x
    apply IsFractionRing.injective O K
    refine (DFunLike.congr_fun hφ'' (fromZeroRingHom 𝒜 _ _)).trans ?_
    simp only [RingHom.coe_comp, Function.comp_apply]
    rw [awayMap_fromZeroRingHom, ← awayMap_fromZeroRingHom 𝒜 (hxd i₀ i₀.2) rfl,
      ← RingHom.comp_apply, hφ]
    exact congr($(H.symm) x)

instance [Algebra.FiniteType (𝒜 0) A] : UniversallyClosed (Proj.toSpecZero 𝒜) := by
  rw [UniversallyClosed.eq_valuativeCriterion]
  exact ⟨valuativeCriterion_existence 𝒜, inferInstance⟩

end UniversallyClosed

instance [Algebra.FiniteType (𝒜 0) A] : IsProper (Proj.toSpecZero 𝒜) where

end AlgebraicGeometry.Proj<|MERGE_RESOLUTION|>--- conflicted
+++ resolved
@@ -83,17 +83,10 @@
     (f := (pullbackDiagonalMapIdIso ..).inv) _).mp ?_
   let e₁ : pullback ((affineOpenCover 𝒜).f i ≫ toSpecZero 𝒜)
         ((affineOpenCover 𝒜).f j ≫ toSpecZero 𝒜) ≅
-<<<<<<< HEAD
-        Spec (.of <| TensorProduct (𝒜 0) (Away 𝒜 (i.2 : A)) (Away 𝒜 (j.2 : A))) := by
-    refine pullback.congrHom ?_ ?_ ≪≫ pullbackSpecIso (𝒜 0) (Away 𝒜 (i.2 : A)) (Away 𝒜 (j.2 : A))
-    · simp [affineOpenCover, openCoverOfIsOpenCover, awayι_toSpecZero]; rfl
-    · simp [affineOpenCover, openCoverOfIsOpenCover, awayι_toSpecZero]; rfl
-=======
         Spec (.of <| TensorProduct (𝒜 0) (Away 𝒜 i.2) (Away 𝒜 j.2)) := by
     refine pullback.congrHom ?_ ?_ ≪≫ pullbackSpecIso (𝒜 0) (Away 𝒜 i.2) (Away 𝒜 j.2)
     · simp [affineOpenCover, affineOpenCoverOfIrrelevantLESpan, awayι_toSpecZero]; rfl
     · simp [affineOpenCover, affineOpenCoverOfIrrelevantLESpan, awayι_toSpecZero]; rfl
->>>>>>> 1f467e3c
   let e₂ : pullback ((affineOpenCover 𝒜).f i) ((affineOpenCover 𝒜).f j) ≅
         Spec (.of <| Away 𝒜 (i.2 * j.2 : A)) :=
     pullbackAwayιIso 𝒜 _ _ _ _ rfl
