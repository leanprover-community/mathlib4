--- conflicted
+++ resolved
@@ -81,25 +81,14 @@
   dsimp [Scheme, Cover.pullbackHom]
   refine (MorphismProperty.cancel_left_of_respectsIso (P := @IsClosedImmersion)
     (f := (pullbackDiagonalMapIdIso ..).inv) _).mp ?_
-<<<<<<< HEAD
-  let e₁ : pullback ((affineOpenCover 𝒜).map i ≫ toSpecZero 𝒜)
-        ((affineOpenCover 𝒜).map j ≫ toSpecZero 𝒜) ≅
-        Spec (.of <| TensorProduct (𝒜 0) (Away 𝒜 i.2) (Away 𝒜 j.2)) := by
-    refine pullback.congrHom ?_ ?_ ≪≫ pullbackSpecIso (𝒜 0) (Away 𝒜 i.2) (Away 𝒜 j.2)
-    · simp [affineOpenCover, openCoverOfISupEqTop, awayι_toSpecZero]; rfl
-    · simp [affineOpenCover, openCoverOfISupEqTop, awayι_toSpecZero]; rfl
-  let e₂ : pullback ((affineOpenCover 𝒜).map i) ((affineOpenCover 𝒜).map j) ≅
-        Spec (.of <| Away 𝒜 (i.2 * j.2)) :=
-=======
   let e₁ : pullback ((affineOpenCover 𝒜).f i ≫ toSpecZero 𝒜)
         ((affineOpenCover 𝒜).f j ≫ toSpecZero 𝒜) ≅
-        Spec(TensorProduct (𝒜 0) (Away 𝒜 i.2) (Away 𝒜 j.2)) := by
+        Spec (.of <| TensorProduct (𝒜 0) (Away 𝒜 i.2) (Away 𝒜 j.2)) := by
     refine pullback.congrHom ?_ ?_ ≪≫ pullbackSpecIso (𝒜 0) (Away 𝒜 i.2) (Away 𝒜 j.2)
     · simp [affineOpenCover, openCoverOfIsOpenCover, awayι_toSpecZero]; rfl
     · simp [affineOpenCover, openCoverOfIsOpenCover, awayι_toSpecZero]; rfl
   let e₂ : pullback ((affineOpenCover 𝒜).f i) ((affineOpenCover 𝒜).f j) ≅
-        Spec(Away 𝒜 (i.2 * j.2)) :=
->>>>>>> 65b97340
+        Spec (.of <| Away 𝒜 (i.2 * j.2)) :=
     pullbackAwayιIso 𝒜 _ _ _ _ rfl
   rw [← MorphismProperty.cancel_right_of_respectsIso (P := @IsClosedImmersion) _ e₁.hom,
     ← MorphismProperty.cancel_left_of_respectsIso (P := @IsClosedImmersion) e₂.inv]
