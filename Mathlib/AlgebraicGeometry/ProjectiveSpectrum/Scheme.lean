/-
Copyright (c) 2022 Jujian Zhang. All rights reserved.
Released under Apache 2.0 license as described in the file LICENSE.
Authors: Jujian Zhang, Andrew Yang
-/
import Mathlib.AlgebraicGeometry.ProjectiveSpectrum.StructureSheaf
import Mathlib.AlgebraicGeometry.GammaSpecAdjunction
import Mathlib.RingTheory.GradedAlgebra.Radical

#align_import algebraic_geometry.projective_spectrum.scheme from "leanprover-community/mathlib"@"d39590fc8728fbf6743249802486f8c91ffe07bc"

/-!
# Proj as a scheme

This file is to prove that `Proj` is a scheme.

## Notation

* `Proj`      : `Proj` as a locally ringed space
* `Proj.T`    : the underlying topological space of `Proj`
* `Proj| U`   : `Proj` restricted to some open set `U`
* `Proj.T| U` : the underlying topological space of `Proj` restricted to open set `U`
* `pbo f`     : basic open set at `f` in `Proj`
* `Spec`      : `Spec` as a locally ringed space
* `Spec.T`    : the underlying topological space of `Spec`
* `sbo g`     : basic open set at `g` in `Spec`
* `A⁰_x`      : the degree zero part of localized ring `Aₓ`

## Implementation

In `AlgebraicGeometry/ProjectiveSpectrum/StructureSheaf.lean`, we have given `Proj` a
structure sheaf so that `Proj` is a locally ringed space. In this file we will prove that `Proj`
equipped with this structure sheaf is a scheme. We achieve this by using an affine cover by basic
open sets in `Proj`, more specifically:

1. We prove that `Proj` can be covered by basic open sets at homogeneous element of positive degree.
2. We prove that for any homogeneous element `f : A` of positive degree `m`, `Proj.T | (pbo f)` is
    homeomorphic to `Spec.T A⁰_f`:
  - forward direction `toSpec`:
    for any `x : pbo f`, i.e. a relevant homogeneous prime ideal `x`, send it to
    `A⁰_f ∩ span {g / 1 | g ∈ x}` (see `ProjIsoSpecTopComponent.IoSpec.carrier`). This ideal is
    prime, the proof is in `ProjIsoSpecTopComponent.ToSpec.toFun`. The fact that this function
    is continuous is found in `ProjIsoSpecTopComponent.toSpec`
  - backward direction `fromSpec`:
    for any `q : Spec A⁰_f`, we send it to `{a | ∀ i, aᵢᵐ/fⁱ ∈ q}`; we need this to be a
    homogeneous prime ideal that is relevant.
    * This is in fact an ideal, the proof can be found in
      `ProjIsoSpecTopComponent.FromSpec.carrier.asIdeal`;
    * This ideal is also homogeneous, the proof can be found in
      `ProjIsoSpecTopComponent.FromSpec.carrier.asIdeal.homogeneous`;
    * This ideal is relevant, the proof can be found in
      `ProjIsoSpecTopComponent.FromSpec.carrier.relevant`;
    * This ideal is prime, the proof can be found in
      `ProjIsoSpecTopComponent.FromSpec.carrier.asIdeal.prime`.
    Hence we have a well defined function `Spec.T A⁰_f → Proj.T | (pbo f)`, this function is called
    `ProjIsoSpecTopComponent.FromSpec.toFun`. But to prove the continuity of this function, we need
    to prove `fromSpec ∘ toSpec` and `toSpec ∘ fromSpec` are both identities; these are achieved in
    `ProjIsoSpecTopComponent.fromSpec_toSpec` and `ProjIsoSpecTopComponent.toSpec_fromSpec`.
3. Then we construct a morphism of locally ringed spaces `α : Proj| (pbo f) ⟶ Spec.T A⁰_f` as the
    following: by the Gamma-Spec adjunction, it is sufficient to construct a ring map
    `A⁰_f → Γ(Proj, pbo f)` from the ring of homogeneous localization of `A` away from `f` to the
    local sections of structure sheaf of projective spectrum on the basic open set around `f`.
    The map `A⁰_f → Γ(Proj, pbo f)` is constructed in `awayToΓ` and is defined by sending
    `s ∈ A⁰_f` to the section `x ↦ s` on `pbo f`.

## Main Definitions and Statements

For a homogeneous element `f` of degree `m`
* `ProjIsoSpecTopComponent.toSpec`: the continuous map between `Proj.T| pbo f` and `Spec.T A⁰_f`
  defined by sending `x : Proj| (pbo f)` to `A⁰_f ∩ span {g / 1 | g ∈ x}`. We also denote this map
  as `ψ`.
* `ProjIsoSpecTopComponent.ToSpec.preimage_eq`: for any `a: A`, if `a/f^m` has degree zero,
  then the preimage of `sbo a/f^m` under `to_Spec f` is `pbo f ∩ pbo a`.

If we further assume `m` is positive
* `ProjIsoSpecTopComponent.fromSpec`: the continuous map between `Spec.T A⁰_f` and `Proj.T| pbo f`
  defined by sending `q` to `{a | aᵢᵐ/fⁱ ∈ q}` where `aᵢ` is the `i`-th coordinate of `a`.
  We also denote this map as `φ`
* `projIsoSpecTopComponent`: the homeomorphism `Proj.T| pbo f ≅ Spec.T A⁰_f` obtained by `φ` and
  `ψ`.
* `ProjectiveSpectrum.Proj.toSpec`: the morphism of locally ringed spaces between `Proj| pbo f`
  and `Spec A⁰_f` corresponding to the ring map `A⁰_f → Γ(Proj, pbo f)` under the Gamma-Spec
  adjunction defined by sending `s` to the section `x ↦ s` on `pbo f`.

## Reference
* [Robin Hartshorne, *Algebraic Geometry*][Har77]: Chapter II.2 Proposition 2.5
-/


noncomputable section

set_option linter.uppercaseLean3 false

namespace AlgebraicGeometry

open scoped DirectSum Pointwise

open DirectSum SetLike.GradedMonoid Localization

open Finset hiding mk_zero

variable {R A : Type*}
variable [CommRing R] [CommRing A] [Algebra R A]
variable (𝒜 : ℕ → Submodule R A)
variable [GradedAlgebra 𝒜]

open TopCat TopologicalSpace

open CategoryTheory Opposite

open ProjectiveSpectrum.StructureSheaf

-- Porting note: currently require lack of hygiene to use in variable declarations
-- maybe all make into notation3?
set_option hygiene false
/-- `Proj` as a locally ringed space -/
local notation3 "Proj" => Proj.toLocallyRingedSpace 𝒜

/-- The underlying topological space of `Proj` -/
local notation3 "Proj.T" => PresheafedSpace.carrier <| SheafedSpace.toPresheafedSpace
  <| LocallyRingedSpace.toSheafedSpace <| Proj.toLocallyRingedSpace 𝒜

/-- `Proj` restrict to some open set -/
macro "Proj| " U:term : term =>
  `((Proj.toLocallyRingedSpace 𝒜).restrict (Opens.openEmbedding (X := Proj.T) ($U : Opens Proj.T)))

/-- the underlying topological space of `Proj` restricted to some open set -/
local notation "Proj.T| " U => PresheafedSpace.carrier <| SheafedSpace.toPresheafedSpace
  <| LocallyRingedSpace.toSheafedSpace
    <| (LocallyRingedSpace.restrict Proj (Opens.openEmbedding (X := Proj.T) (U : Opens Proj.T)))

/-- basic open sets in `Proj` -/
local notation "pbo " x => ProjectiveSpectrum.basicOpen 𝒜 x

/-- basic open sets in `Spec` -/
local notation "sbo " f => PrimeSpectrum.basicOpen f

/-- `Spec` as a locally ringed space -/
local notation3 "Spec " ring => Spec.locallyRingedSpaceObj (CommRingCat.of ring)

/-- the underlying topological space of `Spec` -/
local notation "Spec.T " ring =>
  (Spec.locallyRingedSpaceObj (CommRingCat.of ring)).toSheafedSpace.toPresheafedSpace.1

local notation3 "A⁰_ " f => HomogeneousLocalization.Away 𝒜 f

namespace ProjIsoSpecTopComponent

/-
This section is to construct the homeomorphism between `Proj` restricted at basic open set at
a homogeneous element `x` and `Spec A⁰ₓ` where `A⁰ₓ` is the degree zero part of the localized
ring `Aₓ`.
-/
namespace ToSpec

open Ideal

-- This section is to construct the forward direction :
-- So for any `x` in `Proj| (pbo f)`, we need some point in `Spec A⁰_f`, i.e. a prime ideal,
-- and we need this correspondence to be continuous in their Zariski topology.
variable {𝒜} {f : A} {m : ℕ} (f_deg : f ∈ 𝒜 m) (x : Proj| (pbo f))

/--
For any `x` in `Proj| (pbo f)`, the corresponding ideal in `Spec A⁰_f`. This fact that this ideal
is prime is proven in `TopComponent.Forward.toFun`-/
def carrier : Ideal (A⁰_ f) :=
  Ideal.comap (algebraMap (A⁰_ f) (Away f))
    (x.val.asHomogeneousIdeal.toIdeal.map (algebraMap A (Away f)))
#align algebraic_geometry.Proj_iso_Spec_Top_component.to_Spec.carrier AlgebraicGeometry.ProjIsoSpecTopComponent.ToSpec.carrier

@[simp]
theorem mk_mem_carrier (z : HomogeneousLocalization.NumDenSameDeg 𝒜 (.powers f)) :
    HomogeneousLocalization.mk z ∈ carrier x ↔ z.num.1 ∈ x.1.asHomogeneousIdeal := by
  rw [carrier, Ideal.mem_comap, HomogeneousLocalization.algebraMap_apply,
    HomogeneousLocalization.val_mk, Localization.mk_eq_mk', IsLocalization.mk'_eq_mul_mk'_one,
    mul_comm, Ideal.unit_mul_mem_iff_mem, ← Ideal.mem_comap,
    IsLocalization.comap_map_of_isPrime_disjoint (.powers f)]
  · rfl
  · infer_instance
  · exact (disjoint_powers_iff_not_mem _ (Ideal.IsPrime.isRadical inferInstance)).mpr x.2
  · exact isUnit_of_invertible _

theorem isPrime_carrier : Ideal.IsPrime (carrier x) := by
  refine Ideal.IsPrime.comap _ (hK := ?_)
  exact IsLocalization.isPrime_of_isPrime_disjoint
    (Submonoid.powers f) _ _ inferInstance
    ((disjoint_powers_iff_not_mem _ (Ideal.IsPrime.isRadical inferInstance)).mpr x.2)

variable (f)

/-- The function between the basic open set `D(f)` in `Proj` to the corresponding basic open set in
`Spec A⁰_f`. This is bundled into a continuous map in `TopComponent.forward`.
-/
@[simps (config := .lemmasOnly)]
def toFun (x : Proj.T| pbo f) : Spec.T A⁰_ f :=
  ⟨carrier x, isPrime_carrier x⟩
#align algebraic_geometry.Proj_iso_Spec_Top_component.to_Spec.to_fun AlgebraicGeometry.ProjIsoSpecTopComponent.ToSpec.toFun

/-
The preimage of basic open set `D(a/f^n)` in `Spec A⁰_f` under the forward map from `Proj A` to
`Spec A⁰_f` is the basic open set `D(a) ∩ D(f)` in `Proj A`. This lemma is used to prove that the
forward map is continuous.
-/
theorem preimage_basicOpen (z : HomogeneousLocalization.NumDenSameDeg 𝒜 (.powers f)) :
    toFun f ⁻¹' (sbo (HomogeneousLocalization.mk z) : Set (PrimeSpectrum (A⁰_ f))) =
      Subtype.val ⁻¹' (pbo z.num.1 : Set (ProjectiveSpectrum 𝒜)) :=
  Set.ext fun y ↦ (mk_mem_carrier y z).not
#align algebraic_geometry.Proj_iso_Spec_Top_component.to_Spec.preimage_eq AlgebraicGeometry.ProjIsoSpecTopComponent.ToSpec.preimage_basicOpen

end ToSpec

section

/-- The continuous function from the basic open set `D(f)` in `Proj`
to the corresponding basic open set in `Spec A⁰_f`. -/
@[simps! (config := .lemmasOnly) apply_asIdeal]
def toSpec (f : A) : (Proj.T| pbo f) ⟶ Spec.T A⁰_ f where
  toFun := ToSpec.toFun f
  continuous_toFun := by
    rw [PrimeSpectrum.isTopologicalBasis_basic_opens.continuous_iff]
    rintro _ ⟨x, rfl⟩
    obtain ⟨x, rfl⟩ := Quotient.surjective_Quotient_mk'' x
    rw [ToSpec.preimage_basicOpen]
    exact (pbo x.num).2.preimage continuous_subtype_val
#align algebraic_geometry.Proj_iso_Spec_Top_component.to_Spec AlgebraicGeometry.ProjIsoSpecTopComponent.toSpec

variable {𝒜} in
lemma toSpec_preimage_basicOpen {f} (z : HomogeneousLocalization.NumDenSameDeg 𝒜 (.powers f)) :
    toSpec 𝒜 f ⁻¹' (sbo (HomogeneousLocalization.mk z) : Set (PrimeSpectrum (A⁰_ f))) =
      Subtype.val ⁻¹' (pbo z.num.1 : Set (ProjectiveSpectrum 𝒜)) :=
  ToSpec.preimage_basicOpen f z

end

namespace FromSpec

open GradedAlgebra SetLike

open Finset hiding mk_zero

-- Porting note: _root_ doesn't work here
open HomogeneousLocalization

variable {𝒜} {f : A} {m : ℕ} (f_deg : f ∈ 𝒜 m)

open Lean Meta Elab Tactic

macro "mem_tac_aux" : tactic =>
  `(tactic| first | exact pow_mem_graded _ (Submodule.coe_mem _) | exact natCast_mem_graded _ _ |
    exact pow_mem_graded _ f_deg)

macro "mem_tac" : tactic =>
  `(tactic| first | mem_tac_aux |
    repeat (all_goals (apply SetLike.GradedMonoid.toGradedMul.mul_mem)); mem_tac_aux)

/-- The function from `Spec A⁰_f` to `Proj|D(f)` is defined by `q ↦ {a | aᵢᵐ/fⁱ ∈ q}`, i.e. sending
`q` a prime ideal in `A⁰_f` to the homogeneous prime relevant ideal containing only and all the
elements `a : A` such that for every `i`, the degree 0 element formed by dividing the `m`-th power
of the `i`-th projection of `a` by the `i`-th power of the degree-`m` homogeneous element `f`,
lies in `q`.

The set `{a | aᵢᵐ/fⁱ ∈ q}`
* is an ideal, as proved in `carrier.asIdeal`;
* is homogeneous, as proved in `carrier.asHomogeneousIdeal`;
* is prime, as proved in `carrier.asIdeal.prime`;
* is relevant, as proved in `carrier.relevant`.
-/
def carrier (q : Spec.T A⁰_ f) : Set A :=
  {a | ∀ i, (HomogeneousLocalization.mk ⟨m * i, ⟨proj 𝒜 i a ^ m, by mem_tac⟩,
              ⟨f ^ i, by rw [mul_comm]; mem_tac⟩, ⟨_, rfl⟩⟩ : A⁰_ f) ∈ q.1}
#align algebraic_geometry.Proj_iso_Spec_Top_component.from_Spec.carrier AlgebraicGeometry.ProjIsoSpecTopComponent.FromSpec.carrier

theorem mem_carrier_iff (q : Spec.T A⁰_ f) (a : A) :
    a ∈ carrier f_deg q ↔ ∀ i, (HomogeneousLocalization.mk ⟨m * i, ⟨proj 𝒜 i a ^ m, by mem_tac⟩,
      ⟨f ^ i, by rw [mul_comm]; mem_tac⟩, ⟨_, rfl⟩⟩ : A⁰_ f) ∈ q.1 :=
  Iff.rfl
#align algebraic_geometry.Proj_iso_Spec_Top_component.from_Spec.mem_carrier_iff AlgebraicGeometry.ProjIsoSpecTopComponent.FromSpec.mem_carrier_iff

theorem mem_carrier_iff' (q : Spec.T A⁰_ f) (a : A) :
    a ∈ carrier f_deg q ↔
      ∀ i, (Localization.mk (proj 𝒜 i a ^ m) ⟨f ^ i, ⟨i, rfl⟩⟩ : Localization.Away f) ∈
          algebraMap (HomogeneousLocalization.Away 𝒜 f) (Localization.Away f) '' { s | s ∈ q.1 } :=
  (mem_carrier_iff f_deg q a).trans
    (by
      constructor <;> intro h i <;> specialize h i
      · rw [Set.mem_image]; refine ⟨_, h, rfl⟩
      · rw [Set.mem_image] at h; rcases h with ⟨x, h, hx⟩
        change x ∈ q.asIdeal at h
        convert h
        rw [HomogeneousLocalization.ext_iff_val, HomogeneousLocalization.val_mk]
        dsimp only [Subtype.coe_mk]; rw [← hx]; rfl)
#align algebraic_geometry.Proj_iso_Spec_Top_component.from_Spec.mem_carrier_iff' AlgebraicGeometry.ProjIsoSpecTopComponent.FromSpec.mem_carrier_iff'

theorem mem_carrier_iff_of_mem (hm : 0 < m) (q : Spec.T A⁰_ f) (a : A) {n} (hn : a ∈ 𝒜 n) :
    a ∈ carrier f_deg q ↔
      (HomogeneousLocalization.mk ⟨m * n, ⟨a ^ m, pow_mem_graded m hn⟩,
        ⟨f ^ n, by rw [mul_comm]; mem_tac⟩, ⟨_, rfl⟩⟩ : A⁰_ f) ∈ q.asIdeal := by
  trans (HomogeneousLocalization.mk ⟨m * n, ⟨proj 𝒜 n a ^ m, by mem_tac⟩,
    ⟨f ^ n, by rw [mul_comm]; mem_tac⟩, ⟨_, rfl⟩⟩ : A⁰_ f) ∈ q.asIdeal
  · refine ⟨fun h ↦ h n, fun h i ↦ if hi : i = n then hi ▸ h else ?_⟩
    convert zero_mem q.asIdeal
    apply HomogeneousLocalization.val_injective
    simp only [proj_apply, decompose_of_mem_ne _ hn (Ne.symm hi), zero_pow hm.ne',
      HomogeneousLocalization.val_mk, Localization.mk_zero, HomogeneousLocalization.val_zero]
  · simp only [proj_apply, decompose_of_mem_same _ hn]

theorem mem_carrier_iff_of_mem_mul (hm : 0 < m)
    (q : Spec.T A⁰_ f) (a : A) {n} (hn : a ∈ 𝒜 (n * m)) :
    a ∈ carrier f_deg q ↔ (HomogeneousLocalization.mk ⟨m * n, ⟨a, mul_comm n m ▸ hn⟩,
        ⟨f ^ n, by rw [mul_comm]; mem_tac⟩, ⟨_, rfl⟩⟩ : A⁰_ f) ∈ q.asIdeal := by
  rw [mem_carrier_iff_of_mem f_deg hm q a hn, iff_iff_eq, eq_comm,
    ← Ideal.IsPrime.pow_mem_iff_mem (α := A⁰_ f) inferInstance m hm]
  congr 1
  apply HomogeneousLocalization.val_injective
  simp only [HomogeneousLocalization.val_mk, HomogeneousLocalization.val_pow,
    Localization.mk_pow, pow_mul]
  rfl

theorem num_mem_carrier_iff (hm : 0 < m) (q : Spec.T A⁰_ f)
    (z : HomogeneousLocalization.NumDenSameDeg 𝒜 (.powers f)) :
    z.num.1 ∈ carrier f_deg q ↔ HomogeneousLocalization.mk z ∈ q.asIdeal := by
  obtain ⟨n, hn : f ^ n = _⟩ := z.den_mem
  have : f ^ n ≠ 0 := fun e ↦ by
    have := HomogeneousLocalization.subsingleton 𝒜 (x := .powers f) ⟨n, e⟩
    exact IsEmpty.elim (inferInstanceAs (IsEmpty (PrimeSpectrum (A⁰_ f)))) q
  convert mem_carrier_iff_of_mem_mul f_deg hm q z.num.1 (n := n) ?_ using 2
  · apply HomogeneousLocalization.val_injective; simp only [hn, HomogeneousLocalization.val_mk]
  · have := degree_eq_of_mem_mem 𝒜 (SetLike.pow_mem_graded n f_deg) (hn.symm ▸ z.den.2) this
    rw [← smul_eq_mul, this]; exact z.num.2

theorem carrier.add_mem (q : Spec.T A⁰_ f) {a b : A} (ha : a ∈ carrier f_deg q)
    (hb : b ∈ carrier f_deg q) : a + b ∈ carrier f_deg q := by
  refine fun i => (q.2.mem_or_mem ?_).elim id id
  change (.mk ⟨_, _, _, _⟩ : A⁰_ f) ∈ q.1; dsimp only [Subtype.coe_mk]
  simp_rw [← pow_add, map_add, add_pow, mul_comm, ← nsmul_eq_mul]
  let g : ℕ → A⁰_ f := fun j => (m + m).choose j •
      if h2 : m + m < j then (0 : A⁰_ f)
      else
        -- Porting note: inlining `l`, `r` causes a "can't synth HMul A⁰_ f A⁰_ f ?" error
        if h1 : j ≤ m then
          letI l : A⁰_ f := HomogeneousLocalization.mk
            ⟨m * i, ⟨proj 𝒜 i a ^ j * proj 𝒜 i b ^ (m - j), ?_⟩,
              ⟨_, by rw [mul_comm]; mem_tac⟩, ⟨i, rfl⟩⟩
          letI r : A⁰_ f := HomogeneousLocalization.mk
            ⟨m * i, ⟨proj 𝒜 i b ^ m, by mem_tac⟩,
              ⟨_, by rw [mul_comm]; mem_tac⟩, ⟨i, rfl⟩⟩
          l * r
        else
          letI l : A⁰_ f := HomogeneousLocalization.mk
            ⟨m * i, ⟨proj 𝒜 i a ^ m, by mem_tac⟩,
              ⟨_, by rw [mul_comm]; mem_tac⟩, ⟨i, rfl⟩⟩
          letI r : A⁰_ f := HomogeneousLocalization.mk
            ⟨m * i, ⟨proj 𝒜 i a ^ (j - m) * proj 𝒜 i b ^ (m + m - j), ?_⟩,
              ⟨_, by rw [mul_comm]; mem_tac⟩, ⟨i, rfl⟩⟩
          l * r
  rotate_left
  · rw [(_ : m * i = _)]
    -- Porting note: it seems unification with mul_mem is more fiddly reducing value of mem_tac
    apply GradedMonoid.toGradedMul.mul_mem (i := j • i) (j := (m - j) • i) <;> mem_tac_aux
    rw [← add_smul, Nat.add_sub_of_le h1]; rfl
  · rw [(_ : m * i = _)]
    apply GradedMonoid.toGradedMul.mul_mem (i := (j-m) • i) (j := (m + m - j) • i) <;> mem_tac_aux
    rw [← add_smul]; congr; zify [le_of_not_lt h2, le_of_not_le h1]; abel
  convert_to ∑ i ∈ range (m + m + 1), g i ∈ q.1; swap
  · refine q.1.sum_mem fun j _ => nsmul_mem ?_ _; split_ifs
    exacts [q.1.zero_mem, q.1.mul_mem_left _ (hb i), q.1.mul_mem_right _ (ha i)]
  rw [HomogeneousLocalization.ext_iff_val, HomogeneousLocalization.val_mk]
  change _ = (algebraMap (HomogeneousLocalization.Away 𝒜 f) (Localization.Away f)) _
  dsimp only [Subtype.coe_mk]; rw [map_sum, mk_sum]
  apply Finset.sum_congr rfl fun j hj => _
  intro j hj
  change _ = HomogeneousLocalization.val _
  rw [HomogeneousLocalization.val_smul]
  split_ifs with h2 h1
  · exact ((Finset.mem_range.1 hj).not_le h2).elim
  all_goals simp only [HomogeneousLocalization.val_mul, HomogeneousLocalization.val_zero,
    HomogeneousLocalization.val_mk, Subtype.coe_mk, Localization.mk_mul, ← smul_mk]; congr 2
  · dsimp; rw [mul_assoc, ← pow_add, add_comm (m - j), Nat.add_sub_assoc h1]
  · simp_rw [pow_add]; rfl
  · dsimp; rw [← mul_assoc, ← pow_add, Nat.add_sub_of_le (le_of_not_le h1)]
  · simp_rw [pow_add]; rfl
#align algebraic_geometry.Proj_iso_Spec_Top_component.from_Spec.carrier.add_mem AlgebraicGeometry.ProjIsoSpecTopComponent.FromSpec.carrier.add_mem

variable (hm : 0 < m) (q : Spec.T A⁰_ f)

theorem carrier.zero_mem : (0 : A) ∈ carrier f_deg q := fun i => by
  convert Submodule.zero_mem q.1 using 1
  rw [HomogeneousLocalization.ext_iff_val, HomogeneousLocalization.val_mk,
    HomogeneousLocalization.val_zero]; simp_rw [map_zero, zero_pow hm.ne']
  convert Localization.mk_zero (S := Submonoid.powers f) _ using 1
#align algebraic_geometry.Proj_iso_Spec_Top_component.from_Spec.carrier.zero_mem AlgebraicGeometry.ProjIsoSpecTopComponent.FromSpec.carrier.zero_mem

theorem carrier.smul_mem (c x : A) (hx : x ∈ carrier f_deg q) : c • x ∈ carrier f_deg q := by
  revert c
  refine DirectSum.Decomposition.inductionOn 𝒜 ?_ ?_ ?_
  · rw [zero_smul]; exact carrier.zero_mem f_deg hm _
  · rintro n ⟨a, ha⟩ i
    simp_rw [proj_apply, smul_eq_mul, coe_decompose_mul_of_left_mem 𝒜 i ha]
    -- Porting note: having trouble with Mul instance
    let product : A⁰_ f :=
      Mul.mul (HomogeneousLocalization.mk ⟨_, ⟨a ^ m, pow_mem_graded m ha⟩, ⟨_, ?_⟩, ⟨n, rfl⟩⟩)
        (HomogeneousLocalization.mk ⟨_, ⟨proj 𝒜 (i - n) x ^ m, by mem_tac⟩, ⟨_, ?_⟩, ⟨i - n, rfl⟩⟩)
    · split_ifs with h
      · convert_to product ∈ q.1
        · dsimp [product]
          erw [HomogeneousLocalization.ext_iff_val, HomogeneousLocalization.val_mk,
            HomogeneousLocalization.val_mul, HomogeneousLocalization.val_mk,
            HomogeneousLocalization.val_mk]
          · simp_rw [mul_pow]; rw [Localization.mk_mul]
            · congr; erw [← pow_add, Nat.add_sub_of_le h]
            · rw [(_ : m • n = _)]
              · mem_tac
              · simp only [smul_eq_mul, mul_comm]
            · rw [(_ : m • (i - n) = _)]
              · mem_tac
              · simp only [smul_eq_mul, mul_comm]
        · apply Ideal.mul_mem_left (α := A⁰_ f) _ _ (hx _)
      · simpa only [map_zero, zero_pow hm.ne'] using zero_mem f_deg hm q i
  · simp_rw [add_smul]; exact fun _ _ => carrier.add_mem f_deg q
#align algebraic_geometry.Proj_iso_Spec_Top_component.from_Spec.carrier.smul_mem AlgebraicGeometry.ProjIsoSpecTopComponent.FromSpec.carrier.smul_mem

/-- For a prime ideal `q` in `A⁰_f`, the set `{a | aᵢᵐ/fⁱ ∈ q}` as an ideal.
-/
def carrier.asIdeal : Ideal A where
  carrier := carrier f_deg q
  zero_mem' := carrier.zero_mem f_deg hm q
  add_mem' := carrier.add_mem f_deg q
  smul_mem' := carrier.smul_mem f_deg hm q
#align algebraic_geometry.Proj_iso_Spec_Top_component.from_Spec.carrier.as_ideal AlgebraicGeometry.ProjIsoSpecTopComponent.FromSpec.carrier.asIdeal


theorem carrier.asIdeal.homogeneous : (carrier.asIdeal f_deg hm q).IsHomogeneous 𝒜 :=
  fun i a ha j =>
  (em (i = j)).elim (fun h => h ▸ by simpa only [proj_apply, decompose_coe, of_eq_same] using ha _)
    fun h => by
    simpa only [proj_apply, decompose_of_mem_ne 𝒜 (Submodule.coe_mem (decompose 𝒜 a i)) h,
      zero_pow hm.ne', map_zero] using carrier.zero_mem f_deg hm q j
#align algebraic_geometry.Proj_iso_Spec_Top_component.from_Spec.carrier.as_ideal.homogeneous AlgebraicGeometry.ProjIsoSpecTopComponent.FromSpec.carrier.asIdeal.homogeneous

/-- For a prime ideal `q` in `A⁰_f`, the set `{a | aᵢᵐ/fⁱ ∈ q}` as a homogeneous ideal.
-/
def carrier.asHomogeneousIdeal : HomogeneousIdeal 𝒜 :=
  ⟨carrier.asIdeal f_deg hm q, carrier.asIdeal.homogeneous f_deg hm q⟩
#align algebraic_geometry.Proj_iso_Spec_Top_component.from_Spec.carrier.as_homogeneous_ideal AlgebraicGeometry.ProjIsoSpecTopComponent.FromSpec.carrier.asHomogeneousIdeal

theorem carrier.denom_not_mem : f ∉ carrier.asIdeal f_deg hm q := fun rid =>
  q.IsPrime.ne_top <|
    (Ideal.eq_top_iff_one _).mpr
      (by
        convert rid m
        rw [HomogeneousLocalization.ext_iff_val, HomogeneousLocalization.val_one,
          HomogeneousLocalization.val_mk]
        dsimp
        simp_rw [decompose_of_mem_same _ f_deg]
        simp only [mk_eq_monoidOf_mk', Submonoid.LocalizationMap.mk'_self])
#align algebraic_geometry.Proj_iso_Spec_Top_component.from_Spec.carrier.denom_not_mem AlgebraicGeometry.ProjIsoSpecTopComponent.FromSpec.carrier.denom_not_mem

theorem carrier.relevant : ¬HomogeneousIdeal.irrelevant 𝒜 ≤ carrier.asHomogeneousIdeal f_deg hm q :=
  fun rid => carrier.denom_not_mem f_deg hm q <| rid <| DirectSum.decompose_of_mem_ne 𝒜 f_deg hm.ne'
#align algebraic_geometry.Proj_iso_Spec_Top_component.from_Spec.carrier.relevant AlgebraicGeometry.ProjIsoSpecTopComponent.FromSpec.carrier.relevant

theorem carrier.asIdeal.ne_top : carrier.asIdeal f_deg hm q ≠ ⊤ := fun rid =>
  carrier.denom_not_mem f_deg hm q (rid.symm ▸ Submodule.mem_top)
#align algebraic_geometry.Proj_iso_Spec_Top_component.from_Spec.carrier.as_ideal.ne_top AlgebraicGeometry.ProjIsoSpecTopComponent.FromSpec.carrier.asIdeal.ne_top

theorem carrier.asIdeal.prime : (carrier.asIdeal f_deg hm q).IsPrime :=
  (carrier.asIdeal.homogeneous f_deg hm q).isPrime_of_homogeneous_mem_or_mem
    (carrier.asIdeal.ne_top f_deg hm q) fun {x y} ⟨nx, hnx⟩ ⟨ny, hny⟩ hxy =>
    show (∀ i, _ ∈ _) ∨ ∀ i, _ ∈ _ by
      rw [← and_forall_ne nx, and_iff_left, ← and_forall_ne ny, and_iff_left]
      · apply q.2.mem_or_mem; convert hxy (nx + ny) using 1
        dsimp
        simp_rw [decompose_of_mem_same 𝒜 hnx, decompose_of_mem_same 𝒜 hny,
          decompose_of_mem_same 𝒜 (SetLike.GradedMonoid.toGradedMul.mul_mem hnx hny),
          mul_pow, pow_add]
        simp only [HomogeneousLocalization.ext_iff_val, HomogeneousLocalization.val_mk,
          HomogeneousLocalization.val_mul, Localization.mk_mul]
        simp only [Submonoid.mk_mul_mk, mk_eq_monoidOf_mk']
      all_goals
        intro n hn; convert q.1.zero_mem using 1
        rw [HomogeneousLocalization.ext_iff_val, HomogeneousLocalization.val_mk,
          HomogeneousLocalization.val_zero]; simp_rw [proj_apply]
        convert mk_zero (S := Submonoid.powers f) _
        rw [decompose_of_mem_ne 𝒜 _ hn.symm, zero_pow hm.ne']
        · first | exact hnx | exact hny
#align algebraic_geometry.Proj_iso_Spec_Top_component.from_Spec.carrier.as_ideal.prime AlgebraicGeometry.ProjIsoSpecTopComponent.FromSpec.carrier.asIdeal.prime

/-- The function `Spec A⁰_f → Proj|D(f)` sending `q` to `{a | aᵢᵐ/fⁱ ∈ q}`. -/
def toFun : (Spec.T A⁰_ f) → Proj.T| pbo f := fun q =>
  ⟨⟨carrier.asHomogeneousIdeal f_deg hm q, carrier.asIdeal.prime f_deg hm q,
      carrier.relevant f_deg hm q⟩,
    (ProjectiveSpectrum.mem_basicOpen _ f _).mp <| carrier.denom_not_mem f_deg hm q⟩
#align algebraic_geometry.Proj_iso_Spec_Top_component.from_Spec.to_fun AlgebraicGeometry.ProjIsoSpecTopComponent.FromSpec.toFun

end FromSpec

section toSpecFromSpec

lemma toSpec_fromSpec {f : A} {m : ℕ} (f_deg : f ∈ 𝒜 m) (hm : 0 < m) (x : Spec.T (A⁰_ f)) :
    toSpec 𝒜 f (FromSpec.toFun f_deg hm x) = x := by
  apply PrimeSpectrum.ext
  ext z
  obtain ⟨z, rfl⟩ := z.mk_surjective
  rw [← FromSpec.num_mem_carrier_iff f_deg hm x]
  exact ToSpec.mk_mem_carrier _ z

@[deprecated (since := "2024-03-02")] alias toSpecFromSpec := toSpec_fromSpec

end toSpecFromSpec

section fromSpecToSpec

lemma fromSpec_toSpec {f : A} {m : ℕ} (f_deg : f ∈ 𝒜 m) (hm : 0 < m) (x : Proj.T| pbo f) :
    FromSpec.toFun f_deg hm (toSpec 𝒜 f x) = x := by
  refine Subtype.ext <| ProjectiveSpectrum.ext _ _ <| HomogeneousIdeal.ext' ?_
  intros i z hzi
  refine (FromSpec.mem_carrier_iff_of_mem f_deg hm _ _ hzi).trans ?_
  exact (ToSpec.mk_mem_carrier _ _).trans (x.1.2.pow_mem_iff_mem m hm)

lemma toSpec_injective {f : A} {m : ℕ} (f_deg : f ∈ 𝒜 m) (hm : 0 < m) :
    Function.Injective (toSpec 𝒜 f) := by
  intro x₁ x₂ h
  have := congr_arg (FromSpec.toFun f_deg hm) h
  rwa [fromSpec_toSpec, fromSpec_toSpec] at this

lemma toSpec_surjective {f : A} {m : ℕ} (f_deg : f ∈ 𝒜 m) (hm : 0 < m) :
    Function.Surjective (toSpec 𝒜 f) :=
  Function.surjective_iff_hasRightInverse |>.mpr
    ⟨FromSpec.toFun f_deg hm, toSpec_fromSpec 𝒜 f_deg hm⟩

lemma toSpec_bijective {f : A} {m : ℕ} (f_deg : f ∈ 𝒜 m) (hm : 0 < m):
    Function.Bijective (toSpec (𝒜 := 𝒜) (f := f)) :=
  ⟨toSpec_injective 𝒜 f_deg hm, toSpec_surjective 𝒜 f_deg hm⟩

end fromSpecToSpec

namespace toSpec

variable {f : A} {m : ℕ} (f_deg : f ∈ 𝒜 m) (hm : 0 < m)

variable {𝒜} in
lemma image_basicOpen_eq_basicOpen (a : A) (i : ℕ) :
    toSpec 𝒜 f '' (Subtype.val ⁻¹' (pbo (decompose 𝒜 a i) : Set (ProjectiveSpectrum 𝒜))) =
    (PrimeSpectrum.basicOpen (R := A⁰_ f) <|
      HomogeneousLocalization.mk
        ⟨m * i, ⟨decompose 𝒜 a i ^ m, SetLike.pow_mem_graded _ (Submodule.coe_mem _)⟩,
          ⟨f^i, by rw [mul_comm]; exact SetLike.pow_mem_graded _ f_deg⟩, ⟨i, rfl⟩⟩).1 :=
  Set.preimage_injective.mpr (toSpec_surjective 𝒜 f_deg hm) <|
    Set.preimage_image_eq _ (toSpec_injective 𝒜 f_deg hm) ▸ by
  rw [Opens.carrier_eq_coe, toSpec_preimage_basicOpen, ProjectiveSpectrum.basicOpen_pow 𝒜 _ m hm]

end toSpec

variable {𝒜} in
/-- The continuous function `Spec A⁰_f → Proj|D(f)` sending `q` to `{a | aᵢᵐ/fⁱ ∈ q}` where
`m` is the degree of `f` -/
def fromSpec {f : A} {m : ℕ} (f_deg : f ∈ 𝒜 m) (hm : 0 < m) :
    (Spec.T (A⁰_ f)) ⟶ (Proj.T| (pbo f)) where
  toFun := FromSpec.toFun f_deg hm
  continuous_toFun := by
    rw [isTopologicalBasis_subtype (ProjectiveSpectrum.isTopologicalBasis_basic_opens 𝒜) (pbo f).1
      |>.continuous_iff]
    rintro s ⟨_, ⟨a, rfl⟩, rfl⟩
    have h₁ : Subtype.val (p := (pbo f).1) ⁻¹' (pbo a) =
        ⋃ i : ℕ, Subtype.val (p := (pbo f).1) ⁻¹' (pbo (decompose 𝒜 a i)) := by
      simp [ProjectiveSpectrum.basicOpen_eq_union_of_projection 𝒜 a]
    let e : _ ≃ _ :=
      ⟨FromSpec.toFun f_deg hm, ToSpec.toFun f, toSpec_fromSpec _ _ _, fromSpec_toSpec _ _ _⟩
    change IsOpen <| e ⁻¹' _
    rw [Set.preimage_equiv_eq_image_symm, h₁, Set.image_iUnion]
    exact isOpen_iUnion fun i ↦ toSpec.image_basicOpen_eq_basicOpen f_deg hm a i ▸
      PrimeSpectrum.isOpen_basicOpen

end ProjIsoSpecTopComponent

variable {𝒜} in
/--
The homeomorphism `Proj|D(f) ≅ Spec A⁰_f` defined by
- `φ : Proj|D(f) ⟶ Spec A⁰_f` by sending `x` to `A⁰_f ∩ span {g / 1 | g ∈ x}`
- `ψ : Spec A⁰_f ⟶ Proj|D(f)` by sending `q` to `{a | aᵢᵐ/fⁱ ∈ q}`.
-/
def projIsoSpecTopComponent {f : A} {m : ℕ} (f_deg : f ∈ 𝒜 m) (hm : 0 < m) :
    (Proj.T| (pbo f)) ≅ (Spec.T (A⁰_ f))  where
  hom := ProjIsoSpecTopComponent.toSpec 𝒜 f
  inv := ProjIsoSpecTopComponent.fromSpec f_deg hm
  hom_inv_id := ConcreteCategory.hom_ext _ _
    (ProjIsoSpecTopComponent.fromSpec_toSpec 𝒜 f_deg hm)
  inv_hom_id := ConcreteCategory.hom_ext _ _
    (ProjIsoSpecTopComponent.toSpec_fromSpec 𝒜 f_deg hm)

namespace ProjectiveSpectrum.Proj

/--
The ring map from `A⁰_ f` to the local sections of the structure sheaf of the projective spectrum of
`A` on the basic open set `D(f)` defined by sending `s ∈ A⁰_f` to the section `x ↦ s` on `D(f)`.
-/
def awayToSection (f) : CommRingCat.of (A⁰_ f) ⟶ (structureSheaf 𝒜).1.obj (op (pbo f)) where
  toFun s :=
    ⟨fun x ↦ HomogeneousLocalization.mapId 𝒜 (Submonoid.powers_le.mpr x.2) s, fun x ↦ by
      obtain ⟨s, rfl⟩ := HomogeneousLocalization.mk_surjective s
      obtain ⟨n, hn : f ^ n = s.den.1⟩ := s.den_mem
      exact ⟨_, x.2, 𝟙 _, s.1, s.2, s.3,
        fun x hsx ↦ x.2 (Ideal.IsPrime.mem_of_pow_mem inferInstance n (hn ▸ hsx)), fun _ ↦ rfl⟩⟩
  map_add' _ _ := by ext; simp only [map_add, HomogeneousLocalization.val_add, Proj.add_apply]
  map_mul' _ _ := by ext; simp only [map_mul, HomogeneousLocalization.val_mul, Proj.mul_apply]
  map_zero' := by ext; simp only [map_zero, HomogeneousLocalization.val_zero, Proj.zero_apply]
  map_one' := by ext; simp only [map_one, HomogeneousLocalization.val_one, Proj.one_apply]

lemma awayToSection_germ (f x) :
    awayToSection 𝒜 f ≫ (structureSheaf 𝒜).presheaf.germ x =
      (HomogeneousLocalization.mapId 𝒜 (Submonoid.powers_le.mpr x.2)) ≫
        (Proj.stalkIso' 𝒜 x).toCommRingCatIso.inv := by
  ext z
  apply (Proj.stalkIso' 𝒜 x).eq_symm_apply.mpr
  apply Proj.stalkIso'_germ
/--
The ring map from `A⁰_ f` to the global sections of the structure sheaf of the projective spectrum
of `A` restricted to the basic open set `D(f)`.

Mathematically, the map is the same as `awayToSection`.
-/
def awayToΓ (f) : CommRingCat.of (A⁰_ f) ⟶ LocallyRingedSpace.Γ.obj (op <| Proj| pbo f) :=
  awayToSection 𝒜 f ≫ (ProjectiveSpectrum.Proj.structureSheaf 𝒜).1.map
    (homOfLE (Opens.openEmbedding_obj_top _).le).op

lemma awayToΓ_ΓToStalk (f) (x) :
    awayToΓ 𝒜 f ≫ LocallyRingedSpace.ΓToStalk (Proj| pbo f) x =
      HomogeneousLocalization.mapId 𝒜 (Submonoid.powers_le.mpr x.2) ≫
      (Proj.stalkIso' 𝒜 x.1).toCommRingCatIso.inv ≫
      ((Proj.toLocallyRingedSpace 𝒜).restrictStalkIso (Opens.openEmbedding _) x).inv := by
  rw [awayToΓ, Category.assoc, LocallyRingedSpace.ΓToStalk, ← Category.assoc _ (Iso.inv _),
    Iso.eq_comp_inv, Category.assoc, Category.assoc]
  simp only [LocallyRingedSpace.restrict, SheafedSpace.restrict]
  rw [PresheafedSpace.restrictStalkIso_hom_eq_germ]
  simp only [Proj.toLocallyRingedSpace, Proj.toSheafedSpace]
  rw [Presheaf.germ_res, awayToSection_germ]
  rfl

/--
The morphism of locally ringed space from `Proj|D(f)` to `Spec A⁰_f` induced by the ring map
`A⁰_ f → Γ(Proj, D(f))` under the gamma spec adjunction.
-/
def toSpec (f) : (Proj| pbo f) ⟶ Spec (A⁰_ f) :=
  ΓSpec.locallyRingedSpaceAdjunction.homEquiv (Proj| pbo f) (op (CommRingCat.of <| A⁰_ f))
    (awayToΓ 𝒜 f).op

open HomogeneousLocalization LocalRing

lemma toSpec_base_apply_eq_comap {f} (x : Proj| pbo f) :
    (toSpec 𝒜 f).1.base x = PrimeSpectrum.comap (mapId 𝒜 (Submonoid.powers_le.mpr x.2))
      (closedPoint (AtPrime 𝒜 x.1.asHomogeneousIdeal.toIdeal)) := by
  show PrimeSpectrum.comap (awayToΓ 𝒜 f ≫ LocallyRingedSpace.ΓToStalk (Proj| pbo f) x)
        (LocalRing.closedPoint ((Proj| pbo f).presheaf.stalk x)) = _
  rw [awayToΓ_ΓToStalk, CommRingCat.comp_eq_ring_hom_comp, PrimeSpectrum.comap_comp]
  exact congr(PrimeSpectrum.comap _ $(@LocalRing.comap_closedPoint
    (HomogeneousLocalization.AtPrime 𝒜 x.1.asHomogeneousIdeal.toIdeal) _ _
    ((Proj| pbo f).presheaf.stalk x) _ _ _ (isLocalRingHom_of_isIso _)))

lemma toSpec_base_apply_eq {f} (x : Proj| pbo f) :
    (toSpec 𝒜 f).1.base x = ProjIsoSpecTopComponent.toSpec 𝒜 f x :=
  toSpec_base_apply_eq_comap 𝒜 x |>.trans <| PrimeSpectrum.ext _ _ <| Ideal.ext fun z =>
  show ¬ IsUnit _ ↔ z ∈ ProjIsoSpecTopComponent.ToSpec.carrier _ by
  obtain ⟨z, rfl⟩ := z.mk_surjective
  rw [← HomogeneousLocalization.isUnit_iff_isUnit_val,
    ProjIsoSpecTopComponent.ToSpec.mk_mem_carrier, HomogeneousLocalization.map_mk,
    HomogeneousLocalization.val_mk, Localization.mk_eq_mk',
    IsLocalization.AtPrime.isUnit_mk'_iff]
  exact not_not

lemma mk_mem_toSpec_base_apply {f} (x : Proj| pbo f)
    (z : NumDenSameDeg 𝒜 (.powers f)) :
    HomogeneousLocalization.mk z ∈ ((toSpec 𝒜 f).1.base x).asIdeal ↔
      z.num.1 ∈ x.1.asHomogeneousIdeal :=
  (toSpec_base_apply_eq 𝒜 x).symm ▸ ProjIsoSpecTopComponent.ToSpec.mk_mem_carrier _ _

lemma toSpec_preimage_basicOpen {f}
    (t : NumDenSameDeg 𝒜 (.powers f)) :
    toSpec 𝒜 f ⁻¹ᵁ (sbo (.mk t)) = Opens.comap ⟨_, continuous_subtype_val⟩ (pbo t.num.1) :=
  Opens.ext <| Opens.map_coe _ _ ▸ by
  convert (ProjIsoSpecTopComponent.ToSpec.preimage_basicOpen f t)
  exact funext fun _ => toSpec_base_apply_eq _ _

@[reassoc]
lemma toOpen_toSpec_val_c_app (f) (U) :
    StructureSheaf.toOpen (A⁰_ f) U.unop ≫ (toSpec 𝒜 f).val.c.app U =
      awayToΓ 𝒜 f ≫ (Proj| pbo f).presheaf.map (homOfLE le_top).op :=
  Eq.trans (by congr) <| ΓSpec.toOpen_comp_locallyRingedSpaceAdjunction_homEquiv_app _ U

@[reassoc]
lemma toStalk_stalkMap_toSpec (f) (x) :
    StructureSheaf.toStalk _ _ ≫ PresheafedSpace.stalkMap (toSpec 𝒜 f).1 x =
      awayToΓ 𝒜 f ≫ (Proj| pbo f).ΓToStalk x := by
  rw [StructureSheaf.toStalk, Category.assoc]
  simp_rw [CommRingCat.coe_of]
  erw [PresheafedSpace.stalkMap_germ']
  rw [toOpen_toSpec_val_c_app_assoc, Presheaf.germ_res]
  rfl

/--
If `x` is a point in the basic open set `D(f)` where `f` is a homogeneous element of positive
degree, then the homogeneously localized ring `A⁰ₓ` has the universal property of the localization
of `A⁰_f` at `φ(x)` where `φ : Proj|D(f) ⟶ Spec A⁰_f` is the morphism of locally ringed space
constructed as above.
-/
lemma isLocalization_atPrime (f) (x : pbo f) {m} (f_deg : f ∈ 𝒜 m) (hm : 0 < m) :
    @IsLocalization (Away 𝒜 f) _ ((toSpec 𝒜 f).1.base x).asIdeal.primeCompl
      (AtPrime 𝒜 x.1.asHomogeneousIdeal.toIdeal) _
      (mapId 𝒜 (Submonoid.powers_le.mpr x.2)).toAlgebra := by
  letI : Algebra (Away 𝒜 f) (AtPrime 𝒜 x.1.asHomogeneousIdeal.toIdeal) :=
    (mapId 𝒜 (Submonoid.powers_le.mpr x.2)).toAlgebra
<<<<<<< HEAD
  have hm : 1 ≤ m := hm
  constructor
  · rintro ⟨y, hy⟩
    obtain ⟨y, rfl⟩ := y.mk_surjective
    apply isUnit_of_mul_eq_one _
      (.mk ⟨y.1, y.3, y.2, (mk_mem_toSpec_base_apply _ _ _).not.mp hy⟩)
    apply HomogeneousLocalization.val_injective
    simp only [RingHom.algebraMap_toAlgebra, map_mk, RingHom.id_apply, Subtype.coe_eta, val_mul,
      val_mk, id_eq, mk_eq_mk', val_one]
    rw [IsLocalization.mk'_mul_mk'_eq_one']
  · rintro z
    obtain ⟨⟨i, a, ⟨b, hb⟩, (hb' : b ∉ x.1.1)⟩, rfl⟩ := z.mk_surjective
    refine ⟨⟨.mk ⟨i * m, ⟨a * b ^ (m - 1), ?_⟩, ⟨f ^ i, SetLike.pow_mem_graded _ f_deg⟩, ⟨_, rfl⟩⟩,
      ⟨.mk ⟨i * m, ⟨b ^ m, ?_⟩, ⟨f ^ i, SetLike.pow_mem_graded _ f_deg⟩, ⟨_, rfl⟩⟩, ?_⟩⟩, ?_⟩
    · convert SetLike.mul_mem_graded a.2 (SetLike.pow_mem_graded (m - 1) hb) using 2
      rw [← succ_nsmul', tsub_add_cancel_of_le hm, mul_comm, smul_eq_mul]
    · rw [mul_comm]; exact SetLike.pow_mem_graded _ hb
    · refine (mk_mem_toSpec_base_apply _ _ _).not.mpr $ x.1.1.toIdeal.primeCompl.pow_mem hb' m
    · apply HomogeneousLocalization.val_injective
      simp only [val_mul, val_mk, RingHom.algebraMap_toAlgebra, map_mk,
        Localization.mk_eq_mk', ← IsLocalization.mk'_mul, IsLocalization.mk'_eq_iff_eq,
        ← map_pow, RingHom.id_apply, ← map_mul, Submonoid.mk_mul_mk]
      rw [mul_comm b, mul_mul_mul_comm, ← pow_succ', mul_assoc, tsub_add_cancel_of_le hm]
=======
  constructor
  · rintro ⟨y, hy⟩
    obtain ⟨y, rfl⟩ := y.mk_surjective
    refine isUnit_of_mul_eq_one _
      (.mk ⟨y.deg, y.den, y.num, (mk_mem_toSpec_base_apply _ _ _).not.mp hy⟩) <| val_injective _ ?_
    simp only [RingHom.algebraMap_toAlgebra, map_mk, RingHom.id_apply, val_mul, val_mk, mk_eq_mk',
      val_one, IsLocalization.mk'_mul_mk'_eq_one']
  · intro z
    obtain ⟨⟨i, a, ⟨b, hb⟩, (hb' : b ∉ x.1.1)⟩, rfl⟩ := z.mk_surjective
    refine ⟨⟨.mk ⟨i * m, ⟨a * b ^ (m - 1), ?_⟩, ⟨f ^ i, SetLike.pow_mem_graded _ f_deg⟩, ⟨_, rfl⟩⟩,
      ⟨.mk ⟨i * m, ⟨b ^ m, mul_comm m i ▸ SetLike.pow_mem_graded _ hb⟩,
        ⟨f ^ i, SetLike.pow_mem_graded _ f_deg⟩, ⟨_, rfl⟩⟩,
        (mk_mem_toSpec_base_apply _ _ _).not.mpr <| x.1.1.toIdeal.primeCompl.pow_mem hb' m⟩⟩,
        val_injective _ ?_⟩
    · convert SetLike.mul_mem_graded a.2 (SetLike.pow_mem_graded (m - 1) hb) using 2
      rw [← succ_nsmul', tsub_add_cancel_of_le (by omega), mul_comm, smul_eq_mul]
    · simp only [RingHom.algebraMap_toAlgebra, map_mk, RingHom.id_apply, val_mul, val_mk,
        mk_eq_mk', ← IsLocalization.mk'_mul, Submonoid.mk_mul_mk, IsLocalization.mk'_eq_iff_eq]
      rw [mul_comm b, mul_mul_mul_comm, ← pow_succ', mul_assoc, tsub_add_cancel_of_le (by omega)]
>>>>>>> feba7083
  · intros y z e
    obtain ⟨y, rfl⟩ := y.mk_surjective
    obtain ⟨z, rfl⟩ := z.mk_surjective
    obtain ⟨i, c, hc, hc', e⟩ : ∃ i, ∃ c ∈ 𝒜 i, c ∉ x.1.asHomogeneousIdeal ∧
        c * (z.den.1 * y.num.1) = c * (y.den.1 * z.num.1) := by
      apply_fun HomogeneousLocalization.val at e
      simp only [RingHom.algebraMap_toAlgebra, map_mk, RingHom.id_apply, val_mk, mk_eq_mk',
        IsLocalization.mk'_eq_iff_eq] at e
<<<<<<< HEAD
      obtain ⟨⟨c, hcx⟩, hc⟩ :=
        IsLocalization.exists_of_eq (M := x.1.asHomogeneousIdeal.toIdeal.primeCompl) e
      obtain ⟨i, hi⟩ := not_forall.mp ((x.1.asHomogeneousIdeal.isHomogeneous.mem_iff _).not.mp hcx)
      refine ⟨i, _, (decompose 𝒜 c i).2, hi, ?_⟩
      apply_fun (fun x ↦ (decompose 𝒜 x (i + z.deg + y.deg)).1) at hc
=======
      obtain ⟨⟨c, hcx⟩, hc⟩ := IsLocalization.exists_of_eq (M := x.1.1.toIdeal.primeCompl) e
      obtain ⟨i, hi⟩ := not_forall.mp ((x.1.1.isHomogeneous.mem_iff _).not.mp hcx)
      refine ⟨i, _, (decompose 𝒜 c i).2, hi, ?_⟩
      apply_fun fun x ↦ (decompose 𝒜 x (i + z.deg + y.deg)).1 at hc
>>>>>>> feba7083
      conv_rhs at hc => rw [add_right_comm]
      rwa [← mul_assoc, coe_decompose_mul_add_of_right_mem, coe_decompose_mul_add_of_right_mem,
        ← mul_assoc, coe_decompose_mul_add_of_right_mem, coe_decompose_mul_add_of_right_mem,
        mul_assoc, mul_assoc] at hc
      exacts [y.den.2, z.num.2, z.den.2, y.num.2]

<<<<<<< HEAD
    refine ⟨⟨.mk ⟨m * i, ⟨c ^ m, SetLike.pow_mem_graded _ hc⟩, ⟨f ^ i,
      mul_comm m i ▸  SetLike.pow_mem_graded _ f_deg⟩, ⟨_, rfl⟩⟩,
      (mk_mem_toSpec_base_apply _ _ _).not.mpr <| x.1.1.toIdeal.primeCompl.pow_mem hc' _⟩, ?_⟩
    apply HomogeneousLocalization.val_injective
    simp only [val_mul, val_mk, mk_eq_mk', ← IsLocalization.mk'_mul, Submonoid.mk_mul_mk,
      IsLocalization.mk'_eq_iff_eq, mul_assoc]
    congr 2
    rw [mul_left_comm, mul_left_comm y.den.1, ← tsub_add_cancel_of_le hm, pow_succ,
      mul_assoc, mul_assoc, e]

/--
For an element `f ∈ A` with positive degree and a homogeneous ideal in `D(f)`, we have that the
stalk of `Spec A⁰_ f` at `y` is isomorphic to `A⁰ₓ` where `y` is the point in `Proj` corresponding
to `x`.
-/
def specStalkEquiv (f) (x : pbo f) {m} (f_deg : f ∈ 𝒜 m) (hm : 0 < m) :
    (Spec.structureSheaf (A⁰_ f)).presheaf.stalk ((toSpec 𝒜 f).1.base x) ≅
      CommRingCat.of (AtPrime 𝒜 x.1.asHomogeneousIdeal.toIdeal) :=
  letI : Algebra (Away 𝒜 f) (AtPrime 𝒜 x.1.asHomogeneousIdeal.toIdeal) :=
    (mapId 𝒜 (Submonoid.powers_le.mpr x.2)).toAlgebra
  haveI := isLocalization_atPrime 𝒜 f x f_deg hm
  (IsLocalization.algEquiv
    (R := A⁰_ f)
    (M := ((toSpec 𝒜 f).1.base x).asIdeal.primeCompl)
    (S := (Spec.structureSheaf (A⁰_ f)).presheaf.stalk ((toSpec 𝒜 f).1.base x))
    (Q := AtPrime 𝒜 x.1.asHomogeneousIdeal.toIdeal)).toRingEquiv.toCommRingCatIso

lemma toStalk_specStalkEquiv (f) (x : pbo f) {m} (f_deg : f ∈ 𝒜 m) (hm : 0 < m) :
    StructureSheaf.toStalk (A⁰_ f) ((toSpec 𝒜 f).1.base x) ≫ (specStalkEquiv 𝒜 f x f_deg hm).hom =
      (mapId _ <| Submonoid.powers_le.mpr x.2 : (A⁰_ f) →+* AtPrime 𝒜 x.1.1.toIdeal) :=
  letI : Algebra (Away 𝒜 f) (AtPrime 𝒜 x.1.asHomogeneousIdeal.toIdeal) :=
    (mapId 𝒜 (Submonoid.powers_le.mpr x.2)).toAlgebra
  letI := isLocalization_atPrime 𝒜 f x f_deg hm
  (IsLocalization.algEquiv
    (R := A⁰_ f)
    (M := ((toSpec 𝒜 f).1.base x).asIdeal.primeCompl)
    (S := (Spec.structureSheaf (A⁰_ f)).presheaf.stalk ((toSpec 𝒜 f).1.base x))
    (Q := AtPrime 𝒜 x.1.asHomogeneousIdeal.toIdeal)).toAlgHom.comp_algebraMap

lemma stalkMap_toSpec (f) (x : pbo f) {m} (f_deg : f ∈ 𝒜 m) (hm : 0 < m) :
    PresheafedSpace.stalkMap (toSpec 𝒜 f).1 x =
      (specStalkEquiv 𝒜 f x f_deg hm).hom ≫ (Proj.stalkIso' 𝒜 x.1).toCommRingCatIso.inv ≫
      ((Proj.toLocallyRingedSpace 𝒜).restrictStalkIso (Opens.openEmbedding _) x).inv := by
  apply IsLocalization.ringHom_ext (R := A⁰_ f) ((toSpec 𝒜 f).1.base x).asIdeal.primeCompl
    (S := (Spec.structureSheaf (A⁰_ f)).presheaf.stalk ((toSpec 𝒜 f).1.base x))
  refine (toStalk_stalkMap_toSpec _ _ _).trans ?_
  rw [awayToΓ_ΓToStalk, ← toStalk_specStalkEquiv 𝒜 f x f_deg hm, Category.assoc]
  rfl

lemma isIso_toSpec (f) {m} (f_deg : f ∈ 𝒜 m) (hm : 0 < m) :
    IsIso (toSpec 𝒜 f) := by
  have (x) : IsIso (PresheafedSpace.stalkMap (toSpec 𝒜 f).1 x) := by
    rw [stalkMap_toSpec 𝒜 f x f_deg hm]; infer_instance
  have : LocallyRingedSpace.IsOpenImmersion (toSpec 𝒜 f) := by
    apply SheafedSpace.IsOpenImmersion.of_stalk_iso
    convert (TopCat.homeoOfIso (projIsoSpecTopComponent f_deg hm)).openEmbedding using 1
    ext; exact toSpec_base_apply_eq 𝒜 _
  suffices IsIso (LocallyRingedSpace.forgetToSheafedSpace.map (toSpec 𝒜 f)) by
    apply isIso_of_reflects_iso _ LocallyRingedSpace.forgetToSheafedSpace
  show IsIso (toSpec 𝒜 f).1
  suffices IsIso (SheafedSpace.forgetToPresheafedSpace.map (toSpec 𝒜 f).1) by
    apply isIso_of_reflects_iso _ SheafedSpace.forgetToPresheafedSpace
  suffices Epi (SheafedSpace.forgetToPresheafedSpace.map (toSpec 𝒜 f).val).base by
    exact PresheafedSpace.IsOpenImmersion.to_iso _
  rw [TopCat.epi_iff_surjective]
  convert (TopCat.homeoOfIso (projIsoSpecTopComponent f_deg hm)).surjective using 1
  ext; exact toSpec_base_apply_eq 𝒜 _
=======
    refine ⟨⟨.mk ⟨m * i, ⟨c ^ m, SetLike.pow_mem_graded _ hc⟩,
      ⟨f ^ i, mul_comm m i ▸ SetLike.pow_mem_graded _ f_deg⟩, ⟨_, rfl⟩⟩,
      (mk_mem_toSpec_base_apply _ _ _).not.mpr <| x.1.1.toIdeal.primeCompl.pow_mem hc' _⟩,
      val_injective _ ?_⟩
    simp only [val_mul, val_mk, mk_eq_mk', ← IsLocalization.mk'_mul, Submonoid.mk_mul_mk,
      IsLocalization.mk'_eq_iff_eq, mul_assoc]
    congr 2
    rw [mul_left_comm, mul_left_comm y.den.1, ← tsub_add_cancel_of_le (show 1 ≤ m from hm),
      pow_succ, mul_assoc, mul_assoc, e]
>>>>>>> feba7083

end ProjectiveSpectrum.Proj

open ProjectiveSpectrum.Proj in
/--
If `f ∈ A` is a homogeneous element of positive degree, then the projective spectrum restricted to
`D(f)` as a locally ringed space is isomorphic to `Spec A⁰_f`.
-/
def projIsoSpec (f) {m} (f_deg : f ∈ 𝒜 m) (hm : 0 < m) :
    (Proj| pbo f) ≅ (Spec (A⁰_ f)) :=
  @asIso (f := toSpec 𝒜 f) (isIso_toSpec 𝒜 f f_deg hm)

/--
This is the scheme `Proj(A)` for any `ℕ`-graded ring `A`.
-/
def «Proj» : Scheme where
  __ := Proj.toLocallyRingedSpace 𝒜
  local_affine (x : Proj.T) := by
    classical
    obtain ⟨f, m, f_deg, hm, hx⟩ : ∃ (f : A) (m : ℕ) (_ : f ∈ 𝒜 m) (_ : 0 < m), f ∉ x.1 := by
      by_contra!
      refine x.not_irrelevant_le fun z hz ↦ ?_
      rw [← DirectSum.sum_support_decompose 𝒜 z]
      exact x.1.toIdeal.sum_mem fun k hk ↦ this _ k (SetLike.coe_mem _) <| by_contra <| by aesop
    exact ⟨⟨pbo f, hx⟩, .of (A⁰_ f), ⟨projIsoSpec 𝒜 f f_deg hm⟩⟩


end AlgebraicGeometry<|MERGE_RESOLUTION|>--- conflicted
+++ resolved
@@ -708,31 +708,6 @@
       (mapId 𝒜 (Submonoid.powers_le.mpr x.2)).toAlgebra := by
   letI : Algebra (Away 𝒜 f) (AtPrime 𝒜 x.1.asHomogeneousIdeal.toIdeal) :=
     (mapId 𝒜 (Submonoid.powers_le.mpr x.2)).toAlgebra
-<<<<<<< HEAD
-  have hm : 1 ≤ m := hm
-  constructor
-  · rintro ⟨y, hy⟩
-    obtain ⟨y, rfl⟩ := y.mk_surjective
-    apply isUnit_of_mul_eq_one _
-      (.mk ⟨y.1, y.3, y.2, (mk_mem_toSpec_base_apply _ _ _).not.mp hy⟩)
-    apply HomogeneousLocalization.val_injective
-    simp only [RingHom.algebraMap_toAlgebra, map_mk, RingHom.id_apply, Subtype.coe_eta, val_mul,
-      val_mk, id_eq, mk_eq_mk', val_one]
-    rw [IsLocalization.mk'_mul_mk'_eq_one']
-  · rintro z
-    obtain ⟨⟨i, a, ⟨b, hb⟩, (hb' : b ∉ x.1.1)⟩, rfl⟩ := z.mk_surjective
-    refine ⟨⟨.mk ⟨i * m, ⟨a * b ^ (m - 1), ?_⟩, ⟨f ^ i, SetLike.pow_mem_graded _ f_deg⟩, ⟨_, rfl⟩⟩,
-      ⟨.mk ⟨i * m, ⟨b ^ m, ?_⟩, ⟨f ^ i, SetLike.pow_mem_graded _ f_deg⟩, ⟨_, rfl⟩⟩, ?_⟩⟩, ?_⟩
-    · convert SetLike.mul_mem_graded a.2 (SetLike.pow_mem_graded (m - 1) hb) using 2
-      rw [← succ_nsmul', tsub_add_cancel_of_le hm, mul_comm, smul_eq_mul]
-    · rw [mul_comm]; exact SetLike.pow_mem_graded _ hb
-    · refine (mk_mem_toSpec_base_apply _ _ _).not.mpr $ x.1.1.toIdeal.primeCompl.pow_mem hb' m
-    · apply HomogeneousLocalization.val_injective
-      simp only [val_mul, val_mk, RingHom.algebraMap_toAlgebra, map_mk,
-        Localization.mk_eq_mk', ← IsLocalization.mk'_mul, IsLocalization.mk'_eq_iff_eq,
-        ← map_pow, RingHom.id_apply, ← map_mul, Submonoid.mk_mul_mk]
-      rw [mul_comm b, mul_mul_mul_comm, ← pow_succ', mul_assoc, tsub_add_cancel_of_le hm]
-=======
   constructor
   · rintro ⟨y, hy⟩
     obtain ⟨y, rfl⟩ := y.mk_surjective
@@ -752,7 +727,6 @@
     · simp only [RingHom.algebraMap_toAlgebra, map_mk, RingHom.id_apply, val_mul, val_mk,
         mk_eq_mk', ← IsLocalization.mk'_mul, Submonoid.mk_mul_mk, IsLocalization.mk'_eq_iff_eq]
       rw [mul_comm b, mul_mul_mul_comm, ← pow_succ', mul_assoc, tsub_add_cancel_of_le (by omega)]
->>>>>>> feba7083
   · intros y z e
     obtain ⟨y, rfl⟩ := y.mk_surjective
     obtain ⟨z, rfl⟩ := z.mk_surjective
@@ -761,93 +735,16 @@
       apply_fun HomogeneousLocalization.val at e
       simp only [RingHom.algebraMap_toAlgebra, map_mk, RingHom.id_apply, val_mk, mk_eq_mk',
         IsLocalization.mk'_eq_iff_eq] at e
-<<<<<<< HEAD
-      obtain ⟨⟨c, hcx⟩, hc⟩ :=
-        IsLocalization.exists_of_eq (M := x.1.asHomogeneousIdeal.toIdeal.primeCompl) e
-      obtain ⟨i, hi⟩ := not_forall.mp ((x.1.asHomogeneousIdeal.isHomogeneous.mem_iff _).not.mp hcx)
-      refine ⟨i, _, (decompose 𝒜 c i).2, hi, ?_⟩
-      apply_fun (fun x ↦ (decompose 𝒜 x (i + z.deg + y.deg)).1) at hc
-=======
       obtain ⟨⟨c, hcx⟩, hc⟩ := IsLocalization.exists_of_eq (M := x.1.1.toIdeal.primeCompl) e
       obtain ⟨i, hi⟩ := not_forall.mp ((x.1.1.isHomogeneous.mem_iff _).not.mp hcx)
       refine ⟨i, _, (decompose 𝒜 c i).2, hi, ?_⟩
       apply_fun fun x ↦ (decompose 𝒜 x (i + z.deg + y.deg)).1 at hc
->>>>>>> feba7083
       conv_rhs at hc => rw [add_right_comm]
       rwa [← mul_assoc, coe_decompose_mul_add_of_right_mem, coe_decompose_mul_add_of_right_mem,
         ← mul_assoc, coe_decompose_mul_add_of_right_mem, coe_decompose_mul_add_of_right_mem,
         mul_assoc, mul_assoc] at hc
       exacts [y.den.2, z.num.2, z.den.2, y.num.2]
 
-<<<<<<< HEAD
-    refine ⟨⟨.mk ⟨m * i, ⟨c ^ m, SetLike.pow_mem_graded _ hc⟩, ⟨f ^ i,
-      mul_comm m i ▸  SetLike.pow_mem_graded _ f_deg⟩, ⟨_, rfl⟩⟩,
-      (mk_mem_toSpec_base_apply _ _ _).not.mpr <| x.1.1.toIdeal.primeCompl.pow_mem hc' _⟩, ?_⟩
-    apply HomogeneousLocalization.val_injective
-    simp only [val_mul, val_mk, mk_eq_mk', ← IsLocalization.mk'_mul, Submonoid.mk_mul_mk,
-      IsLocalization.mk'_eq_iff_eq, mul_assoc]
-    congr 2
-    rw [mul_left_comm, mul_left_comm y.den.1, ← tsub_add_cancel_of_le hm, pow_succ,
-      mul_assoc, mul_assoc, e]
-
-/--
-For an element `f ∈ A` with positive degree and a homogeneous ideal in `D(f)`, we have that the
-stalk of `Spec A⁰_ f` at `y` is isomorphic to `A⁰ₓ` where `y` is the point in `Proj` corresponding
-to `x`.
--/
-def specStalkEquiv (f) (x : pbo f) {m} (f_deg : f ∈ 𝒜 m) (hm : 0 < m) :
-    (Spec.structureSheaf (A⁰_ f)).presheaf.stalk ((toSpec 𝒜 f).1.base x) ≅
-      CommRingCat.of (AtPrime 𝒜 x.1.asHomogeneousIdeal.toIdeal) :=
-  letI : Algebra (Away 𝒜 f) (AtPrime 𝒜 x.1.asHomogeneousIdeal.toIdeal) :=
-    (mapId 𝒜 (Submonoid.powers_le.mpr x.2)).toAlgebra
-  haveI := isLocalization_atPrime 𝒜 f x f_deg hm
-  (IsLocalization.algEquiv
-    (R := A⁰_ f)
-    (M := ((toSpec 𝒜 f).1.base x).asIdeal.primeCompl)
-    (S := (Spec.structureSheaf (A⁰_ f)).presheaf.stalk ((toSpec 𝒜 f).1.base x))
-    (Q := AtPrime 𝒜 x.1.asHomogeneousIdeal.toIdeal)).toRingEquiv.toCommRingCatIso
-
-lemma toStalk_specStalkEquiv (f) (x : pbo f) {m} (f_deg : f ∈ 𝒜 m) (hm : 0 < m) :
-    StructureSheaf.toStalk (A⁰_ f) ((toSpec 𝒜 f).1.base x) ≫ (specStalkEquiv 𝒜 f x f_deg hm).hom =
-      (mapId _ <| Submonoid.powers_le.mpr x.2 : (A⁰_ f) →+* AtPrime 𝒜 x.1.1.toIdeal) :=
-  letI : Algebra (Away 𝒜 f) (AtPrime 𝒜 x.1.asHomogeneousIdeal.toIdeal) :=
-    (mapId 𝒜 (Submonoid.powers_le.mpr x.2)).toAlgebra
-  letI := isLocalization_atPrime 𝒜 f x f_deg hm
-  (IsLocalization.algEquiv
-    (R := A⁰_ f)
-    (M := ((toSpec 𝒜 f).1.base x).asIdeal.primeCompl)
-    (S := (Spec.structureSheaf (A⁰_ f)).presheaf.stalk ((toSpec 𝒜 f).1.base x))
-    (Q := AtPrime 𝒜 x.1.asHomogeneousIdeal.toIdeal)).toAlgHom.comp_algebraMap
-
-lemma stalkMap_toSpec (f) (x : pbo f) {m} (f_deg : f ∈ 𝒜 m) (hm : 0 < m) :
-    PresheafedSpace.stalkMap (toSpec 𝒜 f).1 x =
-      (specStalkEquiv 𝒜 f x f_deg hm).hom ≫ (Proj.stalkIso' 𝒜 x.1).toCommRingCatIso.inv ≫
-      ((Proj.toLocallyRingedSpace 𝒜).restrictStalkIso (Opens.openEmbedding _) x).inv := by
-  apply IsLocalization.ringHom_ext (R := A⁰_ f) ((toSpec 𝒜 f).1.base x).asIdeal.primeCompl
-    (S := (Spec.structureSheaf (A⁰_ f)).presheaf.stalk ((toSpec 𝒜 f).1.base x))
-  refine (toStalk_stalkMap_toSpec _ _ _).trans ?_
-  rw [awayToΓ_ΓToStalk, ← toStalk_specStalkEquiv 𝒜 f x f_deg hm, Category.assoc]
-  rfl
-
-lemma isIso_toSpec (f) {m} (f_deg : f ∈ 𝒜 m) (hm : 0 < m) :
-    IsIso (toSpec 𝒜 f) := by
-  have (x) : IsIso (PresheafedSpace.stalkMap (toSpec 𝒜 f).1 x) := by
-    rw [stalkMap_toSpec 𝒜 f x f_deg hm]; infer_instance
-  have : LocallyRingedSpace.IsOpenImmersion (toSpec 𝒜 f) := by
-    apply SheafedSpace.IsOpenImmersion.of_stalk_iso
-    convert (TopCat.homeoOfIso (projIsoSpecTopComponent f_deg hm)).openEmbedding using 1
-    ext; exact toSpec_base_apply_eq 𝒜 _
-  suffices IsIso (LocallyRingedSpace.forgetToSheafedSpace.map (toSpec 𝒜 f)) by
-    apply isIso_of_reflects_iso _ LocallyRingedSpace.forgetToSheafedSpace
-  show IsIso (toSpec 𝒜 f).1
-  suffices IsIso (SheafedSpace.forgetToPresheafedSpace.map (toSpec 𝒜 f).1) by
-    apply isIso_of_reflects_iso _ SheafedSpace.forgetToPresheafedSpace
-  suffices Epi (SheafedSpace.forgetToPresheafedSpace.map (toSpec 𝒜 f).val).base by
-    exact PresheafedSpace.IsOpenImmersion.to_iso _
-  rw [TopCat.epi_iff_surjective]
-  convert (TopCat.homeoOfIso (projIsoSpecTopComponent f_deg hm)).surjective using 1
-  ext; exact toSpec_base_apply_eq 𝒜 _
-=======
     refine ⟨⟨.mk ⟨m * i, ⟨c ^ m, SetLike.pow_mem_graded _ hc⟩,
       ⟨f ^ i, mul_comm m i ▸ SetLike.pow_mem_graded _ f_deg⟩, ⟨_, rfl⟩⟩,
       (mk_mem_toSpec_base_apply _ _ _).not.mpr <| x.1.1.toIdeal.primeCompl.pow_mem hc' _⟩,
@@ -857,7 +754,6 @@
     congr 2
     rw [mul_left_comm, mul_left_comm y.den.1, ← tsub_add_cancel_of_le (show 1 ≤ m from hm),
       pow_succ, mul_assoc, mul_assoc, e]
->>>>>>> feba7083
 
 end ProjectiveSpectrum.Proj
 
