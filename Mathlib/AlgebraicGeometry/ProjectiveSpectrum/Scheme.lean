/-
Copyright (c) 2022 Jujian Zhang. All rights reserved.
Released under Apache 2.0 license as described in the file LICENSE.
Authors: Jujian Zhang, Andrew Yang
-/
import Mathlib.AlgebraicGeometry.ProjectiveSpectrum.StructureSheaf
import Mathlib.AlgebraicGeometry.GammaSpecAdjunction
import Mathlib.RingTheory.GradedAlgebra.Radical

/-!
# Proj as a scheme

This file is to prove that `Proj` is a scheme.

## Notation

* `Proj`      : `Proj` as a locally ringed space
* `Proj.T`    : the underlying topological space of `Proj`
* `Proj| U`   : `Proj` restricted to some open set `U`
* `Proj.T| U` : the underlying topological space of `Proj` restricted to open set `U`
* `pbo f`     : basic open set at `f` in `Proj`
* `Spec`      : `Spec` as a locally ringed space
* `Spec.T`    : the underlying topological space of `Spec`
* `sbo g`     : basic open set at `g` in `Spec`
* `A⁰_x`      : the degree zero part of localized ring `Aₓ`

## Implementation

In `AlgebraicGeometry/ProjectiveSpectrum/StructureSheaf.lean`, we have given `Proj` a
structure sheaf so that `Proj` is a locally ringed space. In this file we will prove that `Proj`
equipped with this structure sheaf is a scheme. We achieve this by using an affine cover by basic
open sets in `Proj`, more specifically:

1. We prove that `Proj` can be covered by basic open sets at homogeneous element of positive degree.
2. We prove that for any homogeneous element `f : A` of positive degree `m`, `Proj.T | (pbo f)` is
    homeomorphic to `Spec.T A⁰_f`:
  - forward direction `toSpec`:
    for any `x : pbo f`, i.e. a relevant homogeneous prime ideal `x`, send it to
    `A⁰_f ∩ span {g / 1 | g ∈ x}` (see `ProjIsoSpecTopComponent.IoSpec.carrier`). This ideal is
    prime, the proof is in `ProjIsoSpecTopComponent.ToSpec.toFun`. The fact that this function
    is continuous is found in `ProjIsoSpecTopComponent.toSpec`
  - backward direction `fromSpec`:
    for any `q : Spec A⁰_f`, we send it to `{a | ∀ i, aᵢᵐ/fⁱ ∈ q}`; we need this to be a
    homogeneous prime ideal that is relevant.
    * This is in fact an ideal, the proof can be found in
      `ProjIsoSpecTopComponent.FromSpec.carrier.asIdeal`;
    * This ideal is also homogeneous, the proof can be found in
      `ProjIsoSpecTopComponent.FromSpec.carrier.asIdeal.homogeneous`;
    * This ideal is relevant, the proof can be found in
      `ProjIsoSpecTopComponent.FromSpec.carrier.relevant`;
    * This ideal is prime, the proof can be found in
      `ProjIsoSpecTopComponent.FromSpec.carrier.asIdeal.prime`.
    Hence we have a well defined function `Spec.T A⁰_f → Proj.T | (pbo f)`, this function is called
    `ProjIsoSpecTopComponent.FromSpec.toFun`. But to prove the continuity of this function, we need
    to prove `fromSpec ∘ toSpec` and `toSpec ∘ fromSpec` are both identities; these are achieved in
    `ProjIsoSpecTopComponent.fromSpec_toSpec` and `ProjIsoSpecTopComponent.toSpec_fromSpec`.
3. Then we construct a morphism of locally ringed spaces `α : Proj| (pbo f) ⟶ Spec.T A⁰_f` as the
    following: by the Gamma-Spec adjunction, it is sufficient to construct a ring map
    `A⁰_f → Γ(Proj, pbo f)` from the ring of homogeneous localization of `A` away from `f` to the
    local sections of structure sheaf of projective spectrum on the basic open set around `f`.
    The map `A⁰_f → Γ(Proj, pbo f)` is constructed in `awayToΓ` and is defined by sending
    `s ∈ A⁰_f` to the section `x ↦ s` on `pbo f`.

## Main Definitions and Statements

For a homogeneous element `f` of degree `m`
* `ProjIsoSpecTopComponent.toSpec`: the continuous map between `Proj.T| pbo f` and `Spec.T A⁰_f`
  defined by sending `x : Proj| (pbo f)` to `A⁰_f ∩ span {g / 1 | g ∈ x}`. We also denote this map
  as `ψ`.
* `ProjIsoSpecTopComponent.ToSpec.preimage_eq`: for any `a: A`, if `a/f^m` has degree zero,
  then the preimage of `sbo a/f^m` under `toSpec f` is `pbo f ∩ pbo a`.

If we further assume `m` is positive
* `ProjIsoSpecTopComponent.fromSpec`: the continuous map between `Spec.T A⁰_f` and `Proj.T| pbo f`
  defined by sending `q` to `{a | aᵢᵐ/fⁱ ∈ q}` where `aᵢ` is the `i`-th coordinate of `a`.
  We also denote this map as `φ`
* `projIsoSpecTopComponent`: the homeomorphism `Proj.T| pbo f ≅ Spec.T A⁰_f` obtained by `φ` and
  `ψ`.
* `ProjectiveSpectrum.Proj.toSpec`: the morphism of locally ringed spaces between `Proj| pbo f`
  and `Spec A⁰_f` corresponding to the ring map `A⁰_f → Γ(Proj, pbo f)` under the Gamma-Spec
  adjunction defined by sending `s` to the section `x ↦ s` on `pbo f`.

Finally,
* `AlgebraicGeometry.Proj`: for any `ℕ`-graded ring `A`, `Proj A` is locally affine, hence is a
  scheme.

## Reference
* [Robin Hartshorne, *Algebraic Geometry*][Har77]: Chapter II.2 Proposition 2.5
-/

noncomputable section


namespace AlgebraicGeometry

open scoped DirectSum Pointwise

open DirectSum SetLike.GradedMonoid Localization

open Finset hiding mk_zero

variable {R A : Type*}
variable [CommRing R] [CommRing A] [Algebra R A]
variable (𝒜 : ℕ → Submodule R A)
variable [GradedAlgebra 𝒜]

open TopCat TopologicalSpace

open CategoryTheory Opposite

open ProjectiveSpectrum.StructureSheaf

-- Porting note: currently require lack of hygiene to use in variable declarations
-- maybe all make into notation3?
set_option hygiene false
/-- `Proj` as a locally ringed space -/
local notation3 "Proj" => Proj.toLocallyRingedSpace 𝒜

/-- The underlying topological space of `Proj` -/
local notation3 "Proj.T" => PresheafedSpace.carrier <| SheafedSpace.toPresheafedSpace
  <| LocallyRingedSpace.toSheafedSpace <| Proj.toLocallyRingedSpace 𝒜

/-- `Proj` restrict to some open set -/
macro "Proj| " U:term : term =>
  `((Proj.toLocallyRingedSpace 𝒜).restrict (Opens.openEmbedding (X := Proj.T) ($U : Opens Proj.T)))

/-- the underlying topological space of `Proj` restricted to some open set -/
local notation "Proj.T| " U => PresheafedSpace.carrier <| SheafedSpace.toPresheafedSpace
  <| LocallyRingedSpace.toSheafedSpace
    <| (LocallyRingedSpace.restrict Proj (Opens.openEmbedding (X := Proj.T) (U : Opens Proj.T)))

/-- basic open sets in `Proj` -/
local notation "pbo " x => ProjectiveSpectrum.basicOpen 𝒜 x

/-- basic open sets in `Spec` -/
local notation "sbo " f => PrimeSpectrum.basicOpen f

/-- `Spec` as a locally ringed space -/
local notation3 "Spec " ring => Spec.locallyRingedSpaceObj (CommRingCat.of ring)

/-- the underlying topological space of `Spec` -/
local notation "Spec.T " ring =>
  (Spec.locallyRingedSpaceObj (CommRingCat.of ring)).toSheafedSpace.toPresheafedSpace.1

local notation3 "A⁰_ " f => HomogeneousLocalization.Away 𝒜 f

namespace ProjIsoSpecTopComponent

/-
This section is to construct the homeomorphism between `Proj` restricted at basic open set at
a homogeneous element `x` and `Spec A⁰ₓ` where `A⁰ₓ` is the degree zero part of the localized
ring `Aₓ`.
-/
namespace ToSpec

open Ideal

-- This section is to construct the forward direction :
-- So for any `x` in `Proj| (pbo f)`, we need some point in `Spec A⁰_f`, i.e. a prime ideal,
-- and we need this correspondence to be continuous in their Zariski topology.
variable {𝒜}
variable {f : A} {m : ℕ} (x : Proj| (pbo f))

/--
For any `x` in `Proj| (pbo f)`, the corresponding ideal in `Spec A⁰_f`. This fact that this ideal
is prime is proven in `TopComponent.Forward.toFun`-/
def carrier : Ideal (A⁰_ f) :=
  Ideal.comap (algebraMap (A⁰_ f) (Away f))
    (x.val.asHomogeneousIdeal.toIdeal.map (algebraMap A (Away f)))

@[simp]
theorem mk_mem_carrier (z : HomogeneousLocalization.NumDenSameDeg 𝒜 (.powers f)) :
    HomogeneousLocalization.mk z ∈ carrier x ↔ z.num.1 ∈ x.1.asHomogeneousIdeal := by
  rw [carrier, Ideal.mem_comap, HomogeneousLocalization.algebraMap_apply,
    HomogeneousLocalization.val_mk, Localization.mk_eq_mk', IsLocalization.mk'_eq_mul_mk'_one,
    mul_comm, Ideal.unit_mul_mem_iff_mem, ← Ideal.mem_comap,
    IsLocalization.comap_map_of_isPrime_disjoint (.powers f)]
  · rfl
  · infer_instance
  · exact (disjoint_powers_iff_not_mem _ (Ideal.IsPrime.isRadical inferInstance)).mpr x.2
  · exact isUnit_of_invertible _

theorem isPrime_carrier : Ideal.IsPrime (carrier x) := by
  refine Ideal.IsPrime.comap _ (hK := ?_)
  exact IsLocalization.isPrime_of_isPrime_disjoint
    (Submonoid.powers f) _ _ inferInstance
    ((disjoint_powers_iff_not_mem _ (Ideal.IsPrime.isRadical inferInstance)).mpr x.2)

variable (f)

/-- The function between the basic open set `D(f)` in `Proj` to the corresponding basic open set in
`Spec A⁰_f`. This is bundled into a continuous map in `TopComponent.forward`.
-/
@[simps (config := .lemmasOnly)]
def toFun (x : Proj.T| pbo f) : Spec.T A⁰_ f :=
  ⟨carrier x, isPrime_carrier x⟩

/-
The preimage of basic open set `D(a/f^n)` in `Spec A⁰_f` under the forward map from `Proj A` to
`Spec A⁰_f` is the basic open set `D(a) ∩ D(f)` in `Proj A`. This lemma is used to prove that the
forward map is continuous.
-/
theorem preimage_basicOpen (z : HomogeneousLocalization.NumDenSameDeg 𝒜 (.powers f)) :
    toFun f ⁻¹' (sbo (HomogeneousLocalization.mk z) : Set (PrimeSpectrum (A⁰_ f))) =
      Subtype.val ⁻¹' (pbo z.num.1 : Set (ProjectiveSpectrum 𝒜)) :=
  Set.ext fun y ↦ (mk_mem_carrier y z).not

end ToSpec

section

/-- The continuous function from the basic open set `D(f)` in `Proj`
to the corresponding basic open set in `Spec A⁰_f`. -/
@[simps! (config := .lemmasOnly) apply_asIdeal]
def toSpec (f : A) : (Proj.T| pbo f) ⟶ Spec.T A⁰_ f where
  toFun := ToSpec.toFun f
  continuous_toFun := by
    rw [PrimeSpectrum.isTopologicalBasis_basic_opens.continuous_iff]
    rintro _ ⟨x, rfl⟩
    obtain ⟨x, rfl⟩ := Quotient.surjective_Quotient_mk'' x
    rw [ToSpec.preimage_basicOpen]
    exact (pbo x.num).2.preimage continuous_subtype_val

variable {𝒜} in
lemma toSpec_preimage_basicOpen {f} (z : HomogeneousLocalization.NumDenSameDeg 𝒜 (.powers f)) :
    toSpec 𝒜 f ⁻¹' (sbo (HomogeneousLocalization.mk z) : Set (PrimeSpectrum (A⁰_ f))) =
      Subtype.val ⁻¹' (pbo z.num.1 : Set (ProjectiveSpectrum 𝒜)) :=
  ToSpec.preimage_basicOpen f z

end

namespace FromSpec

open GradedAlgebra SetLike

open Finset hiding mk_zero

-- Porting note: _root_ doesn't work here
open HomogeneousLocalization

variable {𝒜}
variable {f : A} {m : ℕ} (f_deg : f ∈ 𝒜 m)

open Lean Meta Elab Tactic

macro "mem_tac_aux" : tactic =>
  `(tactic| first | exact pow_mem_graded _ (Submodule.coe_mem _) | exact natCast_mem_graded _ _ |
    exact pow_mem_graded _ f_deg)

macro "mem_tac" : tactic =>
  `(tactic| first | mem_tac_aux |
    repeat (all_goals (apply SetLike.GradedMonoid.toGradedMul.mul_mem)); mem_tac_aux)

/-- The function from `Spec A⁰_f` to `Proj|D(f)` is defined by `q ↦ {a | aᵢᵐ/fⁱ ∈ q}`, i.e. sending
`q` a prime ideal in `A⁰_f` to the homogeneous prime relevant ideal containing only and all the
elements `a : A` such that for every `i`, the degree 0 element formed by dividing the `m`-th power
of the `i`-th projection of `a` by the `i`-th power of the degree-`m` homogeneous element `f`,
lies in `q`.

The set `{a | aᵢᵐ/fⁱ ∈ q}`
* is an ideal, as proved in `carrier.asIdeal`;
* is homogeneous, as proved in `carrier.asHomogeneousIdeal`;
* is prime, as proved in `carrier.asIdeal.prime`;
* is relevant, as proved in `carrier.relevant`.
-/
<<<<<<< HEAD
def carrier (q : Spec.T A⁰_ f) : Set A :=
  {a | ∀ i, (HomogeneousLocalization.mk ⟨m * i, ⟨proj 𝒜 i a ^ m, by
    rw [← smul_eq_mul]; mem_tac⟩, ⟨f ^ i, by rw [mul_comm]; mem_tac⟩, ⟨_, rfl⟩⟩ : A⁰_ f) ∈ q.1}
=======
def carrier (f_deg : f ∈ 𝒜 m) (q : Spec.T A⁰_ f) : Set A :=
  {a | ∀ i, (HomogeneousLocalization.mk ⟨m * i, ⟨proj 𝒜 i a ^ m, by mem_tac⟩,
              ⟨f ^ i, by rw [mul_comm]; mem_tac⟩, ⟨_, rfl⟩⟩ : A⁰_ f) ∈ q.1}
>>>>>>> 2b617ccc

theorem mem_carrier_iff (q : Spec.T A⁰_ f) (a : A) :
    a ∈ carrier f_deg q ↔ ∀ i, (HomogeneousLocalization.mk ⟨m * i, ⟨proj 𝒜 i a ^ m, by
      rw [← smul_eq_mul]; mem_tac⟩,
      ⟨f ^ i, by rw [mul_comm]; mem_tac⟩, ⟨_, rfl⟩⟩ : A⁰_ f) ∈ q.1 :=
  Iff.rfl

theorem mem_carrier_iff' (q : Spec.T A⁰_ f) (a : A) :
    a ∈ carrier f_deg q ↔
      ∀ i, (Localization.mk (proj 𝒜 i a ^ m) ⟨f ^ i, ⟨i, rfl⟩⟩ : Localization.Away f) ∈
          algebraMap (HomogeneousLocalization.Away 𝒜 f) (Localization.Away f) '' { s | s ∈ q.1 } :=
  (mem_carrier_iff f_deg q a).trans
    (by
      constructor <;> intro h i <;> specialize h i
      · rw [Set.mem_image]; refine ⟨_, h, rfl⟩
      · rw [Set.mem_image] at h; rcases h with ⟨x, h, hx⟩
        change x ∈ q.asIdeal at h
        convert h
        rw [HomogeneousLocalization.ext_iff_val, HomogeneousLocalization.val_mk]
        dsimp only [Subtype.coe_mk]; rw [← hx]; rfl)

theorem mem_carrier_iff_of_mem (hm : 0 < m) (q : Spec.T A⁰_ f) (a : A) {n} (hn : a ∈ 𝒜 n) :
    a ∈ carrier f_deg q ↔
      (HomogeneousLocalization.mk ⟨m * n, ⟨a ^ m, pow_mem_graded m hn⟩,
        ⟨f ^ n, by rw [mul_comm]; mem_tac⟩, ⟨_, rfl⟩⟩ : A⁰_ f) ∈ q.asIdeal := by
  trans (HomogeneousLocalization.mk ⟨m * n, ⟨proj 𝒜 n a ^ m, by rw [← smul_eq_mul]; mem_tac⟩,
    ⟨f ^ n, by rw [mul_comm]; mem_tac⟩, ⟨_, rfl⟩⟩ : A⁰_ f) ∈ q.asIdeal
  · refine ⟨fun h ↦ h n, fun h i ↦ if hi : i = n then hi ▸ h else ?_⟩
    convert zero_mem q.asIdeal
    apply HomogeneousLocalization.val_injective
    simp only [proj_apply, decompose_of_mem_ne _ hn (Ne.symm hi), zero_pow hm.ne',
      HomogeneousLocalization.val_mk, Localization.mk_zero, HomogeneousLocalization.val_zero]
  · simp only [proj_apply, decompose_of_mem_same _ hn]

theorem mem_carrier_iff_of_mem_mul (hm : 0 < m)
    (q : Spec.T A⁰_ f) (a : A) {n} (hn : a ∈ 𝒜 (n * m)) :
    a ∈ carrier f_deg q ↔ (HomogeneousLocalization.mk ⟨m * n, ⟨a, mul_comm n m ▸ hn⟩,
        ⟨f ^ n, by rw [mul_comm]; mem_tac⟩, ⟨_, rfl⟩⟩ : A⁰_ f) ∈ q.asIdeal := by
  rw [mem_carrier_iff_of_mem f_deg hm q a hn, iff_iff_eq, eq_comm,
    ← Ideal.IsPrime.pow_mem_iff_mem (α := A⁰_ f) inferInstance m hm]
  congr 1
  apply HomogeneousLocalization.val_injective
  simp only [HomogeneousLocalization.val_mk, HomogeneousLocalization.val_pow,
    Localization.mk_pow, pow_mul]
  rfl

theorem num_mem_carrier_iff (hm : 0 < m) (q : Spec.T A⁰_ f)
    (z : HomogeneousLocalization.NumDenSameDeg 𝒜 (.powers f)) :
    z.num.1 ∈ carrier f_deg q ↔ HomogeneousLocalization.mk z ∈ q.asIdeal := by
  obtain ⟨n, hn : f ^ n = _⟩ := z.den_mem
  have : f ^ n ≠ 0 := fun e ↦ by
    have := HomogeneousLocalization.subsingleton 𝒜 (x := .powers f) ⟨n, e⟩
    exact IsEmpty.elim (inferInstanceAs (IsEmpty (PrimeSpectrum (A⁰_ f)))) q
  convert mem_carrier_iff_of_mem_mul f_deg hm q z.num.1 (n := n) ?_ using 2
  · apply HomogeneousLocalization.val_injective; simp only [hn, HomogeneousLocalization.val_mk]
  · have := degree_eq_of_mem_mem 𝒜 (SetLike.pow_mem_graded n f_deg) (hn.symm ▸ z.den.2) this
    rw [← smul_eq_mul, this]; exact z.num.2

theorem carrier.add_mem (q : Spec.T A⁰_ f) {a b : A} (ha : a ∈ carrier f_deg q)
    (hb : b ∈ carrier f_deg q) : a + b ∈ carrier f_deg q := by
  refine fun i => (q.2.mem_or_mem ?_).elim id id
  change (.mk ⟨_, _, _, _⟩ : A⁰_ f) ∈ q.1; dsimp only [Subtype.coe_mk]
  simp_rw [← pow_add, map_add, add_pow, mul_comm, ← nsmul_eq_mul]
  let g : ℕ → A⁰_ f := fun j => (m + m).choose j •
      if h2 : m + m < j then (0 : A⁰_ f)
      else
        -- Porting note: inlining `l`, `r` causes a "can't synth HMul A⁰_ f A⁰_ f ?" error
        if h1 : j ≤ m then
          letI l : A⁰_ f := HomogeneousLocalization.mk
            ⟨m * i, ⟨proj 𝒜 i a ^ j * proj 𝒜 i b ^ (m - j), ?_⟩,
              ⟨_, by rw [mul_comm]; mem_tac⟩, ⟨i, rfl⟩⟩
          letI r : A⁰_ f := HomogeneousLocalization.mk
            ⟨m * i, ⟨proj 𝒜 i b ^ m, by rw [← smul_eq_mul]; mem_tac⟩,
              ⟨_, by rw [mul_comm]; mem_tac⟩, ⟨i, rfl⟩⟩
          l * r
        else
          letI l : A⁰_ f := HomogeneousLocalization.mk
            ⟨m * i, ⟨proj 𝒜 i a ^ m, by rw [← smul_eq_mul]; mem_tac⟩,
              ⟨_, by rw [mul_comm]; mem_tac⟩, ⟨i, rfl⟩⟩
          letI r : A⁰_ f := HomogeneousLocalization.mk
            ⟨m * i, ⟨proj 𝒜 i a ^ (j - m) * proj 𝒜 i b ^ (m + m - j), ?_⟩,
              ⟨_, by rw [mul_comm]; mem_tac⟩, ⟨i, rfl⟩⟩
          l * r
  rotate_left
  · rw [(_ : m * i = _)]
    -- Porting note: it seems unification with mul_mem is more fiddly reducing value of mem_tac
    apply GradedMonoid.toGradedMul.mul_mem (i := j • i) (j := (m - j) • i) <;> mem_tac_aux
    rw [← add_smul, Nat.add_sub_of_le h1]; rfl
  · rw [(_ : m * i = _)]
    apply GradedMonoid.toGradedMul.mul_mem (i := (j-m) • i) (j := (m + m - j) • i) <;> mem_tac_aux
    rw [← add_smul]; congr; zify [le_of_not_lt h2, le_of_not_le h1]; abel
  convert_to ∑ i ∈ range (m + m + 1), g i ∈ q.1; swap
  · refine q.1.sum_mem fun j _ => nsmul_mem ?_ _; split_ifs
    exacts [q.1.zero_mem, q.1.mul_mem_left _ (hb i), q.1.mul_mem_right _ (ha i)]
  rw [HomogeneousLocalization.ext_iff_val, HomogeneousLocalization.val_mk]
  change _ = (algebraMap (HomogeneousLocalization.Away 𝒜 f) (Localization.Away f)) _
  dsimp only [Subtype.coe_mk]; rw [map_sum, mk_sum]
  apply Finset.sum_congr rfl fun j hj => _
  intro j hj
  change _ = HomogeneousLocalization.val _
  rw [HomogeneousLocalization.val_smul]
  split_ifs with h2 h1
  · exact ((Finset.mem_range.1 hj).not_le h2).elim
  all_goals simp only [HomogeneousLocalization.val_mul, HomogeneousLocalization.val_zero,
    HomogeneousLocalization.val_mk, Subtype.coe_mk, Localization.mk_mul, ← smul_mk]; congr 2
  · dsimp; rw [mul_assoc, ← pow_add, add_comm (m - j), Nat.add_sub_assoc h1]
  · simp_rw [pow_add]; rfl
  · dsimp; rw [← mul_assoc, ← pow_add, Nat.add_sub_of_le (le_of_not_le h1)]
  · simp_rw [pow_add]; rfl

variable (hm : 0 < m) (q : Spec.T A⁰_ f)
include hm

theorem carrier.zero_mem : (0 : A) ∈ carrier f_deg q := fun i => by
  convert Submodule.zero_mem q.1 using 1
  rw [HomogeneousLocalization.ext_iff_val, HomogeneousLocalization.val_mk,
    HomogeneousLocalization.val_zero]; simp_rw [map_zero, zero_pow hm.ne']
  convert Localization.mk_zero (S := Submonoid.powers f) _ using 1

theorem carrier.smul_mem (c x : A) (hx : x ∈ carrier f_deg q) : c • x ∈ carrier f_deg q := by
  revert c
  refine DirectSum.Decomposition.inductionOn 𝒜 ?_ ?_ ?_
  · rw [zero_smul]; exact carrier.zero_mem f_deg hm _
  · rintro n ⟨a, ha⟩ i
    simp_rw [proj_apply, smul_eq_mul, coe_decompose_mul_of_left_mem 𝒜 i ha]
    -- Porting note: having trouble with Mul instance
    let product : A⁰_ f :=
      Mul.mul (HomogeneousLocalization.mk ⟨_, ⟨a ^ m, pow_mem_graded m ha⟩, ⟨_, ?_⟩, ⟨n, rfl⟩⟩)
        (HomogeneousLocalization.mk ⟨_, ⟨proj 𝒜 (i - n) x ^ m, by mem_tac⟩, ⟨_, ?_⟩, ⟨i - n, rfl⟩⟩)
    · split_ifs with h
      · convert_to product ∈ q.1
        · dsimp [product]
          erw [HomogeneousLocalization.ext_iff_val, HomogeneousLocalization.val_mk,
            HomogeneousLocalization.val_mul, HomogeneousLocalization.val_mk,
            HomogeneousLocalization.val_mk]
          · simp_rw [mul_pow]; rw [Localization.mk_mul]
            · congr; erw [← pow_add, Nat.add_sub_of_le h]
        · apply Ideal.mul_mem_left (α := A⁰_ f) _ _ (hx _)
          rw [(_ : m • n = _)]
          · mem_tac
          · simp only [smul_eq_mul, mul_comm]
      · simpa only [map_zero, zero_pow hm.ne'] using zero_mem f_deg hm q i
    rw [(_ : m • (i - n) = _)]
    · mem_tac
    · simp only [smul_eq_mul, mul_comm]
  · simp_rw [add_smul]; exact fun _ _ => carrier.add_mem f_deg q

/-- For a prime ideal `q` in `A⁰_f`, the set `{a | aᵢᵐ/fⁱ ∈ q}` as an ideal.
-/
def carrier.asIdeal : Ideal A where
  carrier := carrier f_deg q
  zero_mem' := carrier.zero_mem f_deg hm q
  add_mem' := carrier.add_mem f_deg q
  smul_mem' := carrier.smul_mem f_deg hm q


theorem carrier.asIdeal.homogeneous : (carrier.asIdeal f_deg hm q).IsHomogeneous 𝒜 :=
  fun i a ha j =>
  (em (i = j)).elim (fun h => h ▸ by simpa only [proj_apply, decompose_coe, of_eq_same] using ha _)
    fun h => by
    simpa only [proj_apply, decompose_of_mem_ne 𝒜 (Submodule.coe_mem (decompose 𝒜 a i)) h,
      zero_pow hm.ne', map_zero] using carrier.zero_mem f_deg hm q j

/-- For a prime ideal `q` in `A⁰_f`, the set `{a | aᵢᵐ/fⁱ ∈ q}` as a homogeneous ideal.
-/
def carrier.asHomogeneousIdeal : HomogeneousIdeal 𝒜 :=
  ⟨carrier.asIdeal f_deg hm q, carrier.asIdeal.homogeneous f_deg hm q⟩

theorem carrier.denom_not_mem : f ∉ carrier.asIdeal f_deg hm q := fun rid =>
  q.isPrime.ne_top <|
    (Ideal.eq_top_iff_one _).mpr
      (by
        convert rid m
        rw [HomogeneousLocalization.ext_iff_val, HomogeneousLocalization.val_one,
          HomogeneousLocalization.val_mk]
        dsimp
        simp_rw [decompose_of_mem_same _ f_deg]
        simp only [mk_eq_monoidOf_mk', Submonoid.LocalizationMap.mk'_self])

theorem carrier.relevant : ¬HomogeneousIdeal.irrelevant 𝒜 ≤ carrier.asHomogeneousIdeal f_deg hm q :=
  fun rid => carrier.denom_not_mem f_deg hm q <| rid <| DirectSum.decompose_of_mem_ne 𝒜 f_deg hm.ne'

theorem carrier.asIdeal.ne_top : carrier.asIdeal f_deg hm q ≠ ⊤ := fun rid =>
  carrier.denom_not_mem f_deg hm q (rid.symm ▸ Submodule.mem_top)

theorem carrier.asIdeal.prime : (carrier.asIdeal f_deg hm q).IsPrime :=
  (carrier.asIdeal.homogeneous f_deg hm q).isPrime_of_homogeneous_mem_or_mem
    (carrier.asIdeal.ne_top f_deg hm q) fun {x y} ⟨nx, hnx⟩ ⟨ny, hny⟩ hxy =>
    show (∀ i, _ ∈ _) ∨ ∀ i, _ ∈ _ by
      rw [← and_forall_ne nx, and_iff_left, ← and_forall_ne ny, and_iff_left]
      · apply q.2.mem_or_mem; convert hxy (nx + ny) using 1
        dsimp
        simp_rw [decompose_of_mem_same 𝒜 hnx, decompose_of_mem_same 𝒜 hny,
          decompose_of_mem_same 𝒜 (SetLike.GradedMonoid.toGradedMul.mul_mem hnx hny),
          mul_pow, pow_add]
        simp only [HomogeneousLocalization.ext_iff_val, HomogeneousLocalization.val_mk,
          HomogeneousLocalization.val_mul, Localization.mk_mul]
        simp only [Submonoid.mk_mul_mk, mk_eq_monoidOf_mk']
      all_goals
        intro n hn; convert q.1.zero_mem using 1
        rw [HomogeneousLocalization.ext_iff_val, HomogeneousLocalization.val_mk,
          HomogeneousLocalization.val_zero]; simp_rw [proj_apply]
        convert mk_zero (S := Submonoid.powers f) _
        rw [decompose_of_mem_ne 𝒜 _ hn.symm, zero_pow hm.ne']
        · first | exact hnx | exact hny

/-- The function `Spec A⁰_f → Proj|D(f)` sending `q` to `{a | aᵢᵐ/fⁱ ∈ q}`. -/
def toFun : (Spec.T A⁰_ f) → Proj.T| pbo f := fun q =>
  ⟨⟨carrier.asHomogeneousIdeal f_deg hm q, carrier.asIdeal.prime f_deg hm q,
      carrier.relevant f_deg hm q⟩,
    (ProjectiveSpectrum.mem_basicOpen _ f _).mp <| carrier.denom_not_mem f_deg hm q⟩

end FromSpec

section toSpecFromSpec

lemma toSpec_fromSpec {f : A} {m : ℕ} (f_deg : f ∈ 𝒜 m) (hm : 0 < m) (x : Spec.T (A⁰_ f)) :
    toSpec 𝒜 f (FromSpec.toFun f_deg hm x) = x := by
  apply PrimeSpectrum.ext
  ext z
  obtain ⟨z, rfl⟩ := z.mk_surjective
  rw [← FromSpec.num_mem_carrier_iff f_deg hm x]
  exact ToSpec.mk_mem_carrier _ z

@[deprecated (since := "2024-03-02")] alias toSpecFromSpec := toSpec_fromSpec

end toSpecFromSpec

section fromSpecToSpec

lemma fromSpec_toSpec {f : A} {m : ℕ} (f_deg : f ∈ 𝒜 m) (hm : 0 < m) (x : Proj.T| pbo f) :
    FromSpec.toFun f_deg hm (toSpec 𝒜 f x) = x := by
  refine Subtype.ext <| ProjectiveSpectrum.ext <| HomogeneousIdeal.ext' ?_
  intros i z hzi
  refine (FromSpec.mem_carrier_iff_of_mem f_deg hm _ _ hzi).trans ?_
  exact (ToSpec.mk_mem_carrier _ _).trans (x.1.2.pow_mem_iff_mem m hm)

lemma toSpec_injective {f : A} {m : ℕ} (f_deg : f ∈ 𝒜 m) (hm : 0 < m) :
    Function.Injective (toSpec 𝒜 f) := by
  intro x₁ x₂ h
  have := congr_arg (FromSpec.toFun f_deg hm) h
  rwa [fromSpec_toSpec, fromSpec_toSpec] at this

lemma toSpec_surjective {f : A} {m : ℕ} (f_deg : f ∈ 𝒜 m) (hm : 0 < m) :
    Function.Surjective (toSpec 𝒜 f) :=
  Function.surjective_iff_hasRightInverse |>.mpr
    ⟨FromSpec.toFun f_deg hm, toSpec_fromSpec 𝒜 f_deg hm⟩

lemma toSpec_bijective {f : A} {m : ℕ} (f_deg : f ∈ 𝒜 m) (hm : 0 < m) :
    Function.Bijective (toSpec (𝒜 := 𝒜) (f := f)) :=
  ⟨toSpec_injective 𝒜 f_deg hm, toSpec_surjective 𝒜 f_deg hm⟩

end fromSpecToSpec

namespace toSpec

variable {f : A} {m : ℕ} (f_deg : f ∈ 𝒜 m) (hm : 0 < m)
include hm f_deg

variable {𝒜} in
lemma image_basicOpen_eq_basicOpen (a : A) (i : ℕ) :
    toSpec 𝒜 f '' (Subtype.val ⁻¹' (pbo (decompose 𝒜 a i) : Set (ProjectiveSpectrum 𝒜))) =
    (PrimeSpectrum.basicOpen (R := A⁰_ f) <|
      HomogeneousLocalization.mk
        ⟨m * i, ⟨decompose 𝒜 a i ^ m,
          (smul_eq_mul ℕ) ▸ SetLike.pow_mem_graded _ (Submodule.coe_mem _)⟩,
          ⟨f^i, by rw [mul_comm]; exact SetLike.pow_mem_graded _ f_deg⟩, ⟨i, rfl⟩⟩).1 :=
  Set.preimage_injective.mpr (toSpec_surjective 𝒜 f_deg hm) <|
    Set.preimage_image_eq _ (toSpec_injective 𝒜 f_deg hm) ▸ by
  rw [Opens.carrier_eq_coe, toSpec_preimage_basicOpen, ProjectiveSpectrum.basicOpen_pow 𝒜 _ m hm]

end toSpec

variable {𝒜} in
/-- The continuous function `Spec A⁰_f → Proj|D(f)` sending `q` to `{a | aᵢᵐ/fⁱ ∈ q}` where
`m` is the degree of `f` -/
def fromSpec {f : A} {m : ℕ} (f_deg : f ∈ 𝒜 m) (hm : 0 < m) :
    (Spec.T (A⁰_ f)) ⟶ (Proj.T| (pbo f)) where
  toFun := FromSpec.toFun f_deg hm
  continuous_toFun := by
    rw [isTopologicalBasis_subtype (ProjectiveSpectrum.isTopologicalBasis_basic_opens 𝒜) (pbo f).1
      |>.continuous_iff]
    rintro s ⟨_, ⟨a, rfl⟩, rfl⟩
    have h₁ : Subtype.val (p := (pbo f).1) ⁻¹' (pbo a) =
        ⋃ i : ℕ, Subtype.val (p := (pbo f).1) ⁻¹' (pbo (decompose 𝒜 a i)) := by
      simp [ProjectiveSpectrum.basicOpen_eq_union_of_projection 𝒜 a]
    let e : _ ≃ _ :=
      ⟨FromSpec.toFun f_deg hm, ToSpec.toFun f, toSpec_fromSpec _ _ _, fromSpec_toSpec _ _ _⟩
    change IsOpen <| e ⁻¹' _
    rw [Set.preimage_equiv_eq_image_symm, h₁, Set.image_iUnion]
    exact isOpen_iUnion fun i ↦ toSpec.image_basicOpen_eq_basicOpen f_deg hm a i ▸
      PrimeSpectrum.isOpen_basicOpen

end ProjIsoSpecTopComponent

variable {𝒜} in
/--
The homeomorphism `Proj|D(f) ≅ Spec A⁰_f` defined by
- `φ : Proj|D(f) ⟶ Spec A⁰_f` by sending `x` to `A⁰_f ∩ span {g / 1 | g ∈ x}`
- `ψ : Spec A⁰_f ⟶ Proj|D(f)` by sending `q` to `{a | aᵢᵐ/fⁱ ∈ q}`.
-/
def projIsoSpecTopComponent {f : A} {m : ℕ} (f_deg : f ∈ 𝒜 m) (hm : 0 < m) :
    (Proj.T| (pbo f)) ≅ (Spec.T (A⁰_ f))  where
  hom := ProjIsoSpecTopComponent.toSpec 𝒜 f
  inv := ProjIsoSpecTopComponent.fromSpec f_deg hm
  hom_inv_id := ConcreteCategory.hom_ext _ _
    (ProjIsoSpecTopComponent.fromSpec_toSpec 𝒜 f_deg hm)
  inv_hom_id := ConcreteCategory.hom_ext _ _
    (ProjIsoSpecTopComponent.toSpec_fromSpec 𝒜 f_deg hm)

namespace ProjectiveSpectrum.Proj

/--
The ring map from `A⁰_ f` to the local sections of the structure sheaf of the projective spectrum of
`A` on the basic open set `D(f)` defined by sending `s ∈ A⁰_f` to the section `x ↦ s` on `D(f)`.
-/
def awayToSection (f) : CommRingCat.of (A⁰_ f) ⟶ (structureSheaf 𝒜).1.obj (op (pbo f)) where
  toFun s :=
    ⟨fun x ↦ HomogeneousLocalization.mapId 𝒜 (Submonoid.powers_le.mpr x.2) s, fun x ↦ by
      obtain ⟨s, rfl⟩ := HomogeneousLocalization.mk_surjective s
      obtain ⟨n, hn : f ^ n = s.den.1⟩ := s.den_mem
      exact ⟨_, x.2, 𝟙 _, s.1, s.2, s.3,
        fun x hsx ↦ x.2 (Ideal.IsPrime.mem_of_pow_mem inferInstance n (hn ▸ hsx)), fun _ ↦ rfl⟩⟩
  map_add' _ _ := by ext; simp only [map_add, HomogeneousLocalization.val_add, Proj.add_apply]
  map_mul' _ _ := by ext; simp only [map_mul, HomogeneousLocalization.val_mul, Proj.mul_apply]
  map_zero' := by ext; simp only [map_zero, HomogeneousLocalization.val_zero, Proj.zero_apply]
  map_one' := by ext; simp only [map_one, HomogeneousLocalization.val_one, Proj.one_apply]

lemma awayToSection_germ (f x) :
    awayToSection 𝒜 f ≫ (structureSheaf 𝒜).presheaf.germ x =
      (HomogeneousLocalization.mapId 𝒜 (Submonoid.powers_le.mpr x.2)) ≫
        (Proj.stalkIso' 𝒜 x).toCommRingCatIso.inv := by
  ext z
  apply (Proj.stalkIso' 𝒜 x).eq_symm_apply.mpr
  apply Proj.stalkIso'_germ

/--
The ring map from `A⁰_ f` to the global sections of the structure sheaf of the projective spectrum
of `A` restricted to the basic open set `D(f)`.

Mathematically, the map is the same as `awayToSection`.
-/
def awayToΓ (f) : CommRingCat.of (A⁰_ f) ⟶ LocallyRingedSpace.Γ.obj (op <| Proj| pbo f) :=
  awayToSection 𝒜 f ≫ (ProjectiveSpectrum.Proj.structureSheaf 𝒜).1.map
    (homOfLE (Opens.openEmbedding_obj_top _).le).op

lemma awayToΓ_ΓToStalk (f) (x) :
    awayToΓ 𝒜 f ≫ (Proj| pbo f).presheaf.Γgerm x =
      HomogeneousLocalization.mapId 𝒜 (Submonoid.powers_le.mpr x.2) ≫
      (Proj.stalkIso' 𝒜 x.1).toCommRingCatIso.inv ≫
      ((Proj.toLocallyRingedSpace 𝒜).restrictStalkIso (Opens.openEmbedding _) x).inv := by
  rw [awayToΓ, Category.assoc, ← Category.assoc _ (Iso.inv _),
    Iso.eq_comp_inv, Category.assoc, Category.assoc, Presheaf.Γgerm]
  rw [LocallyRingedSpace.restrictStalkIso_hom_eq_germ]
  simp only [Proj.toLocallyRingedSpace, Proj.toSheafedSpace]
  rw [Presheaf.germ_res, awayToSection_germ]
  rfl

/--
The morphism of locally ringed space from `Proj|D(f)` to `Spec A⁰_f` induced by the ring map
`A⁰_ f → Γ(Proj, D(f))` under the gamma spec adjunction.
-/
def toSpec (f) : (Proj| pbo f) ⟶ Spec (A⁰_ f) :=
  ΓSpec.locallyRingedSpaceAdjunction.homEquiv (Proj| pbo f) (op (CommRingCat.of <| A⁰_ f))
    (awayToΓ 𝒜 f).op

open HomogeneousLocalization LocalRing

lemma toSpec_base_apply_eq_comap {f} (x : Proj| pbo f) :
    (toSpec 𝒜 f).1.base x = PrimeSpectrum.comap (mapId 𝒜 (Submonoid.powers_le.mpr x.2))
      (closedPoint (AtPrime 𝒜 x.1.asHomogeneousIdeal.toIdeal)) := by
  show PrimeSpectrum.comap (awayToΓ 𝒜 f ≫ (Proj| pbo f).presheaf.Γgerm x)
        (LocalRing.closedPoint ((Proj| pbo f).presheaf.stalk x)) = _
  rw [awayToΓ_ΓToStalk, CommRingCat.comp_eq_ring_hom_comp, PrimeSpectrum.comap_comp]
  exact congr(PrimeSpectrum.comap _ $(@LocalRing.comap_closedPoint
    (HomogeneousLocalization.AtPrime 𝒜 x.1.asHomogeneousIdeal.toIdeal) _ _
    ((Proj| pbo f).presheaf.stalk x) _ _ _ (isLocalRingHom_of_isIso _)))

lemma toSpec_base_apply_eq {f} (x : Proj| pbo f) :
    (toSpec 𝒜 f).1.base x = ProjIsoSpecTopComponent.toSpec 𝒜 f x :=
  toSpec_base_apply_eq_comap 𝒜 x |>.trans <| PrimeSpectrum.ext <| Ideal.ext fun z =>
  show ¬ IsUnit _ ↔ z ∈ ProjIsoSpecTopComponent.ToSpec.carrier _ by
  obtain ⟨z, rfl⟩ := z.mk_surjective
  rw [← HomogeneousLocalization.isUnit_iff_isUnit_val,
    ProjIsoSpecTopComponent.ToSpec.mk_mem_carrier, HomogeneousLocalization.map_mk,
    HomogeneousLocalization.val_mk, Localization.mk_eq_mk',
    IsLocalization.AtPrime.isUnit_mk'_iff]
  exact not_not

lemma toSpec_base_isIso {f} {m} (f_deg : f ∈ 𝒜 m) (hm : 0 < m) :
    IsIso (toSpec 𝒜 f).1.base := by
  convert (projIsoSpecTopComponent f_deg hm).isIso_hom
  exact DFunLike.ext _ _ <| toSpec_base_apply_eq 𝒜

lemma mk_mem_toSpec_base_apply {f} (x : Proj| pbo f)
    (z : NumDenSameDeg 𝒜 (.powers f)) :
    HomogeneousLocalization.mk z ∈ ((toSpec 𝒜 f).1.base x).asIdeal ↔
      z.num.1 ∈ x.1.asHomogeneousIdeal :=
  (toSpec_base_apply_eq 𝒜 x).symm ▸ ProjIsoSpecTopComponent.ToSpec.mk_mem_carrier _ _

lemma toSpec_preimage_basicOpen {f}
    (t : NumDenSameDeg 𝒜 (.powers f)) :
    (Opens.map (toSpec 𝒜 f).1.base).obj (sbo (.mk t)) =
      Opens.comap ⟨_, continuous_subtype_val⟩ (pbo t.num.1) :=
  Opens.ext <| Opens.map_coe _ _ ▸ by
  convert (ProjIsoSpecTopComponent.ToSpec.preimage_basicOpen f t)
  exact funext fun _ => toSpec_base_apply_eq _ _

@[reassoc]
lemma toOpen_toSpec_val_c_app (f) (U) :
    StructureSheaf.toOpen (A⁰_ f) U.unop ≫ (toSpec 𝒜 f).val.c.app U =
      awayToΓ 𝒜 f ≫ (Proj| pbo f).presheaf.map (homOfLE le_top).op :=
  Eq.trans (by congr) <| ΓSpec.toOpen_comp_locallyRingedSpaceAdjunction_homEquiv_app _ U

@[reassoc]
lemma toStalk_stalkMap_toSpec (f) (x) :
    StructureSheaf.toStalk _ _ ≫ (toSpec 𝒜 f).stalkMap x =
      awayToΓ 𝒜 f ≫ (Proj| pbo f).presheaf.Γgerm x := by
  rw [StructureSheaf.toStalk, Category.assoc]
  simp_rw [CommRingCat.coe_of]
  erw [PresheafedSpace.stalkMap_germ']
  rw [toOpen_toSpec_val_c_app_assoc, Presheaf.germ_res]
  rfl

/--
If `x` is a point in the basic open set `D(f)` where `f` is a homogeneous element of positive
degree, then the homogeneously localized ring `A⁰ₓ` has the universal property of the localization
of `A⁰_f` at `φ(x)` where `φ : Proj|D(f) ⟶ Spec A⁰_f` is the morphism of locally ringed space
constructed as above.
-/
lemma isLocalization_atPrime (f) (x : pbo f) {m} (f_deg : f ∈ 𝒜 m) (hm : 0 < m) :
    @IsLocalization (Away 𝒜 f) _ ((toSpec 𝒜 f).1.base x).asIdeal.primeCompl
      (AtPrime 𝒜 x.1.asHomogeneousIdeal.toIdeal) _
      (mapId 𝒜 (Submonoid.powers_le.mpr x.2)).toAlgebra := by
  letI : Algebra (Away 𝒜 f) (AtPrime 𝒜 x.1.asHomogeneousIdeal.toIdeal) :=
    (mapId 𝒜 (Submonoid.powers_le.mpr x.2)).toAlgebra
  constructor
  · rintro ⟨y, hy⟩
    obtain ⟨y, rfl⟩ := y.mk_surjective
    refine isUnit_of_mul_eq_one _
      (.mk ⟨y.deg, y.den, y.num, (mk_mem_toSpec_base_apply _ _ _).not.mp hy⟩) <| val_injective _ ?_
    simp only [RingHom.algebraMap_toAlgebra, map_mk, RingHom.id_apply, val_mul, val_mk, mk_eq_mk',
      val_one, IsLocalization.mk'_mul_mk'_eq_one']
  · intro z
    obtain ⟨⟨i, a, ⟨b, hb⟩, (hb' : b ∉ x.1.1)⟩, rfl⟩ := z.mk_surjective
    refine ⟨⟨.mk ⟨i * m, ⟨a * b ^ (m - 1), ?_⟩, ⟨f ^ i, SetLike.pow_mem_graded _ f_deg⟩, ⟨_, rfl⟩⟩,
      ⟨.mk ⟨i * m, ⟨b ^ m, mul_comm m i ▸ SetLike.pow_mem_graded _ hb⟩,
        ⟨f ^ i, SetLike.pow_mem_graded _ f_deg⟩, ⟨_, rfl⟩⟩,
        (mk_mem_toSpec_base_apply _ _ _).not.mpr <| x.1.1.toIdeal.primeCompl.pow_mem hb' m⟩⟩,
        val_injective _ ?_⟩
    · convert SetLike.mul_mem_graded a.2 (SetLike.pow_mem_graded (m - 1) hb) using 2
      rw [← succ_nsmul', tsub_add_cancel_of_le (by omega), mul_comm, smul_eq_mul]
    · simp only [RingHom.algebraMap_toAlgebra, map_mk, RingHom.id_apply, val_mul, val_mk,
        mk_eq_mk', ← IsLocalization.mk'_mul, Submonoid.mk_mul_mk, IsLocalization.mk'_eq_iff_eq]
      rw [mul_comm b, mul_mul_mul_comm, ← pow_succ', mul_assoc, tsub_add_cancel_of_le (by omega)]
  · intros y z e
    obtain ⟨y, rfl⟩ := y.mk_surjective
    obtain ⟨z, rfl⟩ := z.mk_surjective
    obtain ⟨i, c, hc, hc', e⟩ : ∃ i, ∃ c ∈ 𝒜 i, c ∉ x.1.asHomogeneousIdeal ∧
        c * (z.den.1 * y.num.1) = c * (y.den.1 * z.num.1) := by
      apply_fun HomogeneousLocalization.val at e
      simp only [RingHom.algebraMap_toAlgebra, map_mk, RingHom.id_apply, val_mk, mk_eq_mk',
        IsLocalization.mk'_eq_iff_eq] at e
      obtain ⟨⟨c, hcx⟩, hc⟩ := IsLocalization.exists_of_eq (M := x.1.1.toIdeal.primeCompl) e
      obtain ⟨i, hi⟩ := not_forall.mp ((x.1.1.isHomogeneous.mem_iff _).not.mp hcx)
      refine ⟨i, _, (decompose 𝒜 c i).2, hi, ?_⟩
      apply_fun fun x ↦ (decompose 𝒜 x (i + z.deg + y.deg)).1 at hc
      conv_rhs at hc => rw [add_right_comm]
      rwa [← mul_assoc, coe_decompose_mul_add_of_right_mem, coe_decompose_mul_add_of_right_mem,
        ← mul_assoc, coe_decompose_mul_add_of_right_mem, coe_decompose_mul_add_of_right_mem,
        mul_assoc, mul_assoc] at hc
      exacts [y.den.2, z.num.2, z.den.2, y.num.2]

    refine ⟨⟨.mk ⟨m * i, ⟨c ^ m, SetLike.pow_mem_graded _ hc⟩,
      ⟨f ^ i, mul_comm m i ▸ SetLike.pow_mem_graded _ f_deg⟩, ⟨_, rfl⟩⟩,
      (mk_mem_toSpec_base_apply _ _ _).not.mpr <| x.1.1.toIdeal.primeCompl.pow_mem hc' _⟩,
      val_injective _ ?_⟩
    simp only [val_mul, val_mk, mk_eq_mk', ← IsLocalization.mk'_mul, Submonoid.mk_mul_mk,
      IsLocalization.mk'_eq_iff_eq, mul_assoc]
    congr 2
    rw [mul_left_comm, mul_left_comm y.den.1, ← tsub_add_cancel_of_le (show 1 ≤ m from hm),
      pow_succ, mul_assoc, mul_assoc, e]

/--
For an element `f ∈ A` with positive degree and a homogeneous ideal in `D(f)`, we have that the
stalk of `Spec A⁰_ f` at `y` is isomorphic to `A⁰ₓ` where `y` is the point in `Proj` corresponding
to `x`.
-/
def specStalkEquiv (f) (x : pbo f) {m} (f_deg : f ∈ 𝒜 m) (hm : 0 < m) :
    (Spec.structureSheaf (A⁰_ f)).presheaf.stalk ((toSpec 𝒜 f).1.base x) ≅
      CommRingCat.of (AtPrime 𝒜 x.1.asHomogeneousIdeal.toIdeal) :=
  letI : Algebra (Away 𝒜 f) (AtPrime 𝒜 x.1.asHomogeneousIdeal.toIdeal) :=
    (mapId 𝒜 (Submonoid.powers_le.mpr x.2)).toAlgebra
  haveI := isLocalization_atPrime 𝒜 f x f_deg hm
  (IsLocalization.algEquiv
    (R := A⁰_ f)
    (M := ((toSpec 𝒜 f).1.base x).asIdeal.primeCompl)
    (S := (Spec.structureSheaf (A⁰_ f)).presheaf.stalk ((toSpec 𝒜 f).1.base x))
    (Q := AtPrime 𝒜 x.1.asHomogeneousIdeal.toIdeal)).toRingEquiv.toCommRingCatIso

lemma toStalk_specStalkEquiv (f) (x : pbo f) {m} (f_deg : f ∈ 𝒜 m) (hm : 0 < m) :
    StructureSheaf.toStalk (A⁰_ f) ((toSpec 𝒜 f).1.base x) ≫ (specStalkEquiv 𝒜 f x f_deg hm).hom =
      (mapId _ <| Submonoid.powers_le.mpr x.2 : (A⁰_ f) →+* AtPrime 𝒜 x.1.1.toIdeal) :=
  letI : Algebra (Away 𝒜 f) (AtPrime 𝒜 x.1.asHomogeneousIdeal.toIdeal) :=
    (mapId 𝒜 (Submonoid.powers_le.mpr x.2)).toAlgebra
  letI := isLocalization_atPrime 𝒜 f x f_deg hm
  (IsLocalization.algEquiv
    (R := A⁰_ f)
    (M := ((toSpec 𝒜 f).1.base x).asIdeal.primeCompl)
    (S := (Spec.structureSheaf (A⁰_ f)).presheaf.stalk ((toSpec 𝒜 f).1.base x))
    (Q := AtPrime 𝒜 x.1.asHomogeneousIdeal.toIdeal)).toAlgHom.comp_algebraMap

lemma stalkMap_toSpec (f) (x : pbo f) {m} (f_deg : f ∈ 𝒜 m) (hm : 0 < m) :
    (toSpec 𝒜 f).stalkMap x =
      (specStalkEquiv 𝒜 f x f_deg hm).hom ≫ (Proj.stalkIso' 𝒜 x.1).toCommRingCatIso.inv ≫
      ((Proj.toLocallyRingedSpace 𝒜).restrictStalkIso (Opens.openEmbedding _) x).inv :=
  IsLocalization.ringHom_ext (R := A⁰_ f) ((toSpec 𝒜 f).1.base x).asIdeal.primeCompl
    (S := (Spec.structureSheaf (A⁰_ f)).presheaf.stalk ((toSpec 𝒜 f).1.base x)) <|
    (toStalk_stalkMap_toSpec _ _ _).trans <| by
    rw [awayToΓ_ΓToStalk, ← toStalk_specStalkEquiv, Category.assoc]; rfl

lemma isIso_toSpec (f) {m} (f_deg : f ∈ 𝒜 m) (hm : 0 < m) :
    IsIso (toSpec 𝒜 f) := by
  haveI : IsIso (toSpec 𝒜 f).1.base := toSpec_base_isIso 𝒜 f_deg hm
  haveI (x) : IsIso ((toSpec 𝒜 f).stalkMap x) := by
    rw [stalkMap_toSpec 𝒜 f x f_deg hm]; infer_instance
  haveI : LocallyRingedSpace.IsOpenImmersion (toSpec 𝒜 f) :=
    LocallyRingedSpace.IsOpenImmersion.of_stalk_iso (toSpec 𝒜 f)
      (TopCat.homeoOfIso (asIso <| (toSpec 𝒜 f).1.base)).openEmbedding
  exact LocallyRingedSpace.IsOpenImmersion.to_iso _

end ProjectiveSpectrum.Proj

open ProjectiveSpectrum.Proj in
/--
If `f ∈ A` is a homogeneous element of positive degree, then the projective spectrum restricted to
`D(f)` as a locally ringed space is isomorphic to `Spec A⁰_f`.
-/
def projIsoSpec (f) {m} (f_deg : f ∈ 𝒜 m) (hm : 0 < m) :
    (Proj| pbo f) ≅ (Spec (A⁰_ f)) :=
  @asIso (f := toSpec 𝒜 f) (isIso_toSpec 𝒜 f f_deg hm)

/--
This is the scheme `Proj(A)` for any `ℕ`-graded ring `A`.
-/
def «Proj» : Scheme where
  __ := Proj.toLocallyRingedSpace 𝒜
  local_affine (x : Proj.T) := by
    classical
    obtain ⟨f, m, f_deg, hm, hx⟩ : ∃ (f : A) (m : ℕ) (_ : f ∈ 𝒜 m) (_ : 0 < m), f ∉ x.1 := by
      by_contra!
      refine x.not_irrelevant_le fun z hz ↦ ?_
      rw [← DirectSum.sum_support_decompose 𝒜 z]
      exact x.1.toIdeal.sum_mem fun k hk ↦ this _ k (SetLike.coe_mem _) <| by_contra <| by aesop
    exact ⟨⟨pbo f, hx⟩, .of (A⁰_ f), ⟨projIsoSpec 𝒜 f f_deg hm⟩⟩


end AlgebraicGeometry<|MERGE_RESOLUTION|>--- conflicted
+++ resolved
@@ -263,15 +263,9 @@
 * is prime, as proved in `carrier.asIdeal.prime`;
 * is relevant, as proved in `carrier.relevant`.
 -/
-<<<<<<< HEAD
-def carrier (q : Spec.T A⁰_ f) : Set A :=
-  {a | ∀ i, (HomogeneousLocalization.mk ⟨m * i, ⟨proj 𝒜 i a ^ m, by
-    rw [← smul_eq_mul]; mem_tac⟩, ⟨f ^ i, by rw [mul_comm]; mem_tac⟩, ⟨_, rfl⟩⟩ : A⁰_ f) ∈ q.1}
-=======
 def carrier (f_deg : f ∈ 𝒜 m) (q : Spec.T A⁰_ f) : Set A :=
   {a | ∀ i, (HomogeneousLocalization.mk ⟨m * i, ⟨proj 𝒜 i a ^ m, by mem_tac⟩,
               ⟨f ^ i, by rw [mul_comm]; mem_tac⟩, ⟨_, rfl⟩⟩ : A⁰_ f) ∈ q.1}
->>>>>>> 2b617ccc
 
 theorem mem_carrier_iff (q : Spec.T A⁰_ f) (a : A) :
     a ∈ carrier f_deg q ↔ ∀ i, (HomogeneousLocalization.mk ⟨m * i, ⟨proj 𝒜 i a ^ m, by
