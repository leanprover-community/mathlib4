--- conflicted
+++ resolved
@@ -211,13 +211,8 @@
   · intro z hz
     let k : ℕ := z.den_mem.choose
     have hk : f^k = z.den := z.den_mem.choose_spec
-<<<<<<< HEAD
-    suffices mem1 : z.num ∈ x.1.asHomogeneousIdeal
-    · refine Ideal.subset_span ⟨_, _, mem1, _, z.num_mem_deg, z.den_mem_deg, z.den_mem, ?_⟩
-=======
     suffices mem1 : z.num ∈ x.1.asHomogeneousIdeal by
       refine Ideal.subset_span ⟨_, _, mem1, _, z.num_mem_deg, z.den_mem_deg, z.den_mem, ?_⟩
->>>>>>> 008d6e96
       rw [HomogeneousLocalization.ext_iff_val, HomogeneousLocalization.val_mk'',
         HomogeneousLocalization.eq_num_div_den]
 
@@ -228,15 +223,9 @@
     dsimp only [OneMemClass.coe_one] at eq1
     rw [one_mul, ← hk, ← mul_assoc, ← mul_assoc, ← pow_add, ← pow_add] at eq1
 
-<<<<<<< HEAD
-    suffices : f^(l + k) * ∑ i in c.support.attach, acd (c i) _ * i.1.2.choose ∈
-      x.1.asHomogeneousIdeal
-    · exact (x.1.isPrime.mem_or_mem (eq1.symm ▸ this)).resolve_left fun r ↦
-=======
     suffices f^(l + k) * ∑ i in c.support.attach, acd (c i) _ * i.1.2.choose ∈
       x.1.asHomogeneousIdeal from
       (x.1.isPrime.mem_or_mem (eq1.symm ▸ this)).resolve_left fun r ↦
->>>>>>> 008d6e96
         (ProjectiveSpectrum.mem_basicOpen 𝒜 _ _).mp x.2 <| x.1.isPrime.mem_of_pow_mem _ r
     exact Ideal.mul_mem_left _ _ <| Ideal.sum_mem _ (fun ⟨j, hj⟩ _ ↦
       Ideal.mul_mem_left _ _ j.2.choose_spec.1)
@@ -626,11 +615,7 @@
 
 section toSpecFromSpec
 
-<<<<<<< HEAD
-lemma toSpecFromSpec {f : A} {m : ℕ} (hm : 0 < m) (f_deg : f ∈ 𝒜 m) (x : Spec.T (A⁰_ f)) :
-=======
 lemma toSpec_fromSpec {f : A} {m : ℕ} (hm : 0 < m) (f_deg : f ∈ 𝒜 m) (x : Spec.T (A⁰_ f)) :
->>>>>>> 008d6e96
     toSpec (FromSpec.toFun f_deg hm x) = x := show _ = (_ : PrimeSpectrum _) by
   ext (z : A⁰_ f); fconstructor <;> intro hz
   · change z ∈ ToSpec.carrier _ at hz
@@ -674,11 +659,7 @@
       · dsimp; congr 2
         rw [← k_spec, ← pow_mul, show z.deg = k * m from
           degree_eq_of_mem_mem 𝒜 (k_spec ▸ z.den_mem_deg) (SetLike.pow_mem_graded k f_deg) ineq]
-<<<<<<< HEAD
-    · simp only [CommRingCat.coe_of, GradedAlgebra.proj_apply, zero_pow hm,
-=======
     · simp only [CommRingCat.coe_of, GradedAlgebra.proj_apply, zero_pow (by linarith only [hm]),
->>>>>>> 008d6e96
         DirectSum.decompose_of_mem_ne 𝒜 z.num_mem_deg ineq]
       convert x.asIdeal.zero_mem
       rw [HomogeneousLocalization.ext_iff_val, HomogeneousLocalization.val_mk'',
@@ -688,17 +669,6 @@
 
 section fromSpecToSpec
 
-<<<<<<< HEAD
-lemma fromSpecToSpec {f : A} {m : ℕ} (hm : 0 < m) (f_deg : f ∈ 𝒜 m) (x : Proj.T| pbo f) :
-    FromSpec.toFun f_deg hm (toSpec x) = x := by
-  classical
-  refine Subtype.ext <| ProjectiveSpectrum.ext _ _ <| HomogeneousIdeal.ext <| Ideal.ext fun z ↦ ?_
-  fconstructor <;> intro hz
-  · rw [← DirectSum.sum_support_decompose 𝒜 z]
-    refine Ideal.sum_mem _ fun i _ ↦ ?_
-    specialize hz i
-    obtain ⟨c, N, acd, eq1⟩ := ToSpec.MemCarrier.clear_denominator x hz
-=======
 lemma fromSpec_toSpec {f : A} {m : ℕ} (hm : 0 < m) (f_deg : f ∈ 𝒜 m) (x : Proj.T| pbo f) :
     FromSpec.toFun f_deg hm (toSpec x) = x := by
   classical
@@ -707,20 +677,14 @@
   · rw [← DirectSum.sum_support_decompose 𝒜 z]
     refine Ideal.sum_mem _ fun i _ ↦ ?_
     obtain ⟨c, N, acd, eq1⟩ := ToSpec.MemCarrier.clear_denominator x (hz i)
->>>>>>> 008d6e96
     rw [HomogeneousLocalization.val_mk'', smul_mk, ← mk_one_eq_algebraMap, mk_eq_mk_iff,
       r_iff_exists, OneMemClass.coe_one, one_mul] at eq1
     obtain ⟨⟨_, ⟨k, rfl⟩⟩, eq1⟩ := eq1
     dsimp at eq1
     rw [← mul_assoc, ← mul_assoc, ← pow_add, ← pow_add] at eq1
-<<<<<<< HEAD
-    suffices mem : f^(k + i) * ∑ i in c.support.attach, acd (c i) _ * _ ∈ x.1.asHomogeneousIdeal
-    · exact x.1.isPrime.mem_of_pow_mem _ <| x.1.isPrime.mem_or_mem (eq1.symm ▸ mem)
-=======
     suffices mem : f^(k + i) * ∑ i in c.support.attach, acd (c i) _ * _ ∈
       x.1.asHomogeneousIdeal from
       x.1.isPrime.mem_of_pow_mem _ <| x.1.isPrime.mem_or_mem (eq1.symm ▸ mem)
->>>>>>> 008d6e96
         |>.resolve_left fun r ↦ ProjectiveSpectrum.mem_basicOpen 𝒜 _ _
         |>.mp x.2 <| x.1.isPrime.mem_of_pow_mem _ r
     exact Ideal.mul_mem_left _ _ <| Ideal.sum_mem _ fun i _ ↦
@@ -739,20 +703,12 @@
     Function.Injective (toSpec (𝒜 := 𝒜) (f := f)) := by
   intro x₁ x₂ h
   have := congr_arg (FromSpec.toFun f_deg hm) h
-<<<<<<< HEAD
-  rwa [fromSpecToSpec, fromSpecToSpec] at this
-=======
   rwa [fromSpec_toSpec, fromSpec_toSpec] at this
->>>>>>> 008d6e96
 
 lemma toSpec_surjective {f : A} {m : ℕ} (hm : 0 < m) (f_deg : f ∈ 𝒜 m):
     Function.Surjective (toSpec (𝒜 := 𝒜) (f := f)) :=
   Function.surjective_iff_hasRightInverse |>.mpr
-<<<<<<< HEAD
-    ⟨FromSpec.toFun f_deg hm, toSpecFromSpec 𝒜 hm f_deg⟩
-=======
     ⟨FromSpec.toFun f_deg hm, toSpec_fromSpec 𝒜 hm f_deg⟩
->>>>>>> 008d6e96
 
 lemma toSpec_bijective {f : A} {m : ℕ} (hm : 0 < m) (f_deg : f ∈ 𝒜 m):
     Function.Bijective (toSpec (𝒜 := 𝒜) (f := f)) :=
@@ -760,61 +716,6 @@
 
 end fromSpecToSpec
 
-<<<<<<< HEAD
-variable {𝒜} in
-/--The continuous function `Spec A⁰_f → Proj|D(f)` by sending `q` to `{a | aᵢᵐ/fⁱ ∈ q}`.-/
-def fromSpec {f : A} {m : ℕ} (hm : 0 < m) (f_deg : f ∈ 𝒜 m) :
-    (Spec.T (A⁰_ f)) ⟶ (Proj.T| (pbo f)) where
-  toFun := FromSpec.toFun f_deg hm
-  continuous_toFun :=
-    (IsTopologicalBasis.continuous_iff <|
-      IsTopologicalBasis.inducing (α := Proj.T| (pbo f)) (β := Proj) (f := Subtype.val)
-        (hf := ⟨rfl⟩) (h := ProjectiveSpectrum.isTopologicalBasis_basic_opens 𝒜)).mpr fun s hs ↦ by
-    erw [Set.mem_preimage] at hs
-    obtain ⟨_, ⟨a, rfl⟩, rfl⟩ := hs
-    dsimp only [Spec.locallyRingedSpaceObj_toSheafedSpace, Spec.sheafedSpaceObj_carrier,
-      LocallyRingedSpace.restrict_carrier]
-
-    suffices o1 : IsOpen <| toSpec '' (Subtype.val ⁻¹' (pbo a).1 : Set (Proj.T| (pbo f)))
-    · convert o1
-      ext s x
-      simp only [Set.mem_preimage, LocallyRingedSpace.restrict_carrier,
-        Spec.locallyRingedSpaceObj_toSheafedSpace, Spec.sheafedSpaceObj_carrier, Set.mem_image]
-      constructor
-      · intro h; exact ⟨_, h, toSpecFromSpec 𝒜 hm f_deg _⟩
-      · rintro ⟨x, hx', rfl⟩; erw [fromSpecToSpec 𝒜 hm f_deg x]; exact hx'
-
-    rw [calc
-      Subtype.val ⁻¹' (pbo a).1
-      = {x  : Proj.T| (pbo f) | x.1 ∈ (pbo f) ⊓ pbo a} := by
-        ext ⟨x, (hx : x ∈ ProjectiveSpectrum.basicOpen _ _)⟩
-        show _ ↔ _ ∧ _
-        simp only [ProjectiveSpectrum.mem_basicOpen] at hx
-        simp [hx]
-    _ = {x | x.1 ∈ (pbo f) ⊓ (⨆ i : ℕ, pbo (decompose 𝒜 a i))} := by
-        simp_rw [ProjectiveSpectrum.basicOpen_eq_union_of_projection 𝒜 a]
-        rfl
-    _ = {x | x.1 ∈ ⨆ i : ℕ, (pbo f) ⊓ pbo (decompose 𝒜 a i)} := by rw [inf_iSup_eq]
-    _ = ⋃ i : ℕ, {x | x.1 ∈ (pbo f) ⊓ pbo (decompose 𝒜 a i)} := by
-      ext x
-      simp only [Opens.iSup_mk, Opens.carrier_eq_coe, Opens.coe_inf, Opens.mem_mk, Set.mem_iUnion,
-        Set.mem_inter_iff, Set.mem_compl_iff, SetLike.mem_coe]
-      rfl, Set.image_iUnion]
-    refine isOpen_iUnion fun i ↦ ?_
-
-    suffices : toSpec (f := f) '' {x | x.1 ∈ (pbo f) ⊓ pbo (decompose 𝒜 a i)} =
-      (PrimeSpectrum.basicOpen (R := A⁰_ f) <|
-        Quotient.mk'' ⟨m * i, ⟨decompose 𝒜 a i ^ m, SetLike.pow_mem_graded _ (Submodule.coe_mem _)⟩,
-          ⟨f^i, by rw [mul_comm]; exact SetLike.pow_mem_graded _ f_deg⟩, ⟨i, rfl⟩⟩).1
-    · erw [this]; exact (PrimeSpectrum.basicOpen _).2
-
-    apply_fun _ using Set.preimage_injective.mpr (toSpec_surjective 𝒜 hm f_deg)
-    erw [Set.preimage_image_eq _ (toSpec_injective 𝒜 hm f_deg), ToSpec.preimage_eq,
-      ProjectiveSpectrum.basicOpen_pow 𝒜 _ m hm]
-    rfl
-
-=======
->>>>>>> 008d6e96
 end ProjIsoSpecTopComponent
 
 variable {𝒜} in
