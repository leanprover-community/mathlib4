/-
Copyright (c) 2022 Jujian Zhang. All rights reserved.
Released under Apache 2.0 license as described in the file LICENSE.
Authors: Jujian Zhang, Andrew Yang
-/
import Mathlib.AlgebraicGeometry.ProjectiveSpectrum.StructureSheaf
import Mathlib.AlgebraicGeometry.GammaSpecAdjunction
import Mathlib.RingTheory.GradedAlgebra.Radical

/-!
# Proj as a scheme

This file is to prove that `Proj` is a scheme.

## Notation

* `Proj`      : `Proj` as a locally ringed space
* `Proj.T`    : the underlying topological space of `Proj`
* `Proj| U`   : `Proj` restricted to some open set `U`
* `Proj.T| U` : the underlying topological space of `Proj` restricted to open set `U`
* `pbo f`     : basic open set at `f` in `Proj`
* `Spec`      : `Spec` as a locally ringed space
* `Spec.T`    : the underlying topological space of `Spec`
* `sbo g`     : basic open set at `g` in `Spec`
* `A⁰_x`      : the degree zero part of localized ring `Aₓ`

## Implementation

In `AlgebraicGeometry/ProjectiveSpectrum/StructureSheaf.lean`, we have given `Proj` a
structure sheaf so that `Proj` is a locally ringed space. In this file we will prove that `Proj`
equipped with this structure sheaf is a scheme. We achieve this by using an affine cover by basic
open sets in `Proj`, more specifically:

1. We prove that `Proj` can be covered by basic open sets at homogeneous element of positive degree.
2. We prove that for any homogeneous element `f : A` of positive degree `m`, `Proj.T | (pbo f)` is
    homeomorphic to `Spec.T A⁰_f`:
  - forward direction `toSpec`:
    for any `x : pbo f`, i.e. a relevant homogeneous prime ideal `x`, send it to
    `A⁰_f ∩ span {g / 1 | g ∈ x}` (see `ProjIsoSpecTopComponent.IoSpec.carrier`). This ideal is
    prime, the proof is in `ProjIsoSpecTopComponent.ToSpec.toFun`. The fact that this function
    is continuous is found in `ProjIsoSpecTopComponent.toSpec`
  - backward direction `fromSpec`:
    for any `q : Spec A⁰_f`, we send it to `{a | ∀ i, aᵢᵐ/fⁱ ∈ q}`; we need this to be a
    homogeneous prime ideal that is relevant.
    * This is in fact an ideal, the proof can be found in
      `ProjIsoSpecTopComponent.FromSpec.carrier.asIdeal`;
    * This ideal is also homogeneous, the proof can be found in
      `ProjIsoSpecTopComponent.FromSpec.carrier.asIdeal.homogeneous`;
    * This ideal is relevant, the proof can be found in
      `ProjIsoSpecTopComponent.FromSpec.carrier.relevant`;
    * This ideal is prime, the proof can be found in
      `ProjIsoSpecTopComponent.FromSpec.carrier.asIdeal.prime`.
    Hence we have a well defined function `Spec.T A⁰_f → Proj.T | (pbo f)`, this function is called
    `ProjIsoSpecTopComponent.FromSpec.toFun`. But to prove the continuity of this function, we need
    to prove `fromSpec ∘ toSpec` and `toSpec ∘ fromSpec` are both identities; these are achieved in
    `ProjIsoSpecTopComponent.fromSpec_toSpec` and `ProjIsoSpecTopComponent.toSpec_fromSpec`.
3. Then we construct a morphism of locally ringed spaces `α : Proj| (pbo f) ⟶ Spec.T A⁰_f` as the
    following: by the Gamma-Spec adjunction, it is sufficient to construct a ring map
    `A⁰_f → Γ(Proj, pbo f)` from the ring of homogeneous localization of `A` away from `f` to the
    local sections of structure sheaf of projective spectrum on the basic open set around `f`.
    The map `A⁰_f → Γ(Proj, pbo f)` is constructed in `awayToΓ` and is defined by sending
    `s ∈ A⁰_f` to the section `x ↦ s` on `pbo f`.

## Main Definitions and Statements

For a homogeneous element `f` of degree `m`
* `ProjIsoSpecTopComponent.toSpec`: the continuous map between `Proj.T| pbo f` and `Spec.T A⁰_f`
  defined by sending `x : Proj| (pbo f)` to `A⁰_f ∩ span {g / 1 | g ∈ x}`. We also denote this map
  as `ψ`.
* `ProjIsoSpecTopComponent.ToSpec.preimage_eq`: for any `a: A`, if `a/f^m` has degree zero,
  then the preimage of `sbo a/f^m` under `toSpec f` is `pbo f ∩ pbo a`.

If we further assume `m` is positive
* `ProjIsoSpecTopComponent.fromSpec`: the continuous map between `Spec.T A⁰_f` and `Proj.T| pbo f`
  defined by sending `q` to `{a | aᵢᵐ/fⁱ ∈ q}` where `aᵢ` is the `i`-th coordinate of `a`.
  We also denote this map as `φ`
* `projIsoSpecTopComponent`: the homeomorphism `Proj.T| pbo f ≅ Spec.T A⁰_f` obtained by `φ` and
  `ψ`.
* `ProjectiveSpectrum.Proj.toSpec`: the morphism of locally ringed spaces between `Proj| pbo f`
  and `Spec A⁰_f` corresponding to the ring map `A⁰_f → Γ(Proj, pbo f)` under the Gamma-Spec
  adjunction defined by sending `s` to the section `x ↦ s` on `pbo f`.

Finally,
* `AlgebraicGeometry.Proj`: for any `ℕ`-graded ring `A`, `Proj A` is locally affine, hence is a
  scheme.

## Reference
* [Robin Hartshorne, *Algebraic Geometry*][Har77]: Chapter II.2 Proposition 2.5
-/

noncomputable section


namespace AlgebraicGeometry

open scoped DirectSum Pointwise

open DirectSum SetLike.GradedMonoid Localization

open Finset hiding mk_zero

variable {R A : Type*}
variable [CommRing R] [CommRing A] [Algebra R A]
variable (𝒜 : ℕ → Submodule R A)
variable [GradedAlgebra 𝒜]

open TopCat TopologicalSpace

open CategoryTheory Opposite

open ProjectiveSpectrum.StructureSheaf

-- Porting note: currently require lack of hygiene to use in variable declarations
-- maybe all make into notation3?
set_option hygiene false
/-- `Proj` as a locally ringed space -/
local notation3 "Proj" => Proj.toLocallyRingedSpace 𝒜

/-- The underlying topological space of `Proj` -/
local notation3 "Proj.T" => PresheafedSpace.carrier <| SheafedSpace.toPresheafedSpace
  <| LocallyRingedSpace.toSheafedSpace <| Proj.toLocallyRingedSpace 𝒜

/-- `Proj` restrict to some open set -/
macro "Proj| " U:term : term =>
  `((Proj.toLocallyRingedSpace 𝒜).restrict (Opens.openEmbedding (X := Proj.T) ($U : Opens Proj.T)))

/-- the underlying topological space of `Proj` restricted to some open set -/
local notation "Proj.T| " U => PresheafedSpace.carrier <| SheafedSpace.toPresheafedSpace
  <| LocallyRingedSpace.toSheafedSpace
    <| (LocallyRingedSpace.restrict Proj (Opens.openEmbedding (X := Proj.T) (U : Opens Proj.T)))

/-- basic open sets in `Proj` -/
local notation "pbo " x => ProjectiveSpectrum.basicOpen 𝒜 x

/-- basic open sets in `Spec` -/
local notation "sbo " f => PrimeSpectrum.basicOpen f

/-- `Spec` as a locally ringed space -/
local notation3 "Spec " ring => Spec.locallyRingedSpaceObj (CommRingCat.of ring)

/-- the underlying topological space of `Spec` -/
local notation "Spec.T " ring =>
  (Spec.locallyRingedSpaceObj (CommRingCat.of ring)).toSheafedSpace.toPresheafedSpace.1

local notation3 "A⁰_ " f => HomogeneousLocalization.Away 𝒜 f

namespace ProjIsoSpecTopComponent

/-
This section is to construct the homeomorphism between `Proj` restricted at basic open set at
a homogeneous element `x` and `Spec A⁰ₓ` where `A⁰ₓ` is the degree zero part of the localized
ring `Aₓ`.
-/
namespace ToSpec

open Ideal

-- This section is to construct the forward direction :
-- So for any `x` in `Proj| (pbo f)`, we need some point in `Spec A⁰_f`, i.e. a prime ideal,
-- and we need this correspondence to be continuous in their Zariski topology.
variable {𝒜}
variable {f : A} {m : ℕ} (x : Proj| (pbo f))

/--
For any `x` in `Proj| (pbo f)`, the corresponding ideal in `Spec A⁰_f`. This fact that this ideal
is prime is proven in `TopComponent.Forward.toFun`-/
def carrier : Ideal (A⁰_ f) :=
  Ideal.comap (algebraMap (A⁰_ f) (Away f))
    (x.val.asHomogeneousIdeal.toIdeal.map (algebraMap A (Away f)))

@[simp]
theorem mk_mem_carrier (z : HomogeneousLocalization.NumDenSameDeg 𝒜 (.powers f)) :
    HomogeneousLocalization.mk z ∈ carrier x ↔ z.num.1 ∈ x.1.asHomogeneousIdeal := by
  rw [carrier, Ideal.mem_comap, HomogeneousLocalization.algebraMap_apply,
    HomogeneousLocalization.val_mk, Localization.mk_eq_mk', IsLocalization.mk'_eq_mul_mk'_one,
    mul_comm, Ideal.unit_mul_mem_iff_mem, ← Ideal.mem_comap,
    IsLocalization.comap_map_of_isPrime_disjoint (.powers f)]
  · rfl
  · infer_instance
  · exact (disjoint_powers_iff_not_mem _ (Ideal.IsPrime.isRadical inferInstance)).mpr x.2
  · exact isUnit_of_invertible _

theorem isPrime_carrier : Ideal.IsPrime (carrier x) := by
  refine Ideal.IsPrime.comap _ (hK := ?_)
  exact IsLocalization.isPrime_of_isPrime_disjoint
    (Submonoid.powers f) _ _ inferInstance
    ((disjoint_powers_iff_not_mem _ (Ideal.IsPrime.isRadical inferInstance)).mpr x.2)

variable (f)

/-- The function between the basic open set `D(f)` in `Proj` to the corresponding basic open set in
`Spec A⁰_f`. This is bundled into a continuous map in `TopComponent.forward`.
-/
@[simps (config := .lemmasOnly)]
def toFun (x : Proj.T| pbo f) : Spec.T A⁰_ f :=
  ⟨carrier x, isPrime_carrier x⟩

/-
The preimage of basic open set `D(a/f^n)` in `Spec A⁰_f` under the forward map from `Proj A` to
`Spec A⁰_f` is the basic open set `D(a) ∩ D(f)` in `Proj A`. This lemma is used to prove that the
forward map is continuous.
-/
theorem preimage_basicOpen (z : HomogeneousLocalization.NumDenSameDeg 𝒜 (.powers f)) :
    toFun f ⁻¹' (sbo (HomogeneousLocalization.mk z) : Set (PrimeSpectrum (A⁰_ f))) =
      Subtype.val ⁻¹' (pbo z.num.1 : Set (ProjectiveSpectrum 𝒜)) :=
  Set.ext fun y ↦ (mk_mem_carrier y z).not

end ToSpec

section

/-- The continuous function from the basic open set `D(f)` in `Proj`
to the corresponding basic open set in `Spec A⁰_f`. -/
@[simps! (config := .lemmasOnly) apply_asIdeal]
def toSpec (f : A) : (Proj.T| pbo f) ⟶ Spec.T A⁰_ f where
  toFun := ToSpec.toFun f
  continuous_toFun := by
    rw [PrimeSpectrum.isTopologicalBasis_basic_opens.continuous_iff]
    rintro _ ⟨x, rfl⟩
    obtain ⟨x, rfl⟩ := Quotient.surjective_Quotient_mk'' x
    rw [ToSpec.preimage_basicOpen]
    exact (pbo x.num).2.preimage continuous_subtype_val

variable {𝒜} in
lemma toSpec_preimage_basicOpen {f} (z : HomogeneousLocalization.NumDenSameDeg 𝒜 (.powers f)) :
    toSpec 𝒜 f ⁻¹' (sbo (HomogeneousLocalization.mk z) : Set (PrimeSpectrum (A⁰_ f))) =
      Subtype.val ⁻¹' (pbo z.num.1 : Set (ProjectiveSpectrum 𝒜)) :=
  ToSpec.preimage_basicOpen f z

end

namespace FromSpec

open GradedAlgebra SetLike

open Finset hiding mk_zero

-- Porting note: _root_ doesn't work here
open HomogeneousLocalization

variable {𝒜}
variable {f : A} {m : ℕ} (f_deg : f ∈ 𝒜 m)

open Lean Meta Elab Tactic

macro "mem_tac_aux" : tactic =>
  `(tactic| first | exact pow_mem_graded _ (Submodule.coe_mem _) | exact natCast_mem_graded _ _ |
    exact pow_mem_graded _ f_deg)

macro "mem_tac" : tactic =>
  `(tactic| first | mem_tac_aux |
    repeat (all_goals (apply SetLike.GradedMonoid.toGradedMul.mul_mem)); mem_tac_aux)

/-- The function from `Spec A⁰_f` to `Proj|D(f)` is defined by `q ↦ {a | aᵢᵐ/fⁱ ∈ q}`, i.e. sending
`q` a prime ideal in `A⁰_f` to the homogeneous prime relevant ideal containing only and all the
elements `a : A` such that for every `i`, the degree 0 element formed by dividing the `m`-th power
of the `i`-th projection of `a` by the `i`-th power of the degree-`m` homogeneous element `f`,
lies in `q`.

The set `{a | aᵢᵐ/fⁱ ∈ q}`
* is an ideal, as proved in `carrier.asIdeal`;
* is homogeneous, as proved in `carrier.asHomogeneousIdeal`;
* is prime, as proved in `carrier.asIdeal.prime`;
* is relevant, as proved in `carrier.relevant`.
-/
def carrier (f_deg : f ∈ 𝒜 m) (q : Spec.T A⁰_ f) : Set A :=
  {a | ∀ i, (HomogeneousLocalization.mk ⟨m * i, ⟨proj 𝒜 i a ^ m, by rw [← smul_eq_mul]; mem_tac⟩,
              ⟨f ^ i, by rw [mul_comm]; mem_tac⟩, ⟨_, rfl⟩⟩ : A⁰_ f) ∈ q.1}

theorem mem_carrier_iff (q : Spec.T A⁰_ f) (a : A) :
    a ∈ carrier f_deg q ↔ ∀ i, (HomogeneousLocalization.mk ⟨m * i, ⟨proj 𝒜 i a ^ m, by
      rw [← smul_eq_mul]; mem_tac⟩,
      ⟨f ^ i, by rw [mul_comm]; mem_tac⟩, ⟨_, rfl⟩⟩ : A⁰_ f) ∈ q.1 :=
  Iff.rfl

theorem mem_carrier_iff' (q : Spec.T A⁰_ f) (a : A) :
    a ∈ carrier f_deg q ↔
      ∀ i, (Localization.mk (proj 𝒜 i a ^ m) ⟨f ^ i, ⟨i, rfl⟩⟩ : Localization.Away f) ∈
          algebraMap (HomogeneousLocalization.Away 𝒜 f) (Localization.Away f) '' { s | s ∈ q.1 } :=
  (mem_carrier_iff f_deg q a).trans
    (by
      constructor <;> intro h i <;> specialize h i
      · rw [Set.mem_image]; refine ⟨_, h, rfl⟩
      · rw [Set.mem_image] at h; rcases h with ⟨x, h, hx⟩
        change x ∈ q.asIdeal at h
        convert h
        rw [HomogeneousLocalization.ext_iff_val, HomogeneousLocalization.val_mk]
        dsimp only [Subtype.coe_mk]; rw [← hx]; rfl)

theorem mem_carrier_iff_of_mem (hm : 0 < m) (q : Spec.T A⁰_ f) (a : A) {n} (hn : a ∈ 𝒜 n) :
    a ∈ carrier f_deg q ↔
      (HomogeneousLocalization.mk ⟨m * n, ⟨a ^ m, pow_mem_graded m hn⟩,
        ⟨f ^ n, by rw [mul_comm]; mem_tac⟩, ⟨_, rfl⟩⟩ : A⁰_ f) ∈ q.asIdeal := by
  trans (HomogeneousLocalization.mk ⟨m * n, ⟨proj 𝒜 n a ^ m, by rw [← smul_eq_mul]; mem_tac⟩,
    ⟨f ^ n, by rw [mul_comm]; mem_tac⟩, ⟨_, rfl⟩⟩ : A⁰_ f) ∈ q.asIdeal
  · refine ⟨fun h ↦ h n, fun h i ↦ if hi : i = n then hi ▸ h else ?_⟩
    convert zero_mem q.asIdeal
    apply HomogeneousLocalization.val_injective
    simp only [proj_apply, decompose_of_mem_ne _ hn (Ne.symm hi), zero_pow hm.ne',
      HomogeneousLocalization.val_mk, Localization.mk_zero, HomogeneousLocalization.val_zero]
  · simp only [proj_apply, decompose_of_mem_same _ hn]

theorem mem_carrier_iff_of_mem_mul (hm : 0 < m)
    (q : Spec.T A⁰_ f) (a : A) {n} (hn : a ∈ 𝒜 (n * m)) :
    a ∈ carrier f_deg q ↔ (HomogeneousLocalization.mk ⟨m * n, ⟨a, mul_comm n m ▸ hn⟩,
        ⟨f ^ n, by rw [mul_comm]; mem_tac⟩, ⟨_, rfl⟩⟩ : A⁰_ f) ∈ q.asIdeal := by
  rw [mem_carrier_iff_of_mem f_deg hm q a hn, iff_iff_eq, eq_comm,
    ← Ideal.IsPrime.pow_mem_iff_mem (α := A⁰_ f) inferInstance m hm]
  congr 1
  apply HomogeneousLocalization.val_injective
  simp only [HomogeneousLocalization.val_mk, HomogeneousLocalization.val_pow,
    Localization.mk_pow, pow_mul]
  rfl

theorem num_mem_carrier_iff (hm : 0 < m) (q : Spec.T A⁰_ f)
    (z : HomogeneousLocalization.NumDenSameDeg 𝒜 (.powers f)) :
    z.num.1 ∈ carrier f_deg q ↔ HomogeneousLocalization.mk z ∈ q.asIdeal := by
  obtain ⟨n, hn : f ^ n = _⟩ := z.den_mem
  have : f ^ n ≠ 0 := fun e ↦ by
    have := HomogeneousLocalization.subsingleton 𝒜 (x := .powers f) ⟨n, e⟩
    exact IsEmpty.elim (inferInstanceAs (IsEmpty (PrimeSpectrum (A⁰_ f)))) q
  convert mem_carrier_iff_of_mem_mul f_deg hm q z.num.1 (n := n) ?_ using 2
  · apply HomogeneousLocalization.val_injective; simp only [hn, HomogeneousLocalization.val_mk]
  · have := degree_eq_of_mem_mem 𝒜 (SetLike.pow_mem_graded n f_deg) (hn.symm ▸ z.den.2) this
    rw [← smul_eq_mul, this]; exact z.num.2

theorem carrier.add_mem (q : Spec.T A⁰_ f) {a b : A} (ha : a ∈ carrier f_deg q)
    (hb : b ∈ carrier f_deg q) : a + b ∈ carrier f_deg q := by
  refine fun i => (q.2.mem_or_mem ?_).elim id id
  change (.mk ⟨_, _, _, _⟩ : A⁰_ f) ∈ q.1; dsimp only [Subtype.coe_mk]
  simp_rw [← pow_add, map_add, add_pow, mul_comm, ← nsmul_eq_mul]
  let g : ℕ → A⁰_ f := fun j => (m + m).choose j •
      if h2 : m + m < j then (0 : A⁰_ f)
      else
        -- Porting note: inlining `l`, `r` causes a "can't synth HMul A⁰_ f A⁰_ f ?" error
        if h1 : j ≤ m then
          letI l : A⁰_ f := HomogeneousLocalization.mk
            ⟨m * i, ⟨proj 𝒜 i a ^ j * proj 𝒜 i b ^ (m - j), ?_⟩,
              ⟨_, by rw [mul_comm]; mem_tac⟩, ⟨i, rfl⟩⟩
          letI r : A⁰_ f := HomogeneousLocalization.mk
            ⟨m * i, ⟨proj 𝒜 i b ^ m, by rw [← smul_eq_mul]; mem_tac⟩,
              ⟨_, by rw [mul_comm]; mem_tac⟩, ⟨i, rfl⟩⟩
          l * r
        else
          letI l : A⁰_ f := HomogeneousLocalization.mk
            ⟨m * i, ⟨proj 𝒜 i a ^ m, by rw [← smul_eq_mul]; mem_tac⟩,
              ⟨_, by rw [mul_comm]; mem_tac⟩, ⟨i, rfl⟩⟩
          letI r : A⁰_ f := HomogeneousLocalization.mk
            ⟨m * i, ⟨proj 𝒜 i a ^ (j - m) * proj 𝒜 i b ^ (m + m - j), ?_⟩,
              ⟨_, by rw [mul_comm]; mem_tac⟩, ⟨i, rfl⟩⟩
          l * r
  rotate_left
  · rw [(_ : m * i = _)]
    -- Porting note: it seems unification with mul_mem is more fiddly reducing value of mem_tac
    apply GradedMonoid.toGradedMul.mul_mem (i := j • i) (j := (m - j) • i) <;> mem_tac_aux
    rw [← add_smul, Nat.add_sub_of_le h1]; rfl
  · rw [(_ : m * i = _)]
    apply GradedMonoid.toGradedMul.mul_mem (i := (j-m) • i) (j := (m + m - j) • i) <;> mem_tac_aux
    rw [← add_smul]; congr; zify [le_of_not_lt h2, le_of_not_le h1]; abel
  convert_to ∑ i ∈ range (m + m + 1), g i ∈ q.1; swap
  · refine q.1.sum_mem fun j _ => nsmul_mem ?_ _; split_ifs
    exacts [q.1.zero_mem, q.1.mul_mem_left _ (hb i), q.1.mul_mem_right _ (ha i)]
  rw [HomogeneousLocalization.ext_iff_val, HomogeneousLocalization.val_mk]
  change _ = (algebraMap (HomogeneousLocalization.Away 𝒜 f) (Localization.Away f)) _
  dsimp only [Subtype.coe_mk]; rw [map_sum, mk_sum]
  apply Finset.sum_congr rfl fun j hj => _
  intro j hj
  change _ = HomogeneousLocalization.val _
  rw [HomogeneousLocalization.val_smul]
  split_ifs with h2 h1
  · exact ((Finset.mem_range.1 hj).not_le h2).elim
  all_goals simp only [HomogeneousLocalization.val_mul, HomogeneousLocalization.val_zero,
    HomogeneousLocalization.val_mk, Subtype.coe_mk, Localization.mk_mul, ← smul_mk]; congr 2
  · dsimp; rw [mul_assoc, ← pow_add, add_comm (m - j), Nat.add_sub_assoc h1]
  · simp_rw [pow_add]; rfl
  · dsimp; rw [← mul_assoc, ← pow_add, Nat.add_sub_of_le (le_of_not_le h1)]
  · simp_rw [pow_add]; rfl

variable (hm : 0 < m) (q : Spec.T A⁰_ f)
include hm

theorem carrier.zero_mem : (0 : A) ∈ carrier f_deg q := fun i => by
  convert Submodule.zero_mem q.1 using 1
  rw [HomogeneousLocalization.ext_iff_val, HomogeneousLocalization.val_mk,
    HomogeneousLocalization.val_zero]; simp_rw [map_zero, zero_pow hm.ne']
  convert Localization.mk_zero (S := Submonoid.powers f) _ using 1

theorem carrier.smul_mem (c x : A) (hx : x ∈ carrier f_deg q) : c • x ∈ carrier f_deg q := by
  revert c
  refine DirectSum.Decomposition.inductionOn 𝒜 ?_ ?_ ?_
  · rw [zero_smul]; exact carrier.zero_mem f_deg hm _
  · rintro n ⟨a, ha⟩ i
    simp_rw [proj_apply, smul_eq_mul, coe_decompose_mul_of_left_mem 𝒜 i ha]
    -- Porting note: having trouble with Mul instance
    let product : A⁰_ f :=
      Mul.mul (HomogeneousLocalization.mk ⟨_, ⟨a ^ m, pow_mem_graded m ha⟩, ⟨_, ?_⟩, ⟨n, rfl⟩⟩)
        (HomogeneousLocalization.mk ⟨_, ⟨proj 𝒜 (i - n) x ^ m, by mem_tac⟩, ⟨_, ?_⟩, ⟨i - n, rfl⟩⟩)
    · split_ifs with h
      · convert_to product ∈ q.1
        · dsimp [product]
          erw [HomogeneousLocalization.ext_iff_val, HomogeneousLocalization.val_mk,
            HomogeneousLocalization.val_mul, HomogeneousLocalization.val_mk,
            HomogeneousLocalization.val_mk]
          · simp_rw [mul_pow]; rw [Localization.mk_mul]
            · congr; erw [← pow_add, Nat.add_sub_of_le h]
        · apply Ideal.mul_mem_left (α := A⁰_ f) _ _ (hx _)
          rw [(_ : m • n = _)]
          · mem_tac
          · simp only [smul_eq_mul, mul_comm]
      · simpa only [map_zero, zero_pow hm.ne'] using zero_mem f_deg hm q i
    rw [(_ : m • (i - n) = _)]
    · mem_tac
    · simp only [smul_eq_mul, mul_comm]
  · simp_rw [add_smul]; exact fun _ _ => carrier.add_mem f_deg q

/-- For a prime ideal `q` in `A⁰_f`, the set `{a | aᵢᵐ/fⁱ ∈ q}` as an ideal.
-/
def carrier.asIdeal : Ideal A where
  carrier := carrier f_deg q
  zero_mem' := carrier.zero_mem f_deg hm q
  add_mem' := carrier.add_mem f_deg q
  smul_mem' := carrier.smul_mem f_deg hm q


theorem carrier.asIdeal.homogeneous : (carrier.asIdeal f_deg hm q).IsHomogeneous 𝒜 :=
  fun i a ha j =>
  (em (i = j)).elim (fun h => h ▸ by simpa only [proj_apply, decompose_coe, of_eq_same] using ha _)
    fun h => by
    simpa only [proj_apply, decompose_of_mem_ne 𝒜 (Submodule.coe_mem (decompose 𝒜 a i)) h,
      zero_pow hm.ne', map_zero] using carrier.zero_mem f_deg hm q j

/-- For a prime ideal `q` in `A⁰_f`, the set `{a | aᵢᵐ/fⁱ ∈ q}` as a homogeneous ideal.
-/
def carrier.asHomogeneousIdeal : HomogeneousIdeal 𝒜 :=
  ⟨carrier.asIdeal f_deg hm q, carrier.asIdeal.homogeneous f_deg hm q⟩

theorem carrier.denom_not_mem : f ∉ carrier.asIdeal f_deg hm q := fun rid =>
  q.isPrime.ne_top <|
    (Ideal.eq_top_iff_one _).mpr
      (by
        convert rid m
        rw [HomogeneousLocalization.ext_iff_val, HomogeneousLocalization.val_one,
          HomogeneousLocalization.val_mk]
        dsimp
        simp_rw [decompose_of_mem_same _ f_deg]
        simp only [mk_eq_monoidOf_mk', Submonoid.LocalizationMap.mk'_self])

theorem carrier.relevant : ¬HomogeneousIdeal.irrelevant 𝒜 ≤ carrier.asHomogeneousIdeal f_deg hm q :=
  fun rid => carrier.denom_not_mem f_deg hm q <| rid <| DirectSum.decompose_of_mem_ne 𝒜 f_deg hm.ne'

theorem carrier.asIdeal.ne_top : carrier.asIdeal f_deg hm q ≠ ⊤ := fun rid =>
  carrier.denom_not_mem f_deg hm q (rid.symm ▸ Submodule.mem_top)

theorem carrier.asIdeal.prime : (carrier.asIdeal f_deg hm q).IsPrime :=
  (carrier.asIdeal.homogeneous f_deg hm q).isPrime_of_homogeneous_mem_or_mem
    (carrier.asIdeal.ne_top f_deg hm q) fun {x y} ⟨nx, hnx⟩ ⟨ny, hny⟩ hxy =>
    show (∀ i, _ ∈ _) ∨ ∀ i, _ ∈ _ by
      rw [← and_forall_ne nx, and_iff_left, ← and_forall_ne ny, and_iff_left]
      · apply q.2.mem_or_mem; convert hxy (nx + ny) using 1
        dsimp
        simp_rw [decompose_of_mem_same 𝒜 hnx, decompose_of_mem_same 𝒜 hny,
          decompose_of_mem_same 𝒜 (SetLike.GradedMonoid.toGradedMul.mul_mem hnx hny),
          mul_pow, pow_add]
        simp only [HomogeneousLocalization.ext_iff_val, HomogeneousLocalization.val_mk,
          HomogeneousLocalization.val_mul, Localization.mk_mul]
        simp only [Submonoid.mk_mul_mk, mk_eq_monoidOf_mk']
      all_goals
        intro n hn; convert q.1.zero_mem using 1
        rw [HomogeneousLocalization.ext_iff_val, HomogeneousLocalization.val_mk,
          HomogeneousLocalization.val_zero]; simp_rw [proj_apply]
        convert mk_zero (S := Submonoid.powers f) _
        rw [decompose_of_mem_ne 𝒜 _ hn.symm, zero_pow hm.ne']
        · first | exact hnx | exact hny

/-- The function `Spec A⁰_f → Proj|D(f)` sending `q` to `{a | aᵢᵐ/fⁱ ∈ q}`. -/
def toFun : (Spec.T A⁰_ f) → Proj.T| pbo f := fun q =>
  ⟨⟨carrier.asHomogeneousIdeal f_deg hm q, carrier.asIdeal.prime f_deg hm q,
      carrier.relevant f_deg hm q⟩,
    (ProjectiveSpectrum.mem_basicOpen _ f _).mp <| carrier.denom_not_mem f_deg hm q⟩

end FromSpec

section toSpecFromSpec

lemma toSpec_fromSpec {f : A} {m : ℕ} (f_deg : f ∈ 𝒜 m) (hm : 0 < m) (x : Spec.T (A⁰_ f)) :
    toSpec 𝒜 f (FromSpec.toFun f_deg hm x) = x := by
  apply PrimeSpectrum.ext
  ext z
  obtain ⟨z, rfl⟩ := z.mk_surjective
  rw [← FromSpec.num_mem_carrier_iff f_deg hm x]
  exact ToSpec.mk_mem_carrier _ z

@[deprecated (since := "2024-03-02")] alias toSpecFromSpec := toSpec_fromSpec

end toSpecFromSpec

section fromSpecToSpec

lemma fromSpec_toSpec {f : A} {m : ℕ} (f_deg : f ∈ 𝒜 m) (hm : 0 < m) (x : Proj.T| pbo f) :
    FromSpec.toFun f_deg hm (toSpec 𝒜 f x) = x := by
  refine Subtype.ext <| ProjectiveSpectrum.ext <| HomogeneousIdeal.ext' ?_
  intros i z hzi
  refine (FromSpec.mem_carrier_iff_of_mem f_deg hm _ _ hzi).trans ?_
  exact (ToSpec.mk_mem_carrier _ _).trans (x.1.2.pow_mem_iff_mem m hm)

lemma toSpec_injective {f : A} {m : ℕ} (f_deg : f ∈ 𝒜 m) (hm : 0 < m) :
    Function.Injective (toSpec 𝒜 f) := by
  intro x₁ x₂ h
  have := congr_arg (FromSpec.toFun f_deg hm) h
  rwa [fromSpec_toSpec, fromSpec_toSpec] at this

lemma toSpec_surjective {f : A} {m : ℕ} (f_deg : f ∈ 𝒜 m) (hm : 0 < m) :
    Function.Surjective (toSpec 𝒜 f) :=
  Function.surjective_iff_hasRightInverse |>.mpr
    ⟨FromSpec.toFun f_deg hm, toSpec_fromSpec 𝒜 f_deg hm⟩

lemma toSpec_bijective {f : A} {m : ℕ} (f_deg : f ∈ 𝒜 m) (hm : 0 < m) :
    Function.Bijective (toSpec (𝒜 := 𝒜) (f := f)) :=
  ⟨toSpec_injective 𝒜 f_deg hm, toSpec_surjective 𝒜 f_deg hm⟩

end fromSpecToSpec

namespace toSpec

variable {f : A} {m : ℕ} (f_deg : f ∈ 𝒜 m) (hm : 0 < m)
include hm f_deg

variable {𝒜} in
lemma image_basicOpen_eq_basicOpen (a : A) (i : ℕ) :
    toSpec 𝒜 f '' (Subtype.val ⁻¹' (pbo (decompose 𝒜 a i) : Set (ProjectiveSpectrum 𝒜))) =
    (PrimeSpectrum.basicOpen (R := A⁰_ f) <|
      HomogeneousLocalization.mk
        ⟨m * i, ⟨decompose 𝒜 a i ^ m,
          (smul_eq_mul ℕ) ▸ SetLike.pow_mem_graded _ (Submodule.coe_mem _)⟩,
          ⟨f^i, by rw [mul_comm]; exact SetLike.pow_mem_graded _ f_deg⟩, ⟨i, rfl⟩⟩).1 :=
  Set.preimage_injective.mpr (toSpec_surjective 𝒜 f_deg hm) <|
    Set.preimage_image_eq _ (toSpec_injective 𝒜 f_deg hm) ▸ by
  rw [Opens.carrier_eq_coe, toSpec_preimage_basicOpen, ProjectiveSpectrum.basicOpen_pow 𝒜 _ m hm]

end toSpec

variable {𝒜} in
/-- The continuous function `Spec A⁰_f → Proj|D(f)` sending `q` to `{a | aᵢᵐ/fⁱ ∈ q}` where
`m` is the degree of `f` -/
def fromSpec {f : A} {m : ℕ} (f_deg : f ∈ 𝒜 m) (hm : 0 < m) :
    (Spec.T (A⁰_ f)) ⟶ (Proj.T| (pbo f)) where
  toFun := FromSpec.toFun f_deg hm
  continuous_toFun := by
    rw [isTopologicalBasis_subtype (ProjectiveSpectrum.isTopologicalBasis_basic_opens 𝒜) (pbo f).1
      |>.continuous_iff]
    rintro s ⟨_, ⟨a, rfl⟩, rfl⟩
    have h₁ : Subtype.val (p := (pbo f).1) ⁻¹' (pbo a) =
        ⋃ i : ℕ, Subtype.val (p := (pbo f).1) ⁻¹' (pbo (decompose 𝒜 a i)) := by
      simp [ProjectiveSpectrum.basicOpen_eq_union_of_projection 𝒜 a]
    let e : _ ≃ _ :=
      ⟨FromSpec.toFun f_deg hm, ToSpec.toFun f, toSpec_fromSpec _ _ _, fromSpec_toSpec _ _ _⟩
    change IsOpen <| e ⁻¹' _
    rw [Set.preimage_equiv_eq_image_symm, h₁, Set.image_iUnion]
    exact isOpen_iUnion fun i ↦ toSpec.image_basicOpen_eq_basicOpen f_deg hm a i ▸
      PrimeSpectrum.isOpen_basicOpen

end ProjIsoSpecTopComponent

variable {𝒜} in
/--
The homeomorphism `Proj|D(f) ≅ Spec A⁰_f` defined by
- `φ : Proj|D(f) ⟶ Spec A⁰_f` by sending `x` to `A⁰_f ∩ span {g / 1 | g ∈ x}`
- `ψ : Spec A⁰_f ⟶ Proj|D(f)` by sending `q` to `{a | aᵢᵐ/fⁱ ∈ q}`.
-/
def projIsoSpecTopComponent {f : A} {m : ℕ} (f_deg : f ∈ 𝒜 m) (hm : 0 < m) :
    (Proj.T| (pbo f)) ≅ (Spec.T (A⁰_ f))  where
  hom := ProjIsoSpecTopComponent.toSpec 𝒜 f
  inv := ProjIsoSpecTopComponent.fromSpec f_deg hm
  hom_inv_id := ConcreteCategory.hom_ext _ _
    (ProjIsoSpecTopComponent.fromSpec_toSpec 𝒜 f_deg hm)
  inv_hom_id := ConcreteCategory.hom_ext _ _
    (ProjIsoSpecTopComponent.toSpec_fromSpec 𝒜 f_deg hm)

namespace ProjectiveSpectrum.Proj

/--
The ring map from `A⁰_ f` to the local sections of the structure sheaf of the projective spectrum of
`A` on the basic open set `D(f)` defined by sending `s ∈ A⁰_f` to the section `x ↦ s` on `D(f)`.
-/
def awayToSection (f) : CommRingCat.of (A⁰_ f) ⟶ (structureSheaf 𝒜).1.obj (op (pbo f)) where
  toFun s :=
    ⟨fun x ↦ HomogeneousLocalization.mapId 𝒜 (Submonoid.powers_le.mpr x.2) s, fun x ↦ by
      obtain ⟨s, rfl⟩ := HomogeneousLocalization.mk_surjective s
      obtain ⟨n, hn : f ^ n = s.den.1⟩ := s.den_mem
      exact ⟨_, x.2, 𝟙 _, s.1, s.2, s.3,
        fun x hsx ↦ x.2 (Ideal.IsPrime.mem_of_pow_mem inferInstance n (hn ▸ hsx)), fun _ ↦ rfl⟩⟩
  map_add' _ _ := by ext; simp only [map_add, HomogeneousLocalization.val_add, Proj.add_apply]
  map_mul' _ _ := by ext; simp only [map_mul, HomogeneousLocalization.val_mul, Proj.mul_apply]
  map_zero' := by ext; simp only [map_zero, HomogeneousLocalization.val_zero, Proj.zero_apply]
  map_one' := by ext; simp only [map_one, HomogeneousLocalization.val_one, Proj.one_apply]

lemma awayToSection_germ (f x) :
    awayToSection 𝒜 f ≫ (structureSheaf 𝒜).presheaf.germ x =
      (HomogeneousLocalization.mapId 𝒜 (Submonoid.powers_le.mpr x.2)) ≫
        (Proj.stalkIso' 𝒜 x).toCommRingCatIso.inv := by
  ext z
  apply (Proj.stalkIso' 𝒜 x).eq_symm_apply.mpr
  apply Proj.stalkIso'_germ

/--
The ring map from `A⁰_ f` to the global sections of the structure sheaf of the projective spectrum
of `A` restricted to the basic open set `D(f)`.

Mathematically, the map is the same as `awayToSection`.
-/
def awayToΓ (f) : CommRingCat.of (A⁰_ f) ⟶ LocallyRingedSpace.Γ.obj (op <| Proj| pbo f) :=
  awayToSection 𝒜 f ≫ (ProjectiveSpectrum.Proj.structureSheaf 𝒜).1.map
    (homOfLE (Opens.openEmbedding_obj_top _).le).op

lemma awayToΓ_ΓToStalk (f) (x) :
    awayToΓ 𝒜 f ≫ (Proj| pbo f).presheaf.Γgerm x =
      HomogeneousLocalization.mapId 𝒜 (Submonoid.powers_le.mpr x.2) ≫
      (Proj.stalkIso' 𝒜 x.1).toCommRingCatIso.inv ≫
      ((Proj.toLocallyRingedSpace 𝒜).restrictStalkIso (Opens.openEmbedding _) x).inv := by
  rw [awayToΓ, Category.assoc, ← Category.assoc _ (Iso.inv _),
    Iso.eq_comp_inv, Category.assoc, Category.assoc, Presheaf.Γgerm]
  rw [LocallyRingedSpace.restrictStalkIso_hom_eq_germ]
  simp only [Proj.toLocallyRingedSpace, Proj.toSheafedSpace]
  rw [Presheaf.germ_res, awayToSection_germ]
  rfl

/--
The morphism of locally ringed space from `Proj|D(f)` to `Spec A⁰_f` induced by the ring map
`A⁰_ f → Γ(Proj, D(f))` under the gamma spec adjunction.
-/
def toSpec (f) : (Proj| pbo f) ⟶ Spec (A⁰_ f) :=
  ΓSpec.locallyRingedSpaceAdjunction.homEquiv (Proj| pbo f) (op (CommRingCat.of <| A⁰_ f))
    (awayToΓ 𝒜 f).op

open HomogeneousLocalization LocalRing

lemma toSpec_base_apply_eq_comap {f} (x : Proj| pbo f) :
    (toSpec 𝒜 f).base x = PrimeSpectrum.comap (mapId 𝒜 (Submonoid.powers_le.mpr x.2))
      (closedPoint (AtPrime 𝒜 x.1.asHomogeneousIdeal.toIdeal)) := by
  show PrimeSpectrum.comap (awayToΓ 𝒜 f ≫ (Proj| pbo f).presheaf.Γgerm x)
        (LocalRing.closedPoint ((Proj| pbo f).presheaf.stalk x)) = _
  rw [awayToΓ_ΓToStalk, CommRingCat.comp_eq_ring_hom_comp, PrimeSpectrum.comap_comp]
  exact congr(PrimeSpectrum.comap _ $(@LocalRing.comap_closedPoint
    (HomogeneousLocalization.AtPrime 𝒜 x.1.asHomogeneousIdeal.toIdeal) _ _
    ((Proj| pbo f).presheaf.stalk x) _ _ _ (isLocalRingHom_of_isIso _)))

lemma toSpec_base_apply_eq {f} (x : Proj| pbo f) :
<<<<<<< HEAD
    (toSpec 𝒜 f).base x = ProjIsoSpecTopComponent.toSpec 𝒜 f x :=
  toSpec_base_apply_eq_comap 𝒜 x |>.trans <| PrimeSpectrum.ext _ _ <| Ideal.ext fun z =>
=======
    (toSpec 𝒜 f).1.base x = ProjIsoSpecTopComponent.toSpec 𝒜 f x :=
  toSpec_base_apply_eq_comap 𝒜 x |>.trans <| PrimeSpectrum.ext <| Ideal.ext fun z =>
>>>>>>> d369bba5
  show ¬ IsUnit _ ↔ z ∈ ProjIsoSpecTopComponent.ToSpec.carrier _ by
  obtain ⟨z, rfl⟩ := z.mk_surjective
  rw [← HomogeneousLocalization.isUnit_iff_isUnit_val,
    ProjIsoSpecTopComponent.ToSpec.mk_mem_carrier, HomogeneousLocalization.map_mk,
    HomogeneousLocalization.val_mk, Localization.mk_eq_mk',
    IsLocalization.AtPrime.isUnit_mk'_iff]
  exact not_not

lemma toSpec_base_isIso {f} {m} (f_deg : f ∈ 𝒜 m) (hm : 0 < m) :
    IsIso (toSpec 𝒜 f).base := by
  convert (projIsoSpecTopComponent f_deg hm).isIso_hom
  exact DFunLike.ext _ _ <| toSpec_base_apply_eq 𝒜

lemma mk_mem_toSpec_base_apply {f} (x : Proj| pbo f)
    (z : NumDenSameDeg 𝒜 (.powers f)) :
    HomogeneousLocalization.mk z ∈ ((toSpec 𝒜 f).base x).asIdeal ↔
      z.num.1 ∈ x.1.asHomogeneousIdeal :=
  (toSpec_base_apply_eq 𝒜 x).symm ▸ ProjIsoSpecTopComponent.ToSpec.mk_mem_carrier _ _

lemma toSpec_preimage_basicOpen {f}
    (t : NumDenSameDeg 𝒜 (.powers f)) :
    (Opens.map (toSpec 𝒜 f).base).obj (sbo (.mk t)) =
      Opens.comap ⟨_, continuous_subtype_val⟩ (pbo t.num.1) :=
  Opens.ext <| Opens.map_coe _ _ ▸ by
  convert (ProjIsoSpecTopComponent.ToSpec.preimage_basicOpen f t)
  exact funext fun _ => toSpec_base_apply_eq _ _

@[reassoc]
lemma toOpen_toSpec_val_c_app (f) (U) :
    StructureSheaf.toOpen (A⁰_ f) U.unop ≫ (toSpec 𝒜 f).val.c.app U =
      awayToΓ 𝒜 f ≫ (Proj| pbo f).presheaf.map (homOfLE le_top).op :=
  Eq.trans (by congr) <| ΓSpec.toOpen_comp_locallyRingedSpaceAdjunction_homEquiv_app _ U

@[reassoc]
lemma toStalk_stalkMap_toSpec (f) (x) :
    StructureSheaf.toStalk _ _ ≫ (toSpec 𝒜 f).stalkMap x =
      awayToΓ 𝒜 f ≫ (Proj| pbo f).presheaf.Γgerm x := by
  rw [StructureSheaf.toStalk, Category.assoc]
  simp_rw [CommRingCat.coe_of]
  erw [PresheafedSpace.stalkMap_germ']
  rw [toOpen_toSpec_val_c_app_assoc, Presheaf.germ_res]
  rfl

/--
If `x` is a point in the basic open set `D(f)` where `f` is a homogeneous element of positive
degree, then the homogeneously localized ring `A⁰ₓ` has the universal property of the localization
of `A⁰_f` at `φ(x)` where `φ : Proj|D(f) ⟶ Spec A⁰_f` is the morphism of locally ringed space
constructed as above.
-/
lemma isLocalization_atPrime (f) (x : pbo f) {m} (f_deg : f ∈ 𝒜 m) (hm : 0 < m) :
    @IsLocalization (Away 𝒜 f) _ ((toSpec 𝒜 f).base x).asIdeal.primeCompl
      (AtPrime 𝒜 x.1.asHomogeneousIdeal.toIdeal) _
      (mapId 𝒜 (Submonoid.powers_le.mpr x.2)).toAlgebra := by
  letI : Algebra (Away 𝒜 f) (AtPrime 𝒜 x.1.asHomogeneousIdeal.toIdeal) :=
    (mapId 𝒜 (Submonoid.powers_le.mpr x.2)).toAlgebra
  constructor
  · rintro ⟨y, hy⟩
    obtain ⟨y, rfl⟩ := y.mk_surjective
    refine isUnit_of_mul_eq_one _
      (.mk ⟨y.deg, y.den, y.num, (mk_mem_toSpec_base_apply _ _ _).not.mp hy⟩) <| val_injective _ ?_
    simp only [RingHom.algebraMap_toAlgebra, map_mk, RingHom.id_apply, val_mul, val_mk, mk_eq_mk',
      val_one, IsLocalization.mk'_mul_mk'_eq_one']
  · intro z
    obtain ⟨⟨i, a, ⟨b, hb⟩, (hb' : b ∉ x.1.1)⟩, rfl⟩ := z.mk_surjective
    refine ⟨⟨.mk ⟨i * m, ⟨a * b ^ (m - 1), ?_⟩, ⟨f ^ i, SetLike.pow_mem_graded _ f_deg⟩, ⟨_, rfl⟩⟩,
      ⟨.mk ⟨i * m, ⟨b ^ m, mul_comm m i ▸ SetLike.pow_mem_graded _ hb⟩,
        ⟨f ^ i, SetLike.pow_mem_graded _ f_deg⟩, ⟨_, rfl⟩⟩,
        (mk_mem_toSpec_base_apply _ _ _).not.mpr <| x.1.1.toIdeal.primeCompl.pow_mem hb' m⟩⟩,
        val_injective _ ?_⟩
    · convert SetLike.mul_mem_graded a.2 (SetLike.pow_mem_graded (m - 1) hb) using 2
      rw [← succ_nsmul', tsub_add_cancel_of_le (by omega), mul_comm, smul_eq_mul]
    · simp only [RingHom.algebraMap_toAlgebra, map_mk, RingHom.id_apply, val_mul, val_mk,
        mk_eq_mk', ← IsLocalization.mk'_mul, Submonoid.mk_mul_mk, IsLocalization.mk'_eq_iff_eq]
      rw [mul_comm b, mul_mul_mul_comm, ← pow_succ', mul_assoc, tsub_add_cancel_of_le (by omega)]
  · intros y z e
    obtain ⟨y, rfl⟩ := y.mk_surjective
    obtain ⟨z, rfl⟩ := z.mk_surjective
    obtain ⟨i, c, hc, hc', e⟩ : ∃ i, ∃ c ∈ 𝒜 i, c ∉ x.1.asHomogeneousIdeal ∧
        c * (z.den.1 * y.num.1) = c * (y.den.1 * z.num.1) := by
      apply_fun HomogeneousLocalization.val at e
      simp only [RingHom.algebraMap_toAlgebra, map_mk, RingHom.id_apply, val_mk, mk_eq_mk',
        IsLocalization.mk'_eq_iff_eq] at e
      obtain ⟨⟨c, hcx⟩, hc⟩ := IsLocalization.exists_of_eq (M := x.1.1.toIdeal.primeCompl) e
      obtain ⟨i, hi⟩ := not_forall.mp ((x.1.1.isHomogeneous.mem_iff _).not.mp hcx)
      refine ⟨i, _, (decompose 𝒜 c i).2, hi, ?_⟩
      apply_fun fun x ↦ (decompose 𝒜 x (i + z.deg + y.deg)).1 at hc
      conv_rhs at hc => rw [add_right_comm]
      rwa [← mul_assoc, coe_decompose_mul_add_of_right_mem, coe_decompose_mul_add_of_right_mem,
        ← mul_assoc, coe_decompose_mul_add_of_right_mem, coe_decompose_mul_add_of_right_mem,
        mul_assoc, mul_assoc] at hc
      exacts [y.den.2, z.num.2, z.den.2, y.num.2]

    refine ⟨⟨.mk ⟨m * i, ⟨c ^ m, SetLike.pow_mem_graded _ hc⟩,
      ⟨f ^ i, mul_comm m i ▸ SetLike.pow_mem_graded _ f_deg⟩, ⟨_, rfl⟩⟩,
      (mk_mem_toSpec_base_apply _ _ _).not.mpr <| x.1.1.toIdeal.primeCompl.pow_mem hc' _⟩,
      val_injective _ ?_⟩
    simp only [val_mul, val_mk, mk_eq_mk', ← IsLocalization.mk'_mul, Submonoid.mk_mul_mk,
      IsLocalization.mk'_eq_iff_eq, mul_assoc]
    congr 2
    rw [mul_left_comm, mul_left_comm y.den.1, ← tsub_add_cancel_of_le (show 1 ≤ m from hm),
      pow_succ, mul_assoc, mul_assoc, e]

/--
For an element `f ∈ A` with positive degree and a homogeneous ideal in `D(f)`, we have that the
stalk of `Spec A⁰_ f` at `y` is isomorphic to `A⁰ₓ` where `y` is the point in `Proj` corresponding
to `x`.
-/
def specStalkEquiv (f) (x : pbo f) {m} (f_deg : f ∈ 𝒜 m) (hm : 0 < m) :
    (Spec.structureSheaf (A⁰_ f)).presheaf.stalk ((toSpec 𝒜 f).base x) ≅
      CommRingCat.of (AtPrime 𝒜 x.1.asHomogeneousIdeal.toIdeal) :=
  letI : Algebra (Away 𝒜 f) (AtPrime 𝒜 x.1.asHomogeneousIdeal.toIdeal) :=
    (mapId 𝒜 (Submonoid.powers_le.mpr x.2)).toAlgebra
  haveI := isLocalization_atPrime 𝒜 f x f_deg hm
  (IsLocalization.algEquiv
    (R := A⁰_ f)
    (M := ((toSpec 𝒜 f).base x).asIdeal.primeCompl)
    (S := (Spec.structureSheaf (A⁰_ f)).presheaf.stalk ((toSpec 𝒜 f).base x))
    (Q := AtPrime 𝒜 x.1.asHomogeneousIdeal.toIdeal)).toRingEquiv.toCommRingCatIso

lemma toStalk_specStalkEquiv (f) (x : pbo f) {m} (f_deg : f ∈ 𝒜 m) (hm : 0 < m) :
    StructureSheaf.toStalk (A⁰_ f) ((toSpec 𝒜 f).base x) ≫ (specStalkEquiv 𝒜 f x f_deg hm).hom =
      (mapId _ <| Submonoid.powers_le.mpr x.2 : (A⁰_ f) →+* AtPrime 𝒜 x.1.1.toIdeal) :=
  letI : Algebra (Away 𝒜 f) (AtPrime 𝒜 x.1.asHomogeneousIdeal.toIdeal) :=
    (mapId 𝒜 (Submonoid.powers_le.mpr x.2)).toAlgebra
  letI := isLocalization_atPrime 𝒜 f x f_deg hm
  (IsLocalization.algEquiv
    (R := A⁰_ f)
    (M := ((toSpec 𝒜 f).base x).asIdeal.primeCompl)
    (S := (Spec.structureSheaf (A⁰_ f)).presheaf.stalk ((toSpec 𝒜 f).base x))
    (Q := AtPrime 𝒜 x.1.asHomogeneousIdeal.toIdeal)).toAlgHom.comp_algebraMap

lemma stalkMap_toSpec (f) (x : pbo f) {m} (f_deg : f ∈ 𝒜 m) (hm : 0 < m) :
    (toSpec 𝒜 f).stalkMap x =
      (specStalkEquiv 𝒜 f x f_deg hm).hom ≫ (Proj.stalkIso' 𝒜 x.1).toCommRingCatIso.inv ≫
      ((Proj.toLocallyRingedSpace 𝒜).restrictStalkIso (Opens.openEmbedding _) x).inv :=
  IsLocalization.ringHom_ext (R := A⁰_ f) ((toSpec 𝒜 f).base x).asIdeal.primeCompl
    (S := (Spec.structureSheaf (A⁰_ f)).presheaf.stalk ((toSpec 𝒜 f).base x)) <|
    (toStalk_stalkMap_toSpec _ _ _).trans <| by
    rw [awayToΓ_ΓToStalk, ← toStalk_specStalkEquiv, Category.assoc]; rfl

lemma isIso_toSpec (f) {m} (f_deg : f ∈ 𝒜 m) (hm : 0 < m) :
    IsIso (toSpec 𝒜 f) := by
  haveI : IsIso (toSpec 𝒜 f).base := toSpec_base_isIso 𝒜 f_deg hm
  haveI (x) : IsIso ((toSpec 𝒜 f).stalkMap x) := by
    rw [stalkMap_toSpec 𝒜 f x f_deg hm]; infer_instance
  haveI : LocallyRingedSpace.IsOpenImmersion (toSpec 𝒜 f) :=
    LocallyRingedSpace.IsOpenImmersion.of_stalk_iso (toSpec 𝒜 f)
      (TopCat.homeoOfIso (asIso <| (toSpec 𝒜 f).base)).openEmbedding
  exact LocallyRingedSpace.IsOpenImmersion.to_iso _

end ProjectiveSpectrum.Proj

open ProjectiveSpectrum.Proj in
/--
If `f ∈ A` is a homogeneous element of positive degree, then the projective spectrum restricted to
`D(f)` as a locally ringed space is isomorphic to `Spec A⁰_f`.
-/
def projIsoSpec (f) {m} (f_deg : f ∈ 𝒜 m) (hm : 0 < m) :
    (Proj| pbo f) ≅ (Spec (A⁰_ f)) :=
  @asIso (f := toSpec 𝒜 f) (isIso_toSpec 𝒜 f f_deg hm)

/--
This is the scheme `Proj(A)` for any `ℕ`-graded ring `A`.
-/
def «Proj» : Scheme where
  __ := Proj.toLocallyRingedSpace 𝒜
  local_affine (x : Proj.T) := by
    classical
    obtain ⟨f, m, f_deg, hm, hx⟩ : ∃ (f : A) (m : ℕ) (_ : f ∈ 𝒜 m) (_ : 0 < m), f ∉ x.1 := by
      by_contra!
      refine x.not_irrelevant_le fun z hz ↦ ?_
      rw [← DirectSum.sum_support_decompose 𝒜 z]
      exact x.1.toIdeal.sum_mem fun k hk ↦ this _ k (SetLike.coe_mem _) <| by_contra <| by aesop
    exact ⟨⟨pbo f, hx⟩, .of (A⁰_ f), ⟨projIsoSpec 𝒜 f f_deg hm⟩⟩


end AlgebraicGeometry<|MERGE_RESOLUTION|>--- conflicted
+++ resolved
@@ -645,13 +645,8 @@
     ((Proj| pbo f).presheaf.stalk x) _ _ _ (isLocalRingHom_of_isIso _)))
 
 lemma toSpec_base_apply_eq {f} (x : Proj| pbo f) :
-<<<<<<< HEAD
     (toSpec 𝒜 f).base x = ProjIsoSpecTopComponent.toSpec 𝒜 f x :=
   toSpec_base_apply_eq_comap 𝒜 x |>.trans <| PrimeSpectrum.ext _ _ <| Ideal.ext fun z =>
-=======
-    (toSpec 𝒜 f).1.base x = ProjIsoSpecTopComponent.toSpec 𝒜 f x :=
-  toSpec_base_apply_eq_comap 𝒜 x |>.trans <| PrimeSpectrum.ext <| Ideal.ext fun z =>
->>>>>>> d369bba5
   show ¬ IsUnit _ ↔ z ∈ ProjIsoSpecTopComponent.ToSpec.carrier _ by
   obtain ⟨z, rfl⟩ := z.mk_surjective
   rw [← HomogeneousLocalization.isUnit_iff_isUnit_val,
