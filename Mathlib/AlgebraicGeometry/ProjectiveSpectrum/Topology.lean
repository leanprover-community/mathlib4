/-
Copyright (c) 2020 Jujian Zhang. All rights reserved.
Released under Apache 2.0 license as described in the file LICENSE.
Authors: Jujian Zhang, Johan Commelin
-/
import Mathlib.RingTheory.GradedAlgebra.Homogeneous.Ideal
import Mathlib.Topology.Category.TopCat.Basic
import Mathlib.Topology.Sets.Opens
import Mathlib.Data.Set.Subsingleton

/-!
# Projective spectrum of a graded ring

The projective spectrum of a graded commutative ring is the subtype of all homogeneous ideals that
are prime and do not contain the irrelevant ideal.
It is naturally endowed with a topology: the Zariski topology.

## Notation
- `A` is a commutative ring
- `σ` is a class of additive submonoids of `A`
- `𝒜 : ℕ → σ` is the grading of `A`;

## Main definitions

* `ProjectiveSpectrum 𝒜`: The projective spectrum of a graded ring `A`, or equivalently, the set of
  all homogeneous ideals of `A` that is both prime and relevant i.e. not containing irrelevant
  ideal. Henceforth, we call elements of projective spectrum *relevant homogeneous prime ideals*.
* `ProjectiveSpectrum.zeroLocus 𝒜 s`: The zero locus of a subset `s` of `A`
  is the subset of `ProjectiveSpectrum 𝒜` consisting of all relevant homogeneous prime ideals that
  contain `s`.
* `ProjectiveSpectrum.vanishingIdeal t`: The vanishing ideal of a subset `t` of
  `ProjectiveSpectrum 𝒜` is the intersection of points in `t` (viewed as relevant homogeneous prime
  ideals).
* `ProjectiveSpectrum.Top`: the topological space of `ProjectiveSpectrum 𝒜` endowed with the
  Zariski topology.
-/


noncomputable section

open DirectSum Pointwise SetLike TopCat TopologicalSpace CategoryTheory Opposite

variable {A σ : Type*}
variable [CommRing A] [SetLike σ A] [AddSubmonoidClass σ A]
variable (𝒜 : ℕ → σ) [GradedRing 𝒜]

/-- The projective spectrum of a graded commutative ring is the subtype of all homogeneous ideals
that are prime and do not contain the irrelevant ideal. -/
@[ext]
structure ProjectiveSpectrum where
  asHomogeneousIdeal : HomogeneousIdeal 𝒜
  isPrime : asHomogeneousIdeal.toIdeal.IsPrime
  not_irrelevant_le : ¬HomogeneousIdeal.irrelevant 𝒜 ≤ asHomogeneousIdeal

attribute [instance] ProjectiveSpectrum.isPrime

namespace ProjectiveSpectrum

instance (x : ProjectiveSpectrum 𝒜) : Ideal.IsPrime x.asHomogeneousIdeal.toIdeal := x.isPrime

/-- The zero locus of a set `s` of elements of a commutative ring `A` is the set of all relevant
homogeneous prime ideals of the ring that contain the set `s`.

An element `f` of `A` can be thought of as a dependent function on the projective spectrum of `𝒜`.
At a point `x` (a homogeneous prime ideal) the function (i.e., element) `f` takes values in the
quotient ring `A` modulo the prime ideal `x`. In this manner, `zeroLocus s` is exactly the subset
of `ProjectiveSpectrum 𝒜` where all "functions" in `s` vanish simultaneously. -/
def zeroLocus (s : Set A) : Set (ProjectiveSpectrum 𝒜) :=
  { x | s ⊆ x.asHomogeneousIdeal }

@[simp]
theorem mem_zeroLocus (x : ProjectiveSpectrum 𝒜) (s : Set A) :
    x ∈ zeroLocus 𝒜 s ↔ s ⊆ x.asHomogeneousIdeal :=
  Iff.rfl

@[simp]
theorem zeroLocus_span (s : Set A) : zeroLocus 𝒜 (Ideal.span s) = zeroLocus 𝒜 s := by
  ext x
  exact (Submodule.gi _ _).gc s x.asHomogeneousIdeal.toIdeal

variable {𝒜}

/-- The vanishing ideal of a set `t` of points of the projective spectrum of a commutative ring `R`
is the intersection of all the relevant homogeneous prime ideals in the set `t`.

An element `f` of `A` can be thought of as a dependent function on the projective spectrum of `𝒜`.
At a point `x` (a homogeneous prime ideal) the function (i.e., element) `f` takes values in the
quotient ring `A` modulo the prime ideal `x`. In this manner, `vanishingIdeal t` is exactly the
ideal of `A` consisting of all "functions" that vanish on all of `t`. -/
def vanishingIdeal (t : Set (ProjectiveSpectrum 𝒜)) : HomogeneousIdeal 𝒜 :=
  ⨅ (x : ProjectiveSpectrum 𝒜) (_ : x ∈ t), x.asHomogeneousIdeal

theorem coe_vanishingIdeal (t : Set (ProjectiveSpectrum 𝒜)) :
    (vanishingIdeal t : Set A) =
      { f | ∀ x : ProjectiveSpectrum 𝒜, x ∈ t → f ∈ x.asHomogeneousIdeal } := by
  ext f
  rw [vanishingIdeal, SetLike.mem_coe, ← HomogeneousIdeal.mem_iff, HomogeneousIdeal.toIdeal_iInf,
    Submodule.mem_iInf]
  refine forall_congr' fun x => ?_
  rw [HomogeneousIdeal.toIdeal_iInf, Submodule.mem_iInf, HomogeneousIdeal.mem_iff]

theorem mem_vanishingIdeal (t : Set (ProjectiveSpectrum 𝒜)) (f : A) :
    f ∈ vanishingIdeal t ↔ ∀ x : ProjectiveSpectrum 𝒜, x ∈ t → f ∈ x.asHomogeneousIdeal := by
  rw [← SetLike.mem_coe, coe_vanishingIdeal, Set.mem_setOf_eq]

@[simp]
theorem vanishingIdeal_singleton (x : ProjectiveSpectrum 𝒜) :
    vanishingIdeal ({x} : Set (ProjectiveSpectrum 𝒜)) = x.asHomogeneousIdeal := by
  simp [vanishingIdeal]

theorem subset_zeroLocus_iff_le_vanishingIdeal (t : Set (ProjectiveSpectrum 𝒜)) (I : Ideal A) :
    t ⊆ zeroLocus 𝒜 I ↔ I ≤ (vanishingIdeal t).toIdeal :=
  ⟨fun h _ k => (mem_vanishingIdeal _ _).mpr fun _ j => (mem_zeroLocus _ _ _).mpr (h j) k, fun h =>
    fun x j =>
    (mem_zeroLocus _ _ _).mpr (le_trans h fun _ h => ((mem_vanishingIdeal _ _).mp h) x j)⟩

variable (𝒜)

/-- `zeroLocus` and `vanishingIdeal` form a Galois connection. -/
theorem gc_ideal :
    @GaloisConnection (Ideal A) (Set (ProjectiveSpectrum 𝒜))ᵒᵈ _ _
      (fun I => zeroLocus 𝒜 I) fun t => (vanishingIdeal t).toIdeal :=
  fun I t => subset_zeroLocus_iff_le_vanishingIdeal t I

/-- `zeroLocus` and `vanishingIdeal` form a Galois connection. -/
theorem gc_set :
    @GaloisConnection (Set A) (Set (ProjectiveSpectrum 𝒜))ᵒᵈ _ _
      (fun s => zeroLocus 𝒜 s) fun t => vanishingIdeal t := by
  have ideal_gc : GaloisConnection Ideal.span _ := (Submodule.gi A _).gc
  simpa [zeroLocus_span, Function.comp_def] using GaloisConnection.compose ideal_gc (gc_ideal 𝒜)

theorem gc_homogeneousIdeal :
    @GaloisConnection (HomogeneousIdeal 𝒜) (Set (ProjectiveSpectrum 𝒜))ᵒᵈ _ _
      (fun I => zeroLocus 𝒜 I) fun t => vanishingIdeal t :=
  fun I t => by
  simpa [show I.toIdeal ≤ (vanishingIdeal t).toIdeal ↔ I ≤ vanishingIdeal t from Iff.rfl] using
    subset_zeroLocus_iff_le_vanishingIdeal t I.toIdeal

theorem subset_zeroLocus_iff_subset_vanishingIdeal (t : Set (ProjectiveSpectrum 𝒜)) (s : Set A) :
    t ⊆ zeroLocus 𝒜 s ↔ s ⊆ vanishingIdeal t :=
  (gc_set _) s t

theorem subset_vanishingIdeal_zeroLocus (s : Set A) : s ⊆ vanishingIdeal (zeroLocus 𝒜 s) :=
  (gc_set _).le_u_l s

theorem ideal_le_vanishingIdeal_zeroLocus (I : Ideal A) :
    I ≤ (vanishingIdeal (zeroLocus 𝒜 I)).toIdeal :=
  (gc_ideal _).le_u_l I

theorem homogeneousIdeal_le_vanishingIdeal_zeroLocus (I : HomogeneousIdeal 𝒜) :
    I ≤ vanishingIdeal (zeroLocus 𝒜 I) :=
  (gc_homogeneousIdeal _).le_u_l I

theorem subset_zeroLocus_vanishingIdeal (t : Set (ProjectiveSpectrum 𝒜)) :
    t ⊆ zeroLocus 𝒜 (vanishingIdeal t) :=
  (gc_ideal _).l_u_le t

theorem zeroLocus_anti_mono {s t : Set A} (h : s ⊆ t) : zeroLocus 𝒜 t ⊆ zeroLocus 𝒜 s :=
  (gc_set _).monotone_l h

theorem zeroLocus_anti_mono_ideal {s t : Ideal A} (h : s ≤ t) :
    zeroLocus 𝒜 (t : Set A) ⊆ zeroLocus 𝒜 (s : Set A) :=
  (gc_ideal _).monotone_l h

theorem zeroLocus_anti_mono_homogeneousIdeal {s t : HomogeneousIdeal 𝒜} (h : s ≤ t) :
    zeroLocus 𝒜 (t : Set A) ⊆ zeroLocus 𝒜 (s : Set A) :=
  (gc_homogeneousIdeal _).monotone_l h

theorem vanishingIdeal_anti_mono {s t : Set (ProjectiveSpectrum 𝒜)} (h : s ⊆ t) :
    vanishingIdeal t ≤ vanishingIdeal s :=
  (gc_ideal _).monotone_u h

theorem zeroLocus_bot : zeroLocus 𝒜 ((⊥ : Ideal A) : Set A) = Set.univ :=
  (gc_ideal 𝒜).l_bot

@[simp]
theorem zeroLocus_singleton_zero : zeroLocus 𝒜 ({0} : Set A) = Set.univ :=
  zeroLocus_bot _

@[simp]
theorem zeroLocus_empty : zeroLocus 𝒜 (∅ : Set A) = Set.univ :=
  (gc_set 𝒜).l_bot

@[simp]
theorem vanishingIdeal_univ : vanishingIdeal (∅ : Set (ProjectiveSpectrum 𝒜)) = ⊤ := by
  simpa using (gc_ideal _).u_top

theorem zeroLocus_empty_of_one_mem {s : Set A} (h : (1 : A) ∈ s) : zeroLocus 𝒜 s = ∅ :=
  Set.eq_empty_iff_forall_notMem.mpr fun x hx =>
    (inferInstance : x.asHomogeneousIdeal.toIdeal.IsPrime).ne_top <|
      x.asHomogeneousIdeal.toIdeal.eq_top_iff_one.mpr <| hx h

@[simp]
theorem zeroLocus_singleton_one : zeroLocus 𝒜 ({1} : Set A) = ∅ :=
  zeroLocus_empty_of_one_mem 𝒜 (Set.mem_singleton (1 : A))

@[simp]
theorem zeroLocus_univ : zeroLocus 𝒜 (Set.univ : Set A) = ∅ :=
  zeroLocus_empty_of_one_mem _ (Set.mem_univ 1)

theorem zeroLocus_sup_ideal (I J : Ideal A) :
    zeroLocus 𝒜 ((I ⊔ J : Ideal A) : Set A) = zeroLocus _ I ∩ zeroLocus _ J :=
  (gc_ideal 𝒜).l_sup

theorem zeroLocus_sup_homogeneousIdeal (I J : HomogeneousIdeal 𝒜) :
    zeroLocus 𝒜 ((I ⊔ J : HomogeneousIdeal 𝒜) : Set A) = zeroLocus _ I ∩ zeroLocus _ J :=
  (gc_homogeneousIdeal 𝒜).l_sup

theorem zeroLocus_union (s s' : Set A) : zeroLocus 𝒜 (s ∪ s') = zeroLocus _ s ∩ zeroLocus _ s' :=
  (gc_set 𝒜).l_sup

theorem vanishingIdeal_union (t t' : Set (ProjectiveSpectrum 𝒜)) :
    vanishingIdeal (t ∪ t') = vanishingIdeal t ⊓ vanishingIdeal t' := by
  ext1; exact (gc_ideal 𝒜).u_inf

theorem zeroLocus_iSup_ideal {γ : Sort*} (I : γ → Ideal A) :
    zeroLocus _ ((⨆ i, I i : Ideal A) : Set A) = ⋂ i, zeroLocus 𝒜 (I i) :=
  (gc_ideal 𝒜).l_iSup

theorem zeroLocus_iSup_homogeneousIdeal {γ : Sort*} (I : γ → HomogeneousIdeal 𝒜) :
    zeroLocus _ ((⨆ i, I i : HomogeneousIdeal 𝒜) : Set A) = ⋂ i, zeroLocus 𝒜 (I i) :=
  (gc_homogeneousIdeal 𝒜).l_iSup

theorem zeroLocus_iUnion {γ : Sort*} (s : γ → Set A) :
    zeroLocus 𝒜 (⋃ i, s i) = ⋂ i, zeroLocus 𝒜 (s i) :=
  (gc_set 𝒜).l_iSup

theorem zeroLocus_bUnion (s : Set (Set A)) :
    zeroLocus 𝒜 (⋃ s' ∈ s, s' : Set A) = ⋂ s' ∈ s, zeroLocus 𝒜 s' := by
  simp only [zeroLocus_iUnion]

theorem vanishingIdeal_iUnion {γ : Sort*} (t : γ → Set (ProjectiveSpectrum 𝒜)) :
    vanishingIdeal (⋃ i, t i) = ⨅ i, vanishingIdeal (t i) :=
  HomogeneousIdeal.toIdeal_injective <| by
    convert (gc_ideal 𝒜).u_iInf; exact HomogeneousIdeal.toIdeal_iInf _

theorem zeroLocus_inf (I J : Ideal A) :
    zeroLocus 𝒜 ((I ⊓ J : Ideal A) : Set A) = zeroLocus 𝒜 I ∪ zeroLocus 𝒜 J :=
  Set.ext fun x => x.isPrime.inf_le

theorem union_zeroLocus (s s' : Set A) :
    zeroLocus 𝒜 s ∪ zeroLocus 𝒜 s' = zeroLocus 𝒜 (Ideal.span s ⊓ Ideal.span s' : Ideal A) := by
  rw [zeroLocus_inf]
  simp

theorem zeroLocus_mul_ideal (I J : Ideal A) :
    zeroLocus 𝒜 ((I * J : Ideal A) : Set A) = zeroLocus 𝒜 I ∪ zeroLocus 𝒜 J :=
  Set.ext fun x => x.isPrime.mul_le

theorem zeroLocus_mul_homogeneousIdeal (I J : HomogeneousIdeal 𝒜) :
    zeroLocus 𝒜 ((I * J : HomogeneousIdeal 𝒜) : Set A) = zeroLocus 𝒜 I ∪ zeroLocus 𝒜 J :=
  Set.ext fun x => x.isPrime.mul_le

theorem zeroLocus_singleton_mul (f g : A) :
    zeroLocus 𝒜 ({f * g} : Set A) = zeroLocus 𝒜 {f} ∪ zeroLocus 𝒜 {g} :=
  Set.ext fun x => by simpa using x.isPrime.mul_mem_iff_mem_or_mem

@[simp]
theorem zeroLocus_singleton_pow (f : A) (n : ℕ) (hn : 0 < n) :
    zeroLocus 𝒜 ({f ^ n} : Set A) = zeroLocus 𝒜 {f} :=
  Set.ext fun x => by simpa using x.isPrime.pow_mem_iff_mem n hn

theorem sup_vanishingIdeal_le (t t' : Set (ProjectiveSpectrum 𝒜)) :
    vanishingIdeal t ⊔ vanishingIdeal t' ≤ vanishingIdeal (t ∩ t') := by
  intro r
  rw [← HomogeneousIdeal.mem_iff, HomogeneousIdeal.toIdeal_sup, mem_vanishingIdeal,
    Submodule.mem_sup]
  rintro ⟨f, hf, g, hg, rfl⟩ x ⟨hxt, hxt'⟩
  rw [HomogeneousIdeal.mem_iff, mem_vanishingIdeal] at hf hg
  apply Submodule.add_mem <;> solve_by_elim

theorem mem_compl_zeroLocus_iff_notMem {f : A} {I : ProjectiveSpectrum 𝒜} :
    I ∈ (zeroLocus 𝒜 {f} : Set (ProjectiveSpectrum 𝒜))ᶜ ↔ f ∉ I.asHomogeneousIdeal := by
  rw [Set.mem_compl_iff, mem_zeroLocus, Set.singleton_subset_iff]; rfl

@[deprecated (since := "2025-05-23")]
alias mem_compl_zeroLocus_iff_not_mem := mem_compl_zeroLocus_iff_notMem

/-- The Zariski topology on the prime spectrum of a commutative ring is defined via the closed sets
of the topology: they are exactly those sets that are the zero locus of a subset of the ring. -/
instance zariskiTopology : TopologicalSpace (ProjectiveSpectrum 𝒜) :=
  TopologicalSpace.ofClosed (Set.range (ProjectiveSpectrum.zeroLocus 𝒜)) ⟨Set.univ, by simp⟩
    (by
      intro Zs h
      rw [Set.sInter_eq_iInter]
      let f : Zs → Set _ := fun i => Classical.choose (h i.2)
      have H : (Set.iInter fun i ↦ zeroLocus 𝒜 (f i)) ∈ Set.range (zeroLocus 𝒜) :=
        ⟨_, zeroLocus_iUnion 𝒜 _⟩
      convert H using 2
      funext i
      exact (Classical.choose_spec (h i.2)).symm)
    (by
      rintro _ ⟨s, rfl⟩ _ ⟨t, rfl⟩
      exact ⟨_, (union_zeroLocus 𝒜 s t).symm⟩)

/-- The underlying topology of `Proj` is the projective spectrum of graded ring `A`. -/
def top : TopCat :=
  TopCat.of (ProjectiveSpectrum 𝒜)

theorem isOpen_iff (U : Set (ProjectiveSpectrum 𝒜)) : IsOpen U ↔ ∃ s, Uᶜ = zeroLocus 𝒜 s := by
  simp only [@eq_comm _ Uᶜ]; rfl

theorem isClosed_iff_zeroLocus (Z : Set (ProjectiveSpectrum 𝒜)) :
    IsClosed Z ↔ ∃ s, Z = zeroLocus 𝒜 s := by rw [← isOpen_compl_iff, isOpen_iff, compl_compl]

theorem isClosed_zeroLocus (s : Set A) : IsClosed (zeroLocus 𝒜 s) := by
  rw [isClosed_iff_zeroLocus]
  exact ⟨s, rfl⟩

theorem zeroLocus_vanishingIdeal_eq_closure (t : Set (ProjectiveSpectrum 𝒜)) :
    zeroLocus 𝒜 (vanishingIdeal t : Set A) = closure t := by
  apply Set.Subset.antisymm
  · rintro x hx t' ⟨ht', ht⟩
    obtain ⟨fs, rfl⟩ : ∃ s, t' = zeroLocus 𝒜 s := by rwa [isClosed_iff_zeroLocus] at ht'
    rw [subset_zeroLocus_iff_subset_vanishingIdeal] at ht
    exact Set.Subset.trans ht hx
  · rw [(isClosed_zeroLocus _ _).closure_subset_iff]
    exact subset_zeroLocus_vanishingIdeal 𝒜 t

theorem vanishingIdeal_closure (t : Set (ProjectiveSpectrum 𝒜)) :
    vanishingIdeal (closure t) = vanishingIdeal t := by
  have : (vanishingIdeal (zeroLocus 𝒜 (vanishingIdeal t))).toIdeal = _ := (gc_ideal 𝒜).u_l_u_eq_u t
  ext1
  rw [zeroLocus_vanishingIdeal_eq_closure 𝒜 t] at this
  exact this

section BasicOpen

/-- `basicOpen r` is the open subset containing all prime ideals not containing `r`. -/
def basicOpen (r : A) : TopologicalSpace.Opens (ProjectiveSpectrum 𝒜) where
  carrier := { x | r ∉ x.asHomogeneousIdeal }
  is_open' := ⟨{r}, Set.ext fun _ => Set.singleton_subset_iff.trans <| Classical.not_not.symm⟩

@[simp]
theorem mem_basicOpen (f : A) (x : ProjectiveSpectrum 𝒜) :
    x ∈ basicOpen 𝒜 f ↔ f ∉ x.asHomogeneousIdeal :=
  Iff.rfl

theorem mem_coe_basicOpen (f : A) (x : ProjectiveSpectrum 𝒜) :
    x ∈ (↑(basicOpen 𝒜 f) : Set (ProjectiveSpectrum 𝒜)) ↔ f ∉ x.asHomogeneousIdeal :=
  Iff.rfl

theorem isOpen_basicOpen {a : A} : IsOpen (basicOpen 𝒜 a : Set (ProjectiveSpectrum 𝒜)) :=
  (basicOpen 𝒜 a).isOpen

@[simp]
theorem basicOpen_eq_zeroLocus_compl (r : A) :
    (basicOpen 𝒜 r : Set (ProjectiveSpectrum 𝒜)) = (zeroLocus 𝒜 {r})ᶜ :=
  Set.ext fun x => by simp only [Set.mem_compl_iff, mem_zeroLocus, Set.singleton_subset_iff]; rfl

@[simp]
theorem basicOpen_one : basicOpen 𝒜 (1 : A) = ⊤ :=
  TopologicalSpace.Opens.ext <| by simp

@[simp]
theorem basicOpen_zero : basicOpen 𝒜 (0 : A) = ⊥ :=
  TopologicalSpace.Opens.ext <| by simp

theorem basicOpen_mul (f g : A) : basicOpen 𝒜 (f * g) = basicOpen 𝒜 f ⊓ basicOpen 𝒜 g :=
  TopologicalSpace.Opens.ext <| by simp [zeroLocus_singleton_mul]

theorem basicOpen_mul_le_left (f g : A) : basicOpen 𝒜 (f * g) ≤ basicOpen 𝒜 f := by
  rw [basicOpen_mul 𝒜 f g]
  exact inf_le_left

theorem basicOpen_mul_le_right (f g : A) : basicOpen 𝒜 (f * g) ≤ basicOpen 𝒜 g := by
  rw [basicOpen_mul 𝒜 f g]
  exact inf_le_right

@[simp]
theorem basicOpen_pow (f : A) (n : ℕ) (hn : 0 < n) : basicOpen 𝒜 (f ^ n) = basicOpen 𝒜 f :=
  TopologicalSpace.Opens.ext <| by simpa using zeroLocus_singleton_pow 𝒜 f n hn

theorem basicOpen_eq_union_of_projection (f : A) :
    basicOpen 𝒜 f = ⨆ i : ℕ, basicOpen 𝒜 (GradedRing.proj 𝒜 i f) :=
  TopologicalSpace.Opens.ext <|
    Set.ext fun z => by
      rw [mem_coe_basicOpen, mem_coe, iSup, TopologicalSpace.Opens.mem_sSup]
      constructor <;> intro hz
      · rcases show ∃ i, GradedRing.proj 𝒜 i f ∉ z.asHomogeneousIdeal by
          contrapose! hz with H
          classical
          rw [← DirectSum.sum_support_decompose 𝒜 f]
<<<<<<< HEAD
          apply sum_mem fun i _ => H i with ⟨i, hi⟩
        exact ⟨basicOpen 𝒜 (GradedAlgebra.proj 𝒜 i f), ⟨i, rfl⟩, by rwa [mem_basicOpen]⟩
=======
          apply Ideal.sum_mem _ fun i _ => H i with ⟨i, hi⟩
        exact ⟨basicOpen 𝒜 (GradedRing.proj 𝒜 i f), ⟨i, rfl⟩, by rwa [mem_basicOpen]⟩
>>>>>>> 5d64d52c
      · obtain ⟨_, ⟨i, rfl⟩, hz⟩ := hz
        exact fun rid => hz (z.1.2 i rid)

theorem isTopologicalBasis_basic_opens :
    TopologicalSpace.IsTopologicalBasis
      (Set.range fun r : A => (basicOpen 𝒜 r : Set (ProjectiveSpectrum 𝒜))) := by
  apply TopologicalSpace.isTopologicalBasis_of_isOpen_of_nhds
  · rintro _ ⟨r, rfl⟩
    exact isOpen_basicOpen 𝒜
  · rintro p U hp ⟨s, hs⟩
    rw [← compl_compl U, Set.mem_compl_iff, ← hs, mem_zeroLocus, Set.not_subset] at hp
    obtain ⟨f, hfs, hfp⟩ := hp
    refine ⟨basicOpen 𝒜 f, ⟨f, rfl⟩, hfp, ?_⟩
    rw [← Set.compl_subset_compl, ← hs, basicOpen_eq_zeroLocus_compl, compl_compl]
    exact zeroLocus_anti_mono 𝒜 (Set.singleton_subset_iff.mpr hfs)

end BasicOpen

section Order

/-!
## The specialization order

We endow `ProjectiveSpectrum 𝒜` with a partial order,
where `x ≤ y` if and only if `y ∈ closure {x}`.
-/


instance : PartialOrder (ProjectiveSpectrum 𝒜) :=
  PartialOrder.lift asHomogeneousIdeal fun ⟨_, _, _⟩ ⟨_, _, _⟩ => by simp only [mk.injEq, imp_self]

@[simp]
theorem as_ideal_le_as_ideal (x y : ProjectiveSpectrum 𝒜) :
    x.asHomogeneousIdeal ≤ y.asHomogeneousIdeal ↔ x ≤ y :=
  Iff.rfl

@[simp]
theorem as_ideal_lt_as_ideal (x y : ProjectiveSpectrum 𝒜) :
    x.asHomogeneousIdeal < y.asHomogeneousIdeal ↔ x < y :=
  Iff.rfl

theorem le_iff_mem_closure (x y : ProjectiveSpectrum 𝒜) :
    x ≤ y ↔ y ∈ closure ({x} : Set (ProjectiveSpectrum 𝒜)) := by
  rw [← as_ideal_le_as_ideal, ← zeroLocus_vanishingIdeal_eq_closure, mem_zeroLocus,
    vanishingIdeal_singleton]
  simp only [as_ideal_le_as_ideal, coe_subset_coe]

end Order

end ProjectiveSpectrum<|MERGE_RESOLUTION|>--- conflicted
+++ resolved
@@ -381,13 +381,8 @@
           contrapose! hz with H
           classical
           rw [← DirectSum.sum_support_decompose 𝒜 f]
-<<<<<<< HEAD
-          apply sum_mem fun i _ => H i with ⟨i, hi⟩
-        exact ⟨basicOpen 𝒜 (GradedAlgebra.proj 𝒜 i f), ⟨i, rfl⟩, by rwa [mem_basicOpen]⟩
-=======
           apply Ideal.sum_mem _ fun i _ => H i with ⟨i, hi⟩
         exact ⟨basicOpen 𝒜 (GradedRing.proj 𝒜 i f), ⟨i, rfl⟩, by rwa [mem_basicOpen]⟩
->>>>>>> 5d64d52c
       · obtain ⟨_, ⟨i, rfl⟩, hz⟩ := hz
         exact fun rid => hz (z.1.2 i rid)
 
