/-
Copyright (c) 2024 Andrew Yang. All rights reserved.
Released under Apache 2.0 license as described in the file LICENSE.
Authors: Andrew Yang
-/
import Mathlib.AlgebraicGeometry.ProjectiveSpectrum.Scheme
import Mathlib.AlgebraicGeometry.AffineScheme
import Mathlib.AlgebraicGeometry.Gluing

/-!

# Basic properties of the scheme `Proj A`

The scheme `Proj 𝒜` for a graded algebra `𝒜` is constructed in
`AlgebraicGeometry/ProjectiveSpectrum/Scheme.lean`.
In this file we provide basic properties of the scheme.

## Main results
- `AlgebraicGeometry.Proj.toSpecZero`: The structure map `Proj A ⟶ Spec (A 0)`.
- `AlgebraicGeometry.Proj.basicOpenIsoSpec`:
  The canonical isomorphism `Proj A |_ D₊(f) ≅ Spec (A_f)₀`
  when `f` is homogeneous of positive degree.
- `AlgebraicGeometry.Proj.awayι`: The open immersion `Spec (A_f)₀ ⟶ Proj A`.
- `AlgebraicGeometry.Proj.affineOpenCover`: The open cover of `Proj A` by `Spec (A_f)₀` for all
  homogeneous `f` of positive degree.
- `AlgebraicGeometry.Proj.stalkIso`:
  The stalk of `Proj A` at `x` is the degree `0` part of the localization of `A` at `x`.
- `AlgebraicGeometry.Proj.fromOfGlobalSections`:
  Given a map `f : A →+* Γ(X, ⊤)` such that the image of the irrelevant ideal under `f`
  generates the whole ring, we can construct a map `X ⟶ Proj 𝒜`.

-/

namespace AlgebraicGeometry.Proj

open HomogeneousLocalization CategoryTheory

universe u

variable {R : Type*} {A : Type u}
variable [CommRing R] [CommRing A] [Algebra R A]
variable (𝒜 : ℕ → Submodule R A)
variable [GradedAlgebra 𝒜]

section basicOpen

variable (f g : A)

/-- The basic open set `D₊(f)` associated to `f : A`. -/
def basicOpen : (Proj 𝒜).Opens :=
  ProjectiveSpectrum.basicOpen 𝒜 f

@[simp]
theorem mem_basicOpen (x : Proj 𝒜) :
    x ∈ basicOpen 𝒜 f ↔ f ∉ x.asHomogeneousIdeal :=
  Iff.rfl

@[simp] theorem basicOpen_one : basicOpen 𝒜 1 = ⊤ := ProjectiveSpectrum.basicOpen_one ..

@[simp] theorem basicOpen_zero : basicOpen 𝒜 0 = ⊥ := ProjectiveSpectrum.basicOpen_zero ..

@[simp] theorem basicOpen_pow (n) (hn : 0 < n) : basicOpen 𝒜 (f ^ n) = basicOpen 𝒜 f :=
  ProjectiveSpectrum.basicOpen_pow 𝒜 f n hn

theorem basicOpen_mul : basicOpen 𝒜 (f * g) = basicOpen 𝒜 f ⊓ basicOpen 𝒜 g :=
  ProjectiveSpectrum.basicOpen_mul ..

theorem basicOpen_mono (hfg : f ∣ g) : basicOpen 𝒜 g ≤ basicOpen 𝒜 f :=
  (hfg.choose_spec ▸ basicOpen_mul 𝒜 f _).trans_le inf_le_left

theorem basicOpen_eq_iSup_proj (f : A) :
    basicOpen 𝒜 f = ⨆ i : ℕ, basicOpen 𝒜 (GradedAlgebra.proj 𝒜 i f) :=
  ProjectiveSpectrum.basicOpen_eq_union_of_projection ..

theorem isBasis_basicOpen :
    TopologicalSpace.Opens.IsBasis (Set.range (basicOpen 𝒜)) := by
  delta TopologicalSpace.Opens.IsBasis
  convert ProjectiveSpectrum.isTopologicalBasis_basic_opens 𝒜
  exact (Set.range_comp _ _).symm

/-- If `{ xᵢ }` spans the irrelevant ideal of `A`, then `D₊(xᵢ)` covers `Proj A`. -/
lemma iSup_basicOpen_eq_top {ι : Type*} (f : ι → A)
    (hf : (HomogeneousIdeal.irrelevant 𝒜).toIdeal ≤ Ideal.span (Set.range f)) :
    ⨆ i, Proj.basicOpen 𝒜 (f i) = ⊤ := by
  classical
  refine top_le_iff.mp fun x hx ↦ TopologicalSpace.Opens.mem_iSup.mpr ?_
  by_contra! H
  simp only [mem_basicOpen, Decidable.not_not] at H
  refine x.not_irrelevant_le (hf.trans ?_)
  rwa [Ideal.span_le, Set.range_subset_iff]

/-- If `{ xᵢ }` are homogeneous and span `A` as an `A₀` algebra, then `D₊(xᵢ)` covers `Proj A`. -/
lemma iSup_basicOpen_eq_top' {ι : Type*} (f : ι → A)
    (hfn : ∀ i, ∃ n, f i ∈ 𝒜 n)
    (hf : Algebra.adjoin (𝒜 0) (Set.range f) = ⊤) :
    ⨆ i, Proj.basicOpen 𝒜 (f i) = ⊤ := by
  classical
  apply Proj.iSup_basicOpen_eq_top
  intro x hx
  convert_to x - GradedRing.projZeroRingHom 𝒜 x ∈ _
  · rw [GradedRing.projZeroRingHom_apply, ← GradedRing.proj_apply,
      (HomogeneousIdeal.mem_irrelevant_iff _ _).mp hx, sub_zero]
  clear hx
  have := (eq_iff_iff.mp congr(x ∈ $hf)).mpr trivial
  induction this using Algebra.adjoin_induction with
  | mem x hx =>
    obtain ⟨i, rfl⟩ := hx
    obtain ⟨n, hn⟩ := hfn i
    rw [GradedRing.projZeroRingHom_apply]
    by_cases hn' : n = 0
    · rw [DirectSum.decompose_of_mem_same 𝒜 (hn' ▸ hn), sub_self]
      exact zero_mem _
    · rw [DirectSum.decompose_of_mem_ne 𝒜 hn hn', sub_zero]
      exact Ideal.subset_span ⟨_, rfl⟩
  | algebraMap r =>
    convert zero_mem (Ideal.span _)
    rw [sub_eq_zero]
    exact (DirectSum.decompose_of_mem_same 𝒜 r.2).symm
  | add x y hx hy _ _ =>
    rw [map_add, add_sub_add_comm]
    exact add_mem ‹_› ‹_›
  | mul x y hx hy hx' hy' =>
    convert add_mem (Ideal.mul_mem_left _ x hy')
      (Ideal.mul_mem_right (GradedRing.projZeroRingHom 𝒜 y) _ hx') using 1
    rw [map_mul]
    ring

/-- The canonical map `(A_f)₀ ⟶ Γ(Proj A, D₊(f))`.
This is an isomorphism when `f` is homogeneous of positive degree. See `basicOpenIsoAway` below. -/
def awayToSection : CommRingCat.of (Away 𝒜 f) ⟶ Γ(Proj 𝒜, basicOpen 𝒜 f) :=
  ProjectiveSpectrum.Proj.awayToSection ..

/-- The canonical map `Proj A |_ D₊(f) ⟶ Spec (A_f)₀`.
This is an isomorphism when `f` is homogeneous of positive degree. See `basicOpenIsoSpec` below. -/
noncomputable
def basicOpenToSpec : (basicOpen 𝒜 f).toScheme ⟶ Spec(Away 𝒜 f) :=
  (basicOpen 𝒜 f).toSpecΓ ≫ Spec.map (awayToSection 𝒜 f)

lemma basicOpenToSpec_app_top :
    (basicOpenToSpec 𝒜 f).app ⊤ = (Scheme.ΓSpecIso _).hom ≫ awayToSection 𝒜 f ≫
      (basicOpen 𝒜 f).topIso.inv := by
  rw [basicOpenToSpec]
  simp only [Scheme.comp_coeBase, TopologicalSpace.Opens.map_comp_obj,
    TopologicalSpace.Opens.map_top, Scheme.comp_app, Scheme.Opens.topIso_inv, eqToHom_op]
  erw [Scheme.comp_app]
  simp

/-- The structure map `Proj A ⟶ Spec A₀`. -/
noncomputable
def toSpecZero : Proj 𝒜 ⟶ Spec(𝒜 0) :=
  (Scheme.topIso _).inv ≫ (Scheme.isoOfEq _ (basicOpen_one _)).inv ≫
    basicOpenToSpec 𝒜 1 ≫ Spec.map (CommRingCat.ofHom (fromZeroRingHom 𝒜 _))

variable {m} (f_deg : f ∈ 𝒜 m) (hm : 0 < m)

/-- The canonical isomorphism `Proj A |_ D₊(f) ≅ Spec (A_f)₀`
when `f` is homogeneous of positive degree. -/
@[simps! -isSimp hom]
noncomputable
def basicOpenIsoSpec : (basicOpen 𝒜 f).toScheme ≅ Spec(Away 𝒜 f) :=
  have : IsIso (basicOpenToSpec 𝒜 f) := by
    apply (isIso_iff_of_reflects_iso _ Scheme.forgetToLocallyRingedSpace).mp ?_
    convert ProjectiveSpectrum.Proj.isIso_toSpec 𝒜 f f_deg hm using 1
    refine Eq.trans ?_ (ΓSpec.locallyRingedSpaceAdjunction.homEquiv_apply _ _ _).symm
    dsimp [basicOpenToSpec, Scheme.Opens.toSpecΓ]
    simp only [eqToHom_op, Category.assoc, ← Spec.map_comp]
    rfl
  asIso (basicOpenToSpec 𝒜 f)

/-- The canonical isomorphism `(A_f)₀ ≅ Γ(Proj A, D₊(f))`
when `f` is homogeneous of positive degree. -/
@[simps! -isSimp hom]
noncomputable
def basicOpenIsoAway : CommRingCat.of (Away 𝒜 f) ≅ Γ(Proj 𝒜, basicOpen 𝒜 f) :=
  have : IsIso (awayToSection 𝒜 f) := by
    have := basicOpenToSpec_app_top 𝒜 f
    rw [← Iso.inv_comp_eq, Iso.eq_comp_inv] at this
    rw [← this, ← basicOpenIsoSpec_hom 𝒜 f f_deg hm]
    infer_instance
  asIso (awayToSection 𝒜 f)

/-- The open immersion `Spec (A_f)₀ ⟶ Proj A`. -/
noncomputable
def awayι : Spec(Away 𝒜 f) ⟶ Proj 𝒜 :=
  (basicOpenIsoSpec 𝒜 f f_deg hm).inv ≫ (Proj.basicOpen 𝒜 f).ι

@[reassoc]
lemma basicOpenIsoSpec_inv_ι :
    (basicOpenIsoSpec 𝒜 f f_deg hm).inv ≫ (Proj.basicOpen 𝒜 f).ι = awayι 𝒜 f f_deg hm := rfl

instance : IsOpenImmersion (Proj.awayι 𝒜 f f_deg hm) :=
  IsOpenImmersion.comp _ _

lemma opensRange_awayι :
    (Proj.awayι 𝒜 f f_deg hm).opensRange = Proj.basicOpen 𝒜 f :=
  (Scheme.Hom.opensRange_comp_of_isIso _ _).trans (basicOpen 𝒜 f).opensRange_ι

include f_deg hm in
lemma isAffineOpen_basicOpen : IsAffineOpen (basicOpen 𝒜 f) := by
  rw [← opensRange_awayι 𝒜 f f_deg hm]
  exact isAffineOpen_opensRange (awayι _ _ _ _)

@[reassoc]
lemma awayι_toSpecZero : awayι 𝒜 f f_deg hm ≫ toSpecZero 𝒜 =
    Spec.map (CommRingCat.ofHom (fromZeroRingHom 𝒜 _)) := by
  rw [toSpecZero, basicOpenToSpec, awayι]
  simp only [Category.assoc, Iso.inv_comp_eq, basicOpenIsoSpec_hom]
  have (U) (e : U = ⊤) : (basicOpen 𝒜 f).ι ≫ (Scheme.topIso _).inv ≫ (Scheme.isoOfEq _ e).inv =
      Scheme.homOfLE _ (le_top.trans_eq e.symm) := by
    simp only [← Category.assoc, Iso.comp_inv_eq]
    simp only [Scheme.topIso_hom, Category.assoc, Scheme.isoOfEq_hom_ι, Scheme.homOfLE_ι]
  rw [reassoc_of% this, ← Scheme.Opens.toSpecΓ_SpecMap_map_assoc, basicOpenToSpec, Category.assoc,
    ← Spec.map_comp, ← Spec.map_comp, ← Spec.map_comp]
  rfl

variable {f}
variable {m' : ℕ} {g : A} (g_deg : g ∈ 𝒜 m') (hm' : 0 < m') {x : A} (hx : x = f * g)

@[reassoc]
lemma awayMap_awayToSection :
    CommRingCat.ofHom (awayMap 𝒜 g_deg hx) ≫ awayToSection 𝒜 x =
      awayToSection 𝒜 f ≫ (Proj 𝒜).presheaf.map (homOfLE (basicOpen_mono _ _ _ ⟨_, hx⟩)).op := by
  ext a
  apply Subtype.ext
  ext ⟨i, hi⟩
  obtain ⟨⟨n, a, ⟨b, hb'⟩, i, rfl : _ = b⟩, rfl⟩ := mk_surjective a
  simp only [homOfLE_leOfHom, CommRingCat.hom_comp, RingHom.coe_comp, Function.comp_apply]
  erw [ProjectiveSpectrum.Proj.awayToSection_apply]
  rw [CommRingCat.hom_ofHom, val_awayMap_mk, Localization.mk_eq_mk', IsLocalization.map_mk',
    ← Localization.mk_eq_mk']
  refine Localization.mk_eq_mk_iff.mpr ?_
  rw [Localization.r_iff_exists]
  use 1
  simp only [OneMemClass.coe_one, RingHom.id_apply, one_mul, hx]
  ring

@[reassoc]
lemma basicOpenToSpec_SpecMap_awayMap :
    basicOpenToSpec 𝒜 x ≫ Spec.map (CommRingCat.ofHom (awayMap 𝒜 g_deg hx)) =
      (Proj 𝒜).homOfLE (basicOpen_mono _ _ _ ⟨_, hx⟩) ≫ basicOpenToSpec 𝒜 f := by
  rw [basicOpenToSpec, Category.assoc, ← Spec.map_comp, awayMap_awayToSection,
    Spec.map_comp, Scheme.Opens.toSpecΓ_SpecMap_map_assoc]
  rfl

@[reassoc]
lemma SpecMap_awayMap_awayι :
    Spec.map (CommRingCat.ofHom (awayMap 𝒜 g_deg hx)) ≫ awayι 𝒜 f f_deg hm =
      awayι 𝒜 x (hx ▸ SetLike.mul_mem_graded f_deg g_deg) (hm.trans_le (m.le_add_right m')) := by
  rw [awayι, awayι, Iso.eq_inv_comp, basicOpenIsoSpec_hom, basicOpenToSpec_SpecMap_awayMap_assoc,
  ← basicOpenIsoSpec_hom _ _ f_deg hm, Iso.hom_inv_id_assoc, Scheme.homOfLE_ι]

/-- The isomorphism `D₊(f) ×[Proj 𝒜] D₊(g) ≅ D₊(fg)`. -/
noncomputable
def pullbackAwayιIso :
    Limits.pullback (awayι 𝒜 f f_deg hm) (awayι 𝒜 g g_deg hm') ≅ Spec(Away 𝒜 x) :=
    IsOpenImmersion.isoOfRangeEq (Limits.pullback.fst _ _ ≫ awayι 𝒜 f f_deg hm)
      (awayι 𝒜 x (hx ▸ SetLike.mul_mem_graded f_deg g_deg) (hm.trans_le (m.le_add_right m'))) <| by
  rw [IsOpenImmersion.range_pullback_to_base_of_left]
  change ((awayι 𝒜 f _ _).opensRange ⊓ (awayι 𝒜 g _ _).opensRange).1 = (awayι 𝒜 _ _ _).opensRange.1
  rw [opensRange_awayι, opensRange_awayι, opensRange_awayι, ← basicOpen_mul, hx]

@[reassoc (attr := simp)]
lemma pullbackAwayιIso_hom_awayι :
    (pullbackAwayιIso 𝒜 f_deg hm g_deg hm' hx).hom ≫
      awayι 𝒜 x (hx ▸ SetLike.mul_mem_graded f_deg g_deg) (hm.trans_le (m.le_add_right m')) =
      Limits.pullback.fst _ _ ≫ awayι 𝒜 f f_deg hm :=
  IsOpenImmersion.isoOfRangeEq_hom_fac ..

@[reassoc (attr := simp)]
lemma pullbackAwayιIso_hom_SpecMap_awayMap_left :
    (pullbackAwayιIso 𝒜 f_deg hm g_deg hm' hx).hom ≫
      Spec.map (CommRingCat.ofHom (awayMap 𝒜 g_deg hx)) = Limits.pullback.fst _ _ := by
  rw [← cancel_mono (awayι 𝒜 f f_deg hm), ← pullbackAwayιIso_hom_awayι,
    Category.assoc, SpecMap_awayMap_awayι]

@[reassoc (attr := simp)]
lemma pullbackAwayιIso_hom_SpecMap_awayMap_right :
    (pullbackAwayιIso 𝒜 f_deg hm g_deg hm' hx).hom ≫
      Spec.map (CommRingCat.ofHom (awayMap 𝒜 f_deg (hx.trans (mul_comm _ _)))) =
      Limits.pullback.snd _ _ := by
  rw [← cancel_mono (awayι 𝒜 g g_deg hm'), ← Limits.pullback.condition,
    ← pullbackAwayιIso_hom_awayι 𝒜 f_deg hm g_deg hm' hx,
    Category.assoc, SpecMap_awayMap_awayι]
  rfl

@[reassoc (attr := simp)]
lemma pullbackAwayιIso_inv_fst :
    (pullbackAwayιIso 𝒜 f_deg hm g_deg hm' hx).inv ≫ Limits.pullback.fst _ _ =
      Spec.map (CommRingCat.ofHom (awayMap 𝒜 g_deg hx)) := by
  rw [← pullbackAwayιIso_hom_SpecMap_awayMap_left, Iso.inv_hom_id_assoc]

@[reassoc (attr := simp)]
lemma pullbackAwayιIso_inv_snd :
    (pullbackAwayιIso 𝒜 f_deg hm g_deg hm' hx).inv ≫ Limits.pullback.snd _ _ =
      Spec.map (CommRingCat.ofHom (awayMap 𝒜 f_deg (hx.trans (mul_comm _ _)))) := by
  rw [← pullbackAwayιIso_hom_SpecMap_awayMap_right (hx := hx) .., Iso.inv_hom_id_assoc]

include hm' in
lemma awayι_preimage_basicOpen :
    awayι 𝒜 f f_deg hm ⁻¹ᵁ basicOpen 𝒜 g =
      PrimeSpectrum.basicOpen (Away.isLocalizationElem f_deg g_deg) := by
  ext1
  trans Set.range (Spec.map (CommRingCat.ofHom (awayMap 𝒜 g_deg rfl))).base
  · rw [← pullbackAwayιIso_inv_fst 𝒜 f_deg hm g_deg hm' rfl]
    simp only [TopologicalSpace.Opens.map_coe, Scheme.comp_coeBase,
      TopCat.hom_comp, ContinuousMap.coe_comp, Set.range_comp]
    rw [Set.range_eq_univ.mpr (by exact
      (pullbackAwayιIso 𝒜 f_deg hm g_deg hm' rfl).inv.homeomorph.surjective),
      ← opensRange_awayι _ _ g_deg hm']
    simp [IsOpenImmersion.range_pullback_fst_of_right]
  · letI := (awayMap (f := f) 𝒜 g_deg rfl).toAlgebra
    letI := HomogeneousLocalization.Away.isLocalization_mul f_deg g_deg rfl hm.ne'
    exact PrimeSpectrum.localization_away_comap_range _ _

open TopologicalSpace.Opens in
/-- Given a family of homogeneous elements `f` of positive degree that spans the irrelevant ideal,
`Spec (A_f)₀ ⟶ Proj A` forms an affine open cover of `Proj A`. -/
noncomputable
def openCoverOfIsOpenCover {ι : Type*} (f : ι → A) {m : ι → ℕ}
    (f_deg : ∀ i, f i ∈ 𝒜 (m i)) (hm : ∀ i, 0 < m i)
    (hf : (HomogeneousIdeal.irrelevant 𝒜).toIdeal ≤ Ideal.span (Set.range f)) :
    (Proj 𝒜).AffineOpenCover where
  I₀ := ι
  X i := .of (Away 𝒜 (f i))
  f i := awayι 𝒜 (f i) (f_deg i) (hm i)
  idx x := (mem_iSup.mp ((iSup_basicOpen_eq_top 𝒜 f hf).ge (Set.mem_univ x))).choose
  covers x := by
    change x ∈ (awayι 𝒜 _ _ _).opensRange
    rw [opensRange_awayι]
    exact (mem_iSup.mp ((iSup_basicOpen_eq_top 𝒜 f hf).ge (Set.mem_univ x))).choose_spec

/-- `Proj A` is covered by `Spec (A_f)₀` for all homogeneous elements of positive degree. -/
noncomputable
def affineOpenCover : (Proj 𝒜).AffineOpenCover :=
  openCoverOfIsOpenCover 𝒜 (ι := Σ i : PNat, 𝒜 i) (m := fun i ↦ i.1) (fun i ↦ i.2) (fun i ↦ i.2.2)
    (fun i ↦ i.1.2) <| by
  classical
  intro z hz
  rw [← DirectSum.sum_support_decompose 𝒜 z]
  refine Ideal.sum_mem _ fun c hc ↦ if hc0 : c = 0 then ?_ else
    Ideal.subset_span ⟨⟨⟨c, Nat.pos_iff_ne_zero.mpr hc0⟩, _⟩, rfl⟩
  convert Ideal.zero_mem _
  subst hc0
  exact hz

end basicOpen

section stalk

/-- The stalk of `Proj A` at `x` is the degree `0` part of the localization of `A` at `x`. -/
noncomputable
def stalkIso (x : Proj 𝒜) :
    (Proj 𝒜).presheaf.stalk x ≅ .of (AtPrime 𝒜 x.asHomogeneousIdeal.toIdeal) :=
  (stalkIso' 𝒜 x).toCommRingCatIso

end stalk

noncomputable section ofGlobalSection

open Limits

variable {X : Scheme.{u}} (f : A →+* Γ(X, ⊤)) {x x' : Γ(X, ⊤)} {t t' : A} {d d' : ℕ}

/-- Given a graded ring `A` and a map `f : A →+* Γ(X, ⊤)`,
for each homogeneous `t` of positive degree, it induces a map from `D(f(t)) ⟶ D₊(t)`. -/
def toBasicOpenOfGlobalSections (H : f t = x) (h0d : 0 < d) (hd : t ∈ 𝒜 d) :
    (X.basicOpen x).toScheme ⟶ basicOpen 𝒜 t := by
  refine ?_ ≫ (basicOpenIsoSpec _ _ hd h0d).inv
  refine (X.isoOfEq (X.toSpecΓ_preimage_basicOpen x)).inv ≫ X.toSpecΓ ∣_ _ ≫ ?_
  refine (basicOpenIsoSpecAway _).hom ≫
    Spec.map (CommRingCat.ofHom (RingHom.comp ?_ (algebraMap _ (Localization.Away t))))
  refine IsLocalization.map (M := .powers t) (T := .powers x) _ f ?_
  · rw [← Submonoid.map_le_iff_le_comap, Submonoid.map_powers]
    simp [H]

@[reassoc]
lemma homOfLE_toBasicOpenOfGlobalSections_ι
    {H : f t = x} {h0d : 0 < d} {hd : t ∈ 𝒜 d} {H' : f t' = x'} {h0d' : 0 < d'} {hd' : t' ∈ 𝒜 d'}
    {s : A} (hts : t * s = t') {n : ℕ} (hn : d + n = d') (hs : s ∈ 𝒜 n) :
    X.homOfLE (by aesop) ≫ toBasicOpenOfGlobalSections 𝒜 f H h0d hd ≫ (basicOpen 𝒜 t).ι =
      toBasicOpenOfGlobalSections 𝒜 f H' h0d' hd' ≫ (basicOpen 𝒜 t').ι := by
  simp only [toBasicOpenOfGlobalSections, Scheme.isoOfEq_inv,
    ← Scheme.Hom.resLE_eq_morphismRestrict, CommRingCat.ofHom_comp, Spec.map_comp,
    Scheme.Hom.map_resLE_assoc, Category.assoc, basicOpenIsoSpec_inv_ι]
  have hx'x : PrimeSpectrum.basicOpen x' ≤ PrimeSpectrum.basicOpen x := by
    aesop (add simp PrimeSpectrum.basicOpen_mul)
  rw [← Scheme.Hom.resLE_map_assoc _ (by simp [X.toSpecΓ_preimage_basicOpen]) hx'x]
  congr 1
  simp only [← Iso.inv_comp_eq]
  subst hts hn
  rw [← SpecMap_awayMap_awayι (𝒜 := 𝒜) hd h0d
    hs rfl, basicOpenIsoSpecAway_inv_homOfLE_assoc (R := Γ(X, ⊤)) x (f s) x' (by simp [← H', H]),
    Iso.inv_hom_id_assoc]
  simp only [← Category.assoc, ← Spec.map_comp, ← CommRingCat.ofHom_comp]
  congr 3
  ext
  simp only [RingHom.coe_comp, Function.comp_apply,
    HomogeneousLocalization.algebraMap_apply, HomogeneousLocalization.val_awayMap]
  simp only [← RingHom.comp_apply]
  congr 1
  apply IsLocalization.ringHom_ext (M := .powers t)
  ext i
  simp [IsLocalization.Away.awayToAwayRight_eq]

variable (f : A →+* Γ(X, ⊤)) (hf : (HomogeneousIdeal.irrelevant 𝒜).toIdeal.map f = ⊤)

/-- Given a graded ring `A` and a map `f : A →+* Γ(X, ⊤)` such that the image of the
irrelevant ideal under `f` generates the whole ring, the set of `D(f(r))` for homogeneous `r`
of positive degree forms an open cover on `X`. -/
def openCoverOfMapIrrelevantEqTop : X.OpenCover :=
  X.openCoverOfIsOpenCover (fun ir : Σ' i r, 0 < i ∧ r ∈ 𝒜 i ↦
    X.basicOpen (f ir.2.1)) (by
    classical
    have H : Ideal.span (Set.range fun x : Σ' i r, 0 < i ∧ r ∈ 𝒜 i ↦ x.2.1) =
        (HomogeneousIdeal.irrelevant 𝒜).toIdeal := by
      apply le_antisymm
      · rw [Ideal.span_le, Set.range_subset_iff]
        rintro ⟨i, r, hi0, hri⟩
        simp [-ZeroMemClass.coe_eq_zero,
          DirectSum.decompose_of_mem_ne 𝒜 hri hi0.ne']
      · intro x hx
        rw [← DirectSum.sum_support_decompose 𝒜 x]
        refine Ideal.sum_mem _ fun c hc ↦ ?_
        have : c ≠ 0 := by contrapose! hc; simpa [hc] using hx
        exact Ideal.subset_span ⟨⟨c, _, this.bot_lt, by simp⟩, rfl⟩
    ext1
    apply compl_injective
    simp only [TopologicalSpace.Opens.coe_iSup, Set.compl_iUnion, ← Scheme.zeroLocus_singleton,
      ← Scheme.zeroLocus_iUnion, Set.iUnion_singleton_eq_range, TopologicalSpace.Opens.coe_top,
      Set.compl_univ]
    rw [← Scheme.zeroLocus_span, Set.range_comp', ← Ideal.map_span, H, hf]
    simp)

@[deprecated (since := "2025-08-22")] noncomputable alias openCoverOfMapIrreleventEqTop :=
  openCoverOfMapIrrelevantEqTop

/-- Given a graded ring `A` and a map `f : A →+* Γ(X, ⊤)` such that the image of the
irrelevant ideal under `f` generates the whole ring, we can construct a map `X ⟶ Proj 𝒜`. -/
def fromOfGlobalSections : X ⟶ Proj 𝒜 := by
  refine (openCoverOfMapIrrelevantEqTop 𝒜 f hf).glueMorphisms
    (fun ri ↦ toBasicOpenOfGlobalSections 𝒜 f rfl ri.2.2.1 ri.2.2.2 ≫ Scheme.Opens.ι _) ?_
  rintro x y
  let e : pullback ((openCoverOfMapIrrelevantEqTop 𝒜 f hf).f x)
      ((openCoverOfMapIrrelevantEqTop 𝒜 f hf).f y) ≅ (X.basicOpen (f (x.snd.fst * y.snd.fst))) :=
    (isPullback_opens_inf _ _).isoPullback.symm ≪≫ X.isoOfEq (by simp)
  rw [← cancel_epi e.inv]
  trans toBasicOpenOfGlobalSections 𝒜 f rfl (Nat.add_pos_left x.2.2.1 y.1)
    (SetLike.mul_mem_graded x.2.2.2 y.2.2.2) ≫ (Scheme.Opens.ι _)
  · simpa [e, openCoverOfMapIrrelevantEqTop, Scheme.isoOfEq_inv] using
      homOfLE_toBasicOpenOfGlobalSections_ι _ _ rfl rfl y.2.2.2
  · simpa [e, openCoverOfMapIrrelevantEqTop, Scheme.isoOfEq_inv] using
      (homOfLE_toBasicOpenOfGlobalSections_ι _ _ (mul_comm _ _) (add_comm _ _) x.2.2.2).symm

lemma fromOfGlobalSections_preimage_basicOpen {r : A} {n : ℕ} (hn : 0 < n) (hr : r ∈ 𝒜 n) :
    fromOfGlobalSections 𝒜 f hf ⁻¹ᵁ basicOpen 𝒜 r = X.basicOpen (f r) := by
  apply le_antisymm
  · intro x hx
    obtain ⟨i, x, rfl⟩ := (openCoverOfMapIrrelevantEqTop 𝒜 f hf).exists_eq x
    simp only [TopologicalSpace.Opens.map_coe, Set.mem_preimage, SetLike.mem_coe,
      ← Scheme.comp_base_apply, fromOfGlobalSections, Scheme.Cover.ι_glueMorphisms] at hx
<<<<<<< HEAD
    simp only [openCoverOfMapIrrelevantEqTop, Scheme.openCoverOfISupEqTop_X,
=======
    simp only [openCoverOfMapIrrelevantEqTop, Scheme.openCoverOfIsOpenCover_X,
>>>>>>> e4e0a375
      toBasicOpenOfGlobalSections, Scheme.isoOfEq_inv, Category.assoc, basicOpenIsoSpec_inv_ι] at hx
    simp only [Scheme.comp_coeBase, Scheme.homOfLE_base, homOfLE_leOfHom, TopCat.hom_comp,
      ContinuousMap.comp_assoc, ContinuousMap.comp_apply, morphismRestrict_base,
      TopologicalSpace.Opens.carrier_eq_coe] at hx
    rw [← SetLike.mem_coe, ← Set.mem_preimage, ← TopologicalSpace.Opens.map_coe,
      Proj.awayι_preimage_basicOpen (𝒜 := 𝒜) i.2.2.2 i.2.2.1 hr hn,
      ← Set.mem_preimage, ← TopologicalSpace.Opens.map_coe, ← Function.Injective.mem_set_image
      (Spec.map (CommRingCat.ofHom (algebraMap Γ(X, ⊤) _))).isOpenEmbedding.injective,
      ← Scheme.comp_base_apply, basicOpenIsoSpecAway, IsOpenImmersion.isoOfRangeEq_hom_fac] at hx
    rw [← Scheme.toSpecΓ_preimage_basicOpen, TopologicalSpace.Opens.map_coe, Set.mem_preimage]
    refine Set.mem_of_subset_of_mem (Set.image_subset_iff.mpr ?_) hx
    change PrimeSpectrum.basicOpen _ ≤ PrimeSpectrum.basicOpen _
    simp only [CommRingCat.ofHom_comp, CommRingCat.hom_comp, CommRingCat.hom_ofHom,
      RingHom.coe_comp, Function.comp_apply, HomogeneousLocalization.algebraMap_apply,
      HomogeneousLocalization.Away.val_mk, Localization.mk_eq_mk', IsLocalization.map_mk', map_pow,
      PrimeSpectrum.basicOpen_le_basicOpen_iff, IsLocalization.mk'_mem_iff]
    exact Ideal.pow_mem_of_mem _ (Ideal.le_radical (Ideal.mem_span_singleton_self _)) _ i.2.2.1
  · intro x hx
    let I : (openCoverOfMapIrrelevantEqTop 𝒜 f hf).I₀ := ⟨n, r, hn, hr⟩
    obtain ⟨x, rfl⟩ : x ∈ ((openCoverOfMapIrrelevantEqTop 𝒜 f hf).f I).opensRange := by
      simpa [openCoverOfMapIrrelevantEqTop] using hx
    simp only [TopologicalSpace.Opens.map_coe, Set.mem_preimage, SetLike.mem_coe,
      ← Scheme.comp_base_apply, fromOfGlobalSections, Scheme.Cover.ι_glueMorphisms]
    simp

lemma fromOfGlobalSections_morphismRestrict {r : A} {n : ℕ} (hn : 0 < n) (hr : r ∈ 𝒜 n) :
    (fromOfGlobalSections 𝒜 f hf) ∣_ (basicOpen 𝒜 r) =
      (Scheme.isoOfEq _ (fromOfGlobalSections_preimage_basicOpen _ _ _ hn hr)).hom ≫
        toBasicOpenOfGlobalSections 𝒜 f rfl hn hr := by
  rw [← Iso.inv_comp_eq, ← cancel_mono (basicOpen 𝒜 r).ι]
  simp only [Scheme.isoOfEq_inv, Category.assoc, morphismRestrict_ι, Scheme.homOfLE_ι_assoc,
    fromOfGlobalSections]
  exact (openCoverOfMapIrrelevantEqTop 𝒜 f hf).ι_glueMorphisms _ _ ⟨_, _, hn, hr⟩

lemma fromOfGlobalSections_resLE {r : A} {n : ℕ} (hn : 0 < n) (hr : r ∈ 𝒜 n) :
    (fromOfGlobalSections 𝒜 f hf).resLE _ _
      (fromOfGlobalSections_preimage_basicOpen _ _ _ hn hr).ge =
      toBasicOpenOfGlobalSections 𝒜 f rfl hn hr := by
  rw [← (Iso.inv_comp_eq _).mpr (fromOfGlobalSections_morphismRestrict 𝒜 f hf hn hr),
    ← Scheme.Hom.resLE_eq_morphismRestrict]
  simp [Scheme.isoOfEq_inv]

@[reassoc]
lemma fromOfGlobalSections_toSpecZero
    (f : A →+* Γ(X, ⊤)) (hf : (HomogeneousIdeal.irrelevant 𝒜).toIdeal.map f = ⊤) :
    fromOfGlobalSections 𝒜 f hf ≫ toSpecZero 𝒜 =
      X.toSpecΓ ≫ Spec.map (CommRingCat.ofHom (f.comp (algebraMap _ _))) := by
  refine (openCoverOfMapIrrelevantEqTop 𝒜 f hf).hom_ext _ _ fun x ↦ ?_
  simp only [fromOfGlobalSections, toBasicOpenOfGlobalSections, CommRingCat.ofHom_comp,
    Category.assoc, Scheme.Cover.ι_glueMorphisms_assoc, basicOpenIsoSpec_inv_ι_assoc,
    awayι_toSpecZero, Iso.inv_comp_eq]
<<<<<<< HEAD
  simp only [openCoverOfMapIrrelevantEqTop, Scheme.openCoverOfISupEqTop_X,
    Scheme.openCoverOfISupEqTop_f, Scheme.isoOfEq_hom_ι_assoc, ← morphismRestrict_ι_assoc]
=======
  simp only [openCoverOfMapIrrelevantEqTop, Scheme.openCoverOfIsOpenCover_X,
    Scheme.openCoverOfIsOpenCover_f, Scheme.isoOfEq_hom_ι_assoc, ← morphismRestrict_ι_assoc]
>>>>>>> e4e0a375
  congr 1
  simp only [basicOpenIsoSpecAway, ← CommRingCat.ofHom_comp, ← Spec.map_comp, ← Iso.eq_inv_comp,
    IsOpenImmersion.isoOfRangeEq_inv_fac_assoc, ← HomogeneousLocalization.algebraMap_eq]
  congr 2
  rw [RingHom.comp_assoc, ← IsScalarTower.algebraMap_eq, IsScalarTower.algebraMap_eq _ A,
    ← RingHom.comp_assoc, IsLocalization.map_comp, RingHom.comp_assoc]

end ofGlobalSection

end AlgebraicGeometry.Proj<|MERGE_RESOLUTION|>--- conflicted
+++ resolved
@@ -458,11 +458,7 @@
     obtain ⟨i, x, rfl⟩ := (openCoverOfMapIrrelevantEqTop 𝒜 f hf).exists_eq x
     simp only [TopologicalSpace.Opens.map_coe, Set.mem_preimage, SetLike.mem_coe,
       ← Scheme.comp_base_apply, fromOfGlobalSections, Scheme.Cover.ι_glueMorphisms] at hx
-<<<<<<< HEAD
-    simp only [openCoverOfMapIrrelevantEqTop, Scheme.openCoverOfISupEqTop_X,
-=======
     simp only [openCoverOfMapIrrelevantEqTop, Scheme.openCoverOfIsOpenCover_X,
->>>>>>> e4e0a375
       toBasicOpenOfGlobalSections, Scheme.isoOfEq_inv, Category.assoc, basicOpenIsoSpec_inv_ι] at hx
     simp only [Scheme.comp_coeBase, Scheme.homOfLE_base, homOfLE_leOfHom, TopCat.hom_comp,
       ContinuousMap.comp_assoc, ContinuousMap.comp_apply, morphismRestrict_base,
@@ -514,13 +510,8 @@
   simp only [fromOfGlobalSections, toBasicOpenOfGlobalSections, CommRingCat.ofHom_comp,
     Category.assoc, Scheme.Cover.ι_glueMorphisms_assoc, basicOpenIsoSpec_inv_ι_assoc,
     awayι_toSpecZero, Iso.inv_comp_eq]
-<<<<<<< HEAD
-  simp only [openCoverOfMapIrrelevantEqTop, Scheme.openCoverOfISupEqTop_X,
-    Scheme.openCoverOfISupEqTop_f, Scheme.isoOfEq_hom_ι_assoc, ← morphismRestrict_ι_assoc]
-=======
   simp only [openCoverOfMapIrrelevantEqTop, Scheme.openCoverOfIsOpenCover_X,
     Scheme.openCoverOfIsOpenCover_f, Scheme.isoOfEq_hom_ι_assoc, ← morphismRestrict_ι_assoc]
->>>>>>> e4e0a375
   congr 1
   simp only [basicOpenIsoSpecAway, ← CommRingCat.ofHom_comp, ← Spec.map_comp, ← Iso.eq_inv_comp,
     IsOpenImmersion.isoOfRangeEq_inv_fac_assoc, ← HomogeneousLocalization.algebraMap_eq]
