--- conflicted
+++ resolved
@@ -438,24 +438,9 @@
 
 instance left_affine_comp_pullback_hasPullback {X Y Z : Scheme} (f : X ⟶ Z) (g : Y ⟶ Z)
     (i : Z.affineCover.J) : HasPullback ((Z.affineCover.pullbackCover f).map i ≫ f) g := by
-<<<<<<< HEAD
   simp only [OpenCover.pullbackCover_obj, OpenCover.pullbackCover_map, pullback.condition]
   exact hasPullback_assoc_symm f (Z.affineCover.map i) (Z.affineCover.map i) g
 #align algebraic_geometry.Scheme.pullback.left_affine_comp_pullback_HasPullback AlgebraicGeometry.Scheme.Pullback.left_affine_comp_pullback_hasPullback
-=======
-  let Xᵢ := pullback f (Z.affineCover.map i)
-  let Yᵢ := pullback g (Z.affineCover.map i)
-  let W := pullback (pullback.snd _ _ : Yᵢ ⟶ _) (pullback.snd _ _ : Xᵢ ⟶ _)
-  have :=
-    bigSquareIsPullback (pullback.fst _ _ : W ⟶ _) (pullback.fst _ _ : Yᵢ ⟶ _)
-      (pullback.snd _ _ : Xᵢ ⟶ _) (Z.affineCover.map i) (pullback.snd _ _)
-      (pullback.snd _ _) g pullback.condition.symm
-      pullback.condition.symm (PullbackCone.isLimitOfFlip <| pullbackIsPullback _ _)
-      (PullbackCone.isLimitOfFlip <| pullbackIsPullback _ _)
-  have : HasPullback (pullback.snd _ _ ≫ Z.affineCover.map i : Xᵢ ⟶ _) g := ⟨⟨⟨_, this⟩⟩⟩
-  rw [← pullback.condition] at this
-  exact this
->>>>>>> 41fc38ba
 
 instance {X Y Z : Scheme} (f : X ⟶ Z) (g : Y ⟶ Z) : HasPullback f g :=
   hasPullback_of_cover (Z.affineCover.pullbackCover f) f g
@@ -527,11 +512,7 @@
         pullback.map _ _ _ _ (𝟙 _) (𝟙 _) (𝟙 _) ?_ ?_) inferInstance
   · simp [← pullback.condition]
   · simp only [Category.comp_id, Category.id_comp]
-<<<<<<< HEAD
 #align algebraic_geometry.Scheme.pullback.open_cover_of_base' AlgebraicGeometry.Scheme.Pullback.openCoverOfBase'
-=======
-  · infer_instance
->>>>>>> 41fc38ba
 
 /-- Given an open cover `{ Zᵢ }` of `Z`, then `X ×[Z] Y` is covered by `Xᵢ ×[Zᵢ] Yᵢ`, where
   `Xᵢ = X ×[Z] Zᵢ` and `Yᵢ = Y ×[Z] Zᵢ` is the preimage of `Zᵢ` in `X` and `Y`. -/
