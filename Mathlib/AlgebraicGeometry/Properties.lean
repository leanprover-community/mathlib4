/-
Copyright (c) 2021 Andrew Yang. All rights reserved.
Released under Apache 2.0 license as described in the file LICENSE.
Authors: Andrew Yang
-/
import Mathlib.AlgebraicGeometry.AffineScheme
import Mathlib.RingTheory.LocalProperties.Reduced

/-!
# Basic properties of schemes

We provide some basic properties of schemes

## Main definition
* `AlgebraicGeometry.IsIntegral`: A scheme is integral if it is nontrivial and all nontrivial
  components of the structure sheaf are integral domains.
* `AlgebraicGeometry.IsReduced`: A scheme is reduced if all the components of the structure sheaf
  are reduced.
-/


-- Explicit universe annotations were used in this file to improve performance #12737

universe u

open TopologicalSpace Opposite CategoryTheory CategoryTheory.Limits TopCat

namespace AlgebraicGeometry

variable (X : Scheme)

instance : T0Space X := by
  refine T0Space.of_open_cover fun x => ?_
  obtain ⟨U, R, ⟨e⟩⟩ := X.local_affine x
  let e' : U.1 ≃ₜ PrimeSpectrum R :=
    homeoOfIso ((LocallyRingedSpace.forgetToSheafedSpace ⋙ SheafedSpace.forget _).mapIso e)
  exact ⟨U.1.1, U.2, U.1.2, e'.embedding.t0Space⟩

instance : QuasiSober X := by
  apply (config := { allowSynthFailures := true })
    quasiSober_of_open_cover (Set.range fun x => Set.range <| (X.affineCover.map x).base)
  · rintro ⟨_, i, rfl⟩; exact (X.affineCover.IsOpen i).base_open.isOpen_range
  · rintro ⟨_, i, rfl⟩
    exact @OpenEmbedding.quasiSober _ _ _ _ _ (Homeomorph.ofEmbedding _
      (X.affineCover.IsOpen i).base_open.toEmbedding).symm.openEmbedding PrimeSpectrum.quasiSober
  · rw [Set.top_eq_univ, Set.sUnion_range, Set.eq_univ_iff_forall]
    intro x; exact ⟨_, ⟨_, rfl⟩, X.affineCover.covers x⟩

/-- A scheme `X` is reduced if all `𝒪ₓ(U)` are reduced. -/
class IsReduced : Prop where
  component_reduced : ∀ U, IsReduced Γ(X, U) := by infer_instance

attribute [instance] IsReduced.component_reduced

theorem isReduced_of_isReduced_stalk [∀ x : X, _root_.IsReduced (X.presheaf.stalk x)] :
    IsReduced X := by
  refine ⟨fun U => ⟨fun s hs => ?_⟩⟩
  apply Presheaf.section_ext X.sheaf U s 0
  intro x hx
  rw [RingHom.map_zero]
  change X.presheaf.germ U x hx s = 0
  exact (hs.map _).eq_zero

instance isReduced_stalk_of_isReduced [IsReduced X] (x : X) :
    _root_.IsReduced (X.presheaf.stalk x) := by
  constructor
  rintro g ⟨n, e⟩
  obtain ⟨U, hxU, s, rfl⟩ := X.presheaf.germ_exist x g
  rw [← map_pow, ← map_zero (X.presheaf.germ _ x hxU)] at e
  obtain ⟨V, hxV, iU, iV, e'⟩ := X.presheaf.germ_eq x hxU hxU _ 0 e
  rw [map_pow, map_zero] at e'
  replace e' := (IsNilpotent.mk _ _ e').eq_zero (R := Γ(X, V))
  rw [← X.presheaf.germ_res iU x hxV, comp_apply, e', map_zero]

theorem isReduced_of_isOpenImmersion {X Y : Scheme} (f : X ⟶ Y) [H : IsOpenImmersion f]
    [IsReduced Y] : IsReduced X := by
  constructor
  intro U
  have : U = f ⁻¹ᵁ f ''ᵁ U := by
    ext1; exact (Set.preimage_image_eq _ H.base_open.inj).symm
  rw [this]
  exact isReduced_of_injective (inv <| f.app (f ''ᵁ U))
    (asIso <| f.app (f ''ᵁ U) : Γ(Y, f ''ᵁ U) ≅ _).symm.commRingCatIsoToRingEquiv.injective

instance {R : CommRingCat.{u}} [H : _root_.IsReduced R] : IsReduced (Spec R) := by
  apply (config := { allowSynthFailures := true }) isReduced_of_isReduced_stalk
  intro x; dsimp
  have : _root_.IsReduced (CommRingCat.of <| Localization.AtPrime (PrimeSpectrum.asIdeal x)) := by
    dsimp; infer_instance
  exact isReduced_of_injective (StructureSheaf.stalkIso R x).hom
    (StructureSheaf.stalkIso R x).commRingCatIsoToRingEquiv.injective

theorem affine_isReduced_iff (R : CommRingCat) :
    IsReduced (Spec R) ↔ _root_.IsReduced R := by
  refine ⟨?_, fun h => inferInstance⟩
  intro h
  exact isReduced_of_injective (Scheme.ΓSpecIso R).inv
    (Scheme.ΓSpecIso R).symm.commRingCatIsoToRingEquiv.injective

theorem isReduced_of_isAffine_isReduced [IsAffine X] [_root_.IsReduced Γ(X, ⊤)] :
    IsReduced X :=
  isReduced_of_isOpenImmersion X.isoSpec.hom

/-- To show that a statement `P` holds for all open subsets of all schemes, it suffices to show that
1. In any scheme `X`, if `P` holds for an open cover of `U`, then `P` holds for `U`.
2. For an open immerison `f : X ⟶ Y`, if `P` holds for the entire space of `X`, then `P` holds for
  the image of `f`.
3. `P` holds for the entire space of an affine scheme.
-/
@[elab_as_elim]
theorem reduce_to_affine_global (P : ∀ {X : Scheme} (_ : X.Opens), Prop)
    {X : Scheme} (U : X.Opens)
    (h₁ : ∀ (X : Scheme) (U : X.Opens),
      (∀ x : U, ∃ (V : _) (_ : x.1 ∈ V) (_ : V ⟶ U), P V) → P U)
    (h₂ : ∀ (X Y) (f : X ⟶ Y) [hf : IsOpenImmersion f],
<<<<<<< HEAD
      ∃ (U : Set X) (V : Set Y) (hU : U = ⊤) (hV : V = Set.range f.base),
        P ⟨U, hU.symm ▸ isOpen_univ⟩ → P ⟨V, hV.symm ▸ hf.base_open.isOpen_range⟩)
=======
      ∃ (U : X.Opens) (V : Y.Opens), U = ⊤ ∧ V = f.opensRange ∧ (P U → P V))
>>>>>>> f8265e0b
    (h₃ : ∀ R : CommRingCat, P (X := Spec R) ⊤) : P U := by
  apply h₁
  intro x
  obtain ⟨_, ⟨j, rfl⟩, hx, i⟩ :=
    X.affineBasisCover_is_basis.exists_subset_of_mem_open (SetLike.mem_coe.2 x.prop) U.isOpen
  let U' : Opens _ := ⟨_, (X.affineBasisCover.IsOpen j).base_open.isOpen_range⟩
  let i' : U' ⟶ U := homOfLE i
  refine ⟨U', hx, i', ?_⟩
  obtain ⟨_, _, rfl, rfl, h₂'⟩ := h₂ _ _ (X.affineBasisCover.map j)
  apply h₂'
  apply h₃

theorem reduce_to_affine_nbhd (P : ∀ (X : Scheme) (_ : X), Prop)
    (h₁ : ∀ R x, P (Spec R) x)
    (h₂ : ∀ {X Y} (f : X ⟶ Y) [IsOpenImmersion f] (x : X), P X x → P Y (f.base x)) :
    ∀ (X : Scheme) (x : X), P X x := by
  intro X x
  obtain ⟨y, e⟩ := X.affineCover.covers x
  convert h₂ (X.affineCover.map (X.affineCover.f x)) y _
  · rw [e]
  apply h₁

theorem eq_zero_of_basicOpen_eq_bot {X : Scheme} [hX : IsReduced X] {U : X.Opens}
    (s : Γ(X, U)) (hs : X.basicOpen s = ⊥) : s = 0 := by
  apply TopCat.Presheaf.section_ext X.sheaf U
  intro x hx
  rw [RingHom.map_zero]
  show X.presheaf.germ U x hx s = 0
  induction U using reduce_to_affine_global generalizing hX with
  | h₁ X U H =>
    obtain ⟨V, hx, i, H⟩ := H ⟨x, hx⟩
    specialize H (X.presheaf.map i.op s)
    rw [Scheme.basicOpen_res, hs] at H
    specialize H (inf_bot_eq _) x hx
    rw [TopCat.Presheaf.germ_res_apply] at H
    exact H
  | h₂ X Y f =>
<<<<<<< HEAD
    have e : f.base ⁻¹' Set.range ↑f.base = Set.univ := by
      rw [← Set.image_univ, Set.preimage_image_eq _ ‹IsOpenImmersion f›.base_open.inj]
    refine ⟨_, _, e, rfl, ?_⟩
    rintro H hX s hs ⟨_, x, rfl⟩
=======
    refine ⟨f ⁻¹ᵁ f.opensRange, f.opensRange, by ext1; simp, rfl, ?_⟩
    rintro H hX s hs _ ⟨x, rfl⟩
>>>>>>> f8265e0b
    haveI := isReduced_of_isOpenImmersion f
    specialize H (f.app _ s) _ x ⟨x, rfl⟩
    · rw [← Scheme.preimage_basicOpen, hs]; ext1; simp [Opens.map]
<<<<<<< HEAD
    · erw [← PresheafedSpace.stalkMap_germ_apply f.toHom ⟨_, _⟩ ⟨x, _⟩] at H
=======
    · rw [← Scheme.stalkMap_germ_apply f ⟨_, _⟩ x] at H
>>>>>>> f8265e0b
      apply_fun inv <| f.stalkMap x at H
      rw [CategoryTheory.IsIso.hom_inv_id_apply, map_zero] at H
      exact H
  | h₃ R =>
    rw [basicOpen_eq_of_affine', PrimeSpectrum.basicOpen_eq_bot_iff] at hs
    replace hs := (hs.map (Scheme.ΓSpecIso R).inv).eq_zero
    rw [Iso.hom_inv_id_apply] at hs
    rw [hs, map_zero]

@[simp]
theorem basicOpen_eq_bot_iff {X : Scheme} [IsReduced X] {U : X.Opens}
    (s : Γ(X, U)) : X.basicOpen s = ⊥ ↔ s = 0 := by
  refine ⟨eq_zero_of_basicOpen_eq_bot s, ?_⟩
  rintro rfl
  simp

/-- A scheme `X` is integral if its is nonempty,
and `𝒪ₓ(U)` is an integral domain for each `U ≠ ∅`. -/
class IsIntegral : Prop where
  nonempty : Nonempty X := by infer_instance
  component_integral : ∀ (U : X.Opens) [Nonempty U], IsDomain Γ(X, U) := by infer_instance

attribute [instance] IsIntegral.component_integral IsIntegral.nonempty

instance [IsIntegral X] : IsDomain Γ(X, ⊤) :=
  @IsIntegral.component_integral _ _ _ ⟨Nonempty.some inferInstance, trivial⟩

instance (priority := 900) isReduced_of_isIntegral [IsIntegral X] : IsReduced X := by
  constructor
  intro U
  rcases U.1.eq_empty_or_nonempty with h | h
  · have : U = ⊥ := SetLike.ext' h
    haveI : Subsingleton Γ(X, U) :=
      CommRingCat.subsingleton_of_isTerminal (X.sheaf.isTerminalOfEqEmpty this)
    infer_instance
  · haveI : Nonempty U := by simpa
    infer_instance

instance Scheme.component_nontrivial (X : Scheme.{u}) (U : X.Opens) [Nonempty U] :
    Nontrivial Γ(X, U) :=
  LocallyRingedSpace.component_nontrivial (hU := ‹_›)

instance irreducibleSpace_of_isIntegral [IsIntegral X] : IrreducibleSpace X := by
  by_contra H
  replace H : ¬IsPreirreducible (⊤ : Set X) := fun h =>
    H { toPreirreducibleSpace := ⟨h⟩
        toNonempty := inferInstance }
  simp_rw [isPreirreducible_iff_closed_union_closed, not_forall, not_or] at H
  rcases H with ⟨S, T, hS, hT, h₁, h₂, h₃⟩
  erw [not_forall] at h₂ h₃
  simp_rw [not_forall] at h₂ h₃
  haveI : Nonempty (⟨Sᶜ, hS.1⟩ : X.Opens) := ⟨⟨_, h₂.choose_spec.choose_spec⟩⟩
  haveI : Nonempty (⟨Tᶜ, hT.1⟩ : X.Opens) := ⟨⟨_, h₃.choose_spec.choose_spec⟩⟩
  haveI : Nonempty (⟨Sᶜ, hS.1⟩ ⊔ ⟨Tᶜ, hT.1⟩ : X.Opens) :=
    ⟨⟨_, Or.inl h₂.choose_spec.choose_spec⟩⟩
  let e : Γ(X, _) ≅ CommRingCat.of _ :=
    (X.sheaf.isProductOfDisjoint ⟨_, hS.1⟩ ⟨_, hT.1⟩ ?_).conePointUniqueUpToIso
      (CommRingCat.prodFanIsLimit _ _)
  · have : IsDomain (Γ(X, ⟨Sᶜ, hS.1⟩) × Γ(X, ⟨Tᶜ, hT.1⟩)) :=
      e.symm.commRingCatIsoToRingEquiv.toMulEquiv.isDomain _
    exact false_of_nontrivial_of_product_domain Γ(X, ⟨Sᶜ, hS.1⟩) Γ(X, ⟨Tᶜ, hT.1⟩)
  · ext x
    constructor
    · rintro ⟨hS, hT⟩
      cases' h₁ (show x ∈ ⊤ by trivial) with h h
      exacts [hS h, hT h]
    · simp

theorem isIntegral_of_irreducibleSpace_of_isReduced [IsReduced X] [H : IrreducibleSpace X] :
    IsIntegral X := by
  constructor; · infer_instance
  intro U hU
  haveI := (@LocallyRingedSpace.component_nontrivial X.toLocallyRingedSpace U hU).1
  have : NoZeroDivisors
      (X.toLocallyRingedSpace.toSheafedSpace.toPresheafedSpace.presheaf.obj (op U)) := by
    refine ⟨fun {a b} e => ?_⟩
    simp_rw [← basicOpen_eq_bot_iff, ← Opens.not_nonempty_iff_eq_bot]
    by_contra! h
    obtain ⟨x, ⟨hxU, hx₁⟩, _, hx₂⟩ :=
      nonempty_preirreducible_inter (X.basicOpen a).2 (X.basicOpen b).2 h.1 h.2
    replace e := congr_arg (X.presheaf.germ U x hxU) e
    rw [RingHom.map_mul, RingHom.map_zero] at e
    refine zero_ne_one' (X.presheaf.stalk x) (isUnit_zero_iff.1 ?_)
    convert hx₁.mul hx₂
    exact e.symm
  exact NoZeroDivisors.to_isDomain _

theorem isIntegral_iff_irreducibleSpace_and_isReduced :
    IsIntegral X ↔ IrreducibleSpace X ∧ IsReduced X :=
  ⟨fun _ => ⟨inferInstance, inferInstance⟩, fun ⟨_, _⟩ =>
    isIntegral_of_irreducibleSpace_of_isReduced X⟩

theorem isIntegral_of_isOpenImmersion {X Y : Scheme} (f : X ⟶ Y) [H : IsOpenImmersion f]
    [IsIntegral Y] [Nonempty X] : IsIntegral X := by
  constructor; · infer_instance
  intro U hU
  have : U = f ⁻¹ᵁ f ''ᵁ U := by ext1; exact (Set.preimage_image_eq _ H.base_open.inj).symm
  rw [this]
  have : IsDomain Γ(Y, f ''ᵁ U) := by
    apply (config := { allowSynthFailures := true }) IsIntegral.component_integral
    exact ⟨⟨_, _, hU.some.prop, rfl⟩⟩
  exact (asIso <| f.app (f ''ᵁ U) :
    Γ(Y, f ''ᵁ U) ≅ _).symm.commRingCatIsoToRingEquiv.toMulEquiv.isDomain _

instance {R : CommRingCat} [IsDomain R] : IrreducibleSpace (Spec R) := by
  convert PrimeSpectrum.irreducibleSpace (R := R)

instance {R : CommRingCat} [IsDomain R] : IsIntegral (Spec R) :=
  isIntegral_of_irreducibleSpace_of_isReduced _

theorem affine_isIntegral_iff (R : CommRingCat) :
    IsIntegral (Spec R) ↔ IsDomain R :=
  ⟨fun _ => MulEquiv.isDomain Γ(Spec R, ⊤)
    (Scheme.ΓSpecIso R).symm.commRingCatIsoToRingEquiv.toMulEquiv, fun _ => inferInstance⟩

theorem isIntegral_of_isAffine_of_isDomain [IsAffine X] [Nonempty X] [IsDomain Γ(X, ⊤)] :
    IsIntegral X :=
  isIntegral_of_isOpenImmersion X.isoSpec.hom

theorem map_injective_of_isIntegral [IsIntegral X] {U V : X.Opens} (i : U ⟶ V)
    [H : Nonempty U] : Function.Injective (X.presheaf.map i.op) := by
  rw [injective_iff_map_eq_zero]
  intro x hx
  rw [← basicOpen_eq_bot_iff] at hx ⊢
  rw [Scheme.basicOpen_res] at hx
  revert hx
  contrapose!
  simp_rw [Ne, ← Opens.not_nonempty_iff_eq_bot, Classical.not_not]
  apply nonempty_preirreducible_inter U.isOpen (RingedSpace.basicOpen _ _).isOpen
  simpa using H

end AlgebraicGeometry<|MERGE_RESOLUTION|>--- conflicted
+++ resolved
@@ -113,12 +113,7 @@
     (h₁ : ∀ (X : Scheme) (U : X.Opens),
       (∀ x : U, ∃ (V : _) (_ : x.1 ∈ V) (_ : V ⟶ U), P V) → P U)
     (h₂ : ∀ (X Y) (f : X ⟶ Y) [hf : IsOpenImmersion f],
-<<<<<<< HEAD
-      ∃ (U : Set X) (V : Set Y) (hU : U = ⊤) (hV : V = Set.range f.base),
-        P ⟨U, hU.symm ▸ isOpen_univ⟩ → P ⟨V, hV.symm ▸ hf.base_open.isOpen_range⟩)
-=======
       ∃ (U : X.Opens) (V : Y.Opens), U = ⊤ ∧ V = f.opensRange ∧ (P U → P V))
->>>>>>> f8265e0b
     (h₃ : ∀ R : CommRingCat, P (X := Spec R) ⊤) : P U := by
   apply h₁
   intro x
@@ -156,23 +151,12 @@
     rw [TopCat.Presheaf.germ_res_apply] at H
     exact H
   | h₂ X Y f =>
-<<<<<<< HEAD
-    have e : f.base ⁻¹' Set.range ↑f.base = Set.univ := by
-      rw [← Set.image_univ, Set.preimage_image_eq _ ‹IsOpenImmersion f›.base_open.inj]
-    refine ⟨_, _, e, rfl, ?_⟩
-    rintro H hX s hs ⟨_, x, rfl⟩
-=======
     refine ⟨f ⁻¹ᵁ f.opensRange, f.opensRange, by ext1; simp, rfl, ?_⟩
     rintro H hX s hs _ ⟨x, rfl⟩
->>>>>>> f8265e0b
     haveI := isReduced_of_isOpenImmersion f
     specialize H (f.app _ s) _ x ⟨x, rfl⟩
     · rw [← Scheme.preimage_basicOpen, hs]; ext1; simp [Opens.map]
-<<<<<<< HEAD
-    · erw [← PresheafedSpace.stalkMap_germ_apply f.toHom ⟨_, _⟩ ⟨x, _⟩] at H
-=======
     · rw [← Scheme.stalkMap_germ_apply f ⟨_, _⟩ x] at H
->>>>>>> f8265e0b
       apply_fun inv <| f.stalkMap x at H
       rw [CategoryTheory.IsIso.hom_inv_id_apply, map_zero] at H
       exact H
