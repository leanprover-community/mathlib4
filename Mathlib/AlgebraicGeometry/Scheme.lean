/-
Copyright (c) 2020 Kim Morrison. All rights reserved.
Released under Apache 2.0 license as described in the file LICENSE.
Authors: Kim Morrison
-/
import Mathlib.AlgebraicGeometry.Spec
import Mathlib.Algebra.Category.Ring.Constructions
import Mathlib.CategoryTheory.Elementwise

/-!
# The category of schemes

A scheme is a locally ringed space such that every point is contained in some open set
where there is an isomorphism of presheaves between the restriction to that open set,
and the structure sheaf of `Spec R`, for some commutative ring `R`.

A morphism of schemes is just a morphism of the underlying locally ringed spaces.

## Notation

`Spec R` typechecks only for `R : CommRingCat`. It happens quite often that we want to take Spec of
an unbundled ring, and this can be spelled `Spec (CommRingCat.of R)`, or `Spec (.of R)` using
anonymous dot notation. This is such a common situation that we have dedicated notation: `Spec(R)`

Note that one can write `Spec(R)` for `R : CommRingCat`, but one shouldn't: This is `Spec (.of ↑R)`
under the hood, which simplifies to `Spec R`.
-/

-- Explicit universe annotations were used in this file to improve performance https://github.com/leanprover-community/mathlib4/issues/12737


universe u

noncomputable section

open TopologicalSpace

open CategoryTheory

open TopCat

open Opposite

namespace AlgebraicGeometry

/-- We define `Scheme` as an `X : LocallyRingedSpace`,
along with a proof that every point has an open neighbourhood `U`
so that the restriction of `X` to `U` is isomorphic,
as a locally ringed space, to `Spec.toLocallyRingedSpace.obj (op R)`
for some `R : CommRingCat`.
-/
structure Scheme extends LocallyRingedSpace where
  local_affine :
    ∀ x : toLocallyRingedSpace,
      ∃ (U : OpenNhds x) (R : CommRingCat),
        Nonempty
          (toLocallyRingedSpace.restrict U.isOpenEmbedding ≅ Spec.toLocallyRingedSpace.obj (op R))

namespace Scheme

instance : CoeSort Scheme Type* where
  coe X := X.carrier

open Lean PrettyPrinter.Delaborator SubExpr in
/-- Pretty printer for coercing schemes to types. -/
@[app_delab TopCat.carrier]
partial def delabAdjoinNotation : Delab := whenPPOption getPPNotation do
  guard <| (← getExpr).isAppOfArity ``TopCat.carrier 1
  withNaryArg 0 do
  guard <| (← getExpr).isAppOfArity ``PresheafedSpace.carrier 3
  withNaryArg 2 do
  guard <| (← getExpr).isAppOfArity ``SheafedSpace.toPresheafedSpace 3
  withNaryArg 2 do
  guard <| (← getExpr).isAppOfArity ``LocallyRingedSpace.toSheafedSpace 1
  withNaryArg 0 do
  guard <| (← getExpr).isAppOfArity ``Scheme.toLocallyRingedSpace 1
  withNaryArg 0 do
  `(↥$(← delab))

/-- The type of open sets of a scheme. -/
abbrev Opens (X : Scheme) : Type* := TopologicalSpace.Opens X

/-- A morphism between schemes is a morphism between the underlying locally ringed spaces. -/
structure Hom (X Y : Scheme)
  extends toLRSHom' : X.toLocallyRingedSpace.Hom Y.toLocallyRingedSpace where

/-- Cast a morphism of schemes into morphisms of local ringed spaces. -/
abbrev Hom.toLRSHom {X Y : Scheme.{u}} (f : X.Hom Y) :
    X.toLocallyRingedSpace ⟶ Y.toLocallyRingedSpace :=
  f.toLRSHom'

/-- See Note [custom simps projection] -/
def Hom.Simps.toLRSHom {X Y : Scheme.{u}} (f : X.Hom Y) :
    X.toLocallyRingedSpace ⟶ Y.toLocallyRingedSpace :=
  f.toLRSHom

initialize_simps_projections Hom (toLRSHom' → toLRSHom)

/-- Schemes are a full subcategory of locally ringed spaces.
-/
instance : Category Scheme where
  Hom := Hom
  id X := Hom.mk (𝟙 X.toLocallyRingedSpace)
  comp f g := Hom.mk (f.toLRSHom ≫ g.toLRSHom)

/-- `f ⁻¹ᵁ U` is notation for `(Opens.map f.base).obj U`,
  the preimage of an open set `U` under `f`. -/
scoped[AlgebraicGeometry] notation3:90 f:91 " ⁻¹ᵁ " U:90 =>
  @Prefunctor.obj (Scheme.Opens _) _ (Scheme.Opens _) _
    (Opens.map (f : Scheme.Hom _ _).base).toPrefunctor U

/-- `Γ(X, U)` is notation for `X.presheaf.obj (op U)`. -/
scoped[AlgebraicGeometry] notation3 "Γ(" X ", " U ")" =>
  (PresheafedSpace.presheaf (SheafedSpace.toPresheafedSpace
    (LocallyRingedSpace.toSheafedSpace (Scheme.toLocallyRingedSpace X)))).obj
    (op (α := Scheme.Opens _) U)

instance {X : Scheme.{u}} : Subsingleton Γ(X, ⊥) :=
  CommRingCat.subsingleton_of_isTerminal X.sheaf.isTerminalOfEmpty

@[continuity, fun_prop]
lemma Hom.continuous {X Y : Scheme} (f : X.Hom Y) : Continuous f.base := f.base.hom.2

/-- The structure sheaf of a scheme. -/
protected abbrev sheaf (X : Scheme) :=
  X.toSheafedSpace.sheaf

<<<<<<< HEAD
instance {X : Scheme} : Preorder X := specializationPreorder X

open Order in
lemma height_closed_point {X : Scheme} {x : X} (hx : IsClosed {x}) : height x = 0 := by
  simp only [height_eq_zero]
  intro b _
  by_cases h : b ≠ x
  · have := IsClosed.not_specializes hx rfl h
    contradiction
  · aesop
=======
/--
We give schemes the specialization preorder by default.
-/
instance {X : Scheme.{u}} : Preorder X := specializationPreorder X

lemma le_iff_specializes {X : Scheme.{u}} {a b : X} : a ≤ b ↔ b ⤳ a := by rfl
>>>>>>> 29bdc6fc

namespace Hom

variable {X Y : Scheme.{u}} (f : Hom X Y) {U U' : Y.Opens} {V V' : X.Opens}

/-- Given a morphism of schemes `f : X ⟶ Y`, and open `U ⊆ Y`,
this is the induced map `Γ(Y, U) ⟶ Γ(X, f ⁻¹ᵁ U)`. -/
abbrev app (U : Y.Opens) : Γ(Y, U) ⟶ Γ(X, f ⁻¹ᵁ U) :=
  f.c.app (op U)

/-- Given a morphism of schemes `f : X ⟶ Y`,
this is the induced map `Γ(Y, ⊤) ⟶ Γ(X, ⊤)`. -/
abbrev appTop : Γ(Y, ⊤) ⟶ Γ(X, ⊤) :=
  f.app ⊤

@[reassoc]
lemma naturality (i : op U' ⟶ op U) :
    Y.presheaf.map i ≫ f.app U = f.app U' ≫ X.presheaf.map ((Opens.map f.base).map i.unop).op :=
  f.c.naturality i

/-- Given a morphism of schemes `f : X ⟶ Y`, and open sets `U ⊆ Y`, `V ⊆ f ⁻¹' U`,
this is the induced map `Γ(Y, U) ⟶ Γ(X, V)`. -/
def appLE (U : Y.Opens) (V : X.Opens) (e : V ≤ f ⁻¹ᵁ U) : Γ(Y, U) ⟶ Γ(X, V) :=
  f.app U ≫ X.presheaf.map (homOfLE e).op

@[reassoc (attr := simp)]
lemma appLE_map (e : V ≤ f ⁻¹ᵁ U) (i : op V ⟶ op V') :
    f.appLE U V e ≫ X.presheaf.map i = f.appLE U V' (i.unop.le.trans e) := by
  rw [Hom.appLE, Category.assoc, ← Functor.map_comp]
  rfl

@[reassoc]
lemma appLE_map' (e : V ≤ f ⁻¹ᵁ U) (i : V = V') :
    f.appLE U V' (i ▸ e) ≫ X.presheaf.map (eqToHom i).op = f.appLE U V e :=
  appLE_map _ _ _

@[reassoc (attr := simp)]
lemma map_appLE (e : V ≤ f ⁻¹ᵁ U) (i : op U' ⟶ op U) :
    Y.presheaf.map i ≫ f.appLE U V e =
      f.appLE U' V (e.trans ((Opens.map f.base).map i.unop).le) := by
  rw [Hom.appLE, f.naturality_assoc, ← Functor.map_comp]
  rfl

@[reassoc]
lemma map_appLE' (e : V ≤ f ⁻¹ᵁ U) (i : U' = U) :
    Y.presheaf.map (eqToHom i).op ≫ f.appLE U' V (i ▸ e) = f.appLE U V e :=
  map_appLE _ _ _

lemma app_eq_appLE {U : Y.Opens} :
    f.app U = f.appLE U _ le_rfl := by
  simp [Hom.appLE]

lemma appLE_eq_app {U : Y.Opens} :
    f.appLE U (f ⁻¹ᵁ U) le_rfl = f.app U :=
  (app_eq_appLE f).symm

lemma appLE_congr (e : V ≤ f ⁻¹ᵁ U) (e₁ : U = U') (e₂ : V = V')
    (P : ∀ {R S : CommRingCat.{u}} (_ : R ⟶ S), Prop) :
    P (f.appLE U V e) ↔ P (f.appLE U' V' (e₁ ▸ e₂ ▸ e)) := by
  subst e₁; subst e₂; rfl

/-- A morphism of schemes `f : X ⟶ Y` induces a local ring homomorphism from
`Y.presheaf.stalk (f x)` to `X.presheaf.stalk x` for any `x : X`. -/
def stalkMap (x : X) : Y.presheaf.stalk (f.base x) ⟶ X.presheaf.stalk x :=
  f.toLRSHom.stalkMap x

protected lemma ext {f g : X ⟶ Y} (h_base : f.base = g.base)
    (h_app : ∀ U, f.app U ≫ X.presheaf.map
      (eqToHom congr((Opens.map $h_base.symm).obj U)).op = g.app U) : f = g := by
  cases f; cases g; congr 1
  exact LocallyRingedSpace.Hom.ext' <| SheafedSpace.ext _ _ h_base
    (TopCat.Presheaf.ext fun U ↦ by simpa using h_app U)

/-- An alternative ext lemma for scheme morphisms. -/
protected lemma ext' {f g : X ⟶ Y} (h : f.toLRSHom = g.toLRSHom) : f = g := by
  cases f; cases g; congr 1

lemma preimage_iSup {ι} (U : ι → Opens Y) : f ⁻¹ᵁ iSup U = ⨆ i, f ⁻¹ᵁ U i :=
  Opens.ext (by simp)

lemma preimage_iSup_eq_top {ι} {U : ι → Opens Y} (hU : iSup U = ⊤) :
    ⨆ i, f ⁻¹ᵁ U i = ⊤ := f.preimage_iSup U ▸ hU ▸ rfl

lemma preimage_le_preimage_of_le {U U' : Y.Opens} (hUU' : U ≤ U') :
    f ⁻¹ᵁ U ≤ f ⁻¹ᵁ U' :=
  fun _ ha ↦ hUU' ha

end Hom

@[simp]
lemma preimage_comp {X Y Z : Scheme.{u}} (f : X ⟶ Y) (g : Y ⟶ Z) (U) :
    (f ≫ g) ⁻¹ᵁ U = f ⁻¹ᵁ g ⁻¹ᵁ U := rfl

/-- The forgetful functor from `Scheme` to `LocallyRingedSpace`. -/
@[simps!]
def forgetToLocallyRingedSpace : Scheme ⥤ LocallyRingedSpace where
  obj := toLocallyRingedSpace
  map := Hom.toLRSHom

/-- The forget functor `Scheme ⥤ LocallyRingedSpace` is fully faithful. -/
@[simps preimage_toLRSHom]
def fullyFaithfulForgetToLocallyRingedSpace :
    forgetToLocallyRingedSpace.FullyFaithful where
  preimage := Hom.mk

instance : forgetToLocallyRingedSpace.Full :=
  fullyFaithfulForgetToLocallyRingedSpace.full

instance : forgetToLocallyRingedSpace.Faithful :=
  fullyFaithfulForgetToLocallyRingedSpace.faithful

/-- The forgetful functor from `Scheme` to `TopCat`. -/
@[simps!]
def forgetToTop : Scheme ⥤ TopCat :=
  Scheme.forgetToLocallyRingedSpace ⋙ LocallyRingedSpace.forgetToTop

/-- An isomorphism of schemes induces a homeomorphism of the underlying topological spaces. -/
noncomputable def homeoOfIso {X Y : Scheme.{u}} (e : X ≅ Y) : X ≃ₜ Y :=
  TopCat.homeoOfIso (forgetToTop.mapIso e)

@[simp]
lemma coe_homeoOfIso {X Y : Scheme.{u}} (e : X ≅ Y) :
    ⇑(homeoOfIso e) = e.hom.base := rfl

@[simp]
lemma coe_homeoOfIso_symm {X Y : Scheme.{u}} (e : X ≅ Y) :
    ⇑(homeoOfIso e.symm) = e.inv.base := rfl

@[simp]
lemma homeoOfIso_symm {X Y : Scheme} (e : X ≅ Y) :
    (homeoOfIso e).symm = homeoOfIso e.symm := rfl

lemma homeoOfIso_apply {X Y : Scheme} (e : X ≅ Y) (x : X) :
    homeoOfIso e x = e.hom.base x := rfl

alias _root_.CategoryTheory.Iso.schemeIsoToHomeo := homeoOfIso

/-- An isomorphism of schemes induces a homeomorphism of the underlying topological spaces. -/
noncomputable def Hom.homeomorph {X Y : Scheme.{u}} (f : X.Hom Y) [IsIso (C := Scheme) f] :
    X ≃ₜ Y :=
  (asIso f).schemeIsoToHomeo

@[simp]
lemma Hom.homeomorph_apply {X Y : Scheme.{u}} (f : X.Hom Y) [IsIso (C := Scheme) f] (x) :
    f.homeomorph x = f.base x := rfl

-- Porting note: Lean seems not able to find this coercion any more
instance hasCoeToTopCat : CoeOut Scheme TopCat where
  coe X := X.carrier

-- Porting note: added this unification hint just in case
/-- forgetful functor to `TopCat` is the same as coercion -/
unif_hint forgetToTop_obj_eq_coe (X : Scheme) where ⊢
  forgetToTop.obj X ≟ (X : TopCat)

/-- The forgetful functor from `Scheme` to `Type`. -/
nonrec def forget : Scheme.{u} ⥤ Type u := Scheme.forgetToTop ⋙ forget TopCat

/-- forgetful functor to `Scheme` is the same as coercion -/
-- Schemes are often coerced as types, and it would be useful to have definitionally equal types
-- to be reducibly equal. The alternative is to make `forget` reducible but that option has
-- poor performance consequences.
unif_hint forget_obj_eq_coe (X : Scheme) where ⊢
  forget.obj X ≟ (X : Type*)

@[simp] lemma forget_obj (X) : Scheme.forget.obj X = X := rfl
@[simp] lemma forget_map {X Y} (f : X ⟶ Y) : forget.map f = (f.base : X → Y) := rfl

@[simp]
theorem id.base (X : Scheme) : (𝟙 X :).base = 𝟙 _ :=
  rfl

@[simp]
theorem id_app {X : Scheme} (U : X.Opens) :
    (𝟙 X :).app U = 𝟙 _ := rfl

@[simp]
theorem id_appTop {X : Scheme} :
    (𝟙 X :).appTop = 𝟙 _ :=
  rfl

@[reassoc]
theorem comp_toLRSHom {X Y Z : Scheme} (f : X ⟶ Y) (g : Y ⟶ Z) :
    (f ≫ g).toLRSHom = f.toLRSHom ≫ g.toLRSHom :=
  rfl

@[simp, reassoc] -- reassoc lemma does not need `simp`
theorem comp_coeBase {X Y Z : Scheme} (f : X ⟶ Y) (g : Y ⟶ Z) :
    (f ≫ g).base = f.base ≫ g.base :=
  rfl

@[reassoc]
theorem comp_base {X Y Z : Scheme} (f : X ⟶ Y) (g : Y ⟶ Z) :
    (f ≫ g).base = f.base ≫ g.base :=
  rfl

theorem comp_base_apply {X Y Z : Scheme} (f : X ⟶ Y) (g : Y ⟶ Z) (x : X) :
    (f ≫ g).base x = g.base (f.base x) := by
  simp

@[simp, reassoc] -- reassoc lemma does not need `simp`
theorem comp_app {X Y Z : Scheme} (f : X ⟶ Y) (g : Y ⟶ Z) (U) :
    (f ≫ g).app U = g.app U ≫ f.app _ :=
  rfl

@[simp, reassoc] -- reassoc lemma does not need `simp`
theorem comp_appTop {X Y Z : Scheme} (f : X ⟶ Y) (g : Y ⟶ Z) :
    (f ≫ g).appTop = g.appTop ≫ f.appTop :=
  rfl

theorem appLE_comp_appLE {X Y Z : Scheme} (f : X ⟶ Y) (g : Y ⟶ Z) (U V W e₁ e₂) :
    g.appLE U V e₁ ≫ f.appLE V W e₂ =
      (f ≫ g).appLE U W (e₂.trans ((Opens.map f.base).map (homOfLE e₁)).le) := by
  dsimp [Hom.appLE]
  rw [Category.assoc, f.naturality_assoc, ← Functor.map_comp]
  rfl

@[simp, reassoc] -- reassoc lemma does not need `simp`
theorem comp_appLE {X Y Z : Scheme} (f : X ⟶ Y) (g : Y ⟶ Z) (U V e) :
    (f ≫ g).appLE U V e = g.app U ≫ f.appLE _ V e := by
  rw [g.app_eq_appLE, appLE_comp_appLE]

theorem congr_app {X Y : Scheme} {f g : X ⟶ Y} (e : f = g) (U) :
    f.app U = g.app U ≫ X.presheaf.map (eqToHom (by subst e; rfl)).op := by
  subst e; simp

theorem app_eq {X Y : Scheme} (f : X ⟶ Y) {U V : Y.Opens} (e : U = V) :
    f.app U =
      Y.presheaf.map (eqToHom e.symm).op ≫
        f.app V ≫
          X.presheaf.map (eqToHom (congr_arg (Opens.map f.base).obj e)).op := by
  rw [← IsIso.inv_comp_eq, ← Functor.map_inv, f.naturality]
  cases e
  rfl

theorem eqToHom_c_app {X Y : Scheme} (e : X = Y) (U) :
    (eqToHom e).app U = eqToHom (by subst e; rfl) := by subst e; rfl

-- Porting note: in `AffineScheme.lean` file, `eqToHom_op` can't be used in `(e)rw` or `simp(_rw)`
-- when terms get very complicated. See `AlgebraicGeometry.IsAffineOpen.isLocalization_stalk_aux`.
lemma presheaf_map_eqToHom_op (X : Scheme) (U V : X.Opens) (i : U = V) :
    X.presheaf.map (eqToHom i).op = eqToHom (i ▸ rfl) := by
  rw [eqToHom_op, eqToHom_map]

instance isIso_toLRSHom {X Y : Scheme} (f : X ⟶ Y) [IsIso f] : IsIso f.toLRSHom :=
  forgetToLocallyRingedSpace.map_isIso f

instance isIso_base {X Y : Scheme.{u}} (f : X ⟶ Y) [IsIso f] : IsIso f.base :=
  Scheme.forgetToTop.map_isIso f

-- Porting note: need an extra instance here.
instance {X Y : Scheme} (f : X ⟶ Y) [IsIso f] (U) : IsIso (f.c.app U) :=
  haveI := PresheafedSpace.c_isIso_of_iso f.toPshHom
  NatIso.isIso_app_of_isIso f.c _

instance {X Y : Scheme} (f : X ⟶ Y) [IsIso f] (U) : IsIso (f.app U) :=
  haveI := PresheafedSpace.c_isIso_of_iso f.toPshHom
  NatIso.isIso_app_of_isIso f.c _

@[simp]
theorem inv_app {X Y : Scheme} (f : X ⟶ Y) [IsIso f] (U : X.Opens) :
    (inv f).app U =
      X.presheaf.map (eqToHom (show (f ≫ inv f) ⁻¹ᵁ U = U by rw [IsIso.hom_inv_id]; rfl)).op ≫
        inv (f.app ((inv f) ⁻¹ᵁ U)) := by
  rw [IsIso.eq_comp_inv, ← Scheme.comp_app, Scheme.congr_app (IsIso.hom_inv_id f),
    Scheme.id_app, Category.id_comp]

theorem inv_appTop {X Y : Scheme} (f : X ⟶ Y) [IsIso f] :
    (inv f).appTop = inv (f.appTop) := by simp

@[deprecated (since := "2024-11-23")] alias inv_app_top := inv_appTop

/-- Copies a morphism with a different underlying map -/
def Hom.copyBase {X Y : Scheme} (f : X.Hom Y) (g : X → Y) (h : f.base = g) : X ⟶ Y where
  base := TopCat.ofHom ⟨g, h ▸ f.base.1.2⟩
  c := f.c ≫ (TopCat.Presheaf.pushforwardEq (by subst h; rfl) _).hom
  prop x := by
    subst h
    convert f.prop x using 4
    aesop_cat

lemma Hom.copyBase_eq {X Y : Scheme} (f : X.Hom Y) (g : X → Y) (h : f.base = g) :
    f.copyBase g h = f := by
  subst h
  obtain ⟨⟨⟨f₁, f₂⟩, f₃⟩, f₄⟩ := f
  simp only [Hom.copyBase, LocallyRingedSpace.Hom.toShHom_mk]
  congr
  aesop_cat

end Scheme

/-- The spectrum of a commutative ring, as a scheme.
-/
def Spec (R : CommRingCat) : Scheme where
  local_affine _ := ⟨⟨⊤, trivial⟩, R, ⟨(Spec.toLocallyRingedSpace.obj (op R)).restrictTopIso⟩⟩
  toLocallyRingedSpace := Spec.locallyRingedSpaceObj R

/-- The spectrum of an unbundled ring as a scheme.

WARNING: If `R` is already an element of `CommRingCat`, you should use `Spec R` instead of
`Spec(R)`, which is secretly `Spec(↑R)`. -/
scoped notation3 "Spec("R")" => Spec <| .of R

theorem Spec_toLocallyRingedSpace (R : CommRingCat) :
    (Spec R).toLocallyRingedSpace = Spec.locallyRingedSpaceObj R :=
  rfl

/-- The induced map of a ring homomorphism on the ring spectra, as a morphism of schemes.
-/
def Spec.map {R S : CommRingCat} (f : R ⟶ S) : Spec S ⟶ Spec R :=
  ⟨Spec.locallyRingedSpaceMap f⟩

@[simp]
theorem Spec.map_id (R : CommRingCat) : Spec.map (𝟙 R) = 𝟙 (Spec R) :=
  Scheme.Hom.ext' <| Spec.locallyRingedSpaceMap_id R

@[reassoc, simp]
theorem Spec.map_comp {R S T : CommRingCat} (f : R ⟶ S) (g : S ⟶ T) :
    Spec.map (f ≫ g) = Spec.map g ≫ Spec.map f :=
  Scheme.Hom.ext' <| Spec.locallyRingedSpaceMap_comp f g

/-- The spectrum, as a contravariant functor from commutative rings to schemes. -/
@[simps]
protected def Scheme.Spec : CommRingCatᵒᵖ ⥤ Scheme where
  obj R := Spec (unop R)
  map f := Spec.map f.unop
  map_id R := by simp
  map_comp f g := by simp

lemma Spec.map_eqToHom {R S : CommRingCat} (e : R = S) :
    Spec.map (eqToHom e) = eqToHom (e ▸ rfl) := by
  subst e; exact Spec.map_id _

instance {R S : CommRingCat} (f : R ⟶ S) [IsIso f] : IsIso (Spec.map f) :=
  inferInstanceAs (IsIso <| Scheme.Spec.map f.op)

@[simp]
lemma Spec.map_inv {R S : CommRingCat} (f : R ⟶ S) [IsIso f] :
    Spec.map (inv f) = inv (Spec.map f) := by
  change Scheme.Spec.map (inv f).op = inv (Scheme.Spec.map f.op)
  rw [op_inv, ← Scheme.Spec.map_inv]

section

variable {R S : CommRingCat.{u}} (f : R ⟶ S)

-- The lemmas below are not tagged simp to respect the abstraction.
lemma Spec_carrier (R : CommRingCat.{u}) : (Spec R).carrier = PrimeSpectrum R := rfl
lemma Spec_sheaf (R : CommRingCat.{u}) : (Spec R).sheaf = Spec.structureSheaf R := rfl
lemma Spec_presheaf (R : CommRingCat.{u}) : (Spec R).presheaf = (Spec.structureSheaf R).1 := rfl
lemma Spec.map_base : (Spec.map f).base = ofHom (PrimeSpectrum.comap f.hom) := rfl
lemma Spec.map_base_apply (x : Spec S) : (Spec.map f).base x = PrimeSpectrum.comap f.hom x := rfl

lemma Spec.map_app (U) :
    (Spec.map f).app U =
      CommRingCat.ofHom (StructureSheaf.comap f.hom U (Spec.map f ⁻¹ᵁ U) le_rfl) := rfl

lemma Spec.map_appLE {U V} (e : U ≤ Spec.map f ⁻¹ᵁ V) :
    (Spec.map f).appLE V U e = CommRingCat.ofHom (StructureSheaf.comap f.hom V U e) := rfl

instance {A : CommRingCat} [Nontrivial A] : Nonempty (Spec A) :=
  inferInstanceAs <| Nonempty (PrimeSpectrum A)

end

namespace Scheme

theorem isEmpty_of_commSq {W X Y S : Scheme.{u}} {f : X ⟶ S} {g : Y ⟶ S}
    {i : W ⟶ X} {j : W ⟶ Y} (h : CommSq i j f g)
    (H : Disjoint (Set.range f.base) (Set.range g.base)) : IsEmpty W :=
  ⟨fun x ↦ (Set.disjoint_iff_inter_eq_empty.mp H).le
    ⟨⟨i.base x, congr($(h.w).base x)⟩, ⟨j.base x, rfl⟩⟩⟩

/-- The empty scheme. -/
@[simps]
def empty : Scheme where
  carrier := TopCat.of PEmpty
  presheaf := (CategoryTheory.Functor.const _).obj (CommRingCat.of PUnit)
  IsSheaf := Presheaf.isSheaf_of_isTerminal _ CommRingCat.punitIsTerminal
  isLocalRing x := PEmpty.elim x
  local_affine x := PEmpty.elim x

instance : EmptyCollection Scheme :=
  ⟨empty⟩

instance : Inhabited Scheme :=
  ⟨∅⟩

/-- The global sections, notated Gamma.
-/
def Γ : Schemeᵒᵖ ⥤ CommRingCat :=
  Scheme.forgetToLocallyRingedSpace.op ⋙ LocallyRingedSpace.Γ

theorem Γ_def : Γ = Scheme.forgetToLocallyRingedSpace.op ⋙ LocallyRingedSpace.Γ :=
  rfl

@[simp]
theorem Γ_obj (X : Schemeᵒᵖ) : Γ.obj X = Γ(unop X, ⊤) :=
  rfl

theorem Γ_obj_op (X : Scheme) : Γ.obj (op X) = Γ(X, ⊤) :=
  rfl

@[simp]
theorem Γ_map {X Y : Schemeᵒᵖ} (f : X ⟶ Y) : Γ.map f = f.unop.appTop :=
  rfl

theorem Γ_map_op {X Y : Scheme} (f : X ⟶ Y) : Γ.map f.op = f.appTop :=
  rfl

/--
The counit (`SpecΓIdentity.inv.op`) of the adjunction `Γ ⊣ Spec` as an isomorphism.
This is almost never needed in practical use cases. Use `ΓSpecIso` instead.
-/
def SpecΓIdentity : Scheme.Spec.rightOp ⋙ Scheme.Γ ≅ 𝟭 _ :=
  Iso.symm <| NatIso.ofComponents.{u,u,u+1,u+1}
    (fun R => asIso (StructureSheaf.toOpen R ⊤))
    (fun {X Y} f => by convert Spec_Γ_naturality (R := X) (S := Y) f)

variable (R : CommRingCat.{u})

/-- The global sections of `Spec R` is isomorphic to `R`. -/
def ΓSpecIso : Γ(Spec R, ⊤) ≅ R := SpecΓIdentity.app R

@[simp] lemma SpecΓIdentity_app : SpecΓIdentity.app R = ΓSpecIso R := rfl
@[simp] lemma SpecΓIdentity_hom_app : SpecΓIdentity.hom.app R = (ΓSpecIso R).hom := rfl
@[simp] lemma SpecΓIdentity_inv_app : SpecΓIdentity.inv.app R = (ΓSpecIso R).inv := rfl

@[reassoc (attr := simp)]
lemma ΓSpecIso_naturality {R S : CommRingCat.{u}} (f : R ⟶ S) :
    (Spec.map f).appTop ≫ (ΓSpecIso S).hom = (ΓSpecIso R).hom ≫ f := SpecΓIdentity.hom.naturality f

-- The RHS is not necessarily simpler than the LHS, but this direction coincides with the simp
-- direction of `NatTrans.naturality`.
@[reassoc (attr := simp)]
lemma ΓSpecIso_inv_naturality {R S : CommRingCat.{u}} (f : R ⟶ S) :
    f ≫ (ΓSpecIso S).inv = (ΓSpecIso R).inv ≫ (Spec.map f).appTop := SpecΓIdentity.inv.naturality f

-- This is not marked simp to respect the abstraction
lemma ΓSpecIso_inv : (ΓSpecIso R).inv = StructureSheaf.toOpen R ⊤ := rfl

lemma toOpen_eq (U) :
    (by exact StructureSheaf.toOpen R U) =
    (ΓSpecIso R).inv ≫ (Spec R).presheaf.map (homOfLE le_top).op := rfl

instance {K} [Field K] : Unique Spec(K) :=
  inferInstanceAs <| Unique (PrimeSpectrum K)

@[simp]
lemma default_asIdeal {K} [Field K] : (default : Spec(K)).asIdeal = ⊥ := rfl

section BasicOpen

variable (X : Scheme) {V U : X.Opens} (f g : Γ(X, U))

/-- The subset of the underlying space where the given section does not vanish. -/
def basicOpen : X.Opens :=
  X.toLocallyRingedSpace.toRingedSpace.basicOpen f

theorem mem_basicOpen (x : X) (hx : x ∈ U) :
    x ∈ X.basicOpen f ↔ IsUnit (X.presheaf.germ U x hx f) :=
  RingedSpace.mem_basicOpen _ _ _ _

/-- A variant of `mem_basicOpen` for bundled `x : U`. -/
@[simp]
theorem mem_basicOpen' (x : U) : ↑x ∈ X.basicOpen f ↔ IsUnit (X.presheaf.germ U x x.2 f) :=
  RingedSpace.mem_basicOpen _ _ _ _

/-- A variant of `mem_basicOpen` without the `x ∈ U` assumption. -/
theorem mem_basicOpen'' {U : X.Opens} (f : Γ(X, U)) (x : X) :
    x ∈ X.basicOpen f ↔ ∃ (m : x ∈ U), IsUnit (X.presheaf.germ U x m f) :=
  Iff.rfl

@[simp]
theorem mem_basicOpen_top (f : Γ(X, ⊤)) (x : X) :
    x ∈ X.basicOpen f ↔ IsUnit (X.presheaf.germ ⊤ x trivial f) :=
  RingedSpace.mem_top_basicOpen _ f x

@[simp]
theorem basicOpen_res (i : op U ⟶ op V) : X.basicOpen (X.presheaf.map i f) = V ⊓ X.basicOpen f :=
  RingedSpace.basicOpen_res _ i f

-- This should fire before `basicOpen_res`.
@[simp 1100]
theorem basicOpen_res_eq (i : op U ⟶ op V) [IsIso i] :
    X.basicOpen (X.presheaf.map i f) = X.basicOpen f :=
  RingedSpace.basicOpen_res_eq _ i f

@[sheaf_restrict]
theorem basicOpen_le : X.basicOpen f ≤ U :=
  RingedSpace.basicOpen_le _ _

@[sheaf_restrict]
lemma basicOpen_restrict (i : V ⟶ U) (f : Γ(X, U)) :
    X.basicOpen (TopCat.Presheaf.restrict f i) ≤ X.basicOpen f :=
  (Scheme.basicOpen_res _ _ _).trans_le inf_le_right

@[simp]
theorem preimage_basicOpen {X Y : Scheme.{u}} (f : X ⟶ Y) {U : Y.Opens} (r : Γ(Y, U)) :
    f ⁻¹ᵁ (Y.basicOpen r) = X.basicOpen (f.app U r) :=
  LocallyRingedSpace.preimage_basicOpen f.toLRSHom r

theorem preimage_basicOpen_top {X Y : Scheme.{u}} (f : X ⟶ Y) (r : Γ(Y, ⊤)) :
    f ⁻¹ᵁ (Y.basicOpen r) = X.basicOpen (f.appTop r) :=
  preimage_basicOpen ..

lemma basicOpen_appLE {X Y : Scheme.{u}} (f : X ⟶ Y) (U : X.Opens) (V : Y.Opens) (e : U ≤ f ⁻¹ᵁ V)
    (s : Γ(Y, V)) : X.basicOpen (f.appLE V U e s) = U ⊓ f ⁻¹ᵁ (Y.basicOpen s) := by
  simp only [preimage_basicOpen, Hom.appLE, CommRingCat.comp_apply]
  rw [basicOpen_res]

@[simp]
theorem basicOpen_zero (U : X.Opens) : X.basicOpen (0 : Γ(X, U)) = ⊥ :=
  LocallyRingedSpace.basicOpen_zero _ U

@[simp]
theorem basicOpen_mul : X.basicOpen (f * g) = X.basicOpen f ⊓ X.basicOpen g :=
  RingedSpace.basicOpen_mul _ _ _

lemma basicOpen_pow {n : ℕ} (h : 0 < n) : X.basicOpen (f ^ n) = X.basicOpen f :=
  RingedSpace.basicOpen_pow _ _ _ h

lemma basicOpen_add_le :
    X.basicOpen (f + g) ≤ X.basicOpen f ⊔ X.basicOpen g := by
  intro x hx
  have hxU : x ∈ U := X.basicOpen_le _ hx
  simp only [SetLike.mem_coe, Scheme.mem_basicOpen _ _ _ hxU, map_add, Opens.coe_sup,
    Set.mem_union] at hx ⊢
  exact IsLocalRing.isUnit_or_isUnit_of_isUnit_add hx

theorem basicOpen_of_isUnit {f : Γ(X, U)} (hf : IsUnit f) : X.basicOpen f = U :=
  RingedSpace.basicOpen_of_isUnit _ hf

@[simp]
theorem basicOpen_one : X.basicOpen (1 : Γ(X, U)) = U :=
  X.basicOpen_of_isUnit isUnit_one

instance algebra_section_section_basicOpen {X : Scheme} {U : X.Opens} (f : Γ(X, U)) :
    Algebra Γ(X, U) Γ(X, X.basicOpen f) :=
  (X.presheaf.map (homOfLE <| X.basicOpen_le f : _ ⟶ U).op).hom.toAlgebra

end BasicOpen

section ZeroLocus

variable (X : Scheme.{u})

/--
The zero locus of a set of sections `s` over an open set `U` is the closed set consisting of
the complement of `U` and of all points of `U`, where all elements of `f` vanish.
-/
def zeroLocus {U : X.Opens} (s : Set Γ(X, U)) : Set X := X.toRingedSpace.zeroLocus s

lemma zeroLocus_def {U : X.Opens} (s : Set Γ(X, U)) :
    X.zeroLocus s = ⋂ f ∈ s, (X.basicOpen f).carrierᶜ :=
  rfl

lemma zeroLocus_isClosed {U : X.Opens} (s : Set Γ(X, U)) :
    IsClosed (X.zeroLocus s) :=
  X.toRingedSpace.zeroLocus_isClosed s

lemma zeroLocus_singleton {U : X.Opens} (f : Γ(X, U)) :
    X.zeroLocus {f} = (↑(X.basicOpen f))ᶜ :=
  X.toRingedSpace.zeroLocus_singleton f

@[simp]
lemma zeroLocus_empty_eq_univ {U : X.Opens} :
    X.zeroLocus (∅ : Set Γ(X, U)) = Set.univ :=
  X.toRingedSpace.zeroLocus_empty_eq_univ

@[simp]
lemma mem_zeroLocus_iff {U : X.Opens} (s : Set Γ(X, U)) (x : X) :
    x ∈ X.zeroLocus s ↔ ∀ f ∈ s, x ∉ X.basicOpen f :=
  X.toRingedSpace.mem_zeroLocus_iff s x

lemma codisjoint_zeroLocus {U : X.Opens}
    (s : Set Γ(X, U)) : Codisjoint (X.zeroLocus s) U := by
  have (x : X) : ∀ f ∈ s, x ∈ X.basicOpen f → x ∈ U := fun _ _ h ↦ X.basicOpen_le _ h
  simpa [codisjoint_iff_le_sup, Set.ext_iff, or_iff_not_imp_left]

lemma zeroLocus_span {U : X.Opens} (s : Set Γ(X, U)) :
    X.zeroLocus (U := U) (Ideal.span s) = X.zeroLocus s := by
  ext x
  simp only [Scheme.mem_zeroLocus_iff, SetLike.mem_coe]
  refine ⟨fun H f hfs ↦ H f (Ideal.subset_span hfs), fun H f ↦ Submodule.span_induction H ?_ ?_ ?_⟩
  · simp only [Scheme.basicOpen_zero]; exact not_false
  · exact fun a b _ _ ha hb H ↦ (X.basicOpen_add_le a b H).elim ha hb
  · simp +contextual

lemma zeroLocus_map {U V : X.Opens} (i : U ≤ V) (s : Set Γ(X, V)) :
    X.zeroLocus ((X.presheaf.map (homOfLE i).op).hom '' s) = X.zeroLocus s ∪ Uᶜ := by
  ext x
  suffices (∀ f ∈ s, x ∈ U → x ∉ X.basicOpen f) ↔ x ∈ U → (∀ f ∈ s, x ∉ X.basicOpen f) by
    simpa [or_iff_not_imp_right]
  grind

lemma zeroLocus_map_of_eq {U V : X.Opens} (i : U = V) (s : Set Γ(X, V)) :
    X.zeroLocus ((X.presheaf.map (eqToHom i).op).hom '' s) = X.zeroLocus s := by
  ext; simp

lemma zeroLocus_mono {U : X.Opens} {s t : Set Γ(X, U)} (h : s ⊆ t) :
    X.zeroLocus t ⊆ X.zeroLocus s := by
  simp only [Set.subset_def, Scheme.mem_zeroLocus_iff]
  exact fun x H f hf hxf ↦ H f (h hf) hxf

lemma preimage_zeroLocus {X Y : Scheme.{u}} (f : X ⟶ Y) {U : Y.Opens} (s : Set Γ(Y, U)) :
    f.base ⁻¹' Y.zeroLocus s = X.zeroLocus ((f.app U).hom '' s) := by
  ext
  simp [← Scheme.preimage_basicOpen]
  rfl

@[simp]
lemma zeroLocus_univ {U : X.Opens} :
    X.zeroLocus (U := U) Set.univ = (↑U)ᶜ := by
  ext x
  simp only [Scheme.mem_zeroLocus_iff, Set.mem_univ, forall_const, Set.mem_compl_iff,
    SetLike.mem_coe, ← not_exists, not_iff_not]
  exact ⟨fun ⟨f, hf⟩ ↦ X.basicOpen_le f hf, fun _ ↦ ⟨1, by rwa [X.basicOpen_of_isUnit isUnit_one]⟩⟩

lemma zeroLocus_iUnion {U : X.Opens} {ι : Type*} (f : ι → Set Γ(X, U)) :
    X.zeroLocus (⋃ i, f i) = ⋂ i, X.zeroLocus (f i) := by
  simpa [zeroLocus, AlgebraicGeometry.RingedSpace.zeroLocus] using Set.iInter_comm _

lemma zeroLocus_radical {U : X.Opens} (I : Ideal Γ(X, U)) :
    X.zeroLocus (U := U) I.radical = X.zeroLocus (U := U) I := by
  refine (X.zeroLocus_mono I.le_radical).antisymm ?_
  simp only [Set.subset_def, mem_zeroLocus_iff, SetLike.mem_coe]
  rintro x H f ⟨n, hn⟩ hx
  rcases n.eq_zero_or_pos with rfl | hn'
  · exact H f (by simpa using I.mul_mem_left f hn) hx
  · exact H _ hn (X.basicOpen_pow f hn' ▸ hx)

end ZeroLocus

end Scheme

theorem basicOpen_eq_of_affine {R : CommRingCat} (f : R) :
    (Spec R).basicOpen ((Scheme.ΓSpecIso R).inv f) = PrimeSpectrum.basicOpen f := by
  ext x
  simp only [SetLike.mem_coe, Scheme.mem_basicOpen_top]
  suffices IsUnit (StructureSheaf.toStalk R x f) ↔ f ∉ PrimeSpectrum.asIdeal x by exact this
  rw [← isUnit_map_iff (StructureSheaf.stalkToFiberRingHom R x).hom,
    StructureSheaf.stalkToFiberRingHom_toStalk]
  exact
    (IsLocalization.AtPrime.isUnit_to_map_iff (Localization.AtPrime (PrimeSpectrum.asIdeal x))
        (PrimeSpectrum.asIdeal x) f :
      _)

@[simp]
theorem basicOpen_eq_of_affine' {R : CommRingCat} (f : Γ(Spec R, ⊤)) :
    (Spec R).basicOpen f = PrimeSpectrum.basicOpen ((Scheme.ΓSpecIso R).hom f) := by
  convert basicOpen_eq_of_affine ((Scheme.ΓSpecIso R).hom f)
  exact (Iso.hom_inv_id_apply (Scheme.ΓSpecIso R) f).symm

theorem Scheme.Spec_map_presheaf_map_eqToHom {X : Scheme} {U V : X.Opens} (h : U = V) (W) :
    (Spec.map (X.presheaf.map (eqToHom h).op)).app W = eqToHom (by cases h; simp) := by
  have : Scheme.Spec.map (X.presheaf.map (𝟙 (op U))).op = 𝟙 _ := by
    rw [X.presheaf.map_id, op_id, Scheme.Spec.map_id]
  cases h
  refine (Scheme.congr_app this _).trans ?_
  simp [eqToHom_map]

lemma germ_eq_zero_of_pow_mul_eq_zero {X : Scheme.{u}} {U : Opens X} (x : U) {f s : Γ(X, U)}
    (hx : x.val ∈ X.basicOpen s) {n : ℕ} (hf : s ^ n * f = 0) : X.presheaf.germ U x x.2 f = 0 := by
  rw [Scheme.mem_basicOpen] at hx
  have hu : IsUnit (X.presheaf.germ _ x x.2 (s ^ n)) := by
    rw [map_pow]
    exact IsUnit.pow n hx
  rw [← hu.mul_right_eq_zero, ← map_mul, hf, map_zero]

@[reassoc (attr := simp)]
lemma Scheme.iso_hom_base_inv_base {X Y : Scheme.{u}} (e : X ≅ Y) :
    e.hom.base ≫ e.inv.base = 𝟙 _ :=
  LocallyRingedSpace.iso_hom_base_inv_base (Scheme.forgetToLocallyRingedSpace.mapIso e)

@[simp]
lemma Scheme.iso_hom_base_inv_base_apply {X Y : Scheme.{u}} (e : X ≅ Y) (x : X) :
    (e.inv.base (e.hom.base x)) = x := by
  change (e.hom.base ≫ e.inv.base) x = 𝟙 X.toPresheafedSpace x
  simp

@[reassoc (attr := simp)]
lemma Scheme.iso_inv_base_hom_base {X Y : Scheme.{u}} (e : X ≅ Y) :
    e.inv.base ≫ e.hom.base = 𝟙 _ :=
  LocallyRingedSpace.iso_inv_base_hom_base (Scheme.forgetToLocallyRingedSpace.mapIso e)

@[simp]
lemma Scheme.iso_inv_base_hom_base_apply {X Y : Scheme.{u}} (e : X ≅ Y) (y : Y) :
    (e.hom.base (e.inv.base y)) = y := by
  change (e.inv.base ≫ e.hom.base) y = 𝟙 Y.toPresheafedSpace y
  simp

theorem Spec_zeroLocus_eq_zeroLocus {R : CommRingCat} (s : Set R) :
    (Spec R).zeroLocus ((Scheme.ΓSpecIso R).inv '' s) = PrimeSpectrum.zeroLocus s := by
  ext x
  suffices (∀ a ∈ s, x ∉ PrimeSpectrum.basicOpen a) ↔ x ∈ PrimeSpectrum.zeroLocus s by simpa
  simp [Spec_carrier, PrimeSpectrum.mem_zeroLocus, Set.subset_def,
    PrimeSpectrum.mem_basicOpen _ x]

@[simp]
theorem Spec_zeroLocus {R : CommRingCat} (s : Set Γ(Spec R, ⊤)) :
    (Spec R).zeroLocus s = PrimeSpectrum.zeroLocus ((Scheme.ΓSpecIso R).inv ⁻¹' s) := by
  convert Spec_zeroLocus_eq_zeroLocus ((Scheme.ΓSpecIso R).inv ⁻¹' s)
  rw [Set.image_preimage_eq]
  exact (ConcreteCategory.bijective_of_isIso (C := CommRingCat) _).2
section Stalks

namespace Scheme

variable {X Y : Scheme.{u}} (f : X ⟶ Y)

instance (x) : IsLocalHom (f.stalkMap x).hom :=
  f.prop x

@[simp]
lemma stalkMap_id (X : Scheme.{u}) (x : X) :
    (𝟙 X : X ⟶ X).stalkMap x = 𝟙 (X.presheaf.stalk x) :=
  PresheafedSpace.stalkMap.id _ x

lemma stalkMap_comp {X Y Z : Scheme.{u}} (f : X ⟶ Y) (g : Y ⟶ Z) (x : X) :
    (f ≫ g : X ⟶ Z).stalkMap x = g.stalkMap (f.base x) ≫ f.stalkMap x :=
  PresheafedSpace.stalkMap.comp f.toPshHom g.toPshHom x

@[reassoc]
lemma stalkSpecializes_stalkMap (x x' : X)
    (h : x ⤳ x') : Y.presheaf.stalkSpecializes (f.base.hom.map_specializes h) ≫ f.stalkMap x =
      f.stalkMap x' ≫ X.presheaf.stalkSpecializes h :=
  PresheafedSpace.stalkMap.stalkSpecializes_stalkMap f.toPshHom h

lemma stalkSpecializes_stalkMap_apply (x x' : X) (h : x ⤳ x') (y) :
    f.stalkMap x (Y.presheaf.stalkSpecializes (f.base.hom.map_specializes h) y) =
      (X.presheaf.stalkSpecializes h (f.stalkMap x' y)) :=
  DFunLike.congr_fun (CommRingCat.hom_ext_iff.mp (stalkSpecializes_stalkMap f x x' h)) y

@[reassoc]
lemma stalkMap_congr (f g : X ⟶ Y) (hfg : f = g) (x x' : X)
    (hxx' : x = x') : f.stalkMap x ≫ (X.presheaf.stalkCongr (.of_eq hxx')).hom =
      (Y.presheaf.stalkCongr (.of_eq <| hfg ▸ hxx' ▸ rfl)).hom ≫ g.stalkMap x' :=
  LocallyRingedSpace.stalkMap_congr f.toLRSHom g.toLRSHom congr(($hfg).toLRSHom) x x' hxx'

@[reassoc]
lemma stalkMap_congr_hom (f g : X ⟶ Y) (hfg : f = g) (x : X) :
    f.stalkMap x = (Y.presheaf.stalkCongr (.of_eq <| hfg ▸ rfl)).hom ≫ g.stalkMap x :=
  LocallyRingedSpace.stalkMap_congr_hom f.toLRSHom g.toLRSHom congr(($hfg).toLRSHom) x

@[reassoc]
lemma stalkMap_congr_point (x x' : X) (hxx' : x = x') :
    f.stalkMap x ≫ (X.presheaf.stalkCongr (.of_eq hxx')).hom =
      (Y.presheaf.stalkCongr (.of_eq <| hxx' ▸ rfl)).hom ≫ f.stalkMap x' :=
  LocallyRingedSpace.stalkMap_congr_point f.toLRSHom x x' hxx'

@[reassoc (attr := simp)]
lemma stalkMap_hom_inv (e : X ≅ Y) (y : Y) :
    e.hom.stalkMap (e.inv.base y) ≫ e.inv.stalkMap y =
      (Y.presheaf.stalkCongr (.of_eq (by simp))).hom :=
  LocallyRingedSpace.stalkMap_hom_inv (forgetToLocallyRingedSpace.mapIso e) y

@[simp]
lemma stalkMap_hom_inv_apply (e : X ≅ Y) (y : Y) (z) :
    e.inv.stalkMap y (e.hom.stalkMap (e.inv.base y) z) =
      (Y.presheaf.stalkCongr (.of_eq (by simp))).hom z :=
  DFunLike.congr_fun (CommRingCat.hom_ext_iff.mp (stalkMap_hom_inv e y)) z

@[reassoc (attr := simp)]
lemma stalkMap_inv_hom (e : X ≅ Y) (x : X) :
    e.inv.stalkMap (e.hom.base x) ≫ e.hom.stalkMap x =
      (X.presheaf.stalkCongr (.of_eq (by simp))).hom :=
  LocallyRingedSpace.stalkMap_inv_hom (forgetToLocallyRingedSpace.mapIso e) x

@[simp]
lemma stalkMap_inv_hom_apply (e : X ≅ Y) (x : X) (y) :
    e.hom.stalkMap x (e.inv.stalkMap (e.hom.base x) y) =
      (X.presheaf.stalkCongr (.of_eq (by simp))).hom y :=
  DFunLike.congr_fun (CommRingCat.hom_ext_iff.mp (stalkMap_inv_hom e x)) y

@[reassoc (attr := simp)]
lemma stalkMap_germ (U : Y.Opens) (x : X) (hx : f.base x ∈ U) :
    Y.presheaf.germ U (f.base x) hx ≫ f.stalkMap x =
      f.app U ≫ X.presheaf.germ (f ⁻¹ᵁ U) x hx :=
  PresheafedSpace.stalkMap_germ f.toPshHom U x hx

@[simp]
lemma stalkMap_germ_apply (U : Y.Opens) (x : X) (hx : f.base x ∈ U) (y) :
    f.stalkMap x (Y.presheaf.germ _ (f.base x) hx y) =
      X.presheaf.germ (f ⁻¹ᵁ U) x hx (f.app U y) :=
  PresheafedSpace.stalkMap_germ_apply f.toPshHom U x hx y

/-- If `x = y`, the stalk maps are isomorphic. -/
noncomputable def arrowStalkMapIsoOfEq {x y : X}
    (h : x = y) : Arrow.mk (f.stalkMap x) ≅ Arrow.mk (f.stalkMap y) :=
  Arrow.isoMk (Y.presheaf.stalkCongr <| (Inseparable.of_eq h).map f.continuous)
      (X.presheaf.stalkCongr <| Inseparable.of_eq h) <| by
    simp only [Arrow.mk_left, Arrow.mk_right, Functor.id_obj, TopCat.Presheaf.stalkCongr_hom,
      Arrow.mk_hom]
    rw [Scheme.stalkSpecializes_stalkMap]

end Scheme

end Stalks

section IsLocalRing

open IsLocalRing

@[simp]
lemma Spec_closedPoint {R S : CommRingCat} [IsLocalRing R] [IsLocalRing S]
    {f : R ⟶ S} [IsLocalHom f.hom] : (Spec.map f).base (closedPoint S) = closedPoint R :=
  IsLocalRing.comap_closedPoint f.hom

end IsLocalRing

end AlgebraicGeometry<|MERGE_RESOLUTION|>--- conflicted
+++ resolved
@@ -125,8 +125,12 @@
 protected abbrev sheaf (X : Scheme) :=
   X.toSheafedSpace.sheaf
 
-<<<<<<< HEAD
-instance {X : Scheme} : Preorder X := specializationPreorder X
+/--
+We give schemes the specialization preorder by default.
+-/
+instance {X : Scheme.{u}} : Preorder X := specializationPreorder X
+
+lemma le_iff_specializes {X : Scheme.{u}} {a b : X} : a ≤ b ↔ b ⤳ a := by rfl
 
 open Order in
 lemma height_closed_point {X : Scheme} {x : X} (hx : IsClosed {x}) : height x = 0 := by
@@ -136,14 +140,6 @@
   · have := IsClosed.not_specializes hx rfl h
     contradiction
   · aesop
-=======
-/--
-We give schemes the specialization preorder by default.
--/
-instance {X : Scheme.{u}} : Preorder X := specializationPreorder X
-
-lemma le_iff_specializes {X : Scheme.{u}} {a b : X} : a ≤ b ↔ b ⤳ a := by rfl
->>>>>>> 29bdc6fc
 
 namespace Hom
 
