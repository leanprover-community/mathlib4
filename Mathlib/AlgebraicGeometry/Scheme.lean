/-
Copyright (c) 2020 Kim Morrison. All rights reserved.
Released under Apache 2.0 license as described in the file LICENSE.
Authors: Kim Morrison
-/
import Mathlib.AlgebraicGeometry.Spec
import Mathlib.Algebra.Category.Ring.Constructions
import Mathlib.CategoryTheory.Elementwise

/-!
# The category of schemes

A scheme is a locally ringed space such that every point is contained in some open set
where there is an isomorphism of presheaves between the restriction to that open set,
and the structure sheaf of `Spec R`, for some commutative ring `R`.

A morphism of schemes is just a morphism of the underlying locally ringed spaces.

-/

-- Explicit universe annotations were used in this file to improve performance #12737


universe u

noncomputable section

open TopologicalSpace

open CategoryTheory

open TopCat

open Opposite

namespace AlgebraicGeometry

/-- We define `Scheme` as an `X : LocallyRingedSpace`,
along with a proof that every point has an open neighbourhood `U`
so that the restriction of `X` to `U` is isomorphic,
as a locally ringed space, to `Spec.toLocallyRingedSpace.obj (op R)`
for some `R : CommRingCat`.
-/
structure Scheme extends LocallyRingedSpace where
  local_affine :
    ∀ x : toLocallyRingedSpace,
      ∃ (U : OpenNhds x) (R : CommRingCat),
        Nonempty
          (toLocallyRingedSpace.restrict U.openEmbedding ≅ Spec.toLocallyRingedSpace.obj (op R))

namespace Scheme

instance : CoeSort Scheme Type* where
  coe X := X.carrier

/-- The type of open sets of a scheme. -/
abbrev Opens (X : Scheme) : Type* := TopologicalSpace.Opens X

/-- A morphism between schemes is a morphism between the underlying locally ringed spaces. -/
structure Hom (X Y : Scheme) extends X.toLocallyRingedSpace.Hom Y.toLocallyRingedSpace where

/-- Cast a morphism of schemes into morphisms of local ringed spaces. -/
abbrev Hom.toLRSHom {X Y : Scheme.{u}} (f : X.Hom Y) :
    X.toLocallyRingedSpace ⟶ Y.toLocallyRingedSpace :=
  f.toHom_1

/-- See Note [custom simps projection] -/
def Hom.Simps.toLRSHom {X Y : Scheme.{u}} (f : X.Hom Y) :
    X.toLocallyRingedSpace ⟶ Y.toLocallyRingedSpace :=
  f.toLRSHom

initialize_simps_projections Hom (toHom_1 → toLRSHom)

/-- Schemes are a full subcategory of locally ringed spaces.
-/
instance : Category Scheme where
  id X := Hom.mk (𝟙 X.toLocallyRingedSpace)
  comp f g := Hom.mk (f.toLRSHom ≫ g.toLRSHom)

/-- `f ⁻¹ᵁ U` is notation for `(Opens.map f.base).obj U`,
  the preimage of an open set `U` under `f`. -/
scoped[AlgebraicGeometry] notation3:90 f:91 " ⁻¹ᵁ " U:90 =>
  @Prefunctor.obj (Scheme.Opens _) _ (Scheme.Opens _) _
    (Opens.map (f : Scheme.Hom _ _).base).toPrefunctor U

/-- `Γ(X, U)` is notation for `X.presheaf.obj (op U)`. -/
scoped[AlgebraicGeometry] notation3 "Γ(" X ", " U ")" =>
  (PresheafedSpace.presheaf (SheafedSpace.toPresheafedSpace
    (LocallyRingedSpace.toSheafedSpace (Scheme.toLocallyRingedSpace X)))).obj
    (op (α := Scheme.Opens _) U)

instance {X : Scheme.{u}} : Subsingleton Γ(X, ⊥) :=
  CommRingCat.subsingleton_of_isTerminal X.sheaf.isTerminalOfEmpty

@[continuity, fun_prop]
lemma Hom.continuous {X Y : Scheme} (f : X ⟶ Y) : Continuous f.base := f.base.2

/-- The structure sheaf of a scheme. -/
protected abbrev sheaf (X : Scheme) :=
  X.toSheafedSpace.sheaf

namespace Hom

variable {X Y : Scheme.{u}} (f : Hom X Y) {U U' : Y.Opens} {V V' : X.Opens}

/-- Given a morphism of schemes `f : X ⟶ Y`, and open `U ⊆ Y`,
this is the induced map `Γ(Y, U) ⟶ Γ(X, f ⁻¹ᵁ U)`. -/
abbrev app (U : Y.Opens) : Γ(Y, U) ⟶ Γ(X, f ⁻¹ᵁ U) :=
  f.c.app (op U)

@[reassoc]
lemma naturality (i : op U' ⟶ op U) :
    Y.presheaf.map i ≫ f.app U = f.app U' ≫ X.presheaf.map ((Opens.map f.base).map i.unop).op :=
  f.c.naturality i

/-- Given a morphism of schemes `f : X ⟶ Y`, and open sets `U ⊆ Y`, `V ⊆ f ⁻¹' U`,
this is the induced map `Γ(Y, U) ⟶ Γ(X, V)`. -/
def appLE (U : Y.Opens) (V : X.Opens) (e : V ≤ f ⁻¹ᵁ U) : Γ(Y, U) ⟶ Γ(X, V) :=
  f.app U ≫ X.presheaf.map (homOfLE e).op

@[reassoc (attr := simp)]
lemma appLE_map (e : V ≤ f ⁻¹ᵁ U) (i : op V ⟶ op V') :
    f.appLE U V e ≫ X.presheaf.map i = f.appLE U V' (i.unop.le.trans e) := by
  rw [Hom.appLE, Category.assoc, ← Functor.map_comp]
  rfl

@[reassoc]
lemma appLE_map' (e : V ≤ f ⁻¹ᵁ U) (i : V = V') :
    f.appLE U V' (i ▸ e) ≫ X.presheaf.map (eqToHom i).op = f.appLE U V e :=
  appLE_map _ _ _

@[reassoc (attr := simp)]
lemma map_appLE (e : V ≤ f ⁻¹ᵁ U) (i : op U' ⟶ op U) :
    Y.presheaf.map i ≫ f.appLE U V e =
      f.appLE U' V (e.trans ((Opens.map f.base).map i.unop).le) := by
  rw [Hom.appLE, f.naturality_assoc, ← Functor.map_comp]
  rfl

@[reassoc]
lemma map_appLE' (e : V ≤ f ⁻¹ᵁ U) (i : U' = U) :
    Y.presheaf.map (eqToHom i).op ≫ f.appLE U' V (i ▸ e) = f.appLE U V e :=
  map_appLE _ _ _

lemma app_eq_appLE {U : Y.Opens} :
    f.app U = f.appLE U _ le_rfl := by
  simp [Hom.appLE]

lemma appLE_eq_app {U : Y.Opens} :
    f.appLE U (f ⁻¹ᵁ U) le_rfl = f.app U :=
  (app_eq_appLE f).symm

lemma appLE_congr (e : V ≤ f ⁻¹ᵁ U) (e₁ : U = U') (e₂ : V = V')
    (P : ∀ {R S : Type u} [CommRing R] [CommRing S] (_ : R →+* S), Prop) :
    P (f.appLE U V e) ↔ P (f.appLE U' V' (e₁ ▸ e₂ ▸ e)) := by
  subst e₁; subst e₂; rfl

/-- A morphism of schemes `f : X ⟶ Y` induces a local ring homomorphism from
`Y.presheaf.stalk (f x)` to `X.presheaf.stalk x` for any `x : X`. -/
def stalkMap (x : X) : Y.presheaf.stalk (f.base x) ⟶ X.presheaf.stalk x :=
  f.toLRSHom.stalkMap x

@[ext (iff := false)]
protected lemma ext {f g : X ⟶ Y} (h_base : f.base = g.base)
    (h_app : ∀ U, f.app U ≫ X.presheaf.map
      (eqToHom congr((Opens.map $h_base.symm).obj U)).op = g.app U) : f = g := by
  cases f; cases g; congr 1
  exact LocallyRingedSpace.Hom.ext' <| SheafedSpace.ext _ _ h_base
    (TopCat.Presheaf.ext fun U ↦ by simpa using h_app U)

<<<<<<< HEAD
lemma preimage_le {U V : Opens Y} (e : U ≤ V) : f ⁻¹ᵁ U ≤ f ⁻¹ᵁ V :=
  leOfHom ((Opens.map f.val.base).map <| homOfLE e)
=======
/-- An alternative ext lemma for scheme morphisms. -/
protected lemma ext' {f g : X ⟶ Y} (h : f.toLRSHom = g.toLRSHom) : f = g := by
  cases f; cases g; congr 1
>>>>>>> ebec1b61

lemma preimage_iSup {ι} (U : ι → Opens Y) : f ⁻¹ᵁ iSup U = ⨆ i, f ⁻¹ᵁ U i :=
  Opens.ext (by simp)

lemma preimage_iSup_eq_top {ι} {U : ι → Opens Y} (hU : iSup U = ⊤) :
    ⨆ i, f ⁻¹ᵁ U i = ⊤ := f.preimage_iSup U ▸ hU ▸ rfl

lemma preimage_le_preimage_of_le {U U' : Y.Opens} (hUU' : U ≤ U') :
    f ⁻¹ᵁ U ≤ f ⁻¹ᵁ U' :=
  fun _ ha ↦ hUU' ha

end Hom

@[simp]
lemma preimage_comp {X Y Z : Scheme.{u}} (f : X ⟶ Y) (g : Y ⟶ Z) (U) :
    (f ≫ g) ⁻¹ᵁ U = f ⁻¹ᵁ g ⁻¹ᵁ U := rfl

/-- The forgetful functor from `Scheme` to `LocallyRingedSpace`. -/
@[simps!]
def forgetToLocallyRingedSpace : Scheme ⥤ LocallyRingedSpace where
  obj := toLocallyRingedSpace
  map := Hom.toLRSHom

/-- The forget functor `Scheme ⥤ LocallyRingedSpace` is fully faithful. -/
@[simps preimage_toLRSHom]
def fullyFaithfulForgetToLocallyRingedSpace :
    forgetToLocallyRingedSpace.FullyFaithful where
  preimage := Hom.mk

instance : forgetToLocallyRingedSpace.Full :=
  fullyFaithfulForgetToLocallyRingedSpace.full

instance : forgetToLocallyRingedSpace.Faithful :=
  fullyFaithfulForgetToLocallyRingedSpace.faithful

/-- The forgetful functor from `Scheme` to `TopCat`. -/
@[simps!]
def forgetToTop : Scheme ⥤ TopCat :=
  Scheme.forgetToLocallyRingedSpace ⋙ LocallyRingedSpace.forgetToTop

/-- An isomorphism of schemes induces a homeomorphism of the underlying topological spaces. -/
noncomputable def homeoOfIso {X Y : Scheme.{u}} (e : X ≅ Y) : X ≃ₜ Y :=
  TopCat.homeoOfIso (forgetToTop.mapIso e)

alias _root_.CategoryTheory.Iso.schemeIsoToHomeo := homeoOfIso

/-- An isomorphism of schemes induces a homeomorphism of the underlying topological spaces. -/
noncomputable def Hom.homeomorph {X Y : Scheme.{u}} (f : X.Hom Y) [IsIso (C := Scheme) f] :
    X ≃ₜ Y :=
  (asIso f).schemeIsoToHomeo

-- Porting note: Lean seems not able to find this coercion any more
instance hasCoeToTopCat : CoeOut Scheme TopCat where
  coe X := X.carrier

-- Porting note: added this unification hint just in case
/-- forgetful functor to `TopCat` is the same as coercion -/
unif_hint forgetToTop_obj_eq_coe (X : Scheme) where ⊢
  forgetToTop.obj X ≟ (X : TopCat)

@[simp]
theorem id.base (X : Scheme) : (𝟙 X : _).base = 𝟙 _ :=
  rfl

@[simp]
theorem id_app {X : Scheme} (U : X.Opens) :
    (𝟙 X : _).app U = 𝟙 _ := rfl

@[reassoc]
theorem comp_toLRSHom {X Y Z : Scheme} (f : X ⟶ Y) (g : Y ⟶ Z) :
    (f ≫ g).toLRSHom = f.toLRSHom ≫ g.toLRSHom :=
  rfl

@[simp, reassoc] -- reassoc lemma does not need `simp`
theorem comp_coeBase {X Y Z : Scheme} (f : X ⟶ Y) (g : Y ⟶ Z) :
    (f ≫ g).base = f.base ≫ g.base :=
  rfl

-- Porting note: removed elementwise attribute, as generated lemmas were trivial.
@[reassoc]
theorem comp_base {X Y Z : Scheme} (f : X ⟶ Y) (g : Y ⟶ Z) :
    (f ≫ g).base = f.base ≫ g.base :=
  rfl

theorem comp_base_apply {X Y Z : Scheme} (f : X ⟶ Y) (g : Y ⟶ Z) (x : X) :
    (f ≫ g).base x = g.base (f.base x) := by
  simp

@[simp, reassoc] -- reassoc lemma does not need `simp`
theorem comp_app {X Y Z : Scheme} (f : X ⟶ Y) (g : Y ⟶ Z) (U) :
    (f ≫ g).app U = g.app U ≫ f.app _ :=
  rfl

@[deprecated (since := "2024-06-23")] alias comp_val_c_app := comp_app
@[deprecated (since := "2024-06-23")] alias comp_val_c_app_assoc := comp_app_assoc

theorem appLE_comp_appLE {X Y Z : Scheme} (f : X ⟶ Y) (g : Y ⟶ Z) (U V W e₁ e₂) :
    g.appLE U V e₁ ≫ f.appLE V W e₂ =
      (f ≫ g).appLE U W (e₂.trans ((Opens.map f.base).map (homOfLE e₁)).le) := by
  dsimp [Hom.appLE]
  rw [Category.assoc, f.naturality_assoc, ← Functor.map_comp]
  rfl

@[simp, reassoc] -- reassoc lemma does not need `simp`
theorem comp_appLE {X Y Z : Scheme} (f : X ⟶ Y) (g : Y ⟶ Z) (U V e) :
    (f ≫ g).appLE U V e = g.app U ≫ f.appLE _ V e := by
  rw [g.app_eq_appLE, appLE_comp_appLE]

theorem congr_app {X Y : Scheme} {f g : X ⟶ Y} (e : f = g) (U) :
    f.app U = g.app U ≫ X.presheaf.map (eqToHom (by subst e; rfl)).op := by
  subst e; dsimp; simp

theorem app_eq {X Y : Scheme} (f : X ⟶ Y) {U V : Y.Opens} (e : U = V) :
    f.app U =
      Y.presheaf.map (eqToHom e.symm).op ≫
        f.app V ≫
          X.presheaf.map (eqToHom (congr_arg (Opens.map f.base).obj e)).op := by
  rw [← IsIso.inv_comp_eq, ← Functor.map_inv, f.naturality]
  cases e
  rfl

theorem eqToHom_c_app {X Y : Scheme} (e : X = Y) (U) :
    (eqToHom e).app U = eqToHom (by subst e; rfl) := by subst e; rfl

-- Porting note: in `AffineScheme.lean` file, `eqToHom_op` can't be used in `(e)rw` or `simp(_rw)`
-- when terms get very complicated. See `AlgebraicGeometry.IsAffineOpen.isLocalization_stalk_aux`.
lemma presheaf_map_eqToHom_op (X : Scheme) (U V : X.Opens) (i : U = V) :
    X.presheaf.map (eqToHom i).op = eqToHom (i ▸ rfl) := by
  rw [eqToHom_op, eqToHom_map]

instance is_locallyRingedSpace_iso {X Y : Scheme} (f : X ⟶ Y) [IsIso f] : IsIso f.toLRSHom :=
  forgetToLocallyRingedSpace.map_isIso f

instance base_isIso {X Y : Scheme.{u}} (f : X ⟶ Y) [IsIso f] : IsIso f.base :=
  Scheme.forgetToTop.map_isIso f

-- Porting note: need an extra instance here.
instance {X Y : Scheme} (f : X ⟶ Y) [IsIso f] (U) : IsIso (f.c.app U) :=
  haveI := PresheafedSpace.c_isIso_of_iso f.toPshHom
  NatIso.isIso_app_of_isIso f.c _

instance {X Y : Scheme} (f : X ⟶ Y) [IsIso f] (U) : IsIso (f.app U) :=
  haveI := PresheafedSpace.c_isIso_of_iso f.toPshHom
  NatIso.isIso_app_of_isIso f.c _

@[simp]
theorem inv_app {X Y : Scheme} (f : X ⟶ Y) [IsIso f] (U : X.Opens) :
    (inv f).app U =
      X.presheaf.map (eqToHom (show (f ≫ inv f) ⁻¹ᵁ U = U by rw [IsIso.hom_inv_id]; rfl)).op ≫
        inv (f.app ((inv f) ⁻¹ᵁ U)) := by
  rw [IsIso.eq_comp_inv, ← Scheme.comp_app, Scheme.congr_app (IsIso.hom_inv_id f),
    Scheme.id_app, Category.id_comp]

theorem inv_app_top {X Y : Scheme} (f : X ⟶ Y) [IsIso f] :
    (inv f).app ⊤ = inv (f.app ⊤) := by simp

end Scheme

/-- The spectrum of a commutative ring, as a scheme.
-/
def Spec (R : CommRingCat) : Scheme where
  local_affine _ := ⟨⟨⊤, trivial⟩, R, ⟨(Spec.toLocallyRingedSpace.obj (op R)).restrictTopIso⟩⟩
  toLocallyRingedSpace := Spec.locallyRingedSpaceObj R

theorem Spec_toLocallyRingedSpace (R : CommRingCat) :
    (Spec R).toLocallyRingedSpace = Spec.locallyRingedSpaceObj R :=
  rfl

/-- The induced map of a ring homomorphism on the ring spectra, as a morphism of schemes.
-/
def Spec.map {R S : CommRingCat} (f : R ⟶ S) : Spec S ⟶ Spec R :=
  ⟨Spec.locallyRingedSpaceMap f⟩

@[simp]
theorem Spec.map_id (R : CommRingCat) : Spec.map (𝟙 R) = 𝟙 (Spec R) :=
  Scheme.Hom.ext' <| Spec.locallyRingedSpaceMap_id R

@[reassoc, simp]
theorem Spec.map_comp {R S T : CommRingCat} (f : R ⟶ S) (g : S ⟶ T) :
    Spec.map (f ≫ g) = Spec.map g ≫ Spec.map f :=
  Scheme.Hom.ext' <| Spec.locallyRingedSpaceMap_comp f g

/-- The spectrum, as a contravariant functor from commutative rings to schemes. -/
@[simps]
protected def Scheme.Spec : CommRingCatᵒᵖ ⥤ Scheme where
  obj R := Spec (unop R)
  map f := Spec.map f.unop
  map_id R := by simp
  map_comp f g := by simp

lemma Spec.map_eqToHom {R S : CommRingCat} (e : R = S) :
    Spec.map (eqToHom e) = eqToHom (e ▸ rfl) := by
  subst e; exact Spec.map_id _

instance {R S : CommRingCat} (f : R ⟶ S) [IsIso f] : IsIso (Spec.map f) :=
  inferInstanceAs (IsIso <| Scheme.Spec.map f.op)

@[simp]
lemma Spec.map_inv {R S : CommRingCat} (f : R ⟶ S) [IsIso f] :
    Spec.map (inv f) = inv (Spec.map f) := by
  show Scheme.Spec.map (inv f).op = inv (Scheme.Spec.map f.op)
  rw [op_inv, ← Scheme.Spec.map_inv]

section

variable {R S : CommRingCat.{u}} (f : R ⟶ S)

-- The lemmas below are not tagged simp to respect the abstraction.
lemma Spec_carrier (R : CommRingCat.{u}) : (Spec R).carrier = PrimeSpectrum R := rfl
lemma Spec_sheaf (R : CommRingCat.{u}) : (Spec R).sheaf = Spec.structureSheaf R := rfl
lemma Spec_presheaf (R : CommRingCat.{u}) : (Spec R).presheaf = (Spec.structureSheaf R).1 := rfl
lemma Spec.map_base : (Spec.map f).base = PrimeSpectrum.comap f := rfl

lemma Spec.map_app (U) :
    (Spec.map f).app U = StructureSheaf.comap f U (Spec.map f ⁻¹ᵁ U) le_rfl := rfl

lemma Spec.map_appLE {U V} (e : U ≤ Spec.map f ⁻¹ᵁ V) :
    (Spec.map f).appLE V U e = StructureSheaf.comap f V U e := rfl

end

namespace Scheme

/-- The empty scheme. -/
@[simps]
def empty : Scheme where
  carrier := TopCat.of PEmpty
  presheaf := (CategoryTheory.Functor.const _).obj (CommRingCat.of PUnit)
  IsSheaf := Presheaf.isSheaf_of_isTerminal _ CommRingCat.punitIsTerminal
  localRing x := PEmpty.elim x
  local_affine x := PEmpty.elim x

instance : EmptyCollection Scheme :=
  ⟨empty⟩

instance : Inhabited Scheme :=
  ⟨∅⟩

/-- The global sections, notated Gamma.
-/
def Γ : Schemeᵒᵖ ⥤ CommRingCat :=
  Scheme.forgetToLocallyRingedSpace.op ⋙ LocallyRingedSpace.Γ

theorem Γ_def : Γ = Scheme.forgetToLocallyRingedSpace.op ⋙ LocallyRingedSpace.Γ :=
  rfl

@[simp]
theorem Γ_obj (X : Schemeᵒᵖ) : Γ.obj X = Γ(unop X, ⊤) :=
  rfl

theorem Γ_obj_op (X : Scheme) : Γ.obj (op X) = Γ(X, ⊤) :=
  rfl

@[simp]
theorem Γ_map {X Y : Schemeᵒᵖ} (f : X ⟶ Y) : Γ.map f = f.unop.app ⊤ :=
  rfl

theorem Γ_map_op {X Y : Scheme} (f : X ⟶ Y) : Γ.map f.op = f.app ⊤ :=
  rfl

/--
The counit (`SpecΓIdentity.inv.op`) of the adjunction `Γ ⊣ Spec` as an isomorphism.
This is almost never needed in practical use cases. Use `ΓSpecIso` instead.
-/
def SpecΓIdentity : Scheme.Spec.rightOp ⋙ Scheme.Γ ≅ 𝟭 _ :=
  Iso.symm <| NatIso.ofComponents.{u,u,u+1,u+1}
    (fun R => asIso (StructureSheaf.toOpen R ⊤))
    (fun {X Y} f => by convert Spec_Γ_naturality (R := X) (S := Y) f)

variable (R : CommRingCat.{u})

/-- The global sections of `Spec R` is isomorphic to `R`. -/
def ΓSpecIso : Γ(Spec R, ⊤) ≅ R := SpecΓIdentity.app R

@[simp] lemma SpecΓIdentity_app : SpecΓIdentity.app R = ΓSpecIso R := rfl
@[simp] lemma SpecΓIdentity_hom_app : SpecΓIdentity.hom.app R = (ΓSpecIso R).hom := rfl
@[simp] lemma SpecΓIdentity_inv_app : SpecΓIdentity.inv.app R = (ΓSpecIso R).inv := rfl

@[reassoc (attr := simp)]
lemma ΓSpecIso_naturality {R S : CommRingCat.{u}} (f : R ⟶ S) :
    (Spec.map f).app ⊤ ≫ (ΓSpecIso S).hom = (ΓSpecIso R).hom ≫ f := SpecΓIdentity.hom.naturality f

-- The RHS is not necessarily simpler than the LHS, but this direction coincides with the simp
-- direction of `NatTrans.naturality`.
@[reassoc (attr := simp)]
lemma ΓSpecIso_inv_naturality {R S : CommRingCat.{u}} (f : R ⟶ S) :
    f ≫ (ΓSpecIso S).inv = (ΓSpecIso R).inv ≫ (Spec.map f).app ⊤ := SpecΓIdentity.inv.naturality f

-- This is not marked simp to respect the abstraction
lemma ΓSpecIso_inv : (ΓSpecIso R).inv = StructureSheaf.toOpen R ⊤ := rfl

lemma toOpen_eq (U) :
    (by exact StructureSheaf.toOpen R U) =
    (ΓSpecIso R).inv ≫ (Spec R).presheaf.map (homOfLE le_top).op := rfl

section BasicOpen

variable (X : Scheme) {V U : X.Opens} (f g : Γ(X, U))

/-- The subset of the underlying space where the given section does not vanish. -/
def basicOpen : X.Opens :=
  X.toLocallyRingedSpace.toRingedSpace.basicOpen f

theorem mem_basicOpen (x : X) (hx : x ∈ U) :
    x ∈ X.basicOpen f ↔ IsUnit (X.presheaf.germ U x hx f) :=
  RingedSpace.mem_basicOpen _ _ _ _

/-- A variant of `mem_basicOpen` for bundled `x : U`. -/
@[simp]
theorem mem_basicOpen' (x : U) : ↑x ∈ X.basicOpen f ↔ IsUnit (X.presheaf.germ U x x.2 f) :=
  RingedSpace.mem_basicOpen _ _ _ _

/-- A variant of `mem_basicOpen` without the `x ∈ U` assumption. -/
theorem mem_basicOpen'' {U : X.Opens} (f : Γ(X, U)) (x : X) :
    x ∈ X.basicOpen f ↔ ∃ (m : x ∈ U), IsUnit (X.presheaf.germ U x m f) :=
  Iff.rfl

@[simp]
theorem mem_basicOpen_top (f : Γ(X, ⊤)) (x : X) :
    x ∈ X.basicOpen f ↔ IsUnit (X.presheaf.germ ⊤ x trivial f) :=
  RingedSpace.mem_top_basicOpen _ f x

@[simp]
theorem basicOpen_res (i : op U ⟶ op V) : X.basicOpen (X.presheaf.map i f) = V ⊓ X.basicOpen f :=
  RingedSpace.basicOpen_res _ i f

-- This should fire before `basicOpen_res`.
@[simp 1100]
theorem basicOpen_res_eq (i : op U ⟶ op V) [IsIso i] :
    X.basicOpen (X.presheaf.map i f) = X.basicOpen f :=
  RingedSpace.basicOpen_res_eq _ i f

@[sheaf_restrict]
theorem basicOpen_le : X.basicOpen f ≤ U :=
  RingedSpace.basicOpen_le _ _

@[sheaf_restrict]
lemma basicOpen_restrict (i : V ⟶ U) (f : Γ(X, U)) :
    X.basicOpen (f |_ₕ i) ≤ X.basicOpen f :=
  (Scheme.basicOpen_res _ _ _).trans_le inf_le_right

@[simp]
theorem preimage_basicOpen {X Y : Scheme.{u}} (f : X ⟶ Y) {U : Y.Opens} (r : Γ(Y, U)) :
    f ⁻¹ᵁ (Y.basicOpen r) = X.basicOpen (f.app U r) :=
  LocallyRingedSpace.preimage_basicOpen f.toLRSHom r

lemma basicOpen_appLE {X Y : Scheme.{u}} (f : X ⟶ Y) (U : X.Opens) (V : Y.Opens) (e : U ≤ f ⁻¹ᵁ V)
    (s : Γ(Y, V)) : X.basicOpen (f.appLE V U e s) = U ⊓ f ⁻¹ᵁ (Y.basicOpen s) := by
  simp only [preimage_basicOpen, Hom.appLE, CommRingCat.coe_comp_of, RingHom.coe_comp,
    Function.comp_apply]
  rw [basicOpen_res]

@[simp]
theorem basicOpen_zero (U : X.Opens) : X.basicOpen (0 : Γ(X, U)) = ⊥ :=
  LocallyRingedSpace.basicOpen_zero _ U

@[simp]
theorem basicOpen_mul : X.basicOpen (f * g) = X.basicOpen f ⊓ X.basicOpen g :=
  RingedSpace.basicOpen_mul _ _ _

lemma basicOpen_pow {n : ℕ} (h : 0 < n) : X.basicOpen (f ^ n) = X.basicOpen f :=
  RingedSpace.basicOpen_pow _ _ _ h

theorem basicOpen_of_isUnit {f : Γ(X, U)} (hf : IsUnit f) : X.basicOpen f = U :=
  RingedSpace.basicOpen_of_isUnit _ hf

instance algebra_section_section_basicOpen {X : Scheme} {U : X.Opens} (f : Γ(X, U)) :
    Algebra Γ(X, U) Γ(X, X.basicOpen f) :=
  (X.presheaf.map (homOfLE <| X.basicOpen_le f : _ ⟶ U).op).toAlgebra

end BasicOpen

section ZeroLocus

variable (X : Scheme.{u})

/--
The zero locus of a set of sections `s` over an open set `U` is the closed set consisting of
the complement of `U` and of all points of `U`, where all elements of `f` vanish.
-/
def zeroLocus {U : X.Opens} (s : Set Γ(X, U)) : Set X := X.toRingedSpace.zeroLocus s

lemma zeroLocus_def {U : X.Opens} (s : Set Γ(X, U)) :
    X.zeroLocus s = ⋂ f ∈ s, (X.basicOpen f).carrierᶜ :=
  rfl

lemma zeroLocus_isClosed {U : X.Opens} (s : Set Γ(X, U)) :
    IsClosed (X.zeroLocus s) :=
  X.toRingedSpace.zeroLocus_isClosed s

lemma zeroLocus_singleton {U : X.Opens} (f : Γ(X, U)) :
    X.zeroLocus {f} = (X.basicOpen f).carrierᶜ :=
  X.toRingedSpace.zeroLocus_singleton f

@[simp]
lemma zeroLocus_empty_eq_univ {U : X.Opens} :
    X.zeroLocus (∅ : Set Γ(X, U)) = Set.univ :=
  X.toRingedSpace.zeroLocus_empty_eq_univ

@[simp]
lemma mem_zeroLocus_iff {U : X.Opens} (s : Set Γ(X, U)) (x : X) :
    x ∈ X.zeroLocus s ↔ ∀ f ∈ s, x ∉ X.basicOpen f :=
  X.toRingedSpace.mem_zeroLocus_iff s x

end ZeroLocus

end Scheme

theorem basicOpen_eq_of_affine {R : CommRingCat} (f : R) :
    (Spec R).basicOpen ((Scheme.ΓSpecIso R).inv f) = PrimeSpectrum.basicOpen f := by
  ext x
  simp only [SetLike.mem_coe, Scheme.mem_basicOpen_top, Opens.coe_top]
  suffices IsUnit (StructureSheaf.toStalk R x f) ↔ f ∉ PrimeSpectrum.asIdeal x by exact this
  rw [← isUnit_map_iff (StructureSheaf.stalkToFiberRingHom R x),
    StructureSheaf.stalkToFiberRingHom_toStalk]
  exact
    (IsLocalization.AtPrime.isUnit_to_map_iff (Localization.AtPrime (PrimeSpectrum.asIdeal x))
        (PrimeSpectrum.asIdeal x) f :
      _)

@[simp]
theorem basicOpen_eq_of_affine' {R : CommRingCat} (f : Γ(Spec R, ⊤)) :
    (Spec R).basicOpen f = PrimeSpectrum.basicOpen ((Scheme.ΓSpecIso R).hom f) := by
  convert basicOpen_eq_of_affine ((Scheme.ΓSpecIso R).hom f)
  exact (Iso.hom_inv_id_apply (Scheme.ΓSpecIso R) f).symm

theorem Scheme.Spec_map_presheaf_map_eqToHom {X : Scheme} {U V : X.Opens} (h : U = V) (W) :
    (Spec.map (X.presheaf.map (eqToHom h).op)).app W = eqToHom (by cases h; dsimp; simp) := by
  have : Scheme.Spec.map (X.presheaf.map (𝟙 (op U))).op = 𝟙 _ := by
    rw [X.presheaf.map_id, op_id, Scheme.Spec.map_id]
  cases h
  refine (Scheme.congr_app this _).trans ?_
  simp [eqToHom_map]

@[reassoc (attr := simp)]
lemma Scheme.iso_hom_base_inv_base {X Y : Scheme.{u}} (e : X ≅ Y) :
    e.hom.base ≫ e.inv.base = 𝟙 _ :=
  LocallyRingedSpace.iso_hom_base_inv_base (Scheme.forgetToLocallyRingedSpace.mapIso e)

@[simp]
lemma Scheme.iso_hom_base_inv_base_apply {X Y : Scheme.{u}} (e : X ≅ Y) (x : X) :
    (e.inv.base (e.hom.base x)) = x := by
  show (e.hom.base ≫ e.inv.base) x = 𝟙 X.toPresheafedSpace x
  simp

@[reassoc (attr := simp)]
lemma Scheme.iso_inv_base_hom_base {X Y : Scheme.{u}} (e : X ≅ Y) :
    e.inv.base ≫ e.hom.base = 𝟙 _ :=
  LocallyRingedSpace.iso_inv_base_hom_base (Scheme.forgetToLocallyRingedSpace.mapIso e)

@[simp]
lemma Scheme.iso_inv_base_hom_base_apply {X Y : Scheme.{u}} (e : X ≅ Y) (y : Y) :
    (e.hom.base (e.inv.base y)) = y := by
  show (e.inv.base ≫ e.hom.base) y = 𝟙 Y.toPresheafedSpace y
  simp

section Stalks

namespace Scheme

variable {X Y : Scheme.{u}} (f : X ⟶ Y)

@[simp]
lemma stalkMap_id (X : Scheme.{u}) (x : X) :
    (𝟙 X : X ⟶ X).stalkMap x = 𝟙 (X.presheaf.stalk x) :=
  PresheafedSpace.stalkMap.id _ x

lemma stalkMap_comp {X Y Z : Scheme.{u}} (f : X ⟶ Y) (g : Y ⟶ Z) (x : X) :
    (f ≫ g : X ⟶ Z).stalkMap x = g.stalkMap (f.base x) ≫ f.stalkMap x :=
  PresheafedSpace.stalkMap.comp f.toPshHom g.toPshHom x

@[reassoc]
lemma stalkSpecializes_stalkMap (x x' : X)
    (h : x ⤳ x') : Y.presheaf.stalkSpecializes (f.base.map_specializes h) ≫ f.stalkMap x =
      f.stalkMap x' ≫ X.presheaf.stalkSpecializes h :=
  PresheafedSpace.stalkMap.stalkSpecializes_stalkMap f.toPshHom h

lemma stalkSpecializes_stalkMap_apply (x x' : X) (h : x ⤳ x') (y) :
    f.stalkMap x (Y.presheaf.stalkSpecializes (f.base.map_specializes h) y) =
      (X.presheaf.stalkSpecializes h (f.stalkMap x' y)) :=
  DFunLike.congr_fun (stalkSpecializes_stalkMap f x x' h) y

@[reassoc]
lemma stalkMap_congr (f g : X ⟶ Y) (hfg : f = g) (x x' : X)
    (hxx' : x = x') : f.stalkMap x ≫ (X.presheaf.stalkCongr (.of_eq hxx')).hom =
      (Y.presheaf.stalkCongr (.of_eq <| hfg ▸ hxx' ▸ rfl)).hom ≫ g.stalkMap x' :=
  LocallyRingedSpace.stalkMap_congr f.toLRSHom g.toLRSHom congr(($hfg).toLRSHom) x x' hxx'

@[reassoc]
lemma stalkMap_congr_hom (f g : X ⟶ Y) (hfg : f = g) (x : X) :
    f.stalkMap x = (Y.presheaf.stalkCongr (.of_eq <| hfg ▸ rfl)).hom ≫ g.stalkMap x :=
  LocallyRingedSpace.stalkMap_congr_hom f.toLRSHom g.toLRSHom congr(($hfg).toLRSHom) x

@[reassoc]
lemma stalkMap_congr_point (x x' : X) (hxx' : x = x') :
    f.stalkMap x ≫ (X.presheaf.stalkCongr (.of_eq hxx')).hom =
      (Y.presheaf.stalkCongr (.of_eq <| hxx' ▸ rfl)).hom ≫ f.stalkMap x' :=
  LocallyRingedSpace.stalkMap_congr_point f.toLRSHom x x' hxx'

@[reassoc (attr := simp)]
lemma stalkMap_hom_inv (e : X ≅ Y) (y : Y) :
    e.hom.stalkMap (e.inv.base y) ≫ e.inv.stalkMap y =
      (Y.presheaf.stalkCongr (.of_eq (by simp))).hom :=
  LocallyRingedSpace.stalkMap_hom_inv (forgetToLocallyRingedSpace.mapIso e) y

@[simp]
lemma stalkMap_hom_inv_apply (e : X ≅ Y) (y : Y) (z) :
    e.inv.stalkMap y (e.hom.stalkMap (e.inv.base y) z) =
      (Y.presheaf.stalkCongr (.of_eq (by simp))).hom z :=
  DFunLike.congr_fun (stalkMap_hom_inv e y) z

@[reassoc (attr := simp)]
lemma stalkMap_inv_hom (e : X ≅ Y) (x : X) :
    e.inv.stalkMap (e.hom.base x) ≫ e.hom.stalkMap x =
      (X.presheaf.stalkCongr (.of_eq (by simp))).hom :=
  LocallyRingedSpace.stalkMap_inv_hom (forgetToLocallyRingedSpace.mapIso e) x

@[simp]
lemma stalkMap_inv_hom_apply (e : X ≅ Y) (x : X) (y) :
    e.hom.stalkMap x (e.inv.stalkMap (e.hom.base x) y) =
      (X.presheaf.stalkCongr (.of_eq (by simp))).hom y :=
  DFunLike.congr_fun (stalkMap_inv_hom e x) y

@[reassoc (attr := simp)]
lemma stalkMap_germ (U : Y.Opens) (x : X) (hx : f.base x ∈ U) :
    Y.presheaf.germ U (f.base x) hx ≫ f.stalkMap x =
      f.app U ≫ X.presheaf.germ (f ⁻¹ᵁ U) x hx :=
  PresheafedSpace.stalkMap_germ f.toPshHom U x hx

@[simp]
lemma stalkMap_germ_apply (U : Y.Opens) (x : X) (hx : f.base x ∈ U) (y) :
    f.stalkMap x (Y.presheaf.germ _ (f.base x) hx y) =
      X.presheaf.germ (f ⁻¹ᵁ U) x hx (f.app U y) :=
  PresheafedSpace.stalkMap_germ_apply f.toPshHom U x hx y

end Scheme

end Stalks

end AlgebraicGeometry<|MERGE_RESOLUTION|>--- conflicted
+++ resolved
@@ -167,14 +167,9 @@
   exact LocallyRingedSpace.Hom.ext' <| SheafedSpace.ext _ _ h_base
     (TopCat.Presheaf.ext fun U ↦ by simpa using h_app U)
 
-<<<<<<< HEAD
-lemma preimage_le {U V : Opens Y} (e : U ≤ V) : f ⁻¹ᵁ U ≤ f ⁻¹ᵁ V :=
-  leOfHom ((Opens.map f.val.base).map <| homOfLE e)
-=======
 /-- An alternative ext lemma for scheme morphisms. -/
 protected lemma ext' {f g : X ⟶ Y} (h : f.toLRSHom = g.toLRSHom) : f = g := by
   cases f; cases g; congr 1
->>>>>>> ebec1b61
 
 lemma preimage_iSup {ι} (U : ι → Opens Y) : f ⁻¹ᵁ iSup U = ⨆ i, f ⁻¹ᵁ U i :=
   Opens.ext (by simp)
