/-
Copyright (c) 2020 Scott Morrison. All rights reserved.
Released under Apache 2.0 license as described in the file LICENSE.
Authors: Scott Morrison
-/
import Mathlib.AlgebraicGeometry.Spec
import Mathlib.Algebra.Category.Ring.Constructions
import Mathlib.CategoryTheory.Elementwise

/-!
# The category of schemes

A scheme is a locally ringed space such that every point is contained in some open set
where there is an isomorphism of presheaves between the restriction to that open set,
and the structure sheaf of `Spec R`, for some commutative ring `R`.

A morphism of schemes is just a morphism of the underlying locally ringed spaces.

-/

-- Explicit universe annotations were used in this file to improve performance #12737


universe u

noncomputable section

open TopologicalSpace

open CategoryTheory

open TopCat

open Opposite

namespace AlgebraicGeometry

/-- We define `Scheme` as an `X : LocallyRingedSpace`,
along with a proof that every point has an open neighbourhood `U`
so that the restriction of `X` to `U` is isomorphic,
as a locally ringed space, to `Spec.toLocallyRingedSpace.obj (op R)`
for some `R : CommRingCat`.
-/
structure Scheme extends LocallyRingedSpace where
  local_affine :
    ∀ x : toLocallyRingedSpace,
      ∃ (U : OpenNhds x) (R : CommRingCat),
        Nonempty
          (toLocallyRingedSpace.restrict U.openEmbedding ≅ Spec.toLocallyRingedSpace.obj (op R))

namespace Scheme

instance : CoeSort Scheme Type* where
  coe X := X.carrier

/-- The type of open sets of a scheme. -/
abbrev Opens (X : Scheme) : Type* := TopologicalSpace.Opens X

/-- A morphism between schemes is a morphism between the underlying locally ringed spaces. -/
-- @[nolint has_nonempty_instance] -- Porting note(#5171): linter not ported yet
def Hom (X Y : Scheme) : Type* :=
  X.toLocallyRingedSpace ⟶ Y.toLocallyRingedSpace

/-- Schemes are a full subcategory of locally ringed spaces.
-/
instance : Category Scheme :=
  { InducedCategory.category Scheme.toLocallyRingedSpace with Hom := Hom }

/-- `f ⁻¹ᵁ U` is notation for `(Opens.map f.1.base).obj U`,
  the preimage of an open set `U` under `f`. -/
scoped[AlgebraicGeometry] notation3:90 f:91 " ⁻¹ᵁ " U:90 =>
  @Prefunctor.obj (Scheme.Opens _) _ (Scheme.Opens _) _
    (Opens.map (f : LocallyRingedSpace.Hom _ _).val.base).toPrefunctor U

/-- `Γ(X, U)` is notation for `X.presheaf.obj (op U)`. -/
scoped[AlgebraicGeometry] notation3 "Γ(" X ", " U ")" =>
  (PresheafedSpace.presheaf (SheafedSpace.toPresheafedSpace
    (LocallyRingedSpace.toSheafedSpace (Scheme.toLocallyRingedSpace X)))).obj
    (op (α := Scheme.Opens _) U)

instance {X : Scheme.{u}} : Subsingleton Γ(X, ⊥) :=
  CommRingCat.subsingleton_of_isTerminal X.sheaf.isTerminalOfEmpty

@[continuity, fun_prop]
lemma Hom.continuous {X Y : Scheme} (f : X ⟶ Y) : Continuous f.1.base := f.1.base.2

/-- The structure sheaf of a scheme. -/
protected abbrev sheaf (X : Scheme) :=
  X.toSheafedSpace.sheaf

namespace Hom

variable {X Y : Scheme.{u}} (f : Hom X Y) {U U' : Y.Opens} {V V' : X.Opens}

lemma map_le (hUU' : U ≤ U') : f⁻¹ᵁ U ≤ f⁻¹ᵁ U' := fun _ ha ↦ hUU' ha

/-- Given a morphism of schemes `f : X ⟶ Y`, and open `U ⊆ Y`,
this is the induced map `Γ(Y, U) ⟶ Γ(X, f ⁻¹ᵁ U)`. -/
abbrev app (U : Y.Opens) : Γ(Y, U) ⟶ Γ(X, f ⁻¹ᵁ U) :=
  f.1.c.app (op U)

@[reassoc]
lemma naturality (i : op U' ⟶ op U) :
    Y.presheaf.map i ≫ f.app U = f.app U' ≫ X.presheaf.map ((Opens.map f.1.base).map i.unop).op :=
  f.1.c.naturality i

/-- Given a morphism of schemes `f : X ⟶ Y`, and open sets `U ⊆ Y`, `V ⊆ f ⁻¹' U`,
this is the induced map `Γ(Y, U) ⟶ Γ(X, V)`. -/
def appLE (U : Y.Opens) (V : X.Opens) (e : V ≤ f ⁻¹ᵁ U) : Γ(Y, U) ⟶ Γ(X, V) :=
  f.app U ≫ X.presheaf.map (homOfLE e).op

@[reassoc (attr := simp)]
lemma appLE_map (e : V ≤ f ⁻¹ᵁ U) (i : op V ⟶ op V') :
    f.appLE U V e ≫ X.presheaf.map i = f.appLE U V' (i.unop.le.trans e) := by
  rw [Hom.appLE, Category.assoc, ← Functor.map_comp]
  rfl

@[reassoc]
lemma appLE_map' (e : V ≤ f ⁻¹ᵁ U) (i : V = V') :
    f.appLE U V' (i ▸ e) ≫ X.presheaf.map (eqToHom i).op = f.appLE U V e :=
  appLE_map _ _ _

@[reassoc (attr := simp)]
lemma map_appLE (e : V ≤ f ⁻¹ᵁ U) (i : op U' ⟶ op U) :
    Y.presheaf.map i ≫ f.appLE U V e =
      f.appLE U' V (e.trans ((Opens.map f.1.base).map i.unop).le) := by
  rw [Hom.appLE, f.naturality_assoc, ← Functor.map_comp]
  rfl

@[reassoc]
lemma map_appLE' (e : V ≤ f ⁻¹ᵁ U) (i : U' = U) :
    Y.presheaf.map (eqToHom i).op ≫ f.appLE U' V (i ▸ e) = f.appLE U V e :=
  map_appLE _ _ _

lemma app_eq_appLE {U : Y.Opens} :
    f.app U = f.appLE U _ le_rfl := by
  simp [Hom.appLE]

lemma appLE_eq_app {U : Y.Opens} :
    f.appLE U (f ⁻¹ᵁ U) le_rfl = f.app U :=
  (app_eq_appLE f).symm

lemma appLE_congr (e : V ≤ f ⁻¹ᵁ U) (e₁ : U = U') (e₂ : V = V')
    (P : ∀ {R S : Type u} [CommRing R] [CommRing S] (_ : R →+* S), Prop) :
    P (f.appLE U V e) ↔ P (f.appLE U' V' (e₁ ▸ e₂ ▸ e)) := by
  subst e₁; subst e₂; rfl

/-- An isomorphism of schemes induces a homeomorphism of the underlying topological spaces. -/
noncomputable def homeomorph [IsIso f] : X ≃ₜ Y :=
  TopCat.homeoOfIso (asIso <| f.val.base)

/-- A morphism of schemes `f : X ⟶ Y` induces a local ring homomorphis from `Y.presheaf.stalk (f x)`
to `X.presheaf.stalk x` for any `x : X`. -/
def stalkMap (x : X) : Y.presheaf.stalk (f.val.base x) ⟶ X.presheaf.stalk x :=
  f.val.stalkMap x

@[ext (iff := false)]
protected lemma ext {f g : X ⟶ Y} (h_base : f.1.base = g.1.base)
    (h_app : ∀ U, f.app U ≫ X.presheaf.map
      (eqToHom congr((Opens.map $h_base.symm).obj U)).op = g.app U) : f = g :=
  LocallyRingedSpace.Hom.ext <| SheafedSpace.ext _ _ h_base
    (TopCat.Presheaf.ext fun U ↦ by simpa using h_app U)

lemma preimage_iSup {ι} (U : ι → Opens Y) : f ⁻¹ᵁ iSup U = ⨆ i, f ⁻¹ᵁ U i :=
  Opens.ext (by simp)

lemma preimage_iSup_eq_top {ι} {U : ι → Opens Y} (hU : iSup U = ⊤) :
    ⨆ i, f ⁻¹ᵁ U i = ⊤ := f.preimage_iSup U ▸ hU ▸ rfl

end Hom

@[simp]
lemma preimage_comp {X Y Z : Scheme.{u}} (f : X ⟶ Y) (g : Y ⟶ Z) (U) :
    (f ≫ g) ⁻¹ᵁ U = f ⁻¹ᵁ g ⁻¹ᵁ U := rfl

/-- The forgetful functor from `Scheme` to `LocallyRingedSpace`. -/
@[simps!]
def forgetToLocallyRingedSpace : Scheme ⥤ LocallyRingedSpace :=
  inducedFunctor _
-- deriving Full, Faithful -- Porting note: no delta derive handler, see https://github.com/leanprover-community/mathlib4/issues/5020

/-- The forget functor `Scheme ⥤ LocallyRingedSpace` is fully faithful. -/
@[simps!]
def fullyFaithfulForgetToLocallyRingedSpace :
    forgetToLocallyRingedSpace.FullyFaithful :=
  fullyFaithfulInducedFunctor _

instance : forgetToLocallyRingedSpace.Full :=
  InducedCategory.full _

instance : forgetToLocallyRingedSpace.Faithful :=
  InducedCategory.faithful _

/-- The forgetful functor from `Scheme` to `TopCat`. -/
@[simps!]
def forgetToTop : Scheme ⥤ TopCat :=
  Scheme.forgetToLocallyRingedSpace ⋙ LocallyRingedSpace.forgetToTop

-- Porting note: Lean seems not able to find this coercion any more
instance hasCoeToTopCat : CoeOut Scheme TopCat where
  coe X := X.carrier

-- Porting note: added this unification hint just in case
/-- forgetful functor to `TopCat` is the same as coercion -/
unif_hint forgetToTop_obj_eq_coe (X : Scheme) where ⊢
  forgetToTop.obj X ≟ (X : TopCat)

@[simp]
theorem id_val_base (X : Scheme) : (𝟙 X : _).1.base = 𝟙 _ :=
  rfl

@[simp]
theorem id_app {X : Scheme} (U : X.Opens) :
    (𝟙 X : _).app U = 𝟙 _ := rfl

@[reassoc]
theorem comp_val {X Y Z : Scheme} (f : X ⟶ Y) (g : Y ⟶ Z) : (f ≫ g).val = f.val ≫ g.val :=
  rfl

@[simp, reassoc] -- reassoc lemma does not need `simp`
theorem comp_coeBase {X Y Z : Scheme} (f : X ⟶ Y) (g : Y ⟶ Z) :
    (f ≫ g).val.base = f.val.base ≫ g.val.base :=
  rfl

-- Porting note: removed elementwise attribute, as generated lemmas were trivial.
@[reassoc]
theorem comp_val_base {X Y Z : Scheme} (f : X ⟶ Y) (g : Y ⟶ Z) :
    (f ≫ g).val.base = f.val.base ≫ g.val.base :=
  rfl

theorem comp_val_base_apply {X Y Z : Scheme} (f : X ⟶ Y) (g : Y ⟶ Z) (x : X) :
    (f ≫ g).val.base x = g.val.base (f.val.base x) := by
  simp

@[simp, reassoc] -- reassoc lemma does not need `simp`
theorem comp_app {X Y Z : Scheme} (f : X ⟶ Y) (g : Y ⟶ Z) (U) :
    (f ≫ g).app U = g.app U ≫ f.app _ :=
  rfl

@[deprecated (since := "2024-06-23")] alias comp_val_c_app := comp_app
@[deprecated (since := "2024-06-23")] alias comp_val_c_app_assoc := comp_app_assoc

theorem appLE_comp_appLE {X Y Z : Scheme} (f : X ⟶ Y) (g : Y ⟶ Z) (U V W e₁ e₂) :
    g.appLE U V e₁ ≫ f.appLE V W e₂ =
      (f ≫ g).appLE U W (e₂.trans ((Opens.map f.1.base).map (homOfLE e₁)).le) := by
  dsimp [Hom.appLE]
  rw [Category.assoc, f.naturality_assoc, ← Functor.map_comp]
  rfl

@[simp, reassoc] -- reassoc lemma does not need `simp`
theorem comp_appLE {X Y Z : Scheme} (f : X ⟶ Y) (g : Y ⟶ Z) (U V e) :
    (f ≫ g).appLE U V e = g.app U ≫ f.appLE _ V e := by
  rw [g.app_eq_appLE, appLE_comp_appLE]

theorem congr_app {X Y : Scheme} {f g : X ⟶ Y} (e : f = g) (U) :
    f.app U = g.app U ≫ X.presheaf.map (eqToHom (by subst e; rfl)).op := by
  subst e; dsimp; simp

theorem app_eq {X Y : Scheme} (f : X ⟶ Y) {U V : Y.Opens} (e : U = V) :
    f.app U =
      Y.presheaf.map (eqToHom e.symm).op ≫
        f.app V ≫
          X.presheaf.map (eqToHom (congr_arg (Opens.map f.val.base).obj e)).op := by
  rw [← IsIso.inv_comp_eq, ← Functor.map_inv, f.val.c.naturality]
  cases e
  rfl

theorem eqToHom_c_app {X Y : Scheme} (e : X = Y) (U) :
    (eqToHom e).app U = eqToHom (by subst e; rfl) := by subst e; rfl

-- Porting note: in `AffineScheme.lean` file, `eqToHom_op` can't be used in `(e)rw` or `simp(_rw)`
-- when terms get very complicated. See `AlgebraicGeometry.IsAffineOpen.isLocalization_stalk_aux`.
lemma presheaf_map_eqToHom_op (X : Scheme) (U V : X.Opens) (i : U = V) :
    X.presheaf.map (eqToHom i).op = eqToHom (i ▸ rfl) := by
  rw [eqToHom_op, eqToHom_map]

instance is_locallyRingedSpace_iso {X Y : Scheme} (f : X ⟶ Y) [IsIso f] :
    @IsIso LocallyRingedSpace _ _ _ f :=
  forgetToLocallyRingedSpace.map_isIso f

instance val_base_isIso {X Y : Scheme.{u}} (f : X ⟶ Y) [IsIso f] : IsIso f.1.base :=
  Scheme.forgetToTop.map_isIso f

-- Porting note: need an extra instance here.
instance {X Y : Scheme} (f : X ⟶ Y) [IsIso f] (U) : IsIso (f.val.c.app U) :=
  haveI := PresheafedSpace.c_isIso_of_iso f.val
  NatIso.isIso_app_of_isIso _ _

instance {X Y : Scheme} (f : X ⟶ Y) [IsIso f] (U) : IsIso (f.app U) :=
  haveI := PresheafedSpace.c_isIso_of_iso f.val
  NatIso.isIso_app_of_isIso _ _

@[simp]
theorem inv_app {X Y : Scheme} (f : X ⟶ Y) [IsIso f] (U : X.Opens) :
    (inv f).app U =
      X.presheaf.map (eqToHom (show (f ≫ inv f) ⁻¹ᵁ U = U by rw [IsIso.hom_inv_id]; rfl)).op ≫
        inv (f.app ((inv f) ⁻¹ᵁ U)) := by
  rw [IsIso.eq_comp_inv, ← Scheme.comp_app, Scheme.congr_app (IsIso.hom_inv_id f),
    Scheme.id_app, Category.id_comp]

theorem inv_app_top {X Y : Scheme} (f : X ⟶ Y) [IsIso f] :
    (inv f).app ⊤ = inv (f.app ⊤) := by simp

end Scheme

/-- The spectrum of a commutative ring, as a scheme.
-/
def Spec (R : CommRingCat) : Scheme where
  local_affine _ := ⟨⟨⊤, trivial⟩, R, ⟨(Spec.toLocallyRingedSpace.obj (op R)).restrictTopIso⟩⟩
  toLocallyRingedSpace := Spec.locallyRingedSpaceObj R

theorem Spec_toLocallyRingedSpace (R : CommRingCat) :
    (Spec R).toLocallyRingedSpace = Spec.locallyRingedSpaceObj R :=
  rfl

/-- The induced map of a ring homomorphism on the ring spectra, as a morphism of schemes.
-/
def Spec.map {R S : CommRingCat} (f : R ⟶ S) : Spec S ⟶ Spec R :=
  (Spec.locallyRingedSpaceMap f : Spec.locallyRingedSpaceObj S ⟶ Spec.locallyRingedSpaceObj R)

@[simp]
theorem Spec.map_id (R : CommRingCat) : Spec.map (𝟙 R) = 𝟙 (Spec R) :=
  Spec.locallyRingedSpaceMap_id R

@[reassoc, simp]
theorem Spec.map_comp {R S T : CommRingCat} (f : R ⟶ S) (g : S ⟶ T) :
    Spec.map (f ≫ g) = Spec.map g ≫ Spec.map f :=
  Spec.locallyRingedSpaceMap_comp f g

/-- The spectrum, as a contravariant functor from commutative rings to schemes. -/
@[simps]
protected def Scheme.Spec : CommRingCatᵒᵖ ⥤ Scheme where
  obj R := Spec (unop R)
  map f := Spec.map f.unop
  map_id R := by simp
  map_comp f g := by simp

lemma Spec.map_eqToHom {R S : CommRingCat} (e : R = S) :
    Spec.map (eqToHom e) = eqToHom (e ▸ rfl) := by
  subst e; exact Spec.map_id _

instance {R S : CommRingCat} (f : R ⟶ S) [IsIso f] : IsIso (Spec.map f) :=
  inferInstanceAs (IsIso <| Scheme.Spec.map f.op)

@[simp]
lemma Spec.map_inv {R S : CommRingCat} (f : R ⟶ S) [IsIso f] :
    Spec.map (inv f) = inv (Spec.map f) := by
  show Scheme.Spec.map (inv f).op = inv (Scheme.Spec.map f.op)
  rw [op_inv, ← Scheme.Spec.map_inv]

section

variable {R S : CommRingCat.{u}} (f : R ⟶ S)

-- The lemmas below are not tagged simp to respect the abstraction.
lemma Spec_carrier (R : CommRingCat.{u}) : (Spec R).carrier = PrimeSpectrum R := rfl
lemma Spec_sheaf (R : CommRingCat.{u}) : (Spec R).sheaf = Spec.structureSheaf R := rfl
lemma Spec_presheaf (R : CommRingCat.{u}) : (Spec R).presheaf = (Spec.structureSheaf R).1 := rfl
lemma Spec.map_base : (Spec.map f).1.base = PrimeSpectrum.comap f := rfl

lemma Spec.map_app (U) :
    (Spec.map f).app U = StructureSheaf.comap f U (Spec.map f ⁻¹ᵁ U) le_rfl := rfl

lemma Spec.map_appLE {U V} (e : U ≤ Spec.map f ⁻¹ᵁ V) :
    (Spec.map f).appLE V U e = StructureSheaf.comap f V U e := rfl

end

namespace Scheme

/-- The empty scheme. -/
@[simps]
def empty : Scheme where
  carrier := TopCat.of PEmpty
  presheaf := (CategoryTheory.Functor.const _).obj (CommRingCat.of PUnit)
  IsSheaf := Presheaf.isSheaf_of_isTerminal _ CommRingCat.punitIsTerminal
  localRing x := PEmpty.elim x
  local_affine x := PEmpty.elim x

instance : EmptyCollection Scheme :=
  ⟨empty⟩

instance : Inhabited Scheme :=
  ⟨∅⟩

/-- The global sections, notated Gamma.
-/
def Γ : Schemeᵒᵖ ⥤ CommRingCat :=
  (inducedFunctor Scheme.toLocallyRingedSpace).op ⋙ LocallyRingedSpace.Γ

theorem Γ_def : Γ = (inducedFunctor Scheme.toLocallyRingedSpace).op ⋙ LocallyRingedSpace.Γ :=
  rfl

@[simp]
theorem Γ_obj (X : Schemeᵒᵖ) : Γ.obj X = Γ(unop X, ⊤) :=
  rfl

theorem Γ_obj_op (X : Scheme) : Γ.obj (op X) = Γ(X, ⊤) :=
  rfl

@[simp]
theorem Γ_map {X Y : Schemeᵒᵖ} (f : X ⟶ Y) : Γ.map f = f.unop.app ⊤ :=
  rfl

theorem Γ_map_op {X Y : Scheme} (f : X ⟶ Y) : Γ.map f.op = f.app ⊤ :=
  rfl

/--
The counit (`SpecΓIdentity.inv.op`) of the adjunction `Γ ⊣ Spec` as an isomorphism.
This is almost never needed in practical use cases. Use `ΓSpecIso` instead.
-/
def SpecΓIdentity : Scheme.Spec.rightOp ⋙ Scheme.Γ ≅ 𝟭 _ :=
  Iso.symm <| NatIso.ofComponents.{u,u,u+1,u+1}
    (fun R => asIso (StructureSheaf.toOpen R ⊤))
    (fun {X Y} f => by convert Spec_Γ_naturality (R := X) (S := Y) f)

variable (R : CommRingCat.{u})

/-- The global sections of `Spec R` is isomorphic to `R`. -/
def ΓSpecIso : Γ(Spec R, ⊤) ≅ R := SpecΓIdentity.app R

@[simp] lemma SpecΓIdentity_app : SpecΓIdentity.app R = ΓSpecIso R := rfl
@[simp] lemma SpecΓIdentity_hom_app : SpecΓIdentity.hom.app R = (ΓSpecIso R).hom := rfl
@[simp] lemma SpecΓIdentity_inv_app : SpecΓIdentity.inv.app R = (ΓSpecIso R).inv := rfl

@[reassoc (attr := simp)]
lemma ΓSpecIso_naturality {R S : CommRingCat.{u}} (f : R ⟶ S) :
    (Spec.map f).app ⊤ ≫ (ΓSpecIso S).hom = (ΓSpecIso R).hom ≫ f := SpecΓIdentity.hom.naturality f

-- The RHS is not necessarily simpler than the LHS, but this direction coincides with the simp
-- direction of `NatTrans.naturality`.
@[reassoc (attr := simp)]
lemma ΓSpecIso_inv_naturality {R S : CommRingCat.{u}} (f : R ⟶ S) :
    f ≫ (ΓSpecIso S).inv = (ΓSpecIso R).inv ≫ (Spec.map f).app ⊤ := SpecΓIdentity.inv.naturality f

-- This is not marked simp to respect the abstraction
lemma ΓSpecIso_inv : (ΓSpecIso R).inv = StructureSheaf.toOpen R ⊤ := rfl

lemma toOpen_eq (U) :
    (by exact StructureSheaf.toOpen R U) =
    (ΓSpecIso R).inv ≫ (Spec R).presheaf.map (homOfLE le_top).op := rfl

section BasicOpen

variable (X : Scheme) {V U : X.Opens} (f g : Γ(X, U))

/-- The subset of the underlying space where the given section does not vanish. -/
def basicOpen : X.Opens :=
  X.toLocallyRingedSpace.toRingedSpace.basicOpen f

@[simp]
theorem mem_basicOpen (x : U) : ↑x ∈ X.basicOpen f ↔ IsUnit (X.presheaf.germ x f) :=
  RingedSpace.mem_basicOpen _ _ _

theorem mem_basicOpen_top' {U : X.Opens} (f : Γ(X, U)) (x : X) :
    x ∈ X.basicOpen f ↔ ∃ (m : x ∈ U), IsUnit (X.presheaf.germ (⟨x, m⟩ : U) f) := by
  fconstructor
  · rintro ⟨y, hy1, rfl⟩
    exact ⟨y.2, hy1⟩
  · rintro ⟨m, hm⟩
    exact ⟨⟨x, m⟩, hm, rfl⟩

@[simp]
theorem mem_basicOpen_top (f : Γ(X, ⊤)) (x : X) :
    x ∈ X.basicOpen f ↔ IsUnit (X.presheaf.germ (⟨x, trivial⟩ : (⊤ : Opens _)) f) :=
  RingedSpace.mem_basicOpen _ f ⟨x, trivial⟩

@[simp]
theorem basicOpen_res (i : op U ⟶ op V) : X.basicOpen (X.presheaf.map i f) = V ⊓ X.basicOpen f :=
  RingedSpace.basicOpen_res _ i f

-- This should fire before `basicOpen_res`.
@[simp 1100]
theorem basicOpen_res_eq (i : op U ⟶ op V) [IsIso i] :
    X.basicOpen (X.presheaf.map i f) = X.basicOpen f :=
  RingedSpace.basicOpen_res_eq _ i f

@[sheaf_restrict]
theorem basicOpen_le : X.basicOpen f ≤ U :=
  RingedSpace.basicOpen_le _ _

@[sheaf_restrict]
lemma basicOpen_restrict (i : V ⟶ U) (f : Γ(X, U)) :
    X.basicOpen (f |_ₕ i) ≤ X.basicOpen f :=
  (Scheme.basicOpen_res _ _ _).trans_le inf_le_right

@[simp]
theorem preimage_basicOpen {X Y : Scheme.{u}} (f : X ⟶ Y) {U : Y.Opens} (r : Γ(Y, U)) :
    f ⁻¹ᵁ (Y.basicOpen r) = X.basicOpen (f.app U r) :=
  LocallyRingedSpace.preimage_basicOpen f r

lemma basicOpen_appLE {X Y : Scheme.{u}} (f : X ⟶ Y) (U : X.Opens) (V : Y.Opens) (e : U ≤ f ⁻¹ᵁ V)
    (s : Γ(Y, V)) : X.basicOpen (f.appLE V U e s) = U ⊓ f ⁻¹ᵁ (Y.basicOpen s) := by
  simp only [preimage_basicOpen, Hom.appLE, CommRingCat.coe_comp_of, RingHom.coe_comp,
    Function.comp_apply]
  rw [basicOpen_res]

@[simp]
theorem basicOpen_zero (U : X.Opens) : X.basicOpen (0 : Γ(X, U)) = ⊥ :=
  LocallyRingedSpace.basicOpen_zero _ U

@[simp]
theorem basicOpen_mul : X.basicOpen (f * g) = X.basicOpen f ⊓ X.basicOpen g :=
  RingedSpace.basicOpen_mul _ _ _

lemma basicOpen_pow {n : ℕ} (h : 0 < n) : X.basicOpen (f ^ n) = X.basicOpen f :=
  RingedSpace.basicOpen_pow _ _ _ h

theorem basicOpen_of_isUnit {f : Γ(X, U)} (hf : IsUnit f) : X.basicOpen f = U :=
  RingedSpace.basicOpen_of_isUnit _ hf

instance algebra_section_section_basicOpen {X : Scheme} {U : X.Opens} (f : Γ(X, U)) :
    Algebra Γ(X, U) Γ(X, X.basicOpen f) :=
  (X.presheaf.map (homOfLE <| X.basicOpen_le f : _ ⟶ U).op).toAlgebra

end BasicOpen

section ZeroLocus

variable (X : Scheme.{u})

/--
The zero locus of a set of sections `s` over an open set `U` is the closed set consisting of
the complement of `U` and of all points of `U`, where all elements of `f` vanish.
-/
def zeroLocus {U : X.Opens} (s : Set Γ(X, U)) : Set X := X.toRingedSpace.zeroLocus s

lemma zeroLocus_def {U : X.Opens} (s : Set Γ(X, U)) :
    X.zeroLocus s = ⋂ f ∈ s, (X.basicOpen f).carrierᶜ :=
  rfl

lemma zeroLocus_isClosed {U : X.Opens} (s : Set Γ(X, U)) :
    IsClosed (X.zeroLocus s) :=
  X.toRingedSpace.zeroLocus_isClosed s

lemma zeroLocus_singleton {U : X.Opens} (f : Γ(X, U)) :
    X.zeroLocus {f} = (X.basicOpen f).carrierᶜ :=
  X.toRingedSpace.zeroLocus_singleton f

@[simp]
lemma zeroLocus_empty_eq_univ {U : X.Opens} :
    X.zeroLocus (∅ : Set Γ(X, U)) = Set.univ :=
  X.toRingedSpace.zeroLocus_empty_eq_univ

@[simp]
lemma mem_zeroLocus_iff {U : X.Opens} (s : Set Γ(X, U)) (x : X) :
    x ∈ X.zeroLocus s ↔ ∀ f ∈ s, x ∉ X.basicOpen f :=
  X.toRingedSpace.mem_zeroLocus_iff s x

end ZeroLocus

end Scheme

theorem basicOpen_eq_of_affine {R : CommRingCat} (f : R) :
    (Spec R).basicOpen ((Scheme.ΓSpecIso R).inv f) = PrimeSpectrum.basicOpen f := by
  ext x
  simp only [SetLike.mem_coe, Scheme.mem_basicOpen_top, Opens.coe_top]
  suffices IsUnit (StructureSheaf.toStalk R x f) ↔ f ∉ PrimeSpectrum.asIdeal x by exact this
  erw [← isUnit_map_iff (StructureSheaf.stalkToFiberRingHom R x),
    StructureSheaf.stalkToFiberRingHom_toStalk]
  exact
    (IsLocalization.AtPrime.isUnit_to_map_iff (Localization.AtPrime (PrimeSpectrum.asIdeal x))
        (PrimeSpectrum.asIdeal x) f :
      _)

@[simp]
theorem basicOpen_eq_of_affine' {R : CommRingCat} (f : Γ(Spec R, ⊤)) :
    (Spec R).basicOpen f = PrimeSpectrum.basicOpen ((Scheme.ΓSpecIso R).hom f) := by
  convert basicOpen_eq_of_affine ((Scheme.ΓSpecIso R).hom f)
  exact (Iso.hom_inv_id_apply (Scheme.ΓSpecIso R) f).symm

theorem Scheme.Spec_map_presheaf_map_eqToHom {X : Scheme} {U V : X.Opens} (h : U = V) (W) :
    (Spec.map (X.presheaf.map (eqToHom h).op)).app W = eqToHom (by cases h; dsimp; simp) := by
  have : Scheme.Spec.map (X.presheaf.map (𝟙 (op U))).op = 𝟙 _ := by
    rw [X.presheaf.map_id, op_id, Scheme.Spec.map_id]
  cases h
  refine (Scheme.congr_app this _).trans ?_
  simp [eqToHom_map]

<<<<<<< HEAD
lemma germ_eq_zero_of {X : Scheme.{u}} {U : Opens X} (x : U) {f s : Γ(X, U)}
    (hx : x.val ∈ X.basicOpen s) {n : ℕ} (hf : s ^ n * f = 0) : X.presheaf.germ x f = 0 := by
  rw [Scheme.mem_basicOpen] at hx
  have hu : IsUnit (X.presheaf.germ x (s ^ n)) := by
    rw [map_pow]
    exact IsUnit.pow n hx
  rw [← hu.mul_right_eq_zero, ← map_mul, hf, map_zero]
=======
@[reassoc (attr := simp)]
lemma Scheme.iso_hom_val_base_inv_val_base {X Y : Scheme.{u}} (e : X ≅ Y) :
    e.hom.val.base ≫ e.inv.val.base = 𝟙 _ :=
  LocallyRingedSpace.iso_hom_val_base_inv_val_base (Scheme.forgetToLocallyRingedSpace.mapIso e)

@[simp]
lemma Scheme.iso_hom_val_base_inv_val_base_apply {X Y : Scheme.{u}} (e : X ≅ Y) (x : X) :
    (e.inv.val.base (e.hom.val.base x)) = x := by
  show (e.hom.val.base ≫ e.inv.val.base) x = 𝟙 X.toPresheafedSpace x
  simp

@[reassoc (attr := simp)]
lemma Scheme.iso_inv_val_base_hom_val_base {X Y : Scheme.{u}} (e : X ≅ Y) :
    e.inv.val.base ≫ e.hom.val.base = 𝟙 _ :=
  LocallyRingedSpace.iso_inv_val_base_hom_val_base (Scheme.forgetToLocallyRingedSpace.mapIso e)

@[simp]
lemma Scheme.iso_inv_val_base_hom_val_base_apply {X Y : Scheme.{u}} (e : X ≅ Y) (y : Y) :
    (e.hom.val.base (e.inv.val.base y)) = y := by
  show (e.inv.val.base ≫ e.hom.val.base) y = 𝟙 Y.toPresheafedSpace y
  simp

section Stalks

namespace Scheme

variable {X Y : Scheme.{u}} (f : X ⟶ Y)

@[simp]
lemma stalkMap_id (X : Scheme.{u}) (x : X) :
    (𝟙 X : X ⟶ X).stalkMap x = 𝟙 (X.presheaf.stalk x) :=
  PresheafedSpace.stalkMap.id _ x

lemma stalkMap_comp {X Y Z : Scheme.{u}} (f : X ⟶ Y) (g : Y ⟶ Z) (x : X) :
    (f ≫ g : X ⟶ Z).stalkMap x = g.stalkMap (f.val.base x) ≫ f.stalkMap x :=
  PresheafedSpace.stalkMap.comp f.val g.val x

@[reassoc]
lemma stalkSpecializes_stalkMap (x x' : X)
    (h : x ⤳ x') : Y.presheaf.stalkSpecializes (f.val.base.map_specializes h) ≫ f.stalkMap x =
      f.stalkMap x' ≫ X.presheaf.stalkSpecializes h :=
  PresheafedSpace.stalkMap.stalkSpecializes_stalkMap f.val h

lemma stalkSpecializes_stalkMap_apply (x x' : X) (h : x ⤳ x') (y) :
    f.stalkMap x (Y.presheaf.stalkSpecializes (f.val.base.map_specializes h) y) =
      (X.presheaf.stalkSpecializes h (f.stalkMap x' y)) :=
  DFunLike.congr_fun (stalkSpecializes_stalkMap f x x' h) y

@[reassoc]
lemma stalkMap_congr (f g : X ⟶ Y) (hfg : f = g) (x x' : X)
    (hxx' : x = x') : f.stalkMap x ≫ (X.presheaf.stalkCongr (.of_eq hxx')).hom =
      (Y.presheaf.stalkCongr (.of_eq <| hfg ▸ hxx' ▸ rfl)).hom ≫ g.stalkMap x' :=
  LocallyRingedSpace.stalkMap_congr f g hfg x x' hxx'

@[reassoc]
lemma stalkMap_congr_hom (f g : X ⟶ Y) (hfg : f = g) (x : X) :
    f.stalkMap x = (Y.presheaf.stalkCongr (.of_eq <| hfg ▸ rfl)).hom ≫ g.stalkMap x :=
  LocallyRingedSpace.stalkMap_congr_hom f g hfg x

@[reassoc]
lemma stalkMap_congr_point (x x' : X) (hxx' : x = x') :
    f.stalkMap x ≫ (X.presheaf.stalkCongr (.of_eq hxx')).hom =
      (Y.presheaf.stalkCongr (.of_eq <| hxx' ▸ rfl)).hom ≫ f.stalkMap x' :=
  LocallyRingedSpace.stalkMap_congr_point f x x' hxx'

@[reassoc (attr := simp)]
lemma stalkMap_hom_inv (e : X ≅ Y) (y : Y) :
    e.hom.stalkMap (e.inv.val.base y) ≫ e.inv.stalkMap y =
      (Y.presheaf.stalkCongr (.of_eq (by simp))).hom :=
  LocallyRingedSpace.stalkMap_hom_inv (forgetToLocallyRingedSpace.mapIso e) y

@[simp]
lemma stalkMap_hom_inv_apply (e : X ≅ Y) (y : Y) (z) :
    e.inv.stalkMap y (e.hom.stalkMap (e.inv.val.base y) z) =
      (Y.presheaf.stalkCongr (.of_eq (by simp))).hom z :=
  DFunLike.congr_fun (stalkMap_hom_inv e y) z

@[reassoc (attr := simp)]
lemma stalkMap_inv_hom (e : X ≅ Y) (x : X) :
    e.inv.stalkMap (e.hom.val.base x) ≫ e.hom.stalkMap x =
      (X.presheaf.stalkCongr (.of_eq (by simp))).hom :=
  LocallyRingedSpace.stalkMap_inv_hom (forgetToLocallyRingedSpace.mapIso e) x

@[simp]
lemma stalkMap_inv_hom_apply (e : X ≅ Y) (x : X) (y) :
    e.hom.stalkMap x (e.inv.stalkMap (e.hom.val.base x) y) =
      (X.presheaf.stalkCongr (.of_eq (by simp))).hom y :=
  DFunLike.congr_fun (stalkMap_inv_hom e x) y

@[reassoc]
lemma stalkMap_germ (U : Y.Opens) (x : f ⁻¹ᵁ U) :
    Y.presheaf.germ ⟨f.val.base x.val, x.property⟩ ≫ f.stalkMap x =
      f.app U ≫ X.presheaf.germ x :=
  PresheafedSpace.stalkMap_germ f.val U x

lemma stalkMap_germ_apply (U : Y.Opens) (x : f ⁻¹ᵁ U) (y) :
    f.stalkMap x.val (Y.presheaf.germ ⟨f.val.base x.val, x.property⟩ y) =
      X.presheaf.germ x (f.val.c.app (op U) y) :=
  PresheafedSpace.stalkMap_germ_apply f.val U x y

@[reassoc (attr := simp)]
lemma stalkMap_germ' (U : Y.Opens) (x : X) (hx : f.val.base x ∈ U) :
    Y.presheaf.germ ⟨f.val.base x, hx⟩ ≫ f.stalkMap x =
      f.app U ≫ X.presheaf.germ (U := f⁻¹ᵁ U) ⟨x, hx⟩ :=
  PresheafedSpace.stalkMap_germ' f.val U x hx

@[simp]
lemma stalkMap_germ'_apply (U : Y.Opens) (x : X) (hx : f.val.base x ∈ U) (y) :
    f.stalkMap x (Y.presheaf.germ ⟨f.val.base x, hx⟩ y) =
      X.presheaf.germ (U := (Opens.map f.val.base).obj U) ⟨x, hx⟩ (f.val.c.app (op U) y) :=
  PresheafedSpace.stalkMap_germ_apply f.val U ⟨x, hx⟩ y

end Scheme

end Stalks
>>>>>>> e13fcda6

end AlgebraicGeometry<|MERGE_RESOLUTION|>--- conflicted
+++ resolved
@@ -577,7 +577,6 @@
   refine (Scheme.congr_app this _).trans ?_
   simp [eqToHom_map]
 
-<<<<<<< HEAD
 lemma germ_eq_zero_of {X : Scheme.{u}} {U : Opens X} (x : U) {f s : Γ(X, U)}
     (hx : x.val ∈ X.basicOpen s) {n : ℕ} (hf : s ^ n * f = 0) : X.presheaf.germ x f = 0 := by
   rw [Scheme.mem_basicOpen] at hx
@@ -585,7 +584,7 @@
     rw [map_pow]
     exact IsUnit.pow n hx
   rw [← hu.mul_right_eq_zero, ← map_mul, hf, map_zero]
-=======
+
 @[reassoc (attr := simp)]
 lemma Scheme.iso_hom_val_base_inv_val_base {X Y : Scheme.{u}} (e : X ≅ Y) :
     e.hom.val.base ≫ e.inv.val.base = 𝟙 _ :=
@@ -701,6 +700,5 @@
 end Scheme
 
 end Stalks
->>>>>>> e13fcda6
 
 end AlgebraicGeometry