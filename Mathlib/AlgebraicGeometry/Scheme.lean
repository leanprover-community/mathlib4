--- conflicted
+++ resolved
@@ -147,16 +147,11 @@
 noncomputable def homeomorph [IsIso f] : X ≃ₜ Y :=
   TopCat.homeoOfIso (asIso <| f.val.base)
 
-<<<<<<< HEAD
-section Stalks
-
 /-- A morphism of schemes `f : X ⟶ Y` induces a local ring homomorphis from `Y.presheaf.stalk (f x)`
 to `X.presheaf.stalk x` for any `x : X`. -/
 def stalkMap (x : X) : Y.presheaf.stalk (f.val.base x) ⟶ X.presheaf.stalk x :=
   f.val.stalkMap x
 
-end Stalks
-=======
 @[ext]
 protected lemma ext {f g : X ⟶ Y} (h_base : f.1.base = g.1.base)
     (h_app : ∀ U, f.app U ≫ X.presheaf.map
@@ -169,7 +164,6 @@
 
 lemma preimage_iSup_eq_top {ι} {U : ι → Opens Y} (hU : iSup U = ⊤) :
     ⨆ i, f ⁻¹ᵁ U i = ⊤ := f.preimage_iSup U ▸ hU ▸ rfl
->>>>>>> 4261f994
 
 end Hom
 
@@ -643,19 +637,19 @@
   LocallyRingedSpace.stalkMap_inv_hom (Scheme.forgetToLocallyRingedSpace.mapIso e) x
 
 @[reassoc, elementwise]
-lemma stalkMap_germ {X Y : Scheme.{u}} (f : X ⟶ Y) (U : Opens Y) (x : f ⁻¹ᵁ U) :
+lemma stalkMap_germ {X Y : Scheme.{u}} (f : X ⟶ Y) (U : Y.Opens) (x : f ⁻¹ᵁ U) :
     Y.presheaf.germ ⟨f.val.base x.val, x.property⟩ ≫ f.stalkMap x =
       f.app U ≫ X.presheaf.germ x :=
   PresheafedSpace.stalkMap_germ f.val U x
 
 @[reassoc (attr := simp), elementwise (attr := simp)]
-lemma stalkMap_germ' {X Y : Scheme.{u}} (f : X ⟶ Y) (U : Opens Y) (x : X) (hx : f.val.base x ∈ U) :
+lemma stalkMap_germ' {X Y : Scheme.{u}} (f : X ⟶ Y) (U : Y.Opens) (x : X) (hx : f.val.base x ∈ U) :
     Y.presheaf.germ ⟨f.val.base x, hx⟩ ≫ f.stalkMap x =
       f.app U ≫ X.presheaf.germ (U := f⁻¹ᵁ U) ⟨x, hx⟩ :=
   PresheafedSpace.stalkMap_germ' f.val U x hx
 
 variable {U : TopCat} (X : Scheme.{u}) {f : U ⟶ X.toTopCat} (h : OpenEmbedding f)
-  (V : Opens U) (x : U) (hx : x ∈ V)
+  (V : TopologicalSpace.Opens U) (x : U) (hx : x ∈ V)
 
 @[elementwise, reassoc]
 lemma restrictStalkIso_hom_eq_germ :
