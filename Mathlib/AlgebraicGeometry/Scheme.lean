/-
Copyright (c) 2020 Kim Morrison. All rights reserved.
Released under Apache 2.0 license as described in the file LICENSE.
Authors: Kim Morrison
-/
import Mathlib.AlgebraicGeometry.Spec
import Mathlib.Algebra.Category.Ring.Constructions
import Mathlib.CategoryTheory.Elementwise

/-!
# The category of schemes

A scheme is a locally ringed space such that every point is contained in some open set
where there is an isomorphism of presheaves between the restriction to that open set,
and the structure sheaf of `Spec R`, for some commutative ring `R`.

A morphism of schemes is just a morphism of the underlying locally ringed spaces.

-/

-- Explicit universe annotations were used in this file to improve performance https://github.com/leanprover-community/mathlib4/issues/12737


universe u

noncomputable section

open TopologicalSpace CategoryTheory TopCat Opposite

namespace AlgebraicGeometry

/-- We define `Scheme` as an `X : LocallyRingedSpace`,
along with a proof that every point has an open neighbourhood `U`
so that the restriction of `X` to `U` is isomorphic,
as a locally ringed space, to `Spec.toLocallyRingedSpace.obj (op R)`
for some `R : CommRingCat`.
-/
structure Scheme extends LocallyRingedSpace where
  local_affine :
    ∀ x : toLocallyRingedSpace,
      ∃ (U : OpenNhds x) (R : CommRingCat),
        Nonempty
          (toLocallyRingedSpace.restrict U.isOpenEmbedding ≅ Spec.toLocallyRingedSpace.obj (op R))

namespace Scheme

instance : CoeSort Scheme Type* where
  coe X := X.carrier

open Lean PrettyPrinter.Delaborator SubExpr in
/-- Pretty printer for coercing schemes to types. -/
@[app_delab TopCat.carrier]
partial def delabAdjoinNotation : Delab := whenPPOption getPPNotation do
  guard <| (← getExpr).isAppOfArity ``TopCat.carrier 1
  withNaryArg 0 do
  guard <| (← getExpr).isAppOfArity ``PresheafedSpace.carrier 3
  withNaryArg 2 do
  guard <| (← getExpr).isAppOfArity ``SheafedSpace.toPresheafedSpace 3
  withNaryArg 2 do
  guard <| (← getExpr).isAppOfArity ``LocallyRingedSpace.toSheafedSpace 1
  withNaryArg 0 do
  guard <| (← getExpr).isAppOfArity ``Scheme.toLocallyRingedSpace 1
  withNaryArg 0 do
  `(↥$(← delab))

/-- The type of open sets of a scheme. -/
abbrev Opens (X : Scheme) : Type* := TopologicalSpace.Opens X

/-- A morphism between schemes is a morphism between the underlying locally ringed spaces. -/
structure Hom (X Y : Scheme)
  extends toLRSHom' : X.toLocallyRingedSpace.Hom Y.toLocallyRingedSpace where

/-- Cast a morphism of schemes into morphisms of local ringed spaces. -/
abbrev Hom.toLRSHom {X Y : Scheme.{u}} (f : X.Hom Y) :
    X.toLocallyRingedSpace ⟶ Y.toLocallyRingedSpace :=
  f.toLRSHom'

/-- See Note [custom simps projection] -/
def Hom.Simps.toLRSHom {X Y : Scheme.{u}} (f : X.Hom Y) :
    X.toLocallyRingedSpace ⟶ Y.toLocallyRingedSpace :=
  f.toLRSHom

initialize_simps_projections Hom (toLRSHom' → toLRSHom)

/-- Schemes are a full subcategory of locally ringed spaces.
-/
instance : Category Scheme where
  Hom := Hom
  id X := Hom.mk (𝟙 X.toLocallyRingedSpace)
  comp f g := Hom.mk (f.toLRSHom ≫ g.toLRSHom)

/-- `f ⁻¹ᵁ U` is notation for `(Opens.map f.base).obj U`, the preimage of an open set `U` under `f`.
The preferred name in lemmas is `preimage` and it should be treated as an infix. -/
scoped[AlgebraicGeometry] notation3:90 f:91 " ⁻¹ᵁ " U:90 =>
  @Functor.obj (Scheme.Opens _) _ (Scheme.Opens _) _
    (Opens.map (f : Scheme.Hom _ _).base) U

/-- `Γ(X, U)` is notation for `X.presheaf.obj (op U)`. -/
scoped[AlgebraicGeometry] notation3 "Γ(" X ", " U ")" =>
  (PresheafedSpace.presheaf (SheafedSpace.toPresheafedSpace
    (LocallyRingedSpace.toSheafedSpace (Scheme.toLocallyRingedSpace X)))).obj
    (op (α := Scheme.Opens _) U)

instance {X Y : Scheme.{u}} : CoeFun (X ⟶ Y) (fun _ ↦ X → Y) where
  coe f := f.base

instance {X : Scheme.{u}} : Subsingleton Γ(X, ⊥) :=
  CommRingCat.subsingleton_of_isTerminal X.sheaf.isTerminalOfEmpty

@[continuity, fun_prop]
lemma Hom.continuous {X Y : Scheme} (f : X ⟶ Y) : Continuous f := f.base.hom.2

/-- The structure sheaf of a scheme. -/
protected abbrev sheaf (X : Scheme) :=
  X.toSheafedSpace.sheaf

/--
We give schemes the specialization preorder by default.
-/
instance {X : Scheme.{u}} : Preorder X := specializationPreorder X

lemma le_iff_specializes {X : Scheme.{u}} {a b : X} : a ≤ b ↔ b ⤳ a := by rfl

open Order in
lemma height_of_isClosed {X : Scheme} {x : X} (hx : IsClosed {x}) : height x = 0 := by
  simp only [height_eq_zero]
  intro b _
  obtain rfl | h := eq_or_ne b x
  · assumption
  · have := IsClosed.not_specializes hx rfl h
    contradiction

namespace Hom

variable {X Y : Scheme.{u}} (f : X ⟶ Y) {U U' : Y.Opens} {V V' : X.Opens}

/-- Given a morphism of schemes `f : X ⟶ Y`, and open `U ⊆ Y`,
this is the induced map `Γ(Y, U) ⟶ Γ(X, f ⁻¹ᵁ U)`.

This is treated as a suffix in lemma names. -/
abbrev app (U : Y.Opens) : Γ(Y, U) ⟶ Γ(X, f ⁻¹ᵁ U) :=
  f.c.app (op U)

/-- Given a morphism of schemes `f : X ⟶ Y`, this is the induced map `Γ(Y, ⊤) ⟶ Γ(X, ⊤)`.
This is treated as a suffix in lemma names. -/
abbrev appTop : Γ(Y, ⊤) ⟶ Γ(X, ⊤) :=
  f.app ⊤

@[reassoc]
lemma naturality (i : op U' ⟶ op U) :
    Y.presheaf.map i ≫ f.app U = f.app U' ≫ X.presheaf.map ((Opens.map f.base).map i.unop).op :=
  f.c.naturality i

/-- Given a morphism of schemes `f : X ⟶ Y`, and open sets `U ⊆ Y`, `V ⊆ f ⁻¹' U`,
this is the induced map `Γ(Y, U) ⟶ Γ(X, V)`.

This is treated as a suffix in lemma names. -/
def appLE (U : Y.Opens) (V : X.Opens) (e : V ≤ f ⁻¹ᵁ U) : Γ(Y, U) ⟶ Γ(X, V) :=
  f.app U ≫ X.presheaf.map (homOfLE e).op

@[reassoc (attr := simp)]
lemma appLE_map (e : V ≤ f ⁻¹ᵁ U) (i : op V ⟶ op V') :
    f.appLE U V e ≫ X.presheaf.map i = f.appLE U V' (i.unop.le.trans e) := by
  rw [Hom.appLE, Category.assoc, ← Functor.map_comp]
  rfl

@[reassoc]
lemma appLE_map' (e : V ≤ f ⁻¹ᵁ U) (i : V = V') :
    f.appLE U V' (i ▸ e) ≫ X.presheaf.map (eqToHom i).op = f.appLE U V e :=
  appLE_map _ _ _

@[reassoc (attr := simp)]
lemma map_appLE (e : V ≤ f ⁻¹ᵁ U) (i : op U' ⟶ op U) :
    Y.presheaf.map i ≫ f.appLE U V e =
      f.appLE U' V (e.trans ((Opens.map f.base).map i.unop).le) := by
  rw [Hom.appLE, f.naturality_assoc, ← Functor.map_comp]
  rfl

@[reassoc]
lemma map_appLE' (e : V ≤ f ⁻¹ᵁ U) (i : U' = U) :
    Y.presheaf.map (eqToHom i).op ≫ f.appLE U' V (i ▸ e) = f.appLE U V e :=
  map_appLE _ _ _

lemma app_eq_appLE {U : Y.Opens} :
    f.app U = f.appLE U _ le_rfl := by
  simp [Hom.appLE]

lemma appLE_eq_app {U : Y.Opens} :
    f.appLE U (f ⁻¹ᵁ U) le_rfl = f.app U :=
  (app_eq_appLE f).symm

lemma appLE_congr (e : V ≤ f ⁻¹ᵁ U) (e₁ : U = U') (e₂ : V = V')
    (P : ∀ {R S : CommRingCat.{u}} (_ : R ⟶ S), Prop) :
    P (f.appLE U V e) ↔ P (f.appLE U' V' (e₁ ▸ e₂ ▸ e)) := by
  subst e₁; subst e₂; rfl

/-- A morphism of schemes `f : X ⟶ Y` induces a local ring homomorphism from
`Y.presheaf.stalk (f x)` to `X.presheaf.stalk x` for any `x : X`. -/
def stalkMap (x : X) : Y.presheaf.stalk (f x) ⟶ X.presheaf.stalk x :=
  f.toLRSHom.stalkMap x

protected lemma ext {f g : X ⟶ Y} (h_base : f.base = g.base)
    (h_app : ∀ U, f.app U ≫ X.presheaf.map
      (eqToHom congr((Opens.map $h_base.symm).obj U)).op = g.app U) : f = g := by
  cases f; cases g; congr 1
  exact LocallyRingedSpace.Hom.ext' <| SheafedSpace.ext _ _ h_base
    (TopCat.Presheaf.ext fun U ↦ by simpa using h_app U)

/-- An alternative ext lemma for scheme morphisms. -/
protected lemma ext' {f g : X ⟶ Y} (h : f.toLRSHom = g.toLRSHom) : f = g := by
  cases f; cases g; congr 1

@[simp]
lemma mem_preimage {x : X} {U : Opens Y} : x ∈ f ⁻¹ᵁ U ↔ f x ∈ U := .rfl

lemma coe_preimage {U : Opens Y} : f ⁻¹ᵁ U = f ⁻¹' U := rfl

lemma preimage_sup {U V : Opens Y} : f ⁻¹ᵁ (U ⊔ V) = f ⁻¹ᵁ U ⊔ f ⁻¹ᵁ V := rfl
lemma preimage_inf {U V : Opens Y} : f ⁻¹ᵁ (U ⊓ V) = f ⁻¹ᵁ U ⊓ f ⁻¹ᵁ V := rfl
@[simp] lemma preimage_top : f ⁻¹ᵁ ⊤ = ⊤ := rfl
@[simp] lemma preimage_bot : f ⁻¹ᵁ ⊥ = ⊥ := rfl

lemma preimage_iSup {ι} (U : ι → Opens Y) : f ⁻¹ᵁ iSup U = ⨆ i, f ⁻¹ᵁ U i :=
  Opens.ext (by simp)

lemma iSup_preimage_eq_top {ι} {U : ι → Opens Y} (hU : iSup U = ⊤) :
    ⨆ i, f ⁻¹ᵁ U i = ⊤ := f.preimage_iSup U ▸ hU ▸ rfl

@[deprecated (since := "2025-10-07")] alias preimage_iSup_eq_top := iSup_preimage_eq_top

lemma preimage_mono {U U' : Y.Opens} (hUU' : U ≤ U') :
    f ⁻¹ᵁ U ≤ f ⁻¹ᵁ U' :=
  fun _ ha ↦ hUU' ha

@[deprecated (since := "2025-10-07")] alias preimage_le_preimage_of_le := preimage_mono

lemma id_preimage (U : X.Opens) : (𝟙 X) ⁻¹ᵁ U = U := rfl

@[simp]
lemma comp_preimage {X Y Z : Scheme.{u}} (f : X ⟶ Y) (g : Y ⟶ Z) (U) :
    (f ≫ g) ⁻¹ᵁ U = f ⁻¹ᵁ g ⁻¹ᵁ U := rfl

end Hom

@[deprecated (since := "2025-10-07")] alias preimage_comp := Hom.comp_preimage

/-- The forgetful functor from `Scheme` to `LocallyRingedSpace`. -/
@[simps!]
def forgetToLocallyRingedSpace : Scheme ⥤ LocallyRingedSpace where
  obj := toLocallyRingedSpace
  map := Hom.toLRSHom

/-- The forget functor `Scheme ⥤ LocallyRingedSpace` is fully faithful. -/
@[simps preimage_toLRSHom]
def fullyFaithfulForgetToLocallyRingedSpace :
    forgetToLocallyRingedSpace.FullyFaithful where
  preimage := Hom.mk

instance : forgetToLocallyRingedSpace.Full :=
  fullyFaithfulForgetToLocallyRingedSpace.full

instance : forgetToLocallyRingedSpace.Faithful :=
  fullyFaithfulForgetToLocallyRingedSpace.faithful

/-- The forgetful functor from `Scheme` to `TopCat`. -/
@[simps!]
def forgetToTop : Scheme ⥤ TopCat :=
  Scheme.forgetToLocallyRingedSpace ⋙ LocallyRingedSpace.forgetToTop

/-- An isomorphism of schemes induces a homeomorphism of the underlying topological spaces. -/
noncomputable def homeoOfIso {X Y : Scheme.{u}} (e : X ≅ Y) : X ≃ₜ Y :=
  TopCat.homeoOfIso (forgetToTop.mapIso e)

@[simp]
lemma coe_homeoOfIso {X Y : Scheme.{u}} (e : X ≅ Y) :
    ⇑(homeoOfIso e) = e.hom := rfl

@[simp]
lemma coe_homeoOfIso_symm {X Y : Scheme.{u}} (e : X ≅ Y) :
    ⇑(homeoOfIso e.symm) = e.inv := rfl

@[simp]
lemma homeoOfIso_symm {X Y : Scheme} (e : X ≅ Y) :
    (homeoOfIso e).symm = homeoOfIso e.symm := rfl

lemma homeoOfIso_apply {X Y : Scheme} (e : X ≅ Y) (x : X) :
    homeoOfIso e x = e.hom x := rfl

alias _root_.CategoryTheory.Iso.schemeIsoToHomeo := homeoOfIso

/-- An isomorphism of schemes induces a homeomorphism of the underlying topological spaces. -/
noncomputable def Hom.homeomorph {X Y : Scheme.{u}} (f : X ⟶ Y) [IsIso (C := Scheme) f] :
    X ≃ₜ Y :=
  (asIso f).schemeIsoToHomeo

@[simp]
lemma Hom.homeomorph_apply {X Y : Scheme.{u}} (f : X ⟶ Y) [IsIso (C := Scheme) f] (x) :
    f.homeomorph x = f x := rfl

instance hasCoeToTopCat : CoeOut Scheme TopCat where
  coe X := X.carrier

/-- forgetful functor to `TopCat` is the same as coercion -/
unif_hint forgetToTop_obj_eq_coe (X : Scheme) where ⊢
  forgetToTop.obj X ≟ (X : TopCat)

/-- The forgetful functor from `Scheme` to `Type`. -/
nonrec def forget : Scheme.{u} ⥤ Type u := Scheme.forgetToTop ⋙ forget TopCat

/-- forgetful functor to `Scheme` is the same as coercion -/
-- Schemes are often coerced as types, and it would be useful to have definitionally equal types
-- to be reducibly equal. The alternative is to make `forget` reducible but that option has
-- poor performance consequences.
unif_hint forget_obj_eq_coe (X : Scheme) where ⊢
  forget.obj X ≟ (X : Type*)

@[simp] lemma forget_obj (X) : Scheme.forget.obj X = X := rfl
@[simp] lemma forget_map {X Y} (f : X ⟶ Y) : forget.map f = f := rfl

namespace Hom

@[simp]
theorem id_base (X : Scheme) : (𝟙 X :).base = 𝟙 _ :=
  rfl

@[simp]
theorem id_app {X : Scheme} (U : X.Opens) :
    (𝟙 X :).app U = 𝟙 _ := rfl

@[simp]
theorem id_appTop {X : Scheme} :
    (𝟙 X :).appTop = 𝟙 _ :=
  rfl

@[reassoc]
theorem comp_toLRSHom {X Y Z : Scheme} (f : X ⟶ Y) (g : Y ⟶ Z) :
    (f ≫ g).toLRSHom = f.toLRSHom ≫ g.toLRSHom :=
  rfl

@[simp, reassoc]
theorem comp_base {X Y Z : Scheme} (f : X ⟶ Y) (g : Y ⟶ Z) :
    (f ≫ g).base = f.base ≫ g.base :=
  rfl

theorem comp_apply {X Y Z : Scheme} (f : X ⟶ Y) (g : Y ⟶ Z) (x : X) :
    (f ≫ g) x = g (f x) := by
  simp

@[simp, reassoc] -- reassoc lemma does not need `simp`
theorem comp_app {X Y Z : Scheme} (f : X ⟶ Y) (g : Y ⟶ Z) (U) :
    (f ≫ g).app U = g.app U ≫ f.app _ :=
  rfl

@[simp, reassoc] -- reassoc lemma does not need `simp`
theorem comp_appTop {X Y Z : Scheme} (f : X ⟶ Y) (g : Y ⟶ Z) :
    (f ≫ g).appTop = g.appTop ≫ f.appTop :=
  rfl

@[reassoc]
theorem appLE_comp_appLE {X Y Z : Scheme} (f : X ⟶ Y) (g : Y ⟶ Z) (U V W e₁ e₂) :
    g.appLE U V e₁ ≫ f.appLE V W e₂ =
      (f ≫ g).appLE U W (e₂.trans ((Opens.map f.base).map (homOfLE e₁)).le) := by
  dsimp [Hom.appLE]
  rw [Category.assoc, f.naturality_assoc, ← Functor.map_comp]
  rfl

@[simp, reassoc] -- reassoc lemma does not need `simp`
theorem comp_appLE {X Y Z : Scheme} (f : X ⟶ Y) (g : Y ⟶ Z) (U V e) :
    (f ≫ g).appLE U V e = g.app U ≫ f.appLE _ V e := by
  rw [g.app_eq_appLE, appLE_comp_appLE]

theorem congr_app {X Y : Scheme} {f g : X ⟶ Y} (e : f = g) (U) :
    f.app U = g.app U ≫ X.presheaf.map (eqToHom (by subst e; rfl)).op := by
  subst e; simp

theorem app_eq {X Y : Scheme} (f : X ⟶ Y) {U V : Y.Opens} (e : U = V) :
    f.app U =
      Y.presheaf.map (eqToHom e.symm).op ≫ f.app V ≫ X.presheaf.map (eqToHom (e ▸ rfl)).op := by
  aesop

theorem eqToHom_app {X Y : Scheme} (e : X = Y) (U) :
    (eqToHom e).app U = eqToHom (by subst e; rfl) := by subst e; rfl

instance isIso_toLRSHom {X Y : Scheme} (f : X ⟶ Y) [IsIso f] : IsIso f.toLRSHom :=
  forgetToLocallyRingedSpace.map_isIso f

instance isIso_base {X Y : Scheme.{u}} (f : X ⟶ Y) [IsIso f] : IsIso f.base :=
  Scheme.forgetToTop.map_isIso f

instance {X Y : Scheme} (f : X ⟶ Y) [IsIso f] (U) : IsIso (f.app U) :=
  haveI := PresheafedSpace.c_isIso_of_iso f.toPshHom
  NatIso.isIso_app_of_isIso f.c _

@[simp]
theorem inv_app {X Y : Scheme} (f : X ⟶ Y) [IsIso f] (U : X.Opens) :
    (inv f).app U =
      X.presheaf.map (eqToHom (show (f ≫ inv f) ⁻¹ᵁ U = U by rw [IsIso.hom_inv_id]; rfl)).op ≫
        inv (f.app ((inv f) ⁻¹ᵁ U)) := by
  rw [IsIso.eq_comp_inv, ← comp_app, congr_app (IsIso.hom_inv_id f), id_app, Category.id_comp]

theorem inv_appTop {X Y : Scheme} (f : X ⟶ Y) [IsIso f] :
    (inv f).appTop = inv f.appTop := by simp

/-- Copies a morphism with a different underlying map -/
def copyBase {X Y : Scheme} (f : X.Hom Y) (g : X → Y) (h : f.base = g) : X ⟶ Y where
  base := TopCat.ofHom ⟨g, h ▸ f.base.1.2⟩
  c := f.c ≫ (TopCat.Presheaf.pushforwardEq (by subst h; rfl) _).hom
  prop x := by
    subst h
<<<<<<< HEAD
    convert f.prop x using 5
    aesop_cat
=======
    convert f.prop x using 4
    cat_disch
>>>>>>> 0bca0b61

lemma copyBase_eq {X Y : Scheme} (f : X.Hom Y) (g : X → Y) (h : f.base = g) :
    f.copyBase g h = f := by
  subst h
  obtain ⟨⟨⟨f₁, f₂⟩, f₃⟩, f₄⟩ := f
  simp only [Hom.copyBase, LocallyRingedSpace.Hom.toShHom_mk]
  congr
  cat_disch

end Hom

@[deprecated (since := "2025-10-07")] alias id.base := Hom.id_base
@[deprecated (since := "2025-10-07")] alias id_app := Hom.id_app
@[deprecated (since := "2025-10-07")] alias id_appTop := Hom.id_appTop
@[deprecated (since := "2025-10-07")] alias comp_toLRSHom := Hom.comp_toLRSHom
@[deprecated (since := "2025-10-07")] alias comp_toLRSHom_assoc := Hom.comp_toLRSHom_assoc
@[deprecated (since := "2025-10-07")] alias comp_coeBase := Hom.comp_base
@[deprecated (since := "2025-10-07")] alias comp_coeBase_assoc := Hom.comp_base_assoc
@[deprecated (since := "2025-10-07")] alias comp_base := Hom.comp_base
@[deprecated (since := "2025-10-07")] alias comp_base_assoc := Hom.comp_base_assoc
@[deprecated (since := "2025-10-07")] alias comp_base_apply := Hom.comp_apply
@[deprecated (since := "2025-10-07")] alias comp_app := Hom.comp_app
@[deprecated (since := "2025-10-07")] alias comp_app_assoc := Hom.comp_app_assoc
@[deprecated (since := "2025-10-07")] alias comp_appTop := Hom.comp_appTop
@[deprecated (since := "2025-10-07")] alias comp_appTop_assoc := Hom.comp_appTop_assoc
@[deprecated (since := "2025-10-07")] alias appLE_comp_appLE := Hom.appLE_comp_appLE
@[deprecated (since := "2025-10-07")] alias comp_appLE := Hom.comp_appLE
@[deprecated (since := "2025-10-07")] alias comp_appLE_assoc := Hom.comp_appLE_assoc
@[deprecated (since := "2025-10-07")] alias congr_app := Hom.congr_app
@[deprecated (since := "2025-10-07")] alias app_eq := Hom.app_eq
@[deprecated (since := "2025-10-07")] alias eqToHom_c_app := Hom.eqToHom_app
@[deprecated (since := "2025-10-07")] alias inv_app := Hom.inv_app
@[deprecated (since := "2025-10-07")] alias inv_appTop := Hom.inv_appTop
@[deprecated (since := "2025-10-07")] alias presheaf_map_eqToHom_op := eqToHom_map

end Scheme

/-- The spectrum of a commutative ring, as a scheme.

The notation `Spec(R)` for `(R : Type*) [CommRing R]` to mean `Spec (CommRingCat.of R)` is
enabled in the scope `SpecOfNotation`. Please do not use it within Mathlib, but it can be
used in downstream projects if desired. To use this, do:
```lean
import Mathlib.AlgebraicGeometry.Scheme

variable (R : Type*) [CommRing R]

open scoped SpecOfNotation

#check Spec(R)
```
-/
def Spec (R : CommRingCat) : Scheme where
  local_affine _ := ⟨⟨⊤, trivial⟩, R, ⟨(Spec.toLocallyRingedSpace.obj (op R)).restrictTopIso⟩⟩
  toLocallyRingedSpace := Spec.locallyRingedSpaceObj R

/-- The spectrum of an unbundled ring as a scheme.
WARNING: This is potentially confusing as `Spec (R)` and `Spec(R)` have different meanings.
Hence we avoid using it in mathlib but leave it as a scoped instance for downstream projects.

WARNING: If `R` is already an element of `CommRingCat`, you should use `Spec R` instead of
`Spec(R)`, which is secretly `Spec(↑R)`. -/
scoped[SpecOfNotation] notation3 "Spec("R")" => AlgebraicGeometry.Spec <| .of R

theorem Spec_toLocallyRingedSpace (R : CommRingCat) :
    (Spec R).toLocallyRingedSpace = Spec.locallyRingedSpaceObj R :=
  rfl

/-- The induced map of a ring homomorphism on the ring spectra, as a morphism of schemes. -/
def Spec.map {R S : CommRingCat} (f : R ⟶ S) : Spec S ⟶ Spec R :=
  ⟨Spec.locallyRingedSpaceMap f⟩

@[simp]
theorem Spec.map_id (R : CommRingCat) : Spec.map (𝟙 R) = 𝟙 (Spec R) :=
  Scheme.Hom.ext' <| Spec.locallyRingedSpaceMap_id R

@[reassoc, simp]
theorem Spec.map_comp {R S T : CommRingCat} (f : R ⟶ S) (g : S ⟶ T) :
    Spec.map (f ≫ g) = Spec.map g ≫ Spec.map f :=
  Scheme.Hom.ext' <| Spec.locallyRingedSpaceMap_comp f g

/-- The spectrum, as a contravariant functor from commutative rings to schemes. -/
@[simps]
protected def Scheme.Spec : CommRingCatᵒᵖ ⥤ Scheme where
  obj R := Spec (unop R)
  map f := Spec.map f.unop
  map_id R := by simp
  map_comp f g := by simp

lemma Spec.map_eqToHom {R S : CommRingCat} (e : R = S) :
    Spec.map (eqToHom e) = eqToHom (e ▸ rfl) := by
  subst e; exact Spec.map_id _

instance {R S : CommRingCat} (f : R ⟶ S) [IsIso f] : IsIso (Spec.map f) :=
  inferInstanceAs (IsIso <| Scheme.Spec.map f.op)

@[simp]
lemma Spec.map_inv {R S : CommRingCat} (f : R ⟶ S) [IsIso f] :
    Spec.map (inv f) = inv (Spec.map f) := by
  change Scheme.Spec.map (inv f).op = inv (Scheme.Spec.map f.op)
  rw [op_inv, ← Scheme.Spec.map_inv]

section

variable {R S : CommRingCat.{u}} (f : R ⟶ S)

-- The lemmas below are not tagged simp to respect the abstraction.
lemma Spec_carrier (R : CommRingCat.{u}) : (Spec R).carrier = PrimeSpectrum R := rfl
lemma Spec_sheaf (R : CommRingCat.{u}) : (Spec R).sheaf = Spec.structureSheaf R := rfl
lemma Spec_presheaf (R : CommRingCat.{u}) : (Spec R).presheaf = (Spec.structureSheaf R).1 := rfl
lemma Spec.map_base : (Spec.map f).base = ofHom (PrimeSpectrum.comap f.hom) := rfl
lemma Spec.map_apply (x : Spec S) : Spec.map f x = PrimeSpectrum.comap f.hom x := rfl

@[deprecated (since := "2025-10-07")] alias Spec.map_base_apply := Spec.map_apply

lemma Spec.map_app (U) :
    (Spec.map f).app U =
      CommRingCat.ofHom (StructureSheaf.comap f.hom U (Spec.map f ⁻¹ᵁ U) le_rfl) := rfl

lemma Spec.map_appLE {U V} (e : U ≤ Spec.map f ⁻¹ᵁ V) :
    (Spec.map f).appLE V U e = CommRingCat.ofHom (StructureSheaf.comap f.hom V U e) := rfl

instance {A : CommRingCat} [Nontrivial A] : Nonempty (Spec A) :=
  inferInstanceAs <| Nonempty (PrimeSpectrum A)

end

namespace Scheme

theorem isEmpty_of_commSq {W X Y S : Scheme.{u}} {f : X ⟶ S} {g : Y ⟶ S}
    {i : W ⟶ X} {j : W ⟶ Y} (h : CommSq i j f g)
    (H : Disjoint (Set.range f) (Set.range g)) : IsEmpty W :=
  ⟨fun x ↦ (Set.disjoint_iff_inter_eq_empty.mp H).le
    ⟨⟨i x, congr($(h.w) x)⟩, ⟨j x, rfl⟩⟩⟩

/-- The empty scheme. -/
@[simps]
def empty : Scheme where
  carrier := TopCat.of PEmpty
  presheaf := (CategoryTheory.Functor.const _).obj (CommRingCat.of PUnit)
  IsSheaf := Presheaf.isSheaf_of_isTerminal _ CommRingCat.punitIsTerminal
  isLocalRing x := PEmpty.elim x
  local_affine x := PEmpty.elim x

instance : EmptyCollection Scheme :=
  ⟨empty⟩

/-- The global sections as a functor. For the global section themselves, use `Γ(X, ⊤)` instead. -/
def Γ : Schemeᵒᵖ ⥤ CommRingCat :=
  Scheme.forgetToLocallyRingedSpace.op ⋙ LocallyRingedSpace.Γ

theorem Γ_def : Γ = Scheme.forgetToLocallyRingedSpace.op ⋙ LocallyRingedSpace.Γ :=
  rfl

@[simp]
theorem Γ_obj (X : Schemeᵒᵖ) : Γ.obj X = Γ(unop X, ⊤) :=
  rfl

theorem Γ_obj_op (X : Scheme) : Γ.obj (op X) = Γ(X, ⊤) :=
  rfl

@[simp]
theorem Γ_map {X Y : Schemeᵒᵖ} (f : X ⟶ Y) : Γ.map f = f.unop.appTop :=
  rfl

theorem Γ_map_op {X Y : Scheme} (f : X ⟶ Y) : Γ.map f.op = f.appTop :=
  rfl

/--
The counit (`SpecΓIdentity.inv.op`) of the adjunction `Γ ⊣ Spec` as a natural isomorphism.
This is almost never needed in practical use cases. Use `ΓSpecIso` instead.
-/
def SpecΓIdentity : Scheme.Spec.rightOp ⋙ Scheme.Γ ≅ 𝟭 _ :=
  Iso.symm <| NatIso.ofComponents.{u,u,u+1,u+1}
    (fun R => asIso (StructureSheaf.toOpen R ⊤))
    (fun {X Y} f => by convert Spec_Γ_naturality (R := X) (S := Y) f)

variable (R : CommRingCat.{u})

/-- The global sections of `Spec R` is isomorphic to `R`. -/
def ΓSpecIso : Γ(Spec R, ⊤) ≅ R := SpecΓIdentity.app R

@[simp] lemma SpecΓIdentity_app : SpecΓIdentity.app R = ΓSpecIso R := rfl
@[simp] lemma SpecΓIdentity_hom_app : SpecΓIdentity.hom.app R = (ΓSpecIso R).hom := rfl
@[simp] lemma SpecΓIdentity_inv_app : SpecΓIdentity.inv.app R = (ΓSpecIso R).inv := rfl

@[reassoc (attr := simp)]
lemma ΓSpecIso_naturality {R S : CommRingCat.{u}} (f : R ⟶ S) :
    (Spec.map f).appTop ≫ (ΓSpecIso S).hom = (ΓSpecIso R).hom ≫ f := SpecΓIdentity.hom.naturality f

-- The RHS is not necessarily simpler than the LHS, but this direction coincides with the simp
-- direction of `NatTrans.naturality`.
@[reassoc (attr := simp)]
lemma ΓSpecIso_inv_naturality {R S : CommRingCat.{u}} (f : R ⟶ S) :
    f ≫ (ΓSpecIso S).inv = (ΓSpecIso R).inv ≫ (Spec.map f).appTop := SpecΓIdentity.inv.naturality f

-- This is not marked simp to respect the abstraction
lemma ΓSpecIso_inv : (ΓSpecIso R).inv = StructureSheaf.toOpen R ⊤ := rfl

lemma toOpen_eq (U) :
    StructureSheaf.toOpen R U =
    (ΓSpecIso R).inv ≫ (Spec R).presheaf.map (homOfLE le_top).op := rfl

instance {K} [Field K] : Unique <| Spec <| .of K :=
  inferInstanceAs <| Unique (PrimeSpectrum K)

@[simp]
lemma default_asIdeal {K} [Field K] : (default : Spec (.of K)).asIdeal = ⊥ := rfl

section BasicOpen

variable (X : Scheme) {V U : X.Opens} (f g : Γ(X, U))

/-- The subset of the underlying space where the given section does not vanish. -/
def basicOpen : X.Opens :=
  X.toLocallyRingedSpace.toRingedSpace.basicOpen f

theorem mem_basicOpen (x : X) (hx : x ∈ U) :
    x ∈ X.basicOpen f ↔ IsUnit (X.presheaf.germ U x hx f) :=
  RingedSpace.mem_basicOpen _ _ _ _

/-- A variant of `mem_basicOpen` for bundled `x : U`. -/
@[simp]
theorem mem_basicOpen' (x : U) : ↑x ∈ X.basicOpen f ↔ IsUnit (X.presheaf.germ U x x.2 f) :=
  RingedSpace.mem_basicOpen _ _ _ _

/-- A variant of `mem_basicOpen` without the `x ∈ U` assumption. -/
theorem mem_basicOpen'' {U : X.Opens} (f : Γ(X, U)) (x : X) :
    x ∈ X.basicOpen f ↔ ∃ (m : x ∈ U), IsUnit (X.presheaf.germ U x m f) :=
  Iff.rfl

theorem mem_basicOpen_top (f : Γ(X, ⊤)) (x : X) :
    x ∈ X.basicOpen f ↔ IsUnit (X.presheaf.germ ⊤ x trivial f) :=
  RingedSpace.mem_top_basicOpen _ f x

@[simp]
theorem basicOpen_res (i : op U ⟶ op V) : X.basicOpen (X.presheaf.map i f) = V ⊓ X.basicOpen f :=
  RingedSpace.basicOpen_res _ i f

-- This should fire before `basicOpen_res`.
@[simp 1100]
theorem basicOpen_res_eq (i : op U ⟶ op V) [IsIso i] :
    X.basicOpen (X.presheaf.map i f) = X.basicOpen f :=
  RingedSpace.basicOpen_res_eq _ i f

@[sheaf_restrict]
theorem basicOpen_le : X.basicOpen f ≤ U :=
  RingedSpace.basicOpen_le _ _

@[sheaf_restrict]
lemma basicOpen_restrict (i : V ⟶ U) (f : Γ(X, U)) :
    X.basicOpen (TopCat.Presheaf.restrict f i) ≤ X.basicOpen f :=
  (Scheme.basicOpen_res _ _ _).trans_le inf_le_right

@[simp]
theorem preimage_basicOpen {X Y : Scheme.{u}} (f : X ⟶ Y) {U : Y.Opens} (r : Γ(Y, U)) :
    f ⁻¹ᵁ Y.basicOpen r = X.basicOpen (f.app U r) :=
  LocallyRingedSpace.preimage_basicOpen f.toLRSHom r

alias Hom.preimage_basicOpen := preimage_basicOpen

theorem preimage_basicOpen_top {X Y : Scheme.{u}} (f : X ⟶ Y) (r : Γ(Y, ⊤)) :
    f ⁻¹ᵁ Y.basicOpen r = X.basicOpen (f.appTop r) :=
  preimage_basicOpen ..

alias Hom.preimage_basicOpen_top := preimage_basicOpen_top

lemma basicOpen_appLE {X Y : Scheme.{u}} (f : X ⟶ Y) (U : X.Opens) (V : Y.Opens) (e : U ≤ f ⁻¹ᵁ V)
    (s : Γ(Y, V)) : X.basicOpen (f.appLE V U e s) = U ⊓ f ⁻¹ᵁ (Y.basicOpen s) := by
  simp only [preimage_basicOpen, Hom.appLE, CommRingCat.comp_apply]
  rw [basicOpen_res]

@[simp]
theorem basicOpen_zero (U : X.Opens) : X.basicOpen (0 : Γ(X, U)) = ⊥ :=
  LocallyRingedSpace.basicOpen_zero _ U

@[simp]
theorem basicOpen_mul : X.basicOpen (f * g) = X.basicOpen f ⊓ X.basicOpen g :=
  RingedSpace.basicOpen_mul _ _ _

lemma basicOpen_pow {n : ℕ} (h : 0 < n) : X.basicOpen (f ^ n) = X.basicOpen f :=
  RingedSpace.basicOpen_pow _ _ _ h

lemma basicOpen_add_le :
    X.basicOpen (f + g) ≤ X.basicOpen f ⊔ X.basicOpen g := by
  intro x hx
  have hxU : x ∈ U := X.basicOpen_le _ hx
  simp only [SetLike.mem_coe, Scheme.mem_basicOpen _ _ _ hxU, map_add, Opens.coe_sup,
    Set.mem_union] at hx ⊢
  exact IsLocalRing.isUnit_or_isUnit_of_isUnit_add hx

theorem basicOpen_of_isUnit {f : Γ(X, U)} (hf : IsUnit f) : X.basicOpen f = U :=
  RingedSpace.basicOpen_of_isUnit _ hf

@[simp]
theorem basicOpen_one : X.basicOpen (1 : Γ(X, U)) = U :=
  X.basicOpen_of_isUnit isUnit_one

instance algebra_section_section_basicOpen {X : Scheme} {U : X.Opens} (f : Γ(X, U)) :
    Algebra Γ(X, U) Γ(X, X.basicOpen f) :=
  (X.presheaf.map (homOfLE <| X.basicOpen_le f : _ ⟶ U).op).hom.toAlgebra

@[simp]
lemma _root_.AlgebraicGeometry.SpecMap_preimage_basicOpen {R S : CommRingCat} (f : R ⟶ S) (r : R) :
    Spec.map f ⁻¹ᵁ PrimeSpectrum.basicOpen r = PrimeSpectrum.basicOpen (f r) := rfl

end BasicOpen

section ZeroLocus

variable (X : Scheme.{u})

/--
The zero locus of a set of sections `s` over an open set `U` is the closed set consisting of
the complement of `U` and of all points of `U`, where all elements of `f` vanish.
-/
def zeroLocus {U : X.Opens} (s : Set Γ(X, U)) : Set X := X.toRingedSpace.zeroLocus s

lemma zeroLocus_def {U : X.Opens} (s : Set Γ(X, U)) :
    X.zeroLocus s = ⋂ f ∈ s, (X.basicOpen f).carrierᶜ :=
  rfl

lemma zeroLocus_isClosed {U : X.Opens} (s : Set Γ(X, U)) :
    IsClosed (X.zeroLocus s) :=
  X.toRingedSpace.zeroLocus_isClosed s

lemma zeroLocus_singleton {U : X.Opens} (f : Γ(X, U)) :
    X.zeroLocus {f} = (↑(X.basicOpen f))ᶜ :=
  X.toRingedSpace.zeroLocus_singleton f

@[simp]
lemma zeroLocus_empty_eq_univ {U : X.Opens} :
    X.zeroLocus (∅ : Set Γ(X, U)) = Set.univ :=
  X.toRingedSpace.zeroLocus_empty_eq_univ

@[simp]
lemma mem_zeroLocus_iff {U : X.Opens} (s : Set Γ(X, U)) (x : X) :
    x ∈ X.zeroLocus s ↔ ∀ f ∈ s, x ∉ X.basicOpen f :=
  X.toRingedSpace.mem_zeroLocus_iff s x

lemma codisjoint_zeroLocus {U : X.Opens}
    (s : Set Γ(X, U)) : Codisjoint (X.zeroLocus s) U := by
  have (x : X) : ∀ f ∈ s, x ∈ X.basicOpen f → x ∈ U := fun _ _ h ↦ X.basicOpen_le _ h
  simpa [codisjoint_iff_le_sup, Set.ext_iff, or_iff_not_imp_left]

lemma zeroLocus_span {U : X.Opens} (s : Set Γ(X, U)) :
    X.zeroLocus (U := U) (Ideal.span s) = X.zeroLocus s := by
  ext x
  simp only [Scheme.mem_zeroLocus_iff, SetLike.mem_coe]
  refine ⟨fun H f hfs ↦ H f (Ideal.subset_span hfs), fun H f ↦ Submodule.span_induction H ?_ ?_ ?_⟩
  · simp only [Scheme.basicOpen_zero]; exact not_false
  · exact fun a b _ _ ha hb H ↦ (X.basicOpen_add_le a b H).elim ha hb
  · simp +contextual

lemma zeroLocus_map {U V : X.Opens} (i : U ≤ V) (s : Set Γ(X, V)) :
    X.zeroLocus ((X.presheaf.map (homOfLE i).op).hom '' s) = X.zeroLocus s ∪ Uᶜ := by
  ext x
  suffices (∀ f ∈ s, x ∈ U → x ∉ X.basicOpen f) ↔ x ∈ U → (∀ f ∈ s, x ∉ X.basicOpen f) by
    simpa [or_iff_not_imp_right]
  grind

lemma zeroLocus_map_of_eq {U V : X.Opens} (i : U = V) (s : Set Γ(X, V)) :
    X.zeroLocus ((X.presheaf.map (eqToHom i).op).hom '' s) = X.zeroLocus s := by
  ext; simp

lemma zeroLocus_mono {U : X.Opens} {s t : Set Γ(X, U)} (h : s ⊆ t) :
    X.zeroLocus t ⊆ X.zeroLocus s := by
  simp only [Set.subset_def, Scheme.mem_zeroLocus_iff]
  exact fun x H f hf hxf ↦ H f (h hf) hxf

lemma preimage_zeroLocus {X Y : Scheme.{u}} (f : X ⟶ Y) {U : Y.Opens} (s : Set Γ(Y, U)) :
    f ⁻¹' Y.zeroLocus s = X.zeroLocus ((f.app U).hom '' s) := by
  ext
  simp [← Scheme.preimage_basicOpen]

@[simp]
lemma zeroLocus_univ {U : X.Opens} :
    X.zeroLocus (U := U) Set.univ = (↑U)ᶜ := by
  ext x
  simp only [Scheme.mem_zeroLocus_iff, Set.mem_univ, forall_const, Set.mem_compl_iff,
    SetLike.mem_coe, ← not_exists, not_iff_not]
  exact ⟨fun ⟨f, hf⟩ ↦ X.basicOpen_le f hf, fun _ ↦ ⟨1, by rwa [X.basicOpen_of_isUnit isUnit_one]⟩⟩

lemma zeroLocus_iUnion {U : X.Opens} {ι : Type*} (f : ι → Set Γ(X, U)) :
    X.zeroLocus (⋃ i, f i) = ⋂ i, X.zeroLocus (f i) := by
  simpa [zeroLocus, AlgebraicGeometry.RingedSpace.zeroLocus] using Set.iInter_comm _

lemma zeroLocus_radical {U : X.Opens} (I : Ideal Γ(X, U)) :
    X.zeroLocus (U := U) I.radical = X.zeroLocus (U := U) I := by
  refine (X.zeroLocus_mono I.le_radical).antisymm ?_
  simp only [Set.subset_def, mem_zeroLocus_iff, SetLike.mem_coe]
  rintro x H f ⟨n, hn⟩ hx
  rcases n.eq_zero_or_pos with rfl | hn'
  · exact H f (by simpa using I.mul_mem_left f hn) hx
  · exact H _ hn (X.basicOpen_pow f hn' ▸ hx)

end ZeroLocus

end Scheme

theorem basicOpen_eq_of_affine {R : CommRingCat} (f : R) :
    (Spec R).basicOpen ((Scheme.ΓSpecIso R).inv f) = PrimeSpectrum.basicOpen f := by
  ext x
  simp only [SetLike.mem_coe, Scheme.mem_basicOpen_top]
  suffices IsUnit (StructureSheaf.toStalk R x f) ↔ f ∉ PrimeSpectrum.asIdeal x by exact this
  rw [← isUnit_map_iff (StructureSheaf.stalkToFiberRingHom R x).hom,
    StructureSheaf.stalkToFiberRingHom_toStalk]
  exact IsLocalization.AtPrime.isUnit_to_map_iff _ (PrimeSpectrum.asIdeal x) f

@[simp]
theorem basicOpen_eq_of_affine' {R : CommRingCat} (f : Γ(Spec R, ⊤)) :
    (Spec R).basicOpen f = PrimeSpectrum.basicOpen ((Scheme.ΓSpecIso R).hom f) := by
  convert basicOpen_eq_of_affine ((Scheme.ΓSpecIso R).hom f)
  exact (Iso.hom_inv_id_apply (Scheme.ΓSpecIso R) f).symm

theorem Scheme.SpecMap_presheaf_map_eqToHom {X : Scheme} {U V : X.Opens} (h : U = V) (W) :
    (Spec.map (X.presheaf.map (eqToHom h).op)).app W = eqToHom (by cases h; simp) := by
  have : Scheme.Spec.map (X.presheaf.map (𝟙 (op U))).op = 𝟙 _ := by
    rw [X.presheaf.map_id, op_id, Scheme.Spec.map_id]
  cases h
  refine (Scheme.Hom.congr_app this _).trans ?_
  simp [eqToHom_map]

@[deprecated (since := "2025-10-07")]
alias Scheme.Spec_map_presheaf_map_eqToHom := Scheme.SpecMap_presheaf_map_eqToHom

lemma germ_eq_zero_of_pow_mul_eq_zero {X : Scheme.{u}} {U : Opens X} (x : U) {f s : Γ(X, U)}
    (hx : x.val ∈ X.basicOpen s) {n : ℕ} (hf : s ^ n * f = 0) : X.presheaf.germ U x x.2 f = 0 := by
  rw [Scheme.mem_basicOpen X s x x.2] at hx
  have hu : IsUnit (X.presheaf.germ _ x x.2 (s ^ n)) := by
    rw [map_pow]
    exact IsUnit.pow n hx
  rw [← hu.mul_right_eq_zero, ← map_mul, hf, map_zero]

@[reassoc (attr := simp)]
lemma Scheme.hom_base_inv_base {X Y : Scheme.{u}} (e : X ≅ Y) :
    e.hom.base ≫ e.inv.base = 𝟙 _ :=
  LocallyRingedSpace.iso_hom_base_inv_base (Scheme.forgetToLocallyRingedSpace.mapIso e)

@[deprecated (since := "2025-10-07")]
alias Scheme.iso_hom_base_inv_base := Scheme.hom_base_inv_base

@[simp]
lemma Scheme.hom_inv_apply {X Y : Scheme.{u}} (e : X ≅ Y) (x : X) :
    e.inv (e.hom x) = x := by
  change (e.hom ≫ e.inv) x = 𝟙 X.toPresheafedSpace x
  simp

@[deprecated (since := "2025-10-07")]
alias Scheme.iso_hom_base_inv_base_apply := Scheme.hom_inv_apply

@[reassoc (attr := simp)]
lemma Scheme.inv_base_hom_base {X Y : Scheme.{u}} (e : X ≅ Y) :
    e.inv.base ≫ e.hom.base = 𝟙 _ :=
  LocallyRingedSpace.iso_inv_base_hom_base (Scheme.forgetToLocallyRingedSpace.mapIso e)

@[deprecated (since := "2025-10-07")]
alias Scheme.iso_inv_base_hom_base := Scheme.inv_base_hom_base

@[simp]
lemma Scheme.inv_hom_apply {X Y : Scheme.{u}} (e : X ≅ Y) (y : Y) :
    e.hom (e.inv y) = y := by
  change (e.inv ≫ e.hom) y = 𝟙 Y.toPresheafedSpace y
  simp

@[deprecated (since := "2025-10-07")]
alias Scheme.iso_inv_base_hom_base_apply := Scheme.inv_hom_apply

theorem Spec_zeroLocus_eq_zeroLocus {R : CommRingCat} (s : Set R) :
    (Spec R).zeroLocus ((Scheme.ΓSpecIso R).inv '' s) = PrimeSpectrum.zeroLocus s := by
  ext x
  suffices (∀ a ∈ s, x ∉ PrimeSpectrum.basicOpen a) ↔ x ∈ PrimeSpectrum.zeroLocus s by simpa
  simp [Spec_carrier, PrimeSpectrum.mem_zeroLocus, Set.subset_def,
    PrimeSpectrum.mem_basicOpen _ x]

theorem Spec_zeroLocus {R : CommRingCat} (s : Set Γ(Spec R, ⊤)) :
    (Spec R).zeroLocus s = PrimeSpectrum.zeroLocus ((Scheme.ΓSpecIso R).inv ⁻¹' s) := by
  convert Spec_zeroLocus_eq_zeroLocus ((Scheme.ΓSpecIso R).inv ⁻¹' s)
  rw [Set.image_preimage_eq]
  exact (ConcreteCategory.bijective_of_isIso (C := CommRingCat) _).2
section Stalks

namespace Scheme.Hom

variable {X Y : Scheme.{u}} (f : X ⟶ Y)

instance (x) : IsLocalHom (f.stalkMap x).hom :=
  f.prop x

@[simp]
lemma stalkMap_id (X : Scheme.{u}) (x : X) :
    (𝟙 X : X ⟶ X).stalkMap x = 𝟙 (X.presheaf.stalk x) :=
  PresheafedSpace.stalkMap.id _ x

lemma stalkMap_comp {X Y Z : Scheme.{u}} (f : X ⟶ Y) (g : Y ⟶ Z) (x : X) :
    (f ≫ g : X ⟶ Z).stalkMap x = g.stalkMap (f x) ≫ f.stalkMap x :=
  PresheafedSpace.stalkMap.comp f.toPshHom g.toPshHom x

@[reassoc]
lemma stalkSpecializes_stalkMap (x x' : X)
    (h : x ⤳ x') : Y.presheaf.stalkSpecializes (f.base.hom.map_specializes h) ≫ f.stalkMap x =
      f.stalkMap x' ≫ X.presheaf.stalkSpecializes h :=
  PresheafedSpace.stalkMap.stalkSpecializes_stalkMap f.toPshHom h

lemma stalkSpecializes_stalkMap_apply (x x' : X) (h : x ⤳ x') (y) :
    f.stalkMap x (Y.presheaf.stalkSpecializes (f.base.hom.map_specializes h) y) =
      (X.presheaf.stalkSpecializes h (f.stalkMap x' y)) :=
  DFunLike.congr_fun (CommRingCat.hom_ext_iff.mp (stalkSpecializes_stalkMap f x x' h)) y

@[reassoc]
lemma stalkMap_congr (f g : X ⟶ Y) (hfg : f = g) (x x' : X)
    (hxx' : x = x') : f.stalkMap x ≫ (X.presheaf.stalkCongr (.of_eq hxx')).hom =
      (Y.presheaf.stalkCongr (.of_eq <| hfg ▸ hxx' ▸ rfl)).hom ≫ g.stalkMap x' :=
  LocallyRingedSpace.stalkMap_congr f.toLRSHom g.toLRSHom congr(($hfg).toLRSHom) x x' hxx'

@[reassoc]
lemma stalkMap_congr_hom (f g : X ⟶ Y) (hfg : f = g) (x : X) :
    f.stalkMap x = (Y.presheaf.stalkCongr (.of_eq <| hfg ▸ rfl)).hom ≫ g.stalkMap x :=
  LocallyRingedSpace.stalkMap_congr_hom f.toLRSHom g.toLRSHom congr(($hfg).toLRSHom) x

@[reassoc]
lemma stalkMap_congr_point (x x' : X) (hxx' : x = x') :
    f.stalkMap x ≫ (X.presheaf.stalkCongr (.of_eq hxx')).hom =
      (Y.presheaf.stalkCongr (.of_eq <| hxx' ▸ rfl)).hom ≫ f.stalkMap x' :=
  LocallyRingedSpace.stalkMap_congr_point f.toLRSHom x x' hxx'

@[reassoc (attr := simp)]
lemma stalkMap_hom_inv (e : X ≅ Y) (y : Y) :
    e.hom.stalkMap (e.inv y) ≫ e.inv.stalkMap y =
      (Y.presheaf.stalkCongr (.of_eq (by simp))).hom :=
  LocallyRingedSpace.stalkMap_hom_inv (forgetToLocallyRingedSpace.mapIso e) y

@[simp]
lemma stalkMap_hom_inv_apply (e : X ≅ Y) (y : Y) (z) :
    e.inv.stalkMap y (e.hom.stalkMap (e.inv y) z) =
      (Y.presheaf.stalkCongr (.of_eq (by simp))).hom z :=
  DFunLike.congr_fun (CommRingCat.hom_ext_iff.mp (stalkMap_hom_inv e y)) z

@[reassoc (attr := simp)]
lemma stalkMap_inv_hom (e : X ≅ Y) (x : X) :
    e.inv.stalkMap (e.hom x) ≫ e.hom.stalkMap x =
      (X.presheaf.stalkCongr (.of_eq (by simp))).hom :=
  LocallyRingedSpace.stalkMap_inv_hom (forgetToLocallyRingedSpace.mapIso e) x

@[simp]
lemma stalkMap_inv_hom_apply (e : X ≅ Y) (x : X) (y) :
    e.hom.stalkMap x (e.inv.stalkMap (e.hom x) y) =
      (X.presheaf.stalkCongr (.of_eq (by simp))).hom y :=
  DFunLike.congr_fun (CommRingCat.hom_ext_iff.mp (stalkMap_inv_hom e x)) y

@[reassoc (attr := simp)]
lemma germ_stalkMap (U : Y.Opens) (x : X) (hx : f x ∈ U) :
    Y.presheaf.germ U (f x) hx ≫ f.stalkMap x =
      f.app U ≫ X.presheaf.germ (f ⁻¹ᵁ U) x hx :=
  PresheafedSpace.stalkMap_germ f.toPshHom U x hx

@[simp]
lemma germ_stalkMap_apply (U : Y.Opens) (x : X) (hx : f x ∈ U) (y) :
    f.stalkMap x (Y.presheaf.germ _ (f x) hx y) =
      X.presheaf.germ (f ⁻¹ᵁ U) x hx (f.app U y) :=
  PresheafedSpace.stalkMap_germ_apply f.toPshHom U x hx y

/-- If `x = y`, the stalk maps are isomorphic. -/
noncomputable def arrowStalkMapIsoOfEq {x y : X}
    (h : x = y) : Arrow.mk (f.stalkMap x) ≅ Arrow.mk (f.stalkMap y) :=
  Arrow.isoMk (Y.presheaf.stalkCongr <| (Inseparable.of_eq h).map f.continuous)
      (X.presheaf.stalkCongr <| Inseparable.of_eq h) <| by
    simp only [Arrow.mk_left, Arrow.mk_right, Functor.id_obj, TopCat.Presheaf.stalkCongr_hom,
      Arrow.mk_hom]
    rw [stalkSpecializes_stalkMap]

end Hom

@[deprecated (since := "2025-10-07")] alias stalkMap_id := Hom.stalkMap_id
@[deprecated (since := "2025-10-07")] alias stalkMap_comp := Hom.stalkMap_comp
@[deprecated (since := "2025-10-07")]
alias stalkSpecializes_stalkMap := Hom.stalkSpecializes_stalkMap
@[deprecated (since := "2025-10-07")]
alias stalkSpecializes_stalkMap_assoc := Hom.stalkSpecializes_stalkMap_assoc
@[deprecated (since := "2025-10-07")]
alias stalkSpecializes_stalkMap_apply := Hom.stalkSpecializes_stalkMap_apply
@[deprecated (since := "2025-10-07")] alias stalkMap_congr := Hom.stalkMap_congr
@[deprecated (since := "2025-10-07")] alias stalkMap_congr_assoc := Hom.stalkMap_congr_assoc
@[deprecated (since := "2025-10-07")] alias stalkMap_congr_hom := Hom.stalkMap_congr_hom
@[deprecated (since := "2025-10-07")] alias stalkMap_congr_hom_assoc := Hom.stalkMap_congr_hom_assoc
@[deprecated (since := "2025-10-07")] alias stalkMap_congr_point := Hom.stalkMap_congr_point
@[deprecated (since := "2025-10-07")]
alias stalkMap_congr_point_assoc := Hom.stalkMap_congr_point_assoc
@[deprecated (since := "2025-10-07")] alias stalkMap_hom_inv := Hom.stalkMap_hom_inv
@[deprecated (since := "2025-10-07")] alias stalkMap_hom_inv_assoc := Hom.stalkMap_hom_inv_assoc
@[deprecated (since := "2025-10-07")] alias stalkMap_hom_inv_apply := Hom.stalkMap_hom_inv_apply
@[deprecated (since := "2025-10-07")] alias stalkMap_inv_hom := Hom.stalkMap_inv_hom
@[deprecated (since := "2025-10-07")] alias stalkMap_inv_hom_assoc := Hom.stalkMap_inv_hom_assoc
@[deprecated (since := "2025-10-07")] alias stalkMap_inv_hom_apply := Hom.stalkMap_inv_hom_apply
@[deprecated (since := "2025-10-07")] alias stalkMap_germ := Hom.germ_stalkMap
@[deprecated (since := "2025-10-07")] alias stalkMap_germ_assoc := Hom.germ_stalkMap_assoc
@[deprecated (since := "2025-10-07")] alias stalkMap_germ_apply := Hom.germ_stalkMap_apply
@[deprecated (since := "2025-10-07")] alias arrowStalkMapIsoOfEq := Hom.arrowStalkMapIsoOfEq

end Scheme

end Stalks

section IsLocalRing

open IsLocalRing

@[simp]
lemma Spec_closedPoint {R S : CommRingCat} [IsLocalRing R] [IsLocalRing S]
    {f : R ⟶ S} [IsLocalHom f.hom] : Spec.map f (closedPoint S) = closedPoint R :=
  IsLocalRing.comap_closedPoint f.hom

end IsLocalRing

end AlgebraicGeometry<|MERGE_RESOLUTION|>--- conflicted
+++ resolved
@@ -407,13 +407,8 @@
   c := f.c ≫ (TopCat.Presheaf.pushforwardEq (by subst h; rfl) _).hom
   prop x := by
     subst h
-<<<<<<< HEAD
     convert f.prop x using 5
-    aesop_cat
-=======
-    convert f.prop x using 4
     cat_disch
->>>>>>> 0bca0b61
 
 lemma copyBase_eq {X Y : Scheme} (f : X.Hom Y) (g : X → Y) (h : f.base = g) :
     f.copyBase g h = f := by
