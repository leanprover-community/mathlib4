--- conflicted
+++ resolved
@@ -160,20 +160,12 @@
 def stalkMap (x : X) : Y.presheaf.stalk (f.base x) ⟶ X.presheaf.stalk x :=
   f.val.stalkMap x
 
-<<<<<<< HEAD
 @[ext]
 protected lemma ext {f g : X ⟶ Y} (h_base : f.base = g.base)
     (h_app : ∀ U, f.app U ≫ X.presheaf.map
       (eqToHom congr((Opens.map $h_base.symm).obj U)).op = g.app U) : f = g := by
   cases f; cases g; congr 1
   exact LocallyRingedSpace.Hom.ext' _ _ <| SheafedSpace.ext h_base
-=======
-@[ext (iff := false)]
-protected lemma ext {f g : X ⟶ Y} (h_base : f.1.base = g.1.base)
-    (h_app : ∀ U, f.app U ≫ X.presheaf.map
-      (eqToHom congr((Opens.map $h_base.symm).obj U)).op = g.app U) : f = g :=
-  LocallyRingedSpace.Hom.ext <| SheafedSpace.ext _ _ h_base
->>>>>>> d369bba5
     (TopCat.Presheaf.ext fun U ↦ by simpa using h_app U)
 
 protected lemma ext' {f g : X ⟶ Y} (h : f.val = g.val) : f = g := by
