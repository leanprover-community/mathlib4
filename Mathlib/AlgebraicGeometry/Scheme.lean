--- conflicted
+++ resolved
@@ -125,18 +125,6 @@
 protected abbrev sheaf (X : Scheme) :=
   X.toSheafedSpace.sheaf
 
-<<<<<<< HEAD
-instance {X : Scheme} : Preorder X := specializationPreorder X
-
-open Order in
-lemma height_closed_point {X : Scheme} {x : X} (hx : IsClosed {x}) : height x = 0 := by
-  simp only [height_eq_zero]
-  intro b _
-  by_cases h : b ≠ x
-  · have := IsClosed.not_specializes hx rfl h
-    contradiction
-  · aesop
-=======
 /--
 We give schemes the specialization preorder by default.
 -/
@@ -152,7 +140,6 @@
   · assumption
   · have := IsClosed.not_specializes hx rfl h
     contradiction
->>>>>>> e6b769cc
 
 namespace Hom
 
