--- conflicted
+++ resolved
@@ -96,20 +96,6 @@
     IsPreimmersion (f ≫ g) ↔ IsPreimmersion f :=
   ⟨fun _ ↦ of_comp f g, fun _ ↦ inferInstance⟩
 
-<<<<<<< HEAD
-lemma mk_Spec_map {R S : CommRingCat.{u}} {f : R ⟶ S}
-    (h₁ : Embedding (PrimeSpectrum.comap f)) (h₂ : f.SurjectiveOnStalks) :
-    IsPreimmersion (Spec.map f) where
-  base_embedding := h₁
-  surj_on_stalks (x : PrimeSpectrum S) := by
-    let e := Scheme.arrowStalkMapSpecIso f x
-    haveI : (RingHom.toMorphismProperty <| fun f ↦ Function.Surjective f).RespectsIso := by
-      rw [← RingHom.toMorphismProperty_respectsIso_iff]
-      exact RingHom.surjective_respectsIso
-    apply ((RingHom.toMorphismProperty <| fun f ↦ Function.Surjective f).arrow_mk_iso_iff e).mpr
-    exact h₂ x.asIdeal x.isPrime
-
-=======
 lemma Spec_map_iff {R S : CommRingCat.{u}} (f : R ⟶ S) :
     IsPreimmersion (Spec.map f) ↔ Embedding (PrimeSpectrum.comap f) ∧ f.SurjectiveOnStalks := by
   haveI : (RingHom.toMorphismProperty <| fun f ↦ Function.Surjective f).RespectsIso := by
@@ -129,7 +115,6 @@
     IsPreimmersion (Spec.map f) :=
   (Spec_map_iff f).mpr ⟨h₁, h₂⟩
 
->>>>>>> 2f60fa67
 lemma of_isLocalization {R S : Type u} [CommRing R] (M : Submonoid R) [CommRing S]
     [Algebra R S] [IsLocalization M S] :
     IsPreimmersion (Spec.map (CommRingCat.ofHom <| algebraMap R S)) :=
