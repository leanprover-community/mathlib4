/-
Copyright (c) 2025 Christian Merten. All rights reserved.
Released under Apache 2.0 license as described in the file LICENSE.
Authors: Christian Merten
-/
import Mathlib.AlgebraicGeometry.Morphisms.Affine
import Mathlib.AlgebraicGeometry.Morphisms.AffineAnd
import Mathlib.AlgebraicGeometry.Morphisms.LocalIso
import Mathlib.AlgebraicGeometry.Morphisms.RingHomProperties
import Mathlib.CategoryTheory.MorphismProperty.Descent

/-!
# Descent of morphism properties

Let `P` and `P'` be morphism properties. In this file we show some results to deduce
that `P` descends along `P'` from a codescent property of ring homomorphisms.

## Main results

- `HasRingHomProperty.descendsAlong`: if `P` is a local property induced by `Q`, `P'` implies
  `Q'` on global sections of affines and `Q` codescends along `Q'`, then `P` descends along `P'`.
- `HasAffineProperty.descendsAlong_of_affineAnd`: if `P` is given by `affineAnd Q`, `P'` implies
  `Q'` on global sections of affines and `Q` codescends along `Q'`, then `P` descends along `P'`
  (see TODOs).

## TODO

- Show that affine morphisms descend along faithfully-flat morphisms. This will make
  `HasAffineProperty.descendsAlong_of_affineAnd` useful.

-/

universe u v

open TensorProduct CategoryTheory Limits

namespace AlgebraicGeometry

variable (P P' : MorphismProperty Scheme.{u})

/--
If `P` is local at the source, every quasi-compact scheme is dominated by an
affine scheme via `p : Y ⟶ X` such that `p` satisfies `P`.
-/
lemma Scheme.exists_hom_isAffine_of_isZariskiLocalAtSource (X : Scheme.{u}) [CompactSpace X]
    [IsZariskiLocalAtSource P] [P.ContainsIdentities] :
    ∃ (Y : Scheme.{u}) (p : Y ⟶ X), Surjective p ∧ P p ∧ IsAffine Y := by
  let 𝒰 := X.affineCover.finiteSubcover
  let p : ∐ (fun i : 𝒰.I₀ ↦ 𝒰.X i) ⟶ X := Sigma.desc (fun i ↦ 𝒰.f i)
  refine ⟨_, p, ⟨fun x ↦ ?_⟩, ?_, inferInstance⟩
  · obtain ⟨i, x, rfl⟩ := X.affineCover.finiteSubcover.exists_eq x
    use (Sigma.ι (fun i ↦ X.affineCover.finiteSubcover.X i) i).base x
<<<<<<< HEAD
    rw [← Scheme.Hom.comp_apply, Sigma.ι_desc]
  · rw [IsLocalAtSource.iff_of_openCover (P := P) (sigmaOpenCover _)]
    exact fun i ↦ by simpa [p] using IsLocalAtSource.of_isOpenImmersion _
=======
    rw [← Scheme.comp_base_apply, Sigma.ι_desc]
  · rw [IsZariskiLocalAtSource.iff_of_openCover (P := P) (sigmaOpenCover _)]
    exact fun i ↦ by simpa [p] using IsZariskiLocalAtSource.of_isOpenImmersion _

@[deprecated (since := "2025-10-07")]
alias Scheme.exists_hom_isAffine_of_isLocalAtSource :=
  Scheme.exists_hom_isAffine_of_isZariskiLocalAtSource
>>>>>>> 49fb0bce

/-- If `P` is local at the target, to show `P` descends along `P'` we may assume
the base to be affine. -/
lemma IsZariskiLocalAtTarget.descendsAlong [IsZariskiLocalAtTarget P] [P'.IsStableUnderBaseChange]
    (H : ∀ {R : CommRingCat.{u}} {X Y : Scheme.{u}} (f : X ⟶ Spec R) (g : Y ⟶ Spec R),
      P' f → P (pullback.fst f g) → P g) :
    P.DescendsAlong P' := by
  apply MorphismProperty.DescendsAlong.mk'
  introv h hf
  wlog hZ : ∃ R, Z = Spec R generalizing X Y Z
  · rw [IsZariskiLocalAtTarget.iff_of_openCover (P := P) Z.affineCover]
    intro i
    let ι := Z.affineCover.f i
    let e : pullback (pullback.snd f ι) (pullback.snd g ι) ≅
        pullback (pullback.fst f g) (pullback.fst f ι) :=
      pullbackLeftPullbackSndIso f ι (pullback.snd g ι) ≪≫
        pullback.congrHom rfl pullback.condition.symm ≪≫
        (pullbackAssoc f g g ι).symm ≪≫ pullback.congrHom pullback.condition.symm rfl ≪≫
        (pullbackRightPullbackFstIso f ι (pullback.fst f g)).symm
    have heq : e.hom ≫ pullback.snd (pullback.fst f g) (pullback.fst f ι) =
        pullback.fst (pullback.snd f ι) (pullback.snd g ι) := by
      apply pullback.hom_ext <;> simp [e, pullback.condition]
    refine this (f := pullback.snd f ι) ?_ ?_ ⟨_, rfl⟩
    · exact P'.pullback_snd _ _ h
    · change P (pullback.fst (pullback.snd f ι) (pullback.snd g ι))
      rw [← heq, P.cancel_left_of_respectsIso]
      exact AlgebraicGeometry.IsZariskiLocalAtTarget.of_isPullback (iY := pullback.fst f ι)
        (CategoryTheory.IsPullback.of_hasPullback _ _) hf
  obtain ⟨R, rfl⟩ := hZ
  exact H f g h hf

@[deprecated (since := "2025-10-07")]
alias IsLocalAtTarget.descendsAlong := IsZariskiLocalAtTarget.descendsAlong

variable (Q Q' : ∀ {R S : Type u} [CommRing R] [CommRing S], (R →+* S) → Prop)

variable {Q Q'} in
lemma of_pullback_fst_Spec_of_codescendsAlong [P.RespectsIso]
    (hQQ' : RingHom.CodescendsAlong Q Q')
    (H₁ : ∀ {R S : CommRingCat.{u}} {f : R ⟶ S}, P' (Spec.map f) → Q' f.hom)
    (H₂ : ∀ {R S : CommRingCat.{u}} {f : R ⟶ S}, P (Spec.map f) ↔ Q f.hom)
    {R S T : CommRingCat.{u}}
    {f : Spec T ⟶ Spec R} {g : Spec S ⟶ Spec R} (h : P' f) (hf : P (pullback.fst f g)) :
    P g := by
  obtain ⟨φ, rfl⟩ := Spec.map_surjective g
  obtain ⟨ψ, rfl⟩ := Spec.map_surjective f
  algebraize [φ.hom, ψ.hom]
  replace hf : P (pullback.fst (Spec.map <| CommRingCat.ofHom <| algebraMap R T)
    (Spec.map <| CommRingCat.ofHom <| algebraMap R S)) := hf
  rw [H₂]
  refine hQQ'.algebraMap_tensorProduct (R := R) (S := T) (T := S) _ (H₁ h) ?_
  rwa [← pullbackSpecIso_hom_fst R T S, P.cancel_left_of_respectsIso, H₂] at hf

/-- If `X` admits a morphism `p : T ⟶ X` from an affine scheme satisfying `P', to
show a property descends along a morphism `f : X ⟶ Z` satisfying `P'`, `X` may assumed to
be affine. -/
lemma IsStableUnderBaseChange.of_pullback_fst_of_isAffine [P'.RespectsIso]
    [P'.IsStableUnderComposition] [P.IsStableUnderBaseChange]
    (H : ∀ {R : CommRingCat.{u}} {S X : Scheme.{u}} (f : Spec R ⟶ S) (g : X ⟶ S),
      P' f → P (pullback.fst f g) → P g) {X Y Z T : Scheme.{u}} [IsAffine T] (p : T ⟶ X)
    (hp : P' p) (f : X ⟶ Z) (g : Y ⟶ Z) (h : P' f) (hf : P (pullback.fst f g)) : P g := by
  apply H ((T.isoSpec.inv ≫ p) ≫ f)
  · rw [Category.assoc, P'.cancel_left_of_respectsIso]
    exact P'.comp_mem _ _ hp h
  · rw [← pullbackRightPullbackFstIso_inv_fst f g (T.isoSpec.inv ≫ p),
        P.cancel_left_of_respectsIso]
    exact P.pullback_fst _ _ hf

open Opposite

variable [P'.IsStableUnderBaseChange] [P'.IsStableUnderComposition] [P.IsStableUnderBaseChange]
variable
  (H₁ : (@IsLocalIso ⊓ @Surjective : MorphismProperty Scheme) ≤ P')
  (H₂ : ∀ {R S : CommRingCat.{u}} {f : R ⟶ S}, P' (Spec.map f) → Q' f.hom)

include H₁ in
lemma IsZariskiLocalAtTarget.descendsAlong_inf_quasiCompact [IsZariskiLocalAtTarget P]
    (H : ∀ {R S : CommRingCat.{u}} {Y : Scheme.{u}} (φ : R ⟶ S) (g : Y ⟶ Spec R),
      P' (Spec.map φ) → P (pullback.fst (Spec.map φ) g) → P g) :
    P.DescendsAlong (P' ⊓ @QuasiCompact) := by
  apply IsZariskiLocalAtTarget.descendsAlong
  intro R X Y f g hf h
  wlog hX : ∃ T, X = Spec T generalizing X
  · have _ : CompactSpace X := by simpa [← quasiCompact_over_affine_iff f] using hf.2
    obtain ⟨Y, p, hsurj, hP', hY⟩ := X.exists_hom_isAffine_of_isZariskiLocalAtSource @IsLocalIso
    refine this (f := (Y.isoSpec.inv ≫ p) ≫ f) ?_ ?_ ⟨_, rfl⟩
    · rw [Category.assoc, (P' ⊓ @QuasiCompact).cancel_left_of_respectsIso]
      exact ⟨P'.comp_mem _ _ (H₁ _ ⟨hP', hsurj⟩) hf.1, inferInstance⟩
    · rw [← pullbackRightPullbackFstIso_inv_fst f g _, P.cancel_left_of_respectsIso]
      exact P.pullback_fst _ _ h
  obtain ⟨T, rfl⟩ := hX
  obtain ⟨φ, rfl⟩ := Spec.map_surjective f
  exact H φ g hf.1 h

@[deprecated (since := "2025-10-07")]
alias IsLocalAtTarget.descendsAlong_inf_quasiCompact :=
  IsZariskiLocalAtTarget.descendsAlong_inf_quasiCompact

include H₁ H₂ in
/--
Let `P` be the morphism property associated to the ring hom property `Q`. Suppose

- `P'` implies `Q'` on global sections for affine schemes,
- `P'` is satisfied for all surjective, local isomorphisms, and
- `Q` codescend along `Q'`.

Then `P` descends along quasi-compact morphisms satisfying `P'`.

Note: The second condition is in particular satisfied for faithfully flat morphisms.
-/
nonrec lemma HasRingHomProperty.descendsAlong [HasRingHomProperty P Q]
    (hQQ' : RingHom.CodescendsAlong Q Q') :
    P.DescendsAlong (P' ⊓ @QuasiCompact) := by
  apply IsZariskiLocalAtTarget.descendsAlong_inf_quasiCompact _ _ H₁
  introv h hf
  wlog hY : ∃ S, Y = Spec S generalizing Y
  · rw [IsZariskiLocalAtSource.iff_of_openCover (P := P) Y.affineCover]
    intro i
    have heq : pullback.fst (Spec.map φ) (Y.affineCover.f i ≫ g) =
        pullback.map _ _ _ _ (𝟙 _) (Y.affineCover.f i) (𝟙 _) (by simp) (by simp) ≫
          pullback.fst (Spec.map φ) g := (pullback.lift_fst _ _ _).symm
    exact this _ (heq ▸ AlgebraicGeometry.IsZariskiLocalAtSource.comp hf _) ⟨_, rfl⟩
  obtain ⟨S, rfl⟩ := hY
  apply of_pullback_fst_Spec_of_codescendsAlong _ _ hQQ' H₂ _ h hf
  simp [HasRingHomProperty.Spec_iff (P := P)]

include H₁ H₂ in
/--
Let `P` be a morphism property associated with `affineAnd Q`. Suppose

- `P'` implies `Q'` on global sections on affine schemes,
- `P'` is satisfied for surjective, local isomorphisms,
- affine morphisms descend along `P''`, and
- `Q` codescends along `Q'`,

Then `P` descends along quasi-compact morphisms satisfying `P'`.

Note: The second condition is in particular satisfied for faithfully flat morphisms.
-/
nonrec lemma HasAffineProperty.descendsAlong_of_affineAnd
    (hP : HasAffineProperty P (affineAnd Q)) [MorphismProperty.DescendsAlong @IsAffineHom P']
    (hQ : RingHom.RespectsIso Q) (hQQ' : RingHom.CodescendsAlong Q Q') :
    P.DescendsAlong (P' ⊓ @QuasiCompact) := by
  apply IsZariskiLocalAtTarget.descendsAlong_inf_quasiCompact _ _ H₁
  introv h hf
  have : IsAffine Y := by
    convert isAffine_of_isAffineHom g
    exact MorphismProperty.of_pullback_fst_of_descendsAlong h <|
      AlgebraicGeometry.HasAffineProperty.affineAnd_le_isAffineHom P inferInstance _ hf
  wlog hY : ∃ S, Y = Spec S generalizing Y
  · rw [← P.cancel_left_of_respectsIso Y.isoSpec.inv]
    have heq : pullback.fst (Spec.map φ) (Y.isoSpec.inv ≫ g) =
        pullback.map _ _ _ _ (𝟙 _) (Y.isoSpec.inv) (𝟙 _) (by simp) (by simp) ≫
          pullback.fst (Spec.map φ) g := (pullback.lift_fst _ _ _).symm
    refine this _ ?_ inferInstance ⟨_, rfl⟩
    rwa [heq, P.cancel_left_of_respectsIso]
  obtain ⟨Y, rfl⟩ := hY
  apply of_pullback_fst_Spec_of_codescendsAlong _ _ hQQ' H₂ _ h hf
  simp [SpecMap_iff_of_affineAnd _ hQ]

end AlgebraicGeometry<|MERGE_RESOLUTION|>--- conflicted
+++ resolved
@@ -50,19 +50,13 @@
   refine ⟨_, p, ⟨fun x ↦ ?_⟩, ?_, inferInstance⟩
   · obtain ⟨i, x, rfl⟩ := X.affineCover.finiteSubcover.exists_eq x
     use (Sigma.ι (fun i ↦ X.affineCover.finiteSubcover.X i) i).base x
-<<<<<<< HEAD
     rw [← Scheme.Hom.comp_apply, Sigma.ι_desc]
-  · rw [IsLocalAtSource.iff_of_openCover (P := P) (sigmaOpenCover _)]
-    exact fun i ↦ by simpa [p] using IsLocalAtSource.of_isOpenImmersion _
-=======
-    rw [← Scheme.comp_base_apply, Sigma.ι_desc]
   · rw [IsZariskiLocalAtSource.iff_of_openCover (P := P) (sigmaOpenCover _)]
     exact fun i ↦ by simpa [p] using IsZariskiLocalAtSource.of_isOpenImmersion _
 
 @[deprecated (since := "2025-10-07")]
 alias Scheme.exists_hom_isAffine_of_isLocalAtSource :=
   Scheme.exists_hom_isAffine_of_isZariskiLocalAtSource
->>>>>>> 49fb0bce
 
 /-- If `P` is local at the target, to show `P` descends along `P'` we may assume
 the base to be affine. -/
