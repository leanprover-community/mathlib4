/-
Copyright (c) 2022 Andrew Yang. All rights reserved.
Released under Apache 2.0 license as described in the file LICENSE.
Authors: Andrew Yang
-/
import Mathlib.AlgebraicGeometry.Morphisms.QuasiCompact
import Mathlib.Topology.QuasiSeparated

#align_import algebraic_geometry.morphisms.quasi_separated from "leanprover-community/mathlib"@"1a51edf13debfcbe223fa06b1cb353b9ed9751cc"

/-!
# Quasi-separated morphisms

A morphism of schemes `f : X ⟶ Y` is quasi-separated if the diagonal morphism `X ⟶ X ×[Y] X` is
quasi-compact.

A scheme is quasi-separated if the intersections of any two affine open sets is quasi-compact.
(`AlgebraicGeometry.quasiSeparatedSpace_iff_affine`)

We show that a morphism is quasi-separated if the preimage of every affine open is quasi-separated.

We also show that this property is local at the target,
and is stable under compositions and base-changes.

## Main result
- `AlgebraicGeometry.is_localization_basicOpen_of_qcqs` (**Qcqs lemma**):
  If `U` is qcqs, then `Γ(X, D(f)) ≃ Γ(X, U)_f` for every `f : Γ(X, U)`.

-/


noncomputable section

open CategoryTheory CategoryTheory.Limits Opposite TopologicalSpace

universe u

open scoped AlgebraicGeometry

namespace AlgebraicGeometry

variable {X Y : Scheme.{u}} (f : X ⟶ Y)

/-- A morphism is `QuasiSeparated` if diagonal map is quasi-compact. -/
@[mk_iff]
class QuasiSeparated (f : X ⟶ Y) : Prop where
  /-- A morphism is `QuasiSeparated` if diagonal map is quasi-compact. -/
  diagonalQuasiCompact : QuasiCompact (pullback.diagonal f)
#align algebraic_geometry.quasi_separated AlgebraicGeometry.QuasiSeparated

/-- The `AffineTargetMorphismProperty` corresponding to `QuasiSeparated`, asserting that the
domain is a quasi-separated scheme. -/
def QuasiSeparated.affineProperty : AffineTargetMorphismProperty := fun X _ _ _ =>
  QuasiSeparatedSpace X.carrier
#align algebraic_geometry.quasi_separated.affine_property AlgebraicGeometry.QuasiSeparated.affineProperty

theorem quasiSeparatedSpace_iff_affine (X : Scheme) :
    QuasiSeparatedSpace X.carrier ↔ ∀ U V : X.affineOpens, IsCompact (U ∩ V : Set X.carrier) := by
  rw [QuasiSeparatedSpace_iff]
  constructor
  · intro H U V; exact H U V U.1.2 U.2.isCompact V.1.2 V.2.isCompact
  · intro H
    suffices
      ∀ (U : Opens X.carrier) (_ : IsCompact U.1) (V : Opens X.carrier) (_ : IsCompact V.1),
        IsCompact (U ⊓ V).1
      by intro U V hU hU' hV hV'; exact this ⟨U, hU⟩ hU' ⟨V, hV⟩ hV'
    intro U hU V hV
    -- Porting note: it complains "unable to find motive", but telling Lean that motive is
    -- underscore is actually sufficient, weird
    apply compact_open_induction_on (P := _) V hV
    · simp
    · intro S _ V hV
      change IsCompact (U.1 ∩ (S.1 ∪ V.1))
      rw [Set.inter_union_distrib_left]
      apply hV.union
      clear hV
      apply compact_open_induction_on (P := _) U hU
      · simp
      · intro S _ W hW
        change IsCompact ((S.1 ∪ W.1) ∩ V.1)
        rw [Set.union_inter_distrib_right]
        apply hW.union
        apply H
#align algebraic_geometry.quasi_separated_space_iff_affine AlgebraicGeometry.quasiSeparatedSpace_iff_affine

theorem quasi_compact_affineProperty_iff_quasiSeparatedSpace {X Y : Scheme} [IsAffine Y]
    (f : X ⟶ Y) : QuasiCompact.affineProperty.diagonal f ↔ QuasiSeparatedSpace X.carrier := by
  delta AffineTargetMorphismProperty.diagonal
  rw [quasiSeparatedSpace_iff_affine]
  constructor
  · intro H U V
    haveI : IsAffine _ := U.2
    haveI : IsAffine _ := V.2
    let g : pullback (X.ofRestrict U.1.openEmbedding) (X.ofRestrict V.1.openEmbedding) ⟶ X :=
      pullback.fst ≫ X.ofRestrict _
    -- Porting note: `inferInstance` does not work here
    have : IsOpenImmersion g := PresheafedSpace.IsOpenImmersion.comp _ _
    have e := Homeomorph.ofEmbedding _ this.base_open.toEmbedding
    rw [IsOpenImmersion.range_pullback_to_base_of_left] at e
    erw [Subtype.range_coe, Subtype.range_coe] at e
    rw [isCompact_iff_compactSpace]
    exact @Homeomorph.compactSpace _ _ _ _ (H _ _) e
  · introv H h₁ h₂
    let g : pullback f₁ f₂ ⟶ X := pullback.fst ≫ f₁
    -- Porting note: `inferInstance` does not work here
    have : IsOpenImmersion g := PresheafedSpace.IsOpenImmersion.comp _ _
    have e := Homeomorph.ofEmbedding _ this.base_open.toEmbedding
    rw [IsOpenImmersion.range_pullback_to_base_of_left] at e
    simp_rw [isCompact_iff_compactSpace] at H
    exact
      @Homeomorph.compactSpace _ _ _ _
        (H ⟨⟨_, h₁.base_open.open_range⟩, rangeIsAffineOpenOfOpenImmersion _⟩
          ⟨⟨_, h₂.base_open.open_range⟩, rangeIsAffineOpenOfOpenImmersion _⟩)
        e.symm
#align algebraic_geometry.quasi_compact_affine_property_iff_quasi_separated_space AlgebraicGeometry.quasi_compact_affineProperty_iff_quasiSeparatedSpace

theorem quasiSeparated_eq_diagonal_is_quasiCompact :
    @QuasiSeparated = MorphismProperty.diagonal @QuasiCompact := by ext; exact QuasiSeparated_iff _
#align algebraic_geometry.quasi_separated_eq_diagonal_is_quasi_compact AlgebraicGeometry.quasiSeparated_eq_diagonal_is_quasiCompact

theorem quasi_compact_affineProperty_diagonal_eq :
    QuasiCompact.affineProperty.diagonal = QuasiSeparated.affineProperty := by
  funext; rw [quasi_compact_affineProperty_iff_quasiSeparatedSpace]; rfl
#align algebraic_geometry.quasi_compact_affine_property_diagonal_eq AlgebraicGeometry.quasi_compact_affineProperty_diagonal_eq

theorem quasiSeparated_eq_affineProperty_diagonal :
    @QuasiSeparated = targetAffineLocally QuasiCompact.affineProperty.diagonal := by
  rw [quasiSeparated_eq_diagonal_is_quasiCompact, quasiCompact_eq_affineProperty]
  exact
    diagonal_targetAffineLocally_eq_targetAffineLocally _ QuasiCompact.affineProperty_isLocal
#align algebraic_geometry.quasi_separated_eq_affine_property_diagonal AlgebraicGeometry.quasiSeparated_eq_affineProperty_diagonal

theorem quasiSeparated_eq_affineProperty :
    @QuasiSeparated = targetAffineLocally QuasiSeparated.affineProperty := by
  rw [quasiSeparated_eq_affineProperty_diagonal, quasi_compact_affineProperty_diagonal_eq]
#align algebraic_geometry.quasi_separated_eq_affine_property AlgebraicGeometry.quasiSeparated_eq_affineProperty

theorem QuasiSeparated.affineProperty_isLocal : QuasiSeparated.affineProperty.IsLocal :=
  quasi_compact_affineProperty_diagonal_eq ▸ QuasiCompact.affineProperty_isLocal.diagonal
#align algebraic_geometry.quasi_separated.affine_property_is_local AlgebraicGeometry.QuasiSeparated.affineProperty_isLocal

instance (priority := 900) quasiSeparatedOfMono {X Y : Scheme} (f : X ⟶ Y) [Mono f] :
    QuasiSeparated f :=
  ⟨inferInstance⟩
#align algebraic_geometry.quasi_separated_of_mono AlgebraicGeometry.quasiSeparatedOfMono

theorem quasiSeparated_stableUnderComposition :
    MorphismProperty.StableUnderComposition @QuasiSeparated :=
  quasiSeparated_eq_diagonal_is_quasiCompact.symm ▸
    quasiCompact_stableUnderComposition.diagonal quasiCompact_respectsIso
      quasiCompact_stableUnderBaseChange
#align algebraic_geometry.quasi_separated_stable_under_composition AlgebraicGeometry.quasiSeparated_stableUnderComposition

theorem quasiSeparated_stableUnderBaseChange :
    MorphismProperty.StableUnderBaseChange @QuasiSeparated :=
  quasiSeparated_eq_diagonal_is_quasiCompact.symm ▸
    quasiCompact_stableUnderBaseChange.diagonal quasiCompact_respectsIso
#align algebraic_geometry.quasi_separated_stable_under_base_change AlgebraicGeometry.quasiSeparated_stableUnderBaseChange

instance quasiSeparatedComp {X Y Z : Scheme} (f : X ⟶ Y) (g : Y ⟶ Z) [QuasiSeparated f]
    [QuasiSeparated g] : QuasiSeparated (f ≫ g) :=
  quasiSeparated_stableUnderComposition f g inferInstance inferInstance
#align algebraic_geometry.quasi_separated_comp AlgebraicGeometry.quasiSeparatedComp

theorem quasiSeparated_respectsIso : MorphismProperty.RespectsIso @QuasiSeparated :=
  quasiSeparated_eq_diagonal_is_quasiCompact.symm ▸ quasiCompact_respectsIso.diagonal
#align algebraic_geometry.quasi_separated_respects_iso AlgebraicGeometry.quasiSeparated_respectsIso

open List in
theorem QuasiSeparated.affine_openCover_TFAE {X Y : Scheme.{u}} (f : X ⟶ Y) :
    TFAE
      [QuasiSeparated f,
        ∃ (𝒰 : Scheme.OpenCover.{u} Y) (_ : ∀ i, IsAffine (𝒰.obj i)),
          ∀ i : 𝒰.J, QuasiSeparatedSpace (pullback f (𝒰.map i)).carrier,
        ∀ (𝒰 : Scheme.OpenCover.{u} Y) [∀ i, IsAffine (𝒰.obj i)] (i : 𝒰.J),
          QuasiSeparatedSpace (pullback f (𝒰.map i)).carrier,
        ∀ {U : Scheme} (g : U ⟶ Y) [IsAffine U] [IsOpenImmersion g],
          QuasiSeparatedSpace (pullback f g).carrier,
        ∃ (𝒰 : Scheme.OpenCover.{u} Y) (_ : ∀ i, IsAffine (𝒰.obj i)) (𝒰' :
          ∀ i : 𝒰.J, Scheme.OpenCover.{u} (pullback f (𝒰.map i))) (_ :
          ∀ i j, IsAffine ((𝒰' i).obj j)),
          ∀ (i : 𝒰.J) (j k : (𝒰' i).J),
            CompactSpace (pullback ((𝒰' i).map j) ((𝒰' i).map k)).carrier] := by
  have := QuasiCompact.affineProperty_isLocal.diagonal_affine_openCover_TFAE f
  simp_rw [← quasiCompact_eq_affineProperty, ← quasiSeparated_eq_diagonal_is_quasiCompact,
    quasi_compact_affineProperty_diagonal_eq] at this
  exact this
#align algebraic_geometry.quasi_separated.affine_open_cover_tfae AlgebraicGeometry.QuasiSeparated.affine_openCover_TFAE

theorem QuasiSeparated.is_local_at_target : PropertyIsLocalAtTarget @QuasiSeparated :=
  quasiSeparated_eq_affineProperty_diagonal.symm ▸
    QuasiCompact.affineProperty_isLocal.diagonal.targetAffineLocallyIsLocal
#align algebraic_geometry.quasi_separated.is_local_at_target AlgebraicGeometry.QuasiSeparated.is_local_at_target

open List in
theorem QuasiSeparated.openCover_TFAE {X Y : Scheme.{u}} (f : X ⟶ Y) :
    TFAE
      [QuasiSeparated f,
        ∃ 𝒰 : Scheme.OpenCover.{u} Y,
          ∀ i : 𝒰.J, QuasiSeparated (pullback.snd : (𝒰.pullbackCover f).obj i ⟶ 𝒰.obj i),
        ∀ (𝒰 : Scheme.OpenCover.{u} Y) (i : 𝒰.J),
          QuasiSeparated (pullback.snd : (𝒰.pullbackCover f).obj i ⟶ 𝒰.obj i),
        ∀ U : Opens Y.carrier, QuasiSeparated (f ∣_ U),
        ∀ {U : Scheme} (g : U ⟶ Y) [IsOpenImmersion g],
          QuasiSeparated (pullback.snd : pullback f g ⟶ _),
        ∃ (ι : Type u) (U : ι → Opens Y.carrier) (_ : iSup U = ⊤),
          ∀ i, QuasiSeparated (f ∣_ U i)] :=
  QuasiSeparated.is_local_at_target.openCover_TFAE f
#align algebraic_geometry.quasi_separated.open_cover_tfae AlgebraicGeometry.QuasiSeparated.openCover_TFAE

theorem quasiSeparated_over_affine_iff {X Y : Scheme} (f : X ⟶ Y) [IsAffine Y] :
    QuasiSeparated f ↔ QuasiSeparatedSpace X.carrier := by
  rw [quasiSeparated_eq_affineProperty,
    QuasiSeparated.affineProperty_isLocal.affine_target_iff f, QuasiSeparated.affineProperty]
#align algebraic_geometry.quasi_separated_over_affine_iff AlgebraicGeometry.quasiSeparated_over_affine_iff

theorem quasiSeparatedSpace_iff_quasiSeparated (X : Scheme) :
    QuasiSeparatedSpace X.carrier ↔ QuasiSeparated (terminal.from X) :=
  (quasiSeparated_over_affine_iff _).symm
#align algebraic_geometry.quasi_separated_space_iff_quasi_separated AlgebraicGeometry.quasiSeparatedSpace_iff_quasiSeparated

theorem QuasiSeparated.affine_openCover_iff {X Y : Scheme.{u}} (𝒰 : Scheme.OpenCover.{u} Y)
    [∀ i, IsAffine (𝒰.obj i)] (f : X ⟶ Y) :
    QuasiSeparated f ↔ ∀ i, QuasiSeparatedSpace (pullback f (𝒰.map i)).carrier := by
  rw [quasiSeparated_eq_affineProperty,
    QuasiSeparated.affineProperty_isLocal.affine_openCover_iff f 𝒰]
  rfl
#align algebraic_geometry.quasi_separated.affine_open_cover_iff AlgebraicGeometry.QuasiSeparated.affine_openCover_iff

theorem QuasiSeparated.openCover_iff {X Y : Scheme.{u}} (𝒰 : Scheme.OpenCover.{u} Y) (f : X ⟶ Y) :
    QuasiSeparated f ↔ ∀ i, QuasiSeparated (pullback.snd : pullback f (𝒰.map i) ⟶ _) :=
  QuasiSeparated.is_local_at_target.openCover_iff f 𝒰
#align algebraic_geometry.quasi_separated.open_cover_iff AlgebraicGeometry.QuasiSeparated.openCover_iff

instance {X Y S : Scheme} (f : X ⟶ S) (g : Y ⟶ S) [QuasiSeparated g] :
    QuasiSeparated (pullback.fst : pullback f g ⟶ X) :=
  quasiSeparated_stableUnderBaseChange.fst f g inferInstance

instance {X Y S : Scheme} (f : X ⟶ S) (g : Y ⟶ S) [QuasiSeparated f] :
    QuasiSeparated (pullback.snd : pullback f g ⟶ Y) :=
  quasiSeparated_stableUnderBaseChange.snd f g inferInstance

instance {X Y Z : Scheme} (f : X ⟶ Y) (g : Y ⟶ Z) [QuasiSeparated f] [QuasiSeparated g] :
    QuasiSeparated (f ≫ g) :=
  quasiSeparated_stableUnderComposition f g inferInstance inferInstance

theorem quasiSeparatedSpace_of_quasiSeparated {X Y : Scheme} (f : X ⟶ Y)
    [hY : QuasiSeparatedSpace Y.carrier] [QuasiSeparated f] : QuasiSeparatedSpace X.carrier := by
  rw [quasiSeparatedSpace_iff_quasiSeparated] at hY ⊢
  have : f ≫ terminal.from Y = terminal.from X := terminalIsTerminal.hom_ext _ _
  rw [← this]
  infer_instance
#align algebraic_geometry.quasi_separated_space_of_quasi_separated AlgebraicGeometry.quasiSeparatedSpace_of_quasiSeparated

instance quasiSeparatedSpace_of_isAffine (X : Scheme) [IsAffine X] :
    QuasiSeparatedSpace X.carrier := by
  constructor
  intro U V hU hU' hV hV'
  obtain ⟨s, hs, e⟩ := (isCompact_open_iff_eq_basicOpen_union _).mp ⟨hU', hU⟩
  obtain ⟨s', hs', e'⟩ := (isCompact_open_iff_eq_basicOpen_union _).mp ⟨hV', hV⟩
  rw [e, e', Set.iUnion₂_inter]
  simp_rw [Set.inter_iUnion₂]
  apply hs.isCompact_biUnion
  · intro i _
    apply hs'.isCompact_biUnion
    intro i' _
    change IsCompact (X.basicOpen i ⊓ X.basicOpen i').1
    rw [← Scheme.basicOpen_mul]
    exact ((topIsAffineOpen _).basicOpenIsAffine _).isCompact
#align algebraic_geometry.quasi_separated_space_of_is_affine AlgebraicGeometry.quasiSeparatedSpace_of_isAffine

theorem IsAffineOpen.isQuasiSeparated {X : Scheme} {U : Opens X.carrier} (hU : IsAffineOpen U) :
    IsQuasiSeparated (U : Set X.carrier) := by
  rw [isQuasiSeparated_iff_quasiSeparatedSpace]
  exacts [@AlgebraicGeometry.quasiSeparatedSpace_of_isAffine _ hU, U.isOpen]
#align algebraic_geometry.is_affine_open.is_quasi_separated AlgebraicGeometry.IsAffineOpen.isQuasiSeparated

theorem quasiSeparatedOfComp {X Y Z : Scheme} (f : X ⟶ Y) (g : Y ⟶ Z) [H : QuasiSeparated (f ≫ g)] :
    QuasiSeparated f := by
  -- Porting note: rewrite `(QuasiSeparated.affine_openCover_TFAE f).out 0 1` directly fails, but
  -- give it a name works
  have h01 := (QuasiSeparated.affine_openCover_TFAE f).out 0 1
  rw [h01]; clear h01
  -- Porting note: rewrite `(QuasiSeparated.affine_openCover_TFAE ...).out 0 2` directly fails, but
  -- give it a name works
  have h02 := (QuasiSeparated.affine_openCover_TFAE (f ≫ g)).out 0 2
  rw [h02] at H; clear h02
  refine ⟨(Z.affineCover.pullbackCover g).bind fun x => Scheme.affineCover _, ?_, ?_⟩
  -- constructor
  · intro i; dsimp; infer_instance
  rintro ⟨i, j⟩; dsimp at i j
  -- replace H := H (Scheme.OpenCover.pullbackCover (Scheme.affineCover Z) g) i
  specialize H _ i
  -- rw [← isQuasiSeparated_iff_quasiSeparatedSpace] at H
  refine @quasiSeparatedSpace_of_quasiSeparated _ _ ?_ H ?_
  · exact pullback.map _ _ _ _ (𝟙 _) _ _ (by simp) (Category.comp_id _) ≫
      (pullbackRightPullbackFstIso g (Z.affineCover.map i) f).hom
  · exact inferInstance
#align algebraic_geometry.quasi_separated_of_comp AlgebraicGeometry.quasiSeparatedOfComp

theorem exists_eq_pow_mul_of_isAffineOpen (X : Scheme) (U : Opens X.carrier) (hU : IsAffineOpen U)
    (f : X.presheaf.obj (op U)) (x : X.presheaf.obj (op <| X.basicOpen f)) :
    ∃ (n : ℕ) (y : X.presheaf.obj (op U)), y |_ X.basicOpen f = (f |_ X.basicOpen f) ^ n * x := by
  have := (hU.isLocalization_basicOpen f).2
  obtain ⟨⟨y, _, n, rfl⟩, d⟩ := this x
  use n, y
  delta TopCat.Presheaf.restrictOpen TopCat.Presheaf.restrict
  simpa [mul_comm x] using d.symm
#align algebraic_geometry.exists_eq_pow_mul_of_is_affine_open AlgebraicGeometry.exists_eq_pow_mul_of_isAffineOpen

theorem exists_eq_pow_mul_of_is_compact_of_quasi_separated_space_aux_aux {X : TopCat}
    (F : X.Presheaf CommRingCat) {U₁ U₂ U₃ U₄ U₅ U₆ U₇ : Opens X} {n₁ n₂ : ℕ}
  {y₁ : F.obj (op U₁)} {y₂ : F.obj (op U₂)} {f : F.obj (op <| U₁ ⊔ U₂)}
  {x : F.obj (op U₃)} (h₄₁ : U₄ ≤ U₁) (h₄₂ : U₄ ≤ U₂) (h₅₁ : U₅ ≤ U₁) (h₅₃ : U₅ ≤ U₃)
  (h₆₂ : U₆ ≤ U₂) (h₆₃ : U₆ ≤ U₃) (h₇₄ : U₇ ≤ U₄) (h₇₅ : U₇ ≤ U₅) (h₇₆ : U₇ ≤ U₆)
  (e₁ : y₁ |_ U₅ = (f |_ U₁ |_ U₅) ^ n₁ * x |_ U₅)
  (e₂ : y₂ |_ U₆ = (f |_ U₂ |_ U₆) ^ n₂ * x |_ U₆) :
    (((f |_ U₁) ^ n₂ * y₁) |_ U₄) |_ U₇ = (((f |_ U₂) ^ n₁ * y₂) |_ U₄) |_ U₇ := by
  apply_fun (fun x : F.obj (op U₅) ↦ x |_ U₇) at e₁
  apply_fun (fun x : F.obj (op U₆) ↦ x |_ U₇) at e₂
  dsimp only [TopCat.Presheaf.restrictOpen, TopCat.Presheaf.restrict] at e₁ e₂ ⊢
  simp only [map_mul, map_pow, ← comp_apply, ← op_comp, ← F.map_comp, homOfLE_comp] at e₁ e₂ ⊢
  rw [e₁, e₂, mul_left_comm]

theorem exists_eq_pow_mul_of_is_compact_of_quasi_separated_space_aux (X : Scheme)
    (S : X.affineOpens) (U₁ U₂ : Opens X.carrier) {n₁ n₂ : ℕ} {y₁ : X.presheaf.obj (op U₁)}
    {y₂ : X.presheaf.obj (op U₂)} {f : X.presheaf.obj (op <| U₁ ⊔ U₂)}
    {x : X.presheaf.obj (op <| X.basicOpen f)} (h₁ : S.1 ≤ U₁) (h₂ : S.1 ≤ U₂)
    (e₁ : y₁ |_ X.basicOpen (f |_ U₁) = ((f |_ U₁ |_ X.basicOpen _) ^ n₁) * x |_ X.basicOpen _)
    (e₂ : y₂ |_ X.basicOpen (f |_ U₂) = ((f |_ U₂ |_ X.basicOpen _) ^ n₂) * x |_ X.basicOpen _) :
    ∃ n : ℕ, ∀ m, n ≤ m →
      ((f |_ U₁) ^ (m + n₂) * y₁) |_ S.1 = ((f |_ U₂) ^ (m + n₁) * y₂) |_ S.1 := by
  obtain ⟨⟨_, n, rfl⟩, e⟩ :=
    (@IsLocalization.eq_iff_exists _ _ _ _ _ _
<<<<<<< HEAD
      (isLocalization_basicOpen S.2 (X.presheaf.map (homOfLE <| le_trans h₁ le_sup_left).op f))
        (X.presheaf.map (homOfLE <| h₁).op
          (X.presheaf.map (homOfLE le_sup_left).op f ^ n₂ * y₁))
        (X.presheaf.map (homOfLE <| h₂).op
          (X.presheaf.map (homOfLE le_sup_right).op f ^ n₁ * y₂))).mp <| by
    -- Porting note: was just a `simp`, but know as some lemmas need `erw`, just a `simp` does not
    -- leave the goal in a desired form
    rw [RingHom.algebraMap_toAlgebra, map_mul, map_mul, map_pow, map_pow, map_mul, map_pow, map_mul]
    erw [map_pow]
    rw [← comp_apply, ← comp_apply]
    erw [← comp_apply, ← comp_apply, ← comp_apply, ← comp_apply]
    simp only [← Functor.map_comp, ← op_comp, homOfLE_comp]
    have h₃ : X.basicOpen ((X.presheaf.map (homOfLE (h₁.trans le_sup_left)).op) f) ≤ S.val := by
      simpa only [X.basicOpen_res] using inf_le_left
    trans X.presheaf.map (homOfLE <| h₃.trans <| h₁.trans le_sup_left).op f ^ (n₂ + n₁) *
      X.presheaf.map (homOfLE <| (X.basicOpen_res f _).trans_le inf_le_right).op x
    · rw [pow_add, mul_assoc]; congr 1
      convert congr_arg (X.presheaf.map (homOfLE _).op) e₁ using 1
      pick_goal 3
      · rw [X.basicOpen_res, X.basicOpen_res]; rintro x ⟨H₁, H₂⟩; exact ⟨h₁ H₁, H₂⟩
      · simp only [map_pow, map_mul, ← comp_apply, ← Functor.map_comp, ← op_comp]; congr 1
      · simp only [map_pow, map_mul, ← comp_apply, ← Functor.map_comp, ← op_comp]; congr
    · rw [add_comm, pow_add, mul_assoc]; congr 1
      convert congr_arg (X.presheaf.map (homOfLE _).op) e₂.symm
      · simp only [map_pow, map_mul, ← comp_apply, ← Functor.map_comp, ← op_comp]; congr
      · simp only [map_pow, map_mul, ← comp_apply, ← Functor.map_comp, ← op_comp]; congr
      · simp only [X.basicOpen_res]
        rintro x ⟨H₁, H₂⟩; exact ⟨h₂ H₁, H₂⟩
=======
      (S.2.isLocalization_basicOpen (f |_ S.1))
        (((f |_ U₁) ^ n₂ * y₁) |_ S.1)
        (((f |_ U₂) ^ n₁ * y₂) |_ S.1)).mp <| by
    apply exists_eq_pow_mul_of_is_compact_of_quasi_separated_space_aux_aux (e₁ := e₁) (e₂ := e₂)
    · show X.basicOpen _ ≤ _
      simp only [TopCat.Presheaf.restrictOpen, TopCat.Presheaf.restrict, Scheme.basicOpen_res]
      exact inf_le_inf h₁ le_rfl
    · show X.basicOpen _ ≤ _
      simp only [TopCat.Presheaf.restrictOpen, TopCat.Presheaf.restrict, Scheme.basicOpen_res]
      exact inf_le_inf h₂ le_rfl
>>>>>>> 909a2b4a
  use n
  intros m hm
  rw [← tsub_add_cancel_of_le hm]
  simp only [TopCat.Presheaf.restrictOpen, TopCat.Presheaf.restrict,
    pow_add, map_pow, map_mul, ← comp_apply, mul_assoc, ← Functor.map_comp, ← op_comp, homOfLE_comp,
    Subtype.coe_mk] at e ⊢
  rw [e]
#align algebraic_geometry.exists_eq_pow_mul_of_is_compact_of_quasi_separated_space_aux AlgebraicGeometry.exists_eq_pow_mul_of_is_compact_of_quasi_separated_space_aux

theorem exists_eq_pow_mul_of_isCompact_of_isQuasiSeparated (X : Scheme.{u}) (U : Opens X.carrier)
    (hU : IsCompact U.1) (hU' : IsQuasiSeparated U.1) (f : X.presheaf.obj (op U))
    (x : X.presheaf.obj (op <| X.basicOpen f)) :
    ∃ (n : ℕ) (y : X.presheaf.obj (op U)), y |_ X.basicOpen f = (f |_ X.basicOpen f) ^ n * x := by
  delta TopCat.Presheaf.restrictOpen TopCat.Presheaf.restrict
  revert hU' f x
  -- Porting note: complains `expected type is not available`, but tell Lean that it is underscore
  -- is sufficient
  apply compact_open_induction_on (P := _) U hU
  · intro _ f x
    use 0, f
    refine' @Subsingleton.elim _
      (CommRingCat.subsingleton_of_isTerminal (X.sheaf.isTerminalOfEqEmpty _)) _ _
    erw [eq_bot_iff]
    exact X.basicOpen_le f
  · -- Given `f : 𝒪(S ∪ U), x : 𝒪(X_f)`, we need to show that `f ^ n * x` is the restriction of
    -- some `y : 𝒪(S ∪ U)` for some `n : ℕ`.
    intro S hS U hU hSU f x
    -- We know that such `y₁, n₁` exists on `S` by the induction hypothesis.
    obtain ⟨n₁, y₁, hy₁⟩ :=
      hU (hSU.of_subset <| Set.subset_union_left _ _) (X.presheaf.map (homOfLE le_sup_left).op f)
        (X.presheaf.map (homOfLE _).op x)
    -- · rw [X.basicOpen_res]; exact inf_le_right
    -- We know that such `y₂, n₂` exists on `U` since `U` is affine.
    obtain ⟨n₂, y₂, hy₂⟩ :=
      exists_eq_pow_mul_of_isAffineOpen X _ U.2 (X.presheaf.map (homOfLE le_sup_right).op f)
        (X.presheaf.map (homOfLE _).op x)
    delta TopCat.Presheaf.restrictOpen TopCat.Presheaf.restrict at hy₂
    -- swap; · rw [X.basicOpen_res]; exact inf_le_right
    -- Since `S ∪ U` is quasi-separated, `S ∩ U` can be covered by finite affine opens.
    obtain ⟨s, hs', hs⟩ :=
      (isCompact_open_iff_eq_finset_affine_union _).mp
        ⟨hSU _ _ (Set.subset_union_left _ _) S.2 hS (Set.subset_union_right _ _) U.1.2
            U.2.isCompact,
          (S ⊓ U.1).2⟩
    haveI := hs'.to_subtype
    cases nonempty_fintype s
    replace hs : S ⊓ U.1 = iSup fun i : s => (i : Opens X.carrier) := by ext1; simpa using hs
    have hs₁ : ∀ i : s, i.1.1 ≤ S := by
      intro i; change (i : Opens X.carrier) ≤ S
      refine' le_trans _ inf_le_left; swap; exact U.1; erw [hs]
      -- Porting note: have to add argument explicitly
      exact @le_iSup (Opens X) s _ (fun (i : s) => (i : Opens X)) i
    have hs₂ : ∀ i : s, i.1.1 ≤ U.1 := by
      intro i; change (i : Opens X.carrier) ≤ U
      refine' le_trans _ inf_le_right; swap; exact S; erw [hs]
      -- Porting note: have to add argument explicitly
      exact @le_iSup (Opens X) s _ (fun (i : s) => (i : Opens X)) i
    -- On each affine open in the intersection, we have `f ^ (n + n₂) * y₁ = f ^ (n + n₁) * y₂`
    -- for some `n` since `f ^ n₂ * y₁ = f ^ (n₁ + n₂) * x = f ^ n₁ * y₂` on `X_f`.
    have := fun i ↦ exists_eq_pow_mul_of_is_compact_of_quasi_separated_space_aux
      X i.1 S U (hs₁ i) (hs₂ i) hy₁ hy₂
    choose n hn using this
    -- We can thus choose a big enough `n` such that `f ^ (n + n₂) * y₁ = f ^ (n + n₁) * y₂`
    -- on `S ∩ U`.
    have :
      X.presheaf.map (homOfLE <| inf_le_left).op
          (X.presheaf.map (homOfLE le_sup_left).op f ^ (Finset.univ.sup n + n₂) * y₁) =
        X.presheaf.map (homOfLE <| inf_le_right).op
          (X.presheaf.map (homOfLE le_sup_right).op f ^ (Finset.univ.sup n + n₁) * y₂) := by
      fapply X.sheaf.eq_of_locally_eq' fun i : s => i.1.1
      · refine' fun i => homOfLE _; erw [hs];
        -- Porting note: have to add argument explicitly
        exact @le_iSup (Opens X) s _ (fun (i : s) => (i : Opens X)) i
      · exact le_of_eq hs
      · intro i
        delta Scheme.sheaf SheafedSpace.sheaf
        simp only [← comp_apply, ← Functor.map_comp, ← op_comp]
        apply hn
        exact Finset.le_sup (Finset.mem_univ _)
    use Finset.univ.sup n + n₁ + n₂
    -- By the sheaf condition, since `f ^ (n + n₂) * y₁ = f ^ (n + n₁) * y₂`, it can be glued into
    -- the desired section on `S ∪ U`.
    use (X.sheaf.objSupIsoProdEqLocus S U.1).inv ⟨⟨_ * _, _ * _⟩, this⟩
    refine' (X.sheaf.objSupIsoProdEqLocus_inv_eq_iff _ _ _ (X.basicOpen_res _
      (homOfLE le_sup_left).op) (X.basicOpen_res _ (homOfLE le_sup_right).op)).mpr ⟨_, _⟩
    · delta Scheme.sheaf SheafedSpace.sheaf
      rw [add_assoc, add_comm n₁]
      simp only [map_pow, map_mul, hy₁, pow_add, ← mul_assoc, ← comp_apply, ← Functor.map_comp,
        ← op_comp, Category.assoc, homOfLE_comp]
    · delta Scheme.sheaf SheafedSpace.sheaf
      simp only [map_pow, map_mul, hy₂, pow_add, ← mul_assoc, ← comp_apply, ← Functor.map_comp,
        ← op_comp, Category.assoc, homOfLE_comp]
#align algebraic_geometry.exists_eq_pow_mul_of_is_compact_of_is_quasi_separated AlgebraicGeometry.exists_eq_pow_mul_of_isCompact_of_isQuasiSeparated

/-- If `U` is qcqs, then `Γ(X, D(f)) ≃ Γ(X, U)_f` for every `f : Γ(X, U)`.
This is known as the **Qcqs lemma** in [R. Vakil, *The rising sea*][RisingSea]. -/
theorem is_localization_basicOpen_of_qcqs {X : Scheme} {U : Opens X.carrier} (hU : IsCompact U.1)
    (hU' : IsQuasiSeparated U.1) (f : X.presheaf.obj (op U)) :
    IsLocalization.Away f (X.presheaf.obj (op <| X.basicOpen f)) := by
  constructor
  · rintro ⟨_, n, rfl⟩
    simp only [map_pow, Subtype.coe_mk, RingHom.algebraMap_toAlgebra]
    exact IsUnit.pow _ (RingedSpace.isUnit_res_basicOpen _ f)
  · intro z
    obtain ⟨n, y, e⟩ := exists_eq_pow_mul_of_isCompact_of_isQuasiSeparated X U hU hU' f z
    refine' ⟨⟨y, _, n, rfl⟩, _⟩
    simpa only [map_pow, Subtype.coe_mk, RingHom.algebraMap_toAlgebra, mul_comm z] using e.symm
  · intro x y
    rw [← sub_eq_zero, ← map_sub, RingHom.algebraMap_toAlgebra]
    simp_rw [← @sub_eq_zero _ _ (_ * x) (_ * y), ← mul_sub]
    generalize x - y = z
    intro H
    obtain ⟨n, e⟩ := exists_pow_mul_eq_zero_of_res_basicOpen_eq_zero_of_isCompact X hU _ _ H
    refine' ⟨⟨_, n, rfl⟩, _⟩
    simpa [mul_comm z] using e
#align algebraic_geometry.is_localization_basic_open_of_qcqs AlgebraicGeometry.is_localization_basicOpen_of_qcqs

end AlgebraicGeometry<|MERGE_RESOLUTION|>--- conflicted
+++ resolved
@@ -332,36 +332,6 @@
       ((f |_ U₁) ^ (m + n₂) * y₁) |_ S.1 = ((f |_ U₂) ^ (m + n₁) * y₂) |_ S.1 := by
   obtain ⟨⟨_, n, rfl⟩, e⟩ :=
     (@IsLocalization.eq_iff_exists _ _ _ _ _ _
-<<<<<<< HEAD
-      (isLocalization_basicOpen S.2 (X.presheaf.map (homOfLE <| le_trans h₁ le_sup_left).op f))
-        (X.presheaf.map (homOfLE <| h₁).op
-          (X.presheaf.map (homOfLE le_sup_left).op f ^ n₂ * y₁))
-        (X.presheaf.map (homOfLE <| h₂).op
-          (X.presheaf.map (homOfLE le_sup_right).op f ^ n₁ * y₂))).mp <| by
-    -- Porting note: was just a `simp`, but know as some lemmas need `erw`, just a `simp` does not
-    -- leave the goal in a desired form
-    rw [RingHom.algebraMap_toAlgebra, map_mul, map_mul, map_pow, map_pow, map_mul, map_pow, map_mul]
-    erw [map_pow]
-    rw [← comp_apply, ← comp_apply]
-    erw [← comp_apply, ← comp_apply, ← comp_apply, ← comp_apply]
-    simp only [← Functor.map_comp, ← op_comp, homOfLE_comp]
-    have h₃ : X.basicOpen ((X.presheaf.map (homOfLE (h₁.trans le_sup_left)).op) f) ≤ S.val := by
-      simpa only [X.basicOpen_res] using inf_le_left
-    trans X.presheaf.map (homOfLE <| h₃.trans <| h₁.trans le_sup_left).op f ^ (n₂ + n₁) *
-      X.presheaf.map (homOfLE <| (X.basicOpen_res f _).trans_le inf_le_right).op x
-    · rw [pow_add, mul_assoc]; congr 1
-      convert congr_arg (X.presheaf.map (homOfLE _).op) e₁ using 1
-      pick_goal 3
-      · rw [X.basicOpen_res, X.basicOpen_res]; rintro x ⟨H₁, H₂⟩; exact ⟨h₁ H₁, H₂⟩
-      · simp only [map_pow, map_mul, ← comp_apply, ← Functor.map_comp, ← op_comp]; congr 1
-      · simp only [map_pow, map_mul, ← comp_apply, ← Functor.map_comp, ← op_comp]; congr
-    · rw [add_comm, pow_add, mul_assoc]; congr 1
-      convert congr_arg (X.presheaf.map (homOfLE _).op) e₂.symm
-      · simp only [map_pow, map_mul, ← comp_apply, ← Functor.map_comp, ← op_comp]; congr
-      · simp only [map_pow, map_mul, ← comp_apply, ← Functor.map_comp, ← op_comp]; congr
-      · simp only [X.basicOpen_res]
-        rintro x ⟨H₁, H₂⟩; exact ⟨h₂ H₁, H₂⟩
-=======
       (S.2.isLocalization_basicOpen (f |_ S.1))
         (((f |_ U₁) ^ n₂ * y₁) |_ S.1)
         (((f |_ U₂) ^ n₁ * y₂) |_ S.1)).mp <| by
@@ -372,7 +342,6 @@
     · show X.basicOpen _ ≤ _
       simp only [TopCat.Presheaf.restrictOpen, TopCat.Presheaf.restrict, Scheme.basicOpen_res]
       exact inf_le_inf h₂ le_rfl
->>>>>>> 909a2b4a
   use n
   intros m hm
   rw [← tsub_add_cancel_of_le hm]
