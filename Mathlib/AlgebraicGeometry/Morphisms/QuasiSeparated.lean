--- conflicted
+++ resolved
@@ -164,18 +164,10 @@
   intro i' _
   change IsCompact (X.basicOpen i ⊓ X.basicOpen i').1
   rw [← Scheme.basicOpen_mul]
-<<<<<<< HEAD
-  exact ((topIsAffineOpen _).basicOpenIsAffine _).isCompact
-#align algebraic_geometry.quasi_separated_space_of_is_affine AlgebraicGeometry.quasiSeparatedSpace_of_isAffine
-
-theorem IsAffineOpen.isQuasiSeparated {X : Scheme} {U : Opens X.carrier} (hU : IsAffineOpen U) :
-    IsQuasiSeparated (U : Set X.carrier) := by
-=======
   exact ((isAffineOpen_top _).basicOpen _).isCompact
 
 theorem IsAffineOpen.isQuasiSeparated {X : Scheme} {U : X.Opens} (hU : IsAffineOpen U) :
     IsQuasiSeparated (U : Set X) := by
->>>>>>> 99508fb5
   rw [isQuasiSeparated_iff_quasiSeparatedSpace]
   exacts [@AlgebraicGeometry.quasiSeparatedSpace_of_isAffine _ hU, U.isOpen]
 
