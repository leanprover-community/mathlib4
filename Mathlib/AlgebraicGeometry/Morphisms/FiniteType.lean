/-
Copyright (c) 2022 Andrew Yang. All rights reserved.
Released under Apache 2.0 license as described in the file LICENSE.
Authors: Andrew Yang
-/
import Mathlib.AlgebraicGeometry.Morphisms.RingHomProperties
import Mathlib.RingTheory.RingHom.FiniteType
import Mathlib.RingTheory.Spectrum.Prime.Jacobson

/-!
# Morphisms of finite type

A morphism of schemes `f : X ⟶ Y` is locally of finite type if for each affine `U ⊆ Y` and
`V ⊆ f ⁻¹' U`, The induced map `Γ(Y, U) ⟶ Γ(X, V)` is of finite type.

A morphism of schemes is of finite type if it is both locally of finite type and quasi-compact.

We show that these properties are local, and are stable under compositions and base change.

-/


noncomputable section

open CategoryTheory CategoryTheory.Limits Opposite TopologicalSpace

universe v u

namespace AlgebraicGeometry

variable {X Y : Scheme.{u}} (f : X ⟶ Y)

/-- A morphism of schemes `f : X ⟶ Y` is locally of finite type if for each affine `U ⊆ Y` and
`V ⊆ f ⁻¹' U`, The induced map `Γ(Y, U) ⟶ Γ(X, V)` is of finite type.
-/
@[mk_iff]
class LocallyOfFiniteType (f : X ⟶ Y) : Prop where
  finiteType_of_affine_subset :
    ∀ (U : Y.affineOpens) (V : X.affineOpens) (e : V.1 ≤ f ⁻¹ᵁ U.1), (f.appLE U V e).hom.FiniteType

instance : HasRingHomProperty @LocallyOfFiniteType RingHom.FiniteType where
  isLocal_ringHomProperty := RingHom.finiteType_isLocal
  eq_affineLocally' := by
    ext X Y f
    rw [locallyOfFiniteType_iff, affineLocally_iff_affineOpens_le]

instance (priority := 900) locallyOfFiniteType_of_isOpenImmersion [IsOpenImmersion f] :
    LocallyOfFiniteType f :=
  HasRingHomProperty.of_isOpenImmersion
    RingHom.finiteType_holdsForLocalizationAway.containsIdentities

instance : MorphismProperty.IsStableUnderComposition @LocallyOfFiniteType :=
  HasRingHomProperty.stableUnderComposition RingHom.finiteType_stableUnderComposition

instance locallyOfFiniteType_comp {X Y Z : Scheme} (f : X ⟶ Y) (g : Y ⟶ Z)
    [hf : LocallyOfFiniteType f] [hg : LocallyOfFiniteType g] : LocallyOfFiniteType (f ≫ g) :=
  MorphismProperty.comp_mem _ f g hf hg

theorem locallyOfFiniteType_of_comp {X Y Z : Scheme} (f : X ⟶ Y) (g : Y ⟶ Z)
    [LocallyOfFiniteType (f ≫ g)] : LocallyOfFiniteType f :=
  HasRingHomProperty.of_comp (fun _ _ ↦ RingHom.FiniteType.of_comp_finiteType) ‹_›

instance : MorphismProperty.IsMultiplicative @LocallyOfFiniteType where
  id_mem _ := inferInstance

open scoped TensorProduct in
instance locallyOfFiniteType_isStableUnderBaseChange :
    MorphismProperty.IsStableUnderBaseChange @LocallyOfFiniteType :=
  HasRingHomProperty.isStableUnderBaseChange RingHom.finiteType_isStableUnderBaseChange

<<<<<<< HEAD
instance {X Y S : Scheme} (f : X ⟶ S) (g : Y ⟶ S) [LocallyOfFiniteType g] :
    LocallyOfFiniteType (pullback.fst f g) :=
  MorphismProperty.pullback_fst f g inferInstance

instance {X Y S : Scheme} (f : X ⟶ S) (g : Y ⟶ S) [LocallyOfFiniteType f] :
    LocallyOfFiniteType (pullback.snd f g) :=
  MorphismProperty.pullback_snd f g inferInstance

instance {R} [CommRing R] [IsJacobsonRing R] : JacobsonSpace (Spec (.of R)) :=
=======
instance {R} [CommRing R] [IsJacobsonRing R] : JacobsonSpace Spec(R) :=
>>>>>>> 06c7bee2
  inferInstanceAs (JacobsonSpace (PrimeSpectrum R))

instance {R : CommRingCat} [IsJacobsonRing R] : JacobsonSpace (Spec R) :=
  inferInstanceAs (JacobsonSpace (PrimeSpectrum R))

nonrec lemma LocallyOfFiniteType.jacobsonSpace
    (f : X ⟶ Y) [LocallyOfFiniteType f] [JacobsonSpace Y] : JacobsonSpace X := by
  wlog hY : ∃ S, Y = Spec S
  · rw [(Scheme.OpenCover.isOpenCover_opensRange (Y.affineCover.pullbackCover f)).jacobsonSpace_iff]
    intro i
    have inst : LocallyOfFiniteType (Y.affineCover.pullbackHom f i) :=
      MorphismProperty.pullback_snd _ _ inferInstance
    have inst : JacobsonSpace Y := ‹_› -- TC gets stuck on the WLOG hypothesis without it.
    have inst : JacobsonSpace (Y.affineCover.X i) :=
      .of_isOpenEmbedding (Y.affineCover.f i).isOpenEmbedding
    let e := ((Y.affineCover.pullbackCover f).f i).isOpenEmbedding.isEmbedding.toHomeomorph
    have := this (Y.affineCover.pullbackHom f i) ⟨_, rfl⟩
    exact .of_isClosedEmbedding e.symm.isClosedEmbedding
  obtain ⟨R, rfl⟩ := hY
  wlog hX : ∃ S, X = Spec S
  · have inst : JacobsonSpace (Spec R) := ‹_› -- TC gets stuck on the WLOG hypothesis without it.
    rw [X.affineCover.isOpenCover_opensRange.jacobsonSpace_iff]
    intro i
    have := this _ (X.affineCover.f i ≫ f) ⟨_, rfl⟩
    let e := (X.affineCover.f i).isOpenEmbedding.isEmbedding.toHomeomorph
    exact .of_isClosedEmbedding e.symm.isClosedEmbedding
  obtain ⟨S, rfl⟩ := hX
  obtain ⟨φ, rfl : Spec.map φ = f⟩ := Spec.homEquiv.symm.surjective f
  have : RingHom.FiniteType φ.hom := HasRingHomProperty.Spec_iff.mp ‹_›
  algebraize [φ.hom]
  have := PrimeSpectrum.isJacobsonRing_iff_jacobsonSpace.mpr ‹_›
  exact PrimeSpectrum.isJacobsonRing_iff_jacobsonSpace.mp (isJacobsonRing_of_finiteType (A := R))

end AlgebraicGeometry<|MERGE_RESOLUTION|>--- conflicted
+++ resolved
@@ -68,7 +68,6 @@
     MorphismProperty.IsStableUnderBaseChange @LocallyOfFiniteType :=
   HasRingHomProperty.isStableUnderBaseChange RingHom.finiteType_isStableUnderBaseChange
 
-<<<<<<< HEAD
 instance {X Y S : Scheme} (f : X ⟶ S) (g : Y ⟶ S) [LocallyOfFiniteType g] :
     LocallyOfFiniteType (pullback.fst f g) :=
   MorphismProperty.pullback_fst f g inferInstance
@@ -77,10 +76,7 @@
     LocallyOfFiniteType (pullback.snd f g) :=
   MorphismProperty.pullback_snd f g inferInstance
 
-instance {R} [CommRing R] [IsJacobsonRing R] : JacobsonSpace (Spec (.of R)) :=
-=======
 instance {R} [CommRing R] [IsJacobsonRing R] : JacobsonSpace Spec(R) :=
->>>>>>> 06c7bee2
   inferInstanceAs (JacobsonSpace (PrimeSpectrum R))
 
 instance {R : CommRingCat} [IsJacobsonRing R] : JacobsonSpace (Spec R) :=
