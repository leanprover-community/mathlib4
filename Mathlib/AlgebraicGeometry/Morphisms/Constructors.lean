--- conflicted
+++ resolved
@@ -129,12 +129,8 @@
       ((diagonal_iff (targetAffineLocally Q)).mp hf)
   of_basicOpenCover {X Y} _ f s hs hs' := by
     refine (diagonal_iff (targetAffineLocally Q)).mpr ?_
-<<<<<<< HEAD
-    let 𝒰 := Y.openCoverOfISupEqTop _ (((isAffineOpen_top Y).basicOpen_union_eq_self_iff _).mpr hs)
-=======
     let 𝒰 := Y.openCoverOfIsOpenCover _
       (((isAffineOpen_top Y).basicOpen_union_eq_self_iff _).mpr hs)
->>>>>>> e4e0a375
     have (i : _) : IsAffine (𝒰.X i) := (isAffineOpen_top Y).basicOpen i.1
     refine diagonal_of_openCover_diagonal (targetAffineLocally Q) f 𝒰 ?_
     intro i
