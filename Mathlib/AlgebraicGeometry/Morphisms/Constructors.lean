/-
Copyright (c) 2022 Andrew Yang. All rights reserved.
Released under Apache 2.0 license as described in the file LICENSE.
Authors: Andrew Yang
-/
import Mathlib.AlgebraicGeometry.Morphisms.Basic
import Mathlib.RingTheory.RingHomProperties

/-!

# Constructors for properties of morphisms between schemes

This file provides some constructors to obtain morphism properties of schemes from other morphism
properties:

- `AffineTargetMorphismProperty.diagonal` : Given an affine target morphism property `P`,
  `P.diagonal f` holds if `P (pullback.mapDesc f₁ f₂ f)` holds for two affine open
  immersions `f₁` and `f₂`.
- `AffineTargetMorphismProperty.of`: Given a morphism property `P` of schemes,
  this is the restriction of `P` to morphisms with affine target. If `P` is local at the
  target, we have `(toAffineTargetMorphismProperty P).targetAffineLocally = P`
  (see `MorphismProperty.targetAffineLocally_toAffineTargetMorphismProperty_eq_of_isLocalAtTarget`).
- `MorphismProperty.topologically`: Given a property `P` of maps of topological spaces,
  `(topologically P) f` holds if `P` holds for the underlying continuous map of `f`.
- `MorphismProperty.stalkwise`: Given a property `P` of ring homs,
  `(stalkwise P) f` holds if `P` holds for all stalk maps.

Also provides API for showing the standard locality and stability properties for these
types of properties.

-/

universe u

open TopologicalSpace CategoryTheory CategoryTheory.Limits Opposite

noncomputable section

namespace AlgebraicGeometry

section Diagonal

/-- The `AffineTargetMorphismProperty` associated to `(targetAffineLocally P).diagonal`.
See `diagonal_targetAffineLocally_eq_targetAffineLocally`.
-/
def AffineTargetMorphismProperty.diagonal (P : AffineTargetMorphismProperty) :
    AffineTargetMorphismProperty :=
  fun {X _} f _ =>
    ∀ ⦃U₁ U₂ : Scheme⦄ (f₁ : U₁ ⟶ X) (f₂ : U₂ ⟶ X) [IsAffine U₁] [IsAffine U₂] [IsOpenImmersion f₁]
      [IsOpenImmersion f₂], P (pullback.mapDesc f₁ f₂ f)

instance AffineTargetMorphismProperty.diagonal_respectsIso (P : AffineTargetMorphismProperty)
    [P.toProperty.RespectsIso] : P.diagonal.toProperty.RespectsIso := by
  delta AffineTargetMorphismProperty.diagonal
  apply AffineTargetMorphismProperty.respectsIso_mk
  · introv H _ _
    rw [pullback.mapDesc_comp, P.cancel_left_of_respectsIso, P.cancel_right_of_respectsIso]
    apply H
  · introv H _ _
    rw [pullback.mapDesc_comp, P.cancel_right_of_respectsIso]
    apply H

theorem HasAffineProperty.diagonal_of_openCover (P) {Q} [HasAffineProperty P Q]
    {X Y : Scheme.{u}} (f : X ⟶ Y) (𝒰 : Scheme.OpenCover.{u} Y) [∀ i, IsAffine (𝒰.obj i)]
    (𝒰' : ∀ i, Scheme.OpenCover.{u} (pullback f (𝒰.map i))) [∀ i j, IsAffine ((𝒰' i).obj j)]
    (h𝒰' : ∀ i j k,
      Q (pullback.mapDesc ((𝒰' i).map j) ((𝒰' i).map k) (𝒰.pullbackHom f i))) :
    P.diagonal f := by
  letI := isLocal_affineProperty P
  let 𝒱 := (Scheme.Pullback.openCoverOfBase 𝒰 f f).bind fun i =>
    Scheme.Pullback.openCoverOfLeftRight.{u} (𝒰' i) (𝒰' i) (pullback.snd _ _) (pullback.snd _ _)
  have i1 : ∀ i, IsAffine (𝒱.obj i) := fun i => by dsimp [𝒱]; infer_instance
  apply of_openCover 𝒱
  rintro ⟨i, j, k⟩
  dsimp [𝒱]
  convert (Q.cancel_left_of_respectsIso
    ((pullbackDiagonalMapIso _ _ ((𝒰' i).map j) ((𝒰' i).map k)).inv ≫
      pullback.map _ _ _ _ (𝟙 _) (𝟙 _) (𝟙 _) _ _) (pullback.snd _ _)).mp _ using 1
  · simp
  · ext1 <;> simp
  · simp only [Category.assoc, limit.lift_π, PullbackCone.mk_pt, PullbackCone.mk_π_app,
      Functor.const_obj_obj, cospan_one, cospan_left, cospan_right, Category.comp_id]
    convert h𝒰' i j k
    ext1 <;> simp [Scheme.OpenCover.pullbackHom]

theorem HasAffineProperty.diagonal_of_openCover_diagonal
    (P) {Q} [HasAffineProperty P Q]
    {X Y : Scheme.{u}} (f : X ⟶ Y) (𝒰 : Scheme.OpenCover.{u} Y) [∀ i, IsAffine (𝒰.obj i)]
    (h𝒰 : ∀ i, Q.diagonal (𝒰.pullbackHom f i)) :
    P.diagonal f :=
  diagonal_of_openCover P f 𝒰 (fun _ ↦ Scheme.affineCover _)
    (fun _ _ _ ↦ h𝒰 _ _ _)

theorem HasAffineProperty.diagonal_of_diagonal_of_isPullback
    (P) {Q} [HasAffineProperty P Q]
    {X Y U V : Scheme.{u}} {f : X ⟶ Y} {g : U ⟶ Y}
    [IsAffine U] [IsOpenImmersion g]
    {iV : V ⟶ X} {f' : V ⟶ U} (h : IsPullback iV f' f g) (H : P.diagonal f) :
    Q.diagonal f' := by
  letI := isLocal_affineProperty P
  rw [← Q.diagonal.cancel_left_of_respectsIso h.isoPullback.inv,
    h.isoPullback_inv_snd]
  rintro U V f₁ f₂ hU hV hf₁ hf₂
  rw [← Q.cancel_left_of_respectsIso (pullbackDiagonalMapIso f _ f₁ f₂).hom]
  convert HasAffineProperty.of_isPullback (P := P) (.of_hasPullback _ _) H
  · apply pullback.hom_ext <;> simp
  · infer_instance
  · infer_instance

theorem HasAffineProperty.diagonal_iff
    (P) {Q} [HasAffineProperty P Q] {X Y} {f : X ⟶ Y} [IsAffine Y] :
    Q.diagonal f ↔ P.diagonal f := by
  letI := isLocal_affineProperty P
  refine ⟨fun hf ↦ ?_, diagonal_of_diagonal_of_isPullback P .of_id_fst⟩
  rw [← Q.diagonal.cancel_left_of_respectsIso
    (pullback.fst (f := f) (g := 𝟙 Y)), pullback.condition, Category.comp_id] at hf
  let 𝒰 := X.affineCover.pushforwardIso (inv (pullback.fst (f := f) (g := 𝟙 Y)))
  have (i) : IsAffine (𝒰.obj i) := by dsimp [𝒰]; infer_instance
  exact HasAffineProperty.diagonal_of_openCover P f (Scheme.openCoverOfIsIso (𝟙 _))
    (fun _ ↦ 𝒰) (fun _ _ _ ↦ hf _ _)

instance HasAffineProperty.diagonal_affineProperty_isLocal
    {Q : AffineTargetMorphismProperty} [Q.IsLocal] :
    Q.diagonal.IsLocal where
  respectsIso := inferInstance
  to_basicOpen {X Y} _ f r hf :=
    diagonal_of_diagonal_of_isPullback (targetAffineLocally Q)
      (isPullback_morphismRestrict f (Y.basicOpen r)).flip
      ((diagonal_iff (targetAffineLocally Q)).mp hf)
  of_basicOpenCover {X Y} _ f s hs hs' := by
    refine (diagonal_iff (targetAffineLocally Q)).mpr ?_
    let 𝒰 := Y.openCoverOfISupEqTop _ (((isAffineOpen_top Y).basicOpen_union_eq_self_iff _).mpr hs)
    have (i) : IsAffine (𝒰.obj i) := (isAffineOpen_top Y).basicOpen i.1
    refine diagonal_of_openCover_diagonal (targetAffineLocally Q) f 𝒰 ?_
    intro i
    exact (Q.diagonal.arrow_mk_iso_iff
      (morphismRestrictEq _ (by simp [𝒰]) ≪≫ morphismRestrictOpensRange _ _)).mp (hs' i)

instance (P) {Q} [HasAffineProperty P Q] : HasAffineProperty P.diagonal Q.diagonal where
  isLocal_affineProperty := letI := HasAffineProperty.isLocal_affineProperty P; inferInstance
  eq_targetAffineLocally' := by
    ext X Y f
    letI := HasAffineProperty.isLocal_affineProperty P
    constructor
    · exact fun H U ↦ HasAffineProperty.diagonal_of_diagonal_of_isPullback P
        (isPullback_morphismRestrict f U).flip H
    · exact fun H ↦ HasAffineProperty.diagonal_of_openCover_diagonal P f Y.affineCover
        (fun i ↦ of_targetAffineLocally_of_isPullback (.of_hasPullback _ _) H)

instance (P) [IsLocalAtTarget P] : IsLocalAtTarget P.diagonal :=
  letI := HasAffineProperty.of_isLocalAtTarget P
  inferInstance

end Diagonal

section Universally

theorem universally_isLocalAtTarget (P : MorphismProperty Scheme)
    (hP₂ : ∀ {X Y : Scheme.{u}} (f : X ⟶ Y) {ι : Type u} (U : ι → Y.Opens)
      (_ : iSup U = ⊤), (∀ i, P (f ∣_ U i)) → P f) : IsLocalAtTarget P.universally := by
  apply IsLocalAtTarget.mk'
  · exact fun {X Y} f U => P.universally_stableUnderBaseChange
      (isPullback_morphismRestrict f U).flip
  · intros X Y f ι U hU H X' Y' i₁ i₂ f' h
    apply hP₂ _ (fun i ↦ i₂ ⁻¹ᵁ U i)
    · rw [← top_le_iff] at hU ⊢
      rintro x -
      simpa using @hU (i₂.base x) trivial
    · rintro i
      refine H _ ((X'.restrictIsoOfEq ?_).hom ≫ i₁ ∣_ _) (i₂ ∣_ _) _ ?_
      · exact congr($(h.1.1) ⁻¹ᵁ U i)
      · rw [← (isPullback_morphismRestrict f _).paste_vert_iff]
        · simp only [Scheme.restrictIsoOfEq, Category.assoc, morphismRestrict_ι,
            IsOpenImmersion.isoOfRangeEq_hom_fac_assoc]
          exact (isPullback_morphismRestrict f' (i₂ ⁻¹ᵁ U i)).paste_vert h
        · rw [← cancel_mono (Scheme.Opens.ι _)]
          simp [IsOpenImmersion.isoOfRangeEq_hom_fac_assoc, Scheme.restrictIsoOfEq,
            morphismRestrict_ι_assoc, h.1.1]

end Universally

section Topologically

/-- `topologically P` holds for a morphism if the underlying topological map satisfies `P`. -/
def topologically
    (P : ∀ {α β : Type u} [TopologicalSpace α] [TopologicalSpace β] (_ : α → β), Prop) :
    MorphismProperty Scheme.{u} := fun _ _ f => P f.base

variable (P : ∀ {α β : Type u} [TopologicalSpace α] [TopologicalSpace β] (_ : α → β), Prop)

/-- If a property of maps of topological spaces is stable under composition, the induced
morphism property of schemes is stable under composition. -/
lemma topologically_isStableUnderComposition
    (hP : ∀ {α β γ : Type u} [TopologicalSpace α] [TopologicalSpace β] [TopologicalSpace γ]
      (f : α → β) (g : β → γ) (_ : P f) (_ : P g), P (g ∘ f)) :
    (topologically P).IsStableUnderComposition where
  comp_mem {X Y Z} f g hf hg := by
    simp only [topologically, Scheme.comp_coeBase, TopCat.coe_comp]
    exact hP _ _ hf hg

/-- If a property of maps of topological spaces is satisfied by all homeomorphisms,
every isomorphism of schemes satisfies the induced property. -/
lemma topologically_iso_le
    (hP : ∀ {α β : Type u} [TopologicalSpace α] [TopologicalSpace β] (f : α ≃ₜ β), P f) :
    MorphismProperty.isomorphisms Scheme ≤ (topologically P) := by
  intro X Y e (he : IsIso e)
  have : IsIso e := he
  exact hP (TopCat.homeoOfIso (asIso e.base))

/-- If a property of maps of topological spaces is satisfied by homeomorphisms and is stable
under composition, the induced property on schemes respects isomorphisms. -/
lemma topologically_respectsIso
    (hP₁ : ∀ {α β : Type u} [TopologicalSpace α] [TopologicalSpace β] (f : α ≃ₜ β), P f)
    (hP₂ : ∀ {α β γ : Type u} [TopologicalSpace α] [TopologicalSpace β] [TopologicalSpace γ]
      (f : α → β) (g : β → γ) (_ : P f) (_ : P g), P (g ∘ f)) :
      (topologically P).RespectsIso :=
  have : (topologically P).IsStableUnderComposition :=
    topologically_isStableUnderComposition P hP₂
  MorphismProperty.respectsIso_of_isStableUnderComposition (topologically_iso_le P hP₁)

/-- To check that a topologically defined morphism property is local at the target,
we may check the corresponding properties on topological spaces. -/
lemma topologically_isLocalAtTarget
    [(topologically P).RespectsIso]
    (hP₂ : ∀ {α β : Type u} [TopologicalSpace α] [TopologicalSpace β] (f : α → β) (s : Set β),
      P f → P (s.restrictPreimage f))
    (hP₃ : ∀ {α β : Type u} [TopologicalSpace α] [TopologicalSpace β] (f : α → β) {ι : Type u}
      (U : ι → TopologicalSpace.Opens β) (_ : iSup U = ⊤) (_ : Continuous f),
      (∀ i, P ((U i).carrier.restrictPreimage f)) → P f) :
    IsLocalAtTarget (topologically P) := by
  apply IsLocalAtTarget.mk'
  · intro X Y f U hf
    simp_rw [topologically, morphismRestrict_base]
    exact hP₂ f.base U.carrier hf
  · intro X Y f ι U hU hf
    apply hP₃ f.base U hU f.base.continuous fun i ↦ ?_
    rw [← morphismRestrict_base]
    exact hf i

end Topologically

/-- `stalkwise P` holds for a morphism if all stalks satisfy `P`. -/
def stalkwise (P : ∀ {R S : Type u} [CommRing R] [CommRing S], (R →+* S) → Prop) :
    MorphismProperty Scheme.{u} :=
  fun _ _ f => ∀ x, P (f.stalkMap x)

section Stalkwise

variable {P : ∀ {R S : Type u} [CommRing R] [CommRing S], (R →+* S) → Prop}

/-- If `P` respects isos, then `stalkwise P` respects isos. -/
lemma stalkwise_respectsIso (hP : RingHom.RespectsIso P) :
    (stalkwise P).RespectsIso where
  precomp {X Y Z} e (he : IsIso e) f hf := by
    simp only [stalkwise, Scheme.comp_coeBase, TopCat.coe_comp, Function.comp_apply]
    intro x
    rw [Scheme.stalkMap_comp]
<<<<<<< HEAD
    exact (RingHom.RespectsIso.cancel_right_isIso hP _ _).mpr <| hf (e.hom.base x)
  postcomp {X Y Z} e f hf := by
=======
    exact (RingHom.RespectsIso.cancel_right_isIso hP _ _).mpr <| hf (e.val.base x)
  postcomp {X Y Z} e (he : IsIso e) f hf := by
>>>>>>> d369bba5
    simp only [stalkwise, Scheme.comp_coeBase, TopCat.coe_comp, Function.comp_apply]
    intro x
    rw [Scheme.stalkMap_comp]
    exact (RingHom.RespectsIso.cancel_left_isIso hP _ _).mpr <| hf x

/-- If `P` respects isos, then `stalkwise P` is local at the target. -/
lemma stalkwiseIsLocalAtTarget_of_respectsIso (hP : RingHom.RespectsIso P) :
    IsLocalAtTarget (stalkwise P) := by
  have hP' : (RingHom.toMorphismProperty P).RespectsIso :=
    RingHom.toMorphismProperty_respectsIso_iff.mp hP
  letI := stalkwise_respectsIso hP
  apply IsLocalAtTarget.mk'
  · intro X Y f U hf x
    apply ((RingHom.toMorphismProperty P).arrow_mk_iso_iff <|
      morphismRestrictStalkMap f U x).mpr <| hf _
  · intro X Y f ι U hU hf x
    have hy : f.base x ∈ iSup U := by rw [hU]; trivial
    obtain ⟨i, hi⟩ := Opens.mem_iSup.mp hy
    exact ((RingHom.toMorphismProperty P).arrow_mk_iso_iff <|
      morphismRestrictStalkMap f (U i) ⟨x, hi⟩).mp <| hf i ⟨x, hi⟩

end Stalkwise

namespace AffineTargetMorphismProperty

/-- If `P` is local at the target, to show that `P` is stable under base change, it suffices to
check this for base change along a morphism of affine schemes. -/
lemma stableUnderBaseChange_of_stableUnderBaseChangeOnAffine_of_isLocalAtTarget
    (P : MorphismProperty Scheme) [IsLocalAtTarget P]
    (hP₂ : (of P).StableUnderBaseChange) :
    P.StableUnderBaseChange :=
  letI := HasAffineProperty.of_isLocalAtTarget P
  HasAffineProperty.stableUnderBaseChange hP₂

end AffineTargetMorphismProperty

@[deprecated (since := "2024-06-22")]
alias diagonalTargetAffineLocallyOfOpenCover := HasAffineProperty.diagonal_of_openCover

@[deprecated (since := "2024-06-22")]
alias AffineTargetMorphismProperty.diagonalOfTargetAffineLocally :=
  HasAffineProperty.diagonal_of_diagonal_of_isPullback

@[deprecated (since := "2024-06-22")]
alias universallyIsLocalAtTarget := universally_isLocalAtTarget

@[deprecated (since := "2024-06-22")]
alias universallyIsLocalAtTargetOfMorphismRestrict :=
  universally_isLocalAtTarget

end AlgebraicGeometry<|MERGE_RESOLUTION|>--- conflicted
+++ resolved
@@ -255,13 +255,8 @@
     simp only [stalkwise, Scheme.comp_coeBase, TopCat.coe_comp, Function.comp_apply]
     intro x
     rw [Scheme.stalkMap_comp]
-<<<<<<< HEAD
     exact (RingHom.RespectsIso.cancel_right_isIso hP _ _).mpr <| hf (e.hom.base x)
   postcomp {X Y Z} e f hf := by
-=======
-    exact (RingHom.RespectsIso.cancel_right_isIso hP _ _).mpr <| hf (e.val.base x)
-  postcomp {X Y Z} e (he : IsIso e) f hf := by
->>>>>>> d369bba5
     simp only [stalkwise, Scheme.comp_coeBase, TopCat.coe_comp, Function.comp_apply]
     intro x
     rw [Scheme.stalkMap_comp]
