/-
Copyright (c) 2022 Andrew Yang. All rights reserved.
Released under Apache 2.0 license as described in the file LICENSE.
Authors: Andrew Yang
-/
import Mathlib.AlgebraicGeometry.AffineScheme
import Mathlib.AlgebraicGeometry.Pullbacks
import Mathlib.CategoryTheory.MorphismProperty.Limits
import Mathlib.Data.List.TFAE

/-!
# Properties of morphisms between Schemes

We provide the basic framework for talking about properties of morphisms between Schemes.

A `MorphismProperty Scheme` is a predicate on morphisms between schemes. For properties local at
the target, its behaviour is entirely determined by its definition on morphisms into affine schemes,
which we call an `AffineTargetMorphismProperty`. In this file, we provide API lemmas for properties
local at the target, and special support for those properties whose `AffineTargetMorphismProperty`
takes on a more simple form. We also provide API lemmas for properties local at the target.
The main interfaces of the API are the typeclasses `IsLocalAtTarget`, `IsLocalAtSource` and
`HasAffineProperty`, which we describle in detail below.

## `IsLocalAtTarget`

- `AlgebraicGeometry.IsLocalAtTarget`: We say that `IsLocalAtTarget P` for
`P : MorphismProperty Scheme` if
1. `P` respects isomorphisms.
2. `P` holds for `f ∣_ U` for an open cover `U` of `Y` if and only if `P` holds for `f`.

For a morphism property `P` local at the target and `f : X ⟶ Y`, we provide these API lemmas:

- `AlgebraicGeometry.IsLocalAtTarget.of_isPullback`:
    `P` is preserved under pullback along open immersions.
- `AlgebraicGeometry.IsLocalAtTarget.restrict`:
    `P f → P (f ∣_ U)` for an open `U` of `Y`.
- `AlgebraicGeometry.IsLocalAtTarget.iff_of_iSup_eq_top`:
    `P f ↔ ∀ i, P (f ∣_ U i)` for a family `U i` of open sets covering `Y`.
- `AlgebraicGeometry.IsLocalAtTarget.iff_of_openCover`:
    `P f ↔ ∀ i, P (𝒰.pullbackHom f i)` for `𝒰 : Y.openCover`.

## `IsLocalAtSource`

- `AlgebraicGeometry.IsLocalAtSource`: We say that `IsLocalAtSource P` for
`P : MorphismProperty Scheme` if
1. `P` respects isomorphisms.
2. `P` holds for `𝒰.map i ≫ f` for an open cover `𝒰` of `X` iff `P` holds for `f : X ⟶ Y`.

For a morphism property `P` local at the source and `f : X ⟶ Y`, we provide these API lemmas:

- `AlgebraicGeometry.IsLocalAtTarget.comp`:
    `P` is preserved under composition with open immersions at the source.
- `AlgebraicGeometry.IsLocalAtTarget.iff_of_iSup_eq_top`:
    `P f ↔ ∀ i, P (U.ι ≫ f)` for a family `U i` of open sets covering `X`.
- `AlgebraicGeometry.IsLocalAtTarget.iff_of_openCover`:
    `P f ↔ ∀ i, P (𝒰.map i ≫ f)` for `𝒰 : X.openCover`.
- `AlgebraicGeometry.IsLocalAtTarget.of_isOpenImmersion`: If `P` contains identities then `P` holds
    for open immersions.

## `AffineTargetMorphismProperty`

- `AlgebraicGeometry.AffineTargetMorphismProperty`:
    The type of predicates on `f : X ⟶ Y` with `Y` affine.
- `AlgebraicGeometry.AffineTargetMorphismProperty.IsLocal`: We say that `P.IsLocal` if `P`
    satisfies the assumptions of the affine communication lemma
    (`AlgebraicGeometry.of_affine_open_cover`). That is,
    1. `P` respects isomorphisms.
    2. If `P` holds for `f : X ⟶ Y`, then `P` holds for `f ∣_ Y.basicOpen r` for any
      global section `r`.
    3. If `P` holds for `f ∣_ Y.basicOpen r` for all `r` in a spanning set of the global sections,
      then `P` holds for `f`.

## `HasAffineProperty`

- `AlgebraicGeometry.HasAffineProperty`:
  `HasAffineProperty P Q` is a type class asserting that `P` is local at the target,
  and over affine schemes, it is equivalent to `Q : AffineTargetMorphismProperty`.

For `HasAffineProperty P Q` and `f : X ⟶ Y`, we provide these API lemmas:

- `AlgebraicGeometry.HasAffineProperty.of_isPullback`:
    `P` is preserved under pullback along open immersions from affine schemes.
- `AlgebraicGeometry.HasAffineProperty.restrict`:
    `P f → Q (f ∣_ U)` for affine `U` of `Y`.
- `AlgebraicGeometry.HasAffineProperty.iff_of_iSup_eq_top`:
    `P f ↔ ∀ i, Q (f ∣_ U i)` for a family `U i` of affine open sets covering `Y`.
- `AlgebraicGeometry.HasAffineProperty.iff_of_openCover`:
    `P f ↔ ∀ i, P (𝒰.pullbackHom f i)` for affine open covers `𝒰` of `Y`.
- `AlgebraicGeometry.HasAffineProperty.stableUnderBaseChange_mk`:
    If `Q` is stable under affine base change, then `P` is stable under arbitrary base change.
-/


universe u

open TopologicalSpace CategoryTheory CategoryTheory.Limits Opposite

noncomputable section

namespace AlgebraicGeometry

/--
We say that `P : MorphismProperty Scheme` is local at the target if
1. `P` respects isomorphisms.
2. `P` holds for `f ∣_ U` for an open cover `U` of `Y` if and only if `P` holds for `f`.
Also see `IsLocalAtTarget.mk'` for a convenient constructor.
-/
class IsLocalAtTarget (P : MorphismProperty Scheme) : Prop where
  /-- `P` respects isomorphisms. -/
  respectsIso : P.RespectsIso := by infer_instance
  /-- `P` holds for `f ∣_ U` for an open cover `U` of `Y` if and only if `P` holds for `f`. -/
  iff_of_openCover' :
    ∀ {X Y : Scheme.{u}} (f : X ⟶ Y) (𝒰 : Scheme.OpenCover.{u} Y),
      P f ↔ ∀ i, P (𝒰.pullbackHom f i)

namespace IsLocalAtTarget

attribute [instance] respectsIso

/--
`P` is local at the target if
1. `P` respects isomorphisms.
2. If `P` holds for `f : X ⟶ Y`, then `P` holds for `f ∣_ U` for any `U`.
3. If `P` holds for `f ∣_ U` for an open cover `U` of `Y`, then `P` holds for `f`.
-/
protected lemma mk' {P : MorphismProperty Scheme} [P.RespectsIso]
    (restrict : ∀ {X Y : Scheme} (f : X ⟶ Y) (U : Y.Opens), P f → P (f ∣_ U))
    (of_sSup_eq_top :
      ∀ {X Y : Scheme.{u}} (f : X ⟶ Y) {ι : Type u} (U : ι → Y.Opens), iSup U = ⊤ →
        (∀ i, P (f ∣_ U i)) → P f) :
    IsLocalAtTarget P := by
  refine ⟨inferInstance, fun {X Y} f 𝒰 ↦ ⟨?_, fun H ↦ of_sSup_eq_top f _ 𝒰.iSup_opensRange ?_⟩⟩
  · exact fun H i ↦ (P.arrow_mk_iso_iff (morphismRestrictOpensRange f _)).mp (restrict _ _ H)
  · exact fun i ↦ (P.arrow_mk_iso_iff (morphismRestrictOpensRange f _)).mpr (H i)

/-- The intersection of two morphism properties that are local at the target is again local at
the target. -/
instance inf (P Q : MorphismProperty Scheme) [IsLocalAtTarget P] [IsLocalAtTarget Q] :
    IsLocalAtTarget (P ⊓ Q) where
  iff_of_openCover' {_ _} f 𝒰 :=
    ⟨fun h i ↦ ⟨(iff_of_openCover' f 𝒰).mp h.left i, (iff_of_openCover' f 𝒰).mp h.right i⟩,
     fun h ↦ ⟨(iff_of_openCover' f 𝒰).mpr (fun i ↦ (h i).left),
      (iff_of_openCover' f 𝒰).mpr (fun i ↦ (h i).right)⟩⟩

variable {P} [hP : IsLocalAtTarget P]
variable {X Y U V : Scheme.{u}} {f : X ⟶ Y} {g : U ⟶ Y} [IsOpenImmersion g] (𝒰 : Y.OpenCover)

lemma of_isPullback {UX UY : Scheme.{u}} {iY : UY ⟶ Y} [IsOpenImmersion iY]
    {iX : UX ⟶ X} {f' : UX ⟶ UY} (h : IsPullback iX f' f iY) (H : P f) : P f' := by
  rw [← P.cancel_left_of_respectsIso h.isoPullback.inv, h.isoPullback_inv_snd]
  exact (iff_of_openCover' f (Y.affineCover.add iY)).mp H .none

theorem restrict (hf : P f) (U : Y.Opens) : P (f ∣_ U) :=
  of_isPullback (isPullback_morphismRestrict f U).flip hf

lemma of_iSup_eq_top {ι} (U : ι → Y.Opens) (hU : iSup U = ⊤)
    (H : ∀ i, P (f ∣_ U i)) : P f := by
  refine (IsLocalAtTarget.iff_of_openCover' f
    (Y.openCoverOfISupEqTop (s := Set.range U) Subtype.val (by ext; simp [← hU]))).mpr fun i ↦ ?_
  obtain ⟨_, i, rfl⟩ := i
  refine (P.arrow_mk_iso_iff (morphismRestrictOpensRange f _)).mp ?_
  show P (f ∣_ (U i).ι.opensRange)
  rw [Scheme.Opens.opensRange_ι]
  exact H i

theorem iff_of_iSup_eq_top {ι} (U : ι → Y.Opens) (hU : iSup U = ⊤) :
    P f ↔ ∀ i, P (f ∣_ U i) :=
  ⟨fun H _ ↦ restrict H _, of_iSup_eq_top U hU⟩

lemma of_openCover (H : ∀ i, P (𝒰.pullbackHom f i)) : P f := by
  apply of_iSup_eq_top (fun i ↦ (𝒰.map i).opensRange) 𝒰.iSup_opensRange
  exact fun i ↦ (P.arrow_mk_iso_iff (morphismRestrictOpensRange f _)).mpr (H i)

theorem iff_of_openCover (𝒰 : Y.OpenCover) :
    P f ↔ ∀ i, P (𝒰.pullbackHom f i) :=
  ⟨fun H _ ↦ of_isPullback (.of_hasPullback _ _) H, of_openCover _⟩

end IsLocalAtTarget

/--
We say that `P : MorphismProperty Scheme` is local at the source if
1. `P` respects isomorphisms.
2. `P` holds for `𝒰.map i ≫ f` for an open cover `𝒰` of `X` iff `P` holds for `f : X ⟶ Y`.
Also see `IsLocalAtSource.mk'` for a convenient constructor.
-/
class IsLocalAtSource (P : MorphismProperty Scheme) : Prop where
  /-- `P` respects isomorphisms. -/
  respectsIso : P.RespectsIso := by infer_instance
  /-- `P` holds for `f ∣_ U` for an open cover `U` of `Y` if and only if `P` holds for `f`. -/
  iff_of_openCover' :
    ∀ {X Y : Scheme.{u}} (f : X ⟶ Y) (𝒰 : Scheme.OpenCover.{u} X),
      P f ↔ ∀ i, P (𝒰.map i ≫ f)

namespace IsLocalAtSource

attribute [instance] respectsIso

/--
`P` is local at the target if
1. `P` respects isomorphisms.
2. If `P` holds for `f : X ⟶ Y`, then `P` holds for `f ∣_ U` for any `U`.
3. If `P` holds for `f ∣_ U` for an open cover `U` of `Y`, then `P` holds for `f`.
-/
protected lemma mk' {P : MorphismProperty Scheme} [P.RespectsIso]
    (restrict : ∀ {X Y : Scheme} (f : X ⟶ Y) (U : X.Opens), P f → P (U.ι ≫ f))
    (of_sSup_eq_top :
      ∀ {X Y : Scheme.{u}} (f : X ⟶ Y) {ι : Type u} (U : ι → X.Opens), iSup U = ⊤ →
        (∀ i, P ((U i).ι ≫ f)) → P f) :
    IsLocalAtSource P := by
  refine ⟨inferInstance, fun {X Y} f 𝒰 ↦
    ⟨fun H i ↦ ?_, fun H ↦ of_sSup_eq_top f _ 𝒰.iSup_opensRange fun i ↦ ?_⟩⟩
  · rw [← IsOpenImmersion.isoOfRangeEq_hom_fac (𝒰.map i) (Scheme.Opens.ι _)
      (congr_arg Opens.carrier (𝒰.map i).opensRange.opensRange_ι.symm), Category.assoc,
      P.cancel_left_of_respectsIso]
    exact restrict _ _ H
  · rw [← IsOpenImmersion.isoOfRangeEq_inv_fac (𝒰.map i) (Scheme.Opens.ι _)
      (congr_arg Opens.carrier (𝒰.map i).opensRange.opensRange_ι.symm), Category.assoc,
      P.cancel_left_of_respectsIso]
    exact H _

/-- The intersection of two morphism properties that are local at the target is again local at
the target. -/
instance inf (P Q : MorphismProperty Scheme) [IsLocalAtSource P] [IsLocalAtSource Q] :
    IsLocalAtSource (P ⊓ Q) where
  iff_of_openCover' {_ _} f 𝒰 :=
    ⟨fun h i ↦ ⟨(iff_of_openCover' f 𝒰).mp h.left i, (iff_of_openCover' f 𝒰).mp h.right i⟩,
     fun h ↦ ⟨(iff_of_openCover' f 𝒰).mpr (fun i ↦ (h i).left),
      (iff_of_openCover' f 𝒰).mpr (fun i ↦ (h i).right)⟩⟩

variable {P} [IsLocalAtSource P]
variable {X Y U V : Scheme.{u}} {f : X ⟶ Y} {g : U ⟶ Y} [IsOpenImmersion g] (𝒰 : X.OpenCover)

lemma comp {UX : Scheme.{u}} (H : P f) (i : UX ⟶ X) [IsOpenImmersion i] :
    P (i ≫ f) :=
  (iff_of_openCover' f (X.affineCover.add i)).mp H .none

/-- If `P` is local at the source, then it respects composition on the left with open immersions. -/
instance respectsLeft_isOpenImmersion {P : MorphismProperty Scheme}
    [IsLocalAtSource P] : P.RespectsLeft @IsOpenImmersion where
  precomp i _ _ hf := IsLocalAtSource.comp hf i

lemma of_iSup_eq_top {ι} (U : ι → X.Opens) (hU : iSup U = ⊤)
    (H : ∀ i, P ((U i).ι ≫ f)) : P f := by
  refine (iff_of_openCover' f
    (X.openCoverOfISupEqTop (s := Set.range U) Subtype.val (by ext; simp [← hU]))).mpr fun i ↦ ?_
  obtain ⟨_, i, rfl⟩ := i
  exact H i

theorem iff_of_iSup_eq_top {ι} (U : ι → X.Opens) (hU : iSup U = ⊤) :
    P f ↔ ∀ i, P ((U i).ι ≫ f) :=
  ⟨fun H _ ↦ comp H _, of_iSup_eq_top U hU⟩

lemma of_openCover (H : ∀ i, P (𝒰.map i ≫ f)) : P f := by
  refine of_iSup_eq_top (fun i ↦ (𝒰.map i).opensRange) 𝒰.iSup_opensRange fun i ↦ ?_
  rw [← IsOpenImmersion.isoOfRangeEq_inv_fac (𝒰.map i) (Scheme.Opens.ι _)
    (congr_arg Opens.carrier (𝒰.map i).opensRange.opensRange_ι.symm), Category.assoc,
    P.cancel_left_of_respectsIso]
  exact H i

theorem iff_of_openCover :
    P f ↔ ∀ i, P (𝒰.map i ≫ f) :=
  ⟨fun H _ ↦ comp H _, of_openCover _⟩

variable (f) in
lemma of_isOpenImmersion [P.ContainsIdentities] [IsOpenImmersion f] : P f :=
  Category.comp_id f ▸ comp (P.id_mem Y) f

lemma isLocalAtTarget [P.IsMultiplicative]
    (hP : ∀ {X Y Z : Scheme.{u}} (f : X ⟶ Y) (g : Y ⟶ Z) [IsOpenImmersion g], P (f ≫ g) → P f) :
    IsLocalAtTarget P where
  iff_of_openCover' {X Y} f 𝒰 := by
    refine (iff_of_openCover (𝒰.pullbackCover f)).trans (forall_congr' fun i ↦ ?_)
    rw [← Scheme.OpenCover.pullbackHom_map]
    constructor
    · exact hP _ _
    · exact fun H ↦ P.comp_mem _ _ H (of_isOpenImmersion _)

section IsLocalAtSourceAndTarget

/-- If `P` is local at the source and the target, then restriction on both source and target
preserves `P`. -/
<<<<<<< HEAD
lemma resLE_of_isLocalAtTarget [IsLocalAtTarget P] {U : Y.Opens} {V : X.Opens} (e : V ≤ f ⁻¹ᵁ U)
=======
lemma resLE [IsLocalAtTarget P] {U : Y.Opens} {V : X.Opens} (e : V ≤ f ⁻¹ᵁ U)
>>>>>>> 4ff3aff5
    (hf : P f) : P (f.resLE U V e) :=
  IsLocalAtSource.comp (IsLocalAtTarget.restrict hf U) _

/-- If `P` is local at the source, local at the target and is stable under post-composition with
open immersions, then `P` can be checked locally around points. -/
lemma iff_exists_resLE [IsLocalAtTarget P] [P.RespectsRight @IsOpenImmersion] :
    P f ↔ ∀ x : X, ∃ (U : Y.Opens) (V : X.Opens) (_ : x ∈ V.1) (e : V ≤ f ⁻¹ᵁ U),
      P (f.resLE U V e) := by
<<<<<<< HEAD
  refine ⟨fun hf x ↦ ⟨⊤, ⊤, trivial, by simp, resLE_of_isLocalAtTarget _ hf⟩, fun hf ↦ ?_⟩
=======
  refine ⟨fun hf x ↦ ⟨⊤, ⊤, trivial, by simp, resLE _ hf⟩, fun hf ↦ ?_⟩
>>>>>>> 4ff3aff5
  choose U V hxU e hf using hf
  rw [IsLocalAtSource.iff_of_iSup_eq_top (fun x : X ↦ V x) (P := P)]
  · intro x
    rw [← Scheme.Hom.resLE_comp_ι _ (e x)]
    exact MorphismProperty.RespectsRight.postcomp (Q := @IsOpenImmersion) _ inferInstance _ (hf x)
  · rw [eq_top_iff]
    rintro x -
    simp only [Opens.coe_iSup, Set.mem_iUnion, SetLike.mem_coe]
    use x, hxU x

end IsLocalAtSourceAndTarget

end IsLocalAtSource

/-- An `AffineTargetMorphismProperty` is a class of morphisms from an arbitrary scheme into an
affine scheme. -/
def AffineTargetMorphismProperty :=
  ∀ ⦃X Y : Scheme⦄ (_ : X ⟶ Y) [IsAffine Y], Prop

namespace AffineTargetMorphismProperty

@[ext]
lemma ext {P Q : AffineTargetMorphismProperty}
    (H : ∀ ⦃X Y : Scheme⦄ (f : X ⟶ Y) [IsAffine Y], P f ↔ Q f) : P = Q := by
  delta AffineTargetMorphismProperty; ext; exact H _

/-- The restriction of a `MorphismProperty Scheme` to morphisms with affine target. -/
def of (P : MorphismProperty Scheme) : AffineTargetMorphismProperty :=
  fun _ _ f _ ↦ P f

/-- An `AffineTargetMorphismProperty` can be extended to a `MorphismProperty` such that it
*never* holds when the target is not affine -/
def toProperty (P : AffineTargetMorphismProperty) :
    MorphismProperty Scheme := fun _ _ f => ∃ h, @P _ _ f h

theorem toProperty_apply (P : AffineTargetMorphismProperty)
    {X Y : Scheme} (f : X ⟶ Y) [i : IsAffine Y] : P.toProperty f ↔ P f := by
  delta AffineTargetMorphismProperty.toProperty; simp [*]

theorem cancel_left_of_respectsIso
    (P : AffineTargetMorphismProperty) [P.toProperty.RespectsIso]
    {X Y Z : Scheme} (f : X ⟶ Y) (g : Y ⟶ Z) [IsIso f] [IsAffine Z] : P (f ≫ g) ↔ P g := by
  rw [← P.toProperty_apply, ← P.toProperty_apply, P.toProperty.cancel_left_of_respectsIso]

theorem cancel_right_of_respectsIso
    (P : AffineTargetMorphismProperty) [P.toProperty.RespectsIso]
    {X Y Z : Scheme} (f : X ⟶ Y) (g : Y ⟶ Z) [IsIso g] [IsAffine Z] [IsAffine Y] :
    P (f ≫ g) ↔ P f := by rw [← P.toProperty_apply, ← P.toProperty_apply,
      P.toProperty.cancel_right_of_respectsIso]

@[deprecated (since := "2024-07-02")] alias affine_cancel_left_isIso :=
  AffineTargetMorphismProperty.cancel_left_of_respectsIso
@[deprecated (since := "2024-07-02")] alias affine_cancel_right_isIso :=
  AffineTargetMorphismProperty.cancel_right_of_respectsIso

theorem arrow_mk_iso_iff
    (P : AffineTargetMorphismProperty) [P.toProperty.RespectsIso]
    {X Y X' Y' : Scheme} {f : X ⟶ Y} {f' : X' ⟶ Y'}
    (e : Arrow.mk f ≅ Arrow.mk f') {h : IsAffine Y} :
    letI : IsAffine Y' := isAffine_of_isIso (Y := Y) e.inv.right
    P f ↔ P f' := by
  rw [← P.toProperty_apply, ← P.toProperty_apply, P.toProperty.arrow_mk_iso_iff e]

theorem respectsIso_mk {P : AffineTargetMorphismProperty}
    (h₁ : ∀ {X Y Z} (e : X ≅ Y) (f : Y ⟶ Z) [IsAffine Z], P f → P (e.hom ≫ f))
    (h₂ : ∀ {X Y Z} (e : Y ≅ Z) (f : X ⟶ Y) [IsAffine Y],
      P f → @P _ _ (f ≫ e.hom) (isAffine_of_isIso e.inv)) :
    P.toProperty.RespectsIso := by
  apply MorphismProperty.RespectsIso.mk
  · rintro X Y Z e f ⟨a, h⟩; exact ⟨a, h₁ e f h⟩
  · rintro X Y Z e f ⟨a, h⟩; exact ⟨isAffine_of_isIso e.inv, h₂ e f h⟩

instance respectsIso_of
    (P : MorphismProperty Scheme) [P.RespectsIso] :
    (of P).toProperty.RespectsIso := by
  apply respectsIso_mk
  · intro _ _ _ _ _ _; apply MorphismProperty.RespectsIso.precomp
  · intro _ _ _ _ _ _; apply MorphismProperty.RespectsIso.postcomp

/-- We say that `P : AffineTargetMorphismProperty` is a local property if
1. `P` respects isomorphisms.
2. If `P` holds for `f : X ⟶ Y`, then `P` holds for `f ∣_ Y.basicOpen r` for any
  global section `r`.
3. If `P` holds for `f ∣_ Y.basicOpen r` for all `r` in a spanning set of the global sections,
  then `P` holds for `f`.
-/
class IsLocal (P : AffineTargetMorphismProperty) : Prop where
  /-- `P` as a morphism property respects isomorphisms -/
  respectsIso : P.toProperty.RespectsIso
  /-- `P` is stable under restriction to basic open set of global sections. -/
  to_basicOpen :
    ∀ {X Y : Scheme} [IsAffine Y] (f : X ⟶ Y) (r : Γ(Y, ⊤)), P f → P (f ∣_ Y.basicOpen r)
  /-- `P` for `f` if `P` holds for `f` restricted to basic sets of a spanning set of the global
    sections -/
  of_basicOpenCover :
    ∀ {X Y : Scheme} [IsAffine Y] (f : X ⟶ Y) (s : Finset Γ(Y, ⊤))
      (_ : Ideal.span (s : Set Γ(Y, ⊤)) = ⊤), (∀ r : s, P (f ∣_ Y.basicOpen r.1)) → P f

attribute [instance] AffineTargetMorphismProperty.IsLocal.respectsIso

open AffineTargetMorphismProperty in
instance (P : MorphismProperty Scheme) [IsLocalAtTarget P] : (of P).IsLocal where
  respectsIso := inferInstance
  to_basicOpen _ _ H := IsLocalAtTarget.restrict H _
  of_basicOpenCover {_ Y} _ _ _ hs := IsLocalAtTarget.of_iSup_eq_top _
    (((isAffineOpen_top Y).basicOpen_union_eq_self_iff _).mpr hs)

/-- A `P : AffineTargetMorphismProperty` is stable under base change if `P` holds for `Y ⟶ S`
implies that `P` holds for `X ×ₛ Y ⟶ X` with `X` and `S` affine schemes. -/
def StableUnderBaseChange (P : AffineTargetMorphismProperty) : Prop :=
  ∀ ⦃Z X Y S : Scheme⦄ [IsAffine S] [IsAffine X] {f : X ⟶ S} {g : Y ⟶ S}
    {f' : Z ⟶ Y} {g' : Z ⟶ X}, IsPullback g' f' f g → P g → P g'

lemma StableUnderBaseChange.mk (P : AffineTargetMorphismProperty) [P.toProperty.RespectsIso]
    (H : ∀ ⦃X Y S : Scheme⦄ [IsAffine S] [IsAffine X] (f : X ⟶ S) (g : Y ⟶ S),
      P g → P (pullback.fst f g)) : P.StableUnderBaseChange := by
  intros Z X Y S _ _ f g f' g' h hg
  rw [← P.cancel_left_of_respectsIso h.isoPullback.inv, h.isoPullback_inv_fst]
  exact H f g hg

end AffineTargetMorphismProperty

section targetAffineLocally

/-- For a `P : AffineTargetMorphismProperty`, `targetAffineLocally P` holds for
`f : X ⟶ Y` whenever `P` holds for the restriction of `f` on every affine open subset of `Y`. -/
def targetAffineLocally (P : AffineTargetMorphismProperty) : MorphismProperty Scheme :=
  fun {X Y : Scheme} (f : X ⟶ Y) => ∀ U : Y.affineOpens, P (f ∣_ U)

theorem of_targetAffineLocally_of_isPullback
    {P : AffineTargetMorphismProperty} [P.IsLocal]
    {X Y UX UY : Scheme.{u}} [IsAffine UY] {f : X ⟶ Y} {iY : UY ⟶ Y} [IsOpenImmersion iY]
    {iX : UX ⟶ X} {f' : UX ⟶ UY} (h : IsPullback iX f' f iY) (hf : targetAffineLocally P f) :
    P f' := by
  rw [← P.cancel_left_of_respectsIso h.isoPullback.inv, h.isoPullback_inv_snd]
  exact (P.arrow_mk_iso_iff
    (morphismRestrictOpensRange f _)).mp (hf ⟨_, isAffineOpen_opensRange iY⟩)

instance (P : AffineTargetMorphismProperty) [P.toProperty.RespectsIso] :
    (targetAffineLocally P).RespectsIso := by
  apply MorphismProperty.RespectsIso.mk
  · introv H U
    rw [morphismRestrict_comp, P.cancel_left_of_respectsIso]
    exact H U
  · introv H
    rintro ⟨U, hU : IsAffineOpen U⟩; dsimp
    haveI : IsAffine _ := hU.preimage_of_isIso e.hom
    rw [morphismRestrict_comp, P.cancel_right_of_respectsIso]
    exact H ⟨(Opens.map e.hom.val.base).obj U, hU.preimage_of_isIso e.hom⟩

/--
`HasAffineProperty P Q` is a type class asserting that `P` is local at the target, and over affine
schemes, it is equivalent to `Q : AffineTargetMorphismProperty`.
To make the proofs easier, we state it instead as
1. `Q` is local at the target
2. `P f` if and only if `∀ U, Q (f ∣_ U)` ranging over all affine opens of `U`.
See `HasAffineProperty.iff`.
-/
class HasAffineProperty (P : MorphismProperty Scheme)
    (Q : outParam AffineTargetMorphismProperty) : Prop where
  isLocal_affineProperty : Q.IsLocal
  eq_targetAffineLocally' : P = targetAffineLocally Q

namespace HasAffineProperty

variable (P : MorphismProperty Scheme) {Q} [HasAffineProperty P Q]
variable {X Y : Scheme.{u}} {f : X ⟶ Y}

instance (Q : AffineTargetMorphismProperty) [Q.IsLocal] :
    HasAffineProperty (targetAffineLocally Q) Q :=
  ⟨inferInstance, rfl⟩

lemma eq_targetAffineLocally : P = targetAffineLocally Q := eq_targetAffineLocally'

/-- Every property local at the target can be associated with an affine target property.
This is not an instance as the associated property can often take on simpler forms. -/
lemma of_isLocalAtTarget (P) [IsLocalAtTarget P] :
    HasAffineProperty P (AffineTargetMorphismProperty.of P) where
  isLocal_affineProperty := inferInstance
  eq_targetAffineLocally' := by
    ext X Y f
    constructor
    · intro hf ⟨U, hU⟩
      exact IsLocalAtTarget.restrict hf _
    · intro hf
      exact IsLocalAtTarget.of_openCover (P := P) Y.affineCover
        fun i ↦ of_targetAffineLocally_of_isPullback (.of_hasPullback _ _) hf

lemma copy {P P'} {Q Q'} [HasAffineProperty P Q]
    (e : P = P') (e' : Q = Q') : HasAffineProperty P' Q' where
  isLocal_affineProperty := e' ▸ isLocal_affineProperty P
  eq_targetAffineLocally' := e' ▸ e.symm ▸ eq_targetAffineLocally P

variable {P}

theorem of_isPullback {UX UY : Scheme.{u}} [IsAffine UY] {iY : UY ⟶ Y} [IsOpenImmersion iY]
    {iX : UX ⟶ X} {f' : UX ⟶ UY} (h : IsPullback iX f' f iY) (hf : P f) :
    Q f' :=
  letI := isLocal_affineProperty P
  of_targetAffineLocally_of_isPullback h (eq_targetAffineLocally (P := P) ▸ hf)

theorem restrict (hf : P f) (U : Y.affineOpens) :
    Q (f ∣_ U) :=
  of_isPullback (isPullback_morphismRestrict f U).flip hf

instance (priority := 900) : P.RespectsIso := by
  letI := isLocal_affineProperty P
  rw [eq_targetAffineLocally P]
  infer_instance

theorem of_iSup_eq_top
    {ι} (U : ι → Y.affineOpens) (hU : ⨆ i, (U i : Y.Opens) = ⊤)
    (hU' : ∀ i, Q (f ∣_ U i)) :
    P f := by
  letI := isLocal_affineProperty P
  rw [eq_targetAffineLocally P]
  classical
  intro V
  induction V using of_affine_open_cover U hU  with
  | basicOpen U r h =>
    haveI : IsAffine _ := U.2
    have := AffineTargetMorphismProperty.IsLocal.to_basicOpen (f ∣_ U.1) (U.1.topIso.inv r) h
    exact (Q.arrow_mk_iso_iff
      (morphismRestrictRestrictBasicOpen f _ r)).mp this
  | openCover U s hs H =>
    apply AffineTargetMorphismProperty.IsLocal.of_basicOpenCover _
      (s.image (Scheme.Opens.topIso _).inv) (by simp [← Ideal.map_span, hs, Ideal.map_top])
    intro ⟨r, hr⟩
    obtain ⟨r, hr', rfl⟩ := Finset.mem_image.mp hr
    exact (Q.arrow_mk_iso_iff
      (morphismRestrictRestrictBasicOpen f _ r).symm).mp (H ⟨r, hr'⟩)
  | hU i => exact hU' i

theorem iff_of_iSup_eq_top
    {ι} (U : ι → Y.affineOpens) (hU : ⨆ i, (U i : Y.Opens) = ⊤) :
    P f ↔ ∀ i, Q (f ∣_ U i) :=
  ⟨fun H _ ↦ restrict H _, fun H ↦ HasAffineProperty.of_iSup_eq_top U hU H⟩

theorem of_openCover
    (𝒰 : Y.OpenCover) [∀ i, IsAffine (𝒰.obj i)] (h𝒰 : ∀ i, Q (𝒰.pullbackHom f i)) :
    P f :=
  letI := isLocal_affineProperty P
  of_iSup_eq_top
    (fun i ↦ ⟨_, isAffineOpen_opensRange (𝒰.map i)⟩) 𝒰.iSup_opensRange
    (fun i ↦ (Q.arrow_mk_iso_iff (morphismRestrictOpensRange f _)).mpr (h𝒰 i))

theorem iff_of_openCover (𝒰 : Y.OpenCover) [∀ i, IsAffine (𝒰.obj i)] :
    P f ↔ ∀ i, Q (𝒰.pullbackHom f i) := by
  letI := isLocal_affineProperty P
  rw [iff_of_iSup_eq_top (P := P)
    (fun i ↦ ⟨_, isAffineOpen_opensRange _⟩) 𝒰.iSup_opensRange]
  exact forall_congr' fun i ↦ Q.arrow_mk_iso_iff
    (morphismRestrictOpensRange f _)

theorem iff_of_isAffine [IsAffine Y] : P f ↔ Q f := by
  letI := isLocal_affineProperty P
  haveI : ∀ i, IsAffine (Scheme.OpenCover.obj (Scheme.openCoverOfIsIso (𝟙 Y)) i) := fun i => by
    dsimp; infer_instance
  rw [iff_of_openCover (P := P) (Scheme.openCoverOfIsIso.{0} (𝟙 Y))]
  trans Q (pullback.snd f (𝟙 _))
  · exact ⟨fun H => H PUnit.unit, fun H _ => H⟩
  rw [← Category.comp_id (pullback.snd _ _), ← pullback.condition,
    Q.cancel_left_of_respectsIso]

instance (priority := 900) : IsLocalAtTarget P := by
  letI := isLocal_affineProperty P
  apply IsLocalAtTarget.mk'
  · rw [eq_targetAffineLocally P]
    intro X Y f U H V
    rw [Q.arrow_mk_iso_iff (morphismRestrictRestrict f _ _)]
    exact H ⟨_, V.2.image_of_isOpenImmersion (Y.ofRestrict _)⟩
  · rintro X Y f ι U hU H
    let 𝒰 := Y.openCoverOfISupEqTop U hU
    apply of_openCover 𝒰.affineRefinement.openCover
    rintro ⟨i, j⟩
    have : P (𝒰.pullbackHom f i) := by
      refine (P.arrow_mk_iso_iff
        (morphismRestrictEq _ ?_ ≪≫ morphismRestrictOpensRange f (𝒰.map i))).mp (H i)
      exact (Scheme.Opens.opensRange_ι _).symm
    rw [← Q.cancel_left_of_respectsIso (𝒰.pullbackCoverAffineRefinementObjIso f _).inv,
      𝒰.pullbackCoverAffineRefinementObjIso_inv_pullbackHom]
    exact of_isPullback (.of_hasPullback _ _) this

open AffineTargetMorphismProperty in
protected theorem iff {P : MorphismProperty Scheme} {Q : AffineTargetMorphismProperty} :
    HasAffineProperty P Q ↔ IsLocalAtTarget P ∧ Q = of P :=
  ⟨fun _ ↦ ⟨inferInstance, ext fun _ _ _ ↦ iff_of_isAffine.symm⟩,
    fun ⟨_, e⟩ ↦ e ▸ of_isLocalAtTarget P⟩

private theorem pullback_fst_of_right (hP' : Q.StableUnderBaseChange)
    {X Y S : Scheme} (f : X ⟶ S) (g : Y ⟶ S) [IsAffine S] (H : Q g) :
    P (pullback.fst f g) := by
  letI := isLocal_affineProperty P
  rw [iff_of_openCover (P := P) X.affineCover]
  intro i
  let e := pullbackSymmetry _ _ ≪≫ pullbackRightPullbackFstIso f g (X.affineCover.map i)
  have : e.hom ≫ pullback.fst _ _ = X.affineCover.pullbackHom (pullback.fst _ _) i := by
    simp [e, Scheme.OpenCover.pullbackHom]
  rw [← this, Q.cancel_left_of_respectsIso]
  apply hP' (.of_hasPullback _ _)
  exact H

theorem stableUnderBaseChange (hP' : Q.StableUnderBaseChange) :
    P.StableUnderBaseChange :=
  MorphismProperty.StableUnderBaseChange.mk
    (fun X Y S f g H => by
      rw [IsLocalAtTarget.iff_of_openCover (P := P) (S.affineCover.pullbackCover f)]
      intro i
      let e : pullback (pullback.fst f g) ((S.affineCover.pullbackCover f).map i) ≅
          _ := by
        refine pullbackSymmetry _ _ ≪≫ pullbackRightPullbackFstIso f g _ ≪≫ ?_ ≪≫
          (pullbackRightPullbackFstIso (S.affineCover.map i) g
            (pullback.snd f (S.affineCover.map i))).symm
        exact asIso
          (pullback.map _ _ _ _ (𝟙 _) (𝟙 _) (𝟙 _) (by simpa using pullback.condition) (by simp))
      have : e.hom ≫ pullback.fst _ _ =
          (S.affineCover.pullbackCover f).pullbackHom (pullback.fst _ _) i := by
        simp [e, Scheme.OpenCover.pullbackHom]
      rw [← this, P.cancel_left_of_respectsIso]
      apply HasAffineProperty.pullback_fst_of_right hP'
      letI := isLocal_affineProperty P
      rw [← pullbackSymmetry_hom_comp_snd, Q.cancel_left_of_respectsIso]
      apply of_isPullback (.of_hasPullback _ _) H)

lemma isLocalAtSource
    (H : ∀ {X Y : Scheme.{u}} (f : X ⟶ Y) [IsAffine Y] (𝒰 : Scheme.OpenCover.{u} X),
        Q f ↔ ∀ i, Q (𝒰.map i ≫ f)) : IsLocalAtSource P where
  iff_of_openCover' {X Y} f 𝒰 := by
    simp_rw [IsLocalAtTarget.iff_of_iSup_eq_top _ (iSup_affineOpens_eq_top Y)]
    rw [forall_comm]
    refine forall_congr' fun U ↦ ?_
    simp_rw [HasAffineProperty.iff_of_isAffine, morphismRestrict_comp]
    exact @H _ _ (f ∣_ U.1) U.2 (𝒰.restrict (f ⁻¹ᵁ U.1))

end HasAffineProperty

end targetAffineLocally

end AlgebraicGeometry<|MERGE_RESOLUTION|>--- conflicted
+++ resolved
@@ -279,11 +279,7 @@
 
 /-- If `P` is local at the source and the target, then restriction on both source and target
 preserves `P`. -/
-<<<<<<< HEAD
-lemma resLE_of_isLocalAtTarget [IsLocalAtTarget P] {U : Y.Opens} {V : X.Opens} (e : V ≤ f ⁻¹ᵁ U)
-=======
 lemma resLE [IsLocalAtTarget P] {U : Y.Opens} {V : X.Opens} (e : V ≤ f ⁻¹ᵁ U)
->>>>>>> 4ff3aff5
     (hf : P f) : P (f.resLE U V e) :=
   IsLocalAtSource.comp (IsLocalAtTarget.restrict hf U) _
 
@@ -292,11 +288,7 @@
 lemma iff_exists_resLE [IsLocalAtTarget P] [P.RespectsRight @IsOpenImmersion] :
     P f ↔ ∀ x : X, ∃ (U : Y.Opens) (V : X.Opens) (_ : x ∈ V.1) (e : V ≤ f ⁻¹ᵁ U),
       P (f.resLE U V e) := by
-<<<<<<< HEAD
-  refine ⟨fun hf x ↦ ⟨⊤, ⊤, trivial, by simp, resLE_of_isLocalAtTarget _ hf⟩, fun hf ↦ ?_⟩
-=======
   refine ⟨fun hf x ↦ ⟨⊤, ⊤, trivial, by simp, resLE _ hf⟩, fun hf ↦ ?_⟩
->>>>>>> 4ff3aff5
   choose U V hxU e hf using hf
   rw [IsLocalAtSource.iff_of_iSup_eq_top (fun x : X ↦ V x) (P := P)]
   · intro x
