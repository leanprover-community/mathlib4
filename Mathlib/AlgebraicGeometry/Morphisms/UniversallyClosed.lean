/-
Copyright (c) 2022 Andrew Yang. All rights reserved.
Released under Apache 2.0 license as described in the file LICENSE.
Authors: Andrew Yang
-/
import Mathlib.AlgebraicGeometry.Morphisms.ClosedImmersion
import Mathlib.AlgebraicGeometry.PullbackCarrier
import Mathlib.Topology.LocalAtTarget

/-!
# Universally closed morphism

A morphism of schemes `f : X ⟶ Y` is universally closed if `X ×[Y] Y' ⟶ Y'` is a closed map
for all base change `Y' ⟶ Y`.
This implies that `f` is topologically proper (`AlgebraicGeometry.Scheme.Hom.isProperMap`).

We show that being universally closed is local at the target, and is stable under compositions and
base changes.

-/


noncomputable section

open CategoryTheory CategoryTheory.Limits Opposite TopologicalSpace

universe v u

namespace AlgebraicGeometry

variable {X Y : Scheme.{u}} (f : X ⟶ Y)

open CategoryTheory.MorphismProperty

/-- A morphism of schemes `f : X ⟶ Y` is universally closed if the base change `X ×[Y] Y' ⟶ Y'`
along any morphism `Y' ⟶ Y` is (topologically) a closed map.
-/
@[mk_iff]
class UniversallyClosed (f : X ⟶ Y) : Prop where
  out : universally (topologically @IsClosedMap) f

lemma Scheme.Hom.isClosedMap {X Y : Scheme} (f : X.Hom Y) [UniversallyClosed f] :
    IsClosedMap f.base := UniversallyClosed.out _ _ _ IsPullback.of_id_snd

theorem universallyClosed_eq : @UniversallyClosed = universally (topologically @IsClosedMap) := by
  ext X Y f; rw [universallyClosed_iff]

instance (priority := 900) [IsClosedImmersion f] : UniversallyClosed f := by
  rw [universallyClosed_eq]
  intro X' Y' i₁ i₂ f' hf
  have hf' : IsClosedImmersion f' :=
    MorphismProperty.of_isPullback hf.flip inferInstance
  exact hf'.base_closed.isClosedMap

theorem universallyClosed_respectsIso : RespectsIso @UniversallyClosed :=
  universallyClosed_eq.symm ▸ universally_respectsIso (topologically @IsClosedMap)

instance universallyClosed_isStableUnderBaseChange : IsStableUnderBaseChange @UniversallyClosed :=
  universallyClosed_eq.symm ▸ universally_isStableUnderBaseChange (topologically @IsClosedMap)

instance isClosedMap_isStableUnderComposition :
    IsStableUnderComposition (topologically @IsClosedMap) where
  comp_mem f g hf hg := IsClosedMap.comp (f := f.base) (g := g.base) hg hf

instance universallyClosed_isStableUnderComposition :
    IsStableUnderComposition @UniversallyClosed := by
  rw [universallyClosed_eq]
  infer_instance

lemma UniversallyClosed.of_comp_surjective {X Y Z : Scheme} (f : X ⟶ Y) (g : Y ⟶ Z)
    [UniversallyClosed (f ≫ g)] [Surjective f] : UniversallyClosed g := by
  constructor
  intro X' Y' i₁ i₂ f' H
  have := UniversallyClosed.out _ _ _ ((IsPullback.of_hasPullback i₁ f).paste_horiz H)
  exact IsClosedMap.of_comp_surjective (MorphismProperty.pullback_fst (P := @Surjective) _ _ ‹_›).1
    (Scheme.Hom.continuous _) this

instance universallyClosedTypeComp {X Y Z : Scheme} (f : X ⟶ Y) (g : Y ⟶ Z)
    [hf : UniversallyClosed f] [hg : UniversallyClosed g] : UniversallyClosed (f ≫ g) :=
  comp_mem _ _ _ hf hg

instance : MorphismProperty.IsMultiplicative @UniversallyClosed where
  id_mem _ := inferInstance

instance universallyClosed_fst {X Y Z : Scheme} (f : X ⟶ Z) (g : Y ⟶ Z) [hg : UniversallyClosed g] :
    UniversallyClosed (pullback.fst f g) :=
  MorphismProperty.pullback_fst f g hg

instance universallyClosed_snd {X Y Z : Scheme} (f : X ⟶ Z) (g : Y ⟶ Z) [hf : UniversallyClosed f] :
    UniversallyClosed (pullback.snd f g) :=
  MorphismProperty.pullback_snd f g hf

instance universallyClosed_isLocalAtTarget : IsLocalAtTarget @UniversallyClosed := by
  rw [universallyClosed_eq]
  apply universally_isLocalAtTarget
  intro X Y f ι U hU H
  simp_rw [topologically, morphismRestrict_base] at H
  exact hU.isClosedMap_iff_restrictPreimage.mpr H

open Scheme.Pullback _root_.PrimeSpectrum MvPolynomial in
/-- If `X` is universally closed over a field, then `X` is quasi-compact. -/
lemma compactSpace_of_universallyClosed
    {K} [Field K] (f : X ⟶ Spec (.of K)) [UniversallyClosed f] : CompactSpace X := by
  classical
  let 𝒰 : X.OpenCover := X.affineCover
<<<<<<< HEAD
  let U (i : 𝒰.J) : X.Opens := (𝒰.map i).opensRange
  let T : Scheme := Spec (.of <| MvPolynomial 𝒰.J K)
  let q : T ⟶ Spec (.of K) := Spec.map (CommRingCat.ofHom MvPolynomial.C)
  let Ti (i : 𝒰.J) : T.Opens := basicOpen (MvPolynomial.X i)
=======
  let U (i : 𝒰.I₀) : X.Opens := (𝒰.f i).opensRange
  let T : Scheme := Spec(MvPolynomial 𝒰.I₀ K)
  let q : T ⟶ Spec(K) := Spec.map (CommRingCat.ofHom MvPolynomial.C)
  let Ti (i : 𝒰.I₀) : T.Opens := basicOpen (MvPolynomial.X i)
>>>>>>> 65b97340
  let fT : pullback f q ⟶ T := pullback.snd f q
  let p : pullback f q ⟶ X := pullback.fst f q
  let Z : Set (pullback f q :) := (⨆ i, fT ⁻¹ᵁ (Ti i) ⊓ p ⁻¹ᵁ (U i) : (pullback f q).Opens)ᶜ
  have hZ : IsClosed Z := by
    simp only [Z, isClosed_compl_iff, Opens.coe_iSup, Opens.coe_inf, Opens.map_coe]
    exact isOpen_iUnion fun i ↦ (fT.continuous.1 _ (Ti i).2).inter (p.continuous.1 _ (U i).2)
  let Zc : T.Opens := ⟨(fT.base '' Z)ᶜ, (fT.isClosedMap _ hZ).isOpen_compl⟩
  let ψ : MvPolynomial 𝒰.I₀ K →ₐ[K] K := MvPolynomial.aeval (fun _ ↦ 1)
  let t : T := (Spec.map <| CommRingCat.ofHom ψ.toRingHom).base default
  have ht (i : 𝒰.I₀) : t ∈ Ti i := show ψ (.X i) ≠ 0 by simp [ψ]
  have htZc : t ∈ Zc := by
    intro ⟨z, hz, hzt⟩
    suffices ∃ i, fT.base z ∈ Ti i ∧ p.base z ∈ U i from hz (by simpa)
    exact ⟨𝒰.idx (p.base z), hzt ▸ ht _, by simpa [U] using 𝒰.covers (p.base z)⟩
  obtain ⟨U', ⟨g, rfl⟩, htU', hU'le⟩ := Opens.isBasis_iff_nbhd.mp isBasis_basic_opens htZc
  let σ : Finset 𝒰.I₀ := MvPolynomial.vars g
  let φ : MvPolynomial 𝒰.I₀ K →+* MvPolynomial 𝒰.I₀ K :=
    (MvPolynomial.aeval fun i : 𝒰.I₀ ↦ if i ∈ σ then MvPolynomial.X i else 0).toRingHom
  let t' : T := (Spec.map (CommRingCat.ofHom φ)).base t
  have ht'g : t' ∈ PrimeSpectrum.basicOpen g :=
    show φ g ∉ t.asIdeal from (show φ g = g from aeval_ite_mem_eq_self g subset_rfl).symm ▸ htU'
  have h : t' ∉ fT.base '' Z := hU'le ht'g
  suffices ⋃ i ∈ σ, (U i).1 = Set.univ from
    ⟨this ▸ Finset.isCompact_biUnion _ fun i _ ↦ isCompact_range (𝒰.f i).continuous⟩
  rw [Set.iUnion₂_eq_univ_iff]
  contrapose! h
  obtain ⟨x, hx⟩ := h
  obtain ⟨z, rfl, hzr⟩ := exists_preimage_pullback x t' (Subsingleton.elim (f.base x) (q.base t'))
  suffices ∀ i, t ∈ (Ti i).comap (comap φ) → p.base z ∉ U i from ⟨z, by simpa [Z, p, fT, hzr], hzr⟩
  intro i hi₁ hi₂
  rw [comap_basicOpen, show φ (.X i) = 0 by simpa [φ] using (hx i · hi₂), basicOpen_zero] at hi₁
  cases hi₁

@[stacks 04XU]
lemma Scheme.Hom.isProperMap (f : X.Hom Y) [UniversallyClosed f] : IsProperMap f.base := by
  rw [isProperMap_iff_isClosedMap_and_compact_fibers]
  refine ⟨Scheme.Hom.continuous f, ?_, ?_⟩
  · exact MorphismProperty.universally_le (P := topologically @IsClosedMap) _ UniversallyClosed.out
  · intro y
    have := compactSpace_of_universallyClosed (pullback.snd f (Y.fromSpecResidueField y))
    rw [← Scheme.range_fromSpecResidueField, ← Scheme.Pullback.range_fst]
    exact isCompact_range (Scheme.Hom.continuous _)

instance (priority := 900) [UniversallyClosed f] : QuasiCompact f where
  isCompact_preimage _ _ := f.isProperMap.isCompact_preimage

lemma universallyClosed_eq_universallySpecializing :
    @UniversallyClosed = (topologically @SpecializingMap).universally ⊓ @QuasiCompact := by
  rw [← universally_eq_iff (P := @QuasiCompact).mpr inferInstance, ← universally_inf]
  apply le_antisymm
  · rw [← universally_eq_iff (P := @UniversallyClosed).mpr inferInstance]
    exact universally_mono fun X Y f H ↦ ⟨f.isClosedMap.specializingMap, inferInstance⟩
  · rw [universallyClosed_eq]
    exact universally_mono fun X Y f ⟨h₁, h₂⟩ ↦ (isClosedMap_iff_specializingMap _).mpr h₁

instance (priority := low) Surjective.of_universallyClosed_of_isDominant
    [UniversallyClosed f] [IsDominant f] : Surjective f := by
  rw [surjective_iff, ← Set.range_eq_univ, ← f.denseRange.closure_range,
    f.isClosedMap.isClosed_range.closure_eq]

end AlgebraicGeometry<|MERGE_RESOLUTION|>--- conflicted
+++ resolved
@@ -103,17 +103,10 @@
     {K} [Field K] (f : X ⟶ Spec (.of K)) [UniversallyClosed f] : CompactSpace X := by
   classical
   let 𝒰 : X.OpenCover := X.affineCover
-<<<<<<< HEAD
-  let U (i : 𝒰.J) : X.Opens := (𝒰.map i).opensRange
-  let T : Scheme := Spec (.of <| MvPolynomial 𝒰.J K)
+  let U (i : 𝒰.I₀) : X.Opens := (𝒰.f i).opensRange
+  let T : Scheme := Spec (.of <| MvPolynomial 𝒰.I₀ K)
   let q : T ⟶ Spec (.of K) := Spec.map (CommRingCat.ofHom MvPolynomial.C)
-  let Ti (i : 𝒰.J) : T.Opens := basicOpen (MvPolynomial.X i)
-=======
-  let U (i : 𝒰.I₀) : X.Opens := (𝒰.f i).opensRange
-  let T : Scheme := Spec(MvPolynomial 𝒰.I₀ K)
-  let q : T ⟶ Spec(K) := Spec.map (CommRingCat.ofHom MvPolynomial.C)
   let Ti (i : 𝒰.I₀) : T.Opens := basicOpen (MvPolynomial.X i)
->>>>>>> 65b97340
   let fT : pullback f q ⟶ T := pullback.snd f q
   let p : pullback f q ⟶ X := pullback.fst f q
   let Z : Set (pullback f q :) := (⨆ i, fT ⁻¹ᵁ (Ti i) ⊓ p ⁻¹ᵁ (U i) : (pullback f q).Opens)ᶜ
