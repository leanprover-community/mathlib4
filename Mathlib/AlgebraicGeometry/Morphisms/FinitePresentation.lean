/-
Copyright (c) 2024 Christian Merten. All rights reserved.
Released under Apache 2.0 license as described in the file LICENSE.
Authors: Christian Merten
-/
import Mathlib.AlgebraicGeometry.Morphisms.RingHomProperties
import Mathlib.AlgebraicGeometry.Morphisms.QuasiSeparated
import Mathlib.AlgebraicGeometry.Morphisms.Affine
import Mathlib.RingTheory.RingHom.FinitePresentation
import Mathlib.RingTheory.Spectrum.Prime.Chevalley

/-!

# Morphisms of finite presentation

A morphism of schemes `f : X ⟶ Y` is locally of finite presentation if for each affine `U ⊆ Y` and
`V ⊆ f ⁻¹' U`, The induced map `Γ(Y, U) ⟶ Γ(X, V)` is of finite presentation.

A morphism of schemes is of finite presentation if it is both locally of finite presentation and
quasi-compact. We do not provide a separate declaration for this, instead simply assume both
conditions.

We show that these properties are local, and are stable under compositions.

-/


noncomputable section

open CategoryTheory Topology

universe v u

namespace AlgebraicGeometry

variable {X Y : Scheme.{u}} (f : X ⟶ Y)

/-- A morphism of schemes `f : X ⟶ Y` is locally of finite presentation if for each affine `U ⊆ Y`
and `V ⊆ f ⁻¹' U`, The induced map `Γ(Y, U) ⟶ Γ(X, V)` is of finite presentation. -/
@[mk_iff]
class LocallyOfFinitePresentation : Prop where
  finitePresentation_of_affine_subset :
    ∀ (U : Y.affineOpens) (V : X.affineOpens) (e : V.1 ≤ f ⁻¹ᵁ U.1),
      (f.appLE U V e).hom.FinitePresentation

instance : HasRingHomProperty @LocallyOfFinitePresentation RingHom.FinitePresentation where
  isLocal_ringHomProperty := RingHom.finitePresentation_isLocal
  eq_affineLocally' := by
    ext X Y f
    rw [locallyOfFinitePresentation_iff, affineLocally_iff_affineOpens_le]

instance (priority := 900) locallyOfFinitePresentation_of_isOpenImmersion [IsOpenImmersion f] :
    LocallyOfFinitePresentation f :=
  HasRingHomProperty.of_isOpenImmersion
    RingHom.finitePresentation_holdsForLocalizationAway.containsIdentities

instance : MorphismProperty.IsStableUnderComposition @LocallyOfFinitePresentation :=
  HasRingHomProperty.stableUnderComposition RingHom.finitePresentation_stableUnderComposition

instance locallyOfFinitePresentation_comp {X Y Z : Scheme.{u}} (f : X ⟶ Y) (g : Y ⟶ Z)
    [hf : LocallyOfFinitePresentation f] [hg : LocallyOfFinitePresentation g] :
    LocallyOfFinitePresentation (f ≫ g) :=
  MorphismProperty.comp_mem _ f g hf hg

instance locallyOfFinitePresentation_isStableUnderBaseChange :
    MorphismProperty.IsStableUnderBaseChange @LocallyOfFinitePresentation :=
  HasRingHomProperty.isStableUnderBaseChange RingHom.finitePresentation_isStableUnderBaseChange

<<<<<<< HEAD
instance {R : Type*} [CommRing R] : PrespectralSpace (PrimeSpectrum R) :=
  .of_isTopologicalBasis PrimeSpectrum.isBasis_basic_opens
    (by simpa using PrimeSpectrum.isCompact_basicOpen)

instance {X : Scheme.{u}} : PrespectralSpace X :=
  have (Y : Scheme.{u}) (_ : IsAffine Y) : PrespectralSpace Y :=
    .of_isInducing (Y := PrimeSpectrum _) (Y.isoSpec.hom.base)
      Y.isoSpec.hom.homeomorph.isInducing ((quasiCompact_iff_spectral _).mp inferInstance)
  have (i) : PrespectralSpace (X.affineCover.map i).opensRange.1 :=
    this (X.affineCover.map i).opensRange (isAffineOpen_opensRange (X.affineCover.map i))
  .of_isOpenCover X.affineCover.isOpenCover_opensRange

def Scheme.Hom.isoOpensRange {X Y : Scheme} (f : X.Hom Y) [IsOpenImmersion f] :
    X ≅ f.opensRange :=
  IsOpenImmersion.isoOfRangeEq f f.opensRange.ι (by simp)

@[reassoc (attr := simp)]
lemma Scheme.Hom.isoOpensRange_hom_ι {X Y : Scheme} (f : X.Hom Y) [IsOpenImmersion f] :
    f.isoOpensRange.hom ≫ f.opensRange.ι = f := by
  simp [isoOpensRange]

/-- **Chevalley's Theorem**: The image of a locally constructible set under a
morphism of finite presentation is locally constructible. -/
@[stacks 054K]
nonrec lemma Scheme.Hom.isLocallyConstructible_image (f : X.Hom Y)
    [hf : LocallyOfFinitePresentation f] [QuasiCompact f]
    {s : Set X} (hs : IsLocallyConstructible s) :
    IsLocallyConstructible (f.base '' s) := by
  wlog hY : ∃ R, Y = Spec R
  · refine .of_isOpenCover Y.affineCover.isOpenCover_opensRange fun i ↦ ?_
    have inst : LocallyOfFinitePresentation (Y.affineCover.pullbackHom f i) :=
      MorphismProperty.pullback_snd _ _ inferInstance
    have inst : QuasiCompact (Y.affineCover.pullbackHom f i) :=
      MorphismProperty.pullback_snd _ _ inferInstance
    convert (this (Y.affineCover.pullbackHom f i) (hs.preimage_of_isOpenEmbedding
      ((Y.affineCover.pullbackCover f).map i).isOpenEmbedding)
      ⟨_, rfl⟩).preimage_of_isOpenEmbedding (Y.affineCover.map i).isoOpensRange.inv.isOpenEmbedding
    refine .trans ?_ ((Scheme.homeoOfIso (Y.affineCover.map i).isoOpensRange).image_eq_preimage _)
    apply Set.image_injective.mpr Subtype.val_injective
    rw [Set.image_preimage_eq_inter_range, ← Set.image_comp, ← Set.image_comp,
      Subtype.range_coe_subtype, Set.setOf_mem_eq]
    show _ = (Y.affineCover.pullbackHom f i ≫
      (Y.affineCover.map i).isoOpensRange.hom ≫ Opens.ι _).base.hom '' _
    rw [Scheme.Hom.isoOpensRange_hom_ι, Cover.pullbackHom_map, Scheme.comp_base, TopCat.hom_comp,
      ContinuousMap.coe_comp, Set.image_comp, Set.image_preimage_eq_inter_range]
    simp only [coe_opensRange, Cover.pullbackCover_obj, Cover.pullbackCover_map,
      IsOpenImmersion.range_pullback_fst_of_right, TopologicalSpace.Opens.map_obj,
      TopologicalSpace.Opens.carrier_eq_coe, TopologicalSpace.Opens.coe_mk,
      Set.image_inter_preimage]
  obtain ⟨R, rfl⟩ := hY
  wlog hX : ∃ S, X = Spec S
  · have inst : CompactSpace X := HasAffineProperty.iff_of_isAffine.mp ‹QuasiCompact f›
    let 𝒰 := X.affineCover.finiteSubcover
    rw [← 𝒰.isOpenCover_opensRange.iUnion_inter s, Set.image_iUnion]
    refine .iUnion fun i ↦ ?_
    have inst : QuasiCompact (𝒰.map i ≫ f) :=
      HasAffineProperty.iff_of_isAffine.mpr (inferInstanceAs (CompactSpace (Spec _)))
    convert this (hs.preimage_of_isOpenEmbedding (𝒰.map i).isOpenEmbedding) _
      (𝒰.map i ≫ f) ⟨_, rfl⟩
    rw [Scheme.comp_base, ← TopCat.Hom.hom, ← TopCat.Hom.hom, TopCat.hom_comp,
      ContinuousMap.coe_comp, Set.image_comp, Set.image_preimage_eq_inter_range, coe_opensRange]
  obtain ⟨S, rfl⟩ := hX
  obtain ⟨φ, rfl⟩ := Spec.map_surjective f
  rw [HasRingHomProperty.Spec_iff (P := @LocallyOfFinitePresentation)] at hf
  exact (PrimeSpectrum.isConstructible_comap_image hf hs.isConstructible).isLocallyConstructible

/-- **Chevalley's Theorem**: The image of a constructible set under a
morphism of finite presentation into a qcqs scheme is constructible. -/
@[stacks 054J]
lemma Scheme.Hom.isConstructible_image (f : X.Hom Y)
    [LocallyOfFinitePresentation f] [QuasiCompact f] [CompactSpace Y] [QuasiSeparatedSpace Y]
    {s : Set X} (hs : IsConstructible s) :
    IsConstructible (f.base '' s) :=
  (f.isLocallyConstructible_image hs.isLocallyConstructible).isConstructible

@[stacks 054I]
lemma Scheme.Hom.isConstructible_preimage (f : X.Hom Y) {s : Set Y} (hs : IsConstructible s) :
    IsConstructible (f.base ⁻¹' s) :=
  hs.preimage f.continuous fun t ht ht' ↦ IsRetrocompact_iff_isSpectralMap_subtypeVal.mpr
    ((quasiCompact_iff_spectral _).mp
    (MorphismProperty.of_isPullback (P := @QuasiCompact)
    (isPullback_morphismRestrict f ⟨t, ht⟩)
    ((quasiCompact_iff_spectral _).mpr (IsRetrocompact_iff_isSpectralMap_subtypeVal.mp ht'))))
=======
instance {X Y Z : Scheme.{u}} (f : X ⟶ Z) (g : Y ⟶ Z) [LocallyOfFinitePresentation g] :
    LocallyOfFinitePresentation (Limits.pullback.fst f g) :=
  MorphismProperty.pullback_fst _ _ inferInstance

instance {X Y Z : Scheme.{u}} (f : X ⟶ Z) (g : Y ⟶ Z) [LocallyOfFinitePresentation f] :
    LocallyOfFinitePresentation (Limits.pullback.snd f g) :=
  MorphismProperty.pullback_snd _ _ inferInstance
>>>>>>> 727d0ff3

end AlgebraicGeometry<|MERGE_RESOLUTION|>--- conflicted
+++ resolved
@@ -66,7 +66,14 @@
     MorphismProperty.IsStableUnderBaseChange @LocallyOfFinitePresentation :=
   HasRingHomProperty.isStableUnderBaseChange RingHom.finitePresentation_isStableUnderBaseChange
 
-<<<<<<< HEAD
+instance {X Y Z : Scheme.{u}} (f : X ⟶ Z) (g : Y ⟶ Z) [LocallyOfFinitePresentation g] :
+    LocallyOfFinitePresentation (Limits.pullback.fst f g) :=
+  MorphismProperty.pullback_fst _ _ inferInstance
+
+instance {X Y Z : Scheme.{u}} (f : X ⟶ Z) (g : Y ⟶ Z) [LocallyOfFinitePresentation f] :
+    LocallyOfFinitePresentation (Limits.pullback.snd f g) :=
+  MorphismProperty.pullback_snd _ _ inferInstance
+
 instance {R : Type*} [CommRing R] : PrespectralSpace (PrimeSpectrum R) :=
   .of_isTopologicalBasis PrimeSpectrum.isBasis_basic_opens
     (by simpa using PrimeSpectrum.isCompact_basicOpen)
@@ -150,14 +157,5 @@
     (MorphismProperty.of_isPullback (P := @QuasiCompact)
     (isPullback_morphismRestrict f ⟨t, ht⟩)
     ((quasiCompact_iff_spectral _).mpr (IsRetrocompact_iff_isSpectralMap_subtypeVal.mp ht'))))
-=======
-instance {X Y Z : Scheme.{u}} (f : X ⟶ Z) (g : Y ⟶ Z) [LocallyOfFinitePresentation g] :
-    LocallyOfFinitePresentation (Limits.pullback.fst f g) :=
-  MorphismProperty.pullback_fst _ _ inferInstance
-
-instance {X Y Z : Scheme.{u}} (f : X ⟶ Z) (g : Y ⟶ Z) [LocallyOfFinitePresentation f] :
-    LocallyOfFinitePresentation (Limits.pullback.snd f g) :=
-  MorphismProperty.pullback_snd _ _ inferInstance
->>>>>>> 727d0ff3
 
 end AlgebraicGeometry