--- conflicted
+++ resolved
@@ -63,70 +63,10 @@
 
 namespace RingHom
 
-<<<<<<< HEAD
-variable {P}
-theorem RespectsIso.basicOpen_iff (hP : RespectsIso @P) {X Y : Scheme.{u}} [IsAffine X] [IsAffine Y]
-    (f : X ⟶ Y) (r : Y.presheaf.obj (Opposite.op ⊤)) :
-    P (Scheme.Γ.map (f ∣_ Y.basicOpen r).op) ↔
-    P (@IsLocalization.Away.map (Y.presheaf.obj (Opposite.op ⊤)) _
-      (Y.presheaf.obj (Opposite.op <| Y.basicOpen r)) _ _ (X.presheaf.obj (Opposite.op ⊤)) _
-      (X.presheaf.obj (Opposite.op <| X.basicOpen (Scheme.Γ.map f.op r))) _ _
-      (Scheme.Γ.map f.op) r _ <| @isLocalization_away_of_isAffine X _ (Scheme.Γ.map f.op r)) := by
-  rw [Γ_map_morphismRestrict, hP.cancel_left_isIso, hP.cancel_right_isIso,
-    ← hP.cancel_right_isIso (f.val.c.app (Opposite.op (Y.basicOpen r)))
-      (X.presheaf.map (eqToHom (Scheme.preimage_basicOpen f r).symm).op), ← eq_iff_iff]
-  congr
-  delta IsLocalization.Away.map
-  refine IsLocalization.ringHom_ext (Submonoid.powers r) ?_
-  generalize_proofs
-  haveI i1 := @isLocalization_away_of_isAffine X _ (Scheme.Γ.map f.op r)
-  -- Porting note: needs to be very explicit here
-  convert
-    (@IsLocalization.map_comp (hy := ‹_ ≤ _›) (Y.presheaf.obj <| Opposite.op (Scheme.basicOpen Y r))
-    _ _ (isLocalization_away_of_isAffine _) _ _ _ i1).symm using 1
-  change Y.presheaf.map _ ≫ _ = _ ≫ X.presheaf.map _
-  rw [f.val.c.naturality_assoc]
-  dsimp
-  simp only [← X.presheaf.map_comp]
-  congr 1
-
-theorem RespectsIso.basicOpen_iff_localization (hP : RespectsIso @P) {X Y : Scheme.{u}} [IsAffine X]
-    [IsAffine Y] (f : X ⟶ Y) (r : Y.presheaf.obj (Opposite.op ⊤)) :
-    P (Scheme.Γ.map (f ∣_ Y.basicOpen r).op) ↔ P (Localization.awayMap (Scheme.Γ.map f.op) r) := by
-  refine (hP.basicOpen_iff _ _).trans ?_
-  -- Porting note: was a one line term mode proof, but this `dsimp` is vital so the term mode
-  -- one liner is not possible
-  dsimp
-  rw [← hP.is_localization_away_iff]
-
-@[deprecated (since := "2024-03-02")] alias
-RespectsIso.ofRestrict_morphismRestrict_iff_of_isAffine := RespectsIso.basicOpen_iff_localization
-
-theorem RespectsIso.ofRestrict_morphismRestrict_iff (hP : RingHom.RespectsIso @P) {X Y : Scheme.{u}}
-    [IsAffine Y] (f : X ⟶ Y) (r : Y.presheaf.obj (Opposite.op ⊤)) (U : X.Opens)
-    (hU : IsAffineOpen U) {V : Scheme.Opens _}
-    (e : V = (Scheme.Opens.ι <| f ⁻¹ᵁ Y.basicOpen r) ⁻¹ᵁ U) :
-    P (Scheme.Γ.map (V.ι ≫ f ∣_ Y.basicOpen r).op) ↔
-    P (Localization.awayMap (Scheme.Γ.map (U.ι ≫ f).op) r) := by
-  subst e
-  refine (hP.cancel_right_isIso _
-    (Scheme.Γ.mapIso (Scheme.restrictRestrictComm _ _ _).op).inv).symm.trans ?_
-  haveI : IsAffine _ := hU
-  rw [← hP.basicOpen_iff_localization, iff_iff_eq]
-  congr 1
-  simp only [Functor.mapIso_inv, Iso.op_inv, ← Functor.map_comp, ← op_comp, morphismRestrict_comp]
-  rw [← Category.assoc]
-  congr 3
-  rw [← cancel_mono (Scheme.Opens.ι _), Category.assoc, Scheme.restrictRestrictComm,
-    IsOpenImmersion.isoOfRangeEq_inv_fac, morphismRestrict_ι]
-
-theorem StableUnderBaseChange.Γ_pullback_fst (hP : StableUnderBaseChange @P) (hP' : RespectsIso @P)
-=======
 variable (P : ∀ {R S : Type u} [CommRing R] [CommRing S], (R →+* S) → Prop)
 
 theorem StableUnderBaseChange.pullback_fst_app_top
     (hP : StableUnderBaseChange P) (hP' : RespectsIso P)
->>>>>>> d9ce431c
     {X Y S : Scheme} [IsAffine X] [IsAffine Y] [IsAffine S] (f : X ⟶ S) (g : Y ⟶ S)
     (H : P (g.app ⊤)) : P ((pullback.fst f g).app ⊤) := by
   -- Porting note (#11224): change `rw` to `erw`
@@ -154,11 +94,7 @@
 /-- For `P` a property of ring homomorphisms, `sourceAffineLocally P` holds for `f : X ⟶ Y`
 whenever `P` holds for the restriction of `f` on every affine open subset of `X`. -/
 def sourceAffineLocally : AffineTargetMorphismProperty := fun X _ f _ =>
-<<<<<<< HEAD
-  ∀ U : X.affineOpens, P (Scheme.Γ.map (U.1.ι ≫ f).op)
-=======
   ∀ U : X.affineOpens, P (f.appLE ⊤ U le_top)
->>>>>>> d9ce431c
 
 /-- For `P` a property of ring homomorphisms, `affineLocally P` holds for `f : X ⟶ Y` if for each
 affine open `U = Spec A ⊆ Y` and `V = Spec B ⊆ f ⁻¹' U`, the ring hom `A ⟶ B` satisfies `P`.
@@ -205,127 +141,6 @@
     (h₂ : RingHom.LocalizationPreserves P) (h₃ : RingHom.OfLocalizationSpan P) :
     (sourceAffineLocally P).IsLocal := by
   constructor
-<<<<<<< HEAD
-  · intro H V e
-    let U' := f ⁻¹ᵁ U.1
-    have e'' : U'.ι ''ᵁ U'.ι ⁻¹ᵁ V = V := by
-      ext1; refine Set.image_preimage_eq_inter_range.trans (Set.inter_eq_left.mpr ?_)
-      erw [Subtype.range_val]
-      exact e
-    have h : U'.ι ⁻¹ᵁ ↑V ∈ Scheme.affineOpens _ := by
-      apply U'.ι.isAffineOpen_iff_of_isOpenImmersion.mp
-      -- Porting note: was convert V.2
-      rw [e'']
-      convert V.2
-    have := H ⟨U'.ι ⁻¹ᵁ V.1, h⟩
-    simp only [Scheme.Γ_obj, Opens.coe_inclusion, eqToHom_op, Scheme.Opens.ι_app, Opens.map_top,
-      Functor.op_obj, Opens.carrier_eq_coe, Opens.coe_top, Set.preimage_univ,
-      Scheme.Opens.toScheme_presheaf_map, ← Functor.map_comp] at this
-    rw [← hP.cancel_right_isIso _ (X.presheaf.map (eqToHom _)), Scheme.Hom.appLE,
-      Category.assoc, ← X.presheaf.map_comp]
-    · convert this using 1
-    · dsimp only [Functor.op, unop_op]
-      rw [Opens.openEmbedding_obj_top]
-      congr 1
-      exact e''.symm
-  · intro H V
-    specialize H ⟨_, V.2.image_of_isOpenImmersion (Scheme.Opens.ι _)⟩ (Subtype.coe_image_subset _ _)
-    simp only [Scheme.Γ_obj, Opens.coe_inclusion, eqToHom_op, Scheme.Opens.ι_app, Opens.map_top,
-      Functor.op_obj, Opens.carrier_eq_coe, Opens.coe_top, Set.preimage_univ,
-      Scheme.Opens.toScheme_presheaf_map, Scheme.Hom.appLE] at H ⊢
-    rw [← hP.cancel_right_isIso _ (X.presheaf.map (eqToHom _)), Category.assoc]
-    · convert H
-      simp only [Scheme.ofRestrict_val_c_app, Scheme.restrict_presheaf_map, ← X.presheaf.map_comp]
-      congr 1
-    · dsimp only [Functor.op, unop_op]; rw [Opens.openEmbedding_obj_top]
-
--- The `IsLocalization` is not necessary, but Lean errors if it is omitted.
-@[nolint unusedHavesSuffices]
-theorem scheme_restrict_basicOpen_of_localizationPreserves (h₁ : RingHom.RespectsIso @P)
-    (h₂ : RingHom.LocalizationPreserves @P) {X Y : Scheme.{u}} [IsAffine Y] (f : X ⟶ Y)
-    (r : Y.presheaf.obj (op ⊤)) (H : sourceAffineLocally (@P) f)
-    (U : (X.restrict ((Opens.map f.1.base).obj <| Y.basicOpen r).openEmbedding).affineOpens) :
-    P (Scheme.Γ.map ((X.restrict ((Opens.map f.1.base).obj <|
-      Y.basicOpen r).openEmbedding).ofRestrict U.1.openEmbedding ≫ f ∣_ Y.basicOpen r).op) := by
-  specialize H ⟨_, U.2.image_of_isOpenImmersion (X.ofRestrict _)⟩
-  letI i1 : Algebra (Y.presheaf.obj <| Opposite.op ⊤) (Localization.Away r) :=
-    OreLocalization.instAlgebra
-  haveI : IsLocalization.Away r (Localization.Away r) := inferInstance
-  exact (h₁.ofRestrict_morphismRestrict_iff f r
-    ((Scheme.Hom.opensFunctor
-      (X.ofRestrict ((Opens.map f.1.base).obj <| Y.basicOpen r).openEmbedding)).obj U.1)
-    (IsAffineOpen.image_of_isOpenImmersion U.2
-      (X.ofRestrict ((Opens.map f.1.base).obj <| Y.basicOpen r).openEmbedding))
-    (Opens.ext (Set.preimage_image_eq _ Subtype.coe_injective).symm)).mpr (h₂.away r H)
-
-theorem sourceAffineLocally_isLocal (h₁ : RingHom.RespectsIso @P)
-    (h₂ : RingHom.LocalizationPreserves @P) (h₃ : RingHom.OfLocalizationSpan @P) :
-    (sourceAffineLocally @P).IsLocal := by
-  constructor
-  · exact sourceAffineLocally_respectsIso h₁
-  · introv H U
-    apply scheme_restrict_basicOpen_of_localizationPreserves h₁ h₂; assumption
-  · introv hs hs' U
-    apply h₃ _ _ hs
-    intro r
-    have := hs' r ⟨(Opens.map (X.ofRestrict _).1.base).obj U.1, ?_⟩
-    · rwa [h₁.ofRestrict_morphismRestrict_iff] at this
-      · exact U.2
-      · rfl
-    · suffices ∀ (V) (_ : V = (Opens.map f.val.base).obj (Y.basicOpen r.val)),
-          IsAffineOpen ((Opens.map (X.ofRestrict V.openEmbedding).1.base).obj U.1) by
-        exact this _ rfl
-      intro V hV
-      rw [Scheme.preimage_basicOpen] at hV
-      subst hV
-      exact U.2.ι_basicOpen_preimage (Scheme.Γ.map f.op r.1)
-
-variable (hP : RingHom.PropertyIsLocal @P)
-
-theorem sourceAffineLocally_of_source_open_cover_aux (h₁ : RingHom.RespectsIso @P)
-    (h₃ : RingHom.OfLocalizationSpanTarget @P) {X Y : Scheme.{u}} (f : X ⟶ Y) (U : X.affineOpens)
-    (s : Set (X.presheaf.obj (op U.1))) (hs : Ideal.span s = ⊤)
-    (hs' : ∀ r : s, P (Scheme.Γ.map ((X.basicOpen r.1).ι ≫ f).op)) :
-    P (Scheme.Γ.map (U.1.ι ≫ f).op) := by
-  apply_fun Ideal.map (X.presheaf.map (eqToHom U.1.openEmbedding_obj_top).op) at hs
-  rw [Ideal.map_span, Ideal.map_top] at hs
-  apply h₃.ofIsLocalization h₁ _ _ hs
-  rintro ⟨s, r, hr, hs⟩
-  refine ⟨_, _, _, @AlgebraicGeometry.Γ_restrict_isLocalization U.1 U.2 s, ?_⟩
-  rw [RingHom.algebraMap_toAlgebra, ← CommRingCat.comp_eq_ring_hom_comp, ← Functor.map_comp,
-    ← op_comp, ← h₁.cancel_right_isIso _ (Scheme.Γ.mapIso (Scheme.restrictRestrict _ _ _).op).inv]
-  subst hs
-  rw [← h₁.cancel_right_isIso _
-    (Scheme.Γ.mapIso (Scheme.restrictIsoOfEq _ (Scheme.map_basicOpen_map _ _)).op).inv]
-  simp only [Functor.mapIso_inv, Iso.op_inv, ← Functor.map_comp, ← op_comp,
-    Scheme.restrictRestrict_inv_restrict_restrict_assoc, Scheme.restrictIsoOfEq]
-  erw [IsOpenImmersion.isoOfRangeEq_inv_fac_assoc]
-  exact hs' ⟨r, hr⟩
-
-theorem isOpenImmersionCat_comp_of_sourceAffineLocally (h₁ : RingHom.RespectsIso @P)
-    {X Y Z : Scheme.{u}} [IsAffine X] [IsAffine Z] (f : X ⟶ Y) [IsOpenImmersion f] (g : Y ⟶ Z)
-    (h₂ : sourceAffineLocally (@P) g) : P (Scheme.Γ.map (f ≫ g).op) := by
-  rw [← h₁.cancel_right_isIso _
-    (Scheme.Γ.map (IsOpenImmersion.isoOfRangeEq f.opensRange.ι f _).hom.op),
-    ← Functor.map_comp, ← op_comp]
-  · convert h₂ ⟨_, isAffineOpen_opensRange f⟩ using 3
-    · rw [IsOpenImmersion.isoOfRangeEq_hom_fac_assoc]
-      exact Subtype.range_coe
-
-end AlgebraicGeometry
-
-open AlgebraicGeometry
-
-namespace RingHom.PropertyIsLocal
-
-variable {P} (hP : RingHom.PropertyIsLocal @P)
-
-theorem sourceAffineLocally_of_source_openCover {X Y : Scheme.{u}} (f : X ⟶ Y) [IsAffine Y]
-    (𝒰 : X.OpenCover) [∀ i, IsAffine (𝒰.obj i)] (H : ∀ i, P (Scheme.Γ.map (𝒰.map i ≫ f).op)) :
-    sourceAffineLocally (@P) f := by
-  let S i := (⟨⟨Set.range (𝒰.map i).1.base, (𝒰.IsOpen i).base_open.isOpen_range⟩,
-    isAffineOpen_opensRange (𝒰.map i)⟩ : X.affineOpens)
-=======
   · exact sourceAffineLocally_respectsIso P h₁
   · intro X Y _ f r H
     rw [sourceAffineLocally_morphismRestrict]
@@ -407,7 +222,6 @@
     (𝒰 : X.OpenCover) [∀ i, IsAffine (𝒰.obj i)] (H : ∀ i, Q ((𝒰.map i ≫ f).app ⊤)) :
     P f := by
   rw [HasAffineProperty.iff_of_isAffine (P := P)]
->>>>>>> d9ce431c
   intro U
   let S i : X.affineOpens := ⟨_, isAffineOpen_opensRange (𝒰.map i)⟩
   induction U using of_affine_open_cover S 𝒰.iSup_opensRange with
@@ -426,155 +240,6 @@
     exact H r
   | hU i =>
     specialize H i
-<<<<<<< HEAD
-    rw [← hP.respectsIso.cancel_right_isIso _
-        (Scheme.Γ.map
-          (IsOpenImmersion.isoOfRangeEq (𝒰.map i) (X.ofRestrict (S i).1.openEmbedding)
-                Subtype.range_coe.symm).inv.op)] at H
-    rwa [← Scheme.Γ.map_comp, ← op_comp, IsOpenImmersion.isoOfRangeEq_inv_fac_assoc] at H
-
-theorem affine_openCover_TFAE {X Y : Scheme.{u}} [IsAffine Y] (f : X ⟶ Y) :
-    List.TFAE
-      [sourceAffineLocally (@P) f,
-        ∃ (𝒰 : Scheme.OpenCover.{u} X) (_ : ∀ i, IsAffine (𝒰.obj i)),
-          ∀ i : 𝒰.J, P (Scheme.Γ.map (𝒰.map i ≫ f).op),
-        ∀ (𝒰 : Scheme.OpenCover.{u} X) [∀ i, IsAffine (𝒰.obj i)] (i : 𝒰.J),
-          P (Scheme.Γ.map (𝒰.map i ≫ f).op),
-        ∀ {U : Scheme} (g : U ⟶ X) [IsAffine U] [IsOpenImmersion g],
-          P (Scheme.Γ.map (g ≫ f).op)] := by
-  tfae_have 1 → 4
-  · intro H U g _ hg
-    specialize H ⟨g.opensRange, isAffineOpen_opensRange g⟩
-    rw [← hP.respectsIso.cancel_right_isIso _ (Scheme.Γ.map (IsOpenImmersion.isoOfRangeEq g
-      g.opensRange.ι Subtype.range_coe.symm).hom.op),
-      ← Scheme.Γ.map_comp, ← op_comp, IsOpenImmersion.isoOfRangeEq_hom_fac_assoc] at H
-    exact H
-  tfae_have 4 → 3
-  · intro H 𝒰 _ i; apply H
-  tfae_have 3 → 2
-  · intro H; exact ⟨X.affineCover, inferInstance, H _⟩
-  tfae_have 2 → 1
-  · rintro ⟨𝒰, _, h𝒰⟩
-    exact sourceAffineLocally_of_source_openCover hP f 𝒰 h𝒰
-  tfae_finish
-
-theorem openCover_TFAE {X Y : Scheme.{u}} [IsAffine Y] (f : X ⟶ Y) :
-    List.TFAE
-      [sourceAffineLocally (@P) f,
-        ∃ 𝒰 : Scheme.OpenCover.{u} X, ∀ i : 𝒰.J, sourceAffineLocally (@P) (𝒰.map i ≫ f),
-        ∀ (𝒰 : Scheme.OpenCover.{u} X) (i : 𝒰.J), sourceAffineLocally (@P) (𝒰.map i ≫ f),
-        ∀ {U : Scheme} (g : U ⟶ X) [IsOpenImmersion g], sourceAffineLocally (@P) (g ≫ f)] := by
-  tfae_have 1 → 4
-  · intro H U g hg V
-    -- Porting note: this has metavariable if I put it directly into rw
-    have := (hP.affine_openCover_TFAE f).out 0 3
-    rw [this] at H
-    haveI : IsAffine _ := V.2
-    rw [← Category.assoc]
-    apply H
-  tfae_have 4 → 3
-  · intro H 𝒰 _ i; apply H
-  tfae_have 3 → 2
-  · intro H; exact ⟨X.affineCover, H _⟩
-  tfae_have 2 → 1
-  · rintro ⟨𝒰, h𝒰⟩
-    -- Porting note: this has metavariable if I put it directly into rw
-    have := (hP.affine_openCover_TFAE f).out 0 1
-    rw [this]
-    refine ⟨𝒰.bind fun _ => Scheme.affineCover _, ?_, ?_⟩
-    · intro i; dsimp; infer_instance
-    · intro i
-      specialize h𝒰 i.1
-      -- Porting note: this has metavariable if I put it directly into rw
-      have := (hP.affine_openCover_TFAE (𝒰.map i.fst ≫ f)).out 0 3
-      rw [this] at h𝒰
-      -- Porting note: this was discharged after the apply previously
-      have : IsAffine (Scheme.OpenCover.obj
-        (Scheme.OpenCover.bind 𝒰 fun x ↦ Scheme.affineCover (Scheme.OpenCover.obj 𝒰 x)) i) := by
-          dsimp; infer_instance
-      apply @h𝒰 _ (show _ from _)
-  tfae_finish
-
-theorem sourceAffineLocally_comp_of_isOpenImmersion {X Y Z : Scheme.{u}} [IsAffine Z] (f : X ⟶ Y)
-    (g : Y ⟶ Z) [IsOpenImmersion f] (H : sourceAffineLocally (@P) g) :
-    sourceAffineLocally (@P) (f ≫ g) := by
-      -- Porting note: more tfae mis-behavior
-      have := (hP.openCover_TFAE g).out 0 3
-      apply this.mp H
-
-theorem source_affine_openCover_iff {X Y : Scheme.{u}} (f : X ⟶ Y) [IsAffine Y]
-    (𝒰 : Scheme.OpenCover.{u} X) [∀ i, IsAffine (𝒰.obj i)] :
-    sourceAffineLocally (@P) f ↔ ∀ i, P (Scheme.Γ.map (𝒰.map i ≫ f).op) := by
-  -- Porting note: seems like TFAE is misbehaving; this used to be pure term proof but
-  -- had strange failures where the output of TFAE turned into a metavariable when used despite
-  -- being correctly displayed in the infoview
-  refine ⟨fun H => ?_, fun H => ?_⟩
-  · have h := (hP.affine_openCover_TFAE f).out 0 2
-    apply h.mp
-    exact H
-  · have h := (hP.affine_openCover_TFAE f).out 1 0
-    apply h.mp
-    use 𝒰
-
-theorem isLocal_sourceAffineLocally : (sourceAffineLocally @P).IsLocal :=
-  sourceAffineLocally_isLocal hP.respectsIso hP.LocalizationPreserves
-    (@RingHom.PropertyIsLocal.ofLocalizationSpan _ hP)
-
-theorem hasAffinePropertyAffineLocally :
-    HasAffineProperty (affineLocally @P) (sourceAffineLocally @P) where
-  isLocal_affineProperty := hP.isLocal_sourceAffineLocally
-  eq_targetAffineLocally' := rfl
-
-theorem affine_openCover_iff {X Y : Scheme.{u}} (f : X ⟶ Y) (𝒰 : Scheme.OpenCover.{u} Y)
-    [∀ i, IsAffine (𝒰.obj i)] (𝒰' : ∀ i, Scheme.OpenCover.{u} ((𝒰.pullbackCover f).obj i))
-    [∀ i j, IsAffine ((𝒰' i).obj j)] :
-    affineLocally (@P) f ↔ ∀ i j, P (Scheme.Γ.map ((𝒰' i).map j ≫ pullback.snd _ _).op) :=
-  letI := hP.hasAffinePropertyAffineLocally
-  (HasAffineProperty.iff_of_openCover 𝒰).trans
-    (forall_congr' fun i => hP.source_affine_openCover_iff _ (𝒰' i))
-
-theorem source_openCover_iff {X Y : Scheme.{u}} (f : X ⟶ Y) (𝒰 : Scheme.OpenCover.{u} X) :
-    affineLocally (@P) f ↔ ∀ i, affineLocally (@P) (𝒰.map i ≫ f) := by
-  constructor
-  · intro H i U
-    rw [morphismRestrict_comp]
-    apply hP.sourceAffineLocally_comp_of_isOpenImmersion
-    apply H
-  · intro H U
-    haveI : IsAffine _ := U.2
-    apply ((hP.openCover_TFAE (f ∣_ U.1)).out 1 0).mp
-    use 𝒰.pullbackCover (X.ofRestrict _)
-    intro i
-    specialize H i U
-    rw [morphismRestrict_comp] at H
-    delta morphismRestrict at H
-    have := sourceAffineLocally_respectsIso hP.respectsIso
-    rw [Category.assoc, (sourceAffineLocally P).cancel_left_of_respectsIso,
-      ← (sourceAffineLocally P).cancel_left_of_respectsIso (pullbackSymmetry _ _).hom,
-      pullbackSymmetry_hom_comp_snd_assoc] at H
-    exact H
-
-theorem affineLocally_of_isOpenImmersion (hP : RingHom.PropertyIsLocal @P) {X Y : Scheme.{u}}
-    (f : X ⟶ Y) [hf : IsOpenImmersion f] : affineLocally (@P) f := by
-  intro U
-  haveI H : IsAffine _ := U.2
-  rw [← Category.comp_id (f ∣_ U)]
-  apply hP.sourceAffineLocally_comp_of_isOpenImmersion
-  -- Porting note: need to excuse Lean from synthesizing an instance
-  rw [@source_affine_openCover_iff _ hP _ _ _ _ (Scheme.openCoverOfIsIso (𝟙 _)) (_)]
-  · intro i
-    let esto := Scheme.Γ.obj (Opposite.op (Y.restrict <| Opens.openEmbedding U.val))
-    let eso := Scheme.Γ.obj (Opposite.op ((Scheme.openCoverOfIsIso
-      (𝟙 (Y.restrict <| Opens.openEmbedding U.val))).obj i))
-    have := hP.HoldsForLocalizationAway
-    convert @this esto eso _ _ ?_ 1 ?_
-    · exact (RingHom.algebraMap_toAlgebra (Scheme.Γ.map _)).symm
-    · exact
-        @IsLocalization.away_of_isUnit_of_bijective _ _ _ _ (_) _ isUnit_one Function.bijective_id
-  · intro; exact H
-
-theorem affineLocally_of_comp
-=======
     rw [← (isLocal_ringHomProperty P).respectsIso.cancel_right_isIso _
       ((IsOpenImmersion.isoOfRangeEq (𝒰.map i) (Scheme.ιOpens (S i).1)
       Subtype.range_coe.symm).inv.app _), ← Scheme.comp_app,
@@ -648,7 +313,6 @@
     exact (isLocal_ringHomProperty P).StableUnderComposition _ _ hg hf
 
 theorem of_comp
->>>>>>> d9ce431c
     (H : ∀ {R S T : Type u} [CommRing R] [CommRing S] [CommRing T],
       ∀ (f : R →+* S) (g : S →+* T), Q (g.comp f) → Q g)
     {X Y Z : Scheme.{u}} {f : X ⟶ Y} {g : Y ⟶ Z} (h : P (f ≫ g)) : P f := by
