--- conflicted
+++ resolved
@@ -452,14 +452,9 @@
 theorem affine_openCover_iff {X Y : Scheme.{u}} (f : X ⟶ Y) (𝒰 : Scheme.OpenCover.{u} Y)
     [∀ i, IsAffine (𝒰.obj i)] (𝒰' : ∀ i, Scheme.OpenCover.{u} ((𝒰.pullbackCover f).obj i))
     [∀ i j, IsAffine ((𝒰' i).obj j)] :
-<<<<<<< HEAD
     affineLocally (@P) f ↔ ∀ i j, P (Scheme.Γ.map ((𝒰' i).map j ≫ pullback.snd).op) :=
   letI := hP.hasAffinePropertyAffineLocally
   (HasAffineProperty.iff_of_openCover 𝒰).trans
-=======
-    affineLocally (@P) f ↔ ∀ i j, P (Scheme.Γ.map ((𝒰' i).map j ≫ pullback.snd _ _).op) :=
-  (hP.isLocal_sourceAffineLocally.affine_openCover_iff f 𝒰).trans
->>>>>>> 81fa779e
     (forall_congr' fun i => hP.source_affine_openCover_iff _ (𝒰' i))
 #align ring_hom.property_is_local.affine_open_cover_iff RingHom.PropertyIsLocal.affine_openCover_iff
 
@@ -560,32 +555,14 @@
       · -- Porting note: used to be exact _|>. hg i j but that can't find an instance
         apply hP.affine_openCover_iff _ _ _|>.mp
         exact hg
-<<<<<<< HEAD
       · letI := hP.hasAffinePropertyAffineLocally
         replace hf := HasAffineProperty.of_isPullback (.of_hasPullback _
           ((pullback g (S.affineCover.map i)).affineCover.map j ≫ pullback.fst)) hf
         -- Porting note: again strange behavior of TFAE
         have := (hP.affine_openCover_TFAE
-          (pullback.snd : pullback f ((pullback g (S.affineCover.map i)).affineCover.map j ≫
-          pullback.fst) ⟶ _)).out 0 3
+          (pullback.snd f ((pullback g (S.affineCover.map i)).affineCover.map j ≫
+            pullback.fst _ _))).out 0 3
         apply this.mp hf
-=======
-      · delta affineLocally at hf
-        -- Porting note: again strange behavior of TFAE
-        have := (hP.isLocal_sourceAffineLocally.affine_openCover_TFAE f).out 0 3
-        rw [this] at hf
-        -- Porting note: needed to help Lean with this instance (same as above)
-        have : IsOpenImmersion <|
-            ((pullback g (S.affineCover.map i)).affineCover.map j ≫ pullback.fst _ _) :=
-          LocallyRingedSpace.IsOpenImmersion.comp _ _
-        specialize hf ((pullback g (S.affineCover.map i)).affineCover.map j ≫ pullback.fst _ _)
-        -- Porting note: again strange behavior of TFAE
-        have := (hP.affine_openCover_TFAE
-          (pullback.snd f
-            ((pullback g (S.affineCover.map i)).affineCover.map j ≫ pullback.fst _ _))).out 0 3
-        rw [this] at hf
-        apply hf
->>>>>>> 81fa779e
 #align ring_hom.property_is_local.affine_locally_stable_under_composition RingHom.PropertyIsLocal.affineLocally_isStableUnderComposition
 
 end RingHom.PropertyIsLocal