/-
Copyright (c) 2022 Andrew Yang. All rights reserved.
Released under Apache 2.0 license as described in the file LICENSE.
Authors: Andrew Yang
-/
import Mathlib.AlgebraicGeometry.Morphisms.Basic
import Mathlib.RingTheory.LocalProperties.Basic
import Mathlib.RingTheory.RingHom.Locally

/-!

# Properties of morphisms from properties of ring homs.

We provide the basic framework for talking about properties of morphisms that come from properties
of ring homs. For `P` a property of ring homs, we have two ways of defining a property of scheme
morphisms:

Let `f : X ⟶ Y`,
- `targetAffineLocally (affine_and P)`: the preimage of an affine open `U = Spec A` is affine
  (`= Spec B`) and `A ⟶ B` satisfies `P`. (TODO)
- `affineLocally P`: For each pair of affine open `U = Spec A ⊆ X` and `V = Spec B ⊆ f ⁻¹' U`,
  the ring hom `A ⟶ B` satisfies `P`.

For these notions to be well defined, we require `P` be a sufficient local property. For the former,
`P` should be local on the source (`RingHom.RespectsIso P`, `RingHom.LocalizationPreserves P`,
`RingHom.OfLocalizationSpan`), and `targetAffineLocally (affine_and P)` will be local on
the target. (TODO)

For the latter `P` should be local on the target (`RingHom.PropertyIsLocal P`), and
`affineLocally P` will be local on both the source and the target.
We also provide the following interface:

## `HasRingHomProperty`

`HasRingHomProperty P Q` is a type class asserting that `P` is local at the target and the source,
and for `f : Spec B ⟶ Spec A`, it is equivalent to the ring hom property `Q` on `Γ(f)`.

For `HasRingHomProperty P Q` and `f : X ⟶ Y`, we provide these API lemmas:
- `AlgebraicGeometry.HasRingHomProperty.iff_appLE`:
    `P f` if and only if `Q (f.appLE U V _)` for all affine `U : Opens Y` and `V : Opens X`.
- `AlgebraicGeometry.HasRingHomProperty.iff_of_source_openCover`:
    If `Y` is affine, `P f ↔ ∀ i, Q ((𝒰.map i ≫ f).app ⊤)` for an affine open cover `𝒰` of `X`.
- `AlgebraicGeometry.HasRingHomProperty.iff_of_isAffine`:
    If `X` and `Y` are affine, then `P f ↔ Q (f.app ⊤)`.
- `AlgebraicGeometry.HasRingHomProperty.Spec_iff`:
    `P (Spec.map φ) ↔ Q φ`
- `AlgebraicGeometry.HasRingHomProperty.iff_of_iSup_eq_top`:
    If `Y` is affine, `P f ↔ ∀ i, Q (f.appLE ⊤ (U i) _)` for a family `U` of affine opens of `X`.
- `AlgebraicGeometry.HasRingHomProperty.of_isOpenImmersion`:
    If `f` is an open immersion then `P f`.
- `AlgebraicGeometry.HasRingHomProperty.stableUnderBaseChange`:
    If `Q` is stable under base change, then so is `P`.

We also provide the instances `P.IsMultiplicative`, `P.IsStableUnderComposition`,
`IsLocalAtTarget P`, `IsLocalAtSource P`.

-/

-- Explicit universe annotations were used in this file to improve performance #12737

universe u

open CategoryTheory Opposite TopologicalSpace CategoryTheory.Limits AlgebraicGeometry

namespace RingHom

variable (P : ∀ {R S : Type u} [CommRing R] [CommRing S], (R →+* S) → Prop)

theorem StableUnderBaseChange.pullback_fst_app_top
    (hP : StableUnderBaseChange P) (hP' : RespectsIso P)
    {X Y S : Scheme} [IsAffine X] [IsAffine Y] [IsAffine S] (f : X ⟶ S) (g : Y ⟶ S)
    (H : P (g.app ⊤)) : P ((pullback.fst f g).app ⊤) := by
  -- Porting note (#11224): change `rw` to `erw`
  erw [← PreservesPullback.iso_inv_fst AffineScheme.forgetToScheme (AffineScheme.ofHom f)
      (AffineScheme.ofHom g)]
  rw [Scheme.comp_app, hP'.cancel_right_isIso, AffineScheme.forgetToScheme_map]
  have := congr_arg Quiver.Hom.unop
      (PreservesPullback.iso_hom_fst AffineScheme.Γ.rightOp (AffineScheme.ofHom f)
        (AffineScheme.ofHom g))
  simp only [AffineScheme.Γ, Functor.rightOp_obj, Functor.comp_obj, Functor.op_obj, unop_comp,
    AffineScheme.forgetToScheme_obj, Scheme.Γ_obj, Functor.rightOp_map, Functor.comp_map,
    Functor.op_map, Quiver.Hom.unop_op, AffineScheme.forgetToScheme_map, Scheme.Γ_map] at this
  rw [← this, hP'.cancel_right_isIso, ← pushoutIsoUnopPullback_inl_hom, hP'.cancel_right_isIso]
  exact hP.pushout_inl _ hP' _ _ H

end RingHom

namespace AlgebraicGeometry

section affineLocally

variable (P : ∀ {R S : Type u} [CommRing R] [CommRing S], (R →+* S) → Prop)

/-- For `P` a property of ring homomorphisms, `sourceAffineLocally P` holds for `f : X ⟶ Y`
whenever `P` holds for the restriction of `f` on every affine open subset of `X`. -/
def sourceAffineLocally : AffineTargetMorphismProperty := fun X _ f _ =>
  ∀ U : X.affineOpens, P (f.appLE ⊤ U le_top)

/-- For `P` a property of ring homomorphisms, `affineLocally P` holds for `f : X ⟶ Y` if for each
affine open `U = Spec A ⊆ Y` and `V = Spec B ⊆ f ⁻¹' U`, the ring hom `A ⟶ B` satisfies `P`.
Also see `affineLocally_iff_affineOpens_le`. -/
abbrev affineLocally : MorphismProperty Scheme.{u} :=
  targetAffineLocally (sourceAffineLocally P)

theorem sourceAffineLocally_respectsIso (h₁ : RingHom.RespectsIso P) :
    (sourceAffineLocally P).toProperty.RespectsIso := by
  apply AffineTargetMorphismProperty.respectsIso_mk
  · introv H U
    have : IsIso (e.hom.appLE (e.hom ''ᵁ U) U.1 (e.hom.preimage_image_eq _).ge) :=
      inferInstanceAs (IsIso (e.hom.app _ ≫
        X.presheaf.map (eqToHom (e.hom.preimage_image_eq _).symm).op))
    rw [← Scheme.appLE_comp_appLE _ _ ⊤ (e.hom ''ᵁ U) U.1 le_top (e.hom.preimage_image_eq _).ge,
      h₁.cancel_right_isIso]
    exact H ⟨_, U.prop.image_of_isOpenImmersion e.hom⟩
  · introv H U
    rw [Scheme.comp_appLE, h₁.cancel_left_isIso]
    exact H U

theorem affineLocally_respectsIso (h : RingHom.RespectsIso P) : (affineLocally P).RespectsIso :=
  letI := sourceAffineLocally_respectsIso P h
  inferInstance

open Scheme in
theorem sourceAffineLocally_morphismRestrict {X Y : Scheme.{u}} (f : X ⟶ Y)
    (U : Y.Opens) (hU : IsAffineOpen U) :
    @sourceAffineLocally P _ _ (f ∣_ U) hU ↔
      ∀ (V : X.affineOpens) (e : V.1 ≤ f ⁻¹ᵁ U), P (f.appLE U V e) := by
  dsimp only [sourceAffineLocally]
  simp only [morphismRestrict_appLE]
  rw [(affineOpensRestrict (f ⁻¹ᵁ U)).forall_congr_left, Subtype.forall]
  refine forall₂_congr fun V h ↦ ?_
  have := (affineOpensRestrict (f ⁻¹ᵁ U)).apply_symm_apply ⟨V, h⟩
  exact f.appLE_congr _ (Opens.ι_image_top _) congr($(this).1.1) _

theorem affineLocally_iff_affineOpens_le {X Y : Scheme.{u}} (f : X ⟶ Y) :
    affineLocally.{u} P f ↔
      ∀ (U : Y.affineOpens) (V : X.affineOpens) (e : V.1 ≤ f ⁻¹ᵁ U.1), P (f.appLE U V e) :=
  forall_congr' fun U ↦ sourceAffineLocally_morphismRestrict P f U U.2

theorem sourceAffineLocally_isLocal (h₁ : RingHom.RespectsIso P)
    (h₂ : RingHom.LocalizationPreserves P) (h₃ : RingHom.OfLocalizationSpan P) :
    (sourceAffineLocally P).IsLocal := by
  constructor
  · exact sourceAffineLocally_respectsIso P h₁
  · intro X Y _ f r H
    rw [sourceAffineLocally_morphismRestrict]
    intro U hU
    have : X.basicOpen (f.appLE ⊤ U (by simp) r) = U := by
      simp only [Scheme.Hom.appLE, Opens.map_top, CommRingCat.coe_comp_of, RingHom.coe_comp,
        Function.comp_apply]
      rw [Scheme.basicOpen_res]
      simpa using hU
    rw [← f.appLE_congr _ rfl this P,
      IsAffineOpen.appLE_eq_away_map f (isAffineOpen_top Y) U.2 _ r]
    apply (config := { allowSynthFailures := true }) h₂.away
    exact H U
  · introv hs hs' U
    apply h₃ _ _ hs
    intro r
    simp_rw [sourceAffineLocally_morphismRestrict] at hs'
    have := hs' r ⟨X.basicOpen (f.appLE ⊤ U le_top r.1), U.2.basicOpen (f.appLE ⊤ U le_top r.1)⟩
      (by simp [Scheme.Hom.appLE])
    rwa [IsAffineOpen.appLE_eq_away_map f (isAffineOpen_top Y) U.2,
      ← h₁.is_localization_away_iff] at this

open RingHom

variable {P} {X Y : Scheme.{u}} {f : X ⟶ Y}

/-- If `P` holds for `f` over affine opens `U₂` of `Y` and `V₂` of `X` and `U₁` (resp. `V₁`) are
open affine neighborhoods of `x` (resp. `f.val.base x`), then `P` also holds for `f`
over basic opens of `U₁` resp. `V₁`. -/
lemma exists_basicOpen_le_appLE_of_appLE_of_isAffine
    (hPa : StableUnderCompositionWithLocalizationAway P) (hPl : LocalizationPreserves P)
    (x : X) (U₁ : Y.affineOpens) (U₂ : Y.affineOpens) (V₁ : X.affineOpens) (V₂ : X.affineOpens)
    (hx₁ : x ∈ V₁.1) (hx₂ : x ∈ V₂.1) (e₂ : V₂.1 ≤ f ⁻¹ᵁ U₂.1) (h₂ : P (f.appLE U₂ V₂ e₂))
    (hfx₁ : f.val.base x ∈ U₁.1) :
    ∃ (r : Γ(Y, U₁)) (s : Γ(X, V₁)) (_ : x ∈ X.basicOpen s)
      (e : X.basicOpen s ≤ f ⁻¹ᵁ Y.basicOpen r), P (f.appLE (Y.basicOpen r) (X.basicOpen s) e) := by
  obtain ⟨r, r', hBrr', hBfx⟩ := exists_basicOpen_le_affine_inter U₁.2 U₂.2 (f.val.base x)
    ⟨hfx₁, e₂ hx₂⟩
  have ha : IsAffineOpen (X.basicOpen (f.appLE U₂ V₂ e₂ r')) := V₂.2.basicOpen _
  have hxa : x ∈ X.basicOpen (f.appLE U₂ V₂ e₂ r') := by
    simpa [Scheme.Hom.appLE, ← Scheme.preimage_basicOpen] using And.intro hx₂ (hBrr' ▸ hBfx)
  obtain ⟨s, s', hBss', hBx⟩ := exists_basicOpen_le_affine_inter V₁.2 ha x ⟨hx₁, hxa⟩
  haveI := V₂.2.isLocalization_basicOpen (f.appLE U₂ V₂ e₂ r')
  haveI := U₂.2.isLocalization_basicOpen r'
  haveI := ha.isLocalization_basicOpen s'
  have ers : X.basicOpen s ≤ f ⁻¹ᵁ Y.basicOpen r := by
    rw [hBss', hBrr']
    apply le_trans (X.basicOpen_le _)
    simp [Scheme.Hom.appLE]
  have heq : f.appLE (Y.basicOpen r') (X.basicOpen s') (hBrr' ▸ hBss' ▸ ers) =
      f.appLE (Y.basicOpen r') (X.basicOpen (f.appLE U₂ V₂ e₂ r')) (by simp [Scheme.Hom.appLE]) ≫
        algebraMap _ _ := by
    simp only [Scheme.Hom.appLE, homOfLE_leOfHom, CommRingCat.comp_apply, Category.assoc]
    congr
    apply X.presheaf.map_comp
  refine ⟨r, s, hBx, ers, ?_⟩
  · rw [f.appLE_congr _ hBrr' hBss' P, heq]
    apply hPa.left _ s' _
    rw [U₂.2.appLE_eq_away_map f V₂.2]
    exact hPl.away _ h₂

/-- If `P` holds for `f` over affine opens `U₂` of `Y` and `V₂` of `X` and `U₁` (resp. `V₁`) are
open neighborhoods of `x` (resp. `f.val.base x`), then `P` also holds for `f` over affine opens
`U'` of `Y` and `V'` of `X` that are contained in `U₁` resp. `V₁`. -/
lemma exists_affineOpens_le_appLE_of_appLE
    (hPa : StableUnderCompositionWithLocalizationAway P) (hPl : LocalizationPreserves P)
    (x : X) (U₁ : Y.Opens) (U₂ : Y.affineOpens) (V₁ : X.Opens) (V₂ : X.affineOpens)
    (hx₁ : x ∈ V₁) (hx₂ : x ∈ V₂.1) (e₂ : V₂.1 ≤ f ⁻¹ᵁ U₂.1) (h₂ : P (f.appLE U₂ V₂ e₂))
    (hfx₁ : f.val.base x ∈ U₁.1) :
    ∃ (U' : Y.affineOpens) (V' : X.affineOpens) (_ : U'.1 ≤ U₁) (_ : V'.1 ≤ V₁) (_ : x ∈ V'.1)
      (e : V'.1 ≤ f⁻¹ᵁ U'.1), P (f.appLE U' V' e) := by
  obtain ⟨r, hBr, hBfx⟩ := U₂.2.exists_basicOpen_le ⟨f.val.base x, hfx₁⟩ (e₂ hx₂)
  obtain ⟨s, hBs, hBx⟩ := V₂.2.exists_basicOpen_le ⟨x, hx₁⟩ hx₂
  obtain ⟨r', s', hBx', e', hf'⟩ := exists_basicOpen_le_appLE_of_appLE_of_isAffine hPa hPl x
    ⟨Y.basicOpen r, U₂.2.basicOpen _⟩ U₂ ⟨X.basicOpen s, V₂.2.basicOpen _⟩ V₂ hBx hx₂ e₂ h₂ hBfx
  exact ⟨⟨Y.basicOpen r', (U₂.2.basicOpen _).basicOpen _⟩,
    ⟨X.basicOpen s', (V₂.2.basicOpen _).basicOpen _⟩, le_trans (Y.basicOpen_le _) hBr,
    le_trans (X.basicOpen_le _) hBs, hBx', e', hf'⟩

end affineLocally

/--
`HasRingHomProperty P Q` is a type class asserting that `P` is local at the target and the source,
and for `f : Spec B ⟶ Spec A`, it is equivalent to the ring hom property `Q`.
To make the proofs easier, we state it instead as
1. `Q` is local (See `RingHom.PropertyIsLocal`)
2. `P f` if and only if `Q` holds for every `Γ(Y, U) ⟶ Γ(X, V)` for all affine `U`, `V`.
See `HasRingHomProperty.iff_appLE`.
-/
class HasRingHomProperty (P : MorphismProperty Scheme.{u})
    (Q : outParam (∀ {R S : Type u} [CommRing R] [CommRing S], (R →+* S) → Prop)) : Prop where
  isLocal_ringHomProperty : RingHom.PropertyIsLocal Q
  eq_affineLocally' : P = affineLocally Q

namespace HasRingHomProperty

variable (P : MorphismProperty Scheme.{u}) {Q} [HasRingHomProperty P Q]
variable {X Y Z : Scheme.{u}} (f : X ⟶ Y) (g : Y ⟶ Z)

lemma copy {P' : MorphismProperty Scheme.{u}}
    {Q' : ∀ {R S : Type u} [CommRing R] [CommRing S], (R →+* S) → Prop}
    (e : P = P') (e' : ∀ {R S : Type u} [CommRing R] [CommRing S] (f : R →+* S), Q f ↔ Q' f) :
    HasRingHomProperty P' Q' := by
  subst e
  have heq : @Q = @Q' := by
    ext R S _ _ f
    exact (e' f)
  rw [← heq]
  infer_instance

lemma eq_affineLocally : P = affineLocally Q := eq_affineLocally'

@[local instance]
lemma HasAffineProperty : HasAffineProperty P (sourceAffineLocally Q) where
  isLocal_affineProperty := sourceAffineLocally_isLocal _
    (isLocal_ringHomProperty P).respectsIso
    (isLocal_ringHomProperty P).LocalizationPreserves
    (isLocal_ringHomProperty P).ofLocalizationSpan
  eq_targetAffineLocally' := eq_affineLocally P

/- This is only `inferInstance` because of the `@[local instance]` on `HasAffineProperty` above. -/
<<<<<<< HEAD
instance : IsLocalAtTarget P := inferInstance
=======
instance (priority := 900) : IsLocalAtTarget P := inferInstance
>>>>>>> 4ff3aff5

theorem appLE (H : P f) (U : Y.affineOpens) (V : X.affineOpens) (e) : Q (f.appLE U V e) := by
  rw [eq_affineLocally P, affineLocally_iff_affineOpens_le] at H
  exact H _ _ _

theorem app_top (H : P f) [IsAffine X] [IsAffine Y] : Q (f.app ⊤) := by
  rw [Scheme.Hom.app_eq_appLE]
  exact appLE P f H ⟨_, isAffineOpen_top _⟩ ⟨_, isAffineOpen_top _⟩ _

include Q in
theorem comp_of_isOpenImmersion [IsOpenImmersion f] (H : P g) :
    P (f ≫ g) := by
  rw [eq_affineLocally P, affineLocally_iff_affineOpens_le] at H ⊢
  intro U V e
  have : IsIso (f.appLE (f ''ᵁ V) V.1 (f.preimage_image_eq _).ge) :=
    inferInstanceAs (IsIso (f.app _ ≫
      X.presheaf.map (eqToHom (f.preimage_image_eq _).symm).op))
  rw [← Scheme.appLE_comp_appLE _ _ _ (f ''ᵁ V) V.1
    (Set.image_subset_iff.mpr e) (f.preimage_image_eq _).ge,
    (isLocal_ringHomProperty P).respectsIso.cancel_right_isIso]
  exact H _ ⟨_, V.2.image_of_isOpenImmersion _⟩ _

variable {P f}

lemma iff_appLE : P f ↔ ∀ (U : Y.affineOpens) (V : X.affineOpens) (e), Q (f.appLE U V e) := by
  rw [eq_affineLocally P, affineLocally_iff_affineOpens_le]

theorem of_source_openCover [IsAffine Y]
    (𝒰 : X.OpenCover) [∀ i, IsAffine (𝒰.obj i)] (H : ∀ i, Q ((𝒰.map i ≫ f).app ⊤)) :
    P f := by
  rw [HasAffineProperty.iff_of_isAffine (P := P)]
  intro U
  let S i : X.affineOpens := ⟨_, isAffineOpen_opensRange (𝒰.map i)⟩
  induction U using of_affine_open_cover S 𝒰.iSup_opensRange with
  | basicOpen U r H =>
    simp_rw [Scheme.affineBasicOpen_coe,
      ← f.appLE_map (U := ⊤) le_top (homOfLE (X.basicOpen_le r)).op]
    have := U.2.isLocalization_basicOpen r
    exact (isLocal_ringHomProperty P).StableUnderCompositionWithLocalizationAway.left _ r _ H
  | openCover U s hs H =>
    apply (isLocal_ringHomProperty P).OfLocalizationSpanTarget.ofIsLocalization
      (isLocal_ringHomProperty P).respectsIso _ _ hs
    rintro r
    refine ⟨_, _, _, IsAffineOpen.isLocalization_basicOpen U.2 r, ?_⟩
    rw [RingHom.algebraMap_toAlgebra, ← CommRingCat.comp_eq_ring_hom_comp, Scheme.Hom.appLE_map]
    exact H r
  | hU i =>
    specialize H i
    rw [← (isLocal_ringHomProperty P).respectsIso.cancel_right_isIso _
      ((IsOpenImmersion.isoOfRangeEq (𝒰.map i) (S i).1.ι
      Subtype.range_coe.symm).inv.app _), ← Scheme.comp_app,
      IsOpenImmersion.isoOfRangeEq_inv_fac_assoc, Scheme.comp_app,
      Scheme.Opens.ι_app, Scheme.Hom.app_eq_appLE, Scheme.Hom.appLE_map] at H
    exact (f.appLE_congr _ rfl (by simp) Q).mp H

theorem iff_of_source_openCover [IsAffine Y] (𝒰 : X.OpenCover) [∀ i, IsAffine (𝒰.obj i)] :
    P f ↔ ∀ i, Q ((𝒰.map i ≫ f).app ⊤) :=
  ⟨fun H i ↦ app_top P _ (comp_of_isOpenImmersion P (𝒰.map i) f H), of_source_openCover 𝒰⟩

theorem iff_of_isAffine [IsAffine X] [IsAffine Y] :
    P f ↔ Q (f.app ⊤) := by
  rw [iff_of_source_openCover (P := P) (Scheme.openCoverOfIsIso.{u} (𝟙 _))]
  simp

theorem Spec_iff {R S : CommRingCat.{u}} {φ : R ⟶ S} :
    P (Spec.map φ) ↔ Q φ := by
  have H := (isLocal_ringHomProperty P).respectsIso
  rw [iff_of_isAffine (P := P), ← H.cancel_right_isIso _ (Scheme.ΓSpecIso _).hom,
    Scheme.ΓSpecIso_naturality, H.cancel_left_isIso]

theorem of_iSup_eq_top [IsAffine Y] {ι : Type*}
    (U : ι → X.affineOpens) (hU : ⨆ i, (U i : Opens X) = ⊤)
    (H : ∀ i, Q (f.appLE ⊤ (U i).1 le_top)) :
    P f := by
  have (i) : IsAffine ((X.openCoverOfISupEqTop _ hU).obj i) := (U i).2
  refine of_source_openCover (X.openCoverOfISupEqTop _ hU) fun i ↦ ?_
  simpa [Scheme.Hom.app_eq_appLE] using (f.appLE_congr _ rfl (by simp) Q).mp (H i)

theorem iff_of_iSup_eq_top [IsAffine Y] {ι : Type*}
    (U : ι → X.affineOpens) (hU : ⨆ i, (U i : Opens X) = ⊤) :
    P f ↔ ∀ i, Q (f.appLE ⊤ (U i).1 le_top) :=
  ⟨fun H _ ↦ appLE P f H ⟨_, isAffineOpen_top _⟩ _ le_top, of_iSup_eq_top U hU⟩

instance : IsLocalAtSource P := by
  apply HasAffineProperty.isLocalAtSource
  intros X Y f _ 𝒰
  simp_rw [← HasAffineProperty.iff_of_isAffine (P := P),
    iff_of_source_openCover 𝒰.affineRefinement.openCover,
    fun i ↦ iff_of_source_openCover (P := P) (f := 𝒰.map i ≫ f) (𝒰.obj i).affineCover]
  simp [Scheme.OpenCover.affineRefinement, Sigma.forall]

lemma containsIdentities (hP : RingHom.ContainsIdentities Q) : P.ContainsIdentities where
  id_mem X := by
    rw [IsLocalAtTarget.iff_of_iSup_eq_top (P := P) _ (iSup_affineOpens_eq_top _)]
    intro U
    have : IsAffine (𝟙 X ⁻¹ᵁ U.1) := U.2
    rw [morphismRestrict_id, iff_of_isAffine (P := P), Scheme.id_app]
    apply hP

lemma stableUnderComposition (hP : RingHom.StableUnderComposition Q) :
    P.IsStableUnderComposition where
  comp_mem {X Y Z} f g hf hg := by
    wlog hZ : IsAffine Z generalizing X Y Z
    · rw [IsLocalAtTarget.iff_of_iSup_eq_top (P := P) _ (iSup_affineOpens_eq_top _)]
      intro U
      rw [morphismRestrict_comp]
      exact this _ _ (IsLocalAtTarget.restrict hf _) (IsLocalAtTarget.restrict hg _) U.2
    wlog hY : IsAffine Y generalizing X Y
    · rw [IsLocalAtSource.iff_of_openCover (P := P) (Y.affineCover.pullbackCover f)]
      intro i
      rw [← Scheme.OpenCover.pullbackHom_map_assoc]
      exact this _ _ (IsLocalAtTarget.of_isPullback (.of_hasPullback _ _) hf)
        (comp_of_isOpenImmersion _ _ _ hg) inferInstance
    wlog hX : IsAffine X generalizing X
    · rw [IsLocalAtSource.iff_of_openCover (P := P) X.affineCover]
      intro i
      rw [← Category.assoc]
      exact this _ (comp_of_isOpenImmersion _ _ _ hf) inferInstance
    rw [iff_of_isAffine (P := P)] at hf hg ⊢
    exact hP _ _ hg hf

theorem of_comp
    (H : ∀ {R S T : Type u} [CommRing R] [CommRing S] [CommRing T],
      ∀ (f : R →+* S) (g : S →+* T), Q (g.comp f) → Q g)
    {X Y Z : Scheme.{u}} {f : X ⟶ Y} {g : Y ⟶ Z} (h : P (f ≫ g)) : P f := by
  wlog hZ : IsAffine Z generalizing X Y Z
  · rw [IsLocalAtTarget.iff_of_iSup_eq_top (P := P) _
      (g.preimage_iSup_eq_top (iSup_affineOpens_eq_top Z))]
    intro U
    have H := IsLocalAtTarget.restrict h U.1
    rw [morphismRestrict_comp] at H
    exact this H inferInstance
  wlog hY : IsAffine Y generalizing X Y
  · rw [IsLocalAtTarget.iff_of_iSup_eq_top (P := P) _ (iSup_affineOpens_eq_top Y)]
    intro U
    have H := comp_of_isOpenImmersion P (f ⁻¹ᵁ U.1).ι (f ≫ g) h
    rw [← morphismRestrict_ι_assoc] at H
    exact this H inferInstance
  wlog hY : IsAffine X generalizing X
  · rw [IsLocalAtSource.iff_of_iSup_eq_top (P := P) _ (iSup_affineOpens_eq_top X)]
    intro U
    have H := comp_of_isOpenImmersion P U.1.ι (f ≫ g) h
    rw [← Category.assoc] at H
    exact this H inferInstance
  rw [iff_of_isAffine (P := P)] at h ⊢
  exact H _ _ h

lemma isMultiplicative (hPc : RingHom.StableUnderComposition Q)
    (hPi : RingHom.ContainsIdentities Q) :
    P.IsMultiplicative where
  comp_mem := (stableUnderComposition hPc).comp_mem
  id_mem := (containsIdentities hPi).id_mem

include Q in
lemma of_isOpenImmersion (hP : RingHom.ContainsIdentities Q) [IsOpenImmersion f] : P f :=
  haveI : P.ContainsIdentities := containsIdentities hP
  IsLocalAtSource.of_isOpenImmersion f

lemma stableUnderBaseChange (hP : RingHom.StableUnderBaseChange Q) : P.StableUnderBaseChange := by
  apply HasAffineProperty.stableUnderBaseChange
  letI := HasAffineProperty.isLocal_affineProperty P
  apply AffineTargetMorphismProperty.StableUnderBaseChange.mk
  intros X Y S _ _ f g H
  rw [← HasAffineProperty.iff_of_isAffine (P := P)] at H ⊢
  wlog hX : IsAffine Y generalizing Y
  · rw [IsLocalAtSource.iff_of_openCover (P := P)
      (Scheme.Pullback.openCoverOfRight Y.affineCover f g)]
    intro i
    simp only [Scheme.Pullback.openCoverOfRight_obj, Scheme.Pullback.openCoverOfRight_map,
      limit.lift_π, PullbackCone.mk_pt, PullbackCone.mk_π_app, Category.comp_id]
    apply this _ (comp_of_isOpenImmersion _ _ _ H) inferInstance
  rw [iff_of_isAffine (P := P)] at H ⊢
  exact hP.pullback_fst_app_top _ (isLocal_ringHomProperty P).respectsIso _ _ H

include Q in
private lemma respects_isOpenImmersion_aux {X Y : Scheme.{u}} [IsAffine Y] {U : Y.Opens}
    (f : X ⟶ U.toScheme) (hf : P f) : P (f ≫ U.ι) := by
  wlog hYa : ∃ (a : Γ(Y, ⊤)), U = Y.basicOpen a generalizing X Y
  · obtain ⟨(Us : Set Y.Opens), hUs, heq⟩ := Opens.isBasis_iff_cover.mp (isBasis_basicOpen Y) U
    let V (s : Us) : X.Opens := f ⁻¹ᵁ U.ι ⁻¹ᵁ s
    rw [IsLocalAtSource.iff_of_iSup_eq_top (P := P) V]
    intro s
    let f' : (V s).toScheme ⟶ U.ι ⁻¹ᵁ s := f ∣_ U.ι ⁻¹ᵁ s
    have hf' : P f' := IsLocalAtTarget.restrict hf _
    let e : (U.ι ⁻¹ᵁ s).toScheme ≅ s := IsOpenImmersion.isoOfRangeEq ((U.ι ⁻¹ᵁ s).ι ≫ U.ι) s.1.ι
      (by simpa [Set.range_comp, Set.image_preimage_eq_iff, heq] using le_sSup s.2)
    have heq : (V s).ι ≫ f ≫ U.ι = f' ≫ e.hom ≫ s.1.ι := by
      simp only [IsOpenImmersion.isoOfRangeEq_hom_fac, f', e, morphismRestrict_ι_assoc]
    rw [heq, ← Category.assoc]
    refine this _ ?_ ?_
    · rwa [P.cancel_right_of_respectsIso]
    · obtain ⟨a, ha⟩ := hUs s.2
      use a, ha.symm
    · apply f.preimage_iSup_eq_top
      apply U.ι.image_injective
      simp only [U.ι.image_iSup, U.ι.image_preimage_eq_opensRange_inter, Scheme.Opens.opensRange_ι]
      conv_rhs => rw [Scheme.Hom.image_top_eq_opensRange, Scheme.Opens.opensRange_ι, heq]
      ext : 1
      have (i : Us) : U ⊓ i.1 = i.1 := by simp [heq, le_sSup i.property]
      simp [this]
  obtain ⟨a, rfl⟩ := hYa
  wlog hX : IsAffine X generalizing X Y
  · rw [IsLocalAtSource.iff_of_iSup_eq_top (P := P) _ (iSup_affineOpens_eq_top _)]
    intro V
    rw [← Category.assoc]
    exact this _ _ (IsLocalAtSource.comp hf _) V.2
  rw [HasRingHomProperty.iff_of_isAffine (P := P)] at hf ⊢
  exact (isLocal_ringHomProperty P).StableUnderCompositionWithLocalizationAway.right _ a _ hf

/-- Any property of scheme morphisms induced by a property of ring homomorphisms is stable
under composition with open immersions. -/
instance respects_isOpenImmersion : P.Respects @IsOpenImmersion where
  postcomp {X Y Z} i hi f hf := by
    wlog hZ : IsAffine Z generalizing X Y Z
    · rw [IsLocalAtTarget.iff_of_iSup_eq_top (P := P) _ (iSup_affineOpens_eq_top _)]
      intro U
      rw [morphismRestrict_comp]
      exact this _ inferInstance _ (IsLocalAtTarget.restrict hf _) U.2
    let e : Y ≅ i.opensRange.toScheme := IsOpenImmersion.isoOfRangeEq i i.opensRange.ι (by simp)
    rw [show f ≫ i = f ≫ e.hom ≫ i.opensRange.ι by simp [e], ← Category.assoc]
    exact respects_isOpenImmersion_aux _ (by rwa [P.cancel_right_of_respectsIso])

open RingHom

omit [HasRingHomProperty P Q] in
/-- If `P` is induced by `Locally Q`, it suffices to check `Q` on affine open sets locally around
points of the source. -/
lemma iff_exists_appLE_locally (hQi : RespectsIso Q) [HasRingHomProperty P (Locally Q)] :
    P f ↔ ∀ (x : X), ∃ (U : Y.affineOpens) (V : X.affineOpens) (_ : x ∈ V.1) (e : V.1 ≤ f ⁻¹ᵁ U.1),
      Q (f.appLE U V e) := by
  refine ⟨fun hf x ↦ ?_, fun hf ↦ (IsLocalAtSource.iff_exists_resLE (P := P)).mpr <| fun x ↦ ?_⟩
  · obtain ⟨U, hU, hfx, _⟩ := Opens.isBasis_iff_nbhd.mp (isBasis_affine_open Y)
      (Opens.mem_top <| f.val.base x)
    obtain ⟨V, hV, hx, e⟩ := Opens.isBasis_iff_nbhd.mp (isBasis_affine_open X)
      (show x ∈ f ⁻¹ᵁ U from hfx)
    simp_rw [HasRingHomProperty.iff_appLE (P := P), locally_iff_isLocalization hQi] at hf
    obtain ⟨s, hs, hfs⟩ := hf ⟨U, hU⟩ ⟨V, hV⟩ e
    apply iSup_basicOpen_of_span_eq_top at hs
    have : x ∈ (⨆ i ∈ s, X.basicOpen i) := hs.symm ▸ hx
    have : ∃ r ∈ s, x ∈ X.basicOpen r := by simpa using this
    obtain ⟨r, hr, hrs⟩ := this
    refine ⟨⟨U, hU⟩, ⟨X.basicOpen r, hV.basicOpen r⟩, hrs, (X.basicOpen_le r).trans e, ?_⟩
    rw [← f.appLE_map e (homOfLE (X.basicOpen_le r)).op]
    haveI : IsLocalization.Away r Γ(X, X.basicOpen r) := hV.isLocalization_basicOpen r
    exact hfs r hr _
  · obtain ⟨U, V, hxV, e, hf⟩ := hf x
    use U, V, hxV, e
    simp only [iff_of_isAffine (P := P), Scheme.Hom.appLE, homOfLE_leOfHom] at hf ⊢
    haveI : (toMorphismProperty (Locally Q)).RespectsIso := toMorphismProperty_respectsIso_iff.mp <|
      (isLocal_ringHomProperty P).respectsIso
    exact (MorphismProperty.arrow_mk_iso_iff (toMorphismProperty (Locally Q))
      (arrowResLEAppIso f U V e)).mpr (locally_of hQi _ hf)

/-- `P` can be checked locally around points of the source. -/
lemma iff_exists_appLE : P f ↔
    ∀ (x : X), ∃ (U : Y.affineOpens) (V : X.affineOpens) (_ : x ∈ V.1) (e : V.1 ≤ f ⁻¹ᵁ U.1),
      Q (f.appLE U V e) := by
  haveI inst : HasRingHomProperty P Q := inferInstance
  haveI : HasRingHomProperty P (Locally Q) := by
    apply @copy (P' := P) (Q := Q) (Q' := Locally Q)
    · infer_instance
    · rfl
    · intro R S _ _ f
<<<<<<< HEAD
      exact (locally_eq_of_localizationSpanTarget (isLocal_ringHomProperty P).respectsIso
=======
      exact (locally_iff_of_localizationSpanTarget (isLocal_ringHomProperty P).respectsIso
>>>>>>> 4ff3aff5
        (isLocal_ringHomProperty P).OfLocalizationSpanTarget _).symm
  rw [iff_exists_appLE_locally (P := P) ]
  haveI : HasRingHomProperty P Q := inst
  apply (isLocal_ringHomProperty P (Q := Q)).respectsIso

<<<<<<< HEAD
omit [HasRingHomProperty P Q] in
lemma locally_of_iff (hQl : LocalizationPreserves Q)
    (hQa : StableUnderCompositionWithLocalizationAway Q)
    (h : ∀ {X Y : Scheme.{u}} (f : X ⟶ Y), P f ↔
      ∀ (x : X), ∃ (U : Y.affineOpens) (V : X.affineOpens) (_ : x ∈ V.1) (e : V.1 ≤ f ⁻¹ᵁ U.1),
      Q (f.appLE U V e)) : HasRingHomProperty P (Locally Q) where
  isLocal_ringHomProperty := locally_propertyIsLocal hQl hQa
  eq_affineLocally' := by
    haveI : HasRingHomProperty (affineLocally (Locally Q)) (Locally Q) :=
      ⟨locally_propertyIsLocal hQl hQa, rfl⟩
    ext X Y f
    rw [h, iff_exists_appLE_locally (P := affineLocally (Locally Q)) hQa.respectsIso]

=======
>>>>>>> 4ff3aff5
end HasRingHomProperty

end AlgebraicGeometry<|MERGE_RESOLUTION|>--- conflicted
+++ resolved
@@ -262,11 +262,7 @@
   eq_targetAffineLocally' := eq_affineLocally P
 
 /- This is only `inferInstance` because of the `@[local instance]` on `HasAffineProperty` above. -/
-<<<<<<< HEAD
-instance : IsLocalAtTarget P := inferInstance
-=======
 instance (priority := 900) : IsLocalAtTarget P := inferInstance
->>>>>>> 4ff3aff5
 
 theorem appLE (H : P f) (U : Y.affineOpens) (V : X.affineOpens) (e) : Q (f.appLE U V e) := by
   rw [eq_affineLocally P, affineLocally_iff_affineOpens_le] at H
@@ -530,17 +526,12 @@
     · infer_instance
     · rfl
     · intro R S _ _ f
-<<<<<<< HEAD
-      exact (locally_eq_of_localizationSpanTarget (isLocal_ringHomProperty P).respectsIso
-=======
       exact (locally_iff_of_localizationSpanTarget (isLocal_ringHomProperty P).respectsIso
->>>>>>> 4ff3aff5
         (isLocal_ringHomProperty P).OfLocalizationSpanTarget _).symm
   rw [iff_exists_appLE_locally (P := P) ]
   haveI : HasRingHomProperty P Q := inst
   apply (isLocal_ringHomProperty P (Q := Q)).respectsIso
 
-<<<<<<< HEAD
 omit [HasRingHomProperty P Q] in
 lemma locally_of_iff (hQl : LocalizationPreserves Q)
     (hQa : StableUnderCompositionWithLocalizationAway Q)
@@ -554,8 +545,6 @@
     ext X Y f
     rw [h, iff_exists_appLE_locally (P := affineLocally (Locally Q)) hQa.respectsIso]
 
-=======
->>>>>>> 4ff3aff5
 end HasRingHomProperty
 
 end AlgebraicGeometry