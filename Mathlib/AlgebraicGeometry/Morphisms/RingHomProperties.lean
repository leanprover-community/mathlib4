--- conflicted
+++ resolved
@@ -205,11 +205,7 @@
   eq_targetAffineLocally' := eq_affineLocally P
 
 /- This is only `inferInstance` because of the `@[local instance]` on `HasAffineProperty` above. -/
-<<<<<<< HEAD
-instance : IsLocalAtTarget P := inferInstance
-=======
 instance (priority := 900) : IsLocalAtTarget P := inferInstance
->>>>>>> c9428b0d
 
 theorem appLE (H : P f) (U : Y.affineOpens) (V : X.affineOpens) (e) : Q (f.appLE U V e) := by
   rw [eq_affineLocally P, affineLocally_iff_affineOpens_le] at H
@@ -432,7 +428,6 @@
     rw [show f ≫ i = f ≫ e.hom ≫ i.opensRange.ι by simp [e], ← Category.assoc]
     exact respects_isOpenImmersion_aux _ (by rwa [P.cancel_right_of_respectsIso])
 
-<<<<<<< HEAD
 open RingHom
 
 omit [HasRingHomProperty P Q] in
@@ -440,19 +435,12 @@
 points of the source. -/
 lemma iff_exists_appLE_locally (hQi : RespectsIso Q) [HasRingHomProperty P (Locally Q)] :
     P f ↔ ∀ (x : X), ∃ (U : Y.affineOpens) (V : X.affineOpens) (_ : x ∈ V.1) (e : V.1 ≤ f ⁻¹ᵁ U.1),
-=======
-open RingHom in
-/-- `P` can be checked locally around points of the source. -/
-lemma iff_exists_appLE : P f ↔
-    ∀ (x : X), ∃ (U : Y.affineOpens) (V : X.affineOpens) (_ : x ∈ V.1) (e : V.1 ≤ f ⁻¹ᵁ U.1),
->>>>>>> c9428b0d
       Q (f.appLE U V e) := by
   refine ⟨fun hf x ↦ ?_, fun hf ↦ (IsLocalAtSource.iff_exists_resLE (P := P)).mpr <| fun x ↦ ?_⟩
   · obtain ⟨U, hU, hfx, _⟩ := Opens.isBasis_iff_nbhd.mp (isBasis_affine_open Y)
       (Opens.mem_top <| f.val.base x)
     obtain ⟨V, hV, hx, e⟩ := Opens.isBasis_iff_nbhd.mp (isBasis_affine_open X)
       (show x ∈ f ⁻¹ᵁ U from hfx)
-<<<<<<< HEAD
     simp_rw [HasRingHomProperty.iff_appLE (P := P), locally_iff_isLocalization hQi] at hf
     obtain ⟨s, hs, hfs⟩ := hf ⟨U, hU⟩ ⟨V, hV⟩ e
     apply iSup_basicOpen_of_span_eq_top at hs
@@ -481,22 +469,11 @@
     · infer_instance
     · rfl
     · intro R S _ _ f
-      exact (locally_eq_of_localizationSpanTarget (isLocal_ringHomProperty P).respectsIso
+      exact (locally_iff_of_localizationSpanTarget (isLocal_ringHomProperty P).respectsIso
         (isLocal_ringHomProperty P).OfLocalizationSpanTarget _).symm
   rw [iff_exists_appLE_locally (P := P) ]
   haveI : HasRingHomProperty P Q := inst
   apply (isLocal_ringHomProperty P (Q := Q)).respectsIso
-=======
-    use ⟨U, hU⟩, ⟨V, hV⟩, hx, e
-    apply appLE P f hf
-  · obtain ⟨U, V, hxV, e, hf⟩ := hf x
-    use U, V, hxV, e
-    simp only [iff_of_isAffine (P := P), Scheme.Hom.appLE, homOfLE_leOfHom] at hf ⊢
-    haveI : (toMorphismProperty Q).RespectsIso := toMorphismProperty_respectsIso_iff.mp <|
-      (isLocal_ringHomProperty P).respectsIso
-    exact (MorphismProperty.arrow_mk_iso_iff (toMorphismProperty Q) (arrowResLEAppIso f U V e)).mpr
-      hf
->>>>>>> c9428b0d
 
 end HasRingHomProperty
 
