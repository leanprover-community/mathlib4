--- conflicted
+++ resolved
@@ -348,13 +348,8 @@
     (U : ι → X.affineOpens) (hU : ⨆ i, (U i : Opens X) = ⊤)
     (H : ∀ i, Q (f.appLE ⊤ (U i).1 le_top).hom) :
     P f := by
-<<<<<<< HEAD
-  have (i : _) : IsAffine ((X.openCoverOfISupEqTop _ hU).X i) := (U i).2
-  refine of_source_openCover (X.openCoverOfISupEqTop _ hU) fun i ↦ ?_
-=======
   have (i : _) : IsAffine ((X.openCoverOfIsOpenCover _ hU).X i) := (U i).2
   refine of_source_openCover (X.openCoverOfIsOpenCover _ hU) fun i ↦ ?_
->>>>>>> e4e0a375
   simpa [Scheme.Hom.app_eq_appLE] using (f.appLE_congr _ rfl (by simp) (fun f => Q f.hom)).mp (H i)
 
 theorem iff_of_iSup_eq_top [IsAffine Y] {ι : Type*}
