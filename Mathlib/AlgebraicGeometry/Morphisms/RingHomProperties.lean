--- conflicted
+++ resolved
@@ -131,7 +131,6 @@
   congr 1
   apply IsLocalization.ringHom_ext (R := Scheme.Γ.obj (Opposite.op Y)) (Submonoid.powers r) _
   rw [IsLocalization.Away.map, IsLocalization.map_comp, RingHom.algebraMap_toAlgebra]
-<<<<<<< HEAD
   rw [op_comp, op_comp, Functor.map_comp, Functor.map_comp]
   change _ = comp (X.presheaf.map _) _
   refine' (@Category.assoc CommRingCat _ _ _ _ _ _ _ _).symm.trans _
@@ -140,17 +139,6 @@
   rw [morphismRestrict_c_app, Category.assoc, Category.assoc, Category.assoc]
   erw [f.1.c.naturality_assoc, ← X.presheaf.map_comp, ← X.presheaf.map_comp, ← X.presheaf.map_comp]
   congr 1
-=======
-  sorry
-  -- rw [op_comp, op_comp, Functor.map_comp, Functor.map_comp]
-  -- change _ = comp (X.presheaf.map _) _
-  -- refine' (@Category.assoc CommRingCat _ _ _ _ _ _ _ _).symm.trans _
-  -- refine' Eq.trans _ (@Category.assoc CommRingCat _ _ _ _ _ _ _ _)
-  -- dsimp only [Scheme.Γ_map, Quiver.Hom.unop_op]
-  -- rw [morphismRestrict_c_app, Category.assoc, Category.assoc, Category.assoc]
-  -- erw [f.1.c.naturality_assoc, ← X.presheaf.map_comp, ← X.presheaf.map_comp, ← X.presheaf.map_comp]
-  -- congr 1
->>>>>>> 193548b2
 #align ring_hom.respects_iso.of_restrict_morphism_restrict_iff RingHom.RespectsIso.ofRestrict_morphismRestrict_iff
 
 theorem StableUnderBaseChange.Γ_pullback_fst (hP : StableUnderBaseChange @P) (hP' : RespectsIso @P)
@@ -260,7 +248,6 @@
     P (Scheme.Γ.map ((X.restrict ((Opens.map f.1.base).obj <|
       Y.basicOpen r).openEmbedding).ofRestrict U.1.openEmbedding ≫ f ∣_ Y.basicOpen r).op) := by
   specialize H ⟨_, U.2.imageIsOpenImmersion (X.ofRestrict _)⟩
-<<<<<<< HEAD
   letI i1 : Algebra (Y.presheaf.obj <| Opposite.op ⊤) (Localization.Away r) := Localization.algebra
   exact (h₁.ofRestrict_morphismRestrict_iff f r
     ((Scheme.Hom.opensFunctor
@@ -268,17 +255,6 @@
     (IsAffineOpen.imageIsOpenImmersion U.2
       (X.ofRestrict ((Opens.map f.1.base).obj <| Y.basicOpen r).openEmbedding))
     (Opens.ext (Set.preimage_image_eq _ Subtype.coe_injective).symm)).mpr (h₂.away r H)
-=======
-  convert (h₁.ofRestrict_morphismRestrict_iff f _ ?_ ?_ ?_).mpr ?_ using 1
-  pick_goal 4
-  · apply RingHom.LocalizationPreserves.away h₂
-    swap
-    -- Porting note: needed to tell Lean this term early to avoid timeout
-    · exact (Scheme.Hom.opensFunctor (X.ofRestrict _)).obj U.val
-    · exact H
-  · exact U.2.imageIsOpenImmersion _
-  · ext1; exact (Set.preimage_image_eq _ Subtype.coe_injective).symm
->>>>>>> 193548b2
 set_option linter.uppercaseLean3 false in
 #align algebraic_geometry.Scheme_restrict_basic_open_of_localization_preserves AlgebraicGeometry.scheme_restrict_basicOpen_of_localizationPreserves
 
