/-
Copyright (c) 2022 Andrew Yang. All rights reserved.
Released under Apache 2.0 license as described in the file LICENSE.
Authors: Andrew Yang
-/
import Mathlib.AlgebraicGeometry.Morphisms.Basic
import Mathlib.RingTheory.LocalProperties

#align_import algebraic_geometry.morphisms.ring_hom_properties from "leanprover-community/mathlib"@"d39590fc8728fbf6743249802486f8c91ffe07bc"

/-!

# Properties of morphisms from properties of ring homs.

We provide the basic framework for talking about properties of morphisms that come from properties
of ring homs. For `P` a property of ring homs, we have two ways of defining a property of scheme
morphisms:

Let `f : X ⟶ Y`,
- `targetAffineLocally (affine_and P)`: the preimage of an affine open `U = Spec A` is affine
  (`= Spec B`) and `A ⟶ B` satisfies `P`. (TODO)
- `affineLocally P`: For each pair of affine open `U = Spec A ⊆ X` and `V = Spec B ⊆ f ⁻¹' U`,
  the ring hom `A ⟶ B` satisfies `P`.

For these notions to be well defined, we require `P` be a sufficient local property. For the former,
`P` should be local on the source (`RingHom.RespectsIso P`, `RingHom.LocalizationPreserves P`,
`RingHom.OfLocalizationSpan`), and `targetAffineLocally (affine_and P)` will be local on
the target. (TODO)

For the latter `P` should be local on the target (`RingHom.PropertyIsLocal P`), and
`affineLocally P` will be local on both the source and the target.

Further more, these properties are stable under compositions (resp. base change) if `P` is. (TODO)

-/

-- Explicit universe annotations were used in this file to improve perfomance #12737

universe u

open CategoryTheory Opposite TopologicalSpace CategoryTheory.Limits AlgebraicGeometry

variable (P : ∀ {R S : Type u} [CommRing R] [CommRing S], (R →+* S) → Prop)

namespace RingHom

theorem StableUnderBaseChange.Γ_pullback_fst (hP : StableUnderBaseChange @P) (hP' : RespectsIso @P)
    {X Y S : Scheme} [IsAffine X] [IsAffine Y] [IsAffine S] (f : X ⟶ S) (g : Y ⟶ S)
    (H : P (Scheme.Γ.map g.op)) : P (Scheme.Γ.map (pullback.fst : pullback f g ⟶ _).op) := by
  -- Porting note (#11224): change `rw` to `erw`
  erw [← PreservesPullback.iso_inv_fst AffineScheme.forgetToScheme (AffineScheme.ofHom f)
      (AffineScheme.ofHom g)]
  rw [op_comp, Functor.map_comp, hP'.cancel_right_isIso, AffineScheme.forgetToScheme_map]
  have :=
    _root_.congr_arg Quiver.Hom.unop
      (PreservesPullback.iso_hom_fst AffineScheme.Γ.rightOp (AffineScheme.ofHom f)
        (AffineScheme.ofHom g))
  simp only [Quiver.Hom.unop_op, Functor.rightOp_map, unop_comp] at this
  delta AffineScheme.Γ at this
  simp only [Quiver.Hom.unop_op, Functor.comp_map, AffineScheme.forgetToScheme_map,
    Functor.op_map] at this
  rw [← this, hP'.cancel_right_isIso,
    ← pushoutIsoUnopPullback_inl_hom (Quiver.Hom.unop _) (Quiver.Hom.unop _),
    hP'.cancel_right_isIso]
  exact hP.pushout_inl _ hP' _ _ H
#align ring_hom.stable_under_base_change.Γ_pullback_fst RingHom.StableUnderBaseChange.Γ_pullback_fst

end RingHom

namespace AlgebraicGeometry

/-- For `P` a property of ring homomorphisms, `sourceAffineLocally P` holds for `f : X ⟶ Y`
whenever `P` holds for the restriction of `f` on every affine open subset of `X`. -/
def sourceAffineLocally : AffineTargetMorphismProperty := fun X _ f _ =>
  ∀ U : X.affineOpens, P (Scheme.Γ.map (Scheme.ιOpens U ≫ f).op)
#align algebraic_geometry.source_affine_locally AlgebraicGeometry.sourceAffineLocally

/-- For `P` a property of ring homomorphisms, `affineLocally P` holds for `f : X ⟶ Y` if for each
affine open `U = Spec A ⊆ Y` and `V = Spec B ⊆ f ⁻¹' U`, the ring hom `A ⟶ B` satisfies `P`.
Also see `affineLocally_iff_affineOpens_le`. -/
abbrev affineLocally : MorphismProperty Scheme.{u} :=
  targetAffineLocally (sourceAffineLocally @P)
#align algebraic_geometry.affine_locally AlgebraicGeometry.affineLocally

variable {P}

theorem sourceAffineLocally_respectsIso (h₁ : RingHom.RespectsIso @P) :
    (sourceAffineLocally @P).toProperty.RespectsIso := by
  apply AffineTargetMorphismProperty.respectsIso_mk
  · introv H U
    rw [← h₁.cancel_right_isIso _ (Scheme.Γ.map (Scheme.restrictMapIso e.inv U.1).hom.op), ←
      Functor.map_comp, ← op_comp]
    convert H ⟨_, U.prop.map_isIso e.inv⟩ using 3
    rw [IsOpenImmersion.isoOfRangeEq_hom_fac_assoc, Category.assoc,
      e.inv_hom_id_assoc]
  · introv H U
    rw [← Category.assoc, op_comp, Functor.map_comp, h₁.cancel_left_isIso]
    exact H U
#align algebraic_geometry.source_affine_locally_respects_iso AlgebraicGeometry.sourceAffineLocally_respectsIso

theorem affineLocally_respectsIso (h : RingHom.RespectsIso @P) : (affineLocally @P).RespectsIso :=
  targetAffineLocally_respectsIso (sourceAffineLocally_respectsIso h)
#align algebraic_geometry.affine_locally_respects_iso AlgebraicGeometry.affineLocally_respectsIso

open Scheme in
theorem Γ_ιOpens_comp_iff {X Y : Scheme.{u}} (f : X ⟶ Y) (V) :
    P (Γ.map (ιOpens V ≫ f).op) ↔ P (f.appLE ⊤ V le_top) := by
  simp only [Γ_obj, restrict_presheaf_obj, op_comp, Γ_map, unop_comp, Quiver.Hom.unop_op, comp_app,
    Opens.map_top, ofRestrict_val_base, ofRestrict_app, TopCat.coe_of, Functor.id_obj,
    Opens.coe_inclusion, Functor.comp_obj, Scheme.Hom.app_eq_appLE, Scheme.Hom.appLE_map,
    comp_appLE, Opens.map_top, restrict_presheaf_obj, ofRestrict_appLE]
  exact f.appLE_congr _ rfl V.openEmbedding_obj_top _

open Scheme in
theorem Γ_ιOpens_morphismRestrict_iff {X Y : Scheme.{u}} (f : X ⟶ Y) (U V) :
    P (Γ.map (ιOpens V ≫ f ∣_ U).op) ↔ P (f.appLE U (ιOpens _ ''ᵁ V)
      ((Set.image_subset_range _ _).trans Subtype.range_val.subset)) := by
  simp only [Γ_obj, restrict_presheaf_obj, op_comp, Γ_map, unop_comp, Quiver.Hom.unop_op, comp_app,
    Opens.map_top, ofRestrict_val_base, morphismRestrict_app', ofRestrict_app, TopCat.coe_of,
    Functor.id_obj, Opens.coe_inclusion, Functor.comp_obj, restrict_presheaf_map, Hom.appLE_map]
  apply f.appLE_congr
  · exact U.openEmbedding_obj_top
  · rw [Opens.openEmbedding_obj_top]

open Scheme in
theorem sourceAffineLocally_morphismRestrict {X Y : Scheme.{u}} (f : X ⟶ Y)
    (U : Opens Y) (hU : IsAffineOpen U) :
    @sourceAffineLocally P _ _ (f ∣_ U) hU ↔
      ∀ (V : X.affineOpens) (e : V.1 ≤ f ⁻¹ᵁ U), P (f.appLE U V e) := by
  dsimp only [sourceAffineLocally]
  conv_lhs => intro V; rw [Γ_ιOpens_morphismRestrict_iff (P := P) f U V]
  rw [(affineOpensRestrict (f ⁻¹ᵁ U)).forall_congr_left', Subtype.forall]
  refine forall₂_congr fun V h ↦ ?_
  have := (affineOpensRestrict (f ⁻¹ᵁ U)).apply_symm_apply ⟨V, h⟩
  apply f.appLE_congr _ rfl congr(Subtype.val <| Subtype.val $(this))

open Scheme in
theorem affineLocally_iff_affineOpens_le {X Y : Scheme.{u}} (f : X ⟶ Y) :
    affineLocally.{u} (@P) f ↔
<<<<<<< HEAD
      ∀ (U : Y.affineOpens) (V : X.affineOpens) (e : V.1 ≤ f ⁻¹ᵁ U.1), P (f.appLE U V e) := by
  apply forall_congr'
  intro U
  exact sourceAffineLocally_morphismRestrict f U U.2
=======
    ∀ (U : Y.affineOpens) (V : X.affineOpens) (e : V.1 ≤ (Opens.map f.1.base).obj U.1),
      P (f.appLE _ _ e) := by
  apply forall_congr'
  intro U
  delta sourceAffineLocally
  simp_rw [op_comp, Scheme.Γ.map_comp, Γ_map_morphismRestrict, Category.assoc, Scheme.Γ_map_op,
    hP.cancel_left_isIso (Y.presheaf.map (eqToHom _).op)]
  constructor
  · intro H V e
    let U' := (Opens.map f.val.base).obj U.1
    have e'' : (Scheme.Hom.opensFunctor (X.ofRestrict U'.openEmbedding)).obj
        (X.ofRestrict U'.openEmbedding⁻¹ᵁ V) = V := by
      ext1; refine Set.image_preimage_eq_inter_range.trans (Set.inter_eq_left.mpr ?_)
      erw [Subtype.range_val]
      exact e
    have h : X.ofRestrict U'.openEmbedding ⁻¹ᵁ ↑V ∈ Scheme.affineOpens (X.restrict _) := by
      apply (X.ofRestrict U'.openEmbedding).isAffineOpen_iff_of_isOpenImmersion.mp
      -- Porting note: was convert V.2
      rw [e'']
      convert V.2
    have := H ⟨(Opens.map (X.ofRestrict U'.openEmbedding).1.base).obj V.1, h⟩
    rw [← hP.cancel_right_isIso _ (X.presheaf.map (eqToHom _)), Scheme.Hom.appLE,
      Category.assoc, ← X.presheaf.map_comp]
    · convert this using 1
      congr 1
      rw [X.presheaf.map_comp]
      swap
      · dsimp only [Functor.op, unop_op]
        rw [Opens.openEmbedding_obj_top]
        congr 1
        exact e''.symm
      · simp only [Scheme.ofRestrict_val_c_app, Scheme.restrict_presheaf_map, ← X.presheaf.map_comp]
        congr 1
  · intro H V
    specialize H ⟨_, V.2.image_of_isOpenImmersion (X.ofRestrict _)⟩ (Subtype.coe_image_subset _ _)
    rw [← hP.cancel_right_isIso _ (X.presheaf.map (eqToHom _)), Category.assoc]
    · convert H
      simp only [Scheme.ofRestrict_val_c_app, Scheme.restrict_presheaf_map, ← X.presheaf.map_comp]
      congr 1
    · dsimp only [Functor.op, unop_op]; rw [Opens.openEmbedding_obj_top]
>>>>>>> 55f62404
#align algebraic_geometry.affine_locally_iff_affine_opens_le AlgebraicGeometry.affineLocally_iff_affineOpens_le

theorem sourceAffineLocally_isLocal (h₁ : RingHom.RespectsIso @P)
    (h₂ : RingHom.LocalizationPreserves @P) (h₃ : RingHom.OfLocalizationSpan @P) :
    (sourceAffineLocally @P).IsLocal := by
  constructor
  · exact sourceAffineLocally_respectsIso h₁
  · intro X Y _ f r H
    rw [sourceAffineLocally_morphismRestrict]
    intro U hU
    have : X.basicOpen (f.appLE ⊤ U (by simp) r) = U := by
      simp only [Scheme.Hom.appLE, Opens.map_top, CommRingCat.coe_comp_of, RingHom.coe_comp,
        Function.comp_apply]
      rw [Scheme.basicOpen_res]
      simpa using hU
    rw [← f.appLE_congr _ rfl this P,
      IsAffineOpen.appLE_eq_away_map f (isAffineOpen_top Y) U.2 _ r]
    apply (config := { allowSynthFailures := true }) h₂.away
    exact (f.appLE_congr _ rfl U.1.openEmbedding_obj_top P).mp (by simpa using H U)
  · introv hs hs' U
    apply h₃ _ _ hs
    intro r
    have : IsAffineOpen (X.basicOpen (f.appLE ⊤ (Scheme.ιOpens U ''ᵁ ⊤) le_top r.1)) := by
      convert U.2.basicOpen (f.appLE ⊤ U le_top r.1) using 1
      simp only [Scheme.Hom.appLE, Opens.map_top, CommRingCat.coe_comp_of, RingHom.coe_comp,
        Function.comp_apply]
      rw [Scheme.basicOpen_res, Scheme.basicOpen_res]
      congr 1
      exact Opens.openEmbedding_obj_top _
    simp_rw [sourceAffineLocally_morphismRestrict] at hs'
    have := hs' r ⟨X.basicOpen (f.appLE ⊤ (Scheme.ιOpens U ''ᵁ ⊤) le_top r.1), this⟩
        (by simpa [Scheme.Hom.appLE] using Scheme.basicOpen_restrict _ _ _)
    simp only at this
    rwa [IsAffineOpen.appLE_eq_away_map f (isAffineOpen_top Y)
      (by rw [U.1.openEmbedding_obj_top]; exact U.2), ← h₁.is_localization_away_iff] at this
#align algebraic_geometry.source_affine_locally_is_local AlgebraicGeometry.sourceAffineLocally_isLocal

variable (hP : RingHom.PropertyIsLocal @P)

theorem isOpenImmersion_comp_of_sourceAffineLocally (h₁ : RingHom.RespectsIso @P)
    {X Y Z : Scheme.{u}} [IsAffine X] [IsAffine Z] (f : X ⟶ Y) [IsOpenImmersion f] (g : Y ⟶ Z)
    (h₂ : sourceAffineLocally (@P) g) : P (Scheme.Γ.map (f ≫ g).op) := by
  rw [← h₁.cancel_right_isIso _
    (Scheme.Γ.map (IsOpenImmersion.isoOfRangeEq (Y.ofRestrict _) f _).hom.op),
    ← Functor.map_comp, ← op_comp]
  · convert h₂ ⟨_, isAffineOpen_opensRange f⟩ using 3
    · rw [IsOpenImmersion.isoOfRangeEq_hom_fac_assoc]
      exact Subtype.range_coe
#align algebraic_geometry.is_open_immersion_comp_of_source_affine_locally AlgebraicGeometry.isOpenImmersion_comp_of_sourceAffineLocally

end AlgebraicGeometry

open AlgebraicGeometry

namespace RingHom.PropertyIsLocal

variable {P} (hP : RingHom.PropertyIsLocal @P)

theorem sourceAffineLocally_of_source_openCover {X Y : Scheme.{u}} (f : X ⟶ Y) [IsAffine Y]
    (𝒰 : X.OpenCover) [∀ i, IsAffine (𝒰.obj i)] (H : ∀ i, P (Scheme.Γ.map (𝒰.map i ≫ f).op)) :
    sourceAffineLocally (@P) f := by
  intro U
  let S i : X.affineOpens := ⟨_, isAffineOpen_opensRange (𝒰.map i)⟩
  induction U using of_affine_open_cover S 𝒰.iSup_opensRange with
  | basicOpen U r H =>
    rw [Γ_ιOpens_comp_iff (P := P)] at H ⊢
    rw [Scheme.affineBasicOpen_coe, ← f.appLE_map (U := ⊤) le_top (homOfLE (X.basicOpen_le r)).op]
    apply hP.StableUnderComposition _ _ H
    have := U.2.isLocalization_basicOpen r
    apply hP.HoldsForLocalizationAway _ r
  | openCover U s hs H =>
    simp only [Γ_ιOpens_comp_iff (P := P)] at H ⊢
    apply hP.OfLocalizationSpanTarget.ofIsLocalization hP.respectsIso _ _ hs
    rintro r
    refine ⟨_, _, _, IsAffineOpen.isLocalization_basicOpen U.2 r, ?_⟩
    rw [RingHom.algebraMap_toAlgebra, ← CommRingCat.comp_eq_ring_hom_comp, Scheme.Hom.appLE_map]
    exact H r
  | hU i =>
    specialize H i
    rw [← hP.respectsIso.cancel_right_isIso _
        (Scheme.Γ.map
          (IsOpenImmersion.isoOfRangeEq (𝒰.map i) (X.ofRestrict (S i).1.openEmbedding)
                Subtype.range_coe.symm).inv.op)] at H
    rwa [← Scheme.Γ.map_comp, ← op_comp, IsOpenImmersion.isoOfRangeEq_inv_fac_assoc] at H
#align ring_hom.property_is_local.source_affine_locally_of_source_open_cover RingHom.PropertyIsLocal.sourceAffineLocally_of_source_openCover

theorem affine_openCover_TFAE {X Y : Scheme.{u}} [IsAffine Y] (f : X ⟶ Y) :
    List.TFAE
      [sourceAffineLocally (@P) f,
        ∃ (𝒰 : Scheme.OpenCover.{u} X) (_ : ∀ i, IsAffine (𝒰.obj i)),
          ∀ i : 𝒰.J, P (Scheme.Γ.map (𝒰.map i ≫ f).op),
        ∀ (𝒰 : Scheme.OpenCover.{u} X) [∀ i, IsAffine (𝒰.obj i)] (i : 𝒰.J),
          P (Scheme.Γ.map (𝒰.map i ≫ f).op),
        ∀ {U : Scheme} (g : U ⟶ X) [IsAffine U] [IsOpenImmersion g],
          P (Scheme.Γ.map (g ≫ f).op)] := by
  tfae_have 1 → 4
  · intro H U g _ hg
    specialize H ⟨⟨_, hg.base_open.isOpen_range⟩, isAffineOpen_opensRange g⟩
    rw [← hP.respectsIso.cancel_right_isIso _ (Scheme.Γ.map (IsOpenImmersion.isoOfRangeEq g
      (X.ofRestrict (Opens.openEmbedding ⟨_, hg.base_open.isOpen_range⟩))
      Subtype.range_coe.symm).hom.op),
      ← Scheme.Γ.map_comp, ← op_comp, IsOpenImmersion.isoOfRangeEq_hom_fac_assoc] at H
    exact H
  tfae_have 4 → 3
  · intro H 𝒰 _ i; apply H
  tfae_have 3 → 2
  · intro H; exact ⟨X.affineCover, inferInstance, H _⟩
  tfae_have 2 → 1
  · rintro ⟨𝒰, _, h𝒰⟩
    exact sourceAffineLocally_of_source_openCover hP f 𝒰 h𝒰
  tfae_finish
#align ring_hom.property_is_local.affine_open_cover_tfae RingHom.PropertyIsLocal.affine_openCover_TFAE

theorem openCover_TFAE {X Y : Scheme.{u}} [IsAffine Y] (f : X ⟶ Y) :
    List.TFAE
      [sourceAffineLocally (@P) f,
        ∃ 𝒰 : Scheme.OpenCover.{u} X, ∀ i : 𝒰.J, sourceAffineLocally (@P) (𝒰.map i ≫ f),
        ∀ (𝒰 : Scheme.OpenCover.{u} X) (i : 𝒰.J), sourceAffineLocally (@P) (𝒰.map i ≫ f),
        ∀ {U : Scheme} (g : U ⟶ X) [IsOpenImmersion g], sourceAffineLocally (@P) (g ≫ f)] := by
  tfae_have 1 → 4
  · intro H U g hg V
    -- Porting note: this has metavariable if I put it directly into rw
    have := (hP.affine_openCover_TFAE f).out 0 3
    rw [this] at H
    haveI : IsAffine _ := V.2
    rw [← Category.assoc]
    -- Porting note: Lean could find this previously
    have : IsOpenImmersion <| (Scheme.ofRestrict U (Opens.openEmbedding V.val)) ≫ g :=
      LocallyRingedSpace.IsOpenImmersion.comp _ _
    apply H
  tfae_have 4 → 3
  · intro H 𝒰 _ i; apply H
  tfae_have 3 → 2
  · intro H; exact ⟨X.affineCover, H _⟩
  tfae_have 2 → 1
  · rintro ⟨𝒰, h𝒰⟩
    -- Porting note: this has metavariable if I put it directly into rw
    have := (hP.affine_openCover_TFAE f).out 0 1
    rw [this]
    refine ⟨𝒰.bind fun _ => Scheme.affineCover _, ?_, ?_⟩
    · intro i; dsimp; infer_instance
    · intro i
      specialize h𝒰 i.1
      -- Porting note: this has metavariable if I put it directly into rw
      have := (hP.affine_openCover_TFAE (𝒰.map i.fst ≫ f)).out 0 3
      rw [this] at h𝒰
      -- Porting note: this was discharged after the apply previously
      have : IsAffine (Scheme.OpenCover.obj
        (Scheme.OpenCover.bind 𝒰 fun x ↦ Scheme.affineCover (Scheme.OpenCover.obj 𝒰 x)) i) := by
          dsimp; infer_instance
      apply @h𝒰 _ (show _ from _)
  tfae_finish
#align ring_hom.property_is_local.open_cover_tfae RingHom.PropertyIsLocal.openCover_TFAE

theorem sourceAffineLocally_comp_of_isOpenImmersion {X Y Z : Scheme.{u}} [IsAffine Z] (f : X ⟶ Y)
    (g : Y ⟶ Z) [IsOpenImmersion f] (H : sourceAffineLocally (@P) g) :
    sourceAffineLocally (@P) (f ≫ g) := by
      -- Porting note: more tfae mis-behavior
      have := (hP.openCover_TFAE g).out 0 3
      apply this.mp H
#align ring_hom.property_is_local.source_affine_locally_comp_of_is_open_immersion RingHom.PropertyIsLocal.sourceAffineLocally_comp_of_isOpenImmersion

theorem source_affine_openCover_iff {X Y : Scheme.{u}} (f : X ⟶ Y) [IsAffine Y]
    (𝒰 : Scheme.OpenCover.{u} X) [∀ i, IsAffine (𝒰.obj i)] :
    sourceAffineLocally (@P) f ↔ ∀ i, P (Scheme.Γ.map (𝒰.map i ≫ f).op) := by
  -- Porting note: seems like TFAE is misbehaving; this used to be pure term proof but
  -- had strange failures where the output of TFAE turned into a metavariable when used despite
  -- being correctly displayed in the infoview
  refine ⟨fun H => ?_, fun H => ?_⟩
  · have h := (hP.affine_openCover_TFAE f).out 0 2
    apply h.mp
    exact H
  · have h := (hP.affine_openCover_TFAE f).out 1 0
    apply h.mp
    use 𝒰
#align ring_hom.property_is_local.source_affine_open_cover_iff RingHom.PropertyIsLocal.source_affine_openCover_iff

theorem isLocal_sourceAffineLocally : (sourceAffineLocally @P).IsLocal :=
  sourceAffineLocally_isLocal hP.respectsIso hP.LocalizationPreserves
    (@RingHom.PropertyIsLocal.ofLocalizationSpan _ hP)
#align ring_hom.property_is_local.is_local_source_affine_locally RingHom.PropertyIsLocal.isLocal_sourceAffineLocally

theorem is_local_affineLocally : PropertyIsLocalAtTarget (affineLocally @P) :=
  hP.isLocal_sourceAffineLocally.targetAffineLocally_isLocal
#align ring_hom.property_is_local.is_local_affine_locally RingHom.PropertyIsLocal.is_local_affineLocally

theorem affine_openCover_iff {X Y : Scheme.{u}} (f : X ⟶ Y) (𝒰 : Scheme.OpenCover.{u} Y)
    [∀ i, IsAffine (𝒰.obj i)] (𝒰' : ∀ i, Scheme.OpenCover.{u} ((𝒰.pullbackCover f).obj i))
    [∀ i j, IsAffine ((𝒰' i).obj j)] :
    affineLocally (@P) f ↔ ∀ i j, P (Scheme.Γ.map ((𝒰' i).map j ≫ pullback.snd).op) :=
  (hP.isLocal_sourceAffineLocally.affine_openCover_iff f 𝒰).trans
    (forall_congr' fun i => hP.source_affine_openCover_iff _ (𝒰' i))
#align ring_hom.property_is_local.affine_open_cover_iff RingHom.PropertyIsLocal.affine_openCover_iff

theorem source_openCover_iff {X Y : Scheme.{u}} (f : X ⟶ Y) (𝒰 : Scheme.OpenCover.{u} X) :
    affineLocally (@P) f ↔ ∀ i, affineLocally (@P) (𝒰.map i ≫ f) := by
  constructor
  · intro H i U
    rw [morphismRestrict_comp]
    apply hP.sourceAffineLocally_comp_of_isOpenImmersion
    apply H
  · intro H U
    haveI : IsAffine _ := U.2
    apply ((hP.openCover_TFAE (f ∣_ U.1)).out 1 0).mp
    use 𝒰.pullbackCover (X.ofRestrict _)
    intro i
    specialize H i U
    rw [morphismRestrict_comp] at H
    delta morphismRestrict at H
    have := sourceAffineLocally_respectsIso hP.respectsIso
    rw [Category.assoc, affine_cancel_left_isIso this, ←
      affine_cancel_left_isIso this (pullbackSymmetry _ _).hom,
      pullbackSymmetry_hom_comp_snd_assoc] at H
    exact H
#align ring_hom.property_is_local.source_open_cover_iff RingHom.PropertyIsLocal.source_openCover_iff

theorem affineLocally_of_isOpenImmersion (hP : RingHom.PropertyIsLocal @P) {X Y : Scheme.{u}}
    (f : X ⟶ Y) [hf : IsOpenImmersion f] : affineLocally (@P) f := by
  intro U
  haveI H : IsAffine _ := U.2
  rw [← Category.comp_id (f ∣_ U)]
  apply hP.sourceAffineLocally_comp_of_isOpenImmersion
  -- Porting note: need to excuse Lean from synthesizing an instance
  rw [@source_affine_openCover_iff _ hP _ _ _ _ (Scheme.openCoverOfIsIso (𝟙 _)) (_)]
  · intro i
    let esto := Scheme.Γ.obj (Opposite.op (Y.restrict <| Opens.openEmbedding U.val))
    let eso := Scheme.Γ.obj (Opposite.op ((Scheme.openCoverOfIsIso
      (𝟙 (Y.restrict <| Opens.openEmbedding U.val))).obj i))
    have := hP.HoldsForLocalizationAway
    convert @this esto eso _ _ ?_ 1 ?_
    · exact (RingHom.algebraMap_toAlgebra (Scheme.Γ.map _)).symm
    · exact
        @IsLocalization.away_of_isUnit_of_bijective _ _ _ _ (_) _ isUnit_one Function.bijective_id
  · intro; exact H
#align ring_hom.property_is_local.affine_locally_of_is_open_immersion RingHom.PropertyIsLocal.affineLocally_of_isOpenImmersion

theorem affineLocally_of_comp
    (H : ∀ {R S T : Type u} [CommRing R] [CommRing S] [CommRing T],
      ∀ (f : R →+* S) (g : S →+* T), P (g.comp f) → P g)
    {X Y Z : Scheme.{u}} {f : X ⟶ Y} {g : Y ⟶ Z} (h : affineLocally (@P) (f ≫ g)) :
    affineLocally (@P) f := by
  let 𝒰 : ∀ i, ((Z.affineCover.pullbackCover (f ≫ g)).obj i).OpenCover := by
    intro i
    refine Scheme.OpenCover.bind ?_ fun i => Scheme.affineCover _
    apply Scheme.OpenCover.pushforwardIso _
      (pullbackRightPullbackFstIso g (Z.affineCover.map i) f).hom
    apply Scheme.Pullback.openCoverOfRight
    exact (pullback g (Z.affineCover.map i)).affineCover
  have h𝒰 : ∀ i j, IsAffine ((𝒰 i).obj j) := by dsimp [𝒰]; infer_instance
  let 𝒰' := (Z.affineCover.pullbackCover g).bind fun i => Scheme.affineCover _
  have h𝒰' : ∀ i, IsAffine (𝒰'.obj i) := by dsimp [𝒰']; infer_instance
  rw [hP.affine_openCover_iff f 𝒰' fun i => Scheme.affineCover _]
  rw [hP.affine_openCover_iff (f ≫ g) Z.affineCover 𝒰] at h
  rintro ⟨i, j⟩ k
  dsimp at i j k
  specialize h i ⟨j, k⟩
  dsimp only [𝒰, 𝒰', Scheme.OpenCover.bind_map, Scheme.OpenCover.pushforwardIso_obj,
    Scheme.Pullback.openCoverOfRight_obj, Scheme.OpenCover.pushforwardIso_map,
    Scheme.Pullback.openCoverOfRight_map, Scheme.OpenCover.bind_obj,
    Scheme.OpenCover.pullbackCover_obj, Scheme.OpenCover.pullbackCover_map] at h ⊢
  rw [Category.assoc, Category.assoc, pullbackRightPullbackFstIso_hom_snd,
    pullback.lift_snd_assoc, Category.assoc, ← Category.assoc, op_comp, Functor.map_comp] at h
  exact H _ _ h
#align ring_hom.property_is_local.affine_locally_of_comp RingHom.PropertyIsLocal.affineLocally_of_comp

theorem affineLocally_isStableUnderComposition : (affineLocally @P).IsStableUnderComposition where
  comp_mem {X Y S} f g hf hg := by
    let 𝒰 : ∀ i, ((S.affineCover.pullbackCover (f ≫ g)).obj i).OpenCover := by
      intro i
      refine Scheme.OpenCover.bind ?_ fun i => Scheme.affineCover _
      apply Scheme.OpenCover.pushforwardIso _
        (pullbackRightPullbackFstIso g (S.affineCover.map i) f).hom
      apply Scheme.Pullback.openCoverOfRight
      exact (pullback g (S.affineCover.map i)).affineCover
    -- Porting note: used to be - rw [hP.affine_openCover_iff (f ≫ g) S.affineCover _] - but
    -- metavariables cause problems in the instance search
    apply (@affine_openCover_iff _ hP _ _ (f ≫ g) S.affineCover _ ?_ ?_).mpr
    rotate_left
    · exact 𝒰
    · intro i j; dsimp [𝒰] at *; infer_instance
    · rintro i ⟨j, k⟩
      dsimp at i j k
      dsimp only [𝒰, Scheme.OpenCover.bind_map, Scheme.OpenCover.pushforwardIso_obj,
        Scheme.Pullback.openCoverOfRight_obj, Scheme.OpenCover.pushforwardIso_map,
        Scheme.Pullback.openCoverOfRight_map, Scheme.OpenCover.bind_obj]
      rw [Category.assoc, Category.assoc, pullbackRightPullbackFstIso_hom_snd,
        pullback.lift_snd_assoc, Category.assoc, ← Category.assoc, op_comp, Functor.map_comp]
      apply hP.StableUnderComposition
      · -- Porting note: used to be exact _|>. hg i j but that can't find an instance
        apply hP.affine_openCover_iff _ _ _|>.mp
        exact hg
      · delta affineLocally at hf
        -- Porting note: again strange behavior of TFAE
        have := (hP.isLocal_sourceAffineLocally.affine_openCover_TFAE f).out 0 3
        rw [this] at hf
        -- Porting note: needed to help Lean with this instance (same as above)
        have : IsOpenImmersion <|
            ((pullback g (S.affineCover.map i)).affineCover.map j ≫ pullback.fst) :=
          LocallyRingedSpace.IsOpenImmersion.comp _ _
        specialize hf ((pullback g (S.affineCover.map i)).affineCover.map j ≫ pullback.fst)
        -- Porting note: again strange behavior of TFAE
        have := (hP.affine_openCover_TFAE
          (pullback.snd : pullback f ((pullback g (S.affineCover.map i)).affineCover.map j ≫
          pullback.fst) ⟶ _)).out 0 3
        rw [this] at hf
        apply hf
#align ring_hom.property_is_local.affine_locally_stable_under_composition RingHom.PropertyIsLocal.affineLocally_isStableUnderComposition

end RingHom.PropertyIsLocal<|MERGE_RESOLUTION|>--- conflicted
+++ resolved
@@ -137,53 +137,10 @@
 open Scheme in
 theorem affineLocally_iff_affineOpens_le {X Y : Scheme.{u}} (f : X ⟶ Y) :
     affineLocally.{u} (@P) f ↔
-<<<<<<< HEAD
       ∀ (U : Y.affineOpens) (V : X.affineOpens) (e : V.1 ≤ f ⁻¹ᵁ U.1), P (f.appLE U V e) := by
   apply forall_congr'
   intro U
   exact sourceAffineLocally_morphismRestrict f U U.2
-=======
-    ∀ (U : Y.affineOpens) (V : X.affineOpens) (e : V.1 ≤ (Opens.map f.1.base).obj U.1),
-      P (f.appLE _ _ e) := by
-  apply forall_congr'
-  intro U
-  delta sourceAffineLocally
-  simp_rw [op_comp, Scheme.Γ.map_comp, Γ_map_morphismRestrict, Category.assoc, Scheme.Γ_map_op,
-    hP.cancel_left_isIso (Y.presheaf.map (eqToHom _).op)]
-  constructor
-  · intro H V e
-    let U' := (Opens.map f.val.base).obj U.1
-    have e'' : (Scheme.Hom.opensFunctor (X.ofRestrict U'.openEmbedding)).obj
-        (X.ofRestrict U'.openEmbedding⁻¹ᵁ V) = V := by
-      ext1; refine Set.image_preimage_eq_inter_range.trans (Set.inter_eq_left.mpr ?_)
-      erw [Subtype.range_val]
-      exact e
-    have h : X.ofRestrict U'.openEmbedding ⁻¹ᵁ ↑V ∈ Scheme.affineOpens (X.restrict _) := by
-      apply (X.ofRestrict U'.openEmbedding).isAffineOpen_iff_of_isOpenImmersion.mp
-      -- Porting note: was convert V.2
-      rw [e'']
-      convert V.2
-    have := H ⟨(Opens.map (X.ofRestrict U'.openEmbedding).1.base).obj V.1, h⟩
-    rw [← hP.cancel_right_isIso _ (X.presheaf.map (eqToHom _)), Scheme.Hom.appLE,
-      Category.assoc, ← X.presheaf.map_comp]
-    · convert this using 1
-      congr 1
-      rw [X.presheaf.map_comp]
-      swap
-      · dsimp only [Functor.op, unop_op]
-        rw [Opens.openEmbedding_obj_top]
-        congr 1
-        exact e''.symm
-      · simp only [Scheme.ofRestrict_val_c_app, Scheme.restrict_presheaf_map, ← X.presheaf.map_comp]
-        congr 1
-  · intro H V
-    specialize H ⟨_, V.2.image_of_isOpenImmersion (X.ofRestrict _)⟩ (Subtype.coe_image_subset _ _)
-    rw [← hP.cancel_right_isIso _ (X.presheaf.map (eqToHom _)), Category.assoc]
-    · convert H
-      simp only [Scheme.ofRestrict_val_c_app, Scheme.restrict_presheaf_map, ← X.presheaf.map_comp]
-      congr 1
-    · dsimp only [Functor.op, unop_op]; rw [Opens.openEmbedding_obj_top]
->>>>>>> 55f62404
 #align algebraic_geometry.affine_locally_iff_affine_opens_le AlgebraicGeometry.affineLocally_iff_affineOpens_le
 
 theorem sourceAffineLocally_isLocal (h₁ : RingHom.RespectsIso @P)
