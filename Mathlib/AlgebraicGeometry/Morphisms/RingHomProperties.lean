--- conflicted
+++ resolved
@@ -72,14 +72,8 @@
   -- Porting note (#11224): change `rw` to `erw`
   erw [← PreservesPullback.iso_inv_fst AffineScheme.forgetToScheme (AffineScheme.ofHom f)
       (AffineScheme.ofHom g)]
-<<<<<<< HEAD
-  rw [op_comp, Functor.map_comp, hP'.cancel_right_isIso, AffineScheme.forgetToScheme_map]
+  rw [Scheme.comp_app, hP'.cancel_right_isIso, AffineScheme.forgetToScheme_map]
   have := congr_arg Quiver.Hom.unop
-=======
-  rw [Scheme.comp_app, hP'.cancel_right_isIso, AffineScheme.forgetToScheme_map]
-  have :=
-    _root_.congr_arg Quiver.Hom.unop
->>>>>>> df91bcc8
       (PreservesPullback.iso_hom_fst AffineScheme.Γ.rightOp (AffineScheme.ofHom f)
         (AffineScheme.ofHom g))
   simp only [AffineScheme.Γ, Functor.rightOp_obj, Functor.comp_obj, Functor.op_obj, unop_comp,
