/-
Copyright (c) 2022 Andrew Yang. All rights reserved.
Released under Apache 2.0 license as described in the file LICENSE.
Authors: Andrew Yang
-/
import Mathlib.AlgebraicGeometry.Morphisms.Constructors
import Mathlib.RingTheory.LocalProperties.Basic
import Mathlib.RingTheory.RingHom.Locally

/-!

# Properties of morphisms from properties of ring homs.

We provide the basic framework for talking about properties of morphisms that come from properties
of ring homs. For `P` a property of ring homs, we have two ways of defining a property of scheme
morphisms:

Let `f : X ⟶ Y`,
- `targetAffineLocally (affineAnd P)`: the preimage of an affine open `U = Spec A` is affine
  (`= Spec B`) and `A ⟶ B` satisfies `P`. (in `Mathlib/AlgebraicGeometry/Morphisms/AffineAnd.lean`)
- `affineLocally P`: For each pair of affine open `U = Spec A ⊆ X` and `V = Spec B ⊆ f ⁻¹' U`,
  the ring hom `A ⟶ B` satisfies `P`.

For these notions to be well defined, we require `P` be a sufficient local property. For the former,
`P` should be local on the source (`RingHom.RespectsIso P`, `RingHom.LocalizationPreserves P`,
`RingHom.OfLocalizationSpan`), and `targetAffineLocally (affine_and P)` will be local on
the target.

For the latter `P` should be local on the target (`RingHom.PropertyIsLocal P`), and
`affineLocally P` will be local on both the source and the target.
We also provide the following interface:

## `HasRingHomProperty`

`HasRingHomProperty P Q` is a type class asserting that `P` is local at the target and the source,
and for `f : Spec B ⟶ Spec A`, it is equivalent to the ring hom property `Q` on `Γ(f)`.

For `HasRingHomProperty P Q` and `f : X ⟶ Y`, we provide these API lemmas:
- `AlgebraicGeometry.HasRingHomProperty.iff_appLE`:
    `P f` if and only if `Q (f.appLE U V _)` for all affine `U : Opens Y` and `V : Opens X`.
- `AlgebraicGeometry.HasRingHomProperty.iff_of_source_openCover`:
    If `Y` is affine, `P f ↔ ∀ i, Q ((𝒰.map i ≫ f).appTop)` for an affine open cover `𝒰` of `X`.
- `AlgebraicGeometry.HasRingHomProperty.iff_of_isAffine`:
    If `X` and `Y` are affine, then `P f ↔ Q (f.appTop)`.
- `AlgebraicGeometry.HasRingHomProperty.Spec_iff`:
    `P (Spec.map φ) ↔ Q φ`
- `AlgebraicGeometry.HasRingHomProperty.iff_of_iSup_eq_top`:
    If `Y` is affine, `P f ↔ ∀ i, Q (f.appLE ⊤ (U i) _)` for a family `U` of affine opens of `X`.
- `AlgebraicGeometry.HasRingHomProperty.of_isOpenImmersion`:
    If `f` is an open immersion then `P f`.
- `AlgebraicGeometry.HasRingHomProperty.isStableUnderBaseChange`:
    If `Q` is stable under base change, then so is `P`.

We also provide the instances `P.IsMultiplicative`, `P.IsStableUnderComposition`,
`IsLocalAtTarget P`, `IsLocalAtSource P`.

-/

-- Explicit universe annotations were used in this file to improve performance https://github.com/leanprover-community/mathlib4/issues/12737

universe u

open CategoryTheory Opposite TopologicalSpace CategoryTheory.Limits AlgebraicGeometry

namespace RingHom

variable (P : ∀ {R S : Type u} [CommRing R] [CommRing S], (R →+* S) → Prop)

theorem IsStableUnderBaseChange.pullback_fst_appTop
    (hP : IsStableUnderBaseChange P) (hP' : RespectsIso P)
    {X Y S : Scheme} [IsAffine X] [IsAffine Y] [IsAffine S] (f : X ⟶ S) (g : Y ⟶ S)
    (H : P g.appTop.hom) : P (pullback.fst f g).appTop.hom := by
  -- Porting note (https://github.com/leanprover-community/mathlib4/issues/11224): change `rw` to `erw`
  erw [← PreservesPullback.iso_inv_fst AffineScheme.forgetToScheme (AffineScheme.ofHom f)
      (AffineScheme.ofHom g)]
  rw [Scheme.comp_appTop, CommRingCat.hom_comp, hP'.cancel_right_isIso,
    AffineScheme.forgetToScheme_map]
  have := congr_arg Quiver.Hom.unop
      (PreservesPullback.iso_hom_fst AffineScheme.Γ.rightOp (AffineScheme.ofHom f)
        (AffineScheme.ofHom g))
  simp only [AffineScheme.Γ, Functor.rightOp_obj, Functor.comp_obj, Functor.op_obj, unop_comp,
    AffineScheme.forgetToScheme_obj, Scheme.Γ_obj, Functor.rightOp_map, Functor.comp_map,
    Functor.op_map, Quiver.Hom.unop_op, AffineScheme.forgetToScheme_map, Scheme.Γ_map] at this
  rw [← this, CommRingCat.hom_comp, hP'.cancel_right_isIso, ← pushoutIsoUnopPullback_inl_hom,
    CommRingCat.hom_comp, hP'.cancel_right_isIso]
  exact hP.pushout_inl _ hP' _ _ H

@[deprecated (since := "2024-11-23")]
alias IsStableUnderBaseChange.pullback_fst_app_top :=
IsStableUnderBaseChange.pullback_fst_appTop

end RingHom

namespace AlgebraicGeometry

section affineLocally

variable (P : ∀ {R S : Type u} [CommRing R] [CommRing S], (R →+* S) → Prop)

/-- For `P` a property of ring homomorphisms, `sourceAffineLocally P` holds for `f : X ⟶ Y`
whenever `P` holds for the restriction of `f` on every affine open subset of `X`. -/
def sourceAffineLocally : AffineTargetMorphismProperty := fun X _ f _ =>
  ∀ U : X.affineOpens, P (f.appLE ⊤ U le_top).hom

/-- For `P` a property of ring homomorphisms, `affineLocally P` holds for `f : X ⟶ Y` if for each
affine open `U = Spec A ⊆ Y` and `V = Spec B ⊆ f ⁻¹' U`, the ring hom `A ⟶ B` satisfies `P`.
Also see `affineLocally_iff_affineOpens_le`. -/
abbrev affineLocally : MorphismProperty Scheme.{u} :=
  targetAffineLocally (sourceAffineLocally P)

theorem sourceAffineLocally_respectsIso (h₁ : RingHom.RespectsIso P) :
    (sourceAffineLocally P).toProperty.RespectsIso := by
  apply AffineTargetMorphismProperty.respectsIso_mk
  · introv H U
    have : IsIso (e.hom.appLE (e.hom ''ᵁ U) U.1 (e.hom.preimage_image_eq _).ge) :=
      inferInstanceAs (IsIso (e.hom.app _ ≫
        X.presheaf.map (eqToHom (e.hom.preimage_image_eq _).symm).op))
    rw [← Scheme.appLE_comp_appLE _ _ ⊤ (e.hom ''ᵁ U) U.1 le_top (e.hom.preimage_image_eq _).ge,
      CommRingCat.hom_comp, h₁.cancel_right_isIso]
    exact H ⟨_, U.prop.image_of_isOpenImmersion e.hom⟩
  · introv H U
    rw [Scheme.comp_appLE, CommRingCat.hom_comp, h₁.cancel_left_isIso]
    exact H U

theorem affineLocally_respectsIso (h : RingHom.RespectsIso P) : (affineLocally P).RespectsIso :=
  letI := sourceAffineLocally_respectsIso P h
  inferInstance

open Scheme in
theorem sourceAffineLocally_morphismRestrict {X Y : Scheme.{u}} (f : X ⟶ Y)
    (U : Y.Opens) (hU : IsAffineOpen U) :
    @sourceAffineLocally P _ _ (f ∣_ U) hU ↔
      ∀ (V : X.affineOpens) (e : V.1 ≤ f ⁻¹ᵁ U), P (f.appLE U V e).hom := by
  dsimp only [sourceAffineLocally]
  simp only [morphismRestrict_appLE]
  rw [(affineOpensRestrict (f ⁻¹ᵁ U)).forall_congr_left, Subtype.forall]
  refine forall₂_congr fun V h ↦ ?_
  have := (affineOpensRestrict (f ⁻¹ᵁ U)).apply_symm_apply ⟨V, h⟩
  exact f.appLE_congr _ (Opens.ι_image_top _) congr($(this).1.1) (fun f => P f.hom)

theorem affineLocally_iff_affineOpens_le {X Y : Scheme.{u}} (f : X ⟶ Y) :
    affineLocally.{u} P f ↔
      ∀ (U : Y.affineOpens) (V : X.affineOpens) (e : V.1 ≤ f ⁻¹ᵁ U.1), P (f.appLE U V e).hom :=
  forall_congr' fun U ↦ sourceAffineLocally_morphismRestrict P f U U.2

theorem sourceAffineLocally_isLocal (h₁ : RingHom.RespectsIso P)
    (h₂ : RingHom.LocalizationAwayPreserves P) (h₃ : RingHom.OfLocalizationSpan P) :
    (sourceAffineLocally P).IsLocal := by
  constructor
  · exact sourceAffineLocally_respectsIso P h₁
  · intro X Y _ f r H
    rw [sourceAffineLocally_morphismRestrict]
    intro U hU
    have : X.basicOpen (f.appLE ⊤ U (by simp) r) = U := by
      simp only [Scheme.Hom.appLE, Opens.map_top, CommRingCat.comp_apply, RingHom.coe_comp,
        Function.comp_apply]
      rw [Scheme.basicOpen_res]
      simpa using hU
    rw [← f.appLE_congr _ rfl this (fun f => P f.hom),
      IsAffineOpen.appLE_eq_away_map f (isAffineOpen_top Y) U.2 _ r]
    simp only [CommRingCat.hom_ofHom]
    apply (config := { allowSynthFailures := true }) h₂
    exact H U
  · introv hs hs' U
    apply h₃ _ _ hs
    intro r
    simp_rw [sourceAffineLocally_morphismRestrict] at hs'
    have := hs' r ⟨X.basicOpen (f.appLE ⊤ U le_top r.1), U.2.basicOpen (f.appLE ⊤ U le_top r.1)⟩
      (by simp [Scheme.Hom.appLE])
<<<<<<< HEAD
    rwa [IsAffineOpen.appLE_eq_away_map f (isAffineOpen_top Y) U.2,
      ← h₁.isLocalization_away_iff] at this
=======
    rwa [IsAffineOpen.appLE_eq_away_map f (isAffineOpen_top Y) U.2, CommRingCat.hom_ofHom,
      ← h₁.is_localization_away_iff] at this
>>>>>>> 943d1380

variable {P}

lemma affineLocally_le {Q : ∀ {R S : Type u} [CommRing R] [CommRing S], (R →+* S) → Prop}
    (hPQ : ∀ {R S : Type u} [CommRing R] [CommRing S] {f : R →+* S}, P f → Q f) :
    affineLocally P ≤ affineLocally Q :=
  fun _ _ _ hf U V ↦ hPQ (hf U V)

open RingHom

variable {X Y : Scheme.{u}} {f : X ⟶ Y}

/-- If `P` holds for `f` over affine opens `U₂` of `Y` and `V₂` of `X` and `U₁` (resp. `V₁`) are
open affine neighborhoods of `x` (resp. `f.base x`), then `P` also holds for `f`
over some basic open of `U₁` (resp. `V₁`). -/
lemma exists_basicOpen_le_appLE_of_appLE_of_isAffine
    (hPa : StableUnderCompositionWithLocalizationAwayTarget P) (hPl : LocalizationAwayPreserves P)
    (x : X) (U₁ : Y.affineOpens) (U₂ : Y.affineOpens) (V₁ : X.affineOpens) (V₂ : X.affineOpens)
    (hx₁ : x ∈ V₁.1) (hx₂ : x ∈ V₂.1) (e₂ : V₂.1 ≤ f ⁻¹ᵁ U₂.1) (h₂ : P (f.appLE U₂ V₂ e₂).hom)
    (hfx₁ : f.base x ∈ U₁.1) :
    ∃ (r : Γ(Y, U₁)) (s : Γ(X, V₁)) (_ : x ∈ X.basicOpen s)
      (e : X.basicOpen s ≤ f ⁻¹ᵁ Y.basicOpen r),
        P (f.appLE (Y.basicOpen r) (X.basicOpen s) e).hom := by
  obtain ⟨r, r', hBrr', hBfx⟩ := exists_basicOpen_le_affine_inter U₁.2 U₂.2 (f.base x)
    ⟨hfx₁, e₂ hx₂⟩
  have ha : IsAffineOpen (X.basicOpen (f.appLE U₂ V₂ e₂ r')) := V₂.2.basicOpen _
  have hxa : x ∈ X.basicOpen (f.appLE U₂ V₂ e₂ r') := by
    simpa [Scheme.Hom.appLE, ← Scheme.preimage_basicOpen] using And.intro hx₂ (hBrr' ▸ hBfx)
  obtain ⟨s, s', hBss', hBx⟩ := exists_basicOpen_le_affine_inter V₁.2 ha x ⟨hx₁, hxa⟩
  haveI := V₂.2.isLocalization_basicOpen (f.appLE U₂ V₂ e₂ r')
  haveI := U₂.2.isLocalization_basicOpen r'
  haveI := ha.isLocalization_basicOpen s'
  have ers : X.basicOpen s ≤ f ⁻¹ᵁ Y.basicOpen r := by
    rw [hBss', hBrr']
    apply le_trans (X.basicOpen_le _)
    simp [Scheme.Hom.appLE]
  have heq : f.appLE (Y.basicOpen r') (X.basicOpen s') (hBrr' ▸ hBss' ▸ ers) =
      f.appLE (Y.basicOpen r') (X.basicOpen (f.appLE U₂ V₂ e₂ r')) (by simp [Scheme.Hom.appLE]) ≫
        CommRingCat.ofHom (algebraMap _ _) := by
    simp only [Scheme.Hom.appLE, homOfLE_leOfHom, CommRingCat.comp_apply, Category.assoc]
    congr
    apply X.presheaf.map_comp
  refine ⟨r, s, hBx, ers, ?_⟩
  · rw [f.appLE_congr _ hBrr' hBss' (fun f => P f.hom), heq]
    apply hPa _ s' _
    rw [U₂.2.appLE_eq_away_map f V₂.2]
    exact hPl _ _ _ _ h₂

/-- If `P` holds for `f` over affine opens `U₂` of `Y` and `V₂` of `X` and `U₁` (resp. `V₁`) are
open neighborhoods of `x` (resp. `f.base x`), then `P` also holds for `f` over some affine open
`U'` of `Y` (resp. `V'` of `X`) that is contained in `U₁` (resp. `V₁`). -/
lemma exists_affineOpens_le_appLE_of_appLE
    (hPa : StableUnderCompositionWithLocalizationAwayTarget P) (hPl : LocalizationAwayPreserves P)
    (x : X) (U₁ : Y.Opens) (U₂ : Y.affineOpens) (V₁ : X.Opens) (V₂ : X.affineOpens)
    (hx₁ : x ∈ V₁) (hx₂ : x ∈ V₂.1) (e₂ : V₂.1 ≤ f ⁻¹ᵁ U₂.1) (h₂ : P (f.appLE U₂ V₂ e₂).hom)
    (hfx₁ : f.base x ∈ U₁.1) :
    ∃ (U' : Y.affineOpens) (V' : X.affineOpens) (_ : U'.1 ≤ U₁) (_ : V'.1 ≤ V₁) (_ : x ∈ V'.1)
      (e : V'.1 ≤ f⁻¹ᵁ U'.1), P (f.appLE U' V' e).hom := by
  obtain ⟨r, hBr, hBfx⟩ := U₂.2.exists_basicOpen_le ⟨f.base x, hfx₁⟩ (e₂ hx₂)
  obtain ⟨s, hBs, hBx⟩ := V₂.2.exists_basicOpen_le ⟨x, hx₁⟩ hx₂
  obtain ⟨r', s', hBx', e', hf'⟩ := exists_basicOpen_le_appLE_of_appLE_of_isAffine hPa hPl x
    ⟨Y.basicOpen r, U₂.2.basicOpen _⟩ U₂ ⟨X.basicOpen s, V₂.2.basicOpen _⟩ V₂ hBx hx₂ e₂ h₂ hBfx
  exact ⟨⟨Y.basicOpen r', (U₂.2.basicOpen _).basicOpen _⟩,
    ⟨X.basicOpen s', (V₂.2.basicOpen _).basicOpen _⟩, le_trans (Y.basicOpen_le _) hBr,
    le_trans (X.basicOpen_le _) hBs, hBx', e', hf'⟩

end affineLocally

/--
`HasRingHomProperty P Q` is a type class asserting that `P` is local at the target and the source,
and for `f : Spec B ⟶ Spec A`, it is equivalent to the ring hom property `Q`.
To make the proofs easier, we state it instead as
1. `Q` is local (See `RingHom.PropertyIsLocal`)
2. `P f` if and only if `Q` holds for every `Γ(Y, U) ⟶ Γ(X, V)` for all affine `U`, `V`.
See `HasRingHomProperty.iff_appLE`.
-/
class HasRingHomProperty (P : MorphismProperty Scheme.{u})
    (Q : outParam (∀ {R S : Type u} [CommRing R] [CommRing S], (R →+* S) → Prop)) : Prop where
  isLocal_ringHomProperty : RingHom.PropertyIsLocal Q
  eq_affineLocally' : P = affineLocally Q

namespace HasRingHomProperty

variable (P : MorphismProperty Scheme.{u}) {Q} [HasRingHomProperty P Q]
variable {X Y Z : Scheme.{u}} (f : X ⟶ Y) (g : Y ⟶ Z)

lemma copy {P' : MorphismProperty Scheme.{u}}
    {Q' : ∀ {R S : Type u} [CommRing R] [CommRing S], (R →+* S) → Prop}
    (e : P = P') (e' : ∀ {R S : Type u} [CommRing R] [CommRing S] (f : R →+* S), Q f ↔ Q' f) :
    HasRingHomProperty P' Q' := by
  subst e
  have heq : @Q = @Q' := by
    ext R S _ _ f
    exact (e' f)
  rw [← heq]
  infer_instance

lemma eq_affineLocally : P = affineLocally Q := eq_affineLocally'

@[local instance]
lemma HasAffineProperty : HasAffineProperty P (sourceAffineLocally Q) where
  isLocal_affineProperty := sourceAffineLocally_isLocal _
    (isLocal_ringHomProperty P).respectsIso
    (isLocal_ringHomProperty P).localizationAwayPreserves
    (isLocal_ringHomProperty P).ofLocalizationSpan
  eq_targetAffineLocally' := eq_affineLocally P

/- This is only `inferInstance` because of the `@[local instance]` on `HasAffineProperty` above. -/
instance (priority := 900) : IsLocalAtTarget P := inferInstance

theorem appLE (H : P f) (U : Y.affineOpens) (V : X.affineOpens) (e) : Q (f.appLE U V e).hom := by
  rw [eq_affineLocally P, affineLocally_iff_affineOpens_le] at H
  exact H _ _ _

theorem appTop (H : P f) [IsAffine X] [IsAffine Y] : Q f.appTop.hom := by
  rw [Scheme.Hom.appTop, Scheme.Hom.app_eq_appLE]
  exact appLE P f H ⟨_, isAffineOpen_top _⟩ ⟨_, isAffineOpen_top _⟩ _

@[deprecated (since := "2024-11-23")] alias app_top := appTop

include Q in
theorem comp_of_isOpenImmersion [IsOpenImmersion f] (H : P g) :
    P (f ≫ g) := by
  rw [eq_affineLocally P, affineLocally_iff_affineOpens_le] at H ⊢
  intro U V e
  have : IsIso (f.appLE (f ''ᵁ V) V.1 (f.preimage_image_eq _).ge) :=
    inferInstanceAs (IsIso (f.app _ ≫
      X.presheaf.map (eqToHom (f.preimage_image_eq _).symm).op))
  rw [← Scheme.appLE_comp_appLE _ _ _ (f ''ᵁ V) V.1
    (Set.image_subset_iff.mpr e) (f.preimage_image_eq _).ge,
    CommRingCat.hom_comp,
    (isLocal_ringHomProperty P).respectsIso.cancel_right_isIso]
  exact H _ ⟨_, V.2.image_of_isOpenImmersion _⟩ _

variable {P f}

lemma iff_appLE : P f ↔ ∀ (U : Y.affineOpens) (V : X.affineOpens) (e), Q (f.appLE U V e).hom := by
  rw [eq_affineLocally P, affineLocally_iff_affineOpens_le]

theorem of_source_openCover [IsAffine Y]
    (𝒰 : X.OpenCover) [∀ i, IsAffine (𝒰.obj i)] (H : ∀ i, Q ((𝒰.map i ≫ f).appTop.hom)) :
    P f := by
  rw [HasAffineProperty.iff_of_isAffine (P := P)]
  intro U
  let S i : X.affineOpens := ⟨_, isAffineOpen_opensRange (𝒰.map i)⟩
  induction U using of_affine_open_cover S 𝒰.iSup_opensRange with
  | basicOpen U r H =>
    simp_rw [Scheme.affineBasicOpen_coe,
      ← f.appLE_map (U := ⊤) le_top (homOfLE (X.basicOpen_le r)).op]
    have := U.2.isLocalization_basicOpen r
    exact (isLocal_ringHomProperty P).StableUnderCompositionWithLocalizationAwayTarget _ r _ H
  | openCover U s hs H =>
    apply (isLocal_ringHomProperty P).ofLocalizationSpanTarget.ofIsLocalization
      (isLocal_ringHomProperty P).respectsIso _ _ hs
    rintro r
    refine ⟨_, _, _, IsAffineOpen.isLocalization_basicOpen U.2 r, ?_⟩
    rw [RingHom.algebraMap_toAlgebra, ← CommRingCat.hom_comp, Scheme.Hom.appLE_map]
    exact H r
  | hU i =>
    specialize H i
    rw [← (isLocal_ringHomProperty P).respectsIso.cancel_right_isIso _
      ((IsOpenImmersion.isoOfRangeEq (𝒰.map i) (S i).1.ι
      Subtype.range_coe.symm).inv.app _), ← CommRingCat.hom_comp, ← Scheme.comp_appTop,
      IsOpenImmersion.isoOfRangeEq_inv_fac_assoc, Scheme.comp_appTop,
      Scheme.Opens.ι_appTop, Scheme.Hom.appTop, Scheme.Hom.app_eq_appLE, Scheme.Hom.appLE_map] at H
    exact (f.appLE_congr _ rfl (by simp) (fun f => Q f.hom)).mp H

theorem iff_of_source_openCover [IsAffine Y] (𝒰 : X.OpenCover) [∀ i, IsAffine (𝒰.obj i)] :
    P f ↔ ∀ i, Q ((𝒰.map i ≫ f).appTop).hom :=
  ⟨fun H i ↦ appTop P _ (comp_of_isOpenImmersion P (𝒰.map i) f H), of_source_openCover 𝒰⟩

theorem iff_of_isAffine [IsAffine X] [IsAffine Y] :
    P f ↔ Q (f.appTop).hom := by
  rw [iff_of_source_openCover (P := P) (Scheme.coverOfIsIso.{u} (𝟙 _))]
  simp

theorem Spec_iff {R S : CommRingCat.{u}} {φ : R ⟶ S} :
    P (Spec.map φ) ↔ Q φ.hom := by
  have H := (isLocal_ringHomProperty P).respectsIso
  rw [iff_of_isAffine (P := P), ← H.cancel_right_isIso _ (Scheme.ΓSpecIso _).hom,
    ← CommRingCat.hom_comp, Scheme.ΓSpecIso_naturality, CommRingCat.hom_comp, H.cancel_left_isIso]

theorem of_iSup_eq_top [IsAffine Y] {ι : Type*}
    (U : ι → X.affineOpens) (hU : ⨆ i, (U i : Opens X) = ⊤)
    (H : ∀ i, Q (f.appLE ⊤ (U i).1 le_top).hom) :
    P f := by
  have (i) : IsAffine ((X.openCoverOfISupEqTop _ hU).obj i) := (U i).2
  refine of_source_openCover (X.openCoverOfISupEqTop _ hU) fun i ↦ ?_
  simpa [Scheme.Hom.app_eq_appLE] using (f.appLE_congr _ rfl (by simp) (fun f => Q f.hom)).mp (H i)

theorem iff_of_iSup_eq_top [IsAffine Y] {ι : Type*}
    (U : ι → X.affineOpens) (hU : ⨆ i, (U i : Opens X) = ⊤) :
    P f ↔ ∀ i, Q (f.appLE ⊤ (U i).1 le_top).hom :=
  ⟨fun H _ ↦ appLE P f H ⟨_, isAffineOpen_top _⟩ _ le_top, of_iSup_eq_top U hU⟩

instance : IsLocalAtSource P := by
  apply HasAffineProperty.isLocalAtSource
  intros X Y f _ 𝒰
  simp_rw [← HasAffineProperty.iff_of_isAffine (P := P),
    iff_of_source_openCover 𝒰.affineRefinement.openCover,
    fun i ↦ iff_of_source_openCover (P := P) (f := 𝒰.map i ≫ f) (𝒰.obj i).affineCover]
  simp [Scheme.OpenCover.affineRefinement, Sigma.forall]

lemma containsIdentities (hP : RingHom.ContainsIdentities Q) : P.ContainsIdentities where
  id_mem X := by
    rw [IsLocalAtTarget.iff_of_iSup_eq_top (P := P) _ (iSup_affineOpens_eq_top _)]
    intro U
    have : IsAffine (𝟙 X ⁻¹ᵁ U.1) := U.2
    rw [morphismRestrict_id, iff_of_isAffine (P := P), Scheme.id_appTop]
    apply hP

variable (P) in
open _root_.PrimeSpectrum in
lemma isLocal_ringHomProperty_of_isLocalAtSource_of_isLocalAtTarget
    [IsLocalAtTarget P] [IsLocalAtSource P] :
    RingHom.PropertyIsLocal fun f ↦ P (Spec.map (CommRingCat.ofHom f)) := by
  have hP : RingHom.RespectsIso (fun f ↦ P (Spec.map (CommRingCat.ofHom f))) :=
    RingHom.toMorphismProperty_respectsIso_iff.mpr
      (inferInstanceAs (P.inverseImage Scheme.Spec).unop.RespectsIso)
  constructor
  · intro R S _ _ f r R' S' _ _ _ _ _ _ H
    refine (RingHom.RespectsIso.isLocalization_away_iff hP ..).mp ?_
    exact (MorphismProperty.arrow_mk_iso_iff P (SpecMapRestrictBasicOpenIso
      (CommRingCat.ofHom f) r)).mp (IsLocalAtTarget.restrict H (basicOpen r))
  · intros R S _ _ f s hs H
    apply IsLocalAtSource.of_openCover (Scheme.affineOpenCoverOfSpanRangeEqTop
      (fun i : s ↦ (i : S)) (by simpa)).openCover
    intro i
    simp only [CommRingCat.coe_of, Set.setOf_mem_eq, id_eq, eq_mpr_eq_cast,
      Scheme.AffineOpenCover.openCover_obj, Scheme.affineOpenCoverOfSpanRangeEqTop_obj_carrier,
      Scheme.AffineOpenCover.openCover_map, Scheme.affineOpenCoverOfSpanRangeEqTop_map,
      ← Spec.map_comp]
    exact H i
  · intro R S _ _  f s hs H
    apply IsLocalAtTarget.of_iSup_eq_top _ (PrimeSpectrum.iSup_basicOpen_eq_top_iff
      (f := fun i : s ↦ (i : R)).mpr (by simpa))
    intro i
    exact (MorphismProperty.arrow_mk_iso_iff P (SpecMapRestrictBasicOpenIso
      (CommRingCat.ofHom f) i.1)).mpr (H i)
  · intro R S T _ _ _ _ r _ f hf
    have := AlgebraicGeometry.IsOpenImmersion.of_isLocalization (S := T) r
    show P (Spec.map (CommRingCat.ofHom f ≫ CommRingCat.ofHom (algebraMap _ _)))
    rw [Spec.map_comp]
    exact IsLocalAtSource.comp hf ..

open _root_.PrimeSpectrum in
variable (P) in
lemma of_isLocalAtSource_of_isLocalAtTarget [IsLocalAtTarget P] [IsLocalAtSource P] :
    HasRingHomProperty P (fun f ↦ P (Spec.map (CommRingCat.ofHom f))) where
  isLocal_ringHomProperty :=
    isLocal_ringHomProperty_of_isLocalAtSource_of_isLocalAtTarget P
  eq_affineLocally' := by
    let Q := affineLocally (fun f ↦ P (Spec.map (CommRingCat.ofHom f)))
    have : HasRingHomProperty Q (fun f ↦ P (Spec.map (CommRingCat.ofHom f))) :=
      ⟨isLocal_ringHomProperty_of_isLocalAtSource_of_isLocalAtTarget P, rfl⟩
    show P = Q
    ext X Y f
    wlog hY : ∃ R, Y = Spec R generalizing X Y
    · rw [IsLocalAtTarget.iff_of_openCover (P := P) Y.affineCover,
        IsLocalAtTarget.iff_of_openCover (P := Q) Y.affineCover]
      refine forall_congr' fun _ ↦ this _ ⟨_, rfl⟩
    obtain ⟨S, rfl⟩ := hY
    wlog hX : ∃ R, X = Spec R generalizing X
    · rw [IsLocalAtSource.iff_of_openCover (P := P) X.affineCover,
        IsLocalAtSource.iff_of_openCover (P := Q) X.affineCover]
      refine forall_congr' fun _ ↦ this _ ⟨_, rfl⟩
    obtain ⟨R, rfl⟩ := hX
    obtain ⟨φ, rfl⟩ : ∃ φ, Spec.map φ = f := ⟨_, Spec.map_preimage _⟩
    rw [HasRingHomProperty.Spec_iff (P := Q)]
    rfl

lemma stalkwise {P} (hP : RingHom.RespectsIso P) :
    HasRingHomProperty (stalkwise P) fun {_ S _ _} φ ↦
      ∀ (p : Ideal S) (_ : p.IsPrime), P (Localization.localRingHom _ p φ rfl) := by
  have := stalkwiseIsLocalAtTarget_of_respectsIso hP
  have := stalkwise_isLocalAtSource_of_respectsIso hP
  convert of_isLocalAtSource_of_isLocalAtTarget (P := AlgebraicGeometry.stalkwise P) with R S _ _ φ
  exact (stalkwise_Spec_map_iff hP (CommRingCat.ofHom φ)).symm

lemma stableUnderComposition (hP : RingHom.StableUnderComposition Q) :
    P.IsStableUnderComposition where
  comp_mem {X Y Z} f g hf hg := by
    wlog hZ : IsAffine Z generalizing X Y Z
    · rw [IsLocalAtTarget.iff_of_iSup_eq_top (P := P) _ (iSup_affineOpens_eq_top _)]
      intro U
      rw [morphismRestrict_comp]
      exact this _ _ (IsLocalAtTarget.restrict hf _) (IsLocalAtTarget.restrict hg _) U.2
    wlog hY : IsAffine Y generalizing X Y
    · rw [IsLocalAtSource.iff_of_openCover (P := P) (Y.affineCover.pullbackCover f)]
      intro i
      rw [← Scheme.Cover.pullbackHom_map_assoc]
      exact this _ _ (IsLocalAtTarget.of_isPullback (.of_hasPullback _ _) hf)
        (comp_of_isOpenImmersion _ _ _ hg) inferInstance
    wlog hX : IsAffine X generalizing X
    · rw [IsLocalAtSource.iff_of_openCover (P := P) X.affineCover]
      intro i
      rw [← Category.assoc]
      exact this _ (comp_of_isOpenImmersion _ _ _ hf) inferInstance
    rw [iff_of_isAffine (P := P)] at hf hg ⊢
    exact hP _ _ hg hf

theorem of_comp
    (H : ∀ {R S T : Type u} [CommRing R] [CommRing S] [CommRing T],
      ∀ (f : R →+* S) (g : S →+* T), Q (g.comp f) → Q g)
    {X Y Z : Scheme.{u}} {f : X ⟶ Y} {g : Y ⟶ Z} (h : P (f ≫ g)) : P f := by
  wlog hZ : IsAffine Z generalizing X Y Z
  · rw [IsLocalAtTarget.iff_of_iSup_eq_top (P := P) _
      (g.preimage_iSup_eq_top (iSup_affineOpens_eq_top Z))]
    intro U
    have H := IsLocalAtTarget.restrict h U.1
    rw [morphismRestrict_comp] at H
    exact this H inferInstance
  wlog hY : IsAffine Y generalizing X Y
  · rw [IsLocalAtTarget.iff_of_iSup_eq_top (P := P) _ (iSup_affineOpens_eq_top Y)]
    intro U
    have H := comp_of_isOpenImmersion P (f ⁻¹ᵁ U.1).ι (f ≫ g) h
    rw [← morphismRestrict_ι_assoc] at H
    exact this H inferInstance
  wlog hY : IsAffine X generalizing X
  · rw [IsLocalAtSource.iff_of_iSup_eq_top (P := P) _ (iSup_affineOpens_eq_top X)]
    intro U
    have H := comp_of_isOpenImmersion P U.1.ι (f ≫ g) h
    rw [← Category.assoc] at H
    exact this H inferInstance
  rw [iff_of_isAffine (P := P)] at h ⊢
  exact H _ _ h

lemma isMultiplicative (hPc : RingHom.StableUnderComposition Q)
    (hPi : RingHom.ContainsIdentities Q) :
    P.IsMultiplicative where
  comp_mem := (stableUnderComposition hPc).comp_mem
  id_mem := (containsIdentities hPi).id_mem

include Q in
lemma of_isOpenImmersion (hP : RingHom.ContainsIdentities Q) [IsOpenImmersion f] : P f :=
  haveI : P.ContainsIdentities := containsIdentities hP
  IsLocalAtSource.of_isOpenImmersion f

lemma isStableUnderBaseChange (hP : RingHom.IsStableUnderBaseChange Q) :
    P.IsStableUnderBaseChange := by
  apply HasAffineProperty.isStableUnderBaseChange
  letI := HasAffineProperty.isLocal_affineProperty P
  apply AffineTargetMorphismProperty.IsStableUnderBaseChange.mk
  intros X Y S _ _ f g H
  rw [← HasAffineProperty.iff_of_isAffine (P := P)] at H ⊢
  wlog hX : IsAffine Y generalizing Y
  · rw [IsLocalAtSource.iff_of_openCover (P := P)
      (Scheme.Pullback.openCoverOfRight Y.affineCover f g)]
    intro i
    simp only [Scheme.Pullback.openCoverOfRight_obj, Scheme.Pullback.openCoverOfRight_map,
      limit.lift_π, PullbackCone.mk_pt, PullbackCone.mk_π_app, Category.comp_id]
    apply this _ (comp_of_isOpenImmersion _ _ _ H) inferInstance
  rw [iff_of_isAffine (P := P)] at H ⊢
  exact hP.pullback_fst_appTop _ (isLocal_ringHomProperty P).respectsIso _ _ H

include Q in
private lemma respects_isOpenImmersion_aux
    (hQ : RingHom.StableUnderCompositionWithLocalizationAwaySource Q)
    {X Y : Scheme.{u}} [IsAffine Y] {U : Y.Opens}
    (f : X ⟶ U.toScheme) (hf : P f) : P (f ≫ U.ι) := by
  wlog hYa : ∃ (a : Γ(Y, ⊤)), U = Y.basicOpen a generalizing X Y
  · obtain ⟨(Us : Set Y.Opens), hUs, heq⟩ := Opens.isBasis_iff_cover.mp (isBasis_basicOpen Y) U
    let V (s : Us) : X.Opens := f ⁻¹ᵁ U.ι ⁻¹ᵁ s
    rw [IsLocalAtSource.iff_of_iSup_eq_top (P := P) V]
    · intro s
      let f' : (V s).toScheme ⟶ U.ι ⁻¹ᵁ s := f ∣_ U.ι ⁻¹ᵁ s
      have hf' : P f' := IsLocalAtTarget.restrict hf _
      let e : (U.ι ⁻¹ᵁ s).toScheme ≅ s := IsOpenImmersion.isoOfRangeEq ((U.ι ⁻¹ᵁ s).ι ≫ U.ι) s.1.ι
        (by simpa only [Scheme.comp_coeBase, TopCat.coe_comp, Set.range_comp, Scheme.Opens.range_ι,
          Opens.map_coe, Set.image_preimage_eq_iff, heq, Opens.coe_sSup] using le_sSup s.2)
      have heq : (V s).ι ≫ f ≫ U.ι = f' ≫ e.hom ≫ s.1.ι := by
        simp only [V, IsOpenImmersion.isoOfRangeEq_hom_fac, f', e, morphismRestrict_ι_assoc]
      rw [heq, ← Category.assoc]
      refine this _ ?_ ?_
      · rwa [P.cancel_right_of_respectsIso]
      · obtain ⟨a, ha⟩ := hUs s.2
        use a, ha.symm
    · apply f.preimage_iSup_eq_top
      apply U.ι.image_injective
      simp only [U.ι.image_iSup, U.ι.image_preimage_eq_opensRange_inter, Scheme.Opens.opensRange_ι]
      conv_rhs => rw [Scheme.Hom.image_top_eq_opensRange, Scheme.Opens.opensRange_ι, heq]
      ext : 1
      have (i : Us) : U ⊓ i.1 = i.1 := by simp [heq, le_sSup i.property]
      simp [this]
  obtain ⟨a, rfl⟩ := hYa
  wlog hX : IsAffine X generalizing X Y
  · rw [IsLocalAtSource.iff_of_iSup_eq_top (P := P) _ (iSup_affineOpens_eq_top _)]
    intro V
    rw [← Category.assoc]
    exact this _ _ (IsLocalAtSource.comp hf _) V.2
  rw [HasRingHomProperty.iff_of_isAffine (P := P)] at hf ⊢
  exact hQ _ a _ hf

/-- Any property of scheme morphisms induced by a property of ring homomorphisms is stable
under composition with open immersions. -/
lemma respects_isOpenImmersion (hQ : RingHom.StableUnderCompositionWithLocalizationAwaySource Q) :
    P.Respects @IsOpenImmersion where
  postcomp {X Y Z} i hi f hf := by
    wlog hZ : IsAffine Z generalizing X Y Z
    · rw [IsLocalAtTarget.iff_of_iSup_eq_top (P := P) _ (iSup_affineOpens_eq_top _)]
      intro U
      rw [morphismRestrict_comp]
      exact this _ inferInstance _ (IsLocalAtTarget.restrict hf _) U.2
    let e : Y ≅ i.opensRange.toScheme := IsOpenImmersion.isoOfRangeEq i i.opensRange.ι (by simp)
    rw [show f ≫ i = f ≫ e.hom ≫ i.opensRange.ι by simp [e], ← Category.assoc]
    exact respects_isOpenImmersion_aux hQ _ (by rwa [P.cancel_right_of_respectsIso])

open RingHom

omit [HasRingHomProperty P Q] in
/-- If `P` is induced by `Locally Q`, it suffices to check `Q` on affine open sets locally around
points of the source. -/
lemma iff_exists_appLE_locally
    (hQ : RingHom.StableUnderCompositionWithLocalizationAwaySource Q)
    (hQi : RespectsIso Q) [HasRingHomProperty P (Locally Q)] :
    P f ↔ ∀ (x : X), ∃ (U : Y.affineOpens) (V : X.affineOpens) (_ : x ∈ V.1) (e : V.1 ≤ f ⁻¹ᵁ U.1),
      Q (f.appLE U V e).hom := by
  have := respects_isOpenImmersion (P := P)
    (RingHom.locally_StableUnderCompositionWithLocalizationAwaySource hQ)
  refine ⟨fun hf x ↦ ?_, fun hf ↦ (IsLocalAtSource.iff_exists_resLE (P := P)).mpr <| fun x ↦ ?_⟩
  · obtain ⟨U, hU, hfx, _⟩ := Opens.isBasis_iff_nbhd.mp (isBasis_affine_open Y)
      (Opens.mem_top <| f.base x)
    obtain ⟨V, hV, hx, e⟩ := Opens.isBasis_iff_nbhd.mp (isBasis_affine_open X)
      (show x ∈ f ⁻¹ᵁ U from hfx)
    simp_rw [HasRingHomProperty.iff_appLE (P := P), locally_iff_isLocalization hQi] at hf
    obtain ⟨s, hs, hfs⟩ := hf ⟨U, hU⟩ ⟨V, hV⟩ e
    apply iSup_basicOpen_of_span_eq_top at hs
    have : x ∈ (⨆ i ∈ s, X.basicOpen i) := hs.symm ▸ hx
    have : ∃ r ∈ s, x ∈ X.basicOpen r := by simpa using this
    obtain ⟨r, hr, hrs⟩ := this
    refine ⟨⟨U, hU⟩, ⟨X.basicOpen r, hV.basicOpen r⟩, hrs, (X.basicOpen_le r).trans e, ?_⟩
    rw [← f.appLE_map e (homOfLE (X.basicOpen_le r)).op]
    haveI : IsLocalization.Away r Γ(X, X.basicOpen r) := hV.isLocalization_basicOpen r
    exact hfs r hr _
  · obtain ⟨U, V, hxV, e, hf⟩ := hf x
    use U, V, hxV, e
    simp only [iff_of_isAffine (P := P), Scheme.Hom.appLE, homOfLE_leOfHom] at hf ⊢
    haveI : (toMorphismProperty (Locally Q)).RespectsIso := toMorphismProperty_respectsIso_iff.mp <|
      (isLocal_ringHomProperty P).respectsIso
    exact (MorphismProperty.arrow_mk_iso_iff (toMorphismProperty (Locally Q))
      (arrowResLEAppIso f U V e)).mpr (locally_of hQi _ hf)

/-- `P` can be checked locally around points of the source. -/
lemma iff_exists_appLE
    (hQ : StableUnderCompositionWithLocalizationAwaySource Q) : P f ↔
    ∀ (x : X), ∃ (U : Y.affineOpens) (V : X.affineOpens) (_ : x ∈ V.1) (e : V.1 ≤ f ⁻¹ᵁ U.1),
      Q (f.appLE U V e).hom := by
  haveI inst : HasRingHomProperty P Q := inferInstance
  haveI : HasRingHomProperty P (Locally Q) := by
    apply @copy (P' := P) (Q := Q) (Q' := Locally Q)
    · infer_instance
    · rfl
    · intro R S _ _ f
      exact (locally_iff_of_localizationSpanTarget (isLocal_ringHomProperty P).respectsIso
        (isLocal_ringHomProperty P).ofLocalizationSpanTarget _).symm
  rw [iff_exists_appLE_locally (P := P) hQ]
  haveI : HasRingHomProperty P Q := inst
  apply (isLocal_ringHomProperty P (Q := Q)).respectsIso

omit [HasRingHomProperty P Q] in
lemma locally_of_iff (hQl : LocalizationAwayPreserves Q)
    (hQa : StableUnderCompositionWithLocalizationAway Q)
    (h : ∀ {X Y : Scheme.{u}} (f : X ⟶ Y), P f ↔
      ∀ (x : X), ∃ (U : Y.affineOpens) (V : X.affineOpens) (_ : x ∈ V.1) (e : V.1 ≤ f ⁻¹ᵁ U.1),
      Q (f.appLE U V e).hom) : HasRingHomProperty P (Locally Q) where
  isLocal_ringHomProperty := locally_propertyIsLocal hQl hQa
  eq_affineLocally' := by
    haveI : HasRingHomProperty (affineLocally (Locally Q)) (Locally Q) :=
      ⟨locally_propertyIsLocal hQl hQa, rfl⟩
    ext X Y f
    rw [h, iff_exists_appLE_locally (P := affineLocally (Locally Q)) hQa.left hQa.respectsIso]

/-- If `Q` is a property of ring maps that can be checked on prime ideals, the
associated property of scheme morphisms can be checked on stalks. -/
lemma of_stalkMap (hQ : OfLocalizationPrime Q) (H : ∀ x, Q (f.stalkMap x).hom) : P f := by
  have hQi := (HasRingHomProperty.isLocal_ringHomProperty P).respectsIso
  wlog hY : IsAffine Y generalizing X Y f
  · rw [IsLocalAtTarget.iff_of_iSup_eq_top (P := P) _ (iSup_affineOpens_eq_top _)]
    intro U
    refine this (fun x ↦ ?_) U.2
    exact (hQi.arrow_mk_iso_iff (AlgebraicGeometry.morphismRestrictStalkMap f U x)).mpr (H x.val)
  wlog hX : IsAffine X generalizing X f
  · rw [IsLocalAtSource.iff_of_iSup_eq_top (P := P) _ (iSup_affineOpens_eq_top _)]
    intro U
    refine this ?_ U.2
    intro x
    rw [Scheme.stalkMap_comp, CommRingCat.hom_comp, hQi.cancel_right_isIso]
    exact H x.val
  wlog hXY : ∃ R S, Y = Spec R ∧ X = Spec S generalizing X Y
  · rw [← P.cancel_right_of_respectsIso (g := Y.isoSpec.hom)]
    rw [← P.cancel_left_of_respectsIso (f := X.isoSpec.inv)]
    refine this inferInstance (fun x ↦ ?_) inferInstance ?_
    · rw [Scheme.stalkMap_comp, Scheme.stalkMap_comp, CommRingCat.hom_comp,
        hQi.cancel_right_isIso, CommRingCat.hom_comp, hQi.cancel_left_isIso]
      apply H
    · use Γ(Y, ⊤), Γ(X, ⊤)
  obtain ⟨R, S, rfl, rfl⟩ := hXY
  obtain ⟨φ, rfl⟩ := Spec.map_surjective f
  rw [Spec_iff (P := P)]
  apply hQ
  intro P hP
  specialize H ⟨P, hP⟩
  rwa [hQi.arrow_mk_iso_iff (Scheme.arrowStalkMapSpecIso φ _)] at H

/-- Let `Q` be a property of ring maps that is stable under localization.
Then if the associated property of scheme morphisms holds for `f`, `Q` holds on all stalks. -/
lemma stalkMap
    (hQ : ∀ {R S : Type u} [CommRing R] [CommRing S] (f : R →+* S) (_ : Q f)
      (J : Ideal S) (_ : J.IsPrime), Q (Localization.localRingHom _ J f rfl))
    (hf : P f) (x : X) : Q (f.stalkMap x).hom := by
  have hQi := (HasRingHomProperty.isLocal_ringHomProperty P).respectsIso
  wlog h : IsAffine X ∧ IsAffine Y generalizing X Y f
  · obtain ⟨U, hU, hfx, _⟩ := Opens.isBasis_iff_nbhd.mp (isBasis_affine_open Y)
      (Opens.mem_top <| f.base x)
    obtain ⟨V, hV, hx, e⟩ := Opens.isBasis_iff_nbhd.mp (isBasis_affine_open X)
      (show x ∈ f ⁻¹ᵁ U from hfx)
    rw [← hQi.arrow_mk_iso_iff (Scheme.Hom.resLEStalkMap f e ⟨x, hx⟩)]
    exact this (IsLocalAtSource.resLE _ hf) _ ⟨hV, hU⟩
  obtain ⟨hX, hY⟩ := h
  wlog hXY : ∃ R S, Y = Spec R ∧ X = Spec S generalizing X Y
  · have : Q ((X.isoSpec.inv ≫ f ≫ Y.isoSpec.hom).stalkMap (X.isoSpec.hom.base x)).hom := by
      refine this ?_ (X.isoSpec.hom.base x) inferInstance inferInstance ?_
      · rwa [P.cancel_left_of_respectsIso, P.cancel_right_of_respectsIso]
      · use Γ(Y, ⊤), Γ(X, ⊤)
    rw [Scheme.stalkMap_comp, Scheme.stalkMap_comp, CommRingCat.hom_comp,
      hQi.cancel_right_isIso, CommRingCat.hom_comp, hQi.cancel_left_isIso] at this
    have heq : (X.isoSpec.inv.base (X.isoSpec.hom.base x)) = x := by simp
    rwa [hQi.arrow_mk_iso_iff
      (Scheme.arrowStalkMapIsoOfEq f heq)] at this
  obtain ⟨R, S, rfl, rfl⟩ := hXY
  obtain ⟨φ, rfl⟩ := Spec.map_surjective f
  rw [hQi.arrow_mk_iso_iff (Scheme.arrowStalkMapSpecIso φ _)]
  rw [Spec_iff (P := P)] at hf
  apply hQ _ hf

end HasRingHomProperty

end AlgebraicGeometry<|MERGE_RESOLUTION|>--- conflicted
+++ resolved
@@ -167,13 +167,8 @@
     simp_rw [sourceAffineLocally_morphismRestrict] at hs'
     have := hs' r ⟨X.basicOpen (f.appLE ⊤ U le_top r.1), U.2.basicOpen (f.appLE ⊤ U le_top r.1)⟩
       (by simp [Scheme.Hom.appLE])
-<<<<<<< HEAD
-    rwa [IsAffineOpen.appLE_eq_away_map f (isAffineOpen_top Y) U.2,
+    rwa [IsAffineOpen.appLE_eq_away_map f (isAffineOpen_top Y) U.2, CommRingCat.hom_ofHom,
       ← h₁.isLocalization_away_iff] at this
-=======
-    rwa [IsAffineOpen.appLE_eq_away_map f (isAffineOpen_top Y) U.2, CommRingCat.hom_ofHom,
-      ← h₁.is_localization_away_iff] at this
->>>>>>> 943d1380
 
 variable {P}
 
