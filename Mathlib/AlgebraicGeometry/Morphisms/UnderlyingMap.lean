/-
Copyright (c) 2022 Andrew Yang. All rights reserved.
Released under Apache 2.0 license as described in the file LICENSE.
Authors: Andrew Yang
-/
import Mathlib.Topology.LocalAtTarget
import Mathlib.AlgebraicGeometry.Morphisms.Constructors

/-!

## Properties on the underlying functions of morphisms of schemes.

This file includes various results on properties of morphisms of schemes that come from properties
of the underlying map of topological spaces, including

- `Injective`
- `Surjective`
- `IsOpenMap`
- `IsClosedMap`
- `Embedding`
- `IsOpenEmbedding`
<<<<<<< HEAD
- `ClosedEmbedding`
- `DenseRange` (`Dominant`)
=======
- `IsClosedEmbedding`
>>>>>>> 0dedd92e

-/

open CategoryTheory

namespace AlgebraicGeometry

universe u

section Injective

variable {X Y Z : Scheme.{u}} (f : X ⟶ Y) (g : Y ⟶ Z)

instance : MorphismProperty.RespectsIso (topologically Function.Injective) :=
  topologically_respectsIso _ (fun e ↦ e.injective) (fun _ _ hf hg ↦ hg.comp hf)

instance injective_isLocalAtTarget : IsLocalAtTarget (topologically Function.Injective) := by
  refine topologically_isLocalAtTarget _ (fun _ s _ _ h ↦ h.restrictPreimage s)
    fun f ι U H _ hf x₁ x₂ e ↦ ?_
  obtain ⟨i, hxi⟩ : ∃ i, f x₁ ∈ U i := by simpa using congr(f x₁ ∈ $H)
  exact congr(($(@hf i ⟨x₁, hxi⟩ ⟨x₂, show f x₂ ∈ U i from e ▸ hxi⟩ (Subtype.ext e))).1)

end Injective

section Surjective

variable {X Y Z : Scheme.{u}} (f : X ⟶ Y) (g : Y ⟶ Z)

/-- A morphism of schemes is surjective if the underlying map is. -/
@[mk_iff]
class Surjective : Prop where
  surj : Function.Surjective f.base

lemma surjective_eq_topologically :
    @Surjective = topologically Function.Surjective := by ext; exact surjective_iff _

lemma Scheme.Hom.surjective (f : X.Hom Y) [Surjective f] : Function.Surjective f.base :=
  Surjective.surj

instance (priority := 100) [IsIso f] : Surjective f := ⟨f.homeomorph.surjective⟩

instance [Surjective f] [Surjective g] : Surjective (f ≫ g) := ⟨g.surjective.comp f.surjective⟩

lemma Surjective.of_comp [Surjective (f ≫ g)] : Surjective g where
  surj := Function.Surjective.of_comp (g := f.base) (f ≫ g).surjective

lemma Surjective.comp_iff [Surjective f] : Surjective (f ≫ g) ↔ Surjective g :=
  ⟨fun _ ↦ of_comp f g, fun _ ↦ inferInstance⟩

instance : MorphismProperty.RespectsIso @Surjective :=
  surjective_eq_topologically ▸ topologically_respectsIso _ (fun e ↦ e.surjective)
    (fun _ _ hf hg ↦ hg.comp hf)

instance surjective_isLocalAtTarget : IsLocalAtTarget @Surjective := by
  have : MorphismProperty.RespectsIso @Surjective := inferInstance
  rw [surjective_eq_topologically] at this ⊢
  refine topologically_isLocalAtTarget _ (fun _ s _ _ h ↦ h.restrictPreimage s) ?_
  intro α β _ _ f ι U H _ hf x
  obtain ⟨i, hxi⟩ : ∃ i, x ∈ U i := by simpa using congr(x ∈ $H)
  obtain ⟨⟨y, _⟩, hy⟩ := hf i ⟨x, hxi⟩
  exact ⟨y, congr(($hy).1)⟩

end Surjective

section IsOpenMap

instance : (topologically IsOpenMap).RespectsIso :=
  topologically_respectsIso _ (fun e ↦ e.isOpenMap) (fun _ _ hf hg ↦ hg.comp hf)

instance isOpenMap_isLocalAtTarget : IsLocalAtTarget (topologically IsOpenMap) :=
  topologically_isLocalAtTarget' _ fun _ _ _ hU _ ↦ isOpenMap_iff_isOpenMap_of_iSup_eq_top hU

end IsOpenMap

section IsClosedMap

instance : (topologically IsClosedMap).RespectsIso :=
  topologically_respectsIso _ (fun e ↦ e.isClosedMap) (fun _ _ hf hg ↦ hg.comp hf)

instance isClosedMap_isLocalAtTarget : IsLocalAtTarget (topologically IsClosedMap) :=
  topologically_isLocalAtTarget' _ fun _ _ _ hU _ ↦ isClosedMap_iff_isClosedMap_of_iSup_eq_top hU

end IsClosedMap

section Embedding

instance : (topologically Embedding).RespectsIso :=
  topologically_respectsIso _ (fun e ↦ e.embedding) (fun _ _ hf hg ↦ hg.comp hf)

instance embedding_isLocalAtTarget : IsLocalAtTarget (topologically Embedding) :=
  topologically_isLocalAtTarget' _ fun _ _ _ ↦ embedding_iff_embedding_of_iSup_eq_top

end Embedding

section IsOpenEmbedding

instance : (topologically IsOpenEmbedding).RespectsIso :=
  topologically_respectsIso _ (fun e ↦ e.isOpenEmbedding) (fun _ _ hf hg ↦ hg.comp hf)

instance isOpenEmbedding_isLocalAtTarget : IsLocalAtTarget (topologically IsOpenEmbedding) :=
  topologically_isLocalAtTarget' _ fun _ _ _ ↦ isOpenEmbedding_iff_isOpenEmbedding_of_iSup_eq_top

end IsOpenEmbedding

section IsClosedEmbedding

instance : (topologically IsClosedEmbedding).RespectsIso :=
  topologically_respectsIso _ (fun e ↦ e.isClosedEmbedding) (fun _ _ hf hg ↦ hg.comp hf)

<<<<<<< HEAD
instance closedEmbedding_isLocalAtTarget : IsLocalAtTarget (topologically ClosedEmbedding) :=
  topologically_isLocalAtTarget' _ fun _ _ _ ↦ closedEmbedding_iff_closedEmbedding_of_iSup_eq_top
=======
instance isClosedEmbedding_isLocalAtTarget : IsLocalAtTarget (topologically IsClosedEmbedding) :=
  topologically_isLocalAtTarget _
    (fun _ s hf ↦ hf.restrictPreimage s)
    (fun _ _ _ hU hfcont ↦ (isClosedEmbedding_iff_isClosedEmbedding_of_iSup_eq_top hU hfcont).mpr)
>>>>>>> 0dedd92e

end IsClosedEmbedding

section Dominant

variable {X Y Z : Scheme.{u}} (f : X ⟶ Y) (g : Y ⟶ Z)

/-- A morphism of schemes is dominant if the underlying map has dense range. -/
@[mk_iff]
class Dominant : Prop where
  denseRange : DenseRange f.base

lemma dominant_eq_topologically :
    @Dominant = topologically DenseRange := by ext; exact dominant_iff _

lemma Scheme.Hom.denseRange (f : X.Hom Y) [Dominant f] : DenseRange f.base :=
  Dominant.denseRange

instance (priority := 100) [Surjective f] : Dominant f := ⟨f.surjective.denseRange⟩

instance [Dominant f] [Dominant g] : Dominant (f ≫ g) := ⟨g.denseRange.comp f.denseRange g.base.2⟩

instance : MorphismProperty.IsStableUnderComposition @Dominant := ⟨fun _ _ _ _ ↦ inferInstance⟩

lemma Dominant.of_comp [H : Dominant (f ≫ g)] : Dominant g := by
  rw [dominant_iff, denseRange_iff_closure_range, ← Set.univ_subset_iff] at H ⊢
  exact H.trans (closure_mono (Set.range_comp_subset_range f.base g.base))

lemma Dominant.comp_iff [Dominant f] : Dominant (f ≫ g) ↔ Dominant g :=
  ⟨fun _ ↦ of_comp f g, fun _ ↦ inferInstance⟩

instance Dominant.respectsIso : MorphismProperty.RespectsIso @Dominant :=
  MorphismProperty.respectsIso_of_isStableUnderComposition fun _ _ f (_ : IsIso f) ↦ inferInstance

instance Dominant.isLocalAtTarget : IsLocalAtTarget @Dominant :=
  have : MorphismProperty.RespectsIso (topologically DenseRange) :=
    dominant_eq_topologically ▸ Dominant.respectsIso
  dominant_eq_topologically ▸ topologically_isLocalAtTarget' DenseRange
    fun _ _ _ hU _ ↦ denseRange_iff_denseRange_of_iSup_eq_top hU

end Dominant

end AlgebraicGeometry<|MERGE_RESOLUTION|>--- conflicted
+++ resolved
@@ -19,12 +19,8 @@
 - `IsClosedMap`
 - `Embedding`
 - `IsOpenEmbedding`
-<<<<<<< HEAD
-- `ClosedEmbedding`
+- `IsClosedEmbedding`
 - `DenseRange` (`Dominant`)
-=======
-- `IsClosedEmbedding`
->>>>>>> 0dedd92e
 
 -/
 
@@ -134,15 +130,9 @@
 instance : (topologically IsClosedEmbedding).RespectsIso :=
   topologically_respectsIso _ (fun e ↦ e.isClosedEmbedding) (fun _ _ hf hg ↦ hg.comp hf)
 
-<<<<<<< HEAD
-instance closedEmbedding_isLocalAtTarget : IsLocalAtTarget (topologically ClosedEmbedding) :=
-  topologically_isLocalAtTarget' _ fun _ _ _ ↦ closedEmbedding_iff_closedEmbedding_of_iSup_eq_top
-=======
 instance isClosedEmbedding_isLocalAtTarget : IsLocalAtTarget (topologically IsClosedEmbedding) :=
-  topologically_isLocalAtTarget _
-    (fun _ s hf ↦ hf.restrictPreimage s)
-    (fun _ _ _ hU hfcont ↦ (isClosedEmbedding_iff_isClosedEmbedding_of_iSup_eq_top hU hfcont).mpr)
->>>>>>> 0dedd92e
+  topologically_isLocalAtTarget' _
+    fun _ _ _ ↦ isClosedEmbedding_iff_isClosedEmbedding_of_iSup_eq_top
 
 end IsClosedEmbedding
 
