--- conflicted
+++ resolved
@@ -296,11 +296,7 @@
     {U : Opens X} (hU : IsAffineOpen U) (x f : X.presheaf.obj (op U))
     (H : x |_ X.basicOpen f = 0) : ∃ n : ℕ, f ^ n * x = 0 := by
   rw [← map_zero (X.presheaf.map (homOfLE <| X.basicOpen_le f : X.basicOpen f ⟶ U).op)] at H
-<<<<<<< HEAD
-  obtain ⟨⟨_, n, rfl⟩, e⟩ := (isLocalization_basicOpen hU f).exists_of_eq H
-=======
-  obtain ⟨⟨_, n, rfl⟩, e⟩ := (hU.isLocalization_basicOpen f).eq_iff_exists'.mp H
->>>>>>> ace6e091
+  obtain ⟨⟨_, n, rfl⟩, e⟩ := (hU.isLocalization_basicOpen f).exists_of_eq.mp H
   exact ⟨n, by simpa [mul_comm x] using e⟩
 #align algebraic_geometry.exists_pow_mul_eq_zero_of_res_basic_open_eq_zero_of_is_affine_open AlgebraicGeometry.exists_pow_mul_eq_zero_of_res_basicOpen_eq_zero_of_isAffineOpen
 
