--- conflicted
+++ resolved
@@ -281,14 +281,8 @@
 lemma equation_zero : W'.Equation ![1, 1, 0] := by
   simp only [equation_of_Z_eq_zero, fin3_def_ext, one_pow]
 
-<<<<<<< HEAD
-lemma equation_some (X Y : R) : W.Equation ![X, Y, 1] ↔ W.toAffine.Equation X Y := by
-  rw [equation_iff, W.toAffine.equation_iff]
-  congr! 1 <;> matrix_simp <;> ring1
-=======
 lemma equation_some (X Y : R) : W'.Equation ![X, Y, 1] ↔ W'.toAffine.Equation X Y := by
   simp only [equation_iff, Affine.equation_iff', fin3_def_ext, one_pow, mul_one]
->>>>>>> 99508fb5
 
 lemma equation_of_Z_ne_zero {P : Fin 3 → F} (hPz : P z ≠ 0) :
     W.Equation P ↔ W.toAffine.Equation (P x / P z ^ 2) (P y / P z ^ 3) :=
@@ -361,17 +355,12 @@
   rw [polynomialZ_eq]
   eval_simp
 
-<<<<<<< HEAD
-/-- The proposition that a point representative $(x, y, z)$ in `W` is nonsingular.
-In other words, either $W_X(x, y, z) \ne 0$, $W_Y(x, y, z) \ne 0$, or $W_Z(x, y, z) \ne 0$. -/
-=======
 variable (W') in
 /-- The proposition that a point representative $(x, y, z)$ in `W'` is nonsingular.
 In other words, either $W_X(x, y, z) \ne 0$, $W_Y(x, y, z) \ne 0$, or $W_Z(x, y, z) \ne 0$.
 
 Note that this definition is only mathematically accurate for fields. -/
 -- TODO: generalise this definition to be mathematically accurate for a larger class of rings.
->>>>>>> 99508fb5
 def Nonsingular (P : Fin 3 → R) : Prop :=
   W'.Equation P ∧
     (eval P W'.polynomialX ≠ 0 ∨ eval P W'.polynomialY ≠ 0 ∨ eval P W'.polynomialZ ≠ 0)
@@ -409,18 +398,10 @@
   simp only [nonsingular_of_Z_eq_zero, equation_zero, true_and, fin3_def_ext, ← not_and_or]
   exact fun h => one_ne_zero <| by linear_combination (norm := ring1) h.1 - h.2.1
 
-<<<<<<< HEAD
-lemma nonsingular_some (X Y : R) : W.Nonsingular ![X, Y, 1] ↔ W.toAffine.Nonsingular X Y := by
-  rw [nonsingular_iff]
-  matrix_simp
-  simp only [W.toAffine.nonsingular_iff, equation_some, and_congr_right_iff,
-    W.toAffine.equation_iff, ← not_and_or, not_iff_not, one_pow, mul_one, Iff.comm, iff_self_and]
-=======
 lemma nonsingular_some (X Y : R) : W'.Nonsingular ![X, Y, 1] ↔ W'.toAffine.Nonsingular X Y := by
   simp_rw [nonsingular_iff, equation_some, fin3_def_ext, Affine.nonsingular_iff',
     Affine.equation_iff', and_congr_right_iff, ← not_and_or, not_iff_not, one_pow, mul_one,
     and_congr_right_iff, Iff.comm, iff_self_and]
->>>>>>> 99508fb5
   intro h hX hY
   linear_combination (norm := ring1) 6 * h - 2 * X * hX - 3 * Y * hY
 
@@ -434,19 +415,12 @@
     ← eval_polynomialX_of_Z_ne_zero hPz, div_ne_zero_iff, and_iff_left <| pow_ne_zero 4 hPz,
     ← eval_polynomialY_of_Z_ne_zero hPz, div_ne_zero_iff, and_iff_left <| pow_ne_zero 3 hPz]
 
-<<<<<<< HEAD
-/-- The proposition that a point class on `W` is nonsingular. If `P` is a point representative,
-then `W.NonsingularLift ⟦P⟧` is definitionally equivalent to `W.Nonsingular P`. -/
-def NonsingularLift (P : PointClass R) : Prop :=
-  P.lift W.Nonsingular fun _ _ => propext ∘ W.nonsingular_of_equiv
-=======
 lemma X_ne_zero_of_Z_eq_zero [NoZeroDivisors R] {P : Fin 3 → R} (hP : W'.Nonsingular P)
     (hPz : P z = 0) : P x ≠ 0 := by
   intro hPx
   simp only [nonsingular_of_Z_eq_zero hPz, equation_of_Z_eq_zero hPz, hPx, mul_zero, zero_mul,
     zero_pow <| OfNat.ofNat_ne_zero _, ne_self_iff_false, or_false, false_or] at hP
   rwa [pow_eq_zero_iff two_ne_zero, hP.left, eq_self, true_and, mul_zero, ne_self_iff_false] at hP
->>>>>>> 99508fb5
 
 lemma isUnit_X_of_Z_eq_zero {P : Fin 3 → F} (hP : W.Nonsingular P) (hPz : P z = 0) : IsUnit (P x) :=
   (X_ne_zero_of_Z_eq_zero hP hPz).isUnit
@@ -458,20 +432,8 @@
   rw [nonsingular_of_Z_eq_zero hPz, equation_of_Z_eq_zero hPz, hPy, zero_pow two_ne_zero] at hP
   exact hPx <| pow_eq_zero hP.left.symm
 
-<<<<<<< HEAD
-lemma nonsingularLift_zero' [NoZeroDivisors R] {Y : R} (hy : Y ≠ 0) :
-    W.NonsingularLift ⟦![Y ^ 2, Y ^ 3, 0]⟧ :=
-  W.nonsingular_zero' hy
-
-lemma nonsingularLift_some (X Y : R) :
-    W.NonsingularLift ⟦![X, Y, 1]⟧ ↔ W.toAffine.Nonsingular X Y :=
-  W.nonsingular_some X Y
-
-variable {F : Type u} [Field F] {W : Jacobian F}
-=======
 lemma isUnit_Y_of_Z_eq_zero {P : Fin 3 → F} (hP : W.Nonsingular P) (hPz : P z = 0) : IsUnit (P y) :=
   (Y_ne_zero_of_Z_eq_zero hP hPz).isUnit
->>>>>>> 99508fb5
 
 lemma equiv_of_Z_eq_zero {P Q : Fin 3 → F} (hP : W.Nonsingular P) (hQ : W.Nonsingular Q)
     (hPz : P z = 0) (hQz : Q z = 0) : P ≈ Q := by
@@ -500,20 +462,6 @@
 def NonsingularLift (P : PointClass R) : Prop :=
   P.lift W'.Nonsingular fun _ _ => propext ∘ nonsingular_of_equiv
 
-<<<<<<< HEAD
-lemma nonsingular_iff_affine_of_Z_ne_zero {P : Fin 3 → F} (hPz : P z ≠ 0) :
-    W.Nonsingular P ↔ W.toAffine.Nonsingular (P x / P z ^ 2) (P y / P z ^ 3) :=
-  (W.nonsingular_of_equiv <| equiv_some_of_Z_ne_zero hPz).trans <| W.nonsingular_some ..
-
-lemma nonsingular_of_affine_of_Z_ne_zero {P : Fin 3 → F}
-    (h : W.toAffine.Nonsingular (P x / P z ^ 2) (P y / P z ^ 3)) (hPz : P z ≠ 0) :
-    W.Nonsingular P :=
-  (nonsingular_iff_affine_of_Z_ne_zero hPz).mpr h
-
-lemma nonsingular_affine_of_Z_ne_zero {P : Fin 3 → F} (h : W.Nonsingular P) (hPz : P z ≠ 0) :
-    W.toAffine.Nonsingular (P x / P z ^ 2) (P y / P z ^ 3) :=
-  (nonsingular_iff_affine_of_Z_ne_zero hPz).mp h
-=======
 lemma nonsingularLift_iff (P : Fin 3 → R) : W'.NonsingularLift ⟦P⟧ ↔ W'.Nonsingular P :=
   Iff.rfl
 
@@ -523,7 +471,6 @@
 lemma nonsingularLift_some (X Y : R) :
     W'.NonsingularLift ⟦![X, Y, 1]⟧ ↔ W'.toAffine.Nonsingular X Y :=
   nonsingular_some X Y
->>>>>>> 99508fb5
 
 end Nonsingular
 
