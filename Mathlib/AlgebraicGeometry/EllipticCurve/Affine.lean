--- conflicted
+++ resolved
@@ -766,8 +766,6 @@
   add_of_X_ne hx
 set_option linter.uppercaseLean3 false in
 #align weierstrass_curve.point.some_add_some_of_Xne' WeierstrassCurve.Affine.Point.add_of_X_ne'
-<<<<<<< HEAD
-=======
 
 @[deprecated (since := "2024-06-03")] alias some_add_some_of_Yeq := add_of_Y_eq
 @[deprecated (since := "2024-06-03")] alias some_add_self_of_Yeq := add_self_of_Y_eq
@@ -777,14 +775,12 @@
 @[deprecated (since := "2024-06-03")] alias some_add_self_of_Yne' := add_self_of_Y_ne'
 @[deprecated (since := "2024-06-03")] alias some_add_some_of_Xne := add_of_X_ne
 @[deprecated (since := "2024-06-03")] alias some_add_some_of_Xne' := add_of_X_ne'
->>>>>>> d97a437a
 
 end Point
 
 end Group
 
 section Map
-<<<<<<< HEAD
 
 /-! ### Maps across ring homomorphisms -/
 
@@ -799,22 +795,6 @@
       f ((W.polynomial.eval x).eval y) := by
   rw [map_polynomial, eval_map, ← coe_mapRingHom, eval₂_hom, coe_mapRingHom, eval_map, eval₂_hom]
 
-=======
-
-/-! ### Maps across ring homomorphisms -/
-
-variable {S : Type v} [CommRing S] (f : R →+* S)
-
-lemma map_polynomial : (W.map f).toAffine.polynomial = W.polynomial.map (mapRingHom f) := by
-  simp only [polynomial]
-  map_simp
-
-lemma map_eval_polynomial (x : R[X]) (y : R) :
-    ((W.map f).toAffine.polynomial.eval <| x.map f).eval (f y) =
-      f ((W.polynomial.eval x).eval y) := by
-  rw [map_polynomial, eval_map, ← coe_mapRingHom, eval₂_hom, coe_mapRingHom, eval_map, eval₂_hom]
-
->>>>>>> d97a437a
 variable {f} in
 lemma map_equation (hf : Function.Injective f) (x y : R) :
     (W.map f).toAffine.Equation (f x) (f y) ↔ W.Equation x y := by
@@ -914,7 +894,6 @@
 lemma baseChange_polynomial : (W.baseChange B).toAffine.polynomial =
     (W.baseChange A).toAffine.polynomial.map (mapRingHom f) := by
   rw [← map_polynomial, map_baseChange]
-<<<<<<< HEAD
 
 lemma baseChange_eval_polynomial (x : A[X]) (y : A) :
     ((W.baseChange B).toAffine.polynomial.eval <| x.map f).eval (f y) =
@@ -922,15 +901,6 @@
   erw [← map_eval_polynomial, map_baseChange]
   rfl
 
-=======
-
-lemma baseChange_eval_polynomial (x : A[X]) (y : A) :
-    ((W.baseChange B).toAffine.polynomial.eval <| x.map f).eval (f y) =
-      f (((W.baseChange A).toAffine.polynomial.eval x).eval y) := by
-  erw [← map_eval_polynomial, map_baseChange]
-  rfl
-
->>>>>>> d97a437a
 variable {g} in
 lemma baseChange_equation (hf : Function.Injective f) (x y : A) :
     (W.baseChange B).toAffine.Equation (f x) (f y) ↔ (W.baseChange A).toAffine.Equation x y := by
