/-
Copyright (c) 2023 David Kurniadi Angdinata. All rights reserved.
Released under Apache 2.0 license as described in the file LICENSE.
Authors: David Kurniadi Angdinata
-/
import Mathlib.AlgebraicGeometry.EllipticCurve.Weierstrass

#align_import algebraic_geometry.elliptic_curve.point from "leanprover-community/mathlib"@"e2e7f2ac359e7514e4d40061d7c08bb69487ba4e"

/-!
# Affine coordinates for Weierstrass curves

This file defines the type of points on a Weierstrass curve as an inductive, consisting of the point
at infinity and affine points satisfying a Weierstrass equation with a nonsingular condition. This
file also defines the negation and addition operations of the group law for this type, and proves
that they respect the Weierstrass equation and the nonsingular condition. The fact that they form an
abelian group is proven in `Mathlib.AlgebraicGeometry.EllipticCurve.Group`.

## Mathematical background

Let `W` be a Weierstrass curve over a field `F`. A rational point on `W` is simply a point
$[X:Y:Z]$ defined over `F` in the projective plane satisfying the homogeneous cubic equation
$Y^2Z + a_1XYZ + a_3YZ^2 = X^3 + a_2X^2Z + a_4XZ^2 + a_6Z^3$. Any such point either lies in the
affine chart $Z \ne 0$ and satisfies the Weierstrass equation obtained by replacing $X/Z$ with $X$
and $Y/Z$ with $Y$, or is the unique point at infinity $0 := [0:1:0]$ when $Z = 0$. With this new
description, a nonsingular rational point on `W` is either $0$ or an affine point $(x, y)$ where
the partial derivatives $W_X(X, Y)$ and $W_Y(X, Y)$ do not vanish simultaneously. For a field
extension `K` of `F`, a `K`-rational point is simply a rational point on `W` base changed to `K`.

The set of nonsingular rational points forms an abelian group under a secant-and-tangent process.
 * The identity rational point is `0`.
 * Given a nonsingular rational point `P`, its negation `-P` is defined to be the unique third
    point of intersection between `W` and the line through `0` and `P`.
    Explicitly, if `P` is $(x, y)$, then `-P` is $(x, -y - a_1x - a_3)$.
 * Given two points `P` and `Q`, their addition `P + Q` is defined to be the negation of the unique
    third point of intersection between `W` and the line `L` through `P` and `Q`.
    Explicitly, let `P` be $(x_1, y_1)$ and let `Q` be $(x_2, y_2)$.
      * If $x_1 = x_2$ and $y_1 = -y_2 - a_1x_2 - a_3$, then `L` is vertical and `P + Q` is `0`.
      * If $x_1 = x_2$ and $y_1 \ne -y_2 - a_1x_2 - a_3$, then `L` is the tangent of `W` at `P = Q`,
        and has slope $\ell := (3x_1^2 + 2a_2x_1 + a_4 - a_1y_1) / (2y_1 + a_1x_1 + a_3)$.
      * Otherwise $x_1 \ne x_2$, then `L` is the secant of `W` through `P` and `Q`, and has slope
        $\ell := (y_1 - y_2) / (x_1 - x_2)$.
    In the latter two cases, the $X$-coordinate of `P + Q` is then the unique third solution of the
    equation obtained by substituting the line $Y = \ell(X - x_1) + y_1$ into the Weierstrass
    equation, and can be written down explicitly as $x := \ell^2 + a_1\ell - a_2 - x_1 - x_2$ by
    inspecting the $X^2$ terms. The $Y$-coordinate of `P + Q`, after applying the final negation
    that maps $Y$ to $-Y - a_1X - a_3$, is precisely $y := -(\ell(x - x_1) + y_1) - a_1x - a_3$.
The group law on this set is then uniquely determined by these constructions.

## Main definitions

 * `WeierstrassCurve.Affine.Equation`: the Weierstrass equation of an affine Weierstrass curve.
 * `WeierstrassCurve.Affine.Nonsingular`: the nonsingular condition on an affine Weierstrass curve.
 * `WeierstrassCurve.Affine.Point`: a nonsingular rational point on an affine Weierstrass curve.
 * `WeierstrassCurve.Affine.Point.neg`: the negation operation on an affine Weierstrass curve.
 * `WeierstrassCurve.Affine.Point.add`: the addition operation on an affine Weierstrass curve.

## Main statements

 * `WeierstrassCurve.Affine.equation_neg`: negation preserves the Weierstrass equation.
 * `WeierstrassCurve.Affine.equation_add`: addition preserves the Weierstrass equation.
 * `WeierstrassCurve.Affine.nonsingular_neg`: negation preserves the nonsingular condition.
 * `WeierstrassCurve.Affine.nonsingular_add`: addition preserves the nonsingular condition.
 * `WeierstrassCurve.Affine.nonsingular_of_Δ_ne_zero`: an affine Weierstrass curve is nonsingular at
    every point if its discriminant is non-zero.
 * `EllipticCurve.Affine.nonsingular`: an affine elliptic curve is nonsingular at every point.

## Notations

 * `W⟮K⟯`: the group of nonsingular rational points on `W` base changed to `K`.

## References

[J Silverman, *The Arithmetic of Elliptic Curves*][silverman2009]

## Tags

elliptic curve, rational point, affine coordinates
-/

local macro "map_simp" : tactic =>
  `(tactic| simp only [map_ofNat, map_neg, map_add, map_sub, map_mul, map_pow, map_div₀,
   WeierstrassCurve.map])

/-- The notation `Y` for `X` in the `PolynomialPolynomial` scope. -/
scoped[PolynomialPolynomial] notation "Y" => Polynomial.X

/-- The notation `R[X][Y]` for `R[X][X]` in the `PolynomialPolynomial` scope. -/
scoped[PolynomialPolynomial] notation R "[X][Y]" => Polynomial (Polynomial R)

open Polynomial PolynomialPolynomial

local macro "C_simp" : tactic =>
  `(tactic| simp only [map_ofNat, C_0, C_1, C_neg, C_add, C_sub, C_mul, C_pow])

local macro "derivative_simp" : tactic =>
  `(tactic| simp only [derivative_C, derivative_X, derivative_X_pow, derivative_neg, derivative_add,
              derivative_sub, derivative_mul, derivative_sq])

local macro "eval_simp" : tactic =>
  `(tactic| simp only [eval_C, eval_X, eval_neg, eval_add, eval_sub, eval_mul, eval_pow])

universe r s u v w

/-! ## Weierstrass curves -/

/-- An abbreviation for a Weierstrass curve in affine coordinates. -/
abbrev WeierstrassCurve.Affine (R : Type u) : Type u :=
  WeierstrassCurve R

/-- The coercion to a Weierstrass curve in affine coordinates. -/
abbrev WeierstrassCurve.toAffine {R : Type u} (W : WeierstrassCurve R) : Affine R :=
  W

namespace WeierstrassCurve.Affine

variable {R : Type u} [CommRing R] (W : Affine R)

section Equation

/-! ### Weierstrass equations -/

/-- The polynomial $W(X, Y) := Y^2 + a_1XY + a_3Y - (X^3 + a_2X^2 + a_4X + a_6)$ associated to a
Weierstrass curve `W` over `R`. For ease of polynomial manipulation, this is represented as a term
of type `R[X][X]`, where the inner variable represents $X$ and the outer variable represents $Y$.
For clarity, the alternative notations `Y` and `R[X][Y]` are provided in the `PolynomialPolynomial`
scope to represent the outer variable and the bivariate polynomial ring `R[X][X]` respectively. -/
noncomputable def polynomial : R[X][Y] :=
  Y ^ 2 + C (C W.a₁ * X + C W.a₃) * Y - C (X ^ 3 + C W.a₂ * X ^ 2 + C W.a₄ * X + C W.a₆)
#align weierstrass_curve.polynomial WeierstrassCurve.Affine.polynomial

lemma polynomial_eq : W.polynomial =
    Cubic.toPoly
      ⟨0, 1, Cubic.toPoly ⟨0, 0, W.a₁, W.a₃⟩, Cubic.toPoly ⟨-1, -W.a₂, -W.a₄, -W.a₆⟩⟩ := by
  simp only [polynomial, Cubic.toPoly]
  C_simp
  ring1
#align weierstrass_curve.polynomial_eq WeierstrassCurve.Affine.polynomial_eq

lemma polynomial_ne_zero [Nontrivial R] : W.polynomial ≠ 0 := by
  rw [polynomial_eq]
  exact Cubic.ne_zero_of_b_ne_zero one_ne_zero
#align weierstrass_curve.polynomial_ne_zero WeierstrassCurve.Affine.polynomial_ne_zero

@[simp]
lemma degree_polynomial [Nontrivial R] : W.polynomial.degree = 2 := by
  rw [polynomial_eq]
  exact Cubic.degree_of_b_ne_zero' one_ne_zero
#align weierstrass_curve.degree_polynomial WeierstrassCurve.Affine.degree_polynomial

@[simp]
lemma natDegree_polynomial [Nontrivial R] : W.polynomial.natDegree = 2 := by
  rw [polynomial_eq]
  exact Cubic.natDegree_of_b_ne_zero' one_ne_zero
#align weierstrass_curve.nat_degree_polynomial WeierstrassCurve.Affine.natDegree_polynomial

lemma monic_polynomial : W.polynomial.Monic := by
  nontriviality R
  simpa only [polynomial_eq] using Cubic.monic_of_b_eq_one'
#align weierstrass_curve.monic_polynomial WeierstrassCurve.Affine.monic_polynomial

lemma irreducible_polynomial [IsDomain R] : Irreducible W.polynomial := by
  by_contra h
  rcases (W.monic_polynomial.not_irreducible_iff_exists_add_mul_eq_coeff W.natDegree_polynomial).mp
    h with ⟨f, g, h0, h1⟩
  simp only [polynomial_eq, Cubic.coeff_eq_c, Cubic.coeff_eq_d] at h0 h1
  apply_fun degree at h0 h1
  rw [Cubic.degree_of_a_ne_zero' <| neg_ne_zero.mpr <| one_ne_zero' R, degree_mul] at h0
  apply (h1.symm.le.trans Cubic.degree_of_b_eq_zero').not_lt
  rcases Nat.WithBot.add_eq_three_iff.mp h0.symm with h | h | h | h
  -- Porting note: replaced two `any_goals` proofs with two `iterate 2` proofs
  iterate 2 rw [degree_add_eq_right_of_degree_lt] <;> simp only [h] <;> decide
  iterate 2 rw [degree_add_eq_left_of_degree_lt] <;> simp only [h] <;> decide
#align weierstrass_curve.irreducible_polynomial WeierstrassCurve.Affine.irreducible_polynomial

-- Porting note (#10619): removed `@[simp]` to avoid a `simpNF` linter error
lemma eval_polynomial (x y : R) : (W.polynomial.eval <| C y).eval x =
    y ^ 2 + W.a₁ * x * y + W.a₃ * y - (x ^ 3 + W.a₂ * x ^ 2 + W.a₄ * x + W.a₆) := by
  simp only [polynomial]
  eval_simp
  rw [add_mul, ← add_assoc]
#align weierstrass_curve.eval_polynomial WeierstrassCurve.Affine.eval_polynomial

@[simp]
lemma eval_polynomial_zero : (W.polynomial.eval 0).eval 0 = -W.a₆ := by
  simp only [← C_0, eval_polynomial, zero_add, zero_sub, mul_zero, zero_pow <| Nat.succ_ne_zero _]
#align weierstrass_curve.eval_polynomial_zero WeierstrassCurve.Affine.eval_polynomial_zero

/-- The proposition that an affine point $(x, y)$ lies in `W`. In other words, $W(x, y) = 0$. -/
<<<<<<< HEAD
def equation (x y : R) : Prop :=
=======
@[pp_dot]
def Equation (x y : R) : Prop :=
>>>>>>> b1087dd1
  (W.polynomial.eval <| C y).eval x = 0
#align weierstrass_curve.equation WeierstrassCurve.Affine.Equation

lemma equation_iff' (x y : R) : W.Equation x y ↔
    y ^ 2 + W.a₁ * x * y + W.a₃ * y - (x ^ 3 + W.a₂ * x ^ 2 + W.a₄ * x + W.a₆) = 0 := by
  rw [Equation, eval_polynomial]
#align weierstrass_curve.equation_iff' WeierstrassCurve.Affine.equation_iff'

-- Porting note (#10619): removed `@[simp]` to avoid a `simpNF` linter error
lemma equation_iff (x y : R) :
    W.Equation x y ↔ y ^ 2 + W.a₁ * x * y + W.a₃ * y = x ^ 3 + W.a₂ * x ^ 2 + W.a₄ * x + W.a₆ := by
  rw [equation_iff', sub_eq_zero]
#align weierstrass_curve.equation_iff WeierstrassCurve.Affine.equation_iff

@[simp]
lemma equation_zero : W.Equation 0 0 ↔ W.a₆ = 0 := by
  rw [Equation, C_0, eval_polynomial_zero, neg_eq_zero]
#align weierstrass_curve.equation_zero WeierstrassCurve.Affine.equation_zero

lemma equation_iff_variableChange (x y : R) :
    W.Equation x y ↔ (W.variableChange ⟨1, x, 0, y⟩).toAffine.Equation 0 0 := by
  rw [equation_iff', ← neg_eq_zero, equation_zero, variableChange_a₆, inv_one, Units.val_one]
  congr! 1
  ring1
#align weierstrass_curve.equation_iff_variable_change WeierstrassCurve.Affine.equation_iff_variableChange

end Equation

section Nonsingular

/-! ### Nonsingular Weierstrass equations -/

/-- The partial derivative $W_X(X, Y)$ of $W(X, Y)$ with respect to $X$.

TODO: define this in terms of `Polynomial.derivative`. -/
noncomputable def polynomialX : R[X][Y] :=
  C (C W.a₁) * Y - C (C 3 * X ^ 2 + C (2 * W.a₂) * X + C W.a₄)
set_option linter.uppercaseLean3 false in
#align weierstrass_curve.polynomial_X WeierstrassCurve.Affine.polynomialX

-- Porting note (#10619): removed `@[simp]` to avoid a `simpNF` linter error
lemma eval_polynomialX (x y : R) :
    (W.polynomialX.eval <| C y).eval x = W.a₁ * y - (3 * x ^ 2 + 2 * W.a₂ * x + W.a₄) := by
  simp only [polynomialX]
  eval_simp
set_option linter.uppercaseLean3 false in
#align weierstrass_curve.eval_polynomial_X WeierstrassCurve.Affine.eval_polynomialX

@[simp]
lemma eval_polynomialX_zero : (W.polynomialX.eval 0).eval 0 = -W.a₄ := by
  simp only [← C_0, eval_polynomialX, zero_add, zero_sub, mul_zero, zero_pow two_ne_zero]
set_option linter.uppercaseLean3 false in
#align weierstrass_curve.eval_polynomial_X_zero WeierstrassCurve.Affine.eval_polynomialX_zero

/-- The partial derivative $W_Y(X, Y)$ of $W(X, Y)$ with respect to $Y$.

TODO: define this in terms of `Polynomial.derivative`. -/
noncomputable def polynomialY : R[X][Y] :=
  C (C 2) * Y + C (C W.a₁ * X + C W.a₃)
set_option linter.uppercaseLean3 false in
#align weierstrass_curve.polynomial_Y WeierstrassCurve.Affine.polynomialY

-- Porting note (#10619): removed `@[simp]` to avoid a `simpNF` linter error
lemma eval_polynomialY (x y : R) :
    (W.polynomialY.eval <| C y).eval x = 2 * y + W.a₁ * x + W.a₃ := by
  simp only [polynomialY]
  eval_simp
  rw [← add_assoc]
set_option linter.uppercaseLean3 false in
#align weierstrass_curve.eval_polynomial_Y WeierstrassCurve.Affine.eval_polynomialY

@[simp]
lemma eval_polynomialY_zero : (W.polynomialY.eval 0).eval 0 = W.a₃ := by
  simp only [← C_0, eval_polynomialY, zero_add, mul_zero]
set_option linter.uppercaseLean3 false in
#align weierstrass_curve.eval_polynomial_Y_zero WeierstrassCurve.Affine.eval_polynomialY_zero

/-- The proposition that an affine point $(x, y)$ in `W` is nonsingular.
In other words, either $W_X(x, y) \ne 0$ or $W_Y(x, y) \ne 0$. -/
<<<<<<< HEAD
def nonsingular (x y : R) : Prop :=
  W.equation x y ∧ ((W.polynomialX.eval <| C y).eval x ≠ 0 ∨ (W.polynomialY.eval <| C y).eval x ≠ 0)
#align weierstrass_curve.nonsingular WeierstrassCurve.Affine.nonsingular
=======
@[pp_dot]
def Nonsingular (x y : R) : Prop :=
  W.Equation x y ∧ ((W.polynomialX.eval <| C y).eval x ≠ 0 ∨ (W.polynomialY.eval <| C y).eval x ≠ 0)
#align weierstrass_curve.nonsingular WeierstrassCurve.Affine.Nonsingular
>>>>>>> b1087dd1

lemma nonsingular_iff' (x y : R) : W.Nonsingular x y ↔ W.Equation x y ∧
    (W.a₁ * y - (3 * x ^ 2 + 2 * W.a₂ * x + W.a₄) ≠ 0 ∨ 2 * y + W.a₁ * x + W.a₃ ≠ 0) := by
  rw [Nonsingular, equation_iff', eval_polynomialX, eval_polynomialY]
#align weierstrass_curve.nonsingular_iff' WeierstrassCurve.Affine.nonsingular_iff'

-- Porting note (#10619): removed `@[simp]` to avoid a `simpNF` linter error
lemma nonsingular_iff (x y : R) : W.Nonsingular x y ↔
    W.Equation x y ∧ (W.a₁ * y ≠ 3 * x ^ 2 + 2 * W.a₂ * x + W.a₄ ∨ y ≠ -y - W.a₁ * x - W.a₃) := by
  rw [nonsingular_iff', sub_ne_zero, ← sub_ne_zero (a := y)]
  congr! 3
  ring1
#align weierstrass_curve.nonsingular_iff WeierstrassCurve.Affine.nonsingular_iff

@[simp]
lemma nonsingular_zero : W.Nonsingular 0 0 ↔ W.a₆ = 0 ∧ (W.a₃ ≠ 0 ∨ W.a₄ ≠ 0) := by
  rw [Nonsingular, equation_zero, C_0, eval_polynomialX_zero, neg_ne_zero,
    eval_polynomialY_zero, or_comm]
#align weierstrass_curve.nonsingular_zero WeierstrassCurve.Affine.nonsingular_zero

lemma nonsingular_iff_variableChange (x y : R) :
    W.Nonsingular x y ↔ (W.variableChange ⟨1, x, 0, y⟩).toAffine.Nonsingular 0 0 := by
  rw [nonsingular_iff', equation_iff_variableChange, equation_zero, ← neg_ne_zero, or_comm,
    nonsingular_zero, variableChange_a₃, variableChange_a₄, inv_one, Units.val_one]
  simp only [variableChange]
  congr! 3 <;> ring1
#align weierstrass_curve.nonsingular_iff_variable_change WeierstrassCurve.Affine.nonsingular_iff_variableChange

lemma nonsingular_zero_of_Δ_ne_zero (h : W.Equation 0 0) (hΔ : W.Δ ≠ 0) : W.Nonsingular 0 0 := by
  simp only [equation_zero, nonsingular_zero] at *
  contrapose! hΔ
  simp only [b₂, b₄, b₆, b₈, Δ, h, hΔ]
  ring1
#align weierstrass_curve.nonsingular_zero_of_Δ_ne_zero WeierstrassCurve.Affine.nonsingular_zero_of_Δ_ne_zero

/-- A Weierstrass curve is nonsingular at every point if its discriminant is non-zero. -/
lemma nonsingular_of_Δ_ne_zero {x y : R} (h : W.Equation x y) (hΔ : W.Δ ≠ 0) : W.Nonsingular x y :=
  (W.nonsingular_iff_variableChange x y).mpr <|
    nonsingular_zero_of_Δ_ne_zero _ ((W.equation_iff_variableChange x y).mp h) <| by
      rwa [variableChange_Δ, inv_one, Units.val_one, one_pow, one_mul]
#align weierstrass_curve.nonsingular_of_Δ_ne_zero WeierstrassCurve.Affine.nonsingular_of_Δ_ne_zero

end Nonsingular

section Ring

/-! ### Group operation polynomials over a ring -/

/-- The polynomial $-Y - a_1X - a_3$ associated to negation. -/
noncomputable def negPolynomial : R[X][Y] :=
  -Y - C (C W.a₁ * X + C W.a₃)
#align weierstrass_curve.neg_polynomial WeierstrassCurve.Affine.negPolynomial

/-- The $Y$-coordinate of the negation of an affine point in `W`.

This depends on `W`, and has argument order: $x$, $y$. -/
@[simp]
def negY (x y : R) : R :=
  -y - W.a₁ * x - W.a₃
set_option linter.uppercaseLean3 false in
#align weierstrass_curve.neg_Y WeierstrassCurve.Affine.negY

lemma negY_negY (x y : R) : W.negY x (W.negY x y) = y := by
  simp only [negY]
  ring1
set_option linter.uppercaseLean3 false in
#align weierstrass_curve.neg_Y_neg_Y WeierstrassCurve.Affine.negY_negY

-- Porting note (#10619): removed `@[simp]` to avoid a `simpNF` linter error
lemma eval_negPolynomial (x y : R) : (W.negPolynomial.eval <| C y).eval x = W.negY x y := by
  rw [negY, sub_sub, negPolynomial]
  eval_simp
#align weierstrass_curve.eval_neg_polynomial WeierstrassCurve.Affine.eval_negPolynomial

/-- The polynomial $L(X - x) + y$ associated to the line $Y = L(X - x) + y$,
with a slope of $L$ that passes through an affine point $(x, y)$.

This does not depend on `W`, and has argument order: $x$, $y$, $L$. -/
noncomputable def linePolynomial (x y L : R) : R[X] :=
  C L * (X - C x) + C y
#align weierstrass_curve.line_polynomial WeierstrassCurve.Affine.linePolynomial

/-- The polynomial obtained by substituting the line $Y = L*(X - x) + y$, with a slope of $L$
that passes through an affine point $(x, y)$, into the polynomial $W(X, Y)$ associated to `W`.
If such a line intersects `W` at another point $(x', y')$, then the roots of this polynomial are
precisely $x$, $x'$, and the $X$-coordinate of the addition of $(x, y)$ and $(x', y')$.

This depends on `W`, and has argument order: $x$, $y$, $L$. -/
noncomputable def addPolynomial (x y L : R) : R[X] :=
  W.polynomial.eval <| linePolynomial x y L
#align weierstrass_curve.add_polynomial WeierstrassCurve.Affine.addPolynomial

lemma C_addPolynomial (x y L : R) : C (W.addPolynomial x y L) =
    (Y - C (linePolynomial x y L)) * (W.negPolynomial - C (linePolynomial x y L)) +
      W.polynomial := by
  rw [addPolynomial, linePolynomial, polynomial, negPolynomial]
  eval_simp
  C_simp
  ring1
set_option linter.uppercaseLean3 false in
#align weierstrass_curve.C_add_polynomial WeierstrassCurve.Affine.C_addPolynomial

lemma addPolynomial_eq (x y L : R) : W.addPolynomial x y L = -Cubic.toPoly
    ⟨1, -L ^ 2 - W.a₁ * L + W.a₂,
      2 * x * L ^ 2 + (W.a₁ * x - 2 * y - W.a₃) * L + (-W.a₁ * y + W.a₄),
      -x ^ 2 * L ^ 2 + (2 * x * y + W.a₃ * x) * L - (y ^ 2 + W.a₃ * y - W.a₆)⟩ := by
  rw [addPolynomial, linePolynomial, polynomial, Cubic.toPoly]
  eval_simp
  C_simp
  ring1
#align weierstrass_curve.add_polynomial_eq WeierstrassCurve.Affine.addPolynomial_eq

/-- The $X$-coordinate of the addition of two affine points $(x_1, y_1)$ and $(x_2, y_2)$ in `W`,
where the line through them is not vertical and has a slope of $L$.

This depends on `W`, and has argument order: $x_1$, $x_2$, $L$. -/
@[simp]
def addX (x₁ x₂ L : R) : R :=
  L ^ 2 + W.a₁ * L - W.a₂ - x₁ - x₂
set_option linter.uppercaseLean3 false in
#align weierstrass_curve.add_X WeierstrassCurve.Affine.addX

/-- The $Y$-coordinate, before applying the final negation, of the addition of two affine points
$(x_1, y_1)$ and $(x_2, y_2)$, where the line through them is not vertical and has a slope of $L$.

This depends on `W`, and has argument order: $x_1$, $x_2$, $y_1$, $L$. -/
@[simp]
def addY' (x₁ x₂ y₁ L : R) : R :=
  L * (W.addX x₁ x₂ L - x₁) + y₁
set_option linter.uppercaseLean3 false in
#align weierstrass_curve.add_Y' WeierstrassCurve.Affine.addY'

/-- The $Y$-coordinate of the addition of two affine points $(x_1, y_1)$ and $(x_2, y_2)$ in `W`,
where the line through them is not vertical and has a slope of $L$.

This depends on `W`, and has argument order: $x_1$, $x_2$, $y_1$, $L$. -/
@[simp]
def addY (x₁ x₂ y₁ L : R) : R :=
  W.negY (W.addX x₁ x₂ L) (W.addY' x₁ x₂ y₁ L)
set_option linter.uppercaseLean3 false in
#align weierstrass_curve.add_Y WeierstrassCurve.Affine.addY

lemma equation_neg_iff (x y : R) : W.Equation x (W.negY x y) ↔ W.Equation x y := by
  rw [equation_iff, equation_iff, negY]
  congr! 1
  ring1
#align weierstrass_curve.equation_neg_iff WeierstrassCurve.Affine.equation_neg_iff

lemma nonsingular_neg_iff (x y : R) : W.Nonsingular x (W.negY x y) ↔ W.Nonsingular x y := by
  rw [nonsingular_iff, equation_neg_iff, ← negY, negY_negY, ← @ne_comm _ y, nonsingular_iff]
  exact and_congr_right' <| (iff_congr not_and_or.symm not_and_or.symm).mpr <|
    not_congr <| and_congr_left fun h => by rw [← h]
#align weierstrass_curve.nonsingular_neg_iff WeierstrassCurve.Affine.nonsingular_neg_iff

lemma equation_add_iff (x₁ x₂ y₁ L : R) :
    W.Equation (W.addX x₁ x₂ L) (W.addY' x₁ x₂ y₁ L) ↔
      (W.addPolynomial x₁ y₁ L).eval (W.addX x₁ x₂ L) = 0 := by
  rw [Equation, addY', addPolynomial, linePolynomial, polynomial]
  eval_simp
#align weierstrass_curve.equation_add_iff WeierstrassCurve.Affine.equation_add_iff

variable {W}

lemma equation_neg_of {x y : R} (h : W.Equation x <| W.negY x y) : W.Equation x y :=
  (W.equation_neg_iff ..).mp h
#align weierstrass_curve.equation_neg_of WeierstrassCurve.Affine.equation_neg_of

/-- The negation of an affine point in `W` lies in `W`. -/
lemma equation_neg {x y : R} (h : W.Equation x y) : W.Equation x <| W.negY x y :=
  (W.equation_neg_iff ..).mpr h
#align weierstrass_curve.equation_neg WeierstrassCurve.Affine.equation_neg

lemma nonsingular_neg_of {x y : R} (h : W.Nonsingular x <| W.negY x y) : W.Nonsingular x y :=
  (W.nonsingular_neg_iff ..).mp h
#align weierstrass_curve.nonsingular_neg_of WeierstrassCurve.Affine.nonsingular_neg_of

/-- The negation of a nonsingular affine point in `W` is nonsingular. -/
lemma nonsingular_neg {x y : R} (h : W.Nonsingular x y) : W.Nonsingular x <| W.negY x y :=
  (W.nonsingular_neg_iff ..).mpr h
#align weierstrass_curve.nonsingular_neg WeierstrassCurve.Affine.nonsingular_neg

lemma nonsingular_add_of_eval_derivative_ne_zero {x₁ x₂ y₁ L : R}
    (hx' : W.Equation (W.addX x₁ x₂ L) (W.addY' x₁ x₂ y₁ L))
    (hx : (W.addPolynomial x₁ y₁ L).derivative.eval (W.addX x₁ x₂ L) ≠ 0) :
    W.Nonsingular (W.addX x₁ x₂ L) (W.addY' x₁ x₂ y₁ L) := by
  rw [Nonsingular, and_iff_right hx', addY', polynomialX, polynomialY]
  eval_simp
  contrapose! hx
  rw [addPolynomial, linePolynomial, polynomial]
  eval_simp
  derivative_simp
  simp only [zero_add, add_zero, sub_zero, zero_mul, mul_one]
  eval_simp
  linear_combination (norm := (norm_num1; ring1)) hx.left + L * hx.right
#align weierstrass_curve.nonsingular_add_of_eval_derivative_ne_zero WeierstrassCurve.Affine.nonsingular_add_of_eval_derivative_ne_zero

end Ring

section Field

/-! ### Group operation polynomials over a field -/

open scoped Classical

/-- The slope of the line through two affine points $(x_1, y_1)$ and $(x_2, y_2)$ in `W`.
If $x_1 \ne x_2$, then this line is the secant of `W` through $(x_1, y_1)$ and $(x_2, y_2)$,
and has slope $(y_1 - y_2) / (x_1 - x_2)$. Otherwise, if $y_1 \ne -y_1 - a_1x_1 - a_3$,
then this line is the tangent of `W` at $(x_1, y_1) = (x_2, y_2)$, and has slope
$(3x_1^2 + 2a_2x_1 + a_4 - a_1y_1) / (2y_1 + a_1x_1 + a_3)$. Otherwise, this line is vertical,
and has undefined slope, in which case this function returns the value 0.

This depends on `W`, and has argument order: $x_1$, $x_2$, $y_1$, $y_2$. -/
noncomputable def slope {F : Type u} [Field F] (W : Affine F) (x₁ x₂ y₁ y₂ : F) : F :=
  if x₁ = x₂ then if y₁ = W.negY x₂ y₂ then 0
    else (3 * x₁ ^ 2 + 2 * W.a₂ * x₁ + W.a₄ - W.a₁ * y₁) / (y₁ - W.negY x₁ y₁)
  else (y₁ - y₂) / (x₁ - x₂)
#align weierstrass_curve.slope WeierstrassCurve.Affine.slope

variable {F : Type u} [Field F] {W : Affine F}

@[simp]
lemma slope_of_Yeq {x₁ x₂ y₁ y₂ : F} (hx : x₁ = x₂) (hy : y₁ = W.negY x₂ y₂) :
    W.slope x₁ x₂ y₁ y₂ = 0 := by
  rw [slope, if_pos hx, if_pos hy]
set_option linter.uppercaseLean3 false in
#align weierstrass_curve.slope_of_Yeq WeierstrassCurve.Affine.slope_of_Yeq

@[simp]
lemma slope_of_Yne {x₁ x₂ y₁ y₂ : F} (hx : x₁ = x₂) (hy : y₁ ≠ W.negY x₂ y₂) : W.slope x₁ x₂ y₁ y₂ =
    (3 * x₁ ^ 2 + 2 * W.a₂ * x₁ + W.a₄ - W.a₁ * y₁) / (y₁ - W.negY x₁ y₁) := by
  rw [slope, if_pos hx, if_neg hy]
set_option linter.uppercaseLean3 false in
#align weierstrass_curve.slope_of_Yne WeierstrassCurve.Affine.slope_of_Yne

@[simp]
lemma slope_of_Xne {x₁ x₂ y₁ y₂ : F} (hx : x₁ ≠ x₂) :
    W.slope x₁ x₂ y₁ y₂ = (y₁ - y₂) / (x₁ - x₂) := by
  rw [slope, if_neg hx]
set_option linter.uppercaseLean3 false in
#align weierstrass_curve.slope_of_Xne WeierstrassCurve.Affine.slope_of_Xne

lemma slope_of_Yne_eq_eval {x₁ x₂ y₁ y₂ : F} (hx : x₁ = x₂) (hy : y₁ ≠ W.negY x₂ y₂) :
    W.slope x₁ x₂ y₁ y₂ =
      -(W.polynomialX.eval <| C y₁).eval x₁ / (W.polynomialY.eval <| C y₁).eval x₁ := by
  rw [slope_of_Yne hx hy, eval_polynomialX, neg_sub]
  congr 1
  rw [negY, eval_polynomialY]
  ring1
set_option linter.uppercaseLean3 false in
#align weierstrass_curve.slope_of_Yne_eq_eval WeierstrassCurve.Affine.slope_of_Yne_eq_eval

lemma Yeq_of_Xeq {x₁ x₂ y₁ y₂ : F} (h₁ : W.Equation x₁ y₁) (h₂ : W.Equation x₂ y₂) (hx : x₁ = x₂) :
    y₁ = y₂ ∨ y₁ = W.negY x₂ y₂ := by
  rw [equation_iff] at h₁ h₂
  rw [← sub_eq_zero, ← sub_eq_zero (a := y₁), ← mul_eq_zero, negY]
  linear_combination (norm := (rw [hx]; ring1)) h₁ - h₂
set_option linter.uppercaseLean3 false in
#align weierstrass_curve.Yeq_of_Xeq WeierstrassCurve.Affine.Yeq_of_Xeq

lemma Yeq_of_Yne {x₁ x₂ y₁ y₂ : F} (h₁ : W.Equation x₁ y₁) (h₂ : W.Equation x₂ y₂) (hx : x₁ = x₂)
    (hy : y₁ ≠ W.negY x₂ y₂) : y₁ = y₂ :=
  (Yeq_of_Xeq h₁ h₂ hx).resolve_right hy
set_option linter.uppercaseLean3 false in
#align weierstrass_curve.Yeq_of_Yne WeierstrassCurve.Affine.Yeq_of_Yne

lemma addPolynomial_slope {x₁ x₂ y₁ y₂ : F} (h₁ : W.Equation x₁ y₁) (h₂ : W.Equation x₂ y₂)
    (hxy : x₁ = x₂ → y₁ ≠ W.negY x₂ y₂) : W.addPolynomial x₁ y₁ (W.slope x₁ x₂ y₁ y₂) =
      -((X - C x₁) * (X - C x₂) * (X - C (W.addX x₁ x₂ <| W.slope x₁ x₂ y₁ y₂))) := by
  rw [addPolynomial_eq, neg_inj, Cubic.prod_X_sub_C_eq, Cubic.toPoly_injective]
  by_cases hx : x₁ = x₂
  · rcases hx, Yeq_of_Yne h₁ h₂ hx (hxy hx) with ⟨rfl, rfl⟩
    rw [equation_iff] at h₁ h₂
    rw [slope_of_Yne rfl <| hxy rfl]
    rw [negY, ← sub_ne_zero] at hxy
    ext
    · rfl
    · simp only [addX]
      ring1
    · field_simp [hxy rfl]
      ring1
    · linear_combination (norm := (field_simp [hxy rfl]; ring1)) -h₁
  · rw [equation_iff] at h₁ h₂
    rw [slope_of_Xne hx]
    rw [← sub_eq_zero] at hx
    ext
    · rfl
    · simp only [addX]
      ring1
    · apply mul_right_injective₀ hx
      linear_combination (norm := (field_simp [hx]; ring1)) h₂ - h₁
    · apply mul_right_injective₀ hx
      linear_combination (norm := (field_simp [hx]; ring1)) x₂ * h₁ - x₁ * h₂
#align weierstrass_curve.add_polynomial_slope WeierstrassCurve.Affine.addPolynomial_slope

/-- The addition of two affine points in `W` on a sloped line,
before applying the final negation that maps $Y$ to $-Y - a_1X - a_3$, lies in `W`. -/
lemma equation_add' {x₁ x₂ y₁ y₂ : F} (h₁ : W.Equation x₁ y₁) (h₂ : W.Equation x₂ y₂)
    (hxy : x₁ = x₂ → y₁ ≠ W.negY x₂ y₂) :
    W.Equation (W.addX x₁ x₂ <| W.slope x₁ x₂ y₁ y₂) (W.addY' x₁ x₂ y₁ <| W.slope x₁ x₂ y₁ y₂) := by
  rw [equation_add_iff, addPolynomial_slope h₁ h₂ hxy]
  eval_simp
  rw [neg_eq_zero, sub_self, mul_zero]
#align weierstrass_curve.equation_add' WeierstrassCurve.Affine.equation_add'

/-- The addition of two affine points in `W` on a sloped line lies in `W`. -/
lemma equation_add {x₁ x₂ y₁ y₂ : F} (h₁ : W.Equation x₁ y₁) (h₂ : W.Equation x₂ y₂)
    (hxy : x₁ = x₂ → y₁ ≠ W.negY x₂ y₂) :
    W.Equation (W.addX x₁ x₂ <| W.slope x₁ x₂ y₁ y₂) (W.addY x₁ x₂ y₁ <| W.slope x₁ x₂ y₁ y₂) :=
  equation_neg <| equation_add' h₁ h₂ hxy
#align weierstrass_curve.equation_add WeierstrassCurve.Affine.equation_add

lemma derivative_addPolynomial_slope {x₁ x₂ y₁ y₂ : F} (h₁ : W.Equation x₁ y₁)
    (h₂ : W.Equation x₂ y₂) (hxy : x₁ = x₂ → y₁ ≠ W.negY x₂ y₂) :
    derivative (W.addPolynomial x₁ y₁ <| W.slope x₁ x₂ y₁ y₂) =
      -((X - C x₁) * (X - C x₂) + (X - C x₁) * (X - C (W.addX x₁ x₂ <| W.slope x₁ x₂ y₁ y₂)) +
          (X - C x₂) * (X - C (W.addX x₁ x₂ <| W.slope x₁ x₂ y₁ y₂))) := by
  rw [addPolynomial_slope h₁ h₂ hxy]
  derivative_simp
  ring1
#align weierstrass_curve.derivative_add_polynomial_slope WeierstrassCurve.Affine.derivative_addPolynomial_slope

/-- The addition of two nonsingular affine points in `W` on a sloped line,
before applying the final negation that maps $Y$ to $-Y - a_1X - a_3$, is nonsingular. -/
lemma nonsingular_add' {x₁ x₂ y₁ y₂ : F} (h₁ : W.Nonsingular x₁ y₁) (h₂ : W.Nonsingular x₂ y₂)
    (hxy : x₁ = x₂ → y₁ ≠ W.negY x₂ y₂) :
    W.Nonsingular (W.addX x₁ x₂ <| W.slope x₁ x₂ y₁ y₂)
      (W.addY' x₁ x₂ y₁ <| W.slope x₁ x₂ y₁ y₂) := by
  by_cases hx₁ : W.addX x₁ x₂ (W.slope x₁ x₂ y₁ y₂) = x₁
  · rwa [addY', hx₁, sub_self, mul_zero, zero_add]
  · by_cases hx₂ : W.addX x₁ x₂ (W.slope x₁ x₂ y₁ y₂) = x₂
    · by_cases hx : x₁ = x₂
      · subst hx
        contradiction
      · rwa [addY', ← neg_sub, mul_neg, hx₂, slope_of_Xne hx,
          div_mul_cancel₀ _ <| sub_ne_zero_of_ne hx, neg_sub, sub_add_cancel]
    · apply nonsingular_add_of_eval_derivative_ne_zero <| equation_add' h₁.1 h₂.1 hxy
      rw [derivative_addPolynomial_slope h₁.left h₂.left hxy]
      eval_simp
      simpa only [neg_ne_zero, sub_self, mul_zero, add_zero] using
        mul_ne_zero (sub_ne_zero_of_ne hx₁) (sub_ne_zero_of_ne hx₂)
#align weierstrass_curve.nonsingular_add' WeierstrassCurve.Affine.nonsingular_add'

/-- The addition of two nonsingular affine points in `W` on a sloped line is nonsingular. -/
lemma nonsingular_add {x₁ x₂ y₁ y₂ : F} (h₁ : W.Nonsingular x₁ y₁) (h₂ : W.Nonsingular x₂ y₂)
    (hxy : x₁ = x₂ → y₁ ≠ W.negY x₂ y₂) :
    W.Nonsingular (W.addX x₁ x₂ <| W.slope x₁ x₂ y₁ y₂) (W.addY x₁ x₂ y₁ <| W.slope x₁ x₂ y₁ y₂) :=
  nonsingular_neg <| nonsingular_add' h₁ h₂ hxy
#align weierstrass_curve.nonsingular_add WeierstrassCurve.Affine.nonsingular_add

end Field

section Group

/-! ### Group operations -/

/-- A nonsingular rational point on a Weierstrass curve `W` in affine coordinates. This is either
the unique point at infinity `WeierstrassCurve.Affine.Point.zero` or the nonsingular affine points
`WeierstrassCurve.Affine.Point.some` $(x, y)$ satisfying the Weierstrass equation of `W`. -/
inductive Point
  | zero
  | some {x y : R} (h : W.Nonsingular x y)
#align weierstrass_curve.point WeierstrassCurve.Affine.Point

/-- For an algebraic extension `S` of `R`, the type of nonsingular `S`-rational points on `W`. -/
scoped[WeierstrassCurve] notation3 W "⟮" S "⟯" => Affine.Point <| baseChange W S

namespace Point

variable {W}

instance : Inhabited W.Point :=
  ⟨zero⟩

instance : Zero W.Point :=
  ⟨zero⟩

-- Porting note (#10619): removed `@[simp]` to avoid a `simpNF` linter error
lemma zero_def : (zero : W.Point) = 0 :=
  rfl
#align weierstrass_curve.point.zero_def WeierstrassCurve.Affine.Point.zero_def

/-- The negation of a nonsingular rational point on `W`.

Given a nonsingular rational point `P` on `W`, use `-P` instead of `neg P`. -/
def neg : W.Point → W.Point
  | 0 => 0
  | some h => some <| nonsingular_neg h
#align weierstrass_curve.point.neg WeierstrassCurve.Affine.Point.neg

instance : Neg W.Point :=
  ⟨neg⟩

-- Porting note (#10619): removed `@[simp]` to avoid a `simpNF` linter error
lemma neg_def (P : W.Point) : P.neg = -P :=
  rfl
#align weierstrass_curve.point.neg_def WeierstrassCurve.Affine.Point.neg_def

@[simp]
lemma neg_zero : (-0 : W.Point) = 0 :=
  rfl
#align weierstrass_curve.point.neg_zero WeierstrassCurve.Affine.Point.neg_zero

@[simp]
lemma neg_some {x y : R} (h : W.Nonsingular x y) : -some h = some (nonsingular_neg h) :=
  rfl
#align weierstrass_curve.point.neg_some WeierstrassCurve.Affine.Point.neg_some

instance : InvolutiveNeg W.Point :=
  ⟨by rintro (_ | _) <;> simp [zero_def]; ring1⟩

open scoped Classical

variable {F : Type u} [Field F] {W : Affine F}

/-- The addition of two nonsingular rational points on `W`.

Given two nonsingular rational points `P` and `Q` on `W`, use `P + Q` instead of `add P Q`. -/
noncomputable def add : W.Point → W.Point → W.Point
  | 0, P => P
  | P, 0 => P
  | @some _ _ _ x₁ y₁ h₁, @some _ _ _ x₂ y₂ h₂ =>
    if hx : x₁ = x₂ then
      if hy : y₁ = W.negY x₂ y₂ then 0 else some <| nonsingular_add h₁ h₂ fun _ => hy
    else some <| nonsingular_add h₁ h₂ fun h => (hx h).elim
#align weierstrass_curve.point.add WeierstrassCurve.Affine.Point.add

noncomputable instance instAddPoint : Add W.Point :=
  ⟨add⟩

-- Porting note (#10619): removed `@[simp]` to avoid a `simpNF` linter error
lemma add_def (P Q : W.Point) : P.add Q = P + Q :=
  rfl
#align weierstrass_curve.point.add_def WeierstrassCurve.Affine.Point.add_def

noncomputable instance instAddZeroClassPoint : AddZeroClass W.Point :=
  ⟨by rintro (_ | _) <;> rfl, by rintro (_ | _) <;> rfl⟩

@[simp]
lemma some_add_some_of_Yeq {x₁ x₂ y₁ y₂ : F} {h₁ : W.Nonsingular x₁ y₁} {h₂ : W.Nonsingular x₂ y₂}
    (hx : x₁ = x₂) (hy : y₁ = W.negY x₂ y₂) : some h₁ + some h₂ = 0 := by
  simp only [← add_def, add, dif_pos hx, dif_pos hy]
set_option linter.uppercaseLean3 false in
#align weierstrass_curve.point.some_add_some_of_Yeq WeierstrassCurve.Affine.Point.some_add_some_of_Yeq

@[simp]
lemma some_add_self_of_Yeq {x₁ y₁ : F} {h₁ : W.Nonsingular x₁ y₁} (hy : y₁ = W.negY x₁ y₁) :
    some h₁ + some h₁ = 0 :=
  some_add_some_of_Yeq rfl hy
set_option linter.uppercaseLean3 false in
#align weierstrass_curve.point.some_add_self_of_Yeq WeierstrassCurve.Affine.Point.some_add_self_of_Yeq

@[simp]
lemma some_add_some_of_Yne {x₁ x₂ y₁ y₂ : F} {h₁ : W.Nonsingular x₁ y₁} {h₂ : W.Nonsingular x₂ y₂}
    (hx : x₁ = x₂) (hy : y₁ ≠ W.negY x₂ y₂) :
    some h₁ + some h₂ = some (nonsingular_add h₁ h₂ fun _ => hy) := by
  simp only [← add_def, add, dif_pos hx, dif_neg hy]
set_option linter.uppercaseLean3 false in
#align weierstrass_curve.point.some_add_some_of_Yne WeierstrassCurve.Affine.Point.some_add_some_of_Yne

lemma some_add_some_of_Yne' {x₁ x₂ y₁ y₂ : F} {h₁ : W.Nonsingular x₁ y₁} {h₂ : W.Nonsingular x₂ y₂}
    (hx : x₁ = x₂) (hy : y₁ ≠ W.negY x₂ y₂) :
    some h₁ + some h₂ = -some (nonsingular_add' h₁ h₂ fun _ => hy) :=
  some_add_some_of_Yne hx hy
set_option linter.uppercaseLean3 false in
#align weierstrass_curve.point.some_add_some_of_Yne' WeierstrassCurve.Affine.Point.some_add_some_of_Yne'

@[simp]
lemma some_add_self_of_Yne {x₁ y₁ : F} {h₁ : W.Nonsingular x₁ y₁} (hy : y₁ ≠ W.negY x₁ y₁) :
    some h₁ + some h₁ = some (nonsingular_add h₁ h₁ fun _ => hy) :=
  some_add_some_of_Yne rfl hy
set_option linter.uppercaseLean3 false in
#align weierstrass_curve.point.some_add_self_of_Yne WeierstrassCurve.Affine.Point.some_add_self_of_Yne

lemma some_add_self_of_Yne' {x₁ y₁ : F} {h₁ : W.Nonsingular x₁ y₁} (hy : y₁ ≠ W.negY x₁ y₁) :
    some h₁ + some h₁ = -some (nonsingular_add' h₁ h₁ fun _ => hy) :=
  some_add_some_of_Yne rfl hy
set_option linter.uppercaseLean3 false in
#align weierstrass_curve.point.some_add_self_of_Yne' WeierstrassCurve.Affine.Point.some_add_self_of_Yne'

@[simp]
lemma some_add_some_of_Xne {x₁ x₂ y₁ y₂ : F} {h₁ : W.Nonsingular x₁ y₁} {h₂ : W.Nonsingular x₂ y₂}
    (hx : x₁ ≠ x₂) : some h₁ + some h₂ = some (nonsingular_add h₁ h₂ fun h => (hx h).elim) := by
  simp only [← add_def, add, dif_neg hx]
set_option linter.uppercaseLean3 false in
#align weierstrass_curve.point.some_add_some_of_Xne WeierstrassCurve.Affine.Point.some_add_some_of_Xne

lemma some_add_some_of_Xne' {x₁ x₂ y₁ y₂ : F} {h₁ : W.Nonsingular x₁ y₁} {h₂ : W.Nonsingular x₂ y₂}
    (hx : x₁ ≠ x₂) : some h₁ + some h₂ = -some (nonsingular_add' h₁ h₂ fun h => (hx h).elim) :=
  some_add_some_of_Xne hx
set_option linter.uppercaseLean3 false in
#align weierstrass_curve.point.some_add_some_of_Xne' WeierstrassCurve.Affine.Point.some_add_some_of_Xne'

end Point

end Group

section BaseChange

/-! ### Maps and base changes -/

variable {A : Type v} [CommRing A] (φ : R →+* A)

lemma map_equation {φ : R →+* A} (hφ : Function.Injective φ) (x y : R) :
    (W.map φ).toAffine.Equation (φ x) (φ y) ↔ W.Equation x y := by
  simpa only [equation_iff] using
    ⟨fun h => hφ <| by map_simp; exact h, fun h => by convert congr_arg φ h <;> map_simp⟩
#align weierstrass_curve.equation_iff_base_change WeierstrassCurve.Affine.map_equation

lemma map_nonsingular {φ : R →+* A} (hφ : Function.Injective φ) (x y : R) :
    (W.map φ).toAffine.Nonsingular (φ x) (φ y) ↔ W.Nonsingular x y := by
  rw [nonsingular_iff, nonsingular_iff, and_congr <| W.map_equation hφ x y]
  refine ⟨Or.imp (not_imp_not.mpr fun h => ?_) (not_imp_not.mpr fun h => ?_),
    Or.imp (not_imp_not.mpr fun h => ?_) (not_imp_not.mpr fun h => ?_)⟩
  any_goals apply hφ; map_simp; exact h
  any_goals convert congr_arg φ h <;> map_simp
#align weierstrass_curve.nonsingular_iff_base_change WeierstrassCurve.Affine.map_nonsingular

lemma map_negY (x y : R) : (W.map φ).toAffine.negY (φ x) (φ y) = φ (W.negY x y) := by
  simp only [negY]
  map_simp
set_option linter.uppercaseLean3 false in
#align weierstrass_curve.base_change_neg_Y WeierstrassCurve.Affine.map_negY

lemma map_addX (x₁ x₂ L : R) :
    (W.map φ).toAffine.addX (φ x₁) (φ x₂) (φ L) = φ (W.addX x₁ x₂ L) := by
  simp only [addX]
  map_simp
set_option linter.uppercaseLean3 false in
#align weierstrass_curve.base_change_add_X WeierstrassCurve.Affine.map_addX

lemma map_addY' (x₁ x₂ y₁ L : R) :
    (W.map φ).toAffine.addY' (φ x₁) (φ x₂) (φ y₁) (φ L) = φ (W.addY' x₁ x₂ y₁ L) := by
  simp only [addY', map_addX]
  map_simp
set_option linter.uppercaseLean3 false in
#align weierstrass_curve.base_change_add_Y' WeierstrassCurve.Affine.map_addY'

lemma map_addY (x₁ x₂ y₁ L : R) :
    (W.map φ).toAffine.addY (φ x₁) (φ x₂) (φ y₁) (φ L) = φ (W.toAffine.addY x₁ x₂ y₁ L) := by
  simp only [addY, map_addY', map_addX, map_negY]
set_option linter.uppercaseLean3 false in
#align weierstrass_curve.base_change_add_Y WeierstrassCurve.Affine.map_addY

lemma map_slope {F : Type u} [Field F] (W : Affine F) {K : Type v} [Field K] (φ : F →+* K)
    (x₁ x₂ y₁ y₂ : F) : (W.map φ).toAffine.slope (φ x₁) (φ x₂) (φ y₁) (φ y₂) =
      φ (W.slope x₁ x₂ y₁ y₂) := by
  by_cases hx : x₁ = x₂
  · by_cases hy : y₁ = W.negY x₂ y₂
    · rw [slope_of_Yeq hx hy, slope_of_Yeq <| congr_arg _ hx, map_zero]
      rw [hy, map_negY]
    · rw [slope_of_Yne hx hy, slope_of_Yne <| congr_arg _ hx]
      · simp only [negY]
        map_simp
      · rw [map_negY]
        contrapose! hy
        exact φ.injective hy
  · rw [slope_of_Xne hx, slope_of_Xne]
    · map_simp
    · contrapose! hx
      exact φ.injective hx
#align weierstrass_curve.base_change_slope WeierstrassCurve.Affine.map_slope

variable {R : Type r} [CommRing R] (W : Affine R) {S : Type s} [CommRing S] [Algebra R S]
  {A : Type u} [CommRing A] [Algebra R A] [Algebra S A] [IsScalarTower R S A]
  {B : Type v} [CommRing B] [Algebra R B] [Algebra S B] [IsScalarTower R S B] (ψ : A →ₐ[S] B)

lemma baseChange_equation {ψ : A →ₐ[S] B} (hψ : Function.Injective ψ) (x y : A) :
    (W.baseChange B).toAffine.Equation (ψ x) (ψ y) ↔ (W.baseChange A).toAffine.Equation x y := by
  erw [← map_equation _ hψ, map_baseChange]
  rfl
#align weierstrass_curve.equation_iff_base_change_of_base_change WeierstrassCurve.Affine.baseChange_equation

lemma baseChange_nonsingular {ψ : A →ₐ[S] B} (hψ : Function.Injective ψ) (x y : A) :
    (W.baseChange B).toAffine.Nonsingular (ψ x) (ψ y) ↔
      (W.baseChange A).toAffine.Nonsingular x y := by
  erw [← map_nonsingular _ hψ, map_baseChange]
  rfl
#align weierstrass_curve.nonsingular_iff_base_change_of_base_change WeierstrassCurve.Affine.baseChange_nonsingular

lemma baseChange_negY (x y : A) :
    (W.baseChange B).toAffine.negY (ψ x) (ψ y) = ψ ((W.baseChange A).toAffine.negY x y) := by
  erw [← map_negY, map_baseChange]
  rfl
set_option linter.uppercaseLean3 false in
#align weierstrass_curve.base_change_neg_Y_of_base_change WeierstrassCurve.Affine.baseChange_negY

lemma baseChange_addX (x₁ x₂ L : A) :
    (W.baseChange B).toAffine.addX (ψ x₁) (ψ x₂) (ψ L) =
      ψ ((W.baseChange A).toAffine.addX x₁ x₂ L) := by
  erw [← map_addX, map_baseChange]
  rfl
set_option linter.uppercaseLean3 false in
#align weierstrass_curve.base_change_add_X_of_base_change WeierstrassCurve.Affine.baseChange_addX

lemma baseChange_addY' (x₁ x₂ y₁ L : A) :
    (W.baseChange B).toAffine.addY' (ψ x₁) (ψ x₂) (ψ y₁) (ψ L) =
      ψ ((W.baseChange A).toAffine.addY' x₁ x₂ y₁ L) := by
  erw [← map_addY', map_baseChange]
  rfl
set_option linter.uppercaseLean3 false in
#align weierstrass_curve.base_change_add_Y'_of_base_change WeierstrassCurve.Affine.baseChange_addY'

lemma baseChange_addY (x₁ x₂ y₁ L : A) :
    (W.baseChange B).toAffine.addY (ψ x₁) (ψ x₂) (ψ y₁) (ψ L) =
      ψ ((W.baseChange A).toAffine.addY x₁ x₂ y₁ L) := by
  erw [← map_addY, map_baseChange]
  rfl
set_option linter.uppercaseLean3 false in
#align weierstrass_curve.base_change_add_Y_of_base_change WeierstrassCurve.Affine.baseChange_addY

variable {F : Type u} [Field F] [Algebra R F] [Algebra S F] [IsScalarTower R S F]
  {K : Type v} [Field K] [Algebra R K] [Algebra S K] [IsScalarTower R S K] (ψ : F →ₐ[S] K)
  {L : Type w} [Field L] [Algebra R L] [Algebra S L] [IsScalarTower R S L] (χ : K →ₐ[S] L)

lemma baseChange_slope (x₁ x₂ y₁ y₂ : F) :
    (W.baseChange K).toAffine.slope (ψ x₁) (ψ x₂) (ψ y₁) (ψ y₂) =
      ψ ((W.baseChange F).toAffine.slope x₁ x₂ y₁ y₂) := by
  erw [← map_slope, map_baseChange]
  rfl
#align weierstrass_curve.base_change_slope_of_base_change WeierstrassCurve.Affine.baseChange_slope

namespace Point

/-- The function from `W⟮F⟯` to `W⟮K⟯` induced by an algebra homomorphism `ψ : F →ₐ[S] K`,
where `W` is defined over a subring of a ring `S`, and `F` and `K` are field extensions of `S`. -/
def mapFun : W⟮F⟯ → W⟮K⟯
  | 0 => 0
  | some h => some <| (W.baseChange_nonsingular ψ.injective ..).mpr h
#align weierstrass_curve.point.of_base_change_fun WeierstrassCurve.Affine.Point.mapFun

/-- The group homomorphism from `W⟮F⟯` to `W⟮K⟯` induced by an algebra homomorphism `ψ : F →ₐ[S] K`,
where `W` is defined over a subring of a ring `S`, and `F` and `K` are field extensions of `S`. -/
def map : W⟮F⟯ →+ W⟮K⟯ where
  toFun := mapFun W ψ
  map_zero' := rfl
  map_add' := by
    rintro (_ | @⟨x₁, y₁, _⟩) (_ | @⟨x₂, y₂, _⟩)
    any_goals rfl
    by_cases hx : x₁ = x₂
    · by_cases hy : y₁ = (W.baseChange F).toAffine.negY x₂ y₂
      · simp only [some_add_some_of_Yeq hx hy, mapFun]
        rw [some_add_some_of_Yeq <| congr_arg _ hx]
        rw [hy, baseChange_negY]
      · simp only [some_add_some_of_Yne hx hy, mapFun]
        rw [some_add_some_of_Yne <| congr_arg _ hx]
        · simp only [some.injEq, ← baseChange_addX, ← baseChange_addY, ← baseChange_slope]
        · rw [baseChange_negY]
          contrapose! hy
          exact ψ.injective hy
    · simp only [some_add_some_of_Xne hx, mapFun]
      rw [some_add_some_of_Xne]
      · simp only [some.injEq, ← baseChange_addX, ← baseChange_addY, ← baseChange_slope]
      · contrapose! hx
        exact ψ.injective hx
#align weierstrass_curve.point.of_base_change WeierstrassCurve.Affine.Point.map

lemma map_zero : map W ψ (0 : W⟮F⟯) = 0 :=
  rfl

lemma map_some {x y : F} (h : (W.baseChange F).toAffine.Nonsingular x y) :
    map W ψ (some h) = some ((W.baseChange_nonsingular ψ.injective ..).mpr h) :=
  rfl

lemma map_id (P : W⟮F⟯) : map W (Algebra.ofId F F) P = P := by
  cases P <;> rfl

lemma map_map (P : W⟮F⟯) : map W χ (map W ψ P) = map W (χ.comp ψ) P := by
  cases P <;> rfl

lemma map_injective : Function.Injective <| map W ψ := by
  rintro (_ | _) (_ | _) h
  any_goals contradiction
  · rfl
  · simpa only [some.injEq] using ⟨ψ.injective (some.inj h).left, ψ.injective (some.inj h).right⟩
#align weierstrass_curve.point.of_base_change_injective WeierstrassCurve.Affine.Point.map_injective

variable (F K)

/-- The group homomorphism from `W⟮F⟯` to `W⟮K⟯` induced by the base change from `F` to `K`,
where `W` is defined over a subring of a ring `S`, and `F` and `K` are field extensions of `S`. -/
abbrev baseChange [Algebra F K] [IsScalarTower R F K] : W⟮F⟯ →+ W⟮K⟯ :=
  map W <| Algebra.ofId F K

variable {F K}

lemma map_baseChange [Algebra F K] [IsScalarTower R F K] [Algebra F L] [IsScalarTower R F L]
    (χ : K →ₐ[F] L) (P : W⟮F⟯) : map W χ (baseChange W F K P) = baseChange W F L P := by
  have : Subsingleton (F →ₐ[F] L) := inferInstance
  convert map_map W (Algebra.ofId F K) χ P

end Point

end BaseChange

end WeierstrassCurve.Affine

/-! ## Elliptic curves -/

/-- The coercion from an elliptic curve to a Weierstrass curve in affine coordinates. -/
abbrev EllipticCurve.toAffine {R : Type u} [CommRing R] (E : EllipticCurve R) :
    WeierstrassCurve.Affine R :=
  E.toWeierstrassCurve.toAffine

namespace EllipticCurve.Affine

variable {R : Type u} [CommRing R] (E : EllipticCurve R)

lemma nonsingular [Nontrivial R] {x y : R} (h : E.toAffine.Equation x y) :
    E.toAffine.Nonsingular x y :=
  E.toAffine.nonsingular_of_Δ_ne_zero h <| E.coe_Δ' ▸ E.Δ'.ne_zero
#align elliptic_curve.nonsingular EllipticCurve.Affine.nonsingular

end EllipticCurve.Affine<|MERGE_RESOLUTION|>--- conflicted
+++ resolved
@@ -187,12 +187,7 @@
 #align weierstrass_curve.eval_polynomial_zero WeierstrassCurve.Affine.eval_polynomial_zero
 
 /-- The proposition that an affine point $(x, y)$ lies in `W`. In other words, $W(x, y) = 0$. -/
-<<<<<<< HEAD
-def equation (x y : R) : Prop :=
-=======
-@[pp_dot]
 def Equation (x y : R) : Prop :=
->>>>>>> b1087dd1
   (W.polynomial.eval <| C y).eval x = 0
 #align weierstrass_curve.equation WeierstrassCurve.Affine.Equation
 
@@ -272,16 +267,9 @@
 
 /-- The proposition that an affine point $(x, y)$ in `W` is nonsingular.
 In other words, either $W_X(x, y) \ne 0$ or $W_Y(x, y) \ne 0$. -/
-<<<<<<< HEAD
-def nonsingular (x y : R) : Prop :=
-  W.equation x y ∧ ((W.polynomialX.eval <| C y).eval x ≠ 0 ∨ (W.polynomialY.eval <| C y).eval x ≠ 0)
-#align weierstrass_curve.nonsingular WeierstrassCurve.Affine.nonsingular
-=======
-@[pp_dot]
 def Nonsingular (x y : R) : Prop :=
   W.Equation x y ∧ ((W.polynomialX.eval <| C y).eval x ≠ 0 ∨ (W.polynomialY.eval <| C y).eval x ≠ 0)
 #align weierstrass_curve.nonsingular WeierstrassCurve.Affine.Nonsingular
->>>>>>> b1087dd1
 
 lemma nonsingular_iff' (x y : R) : W.Nonsingular x y ↔ W.Equation x y ∧
     (W.a₁ * y - (3 * x ^ 2 + 2 * W.a₂ * x + W.a₄) ≠ 0 ∨ 2 * y + W.a₁ * x + W.a₃ ≠ 0) := by
