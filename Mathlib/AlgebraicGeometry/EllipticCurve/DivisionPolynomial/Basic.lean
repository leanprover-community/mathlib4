--- conflicted
+++ resolved
@@ -244,11 +244,7 @@
 
 @[simp]
 lemma ΨSq_ofNat (n : ℕ) : W.ΨSq n = W.preΨ' n ^ 2 * if Even n then W.Ψ₂Sq else 1 := by
-<<<<<<< HEAD
-  simp_rw [ΨSq, preΨ_ofNat, Int.even_coe_nat]
-=======
   simp [ΨSq]
->>>>>>> 8c8d1aeb
 
 @[simp]
 lemma ΨSq_zero : W.ΨSq 0 = 0 := by
@@ -268,19 +264,11 @@
 
 @[simp]
 lemma ΨSq_four : W.ΨSq 4 = W.preΨ₄ ^ 2 * W.Ψ₂Sq := by
-<<<<<<< HEAD
-  rw [← Nat.cast_four, ΨSq_ofNat, preΨ'_four, if_pos <| by decide]
-
-@[simp]
-lemma ΨSq_neg (n : ℤ) : W.ΨSq (-n) = W.ΨSq n := by
-  simp_rw [ΨSq, preΨ_neg, neg_sq, even_neg]
-=======
   simp [ΨSq, show ¬Odd (4 : ℤ) by decide]
 
 @[simp]
 lemma ΨSq_neg (n : ℤ) : W.ΨSq (-n) = W.ΨSq n := by
   simp [ΨSq]
->>>>>>> 8c8d1aeb
 
 lemma ΨSq_even (m : ℤ) : W.ΨSq (2 * m) =
     (W.preΨ (m - 1) ^ 2 * W.preΨ m * W.preΨ (m + 2) -
@@ -310,11 +298,7 @@
 
 @[simp]
 lemma Ψ_ofNat (n : ℕ) : W.Ψ n = C (W.preΨ' n) * if Even n then W.ψ₂ else 1 := by
-<<<<<<< HEAD
-  simp_rw [Ψ, preΨ_ofNat, Int.even_coe_nat]
-=======
   simp [Ψ]
->>>>>>> 8c8d1aeb
 
 @[simp]
 lemma Ψ_zero : W.Ψ 0 = 0 := by
@@ -334,11 +318,7 @@
 
 @[simp]
 lemma Ψ_four : W.Ψ 4 = C W.preΨ₄ * W.ψ₂ := by
-<<<<<<< HEAD
-  rw [← Nat.cast_four, Ψ_ofNat, preΨ'_four, if_pos <| by decide]
-=======
   simp [Ψ, show ¬Odd (4 : ℤ) by decide]
->>>>>>> 8c8d1aeb
 
 @[simp]
 lemma Ψ_neg (n : ℤ) : W.Ψ (-n) = -W.Ψ n := by
@@ -346,13 +326,8 @@
 
 lemma Ψ_even (m : ℤ) : W.Ψ (2 * m) * W.ψ₂ =
     W.Ψ (m - 1) ^ 2 * W.Ψ m * W.Ψ (m + 2) - W.Ψ (m - 2) * W.Ψ m * W.Ψ (m + 1) ^ 2 := by
-<<<<<<< HEAD
-  simp_rw [Ψ, preΨ_even, if_pos <| even_two_mul m, Int.even_add, Int.even_sub, even_two,
-    iff_true, Int.not_even_one, iff_false]
-=======
   simp_rw [Ψ, preΨ_even, if_pos <| even_two_mul m, Int.even_add, Int.even_sub, even_two, iff_true,
     Int.not_even_one, iff_false]
->>>>>>> 8c8d1aeb
   split_ifs <;> C_simp <;> ring1
 
 @[deprecated (since := "2025-05-15")] alias Ψ_even_ofNat := Ψ_even
@@ -537,96 +512,46 @@
 
 @[simp]
 lemma map_Ψ₂Sq : (W.map f).Ψ₂Sq = W.Ψ₂Sq.map f := by
-<<<<<<< HEAD
-  simp_rw [Ψ₂Sq, map_b₂, map_b₄, map_b₆]
-  map_simp
-=======
   simp [Ψ₂Sq, map_ofNat]
->>>>>>> 8c8d1aeb
 
 @[simp]
 lemma map_Ψ₃ : (W.map f).Ψ₃ = W.Ψ₃.map f := by
-<<<<<<< HEAD
-  simp_rw [Ψ₃, map_b₂, map_b₄, map_b₆, map_b₈]
-  map_simp
-=======
   simp [Ψ₃]
->>>>>>> 8c8d1aeb
 
 @[simp]
 lemma map_preΨ₄ : (W.map f).preΨ₄ = W.preΨ₄.map f := by
-<<<<<<< HEAD
-  simp_rw [preΨ₄, map_b₂, map_b₄, map_b₆, map_b₈]
-  map_simp
-=======
   simp [preΨ₄]
->>>>>>> 8c8d1aeb
 
 @[simp]
 lemma map_preΨ' (n : ℕ) : (W.map f).preΨ' n = (W.preΨ' n).map f := by
-<<<<<<< HEAD
-  simp_rw [preΨ', map_Ψ₂Sq, map_Ψ₃, map_preΨ₄, ← coe_mapRingHom, map_preNormEDS']
-  map_simp
-=======
   simp [preΨ', ← coe_mapRingHom]
->>>>>>> 8c8d1aeb
 
 @[simp]
 lemma map_preΨ (n : ℤ) : (W.map f).preΨ n = (W.preΨ n).map f := by
-<<<<<<< HEAD
-  simp_rw [preΨ, map_Ψ₂Sq, map_Ψ₃, map_preΨ₄, ← coe_mapRingHom, map_preNormEDS]
-  map_simp
-=======
   simp [preΨ, ← coe_mapRingHom]
->>>>>>> 8c8d1aeb
 
 @[simp]
 lemma map_ΨSq (n : ℤ) : (W.map f).ΨSq n = (W.ΨSq n).map f := by
-<<<<<<< HEAD
-  simp_rw [ΨSq, map_preΨ, map_Ψ₂Sq, ← coe_mapRingHom]
-  map_simp
-=======
   simp [ΨSq, ← coe_mapRingHom, apply_ite <| mapRingHom f]
->>>>>>> 8c8d1aeb
 
 @[simp]
 lemma map_Ψ (n : ℤ) : (W.map f).Ψ n = (W.Ψ n).map (mapRingHom f) := by
-<<<<<<< HEAD
-  simp_rw [Ψ, map_preΨ, map_ψ₂, ← coe_mapRingHom]
-  map_simp
-=======
   rw [← coe_mapRingHom]
   simp [Ψ, apply_ite <| mapRingHom _]
->>>>>>> 8c8d1aeb
 
 @[simp]
 lemma map_Φ (n : ℤ) : (W.map f).Φ n = (W.Φ n).map f := by
-<<<<<<< HEAD
-  simp_rw [Φ, map_ΨSq, map_preΨ, map_Ψ₂Sq, ← coe_mapRingHom]
-  map_simp
-=======
   rw [← coe_mapRingHom]
   simp [Φ, map_sub, apply_ite <| mapRingHom f]
->>>>>>> 8c8d1aeb
 
 @[simp]
 lemma map_ψ (n : ℤ) : (W.map f).ψ n = (W.ψ n).map (mapRingHom f) := by
-<<<<<<< HEAD
-  simp_rw [ψ, map_ψ₂, map_Ψ₃, map_preΨ₄, ← coe_mapRingHom, map_normEDS]
-  map_simp
-=======
   rw [← coe_mapRingHom]
   simp [ψ]
->>>>>>> 8c8d1aeb
 
 @[simp]
 lemma map_φ (n : ℤ) : (W.map f).φ n = (W.φ n).map (mapRingHom f) := by
-<<<<<<< HEAD
-  simp_rw [φ, map_ψ]
-  map_simp
-=======
   simp [φ]
->>>>>>> 8c8d1aeb
 
 end Map
 
