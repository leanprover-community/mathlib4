/-
Copyright (c) 2023 David Kurniadi Angdinata. All rights reserved.
Released under Apache 2.0 license as described in the file LICENSE.
Authors: David Kurniadi Angdinata
-/
import Mathlib.Algebra.MvPolynomial.CommRing
import Mathlib.Algebra.MvPolynomial.PDeriv
import Mathlib.AlgebraicGeometry.EllipticCurve.Affine
import Mathlib.Data.Fin.Tuple.Reflection
import Mathlib.Tactic.LinearCombination'

/-!
# Projective coordinates for Weierstrass curves

This file defines the type of points on a Weierstrass curve as a tuple, consisting of an equivalence
class of triples up to scaling by a unit, satisfying a Weierstrass equation with a nonsingular
condition. This file also defines the negation and addition operations of the group law for this
type, and proves that they respect the Weierstrass equation and the nonsingular condition.

## Mathematical background

Let `W` be a Weierstrass curve over a field `F`. A point on the projective plane is an equivalence
class of triples $[x:y:z]$ with coordinates in `F` such that $(x, y, z) \sim (x', y', z')$ precisely
if there is some unit `u` of `F` such that $(x, y, z) = (ux', uy', uz')$, with an extra condition
that $(x, y, z) \ne (0, 0, 0)$. As described in `Mathlib.AlgebraicGeometry.EllipticCurve.Affine`, a
rational point is a point on the projective plane satisfying a homogeneous Weierstrass equation, and
being nonsingular means the partial derivatives $W_X(X, Y, Z)$, $W_Y(X, Y, Z)$, and $W_Z(X, Y, Z)$
do not vanish simultaneously. Note that the vanishing of the Weierstrass equation and its partial
derivatives are independent of the representative for $[x:y:z]$, and the nonsingularity condition
already implies that $(x, y, z) \ne (0, 0, 0)$, so a nonsingular rational point on `W` can simply be
given by a tuple consisting of $[x:y:z]$ and the nonsingular condition on any representative.

As in `Mathlib.AlgebraicGeometry.EllipticCurve.Affine`, the set of nonsingular rational points forms
an abelian group under the same secant-and-tangent process, but the polynomials involved are
homogeneous, and any instances of division become multiplication in the $Z$-coordinate.
Note that most computational proofs follow from their analogous proofs for affine coordinates.

## Main definitions

 * `WeierstrassCurve.Projective.PointClass`: the equivalence class of a point representative.
 * `WeierstrassCurve.Projective.toAffine`: the Weierstrass curve in affine coordinates.
 * `WeierstrassCurve.Projective.Nonsingular`: the nonsingular condition on a point representative.
 * `WeierstrassCurve.Projective.NonsingularLift`: the nonsingular condition on a point class.
 * `WeierstrassCurve.Projective.neg`: the negation operation on a point representative.
 * `WeierstrassCurve.Projective.negMap`: the negation operation on a point class.
 * `WeierstrassCurve.Projective.add`: the addition operation on a point representative.
<<<<<<< HEAD
 * `WeierstrassCurve.Projective.add_map`: the addition operation on a point class.
 * `WeierstrassCurve.Projective.Point`: a nonsingular rational point.
 * `WeierstrassCurve.Projective.Point.neg`: the negation operation on a nonsingular rational point.
 * `WeierstrassCurve.Projective.Point.add`: the addition operation on a nonsingular rational point.
 * `WeierstrassCurve.Projective.Point.toAffine_addEquiv`: the equivalence between the nonsingular
    rational points on a projective Weierstrass curve with those on an affine Weierstrass curve.
=======
 * `WeierstrassCurve.Projective.addMap`: the addition operation on a point class.
>>>>>>> a00dcf48

## Main statements

 * `WeierstrassCurve.Projective.polynomial_relation`: Euler's homogeneous function theorem.
 * `WeierstrassCurve.Projective.nonsingular_neg`: negation preserves the nonsingular condition.
 * `WeierstrassCurve.Projective.nonsingular_add`: addition preserves the nonsingular condition.

## Implementation notes

A point representative is implemented as a term `P` of type `Fin 3 → R`, which allows for the vector
notation `![x, y, z]`. However, `P` is not definitionally equivalent to the expanded vector
`![P x, P y, P z]`, so the lemmas `fin3_def` and `fin3_def_ext` can be used to convert between the
two forms. The equivalence of two point representatives `P` and `Q` is implemented as an equivalence
of orbits of the action of `Rˣ`, or equivalently that there is some unit `u` of `R` such that
`P = u • Q`. However, `u • Q` is not definitionally equal to `![u * Q x, u * Q y, u * Q z]`, so the
lemmas `smul_fin3` and `smul_fin3_ext` can be used to convert between the two forms.

## References

[J Silverman, *The Arithmetic of Elliptic Curves*][silverman2009]

## Tags

elliptic curve, rational point, projective coordinates
-/

local notation3 "x" => (0 : Fin 3)

local notation3 "y" => (1 : Fin 3)

local notation3 "z" => (2 : Fin 3)

local macro "matrix_simp" : tactic =>
  `(tactic| simp only [Matrix.head_cons, Matrix.tail_cons, Matrix.smul_empty, Matrix.smul_cons,
    Matrix.cons_val_zero, Matrix.cons_val_one, Matrix.cons_val_two])

universe u v

/-! ## Weierstrass curves -/

/-- An abbreviation for a Weierstrass curve in projective coordinates. -/
abbrev WeierstrassCurve.Projective (R : Type u) : Type u :=
  WeierstrassCurve R

/-- The coercion to a Weierstrass curve in projective coordinates. -/
abbrev WeierstrassCurve.toProjective {R : Type u} (W : WeierstrassCurve R) : Projective R :=
  W

namespace WeierstrassCurve.Projective

open MvPolynomial

local macro "eval_simp" : tactic =>
  `(tactic| simp only [eval_C, eval_X, eval_add, eval_sub, eval_mul, eval_pow])

local macro "pderiv_simp" : tactic =>
  `(tactic| simp only [map_ofNat, map_neg, map_add, map_sub, map_mul, pderiv_mul, pderiv_pow,
    pderiv_C, pderiv_X_self, pderiv_X_of_ne one_ne_zero, pderiv_X_of_ne one_ne_zero.symm,
    pderiv_X_of_ne (by decide : z ≠ x), pderiv_X_of_ne (by decide : x ≠ z),
    pderiv_X_of_ne (by decide : z ≠ y), pderiv_X_of_ne (by decide : y ≠ z)])

variable {R : Type u} {W' : Projective R} {F : Type v} [Field F] {W : Projective F}

section Projective

/-! ### Projective coordinates -/

lemma fin3_def (P : Fin 3 → R) : ![P x, P y, P z] = P := by
  ext n; fin_cases n <;> rfl

lemma fin3_def_ext (X Y Z : R) : ![X, Y, Z] x = X ∧ ![X, Y, Z] y = Y ∧ ![X, Y, Z] z = Z :=
  ⟨rfl, rfl, rfl⟩

lemma comp_fin3 {S : Type v} (f : R → S) (X Y Z : R) : f ∘ ![X, Y, Z] = ![f X, f Y, f Z] :=
  (FinVec.map_eq ..).symm

variable [CommRing R]

lemma smul_fin3 (P : Fin 3 → R) (u : R) : u • P = ![u * P x, u * P y, u * P z] := by
  simp [← List.ofFn_inj]

lemma smul_fin3_ext (P : Fin 3 → R) (u : R) :
    (u • P) x = u * P x ∧ (u • P) y = u * P y ∧ (u • P) z = u * P z :=
  ⟨rfl, rfl, rfl⟩

/-- The equivalence setoid for a point representative. -/
scoped instance instSetoidPoint : Setoid <| Fin 3 → R :=
  MulAction.orbitRel Rˣ <| Fin 3 → R

variable (R) in
/-- The equivalence class of a point representative. -/
abbrev PointClass : Type u :=
  MulAction.orbitRel.Quotient Rˣ <| Fin 3 → R

lemma smul_equiv (P : Fin 3 → R) {u : R} (hu : IsUnit u) : u • P ≈ P :=
  ⟨hu.unit, rfl⟩

@[simp]
lemma smul_eq (P : Fin 3 → R) {u : R} (hu : IsUnit u) : (⟦u • P⟧ : PointClass R) = ⟦P⟧ :=
  Quotient.eq.mpr <| smul_equiv P hu

lemma smul_equiv_smul (P Q : Fin 3 → R) {u v : R} (hu : IsUnit u) (hv : IsUnit v) :
    u • P ≈ v • Q ↔ P ≈ Q := by
  erw [← Quotient.eq, ← Quotient.eq, smul_eq P hu, smul_eq Q hv]
  rfl

variable (W') in
/-- The coercion to a Weierstrass curve in affine coordinates. -/
abbrev toAffine : Affine R :=
  W'

lemma equiv_iff_eq_of_Z_eq' {P Q : Fin 3 → R} (hz : P z = Q z) (mem : Q z ∈ nonZeroDivisors R) :
    P ≈ Q ↔ P = Q := by
  refine ⟨?_, by rintro rfl; exact Setoid.refl _⟩
  rintro ⟨u, rfl⟩
  rw [← one_mul (Q z)] at hz
  simp_rw [Units.smul_def, (mul_cancel_right_mem_nonZeroDivisors mem).mp hz, one_smul]

lemma equiv_iff_eq_of_Z_eq [NoZeroDivisors R] {P Q : Fin 3 → R} (hz : P z = Q z) (hQz : Q z ≠ 0) :
    P ≈ Q ↔ P = Q :=
  equiv_iff_eq_of_Z_eq' hz (mem_nonZeroDivisors_of_ne_zero hQz)

lemma Z_eq_zero_of_equiv {P Q : Fin 3 → R} (h : P ≈ Q) : P z = 0 ↔ Q z = 0 := by
  rcases h with ⟨_, rfl⟩
  simp only [Units.smul_def, smul_fin3_ext, Units.mul_right_eq_zero]

lemma X_eq_of_equiv {P Q : Fin 3 → R} (h : P ≈ Q) : P x * Q z = Q x * P z := by
  rcases h with ⟨u, rfl⟩
  simp only [Units.smul_def, smul_fin3_ext]
  ring1

lemma Y_eq_of_equiv {P Q : Fin 3 → R} (h : P ≈ Q) : P y * Q z = Q y * P z := by
  rcases h with ⟨u, rfl⟩
  simp only [Units.smul_def, smul_fin3_ext]
  ring1

lemma not_equiv_of_Z_eq_zero_left {P Q : Fin 3 → R} (hPz : P z = 0) (hQz : Q z ≠ 0) : ¬P ≈ Q :=
  fun h => hQz <| (Z_eq_zero_of_equiv h).mp hPz

lemma not_equiv_of_Z_eq_zero_right {P Q : Fin 3 → R} (hPz : P z ≠ 0) (hQz : Q z = 0) : ¬P ≈ Q :=
  fun h => hPz <| (Z_eq_zero_of_equiv h).mpr hQz

lemma not_equiv_of_X_ne {P Q : Fin 3 → R} (hx : P x * Q z ≠ Q x * P z) : ¬P ≈ Q :=
  hx.comp X_eq_of_equiv

lemma not_equiv_of_Y_ne {P Q : Fin 3 → R} (hy : P y * Q z ≠ Q y * P z) : ¬P ≈ Q :=
  hy.comp Y_eq_of_equiv

lemma equiv_of_X_eq_of_Y_eq {P Q : Fin 3 → F} (hPz : P z ≠ 0) (hQz : Q z ≠ 0)
    (hx : P x * Q z = Q x * P z) (hy : P y * Q z = Q y * P z) : P ≈ Q := by
  use Units.mk0 _ hPz / Units.mk0 _ hQz
  simp only [Units.smul_def, smul_fin3, Units.val_div_eq_div_val, Units.val_mk0, mul_comm, mul_div,
    ← hx, ← hy, mul_div_cancel_right₀ _ hQz, fin3_def]

lemma equiv_some_of_Z_ne_zero {P : Fin 3 → F} (hPz : P z ≠ 0) : P ≈ ![P x / P z, P y / P z, 1] :=
  equiv_of_X_eq_of_Y_eq hPz one_ne_zero
    (by linear_combination (norm := (matrix_simp; ring1)) -P x * div_self hPz)
    (by linear_combination (norm := (matrix_simp; ring1)) -P y * div_self hPz)

lemma X_eq_iff {P Q : Fin 3 → F} (hPz : P z ≠ 0) (hQz : Q z ≠ 0) :
    P x * Q z = Q x * P z ↔ P x / P z = Q x / Q z :=
  (div_eq_div_iff hPz hQz).symm

lemma Y_eq_iff {P Q : Fin 3 → F} (hPz : P z ≠ 0) (hQz : Q z ≠ 0) :
    P y * Q z = Q y * P z ↔ P y / P z = Q y / Q z :=
  (div_eq_div_iff hPz hQz).symm

end Projective

variable [CommRing R]

section Equation

/-! ### Weierstrass equations -/

variable (W') in
/-- The polynomial $W(X, Y, Z) := Y^2Z + a_1XYZ + a_3YZ^2 - (X^3 + a_2X^2Z + a_4XZ^2 + a_6Z^3)$
associated to a Weierstrass curve `W'` over `R`. This is represented as a term of type
`MvPolynomial (Fin 3) R`, where `X 0`, `X 1`, and `X 2` represent $X$, $Y$, and $Z$ respectively. -/
noncomputable def polynomial : MvPolynomial (Fin 3) R :=
  X 1 ^ 2 * X 2 + C W'.a₁ * X 0 * X 1 * X 2 + C W'.a₃ * X 1 * X 2 ^ 2
    - (X 0 ^ 3 + C W'.a₂ * X 0 ^ 2 * X 2 + C W'.a₄ * X 0 * X 2 ^ 2 + C W'.a₆ * X 2 ^ 3)

lemma eval_polynomial (P : Fin 3 → R) : eval P W'.polynomial =
    P y ^ 2 * P z + W'.a₁ * P x * P y * P z + W'.a₃ * P y * P z ^ 2
      - (P x ^ 3 + W'.a₂ * P x ^ 2 * P z + W'.a₄ * P x * P z ^ 2 + W'.a₆ * P z ^ 3) := by
  rw [polynomial]
  eval_simp

lemma eval_polynomial_of_Z_ne_zero {P : Fin 3 → F} (hPz : P z ≠ 0) : eval P W.polynomial / P z ^ 3 =
    W.toAffine.polynomial.evalEval (P x / P z) (P y / P z) := by
  linear_combination (norm := (rw [eval_polynomial, Affine.evalEval_polynomial]; ring1))
    P y ^ 2 / P z ^ 2 * div_self hPz + W.a₁ * P x * P y / P z ^ 2 * div_self hPz
      + W.a₃ * P y / P z * div_self (pow_ne_zero 2 hPz) - W.a₂ * P x ^ 2 / P z ^ 2 * div_self hPz
      - W.a₄ * P x / P z * div_self (pow_ne_zero 2 hPz) - W.a₆ * div_self (pow_ne_zero 3 hPz)

variable (W') in
/-- The proposition that a point representative $(x, y, z)$ lies in `W'`.
In other words, $W(x, y, z) = 0$. -/
def Equation (P : Fin 3 → R) : Prop :=
  eval P W'.polynomial = 0

lemma equation_iff (P : Fin 3 → R) : W'.Equation P ↔
    P y ^ 2 * P z + W'.a₁ * P x * P y * P z + W'.a₃ * P y * P z ^ 2
      - (P x ^ 3 + W'.a₂ * P x ^ 2 * P z + W'.a₄ * P x * P z ^ 2 + W'.a₆ * P z ^ 3) = 0 := by
  rw [Equation, eval_polynomial, sub_eq_zero]

lemma equation_smul (P : Fin 3 → R) {u : R} (hu : IsUnit u) : W'.Equation (u • P) ↔ W'.Equation P :=
  have hP (u : R) {P : Fin 3 → R} (hP : W'.Equation P) : W'.Equation <| u • P := by
    rw [equation_iff] at hP ⊢
    linear_combination (norm := (simp only [smul_fin3_ext]; ring1)) u ^ 3 * hP
  ⟨fun h => by convert hP hu.unit.inv h; erw [smul_smul, hu.val_inv_mul, one_smul], hP u⟩

lemma equation_of_equiv {P Q : Fin 3 → R} (h : P ≈ Q) : W'.Equation P ↔ W'.Equation Q := by
  rcases h with ⟨u, rfl⟩
  exact equation_smul Q u.isUnit

lemma equation_of_Z_eq_zero {P : Fin 3 → R} (hPz : P z = 0) : W'.Equation P ↔ P x ^ 3 = 0 := by
  simp only [equation_iff, hPz, add_zero, zero_sub, mul_zero, zero_pow <| OfNat.ofNat_ne_zero _,
    neg_eq_zero]

lemma equation_zero : W'.Equation ![0, 1, 0] := by
  simp only [equation_of_Z_eq_zero, fin3_def_ext, zero_pow three_ne_zero]

lemma equation_some (X Y : R) : W'.Equation ![X, Y, 1] ↔ W'.toAffine.Equation X Y := by
  simp only [equation_iff, Affine.equation_iff', fin3_def_ext, one_pow, mul_one]

lemma equation_of_Z_ne_zero {P : Fin 3 → F} (hPz : P z ≠ 0) :
    W.Equation P ↔ W.toAffine.Equation (P x / P z) (P y / P z) :=
  (equation_of_equiv <| equiv_some_of_Z_ne_zero hPz).trans <| equation_some ..

lemma X_eq_zero_of_Z_eq_zero [NoZeroDivisors R] {P : Fin 3 → R} (hP : W'.Equation P)
    (hPz : P z = 0) : P x = 0 :=
  pow_eq_zero <| (equation_of_Z_eq_zero hPz).mp hP

end Equation

section Nonsingular

/-! ### Nonsingular Weierstrass equations -/

variable (W') in
/-- The partial derivative $W_X(X, Y, Z)$ of $W(X, Y, Z)$ with respect to $X$. -/
noncomputable def polynomialX : MvPolynomial (Fin 3) R :=
  pderiv x W'.polynomial

lemma polynomialX_eq : W'.polynomialX =
    C W'.a₁ * X 1 * X 2 - (C 3 * X 0 ^ 2 + C (2 * W'.a₂) * X 0 * X 2 + C W'.a₄ * X 2 ^ 2) := by
  rw [polynomialX, polynomial]
  pderiv_simp
  ring1

lemma eval_polynomialX (P : Fin 3 → R) : eval P W'.polynomialX =
    W'.a₁ * P y * P z - (3 * P x ^ 2 + 2 * W'.a₂ * P x * P z + W'.a₄ * P z ^ 2) := by
  rw [polynomialX_eq]
  eval_simp

lemma eval_polynomialX_of_Z_ne_zero {P : Fin 3 → F} (hPz : P z ≠ 0) :
    eval P W.polynomialX / P z ^ 2 = W.toAffine.polynomialX.evalEval (P x / P z) (P y / P z) := by
  linear_combination (norm := (rw [eval_polynomialX, Affine.evalEval_polynomialX]; ring1))
    W.a₁ * P y / P z * div_self hPz - 2 * W.a₂ * P x / P z * div_self hPz
      - W.a₄ * div_self (pow_ne_zero 2 hPz)

variable (W') in
/-- The partial derivative $W_Y(X, Y, Z)$ of $W(X, Y, Z)$ with respect to $Y$. -/
noncomputable def polynomialY : MvPolynomial (Fin 3) R :=
  pderiv y W'.polynomial

lemma polynomialY_eq : W'.polynomialY =
    C 2 * X 1 * X 2 + C W'.a₁ * X 0 * X 2 + C W'.a₃ * X 2 ^ 2 := by
  rw [polynomialY, polynomial]
  pderiv_simp
  ring1

lemma eval_polynomialY (P : Fin 3 → R) :
    eval P W'.polynomialY = 2 * P y * P z + W'.a₁ * P x * P z + W'.a₃ * P z ^ 2 := by
  rw [polynomialY_eq]
  eval_simp

lemma eval_polynomialY_of_Z_ne_zero {P : Fin 3 → F} (hPz : P z ≠ 0) :
    eval P W.polynomialY / P z ^ 2 = W.toAffine.polynomialY.evalEval (P x / P z) (P y / P z) := by
  linear_combination (norm := (rw [eval_polynomialY, Affine.evalEval_polynomialY]; ring1))
    2 * P y / P z * div_self hPz + W.a₁ * P x / P z * div_self hPz
      + W.a₃ * div_self (pow_ne_zero 2 hPz)

variable (W') in
/-- The partial derivative $W_Z(X, Y, Z)$ of $W(X, Y, Z)$ with respect to $Z$. -/
noncomputable def polynomialZ : MvPolynomial (Fin 3) R :=
  pderiv z W'.polynomial

lemma polynomialZ_eq : W'.polynomialZ =
    X 1 ^ 2 + C W'.a₁ * X 0 * X 1 + C (2 * W'.a₃) * X 1 * X 2
      - (C W'.a₂ * X 0 ^ 2 + C (2 * W'.a₄) * X 0 * X 2 + C (3 * W'.a₆) * X 2 ^ 2) := by
  rw [polynomialZ, polynomial]
  pderiv_simp
  ring1

lemma eval_polynomialZ (P : Fin 3 → R) : eval P W'.polynomialZ =
    P y ^ 2 + W'.a₁ * P x * P y + 2 * W'.a₃ * P y * P z
      - (W'.a₂ * P x ^ 2 + 2 * W'.a₄ * P x * P z + 3 * W'.a₆ * P z ^ 2) := by
  rw [polynomialZ_eq]
  eval_simp

/-- Euler's homogeneous function theorem. -/
theorem polynomial_relation (P : Fin 3 → R) : 3 * eval P W'.polynomial =
    P x * eval P W'.polynomialX + P y * eval P W'.polynomialY + P z * eval P W'.polynomialZ := by
  rw [eval_polynomial, eval_polynomialX, eval_polynomialY, eval_polynomialZ]
  ring1

variable (W') in
/-- The proposition that a point representative $(x, y, z)$ in `W'` is nonsingular.
In other words, either $W_X(x, y, z) \ne 0$, $W_Y(x, y, z) \ne 0$, or $W_Z(x, y, z) \ne 0$.

Note that this definition is only mathematically accurate for fields. -/
-- TODO: generalise this definition to be mathematically accurate for a larger class of rings.
def Nonsingular (P : Fin 3 → R) : Prop :=
  W'.Equation P ∧
    (eval P W'.polynomialX ≠ 0 ∨ eval P W'.polynomialY ≠ 0 ∨ eval P W'.polynomialZ ≠ 0)

lemma nonsingular_iff (P : Fin 3 → R) : W'.Nonsingular P ↔ W'.Equation P ∧
    (W'.a₁ * P y * P z - (3 * P x ^ 2 + 2 * W'.a₂ * P x * P z + W'.a₄ * P z ^ 2) ≠ 0 ∨
      2 * P y * P z + W'.a₁ * P x * P z + W'.a₃ * P z ^ 2 ≠ 0 ∨
      P y ^ 2 + W'.a₁ * P x * P y + 2 * W'.a₃ * P y * P z
        - (W'.a₂ * P x ^ 2 + 2 * W'.a₄ * P x * P z + 3 * W'.a₆ * P z ^ 2) ≠ 0) := by
  rw [Nonsingular, eval_polynomialX, eval_polynomialY, eval_polynomialZ]

lemma nonsingular_smul (P : Fin 3 → R) {u : R} (hu : IsUnit u) :
    W'.Nonsingular (u • P) ↔ W'.Nonsingular P :=
  have hP {u : R} (hu : IsUnit u) {P : Fin 3 → R} (hP : W'.Nonsingular <| u • P) :
      W'.Nonsingular P := by
    rcases (nonsingular_iff _).mp hP with ⟨hP, hP'⟩
    refine (nonsingular_iff P).mpr ⟨(equation_smul P hu).mp hP, ?_⟩
    contrapose! hP'
    simp only [smul_fin3_ext]
    exact ⟨by linear_combination (norm := ring1) u ^ 2 * hP'.left,
      by linear_combination (norm := ring1) u ^ 2 * hP'.right.left,
      by linear_combination (norm := ring1) u ^ 2 * hP'.right.right⟩
  ⟨hP hu, fun h => hP hu.unit⁻¹.isUnit <| by rwa [smul_smul, hu.val_inv_mul, one_smul]⟩

lemma nonsingular_of_equiv {P Q : Fin 3 → R} (h : P ≈ Q) : W'.Nonsingular P ↔ W'.Nonsingular Q := by
  rcases h with ⟨u, rfl⟩
  exact nonsingular_smul Q u.isUnit

lemma nonsingular_of_Z_eq_zero {P : Fin 3 → R} (hPz : P z = 0) :
    W'.Nonsingular P ↔
      W'.Equation P ∧ (3 * P x ^ 2 ≠ 0 ∨ P y ^ 2 + W'.a₁ * P x * P y - W'.a₂ * P x ^ 2 ≠ 0) := by
  simp only [nonsingular_iff, hPz, add_zero, sub_zero, zero_sub, mul_zero,
    zero_pow <| OfNat.ofNat_ne_zero _, neg_ne_zero, ne_self_iff_false, false_or]

lemma nonsingular_zero [Nontrivial R] : W'.Nonsingular ![0, 1, 0] := by
  simp only [nonsingular_of_Z_eq_zero, equation_zero, true_and, fin3_def_ext, ← not_and_or]
  exact fun h => one_ne_zero <| by linear_combination (norm := ring1) h.right

lemma nonsingular_some (X Y : R) : W'.Nonsingular ![X, Y, 1] ↔ W'.toAffine.Nonsingular X Y := by
  simp_rw [nonsingular_iff, equation_some, fin3_def_ext, Affine.nonsingular_iff',
    Affine.equation_iff', and_congr_right_iff, ← not_and_or, not_iff_not, one_pow, mul_one,
    and_congr_right_iff, Iff.comm, iff_self_and]
  intro h hX hY
  linear_combination (norm := ring1) 3 * h - X * hX - Y * hY

lemma nonsingular_of_Z_ne_zero {P : Fin 3 → F} (hPz : P z ≠ 0) :
    W.Nonsingular P ↔ W.toAffine.Nonsingular (P x / P z) (P y / P z) :=
  (nonsingular_of_equiv <| equiv_some_of_Z_ne_zero hPz).trans <| nonsingular_some ..

lemma nonsingular_iff_of_Z_ne_zero {P : Fin 3 → F} (hPz : P z ≠ 0) :
    W.Nonsingular P ↔ W.Equation P ∧ (eval P W.polynomialX ≠ 0 ∨ eval P W.polynomialY ≠ 0) := by
  rw [nonsingular_of_Z_ne_zero hPz, Affine.Nonsingular, ← equation_of_Z_ne_zero hPz,
    ← eval_polynomialX_of_Z_ne_zero hPz, div_ne_zero_iff, and_iff_left <| pow_ne_zero 2 hPz,
    ← eval_polynomialY_of_Z_ne_zero hPz, div_ne_zero_iff, and_iff_left <| pow_ne_zero 2 hPz]

lemma Y_ne_zero_of_Z_eq_zero [NoZeroDivisors R] {P : Fin 3 → R} (hP : W'.Nonsingular P)
    (hPz : P z = 0) : P y ≠ 0 := by
  intro hPy
  simp only [nonsingular_of_Z_eq_zero hPz, X_eq_zero_of_Z_eq_zero hP.left hPz, hPy, add_zero,
    sub_zero, mul_zero, zero_pow two_ne_zero, or_self, ne_self_iff_false, and_false] at hP

lemma isUnit_Y_of_Z_eq_zero {P : Fin 3 → F} (hP : W.Nonsingular P) (hPz : P z = 0) : IsUnit (P y) :=
  (Y_ne_zero_of_Z_eq_zero hP hPz).isUnit

lemma equiv_of_Z_eq_zero {P Q : Fin 3 → F} (hP : W.Nonsingular P) (hQ : W.Nonsingular Q)
    (hPz : P z = 0) (hQz : Q z = 0) : P ≈ Q := by
  use (isUnit_Y_of_Z_eq_zero hP hPz).unit / (isUnit_Y_of_Z_eq_zero hQ hQz).unit
  simp only [Units.smul_def, smul_fin3, X_eq_zero_of_Z_eq_zero hQ.left hQz, hQz, mul_zero,
    Units.val_div_eq_div_val, IsUnit.unit_spec, (isUnit_Y_of_Z_eq_zero hQ hQz).div_mul_cancel]
  conv_rhs => rw [← fin3_def P, X_eq_zero_of_Z_eq_zero hP.left hPz, hPz]

lemma equiv_zero_of_Z_eq_zero {P : Fin 3 → F} (hP : W.Nonsingular P) (hPz : P z = 0) :
    P ≈ ![0, 1, 0] :=
  equiv_of_Z_eq_zero hP nonsingular_zero hPz rfl

variable (W') in
/-- The proposition that a point class on `W'` is nonsingular. If `P` is a point representative,
then `W.NonsingularLift ⟦P⟧` is definitionally equivalent to `W.Nonsingular P`. -/
def NonsingularLift (P : PointClass R) : Prop :=
  P.lift W'.Nonsingular fun _ _ => propext ∘ nonsingular_of_equiv

lemma nonsingularLift_iff (P : Fin 3 → R) : W'.NonsingularLift ⟦P⟧ ↔ W'.Nonsingular P :=
  Iff.rfl

lemma nonsingularLift_zero [Nontrivial R] : W'.NonsingularLift ⟦![0, 1, 0]⟧ :=
  nonsingular_zero

lemma nonsingularLift_some (X Y : R) :
    W'.NonsingularLift ⟦![X, Y, 1]⟧ ↔ W'.toAffine.Nonsingular X Y :=
  nonsingular_some X Y

end Nonsingular

@[deprecated (since := "2024-08-27")] alias equation_smul_iff := equation_smul
@[deprecated (since := "2024-08-27")] alias nonsingularLift_zero' := nonsingularLift_zero
@[deprecated (since := "2024-08-27")]
alias nonsingular_affine_of_Z_ne_zero := nonsingular_of_Z_ne_zero
@[deprecated (since := "2024-08-27")]
alias nonsingular_iff_affine_of_Z_ne_zero := nonsingular_of_Z_ne_zero
@[deprecated (since := "2024-08-27")]
alias nonsingular_of_affine_of_Z_ne_zero := nonsingular_of_Z_ne_zero
@[deprecated (since := "2024-08-27")] alias nonsingular_smul_iff := nonsingular_smul
@[deprecated (since := "2024-08-27")] alias nonsingular_zero' := nonsingular_zero

section Negation

/-! ### Negation formulae -/

variable (W') in
/-- The $Y$-coordinate of a representative of `-P` for a point `P`. -/
def negY (P : Fin 3 → R) : R :=
  -P y - W'.a₁ * P x - W'.a₃ * P z

lemma negY_eq (X Y Z : R) : W'.negY ![X, Y, Z] = -Y - W'.a₁ * X - W'.a₃ * Z :=
  rfl

lemma negY_smul (P : Fin 3 → R) (u : R) : W'.negY (u • P) = u * W'.negY P := by
  simp only [negY, smul_fin3_ext]
  ring1

lemma negY_of_Z_eq_zero [NoZeroDivisors R] {P : Fin 3 → R} (hP : W'.Equation P) (hPz : P z = 0) :
    W'.negY P = -P y := by
  rw [negY, hPz, X_eq_zero_of_Z_eq_zero hP hPz, mul_zero, sub_zero, mul_zero, sub_zero]

lemma negY_of_Z_ne_zero {P : Fin 3 → F} (hPz : P z ≠ 0) :
    W.negY P / P z = W.toAffine.negY (P x / P z) (P y / P z) := by
  linear_combination (norm := (rw [negY, Affine.negY]; ring1)) -W.a₃ * div_self hPz

lemma Y_sub_Y_mul_Y_sub_negY {P Q : Fin 3 → R} (hP : W'.Equation P) (hQ : W'.Equation Q)
    (hx : P x * Q z = Q x * P z) :
    P z * Q z * (P y * Q z - Q y * P z) * (P y * Q z - W'.negY Q * P z) = 0 := by
  linear_combination' (norm := (rw [negY]; ring1)) Q z ^ 3 * (equation_iff P).mp hP
    - P z ^ 3 * (equation_iff Q).mp hQ + hx * hx * hx + W'.a₂ * P z * Q z * hx * hx
    + (W'.a₄ * P z ^ 2 * Q z ^ 2 - W'.a₁ * P y * P z * Q z ^ 2) * hx

lemma Y_eq_of_Y_ne [NoZeroDivisors R] {P Q : Fin 3 → R} (hP : W'.Equation P) (hQ : W'.Equation Q)
    (hPz : P z ≠ 0) (hQz : Q z ≠ 0) (hx : P x * Q z = Q x * P z) (hy : P y * Q z ≠ Q y * P z) :
    P y * Q z = W'.negY Q * P z :=
  sub_eq_zero.mp <| (mul_eq_zero.mp <| Y_sub_Y_mul_Y_sub_negY hP hQ hx).resolve_left <|
    mul_ne_zero (mul_ne_zero hPz hQz) <| sub_ne_zero.mpr hy

lemma Y_eq_of_Y_ne' [NoZeroDivisors R] {P Q : Fin 3 → R} (hP : W'.Equation P) (hQ : W'.Equation Q)
    (hPz : P z ≠ 0) (hQz : Q z ≠ 0) (hx : P x * Q z = Q x * P z)
    (hy : P y * Q z ≠ W'.negY Q * P z) : P y * Q z = Q y * P z :=
  sub_eq_zero.mp <| (mul_eq_zero.mp <| (mul_eq_zero.mp <| Y_sub_Y_mul_Y_sub_negY hP hQ hx
    ).resolve_right <| sub_ne_zero.mpr hy).resolve_left <| mul_ne_zero hPz hQz

lemma Y_eq_iff' {P Q : Fin 3 → F} (hPz : P z ≠ 0) (hQz : Q z ≠ 0) :
    P y * Q z = W.negY Q * P z ↔ P y / P z = W.toAffine.negY (Q x / Q z) (Q y / Q z) :=
  negY_of_Z_ne_zero hQz ▸ (div_eq_div_iff hPz hQz).symm

lemma Y_sub_Y_add_Y_sub_negY {P Q : Fin 3 → R} (hx : P x * Q z = Q x * P z) :
    (P y * Q z - Q y * P z) + (P y * Q z - W'.negY Q * P z) = (P y - W'.negY P) * Q z := by
  linear_combination (norm := (rw [negY, negY]; ring1)) -W'.a₁ * hx

lemma Y_ne_negY_of_Y_ne [NoZeroDivisors R] {P Q : Fin 3 → R} (hP : W'.Equation P)
    (hQ : W'.Equation Q) (hPz : P z ≠ 0) (hQz : Q z ≠ 0) (hx : P x * Q z = Q x * P z)
    (hy : P y * Q z ≠ Q y * P z) : P y ≠ W'.negY P := by
  have hy' : P y * Q z - W'.negY Q * P z = 0 := sub_eq_zero.mpr <| Y_eq_of_Y_ne hP hQ hPz hQz hx hy
  contrapose! hy
  linear_combination (norm := ring1) Y_sub_Y_add_Y_sub_negY hx + Q z * hy - hy'

lemma Y_ne_negY_of_Y_ne' [NoZeroDivisors R] {P Q : Fin 3 → R} (hP : W'.Equation P)
    (hQ : W'.Equation Q) (hPz : P z ≠ 0) (hQz : Q z ≠ 0) (hx : P x * Q z = Q x * P z)
    (hy : P y * Q z ≠ W'.negY Q * P z) : P y ≠ W'.negY P := by
  have hy' : P y * Q z - Q y * P z = 0 := sub_eq_zero.mpr <| Y_eq_of_Y_ne' hP hQ hPz hQz hx hy
  contrapose! hy
  linear_combination (norm := ring1) Y_sub_Y_add_Y_sub_negY hx + Q z * hy - hy'

lemma Y_eq_negY_of_Y_eq [NoZeroDivisors R] {P Q : Fin 3 → R} (hQz : Q z ≠ 0)
    (hx : P x * Q z = Q x * P z) (hy : P y * Q z = Q y * P z) (hy' : P y * Q z = W'.negY Q * P z) :
    P y = W'.negY P :=
  mul_left_injective₀ hQz <| by
    linear_combination (norm := ring1) -Y_sub_Y_add_Y_sub_negY hx + hy + hy'

lemma nonsingular_iff_of_Y_eq_negY {P : Fin 3 → F} (hPz : P z ≠ 0) (hy : P y = W.negY P) :
    W.Nonsingular P ↔ W.Equation P ∧ eval P W.polynomialX ≠ 0 := by
  have hy' : eval P W.polynomialY = (P y - W.negY P) * P z := by rw [negY, eval_polynomialY]; ring1
  rw [nonsingular_iff_of_Z_ne_zero hPz, hy', hy, sub_self, zero_mul, ne_self_iff_false, or_false]

end Negation

section Doubling

/-! ### Doubling formulae -/

variable (W) in
/-- The unit associated to the doubling of a 2-torsion point `P`.
More specifically, the unit `u` such that `W.add P P = u • ![0, 1, 0]` where `P = W.neg P`. -/
noncomputable def dblU (P : Fin 3 → F) : F :=
  eval P W.polynomialX ^ 3 / P z ^ 2

lemma dblU_eq (P : Fin 3 → F) : W.dblU P =
    (W.a₁ * P y * P z - (3 * P x ^ 2 + 2 * W.a₂ * P x * P z + W.a₄ * P z ^ 2)) ^ 3 / P z ^ 2 := by
  rw [dblU, eval_polynomialX]

lemma dblU_smul {P : Fin 3 → F} (hPz : P z ≠ 0) {u : F} (hu : u ≠ 0) :
    W.dblU (u • P) = u ^ 4 * W.dblU P := by
  field_simp [dblU_eq, smul_fin3_ext]
  ring1

lemma dblU_of_Z_eq_zero {P : Fin 3 → F} (hPz : P z = 0) : W.dblU P = 0 := by
  rw [dblU_eq, hPz, zero_pow two_ne_zero, div_zero]

lemma dblU_ne_zero_of_Y_eq {P Q : Fin 3 → F} (hP : W.Nonsingular P) (hPz : P z ≠ 0) (hQz : Q z ≠ 0)
    (hx : P x * Q z = Q x * P z) (hy : P y * Q z = Q y * P z) (hy' : P y * Q z = W.negY Q * P z) :
    W.dblU P ≠ 0 :=
  div_ne_zero (pow_ne_zero 3
    ((nonsingular_iff_of_Y_eq_negY hPz <| Y_eq_negY_of_Y_eq hQz hx hy hy').mp hP).right) <|
    pow_ne_zero 2 hPz

lemma isUnit_dblU_of_Y_eq {P Q : Fin 3 → F} (hP : W.Nonsingular P) (hPz : P z ≠ 0) (hQz : Q z ≠ 0)
    (hx : P x * Q z = Q x * P z) (hy : P y * Q z = Q y * P z) (hy' : P y * Q z = W.negY Q * P z) :
    IsUnit (W.dblU P) :=
  (dblU_ne_zero_of_Y_eq hP hPz hQz hx hy hy').isUnit

variable (W') in
/-- The $Z$-coordinate of a representative of `2 • P` for a point `P`. -/
def dblZ (P : Fin 3 → R) : R :=
  P z * (P y - W'.negY P) ^ 3

lemma dblZ_smul (P : Fin 3 → R) (u : R) : W'.dblZ (u • P) = u ^ 4 * W'.dblZ P := by
  simp only [dblZ, negY_smul, smul_fin3_ext]
  ring1

lemma dblZ_of_Z_eq_zero {P : Fin 3 → R} (hPz : P z = 0) : W'.dblZ P = 0 := by
  rw [dblZ, hPz, zero_mul]

lemma dblZ_of_Y_eq [NoZeroDivisors R] {P Q : Fin 3 → R} (hQz : Q z ≠ 0) (hx : P x * Q z = Q x * P z)
    (hy : P y * Q z = Q y * P z) (hy' : P y * Q z = W'.negY Q * P z) : W'.dblZ P = 0 := by
  rw [dblZ, Y_eq_negY_of_Y_eq hQz hx hy hy', sub_self, zero_pow three_ne_zero, mul_zero]

lemma dblZ_ne_zero_of_Y_ne [NoZeroDivisors R] {P Q : Fin 3 → R} (hP : W'.Equation P)
    (hQ : W'.Equation Q) (hPz : P z ≠ 0) (hQz : Q z ≠ 0) (hx : P x * Q z = Q x * P z)
    (hy : P y * Q z ≠ Q y * P z) : W'.dblZ P ≠ 0 :=
  mul_ne_zero hPz <| pow_ne_zero 3 <| sub_ne_zero.mpr <| Y_ne_negY_of_Y_ne hP hQ hPz hQz hx hy

lemma isUnit_dblZ_of_Y_ne {P Q : Fin 3 → F} (hP : W.Equation P) (hQ : W.Equation Q) (hPz : P z ≠ 0)
    (hQz : Q z ≠ 0) (hx : P x * Q z = Q x * P z) (hy : P y * Q z ≠ Q y * P z) : IsUnit (W.dblZ P) :=
  (dblZ_ne_zero_of_Y_ne hP hQ hPz hQz hx hy).isUnit

lemma dblZ_ne_zero_of_Y_ne' [NoZeroDivisors R] {P Q : Fin 3 → R} (hP : W'.Equation P)
    (hQ : W'.Equation Q) (hPz : P z ≠ 0) (hQz : Q z ≠ 0) (hx : P x * Q z = Q x * P z)
    (hy : P y * Q z ≠ W'.negY Q * P z) : W'.dblZ P ≠ 0 :=
  mul_ne_zero hPz <| pow_ne_zero 3 <| sub_ne_zero.mpr <| Y_ne_negY_of_Y_ne' hP hQ hPz hQz hx hy

lemma isUnit_dblZ_of_Y_ne' {P Q : Fin 3 → F} (hP : W.Equation P) (hQ : W.Equation Q) (hPz : P z ≠ 0)
    (hQz : Q z ≠ 0) (hx : P x * Q z = Q x * P z) (hy : P y * Q z ≠ W.negY Q * P z) :
    IsUnit (W.dblZ P) :=
  (dblZ_ne_zero_of_Y_ne' hP hQ hPz hQz hx hy).isUnit

private lemma toAffine_slope_of_eq {P Q : Fin 3 → F} (hP : W.Equation P) (hQ : W.Equation Q)
    (hPz : P z ≠ 0) (hQz : Q z ≠ 0) (hx : P x * Q z = Q x * P z) (hy : P y * Q z ≠ W.negY Q * P z) :
    W.toAffine.slope (P x / P z) (Q x / Q z) (P y / P z) (Q y / Q z) =
      -eval P W.polynomialX / P z / (P y - W.negY P) := by
  have hPy : P y - W.negY P ≠ 0 := sub_ne_zero.mpr <| Y_ne_negY_of_Y_ne' hP hQ hPz hQz hx hy
  simp only [X_eq_iff hPz hQz, ne_eq, Y_eq_iff' hPz hQz] at hx hy
  rw [Affine.slope_of_Y_ne hx <| negY_of_Z_ne_zero hQz ▸ hy, ← negY_of_Z_ne_zero hPz]
  field_simp [eval_polynomialX, hPz]
  ring1

variable (W') in
/-- The $X$-coordinate of a representative of `2 • P` for a point `P`. -/
noncomputable def dblX (P : Fin 3 → R) : R :=
  2 * P x * P y ^ 3 + 3 * W'.a₁ * P x ^ 2 * P y ^ 2 + 6 * W'.a₂ * P x ^ 3 * P y
    - 8 * W'.a₂ * P y ^ 3 * P z + 9 * W'.a₃ * P x ^ 4 - 6 * W'.a₃ * P x * P y ^ 2 * P z
    - 6 * W'.a₄ * P x ^ 2 * P y * P z - 18 * W'.a₆ * P x * P y * P z ^ 2
    + 3 * W'.a₁ ^ 2 * P x ^ 3 * P y - 2 * W'.a₁ ^ 2 * P y ^ 3 * P z + 3 * W'.a₁ * W'.a₂ * P x ^ 4
    - 12 * W'.a₁ * W'.a₂ * P x * P y ^ 2 * P z - 9 * W'.a₁ * W'.a₃ * P x ^ 2 * P y * P z
    - 3 * W'.a₁ * W'.a₄ * P x ^ 3 * P z - 9 * W'.a₁ * W'.a₆ * P x ^ 2 * P z ^ 2
    + 8 * W'.a₂ ^ 2 * P x ^ 2 * P y * P z + 12 * W'.a₂ * W'.a₃ * P x ^ 3 * P z
    - 12 * W'.a₂ * W'.a₃ * P y ^ 2 * P z ^ 2 + 8 * W'.a₂ * W'.a₄ * P x * P y * P z ^ 2
    - 12 * W'.a₃ ^ 2 * P x * P y * P z ^ 2 + 6 * W'.a₃ * W'.a₄ * P x ^ 2 * P z ^ 2
    + 2 * W'.a₄ ^ 2 * P y * P z ^ 3 + W'.a₁ ^ 3 * P x ^ 4 - 3 * W'.a₁ ^ 3 * P x * P y ^ 2 * P z
    - 2 * W'.a₁ ^ 2 * W'.a₂ * P x ^ 2 * P y * P z - 3 * W'.a₁ ^ 2 * W'.a₃ * P y ^ 2 * P z ^ 2
    + 2 * W'.a₁ ^ 2 * W'.a₄ * P x * P y * P z ^ 2 + 4 * W'.a₁ * W'.a₂ ^ 2 * P x ^ 3 * P z
    - 8 * W'.a₁ * W'.a₂ * W'.a₃ * P x * P y * P z ^ 2
    + 4 * W'.a₁ * W'.a₂ * W'.a₄ * P x ^ 2 * P z ^ 2 - 3 * W'.a₁ * W'.a₃ ^ 2 * P x ^ 2 * P z ^ 2
    + 2 * W'.a₁ * W'.a₃ * W'.a₄ * P y * P z ^ 3 + W'.a₁ * W'.a₄ ^ 2 * P x * P z ^ 3
    + 4 * W'.a₂ ^ 2 * W'.a₃ * P x ^ 2 * P z ^ 2 - 6 * W'.a₂ * W'.a₃ ^ 2 * P y * P z ^ 3
    + 4 * W'.a₂ * W'.a₃ * W'.a₄ * P x * P z ^ 3 - 2 * W'.a₃ ^ 3 * P x * P z ^ 3
    + W'.a₃ * W'.a₄ ^ 2 * P z ^ 4 - W'.a₁ ^ 4 * P x ^ 2 * P y * P z
    + W'.a₁ ^ 3 * W'.a₂ * P x ^ 3 * P z - 2 * W'.a₁ ^ 3 * W'.a₃ * P x * P y * P z ^ 2
    + W'.a₁ ^ 3 * W'.a₄ * P x ^ 2 * P z ^ 2 + W'.a₁ ^ 2 * W'.a₂ * W'.a₃ * P x ^ 2 * P z ^ 2
    - W'.a₁ ^ 2 * W'.a₃ ^ 2 * P y * P z ^ 3 + 2 * W'.a₁ ^ 2 * W'.a₃ * W'.a₄ * P x * P z ^ 3
    - W'.a₁ * W'.a₂ * W'.a₃ ^ 2 * P x * P z ^ 3 - W'.a₂ * W'.a₃ ^ 3 * P z ^ 4
    + W'.a₁ * W'.a₃ ^ 2 * W'.a₄ * P z ^ 4

lemma dblX_eq' {P : Fin 3 → R} (hP : W'.Equation P) : W'.dblX P * P z =
    (eval P W'.polynomialX ^ 2 - W'.a₁ * eval P W'.polynomialX * P z * (P y - W'.negY P)
      - W'.a₂ * P z ^ 2 * (P y - W'.negY P) ^ 2 - 2 * P x * P z * (P y - W'.negY P) ^ 2)
      * (P y - W'.negY P) := by
  linear_combination (norm := (rw [dblX, eval_polynomialX, negY]; ring1))
    9 * (W'.a₁ * P x ^ 2 + 2 * P x * P y) * (equation_iff _).mp hP

lemma dblX_eq {P : Fin 3 → F} (hP : W.Equation P) (hPz : P z ≠ 0) : W.dblX P =
    ((eval P W.polynomialX ^ 2 - W.a₁ * eval P W.polynomialX * P z * (P y - W.negY P)
      - W.a₂ * P z ^ 2 * (P y - W.negY P) ^ 2 - 2 * P x * P z * (P y - W.negY P) ^ 2)
      * (P y - W.negY P)) / P z := by
  rw [← dblX_eq' hP, mul_div_cancel_right₀ _ hPz]

lemma dblX_smul (P : Fin 3 → R) (u : R) : W'.dblX (u • P) = u ^ 4 * W'.dblX P := by
  simp only [dblX, smul_fin3_ext]
  ring1

lemma dblX_of_Z_eq_zero [NoZeroDivisors R] {P : Fin 3 → R} (hP : W'.Equation P) (hPz : P z = 0) :
    W'.dblX P = 0 := by
  rw [dblX, hPz, X_eq_zero_of_Z_eq_zero hP hPz]
  ring1

lemma dblX_of_Y_eq [NoZeroDivisors R] {P Q : Fin 3 → R} (hP : W'.Equation P) (hPz : P z ≠ 0)
    (hQz : Q z ≠ 0) (hx : P x * Q z = Q x * P z) (hy : P y * Q z = Q y * P z)
    (hy' : P y * Q z = W'.negY Q * P z) : W'.dblX P = 0 := by
  apply eq_zero_of_ne_zero_of_mul_right_eq_zero hPz
  rw [dblX_eq' hP, Y_eq_negY_of_Y_eq hQz hx hy hy']
  ring1

private lemma toAffine_addX_of_eq {P : Fin 3 → F} (hPz : P z ≠ 0) {n d : F} (hd : d ≠ 0) :
    W.toAffine.addX (P x / P z) (P x / P z) (-n / P z / d) =
      (n ^ 2 - W.a₁ * n * P z * d - W.a₂ * P z ^ 2 * d ^ 2 - 2 * P x * P z * d ^ 2) * d / P z
        / (P z * d ^ 3) := by
  field_simp [mul_ne_zero hPz hd]
  ring1

lemma dblX_of_Z_ne_zero {P Q : Fin 3 → F} (hP : W.Equation P) (hQ : W.Equation Q) (hPz : P z ≠ 0)
    (hQz : Q z ≠ 0) (hx : P x * Q z = Q x * P z) (hy : P y * Q z ≠ W.negY Q * P z) :
    W.dblX P / W.dblZ P = W.toAffine.addX (P x / P z) (Q x / Q z)
      (W.toAffine.slope (P x / P z) (Q x / Q z) (P y / P z) (Q y / Q z)) := by
  rw [dblX_eq hP hPz, dblZ, toAffine_slope_of_eq hP hQ hPz hQz hx hy, ← (X_eq_iff hPz hQz).mp hx,
    toAffine_addX_of_eq hPz <| sub_ne_zero.mpr <| Y_ne_negY_of_Y_ne' hP hQ hPz hQz hx hy]

variable (W') in
/-- The $Y$-coordinate of a representative of `-(2 • P)` for a point `P`. -/
noncomputable def negDblY (P : Fin 3 → R) : R :=
  -P y ^ 4 - 3 * W'.a₁ * P x * P y ^ 3 - 9 * W'.a₃ * P x ^ 3 * P y + 3 * W'.a₃ * P y ^ 3 * P z
    - 3 * W'.a₄ * P x * P y ^ 2 * P z - 27 * W'.a₆ * P x ^ 3 * P z + 9 * W'.a₆ * P y ^ 2 * P z ^ 2
    - 3 * W'.a₁ ^ 2 * P x ^ 2 * P y ^ 2 + 4 * W'.a₁ * W'.a₂ * P y ^ 3 * P z
    - 3 * W'.a₁ * W'.a₂ * P x ^ 3 * P y - 9 * W'.a₁ * W'.a₃ * P x ^ 4
    + 6 * W'.a₁ * W'.a₃ * P x * P y ^ 2 * P z + 18 * W'.a₁ * W'.a₆ * P x * P y * P z ^ 2
    + 9 * W'.a₂ ^ 2 * P x ^ 4 - 8 * W'.a₂ ^ 2 * P x * P y ^ 2 * P z
    - 9 * W'.a₂ * W'.a₃ * P x ^ 2 * P y * P z + 9 * W'.a₂ * W'.a₄ * P x ^ 3 * P z
    - 4 * W'.a₂ * W'.a₄ * P y ^ 2 * P z ^ 2 - 27 * W'.a₂ * W'.a₆ * P x ^ 2 * P z ^ 2
    - 9 * W'.a₃ ^ 2 * P x ^ 3 * P z + 6 * W'.a₃ ^ 2 * P y ^ 2 * P z ^ 2
    - 12 * W'.a₃ * W'.a₄ * P x * P y * P z ^ 2 + 9 * W'.a₄ ^ 2 * P x ^ 2 * P z ^ 2
    - 2 * W'.a₁ ^ 3 * P x ^ 3 * P y + W'.a₁ ^ 3 * P y ^ 3 * P z + 3 * W'.a₁ ^ 2 * W'.a₂ * P x ^ 4
    + 2 * W'.a₁ ^ 2 * W'.a₂ * P x * P y ^ 2 * P z + 3 * W'.a₁ ^ 2 * W'.a₃ * P x ^ 2 * P y * P z
    + 3 * W'.a₁ ^ 2 * W'.a₄ * P x ^ 3 * P z - W'.a₁ ^ 2 * W'.a₄ * P y ^ 2 * P z ^ 2
    - 12 * W'.a₁ * W'.a₂ ^ 2 * P x ^ 2 * P y * P z - 6 * W'.a₁ * W'.a₂ * W'.a₃ * P x ^ 3 * P z
    + 4 * W'.a₁ * W'.a₂ * W'.a₃ * P y ^ 2 * P z ^ 2
    - 8 * W'.a₁ * W'.a₂ * W'.a₄ * P x * P y * P z ^ 2 + 6 * W'.a₁ * W'.a₃ ^ 2 * P x * P y * P z ^ 2
    - W'.a₁ * W'.a₄ ^ 2 * P y * P z ^ 3 + 8 * W'.a₂ ^ 3 * P x ^ 3 * P z
    - 8 * W'.a₂ ^ 2 * W'.a₃ * P x * P y * P z ^ 2 + 12 * W'.a₂ ^ 2 * W'.a₄ * P x ^ 2 * P z ^ 2
    - 9 * W'.a₂ * W'.a₃ ^ 2 * P x ^ 2 * P z ^ 2 - 4 * W'.a₂ * W'.a₃ * W'.a₄ * P y * P z ^ 3
    + 6 * W'.a₂ * W'.a₄ ^ 2 * P x * P z ^ 3 + W'.a₃ ^ 3 * P y * P z ^ 3
    - 3 * W'.a₃ ^ 2 * W'.a₄ * P x * P z ^ 3 + W'.a₄ ^ 3 * P z ^ 4 + W'.a₁ ^ 4 * P x * P y ^ 2 * P z
    - 3 * W'.a₁ ^ 3 * W'.a₂ * P x ^ 2 * P y * P z + W'.a₁ ^ 3 * W'.a₃ * P y ^ 2 * P z ^ 2
    - 2 * W'.a₁ ^ 3 * W'.a₄ * P x * P y * P z ^ 2 + 2 * W'.a₁ ^ 2 * W'.a₂ ^ 2 * P x ^ 3 * P z
    - 2 * W'.a₁ ^ 2 * W'.a₂ * W'.a₃ * P x * P y * P z ^ 2
    + 3 * W'.a₁ ^ 2 * W'.a₂ * W'.a₄ * P x ^ 2 * P z ^ 2
    - 2 * W'.a₁ ^ 2 * W'.a₃ * W'.a₄ * P y * P z ^ 3 + W'.a₁ ^ 2 * W'.a₄ ^ 2 * P x * P z ^ 3
    + W'.a₁ * W'.a₂ * W'.a₃ ^ 2 * P y * P z ^ 3 + 2 * W'.a₁ * W'.a₂ * W'.a₃ * W'.a₄ * P x * P z ^ 3
    + W'.a₁ * W'.a₃ * W'.a₄ ^ 2 * P z ^ 4 - 2 * W'.a₂ ^ 2 * W'.a₃ ^ 2 * P x * P z ^ 3
    - W'.a₂ * W'.a₃ ^ 2 * W'.a₄ * P z ^ 4

lemma negDblY_eq' {P : Fin 3 → R} (hP : W'.Equation P) : W'.negDblY P * P z ^ 2 =
    -eval P W'.polynomialX * (eval P W'.polynomialX ^ 2
      - W'.a₁ * eval P W'.polynomialX * P z * (P y - W'.negY P)
      - W'.a₂ * P z ^ 2 * (P y - W'.negY P) ^ 2 - 2 * P x * P z * (P y - W'.negY P) ^ 2
      - P x * P z * (P y - W'.negY P) ^ 2) + P y * P z ^ 2 * (P y - W'.negY P) ^ 3 := by
  linear_combination (norm := (rw [negDblY, eval_polynomialX, negY]; ring1))
    -9 * (P y ^ 2 * P z + 2 * W'.a₁ * P x * P y * P z - 3 * P x ^ 3 - 3 * W'.a₂ * P x ^ 2 * P z)
      * (equation_iff _).mp hP

lemma negDblY_eq {P : Fin 3 → F} (hP : W.Equation P) (hPz : P z ≠ 0) : W.negDblY P =
    (-eval P W.polynomialX * (eval P W.polynomialX ^ 2
      - W.a₁ * eval P W.polynomialX * P z * (P y - W.negY P)
      - W.a₂ * P z ^ 2 * (P y - W.negY P) ^ 2 - 2 * P x * P z * (P y - W.negY P) ^ 2
      - P x * P z * (P y - W.negY P) ^ 2) + P y * P z ^ 2 * (P y - W.negY P) ^ 3) / P z ^ 2 := by
  rw [← negDblY_eq' hP, mul_div_cancel_right₀ _ <| pow_ne_zero 2 hPz]

lemma negDblY_smul (P : Fin 3 → R) (u : R) : W'.negDblY (u • P) = u ^ 4 * W'.negDblY P := by
  simp only [negDblY, smul_fin3_ext]
  ring1

lemma negDblY_of_Z_eq_zero [NoZeroDivisors R] {P : Fin 3 → R} (hP : W'.Equation P) (hPz : P z = 0) :
    W'.negDblY P = -P y ^ 4 := by
  rw [negDblY, hPz, X_eq_zero_of_Z_eq_zero hP hPz]
  ring1

lemma negDblY_of_Y_eq' [NoZeroDivisors R] {P Q : Fin 3 → R} (hP : W'.Equation P) (hQz : Q z ≠ 0)
    (hx : P x * Q z = Q x * P z) (hy : P y * Q z = Q y * P z) (hy' : P y * Q z = W'.negY Q * P z) :
    W'.negDblY P * P z ^ 2 = -eval P W'.polynomialX ^ 3 := by
  rw [negDblY_eq' hP, Y_eq_negY_of_Y_eq hQz hx hy hy']
  ring1

lemma negDblY_of_Y_eq {P Q : Fin 3 → F} (hP : W.Equation P) (hPz : P z ≠ 0) (hQz : Q z ≠ 0)
    (hx : P x * Q z = Q x * P z) (hy : P y * Q z = Q y * P z) (hy' : P y * Q z = W.negY Q * P z) :
    W.negDblY P = -W.dblU P := by
  rw [dblU, ← neg_div, ← negDblY_of_Y_eq' hP hQz hx hy hy',
    mul_div_cancel_right₀ _ <| pow_ne_zero 2 hPz]

private lemma toAffine_negAddY_of_eq {P : Fin 3 → F} (hPz : P z ≠ 0) {n d : F} (hd : d ≠ 0) :
    W.toAffine.negAddY (P x / P z) (P x / P z) (P y / P z) (-n / P z / d) =
      (-n * (n ^ 2 - W.a₁ * n * P z * d - W.a₂ * P z ^ 2 * d ^ 2 - 2 * P x * P z * d ^ 2
          - P x * P z * d ^ 2) + P y * P z ^ 2 * d ^ 3) / P z ^ 2 / (P z * d ^ 3) := by
  rw [Affine.negAddY, toAffine_addX_of_eq hPz hd]
  field_simp [mul_ne_zero hPz <| mul_ne_zero hPz <| pow_ne_zero 3 hd]
  ring1

lemma negDblY_of_Z_ne_zero {P Q : Fin 3 → F} (hP : W.Equation P) (hQ : W.Equation Q)
    (hPz : P z ≠ 0) (hQz : Q z ≠ 0) (hx : P x * Q z = Q x * P z) (hy : P y * Q z ≠ W.negY Q * P z) :
    W.negDblY P / W.dblZ P = W.toAffine.negAddY (P x / P z) (Q x / Q z) (P y / P z)
      (W.toAffine.slope (P x / P z) (Q x / Q z) (P y / P z) (Q y / Q z)) := by
  rw [negDblY_eq hP hPz, dblZ, toAffine_slope_of_eq hP hQ hPz hQz hx hy, ← (X_eq_iff hPz hQz).mp hx,
    toAffine_negAddY_of_eq hPz <| sub_ne_zero.mpr <| Y_ne_negY_of_Y_ne' hP hQ hPz hQz hx hy]

variable (W') in
/-- The $Y$-coordinate of a representative of `2 • P` for a point `P`. -/
noncomputable def dblY (P : Fin 3 → R) : R :=
  W'.negY ![W'.dblX P, W'.negDblY P, W'.dblZ P]

lemma dblY_smul (P : Fin 3 → R) (u : R) : W'.dblY (u • P) = u ^ 4 * W'.dblY P := by
  simp only [dblY, negY_eq, negDblY_smul, dblX_smul, dblZ_smul]
  ring1

lemma dblY_of_Z_eq_zero [NoZeroDivisors R] {P : Fin 3 → R} (hP : W'.Equation P) (hPz : P z = 0) :
    W'.dblY P = P y ^ 4 := by
  rw [dblY, negY_eq, negDblY_of_Z_eq_zero hP hPz, dblX_of_Z_eq_zero hP hPz, dblZ_of_Z_eq_zero hPz]
  ring1

lemma dblY_of_Y_eq' [NoZeroDivisors R] {P Q : Fin 3 → R} (hP : W'.Equation P) (hPz : P z ≠ 0)
    (hQz : Q z ≠ 0) (hx : P x * Q z = Q x * P z) (hy : P y * Q z = Q y * P z)
    (hy' : P y * Q z = W'.negY Q * P z) : W'.dblY P * P z ^ 2 = eval P W'.polynomialX ^ 3 := by
  linear_combination (norm := (rw [dblY, negY_eq, dblX_of_Y_eq hP hPz hQz hx hy hy',
    dblZ_of_Y_eq hQz hx hy hy']; ring1)) -negDblY_of_Y_eq' hP hQz hx hy hy'

lemma dblY_of_Y_eq {P Q : Fin 3 → F} (hP : W.Equation P) (hPz : P z ≠ 0) (hQz : Q z ≠ 0)
    (hx : P x * Q z = Q x * P z) (hy : P y * Q z = Q y * P z) (hy' : P y * Q z = W.negY Q * P z) :
    W.dblY P = W.dblU P := by
  rw [dblU, ← dblY_of_Y_eq' hP hPz hQz hx hy hy', mul_div_cancel_right₀ _ <| pow_ne_zero 2 hPz]

lemma dblY_of_Z_ne_zero {P Q : Fin 3 → F} (hP : W.Equation P) (hQ : W.Equation Q) (hPz : P z ≠ 0)
    (hQz : Q z ≠ 0) (hx : P x * Q z = Q x * P z) (hy : P y * Q z ≠ W.negY Q * P z) :
    W.dblY P / W.dblZ P = W.toAffine.addY (P x / P z) (Q x / Q z) (P y / P z)
      (W.toAffine.slope (P x / P z) (Q x / Q z) (P y / P z) (Q y / Q z)) := by
  erw [dblY, negY_of_Z_ne_zero <| dblZ_ne_zero_of_Y_ne' hP hQ hPz hQz hx hy,
    dblX_of_Z_ne_zero hP hQ hPz hQz hx hy, negDblY_of_Z_ne_zero hP hQ hPz hQz hx hy, Affine.addY]

variable (W') in
/-- The coordinates of a representative of `2 • P` for a point `P`. -/
noncomputable def dblXYZ (P : Fin 3 → R) : Fin 3 → R :=
  ![W'.dblX P, W'.dblY P, W'.dblZ P]

lemma dblXYZ_X (P : Fin 3 → R) : W'.dblXYZ P x = W'.dblX P :=
  rfl

lemma dblXYZ_Y (P : Fin 3 → R) : W'.dblXYZ P y = W'.dblY P :=
  rfl

lemma dblXYZ_Z (P : Fin 3 → R) : W'.dblXYZ P z = W'.dblZ P :=
  rfl

lemma dblXYZ_smul (P : Fin 3 → R) (u : R) : W'.dblXYZ (u • P) = u ^ 4 • W'.dblXYZ P := by
  rw [dblXYZ, dblX_smul, dblY_smul, dblZ_smul, smul_fin3, dblXYZ_X, dblXYZ_Y, dblXYZ_Z]

lemma dblXYZ_of_Z_eq_zero [NoZeroDivisors R] {P : Fin 3 → R} (hP : W'.Equation P) (hPz : P z = 0) :
    W'.dblXYZ P = P y ^ 4 • ![0, 1, 0] := by
  erw [dblXYZ, dblX_of_Z_eq_zero hP hPz, dblY_of_Z_eq_zero hP hPz, dblZ_of_Z_eq_zero hPz, smul_fin3,
    mul_zero, mul_one]

lemma dblXYZ_of_Y_eq {P Q : Fin 3 → F} (hP : W.Equation P) (hPz : P z ≠ 0) (hQz : Q z ≠ 0)
    (hx : P x * Q z = Q x * P z) (hy : P y * Q z = Q y * P z) (hy' : P y * Q z = W.negY Q * P z) :
    W.dblXYZ P = W.dblU P • ![0, 1, 0] := by
  erw [dblXYZ, dblX_of_Y_eq hP hPz hQz hx hy hy', dblY_of_Y_eq hP hPz hQz hx hy hy',
    dblZ_of_Y_eq hQz hx hy hy', smul_fin3, mul_zero, mul_one]

lemma dblXYZ_of_Z_ne_zero {P Q : Fin 3 → F} (hP : W.Equation P) (hQ : W.Equation Q) (hPz : P z ≠ 0)
    (hQz : Q z ≠ 0) (hx : P x * Q z = Q x * P z) (hy : P y * Q z ≠ W.negY Q * P z) :
    W.dblXYZ P = W.dblZ P •
      ![W.toAffine.addX (P x / P z) (Q x / Q z)
          (W.toAffine.slope (P x / P z) (Q x / Q z) (P y / P z) (Q y / Q z)),
        W.toAffine.addY (P x / P z) (Q x / Q z) (P y / P z)
          (W.toAffine.slope (P x / P z) (Q x / Q z) (P y / P z) (Q y / Q z)), 1] := by
  have hZ : IsUnit <| W.dblZ P := isUnit_dblZ_of_Y_ne' hP hQ hPz hQz hx hy
  erw [dblXYZ, smul_fin3, ← dblX_of_Z_ne_zero hP hQ hPz hQz hx hy, hZ.mul_div_cancel,
    ← dblY_of_Z_ne_zero hP hQ hPz hQz hx hy, hZ.mul_div_cancel, mul_one]

end Doubling

section Addition

/-! ### Addition formulae -/

/-- The unit associated to the addition of a non-2-torsion point `P` with its negation.
More specifically, the unit `u` such that `W.add P Q = u • ![0, 1, 0]` where `P x / P z = Q x / Q z`
but `P ≠ W.neg P`. -/
def addU (P Q : Fin 3 → F) : F :=
  -(P y * Q z - Q y * P z) ^ 3 / (P z * Q z)

lemma addU_smul {P Q : Fin 3 → F} (hPz : P z ≠ 0) (hQz : Q z ≠ 0) {u v : F} (hu : u ≠ 0)
    (hv : v ≠ 0) : addU (u • P) (v • Q) = (u * v) ^ 2 * addU P Q := by
  field_simp [addU, smul_fin3_ext]
  ring1

lemma addU_of_Z_eq_zero_left {P Q : Fin 3 → F} (hPz : P z = 0) : addU P Q = 0 := by
  rw [addU, hPz, zero_mul, div_zero]

lemma addU_of_Z_eq_zero_right {P Q : Fin 3 → F} (hQz : Q z = 0) : addU P Q = 0 := by
  rw [addU, hQz, mul_zero <| P z, div_zero]

lemma addU_ne_zero_of_Y_ne {P Q : Fin 3 → F} (hPz : P z ≠ 0) (hQz : Q z ≠ 0)
    (hy : P y * Q z ≠ Q y * P z) : addU P Q ≠ 0 :=
  div_ne_zero (neg_ne_zero.mpr <| pow_ne_zero 3 <| sub_ne_zero.mpr hy) <| mul_ne_zero hPz hQz

lemma isUnit_addU_of_Y_ne {P Q : Fin 3 → F} (hPz : P z ≠ 0) (hQz : Q z ≠ 0)
    (hy : P y * Q z ≠ Q y * P z) : IsUnit (addU P Q) :=
  (addU_ne_zero_of_Y_ne hPz hQz hy).isUnit

variable (W') in
/-- The $Z$-coordinate of a representative of `P + Q` for two distinct points `P` and `Q`.
Note that this returns the value 0 if the representatives of `P` and `Q` are equal. -/
def addZ (P Q : Fin 3 → R) : R :=
  -3 * P x ^ 2 * Q x * Q z + 3 * P x * Q x ^ 2 * P z + P y ^ 2 * Q z ^ 2 - Q y ^ 2 * P z ^ 2
    + W'.a₁ * P x * P y * Q z ^ 2 - W'.a₁ * Q x * Q y * P z ^ 2 - W'.a₂ * P x ^ 2 * Q z ^ 2
    + W'.a₂ * Q x ^ 2 * P z ^ 2 + W'.a₃ * P y * P z * Q z ^ 2 - W'.a₃ * Q y * P z ^ 2 * Q z
    - W'.a₄ * P x * P z * Q z ^ 2 + W'.a₄ * Q x * P z ^ 2 * Q z

lemma addZ_eq' {P Q : Fin 3 → R} (hP : W'.Equation P) (hQ : W'.Equation Q) :
    W'.addZ P Q * (P z * Q z) = (P x * Q z - Q x * P z) ^ 3 := by
  linear_combination (norm := (rw [addZ]; ring1))
    Q z ^ 3 * (equation_iff _).mp hP - P z ^ 3 * (equation_iff _).mp hQ

lemma addZ_eq {P Q : Fin 3 → F} (hP : W.Equation P) (hQ : W.Equation Q) (hPz : P z ≠ 0)
    (hQz : Q z ≠ 0) : W.addZ P Q = (P x * Q z - Q x * P z) ^ 3 / (P z * Q z) := by
  rw [← addZ_eq' hP hQ, mul_div_cancel_right₀ _ <| mul_ne_zero hPz hQz]

lemma addZ_smul (P Q : Fin 3 → R) (u v : R) :
    W'.addZ (u • P) (v • Q) = (u * v) ^ 2 * W'.addZ P Q := by
  simp only [addZ, smul_fin3_ext]
  ring1

lemma addZ_self (P : Fin 3 → R) : W'.addZ P P = 0 := by
  rw [addZ]
  ring1

lemma addZ_of_Z_eq_zero_left [NoZeroDivisors R] {P Q : Fin 3 → R} (hP : W'.Equation P)
    (hPz : P z = 0) : W'.addZ P Q = P y ^ 2 * Q z * Q z := by
  rw [addZ, hPz, X_eq_zero_of_Z_eq_zero hP hPz]
  ring1

lemma addZ_of_Z_eq_zero_right [NoZeroDivisors R] {P Q : Fin 3 → R} (hQ : W'.Equation Q)
    (hQz : Q z = 0) : W'.addZ P Q = -(Q y ^ 2 * P z) * P z := by
  rw [addZ, hQz, X_eq_zero_of_Z_eq_zero hQ hQz]
  ring1

lemma addZ_of_X_eq [NoZeroDivisors R] {P Q : Fin 3 → R} (hP : W'.Equation P) (hQ : W'.Equation Q)
    (hPz : P z ≠ 0) (hQz : Q z ≠ 0) (hx : P x * Q z = Q x * P z) : W'.addZ P Q = 0 := by
  apply eq_zero_of_ne_zero_of_mul_right_eq_zero <| mul_ne_zero hPz hQz
  rw [addZ_eq' hP hQ, hx, sub_self, zero_pow three_ne_zero]

lemma addZ_ne_zero_of_X_ne [NoZeroDivisors R] {P Q : Fin 3 → R} (hP : W'.Equation P)
    (hQ : W'.Equation Q) (hx : P x * Q z ≠ Q x * P z) : W'.addZ P Q ≠ 0 :=
  addZ_eq' hP hQ ▸ left_ne_zero_of_mul <| pow_ne_zero 3 <| sub_ne_zero.mpr hx

lemma isUnit_addZ_of_X_ne {P Q : Fin 3 → F} (hP : W.Equation P) (hQ : W.Equation Q)
    (hx : P x * Q z ≠ Q x * P z) : IsUnit <| W.addZ P Q :=
  (addZ_ne_zero_of_X_ne hP hQ hx).isUnit

private lemma toAffine_slope_of_ne {P Q : Fin 3 → F} (hPz : P z ≠ 0) (hQz : Q z ≠ 0)
    (hx : P x * Q z ≠ Q x * P z) :
    W.toAffine.slope (P x / P z) (Q x / Q z) (P y / P z) (Q y / Q z) =
      (P y * Q z - Q y * P z) / (P x * Q z - Q x * P z) := by
  field_simp [Affine.slope_of_X_ne <| by rwa [ne_eq, ← X_eq_iff hPz hQz]]
  ring1

variable (W') in
/-- The $X$-coordinate of a representative of `P + Q` for two distinct points `P` and `Q`.
Note that this returns the value 0 if the representatives of `P` and `Q` are equal. -/
def addX (P Q : Fin 3 → R) : R :=
  -P x * Q y ^ 2 * P z + Q x * P y ^ 2 * Q z - 2 * P x * P y * Q y * Q z + 2 * Q x * P y * Q y * P z
    - W'.a₁ * P x ^ 2 * Q y * Q z + W'.a₁ * Q x ^ 2 * P y * P z + W'.a₂ * P x ^ 2 * Q x * Q z
    - W'.a₂ * P x * Q x ^ 2 * P z - W'.a₃ * P x * P y * Q z ^ 2 + W'.a₃ * Q x * Q y * P z ^ 2
    - 2 * W'.a₃ * P x * Q y * P z * Q z + 2 * W'.a₃ * Q x * P y * P z * Q z
    + W'.a₄ * P x ^ 2 * Q z ^ 2 - W'.a₄ * Q x ^ 2 * P z ^ 2 + 3 * W'.a₆ * P x * P z * Q z ^ 2
    - 3 * W'.a₆ * Q x * P z ^ 2 * Q z

lemma addX_eq' {P Q : Fin 3 → R} (hP : W'.Equation P) (hQ : W'.Equation Q) :
    W'.addX P Q * (P z * Q z) ^ 2 =
      ((P y * Q z - Q y * P z) ^ 2 * P z * Q z
        + W'.a₁ * (P y * Q z - Q y * P z) * P z * Q z * (P x * Q z - Q x * P z)
        - W'.a₂ * P z * Q z * (P x * Q z - Q x * P z) ^ 2 - P x * Q z * (P x * Q z - Q x * P z) ^ 2
        - Q x * P z * (P x * Q z - Q x * P z) ^ 2) * (P x * Q z - Q x * P z) := by
  linear_combination (norm := (rw [addX]; ring1))
    (2 * Q x * P z * Q z ^ 3 - P x * Q z ^ 4) * (equation_iff _).mp hP
      + (Q x * P z ^ 4 - 2 * P x * P z ^ 3 * Q z) * (equation_iff _).mp hQ

lemma addX_eq {P Q : Fin 3 → F} (hP : W.Equation P) (hQ : W.Equation Q) (hPz : P z ≠ 0)
    (hQz : Q z ≠ 0) : W.addX P Q =
      ((P y * Q z - Q y * P z) ^ 2 * P z * Q z
        + W.a₁ * (P y * Q z - Q y * P z) * P z * Q z * (P x * Q z - Q x * P z)
        - W.a₂ * P z * Q z * (P x * Q z - Q x * P z) ^ 2 - P x * Q z * (P x * Q z - Q x * P z) ^ 2
        - Q x * P z * (P x * Q z - Q x * P z) ^ 2) * (P x * Q z - Q x * P z) / (P z * Q z) ^ 2 := by
  rw [← addX_eq' hP hQ, mul_div_cancel_right₀ _ <| pow_ne_zero 2 <| mul_ne_zero hPz hQz]

lemma addX_smul (P Q : Fin 3 → R) (u v : R) :
    W'.addX (u • P) (v • Q) = (u * v) ^ 2 * W'.addX P Q := by
  simp only [addX, smul_fin3_ext]
  ring1

lemma addX_self (P : Fin 3 → R) : W'.addX P P = 0 := by
  rw [addX]
  ring1

lemma addX_of_Z_eq_zero_left [NoZeroDivisors R] {P Q : Fin 3 → R} (hP : W'.Equation P)
    (hPz : P z = 0) : W'.addX P Q = P y ^ 2 * Q z * Q x := by
  rw [addX, hPz, X_eq_zero_of_Z_eq_zero hP hPz]
  ring1

lemma addX_of_Z_eq_zero_right [NoZeroDivisors R] {P Q : Fin 3 → R} (hQ : W'.Equation Q)
    (hQz : Q z = 0) : W'.addX P Q = -(Q y ^ 2 * P z) * P x := by
  rw [addX, hQz, X_eq_zero_of_Z_eq_zero hQ hQz]
  ring1

lemma addX_of_X_eq [NoZeroDivisors R] {P Q : Fin 3 → R} (hP : W'.Equation P) (hQ : W'.Equation Q)
    (hPz : P z ≠ 0) (hQz : Q z ≠ 0) (hx : P x * Q z = Q x * P z) : W'.addX P Q = 0 := by
  apply eq_zero_of_ne_zero_of_mul_right_eq_zero <| pow_ne_zero 2 <| mul_ne_zero hPz hQz
  rw [addX_eq' hP hQ, hx]
  ring1

private lemma toAffine_addX_of_ne {P Q : Fin 3 → F} (hPz : P z ≠ 0) (hQz : Q z ≠ 0) {n d : F}
    (hd : d ≠ 0) : W.toAffine.addX (P x / P z) (Q x / Q z) (n / d) =
      (n ^ 2 * P z * Q z + W.a₁ * n * P z * Q z * d - W.a₂ * P z * Q z * d ^ 2 - P x * Q z * d ^ 2
        - Q x * P z * d ^ 2) * d / (P z * Q z) ^ 2 / (d ^ 3 / (P z * Q z)) := by
  field_simp [hd]
  ring1

lemma addX_of_Z_ne_zero {P Q : Fin 3 → F} (hP : W.Equation P) (hQ : W.Equation Q) (hPz : P z ≠ 0)
    (hQz : Q z ≠ 0) (hx : P x * Q z ≠ Q x * P z) : W.addX P Q / W.addZ P Q =
    W.toAffine.addX (P x / P z) (Q x / Q z)
      (W.toAffine.slope (P x / P z) (Q x / Q z) (P y / P z) (Q y / Q z)) := by
  rw [addX_eq hP hQ hPz hQz, addZ_eq hP hQ hPz hQz, toAffine_slope_of_ne hPz hQz hx,
    toAffine_addX_of_ne hPz hQz <| sub_ne_zero.mpr hx]

variable (W') in
/-- The $Y$-coordinate of a representative of `-(P + Q)` for two distinct points `P` and `Q`.
Note that this returns the value 0 if the representatives of `P` and `Q` are equal. -/
def negAddY (P Q : Fin 3 → R) : R :=
  -3 * P x ^ 2 * Q x * Q y + 3 * P x * Q x ^ 2 * P y - P y ^ 2 * Q y * Q z + P y * Q y ^ 2 * P z
    + W'.a₁ * P x * Q y ^ 2 * P z - W'.a₁ * Q x * P y ^ 2 * Q z - W'.a₂ * P x ^ 2 * Q y * Q z
    + W'.a₂ * Q x ^ 2 * P y * P z + 2 * W'.a₂ * P x * Q x * P y * Q z
    - 2 * W'.a₂ * P x * Q x * Q y * P z - W'.a₃ * P y ^ 2 * Q z ^ 2 + W'.a₃ * Q y ^ 2 * P z ^ 2
    + W'.a₄ * P x * P y * Q z ^ 2 - 2 * W'.a₄ * P x * Q y * P z * Q z
    + 2 * W'.a₄ * Q x * P y * P z * Q z - W'.a₄ * Q x * Q y * P z ^ 2
    + 3 * W'.a₆ * P y * P z * Q z ^ 2 - 3 * W'.a₆ * Q y * P z ^ 2 * Q z

lemma negAddY_eq' {P Q : Fin 3 → R} (hP : W'.Equation P) (hQ : W'.Equation Q) :
    W'.negAddY P Q * (P z * Q z) ^ 2 =
      (P y * Q z - Q y * P z) * ((P y * Q z - Q y * P z) ^ 2 * P z * Q z
        + W'.a₁ * (P y * Q z - Q y * P z) * P z * Q z * (P x * Q z - Q x * P z)
        - W'.a₂ * P z * Q z * (P x * Q z - Q x * P z) ^ 2 - P x * Q z * (P x * Q z - Q x * P z) ^ 2
        - Q x * P z * (P x * Q z - Q x * P z) ^ 2 - P x * Q z * (P x * Q z - Q x * P z) ^ 2)
        + P y * Q z * (P x * Q z - Q x * P z) ^ 3 := by
  linear_combination (norm := (rw [negAddY]; ring1))
    (2 * Q y * P z * Q z ^ 3 - P y * Q z ^ 4) * (equation_iff _).mp hP
      + (Q y * P z ^ 4 - 2 * P y * P z ^ 3 * Q z) * (equation_iff _).mp hQ

lemma negAddY_eq {P Q : Fin 3 → F} (hP : W.Equation P) (hQ : W.Equation Q) (hPz : P z ≠ 0)
    (hQz : Q z ≠ 0) : W.negAddY P Q =
      ((P y * Q z - Q y * P z) * ((P y * Q z - Q y * P z) ^ 2 * P z * Q z
        + W.a₁ * (P y * Q z - Q y * P z) * P z * Q z * (P x * Q z - Q x * P z)
        - W.a₂ * P z * Q z * (P x * Q z - Q x * P z) ^ 2 - P x * Q z * (P x * Q z - Q x * P z) ^ 2
        - Q x * P z * (P x * Q z - Q x * P z) ^ 2 - P x * Q z * (P x * Q z - Q x * P z) ^ 2)
        + P y * Q z * (P x * Q z - Q x * P z) ^ 3) / (P z * Q z) ^ 2 := by
  rw [← negAddY_eq' hP hQ, mul_div_cancel_right₀ _ <| pow_ne_zero 2 <| mul_ne_zero hPz hQz]

lemma negAddY_smul (P Q : Fin 3 → R) (u v : R) :
    W'.negAddY (u • P) (v • Q) = (u * v) ^ 2 * W'.negAddY P Q := by
  simp only [negAddY, smul_fin3_ext]
  ring1

lemma negAddY_self (P : Fin 3 → R) : W'.negAddY P P = 0 := by
  rw [negAddY]
  ring1

lemma negAddY_of_Z_eq_zero_left [NoZeroDivisors R] {P Q : Fin 3 → R} (hP : W'.Equation P)
    (hPz : P z = 0) : W'.negAddY P Q = P y ^ 2 * Q z * W'.negY Q := by
  rw [negAddY, hPz, X_eq_zero_of_Z_eq_zero hP hPz, negY]
  ring1

lemma negAddY_of_Z_eq_zero_right [NoZeroDivisors R] {P Q : Fin 3 → R} (hQ : W'.Equation Q)
    (hQz : Q z = 0) : W'.negAddY P Q = -(Q y ^ 2 * P z) * W'.negY P := by
  rw [negAddY, hQz, X_eq_zero_of_Z_eq_zero hQ hQz, negY]
  ring1

lemma negAddY_of_X_eq' {P Q : Fin 3 → R} (hP : W'.Equation P) (hQ : W'.Equation Q)
    (hx : P x * Q z = Q x * P z) :
    W'.negAddY P Q * (P z * Q z) ^ 2 = (P y * Q z - Q y * P z) ^ 3 * (P z * Q z) := by
  rw [negAddY_eq' hP hQ, hx]
  ring1

lemma negAddY_of_X_eq {P Q : Fin 3 → F} (hP : W.Equation P) (hQ : W.Equation Q) (hPz : P z ≠ 0)
    (hQz : Q z ≠ 0) (hx : P x * Q z = Q x * P z) : W.negAddY P Q = -addU P Q := by
  rw [addU, neg_div, neg_neg, ← mul_div_mul_right _ _ <| mul_ne_zero hPz hQz,
    ← negAddY_of_X_eq' hP hQ hx, ← sq,
    mul_div_cancel_right₀ _ <| pow_ne_zero 2 <| mul_ne_zero hPz hQz]

private lemma toAffine_negAddY_of_ne {P Q : Fin 3 → F} (hPz : P z ≠ 0) (hQz : Q z ≠ 0) {n d : F}
    (hd : d ≠ 0) : W.toAffine.negAddY (P x / P z) (Q x / Q z) (P y / P z) (n / d) =
      (n * (n ^ 2 * P z * Q z + W.a₁ * n * P z * Q z * d - W.a₂ * P z * Q z * d ^ 2
        - P x * Q z * d ^ 2 - Q x * P z * d ^ 2 - P x * Q z * d ^ 2) + P y * Q z * d ^ 3)
        / (P z * Q z) ^ 2 / (d ^ 3 / (P z * Q z)) := by
  rw [Affine.negAddY, toAffine_addX_of_ne hPz hQz hd]
  field_simp [mul_ne_zero (pow_ne_zero 2 <| mul_ne_zero hPz hQz) <| pow_ne_zero 3 hd]
  ring1

lemma negAddY_of_Z_ne_zero {P Q : Fin 3 → F} (hP : W.Equation P) (hQ : W.Equation Q) (hPz : P z ≠ 0)
    (hQz : Q z ≠ 0) (hx : P x * Q z ≠ Q x * P z) : W.negAddY P Q / W.addZ P Q =
      W.toAffine.negAddY (P x / P z) (Q x / Q z) (P y / P z)
        (W.toAffine.slope (P x / P z) (Q x / Q z) (P y / P z) (Q y / Q z)) := by
  rw [negAddY_eq hP hQ hPz hQz, addZ_eq hP hQ hPz hQz, toAffine_slope_of_ne hPz hQz hx,
    toAffine_negAddY_of_ne hPz hQz <| sub_ne_zero.mpr hx]

variable (W') in
/-- The $Y$-coordinate of a representative of `P + Q` for two distinct points `P` and `Q`.
Note that this returns the value 0 if the representatives of `P` and `Q` are equal. -/
def addY (P Q : Fin 3 → R) : R :=
  W'.negY ![W'.addX P Q, W'.negAddY P Q, W'.addZ P Q]

lemma addY_smul (P Q : Fin 3 → R) (u v : R) :
    W'.addY (u • P) (v • Q) = (u * v) ^ 2 * W'.addY P Q := by
  simp only [addY, negY_eq, negAddY_smul, addX_smul, addZ_smul]
  ring1

lemma addY_self (P : Fin 3 → R) : W'.addY P P = 0 := by
  simp only [addY, negY_eq, negAddY_self, addX_self, addZ_self, neg_zero, mul_zero, sub_zero]

lemma addY_of_Z_eq_zero_left [NoZeroDivisors R] {P Q : Fin 3 → R} (hP : W'.Equation P)
    (hPz : P z = 0) : W'.addY P Q = P y ^ 2 * Q z * Q y := by
  rw [addY, negY_eq, negAddY_of_Z_eq_zero_left hP hPz, negY, addX_of_Z_eq_zero_left hP hPz,
    addZ_of_Z_eq_zero_left hP hPz]
  ring1

lemma addY_of_Z_eq_zero_right [NoZeroDivisors R] {P Q : Fin 3 → R} (hQ : W'.Equation Q)
    (hQz : Q z = 0) : W'.addY P Q = -(Q y ^ 2 * P z) * P y := by
  rw [addY, negY_eq, negAddY_of_Z_eq_zero_right hQ hQz, negY, addX_of_Z_eq_zero_right hQ hQz,
    addZ_of_Z_eq_zero_right hQ hQz]
  ring1

lemma addY_of_X_eq' [NoZeroDivisors R] {P Q : Fin 3 → R} (hP : W'.Equation P) (hQ : W'.Equation Q)
    (hPz : P z ≠ 0) (hQz : Q z ≠ 0) (hx : P x * Q z = Q x * P z) :
    W'.addY P Q * (P z * Q z) ^ 3 = -(P y * Q z - Q y * P z) ^ 3 * (P z * Q z) ^ 2 := by
  linear_combination (norm := (rw [addY, negY_eq, addX_of_X_eq hP hQ hPz hQz hx,
    addZ_of_X_eq hP hQ hPz hQz hx]; ring1)) -(P z * Q z) * negAddY_of_X_eq' hP hQ hx

lemma addY_of_X_eq {P Q : Fin 3 → F} (hP : W.Equation P) (hQ : W.Equation Q) (hPz : P z ≠ 0)
    (hQz : Q z ≠ 0) (hx : P x * Q z = Q x * P z) : W.addY P Q = addU P Q := by
  rw [addU, ← mul_div_mul_right _ _ <| pow_ne_zero 2 <| mul_ne_zero hPz hQz,
    ← addY_of_X_eq' hP hQ hPz hQz hx, ← pow_succ',
    mul_div_cancel_right₀ _ <| pow_ne_zero 3 <| mul_ne_zero hPz hQz]

lemma addY_of_Z_ne_zero {P Q : Fin 3 → F} (hP : W.Equation P) (hQ : W.Equation Q) (hPz : P z ≠ 0)
    (hQz : Q z ≠ 0) (hx : P x * Q z ≠ Q x * P z) : W.addY P Q / W.addZ P Q =
      W.toAffine.addY (P x / P z) (Q x / Q z) (P y / P z)
        (W.toAffine.slope (P x / P z) (Q x / Q z) (P y / P z) (Q y / Q z)) := by
  erw [addY, negY_of_Z_ne_zero <| addZ_ne_zero_of_X_ne hP hQ hx, addX_of_Z_ne_zero hP hQ hPz hQz hx,
    negAddY_of_Z_ne_zero hP hQ hPz hQz hx, Affine.addY]

variable (W') in
/-- The coordinates of a representative of `P + Q` for two distinct points `P` and `Q`.
Note that this returns the value `![0, 0, 0]` if the representatives of `P` and `Q` are equal. -/
noncomputable def addXYZ (P Q : Fin 3 → R) : Fin 3 → R :=
  ![W'.addX P Q, W'.addY P Q, W'.addZ P Q]

lemma addXYZ_X (P Q : Fin 3 → R) : W'.addXYZ P Q x = W'.addX P Q :=
  rfl

lemma addXYZ_Y (P Q : Fin 3 → R) : W'.addXYZ P Q y = W'.addY P Q :=
  rfl

lemma addXYZ_Z (P Q : Fin 3 → R) : W'.addXYZ P Q z = W'.addZ P Q :=
  rfl

lemma addXYZ_smul (P Q : Fin 3 → R) (u v : R) :
    W'.addXYZ (u • P) (v • Q) = (u * v) ^ 2 • W'.addXYZ P Q := by
  rw [addXYZ, addX_smul, addY_smul, addZ_smul, smul_fin3, addXYZ_X, addXYZ_Y, addXYZ_Z]

lemma addXYZ_self (P : Fin 3 → R) : W'.addXYZ P P = ![0, 0, 0] := by
  rw [addXYZ, addX_self, addY_self, addZ_self]

lemma addXYZ_of_Z_eq_zero_left [NoZeroDivisors R] {P Q : Fin 3 → R} (hP : W'.Equation P)
    (hPz : P z = 0) : W'.addXYZ P Q = (P y ^ 2 * Q z) • Q := by
  rw [addXYZ, addX_of_Z_eq_zero_left hP hPz, addY_of_Z_eq_zero_left hP hPz,
    addZ_of_Z_eq_zero_left hP hPz, smul_fin3]

lemma addXYZ_of_Z_eq_zero_right [NoZeroDivisors R] {P Q : Fin 3 → R} (hQ : W'.Equation Q)
    (hQz : Q z = 0) : W'.addXYZ P Q = -(Q y ^ 2 * P z) • P := by
  rw [addXYZ, addX_of_Z_eq_zero_right hQ hQz, addY_of_Z_eq_zero_right hQ hQz,
    addZ_of_Z_eq_zero_right hQ hQz, smul_fin3]

lemma addXYZ_of_X_eq {P Q : Fin 3 → F} (hP : W.Equation P) (hQ : W.Equation Q) (hPz : P z ≠ 0)
    (hQz : Q z ≠ 0) (hx : P x * Q z = Q x * P z) : W.addXYZ P Q = addU P Q • ![0, 1, 0] := by
  erw [addXYZ, addX_of_X_eq hP hQ hPz hQz hx, addY_of_X_eq hP hQ hPz hQz hx,
    addZ_of_X_eq hP hQ hPz hQz hx, smul_fin3, mul_zero, mul_one]

lemma addXYZ_of_Z_ne_zero {P Q : Fin 3 → F} (hP : W.Equation P) (hQ : W.Equation Q) (hPz : P z ≠ 0)
    (hQz : Q z ≠ 0) (hx : P x * Q z ≠ Q x * P z) : W.addXYZ P Q = W.addZ P Q •
      ![W.toAffine.addX (P x / P z) (Q x / Q z)
          (W.toAffine.slope (P x / P z) (Q x / Q z) (P y / P z) (Q y / Q z)),
        W.toAffine.addY (P x / P z) (Q x / Q z) (P y / P z)
          (W.toAffine.slope (P x / P z) (Q x / Q z) (P y / P z) (Q y / Q z)), 1] := by
  have hZ : IsUnit <| W.addZ P Q := isUnit_addZ_of_X_ne hP hQ hx
  erw [addXYZ, smul_fin3, ← addX_of_Z_ne_zero hP hQ hPz hQz hx, hZ.mul_div_cancel,
    ← addY_of_Z_ne_zero hP hQ hPz hQz hx, hZ.mul_div_cancel, mul_one]

end Addition

section Negation

/-! ### Negation on point representatives -/

variable (W') in
/-- The negation of a point representative. -/
def neg (P : Fin 3 → R) : Fin 3 → R :=
  ![P x, W'.negY P, P z]

lemma neg_X (P : Fin 3 → R) : W'.neg P x = P x :=
  rfl

lemma neg_Y (P : Fin 3 → R) : W'.neg P y = W'.negY P :=
  rfl

lemma neg_Z (P : Fin 3 → R) : W'.neg P z = P z :=
  rfl

lemma neg_smul (P : Fin 3 → R) (u : R) : W'.neg (u • P) = u • W'.neg P := by
  simpa only [neg, negY_smul] using (smul_fin3 (W'.neg P) u).symm

lemma neg_smul_equiv (P : Fin 3 → R) {u : R} (hu : IsUnit u) : W'.neg (u • P) ≈ W'.neg P :=
  ⟨hu.unit, (neg_smul ..).symm⟩

lemma neg_equiv {P Q : Fin 3 → R} (h : P ≈ Q) : W'.neg P ≈ W'.neg Q := by
  rcases h with ⟨u, rfl⟩
  exact neg_smul_equiv Q u.isUnit

lemma neg_of_Z_eq_zero [NoZeroDivisors R] {P : Fin 3 → R} (hP : W'.Equation P) (hPz : P z = 0) :
    W'.neg P = -P y • ![0, 1, 0] := by
  erw [neg, X_eq_zero_of_Z_eq_zero hP hPz, negY_of_Z_eq_zero hP hPz, hPz, smul_fin3, mul_zero,
    mul_one]

lemma neg_of_Z_ne_zero {P : Fin 3 → F} (hPz : P z ≠ 0) :
    W.neg P = P z • ![P x / P z, W.toAffine.negY (P x / P z) (P y / P z), 1] := by
  erw [neg, smul_fin3, mul_div_cancel₀ _ hPz, ← negY_of_Z_ne_zero hPz, mul_div_cancel₀ _ hPz,
    mul_one]

private lemma nonsingular_neg_of_Z_ne_zero {P : Fin 3 → F} (hP : W.Nonsingular P) (hPz : P z ≠ 0) :
    W.Nonsingular ![P x / P z, W.toAffine.negY (P x / P z) (P y / P z), 1] :=
  (nonsingular_some ..).mpr <| Affine.nonsingular_neg <| (nonsingular_of_Z_ne_zero hPz).mp hP

lemma nonsingular_neg {P : Fin 3 → F} (hP : W.Nonsingular P) : W.Nonsingular <| W.neg P := by
  by_cases hPz : P z = 0
  · simp only [neg_of_Z_eq_zero hP.left hPz, nonsingular_smul _ (isUnit_Y_of_Z_eq_zero hP hPz).neg,
      nonsingular_zero]
  · simp only [neg_of_Z_ne_zero hPz, nonsingular_smul _ <| Ne.isUnit hPz,
      nonsingular_neg_of_Z_ne_zero hP hPz]

lemma addZ_neg (P : Fin 3 → R) : W'.addZ P (W'.neg P) = 0 := by
  rw [addZ, neg_X, neg_Y, neg_Z, negY]
  ring1

lemma addX_neg (P : Fin 3 → R) : W'.addX P (W'.neg P) = 0 := by
  rw [addX, neg_X, neg_Y, neg_Z, negY]
  ring1

lemma negAddY_neg {P : Fin 3 → R} (hP : W'.Equation P) : W'.negAddY P (W'.neg P) = W'.dblZ P := by
  linear_combination (norm := (rw [negAddY, neg_X, neg_Y, neg_Z, dblZ, negY]; ring1))
    -3 * (P y - W'.negY P) * (equation_iff _).mp hP

lemma addY_neg {P : Fin 3 → R} (hP : W'.Equation P) : W'.addY P (W'.neg P) = -W'.dblZ P := by
  rw [addY, negY_eq, addX_neg, negAddY_neg hP, addZ_neg, mul_zero, sub_zero, mul_zero, sub_zero]

lemma addXYZ_neg {P : Fin 3 → R} (hP : W'.Equation P) :
    W'.addXYZ P (W'.neg P) = -W'.dblZ P • ![0, 1, 0] := by
  erw [addXYZ, addX_neg, addY_neg hP, addZ_neg, smul_fin3, mul_zero, mul_one]

variable (W') in
/-- The negation of a point class. If `P` is a point representative,
then `W'.negMap ⟦P⟧` is definitionally equivalent to `W'.neg P`. -/
def negMap (P : PointClass R) : PointClass R :=
  P.map W'.neg fun _ _ => neg_equiv

lemma negMap_eq (P : Fin 3 → R) : W'.negMap ⟦P⟧ = ⟦W'.neg P⟧ :=
  rfl

lemma negMap_of_Z_eq_zero {P : Fin 3 → F} (hP : W.Nonsingular P) (hPz : P z = 0) :
    W.negMap ⟦P⟧ = ⟦![0, 1, 0]⟧ := by
  rw [negMap_eq, neg_of_Z_eq_zero hP.left hPz, smul_eq _ (isUnit_Y_of_Z_eq_zero hP hPz).neg]

lemma negMap_of_Z_ne_zero {P : Fin 3 → F} (hPz : P z ≠ 0) :
    W.negMap ⟦P⟧ = ⟦![P x / P z, W.toAffine.negY (P x / P z) (P y / P z), 1]⟧ := by
  rw [negMap_eq, neg_of_Z_ne_zero hPz, smul_eq _ <| Ne.isUnit hPz]

lemma nonsingularLift_negMap {P : PointClass F} (hP : W.NonsingularLift P) :
    W.NonsingularLift <| W.negMap P := by
  rcases P with ⟨_⟩
  exact nonsingular_neg hP

end Negation

section Addition

/-! ### Addition on point representatives -/

open Classical in
variable (W') in
/-- The addition of two point representatives. -/
noncomputable def add (P Q : Fin 3 → R) : Fin 3 → R :=
  if P ≈ Q then W'.dblXYZ P else W'.addXYZ P Q

lemma add_of_equiv {P Q : Fin 3 → R} (h : P ≈ Q) : W'.add P Q = W'.dblXYZ P :=
  if_pos h

lemma add_smul_of_equiv {P Q : Fin 3 → R} (h : P ≈ Q) {u v : R} (hu : IsUnit u) (hv : IsUnit v) :
    W'.add (u • P) (v • Q) = u ^ 4 • W'.add P Q := by
  rw [add_of_equiv <| (smul_equiv_smul P Q hu hv).mpr h, dblXYZ_smul, add_of_equiv h]

lemma add_self (P : Fin 3 → R) : W'.add P P = W'.dblXYZ P :=
  add_of_equiv <| Setoid.refl _

lemma add_of_eq {P Q : Fin 3 → R} (h : P = Q) : W'.add P Q = W'.dblXYZ P :=
  h ▸ add_self P

lemma add_of_not_equiv {P Q : Fin 3 → R} (h : ¬P ≈ Q) : W'.add P Q = W'.addXYZ P Q :=
  if_neg h

lemma add_smul_of_not_equiv {P Q : Fin 3 → R} (h : ¬P ≈ Q) {u v : R} (hu : IsUnit u)
    (hv : IsUnit v) : W'.add (u • P) (v • Q) = (u * v) ^ 2 • W'.add P Q := by
  rw [add_of_not_equiv <| h.comp (smul_equiv_smul P Q hu hv).mp, addXYZ_smul, add_of_not_equiv h]

lemma add_smul_equiv (P Q : Fin 3 → R) {u v : R} (hu : IsUnit u) (hv : IsUnit v) :
    W'.add (u • P) (v • Q) ≈ W'.add P Q := by
  by_cases h : P ≈ Q
  · exact ⟨hu.unit ^ 4, by convert (add_smul_of_equiv h hu hv).symm⟩
  · exact ⟨(hu.unit * hv.unit) ^ 2, by convert (add_smul_of_not_equiv h hu hv).symm⟩

lemma add_equiv {P P' Q Q' : Fin 3 → R} (hP : P ≈ P') (hQ : Q ≈ Q') :
    W'.add P Q ≈ W'.add P' Q' := by
  rcases hP, hQ with ⟨⟨u, rfl⟩, ⟨v, rfl⟩⟩
  exact add_smul_equiv P' Q' u.isUnit v.isUnit

lemma add_of_Z_eq_zero {P Q : Fin 3 → F} (hP : W.Nonsingular P) (hQ : W.Nonsingular Q)
    (hPz : P z = 0) (hQz : Q z = 0) : W.add P Q = P y ^ 4 • ![0, 1, 0] := by
  rw [add, if_pos <| equiv_of_Z_eq_zero hP hQ hPz hQz, dblXYZ_of_Z_eq_zero hP.left hPz]

lemma add_of_Z_eq_zero_left [NoZeroDivisors R] {P Q : Fin 3 → R} (hP : W'.Equation P)
    (hPz : P z = 0) (hQz : Q z ≠ 0) : W'.add P Q = (P y ^ 2 * Q z) • Q := by
  rw [add, if_neg <| not_equiv_of_Z_eq_zero_left hPz hQz, addXYZ_of_Z_eq_zero_left hP hPz]

lemma add_of_Z_eq_zero_right [NoZeroDivisors R] {P Q : Fin 3 → R} (hQ : W'.Equation Q)
    (hPz : P z ≠ 0) (hQz : Q z = 0) : W'.add P Q = -(Q y ^ 2 * P z) • P := by
  rw [add, if_neg <| not_equiv_of_Z_eq_zero_right hPz hQz, addXYZ_of_Z_eq_zero_right hQ hQz]

lemma add_of_Y_eq {P Q : Fin 3 → F} (hP : W.Equation P) (hPz : P z ≠ 0) (hQz : Q z ≠ 0)
    (hx : P x * Q z = Q x * P z) (hy : P y * Q z = Q y * P z) (hy' : P y * Q z = W.negY Q * P z) :
    W.add P Q = W.dblU P • ![0, 1, 0] := by
  rw [add, if_pos <| equiv_of_X_eq_of_Y_eq hPz hQz hx hy, dblXYZ_of_Y_eq hP hPz hQz hx hy hy']

lemma add_of_Y_ne {P Q : Fin 3 → F} (hP : W.Equation P) (hQ : W.Equation Q) (hPz : P z ≠ 0)
    (hQz : Q z ≠ 0) (hx : P x * Q z = Q x * P z) (hy : P y * Q z ≠ Q y * P z) :
    W.add P Q = addU P Q • ![0, 1, 0] := by
  rw [add, if_neg <| not_equiv_of_Y_ne hy, addXYZ_of_X_eq hP hQ hPz hQz hx]

lemma add_of_Y_ne' {P Q : Fin 3 → F} (hP : W.Equation P) (hQ : W.Equation Q) (hPz : P z ≠ 0)
    (hQz : Q z ≠ 0) (hx : P x * Q z = Q x * P z) (hy : P y * Q z ≠ W.negY Q * P z) :
    W.add P Q = W.dblZ P •
      ![W.toAffine.addX (P x / P z) (Q x / Q z)
          (W.toAffine.slope (P x / P z) (Q x / Q z) (P y / P z) (Q y / Q z)),
        W.toAffine.addY (P x / P z) (Q x / Q z) (P y / P z)
          (W.toAffine.slope (P x / P z) (Q x / Q z) (P y / P z) (Q y / Q z)), 1] := by
  rw [add, if_pos <| equiv_of_X_eq_of_Y_eq hPz hQz hx <| Y_eq_of_Y_ne' hP hQ hPz hQz hx hy,
    dblXYZ_of_Z_ne_zero hP hQ hPz hQz hx hy]

lemma add_of_X_ne {P Q : Fin 3 → F} (hP : W.Equation P) (hQ : W.Equation Q) (hPz : P z ≠ 0)
    (hQz : Q z ≠ 0) (hx : P x * Q z ≠ Q x * P z) : W.add P Q = W.addZ P Q •
      ![W.toAffine.addX (P x / P z) (Q x / Q z)
          (W.toAffine.slope (P x / P z) (Q x / Q z) (P y / P z) (Q y / Q z)),
        W.toAffine.addY (P x / P z) (Q x / Q z) (P y / P z)
          (W.toAffine.slope (P x / P z) (Q x / Q z) (P y / P z) (Q y / Q z)), 1] := by
  rw [add, if_neg <| not_equiv_of_X_ne hx, addXYZ_of_Z_ne_zero hP hQ hPz hQz hx]

private lemma nonsingular_add_of_Z_ne_zero {P Q : Fin 3 → F} (hP : W.Nonsingular P)
    (hQ : W.Nonsingular Q) (hPz : P z ≠ 0) (hQz : Q z ≠ 0)
    (hxy : P x * Q z = Q x * P z → P y * Q z ≠ W.negY Q * P z) : W.Nonsingular
      ![W.toAffine.addX (P x / P z) (Q x / Q z)
          (W.toAffine.slope (P x / P z) (Q x / Q z) (P y / P z) (Q y / Q z)),
        W.toAffine.addY (P x / P z) (Q x / Q z) (P y / P z)
          (W.toAffine.slope (P x / P z) (Q x / Q z) (P y / P z) (Q y / Q z)), 1] :=
  (nonsingular_some ..).mpr <| Affine.nonsingular_add ((nonsingular_of_Z_ne_zero hPz).mp hP)
    ((nonsingular_of_Z_ne_zero hQz).mp hQ) (by rwa [← X_eq_iff hPz hQz, ne_eq, ← Y_eq_iff' hPz hQz])

lemma nonsingular_add {P Q : Fin 3 → F} (hP : W.Nonsingular P) (hQ : W.Nonsingular Q) :
    W.Nonsingular <| W.add P Q := by
  by_cases hPz : P z = 0
  · by_cases hQz : Q z = 0
    · simp only [add_of_Z_eq_zero hP hQ hPz hQz,
        nonsingular_smul _ <| (isUnit_Y_of_Z_eq_zero hP hPz).pow 4, nonsingular_zero]
    · simpa only [add_of_Z_eq_zero_left hP.left hPz hQz,
        nonsingular_smul _ <| ((isUnit_Y_of_Z_eq_zero hP hPz).pow 2).mul <| Ne.isUnit hQz]
  · by_cases hQz : Q z = 0
    · simpa only [add_of_Z_eq_zero_right hQ.left hPz hQz,
        nonsingular_smul _ (((isUnit_Y_of_Z_eq_zero hQ hQz).pow 2).mul <| Ne.isUnit hPz).neg]
    · by_cases hxy : P x * Q z = Q x * P z → P y * Q z ≠ W.negY Q * P z
      · by_cases hx : P x * Q z = Q x * P z
        · simp only [add_of_Y_ne' hP.left hQ.left hPz hQz hx <| hxy hx,
            nonsingular_smul _ <| isUnit_dblZ_of_Y_ne' hP.left hQ.left hPz hQz hx <| hxy hx,
            nonsingular_add_of_Z_ne_zero hP hQ hPz hQz hxy]
        · simp only [add_of_X_ne hP.left hQ.left hPz hQz hx,
            nonsingular_smul _ <| isUnit_addZ_of_X_ne hP.left hQ.left hx,
            nonsingular_add_of_Z_ne_zero hP hQ hPz hQz hxy]
      · rw [_root_.not_imp, not_ne_iff] at hxy
        by_cases hy : P y * Q z = Q y * P z
        · simp only [add_of_Y_eq hP.left hPz hQz hxy.left hy hxy.right, nonsingular_smul _ <|
              isUnit_dblU_of_Y_eq hP hPz hQz hxy.left hy hxy.right, nonsingular_zero]
        · simp only [add_of_Y_ne hP.left hQ.left hPz hQz hxy.left hy,
            nonsingular_smul _ <| isUnit_addU_of_Y_ne hPz hQz hy, nonsingular_zero]

variable (W') in
/-- The addition of two point classes. If `P` is a point representative,
then `W.addMap ⟦P⟧ ⟦Q⟧` is definitionally equivalent to `W.add P Q`. -/
noncomputable def addMap (P Q : PointClass R) : PointClass R :=
  Quotient.map₂ W'.add (fun _ _ hP _ _ hQ => add_equiv hP hQ) P Q

lemma addMap_eq (P Q : Fin 3 → R) : W'.addMap ⟦P⟧ ⟦Q⟧ = ⟦W'.add P Q⟧ :=
  rfl

lemma addMap_of_Z_eq_zero_left {P : Fin 3 → F} {Q : PointClass F} (hP : W.Nonsingular P)
    (hQ : W.NonsingularLift Q) (hPz : P z = 0) : W.addMap ⟦P⟧ Q = Q := by
  rcases Q with ⟨Q⟩
  by_cases hQz : Q z = 0
  · erw [addMap_eq, add_of_Z_eq_zero hP hQ hPz hQz,
      smul_eq _ <| (isUnit_Y_of_Z_eq_zero hP hPz).pow 4, Quotient.eq]
    exact Setoid.symm <| equiv_zero_of_Z_eq_zero hQ hQz
  · erw [addMap_eq, add_of_Z_eq_zero_left hP.left hPz hQz,
      smul_eq _ <| ((isUnit_Y_of_Z_eq_zero hP hPz).pow 2).mul <| Ne.isUnit hQz]
    rfl

lemma addMap_of_Z_eq_zero_right {P : PointClass F} {Q : Fin 3 → F} (hP : W.NonsingularLift P)
    (hQ : W.Nonsingular Q) (hQz : Q z = 0) : W.addMap P ⟦Q⟧ = P := by
  rcases P with ⟨P⟩
  by_cases hPz : P z = 0
  · erw [addMap_eq, add_of_Z_eq_zero hP hQ hPz hQz,
      smul_eq _ <| (isUnit_Y_of_Z_eq_zero hP hPz).pow 4, Quotient.eq]
    exact Setoid.symm <| equiv_zero_of_Z_eq_zero hP hPz
  · erw [addMap_eq, add_of_Z_eq_zero_right hQ.left hPz hQz,
      smul_eq _ (((isUnit_Y_of_Z_eq_zero hQ hQz).pow 2).mul <| Ne.isUnit hPz).neg]
    rfl

lemma addMap_of_Y_eq {P Q : Fin 3 → F} (hP : W.Nonsingular P) (hQ : W.Equation Q) (hPz : P z ≠ 0)
    (hQz : Q z ≠ 0) (hx : P x * Q z = Q x * P z) (hy' : P y * Q z = W.negY Q * P z) :
    W.addMap ⟦P⟧ ⟦Q⟧ = ⟦![0, 1, 0]⟧ := by
  by_cases hy : P y * Q z = Q y * P z
  · rw [addMap_eq, add_of_Y_eq hP.left hPz hQz hx hy hy',
      smul_eq _ <| isUnit_dblU_of_Y_eq hP hPz hQz hx hy hy']
  · rw [addMap_eq, add_of_Y_ne hP.left hQ hPz hQz hx hy,
      smul_eq _ <| isUnit_addU_of_Y_ne hPz hQz hy]

lemma addMap_of_Z_ne_zero {P Q : Fin 3 → F} (hP : W.Equation P) (hQ : W.Equation Q) (hPz : P z ≠ 0)
    (hQz : Q z ≠ 0) (hxy : P x * Q z = Q x * P z → P y * Q z ≠ W.negY Q * P z) : W.addMap ⟦P⟧ ⟦Q⟧ =
      ⟦![W.toAffine.addX (P x / P z) (Q x / Q z)
          (W.toAffine.slope (P x / P z) (Q x / Q z) (P y / P z) (Q y / Q z)),
        W.toAffine.addY (P x / P z) (Q x / Q z) (P y / P z)
          (W.toAffine.slope (P x / P z) (Q x / Q z) (P y / P z) (Q y / Q z)), 1]⟧ := by
  by_cases hx : P x * Q z = Q x * P z
  · rw [addMap_eq, add_of_Y_ne' hP hQ hPz hQz hx <| hxy hx,
      smul_eq _ <| isUnit_dblZ_of_Y_ne' hP hQ hPz hQz hx <| hxy hx]
  · rw [addMap_eq, add_of_X_ne hP hQ hPz hQz hx, smul_eq _ <| isUnit_addZ_of_X_ne hP hQ hx]

lemma nonsingularLift_addMap {P Q : PointClass F} (hP : W.NonsingularLift P)
    (hQ : W.NonsingularLift Q) : W.NonsingularLift <| W.addMap P Q := by
  rcases P; rcases Q
  exact nonsingular_add hP hQ

end Addition

section Point

/-! ### Group operations on nonsingular rational points -/

/-- A nonsingular rational point on `W`. -/
@[pp_dot]
structure Point where
  {point : PointClass R}
  (nonsingular : W.nonsingular_lift point)

attribute [pp_dot] Point.point
attribute [pp_dot] Point.nonsingular

/-- The point class underlying a nonsingular rational point on `W`. -/
add_decl_doc Point.point

/-- The nonsingular condition underlying a nonsingular rational point on `W`. -/
add_decl_doc Point.nonsingular

namespace Point

variable {W}

instance instZeroPoint [Nontrivial R] : Zero W.Point :=
  ⟨⟨W.nonsingular_lift_zero⟩⟩

lemma zero_def [Nontrivial R] : (⟨W.nonsingular_lift_zero⟩ : W.Point) = 0 :=
  rfl

/-- The map from a nonsingular rational point on a Weierstrass curve `W` in affine coordinates
to the corresponding nonsingular rational point on `W` in projective coordinates. -/
def fromAffine [Nontrivial R] : W.toAffine.Point → W.Point
  | 0 => 0
  | Affine.Point.some h => ⟨(W.nonsingular_lift_some ..).mpr h⟩

@[simp]
lemma fromAffine_zero [Nontrivial R] : fromAffine 0 = (0 : W.Point) :=
  rfl

@[simp]
lemma fromAffine_some [Nontrivial R] {X Y : R} (h : W.toAffine.nonsingular X Y) :
    fromAffine (Affine.Point.some h) = ⟨(W.nonsingular_lift_some ..).mpr h⟩ :=
  rfl

variable {F : Type u} [Field F] {W : Projective F}

/-- The negation of a nonsingular rational point on `W`.

Given a nonsingular rational point `P` on `W`, use `-P` instead of `neg P`. -/
@[pp_dot]
def neg (P : W.Point) : W.Point :=
  ⟨W.nonsingular_lift_neg_map P.nonsingular⟩

instance instNegPoint : Neg W.Point :=
  ⟨neg⟩

lemma neg_def (P : W.Point) : P.neg = -P :=
  rfl

@[simp]
lemma neg_zero : (-⟨W.nonsingular_lift_zero⟩ : W.Point) = ⟨W.nonsingular_lift_zero⟩ := by
  simp only [← neg_def, neg, neg_map_zero]

/-- The addition of two nonsingular rational points on `W`.

Given two nonsingular rational points `P` and `Q` on `W`, use `P + Q` instead of `add P Q`. -/
@[pp_dot]
noncomputable def add (P Q : W.Point) : W.Point :=
  ⟨W.nonsingular_lift_add_map P.nonsingular Q.nonsingular⟩

noncomputable instance instAddPoint : Add W.Point :=
  ⟨add⟩

lemma add_def (P Q : W.Point) : P.add Q = P + Q :=
  rfl

@[simp]
lemma zero_add (P : W.Point) : ⟨W.nonsingular_lift_zero⟩ + P = P := by
  simp only [← add_def, add, add_map_zero_left]

@[simp]
lemma add_zero (P : W.Point) : P + ⟨W.nonsingular_lift_zero⟩ = P := by
  simp only [← add_def, add, add_map_zero_right' P.nonsingular]

noncomputable instance instAddZeroClassPoint : AddZeroClass W.Point :=
  ⟨zero_add, add_zero⟩

open scoped Classical

/-- The map from a point representative that is nonsingular on a Weierstrass curve `W` in projective
coordinates to the corresponding nonsingular rational point on `W` in affine coordinates. -/
noncomputable def toAffine {P : Fin 3 → F} (h : W.nonsingular P) : W.toAffine.Point :=
  if hPz : P z = 0 then 0 else Affine.Point.some <| nonsingular_affine_of_Zne0 h hPz

lemma toAffine_of_Zeq0 {P : Fin 3 → F} {h : W.nonsingular P} (hPz : P z = 0) : toAffine h = 0 :=
  dif_pos hPz

lemma toAffine_zero : toAffine W.nonsingular_zero = 0 :=
  toAffine_of_Zeq0 rfl

lemma toAffine_of_Zne0 {P : Fin 3 → F} {h : W.nonsingular P} (hPz : P z ≠ 0) :
    toAffine h = Affine.Point.some (nonsingular_affine_of_Zne0 h hPz) :=
  dif_neg hPz

lemma toAffine_some {X Y : F} (h : W.nonsingular ![X, Y, 1]) :
    toAffine h = Affine.Point.some ((W.nonsingular_some X Y).mp h) := by
  rw [toAffine_of_Zne0 <| by exact one_ne_zero]
  matrix_simp
  simp only [div_one]

lemma toAffine_neg {P : Fin 3 → F} (hP : W.nonsingular P) :
    toAffine (nonsingular_neg hP) = -toAffine hP := by
  by_cases hPz : P z = 0
  · rw [toAffine_of_Zeq0 <| by exact hPz, toAffine_of_Zeq0 hPz, Affine.Point.neg_zero]
  · rw [toAffine_of_Zne0 <| by exact hPz, toAffine_of_Zne0 hPz, Affine.Point.neg_some,
      Affine.Point.some.injEq]
    exact ⟨rfl, negY_divZ hPz⟩

lemma toAffine_add {P Q : Fin 3 → F} (hP : W.nonsingular P) (hQ : W.nonsingular Q) :
    toAffine (nonsingular_add hP hQ) = toAffine hP + toAffine hQ := by
  by_cases hPz : P z = 0
  · simp only [W.add_of_Zeq0_left (Q := Q) hPz, toAffine_of_Zeq0 hPz, _root_.zero_add]
  · by_cases hQz : Q z = 0
    · simp only [W.add_of_Zeq0_right hPz hQz, toAffine_of_Zeq0 hQz, _root_.add_zero]
    · by_cases hx : P x * Q z = P z * Q x
      · have hx' : P x / P z = Q x / Q z := (div_eq_div_iff hPz hQz).mpr <| mul_comm (P z) _ ▸ hx
        rw [toAffine_of_Zne0 hPz, toAffine_of_Zne0 hQz]
        by_cases hy : P y * Q z = P z * W.negY Q
        · have hy' : P y / P z = W.negY Q / Q z :=
            (div_eq_div_iff hPz hQz).mpr <| mul_comm (P z) _ ▸ hy
          simp only [W.add_of_Yeq hPz hQz hx hy]
          rw [toAffine_zero, Affine.Point.some_add_some_of_Yeq hx' <| by rwa [← negY_divZ hQz]]
        · have hy' : P y / P z ≠ W.negY Q / Q z :=
            (mul_comm (P z) _ ▸ hy) ∘ (div_eq_div_iff hPz hQz).mp
          simp only [W.add_of_Yne hPz hQz hx hy]
          rw [toAffine_of_Zne0 <| addZ_ne_zero_of_Yne hP hQ hPz hQz hx hy,
            Affine.Point.some_add_some_of_Yne hx' <| (negY_divZ hQz).symm ▸ hy',
            Affine.Point.some.injEq]
          exact ⟨addX_div_addZ_of_Yne hP hQ hPz hQz hx hy, addY_div_addZ_of_Yne hP hQ hPz hQz hx hy⟩
      · have hx' : P x / P z ≠ Q x / Q z := (mul_comm (P z) _ ▸ hx) ∘ (div_eq_div_iff hPz hQz).mp
        simp only [W.add_of_Xne hPz hQz hx]
        rw [toAffine_of_Zne0 <| addZ_ne_zero_of_Xne hPz hQz hx, toAffine_of_Zne0 hPz,
          toAffine_of_Zne0 hQz, Affine.Point.some_add_some_of_Xne hx', Affine.Point.some.injEq]
        exact ⟨addX_div_addZ_of_Xne hPz hQz hx, addY_div_addZ_of_Xne hPz hQz hx⟩

lemma toAffine_of_equiv (P Q : Fin 3 → F) (h : P ≈ Q) :
    HEq (toAffine (W := W) (P := P)) (toAffine (W := W) (P := Q)) := by
  rcases h with ⟨u, rfl⟩
  refine Function.hfunext (propext <| W.nonsingular_smul_iff Q u) <| fun _ _ _ => ?_
  by_cases hPz : Q z = 0
  · rw [toAffine_of_Zeq0 <| by exact u.mul_right_eq_zero.mpr hPz, toAffine_of_Zeq0 hPz]
  · rw [toAffine_of_Zne0 <| by exact mul_ne_zero u.ne_zero hPz, toAffine_of_Zne0 hPz, heq_eq_eq]
    simp only [Affine.Point.some.injEq, smul_fin3_ext, mul_div_mul_left _ _ u.ne_zero, and_self]

/-- The map from a nonsingular rational point on a Weierstrass curve `W` in projective coordinates
to the corresponding nonsingular rational point on `W` in affine coordinates. -/
noncomputable def toAffine_lift (P : W.Point) : W.toAffine.Point :=
  P.point.hrecOn (fun _ => toAffine) toAffine_of_equiv P.nonsingular

lemma toAffine_lift_eq {P : Fin 3 → F} (h : W.nonsingular_lift ⟦P⟧) :
    toAffine_lift ⟨h⟩ = toAffine h :=
  rfl

lemma toAffine_lift_of_Zeq0 {P : Fin 3 → F} {h : W.nonsingular_lift ⟦P⟧} (hPz : P z = 0) :
    toAffine_lift ⟨h⟩ = 0 :=
  toAffine_of_Zeq0 hPz (h := h)

lemma toAffine_lift_zero : toAffine_lift (0 : W.Point) = 0 :=
  toAffine_zero

lemma toAffine_lift_of_Zne0 {P : Fin 3 → F} {h : W.nonsingular_lift ⟦P⟧} (hPz : P z ≠ 0) :
    toAffine_lift ⟨h⟩ = Affine.Point.some (nonsingular_affine_of_Zne0 h hPz) :=
  toAffine_of_Zne0 hPz (h := h)

lemma toAffine_lift_some {X Y : F} (h : W.nonsingular_lift ⟦![X, Y, 1]⟧) :
    toAffine_lift ⟨h⟩ = Affine.Point.some ((W.nonsingular_some X Y).mp h) :=
  toAffine_some h

lemma toAffine_lift_neg {P : Fin 3 → F} (h : W.nonsingular_lift ⟦P⟧) :
    toAffine_lift (-⟨h⟩) = -toAffine_lift ⟨h⟩ :=
  toAffine_neg h

lemma toAffine_lift_add {P Q : Fin 3 → F} (hP : W.nonsingular_lift ⟦P⟧)
    (hQ : W.nonsingular_lift ⟦Q⟧) :
    toAffine_lift (⟨hP⟩ + ⟨hQ⟩) = toAffine_lift ⟨hP⟩ + toAffine_lift ⟨hQ⟩ :=
  toAffine_add hP hQ

/-- The equivalence between the nonsingular rational points on a Weierstrass curve `W` in projective
coordinates with the nonsingular rational points on `W` in affine coordinates. -/
@[simps]
noncomputable def toAffine_addEquiv : W.Point ≃+ W.toAffine.Point where
  toFun := toAffine_lift
  invFun := fromAffine
  left_inv := by
    rintro @⟨⟨P⟩, h⟩
    by_cases hPz : P z = 0
    · erw [toAffine_lift_eq, toAffine_of_Zeq0 hPz, fromAffine_zero, mk.injEq, Quotient.eq]
      exact Setoid.symm <| equiv_zero_of_Zeq0 h hPz
    · erw [toAffine_lift_eq, toAffine_of_Zne0 hPz, fromAffine_some, mk.injEq, Quotient.eq]
      exact Setoid.symm <| equiv_some_of_Zne0 hPz
  right_inv := by
    rintro (_ | _)
    · erw [fromAffine_zero, toAffine_lift_zero, Affine.Point.zero_def]
    · rw [fromAffine_some, toAffine_lift_some]
  map_add' := by
    rintro @⟨⟨_⟩, _⟩ @⟨⟨_⟩, _⟩
    simpa only using toAffine_lift_add ..

end Point

end Point

end WeierstrassCurve.Projective<|MERGE_RESOLUTION|>--- conflicted
+++ resolved
@@ -44,16 +44,12 @@
  * `WeierstrassCurve.Projective.neg`: the negation operation on a point representative.
  * `WeierstrassCurve.Projective.negMap`: the negation operation on a point class.
  * `WeierstrassCurve.Projective.add`: the addition operation on a point representative.
-<<<<<<< HEAD
- * `WeierstrassCurve.Projective.add_map`: the addition operation on a point class.
+ * `WeierstrassCurve.Projective.addMap`: the addition operation on a point class.
  * `WeierstrassCurve.Projective.Point`: a nonsingular rational point.
  * `WeierstrassCurve.Projective.Point.neg`: the negation operation on a nonsingular rational point.
  * `WeierstrassCurve.Projective.Point.add`: the addition operation on a nonsingular rational point.
- * `WeierstrassCurve.Projective.Point.toAffine_addEquiv`: the equivalence between the nonsingular
+ * `WeierstrassCurve.Projective.Point.toAffineAddEquiv`: the equivalence between the nonsingular
     rational points on a projective Weierstrass curve with those on an affine Weierstrass curve.
-=======
- * `WeierstrassCurve.Projective.addMap`: the addition operation on a point class.
->>>>>>> a00dcf48
 
 ## Main statements
 
@@ -157,7 +153,7 @@
 
 lemma smul_equiv_smul (P Q : Fin 3 → R) {u v : R} (hu : IsUnit u) (hv : IsUnit v) :
     u • P ≈ v • Q ↔ P ≈ Q := by
-  erw [← Quotient.eq, ← Quotient.eq, smul_eq P hu, smul_eq Q hv]
+  erw [← Quotient.eq_iff_equiv, ← Quotient.eq_iff_equiv, smul_eq P hu, smul_eq Q hv]
   rfl
 
 variable (W') in
@@ -1452,216 +1448,235 @@
 
 end Addition
 
-section Point
-
-/-! ### Group operations on nonsingular rational points -/
-
-/-- A nonsingular rational point on `W`. -/
-@[pp_dot]
+/-! ### Nonsingular rational points -/
+
+variable (W') in
+/-- A nonsingular rational point on `W'`. -/
+@[ext]
 structure Point where
+  /-- The point class underlying a nonsingular rational point on `W'`. -/
   {point : PointClass R}
-  (nonsingular : W.nonsingular_lift point)
-
-attribute [pp_dot] Point.point
-attribute [pp_dot] Point.nonsingular
-
-/-- The point class underlying a nonsingular rational point on `W`. -/
-add_decl_doc Point.point
-
-/-- The nonsingular condition underlying a nonsingular rational point on `W`. -/
-add_decl_doc Point.nonsingular
+  /-- The nonsingular condition underlying a nonsingular rational point on `W'`. -/
+  (nonsingular : W'.NonsingularLift point)
 
 namespace Point
 
-variable {W}
-
-instance instZeroPoint [Nontrivial R] : Zero W.Point :=
-  ⟨⟨W.nonsingular_lift_zero⟩⟩
-
-lemma zero_def [Nontrivial R] : (⟨W.nonsingular_lift_zero⟩ : W.Point) = 0 :=
-  rfl
-
-/-- The map from a nonsingular rational point on a Weierstrass curve `W` in affine coordinates
-to the corresponding nonsingular rational point on `W` in projective coordinates. -/
-def fromAffine [Nontrivial R] : W.toAffine.Point → W.Point
+lemma mk_point {P : PointClass R} (h : W'.NonsingularLift P) : (mk h).point = P :=
+  rfl
+
+instance instZeroPoint [Nontrivial R] : Zero W'.Point :=
+  ⟨⟨nonsingularLift_zero⟩⟩
+
+lemma zero_def [Nontrivial R] : (0 : W'.Point) = ⟨nonsingularLift_zero⟩ :=
+  rfl
+
+lemma zero_point [Nontrivial R] : (0 : W'.Point).point = ⟦![0, 1, 0]⟧ :=
+  rfl
+
+/-- The map from a nonsingular rational point on a Weierstrass curve `W'` in affine coordinates
+to the corresponding nonsingular rational point on `W'` in projective coordinates. -/
+def fromAffine [Nontrivial R] : W'.toAffine.Point → W'.Point
   | 0 => 0
-  | Affine.Point.some h => ⟨(W.nonsingular_lift_some ..).mpr h⟩
-
-@[simp]
-lemma fromAffine_zero [Nontrivial R] : fromAffine 0 = (0 : W.Point) :=
-  rfl
-
-@[simp]
-lemma fromAffine_some [Nontrivial R] {X Y : R} (h : W.toAffine.nonsingular X Y) :
-    fromAffine (Affine.Point.some h) = ⟨(W.nonsingular_lift_some ..).mpr h⟩ :=
-  rfl
-
-variable {F : Type u} [Field F] {W : Projective F}
+  | .some h => ⟨(nonsingularLift_some ..).mpr h⟩
+
+lemma fromAffine_zero [Nontrivial R] : fromAffine 0 = (0 : W'.Point) :=
+  rfl
+
+lemma fromAffine_some [Nontrivial R] {X Y : R} (h : W'.toAffine.Nonsingular X Y) :
+    fromAffine (.some h) = ⟨(nonsingularLift_some ..).mpr h⟩ :=
+  rfl
+
+lemma fromAffine_ne_zero [Nontrivial R] {X Y : R} (h : W'.toAffine.Nonsingular X Y) :
+    fromAffine (.some h) ≠ 0 := fun h0 ↦ by
+  obtain ⟨u, eq⟩ := Quotient.eq.mp <| (Point.ext_iff ..).mp h0
+  simpa [Units.smul_def, smul_fin3] using congr_fun eq z
 
 /-- The negation of a nonsingular rational point on `W`.
-
 Given a nonsingular rational point `P` on `W`, use `-P` instead of `neg P`. -/
-@[pp_dot]
 def neg (P : W.Point) : W.Point :=
-  ⟨W.nonsingular_lift_neg_map P.nonsingular⟩
+  ⟨nonsingularLift_negMap P.nonsingular⟩
 
 instance instNegPoint : Neg W.Point :=
   ⟨neg⟩
 
-lemma neg_def (P : W.Point) : P.neg = -P :=
-  rfl
-
-@[simp]
-lemma neg_zero : (-⟨W.nonsingular_lift_zero⟩ : W.Point) = ⟨W.nonsingular_lift_zero⟩ := by
-  simp only [← neg_def, neg, neg_map_zero]
+lemma neg_def (P : W.Point) : -P = P.neg :=
+  rfl
+
+lemma neg_point (P : W.Point) : (-P).point = W.negMap P.point :=
+  rfl
 
 /-- The addition of two nonsingular rational points on `W`.
-
 Given two nonsingular rational points `P` and `Q` on `W`, use `P + Q` instead of `add P Q`. -/
-@[pp_dot]
 noncomputable def add (P Q : W.Point) : W.Point :=
-  ⟨W.nonsingular_lift_add_map P.nonsingular Q.nonsingular⟩
+  ⟨nonsingularLift_addMap P.nonsingular Q.nonsingular⟩
 
 noncomputable instance instAddPoint : Add W.Point :=
   ⟨add⟩
 
-lemma add_def (P Q : W.Point) : P.add Q = P + Q :=
-  rfl
-
-@[simp]
-lemma zero_add (P : W.Point) : ⟨W.nonsingular_lift_zero⟩ + P = P := by
-  simp only [← add_def, add, add_map_zero_left]
-
-@[simp]
-lemma add_zero (P : W.Point) : P + ⟨W.nonsingular_lift_zero⟩ = P := by
-  simp only [← add_def, add, add_map_zero_right' P.nonsingular]
-
-noncomputable instance instAddZeroClassPoint : AddZeroClass W.Point :=
-  ⟨zero_add, add_zero⟩
-
-open scoped Classical
-
+lemma add_def (P Q : W.Point) : P + Q = P.add Q :=
+  rfl
+
+lemma add_point (P Q : W.Point) : (P + Q).point = W.addMap P.point Q.point :=
+  rfl
+
+end Point
+
+section Affine
+
+/-! ### Equivalence with affine coordinates -/
+
+namespace Point
+
+open Classical in
+variable (W) in
 /-- The map from a point representative that is nonsingular on a Weierstrass curve `W` in projective
 coordinates to the corresponding nonsingular rational point on `W` in affine coordinates. -/
-noncomputable def toAffine {P : Fin 3 → F} (h : W.nonsingular P) : W.toAffine.Point :=
-  if hPz : P z = 0 then 0 else Affine.Point.some <| nonsingular_affine_of_Zne0 h hPz
-
-lemma toAffine_of_Zeq0 {P : Fin 3 → F} {h : W.nonsingular P} (hPz : P z = 0) : toAffine h = 0 :=
-  dif_pos hPz
-
-lemma toAffine_zero : toAffine W.nonsingular_zero = 0 :=
-  toAffine_of_Zeq0 rfl
-
-lemma toAffine_of_Zne0 {P : Fin 3 → F} {h : W.nonsingular P} (hPz : P z ≠ 0) :
-    toAffine h = Affine.Point.some (nonsingular_affine_of_Zne0 h hPz) :=
-  dif_neg hPz
-
-lemma toAffine_some {X Y : F} (h : W.nonsingular ![X, Y, 1]) :
-    toAffine h = Affine.Point.some ((W.nonsingular_some X Y).mp h) := by
-  rw [toAffine_of_Zne0 <| by exact one_ne_zero]
-  matrix_simp
-  simp only [div_one]
-
-lemma toAffine_neg {P : Fin 3 → F} (hP : W.nonsingular P) :
-    toAffine (nonsingular_neg hP) = -toAffine hP := by
+noncomputable def toAffine (P : Fin 3 → F) : W.toAffine.Point :=
+  if hP : W.Nonsingular P ∧ P z ≠ 0 then .some <| (nonsingular_of_Z_ne_zero hP.2).mp hP.1 else 0
+
+lemma toAffine_of_singular {P : Fin 3 → F} (hP : ¬W.Nonsingular P) : toAffine W P = 0 := by
+  rw [toAffine, dif_neg <| not_and_of_not_left _ hP]
+
+lemma toAffine_of_Z_eq_zero {P : Fin 3 → F} (hPz : P z = 0) : toAffine W P = 0 := by
+  rw [toAffine, dif_neg <| not_and_not_right.mpr fun _ => hPz]
+
+lemma toAffine_zero : toAffine W ![0, 1, 0] = 0 :=
+  toAffine_of_Z_eq_zero rfl
+
+lemma toAffine_of_Z_ne_zero {P : Fin 3 → F} (hP : W.Nonsingular P) (hPz : P z ≠ 0) :
+    toAffine W P = .some ((nonsingular_of_Z_ne_zero hPz).mp hP) := by
+  rw [toAffine, dif_pos ⟨hP, hPz⟩]
+
+lemma toAffine_some {X Y : F} (h : W.Nonsingular ![X, Y, 1]) :
+    toAffine W ![X, Y, 1] = .some ((nonsingular_some ..).mp h) := by
+  simp only [toAffine_of_Z_ne_zero h one_ne_zero, fin3_def_ext, one_pow, div_one]
+
+lemma toAffine_smul (P : Fin 3 → F) {u : F} (hu : IsUnit u) :
+    toAffine W (u • P) = toAffine W P := by
+  by_cases hP : W.Nonsingular P
+  · by_cases hPz : P z = 0
+    · rw [toAffine_of_Z_eq_zero <| mul_eq_zero_of_right u hPz, toAffine_of_Z_eq_zero hPz]
+    · rw [toAffine_of_Z_ne_zero ((nonsingular_smul P hu).mpr hP) <| mul_ne_zero hu.ne_zero hPz,
+        toAffine_of_Z_ne_zero hP hPz, Affine.Point.some.injEq]
+      simp only [smul_fin3_ext, mul_div_mul_left _ _ hu.ne_zero, and_self]
+  · rw [toAffine_of_singular <| hP.comp (nonsingular_smul P hu).mp, toAffine_of_singular hP]
+
+lemma toAffine_of_equiv {P Q : Fin 3 → F} (h : P ≈ Q) : toAffine W P = toAffine W Q := by
+  rcases h with ⟨u, rfl⟩
+  exact toAffine_smul Q u.isUnit
+
+lemma toAffine_neg {P : Fin 3 → F} (hP : W.Nonsingular P) :
+    toAffine W (W.neg P) = -toAffine W P := by
   by_cases hPz : P z = 0
-  · rw [toAffine_of_Zeq0 <| by exact hPz, toAffine_of_Zeq0 hPz, Affine.Point.neg_zero]
-  · rw [toAffine_of_Zne0 <| by exact hPz, toAffine_of_Zne0 hPz, Affine.Point.neg_some,
-      Affine.Point.some.injEq]
-    exact ⟨rfl, negY_divZ hPz⟩
-
-lemma toAffine_add {P Q : Fin 3 → F} (hP : W.nonsingular P) (hQ : W.nonsingular Q) :
-    toAffine (nonsingular_add hP hQ) = toAffine hP + toAffine hQ := by
+  · rw [neg_of_Z_eq_zero hP.left hPz, toAffine_smul _ (isUnit_Y_of_Z_eq_zero hP hPz).neg,
+      toAffine_zero, toAffine_of_Z_eq_zero hPz, Affine.Point.neg_zero]
+  · rw [neg_of_Z_ne_zero hPz, toAffine_smul _ <| Ne.isUnit hPz, toAffine_some <|
+        (nonsingular_smul _ <| Ne.isUnit hPz).mp <| neg_of_Z_ne_zero hPz ▸ nonsingular_neg hP,
+      toAffine_of_Z_ne_zero hP hPz, Affine.Point.neg_some]
+
+private lemma toAffine_add_of_Z_ne_zero {P Q : Fin 3 → F} (hP : W.Nonsingular P)
+    (hQ : W.Nonsingular Q) (hPz : P z ≠ 0) (hQz : Q z ≠ 0)
+    (hxy : P x * Q z = Q x * P z → P y * Q z ≠ W.negY Q * P z) : toAffine W
+      ![W.toAffine.addX (P x / P z) (Q x / Q z)
+          (W.toAffine.slope (P x / P z) (Q x / Q z) (P y / P z) (Q y / Q z)),
+        W.toAffine.addY (P x / P z) (Q x / Q z) (P y / P z)
+          (W.toAffine.slope (P x / P z) (Q x / Q z) (P y / P z) (Q y / Q z)),
+        1] = toAffine W P + toAffine W Q := by
+  rw [toAffine_some <| nonsingular_add_of_Z_ne_zero hP hQ hPz hQz hxy, toAffine_of_Z_ne_zero hP hPz,
+    toAffine_of_Z_ne_zero hQ hQz,
+    Affine.Point.add_of_imp <| by rwa [← X_eq_iff hPz hQz, ne_eq, ← Y_eq_iff' hPz hQz]]
+
+lemma toAffine_add {P Q : Fin 3 → F} (hP : W.Nonsingular P) (hQ : W.Nonsingular Q) :
+    toAffine W (W.add P Q) = toAffine W P + toAffine W Q := by
   by_cases hPz : P z = 0
-  · simp only [W.add_of_Zeq0_left (Q := Q) hPz, toAffine_of_Zeq0 hPz, _root_.zero_add]
+  · rw [toAffine_of_Z_eq_zero hPz, zero_add]
+    by_cases hQz : Q z = 0
+    · rw [add_of_Z_eq_zero hP hQ hPz hQz, toAffine_smul _ <| (isUnit_Y_of_Z_eq_zero hP hPz).pow 4,
+        toAffine_zero, toAffine_of_Z_eq_zero hQz]
+    · rw [add_of_Z_eq_zero_left hP.left hPz hQz,
+        toAffine_smul _ <| ((isUnit_Y_of_Z_eq_zero hP hPz).pow 2).mul <| Ne.isUnit hQz]
   · by_cases hQz : Q z = 0
-    · simp only [W.add_of_Zeq0_right hPz hQz, toAffine_of_Zeq0 hQz, _root_.add_zero]
-    · by_cases hx : P x * Q z = P z * Q x
-      · have hx' : P x / P z = Q x / Q z := (div_eq_div_iff hPz hQz).mpr <| mul_comm (P z) _ ▸ hx
-        rw [toAffine_of_Zne0 hPz, toAffine_of_Zne0 hQz]
-        by_cases hy : P y * Q z = P z * W.negY Q
-        · have hy' : P y / P z = W.negY Q / Q z :=
-            (div_eq_div_iff hPz hQz).mpr <| mul_comm (P z) _ ▸ hy
-          simp only [W.add_of_Yeq hPz hQz hx hy]
-          rw [toAffine_zero, Affine.Point.some_add_some_of_Yeq hx' <| by rwa [← negY_divZ hQz]]
-        · have hy' : P y / P z ≠ W.negY Q / Q z :=
-            (mul_comm (P z) _ ▸ hy) ∘ (div_eq_div_iff hPz hQz).mp
-          simp only [W.add_of_Yne hPz hQz hx hy]
-          rw [toAffine_of_Zne0 <| addZ_ne_zero_of_Yne hP hQ hPz hQz hx hy,
-            Affine.Point.some_add_some_of_Yne hx' <| (negY_divZ hQz).symm ▸ hy',
-            Affine.Point.some.injEq]
-          exact ⟨addX_div_addZ_of_Yne hP hQ hPz hQz hx hy, addY_div_addZ_of_Yne hP hQ hPz hQz hx hy⟩
-      · have hx' : P x / P z ≠ Q x / Q z := (mul_comm (P z) _ ▸ hx) ∘ (div_eq_div_iff hPz hQz).mp
-        simp only [W.add_of_Xne hPz hQz hx]
-        rw [toAffine_of_Zne0 <| addZ_ne_zero_of_Xne hPz hQz hx, toAffine_of_Zne0 hPz,
-          toAffine_of_Zne0 hQz, Affine.Point.some_add_some_of_Xne hx', Affine.Point.some.injEq]
-        exact ⟨addX_div_addZ_of_Xne hPz hQz hx, addY_div_addZ_of_Xne hPz hQz hx⟩
-
-lemma toAffine_of_equiv (P Q : Fin 3 → F) (h : P ≈ Q) :
-    HEq (toAffine (W := W) (P := P)) (toAffine (W := W) (P := Q)) := by
-  rcases h with ⟨u, rfl⟩
-  refine Function.hfunext (propext <| W.nonsingular_smul_iff Q u) <| fun _ _ _ => ?_
-  by_cases hPz : Q z = 0
-  · rw [toAffine_of_Zeq0 <| by exact u.mul_right_eq_zero.mpr hPz, toAffine_of_Zeq0 hPz]
-  · rw [toAffine_of_Zne0 <| by exact mul_ne_zero u.ne_zero hPz, toAffine_of_Zne0 hPz, heq_eq_eq]
-    simp only [Affine.Point.some.injEq, smul_fin3_ext, mul_div_mul_left _ _ u.ne_zero, and_self]
+    · rw [add_of_Z_eq_zero_right hQ.left hPz hQz,
+        toAffine_smul _ (((isUnit_Y_of_Z_eq_zero hQ hQz).pow 2).mul <| Ne.isUnit hPz).neg,
+        toAffine_of_Z_eq_zero hQz, add_zero]
+    · by_cases hxy : P x * Q z = Q x * P z → P y * Q z ≠ W.negY Q * P z
+      · by_cases hx : P x * Q z = Q x * P z
+        · rw [add_of_Y_ne' hP.left hQ.left hPz hQz hx <| hxy hx,
+            toAffine_smul _ <| isUnit_dblZ_of_Y_ne' hP.left hQ.left hPz hQz hx <| hxy hx,
+            toAffine_add_of_Z_ne_zero hP hQ hPz hQz hxy]
+        · rw [add_of_X_ne hP.left hQ.left hPz hQz hx, toAffine_smul _ <|
+              isUnit_addZ_of_X_ne hP.left hQ.left hx, toAffine_add_of_Z_ne_zero hP hQ hPz hQz hxy]
+      · rw [_root_.not_imp, not_ne_iff] at hxy
+        rw [toAffine_of_Z_ne_zero hP hPz, toAffine_of_Z_ne_zero hQ hQz, Affine.Point.add_of_Y_eq
+            ((X_eq_iff hPz hQz).mp hxy.left) ((Y_eq_iff' hPz hQz).mp hxy.right)]
+        by_cases hy : P y * Q z = Q y * P z
+        · rw [add_of_Y_eq hP.left hPz hQz hxy.left hy hxy.right,
+            toAffine_smul _ <| isUnit_dblU_of_Y_eq hP hPz hQz hxy.left hy hxy.right, toAffine_zero]
+        · rw [add_of_Y_ne hP.left hQ.left hPz hQz hxy.left hy,
+            toAffine_smul _ <| isUnit_addU_of_Y_ne hPz hQz hy, toAffine_zero]
 
 /-- The map from a nonsingular rational point on a Weierstrass curve `W` in projective coordinates
 to the corresponding nonsingular rational point on `W` in affine coordinates. -/
-noncomputable def toAffine_lift (P : W.Point) : W.toAffine.Point :=
-  P.point.hrecOn (fun _ => toAffine) toAffine_of_equiv P.nonsingular
-
-lemma toAffine_lift_eq {P : Fin 3 → F} (h : W.nonsingular_lift ⟦P⟧) :
-    toAffine_lift ⟨h⟩ = toAffine h :=
-  rfl
-
-lemma toAffine_lift_of_Zeq0 {P : Fin 3 → F} {h : W.nonsingular_lift ⟦P⟧} (hPz : P z = 0) :
-    toAffine_lift ⟨h⟩ = 0 :=
-  toAffine_of_Zeq0 hPz (h := h)
-
-lemma toAffine_lift_zero : toAffine_lift (0 : W.Point) = 0 :=
+noncomputable def toAffineLift (P : W.Point) : W.toAffine.Point :=
+  P.point.lift _ fun _ _ => toAffine_of_equiv
+
+lemma toAffineLift_eq {P : Fin 3 → F} (hP : W.NonsingularLift ⟦P⟧) :
+    toAffineLift ⟨hP⟩ = toAffine W P :=
+  rfl
+
+lemma toAffineLift_of_Z_eq_zero {P : Fin 3 → F} (hP : W.NonsingularLift ⟦P⟧) (hPz : P z = 0) :
+    toAffineLift ⟨hP⟩ = 0 :=
+  toAffine_of_Z_eq_zero hPz
+
+lemma toAffineLift_zero : toAffineLift (0 : W.Point) = 0 :=
   toAffine_zero
 
-lemma toAffine_lift_of_Zne0 {P : Fin 3 → F} {h : W.nonsingular_lift ⟦P⟧} (hPz : P z ≠ 0) :
-    toAffine_lift ⟨h⟩ = Affine.Point.some (nonsingular_affine_of_Zne0 h hPz) :=
-  toAffine_of_Zne0 hPz (h := h)
-
-lemma toAffine_lift_some {X Y : F} (h : W.nonsingular_lift ⟦![X, Y, 1]⟧) :
-    toAffine_lift ⟨h⟩ = Affine.Point.some ((W.nonsingular_some X Y).mp h) :=
+lemma toAffineLift_of_Z_ne_zero {P : Fin 3 → F} {hP : W.NonsingularLift ⟦P⟧} (hPz : P z ≠ 0) :
+    toAffineLift ⟨hP⟩ = .some ((nonsingular_of_Z_ne_zero hPz).mp hP) :=
+  toAffine_of_Z_ne_zero hP hPz
+
+lemma toAffineLift_some {X Y : F} (h : W.NonsingularLift ⟦![X, Y, 1]⟧) :
+    toAffineLift ⟨h⟩ = .some ((nonsingular_some ..).mp h) :=
   toAffine_some h
 
-lemma toAffine_lift_neg {P : Fin 3 → F} (h : W.nonsingular_lift ⟦P⟧) :
-    toAffine_lift (-⟨h⟩) = -toAffine_lift ⟨h⟩ :=
-  toAffine_neg h
-
-lemma toAffine_lift_add {P Q : Fin 3 → F} (hP : W.nonsingular_lift ⟦P⟧)
-    (hQ : W.nonsingular_lift ⟦Q⟧) :
-    toAffine_lift (⟨hP⟩ + ⟨hQ⟩) = toAffine_lift ⟨hP⟩ + toAffine_lift ⟨hQ⟩ :=
-  toAffine_add hP hQ
-
-/-- The equivalence between the nonsingular rational points on a Weierstrass curve `W` in projective
+lemma toAffineLift_neg (P : W.Point) : (-P).toAffineLift = -P.toAffineLift := by
+  rcases P with @⟨⟨_⟩, hP⟩
+  exact toAffine_neg hP
+
+lemma toAffineLift_add (P Q : W.Point) :
+    (P + Q).toAffineLift = P.toAffineLift + Q.toAffineLift := by
+  rcases P, Q with ⟨@⟨⟨_⟩, hP⟩, @⟨⟨_⟩, hQ⟩⟩
+  exact toAffine_add hP hQ
+
+variable (W) in
+/-- The equivalence between the nonsingular rational points on a Weierstrass curve `W` in Projective
 coordinates with the nonsingular rational points on `W` in affine coordinates. -/
 @[simps]
-noncomputable def toAffine_addEquiv : W.Point ≃+ W.toAffine.Point where
-  toFun := toAffine_lift
+noncomputable def toAffineAddEquiv : W.Point ≃+ W.toAffine.Point where
+  toFun := toAffineLift
   invFun := fromAffine
   left_inv := by
-    rintro @⟨⟨P⟩, h⟩
+    rintro @⟨⟨P⟩, hP⟩
     by_cases hPz : P z = 0
-    · erw [toAffine_lift_eq, toAffine_of_Zeq0 hPz, fromAffine_zero, mk.injEq, Quotient.eq]
-      exact Setoid.symm <| equiv_zero_of_Zeq0 h hPz
-    · erw [toAffine_lift_eq, toAffine_of_Zne0 hPz, fromAffine_some, mk.injEq, Quotient.eq]
-      exact Setoid.symm <| equiv_some_of_Zne0 hPz
+    · rw [Point.ext_iff, toAffineLift_eq, toAffine_of_Z_eq_zero hPz]
+      exact Quotient.eq.mpr <| Setoid.symm <| equiv_zero_of_Z_eq_zero hP hPz
+    · rw [Point.ext_iff, toAffineLift_eq, toAffine_of_Z_ne_zero hP hPz]
+      exact Quotient.eq.mpr <| Setoid.symm <| equiv_some_of_Z_ne_zero hPz
   right_inv := by
     rintro (_ | _)
-    · erw [fromAffine_zero, toAffine_lift_zero, Affine.Point.zero_def]
-    · rw [fromAffine_some, toAffine_lift_some]
-  map_add' := by
-    rintro @⟨⟨_⟩, _⟩ @⟨⟨_⟩, _⟩
-    simpa only using toAffine_lift_add ..
+    · erw [fromAffine_zero, toAffineLift_zero, Affine.Point.zero_def]
+    · rw [fromAffine_some, toAffineLift_some]
+  map_add' := toAffineLift_add
 
 end Point
 
-end Point
-
-end WeierstrassCurve.Projective+end Affine
+
+end WeierstrassCurve.Projective
+
+/-- An abbreviation for `WeierstrassCurve.Projective.Point.fromAffine` for dot notation. -/
+abbrev WeierstrassCurve.Affine.Point.toProjective {R : Type u} [CommRing R] [Nontrivial R]
+    {W : Affine R} (P : W.Point) : W.toProjective.Point :=
+  Projective.Point.fromAffine P
+
+set_option linter.style.longFile 1700