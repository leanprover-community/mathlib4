--- conflicted
+++ resolved
@@ -33,10 +33,7 @@
 As in `Mathlib.AlgebraicGeometry.EllipticCurve.Affine`, the set of nonsingular rational points forms
 an abelian group under the same secant-and-tangent process, but the polynomials involved are
 homogeneous, and any instances of division become multiplication in the $Z$-coordinate.
-<<<<<<< HEAD
 Note that most computational proofs follow from their analogous proofs for affine coordinates.
-=======
->>>>>>> f71d1808
 
 ## Main definitions
 
@@ -45,9 +42,9 @@
  * `WeierstrassCurve.Projective.Nonsingular`: the nonsingular condition on a point representative.
  * `WeierstrassCurve.Projective.NonsingularLift`: the nonsingular condition on a point class.
  * `WeierstrassCurve.Projective.neg`: the negation operation on a point representative.
- * `WeierstrassCurve.Projective.neg_map`: the negation operation on a point class.
+ * `WeierstrassCurve.Projective.negMap`: the negation operation on a point class.
  * `WeierstrassCurve.Projective.add`: the addition operation on a point representative.
- * `WeierstrassCurve.Projective.add_map`: the addition operation on a point class.
+ * `WeierstrassCurve.Projective.addMap`: the addition operation on a point class.
 
 ## Main statements
 
@@ -118,17 +115,6 @@
 lemma fin3_def (P : Fin 3 → R) : ![P x, P y, P z] = P := by
   ext n; fin_cases n <;> rfl
 
-<<<<<<< HEAD
-lemma fin3_def_ext {X Y Z : R} : ![X, Y, Z] x = X ∧ ![X, Y, Z] y = Y ∧ ![X, Y, Z] z = Z :=
-  ⟨rfl, rfl, rfl⟩
-
-lemma smul_fin3 (P : Fin 3 → R) (u : Rˣ) : u • P = ![u * P x, u * P y, u * P z] := by
-  rw [← fin3_def P]
-  matrix_simp
-  rfl
-
-lemma smul_fin3_ext (P : Fin 3 → R) (u : Rˣ) :
-=======
 lemma fin3_def_ext (X Y Z : R) : ![X, Y, Z] x = X ∧ ![X, Y, Z] y = Y ∧ ![X, Y, Z] z = Z :=
   ⟨rfl, rfl, rfl⟩
 
@@ -141,7 +127,6 @@
   List.ofFn_inj.mp rfl
 
 lemma smul_fin3_ext (P : Fin 3 → R) (u : R) :
->>>>>>> f71d1808
     (u • P) x = u * P x ∧ (u • P) y = u * P y ∧ (u • P) z = u * P z :=
   ⟨rfl, rfl, rfl⟩
 
@@ -160,6 +145,11 @@
 @[simp]
 lemma smul_eq (P : Fin 3 → R) {u : R} (hu : IsUnit u) : (⟦u • P⟧ : PointClass R) = ⟦P⟧ :=
   Quotient.eq.mpr <| smul_equiv P hu
+
+lemma smul_equiv_smul (P Q : Fin 3 → R) {u v : R} (hu : IsUnit u) (hv : IsUnit v) :
+    u • P ≈ v • Q ↔ P ≈ Q := by
+  erw [← Quotient.eq, ← Quotient.eq, smul_eq P hu, smul_eq Q hv]
+  rfl
 
 variable (W') in
 /-- The coercion to a Weierstrass curve in affine coordinates. -/
@@ -425,20 +415,11 @@
     ← eval_polynomialX_of_Z_ne_zero hPz, div_ne_zero_iff, and_iff_left <| pow_ne_zero 2 hPz,
     ← eval_polynomialY_of_Z_ne_zero hPz, div_ne_zero_iff, and_iff_left <| pow_ne_zero 2 hPz]
 
-<<<<<<< HEAD
-lemma nonsingular_some (X Y : R) : W.Nonsingular ![X, Y, 1] ↔ W.toAffine.nonsingular X Y := by
-  simp only [nonsingular_iff, fin3_def_ext, W.toAffine.nonsingular_iff, equation_some,
-    and_congr_right_iff, W.toAffine.equation_iff, ← not_and_or, not_iff_not, one_pow, mul_one,
-    Iff.comm, iff_self_and]
-  intro h hX hY
-  linear_combination (norm := ring1) 3 * h - X * hX - Y * hY
-=======
 lemma Y_ne_zero_of_Z_eq_zero [NoZeroDivisors R] {P : Fin 3 → R} (hP : W'.Nonsingular P)
     (hPz : P z = 0) : P y ≠ 0 := by
   intro hPy
   simp only [nonsingular_of_Z_eq_zero hPz, X_eq_zero_of_Z_eq_zero hP.left hPz, hPy, add_zero,
     sub_zero, mul_zero, zero_pow two_ne_zero, or_self, ne_self_iff_false, and_false] at hP
->>>>>>> f71d1808
 
 lemma isUnit_Y_of_Z_eq_zero {P : Fin 3 → F} (hP : W.Nonsingular P) (hPz : P z = 0) : IsUnit (P y) :=
   (Y_ne_zero_of_Z_eq_zero hP hPz).isUnit
@@ -472,25 +453,6 @@
 
 end Nonsingular
 
-<<<<<<< HEAD
-lemma equiv_of_Z_eq_zero {P Q : Fin 3 → F} (hP : W.Nonsingular P) (hQ : W.Nonsingular Q)
-    (hPz : P z = 0) (hQz : Q z = 0) : P ≈ Q := by
-  rw [← fin3_def P, hPz] at hP ⊢
-  rw [← fin3_def Q, hQz] at hQ ⊢
-  simp only [nonsingular_iff, equation_iff, fin3_def_ext, zero_pow two_ne_zero,
-    zero_pow three_ne_zero, mul_zero, add_zero, sub_zero, @eq_comm F 0,
-    pow_eq_zero_iff three_ne_zero] at hP hQ
-  simp only [hP, hQ, true_and, zero_pow two_ne_zero, mul_zero, ne_self_iff_false, false_or,
-    zero_mul, add_zero, pow_ne_zero_iff two_ne_zero] at hP hQ ⊢
-  exact ⟨Units.mk0 (P y / Q y) <| div_ne_zero hP hQ, by simp [div_mul_cancel₀ _ hQ]⟩
-
-lemma equiv_zero_of_Z_eq_zero {P : Fin 3 → F} (h : W.Nonsingular P) (hPz : P z = 0) :
-    P ≈ ![0, 1, 0] :=
-  equiv_of_Z_eq_zero h W.nonsingular_zero hPz rfl
-
-lemma equiv_some_of_Z_ne_zero {P : Fin 3 → F} (hPz : P z ≠ 0) : P ≈ ![P x / P z, P y / P z, 1] :=
-  ⟨Units.mk0 _ hPz, by simp [fin3_def P, mul_div_cancel₀ _ hPz]⟩
-=======
 @[deprecated (since := "2024-08-27")] alias equation_smul_iff := equation_smul
 @[deprecated (since := "2024-08-27")] alias nonsingularLift_zero' := nonsingularLift_zero
 @[deprecated (since := "2024-08-27")]
@@ -503,7 +465,6 @@
 @[deprecated (since := "2024-08-27")] alias nonsingular_zero' := nonsingular_zero
 
 section Negation
->>>>>>> f71d1808
 
 /-! ### Negation formulae -/
 
@@ -1215,482 +1176,271 @@
 
 end Addition
 
-section Polynomial
-
-/-! ### Group operation polynomials -/
-
-/-- The $Y$-coordinate of the negation of a point representative. -/
-@[pp_dot]
-def negY (P : Fin 3 → R) : R :=
-  -P y - W.a₁ * P x - W.a₃ * P z
-
-lemma negY_smul (P : Fin 3 → R) (u : Rˣ) : W.negY (u • P) = u * W.negY P := by
-  simp only [negY, smul_fin3_ext]
-  ring1
-
-/-- The truncated $X$-coordinate of the addition of two point representatives, where their
-$Z$-coordinates are non-zero and their $X$-coordinates divided by $Z$-coordinates are distinct.
-This is only an auxiliary definition needed to define `WeierstrassCurve.Projective.addY'_of_X_ne`,
-and the full $X$-coordinate is defined in `WeierstrassCurve.Projective.addX_of_X_ne`. -/
-@[pp_dot]
-def addX'_of_X_ne (P Q : Fin 3 → R) : R :=
-  (P y * Q z - P z * Q y) ^ 2 * P z * Q z
-    + W.a₁ * (P y * Q z - P z * Q y) * P z * Q z * (P x * Q z - P z * Q x)
-    - W.a₂ * P z * Q z * (P x * Q z - P z * Q x) ^ 2 - P x * Q z * (P x * Q z - P z * Q x) ^ 2
-    - Q x * P z * (P x * Q z - P z * Q x) ^ 2
-
-lemma addX'_of_X_ne_smul (P Q : Fin 3 → R) (u v : Rˣ) :
-    W.addX'_of_X_ne (u • P) (v • Q) = (u : R) ^ 3 * (v : R) ^ 3 * W.addX'_of_X_ne P Q := by
-  simp only [addX'_of_X_ne, smul_fin3_ext]
-  ring1
-
-/-- The truncated $X$-coordinate of the doubling of a point representative, where its
-$Z$-coordinate is non-zero and its $Y$-coordinate is distinct from that of its negation.
-This is only an auxiliary definition needed to define `WeierstrassCurve.Projective.addY'_of_Y_ne`,
-and the full $X$-coordinate is defined in `WeierstrassCurve.Projective.addX_of_Y_ne`. -/
-@[pp_dot]
-def addX'_of_Y_ne (P : Fin 3 → R) : R :=
-  (3 * P x ^ 2 + 2 * W.a₂ * P x * P z + W.a₄ * P z ^ 2 - W.a₁ * P y * P z) ^ 2
-    + W.a₁ * (3 * P x ^ 2 + 2 * W.a₂ * P x * P z + W.a₄ * P z ^ 2 - W.a₁ * P y * P z) * P z
-      * (P y - W.negY P)
-    - W.a₂ * P z ^ 2 * (P y - W.negY P) ^ 2 - 2 * P x * P z * (P y - W.negY P) ^ 2
-
-lemma addX'_of_Y_ne_smul (P : Fin 3 → R) (u : Rˣ) :
-    W.addX'_of_Y_ne (u • P) = (u : R) ^ 4 * W.addX'_of_Y_ne P := by
-  simp only [addX'_of_Y_ne, negY_smul, smul_fin3_ext]
-  ring1
-
-/-- The $Y$-coordinate of the addition of two point representatives, before applying the final
-negation that maps $Y$ to $-Y - a_1X - a_3Z$, where their $Z$-coordinates are non-zero and their
-$X$-coordinates divided by $Z$-coordinates are distinct. -/
-@[pp_dot]
-def addY'_of_X_ne (P Q : Fin 3 → R) : R :=
-  (P y * Q z - P z * Q y) * (W.addX'_of_X_ne P Q - P x * Q z * (P x * Q z - P z * Q x) ^ 2)
-    + P y * Q z * (P x * Q z - P z * Q x) ^ 2 * (P x * Q z - P z * Q x)
-
-lemma addY'_of_X_ne_smul (P Q : Fin 3 → R) (u v : Rˣ) :
-    W.addY'_of_X_ne (u • P) (v • Q) = (u : R) ^ 4 * (v : R) ^ 4 * W.addY'_of_X_ne P Q := by
-  simp only [addY'_of_X_ne, addX'_of_X_ne_smul, smul_fin3_ext]
-  ring1
-
-/-- The $Y$-coordinate of the doubling of a point representative, before applying the final negation
-that maps $Y$ to $-Y - a_1X - a_3Z$, where its $Z$-coordinate is non-zero and its $Y$-coordinate is
-distinct from that of its negation. -/
-@[pp_dot]
-def addY'_of_Y_ne (P : Fin 3 → R) : R :=
-  (3 * P x ^ 2 + 2 * W.a₂ * P x * P z + W.a₄ * P z ^ 2 - W.a₁ * P y * P z)
-    * (W.addX'_of_Y_ne P - P x * P z * (P y - W.negY P) ^ 2)
-    + P y * P z ^ 2 * (P y - W.negY P) ^ 2 * (P y - W.negY P)
-
-lemma addY'_of_Y_ne_smul (P : Fin 3 → R) (u : Rˣ) :
-    W.addY'_of_Y_ne (u • P) = (u : R) ^ 6 * W.addY'_of_Y_ne P := by
-  simp only [addY'_of_Y_ne, addX'_of_Y_ne_smul, negY_smul, smul_fin3_ext]
-  ring1
-
-/-- The $Z$-coordinate of the addition of two point representatives, where their $Z$-coordinates are
-non-zero and their $X$-coordinates divided by $Z$-coordinates are distinct. -/
-def addZ_of_X_ne (P Q : Fin 3 → R) : R :=
-  P z * Q z * (P x * Q z - P z * Q x) ^ 2 * (P x * Q z - P z * Q x)
-
-lemma addZ_of_X_ne_smul (P Q : Fin 3 → R) (u v : Rˣ) :
-    addZ_of_X_ne (u • P) (v • Q) = (u : R) ^ 4 * (v : R) ^ 4 * addZ_of_X_ne P Q := by
-  simp only [addZ_of_X_ne, smul_fin3_ext]
-  ring1
-
-/-- The $Z$-coordinate of the doubling of a point representative, where its $Z$-coordinate is
-non-zero and its $Y$-coordinate is distinct from that of its negation. -/
-@[pp_dot]
-def addZ_of_Y_ne (P : Fin 3 → R) : R :=
-  P z ^ 2 * (P y - W.negY P) ^ 2 * (P z * (P y - W.negY P))
-
-lemma addZ_of_Y_ne_smul (P : Fin 3 → R) (u : Rˣ) :
-    W.addZ_of_Y_ne (u • P) = (u : R) ^ 6 * W.addZ_of_Y_ne P := by
-  simp only [addZ_of_Y_ne, negY_smul, smul_fin3_ext]
-  ring1
-
-/-- The $X$-coordinate of the addition of two point representatives, where their $Z$-coordinates are
-non-zero and their $X$-coordinates divided by $Z$-coordinates are distinct. -/
-@[pp_dot]
-def addX_of_X_ne (P Q : Fin 3 → R) : R :=
-  W.addX'_of_X_ne P Q * (P x * Q z - P z * Q x)
-
-lemma addX_of_X_ne_smul (P Q : Fin 3 → R) (u v : Rˣ) :
-    W.addX_of_X_ne (u • P) (v • Q) = (u : R) ^ 4 * (v : R) ^ 4 * W.addX_of_X_ne P Q := by
-  simp only [addX_of_X_ne, addX'_of_X_ne_smul, smul_fin3_ext]
-  ring1
-
-/-- The $X$-coordinate of the doubling of a point representative, where its $Z$-coordinate is
-non-zero and its $Y$-coordinate is distinct from that of its negation. -/
-@[pp_dot]
-def addX_of_Y_ne (P : Fin 3 → R) : R :=
-  W.addX'_of_Y_ne P * (P z * (P y - W.negY P))
-
-lemma addX_of_Y_ne_smul (P : Fin 3 → R) (u : Rˣ) :
-    W.addX_of_Y_ne (u • P) = (u : R) ^ 6 * W.addX_of_Y_ne P := by
-  simp only [addX_of_Y_ne, addX'_of_Y_ne_smul, negY_smul, smul_fin3_ext]
-  ring1
-
-/-- The $Y$-coordinate of the addition of two point representatives, where their $Z$-coordinates are
-non-zero and their $X$-coordinates divided by $Z$-coordinates are distinct. -/
-@[pp_dot]
-def addY_of_X_ne (P Q : Fin 3 → R) : R :=
-  W.negY ![W.addX_of_X_ne P Q, W.addY'_of_X_ne P Q, addZ_of_X_ne P Q]
-
-lemma addY_of_X_ne_smul (P Q : Fin 3 → R) (u v : Rˣ) :
-    W.addY_of_X_ne (u • P) (v • Q) = (u : R) ^ 4 * (v : R) ^ 4 * W.addY_of_X_ne P Q := by
-  simp only [addY_of_X_ne, negY, addX_of_X_ne_smul, addY'_of_X_ne_smul, addZ_of_X_ne_smul]
-  matrix_simp
-  ring1
-
-/-- The $Y$-coordinate of the doubling of a point representative, where its $Z$-coordinate is
-non-zero and its $Y$-coordinate is distinct from that of its negation. -/
-@[pp_dot]
-def addY_of_Y_ne (P : Fin 3 → R) : R :=
-  W.negY ![W.addX_of_Y_ne P, W.addY'_of_Y_ne P, W.addZ_of_Y_ne P]
-
-lemma addY_of_Y_ne_smul (P : Fin 3 → R) (u : Rˣ) :
-    W.addY_of_Y_ne (u • P) = (u : R) ^ 6 * W.addY_of_Y_ne P := by
-  simp only [addY_of_Y_ne, negY, addX_of_Y_ne_smul, addY'_of_Y_ne_smul, addZ_of_Y_ne_smul]
-  matrix_simp
-  ring1
-
-variable {F : Type u} [Field F] {W : Projective F}
-
-lemma negY_divZ {P : Fin 3 → F} (hPz : P z ≠ 0) :
-    W.negY P / P z = W.toAffine.negY (P x / P z) (P y / P z) := by
-  field_simp [negY]
-  ring1
-
-lemma Y_ne_of_Y_ne {P Q : Fin 3 → F} (hP : W.Nonsingular P) (hQ : W.Nonsingular Q) (hPz : P z ≠ 0)
-    (hQz : Q z ≠ 0) (hx : P x * Q z = P z * Q x) (hy : P y * Q z ≠ P z * W.negY Q) :
-    P y ≠ W.negY P := by
-  simp only [mul_comm <| P z, ne_eq, ← div_eq_div_iff hPz hQz] at hx hy
-  have hy' : P y / P z = Q y / Q z :=
-    Affine.Yeq_of_Yne (nonsingular_affine_of_Z_ne_zero hP hPz).left
-      (nonsingular_affine_of_Z_ne_zero hQ hQz).left hx <| (negY_divZ hQz).symm ▸ hy
-  simp_rw [negY, sub_div, neg_div, mul_div_assoc, ← hy', ← hx, div_self hQz, ← div_self hPz,
-    ← mul_div_assoc, ← neg_div, ← sub_div, div_left_inj' hPz] at hy
-  exact hy
-
-private lemma addX_eq {P Q : Fin 3 → F} {n d : F} (hPz : P z ≠ 0) (hQz : Q z ≠ 0) (hd : d ≠ 0) :
-    W.toAffine.addX (P x / P z) (Q x / Q z) (n / d) =
-      (n ^ 2 * P z * Q z + W.a₁ * n * P z * Q z * d - W.a₂ * P z * Q z * d ^ 2 - P x * Q z * d ^ 2
-        - Q x * P z * d ^ 2) / (P z * Q z * d ^ 2) := by
-  field_simp [pow_ne_zero 2 hd]
-  ring1
-
-private lemma addX_eq' {P : Fin 3 → F} {n d : F} (hPz : P z ≠ 0) (hd : d ≠ 0) :
-    W.toAffine.addX (P x / P z) (P x / P z) (n / (P z * d)) =
-      (n ^ 2 + W.a₁ * n * P z * d - W.a₂ * P z ^ 2 * d ^ 2 - 2 * P x * P z * d ^ 2)
-        / (P z ^ 2 * d ^ 2) := by
-  field_simp [mul_ne_zero hPz hd]
-  ring1
-
-private lemma slope_eq {P Q : Fin 3 → F} (hPz : P z ≠ 0) (hQz : Q z ≠ 0)
-    (hx : P x * Q z ≠ P z * Q x) :
-    W.toAffine.slope (P x / P z) (Q x / Q z) (P y / P z) (Q y / Q z) =
-      (P y * Q z - P z * Q y) / (P x * Q z - P z * Q x) := by
-  rw [Affine.slope_of_Xne <| by rwa [ne_eq, div_eq_div_iff hPz hQz, mul_comm <| Q x]]
-  field_simp
-
-private lemma slope_eq' {P Q : Fin 3 → F} (hP : W.Nonsingular P) (hQ : W.Nonsingular Q)
-    (hPz : P z ≠ 0) (hQz : Q z ≠ 0) (hx : P x * Q z = P z * Q x) (hy : P y * Q z ≠ P z * W.negY Q) :
-    W.toAffine.slope (P x / P z) (Q x / Q z) (P y / P z) (Q y / Q z) =
-      (3 * P x ^ 2 + 2 * W.a₂ * P x * P z + W.a₄ * P z ^ 2 - W.a₁ * P y * P z)
-        / (P z * (P y - W.negY P)) := by
-  have hPy : P y - W.negY P ≠ 0 := sub_ne_zero_of_ne <| Y_ne_of_Y_ne hP hQ hPz hQz hx hy
-  simp only [mul_comm <| P z, ne_eq, ← div_eq_div_iff hPz hQz] at hx hy
-  rw [Affine.slope_of_Yne hx <| (negY_divZ hQz).symm ▸ hy, ← negY_divZ hPz]
-  field_simp [pow_ne_zero 2 hPz]
-  ring1
-
-lemma addX_div_addZ_of_X_ne {P Q : Fin 3 → F} (hPz : P z ≠ 0) (hQz : Q z ≠ 0)
-    (hx : P x * Q z ≠ P z * Q x) : W.addX_of_X_ne P Q / addZ_of_X_ne P Q =
-      W.toAffine.addX (P x / P z) (Q x / Q z)
-        (W.toAffine.slope (P x / P z) (Q x / Q z) (P y / P z) (Q y / Q z)) := by
-  rw [addX_of_X_ne, addX'_of_X_ne, addZ_of_X_ne, mul_div_mul_right _ _ <| sub_ne_zero_of_ne hx,
-    slope_eq hPz hQz hx, addX_eq hPz hQz <| sub_ne_zero_of_ne hx]
-
-lemma addX_div_addZ_of_Y_ne {P Q : Fin 3 → F} (hP : W.Nonsingular P) (hQ : W.Nonsingular Q)
-    (hPz : P z ≠ 0) (hQz : Q z ≠ 0) (hx : P x * Q z = P z * Q x) (hy : P y * Q z ≠ P z * W.negY Q) :
-    W.addX_of_Y_ne P / W.addZ_of_Y_ne P = W.toAffine.addX (P x / P z) (Q x / Q z)
-      (W.toAffine.slope (P x / P z) (Q x / Q z) (P y / P z) (Q y / Q z)) := by
-  have hPy : P y - W.negY P ≠ 0 := sub_ne_zero_of_ne <| Y_ne_of_Y_ne hP hQ hPz hQz hx hy
-  rw [addX_of_Y_ne, addX'_of_Y_ne, addZ_of_Y_ne, mul_div_mul_right _ _ <| mul_ne_zero hPz hPy,
-    slope_eq' hP hQ hPz hQz hx hy, ← (div_eq_div_iff hPz hQz).mpr <| mul_comm (P z) _ ▸ hx,
-    addX_eq' hPz hPy]
-
-lemma addY'_div_addZ_of_X_ne {P Q : Fin 3 → F} (hPz : P z ≠ 0) (hQz : Q z ≠ 0)
-    (hx : P x * Q z ≠ P z * Q x) : W.addY'_of_X_ne P Q / addZ_of_X_ne P Q =
-      W.toAffine.addY' (P x / P z) (Q x / Q z) (P y / P z)
-        (W.toAffine.slope (P x / P z) (Q x / Q z) (P y / P z) (Q y / Q z)) := by
-  rw [Affine.addY', ← addX_div_addZ_of_X_ne hPz hQz hx, slope_eq hPz hQz hx, addY'_of_X_ne,
-    addX_of_X_ne, addZ_of_X_ne, add_div]
-  nth_rw 1 [mul_comm <| _ * _ * _, mul_div_mul_comm, sub_div _ <| _ * _ * _]
-  simp only [mul_div_mul_right _ _ hQz, mul_div_mul_right _ _ <| sub_ne_zero_of_ne hx,
-    mul_div_mul_right _ _ <| pow_ne_zero 2 <| sub_ne_zero_of_ne hx]
-
-lemma addY'_div_addZ_of_Y_ne {P Q : Fin 3 → F} (hP : W.Nonsingular P) (hQ : W.Nonsingular Q)
-    (hPz : P z ≠ 0) (hQz : Q z ≠ 0) (hx : P x * Q z = P z * Q x) (hy : P y * Q z ≠ P z * W.negY Q) :
-    W.addY'_of_Y_ne P / W.addZ_of_Y_ne P = W.toAffine.addY' (P x / P z) (Q x / Q z) (P y / P z)
-      (W.toAffine.slope (P x / P z) (Q x / Q z) (P y / P z) (Q y / Q z)) := by
-  have hPy : P y - W.negY P ≠ 0 := sub_ne_zero_of_ne <| Y_ne_of_Y_ne hP hQ hPz hQz hx hy
-  rw [Affine.addY', ← addX_div_addZ_of_Y_ne hP hQ hPz hQz hx hy, slope_eq' hP hQ hPz hQz hx hy,
-    addY'_of_Y_ne, addX_of_Y_ne, addZ_of_Y_ne, add_div]
-  nth_rw 1 [mul_comm <| _ ^ 2 * _]
-  rw [mul_div_mul_comm, sub_div _ <| _ * _ ^ 2, mul_div_mul_right _ _ <| mul_ne_zero hPz hPy]
-  simp only [sq, ← mul_assoc, mul_comm (_ * _ * _) <| P z, mul_div_mul_right _ _ hPy,
-    mul_div_mul_right _ _ hPz, mul_div_mul_right _ _ <| pow_ne_zero 2 hPy]
-
-lemma addZ_ne_zero_of_X_ne {P Q : Fin 3 → F} (hPz : P z ≠ 0) (hQz : Q z ≠ 0)
-    (hx : P x * Q z ≠ P z * Q x) : addZ_of_X_ne P Q ≠ 0 := by
-  refine mul_ne_zero (mul_ne_zero (mul_ne_zero ?_ ?_) <| pow_ne_zero 2 ?_) ?_
-  any_goals exact hPz
-  any_goals exact hQz
-  any_goals exact sub_ne_zero_of_ne hx
-
-lemma addZ_ne_zero_of_Y_ne {P Q : Fin 3 → F} (hP : W.Nonsingular P) (hQ : W.Nonsingular Q)
-    (hPz : P z ≠ 0) (hQz : Q z ≠ 0) (hx : P x * Q z = P z * Q x) (hy : P y * Q z ≠ P z * W.negY Q) :
-    W.addZ_of_Y_ne P ≠ 0 := by
-  refine mul_ne_zero (mul_ne_zero (pow_ne_zero 2 ?_) <| pow_ne_zero 2 ?_) <| mul_ne_zero ?_ ?_
-  any_goals exact hPz
-  any_goals exact sub_ne_zero_of_ne <| Y_ne_of_Y_ne hP hQ hPz hQz hx hy
-
-lemma addY_div_addZ_of_X_ne {P Q : Fin 3 → F} (hPz : P z ≠ 0) (hQz : Q z ≠ 0)
-    (hx : P x * Q z ≠ P z * Q x) : W.addY_of_X_ne P Q / addZ_of_X_ne P Q =
-      W.toAffine.addY (P x / P z) (Q x / Q z) (P y / P z)
-        (W.toAffine.slope (P x / P z) (Q x / Q z) (P y / P z) (Q y / Q z)) := by
-  rw [Affine.addY, ← addX_div_addZ_of_X_ne hPz hQz hx, ← addY'_div_addZ_of_X_ne hPz hQz hx]
-  exact negY_divZ <| addZ_ne_zero_of_X_ne hPz hQz hx
-
-lemma addY_div_addZ_of_Y_ne {P Q : Fin 3 → F} (hP : W.Nonsingular P) (hQ : W.Nonsingular Q)
-    (hPz : P z ≠ 0) (hQz : Q z ≠ 0) (hx : P x * Q z = P z * Q x) (hy : P y * Q z ≠ P z * W.negY Q) :
-    W.addY_of_Y_ne P / W.addZ_of_Y_ne P = W.toAffine.addY (P x / P z) (Q x / Q z) (P y / P z)
-      (W.toAffine.slope (P x / P z) (Q x / Q z) (P y / P z) (Q y / Q z)) := by
-  rw [Affine.addY, ← addX_div_addZ_of_Y_ne hP hQ hPz hQz hx hy,
-    ← addY'_div_addZ_of_Y_ne hP hQ hPz hQz hx hy]
-  exact negY_divZ <| addZ_ne_zero_of_Y_ne hP hQ hPz hQz hx hy
-
-end Polynomial
-
-section Representative
-
-/-! ### Group operations on point representatives -/
-
+section Negation
+
+/-! ### Negation on point representatives -/
+
+variable (W') in
 /-- The negation of a point representative. -/
-@[pp_dot]
 def neg (P : Fin 3 → R) : Fin 3 → R :=
-  ![P x, W.negY P, P z]
-
-@[simp]
-lemma neg_zero : W.neg ![0, 1, 0] = ![0, -1, 0] := by
-  erw [neg, negY, mul_zero, mul_zero, sub_zero, sub_zero]
+  ![P x, W'.negY P, P z]
+
+lemma neg_X (P : Fin 3 → R) : W'.neg P x = P x :=
   rfl
 
-@[simp]
-lemma neg_some (X Y : R) : W.neg ![X, Y, 1] = ![X, -Y - W.a₁ * X - W.a₃, 1] := by
-  erw [neg, negY, mul_one]
+lemma neg_Y (P : Fin 3 → R) : W'.neg P y = W'.negY P :=
   rfl
 
-lemma neg_smul_equiv (P : Fin 3 → R) (u : Rˣ) : W.neg (u • P) ≈ W.neg P :=
-  ⟨u, by simp_rw [neg, negY_smul, smul_fin3]; rfl⟩
-
-lemma neg_equiv {P Q : Fin 3 → R} (h : P ≈ Q) : W.neg P ≈ W.neg Q := by
+lemma neg_Z (P : Fin 3 → R) : W'.neg P z = P z :=
+  rfl
+
+lemma neg_smul (P : Fin 3 → R) (u : R) : W'.neg (u • P) = u • W'.neg P := by
+  simpa only [neg, negY_smul] using (smul_fin3 (W'.neg P) u).symm
+
+lemma neg_smul_equiv (P : Fin 3 → R) {u : R} (hu : IsUnit u) : W'.neg (u • P) ≈ W'.neg P :=
+  ⟨hu.unit, (neg_smul ..).symm⟩
+
+lemma neg_equiv {P Q : Fin 3 → R} (h : P ≈ Q) : W'.neg P ≈ W'.neg Q := by
   rcases h with ⟨u, rfl⟩
-  exact W.neg_smul_equiv Q u
-
+  exact neg_smul_equiv Q u.isUnit
+
+lemma neg_of_Z_eq_zero [NoZeroDivisors R] {P : Fin 3 → R} (hP : W'.Equation P) (hPz : P z = 0) :
+    W'.neg P = -P y • ![0, 1, 0] := by
+  erw [neg, X_eq_zero_of_Z_eq_zero hP hPz, negY_of_Z_eq_zero hP hPz, hPz, smul_fin3, mul_zero,
+    mul_one]
+
+lemma neg_of_Z_ne_zero {P : Fin 3 → F} (hPz : P z ≠ 0) :
+    W.neg P = P z • ![P x / P z, W.toAffine.negY (P x / P z) (P y / P z), 1] := by
+  erw [neg, smul_fin3, mul_div_cancel₀ _ hPz, ← negY_of_Z_ne_zero hPz, mul_div_cancel₀ _ hPz,
+    mul_one]
+
+private lemma nonsingular_neg_of_Z_ne_zero {P : Fin 3 → F} (hP : W.Nonsingular P) (hPz : P z ≠ 0) :
+    W.Nonsingular ![P x / P z, W.toAffine.negY (P x / P z) (P y / P z), 1] :=
+  (nonsingular_some ..).mpr <| Affine.nonsingular_neg <| (nonsingular_of_Z_ne_zero hPz).mp hP
+
+lemma nonsingular_neg {P : Fin 3 → F} (hP : W.Nonsingular P) : W.Nonsingular <| W.neg P := by
+  by_cases hPz : P z = 0
+  · simp only [neg_of_Z_eq_zero hP.left hPz, nonsingular_smul _ (isUnit_Y_of_Z_eq_zero hP hPz).neg,
+      nonsingular_zero]
+  · simp only [neg_of_Z_ne_zero hPz, nonsingular_smul _ <| Ne.isUnit hPz,
+      nonsingular_neg_of_Z_ne_zero hP hPz]
+
+lemma addZ_neg (P : Fin 3 → R) : W'.addZ P (W'.neg P) = 0 := by
+  rw [addZ, neg_X, neg_Y, neg_Z, negY]
+  ring1
+
+lemma addX_neg (P : Fin 3 → R) : W'.addX P (W'.neg P) = 0 := by
+  rw [addX, neg_X, neg_Y, neg_Z, negY]
+  ring1
+
+lemma negAddY_neg {P : Fin 3 → R} (hP : W'.Equation P) : W'.negAddY P (W'.neg P) = W'.dblZ P := by
+  linear_combination (norm := (rw [negAddY, neg_X, neg_Y, neg_Z, dblZ, negY]; ring1))
+    -3 * (P y - W'.negY P) * (equation_iff _).mp hP
+
+lemma addY_neg {P : Fin 3 → R} (hP : W'.Equation P) : W'.addY P (W'.neg P) = -W'.dblZ P := by
+  rw [addY, negY_eq, addX_neg, negAddY_neg hP, addZ_neg, mul_zero, sub_zero, mul_zero, sub_zero]
+
+lemma addXYZ_neg {P : Fin 3 → R} (hP : W'.Equation P) :
+    W'.addXYZ P (W'.neg P) = -W'.dblZ P • ![0, 1, 0] := by
+  erw [addXYZ, addX_neg, addY_neg hP, addZ_neg, smul_fin3, mul_zero, mul_one]
+
+variable (W') in
 /-- The negation of a point class. If `P` is a point representative,
-then `W.neg_map ⟦P⟧` is definitionally equivalent to `W.neg P`. -/
-@[pp_dot]
-def neg_map (P : PointClass R) : PointClass R :=
-  P.map W.neg fun _ _ => W.neg_equiv
-
-lemma neg_map_eq {P : Fin 3 → R} : W.neg_map ⟦P⟧ = ⟦W.neg P⟧ :=
+then `W'.negMap ⟦P⟧` is definitionally equivalent to `W'.neg P`. -/
+def negMap (P : PointClass R) : PointClass R :=
+  P.map W'.neg fun _ _ => neg_equiv
+
+lemma negMap_eq (P : Fin 3 → R) : W'.negMap ⟦P⟧ = ⟦W'.neg P⟧ :=
   rfl
 
-@[simp]
-lemma neg_map_zero : W.neg_map ⟦![0, 1, 0]⟧ = ⟦![0, 1, 0]⟧ := by
-  simpa only [neg_map_eq, neg_zero, Quotient.eq] using ⟨-1, by simp⟩
-
-@[simp]
-lemma neg_map_some (X Y : R) : W.neg_map ⟦![X, Y, 1]⟧ = ⟦![X, -Y - W.a₁ * X - W.a₃, 1]⟧ := by
-  rw [neg_map_eq, neg_some]
-
-open scoped Classical
-
+lemma negMap_of_Z_eq_zero {P : Fin 3 → F} (hP : W.Nonsingular P) (hPz : P z = 0) :
+    W.negMap ⟦P⟧ = ⟦![0, 1, 0]⟧ := by
+  rw [negMap_eq, neg_of_Z_eq_zero hP.left hPz, smul_eq _ (isUnit_Y_of_Z_eq_zero hP hPz).neg]
+
+lemma negMap_of_Z_ne_zero {P : Fin 3 → F} (hPz : P z ≠ 0) :
+    W.negMap ⟦P⟧ = ⟦![P x / P z, W.toAffine.negY (P x / P z) (P y / P z), 1]⟧ := by
+  rw [negMap_eq, neg_of_Z_ne_zero hPz, smul_eq _ <| Ne.isUnit hPz]
+
+lemma nonsingularLift_negMap {P : PointClass F} (hP : W.NonsingularLift P) :
+    W.NonsingularLift <| W.negMap P := by
+  rcases P with ⟨_⟩
+  exact nonsingular_neg hP
+
+end Negation
+
+section Addition
+
+/-! ### Addition on point representatives -/
+
+open Classical in
+variable (W') in
 /-- The addition of two point representatives. -/
-@[pp_dot]
 noncomputable def add (P Q : Fin 3 → R) : Fin 3 → R :=
-  if P z = 0 then Q else if Q z = 0 then P else if P x * Q z = P z * Q x then
-    if P y * Q z = P z * W.negY Q then ![0, 1, 0] else
-      ![W.addX_of_Y_ne P, W.addY_of_Y_ne P, W.addZ_of_Y_ne P]
-  else ![W.addX_of_X_ne P Q, W.addY_of_X_ne P Q, addZ_of_X_ne P Q]
-
-@[simp]
-lemma add_of_Z_eq_zero_left {P Q : Fin 3 → R} (hPz : P z = 0) : W.add P Q = Q :=
-  if_pos hPz
-
-lemma add_zero_left (P : Fin 3 → R) : W.add ![0, 1, 0] P = P :=
-  W.add_of_Z_eq_zero_left rfl
-
-@[simp]
-lemma add_of_Z_eq_zero_right {P Q : Fin 3 → R} (hPz : P z ≠ 0) (hQz : Q z = 0) : W.add P Q = P := by
-  rw [add, if_neg hPz, if_pos hQz]
-
-lemma add_zero_right {P : Fin 3 → R} (hPz : P z ≠ 0) : W.add P ![0, 1, 0] = P :=
-  W.add_of_Z_eq_zero_right hPz rfl
-
-@[simp]
-lemma add_of_Y_eq {P Q : Fin 3 → R} (hPz : P z ≠ 0) (hQz : Q z ≠ 0) (hx : P x * Q z = P z * Q x)
-    (hy : P y * Q z = P z * W.negY Q) : W.add P Q = ![0, 1, 0] := by
-  rw [add, if_neg hPz, if_neg hQz, if_pos hx, if_pos hy]
-
-@[simp]
-lemma add_of_Y_ne {P Q : Fin 3 → R} (hPz : P z ≠ 0) (hQz : Q z ≠ 0) (hx : P x * Q z = P z * Q x)
-    (hy : P y * Q z ≠ P z * W.negY Q) :
-    W.add P Q = ![W.addX_of_Y_ne P, W.addY_of_Y_ne P, W.addZ_of_Y_ne P] := by
-  rw [add, if_neg hPz, if_neg hQz, if_pos hx, if_neg hy]
-
-@[simp]
-lemma add_of_X_ne {P Q : Fin 3 → R} (hPz : P z ≠ 0) (hQz : Q z ≠ 0) (hx : P x * Q z ≠ P z * Q x) :
-    W.add P Q = ![W.addX_of_X_ne P Q, W.addY_of_X_ne P Q, addZ_of_X_ne P Q] := by
-  rw [add, if_neg hPz, if_neg hQz, if_neg hx]
-
-variable [IsDomain R]
-
-lemma add_smul_equiv (P Q : Fin 3 → R) (u v : Rˣ) : W.add (u • P) (v • Q) ≈ W.add P Q := by
-  have huv : (u * v : R) ≠ 0 := mul_ne_zero u.ne_zero v.ne_zero
-  by_cases hPz : P z = 0
-  · exact ⟨v, by rw [W.add_of_Z_eq_zero_left hPz,
-      W.add_of_Z_eq_zero_left <| by simp only [smul_fin3_ext, hPz, mul_zero]]⟩
-  · have huz : u * P z ≠ 0 := mul_ne_zero u.ne_zero hPz
-    by_cases hQz : Q z = 0
-    · rw [W.add_of_Z_eq_zero_right hPz hQz,
-        W.add_of_Z_eq_zero_right huz <| by simp only [smul_fin3_ext, hQz, mul_zero]]
-      exact ⟨u, rfl⟩
-    · have hvz : v * Q z ≠ 0 := mul_ne_zero v.ne_zero hQz
-      by_cases hx : P x * Q z = P z * Q x
-      · by_cases hy : P y * Q z = P z * W.negY Q
-        · rw [W.add_of_Y_eq huz hvz (by simp_rw [smul_fin3_ext, mul_mul_mul_comm, hx]) <| by
-            simp_rw [smul_fin3_ext, negY_smul, mul_mul_mul_comm, hy], W.add_of_Y_eq hPz hQz hx hy]
-          exact Setoid.refl _
-        · rw [W.add_of_Y_ne huz hvz (by simp_rw [smul_fin3_ext, mul_mul_mul_comm, hx]) <| by
-            simp_rw [smul_fin3_ext, negY_smul, mul_mul_mul_comm]; exact hy ∘ mul_left_cancel₀ huv,
-            addX_of_Y_ne_smul, addY_of_Y_ne_smul, addZ_of_Y_ne_smul, W.add_of_Y_ne hPz hQz hx hy]
-          exact ⟨u ^ 6, by simp only [smul_fin3, ← Units.val_pow_eq_pow_val]; rfl⟩
-      · rw [W.add_of_X_ne huz hvz <| by
-          simp_rw [smul_fin3_ext, mul_mul_mul_comm]; exact hx ∘ mul_left_cancel₀ huv,
-          addX_of_X_ne_smul, addY_of_X_ne_smul, addZ_of_X_ne_smul, W.add_of_X_ne hPz hQz hx]
-        exact ⟨u ^ 4 * v ^ 4, by simp only [smul_fin3, ← Units.val_pow_eq_pow_val]; rfl⟩
-
-lemma add_equiv {P P' Q Q' : Fin 3 → R} (hP : P ≈ P') (hQ : Q ≈ Q') : W.add P Q ≈ W.add P' Q' := by
+  if P ≈ Q then W'.dblXYZ P else W'.addXYZ P Q
+
+lemma add_of_equiv {P Q : Fin 3 → R} (h : P ≈ Q) : W'.add P Q = W'.dblXYZ P :=
+  if_pos h
+
+lemma add_smul_of_equiv {P Q : Fin 3 → R} (h : P ≈ Q) {u v : R} (hu : IsUnit u) (hv : IsUnit v) :
+    W'.add (u • P) (v • Q) = u ^ 4 • W'.add P Q := by
+  rw [add_of_equiv <| (smul_equiv_smul P Q hu hv).mpr h, dblXYZ_smul, add_of_equiv h]
+
+lemma add_self (P : Fin 3 → R) : W'.add P P = W'.dblXYZ P :=
+  add_of_equiv <| Setoid.refl _
+
+lemma add_of_eq {P Q : Fin 3 → R} (h : P = Q) : W'.add P Q = W'.dblXYZ P :=
+  h ▸ add_self P
+
+lemma add_of_not_equiv {P Q : Fin 3 → R} (h : ¬P ≈ Q) : W'.add P Q = W'.addXYZ P Q :=
+  if_neg h
+
+lemma add_smul_of_not_equiv {P Q : Fin 3 → R} (h : ¬P ≈ Q) {u v : R} (hu : IsUnit u)
+    (hv : IsUnit v) : W'.add (u • P) (v • Q) = (u * v) ^ 2 • W'.add P Q := by
+  rw [add_of_not_equiv <| h.comp (smul_equiv_smul P Q hu hv).mp, addXYZ_smul, add_of_not_equiv h]
+
+lemma add_smul_equiv (P Q : Fin 3 → R) {u v : R} (hu : IsUnit u) (hv : IsUnit v) :
+    W'.add (u • P) (v • Q) ≈ W'.add P Q := by
+  by_cases h : P ≈ Q
+  · exact ⟨hu.unit ^ 4, by convert (add_smul_of_equiv h hu hv).symm⟩
+  · exact ⟨(hu.unit * hv.unit) ^ 2, by convert (add_smul_of_not_equiv h hu hv).symm⟩
+
+lemma add_equiv {P P' Q Q' : Fin 3 → R} (hP : P ≈ P') (hQ : Q ≈ Q') :
+    W'.add P Q ≈ W'.add P' Q' := by
   rcases hP, hQ with ⟨⟨u, rfl⟩, ⟨v, rfl⟩⟩
-  exact W.add_smul_equiv P' Q' u v
-
-/-- The addition of two point classes. If `P` is a point representative,
-then `W.add_map ⟦P⟧ ⟦Q⟧` is definitionally equivalent to `W.add P Q`. -/
-@[pp_dot]
-noncomputable def add_map (P Q : PointClass R) : PointClass R :=
-  Quotient.map₂ W.add (fun _ _ hP _ _ hQ => W.add_equiv hP hQ) P Q
-
-lemma add_map_eq (P Q : Fin 3 → R) : W.add_map ⟦P⟧ ⟦Q⟧ = ⟦W.add P Q⟧ :=
-  rfl
-
-@[simp]
-lemma add_map_of_Z_eq_zero_left {P : Fin 3 → R} {Q : PointClass R} (hPz : P z = 0) :
-    W.add_map ⟦P⟧ Q = Q := by
-  rcases Q with ⟨Q⟩
-  erw [add_map_eq, W.add_of_Z_eq_zero_left hPz]
-  rfl
-
-lemma add_map_zero_left (P : PointClass R) : W.add_map ⟦![0, 1, 0]⟧ P = P :=
-  W.add_map_of_Z_eq_zero_left rfl
-
-@[simp]
-lemma add_map_of_Z_eq_zero_right {P Q : Fin 3 → R} (hPz : P z ≠ 0) (hQz : Q z = 0) :
-    W.add_map ⟦P⟧ ⟦Q⟧ = ⟦P⟧ := by
-  rw [add_map_eq, W.add_of_Z_eq_zero_right hPz hQz]
-
-lemma add_map_zero_right {P : Fin 3 → R} (hPz : P z ≠ 0) : W.add_map ⟦P⟧ ⟦![0, 1, 0]⟧ = ⟦P⟧ := by
-  rw [add_map_eq, W.add_zero_right hPz]
-
-@[simp]
-lemma add_map_of_Yeq {P Q : Fin 3 → R} (hPz : P z ≠ 0) (hQz : Q z ≠ 0) (hx : P x * Q z = P z * Q x)
-    (hy : P y * Q z = P z * W.negY Q) : W.add_map ⟦P⟧ ⟦Q⟧ = ⟦![0, 1, 0]⟧ := by
-  rw [add_map_eq, W.add_of_Y_eq hPz hQz hx hy]
-
-@[simp]
-lemma add_map_of_Yne {P Q : Fin 3 → R} (hPz : P z ≠ 0) (hQz : Q z ≠ 0) (hx : P x * Q z = P z * Q x)
-    (hy : P y * Q z ≠ P z * W.negY Q) :
-    W.add_map ⟦P⟧ ⟦Q⟧ = ⟦![W.addX_of_Y_ne P, W.addY_of_Y_ne P, W.addZ_of_Y_ne P]⟧ := by
-  rw [add_map_eq, W.add_of_Y_ne hPz hQz hx hy]
-
-@[simp]
-lemma add_map_of_Xne {P Q : Fin 3 → R} (hPz : P z ≠ 0) (hQz : Q z ≠ 0)
-    (hx : P x * Q z ≠ P z * Q x) :
-    W.add_map ⟦P⟧ ⟦Q⟧ = ⟦![W.addX_of_X_ne P Q, W.addY_of_X_ne P Q, addZ_of_X_ne P Q]⟧ := by
-  rw [add_map_eq, W.add_of_X_ne hPz hQz hx]
-
-variable {F : Type u} [Field F] {W : Projective F}
-
-@[simp]
-lemma add_map_of_Z_eq_zero_right' {P : PointClass F} {Q : Fin 3 → F} (hP : W.NonsingularLift P)
-    (hQ : W.Nonsingular Q) (hQz : Q z = 0) : W.add_map P ⟦Q⟧ = P := by
-  rcases P with ⟨P⟩
-  by_cases hPz : P z = 0
-  · erw [W.add_map_of_Z_eq_zero_left hPz, Quotient.eq]
-    exact equiv_of_Z_eq_zero hQ hP hQz hPz
-  · exact W.add_map_of_Z_eq_zero_right hPz hQz
-
-lemma add_map_zero_right' {P : PointClass F} (hP : W.NonsingularLift P) :
-    W.add_map P ⟦![0, 1, 0]⟧ = P :=
-  add_map_of_Z_eq_zero_right' hP W.nonsingular_zero rfl
-
-variable {F : Type u} [Field F] {W : Projective F}
-
-/-- The negation of a nonsingular point representative in `W` lies in `W`. -/
-lemma nonsingular_neg {P : Fin 3 → F} (h : W.Nonsingular P) : W.Nonsingular <| W.neg P := by
-  by_cases hPz : P z = 0
-  · rw [W.nonsingular_of_equiv <| W.neg_equiv <| equiv_zero_of_Z_eq_zero h hPz, neg_zero]
-    exact W.nonsingular_zero' <| neg_ne_zero.mpr one_ne_zero
-  · rw [nonsingular_iff_affine_of_Z_ne_zero <| by exact hPz] at h ⊢
-    rwa [← Affine.nonsingular_neg_iff, ← negY_divZ hPz] at h
-
-lemma NonsingularLift_neg_map {P : PointClass F} (h : W.NonsingularLift P) :
-    W.NonsingularLift <| W.neg_map P := by
-  rcases P with ⟨_⟩
-  exact nonsingular_neg h
-
-/-- The addition of two nonsingular point representatives in `W` lies in `W`. -/
+  exact add_smul_equiv P' Q' u.isUnit v.isUnit
+
+lemma add_of_Z_eq_zero {P Q : Fin 3 → F} (hP : W.Nonsingular P) (hQ : W.Nonsingular Q)
+    (hPz : P z = 0) (hQz : Q z = 0) : W.add P Q = P y ^ 4 • ![0, 1, 0] := by
+  rw [add, if_pos <| equiv_of_Z_eq_zero hP hQ hPz hQz, dblXYZ_of_Z_eq_zero hP.left hPz]
+
+lemma add_of_Z_eq_zero_left [NoZeroDivisors R] {P Q : Fin 3 → R} (hP : W'.Equation P)
+    (hPz : P z = 0) (hQz : Q z ≠ 0) : W'.add P Q = (P y ^ 2 * Q z) • Q := by
+  rw [add, if_neg <| not_equiv_of_Z_eq_zero_left hPz hQz, addXYZ_of_Z_eq_zero_left hP hPz]
+
+lemma add_of_Z_eq_zero_right [NoZeroDivisors R] {P Q : Fin 3 → R} (hQ : W'.Equation Q)
+    (hPz : P z ≠ 0) (hQz : Q z = 0) : W'.add P Q = -(Q y ^ 2 * P z) • P := by
+  rw [add, if_neg <| not_equiv_of_Z_eq_zero_right hPz hQz, addXYZ_of_Z_eq_zero_right hQ hQz]
+
+lemma add_of_Y_eq {P Q : Fin 3 → F} (hP : W.Equation P) (hPz : P z ≠ 0) (hQz : Q z ≠ 0)
+    (hx : P x * Q z = Q x * P z) (hy : P y * Q z = Q y * P z) (hy' : P y * Q z = W.negY Q * P z) :
+    W.add P Q = W.dblU P • ![0, 1, 0] := by
+  rw [add, if_pos <| equiv_of_X_eq_of_Y_eq hPz hQz hx hy, dblXYZ_of_Y_eq hP hPz hQz hx hy hy']
+
+lemma add_of_Y_ne {P Q : Fin 3 → F} (hP : W.Equation P) (hQ : W.Equation Q) (hPz : P z ≠ 0)
+    (hQz : Q z ≠ 0) (hx : P x * Q z = Q x * P z) (hy : P y * Q z ≠ Q y * P z) :
+    W.add P Q = addU P Q • ![0, 1, 0] := by
+  rw [add, if_neg <| not_equiv_of_Y_ne hy, addXYZ_of_X_eq hP hQ hPz hQz hx]
+
+lemma add_of_Y_ne' {P Q : Fin 3 → F} (hP : W.Equation P) (hQ : W.Equation Q) (hPz : P z ≠ 0)
+    (hQz : Q z ≠ 0) (hx : P x * Q z = Q x * P z) (hy : P y * Q z ≠ W.negY Q * P z) :
+    W.add P Q = W.dblZ P •
+      ![W.toAffine.addX (P x / P z) (Q x / Q z)
+          (W.toAffine.slope (P x / P z) (Q x / Q z) (P y / P z) (Q y / Q z)),
+        W.toAffine.addY (P x / P z) (Q x / Q z) (P y / P z)
+          (W.toAffine.slope (P x / P z) (Q x / Q z) (P y / P z) (Q y / Q z)), 1] := by
+  rw [add, if_pos <| equiv_of_X_eq_of_Y_eq hPz hQz hx <| Y_eq_of_Y_ne' hP hQ hPz hQz hx hy,
+    dblXYZ_of_Z_ne_zero hP hQ hPz hQz hx hy]
+
+lemma add_of_X_ne {P Q : Fin 3 → F} (hP : W.Equation P) (hQ : W.Equation Q) (hPz : P z ≠ 0)
+    (hQz : Q z ≠ 0) (hx : P x * Q z ≠ Q x * P z) : W.add P Q = W.addZ P Q •
+      ![W.toAffine.addX (P x / P z) (Q x / Q z)
+          (W.toAffine.slope (P x / P z) (Q x / Q z) (P y / P z) (Q y / Q z)),
+        W.toAffine.addY (P x / P z) (Q x / Q z) (P y / P z)
+          (W.toAffine.slope (P x / P z) (Q x / Q z) (P y / P z) (Q y / Q z)), 1] := by
+  rw [add, if_neg <| not_equiv_of_X_ne hx, addXYZ_of_Z_ne_zero hP hQ hPz hQz hx]
+
+private lemma nonsingular_add_of_Z_ne_zero {P Q : Fin 3 → F} (hP : W.Nonsingular P)
+    (hQ : W.Nonsingular Q) (hPz : P z ≠ 0) (hQz : Q z ≠ 0)
+    (hxy : P x * Q z = Q x * P z → P y * Q z ≠ W.negY Q * P z) : W.Nonsingular
+      ![W.toAffine.addX (P x / P z) (Q x / Q z)
+          (W.toAffine.slope (P x / P z) (Q x / Q z) (P y / P z) (Q y / Q z)),
+        W.toAffine.addY (P x / P z) (Q x / Q z) (P y / P z)
+          (W.toAffine.slope (P x / P z) (Q x / Q z) (P y / P z) (Q y / Q z)), 1] :=
+  (nonsingular_some ..).mpr <| Affine.nonsingular_add ((nonsingular_of_Z_ne_zero hPz).mp hP)
+    ((nonsingular_of_Z_ne_zero hQz).mp hQ) (by rwa [← X_eq_iff hPz hQz, ne_eq, ← Y_eq_iff' hPz hQz])
+
 lemma nonsingular_add {P Q : Fin 3 → F} (hP : W.Nonsingular P) (hQ : W.Nonsingular Q) :
     W.Nonsingular <| W.add P Q := by
   by_cases hPz : P z = 0
-  · rwa [W.nonsingular_of_equiv <| W.add_equiv (equiv_zero_of_Z_eq_zero hP hPz) <| Setoid.refl Q,
-      W.add_of_Z_eq_zero_left <| by exact rfl]
   · by_cases hQz : Q z = 0
-    · rwa [W.nonsingular_of_equiv <| W.add_equiv (Setoid.refl P) <| equiv_zero_of_Z_eq_zero hQ hQz,
-        W.add_of_Z_eq_zero_right hPz <| by exact rfl]
-    · by_cases hx : P x * Q z = P z * Q x
-      · by_cases hy : P y * Q z = P z * W.negY Q
-        · simpa only [W.add_of_Y_eq hPz hQz hx hy] using W.nonsingular_zero
-        · erw [W.add_of_Y_ne hPz hQz hx hy,
-            nonsingular_iff_affine_of_Z_ne_zero <| addZ_ne_zero_of_Y_ne hP hQ hPz hQz hx hy,
-            addX_div_addZ_of_Y_ne hP hQ hPz hQz hx hy, addY_div_addZ_of_Y_ne hP hQ hPz hQz hx hy]
-          exact W.toAffine.nonsingular_add (nonsingular_affine_of_Z_ne_zero hP hPz)
-            (nonsingular_affine_of_Z_ne_zero hQ hQz)
-            fun _ => (negY_divZ hQz).symm ▸ (mul_comm (P z) _ ▸ hy) ∘ (div_eq_div_iff hPz hQz).mp
-      · erw [W.add_of_X_ne hPz hQz hx,
-          nonsingular_iff_affine_of_Z_ne_zero <| addZ_ne_zero_of_X_ne hPz hQz hx,
-          addX_div_addZ_of_X_ne hPz hQz hx, addY_div_addZ_of_X_ne hPz hQz hx]
-        exact W.toAffine.nonsingular_add (nonsingular_affine_of_Z_ne_zero hP hPz)
-          (nonsingular_affine_of_Z_ne_zero hQ hQz)
-          fun h => (hx <| mul_comm (Q x) _ ▸ (div_eq_div_iff hPz hQz).mp h).elim
-
-lemma NonsingularLift_add_map {P Q : PointClass F} (hP : W.NonsingularLift P)
-    (hQ : W.NonsingularLift Q) : W.NonsingularLift <| W.add_map P Q := by
-  rcases P, Q with ⟨⟨_⟩, ⟨_⟩⟩
+    · simp only [add_of_Z_eq_zero hP hQ hPz hQz,
+        nonsingular_smul _ <| (isUnit_Y_of_Z_eq_zero hP hPz).pow 4, nonsingular_zero]
+    · simpa only [add_of_Z_eq_zero_left hP.left hPz hQz,
+        nonsingular_smul _ <| ((isUnit_Y_of_Z_eq_zero hP hPz).pow 2).mul <| Ne.isUnit hQz]
+  · by_cases hQz : Q z = 0
+    · simpa only [add_of_Z_eq_zero_right hQ.left hPz hQz,
+        nonsingular_smul _ (((isUnit_Y_of_Z_eq_zero hQ hQz).pow 2).mul <| Ne.isUnit hPz).neg]
+    · by_cases hxy : P x * Q z = Q x * P z → P y * Q z ≠ W.negY Q * P z
+      · by_cases hx : P x * Q z = Q x * P z
+        · simp only [add_of_Y_ne' hP.left hQ.left hPz hQz hx <| hxy hx,
+            nonsingular_smul _ <| isUnit_dblZ_of_Y_ne' hP.left hQ.left hPz hQz hx <| hxy hx,
+            nonsingular_add_of_Z_ne_zero hP hQ hPz hQz hxy]
+        · simp only [add_of_X_ne hP.left hQ.left hPz hQz hx,
+            nonsingular_smul _ <| isUnit_addZ_of_X_ne hP.left hQ.left hx,
+            nonsingular_add_of_Z_ne_zero hP hQ hPz hQz hxy]
+      · rw [_root_.not_imp, not_ne_iff] at hxy
+        by_cases hy : P y * Q z = Q y * P z
+        · simp only [add_of_Y_eq hP.left hPz hQz hxy.left hy hxy.right, nonsingular_smul _ <|
+              isUnit_dblU_of_Y_eq hP hPz hQz hxy.left hy hxy.right, nonsingular_zero]
+        · simp only [add_of_Y_ne hP.left hQ.left hPz hQz hxy.left hy,
+            nonsingular_smul _ <| isUnit_addU_of_Y_ne hPz hQz hy, nonsingular_zero]
+
+variable (W') in
+/-- The addition of two point classes. If `P` is a point representative,
+then `W.addMap ⟦P⟧ ⟦Q⟧` is definitionally equivalent to `W.add P Q`. -/
+noncomputable def addMap (P Q : PointClass R) : PointClass R :=
+  Quotient.map₂ W'.add (fun _ _ hP _ _ hQ => add_equiv hP hQ) P Q
+
+lemma addMap_eq (P Q : Fin 3 → R) : W'.addMap ⟦P⟧ ⟦Q⟧ = ⟦W'.add P Q⟧ :=
+  rfl
+
+lemma addMap_of_Z_eq_zero_left {P : Fin 3 → F} {Q : PointClass F} (hP : W.Nonsingular P)
+    (hQ : W.NonsingularLift Q) (hPz : P z = 0) : W.addMap ⟦P⟧ Q = Q := by
+  rcases Q with ⟨Q⟩
+  by_cases hQz : Q z = 0
+  · erw [addMap_eq, add_of_Z_eq_zero hP hQ hPz hQz,
+      smul_eq _ <| (isUnit_Y_of_Z_eq_zero hP hPz).pow 4, Quotient.eq]
+    exact Setoid.symm <| equiv_zero_of_Z_eq_zero hQ hQz
+  · erw [addMap_eq, add_of_Z_eq_zero_left hP.left hPz hQz,
+      smul_eq _ <| ((isUnit_Y_of_Z_eq_zero hP hPz).pow 2).mul <| Ne.isUnit hQz]
+    rfl
+
+lemma addMap_of_Z_eq_zero_right {P : PointClass F} {Q : Fin 3 → F} (hP : W.NonsingularLift P)
+    (hQ : W.Nonsingular Q) (hQz : Q z = 0) : W.addMap P ⟦Q⟧ = P := by
+  rcases P with ⟨P⟩
+  by_cases hPz : P z = 0
+  · erw [addMap_eq, add_of_Z_eq_zero hP hQ hPz hQz,
+      smul_eq _ <| (isUnit_Y_of_Z_eq_zero hP hPz).pow 4, Quotient.eq]
+    exact Setoid.symm <| equiv_zero_of_Z_eq_zero hP hPz
+  · erw [addMap_eq, add_of_Z_eq_zero_right hQ.left hPz hQz,
+      smul_eq _ (((isUnit_Y_of_Z_eq_zero hQ hQz).pow 2).mul <| Ne.isUnit hPz).neg]
+    rfl
+
+lemma addMap_of_Y_eq {P Q : Fin 3 → F} (hP : W.Nonsingular P) (hQ : W.Equation Q) (hPz : P z ≠ 0)
+    (hQz : Q z ≠ 0) (hx : P x * Q z = Q x * P z) (hy' : P y * Q z = W.negY Q * P z) :
+    W.addMap ⟦P⟧ ⟦Q⟧ = ⟦![0, 1, 0]⟧ := by
+  by_cases hy : P y * Q z = Q y * P z
+  · rw [addMap_eq, add_of_Y_eq hP.left hPz hQz hx hy hy',
+      smul_eq _ <| isUnit_dblU_of_Y_eq hP hPz hQz hx hy hy']
+  · rw [addMap_eq, add_of_Y_ne hP.left hQ hPz hQz hx hy,
+      smul_eq _ <| isUnit_addU_of_Y_ne hPz hQz hy]
+
+lemma addMap_of_Z_ne_zero {P Q : Fin 3 → F} (hP : W.Equation P) (hQ : W.Equation Q) (hPz : P z ≠ 0)
+    (hQz : Q z ≠ 0) (hxy : P x * Q z = Q x * P z → P y * Q z ≠ W.negY Q * P z) : W.addMap ⟦P⟧ ⟦Q⟧ =
+      ⟦![W.toAffine.addX (P x / P z) (Q x / Q z)
+          (W.toAffine.slope (P x / P z) (Q x / Q z) (P y / P z) (Q y / Q z)),
+        W.toAffine.addY (P x / P z) (Q x / Q z) (P y / P z)
+          (W.toAffine.slope (P x / P z) (Q x / Q z) (P y / P z) (Q y / Q z)), 1]⟧ := by
+  by_cases hx : P x * Q z = Q x * P z
+  · rw [addMap_eq, add_of_Y_ne' hP hQ hPz hQz hx <| hxy hx,
+      smul_eq _ <| isUnit_dblZ_of_Y_ne' hP hQ hPz hQz hx <| hxy hx]
+  · rw [addMap_eq, add_of_X_ne hP hQ hPz hQz hx, smul_eq _ <| isUnit_addZ_of_X_ne hP hQ hx]
+
+lemma nonsingularLift_addMap {P Q : PointClass F} (hP : W.NonsingularLift P)
+    (hQ : W.NonsingularLift Q) : W.NonsingularLift <| W.addMap P Q := by
+  rcases P; rcases Q
   exact nonsingular_add hP hQ
 
-end Representative
+end Addition
 
 end WeierstrassCurve.Projective