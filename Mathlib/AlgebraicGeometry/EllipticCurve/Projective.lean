--- conflicted
+++ resolved
@@ -101,25 +101,11 @@
 
 section Projective
 
-<<<<<<< HEAD
+/-! ### Projective coordinates -/
+
 lemma fin3_def (P : Fin 3 → R) : ![P x, P y, P z] = P := by
   ext n; fin_cases n <;> rfl
 
-lemma fin3_def_ext {X Y Z : R} : ![X, Y, Z] x = X ∧ ![X, Y, Z] y = Y ∧ ![X, Y, Z] z = Z :=
-  ⟨rfl, rfl, rfl⟩
-
-lemma smul_fin3 (P : Fin 3 → R) (u : Rˣ) : u • P = ![u * P x, u * P y, u * P z] := by
-  rw [← fin3_def P]
-  matrix_simp
-  rfl
-
-lemma smul_fin3_ext (P : Fin 3 → R) (u : Rˣ) :
-=======
-/-! ### Projective coordinates -/
-
-lemma fin3_def (P : Fin 3 → R) : ![P x, P y, P z] = P := by
-  ext n; fin_cases n <;> rfl
-
 lemma fin3_def_ext (X Y Z : R) : ![X, Y, Z] x = X ∧ ![X, Y, Z] y = Y ∧ ![X, Y, Z] z = Z :=
   ⟨rfl, rfl, rfl⟩
 
@@ -132,7 +118,6 @@
   List.ofFn_inj.mp rfl
 
 lemma smul_fin3_ext (P : Fin 3 → R) (u : R) :
->>>>>>> 2075c8db
     (u • P) x = u * P x ∧ (u • P) y = u * P y ∧ (u • P) z = u * P z :=
   ⟨rfl, rfl, rfl⟩
 
@@ -254,10 +239,10 @@
   rw [Equation, eval_polynomial, sub_eq_zero]
 
 lemma equation_smul (P : Fin 3 → R) {u : R} (hu : IsUnit u) : W'.Equation (u • P) ↔ W'.Equation P :=
-  have (u : R) {P : Fin 3 → R} (hP : W'.Equation P) : W'.Equation <| u • P := by
+  have hP (u : R) {P : Fin 3 → R} (hP : W'.Equation P) : W'.Equation <| u • P := by
     rw [equation_iff] at hP ⊢
     linear_combination (norm := (simp only [smul_fin3_ext]; ring1)) u ^ 3 * hP
-  ⟨fun h => by convert this hu.unit.inv h; erw [smul_smul, hu.val_inv_mul, one_smul], this u⟩
+  ⟨fun h => by convert hP hu.unit.inv h; erw [smul_smul, hu.val_inv_mul, one_smul], hP u⟩
 
 lemma equation_of_equiv {P Q : Fin 3 → R} (h : P ≈ Q) : W'.Equation P ↔ W'.Equation Q := by
   rcases h with ⟨u, rfl⟩
@@ -359,20 +344,6 @@
 /-- The proposition that a point representative $(x, y, z)$ in `W'` is nonsingular.
 In other words, either $W_X(x, y, z) \ne 0$, $W_Y(x, y, z) \ne 0$, or $W_Z(x, y, z) \ne 0$.
 
-<<<<<<< HEAD
-lemma nonsingular_some (X Y : R) : W.Nonsingular ![X, Y, 1] ↔ W.toAffine.nonsingular X Y := by
-  simp only [nonsingular_iff, fin3_def_ext, W.toAffine.nonsingular_iff, equation_some,
-    and_congr_right_iff, W.toAffine.equation_iff, ← not_and_or, not_iff_not, one_pow, mul_one,
-    Iff.comm, iff_self_and]
-  intro h hX hY
-  linear_combination (norm := ring1) 3 * h - X * hX - Y * hY
-
-lemma nonsingular_smul_iff (P : Fin 3 → R) (u : Rˣ) : W.Nonsingular (u • P) ↔ W.Nonsingular P :=
-  have (u : Rˣ) {P : Fin 3 → R} (h : W.Nonsingular <| u • P) : W.Nonsingular P := by
-    rcases (W.nonsingular_iff _).mp h with ⟨h, h'⟩
-    refine (W.nonsingular_iff P).mpr ⟨(W.equation_smul_iff P u).mp h, ?_⟩
-    contrapose! h'
-=======
 Note that this definition is only mathematically accurate for fields. -/
 -- TODO: generalise this definition to be mathematically accurate for a larger class of rings.
 def Nonsingular (P : Fin 3 → R) : Prop :=
@@ -388,17 +359,16 @@
 
 lemma nonsingular_smul (P : Fin 3 → R) {u : R} (hu : IsUnit u) :
     W'.Nonsingular (u • P) ↔ W'.Nonsingular P :=
-  have {u : R} (hu : IsUnit u) {P : Fin 3 → R} (hP : W'.Nonsingular <| u • P) :
+  have hP {u : R} (hu : IsUnit u) {P : Fin 3 → R} (hP : W'.Nonsingular <| u • P) :
       W'.Nonsingular P := by
     rcases (nonsingular_iff _).mp hP with ⟨hP, hP'⟩
     refine (nonsingular_iff P).mpr ⟨(equation_smul P hu).mp hP, ?_⟩
     contrapose! hP'
->>>>>>> 2075c8db
     simp only [smul_fin3_ext]
     exact ⟨by linear_combination (norm := ring1) u ^ 2 * hP'.left,
       by linear_combination (norm := ring1) u ^ 2 * hP'.right.left,
       by linear_combination (norm := ring1) u ^ 2 * hP'.right.right⟩
-  ⟨this hu, fun h => this hu.unit⁻¹.isUnit <| by rwa [smul_smul, hu.val_inv_mul, one_smul]⟩
+  ⟨hP hu, fun h => hP hu.unit⁻¹.isUnit <| by rwa [smul_smul, hu.val_inv_mul, one_smul]⟩
 
 lemma nonsingular_of_equiv {P Q : Fin 3 → R} (h : P ≈ Q) : W'.Nonsingular P ↔ W'.Nonsingular Q := by
   rcases h with ⟨u, rfl⟩
@@ -442,23 +412,6 @@
 
 lemma equiv_of_Z_eq_zero {P Q : Fin 3 → F} (hP : W.Nonsingular P) (hQ : W.Nonsingular Q)
     (hPz : P z = 0) (hQz : Q z = 0) : P ≈ Q := by
-<<<<<<< HEAD
-  rw [← fin3_def P, hPz] at hP ⊢
-  rw [← fin3_def Q, hQz] at hQ ⊢
-  simp only [nonsingular_iff, equation_iff, fin3_def_ext, zero_pow two_ne_zero,
-    zero_pow three_ne_zero, mul_zero, add_zero, sub_zero, @eq_comm F 0,
-    pow_eq_zero_iff three_ne_zero] at hP hQ
-  simp only [hP, hQ, true_and, zero_pow two_ne_zero, mul_zero, ne_self_iff_false, false_or,
-    zero_mul, add_zero, pow_ne_zero_iff two_ne_zero] at hP hQ ⊢
-  exact ⟨Units.mk0 (P y / Q y) <| div_ne_zero hP hQ, by simp [div_mul_cancel₀ _ hQ]⟩
-
-lemma equiv_zero_of_Z_eq_zero {P : Fin 3 → F} (h : W.Nonsingular P) (hPz : P z = 0) :
-    P ≈ ![0, 1, 0] :=
-  equiv_of_Z_eq_zero h W.nonsingular_zero hPz rfl
-
-lemma equiv_some_of_Z_ne_zero {P : Fin 3 → F} (hPz : P z ≠ 0) : P ≈ ![P x / P z, P y / P z, 1] :=
-  ⟨Units.mk0 _ hPz, by simp [fin3_def P, mul_div_cancel₀ _ hPz]⟩
-=======
   use (isUnit_Y_of_Z_eq_zero hP hPz).unit / (isUnit_Y_of_Z_eq_zero hQ hQz).unit
   simp only [Units.smul_def, smul_fin3, X_eq_zero_of_Z_eq_zero hQ.left hQz, hQz, mul_zero,
     Units.val_div_eq_div_val, IsUnit.unit_spec, (isUnit_Y_of_Z_eq_zero hQ hQz).div_mul_cancel]
@@ -467,7 +420,6 @@
 lemma equiv_zero_of_Z_eq_zero {P : Fin 3 → F} (hP : W.Nonsingular P) (hPz : P z = 0) :
     P ≈ ![0, 1, 0] :=
   equiv_of_Z_eq_zero hP nonsingular_zero hPz rfl
->>>>>>> 2075c8db
 
 variable (W') in
 /-- The proposition that a point class on `W'` is nonsingular. If `P` is a point representative,
@@ -498,262 +450,711 @@
 @[deprecated (since := "2024-08-27")] alias nonsingular_smul_iff := nonsingular_smul
 @[deprecated (since := "2024-08-27")] alias nonsingular_zero' := nonsingular_zero
 
-section Polynomial
-
-/-! ### Group operation polynomials -/
-
+section Negation
+
+/-! ### Negation formulae -/
+
+variable (W') in
 /-- The $Y$-coordinate of the negation of a point representative. -/
-@[pp_dot]
 def negY (P : Fin 3 → R) : R :=
-  -P y - W.a₁ * P x - W.a₃ * P z
-
-lemma negY_smul (P : Fin 3 → R) (u : Rˣ) : W.negY (u • P) = u * W.negY P := by
+  -P y - W'.a₁ * P x - W'.a₃ * P z
+
+lemma negY_eq (X Y Z : R) : W'.negY ![X, Y, Z] = -Y - W'.a₁ * X - W'.a₃ * Z :=
+  rfl
+
+lemma negY_smul (P : Fin 3 → R) (u : R) : W'.negY (u • P) = u * W'.negY P := by
   simp only [negY, smul_fin3_ext]
   ring1
 
-/-- The truncated $X$-coordinate of the addition of two point representatives, where their
-$Z$-coordinates are non-zero and their $X$-coordinates divided by $Z$-coordinates are distinct.
-This is only an auxiliary definition needed to define `WeierstrassCurve.Projective.addY'_of_X_ne`,
-and the full $X$-coordinate is defined in `WeierstrassCurve.Projective.addX_of_X_ne`. -/
-@[pp_dot]
-def addX'_of_X_ne (P Q : Fin 3 → R) : R :=
-  (P y * Q z - P z * Q y) ^ 2 * P z * Q z
-    + W.a₁ * (P y * Q z - P z * Q y) * P z * Q z * (P x * Q z - P z * Q x)
-    - W.a₂ * P z * Q z * (P x * Q z - P z * Q x) ^ 2 - P x * Q z * (P x * Q z - P z * Q x) ^ 2
-    - Q x * P z * (P x * Q z - P z * Q x) ^ 2
-
-lemma addX'_of_X_ne_smul (P Q : Fin 3 → R) (u v : Rˣ) :
-    W.addX'_of_X_ne (u • P) (v • Q) = (u : R) ^ 3 * (v : R) ^ 3 * W.addX'_of_X_ne P Q := by
-  simp only [addX'_of_X_ne, smul_fin3_ext]
-  ring1
-
-/-- The truncated $X$-coordinate of the doubling of a point representative, where its
-$Z$-coordinate is non-zero and its $Y$-coordinate is distinct from that of its negation.
-This is only an auxiliary definition needed to define `WeierstrassCurve.Projective.addY'_of_Y_ne`,
-and the full $X$-coordinate is defined in `WeierstrassCurve.Projective.addX_of_Y_ne`. -/
-@[pp_dot]
-def addX'_of_Y_ne (P : Fin 3 → R) : R :=
-  (3 * P x ^ 2 + 2 * W.a₂ * P x * P z + W.a₄ * P z ^ 2 - W.a₁ * P y * P z) ^ 2
-    + W.a₁ * (3 * P x ^ 2 + 2 * W.a₂ * P x * P z + W.a₄ * P z ^ 2 - W.a₁ * P y * P z) * P z
-      * (P y - W.negY P)
-    - W.a₂ * P z ^ 2 * (P y - W.negY P) ^ 2 - 2 * P x * P z * (P y - W.negY P) ^ 2
-
-lemma addX'_of_Y_ne_smul (P : Fin 3 → R) (u : Rˣ) :
-    W.addX'_of_Y_ne (u • P) = (u : R) ^ 4 * W.addX'_of_Y_ne P := by
-  simp only [addX'_of_Y_ne, negY_smul, smul_fin3_ext]
-  ring1
-
-/-- The $Y$-coordinate of the addition of two point representatives, before applying the final
-negation that maps $Y$ to $-Y - a_1X - a_3Z$, where their $Z$-coordinates are non-zero and their
-$X$-coordinates divided by $Z$-coordinates are distinct. -/
-@[pp_dot]
-def addY'_of_X_ne (P Q : Fin 3 → R) : R :=
-  (P y * Q z - P z * Q y) * (W.addX'_of_X_ne P Q - P x * Q z * (P x * Q z - P z * Q x) ^ 2)
-    + P y * Q z * (P x * Q z - P z * Q x) ^ 2 * (P x * Q z - P z * Q x)
-
-lemma addY'_of_X_ne_smul (P Q : Fin 3 → R) (u v : Rˣ) :
-    W.addY'_of_X_ne (u • P) (v • Q) = (u : R) ^ 4 * (v : R) ^ 4 * W.addY'_of_X_ne P Q := by
-  simp only [addY'_of_X_ne, addX'_of_X_ne_smul, smul_fin3_ext]
-  ring1
-
-/-- The $Y$-coordinate of the doubling of a point representative, before applying the final negation
-that maps $Y$ to $-Y - a_1X - a_3Z$, where its $Z$-coordinate is non-zero and its $Y$-coordinate is
-distinct from that of its negation. -/
-@[pp_dot]
-def addY'_of_Y_ne (P : Fin 3 → R) : R :=
-  (3 * P x ^ 2 + 2 * W.a₂ * P x * P z + W.a₄ * P z ^ 2 - W.a₁ * P y * P z)
-    * (W.addX'_of_Y_ne P - P x * P z * (P y - W.negY P) ^ 2)
-    + P y * P z ^ 2 * (P y - W.negY P) ^ 2 * (P y - W.negY P)
-
-lemma addY'_of_Y_ne_smul (P : Fin 3 → R) (u : Rˣ) :
-    W.addY'_of_Y_ne (u • P) = (u : R) ^ 6 * W.addY'_of_Y_ne P := by
-  simp only [addY'_of_Y_ne, addX'_of_Y_ne_smul, negY_smul, smul_fin3_ext]
-  ring1
-
-/-- The $Z$-coordinate of the addition of two point representatives, where their $Z$-coordinates are
-non-zero and their $X$-coordinates divided by $Z$-coordinates are distinct. -/
-def addZ_of_X_ne (P Q : Fin 3 → R) : R :=
-  P z * Q z * (P x * Q z - P z * Q x) ^ 2 * (P x * Q z - P z * Q x)
-
-lemma addZ_of_X_ne_smul (P Q : Fin 3 → R) (u v : Rˣ) :
-    addZ_of_X_ne (u • P) (v • Q) = (u : R) ^ 4 * (v : R) ^ 4 * addZ_of_X_ne P Q := by
-  simp only [addZ_of_X_ne, smul_fin3_ext]
-  ring1
-
-/-- The $Z$-coordinate of the doubling of a point representative, where its $Z$-coordinate is
-non-zero and its $Y$-coordinate is distinct from that of its negation. -/
-@[pp_dot]
-def addZ_of_Y_ne (P : Fin 3 → R) : R :=
-  P z ^ 2 * (P y - W.negY P) ^ 2 * (P z * (P y - W.negY P))
-
-lemma addZ_of_Y_ne_smul (P : Fin 3 → R) (u : Rˣ) :
-    W.addZ_of_Y_ne (u • P) = (u : R) ^ 6 * W.addZ_of_Y_ne P := by
-  simp only [addZ_of_Y_ne, negY_smul, smul_fin3_ext]
-  ring1
-
-/-- The $X$-coordinate of the addition of two point representatives, where their $Z$-coordinates are
-non-zero and their $X$-coordinates divided by $Z$-coordinates are distinct. -/
-@[pp_dot]
-def addX_of_X_ne (P Q : Fin 3 → R) : R :=
-  W.addX'_of_X_ne P Q * (P x * Q z - P z * Q x)
-
-lemma addX_of_X_ne_smul (P Q : Fin 3 → R) (u v : Rˣ) :
-    W.addX_of_X_ne (u • P) (v • Q) = (u : R) ^ 4 * (v : R) ^ 4 * W.addX_of_X_ne P Q := by
-  simp only [addX_of_X_ne, addX'_of_X_ne_smul, smul_fin3_ext]
-  ring1
-
-/-- The $X$-coordinate of the doubling of a point representative, where its $Z$-coordinate is
-non-zero and its $Y$-coordinate is distinct from that of its negation. -/
-@[pp_dot]
-def addX_of_Y_ne (P : Fin 3 → R) : R :=
-  W.addX'_of_Y_ne P * (P z * (P y - W.negY P))
-
-lemma addX_of_Y_ne_smul (P : Fin 3 → R) (u : Rˣ) :
-    W.addX_of_Y_ne (u • P) = (u : R) ^ 6 * W.addX_of_Y_ne P := by
-  simp only [addX_of_Y_ne, addX'_of_Y_ne_smul, negY_smul, smul_fin3_ext]
-  ring1
-
-/-- The $Y$-coordinate of the addition of two point representatives, where their $Z$-coordinates are
-non-zero and their $X$-coordinates divided by $Z$-coordinates are distinct. -/
-@[pp_dot]
-def addY_of_X_ne (P Q : Fin 3 → R) : R :=
-  W.negY ![W.addX_of_X_ne P Q, W.addY'_of_X_ne P Q, addZ_of_X_ne P Q]
-
-lemma addY_of_X_ne_smul (P Q : Fin 3 → R) (u v : Rˣ) :
-    W.addY_of_X_ne (u • P) (v • Q) = (u : R) ^ 4 * (v : R) ^ 4 * W.addY_of_X_ne P Q := by
-  simp only [addY_of_X_ne, negY, addX_of_X_ne_smul, addY'_of_X_ne_smul, addZ_of_X_ne_smul]
-  matrix_simp
-  ring1
-
-/-- The $Y$-coordinate of the doubling of a point representative, where its $Z$-coordinate is
-non-zero and its $Y$-coordinate is distinct from that of its negation. -/
-@[pp_dot]
-def addY_of_Y_ne (P : Fin 3 → R) : R :=
-  W.negY ![W.addX_of_Y_ne P, W.addY'_of_Y_ne P, W.addZ_of_Y_ne P]
-
-lemma addY_of_Y_ne_smul (P : Fin 3 → R) (u : Rˣ) :
-    W.addY_of_Y_ne (u • P) = (u : R) ^ 6 * W.addY_of_Y_ne P := by
-  simp only [addY_of_Y_ne, negY, addX_of_Y_ne_smul, addY'_of_Y_ne_smul, addZ_of_Y_ne_smul]
-  matrix_simp
-  ring1
-
-variable {F : Type u} [Field F] {W : Projective F}
-
-lemma negY_divZ {P : Fin 3 → F} (hPz : P z ≠ 0) :
+lemma negY_of_Z_eq_zero [NoZeroDivisors R] {P : Fin 3 → R} (hP : W'.Equation P) (hPz : P z = 0) :
+    W'.negY P = -P y := by
+  rw [negY, hPz, X_eq_zero_of_Z_eq_zero hP hPz, mul_zero, sub_zero, mul_zero, sub_zero]
+
+lemma negY_of_Z_ne_zero {P : Fin 3 → F} (hPz : P z ≠ 0) :
     W.negY P / P z = W.toAffine.negY (P x / P z) (P y / P z) := by
-  field_simp [negY]
-  ring1
-
-lemma Y_ne_of_Y_ne {P Q : Fin 3 → F} (hP : W.Nonsingular P) (hQ : W.Nonsingular Q) (hPz : P z ≠ 0)
-    (hQz : Q z ≠ 0) (hx : P x * Q z = P z * Q x) (hy : P y * Q z ≠ P z * W.negY Q) :
-    P y ≠ W.negY P := by
-  simp only [mul_comm <| P z, ne_eq, ← div_eq_div_iff hPz hQz] at hx hy
-  have hy' : P y / P z = Q y / Q z :=
-    Affine.Yeq_of_Yne (nonsingular_affine_of_Z_ne_zero hP hPz).left
-      (nonsingular_affine_of_Z_ne_zero hQ hQz).left hx <| (negY_divZ hQz).symm ▸ hy
-  simp_rw [negY, sub_div, neg_div, mul_div_assoc, ← hy', ← hx, div_self hQz, ← div_self hPz,
-    ← mul_div_assoc, ← neg_div, ← sub_div, div_left_inj' hPz] at hy
-  exact hy
-
-private lemma addX_eq {P Q : Fin 3 → F} {n d : F} (hPz : P z ≠ 0) (hQz : Q z ≠ 0) (hd : d ≠ 0) :
-    W.toAffine.addX (P x / P z) (Q x / Q z) (n / d) =
+  linear_combination (norm := (rw [negY, Affine.negY]; ring1)) -W.a₃ * div_self hPz
+
+lemma Y_sub_Y_mul_Y_sub_negY {P Q : Fin 3 → R} (hP : W'.Equation P) (hQ : W'.Equation Q)
+    (hx : P x * Q z = Q x * P z) :
+    P z * Q z * (P y * Q z - Q y * P z) * (P y * Q z - W'.negY Q * P z) = 0 := by
+  linear_combination (norm := (rw [negY]; ring1)) Q z ^ 3 * (equation_iff P).mp hP
+    - P z ^ 3 * (equation_iff Q).mp hQ + hx * hx * hx + W'.a₂ * P z * Q z * hx * hx
+    + (W'.a₄ * P z ^ 2 * Q z ^ 2 - W'.a₁ * P y * P z * Q z ^ 2) * hx
+
+lemma Y_eq_of_Y_ne [NoZeroDivisors R] {P Q : Fin 3 → R} (hP : W'.Equation P) (hQ : W'.Equation Q)
+    (hPz : P z ≠ 0) (hQz : Q z ≠ 0) (hx : P x * Q z = Q x * P z) (hy : P y * Q z ≠ Q y * P z) :
+    P y * Q z = W'.negY Q * P z :=
+  sub_eq_zero.mp <| (mul_eq_zero.mp <| Y_sub_Y_mul_Y_sub_negY hP hQ hx).resolve_left <|
+    mul_ne_zero (mul_ne_zero hPz hQz) <| sub_ne_zero.mpr hy
+
+lemma Y_eq_of_Y_ne' [NoZeroDivisors R] {P Q : Fin 3 → R} (hP : W'.Equation P) (hQ : W'.Equation Q)
+    (hPz : P z ≠ 0) (hQz : Q z ≠ 0) (hx : P x * Q z = Q x * P z)
+    (hy : P y * Q z ≠ W'.negY Q * P z) : P y * Q z = Q y * P z :=
+  sub_eq_zero.mp <| (mul_eq_zero.mp <| (mul_eq_zero.mp <| Y_sub_Y_mul_Y_sub_negY hP hQ hx
+    ).resolve_right <| sub_ne_zero.mpr hy).resolve_left <| mul_ne_zero hPz hQz
+
+lemma Y_eq_iff' {P Q : Fin 3 → F} (hPz : P z ≠ 0) (hQz : Q z ≠ 0) :
+    P y * Q z = W.negY Q * P z ↔ P y / P z = W.toAffine.negY (Q x / Q z) (Q y / Q z) :=
+  negY_of_Z_ne_zero hQz ▸ (div_eq_div_iff hPz hQz).symm
+
+lemma Y_sub_Y_add_Y_sub_negY (P Q : Fin 3 → R) (hx : P x * Q z = Q x * P z) :
+    (P y * Q z - Q y * P z) + (P y * Q z - W'.negY Q * P z) = (P y - W'.negY P) * Q z := by
+  linear_combination (norm := (rw [negY, negY]; ring1)) -W'.a₁ * hx
+
+lemma Y_ne_negY_of_Y_ne [NoZeroDivisors R] {P Q : Fin 3 → R} (hP : W'.Equation P)
+    (hQ : W'.Equation Q) (hPz : P z ≠ 0) (hQz : Q z ≠ 0) (hx : P x * Q z = Q x * P z)
+    (hy : P y * Q z ≠ Q y * P z) : P y ≠ W'.negY P := by
+  have hy' : P y * Q z - W'.negY Q * P z = 0 := sub_eq_zero.mpr <| Y_eq_of_Y_ne hP hQ hPz hQz hx hy
+  contrapose! hy
+  linear_combination (norm := ring1) Y_sub_Y_add_Y_sub_negY P Q hx + Q z * hy - hy'
+
+lemma Y_ne_negY_of_Y_ne' [NoZeroDivisors R] {P Q : Fin 3 → R} (hP : W'.Equation P)
+    (hQ : W'.Equation Q) (hPz : P z ≠ 0) (hQz : Q z ≠ 0) (hx : P x * Q z = Q x * P z)
+    (hy : P y * Q z ≠ W'.negY Q * P z) : P y ≠ W'.negY P := by
+  have hy' : P y * Q z - Q y * P z = 0 := sub_eq_zero.mpr <| Y_eq_of_Y_ne' hP hQ hPz hQz hx hy
+  contrapose! hy
+  linear_combination (norm := ring1) Y_sub_Y_add_Y_sub_negY P Q hx + Q z * hy - hy'
+
+lemma Y_eq_negY_of_Y_eq [NoZeroDivisors R] {P Q : Fin 3 → R} (hQz : Q z ≠ 0)
+    (hx : P x * Q z = Q x * P z) (hy : P y * Q z = Q y * P z) (hy' : P y * Q z = W'.negY Q * P z) :
+    P y = W'.negY P :=
+  mul_left_injective₀ hQz <| by
+    linear_combination (norm := ring1) -Y_sub_Y_add_Y_sub_negY P Q hx + hy + hy'
+
+lemma nonsingular_iff_of_Y_eq_negY {P : Fin 3 → F} (hPz : P z ≠ 0) (hy : P y = W.negY P) :
+    W.Nonsingular P ↔ W.Equation P ∧ eval P W.polynomialX ≠ 0 := by
+  have hy' : eval P W.polynomialY = (P y - W.negY P) * P z := by rw [negY, eval_polynomialY]; ring1
+  rw [nonsingular_iff_of_Z_ne_zero hPz, hy', hy, sub_self, zero_mul, ne_self_iff_false, or_false]
+
+end Negation
+
+section Doubling
+
+/-! ### Doubling formulae -/
+
+variable (W) in
+/-- The unit associated to the doubling of a 2-torsion point.
+More specifically, the unit `u` such that `W.add P P = u • ![0, 1, 0]` where `P = W.neg P`. -/
+noncomputable def dblU (P : Fin 3 → F) : F :=
+  eval P W.polynomialX ^ 3 / P z ^ 2
+
+lemma dblU_eq (P : Fin 3 → F) : W.dblU P =
+    (W.a₁ * P y * P z - (3 * P x ^ 2 + 2 * W.a₂ * P x * P z + W.a₄ * P z ^ 2)) ^ 3 / P z ^ 2 := by
+  rw [dblU, eval_polynomialX]
+
+lemma dblU_smul (P : Fin 3 → F) (hPz : P z ≠ 0) {u : F} (hu : u ≠ 0) :
+    W.dblU (u • P) = u ^ 4 * W.dblU P := by
+  field_simp [dblU_eq, smul_fin3_ext]
+  ring1
+
+lemma dblU_of_Z_eq_zero {P : Fin 3 → F} (hPz : P z = 0) : W.dblU P = 0 := by
+  rw [dblU_eq, hPz, zero_pow two_ne_zero, div_zero]
+
+lemma dblU_ne_zero_of_Y_eq {P Q : Fin 3 → F} (hP : W.Nonsingular P) (hPz : P z ≠ 0) (hQz : Q z ≠ 0)
+    (hx : P x * Q z = Q x * P z) (hy : P y * Q z = Q y * P z) (hy' : P y * Q z = W.negY Q * P z) :
+    W.dblU P ≠ 0 :=
+  div_ne_zero (pow_ne_zero 3
+    ((nonsingular_iff_of_Y_eq_negY hPz <| Y_eq_negY_of_Y_eq hQz hx hy hy').mp hP).right) <|
+    pow_ne_zero 2 hPz
+
+lemma isUnit_dblU_of_Y_eq {P Q : Fin 3 → F} (hP : W.Nonsingular P) (hPz : P z ≠ 0) (hQz : Q z ≠ 0)
+    (hx : P x * Q z = Q x * P z) (hy : P y * Q z = Q y * P z) (hy' : P y * Q z = W.negY Q * P z) :
+    IsUnit (W.dblU P) :=
+  (dblU_ne_zero_of_Y_eq hP hPz hQz hx hy hy').isUnit
+
+variable (W') in
+/-- The $Z$-coordinate of the doubling of a point representative. -/
+def dblZ (P : Fin 3 → R) : R :=
+  P z * (P y - W'.negY P) ^ 3
+
+lemma dblZ_smul (P : Fin 3 → R) (u : R) : W'.dblZ (u • P) = u ^ 4 * W'.dblZ P := by
+  simp only [dblZ, negY_smul, smul_fin3_ext]
+  ring1
+
+lemma dblZ_of_Z_eq_zero {P : Fin 3 → R} (hPz : P z = 0) : W'.dblZ P = 0 := by
+  rw [dblZ, hPz, zero_mul]
+
+lemma dblZ_of_Y_eq [NoZeroDivisors R] {P Q : Fin 3 → R} (hQz : Q z ≠ 0) (hx : P x * Q z = Q x * P z)
+    (hy : P y * Q z = Q y * P z) (hy' : P y * Q z = W'.negY Q * P z) : W'.dblZ P = 0 := by
+  rw [dblZ, Y_eq_negY_of_Y_eq hQz hx hy hy', sub_self, zero_pow three_ne_zero, mul_zero]
+
+lemma dblZ_ne_zero_of_Y_ne [NoZeroDivisors R] {P Q : Fin 3 → R} (hP : W'.Equation P)
+    (hQ : W'.Equation Q) (hPz : P z ≠ 0) (hQz : Q z ≠ 0) (hx : P x * Q z = Q x * P z)
+    (hy : P y * Q z ≠ Q y * P z) : W'.dblZ P ≠ 0 :=
+  mul_ne_zero hPz <| pow_ne_zero 3 <| sub_ne_zero.mpr <| Y_ne_negY_of_Y_ne hP hQ hPz hQz hx hy
+
+lemma isUnit_dblZ_of_Y_ne {P Q : Fin 3 → F} (hP : W.Equation P) (hQ : W.Equation Q) (hPz : P z ≠ 0)
+    (hQz : Q z ≠ 0) (hx : P x * Q z = Q x * P z) (hy : P y * Q z ≠ Q y * P z) : IsUnit (W.dblZ P) :=
+  (dblZ_ne_zero_of_Y_ne hP hQ hPz hQz hx hy).isUnit
+
+lemma dblZ_ne_zero_of_Y_ne' [NoZeroDivisors R] {P Q : Fin 3 → R} (hP : W'.Equation P)
+    (hQ : W'.Equation Q) (hPz : P z ≠ 0) (hQz : Q z ≠ 0) (hx : P x * Q z = Q x * P z)
+    (hy : P y * Q z ≠ W'.negY Q * P z) : W'.dblZ P ≠ 0 :=
+  mul_ne_zero hPz <| pow_ne_zero 3 <| sub_ne_zero.mpr <| Y_ne_negY_of_Y_ne' hP hQ hPz hQz hx hy
+
+lemma isUnit_dblZ_of_Y_ne' {P Q : Fin 3 → F} (hP : W.Equation P) (hQ : W.Equation Q) (hPz : P z ≠ 0)
+    (hQz : Q z ≠ 0) (hx : P x * Q z = Q x * P z) (hy : P y * Q z ≠ W.negY Q * P z) :
+    IsUnit (W.dblZ P) :=
+  (dblZ_ne_zero_of_Y_ne' hP hQ hPz hQz hx hy).isUnit
+
+private lemma toAffine_slope_of_eq {P Q : Fin 3 → F} (hP : W.Equation P) (hQ : W.Equation Q)
+    (hPz : P z ≠ 0) (hQz : Q z ≠ 0) (hx : P x * Q z = Q x * P z) (hy : P y * Q z ≠ W.negY Q * P z) :
+    W.toAffine.slope (P x / P z) (Q x / Q z) (P y / P z) (Q y / Q z) =
+      -eval P W.polynomialX / P z / (P y - W.negY P) := by
+  have hPy : P y - W.negY P ≠ 0 := sub_ne_zero.mpr <| Y_ne_negY_of_Y_ne' hP hQ hPz hQz hx hy
+  simp only [X_eq_iff hPz hQz, ne_eq, Y_eq_iff' hPz hQz] at hx hy
+  rw [Affine.slope_of_Y_ne hx <| negY_of_Z_ne_zero hQz ▸ hy, ← negY_of_Z_ne_zero hPz]
+  field_simp [eval_polynomialX, hPz]
+  ring1
+
+variable (W') in
+/-- The $X$-coordinate of the doubling of a point representative. -/
+noncomputable def dblX (P : Fin 3 → R) : R :=
+  2 * P x * P y ^ 3 + 3 * W'.a₁ * P x ^ 2 * P y ^ 2 + 6 * W'.a₂ * P x ^ 3 * P y
+    - 8 * W'.a₂ * P y ^ 3 * P z + 9 * W'.a₃ * P x ^ 4 - 6 * W'.a₃ * P x * P y ^ 2 * P z
+    - 6 * W'.a₄ * P x ^ 2 * P y * P z - 18 * W'.a₆ * P x * P y * P z ^ 2
+    + 3 * W'.a₁ ^ 2 * P x ^ 3 * P y - 2 * W'.a₁ ^ 2 * P y ^ 3 * P z + 3 * W'.a₁ * W'.a₂ * P x ^ 4
+    - 12 * W'.a₁ * W'.a₂ * P x * P y ^ 2 * P z - 9 * W'.a₁ * W'.a₃ * P x ^ 2 * P y * P z
+    - 3 * W'.a₁ * W'.a₄ * P x ^ 3 * P z - 9 * W'.a₁ * W'.a₆ * P x ^ 2 * P z ^ 2
+    + 8 * W'.a₂ ^ 2 * P x ^ 2 * P y * P z + 12 * W'.a₂ * W'.a₃ * P x ^ 3 * P z
+    - 12 * W'.a₂ * W'.a₃ * P y ^ 2 * P z ^ 2 + 8 * W'.a₂ * W'.a₄ * P x * P y * P z ^ 2
+    - 12 * W'.a₃ ^ 2 * P x * P y * P z ^ 2 + 6 * W'.a₃ * W'.a₄ * P x ^ 2 * P z ^ 2
+    + 2 * W'.a₄ ^ 2 * P y * P z ^ 3 + W'.a₁ ^ 3 * P x ^ 4 - 3 * W'.a₁ ^ 3 * P x * P y ^ 2 * P z
+    - 2 * W'.a₁ ^ 2 * W'.a₂ * P x ^ 2 * P y * P z - 3 * W'.a₁ ^ 2 * W'.a₃ * P y ^ 2 * P z ^ 2
+    + 2 * W'.a₁ ^ 2 * W'.a₄ * P x * P y * P z ^ 2 + 4 * W'.a₁ * W'.a₂ ^ 2 * P x ^ 3 * P z
+    - 8 * W'.a₁ * W'.a₂ * W'.a₃ * P x * P y * P z ^ 2
+    + 4 * W'.a₁ * W'.a₂ * W'.a₄ * P x ^ 2 * P z ^ 2 - 3 * W'.a₁ * W'.a₃ ^ 2 * P x ^ 2 * P z ^ 2
+    + 2 * W'.a₁ * W'.a₃ * W'.a₄ * P y * P z ^ 3 + W'.a₁ * W'.a₄ ^ 2 * P x * P z ^ 3
+    + 4 * W'.a₂ ^ 2 * W'.a₃ * P x ^ 2 * P z ^ 2 - 6 * W'.a₂ * W'.a₃ ^ 2 * P y * P z ^ 3
+    + 4 * W'.a₂ * W'.a₃ * W'.a₄ * P x * P z ^ 3 - 2 * W'.a₃ ^ 3 * P x * P z ^ 3
+    + W'.a₃ * W'.a₄ ^ 2 * P z ^ 4 - W'.a₁ ^ 4 * P x ^ 2 * P y * P z
+    + W'.a₁ ^ 3 * W'.a₂ * P x ^ 3 * P z - 2 * W'.a₁ ^ 3 * W'.a₃ * P x * P y * P z ^ 2
+    + W'.a₁ ^ 3 * W'.a₄ * P x ^ 2 * P z ^ 2 + W'.a₁ ^ 2 * W'.a₂ * W'.a₃ * P x ^ 2 * P z ^ 2
+    - W'.a₁ ^ 2 * W'.a₃ ^ 2 * P y * P z ^ 3 + 2 * W'.a₁ ^ 2 * W'.a₃ * W'.a₄ * P x * P z ^ 3
+    - W'.a₁ * W'.a₂ * W'.a₃ ^ 2 * P x * P z ^ 3 - W'.a₂ * W'.a₃ ^ 3 * P z ^ 4
+    + W'.a₁ * W'.a₃ ^ 2 * W'.a₄ * P z ^ 4
+
+lemma dblX_eq' {P : Fin 3 → R} (hP : W'.Equation P) : W'.dblX P * P z =
+    (eval P W'.polynomialX ^ 2 - W'.a₁ * eval P W'.polynomialX * P z * (P y - W'.negY P)
+      - W'.a₂ * P z ^ 2 * (P y - W'.negY P) ^ 2 - 2 * P x * P z * (P y - W'.negY P) ^ 2)
+      * (P y - W'.negY P) := by
+  linear_combination (norm := (rw [dblX, eval_polynomialX, negY]; ring1))
+    9 * (W'.a₁ * P x ^ 2 + 2 * P x * P y) * (equation_iff _).mp hP
+
+lemma dblX_eq {P : Fin 3 → F} (hP : W.Equation P) (hPz : P z ≠ 0) : W.dblX P =
+    ((eval P W.polynomialX ^ 2 - W.a₁ * eval P W.polynomialX * P z * (P y - W.negY P)
+      - W.a₂ * P z ^ 2 * (P y - W.negY P) ^ 2 - 2 * P x * P z * (P y - W.negY P) ^ 2)
+      * (P y - W.negY P)) / P z := by
+  rw [← dblX_eq' hP, mul_div_cancel_right₀ _ hPz]
+
+lemma dblX_smul (P : Fin 3 → R) (u : R) : W'.dblX (u • P) = u ^ 4 * W'.dblX P := by
+  simp only [dblX, smul_fin3_ext]
+  ring1
+
+lemma dblX_of_Z_eq_zero [NoZeroDivisors R] {P : Fin 3 → R} (hP : W'.Equation P) (hPz : P z = 0) :
+    W'.dblX P = 0 := by
+  rw [dblX, hPz, X_eq_zero_of_Z_eq_zero hP hPz]
+  ring1
+
+lemma dblX_of_Y_eq [NoZeroDivisors R] {P Q : Fin 3 → R} (hP : W'.Equation P) (hPz : P z ≠ 0)
+    (hQz : Q z ≠ 0) (hx : P x * Q z = Q x * P z) (hy : P y * Q z = Q y * P z)
+    (hy' : P y * Q z = W'.negY Q * P z) : W'.dblX P = 0 := by
+  apply eq_zero_of_ne_zero_of_mul_right_eq_zero hPz
+  rw [dblX_eq' hP, Y_eq_negY_of_Y_eq hQz hx hy hy']
+  ring1
+
+private lemma toAffine_addX_of_eq {P : Fin 3 → F} (hPz : P z ≠ 0) {n d : F} (hd : d ≠ 0) :
+    W.toAffine.addX (P x / P z) (P x / P z) (-n / P z / d) =
+      (n ^ 2 - W.a₁ * n * P z * d - W.a₂ * P z ^ 2 * d ^ 2 - 2 * P x * P z * d ^ 2) * d / P z
+        / (P z * d ^ 3) := by
+  field_simp [mul_ne_zero hPz hd]
+  ring1
+
+lemma dblX_of_Z_ne_zero {P Q : Fin 3 → F} (hP : W.Equation P) (hQ : W.Equation Q) (hPz : P z ≠ 0)
+    (hQz : Q z ≠ 0) (hx : P x * Q z = Q x * P z) (hy : P y * Q z ≠ W.negY Q * P z) :
+    W.dblX P / W.dblZ P = W.toAffine.addX (P x / P z) (Q x / Q z)
+      (W.toAffine.slope (P x / P z) (Q x / Q z) (P y / P z) (Q y / Q z)) := by
+  rw [dblX_eq hP hPz, dblZ, toAffine_slope_of_eq hP hQ hPz hQz hx hy, ← (X_eq_iff hPz hQz).mp hx,
+    toAffine_addX_of_eq hPz <| sub_ne_zero.mpr <| Y_ne_negY_of_Y_ne' hP hQ hPz hQz hx hy]
+
+variable (W') in
+/-- The $Y$-coordinate of the negated doubling of a point representative. -/
+noncomputable def negDblY (P : Fin 3 → R) : R :=
+  -P y ^ 4 - 3 * W'.a₁ * P x * P y ^ 3 - 9 * W'.a₃ * P x ^ 3 * P y + 3 * W'.a₃ * P y ^ 3 * P z
+    - 3 * W'.a₄ * P x * P y ^ 2 * P z - 27 * W'.a₆ * P x ^ 3 * P z + 9 * W'.a₆ * P y ^ 2 * P z ^ 2
+    - 3 * W'.a₁ ^ 2 * P x ^ 2 * P y ^ 2 + 4 * W'.a₁ * W'.a₂ * P y ^ 3 * P z
+    - 3 * W'.a₁ * W'.a₂ * P x ^ 3 * P y - 9 * W'.a₁ * W'.a₃ * P x ^ 4
+    + 6 * W'.a₁ * W'.a₃ * P x * P y ^ 2 * P z + 18 * W'.a₁ * W'.a₆ * P x * P y * P z ^ 2
+    + 9 * W'.a₂ ^ 2 * P x ^ 4 - 8 * W'.a₂ ^ 2 * P x * P y ^ 2 * P z
+    - 9 * W'.a₂ * W'.a₃ * P x ^ 2 * P y * P z + 9 * W'.a₂ * W'.a₄ * P x ^ 3 * P z
+    - 4 * W'.a₂ * W'.a₄ * P y ^ 2 * P z ^ 2 - 27 * W'.a₂ * W'.a₆ * P x ^ 2 * P z ^ 2
+    - 9 * W'.a₃ ^ 2 * P x ^ 3 * P z + 6 * W'.a₃ ^ 2 * P y ^ 2 * P z ^ 2
+    - 12 * W'.a₃ * W'.a₄ * P x * P y * P z ^ 2 + 9 * W'.a₄ ^ 2 * P x ^ 2 * P z ^ 2
+    - 2 * W'.a₁ ^ 3 * P x ^ 3 * P y + W'.a₁ ^ 3 * P y ^ 3 * P z + 3 * W'.a₁ ^ 2 * W'.a₂ * P x ^ 4
+    + 2 * W'.a₁ ^ 2 * W'.a₂ * P x * P y ^ 2 * P z + 3 * W'.a₁ ^ 2 * W'.a₃ * P x ^ 2 * P y * P z
+    + 3 * W'.a₁ ^ 2 * W'.a₄ * P x ^ 3 * P z - W'.a₁ ^ 2 * W'.a₄ * P y ^ 2 * P z ^ 2
+    - 12 * W'.a₁ * W'.a₂ ^ 2 * P x ^ 2 * P y * P z - 6 * W'.a₁ * W'.a₂ * W'.a₃ * P x ^ 3 * P z
+    + 4 * W'.a₁ * W'.a₂ * W'.a₃ * P y ^ 2 * P z ^ 2
+    - 8 * W'.a₁ * W'.a₂ * W'.a₄ * P x * P y * P z ^ 2 + 6 * W'.a₁ * W'.a₃ ^ 2 * P x * P y * P z ^ 2
+    - W'.a₁ * W'.a₄ ^ 2 * P y * P z ^ 3 + 8 * W'.a₂ ^ 3 * P x ^ 3 * P z
+    - 8 * W'.a₂ ^ 2 * W'.a₃ * P x * P y * P z ^ 2 + 12 * W'.a₂ ^ 2 * W'.a₄ * P x ^ 2 * P z ^ 2
+    - 9 * W'.a₂ * W'.a₃ ^ 2 * P x ^ 2 * P z ^ 2 - 4 * W'.a₂ * W'.a₃ * W'.a₄ * P y * P z ^ 3
+    + 6 * W'.a₂ * W'.a₄ ^ 2 * P x * P z ^ 3 + W'.a₃ ^ 3 * P y * P z ^ 3
+    - 3 * W'.a₃ ^ 2 * W'.a₄ * P x * P z ^ 3 + W'.a₄ ^ 3 * P z ^ 4 + W'.a₁ ^ 4 * P x * P y ^ 2 * P z
+    - 3 * W'.a₁ ^ 3 * W'.a₂ * P x ^ 2 * P y * P z + W'.a₁ ^ 3 * W'.a₃ * P y ^ 2 * P z ^ 2
+    - 2 * W'.a₁ ^ 3 * W'.a₄ * P x * P y * P z ^ 2 + 2 * W'.a₁ ^ 2 * W'.a₂ ^ 2 * P x ^ 3 * P z
+    - 2 * W'.a₁ ^ 2 * W'.a₂ * W'.a₃ * P x * P y * P z ^ 2
+    + 3 * W'.a₁ ^ 2 * W'.a₂ * W'.a₄ * P x ^ 2 * P z ^ 2
+    - 2 * W'.a₁ ^ 2 * W'.a₃ * W'.a₄ * P y * P z ^ 3 + W'.a₁ ^ 2 * W'.a₄ ^ 2 * P x * P z ^ 3
+    + W'.a₁ * W'.a₂ * W'.a₃ ^ 2 * P y * P z ^ 3 + 2 * W'.a₁ * W'.a₂ * W'.a₃ * W'.a₄ * P x * P z ^ 3
+    + W'.a₁ * W'.a₃ * W'.a₄ ^ 2 * P z ^ 4 - 2 * W'.a₂ ^ 2 * W'.a₃ ^ 2 * P x * P z ^ 3
+    - W'.a₂ * W'.a₃ ^ 2 * W'.a₄ * P z ^ 4
+
+lemma negDblY_eq' {P : Fin 3 → R} (hP : W'.Equation P) : W'.negDblY P * P z ^ 2 =
+    -eval P W'.polynomialX * (eval P W'.polynomialX ^ 2
+      - W'.a₁ * eval P W'.polynomialX * P z * (P y - W'.negY P)
+      - W'.a₂ * P z ^ 2 * (P y - W'.negY P) ^ 2 - 2 * P x * P z * (P y - W'.negY P) ^ 2
+      - P x * P z * (P y - W'.negY P) ^ 2) + P y * P z ^ 2 * (P y - W'.negY P) ^ 3 := by
+  linear_combination (norm := (rw [negDblY, eval_polynomialX, negY]; ring1))
+    -9 * (P y ^ 2 * P z + 2 * W'.a₁ * P x * P y * P z - 3 * P x ^ 3 - 3 * W'.a₂ * P x ^ 2 * P z)
+      * (equation_iff _).mp hP
+
+lemma negDblY_eq {P : Fin 3 → F} (hP : W.Equation P) (hPz : P z ≠ 0) : W.negDblY P =
+    (-eval P W.polynomialX * (eval P W.polynomialX ^ 2
+      - W.a₁ * eval P W.polynomialX * P z * (P y - W.negY P)
+      - W.a₂ * P z ^ 2 * (P y - W.negY P) ^ 2 - 2 * P x * P z * (P y - W.negY P) ^ 2
+      - P x * P z * (P y - W.negY P) ^ 2) + P y * P z ^ 2 * (P y - W.negY P) ^ 3) / P z ^ 2 := by
+  rw [← negDblY_eq' hP, mul_div_cancel_right₀ _ <| pow_ne_zero 2 hPz]
+
+lemma negDblY_smul (P : Fin 3 → R) (u : R) : W'.negDblY (u • P) = u ^ 4 * W'.negDblY P := by
+  simp only [negDblY, smul_fin3_ext]
+  ring1
+
+lemma negDblY_of_Z_eq_zero [NoZeroDivisors R] {P : Fin 3 → R} (hP : W'.Equation P) (hPz : P z = 0) :
+    W'.negDblY P = -P y ^ 4 := by
+  rw [negDblY, hPz, X_eq_zero_of_Z_eq_zero hP hPz]
+  ring1
+
+lemma negDblY_of_Y_eq' [NoZeroDivisors R] {P Q : Fin 3 → R} (hP : W'.Equation P) (hQz : Q z ≠ 0)
+    (hx : P x * Q z = Q x * P z) (hy : P y * Q z = Q y * P z) (hy' : P y * Q z = W'.negY Q * P z) :
+    W'.negDblY P * P z ^ 2 = -eval P W'.polynomialX ^ 3 := by
+  rw [negDblY_eq' hP, Y_eq_negY_of_Y_eq hQz hx hy hy']
+  ring1
+
+lemma negDblY_of_Y_eq {P Q : Fin 3 → F} (hP : W.Equation P) (hPz : P z ≠ 0) (hQz : Q z ≠ 0)
+    (hx : P x * Q z = Q x * P z) (hy : P y * Q z = Q y * P z) (hy' : P y * Q z = W.negY Q * P z) :
+    W.negDblY P = -W.dblU P := by
+  rw [dblU, ← neg_div, ← negDblY_of_Y_eq' hP hQz hx hy hy',
+    mul_div_cancel_right₀ _ <| pow_ne_zero 2 hPz]
+
+private lemma toAffine_negAddY_of_eq {P : Fin 3 → F} (hPz : P z ≠ 0) {n d : F} (hd : d ≠ 0) :
+    W.toAffine.negAddY (P x / P z) (P x / P z) (P y / P z) (-n / P z / d) =
+      (-n * (n ^ 2 - W.a₁ * n * P z * d - W.a₂ * P z ^ 2 * d ^ 2 - 2 * P x * P z * d ^ 2
+          - P x * P z * d ^ 2) + P y * P z ^ 2 * d ^ 3) / P z ^ 2 / (P z * d ^ 3) := by
+  rw [Affine.negAddY, toAffine_addX_of_eq hPz hd]
+  field_simp [mul_ne_zero hPz <| mul_ne_zero hPz <| pow_ne_zero 3 hd]
+  ring1
+
+lemma negDblY_of_Z_ne_zero {P Q : Fin 3 → F} (hP : W.Equation P) (hQ : W.Equation Q)
+    (hPz : P z ≠ 0) (hQz : Q z ≠ 0) (hx : P x * Q z = Q x * P z) (hy : P y * Q z ≠ W.negY Q * P z) :
+    W.negDblY P / W.dblZ P = W.toAffine.negAddY (P x / P z) (Q x / Q z) (P y / P z)
+      (W.toAffine.slope (P x / P z) (Q x / Q z) (P y / P z) (Q y / Q z)) := by
+  rw [negDblY_eq hP hPz, dblZ, toAffine_slope_of_eq hP hQ hPz hQz hx hy, ← (X_eq_iff hPz hQz).mp hx,
+    toAffine_negAddY_of_eq hPz <| sub_ne_zero.mpr <| Y_ne_negY_of_Y_ne' hP hQ hPz hQz hx hy]
+
+variable (W') in
+/-- The $Y$-coordinate of the doubling of a point representative. -/
+noncomputable def dblY (P : Fin 3 → R) : R :=
+  W'.negY ![W'.dblX P, W'.negDblY P, W'.dblZ P]
+
+lemma dblY_smul (P : Fin 3 → R) (u : R) : W'.dblY (u • P) = u ^ 4 * W'.dblY P := by
+  simp only [dblY, negY_eq, negDblY_smul, dblX_smul, dblZ_smul]
+  ring1
+
+lemma dblY_of_Z_eq_zero [NoZeroDivisors R] {P : Fin 3 → R} (hP : W'.Equation P) (hPz : P z = 0) :
+    W'.dblY P = P y ^ 4 := by
+  rw [dblY, negY_eq, negDblY_of_Z_eq_zero hP hPz, dblX_of_Z_eq_zero hP hPz, dblZ_of_Z_eq_zero hPz]
+  ring1
+
+lemma dblY_of_Y_eq' [NoZeroDivisors R] {P Q : Fin 3 → R} (hP : W'.Equation P) (hPz : P z ≠ 0)
+    (hQz : Q z ≠ 0) (hx : P x * Q z = Q x * P z) (hy : P y * Q z = Q y * P z)
+    (hy' : P y * Q z = W'.negY Q * P z) : W'.dblY P * P z ^ 2 = eval P W'.polynomialX ^ 3 := by
+  linear_combination (norm := (rw [dblY, negY_eq, dblX_of_Y_eq hP hPz hQz hx hy hy',
+    dblZ_of_Y_eq hQz hx hy hy']; ring1)) -negDblY_of_Y_eq' hP hQz hx hy hy'
+
+lemma dblY_of_Y_eq {P Q : Fin 3 → F} (hP : W.Equation P) (hPz : P z ≠ 0) (hQz : Q z ≠ 0)
+    (hx : P x * Q z = Q x * P z) (hy : P y * Q z = Q y * P z) (hy' : P y * Q z = W.negY Q * P z) :
+    W.dblY P = W.dblU P := by
+  rw [dblU, ← dblY_of_Y_eq' hP hPz hQz hx hy hy', mul_div_cancel_right₀ _ <| pow_ne_zero 2 hPz]
+
+lemma dblY_of_Z_ne_zero {P Q : Fin 3 → F} (hP : W.Equation P) (hQ : W.Equation Q) (hPz : P z ≠ 0)
+    (hQz : Q z ≠ 0) (hx : P x * Q z = Q x * P z) (hy : P y * Q z ≠ W.negY Q * P z) :
+    W.dblY P / W.dblZ P = W.toAffine.addY (P x / P z) (Q x / Q z) (P y / P z)
+      (W.toAffine.slope (P x / P z) (Q x / Q z) (P y / P z) (Q y / Q z)) := by
+  erw [dblY, negY_of_Z_ne_zero <| dblZ_ne_zero_of_Y_ne' hP hQ hPz hQz hx hy,
+    dblX_of_Z_ne_zero hP hQ hPz hQz hx hy, negDblY_of_Z_ne_zero hP hQ hPz hQz hx hy, Affine.addY]
+
+variable (W') in
+/-- The coordinates of the doubling of a point representative. -/
+noncomputable def dblXYZ (P : Fin 3 → R) : Fin 3 → R :=
+  ![W'.dblX P, W'.dblY P, W'.dblZ P]
+
+lemma dblXYZ_X (P : Fin 3 → R) : W'.dblXYZ P x = W'.dblX P :=
+  rfl
+
+lemma dblXYZ_Y (P : Fin 3 → R) : W'.dblXYZ P y = W'.dblY P :=
+  rfl
+
+lemma dblXYZ_Z (P : Fin 3 → R) : W'.dblXYZ P z = W'.dblZ P :=
+  rfl
+
+lemma dblXYZ_smul (P : Fin 3 → R) (u : R) : W'.dblXYZ (u • P) = u ^ 4 • W'.dblXYZ P := by
+  rw [dblXYZ, dblX_smul, dblY_smul, dblZ_smul, smul_fin3, dblXYZ_X, dblXYZ_Y, dblXYZ_Z]
+
+lemma dblXYZ_of_Z_eq_zero [NoZeroDivisors R] {P : Fin 3 → R} (hP : W'.Equation P) (hPz : P z = 0) :
+    W'.dblXYZ P = P y ^ 4 • ![0, 1, 0] := by
+  erw [dblXYZ, dblX_of_Z_eq_zero hP hPz, dblY_of_Z_eq_zero hP hPz, dblZ_of_Z_eq_zero hPz, smul_fin3,
+    mul_zero, mul_one]
+
+lemma dblXYZ_of_Y_eq {P Q : Fin 3 → F} (hP : W.Equation P) (hPz : P z ≠ 0) (hQz : Q z ≠ 0)
+    (hx : P x * Q z = Q x * P z) (hy : P y * Q z = Q y * P z) (hy' : P y * Q z = W.negY Q * P z) :
+    W.dblXYZ P = W.dblU P • ![0, 1, 0] := by
+  erw [dblXYZ, dblX_of_Y_eq hP hPz hQz hx hy hy', dblY_of_Y_eq hP hPz hQz hx hy hy',
+    dblZ_of_Y_eq hQz hx hy hy', smul_fin3, mul_zero, mul_one]
+
+lemma dblXYZ_of_Z_ne_zero {P Q : Fin 3 → F} (hP : W.Equation P) (hQ : W.Equation Q) (hPz : P z ≠ 0)
+    (hQz : Q z ≠ 0) (hx : P x * Q z = Q x * P z) (hy : P y * Q z ≠ W.negY Q * P z) :
+    W.dblXYZ P = W.dblZ P •
+      ![W.toAffine.addX (P x / P z) (Q x / Q z)
+          (W.toAffine.slope (P x / P z) (Q x / Q z) (P y / P z) (Q y / Q z)),
+        W.toAffine.addY (P x / P z) (Q x / Q z) (P y / P z)
+          (W.toAffine.slope (P x / P z) (Q x / Q z) (P y / P z) (Q y / Q z)), 1] := by
+  have hZ : IsUnit <| W.dblZ P := isUnit_dblZ_of_Y_ne' hP hQ hPz hQz hx hy
+  erw [dblXYZ, smul_fin3, ← dblX_of_Z_ne_zero hP hQ hPz hQz hx hy, hZ.mul_div_cancel,
+    ← dblY_of_Z_ne_zero hP hQ hPz hQz hx hy, hZ.mul_div_cancel, mul_one]
+
+end Doubling
+
+section Addition
+
+/-! ### Addition formulae -/
+
+/-- The unit associated to the addition of a non-2-torsion point with its negation.
+More specifically, the unit `u` such that `W.add P Q = u • ![0, 1, 0]` where `P x / P z = Q x / Q z`
+but `P ≠ W.neg P`. -/
+def addU (P Q : Fin 3 → F) : F :=
+  -(P y * Q z - Q y * P z) ^ 3 / (P z * Q z)
+
+lemma addU_smul {P Q : Fin 3 → F} (hPz : P z ≠ 0) (hQz : Q z ≠ 0) {u v : F} (hu : u ≠ 0)
+    (hv : v ≠ 0) : addU (u • P) (v • Q) = (u * v) ^ 2 * addU P Q := by
+  field_simp [addU, smul_fin3_ext]
+  ring1
+
+lemma addU_of_Z_eq_zero_left {P Q : Fin 3 → F} (hPz : P z = 0) : addU P Q = 0 := by
+  rw [addU, hPz, zero_mul, div_zero]
+
+lemma addU_of_Z_eq_zero_right {P Q : Fin 3 → F} (hQz : Q z = 0) : addU P Q = 0 := by
+  rw [addU, hQz, mul_zero <| P z, div_zero]
+
+lemma addU_ne_zero_of_Y_ne {P Q : Fin 3 → F} (hPz : P z ≠ 0) (hQz : Q z ≠ 0)
+    (hy : P y * Q z ≠ Q y * P z) : addU P Q ≠ 0 :=
+  div_ne_zero (neg_ne_zero.mpr <| pow_ne_zero 3 <| sub_ne_zero.mpr hy) <| mul_ne_zero hPz hQz
+
+lemma isUnit_addU_of_Y_ne {P Q : Fin 3 → F} (hPz : P z ≠ 0) (hQz : Q z ≠ 0)
+    (hy : P y * Q z ≠ Q y * P z) : IsUnit (addU P Q) :=
+  (addU_ne_zero_of_Y_ne hPz hQz hy).isUnit
+
+variable (W') in
+/-- The $Z$-coordinate of the addition of two distinct point representatives. -/
+def addZ (P Q : Fin 3 → R) : R :=
+  -3 * P x ^ 2 * Q x * Q z + 3 * P x * Q x ^ 2 * P z + P y ^ 2 * Q z ^ 2 - Q y ^ 2 * P z ^ 2
+    + W'.a₁ * P x * P y * Q z ^ 2 - W'.a₁ * Q x * Q y * P z ^ 2 - W'.a₂ * P x ^ 2 * Q z ^ 2
+    + W'.a₂ * Q x ^ 2 * P z ^ 2 + W'.a₃ * P y * P z * Q z ^ 2 - W'.a₃ * Q y * P z ^ 2 * Q z
+    - W'.a₄ * P x * P z * Q z ^ 2 + W'.a₄ * Q x * P z ^ 2 * Q z
+
+lemma addZ_eq' {P Q : Fin 3 → R} (hP : W'.Equation P) (hQ : W'.Equation Q) :
+    W'.addZ P Q * (P z * Q z) = (P x * Q z - Q x * P z) ^ 3 := by
+  linear_combination (norm := (rw [addZ]; ring1))
+    Q z ^ 3 * (equation_iff _).mp hP - P z ^ 3 * (equation_iff _).mp hQ
+
+lemma addZ_eq {P Q : Fin 3 → F} (hP : W.Equation P) (hQ : W.Equation Q) (hPz : P z ≠ 0)
+    (hQz : Q z ≠ 0) : W.addZ P Q = (P x * Q z - Q x * P z) ^ 3 / (P z * Q z) := by
+  rw [← addZ_eq' hP hQ, mul_div_cancel_right₀ _ <| mul_ne_zero hPz hQz]
+
+lemma addZ_smul (P Q : Fin 3 → R) (u v : R) :
+    W'.addZ (u • P) (v • Q) = (u * v) ^ 2 * W'.addZ P Q := by
+  simp only [addZ, smul_fin3_ext]
+  ring1
+
+lemma addZ_self {P : Fin 3 → R} : W'.addZ P P = 0 := by
+  rw [addZ]
+  ring1
+
+lemma addZ_of_Z_eq_zero_left [NoZeroDivisors R] {P Q : Fin 3 → R} (hP : W'.Equation P)
+    (hPz : P z = 0) : W'.addZ P Q = P y ^ 2 * Q z * Q z := by
+  rw [addZ, hPz, X_eq_zero_of_Z_eq_zero hP hPz]
+  ring1
+
+lemma addZ_of_Z_eq_zero_right [NoZeroDivisors R] {P Q : Fin 3 → R} (hQ : W'.Equation Q)
+    (hQz : Q z = 0) : W'.addZ P Q = -(Q y ^ 2 * P z) * P z := by
+  rw [addZ, hQz, X_eq_zero_of_Z_eq_zero hQ hQz]
+  ring1
+
+lemma addZ_of_X_eq [NoZeroDivisors R] {P Q : Fin 3 → R} (hP : W'.Equation P) (hQ : W'.Equation Q)
+    (hPz : P z ≠ 0) (hQz : Q z ≠ 0) (hx : P x * Q z = Q x * P z) : W'.addZ P Q = 0 := by
+  apply eq_zero_of_ne_zero_of_mul_right_eq_zero (mul_ne_zero hPz hQz)
+  rw [addZ_eq' hP hQ, hx, sub_self, zero_pow three_ne_zero]
+
+lemma addZ_ne_zero_of_X_ne [NoZeroDivisors R] {P Q : Fin 3 → R} (hP : W'.Equation P)
+    (hQ : W'.Equation Q) (hx : P x * Q z ≠ Q x * P z) : W'.addZ P Q ≠ 0 :=
+  addZ_eq' hP hQ ▸ left_ne_zero_of_mul <| pow_ne_zero 3 <| sub_ne_zero.mpr hx
+
+lemma isUnit_addZ_of_X_ne {P Q : Fin 3 → F} (hP : W.Equation P) (hQ : W.Equation Q)
+    (hx : P x * Q z ≠ Q x * P z) : IsUnit <| W.addZ P Q :=
+  (addZ_ne_zero_of_X_ne hP hQ hx).isUnit
+
+private lemma toAffine_slope_of_ne {P Q : Fin 3 → F} (hPz : P z ≠ 0) (hQz : Q z ≠ 0)
+    (hx : P x * Q z ≠ Q x * P z) :
+    W.toAffine.slope (P x / P z) (Q x / Q z) (P y / P z) (Q y / Q z) =
+      (P y * Q z - Q y * P z) / (P x * Q z - Q x * P z) := by
+  field_simp [Affine.slope_of_X_ne <| by rwa [ne_eq, ← X_eq_iff hPz hQz]]
+  ring1
+
+variable (W') in
+/-- The $X$-coordinate of the addition of two distinct point representatives. -/
+def addX (P Q : Fin 3 → R) : R :=
+  -P x * Q y ^ 2 * P z + Q x * P y ^ 2 * Q z - 2 * P x * P y * Q y * Q z + 2 * Q x * P y * Q y * P z
+    - W'.a₁ * P x ^ 2 * Q y * Q z + W'.a₁ * Q x ^ 2 * P y * P z + W'.a₂ * P x ^ 2 * Q x * Q z
+    - W'.a₂ * P x * Q x ^ 2 * P z - W'.a₃ * P x * P y * Q z ^ 2 + W'.a₃ * Q x * Q y * P z ^ 2
+    - 2 * W'.a₃ * P x * Q y * P z * Q z + 2 * W'.a₃ * Q x * P y * P z * Q z
+    + W'.a₄ * P x ^ 2 * Q z ^ 2 - W'.a₄ * Q x ^ 2 * P z ^ 2 + 3 * W'.a₆ * P x * P z * Q z ^ 2
+    - 3 * W'.a₆ * Q x * P z ^ 2 * Q z
+
+lemma addX_eq' {P Q : Fin 3 → R} (hP : W'.Equation P) (hQ : W'.Equation Q) :
+    W'.addX P Q * (P z * Q z) ^ 2 =
+      ((P y * Q z - Q y * P z) ^ 2 * P z * Q z
+        + W'.a₁ * (P y * Q z - Q y * P z) * P z * Q z * (P x * Q z - Q x * P z)
+        - W'.a₂ * P z * Q z * (P x * Q z - Q x * P z) ^ 2 - P x * Q z * (P x * Q z - Q x * P z) ^ 2
+        - Q x * P z * (P x * Q z - Q x * P z) ^ 2) * (P x * Q z - Q x * P z) := by
+  linear_combination (norm := (rw [addX]; ring1))
+    (2 * Q x * P z * Q z ^ 3 - P x * Q z ^ 4) * (equation_iff _).mp hP
+      + (Q x * P z ^ 4 - 2 * P x * P z ^ 3 * Q z) * (equation_iff _).mp hQ
+
+lemma addX_eq {P Q : Fin 3 → F} (hP : W.Equation P) (hQ : W.Equation Q) (hPz : P z ≠ 0)
+    (hQz : Q z ≠ 0) : W.addX P Q =
+      ((P y * Q z - Q y * P z) ^ 2 * P z * Q z
+        + W.a₁ * (P y * Q z - Q y * P z) * P z * Q z * (P x * Q z - Q x * P z)
+        - W.a₂ * P z * Q z * (P x * Q z - Q x * P z) ^ 2 - P x * Q z * (P x * Q z - Q x * P z) ^ 2
+        - Q x * P z * (P x * Q z - Q x * P z) ^ 2) * (P x * Q z - Q x * P z) / (P z * Q z) ^ 2 := by
+  rw [← addX_eq' hP hQ, mul_div_cancel_right₀ _ <| pow_ne_zero 2 <| mul_ne_zero hPz hQz]
+
+lemma addX_smul (P Q : Fin 3 → R) (u v : R) :
+    W'.addX (u • P) (v • Q) = (u * v) ^ 2 * W'.addX P Q := by
+  simp only [addX, smul_fin3_ext]
+  ring1
+
+lemma addX_self {P : Fin 3 → R} : W'.addX P P = 0 := by
+  rw [addX]
+  ring1
+
+lemma addX_of_Z_eq_zero_left [NoZeroDivisors R] {P Q : Fin 3 → R} (hP : W'.Equation P)
+    (hPz : P z = 0) : W'.addX P Q = P y ^ 2 * Q z * Q x := by
+  rw [addX, hPz, X_eq_zero_of_Z_eq_zero hP hPz]
+  ring1
+
+lemma addX_of_Z_eq_zero_right [NoZeroDivisors R] {P Q : Fin 3 → R} (hQ : W'.Equation Q)
+    (hQz : Q z = 0) : W'.addX P Q = -(Q y ^ 2 * P z) * P x := by
+  rw [addX, hQz, X_eq_zero_of_Z_eq_zero hQ hQz]
+  ring1
+
+lemma addX_of_X_eq [NoZeroDivisors R] {P Q : Fin 3 → R} (hP : W'.Equation P) (hQ : W'.Equation Q)
+    (hPz : P z ≠ 0) (hQz : Q z ≠ 0) (hx : P x * Q z = Q x * P z) : W'.addX P Q = 0 := by
+  apply eq_zero_of_ne_zero_of_mul_right_eq_zero (pow_ne_zero 2 <| mul_ne_zero hPz hQz)
+  rw [addX_eq' hP hQ, hx]
+  ring1
+
+private lemma toAffine_addX_of_ne {P Q : Fin 3 → F} (hPz : P z ≠ 0) (hQz : Q z ≠ 0) {n d : F}
+    (hd : d ≠ 0) : W.toAffine.addX (P x / P z) (Q x / Q z) (n / d) =
       (n ^ 2 * P z * Q z + W.a₁ * n * P z * Q z * d - W.a₂ * P z * Q z * d ^ 2 - P x * Q z * d ^ 2
-        - Q x * P z * d ^ 2) / (P z * Q z * d ^ 2) := by
-  field_simp [pow_ne_zero 2 hd]
-  ring1
-
-private lemma addX_eq' {P : Fin 3 → F} {n d : F} (hPz : P z ≠ 0) (hd : d ≠ 0) :
-    W.toAffine.addX (P x / P z) (P x / P z) (n / (P z * d)) =
-      (n ^ 2 + W.a₁ * n * P z * d - W.a₂ * P z ^ 2 * d ^ 2 - 2 * P x * P z * d ^ 2)
-        / (P z ^ 2 * d ^ 2) := by
-  field_simp [mul_ne_zero hPz hd]
-  ring1
-
-private lemma slope_eq {P Q : Fin 3 → F} (hPz : P z ≠ 0) (hQz : Q z ≠ 0)
-    (hx : P x * Q z ≠ P z * Q x) :
-    W.toAffine.slope (P x / P z) (Q x / Q z) (P y / P z) (Q y / Q z) =
-      (P y * Q z - P z * Q y) / (P x * Q z - P z * Q x) := by
-  rw [Affine.slope_of_Xne <| by rwa [ne_eq, div_eq_div_iff hPz hQz, mul_comm <| Q x]]
-  field_simp
-
-private lemma slope_eq' {P Q : Fin 3 → F} (hP : W.Nonsingular P) (hQ : W.Nonsingular Q)
-    (hPz : P z ≠ 0) (hQz : Q z ≠ 0) (hx : P x * Q z = P z * Q x) (hy : P y * Q z ≠ P z * W.negY Q) :
-    W.toAffine.slope (P x / P z) (Q x / Q z) (P y / P z) (Q y / Q z) =
-      (3 * P x ^ 2 + 2 * W.a₂ * P x * P z + W.a₄ * P z ^ 2 - W.a₁ * P y * P z)
-        / (P z * (P y - W.negY P)) := by
-  have hPy : P y - W.negY P ≠ 0 := sub_ne_zero_of_ne <| Y_ne_of_Y_ne hP hQ hPz hQz hx hy
-  simp only [mul_comm <| P z, ne_eq, ← div_eq_div_iff hPz hQz] at hx hy
-  rw [Affine.slope_of_Yne hx <| (negY_divZ hQz).symm ▸ hy, ← negY_divZ hPz]
-  field_simp [pow_ne_zero 2 hPz]
-  ring1
-
-lemma addX_div_addZ_of_X_ne {P Q : Fin 3 → F} (hPz : P z ≠ 0) (hQz : Q z ≠ 0)
-    (hx : P x * Q z ≠ P z * Q x) : W.addX_of_X_ne P Q / addZ_of_X_ne P Q =
-      W.toAffine.addX (P x / P z) (Q x / Q z)
+        - Q x * P z * d ^ 2) * d / (P z * Q z) ^ 2 / (d ^ 3 / (P z * Q z)) := by
+  field_simp [hd]
+  ring1
+
+lemma addX_of_Z_ne_zero {P Q : Fin 3 → F} (hP : W.Equation P) (hQ : W.Equation Q) (hPz : P z ≠ 0)
+    (hQz : Q z ≠ 0) (hx : P x * Q z ≠ Q x * P z) : W.addX P Q / W.addZ P Q =
+    W.toAffine.addX (P x / P z) (Q x / Q z)
+      (W.toAffine.slope (P x / P z) (Q x / Q z) (P y / P z) (Q y / Q z)) := by
+  rw [addX_eq hP hQ hPz hQz, addZ_eq hP hQ hPz hQz, toAffine_slope_of_ne hPz hQz hx,
+    toAffine_addX_of_ne hPz hQz <| sub_ne_zero.mpr hx]
+
+variable (W') in
+/-- The $Y$-coordinate of the negated addition of two distinct point representatives. -/
+def negAddY (P Q : Fin 3 → R) : R :=
+  -3 * P x ^ 2 * Q x * Q y + 3 * P x * Q x ^ 2 * P y - P y ^ 2 * Q y * Q z + P y * Q y ^ 2 * P z
+    + W'.a₁ * P x * Q y ^ 2 * P z - W'.a₁ * Q x * P y ^ 2 * Q z - W'.a₂ * P x ^ 2 * Q y * Q z
+    + W'.a₂ * Q x ^ 2 * P y * P z + 2 * W'.a₂ * P x * Q x * P y * Q z
+    - 2 * W'.a₂ * P x * Q x * Q y * P z - W'.a₃ * P y ^ 2 * Q z ^ 2 + W'.a₃ * Q y ^ 2 * P z ^ 2
+    + W'.a₄ * P x * P y * Q z ^ 2 - 2 * W'.a₄ * P x * Q y * P z * Q z
+    + 2 * W'.a₄ * Q x * P y * P z * Q z - W'.a₄ * Q x * Q y * P z ^ 2
+    + 3 * W'.a₆ * P y * P z * Q z ^ 2 - 3 * W'.a₆ * Q y * P z ^ 2 * Q z
+
+lemma negAddY_eq' {P Q : Fin 3 → R} (hP : W'.Equation P) (hQ : W'.Equation Q) :
+    W'.negAddY P Q * (P z * Q z) ^ 2 =
+      (P y * Q z - Q y * P z) * ((P y * Q z - Q y * P z) ^ 2 * P z * Q z
+        + W'.a₁ * (P y * Q z - Q y * P z) * P z * Q z * (P x * Q z - Q x * P z)
+        - W'.a₂ * P z * Q z * (P x * Q z - Q x * P z) ^ 2 - P x * Q z * (P x * Q z - Q x * P z) ^ 2
+        - Q x * P z * (P x * Q z - Q x * P z) ^ 2 - P x * Q z * (P x * Q z - Q x * P z) ^ 2)
+        + P y * Q z * (P x * Q z - Q x * P z) ^ 3 := by
+  linear_combination (norm := (rw [negAddY]; ring1))
+    (2 * Q y * P z * Q z ^ 3 - P y * Q z ^ 4) * (equation_iff _).mp hP
+      + (Q y * P z ^ 4 - 2 * P y * P z ^ 3 * Q z) * (equation_iff _).mp hQ
+
+lemma negAddY_eq {P Q : Fin 3 → F} (hP : W.Equation P) (hQ : W.Equation Q) (hPz : P z ≠ 0)
+    (hQz : Q z ≠ 0) : W.negAddY P Q =
+      ((P y * Q z - Q y * P z) * ((P y * Q z - Q y * P z) ^ 2 * P z * Q z
+        + W.a₁ * (P y * Q z - Q y * P z) * P z * Q z * (P x * Q z - Q x * P z)
+        - W.a₂ * P z * Q z * (P x * Q z - Q x * P z) ^ 2 - P x * Q z * (P x * Q z - Q x * P z) ^ 2
+        - Q x * P z * (P x * Q z - Q x * P z) ^ 2 - P x * Q z * (P x * Q z - Q x * P z) ^ 2)
+        + P y * Q z * (P x * Q z - Q x * P z) ^ 3) / (P z * Q z) ^ 2 := by
+  rw [← negAddY_eq' hP hQ, mul_div_cancel_right₀ _ <| pow_ne_zero 2 <| mul_ne_zero hPz hQz]
+
+lemma negAddY_smul (P Q : Fin 3 → R) (u v : R) :
+    W'.negAddY (u • P) (v • Q) = (u * v) ^ 2 * W'.negAddY P Q := by
+  simp only [negAddY, smul_fin3_ext]
+  ring1
+
+lemma negAddY_self {P : Fin 3 → R} : W'.negAddY P P = 0 := by
+  rw [negAddY]
+  ring1
+
+lemma negAddY_of_Z_eq_zero_left [NoZeroDivisors R] {P Q : Fin 3 → R} (hP : W'.Equation P)
+    (hPz : P z = 0) : W'.negAddY P Q = P y ^ 2 * Q z * W'.negY Q := by
+  rw [negAddY, hPz, X_eq_zero_of_Z_eq_zero hP hPz, negY]
+  ring1
+
+lemma negAddY_of_Z_eq_zero_right [NoZeroDivisors R] {P Q : Fin 3 → R} (hQ : W'.Equation Q)
+    (hQz : Q z = 0) : W'.negAddY P Q = -(Q y ^ 2 * P z) * W'.negY P := by
+  rw [negAddY, hQz, X_eq_zero_of_Z_eq_zero hQ hQz, negY]
+  ring1
+
+lemma negAddY_of_X_eq' {P Q : Fin 3 → R} (hP : W'.Equation P) (hQ : W'.Equation Q)
+    (hx : P x * Q z = Q x * P z) :
+    W'.negAddY P Q * (P z * Q z) ^ 2 = (P y * Q z - Q y * P z) ^ 3 * (P z * Q z) := by
+  rw [negAddY_eq' hP hQ, hx]
+  ring1
+
+lemma negAddY_of_X_eq {P Q : Fin 3 → F} (hP : W.Equation P) (hQ : W.Equation Q) (hPz : P z ≠ 0)
+    (hQz : Q z ≠ 0) (hx : P x * Q z = Q x * P z) : W.negAddY P Q = -addU P Q := by
+  rw [addU, neg_div, neg_neg, ← mul_div_mul_right _ _ <| mul_ne_zero hPz hQz,
+    ← negAddY_of_X_eq' hP hQ hx, ← sq,
+    mul_div_cancel_right₀ _ <| pow_ne_zero 2 <| mul_ne_zero hPz hQz]
+
+private lemma toAffine_negAddY_of_ne {P Q : Fin 3 → F} (hPz : P z ≠ 0) (hQz : Q z ≠ 0) {n d : F}
+    (hd : d ≠ 0) : W.toAffine.negAddY (P x / P z) (Q x / Q z) (P y / P z) (n / d) =
+      (n * (n ^ 2 * P z * Q z + W.a₁ * n * P z * Q z * d - W.a₂ * P z * Q z * d ^ 2
+        - P x * Q z * d ^ 2 - Q x * P z * d ^ 2 - P x * Q z * d ^ 2) + P y * Q z * d ^ 3)
+        / (P z * Q z) ^ 2 / (d ^ 3 / (P z * Q z)) := by
+  rw [Affine.negAddY, toAffine_addX_of_ne hPz hQz hd]
+  field_simp [mul_ne_zero (pow_ne_zero 2 <| mul_ne_zero hPz hQz) <| pow_ne_zero 3 hd]
+  ring1
+
+lemma negAddY_of_Z_ne_zero {P Q : Fin 3 → F} (hP : W.Equation P) (hQ : W.Equation Q) (hPz : P z ≠ 0)
+    (hQz : Q z ≠ 0) (hx : P x * Q z ≠ Q x * P z) : W.negAddY P Q / W.addZ P Q =
+      W.toAffine.negAddY (P x / P z) (Q x / Q z) (P y / P z)
         (W.toAffine.slope (P x / P z) (Q x / Q z) (P y / P z) (Q y / Q z)) := by
-  rw [addX_of_X_ne, addX'_of_X_ne, addZ_of_X_ne, mul_div_mul_right _ _ <| sub_ne_zero_of_ne hx,
-    slope_eq hPz hQz hx, addX_eq hPz hQz <| sub_ne_zero_of_ne hx]
-
-lemma addX_div_addZ_of_Y_ne {P Q : Fin 3 → F} (hP : W.Nonsingular P) (hQ : W.Nonsingular Q)
-    (hPz : P z ≠ 0) (hQz : Q z ≠ 0) (hx : P x * Q z = P z * Q x) (hy : P y * Q z ≠ P z * W.negY Q) :
-    W.addX_of_Y_ne P / W.addZ_of_Y_ne P = W.toAffine.addX (P x / P z) (Q x / Q z)
+  rw [negAddY_eq hP hQ hPz hQz, addZ_eq hP hQ hPz hQz, toAffine_slope_of_ne hPz hQz hx,
+    toAffine_negAddY_of_ne hPz hQz <| sub_ne_zero.mpr hx]
+
+variable (W') in
+/-- The $Y$-coordinate of the addition of two distinct point representatives. -/
+def addY (P Q : Fin 3 → R) : R :=
+  W'.negY ![W'.addX P Q, W'.negAddY P Q, W'.addZ P Q]
+
+lemma addY_smul (P Q : Fin 3 → R) (u v : R) :
+    W'.addY (u • P) (v • Q) = (u * v) ^ 2 * W'.addY P Q := by
+  simp only [addY, negY_eq, negAddY_smul, addX_smul, addZ_smul]
+  ring1
+
+lemma addY_self {P : Fin 3 → R} : W'.addY P P = 0 := by
+  simp only [addY, negY_eq, negAddY_self, addX_self, addZ_self, neg_zero, mul_zero, sub_zero]
+
+lemma addY_of_Z_eq_zero_left [NoZeroDivisors R] {P Q : Fin 3 → R} (hP : W'.Equation P)
+    (hPz : P z = 0) : W'.addY P Q = P y ^ 2 * Q z * Q y := by
+  rw [addY, negY_eq, negAddY_of_Z_eq_zero_left hP hPz, negY, addX_of_Z_eq_zero_left hP hPz,
+    addZ_of_Z_eq_zero_left hP hPz]
+  ring1
+
+lemma addY_of_Z_eq_zero_right [NoZeroDivisors R] {P Q : Fin 3 → R} (hQ : W'.Equation Q)
+    (hQz : Q z = 0) : W'.addY P Q = -(Q y ^ 2 * P z) * P y := by
+  rw [addY, negY_eq, negAddY_of_Z_eq_zero_right hQ hQz, negY, addX_of_Z_eq_zero_right hQ hQz,
+    addZ_of_Z_eq_zero_right hQ hQz]
+  ring1
+
+lemma addY_of_X_eq' [NoZeroDivisors R] {P Q : Fin 3 → R} (hP : W'.Equation P) (hQ : W'.Equation Q)
+    (hPz : P z ≠ 0) (hQz : Q z ≠ 0) (hx : P x * Q z = Q x * P z) :
+    W'.addY P Q * (P z * Q z) ^ 3 = -(P y * Q z - Q y * P z) ^ 3 * (P z * Q z) ^ 2 := by
+  linear_combination (norm := (rw [addY, negY_eq, addX_of_X_eq hP hQ hPz hQz hx,
+    addZ_of_X_eq hP hQ hPz hQz hx]; ring1)) -(P z * Q z) * negAddY_of_X_eq' hP hQ hx
+
+lemma addY_of_X_eq {P Q : Fin 3 → F} (hP : W.Equation P) (hQ : W.Equation Q) (hPz : P z ≠ 0)
+    (hQz : Q z ≠ 0) (hx : P x * Q z = Q x * P z) : W.addY P Q = addU P Q := by
+  rw [addU, ← mul_div_mul_right _ _ <| pow_ne_zero 2 <| mul_ne_zero hPz hQz,
+    ← addY_of_X_eq' hP hQ hPz hQz hx, ← pow_succ',
+    mul_div_cancel_right₀ _ <| pow_ne_zero 3 <| mul_ne_zero hPz hQz]
+
+lemma addY_of_Z_ne_zero {P Q : Fin 3 → F} (hP : W.Equation P) (hQ : W.Equation Q) (hPz : P z ≠ 0)
+    (hQz : Q z ≠ 0) (hx : P x * Q z ≠ Q x * P z) :
+    W.addY P Q / W.addZ P Q = W.toAffine.addY (P x / P z) (Q x / Q z) (P y / P z)
       (W.toAffine.slope (P x / P z) (Q x / Q z) (P y / P z) (Q y / Q z)) := by
-  have hPy : P y - W.negY P ≠ 0 := sub_ne_zero_of_ne <| Y_ne_of_Y_ne hP hQ hPz hQz hx hy
-  rw [addX_of_Y_ne, addX'_of_Y_ne, addZ_of_Y_ne, mul_div_mul_right _ _ <| mul_ne_zero hPz hPy,
-    slope_eq' hP hQ hPz hQz hx hy, ← (div_eq_div_iff hPz hQz).mpr <| mul_comm (P z) _ ▸ hx,
-    addX_eq' hPz hPy]
-
-lemma addY'_div_addZ_of_X_ne {P Q : Fin 3 → F} (hPz : P z ≠ 0) (hQz : Q z ≠ 0)
-    (hx : P x * Q z ≠ P z * Q x) : W.addY'_of_X_ne P Q / addZ_of_X_ne P Q =
-      W.toAffine.addY' (P x / P z) (Q x / Q z) (P y / P z)
-        (W.toAffine.slope (P x / P z) (Q x / Q z) (P y / P z) (Q y / Q z)) := by
-  rw [Affine.addY', ← addX_div_addZ_of_X_ne hPz hQz hx, slope_eq hPz hQz hx, addY'_of_X_ne,
-    addX_of_X_ne, addZ_of_X_ne, add_div]
-  nth_rw 1 [mul_comm <| _ * _ * _, mul_div_mul_comm, sub_div _ <| _ * _ * _]
-  simp only [mul_div_mul_right _ _ hQz, mul_div_mul_right _ _ <| sub_ne_zero_of_ne hx,
-    mul_div_mul_right _ _ <| pow_ne_zero 2 <| sub_ne_zero_of_ne hx]
-
-lemma addY'_div_addZ_of_Y_ne {P Q : Fin 3 → F} (hP : W.Nonsingular P) (hQ : W.Nonsingular Q)
-    (hPz : P z ≠ 0) (hQz : Q z ≠ 0) (hx : P x * Q z = P z * Q x) (hy : P y * Q z ≠ P z * W.negY Q) :
-    W.addY'_of_Y_ne P / W.addZ_of_Y_ne P = W.toAffine.addY' (P x / P z) (Q x / Q z) (P y / P z)
-      (W.toAffine.slope (P x / P z) (Q x / Q z) (P y / P z) (Q y / Q z)) := by
-  have hPy : P y - W.negY P ≠ 0 := sub_ne_zero_of_ne <| Y_ne_of_Y_ne hP hQ hPz hQz hx hy
-  rw [Affine.addY', ← addX_div_addZ_of_Y_ne hP hQ hPz hQz hx hy, slope_eq' hP hQ hPz hQz hx hy,
-    addY'_of_Y_ne, addX_of_Y_ne, addZ_of_Y_ne, add_div]
-  nth_rw 1 [mul_comm <| _ ^ 2 * _]
-  rw [mul_div_mul_comm, sub_div _ <| _ * _ ^ 2, mul_div_mul_right _ _ <| mul_ne_zero hPz hPy]
-  simp only [sq, ← mul_assoc, mul_comm (_ * _ * _) <| P z, mul_div_mul_right _ _ hPy,
-    mul_div_mul_right _ _ hPz, mul_div_mul_right _ _ <| pow_ne_zero 2 hPy]
-
-lemma addZ_ne_zero_of_X_ne {P Q : Fin 3 → F} (hPz : P z ≠ 0) (hQz : Q z ≠ 0)
-    (hx : P x * Q z ≠ P z * Q x) : addZ_of_X_ne P Q ≠ 0 := by
-  refine mul_ne_zero (mul_ne_zero (mul_ne_zero ?_ ?_) <| pow_ne_zero 2 ?_) ?_
-  any_goals exact hPz
-  any_goals exact hQz
-  any_goals exact sub_ne_zero_of_ne hx
-
-lemma addZ_ne_zero_of_Y_ne {P Q : Fin 3 → F} (hP : W.Nonsingular P) (hQ : W.Nonsingular Q)
-    (hPz : P z ≠ 0) (hQz : Q z ≠ 0) (hx : P x * Q z = P z * Q x) (hy : P y * Q z ≠ P z * W.negY Q) :
-    W.addZ_of_Y_ne P ≠ 0 := by
-  refine mul_ne_zero (mul_ne_zero (pow_ne_zero 2 ?_) <| pow_ne_zero 2 ?_) <| mul_ne_zero ?_ ?_
-  any_goals exact hPz
-  any_goals exact sub_ne_zero_of_ne <| Y_ne_of_Y_ne hP hQ hPz hQz hx hy
-
-lemma addY_div_addZ_of_X_ne {P Q : Fin 3 → F} (hPz : P z ≠ 0) (hQz : Q z ≠ 0)
-    (hx : P x * Q z ≠ P z * Q x) : W.addY_of_X_ne P Q / addZ_of_X_ne P Q =
-      W.toAffine.addY (P x / P z) (Q x / Q z) (P y / P z)
-        (W.toAffine.slope (P x / P z) (Q x / Q z) (P y / P z) (Q y / Q z)) := by
-  rw [Affine.addY, ← addX_div_addZ_of_X_ne hPz hQz hx, ← addY'_div_addZ_of_X_ne hPz hQz hx]
-  exact negY_divZ <| addZ_ne_zero_of_X_ne hPz hQz hx
-
-lemma addY_div_addZ_of_Y_ne {P Q : Fin 3 → F} (hP : W.Nonsingular P) (hQ : W.Nonsingular Q)
-    (hPz : P z ≠ 0) (hQz : Q z ≠ 0) (hx : P x * Q z = P z * Q x) (hy : P y * Q z ≠ P z * W.negY Q) :
-    W.addY_of_Y_ne P / W.addZ_of_Y_ne P = W.toAffine.addY (P x / P z) (Q x / Q z) (P y / P z)
-      (W.toAffine.slope (P x / P z) (Q x / Q z) (P y / P z) (Q y / Q z)) := by
-  rw [Affine.addY, ← addX_div_addZ_of_Y_ne hP hQ hPz hQz hx hy,
-    ← addY'_div_addZ_of_Y_ne hP hQ hPz hQz hx hy]
-  exact negY_divZ <| addZ_ne_zero_of_Y_ne hP hQ hPz hQz hx hy
-
-end Polynomial
+  erw [addY, negY_of_Z_ne_zero <| addZ_ne_zero_of_X_ne hP hQ hx, addX_of_Z_ne_zero hP hQ hPz hQz hx,
+    negAddY_of_Z_ne_zero hP hQ hPz hQz hx, Affine.addY]
+
+variable (W') in
+/-- The coordinates of the addition of two distinct point representatives. -/
+noncomputable def addXYZ (P Q : Fin 3 → R) : Fin 3 → R :=
+  ![W'.addX P Q, W'.addY P Q, W'.addZ P Q]
+
+lemma addXYZ_X (P Q : Fin 3 → R) : W'.addXYZ P Q x = W'.addX P Q :=
+  rfl
+
+lemma addXYZ_Y (P Q : Fin 3 → R) : W'.addXYZ P Q y = W'.addY P Q :=
+  rfl
+
+lemma addXYZ_Z (P Q : Fin 3 → R) : W'.addXYZ P Q z = W'.addZ P Q :=
+  rfl
+
+lemma addXYZ_smul (P Q : Fin 3 → R) (u v : R) :
+    W'.addXYZ (u • P) (v • Q) = (u * v) ^ 2 • W'.addXYZ P Q := by
+  rw [addXYZ, addX_smul, addY_smul, addZ_smul, smul_fin3, addXYZ_X, addXYZ_Y, addXYZ_Z]
+
+lemma addXYZ_self {P : Fin 3 → R} : W'.addXYZ P P = ![0, 0, 0] := by
+  rw [addXYZ, addX_self, addY_self, addZ_self]
+
+lemma addXYZ_of_Z_eq_zero_left [NoZeroDivisors R] {P Q : Fin 3 → R} (hP : W'.Equation P)
+    (hPz : P z = 0) : W'.addXYZ P Q = (P y ^ 2 * Q z) • Q := by
+  rw [addXYZ, addX_of_Z_eq_zero_left hP hPz, addY_of_Z_eq_zero_left hP hPz,
+    addZ_of_Z_eq_zero_left hP hPz, smul_fin3]
+
+lemma addXYZ_of_Z_eq_zero_right [NoZeroDivisors R] {P Q : Fin 3 → R} (hQ : W'.Equation Q)
+    (hQz : Q z = 0) : W'.addXYZ P Q = -(Q y ^ 2 * P z) • P := by
+  rw [addXYZ, addX_of_Z_eq_zero_right hQ hQz, addY_of_Z_eq_zero_right hQ hQz,
+    addZ_of_Z_eq_zero_right hQ hQz, smul_fin3]
+
+lemma addXYZ_of_X_eq {P Q : Fin 3 → F} (hP : W.Equation P) (hQ : W.Equation Q) (hPz : P z ≠ 0)
+    (hQz : Q z ≠ 0) (hx : P x * Q z = Q x * P z) : W.addXYZ P Q = addU P Q • ![0, 1, 0] := by
+  erw [addXYZ, addX_of_X_eq hP hQ hPz hQz hx, addY_of_X_eq hP hQ hPz hQz hx,
+    addZ_of_X_eq hP hQ hPz hQz hx, smul_fin3, mul_zero, mul_one]
+
+lemma addXYZ_of_Z_ne_zero {P Q : Fin 3 → F} (hP : W.Equation P) (hQ : W.Equation Q) (hPz : P z ≠ 0)
+    (hQz : Q z ≠ 0) (hx : P x * Q z ≠ Q x * P z) : W.addXYZ P Q = W.addZ P Q •
+      ![W.toAffine.addX (P x / P z) (Q x / Q z)
+          (W.toAffine.slope (P x / P z) (Q x / Q z) (P y / P z) (Q y / Q z)),
+        W.toAffine.addY (P x / P z) (Q x / Q z) (P y / P z)
+          (W.toAffine.slope (P x / P z) (Q x / Q z) (P y / P z) (Q y / Q z)), 1] := by
+  have hZ : IsUnit <| W.addZ P Q := isUnit_addZ_of_X_ne hP hQ hx
+  erw [addXYZ, smul_fin3, ← addX_of_Z_ne_zero hP hQ hPz hQz hx, hZ.mul_div_cancel,
+    ← addY_of_Z_ne_zero hP hQ hPz hQz hx, hZ.mul_div_cancel, mul_one]
+
+end Addition
 
 end WeierstrassCurve.Projective