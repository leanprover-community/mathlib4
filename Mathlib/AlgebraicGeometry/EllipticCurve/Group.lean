--- conflicted
+++ resolved
@@ -212,14 +212,9 @@
     XYIdeal W x₂ (C y₂) = XYIdeal W x₂ (linePolynomial x₁ y₁ <| W.slope x₁ x₂ y₁ y₂) := by
   have hy₂ : y₂ = (linePolynomial x₁ y₁ <| W.slope x₁ x₂ y₁ y₂).eval x₂ := by
     by_cases hx : x₁ = x₂
-<<<<<<< HEAD
     · have hy : y₁ ≠ W.negY x₂ y₂ := fun h => hxy ⟨hx, h⟩
       rcases hx, Y_eq_of_Y_ne h₁ h₂ hx hy with ⟨rfl, rfl⟩
       field_simp [linePolynomial, sub_ne_zero_of_ne hy]
-=======
-    · rcases hx, Y_eq_of_Y_ne h₁ h₂ hx <| hxy hx with ⟨rfl, rfl⟩
-      field_simp [linePolynomial, sub_ne_zero_of_ne <| hxy rfl]
->>>>>>> 0bbbb86f
     · field_simp [linePolynomial, slope_of_X_ne hx, sub_ne_zero_of_ne hx]
       ring1
   nth_rw 1 [hy₂]
@@ -295,12 +290,8 @@
     mem_map_iff_of_surjective _ AdjoinRoot.mk_surjective, ← span_insert, mem_span_insert',
     mem_span_singleton']
   by_cases hx : x₁ = x₂
-<<<<<<< HEAD
   · have hy : y₁ ≠ W.negY x₂ y₂ := fun h => hxy ⟨hx, h⟩
     rcases hx, Y_eq_of_Y_ne h₁ h₂ hx hy with ⟨rfl, rfl⟩
-=======
-  · rcases hx, Y_eq_of_Y_ne h₁ h₂ hx (hxy hx) with ⟨rfl, rfl⟩
->>>>>>> 0bbbb86f
     let y := (y₁ - W.negY x₁ y₁) ^ 2
     replace hxy := pow_ne_zero 2 <| sub_ne_zero_of_ne hy
     refine ⟨1 + C (C <| y⁻¹ * 4) * W.polynomial,
@@ -310,11 +301,7 @@
     rw [polynomial, negPolynomial, ← mul_right_inj' <| C_ne_zero.mpr <| C_ne_zero.mpr hxy]
     simp only [mul_add, ← mul_assoc, ← C_mul, mul_inv_cancel hxy]
     linear_combination (norm := (rw [b₂, b₄, negY]; C_simp; ring1))
-<<<<<<< HEAD
-      -4 * congr_arg C (congr_arg C <| (W.equation_iff ..).mp h₁)
-=======
       -4 * congr_arg C (congr_arg C <| (equation_iff ..).mp h₁)
->>>>>>> 0bbbb86f
   · replace hx := sub_ne_zero_of_ne hx
     refine ⟨_, ⟨⟨C <| C (x₁ - x₂)⁻¹, C <| C <| (x₁ - x₂)⁻¹ * -1, 0, ?_⟩, map_one _⟩⟩
     rw [← mul_right_inj' <| C_ne_zero.mpr <| C_ne_zero.mpr hx]
@@ -572,25 +559,12 @@
   map_zero' := rfl
   map_add' := by
     rintro (_ | @⟨x₁, y₁, h₁⟩) (_ | @⟨x₂, y₂, h₂⟩)
-<<<<<<< HEAD
     any_goals simp only [← zero_def, toClassFun, zero_add, add_zero]
     by_cases hxy : x₁ = x₂ ∧ y₁ = W.negY x₂ y₂
     · simp only [hxy.left, hxy.right, add_of_Y_eq rfl rfl]
       exact (CoordinateRing.mk_XYIdeal'_mul_mk_XYIdeal'_of_Yeq h₂).symm
     · simp only [add_some hxy]
       exact (CoordinateRing.mk_XYIdeal'_mul_mk_XYIdeal' h₁ h₂ hxy).symm
-=======
-    any_goals simp only [zero_def, toClassFun, _root_.zero_add, _root_.add_zero]
-    by_cases hx : x₁ = x₂
-    · by_cases hy : y₁ = W.negY x₂ y₂
-      · substs hx hy
-        rw [add_of_Y_eq rfl rfl]
-        exact (CoordinateRing.mk_XYIdeal'_mul_mk_XYIdeal'_of_Yeq h₂).symm
-      · rw [add_of_Y_ne hx hy]
-        exact (CoordinateRing.mk_XYIdeal'_mul_mk_XYIdeal' h₁ h₂ fun _ => hy).symm
-    · rw [add_of_X_ne hx]
-      exact (CoordinateRing.mk_XYIdeal'_mul_mk_XYIdeal' h₁ h₂ fun h => (hx h).elim).symm
->>>>>>> 0bbbb86f
 #align weierstrass_curve.point.to_class WeierstrassCurve.Affine.Point.toClass
 
 -- Porting note (#10619): removed `@[simp]` to avoid a `simpNF` linter error
@@ -610,19 +584,8 @@
   · erw [zero_add, ← neg_eq_iff_eq_neg, neg_zero, eq_comm]
   · rw [neg_some, some.injEq]
     constructor
-<<<<<<< HEAD
     · contrapose
       exact fun hxy => by simp only [add_some hxy, not_false_eq_true]
-=======
-    · intro h
-      by_cases hx : x₁ = x₂
-      · by_cases hy : y₁ = W.negY x₂ y₂
-        · exact ⟨hx, hy⟩
-        · rw [add_of_Y_ne hx hy] at h
-          contradiction
-      · rw [add_of_X_ne hx] at h
-        contradiction
->>>>>>> 0bbbb86f
     · exact fun ⟨hx, hy⟩ => add_of_Y_eq hx hy
 #align weierstrass_curve.point.add_eq_zero WeierstrassCurve.Affine.Point.add_eq_zero
 
