--- conflicted
+++ resolved
@@ -402,22 +402,12 @@
   fapply NatIso.ofComponents
   · intro X
     refine' (F.obj (unop X)).presheaf.mapIso (eqToIso _)
-<<<<<<< HEAD
-    simp only [comp_obj, forget_obj, colimitCocone_pt, colimit_carrier, Iso.symm_hom, op_obj,
-      unop_op, op_inj_iff, SetLike.ext'_iff, Opens.map_coe, Set.preimage_preimage]
-    refine congr_arg (Set.preimage . U.1) (funext fun x => ?_)
-    have := ι_preservesColimitsIso_inv (forget C) F (unop X)
-    dsimp at this
-    erw [←this]
-    rfl
-=======
     simp only [Functor.op_obj, unop_op, op_inj_iff, Opens.map_coe, SetLike.ext'_iff,
       Set.preimage_preimage]
     refine congr_arg (Set.preimage . U.1) (funext fun x => ?_)
     erw [←comp_app]
     congr
     exact ι_preservesColimitsIso_inv (forget C) F (unop X)
->>>>>>> b7cba33a
   · intro X Y f
     change ((F.map f.unop).c.app _ ≫ _ ≫ _) ≫ (F.obj (unop Y)).presheaf.map _ = _ ≫ _
     rw [TopCat.Presheaf.Pushforward.comp_inv_app]
