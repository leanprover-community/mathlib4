/-
Copyright (c) 2021 Andrew Yang. All rights reserved.
Released under Apache 2.0 license as described in the file LICENSE.
Authors: Andrew Yang
-/
import Mathlib.AlgebraicGeometry.Cover.Open
import Mathlib.AlgebraicGeometry.Over

/-!
# Restriction of Schemes and Morphisms

## Main definition
- `AlgebraicGeometry.Scheme.restrict`: The restriction of a scheme along an open embedding.
  The map `X.restrict f ⟶ X` is `AlgebraicGeometry.Scheme.ofRestrict`.
  `U : X.Opens` has a coercion to `Scheme` and `U.ι` is a shorthand
  for `X.restrict U.open_embedding : U ⟶ X`.
- `AlgebraicGeometry.morphism_restrict`: The restriction of `X ⟶ Y` to `X ∣_ᵤ f ⁻¹ᵁ U ⟶ Y ∣_ᵤ U`.

-/

-- Explicit universe annotations were used in this file to improve performance https://github.com/leanprover-community/mathlib4/issues/12737


noncomputable section

open TopologicalSpace CategoryTheory Opposite

open CategoryTheory.Limits

namespace AlgebraicGeometry

universe v v₁ v₂ u u₁

variable {C : Type u₁} [Category.{v} C]

section

variable {X : Scheme.{u}} (U : X.Opens)

namespace Scheme.Opens

/-- Open subset of a scheme as a scheme. -/
@[coe]
def toScheme {X : Scheme.{u}} (U : X.Opens) : Scheme.{u} :=
  X.restrict U.isOpenEmbedding

instance : CoeOut X.Opens Scheme := ⟨toScheme⟩

/-- The restriction of a scheme to an open subset. -/
def ι : ↑U ⟶ X := X.ofRestrict _

@[simp]
lemma ι_base_apply (x : U) : U.ι.base x = x.val := rfl

instance : IsOpenImmersion U.ι := inferInstanceAs (IsOpenImmersion (X.ofRestrict _))

@[simps! over] instance : U.toScheme.CanonicallyOver X where
  hom := U.ι

instance (U : X.Opens) : U.ι.IsOver X where

lemma toScheme_carrier : (U : Type u) = (U : Set X) := rfl

lemma toScheme_presheaf_obj (V) : Γ(U, V) = Γ(X, U.ι ''ᵁ V) := rfl

@[simp]
lemma toScheme_presheaf_map {V W} (i : V ⟶ W) :
    U.toScheme.presheaf.map i = X.presheaf.map (U.ι.opensFunctor.map i.unop).op := rfl

@[simp]
lemma ι_app (V) : U.ι.app V = X.presheaf.map
    (homOfLE (x := U.ι ''ᵁ U.ι ⁻¹ᵁ V) (Set.image_preimage_subset _ _)).op :=
  rfl

@[simp]
lemma ι_appTop :
    U.ι.appTop = X.presheaf.map (homOfLE (x := U.ι ''ᵁ ⊤) le_top).op :=
  rfl

@[simp]
lemma ι_appLE (V W e) :
    U.ι.appLE V W e =
      X.presheaf.map (homOfLE (x := U.ι ''ᵁ W) (Set.image_subset_iff.mpr ‹_›)).op := by
  simp only [Hom.appLE, ι_app, toScheme_presheaf_map, Quiver.Hom.unop_op,
    Hom.opensFunctor_map_homOfLE, ← Functor.map_comp]
  rfl

@[simp]
lemma ι_appIso (V) : U.ι.appIso V = Iso.refl _ :=
  X.ofRestrict_appIso _ _

@[simp]
lemma opensRange_ι : U.ι.opensRange = U :=
  Opens.ext Subtype.range_val

@[simp]
lemma range_ι : Set.range U.ι.base = U :=
  Subtype.range_val

lemma ι_image_top : U.ι ''ᵁ ⊤ = U :=
  U.isOpenEmbedding_obj_top

lemma ι_image_le (W : U.toScheme.Opens) : U.ι ''ᵁ W ≤ U := by
  simp_rw [← U.ι_image_top]
  exact U.ι.image_le_image_of_le le_top

@[simp]
lemma ι_preimage_self : U.ι ⁻¹ᵁ U = ⊤ :=
  Opens.inclusion'_map_eq_top _

instance ι_appLE_isIso :
    IsIso (U.ι.appLE U ⊤ U.ι_preimage_self.ge) := by
  simp only [ι, ofRestrict_appLE]
  change IsIso (X.presheaf.map (eqToIso U.ι_image_top).hom.op)
  infer_instance

lemma ι_app_self : U.ι.app U = X.presheaf.map (eqToHom (X := U.ι ''ᵁ _) (by simp)).op := rfl

lemma eq_presheaf_map_eqToHom {V W : Opens U} (e : U.ι ''ᵁ V = U.ι ''ᵁ W) :
    X.presheaf.map (eqToHom e).op =
      U.toScheme.presheaf.map (eqToHom <| U.isOpenEmbedding.functor_obj_injective e).op := rfl

@[simp]
lemma nonempty_iff : Nonempty U.toScheme ↔ (U : Set X).Nonempty := by
  simp only [toScheme_carrier, SetLike.coe_sort_coe, nonempty_subtype]
  rfl

attribute [-simp] eqToHom_op in
/-- The global sections of the restriction is isomorphic to the sections on the open set. -/
@[simps!]
def topIso : Γ(U, ⊤) ≅ Γ(X, U) :=
  X.presheaf.mapIso (eqToIso U.ι_image_top.symm).op

/-- The stalks of an open subscheme are isomorphic to the stalks of the original scheme. -/
def stalkIso {X : Scheme.{u}} (U : X.Opens) (x : U) :
    U.toScheme.presheaf.stalk x ≅ X.presheaf.stalk x.1 :=
  X.restrictStalkIso (Opens.isOpenEmbedding _) _

@[reassoc (attr := simp)]
lemma germ_stalkIso_hom {X : Scheme.{u}} (U : X.Opens)
    {V : U.toScheme.Opens} (x : U) (hx : x ∈ V) :
      U.toScheme.presheaf.germ V x hx ≫ (U.stalkIso x).hom =
        X.presheaf.germ (U.ι ''ᵁ V) x.1 ⟨x, hx, rfl⟩ :=
    PresheafedSpace.restrictStalkIso_hom_eq_germ _ U.isOpenEmbedding _ _ _

@[reassoc]
lemma germ_stalkIso_inv {X : Scheme.{u}} (U : X.Opens) (V : U.toScheme.Opens) (x : U)
    (hx : x ∈ V) : X.presheaf.germ (U.ι ''ᵁ V) x ⟨x, hx, rfl⟩ ≫
      (U.stalkIso x).inv = U.toScheme.presheaf.germ V x hx :=
  PresheafedSpace.restrictStalkIso_inv_eq_germ X.toPresheafedSpace U.isOpenEmbedding V x hx

lemma stalkIso_inv {X : Scheme.{u}} (U : X.Opens) (x : U) :
    (U.stalkIso x).inv = U.ι.stalkMap x := by
  rw [← Category.comp_id (U.stalkIso x).inv, Iso.inv_comp_eq]
  apply TopCat.Presheaf.stalk_hom_ext
  intro W hxW
  simp only [Category.comp_id, U.germ_stalkIso_hom_assoc]
  convert (Scheme.stalkMap_germ U.ι (U.ι ''ᵁ W) x ⟨_, hxW, rfl⟩).symm
  refine (U.toScheme.presheaf.germ_res (homOfLE ?_) _ _).symm
  exact (Set.preimage_image_eq _ Subtype.val_injective).le

end Scheme.Opens

/-- If `U` is a family of open sets that covers `X`, then `X.restrict U` forms an `X.open_cover`. -/
@[simps! I₀ X f]
<<<<<<< HEAD
def Scheme.openCoverOfISupEqTop {s : Type*} (X : Scheme.{u}) (U : s → X.Opens)
    (hU : ⨆ i, U i = ⊤) : X.OpenCover where
=======
def Scheme.openCoverOfIsOpenCover {s : Type*} (X : Scheme.{u}) (U : s → X.Opens)
    (hU : TopologicalSpace.IsOpenCover U) : X.OpenCover where
>>>>>>> e4e0a375
  I₀ := s
  X i := U i
  f i := (U i).ι
  idx x :=
    haveI : x ∈ ⨆ i, U i := hU.symm ▸ show x ∈ (⊤ : X.Opens) by trivial
    (Opens.mem_iSup.mp this).choose
  covers x := by
    erw [Subtype.range_coe]
    have : x ∈ ⨆ i, U i := hU.symm ▸ show x ∈ (⊤ : X.Opens) by trivial
    exact (Opens.mem_iSup.mp this).choose_spec

@[deprecated (since := "2025-09-30")]
noncomputable alias Scheme.openCoverOfISupEqTop := Scheme.openCoverOfIsOpenCover

/-- The open sets of an open subscheme corresponds to the open sets containing in the subset. -/
@[simps!]
def opensRestrict :
    Scheme.Opens U ≃ { V : X.Opens // V ≤ U } :=
  (IsOpenImmersion.opensEquiv (U.ι)).trans (Equiv.subtypeEquivProp (by simp))

instance ΓRestrictAlgebra {X : Scheme.{u}} (U : X.Opens) :
    Algebra (Γ(X, ⊤)) Γ(U, ⊤) :=
  U.ι.appTop.hom.toAlgebra

lemma Scheme.map_basicOpen (r : Γ(U, ⊤)) :
    U.ι ''ᵁ U.toScheme.basicOpen r = X.basicOpen
      (X.presheaf.map (eqToHom U.isOpenEmbedding_obj_top.symm).op r) := by
  refine (Scheme.image_basicOpen (X.ofRestrict U.isOpenEmbedding) r).trans ?_
  rw [← Scheme.basicOpen_res_eq _ _ (eqToHom U.isOpenEmbedding_obj_top).op]
  rw [← CommRingCat.comp_apply, ← CategoryTheory.Functor.map_comp, ← op_comp, eqToHom_trans,
    eqToHom_refl, op_id, CategoryTheory.Functor.map_id]
  congr
  exact PresheafedSpace.IsOpenImmersion.ofRestrict_invApp _ _ _

lemma Scheme.Opens.ι_image_basicOpen (r : Γ(U, ⊤)) :
    U.ι ''ᵁ U.toScheme.basicOpen r = X.basicOpen r := by
  rw [Scheme.map_basicOpen, Scheme.basicOpen_res_eq]

lemma Scheme.map_basicOpen_map (r : Γ(X, U)) :
    U.ι ''ᵁ (U.toScheme.basicOpen <| U.topIso.inv r) = X.basicOpen r := by
  simp only [Scheme.Opens.toScheme_presheaf_obj]
  rw [Scheme.map_basicOpen, Scheme.basicOpen_res_eq, Scheme.Opens.topIso_inv,
    Scheme.basicOpen_res_eq X]

/-- If `U ≤ V`, then `U` is also a subscheme of `V`. -/
protected noncomputable
def Scheme.homOfLE (X : Scheme.{u}) {U V : X.Opens} (e : U ≤ V) : (U : Scheme.{u}) ⟶ V :=
  IsOpenImmersion.lift V.ι U.ι (by simpa using e)

@[reassoc (attr := simp)]
lemma Scheme.homOfLE_ι (X : Scheme.{u}) {U V : X.Opens} (e : U ≤ V) :
    X.homOfLE e ≫ V.ι = U.ι :=
  IsOpenImmersion.lift_fac _ _ _

instance {U V : X.Opens} (h : U ≤ V) : (X.homOfLE h).IsOver X where

@[simp]
lemma Scheme.homOfLE_rfl (X : Scheme.{u}) (U : X.Opens) : X.homOfLE (refl U) = 𝟙 _ := by
  rw [← cancel_mono U.ι, Scheme.homOfLE_ι, Category.id_comp]

@[reassoc (attr := simp)]
lemma Scheme.homOfLE_homOfLE (X : Scheme.{u}) {U V W : X.Opens} (e₁ : U ≤ V) (e₂ : V ≤ W) :
    X.homOfLE e₁ ≫ X.homOfLE e₂ = X.homOfLE (e₁.trans e₂) := by
  rw [← cancel_mono W.ι, Category.assoc, Scheme.homOfLE_ι, Scheme.homOfLE_ι, Scheme.homOfLE_ι]

theorem Scheme.homOfLE_base {U V : X.Opens} (e : U ≤ V) :
    (X.homOfLE e).base = (Opens.toTopCat _).map (homOfLE e) := by
  ext a; refine Subtype.ext ?_ -- Porting note: `ext` did not pick up `Subtype.ext`
  exact congr($(X.homOfLE_ι e).base a)

@[simp]
theorem Scheme.homOfLE_apply {U V : X.Opens} (e : U ≤ V) (x : U) :
    ((X.homOfLE e).base x).1 = x := by
  rw [homOfLE_base]
  rfl

theorem Scheme.ι_image_homOfLE_le_ι_image {U V : X.Opens} (e : U ≤ V) (W : Opens V) :
    U.ι ''ᵁ (X.homOfLE e ⁻¹ᵁ W) ≤ V.ι ''ᵁ W := by
  simp only [← SetLike.coe_subset_coe, IsOpenMap.coe_functor_obj, Set.image_subset_iff,
    Scheme.homOfLE_base, Opens.map_coe]
  rintro _ h
  exact ⟨_, h, rfl⟩

@[simp]
theorem Scheme.homOfLE_app {U V : X.Opens} (e : U ≤ V) (W : Opens V) :
    (X.homOfLE e).app W =
      X.presheaf.map (homOfLE <| X.ι_image_homOfLE_le_ι_image e W).op := by
  have e₁ := Scheme.congr_app (X.homOfLE_ι e) (V.ι ''ᵁ W)
  have : V.ι ⁻¹ᵁ V.ι ''ᵁ W = W := W.map_functor_eq (U := V)
  have e₂ := (X.homOfLE e).naturality (eqToIso this).hom.op
  have e₃ := e₂.symm.trans e₁
  dsimp at e₃ ⊢
  rw [← IsIso.eq_comp_inv, ← Functor.map_inv, ← Functor.map_comp] at e₃
  rw [e₃, ← Functor.map_comp]
  congr 1

theorem Scheme.homOfLE_appTop {U V : X.Opens} (e : U ≤ V) :
    (X.homOfLE e).appTop =
      X.presheaf.map (homOfLE <| X.ι_image_homOfLE_le_ι_image e ⊤).op :=
  homOfLE_app ..

instance (X : Scheme.{u}) {U V : X.Opens} (e : U ≤ V) : IsOpenImmersion (X.homOfLE e) := by
  delta Scheme.homOfLE
  infer_instance

/-- The open cover of `⋃ Vᵢ` by `Vᵢ`. -/
def Scheme.Opens.iSupOpenCover {J : Type*} {X : Scheme} (U : J → X.Opens) :
    (⨆ i, U i).toScheme.OpenCover where
  I₀ := J
  X i := U i
  f j := X.homOfLE (le_iSup _ _)
  idx x := (TopologicalSpace.Opens.mem_iSup.mp x.2).choose
  covers x := ⟨⟨x.1, (TopologicalSpace.Opens.mem_iSup.mp x.2).choose_spec⟩, Subtype.ext (by simp)⟩

variable (X) in
/-- The functor taking open subsets of `X` to open subschemes of `X`. -/
@[simps! obj_left obj_hom map_left]
def Scheme.restrictFunctor : X.Opens ⥤ Over X where
  obj U := Over.mk U.ι
  map {U V} i := Over.homMk (X.homOfLE i.le) (by simp)
  map_id U := by
    ext1
    exact Scheme.homOfLE_rfl _ _
  map_comp {U V W} i j := by
    ext1
    exact (X.homOfLE_homOfLE i.le j.le).symm

/-- The functor that restricts to open subschemes and then takes global section is
isomorphic to the structure sheaf. -/
@[simps!]
def Scheme.restrictFunctorΓ : X.restrictFunctor.op ⋙ (Over.forget X).op ⋙ Scheme.Γ ≅ X.presheaf :=
  NatIso.ofComponents
    (fun U => X.presheaf.mapIso ((eqToIso (unop U).isOpenEmbedding_obj_top).symm.op :))
    (by
      intro U V i
      dsimp
      rw [X.homOfLE_appTop, ← Functor.map_comp, ← Functor.map_comp]
      congr 1)

/-- `X ∣_ U ∣_ V` is isomorphic to `X ∣_ V ∣_ U` -/
noncomputable
def Scheme.restrictRestrictComm (X : Scheme.{u}) (U V : X.Opens) :
    (U.ι ⁻¹ᵁ V).toScheme ≅ V.ι ⁻¹ᵁ U :=
  IsOpenImmersion.isoOfRangeEq (Opens.ι _ ≫ U.ι) (Opens.ι _ ≫ V.ι) <| by
    simp only [comp_coeBase, TopCat.coe_comp, Set.range_comp, Opens.range_ι, Opens.map_coe,
      Set.image_preimage_eq_inter_range, Set.inter_comm (U : Set X)]

/-- If `f : X ⟶ Y` is an open immersion, then for any `U : X.Opens`,
we have the isomorphism `U ≅ f ''ᵁ U`. -/
noncomputable
def Scheme.Hom.isoImage
    {X Y : Scheme.{u}} (f : X.Hom Y) [IsOpenImmersion f] (U : X.Opens) :
    U.toScheme ≅ f ''ᵁ U :=
  IsOpenImmersion.isoOfRangeEq (Opens.ι _ ≫ f) (Opens.ι _) (by simp [Set.range_comp])

@[reassoc (attr := simp)]
lemma Scheme.Hom.isoImage_hom_ι
    {X Y : Scheme.{u}} (f : X ⟶ Y) [IsOpenImmersion f] (U : X.Opens) :
    (f.isoImage U).hom ≫ (f ''ᵁ U).ι = U.ι ≫ f :=
  IsOpenImmersion.isoOfRangeEq_hom_fac _ _ _

@[reassoc (attr := simp)]
lemma Scheme.Hom.isoImage_inv_ι
    {X Y : Scheme.{u}} (f : X ⟶ Y) [IsOpenImmersion f] (U : X.Opens) :
    (f.isoImage U).inv ≫ U.ι ≫ f = (f ''ᵁ U).ι :=
  IsOpenImmersion.isoOfRangeEq_inv_fac _ _ _

/-- If `f : X ⟶ Y` is an open immersion, then `X` is isomorphic to its image in `Y`. -/
def Scheme.Hom.isoOpensRange {X Y : Scheme.{u}} (f : X.Hom Y) [IsOpenImmersion f] :
    X ≅ f.opensRange :=
  IsOpenImmersion.isoOfRangeEq f f.opensRange.ι (by simp)

@[reassoc (attr := simp)]
lemma Scheme.Hom.isoOpensRange_hom_ι {X Y : Scheme.{u}} (f : X.Hom Y) [IsOpenImmersion f] :
    f.isoOpensRange.hom ≫ f.opensRange.ι = f := by
  simp [isoOpensRange]

@[reassoc (attr := simp)]
lemma Scheme.Hom.isoOpensRange_inv_comp {X Y : Scheme.{u}} (f : X.Hom Y) [IsOpenImmersion f] :
    f.isoOpensRange.inv ≫ f = f.opensRange.ι := by
  simp [isoOpensRange]

/-- `(⊤ : X.Opens)` as a scheme is isomorphic to `X`. -/
@[simps hom]
def Scheme.topIso (X : Scheme) : ↑(⊤ : X.Opens) ≅ X where
  hom := Scheme.Opens.ι _
  inv := ⟨X.restrictTopIso.inv⟩
  hom_inv_id := Hom.ext' X.restrictTopIso.hom_inv_id
  inv_hom_id := Hom.ext' X.restrictTopIso.inv_hom_id

@[reassoc (attr := simp)]
lemma Scheme.toIso_inv_ι (X : Scheme.{u}) : X.topIso.inv ≫ Opens.ι _ = 𝟙 _ :=
  X.topIso.inv_hom_id

@[reassoc (attr := simp)]
lemma Scheme.ι_toIso_inv (X : Scheme.{u}) : Opens.ι _ ≫ X.topIso.inv = 𝟙 _ :=
  X.topIso.hom_inv_id

/-- If `U = V`, then `X ∣_ U` is isomorphic to `X ∣_ V`. -/
noncomputable
def Scheme.isoOfEq (X : Scheme.{u}) {U V : X.Opens} (e : U = V) :
    (U : Scheme.{u}) ≅ V :=
  IsOpenImmersion.isoOfRangeEq U.ι V.ι (by rw [e])

@[reassoc (attr := simp)]
lemma Scheme.isoOfEq_hom_ι (X : Scheme.{u}) {U V : X.Opens} (e : U = V) :
    (X.isoOfEq e).hom ≫ V.ι = U.ι :=
  IsOpenImmersion.isoOfRangeEq_hom_fac _ _ _

@[reassoc (attr := simp)]
lemma Scheme.isoOfEq_inv_ι (X : Scheme.{u}) {U V : X.Opens} (e : U = V) :
    (X.isoOfEq e).inv ≫ U.ι = V.ι :=
  IsOpenImmersion.isoOfRangeEq_inv_fac _ _ _

lemma Scheme.isoOfEq_hom (X : Scheme.{u}) {U V : X.Opens} (e : U = V) :
    (X.isoOfEq e).hom = X.homOfLE e.le := rfl

lemma Scheme.isoOfEq_inv (X : Scheme.{u}) {U V : X.Opens} (e : U = V) :
    (X.isoOfEq e).inv = X.homOfLE e.ge := rfl

@[simp]
lemma Scheme.isoOfEq_rfl (X : Scheme.{u}) (U : X.Opens) : X.isoOfEq (refl U) = Iso.refl _ := by
  ext1
  rw [← cancel_mono U.ι, Scheme.isoOfEq_hom_ι, Iso.refl_hom, Category.id_comp]

end

/-- The restriction of an isomorphism onto an open set. -/
noncomputable def Scheme.Hom.preimageIso {X Y : Scheme.{u}} (f : X.Hom Y) [IsIso (C := Scheme) f]
    (U : Y.Opens) : (f ⁻¹ᵁ U).toScheme ≅ U := by
  apply IsOpenImmersion.isoOfRangeEq (f := (f ⁻¹ᵁ U).ι ≫ f) U.ι _
  dsimp
  rw [Set.range_comp, Opens.range_ι, Opens.range_ι]
  refine @Set.image_preimage_eq _ _ f.base U.1 f.homeomorph.surjective

@[reassoc (attr := simp)]
lemma Scheme.Hom.preimageIso_hom_ι {X Y : Scheme.{u}} (f : X.Hom Y) [IsIso (C := Scheme) f]
    (U : Y.Opens) : (f.preimageIso U).hom ≫ U.ι = (f ⁻¹ᵁ U).ι ≫ f :=
  IsOpenImmersion.isoOfRangeEq_hom_fac _ _ _

@[reassoc (attr := simp)]
lemma Scheme.Hom.preimageIso_inv_ι {X Y : Scheme.{u}} (f : X.Hom Y) [IsIso (C := Scheme) f]
    (U : Y.Opens) : (f.preimageIso U).inv ≫ (f ⁻¹ᵁ U).ι ≫ f = U.ι :=
  IsOpenImmersion.isoOfRangeEq_inv_fac _ _ _

/-- If `U ≤ V` are opens of `X`, the restriction of `U` to `V` is isomorphic to `U`. -/
noncomputable def Scheme.Opens.isoOfLE {X : Scheme.{u}} {U V : X.Opens}
    (hUV : U ≤ V) : (V.ι ⁻¹ᵁ U).toScheme ≅ U :=
  IsOpenImmersion.isoOfRangeEq ((V.ι ⁻¹ᵁ U).ι ≫ V.ι) U.ι <| by
    have : V.ι ''ᵁ (V.ι ⁻¹ᵁ U) = U := by simpa [Scheme.Hom.image_preimage_eq_opensRange_inter]
    rw [Scheme.comp_coeBase, TopCat.coe_comp, Scheme.Opens.range_ι, Set.range_comp, ← this]
    simp

@[reassoc (attr := simp)]
lemma Scheme.Opens.isoOfLE_hom_ι {X : Scheme.{u}} {U V : X.Opens}
    (hUV : U ≤ V) :
    (Scheme.Opens.isoOfLE hUV).hom ≫ U.ι = (V.ι ⁻¹ᵁ U).ι ≫ V.ι := by
  simp [isoOfLE]

@[reassoc (attr := simp)]
lemma Scheme.Opens.isoOfLE_inv_ι {X : Scheme.{u}} {U V : X.Opens}
    (hUV : U ≤ V) :
    (Scheme.Opens.isoOfLE hUV).inv ≫ (V.ι ⁻¹ᵁ U).ι ≫ V.ι = U.ι := by
  simp [isoOfLE]

/-- For `f : R`, `D(f)` as an open subscheme of `Spec R` is isomorphic to `Spec R[1/f]`. -/
def basicOpenIsoSpecAway {R : CommRingCat.{u}} (f : R) :
    Scheme.Opens.toScheme (X := Spec R) (PrimeSpectrum.basicOpen f) ≅ Spec(Localization.Away f) :=
  IsOpenImmersion.isoOfRangeEq (Scheme.Opens.ι _) (Spec.map (CommRingCat.ofHom (algebraMap _ _)))
    (by
      simp only [Scheme.Opens.range_ι]
      exact (PrimeSpectrum.localization_away_comap_range _ _).symm)

@[reassoc]
lemma basicOpenIsoSpecAway_inv_homOfLE {R : CommRingCat.{u}} (f g x : R) (hx : x = f * g) :
    haveI : IsLocalization.Away (f * g) (Localization.Away x) := by rw [hx]; infer_instance
    (basicOpenIsoSpecAway x).inv ≫ (Spec R).homOfLE (by simp [hx, PrimeSpectrum.basicOpen_mul]) =
      Spec.map (CommRingCat.ofHom (IsLocalization.Away.awayToAwayRight f g)) ≫
        (basicOpenIsoSpecAway f).inv := by
  subst hx
  rw [← cancel_mono (Scheme.Opens.ι _)]
  simp only [basicOpenIsoSpecAway, Category.assoc, Scheme.homOfLE_ι,
    IsOpenImmersion.isoOfRangeEq_inv_fac]
  simp only [← Spec.map_comp, ← CommRingCat.ofHom_comp]
  congr
  ext x
  exact (IsLocalization.Away.awayToAwayRight_eq f g x).symm

section MorphismRestrict

/-- Given a morphism `f : X ⟶ Y` and an open set `U ⊆ Y`, we have `X ×[Y] U ≅ X |_{f ⁻¹ U}` -/
def pullbackRestrictIsoRestrict {X Y : Scheme.{u}} (f : X ⟶ Y) (U : Y.Opens) :
    pullback f (U.ι) ≅ f ⁻¹ᵁ U := by
  refine IsOpenImmersion.isoOfRangeEq (pullback.fst f _) (Scheme.Opens.ι _) ?_
  simp [IsOpenImmersion.range_pullback_fst_of_right]

@[simp, reassoc]
theorem pullbackRestrictIsoRestrict_inv_fst {X Y : Scheme.{u}} (f : X ⟶ Y) (U : Y.Opens) :
    (pullbackRestrictIsoRestrict f U).inv ≫ pullback.fst f _ = (f ⁻¹ᵁ U).ι := by
  delta pullbackRestrictIsoRestrict; simp

@[reassoc (attr := simp)]
theorem pullbackRestrictIsoRestrict_hom_ι {X Y : Scheme.{u}} (f : X ⟶ Y) (U : Y.Opens) :
    (pullbackRestrictIsoRestrict f U).hom ≫ (f ⁻¹ᵁ U).ι = pullback.fst f _ := by
  delta pullbackRestrictIsoRestrict; simp

/-- The restriction of a morphism `X ⟶ Y` onto `X |_{f ⁻¹ U} ⟶ Y |_ U`. -/
def morphismRestrict {X Y : Scheme.{u}} (f : X ⟶ Y) (U : Y.Opens) : (f ⁻¹ᵁ U).toScheme ⟶ U :=
  (pullbackRestrictIsoRestrict f U).inv ≫ pullback.snd _ _

/-- the notation for restricting a morphism of scheme to an open subset of the target scheme -/
infixl:85 " ∣_ " => morphismRestrict

@[reassoc (attr := simp)]
theorem pullbackRestrictIsoRestrict_hom_morphismRestrict {X Y : Scheme.{u}} (f : X ⟶ Y)
    (U : Y.Opens) : (pullbackRestrictIsoRestrict f U).hom ≫ f ∣_ U = pullback.snd _ _ :=
  Iso.hom_inv_id_assoc _ _

@[reassoc (attr := simp)]
theorem morphismRestrict_ι {X Y : Scheme.{u}} (f : X ⟶ Y) (U : Y.Opens) :
    (f ∣_ U) ≫ U.ι = (f ⁻¹ᵁ U).ι ≫ f := by
  delta morphismRestrict
  rw [Category.assoc, pullback.condition.symm, pullbackRestrictIsoRestrict_inv_fst_assoc]

theorem isPullback_morphismRestrict {X Y : Scheme.{u}} (f : X ⟶ Y) (U : Y.Opens) :
    IsPullback (f ∣_ U) (f ⁻¹ᵁ U).ι U.ι f := by
  delta morphismRestrict
  rw [← Category.id_comp f]
  refine
    (IsPullback.of_horiz_isIso ⟨?_⟩).paste_horiz
      (IsPullback.of_hasPullback f (Y.ofRestrict U.isOpenEmbedding)).flip
  erw [pullbackRestrictIsoRestrict_inv_fst]
  rw [Category.comp_id]

lemma isPullback_opens_inf_le {X : Scheme} {U V W : X.Opens} (hU : U ≤ W) (hV : V ≤ W) :
    IsPullback (X.homOfLE inf_le_left) (X.homOfLE inf_le_right) (X.homOfLE hU) (X.homOfLE hV) := by
  refine (isPullback_morphismRestrict (X.homOfLE hV) (W.ι ⁻¹ᵁ U)).of_iso (V.ι.isoImage _ ≪≫
    X.isoOfEq ?_) (W.ι.isoImage _ ≪≫ X.isoOfEq ?_) (Iso.refl _) (Iso.refl _) ?_ ?_ ?_ ?_
  · rw [← TopologicalSpace.Opens.map_comp_obj, ← Scheme.comp_base, Scheme.homOfLE_ι]
    exact V.functor_map_eq_inf U
  · exact (W.functor_map_eq_inf U).trans (by simpa)
  all_goals { simp [← cancel_mono (Scheme.Opens.ι _)] }

lemma isPullback_opens_inf {X : Scheme} (U V : X.Opens) :
    IsPullback (X.homOfLE inf_le_left) (X.homOfLE inf_le_right) U.ι V.ι :=
  (isPullback_morphismRestrict V.ι U).of_iso (V.ι.isoImage _ ≪≫ X.isoOfEq
    (V.functor_map_eq_inf U)) (Iso.refl _) (Iso.refl _) (Iso.refl _) (by simp [← cancel_mono U.ι])
    (by simp [← cancel_mono V.ι]) (by simp) (by simp)

@[simp]
lemma morphismRestrict_id {X : Scheme.{u}} (U : X.Opens) : 𝟙 X ∣_ U = 𝟙 _ := by
  rw [← cancel_mono U.ι, morphismRestrict_ι, Category.comp_id, Category.id_comp]
  rfl

theorem morphismRestrict_comp {X Y Z : Scheme.{u}} (f : X ⟶ Y) (g : Y ⟶ Z) (U : Opens Z) :
    (f ≫ g) ∣_ U = f ∣_ g ⁻¹ᵁ U ≫ g ∣_ U := by
  delta morphismRestrict
  rw [← pullbackRightPullbackFstIso_inv_snd_snd]
  simp_rw [← Category.assoc]
  congr 1
  rw [← cancel_mono (pullback.fst _ _)]
  simp_rw [Category.assoc]
  rw [pullbackRestrictIsoRestrict_inv_fst, pullbackRightPullbackFstIso_inv_snd_fst, ←
    pullback.condition, pullbackRestrictIsoRestrict_inv_fst_assoc,
    pullbackRestrictIsoRestrict_inv_fst_assoc]
  rfl

instance {X Y : Scheme.{u}} (f : X ⟶ Y) [IsIso f] (U : Y.Opens) : IsIso (f ∣_ U) := by
  delta morphismRestrict; infer_instance

theorem morphismRestrict_base_coe {X Y : Scheme.{u}} (f : X ⟶ Y) (U : Y.Opens) (x) :
    @Coe.coe U Y (⟨fun x => x.1⟩) ((f ∣_ U).base x) = f.base x.1 :=
  congr_arg (fun f => (Scheme.Hom.toLRSHom f).base x)
    (morphismRestrict_ι f U)

theorem morphismRestrict_base {X Y : Scheme.{u}} (f : X ⟶ Y) (U : Y.Opens) :
    ⇑(f ∣_ U).base = U.1.restrictPreimage f.base :=
  funext fun x => Subtype.ext (morphismRestrict_base_coe f U x)

theorem image_morphismRestrict_preimage {X Y : Scheme.{u}} (f : X ⟶ Y) (U : Y.Opens) (V : Opens U) :
    (f ⁻¹ᵁ U).ι ''ᵁ ((f ∣_ U) ⁻¹ᵁ V) = f ⁻¹ᵁ (U.ι ''ᵁ V) := by
  ext1
  ext x
  constructor
  · rintro ⟨⟨x, hx⟩, hx' : (f ∣_ U).base _ ∈ V, rfl⟩
    refine ⟨⟨_, hx⟩, ?_, rfl⟩
    convert hx'
    -- Porting note (https://github.com/leanprover-community/mathlib4/issues/11041): `ext1` is not compiling
    refine Subtype.ext ?_
    exact (morphismRestrict_base_coe f U ⟨x, hx⟩).symm
  · rintro ⟨⟨x, hx⟩, hx' : _ ∈ V.1, rfl : x = _⟩
    refine ⟨⟨_, hx⟩, (?_ : (f ∣_ U).base ⟨x, hx⟩ ∈ V.1), rfl⟩
    convert hx'
    -- Porting note (https://github.com/leanprover-community/mathlib4/issues/11041): `ext1` is not compiling
    refine Subtype.ext ?_
    exact morphismRestrict_base_coe f U ⟨x, hx⟩

lemma eqToHom_eq_homOfLE {C} [Preorder C] {X Y : C} (e : X = Y) : eqToHom e = homOfLE e.le := rfl

open Scheme in
theorem morphismRestrict_app {X Y : Scheme.{u}} (f : X ⟶ Y) (U : Y.Opens) (V : U.toScheme.Opens) :
    (f ∣_ U).app V = f.app (U.ι ''ᵁ V) ≫
        X.presheaf.map (eqToHom (image_morphismRestrict_preimage f U V)).op := by
  have := Scheme.congr_app (morphismRestrict_ι f U) (U.ι ''ᵁ V)
  simp only [Scheme.preimage_comp, Opens.toScheme_presheaf_obj, Hom.app_eq_appLE, comp_appLE,
    Opens.ι_appLE, eqToHom_op, Opens.toScheme_presheaf_map, eqToHom_unop] at this
  have e : U.ι ⁻¹ᵁ (U.ι ''ᵁ V) = V :=
    Opens.ext (Set.preimage_image_eq _ Subtype.coe_injective)
  have e' : (f ∣_ U) ⁻¹ᵁ V = (f ∣_ U) ⁻¹ᵁ U.ι ⁻¹ᵁ U.ι ''ᵁ V := by rw [e]
  simp only [Opens.toScheme_presheaf_obj, Hom.app_eq_appLE, eqToHom_op, Hom.appLE_map]
  rw [← (f ∣_ U).appLE_map' _ e', ← (f ∣_ U).map_appLE' _ e]
  simp only [Opens.toScheme_presheaf_obj, eqToHom_eq_homOfLE, Opens.toScheme_presheaf_map,
    Quiver.Hom.unop_op, Hom.opensFunctor_map_homOfLE]
  rw [this, Hom.appLE_map, Hom.appLE_map, Hom.appLE_map]

theorem morphismRestrict_appTop {X Y : Scheme.{u}} (f : X ⟶ Y) (U : Y.Opens) :
    (f ∣_ U).appTop = f.app (U.ι ''ᵁ ⊤) ≫
        X.presheaf.map (eqToHom (image_morphismRestrict_preimage f U ⊤)).op :=
  morphismRestrict_app ..

@[simp]
theorem morphismRestrict_app' {X Y : Scheme.{u}} (f : X ⟶ Y) (U : Y.Opens) (V : Opens U) :
    (f ∣_ U).app V = f.appLE _ _ (image_morphismRestrict_preimage f U V).le :=
  morphismRestrict_app f U V

@[simp]
theorem morphismRestrict_appLE {X Y : Scheme.{u}} (f : X ⟶ Y) (U : Y.Opens) (V W e) :
    (f ∣_ U).appLE V W e = f.appLE (U.ι ''ᵁ V) ((f ⁻¹ᵁ U).ι ''ᵁ W)
      ((Set.image_mono e).trans (image_morphismRestrict_preimage f U V).le) := by
  rw [Scheme.Hom.appLE, morphismRestrict_app', Scheme.Opens.toScheme_presheaf_map,
    Scheme.Hom.appLE_map]

theorem Γ_map_morphismRestrict {X Y : Scheme.{u}} (f : X ⟶ Y) (U : Y.Opens) :
    Scheme.Γ.map (f ∣_ U).op =
      Y.presheaf.map (eqToHom U.isOpenEmbedding_obj_top.symm).op ≫
        f.app U ≫ X.presheaf.map (eqToHom (f ⁻¹ᵁ U).isOpenEmbedding_obj_top).op := by
  rw [Scheme.Γ_map_op, morphismRestrict_appTop f U, f.naturality_assoc, ← X.presheaf.map_comp]
  rfl

/-- Restricting a morphism onto the image of an open immersion is isomorphic to the base change
along the immersion. -/
def morphismRestrictOpensRange
    {X Y U : Scheme.{u}} (f : X ⟶ Y) (g : U ⟶ Y) [hg : IsOpenImmersion g] :
    Arrow.mk (f ∣_ g.opensRange) ≅ Arrow.mk (pullback.snd f g) := by
  let V : Y.Opens := g.opensRange
  let e :=
    IsOpenImmersion.isoOfRangeEq g V.ι Subtype.range_coe.symm
  let t : pullback f g ⟶ pullback f V.ι :=
    pullback.map _ _ _ _ (𝟙 _) e.hom (𝟙 _) (by rw [Category.comp_id, Category.id_comp])
      (by rw [Category.comp_id, IsOpenImmersion.isoOfRangeEq_hom_fac])
  symm
  refine Arrow.isoMk (asIso t ≪≫ pullbackRestrictIsoRestrict f V) e ?_
  rw [Iso.trans_hom, asIso_hom, ← Iso.comp_inv_eq, ← cancel_mono g, Arrow.mk_hom, Arrow.mk_hom,
    Category.assoc, Category.assoc, Category.assoc, IsOpenImmersion.isoOfRangeEq_inv_fac,
    ← pullback.condition, morphismRestrict_ι,
    pullbackRestrictIsoRestrict_hom_ι_assoc, pullback.lift_fst_assoc, Category.comp_id]

/-- The restrictions onto two equal open sets are isomorphic. This currently has bad defeqs when
unfolded, but it should not matter for now. Replace this definition if better defeqs are needed. -/
def morphismRestrictEq {X Y : Scheme.{u}} (f : X ⟶ Y) {U V : Y.Opens} (e : U = V) :
    Arrow.mk (f ∣_ U) ≅ Arrow.mk (f ∣_ V) :=
  eqToIso (by subst e; rfl)

/-- Restricting a morphism twice is isomorphic to one restriction. -/
def morphismRestrictRestrict {X Y : Scheme.{u}} (f : X ⟶ Y) (U : Y.Opens) (V : U.toScheme.Opens) :
    Arrow.mk (f ∣_ U ∣_ V) ≅ Arrow.mk (f ∣_ U.ι ''ᵁ V) := by
  refine Arrow.isoMk' _ _ ((Scheme.Opens.ι _).isoImage _ ≪≫ Scheme.isoOfEq _ ?_)
    ((Scheme.Opens.ι _).isoImage _) ?_
  · exact image_morphismRestrict_preimage f U V
  · rw [← cancel_mono (Scheme.Opens.ι _), Iso.trans_hom, Category.assoc, Category.assoc,
      Category.assoc, morphismRestrict_ι, Scheme.isoOfEq_hom_ι_assoc,
      Scheme.Hom.isoImage_hom_ι_assoc,
      Scheme.Hom.isoImage_hom_ι,
      morphismRestrict_ι_assoc, morphismRestrict_ι]

/-- Restricting a morphism twice onto a basic open set is isomorphic to one restriction. -/
def morphismRestrictRestrictBasicOpen {X Y : Scheme.{u}} (f : X ⟶ Y) (U : Y.Opens) (r : Γ(Y, U)) :
    Arrow.mk (f ∣_ U ∣_
          U.toScheme.basicOpen (Y.presheaf.map (eqToHom U.isOpenEmbedding_obj_top).op r)) ≅
      Arrow.mk (f ∣_ Y.basicOpen r) := by
  refine morphismRestrictRestrict _ _ _ ≪≫ morphismRestrictEq _ ?_
  have e := Scheme.preimage_basicOpen U.ι r
  rw [Scheme.Opens.ι_app] at e
  rw [← U.toScheme.basicOpen_res_eq _ (eqToHom U.inclusion'_map_eq_top).op]
  erw [← elementwise_of% Y.presheaf.map_comp]
  rw [eqToHom_op, eqToHom_op, eqToHom_map, eqToHom_trans]
  erw [← e]
  ext1
  dsimp [Opens.map_coe]
  rw [Set.image_preimage_eq_inter_range, Set.inter_eq_left, Scheme.Opens.range_ι]
  exact Y.basicOpen_le r

/-- The stalk map of a restriction of a morphism is isomorphic to the stalk map of the original map.
-/
def morphismRestrictStalkMap {X Y : Scheme.{u}} (f : X ⟶ Y) (U : Y.Opens) (x) :
    Arrow.mk ((f ∣_ U).stalkMap x) ≅ Arrow.mk (f.stalkMap x.1) := Arrow.isoMk' _ _
  (U.stalkIso ((f ∣_ U).base x) ≪≫
    (TopCat.Presheaf.stalkCongr _ <| Inseparable.of_eq <| morphismRestrict_base_coe f U x))
  ((f ⁻¹ᵁ U).stalkIso x) <| by
    apply TopCat.Presheaf.stalk_hom_ext
    intro V hxV
    change ↑(f ⁻¹ᵁ U) at x
    simp [Scheme.stalkMap_germ_assoc, Scheme.Hom.appLE]

instance {X Y : Scheme.{u}} (f : X ⟶ Y) (U : Y.Opens) [IsOpenImmersion f] :
    IsOpenImmersion (f ∣_ U) := by
  delta morphismRestrict
  exact PresheafedSpace.IsOpenImmersion.comp _ _

variable {X Y : Scheme.{u}}

namespace Scheme.Hom

/-- The restriction of a morphism `f : X ⟶ Y` to open sets on the source and target. -/
def resLE (f : Hom X Y) (U : Y.Opens) (V : X.Opens) (e : V ≤ f ⁻¹ᵁ U) : V.toScheme ⟶ U.toScheme :=
  X.homOfLE e ≫ f ∣_ U

variable (f : X ⟶ Y) {U U' : Y.Opens} {V V' : X.Opens} (e : V ≤ f ⁻¹ᵁ U)

lemma resLE_eq_morphismRestrict : f.resLE U (f ⁻¹ᵁ U) le_rfl = f ∣_ U := by
  simp [resLE]

lemma resLE_id (i : V ≤ V') : resLE (𝟙 X) V' V i = X.homOfLE i := by
  simp only [resLE, morphismRestrict_id]
  rfl

@[reassoc (attr := simp)]
lemma resLE_comp_ι : f.resLE U V e ≫ U.ι = V.ι ≫ f := by
  simp [resLE]

@[reassoc]
lemma resLE_comp_resLE {Z : Scheme.{u}} (g : Y ⟶ Z) {W : Z.Opens} (e') :
    f.resLE U V e ≫ g.resLE W U e' = (f ≫ g).resLE W V
      (e.trans ((Opens.map f.base).map (homOfLE e')).le) := by
  simp [← cancel_mono W.ι]

@[reassoc (attr := simp)]
lemma map_resLE (i : V' ≤ V) :
    X.homOfLE i ≫ f.resLE U V e = f.resLE U V' (i.trans e) := by
  simp_rw [← resLE_id, resLE_comp_resLE, Category.id_comp]

@[reassoc (attr := simp)]
lemma resLE_map (i : U ≤ U') :
    f.resLE U V e ≫ Y.homOfLE i =
      f.resLE U' V (e.trans ((Opens.map f.base).map i.hom).le) := by
  simp_rw [← resLE_id, resLE_comp_resLE, Category.comp_id]

lemma resLE_congr (e₁ : U = U') (e₂ : V = V') (P : MorphismProperty Scheme.{u}) :
    P (f.resLE U V e) ↔ P (f.resLE U' V' (e₁ ▸ e₂ ▸ e)) := by
  subst e₁; subst e₂; rfl

lemma resLE_preimage (f : X ⟶ Y) {U : Y.Opens} {V : X.Opens} (e : V ≤ f ⁻¹ᵁ U)
    (O : U.toScheme.Opens) :
    f.resLE U V e ⁻¹ᵁ O = V.ι ⁻¹ᵁ (f ⁻¹ᵁ U.ι ''ᵁ O) := by
  rw [← preimage_comp, ← resLE_comp_ι f e, preimage_comp, preimage_image_eq]

lemma le_preimage_resLE_iff {U : Y.Opens} {V : X.Opens} (e : V ≤ f ⁻¹ᵁ U)
    (O : U.toScheme.Opens) (W : V.toScheme.Opens) :
    W ≤ (f.resLE U V e) ⁻¹ᵁ O ↔ V.ι ''ᵁ W ≤ f ⁻¹ᵁ U.ι ''ᵁ O := by
  simp [resLE_preimage, ← image_le_image_iff V.ι, image_preimage_eq_opensRange_inter, V.ι_image_le]

lemma resLE_appLE {U : Y.Opens} {V : X.Opens} (e : V ≤ f ⁻¹ᵁ U)
    (O : U.toScheme.Opens) (W : V.toScheme.Opens) (e' : W ≤ resLE f U V e ⁻¹ᵁ O) :
    (f.resLE U V e).appLE O W e' =
      f.appLE (U.ι ''ᵁ O) (V.ι ''ᵁ W) ((le_preimage_resLE_iff f e O W).mp e') := by
  simp only [appLE, resLE, comp_coeBase, Opens.map_comp_obj, comp_app, morphismRestrict_app',
    homOfLE_leOfHom, homOfLE_app, Category.assoc, Opens.toScheme_presheaf_map, Quiver.Hom.unop_op,
    opensFunctor_map_homOfLE]
  rw [← X.presheaf.map_comp, ← X.presheaf.map_comp]
  rfl

@[simp]
lemma coe_resLE_base (x : V) : ((f.resLE U V e).base x).val = f.base x := by
  simp [resLE, morphismRestrict_base]

/-- The stalk map of `f.resLE U V` at `x : V` is is the stalk map of `f` at `x`. -/
def resLEStalkMap (x : V) :
    Arrow.mk ((f.resLE U V e).stalkMap x) ≅ Arrow.mk (f.stalkMap x) :=
  Arrow.isoMk (U.stalkIso _ ≪≫
      (Y.presheaf.stalkCongr <| Inseparable.of_eq <| by simp)) (V.stalkIso x) <| by
    dsimp
    rw [Category.assoc, ← Iso.eq_inv_comp, ← Category.assoc, ← Iso.comp_inv_eq,
      Opens.stalkIso_inv, Opens.stalkIso_inv, ← stalkMap_comp,
      stalkMap_congr_hom _ _ (resLE_comp_ι f e), stalkMap_comp]
    simp

end Scheme.Hom

/-- `f.resLE U V` induces `f.appLE U V` on global sections. -/
noncomputable def arrowResLEAppIso (f : X ⟶ Y) (U : Y.Opens) (V : X.Opens) (e : V ≤ f ⁻¹ᵁ U) :
    Arrow.mk ((f.resLE U V e).appTop) ≅ Arrow.mk (f.appLE U V e) :=
  Arrow.isoMk U.topIso V.topIso <| by
  simp only [Arrow.mk_left, Arrow.mk_right, Functor.id_obj, Scheme.Opens.topIso_hom,
    eqToHom_op, Arrow.mk_hom, Scheme.Hom.map_appLE]
  rw [Scheme.Hom.appTop, ← Scheme.Hom.appLE_eq_app, Scheme.Hom.resLE_appLE, Scheme.Hom.appLE_map]

end MorphismRestrict

/-- The restriction of an open cover to an open subset. -/
@[simps! I₀ X f]
noncomputable
def Scheme.OpenCover.restrict {X : Scheme.{u}} (𝒰 : X.OpenCover) (U : Opens X) :
    U.toScheme.OpenCover := by
  refine Cover.copy (𝒰.pullbackCover U.ι) 𝒰.I₀ _ (𝒰.f · ∣_ U) (Equiv.refl _)
    (fun i ↦ IsOpenImmersion.isoOfRangeEq (Opens.ι _) (pullback.snd _ _) ?_) ?_
  · dsimp only [Cover.pullbackCover_X, Cover.pullbackCover_I₀, Equiv.refl_apply]
    rw [IsOpenImmersion.range_pullback_snd_of_left U.ι (𝒰.f i), Opens.opensRange_ι]
    exact Subtype.range_val
  · intro i
    rw [← cancel_mono U.ι]
    simp only [morphismRestrict_ι, Cover.pullbackCover_I₀, Equiv.refl_apply, Cover.pullbackCover_X,
      Cover.pullbackCover_f, Category.assoc, pullback.condition]
    rw [IsOpenImmersion.isoOfRangeEq_hom_fac_assoc]

end AlgebraicGeometry<|MERGE_RESOLUTION|>--- conflicted
+++ resolved
@@ -163,13 +163,8 @@
 
 /-- If `U` is a family of open sets that covers `X`, then `X.restrict U` forms an `X.open_cover`. -/
 @[simps! I₀ X f]
-<<<<<<< HEAD
-def Scheme.openCoverOfISupEqTop {s : Type*} (X : Scheme.{u}) (U : s → X.Opens)
-    (hU : ⨆ i, U i = ⊤) : X.OpenCover where
-=======
 def Scheme.openCoverOfIsOpenCover {s : Type*} (X : Scheme.{u}) (U : s → X.Opens)
     (hU : TopologicalSpace.IsOpenCover U) : X.OpenCover where
->>>>>>> e4e0a375
   I₀ := s
   X i := U i
   f i := (U i).ι
