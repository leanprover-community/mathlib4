--- conflicted
+++ resolved
@@ -749,13 +749,9 @@
 lemma coe_resLE_apply (x : V) : (f.resLE U V e x).1 = f x := by
   simp [resLE, morphismRestrict_base]
 
-<<<<<<< HEAD
 @[deprecated (since := "2025-10-07")] alias coe_resLE_base := coe_resLE_apply
 
-/-- The stalk map of `f.resLE U V` at `x : V` is is the stalk map of `f` at `x`. -/
-=======
 /-- The stalk map of `f.resLE U V` at `x : V` is the stalk map of `f` at `x`. -/
->>>>>>> 5b27418a
 def resLEStalkMap (x : V) :
     Arrow.mk ((f.resLE U V e).stalkMap x) ≅ Arrow.mk (f.stalkMap x) :=
   Arrow.isoMk (U.stalkIso _ ≪≫
