--- conflicted
+++ resolved
@@ -603,18 +603,7 @@
     Arrow.mk (f ∣_ U ∣_ V) ≅ Arrow.mk (f ∣_ U.ι ''ᵁ V) := by
   refine Arrow.isoMk' _ _ ((Scheme.Opens.ι _).isoImage _ ≪≫ Scheme.isoOfEq _ ?_)
     ((Scheme.Opens.ι _).isoImage _) ?_
-<<<<<<< HEAD
-  · ext x
-    simp only [IsOpenMap.coe_functor_obj,
-      Opens.map_coe, Set.mem_image, Set.mem_preimage, SetLike.mem_coe, morphismRestrict_base]
-    constructor
-    · rintro ⟨⟨a, h₁⟩, h₂, rfl⟩
-      exact ⟨_, h₂, rfl⟩
-    · rintro ⟨⟨a, h₁⟩, h₂, rfl : a = _⟩
-      exact ⟨⟨x, h₁⟩, h₂, rfl⟩
-=======
   · exact image_morphismRestrict_preimage f U V
->>>>>>> 860d2196
   · rw [← cancel_mono (Scheme.Opens.ι _), Iso.trans_hom, Category.assoc, Category.assoc,
       Category.assoc, morphismRestrict_ι, Scheme.isoOfEq_hom_ι_assoc,
       Scheme.Hom.isoImage_hom_ι_assoc,
