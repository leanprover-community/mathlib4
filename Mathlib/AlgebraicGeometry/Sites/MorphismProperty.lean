--- conflicted
+++ resolved
@@ -22,154 +22,6 @@
 
 open CategoryTheory MorphismProperty Limits
 
-<<<<<<< HEAD
-namespace AlgebraicGeometry.Scheme
-
-variable (P : MorphismProperty Scheme.{u}) [P.IsMultiplicative] [P.RespectsIso]
-  [P.IsStableUnderBaseChange] [IsJointlySurjectivePreserving P]
-
-/--
-The pretopology on the category of schemes defined by covering families where the components
-satisfy `P`.
-
-The coverings are defined via existence of a `P`-cover. This is convenient in practice, as one
-directly has the cover available. For a pretopology generating the same Grothendieck topology, see
-`AlgebraicGeometry.Scheme.grothendieckTopology_eq_inf`.
--/
-def pretopology : Pretopology Scheme.{u} where
-  coverings Y S := ∃ (U : Cover.{u} P Y), S = Presieve.ofArrows U.X U.f
-  has_isos _ _ f _ := ⟨coverOfIsIso f, (Presieve.ofArrows_pUnit _).symm⟩
-  pullbacks := by
-    rintro Y X f _ ⟨U, rfl⟩
-    exact ⟨U.pullbackCover' f, (Presieve.ofArrows_pullback _ _ _).symm⟩
-  transitive := by
-    rintro X _ T ⟨U, rfl⟩ H
-    choose V hV using H
-    use U.bind (fun j => V (U.f j) ⟨j⟩)
-    simpa only [Cover.bind, ← hV] using Presieve.ofArrows_bind U.X U.f _
-      (fun _ f H => (V f H).X) (fun _ f H => (V f H).f)
-
-/-- The Grothendieck topology on the category of schemes induced by the pretopology defined by
-`P`-covers. -/
-abbrev grothendieckTopology : GrothendieckTopology Scheme.{u} :=
-  (pretopology P).toGrothendieck
-
-/-- The pretopology on the category of schemes defined by jointly surjective families.
-
-Note: The assumption `IsJointlySurjectivePreserving ⊤` is mathematically unneeded, and only here
-to reduce imports. To satisfy it, use `AlgebraicGeometry.Scheme.isJointlySurjectivePreserving`. -/
-def jointlySurjectivePretopology [IsJointlySurjectivePreserving ⊤] : Pretopology Scheme.{u} where
-  coverings X S :=
-    ∀ x : X, ∃ (Y : Scheme.{u}) (y : Y) (f : Y ⟶ X) (hf : S f), f.base y = x
-  has_isos X Y f hf x := by
-    use Y, (inv f).base x, f
-    simp [← Scheme.comp_base_apply]
-  pullbacks X Y f S hS x := by
-    obtain ⟨Z, z, g, hg, hz⟩ := hS (f.base x)
-    obtain ⟨w, hw⟩ :=
-      IsJointlySurjectivePreserving.exists_preimage_snd_triplet_of_prop (P := ⊤) trivial z x hz
-    use pullback g f, w, pullback.snd g f
-    simpa [hw] using Presieve.pullbackArrows.mk Z g hg
-  transitive X S T hS hT x := by
-    obtain ⟨Y, y, f, hf, hy⟩ := hS x
-    obtain ⟨Z, z, g, hg, hz⟩ := hT f hf y
-    use Z, z, g ≫ f
-    simpa [hz, hy] using Presieve.bind_comp f hf hg
-
-@[deprecated (since := "2025-08-18")] alias surjectiveFamiliesPretopology :=
-  jointlySurjectivePretopology
-
-/-- The jointly surjective topology on `Scheme` is defined by the same condition as the jointly
-surjective pretopology. -/
-def jointlySurjectiveTopology [IsJointlySurjectivePreserving ⊤] :
-    GrothendieckTopology Scheme.{u} :=
-  jointlySurjectivePretopology.toGrothendieck.copy (fun X s ↦ jointlySurjectivePretopology X ↑s) <|
-    funext fun _ ↦ Set.ext fun s ↦
-      ⟨fun ⟨_, hp, hps⟩ x ↦ let ⟨Y, y, u, hu, hyx⟩ := hp x; ⟨Y, y, u, hps _ hu, hyx⟩,
-      fun hs ↦ ⟨s, hs, le_rfl⟩⟩
-
-theorem mem_jointlySurjectiveTopology_iff_jointlySurjectivePretopology
-    [IsJointlySurjectivePreserving ⊤] {X : Scheme.{u}} {s : Sieve X} :
-    s ∈ jointlySurjectiveTopology X ↔ jointlySurjectivePretopology X ↑s :=
-  Iff.rfl
-
-lemma jointlySurjectiveTopology_eq_toGrothendieck_jointlySurjectivePretopology
-    [IsJointlySurjectivePreserving ⊤] :
-    jointlySurjectiveTopology.{u} = jointlySurjectivePretopology.toGrothendieck :=
-  GrothendieckTopology.copy_eq
-
-lemma pretopology_le_inf [IsJointlySurjectivePreserving ⊤] :
-    pretopology P ≤ jointlySurjectivePretopology ⊓ P.pretopology := by
-  rintro X S ⟨𝒰, rfl⟩
-  refine ⟨fun x ↦ ?_, fun _ _ ⟨i⟩ ↦ 𝒰.map_prop i⟩
-  obtain ⟨a, ha⟩ := 𝒰.covers x
-  refine ⟨𝒰.X (𝒰.idx x), a, 𝒰.f (𝒰.idx x), ⟨_⟩, ha⟩
-
-/--
-The Grothendieck topology defined by `P`-covers agrees with the Grothendieck
-topology induced by the intersection of the pretopology of surjective families with
-the pretopology defined by `P`.
-
-Note: Because of size issues, this does not hold on the level of pretopologies: A presieve
-in the intersection can have up to `Type (u + 1)` many components, while in the definition
-of `AlgebraicGeometry.Scheme.pretopology` we only allow `Type u` many components.
--/
-lemma grothendieckTopology_eq_inf [IsJointlySurjectivePreserving ⊤] :
-    grothendieckTopology P = (jointlySurjectivePretopology ⊓ P.pretopology).toGrothendieck := by
-  apply le_antisymm ((Pretopology.gi Scheme.{u}).gc.monotone_l (pretopology_le_inf P))
-  intro X S ⟨T, ⟨hs, hP⟩, hle⟩
-  let _ : Type (u + 1) := Presieve X
-  let J := (Y : Scheme.{u}) × (Y ⟶ X)
-  choose Y y f hf hy using hs
-  let 𝒰 : Cover.{u} P X :=
-    { I₀ := X
-      X := Y
-      f := f
-      idx := id
-      covers := fun x ↦ ⟨y x, hy x⟩
-      map_prop := fun x ↦ hP (hf x)
-    }
-  refine ⟨Presieve.ofArrows 𝒰.X 𝒰.f, ⟨𝒰, rfl⟩, ?_⟩
-  rintro Z g ⟨x⟩
-  exact hle _ (hf x)
-
-variable {P}
-
-lemma pretopology_cover {Y : Scheme.{u}} (𝒰 : Cover.{u} P Y) :
-    pretopology P Y (Presieve.ofArrows 𝒰.X 𝒰.f) :=
-  ⟨𝒰, rfl⟩
-
-lemma grothendieckTopology_cover {X : Scheme.{u}} (𝒰 : Cover.{v} P X) :
-    grothendieckTopology P X (Sieve.generate (Presieve.ofArrows 𝒰.X 𝒰.f)) := by
-  let 𝒱 : Cover.{u} P X :=
-    { I₀ := X
-      X := fun x ↦ 𝒰.X (𝒰.idx x)
-      f := fun x ↦ 𝒰.f (𝒰.idx x)
-      idx := id
-      covers := 𝒰.covers
-      map_prop := fun _ ↦ 𝒰.map_prop _
-    }
-  refine ⟨_, pretopology_cover 𝒱, ?_⟩
-  rintro _ _ ⟨y⟩
-  exact ⟨_, 𝟙 _, 𝒰.f (𝒰.idx y), ⟨_⟩, by simp [𝒱]⟩
-
-section
-
-variable {Q : MorphismProperty Scheme.{u}} [Q.IsMultiplicative] [Q.RespectsIso]
-  [Q.IsStableUnderBaseChange] [IsJointlySurjectivePreserving Q]
-
-lemma pretopology_le_pretopology (hPQ : P ≤ Q) :
-    pretopology P ≤ pretopology Q := by
-  rintro X - ⟨𝒰, rfl⟩
-  use 𝒰.changeProp Q (fun j ↦ hPQ _ (𝒰.map_prop j))
-  rfl
-
-lemma grothendieckTopology_le_grothendieckTopology (hPQ : P ≤ Q) :
-    grothendieckTopology P ≤ grothendieckTopology Q :=
-  (Pretopology.gi Scheme.{u}).gc.monotone_l (pretopology_le_pretopology hPQ)
-
-end
-=======
 namespace AlgebraicGeometry
 
 namespace Scheme
@@ -246,6 +98,5 @@
       (f := g) x y hy.symm
     use i, (H i).isoPullback.inv.base w
     simpa [← Scheme.comp_base_apply]
->>>>>>> e4e0a375
 
 end AlgebraicGeometry.Scheme