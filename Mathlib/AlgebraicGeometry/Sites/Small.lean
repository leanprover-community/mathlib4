--- conflicted
+++ resolved
@@ -105,11 +105,7 @@
   constructor
   · intro hR
     obtain ⟨𝒰, hle⟩ := exists_cover_of_mem_grothendieckTopology hR
-<<<<<<< HEAD
-    rw [mem_grothendieckTopology] at hR
-=======
     rw [mem_grothendieckTopology_iff] at hR
->>>>>>> 40ee80f1
     letI (i : 𝒰.I₀) : (𝒰.X i).Over S := { hom := 𝒰.f i ≫ X.hom }
     letI : 𝒰.Over S :=
       { over := inferInstance
@@ -117,11 +113,7 @@
     use 𝒰.toPresieveOver, ⟨𝒰, inferInstance, rfl⟩
     rwa [Cover.toPresieveOver_le_arrows_iff]
   · rintro ⟨T, ⟨𝒰, h, rfl⟩, hT⟩
-<<<<<<< HEAD
-    use Presieve.ofArrows 𝒰.X 𝒰.f, 𝒰.mem₀
-=======
     use Presieve.ofArrows 𝒰.X 𝒰.f, 𝒰.mem_pretopology
->>>>>>> 40ee80f1
     rwa [Cover.toPresieveOver_le_arrows_iff] at hT
 
 variable {S}
