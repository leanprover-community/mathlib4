/-
Copyright (c) 2025 Andrew Yang. All rights reserved.
Released under Apache 2.0 license as described in the file LICENSE.
Authors: Andrew Yang
-/
<<<<<<< HEAD
import Mathlib.AlgebraicGeometry.Morphisms.Immersion
=======
module

public import Mathlib.AlgebraicGeometry.Morphisms.Immersion
>>>>>>> bfbfe1fa

/-!

# Quasi-affine schemes

## Main results
- `IsQuasiAffine`:
  A scheme `X` is quasi-affine if it is quasi-compact and `X ⟶ Spec Γ(X, ⊤)` is an immersion.
  This actually implies that `X ⟶ Spec Γ(X, ⊤)` is an open immersion.
- `IsQuasiAffine.of_isImmersion`:
  Any quasi-compact locally closed subscheme of a quasi-affine scheme is quasi-affine.

-/

<<<<<<< HEAD
=======
@[expose] public section

>>>>>>> bfbfe1fa
open CategoryTheory Limits TopologicalSpace

universe u

namespace AlgebraicGeometry.Scheme

/-- A scheme `X` is quasi-affine if it is quasi-compact and `X ⟶ Spec Γ(X, ⊤)` is an immersion.
This actually implies that `X ⟶ Spec Γ(X, ⊤)` is an open immersion. -/
@[stacks 01P6]
class IsQuasiAffine (X : Scheme.{u}) : Prop extends
  CompactSpace X, IsImmersion X.toSpecΓ

variable {X Y : Scheme.{u}} (f : X ⟶ Y)

instance (priority := low) [IsAffine X] : X.IsQuasiAffine where

instance (priority := low) [X.IsQuasiAffine] : X.IsSeparated where
  isSeparated_terminal_from := by
    rw [← terminal.comp_from X.toSpecΓ]
    infer_instance

instance [X.IsQuasiAffine] : IsOpenImmersion X.toSpecΓ := by
  have : IsIso X.toSpecΓ.imageι := by delta Hom.imageι Hom.image; rw [X.ker_toSpecΓ]; infer_instance
  rw [← X.toSpecΓ.toImage_imageι]
  infer_instance

<<<<<<< HEAD
/-- Any quasicompact locally closed subscheme of an quasi-affine scheme is quasi-affine. -/
=======
/-- Any quasicompact locally closed subscheme of a quasi-affine scheme is quasi-affine. -/
>>>>>>> bfbfe1fa
@[stacks 0BCK]
lemma IsQuasiAffine.of_isImmersion
    [Y.IsQuasiAffine] [IsImmersion f] [CompactSpace X] : X.IsQuasiAffine := by
  have : IsImmersion (X.toSpecΓ ≫ Spec.map f.appTop) := by rw [← toSpecΓ_naturality]; infer_instance
  have : IsImmersion X.toSpecΓ := .of_comp _ (Spec.map f.appTop)
  constructor

lemma IsQuasiAffine.isBasis_basicOpen (X : Scheme.{u}) [IsQuasiAffine X] :
    Opens.IsBasis { X.basicOpen r | (r : Γ(X, ⊤)) (_ : IsAffineOpen (X.basicOpen r)) } := by
  refine Opens.isBasis_iff_nbhd.mpr fun {U x} hxU ↦ ?_
  obtain ⟨_, ⟨_, ⟨r, rfl⟩, rfl⟩, hxr, hrU⟩ := (PrimeSpectrum.isBasis_basic_opens
    (R := Γ(X, ⊤))).exists_subset_of_mem_open (Set.mem_image_of_mem _ hxU) (X.toSpecΓ ''ᵁ U).2
  simp_rw [← toSpecΓ_preimage_basicOpen]
  refine ⟨_, ⟨r, ?_, rfl⟩, hxr, (Set.preimage_mono hrU).trans_eq
    (Set.preimage_image_eq _ X.toSpecΓ.isEmbedding.injective)⟩
  rw [← Hom.isAffineOpen_iff_of_isOpenImmersion X.toSpecΓ]
  convert IsAffineOpen.Spec_basicOpen r
  exact SetLike.coe_injective (Set.image_preimage_eq_of_subset
    (hrU.trans (Set.image_subset_range _ _)))

/-- A quasi-compact scheme is quasi-affine if
it can be covered by affine basic opens of global sections. -/
lemma IsQuasiAffine.of_forall_exists_mem_basicOpen (X : Scheme.{u}) [CompactSpace X]
    (H : ∀ x : X, ∃ r : Γ(X, ⊤), IsAffineOpen (X.basicOpen r) ∧ x ∈ X.basicOpen r) :
    IsQuasiAffine X := by
  suffices IsOpenImmersion X.toSpecΓ by constructor
  have : QuasiSeparatedSpace X := by
    choose r hr hxr using H
    exact .of_isOpenCover (U := (X.basicOpen <| r ·))
      (eq_top_iff.mpr fun _ _ ↦ Opens.mem_iSup.mpr ⟨_, hxr _⟩)
      (fun _ ↦ isRetrocompact_basicOpen _) (fun x ↦ (hr _).isQuasiSeparated)
  refine IsZariskiLocalAtTarget.of_forall_source_exists_preimage _ fun x ↦ ?_
  obtain ⟨r, hr, hxr⟩ := H x
  refine ⟨PrimeSpectrum.basicOpen r, (X.toSpecΓ_preimage_basicOpen r).ge hxr, ?_⟩
  suffices IsOpenImmersion ((X.basicOpen r).ι ≫ X.toSpecΓ) by
    convert this <;> rw [toSpecΓ_preimage_basicOpen]
<<<<<<< HEAD
  rw [← Opens.toSpecΓ_SpecMap_map_top]
  have := isLocalization_basicOpen_of_qcqs isCompact_univ isQuasiSeparated_univ r
  exact MorphismProperty.comp_mem _ hr.isoSpec.hom _ inferInstance (.of_isLocalization r)
=======
  rw [← Opens.toSpecΓ_SpecMap_presheaf_map_top]
  have := isLocalization_basicOpen_of_qcqs isCompact_univ isQuasiSeparated_univ r
  exact MorphismProperty.comp_mem _ hr.isoSpec.hom _ inferInstance (.of_isLocalization r)

lemma IsQuasiAffine.of_isAffineHom [IsAffineHom f] [Y.IsQuasiAffine] : X.IsQuasiAffine := by
  have := QuasiCompact.compactSpace_of_compactSpace f
  refine .of_forall_exists_mem_basicOpen _ fun x ↦ ?_
  obtain ⟨_, ⟨_, ⟨r, hr, rfl⟩, rfl⟩, hxr, -⟩ := (IsQuasiAffine.isBasis_basicOpen
    Y).exists_subset_of_mem_open (Set.mem_univ (f x)) isOpen_univ
  refine ⟨f.appTop r, ?_⟩
  rw [← preimage_basicOpen_top]
  exact ⟨hr.preimage _, hxr⟩

/-- The affine basic opens of a quasi-affine scheme form an open cover. -/
@[simps! f] def openCoverBasicOpenTop (X : Scheme.{u}) [X.IsQuasiAffine] :
    X.OpenCover :=
  X.openCoverOfIsOpenCover (fun i : { r // IsAffineOpen (X.basicOpen (U := ⊤) r) } ↦
    X.basicOpen i.1) <| top_le_iff.mp fun x _ ↦ by
  obtain ⟨_, ⟨_, ⟨r, hr, rfl⟩, rfl⟩, hxr, -⟩ :=
    (IsQuasiAffine.isBasis_basicOpen X).exists_subset_of_mem_open (Set.mem_univ x) isOpen_univ
  exact Opens.mem_iSup.mpr ⟨⟨r, hr⟩, hxr⟩

/-- If `f : X ⟶ Y` is an affine morphism between quasi-affine schemes, then it is the pullback of
  `Spec Γ(X, ⊤) ⟶ Spec Γ(Y, ⊤)` along the open immersion `Y ⟶ Spec Γ(Y, ⊤)`. -/
lemma isPullback_toSpecΓ_toSpecΓ (f : X ⟶ Y) [IsAffineHom f] [Y.IsQuasiAffine] :
    IsPullback f X.toSpecΓ Y.toSpecΓ (Spec.map f.appTop) := by
  have := QuasiCompact.compactSpace_of_compactSpace f
  have := Scheme.IsQuasiAffine.of_isAffineHom f
  have (r : Γ(Y, ⊤)) :
      IsPushout f.appTop (Y.presheaf.map (homOfLE le_top).op)
        (X.presheaf.map (homOfLE le_top).op) (f.appLE (Y.basicOpen r)
          (X.basicOpen (f.appTop r)) (Scheme.preimage_basicOpen_top ..).ge) := by
    have := isLocalization_basicOpen_of_qcqs isCompact_univ isQuasiSeparated_univ r
    have := isLocalization_basicOpen_of_qcqs isCompact_univ isQuasiSeparated_univ (f.appTop r)
    refine CommRingCat.isPushout_of_isLocalization f.appTop.hom (f.appLE (Y.basicOpen r)
      (X.basicOpen (f.appTop r)) (Scheme.preimage_basicOpen_top ..).ge).hom ?_ (.powers r)
    change CommRingCat.Hom.hom (Y.presheaf.map _ ≫ f.appLE _ _ _) =
      CommRingCat.Hom.hom (f.appTop ≫ X.presheaf.map _)
    rw [f.map_appLE, Scheme.Hom.appLE]
  refine isPullback_of_openCover _ _ _ _ Y.openCoverBasicOpenTop fun r ↦ ?_
  let e : pullback f (Y.basicOpen r.1).ι ≅ Spec Γ(X, X.basicOpen (f.appTop r.1)) :=
    pullbackRestrictIsoRestrict _ _ ≪≫ X.isoOfEq (Scheme.preimage_basicOpen_top f r.1) ≪≫
    IsAffineOpen.isoSpec (by rw [← Scheme.preimage_basicOpen_top]; exact r.2.preimage f)
  refine .of_iso ((this r.1).op.map Scheme.Spec) e.symm r.2.isoSpec.symm (.refl _) (.refl _)
    ?_ ?_ (by simp) (by simp)
  · simp only [Iso.symm_hom, Iso.eq_inv_comp, ← Category.assoc, Iso.comp_inv_eq]
    dsimp [e, Scheme.Cover.pullbackHom, IsAffineOpen.isoSpec_hom, Scheme.Hom.appLE]
    simp only [homOfLE_leOfHom, Spec.map_comp, Category.assoc,
      Scheme.Opens.toSpecΓ_SpecMap_presheaf_map_assoc, Scheme.Opens.toSpecΓ_naturality]
    simp_rw [← Category.assoc]
    congr 1
    rw [← cancel_mono (Scheme.Opens.ι _)]
    simp [pullback.condition]
  · simp only [Iso.symm_hom, Iso.eq_inv_comp]
    simp [e, IsAffineOpen.isoSpec_hom]

lemma preimage_opensRange_toSpecΓ (f : X ⟶ Y) [IsAffineHom f] [X.IsQuasiAffine] [Y.IsQuasiAffine] :
    Spec.map f.appTop ⁻¹ᵁ Y.toSpecΓ.opensRange = X.toSpecΓ.opensRange := by
  simpa using (IsOpenImmersion.image_preimage_eq_preimage_image_of_isPullback
    (isPullback_toSpecΓ_toSpecΓ f) ⊤).symm
>>>>>>> bfbfe1fa

end AlgebraicGeometry.Scheme<|MERGE_RESOLUTION|>--- conflicted
+++ resolved
@@ -3,13 +3,9 @@
 Released under Apache 2.0 license as described in the file LICENSE.
 Authors: Andrew Yang
 -/
-<<<<<<< HEAD
-import Mathlib.AlgebraicGeometry.Morphisms.Immersion
-=======
 module
 
 public import Mathlib.AlgebraicGeometry.Morphisms.Immersion
->>>>>>> bfbfe1fa
 
 /-!
 
@@ -24,11 +20,8 @@
 
 -/
 
-<<<<<<< HEAD
-=======
 @[expose] public section
 
->>>>>>> bfbfe1fa
 open CategoryTheory Limits TopologicalSpace
 
 universe u
@@ -55,11 +48,7 @@
   rw [← X.toSpecΓ.toImage_imageι]
   infer_instance
 
-<<<<<<< HEAD
-/-- Any quasicompact locally closed subscheme of an quasi-affine scheme is quasi-affine. -/
-=======
 /-- Any quasicompact locally closed subscheme of a quasi-affine scheme is quasi-affine. -/
->>>>>>> bfbfe1fa
 @[stacks 0BCK]
 lemma IsQuasiAffine.of_isImmersion
     [Y.IsQuasiAffine] [IsImmersion f] [CompactSpace X] : X.IsQuasiAffine := by
@@ -96,11 +85,6 @@
   refine ⟨PrimeSpectrum.basicOpen r, (X.toSpecΓ_preimage_basicOpen r).ge hxr, ?_⟩
   suffices IsOpenImmersion ((X.basicOpen r).ι ≫ X.toSpecΓ) by
     convert this <;> rw [toSpecΓ_preimage_basicOpen]
-<<<<<<< HEAD
-  rw [← Opens.toSpecΓ_SpecMap_map_top]
-  have := isLocalization_basicOpen_of_qcqs isCompact_univ isQuasiSeparated_univ r
-  exact MorphismProperty.comp_mem _ hr.isoSpec.hom _ inferInstance (.of_isLocalization r)
-=======
   rw [← Opens.toSpecΓ_SpecMap_presheaf_map_top]
   have := isLocalization_basicOpen_of_qcqs isCompact_univ isQuasiSeparated_univ r
   exact MorphismProperty.comp_mem _ hr.isoSpec.hom _ inferInstance (.of_isLocalization r)
@@ -161,6 +145,5 @@
     Spec.map f.appTop ⁻¹ᵁ Y.toSpecΓ.opensRange = X.toSpecΓ.opensRange := by
   simpa using (IsOpenImmersion.image_preimage_eq_preimage_image_of_isPullback
     (isPullback_toSpecΓ_toSpecΓ f) ⊤).symm
->>>>>>> bfbfe1fa
 
 end AlgebraicGeometry.Scheme