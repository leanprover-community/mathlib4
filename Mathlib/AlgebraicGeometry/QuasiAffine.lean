--- conflicted
+++ resolved
@@ -94,8 +94,7 @@
   rw [← preimage_basicOpen_top]
   exact ⟨hr.preimage _, hxr⟩
 
-<<<<<<< HEAD
-/-- The affine basic opens of a quasi-affine scheme forms an open cover. -/
+/-- The affine basic opens of a quasi-affine scheme form an open cover. -/
 @[simps! f] def openCoverBasicOpenTop (X : Scheme.{u}) [X.IsQuasiAffine] :
     X.OpenCover :=
   X.openCoverOfIsOpenCover (fun i : { r // IsAffineOpen (X.basicOpen (U := ⊤) r) } ↦
@@ -103,20 +102,6 @@
   obtain ⟨_, ⟨_, ⟨r, hr, rfl⟩, rfl⟩, hxr, -⟩ :=
     (IsQuasiAffine.isBasis_basicOpen X).exists_subset_of_mem_open (Set.mem_univ x) isOpen_univ
   exact Opens.mem_iSup.mpr ⟨⟨r, hr⟩, hxr⟩
-=======
-/-- The affine basic opens of a quasi-affine scheme form an open cover. -/
-@[simps] def openCoverBasicOpenTop (X : Scheme.{u}) [X.IsQuasiAffine] :
-    X.OpenCover where
-  I₀ := Σ' (r : Γ(X, ⊤)), IsAffineOpen (X.basicOpen r)
-  X r := X.basicOpen r.1
-  f r := (X.basicOpen r.1).ι
-  mem₀ := by
-    rw [presieve₀_mem_precoverage_iff]
-    refine ⟨fun x ↦ ?_, inferInstance⟩
-    obtain ⟨_, ⟨_, ⟨r, hr, rfl⟩, rfl⟩, hxr, -⟩ :=
-      (IsQuasiAffine.isBasis_basicOpen X).exists_subset_of_mem_open (Set.mem_univ x) isOpen_univ
-    exact ⟨⟨r, hr⟩, (X.basicOpen r).opensRange_ι.ge hxr⟩
->>>>>>> c99aaaf5
 
 /-- If `f : X ⟶ Y` is an affine morphism between quasi-affine schemes, then it is the pullback of
   `Spec Γ(X, ⊤) ⟶ Spec Γ(Y, ⊤)` along the open immersion `Y ⟶ Spec Γ(Y, ⊤)`. -/
