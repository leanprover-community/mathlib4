/-
Copyright (c) 2022 Andrew Yang. All rights reserved.
Released under Apache 2.0 license as described in the file LICENSE.
Authors: Andrew Yang
-/
module

public import Mathlib.CategoryTheory.Limits.Shapes.Opposites.Products
public import Mathlib.AlgebraicGeometry.Pullbacks
public import Mathlib.AlgebraicGeometry.AffineScheme

/-!
# (Co)Limits of Schemes

We construct various limits and colimits in the category of schemes.

* The existence of fibred products was shown in `Mathlib/AlgebraicGeometry/Pullbacks.lean`.
* `Spec ℤ` is the terminal object.
* The preceding two results imply that `Scheme` has all finite limits.
* The empty scheme is the (strict) initial object.
* The disjoint union is the coproduct of a family of schemes, and the forgetful functor to
  `LocallyRingedSpace` and `TopCat` preserves them.

## TODO

* Spec preserves finite coproducts.

-/

@[expose] public section

suppress_compilation


universe u v

open CategoryTheory CategoryTheory.Limits Opposite TopologicalSpace

attribute [local instance] Opposite.small

namespace AlgebraicGeometry

/-- `Spec ℤ` is the terminal object in the category of schemes. -/
noncomputable def specZIsTerminal : IsTerminal (Spec <| .of ℤ) :=
  @IsTerminal.isTerminalObj _ _ _ _ Scheme.Spec _ inferInstance
    (terminalOpOfInitial CommRingCat.zIsInitial)

/-- `Spec ℤ` is the terminal object in the category of schemes. -/
noncomputable def specULiftZIsTerminal : IsTerminal (Spec <| .of <| ULift.{u} ℤ) :=
  @IsTerminal.isTerminalObj _ _ _ _ Scheme.Spec _ inferInstance
    (terminalOpOfInitial CommRingCat.isInitial)

instance : HasTerminal Scheme :=
  hasTerminal_of_hasTerminal_of_preservesLimit Scheme.Spec

instance : IsAffine (⊤_ Scheme.{u}) :=
  .of_isIso (PreservesTerminal.iso Scheme.Spec).inv

instance : HasFiniteLimits Scheme :=
  hasFiniteLimits_of_hasTerminal_and_pullbacks

instance (X : Scheme.{u}) : X.Over (⊤_ _) := ⟨terminal.from _⟩
instance {X Y : Scheme.{u}} [X.Over (⊤_ Scheme)] [Y.Over (⊤_ Scheme)] (f : X ⟶ Y) :
    @Scheme.Hom.IsOver _ _ f (⊤_ Scheme) ‹_› ‹_› := ⟨Subsingleton.elim _ _⟩

instance {X : Scheme} : Subsingleton (X.Over (⊤_ Scheme)) :=
  ⟨fun ⟨a⟩ ⟨b⟩ ↦ by simp [Subsingleton.elim a b]⟩

section Initial

/-- The map from the empty scheme. -/
@[simps]
def Scheme.emptyTo (X : Scheme.{u}) : ∅ ⟶ X :=
  ⟨{  base := TopCat.ofHom ⟨fun x => PEmpty.elim x, by fun_prop⟩
      c := { app := fun _ => CommRingCat.punitIsTerminal.from _ } }, fun x => PEmpty.elim x⟩

@[ext]
theorem Scheme.empty_ext {X : Scheme.{u}} (f g : ∅ ⟶ X) : f = g :=
  Scheme.Hom.ext' (Subsingleton.elim (α := ∅ ⟶ _) _ _)

theorem Scheme.eq_emptyTo {X : Scheme.{u}} (f : ∅ ⟶ X) : f = Scheme.emptyTo X :=
  Scheme.empty_ext f (Scheme.emptyTo X)

instance Scheme.hom_unique_of_empty_source (X : Scheme.{u}) : Unique (∅ ⟶ X) :=
  ⟨⟨Scheme.emptyTo _⟩, fun _ => Scheme.empty_ext _ _⟩

/-- The empty scheme is the initial object in the category of schemes. -/
def emptyIsInitial : IsInitial (∅ : Scheme.{u}) :=
  IsInitial.ofUnique _

@[simp]
theorem emptyIsInitial_to : emptyIsInitial.to = Scheme.emptyTo :=
  rfl

instance : IsEmpty (∅ : Scheme.{u}) :=
  show IsEmpty PEmpty by infer_instance

instance spec_punit_isEmpty : IsEmpty (Spec <| .of PUnit.{u+1}) :=
  inferInstanceAs <| IsEmpty (PrimeSpectrum PUnit)

instance (priority := 100) isOpenImmersion_of_isEmpty {X Y : Scheme} (f : X ⟶ Y)
    [IsEmpty X] : IsOpenImmersion f := by
  apply (config := { allowSynthFailures := true }) IsOpenImmersion.of_isIso_stalkMap
  · exact .of_isEmpty (X := X) _
  · intro (i : X); exact isEmptyElim i

instance (priority := 100) isIso_of_isEmpty {X Y : Scheme} (f : X ⟶ Y) [IsEmpty Y] :
    IsIso f := by
  haveI : IsEmpty X := f.base.hom.1.isEmpty
  have : Epi f.base := by
    rw [TopCat.epi_iff_surjective]; rintro (x : Y)
    exact isEmptyElim x
  apply IsOpenImmersion.isIso

/-- A scheme is initial if its underlying space is empty . -/
noncomputable def isInitialOfIsEmpty {X : Scheme} [IsEmpty X] : IsInitial X :=
  emptyIsInitial.ofIso (asIso <| emptyIsInitial.to _)

/-- `Spec 0` is the initial object in the category of schemes. -/
noncomputable def specPunitIsInitial : IsInitial (Spec <| .of PUnit.{u+1}) :=
  emptyIsInitial.ofIso (asIso <| emptyIsInitial.to _)

instance (priority := 100) isAffine_of_isEmpty {X : Scheme} [IsEmpty X] : IsAffine X :=
  .of_isIso (inv (emptyIsInitial.to X) ≫ emptyIsInitial.to (Spec <| .of PUnit))

instance : HasInitial Scheme.{u} :=
  hasInitial_of_unique ∅

instance initial_isEmpty : IsEmpty (⊥_ Scheme) :=
  ⟨fun x => ((initial.to Scheme.empty :) x).elim⟩

theorem isAffineOpen_bot (X : Scheme) : IsAffineOpen (⊥ : X.Opens) :=
  @isAffine_of_isEmpty _ (inferInstanceAs (IsEmpty (∅ : Set X)))

instance : HasStrictInitialObjects Scheme :=
  hasStrictInitialObjects_of_initial_is_strict fun A f => by infer_instance

instance {X : Scheme} [IsEmpty X] (U : X.Opens) : Subsingleton Γ(X, U) := by
  obtain rfl : U = ⊥ := Subsingleton.elim _ _; infer_instance

-- This is also true for schemes with two points.
-- But there are non-affine schemes with three points.
instance (priority := low) {X : Scheme.{u}} [Subsingleton X] : IsAffine X := by
  cases isEmpty_or_nonempty X with
  | inl h => infer_instance
  | inr h =>
  obtain ⟨x⟩ := h
  obtain ⟨_, ⟨U, hU : IsAffine _, rfl⟩, hxU, -⟩ :=
    X.isBasis_affineOpens.exists_subset_of_mem_open (a := x) (by trivial) isOpen_univ
  obtain rfl : U = ⊤ := by ext y; simpa [Subsingleton.elim y x]
  exact .of_isIso (Scheme.topIso X).inv

end Initial

section Coproduct

variable {ι : Type u} (f : ι → Scheme.{u})

variable {σ : Type v} (g : σ → Scheme.{u})

noncomputable
instance [Small.{u} σ] :
    CreatesColimitsOfShape (Discrete σ) Scheme.forgetToLocallyRingedSpace.{u} where

instance [Small.{u} σ] : PreservesColimitsOfShape (Discrete σ) Scheme.forgetToTop.{u} :=
  inferInstanceAs (PreservesColimitsOfShape (Discrete σ) (Scheme.forgetToLocallyRingedSpace ⋙
      LocallyRingedSpace.forgetToSheafedSpace ⋙ SheafedSpace.forget CommRingCat))

instance [Small.{u} σ] : HasColimitsOfShape (Discrete σ) Scheme.{u} :=
  ⟨fun _ ↦ hasColimit_of_created _ Scheme.forgetToLocallyRingedSpace⟩

lemma sigmaι_eq_iff (i j : ι) (x y) :
    Sigma.ι f i x = Sigma.ι f j y ↔ (Sigma.mk i x : Σ i, f i) = Sigma.mk j y := by
  refine (Scheme.IsLocallyDirected.ι_eq_ι_iff _).trans ⟨?_, ?_⟩
  · rintro ⟨k, ⟨⟨⟨⟩⟩⟩, ⟨⟨⟨⟩⟩⟩, x, rfl, rfl⟩; simp
  · simp only [Discrete.functor_obj_eq_as, Sigma.mk.injEq]
    rintro ⟨rfl, e⟩
    obtain rfl := (heq_eq_eq x y).mp e
    exact ⟨⟨i⟩, 𝟙 _, 𝟙 _, x, by simp⟩

/-- The images of each component in the coproduct is disjoint. -/
lemma disjoint_opensRange_sigmaι (i j : ι) (h : i ≠ j) :
    Disjoint (Sigma.ι f i).opensRange (Sigma.ι f j).opensRange := by
  intro U hU hU' x hx
  obtain ⟨x, rfl⟩ := hU hx
  obtain ⟨y, hy⟩ := hU' hx
  obtain ⟨rfl⟩ := (sigmaι_eq_iff _ _ _ _ _).mp hy
  cases h rfl

/-- The cover of `∐ X` by the `Xᵢ`. -/
@[simps!]
noncomputable def sigmaOpenCover [Small.{u} σ] : (∐ g).OpenCover :=
  (Scheme.IsLocallyDirected.openCover (Discrete.functor g)).copy σ g (Sigma.ι _)
  (discreteEquiv.symm) (fun _ ↦ Iso.refl _) (fun _ ↦ rfl)

/-- The underlying topological space of the coproduct is homeomorphic to the disjoint union. -/
noncomputable
def sigmaMk : (Σ i, f i) ≃ₜ (∐ f :) :=
  TopCat.homeoOfIso ((colimit.isoColimitCocone ⟨_, TopCat.sigmaCofanIsColimit _⟩).symm ≪≫
    (PreservesCoproduct.iso Scheme.forgetToTop f).symm)

@[simp]
lemma sigmaMk_mk (i) (x : f i) :
    sigmaMk f (.mk i x) = Sigma.ι f i x := by
  change ((TopCat.sigmaCofan (fun x ↦ (f x).toTopCat)).inj i ≫
    (colimit.isoColimitCocone ⟨_, TopCat.sigmaCofanIsColimit _⟩).inv ≫ _) x =
      Scheme.forgetToTop.map (Sigma.ι f i) x
  congr 2
  refine (colimit.isoColimitCocone_ι_inv_assoc ⟨_, TopCat.sigmaCofanIsColimit _⟩ _ _).trans ?_
  exact ι_comp_sigmaComparison Scheme.forgetToTop _ _

open scoped Function in
private lemma isOpenImmersion_sigmaDesc_aux
    {X : Scheme.{u}} (α : ∀ i, f i ⟶ X) [∀ i, IsOpenImmersion (α i)]
    (hα : Pairwise (Disjoint on (Set.range <| α ·))) :
    IsOpenImmersion (Sigma.desc α) := by
  rw [IsOpenImmersion.iff_isIso_stalkMap]
  constructor
  · suffices Topology.IsOpenEmbedding (Sigma.desc α ∘ sigmaMk f) by
      convert this.comp (sigmaMk f).symm.isOpenEmbedding; ext; simp
    refine .of_continuous_injective_isOpenMap ?_ ?_ ?_
    · fun_prop
    · rintro ⟨ix, x⟩ ⟨iy, y⟩ e
      have : α ix x = α iy y := by
        simpa [← Scheme.Hom.comp_apply] using e
      obtain rfl : ix = iy := by
        by_contra h
        exact Set.disjoint_iff_forall_ne.mp (hα h) ⟨x, rfl⟩ ⟨y, this.symm⟩ rfl
      rw [(α ix).isOpenEmbedding.injective this]
    · rw [isOpenMap_sigma]
      intro i
      simpa [← Scheme.Hom.comp_apply] using (α i).isOpenEmbedding.isOpenMap
  · intro x
    have ⟨y, hy⟩ := (Scheme.IsLocallyDirected.openCover (Discrete.functor f)).covers x
    rw [← hy]
    refine IsIso.of_isIso_fac_right
      (g := ((Scheme.IsLocallyDirected.openCover (Discrete.functor f)).f _).stalkMap y)
      (h := (X.presheaf.stalkCongr (.of_eq ?_)).hom ≫ (α _).stalkMap _) ?_
    · simp [← Scheme.Hom.comp_apply]
    · simp [← Scheme.Hom.stalkMap_comp, Scheme.Hom.stalkMap_congr_hom _ _ (colimit.ι_desc _ _)]

open scoped Function in
lemma isOpenImmersion_sigmaDesc [Small.{u} σ]
    {X : Scheme.{u}} (α : ∀ i, g i ⟶ X) [∀ i, IsOpenImmersion (α i)]
    (hα : Pairwise (Disjoint on (Set.range <| α ·))) :
    IsOpenImmersion (Sigma.desc α) := by
  obtain ⟨ι, ⟨e⟩⟩ := Small.equiv_small (α := σ)
  convert IsOpenImmersion.comp ((Sigma.reindex e.symm g).inv) (Sigma.desc fun i ↦ α _)
  · refine Sigma.hom_ext _ _ fun i ↦ ?_
    obtain ⟨i, rfl⟩ := e.symm.surjective i
    simp
  · apply isOpenImmersion_sigmaDesc_aux
    intro i j hij
    exact hα (fun h ↦ hij (e.symm.injective h))

open scoped Function in
/-- `S` is the disjoint union of `Xᵢ` if the `Xᵢ` are covering, pairwise disjoint open subschemes
of `S`. -/
lemma nonempty_isColimit_cofanMk_of [Small.{u} σ]
    {X : σ → Scheme.{u}} {S : Scheme.{u}} (f : ∀ i, X i ⟶ S) [∀ i, IsOpenImmersion (f i)]
    (hcov : ⨆ i, (f i).opensRange = ⊤) (hdisj : Pairwise (Disjoint on (f · |>.opensRange))) :
    Nonempty (IsColimit <| Cofan.mk S f) := by
  have : IsOpenImmersion (Sigma.desc f) := by
    refine isOpenImmersion_sigmaDesc _ _ (fun i j hij ↦ ?_)
    simpa [Function.onFun_apply, disjoint_iff, Opens.ext_iff] using hdisj hij
  simp only [← Cofan.isColimit_iff_isIso_sigmaDesc (Cofan.mk S f), cofan_mk_inj, Cofan.mk_pt]
  apply isIso_of_isOpenImmersion_of_opensRange_eq_top
  rw [eq_top_iff]
  intro x hx
  have : x ∈ ⨆ i, (f i).opensRange := by rwa [hcov]
  obtain ⟨i, y, rfl⟩ := by simpa only [Opens.iSup_mk, Opens.mem_mk, Set.mem_iUnion] using this
  use Sigma.ι X i y
  simp [← Scheme.Hom.comp_apply]

variable (X Y : Scheme.{u})

/-- (Implementation Detail)
The coproduct of the two schemes is given by indexed coproducts over `WalkingPair`. -/
noncomputable
def coprodIsoSigma : X ⨿ Y ≅ ∐ fun i : ULift.{u} WalkingPair ↦ i.1.casesOn X Y :=
  Sigma.whiskerEquiv Equiv.ulift.symm (fun _ ↦ by exact Iso.refl _)

lemma ι_left_coprodIsoSigma_inv : Sigma.ι _ ⟨.left⟩ ≫ (coprodIsoSigma X Y).inv = coprod.inl :=
  Sigma.ι_comp_map' _ _ _

lemma ι_right_coprodIsoSigma_inv : Sigma.ι _ ⟨.right⟩ ≫ (coprodIsoSigma X Y).inv = coprod.inr :=
  Sigma.ι_comp_map' _ _ _

instance : IsOpenImmersion (coprod.inl : X ⟶ X ⨿ Y) := by
  rw [← ι_left_coprodIsoSigma_inv]; infer_instance

instance : IsOpenImmersion (coprod.inr : Y ⟶ X ⨿ Y) := by
  rw [← ι_right_coprodIsoSigma_inv]; infer_instance

lemma isCompl_range_inl_inr :
    IsCompl (Set.range (coprod.inl : X ⟶ X ⨿ Y)) (Set.range (coprod.inr : Y ⟶ X ⨿ Y)) :=
  ((TopCat.binaryCofan_isColimit_iff _).mp
    ⟨mapIsColimitOfPreservesOfIsColimit Scheme.forgetToTop.{u} _ _ (coprodIsCoprod X Y)⟩).2.2

lemma isCompl_opensRange_inl_inr :
    IsCompl (coprod.inl : X ⟶ X ⨿ Y).opensRange (coprod.inr : Y ⟶ X ⨿ Y).opensRange := by
  convert isCompl_range_inl_inr X Y
  simp only [isCompl_iff, disjoint_iff, codisjoint_iff, ← TopologicalSpace.Opens.coe_inj]
  rfl

/-- The underlying topological space of the coproduct is homeomorphic to the disjoint union -/
noncomputable
def coprodMk : X ⊕ Y ≃ₜ (X ⨿ Y : Scheme.{u}) :=
  TopCat.homeoOfIso ((colimit.isoColimitCocone ⟨_, TopCat.binaryCofanIsColimit _ _⟩).symm ≪≫
    PreservesColimitPair.iso Scheme.forgetToTop X Y)

@[simp]
lemma coprodMk_inl (x : X) :
    coprodMk X Y (.inl x) = (coprod.inl : X ⟶ X ⨿ Y) x := by
  change ((TopCat.binaryCofan X Y).inl ≫
    (colimit.isoColimitCocone ⟨_, TopCat.binaryCofanIsColimit _ _⟩).inv ≫ _) x =
      Scheme.forgetToTop.map coprod.inl x
  congr 2
  refine (colimit.isoColimitCocone_ι_inv_assoc ⟨_, TopCat.binaryCofanIsColimit _ _⟩ _ _).trans ?_
  exact coprodComparison_inl Scheme.forgetToTop

@[simp]
lemma coprodMk_inr (x : Y) :
    coprodMk X Y (.inr x) = (coprod.inr : Y ⟶ X ⨿ Y) x := by
  change ((TopCat.binaryCofan X Y).inr ≫
    (colimit.isoColimitCocone ⟨_, TopCat.binaryCofanIsColimit _ _⟩).inv ≫ _) x =
      Scheme.forgetToTop.map coprod.inr x
  congr 2
  refine (colimit.isoColimitCocone_ι_inv_assoc ⟨_, TopCat.binaryCofanIsColimit _ _⟩ _ _).trans ?_
  exact coprodComparison_inr Scheme.forgetToTop

/-- The open cover of the coproduct of two schemes. -/
noncomputable
def coprodOpenCover.{w} : (X ⨿ Y).OpenCover where
  I₀ := PUnit.{w + 1} ⊕ PUnit.{w + 1}
  X x := x.elim (fun _ ↦ X) (fun _ ↦ Y)
  f x := x.rec (fun _ ↦ coprod.inl) (fun _ ↦ coprod.inr)
  mem₀ := by
    rw [Scheme.presieve₀_mem_precoverage_iff]
    refine ⟨fun x ↦ ?_, fun x ↦ x.rec (fun _ ↦ inferInstance) (fun _ ↦ inferInstance)⟩
    use ((coprodMk X Y).symm x).elim (fun _ ↦ Sum.inl .unit) (fun _ ↦ Sum.inr .unit)
    obtain ⟨x, rfl⟩ := (coprodMk X Y).surjective x
    simp only [Sum.elim_inl, Sum.elim_inr, Set.mem_range]
    rw [Homeomorph.symm_apply_apply]
    obtain (x | x) := x
    · simp only [Sum.elim_inl, coprodMk_inl, exists_apply_eq_apply]
    · simp only [Sum.elim_inr, coprodMk_inr, exists_apply_eq_apply]

-- TODO: should infer_instance be considered normalising?
set_option linter.flexible false in
/-- If `X` and `Y` are open disjoint and covering open subschemes of `S`,
`S` is the disjoint union of `X` and `Y`. -/
lemma nonempty_isColimit_binaryCofanMk_of_isCompl {X Y S : Scheme.{u}}
    (f : X ⟶ S) (g : Y ⟶ S) [IsOpenImmersion f] [IsOpenImmersion g]
    (hf : IsCompl f.opensRange g.opensRange) :
    Nonempty (IsColimit <| BinaryCofan.mk f g) := by
  let c' : Cofan fun j ↦ (WalkingPair.casesOn j X Y : Scheme.{u}) :=
    .mk S fun j ↦ WalkingPair.casesOn j f g
  let i : BinaryCofan.mk f g ≅ c' := Cofan.ext (Iso.refl _) (by rintro (b|b) <;> rfl)
  refine ⟨IsColimit.ofIsoColimit (Nonempty.some ?_) i.symm⟩
  let fi (j : WalkingPair) : WalkingPair.casesOn j X Y ⟶ S := WalkingPair.casesOn j f g
  convert nonempty_isColimit_cofanMk_of fi _ _
  · intro i
    cases i <;> (simp [fi]; infer_instance)
  · simpa [← WalkingPair.equivBool.symm.iSup_comp, iSup_bool_eq, ← codisjoint_iff] using hf.2
  · intro i j hij
    match i, j with
    | .left, .right => simpa [fi] using hf.1
    | .right, .left => simpa [fi] using hf.1.symm

variable (R S : Type u) [CommRing R] [CommRing S]

/-- The map `Spec R ⨿ Spec S ⟶ Spec (R × S)`.
This is an isomorphism as witnessed by an `IsIso` instance provided below. -/
noncomputable
def coprodSpec : Spec (.of R) ⨿ Spec (.of S) ⟶ Spec (.of <| R × S) :=
  coprod.desc (Spec.map (CommRingCat.ofHom <| RingHom.fst _ _))
    (Spec.map (CommRingCat.ofHom <| RingHom.snd _ _))

@[simp, reassoc]
lemma coprodSpec_inl : coprod.inl ≫ coprodSpec R S =
    Spec.map (CommRingCat.ofHom <| RingHom.fst R S) :=
  coprod.inl_desc _ _

@[simp, reassoc]
lemma coprodSpec_inr : coprod.inr ≫ coprodSpec R S =
    Spec.map (CommRingCat.ofHom <| RingHom.snd R S) :=
  coprod.inr_desc _ _

lemma coprodSpec_coprodMk (x) :
    coprodSpec R S (coprodMk _ _ x) = (PrimeSpectrum.primeSpectrumProd R S).symm x := by
  apply PrimeSpectrum.ext
  obtain (x | x) := x <;>
    simp only [coprodMk_inl, coprodMk_inr, ← Scheme.Hom.comp_apply,
      coprodSpec, coprod.inl_desc, coprod.inr_desc]
  · change Ideal.comap _ _ = x.asIdeal.prod ⊤
    ext; simp [Ideal.prod, CommRingCat.ofHom]
  · change Ideal.comap _ _ = Ideal.prod ⊤ x.asIdeal
    ext; simp [Ideal.prod, CommRingCat.ofHom]

lemma coprodSpec_apply (x) :
    coprodSpec R S x = (PrimeSpectrum.primeSpectrumProd R S).symm ((coprodMk _ _).symm x) := by
  rw [← coprodSpec_coprodMk, Homeomorph.apply_symm_apply]

lemma isIso_stalkMap_coprodSpec (x) :
    IsIso ((coprodSpec R S).stalkMap x) := by
  obtain ⟨x | x, rfl⟩ := (coprodMk _ _).surjective x
  · have := Scheme.Hom.stalkMap_comp coprod.inl (coprodSpec R S) x
    rw [← IsIso.comp_inv_eq,
      Scheme.Hom.stalkMap_congr_hom _ (Spec.map _) (coprodSpec_inl R S)] at this
    rw [coprodMk_inl, ← this]
    letI := (RingHom.fst R S).toAlgebra
    have : IsOpenImmersion (Spec.map (CommRingCat.ofHom (RingHom.fst R S))) :=
      IsOpenImmersion.of_isLocalization (1, 0)
    infer_instance
  · have := Scheme.Hom.stalkMap_comp coprod.inr (coprodSpec R S) x
    rw [← IsIso.comp_inv_eq,
      Scheme.Hom.stalkMap_congr_hom _ (Spec.map _) (coprodSpec_inr R S)] at this
    rw [coprodMk_inr, ← this]
    letI := (RingHom.snd R S).toAlgebra
    have : IsOpenImmersion (Spec.map (CommRingCat.ofHom (RingHom.snd R S))) :=
      IsOpenImmersion.of_isLocalization (0, 1)
    infer_instance

instance : IsIso (coprodSpec R S) := by
  rw [isIso_iff_isIso_stalkMap]
  refine ⟨?_, isIso_stalkMap_coprodSpec R S⟩
  convert_to IsIso (TopCat.isoOfHomeo (X := Spec (.of <| R × S)) <|
    PrimeSpectrum.primeSpectrumProdHomeo.trans (coprodMk (Spec <| .of R) (Spec <| .of S))).inv
  · ext x; exact coprodSpec_apply R S x
  · infer_instance

instance (R S : CommRingCat.{u}ᵒᵖ) : IsIso (coprodComparison Scheme.Spec R S) := by
  obtain ⟨R⟩ := R; obtain ⟨S⟩ := S
  have : coprodComparison Scheme.Spec (.op R) (.op S) ≫ (Spec.map
    ((limit.isoLimitCone ⟨_, CommRingCat.prodFanIsLimit R S⟩).inv ≫
      (opProdIsoCoprod R S).unop.inv)) = coprodSpec R S := by
    ext1
    · rw [coprodComparison_inl_assoc, coprodSpec, coprod.inl_desc, Scheme.Spec_map,
        ← Spec.map_comp, Category.assoc, Iso.unop_inv, opProdIsoCoprod_inv_inl,
        limit.isoLimitCone_inv_π]
      rfl
    · rw [coprodComparison_inr_assoc, coprodSpec, coprod.inr_desc, Scheme.Spec_map,
        ← Spec.map_comp, Category.assoc, Iso.unop_inv, opProdIsoCoprod_inv_inr,
        limit.isoLimitCone_inv_π]
      rfl
  rw [(IsIso.eq_comp_inv _).mpr this]
  infer_instance

instance : PreservesColimitsOfShape (Discrete WalkingPair) Scheme.Spec.{u} :=
  ⟨fun {_} ↦
    have (X Y : CommRingCat.{u}ᵒᵖ) := PreservesColimitPair.of_iso_coprod_comparison Scheme.Spec X Y
    preservesColimit_of_iso_diagram _ (diagramIsoPair _).symm⟩

instance : PreservesColimitsOfShape (Discrete PEmpty.{1}) Scheme.Spec.{u} := by
  have : IsEmpty (Scheme.Spec.obj (⊥_ CommRingCatᵒᵖ)) :=
    @Function.isEmpty _ _ spec_punit_isEmpty (Scheme.Spec.mapIso
      (initialIsoIsInitial (initialOpOfTerminal CommRingCat.punitIsTerminal))).hom
  have := preservesInitial_of_iso Scheme.Spec (asIso (initial.to _))
  exact preservesColimitsOfShape_pempty_of_preservesInitial _

instance {J : Type*} [Finite J] : PreservesColimitsOfShape (Discrete J) Scheme.Spec.{u} :=
  preservesFiniteCoproductsOfPreservesBinaryAndInitial _ _

/-- The canonical map `∐ Spec Rᵢ ⟶ Spec (Π Rᵢ)`.
This is an isomorphism when the product is finite. -/
noncomputable
def sigmaSpec (R : ι → CommRingCat) : (∐ fun i ↦ Spec (R i)) ⟶ Spec (.of <| Π i, R i) :=
  Sigma.desc (fun i ↦ Spec.map (CommRingCat.ofHom (Pi.evalRingHom _ i)))

@[reassoc (attr := simp)]
lemma ι_sigmaSpec (R : ι → CommRingCat) (i) :
    Sigma.ι _ i ≫ sigmaSpec R = Spec.map (CommRingCat.ofHom (Pi.evalRingHom _ i)) :=
  Sigma.ι_desc _ _

instance (i) (R : ι → Type _) [∀ i, CommRing (R i)] :
    IsOpenImmersion (Spec.map (CommRingCat.ofHom (Pi.evalRingHom (R ·) i))) := by
  classical
  letI := (Pi.evalRingHom R i).toAlgebra
  have : IsLocalization.Away (Function.update (β := R) 0 i 1) (R i) := by
    apply IsLocalization.away_of_isIdempotentElem_of_mul
    · ext j; by_cases h : j = i <;> aesop
    · intro x y
      constructor
      · intro e; ext j; by_cases h : j = i <;> aesop
      · intro e; simpa using congr_fun e i
    · exact Function.surjective_eval _
  exact IsOpenImmersion.of_isLocalization (Function.update 0 i 1)

instance (R : ι → CommRingCat.{u}) : IsOpenImmersion (sigmaSpec R) := by
  classical
  apply isOpenImmersion_sigmaDesc
  intro ix iy h
  refine Set.disjoint_iff_forall_ne.mpr ?_
  rintro _ ⟨x, rfl⟩ _ ⟨y, rfl⟩ e
  have : DFinsupp.single (β := (R ·)) iy 1 iy ∈ y.asIdeal :=
    (PrimeSpectrum.ext_iff.mp e).le (x := DFinsupp.single iy 1)
      (show DFinsupp.single (β := (R ·)) iy 1 ix ∈ x.asIdeal by simp [h.symm])
  simp [← Ideal.eq_top_iff_one, y.2.ne_top] at this

instance [Finite ι] (R : ι → CommRingCat.{u}) : IsIso (sigmaSpec R) := by
  have : sigmaSpec R =
      (colimit.isoColimitCocone ⟨_,
        (IsColimit.precomposeHomEquiv Discrete.natIsoFunctor.symm _).symm (isColimitOfPreserves
          Scheme.Spec (Fan.IsLimit.op (CommRingCat.piFanIsLimit R)))⟩).hom := by
    ext1
    simp; rfl
  rw [this]
  infer_instance

instance [Finite ι] [∀ i, IsAffine (f i)] : IsAffine (∐ f) :=
  .of_isIso ((Sigma.mapIso (fun i ↦ (f i).isoSpec)).hom ≫ sigmaSpec _)

instance [IsAffine X] [IsAffine Y] : IsAffine (X ⨿ Y) :=
  .of_isIso ((coprod.mapIso X.isoSpec Y.isoSpec).hom ≫ coprodSpec _ _)

end Coproduct

instance {U X Y : Scheme} (f : U ⟶ X) (g : U ⟶ Y) [IsOpenImmersion f] [IsOpenImmersion g]
    (i : WalkingPair) : Mono ((span f g ⋙ Scheme.forget).map (WidePushoutShape.Hom.init i)) := by
  rw [mono_iff_injective]
  cases i
  · simpa using f.isOpenEmbedding.injective
  · simpa using g.isOpenEmbedding.injective

instance {U X Y : Scheme} (f : U ⟶ X) (g : U ⟶ Y) [IsOpenImmersion f] [IsOpenImmersion g]
    {i j : WalkingSpan} (t : i ⟶ j) : IsOpenImmersion ((span f g).map t) := by
  obtain (a | (a | a)) := t
  · simp only [WidePushoutShape.hom_id, CategoryTheory.Functor.map_id]
    infer_instance
  · simpa
  · simpa

-- Test that instances on locally directed colimits fire correctly.
example {U X Y : Scheme.{u}} (f : U ⟶ X) (g : U ⟶ Y)
    [IsOpenImmersion f] [IsOpenImmersion g] : HasPushout f g :=
  inferInstance

instance : CartesianMonoidalCategory Scheme := .ofHasFiniteProducts
instance : BraidedCategory Scheme := .ofCartesianMonoidalCategory

section IsAffine

<<<<<<< HEAD
lemma Scheme.isAffine_of_isLimit {I : Type*} [Category I] {D : I ⥤ Scheme.{u}}
=======
lemma Scheme.isAffine_of_isLimit {I : Type*} [Category* I] {D : I ⥤ Scheme.{u}}
>>>>>>> bfbfe1fa
    (c : Cone D) (hc : IsLimit c) [∀ i, IsAffine (D.obj i)] :
    IsAffine c.pt := by
  let α : D ⟶ (D ⋙ Scheme.Γ.rightOp) ⋙ Scheme.Spec := D.whiskerLeft ΓSpec.adjunction.unit
  have (i : _) : IsIso (α.app i) := IsAffine.affine
  have : IsIso α := NatIso.isIso_of_isIso_app α
  have : c.pt ≅ Spec Γ(c.pt, ⊤) := hc.conePointUniqueUpToIso ((IsLimit.postcomposeHomEquiv
    (asIso α).symm _).symm (isLimitOfPreserves (Scheme.Γ.rightOp ⋙ Scheme.Spec) hc))
  exact .of_isIso this.hom

end IsAffine

end AlgebraicGeometry<|MERGE_RESOLUTION|>--- conflicted
+++ resolved
@@ -541,11 +541,7 @@
 
 section IsAffine
 
-<<<<<<< HEAD
-lemma Scheme.isAffine_of_isLimit {I : Type*} [Category I] {D : I ⥤ Scheme.{u}}
-=======
 lemma Scheme.isAffine_of_isLimit {I : Type*} [Category* I] {D : I ⥤ Scheme.{u}}
->>>>>>> bfbfe1fa
     (c : Cone D) (hc : IsLimit c) [∀ i, IsAffine (D.obj i)] :
     IsAffine c.pt := by
   let α : D ⟶ (D ⋙ Scheme.Γ.rightOp) ⋙ Scheme.Spec := D.whiskerLeft ΓSpec.adjunction.unit
