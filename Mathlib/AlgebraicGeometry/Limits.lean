--- conflicted
+++ resolved
@@ -58,12 +58,7 @@
 @[ext]
 theorem Scheme.empty_ext {X : Scheme.{u}} (f g : ∅ ⟶ X) : f = g :=
   -- Porting note (#11041): `ext` regression
-<<<<<<< HEAD
   Scheme.Hom.ext' (Subsingleton.elim (α := ∅ ⟶ _) _ _)
-=======
-  LocallyRingedSpace.Hom.ext <| PresheafedSpace.ext _ _ (by ext a; exact PEmpty.elim a) <|
-    NatTrans.ext <| funext fun a => by aesop_cat
->>>>>>> d369bba5
 
 theorem Scheme.eq_emptyTo {X : Scheme.{u}} (f : ∅ ⟶ X) : f = Scheme.emptyTo X :=
   Scheme.empty_ext f (Scheme.emptyTo X)
