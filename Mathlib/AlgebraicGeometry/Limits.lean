/-
Copyright (c) 2022 Andrew Yang. All rights reserved.
Released under Apache 2.0 license as described in the file LICENSE.
Authors: Andrew Yang
-/
import Mathlib.AlgebraicGeometry.Pullbacks
import Mathlib.AlgebraicGeometry.AffineScheme

#align_import algebraic_geometry.limits from "leanprover-community/mathlib"@"70fd9563a21e7b963887c9360bd29b2393e6225a"

/-!
# (Co)Limits of Schemes

We construct various limits and colimits in the category of schemes.

* The existence of fibred products was shown in `Mathlib/AlgebraicGeometry/Pullbacks.lean`.
* `Spec ℤ` is the terminal object.
* The preceding two results imply that `Scheme` has all finite limits.
* The empty scheme is the (strict) initial object.
* The disjoint union is the coproduct of a family of schemes, and the forgetful functor to
  `LocallyRingedSpace` and `TopCat` preserves them.

## TODO

* Spec preserves finite coproducts.

-/

suppress_compilation

set_option linter.uppercaseLean3 false

universe u

open CategoryTheory CategoryTheory.Limits Opposite TopologicalSpace

namespace AlgebraicGeometry

/-- `Spec ℤ` is the terminal object in the category of schemes. -/
noncomputable def specZIsTerminal : IsTerminal (Spec (CommRingCat.of ℤ)) :=
  @IsTerminal.isTerminalObj _ _ _ _ Scheme.Spec _ inferInstance
    (terminalOpOfInitial CommRingCat.zIsInitial)
#align algebraic_geometry.Spec_Z_is_terminal AlgebraicGeometry.specZIsTerminal

instance : HasTerminal Scheme :=
  hasTerminal_of_hasTerminal_of_preservesLimit Scheme.Spec

instance : IsAffine (⊤_ Scheme.{u}) :=
  isAffine_of_isIso (PreservesTerminal.iso Scheme.Spec).inv

instance : HasFiniteLimits Scheme :=
  hasFiniteLimits_of_hasTerminal_and_pullbacks

section Initial

/-- The map from the empty scheme. -/
@[simps]
def Scheme.emptyTo (X : Scheme.{u}) : ∅ ⟶ X :=
  ⟨{  base := ⟨fun x => PEmpty.elim x, by fun_prop⟩
      c := { app := fun U => CommRingCat.punitIsTerminal.from _ } }, fun x => PEmpty.elim x⟩
#align algebraic_geometry.Scheme.empty_to AlgebraicGeometry.Scheme.emptyTo

@[ext]
theorem Scheme.empty_ext {X : Scheme.{u}} (f g : ∅ ⟶ X) : f = g :=
  -- Porting note (#11041): `ext` regression
  LocallyRingedSpace.Hom.ext _ _ <| PresheafedSpace.ext _ _ (by ext a; exact PEmpty.elim a) <|
    NatTrans.ext _ _ <| funext fun a => by aesop_cat
#align algebraic_geometry.Scheme.empty_ext AlgebraicGeometry.Scheme.empty_ext

theorem Scheme.eq_emptyTo {X : Scheme.{u}} (f : ∅ ⟶ X) : f = Scheme.emptyTo X :=
  Scheme.empty_ext f (Scheme.emptyTo X)
#align algebraic_geometry.Scheme.eq_empty_to AlgebraicGeometry.Scheme.eq_emptyTo

instance Scheme.hom_unique_of_empty_source (X : Scheme.{u}) : Unique (∅ ⟶ X) :=
  ⟨⟨Scheme.emptyTo _⟩, fun _ => Scheme.empty_ext _ _⟩

/-- The empty scheme is the initial object in the category of schemes. -/
def emptyIsInitial : IsInitial (∅ : Scheme.{u}) :=
  IsInitial.ofUnique _
#align algebraic_geometry.empty_is_initial AlgebraicGeometry.emptyIsInitial

@[simp]
theorem emptyIsInitial_to : emptyIsInitial.to = Scheme.emptyTo :=
  rfl
#align algebraic_geometry.empty_is_initial_to AlgebraicGeometry.emptyIsInitial_to

instance : IsEmpty (∅ : Scheme.{u}) :=
  show IsEmpty PEmpty by infer_instance

instance spec_punit_isEmpty : IsEmpty (Spec (CommRingCat.of PUnit.{u+1})) :=
  inferInstanceAs <| IsEmpty (PrimeSpectrum PUnit)
#align algebraic_geometry.Spec_punit_is_empty AlgebraicGeometry.spec_punit_isEmpty

instance (priority := 100) isOpenImmersion_of_isEmpty {X Y : Scheme} (f : X ⟶ Y)
    [IsEmpty X] : IsOpenImmersion f := by
  apply (config := { allowSynthFailures := true }) IsOpenImmersion.of_stalk_iso
  · exact .of_isEmpty (X := X) _
  · intro (i : X); exact isEmptyElim i
#align algebraic_geometry.is_open_immersion_of_is_empty AlgebraicGeometry.isOpenImmersion_of_isEmpty

instance (priority := 100) isIso_of_isEmpty {X Y : Scheme} (f : X ⟶ Y) [IsEmpty Y] :
    IsIso f := by
  haveI : IsEmpty X := f.1.base.1.isEmpty
  have : Epi f.1.base := by
    rw [TopCat.epi_iff_surjective]; rintro (x : Y)
    exact isEmptyElim x
  apply IsOpenImmersion.to_iso
#align algebraic_geometry.is_iso_of_is_empty AlgebraicGeometry.isIso_of_isEmpty

/-- A scheme is initial if its underlying space is empty . -/
noncomputable def isInitialOfIsEmpty {X : Scheme} [IsEmpty X] : IsInitial X :=
  emptyIsInitial.ofIso (asIso <| emptyIsInitial.to _)
#align algebraic_geometry.is_initial_of_is_empty AlgebraicGeometry.isInitialOfIsEmpty

/-- `Spec 0` is the initial object in the category of schemes. -/
noncomputable def specPunitIsInitial : IsInitial (Spec (.of PUnit.{u+1})) :=
  emptyIsInitial.ofIso (asIso <| emptyIsInitial.to _)
#align algebraic_geometry.Spec_punit_is_initial AlgebraicGeometry.specPunitIsInitial

instance (priority := 100) isAffine_of_isEmpty {X : Scheme} [IsEmpty X] : IsAffine X :=
  isAffine_of_isIso (inv (emptyIsInitial.to X) ≫ emptyIsInitial.to (Spec (.of PUnit)))
#align algebraic_geometry.is_affine_of_is_empty AlgebraicGeometry.isAffine_of_isEmpty

instance : HasInitial Scheme.{u} :=
  hasInitial_of_unique ∅

instance initial_isEmpty : IsEmpty (⊥_ Scheme) :=
  ⟨fun x => ((initial.to Scheme.empty : _).1.base x).elim⟩
#align algebraic_geometry.initial_is_empty AlgebraicGeometry.initial_isEmpty

theorem isAffineOpen_bot (X : Scheme) : IsAffineOpen (⊥ : Opens X) :=
  @isAffine_of_isEmpty _ (inferInstanceAs (IsEmpty (∅ : Set X)))
#align algebraic_geometry.bot_is_affine_open AlgebraicGeometry.isAffineOpen_bot

instance : HasStrictInitialObjects Scheme :=
  hasStrictInitialObjects_of_initial_is_strict fun A f => by infer_instance

end Initial

section Coproduct

<<<<<<< HEAD
/-- (Implementation Detail) The glue data associated to a disjoint union. -/
@[simps]
noncomputable
def disjointGlueData : Scheme.GlueData where
  J := ι
  U := f
  V ij := if ij.1 = ij.2 then f ij.1 else ∅
  f i j := if h : i = j then eqToHom (if_pos h) ≫ 𝟙 _ else eqToHom (if_neg h) ≫ Scheme.emptyTo _
  t i j := eqToHom (by aesop)
  t_id i := rfl
  t' i j k :=
    if h : i = j then
      (Limits.pullbackSymmetry _ _).hom ≫ Limits.pullback.map _ _ _ _ (eqToHom (by aesop))
        (eqToHom (by aesop)) (eqToHom (by aesop)) (by aesop) (by aesop)
    else
      Limits.pullback.fst ≫ eqToHom (if_neg h) ≫ Scheme.emptyTo _
  t_fac i j k := by
    dsimp only
    split_ifs with h
    · subst h; simp
    · apply Limits.IsInitial.strict_hom_ext
      rw [if_neg (Ne.symm h)]
      exact emptyIsInitial
  cocycle i j k := by
    dsimp only
    by_cases hij : i = j
    by_cases hik : i = k
    · subst hij
      subst hik
      simp only [↓reduceDIte, eqToHom_refl, Category.assoc]
      ext <;> simp only [Category.assoc, Limits.limit.lift_π, eqToHom_refl, id_eq,
        Limits.PullbackCone.mk_pt, Limits.PullbackCone.mk_π_app, Category.comp_id,
        Limits.pullbackSymmetry_hom_comp_fst, Limits.pullbackSymmetry_hom_comp_snd,
        Category.id_comp]
      · refine (@Limits.fst_eq_snd_of_mono_eq _ _ _ _ _ (show _ from ?_)).symm
        simp only [↓reduceDIte, Category.comp_id]
        infer_instance
      · refine @Limits.fst_eq_snd_of_mono_eq _ _ _ _ _ (show _ from ?_)
        simp only [↓reduceDIte, Category.comp_id]
        infer_instance
    · apply Limits.IsInitial.hom_ext
      apply IsInitial.ofStrict pullback.snd
      rw [if_neg hik]
      exact emptyIsInitial
    · apply Limits.IsInitial.hom_ext
      apply IsInitial.ofStrict pullback.fst
      rw [if_neg hij]
      exact emptyIsInitial
  f_open i j := by dsimp only; split <;> infer_instance
  f_mono i j := by dsimp only; split <;> infer_instance
  f_id i := by simp only [↓reduceDIte, Category.comp_id]; infer_instance
=======
variable {ι : Type u} (f : ι → Scheme.{u})

open scoped Classical

/-- (Implementation Detail) The glue data associated to a disjoint union. -/
@[simps]
noncomputable
def disjointGlueData' : GlueData' Scheme where
  J := ι
  U := f
  V _ _ _ := ∅
  f _ _ _ := Scheme.emptyTo _
  t _ _ _ := 𝟙 _
  t' _ _ _ _ _ _ := Limits.pullback.fst _ _ ≫ Scheme.emptyTo _
  t_fac _ _ _ _ _ _ := emptyIsInitial.strict_hom_ext _ _
  t_inv _ _ _ := Category.comp_id _
  cocycle _ _ _ _ _ _ := (emptyIsInitial.ofStrict (pullback.fst _ _)).hom_ext _ _
  f_mono _ _ := by dsimp only; infer_instance

/-- (Implementation Detail) The glue data associated to a disjoint union. -/
@[simps! J V U f t]
noncomputable
def disjointGlueData : Scheme.GlueData where
  __ := GlueData.ofGlueData' (disjointGlueData' f)
  f_open i j := by
    dsimp only [GlueData.ofGlueData', GlueData'.f', disjointGlueData']
    split <;> infer_instance
>>>>>>> d81613c4

/-- (Implementation Detail) The cofan in `LocallyRingedSpace` associated to a disjoint union. -/
noncomputable
def toLocallyRingedSpaceCoproductCofan : Cofan (Scheme.toLocallyRingedSpace ∘ f) :=
  Cofan.mk (disjointGlueData f).toLocallyRingedSpaceGlueData.glued
    (disjointGlueData f).toLocallyRingedSpaceGlueData.ι

/-- (Implementation Detail)
The cofan in `LocallyRingedSpace` associated to a disjoint union is a colimit. -/
noncomputable
def toLocallyRingedSpaceCoproductCofanIsColimit :
    IsColimit (toLocallyRingedSpaceCoproductCofan f) := by
  fapply mkCofanColimit
  · refine fun t ↦ Multicoequalizer.desc _ _ t.inj ?_
    rintro ⟨i, j⟩
    simp only [GlueData.diagram, disjointGlueData_J, disjointGlueData_V, disjointGlueData_U,
      disjointGlueData_f, disjointGlueData_t, Category.comp_id, Category.assoc,
      GlueData.mapGlueData_J, disjointGlueData_J, GlueData.mapGlueData_V,
      disjointGlueData_V, Scheme.forgetToLocallyRingedSpace_obj, GlueData.mapGlueData_U,
      disjointGlueData_U, GlueData.mapGlueData_f, disjointGlueData_f, Category.comp_id,
      Scheme.forgetToLocallyRingedSpace_map, GlueData.mapGlueData_t, disjointGlueData_t]
    split_ifs with h
    · subst h
<<<<<<< HEAD
      simp only [eqToHom_refl, ↓reduceDIte, ← Category.assoc]
=======
      simp only [eqToHom_refl, ↓reduceDIte, ← Category.assoc, GlueData'.f']
>>>>>>> d81613c4
      congr
    · apply Limits.IsInitial.hom_ext
      rw [if_neg h]
      exact LocallyRingedSpace.emptyIsInitial
  · exact fun _ _ ↦ Multicoequalizer.π_desc _ _ _ _ _
  · intro i m h
    apply Multicoequalizer.hom_ext
    simp only [GlueData.diagram_r, disjointGlueData_J, GlueData.diagram_right, disjointGlueData_U,
      colimit.ι_desc, GlueData.diagram_l, GlueData.diagram_left, disjointGlueData_V, id_eq,
      eq_mpr_eq_cast, cast_eq, Multicofork.ofπ_pt, Multicofork.ofπ_ι_app]
    exact h

noncomputable
instance : CreatesColimit (Discrete.functor f) Scheme.forgetToLocallyRingedSpace :=
  createsColimitOfFullyFaithfulOfIso (disjointGlueData f).gluedScheme <|
    let F : Discrete.functor f ⋙ Scheme.forgetToLocallyRingedSpace ≅
      Discrete.functor (Scheme.toLocallyRingedSpace ∘ f) := Discrete.natIsoFunctor
    have := (IsColimit.precomposeHomEquiv F _).symm (toLocallyRingedSpaceCoproductCofanIsColimit f)
    (colimit.isoColimitCocone ⟨_, this⟩).symm

noncomputable
instance : CreatesColimitsOfShape (Discrete ι) Scheme.forgetToLocallyRingedSpace := by
  constructor
  intro K
  exact createsColimitOfIsoDiagram _ (Discrete.natIsoFunctor (F := K)).symm

noncomputable
<<<<<<< HEAD
instance : ReflectsColimitsOfShape (Discrete ι) Scheme.forgetToLocallyRingedSpace := inferInstance

noncomputable
=======
>>>>>>> d81613c4
instance : PreservesColimitsOfShape (Discrete ι) Scheme.forgetToTop :=
  inferInstanceAs (PreservesColimitsOfShape (Discrete ι) (Scheme.forgetToLocallyRingedSpace ⋙
      LocallyRingedSpace.forgetToSheafedSpace ⋙ SheafedSpace.forget CommRingCat))

instance : HasCoproducts.{u} Scheme.{u} :=
  fun _ ↦ ⟨fun _ ↦ hasColimit_of_created _ Scheme.forgetToLocallyRingedSpace⟩

instance : HasCoproducts.{0} Scheme.{u} := has_smallest_coproducts_of_hasCoproducts

noncomputable
instance {ι : Type} : PreservesColimitsOfShape (Discrete ι) Scheme.forgetToTop :=
  preservesColimitsOfShapeOfEquiv (Discrete.equivalence Equiv.ulift : Discrete (ULift.{u} ι) ≌ _) _

noncomputable
instance {ι : Type} : PreservesColimitsOfShape (Discrete ι) Scheme.forgetToLocallyRingedSpace :=
  preservesColimitsOfShapeOfEquiv (Discrete.equivalence Equiv.ulift : Discrete (ULift.{u} ι) ≌ _) _

/-- (Implementation Detail) Coproduct of schemes is isomorphic to the disjoint union. -/
noncomputable
def sigmaIsoGlued : ∐ f ≅ (disjointGlueData f).glued :=
  Scheme.fullyFaithfulForgetToLocallyRingedSpace.preimageIso
    (PreservesCoproduct.iso _ _ ≪≫
      colimit.isoColimitCocone ⟨_, toLocallyRingedSpaceCoproductCofanIsColimit f⟩ ≪≫
        (disjointGlueData f).isoLocallyRingedSpace.symm)

@[reassoc (attr := simp)]
lemma ι_sigmaIsoGlued_inv (i) : (disjointGlueData f).ι i ≫ (sigmaIsoGlued f).inv = Sigma.ι f i := by
  apply Scheme.forgetToLocallyRingedSpace.map_injective
  dsimp [sigmaIsoGlued]
  simp only [Category.assoc]
  refine ((disjointGlueData f).ι_gluedIso_hom_assoc Scheme.forgetToLocallyRingedSpace i _).trans ?_
  refine (colimit.isoColimitCocone_ι_inv_assoc
    ⟨_, toLocallyRingedSpaceCoproductCofanIsColimit f⟩ ⟨i⟩ _).trans ?_
  exact ι_comp_sigmaComparison Scheme.forgetToLocallyRingedSpace _ _

@[reassoc (attr := simp)]
lemma ι_sigmaIsoGlued_hom (i) :
    Sigma.ι f i ≫ (sigmaIsoGlued f).hom = (disjointGlueData f).ι i := by
  rw [← ι_sigmaIsoGlued_inv, Category.assoc, Iso.inv_hom_id, Category.comp_id]

instance (i) : IsOpenImmersion (Sigma.ι f i) := by
  rw [← ι_sigmaIsoGlued_inv]
  infer_instance

lemma sigmaι_eq_iff (i j : ι) (x y) :
    (Sigma.ι f i).1.base x = (Sigma.ι f j).1.base y ↔
      (Sigma.mk i x : Σ i, f i) = Sigma.mk j y := by
  constructor
  · intro H
    rw [← ι_sigmaIsoGlued_inv, ← ι_sigmaIsoGlued_inv] at H
    erw [(TopCat.homeoOfIso
      (Scheme.forgetToTop.mapIso (sigmaIsoGlued f))).symm.injective.eq_iff] at H
    by_cases h : i = j
    · subst h
      simp only [Sigma.mk.inj_iff, heq_eq_eq, true_and]
      exact ((disjointGlueData f).ι i).openEmbedding.inj H
    · obtain (e | ⟨z, _⟩) := (Scheme.GlueData.ι_eq_iff _ _ _ _ _).mp H
      · exact (h (Sigma.mk.inj_iff.mp e).1).elim
      · simp only [disjointGlueData_J, disjointGlueData_V, h, ↓reduceIte] at z
        cases z
  · rintro ⟨rfl⟩
    rfl

/-- The images of each component in the coproduct is disjoint. -/
lemma disjoint_opensRange_sigmaι (i j : ι) (h : i ≠ j) :
    Disjoint (Sigma.ι f i).opensRange (Sigma.ι f j).opensRange := by
  intro U hU hU' x hx
  obtain ⟨x, rfl⟩ := hU hx
  obtain ⟨y, hy⟩ := hU' hx
  obtain ⟨rfl⟩ := (sigmaι_eq_iff _ _ _ _ _).mp hy
  cases h rfl

lemma exists_sigmaι_eq (x : (∐ f : _)) : ∃ i y, (Sigma.ι f i).1.base y = x := by
  obtain ⟨i, y, e⟩ := (disjointGlueData f).ι_jointly_surjective ((sigmaIsoGlued f).hom.1.base x)
  refine ⟨i, y, (sigmaIsoGlued f).hom.openEmbedding.inj ?_⟩
  rwa [← Scheme.comp_val_base_apply, ι_sigmaIsoGlued_hom]

lemma iSup_opensRange_sigmaι : ⨆ i, (Sigma.ι f i).opensRange = ⊤ :=
  eq_top_iff.mpr fun x ↦ by simpa using exists_sigmaι_eq f x

/-- The open cover of the coproduct. -/
@[simps obj map]
noncomputable
def sigmaOpenCover : (∐ f).OpenCover where
  J := ι
  obj := f
  map := Sigma.ι f
  f x := (exists_sigmaι_eq f x).choose
  covers x := (exists_sigmaι_eq f x).choose_spec

/-- The underlying topological space of the coproduct is homeomorphic to the disjoint union. -/
noncomputable
def sigmaMk : (Σ i, f i) ≃ₜ (∐ f : _) :=
  TopCat.homeoOfIso ((colimit.isoColimitCocone ⟨_, TopCat.sigmaCofanIsColimit _⟩).symm ≪≫
    (PreservesCoproduct.iso Scheme.forgetToTop f).symm)

@[simp]
lemma sigmaMk_mk (i) (x : f i) :
    sigmaMk f (.mk i x) = (Sigma.ι f i).1.base x := by
  show ((TopCat.sigmaCofan (fun x ↦ (f x).toTopCat)).inj i ≫
    (colimit.isoColimitCocone ⟨_, TopCat.sigmaCofanIsColimit _⟩).inv ≫ _) x =
      Scheme.forgetToTop.map (Sigma.ι f i) x
  congr 1
  refine (colimit.isoColimitCocone_ι_inv_assoc ⟨_, TopCat.sigmaCofanIsColimit _⟩ _ _).trans ?_
  exact ι_comp_sigmaComparison Scheme.forgetToTop _ _

<<<<<<< HEAD
variable (X Y : Scheme.{u})

/-- (Implementation Detail)
The coproduct of the two schemes is given by indexed coproducts over `WalkingPair`. -/
noncomputable
def coprodIsoSigma : X ⨿ Y ≅ ∐ fun i : ULift.{u} WalkingPair ↦ i.1.casesOn X Y :=
  Sigma.whiskerEquiv Equiv.ulift.symm (fun _ ↦ by exact Iso.refl _)

lemma ι_left_coprodIsoSigma_inv : Sigma.ι _ ⟨.left⟩ ≫ (coprodIsoSigma X Y).inv = coprod.inl :=
  Sigma.ι_comp_map' _ _ _

lemma ι_right_coprodIsoSigma_inv : Sigma.ι _ ⟨.right⟩ ≫ (coprodIsoSigma X Y).inv = coprod.inr :=
  Sigma.ι_comp_map' _ _ _

instance : IsOpenImmersion (coprod.inl : X ⟶ X ⨿ Y) := by
  rw [← ι_left_coprodIsoSigma_inv]; infer_instance

instance : IsOpenImmersion (coprod.inr : Y ⟶ X ⨿ Y) := by
  rw [← ι_right_coprodIsoSigma_inv]; infer_instance

lemma isCompl_range_inl_inr :
    IsCompl (Set.range (coprod.inl : X ⟶ X ⨿ Y).1.base)
      (Set.range (coprod.inr : Y ⟶ X ⨿ Y).1.base) :=
  ((TopCat.binaryCofan_isColimit_iff _).mp
    ⟨mapIsColimitOfPreservesOfIsColimit Scheme.forgetToTop _ _ (coprodIsCoprod X Y)⟩).2.2

lemma isCompl_opensRange_inl_inr :
    IsCompl (coprod.inl : X ⟶ X ⨿ Y).opensRange (coprod.inr : Y ⟶ X ⨿ Y).opensRange := by
  convert isCompl_range_inl_inr X Y
  simp only [isCompl_iff, disjoint_iff, codisjoint_iff, ← TopologicalSpace.Opens.coe_inj]
  rfl

/-- The underlying topological space of the coproduct is homeomorphic to the disjoint union -/
noncomputable
def coprodMk : X ⊕ Y ≃ₜ (X ⨿ Y : Scheme.{u}) :=
  TopCat.homeoOfIso ((colimit.isoColimitCocone ⟨_, TopCat.binaryCofanIsColimit _ _⟩).symm ≪≫
    PreservesColimitPair.iso Scheme.forgetToTop X Y)

@[simp]
lemma coprodMk_inl (x : X) :
    coprodMk X Y (.inl x) = (coprod.inl : X ⟶ X ⨿ Y).1.base x := by
  show ((TopCat.binaryCofan X Y).inl ≫
    (colimit.isoColimitCocone ⟨_, TopCat.binaryCofanIsColimit _ _⟩).inv ≫ _) x =
      Scheme.forgetToTop.map coprod.inl x
  congr 1
  refine (colimit.isoColimitCocone_ι_inv_assoc ⟨_, TopCat.binaryCofanIsColimit _ _⟩ _ _).trans ?_
  exact coprodComparison_inl Scheme.forgetToTop

@[simp]
lemma coprodMk_inr (x : Y) :
    coprodMk X Y (.inr x) = (coprod.inr : Y ⟶ X ⨿ Y).1.base x := by
  show ((TopCat.binaryCofan X Y).inr ≫
    (colimit.isoColimitCocone ⟨_, TopCat.binaryCofanIsColimit _ _⟩).inv ≫ _) x =
      Scheme.forgetToTop.map coprod.inr x
  congr 1
  refine (colimit.isoColimitCocone_ι_inv_assoc ⟨_, TopCat.binaryCofanIsColimit _ _⟩ _ _).trans ?_
  exact coprodComparison_inr Scheme.forgetToTop

/-- The open cover of the coproduct of two schemes. -/
noncomputable
def coprodOpenCover.{w} : (X ⨿ Y).OpenCover where
  J := PUnit.{w + 1} ⊕ PUnit.{w + 1}
  obj x := x.elim (fun _ ↦ X) (fun _ ↦ Y)
  map x := x.rec (fun _ ↦ coprod.inl) (fun _ ↦ coprod.inr)
  f x := ((coprodMk X Y).symm x).elim (fun _ ↦ Sum.inl .unit) (fun _ ↦ Sum.inr .unit)
  covers x := by
    obtain ⟨x, rfl⟩ := (coprodMk X Y).surjective x
    simp only [Sum.elim_inl, Sum.elim_inr, Set.mem_range]
    rw [Homeomorph.symm_apply_apply]
    obtain (x | x) := x
    · simp only [Sum.elim_inl, coprodMk_inl, exists_apply_eq_apply]
    · simp only [Sum.elim_inr, coprodMk_inr, exists_apply_eq_apply]
  IsOpen x := x.rec (fun _ ↦ inferInstance) (fun _ ↦ inferInstance)

variable (R S : Type u) [CommRing R] [CommRing S]

/-- The map `Spec R ⨿ Spec S ⟶ Spec (R × S)`.
This is an isomorphism as witnessed by an `IsIso` instance provided below. -/
noncomputable
def coprodSpec : Spec (.of R) ⨿ Spec (.of S) ⟶ Spec (.of (R × S)) :=
  coprod.desc (Spec.map (RingHom.fst _ _)) (Spec.map (RingHom.snd _ _))

@[simp, reassoc]
lemma coprodSpec_inl : coprod.inl ≫ coprodSpec R S =
    Spec.map (CommRingCat.ofHom <| RingHom.fst R S) :=
  coprod.inl_desc _ _

@[simp, reassoc]
lemma coprodSpec_inr : coprod.inr ≫ coprodSpec R S =
    Spec.map (CommRingCat.ofHom <| RingHom.snd R S) :=
  coprod.inr_desc _ _

lemma coprodSpec_coprodMk (x) :
    (coprodSpec R S).1.base (coprodMk _ _ x) = (PrimeSpectrum.primeSpectrumProd R S).symm x := by
  apply PrimeSpectrum.ext
  obtain (x | x) := x <;>
    simp only [coprodMk_inl, coprodMk_inr, ← Scheme.comp_val_base_apply,
      coprodSpec, coprod.inl_desc, coprod.inr_desc]
  · show Ideal.comap _ _ = x.asIdeal.prod ⊤
    ext; simp [Ideal.prod]
  · show Ideal.comap _ _ = Ideal.prod ⊤ x.asIdeal
    ext; simp [Ideal.prod]

lemma coprodSpec_apply (x) :
    (coprodSpec R S).1.base x = (PrimeSpectrum.primeSpectrumProd R S).symm
      ((coprodMk (Spec (.of R)) (Spec (.of S))).symm x) := by
  rw [← coprodSpec_coprodMk, Homeomorph.apply_symm_apply]

lemma isIso_stalkMap_coprodSpec (x) :
    IsIso (PresheafedSpace.stalkMap (coprodSpec R S).1 x) := by
  obtain ⟨x | x, rfl⟩ := (coprodMk _ _).surjective x
  · have : PresheafedSpace.stalkMap (coprod.inl ≫ coprodSpec R S).1 x = _ :=
      PresheafedSpace.stalkMap.comp (coprod.inl (C := Scheme)).1 (coprodSpec R S).1 x
    conv_lhs at this => tactic => delta coprodSpec
    rw [← IsIso.comp_inv_eq] at this
    rw [PresheafedSpace.stalkMap.congr_hom _
      (Spec.map (R := .of (R × S)) (S := .of R) (RingHom.fst R S)).1 (by simp)] at this
    rw [coprodMk_inl, ← this]
    suffices IsOpenImmersion (Spec.map (R := .of (R × S)) (S := .of R) (RingHom.fst R S)) by
      infer_instance
    letI := (RingHom.fst R S).toAlgebra
    have := IsLocalization.away_of_isIdempotentElem
      (show IsIdempotentElem (M := R × S) (1, 0) by ext <;> simp) ?_ Prod.fst_surjective
    apply IsOpenImmersion.of_isLocalization (1, 0)
    · ext x
      simp only [RingHom.algebraMap_toAlgebra, RingHom.mem_ker, RingHom.coe_fst,
        Ideal.mem_span_singleton, Prod.one_eq_mk, Prod.mk_sub_mk, sub_self, sub_zero]
      constructor
      · intro e; use x; ext <;> simp [e]
      · rintro ⟨⟨i, j⟩, rfl⟩; simp
  · have : PresheafedSpace.stalkMap (coprod.inr ≫ coprodSpec R S).1 x = _ :=
      PresheafedSpace.stalkMap.comp (coprod.inr (C := Scheme)).1 (coprodSpec R S).1 x
    conv_lhs at this => tactic => delta coprodSpec
    rw [← IsIso.comp_inv_eq] at this
    rw [PresheafedSpace.stalkMap.congr_hom _
      (Spec.map (R := .of (R × S)) (S := .of S) (RingHom.snd R S)).1 (by simp)] at this
    rw [coprodMk_inr, ← this]
    suffices IsOpenImmersion (Spec.map (R := .of (R × S)) (S := .of S) (RingHom.snd R S)) by
      infer_instance
    letI := (RingHom.snd R S).toAlgebra
    have := IsLocalization.away_of_isIdempotentElem
      (show IsIdempotentElem (M := R × S) (0, 1) by ext <;> simp) ?_ Prod.snd_surjective
    apply IsOpenImmersion.of_isLocalization (0, 1)
    · ext x
      simp only [RingHom.algebraMap_toAlgebra, RingHom.mem_ker, RingHom.coe_snd,
        Ideal.mem_span_singleton, Prod.one_eq_mk, Prod.mk_sub_mk, sub_self, sub_zero]
      constructor
      · intro e; use x; ext <;> simp [e]
      · rintro ⟨⟨i, j⟩, rfl⟩; simp

instance : IsIso (coprodSpec R S) := by
  rw [isIso_iff_stalk_iso]
  refine ⟨?_, isIso_stalkMap_coprodSpec R S⟩
  convert_to IsIso (TopCat.isoOfHomeo (X := Spec (.of (R × S))) <|
    PrimeSpectrum.primeSpectrumProdHomeo.trans (coprodMk (Spec (.of R)) (Spec (.of S)))).inv
  · ext x; exact coprodSpec_apply R S x
  · infer_instance

instance (R S : CommRingCatᵒᵖ) : IsIso (coprodComparison Scheme.Spec R S) := by
  obtain ⟨R⟩ := R; obtain ⟨S⟩ := S
  have : coprodComparison Scheme.Spec (.op R) (.op S) = coprodSpec R S ≫ (Scheme.Spec.map
    (((Pi.mapIso (fun b ↦ b.rec (by exact Iso.refl _) (by exact Iso.refl _))).hom ≫
      (limit.isoLimitCone ⟨_, CommRingCat.prodFanIsLimit R S⟩).hom).op ≫
        (opProductIsoCoproduct _).hom)) := by
    ext
    · rw [coprodComparison_inl, coprodSpec, coprod.inl_desc_assoc]
      erw [← Scheme.Spec.map_comp]
      congr 1
      apply Quiver.Hom.unop_inj
      simp only [Opposite.op_unop, CommRingCat.coe_of, CommRingCat.prodFan_pt, Functor.mapIso_hom,
        lim_map, Functor.comp_obj, op_comp, Category.assoc, unop_comp, Quiver.Hom.unop_op,
        Quiver.Hom.unop_op']
      erw [limit.isoLimitCone_hom_π ⟨_, CommRingCat.prodFanIsLimit R S⟩ ⟨.left⟩, limMap_π]
      apply Quiver.Hom.op_inj
      simp only [Opposite.op_unop, Quiver.Hom.op_unop, Discrete.functor_obj,
        Discrete.natIso_hom_app, Iso.refl_hom, Category.comp_id, op_comp,
        π_comp_opProductIsoCoproduct_hom]
      rfl
    · rw [coprodComparison_inr, coprodSpec, coprod.inr_desc_assoc]
      erw [← Scheme.Spec.map_comp]
      congr 1
      apply Quiver.Hom.unop_inj
      simp only [Opposite.op_unop, CommRingCat.coe_of, CommRingCat.prodFan_pt, Functor.mapIso_hom,
        lim_map, Functor.comp_obj, op_comp, Category.assoc, unop_comp, Quiver.Hom.unop_op,
        Quiver.Hom.unop_op']
      erw [limit.isoLimitCone_hom_π ⟨_, CommRingCat.prodFanIsLimit R S⟩ ⟨.right⟩, limMap_π]
      apply Quiver.Hom.op_inj
      simp only [Opposite.op_unop, Quiver.Hom.op_unop, Discrete.functor_obj,
        Discrete.natIso_hom_app, Iso.refl_hom, Category.comp_id, op_comp,
        π_comp_opProductIsoCoproduct_hom]
      rfl
  rw [this]
  infer_instance

noncomputable
instance : PreservesColimitsOfShape (Discrete WalkingPair) Scheme.Spec :=
  ⟨fun {_} ↦
    have (X Y : CommRingCatᵒᵖ) := PreservesColimitPair.ofIsoCoprodComparison Scheme.Spec X Y
    preservesColimitOfIsoDiagram _ (diagramIsoPair _).symm⟩

noncomputable
instance : PreservesColimitsOfShape (Discrete PEmpty.{1}) Scheme.Spec := by
  have : IsEmpty (Scheme.Spec.obj (⊥_ CommRingCatᵒᵖ)) :=
    @Function.isEmpty _ _ spec_punit_isEmpty (Scheme.Spec.mapIso
      (initialIsoIsInitial (initialOpOfTerminal CommRingCat.punitIsTerminal))).hom.1.base
  have := preservesInitialOfIso Scheme.Spec (asIso (initial.to _))
  exact preservesColimitsOfShapePemptyOfPreservesInitial _

noncomputable
instance {J} [Fintype J] : PreservesColimitsOfShape (Discrete J) Scheme.Spec :=
  preservesFiniteCoproductsOfPreservesBinaryAndInitial _ _

noncomputable
instance {J : Type*} [Finite J] : PreservesColimitsOfShape (Discrete J) Scheme.Spec :=
  letI := (nonempty_fintype J).some
  preservesColimitsOfShapeOfEquiv (Discrete.equivalence (Fintype.equivFin _).symm) _

/-- The canonical map `∐ Spec Rᵢ ⟶ Spec (Π Rᵢ)`.
This is an isomorphism when the product is finite. -/
noncomputable
def sigmaSpec (R : ι → CommRingCat) : (∐ fun i ↦ Spec (R i)) ⟶ Spec (.of (Π i, R i)) :=
  Sigma.desc (fun i ↦ Spec.map (CommRingCat.ofHom (Pi.evalRingHom _ i)))

@[simp, reassoc]
lemma ι_sigmaSpec (R : ι → CommRingCat) (i) :
    Sigma.ι _ i ≫ sigmaSpec R = Spec.map (CommRingCat.ofHom (Pi.evalRingHom _ i)) :=
  Sigma.ι_desc _ _

instance [Finite ι] (R : ι → CommRingCat) : IsIso (sigmaSpec R) := by
  have : sigmaSpec R =
      (colimit.isoColimitCocone ⟨_,
        (IsColimit.precomposeHomEquiv Discrete.natIsoFunctor.symm _).symm (isColimitOfPreserves
          Scheme.Spec (Fan.IsLimit.op (CommRingCat.piFanIsLimit R)))⟩).hom := by
    ext; simp; rfl
  rw [this]
  infer_instance

instance [Finite ι] [∀ i, IsAffine (f i)] : IsAffine (∐ f) :=
  isAffine_of_isIso ((Sigma.mapIso (fun i ↦ (f i).isoSpec)).hom ≫ sigmaSpec _)

instance [IsAffine X] [IsAffine Y] : IsAffine (X ⨿ Y) :=
  isAffine_of_isIso ((coprod.mapIso X.isoSpec Y.isoSpec).hom ≫ coprodSpec _ _)

=======
>>>>>>> d81613c4
end Coproduct

end AlgebraicGeometry<|MERGE_RESOLUTION|>--- conflicted
+++ resolved
@@ -139,59 +139,6 @@
 
 section Coproduct
 
-<<<<<<< HEAD
-/-- (Implementation Detail) The glue data associated to a disjoint union. -/
-@[simps]
-noncomputable
-def disjointGlueData : Scheme.GlueData where
-  J := ι
-  U := f
-  V ij := if ij.1 = ij.2 then f ij.1 else ∅
-  f i j := if h : i = j then eqToHom (if_pos h) ≫ 𝟙 _ else eqToHom (if_neg h) ≫ Scheme.emptyTo _
-  t i j := eqToHom (by aesop)
-  t_id i := rfl
-  t' i j k :=
-    if h : i = j then
-      (Limits.pullbackSymmetry _ _).hom ≫ Limits.pullback.map _ _ _ _ (eqToHom (by aesop))
-        (eqToHom (by aesop)) (eqToHom (by aesop)) (by aesop) (by aesop)
-    else
-      Limits.pullback.fst ≫ eqToHom (if_neg h) ≫ Scheme.emptyTo _
-  t_fac i j k := by
-    dsimp only
-    split_ifs with h
-    · subst h; simp
-    · apply Limits.IsInitial.strict_hom_ext
-      rw [if_neg (Ne.symm h)]
-      exact emptyIsInitial
-  cocycle i j k := by
-    dsimp only
-    by_cases hij : i = j
-    by_cases hik : i = k
-    · subst hij
-      subst hik
-      simp only [↓reduceDIte, eqToHom_refl, Category.assoc]
-      ext <;> simp only [Category.assoc, Limits.limit.lift_π, eqToHom_refl, id_eq,
-        Limits.PullbackCone.mk_pt, Limits.PullbackCone.mk_π_app, Category.comp_id,
-        Limits.pullbackSymmetry_hom_comp_fst, Limits.pullbackSymmetry_hom_comp_snd,
-        Category.id_comp]
-      · refine (@Limits.fst_eq_snd_of_mono_eq _ _ _ _ _ (show _ from ?_)).symm
-        simp only [↓reduceDIte, Category.comp_id]
-        infer_instance
-      · refine @Limits.fst_eq_snd_of_mono_eq _ _ _ _ _ (show _ from ?_)
-        simp only [↓reduceDIte, Category.comp_id]
-        infer_instance
-    · apply Limits.IsInitial.hom_ext
-      apply IsInitial.ofStrict pullback.snd
-      rw [if_neg hik]
-      exact emptyIsInitial
-    · apply Limits.IsInitial.hom_ext
-      apply IsInitial.ofStrict pullback.fst
-      rw [if_neg hij]
-      exact emptyIsInitial
-  f_open i j := by dsimp only; split <;> infer_instance
-  f_mono i j := by dsimp only; split <;> infer_instance
-  f_id i := by simp only [↓reduceDIte, Category.comp_id]; infer_instance
-=======
 variable {ι : Type u} (f : ι → Scheme.{u})
 
 open scoped Classical
@@ -219,7 +166,6 @@
   f_open i j := by
     dsimp only [GlueData.ofGlueData', GlueData'.f', disjointGlueData']
     split <;> infer_instance
->>>>>>> d81613c4
 
 /-- (Implementation Detail) The cofan in `LocallyRingedSpace` associated to a disjoint union. -/
 noncomputable
@@ -243,11 +189,7 @@
       Scheme.forgetToLocallyRingedSpace_map, GlueData.mapGlueData_t, disjointGlueData_t]
     split_ifs with h
     · subst h
-<<<<<<< HEAD
-      simp only [eqToHom_refl, ↓reduceDIte, ← Category.assoc]
-=======
       simp only [eqToHom_refl, ↓reduceDIte, ← Category.assoc, GlueData'.f']
->>>>>>> d81613c4
       congr
     · apply Limits.IsInitial.hom_ext
       rw [if_neg h]
@@ -275,12 +217,6 @@
   exact createsColimitOfIsoDiagram _ (Discrete.natIsoFunctor (F := K)).symm
 
 noncomputable
-<<<<<<< HEAD
-instance : ReflectsColimitsOfShape (Discrete ι) Scheme.forgetToLocallyRingedSpace := inferInstance
-
-noncomputable
-=======
->>>>>>> d81613c4
 instance : PreservesColimitsOfShape (Discrete ι) Scheme.forgetToTop :=
   inferInstanceAs (PreservesColimitsOfShape (Discrete ι) (Scheme.forgetToLocallyRingedSpace ⋙
       LocallyRingedSpace.forgetToSheafedSpace ⋙ SheafedSpace.forget CommRingCat))
@@ -387,7 +323,6 @@
   refine (colimit.isoColimitCocone_ι_inv_assoc ⟨_, TopCat.sigmaCofanIsColimit _⟩ _ _).trans ?_
   exact ι_comp_sigmaComparison Scheme.forgetToTop _ _
 
-<<<<<<< HEAD
 variable (X Y : Scheme.{u})
 
 /-- (Implementation Detail)
@@ -631,8 +566,6 @@
 instance [IsAffine X] [IsAffine Y] : IsAffine (X ⨿ Y) :=
   isAffine_of_isIso ((coprod.mapIso X.isoSpec Y.isoSpec).hom ≫ coprodSpec _ _)
 
-=======
->>>>>>> d81613c4
 end Coproduct
 
 end AlgebraicGeometry