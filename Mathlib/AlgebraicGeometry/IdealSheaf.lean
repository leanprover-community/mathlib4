--- conflicted
+++ resolved
@@ -23,20 +23,15 @@
   Over affine schemes, ideal sheaves are in bijection with ideals of the global sections.
 * `AlgebraicGeometry.Scheme.IdealSheafData.support`:
   The support of an ideal sheaf.
-<<<<<<< HEAD
+* `AlgebraicGeometry.Scheme.IdealSheafData.vanishingIdeal`:
+  The vanishing ideal of a set.
 * `AlgebraicGeometry.Scheme.Hom.ker`: The kernel of a morphism.
 
 ## Main results
+* `AlgebraicGeometry.Scheme.IdealSheafData.gc`:
+  `support` and `vanishingIdeal` forms a galois connection.
 * `AlgebraicGeometry.Scheme.Hom.support_ker`: The support of a kernel of a quasi-compact morphism
   is the closure of the range.
-=======
-* `AlgebraicGeometry.Scheme.IdealSheafData.vanishingIdeal`:
-  The vanishing ideal of a set.
-
-## Main result
-* `AlgebraicGeometry.Scheme.IdealSheafData.gc`:
-  `support` and `vanishingIdeal` forms a galois connection.
->>>>>>> 2336f1b6
 
 ## Implementation detail
 
@@ -312,7 +307,128 @@
 
 end support
 
-<<<<<<< HEAD
+section ofIsClosed
+
+open _root_.PrimeSpectrum TopologicalSpace
+
+/-- The radical of a ideal sheaf. -/
+@[simps]
+def radical (I : IdealSheafData X) : IdealSheafData X where
+  ideal U := (I.ideal U).radical
+  map_ideal_basicOpen U f :=
+    letI : Algebra Γ(X, U) Γ(X, X.affineBasicOpen f) :=
+      (X.presheaf.map (homOfLE (X.basicOpen_le f)).op).hom.toAlgebra
+    have : IsLocalization.Away f Γ(X, X.basicOpen f) := U.2.isLocalization_of_eq_basicOpen _ _ rfl
+    (IsLocalization.map_radical (.powers f) Γ(X, X.basicOpen f) (I.ideal U)).trans
+      congr($(I.map_ideal_basicOpen U f).radical)
+
+/-- The nilradical of a scheme. -/
+def _root_.AlgebraicGeometry.Scheme.nilradical (X : Scheme.{u}) : IdealSheafData X :=
+  .radical ⊥
+
+lemma le_radical : I ≤ I.radical := fun _ ↦ Ideal.le_radical
+
+@[simp]
+lemma radical_top : radical (X := X) ⊤ = ⊤ := top_le_iff.mp (le_radical _)
+
+lemma radical_bot : radical ⊥ = nilradical X := rfl
+
+lemma radical_sup {I J : IdealSheafData X} :
+    radical (I ⊔ J) = radical (radical I ⊔ radical J) := by
+  ext U : 2
+  exact (Ideal.radical_sup (I.ideal U) (J.ideal U))
+
+@[simp]
+lemma radical_inf {I J : IdealSheafData X} :
+    radical (I ⊓ J) = (radical I ⊓ radical J) := by
+  ext U : 2
+  simp only [radical_ideal, ideal_inf, Pi.inf_apply, Ideal.radical_inf]
+
+/-- The vanishing ideal sheaf of a set,
+which is the largest ideal sheaf whose support contains a subset.
+When the set `Z` is closed, the reduced induced scheme structure is the quotient of this ideal. -/
+@[simps]
+nonrec def vanishingIdeal (Z : Set X) : IdealSheafData X where
+  ideal U := vanishingIdeal (U.2.fromSpec.base ⁻¹' Z)
+  map_ideal_basicOpen U f := by
+    let F := X.presheaf.map (homOfLE (X.basicOpen_le f)).op
+    apply le_antisymm
+    · rw [Ideal.map_le_iff_le_comap]
+      intro x hx
+      suffices ∀ p, (X.affineBasicOpen f).2.fromSpec.base p ∈ Z → F.hom x ∈ p.asIdeal by
+        simpa [PrimeSpectrum.mem_vanishingIdeal] using this
+      intro x hxZ
+      refine (PrimeSpectrum.mem_vanishingIdeal _ _).mp hx
+        ((Spec.map (X.presheaf.map (homOfLE _).op)).base x) ?_
+      rwa [Set.mem_preimage, ← Scheme.comp_base_apply,
+        IsAffineOpen.map_fromSpec _ (X.affineBasicOpen f).2]
+    · letI : Algebra Γ(X, U) Γ(X, X.affineBasicOpen f) := F.hom.toAlgebra
+      have : IsLocalization.Away f Γ(X, X.basicOpen f) :=
+        U.2.isLocalization_of_eq_basicOpen _ _ rfl
+      intro x hx
+      dsimp only at hx ⊢
+      have : Topology.IsOpenEmbedding (Spec.map F).base :=
+        localization_away_isOpenEmbedding Γ(X, X.basicOpen f) f
+      rw [← U.2.map_fromSpec (X.affineBasicOpen f).2 (homOfLE (X.basicOpen_le f)).op,
+        Scheme.comp_base, TopCat.coe_comp, Set.preimage_comp] at hx
+      generalize U.2.fromSpec.base ⁻¹' Z = Z' at hx ⊢
+      replace hx : x ∈ vanishingIdeal ((Spec.map F).base ⁻¹' Z') := hx
+      obtain ⟨I, hI, e⟩ := (isClosed_iff_zeroLocus_radical_ideal _).mp (isClosed_closure (s := Z'))
+      rw [← vanishingIdeal_closure,
+        ← this.isOpenMap.preimage_closure_eq_closure_preimage this.continuous, e] at hx
+      rw [← vanishingIdeal_closure, e]
+      erw [preimage_comap_zeroLocus] at hx
+      rwa [← PrimeSpectrum.zeroLocus_span, ← Ideal.map, vanishingIdeal_zeroLocus_eq_radical,
+        ← RingHom.algebraMap_toAlgebra (X.presheaf.map _).hom,
+        ← IsLocalization.map_radical (.powers f), ← vanishingIdeal_zeroLocus_eq_radical] at hx
+
+lemma subset_support_iff_le_vanishingIdeal {I : X.IdealSheafData} {Z : Set X} :
+    Z ⊆ I.support ↔ I ≤ vanishingIdeal Z := by
+  simp only [le_def, vanishingIdeal_ideal, ← PrimeSpectrum.subset_zeroLocus_iff_le_vanishingIdeal]
+  trans ∀ U : X.affineOpens, Z ∩ U ⊆ I.support ∩ U
+  · refine ⟨fun H U x hx ↦ ⟨H hx.1, hx.2⟩, fun H x hx ↦ ?_⟩
+    obtain ⟨_, ⟨U, hU, rfl⟩, hxU, -⟩ :=
+      (isBasis_affine_open X).exists_subset_of_mem_open (Set.mem_univ x) isOpen_univ
+    exact (H ⟨U, hU⟩ ⟨hx, hxU⟩).1
+  refine forall_congr' fun U ↦ ?_
+  rw [support_inter, ← Set.image_subset_image_iff U.2.fromSpec.isOpenEmbedding.injective,
+    Set.image_preimage_eq_inter_range, IsAffineOpen.fromSpec_image_zeroLocus,
+    IsAffineOpen.range_fromSpec]
+
+/-- `support` and `vanishingIdeal` forms a galois connection.
+This is the global version of `PrimeSpectrum.gc`. -/
+lemma gc : @GaloisConnection X.IdealSheafData (Set X)ᵒᵈ _ _ (support ·) (vanishingIdeal ·) :=
+  fun _ _ ↦ subset_support_iff_le_vanishingIdeal
+
+lemma vanishingIdeal_antimono {S T : Set X} (h : S ⊆ T) : vanishingIdeal T ≤ vanishingIdeal S :=
+  gc.monotone_u h
+
+lemma support_vanishingIdeal {Z : Set X} :
+    (vanishingIdeal Z).support = closure Z := by
+  ext x
+  obtain ⟨_, ⟨U, hU, rfl⟩, hxU, -⟩ :=
+    (isBasis_affine_open X).exists_subset_of_mem_open (Set.mem_univ x) isOpen_univ
+  trans x ∈ (vanishingIdeal Z).support ∩ U
+  · simp [hxU]
+  rw [(vanishingIdeal Z).support_inter ⟨U, hU⟩, ← hU.fromSpec_image_zeroLocus,
+    vanishingIdeal, zeroLocus_vanishingIdeal_eq_closure,
+      ← hU.fromSpec.isOpenEmbedding.isOpenMap.preimage_closure_eq_closure_preimage
+        hU.fromSpec.base.1.2,
+      Set.image_preimage_eq_inter_range]
+  simp [hxU]
+
+lemma vanishingIdeal_support {I : IdealSheafData X} :
+    vanishingIdeal I.support = I.radical := by
+  ext U : 2
+  dsimp
+  rw [← vanishingIdeal_zeroLocus_eq_radical]
+  congr 1
+  apply U.2.fromSpec.isOpenEmbedding.injective.image_injective
+  rw [Set.image_preimage_eq_inter_range, IsAffineOpen.range_fromSpec,
+    IsAffineOpen.fromSpec_image_zeroLocus, support_inter]
+
+end ofIsClosed
+
 end IdealSheafData
 
 section ker
@@ -499,129 +615,4 @@
 
 end ker
 
-end AlgebraicGeometry.Scheme
-=======
-section ofIsClosed
-
-open _root_.PrimeSpectrum TopologicalSpace
-
-/-- The radical of a ideal sheaf. -/
-@[simps]
-def radical (I : IdealSheafData X) : IdealSheafData X where
-  ideal U := (I.ideal U).radical
-  map_ideal_basicOpen U f :=
-    letI : Algebra Γ(X, U) Γ(X, X.affineBasicOpen f) :=
-      (X.presheaf.map (homOfLE (X.basicOpen_le f)).op).hom.toAlgebra
-    have : IsLocalization.Away f Γ(X, X.basicOpen f) := U.2.isLocalization_of_eq_basicOpen _ _ rfl
-    (IsLocalization.map_radical (.powers f) Γ(X, X.basicOpen f) (I.ideal U)).trans
-      congr($(I.map_ideal_basicOpen U f).radical)
-
-/-- The nilradical of a scheme. -/
-def _root_.AlgebraicGeometry.Scheme.nilradical (X : Scheme.{u}) : IdealSheafData X :=
-  .radical ⊥
-
-lemma le_radical : I ≤ I.radical := fun _ ↦ Ideal.le_radical
-
-@[simp]
-lemma radical_top : radical (X := X) ⊤ = ⊤ := top_le_iff.mp (le_radical _)
-
-lemma radical_bot : radical ⊥ = nilradical X := rfl
-
-lemma radical_sup {I J : IdealSheafData X} :
-    radical (I ⊔ J) = radical (radical I ⊔ radical J) := by
-  ext U : 2
-  exact (Ideal.radical_sup (I.ideal U) (J.ideal U))
-
-@[simp]
-lemma radical_inf {I J : IdealSheafData X} :
-    radical (I ⊓ J) = (radical I ⊓ radical J) := by
-  ext U : 2
-  simp only [radical_ideal, ideal_inf, Pi.inf_apply, Ideal.radical_inf]
-
-/-- The vanishing ideal sheaf of a set,
-which is the largest ideal sheaf whose support contains a subset.
-When the set `Z` is closed, the reduced induced scheme structure is the quotient of this ideal. -/
-@[simps]
-nonrec def vanishingIdeal (Z : Set X) : IdealSheafData X where
-  ideal U := vanishingIdeal (U.2.fromSpec.base ⁻¹' Z)
-  map_ideal_basicOpen U f := by
-    let F := X.presheaf.map (homOfLE (X.basicOpen_le f)).op
-    apply le_antisymm
-    · rw [Ideal.map_le_iff_le_comap]
-      intro x hx
-      suffices ∀ p, (X.affineBasicOpen f).2.fromSpec.base p ∈ Z → F.hom x ∈ p.asIdeal by
-        simpa [PrimeSpectrum.mem_vanishingIdeal] using this
-      intro x hxZ
-      refine (PrimeSpectrum.mem_vanishingIdeal _ _).mp hx
-        ((Spec.map (X.presheaf.map (homOfLE _).op)).base x) ?_
-      rwa [Set.mem_preimage, ← Scheme.comp_base_apply,
-        IsAffineOpen.map_fromSpec _ (X.affineBasicOpen f).2]
-    · letI : Algebra Γ(X, U) Γ(X, X.affineBasicOpen f) := F.hom.toAlgebra
-      have : IsLocalization.Away f Γ(X, X.basicOpen f) :=
-        U.2.isLocalization_of_eq_basicOpen _ _ rfl
-      intro x hx
-      dsimp only at hx ⊢
-      have : Topology.IsOpenEmbedding (Spec.map F).base :=
-        localization_away_isOpenEmbedding Γ(X, X.basicOpen f) f
-      rw [← U.2.map_fromSpec (X.affineBasicOpen f).2 (homOfLE (X.basicOpen_le f)).op,
-        Scheme.comp_base, TopCat.coe_comp, Set.preimage_comp] at hx
-      generalize U.2.fromSpec.base ⁻¹' Z = Z' at hx ⊢
-      replace hx : x ∈ vanishingIdeal ((Spec.map F).base ⁻¹' Z') := hx
-      obtain ⟨I, hI, e⟩ := (isClosed_iff_zeroLocus_radical_ideal _).mp (isClosed_closure (s := Z'))
-      rw [← vanishingIdeal_closure,
-        ← this.isOpenMap.preimage_closure_eq_closure_preimage this.continuous, e] at hx
-      rw [← vanishingIdeal_closure, e]
-      erw [preimage_comap_zeroLocus] at hx
-      rwa [← PrimeSpectrum.zeroLocus_span, ← Ideal.map, vanishingIdeal_zeroLocus_eq_radical,
-        ← RingHom.algebraMap_toAlgebra (X.presheaf.map _).hom,
-        ← IsLocalization.map_radical (.powers f), ← vanishingIdeal_zeroLocus_eq_radical] at hx
-
-lemma subset_support_iff_le_vanishingIdeal {I : X.IdealSheafData} {Z : Set X} :
-    Z ⊆ I.support ↔ I ≤ vanishingIdeal Z := by
-  simp only [le_def, vanishingIdeal_ideal, ← PrimeSpectrum.subset_zeroLocus_iff_le_vanishingIdeal]
-  trans ∀ U : X.affineOpens, Z ∩ U ⊆ I.support ∩ U
-  · refine ⟨fun H U x hx ↦ ⟨H hx.1, hx.2⟩, fun H x hx ↦ ?_⟩
-    obtain ⟨_, ⟨U, hU, rfl⟩, hxU, -⟩ :=
-      (isBasis_affine_open X).exists_subset_of_mem_open (Set.mem_univ x) isOpen_univ
-    exact (H ⟨U, hU⟩ ⟨hx, hxU⟩).1
-  refine forall_congr' fun U ↦ ?_
-  rw [support_inter, ← Set.image_subset_image_iff U.2.fromSpec.isOpenEmbedding.injective,
-    Set.image_preimage_eq_inter_range, IsAffineOpen.fromSpec_image_zeroLocus,
-    IsAffineOpen.range_fromSpec]
-
-/-- `support` and `vanishingIdeal` forms a galois connection.
-This is the global version of `PrimeSpectrum.gc`. -/
-lemma gc : @GaloisConnection X.IdealSheafData (Set X)ᵒᵈ _ _ (support ·) (vanishingIdeal ·) :=
-  fun _ _ ↦ subset_support_iff_le_vanishingIdeal
-
-lemma vanishingIdeal_antimono {S T : Set X} (h : S ⊆ T) : vanishingIdeal T ≤ vanishingIdeal S :=
-  gc.monotone_u h
-
-lemma support_vanishingIdeal {Z : Set X} :
-    (vanishingIdeal Z).support = closure Z := by
-  ext x
-  obtain ⟨_, ⟨U, hU, rfl⟩, hxU, -⟩ :=
-    (isBasis_affine_open X).exists_subset_of_mem_open (Set.mem_univ x) isOpen_univ
-  trans x ∈ (vanishingIdeal Z).support ∩ U
-  · simp [hxU]
-  rw [(vanishingIdeal Z).support_inter ⟨U, hU⟩, ← hU.fromSpec_image_zeroLocus,
-    vanishingIdeal, zeroLocus_vanishingIdeal_eq_closure,
-      ← hU.fromSpec.isOpenEmbedding.isOpenMap.preimage_closure_eq_closure_preimage
-        hU.fromSpec.base.1.2,
-      Set.image_preimage_eq_inter_range]
-  simp [hxU]
-
-lemma vanishingIdeal_support {I : IdealSheafData X} :
-    vanishingIdeal I.support = I.radical := by
-  ext U : 2
-  dsimp
-  rw [← vanishingIdeal_zeroLocus_eq_radical]
-  congr 1
-  apply U.2.fromSpec.isOpenEmbedding.injective.image_injective
-  rw [Set.image_preimage_eq_inter_range, IsAffineOpen.range_fromSpec,
-    IsAffineOpen.fromSpec_image_zeroLocus, support_inter]
-
-end ofIsClosed
-
-end AlgebraicGeometry.Scheme.IdealSheafData
->>>>>>> 2336f1b6
+end AlgebraicGeometry.Scheme