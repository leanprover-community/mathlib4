--- conflicted
+++ resolved
@@ -3,7 +3,6 @@
 Released under Apache 2.0 license as described in the file LICENSE.
 Authors: Andrew Yang, Christian Merten
 -/
-<<<<<<< HEAD
 module
 
 public import Mathlib.Algebra.Category.Ring.FinitePresentation
@@ -13,15 +12,6 @@
 public import Mathlib.AlgebraicGeometry.QuasiAffine
 public import Mathlib.CategoryTheory.Limits.Shapes.Pullback.Connected
 public import Mathlib.CategoryTheory.Monad.Limits
-=======
-import Mathlib.Algebra.Category.Ring.FinitePresentation
-import Mathlib.AlgebraicGeometry.IdealSheaf.Functorial
-import Mathlib.AlgebraicGeometry.Morphisms.Separated
-import Mathlib.AlgebraicGeometry.Morphisms.FinitePresentation
-import Mathlib.AlgebraicGeometry.QuasiAffine
-import Mathlib.CategoryTheory.Limits.Shapes.Pullback.Connected
-import Mathlib.CategoryTheory.Monad.Limits
->>>>>>> 0479c4b2
 
 /-!
 
@@ -42,19 +32,6 @@
 
 section stuff
 
-<<<<<<< HEAD
-lemma Scheme.IsQuasiAffine.of_isAffineHom
-    {X Y : Scheme} (f : X ⟶ Y) [IsAffineHom f] [Y.IsQuasiAffine] : X.IsQuasiAffine := by
-  have := QuasiCompact.compactSpace_of_compactSpace f
-  refine .of_forall_exists_mem_basicOpen _ fun x ↦ ?_
-  obtain ⟨_, ⟨_, ⟨r, hr, rfl⟩, rfl⟩, hxr, -⟩ := (IsQuasiAffine.isBasis_basicOpen
-    Y).exists_subset_of_mem_open (Set.mem_univ (f.base x)) isOpen_univ
-  refine ⟨f.appTop r, ?_⟩
-  rw [← preimage_basicOpen_top]
-  exact ⟨hr.preimage _, hxr⟩
-
-=======
->>>>>>> 0479c4b2
 open pullback in
 attribute [simp] condition condition_assoc in
 lemma isPullback_of_openCover
@@ -101,31 +78,6 @@
       (IsQuasiAffine.isBasis_basicOpen X).exists_subset_of_mem_open (Set.mem_univ x) isOpen_univ
     exact ⟨⟨r, hr⟩, (X.basicOpen r).opensRange_ι.ge hxr⟩
 
-<<<<<<< HEAD
-@[reassoc (attr := simp)]
-lemma IsAffineOpen.fromSpec_toSpecΓ {X : Scheme} {U : X.Opens} (hU : IsAffineOpen U) :
-    hU.fromSpec ≫ X.toSpecΓ = Spec.map (X.presheaf.map (homOfLE le_top).op) := by
-  rw [fromSpec, Category.assoc, ← Scheme.Opens.toSpecΓ_SpecMap_map_top, isoSpec_inv_toSpecΓ_assoc]
-
-@[reassoc (attr := simp)]
-lemma Scheme.Opens.toSpecΓ_naturality {X Y : Scheme} (f : X ⟶ Y) (U : Y.Opens) :
-    (f ⁻¹ᵁ U).toSpecΓ ≫ Spec.map (f.app U) = f ∣_ U ≫ U.toSpecΓ := by
-  simp only [toSpecΓ, topIso, Functor.op_obj, Functor.mapIso_inv, Iso.op_inv, eqToIso.inv,
-    eqToHom_op, Hom.app_eq_appLE, Category.assoc, ← Spec.map_comp, Hom.appLE_map,
-    toSpecΓ_naturality_assoc, TopologicalSpace.Opens.map_top, morphismRestrict_appLE, Hom.map_appLE]
-
-@[reassoc (attr := simp)]
-theorem SpecMap_ΓSpecIso_inv_toSpecΓ (R : CommRingCat.{u}) :
-    Spec.map (Scheme.ΓSpecIso R).inv ≫ (Spec R).toSpecΓ = 𝟙 _ := by
-  rw [← SpecMap_ΓSpecIso_hom, ← Spec.map_comp, Iso.hom_inv_id, Spec.map_id]
-
-@[reassoc (attr := simp)]
-theorem toSpecΓ_SpecMap_ΓSpecIso_inv (R : CommRingCat.{u}) :
-    (Spec R).toSpecΓ ≫ Spec.map (Scheme.ΓSpecIso R).inv = 𝟙 _ := by
-  rw [← SpecMap_ΓSpecIso_hom, ← Spec.map_comp, Iso.inv_hom_id, Spec.map_id]
-
-=======
->>>>>>> 0479c4b2
 lemma isPullback_toSpecΓ_toSpecΓ {X Y : Scheme} (f : X ⟶ Y) [IsAffineHom f] [Y.IsQuasiAffine] :
     IsPullback f X.toSpecΓ Y.toSpecΓ (Spec.map f.appTop) := by
   have := QuasiCompact.compactSpace_of_compactSpace f
@@ -150,11 +102,7 @@
   · simp only [Iso.symm_hom, Iso.eq_inv_comp, ← Category.assoc, Iso.comp_inv_eq]
     dsimp [e, Scheme.Cover.pullbackHom, IsAffineOpen.isoSpec_hom, Scheme.Hom.appLE]
     simp only [homOfLE_leOfHom, Spec.map_comp, Category.assoc,
-<<<<<<< HEAD
-      Scheme.Opens.toSpecΓ_SpecMap_map_assoc, Scheme.Opens.toSpecΓ_naturality]
-=======
       Scheme.Opens.toSpecΓ_SpecMap_presheaf_map_assoc, Scheme.Opens.toSpecΓ_naturality]
->>>>>>> 0479c4b2
     simp_rw [← Category.assoc]
     congr 1
     rw [← cancel_mono (Scheme.Opens.ι _)]
@@ -172,43 +120,6 @@
 lemma Scheme.Hom.opensRange_eq_top {X Y : Scheme} (f : X ⟶ Y) [IsIso f] : f.opensRange = ⊤ :=
   SetLike.coe_injective (Set.range_eq_univ.mpr f.surjective)
 
-<<<<<<< HEAD
-theorem AffineTargetMorphismProperty.diagonal_of_openCover_source
-    {Q : AffineTargetMorphismProperty} [Q.IsLocal]
-    {X Y : Scheme.{u}} (f : X ⟶ Y) (𝒰 : Scheme.OpenCover.{u} X) [∀ i, IsAffine (𝒰.X i)]
-    [IsAffine Y] (h𝒰 : ∀ i j, Q (pullback.mapDesc (𝒰.f i) (𝒰.f j) f)) :
-    Q.diagonal f := by
-  rw [HasAffineProperty.diagonal_iff (targetAffineLocally Q)]
-  let 𝒱 := Scheme.Pullback.openCoverOfLeftRight.{u} 𝒰 𝒰 f f
-  have i1 : ∀ i, IsAffine (𝒱.X i) := fun i => by dsimp [𝒱]; infer_instance
-  refine HasAffineProperty.of_openCover (P := targetAffineLocally Q) 𝒱 fun i ↦ ?_
-  dsimp [𝒱, Scheme.Cover.pullbackHom]
-  have : IsPullback (pullback.fst _ _ ≫ 𝒰.f _) (pullback.mapDesc (𝒰.f i.1) (𝒰.f i.2) f)
-      (pullback.diagonal f) (pullback.map _ _ _ _ (𝒰.f _) (𝒰.f _) (𝟙 Y) (by simp) (by simp)) :=
-    .of_iso (pullback_fst_map_snd_isPullback f (𝟙 _) (𝒰.f i.1 ≫ pullback.lift (𝟙 _) f)
-      (𝒰.f i.2 ≫ pullback.lift (𝟙 _) f)) (asIso (pullback.map _ _ _ _ (𝟙 _) (𝟙 _)
-      (pullback.fst _ _) (by simp) (by simp))) (.refl _) (pullback.congrHom (by simp) (by simp))
-      (.refl _) (by rw [pullback.condition_assoc]; simp) (by aesop) (by simp) (by aesop)
-  rw [← Q.cancel_left_of_respectsIso this.isoPullback.hom, IsPullback.isoPullback_hom_snd]
-  exact h𝒰 _ _
-
-theorem Scheme.quasiSeparatedSpace_of_isOpenCover
-    {X : Scheme.{u}} {I : Type u} (U : I → X.Opens) (hU : TopologicalSpace.IsOpenCover U)
-    (hU₁ : ∀ i, IsAffineOpen (U i)) (hU₂ : ∀ i j, IsCompact (X := X) (U i ∩ U j)) :
-    QuasiSeparatedSpace X := by
-  letI := HasAffineProperty.isLocal_affineProperty @QuasiCompact
-  rw [← quasiCompact_affineProperty_iff_quasiSeparatedSpace X.toSpecΓ]
-  have : ∀ i, IsAffine ((X.openCoverOfIsOpenCover U hU).X i) := hU₁
-  refine AffineTargetMorphismProperty.diagonal_of_openCover_source _
-    (Scheme.openCoverOfIsOpenCover _ _ hU) fun i j ↦ ?_
-  rw [← isCompact_univ_iff, (pullback.fst ((X.openCoverOfIsOpenCover U hU).f i)
-    ((X.openCoverOfIsOpenCover U hU).f j) ≫
-    (X.openCoverOfIsOpenCover U hU).f i).isOpenEmbedding.isCompact_iff, Set.image_univ,
-    IsOpenImmersion.range_pullback_to_base_of_left]
-  simpa using hU₂ i j
-
-=======
->>>>>>> 0479c4b2
 open TopologicalSpace in
 lemma _root_.TopologicalSpace.Opens.IsBasis.isOpenCover
     {X : Type*} [TopologicalSpace X] {S : Set (Opens X)} (hS : Opens.IsBasis S) :
@@ -468,10 +379,6 @@
     rwa [← D.map_comp, Over.w f] at h₁
 
 include hc in
-<<<<<<< HEAD
-=======
-@[stacks 01Z4 "(2)"]
->>>>>>> 0479c4b2
 lemma exists_map_preimage_le_map_preimage
     [IsCofiltered I]
     [∀ {i j} (f : i ⟶ j), IsAffineHom (D.map f)]
@@ -492,7 +399,6 @@
   replace hj : (D.map j.hom ⁻¹ᵁ U).ι ''ᵁ ⊤ ≤ D.map fji.left ⁻¹ᵁ V := Set.image_subset_iff.mpr hj.ge
   simpa [show fji.left = j.hom by simpa using fji.w] using hj
 
-<<<<<<< HEAD
 include hc in
 @[stacks 01Z4 "(2)"]
 lemma exists_map_preimage_eq_map_preimage
@@ -509,8 +415,6 @@
   · rw [e]
     simpa only [Scheme.Hom.comp_preimage, Functor.map_comp] using Scheme.Hom.preimage_mono _ e₂
 
-=======
->>>>>>> 0479c4b2
 open Scheme.Opens in
 include hc in
 lemma isBasis_preimage_isAffineOpen [IsCofiltered I] [∀ {i j} (f : i ⟶ j), IsAffineHom (D.map f)] :
@@ -538,20 +442,6 @@
     Scheme.Hom.app_eq_appLE, Scheme.Hom.appLE_map, ← this]
   exact ⟨hxr, hrU⟩
 
-<<<<<<< HEAD
-=======
-open Scheme.Opens in
-include hc in
-lemma isBasis_range_preimage_isAffineOpen
-    [IsCofiltered I] [∀ {i j} (f : i ⟶ j), IsAffineHom (D.map f)] :
-    TopologicalSpace.IsTopologicalBasis (α := c.pt) <| Set.range
-      fun (V : Σ' (i : I) (V : (D.obj i).Opens), IsAffineOpen V) ↦
-        (c.π.app V.1 ⁻¹ᵁ V.2.1 : c.pt.Opens) := by
-  refine (isBasis_preimage_isAffineOpen D c hc).of_isOpen_of_subset ?_ ?_
-  · rintro _ ⟨V, rfl⟩; exact (c.π.app V.1 ⁻¹ᵁ V.2.1).2
-  · rintro _ ⟨_, ⟨i, V, hV, rfl⟩, rfl⟩; exact ⟨⟨i, V, hV⟩, rfl⟩
-
->>>>>>> 0479c4b2
 include hc in
 @[stacks 01Z4 "(1)"]
 lemma exists_preimage_eq
@@ -559,7 +449,6 @@
     (U : c.pt.Opens) (hU : IsCompact (U : Set c.pt)) :
     ∃ (i : I) (V : (D.obj i).Opens), IsCompact (V : Set (D.obj i)) ∧ c.π.app i ⁻¹ᵁ V = U := by
   classical
-<<<<<<< HEAD
   obtain ⟨s, hs, hsf, rfl⟩ := (isBasis_preimage_isAffineOpen D c hc).exists_finite_of_isCompact hU
   have : Finite s := hsf
   choose i V hV hVi using fun x : s ↦ hs x.2
@@ -572,21 +461,6 @@
     exact isCompact_iUnion fun i ↦ ((hV i).preimage _).isCompact
   · simp [-TopologicalSpace.Opens.iSup_mk, Scheme.Hom.preimage_iSup,
       ← Scheme.Hom.comp_preimage, c.w, hVi, sSup_eq_iSup']
-=======
-  obtain ⟨s, hs, hU⟩ := eq_finite_iUnion_of_isTopologicalBasis_of_isCompact_open _
-    (isBasis_range_preimage_isAffineOpen D c hc) _ hU U.2
-  obtain ⟨i, fi⟩ := IsCofiltered.inf_objs_exists (hs.toFinset.image (·.1))
-  replace fi {x} (h) := (@fi x h).some
-  refine ⟨i, ⨆ (V : s), D.map (fi ((Finset.mem_image_of_mem _ (by simp)))) ⁻¹ᵁ V.1.2.1, ?_, ?_⟩
-  · simp only [TopologicalSpace.Opens.iSup_mk, TopologicalSpace.Opens.carrier_eq_coe,
-      TopologicalSpace.Opens.map_coe, TopologicalSpace.Opens.coe_mk]
-    have : Finite s := hs
-    exact isCompact_iUnion fun V ↦ (V.1.2.2.preimage _).isCompact
-  · ext1
-    simpa [← Set.preimage_comp, ← ContinuousMap.coe_comp,
-      ← TopCat.hom_comp, ← Scheme.Hom.comp_base, c.w] using hU.symm
-
->>>>>>> 0479c4b2
 
 end Opens
 
@@ -1184,11 +1058,8 @@
 section IsAffine
 
 include hc in
-<<<<<<< HEAD
 /-- Suppose `{ Xᵢ }` is an inverse system of qcqs schemes with affine transition maps.
 If `lim Xᵢ` is quasi-affine, then some `Xᵢ` is quasi-affine. -/
-=======
->>>>>>> 0479c4b2
 @[stacks 01Z5]
 lemma Scheme.exists_isQuasiAffine_of_isLimit [IsCofiltered I]
     [∀ {i j} (f : i ⟶ j), IsAffineHom (D.map f)]
@@ -1238,13 +1109,9 @@
   exact ⟨((hf _).preimage _).preimage _, hy⟩
 
 include hc in
-<<<<<<< HEAD
 /-- Suppose `{ Xᵢ }` is an inverse system of qcqs schemes with affine transition maps.
 If `lim Xᵢ` is affine, then some `Xᵢ` is affine. -/
 @[stacks 01Z6]
-=======
-@[stacks 01Z5]
->>>>>>> 0479c4b2
 lemma Scheme.exists_isAffine_of_isLimit [IsCofiltered I]
     [∀ {i j} (f : i ⟶ j), IsAffineHom (D.map f)]
     [∀ (i : I), CompactSpace (D.obj i)]
@@ -1258,12 +1125,8 @@
   have (j : _) : CompactSpace ((D ⋙ Γ.rightOp ⋙ Scheme.Spec).obj j) := by dsimp; infer_instance
   obtain ⟨j, fij, hj⟩ := exists_map_eq_top _ _
     (isLimitOfPreserves (Scheme.Γ.rightOp ⋙ Scheme.Spec) hc) (D.obj i).toSpecΓ.opensRange
-<<<<<<< HEAD
     ((preimage_opensRange_toSpecΓ (X := c.pt) (c.π.app i)).trans
       (by simp [Hom.opensRange_of_isIso]))
-=======
-    ((preimage_opensRange_toSpecΓ (X := c.pt) (c.π.app i)).trans (by simp))
->>>>>>> 0479c4b2
   have := IsQuasiAffine.of_isAffineHom (D.map fij)
   exact ⟨j, ⟨isIso_of_isOpenImmersion_of_opensRange_eq_top _
     ((preimage_opensRange_toSpecΓ (D.map fij)).symm.trans hj)⟩⟩
@@ -1289,12 +1152,8 @@
 
 open TopologicalSpace in
 include hc in
-<<<<<<< HEAD
 /-- Suppose `{ Xᵢ }` is an inverse system of qcqs schemes with affine transition maps.
 Then any affine open cover of `lim Xᵢ` comes from a finite level. -/
-=======
-@[stacks 01Z5]
->>>>>>> 0479c4b2
 lemma Scheme.exists_isOpenCover_and_isAffine [IsCofiltered I]
     [∀ {i j} (f : i ⟶ j), IsAffineHom (D.map f)]
     [∀ (i : I), CompactSpace (D.obj i)]
@@ -1389,21 +1248,14 @@
     (a : c.pt ⟶ X) (ha : c.π ≫ t = (Functor.const _).map (a ≫ f)) :
     ∃ (i : I) (g : D.obj i ⟶ X), c.π.app i ≫ g = a ∧ g ≫ f = t.app i := by
   classical
-<<<<<<< HEAD
   have 𝒰 := (isBasis_affine_open c.pt).isOpenCover_of_isOpenCover
     (((isBasis_affine_open X).isOpenCover_of_isOpenCover
     ((isBasis_affine_open S).isOpenCover.comap f.base.hom)).comap a.base.hom)
-=======
-  have 𝒰 := c.pt.isBasis_affineOpens.isOpenCover_of_isOpenCover
-    ((X.isBasis_affineOpens.isOpenCover_of_isOpenCover
-    (S.isBasis_affineOpens.isOpenCover.comap f.base.hom)).comap a.base.hom)
->>>>>>> 0479c4b2
   obtain ⟨i, s, 𝒱, h𝒱, h𝒱𝒰⟩ := Scheme.exists_isOpenCover_and_isAffine D c hc _ 𝒰 fun U ↦ U.2.1
   obtain ⟨i', fi'i, hi'⟩ : ∃ (i' : I) (fi'i : i' ⟶ i),
       ∀ j, D.map fi'i ⁻¹ᵁ 𝒱 j ≤ t.app i' ⁻¹ᵁ j.1.1.2.1.2.1 := by
     choose k fk hk using fun j ↦ exists_map_preimage_le_map_preimage D c hc (h𝒱𝒰 j).1.isCompact
       (V := t.app i ⁻¹ᵁ j.1.1.2.1.2.1) (by
-<<<<<<< HEAD
       rw [← preimage_comp, ← NatTrans.comp_app, ha]
       exact (h𝒱𝒰 j).2.symm.trans_le (j.1.2.2.trans (a.preimage_le_preimage_of_le j.1.1.2.2.2)))
     obtain ⟨i', fi'i, fi', hfi'⟩ := IsCofiltered.wideCospan fk
@@ -1411,35 +1263,17 @@
     rw [← hfi', Functor.map_comp, Scheme.preimage_comp]
     refine (Scheme.Hom.preimage_le_preimage_of_le _ (hk _)).trans ?_
     simp only [← Scheme.preimage_comp, t.naturality, Functor.const_obj_obj,
-=======
-      rw [← Hom.comp_preimage, ← NatTrans.comp_app, ha]
-      exact (h𝒱𝒰 j).2.symm.trans_le (j.1.2.2.trans (a.preimage_mono j.1.1.2.2.2)))
-    obtain ⟨i', fi'i, fi', hfi'⟩ := IsCofiltered.wideCospan fk
-    refine ⟨i', fi'i, fun j ↦ ?_⟩
-    rw [← hfi', Functor.map_comp, Scheme.Hom.comp_preimage]
-    refine (Scheme.Hom.preimage_mono _ (hk _)).trans ?_
-    simp only [← Scheme.Hom.comp_preimage, t.naturality, Functor.const_obj_obj,
->>>>>>> 0479c4b2
       Functor.const_obj_map, Category.comp_id, le_refl]
   have : ∃ k, ∃ (fk : k ⟶ i), ∀ j, ∃ (ak : ↑(D.map fk ⁻¹ᵁ 𝒱 j) ⟶ X),
       ak ≫ f = Opens.ι _ ≫ t.app k ∧ c.π.app _ ∣_ _ ≫ ak = Opens.ι _ ≫ a := by
     let 𝒱' := (D.map fi'i ⁻¹ᵁ 𝒱 ·)
     have h𝒱'𝒰 (j : s) : c.π.app i' ⁻¹ᵁ 𝒱' j = j.1.1.1 := by
-<<<<<<< HEAD
       rw [← preimage_comp, c.w fi'i]; exact (h𝒱𝒰 j).2.symm
     have _ (j k) : IsAffine ((opensDiagram D i' (𝒱' j)).obj k) := ((h𝒱𝒰 _).1.preimage _).preimage _
     let t𝒱 (j : _) : opensDiagram D i' (𝒱' j) ⟶ (Functor.const (Over i')).obj j.1.1.2.1.2 :=
     { app k := (t.app k.left).resLE _ _ <| by
         refine (Scheme.Hom.preimage_le_preimage_of_le _ (hi' _)).trans ?_
         simp only [Functor.id_obj, Functor.const_obj_obj, ← preimage_comp, t.naturality,
-=======
-      rw [← Hom.comp_preimage, c.w fi'i]; exact (h𝒱𝒰 j).2.symm
-    have _ (j k) : IsAffine ((opensDiagram D i' (𝒱' j)).obj k) := ((h𝒱𝒰 _).1.preimage _).preimage _
-    let t𝒱 (j : _) : opensDiagram D i' (𝒱' j) ⟶ (Functor.const (Over i')).obj j.1.1.2.1.2 :=
-    { app k := (t.app k.left).resLE _ _ <| by
-        refine (Scheme.Hom.preimage_mono _ (hi' _)).trans ?_
-        simp only [Functor.id_obj, Functor.const_obj_obj, ← Hom.comp_preimage, t.naturality,
->>>>>>> 0479c4b2
           Functor.const_obj_map, Category.comp_id, le_refl]
       naturality {k₁ k₂} f₁₂ := by simp [Hom.resLE_comp_resLE] }
     have (j : s) : IsAffine j.1.1.2.1.1 := j.1.1.2.2.1
@@ -1452,20 +1286,12 @@
     obtain ⟨i'', fi''i', fi'', hi''⟩ := IsCofiltered.wideCospan fun j ↦ (k j).hom
     refine ⟨i'', fi''i' ≫ fi'i, fun j ↦
       ⟨Scheme.homOfLE _ ?_ ≫ D.map (fi'' _) ∣_ _ ≫ ak j ≫ Opens.ι _, ?_, ?_⟩⟩
-<<<<<<< HEAD
     · simp only [← preimage_comp, ← Functor.map_comp, 𝒱', reassoc_of% hi'']; rfl
-=======
-    · simp only [← Hom.comp_preimage, ← Functor.map_comp, 𝒱', reassoc_of% hi'']; rfl
->>>>>>> 0479c4b2
     · have : ak j ≫ Opens.ι _ ≫ f = Opens.ι _ ≫ t.app (k j).left := by
         simpa [t𝒱] using congr($(hk' j) ≫ Opens.ι _)
       simp [this]
     · have e : c.π.app i'' ⁻¹ᵁ D.map (fi''i' ≫ fi'i) ⁻¹ᵁ 𝒱 j ≤ c.π.app i' ⁻¹ᵁ 𝒱' j := by
-<<<<<<< HEAD
-        simp only [← preimage_comp, Cone.w, 𝒱']; rfl
-=======
         simp only [← Hom.comp_preimage, Cone.w, 𝒱']; rfl
->>>>>>> 0479c4b2
       simpa [← AlgebraicGeometry.Scheme.Hom.resLE_eq_morphismRestrict,
         Scheme.Hom.resLE_comp_resLE_assoc] using congr(Scheme.homOfLE _ e ≫ $(hk j) ≫ Opens.ι _)
   choose k fki ak hak hak' using this
@@ -1508,11 +1334,7 @@
     simp only [pullback.condition_assoc, IsPullback.isoPullback_hom_snd_assoc,
       IsPullback.isoPullback_hom_fst_assoc, hF]
     have h : c.π.app l ⁻¹ᵁ D.map flk ⁻¹ᵁ D.map fki ⁻¹ᵁ 𝒱 j ≤ c.π.app k ⁻¹ᵁ D.map fki ⁻¹ᵁ 𝒱 j := by
-<<<<<<< HEAD
-      simp only [← preimage_comp, c.w_assoc, c.w]; rfl
-=======
       simp only [← Hom.comp_preimage, c.w_assoc, c.w]; rfl
->>>>>>> 0479c4b2
     simpa [← Scheme.Hom.resLE_eq_morphismRestrict, Scheme.Hom.resLE_comp_resLE_assoc] using
       congr(Scheme.homOfLE _ h ≫ $(hak' j))
   · refine 𝒲.hom_ext _ _ fun j ↦ ?_
