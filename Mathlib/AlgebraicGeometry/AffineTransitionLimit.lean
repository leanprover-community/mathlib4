/-
Copyright (c) 2025 Andrew Yang. All rights reserved.
Released under Apache 2.0 license as described in the file LICENSE.
Authors: Andrew Yang, Christian Merten
-/
<<<<<<< HEAD
import Mathlib.Algebra.Category.Ring.FinitePresentation
import Mathlib.AlgebraicGeometry.IdealSheaf.Functorial
import Mathlib.AlgebraicGeometry.Morphisms.Separated
import Mathlib.AlgebraicGeometry.Morphisms.FinitePresentation
import Mathlib.AlgebraicGeometry.QuasiAffine
import Mathlib.CategoryTheory.Limits.Shapes.Pullback.Connected
import Mathlib.CategoryTheory.Monad.Limits
=======
module

public import Mathlib.Algebra.Category.Ring.FinitePresentation
public import Mathlib.AlgebraicGeometry.IdealSheaf.Functorial
public import Mathlib.AlgebraicGeometry.Morphisms.Separated
public import Mathlib.AlgebraicGeometry.Morphisms.FinitePresentation
public import Mathlib.AlgebraicGeometry.QuasiAffine
public import Mathlib.CategoryTheory.Limits.Shapes.Pullback.Connected
public import Mathlib.CategoryTheory.Monad.Limits
>>>>>>> bfbfe1fa

/-!

# Inverse limits of schemes with affine transition maps

In this file, we develop API for inverse limits of schemes with affine transition maps,
following EGA IV 8 and https://stacks.math.columbia.edu/tag/01YT.

-/

@[expose] public section

universe uI u

open CategoryTheory Limits

namespace AlgebraicGeometry

section stuff

lemma Scheme.IsQuasiAffine.of_isAffineHom
    {X Y : Scheme} (f : X ⟶ Y) [IsAffineHom f] [Y.IsQuasiAffine] : X.IsQuasiAffine := by
  have := QuasiCompact.compactSpace_of_compactSpace f
  refine .of_forall_exists_mem_basicOpen _ fun x ↦ ?_
  obtain ⟨_, ⟨_, ⟨r, hr, rfl⟩, rfl⟩, hxr, -⟩ := (IsQuasiAffine.isBasis_basicOpen
    Y).exists_subset_of_mem_open (Set.mem_univ (f.base x)) isOpen_univ
  refine ⟨f.appTop r, ?_⟩
  rw [← preimage_basicOpen_top]
  exact ⟨hr.preimage _, hxr⟩

open pullback in
attribute [simp] condition condition_assoc in
lemma isPullback_of_openCover
    {W X Y Z : Scheme.{u}} (fWX : W ⟶ X) (fWY : W ⟶ Y) (fXZ : X ⟶ Z) (fYZ : Y ⟶ Z)
    (𝒰 : Scheme.OpenCover.{u} X)
    (H : ∀ i, IsPullback (𝒰.pullbackHom fWX i) ((𝒰.pullback₁ fWX).f i ≫ fWY) (𝒰.f i ≫ fXZ) fYZ) :
    IsPullback fWX fWY fXZ fYZ := by
  have h : fWX ≫ fXZ = fWY ≫ fYZ :=
    Scheme.Cover.hom_ext (𝒰.pullback₁ fWX) _ _ fun i ↦ by simpa using (H i).w
  suffices IsIso (lift fWX fWY h) from .of_iso_pullback ⟨h⟩ (asIso (lift _ _ h)) (by simp) (by simp)
  refine (IsZariskiLocalAtTarget.iff_of_openCover (P := .isomorphisms _)
    (Scheme.Pullback.openCoverOfLeft 𝒰 _ _)).mpr fun i ↦ ?_
  let f := map (𝒰.f i ≫ fXZ) fYZ fXZ fYZ (𝒰.f i) (𝟙 Y) (𝟙 Z) (by simp) (by simp)
  have : IsPullback (fst (𝒰.f i ≫ fXZ) fYZ) f (𝒰.f i) (fst _ _) := by
    simpa [← IsPullback.paste_vert_iff (.of_hasPullback _ _), f] using .of_hasPullback _ _
  have H' : IsPullback (fst fWX (𝒰.f i)) (lift (snd _ _) (fst _ _ ≫ fWY) (by simp [← h]))
      (lift fWX fWY h) f := by
    rw [← IsPullback.paste_vert_iff this.flip (by ext <;> simp [f])]
    simpa using .of_hasPullback _ _
  convert inferInstanceAs (IsIso (H'.isoPullback.inv ≫ (H i).isoPullback.hom))
  aesop (add simp [Iso.eq_inv_comp, Scheme.Cover.pullbackHom])

lemma CommRingCat.isPushout_of_isLocalization {R S Rₘ Sₘ : Type u}
    [CommRing R] [CommRing Rₘ] [Algebra R Rₘ] [CommRing S] [CommRing Sₘ] [Algebra S Sₘ]
    (f : R →+* S) (fₘ : Rₘ →+* Sₘ) (H : fₘ.comp (algebraMap _ _) = (algebraMap _ _).comp f)
    (M : Submonoid R) [IsLocalization M Rₘ] [IsLocalization (M.map f) Sₘ] :
    IsPushout (CommRingCat.ofHom f) (CommRingCat.ofHom (algebraMap R Rₘ))
      (CommRingCat.ofHom (algebraMap S Sₘ)) (CommRingCat.ofHom fₘ) := by
  algebraize [f, fₘ, fₘ.comp (algebraMap R Rₘ)]
  have : IsScalarTower R S Sₘ := .of_algebraMap_eq' H
  have : IsLocalization (Algebra.algebraMapSubmonoid S M) Sₘ := ‹_›
  exact CommRingCat.isPushout_iff_isPushout.mpr (Algebra.isPushout_of_isLocalization M _ _ _)

@[simps]
def Scheme.openCoverBasicOpenTop (X : Scheme) [X.IsQuasiAffine] :
    X.OpenCover where
  I₀ := Σ' (r : Γ(X, ⊤)), IsAffineOpen (X.basicOpen r)
  X r := X.basicOpen r.1
  f r := (X.basicOpen r.1).ι
  mem₀ := by
    rw [presieve₀_mem_precoverage_iff]
    refine ⟨fun x ↦ ?_, inferInstance⟩
    obtain ⟨_, ⟨_, ⟨r, hr, rfl⟩, rfl⟩, hxr, -⟩ :=
      (IsQuasiAffine.isBasis_basicOpen X).exists_subset_of_mem_open (Set.mem_univ x) isOpen_univ
    exact ⟨⟨r, hr⟩, (X.basicOpen r).opensRange_ι.ge hxr⟩

@[reassoc (attr := simp)]
lemma IsAffineOpen.fromSpec_toSpecΓ {X : Scheme} {U : X.Opens} (hU : IsAffineOpen U) :
    hU.fromSpec ≫ X.toSpecΓ = Spec.map (X.presheaf.map (homOfLE le_top).op) := by
  rw [fromSpec, Category.assoc, ← Scheme.Opens.toSpecΓ_SpecMap_map_top, isoSpec_inv_toSpecΓ_assoc]

@[reassoc (attr := simp)]
lemma Scheme.Opens.toSpecΓ_naturality {X Y : Scheme} (f : X ⟶ Y) (U : Y.Opens) :
    (f ⁻¹ᵁ U).toSpecΓ ≫ Spec.map (f.app U) = f ∣_ U ≫ U.toSpecΓ := by
  simp only [toSpecΓ, topIso, Functor.op_obj, Functor.mapIso_inv, Iso.op_inv, eqToIso.inv,
    eqToHom_op, Hom.app_eq_appLE, Category.assoc, ← Spec.map_comp, Hom.appLE_map,
    toSpecΓ_naturality_assoc, TopologicalSpace.Opens.map_top, morphismRestrict_appLE, Hom.map_appLE]

@[reassoc (attr := simp)]
theorem SpecMap_ΓSpecIso_inv_toSpecΓ (R : CommRingCat.{u}) :
    Spec.map (Scheme.ΓSpecIso R).inv ≫ (Spec R).toSpecΓ = 𝟙 _ := by
  rw [← SpecMap_ΓSpecIso_hom, ← Spec.map_comp, Iso.hom_inv_id, Spec.map_id]

@[reassoc (attr := simp)]
theorem toSpecΓ_SpecMap_ΓSpecIso_inv (R : CommRingCat.{u}) :
    (Spec R).toSpecΓ ≫ Spec.map (Scheme.ΓSpecIso R).inv = 𝟙 _ := by
  rw [← SpecMap_ΓSpecIso_hom, ← Spec.map_comp, Iso.inv_hom_id, Spec.map_id]

lemma isPullback_toSpecΓ_toSpecΓ {X Y : Scheme} (f : X ⟶ Y) [IsAffineHom f] [Y.IsQuasiAffine] :
    IsPullback f X.toSpecΓ Y.toSpecΓ (Spec.map f.appTop) := by
  have := QuasiCompact.compactSpace_of_compactSpace f
  have := Scheme.IsQuasiAffine.of_isAffineHom f
  have (r : Γ(Y, ⊤)) :
      IsPushout f.appTop (Y.presheaf.map (homOfLE le_top).op)
        (X.presheaf.map (homOfLE le_top).op) (f.appLE (Y.basicOpen r)
          (X.basicOpen (f.appTop r)) (Scheme.preimage_basicOpen_top ..).ge) := by
    have := isLocalization_basicOpen_of_qcqs isCompact_univ isQuasiSeparated_univ r
    have := isLocalization_basicOpen_of_qcqs isCompact_univ isQuasiSeparated_univ (f.appTop r)
    refine CommRingCat.isPushout_of_isLocalization f.appTop.hom (f.appLE (Y.basicOpen r)
      (X.basicOpen (f.appTop r)) (Scheme.preimage_basicOpen_top ..).ge).hom ?_ (.powers r)
    change CommRingCat.Hom.hom (Y.presheaf.map _ ≫ f.appLE _ _ _) =
      CommRingCat.Hom.hom (f.appTop ≫ X.presheaf.map _)
    rw [f.map_appLE, Scheme.Hom.appLE]
  refine isPullback_of_openCover _ _ _ _ Y.openCoverBasicOpenTop fun r ↦ ?_
  let e : pullback f (Y.basicOpen r.fst).ι ≅ Spec Γ(X, X.basicOpen (f.appTop r.1)) :=
    pullbackRestrictIsoRestrict _ _ ≪≫ X.isoOfEq (Scheme.preimage_basicOpen_top f r.1) ≪≫
    IsAffineOpen.isoSpec (by rw [← Scheme.preimage_basicOpen_top]; exact r.2.preimage f)
  refine .of_iso ((this r.1).op.map Scheme.Spec) e.symm r.2.isoSpec.symm (.refl _) (.refl _)
    ?_ ?_ (by simp) (by simp)
  · simp only [Iso.symm_hom, Iso.eq_inv_comp, ← Category.assoc, Iso.comp_inv_eq]
    dsimp [e, Scheme.Cover.pullbackHom, IsAffineOpen.isoSpec_hom, Scheme.Hom.appLE]
    simp only [homOfLE_leOfHom, Spec.map_comp, Category.assoc,
      Scheme.Opens.toSpecΓ_SpecMap_map_assoc, Scheme.Opens.toSpecΓ_naturality]
    simp_rw [← Category.assoc]
    congr 1
    rw [← cancel_mono (Scheme.Opens.ι _)]
    simp
  · simp only [Iso.symm_hom, Iso.eq_inv_comp]
    simp [e, IsAffineOpen.isoSpec_hom]

lemma preimage_opensRange_toSpecΓ
    {X Y : Scheme} (f : X ⟶ Y) [IsAffineHom f] [X.IsQuasiAffine] [Y.IsQuasiAffine] :
    Spec.map f.appTop ⁻¹ᵁ Y.toSpecΓ.opensRange = X.toSpecΓ.opensRange := by
  simpa using (IsOpenImmersion.image_preimage_eq_preimage_image_of_isPullback
    (isPullback_toSpecΓ_toSpecΓ f) ⊤).symm

@[simp]
lemma Scheme.Hom.opensRange_eq_top {X Y : Scheme} (f : X ⟶ Y) [IsIso f] : f.opensRange = ⊤ :=
  SetLike.coe_injective (Set.range_eq_univ.mpr f.surjective)

theorem AffineTargetMorphismProperty.diagonal_of_openCover_source
    {Q : AffineTargetMorphismProperty} [Q.IsLocal]
    {X Y : Scheme.{u}} (f : X ⟶ Y) (𝒰 : Scheme.OpenCover.{u} X) [∀ i, IsAffine (𝒰.X i)]
    [IsAffine Y] (h𝒰 : ∀ i j, Q (pullback.mapDesc (𝒰.f i) (𝒰.f j) f)) :
    Q.diagonal f := by
  rw [HasAffineProperty.diagonal_iff (targetAffineLocally Q)]
  let 𝒱 := Scheme.Pullback.openCoverOfLeftRight.{u} 𝒰 𝒰 f f
  have i1 : ∀ i, IsAffine (𝒱.X i) := fun i => by dsimp [𝒱]; infer_instance
  refine HasAffineProperty.of_openCover (P := targetAffineLocally Q) 𝒱 fun i ↦ ?_
  dsimp [𝒱, Scheme.Cover.pullbackHom]
  have : IsPullback (pullback.fst _ _ ≫ 𝒰.f _) (pullback.mapDesc (𝒰.f i.1) (𝒰.f i.2) f)
      (pullback.diagonal f) (pullback.map _ _ _ _ (𝒰.f _) (𝒰.f _) (𝟙 Y) (by simp) (by simp)) :=
    .of_iso (pullback_fst_map_snd_isPullback f (𝟙 _) (𝒰.f i.1 ≫ pullback.lift (𝟙 _) f)
      (𝒰.f i.2 ≫ pullback.lift (𝟙 _) f)) (asIso (pullback.map _ _ _ _ (𝟙 _) (𝟙 _)
      (pullback.fst _ _) (by simp) (by simp))) (.refl _) (pullback.congrHom (by simp) (by simp))
      (.refl _) (by rw [pullback.condition_assoc]; simp) (by aesop) (by simp) (by aesop)
  rw [← Q.cancel_left_of_respectsIso this.isoPullback.hom, IsPullback.isoPullback_hom_snd]
  exact h𝒰 _ _

theorem Scheme.quasiSeparatedSpace_of_isOpenCover
    {X : Scheme.{u}} {I : Type u} (U : I → X.Opens) (hU : TopologicalSpace.IsOpenCover U)
    (hU₁ : ∀ i, IsAffineOpen (U i)) (hU₂ : ∀ i j, IsCompact (X := X) (U i ∩ U j)) :
    QuasiSeparatedSpace X := by
  letI := HasAffineProperty.isLocal_affineProperty @QuasiCompact
  rw [← quasiCompact_affineProperty_iff_quasiSeparatedSpace X.toSpecΓ]
  have : ∀ i, IsAffine ((X.openCoverOfIsOpenCover U hU).X i) := hU₁
  refine AffineTargetMorphismProperty.diagonal_of_openCover_source _
    (Scheme.openCoverOfIsOpenCover _ _ hU) fun i j ↦ ?_
  rw [← isCompact_univ_iff, (pullback.fst ((X.openCoverOfIsOpenCover U hU).f i)
    ((X.openCoverOfIsOpenCover U hU).f j) ≫
    (X.openCoverOfIsOpenCover U hU).f i).isOpenEmbedding.isCompact_iff, Set.image_univ,
    IsOpenImmersion.range_pullback_to_base_of_left]
  simpa using hU₂ i j

open TopologicalSpace in
lemma _root_.TopologicalSpace.Opens.IsBasis.isOpenCover
    {X : Type*} [TopologicalSpace X] {S : Set (Opens X)} (hS : Opens.IsBasis S) :
    IsOpenCover (fun U : S ↦ (U : Opens X)) :=
  top_le_iff.mp (subset_trans hS.2.superset (by simp))

open TopologicalSpace in
lemma _root_.TopologicalSpace.Opens.IsBasis.isOpenCover_of_isOpenCover
    {X I : Type*} [TopologicalSpace X] {S : Set (Opens X)} (hS : Opens.IsBasis S)
    {U : I → Opens X} (hU : IsOpenCover U) :
    IsOpenCover (fun V : { x : Opens X × I // x.1 ∈ S ∧ x.1 ≤ U x.2 } ↦ V.1.1) := by
  refine top_le_iff.mp fun x _ ↦ ?_
  obtain ⟨i, hxi⟩ := hU.exists_mem x
  obtain ⟨_, ⟨V, hV, rfl⟩, hxV, hVU⟩ := hS.exists_subset_of_mem_open hxi (U i).2
  simp only [Opens.iSup_mk, Opens.carrier_eq_coe, Opens.coe_mk, Set.mem_iUnion, SetLike.mem_coe]
  exact ⟨⟨(V, i), hV, hVU⟩, hxV⟩

instance {X Y : Scheme} (U : Y.Opens) (f : X ⟶ Y) [LocallyOfFinitePresentation f] :
    LocallyOfFinitePresentation (f ∣_ U) :=
  MorphismProperty.of_isPullback (isPullback_morphismRestrict ..).flip ‹_›

instance {X Y : Scheme} (U : Y.Opens) (V : X.Opens) (f : X ⟶ Y) (e : V ≤ f ⁻¹ᵁ U)
    [LocallyOfFinitePresentation f] : LocallyOfFinitePresentation (f.resLE U V e) := by
  delta Scheme.Hom.resLE; infer_instance

lemma IsCofiltered.wideCospan {C I : Type*} [Category C] [IsCofiltered C] [Finite I]
    {i : C} {j : I → C} (f : ∀ x, j x ⟶ i) :
    ∃ k fki, ∃ g : ∀ x, k ⟶ j x, ∀ x, g x ≫ f x = fki := by
  classical
  cases nonempty_fintype I
  obtain ⟨k, fk, hk⟩ := IsCofiltered.inf_exists (insert i (Finset.univ.image j))
    (Finset.univ.image fun x ↦ ⟨j x, i, by simp, by simp, f x⟩)
  exact ⟨k, _, _, fun x ↦ hk _ _ (Finset.mem_image_of_mem _ (Finset.mem_univ _))⟩

end stuff

-- We refrain from considering diagrams in the over category since inverse limits in the over
-- category is isomorphic to limits in `Scheme`. Instead we use `D ⟶ (Functor.const I).obj S` to
-- say that the diagram is over the base scheme `S`.
variable {I : Type u} [Category.{u} I] {S X : Scheme.{u}} (D : I ⥤ Scheme.{u})
  (t : D ⟶ (Functor.const I).obj S) (f : X ⟶ S) (c : Cone D) (hc : IsLimit c)

include hc in
/--
Suppose we have a cofiltered diagram of nonempty quasi-compact schemes,
whose transition maps are affine. Then the limit is also nonempty.
-/
@[stacks 01Z2]
lemma Scheme.nonempty_of_isLimit [IsCofilteredOrEmpty I]
    [∀ {i j} (f : i ⟶ j), IsAffineHom (D.map f)] [∀ i, Nonempty (D.obj i)]
    [∀ i, CompactSpace (D.obj i)] :
    Nonempty c.pt := by
  classical
  cases isEmpty_or_nonempty I
  · have e := (isLimitEquivIsTerminalOfIsEmpty _ _ hc).uniqueUpToIso specULiftZIsTerminal
    exact Nonempty.map e.inv inferInstance
  · have i := Nonempty.some ‹Nonempty I›
    have : IsCofiltered I := ⟨⟩
    let 𝒰 := (D.obj i).affineCover.finiteSubcover
    have (i' : _) : IsAffine (𝒰.X i') := inferInstanceAs (IsAffine (Spec _))
    obtain ⟨j, H⟩ :
        ∃ j : 𝒰.I₀, ∀ {i'} (f : i' ⟶ i), Nonempty ((𝒰.pullback₁ (D.map f)).X j) := by
      by_contra! H
      choose i' f hf using H
      let g (j) := IsCofiltered.infTo (insert i (Finset.univ.image i'))
        (Finset.univ.image fun j : 𝒰.I₀ ↦ ⟨_, _, by simp, by simp, f j⟩) (X := j)
      have (j : 𝒰.I₀) : IsEmpty ((𝒰.pullback₁ (D.map (g i (by simp)))).X j) := by
        let F : (𝒰.pullback₁ (D.map (g i (by simp)))).X j ⟶
            (𝒰.pullback₁ (D.map (f j))).X j :=
          pullback.map _ _ _ _ (D.map (g _ (by simp))) (𝟙 _) (𝟙 _) (by
            rw [← D.map_comp, IsCofiltered.infTo_commutes]
            · simp [g]
            · simp
            · exact Finset.mem_image_of_mem _ (Finset.mem_univ _)) (by simp)
        exact Function.isEmpty F
      obtain ⟨x, -⟩ :=
        Cover.covers (𝒰.pullback₁ (D.map (g i (by simp)))) (Nonempty.some inferInstance)
      exact (this _).elim x
    let F := Over.post D ⋙ Over.pullback (𝒰.f j) ⋙ Over.forget _
    have (i' : _) : IsAffine (F.obj i') :=
      have : IsAffineHom (pullback.snd (D.map i'.hom) (𝒰.f j)) :=
        MorphismProperty.pullback_snd _ _ inferInstance
      isAffine_of_isAffineHom (pullback.snd (D.map i'.hom) (𝒰.f j))
    have (i' : _) : Nonempty (F.obj i') := H i'.hom
    let e : F ⟶ (F ⋙ Scheme.Γ.rightOp) ⋙ Scheme.Spec := Functor.whiskerLeft F ΓSpec.adjunction.unit
    have (i : _) : IsIso (e.app i) := IsAffine.affine
    have : IsIso e := NatIso.isIso_of_isIso_app e
    let c' : LimitCone F := ⟨_, (IsLimit.postcomposeInvEquiv (asIso e) _).symm
      (isLimitOfPreserves Scheme.Spec (limit.isLimit (F ⋙ Scheme.Γ.rightOp)))⟩
    have : Nonempty c'.1.pt := by
      apply (config := { allowSynthFailures := true }) PrimeSpectrum.instNonemptyOfNontrivial
      have (i' : _) : Nontrivial ((F ⋙ Scheme.Γ.rightOp).leftOp.obj i') := by
        apply (config := { allowSynthFailures := true }) Scheme.component_nontrivial
        simp
      exact CommRingCat.FilteredColimits.nontrivial
        (isColimitCoconeLeftOpOfCone _ (limit.isLimit (F ⋙ Scheme.Γ.rightOp)))
    let α : F ⟶ Over.forget _ ⋙ D := Functor.whiskerRight
      (Functor.whiskerLeft (Over.post D) (Over.mapPullbackAdj (𝒰.f j)).counit) (Over.forget _)
    exact this.map (((Functor.Initial.isLimitWhiskerEquiv (Over.forget i) c).symm hc).lift
        ((Cones.postcompose α).obj c'.1))

include hc in
open Scheme.IdealSheafData in
/--
Suppose we have a cofiltered diagram of schemes whose transition maps are affine. The limit of
a family of compatible nonempty quasicompact closed sets in the diagram is also nonempty.
-/
lemma exists_mem_of_isClosed_of_nonempty
    [IsCofilteredOrEmpty I]
    [∀ {i j} (f : i ⟶ j), IsAffineHom (D.map f)]
    (Z : ∀ (i : I), Set (D.obj i))
    (hZc : ∀ (i : I), IsClosed (Z i))
    (hZne : ∀ i, (Z i).Nonempty)
    (hZcpt : ∀ i, IsCompact (Z i))
    (hmapsTo : ∀ {i i' : I} (f : i ⟶ i'), Set.MapsTo (D.map f) (Z i) (Z i')) :
    ∃ (s : c.pt), ∀ i, c.π.app i s ∈ Z i := by
  let D' : I ⥤ Scheme :=
  { obj i := (vanishingIdeal ⟨Z i, hZc i⟩).subscheme
    map {X Y} f := subschemeMap _ _ (D.map f) (by
      rw [map_vanishingIdeal, ← le_support_iff_le_vanishingIdeal]
      simpa [(hZc _).closure_subset_iff] using (hmapsTo f).subset_preimage)
    map_id _ := by simp [← cancel_mono (subschemeι _)]
    map_comp _ _ := by simp [← cancel_mono (subschemeι _)] }
  let ι : D' ⟶ D := { app i := subschemeι _, naturality _ _ _ := by simp [D'] }
  haveI {i j} (f : i ⟶ j) : IsAffineHom (D'.map f) := by
    suffices IsAffineHom (D'.map f ≫ ι.app j) from .of_comp _ (ι.app j)
    simp only [subschemeMap_subschemeι, D', ι]
    infer_instance
  haveI _ (i) : Nonempty (D'.obj i) := Set.nonempty_coe_sort.mpr (hZne i)
  haveI _ (i) : CompactSpace (D'.obj i) := isCompact_iff_compactSpace.mp (hZcpt i)
  let c' : Cone D' :=
  { pt := (⨆ i, (vanishingIdeal ⟨Z i, hZc i⟩).comap (c.π.app i)).subscheme
    π :=
    { app i := subschemeMap _ _ (c.π.app i) (by simp [le_map_iff_comap_le, le_iSup_of_le i])
      naturality {i j} f := by simp [D', ← cancel_mono (subschemeι _)] } }
  let hc' : IsLimit c' :=
  { lift s := IsClosedImmersion.lift (subschemeι _) (hc.lift ((Cones.postcompose ι).obj s)) (by
      suffices ∀ i, vanishingIdeal ⟨Z i, hZc i⟩ ≤ (s.π.app i ≫ ι.app i).ker by
        simpa [← le_map_iff_comap_le, ← Scheme.Hom.ker_comp]
      refine fun i ↦ .trans ?_ (Scheme.Hom.le_ker_comp _ _)
      simp [ι])
    fac s i := by simp [← cancel_mono (subschemeι _), c', ι]
    uniq s m hm := by
      rw [← cancel_mono (subschemeι _)]
      refine hc.hom_ext fun i ↦ ?_
      simp [ι, c', ← hm] }
  have : Nonempty (⨆ i, (vanishingIdeal ⟨Z i, hZc i⟩).comap (c.π.app i)).support :=
    Scheme.nonempty_of_isLimit D' c' hc'
  simpa using this

include hc in
/--
A variant of `exists_mem_of_isClosed_of_nonempty` where the closed sets are only defined
for the objects over a given `j : I`.
-/
@[stacks 01Z3]
lemma exists_mem_of_isClosed_of_nonempty'
    [IsCofilteredOrEmpty I]
    [∀ {i j} (f : i ⟶ j), IsAffineHom (D.map f)]
    {j : I}
    (Z : ∀ (i : I), (i ⟶ j) → Set (D.obj i))
    (hZc : ∀ i hij, IsClosed (Z i hij))
    (hZne : ∀ i hij, (Z i hij).Nonempty)
    (hZcpt : ∀ i hij, IsCompact (Z i hij))
    (hstab : ∀ (i i' : I) (hi'i : i' ⟶ i) (hij : i ⟶ j),
      Set.MapsTo (D.map hi'i) (Z i' (hi'i ≫ hij)) (Z i hij)) :
    ∃ (s : c.pt), ∀ i hij, c.π.app i s ∈ Z i hij := by
  have {i₁ i₂ : Over j} (f : i₁ ⟶ i₂) : IsAffineHom ((Over.forget j ⋙ D).map f) := by
    dsimp; infer_instance
  simpa [Over.forall_iff] using exists_mem_of_isClosed_of_nonempty (Over.forget j ⋙ D) _
    ((Functor.Initial.isLimitWhiskerEquiv (Over.forget j) c).symm hc)
    (fun i ↦ Z i.left i.hom) (fun _ ↦ hZc _ _)  (fun _ ↦ hZne _ _)  (fun _ ↦ hZcpt _ _)
    (fun {i₁ i₂} f ↦ by dsimp; rw [← Over.w f]; exact hstab ..)

section Opens

include hc in
/-- Let `{ Dᵢ }` be a cofiltered diagram of compact schemes with affine transition maps.
If `U ⊆ Dⱼ` contains the image of `limᵢ Dᵢ ⟶ Dⱼ`, then it contains the image of some `Dₖ ⟶ Dⱼ`. -/
lemma exists_map_eq_top
    [IsCofiltered I]
    [∀ {i j} (f : i ⟶ j), IsAffineHom (D.map f)]
    [∀ i, CompactSpace (D.obj i)]
    {i : I} (U : (D.obj i).Opens) (hU : c.π.app i ⁻¹ᵁ U = ⊤) :
    ∃ (j : I) (fji : j ⟶ i), D.map fji ⁻¹ᵁ U = ⊤ := by
  by_contra! H
  obtain ⟨s, hs⟩ := exists_mem_of_isClosed_of_nonempty' D c hc (fun j f ↦ (D.map f ⁻¹ᵁ U)ᶜ)
    (fun j f ↦ (D.map f ⁻¹ᵁ U).2.isClosed_compl) (fun j f ↦ by
      simp only [TopologicalSpace.Opens.map_coe, Set.nonempty_compl, ne_eq]
      exact SetLike.coe_injective.ne (H j f))
    (fun j f ↦ (D.map f ⁻¹ᵁ U).2.isClosed_compl.isCompact)
    (fun j k fkj fji x (hx : _ ∉ U) ↦ by rwa [Functor.map_comp] at hx)
  exact absurd (hU.ge (Set.mem_univ s)) (by simpa using hs i (𝟙 i))

attribute [local simp] Scheme.Hom.resLE_comp_resLE

<<<<<<< HEAD
/-- Given a diagram `{ Dᵢ }` of schemes and a open `U ⊆ Dᵢ`,
=======
/-- Given a diagram `{ Dᵢ }` of schemes and an open `U ⊆ Dᵢ`,
>>>>>>> bfbfe1fa
this is the diagram of `{ Dⱼᵢ⁻¹ U }_{j ≤ i}`. -/
@[simps] noncomputable
def opensDiagram (i : I) (U : (D.obj i).Opens) : Over i ⥤ Scheme where
  obj j := D.map j.hom ⁻¹ᵁ U
<<<<<<< HEAD
  map {j k} f := (D.map f.left).resLE _ _ (by rw [← Scheme.preimage_comp, ← D.map_comp, Over.w f])
=======
  map {j k} f := (D.map f.left).resLE _ _
    (by rw [← Scheme.Hom.comp_preimage, ← D.map_comp, Over.w f])
>>>>>>> bfbfe1fa

/-- The map `Dⱼᵢ⁻¹ U ⟶ Dᵢ` from the restricted diagram to the original diagram. -/
@[simps] noncomputable
def opensDiagramι (i : I) (U : (D.obj i).Opens) : opensDiagram D i U ⟶ Over.forget _ ⋙ D where
  app j := Scheme.Opens.ι _

instance (i : I) (U : (D.obj i).Opens) (j : Over i) :
    IsOpenImmersion ((opensDiagramι D i U).app j) := by
  delta opensDiagramι; infer_instance

<<<<<<< HEAD
/-- Given a diagram `{ Dᵢ }` of schemes and a open `U ⊆ Dᵢ`,
=======
/-- Given a diagram `{ Dᵢ }` of schemes and an open `U ⊆ Dᵢ`,
>>>>>>> bfbfe1fa
the preimage of `U ⊆ Dᵢ` under the map `lim Dᵢ ⟶ Dᵢ` is the limit of `{ Dⱼᵢ⁻¹ U }_{j ≤ i}`.
This is the underlying cone, and it is limiting as witnessed by `isLimitOpensCone` below. -/
@[simps] noncomputable
def opensCone (i : I) (U : (D.obj i).Opens) : Cone (opensDiagram D i U) where
  pt := c.π.app i ⁻¹ᵁ U
<<<<<<< HEAD
  π.app j := (c.π.app j.left).resLE _ _ (by rw [← Scheme.preimage_comp, c.w]; rfl)

attribute [local instance] CategoryTheory.isConnected_of_hasTerminal

/-- Given a diagram `{ Dᵢ }_{i ∈ I}` of schemes and a open `U ⊆ Dᵢ`,
=======
  π.app j := (c.π.app j.left).resLE _ _ (by rw [← Scheme.Hom.comp_preimage, c.w]; rfl)

attribute [local instance] CategoryTheory.isConnected_of_hasTerminal

/-- Given a diagram `{ Dᵢ }_{i ∈ I}` of schemes and an open `U ⊆ Dᵢ`,
>>>>>>> bfbfe1fa
the preimage of `U ⊆ Dᵢ` under the map `lim Dᵢ ⟶ Dᵢ` is the limit of `{ Dⱼᵢ⁻¹ U }_{j ≤ i}`. -/
noncomputable
def isLimitOpensCone [IsCofiltered I] (i : I) (U : (D.obj i).Opens) :
    IsLimit (opensCone D c i U) :=
  isLimitOfIsPullbackOfIsConnected (opensDiagramι D i U) _ _
    (by exact { hom := (c.π.app i ⁻¹ᵁ U).ι })
<<<<<<< HEAD
    (fun j ↦ IsOpenImmersion.isPullback _ _ _ _ (by simp) (by simp [← Scheme.preimage_comp]))
=======
    (fun j ↦ IsOpenImmersion.isPullback _ _ _ _ (by simp) (by simp [← Scheme.Hom.comp_preimage]))
>>>>>>> bfbfe1fa
    ((Functor.Initial.isLimitWhiskerEquiv (Over.forget i) c).symm hc)

instance [∀ {i j} (f : i ⟶ j), IsAffineHom (D.map f)] {i : I}
    (U : (D.obj i).Opens) {j k : Over i} (f : j ⟶ k) :
    IsAffineHom ((opensDiagram D i U).map f) := by
  refine ⟨fun V hV ↦ ?_⟩
  convert ((hV.image_of_isOpenImmersion (D.map k.hom ⁻¹ᵁ U).ι).preimage
    (D.map f.left)).preimage_of_isOpenImmersion (D.map j.hom ⁻¹ᵁ U).ι ?_
  · ext x
    change _ ∈ V ↔ _
    refine ⟨fun h ↦ ⟨⟨(D.map f.left).base x.1, ?_⟩, ?_, rfl⟩, ?_⟩
    · change (D.map f.left ≫ D.map k.hom).base x.1 ∈ U
      rw [← D.map_comp, Over.w f]
      exact x.2
    · convert h
      exact Subtype.ext (by simp)
    · rintro ⟨⟨_, hU⟩, hV, rfl⟩
      convert hV
      exact Subtype.ext (by simp)
  · simp only [Functor.id_obj, opensDiagram_obj, Functor.const_obj_obj,
      Scheme.Opens.opensRange_ι]
    rintro x ⟨⟨y, h₁ : (D.map k.hom).base y ∈ U⟩, h₂, e⟩
    obtain rfl : y = (D.map f.left).base x := congr($e)
    dsimp at h₁
<<<<<<< HEAD
    rw [← Scheme.comp_base_apply] at h₁
    rwa [← D.map_comp, Over.w f] at h₁

include hc in
@[stacks 01Z4 "(2)"]
=======
    rw [← Scheme.Hom.comp_apply] at h₁
    rwa [← D.map_comp, Over.w f] at h₁

include hc in
>>>>>>> bfbfe1fa
lemma exists_map_preimage_le_map_preimage
    [IsCofiltered I]
    [∀ {i j} (f : i ⟶ j), IsAffineHom (D.map f)]
    {i : I} {U V : (D.obj i).Opens} (hU : IsCompact (U : Set (D.obj i)))
    (H : c.π.app i ⁻¹ᵁ U ≤ c.π.app i ⁻¹ᵁ V) :
    ∃ (j : I) (fji : j ⟶ i), D.map fji ⁻¹ᵁ U ≤ D.map fji ⁻¹ᵁ V := by
  have (j : Over i) : CompactSpace ↥((opensDiagram D i U).obj j) :=
    isCompact_iff_compactSpace.mp (QuasiCompact.isCompact_preimage (f := (D.map j.hom)) _ U.2 hU)
  have H : ((c.π.app i ⁻¹ᵁ U).ι ≫ c.π.app i) ⁻¹ᵁ V = ⊤ := by
<<<<<<< HEAD
    rw [Scheme.preimage_comp, ← top_le_iff]
    exact .trans (by simp) (Scheme.Hom.preimage_le_preimage_of_le _ H)
  obtain ⟨j, fji, hj⟩ := exists_map_eq_top _ _ (isLimitOpensCone D c hc i U) (i := .mk (𝟙 i))
    (((Scheme.isoOfEq _ (by simp)).hom ≫ U.ι) ⁻¹ᵁ V)
    (by simpa [← Scheme.preimage_comp, -Scheme.comp_coeBase])
  refine ⟨j.left, j.hom, ?_⟩
  replace hj : (D.map j.hom ⁻¹ᵁ U).ι ⁻¹ᵁ D.map fji.left ⁻¹ᵁ V = ⊤ := by
    simpa [← Scheme.preimage_comp, -Scheme.comp_coeBase] using hj
  replace hj : (D.map j.hom ⁻¹ᵁ U).ι ''ᵁ ⊤ ≤ D.map fji.left ⁻¹ᵁ V := Set.image_subset_iff.mpr hj.ge
  simpa [show fji.left = j.hom by simpa using fji.w] using hj

=======
    rw [Scheme.Hom.comp_preimage, ← top_le_iff]
    exact .trans (by simp) (Scheme.Hom.preimage_mono _ H)
  obtain ⟨j, fji, hj⟩ := exists_map_eq_top _ _ (isLimitOpensCone D c hc i U) (i := .mk (𝟙 i))
    (((Scheme.isoOfEq _ (by simp)).hom ≫ U.ι) ⁻¹ᵁ V)
    (by simpa [← Scheme.Hom.comp_preimage, -Scheme.Hom.comp_base])
  refine ⟨j.left, j.hom, ?_⟩
  replace hj : (D.map j.hom ⁻¹ᵁ U).ι ⁻¹ᵁ D.map fji.left ⁻¹ᵁ V = ⊤ := by
    simpa [← Scheme.Hom.comp_preimage, -Scheme.Hom.comp_base] using hj
  replace hj : (D.map j.hom ⁻¹ᵁ U).ι ''ᵁ ⊤ ≤ D.map fji.left ⁻¹ᵁ V := Set.image_subset_iff.mpr hj.ge
  simpa [show fji.left = j.hom by simpa using fji.w] using hj

include hc in
@[stacks 01Z4 "(2)"]
lemma exists_map_preimage_eq_map_preimage
    [IsCofiltered I]
    [∀ {i j} (f : i ⟶ j), IsAffineHom (D.map f)]
    {i : I} {U V : (D.obj i).Opens} (hU : IsCompact (U : Set (D.obj i)))
    (hV : IsCompact (V : Set (D.obj i))) (H : c.π.app i ⁻¹ᵁ U = c.π.app i ⁻¹ᵁ V) :
    ∃ (j : I) (fji : j ⟶ i), D.map fji ⁻¹ᵁ U = D.map fji ⁻¹ᵁ V := by
  obtain ⟨j₁, fj₁i, e₁⟩ := exists_map_preimage_le_map_preimage D c hc hU H.le
  obtain ⟨j₂, fj₂i, e₂⟩ := exists_map_preimage_le_map_preimage D c hc hV H.ge
  obtain ⟨k, fkj₁, fkj₂, e⟩ := IsCofiltered.cospan fj₁i fj₂i
  refine ⟨k, fkj₁ ≫ fj₁i, le_antisymm ?_ ?_⟩
  · simpa only [Scheme.Hom.comp_preimage, Functor.map_comp] using Scheme.Hom.preimage_mono _ e₁
  · rw [e]
    simpa only [Scheme.Hom.comp_preimage, Functor.map_comp] using Scheme.Hom.preimage_mono _ e₂

>>>>>>> bfbfe1fa
open Scheme.Opens in
include hc in
lemma isBasis_preimage_isAffineOpen [IsCofiltered I] [∀ {i j} (f : i ⟶ j), IsAffineHom (D.map f)] :
    TopologicalSpace.Opens.IsBasis
      { (c.π.app i ⁻¹ᵁ V : c.pt.Opens) | (i : I) (V : (D.obj i).Opens) (_ : IsAffineOpen V) } := by
  refine TopologicalSpace.Opens.isBasis_iff_nbhd.mpr fun {U x} hxU ↦ ?_
  obtain ⟨i⟩ := IsCofiltered.nonempty (C := I)
<<<<<<< HEAD
  obtain ⟨_, ⟨V, hV : IsAffineOpen V, rfl⟩, hxV, -⟩ := (isBasis_affine_open (D.obj i))
    |>.exists_subset_of_mem_open (Set.mem_univ ((c.π.app i).base x)) isOpen_univ
=======
  obtain ⟨_, ⟨V, hV : IsAffineOpen V, rfl⟩, hxV, -⟩ :=
    (D.obj i).isBasis_affineOpens.exists_subset_of_mem_open (Set.mem_univ (c.π.app i x)) isOpen_univ
>>>>>>> bfbfe1fa
  have (j : _) : IsAffine ((opensDiagram D i V).op.obj j).unop := hV.preimage _
  have (j : _) : IsAffine ((opensDiagram D i V).obj j) := hV.preimage _
  obtain ⟨r, hrU, hxr⟩ := IsAffineOpen.exists_basicOpen_le
    (Scheme.isAffine_of_isLimit _ (isLimitOpensCone D c hc i V)) (V := U) ⟨x, hxU⟩ hxV
  obtain ⟨⟨j⟩, s, hs⟩ := (Types.jointly_surjective_of_isColimit (isColimitOfPreserves
    (Scheme.Γ ⋙ forget _) (isLimitOpensCone D c hc i V).op) ((c.π.app i ⁻¹ᵁ V).topIso.inv r))
  obtain ⟨s, rfl⟩ := (D.map j.hom ⁻¹ᵁ V).topIso.symm.commRingCatIsoToRingEquiv.surjective s
  have h : c.π.app j.left ⁻¹ᵁ D.map j.hom ⁻¹ᵁ V = c.π.app i ⁻¹ᵁ V := congr($(c.w j.hom) ⁻¹ᵁ V)
  have : r = (c.π.app j.left).appLE (D.map j.hom ⁻¹ᵁ V) (c.π.app i ⁻¹ᵁ V) h.ge s := by
    convert show r = ((topIso _).inv ≫ ((opensCone D c i V).π.app j).appTop ≫ (topIso _).hom) s
      from (c.π.app i ⁻¹ᵁ V).topIso.commRingCatIsoToRingEquiv.symm_apply_eq.mp hs.symm using 3
    simp [Scheme.Hom.app_eq_appLE, Scheme.Hom.resLE_appLE]
  refine ⟨_, ⟨j.left, _, (hV.preimage _).basicOpen s, rfl⟩, ?_⟩
  simp only [Functor.const_obj_obj, Functor.id_obj, Scheme.preimage_basicOpen] at this ⊢
  rw [← c.pt.basicOpen_res_eq _ (eqToHom h.symm).op, ← CommRingCat.comp_apply,
    Scheme.Hom.app_eq_appLE, Scheme.Hom.appLE_map, ← this]
  exact ⟨hxr, hrU⟩

<<<<<<< HEAD
open Scheme.Opens in
include hc in
lemma isBasis_range_preimage_isAffineOpen
    [IsCofiltered I] [∀ {i j} (f : i ⟶ j), IsAffineHom (D.map f)] :
    TopologicalSpace.IsTopologicalBasis (α := c.pt) <| Set.range
      fun (V : Σ' (i : I) (V : (D.obj i).Opens), IsAffineOpen V) ↦
        (c.π.app V.1 ⁻¹ᵁ V.2.1 : c.pt.Opens) := by
  refine (isBasis_preimage_isAffineOpen D c hc).of_isOpen_of_subset ?_ ?_
  · rintro _ ⟨V, rfl⟩; exact (c.π.app V.1 ⁻¹ᵁ V.2.1).2
  · rintro _ ⟨_, ⟨i, V, hV, rfl⟩, rfl⟩; exact ⟨⟨i, V, hV⟩, rfl⟩

=======
>>>>>>> bfbfe1fa
include hc in
@[stacks 01Z4 "(1)"]
lemma exists_preimage_eq
    [IsCofiltered I] [∀ {i j} (f : i ⟶ j), IsAffineHom (D.map f)]
    (U : c.pt.Opens) (hU : IsCompact (U : Set c.pt)) :
    ∃ (i : I) (V : (D.obj i).Opens), IsCompact (V : Set (D.obj i)) ∧ c.π.app i ⁻¹ᵁ V = U := by
  classical
<<<<<<< HEAD
  obtain ⟨s, hs, hU⟩ := eq_finite_iUnion_of_isTopologicalBasis_of_isCompact_open _
    (isBasis_range_preimage_isAffineOpen D c hc) _ hU U.2
  obtain ⟨i, fi⟩ := IsCofiltered.inf_objs_exists (hs.toFinset.image (·.1))
  replace fi {x} (h) := (@fi x h).some
  refine ⟨i, ⨆ (V : s), D.map (fi ((Finset.mem_image_of_mem _ (by simp)))) ⁻¹ᵁ V.1.2.1, ?_, ?_⟩
  · simp only [TopologicalSpace.Opens.iSup_mk, TopologicalSpace.Opens.carrier_eq_coe,
      TopologicalSpace.Opens.map_coe, TopologicalSpace.Opens.coe_mk]
    have : Finite s := hs
    exact isCompact_iUnion fun V ↦ (V.1.2.2.preimage _).isCompact
  · ext1
    simpa [← Set.preimage_comp, ← ContinuousMap.coe_comp,
      ← TopCat.hom_comp, ← Scheme.comp_base, c.w] using hU.symm
=======
  obtain ⟨s, hs, hsf, rfl⟩ := (isBasis_preimage_isAffineOpen D c hc).exists_finite_of_isCompact hU
  have : Finite s := hsf
  choose i V hV hVi using fun x : s ↦ hs x.2
  obtain ⟨j, fj⟩ := IsCofiltered.inf_objs_exists (hsf.toFinset.attach.image
    fun x ↦ i ⟨x.1, (by simpa only [Set.Finite.mem_toFinset] using x.2)⟩:)
  replace fj : ∀ b : s, j ⟶ i b := fun b ↦ (@fj (i b) (by simpa using ⟨b.1, b.2, rfl⟩)).some
  refine ⟨j, ⨆ (k : s), D.map (fj _) ⁻¹ᵁ V k, ?_, ?_⟩
  · simp only [TopologicalSpace.Opens.iSup_mk, TopologicalSpace.Opens.carrier_eq_coe,
      TopologicalSpace.Opens.map_coe, TopologicalSpace.Opens.coe_mk]
    exact isCompact_iUnion fun i ↦ ((hV i).preimage _).isCompact
  · simp [-TopologicalSpace.Opens.iSup_mk, Scheme.Hom.preimage_iSup,
      ← Scheme.Hom.comp_preimage, c.w, hVi, sSup_eq_iSup']
>>>>>>> bfbfe1fa

end Opens

include hc in
lemma isAffineHom_π_app [IsCofiltered I] [∀ {i j} (f : i ⟶ j), IsAffineHom (D.map f)] (i : I) :
    IsAffineHom (c.π.app i) where
  isAffine_preimage U hU := have (j : _) : IsAffine ((opensDiagram D i U).obj j) := hU.preimage _
    Scheme.isAffine_of_isLimit _ (isLimitOpensCone D c hc i U)

include hc in
lemma Scheme.compactSpace_of_isLimit [IsCofiltered I]
    [∀ {i j} (f : i ⟶ j), IsAffineHom (D.map f)] [∀ i, CompactSpace (D.obj i)] :
    CompactSpace c.pt := by
  obtain ⟨i⟩ := IsCofiltered.nonempty (C := I)
  have := isAffineHom_π_app _ _ hc
  exact QuasiCompact.compactSpace_of_compactSpace (c.π.app i)

<<<<<<< HEAD
/-!
## Sections of the limit

Let `D` be a cofiltered diagram schemes with affine transition map.
Consider the canonical map `colim Γ(Dᵢ, ⊤) ⟶ Γ(lim Dᵢ, ⊤)`.

If `D` consists of quasicompact schemes, then this map is injective. More generally, we show
that if `s t : Γ(Dᵢ, U)` have equal image in `lim Dᵢ`, then they are equal at some `Γ(Dⱼ, Dⱼᵢ⁻¹U)`.
See `AlgebraicGeometry.exists_app_map_eq_map_of_isLimit`.

If `D` consists of qcqs schemes, then this map is surjective. Specifically, we show that
any `s : Γ(lim Dᵢ, ⊤)` comes from `Γ(Dᵢ, ⊤)` for some `i`.
See `AlgebraicGeometry.exists_appTop_π_eq_of_isLimit`.

These two results imply that `PreservesLimit D Scheme.Γ.rightOp`, which is available as an instance.

-/
section sections

variable [IsCofiltered I]

include hc in
lemma exists_appTop_map_eq_zero_of_isAffine_of_isLimit
    [∀ i, IsAffine (D.obj i)]
    (i : I) (s : Γ(D.obj i, ⊤)) (hs : (c.π.app i).appTop s = 0) :
    ∃ (j : I) (f : j ⟶ i), (D.map f).appTop s = 0 := by
  have : ∀ i, IsAffine (D.op.obj i).unop := by dsimp; infer_instance
  obtain ⟨j, f, hj⟩ := (Types.FilteredColimit.isColimit_eq_iff'
    (isColimitOfPreserves (Scheme.Γ ⋙ forget _) hc.op) s (0 : Γ(D.obj i, ⊤))).mp (by simpa)
  exact ⟨j.unop, f.unop, by simpa using hj⟩

include hc in
lemma exists_appTop_map_eq_zero_of_isLimit [∀ {i j} (f : i ⟶ j), IsAffineHom (D.map f)]
    {i : I} [CompactSpace (D.obj i)] (s : Γ(D.obj i, ⊤)) (hs : (c.π.app i).appTop s = 0) :
    ∃ (j : I) (f : j ⟶ i), (D.map f).appTop s = 0 := by
  classical
  have (x : D.obj i) : ∃ (U : (D.obj i).Opens) (hU : IsAffineOpen U)
      (hU : x ∈ U) (j : I) (f : j ⟶ i), (D.map f).app U (s |_ U) = 0 := by
    obtain ⟨_, ⟨U, hU : IsAffineOpen U, rfl⟩, hxU, -⟩ :=
      (isBasis_affine_open (D.obj i)).exists_subset_of_mem_open (Set.mem_univ x) isOpen_univ
    have (j : Over i) : IsAffine ((opensDiagram D i U).obj j) := hU.preimage (D.map _)
    obtain ⟨j, f, hj⟩ := exists_appTop_map_eq_zero_of_isAffine_of_isLimit _ _
      (isLimitOpensCone D c hc i U) (.mk (𝟙 i)) (((opensDiagramι D i U).app _).appTop s) (by
        convert congr((c.pt.presheaf.map (homOfLE le_top).op).hom $hs) using 1
        · simp [Scheme.Hom.app_eq_appLE, Scheme.Hom.resLE_appLE, ← ConcreteCategory.comp_apply]; rfl
        · simp)
    refine ⟨U, hU, hxU, j.left, j.hom, ?_⟩
    have hf : f.left = j.hom := by simpa using Over.w f
    let t' : Γ(D.map j.hom ⁻¹ᵁ U, ⊤) ⟶ Γ(D.obj j.left, D.map j.hom ⁻¹ᵁ U) :=
      (D.obj _).presheaf.map (eqToHom ((D.map j.hom ⁻¹ᵁ U).ι_image_top.symm)).op
    convert congr(t' $hj)
    · dsimp [TopCat.Presheaf.restrictOpen, TopCat.Presheaf.restrict]
      simp only [Scheme.Hom.app_eq_appLE, homOfLE_leOfHom, ← ConcreteCategory.comp_apply, hf,
        Scheme.Hom.map_appLE, TopologicalSpace.Opens.map_top, Scheme.Hom.resLE_appLE]
      simp [t']
    · simp
  choose U hU hxU j f H using this
  obtain ⟨t, ht⟩ := CompactSpace.elim_nhds_subcover (U ·) (fun x ↦ (U x).2.mem_nhds (hxU x))
  obtain ⟨k, fk, hk⟩ := IsCofiltered.inf_exists (insert i <| t.image j) (by
    exact t.attach.image fun x ↦ ⟨j x.1, i, Finset.mem_insert_of_mem
      (Finset.mem_image_of_mem _ x.2), by simp, f x.1⟩)
  refine ⟨k, fk (by simp), ?_⟩
  apply (D.obj k).IsSheaf.section_ext
  rintro x -
  obtain ⟨l, hl, hlU⟩ := Set.mem_iUnion₂.mp (ht.ge (Set.mem_univ ((D.map (fk (by simp))).base x)))
  refine ⟨D.map (fk (by simp)) ⁻¹ᵁ U l, le_top, hlU, ?_⟩
  dsimp
  simp only [homOfLE_leOfHom, map_zero]
  have h₁ : fk (by simp) = fk (Finset.mem_insert_of_mem (Finset.mem_image_of_mem _ hl)) ≫ f l :=
    (hk _ (by simp) (Finset.mem_image.mpr ⟨⟨l, hl⟩, by simp, by simp⟩)).symm
  have h₂ : D.map (fk (Finset.mem_insert_self _ _)) ⁻¹ᵁ U l ≤ D.map (fk (Finset.mem_insert_of_mem
      (Finset.mem_image_of_mem _ hl))) ⁻¹ᵁ D.map (f l) ⁻¹ᵁ U l := by
    rw [← Scheme.preimage_comp, ← D.map_comp, h₁]
  convert congr((D.map (fk _)).appLE _ _ h₂ $(H l))
  · dsimp [TopCat.Presheaf.restrictOpen, TopCat.Presheaf.restrict]
    simp [Scheme.Hom.app_eq_appLE, ← ConcreteCategory.comp_apply, - CommRingCat.hom_comp,
      Scheme.appLE_comp_appLE, -Scheme.comp_appLE, ← Functor.map_comp, h₁]
  · simp

include hc in
lemma exists_app_map_eq_zero_of_isLimit [∀ {i j} (f : i ⟶ j), IsAffineHom (D.map f)]
    {i : I} {U : (D.obj i).Opens} (hU : IsCompact (X := D.obj i) U) (s : Γ(D.obj i, U))
    (hs : (c.π.app i).app U s = 0) :
    ∃ (j : I) (f : j ⟶ i), (D.map f).app U s = 0 := by
  have : CompactSpace ↥((opensDiagram D i U).obj (Over.mk (𝟙 i))) :=
    isCompact_iff_compactSpace.mp (by simpa)
  have H : (D.map (𝟙 _) ⁻¹ᵁ U).ι ''ᵁ ⊤ ≤ U := by simp
  obtain ⟨j, f, hf⟩ := exists_appTop_map_eq_zero_of_isLimit _ _
    (isLimitOpensCone D c hc i U) (i := .mk (𝟙 i))
    ((D.obj i).presheaf.map (homOfLE (show (D.map (𝟙 _) ⁻¹ᵁ U).ι ''ᵁ ⊤ ≤ U by simp)).op s) (by
      rw [← map_zero (c.pt.presheaf.map (homOfLE
        (show (c.π.app i ⁻¹ᵁ U).ι ''ᵁ ⊤ ≤ c.π.app i ⁻¹ᵁ U by simp)).op).hom, ← hs]
      dsimp [Scheme.Opens.toScheme_presheaf_obj]
      rw [← ConcreteCategory.comp_apply, ← ConcreteCategory.comp_apply]
      congr! 2
      simp [Scheme.Hom.app_eq_appLE, Scheme.Hom.resLE_appLE])
  dsimp at hf
  refine ⟨j.left, f.left, ?_⟩
  have hf' : f.left = j.hom := by simpa using Over.w f
  convert congr((D.obj j.left).presheaf.map (homOfLE
    (show D.map f.left ⁻¹ᵁ U ≤ (D.map j.hom ⁻¹ᵁ U).ι ''ᵁ ⊤ by simp [hf'])).op $hf)
  · dsimp [Scheme.Opens.toScheme_presheaf_obj]
    rw [← ConcreteCategory.comp_apply, ← ConcreteCategory.comp_apply]
    congr! 2
    simp [Scheme.Hom.app_eq_appLE, Scheme.Hom.resLE_appLE]
  · simp

include hc in
lemma exists_app_map_eq_map_of_isLimit [∀ {i j} (f : i ⟶ j), IsAffineHom (D.map f)]
    {i : I} {U : (D.obj i).Opens} (hU : IsCompact (X := D.obj i) U) (s t : Γ(D.obj i, U))
    (hs : (c.π.app i).app U s = (c.π.app i).app U t) :
    ∃ (j : I) (f : j ⟶ i), (D.map f).app U s = (D.map f).app U t := by
  simpa [sub_eq_zero] using exists_app_map_eq_zero_of_isLimit _ _ hc hU (s - t)
    (by simpa [map_sub, sub_eq_zero])

include hc in
lemma exists_appTop_π_eq_of_isAffine_of_isLimit
    [∀ i, IsAffine (D.obj i)] (s : Γ(c.pt, ⊤)) :
    ∃ (i : I) (t : Γ(D.obj i, ⊤)), (c.π.app i).appTop t = s := by
  have : ∀ i, IsAffine (D.op.obj i).unop := by dsimp; infer_instance
  exact ⟨_, (Types.jointly_surjective_of_isColimit
    (isColimitOfPreserves (Scheme.Γ ⋙ forget _) hc.op) s).choose_spec⟩

include hc in
lemma exists_appTop_π_eq_of_isLimit [∀ {i j} (f : i ⟶ j), IsAffineHom (D.map f)]
    (s : Γ(c.pt, ⊤)) [∀ i, CompactSpace (D.obj i)] [∀ i, QuasiSeparatedSpace (D.obj i)] :
    ∃ (i : I) (t : Γ(D.obj i, ⊤)), s = (c.π.app i).appTop t := by
  classical
  have := Scheme.compactSpace_of_isLimit _ _ hc
  have (x : c.pt) : ∃ (i : I) (U : (D.obj i).Opens) (hU : IsAffineOpen U)
      (hU : (c.π.app i).base x ∈ U) (t : Γ(D.obj i, U)), (c.π.app i).app U t = s |_ _ := by
    have i := IsCofiltered.nonempty (C := I).some
    obtain ⟨_, ⟨U, hU : IsAffineOpen U, rfl⟩, hxU, -⟩ :=
      (isBasis_affine_open (D.obj i)).exists_subset_of_mem_open
        (Set.mem_univ ((c.π.app i).base x)) isOpen_univ
    have (j : Over i) : IsAffine ((opensDiagram D i U).obj j) := hU.preimage (D.map _)
    obtain ⟨j, t, hj⟩ := exists_appTop_π_eq_of_isAffine_of_isLimit _ _
      (isLimitOpensCone D c hc i U) (s |_ _)
    refine ⟨j.left, (D.map j.hom ⁻¹ᵁ U).ι ''ᵁ ⊤, by simpa using hU.preimage (D.map _), ?_, t, ?_⟩
    · suffices (c.π.app j.1 ≫ D.map j.hom).base x ∈ U by simpa [-Cone.w] using this
      rwa [Cone.w]
    · have H : c.π.app j.left ⁻¹ᵁ (D.map j.hom ⁻¹ᵁ U).ι ''ᵁ ⊤ ≤ (c.π.app i ⁻¹ᵁ U).ι ''ᵁ ⊤ := by
        simp [← Scheme.preimage_comp]
      convert congr(c.pt.presheaf.map (homOfLE H).op $hj)
      · convert ConcreteCategory.comp_apply _ _ _
        congr
        simp [Scheme.Hom.app_eq_appLE, Scheme.Hom.resLE_appLE]
      · dsimp [TopCat.Presheaf.restrictOpen, TopCat.Presheaf.restrict]
        rw [← ConcreteCategory.comp_apply, ← Functor.map_comp]
        rfl
  choose i U hU hxU t ht using this
  dsimp at ht
  have (x y : c.pt) : ∃ (j : I) (fjx : j ⟶ i x) (fjy : j ⟶ i y),
      (D.map fjx).app (U x) (t x) |_ (D.map fjx ⁻¹ᵁ U x ⊓ D.map fjy ⁻¹ᵁ U y) =
      (D.map fjy).app (U y) (t y) |_ (D.map fjx ⁻¹ᵁ U x ⊓ D.map fjy ⁻¹ᵁ U y) := by
    obtain ⟨j, fjx, fjy, -⟩ := IsCofilteredOrEmpty.cone_objs (i x) (i y)
    obtain ⟨k, fkj, hk⟩ := exists_app_map_eq_zero_of_isLimit D c hc
      (((hU x).preimage (D.map fjx)).isCompact.inter_of_isOpen
        ((hU y).preimage (D.map fjy)).isCompact ((U x).2.preimage (D.map fjx).continuous)
        ((U y).2.preimage (D.map fjy).continuous))
      ((D.map fjx).app (U x) (t x) |_ (D.map fjx ⁻¹ᵁ U x ⊓ D.map fjy ⁻¹ᵁ U y) -
        (D.map fjy).app (U y) (t y) |_ (D.map fjx ⁻¹ᵁ U x ⊓ D.map fjy ⁻¹ᵁ U y)) (by
      dsimp [TopCat.Presheaf.restrictOpen, TopCat.Presheaf.restrict]
      simp only [map_sub, sub_eq_zero, ← ConcreteCategory.comp_apply,
        Scheme.Hom.app_eq_appLE, Scheme.Hom.appLE_map, Scheme.appLE_comp_appLE,
        Cone.w]
      simp_rw [Scheme.Hom.appLE, ConcreteCategory.comp_apply, ht, TopCat.Presheaf.restrictOpen,
        TopCat.Presheaf.restrict, ← ConcreteCategory.comp_apply, ← Functor.map_comp]
      rfl)
    refine ⟨k, fkj ≫ fjx, fkj ≫ fjy, ?_⟩
    have H : (D.map (fkj ≫ fjx) ⁻¹ᵁ U x ⊓ D.map (fkj ≫ fjy) ⁻¹ᵁ U y) ≤
        D.map fkj ⁻¹ᵁ ((D.map fjx ⁻¹ᵁ U x ⊓ D.map fjy ⁻¹ᵁ U y)) := by simp; rfl
    apply_fun (D.obj k).presheaf.map (homOfLE H).op at hk
    dsimp [TopCat.Presheaf.restrictOpen, TopCat.Presheaf.restrict] at hk ⊢
    simpa [sub_eq_zero, ← ConcreteCategory.comp_apply, - Scheme.comp_appLE,
      Scheme.Hom.app_eq_appLE, Scheme.appLE_comp_appLE] using hk
  choose j fjx fjy hj using this
  obtain ⟨σ, hσ⟩ := CompactSpace.elim_nhds_subcover (fun x ↦ ((c.π.app (i x)) ⁻¹ᵁ U x).1)
    (fun x ↦ ((c.π.app (i x)) ⁻¹ᵁ U x).2.mem_nhds (by exact hxU x))
  choose σi hσiσ hσi using fun x ↦ Set.mem_iUnion₂.mp (hσ.ge (Set.mem_univ x))
  let S : Finset _ := σ.image i ∪ Finset.image₂ j σ σ
  have hiS {x} (hx : x ∈ σ) : i x ∈ S := Finset.subset_union_left (Finset.mem_image_of_mem i hx)
  have hjS {x y} (hx : x ∈ σ) (hy : y ∈ σ) : j x y ∈ S :=
    Finset.subset_union_right (Finset.mem_image₂_of_mem hx hy)
  obtain ⟨k, fk, hk⟩ := IsCofiltered.inf_exists S
    (σ.attach.image₂ (fun (x y : σ) ↦ ⟨j x.1 y.1, i x.1, hjS x.2 y.2, hiS x.2, fjx x y⟩) σ.attach ∪
    σ.attach.image₂ (fun (x y : σ) ↦ ⟨j x.1 y.1, i y.1, hjS x.2 y.2, hiS y.2, fjy x y⟩) σ.attach)
  have hk₁ {x y} (hx : x ∈ σ) (hy : y ∈ σ) := hk (hjS hx hy) (hiS hx) (f := fjx x y)
    (Finset.subset_union_left (Finset.mem_image₂.mpr ⟨⟨x, hx⟩, by simp, ⟨y, hy⟩, by simp, rfl⟩))
  have hk₂ {x y} (hx : x ∈ σ) (hy : y ∈ σ) := hk (hjS hx hy) (hiS hy) (f := fjy x y)
    (Finset.subset_union_right (Finset.mem_image₂.mpr ⟨⟨x, hx⟩, by simp, ⟨y, hy⟩, by simp, rfl⟩))
  obtain ⟨k', fk'k, hk'⟩ := exists_map_eq_top D c hc
    (⨆ (x : _) (hx : x ∈ σ), D.map (fk (hiS hx)) ⁻¹ᵁ U x) (by
    apply SetLike.coe_injective
    simpa [← Set.preimage_comp, ← TopCat.coe_comp, ← Scheme.comp_coeBase])
  have := ((Presheaf.isSheaf_iff_isSheaf_forget _ _ (forget _)).mp (D.obj k').IsSheaf).isSheafFor
    (.ofArrows (fun x : σ ↦ D.map (fk'k ≫ fk (hiS x.2)) ⁻¹ᵁ U x.1) fun x ↦ homOfLE le_top)
    (fun x _ ↦ by
      obtain ⟨ix, hix, h⟩ : ∃ ix, ∃ (h : ix ∈ σ), (D.map (fk'k ≫ fk (hiS h))).base x ∈ U ix := by
        simpa using hk'.ge (Set.mem_univ x)
      refine ⟨D.map (fk'k ≫ fk (hiS hix)) ⁻¹ᵁ U ix, homOfLE le_top,
        Sieve.ofArrows_mk (I := σ) _ _ ⟨ix, hix⟩, h⟩)
  rw [← Presieve.isSheafFor_iff_generate, Presieve.isSheafFor_arrows_iff] at this
  obtain ⟨t₀, ht₀, -⟩ := this (fun x ↦ (D.map _).app _ (t x)) fun x y V fVx fVy _ ↦ by
    have H : V ≤ D.map (fk'k ≫ fk (hjS x.2 y.2)) ⁻¹ᵁ
        (D.map (fjx ↑x ↑y) ⁻¹ᵁ U ↑x ⊓ D.map (fjy ↑x ↑y) ⁻¹ᵁ U ↑y) := by
      change V ≤ (D.map (fk'k ≫ fk (hjS x.2 y.2)) ≫ D.map (fjx ↑x ↑y)) ⁻¹ᵁ U x ⊓
        (D.map (fk'k ≫ fk (hjS x.2 y.2)) ≫ D.map (fjy x y)) ⁻¹ᵁ U y
      rw [← Functor.map_comp, ← Functor.map_comp, Category.assoc, Category.assoc,
        hk₁ x.2 y.2, hk₂ x.2 y.2, le_inf_iff]
      exact ⟨fVx.le, fVy.le⟩
    convert congr(((D.map (fk'k ≫ fk (hjS x.2 y.2))).app _ ≫
      (D.obj k').presheaf.map (homOfLE H).op) $(hj x y)) using 1
    · dsimp [TopCat.Presheaf.restrictOpen, TopCat.Presheaf.restrict]
      simp only [← ConcreteCategory.comp_apply]
      congr 2
      simp [Scheme.Hom.app_eq_appLE, Scheme.appLE_comp_appLE,
        - Scheme.comp_appLE, ← Functor.map_comp, hk₁]
    · dsimp [TopCat.Presheaf.restrictOpen, TopCat.Presheaf.restrict]
      simp only [← ConcreteCategory.comp_apply]
      congr 2
      simp [Scheme.Hom.app_eq_appLE, Scheme.appLE_comp_appLE,
        - Scheme.comp_appLE, ← Functor.map_comp, hk₂]
  refine ⟨k', t₀, TopCat.Presheaf.section_ext c.pt.sheaf _ _ _ fun y hy ↦ c.pt.presheaf.germ_ext
    (c.π.app _ ⁻¹ᵁ U (σi y)) (hσi y) (homOfLE le_top) (homOfLE le_top) ?_⟩
  have H : c.π.app (i (σi y)) ⁻¹ᵁ U (σi y) ≤
      c.π.app k' ⁻¹ᵁ D.map (fk'k ≫ fk (hiS (hσiσ _))) ⁻¹ᵁ U (σi y) := by
    rw [← Scheme.preimage_comp, Cone.w]
  convert congr(c.pt.presheaf.map (homOfLE H).op ((c.π.app k').app _ $(ht₀ ⟨_, hσiσ y⟩))).symm
  · refine (ht (σi y)).symm.trans ?_
    dsimp [Scheme.Opens.toScheme_presheaf_obj]
    rw [← ConcreteCategory.comp_apply, ← ConcreteCategory.comp_apply]
    congr 2
    simp [Scheme.Hom.app_eq_appLE, Scheme.appLE_comp_appLE, -Scheme.comp_appLE]
  · dsimp [Scheme.Opens.toScheme_presheaf_obj]
    rw [← ConcreteCategory.comp_apply, ← ConcreteCategory.comp_apply,
      ← ConcreteCategory.comp_apply]
    congr 2
    simp [Scheme.Hom.app_eq_appLE]

include hc in
lemma nonempty_isColimit_Γ_mapCocone [∀ {i j} (f : i ⟶ j), IsAffineHom (D.map f)]
    [∀ i, CompactSpace (D.obj i)] [∀ i, QuasiSeparatedSpace (D.obj i)] :
    Nonempty (IsColimit (Scheme.Γ.mapCocone c.op)) := by
  have : ReflectsFilteredColimits (forget CommRingCat) :=
    ⟨fun _ ↦ reflectsColimitsOfShape_of_reflectsIsomorphisms⟩
  refine ReflectsColimit.reflects (F := forget _) (Types.FilteredColimit.isColimitOf' _ _ ?_ ?_)
  · exact fun s ↦ ⟨.op _, (exists_appTop_π_eq_of_isLimit D c hc s).choose_spec⟩
  · exact fun i s t e ↦ ⟨_, Quiver.Hom.op _,
      (exists_app_map_eq_map_of_isLimit _ _ hc isCompact_univ s t e).choose_spec.choose_spec⟩

instance [∀ {i j} (f : i ⟶ j), IsAffineHom (D.map f)]
    [∀ i, CompactSpace (D.obj i)] [∀ i, QuasiSeparatedSpace (D.obj i)] :
    PreservesLimit D Scheme.Γ.rightOp :=
  have : PreservesColimit D.op Scheme.Γ := ⟨fun hc ↦ nonempty_isColimit_Γ_mapCocone D _ hc.unop⟩
  preservesLimit_rightOp _ _

end sections

section IsAffine

include hc in
@[stacks 01Z5]
lemma Scheme.exists_isQuasiAffine_of_isLimit [IsCofiltered I]
    [∀ {i j} (f : i ⟶ j), IsAffineHom (D.map f)]
    [∀ (i : I), CompactSpace (D.obj i)]
    [∀ (i : I), QuasiSeparatedSpace (D.obj i)]
    [IsQuasiAffine c.pt] :
    ∃ i, IsQuasiAffine (D.obj i) := by
  classical
  have (x : c.pt) : ∃ (i : I) (f : Γ(D.obj i, ⊤)),
      IsAffineOpen (Scheme.basicOpen _ f) ∧ (c.π.app i).base x ∈ (Scheme.basicOpen _ f) := by
    obtain ⟨i⟩ := IsCofiltered.nonempty (C := I)
    obtain ⟨_, ⟨U, hU, rfl⟩, hxU, -⟩ := (isBasis_affine_open (D.obj i)).exists_subset_of_mem_open
      (Set.mem_univ ((c.π.app i).base x)) isOpen_univ
    obtain ⟨_, ⟨_, ⟨r, hr, rfl⟩, rfl⟩, hxr, hrU⟩ :=
      (IsQuasiAffine.isBasis_basicOpen c.pt).exists_subset_of_mem_open hxU (c.π.app i ⁻¹ᵁ U).isOpen
    obtain ⟨j, r, rfl⟩ := exists_appTop_π_eq_of_isLimit D c hc r
    obtain ⟨k, fki, fkj, -⟩ := IsCofilteredOrEmpty.cone_objs i j
    obtain ⟨l, flk, hl⟩ := exists_map_preimage_le_map_preimage D c hc (isCompact_basicOpen _
      isCompact_univ ((D.map fkj).appTop r)) (V := D.map fki ⁻¹ᵁ U) (by
        rwa [← preimage_basicOpen_top, ← preimage_comp, ← preimage_comp,
          c.w, c.w, preimage_basicOpen_top])
    refine ⟨l, (D.map (flk ≫ fkj)).appTop r, ?_, ?_⟩
    · convert (hU.preimage (D.map (flk ≫ fki))).basicOpen
        ((D.obj _).presheaf.map (homOfLE le_top).op ((D.map (flk ≫ fkj)).appTop r)) using 1
      rwa [Scheme.basicOpen_res, eq_comm, inf_eq_right, Functor.map_comp,
        elementwise_of% Scheme.comp_appTop, ← Scheme.preimage_basicOpen_top, Functor.map_comp,
        Scheme.preimage_comp]
    · change x ∈ c.π.app l ⁻¹ᵁ (D.obj l).basicOpen _
      rwa [Scheme.preimage_basicOpen_top, ← elementwise_of% Scheme.comp_appTop, Cone.w]
  choose i f hf hi using this
  obtain ⟨σ, hσ⟩ := CompactSpace.elim_nhds_subcover
    (fun x ↦ (((c.π.app (i x)) ⁻¹ᵁ (D.obj (i x)).basicOpen (f x)).1))
    (fun x ↦ ((c.π.app (i x)) ⁻¹ᵁ (D.obj (i x)).basicOpen (f x)).2.mem_nhds (by exact hi x))
  choose σi hσiσ hσi using fun x ↦ Set.mem_iUnion₂.mp (hσ.ge (Set.mem_univ x))
  obtain ⟨j, fj⟩ := IsCofiltered.inf_objs_exists (σ.image i)
  replace fj := fun i h ↦ (@fj i h).some
  obtain ⟨k, fkj, hk⟩ := exists_map_eq_top D c hc
    (⨆ k, D.map (fj _ (Finset.mem_image_of_mem i (hσiσ k))) ⁻¹ᵁ (D.obj (i _)).basicOpen (f _)) (by
      refine top_le_iff.mp fun x _ ↦ TopologicalSpace.Opens.mem_iSup.mpr ⟨x, ?_⟩
      change (c.π.app j ≫ D.map _).base x ∈ (D.obj (i (σi x))).basicOpen (f (σi x))
      rw [Cone.w]
      exact hσi _)
  refine ⟨k, .of_forall_exists_mem_basicOpen _ fun x ↦ ?_⟩
  obtain ⟨y, hy⟩ := TopologicalSpace.Opens.mem_iSup.mp (hk.ge (Set.mem_univ x))
  use (D.map fkj).appTop ((D.map (fj _ (Finset.mem_image_of_mem i (hσiσ y)))).appTop (f _))
  rw [← Scheme.preimage_basicOpen_top, ← Scheme.preimage_basicOpen_top]
  exact ⟨((hf _).preimage _).preimage _, hy⟩

include hc in
@[stacks 01Z5]
lemma Scheme.exists_isAffine_of_isLimit [IsCofiltered I]
    [∀ {i j} (f : i ⟶ j), IsAffineHom (D.map f)]
    [∀ (i : I), CompactSpace (D.obj i)]
    [∀ (i : I), QuasiSeparatedSpace (D.obj i)]
    [IsAffine c.pt] :
    ∃ i, IsAffine (D.obj i) := by
  have := isAffineHom_π_app _ _ hc
  obtain ⟨i, hi⟩ := Scheme.exists_isQuasiAffine_of_isLimit D c hc
  have : ∀ {i j : I} (f : i ⟶ j), IsAffineHom ((D ⋙ Γ.rightOp ⋙ Scheme.Spec).map f) := by
    dsimp; infer_instance
  have (j : _) : CompactSpace ((D ⋙ Γ.rightOp ⋙ Scheme.Spec).obj j) := by dsimp; infer_instance
  obtain ⟨j, fij, hj⟩ := exists_map_eq_top _ _
    (isLimitOfPreserves (Scheme.Γ.rightOp ⋙ Scheme.Spec) hc) (D.obj i).toSpecΓ.opensRange
    ((preimage_opensRange_toSpecΓ (X := c.pt) (c.π.app i)).trans (by simp))
  have := IsQuasiAffine.of_isAffineHom (D.map fij)
  exact ⟨j, ⟨isIso_of_isOpenImmersion_of_opensRange_eq_top _
    ((preimage_opensRange_toSpecΓ (D.map fij)).symm.trans hj)⟩⟩

include hc in
@[stacks 01Z4 "(1)"]
lemma exists_isAffineOpen_preimage_eq
    [IsCofiltered I] [∀ {i j} (f : i ⟶ j), IsAffineHom (D.map f)]
    [∀ i, QuasiSeparatedSpace (D.obj i)]
    (U : c.pt.Opens) (hU : IsAffineOpen U) :
    ∃ (i : I) (V : (D.obj i).Opens), IsAffineOpen V ∧ c.π.app i ⁻¹ᵁ V = U := by
  classical
  obtain ⟨i, U, hU', rfl⟩ := exists_preimage_eq D c hc U hU.isCompact
  have (j : Over i) : CompactSpace ((opensDiagram D i U).obj j) :=
    isCompact_iff_compactSpace.mp (QuasiCompact.isCompact_preimage _ U.2 hU')
  have (j : Over i) : QuasiSeparatedSpace ((opensDiagram D i U).obj j) :=
    (isQuasiSeparated_iff_quasiSeparatedSpace _ (D.map _ ⁻¹ᵁ _).2).mp (.of_quasiSeparatedSpace _)
  have : IsAffine (opensCone D c i U).pt := hU
  obtain ⟨j, hj⟩ := Scheme.exists_isAffine_of_isLimit _ _ (isLimitOpensCone D c hc i U)
  refine ⟨_, _, hj, ?_⟩
  rw [← Scheme.preimage_comp, c.w]
  rfl

open TopologicalSpace in
include hc in
@[stacks 01Z5]
lemma Scheme.exists_isOpenCover_and_isAffine [IsCofiltered I]
    [∀ {i j} (f : i ⟶ j), IsAffineHom (D.map f)]
    [∀ (i : I), CompactSpace (D.obj i)]
    [∀ (i : I), QuasiSeparatedSpace (D.obj i)]
    {J : Type*} (U : J → c.pt.Opens) (hU : IsOpenCover U) (hU' : ∀ i, IsAffineOpen (U i)) :
    ∃ (i : I) (s : Finset J) (V : s → (D.obj i).Opens),
      IsOpenCover V ∧ ∀ j, IsAffineOpen (V j) ∧ U j = c.π.app i ⁻¹ᵁ (V j) := by
  classical
  have := compactSpace_of_isLimit D c hc
  choose j V hV hVU using fun k ↦ exists_isAffineOpen_preimage_eq D c hc (U k) (hU' k)
  obtain ⟨s, hs⟩ := isCompact_univ.elim_finite_subcover _
    (fun i ↦ (U i).isOpen) hU.iSup_set_eq_univ.ge
  obtain ⟨i, fi⟩ := IsCofiltered.inf_objs_exists (s.image j)
  replace fi : ∀ k ∈ s, i ⟶ j k := fun k hk ↦ (fi (Finset.mem_image_of_mem _ hk)).some
  obtain ⟨k, fkj, e⟩ := exists_map_eq_top D c hc (⨆ (k) (hk : k ∈ s), D.map (fi k hk) ⁻¹ᵁ V k) (by
    simp_rw [Hom.preimage_iSup, ← preimage_comp, c.w, hVU]
    exact top_le_iff.mp fun x _ ↦ by simpa using hs (Set.mem_univ x))
  refine ⟨k, s, fun x ↦ D.map (fkj ≫ fi x.1 x.2) ⁻¹ᵁ V _, ?_, fun k ↦ ⟨(hV k).preimage _, ?_⟩⟩
  · refine top_le_iff.mp (e.symm.trans_le ?_)
    simp_rw [Hom.preimage_iSup, ← preimage_comp, iSup_subtype, ← D.map_comp]
    rfl
  · rw [← hVU, ← preimage_comp, c.w]

end IsAffine

=======
>>>>>>> bfbfe1fa
/-!

## Cofiltered Limits and Schemes of Finite Type

Given a cofiltered diagram `D` of quasi-compact `S`-schemes with affine transition maps,
and another scheme `X` of finite type over `S`.
Then the canonical map `colim Homₛ(Dᵢ, X) ⟶ Homₛ(lim Dᵢ, X)` is injective.
In other words, for each pair of `a : Homₛ(Dᵢ, X)` and `b : Homₛ(Dⱼ, X)` that give rise to the
same map `Homₛ(lim Dᵢ, X)`, there exists a `k` with `fᵢ : k ⟶ i` and `fⱼ : k ⟶ j` such that
`D(fᵢ) ≫ a = D(fⱼ) ≫ b`.
This results is formalized in `Scheme.exists_hom_hom_comp_eq_comp_of_locallyOfFiniteType`.

We first reduce to the case `i = j`, and the goal is to reduce to the case where `X` and `S`
are affine, where the result follows from commutative algebra.

To achieve this, we show that there exists some `i₀ ⟶ i` such that for each `x`, `a x` and `b x`
are contained in the same component (i.e. given an open cover `𝒰ₛ` of `S`,
and `𝒰ₓ` of `X` refining `𝒰ₛ`, the range of `x ↦ (a x, b x)` falls in the diagonal part
`⋃ᵢⱼ 𝒰ₓⱼ ×[𝒰ₛᵢ] 𝒰ₓⱼ`).
Then we may restrict to the sub-diagram over `i₀` (which is cofinal because `D` is cofiltered),
and check locally on `X`, reducing to the affine case.

For the actual implementation, we wrap `i`, `a`, `b`, the limit cone `lim Dᵢ`, and open covers
of `X` and `S` into a structure `ExistsHomHomCompEqCompAux` for convenience.

See the injective part of (1) => (3) of https://stacks.math.columbia.edu/tag/01ZC.
-/

section LocallyOfFiniteType

variable [∀ i, CompactSpace (D.obj i)] [LocallyOfFiniteType f] [IsCofiltered I]

include hc in
/-- Subsumed by `Scheme.exists_hom_hom_comp_eq_comp_of_locallyOfFiniteType`. -/
private nonrec lemma Scheme.exists_hom_hom_comp_eq_comp_of_isAffine_of_locallyOfFiniteType
    [IsAffine S] [IsAffine X] [∀ i, IsAffine (D.obj i)] [IsAffine c.pt]
    {i : I} (a : D.obj i ⟶ X) (ha : t.app i = a ≫ f)
    {j : I} (b : D.obj j ⟶ X) (hb : t.app j = b ≫ f)
    (hab : c.π.app i ≫ a = c.π.app j ≫ b) :
    ∃ (k : I) (hik : k ⟶ i) (hjk : k ⟶ j),
      D.map hik ≫ a = D.map hjk ≫ b := by
  wlog hS : ∃ R, S = Spec R generalizing S
  · exact this (t ≫ ((Functor.const I).mapIso S.isoSpec).hom)
      (f ≫ S.isoSpec.hom) (by simp [ha]) (by simp [hb]) ⟨_, rfl⟩
  obtain ⟨R, rfl⟩ := hS
  wlog hX : ∃ S, X = Spec S generalizing X
  · simpa using this (a ≫ X.isoSpec.hom) (b ≫ X.isoSpec.hom) (by simp [hab]) (X.isoSpec.inv ≫ f)
      (by simp [ha]) (by simp [hb]) ⟨_, rfl⟩
  obtain ⟨S, rfl⟩ := hX
  obtain ⟨φ, rfl⟩ := Spec.map_surjective f
  wlog hD : ∃ D' : I ⥤ CommRingCatᵒᵖ, D = D' ⋙ Scheme.Spec generalizing D
  · let e : D ⟶ D ⋙ Scheme.Γ.rightOp ⋙ Scheme.Spec := D.whiskerLeft ΓSpec.adjunction.unit
    have inst (i) : IsIso (e.app i) := by dsimp [e]; infer_instance
    have inst : IsIso e := NatIso.isIso_of_isIso_app e
    have inst (i) : IsAffine ((D ⋙ Scheme.Γ.rightOp ⋙ Scheme.Spec).obj i) := by
      dsimp; infer_instance
    have inst : IsAffine ((Cones.postcompose (asIso e).hom).obj c).pt := by
      dsimp; infer_instance
    have := this (D ⋙ Scheme.Γ.rightOp ⋙ Scheme.Spec) ((Cones.postcompose (asIso e).hom).obj c)
      ((IsLimit.postcomposeHomEquiv (asIso e) c).symm hc) (inv e ≫ t)
      ((inv e).app _ ≫ a) ((inv e).app _ ≫ b) (by simp [hab]) (by simp [ha]) (by simp [hb])
      ⟨D ⋙ Scheme.Γ.rightOp, rfl⟩
    simp_rw [(inv e).naturality_assoc] at this
    simpa using this
  obtain ⟨D, rfl⟩ := hD
  obtain ⟨a, rfl⟩ := Spec.map_surjective a
  obtain ⟨b, rfl⟩ := Spec.map_surjective b
  let e : ((Functor.const Iᵒᵖ).obj R).rightOp ⋙ Scheme.Spec ≅ (Functor.const I).obj (Spec R) :=
    NatIso.ofComponents (fun _ ↦ Iso.refl _) (by simp)
  obtain ⟨t, rfl⟩ : ∃ t' : (Functor.const Iᵒᵖ).obj R ⟶ D.leftOp,
      t = Functor.whiskerRight (NatTrans.rightOp t') Scheme.Spec ≫ e.hom :=
    ⟨⟨fun i ↦ Spec.preimage (t.app i.unop), fun _ _ f ↦ Spec.map_injective
      (by simpa using (t.naturality f.unop).symm)⟩, by ext : 2; simp [e]⟩
  have := monadicCreatesLimits Scheme.Spec
  obtain ⟨k, hik, hjk, H⟩ := (HasRingHomProperty.Spec_iff.mp ‹LocallyOfFiniteType (Spec.map φ)›)
    |>.essFiniteType.exists_comp_map_eq_of_isColimit _ D.leftOp t _
    (coconeLeftOpOfCone (liftLimit hc))
    (isColimitCoconeLeftOpOfCone _ (liftedLimitIsLimit _))
    a (Spec.map_injective (by simpa using ha.symm))
    b (Spec.map_injective (by simpa using hb.symm))
    (Spec.map_injective (by
      simp only [coconeLeftOpOfCone_pt, Functor.const_obj_obj,
        Functor.leftOp_obj, coconeLeftOpOfCone_ι_app, Spec.map_comp]
      simp only [← Scheme.Spec_map, ← liftedLimitMapsToOriginal_hom_π, Category.assoc, hab]))
  exact ⟨k.unop, hik.unop, hjk.unop, by simpa [← Spec.map_comp, Spec.map_inj] using H⟩

/-- (Implementation)
An auxiliary structure used to prove `Scheme.exists_hom_hom_comp_eq_comp_of_locallyOfFiniteType`.
See the section docstring. -/
structure ExistsHomHomCompEqCompAux where
  /-- (Implementation) The limit cone. See the section docstring. -/
  c : Cone D
  /-- (Implementation) The limit cone is a limit. See the section docstring. -/
  hc : IsLimit c
  /-- (Implementation) The index on which `a` and `b` lives. See the section docstring. -/
  i : I
  /-- (Implementation) `a`. See the section docstring. -/
  a : D.obj i ⟶ X
  ha : t.app i = a ≫ f
  /-- (Implementation) `b`. See the section docstring. -/
  b : D.obj i ⟶ X
  hb : t.app i = b ≫ f
  hab : c.π.app i ≫ a = c.π.app i ≫ b
  /-- (Implementation) An open cover on `S`. See the section docstring. -/
  𝒰S : Scheme.OpenCover.{u} S
  [h𝒰S : ∀ i, IsAffine (𝒰S.X i)]
  /-- (Implementation) A family of open covers refining `𝒰S`. See the section docstring. -/
  𝒰X (i : (𝒰S.pullback₁ f).I₀) : Scheme.OpenCover.{u} ((𝒰S.pullback₁ f).X i)
  [h𝒰X : ∀ i j, IsAffine ((𝒰X i).X j)]

attribute [instance] ExistsHomHomCompEqCompAux.h𝒰S ExistsHomHomCompEqCompAux.h𝒰X

namespace ExistsHomHomCompEqCompAux

noncomputable section

variable {D t f c} [∀ {i j : I} (f : i ⟶ j), IsAffineHom (D.map f)]
variable (A : ExistsHomHomCompEqCompAux D t f)

omit [LocallyOfFiniteType f] in
lemma exists_index : ∃ (i' : I) (hii' : i' ⟶ A.i),
    ((D.map hii' ≫ pullback.lift A.a A.b (A.ha.symm.trans A.hb)) ⁻¹'
      ((Scheme.Pullback.diagonalCoverDiagonalRange f A.𝒰S A.𝒰X : Set <|
        ↑(pullback f f))ᶜ)) = ∅ := by
  let W := Scheme.Pullback.diagonalCoverDiagonalRange f A.𝒰S A.𝒰X
  by_contra! h
  let Z (i' : I) (hii' : i' ⟶ A.i) :=
    (D.map hii' ≫ pullback.lift A.a A.b (A.ha.symm.trans A.hb)) ⁻¹' Wᶜ
  have hZ (i') (hii' : i' ⟶ A.i) : IsClosed (Z i' hii') :=
    (W.isOpen.isClosed_compl).preimage <| Scheme.Hom.continuous _
  obtain ⟨s, hs⟩ := exists_mem_of_isClosed_of_nonempty' D A.c A.hc Z hZ h
    (fun _ _ ↦ (hZ _ _).isCompact) (fun i i' hii' hij ↦ by simp [Z, Set.MapsTo])
  refine hs A.i (𝟙 A.i) (Scheme.Pullback.range_diagonal_subset_diagonalCoverDiagonalRange _ _ _ ?_)
  use (A.c.π.app A.i ≫ A.a) s
  have H : A.c.π.app A.i ≫ A.a ≫ pullback.diagonal f =
      A.c.π.app A.i ≫ pullback.lift A.a A.b (A.ha.symm.trans A.hb) := by ext <;> simp [hab]
  simp [← Scheme.Hom.comp_apply, - Scheme.Hom.comp_base, H]

/-- (Implementation)
The index `i'` such that `a` and `b` restricted onto `i'` maps into the diagonal components.
See the section docstring. -/
def i' : I := A.exists_index.choose

/-- (Implementation) The map from `i'` to `i`. See the section docstring. -/
def hii' : A.i' ⟶ A.i := A.exists_index.choose_spec.choose

/-- (Implementation)
The map sending `x` to `(a x, b x)`, which should fall in the diagonal component.
See the section docstring. -/
def g : D.obj A.i' ⟶ pullback f f :=
  (D.map A.hii' ≫ pullback.lift A.a A.b (A.ha.symm.trans A.hb))

omit [LocallyOfFiniteType f] in
lemma range_g_subset :
    Set.range A.g ⊆ Scheme.Pullback.diagonalCoverDiagonalRange f A.𝒰S A.𝒰X := by
  simpa [ExistsHomHomCompEqCompAux.hii', g] using A.exists_index.choose_spec.choose_spec

/-- (Implementation)
The covering of `D(i')` by the pullback of the diagonal components of `X ×ₛ X`.
See the section docstring. -/
noncomputable def 𝒰D₀ : Scheme.OpenCover.{u} (D.obj A.i') :=
  Scheme.Cover.mkOfCovers (Σ i : A.𝒰S.I₀, (A.𝒰X i).I₀) _
    (fun i ↦ ((Scheme.Pullback.diagonalCover f A.𝒰S A.𝒰X).pullback₁ A.g).f ⟨i.1, i.2, i.2⟩)
    (fun x ↦ by simpa [← Set.mem_range, Scheme.Pullback.range_fst,
        Scheme.Pullback.diagonalCoverDiagonalRange] using A.range_g_subset ⟨x, rfl⟩)

/-- (Implementation) An affine open cover refining `𝒰D₀`. See the section docstring. -/
noncomputable def 𝒰D : Scheme.OpenCover.{u} (D.obj A.i') :=
  A.𝒰D₀.bind fun _ ↦ Scheme.affineCover _

attribute [-simp] cast_eq eq_mpr_eq_cast

/-- (Implementation) The diagram restricted to `Over i'`. See the section docstring. -/
def D' (j : A.𝒰D.I₀) : Over A.i' ⥤ Scheme :=
  Over.post D ⋙ Over.pullback (A.𝒰D.f j) ⋙ Over.forget _

/-- (Implementation) The limit cone restricted to `Over i'`. See the section docstring. -/
def c' (j : A.𝒰D.I₀) : Cone (A.D' j) :=
  (Over.pullback (A.𝒰D.f j) ⋙ Over.forget _).mapCone ((Over.conePost _ _).obj A.c)

attribute [local instance] IsCofiltered.isConnected

/-- (Implementation)
The limit cone restricted to `Over i'` is still a limit because the diagram is cofiltered.
See the section docstring. -/
def hc' (j : A.𝒰D.I₀) : IsLimit (A.c' j) :=
  isLimitOfPreserves (Over.pullback (A.𝒰D.f j) ⋙ Over.forget _) (Over.isLimitConePost _ A.hc)

variable [∀ i, IsAffineHom (A.c.π.app i)]

lemma exists_eq (j : A.𝒰D.I₀) : ∃ (k : I) (hki' : k ⟶ A.i'),
    (A.𝒰D.pullback₁ (D.map hki')).f j ≫ D.map (hki' ≫ A.hii') ≫ A.a =
      (A.𝒰D.pullback₁ (D.map hki')).f j ≫ D.map (hki' ≫ A.hii') ≫ A.b := by
  have : IsAffine (A.𝒰D.X j) := by dsimp [𝒰D]; infer_instance
  have (i : _) : IsAffine ((Over.post D ⋙ Over.pullback (A.𝒰D.f j) ⋙ Over.forget _).obj i) := by
    dsimp; infer_instance
  have : IsAffine ((Over.pullback (A.𝒰D.f j) ⋙ Over.forget (A.𝒰D.X j)).mapCone
      ((Over.conePost D A.i').obj A.c)).pt := by
    dsimp; infer_instance
  have : LocallyOfFiniteType ((A.𝒰X j.fst.fst).f j.fst.snd ≫ A.𝒰S.pullbackHom f j.fst.fst) := by
    dsimp [Scheme.Cover.pullbackHom]; infer_instance
  have H₁ := congr($(pullback.condition (f := A.g) (g := (Scheme.Pullback.diagonalCover f
    A.𝒰S A.𝒰X).f ⟨j.1.1, (j.1.2, j.1.2)⟩)) ≫ pullback.fst _ _)
  have H₂ := congr($(pullback.condition (f := A.g) (g := (Scheme.Pullback.diagonalCover f
    A.𝒰S A.𝒰X).f ⟨j.1.1, (j.1.2, j.1.2)⟩)) ≫ pullback.snd _ _)
  simp only [Scheme.Pullback.openCoverOfBase_I₀, Scheme.Pullback.openCoverOfBase_X,
    Scheme.Cover.pullbackHom, Scheme.Pullback.openCoverOfLeftRight_I₀,
    g, Category.assoc, limit.lift_π, PullbackCone.mk_pt, PullbackCone.mk_π_app,
    Scheme.Pullback.diagonalCover_map] at H₁ H₂
  obtain ⟨k, hik, hjk, H⟩ := Scheme.exists_hom_hom_comp_eq_comp_of_isAffine_of_locallyOfFiniteType
    (Over.post D ⋙ Over.pullback (A.𝒰D.f j) ⋙ Over.forget _)
    ((Over.post D ⋙ Over.pullback (A.𝒰D.f j)).whiskerLeft (Comma.natTrans _ _) ≫
      (Functor.const _).map ((A.𝒰D₀.X j.1).affineCover.f j.2 ≫
      (Scheme.Pullback.diagonalCover f A.𝒰S A.𝒰X).pullbackHom _ _ ≫
      pullback.fst _ _ ≫
      (A.𝒰X j.fst.fst).f j.fst.snd ≫ Scheme.Cover.pullbackHom A.𝒰S f j.fst.fst))
    (((A.𝒰X j.1.1).f j.1.2 ≫ A.𝒰S.pullbackHom f j.1.1))
    ((Over.pullback (A.𝒰D.f j) ⋙ Over.forget _).mapCone ((Over.conePost _ _).obj A.c))
    (by
      refine isLimitOfPreserves (Over.pullback (A.𝒰D.f j) ⋙ Over.forget _) ?_
      apply isLimitOfReflects (Over.forget (D.obj A.i'))
      exact (Functor.Initial.isLimitWhiskerEquiv (Over.forget A.i') A.c).symm A.hc)
    (i := Over.mk (𝟙 _))
    (pullback.snd _ _ ≫ (A.𝒰D₀.X j.1).affineCover.f j.2 ≫
      (Scheme.Pullback.diagonalCover f A.𝒰S A.𝒰X).pullbackHom _ _ ≫
      pullback.fst _ _)
    (by simp)
    (j := Over.mk (𝟙 _))
    (pullback.snd _ _ ≫ (A.𝒰D₀.X j.1).affineCover.f j.2 ≫
      (Scheme.Pullback.diagonalCover f A.𝒰S A.𝒰X).pullbackHom _ _ ≫
      pullback.snd _ _)
    (by simp [pullback.condition])
    (by
      rw [← cancel_mono ((A.𝒰X j.1.1).f j.1.2), ← cancel_mono (pullback.fst f (A.𝒰S.f j.1.1))]
      have H₃ := congr(pullback.fst (A.c.π.app A.i') (A.𝒰D.f j) ≫ $(A.hab))
      simp only [pullback.condition_assoc, 𝒰D, ← A.c.w A.hii', Category.assoc] at H₃
      simpa [Scheme.Cover.pullbackHom, g, ← H₁, ← H₂, -Cone.w, -Cone.w_assoc] using H₃)
  refine ⟨k.left, k.hom, ?_⟩
  simpa [← cancel_mono ((A.𝒰X j.1.1).f j.1.2), ← cancel_mono (pullback.fst f (A.𝒰S.f j.1.1)),
    Scheme.Cover.pullbackHom, g, ← H₁, ← H₂, pullback.condition_assoc] using H

end

end ExistsHomHomCompEqCompAux

variable [∀ {i j} (f : i ⟶ j), IsAffineHom (D.map f)]

include hc in
lemma Scheme.exists_hom_comp_eq_comp_of_locallyOfFiniteType
    {i : I} (a b : D.obj i ⟶ X) (ha : t.app i = a ≫ f) (hb : t.app i = b ≫ f)
    (hab : c.π.app i ≫ a = c.π.app i ≫ b) :
    ∃ (k : I) (hik : k ⟶ i), D.map hik ≫ a = D.map hik ≫ b := by
  classical
  have := isAffineHom_π_app _ _ hc
  let A : ExistsHomHomCompEqCompAux D t f :=
    { c := c, hc := hc, i := i, a := a, ha := ha, b := b, hb := hb, hab := hab
      𝒰S := S.affineCover, 𝒰X i := Scheme.affineCover _ }
  let 𝒰 := Scheme.Pullback.diagonalCover f A.𝒰S A.𝒰X
  let W := Scheme.Pullback.diagonalCoverDiagonalRange f A.𝒰S A.𝒰X
  choose k hki' heq using A.exists_eq
  let 𝒰Df := A.𝒰D.finiteSubcover
  rcases isEmpty_or_nonempty (D.obj A.i') with h | h
  · exact ⟨A.i', A.hii', isInitialOfIsEmpty.hom_ext _ _⟩
  let O : Finset I := {A.i'} ∪ Finset.univ.image (fun i : 𝒰Df.I₀ ↦ k <| A.𝒰D.idx i.1)
  let o := Nonempty.some (inferInstanceAs <| Nonempty 𝒰Df.I₀)
  have ho : k (A.𝒰D.idx o.1) ∈ O := by
    simp [O]
  obtain ⟨l, hl1, hl2⟩ := IsCofiltered.inf_exists O
    (Finset.univ.image (fun i : 𝒰Df.I₀ ↦
      ⟨k <| A.𝒰D.idx i.1, A.i', by simp [O], by simp [O], hki' <| A.𝒰D.idx i.1⟩))
  have (w v : 𝒰Df.I₀) :
      hl1 (by simp [O]) ≫ hki' (A.𝒰D.idx w.1) = hl1 (by simp [O]) ≫ hki' (A.𝒰D.idx v.1) := by
    trans hl1 (show A.i' ∈ O by simp [O])
    · exact hl2 _ _ (Finset.mem_image_of_mem _ (Finset.mem_univ _))
    · exact .symm <| hl2 _ _ (Finset.mem_image_of_mem _ (by simp))
  refine ⟨l, hl1 ho ≫ hki' _ ≫ A.hii', ?_⟩
  apply Cover.hom_ext (𝒰Df.pullback₁ (D.map <| hl1 ho ≫ hki' _))
  intro u
  let F : pullback (D.map (hl1 ho ≫ hki' (A.𝒰D.idx o.1))) (𝒰Df.f u) ⟶
      pullback (D.map (hki' <| A.𝒰D.idx u.1)) (A.𝒰D.f <| A.𝒰D.idx u.1) :=
    pullback.map _ _ _ _ (D.map <| hl1 (by simp [O]))
      (𝟙 _) (𝟙 _) (by rw [Category.comp_id, ← D.map_comp, this]) rfl
  have hF : F ≫ pullback.fst (D.map (hki' _)) (A.𝒰D.f _) =
      pullback.fst _ _ ≫ D.map (hl1 (by simp [O])) := by simp [F]
  simp only [Precoverage.ZeroHypercover.pullback₁_toPreZeroHypercover,
    PreZeroHypercover.pullback₁_X, PreZeroHypercover.pullback₁_f, Functor.map_comp, Category.assoc]
    at heq ⊢
  simp_rw [← D.map_comp_assoc, reassoc_of% this o u, D.map_comp_assoc]
  rw [← reassoc_of% hF, ← reassoc_of% hF, heq]

include hc in
/--
Given a cofiltered diagram `D` of quasi-compact `S`-schemes with affine transition maps,
and another scheme `X` of finite type over `S`.
Then the canonical map `colim Homₛ(Dᵢ, X) ⟶ Homₛ(lim Dᵢ, X)` is injective.

In other words, for each pair of `a : Homₛ(Dᵢ, X)` and `b : Homₛ(Dⱼ, X)` that give rise to the
same map `Homₛ(lim Dᵢ, X)`, there exists a `k` with `fᵢ : k ⟶ i` and `fⱼ : k ⟶ j` such that
`D(fᵢ) ≫ a = D(fⱼ) ≫ b`.
-/
@[stacks 01ZC "Injective part of (1) => (3)"]
lemma Scheme.exists_hom_hom_comp_eq_comp_of_locallyOfFiniteType
    {i : I} (a : D.obj i ⟶ X) (ha : t.app i = a ≫ f)
    {j : I} (b : D.obj j ⟶ X) (hb : t.app j = b ≫ f)
    (hab : c.π.app i ≫ a = c.π.app j ≫ b) :
    ∃ (k : I) (hik : k ⟶ i) (hjk : k ⟶ j),
      D.map hik ≫ a = D.map hjk ≫ b := by
  let o := IsCofiltered.min i j
  obtain ⟨k, hik, heq⟩ := Scheme.exists_hom_comp_eq_comp_of_locallyOfFiniteType D t f c hc
    (D.map (IsCofiltered.minToLeft i j) ≫ a) (D.map (IsCofiltered.minToRight i j) ≫ b)
    (by simp [← ha])
    (by simp [← hb]) (by simpa)
  use k, hik ≫ IsCofiltered.minToLeft i j, hik ≫ IsCofiltered.minToRight i j
  simpa using heq

end LocallyOfFiniteType

<<<<<<< HEAD
section LocallyOfFinitePresentation

include hc in
nonrec lemma Scheme.exists_π_app_comp_eq_of_locallyOfFiniteType_of_isAffine
    [IsCofiltered I] [LocallyOfFinitePresentation f]
    [IsAffine S] [IsAffine X] [∀ i, IsAffine (D.obj i)]
    (a : c.pt ⟶ X) (ha : c.π ≫ t = (Functor.const _).map (a ≫ f)) :
    ∃ (i : I) (g : D.obj i ⟶ X), c.π.app i ≫ g = a ∧ g ≫ f = t.app i := by
  wlog hS : ∃ R, S = Spec R generalizing S
  · obtain ⟨i, g, hg, hg'⟩ := this (t ≫ ((Functor.const I).mapIso S.isoSpec).hom)
      (f ≫ S.isoSpec.hom) (by simp [reassoc_of% ha]) ⟨_, rfl⟩
    exact ⟨i, g, hg, by simpa using congr($hg' ≫ S.isoSpec.inv)⟩
  obtain ⟨R, rfl⟩ := hS
  wlog hX : ∃ S, X = Spec S generalizing X
  · obtain ⟨i, f, hf⟩ := this (a ≫ X.isoSpec.hom) (X.isoSpec.inv ≫ f)
      (by simp [ha, - Functor.map_comp]) ⟨_, rfl⟩
    exact ⟨i, f ≫ X.isoSpec.inv, by simpa [← Iso.comp_inv_eq] using hf⟩
  obtain ⟨S, rfl⟩ := hX
  obtain ⟨φ, rfl⟩ := Spec.map_surjective f
  wlog hD : ∃ D' : I ⥤ CommRingCatᵒᵖ, D = D' ⋙ Scheme.Spec generalizing D
  · let e : D ⟶ D ⋙ Scheme.Γ.rightOp ⋙ Scheme.Spec := D.whiskerLeft ΓSpec.adjunction.unit
    have inst (i) : IsIso (e.app i) := by dsimp [e]; infer_instance
    have inst : IsIso e := NatIso.isIso_of_isIso_app e
    have inst (i) : IsAffine ((D ⋙ Scheme.Γ.rightOp ⋙ Scheme.Spec).obj i) := by
      dsimp; infer_instance
    obtain ⟨i, g, hg, hg'⟩ := this _ _ ((IsLimit.postcomposeHomEquiv (asIso e) c).symm hc)
      (inv e ≫ t) a (by simpa using ha) ⟨D ⋙ Scheme.Γ.rightOp, rfl⟩
    exact ⟨i, e.app i ≫ g, by rwa [← Category.assoc], by simp [hg']⟩
  obtain ⟨D, rfl⟩ := hD
  let e : ((Functor.const Iᵒᵖ).obj R).rightOp ⋙ Scheme.Spec ≅ (Functor.const I).obj (Spec R) :=
    NatIso.ofComponents (fun _ ↦ Iso.refl _) (by simp)
  obtain ⟨t, rfl⟩ : ∃ t' : (Functor.const Iᵒᵖ).obj R ⟶ D.leftOp,
      t = Functor.whiskerRight (NatTrans.rightOp t') Scheme.Spec ≫ e.hom :=
    ⟨⟨fun i ↦ Spec.preimage (t.app i.unop), fun _ _ f ↦ Spec.map_injective
      (by simpa using (t.naturality f.unop).symm)⟩, by ext : 2; simp [e]⟩
  wlog hc' : ∃ c' : Cocone D.leftOp, c = Scheme.Spec.mapCone (coneOfCoconeLeftOp c') generalizing c
  · have inst : IsAffine c.pt := isAffine_of_isLimit _ hc
    let e' : (D ⋙ Scheme.Spec).op ⋙ Γ ≅ D.leftOp := D.leftOp.isoWhiskerLeft SpecΓIdentity
    let c' := coneOfCoconeLeftOp ((Cocones.precompose e'.inv).obj (Γ.mapCocone c.op))
    have inst : IsAffine (Scheme.Spec.mapCone c').pt := by dsimp; infer_instance
    have inst : ∀ i, IsAffine ((D ⋙ Scheme.Spec).op.obj i).unop := by dsimp; infer_instance
    obtain ⟨i, f, hf⟩ := this (Scheme.Spec.mapCone c') (isLimitOfPreserves _
      (isLimitConeOfCoconeLeftOp _ ((IsColimit.precomposeHomEquiv e'.symm _).symm
        (isColimitOfPreserves _ hc.op)))) (c.pt.isoSpec.inv ≫ a) (by
        ext i
        have : c.π.app i ≫ Spec.map (t.app (.op i)) = a ≫ Spec.map φ := by
          simpa using congr((($ha).app i))
        simp [c', e, e', ← this, Iso.eq_inv_comp, isoSpec_hom_naturality_assoc]) ⟨_, rfl⟩
    refine ⟨i, f, ?_⟩
    simpa [Iso.eq_inv_comp, c', isoSpec_hom_naturality_assoc, e'] using hf
  obtain ⟨c', rfl⟩ := hc'
  obtain ⟨ψ, rfl⟩ := Spec.map_surjective a
  replace hc := isColimitOfConeOfCoconeLeftOp _ (isLimitOfReflects _ hc)
  obtain ⟨i, g, hg, hg'⟩ :=
    RingHom.EssFiniteType.exists_eq_comp_ι_app_of_isColimit _ D.leftOp t _ _ hc
    (HasRingHomProperty.Spec_iff.mp ‹LocallyOfFinitePresentation (Spec.map φ)›) ψ fun i ↦ by
    apply Spec.map_injective; simpa using congr(($ha).app i.unop).symm
  exact ⟨i.unop, Spec.map g, by simpa using congr(Spec.map $hg').symm,
    by simpa using congr(Spec.map $hg)⟩

open TopologicalSpace in
include hc in
lemma Scheme.exists_π_app_comp_eq_of_locallyOfFiniteType
    [IsCofiltered I] [LocallyOfFinitePresentation f]
    [∀ {i j} (f : i ⟶ j), IsAffineHom (D.map f)]
    [∀ i, CompactSpace (D.obj i)] [∀ i, QuasiSeparatedSpace (D.obj i)]
    (a : c.pt ⟶ X) (ha : c.π ≫ t = (Functor.const _).map (a ≫ f)) :
    ∃ (i : I) (g : D.obj i ⟶ X), c.π.app i ≫ g = a ∧ g ≫ f = t.app i := by
  classical
  have 𝒰 := (isBasis_affine_open c.pt).isOpenCover_of_isOpenCover
    (((isBasis_affine_open X).isOpenCover_of_isOpenCover
    ((isBasis_affine_open S).isOpenCover.comap f.base.hom)).comap a.base.hom)
  obtain ⟨i, s, 𝒱, h𝒱, h𝒱𝒰⟩ := Scheme.exists_isOpenCover_and_isAffine D c hc _ 𝒰 fun U ↦ U.2.1
  obtain ⟨i', fi'i, hi'⟩ : ∃ (i' : I) (fi'i : i' ⟶ i),
      ∀ j, D.map fi'i ⁻¹ᵁ 𝒱 j ≤ t.app i' ⁻¹ᵁ j.1.1.2.1.2.1 := by
    choose k fk hk using fun j ↦ exists_map_preimage_le_map_preimage D c hc (h𝒱𝒰 j).1.isCompact
      (V := t.app i ⁻¹ᵁ j.1.1.2.1.2.1) (by
      rw [← preimage_comp, ← NatTrans.comp_app, ha]
      exact (h𝒱𝒰 j).2.symm.trans_le (j.1.2.2.trans (a.preimage_le_preimage_of_le j.1.1.2.2.2)))
    obtain ⟨i', fi'i, fi', hfi'⟩ := IsCofiltered.wideCospan fk
    refine ⟨i', fi'i, fun j ↦ ?_⟩
    rw [← hfi', Functor.map_comp, Scheme.preimage_comp]
    refine (Scheme.Hom.preimage_le_preimage_of_le _ (hk _)).trans ?_
    simp only [← Scheme.preimage_comp, t.naturality, Functor.const_obj_obj,
      Functor.const_obj_map, Category.comp_id, le_refl]
  have : ∃ k, ∃ (fk : k ⟶ i), ∀ j, ∃ (ak : ↑(D.map fk ⁻¹ᵁ 𝒱 j) ⟶ X),
      ak ≫ f = Opens.ι _ ≫ t.app k ∧ c.π.app _ ∣_ _ ≫ ak = Opens.ι _ ≫ a := by
    let 𝒱' := (D.map fi'i ⁻¹ᵁ 𝒱 ·)
    have h𝒱'𝒰 (j : s) : c.π.app i' ⁻¹ᵁ 𝒱' j = j.1.1.1 := by
      rw [← preimage_comp, c.w fi'i]; exact (h𝒱𝒰 j).2.symm
    have _ (j k) : IsAffine ((opensDiagram D i' (𝒱' j)).obj k) := ((h𝒱𝒰 _).1.preimage _).preimage _
    let t𝒱 (j : _) : opensDiagram D i' (𝒱' j) ⟶ (Functor.const (Over i')).obj j.1.1.2.1.2 :=
    { app k := (t.app k.left).resLE _ _ <| by
        refine (Scheme.Hom.preimage_le_preimage_of_le _ (hi' _)).trans ?_
        simp only [Functor.id_obj, Functor.const_obj_obj, ← preimage_comp, t.naturality,
          Functor.const_obj_map, Category.comp_id, le_refl]
      naturality {k₁ k₂} f₁₂ := by simp [Hom.resLE_comp_resLE] }
    have (j : s) : IsAffine j.1.1.2.1.1 := j.1.1.2.2.1
    choose k ak hk hk' using fun j ↦ exists_π_app_comp_eq_of_locallyOfFiniteType_of_isAffine _
      (t𝒱 j) (f.resLE _ _ j.1.1.2.2.2) _ (isLimitOpensCone D c hc i' (𝒱' j))
      (a.resLE _ _ ((h𝒱'𝒰 _).trans_le j.1.2.2)) (by
      ext k
      simp [t𝒱, Scheme.Hom.resLE_comp_resLE, show c.π.app k.left ≫ t.app k.left = a ≫ f from
        congr(($ha).app k.left)])
    obtain ⟨i'', fi''i', fi'', hi''⟩ := IsCofiltered.wideCospan fun j ↦ (k j).hom
    refine ⟨i'', fi''i' ≫ fi'i, fun j ↦
      ⟨Scheme.homOfLE _ ?_ ≫ D.map (fi'' _) ∣_ _ ≫ ak j ≫ Opens.ι _, ?_, ?_⟩⟩
    · simp only [← preimage_comp, ← Functor.map_comp, 𝒱', reassoc_of% hi'']; rfl
    · have : ak j ≫ Opens.ι _ ≫ f = Opens.ι _ ≫ t.app (k j).left := by
        simpa [t𝒱] using congr($(hk' j) ≫ Opens.ι _)
      simp [this]
    · have e : c.π.app i'' ⁻¹ᵁ D.map (fi''i' ≫ fi'i) ⁻¹ᵁ 𝒱 j ≤ c.π.app i' ⁻¹ᵁ 𝒱' j := by
        simp only [← preimage_comp, Cone.w, 𝒱']; rfl
      simpa [← AlgebraicGeometry.Scheme.Hom.resLE_eq_morphismRestrict,
        Scheme.Hom.resLE_comp_resLE_assoc] using congr(Scheme.homOfLE _ e ≫ $(hk j) ≫ Opens.ι _)
  choose k fki ak hak hak' using this
  obtain ⟨l, flk, hl⟩ : ∃ (l : I) (flk : l ⟶ k), ∀ j₁ j₂, Scheme.homOfLE _ inf_le_left ≫
      D.map flk ∣_ _ ≫ ak j₁ = Scheme.homOfLE _ inf_le_right ≫ D.map flk ∣_ _ ≫ ak j₂ := by
    let 𝒱' := (D.map fki ⁻¹ᵁ 𝒱 ·)
    have (j₁ j₂ : s) : ∃ (l : I) (flk : l ⟶ k), Scheme.homOfLE _ inf_le_left ≫ D.map flk ∣_ _ ≫
        ak j₁ = Scheme.homOfLE _ inf_le_right ≫ D.map flk ∣_ _ ≫ ak j₂ := by
      have _ (x) : CompactSpace ↥((opensDiagram D k (𝒱' j₁ ⊓ 𝒱' j₂)).obj x) :=
        isCompact_iff_compactSpace.mp (QuasiCompact.isCompact_preimage _ (𝒱' j₁ ⊓ 𝒱' j₂).isOpen
          (((h𝒱𝒰 _).1.preimage _).isCompact.inter_of_isOpen ((h𝒱𝒰 _).1.preimage _).isCompact
            (D.map fki ⁻¹ᵁ 𝒱 j₁).2 (D.map fki ⁻¹ᵁ 𝒱 j₂).2))
      obtain ⟨⟨l, ⟨⟨⟩⟩, flk⟩, ⟨flk', ⟨⟨⟨⟩⟩⟩, h⟩, e⟩ :=
        Scheme.exists_hom_comp_eq_comp_of_locallyOfFiniteType _
          (opensDiagramι .. ≫ (Over.forget k).whiskerLeft t) f _
          (isLimitOpensCone D c hc k (𝒱' j₁ ⊓ 𝒱' j₂)) (i := .mk (𝟙 k))
          (Scheme.homOfLE _ (by simp [𝒱']) ≫ ak j₁) (Scheme.homOfLE _ (by simp [𝒱']) ≫ ak j₂)
          (by simp [hak]) (by simp [hak]) (by simp; simp [Hom.resLE, hak'])
      obtain rfl : flk = flk' := by simpa using h.symm
      refine ⟨l, flk, by simpa [← Scheme.Hom.resLE_eq_morphismRestrict] using e⟩
    choose l flk hflk using this
    obtain ⟨l', fl'k, fl'l, hl'⟩ := IsCofiltered.wideCospan (I := s × s) fun x ↦ flk x.1 x.2
    refine ⟨l', fl'k, fun j₁ j₂ ↦ ?_⟩
    have H : (D.map fl'k ≫ D.map fki) ⁻¹ᵁ (𝒱 j₁ ⊓ 𝒱 j₂) ≤
        (D.map (fl'l (j₁, j₂)) ≫ D.map (flk j₁ j₂) ≫ D.map fki) ⁻¹ᵁ (𝒱 j₁ ⊓ 𝒱 j₂) := by
      simp only [← Functor.map_comp, reassoc_of% hl']; rfl
    simpa [← Scheme.Hom.resLE_eq_morphismRestrict, Scheme.Hom.resLE_comp_resLE_assoc,
      ← Functor.map_comp, hl'] using congr((D.map (fl'l (j₁, j₂))).resLE _ _ H ≫ $(hflk j₁ j₂))
  let h𝒲 := (h𝒱.comap (D.map fki).base.hom).comap (D.map flk).base.hom
  let 𝒲 := Scheme.openCoverOfIsOpenCover _ (D.map flk ⁻¹ᵁ D.map fki ⁻¹ᵁ 𝒱 ·) h𝒲
  let F := 𝒲.glueMorphisms (fun j ↦ D.map flk ∣_ D.map fki ⁻¹ᵁ 𝒱 j ≫ ak j) (fun j₁ j₂ ↦ by
      rw [← cancel_epi (isPullback_opens_inf _ _).isoPullback.hom]
      simpa [𝒲] using hl j₁ j₂)
  have hF (j : s) : (D.map flk ⁻¹ᵁ D.map fki ⁻¹ᵁ 𝒱 j).ι ≫ F = D.map flk ∣_ _ ≫ ak j :=
    Scheme.Cover.ι_glueMorphisms ..
  refine ⟨l, F, ?_, ?_⟩
  · refine Cover.hom_ext (𝒲.pullback₁ (c.π.app l)) _ _ fun j ↦ ?_
    rw [← cancel_epi (isPullback_morphismRestrict _ _).flip.isoPullback.hom]
    dsimp [𝒲]
    simp only [pullback.condition_assoc, IsPullback.isoPullback_hom_snd_assoc,
      IsPullback.isoPullback_hom_fst_assoc, hF]
    have h : c.π.app l ⁻¹ᵁ D.map flk ⁻¹ᵁ D.map fki ⁻¹ᵁ 𝒱 j ≤ c.π.app k ⁻¹ᵁ D.map fki ⁻¹ᵁ 𝒱 j := by
      simp only [← preimage_comp, c.w_assoc, c.w]; rfl
    simpa [← Scheme.Hom.resLE_eq_morphismRestrict, Scheme.Hom.resLE_comp_resLE_assoc] using
      congr(Scheme.homOfLE _ h ≫ $(hak' j))
  · refine 𝒲.hom_ext _ _ fun j ↦ ?_
    simp [F, Cover.ι_glueMorphisms_assoc, hak]; rfl

end LocallyOfFinitePresentation
=======
/-!
### Sections of the limit

Let `D` be a cofiltered diagram of schemes with affine transition maps.
Consider the canonical map `colim Γ(Dᵢ, ⊤) ⟶ Γ(lim Dᵢ, ⊤)`.

If `D` consists of quasicompact schemes, then this map is injective. More generally, we show
that if `s t : Γ(Dᵢ, U)` have equal image in `lim Dᵢ`, then they are equal at some `Γ(Dⱼ, Dⱼᵢ⁻¹ U)`.
See `AlgebraicGeometry.exists_app_map_eq_map_of_isLimit`.

If `D` consists of qcqs schemes, then this map is surjective. Specifically, we show that
any `s : Γ(lim Dᵢ, ⊤)` comes from `Γ(Dᵢ, ⊤)` for some `i`.
See `AlgebraicGeometry.exists_appTop_π_eq_of_isLimit`.

These two results imply that `PreservesLimit D Scheme.Γ.rightOp`, which is available as an instance.

-/
section sections

variable [IsCofiltered I]

include hc in
lemma exists_appTop_map_eq_zero_of_isAffine_of_isLimit
    [∀ i, IsAffine (D.obj i)]
    (i : I) (s : Γ(D.obj i, ⊤)) (hs : (c.π.app i).appTop s = 0) :
    ∃ (j : I) (f : j ⟶ i), (D.map f).appTop s = 0 := by
  have : ∀ i, IsAffine (D.op.obj i).unop := by dsimp; infer_instance
  obtain ⟨j, f, hj⟩ := (Types.FilteredColimit.isColimit_eq_iff'
    (isColimitOfPreserves (Scheme.Γ ⋙ forget _) hc.op) s (0 : Γ(D.obj i, ⊤))).mp (by simpa)
  exact ⟨j.unop, f.unop, by simpa using hj⟩

include hc in
lemma exists_appTop_map_eq_zero_of_isLimit [∀ {i j} (f : i ⟶ j), IsAffineHom (D.map f)]
    {i : I} [CompactSpace (D.obj i)] (s : Γ(D.obj i, ⊤)) (hs : (c.π.app i).appTop s = 0) :
    ∃ (j : I) (f : j ⟶ i), (D.map f).appTop s = 0 := by
  classical
  have (x : D.obj i) : ∃ (U : (D.obj i).Opens) (hU : IsAffineOpen U)
      (hU : x ∈ U) (j : I) (f : j ⟶ i), (D.map f).app U (s |_ U) = 0 := by
    obtain ⟨_, ⟨U, hU : IsAffineOpen U, rfl⟩, hxU, -⟩ :=
      (D.obj i).isBasis_affineOpens.exists_subset_of_mem_open (Set.mem_univ x) isOpen_univ
    have (j : Over i) : IsAffine ((opensDiagram D i U).obj j) := hU.preimage (D.map _)
    obtain ⟨j, f, hj⟩ := exists_appTop_map_eq_zero_of_isAffine_of_isLimit _ _
      (isLimitOpensCone D c hc i U) (.mk (𝟙 i)) (((opensDiagramι D i U).app _).appTop s) (by
        convert congr((c.pt.presheaf.map (homOfLE le_top).op).hom $hs) using 1
        · simp [Scheme.Hom.app_eq_appLE, Scheme.Hom.resLE_appLE, ← ConcreteCategory.comp_apply]; rfl
        · simp)
    refine ⟨U, hU, hxU, j.left, j.hom, ?_⟩
    have hf : f.left = j.hom := by simpa using Over.w f
    let t' : Γ(D.map j.hom ⁻¹ᵁ U, ⊤) ⟶ Γ(D.obj j.left, D.map j.hom ⁻¹ᵁ U) :=
      (D.obj _).presheaf.map (eqToHom ((D.map j.hom ⁻¹ᵁ U).ι_image_top.symm)).op
    convert congr(t' $hj)
    · dsimp [TopCat.Presheaf.restrictOpen, TopCat.Presheaf.restrict]
      simp only [Scheme.Hom.app_eq_appLE, homOfLE_leOfHom, ← ConcreteCategory.comp_apply, hf,
        Scheme.Hom.map_appLE, TopologicalSpace.Opens.map_top, Scheme.Hom.resLE_appLE]
      simp [t']
    · simp
  choose U hU hxU j f H using this
  obtain ⟨t, ht⟩ := CompactSpace.elim_nhds_subcover (U ·) (fun x ↦ (U x).2.mem_nhds (hxU x))
  obtain ⟨k, fk, hk⟩ := IsCofiltered.inf_exists (insert i <| t.image j) (by
    exact t.attach.image fun x ↦ ⟨j x.1, i, Finset.mem_insert_of_mem
      (Finset.mem_image_of_mem _ x.2), by simp, f x.1⟩)
  refine ⟨k, fk (by simp), ?_⟩
  apply (D.obj k).IsSheaf.section_ext
  rintro x -
  obtain ⟨l, hl, hlU⟩ := Set.mem_iUnion₂.mp (ht.ge (Set.mem_univ ((D.map (fk (by simp))).base x)))
  refine ⟨D.map (fk (by simp)) ⁻¹ᵁ U l, le_top, hlU, ?_⟩
  dsimp
  simp only [homOfLE_leOfHom, map_zero]
  have h₁ : fk (by simp) = fk (Finset.mem_insert_of_mem (Finset.mem_image_of_mem _ hl)) ≫ f l :=
    (hk _ (by simp) (Finset.mem_image.mpr ⟨⟨l, hl⟩, by simp, by simp⟩)).symm
  have h₂ : D.map (fk (Finset.mem_insert_self _ _)) ⁻¹ᵁ U l ≤ D.map (fk (Finset.mem_insert_of_mem
      (Finset.mem_image_of_mem _ hl))) ⁻¹ᵁ D.map (f l) ⁻¹ᵁ U l := by
    rw [← Scheme.Hom.comp_preimage, ← D.map_comp, h₁]
  convert congr((D.map (fk _)).appLE _ _ h₂ $(H l))
  · dsimp [TopCat.Presheaf.restrictOpen, TopCat.Presheaf.restrict]
    simp [Scheme.Hom.app_eq_appLE, ← ConcreteCategory.comp_apply, - CommRingCat.hom_comp,
      Scheme.Hom.appLE_comp_appLE, ← Functor.map_comp, h₁]
  · simp

include hc in
lemma exists_app_map_eq_zero_of_isLimit [∀ {i j} (f : i ⟶ j), IsAffineHom (D.map f)]
    {i : I} {U : (D.obj i).Opens} (hU : IsCompact (X := D.obj i) U) (s : Γ(D.obj i, U))
    (hs : (c.π.app i).app U s = 0) :
    ∃ (j : I) (f : j ⟶ i), (D.map f).app U s = 0 := by
  have : CompactSpace ↥((opensDiagram D i U).obj (Over.mk (𝟙 i))) :=
    isCompact_iff_compactSpace.mp (by simpa)
  have H : (D.map (𝟙 _) ⁻¹ᵁ U).ι ''ᵁ ⊤ ≤ U := by simp
  obtain ⟨j, f, hf⟩ := exists_appTop_map_eq_zero_of_isLimit _ _
    (isLimitOpensCone D c hc i U) (i := .mk (𝟙 i))
    ((D.obj i).presheaf.map (homOfLE (show (D.map (𝟙 _) ⁻¹ᵁ U).ι ''ᵁ ⊤ ≤ U by simp)).op s) (by
      rw [← map_zero (c.pt.presheaf.map (homOfLE
        (show (c.π.app i ⁻¹ᵁ U).ι ''ᵁ ⊤ ≤ c.π.app i ⁻¹ᵁ U by simp)).op).hom, ← hs]
      dsimp [Scheme.Opens.toScheme_presheaf_obj]
      rw [← ConcreteCategory.comp_apply, ← ConcreteCategory.comp_apply]
      congr! 2
      simp [Scheme.Hom.app_eq_appLE, Scheme.Hom.resLE_appLE])
  dsimp at hf
  refine ⟨j.left, f.left, ?_⟩
  have hf' : f.left = j.hom := by simpa using Over.w f
  convert congr((D.obj j.left).presheaf.map (homOfLE
    (show D.map f.left ⁻¹ᵁ U ≤ (D.map j.hom ⁻¹ᵁ U).ι ''ᵁ ⊤ by simp [hf'])).op $hf)
  · dsimp [Scheme.Opens.toScheme_presheaf_obj]
    rw [← ConcreteCategory.comp_apply, ← ConcreteCategory.comp_apply]
    congr! 2
    simp [Scheme.Hom.app_eq_appLE, Scheme.Hom.resLE_appLE]
  · simp

include hc in
lemma exists_app_map_eq_map_of_isLimit [∀ {i j} (f : i ⟶ j), IsAffineHom (D.map f)]
    {i : I} {U : (D.obj i).Opens} (hU : IsCompact (X := D.obj i) U) (s t : Γ(D.obj i, U))
    (hs : (c.π.app i).app U s = (c.π.app i).app U t) :
    ∃ (j : I) (f : j ⟶ i), (D.map f).app U s = (D.map f).app U t := by
  simpa [sub_eq_zero] using exists_app_map_eq_zero_of_isLimit _ _ hc hU (s - t)
    (by simpa [map_sub, sub_eq_zero])

include hc in
lemma exists_appTop_π_eq_of_isAffine_of_isLimit
    [∀ i, IsAffine (D.obj i)] (s : Γ(c.pt, ⊤)) :
    ∃ (i : I) (t : Γ(D.obj i, ⊤)), (c.π.app i).appTop t = s := by
  have : ∀ i, IsAffine (D.op.obj i).unop := by dsimp; infer_instance
  exact ⟨_, (Types.jointly_surjective_of_isColimit
    (isColimitOfPreserves (Scheme.Γ ⋙ forget _) hc.op) s).choose_spec⟩

include hc in
lemma exists_appTop_π_eq_of_isLimit [∀ {i j} (f : i ⟶ j), IsAffineHom (D.map f)]
    (s : Γ(c.pt, ⊤)) [∀ i, CompactSpace (D.obj i)] [∀ i, QuasiSeparatedSpace (D.obj i)] :
    ∃ (i : I) (t : Γ(D.obj i, ⊤)), s = (c.π.app i).appTop t := by
  classical
  have := Scheme.compactSpace_of_isLimit _ _ hc
  have (x : c.pt) : ∃ (i : I) (U : (D.obj i).Opens) (hU : IsAffineOpen U)
      (hU : (c.π.app i).base x ∈ U) (t : Γ(D.obj i, U)), (c.π.app i).app U t = s |_ _ := by
    have i := IsCofiltered.nonempty (C := I).some
    obtain ⟨_, ⟨U, hU : IsAffineOpen U, rfl⟩, hxU, -⟩ :=
      (D.obj i).isBasis_affineOpens.exists_subset_of_mem_open
        (Set.mem_univ ((c.π.app i).base x)) isOpen_univ
    have (j : Over i) : IsAffine ((opensDiagram D i U).obj j) := hU.preimage (D.map _)
    obtain ⟨j, t, hj⟩ := exists_appTop_π_eq_of_isAffine_of_isLimit _ _
      (isLimitOpensCone D c hc i U) (s |_ _)
    refine ⟨j.left, (D.map j.hom ⁻¹ᵁ U).ι ''ᵁ ⊤, by simpa using hU.preimage (D.map _), ?_, t, ?_⟩
    · suffices (c.π.app j.1 ≫ D.map j.hom).base x ∈ U by simpa [-Cone.w] using this
      rwa [Cone.w]
    · have H : c.π.app j.left ⁻¹ᵁ (D.map j.hom ⁻¹ᵁ U).ι ''ᵁ ⊤ ≤ (c.π.app i ⁻¹ᵁ U).ι ''ᵁ ⊤ := by
        simp [← Scheme.Hom.comp_preimage]
      convert congr(c.pt.presheaf.map (homOfLE H).op $hj)
      · convert ConcreteCategory.comp_apply _ _ _
        congr
        simp [Scheme.Hom.app_eq_appLE, Scheme.Hom.resLE_appLE]
      · dsimp [TopCat.Presheaf.restrictOpen, TopCat.Presheaf.restrict]
        change _ = (c.pt.presheaf.map (homOfLE _).op ≫ c.pt.presheaf.map (homOfLE _).op) s
        rw [← Functor.map_comp]
        rfl
  choose i U hU hxU t ht using this
  dsimp at ht
  have (x y : c.pt) : ∃ (j : I) (fjx : j ⟶ i x) (fjy : j ⟶ i y),
      (D.map fjx).app (U x) (t x) |_ (D.map fjx ⁻¹ᵁ U x ⊓ D.map fjy ⁻¹ᵁ U y) =
      (D.map fjy).app (U y) (t y) |_ (D.map fjx ⁻¹ᵁ U x ⊓ D.map fjy ⁻¹ᵁ U y) := by
    obtain ⟨j, fjx, fjy, -⟩ := IsCofilteredOrEmpty.cone_objs (i x) (i y)
    obtain ⟨k, fkj, hk⟩ := exists_app_map_eq_zero_of_isLimit D c hc
      (((hU x).preimage (D.map fjx)).isCompact.inter_of_isOpen
        ((hU y).preimage (D.map fjy)).isCompact ((U x).2.preimage (D.map fjx).continuous)
        ((U y).2.preimage (D.map fjy).continuous))
      ((D.map fjx).app (U x) (t x) |_ (D.map fjx ⁻¹ᵁ U x ⊓ D.map fjy ⁻¹ᵁ U y) -
        (D.map fjy).app (U y) (t y) |_ (D.map fjx ⁻¹ᵁ U x ⊓ D.map fjy ⁻¹ᵁ U y)) (by
      dsimp [TopCat.Presheaf.restrictOpen, TopCat.Presheaf.restrict]
      simp only [map_sub, sub_eq_zero, ← ConcreteCategory.comp_apply,
        Scheme.Hom.app_eq_appLE, Scheme.Hom.appLE_map, Scheme.Hom.appLE_comp_appLE,
        Cone.w]
      simp_rw [Scheme.Hom.appLE, ConcreteCategory.comp_apply, ht, TopCat.Presheaf.restrictOpen,
        TopCat.Presheaf.restrict, ← ConcreteCategory.comp_apply, ← Functor.map_comp]
      rfl)
    refine ⟨k, fkj ≫ fjx, fkj ≫ fjy, ?_⟩
    have H : (D.map (fkj ≫ fjx) ⁻¹ᵁ U x ⊓ D.map (fkj ≫ fjy) ⁻¹ᵁ U y) ≤
        D.map fkj ⁻¹ᵁ ((D.map fjx ⁻¹ᵁ U x ⊓ D.map fjy ⁻¹ᵁ U y)) := by simp; rfl
    apply_fun (D.obj k).presheaf.map (homOfLE H).op at hk
    dsimp [TopCat.Presheaf.restrictOpen, TopCat.Presheaf.restrict] at hk ⊢
    simpa [sub_eq_zero, ← ConcreteCategory.comp_apply, - Scheme.Hom.comp_appLE,
      Scheme.Hom.app_eq_appLE, Scheme.Hom.appLE_comp_appLE] using hk
  choose j fjx fjy hj using this
  obtain ⟨σ, hσ⟩ := CompactSpace.elim_nhds_subcover (fun x ↦ ((c.π.app (i x)) ⁻¹ᵁ U x).1)
    (fun x ↦ ((c.π.app (i x)) ⁻¹ᵁ U x).2.mem_nhds (by exact hxU x))
  choose σi hσiσ hσi using fun x ↦ Set.mem_iUnion₂.mp (hσ.ge (Set.mem_univ x))
  let S : Finset _ := σ.image i ∪ Finset.image₂ j σ σ
  have hiS {x} (hx : x ∈ σ) : i x ∈ S := Finset.subset_union_left (Finset.mem_image_of_mem i hx)
  have hjS {x y} (hx : x ∈ σ) (hy : y ∈ σ) : j x y ∈ S :=
    Finset.subset_union_right (Finset.mem_image₂_of_mem hx hy)
  obtain ⟨k, fk, hk⟩ := IsCofiltered.inf_exists S
    (σ.attach.image₂ (fun (x y : σ) ↦ ⟨j x.1 y.1, i x.1, hjS x.2 y.2, hiS x.2, fjx x y⟩) σ.attach ∪
    σ.attach.image₂ (fun (x y : σ) ↦ ⟨j x.1 y.1, i y.1, hjS x.2 y.2, hiS y.2, fjy x y⟩) σ.attach)
  have hk₁ {x y} (hx : x ∈ σ) (hy : y ∈ σ) := hk (hjS hx hy) (hiS hx) (f := fjx x y)
    (Finset.subset_union_left (Finset.mem_image₂.mpr ⟨⟨x, hx⟩, by simp, ⟨y, hy⟩, by simp, rfl⟩))
  have hk₂ {x y} (hx : x ∈ σ) (hy : y ∈ σ) := hk (hjS hx hy) (hiS hy) (f := fjy x y)
    (Finset.subset_union_right (Finset.mem_image₂.mpr ⟨⟨x, hx⟩, by simp, ⟨y, hy⟩, by simp, rfl⟩))
  obtain ⟨k', fk'k, hk'⟩ := exists_map_eq_top D c hc
    (⨆ (x : _) (hx : x ∈ σ), D.map (fk (hiS hx)) ⁻¹ᵁ U x) (by
    apply SetLike.coe_injective
    simpa [← Set.preimage_comp, ← TopCat.coe_comp, ← Scheme.Hom.comp_base])
  have := ((Presheaf.isSheaf_iff_isSheaf_forget _ _ (forget _)).mp (D.obj k').IsSheaf).isSheafFor
    (.ofArrows (fun x : σ ↦ D.map (fk'k ≫ fk (hiS x.2)) ⁻¹ᵁ U x.1) fun x ↦ homOfLE le_top)
    (fun x _ ↦ by
      obtain ⟨ix, hix, h⟩ : ∃ ix, ∃ (h : ix ∈ σ), (D.map (fk'k ≫ fk (hiS h))).base x ∈ U ix := by
        simpa using hk'.ge (Set.mem_univ x)
      refine ⟨D.map (fk'k ≫ fk (hiS hix)) ⁻¹ᵁ U ix, homOfLE le_top,
        Sieve.ofArrows_mk (I := σ) _ _ ⟨ix, hix⟩, h⟩)
  rw [← Presieve.isSheafFor_iff_generate, Presieve.isSheafFor_arrows_iff] at this
  obtain ⟨t₀, ht₀, -⟩ := this (fun x ↦ (D.map _).app _ (t x)) fun x y V fVx fVy _ ↦ by
    have H : V ≤ D.map (fk'k ≫ fk (hjS x.2 y.2)) ⁻¹ᵁ
        (D.map (fjx ↑x ↑y) ⁻¹ᵁ U ↑x ⊓ D.map (fjy ↑x ↑y) ⁻¹ᵁ U ↑y) := by
      change V ≤ (D.map (fk'k ≫ fk (hjS x.2 y.2)) ≫ D.map (fjx ↑x ↑y)) ⁻¹ᵁ U x ⊓
        (D.map (fk'k ≫ fk (hjS x.2 y.2)) ≫ D.map (fjy x y)) ⁻¹ᵁ U y
      rw [← Functor.map_comp, ← Functor.map_comp, Category.assoc, Category.assoc,
        hk₁ x.2 y.2, hk₂ x.2 y.2, le_inf_iff]
      exact ⟨fVx.le, fVy.le⟩
    convert congr(((D.map (fk'k ≫ fk (hjS x.2 y.2))).app _ ≫
      (D.obj k').presheaf.map (homOfLE H).op) $(hj x y)) using 1
    · dsimp [TopCat.Presheaf.restrictOpen, TopCat.Presheaf.restrict]
      simp only [← ConcreteCategory.comp_apply]
      congr 2
      simp [Scheme.Hom.app_eq_appLE, Scheme.Hom.appLE_comp_appLE,
        - Scheme.Hom.comp_appLE, ← Functor.map_comp, hk₁]
    · dsimp [TopCat.Presheaf.restrictOpen, TopCat.Presheaf.restrict]
      simp only [← ConcreteCategory.comp_apply]
      congr 2
      simp [Scheme.Hom.app_eq_appLE, Scheme.Hom.appLE_comp_appLE,
        - Scheme.Hom.comp_appLE, ← Functor.map_comp, hk₂]
  refine ⟨k', t₀, TopCat.Presheaf.section_ext c.pt.sheaf _ _ _ fun y hy ↦ c.pt.presheaf.germ_ext
    (c.π.app _ ⁻¹ᵁ U (σi y)) (hσi y) (homOfLE le_top) (homOfLE le_top) ?_⟩
  have H : c.π.app (i (σi y)) ⁻¹ᵁ U (σi y) ≤
      c.π.app k' ⁻¹ᵁ D.map (fk'k ≫ fk (hiS (hσiσ _))) ⁻¹ᵁ U (σi y) := by
    rw [← Scheme.Hom.comp_preimage, Cone.w]
  convert congr(c.pt.presheaf.map (homOfLE H).op ((c.π.app k').app _ $(ht₀ ⟨_, hσiσ y⟩))).symm
  · refine (ht (σi y)).symm.trans ?_
    dsimp [Scheme.Opens.toScheme_presheaf_obj]
    rw [← ConcreteCategory.comp_apply, ← ConcreteCategory.comp_apply]
    congr 2
    simp [Scheme.Hom.app_eq_appLE, Scheme.Hom.appLE_comp_appLE, -Scheme.Hom.comp_appLE]
  · dsimp [Scheme.Opens.toScheme_presheaf_obj]
    rw [← ConcreteCategory.comp_apply, ← ConcreteCategory.comp_apply,
      ← ConcreteCategory.comp_apply]
    congr 2
    simp [Scheme.Hom.app_eq_appLE]

include hc in
lemma nonempty_isColimit_Γ_mapCocone [∀ {i j} (f : i ⟶ j), IsAffineHom (D.map f)]
    [∀ i, CompactSpace (D.obj i)] [∀ i, QuasiSeparatedSpace (D.obj i)] :
    Nonempty (IsColimit (Scheme.Γ.mapCocone c.op)) := by
  have : ReflectsFilteredColimits (forget CommRingCat) :=
    ⟨fun _ ↦ reflectsColimitsOfShape_of_reflectsIsomorphisms⟩
  refine ReflectsColimit.reflects (F := forget _) (Types.FilteredColimit.isColimitOf' _ _ ?_ ?_)
  · exact fun s ↦ ⟨.op _, (exists_appTop_π_eq_of_isLimit D c hc s).choose_spec⟩
  · exact fun i s t e ↦ ⟨_, Quiver.Hom.op _,
      (exists_app_map_eq_map_of_isLimit _ _ hc isCompact_univ s t e).choose_spec.choose_spec⟩

instance [∀ {i j} (f : i ⟶ j), IsAffineHom (D.map f)]
    [∀ i, CompactSpace (D.obj i)] [∀ i, QuasiSeparatedSpace (D.obj i)] :
    PreservesLimit D Scheme.Γ.rightOp :=
  have : PreservesColimit D.op Scheme.Γ := ⟨fun hc ↦ nonempty_isColimit_Γ_mapCocone D _ hc.unop⟩
  preservesLimit_rightOp _ _

end sections

section IsAffine

include hc in
/-- Suppose `{ Xᵢ }` is an inverse system of qcqs schemes with affine transition maps.
If `lim Xᵢ` is quasi-affine, then some `Xᵢ` is quasi-affine. -/
@[stacks 01Z5]
lemma Scheme.exists_isQuasiAffine_of_isLimit [IsCofiltered I]
    [∀ {i j} (f : i ⟶ j), IsAffineHom (D.map f)]
    [∀ (i : I), CompactSpace (D.obj i)]
    [∀ (i : I), QuasiSeparatedSpace (D.obj i)]
    [IsQuasiAffine c.pt] :
    ∃ i, IsQuasiAffine (D.obj i) := by
  classical
  have (x : c.pt) : ∃ (i : I) (f : Γ(D.obj i, ⊤)),
      IsAffineOpen (Scheme.basicOpen _ f) ∧ c.π.app i x ∈ (Scheme.basicOpen _ f) := by
    obtain ⟨i⟩ := IsCofiltered.nonempty (C := I)
    obtain ⟨_, ⟨U, hU, rfl⟩, hxU, -⟩ := (D.obj i).isBasis_affineOpens.exists_subset_of_mem_open
      (Set.mem_univ (c.π.app i x)) isOpen_univ
    obtain ⟨_, ⟨_, ⟨r, hr, rfl⟩, rfl⟩, hxr, hrU⟩ :=
      (IsQuasiAffine.isBasis_basicOpen c.pt).exists_subset_of_mem_open hxU (c.π.app i ⁻¹ᵁ U).isOpen
    obtain ⟨j, r, rfl⟩ := exists_appTop_π_eq_of_isLimit D c hc r
    obtain ⟨k, fki, fkj, -⟩ := IsCofilteredOrEmpty.cone_objs i j
    obtain ⟨l, flk, hl⟩ := exists_map_preimage_le_map_preimage D c hc (isCompact_basicOpen _
      isCompact_univ ((D.map fkj).appTop r)) (V := D.map fki ⁻¹ᵁ U) (by
        rwa [← preimage_basicOpen_top, ← Hom.comp_preimage, ← Hom.comp_preimage,
          c.w, c.w, preimage_basicOpen_top])
    refine ⟨l, (D.map (flk ≫ fkj)).appTop r, ?_, ?_⟩
    · convert (hU.preimage (D.map (flk ≫ fki))).basicOpen
        ((D.obj _).presheaf.map (homOfLE le_top).op ((D.map (flk ≫ fkj)).appTop r)) using 1
      rwa [Scheme.basicOpen_res, eq_comm, inf_eq_right, Functor.map_comp,
        elementwise_of% Scheme.Hom.comp_appTop, ← Scheme.preimage_basicOpen_top, Functor.map_comp,
        Scheme.Hom.comp_preimage]
    · change x ∈ c.π.app l ⁻¹ᵁ (D.obj l).basicOpen _
      rwa [Scheme.preimage_basicOpen_top, ← elementwise_of% Scheme.Hom.comp_appTop, Cone.w]
  choose i f hf hi using this
  obtain ⟨σ, hσ⟩ := CompactSpace.elim_nhds_subcover
    (fun x ↦ (((c.π.app (i x)) ⁻¹ᵁ (D.obj (i x)).basicOpen (f x)).1))
    (fun x ↦ ((c.π.app (i x)) ⁻¹ᵁ (D.obj (i x)).basicOpen (f x)).2.mem_nhds (by exact hi x))
  choose σi hσiσ hσi using fun x ↦ Set.mem_iUnion₂.mp (hσ.ge (Set.mem_univ x))
  obtain ⟨j, fj⟩ := IsCofiltered.inf_objs_exists (σ.image i)
  replace fj := fun i h ↦ (@fj i h).some
  obtain ⟨k, fkj, hk⟩ := exists_map_eq_top D c hc
    (⨆ k, D.map (fj _ (Finset.mem_image_of_mem i (hσiσ k))) ⁻¹ᵁ (D.obj (i _)).basicOpen (f _)) (by
      refine top_le_iff.mp fun x _ ↦ TopologicalSpace.Opens.mem_iSup.mpr ⟨x, ?_⟩
      change (c.π.app j ≫ D.map _).base x ∈ (D.obj (i (σi x))).basicOpen (f (σi x))
      rw [Cone.w]
      exact hσi _)
  refine ⟨k, .of_forall_exists_mem_basicOpen _ fun x ↦ ?_⟩
  obtain ⟨y, hy⟩ := TopologicalSpace.Opens.mem_iSup.mp (hk.ge (Set.mem_univ x))
  use (D.map fkj).appTop ((D.map (fj _ (Finset.mem_image_of_mem i (hσiσ y)))).appTop (f _))
  rw [← Scheme.preimage_basicOpen_top, ← Scheme.preimage_basicOpen_top]
  exact ⟨((hf _).preimage _).preimage _, hy⟩

include hc in
/-- Suppose `{ Xᵢ }` is an inverse system of qcqs schemes with affine transition maps.
If `lim Xᵢ` is affine, then some `Xᵢ` is affine. -/
@[stacks 01Z6]
lemma Scheme.exists_isAffine_of_isLimit [IsCofiltered I]
    [∀ {i j} (f : i ⟶ j), IsAffineHom (D.map f)]
    [∀ (i : I), CompactSpace (D.obj i)]
    [∀ (i : I), QuasiSeparatedSpace (D.obj i)]
    [IsAffine c.pt] :
    ∃ i, IsAffine (D.obj i) := by
  have := isAffineHom_π_app _ _ hc
  obtain ⟨i, hi⟩ := Scheme.exists_isQuasiAffine_of_isLimit D c hc
  have : ∀ {i j : I} (f : i ⟶ j), IsAffineHom ((D ⋙ Γ.rightOp ⋙ Scheme.Spec).map f) := by
    dsimp; infer_instance
  have (j : _) : CompactSpace ((D ⋙ Γ.rightOp ⋙ Scheme.Spec).obj j) := by dsimp; infer_instance
  obtain ⟨j, fij, hj⟩ := exists_map_eq_top _ _
    (isLimitOfPreserves (Scheme.Γ.rightOp ⋙ Scheme.Spec) hc) (D.obj i).toSpecΓ.opensRange
    ((preimage_opensRange_toSpecΓ (X := c.pt) (c.π.app i)).trans
      (by simp [Hom.opensRange_of_isIso]))
  have := IsQuasiAffine.of_isAffineHom (D.map fij)
  exact ⟨j, ⟨isIso_of_isOpenImmersion_of_opensRange_eq_top _
    ((preimage_opensRange_toSpecΓ (D.map fij)).symm.trans hj)⟩⟩

include hc in
@[stacks 01Z4 "(1)"]
lemma exists_isAffineOpen_preimage_eq
    [IsCofiltered I] [∀ {i j} (f : i ⟶ j), IsAffineHom (D.map f)]
    [∀ i, QuasiSeparatedSpace (D.obj i)]
    (U : c.pt.Opens) (hU : IsAffineOpen U) :
    ∃ (i : I) (V : (D.obj i).Opens), IsAffineOpen V ∧ c.π.app i ⁻¹ᵁ V = U := by
  classical
  obtain ⟨i, U, hU', rfl⟩ := exists_preimage_eq D c hc U hU.isCompact
  have (j : Over i) : CompactSpace ((opensDiagram D i U).obj j) :=
    isCompact_iff_compactSpace.mp (QuasiCompact.isCompact_preimage _ U.2 hU')
  have (j : Over i) : QuasiSeparatedSpace ((opensDiagram D i U).obj j) :=
    (isQuasiSeparated_iff_quasiSeparatedSpace _ (D.map _ ⁻¹ᵁ _).2).mp (.of_quasiSeparatedSpace _)
  have : IsAffine (opensCone D c i U).pt := hU
  obtain ⟨j, hj⟩ := Scheme.exists_isAffine_of_isLimit _ _ (isLimitOpensCone D c hc i U)
  refine ⟨_, _, hj, ?_⟩
  rw [← Scheme.Hom.comp_preimage, c.w]
  rfl

open TopologicalSpace in
include hc in
/-- Suppose `{ Xᵢ }` is an inverse system of qcqs schemes with affine transition maps.
Then any affine open cover of `lim Xᵢ` comes from a finite level. -/
lemma Scheme.exists_isOpenCover_and_isAffine [IsCofiltered I]
    [∀ {i j} (f : i ⟶ j), IsAffineHom (D.map f)]
    [∀ (i : I), CompactSpace (D.obj i)]
    [∀ (i : I), QuasiSeparatedSpace (D.obj i)]
    {J : Type*} (U : J → c.pt.Opens) (hU : IsOpenCover U) (hU' : ∀ i, IsAffineOpen (U i)) :
    ∃ (i : I) (s : Finset J) (V : s → (D.obj i).Opens),
      IsOpenCover V ∧ ∀ j, IsAffineOpen (V j) ∧ U j = c.π.app i ⁻¹ᵁ (V j) := by
  classical
  have := compactSpace_of_isLimit D c hc
  choose j V hV hVU using fun k ↦ exists_isAffineOpen_preimage_eq D c hc (U k) (hU' k)
  obtain ⟨s, hs⟩ := isCompact_univ.elim_finite_subcover _
    (fun i ↦ (U i).isOpen) hU.iSup_set_eq_univ.ge
  obtain ⟨i, fi⟩ := IsCofiltered.inf_objs_exists (s.image j)
  replace fi : ∀ k ∈ s, i ⟶ j k := fun k hk ↦ (fi (Finset.mem_image_of_mem _ hk)).some
  obtain ⟨k, fkj, e⟩ := exists_map_eq_top D c hc (⨆ (k) (hk : k ∈ s), D.map (fi k hk) ⁻¹ᵁ V k) (by
    simp_rw [Hom.preimage_iSup, ← Hom.comp_preimage, c.w, hVU]
    exact top_le_iff.mp fun x _ ↦ by simpa using hs (Set.mem_univ x))
  refine ⟨k, s, fun x ↦ D.map (fkj ≫ fi x.1 x.2) ⁻¹ᵁ V _, ?_, fun k ↦ ⟨(hV k).preimage _, ?_⟩⟩
  · refine top_le_iff.mp (e.symm.trans_le ?_)
    simp_rw [Hom.preimage_iSup, ← Hom.comp_preimage, iSup_subtype, ← D.map_comp]
    rfl
  · rw [← hVU, ← Hom.comp_preimage, c.w]

end IsAffine
>>>>>>> bfbfe1fa

end AlgebraicGeometry<|MERGE_RESOLUTION|>--- conflicted
+++ resolved
@@ -3,15 +3,6 @@
 Released under Apache 2.0 license as described in the file LICENSE.
 Authors: Andrew Yang, Christian Merten
 -/
-<<<<<<< HEAD
-import Mathlib.Algebra.Category.Ring.FinitePresentation
-import Mathlib.AlgebraicGeometry.IdealSheaf.Functorial
-import Mathlib.AlgebraicGeometry.Morphisms.Separated
-import Mathlib.AlgebraicGeometry.Morphisms.FinitePresentation
-import Mathlib.AlgebraicGeometry.QuasiAffine
-import Mathlib.CategoryTheory.Limits.Shapes.Pullback.Connected
-import Mathlib.CategoryTheory.Monad.Limits
-=======
 module
 
 public import Mathlib.Algebra.Category.Ring.FinitePresentation
@@ -21,7 +12,6 @@
 public import Mathlib.AlgebraicGeometry.QuasiAffine
 public import Mathlib.CategoryTheory.Limits.Shapes.Pullback.Connected
 public import Mathlib.CategoryTheory.Monad.Limits
->>>>>>> bfbfe1fa
 
 /-!
 
@@ -392,21 +382,13 @@
 
 attribute [local simp] Scheme.Hom.resLE_comp_resLE
 
-<<<<<<< HEAD
-/-- Given a diagram `{ Dᵢ }` of schemes and a open `U ⊆ Dᵢ`,
-=======
 /-- Given a diagram `{ Dᵢ }` of schemes and an open `U ⊆ Dᵢ`,
->>>>>>> bfbfe1fa
 this is the diagram of `{ Dⱼᵢ⁻¹ U }_{j ≤ i}`. -/
 @[simps] noncomputable
 def opensDiagram (i : I) (U : (D.obj i).Opens) : Over i ⥤ Scheme where
   obj j := D.map j.hom ⁻¹ᵁ U
-<<<<<<< HEAD
-  map {j k} f := (D.map f.left).resLE _ _ (by rw [← Scheme.preimage_comp, ← D.map_comp, Over.w f])
-=======
   map {j k} f := (D.map f.left).resLE _ _
     (by rw [← Scheme.Hom.comp_preimage, ← D.map_comp, Over.w f])
->>>>>>> bfbfe1fa
 
 /-- The map `Dⱼᵢ⁻¹ U ⟶ Dᵢ` from the restricted diagram to the original diagram. -/
 @[simps] noncomputable
@@ -417,40 +399,24 @@
     IsOpenImmersion ((opensDiagramι D i U).app j) := by
   delta opensDiagramι; infer_instance
 
-<<<<<<< HEAD
-/-- Given a diagram `{ Dᵢ }` of schemes and a open `U ⊆ Dᵢ`,
-=======
 /-- Given a diagram `{ Dᵢ }` of schemes and an open `U ⊆ Dᵢ`,
->>>>>>> bfbfe1fa
 the preimage of `U ⊆ Dᵢ` under the map `lim Dᵢ ⟶ Dᵢ` is the limit of `{ Dⱼᵢ⁻¹ U }_{j ≤ i}`.
 This is the underlying cone, and it is limiting as witnessed by `isLimitOpensCone` below. -/
 @[simps] noncomputable
 def opensCone (i : I) (U : (D.obj i).Opens) : Cone (opensDiagram D i U) where
   pt := c.π.app i ⁻¹ᵁ U
-<<<<<<< HEAD
-  π.app j := (c.π.app j.left).resLE _ _ (by rw [← Scheme.preimage_comp, c.w]; rfl)
+  π.app j := (c.π.app j.left).resLE _ _ (by rw [← Scheme.Hom.comp_preimage, c.w]; rfl)
 
 attribute [local instance] CategoryTheory.isConnected_of_hasTerminal
 
-/-- Given a diagram `{ Dᵢ }_{i ∈ I}` of schemes and a open `U ⊆ Dᵢ`,
-=======
-  π.app j := (c.π.app j.left).resLE _ _ (by rw [← Scheme.Hom.comp_preimage, c.w]; rfl)
-
-attribute [local instance] CategoryTheory.isConnected_of_hasTerminal
-
 /-- Given a diagram `{ Dᵢ }_{i ∈ I}` of schemes and an open `U ⊆ Dᵢ`,
->>>>>>> bfbfe1fa
 the preimage of `U ⊆ Dᵢ` under the map `lim Dᵢ ⟶ Dᵢ` is the limit of `{ Dⱼᵢ⁻¹ U }_{j ≤ i}`. -/
 noncomputable
 def isLimitOpensCone [IsCofiltered I] (i : I) (U : (D.obj i).Opens) :
     IsLimit (opensCone D c i U) :=
   isLimitOfIsPullbackOfIsConnected (opensDiagramι D i U) _ _
     (by exact { hom := (c.π.app i ⁻¹ᵁ U).ι })
-<<<<<<< HEAD
-    (fun j ↦ IsOpenImmersion.isPullback _ _ _ _ (by simp) (by simp [← Scheme.preimage_comp]))
-=======
     (fun j ↦ IsOpenImmersion.isPullback _ _ _ _ (by simp) (by simp [← Scheme.Hom.comp_preimage]))
->>>>>>> bfbfe1fa
     ((Functor.Initial.isLimitWhiskerEquiv (Over.forget i) c).symm hc)
 
 instance [∀ {i j} (f : i ⟶ j), IsAffineHom (D.map f)] {i : I}
@@ -475,18 +441,10 @@
     rintro x ⟨⟨y, h₁ : (D.map k.hom).base y ∈ U⟩, h₂, e⟩
     obtain rfl : y = (D.map f.left).base x := congr($e)
     dsimp at h₁
-<<<<<<< HEAD
-    rw [← Scheme.comp_base_apply] at h₁
-    rwa [← D.map_comp, Over.w f] at h₁
-
-include hc in
-@[stacks 01Z4 "(2)"]
-=======
     rw [← Scheme.Hom.comp_apply] at h₁
     rwa [← D.map_comp, Over.w f] at h₁
 
 include hc in
->>>>>>> bfbfe1fa
 lemma exists_map_preimage_le_map_preimage
     [IsCofiltered I]
     [∀ {i j} (f : i ⟶ j), IsAffineHom (D.map f)]
@@ -496,19 +454,6 @@
   have (j : Over i) : CompactSpace ↥((opensDiagram D i U).obj j) :=
     isCompact_iff_compactSpace.mp (QuasiCompact.isCompact_preimage (f := (D.map j.hom)) _ U.2 hU)
   have H : ((c.π.app i ⁻¹ᵁ U).ι ≫ c.π.app i) ⁻¹ᵁ V = ⊤ := by
-<<<<<<< HEAD
-    rw [Scheme.preimage_comp, ← top_le_iff]
-    exact .trans (by simp) (Scheme.Hom.preimage_le_preimage_of_le _ H)
-  obtain ⟨j, fji, hj⟩ := exists_map_eq_top _ _ (isLimitOpensCone D c hc i U) (i := .mk (𝟙 i))
-    (((Scheme.isoOfEq _ (by simp)).hom ≫ U.ι) ⁻¹ᵁ V)
-    (by simpa [← Scheme.preimage_comp, -Scheme.comp_coeBase])
-  refine ⟨j.left, j.hom, ?_⟩
-  replace hj : (D.map j.hom ⁻¹ᵁ U).ι ⁻¹ᵁ D.map fji.left ⁻¹ᵁ V = ⊤ := by
-    simpa [← Scheme.preimage_comp, -Scheme.comp_coeBase] using hj
-  replace hj : (D.map j.hom ⁻¹ᵁ U).ι ''ᵁ ⊤ ≤ D.map fji.left ⁻¹ᵁ V := Set.image_subset_iff.mpr hj.ge
-  simpa [show fji.left = j.hom by simpa using fji.w] using hj
-
-=======
     rw [Scheme.Hom.comp_preimage, ← top_le_iff]
     exact .trans (by simp) (Scheme.Hom.preimage_mono _ H)
   obtain ⟨j, fji, hj⟩ := exists_map_eq_top _ _ (isLimitOpensCone D c hc i U) (i := .mk (𝟙 i))
@@ -536,7 +481,6 @@
   · rw [e]
     simpa only [Scheme.Hom.comp_preimage, Functor.map_comp] using Scheme.Hom.preimage_mono _ e₂
 
->>>>>>> bfbfe1fa
 open Scheme.Opens in
 include hc in
 lemma isBasis_preimage_isAffineOpen [IsCofiltered I] [∀ {i j} (f : i ⟶ j), IsAffineHom (D.map f)] :
@@ -544,13 +488,8 @@
       { (c.π.app i ⁻¹ᵁ V : c.pt.Opens) | (i : I) (V : (D.obj i).Opens) (_ : IsAffineOpen V) } := by
   refine TopologicalSpace.Opens.isBasis_iff_nbhd.mpr fun {U x} hxU ↦ ?_
   obtain ⟨i⟩ := IsCofiltered.nonempty (C := I)
-<<<<<<< HEAD
-  obtain ⟨_, ⟨V, hV : IsAffineOpen V, rfl⟩, hxV, -⟩ := (isBasis_affine_open (D.obj i))
-    |>.exists_subset_of_mem_open (Set.mem_univ ((c.π.app i).base x)) isOpen_univ
-=======
   obtain ⟨_, ⟨V, hV : IsAffineOpen V, rfl⟩, hxV, -⟩ :=
     (D.obj i).isBasis_affineOpens.exists_subset_of_mem_open (Set.mem_univ (c.π.app i x)) isOpen_univ
->>>>>>> bfbfe1fa
   have (j : _) : IsAffine ((opensDiagram D i V).op.obj j).unop := hV.preimage _
   have (j : _) : IsAffine ((opensDiagram D i V).obj j) := hV.preimage _
   obtain ⟨r, hrU, hxr⟩ := IsAffineOpen.exists_basicOpen_le
@@ -569,20 +508,6 @@
     Scheme.Hom.app_eq_appLE, Scheme.Hom.appLE_map, ← this]
   exact ⟨hxr, hrU⟩
 
-<<<<<<< HEAD
-open Scheme.Opens in
-include hc in
-lemma isBasis_range_preimage_isAffineOpen
-    [IsCofiltered I] [∀ {i j} (f : i ⟶ j), IsAffineHom (D.map f)] :
-    TopologicalSpace.IsTopologicalBasis (α := c.pt) <| Set.range
-      fun (V : Σ' (i : I) (V : (D.obj i).Opens), IsAffineOpen V) ↦
-        (c.π.app V.1 ⁻¹ᵁ V.2.1 : c.pt.Opens) := by
-  refine (isBasis_preimage_isAffineOpen D c hc).of_isOpen_of_subset ?_ ?_
-  · rintro _ ⟨V, rfl⟩; exact (c.π.app V.1 ⁻¹ᵁ V.2.1).2
-  · rintro _ ⟨_, ⟨i, V, hV, rfl⟩, rfl⟩; exact ⟨⟨i, V, hV⟩, rfl⟩
-
-=======
->>>>>>> bfbfe1fa
 include hc in
 @[stacks 01Z4 "(1)"]
 lemma exists_preimage_eq
@@ -590,20 +515,6 @@
     (U : c.pt.Opens) (hU : IsCompact (U : Set c.pt)) :
     ∃ (i : I) (V : (D.obj i).Opens), IsCompact (V : Set (D.obj i)) ∧ c.π.app i ⁻¹ᵁ V = U := by
   classical
-<<<<<<< HEAD
-  obtain ⟨s, hs, hU⟩ := eq_finite_iUnion_of_isTopologicalBasis_of_isCompact_open _
-    (isBasis_range_preimage_isAffineOpen D c hc) _ hU U.2
-  obtain ⟨i, fi⟩ := IsCofiltered.inf_objs_exists (hs.toFinset.image (·.1))
-  replace fi {x} (h) := (@fi x h).some
-  refine ⟨i, ⨆ (V : s), D.map (fi ((Finset.mem_image_of_mem _ (by simp)))) ⁻¹ᵁ V.1.2.1, ?_, ?_⟩
-  · simp only [TopologicalSpace.Opens.iSup_mk, TopologicalSpace.Opens.carrier_eq_coe,
-      TopologicalSpace.Opens.map_coe, TopologicalSpace.Opens.coe_mk]
-    have : Finite s := hs
-    exact isCompact_iUnion fun V ↦ (V.1.2.2.preimage _).isCompact
-  · ext1
-    simpa [← Set.preimage_comp, ← ContinuousMap.coe_comp,
-      ← TopCat.hom_comp, ← Scheme.comp_base, c.w] using hU.symm
-=======
   obtain ⟨s, hs, hsf, rfl⟩ := (isBasis_preimage_isAffineOpen D c hc).exists_finite_of_isCompact hU
   have : Finite s := hsf
   choose i V hV hVi using fun x : s ↦ hs x.2
@@ -616,7 +527,6 @@
     exact isCompact_iUnion fun i ↦ ((hV i).preimage _).isCompact
   · simp [-TopologicalSpace.Opens.iSup_mk, Scheme.Hom.preimage_iSup,
       ← Scheme.Hom.comp_preimage, c.w, hVi, sSup_eq_iSup']
->>>>>>> bfbfe1fa
 
 end Opens
 
@@ -634,386 +544,6 @@
   have := isAffineHom_π_app _ _ hc
   exact QuasiCompact.compactSpace_of_compactSpace (c.π.app i)
 
-<<<<<<< HEAD
-/-!
-## Sections of the limit
-
-Let `D` be a cofiltered diagram schemes with affine transition map.
-Consider the canonical map `colim Γ(Dᵢ, ⊤) ⟶ Γ(lim Dᵢ, ⊤)`.
-
-If `D` consists of quasicompact schemes, then this map is injective. More generally, we show
-that if `s t : Γ(Dᵢ, U)` have equal image in `lim Dᵢ`, then they are equal at some `Γ(Dⱼ, Dⱼᵢ⁻¹U)`.
-See `AlgebraicGeometry.exists_app_map_eq_map_of_isLimit`.
-
-If `D` consists of qcqs schemes, then this map is surjective. Specifically, we show that
-any `s : Γ(lim Dᵢ, ⊤)` comes from `Γ(Dᵢ, ⊤)` for some `i`.
-See `AlgebraicGeometry.exists_appTop_π_eq_of_isLimit`.
-
-These two results imply that `PreservesLimit D Scheme.Γ.rightOp`, which is available as an instance.
-
--/
-section sections
-
-variable [IsCofiltered I]
-
-include hc in
-lemma exists_appTop_map_eq_zero_of_isAffine_of_isLimit
-    [∀ i, IsAffine (D.obj i)]
-    (i : I) (s : Γ(D.obj i, ⊤)) (hs : (c.π.app i).appTop s = 0) :
-    ∃ (j : I) (f : j ⟶ i), (D.map f).appTop s = 0 := by
-  have : ∀ i, IsAffine (D.op.obj i).unop := by dsimp; infer_instance
-  obtain ⟨j, f, hj⟩ := (Types.FilteredColimit.isColimit_eq_iff'
-    (isColimitOfPreserves (Scheme.Γ ⋙ forget _) hc.op) s (0 : Γ(D.obj i, ⊤))).mp (by simpa)
-  exact ⟨j.unop, f.unop, by simpa using hj⟩
-
-include hc in
-lemma exists_appTop_map_eq_zero_of_isLimit [∀ {i j} (f : i ⟶ j), IsAffineHom (D.map f)]
-    {i : I} [CompactSpace (D.obj i)] (s : Γ(D.obj i, ⊤)) (hs : (c.π.app i).appTop s = 0) :
-    ∃ (j : I) (f : j ⟶ i), (D.map f).appTop s = 0 := by
-  classical
-  have (x : D.obj i) : ∃ (U : (D.obj i).Opens) (hU : IsAffineOpen U)
-      (hU : x ∈ U) (j : I) (f : j ⟶ i), (D.map f).app U (s |_ U) = 0 := by
-    obtain ⟨_, ⟨U, hU : IsAffineOpen U, rfl⟩, hxU, -⟩ :=
-      (isBasis_affine_open (D.obj i)).exists_subset_of_mem_open (Set.mem_univ x) isOpen_univ
-    have (j : Over i) : IsAffine ((opensDiagram D i U).obj j) := hU.preimage (D.map _)
-    obtain ⟨j, f, hj⟩ := exists_appTop_map_eq_zero_of_isAffine_of_isLimit _ _
-      (isLimitOpensCone D c hc i U) (.mk (𝟙 i)) (((opensDiagramι D i U).app _).appTop s) (by
-        convert congr((c.pt.presheaf.map (homOfLE le_top).op).hom $hs) using 1
-        · simp [Scheme.Hom.app_eq_appLE, Scheme.Hom.resLE_appLE, ← ConcreteCategory.comp_apply]; rfl
-        · simp)
-    refine ⟨U, hU, hxU, j.left, j.hom, ?_⟩
-    have hf : f.left = j.hom := by simpa using Over.w f
-    let t' : Γ(D.map j.hom ⁻¹ᵁ U, ⊤) ⟶ Γ(D.obj j.left, D.map j.hom ⁻¹ᵁ U) :=
-      (D.obj _).presheaf.map (eqToHom ((D.map j.hom ⁻¹ᵁ U).ι_image_top.symm)).op
-    convert congr(t' $hj)
-    · dsimp [TopCat.Presheaf.restrictOpen, TopCat.Presheaf.restrict]
-      simp only [Scheme.Hom.app_eq_appLE, homOfLE_leOfHom, ← ConcreteCategory.comp_apply, hf,
-        Scheme.Hom.map_appLE, TopologicalSpace.Opens.map_top, Scheme.Hom.resLE_appLE]
-      simp [t']
-    · simp
-  choose U hU hxU j f H using this
-  obtain ⟨t, ht⟩ := CompactSpace.elim_nhds_subcover (U ·) (fun x ↦ (U x).2.mem_nhds (hxU x))
-  obtain ⟨k, fk, hk⟩ := IsCofiltered.inf_exists (insert i <| t.image j) (by
-    exact t.attach.image fun x ↦ ⟨j x.1, i, Finset.mem_insert_of_mem
-      (Finset.mem_image_of_mem _ x.2), by simp, f x.1⟩)
-  refine ⟨k, fk (by simp), ?_⟩
-  apply (D.obj k).IsSheaf.section_ext
-  rintro x -
-  obtain ⟨l, hl, hlU⟩ := Set.mem_iUnion₂.mp (ht.ge (Set.mem_univ ((D.map (fk (by simp))).base x)))
-  refine ⟨D.map (fk (by simp)) ⁻¹ᵁ U l, le_top, hlU, ?_⟩
-  dsimp
-  simp only [homOfLE_leOfHom, map_zero]
-  have h₁ : fk (by simp) = fk (Finset.mem_insert_of_mem (Finset.mem_image_of_mem _ hl)) ≫ f l :=
-    (hk _ (by simp) (Finset.mem_image.mpr ⟨⟨l, hl⟩, by simp, by simp⟩)).symm
-  have h₂ : D.map (fk (Finset.mem_insert_self _ _)) ⁻¹ᵁ U l ≤ D.map (fk (Finset.mem_insert_of_mem
-      (Finset.mem_image_of_mem _ hl))) ⁻¹ᵁ D.map (f l) ⁻¹ᵁ U l := by
-    rw [← Scheme.preimage_comp, ← D.map_comp, h₁]
-  convert congr((D.map (fk _)).appLE _ _ h₂ $(H l))
-  · dsimp [TopCat.Presheaf.restrictOpen, TopCat.Presheaf.restrict]
-    simp [Scheme.Hom.app_eq_appLE, ← ConcreteCategory.comp_apply, - CommRingCat.hom_comp,
-      Scheme.appLE_comp_appLE, -Scheme.comp_appLE, ← Functor.map_comp, h₁]
-  · simp
-
-include hc in
-lemma exists_app_map_eq_zero_of_isLimit [∀ {i j} (f : i ⟶ j), IsAffineHom (D.map f)]
-    {i : I} {U : (D.obj i).Opens} (hU : IsCompact (X := D.obj i) U) (s : Γ(D.obj i, U))
-    (hs : (c.π.app i).app U s = 0) :
-    ∃ (j : I) (f : j ⟶ i), (D.map f).app U s = 0 := by
-  have : CompactSpace ↥((opensDiagram D i U).obj (Over.mk (𝟙 i))) :=
-    isCompact_iff_compactSpace.mp (by simpa)
-  have H : (D.map (𝟙 _) ⁻¹ᵁ U).ι ''ᵁ ⊤ ≤ U := by simp
-  obtain ⟨j, f, hf⟩ := exists_appTop_map_eq_zero_of_isLimit _ _
-    (isLimitOpensCone D c hc i U) (i := .mk (𝟙 i))
-    ((D.obj i).presheaf.map (homOfLE (show (D.map (𝟙 _) ⁻¹ᵁ U).ι ''ᵁ ⊤ ≤ U by simp)).op s) (by
-      rw [← map_zero (c.pt.presheaf.map (homOfLE
-        (show (c.π.app i ⁻¹ᵁ U).ι ''ᵁ ⊤ ≤ c.π.app i ⁻¹ᵁ U by simp)).op).hom, ← hs]
-      dsimp [Scheme.Opens.toScheme_presheaf_obj]
-      rw [← ConcreteCategory.comp_apply, ← ConcreteCategory.comp_apply]
-      congr! 2
-      simp [Scheme.Hom.app_eq_appLE, Scheme.Hom.resLE_appLE])
-  dsimp at hf
-  refine ⟨j.left, f.left, ?_⟩
-  have hf' : f.left = j.hom := by simpa using Over.w f
-  convert congr((D.obj j.left).presheaf.map (homOfLE
-    (show D.map f.left ⁻¹ᵁ U ≤ (D.map j.hom ⁻¹ᵁ U).ι ''ᵁ ⊤ by simp [hf'])).op $hf)
-  · dsimp [Scheme.Opens.toScheme_presheaf_obj]
-    rw [← ConcreteCategory.comp_apply, ← ConcreteCategory.comp_apply]
-    congr! 2
-    simp [Scheme.Hom.app_eq_appLE, Scheme.Hom.resLE_appLE]
-  · simp
-
-include hc in
-lemma exists_app_map_eq_map_of_isLimit [∀ {i j} (f : i ⟶ j), IsAffineHom (D.map f)]
-    {i : I} {U : (D.obj i).Opens} (hU : IsCompact (X := D.obj i) U) (s t : Γ(D.obj i, U))
-    (hs : (c.π.app i).app U s = (c.π.app i).app U t) :
-    ∃ (j : I) (f : j ⟶ i), (D.map f).app U s = (D.map f).app U t := by
-  simpa [sub_eq_zero] using exists_app_map_eq_zero_of_isLimit _ _ hc hU (s - t)
-    (by simpa [map_sub, sub_eq_zero])
-
-include hc in
-lemma exists_appTop_π_eq_of_isAffine_of_isLimit
-    [∀ i, IsAffine (D.obj i)] (s : Γ(c.pt, ⊤)) :
-    ∃ (i : I) (t : Γ(D.obj i, ⊤)), (c.π.app i).appTop t = s := by
-  have : ∀ i, IsAffine (D.op.obj i).unop := by dsimp; infer_instance
-  exact ⟨_, (Types.jointly_surjective_of_isColimit
-    (isColimitOfPreserves (Scheme.Γ ⋙ forget _) hc.op) s).choose_spec⟩
-
-include hc in
-lemma exists_appTop_π_eq_of_isLimit [∀ {i j} (f : i ⟶ j), IsAffineHom (D.map f)]
-    (s : Γ(c.pt, ⊤)) [∀ i, CompactSpace (D.obj i)] [∀ i, QuasiSeparatedSpace (D.obj i)] :
-    ∃ (i : I) (t : Γ(D.obj i, ⊤)), s = (c.π.app i).appTop t := by
-  classical
-  have := Scheme.compactSpace_of_isLimit _ _ hc
-  have (x : c.pt) : ∃ (i : I) (U : (D.obj i).Opens) (hU : IsAffineOpen U)
-      (hU : (c.π.app i).base x ∈ U) (t : Γ(D.obj i, U)), (c.π.app i).app U t = s |_ _ := by
-    have i := IsCofiltered.nonempty (C := I).some
-    obtain ⟨_, ⟨U, hU : IsAffineOpen U, rfl⟩, hxU, -⟩ :=
-      (isBasis_affine_open (D.obj i)).exists_subset_of_mem_open
-        (Set.mem_univ ((c.π.app i).base x)) isOpen_univ
-    have (j : Over i) : IsAffine ((opensDiagram D i U).obj j) := hU.preimage (D.map _)
-    obtain ⟨j, t, hj⟩ := exists_appTop_π_eq_of_isAffine_of_isLimit _ _
-      (isLimitOpensCone D c hc i U) (s |_ _)
-    refine ⟨j.left, (D.map j.hom ⁻¹ᵁ U).ι ''ᵁ ⊤, by simpa using hU.preimage (D.map _), ?_, t, ?_⟩
-    · suffices (c.π.app j.1 ≫ D.map j.hom).base x ∈ U by simpa [-Cone.w] using this
-      rwa [Cone.w]
-    · have H : c.π.app j.left ⁻¹ᵁ (D.map j.hom ⁻¹ᵁ U).ι ''ᵁ ⊤ ≤ (c.π.app i ⁻¹ᵁ U).ι ''ᵁ ⊤ := by
-        simp [← Scheme.preimage_comp]
-      convert congr(c.pt.presheaf.map (homOfLE H).op $hj)
-      · convert ConcreteCategory.comp_apply _ _ _
-        congr
-        simp [Scheme.Hom.app_eq_appLE, Scheme.Hom.resLE_appLE]
-      · dsimp [TopCat.Presheaf.restrictOpen, TopCat.Presheaf.restrict]
-        rw [← ConcreteCategory.comp_apply, ← Functor.map_comp]
-        rfl
-  choose i U hU hxU t ht using this
-  dsimp at ht
-  have (x y : c.pt) : ∃ (j : I) (fjx : j ⟶ i x) (fjy : j ⟶ i y),
-      (D.map fjx).app (U x) (t x) |_ (D.map fjx ⁻¹ᵁ U x ⊓ D.map fjy ⁻¹ᵁ U y) =
-      (D.map fjy).app (U y) (t y) |_ (D.map fjx ⁻¹ᵁ U x ⊓ D.map fjy ⁻¹ᵁ U y) := by
-    obtain ⟨j, fjx, fjy, -⟩ := IsCofilteredOrEmpty.cone_objs (i x) (i y)
-    obtain ⟨k, fkj, hk⟩ := exists_app_map_eq_zero_of_isLimit D c hc
-      (((hU x).preimage (D.map fjx)).isCompact.inter_of_isOpen
-        ((hU y).preimage (D.map fjy)).isCompact ((U x).2.preimage (D.map fjx).continuous)
-        ((U y).2.preimage (D.map fjy).continuous))
-      ((D.map fjx).app (U x) (t x) |_ (D.map fjx ⁻¹ᵁ U x ⊓ D.map fjy ⁻¹ᵁ U y) -
-        (D.map fjy).app (U y) (t y) |_ (D.map fjx ⁻¹ᵁ U x ⊓ D.map fjy ⁻¹ᵁ U y)) (by
-      dsimp [TopCat.Presheaf.restrictOpen, TopCat.Presheaf.restrict]
-      simp only [map_sub, sub_eq_zero, ← ConcreteCategory.comp_apply,
-        Scheme.Hom.app_eq_appLE, Scheme.Hom.appLE_map, Scheme.appLE_comp_appLE,
-        Cone.w]
-      simp_rw [Scheme.Hom.appLE, ConcreteCategory.comp_apply, ht, TopCat.Presheaf.restrictOpen,
-        TopCat.Presheaf.restrict, ← ConcreteCategory.comp_apply, ← Functor.map_comp]
-      rfl)
-    refine ⟨k, fkj ≫ fjx, fkj ≫ fjy, ?_⟩
-    have H : (D.map (fkj ≫ fjx) ⁻¹ᵁ U x ⊓ D.map (fkj ≫ fjy) ⁻¹ᵁ U y) ≤
-        D.map fkj ⁻¹ᵁ ((D.map fjx ⁻¹ᵁ U x ⊓ D.map fjy ⁻¹ᵁ U y)) := by simp; rfl
-    apply_fun (D.obj k).presheaf.map (homOfLE H).op at hk
-    dsimp [TopCat.Presheaf.restrictOpen, TopCat.Presheaf.restrict] at hk ⊢
-    simpa [sub_eq_zero, ← ConcreteCategory.comp_apply, - Scheme.comp_appLE,
-      Scheme.Hom.app_eq_appLE, Scheme.appLE_comp_appLE] using hk
-  choose j fjx fjy hj using this
-  obtain ⟨σ, hσ⟩ := CompactSpace.elim_nhds_subcover (fun x ↦ ((c.π.app (i x)) ⁻¹ᵁ U x).1)
-    (fun x ↦ ((c.π.app (i x)) ⁻¹ᵁ U x).2.mem_nhds (by exact hxU x))
-  choose σi hσiσ hσi using fun x ↦ Set.mem_iUnion₂.mp (hσ.ge (Set.mem_univ x))
-  let S : Finset _ := σ.image i ∪ Finset.image₂ j σ σ
-  have hiS {x} (hx : x ∈ σ) : i x ∈ S := Finset.subset_union_left (Finset.mem_image_of_mem i hx)
-  have hjS {x y} (hx : x ∈ σ) (hy : y ∈ σ) : j x y ∈ S :=
-    Finset.subset_union_right (Finset.mem_image₂_of_mem hx hy)
-  obtain ⟨k, fk, hk⟩ := IsCofiltered.inf_exists S
-    (σ.attach.image₂ (fun (x y : σ) ↦ ⟨j x.1 y.1, i x.1, hjS x.2 y.2, hiS x.2, fjx x y⟩) σ.attach ∪
-    σ.attach.image₂ (fun (x y : σ) ↦ ⟨j x.1 y.1, i y.1, hjS x.2 y.2, hiS y.2, fjy x y⟩) σ.attach)
-  have hk₁ {x y} (hx : x ∈ σ) (hy : y ∈ σ) := hk (hjS hx hy) (hiS hx) (f := fjx x y)
-    (Finset.subset_union_left (Finset.mem_image₂.mpr ⟨⟨x, hx⟩, by simp, ⟨y, hy⟩, by simp, rfl⟩))
-  have hk₂ {x y} (hx : x ∈ σ) (hy : y ∈ σ) := hk (hjS hx hy) (hiS hy) (f := fjy x y)
-    (Finset.subset_union_right (Finset.mem_image₂.mpr ⟨⟨x, hx⟩, by simp, ⟨y, hy⟩, by simp, rfl⟩))
-  obtain ⟨k', fk'k, hk'⟩ := exists_map_eq_top D c hc
-    (⨆ (x : _) (hx : x ∈ σ), D.map (fk (hiS hx)) ⁻¹ᵁ U x) (by
-    apply SetLike.coe_injective
-    simpa [← Set.preimage_comp, ← TopCat.coe_comp, ← Scheme.comp_coeBase])
-  have := ((Presheaf.isSheaf_iff_isSheaf_forget _ _ (forget _)).mp (D.obj k').IsSheaf).isSheafFor
-    (.ofArrows (fun x : σ ↦ D.map (fk'k ≫ fk (hiS x.2)) ⁻¹ᵁ U x.1) fun x ↦ homOfLE le_top)
-    (fun x _ ↦ by
-      obtain ⟨ix, hix, h⟩ : ∃ ix, ∃ (h : ix ∈ σ), (D.map (fk'k ≫ fk (hiS h))).base x ∈ U ix := by
-        simpa using hk'.ge (Set.mem_univ x)
-      refine ⟨D.map (fk'k ≫ fk (hiS hix)) ⁻¹ᵁ U ix, homOfLE le_top,
-        Sieve.ofArrows_mk (I := σ) _ _ ⟨ix, hix⟩, h⟩)
-  rw [← Presieve.isSheafFor_iff_generate, Presieve.isSheafFor_arrows_iff] at this
-  obtain ⟨t₀, ht₀, -⟩ := this (fun x ↦ (D.map _).app _ (t x)) fun x y V fVx fVy _ ↦ by
-    have H : V ≤ D.map (fk'k ≫ fk (hjS x.2 y.2)) ⁻¹ᵁ
-        (D.map (fjx ↑x ↑y) ⁻¹ᵁ U ↑x ⊓ D.map (fjy ↑x ↑y) ⁻¹ᵁ U ↑y) := by
-      change V ≤ (D.map (fk'k ≫ fk (hjS x.2 y.2)) ≫ D.map (fjx ↑x ↑y)) ⁻¹ᵁ U x ⊓
-        (D.map (fk'k ≫ fk (hjS x.2 y.2)) ≫ D.map (fjy x y)) ⁻¹ᵁ U y
-      rw [← Functor.map_comp, ← Functor.map_comp, Category.assoc, Category.assoc,
-        hk₁ x.2 y.2, hk₂ x.2 y.2, le_inf_iff]
-      exact ⟨fVx.le, fVy.le⟩
-    convert congr(((D.map (fk'k ≫ fk (hjS x.2 y.2))).app _ ≫
-      (D.obj k').presheaf.map (homOfLE H).op) $(hj x y)) using 1
-    · dsimp [TopCat.Presheaf.restrictOpen, TopCat.Presheaf.restrict]
-      simp only [← ConcreteCategory.comp_apply]
-      congr 2
-      simp [Scheme.Hom.app_eq_appLE, Scheme.appLE_comp_appLE,
-        - Scheme.comp_appLE, ← Functor.map_comp, hk₁]
-    · dsimp [TopCat.Presheaf.restrictOpen, TopCat.Presheaf.restrict]
-      simp only [← ConcreteCategory.comp_apply]
-      congr 2
-      simp [Scheme.Hom.app_eq_appLE, Scheme.appLE_comp_appLE,
-        - Scheme.comp_appLE, ← Functor.map_comp, hk₂]
-  refine ⟨k', t₀, TopCat.Presheaf.section_ext c.pt.sheaf _ _ _ fun y hy ↦ c.pt.presheaf.germ_ext
-    (c.π.app _ ⁻¹ᵁ U (σi y)) (hσi y) (homOfLE le_top) (homOfLE le_top) ?_⟩
-  have H : c.π.app (i (σi y)) ⁻¹ᵁ U (σi y) ≤
-      c.π.app k' ⁻¹ᵁ D.map (fk'k ≫ fk (hiS (hσiσ _))) ⁻¹ᵁ U (σi y) := by
-    rw [← Scheme.preimage_comp, Cone.w]
-  convert congr(c.pt.presheaf.map (homOfLE H).op ((c.π.app k').app _ $(ht₀ ⟨_, hσiσ y⟩))).symm
-  · refine (ht (σi y)).symm.trans ?_
-    dsimp [Scheme.Opens.toScheme_presheaf_obj]
-    rw [← ConcreteCategory.comp_apply, ← ConcreteCategory.comp_apply]
-    congr 2
-    simp [Scheme.Hom.app_eq_appLE, Scheme.appLE_comp_appLE, -Scheme.comp_appLE]
-  · dsimp [Scheme.Opens.toScheme_presheaf_obj]
-    rw [← ConcreteCategory.comp_apply, ← ConcreteCategory.comp_apply,
-      ← ConcreteCategory.comp_apply]
-    congr 2
-    simp [Scheme.Hom.app_eq_appLE]
-
-include hc in
-lemma nonempty_isColimit_Γ_mapCocone [∀ {i j} (f : i ⟶ j), IsAffineHom (D.map f)]
-    [∀ i, CompactSpace (D.obj i)] [∀ i, QuasiSeparatedSpace (D.obj i)] :
-    Nonempty (IsColimit (Scheme.Γ.mapCocone c.op)) := by
-  have : ReflectsFilteredColimits (forget CommRingCat) :=
-    ⟨fun _ ↦ reflectsColimitsOfShape_of_reflectsIsomorphisms⟩
-  refine ReflectsColimit.reflects (F := forget _) (Types.FilteredColimit.isColimitOf' _ _ ?_ ?_)
-  · exact fun s ↦ ⟨.op _, (exists_appTop_π_eq_of_isLimit D c hc s).choose_spec⟩
-  · exact fun i s t e ↦ ⟨_, Quiver.Hom.op _,
-      (exists_app_map_eq_map_of_isLimit _ _ hc isCompact_univ s t e).choose_spec.choose_spec⟩
-
-instance [∀ {i j} (f : i ⟶ j), IsAffineHom (D.map f)]
-    [∀ i, CompactSpace (D.obj i)] [∀ i, QuasiSeparatedSpace (D.obj i)] :
-    PreservesLimit D Scheme.Γ.rightOp :=
-  have : PreservesColimit D.op Scheme.Γ := ⟨fun hc ↦ nonempty_isColimit_Γ_mapCocone D _ hc.unop⟩
-  preservesLimit_rightOp _ _
-
-end sections
-
-section IsAffine
-
-include hc in
-@[stacks 01Z5]
-lemma Scheme.exists_isQuasiAffine_of_isLimit [IsCofiltered I]
-    [∀ {i j} (f : i ⟶ j), IsAffineHom (D.map f)]
-    [∀ (i : I), CompactSpace (D.obj i)]
-    [∀ (i : I), QuasiSeparatedSpace (D.obj i)]
-    [IsQuasiAffine c.pt] :
-    ∃ i, IsQuasiAffine (D.obj i) := by
-  classical
-  have (x : c.pt) : ∃ (i : I) (f : Γ(D.obj i, ⊤)),
-      IsAffineOpen (Scheme.basicOpen _ f) ∧ (c.π.app i).base x ∈ (Scheme.basicOpen _ f) := by
-    obtain ⟨i⟩ := IsCofiltered.nonempty (C := I)
-    obtain ⟨_, ⟨U, hU, rfl⟩, hxU, -⟩ := (isBasis_affine_open (D.obj i)).exists_subset_of_mem_open
-      (Set.mem_univ ((c.π.app i).base x)) isOpen_univ
-    obtain ⟨_, ⟨_, ⟨r, hr, rfl⟩, rfl⟩, hxr, hrU⟩ :=
-      (IsQuasiAffine.isBasis_basicOpen c.pt).exists_subset_of_mem_open hxU (c.π.app i ⁻¹ᵁ U).isOpen
-    obtain ⟨j, r, rfl⟩ := exists_appTop_π_eq_of_isLimit D c hc r
-    obtain ⟨k, fki, fkj, -⟩ := IsCofilteredOrEmpty.cone_objs i j
-    obtain ⟨l, flk, hl⟩ := exists_map_preimage_le_map_preimage D c hc (isCompact_basicOpen _
-      isCompact_univ ((D.map fkj).appTop r)) (V := D.map fki ⁻¹ᵁ U) (by
-        rwa [← preimage_basicOpen_top, ← preimage_comp, ← preimage_comp,
-          c.w, c.w, preimage_basicOpen_top])
-    refine ⟨l, (D.map (flk ≫ fkj)).appTop r, ?_, ?_⟩
-    · convert (hU.preimage (D.map (flk ≫ fki))).basicOpen
-        ((D.obj _).presheaf.map (homOfLE le_top).op ((D.map (flk ≫ fkj)).appTop r)) using 1
-      rwa [Scheme.basicOpen_res, eq_comm, inf_eq_right, Functor.map_comp,
-        elementwise_of% Scheme.comp_appTop, ← Scheme.preimage_basicOpen_top, Functor.map_comp,
-        Scheme.preimage_comp]
-    · change x ∈ c.π.app l ⁻¹ᵁ (D.obj l).basicOpen _
-      rwa [Scheme.preimage_basicOpen_top, ← elementwise_of% Scheme.comp_appTop, Cone.w]
-  choose i f hf hi using this
-  obtain ⟨σ, hσ⟩ := CompactSpace.elim_nhds_subcover
-    (fun x ↦ (((c.π.app (i x)) ⁻¹ᵁ (D.obj (i x)).basicOpen (f x)).1))
-    (fun x ↦ ((c.π.app (i x)) ⁻¹ᵁ (D.obj (i x)).basicOpen (f x)).2.mem_nhds (by exact hi x))
-  choose σi hσiσ hσi using fun x ↦ Set.mem_iUnion₂.mp (hσ.ge (Set.mem_univ x))
-  obtain ⟨j, fj⟩ := IsCofiltered.inf_objs_exists (σ.image i)
-  replace fj := fun i h ↦ (@fj i h).some
-  obtain ⟨k, fkj, hk⟩ := exists_map_eq_top D c hc
-    (⨆ k, D.map (fj _ (Finset.mem_image_of_mem i (hσiσ k))) ⁻¹ᵁ (D.obj (i _)).basicOpen (f _)) (by
-      refine top_le_iff.mp fun x _ ↦ TopologicalSpace.Opens.mem_iSup.mpr ⟨x, ?_⟩
-      change (c.π.app j ≫ D.map _).base x ∈ (D.obj (i (σi x))).basicOpen (f (σi x))
-      rw [Cone.w]
-      exact hσi _)
-  refine ⟨k, .of_forall_exists_mem_basicOpen _ fun x ↦ ?_⟩
-  obtain ⟨y, hy⟩ := TopologicalSpace.Opens.mem_iSup.mp (hk.ge (Set.mem_univ x))
-  use (D.map fkj).appTop ((D.map (fj _ (Finset.mem_image_of_mem i (hσiσ y)))).appTop (f _))
-  rw [← Scheme.preimage_basicOpen_top, ← Scheme.preimage_basicOpen_top]
-  exact ⟨((hf _).preimage _).preimage _, hy⟩
-
-include hc in
-@[stacks 01Z5]
-lemma Scheme.exists_isAffine_of_isLimit [IsCofiltered I]
-    [∀ {i j} (f : i ⟶ j), IsAffineHom (D.map f)]
-    [∀ (i : I), CompactSpace (D.obj i)]
-    [∀ (i : I), QuasiSeparatedSpace (D.obj i)]
-    [IsAffine c.pt] :
-    ∃ i, IsAffine (D.obj i) := by
-  have := isAffineHom_π_app _ _ hc
-  obtain ⟨i, hi⟩ := Scheme.exists_isQuasiAffine_of_isLimit D c hc
-  have : ∀ {i j : I} (f : i ⟶ j), IsAffineHom ((D ⋙ Γ.rightOp ⋙ Scheme.Spec).map f) := by
-    dsimp; infer_instance
-  have (j : _) : CompactSpace ((D ⋙ Γ.rightOp ⋙ Scheme.Spec).obj j) := by dsimp; infer_instance
-  obtain ⟨j, fij, hj⟩ := exists_map_eq_top _ _
-    (isLimitOfPreserves (Scheme.Γ.rightOp ⋙ Scheme.Spec) hc) (D.obj i).toSpecΓ.opensRange
-    ((preimage_opensRange_toSpecΓ (X := c.pt) (c.π.app i)).trans (by simp))
-  have := IsQuasiAffine.of_isAffineHom (D.map fij)
-  exact ⟨j, ⟨isIso_of_isOpenImmersion_of_opensRange_eq_top _
-    ((preimage_opensRange_toSpecΓ (D.map fij)).symm.trans hj)⟩⟩
-
-include hc in
-@[stacks 01Z4 "(1)"]
-lemma exists_isAffineOpen_preimage_eq
-    [IsCofiltered I] [∀ {i j} (f : i ⟶ j), IsAffineHom (D.map f)]
-    [∀ i, QuasiSeparatedSpace (D.obj i)]
-    (U : c.pt.Opens) (hU : IsAffineOpen U) :
-    ∃ (i : I) (V : (D.obj i).Opens), IsAffineOpen V ∧ c.π.app i ⁻¹ᵁ V = U := by
-  classical
-  obtain ⟨i, U, hU', rfl⟩ := exists_preimage_eq D c hc U hU.isCompact
-  have (j : Over i) : CompactSpace ((opensDiagram D i U).obj j) :=
-    isCompact_iff_compactSpace.mp (QuasiCompact.isCompact_preimage _ U.2 hU')
-  have (j : Over i) : QuasiSeparatedSpace ((opensDiagram D i U).obj j) :=
-    (isQuasiSeparated_iff_quasiSeparatedSpace _ (D.map _ ⁻¹ᵁ _).2).mp (.of_quasiSeparatedSpace _)
-  have : IsAffine (opensCone D c i U).pt := hU
-  obtain ⟨j, hj⟩ := Scheme.exists_isAffine_of_isLimit _ _ (isLimitOpensCone D c hc i U)
-  refine ⟨_, _, hj, ?_⟩
-  rw [← Scheme.preimage_comp, c.w]
-  rfl
-
-open TopologicalSpace in
-include hc in
-@[stacks 01Z5]
-lemma Scheme.exists_isOpenCover_and_isAffine [IsCofiltered I]
-    [∀ {i j} (f : i ⟶ j), IsAffineHom (D.map f)]
-    [∀ (i : I), CompactSpace (D.obj i)]
-    [∀ (i : I), QuasiSeparatedSpace (D.obj i)]
-    {J : Type*} (U : J → c.pt.Opens) (hU : IsOpenCover U) (hU' : ∀ i, IsAffineOpen (U i)) :
-    ∃ (i : I) (s : Finset J) (V : s → (D.obj i).Opens),
-      IsOpenCover V ∧ ∀ j, IsAffineOpen (V j) ∧ U j = c.π.app i ⁻¹ᵁ (V j) := by
-  classical
-  have := compactSpace_of_isLimit D c hc
-  choose j V hV hVU using fun k ↦ exists_isAffineOpen_preimage_eq D c hc (U k) (hU' k)
-  obtain ⟨s, hs⟩ := isCompact_univ.elim_finite_subcover _
-    (fun i ↦ (U i).isOpen) hU.iSup_set_eq_univ.ge
-  obtain ⟨i, fi⟩ := IsCofiltered.inf_objs_exists (s.image j)
-  replace fi : ∀ k ∈ s, i ⟶ j k := fun k hk ↦ (fi (Finset.mem_image_of_mem _ hk)).some
-  obtain ⟨k, fkj, e⟩ := exists_map_eq_top D c hc (⨆ (k) (hk : k ∈ s), D.map (fi k hk) ⁻¹ᵁ V k) (by
-    simp_rw [Hom.preimage_iSup, ← preimage_comp, c.w, hVU]
-    exact top_le_iff.mp fun x _ ↦ by simpa using hs (Set.mem_univ x))
-  refine ⟨k, s, fun x ↦ D.map (fkj ≫ fi x.1 x.2) ⁻¹ᵁ V _, ?_, fun k ↦ ⟨(hV k).preimage _, ?_⟩⟩
-  · refine top_le_iff.mp (e.symm.trans_le ?_)
-    simp_rw [Hom.preimage_iSup, ← preimage_comp, iSup_subtype, ← D.map_comp]
-    rfl
-  · rw [← hVU, ← preimage_comp, c.w]
-
-end IsAffine
-
-=======
->>>>>>> bfbfe1fa
 /-!
 
 ## Cofiltered Limits and Schemes of Finite Type
@@ -1331,170 +861,6 @@
 
 end LocallyOfFiniteType
 
-<<<<<<< HEAD
-section LocallyOfFinitePresentation
-
-include hc in
-nonrec lemma Scheme.exists_π_app_comp_eq_of_locallyOfFiniteType_of_isAffine
-    [IsCofiltered I] [LocallyOfFinitePresentation f]
-    [IsAffine S] [IsAffine X] [∀ i, IsAffine (D.obj i)]
-    (a : c.pt ⟶ X) (ha : c.π ≫ t = (Functor.const _).map (a ≫ f)) :
-    ∃ (i : I) (g : D.obj i ⟶ X), c.π.app i ≫ g = a ∧ g ≫ f = t.app i := by
-  wlog hS : ∃ R, S = Spec R generalizing S
-  · obtain ⟨i, g, hg, hg'⟩ := this (t ≫ ((Functor.const I).mapIso S.isoSpec).hom)
-      (f ≫ S.isoSpec.hom) (by simp [reassoc_of% ha]) ⟨_, rfl⟩
-    exact ⟨i, g, hg, by simpa using congr($hg' ≫ S.isoSpec.inv)⟩
-  obtain ⟨R, rfl⟩ := hS
-  wlog hX : ∃ S, X = Spec S generalizing X
-  · obtain ⟨i, f, hf⟩ := this (a ≫ X.isoSpec.hom) (X.isoSpec.inv ≫ f)
-      (by simp [ha, - Functor.map_comp]) ⟨_, rfl⟩
-    exact ⟨i, f ≫ X.isoSpec.inv, by simpa [← Iso.comp_inv_eq] using hf⟩
-  obtain ⟨S, rfl⟩ := hX
-  obtain ⟨φ, rfl⟩ := Spec.map_surjective f
-  wlog hD : ∃ D' : I ⥤ CommRingCatᵒᵖ, D = D' ⋙ Scheme.Spec generalizing D
-  · let e : D ⟶ D ⋙ Scheme.Γ.rightOp ⋙ Scheme.Spec := D.whiskerLeft ΓSpec.adjunction.unit
-    have inst (i) : IsIso (e.app i) := by dsimp [e]; infer_instance
-    have inst : IsIso e := NatIso.isIso_of_isIso_app e
-    have inst (i) : IsAffine ((D ⋙ Scheme.Γ.rightOp ⋙ Scheme.Spec).obj i) := by
-      dsimp; infer_instance
-    obtain ⟨i, g, hg, hg'⟩ := this _ _ ((IsLimit.postcomposeHomEquiv (asIso e) c).symm hc)
-      (inv e ≫ t) a (by simpa using ha) ⟨D ⋙ Scheme.Γ.rightOp, rfl⟩
-    exact ⟨i, e.app i ≫ g, by rwa [← Category.assoc], by simp [hg']⟩
-  obtain ⟨D, rfl⟩ := hD
-  let e : ((Functor.const Iᵒᵖ).obj R).rightOp ⋙ Scheme.Spec ≅ (Functor.const I).obj (Spec R) :=
-    NatIso.ofComponents (fun _ ↦ Iso.refl _) (by simp)
-  obtain ⟨t, rfl⟩ : ∃ t' : (Functor.const Iᵒᵖ).obj R ⟶ D.leftOp,
-      t = Functor.whiskerRight (NatTrans.rightOp t') Scheme.Spec ≫ e.hom :=
-    ⟨⟨fun i ↦ Spec.preimage (t.app i.unop), fun _ _ f ↦ Spec.map_injective
-      (by simpa using (t.naturality f.unop).symm)⟩, by ext : 2; simp [e]⟩
-  wlog hc' : ∃ c' : Cocone D.leftOp, c = Scheme.Spec.mapCone (coneOfCoconeLeftOp c') generalizing c
-  · have inst : IsAffine c.pt := isAffine_of_isLimit _ hc
-    let e' : (D ⋙ Scheme.Spec).op ⋙ Γ ≅ D.leftOp := D.leftOp.isoWhiskerLeft SpecΓIdentity
-    let c' := coneOfCoconeLeftOp ((Cocones.precompose e'.inv).obj (Γ.mapCocone c.op))
-    have inst : IsAffine (Scheme.Spec.mapCone c').pt := by dsimp; infer_instance
-    have inst : ∀ i, IsAffine ((D ⋙ Scheme.Spec).op.obj i).unop := by dsimp; infer_instance
-    obtain ⟨i, f, hf⟩ := this (Scheme.Spec.mapCone c') (isLimitOfPreserves _
-      (isLimitConeOfCoconeLeftOp _ ((IsColimit.precomposeHomEquiv e'.symm _).symm
-        (isColimitOfPreserves _ hc.op)))) (c.pt.isoSpec.inv ≫ a) (by
-        ext i
-        have : c.π.app i ≫ Spec.map (t.app (.op i)) = a ≫ Spec.map φ := by
-          simpa using congr((($ha).app i))
-        simp [c', e, e', ← this, Iso.eq_inv_comp, isoSpec_hom_naturality_assoc]) ⟨_, rfl⟩
-    refine ⟨i, f, ?_⟩
-    simpa [Iso.eq_inv_comp, c', isoSpec_hom_naturality_assoc, e'] using hf
-  obtain ⟨c', rfl⟩ := hc'
-  obtain ⟨ψ, rfl⟩ := Spec.map_surjective a
-  replace hc := isColimitOfConeOfCoconeLeftOp _ (isLimitOfReflects _ hc)
-  obtain ⟨i, g, hg, hg'⟩ :=
-    RingHom.EssFiniteType.exists_eq_comp_ι_app_of_isColimit _ D.leftOp t _ _ hc
-    (HasRingHomProperty.Spec_iff.mp ‹LocallyOfFinitePresentation (Spec.map φ)›) ψ fun i ↦ by
-    apply Spec.map_injective; simpa using congr(($ha).app i.unop).symm
-  exact ⟨i.unop, Spec.map g, by simpa using congr(Spec.map $hg').symm,
-    by simpa using congr(Spec.map $hg)⟩
-
-open TopologicalSpace in
-include hc in
-lemma Scheme.exists_π_app_comp_eq_of_locallyOfFiniteType
-    [IsCofiltered I] [LocallyOfFinitePresentation f]
-    [∀ {i j} (f : i ⟶ j), IsAffineHom (D.map f)]
-    [∀ i, CompactSpace (D.obj i)] [∀ i, QuasiSeparatedSpace (D.obj i)]
-    (a : c.pt ⟶ X) (ha : c.π ≫ t = (Functor.const _).map (a ≫ f)) :
-    ∃ (i : I) (g : D.obj i ⟶ X), c.π.app i ≫ g = a ∧ g ≫ f = t.app i := by
-  classical
-  have 𝒰 := (isBasis_affine_open c.pt).isOpenCover_of_isOpenCover
-    (((isBasis_affine_open X).isOpenCover_of_isOpenCover
-    ((isBasis_affine_open S).isOpenCover.comap f.base.hom)).comap a.base.hom)
-  obtain ⟨i, s, 𝒱, h𝒱, h𝒱𝒰⟩ := Scheme.exists_isOpenCover_and_isAffine D c hc _ 𝒰 fun U ↦ U.2.1
-  obtain ⟨i', fi'i, hi'⟩ : ∃ (i' : I) (fi'i : i' ⟶ i),
-      ∀ j, D.map fi'i ⁻¹ᵁ 𝒱 j ≤ t.app i' ⁻¹ᵁ j.1.1.2.1.2.1 := by
-    choose k fk hk using fun j ↦ exists_map_preimage_le_map_preimage D c hc (h𝒱𝒰 j).1.isCompact
-      (V := t.app i ⁻¹ᵁ j.1.1.2.1.2.1) (by
-      rw [← preimage_comp, ← NatTrans.comp_app, ha]
-      exact (h𝒱𝒰 j).2.symm.trans_le (j.1.2.2.trans (a.preimage_le_preimage_of_le j.1.1.2.2.2)))
-    obtain ⟨i', fi'i, fi', hfi'⟩ := IsCofiltered.wideCospan fk
-    refine ⟨i', fi'i, fun j ↦ ?_⟩
-    rw [← hfi', Functor.map_comp, Scheme.preimage_comp]
-    refine (Scheme.Hom.preimage_le_preimage_of_le _ (hk _)).trans ?_
-    simp only [← Scheme.preimage_comp, t.naturality, Functor.const_obj_obj,
-      Functor.const_obj_map, Category.comp_id, le_refl]
-  have : ∃ k, ∃ (fk : k ⟶ i), ∀ j, ∃ (ak : ↑(D.map fk ⁻¹ᵁ 𝒱 j) ⟶ X),
-      ak ≫ f = Opens.ι _ ≫ t.app k ∧ c.π.app _ ∣_ _ ≫ ak = Opens.ι _ ≫ a := by
-    let 𝒱' := (D.map fi'i ⁻¹ᵁ 𝒱 ·)
-    have h𝒱'𝒰 (j : s) : c.π.app i' ⁻¹ᵁ 𝒱' j = j.1.1.1 := by
-      rw [← preimage_comp, c.w fi'i]; exact (h𝒱𝒰 j).2.symm
-    have _ (j k) : IsAffine ((opensDiagram D i' (𝒱' j)).obj k) := ((h𝒱𝒰 _).1.preimage _).preimage _
-    let t𝒱 (j : _) : opensDiagram D i' (𝒱' j) ⟶ (Functor.const (Over i')).obj j.1.1.2.1.2 :=
-    { app k := (t.app k.left).resLE _ _ <| by
-        refine (Scheme.Hom.preimage_le_preimage_of_le _ (hi' _)).trans ?_
-        simp only [Functor.id_obj, Functor.const_obj_obj, ← preimage_comp, t.naturality,
-          Functor.const_obj_map, Category.comp_id, le_refl]
-      naturality {k₁ k₂} f₁₂ := by simp [Hom.resLE_comp_resLE] }
-    have (j : s) : IsAffine j.1.1.2.1.1 := j.1.1.2.2.1
-    choose k ak hk hk' using fun j ↦ exists_π_app_comp_eq_of_locallyOfFiniteType_of_isAffine _
-      (t𝒱 j) (f.resLE _ _ j.1.1.2.2.2) _ (isLimitOpensCone D c hc i' (𝒱' j))
-      (a.resLE _ _ ((h𝒱'𝒰 _).trans_le j.1.2.2)) (by
-      ext k
-      simp [t𝒱, Scheme.Hom.resLE_comp_resLE, show c.π.app k.left ≫ t.app k.left = a ≫ f from
-        congr(($ha).app k.left)])
-    obtain ⟨i'', fi''i', fi'', hi''⟩ := IsCofiltered.wideCospan fun j ↦ (k j).hom
-    refine ⟨i'', fi''i' ≫ fi'i, fun j ↦
-      ⟨Scheme.homOfLE _ ?_ ≫ D.map (fi'' _) ∣_ _ ≫ ak j ≫ Opens.ι _, ?_, ?_⟩⟩
-    · simp only [← preimage_comp, ← Functor.map_comp, 𝒱', reassoc_of% hi'']; rfl
-    · have : ak j ≫ Opens.ι _ ≫ f = Opens.ι _ ≫ t.app (k j).left := by
-        simpa [t𝒱] using congr($(hk' j) ≫ Opens.ι _)
-      simp [this]
-    · have e : c.π.app i'' ⁻¹ᵁ D.map (fi''i' ≫ fi'i) ⁻¹ᵁ 𝒱 j ≤ c.π.app i' ⁻¹ᵁ 𝒱' j := by
-        simp only [← preimage_comp, Cone.w, 𝒱']; rfl
-      simpa [← AlgebraicGeometry.Scheme.Hom.resLE_eq_morphismRestrict,
-        Scheme.Hom.resLE_comp_resLE_assoc] using congr(Scheme.homOfLE _ e ≫ $(hk j) ≫ Opens.ι _)
-  choose k fki ak hak hak' using this
-  obtain ⟨l, flk, hl⟩ : ∃ (l : I) (flk : l ⟶ k), ∀ j₁ j₂, Scheme.homOfLE _ inf_le_left ≫
-      D.map flk ∣_ _ ≫ ak j₁ = Scheme.homOfLE _ inf_le_right ≫ D.map flk ∣_ _ ≫ ak j₂ := by
-    let 𝒱' := (D.map fki ⁻¹ᵁ 𝒱 ·)
-    have (j₁ j₂ : s) : ∃ (l : I) (flk : l ⟶ k), Scheme.homOfLE _ inf_le_left ≫ D.map flk ∣_ _ ≫
-        ak j₁ = Scheme.homOfLE _ inf_le_right ≫ D.map flk ∣_ _ ≫ ak j₂ := by
-      have _ (x) : CompactSpace ↥((opensDiagram D k (𝒱' j₁ ⊓ 𝒱' j₂)).obj x) :=
-        isCompact_iff_compactSpace.mp (QuasiCompact.isCompact_preimage _ (𝒱' j₁ ⊓ 𝒱' j₂).isOpen
-          (((h𝒱𝒰 _).1.preimage _).isCompact.inter_of_isOpen ((h𝒱𝒰 _).1.preimage _).isCompact
-            (D.map fki ⁻¹ᵁ 𝒱 j₁).2 (D.map fki ⁻¹ᵁ 𝒱 j₂).2))
-      obtain ⟨⟨l, ⟨⟨⟩⟩, flk⟩, ⟨flk', ⟨⟨⟨⟩⟩⟩, h⟩, e⟩ :=
-        Scheme.exists_hom_comp_eq_comp_of_locallyOfFiniteType _
-          (opensDiagramι .. ≫ (Over.forget k).whiskerLeft t) f _
-          (isLimitOpensCone D c hc k (𝒱' j₁ ⊓ 𝒱' j₂)) (i := .mk (𝟙 k))
-          (Scheme.homOfLE _ (by simp [𝒱']) ≫ ak j₁) (Scheme.homOfLE _ (by simp [𝒱']) ≫ ak j₂)
-          (by simp [hak]) (by simp [hak]) (by simp; simp [Hom.resLE, hak'])
-      obtain rfl : flk = flk' := by simpa using h.symm
-      refine ⟨l, flk, by simpa [← Scheme.Hom.resLE_eq_morphismRestrict] using e⟩
-    choose l flk hflk using this
-    obtain ⟨l', fl'k, fl'l, hl'⟩ := IsCofiltered.wideCospan (I := s × s) fun x ↦ flk x.1 x.2
-    refine ⟨l', fl'k, fun j₁ j₂ ↦ ?_⟩
-    have H : (D.map fl'k ≫ D.map fki) ⁻¹ᵁ (𝒱 j₁ ⊓ 𝒱 j₂) ≤
-        (D.map (fl'l (j₁, j₂)) ≫ D.map (flk j₁ j₂) ≫ D.map fki) ⁻¹ᵁ (𝒱 j₁ ⊓ 𝒱 j₂) := by
-      simp only [← Functor.map_comp, reassoc_of% hl']; rfl
-    simpa [← Scheme.Hom.resLE_eq_morphismRestrict, Scheme.Hom.resLE_comp_resLE_assoc,
-      ← Functor.map_comp, hl'] using congr((D.map (fl'l (j₁, j₂))).resLE _ _ H ≫ $(hflk j₁ j₂))
-  let h𝒲 := (h𝒱.comap (D.map fki).base.hom).comap (D.map flk).base.hom
-  let 𝒲 := Scheme.openCoverOfIsOpenCover _ (D.map flk ⁻¹ᵁ D.map fki ⁻¹ᵁ 𝒱 ·) h𝒲
-  let F := 𝒲.glueMorphisms (fun j ↦ D.map flk ∣_ D.map fki ⁻¹ᵁ 𝒱 j ≫ ak j) (fun j₁ j₂ ↦ by
-      rw [← cancel_epi (isPullback_opens_inf _ _).isoPullback.hom]
-      simpa [𝒲] using hl j₁ j₂)
-  have hF (j : s) : (D.map flk ⁻¹ᵁ D.map fki ⁻¹ᵁ 𝒱 j).ι ≫ F = D.map flk ∣_ _ ≫ ak j :=
-    Scheme.Cover.ι_glueMorphisms ..
-  refine ⟨l, F, ?_, ?_⟩
-  · refine Cover.hom_ext (𝒲.pullback₁ (c.π.app l)) _ _ fun j ↦ ?_
-    rw [← cancel_epi (isPullback_morphismRestrict _ _).flip.isoPullback.hom]
-    dsimp [𝒲]
-    simp only [pullback.condition_assoc, IsPullback.isoPullback_hom_snd_assoc,
-      IsPullback.isoPullback_hom_fst_assoc, hF]
-    have h : c.π.app l ⁻¹ᵁ D.map flk ⁻¹ᵁ D.map fki ⁻¹ᵁ 𝒱 j ≤ c.π.app k ⁻¹ᵁ D.map fki ⁻¹ᵁ 𝒱 j := by
-      simp only [← preimage_comp, c.w_assoc, c.w]; rfl
-    simpa [← Scheme.Hom.resLE_eq_morphismRestrict, Scheme.Hom.resLE_comp_resLE_assoc] using
-      congr(Scheme.homOfLE _ h ≫ $(hak' j))
-  · refine 𝒲.hom_ext _ _ fun j ↦ ?_
-    simp [F, Cover.ι_glueMorphisms_assoc, hak]; rfl
-
-end LocallyOfFinitePresentation
-=======
 /-!
 ### Sections of the limit
 
@@ -1878,6 +1244,168 @@
   · rw [← hVU, ← Hom.comp_preimage, c.w]
 
 end IsAffine
->>>>>>> bfbfe1fa
+
+section LocallyOfFinitePresentation
+
+include hc in
+nonrec lemma Scheme.exists_π_app_comp_eq_of_locallyOfFiniteType_of_isAffine
+    [IsCofiltered I] [LocallyOfFinitePresentation f]
+    [IsAffine S] [IsAffine X] [∀ i, IsAffine (D.obj i)]
+    (a : c.pt ⟶ X) (ha : c.π ≫ t = (Functor.const _).map (a ≫ f)) :
+    ∃ (i : I) (g : D.obj i ⟶ X), c.π.app i ≫ g = a ∧ g ≫ f = t.app i := by
+  wlog hS : ∃ R, S = Spec R generalizing S
+  · obtain ⟨i, g, hg, hg'⟩ := this (t ≫ ((Functor.const I).mapIso S.isoSpec).hom)
+      (f ≫ S.isoSpec.hom) (by simp [reassoc_of% ha]) ⟨_, rfl⟩
+    exact ⟨i, g, hg, by simpa using congr($hg' ≫ S.isoSpec.inv)⟩
+  obtain ⟨R, rfl⟩ := hS
+  wlog hX : ∃ S, X = Spec S generalizing X
+  · obtain ⟨i, f, hf⟩ := this (a ≫ X.isoSpec.hom) (X.isoSpec.inv ≫ f)
+      (by simp [ha, - Functor.map_comp]) ⟨_, rfl⟩
+    exact ⟨i, f ≫ X.isoSpec.inv, by simpa [← Iso.comp_inv_eq] using hf⟩
+  obtain ⟨S, rfl⟩ := hX
+  obtain ⟨φ, rfl⟩ := Spec.map_surjective f
+  wlog hD : ∃ D' : I ⥤ CommRingCatᵒᵖ, D = D' ⋙ Scheme.Spec generalizing D
+  · let e : D ⟶ D ⋙ Scheme.Γ.rightOp ⋙ Scheme.Spec := D.whiskerLeft ΓSpec.adjunction.unit
+    have inst (i) : IsIso (e.app i) := by dsimp [e]; infer_instance
+    have inst : IsIso e := NatIso.isIso_of_isIso_app e
+    have inst (i) : IsAffine ((D ⋙ Scheme.Γ.rightOp ⋙ Scheme.Spec).obj i) := by
+      dsimp; infer_instance
+    obtain ⟨i, g, hg, hg'⟩ := this _ _ ((IsLimit.postcomposeHomEquiv (asIso e) c).symm hc)
+      (inv e ≫ t) a (by simpa using ha) ⟨D ⋙ Scheme.Γ.rightOp, rfl⟩
+    exact ⟨i, e.app i ≫ g, by rwa [← Category.assoc], by simp [hg']⟩
+  obtain ⟨D, rfl⟩ := hD
+  let e : ((Functor.const Iᵒᵖ).obj R).rightOp ⋙ Scheme.Spec ≅ (Functor.const I).obj (Spec R) :=
+    NatIso.ofComponents (fun _ ↦ Iso.refl _) (by simp)
+  obtain ⟨t, rfl⟩ : ∃ t' : (Functor.const Iᵒᵖ).obj R ⟶ D.leftOp,
+      t = Functor.whiskerRight (NatTrans.rightOp t') Scheme.Spec ≫ e.hom :=
+    ⟨⟨fun i ↦ Spec.preimage (t.app i.unop), fun _ _ f ↦ Spec.map_injective
+      (by simpa using (t.naturality f.unop).symm)⟩, by ext : 2; simp [e]⟩
+  wlog hc' : ∃ c' : Cocone D.leftOp, c = Scheme.Spec.mapCone (coneOfCoconeLeftOp c') generalizing c
+  · have inst : IsAffine c.pt := isAffine_of_isLimit _ hc
+    let e' : (D ⋙ Scheme.Spec).op ⋙ Γ ≅ D.leftOp := D.leftOp.isoWhiskerLeft SpecΓIdentity
+    let c' := coneOfCoconeLeftOp ((Cocones.precompose e'.inv).obj (Γ.mapCocone c.op))
+    have inst : IsAffine (Scheme.Spec.mapCone c').pt := by dsimp; infer_instance
+    have inst : ∀ i, IsAffine ((D ⋙ Scheme.Spec).op.obj i).unop := by dsimp; infer_instance
+    obtain ⟨i, f, hf⟩ := this (Scheme.Spec.mapCone c') (isLimitOfPreserves _
+      (isLimitConeOfCoconeLeftOp _ ((IsColimit.precomposeHomEquiv e'.symm _).symm
+        (isColimitOfPreserves _ hc.op)))) (c.pt.isoSpec.inv ≫ a) (by
+        ext i
+        have : c.π.app i ≫ Spec.map (t.app (.op i)) = a ≫ Spec.map φ := by
+          simpa using congr((($ha).app i))
+        simp [c', e, e', ← this, Iso.eq_inv_comp, isoSpec_hom_naturality_assoc]) ⟨_, rfl⟩
+    refine ⟨i, f, ?_⟩
+    simpa [Iso.eq_inv_comp, c', isoSpec_hom_naturality_assoc, e'] using hf
+  obtain ⟨c', rfl⟩ := hc'
+  obtain ⟨ψ, rfl⟩ := Spec.map_surjective a
+  replace hc := isColimitOfConeOfCoconeLeftOp _ (isLimitOfReflects _ hc)
+  obtain ⟨i, g, hg, hg'⟩ :=
+    RingHom.EssFiniteType.exists_eq_comp_ι_app_of_isColimit _ D.leftOp t _ _ hc
+    (HasRingHomProperty.Spec_iff.mp ‹LocallyOfFinitePresentation (Spec.map φ)›) ψ fun i ↦ by
+    apply Spec.map_injective; simpa using congr(($ha).app i.unop).symm
+  exact ⟨i.unop, Spec.map g, by simpa using congr(Spec.map $hg').symm,
+    by simpa using congr(Spec.map $hg)⟩
+
+open TopologicalSpace in
+include hc in
+lemma Scheme.exists_π_app_comp_eq_of_locallyOfFiniteType
+    [IsCofiltered I] [LocallyOfFinitePresentation f]
+    [∀ {i j} (f : i ⟶ j), IsAffineHom (D.map f)]
+    [∀ i, CompactSpace (D.obj i)] [∀ i, QuasiSeparatedSpace (D.obj i)]
+    (a : c.pt ⟶ X) (ha : c.π ≫ t = (Functor.const _).map (a ≫ f)) :
+    ∃ (i : I) (g : D.obj i ⟶ X), c.π.app i ≫ g = a ∧ g ≫ f = t.app i := by
+  classical
+  have 𝒰 := (isBasis_affine_open c.pt).isOpenCover_of_isOpenCover
+    (((isBasis_affine_open X).isOpenCover_of_isOpenCover
+    ((isBasis_affine_open S).isOpenCover.comap f.base.hom)).comap a.base.hom)
+  obtain ⟨i, s, 𝒱, h𝒱, h𝒱𝒰⟩ := Scheme.exists_isOpenCover_and_isAffine D c hc _ 𝒰 fun U ↦ U.2.1
+  obtain ⟨i', fi'i, hi'⟩ : ∃ (i' : I) (fi'i : i' ⟶ i),
+      ∀ j, D.map fi'i ⁻¹ᵁ 𝒱 j ≤ t.app i' ⁻¹ᵁ j.1.1.2.1.2.1 := by
+    choose k fk hk using fun j ↦ exists_map_preimage_le_map_preimage D c hc (h𝒱𝒰 j).1.isCompact
+      (V := t.app i ⁻¹ᵁ j.1.1.2.1.2.1) (by
+      rw [← preimage_comp, ← NatTrans.comp_app, ha]
+      exact (h𝒱𝒰 j).2.symm.trans_le (j.1.2.2.trans (a.preimage_le_preimage_of_le j.1.1.2.2.2)))
+    obtain ⟨i', fi'i, fi', hfi'⟩ := IsCofiltered.wideCospan fk
+    refine ⟨i', fi'i, fun j ↦ ?_⟩
+    rw [← hfi', Functor.map_comp, Scheme.preimage_comp]
+    refine (Scheme.Hom.preimage_le_preimage_of_le _ (hk _)).trans ?_
+    simp only [← Scheme.preimage_comp, t.naturality, Functor.const_obj_obj,
+      Functor.const_obj_map, Category.comp_id, le_refl]
+  have : ∃ k, ∃ (fk : k ⟶ i), ∀ j, ∃ (ak : ↑(D.map fk ⁻¹ᵁ 𝒱 j) ⟶ X),
+      ak ≫ f = Opens.ι _ ≫ t.app k ∧ c.π.app _ ∣_ _ ≫ ak = Opens.ι _ ≫ a := by
+    let 𝒱' := (D.map fi'i ⁻¹ᵁ 𝒱 ·)
+    have h𝒱'𝒰 (j : s) : c.π.app i' ⁻¹ᵁ 𝒱' j = j.1.1.1 := by
+      rw [← preimage_comp, c.w fi'i]; exact (h𝒱𝒰 j).2.symm
+    have _ (j k) : IsAffine ((opensDiagram D i' (𝒱' j)).obj k) := ((h𝒱𝒰 _).1.preimage _).preimage _
+    let t𝒱 (j : _) : opensDiagram D i' (𝒱' j) ⟶ (Functor.const (Over i')).obj j.1.1.2.1.2 :=
+    { app k := (t.app k.left).resLE _ _ <| by
+        refine (Scheme.Hom.preimage_le_preimage_of_le _ (hi' _)).trans ?_
+        simp only [Functor.id_obj, Functor.const_obj_obj, ← preimage_comp, t.naturality,
+          Functor.const_obj_map, Category.comp_id, le_refl]
+      naturality {k₁ k₂} f₁₂ := by simp [Hom.resLE_comp_resLE] }
+    have (j : s) : IsAffine j.1.1.2.1.1 := j.1.1.2.2.1
+    choose k ak hk hk' using fun j ↦ exists_π_app_comp_eq_of_locallyOfFiniteType_of_isAffine _
+      (t𝒱 j) (f.resLE _ _ j.1.1.2.2.2) _ (isLimitOpensCone D c hc i' (𝒱' j))
+      (a.resLE _ _ ((h𝒱'𝒰 _).trans_le j.1.2.2)) (by
+      ext k
+      simp [t𝒱, Scheme.Hom.resLE_comp_resLE, show c.π.app k.left ≫ t.app k.left = a ≫ f from
+        congr(($ha).app k.left)])
+    obtain ⟨i'', fi''i', fi'', hi''⟩ := IsCofiltered.wideCospan fun j ↦ (k j).hom
+    refine ⟨i'', fi''i' ≫ fi'i, fun j ↦
+      ⟨Scheme.homOfLE _ ?_ ≫ D.map (fi'' _) ∣_ _ ≫ ak j ≫ Opens.ι _, ?_, ?_⟩⟩
+    · simp only [← preimage_comp, ← Functor.map_comp, 𝒱', reassoc_of% hi'']; rfl
+    · have : ak j ≫ Opens.ι _ ≫ f = Opens.ι _ ≫ t.app (k j).left := by
+        simpa [t𝒱] using congr($(hk' j) ≫ Opens.ι _)
+      simp [this]
+    · have e : c.π.app i'' ⁻¹ᵁ D.map (fi''i' ≫ fi'i) ⁻¹ᵁ 𝒱 j ≤ c.π.app i' ⁻¹ᵁ 𝒱' j := by
+        simp only [← preimage_comp, Cone.w, 𝒱']; rfl
+      simpa [← AlgebraicGeometry.Scheme.Hom.resLE_eq_morphismRestrict,
+        Scheme.Hom.resLE_comp_resLE_assoc] using congr(Scheme.homOfLE _ e ≫ $(hk j) ≫ Opens.ι _)
+  choose k fki ak hak hak' using this
+  obtain ⟨l, flk, hl⟩ : ∃ (l : I) (flk : l ⟶ k), ∀ j₁ j₂, Scheme.homOfLE _ inf_le_left ≫
+      D.map flk ∣_ _ ≫ ak j₁ = Scheme.homOfLE _ inf_le_right ≫ D.map flk ∣_ _ ≫ ak j₂ := by
+    let 𝒱' := (D.map fki ⁻¹ᵁ 𝒱 ·)
+    have (j₁ j₂ : s) : ∃ (l : I) (flk : l ⟶ k), Scheme.homOfLE _ inf_le_left ≫ D.map flk ∣_ _ ≫
+        ak j₁ = Scheme.homOfLE _ inf_le_right ≫ D.map flk ∣_ _ ≫ ak j₂ := by
+      have _ (x) : CompactSpace ↥((opensDiagram D k (𝒱' j₁ ⊓ 𝒱' j₂)).obj x) :=
+        isCompact_iff_compactSpace.mp (QuasiCompact.isCompact_preimage _ (𝒱' j₁ ⊓ 𝒱' j₂).isOpen
+          (((h𝒱𝒰 _).1.preimage _).isCompact.inter_of_isOpen ((h𝒱𝒰 _).1.preimage _).isCompact
+            (D.map fki ⁻¹ᵁ 𝒱 j₁).2 (D.map fki ⁻¹ᵁ 𝒱 j₂).2))
+      obtain ⟨⟨l, ⟨⟨⟩⟩, flk⟩, ⟨flk', ⟨⟨⟨⟩⟩⟩, h⟩, e⟩ :=
+        Scheme.exists_hom_comp_eq_comp_of_locallyOfFiniteType _
+          (opensDiagramι .. ≫ (Over.forget k).whiskerLeft t) f _
+          (isLimitOpensCone D c hc k (𝒱' j₁ ⊓ 𝒱' j₂)) (i := .mk (𝟙 k))
+          (Scheme.homOfLE _ (by simp [𝒱']) ≫ ak j₁) (Scheme.homOfLE _ (by simp [𝒱']) ≫ ak j₂)
+          (by simp [hak]) (by simp [hak]) (by simp; simp [Hom.resLE, hak'])
+      obtain rfl : flk = flk' := by simpa using h.symm
+      refine ⟨l, flk, by simpa [← Scheme.Hom.resLE_eq_morphismRestrict] using e⟩
+    choose l flk hflk using this
+    obtain ⟨l', fl'k, fl'l, hl'⟩ := IsCofiltered.wideCospan (I := s × s) fun x ↦ flk x.1 x.2
+    refine ⟨l', fl'k, fun j₁ j₂ ↦ ?_⟩
+    have H : (D.map fl'k ≫ D.map fki) ⁻¹ᵁ (𝒱 j₁ ⊓ 𝒱 j₂) ≤
+        (D.map (fl'l (j₁, j₂)) ≫ D.map (flk j₁ j₂) ≫ D.map fki) ⁻¹ᵁ (𝒱 j₁ ⊓ 𝒱 j₂) := by
+      simp only [← Functor.map_comp, reassoc_of% hl']; rfl
+    simpa [← Scheme.Hom.resLE_eq_morphismRestrict, Scheme.Hom.resLE_comp_resLE_assoc,
+      ← Functor.map_comp, hl'] using congr((D.map (fl'l (j₁, j₂))).resLE _ _ H ≫ $(hflk j₁ j₂))
+  let h𝒲 := (h𝒱.comap (D.map fki).base.hom).comap (D.map flk).base.hom
+  let 𝒲 := Scheme.openCoverOfIsOpenCover _ (D.map flk ⁻¹ᵁ D.map fki ⁻¹ᵁ 𝒱 ·) h𝒲
+  let F := 𝒲.glueMorphisms (fun j ↦ D.map flk ∣_ D.map fki ⁻¹ᵁ 𝒱 j ≫ ak j) (fun j₁ j₂ ↦ by
+      rw [← cancel_epi (isPullback_opens_inf _ _).isoPullback.hom]
+      simpa [𝒲] using hl j₁ j₂)
+  have hF (j : s) : (D.map flk ⁻¹ᵁ D.map fki ⁻¹ᵁ 𝒱 j).ι ≫ F = D.map flk ∣_ _ ≫ ak j :=
+    Scheme.Cover.ι_glueMorphisms ..
+  refine ⟨l, F, ?_, ?_⟩
+  · refine Cover.hom_ext (𝒲.pullback₁ (c.π.app l)) _ _ fun j ↦ ?_
+    rw [← cancel_epi (isPullback_morphismRestrict _ _).flip.isoPullback.hom]
+    dsimp [𝒲]
+    simp only [pullback.condition_assoc, IsPullback.isoPullback_hom_snd_assoc,
+      IsPullback.isoPullback_hom_fst_assoc, hF]
+    have h : c.π.app l ⁻¹ᵁ D.map flk ⁻¹ᵁ D.map fki ⁻¹ᵁ 𝒱 j ≤ c.π.app k ⁻¹ᵁ D.map fki ⁻¹ᵁ 𝒱 j := by
+      simp only [← preimage_comp, c.w_assoc, c.w]; rfl
+    simpa [← Scheme.Hom.resLE_eq_morphismRestrict, Scheme.Hom.resLE_comp_resLE_assoc] using
+      congr(Scheme.homOfLE _ h ≫ $(hak' j))
+  · refine 𝒲.hom_ext _ _ fun j ↦ ?_
+    simp [F, Cover.ι_glueMorphisms_assoc, hak]; rfl
+
+end LocallyOfFinitePresentation
 
 end AlgebraicGeometry