--- conflicted
+++ resolved
@@ -521,25 +521,6 @@
     (isoOfRangeEq f g e).inv ≫ f = g :=
   lift_fac _ _ (le_of_eq e.symm)
 
-<<<<<<< HEAD
-=======
-/-- The functor `Opens X ⥤ Opens Y` associated with an open immersion `f : X ⟶ Y`. -/
-abbrev _root_.AlgebraicGeometry.Scheme.Hom.opensFunctor {X Y : Scheme.{u}} (f : X ⟶ Y)
-    [H : IsOpenImmersion f] : Opens X ⥤ Opens Y :=
-  H.opensFunctor
-#align algebraic_geometry.Scheme.hom.opens_functor AlgebraicGeometry.Scheme.Hom.opensFunctor
-
-/-- `f ''ᵁ U` is notation for the image (as an open set) of `U` under an open immersion `f`. -/
-scoped[AlgebraicGeometry] notation3:90 f:91 " ''ᵁ " U:90 => (Scheme.Hom.opensFunctor f).obj U
-
-/-- The isomorphism `Γ(X, U) ⟶ Γ(Y, f(U))` induced by an open immersion `f : X ⟶ Y`. -/
-def _root_.AlgebraicGeometry.Scheme.Hom.invApp {X Y : Scheme.{u}} (f : X ⟶ Y)
-    [H : IsOpenImmersion f] (U) :
-    Γ(X, U) ⟶ Γ(Y, f ''ᵁ U) :=
-  H.invApp U
-#align algebraic_geometry.Scheme.hom.inv_app AlgebraicGeometry.Scheme.Hom.invApp
-
->>>>>>> a3001aa1
 theorem app_eq_inv_app_app_of_comp_eq_aux {X Y U : Scheme.{u}} (f : Y ⟶ U) (g : U ⟶ X) (fg : Y ⟶ X)
     (H : fg = f ≫ g) [h : IsOpenImmersion g] (V : Opens U) :
     f ⁻¹ᵁ V = fg ⁻¹ᵁ (g ''ᵁ V) := by
