--- conflicted
+++ resolved
@@ -435,14 +435,6 @@
 
 instance : MorphismProperty.HasOfPostcompProperty @IsOpenImmersion @IsOpenImmersion where
   of_postcomp f g _ _ := .of_comp f g
-<<<<<<< HEAD
-
-theorem iff_stalk_iso {X Y : Scheme.{u}} (f : X ⟶ Y) :
-    IsOpenImmersion f ↔ IsOpenEmbedding f.base ∧ ∀ x, IsIso (f.stalkMap x) :=
-  ⟨fun H => ⟨H.1, fun x ↦ inferInstanceAs <| IsIso (f.toPshHom.stalkMap x)⟩,
-    fun ⟨h, _⟩ => IsOpenImmersion.of_stalk_iso f h⟩
-=======
->>>>>>> bfbfe1fa
 
 theorem iff_isIso_stalkMap {X Y : Scheme.{u}} (f : X ⟶ Y) :
     IsOpenImmersion f ↔ IsOpenEmbedding f ∧ ∀ x, IsIso (f.stalkMap x) :=
@@ -711,11 +703,7 @@
     [IsOpenImmersion iU] [IsOpenImmersion iV] (H : iU ≫ f = g ≫ iV)
     (H' : f ⁻¹ᵁ iV.opensRange = iU.opensRange) : IsPullback g iU iV f := by
   let e := IsOpenImmersion.isoOfRangeEq (pullback.snd iV f) iU
-<<<<<<< HEAD
-    (by simpa [range_pullback_snd_of_left] using congr(($H').1))
-=======
     (by simpa [range_pullbackSnd] using congr(($H').1))
->>>>>>> bfbfe1fa
   convert (IsPullback.of_horiz_isIso (show CommSq e.inv iU (pullback.snd iV f) (𝟙 X) from
     ⟨by simp [e]⟩)).paste_horiz (IsPullback.of_hasPullback iV f)
   simp [← cancel_mono iV, e, pullback.condition, H]
