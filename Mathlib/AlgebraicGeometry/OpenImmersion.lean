--- conflicted
+++ resolved
@@ -109,19 +109,12 @@
   apply Opens.ext
   simp [Set.image_preimage_eq_range_inter]
 
-<<<<<<< HEAD
-/-- The isomorphism `Γ(Y, f(U)) ≅ Γ(X, U)` induced by an open immersion `f : X ⟶ Y`. -/
-def appIso (U) : Γ(Y, f ''ᵁ U) ≅ Γ(X, U) :=
-  (asIso <| LocallyRingedSpace.IsOpenImmersion.invApp f U).symm
-#align algebraic_geometry.Scheme.hom.inv_app AlgebraicGeometry.Scheme.Hom.appIso
-=======
 /-- The isomorphism `Γ(X, U) ⟶ Γ(Y, f(U))` induced by an open immersion `f : X ⟶ Y`. -/
 def invApp (U) : Γ(X, U) ⟶ Γ(Y, f ''ᵁ U) :=
   LocallyRingedSpace.IsOpenImmersion.invApp f U
 
 instance (U) : IsIso (f.invApp U) := inferInstanceAs
   (IsIso <| PresheafedSpace.IsOpenImmersion.invApp f.1 U)
->>>>>>> 2fc87a94
 
 @[reassoc (attr := simp)]
 theorem appIso_inv_naturality {U V : Opens X} (i : op U ⟶ op V) :
@@ -557,22 +550,15 @@
   rw [Scheme.comp_app, Category.assoc, Scheme.Hom.appIso_inv_app_assoc, f.naturality_assoc,
     ← Functor.map_comp, ← op_comp, Quiver.Hom.unop_op, eqToHom_map, eqToHom_trans,
     eqToHom_op, eqToHom_refl, CategoryTheory.Functor.map_id, Category.comp_id]
-<<<<<<< HEAD
 #align algebraic_geometry.IsOpenImmersion.app_eq_inv_app_app_of_comp_eq AlgebraicGeometry.IsOpenImmersion.app_eq_appIso_inv_app_of_comp_eq
-=======
->>>>>>> 2fc87a94
 
 theorem lift_app {X Y U : Scheme.{u}} (f : U ⟶ Y) (g : X ⟶ Y) [IsOpenImmersion f] (H)
     (V : Opens U) :
     (IsOpenImmersion.lift f g H).app V = (f.appIso V).inv ≫ g.app (f ''ᵁ V) ≫
       X.presheaf.map (eqToHom <| IsOpenImmersion.app_eq_invApp_app_of_comp_eq_aux _ _ _
         (IsOpenImmersion.lift_fac f g H).symm V).op :=
-<<<<<<< HEAD
   IsOpenImmersion.app_eq_appIso_inv_app_of_comp_eq _ _ _ (lift_fac _ _ _).symm _
 #align algebraic_geometry.IsOpenImmersion.lift_app AlgebraicGeometry.IsOpenImmersion.lift_app
-=======
-  IsOpenImmersion.app_eq_invApp_app_of_comp_eq _ _ _ (lift_fac _ _ _).symm _
->>>>>>> 2fc87a94
 
 /-- If `f` is an open immersion `X ⟶ Y`, the global sections of `X`
 are naturally isomorphic to the sections of `Y` over the image of `f`. -/
@@ -618,14 +604,8 @@
   rw [Scheme.Hom.appIso_inv_app_apply, Scheme.basicOpen_res, inf_eq_right.mpr _] at e
   · rw [← e, f.image_preimage_eq_opensRange_inter, inf_eq_right]
     refine Set.Subset.trans (Scheme.basicOpen_le _ _) (Set.image_subset_range _ _)
-<<<<<<< HEAD
   · exact (X.basicOpen_le r).trans (f.preimage_image_eq _).ge
 #align algebraic_geometry.Scheme.image_basic_open AlgebraicGeometry.Scheme.image_basicOpen
-=======
-  refine le_trans (Scheme.basicOpen_le _ _) (le_of_eq ?_)
-  ext1
-  exact (Set.preimage_image_eq _ H.base_open.inj).symm
->>>>>>> 2fc87a94
 
 end Scheme
 
