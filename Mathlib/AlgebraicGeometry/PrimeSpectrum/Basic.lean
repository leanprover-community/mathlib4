--- conflicted
+++ resolved
@@ -271,14 +271,7 @@
 
 theorem localization_comap_isEmbedding [Algebra R S] (M : Submonoid R) [IsLocalization M S] :
     IsEmbedding (comap (algebraMap R S)) :=
-<<<<<<< HEAD
-  ⟨localization_comap_inducing S M, localization_comap_injective S M⟩
-=======
   ⟨localization_comap_isInducing S M, localization_comap_injective S M⟩
-
-@[deprecated (since := "2024-10-26")]
-alias localization_comap_embedding := localization_comap_isEmbedding
->>>>>>> 4efbd2b0
 
 @[deprecated (since := "2024-10-26")]
 alias localization_comap_embedding := localization_comap_isEmbedding
@@ -289,13 +282,8 @@
 
 open Function RingHom
 
-<<<<<<< HEAD
-theorem comap_inducing_of_surjective (hf : Surjective f) : Inducing (comap f) where
-  induced := by
-=======
 theorem comap_isInducing_of_surjective (hf : Surjective f) : IsInducing (comap f) where
   eq_induced := by
->>>>>>> 4efbd2b0
     simp only [TopologicalSpace.ext_iff, ← isClosed_compl_iff, isClosed_iff_zeroLocus,
       isClosed_induced_iff]
     refine fun s =>
@@ -595,8 +583,6 @@
     @forall_comm _ (_ = _), forall_eq]
   exact ⟨fun H a h ↦ (H a h).ge, fun H a h ↦ le_antisymm h (H h)⟩
 
-<<<<<<< HEAD
-=======
 lemma isCompact_isOpen_iff {s : Set (PrimeSpectrum R)} :
     IsCompact s ∧ IsOpen s ↔ ∃ t : Finset R, (zeroLocus t)ᶜ = s := by
   rw [isCompact_open_iff_eq_finite_iUnion_of_isTopologicalBasis _
@@ -650,7 +636,6 @@
     exact PrimeSpectrum.zeroLocus_anti_mono
       (Set.singleton_subset_iff.mpr <| Ideal.pow_le_self hnz hx)
 
->>>>>>> 4efbd2b0
 section LocalizationAtMinimal
 
 variable {I : Ideal R} [hI : I.IsPrime]
