/-
Copyright (c) 2020 Johan Commelin. All rights reserved.
Released under Apache 2.0 license as described in the file LICENSE.
Authors: Johan Commelin
-/
import Mathlib.LinearAlgebra.Finsupp
import Mathlib.RingTheory.Ideal.Over
import Mathlib.RingTheory.Ideal.Prod
import Mathlib.RingTheory.Localization.Away.Basic
import Mathlib.RingTheory.Nilpotent
import Mathlib.Topology.Sets.Closeds
import Mathlib.Topology.Sober

#align_import algebraic_geometry.prime_spectrum.basic from "leanprover-community/mathlib"@"a7c017d750512a352b623b1824d75da5998457d0"

/-!
# Prime spectrum of a commutative ring

The prime spectrum of a commutative ring is the type of all prime ideals.
It is naturally endowed with a topology: the Zariski topology.

(It is also naturally endowed with a sheaf of rings,
which is constructed in `AlgebraicGeometry.StructureSheaf`.)

## Main definitions

* `PrimeSpectrum R`: The prime spectrum of a commutative ring `R`,
  i.e., the set of all prime ideals of `R`.
* `zeroLocus s`: The zero locus of a subset `s` of `R`
  is the subset of `PrimeSpectrum R` consisting of all prime ideals that contain `s`.
* `vanishingIdeal t`: The vanishing ideal of a subset `t` of `PrimeSpectrum R`
  is the intersection of points in `t` (viewed as prime ideals).

## Conventions

We denote subsets of rings with `s`, `s'`, etc...
whereas we denote subsets of prime spectra with `t`, `t'`, etc...

## Inspiration/contributors

The contents of this file draw inspiration from <https://github.com/ramonfmir/lean-scheme>
which has contributions from Ramon Fernandez Mir, Kevin Buzzard, Kenny Lau,
and Chris Hughes (on an earlier repository).
-/


noncomputable section

open Classical

universe u v

variable (R : Type u) (S : Type v) [CommSemiring R] [CommSemiring S]

/-- The prime spectrum of a commutative ring `R` is the type of all prime ideals of `R`.

It is naturally endowed with a topology (the Zariski topology),
and a sheaf of commutative rings (see `AlgebraicGeometry.StructureSheaf`).
It is a fundamental building block in algebraic geometry. -/
@[ext]
structure PrimeSpectrum where
  asIdeal : Ideal R
  IsPrime : asIdeal.IsPrime
#align prime_spectrum PrimeSpectrum

attribute [instance] PrimeSpectrum.IsPrime

namespace PrimeSpectrum

variable {R S}

instance [Nontrivial R] : Nonempty <| PrimeSpectrum R :=
  let ⟨I, hI⟩ := Ideal.exists_maximal R
  ⟨⟨I, hI.isPrime⟩⟩

/-- The prime spectrum of the zero ring is empty. -/
instance [Subsingleton R] : IsEmpty (PrimeSpectrum R) :=
  ⟨fun x ↦ x.IsPrime.ne_top <| SetLike.ext' <| Subsingleton.eq_univ_of_nonempty x.asIdeal.nonempty⟩
#noalign prime_spectrum.punit

variable (R S)

/-- The map from the direct sum of prime spectra to the prime spectrum of a direct product. -/
@[simp]
def primeSpectrumProdOfSum : Sum (PrimeSpectrum R) (PrimeSpectrum S) → PrimeSpectrum (R × S)
  | Sum.inl ⟨I, _⟩ => ⟨Ideal.prod I ⊤, Ideal.isPrime_ideal_prod_top⟩
  | Sum.inr ⟨J, _⟩ => ⟨Ideal.prod ⊤ J, Ideal.isPrime_ideal_prod_top'⟩
#align prime_spectrum.prime_spectrum_prod_of_sum PrimeSpectrum.primeSpectrumProdOfSum

/-- The prime spectrum of `R × S` is in bijection with the disjoint unions of the prime spectrum of
`R` and the prime spectrum of `S`. -/
noncomputable def primeSpectrumProd :
    PrimeSpectrum (R × S) ≃ Sum (PrimeSpectrum R) (PrimeSpectrum S) :=
  Equiv.symm <|
    Equiv.ofBijective (primeSpectrumProdOfSum R S) (by
        constructor
        · rintro (⟨I, hI⟩ | ⟨J, hJ⟩) (⟨I', hI'⟩ | ⟨J', hJ'⟩) h <;>
          simp only [mk.injEq, Ideal.prod.ext_iff, primeSpectrumProdOfSum] at h
          · simp only [h]
          · exact False.elim (hI.ne_top h.left)
          · exact False.elim (hJ.ne_top h.right)
          · simp only [h]
        · rintro ⟨I, hI⟩
          rcases (Ideal.ideal_prod_prime I).mp hI with (⟨p, ⟨hp, rfl⟩⟩ | ⟨p, ⟨hp, rfl⟩⟩)
          · exact ⟨Sum.inl ⟨p, hp⟩, rfl⟩
          · exact ⟨Sum.inr ⟨p, hp⟩, rfl⟩)
#align prime_spectrum.prime_spectrum_prod PrimeSpectrum.primeSpectrumProd

variable {R S}

@[simp]
theorem primeSpectrumProd_symm_inl_asIdeal (x : PrimeSpectrum R) :
    ((primeSpectrumProd R S).symm <| Sum.inl x).asIdeal = Ideal.prod x.asIdeal ⊤ := by
  cases x
  rfl
#align prime_spectrum.prime_spectrum_prod_symm_inl_as_ideal PrimeSpectrum.primeSpectrumProd_symm_inl_asIdeal

@[simp]
theorem primeSpectrumProd_symm_inr_asIdeal (x : PrimeSpectrum S) :
    ((primeSpectrumProd R S).symm <| Sum.inr x).asIdeal = Ideal.prod ⊤ x.asIdeal := by
  cases x
  rfl
#align prime_spectrum.prime_spectrum_prod_symm_inr_as_ideal PrimeSpectrum.primeSpectrumProd_symm_inr_asIdeal

/-- The zero locus of a set `s` of elements of a commutative ring `R` is the set of all prime ideals
of the ring that contain the set `s`.

An element `f` of `R` can be thought of as a dependent function on the prime spectrum of `R`.
At a point `x` (a prime ideal) the function (i.e., element) `f` takes values in the quotient ring
`R` modulo the prime ideal `x`. In this manner, `zeroLocus s` is exactly the subset of
`PrimeSpectrum R` where all "functions" in `s` vanish simultaneously.
-/
def zeroLocus (s : Set R) : Set (PrimeSpectrum R) :=
  { x | s ⊆ x.asIdeal }
#align prime_spectrum.zero_locus PrimeSpectrum.zeroLocus

@[simp]
theorem mem_zeroLocus (x : PrimeSpectrum R) (s : Set R) : x ∈ zeroLocus s ↔ s ⊆ x.asIdeal :=
  Iff.rfl
#align prime_spectrum.mem_zero_locus PrimeSpectrum.mem_zeroLocus

@[simp]
theorem zeroLocus_span (s : Set R) : zeroLocus (Ideal.span s : Set R) = zeroLocus s := by
  ext x
  exact (Submodule.gi R R).gc s x.asIdeal
#align prime_spectrum.zero_locus_span PrimeSpectrum.zeroLocus_span

/-- The vanishing ideal of a set `t` of points of the prime spectrum of a commutative ring `R` is
the intersection of all the prime ideals in the set `t`.

An element `f` of `R` can be thought of as a dependent function on the prime spectrum of `R`.
At a point `x` (a prime ideal) the function (i.e., element) `f` takes values in the quotient ring
`R` modulo the prime ideal `x`. In this manner, `vanishingIdeal t` is exactly the ideal of `R`
consisting of all "functions" that vanish on all of `t`.
-/
def vanishingIdeal (t : Set (PrimeSpectrum R)) : Ideal R :=
  ⨅ (x : PrimeSpectrum R) (_ : x ∈ t), x.asIdeal
#align prime_spectrum.vanishing_ideal PrimeSpectrum.vanishingIdeal

theorem coe_vanishingIdeal (t : Set (PrimeSpectrum R)) :
    (vanishingIdeal t : Set R) = { f : R | ∀ x : PrimeSpectrum R, x ∈ t → f ∈ x.asIdeal } := by
  ext f
  rw [vanishingIdeal, SetLike.mem_coe, Submodule.mem_iInf]
  apply forall_congr'; intro x
  rw [Submodule.mem_iInf]
#align prime_spectrum.coe_vanishing_ideal PrimeSpectrum.coe_vanishingIdeal

theorem mem_vanishingIdeal (t : Set (PrimeSpectrum R)) (f : R) :
    f ∈ vanishingIdeal t ↔ ∀ x : PrimeSpectrum R, x ∈ t → f ∈ x.asIdeal := by
  rw [← SetLike.mem_coe, coe_vanishingIdeal, Set.mem_setOf_eq]
#align prime_spectrum.mem_vanishing_ideal PrimeSpectrum.mem_vanishingIdeal

@[simp]
theorem vanishingIdeal_singleton (x : PrimeSpectrum R) :
    vanishingIdeal ({x} : Set (PrimeSpectrum R)) = x.asIdeal := by simp [vanishingIdeal]
#align prime_spectrum.vanishing_ideal_singleton PrimeSpectrum.vanishingIdeal_singleton

theorem subset_zeroLocus_iff_le_vanishingIdeal (t : Set (PrimeSpectrum R)) (I : Ideal R) :
    t ⊆ zeroLocus I ↔ I ≤ vanishingIdeal t :=
  ⟨fun h _ k => (mem_vanishingIdeal _ _).mpr fun _ j => (mem_zeroLocus _ _).mpr (h j) k, fun h =>
    fun x j => (mem_zeroLocus _ _).mpr (le_trans h fun _ h => ((mem_vanishingIdeal _ _).mp h) x j)⟩
#align prime_spectrum.subset_zero_locus_iff_le_vanishing_ideal PrimeSpectrum.subset_zeroLocus_iff_le_vanishingIdeal

section Gc

variable (R)

/-- `zeroLocus` and `vanishingIdeal` form a galois connection. -/
theorem gc :
    @GaloisConnection (Ideal R) (Set (PrimeSpectrum R))ᵒᵈ _ _ (fun I => zeroLocus I) fun t =>
      vanishingIdeal t :=
  fun I t => subset_zeroLocus_iff_le_vanishingIdeal t I
#align prime_spectrum.gc PrimeSpectrum.gc

/-- `zeroLocus` and `vanishingIdeal` form a galois connection. -/
theorem gc_set :
    @GaloisConnection (Set R) (Set (PrimeSpectrum R))ᵒᵈ _ _ (fun s => zeroLocus s) fun t =>
      vanishingIdeal t := by
  have ideal_gc : GaloisConnection Ideal.span _ := (Submodule.gi R R).gc
  simpa [zeroLocus_span, Function.comp] using ideal_gc.compose (gc R)
#align prime_spectrum.gc_set PrimeSpectrum.gc_set

theorem subset_zeroLocus_iff_subset_vanishingIdeal (t : Set (PrimeSpectrum R)) (s : Set R) :
    t ⊆ zeroLocus s ↔ s ⊆ vanishingIdeal t :=
  (gc_set R) s t
#align prime_spectrum.subset_zero_locus_iff_subset_vanishing_ideal PrimeSpectrum.subset_zeroLocus_iff_subset_vanishingIdeal

end Gc

theorem subset_vanishingIdeal_zeroLocus (s : Set R) : s ⊆ vanishingIdeal (zeroLocus s) :=
  (gc_set R).le_u_l s
#align prime_spectrum.subset_vanishing_ideal_zero_locus PrimeSpectrum.subset_vanishingIdeal_zeroLocus

theorem le_vanishingIdeal_zeroLocus (I : Ideal R) : I ≤ vanishingIdeal (zeroLocus I) :=
  (gc R).le_u_l I
#align prime_spectrum.le_vanishing_ideal_zero_locus PrimeSpectrum.le_vanishingIdeal_zeroLocus

@[simp]
theorem vanishingIdeal_zeroLocus_eq_radical (I : Ideal R) :
    vanishingIdeal (zeroLocus (I : Set R)) = I.radical :=
  Ideal.ext fun f => by
    rw [mem_vanishingIdeal, Ideal.radical_eq_sInf, Submodule.mem_sInf]
    exact ⟨fun h x hx => h ⟨x, hx.2⟩ hx.1, fun h x hx => h x.1 ⟨hx, x.2⟩⟩
#align prime_spectrum.vanishing_ideal_zero_locus_eq_radical PrimeSpectrum.vanishingIdeal_zeroLocus_eq_radical

@[simp]
theorem zeroLocus_radical (I : Ideal R) : zeroLocus (I.radical : Set R) = zeroLocus I :=
  vanishingIdeal_zeroLocus_eq_radical I ▸ (gc R).l_u_l_eq_l I
#align prime_spectrum.zero_locus_radical PrimeSpectrum.zeroLocus_radical

theorem subset_zeroLocus_vanishingIdeal (t : Set (PrimeSpectrum R)) :
    t ⊆ zeroLocus (vanishingIdeal t) :=
  (gc R).l_u_le t
#align prime_spectrum.subset_zero_locus_vanishing_ideal PrimeSpectrum.subset_zeroLocus_vanishingIdeal

theorem zeroLocus_anti_mono {s t : Set R} (h : s ⊆ t) : zeroLocus t ⊆ zeroLocus s :=
  (gc_set R).monotone_l h
#align prime_spectrum.zero_locus_anti_mono PrimeSpectrum.zeroLocus_anti_mono

theorem zeroLocus_anti_mono_ideal {s t : Ideal R} (h : s ≤ t) :
    zeroLocus (t : Set R) ⊆ zeroLocus (s : Set R) :=
  (gc R).monotone_l h
#align prime_spectrum.zero_locus_anti_mono_ideal PrimeSpectrum.zeroLocus_anti_mono_ideal

theorem vanishingIdeal_anti_mono {s t : Set (PrimeSpectrum R)} (h : s ⊆ t) :
    vanishingIdeal t ≤ vanishingIdeal s :=
  (gc R).monotone_u h
#align prime_spectrum.vanishing_ideal_anti_mono PrimeSpectrum.vanishingIdeal_anti_mono

theorem zeroLocus_subset_zeroLocus_iff (I J : Ideal R) :
    zeroLocus (I : Set R) ⊆ zeroLocus (J : Set R) ↔ J ≤ I.radical := by
  rw [subset_zeroLocus_iff_le_vanishingIdeal, vanishingIdeal_zeroLocus_eq_radical]
#align prime_spectrum.zero_locus_subset_zero_locus_iff PrimeSpectrum.zeroLocus_subset_zeroLocus_iff

theorem zeroLocus_subset_zeroLocus_singleton_iff (f g : R) :
    zeroLocus ({f} : Set R) ⊆ zeroLocus {g} ↔ g ∈ (Ideal.span ({f} : Set R)).radical := by
  rw [← zeroLocus_span {f}, ← zeroLocus_span {g}, zeroLocus_subset_zeroLocus_iff, Ideal.span_le,
    Set.singleton_subset_iff, SetLike.mem_coe]
#align prime_spectrum.zero_locus_subset_zero_locus_singleton_iff PrimeSpectrum.zeroLocus_subset_zeroLocus_singleton_iff

theorem zeroLocus_bot : zeroLocus ((⊥ : Ideal R) : Set R) = Set.univ :=
  (gc R).l_bot
#align prime_spectrum.zero_locus_bot PrimeSpectrum.zeroLocus_bot

@[simp]
theorem zeroLocus_singleton_zero : zeroLocus ({0} : Set R) = Set.univ :=
  zeroLocus_bot
#align prime_spectrum.zero_locus_singleton_zero PrimeSpectrum.zeroLocus_singleton_zero

@[simp]
theorem zeroLocus_empty : zeroLocus (∅ : Set R) = Set.univ :=
  (gc_set R).l_bot
#align prime_spectrum.zero_locus_empty PrimeSpectrum.zeroLocus_empty

@[simp]
theorem vanishingIdeal_univ : vanishingIdeal (∅ : Set (PrimeSpectrum R)) = ⊤ := by
  simpa using (gc R).u_top
#align prime_spectrum.vanishing_ideal_univ PrimeSpectrum.vanishingIdeal_univ

theorem zeroLocus_empty_of_one_mem {s : Set R} (h : (1 : R) ∈ s) : zeroLocus s = ∅ := by
  rw [Set.eq_empty_iff_forall_not_mem]
  intro x hx
  rw [mem_zeroLocus] at hx
  have x_prime : x.asIdeal.IsPrime := by infer_instance
  have eq_top : x.asIdeal = ⊤ := by
    rw [Ideal.eq_top_iff_one]
    exact hx h
  apply x_prime.ne_top eq_top
#align prime_spectrum.zero_locus_empty_of_one_mem PrimeSpectrum.zeroLocus_empty_of_one_mem

@[simp]
theorem zeroLocus_singleton_one : zeroLocus ({1} : Set R) = ∅ :=
  zeroLocus_empty_of_one_mem (Set.mem_singleton (1 : R))
#align prime_spectrum.zero_locus_singleton_one PrimeSpectrum.zeroLocus_singleton_one

theorem zeroLocus_empty_iff_eq_top {I : Ideal R} : zeroLocus (I : Set R) = ∅ ↔ I = ⊤ := by
  constructor
  · contrapose!
    intro h
    rcases Ideal.exists_le_maximal I h with ⟨M, hM, hIM⟩
    exact ⟨⟨M, hM.isPrime⟩, hIM⟩
  · rintro rfl
    apply zeroLocus_empty_of_one_mem
    trivial
#align prime_spectrum.zero_locus_empty_iff_eq_top PrimeSpectrum.zeroLocus_empty_iff_eq_top

@[simp]
theorem zeroLocus_univ : zeroLocus (Set.univ : Set R) = ∅ :=
  zeroLocus_empty_of_one_mem (Set.mem_univ 1)
#align prime_spectrum.zero_locus_univ PrimeSpectrum.zeroLocus_univ

theorem vanishingIdeal_eq_top_iff {s : Set (PrimeSpectrum R)} : vanishingIdeal s = ⊤ ↔ s = ∅ := by
  rw [← top_le_iff, ← subset_zeroLocus_iff_le_vanishingIdeal, Submodule.top_coe, zeroLocus_univ,
    Set.subset_empty_iff]
#align prime_spectrum.vanishing_ideal_eq_top_iff PrimeSpectrum.vanishingIdeal_eq_top_iff

theorem zeroLocus_sup (I J : Ideal R) :
    zeroLocus ((I ⊔ J : Ideal R) : Set R) = zeroLocus I ∩ zeroLocus J :=
  (gc R).l_sup
#align prime_spectrum.zero_locus_sup PrimeSpectrum.zeroLocus_sup

theorem zeroLocus_union (s s' : Set R) : zeroLocus (s ∪ s') = zeroLocus s ∩ zeroLocus s' :=
  (gc_set R).l_sup
#align prime_spectrum.zero_locus_union PrimeSpectrum.zeroLocus_union

theorem vanishingIdeal_union (t t' : Set (PrimeSpectrum R)) :
    vanishingIdeal (t ∪ t') = vanishingIdeal t ⊓ vanishingIdeal t' :=
  (gc R).u_inf
#align prime_spectrum.vanishing_ideal_union PrimeSpectrum.vanishingIdeal_union

theorem zeroLocus_iSup {ι : Sort*} (I : ι → Ideal R) :
    zeroLocus ((⨆ i, I i : Ideal R) : Set R) = ⋂ i, zeroLocus (I i) :=
  (gc R).l_iSup
#align prime_spectrum.zero_locus_supr PrimeSpectrum.zeroLocus_iSup

theorem zeroLocus_iUnion {ι : Sort*} (s : ι → Set R) :
    zeroLocus (⋃ i, s i) = ⋂ i, zeroLocus (s i) :=
  (gc_set R).l_iSup
#align prime_spectrum.zero_locus_Union PrimeSpectrum.zeroLocus_iUnion

theorem zeroLocus_bUnion (s : Set (Set R)) :
    zeroLocus (⋃ s' ∈ s, s' : Set R) = ⋂ s' ∈ s, zeroLocus s' := by simp only [zeroLocus_iUnion]
#align prime_spectrum.zero_locus_bUnion PrimeSpectrum.zeroLocus_bUnion

theorem vanishingIdeal_iUnion {ι : Sort*} (t : ι → Set (PrimeSpectrum R)) :
    vanishingIdeal (⋃ i, t i) = ⨅ i, vanishingIdeal (t i) :=
  (gc R).u_iInf
#align prime_spectrum.vanishing_ideal_Union PrimeSpectrum.vanishingIdeal_iUnion

theorem zeroLocus_inf (I J : Ideal R) :
    zeroLocus ((I ⊓ J : Ideal R) : Set R) = zeroLocus I ∪ zeroLocus J :=
  Set.ext fun x => x.2.inf_le
#align prime_spectrum.zero_locus_inf PrimeSpectrum.zeroLocus_inf

theorem union_zeroLocus (s s' : Set R) :
    zeroLocus s ∪ zeroLocus s' = zeroLocus (Ideal.span s ⊓ Ideal.span s' : Ideal R) := by
  rw [zeroLocus_inf]
  simp
#align prime_spectrum.union_zero_locus PrimeSpectrum.union_zeroLocus

theorem zeroLocus_mul (I J : Ideal R) :
    zeroLocus ((I * J : Ideal R) : Set R) = zeroLocus I ∪ zeroLocus J :=
  Set.ext fun x => x.2.mul_le
#align prime_spectrum.zero_locus_mul PrimeSpectrum.zeroLocus_mul

theorem zeroLocus_singleton_mul (f g : R) :
    zeroLocus ({f * g} : Set R) = zeroLocus {f} ∪ zeroLocus {g} :=
  Set.ext fun x => by simpa using x.2.mul_mem_iff_mem_or_mem
#align prime_spectrum.zero_locus_singleton_mul PrimeSpectrum.zeroLocus_singleton_mul

@[simp]
theorem zeroLocus_pow (I : Ideal R) {n : ℕ} (hn : 0 < n) :
    zeroLocus ((I ^ n : Ideal R) : Set R) = zeroLocus I :=
  zeroLocus_radical (I ^ n) ▸ (I.radical_pow n hn).symm ▸ zeroLocus_radical I
#align prime_spectrum.zero_locus_pow PrimeSpectrum.zeroLocus_pow

@[simp]
theorem zeroLocus_singleton_pow (f : R) (n : ℕ) (hn : 0 < n) :
    zeroLocus ({f ^ n} : Set R) = zeroLocus {f} :=
  Set.ext fun x => by simpa using x.2.pow_mem_iff_mem n hn
#align prime_spectrum.zero_locus_singleton_pow PrimeSpectrum.zeroLocus_singleton_pow

theorem sup_vanishingIdeal_le (t t' : Set (PrimeSpectrum R)) :
    vanishingIdeal t ⊔ vanishingIdeal t' ≤ vanishingIdeal (t ∩ t') := by
  intro r
  rw [Submodule.mem_sup, mem_vanishingIdeal]
  rintro ⟨f, hf, g, hg, rfl⟩ x ⟨hxt, hxt'⟩
  rw [mem_vanishingIdeal] at hf hg
  apply Submodule.add_mem <;> solve_by_elim
#align prime_spectrum.sup_vanishing_ideal_le PrimeSpectrum.sup_vanishingIdeal_le

theorem mem_compl_zeroLocus_iff_not_mem {f : R} {I : PrimeSpectrum R} :
    I ∈ (zeroLocus {f} : Set (PrimeSpectrum R))ᶜ ↔ f ∉ I.asIdeal := by
  rw [Set.mem_compl_iff, mem_zeroLocus, Set.singleton_subset_iff]; rfl
#align prime_spectrum.mem_compl_zero_locus_iff_not_mem PrimeSpectrum.mem_compl_zeroLocus_iff_not_mem

/-- The Zariski topology on the prime spectrum of a commutative ring is defined via the closed sets
of the topology: they are exactly those sets that are the zero locus of a subset of the ring. -/
instance zariskiTopology : TopologicalSpace (PrimeSpectrum R) :=
  TopologicalSpace.ofClosed (Set.range PrimeSpectrum.zeroLocus) ⟨Set.univ, by simp⟩
    (by
      intro Zs h
      rw [Set.sInter_eq_iInter]
      choose f hf using fun i : Zs => h i.prop
      simp only [← hf]
      exact ⟨_, zeroLocus_iUnion _⟩)
    (by
      rintro _ ⟨s, rfl⟩ _ ⟨t, rfl⟩
      exact ⟨_, (union_zeroLocus s t).symm⟩)
#align prime_spectrum.zariski_topology PrimeSpectrum.zariskiTopology

theorem isOpen_iff (U : Set (PrimeSpectrum R)) : IsOpen U ↔ ∃ s, Uᶜ = zeroLocus s := by
  simp only [@eq_comm _ Uᶜ]; rfl
#align prime_spectrum.is_open_iff PrimeSpectrum.isOpen_iff

theorem isClosed_iff_zeroLocus (Z : Set (PrimeSpectrum R)) : IsClosed Z ↔ ∃ s, Z = zeroLocus s := by
  rw [← isOpen_compl_iff, isOpen_iff, compl_compl]
#align prime_spectrum.is_closed_iff_zero_locus PrimeSpectrum.isClosed_iff_zeroLocus

theorem isClosed_iff_zeroLocus_ideal (Z : Set (PrimeSpectrum R)) :
    IsClosed Z ↔ ∃ I : Ideal R, Z = zeroLocus I :=
  (isClosed_iff_zeroLocus _).trans
    ⟨fun ⟨s, hs⟩ => ⟨_, (zeroLocus_span s).substr hs⟩, fun ⟨I, hI⟩ => ⟨I, hI⟩⟩
#align prime_spectrum.is_closed_iff_zero_locus_ideal PrimeSpectrum.isClosed_iff_zeroLocus_ideal

theorem isClosed_iff_zeroLocus_radical_ideal (Z : Set (PrimeSpectrum R)) :
    IsClosed Z ↔ ∃ I : Ideal R, I.IsRadical ∧ Z = zeroLocus I :=
  (isClosed_iff_zeroLocus_ideal _).trans
    ⟨fun ⟨I, hI⟩ => ⟨_, I.radical_isRadical, (zeroLocus_radical I).substr hI⟩, fun ⟨I, _, hI⟩ =>
      ⟨I, hI⟩⟩
#align prime_spectrum.is_closed_iff_zero_locus_radical_ideal PrimeSpectrum.isClosed_iff_zeroLocus_radical_ideal

theorem isClosed_zeroLocus (s : Set R) : IsClosed (zeroLocus s) := by
  rw [isClosed_iff_zeroLocus]
  exact ⟨s, rfl⟩
#align prime_spectrum.is_closed_zero_locus PrimeSpectrum.isClosed_zeroLocus

theorem zeroLocus_vanishingIdeal_eq_closure (t : Set (PrimeSpectrum R)) :
    zeroLocus (vanishingIdeal t : Set R) = closure t := by
  rcases isClosed_iff_zeroLocus (closure t) |>.mp isClosed_closure with ⟨I, hI⟩
  rw [subset_antisymm_iff, (isClosed_zeroLocus _).closure_subset_iff, hI,
      subset_zeroLocus_iff_subset_vanishingIdeal, (gc R).u_l_u_eq_u,
      ← subset_zeroLocus_iff_subset_vanishingIdeal, ← hI]
  exact ⟨subset_closure, subset_zeroLocus_vanishingIdeal t⟩
#align prime_spectrum.zero_locus_vanishing_ideal_eq_closure PrimeSpectrum.zeroLocus_vanishingIdeal_eq_closure

theorem vanishingIdeal_closure (t : Set (PrimeSpectrum R)) :
    vanishingIdeal (closure t) = vanishingIdeal t :=
  zeroLocus_vanishingIdeal_eq_closure t ▸ (gc R).u_l_u_eq_u t
#align prime_spectrum.vanishing_ideal_closure PrimeSpectrum.vanishingIdeal_closure

theorem closure_singleton (x) : closure ({x} : Set (PrimeSpectrum R)) = zeroLocus x.asIdeal := by
  rw [← zeroLocus_vanishingIdeal_eq_closure, vanishingIdeal_singleton]
#align prime_spectrum.closure_singleton PrimeSpectrum.closure_singleton

theorem isClosed_singleton_iff_isMaximal (x : PrimeSpectrum R) :
    IsClosed ({x} : Set (PrimeSpectrum R)) ↔ x.asIdeal.IsMaximal := by
  rw [← closure_subset_iff_isClosed, ← zeroLocus_vanishingIdeal_eq_closure,
      vanishingIdeal_singleton]
  constructor <;> intro H
  · rcases x.asIdeal.exists_le_maximal x.2.1 with ⟨m, hm, hxm⟩
    exact (congr_arg asIdeal (@H ⟨m, hm.isPrime⟩ hxm)) ▸ hm
  · exact fun p hp ↦ PrimeSpectrum.ext _ _ (H.eq_of_le p.2.1 hp).symm
#align prime_spectrum.is_closed_singleton_iff_is_maximal PrimeSpectrum.isClosed_singleton_iff_isMaximal

theorem isRadical_vanishingIdeal (s : Set (PrimeSpectrum R)) : (vanishingIdeal s).IsRadical := by
  rw [← vanishingIdeal_closure, ← zeroLocus_vanishingIdeal_eq_closure,
    vanishingIdeal_zeroLocus_eq_radical]
  apply Ideal.radical_isRadical
#align prime_spectrum.is_radical_vanishing_ideal PrimeSpectrum.isRadical_vanishingIdeal

theorem vanishingIdeal_anti_mono_iff {s t : Set (PrimeSpectrum R)} (ht : IsClosed t) :
    s ⊆ t ↔ vanishingIdeal t ≤ vanishingIdeal s :=
  ⟨vanishingIdeal_anti_mono, fun h => by
    rw [← ht.closure_subset_iff, ← ht.closure_eq]
    convert ← zeroLocus_anti_mono_ideal h <;> apply zeroLocus_vanishingIdeal_eq_closure⟩
#align prime_spectrum.vanishing_ideal_anti_mono_iff PrimeSpectrum.vanishingIdeal_anti_mono_iff

theorem vanishingIdeal_strict_anti_mono_iff {s t : Set (PrimeSpectrum R)} (hs : IsClosed s)
    (ht : IsClosed t) : s ⊂ t ↔ vanishingIdeal t < vanishingIdeal s := by
  rw [Set.ssubset_def, vanishingIdeal_anti_mono_iff hs, vanishingIdeal_anti_mono_iff ht,
    lt_iff_le_not_le]
#align prime_spectrum.vanishing_ideal_strict_anti_mono_iff PrimeSpectrum.vanishingIdeal_strict_anti_mono_iff

/-- The antitone order embedding of closed subsets of `Spec R` into ideals of `R`. -/
def closedsEmbedding (R : Type*) [CommSemiring R] :
    (TopologicalSpace.Closeds <| PrimeSpectrum R)ᵒᵈ ↪o Ideal R :=
  OrderEmbedding.ofMapLEIff (fun s => vanishingIdeal ↑(OrderDual.ofDual s)) fun s _ =>
    (vanishingIdeal_anti_mono_iff s.2).symm
#align prime_spectrum.closeds_embedding PrimeSpectrum.closedsEmbedding

theorem t1Space_iff_isField [IsDomain R] : T1Space (PrimeSpectrum R) ↔ IsField R := by
  refine' ⟨_, fun h => _⟩
  · intro h
    have hbot : Ideal.IsPrime (⊥ : Ideal R) := Ideal.bot_prime
    exact
      Classical.not_not.1
        (mt
          (Ring.ne_bot_of_isMaximal_of_not_isField <|
            (isClosed_singleton_iff_isMaximal _).1 (T1Space.t1 ⟨⊥, hbot⟩))
          (by aesop))
  · refine' ⟨fun x => (isClosed_singleton_iff_isMaximal x).2 _⟩
    by_cases hx : x.asIdeal = ⊥
    · letI := h.toSemifield
      exact hx.symm ▸ Ideal.bot_isMaximal
    · exact absurd h (Ring.not_isField_iff_exists_prime.2 ⟨x.asIdeal, ⟨hx, x.2⟩⟩)
#align prime_spectrum.t1_space_iff_is_field PrimeSpectrum.t1Space_iff_isField

local notation "Z(" a ")" => zeroLocus (a : Set R)

theorem isIrreducible_zeroLocus_iff_of_radical (I : Ideal R) (hI : I.IsRadical) :
    IsIrreducible (zeroLocus (I : Set R)) ↔ I.IsPrime := by
  rw [Ideal.isPrime_iff, IsIrreducible]
  apply and_congr
  · rw [Set.nonempty_iff_ne_empty, Ne.def, zeroLocus_empty_iff_eq_top]
  · trans ∀ x y : Ideal R, Z(I) ⊆ Z(x) ∪ Z(y) → Z(I) ⊆ Z(x) ∨ Z(I) ⊆ Z(y)
    · simp_rw [isPreirreducible_iff_closed_union_closed, isClosed_iff_zeroLocus_ideal]
      constructor
      · rintro h x y
        exact h _ _ ⟨x, rfl⟩ ⟨y, rfl⟩
      · rintro h _ _ ⟨x, rfl⟩ ⟨y, rfl⟩
        exact h x y
    · simp_rw [← zeroLocus_inf, subset_zeroLocus_iff_le_vanishingIdeal,
        vanishingIdeal_zeroLocus_eq_radical, hI.radical]
      constructor
      · simp_rw [← SetLike.mem_coe, ← Set.singleton_subset_iff, ← Ideal.span_le, ←
          Ideal.span_singleton_mul_span_singleton]
        refine' fun h x y h' => h _ _ _
        rw [← hI.radical_le_iff] at h' ⊢
        simpa only [Ideal.radical_inf, Ideal.radical_mul] using h'
      · simp_rw [or_iff_not_imp_left, SetLike.not_le_iff_exists]
        rintro h s t h' ⟨x, hx, hx'⟩ y hy
        exact h (h' ⟨Ideal.mul_mem_right _ _ hx, Ideal.mul_mem_left _ _ hy⟩) hx'
#align prime_spectrum.is_irreducible_zero_locus_iff_of_radical PrimeSpectrum.isIrreducible_zeroLocus_iff_of_radical

theorem isIrreducible_zeroLocus_iff (I : Ideal R) :
    IsIrreducible (zeroLocus (I : Set R)) ↔ I.radical.IsPrime :=
  zeroLocus_radical I ▸ isIrreducible_zeroLocus_iff_of_radical _ I.radical_isRadical
#align prime_spectrum.is_irreducible_zero_locus_iff PrimeSpectrum.isIrreducible_zeroLocus_iff

theorem isIrreducible_iff_vanishingIdeal_isPrime {s : Set (PrimeSpectrum R)} :
    IsIrreducible s ↔ (vanishingIdeal s).IsPrime := by
  rw [← isIrreducible_iff_closure, ← zeroLocus_vanishingIdeal_eq_closure,
    isIrreducible_zeroLocus_iff_of_radical _ (isRadical_vanishingIdeal s)]
#align prime_spectrum.is_irreducible_iff_vanishing_ideal_is_prime PrimeSpectrum.isIrreducible_iff_vanishingIdeal_isPrime

instance irreducibleSpace [IsDomain R] : IrreducibleSpace (PrimeSpectrum R) := by
  rw [irreducibleSpace_def, Set.top_eq_univ, ← zeroLocus_bot, isIrreducible_zeroLocus_iff]
  simpa using Ideal.bot_prime

instance quasiSober : QuasiSober (PrimeSpectrum R) :=
  ⟨fun {S} h₁ h₂ =>
    ⟨⟨_, isIrreducible_iff_vanishingIdeal_isPrime.1 h₁⟩, by
      rw [IsGenericPoint, closure_singleton, zeroLocus_vanishingIdeal_eq_closure, h₂.closure_eq]⟩⟩

/-- The prime spectrum of a commutative ring is a compact topological space. -/
instance compactSpace : CompactSpace (PrimeSpectrum R) := by
  refine compactSpace_of_finite_subfamily_closed fun S S_closed S_empty ↦ ?_
  choose I hI using fun i ↦ (isClosed_iff_zeroLocus_ideal (S i)).mp (S_closed i)
  simp_rw [hI, ← zeroLocus_iSup, zeroLocus_empty_iff_eq_top, ← top_le_iff] at S_empty ⊢
  exact Ideal.isCompactElement_top.exists_finset_of_le_iSup _ _ S_empty

section Comap

variable {S' : Type*} [CommSemiring S']

theorem preimage_comap_zeroLocus_aux (f : R →+* S) (s : Set R) :
    (fun y => ⟨Ideal.comap f y.asIdeal, inferInstance⟩ : PrimeSpectrum S → PrimeSpectrum R) ⁻¹'
        zeroLocus s =
      zeroLocus (f '' s) := by
  ext x
  simp only [mem_zeroLocus, Set.image_subset_iff, Set.mem_preimage, mem_zeroLocus, Ideal.coe_comap]
#align prime_spectrum.preimage_comap_zero_locus_aux PrimeSpectrum.preimage_comap_zeroLocus_aux

/-- The function between prime spectra of commutative rings induced by a ring homomorphism.
This function is continuous. -/
def comap (f : R →+* S) : C(PrimeSpectrum S, PrimeSpectrum R) where
  toFun y := ⟨Ideal.comap f y.asIdeal, inferInstance⟩
  continuous_toFun := by
    simp only [continuous_iff_isClosed, isClosed_iff_zeroLocus]
    rintro _ ⟨s, rfl⟩
    exact ⟨_, preimage_comap_zeroLocus_aux f s⟩
#align prime_spectrum.comap PrimeSpectrum.comap

variable (f : R →+* S)

@[simp]
theorem comap_asIdeal (y : PrimeSpectrum S) : (comap f y).asIdeal = Ideal.comap f y.asIdeal :=
  rfl
#align prime_spectrum.comap_as_ideal PrimeSpectrum.comap_asIdeal

@[simp]
theorem comap_id : comap (RingHom.id R) = ContinuousMap.id _ := by
  ext
  rfl
#align prime_spectrum.comap_id PrimeSpectrum.comap_id

@[simp]
theorem comap_comp (f : R →+* S) (g : S →+* S') : comap (g.comp f) = (comap f).comp (comap g) :=
  rfl
#align prime_spectrum.comap_comp PrimeSpectrum.comap_comp

theorem comap_comp_apply (f : R →+* S) (g : S →+* S') (x : PrimeSpectrum S') :
    PrimeSpectrum.comap (g.comp f) x = (PrimeSpectrum.comap f) (PrimeSpectrum.comap g x) :=
  rfl
#align prime_spectrum.comap_comp_apply PrimeSpectrum.comap_comp_apply

@[simp]
theorem preimage_comap_zeroLocus (s : Set R) : comap f ⁻¹' zeroLocus s = zeroLocus (f '' s) :=
  preimage_comap_zeroLocus_aux f s
#align prime_spectrum.preimage_comap_zero_locus PrimeSpectrum.preimage_comap_zeroLocus

theorem comap_injective_of_surjective (f : R →+* S) (hf : Function.Surjective f) :
    Function.Injective (comap f) := fun x y h =>
  PrimeSpectrum.ext _ _
    (Ideal.comap_injective_of_surjective f hf
      (congr_arg PrimeSpectrum.asIdeal h : (comap f x).asIdeal = (comap f y).asIdeal))
#align prime_spectrum.comap_injective_of_surjective PrimeSpectrum.comap_injective_of_surjective

section CommRing

variable (T : Type u) (T' : Type v) [CommRing T] [CommRing T']


theorem comap_singleton_isClosed_of_surjective (f : T →+* T') (hf : Function.Surjective f)
    (x : PrimeSpectrum T') (hx : IsClosed ({x} : Set (PrimeSpectrum T'))) :
    IsClosed ({comap f x} : Set (PrimeSpectrum T)) :=
  haveI : x.asIdeal.IsMaximal := (isClosed_singleton_iff_isMaximal x).1 hx
  (isClosed_singleton_iff_isMaximal _).2 (Ideal.comap_isMaximal_of_surjective f hf)
#align prime_spectrum.comap_singleton_is_closed_of_surjective PrimeSpectrum.comap_singleton_isClosed_of_surjective

theorem comap_singleton_isClosed_of_isIntegral (f : T →+* T') (hf : f.IsIntegral)
    (x : PrimeSpectrum T') (hx : IsClosed ({x} : Set (PrimeSpectrum T'))) :
    IsClosed ({comap f x} : Set (PrimeSpectrum T)) :=
  (isClosed_singleton_iff_isMaximal _).2
    (Ideal.isMaximal_comap_of_isIntegral_of_isMaximal' f hf x.asIdeal <|
      (isClosed_singleton_iff_isMaximal x).1 hx)
#align prime_spectrum.comap_singleton_is_closed_of_is_integral PrimeSpectrum.comap_singleton_isClosed_of_isIntegral

end CommRing

variable (S)

theorem localization_comap_inducing [Algebra R S] (M : Submonoid R) [IsLocalization M S] :
    Inducing (comap (algebraMap R S)) := by
  constructor
  rw [TopologicalSpace.ext_iff]
  intro U
  rw [← isClosed_compl_iff, ← @isClosed_compl_iff (α := PrimeSpectrum S) (s := U)]
  generalize Uᶜ = Z
  simp_rw [isClosed_induced_iff, isClosed_iff_zeroLocus]
  constructor
  · rintro ⟨s, rfl⟩
    refine ⟨_, ⟨algebraMap R S ⁻¹' Ideal.span s, rfl⟩, ?_⟩
    rw [preimage_comap_zeroLocus, ← zeroLocus_span, ← zeroLocus_span s]
    congr 2
    exact congr_arg (zeroLocus ·) <| Submodule.carrier_inj.mpr
      (IsLocalization.map_comap M S (Ideal.span s))
  · rintro ⟨_, ⟨t, rfl⟩, rfl⟩
    rw [preimage_comap_zeroLocus]
    exact ⟨_, rfl⟩
#align prime_spectrum.localization_comap_inducing PrimeSpectrum.localization_comap_inducing

theorem localization_comap_injective [Algebra R S] (M : Submonoid R) [IsLocalization M S] :
    Function.Injective (comap (algebraMap R S)) := by
  intro p q h
  replace h := congr_arg (fun x : PrimeSpectrum R => Ideal.map (algebraMap R S) x.asIdeal) h
  dsimp only [comap, ContinuousMap.coe_mk] at h
  rw [IsLocalization.map_comap M S, IsLocalization.map_comap M S] at h
  ext1
  exact h
#align prime_spectrum.localization_comap_injective PrimeSpectrum.localization_comap_injective

theorem localization_comap_embedding [Algebra R S] (M : Submonoid R) [IsLocalization M S] :
    Embedding (comap (algebraMap R S)) :=
  ⟨localization_comap_inducing S M, localization_comap_injective S M⟩
#align prime_spectrum.localization_comap_embedding PrimeSpectrum.localization_comap_embedding

theorem localization_comap_range [Algebra R S] (M : Submonoid R) [IsLocalization M S] :
    Set.range (comap (algebraMap R S)) = { p | Disjoint (M : Set R) p.asIdeal } := by
  ext x
  constructor
  · simp_rw [disjoint_iff_inf_le]
    rintro ⟨p, rfl⟩ x ⟨hx₁, hx₂⟩
    exact (p.2.1 : ¬_) (p.asIdeal.eq_top_of_isUnit_mem hx₂ (IsLocalization.map_units S ⟨x, hx₁⟩))
  · intro h
    use ⟨x.asIdeal.map (algebraMap R S), IsLocalization.isPrime_of_isPrime_disjoint M S _ x.2 h⟩
    ext1
    exact IsLocalization.comap_map_of_isPrime_disjoint M S _ x.2 h
#align prime_spectrum.localization_comap_range PrimeSpectrum.localization_comap_range

section SpecOfSurjective

/-! The comap of a surjective ring homomorphism is a closed embedding between the prime spectra. -/


open Function RingHom

theorem comap_inducing_of_surjective (hf : Surjective f) : Inducing (comap f) where
  induced := by
    simp_rw [TopologicalSpace.ext_iff, ← isClosed_compl_iff,
      ← @isClosed_compl_iff (PrimeSpectrum S)
        ((TopologicalSpace.induced (comap f) zariskiTopology)), isClosed_induced_iff,
      isClosed_iff_zeroLocus]
    refine' fun s =>
      ⟨fun ⟨F, hF⟩ =>
        ⟨zeroLocus (f ⁻¹' F), ⟨f ⁻¹' F, rfl⟩, by
          rw [preimage_comap_zeroLocus, Function.Surjective.image_preimage hf, hF]⟩,
        _⟩
    rintro ⟨-, ⟨F, rfl⟩, hF⟩
    exact ⟨f '' F, hF.symm.trans (preimage_comap_zeroLocus f F)⟩
#align prime_spectrum.comap_inducing_of_surjective PrimeSpectrum.comap_inducing_of_surjective


variable {T : Type u} (T' : Type v) [CommRing T] [CommRing T']
variable (f : T →+* T')

theorem image_comap_zeroLocus_eq_zeroLocus_comap (hf : Surjective f) (I : Ideal T') :
    comap f '' zeroLocus I = zeroLocus (I.comap f) := by
  simp only [Set.ext_iff, Set.mem_image, mem_zeroLocus, SetLike.coe_subset_coe]
  refine' fun p => ⟨_, fun h_I_p => _⟩
  · rintro ⟨p, hp, rfl⟩ a ha
    exact hp ha
  · have hp : ker f ≤ p.asIdeal := (Ideal.comap_mono bot_le).trans h_I_p
    refine' ⟨⟨p.asIdeal.map f, Ideal.map_isPrime_of_surjective hf hp⟩, fun x hx => _, _⟩
    · obtain ⟨x', rfl⟩ := hf x
      exact Ideal.mem_map_of_mem f (h_I_p hx)
    · ext x
      rw [comap_asIdeal, Ideal.mem_comap, Ideal.mem_map_iff_of_surjective f hf]
      refine' ⟨_, fun hx => ⟨x, hx, rfl⟩⟩
      rintro ⟨x', hx', heq⟩
      rw [← sub_sub_cancel x' x]
      refine' p.asIdeal.sub_mem hx' (hp _)
      rwa [mem_ker, map_sub, sub_eq_zero]
#align prime_spectrum.image_comap_zero_locus_eq_zero_locus_comap PrimeSpectrum.image_comap_zeroLocus_eq_zeroLocus_comap

theorem range_comap_of_surjective (hf : Surjective f) :
    Set.range (comap f) = zeroLocus (ker f) := by
  rw [← Set.image_univ]
  convert image_comap_zeroLocus_eq_zeroLocus_comap _ _ hf _
  rw [zeroLocus_bot]
#align prime_spectrum.range_comap_of_surjective PrimeSpectrum.range_comap_of_surjective

theorem isClosed_range_comap_of_surjective (hf : Surjective f) :
    IsClosed (Set.range (comap f)) := by
  rw [range_comap_of_surjective _ f hf]
  exact isClosed_zeroLocus _
#align prime_spectrum.is_closed_range_comap_of_surjective PrimeSpectrum.isClosed_range_comap_of_surjective

theorem closedEmbedding_comap_of_surjective (hf : Surjective f) : ClosedEmbedding (comap f) :=
  { induced := (comap_inducing_of_surjective T' f hf).induced
    inj := comap_injective_of_surjective f hf
    closed_range := isClosed_range_comap_of_surjective T' f hf }
#align prime_spectrum.closed_embedding_comap_of_surjective PrimeSpectrum.closedEmbedding_comap_of_surjective

end SpecOfSurjective

end Comap

section BasicOpen

/-- `basicOpen r` is the open subset containing all prime ideals not containing `r`. -/
def basicOpen (r : R) : TopologicalSpace.Opens (PrimeSpectrum R) where
  carrier := { x | r ∉ x.asIdeal }
  is_open' := ⟨{r}, Set.ext fun _ => Set.singleton_subset_iff.trans <| Classical.not_not.symm⟩
#align prime_spectrum.basic_open PrimeSpectrum.basicOpen

@[simp]
theorem mem_basicOpen (f : R) (x : PrimeSpectrum R) : x ∈ basicOpen f ↔ f ∉ x.asIdeal :=
  Iff.rfl
#align prime_spectrum.mem_basic_open PrimeSpectrum.mem_basicOpen

theorem isOpen_basicOpen {a : R} : IsOpen (basicOpen a : Set (PrimeSpectrum R)) :=
  (basicOpen a).isOpen
#align prime_spectrum.is_open_basic_open PrimeSpectrum.isOpen_basicOpen

@[simp]
theorem basicOpen_eq_zeroLocus_compl (r : R) :
    (basicOpen r : Set (PrimeSpectrum R)) = (zeroLocus {r})ᶜ :=
  Set.ext fun x => by simp only [SetLike.mem_coe, mem_basicOpen, Set.mem_compl_iff, mem_zeroLocus,
    Set.singleton_subset_iff]
#align prime_spectrum.basic_open_eq_zero_locus_compl PrimeSpectrum.basicOpen_eq_zeroLocus_compl

@[simp]
theorem basicOpen_one : basicOpen (1 : R) = ⊤ :=
  TopologicalSpace.Opens.ext <| by simp
#align prime_spectrum.basic_open_one PrimeSpectrum.basicOpen_one

@[simp]
theorem basicOpen_zero : basicOpen (0 : R) = ⊥ :=
  TopologicalSpace.Opens.ext <| by simp
#align prime_spectrum.basic_open_zero PrimeSpectrum.basicOpen_zero

theorem basicOpen_le_basicOpen_iff (f g : R) :
    basicOpen f ≤ basicOpen g ↔ f ∈ (Ideal.span ({g} : Set R)).radical := by
  rw [← SetLike.coe_subset_coe, basicOpen_eq_zeroLocus_compl, basicOpen_eq_zeroLocus_compl,
    Set.compl_subset_compl, zeroLocus_subset_zeroLocus_singleton_iff]
#align prime_spectrum.basic_open_le_basic_open_iff PrimeSpectrum.basicOpen_le_basicOpen_iff

theorem basicOpen_mul (f g : R) : basicOpen (f * g) = basicOpen f ⊓ basicOpen g :=
  TopologicalSpace.Opens.ext <| by simp [zeroLocus_singleton_mul]
#align prime_spectrum.basic_open_mul PrimeSpectrum.basicOpen_mul

theorem basicOpen_mul_le_left (f g : R) : basicOpen (f * g) ≤ basicOpen f := by
  rw [basicOpen_mul f g]
  exact inf_le_left
#align prime_spectrum.basic_open_mul_le_left PrimeSpectrum.basicOpen_mul_le_left

theorem basicOpen_mul_le_right (f g : R) : basicOpen (f * g) ≤ basicOpen g := by
  rw [basicOpen_mul f g]
  exact inf_le_right
#align prime_spectrum.basic_open_mul_le_right PrimeSpectrum.basicOpen_mul_le_right

@[simp]
theorem basicOpen_pow (f : R) (n : ℕ) (hn : 0 < n) : basicOpen (f ^ n) = basicOpen f :=
  TopologicalSpace.Opens.ext <| by simpa using zeroLocus_singleton_pow f n hn
#align prime_spectrum.basic_open_pow PrimeSpectrum.basicOpen_pow

theorem isTopologicalBasis_basic_opens :
    TopologicalSpace.IsTopologicalBasis
      (Set.range fun r : R => (basicOpen r : Set (PrimeSpectrum R))) := by
<<<<<<< HEAD
  apply Topology.isTopologicalBasis_of_isOpen_of_nhds
=======
  apply TopologicalSpace.isTopologicalBasis_of_isOpen_of_nhds
>>>>>>> b06172d4
  · rintro _ ⟨r, rfl⟩
    exact isOpen_basicOpen
  · rintro p U hp ⟨s, hs⟩
    rw [← compl_compl U, Set.mem_compl_iff, ← hs, mem_zeroLocus, Set.not_subset] at hp
    obtain ⟨f, hfs, hfp⟩ := hp
    refine' ⟨basicOpen f, ⟨f, rfl⟩, hfp, _⟩
    rw [← Set.compl_subset_compl, ← hs, basicOpen_eq_zeroLocus_compl, compl_compl]
    exact zeroLocus_anti_mono (Set.singleton_subset_iff.mpr hfs)
#align prime_spectrum.is_topological_basis_basic_opens PrimeSpectrum.isTopologicalBasis_basic_opens

theorem isBasis_basic_opens : TopologicalSpace.Opens.IsBasis (Set.range (@basicOpen R _)) := by
  unfold TopologicalSpace.Opens.IsBasis
  convert isTopologicalBasis_basic_opens (R := R)
  rw [← Set.range_comp]
  rfl
#align prime_spectrum.is_basis_basic_opens PrimeSpectrum.isBasis_basic_opens

@[simp]
theorem basicOpen_eq_bot_iff (f : R) : basicOpen f = ⊥ ↔ IsNilpotent f := by
  rw [← TopologicalSpace.Opens.coe_inj, basicOpen_eq_zeroLocus_compl]
  simp only [Set.eq_univ_iff_forall, Set.singleton_subset_iff, TopologicalSpace.Opens.coe_bot,
    nilpotent_iff_mem_prime, Set.compl_empty_iff, mem_zeroLocus, SetLike.mem_coe]
  exact ⟨fun h I hI => h ⟨I, hI⟩, fun h ⟨I, hI⟩ => h I hI⟩
#align prime_spectrum.basic_open_eq_bot_iff PrimeSpectrum.basicOpen_eq_bot_iff

theorem localization_away_comap_range (S : Type v) [CommSemiring S] [Algebra R S] (r : R)
    [IsLocalization.Away r S] : Set.range (comap (algebraMap R S)) = basicOpen r := by
  rw [localization_comap_range S (Submonoid.powers r)]
  ext x
  simp only [mem_zeroLocus, basicOpen_eq_zeroLocus_compl, SetLike.mem_coe, Set.mem_setOf_eq,
    Set.singleton_subset_iff, Set.mem_compl_iff, disjoint_iff_inf_le]
  constructor
  · intro h₁ h₂
    exact h₁ ⟨Submonoid.mem_powers r, h₂⟩
  · rintro h₁ _ ⟨⟨n, rfl⟩, h₃⟩
    exact h₁ (x.2.mem_of_pow_mem _ h₃)
#align prime_spectrum.localization_away_comap_range PrimeSpectrum.localization_away_comap_range

theorem localization_away_openEmbedding (S : Type v) [CommSemiring S] [Algebra R S] (r : R)
    [IsLocalization.Away r S] : OpenEmbedding (comap (algebraMap R S)) :=
  { toEmbedding := localization_comap_embedding S (Submonoid.powers r)
    open_range := by
      rw [localization_away_comap_range S r]
      exact isOpen_basicOpen }
#align prime_spectrum.localization_away_open_embedding PrimeSpectrum.localization_away_openEmbedding

theorem isCompact_basicOpen (f : R) : IsCompact (basicOpen f : Set (PrimeSpectrum R)) := by
  rw [← localization_away_comap_range (Localization (Submonoid.powers f))]
  exact isCompact_range (map_continuous _)
#align prime_spectrum.is_compact_basic_open PrimeSpectrum.isCompact_basicOpen

end BasicOpen

section Order

/-!
## The specialization order

We endow `PrimeSpectrum R` with a partial order, where `x ≤ y` if and only if `y ∈ closure {x}`.
-/


instance : PartialOrder (PrimeSpectrum R) :=
  PartialOrder.lift asIdeal (PrimeSpectrum.ext)

@[simp]
theorem asIdeal_le_asIdeal (x y : PrimeSpectrum R) : x.asIdeal ≤ y.asIdeal ↔ x ≤ y :=
  Iff.rfl
#align prime_spectrum.as_ideal_le_as_ideal PrimeSpectrum.asIdeal_le_asIdeal

@[simp]
theorem asIdeal_lt_asIdeal (x y : PrimeSpectrum R) : x.asIdeal < y.asIdeal ↔ x < y :=
  Iff.rfl
#align prime_spectrum.as_ideal_lt_as_ideal PrimeSpectrum.asIdeal_lt_asIdeal

theorem le_iff_mem_closure (x y : PrimeSpectrum R) :
    x ≤ y ↔ y ∈ closure ({x} : Set (PrimeSpectrum R)) := by
  rw [← asIdeal_le_asIdeal, ← zeroLocus_vanishingIdeal_eq_closure, mem_zeroLocus,
    vanishingIdeal_singleton, SetLike.coe_subset_coe]
#align prime_spectrum.le_iff_mem_closure PrimeSpectrum.le_iff_mem_closure

theorem le_iff_specializes (x y : PrimeSpectrum R) : x ≤ y ↔ x ⤳ y :=
  (le_iff_mem_closure x y).trans specializes_iff_mem_closure.symm
#align prime_spectrum.le_iff_specializes PrimeSpectrum.le_iff_specializes

/-- `nhds` as an order embedding. -/
@[simps!]
def nhdsOrderEmbedding : PrimeSpectrum R ↪o Filter (PrimeSpectrum R) :=
  OrderEmbedding.ofMapLEIff nhds fun a b => (le_iff_specializes a b).symm
#align prime_spectrum.nhds_order_embedding PrimeSpectrum.nhdsOrderEmbedding

instance : T0Space (PrimeSpectrum R) :=
  ⟨nhdsOrderEmbedding.inj'⟩

instance [IsDomain R] : OrderBot (PrimeSpectrum R) where
  bot := ⟨⊥, Ideal.bot_prime⟩
  bot_le I := @bot_le _ _ _ I.asIdeal

instance {R : Type*} [Field R] : Unique (PrimeSpectrum R) where
  default := ⊥
  uniq x := PrimeSpectrum.ext _ _ ((IsSimpleOrder.eq_bot_or_eq_top _).resolve_right x.2.ne_top)

end Order

/-- If `x` specializes to `y`, then there is a natural map from the localization of `y` to the
localization of `x`. -/
def localizationMapOfSpecializes {x y : PrimeSpectrum R} (h : x ⤳ y) :
    Localization.AtPrime y.asIdeal →+* Localization.AtPrime x.asIdeal :=
  @IsLocalization.lift _ _ _ _ _ _ _ _ Localization.isLocalization
    (algebraMap R (Localization.AtPrime x.asIdeal))
    (by
      rintro ⟨a, ha⟩
      rw [← PrimeSpectrum.le_iff_specializes, ← asIdeal_le_asIdeal, ← SetLike.coe_subset_coe, ←
        Set.compl_subset_compl] at h
      exact (IsLocalization.map_units (Localization.AtPrime x.asIdeal)
        ⟨a, show a ∈ x.asIdeal.primeCompl from h ha⟩ : _))
#align prime_spectrum.localization_map_of_specializes PrimeSpectrum.localizationMapOfSpecializes

end PrimeSpectrum

namespace LocalRing

variable [LocalRing R]

/-- The closed point in the prime spectrum of a local ring. -/
def closedPoint : PrimeSpectrum R :=
  ⟨maximalIdeal R, (maximalIdeal.isMaximal R).isPrime⟩
#align local_ring.closed_point LocalRing.closedPoint

variable {R}

theorem isLocalRingHom_iff_comap_closedPoint {S : Type v} [CommSemiring S] [LocalRing S]
    (f : R →+* S) : IsLocalRingHom f ↔ PrimeSpectrum.comap f (closedPoint S) = closedPoint R := by
  -- Porting note : inline `this` does **not** work
  have := (local_hom_TFAE f).out 0 4
  rw [this, PrimeSpectrum.ext_iff]
  rfl
#align local_ring.is_local_ring_hom_iff_comap_closed_point LocalRing.isLocalRingHom_iff_comap_closedPoint

@[simp]
theorem comap_closedPoint {S : Type v} [CommSemiring S] [LocalRing S] (f : R →+* S)
    [IsLocalRingHom f] : PrimeSpectrum.comap f (closedPoint S) = closedPoint R :=
  (isLocalRingHom_iff_comap_closedPoint f).mp inferInstance
#align local_ring.comap_closed_point LocalRing.comap_closedPoint

theorem specializes_closedPoint (x : PrimeSpectrum R) : x ⤳ closedPoint R :=
  (PrimeSpectrum.le_iff_specializes _ _).mp (LocalRing.le_maximalIdeal x.2.1)
#align local_ring.specializes_closed_point LocalRing.specializes_closedPoint

theorem closedPoint_mem_iff (U : TopologicalSpace.Opens <| PrimeSpectrum R) :
    closedPoint R ∈ U ↔ U = ⊤ := by
  constructor
  · rw [eq_top_iff]
    exact fun h x _ => (specializes_closedPoint x).mem_open U.2 h
  · rintro rfl
    trivial
#align local_ring.closed_point_mem_iff LocalRing.closedPoint_mem_iff

@[simp]
theorem PrimeSpectrum.comap_residue (T : Type u)[CommRing T] [LocalRing T]
    (x : PrimeSpectrum (ResidueField T)) : PrimeSpectrum.comap (residue T) x = closedPoint T := by
  rw [Subsingleton.elim x ⊥]
  ext1
  exact Ideal.mk_ker
#align local_ring.prime_spectrum.comap_residue LocalRing.PrimeSpectrum.comap_residue

end LocalRing<|MERGE_RESOLUTION|>--- conflicted
+++ resolved
@@ -819,11 +819,7 @@
 theorem isTopologicalBasis_basic_opens :
     TopologicalSpace.IsTopologicalBasis
       (Set.range fun r : R => (basicOpen r : Set (PrimeSpectrum R))) := by
-<<<<<<< HEAD
-  apply Topology.isTopologicalBasis_of_isOpen_of_nhds
-=======
   apply TopologicalSpace.isTopologicalBasis_of_isOpen_of_nhds
->>>>>>> b06172d4
   · rintro _ ⟨r, rfl⟩
     exact isOpen_basicOpen
   · rintro p U hp ⟨s, hs⟩
