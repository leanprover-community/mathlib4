--- conflicted
+++ resolved
@@ -966,9 +966,6 @@
         ⟨a, show a ∈ x.asIdeal.primeCompl from h ha⟩ : _))
 #align prime_spectrum.localization_map_of_specializes PrimeSpectrum.localizationMapOfSpecializes
 
-<<<<<<< HEAD
-end CommSemiRing
-=======
 variable (R) in
 /--
 Zero loci of prime ideals are closed irreducible sets in the Zariski topology and any closed
@@ -1028,7 +1025,6 @@
   conv_lhs => rw [← (isClosed_zeroLocus _).closure_eq]
   exact vanishingIdeal_mem_minimalPrimes.symm
 
->>>>>>> a7c1abf5
 end PrimeSpectrum
 
 namespace LocalRing
