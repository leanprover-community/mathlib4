--- conflicted
+++ resolved
@@ -697,10 +697,9 @@
 
 open Function RingHom
 
-<<<<<<< HEAD
 theorem comap_inducing_of_surjective (hf : Surjective f) : Inducing (comap f) where
   induced := by
-    simp_rw [topologicalSpace_eq_iff, ← isClosed_compl_iff,
+    simp_rw [TopologicalSpace.ext_iff, ← isClosed_compl_iff,
       ← @isClosed_compl_iff (PrimeSpectrum S)
         ((TopologicalSpace.induced (comap f) zariskiTopology)), isClosed_induced_iff,
       isClosed_iff_zeroLocus]
@@ -710,23 +709,7 @@
           rw [preimage_comap_zeroLocus, Function.Surjective.image_preimage hf, hF]⟩,
         _⟩
     rintro ⟨-, ⟨F, rfl⟩, hF⟩
-    exact ⟨f '' F, hF.symm.trans (preimage_comap_zeroLocus f F)⟩
-=======
-theorem comap_inducing_of_surjective (hf : Surjective f) : Inducing (comap f) :=
-  {
-    induced := by
-      simp_rw [TopologicalSpace.ext_iff, ← isClosed_compl_iff,
-        ← @isClosed_compl_iff (PrimeSpectrum S)
-          ((TopologicalSpace.induced (comap f) zariskiTopology)), isClosed_induced_iff,
-        isClosed_iff_zeroLocus]
-      refine' fun s =>
-        ⟨fun ⟨F, hF⟩ =>
-          ⟨zeroLocus (f ⁻¹' F), ⟨f ⁻¹' F, rfl⟩, by
-            rw [preimage_comap_zeroLocus, Function.Surjective.image_preimage hf, hF]⟩,
-          _⟩
-      rintro ⟨-, ⟨F, rfl⟩, hF⟩
-      exact ⟨f '' F, hF.symm.trans (preimage_comap_zeroLocus f F)⟩ }
->>>>>>> 9ce86dab
+    exact ⟨f '' F, hF.symm.trans (preimage_comap_zeroLocus f F)⟩ }
 #align prime_spectrum.comap_inducing_of_surjective PrimeSpectrum.comap_inducing_of_surjective
 
 theorem image_comap_zeroLocus_eq_zeroLocus_comap (hf : Surjective f) (I : Ideal S) :
