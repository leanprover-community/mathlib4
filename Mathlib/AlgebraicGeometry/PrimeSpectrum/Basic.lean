--- conflicted
+++ resolved
@@ -769,14 +769,13 @@
     exact PrimeSpectrum.zeroLocus_anti_mono
       (Set.singleton_subset_iff.mpr <| Ideal.pow_le_self hnz hx)
 
-<<<<<<< HEAD
 lemma exists_idempotent_basicOpen_eq_of_isClopen {s : Set (PrimeSpectrum R)}
     (hs : IsClopen s) : ∃ e : R, IsIdempotentElem e ∧ s = basicOpen e :=
   (existsUnique_idempotent_basicOpen_eq_of_isClopen hs).exists
 
 @[deprecated (since := "2024-11-11")]
 alias exists_idempotent_basicOpen_eq_of_is_clopen := exists_idempotent_basicOpen_eq_of_isClopen
-=======
+
 section IsIntegral
 
 open Polynomial
@@ -844,7 +843,6 @@
     simp [← pow_succ']
 
 end IsIntegral
->>>>>>> 92f63d5c
 
 section LocalizationAtMinimal
 
