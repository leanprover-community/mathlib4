--- conflicted
+++ resolved
@@ -107,19 +107,15 @@
   rw [isNoetherianRing_iff, isNoetherian_iff_wellFounded] at H
   exact (closedsEmbedding R).dual.wellFounded H
 
-<<<<<<< HEAD
 lemma _root_.minimalPrimes.finite_of_isNoetherianRing : (minimalPrimes R).Finite :=
   minimalPrimes.equivIrreducibleComponents R
     |>.set_finite_iff
     |>.mpr NoetherianSpace.finite_irreducibleComponents
 
 end PrimeSpectrum
-=======
-end PrimeSpectrum
 
 /-- [Stacks: Lemma 00FR](https://stacks.math.columbia.edu/tag/00FR) -/
 lemma finite_minimalPrimes_of_noetherian (R : Type _) [CommRing R] [IsNoetherianRing R] :
     (minimalPrimes R).Finite :=
   (Equiv.set_finite_iff (PrimeSpectrum.minimalPrimesEquivIrreducibleComponents R)).mpr
-    TopologicalSpace.NoetherianSpace.finite_irreducibleComponents
->>>>>>> 78b7952f
+    TopologicalSpace.NoetherianSpace.finite_irreducibleComponents