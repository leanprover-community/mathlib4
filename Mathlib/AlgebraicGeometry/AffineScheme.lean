--- conflicted
+++ resolved
@@ -579,9 +579,9 @@
 
 lemma stalkMap_injective_of (f : X ⟶ Y) {U : Opens Y} (hU : IsAffineOpen U) (x : X)
     (hx : f.val.base x ∈ U)
-    (h : ∀ g, LocallyRingedSpace.stalkMap f x (Y.presheaf.germ ⟨f.val.base x, hx⟩ g) = 0 →
+    (h : ∀ g, f.stalkMap x (Y.presheaf.germ ⟨f.val.base x, hx⟩ g) = 0 →
       Y.presheaf.germ ⟨f.val.base x, hx⟩ g = 0) :
-    Function.Injective (LocallyRingedSpace.stalkMap f x) := by
+    Function.Injective (f.stalkMap x) := by
   letI := Y.presheaf.algebra_section_stalk ⟨f.val.base x, hx⟩
   apply (hU.isLocalization_stalk ⟨f.val.base x, hx⟩).injective_of
   exact h
@@ -636,13 +636,12 @@
 
 end IsAffineOpen
 
-<<<<<<< HEAD
 lemma stalkMap_injective_of_isAffine_of {X Y : Scheme} (f : X ⟶ Y) [IsAffine Y] (x : X)
-    (h : ∀ g, LocallyRingedSpace.stalkMap f x (Y.ΓToStalk (f.val.base x) g) = 0 →
-      Y.ΓToStalk (f.val.base x) g = 0) :
-    Function.Injective (LocallyRingedSpace.stalkMap f x) :=
+    (h : ∀ g, f.stalkMap x (Y.presheaf.Γgerm (f.val.base x) g) = 0 →
+      Y.presheaf.Γgerm (f.val.base x) g = 0) :
+    Function.Injective (f.stalkMap x) :=
   (isAffineOpen_top Y).stalkMap_injective_of f x trivial h
-=======
+
 /--
 Given a spanning set of `Γ(X, U)`, the corresponding basic open sets cover `U`.
 See `IsAffineOpen.basicOpen_union_eq_self_iff` for the inverse direction for affine open sets.
@@ -662,7 +661,6 @@
       Opens.coe_inf, Opens.coe_mk, Set.iUnion_subset_iff]
     exact fun i hi ↦ (Set.inter_subset_right.trans
       (Set.subset_iUnion₂ (s := fun x _ ↦ (X.basicOpen x : Set X)) i hi))
->>>>>>> e13fcda6
 
 /-- Let `P` be a predicate on the affine open sets of `X` satisfying
 1. If `P` holds on `U`, then `P` holds on the basic open set of every section on `U`.
