/-
Copyright (c) 2022 Andrew Yang. All rights reserved.
Released under Apache 2.0 license as described in the file LICENSE.
Authors: Andrew Yang
-/
import Mathlib.AlgebraicGeometry.GammaSpecAdjunction
import Mathlib.AlgebraicGeometry.Restrict
import Mathlib.AlgebraicGeometry.Cover.Open
import Mathlib.CategoryTheory.Limits.Opposites
import Mathlib.RingTheory.Localization.InvSubmonoid
<<<<<<< HEAD
import Mathlib.RingTheory.LocalProperties
=======
import Mathlib.RingTheory.RingHom.Surjective
>>>>>>> 49e56076

/-!
# Affine schemes

We define the category of `AffineScheme`s as the essential image of `Spec`.
We also define predicates about affine schemes and affine open sets.

## Main definitions

* `AlgebraicGeometry.AffineScheme`: The category of affine schemes.
* `AlgebraicGeometry.IsAffine`: A scheme is affine if the canonical map `X ⟶ Spec Γ(X)` is an
  isomorphism.
* `AlgebraicGeometry.Scheme.isoSpec`: The canonical isomorphism `X ≅ Spec Γ(X)` for an affine
  scheme.
* `AlgebraicGeometry.AffineScheme.equivCommRingCat`: The equivalence of categories
  `AffineScheme ≌ CommRingᵒᵖ` given by `AffineScheme.Spec : CommRingᵒᵖ ⥤ AffineScheme` and
  `AffineScheme.Γ : AffineSchemeᵒᵖ ⥤ CommRingCat`.
* `AlgebraicGeometry.IsAffineOpen`: An open subset of a scheme is affine if the open subscheme is
  affine.
* `AlgebraicGeometry.IsAffineOpen.fromSpec`: The immersion `Spec 𝒪ₓ(U) ⟶ X` for an affine `U`.

-/

-- Explicit universe annotations were used in this file to improve performance #12737

noncomputable section

open CategoryTheory CategoryTheory.Limits Opposite TopologicalSpace

universe u

namespace AlgebraicGeometry

open Spec (structureSheaf)

/-- The category of affine schemes -/
-- Porting note(#5171): linter not ported yet
-- @[nolint has_nonempty_instance]
def AffineScheme :=
  Scheme.Spec.EssImageSubcategory
deriving Category

/-- A Scheme is affine if the canonical map `X ⟶ Spec Γ(X)` is an isomorphism. -/
class IsAffine (X : Scheme) : Prop where
  affine : IsIso X.toSpecΓ

attribute [instance] IsAffine.affine

instance (X : Scheme.{u}) [IsAffine X] : IsIso (ΓSpec.adjunction.unit.app X) := @IsAffine.affine X _

/-- The canonical isomorphism `X ≅ Spec Γ(X)` for an affine scheme. -/
@[simps! (config := .lemmasOnly) hom]
def Scheme.isoSpec (X : Scheme) [IsAffine X] : X ≅ Spec Γ(X, ⊤) :=
  asIso X.toSpecΓ

@[reassoc]
theorem Scheme.isoSpec_hom_naturality {X Y : Scheme} [IsAffine X] [IsAffine Y] (f : X ⟶ Y) :
    X.isoSpec.hom ≫ Spec.map (f.app ⊤) = f ≫ Y.isoSpec.hom := by
  simp only [isoSpec, asIso_hom, Scheme.toSpecΓ_naturality]

@[reassoc]
theorem Scheme.isoSpec_inv_naturality {X Y : Scheme} [IsAffine X] [IsAffine Y] (f : X ⟶ Y) :
    Spec.map (f.app ⊤) ≫ Y.isoSpec.inv = X.isoSpec.inv ≫ f := by
  rw [Iso.eq_inv_comp, isoSpec, asIso_hom, ← Scheme.toSpecΓ_naturality_assoc, isoSpec,
    asIso_inv, IsIso.hom_inv_id, Category.comp_id]

/-- Construct an affine scheme from a scheme and the information that it is affine.
Also see `AffineScheme.of` for a typeclass version. -/
@[simps]
def AffineScheme.mk (X : Scheme) (_ : IsAffine X) : AffineScheme :=
  ⟨X, ΓSpec.adjunction.mem_essImage_of_unit_isIso _⟩

/-- Construct an affine scheme from a scheme. Also see `AffineScheme.mk` for a non-typeclass
version. -/
def AffineScheme.of (X : Scheme) [h : IsAffine X] : AffineScheme :=
  AffineScheme.mk X h

/-- Type check a morphism of schemes as a morphism in `AffineScheme`. -/
def AffineScheme.ofHom {X Y : Scheme} [IsAffine X] [IsAffine Y] (f : X ⟶ Y) :
    AffineScheme.of X ⟶ AffineScheme.of Y :=
  f

theorem mem_Spec_essImage (X : Scheme) : X ∈ Scheme.Spec.essImage ↔ IsAffine X :=
  ⟨fun h => ⟨Functor.essImage.unit_isIso h⟩,
    fun _ => ΓSpec.adjunction.mem_essImage_of_unit_isIso _⟩

instance isAffine_affineScheme (X : AffineScheme.{u}) : IsAffine X.obj :=
  ⟨Functor.essImage.unit_isIso X.property⟩

instance (R : CommRingCatᵒᵖ) : IsAffine (Scheme.Spec.obj R) :=
  AlgebraicGeometry.isAffine_affineScheme ⟨_, Scheme.Spec.obj_mem_essImage R⟩

instance isAffine_Spec (R : CommRingCat) : IsAffine (Spec R) :=
  AlgebraicGeometry.isAffine_affineScheme ⟨_, Scheme.Spec.obj_mem_essImage (op R)⟩

theorem isAffine_of_isIso {X Y : Scheme} (f : X ⟶ Y) [IsIso f] [h : IsAffine Y] : IsAffine X := by
  rw [← mem_Spec_essImage] at h ⊢; exact Functor.essImage.ofIso (asIso f).symm h

/-- If `f : X ⟶ Y` is a morphism between affine schemes, the corresponding arrow is isomorphic
to the arrow of the morphism on prime spectra induced by the map on global sections. -/
noncomputable
def arrowIsoSpecΓOfIsAffine {X Y : Scheme} [IsAffine X] [IsAffine Y] (f : X ⟶ Y) :
    Arrow.mk f ≅ Arrow.mk (Spec.map (Scheme.Γ.map f.op)) :=
  Arrow.isoMk X.isoSpec Y.isoSpec (ΓSpec.adjunction.unit_naturality _)

/-- If `f : A ⟶ B` is a ring homomorphism, the corresponding arrow is isomorphic
to the arrow of the morphism induced on global sections by the map on prime spectra. -/
def arrowIsoΓSpecOfIsAffine {A B : CommRingCat} (f : A ⟶ B) :
    Arrow.mk f ≅ Arrow.mk ((Spec.map f).app ⊤) :=
  Arrow.isoMk (Scheme.ΓSpecIso _).symm (Scheme.ΓSpecIso _).symm
    (Scheme.ΓSpecIso_inv_naturality f).symm

namespace AffineScheme

/-- The `Spec` functor into the category of affine schemes. -/
def Spec : CommRingCatᵒᵖ ⥤ AffineScheme :=
  Scheme.Spec.toEssImage

-- Porting note (#11081): cannot automatically derive
instance Spec_full : Spec.Full := Functor.Full.toEssImage _

-- Porting note (#11081): cannot automatically derive
instance Spec_faithful : Spec.Faithful := Functor.Faithful.toEssImage _

-- Porting note (#11081): cannot automatically derive
instance Spec_essSurj : Spec.EssSurj := Functor.EssSurj.toEssImage (F := _)

/-- The forgetful functor `AffineScheme ⥤ Scheme`. -/
@[simps!]
def forgetToScheme : AffineScheme ⥤ Scheme :=
  Scheme.Spec.essImageInclusion

-- Porting note (#11081): cannot automatically derive
instance forgetToScheme_full : forgetToScheme.Full :=
show (Scheme.Spec.essImageInclusion).Full from inferInstance

-- Porting note (#11081): cannot automatically derive
instance forgetToScheme_faithful : forgetToScheme.Faithful :=
show (Scheme.Spec.essImageInclusion).Faithful from inferInstance

/-- The global section functor of an affine scheme. -/
def Γ : AffineSchemeᵒᵖ ⥤ CommRingCat :=
  forgetToScheme.op ⋙ Scheme.Γ

/-- The category of affine schemes is equivalent to the category of commutative rings. -/
def equivCommRingCat : AffineScheme ≌ CommRingCatᵒᵖ :=
  equivEssImageOfReflective.symm

instance : Γ.{u}.rightOp.IsEquivalence := equivCommRingCat.isEquivalence_functor

instance : Γ.{u}.rightOp.op.IsEquivalence := equivCommRingCat.op.isEquivalence_functor

instance ΓIsEquiv : Γ.{u}.IsEquivalence :=
  inferInstanceAs (Γ.{u}.rightOp.op ⋙ (opOpEquivalence _).functor).IsEquivalence

instance hasColimits : HasColimits AffineScheme.{u} :=
  haveI := Adjunction.has_limits_of_equivalence.{u} Γ.{u}
  Adjunction.has_colimits_of_equivalence.{u} (opOpEquivalence AffineScheme.{u}).inverse

instance hasLimits : HasLimits AffineScheme.{u} := by
  haveI := Adjunction.has_colimits_of_equivalence Γ.{u}
  haveI : HasLimits AffineScheme.{u}ᵒᵖᵒᵖ := Limits.hasLimits_op_of_hasColimits
  exact Adjunction.has_limits_of_equivalence (opOpEquivalence AffineScheme.{u}).inverse

noncomputable instance Γ_preservesLimits : PreservesLimits Γ.{u}.rightOp := inferInstance

noncomputable instance forgetToScheme_preservesLimits : PreservesLimits forgetToScheme := by
  apply (config := { allowSynthFailures := true })
    @preservesLimitsOfNatIso _ _ _ _ _ _
      (isoWhiskerRight equivCommRingCat.unitIso forgetToScheme).symm
  change PreservesLimits (equivCommRingCat.functor ⋙ Scheme.Spec)
  infer_instance

end AffineScheme

/-- An open subset of a scheme is affine if the open subscheme is affine. -/
def IsAffineOpen {X : Scheme} (U : X.Opens) : Prop :=
  IsAffine U

/-- The set of affine opens as a subset of `opens X`. -/
def Scheme.affineOpens (X : Scheme) : Set X.Opens :=
  {U : X.Opens | IsAffineOpen U}

instance {Y : Scheme.{u}} (U : Y.affineOpens) : IsAffine U :=
  U.property

theorem isAffineOpen_opensRange {X Y : Scheme} [IsAffine X] (f : X ⟶ Y)
    [H : IsOpenImmersion f] : IsAffineOpen (Scheme.Hom.opensRange f) := by
  refine isAffine_of_isIso (IsOpenImmersion.isoOfRangeEq f (Y.ofRestrict _) ?_).inv
  exact Subtype.range_val.symm

theorem isAffineOpen_top (X : Scheme) [IsAffine X] : IsAffineOpen (⊤ : X.Opens) := by
  convert isAffineOpen_opensRange (𝟙 X)
  ext1
  exact Set.range_id.symm

instance Scheme.isAffine_affineCover (X : Scheme) (i : X.affineCover.J) :
    IsAffine (X.affineCover.obj i) :=
  isAffine_Spec _

instance Scheme.isAffine_affineBasisCover (X : Scheme) (i : X.affineBasisCover.J) :
    IsAffine (X.affineBasisCover.obj i) :=
  isAffine_Spec _

instance Scheme.isAffine_affineOpenCover (X : Scheme) (𝒰 : X.AffineOpenCover) (i : 𝒰.J) :
    IsAffine (𝒰.openCover.obj i) :=
  inferInstanceAs (IsAffine (Spec (𝒰.obj i)))

instance {X} [IsAffine X] (i) : IsAffine ((Scheme.openCoverOfIsIso (𝟙 X)).obj i) := by
  dsimp; infer_instance

theorem isBasis_affine_open (X : Scheme) : Opens.IsBasis X.affineOpens := by
  rw [Opens.isBasis_iff_nbhd]
  rintro U x (hU : x ∈ (U : Set X))
  obtain ⟨S, hS, hxS, hSU⟩ := X.affineBasisCover_is_basis.exists_subset_of_mem_open hU U.isOpen
  refine ⟨⟨S, X.affineBasisCover_is_basis.isOpen hS⟩, ?_, hxS, hSU⟩
  rcases hS with ⟨i, rfl⟩
  exact isAffineOpen_opensRange _

theorem iSup_affineOpens_eq_top (X : Scheme) : ⨆ i : X.affineOpens, (i : X.Opens) = ⊤ := by
  apply Opens.ext
  rw [Opens.coe_iSup]
  apply IsTopologicalBasis.sUnion_eq
  rw [← Set.image_eq_range]
  exact isBasis_affine_open X

theorem Scheme.map_PrimeSpectrum_basicOpen_of_affine
    (X : Scheme) [IsAffine X] (f : Scheme.Γ.obj (op X)) :
    X.isoSpec.hom ⁻¹ᵁ PrimeSpectrum.basicOpen f = X.basicOpen f :=
  Scheme.toSpecΓ_preimage_basicOpen _ _

theorem isBasis_basicOpen (X : Scheme) [IsAffine X] :
    Opens.IsBasis (Set.range (X.basicOpen : Γ(X, ⊤) → X.Opens)) := by
  delta Opens.IsBasis
  convert PrimeSpectrum.isBasis_basic_opens.inducing
    (TopCat.homeoOfIso (Scheme.forgetToTop.mapIso X.isoSpec)).inducing using 1
  ext
  simp only [Set.mem_image, exists_exists_eq_and]
  constructor
  · rintro ⟨_, ⟨x, rfl⟩, rfl⟩
    refine ⟨_, ⟨_, ⟨x, rfl⟩, rfl⟩, ?_⟩
    exact congr_arg Opens.carrier (Scheme.toSpecΓ_preimage_basicOpen _ _)
  · rintro ⟨_, ⟨_, ⟨x, rfl⟩, rfl⟩, rfl⟩
    refine ⟨_, ⟨x, rfl⟩, ?_⟩
    exact congr_arg Opens.carrier (Scheme.toSpecΓ_preimage_basicOpen _ _).symm

namespace IsAffineOpen

variable {X Y : Scheme.{u}} {U : X.Opens} (hU : IsAffineOpen U) (f : Γ(X, U))

/-- The open immersion `Spec Γ(X, U) ⟶ X` for an affine `U`. -/
def fromSpec :
    Spec Γ(X, U) ⟶ X :=
  haveI : IsAffine U := hU
  Spec.map (X.presheaf.map (eqToHom U.openEmbedding_obj_top.symm).op) ≫
    U.toScheme.isoSpec.inv ≫ U.ι

instance isOpenImmersion_fromSpec :
    IsOpenImmersion hU.fromSpec := by
  delta fromSpec
  infer_instance

@[simp]
theorem range_fromSpec :
    Set.range hU.fromSpec.1.base = (U : Set X) := by
  delta IsAffineOpen.fromSpec; dsimp
  rw [Function.comp_assoc, Set.range_comp, Set.range_iff_surjective.mpr, Set.image_univ]
  · exact Subtype.range_coe
  erw [← coe_comp, ← TopCat.epi_iff_surjective] -- now `erw` after #13170
  infer_instance

@[simp]
theorem opensRange_fromSpec : Scheme.Hom.opensRange hU.fromSpec = U := Opens.ext (range_fromSpec hU)

@[reassoc (attr := simp)]
theorem map_fromSpec {V : X.Opens} (hV : IsAffineOpen V) (f : op U ⟶ op V) :
    Spec.map (X.presheaf.map f) ≫ hU.fromSpec = hV.fromSpec := by
  have : IsAffine (X.restrictFunctor.obj U).left := hU
  haveI : IsAffine _ := hV
  conv_rhs =>
    rw [fromSpec, ← X.restrictFunctor_map_ofRestrict f.unop, ← Scheme.isoSpec_inv_naturality_assoc,
      ← Spec.map_comp_assoc, Scheme.restrictFunctor_map_app, ← Functor.map_comp]
  rw [fromSpec, ← Spec.map_comp_assoc, ← Functor.map_comp]
  rfl

include hU in
protected theorem isCompact :
    IsCompact (U : Set X) := by
  convert @IsCompact.image _ _ _ _ Set.univ hU.fromSpec.1.base PrimeSpectrum.compactSpace.1
    (by fun_prop)
  convert hU.range_fromSpec.symm
  exact Set.image_univ

include hU in
theorem image_of_isOpenImmersion (f : X ⟶ Y) [H : IsOpenImmersion f] :
    IsAffineOpen (f ''ᵁ U) := by
  have : IsAffine _ := hU
  convert isAffineOpen_opensRange (U.ι ≫ f)
  ext1
  exact Set.image_eq_range _ _

theorem preimage_of_isIso {U : Y.Opens} (hU : IsAffineOpen U) (f : X ⟶ Y) [IsIso f] :
    IsAffineOpen (f ⁻¹ᵁ U) :=
  haveI : IsAffine _ := hU
  isAffine_of_isIso (f ∣_ U)

theorem _root_.AlgebraicGeometry.Scheme.Hom.isAffineOpen_iff_of_isOpenImmersion
    (f : AlgebraicGeometry.Scheme.Hom X Y) [H : IsOpenImmersion f] {U : X.Opens} :
    IsAffineOpen (f ''ᵁ U) ↔ IsAffineOpen U := by
  refine ⟨fun hU => @isAffine_of_isIso _ _
    (IsOpenImmersion.isoOfRangeEq (X.ofRestrict U.openEmbedding ≫ f) (Y.ofRestrict _) ?_).hom ?_ hU,
    fun hU => hU.image_of_isOpenImmersion f⟩
  · erw [Scheme.comp_val_base, coe_comp, Set.range_comp] -- now `erw` after #13170
    dsimp [Opens.coe_inclusion', Scheme.restrict]
    erw [Subtype.range_coe, Subtype.range_coe] -- now `erw` after #13170
    rfl
  · infer_instance

/-- The affine open sets of an open subscheme corresponds to
the affine open sets containing in the image. -/
@[simps]
def _root_.AlgebraicGeometry.IsOpenImmersion.affineOpensEquiv (f : X ⟶ Y) [H : IsOpenImmersion f] :
    X.affineOpens ≃ { U : Y.affineOpens // U ≤ f.opensRange } where
  toFun U := ⟨⟨f ''ᵁ U, U.2.image_of_isOpenImmersion f⟩, Set.image_subset_range _ _⟩
  invFun U := ⟨f ⁻¹ᵁ U, f.isAffineOpen_iff_of_isOpenImmersion.mp (by
    rw [show f ''ᵁ f ⁻¹ᵁ U = U from Opens.ext (Set.image_preimage_eq_of_subset U.2)]; exact U.1.2)⟩
  left_inv _ := Subtype.ext (Opens.ext (Set.preimage_image_eq _ H.base_open.inj))
  right_inv U := Subtype.ext (Subtype.ext (Opens.ext (Set.image_preimage_eq_of_subset U.2)))

/-- The affine open sets of an open subscheme
corresponds to the affine open sets containing in the subset. -/
@[simps! apply_coe_coe]
def _root_.AlgebraicGeometry.affineOpensRestrict {X : Scheme.{u}} (U : X.Opens) :
    U.toScheme.affineOpens ≃ { V : X.affineOpens // V ≤ U } :=
  (IsOpenImmersion.affineOpensEquiv U.ι).trans (Equiv.subtypeEquivProp (by simp))

@[simp]
lemma _root_.AlgebraicGeometry.affineOpensRestrict_symm_apply_coe
    {X : Scheme.{u}} (U : X.Opens) (V) :
    ((affineOpensRestrict U).symm V).1 = U.ι ⁻¹ᵁ V := rfl

instance (priority := 100) _root_.AlgebraicGeometry.Scheme.compactSpace_of_isAffine
    (X : Scheme) [IsAffine X] :
    CompactSpace X :=
  ⟨(isAffineOpen_top X).isCompact⟩

@[simp]
theorem fromSpec_preimage_self :
    hU.fromSpec ⁻¹ᵁ U = ⊤ := by
  ext1
  rw [Opens.map_coe, Opens.coe_top, ← hU.range_fromSpec, ← Set.image_univ]
  exact Set.preimage_image_eq _ PresheafedSpace.IsOpenImmersion.base_open.inj

theorem SpecΓIdentity_hom_app_fromSpec :
    (Scheme.ΓSpecIso Γ(X, U)).hom ≫ hU.fromSpec.app U =
      (Spec Γ(X, U)).presheaf.map (eqToHom hU.fromSpec_preimage_self).op := by
  simp only [fromSpec, Scheme.isoSpec, asIso_inv, Scheme.comp_coeBase, Opens.map_comp_obj,
    ΓSpecIso_obj_hom, Scheme.Opens.topIso_inv, Opens.map_top, Scheme.Opens.topIso_hom,
    Scheme.comp_app, Scheme.Opens.ι_app_self, unop_op, Category.assoc, ← Functor.map_comp_assoc, ←
    op_comp, eqToHom_trans, Scheme.Opens.eq_presheaf_map_eqToHom, Scheme.Hom.naturality_assoc,
    Scheme.inv_app_top, IsIso.hom_inv_id_assoc]
  simp only [eqToHom_op, eqToHom_map, Spec.map_eqToHom, eqToHom_unop,
    Scheme.Spec_map_presheaf_map_eqToHom, eqToHom_trans]

@[elementwise]
theorem fromSpec_app_self :
    hU.fromSpec.app U = (Scheme.ΓSpecIso Γ(X, U)).inv ≫
      (Spec Γ(X, U)).presheaf.map (eqToHom hU.fromSpec_preimage_self).op := by
  rw [← hU.SpecΓIdentity_hom_app_fromSpec, Iso.inv_hom_id_assoc]

theorem fromSpec_preimage_basicOpen' :
    hU.fromSpec ⁻¹ᵁ X.basicOpen f = (Spec Γ(X, U)).basicOpen ((Scheme.ΓSpecIso Γ(X, U)).inv f) := by
  rw [Scheme.preimage_basicOpen, hU.fromSpec_app_self]
  exact Scheme.basicOpen_res_eq _ _ (eqToHom hU.fromSpec_preimage_self).op

theorem fromSpec_preimage_basicOpen :
    hU.fromSpec ⁻¹ᵁ X.basicOpen f = PrimeSpectrum.basicOpen f := by
  rw [fromSpec_preimage_basicOpen', ← basicOpen_eq_of_affine]

theorem fromSpec_image_basicOpen :
    hU.fromSpec ''ᵁ (PrimeSpectrum.basicOpen f) = X.basicOpen f := by
  rw [← hU.fromSpec_preimage_basicOpen]
  ext1
  change hU.fromSpec.val.base '' (hU.fromSpec.val.base ⁻¹' (X.basicOpen f : Set X)) = _
  rw [Set.image_preimage_eq_inter_range, Set.inter_eq_left, hU.range_fromSpec]
  exact Scheme.basicOpen_le _ _

@[simp]
theorem basicOpen_fromSpec_app :
    (Spec Γ(X, U)).basicOpen (hU.fromSpec.app U f) = PrimeSpectrum.basicOpen f := by
  rw [← hU.fromSpec_preimage_basicOpen, Scheme.preimage_basicOpen]

include hU in
theorem basicOpen :
    IsAffineOpen (X.basicOpen f) := by
  rw [← hU.fromSpec_image_basicOpen, Scheme.Hom.isAffineOpen_iff_of_isOpenImmersion]
  convert isAffineOpen_opensRange
    (Spec.map (CommRingCat.ofHom <| algebraMap Γ(X, U) (Localization.Away f)))
  exact Opens.ext (PrimeSpectrum.localization_away_comap_range (Localization.Away f) f).symm

instance [IsAffine X] (r : Γ(X, ⊤)) : IsAffine (X.basicOpen r) :=
  (isAffineOpen_top X).basicOpen _

include hU in
theorem ι_basicOpen_preimage (r : Γ(X, ⊤)) :
    IsAffineOpen ((X.basicOpen r).ι ⁻¹ᵁ U) := by
  apply (X.basicOpen r).ι.isAffineOpen_iff_of_isOpenImmersion.mp
  dsimp [Scheme.Hom.opensFunctor, LocallyRingedSpace.IsOpenImmersion.opensFunctor]
  rw [Opens.functor_obj_map_obj, Opens.openEmbedding_obj_top, inf_comm,
    ← Scheme.basicOpen_res _ _ (homOfLE le_top).op]
  exact hU.basicOpen _

include hU in
theorem exists_basicOpen_le {V : X.Opens} (x : V) (h : ↑x ∈ U) :
    ∃ f : Γ(X, U), X.basicOpen f ≤ V ∧ ↑x ∈ X.basicOpen f := by
  have : IsAffine _ := hU
  obtain ⟨_, ⟨_, ⟨r, rfl⟩, rfl⟩, h₁, h₂⟩ :=
    (isBasis_basicOpen U).exists_subset_of_mem_open (x.2 : (⟨x, h⟩ : U) ∈ _)
      ((Opens.map U.inclusion').obj V).isOpen
  have :
    U.ι ''ᵁ (U.toScheme.basicOpen r) =
      X.basicOpen (X.presheaf.map (eqToHom U.openEmbedding_obj_top.symm).op r) := by
    refine (Scheme.image_basicOpen U.ι r).trans ?_
    rw [Scheme.basicOpen_res_eq]
    simp only [Scheme.Opens.toScheme_presheaf_obj, Scheme.Opens.ι_appIso, Iso.refl_inv,
      CommRingCat.id_apply]
  use X.presheaf.map (eqToHom U.openEmbedding_obj_top.symm).op r
  rw [← this]
  exact ⟨Set.image_subset_iff.mpr h₂, ⟨_, h⟩, h₁, rfl⟩

/-- Given an affine open U and some `f : U`,
this is the canonical map `Γ(𝒪ₓ, D(f)) ⟶ Γ(Spec 𝒪ₓ(U), D(f))`
This is an isomorphism, as witnessed by an `IsIso` instance. -/
def basicOpenSectionsToAffine :
    Γ(X, X.basicOpen f) ⟶ Γ(Spec Γ(X, U), PrimeSpectrum.basicOpen f) :=
  hU.fromSpec.1.c.app (op <| X.basicOpen f) ≫
    (Spec Γ(X, U)).presheaf.map (eqToHom <| (hU.fromSpec_preimage_basicOpen f).symm).op

instance basicOpenSectionsToAffine_isIso :
    IsIso (basicOpenSectionsToAffine hU f) := by
  delta basicOpenSectionsToAffine
  refine IsIso.comp_isIso' ?_ inferInstance
  apply PresheafedSpace.IsOpenImmersion.isIso_of_subset
  rw [hU.range_fromSpec]
  exact RingedSpace.basicOpen_le _ _

include hU in
theorem isLocalization_basicOpen :
    IsLocalization.Away f Γ(X, X.basicOpen f) := by
  apply
    (IsLocalization.isLocalization_iff_of_ringEquiv (Submonoid.powers f)
      (asIso <| basicOpenSectionsToAffine hU f).commRingCatIsoToRingEquiv).mpr
  convert StructureSheaf.IsLocalization.to_basicOpen _ f using 1
  -- Porting note: more hand holding is required here, the next 4 lines were not necessary
  delta StructureSheaf.openAlgebra
  congr 1
  rw [CommRingCat.ringHom_comp_eq_comp, Iso.commRingIsoToRingEquiv_toRingHom, asIso_hom]
  dsimp [CommRingCat.ofHom, RingHom.algebraMap_toAlgebra]
  change X.presheaf.map _ ≫ basicOpenSectionsToAffine hU f = _
  delta basicOpenSectionsToAffine
  rw [hU.fromSpec.naturality_assoc, hU.fromSpec_app_self]
  simp only [Category.assoc, ← Functor.map_comp, ← op_comp]
  apply StructureSheaf.toOpen_res

instance _root_.AlgebraicGeometry.isLocalization_away_of_isAffine
    [IsAffine X] (r : Γ(X, ⊤)) :
    IsLocalization.Away r Γ(X, X.basicOpen r) :=
  isLocalization_basicOpen (isAffineOpen_top X) r

lemma appLE_eq_away_map {X Y : Scheme.{u}} (f : X ⟶ Y) {U : Y.Opens} (hU : IsAffineOpen U)
    {V : X.Opens} (hV : IsAffineOpen V) (e) (r : Γ(Y, U)) :
    letI := hU.isLocalization_basicOpen r
    letI := hV.isLocalization_basicOpen (f.appLE U V e r)
    f.appLE (Y.basicOpen r) (X.basicOpen (f.appLE U V e r)) (by simp [Scheme.Hom.appLE]) =
        IsLocalization.Away.map _ _ (f.appLE U V e) r := by
  letI := hU.isLocalization_basicOpen r
  letI := hV.isLocalization_basicOpen (f.appLE U V e r)
  apply IsLocalization.ringHom_ext (.powers r)
  rw [← CommRingCat.comp_eq_ring_hom_comp, IsLocalization.Away.map, IsLocalization.map_comp,
    RingHom.algebraMap_toAlgebra, RingHom.algebraMap_toAlgebra, ← CommRingCat.comp_eq_ring_hom_comp,
    Scheme.Hom.appLE_map, Scheme.Hom.map_appLE]

include hU in
theorem isLocalization_of_eq_basicOpen {V : X.Opens} (i : V ⟶ U) (e : V = X.basicOpen f) :
    @IsLocalization.Away _ _ f Γ(X, V) _ (X.presheaf.map i.op).toAlgebra := by
  subst e; convert isLocalization_basicOpen hU f using 3

instance _root_.AlgebraicGeometry.Γ_restrict_isLocalization
    (X : Scheme.{u}) [IsAffine X] (r : Γ(X, ⊤)) :
    IsLocalization.Away r Γ(X.basicOpen r, ⊤) :=
  (isAffineOpen_top X).isLocalization_of_eq_basicOpen r _ (Opens.openEmbedding_obj_top _)

include hU in
theorem basicOpen_basicOpen_is_basicOpen (g : Γ(X, X.basicOpen f)) :
    ∃ f' : Γ(X, U), X.basicOpen f' = X.basicOpen g := by
  have := isLocalization_basicOpen hU f
  obtain ⟨x, ⟨_, n, rfl⟩, rfl⟩ := IsLocalization.surj'' (Submonoid.powers f) g
  use f * x
  rw [Algebra.smul_def, Scheme.basicOpen_mul, Scheme.basicOpen_mul, RingHom.algebraMap_toAlgebra]
  rw [Scheme.basicOpen_res]
  refine (inf_eq_left.mpr ?_).symm
  -- Porting note: a little help is needed here
  convert inf_le_left (α := X.Opens) using 1
  apply Scheme.basicOpen_of_isUnit
  apply
    Submonoid.leftInv_le_isUnit _
      (IsLocalization.toInvSubmonoid (Submonoid.powers f) (Γ(X, X.basicOpen f))
        _).prop

include hU in
theorem _root_.AlgebraicGeometry.exists_basicOpen_le_affine_inter
    {V : X.Opens} (hV : IsAffineOpen V) (x : X) (hx : x ∈ U ⊓ V) :
    ∃ (f : Γ(X, U)) (g : Γ(X, V)), X.basicOpen f = X.basicOpen g ∧ x ∈ X.basicOpen f := by
  obtain ⟨f, hf₁, hf₂⟩ := hU.exists_basicOpen_le ⟨x, hx.2⟩ hx.1
  obtain ⟨g, hg₁, hg₂⟩ := hV.exists_basicOpen_le ⟨x, hf₂⟩ hx.2
  obtain ⟨f', hf'⟩ :=
    basicOpen_basicOpen_is_basicOpen hU f (X.presheaf.map (homOfLE hf₁ : _ ⟶ V).op g)
  replace hf' := (hf'.trans (RingedSpace.basicOpen_res _ _ _)).trans (inf_eq_right.mpr hg₁)
  exact ⟨f', g, hf', hf'.symm ▸ hg₂⟩

/-- The prime ideal of `𝒪ₓ(U)` corresponding to a point `x : U`. -/
noncomputable def primeIdealOf (x : U) :
    PrimeSpectrum Γ(X, U) :=
  ((@Scheme.isoSpec U hU).hom ≫
    Spec.map (X.presheaf.map (eqToHom U.openEmbedding_obj_top).op)).1.base x

theorem fromSpec_primeIdealOf (x : U) :
    hU.fromSpec.val.base (hU.primeIdealOf x) = x.1 := by
  dsimp only [IsAffineOpen.fromSpec, Subtype.coe_mk, IsAffineOpen.primeIdealOf]
  -- Porting note: in the porting note of `Scheme.comp_val_base`, it says that `elementwise` is
  -- unnecessary, indeed, the linter did not like it, so I just use `elementwise_of%` instead of
  -- adding the corresponding lemma in `Scheme.lean` file
  erw [← elementwise_of% Scheme.comp_val_base] -- now `erw` after #13170
  simp only [Scheme.Opens.toScheme_presheaf_obj, Category.assoc, ← Spec.map_comp_assoc,
    ← Functor.map_comp, ← op_comp, eqToHom_trans, eqToHom_refl, op_id,
    CategoryTheory.Functor.map_id, Spec.map_id, Category.id_comp, Iso.hom_inv_id_assoc]
  rfl -- `rfl` was not needed before #13170

theorem isLocalization_stalk' (y : PrimeSpectrum Γ(X, U)) (hy : hU.fromSpec.1.base y ∈ U) :
    @IsLocalization.AtPrime
      (R := Γ(X, U))
      (S := X.presheaf.stalk <| hU.fromSpec.1.base y) _ _
      ((TopCat.Presheaf.algebra_section_stalk X.presheaf _)) y.asIdeal _ := by
  apply
    (@IsLocalization.isLocalization_iff_of_ringEquiv (R := Γ(X, U))
      (S := X.presheaf.stalk (hU.fromSpec.1.base y)) _ y.asIdeal.primeCompl _
      (TopCat.Presheaf.algebra_section_stalk X.presheaf ⟨hU.fromSpec.1.base y, hy⟩) _ _
      (asIso <| hU.fromSpec.stalkMap y).commRingCatIsoToRingEquiv).mpr
  -- Porting note: need to know what the ring is and after convert, instead of equality
  -- we get an `iff`.
  convert StructureSheaf.IsLocalization.to_stalk Γ(X, U) y using 1
  delta IsLocalization.AtPrime StructureSheaf.stalkAlgebra
  rw [iff_iff_eq]
  congr 2
  rw [RingHom.algebraMap_toAlgebra]
  refine (Scheme.stalkMap_germ hU.fromSpec _ _ hy).trans ?_
  rw [IsAffineOpen.fromSpec_app_self, Category.assoc, TopCat.Presheaf.germ_res]
  rfl

-- Porting note: I have split this into two lemmas
theorem isLocalization_stalk (x : U) :
    IsLocalization.AtPrime (X.presheaf.stalk x) (hU.primeIdealOf x).asIdeal := by
  rcases x with ⟨x, hx⟩
  set y := hU.primeIdealOf ⟨x, hx⟩ with hy
  have : hU.fromSpec.val.base y = x := hy ▸ hU.fromSpec_primeIdealOf ⟨x, hx⟩
  clear_value y
  subst this
  exact hU.isLocalization_stalk' y hx

lemma stalkMap_injective_of (f : X ⟶ Y) {U : Opens Y} (hU : IsAffineOpen U) (x : X)
    (hx : f.val.base x ∈ U)
    (h : ∀ g, f.stalkMap x (Y.presheaf.germ ⟨f.val.base x, hx⟩ g) = 0 →
      Y.presheaf.germ ⟨f.val.base x, hx⟩ g = 0) :
    Function.Injective (f.stalkMap x) := by
  letI := Y.presheaf.algebra_section_stalk ⟨f.val.base x, hx⟩
  apply (hU.isLocalization_stalk ⟨f.val.base x, hx⟩).injective_of
  exact h

/-- The basic open set of a section `f` on an affine open as an `X.affineOpens`. -/
@[simps]
def _root_.AlgebraicGeometry.Scheme.affineBasicOpen
    (X : Scheme) {U : X.affineOpens} (f : Γ(X, U)) : X.affineOpens :=
  ⟨X.basicOpen f, U.prop.basicOpen f⟩

include hU in
/--
In an affine open set `U`, a family of basic open covers `U` iff the sections span `Γ(X, U)`.
See `iSup_basicOpen_of_span_eq_top` for the inverse direction without the affine-ness assumption.
-/
theorem basicOpen_union_eq_self_iff (s : Set Γ(X, U)) :
    ⨆ f : s, X.basicOpen (f : Γ(X, U)) = U ↔ Ideal.span s = ⊤ := by
  trans ⋃ i : s, (PrimeSpectrum.basicOpen i.1).1 = Set.univ
  · trans
      hU.fromSpec.1.base ⁻¹' (⨆ f : s, X.basicOpen (f : Γ(X, U))).1 =
        hU.fromSpec.1.base ⁻¹' U.1
    · refine ⟨fun h => by rw [h], ?_⟩
      intro h
      apply_fun Set.image hU.fromSpec.1.base at h
      rw [Set.image_preimage_eq_inter_range, Set.image_preimage_eq_inter_range, hU.range_fromSpec]
        at h
      simp only [Set.inter_self, Opens.carrier_eq_coe, Set.inter_eq_right] at h
      ext1
      refine Set.Subset.antisymm ?_ h
      simp only [Set.iUnion_subset_iff, SetCoe.forall, Opens.coe_iSup]
      intro x _
      exact X.basicOpen_le x
    · simp only [Opens.iSup_def, Subtype.coe_mk, Set.preimage_iUnion]
      congr! 1
      · refine congr_arg (Set.iUnion ·) ?_
        ext1 x
        exact congr_arg Opens.carrier (hU.fromSpec_preimage_basicOpen _)
      · exact congr_arg Opens.carrier hU.fromSpec_preimage_self
  · simp only [Opens.carrier_eq_coe, PrimeSpectrum.basicOpen_eq_zeroLocus_compl]
    rw [← Set.compl_iInter, Set.compl_univ_iff, ← PrimeSpectrum.zeroLocus_iUnion, ←
      PrimeSpectrum.zeroLocus_empty_iff_eq_top, PrimeSpectrum.zeroLocus_span]
    simp only [Set.iUnion_singleton_eq_range, Subtype.range_val_subtype, Set.setOf_mem_eq]

include hU in
theorem self_le_basicOpen_union_iff (s : Set Γ(X, U)) :
    (U ≤ ⨆ f : s, X.basicOpen f.1) ↔ Ideal.span s = ⊤ := by
  rw [← hU.basicOpen_union_eq_self_iff, @comm _ Eq]
  refine ⟨fun h => le_antisymm h ?_, le_of_eq⟩
  simp only [iSup_le_iff, SetCoe.forall]
  intro x _
  exact X.basicOpen_le x

end IsAffineOpen

lemma stalkMap_injective_of_isAffine_of {X Y : Scheme} (f : X ⟶ Y) [IsAffine Y] (x : X)
    (h : ∀ g, f.stalkMap x (Y.presheaf.Γgerm (f.val.base x) g) = 0 →
      Y.presheaf.Γgerm (f.val.base x) g = 0) :
    Function.Injective (f.stalkMap x) :=
  (isAffineOpen_top Y).stalkMap_injective_of f x trivial h

/--
Given a spanning set of `Γ(X, U)`, the corresponding basic open sets cover `U`.
See `IsAffineOpen.basicOpen_union_eq_self_iff` for the inverse direction for affine open sets.
-/
lemma iSup_basicOpen_of_span_eq_top {X : Scheme} (U) (s : Set Γ(X, U))
    (hs : Ideal.span s = ⊤) : (⨆ i ∈ s, X.basicOpen i) = U := by
  apply le_antisymm
  · rw [iSup₂_le_iff]
    exact fun i _ ↦ X.basicOpen_le i
  · intro x hx
    obtain ⟨_, ⟨V, hV, rfl⟩, hxV, hVU⟩ := (isBasis_affine_open X).exists_subset_of_mem_open hx U.2
    refine SetLike.mem_of_subset ?_ hxV
    rw [← (hV.basicOpen_union_eq_self_iff (X.presheaf.map (homOfLE hVU).op '' s)).mpr
      (by rw [← Ideal.map_span, hs, Ideal.map_top])]
    simp only [Opens.iSup_mk, Opens.carrier_eq_coe, Set.iUnion_coe_set, Set.mem_image,
      Set.iUnion_exists, Set.biUnion_and', Set.iUnion_iUnion_eq_right, Scheme.basicOpen_res,
      Opens.coe_inf, Opens.coe_mk, Set.iUnion_subset_iff]
    exact fun i hi ↦ (Set.inter_subset_right.trans
      (Set.subset_iUnion₂ (s := fun x _ ↦ (X.basicOpen x : Set X)) i hi))

/-- Let `P` be a predicate on the affine open sets of `X` satisfying
1. If `P` holds on `U`, then `P` holds on the basic open set of every section on `U`.
2. If `P` holds for a family of basic open sets covering `U`, then `P` holds for `U`.
3. There exists an affine open cover of `X` each satisfying `P`.

Then `P` holds for every affine open of `X`.

This is also known as the **Affine communication lemma** in [*The rising sea*][RisingSea]. -/
@[elab_as_elim]
theorem of_affine_open_cover {X : Scheme} {P : X.affineOpens → Prop}
    {ι} (U : ι → X.affineOpens) (iSup_U : (⨆ i, U i : X.Opens) = ⊤)
    (V : X.affineOpens)
    (basicOpen : ∀ (U : X.affineOpens) (f : Γ(X, U)), P U → P (X.affineBasicOpen f))
    (openCover :
      ∀ (U : X.affineOpens) (s : Finset (Γ(X, U)))
        (_ : Ideal.span (s : Set (Γ(X, U))) = ⊤),
        (∀ f : s, P (X.affineBasicOpen f.1)) → P U)
    (hU : ∀ i, P (U i)) : P V := by
  classical
  have : ∀ (x : V.1), ∃ f : Γ(X, V), ↑x ∈ X.basicOpen f ∧ P (X.affineBasicOpen f) := by
    intro x
    obtain ⟨i, hi⟩ := Opens.mem_iSup.mp (show x.1 ∈ (⨆ i, U i : X.Opens) from iSup_U ▸ trivial)
    obtain ⟨f, g, e, hf⟩ := exists_basicOpen_le_affine_inter V.prop (U i).prop x ⟨x.prop, hi⟩
    refine ⟨f, hf, ?_⟩
    convert basicOpen _ g (hU i) using 1
    ext1
    exact e
  choose f hf₁ hf₂ using this
  suffices Ideal.span (Set.range f) = ⊤ by
    obtain ⟨t, ht₁, ht₂⟩ := (Ideal.span_eq_top_iff_finite _).mp this
    apply openCover V t ht₂
    rintro ⟨i, hi⟩
    obtain ⟨x, rfl⟩ := ht₁ hi
    exact hf₂ x
  rw [← V.prop.self_le_basicOpen_union_iff]
  intro x hx
  rw [iSup_range', SetLike.mem_coe, Opens.mem_iSup]
  exact ⟨_, hf₁ ⟨x, hx⟩⟩

section ZeroLocus

/-- On a locally ringed space `X`, the preimage of the zero locus of the prime spectrum
of `Γ(X, ⊤)` under `toΓSpecFun` agrees with the associated zero locus on `X`. -/
lemma Scheme.toΓSpec_preimage_zeroLocus_eq {X : Scheme.{u}} (s : Set Γ(X, ⊤)) :
    X.toSpecΓ.val.base ⁻¹' PrimeSpectrum.zeroLocus s = X.zeroLocus s :=
  LocallyRingedSpace.toΓSpec_preimage_zeroLocus_eq s

open ConcreteCategory

/-- If `X` is affine, the image of the zero locus of global sections of `X` under `toΓSpecFun`
is the zero locus in terms of the prime spectrum of `Γ(X, ⊤)`. -/
lemma Scheme.toΓSpec_image_zeroLocus_eq_of_isAffine {X : Scheme.{u}} [IsAffine X]
    (s : Set Γ(X, ⊤)) :
    X.isoSpec.hom.val.base '' X.zeroLocus s = PrimeSpectrum.zeroLocus s := by
  erw [← X.toΓSpec_preimage_zeroLocus_eq, Set.image_preimage_eq]
  exact (bijective_of_isIso X.isoSpec.hom.val.base).surjective

/-- If `X` is an affine scheme, every closed set of `X` is the zero locus
of a set of global sections. -/
lemma Scheme.eq_zeroLocus_of_isClosed_of_isAffine (X : Scheme.{u}) [IsAffine X] (s : Set X) :
    IsClosed s ↔ ∃ I : Ideal (Γ(X, ⊤)), s = X.zeroLocus (I : Set Γ(X, ⊤)) := by
  refine ⟨fun hs ↦ ?_, ?_⟩
  · let Z : Set (Spec <| Γ(X, ⊤)) := X.toΓSpecFun '' s
    have hZ : IsClosed Z := (X.isoSpec.hom.homeomorph).isClosedMap _ hs
    obtain ⟨I, (hI : Z = _)⟩ := (PrimeSpectrum.isClosed_iff_zeroLocus_ideal _).mp hZ
    use I
    simp only [← Scheme.toΓSpec_preimage_zeroLocus_eq, ← hI, Z]
    erw [Set.preimage_image_eq _ (bijective_of_isIso X.isoSpec.hom.val.base).injective]
  · rintro ⟨I, rfl⟩
    exact zeroLocus_isClosed X I.carrier

end ZeroLocus

section Factorization

variable {X : Scheme.{u}} {A : CommRingCat}

<<<<<<< HEAD
=======
/-- If `X ⟶ Spec A` is a morphism of schemes, then `Spec` of `A ⧸ specTargetImage f`
is the scheme-theoretic image of `f`. For this quotient as an object of `CommRingCat` see
`specTargetImage` below. -/
def specTargetImageIdeal (f : X ⟶ Spec A) : Ideal A :=
  (RingHom.ker <| (((ΓSpec.adjunction).homEquiv X (op A)).symm f).unop)

>>>>>>> 49e56076
/-- If `X ⟶ Spec A` is a morphism of schemes, then `Spec` of `specTargetImage f` is the
scheme-theoretic image of `f` and `f` factors as
`specTargetImageFactorization f ≫ Spec.map (specTargetImageRingHom f)`
(see `specTargetImageFactorization_comp`). -/
def specTargetImage (f : X ⟶ Spec A) : CommRingCat :=
<<<<<<< HEAD
  CommRingCat.of (A ⧸ (RingHom.ker <| (((ΓSpec.adjunction).homEquiv X (op A)).symm f).unop))
=======
  CommRingCat.of (A ⧸ specTargetImageIdeal f)
>>>>>>> 49e56076

/-- If `f : X ⟶ Spec A` is a morphism of schemes, then `f` factors via
the inclusion of `Spec (specTargetImage f)` into `X`. -/
def specTargetImageFactorization (f : X ⟶ Spec A) : X ⟶ Spec (specTargetImage f) :=
  (ΓSpec.adjunction).homEquiv X (op <| specTargetImage f) (Opposite.op (RingHom.kerLift _))

/-- If `f : X ⟶ Spec A` is a morphism of schemes, the induced morphism on spectra of
`specTargetImageRingHom f` is the inclusion of the scheme-theoretic image of `f` into `Spec A`. -/
def specTargetImageRingHom (f : X ⟶ Spec A) : A ⟶ specTargetImage f :=
<<<<<<< HEAD
  Ideal.Quotient.mk (RingHom.ker _)
=======
  Ideal.Quotient.mk (specTargetImageIdeal f)
>>>>>>> 49e56076

variable (f : X ⟶ Spec A)

lemma specTargetImageRingHom_surjective : Function.Surjective (specTargetImageRingHom f) :=
  Ideal.Quotient.mk_surjective

lemma specTargetImageFactorization_app_injective :
    Function.Injective <| (specTargetImageFactorization f).app ⊤ := by
  let φ : A ⟶ Γ(X, ⊤) := (((ΓSpec.adjunction).homEquiv X (op A)).symm f).unop
  let φ' : specTargetImage f ⟶ Scheme.Γ.obj (op X) := RingHom.kerLift φ
  show Function.Injective <| ((ΓSpec.adjunction.homEquiv X _) φ'.op).app ⊤
  rw [ΓSpec_adjunction_homEquiv_eq]
  apply (RingHom.kerLift_injective φ).comp
<<<<<<< HEAD
  exact ((ConcreteCategory.isIso_iff_bijective (inv (toSpecΓ _))).mp inferInstance).injective
=======
  exact ((ConcreteCategory.isIso_iff_bijective (Scheme.ΓSpecIso _).hom).mp inferInstance).injective
>>>>>>> 49e56076

@[reassoc (attr := simp)]
lemma specTargetImageFactorization_comp :
    specTargetImageFactorization f ≫ Spec.map (specTargetImageRingHom f) = f := by
  let φ : A ⟶ Γ(X, ⊤) := (((ΓSpec.adjunction).homEquiv X (op A)).symm f).unop
  let φ' : specTargetImage f ⟶ Scheme.Γ.obj (op X) := RingHom.kerLift φ
  apply ((ΓSpec.adjunction).homEquiv X (op A)).symm.injective
  apply Opposite.unop_injective
  rw [Adjunction.homEquiv_naturality_left_symm, Adjunction.homEquiv_counit]
  change (_ ≫ _) ≫ _ = φ
  erw [← Spec_Γ_naturality]
  rw [Category.assoc]
<<<<<<< HEAD
  erw [toSpecΓ_ΓSpec_adjunction_homEquiv φ']
=======
  erw [ΓSpecIso_inv_ΓSpec_adjunction_homEquiv φ']
>>>>>>> 49e56076
  ext a
  apply RingHom.kerLift_mk

open RingHom

variable {Y : Scheme.{u}} [IsAffine Y] (f : X ⟶ Y)

/-- The scheme-theoretic image of a morphism `f : X ⟶ Y` with affine target.
`f` factors as `affineTargetImageFactorization f ≫ affineTargetImageInclusion f`
(see `affineTargetImageFactorization_comp`). -/
def affineTargetImage (f : X ⟶ Y) : Scheme.{u} :=
  Spec <| specTargetImage (f ≫ Y.isoSpec.hom)

instance : IsAffine (affineTargetImage f) := inferInstanceAs <| IsAffine <| Spec _

/-- The inclusion of the scheme-theoretic image of a morphism with affine target. -/
def affineTargetImageInclusion (f : X ⟶ Y) : affineTargetImage f ⟶ Y :=
  Spec.map (specTargetImageRingHom (f ≫ Y.isoSpec.hom)) ≫ Y.isoSpec.inv

lemma affineTargetImageInclusion_app_surjective :
    Function.Surjective <| (affineTargetImageInclusion f).app ⊤ := by
  simp only [Scheme.comp_coeBase, Opens.map_comp_obj, Opens.map_top, Scheme.comp_app,
    CommRingCat.coe_comp, affineTargetImageInclusion]
  apply Function.Surjective.comp
  · haveI : (toMorphismProperty (fun f ↦ Function.Surjective f)).RespectsIso := by
      rw [← toMorphismProperty_respectsIso_iff]
      exact surjective_respectsIso
    exact (MorphismProperty.arrow_mk_iso_iff
      (toMorphismProperty (fun f ↦ Function.Surjective f))
      (arrowIsoΓSpecOfIsAffine (specTargetImageRingHom (f ≫ Y.isoSpec.hom))).symm).mpr <|
        specTargetImageRingHom_surjective (f ≫ Y.isoSpec.hom)
  · apply Function.Bijective.surjective
    apply ConcreteCategory.bijective_of_isIso

/-- The induced morphism from `X` to the scheme-theoretic image
of a morphism `f : X ⟶ Y` with affine target. -/
def affineTargetImageFactorization (f : X ⟶ Y) : X ⟶ affineTargetImage f :=
  specTargetImageFactorization (f ≫ Y.isoSpec.hom)

lemma affineTargetImageFactorization_app_injective :
    Function.Injective <| (affineTargetImageFactorization f).app ⊤ :=
  specTargetImageFactorization_app_injective (f ≫ Y.isoSpec.hom)

@[reassoc (attr := simp)]
lemma affineTargetImageFactorization_comp :
    affineTargetImageFactorization f ≫ affineTargetImageInclusion f = f := by
  simp [affineTargetImageFactorization, affineTargetImageInclusion]

end Factorization

section Stalks

/-- Variant of `AlgebraicGeometry.localRingHom_comp_stalkIso` for `Spec.map`. -/
@[elementwise]
lemma Scheme.localRingHom_comp_stalkIso {R S : CommRingCat.{u}} (f : R ⟶ S) (p : PrimeSpectrum S) :
    (StructureSheaf.stalkIso R (PrimeSpectrum.comap f p)).hom ≫
      (CommRingCat.ofHom <| Localization.localRingHom
        (PrimeSpectrum.comap f p).asIdeal p.asIdeal f rfl) ≫
      (StructureSheaf.stalkIso S p).inv = (Spec.map f).stalkMap p :=
  AlgebraicGeometry.localRingHom_comp_stalkIso f p

/-- Given a morphism of rings `f : R ⟶ S`, the stalk map of `Spec S ⟶ Spec R` at
a prime of `S` is isomorphic to the localized ring homomorphism. -/
def Scheme.arrowStalkMapSpecIso {R S : CommRingCat.{u}} (f : R ⟶ S) (p : PrimeSpectrum S) :
    Arrow.mk ((Spec.map f).stalkMap p) ≅ Arrow.mk (CommRingCat.ofHom <| Localization.localRingHom
      (PrimeSpectrum.comap f p).asIdeal p.asIdeal f rfl) := Arrow.isoMk
  (StructureSheaf.stalkIso R (PrimeSpectrum.comap f p))
  (StructureSheaf.stalkIso S p) <| by
    rw [← Scheme.localRingHom_comp_stalkIso]
    simp

end Stalks

@[deprecated (since := "2024-06-21"), nolint defLemma]
alias isAffineAffineScheme := isAffine_affineScheme
@[deprecated (since := "2024-06-21"), nolint defLemma]
alias SpecIsAffine := isAffine_Spec
@[deprecated (since := "2024-06-21")]
alias isAffineOfIso := isAffine_of_isIso
@[deprecated (since := "2024-06-21")]
alias rangeIsAffineOpenOfOpenImmersion := isAffineOpen_opensRange
@[deprecated (since := "2024-06-21")]
alias topIsAffineOpen := isAffineOpen_top
@[deprecated (since := "2024-06-21"), nolint defLemma]
alias Scheme.affineCoverIsAffine := Scheme.isAffine_affineCover
@[deprecated (since := "2024-06-21"), nolint defLemma]
alias Scheme.affineBasisCoverIsAffine := Scheme.isAffine_affineBasisCover
@[deprecated (since := "2024-06-21")]
alias IsAffineOpen.fromSpec_range := IsAffineOpen.range_fromSpec
@[deprecated (since := "2024-06-21")]
alias IsAffineOpen.imageIsOpenImmersion := IsAffineOpen.image_of_isOpenImmersion
@[deprecated (since := "2024-06-21"), nolint defLemma]
alias Scheme.quasi_compact_of_affine := Scheme.compactSpace_of_isAffine
@[deprecated (since := "2024-06-21")]
alias IsAffineOpen.fromSpec_base_preimage := IsAffineOpen.fromSpec_preimage_self
@[deprecated (since := "2024-06-21")]
alias IsAffineOpen.fromSpec_map_basicOpen' := IsAffineOpen.fromSpec_preimage_basicOpen'
@[deprecated (since := "2024-06-21")]
alias IsAffineOpen.fromSpec_map_basicOpen := IsAffineOpen.fromSpec_preimage_basicOpen
@[deprecated (since := "2024-06-21")]
alias IsAffineOpen.opensFunctor_map_basicOpen := IsAffineOpen.fromSpec_image_basicOpen
@[deprecated (since := "2024-06-21")]
alias IsAffineOpen.basicOpenIsAffine := IsAffineOpen.basicOpen
@[deprecated (since := "2024-06-21")]
alias IsAffineOpen.mapRestrictBasicOpen := IsAffineOpen.ι_basicOpen_preimage

end AlgebraicGeometry<|MERGE_RESOLUTION|>--- conflicted
+++ resolved
@@ -8,11 +8,7 @@
 import Mathlib.AlgebraicGeometry.Cover.Open
 import Mathlib.CategoryTheory.Limits.Opposites
 import Mathlib.RingTheory.Localization.InvSubmonoid
-<<<<<<< HEAD
-import Mathlib.RingTheory.LocalProperties
-=======
 import Mathlib.RingTheory.RingHom.Surjective
->>>>>>> 49e56076
 
 /-!
 # Affine schemes
@@ -584,8 +580,8 @@
 
 lemma stalkMap_injective_of (f : X ⟶ Y) {U : Opens Y} (hU : IsAffineOpen U) (x : X)
     (hx : f.val.base x ∈ U)
-    (h : ∀ g, f.stalkMap x (Y.presheaf.germ ⟨f.val.base x, hx⟩ g) = 0 →
-      Y.presheaf.germ ⟨f.val.base x, hx⟩ g = 0) :
+    (h : ∀ g, f.stalkMap x (Y.presheaf.germ U (f.val.base x) hx g) = 0 →
+      Y.presheaf.germ U (f.val.base x) hx g = 0) :
     Function.Injective (f.stalkMap x) := by
   letI := Y.presheaf.algebra_section_stalk ⟨f.val.base x, hx⟩
   apply (hU.isLocalization_stalk ⟨f.val.base x, hx⟩).injective_of
@@ -744,25 +740,18 @@
 
 variable {X : Scheme.{u}} {A : CommRingCat}
 
-<<<<<<< HEAD
-=======
 /-- If `X ⟶ Spec A` is a morphism of schemes, then `Spec` of `A ⧸ specTargetImage f`
 is the scheme-theoretic image of `f`. For this quotient as an object of `CommRingCat` see
 `specTargetImage` below. -/
 def specTargetImageIdeal (f : X ⟶ Spec A) : Ideal A :=
   (RingHom.ker <| (((ΓSpec.adjunction).homEquiv X (op A)).symm f).unop)
 
->>>>>>> 49e56076
 /-- If `X ⟶ Spec A` is a morphism of schemes, then `Spec` of `specTargetImage f` is the
 scheme-theoretic image of `f` and `f` factors as
 `specTargetImageFactorization f ≫ Spec.map (specTargetImageRingHom f)`
 (see `specTargetImageFactorization_comp`). -/
 def specTargetImage (f : X ⟶ Spec A) : CommRingCat :=
-<<<<<<< HEAD
-  CommRingCat.of (A ⧸ (RingHom.ker <| (((ΓSpec.adjunction).homEquiv X (op A)).symm f).unop))
-=======
   CommRingCat.of (A ⧸ specTargetImageIdeal f)
->>>>>>> 49e56076
 
 /-- If `f : X ⟶ Spec A` is a morphism of schemes, then `f` factors via
 the inclusion of `Spec (specTargetImage f)` into `X`. -/
@@ -772,11 +761,7 @@
 /-- If `f : X ⟶ Spec A` is a morphism of schemes, the induced morphism on spectra of
 `specTargetImageRingHom f` is the inclusion of the scheme-theoretic image of `f` into `Spec A`. -/
 def specTargetImageRingHom (f : X ⟶ Spec A) : A ⟶ specTargetImage f :=
-<<<<<<< HEAD
-  Ideal.Quotient.mk (RingHom.ker _)
-=======
   Ideal.Quotient.mk (specTargetImageIdeal f)
->>>>>>> 49e56076
 
 variable (f : X ⟶ Spec A)
 
@@ -790,11 +775,7 @@
   show Function.Injective <| ((ΓSpec.adjunction.homEquiv X _) φ'.op).app ⊤
   rw [ΓSpec_adjunction_homEquiv_eq]
   apply (RingHom.kerLift_injective φ).comp
-<<<<<<< HEAD
-  exact ((ConcreteCategory.isIso_iff_bijective (inv (toSpecΓ _))).mp inferInstance).injective
-=======
   exact ((ConcreteCategory.isIso_iff_bijective (Scheme.ΓSpecIso _).hom).mp inferInstance).injective
->>>>>>> 49e56076
 
 @[reassoc (attr := simp)]
 lemma specTargetImageFactorization_comp :
@@ -807,11 +788,7 @@
   change (_ ≫ _) ≫ _ = φ
   erw [← Spec_Γ_naturality]
   rw [Category.assoc]
-<<<<<<< HEAD
-  erw [toSpecΓ_ΓSpec_adjunction_homEquiv φ']
-=======
   erw [ΓSpecIso_inv_ΓSpec_adjunction_homEquiv φ']
->>>>>>> 49e56076
   ext a
   apply RingHom.kerLift_mk
 
