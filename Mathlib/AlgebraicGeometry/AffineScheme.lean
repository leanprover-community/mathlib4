/-
Copyright (c) 2022 Andrew Yang. All rights reserved.
Released under Apache 2.0 license as described in the file LICENSE.
Authors: Andrew Yang
-/
import Mathlib.AlgebraicGeometry.GammaSpecAdjunction
import Mathlib.AlgebraicGeometry.Restrict
import Mathlib.AlgebraicGeometry.Cover.Open
import Mathlib.CategoryTheory.Limits.Opposites
import Mathlib.RingTheory.Localization.InvSubmonoid

#align_import algebraic_geometry.AffineScheme from "leanprover-community/mathlib"@"88474d1b5af6d37c2ab728b757771bced7f5194c"

/-!
# Affine schemes

We define the category of `AffineScheme`s as the essential image of `Spec`.
We also define predicates about affine schemes and affine open sets.

## Main definitions

* `AlgebraicGeometry.AffineScheme`: The category of affine schemes.
* `AlgebraicGeometry.IsAffine`: A scheme is affine if the canonical map `X ⟶ Spec Γ(X)` is an
  isomorphism.
* `AlgebraicGeometry.Scheme.isoSpec`: The canonical isomorphism `X ≅ Spec Γ(X)` for an affine
  scheme.
* `AlgebraicGeometry.AffineScheme.equivCommRingCat`: The equivalence of categories
  `AffineScheme ≌ CommRingᵒᵖ` given by `AffineScheme.Spec : CommRingᵒᵖ ⥤ AffineScheme` and
  `AffineScheme.Γ : AffineSchemeᵒᵖ ⥤ CommRingCat`.
* `AlgebraicGeometry.IsAffineOpen`: An open subset of a scheme is affine if the open subscheme is
  affine.
* `AlgebraicGeometry.IsAffineOpen.fromSpec`: The immersion `Spec 𝒪ₓ(U) ⟶ X` for an affine `U`.

-/

-- Explicit universe annotations were used in this file to improve perfomance #12737

set_option linter.uppercaseLean3 false

set_option allowUnsafeReducibility true in
attribute [local reducible] Quiver.Hom

noncomputable section

open CategoryTheory CategoryTheory.Limits Opposite TopologicalSpace

universe u

namespace AlgebraicGeometry

open Spec (structureSheaf)

/-- The category of affine schemes -/
-- Porting note(#5171): linter not ported yet
-- @[nolint has_nonempty_instance]
def AffineScheme :=
  Scheme.Spec.EssImageSubcategory
deriving Category
#align algebraic_geometry.AffineScheme AlgebraicGeometry.AffineScheme

/-- A Scheme is affine if the canonical map `X ⟶ Spec Γ(X)` is an isomorphism. -/
class IsAffine (X : Scheme) : Prop where
  affine : IsIso (ΓSpec.adjunction.unit.app X)
#align algebraic_geometry.is_affine AlgebraicGeometry.IsAffine

attribute [instance] IsAffine.affine

/-- The canonical isomorphism `X ≅ Spec Γ(X)` for an affine scheme. -/
@[simps! (config := .lemmasOnly) hom]
def Scheme.isoSpec (X : Scheme) [IsAffine X] : X ≅ Scheme.Spec.obj (op <| Scheme.Γ.obj <| op X) :=
  asIso (ΓSpec.adjunction.unit.app X)
#align algebraic_geometry.Scheme.iso_Spec AlgebraicGeometry.Scheme.isoSpec

/-- Construct an affine scheme from a scheme and the information that it is affine.
Also see `AffineScheme.of` for a typeclass version. -/
@[simps]
def AffineScheme.mk (X : Scheme) (_ : IsAffine X) : AffineScheme :=
  ⟨X, ΓSpec.adjunction.mem_essImage_of_unit_isIso _⟩
#align algebraic_geometry.AffineScheme.mk AlgebraicGeometry.AffineScheme.mk

/-- Construct an affine scheme from a scheme. Also see `AffineScheme.mk` for a non-typeclass
version. -/
def AffineScheme.of (X : Scheme) [h : IsAffine X] : AffineScheme :=
  AffineScheme.mk X h
#align algebraic_geometry.AffineScheme.of AlgebraicGeometry.AffineScheme.of

/-- Type check a morphism of schemes as a morphism in `AffineScheme`. -/
def AffineScheme.ofHom {X Y : Scheme} [IsAffine X] [IsAffine Y] (f : X ⟶ Y) :
    AffineScheme.of X ⟶ AffineScheme.of Y :=
  f
#align algebraic_geometry.AffineScheme.of_hom AlgebraicGeometry.AffineScheme.ofHom

theorem mem_Spec_essImage (X : Scheme) : X ∈ Scheme.Spec.essImage ↔ IsAffine X :=
  ⟨fun h => ⟨Functor.essImage.unit_isIso h⟩,
    fun _ => ΓSpec.adjunction.mem_essImage_of_unit_isIso _⟩
#align algebraic_geometry.mem_Spec_ess_image AlgebraicGeometry.mem_Spec_essImage

instance isAffine_affineScheme (X : AffineScheme.{u}) : IsAffine X.obj :=
  ⟨Functor.essImage.unit_isIso X.property⟩
#align algebraic_geometry.is_affine_AffineScheme AlgebraicGeometry.isAffine_affineScheme

instance isAffine_Spec (R : CommRingCatᵒᵖ) : IsAffine (Scheme.Spec.obj R) :=
  AlgebraicGeometry.isAffine_affineScheme ⟨_, Scheme.Spec.obj_mem_essImage R⟩
#align algebraic_geometry.Spec_is_affine AlgebraicGeometry.isAffine_Spec

theorem isAffine_of_isIso {X Y : Scheme} (f : X ⟶ Y) [IsIso f] [h : IsAffine Y] : IsAffine X := by
  rw [← mem_Spec_essImage] at h ⊢; exact Functor.essImage.ofIso (asIso f).symm h
#align algebraic_geometry.is_affine_of_iso AlgebraicGeometry.isAffine_of_isIso

namespace AffineScheme

/-- The `Spec` functor into the category of affine schemes. -/
def Spec : CommRingCatᵒᵖ ⥤ AffineScheme :=
  Scheme.Spec.toEssImage
#align algebraic_geometry.AffineScheme.Spec AlgebraicGeometry.AffineScheme.Spec

-- Porting note (#11081): cannot automatically derive
instance Spec_full : Spec.Full := Functor.Full.toEssImage _

-- Porting note (#11081): cannot automatically derive
instance Spec_faithful : Spec.Faithful := Functor.Faithful.toEssImage _

-- Porting note (#11081): cannot automatically derive
instance Spec_essSurj : Spec.EssSurj := Functor.EssSurj.toEssImage (F := _)

/-- The forgetful functor `AffineScheme ⥤ Scheme`. -/
@[simps!]
def forgetToScheme : AffineScheme ⥤ Scheme :=
  Scheme.Spec.essImageInclusion
#align algebraic_geometry.AffineScheme.forget_to_Scheme AlgebraicGeometry.AffineScheme.forgetToScheme

-- Porting note (#11081): cannot automatically derive
instance forgetToScheme_full : forgetToScheme.Full :=
show (Scheme.Spec.essImageInclusion).Full from inferInstance

-- Porting note (#11081): cannot automatically derive
instance forgetToScheme_faithful : forgetToScheme.Faithful :=
show (Scheme.Spec.essImageInclusion).Faithful from inferInstance

/-- The global section functor of an affine scheme. -/
def Γ : AffineSchemeᵒᵖ ⥤ CommRingCat :=
  forgetToScheme.op ⋙ Scheme.Γ
#align algebraic_geometry.AffineScheme.Γ AlgebraicGeometry.AffineScheme.Γ

/-- The category of affine schemes is equivalent to the category of commutative rings. -/
def equivCommRingCat : AffineScheme ≌ CommRingCatᵒᵖ :=
  equivEssImageOfReflective.symm
#align algebraic_geometry.AffineScheme.equiv_CommRing AlgebraicGeometry.AffineScheme.equivCommRingCat

instance : Γ.{u}.rightOp.IsEquivalence := equivCommRingCat.isEquivalence_functor

instance : Γ.{u}.rightOp.op.IsEquivalence := equivCommRingCat.op.isEquivalence_functor

instance ΓIsEquiv : Γ.{u}.IsEquivalence :=
  inferInstanceAs (Γ.{u}.rightOp.op ⋙ (opOpEquivalence _).functor).IsEquivalence
#align algebraic_geometry.AffineScheme.Γ_is_equiv AlgebraicGeometry.AffineScheme.ΓIsEquiv

instance hasColimits : HasColimits AffineScheme.{u} :=
  haveI := Adjunction.has_limits_of_equivalence.{u} Γ.{u}
  Adjunction.has_colimits_of_equivalence.{u} (opOpEquivalence AffineScheme.{u}).inverse

instance hasLimits : HasLimits AffineScheme.{u} := by
  haveI := Adjunction.has_colimits_of_equivalence Γ.{u}
  haveI : HasLimits AffineScheme.{u}ᵒᵖᵒᵖ := Limits.hasLimits_op_of_hasColimits
  exact Adjunction.has_limits_of_equivalence (opOpEquivalence AffineScheme.{u}).inverse

noncomputable instance Γ_preservesLimits : PreservesLimits Γ.{u}.rightOp := inferInstance

noncomputable instance forgetToScheme_preservesLimits : PreservesLimits forgetToScheme := by
  apply (config := { allowSynthFailures := true })
    @preservesLimitsOfNatIso _ _ _ _ _ _
      (isoWhiskerRight equivCommRingCat.unitIso forgetToScheme).symm
  change PreservesLimits (equivCommRingCat.functor ⋙ Scheme.Spec)
  infer_instance

end AffineScheme

/-- An open subset of a scheme is affine if the open subscheme is affine. -/
def IsAffineOpen {X : Scheme} (U : Opens X) : Prop :=
  IsAffine (X ∣_ᵤ U)
#align algebraic_geometry.is_affine_open AlgebraicGeometry.IsAffineOpen

/-- The set of affine opens as a subset of `opens X`. -/
def Scheme.affineOpens (X : Scheme) : Set (Opens X) :=
  {U : Opens X | IsAffineOpen U}
#align algebraic_geometry.Scheme.affine_opens AlgebraicGeometry.Scheme.affineOpens

instance {Y : Scheme.{u}} (U : Y.affineOpens) :
    IsAffine (Scheme.restrict Y <| Opens.openEmbedding U.val) :=
  U.property

theorem isAffineOpen_opensRange {X Y : Scheme} [IsAffine X] (f : X ⟶ Y)
    [H : IsOpenImmersion f] : IsAffineOpen (Scheme.Hom.opensRange f) := by
  refine isAffine_of_isIso (IsOpenImmersion.isoOfRangeEq f (Y.ofRestrict _) ?_).inv
  exact Subtype.range_val.symm
#align algebraic_geometry.range_is_affine_open_of_open_immersion AlgebraicGeometry.isAffineOpen_opensRange

theorem isAffineOpen_top (X : Scheme) [IsAffine X] : IsAffineOpen (⊤ : Opens X) := by
  convert isAffineOpen_opensRange (𝟙 X)
  ext1
  exact Set.range_id.symm
#align algebraic_geometry.top_is_affine_open AlgebraicGeometry.isAffineOpen_top

instance Scheme.isAffine_affineCover (X : Scheme) (i : X.affineCover.J) :
    IsAffine (X.affineCover.obj i) :=
  isAffine_Spec _
#align algebraic_geometry.Scheme.affine_cover_is_affine AlgebraicGeometry.Scheme.isAffine_affineCover

instance Scheme.isAffine_affineBasisCover (X : Scheme) (i : X.affineBasisCover.J) :
    IsAffine (X.affineBasisCover.obj i) :=
  isAffine_Spec _
#align algebraic_geometry.Scheme.affine_basis_cover_is_affine AlgebraicGeometry.Scheme.isAffine_affineBasisCover

theorem isBasis_affine_open (X : Scheme) : Opens.IsBasis X.affineOpens := by
  rw [Opens.isBasis_iff_nbhd]
  rintro U x (hU : x ∈ (U : Set X))
  obtain ⟨S, hS, hxS, hSU⟩ := X.affineBasisCover_is_basis.exists_subset_of_mem_open hU U.isOpen
  refine ⟨⟨S, X.affineBasisCover_is_basis.isOpen hS⟩, ?_, hxS, hSU⟩
  rcases hS with ⟨i, rfl⟩
  exact isAffineOpen_opensRange _
#align algebraic_geometry.is_basis_affine_open AlgebraicGeometry.isBasis_affine_open

theorem Scheme.map_PrimeSpectrum_basicOpen_of_affine
    (X : Scheme) [IsAffine X] (f : Scheme.Γ.obj (op X)) :
    X.isoSpec.hom ⁻¹ᵁ PrimeSpectrum.basicOpen f = X.basicOpen f :=
  ΓSpec.adjunction_unit_map_basicOpen _ _
#align algebraic_geometry.Scheme.map_prime_spectrum_basic_open_of_affine AlgebraicGeometry.Scheme.map_PrimeSpectrum_basicOpen_of_affine

theorem isBasis_basicOpen (X : Scheme) [IsAffine X] :
    Opens.IsBasis (Set.range (X.basicOpen : Γ(X, ⊤) → Opens X)) := by
  delta Opens.IsBasis
  convert PrimeSpectrum.isBasis_basic_opens.inducing
    (TopCat.homeoOfIso (Scheme.forgetToTop.mapIso X.isoSpec)).inducing using 1
  ext
  simp only [Set.mem_image, exists_exists_eq_and]
  constructor
  · rintro ⟨_, ⟨x, rfl⟩, rfl⟩
    refine ⟨_, ⟨_, ⟨x, rfl⟩, rfl⟩, ?_⟩
    exact congr_arg Opens.carrier (ΓSpec.adjunction_unit_map_basicOpen _ _)
  · rintro ⟨_, ⟨_, ⟨x, rfl⟩, rfl⟩, rfl⟩
    refine ⟨_, ⟨x, rfl⟩, ?_⟩
    exact congr_arg Opens.carrier (ΓSpec.adjunction_unit_map_basicOpen _ _).symm
#align algebraic_geometry.is_basis_basic_open AlgebraicGeometry.isBasis_basicOpen

namespace IsAffineOpen

variable {X Y : Scheme.{u}} {U : Opens X} (hU : IsAffineOpen U) (f : Γ(X, U))

-- local notation "𝖲𝗉𝖾𝖼 𝓞ₓ(U)" => Scheme.Spec.obj (op <| Γ(X, U))

/-- The open immersion `Spec 𝒪ₓ(U) ⟶ X` for an affine `U`. -/
def fromSpec :
    (𝖲𝗉𝖾𝖼 Γ(X, U)) ⟶ X :=
  haveI : IsAffine (X ∣_ᵤ U) := hU
  Scheme.Spec.map (X.presheaf.map (eqToHom U.openEmbedding_obj_top.symm).op).op ≫
    (X ∣_ᵤ U).isoSpec.inv ≫ Scheme.ιOpens U
#align algebraic_geometry.is_affine_open.from_Spec AlgebraicGeometry.IsAffineOpen.fromSpec

instance isOpenImmersion_fromSpec :
    IsOpenImmersion hU.fromSpec := by
  delta fromSpec
  infer_instance
#align algebraic_geometry.is_affine_open.is_open_immersion_from_Spec AlgebraicGeometry.IsAffineOpen.isOpenImmersion_fromSpec

<<<<<<< HEAD
@[simp]
theorem fromSpec_range :
=======
theorem range_fromSpec :
>>>>>>> 5c1bf5e7
    Set.range hU.fromSpec.1.base = (U : Set X) := by
  delta IsAffineOpen.fromSpec; dsimp
  rw [Function.comp.assoc, Set.range_comp, Set.range_iff_surjective.mpr, Set.image_univ]
  · exact Subtype.range_coe
  erw [← coe_comp, ← TopCat.epi_iff_surjective] -- now `erw` after #13170
  infer_instance
#align algebraic_geometry.is_affine_open.from_Spec_range AlgebraicGeometry.IsAffineOpen.range_fromSpec

<<<<<<< HEAD
@[simp]
theorem fromSpec_image_top : hU.fromSpec ''ᵁ ⊤ = U :=
  Opens.ext (Set.image_univ.trans (fromSpec_range hU))
=======
theorem fromSpec_image_top :
    hU.fromSpec.opensFunctor.obj ⊤ = U := by
  ext1; exact Set.image_univ.trans hU.range_fromSpec
>>>>>>> 5c1bf5e7
#align algebraic_geometry.is_affine_open.from_Spec_image_top AlgebraicGeometry.IsAffineOpen.fromSpec_image_top

@[simp]
theorem opensRange_fromSpec : Scheme.Hom.opensRange hU.fromSpec = U := Opens.ext (fromSpec_range hU)

protected theorem isCompact :
    IsCompact (U : Set X) := by
  convert @IsCompact.image _ _ _ _ Set.univ hU.fromSpec.1.base PrimeSpectrum.compactSpace.1
    (by fun_prop)
  convert hU.range_fromSpec.symm
  exact Set.image_univ
#align algebraic_geometry.is_affine_open.is_compact AlgebraicGeometry.IsAffineOpen.isCompact

<<<<<<< HEAD
theorem imageIsOpenImmersion (f : X ⟶ Y) [H : IsOpenImmersion f] :
    IsAffineOpen (f ''ᵁ U) := by
=======
theorem image_of_isOpenImmersion (f : X ⟶ Y) [H : IsOpenImmersion f] :
    IsAffineOpen (f.opensFunctor.obj U) := by
>>>>>>> 5c1bf5e7
  have : IsAffine _ := hU
  convert isAffineOpen_opensRange (X.ofRestrict U.openEmbedding ≫ f)
  ext1
  exact Set.image_eq_range _ _
#align algebraic_geometry.is_affine_open.image_is_open_immersion AlgebraicGeometry.IsAffineOpen.image_of_isOpenImmersion

theorem _root_.AlgebraicGeometry.Scheme.Hom.isAffineOpen_iff_of_isOpenImmersion
    (f : AlgebraicGeometry.Scheme.Hom X Y) [H : IsOpenImmersion f] {U : Opens X} :
<<<<<<< HEAD
    IsAffineOpen (f ''ᵁ U) ↔ IsAffineOpen U := by
  refine ⟨fun hU => @isAffineOfIso _ _
=======
    IsAffineOpen (f.opensFunctor.obj U) ↔ IsAffineOpen U := by
  refine ⟨fun hU => @isAffine_of_isIso _ _
>>>>>>> 5c1bf5e7
    (IsOpenImmersion.isoOfRangeEq (X.ofRestrict U.openEmbedding ≫ f) (Y.ofRestrict _) ?_).hom ?_ hU,
    fun hU => hU.image_of_isOpenImmersion f⟩
  · erw [Scheme.comp_val_base, coe_comp, Set.range_comp] -- now `erw` after #13170
    dsimp [Opens.coe_inclusion, Scheme.restrict]
    erw [Subtype.range_coe, Subtype.range_coe] -- now `erw` after #13170
    rfl
  · infer_instance
#align algebraic_geometry.is_affine_open_iff_of_is_open_immersion AlgebraicGeometry.Scheme.Hom.isAffineOpen_iff_of_isOpenImmersion

<<<<<<< HEAD
instance (priority := 100) _root_.AlgebraicGeometry.Scheme.quasi_compact_of_affine
    (X : Scheme) [IsAffine X] :
=======
instance _root_.AlgebraicGeometry.Scheme.compactSpace_of_isAffine (X : Scheme) [IsAffine X] :
>>>>>>> 5c1bf5e7
    CompactSpace X :=
  ⟨(isAffineOpen_top X).isCompact⟩
#align algebraic_geometry.Scheme.quasi_compact_of_affine AlgebraicGeometry.Scheme.compactSpace_of_isAffine

<<<<<<< HEAD
@[simp]
theorem fromSpec_base_preimage :
=======
theorem fromSpec_preimage_self :
>>>>>>> 5c1bf5e7
    hU.fromSpec ⁻¹ᵁ U = ⊤ := by
  ext1
  rw [Opens.map_coe, Opens.coe_top, ← hU.range_fromSpec, ← Set.image_univ]
  exact Set.preimage_image_eq _ PresheafedSpace.IsOpenImmersion.base_open.inj
#align algebraic_geometry.is_affine_open.from_Spec_base_preimage AlgebraicGeometry.IsAffineOpen.fromSpec_preimage_self

#adaptation_note /-- 2024-04-23
The backwards compatibility flags don't help here. -/
set_option maxHeartbeats 400000 in
-- Doesn't build without the `IsAffine` instance but the linter complains
@[nolint unusedHavesSuffices]
theorem SpecΓIdentity_hom_app_fromSpec :
<<<<<<< HEAD
    Scheme.SpecΓIdentity.hom.app Γ(X, U) ≫ hU.fromSpec.1.c.app (op U) =
      (𝖲𝗉𝖾𝖼 Γ(X, U)).presheaf.map (eqToHom hU.fromSpec_base_preimage).op := by
=======
    SpecΓIdentity.hom.app (X.presheaf.obj <| op U) ≫ hU.fromSpec.1.c.app (op U) =
      (𝖲𝗉𝖾𝖼 𝓞ₓ(U)).presheaf.map (eqToHom hU.fromSpec_preimage_self).op := by
>>>>>>> 5c1bf5e7
  have : IsAffine _ := hU
  delta IsAffineOpen.fromSpec Scheme.isoSpec
  rw [Scheme.comp_val_c_app, Scheme.comp_val_c_app, SpecΓIdentity_hom_app_presheaf_obj,
    Scheme.ofRestrict_val_c_app_self]
  simp only [Category.assoc]
  dsimp only [asIso_inv, Functor.op_obj, unop_op]
  rw [← Functor.map_comp_assoc, ← op_comp, eqToHom_trans, Scheme.eq_restrict_presheaf_map_eqToHom,
    NatTrans.naturality_assoc, Scheme.inv_val_c_app_top, IsIso.hom_inv_id_assoc]
  simp only [eqToHom_map, eqToHom_op, Scheme.Spec_map_presheaf_map_eqToHom, eqToHom_trans]
#align algebraic_geometry.is_affine_open.Spec_Γ_identity_hom_app_from_Spec AlgebraicGeometry.IsAffineOpen.SpecΓIdentity_hom_app_fromSpec

@[elementwise]
theorem fromSpec_app_self :
<<<<<<< HEAD
    hU.fromSpec.1.c.app (op U) = Scheme.SpecΓIdentity.inv.app Γ(X, U) ≫
    (𝖲𝗉𝖾𝖼 Γ(X, U)).presheaf.map (eqToHom hU.fromSpec_base_preimage).op := by
=======
    hU.fromSpec.1.c.app (op U) = SpecΓIdentity.inv.app (X.presheaf.obj <| op U) ≫
    (𝖲𝗉𝖾𝖼 𝓞ₓ(U)).presheaf.map (eqToHom hU.fromSpec_preimage_self).op := by
>>>>>>> 5c1bf5e7
  rw [← hU.SpecΓIdentity_hom_app_fromSpec, ← NatTrans.comp_app_assoc, Iso.inv_hom_id,
    NatTrans.id_app, Category.id_comp]
#align algebraic_geometry.is_affine_open.from_Spec_app_eq AlgebraicGeometry.IsAffineOpen.fromSpec_app_self

theorem fromSpec_preimage_basicOpen' :
    hU.fromSpec ⁻¹ᵁ X.basicOpen f =
      (𝖲𝗉𝖾𝖼 Γ(X, U)).basicOpen (Scheme.SpecΓIdentity.inv.app Γ(X, U) f) := by
  rw [Scheme.preimage_basicOpen, hU.fromSpec_app_self]
  exact Scheme.basicOpen_res_eq _ _ (eqToHom hU.fromSpec_preimage_self).op
#align algebraic_geometry.is_affine_open.opens_map_from_Spec_basic_open AlgebraicGeometry.IsAffineOpen.fromSpec_preimage_basicOpen'

theorem fromSpec_preimage_basicOpen :
    hU.fromSpec ⁻¹ᵁ X.basicOpen f = PrimeSpectrum.basicOpen f := by
  rw [fromSpec_preimage_basicOpen', ← basicOpen_eq_of_affine, NatIso.app_inv]
#align algebraic_geometry.is_affine_open.from_Spec_map_basic_open AlgebraicGeometry.IsAffineOpen.fromSpec_preimage_basicOpen

<<<<<<< HEAD
theorem opensFunctor_map_basicOpen :
    hU.fromSpec ''ᵁ (PrimeSpectrum.basicOpen f) = X.basicOpen f := by
  rw [← hU.fromSpec_map_basicOpen]
=======
theorem fromSpec_image_basicOpen :
    hU.fromSpec.opensFunctor.obj (PrimeSpectrum.basicOpen f) = X.basicOpen f := by
  rw [← hU.fromSpec_preimage_basicOpen]
>>>>>>> 5c1bf5e7
  ext1
  change hU.fromSpec.val.base '' (hU.fromSpec.val.base ⁻¹' (X.basicOpen f : Set X)) = _
  rw [Set.image_preimage_eq_inter_range, Set.inter_eq_left, hU.range_fromSpec]
  exact Scheme.basicOpen_le _ _

-- Porting note: linter complains that LHS is not in simp-normal-form. However, the error provided
-- by linter seems to tell me that left hand side should be changed in to something exactly the same
-- as before. I am not sure if this is caused by LHS being written with all explicit argument,
-- I am not sure if this is intentional or not.
@[simp, nolint simpNF]
theorem basicOpen_fromSpec_app :
<<<<<<< HEAD
    (𝖲𝗉𝖾𝖼 Γ(X, U)).basicOpen (hU.fromSpec.1.c.app (op U) f) = PrimeSpectrum.basicOpen f := by
  rw [← hU.fromSpec_map_basicOpen, Scheme.preimage_basicOpen]
=======
    (𝖲𝗉𝖾𝖼 𝓞ₓ(U)).basicOpen (hU.fromSpec.1.c.app (op U) f) =
      PrimeSpectrum.basicOpen f := by
  rw [← hU.fromSpec_preimage_basicOpen, Scheme.preimage_basicOpen]
>>>>>>> 5c1bf5e7
#align algebraic_geometry.is_affine_open.basic_open_from_Spec_app AlgebraicGeometry.IsAffineOpen.basicOpen_fromSpec_app

theorem basicOpen :
    IsAffineOpen (X.basicOpen f) := by
<<<<<<< HEAD
  rw [← hU.opensFunctor_map_basicOpen, Scheme.Hom.isAffineOpen_iff_of_isOpenImmersion]
  convert rangeIsAffineOpenOfOpenImmersion (Scheme.Spec.map
    (CommRingCat.ofHom <| algebraMap Γ(X, U) (Localization.Away f)).op)
=======
  rw [← hU.fromSpec_image_basicOpen, Scheme.Hom.isAffineOpen_iff_of_isOpenImmersion]
  convert isAffineOpen_opensRange (Scheme.Spec.map
    (CommRingCat.ofHom <| algebraMap (X.presheaf.obj (op U)) (Localization.Away f)).op)
>>>>>>> 5c1bf5e7
  exact Opens.ext (PrimeSpectrum.localization_away_comap_range (Localization.Away f) f).symm
#align algebraic_geometry.is_affine_open.basic_open_is_affine AlgebraicGeometry.IsAffineOpen.basicOpen

<<<<<<< HEAD
theorem mapRestrictBasicOpen (r : Γ(X, ⊤)):
=======
theorem ιOpens_preimage (r : X.presheaf.obj (op ⊤)) :
>>>>>>> 5c1bf5e7
    IsAffineOpen (Scheme.ιOpens (X.basicOpen r) ⁻¹ᵁ U) := by
  apply (Scheme.ιOpens (X.basicOpen r)).isAffineOpen_iff_of_isOpenImmersion.mp
  dsimp [Scheme.Hom.opensFunctor, PresheafedSpace.IsOpenImmersion.openFunctor]
  rw [Opens.functor_obj_map_obj, Opens.openEmbedding_obj_top, inf_comm,
    ← Scheme.basicOpen_res _ _ (homOfLE le_top).op]
  exact hU.basicOpen _
#align algebraic_geometry.is_affine_open.map_restrict_basic_open AlgebraicGeometry.IsAffineOpen.ιOpens_preimage

theorem exists_basicOpen_le {V : Opens X} (x : V) (h : ↑x ∈ U) :
    ∃ f : Γ(X, U), X.basicOpen f ≤ V ∧ ↑x ∈ X.basicOpen f := by
  have : IsAffine _ := hU
  obtain ⟨_, ⟨_, ⟨r, rfl⟩, rfl⟩, h₁, h₂⟩ :=
    (isBasis_basicOpen (X ∣_ᵤ U)).exists_subset_of_mem_open (x.2 : ⟨x, h⟩ ∈ _)
      ((Opens.map U.inclusion).obj V).isOpen
  have :
    U.openEmbedding.isOpenMap.functor.obj ((X ∣_ᵤ U).basicOpen r) =
      X.basicOpen (X.presheaf.map (eqToHom U.openEmbedding_obj_top.symm).op r) := by
    refine (Scheme.image_basicOpen (X.ofRestrict U.openEmbedding) r).trans ?_
    rw [← Scheme.basicOpen_res_eq _ _ (eqToHom U.openEmbedding_obj_top).op,
      ← comp_apply, ← CategoryTheory.Functor.map_comp, ← op_comp, eqToHom_trans, eqToHom_refl,
      op_id, CategoryTheory.Functor.map_id, Scheme.Hom.invApp,
      PresheafedSpace.IsOpenImmersion.ofRestrict_invApp]
    congr
  use X.presheaf.map (eqToHom U.openEmbedding_obj_top.symm).op r
  rw [← this]
  exact ⟨Set.image_subset_iff.mpr h₂, ⟨_, h⟩, h₁, rfl⟩
#align algebraic_geometry.is_affine_open.exists_basic_open_le AlgebraicGeometry.IsAffineOpen.exists_basicOpen_le

/-- Given an affine open U and some `f : U`,
this is the canonical map `Γ(𝒪ₓ, D(f)) ⟶ Γ(Spec 𝒪ₓ(U), D(f))`
This is an isomorphism, as witnessed by an `IsIso` instance. -/
def basicOpenSectionsToAffine :
    Γ(X, X.basicOpen f) ⟶ Γ(𝖲𝗉𝖾𝖼 Γ(X, U), PrimeSpectrum.basicOpen f) :=
  hU.fromSpec.1.c.app (op <| X.basicOpen f) ≫
<<<<<<< HEAD
    (𝖲𝗉𝖾𝖼 Γ(X, U)).presheaf.map (eqToHom <| (hU.fromSpec_map_basicOpen f).symm).op
=======
    (𝖲𝗉𝖾𝖼 𝓞ₓ(U)).presheaf.map (eqToHom <| (hU.fromSpec_preimage_basicOpen f).symm).op
>>>>>>> 5c1bf5e7
#align algebraic_geometry.basic_open_sections_to_affine AlgebraicGeometry.IsAffineOpen.basicOpenSectionsToAffine

instance basicOpenSectionsToAffine_isIso :
    IsIso (basicOpenSectionsToAffine hU f) := by
  delta basicOpenSectionsToAffine
  apply (config := { allowSynthFailures := true }) IsIso.comp_isIso
  apply PresheafedSpace.IsOpenImmersion.isIso_of_subset
  rw [hU.range_fromSpec]
  exact RingedSpace.basicOpen_le _ _

theorem isLocalization_basicOpen :
    IsLocalization.Away f Γ(X, X.basicOpen f) := by
  apply
    (IsLocalization.isLocalization_iff_of_ringEquiv (Submonoid.powers f)
      (asIso <| basicOpenSectionsToAffine hU f).commRingCatIsoToRingEquiv).mpr
  convert StructureSheaf.IsLocalization.to_basicOpen _ f using 1
  -- Porting note: more hand holding is required here, the next 4 lines were not necessary
  delta StructureSheaf.openAlgebra
  congr 1
  rw [CommRingCat.ringHom_comp_eq_comp, Iso.commRingIsoToRingEquiv_toRingHom, asIso_hom]
  dsimp [CommRingCat.ofHom, RingHom.algebraMap_toAlgebra]
  change X.presheaf.map _ ≫ basicOpenSectionsToAffine hU f = _
  delta basicOpenSectionsToAffine
  rw [hU.fromSpec.val.c.naturality_assoc, hU.fromSpec_app_self]
  simp only [Category.assoc, ← Functor.map_comp, ← op_comp]
  apply StructureSheaf.toOpen_res
  exact homOfLE le_top
#align algebraic_geometry.is_localization_basic_open AlgebraicGeometry.IsAffineOpen.isLocalization_basicOpen

instance _root_.AlgebraicGeometry.isLocalization_away_of_isAffine
<<<<<<< HEAD
    [IsAffine X] (r : Γ(X, ⊤)) :
    IsLocalization.Away r Γ(X, X.basicOpen r) :=
  isLocalization_basicOpen (topIsAffineOpen X) r
=======
    [IsAffine X] (r : X.presheaf.obj (op ⊤)) :
    IsLocalization.Away r (X.presheaf.obj (op <| X.basicOpen r)) :=
  isLocalization_basicOpen (isAffineOpen_top X) r
>>>>>>> 5c1bf5e7

theorem isLocalization_of_eq_basicOpen {V : Opens X} (i : V ⟶ U) (e : V = X.basicOpen f) :
    @IsLocalization.Away _ _ f Γ(X, V) _ (X.presheaf.map i.op).toAlgebra := by
  subst e; convert isLocalization_basicOpen hU f using 3
#align algebraic_geometry.is_localization_of_eq_basic_open AlgebraicGeometry.IsAffineOpen.isLocalization_of_eq_basicOpen

instance _root_.AlgebraicGeometry.Γ_restrict_isLocalization
    (X : Scheme.{u}) [IsAffine X] (r : Scheme.Γ.obj (op X)) :
    IsLocalization.Away r (Scheme.Γ.obj (op (X ∣_ᵤ X.basicOpen r))) :=
  (isAffineOpen_top X).isLocalization_of_eq_basicOpen r _ (Opens.openEmbedding_obj_top _)
#align algebraic_geometry.Γ_restrict_is_localization AlgebraicGeometry.Γ_restrict_isLocalization

theorem basicOpen_basicOpen_is_basicOpen (g : Γ(X, X.basicOpen f)) :
    ∃ f' : Γ(X, U), X.basicOpen f' = X.basicOpen g := by
  have := isLocalization_basicOpen hU f
  obtain ⟨x, ⟨_, n, rfl⟩, rfl⟩ := IsLocalization.surj'' (Submonoid.powers f) g
  use f * x
  rw [Algebra.smul_def, Scheme.basicOpen_mul, Scheme.basicOpen_mul, RingHom.algebraMap_toAlgebra]
  rw [Scheme.basicOpen_res]
  refine (inf_eq_left.mpr ?_).symm
  -- Porting note: a little help is needed here
  convert inf_le_left (α := Opens X) using 1
  apply Scheme.basicOpen_of_isUnit
  apply
    Submonoid.leftInv_le_isUnit _
      (IsLocalization.toInvSubmonoid (Submonoid.powers f) (Γ(X, X.basicOpen f))
        _).prop
#align algebraic_geometry.basic_open_basic_open_is_basic_open AlgebraicGeometry.IsAffineOpen.basicOpen_basicOpen_is_basicOpen

theorem _root_.AlgebraicGeometry.exists_basicOpen_le_affine_inter
    {V : Opens X} (hV : IsAffineOpen V) (x : X) (hx : x ∈ U ⊓ V) :
    ∃ (f : Γ(X, U)) (g : Γ(X, V)), X.basicOpen f = X.basicOpen g ∧ x ∈ X.basicOpen f := by
  obtain ⟨f, hf₁, hf₂⟩ := hU.exists_basicOpen_le ⟨x, hx.2⟩ hx.1
  obtain ⟨g, hg₁, hg₂⟩ := hV.exists_basicOpen_le ⟨x, hf₂⟩ hx.2
  obtain ⟨f', hf'⟩ :=
    basicOpen_basicOpen_is_basicOpen hU f (X.presheaf.map (homOfLE hf₁ : _ ⟶ V).op g)
  replace hf' := (hf'.trans (RingedSpace.basicOpen_res _ _ _)).trans (inf_eq_right.mpr hg₁)
  exact ⟨f', g, hf', hf'.symm ▸ hg₂⟩
#align algebraic_geometry.exists_basic_open_le_affine_inter AlgebraicGeometry.exists_basicOpen_le_affine_inter

/-- The prime ideal of `𝒪ₓ(U)` corresponding to a point `x : U`. -/
noncomputable def primeIdealOf (x : U) :
    PrimeSpectrum Γ(X, U) :=
  ((@Scheme.isoSpec (X ∣_ᵤ U) hU).hom ≫
    Scheme.Spec.map (X.presheaf.map (eqToHom U.openEmbedding_obj_top).op).op).1.base x
#align algebraic_geometry.is_affine_open.prime_ideal_of AlgebraicGeometry.IsAffineOpen.primeIdealOf

theorem fromSpec_primeIdealOf (x : U) :
    hU.fromSpec.val.base (hU.primeIdealOf x) = x.1 := by
  dsimp only [IsAffineOpen.fromSpec, Subtype.coe_mk, IsAffineOpen.primeIdealOf]
  -- Porting note: in the porting note of `Scheme.comp_val_base`, it says that `elementwise` is
  -- unnecessary, indeed, the linter did not like it, so I just use `elementwise_of%` instead of
  -- adding the corresponding lemma in `Scheme.lean` file
  erw [← elementwise_of% Scheme.comp_val_base] -- now `erw` after #13170
  simp only [Scheme.Γ_obj, unop_op, Scheme.restrict_presheaf_obj, Category.assoc, ←
    Functor.map_comp_assoc, ← op_comp, ← Functor.map_comp, eqToHom_trans, eqToHom_refl, op_id,
    CategoryTheory.Functor.map_id, Category.id_comp, Iso.hom_inv_id_assoc,
    Scheme.ofRestrict_val_base, Scheme.restrict_carrier, Opens.coe_inclusion]
  rfl -- `rfl` was not needed before #13170
#align algebraic_geometry.is_affine_open.from_Spec_prime_ideal_of AlgebraicGeometry.IsAffineOpen.fromSpec_primeIdealOf

set_option backward.isDefEq.lazyWhnfCore false in -- See https://github.com/leanprover-community/mathlib4/issues/12534
theorem isLocalization_stalk' (y : PrimeSpectrum Γ(X, U)) (hy : hU.fromSpec.1.base y ∈ U) :
    @IsLocalization.AtPrime
      (R := Γ(X, U))
      (S := X.presheaf.stalk <| hU.fromSpec.1.base y) _ _
      ((TopCat.Presheaf.algebra_section_stalk X.presheaf _)) y.asIdeal _ := by
  apply
    (@IsLocalization.isLocalization_iff_of_ringEquiv (R := Γ(X, U))
      (S := X.presheaf.stalk (hU.fromSpec.1.base y)) _ y.asIdeal.primeCompl _
      (TopCat.Presheaf.algebra_section_stalk X.presheaf ⟨hU.fromSpec.1.base y, hy⟩) _ _
      (asIso <| PresheafedSpace.stalkMap hU.fromSpec.1 y).commRingCatIsoToRingEquiv).mpr
  -- Porting note: need to know what the ring is and after convert, instead of equality
  -- we get an `iff`.
  convert StructureSheaf.IsLocalization.to_stalk Γ(X, U) y using 1
  delta IsLocalization.AtPrime StructureSheaf.stalkAlgebra
  rw [iff_iff_eq]
  congr 2
  rw [RingHom.algebraMap_toAlgebra]
  refine (PresheafedSpace.stalkMap_germ hU.fromSpec.1 _ ⟨_, hy⟩).trans ?_
  rw [IsAffineOpen.fromSpec_app_self, Category.assoc, TopCat.Presheaf.germ_res]
  rfl

-- Porting note: I have split this into two lemmas
theorem isLocalization_stalk (x : U) :
    IsLocalization.AtPrime (X.presheaf.stalk x) (hU.primeIdealOf x).asIdeal := by
  rcases x with ⟨x, hx⟩
  set y := hU.primeIdealOf ⟨x, hx⟩ with hy
  have : hU.fromSpec.val.base y = x := hy ▸ hU.fromSpec_primeIdealOf ⟨x, hx⟩
  clear_value y
  subst this
  exact hU.isLocalization_stalk' y hx
#align algebraic_geometry.is_affine_open.is_localization_stalk AlgebraicGeometry.IsAffineOpen.isLocalization_stalk

/-- The basic open set of a section `f` on an affine open as an `X.affineOpens`. -/
@[simps]
def _root_.AlgebraicGeometry.Scheme.affineBasicOpen
<<<<<<< HEAD
    (X : Scheme) {U : X.affineOpens} (f : Γ(X, U)) : X.affineOpens :=
  ⟨X.basicOpen f, U.prop.basicOpenIsAffine f⟩
=======
    (X : Scheme) {U : X.affineOpens} (f : X.presheaf.obj <| op U) : X.affineOpens :=
  ⟨X.basicOpen f, U.prop.basicOpen f⟩
>>>>>>> 5c1bf5e7
#align algebraic_geometry.Scheme.affine_basic_open AlgebraicGeometry.Scheme.affineBasicOpen

theorem basicOpen_union_eq_self_iff (s : Set Γ(X, U)) :
    ⨆ f : s, X.basicOpen (f : Γ(X, U)) = U ↔ Ideal.span s = ⊤ := by
  trans ⋃ i : s, (PrimeSpectrum.basicOpen i.1).1 = Set.univ
  · trans
      hU.fromSpec.1.base ⁻¹' (⨆ f : s, X.basicOpen (f : Γ(X, U))).1 =
        hU.fromSpec.1.base ⁻¹' U.1
    · refine ⟨fun h => by rw [h], ?_⟩
      intro h
      apply_fun Set.image hU.fromSpec.1.base at h
      rw [Set.image_preimage_eq_inter_range, Set.image_preimage_eq_inter_range, hU.range_fromSpec]
        at h
      simp only [Set.inter_self, Opens.carrier_eq_coe, Set.inter_eq_right] at h
      ext1
      refine Set.Subset.antisymm ?_ h
      simp only [Set.iUnion_subset_iff, SetCoe.forall, Opens.coe_iSup]
      intro x _
      exact X.basicOpen_le x
    · simp only [Opens.iSup_def, Subtype.coe_mk, Set.preimage_iUnion]
      congr! 1
      · refine congr_arg (Set.iUnion ·) ?_
        ext1 x
        exact congr_arg Opens.carrier (hU.fromSpec_preimage_basicOpen _)
      · exact congr_arg Opens.carrier hU.fromSpec_preimage_self
  · simp only [Opens.carrier_eq_coe, PrimeSpectrum.basicOpen_eq_zeroLocus_compl]
    rw [← Set.compl_iInter, Set.compl_univ_iff, ← PrimeSpectrum.zeroLocus_iUnion, ←
      PrimeSpectrum.zeroLocus_empty_iff_eq_top, PrimeSpectrum.zeroLocus_span]
    simp only [Set.iUnion_singleton_eq_range, Subtype.range_val_subtype, Set.setOf_mem_eq]
#align algebraic_geometry.is_affine_open.basic_open_union_eq_self_iff AlgebraicGeometry.IsAffineOpen.basicOpen_union_eq_self_iff

theorem self_le_basicOpen_union_iff (s : Set Γ(X, U)) :
    (U ≤ ⨆ f : s, X.basicOpen f.1) ↔ Ideal.span s = ⊤ := by
  rw [← hU.basicOpen_union_eq_self_iff, @comm _ Eq]
  refine ⟨fun h => le_antisymm h ?_, le_of_eq⟩
  simp only [iSup_le_iff, SetCoe.forall]
  intro x _
  exact X.basicOpen_le x
#align algebraic_geometry.is_affine_open.self_le_basic_open_union_iff AlgebraicGeometry.IsAffineOpen.self_le_basicOpen_union_iff

end IsAffineOpen

/-- Let `P` be a predicate on the affine open sets of `X` satisfying
1. If `P` holds on `U`, then `P` holds on the basic open set of every section on `U`.
2. If `P` holds for a family of basic open sets covering `U`, then `P` holds for `U`.
3. There exists an affine open cover of `X` each satisfying `P`.

Then `P` holds for every affine open of `X`.

This is also known as the **Affine communication lemma** in [*The rising sea*][RisingSea]. -/
@[elab_as_elim]
theorem of_affine_open_cover {X : Scheme} (V : X.affineOpens) (S : Set X.affineOpens)
    {P : X.affineOpens → Prop}
    (hP₁ : ∀ (U : X.affineOpens) (f : Γ(X, U)), P U → P (X.affineBasicOpen f))
    (hP₂ :
      ∀ (U : X.affineOpens) (s : Finset (Γ(X, U)))
        (_ : Ideal.span (s : Set (Γ(X, U))) = ⊤),
        (∀ f : s, P (X.affineBasicOpen f.1)) → P U)
    (hS : (⋃ i : S, i : Set X) = Set.univ) (hS' : ∀ U : S, P U) : P V := by
  classical
  have : ∀ (x : V.1), ∃ f : Γ(X, V), ↑x ∈ X.basicOpen f ∧ P (X.affineBasicOpen f) := by
    intro x
    obtain ⟨W, hW⟩ := Set.mem_iUnion.mp (by simpa only [← hS] using Set.mem_univ (x : X))
    obtain ⟨f, g, e, hf⟩ := exists_basicOpen_le_affine_inter V.prop W.1.prop x ⟨x.prop, hW⟩
    refine ⟨f, hf, ?_⟩
    convert hP₁ _ g (hS' W) using 1
    ext1
    exact e
  choose f hf₁ hf₂ using this
  suffices Ideal.span (Set.range f) = ⊤ by
    obtain ⟨t, ht₁, ht₂⟩ := (Ideal.span_eq_top_iff_finite _).mp this
    apply hP₂ V t ht₂
    rintro ⟨i, hi⟩
    obtain ⟨x, rfl⟩ := ht₁ hi
    exact hf₂ x
  rw [← V.prop.self_le_basicOpen_union_iff]
  intro x hx
  rw [iSup_range', SetLike.mem_coe, Opens.mem_iSup]
  exact ⟨_, hf₁ ⟨x, hx⟩⟩
#align algebraic_geometry.of_affine_open_cover AlgebraicGeometry.of_affine_open_cover

@[deprecated (since := "2024-06-21"), nolint defLemma]
alias isAffineAffineScheme := isAffine_affineScheme
@[deprecated (since := "2024-06-21"), nolint defLemma]
alias SpecIsAffine := isAffine_Spec
@[deprecated (since := "2024-06-21")]
alias isAffineOfIso := isAffine_of_isIso
@[deprecated (since := "2024-06-21")]
alias rangeIsAffineOpenOfOpenImmersion := isAffineOpen_opensRange
@[deprecated (since := "2024-06-21")]
alias topIsAffineOpen := isAffineOpen_top
@[deprecated (since := "2024-06-21"), nolint defLemma]
alias Scheme.affineCoverIsAffine := Scheme.isAffine_affineCover
@[deprecated (since := "2024-06-21"), nolint defLemma]
alias Scheme.affineBasisCoverIsAffine := Scheme.isAffine_affineBasisCover
@[deprecated (since := "2024-06-21")]
alias IsAffineOpen.fromSpec_range := IsAffineOpen.range_fromSpec
@[deprecated (since := "2024-06-21")]
alias IsAffineOpen.imageIsOpenImmersion := IsAffineOpen.image_of_isOpenImmersion
@[deprecated (since := "2024-06-21"), nolint defLemma]
alias Scheme.quasi_compact_of_affine := Scheme.compactSpace_of_isAffine
@[deprecated (since := "2024-06-21")]
alias IsAffineOpen.fromSpec_base_preimage := IsAffineOpen.fromSpec_preimage_self
@[deprecated (since := "2024-06-21")]
alias IsAffineOpen.fromSpec_map_basicOpen' := IsAffineOpen.fromSpec_preimage_basicOpen'
@[deprecated (since := "2024-06-21")]
alias IsAffineOpen.fromSpec_map_basicOpen := IsAffineOpen.fromSpec_preimage_basicOpen
@[deprecated (since := "2024-06-21")]
alias IsAffineOpen.opensFunctor_map_basicOpen := IsAffineOpen.fromSpec_image_basicOpen
@[deprecated (since := "2024-06-21")]
alias IsAffineOpen.basicOpenIsAffine := IsAffineOpen.basicOpen
@[deprecated (since := "2024-06-21")]
alias IsAffineOpen.mapRestrictBasicOpen := IsAffineOpen.ιOpens_preimage

end AlgebraicGeometry<|MERGE_RESOLUTION|>--- conflicted
+++ resolved
@@ -246,9 +246,7 @@
 
 variable {X Y : Scheme.{u}} {U : Opens X} (hU : IsAffineOpen U) (f : Γ(X, U))
 
--- local notation "𝖲𝗉𝖾𝖼 𝓞ₓ(U)" => Scheme.Spec.obj (op <| Γ(X, U))
-
-/-- The open immersion `Spec 𝒪ₓ(U) ⟶ X` for an affine `U`. -/
+/-- The open immersion `Spec Γ(X, U) ⟶ X` for an affine `U`. -/
 def fromSpec :
     (𝖲𝗉𝖾𝖼 Γ(X, U)) ⟶ X :=
   haveI : IsAffine (X ∣_ᵤ U) := hU
@@ -262,12 +260,8 @@
   infer_instance
 #align algebraic_geometry.is_affine_open.is_open_immersion_from_Spec AlgebraicGeometry.IsAffineOpen.isOpenImmersion_fromSpec
 
-<<<<<<< HEAD
 @[simp]
-theorem fromSpec_range :
-=======
 theorem range_fromSpec :
->>>>>>> 5c1bf5e7
     Set.range hU.fromSpec.1.base = (U : Set X) := by
   delta IsAffineOpen.fromSpec; dsimp
   rw [Function.comp.assoc, Set.range_comp, Set.range_iff_surjective.mpr, Set.image_univ]
@@ -276,15 +270,9 @@
   infer_instance
 #align algebraic_geometry.is_affine_open.from_Spec_range AlgebraicGeometry.IsAffineOpen.range_fromSpec
 
-<<<<<<< HEAD
 @[simp]
 theorem fromSpec_image_top : hU.fromSpec ''ᵁ ⊤ = U :=
-  Opens.ext (Set.image_univ.trans (fromSpec_range hU))
-=======
-theorem fromSpec_image_top :
-    hU.fromSpec.opensFunctor.obj ⊤ = U := by
-  ext1; exact Set.image_univ.trans hU.range_fromSpec
->>>>>>> 5c1bf5e7
+  Opens.ext (Set.image_univ.trans (range_fromSpec hU))
 #align algebraic_geometry.is_affine_open.from_Spec_image_top AlgebraicGeometry.IsAffineOpen.fromSpec_image_top
 
 @[simp]
@@ -298,13 +286,8 @@
   exact Set.image_univ
 #align algebraic_geometry.is_affine_open.is_compact AlgebraicGeometry.IsAffineOpen.isCompact
 
-<<<<<<< HEAD
-theorem imageIsOpenImmersion (f : X ⟶ Y) [H : IsOpenImmersion f] :
+theorem image_of_isOpenImmersion (f : X ⟶ Y) [H : IsOpenImmersion f] :
     IsAffineOpen (f ''ᵁ U) := by
-=======
-theorem image_of_isOpenImmersion (f : X ⟶ Y) [H : IsOpenImmersion f] :
-    IsAffineOpen (f.opensFunctor.obj U) := by
->>>>>>> 5c1bf5e7
   have : IsAffine _ := hU
   convert isAffineOpen_opensRange (X.ofRestrict U.openEmbedding ≫ f)
   ext1
@@ -313,13 +296,8 @@
 
 theorem _root_.AlgebraicGeometry.Scheme.Hom.isAffineOpen_iff_of_isOpenImmersion
     (f : AlgebraicGeometry.Scheme.Hom X Y) [H : IsOpenImmersion f] {U : Opens X} :
-<<<<<<< HEAD
     IsAffineOpen (f ''ᵁ U) ↔ IsAffineOpen U := by
-  refine ⟨fun hU => @isAffineOfIso _ _
-=======
-    IsAffineOpen (f.opensFunctor.obj U) ↔ IsAffineOpen U := by
   refine ⟨fun hU => @isAffine_of_isIso _ _
->>>>>>> 5c1bf5e7
     (IsOpenImmersion.isoOfRangeEq (X.ofRestrict U.openEmbedding ≫ f) (Y.ofRestrict _) ?_).hom ?_ hU,
     fun hU => hU.image_of_isOpenImmersion f⟩
   · erw [Scheme.comp_val_base, coe_comp, Set.range_comp] -- now `erw` after #13170
@@ -329,22 +307,14 @@
   · infer_instance
 #align algebraic_geometry.is_affine_open_iff_of_is_open_immersion AlgebraicGeometry.Scheme.Hom.isAffineOpen_iff_of_isOpenImmersion
 
-<<<<<<< HEAD
-instance (priority := 100) _root_.AlgebraicGeometry.Scheme.quasi_compact_of_affine
+instance (priority := 100) _root_.AlgebraicGeometry.Scheme.compactSpace_of_isAffine
     (X : Scheme) [IsAffine X] :
-=======
-instance _root_.AlgebraicGeometry.Scheme.compactSpace_of_isAffine (X : Scheme) [IsAffine X] :
->>>>>>> 5c1bf5e7
     CompactSpace X :=
   ⟨(isAffineOpen_top X).isCompact⟩
 #align algebraic_geometry.Scheme.quasi_compact_of_affine AlgebraicGeometry.Scheme.compactSpace_of_isAffine
 
-<<<<<<< HEAD
 @[simp]
-theorem fromSpec_base_preimage :
-=======
 theorem fromSpec_preimage_self :
->>>>>>> 5c1bf5e7
     hU.fromSpec ⁻¹ᵁ U = ⊤ := by
   ext1
   rw [Opens.map_coe, Opens.coe_top, ← hU.range_fromSpec, ← Set.image_univ]
@@ -357,13 +327,8 @@
 -- Doesn't build without the `IsAffine` instance but the linter complains
 @[nolint unusedHavesSuffices]
 theorem SpecΓIdentity_hom_app_fromSpec :
-<<<<<<< HEAD
     Scheme.SpecΓIdentity.hom.app Γ(X, U) ≫ hU.fromSpec.1.c.app (op U) =
-      (𝖲𝗉𝖾𝖼 Γ(X, U)).presheaf.map (eqToHom hU.fromSpec_base_preimage).op := by
-=======
-    SpecΓIdentity.hom.app (X.presheaf.obj <| op U) ≫ hU.fromSpec.1.c.app (op U) =
-      (𝖲𝗉𝖾𝖼 𝓞ₓ(U)).presheaf.map (eqToHom hU.fromSpec_preimage_self).op := by
->>>>>>> 5c1bf5e7
+      (𝖲𝗉𝖾𝖼 Γ(X, U)).presheaf.map (eqToHom hU.fromSpec_preimage_self).op := by
   have : IsAffine _ := hU
   delta IsAffineOpen.fromSpec Scheme.isoSpec
   rw [Scheme.comp_val_c_app, Scheme.comp_val_c_app, SpecΓIdentity_hom_app_presheaf_obj,
@@ -377,13 +342,8 @@
 
 @[elementwise]
 theorem fromSpec_app_self :
-<<<<<<< HEAD
     hU.fromSpec.1.c.app (op U) = Scheme.SpecΓIdentity.inv.app Γ(X, U) ≫
-    (𝖲𝗉𝖾𝖼 Γ(X, U)).presheaf.map (eqToHom hU.fromSpec_base_preimage).op := by
-=======
-    hU.fromSpec.1.c.app (op U) = SpecΓIdentity.inv.app (X.presheaf.obj <| op U) ≫
-    (𝖲𝗉𝖾𝖼 𝓞ₓ(U)).presheaf.map (eqToHom hU.fromSpec_preimage_self).op := by
->>>>>>> 5c1bf5e7
+    (𝖲𝗉𝖾𝖼 Γ(X, U)).presheaf.map (eqToHom hU.fromSpec_preimage_self).op := by
   rw [← hU.SpecΓIdentity_hom_app_fromSpec, ← NatTrans.comp_app_assoc, Iso.inv_hom_id,
     NatTrans.id_app, Category.id_comp]
 #align algebraic_geometry.is_affine_open.from_Spec_app_eq AlgebraicGeometry.IsAffineOpen.fromSpec_app_self
@@ -400,15 +360,9 @@
   rw [fromSpec_preimage_basicOpen', ← basicOpen_eq_of_affine, NatIso.app_inv]
 #align algebraic_geometry.is_affine_open.from_Spec_map_basic_open AlgebraicGeometry.IsAffineOpen.fromSpec_preimage_basicOpen
 
-<<<<<<< HEAD
-theorem opensFunctor_map_basicOpen :
+theorem fromSpec_image_basicOpen :
     hU.fromSpec ''ᵁ (PrimeSpectrum.basicOpen f) = X.basicOpen f := by
   rw [← hU.fromSpec_map_basicOpen]
-=======
-theorem fromSpec_image_basicOpen :
-    hU.fromSpec.opensFunctor.obj (PrimeSpectrum.basicOpen f) = X.basicOpen f := by
-  rw [← hU.fromSpec_preimage_basicOpen]
->>>>>>> 5c1bf5e7
   ext1
   change hU.fromSpec.val.base '' (hU.fromSpec.val.base ⁻¹' (X.basicOpen f : Set X)) = _
   rw [Set.image_preimage_eq_inter_range, Set.inter_eq_left, hU.range_fromSpec]
@@ -420,35 +374,19 @@
 -- I am not sure if this is intentional or not.
 @[simp, nolint simpNF]
 theorem basicOpen_fromSpec_app :
-<<<<<<< HEAD
     (𝖲𝗉𝖾𝖼 Γ(X, U)).basicOpen (hU.fromSpec.1.c.app (op U) f) = PrimeSpectrum.basicOpen f := by
-  rw [← hU.fromSpec_map_basicOpen, Scheme.preimage_basicOpen]
-=======
-    (𝖲𝗉𝖾𝖼 𝓞ₓ(U)).basicOpen (hU.fromSpec.1.c.app (op U) f) =
-      PrimeSpectrum.basicOpen f := by
   rw [← hU.fromSpec_preimage_basicOpen, Scheme.preimage_basicOpen]
->>>>>>> 5c1bf5e7
 #align algebraic_geometry.is_affine_open.basic_open_from_Spec_app AlgebraicGeometry.IsAffineOpen.basicOpen_fromSpec_app
 
 theorem basicOpen :
     IsAffineOpen (X.basicOpen f) := by
-<<<<<<< HEAD
-  rw [← hU.opensFunctor_map_basicOpen, Scheme.Hom.isAffineOpen_iff_of_isOpenImmersion]
-  convert rangeIsAffineOpenOfOpenImmersion (Scheme.Spec.map
-    (CommRingCat.ofHom <| algebraMap Γ(X, U) (Localization.Away f)).op)
-=======
   rw [← hU.fromSpec_image_basicOpen, Scheme.Hom.isAffineOpen_iff_of_isOpenImmersion]
   convert isAffineOpen_opensRange (Scheme.Spec.map
-    (CommRingCat.ofHom <| algebraMap (X.presheaf.obj (op U)) (Localization.Away f)).op)
->>>>>>> 5c1bf5e7
+    (CommRingCat.ofHom <| algebraMap Γ(X, U) (Localization.Away f)).op)
   exact Opens.ext (PrimeSpectrum.localization_away_comap_range (Localization.Away f) f).symm
 #align algebraic_geometry.is_affine_open.basic_open_is_affine AlgebraicGeometry.IsAffineOpen.basicOpen
 
-<<<<<<< HEAD
-theorem mapRestrictBasicOpen (r : Γ(X, ⊤)):
-=======
-theorem ιOpens_preimage (r : X.presheaf.obj (op ⊤)) :
->>>>>>> 5c1bf5e7
+theorem ιOpens_preimage (r : Γ(X, ⊤)):
     IsAffineOpen (Scheme.ιOpens (X.basicOpen r) ⁻¹ᵁ U) := by
   apply (Scheme.ιOpens (X.basicOpen r)).isAffineOpen_iff_of_isOpenImmersion.mp
   dsimp [Scheme.Hom.opensFunctor, PresheafedSpace.IsOpenImmersion.openFunctor]
@@ -483,11 +421,7 @@
 def basicOpenSectionsToAffine :
     Γ(X, X.basicOpen f) ⟶ Γ(𝖲𝗉𝖾𝖼 Γ(X, U), PrimeSpectrum.basicOpen f) :=
   hU.fromSpec.1.c.app (op <| X.basicOpen f) ≫
-<<<<<<< HEAD
-    (𝖲𝗉𝖾𝖼 Γ(X, U)).presheaf.map (eqToHom <| (hU.fromSpec_map_basicOpen f).symm).op
-=======
-    (𝖲𝗉𝖾𝖼 𝓞ₓ(U)).presheaf.map (eqToHom <| (hU.fromSpec_preimage_basicOpen f).symm).op
->>>>>>> 5c1bf5e7
+    (𝖲𝗉𝖾𝖼 Γ(X, U)).presheaf.map (eqToHom <| (hU.fromSpec_preimage_basicOpen f).symm).op
 #align algebraic_geometry.basic_open_sections_to_affine AlgebraicGeometry.IsAffineOpen.basicOpenSectionsToAffine
 
 instance basicOpenSectionsToAffine_isIso :
@@ -518,15 +452,9 @@
 #align algebraic_geometry.is_localization_basic_open AlgebraicGeometry.IsAffineOpen.isLocalization_basicOpen
 
 instance _root_.AlgebraicGeometry.isLocalization_away_of_isAffine
-<<<<<<< HEAD
     [IsAffine X] (r : Γ(X, ⊤)) :
     IsLocalization.Away r Γ(X, X.basicOpen r) :=
-  isLocalization_basicOpen (topIsAffineOpen X) r
-=======
-    [IsAffine X] (r : X.presheaf.obj (op ⊤)) :
-    IsLocalization.Away r (X.presheaf.obj (op <| X.basicOpen r)) :=
   isLocalization_basicOpen (isAffineOpen_top X) r
->>>>>>> 5c1bf5e7
 
 theorem isLocalization_of_eq_basicOpen {V : Opens X} (i : V ⟶ U) (e : V = X.basicOpen f) :
     @IsLocalization.Away _ _ f Γ(X, V) _ (X.presheaf.map i.op).toAlgebra := by
@@ -624,13 +552,8 @@
 /-- The basic open set of a section `f` on an affine open as an `X.affineOpens`. -/
 @[simps]
 def _root_.AlgebraicGeometry.Scheme.affineBasicOpen
-<<<<<<< HEAD
     (X : Scheme) {U : X.affineOpens} (f : Γ(X, U)) : X.affineOpens :=
-  ⟨X.basicOpen f, U.prop.basicOpenIsAffine f⟩
-=======
-    (X : Scheme) {U : X.affineOpens} (f : X.presheaf.obj <| op U) : X.affineOpens :=
   ⟨X.basicOpen f, U.prop.basicOpen f⟩
->>>>>>> 5c1bf5e7
 #align algebraic_geometry.Scheme.affine_basic_open AlgebraicGeometry.Scheme.affineBasicOpen
 
 theorem basicOpen_union_eq_self_iff (s : Set Γ(X, U)) :
