/-
Copyright (c) 2022 Andrew Yang. All rights reserved.
Released under Apache 2.0 license as described in the file LICENSE.
Authors: Andrew Yang
-/
module

public import Mathlib.AlgebraicGeometry.Cover.Open
public import Mathlib.AlgebraicGeometry.GammaSpecAdjunction
public import Mathlib.AlgebraicGeometry.Restrict
public import Mathlib.CategoryTheory.Limits.Opposites
public import Mathlib.RingTheory.Localization.InvSubmonoid
public import Mathlib.RingTheory.LocalProperties.Basic
public import Mathlib.Topology.Sheaves.CommRingCat
public import Mathlib.CategoryTheory.Monad.Limits

/-!
# Affine schemes

We define the category of `AffineScheme`s as the essential image of `Spec`.
We also define predicates about affine schemes and affine open sets.

## Main definitions

* `AlgebraicGeometry.AffineScheme`: The category of affine schemes.
* `AlgebraicGeometry.IsAffine`: A scheme is affine if the canonical map `X ⟶ Spec Γ(X)` is an
  isomorphism.
* `AlgebraicGeometry.Scheme.isoSpec`: The canonical isomorphism `X ≅ Spec Γ(X)` for an affine
  scheme.
* `AlgebraicGeometry.AffineScheme.equivCommRingCat`: The equivalence of categories
  `AffineScheme ≌ CommRingᵒᵖ` given by `AffineScheme.Spec : CommRingᵒᵖ ⥤ AffineScheme` and
  `AffineScheme.Γ : AffineSchemeᵒᵖ ⥤ CommRingCat`.
* `AlgebraicGeometry.IsAffineOpen`: An open subset of a scheme is affine if the open subscheme is
  affine.
* `AlgebraicGeometry.IsAffineOpen.fromSpec`: The immersion `Spec 𝒪ₓ(U) ⟶ X` for an affine `U`.

-/

@[expose] public section

-- Explicit universe annotations were used in this file to improve performance https://github.com/leanprover-community/mathlib4/issues/12737

noncomputable section

open CategoryTheory CategoryTheory.Limits Opposite TopologicalSpace

universe u

namespace AlgebraicGeometry

open Spec (structureSheaf)

/-- The category of affine schemes -/
def AffineScheme :=
  Scheme.Spec.EssImageSubcategory
deriving Category

/-- A Scheme is affine if the canonical map `X ⟶ Spec Γ(X)` is an isomorphism. -/
class IsAffine (X : Scheme) : Prop where
  affine : IsIso X.toSpecΓ

attribute [instance] IsAffine.affine

instance (X : Scheme.{u}) [IsAffine X] : IsIso (ΓSpec.adjunction.unit.app X) := @IsAffine.affine X _

/-- The canonical isomorphism `X ≅ Spec Γ(X)` for an affine scheme. -/
@[simps! -isSimp hom]
def Scheme.isoSpec (X : Scheme) [IsAffine X] : X ≅ Spec Γ(X, ⊤) :=
  asIso X.toSpecΓ

@[reassoc]
theorem Scheme.isoSpec_hom_naturality {X Y : Scheme} [IsAffine X] [IsAffine Y] (f : X ⟶ Y) :
    X.isoSpec.hom ≫ Spec.map (f.appTop) = f ≫ Y.isoSpec.hom := by
  simp only [isoSpec, asIso_hom, Scheme.toSpecΓ_naturality]

@[reassoc]
theorem Scheme.isoSpec_inv_naturality {X Y : Scheme} [IsAffine X] [IsAffine Y] (f : X ⟶ Y) :
    Spec.map (f.appTop) ≫ Y.isoSpec.inv = X.isoSpec.inv ≫ f := by
  rw [Iso.eq_inv_comp, isoSpec, asIso_hom, ← Scheme.toSpecΓ_naturality_assoc, isoSpec,
    asIso_inv, IsIso.hom_inv_id, Category.comp_id]

@[reassoc (attr := simp)]
lemma Scheme.toSpecΓ_isoSpec_inv (X : Scheme.{u}) [IsAffine X] :
    X.toSpecΓ ≫ X.isoSpec.inv  = 𝟙 _ :=
  X.isoSpec.hom_inv_id

@[reassoc (attr := simp)]
lemma Scheme.isoSpec_inv_toSpecΓ (X : Scheme.{u}) [IsAffine X] :
    X.isoSpec.inv ≫ X.toSpecΓ = 𝟙 _ :=
  X.isoSpec.inv_hom_id

/-- Construct an affine scheme from a scheme and the information that it is affine.
Also see `AffineScheme.of` for a typeclass version. -/
@[simps]
def AffineScheme.mk (X : Scheme) (_ : IsAffine X) : AffineScheme :=
  ⟨X, ΓSpec.adjunction.mem_essImage_of_unit_isIso _⟩

/-- Construct an affine scheme from a scheme. Also see `AffineScheme.mk` for a non-typeclass
version. -/
def AffineScheme.of (X : Scheme) [h : IsAffine X] : AffineScheme :=
  AffineScheme.mk X h

/-- Type check a morphism of schemes as a morphism in `AffineScheme`. -/
def AffineScheme.ofHom {X Y : Scheme} [IsAffine X] [IsAffine Y] (f : X ⟶ Y) :
    AffineScheme.of X ⟶ AffineScheme.of Y :=
  f

@[simp]
theorem essImage_Spec {X : Scheme} : Scheme.Spec.essImage X ↔ IsAffine X :=
  ⟨fun h => ⟨Functor.essImage.unit_isIso h⟩,
    fun _ => ΓSpec.adjunction.mem_essImage_of_unit_isIso _⟩

instance isAffine_affineScheme (X : AffineScheme.{u}) : IsAffine X.obj :=
  ⟨Functor.essImage.unit_isIso X.property⟩

instance (R : CommRingCatᵒᵖ) : IsAffine (Scheme.Spec.obj R) :=
  AlgebraicGeometry.isAffine_affineScheme ⟨_, Scheme.Spec.obj_mem_essImage R⟩

instance isAffine_Spec (R : CommRingCat) : IsAffine (Spec R) :=
  AlgebraicGeometry.isAffine_affineScheme ⟨_, Scheme.Spec.obj_mem_essImage (op R)⟩

theorem IsAffine.of_isIso {X Y : Scheme} (f : X ⟶ Y) [IsIso f] [h : IsAffine Y] : IsAffine X := by
  rw [← essImage_Spec] at h ⊢; exact Functor.essImage.ofIso (asIso f).symm h

theorem IsAffine.iff_of_isIso {X Y : Scheme} (f : X ⟶ Y) [IsIso f] : IsAffine X ↔ IsAffine Y :=
  ⟨fun _ ↦ .of_isIso (inv f), fun _ ↦ .of_isIso f⟩

/-- If `f : X ⟶ Y` is a morphism between affine schemes, the corresponding arrow is isomorphic
to the arrow of the morphism on prime spectra induced by the map on global sections. -/
noncomputable
def arrowIsoSpecΓOfIsAffine {X Y : Scheme} [IsAffine X] [IsAffine Y] (f : X ⟶ Y) :
    Arrow.mk f ≅ Arrow.mk (Spec.map f.appTop) :=
  Arrow.isoMk X.isoSpec Y.isoSpec (ΓSpec.adjunction.unit_naturality _)

/-- If `f : A ⟶ B` is a ring homomorphism, the corresponding arrow is isomorphic
to the arrow of the morphism induced on global sections by the map on prime spectra. -/
def arrowIsoΓSpecOfIsAffine {A B : CommRingCat} (f : A ⟶ B) :
    Arrow.mk f ≅ Arrow.mk ((Spec.map f).appTop) :=
  Arrow.isoMk (Scheme.ΓSpecIso _).symm (Scheme.ΓSpecIso _).symm
    (Scheme.ΓSpecIso_inv_naturality f).symm

theorem Scheme.isoSpec_Spec (R : CommRingCat.{u}) :
    (Spec R).isoSpec = Scheme.Spec.mapIso (Scheme.ΓSpecIso R).op :=
  Iso.ext (SpecMap_ΓSpecIso_hom R).symm

@[simp] theorem Scheme.isoSpec_Spec_hom (R : CommRingCat.{u}) :
    (Spec R).isoSpec.hom = Spec.map (Scheme.ΓSpecIso R).hom :=
  (SpecMap_ΓSpecIso_hom R).symm

@[simp] theorem Scheme.isoSpec_Spec_inv (R : CommRingCat.{u}) :
    (Spec R).isoSpec.inv = Spec.map (Scheme.ΓSpecIso R).inv :=
  congr($(isoSpec_Spec R).inv)

lemma ext_of_isAffine {X Y : Scheme} [IsAffine Y] {f g : X ⟶ Y} (e : f.appTop = g.appTop) :
    f = g := by
  rw [← cancel_mono Y.toSpecΓ, Scheme.toSpecΓ_naturality, Scheme.toSpecΓ_naturality, e]

/-- `Scheme.Γ.rightOp : Scheme ⥤ CommRingCatᵒᵖ` preserves limits of diagrams consisting of
affine schemes. -/
instance preservesLimit_rightOp_Γ.{v, w}
    {I : Type w} [Category.{v} I] (D : I ⥤ Scheme.{u}) [∀ i, IsAffine (D.obj i)] :
    PreservesLimit D Scheme.Γ.rightOp := by
  let α : D ⟶ (D ⋙ Scheme.Γ.rightOp) ⋙ Scheme.Spec := D.whiskerLeft ΓSpec.adjunction.unit
  have (i : _) : IsIso (α.app i) := IsAffine.affine
  have : IsIso α := NatIso.isIso_of_isIso_app α
  suffices PreservesLimit ((D ⋙ Scheme.Γ.rightOp) ⋙ Scheme.Spec) Scheme.Γ.rightOp from
    preservesLimit_of_iso_diagram _ (asIso α).symm
  have := monadicCreatesLimits.{v, w} Scheme.Spec.{u}
  suffices PreservesLimit (D ⋙ Scheme.Γ.rightOp) (Scheme.Spec ⋙ Scheme.Γ.rightOp) from
    preservesLimit_comp_of_createsLimit _ _
  exact preservesLimit_of_natIso _ (NatIso.op Scheme.SpecΓIdentity)

/-- `Scheme.Γ : Schemeᵒᵖ ⥤ CommRingCat` preserves colimits of diagrams consisting of
affine schemes. -/
instance preservesColimit_Γ.{v, w}
    {I : Type w} [Category.{v} I] (D : I ⥤ Scheme.{u}ᵒᵖ) [∀ i, IsAffine (D.obj i).unop] :
    PreservesColimit D Scheme.Γ := by
  have (i : _) : IsAffine (D.leftOp.obj i) := Functor.leftOp_obj D _ ▸ inferInstance
  exact preservesColimit_of_rightOp D Scheme.Γ

namespace AffineScheme

/-- The `Spec` functor into the category of affine schemes. -/
def Spec : CommRingCatᵒᵖ ⥤ AffineScheme :=
  Scheme.Spec.toEssImage

/-! We copy over instances from `Scheme.Spec.toEssImage`. -/

instance Spec_full : Spec.Full := Functor.Full.toEssImage _

instance Spec_faithful : Spec.Faithful := Functor.Faithful.toEssImage _

instance Spec_essSurj : Spec.EssSurj := Functor.EssSurj.toEssImage (F := _)

/-- The forgetful functor `AffineScheme ⥤ Scheme`. -/
@[simps!]
def forgetToScheme : AffineScheme ⥤ Scheme :=
  Scheme.Spec.essImage.ι

/-! We copy over instances from `Scheme.Spec.essImageInclusion`. -/

instance forgetToScheme_full : forgetToScheme.Full :=
  inferInstanceAs Scheme.Spec.essImage.ι.Full

instance forgetToScheme_faithful : forgetToScheme.Faithful :=
  inferInstanceAs Scheme.Spec.essImage.ι.Faithful

/-- The global section functor of an affine scheme. -/
def Γ : AffineSchemeᵒᵖ ⥤ CommRingCat :=
  forgetToScheme.op ⋙ Scheme.Γ

/-- The category of affine schemes is equivalent to the category of commutative rings. -/
def equivCommRingCat : AffineScheme ≌ CommRingCatᵒᵖ :=
  equivEssImageOfReflective.symm

instance : Γ.{u}.rightOp.IsEquivalence := equivCommRingCat.isEquivalence_functor

instance : Γ.{u}.rightOp.op.IsEquivalence := equivCommRingCat.op.isEquivalence_functor

instance ΓIsEquiv : Γ.{u}.IsEquivalence :=
  inferInstanceAs (Γ.{u}.rightOp.op ⋙ (opOpEquivalence _).functor).IsEquivalence

instance hasColimits : HasColimits AffineScheme.{u} :=
  haveI := Adjunction.has_limits_of_equivalence.{u} Γ.{u}
  Adjunction.has_colimits_of_equivalence.{u} (opOpEquivalence AffineScheme.{u}).inverse

instance hasLimits : HasLimits AffineScheme.{u} := by
  haveI := Adjunction.has_colimits_of_equivalence Γ.{u}
  haveI : HasLimits AffineScheme.{u}ᵒᵖᵒᵖ := Limits.hasLimits_op_of_hasColimits
  exact Adjunction.has_limits_of_equivalence (opOpEquivalence AffineScheme.{u}).inverse

noncomputable instance Γ_preservesLimits : PreservesLimits Γ.{u}.rightOp := inferInstance

noncomputable instance forgetToScheme_preservesLimits : PreservesLimits forgetToScheme := by
  apply (config := { allowSynthFailures := true })
    @preservesLimits_of_natIso _ _ _ _ _ _
      (Functor.isoWhiskerRight equivCommRingCat.unitIso forgetToScheme).symm
  change PreservesLimits (equivCommRingCat.functor ⋙ Scheme.Spec)
  infer_instance

/-- The forgetful functor `AffineScheme ⥤ Scheme` creates small limits. -/
instance createsLimitsForgetToScheme : CreatesLimits forgetToScheme.{u} :=
  ⟨⟨createsLimitOfReflectsIsomorphismsOfPreserves⟩⟩

end AffineScheme

/-- An open subset of a scheme is affine if the open subscheme is affine. -/
def IsAffineOpen {X : Scheme} (U : X.Opens) : Prop :=
  IsAffine U

/-- The set of affine opens as a subset of `opens X`. -/
def Scheme.affineOpens (X : Scheme) : Set X.Opens :=
  {U : X.Opens | IsAffineOpen U}

instance {Y : Scheme.{u}} (U : Y.affineOpens) : IsAffine U :=
  U.property

theorem isAffineOpen_opensRange {X Y : Scheme} [IsAffine X] (f : X ⟶ Y)
    [H : IsOpenImmersion f] : IsAffineOpen f.opensRange := by
  refine .of_isIso (IsOpenImmersion.isoOfRangeEq f (Y.ofRestrict _) ?_).inv
  exact Subtype.range_val.symm

theorem isAffineOpen_top (X : Scheme) [IsAffine X] : IsAffineOpen (⊤ : X.Opens) := by
  convert isAffineOpen_opensRange (𝟙 X)
  ext1
  exact Set.range_id.symm

theorem exists_isAffineOpen_mem_and_subset {X : Scheme.{u}} {x : X}
    {U : X.Opens} (hxU : x ∈ U) : ∃ W : X.Opens, IsAffineOpen W ∧ x ∈ W ∧ W.1 ⊆ U := by
  obtain ⟨R, f, hf⟩ := AlgebraicGeometry.Scheme.exists_affine_mem_range_and_range_subset hxU
  exact ⟨Scheme.Hom.opensRange f (H := hf.1),
    ⟨AlgebraicGeometry.isAffineOpen_opensRange f (H := hf.1), hf.2.1, hf.2.2⟩⟩

instance Scheme.isAffine_affineCover (X : Scheme) (i : X.affineCover.I₀) :
    IsAffine (X.affineCover.X i) :=
  isAffine_Spec _

instance Scheme.isAffine_affineBasisCover (X : Scheme) (i : X.affineBasisCover.I₀) :
    IsAffine (X.affineBasisCover.X i) :=
  isAffine_Spec _

instance Scheme.isAffine_affineOpenCover (X : Scheme) (𝒰 : X.AffineOpenCover) (i : 𝒰.I₀) :
    IsAffine (𝒰.openCover.X i) :=
  inferInstanceAs (IsAffine (Spec (𝒰.X i)))

instance (X : Scheme) [CompactSpace X] (𝒰 : X.OpenCover) [∀ i, IsAffine (𝒰.X i)] (i) :
    IsAffine (𝒰.finiteSubcover.X i) :=
  inferInstanceAs (IsAffine (𝒰.X _))

instance {X} [IsAffine X] (i) :
    IsAffine ((Scheme.coverOfIsIso (P := @IsOpenImmersion) (𝟙 X)).X i) := by
  dsimp; infer_instance

theorem Scheme.isBasis_affineOpens (X : Scheme) : Opens.IsBasis X.affineOpens := by
  rw [Opens.isBasis_iff_nbhd]
  rintro U x (hU : x ∈ (U : Set X))
  obtain ⟨S, hS, hxS, hSU⟩ := X.affineBasisCover_is_basis.exists_subset_of_mem_open hU U.isOpen
  refine ⟨⟨S, X.affineBasisCover_is_basis.isOpen hS⟩, ?_, hxS, hSU⟩
  rcases hS with ⟨i, rfl⟩
  exact isAffineOpen_opensRange _

@[deprecated (since := "2025-10-07")] alias isBasis_affine_open := Scheme.isBasis_affineOpens

theorem iSup_affineOpens_eq_top (X : Scheme) : ⨆ i : X.affineOpens, (i : X.Opens) = ⊤ := by
  apply Opens.ext
  rw [Opens.coe_iSup]
  apply IsTopologicalBasis.sUnion_eq
  rw [← Set.image_eq_range]
  exact X.isBasis_affineOpens

theorem Scheme.map_PrimeSpectrum_basicOpen_of_affine
    (X : Scheme) [IsAffine X] (f : Γ(X, ⊤)) :
    X.isoSpec.hom ⁻¹ᵁ PrimeSpectrum.basicOpen f = X.basicOpen f :=
  Scheme.toSpecΓ_preimage_basicOpen _ _

theorem isBasis_basicOpen (X : Scheme) [IsAffine X] :
    Opens.IsBasis (Set.range (X.basicOpen : Γ(X, ⊤) → X.Opens)) := by
  convert PrimeSpectrum.isBasis_basic_opens.of_isInducing
    (TopCat.homeoOfIso (Scheme.forgetToTop.mapIso X.isoSpec)).isInducing using 1
  ext V
  simp only [Set.mem_range, exists_exists_eq_and, Set.mem_setOf,
    ← Opens.coe_inj (V := V), ← Scheme.toSpecΓ_preimage_basicOpen]
  rfl

/-- The canonical map `U ⟶ Spec Γ(X, U)` for an open `U ⊆ X`. -/
noncomputable
def Scheme.Opens.toSpecΓ {X : Scheme.{u}} (U : X.Opens) :
    U.toScheme ⟶ Spec Γ(X, U) :=
  U.toScheme.toSpecΓ ≫ Spec.map U.topIso.inv

@[reassoc (attr := simp)]
lemma Scheme.Opens.toSpecΓ_SpecMap_presheaf_map {X : Scheme} (U V : X.Opens) (h : U ≤ V) :
    U.toSpecΓ ≫ Spec.map (X.presheaf.map (homOfLE h).op) = X.homOfLE h ≫ V.toSpecΓ := by
  delta Scheme.Opens.toSpecΓ
  simp [← Spec.map_comp, ← X.presheaf.map_comp, toSpecΓ_naturality_assoc]

@[deprecated (since := "2025-10-07")]
alias Scheme.Opens.toSpecΓ_SpecMap_map := Scheme.Opens.toSpecΓ_SpecMap_presheaf_map

@[deprecated (since := "2025-10-07")]
alias Scheme.Opens.toSpecΓ_SpecMap_map_assoc := Scheme.Opens.toSpecΓ_SpecMap_presheaf_map_assoc

@[reassoc] -- not simp because simp can prove this.
lemma Scheme.Opens.toSpecΓ_SpecMap_presheaf_map_top {X : Scheme} (U : X.Opens) :
    U.toSpecΓ ≫ Spec.map (X.presheaf.map (homOfLE le_top).op) = U.ι ≫ X.toSpecΓ := by
  delta Scheme.Opens.toSpecΓ
  simp [← Spec.map_comp, ← X.presheaf.map_comp, toSpecΓ_naturality]

@[simp]
lemma Scheme.Opens.toSpecΓ_top {X : Scheme} :
    (⊤ : X.Opens).toSpecΓ = (⊤ : X.Opens).ι ≫ X.toSpecΓ := by
  simp [Scheme.Opens.toSpecΓ, toSpecΓ_naturality]; rfl

@[reassoc]
lemma Scheme.Opens.toSpecΓ_appTop {X : Scheme.{u}} (U : X.Opens) :
    U.toSpecΓ.appTop = (Scheme.ΓSpecIso Γ(X, U)).hom ≫ U.topIso.inv := by
  simp [Scheme.Opens.toSpecΓ]

<<<<<<< HEAD
@[reassoc]
lemma Scheme.Opens.toSpecΓ_SpecMap_map_top {X : Scheme} (U : X.Opens) :
    U.toSpecΓ ≫ Spec.map (X.presheaf.map (homOfLE le_top).op) = U.ι ≫ X.toSpecΓ := by
  simp
=======
@[reassoc (attr := simp)]
lemma Scheme.Opens.toSpecΓ_naturality {X Y : Scheme} (f : X ⟶ Y) (U : Y.Opens) :
    (f ⁻¹ᵁ U).toSpecΓ ≫ Spec.map (f.app U) = f ∣_ U ≫ U.toSpecΓ := by
  simp only [toSpecΓ, topIso, Functor.op_obj, Functor.mapIso_inv, Iso.op_inv, eqToIso.inv,
    eqToHom_op, Hom.app_eq_appLE, Category.assoc, ← Spec.map_comp, Hom.appLE_map,
    toSpecΓ_naturality_assoc, TopologicalSpace.Opens.map_top, morphismRestrict_appLE, Hom.map_appLE]
>>>>>>> bfbfe1fa

namespace IsAffineOpen

variable {X Y : Scheme.{u}} {U : X.Opens} (hU : IsAffineOpen U) (f : Γ(X, U))

attribute [-simp] eqToHom_op in
/-- The isomorphism `U ≅ Spec Γ(X, U)` for an affine `U`. -/
@[simps! -isSimp inv]
def isoSpec :
    ↑U ≅ Spec Γ(X, U) :=
  haveI : IsAffine U := hU
  U.toScheme.isoSpec ≪≫ Scheme.Spec.mapIso U.topIso.symm.op

lemma isoSpec_hom : hU.isoSpec.hom = U.toSpecΓ := rfl

@[reassoc (attr := simp)]
lemma toSpecΓ_isoSpec_inv : U.toSpecΓ ≫ hU.isoSpec.inv = 𝟙 _ := hU.isoSpec.hom_inv_id

@[reassoc (attr := simp)]
lemma isoSpec_inv_toSpecΓ : hU.isoSpec.inv ≫ U.toSpecΓ = 𝟙 _ := hU.isoSpec.inv_hom_id

open IsLocalRing in
lemma isoSpec_hom_apply (x : U) :
    hU.isoSpec.hom x = Spec.map (X.presheaf.germ U x x.2) (closedPoint _) := by
  dsimp [IsAffineOpen.isoSpec_hom, Scheme.isoSpec_hom, Scheme.toSpecΓ_apply, Scheme.Opens.toSpecΓ,
    TopCat.Presheaf.Γgerm]
  rw [← Scheme.Hom.comp_apply, ← Spec.map_comp,
    (Iso.eq_comp_inv _).mpr (Scheme.Opens.germ_stalkIso_hom U (V := ⊤) x trivial),
    X.presheaf.germ_res_assoc, Spec.map_comp, Scheme.Hom.comp_apply]
  congr 1
  exact IsLocalRing.comap_closedPoint (U.stalkIso x).inv.hom

@[deprecated (since := "2025-10-07")] alias isoSpec_hom_base_apply := isoSpec_hom_apply

lemma isoSpec_hom_appTop :
    hU.isoSpec.hom.appTop = (Scheme.ΓSpecIso Γ(X, U)).hom ≫ U.topIso.inv := by
  simp [isoSpec, Scheme.isoSpec]

lemma isoSpec_inv_appTop :
    hU.isoSpec.inv.appTop = U.topIso.hom ≫ (Scheme.ΓSpecIso Γ(X, U)).inv := by
  rw [← cancel_mono hU.isoSpec.hom.appTop, ← Scheme.Hom.comp_appTop, isoSpec_hom_appTop]
  simp
  rfl

/-- The open immersion `Spec Γ(X, U) ⟶ X` for an affine `U`. -/
def fromSpec :
    Spec Γ(X, U) ⟶ X :=
  haveI : IsAffine U := hU
  hU.isoSpec.inv ≫ U.ι

instance isOpenImmersion_fromSpec :
    IsOpenImmersion hU.fromSpec := by
  delta fromSpec
  infer_instance

@[reassoc (attr := simp)]
lemma isoSpec_inv_ι : hU.isoSpec.inv ≫ U.ι = hU.fromSpec := rfl

@[reassoc (attr := simp)]
lemma toSpecΓ_fromSpec : U.toSpecΓ ≫ hU.fromSpec = U.ι := toSpecΓ_isoSpec_inv_assoc _ _

@[simp]
theorem range_fromSpec :
    Set.range hU.fromSpec = U := by
  delta IsAffineOpen.fromSpec; dsimp [IsAffineOpen.isoSpec_inv]
  rw [Set.range_comp, Set.range_eq_univ.mpr, Set.image_univ]
  · exact Subtype.range_coe
  rw [← TopCat.coe_comp, ← TopCat.epi_iff_surjective]
  infer_instance

@[reassoc (attr := simp)]
lemma fromSpec_toSpecΓ {X : Scheme} {U : X.Opens} (hU : IsAffineOpen U) :
    hU.fromSpec ≫ X.toSpecΓ = Spec.map (X.presheaf.map (homOfLE le_top).op) := by
  rw [fromSpec, Category.assoc, ← Scheme.Opens.toSpecΓ_SpecMap_presheaf_map_top,
    isoSpec_inv_toSpecΓ_assoc]

@[simp]
theorem opensRange_fromSpec : hU.fromSpec.opensRange = U := Opens.ext (range_fromSpec hU)

@[reassoc (attr := simp)]
theorem map_fromSpec {V : X.Opens} (hV : IsAffineOpen V) (f : op U ⟶ op V) :
    Spec.map (X.presheaf.map f) ≫ hU.fromSpec = hV.fromSpec := by
  have : IsAffine U := hU
  haveI : IsAffine _ := hV
  conv_rhs =>
    rw [fromSpec, ← X.homOfLE_ι (V := U) f.unop.le, isoSpec_inv, Category.assoc,
      ← Scheme.isoSpec_inv_naturality_assoc,
      ← Spec.map_comp_assoc, Scheme.homOfLE_appTop, ← Functor.map_comp]
  rw [fromSpec, isoSpec_inv, Category.assoc, ← Spec.map_comp_assoc, ← Functor.map_comp]
  rfl

@[reassoc]
lemma SpecMap_appLE_fromSpec (f : X ⟶ Y) {V : X.Opens} {U : Y.Opens}
    (hU : IsAffineOpen U) (hV : IsAffineOpen V) (i : V ≤ f ⁻¹ᵁ U) :
    Spec.map (f.appLE U V i) ≫ hU.fromSpec = hV.fromSpec ≫ f := by
  have : IsAffine U := hU
  simp only [IsAffineOpen.fromSpec, Category.assoc, isoSpec_inv]
  simp_rw [← Scheme.homOfLE_ι _ i]
  rw [Category.assoc, ← morphismRestrict_ι,
    ← Category.assoc _ (f ∣_ U) U.ι, ← @Scheme.isoSpec_inv_naturality_assoc,
    ← Spec.map_comp_assoc, ← Spec.map_comp_assoc, Scheme.Hom.comp_appTop, morphismRestrict_appTop,
    Scheme.homOfLE_appTop, Scheme.Hom.app_eq_appLE, Scheme.Hom.appLE_map,
    Scheme.Hom.appLE_map, Scheme.Hom.appLE_map, Scheme.Hom.map_appLE]

@[deprecated (since := "2025-10-07")] alias Spec_map_appLE_fromSpec := SpecMap_appLE_fromSpec
@[deprecated (since := "2025-10-07")]
alias Spec_map_appLE_fromSpec_assoc := SpecMap_appLE_fromSpec_assoc

lemma fromSpec_top [IsAffine X] : (isAffineOpen_top X).fromSpec = X.isoSpec.inv := by
  rw [fromSpec, Iso.inv_comp_eq]
  simp [isoSpec_hom]

lemma fromSpec_app_of_le (V : X.Opens) (h : U ≤ V) :
    hU.fromSpec.app V = X.presheaf.map (homOfLE h).op ≫
      (Scheme.ΓSpecIso Γ(X, U)).inv ≫ (Spec _).presheaf.map (homOfLE le_top).op := by
  have : U.ι ⁻¹ᵁ V = ⊤ := eq_top_iff.mpr fun x _ ↦ h x.2
  rw [IsAffineOpen.fromSpec, Scheme.Hom.comp_app, Scheme.Opens.ι_app, Scheme.Hom.app_eq _ this,
    ← Scheme.Hom.appTop, IsAffineOpen.isoSpec_inv_appTop]
  simp only [Scheme.Opens.toScheme_presheaf_map, Scheme.Opens.topIso_hom,
    Category.assoc, ← X.presheaf.map_comp_assoc]
  rfl

include hU in
protected theorem isCompact :
    IsCompact (U : Set X) := by
  convert @IsCompact.image _ _ _ _ Set.univ hU.fromSpec PrimeSpectrum.compactSpace.1
    (by fun_prop)
  convert hU.range_fromSpec.symm
  exact Set.image_univ

theorem _root_.AlgebraicGeometry.Scheme.Hom.isAffineOpen_iff_of_isOpenImmersion
    (f : X ⟶ Y) [H : IsOpenImmersion f] {U : X.Opens} :
    IsAffineOpen (f ''ᵁ U) ↔ IsAffineOpen U :=
  IsAffine.iff_of_isIso (IsOpenImmersion.isoOfRangeEq (U.ι ≫ f) (f ''ᵁ U).ι
    (by simp [Scheme.Hom.comp_base, Set.range_comp])).inv

include hU in
theorem image_of_isOpenImmersion (f : X ⟶ Y) [H : IsOpenImmersion f] :
    IsAffineOpen (f ''ᵁ U) := by
  rwa [f.isAffineOpen_iff_of_isOpenImmersion]

theorem preimage_of_isIso {U : Y.Opens} (hU : IsAffineOpen U) (f : X ⟶ Y) [IsIso f] :
    IsAffineOpen (f ⁻¹ᵁ U) :=
  haveI : IsAffine _ := hU
  .of_isIso (f ∣_ U)

theorem preimage_of_isOpenImmersion {U : Y.Opens} (hU : IsAffineOpen U)
    (f : X ⟶ Y) [IsOpenImmersion f] (hU' : U ≤ f.opensRange) :
    IsAffineOpen (f ⁻¹ᵁ U) := by
  rwa [← f.isAffineOpen_iff_of_isOpenImmersion, f.image_preimage_eq_opensRange_inf,
    inf_eq_right.mpr hU']

lemma preimage_of_isOpenImmersion {U : Y.Opens} (hV : IsAffineOpen U)
    (f : X ⟶ Y) [IsOpenImmersion f] (hU : U ≤ f.opensRange) : IsAffineOpen (f ⁻¹ᵁ U) := by
  rwa [← f.isAffineOpen_iff_of_isOpenImmersion,
    f.image_preimage_eq_opensRange_inter U, inf_eq_right.mpr hU]

/-- The affine open sets of an open subscheme corresponds to
the affine open sets containing in the image. -/
@[simps]
def _root_.AlgebraicGeometry.IsOpenImmersion.affineOpensEquiv (f : X ⟶ Y) [H : IsOpenImmersion f] :
    X.affineOpens ≃o { U : Y.affineOpens // U ≤ f.opensRange } where
  toFun U := ⟨⟨f ''ᵁ U, U.2.image_of_isOpenImmersion f⟩, Set.image_subset_range _ _⟩
  invFun U := ⟨f ⁻¹ᵁ U, U.1.2.preimage_of_isOpenImmersion _ U.2⟩
  left_inv _ := Subtype.ext (f.preimage_image_eq _)
  right_inv U := Subtype.ext (Subtype.ext (Opens.ext (Set.image_preimage_eq_of_subset U.2)))
  map_rel_iff' := f.image_le_image_iff _ _

/-- The affine open sets of an open subscheme
corresponds to the affine open sets containing in the subset. -/
@[simps! apply_coe_coe]
def _root_.AlgebraicGeometry.affineOpensRestrict {X : Scheme.{u}} (U : X.Opens) :
    U.toScheme.affineOpens ≃ { V : X.affineOpens // V ≤ U } :=
  (IsOpenImmersion.affineOpensEquiv U.ι).toEquiv.trans (Equiv.subtypeEquivProp (by simp))

@[simp]
lemma _root_.AlgebraicGeometry.affineOpensRestrict_symm_apply_coe
    {X : Scheme.{u}} (U : X.Opens) (V) :
    ((affineOpensRestrict U).symm V).1 = U.ι ⁻¹ᵁ V := rfl

instance (priority := 100) _root_.AlgebraicGeometry.Scheme.compactSpace_of_isAffine
    (X : Scheme) [IsAffine X] :
    CompactSpace X :=
  ⟨(isAffineOpen_top X).isCompact⟩

@[simp]
theorem fromSpec_preimage_self :
    hU.fromSpec ⁻¹ᵁ U = ⊤ := by
  simp_rw [← hU.opensRange_fromSpec, Scheme.Hom.preimage_opensRange]

theorem ΓSpecIso_hom_fromSpec_app :
    (Scheme.ΓSpecIso Γ(X, U)).hom ≫ hU.fromSpec.app U =
      (Spec Γ(X, U)).presheaf.map (eqToHom hU.fromSpec_preimage_self).op := by
  change _ = (Spec Γ(X, U)).presheaf.map (homOfLE le_top).op
  simp [IsAffineOpen.fromSpec_app_of_le]

@[elementwise]
theorem fromSpec_app_self :
    hU.fromSpec.app U = (Scheme.ΓSpecIso Γ(X, U)).inv ≫
      (Spec Γ(X, U)).presheaf.map (eqToHom hU.fromSpec_preimage_self).op := by
  rw [← hU.ΓSpecIso_hom_fromSpec_app, Iso.inv_hom_id_assoc]

theorem fromSpec_preimage_basicOpen' :
    hU.fromSpec ⁻¹ᵁ X.basicOpen f = (Spec Γ(X, U)).basicOpen ((Scheme.ΓSpecIso Γ(X, U)).inv f) := by
  rw [Scheme.preimage_basicOpen, hU.fromSpec_app_self]
  exact Scheme.basicOpen_res_eq _ _ (eqToHom hU.fromSpec_preimage_self).op

theorem fromSpec_preimage_basicOpen :
    hU.fromSpec ⁻¹ᵁ X.basicOpen f = PrimeSpectrum.basicOpen f := by
  rw [fromSpec_preimage_basicOpen', ← basicOpen_eq_of_affine]

theorem fromSpec_image_basicOpen :
    hU.fromSpec ''ᵁ PrimeSpectrum.basicOpen f = X.basicOpen f := by
  rw [← hU.fromSpec_preimage_basicOpen]
  ext1
  change hU.fromSpec '' (hU.fromSpec ⁻¹' (X.basicOpen f : Set X)) = _
  rw [Set.image_preimage_eq_inter_range, Set.inter_eq_left, hU.range_fromSpec]
  exact Scheme.basicOpen_le _ _

@[simp]
theorem basicOpen_fromSpec_app :
    (Spec Γ(X, U)).basicOpen (hU.fromSpec.app U f) = PrimeSpectrum.basicOpen f := by
  rw [← hU.fromSpec_preimage_basicOpen, Scheme.preimage_basicOpen]

include hU in
theorem basicOpen :
    IsAffineOpen (X.basicOpen f) := by
  rw [← hU.fromSpec_image_basicOpen, Scheme.Hom.isAffineOpen_iff_of_isOpenImmersion]
  convert isAffineOpen_opensRange
    (Spec.map (CommRingCat.ofHom <| algebraMap Γ(X, U) (Localization.Away f)))
  exact Opens.ext (PrimeSpectrum.localization_away_comap_range (Localization.Away f) f).symm

lemma Spec_basicOpen {R : CommRingCat} (f : R) :
    IsAffineOpen (X := Spec R) (PrimeSpectrum.basicOpen f) :=
  basicOpen_eq_of_affine f ▸ (isAffineOpen_top (Spec <| .of R)).basicOpen _

instance [IsAffine X] (r : Γ(X, ⊤)) : IsAffine (X.basicOpen r) :=
  (isAffineOpen_top X).basicOpen _

include hU in
theorem ι_basicOpen_preimage (r : Γ(X, ⊤)) :
    IsAffineOpen ((X.basicOpen r).ι ⁻¹ᵁ U) := by
  apply (X.basicOpen r).ι.isAffineOpen_iff_of_isOpenImmersion.mp
  rw [Scheme.Hom.image_preimage_eq_opensRange_inf, Scheme.Opens.opensRange_ι, inf_comm,
    ← Scheme.basicOpen_res _ _ (homOfLE le_top).op]
  exact hU.basicOpen _

include hU in
theorem exists_basicOpen_le {V : X.Opens} (x : V) (h : ↑x ∈ U) :
    ∃ f : Γ(X, U), X.basicOpen f ≤ V ∧ ↑x ∈ X.basicOpen f := by
  have : IsAffine _ := hU
  obtain ⟨_, ⟨_, ⟨r, rfl⟩, rfl⟩, h₁, h₂ : _ ≤ U.ι ⁻¹ᵁ V⟩ :=
    (isBasis_basicOpen U).exists_subset_of_mem_open (x.2 : (⟨x, h⟩ : U) ∈ _) (U.ι ⁻¹ᵁ V).isOpen
  replace h₁ : x.1 ∈ X.basicOpen r := by simpa [U.mem_basicOpen_toScheme] using h₁
  replace h₂ : X.basicOpen r ≤ V := by
    simpa [Scheme.image_basicOpen] using (U.ι.image_mono h₂).trans (U.ι.image_preimage_le _)
  exact ⟨U.topIso.hom.hom r, by simp [Scheme.Opens.toScheme_presheaf_obj, h₁, h₂]⟩

noncomputable
instance {R : CommRingCat} {U} : Algebra R Γ(Spec R, U) :=
  ((Scheme.ΓSpecIso R).inv ≫ (Spec R).presheaf.map (homOfLE le_top).op).hom.toAlgebra

@[simp]
lemma algebraMap_Spec_obj {R : CommRingCat} {U} : algebraMap R Γ(Spec R, U) =
    ((Scheme.ΓSpecIso R).inv ≫ (Spec R).presheaf.map (homOfLE le_top).op).hom := rfl

instance {R : CommRingCat} {f : R} :
    IsLocalization.Away f Γ(Spec R, PrimeSpectrum.basicOpen f) :=
  inferInstanceAs (IsLocalization.Away f
    ((Spec.structureSheaf R).val.obj (op <| PrimeSpectrum.basicOpen f)))

/-- Given an affine open U and some `f : U`,
this is the canonical map `Γ(𝒪ₓ, D(f)) ⟶ Γ(Spec 𝒪ₓ(U), D(f))`
This is an isomorphism, as witnessed by an `IsIso` instance. -/
def basicOpenSectionsToAffine :
    Γ(X, X.basicOpen f) ⟶ Γ(Spec Γ(X, U), PrimeSpectrum.basicOpen f) :=
  hU.fromSpec.app (X.basicOpen f) ≫
    (Spec Γ(X, U)).presheaf.map (eqToHom (hU.fromSpec_preimage_basicOpen f).symm).op

instance basicOpenSectionsToAffine_isIso :
    IsIso (basicOpenSectionsToAffine hU f) :=
  (hU.fromSpec.isIso_app _ (hU.opensRange_fromSpec.symm ▸ X.basicOpen_le f)).comp_isIso'
    inferInstance

include hU in
theorem isLocalization_basicOpen :
    IsLocalization.Away f Γ(X, X.basicOpen f) := by
  apply
    (IsLocalization.isLocalization_iff_of_ringEquiv (Submonoid.powers f)
      (asIso <| basicOpenSectionsToAffine hU f).commRingCatIsoToRingEquiv).mpr
  convert StructureSheaf.IsLocalization.to_basicOpen _ f using 1
  -- Porting note: more hand holding is required here, the next 3 lines were not necessary
  congr 1
  dsimp [CommRingCat.ofHom, RingHom.algebraMap_toAlgebra, ← CommRingCat.hom_comp,
    basicOpenSectionsToAffine]
  rw [hU.fromSpec.naturality_assoc, hU.fromSpec_app_self]
  simp only [Category.assoc, ← Functor.map_comp, ← op_comp]
  exact CommRingCat.hom_ext_iff.mp (StructureSheaf.toOpen_res _ _ _ _)

instance _root_.AlgebraicGeometry.isLocalization_away_of_isAffine
    [IsAffine X] (r : Γ(X, ⊤)) :
    IsLocalization.Away r Γ(X, X.basicOpen r) :=
  isLocalization_basicOpen (isAffineOpen_top X) r

lemma appLE_eq_away_map {X Y : Scheme.{u}} (f : X ⟶ Y) {U : Y.Opens} (hU : IsAffineOpen U)
    {V : X.Opens} (hV : IsAffineOpen V) (e) (r : Γ(Y, U)) :
    letI := hU.isLocalization_basicOpen r
    letI := hV.isLocalization_basicOpen (f.appLE U V e r)
    f.appLE (Y.basicOpen r) (X.basicOpen (f.appLE U V e r)) (by simp [Scheme.Hom.appLE]) =
        CommRingCat.ofHom (IsLocalization.Away.map _ _ (f.appLE U V e).hom r) := by
  letI := hU.isLocalization_basicOpen r
  letI := hV.isLocalization_basicOpen (f.appLE U V e r)
  ext : 1
  apply IsLocalization.ringHom_ext (.powers r)
  rw [IsLocalization.Away.map, CommRingCat.hom_ofHom, IsLocalization.map_comp,
    RingHom.algebraMap_toAlgebra, RingHom.algebraMap_toAlgebra, ← CommRingCat.hom_comp,
    ← CommRingCat.hom_comp, Scheme.Hom.appLE_map, Scheme.Hom.map_appLE]

lemma app_basicOpen_eq_away_map {X Y : Scheme.{u}} (f : X ⟶ Y) {U : Y.Opens}
    (hU : IsAffineOpen U) (h : IsAffineOpen (f ⁻¹ᵁ U)) (r : Γ(Y, U)) :
    haveI := hU.isLocalization_basicOpen r
    haveI := h.isLocalization_basicOpen (f.app U r)
    f.app (Y.basicOpen r) =
      (CommRingCat.ofHom
        (IsLocalization.Away.map Γ(Y, Y.basicOpen r) Γ(X, X.basicOpen (f.app U r)) (f.app U).hom r)
        ≫ X.presheaf.map (eqToHom (by simp)).op) := by
  haveI := hU.isLocalization_basicOpen r
  haveI := h.isLocalization_basicOpen (f.app U r)
  ext : 1
  apply IsLocalization.ringHom_ext (.powers r)
  rw [IsLocalization.Away.map, CommRingCat.hom_comp, RingHom.comp_assoc, CommRingCat.hom_ofHom,
    IsLocalization.map_comp, RingHom.algebraMap_toAlgebra,
    RingHom.algebraMap_toAlgebra, ← RingHom.comp_assoc, ← CommRingCat.hom_comp,
    ← CommRingCat.hom_comp, ← X.presheaf.map_comp]
  simp

/-- `f.app (Y.basicOpen r)` is isomorphic to map induced on localizations
`Γ(Y, Y.basicOpen r) ⟶ Γ(X, X.basicOpen (f.app U r))` -/
def appBasicOpenIsoAwayMap {X Y : Scheme.{u}} (f : X ⟶ Y) {U : Y.Opens}
    (hU : IsAffineOpen U) (h : IsAffineOpen (f ⁻¹ᵁ U)) (r : Γ(Y, U)) :
    haveI := hU.isLocalization_basicOpen r
    haveI := h.isLocalization_basicOpen (f.app U r)
    Arrow.mk (f.app (Y.basicOpen r)) ≅
      Arrow.mk (CommRingCat.ofHom (IsLocalization.Away.map Γ(Y, Y.basicOpen r)
        Γ(X, X.basicOpen (f.app U r)) (f.app U).hom r)) :=
  Arrow.isoMk (Iso.refl _) (X.presheaf.mapIso (eqToIso (by simp)).op) <| by
    simp [hU.app_basicOpen_eq_away_map f h]

include hU in
theorem isLocalization_of_eq_basicOpen {V : X.Opens} (i : V ⟶ U) (e : V = X.basicOpen f) :
    @IsLocalization.Away _ _ f Γ(X, V) _ (X.presheaf.map i.op).hom.toAlgebra := by
  subst e; exact isLocalization_basicOpen hU f

instance _root_.AlgebraicGeometry.Γ_restrict_isLocalization
    (X : Scheme.{u}) [IsAffine X] (r : Γ(X, ⊤)) :
    IsLocalization.Away r Γ(X.basicOpen r, ⊤) :=
  (isAffineOpen_top X).isLocalization_of_eq_basicOpen r _ (Opens.isOpenEmbedding_obj_top _)

include hU in
theorem basicOpen_basicOpen_is_basicOpen (g : Γ(X, X.basicOpen f)) :
    ∃ f' : Γ(X, U), X.basicOpen f' = X.basicOpen g := by
  have := isLocalization_basicOpen hU f
  obtain ⟨x, ⟨_, n, rfl⟩, rfl⟩ := IsLocalization.surj'' (Submonoid.powers f) g
  use f * x
  rw [Algebra.smul_def, Scheme.basicOpen_mul, Scheme.basicOpen_mul, RingHom.algebraMap_toAlgebra,
    Scheme.basicOpen_res]
  refine (inf_eq_left.mpr (inf_le_left.trans_eq (Scheme.basicOpen_of_isUnit _ ?_).symm)).symm
  exact
    Submonoid.leftInv_le_isUnit _
      (IsLocalization.toInvSubmonoid (Submonoid.powers f) (Γ(X, X.basicOpen f))
        _).prop

include hU in
theorem _root_.AlgebraicGeometry.exists_basicOpen_le_affine_inter
    {V : X.Opens} (hV : IsAffineOpen V) (x : X) (hx : x ∈ U ⊓ V) :
    ∃ (f : Γ(X, U)) (g : Γ(X, V)), X.basicOpen f = X.basicOpen g ∧ x ∈ X.basicOpen f := by
  obtain ⟨f, hf₁, hf₂⟩ := hU.exists_basicOpen_le ⟨x, hx.2⟩ hx.1
  obtain ⟨g, hg₁, hg₂⟩ := hV.exists_basicOpen_le ⟨x, hf₂⟩ hx.2
  obtain ⟨f', hf'⟩ :=
    basicOpen_basicOpen_is_basicOpen hU f (X.presheaf.map (homOfLE hf₁ : _ ⟶ V).op g)
  replace hf' := (hf'.trans (RingedSpace.basicOpen_res _ _ _)).trans (inf_eq_right.mpr hg₁)
  exact ⟨f', g, hf', hf'.symm ▸ hg₂⟩

/-- The prime ideal of `𝒪ₓ(U)` corresponding to a point `x : U`. -/
noncomputable def primeIdealOf (x : U) :
    PrimeSpectrum Γ(X, U) :=
  hU.isoSpec.hom x

theorem fromSpec_primeIdealOf (x : U) :
    hU.fromSpec (hU.primeIdealOf x) = x.1 := by
  dsimp only [IsAffineOpen.fromSpec, Subtype.coe_mk, IsAffineOpen.primeIdealOf]
  rw [← Scheme.Hom.comp_apply, Iso.hom_inv_id_assoc]
  rfl

open IsLocalRing in
theorem primeIdealOf_eq_map_closedPoint (x : U) :
    hU.primeIdealOf x = Spec.map (X.presheaf.germ _ x x.2) (closedPoint _) :=
  hU.isoSpec_hom_apply _

/-- If a point `x : U` is a closed point, then its corresponding prime ideal is maximal. -/
theorem primeIdealOf_isMaximal_of_isClosed (x : U) (hx : IsClosed {(x : X)}) :
    (hU.primeIdealOf x).asIdeal.IsMaximal := by
  have hx₀ : IsClosed {x} := by
    simpa [← Set.image_singleton, Set.preimage_image_eq _ Subtype.val_injective]
      using hx.preimage U.isOpenEmbedding'.continuous
  apply (hU.primeIdealOf x).isClosed_singleton_iff_isMaximal.mp
  rw [primeIdealOf, ← Set.image_singleton]
  refine (Topology.IsClosedEmbedding.isClosed_iff_image_isClosed <|
    IsHomeomorph.isClosedEmbedding ?_).mp hx₀
  apply (TopCat.isIso_iff_isHomeomorph _).mp
  infer_instance

theorem isLocalization_stalk' (y : PrimeSpectrum Γ(X, U)) (hy : hU.fromSpec y ∈ U) :
    @IsLocalization.AtPrime
      (R := Γ(X, U))
      (S := X.presheaf.stalk <| hU.fromSpec y) _ _
      ((TopCat.Presheaf.algebra_section_stalk X.presheaf _)) y.asIdeal _ := by
  apply
    (@IsLocalization.isLocalization_iff_of_ringEquiv (R := Γ(X, U))
      (S := X.presheaf.stalk (hU.fromSpec y)) _ y.asIdeal.primeCompl _
      (TopCat.Presheaf.algebra_section_stalk X.presheaf ⟨hU.fromSpec y, hy⟩) _ _
      (asIso <| hU.fromSpec.stalkMap y).commRingCatIsoToRingEquiv).mpr
  convert StructureSheaf.IsLocalization.to_stalk Γ(X, U) y using 1
  delta IsLocalization.AtPrime StructureSheaf.stalkAlgebra
  congr!
  simp [RingHom.algebraMap_toAlgebra, ← CommRingCat.hom_comp, IsAffineOpen.fromSpec_app_self]
  rfl

theorem isLocalization_stalk (x : U) :
    IsLocalization.AtPrime (X.presheaf.stalk x) (hU.primeIdealOf x).asIdeal := by
  rcases x with ⟨x, hx⟩
  set y := hU.primeIdealOf ⟨x, hx⟩ with hy
  have : hU.fromSpec y = x := hy ▸ hU.fromSpec_primeIdealOf ⟨x, hx⟩
  clear_value y
  subst this
  exact hU.isLocalization_stalk' y hx

lemma stalkMap_injective (f : X ⟶ Y) {U : Opens Y} (hU : IsAffineOpen U) (x : X)
    (hx : f x ∈ U)
    (h : ∀ g, f.stalkMap x (Y.presheaf.germ U (f x) hx g) = 0 →
      Y.presheaf.germ U (f x) hx g = 0) :
    Function.Injective (f.stalkMap x) := by
  letI := Y.presheaf.algebra_section_stalk ⟨f x, hx⟩
  apply (hU.isLocalization_stalk ⟨f x, hx⟩).injective_of_map_algebraMap_zero
  exact h

include hU in
lemma mem_ideal_iff {s : Γ(X, U)} {I : Ideal Γ(X, U)} :
    s ∈ I ↔ ∀ (x : X) (h : x ∈ U), X.presheaf.germ U x h s ∈ I.map (X.presheaf.germ U x h).hom := by
  refine ⟨fun hs x hxU ↦ Ideal.mem_map_of_mem _ hs, fun H ↦ ?_⟩
  letI (x : _) : Algebra Γ(X, U) (X.presheaf.stalk (hU.fromSpec x)) :=
    TopCat.Presheaf.algebra_section_stalk X.presheaf _
  have (P : Ideal Γ(X, U)) [hP : P.IsPrime] : IsLocalization.AtPrime _ P :=
      hU.isLocalization_stalk' ⟨P, hP⟩ (hU.isoSpec.inv _).2
  refine Submodule.mem_of_localization_maximal
      (fun P hP ↦ X.presheaf.stalk (hU.fromSpec ⟨P, hP.isPrime⟩))
      (fun P hP ↦ Algebra.linearMap _ _) _ _ ?_
  intro P hP
  rw [Ideal.localized₀_eq_restrictScalars_map]
  exact H _ _

include hU in
lemma ideal_le_iff {I J : Ideal Γ(X, U)} :
    I ≤ J ↔ ∀ (x : X) (h : x ∈ U),
      I.map (X.presheaf.germ U x h).hom ≤ J.map (X.presheaf.germ U x h).hom :=
  ⟨fun h _ _ ↦ Ideal.map_mono h,
    fun H _ hs ↦ hU.mem_ideal_iff.mpr fun x hx ↦ H x hx (Ideal.mem_map_of_mem _ hs)⟩

include hU in
lemma ideal_ext_iff {I J : Ideal Γ(X, U)} :
    I = J ↔ ∀ (x : X) (h : x ∈ U),
      I.map (X.presheaf.germ U x h).hom = J.map (X.presheaf.germ U x h).hom := by
  simp_rw [le_antisymm_iff, hU.ideal_le_iff, forall_and]

/-- The basic open set of a section `f` on an affine open as an `X.affineOpens`. -/
@[simps]
def _root_.AlgebraicGeometry.Scheme.affineBasicOpen
    (X : Scheme) {U : X.affineOpens} (f : Γ(X, U)) : X.affineOpens :=
  ⟨X.basicOpen f, U.prop.basicOpen f⟩

lemma _root_.AlgebraicGeometry.Scheme.affineBasicOpen_le
    (X : Scheme) {V : X.affineOpens} (f : Γ(X, V.1)) : X.affineBasicOpen f ≤ V :=
  X.basicOpen_le f

include hU in
/--
In an affine open set `U`, a family of basic open covers `U` iff the sections span `Γ(X, U)`.
See `iSup_basicOpen_of_span_eq_top` for the inverse direction without the affine-ness assumption.
-/
theorem iSup_basicOpen_eq_self_iff {s : Set Γ(X, U)} :
    ⨆ f : s, X.basicOpen (f : Γ(X, U)) = U ↔ Ideal.span s = ⊤ := by
  trans ⋃ i : s, (PrimeSpectrum.basicOpen i.1).1 = Set.univ
  · trans hU.fromSpec ⁻¹' (⨆ f : s, X.basicOpen (f : Γ(X, U))).1 = hU.fromSpec ⁻¹' U.1
    · refine ⟨fun h => by rw [h], ?_⟩
      intro h
      apply_fun Set.image hU.fromSpec at h
      rw [Set.image_preimage_eq_inter_range, Set.image_preimage_eq_inter_range, hU.range_fromSpec]
        at h
      simp only [Set.inter_self, Opens.carrier_eq_coe, Set.inter_eq_right] at h
      ext1
      refine Set.Subset.antisymm ?_ h
      simp only [Set.iUnion_subset_iff, SetCoe.forall, Opens.coe_iSup]
      intro x _
      exact X.basicOpen_le x
    · simp only [Opens.iSup_def, Set.preimage_iUnion]
      congr! 1
      · refine congr_arg (Set.iUnion ·) ?_
        ext1 x
        exact congr_arg Opens.carrier (hU.fromSpec_preimage_basicOpen _)
      · exact congr_arg Opens.carrier hU.fromSpec_preimage_self
  · simp only [Opens.carrier_eq_coe, PrimeSpectrum.basicOpen_eq_zeroLocus_compl]
    rw [← Set.compl_iInter, Set.compl_univ_iff, ← PrimeSpectrum.zeroLocus_iUnion, ←
      PrimeSpectrum.zeroLocus_empty_iff_eq_top, PrimeSpectrum.zeroLocus_span]
    simp only [Set.iUnion_singleton_eq_range, Subtype.range_val_subtype, Set.setOf_mem_eq]

@[deprecated (since := "2025-10-07")]
alias basicOpen_union_eq_self_iff := iSup_basicOpen_eq_self_iff

include hU in
theorem self_le_iSup_basicOpen_iff {s : Set Γ(X, U)} :
    (U ≤ ⨆ f : s, X.basicOpen f.1) ↔ Ideal.span s = ⊤ := by
  rw [← hU.iSup_basicOpen_eq_self_iff, @comm _ Eq]
  refine ⟨fun h => le_antisymm h ?_, le_of_eq⟩
  simp only [iSup_le_iff, SetCoe.forall]
  intro x _
  exact X.basicOpen_le x

@[deprecated (since := "2025-10-07")]
alias self_le_basicOpen_union_iff := self_le_iSup_basicOpen_iff

end IsAffineOpen

open _root_.PrimeSpectrum in
/-- The restriction of `Spec.map f` to a basic open `D(r)` is isomorphic to `Spec.map` of the
localization of `f` away from `r`. -/
noncomputable
def SpecMapRestrictBasicOpenIso {R S : CommRingCat} (f : R ⟶ S) (r : R) :
    Arrow.mk (Spec.map f ∣_ (PrimeSpectrum.basicOpen r)) ≅
      Arrow.mk (Spec.map <| CommRingCat.ofHom (Localization.awayMap f.hom r)) := by
  letI e₁ : Localization.Away r ≃ₐ[R] Γ(Spec R, basicOpen r) :=
    IsLocalization.algEquiv (Submonoid.powers r) _ _
  letI e₂ : Localization.Away (f.hom r) ≃ₐ[S] Γ(Spec S, basicOpen (f.hom r)) :=
    IsLocalization.algEquiv (Submonoid.powers (f.hom r)) _ _
  refine Arrow.isoMk ?_ ?_ ?_
  · exact (Spec _).isoOfEq (comap_basicOpen _ _) ≪≫
      (IsAffineOpen.Spec_basicOpen (f.hom r)).isoSpec ≪≫ Scheme.Spec.mapIso e₂.toCommRingCatIso.op
  · exact (IsAffineOpen.Spec_basicOpen r).isoSpec ≪≫ Scheme.Spec.mapIso e₁.toCommRingCatIso.op
  · have := AlgebraicGeometry.IsOpenImmersion.of_isLocalization
      (S := (Localization.Away r)) r
    rw [← cancel_mono (Spec.map (CommRingCat.ofHom (algebraMap R (Localization.Away r))))]
    simp only [Arrow.mk_left, Arrow.mk_right, Functor.id_obj, Scheme.isoOfEq_rfl, Iso.refl_trans,
      Iso.trans_hom, Functor.mapIso_hom, Iso.op_hom, Scheme.Spec_map, Quiver.Hom.unop_op,
      Arrow.mk_hom, Category.assoc, ← Spec.map_comp]
    conv =>
      congr
      · enter [2, 1]; tactic =>
        change _ =
          (f ≫ (Scheme.ΓSpecIso S).inv ≫ (Spec S).presheaf.map (homOfLE le_top).op)
        ext
        simp only [Localization.awayMap, IsLocalization.Away.map, AlgEquiv.toRingEquiv_eq_coe,
          RingEquiv.toCommRingCatIso_hom, AlgEquiv.toRingEquiv_toRingHom, CommRingCat.hom_comp,
          CommRingCat.hom_ofHom, RingHom.comp_apply, IsLocalization.map_eq, RingHom.coe_coe,
          AlgEquiv.commutes, IsAffineOpen.algebraMap_Spec_obj]
      · enter [2, 2, 1]; tactic =>
        change _ = (Scheme.ΓSpecIso R).inv ≫ (Spec R).presheaf.map (homOfLE le_top).op
        ext
        simp only [AlgEquiv.toRingEquiv_eq_coe, RingEquiv.toCommRingCatIso_hom,
          AlgEquiv.toRingEquiv_toRingHom, CommRingCat.hom_comp, CommRingCat.hom_ofHom,
          RingHom.coe_comp, RingHom.coe_coe, Function.comp_apply, AlgEquiv.commutes,
          IsAffineOpen.algebraMap_Spec_obj, homOfLE_leOfHom]
    simp only [IsAffineOpen.isoSpec_hom, homOfLE_leOfHom, Spec.map_comp, Category.assoc,
      Scheme.Opens.toSpecΓ_SpecMap_presheaf_map_assoc, Scheme.Opens.toSpecΓ_top,
      Scheme.homOfLE_ι_assoc, morphismRestrict_ι_assoc]
    simp only [← SpecMap_ΓSpecIso_hom, ← Spec.map_comp, Category.assoc, Iso.inv_hom_id,
      Category.comp_id, Category.id_comp]
    rfl

lemma stalkMap_injective_of_isAffine {X Y : Scheme} (f : X ⟶ Y) [IsAffine Y] (x : X)
    (h : ∀ g, f.stalkMap x (Y.presheaf.Γgerm (f x) g) = 0 → Y.presheaf.Γgerm (f x) g = 0) :
    Function.Injective (f.stalkMap x) :=
  (isAffineOpen_top Y).stalkMap_injective f x trivial h

/--
Given a spanning set of `Γ(X, U)`, the corresponding basic open sets cover `U`.
See `IsAffineOpen.basicOpen_union_eq_self_iff` for the inverse direction for affine open sets.
-/
lemma iSup_basicOpen_of_span_eq_top {X : Scheme} (U) (s : Set Γ(X, U))
    (hs : Ideal.span s = ⊤) : (⨆ i ∈ s, X.basicOpen i) = U := by
  apply le_antisymm
  · rw [iSup₂_le_iff]
    exact fun i _ ↦ X.basicOpen_le i
  · intro x hx
    obtain ⟨_, ⟨V, hV, rfl⟩, hxV, hVU⟩ := X.isBasis_affineOpens.exists_subset_of_mem_open hx U.2
    refine SetLike.mem_of_subset ?_ hxV
    rw [← (hV.iSup_basicOpen_eq_self_iff (s := X.presheaf.map (homOfLE hVU).op '' s)).mpr
      (by rw [← Ideal.map_span, hs, Ideal.map_top])]
    simp only [Opens.iSup_mk, Opens.carrier_eq_coe, Set.iUnion_coe_set, Set.mem_image,
      Set.iUnion_exists, Set.biUnion_and', Set.iUnion_iUnion_eq_right, Scheme.basicOpen_res,
      Opens.coe_inf, Opens.coe_mk, Set.iUnion_subset_iff]
    exact fun i hi ↦ (Set.inter_subset_right.trans
      (Set.subset_iUnion₂ (s := fun x _ ↦ (X.basicOpen x : Set X)) i hi))

/-- Let `P` be a predicate on the affine open sets of `X` satisfying
1. If `P` holds on `U`, then `P` holds on the basic open set of every section on `U`.
2. If `P` holds for a family of basic open sets covering `U`, then `P` holds for `U`.
3. There exists an affine open cover of `X` each satisfying `P`.

Then `P` holds for every affine open of `X`.

This is also known as the **Affine communication lemma** in [*The rising sea*][RisingSea]. -/
@[elab_as_elim]
theorem of_affine_open_cover {X : Scheme} {P : X.affineOpens → Prop}
    {ι} (U : ι → X.affineOpens) (iSup_U : (⨆ i, U i : X.Opens) = ⊤)
    (V : X.affineOpens)
    (basicOpen : ∀ (U : X.affineOpens) (f : Γ(X, U)), P U → P (X.affineBasicOpen f))
    (openCover :
      ∀ (U : X.affineOpens) (s : Finset (Γ(X, U)))
        (_ : Ideal.span (s : Set (Γ(X, U))) = ⊤),
        (∀ f : s, P (X.affineBasicOpen f.1)) → P U)
    (hU : ∀ i, P (U i)) : P V := by
  classical
  have : ∀ (x : V.1), ∃ f : Γ(X, V), ↑x ∈ X.basicOpen f ∧ P (X.affineBasicOpen f) := by
    intro x
    obtain ⟨i, hi⟩ := Opens.mem_iSup.mp (iSup_U.ge (Set.mem_univ x))
    obtain ⟨f, g, e, hf⟩ := exists_basicOpen_le_affine_inter V.prop (U i).prop x ⟨x.prop, hi⟩
    refine ⟨f, hf, ?_⟩
    convert basicOpen _ g (hU i) using 1
    ext1
    exact e
  choose f hf₁ hf₂ using this
  suffices Ideal.span (Set.range f) = ⊤ by
    obtain ⟨t, ht₁, ht₂⟩ := (Ideal.span_eq_top_iff_finite _).mp this
    apply openCover V t ht₂
    rintro ⟨i, hi⟩
    obtain ⟨x, rfl⟩ := ht₁ hi
    exact hf₂ x
  rw [← V.prop.self_le_iSup_basicOpen_iff]
  intro x hx
  rw [iSup_range', SetLike.mem_coe, Opens.mem_iSup]
  exact ⟨_, hf₁ ⟨x, hx⟩⟩

section ZeroLocus

namespace Scheme

open ConcreteCategory

variable (X : Scheme.{u})

/-- On a scheme `X`, the preimage of the zero locus of the prime spectrum
of `Γ(X, ⊤)` under `X.toSpecΓ : X ⟶ Spec Γ(X, ⊤)` agrees with the associated zero locus on `X`. -/
lemma toSpecΓ_preimage_zeroLocus (s : Set Γ(X, ⊤)) :
    X.toSpecΓ ⁻¹' PrimeSpectrum.zeroLocus s = X.zeroLocus s :=
  LocallyRingedSpace.toΓSpec_preimage_zeroLocus_eq s

/-- If `X` is affine, the image of the zero locus of global sections of `X` under `X.isoSpec`
is the zero locus in terms of the prime spectrum of `Γ(X, ⊤)`. -/
lemma isoSpec_image_zeroLocus [IsAffine X]
    (s : Set Γ(X, ⊤)) :
    X.isoSpec.hom '' X.zeroLocus s = PrimeSpectrum.zeroLocus s := by
  rw [← X.toSpecΓ_preimage_zeroLocus]
  simp [Scheme.isoSpec, Set.image_preimage_eq (h := (bijective_of_isIso _).surjective)]

lemma toSpecΓ_image_zeroLocus [IsAffine X] (s : Set Γ(X, ⊤)) :
    X.toSpecΓ '' X.zeroLocus s = PrimeSpectrum.zeroLocus s :=
  X.isoSpec_image_zeroLocus _

lemma isoSpec_inv_preimage_zeroLocus [IsAffine X] (s : Set Γ(X, ⊤)) :
    X.isoSpec.inv ⁻¹' X.zeroLocus s = PrimeSpectrum.zeroLocus s := by
  rw [← toSpecΓ_preimage_zeroLocus, ← Set.preimage_comp, ← TopCat.coe_comp, ← Scheme.Hom.comp_base,
    X.isoSpec_inv_toSpecΓ]
  rfl

lemma isoSpec_inv_image_zeroLocus [IsAffine X] (s : Set Γ(X, ⊤)) :
    X.isoSpec.inv '' PrimeSpectrum.zeroLocus s = X.zeroLocus s := by
  rw [← isoSpec_inv_preimage_zeroLocus, Set.image_preimage_eq]
  exact (bijective_of_isIso X.isoSpec.inv.base).surjective

/-- If `X` is an affine scheme, every closed set of `X` is the zero locus
of a set of global sections. -/
lemma eq_zeroLocus_of_isClosed_of_isAffine [IsAffine X] (s : Set X) :
    IsClosed s ↔ ∃ I : Ideal Γ(X, ⊤), s = X.zeroLocus (U := ⊤) I := by
  refine ⟨fun hs ↦ ?_, ?_⟩
  · let Z : Set (Spec Γ(X, ⊤)) := X.toΓSpecFun '' s
    have hZ : IsClosed Z := (X.isoSpec.hom.homeomorph).isClosedMap _ hs
    obtain ⟨I, (hI : Z = _)⟩ := (PrimeSpectrum.isClosed_iff_zeroLocus_ideal _).mp hZ
    use I
    simp only [← Scheme.toSpecΓ_preimage_zeroLocus, ← hI, Z]
    symm
    exact Set.preimage_image_eq _ (bijective_of_isIso X.isoSpec.hom.base).injective
  · rintro ⟨I, rfl⟩
    exact zeroLocus_isClosed X I.carrier

lemma Opens.toSpecΓ_preimage_basicOpen {X : Scheme.{u}} (U : X.Opens) (r : Γ(X, U)) :
    U.toSpecΓ ⁻¹ᵁ PrimeSpectrum.basicOpen r = U.ι ⁻¹ᵁ X.basicOpen r := by
  dsimp [toSpecΓ]
  simp only [Scheme.toSpecΓ_preimage_basicOpen, preimage_basicOpen, ι_app, homOfLE_leOfHom]
  rw [← Scheme.basicOpen_res_eq _ _ (eqToHom U.ι_preimage_self.symm).op,
    ← ConcreteCategory.comp_apply]
  congr 3
  simp [← Functor.map_comp]
  rfl

open Set.Notation in
lemma Opens.toSpecΓ_preimage_zeroLocus {X : Scheme.{u}} (U : X.Opens) (s : Set Γ(X, U)) :
    U.toSpecΓ ⁻¹' PrimeSpectrum.zeroLocus s = U.1 ↓∩ X.zeroLocus s := by
  ext x
  refine .trans (forall₂_congr fun y hy ↦ ?_) Set.mem_iInter₂.symm
  exact iff_not_comm.mp congr(x ∈ $(Opens.toSpecΓ_preimage_basicOpen U y)).to_iff.symm

end Scheme

lemma IsAffineOpen.fromSpec_preimage_zeroLocus {X : Scheme.{u}} {U : X.Opens}
    (hU : IsAffineOpen U) (s : Set Γ(X, U)) :
    hU.fromSpec ⁻¹' X.zeroLocus s = PrimeSpectrum.zeroLocus s := by
  ext x
  suffices (∀ f ∈ s, ¬f ∉ x.asIdeal) ↔ s ⊆ x.asIdeal by
    simpa [← hU.fromSpec_image_basicOpen, -not_not] using this
  simp_rw [not_not]
  rfl

lemma IsAffineOpen.fromSpec_image_zeroLocus {X : Scheme.{u}} {U : X.Opens}
    (hU : IsAffineOpen U) (s : Set Γ(X, U)) :
    hU.fromSpec '' PrimeSpectrum.zeroLocus s = X.zeroLocus s ∩ U := by
  rw [← hU.fromSpec_preimage_zeroLocus, Set.image_preimage_eq_inter_range, range_fromSpec]

open Set.Notation in
lemma Scheme.zeroLocus_inf (X : Scheme.{u}) {U : X.Opens} (I J : Ideal Γ(X, U)) :
    X.zeroLocus (U := U) ↑(I ⊓ J) = X.zeroLocus (U := U) I ∪ X.zeroLocus (U := U) J := by
  suffices U.1 ↓∩ (X.zeroLocus (U := U) ↑(I ⊓ J)) =
      U.1 ↓∩ (X.zeroLocus (U := U) I ∪ X.zeroLocus (U := U) J) by
    ext x
    by_cases hxU : x ∈ U
    · simpa [hxU] using congr(⟨x, hxU⟩ ∈ $this)
    · simp only [Submodule.coe_inf, Set.mem_union,
        codisjoint_iff_compl_le_left.mp (X.codisjoint_zeroLocus (U := U) (I ∩ J)) hxU,
        codisjoint_iff_compl_le_left.mp (X.codisjoint_zeroLocus (U := U) I) hxU, true_or]
  simp only [← U.toSpecΓ_preimage_zeroLocus, PrimeSpectrum.zeroLocus_inf I J,
    Set.preimage_union]

lemma Scheme.zeroLocus_biInf
    {X : Scheme.{u}} {U : X.Opens} {ι : Type*}
    (I : ι → Ideal Γ(X, U)) {t : Set ι} (ht : t.Finite) :
    X.zeroLocus (U := U) ↑(⨅ i ∈ t, I i) = (⋃ i ∈ t, X.zeroLocus (U := U) (I i)) ∪ (↑U)ᶜ := by
  refine ht.induction_on _ (by simp) fun {i t} hit ht IH ↦ ?_
  simp only [Set.mem_insert_iff, Set.iUnion_iUnion_eq_or_left, ← IH, ← zeroLocus_inf,
    Submodule.coe_inf, Set.union_assoc]
  congr!
  simp

lemma Scheme.zeroLocus_biInf_of_nonempty
    {X : Scheme.{u}} {U : X.Opens} {ι : Type*}
    (I : ι → Ideal Γ(X, U)) {t : Set ι} (ht : t.Finite) (ht' : t.Nonempty) :
    X.zeroLocus (U := U) ↑(⨅ i ∈ t, I i) = ⋃ i ∈ t, X.zeroLocus (U := U) (I i) := by
  rw [zeroLocus_biInf I ht, Set.union_eq_left]
  obtain ⟨i, hi⟩ := ht'
  exact fun x hx ↦ Set.mem_iUnion₂_of_mem hi
    (codisjoint_iff_compl_le_left.mp (X.codisjoint_zeroLocus (U := U) (I i)) hx)

lemma Scheme.zeroLocus_iInf
    {X : Scheme.{u}} {U : X.Opens} {ι : Type*}
    (I : ι → Ideal Γ(X, U)) [Finite ι] :
    X.zeroLocus (U := U) ↑(⨅ i, I i) = (⋃ i, X.zeroLocus (U := U) (I i)) ∪ (↑U)ᶜ := by
  simpa using zeroLocus_biInf I Set.finite_univ

lemma Scheme.zeroLocus_iInf_of_nonempty
    {X : Scheme.{u}} {U : X.Opens} {ι : Type*}
    (I : ι → Ideal Γ(X, U)) [Finite ι] [Nonempty ι] :
    X.zeroLocus (U := U) ↑(⨅ i, I i) = ⋃ i, X.zeroLocus (U := U) (I i) := by
  simpa using zeroLocus_biInf_of_nonempty I Set.finite_univ

end ZeroLocus

section Factorization

variable {X : Scheme.{u}} {A : CommRingCat}

/-- Given `f : X ⟶ Spec A` and some ideal `I ≤ ker(A ⟶ Γ(X, ⊤))`,
this is the lift to `X ⟶ Spec (A ⧸ I)`. -/
def Scheme.Hom.liftQuotient (f : X.Hom (Spec A)) (I : Ideal A)
    (hI : I ≤ RingHom.ker ((Scheme.ΓSpecIso A).inv ≫ f.appTop).hom) :
    X ⟶ Spec <| .of (A ⧸ I) :=
  X.toSpecΓ ≫ Spec.map (CommRingCat.ofHom
    (Ideal.Quotient.lift _ ((Scheme.ΓSpecIso _).inv ≫ f.appTop).hom hI))

@[reassoc]
lemma Scheme.Hom.liftQuotient_comp (f : X.Hom (Spec A)) (I : Ideal A)
    (hI : I ≤ RingHom.ker ((Scheme.ΓSpecIso A).inv ≫ f.appTop).hom) :
    f.liftQuotient I hI ≫ Spec.map (CommRingCat.ofHom (Ideal.Quotient.mk _)) = f := by
  rw [Scheme.Hom.liftQuotient, Category.assoc, ← Spec.map_comp, ← CommRingCat.ofHom_comp,
    Ideal.Quotient.lift_comp_mk]
  simp only [CommRingCat.hom_comp, CommRingCat.ofHom_comp, CommRingCat.ofHom_hom, Spec.map_comp, ←
    Scheme.toSpecΓ_naturality_assoc, ← SpecMap_ΓSpecIso_hom]
  simp only [← Spec.map_comp, Iso.inv_hom_id, Spec.map_id, Category.comp_id]

/-- If `X ⟶ Spec A` is a morphism of schemes, then `Spec` of `A ⧸ specTargetImage f`
is the scheme-theoretic image of `f`. For this quotient as an object of `CommRingCat` see
`specTargetImage` below. -/
def specTargetImageIdeal (f : X ⟶ Spec A) : Ideal A :=
  (RingHom.ker <| (((ΓSpec.adjunction).homEquiv X (op A)).symm f).unop.hom)

/-- If `X ⟶ Spec A` is a morphism of schemes, then `Spec` of `specTargetImage f` is the
scheme-theoretic image of `f` and `f` factors as
`specTargetImageFactorization f ≫ Spec.map (specTargetImageRingHom f)`
(see `specTargetImageFactorization_comp`). -/
def specTargetImage (f : X ⟶ Spec A) : CommRingCat :=
  CommRingCat.of (A ⧸ specTargetImageIdeal f)

/-- If `f : X ⟶ Spec A` is a morphism of schemes, then `f` factors via
the inclusion of `Spec (specTargetImage f)` into `X`. -/
def specTargetImageFactorization (f : X ⟶ Spec A) : X ⟶ Spec (specTargetImage f) :=
  f.liftQuotient _ le_rfl

/-- If `f : X ⟶ Spec A` is a morphism of schemes, the induced morphism on spectra of
`specTargetImageRingHom f` is the inclusion of the scheme-theoretic image of `f` into `Spec A`. -/
def specTargetImageRingHom (f : X ⟶ Spec A) : A ⟶ specTargetImage f :=
  CommRingCat.ofHom (Ideal.Quotient.mk (specTargetImageIdeal f))

variable (f : X ⟶ Spec A)

lemma specTargetImageRingHom_surjective : Function.Surjective (specTargetImageRingHom f) :=
  Ideal.Quotient.mk_surjective

lemma specTargetImageFactorization_app_injective :
    Function.Injective <| (specTargetImageFactorization f).appTop := by
  let φ : A ⟶ Γ(X, ⊤) := (((ΓSpec.adjunction).homEquiv X (op A)).symm f).unop
  let φ' : specTargetImage f ⟶ Scheme.Γ.obj (op X) := CommRingCat.ofHom (RingHom.kerLift φ.hom)
  change Function.Injective <| ((ΓSpec.adjunction.homEquiv X _) φ'.op).appTop
  rw [ΓSpec_adjunction_homEquiv_eq]
  apply (RingHom.kerLift_injective φ.hom).comp
  exact ((ConcreteCategory.isIso_iff_bijective (Scheme.ΓSpecIso _).hom).mp inferInstance).injective

@[reassoc (attr := simp)]
lemma specTargetImageFactorization_comp :
    specTargetImageFactorization f ≫ Spec.map (specTargetImageRingHom f) = f :=
  f.liftQuotient_comp _ _

open RingHom

end Factorization

section Stalks

/-- Variant of `AlgebraicGeometry.localRingHom_comp_stalkIso` for `Spec.map`. -/
@[elementwise]
lemma Scheme.localRingHom_comp_stalkIso {R S : CommRingCat.{u}} (f : R ⟶ S) (p : PrimeSpectrum S) :
    (StructureSheaf.stalkIso R (PrimeSpectrum.comap f.hom p)).hom ≫
      (CommRingCat.ofHom <| Localization.localRingHom
        (PrimeSpectrum.comap f.hom p).asIdeal p.asIdeal f.hom rfl) ≫
      (StructureSheaf.stalkIso S p).inv = (Spec.map f).stalkMap p :=
  AlgebraicGeometry.localRingHom_comp_stalkIso f p

/-- Given a morphism of rings `f : R ⟶ S`, the stalk map of `Spec S ⟶ Spec R` at
a prime of `S` is isomorphic to the localized ring homomorphism. -/
def Scheme.arrowStalkMapSpecIso {R S : CommRingCat.{u}} (f : R ⟶ S) (p : PrimeSpectrum S) :
    Arrow.mk ((Spec.map f).stalkMap p) ≅ Arrow.mk (CommRingCat.ofHom <| Localization.localRingHom
      (p.comap f.hom).asIdeal p.asIdeal f.hom rfl) := Arrow.isoMk
  (StructureSheaf.stalkIso R (PrimeSpectrum.comap f.hom p))
  (StructureSheaf.stalkIso S p) <| by
    rw [← Scheme.localRingHom_comp_stalkIso]
    simp

end Stalks
end AlgebraicGeometry<|MERGE_RESOLUTION|>--- conflicted
+++ resolved
@@ -356,19 +356,17 @@
     U.toSpecΓ.appTop = (Scheme.ΓSpecIso Γ(X, U)).hom ≫ U.topIso.inv := by
   simp [Scheme.Opens.toSpecΓ]
 
-<<<<<<< HEAD
 @[reassoc]
 lemma Scheme.Opens.toSpecΓ_SpecMap_map_top {X : Scheme} (U : X.Opens) :
     U.toSpecΓ ≫ Spec.map (X.presheaf.map (homOfLE le_top).op) = U.ι ≫ X.toSpecΓ := by
   simp
-=======
+
 @[reassoc (attr := simp)]
 lemma Scheme.Opens.toSpecΓ_naturality {X Y : Scheme} (f : X ⟶ Y) (U : Y.Opens) :
     (f ⁻¹ᵁ U).toSpecΓ ≫ Spec.map (f.app U) = f ∣_ U ≫ U.toSpecΓ := by
   simp only [toSpecΓ, topIso, Functor.op_obj, Functor.mapIso_inv, Iso.op_inv, eqToIso.inv,
     eqToHom_op, Hom.app_eq_appLE, Category.assoc, ← Spec.map_comp, Hom.appLE_map,
     toSpecΓ_naturality_assoc, TopologicalSpace.Opens.map_top, morphismRestrict_appLE, Hom.map_appLE]
->>>>>>> bfbfe1fa
 
 namespace IsAffineOpen
 
