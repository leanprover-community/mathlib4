/-
Copyright (c) 2022 Andrew Yang. All rights reserved.
Released under Apache 2.0 license as described in the file LICENSE.
Authors: Andrew Yang
-/
import Mathlib.AlgebraicGeometry.GammaSpecAdjunction
import Mathlib.AlgebraicGeometry.Restrict
import Mathlib.CategoryTheory.Limits.Opposites
import Mathlib.RingTheory.Localization.InvSubmonoid

#align_import algebraic_geometry.AffineScheme from "leanprover-community/mathlib"@"88474d1b5af6d37c2ab728b757771bced7f5194c"

/-!
# Affine schemes

We define the category of `AffineScheme`s as the essential image of `Spec`.
We also define predicates about affine schemes and affine open sets.

## Main definitions

* `AlgebraicGeometry.AffineScheme`: The category of affine schemes.
* `AlgebraicGeometry.IsAffine`: A scheme is affine if the canonical map `X ⟶ Spec Γ(X)` is an
  isomorphism.
* `AlgebraicGeometry.Scheme.isoSpec`: The canonical isomorphism `X ≅ Spec Γ(X)` for an affine
  scheme.
* `AlgebraicGeometry.AffineScheme.equivCommRingCat`: The equivalence of categories
  `AffineScheme ≌ CommRingᵒᵖ` given by `AffineScheme.Spec : CommRingᵒᵖ ⥤ AffineScheme` and
  `AffineScheme.Γ : AffineSchemeᵒᵖ ⥤ CommRingCat`.
* `AlgebraicGeometry.IsAffineOpen`: An open subset of a scheme is affine if the open subscheme is
  affine.
* `AlgebraicGeometry.IsAffineOpen.fromSpec`: The immersion `Spec 𝒪ₓ(U) ⟶ X` for an affine `U`.

-/

set_option linter.uppercaseLean3 false

noncomputable section

open CategoryTheory CategoryTheory.Limits Opposite TopologicalSpace

universe u

namespace AlgebraicGeometry

open Spec (structureSheaf)

/-- The category of affine schemes -/
-- Porting note : removed
-- @[nolint has_nonempty_instance]
def AffineScheme :=
  Scheme.Spec.EssImageSubcategory
deriving Category
#align algebraic_geometry.AffineScheme AlgebraicGeometry.AffineScheme

/-- A Scheme is affine if the canonical map `X ⟶ Spec Γ(X)` is an isomorphism. -/
class IsAffine (X : Scheme) : Prop where
  affine : IsIso (ΓSpec.adjunction.unit.app X)
#align algebraic_geometry.is_affine AlgebraicGeometry.IsAffine

attribute [instance] IsAffine.affine

/-- The canonical isomorphism `X ≅ Spec Γ(X)` for an affine scheme. -/
def Scheme.isoSpec (X : Scheme) [IsAffine X] : X ≅ Scheme.Spec.obj (op <| Scheme.Γ.obj <| op X) :=
  asIso (ΓSpec.adjunction.unit.app X)
#align algebraic_geometry.Scheme.iso_Spec AlgebraicGeometry.Scheme.isoSpec

/-- Construct an affine scheme from a scheme and the information that it is affine.
Also see `AffineScheme.of` for a typeclass version. -/
@[simps]
def AffineScheme.mk (X : Scheme) (h : IsAffine X) : AffineScheme :=
  ⟨X, @mem_essImage_of_unit_isIso _ _ _ _ _ _ _ h.1⟩
#align algebraic_geometry.AffineScheme.mk AlgebraicGeometry.AffineScheme.mk

/-- Construct an affine scheme from a scheme. Also see `AffineScheme.mk` for a non-typeclass
version. -/
def AffineScheme.of (X : Scheme) [h : IsAffine X] : AffineScheme :=
  AffineScheme.mk X h
#align algebraic_geometry.AffineScheme.of AlgebraicGeometry.AffineScheme.of

/-- Type check a morphism of schemes as a morphism in `AffineScheme`. -/
def AffineScheme.ofHom {X Y : Scheme} [IsAffine X] [IsAffine Y] (f : X ⟶ Y) :
    AffineScheme.of X ⟶ AffineScheme.of Y :=
  f
#align algebraic_geometry.AffineScheme.of_hom AlgebraicGeometry.AffineScheme.ofHom

theorem mem_Spec_essImage (X : Scheme) : X ∈ Scheme.Spec.essImage ↔ IsAffine X :=
  ⟨fun h => ⟨Functor.essImage.unit_isIso h⟩, fun h => @mem_essImage_of_unit_isIso _ _ _ _ _ _ X h.1⟩
#align algebraic_geometry.mem_Spec_ess_image AlgebraicGeometry.mem_Spec_essImage

instance isAffineAffineScheme (X : AffineScheme.{u}) : IsAffine X.obj :=
  ⟨Functor.essImage.unit_isIso X.property⟩
#align algebraic_geometry.is_affine_AffineScheme AlgebraicGeometry.isAffineAffineScheme

instance SpecIsAffine (R : CommRingCatᵒᵖ) : IsAffine (Scheme.Spec.obj R) :=
  AlgebraicGeometry.isAffineAffineScheme ⟨_, Scheme.Spec.obj_mem_essImage R⟩
#align algebraic_geometry.Spec_is_affine AlgebraicGeometry.SpecIsAffine

theorem isAffineOfIso {X Y : Scheme} (f : X ⟶ Y) [IsIso f] [h : IsAffine Y] : IsAffine X := by
  rw [← mem_Spec_essImage] at h ⊢; exact Functor.essImage.ofIso (asIso f).symm h
#align algebraic_geometry.is_affine_of_iso AlgebraicGeometry.isAffineOfIso

namespace AffineScheme

/-- The `Spec` functor into the category of affine schemes. -/
def Spec : CommRingCatᵒᵖ ⥤ AffineScheme :=
  Scheme.Spec.toEssImage
#align algebraic_geometry.AffineScheme.Spec AlgebraicGeometry.AffineScheme.Spec

-- Porting note : cannot automatically derive
instance Spec_full : Full Spec := Full.toEssImage _

-- Porting note : cannot automatically derive
instance Spec_faithful : Faithful Spec := Faithful.toEssImage _

-- Porting note : cannot automatically derive
instance Spec_essSurj : EssSurj Spec := EssSurj.toEssImage (F := _)

/-- The forgetful functor `AffineScheme ⥤ Scheme`. -/
@[simps!]
def forgetToScheme : AffineScheme ⥤ Scheme :=
  Scheme.Spec.essImageInclusion
#align algebraic_geometry.AffineScheme.forget_to_Scheme AlgebraicGeometry.AffineScheme.forgetToScheme

-- Porting note : cannot automatically derive
instance forgetToScheme_full : Full forgetToScheme :=
show Full (Scheme.Spec.essImageInclusion) from inferInstance

-- Porting note : cannot automatically derive
instance forgetToScheme_faithful : Faithful forgetToScheme :=
show Faithful (Scheme.Spec.essImageInclusion) from inferInstance

/-- The global section functor of an affine scheme. -/
def Γ : AffineSchemeᵒᵖ ⥤ CommRingCat :=
  forgetToScheme.op ⋙ Scheme.Γ
#align algebraic_geometry.AffineScheme.Γ AlgebraicGeometry.AffineScheme.Γ

/-- The category of affine schemes is equivalent to the category of commutative rings. -/
def equivCommRingCat : AffineScheme ≌ CommRingCatᵒᵖ :=
  equivEssImageOfReflective.symm
#align algebraic_geometry.AffineScheme.equiv_CommRing AlgebraicGeometry.AffineScheme.equivCommRingCat

instance ΓIsEquiv : IsEquivalence Γ.{u} :=
  haveI : IsEquivalence Γ.{u}.rightOp.op := IsEquivalence.ofEquivalence equivCommRingCat.op
  Functor.isEquivalenceTrans Γ.{u}.rightOp.op (opOpEquivalence _).functor
#align algebraic_geometry.AffineScheme.Γ_is_equiv AlgebraicGeometry.AffineScheme.ΓIsEquiv

instance hasColimits : HasColimits AffineScheme.{u} :=
  haveI := Adjunction.has_limits_of_equivalence.{u} Γ.{u}
  Adjunction.has_colimits_of_equivalence.{u} (opOpEquivalence AffineScheme.{u}).inverse

instance hasLimits : HasLimits AffineScheme.{u} := by
  haveI := Adjunction.has_colimits_of_equivalence Γ.{u}
  haveI : HasLimits AffineScheme.{u}ᵒᵖᵒᵖ := Limits.hasLimits_op_of_hasColimits
  exact Adjunction.has_limits_of_equivalence (opOpEquivalence AffineScheme.{u}).inverse

noncomputable instance Γ_preservesLimits : PreservesLimits Γ.{u}.rightOp :=
  @Adjunction.isEquivalencePreservesLimits _ _ _ _ Γ.rightOp
    (IsEquivalence.ofEquivalence equivCommRingCat)

noncomputable instance forgetToScheme_preservesLimits : PreservesLimits forgetToScheme := by
  apply (config := { allowSynthFailures := true })
    @preservesLimitsOfNatIso _ _ _ _ _ _
      (isoWhiskerRight equivCommRingCat.unitIso forgetToScheme).symm
  change PreservesLimits (equivCommRingCat.functor ⋙ Scheme.Spec)
  infer_instance

end AffineScheme

/-- An open subset of a scheme is affine if the open subscheme is affine. -/
def IsAffineOpen {X : Scheme} (U : Opens X) : Prop :=
  IsAffine (X ∣_ᵤ U)
#align algebraic_geometry.is_affine_open AlgebraicGeometry.IsAffineOpen

/-- The set of affine opens as a subset of `opens X`. -/
def Scheme.affineOpens (X : Scheme) : Set (Opens X) :=
  {U : Opens X | IsAffineOpen U}
#align algebraic_geometry.Scheme.affine_opens AlgebraicGeometry.Scheme.affineOpens

theorem rangeIsAffineOpenOfOpenImmersion {X Y : Scheme} [IsAffine X] (f : X ⟶ Y)
    [H : IsOpenImmersion f] : IsAffineOpen (Scheme.Hom.opensRange f) := by
  refine' isAffineOfIso (IsOpenImmersion.isoOfRangeEq f (Y.ofRestrict _) _).inv
  exact Subtype.range_val.symm
#align algebraic_geometry.range_is_affine_open_of_open_immersion AlgebraicGeometry.rangeIsAffineOpenOfOpenImmersion

theorem topIsAffineOpen (X : Scheme) [IsAffine X] : IsAffineOpen (⊤ : Opens X) := by
  convert rangeIsAffineOpenOfOpenImmersion (𝟙 X)
  ext1
  exact Set.range_id.symm
#align algebraic_geometry.top_is_affine_open AlgebraicGeometry.topIsAffineOpen

instance Scheme.affineCoverIsAffine (X : Scheme) (i : X.affineCover.J) :
    IsAffine (X.affineCover.obj i) :=
  AlgebraicGeometry.SpecIsAffine _
#align algebraic_geometry.Scheme.affine_cover_is_affine AlgebraicGeometry.Scheme.affineCoverIsAffine

instance Scheme.affineBasisCoverIsAffine (X : Scheme) (i : X.affineBasisCover.J) :
    IsAffine (X.affineBasisCover.obj i) :=
  AlgebraicGeometry.SpecIsAffine _
#align algebraic_geometry.Scheme.affine_basis_cover_is_affine AlgebraicGeometry.Scheme.affineBasisCoverIsAffine

theorem isBasis_affine_open (X : Scheme) : Opens.IsBasis X.affineOpens := by
  rw [Opens.isBasis_iff_nbhd]
  rintro U x (hU : x ∈ (U : Set X))
  obtain ⟨S, hS, hxS, hSU⟩ := X.affineBasisCover_is_basis.exists_subset_of_mem_open hU U.isOpen
  refine' ⟨⟨S, X.affineBasisCover_is_basis.isOpen hS⟩, _, hxS, hSU⟩
  rcases hS with ⟨i, rfl⟩
  exact rangeIsAffineOpenOfOpenImmersion _
#align algebraic_geometry.is_basis_affine_open AlgebraicGeometry.isBasis_affine_open

theorem Scheme.map_PrimeSpectrum_basicOpen_of_affine
    (X : Scheme) [IsAffine X] (f : Scheme.Γ.obj (op X)) :
    X.isoSpec.hom ⁻¹ᵁ PrimeSpectrum.basicOpen f = X.basicOpen f := by
  rw [← basicOpen_eq_of_affine]
  trans
    X.isoSpec.hom ⁻¹ᵁ (Scheme.Spec.obj (op (Scheme.Γ.obj (op X)))).basicOpen
        ((inv (X.isoSpec.hom.1.c.app (op ((Opens.map (inv X.isoSpec.hom).val.base).obj ⊤)))) f)
  · congr
    rw [← IsIso.inv_eq_inv, IsIso.inv_inv, IsIso.Iso.inv_inv, NatIso.app_hom]
    -- Porting note : added this `change` to prevent timeout
    change SpecΓIdentity.hom.app (X.presheaf.obj <| op ⊤) = _
    rw [← ΓSpec.adjunction_unit_app_app_top X]
    rfl
  · dsimp; congr
    refine' (Scheme.preimage_basicOpen _ _).trans _
    congr 1
    exact IsIso.inv_hom_id_apply _ _
#align algebraic_geometry.Scheme.map_prime_spectrum_basic_open_of_affine AlgebraicGeometry.Scheme.map_PrimeSpectrum_basicOpen_of_affine

theorem isBasis_basicOpen (X : Scheme) [IsAffine X] :
    Opens.IsBasis (Set.range (X.basicOpen : X.presheaf.obj (op ⊤) → Opens X)) := by
  delta Opens.IsBasis
  convert PrimeSpectrum.isBasis_basic_opens.inducing
    (TopCat.homeoOfIso (Scheme.forgetToTop.mapIso X.isoSpec)).inducing using 1
  ext
  simp only [Set.mem_image, exists_exists_eq_and]
  constructor
  · rintro ⟨_, ⟨x, rfl⟩, rfl⟩
    refine' ⟨_, ⟨_, ⟨x, rfl⟩, rfl⟩, _⟩
    exact congr_arg Opens.carrier (X.map_PrimeSpectrum_basicOpen_of_affine x)
  · rintro ⟨_, ⟨_, ⟨x, rfl⟩, rfl⟩, rfl⟩
    refine' ⟨_, ⟨x, rfl⟩, _⟩
    exact congr_arg Opens.carrier (X.map_PrimeSpectrum_basicOpen_of_affine x).symm
#align algebraic_geometry.is_basis_basic_open AlgebraicGeometry.isBasis_basicOpen

namespace IsAffineOpen

variable {X Y : Scheme} {U : Opens X} (hU : IsAffineOpen U) (f : X.presheaf.obj (op U))

local notation "𝖲𝗉𝖾𝖼 𝓞ₓ(U)" => Scheme.Spec.obj (op <| X.presheaf.obj <| op U)

/-- The open immersion `Spec 𝒪ₓ(U) ⟶ X` for an affine `U`. -/
def fromSpec :
    𝖲𝗉𝖾𝖼 𝓞ₓ(U) ⟶ X :=
  haveI : IsAffine (X ∣_ᵤ U) := hU
  Scheme.Spec.map (X.presheaf.map (eqToHom U.openEmbedding_obj_top.symm).op).op ≫
    (X ∣_ᵤ U).isoSpec.inv ≫ Scheme.ιOpens U
#align algebraic_geometry.is_affine_open.from_Spec AlgebraicGeometry.IsAffineOpen.fromSpec

instance isOpenImmersion_fromSpec :
    IsOpenImmersion hU.fromSpec := by
  delta fromSpec
  infer_instance
#align algebraic_geometry.is_affine_open.is_open_immersion_from_Spec AlgebraicGeometry.IsAffineOpen.isOpenImmersion_fromSpec

theorem fromSpec_range :
    Set.range hU.fromSpec.1.base = (U : Set X) := by
  delta IsAffineOpen.fromSpec; dsimp
  rw [← Category.assoc, coe_comp, Set.range_comp, Set.range_iff_surjective.mpr, Set.image_univ]
  exact Subtype.range_coe
  rw [← TopCat.epi_iff_surjective]
  infer_instance
#align algebraic_geometry.is_affine_open.from_Spec_range AlgebraicGeometry.IsAffineOpen.fromSpec_range

theorem fromSpec_image_top :
    hU.fromSpec.opensFunctor.obj ⊤ = U := by
  ext1; exact Set.image_univ.trans hU.fromSpec_range
#align algebraic_geometry.is_affine_open.from_Spec_image_top AlgebraicGeometry.IsAffineOpen.fromSpec_image_top

protected theorem isCompact :
    IsCompact (U : Set X) := by
  convert @IsCompact.image _ _ _ _ Set.univ hU.fromSpec.1.base PrimeSpectrum.compactSpace.1
    ((fromSpec hU).val.base.2) -- Porting note : `continuity` can't do this
  convert hU.fromSpec_range.symm
  exact Set.image_univ
#align algebraic_geometry.is_affine_open.is_compact AlgebraicGeometry.IsAffineOpen.isCompact

theorem imageIsOpenImmersion (f : X ⟶ Y) [H : IsOpenImmersion f] :
    IsAffineOpen (f.opensFunctor.obj U) := by
  have : IsAffine _ := hU
  convert rangeIsAffineOpenOfOpenImmersion (X.ofRestrict U.openEmbedding ≫ f)
  ext1
  exact Set.image_eq_range _ _
#align algebraic_geometry.is_affine_open.image_is_open_immersion AlgebraicGeometry.IsAffineOpen.imageIsOpenImmersion

theorem _root_.AlgebraicGeometry.Scheme.Hom.isAffineOpen_iff_of_isOpenImmersion
    (f : AlgebraicGeometry.Scheme.Hom X Y) [H : IsOpenImmersion f] {U : Opens X} :
    IsAffineOpen (f.opensFunctor.obj U) ↔ IsAffineOpen U := by
  refine' ⟨fun hU => @isAffineOfIso _ _
    (IsOpenImmersion.isoOfRangeEq (X.ofRestrict U.openEmbedding ≫ f) (Y.ofRestrict _) _).hom ?_ hU,
    fun hU => hU.imageIsOpenImmersion f⟩
  · rw [Scheme.comp_val_base, coe_comp, Set.range_comp]
    dsimp [Opens.coe_inclusion, Scheme.restrict]
    rw [Subtype.range_coe, Subtype.range_coe]
    rfl
  · infer_instance
#align algebraic_geometry.is_affine_open_iff_of_is_open_immersion AlgebraicGeometry.Scheme.Hom.isAffineOpen_iff_of_isOpenImmersion

instance _root_.AlgebraicGeometry.Scheme.quasi_compact_of_affine (X : Scheme) [IsAffine X] :
    CompactSpace X :=
  ⟨(topIsAffineOpen X).isCompact⟩
#align algebraic_geometry.Scheme.quasi_compact_of_affine AlgebraicGeometry.Scheme.quasi_compact_of_affine

theorem fromSpec_base_preimage :
    hU.fromSpec ⁻¹ᵁ U = ⊤ := by
  ext1
  rw [Opens.map_coe, Opens.coe_top, ← hU.fromSpec_range, ← Set.image_univ]
  exact Set.preimage_image_eq _ PresheafedSpace.IsOpenImmersion.base_open.inj
#align algebraic_geometry.is_affine_open.from_Spec_base_preimage AlgebraicGeometry.IsAffineOpen.fromSpec_base_preimage

-- Doesn't build without the `IsAffine` instance but the linter complains
@[nolint unusedHavesSuffices]
theorem SpecΓIdentity_hom_app_fromSpec :
    SpecΓIdentity.hom.app (X.presheaf.obj <| op U) ≫ hU.fromSpec.1.c.app (op U) =
      (𝖲𝗉𝖾𝖼 𝓞ₓ(U)).presheaf.map (eqToHom hU.fromSpec_base_preimage).op := by
  have : IsAffine _ := hU
  delta IsAffineOpen.fromSpec Scheme.isoSpec
  rw [Scheme.comp_val_c_app, Scheme.comp_val_c_app, SpecΓIdentity_hom_app_presheaf_obj,
    Scheme.ofRestrict_val_c_app_self]
  simp only [Category.assoc]
  dsimp only [asIso_inv, Functor.op_obj, unop_op]
  rw [← Functor.map_comp_assoc, ← op_comp, eqToHom_trans, Scheme.eq_restrict_presheaf_map_eqToHom,
    NatTrans.naturality_assoc, Scheme.inv_val_c_app_top, IsIso.hom_inv_id_assoc]
  simp only [eqToHom_map, eqToHom_op, Scheme.Spec_map_presheaf_map_eqToHom, eqToHom_trans]
#align algebraic_geometry.is_affine_open.Spec_Γ_identity_hom_app_from_Spec AlgebraicGeometry.IsAffineOpen.SpecΓIdentity_hom_app_fromSpec

@[elementwise]
theorem fromSpec_app_self :
    hU.fromSpec.1.c.app (op U) = SpecΓIdentity.inv.app (X.presheaf.obj <| op U) ≫
    (𝖲𝗉𝖾𝖼 𝓞ₓ(U)).presheaf.map (eqToHom hU.fromSpec_base_preimage).op := by
  rw [← hU.SpecΓIdentity_hom_app_fromSpec, ← NatTrans.comp_app_assoc, Iso.inv_hom_id,
    NatTrans.id_app, Category.id_comp]
#align algebraic_geometry.is_affine_open.from_Spec_app_eq AlgebraicGeometry.IsAffineOpen.fromSpec_app_self

theorem fromSpec_map_basicOpen' :
    hU.fromSpec ⁻¹ᵁ X.basicOpen f =
      (𝖲𝗉𝖾𝖼 𝓞ₓ(U)).basicOpen (SpecΓIdentity.inv.app (X.presheaf.obj (op U)) f) := by
  rw [Scheme.preimage_basicOpen, hU.fromSpec_app_self]
  exact Scheme.basicOpen_res_eq _ _ (eqToHom hU.fromSpec_base_preimage).op
#align algebraic_geometry.is_affine_open.opens_map_from_Spec_basic_open AlgebraicGeometry.IsAffineOpen.fromSpec_map_basicOpen'

theorem fromSpec_map_basicOpen :
    hU.fromSpec ⁻¹ᵁ X.basicOpen f = PrimeSpectrum.basicOpen f := by
  rw [fromSpec_map_basicOpen', ← basicOpen_eq_of_affine, NatIso.app_inv]
#align algebraic_geometry.is_affine_open.from_Spec_map_basic_open AlgebraicGeometry.IsAffineOpen.fromSpec_map_basicOpen

theorem opensFunctor_map_basicOpen :
    hU.fromSpec.opensFunctor.obj (PrimeSpectrum.basicOpen f) = X.basicOpen f := by
  rw [← hU.fromSpec_map_basicOpen]
  ext1
  change hU.fromSpec.val.base '' (hU.fromSpec.val.base ⁻¹' (X.basicOpen f : Set X)) = _
  rw [Set.image_preimage_eq_inter_range, Set.inter_eq_left, hU.fromSpec_range]
  exact Scheme.basicOpen_le _ _

-- Porting note : linter complains that LHS is not in simp-normal-form. However, the error provided
-- by linter seems to tell me that left hand side should be changed in to something exactly the same
-- as before. I am not sure if this is caused by LHS being written with all explicit argument,
-- I am not sure if this is intentional or not.
@[simp, nolint simpNF]
theorem basicOpen_fromSpec_app :
    (𝖲𝗉𝖾𝖼 𝓞ₓ(U)).basicOpen (hU.fromSpec.1.c.app (op U) f) =
      PrimeSpectrum.basicOpen f := by
  rw [← hU.fromSpec_map_basicOpen, Scheme.preimage_basicOpen]
#align algebraic_geometry.is_affine_open.basic_open_from_Spec_app AlgebraicGeometry.IsAffineOpen.basicOpen_fromSpec_app

theorem basicOpenIsAffine :
    IsAffineOpen (X.basicOpen f) := by
  rw [← hU.opensFunctor_map_basicOpen, Scheme.Hom.isAffineOpen_iff_of_isOpenImmersion]
  convert rangeIsAffineOpenOfOpenImmersion (Scheme.Spec.map
    (CommRingCat.ofHom <| algebraMap (X.presheaf.obj (op U)) (Localization.Away f)).op)
  exact Opens.ext (PrimeSpectrum.localization_away_comap_range (Localization.Away f) f).symm
#align algebraic_geometry.is_affine_open.basic_open_is_affine AlgebraicGeometry.IsAffineOpen.basicOpenIsAffine

theorem mapRestrictBasicOpen (r : X.presheaf.obj (op ⊤)) :
    IsAffineOpen (Scheme.ιOpens (X.basicOpen r) ⁻¹ᵁ U) := by
  apply (Scheme.ιOpens (X.basicOpen r)).isAffineOpen_iff_of_isOpenImmersion.mp
  dsimp [Scheme.Hom.opensFunctor, PresheafedSpace.IsOpenImmersion.openFunctor]
  rw [Opens.functor_obj_map_obj, Opens.openEmbedding_obj_top, inf_comm,
    ← Scheme.basicOpen_res _ _ (homOfLE le_top).op]
  exact hU.basicOpenIsAffine _
#align algebraic_geometry.is_affine_open.map_restrict_basic_open AlgebraicGeometry.IsAffineOpen.mapRestrictBasicOpen

theorem exists_basicOpen_le {V : Opens X} (x : V) (h : ↑x ∈ U) :
    ∃ f : X.presheaf.obj (op U), X.basicOpen f ≤ V ∧ ↑x ∈ X.basicOpen f := by
  have : IsAffine _ := hU
  obtain ⟨_, ⟨_, ⟨r, rfl⟩, rfl⟩, h₁, h₂⟩ :=
    (isBasis_basicOpen (X ∣_ᵤ U)).exists_subset_of_mem_open (x.2 : ⟨x, h⟩ ∈ _)
      ((Opens.map U.inclusion).obj V).isOpen
  have :
    U.openEmbedding.isOpenMap.functor.obj ((X ∣_ᵤ U).basicOpen r) =
      X.basicOpen (X.presheaf.map (eqToHom U.openEmbedding_obj_top.symm).op r) := by
    refine' (Scheme.image_basicOpen (X.ofRestrict U.openEmbedding) r).trans _
    rw [← Scheme.basicOpen_res_eq _ _ (eqToHom U.openEmbedding_obj_top).op,
      ← comp_apply, ← CategoryTheory.Functor.map_comp, ← op_comp, eqToHom_trans, eqToHom_refl,
      op_id, CategoryTheory.Functor.map_id, Scheme.Hom.invApp,
      PresheafedSpace.IsOpenImmersion.ofRestrict_invApp]
    congr
  use X.presheaf.map (eqToHom U.openEmbedding_obj_top.symm).op r
  rw [← this]
  exact ⟨Set.image_subset_iff.mpr h₂, ⟨_, h⟩, h₁, rfl⟩
#align algebraic_geometry.is_affine_open.exists_basic_open_le AlgebraicGeometry.IsAffineOpen.exists_basicOpen_le

<<<<<<< HEAD
instance algebra_section_section_basicOpen {X : Scheme} {U : Opens X} (f : X.presheaf.obj (op U)) :
    Algebra (X.presheaf.obj (op U)) (X.presheaf.obj (op <| X.basicOpen f)) :=
  (X.presheaf.map (homOfLE <| RingedSpace.basicOpen_le _ f : _ ⟶ U).op).toAlgebra

theorem IsAffineOpen.opens_map_fromSpec_basicOpen {X : Scheme} {U : Opens X}
    (hU : IsAffineOpen U) (f : X.presheaf.obj (op U)) :
    (Opens.map hU.fromSpec.val.base).obj (X.basicOpen f) =
      -- Porting note : need to supply first argument in ↓ explicitly
      RingedSpace.basicOpen (unop <| LocallyRingedSpace.forgetToSheafedSpace.op.obj <|
        Spec.toLocallyRingedSpace.rightOp.obj <| X.presheaf.obj <| op U)
      (SpecΓIdentity.inv.app (X.presheaf.obj <| op U) f) := by
  erw [LocallyRingedSpace.preimage_basicOpen]
  refine' Eq.trans _
    (RingedSpace.basicOpen_res_eq
      (Scheme.Spec.obj <| op <| X.presheaf.obj (op U)).toLocallyRingedSpace.toRingedSpace
      (eqToHom hU.fromSpec_base_preimage).op _)
  -- Porting note : `congr` does not work
  refine congr_arg (RingedSpace.basicOpen _ ·) ?_
  -- Porting note : change `rw` to `erw`
  erw [← comp_apply]
  congr
  erw [← hU.SpecΓIdentity_hom_app_fromSpec]
  rw [Iso.inv_hom_id_app_assoc]
  rfl
#align algebraic_geometry.is_affine_open.opens_map_from_Spec_basic_open AlgebraicGeometry.IsAffineOpen.opens_map_fromSpec_basicOpen

/-- The canonical map `Γ(𝒪ₓ, D(f)) ⟶ Γ(Spec 𝒪ₓ(U), D(Spec_Γ_identity.inv f))`
This is an isomorphism, as witnessed by an `is_iso` instance. -/
def basicOpenSectionsToAffine {X : Scheme} {U : Opens X} (hU : IsAffineOpen U)
    (f : X.presheaf.obj (op U)) :
=======
/-- Given an affine open U and some `f : U`,
this is the canonical map `Γ(𝒪ₓ, D(f)) ⟶ Γ(Spec 𝒪ₓ(U), D(f))`
This is an isomorphism, as witnessed by an `IsIso` instance. -/
def basicOpenSectionsToAffine :
>>>>>>> 91e2d026
    X.presheaf.obj (op <| X.basicOpen f) ⟶
      (𝖲𝗉𝖾𝖼 𝓞ₓ(U)).presheaf.obj (op <| PrimeSpectrum.basicOpen f) :=
  hU.fromSpec.1.c.app (op <| X.basicOpen f) ≫
    (𝖲𝗉𝖾𝖼 𝓞ₓ(U)).presheaf.map (eqToHom <| (hU.fromSpec_map_basicOpen f).symm).op
#align algebraic_geometry.basic_open_sections_to_affine AlgebraicGeometry.IsAffineOpen.basicOpenSectionsToAffine

instance basicOpenSectionsToAffine_isIso :
    IsIso (basicOpenSectionsToAffine hU f) := by
  delta basicOpenSectionsToAffine
  apply (config := { allowSynthFailures := true }) IsIso.comp_isIso
  apply PresheafedSpace.IsOpenImmersion.isIso_of_subset
  rw [hU.fromSpec_range]
  exact RingedSpace.basicOpen_le _ _

theorem isLocalization_basicOpen :
    IsLocalization.Away f (X.presheaf.obj (op <| X.basicOpen f)) := by
  apply
    (IsLocalization.isLocalization_iff_of_ringEquiv (Submonoid.powers f)
      (asIso <| basicOpenSectionsToAffine hU f).commRingCatIsoToRingEquiv).mpr
  convert StructureSheaf.IsLocalization.to_basicOpen _ f using 1
  -- Porting note : more hand holding is required here, the next 4 lines were not necessary
  delta StructureSheaf.openAlgebra
  congr 1
  rw [CommRingCat.ringHom_comp_eq_comp, Iso.commRingIsoToRingEquiv_toRingHom, asIso_hom]
  dsimp [CommRingCat.ofHom, RingHom.algebraMap_toAlgebra]
  change X.presheaf.map _ ≫ basicOpenSectionsToAffine hU f = _
  delta basicOpenSectionsToAffine
  rw [hU.fromSpec.val.c.naturality_assoc, hU.fromSpec_app_self]
  simp only [Category.assoc, ← Functor.map_comp, ← op_comp]
  apply StructureSheaf.toOpen_res
  exact homOfLE le_top
#align algebraic_geometry.is_localization_basic_open AlgebraicGeometry.IsAffineOpen.isLocalization_basicOpen

instance _root_.AlgebraicGeometry.isLocalization_away_of_isAffine
    [IsAffine X] (r : X.presheaf.obj (op ⊤)) :
    IsLocalization.Away r (X.presheaf.obj (op <| X.basicOpen r)) :=
  isLocalization_basicOpen (topIsAffineOpen X) r

theorem isLocalization_of_eq_basicOpen {V : Opens X} (i : V ⟶ U) (e : V = X.basicOpen f) :
    @IsLocalization.Away _ _ f (X.presheaf.obj (op V)) _ (X.presheaf.map i.op).toAlgebra := by
  subst e; convert isLocalization_basicOpen hU f using 3
#align algebraic_geometry.is_localization_of_eq_basic_open AlgebraicGeometry.IsAffineOpen.isLocalization_of_eq_basicOpen

instance _root_.AlgebraicGeometry.Γ_restrict_isLocalization
    (X : Scheme.{u}) [IsAffine X] (r : Scheme.Γ.obj (op X)) :
    IsLocalization.Away r (Scheme.Γ.obj (op (X ∣_ᵤ X.basicOpen r))) :=
  (topIsAffineOpen X).isLocalization_of_eq_basicOpen r _ (Opens.openEmbedding_obj_top _)
#align algebraic_geometry.Γ_restrict_is_localization AlgebraicGeometry.Γ_restrict_isLocalization

theorem basicOpen_basicOpen_is_basicOpen (g : X.presheaf.obj (op <| X.basicOpen f)) :
    ∃ f' : X.presheaf.obj (op U), X.basicOpen f' = X.basicOpen g := by
  have := isLocalization_basicOpen hU f
  obtain ⟨x, ⟨_, n, rfl⟩, rfl⟩ := IsLocalization.surj'' (Submonoid.powers f) g
  use f * x
  rw [Algebra.smul_def, Scheme.basicOpen_mul, Scheme.basicOpen_mul, RingHom.algebraMap_toAlgebra]
  rw [Scheme.basicOpen_res]
  refine' (inf_eq_left.mpr _).symm
  -- Porting note : a little help is needed here
  convert inf_le_left (α := Opens X) using 1
  apply Scheme.basicOpen_of_isUnit
  apply
    Submonoid.leftInv_le_isUnit _
      (IsLocalization.toInvSubmonoid (Submonoid.powers f) (X.presheaf.obj (op <| X.basicOpen f))
        _).prop
#align algebraic_geometry.basic_open_basic_open_is_basic_open AlgebraicGeometry.IsAffineOpen.basicOpen_basicOpen_is_basicOpen

theorem _root_.AlgebraicGeometry.exists_basicOpen_le_affine_inter
    {V : Opens X} (hV : IsAffineOpen V) (x : X) (hx : x ∈ U ⊓ V) :
    ∃ (f : X.presheaf.obj <| op U) (g : X.presheaf.obj <| op V),
      X.basicOpen f = X.basicOpen g ∧ x ∈ X.basicOpen f := by
  obtain ⟨f, hf₁, hf₂⟩ := hU.exists_basicOpen_le ⟨x, hx.2⟩ hx.1
  obtain ⟨g, hg₁, hg₂⟩ := hV.exists_basicOpen_le ⟨x, hf₂⟩ hx.2
  obtain ⟨f', hf'⟩ :=
    basicOpen_basicOpen_is_basicOpen hU f (X.presheaf.map (homOfLE hf₁ : _ ⟶ V).op g)
  replace hf' := (hf'.trans (RingedSpace.basicOpen_res _ _ _)).trans (inf_eq_right.mpr hg₁)
  exact ⟨f', g, hf', hf'.symm ▸ hg₂⟩
#align algebraic_geometry.exists_basic_open_le_affine_inter AlgebraicGeometry.exists_basicOpen_le_affine_inter

/-- The prime ideal of `𝒪ₓ(U)` corresponding to a point `x : U`. -/
noncomputable def primeIdealOf (x : U) :
    PrimeSpectrum (X.presheaf.obj <| op U) :=
  ((@Scheme.isoSpec (X ∣_ᵤ U) hU).hom ≫
    Scheme.Spec.map (X.presheaf.map (eqToHom U.openEmbedding_obj_top).op).op).1.base x
#align algebraic_geometry.is_affine_open.prime_ideal_of AlgebraicGeometry.IsAffineOpen.primeIdealOf

theorem fromSpec_primeIdealOf (x : U) :
    hU.fromSpec.val.base (hU.primeIdealOf x) = x.1 := by
  dsimp only [IsAffineOpen.fromSpec, Subtype.coe_mk, IsAffineOpen.primeIdealOf]
  -- Porting note : in the porting note of `Scheme.comp_val_base`, it says that `elementwise` is
  -- unnecessary, indeed, the linter did not like it, so I just use `elementwise_of%` instead of
  -- adding the corresponding lemma in `Scheme.lean` file
  rw [← elementwise_of% Scheme.comp_val_base]
  simp only [Scheme.Γ_obj, unop_op, Scheme.restrict_presheaf_obj, Category.assoc, ←
    Functor.map_comp_assoc, ← op_comp, ← Functor.map_comp, eqToHom_trans, eqToHom_refl, op_id,
    CategoryTheory.Functor.map_id, Category.id_comp, Iso.hom_inv_id_assoc,
    Scheme.ofRestrict_val_base, Scheme.restrict_carrier, Opens.coe_inclusion]
#align algebraic_geometry.is_affine_open.from_Spec_prime_ideal_of AlgebraicGeometry.IsAffineOpen.fromSpec_primeIdealOf

theorem isLocalization_stalk'
    (y : PrimeSpectrum (X.presheaf.obj <| op U)) (hy : hU.fromSpec.1.base y ∈ U) :
    @IsLocalization.AtPrime
      (R := X.presheaf.obj <| op U)
      (S := X.presheaf.stalk <| hU.fromSpec.1.base y) _ _
      ((TopCat.Presheaf.algebra_section_stalk X.presheaf _)) y.asIdeal _ := by
  apply
    (@IsLocalization.isLocalization_iff_of_ringEquiv (R := X.presheaf.obj <| op U)
      (S := X.presheaf.stalk (hU.fromSpec.1.base y)) _ y.asIdeal.primeCompl _
      (TopCat.Presheaf.algebra_section_stalk X.presheaf ⟨hU.fromSpec.1.base y, hy⟩) _ _
      (asIso <| PresheafedSpace.stalkMap hU.fromSpec.1 y).commRingCatIsoToRingEquiv).mpr
  -- Porting note : need to know what the ring is and after convert, instead of equality
  -- we get an `iff`.
  convert StructureSheaf.IsLocalization.to_stalk (X.presheaf.obj <| op U) y using 1
  delta IsLocalization.AtPrime StructureSheaf.stalkAlgebra
  rw [iff_iff_eq]
  congr 2
  rw [RingHom.algebraMap_toAlgebra]
  refine' (PresheafedSpace.stalkMap_germ hU.fromSpec.1 _ ⟨_, hy⟩).trans _
  rw [IsAffineOpen.fromSpec_app_self, Category.assoc, TopCat.Presheaf.germ_res]
  rfl

-- Porting note : I have splitted this into two lemmas
theorem isLocalization_stalk (x : U) :
    IsLocalization.AtPrime (X.presheaf.stalk x) (hU.primeIdealOf x).asIdeal := by
  rcases x with ⟨x, hx⟩
  set y := hU.primeIdealOf ⟨x, hx⟩ with hy
  have : hU.fromSpec.val.base y = x := hy ▸ hU.fromSpec_primeIdealOf ⟨x, hx⟩
  clear_value y
  subst this
  exact hU.isLocalization_stalk' y hx
#align algebraic_geometry.is_affine_open.is_localization_stalk AlgebraicGeometry.IsAffineOpen.isLocalization_stalk

/-- The basic open set of a section `f` on an affine open as an `X.affineOpens`. -/
@[simps]
def _root_.AlgebraicGeometry.Scheme.affineBasicOpen
    (X : Scheme) {U : X.affineOpens} (f : X.presheaf.obj <| op U) : X.affineOpens :=
  ⟨X.basicOpen f, U.prop.basicOpenIsAffine f⟩
#align algebraic_geometry.Scheme.affine_basic_open AlgebraicGeometry.Scheme.affineBasicOpen

<<<<<<< HEAD
-- Porting note : linter complains that LHS is not in simp-normal-form. However, the error provided
-- by linter seems to tell me that left hand side should be changed in to something exactly the same
-- as before. I am not sure if this is caused by LHS being written with all explicit argument,
-- I am not sure if this is intentional or not.
@[simp, nolint simpNF]
theorem IsAffineOpen.basicOpen_fromSpec_app {X : Scheme} {U : Opens X} (hU : IsAffineOpen U)
    (f : X.presheaf.obj (op U)) :
    @Scheme.basicOpen (Scheme.Spec.obj <| op (X.presheaf.obj <| op U))
        ((Opens.map hU.fromSpec.1.base).obj U) (hU.fromSpec.1.c.app (op U) f) =
      PrimeSpectrum.basicOpen f := by
  rw [← Scheme.basicOpen_res_eq _ _ (eqToHom hU.fromSpec_base_preimage.symm).op,
    basicOpen_eq_of_affine', IsAffineOpen.fromSpec_app_eq]
  congr
  -- Porting note : change `rw` to `erw`
  erw [← comp_apply, ← comp_apply]
  rw [Category.assoc, ← Functor.map_comp_assoc,
    eqToHom_op, eqToHom_op, eqToHom_trans, eqToHom_refl, CategoryTheory.Functor.map_id]
  -- Porting note : change `rw` to `erw`
  erw [← Category.assoc, Category.comp_id]
  rw [← Iso.app_inv, Iso.inv_hom_id]
  rfl
#align algebraic_geometry.is_affine_open.basic_open_from_Spec_app AlgebraicGeometry.IsAffineOpen.basicOpen_fromSpec_app

theorem IsAffineOpen.fromSpec_map_basicOpen {X : Scheme} {U : Opens X} (hU : IsAffineOpen U)
    (f : X.presheaf.obj (op U)) :
    (Opens.map hU.fromSpec.val.base).obj (X.basicOpen f) = PrimeSpectrum.basicOpen f := by
  erw [Scheme.preimage_basicOpen, IsAffineOpen.basicOpen_fromSpec_app]
#align algebraic_geometry.is_affine_open.from_Spec_map_basic_open AlgebraicGeometry.IsAffineOpen.fromSpec_map_basicOpen

theorem IsAffineOpen.basicOpen_union_eq_self_iff {X : Scheme} {U : Opens X}
    (hU : IsAffineOpen U) (s : Set (X.presheaf.obj <| op U)) :
=======
theorem basicOpen_union_eq_self_iff (s : Set (X.presheaf.obj <| op U)) :
>>>>>>> 91e2d026
    ⨆ f : s, X.basicOpen (f : X.presheaf.obj <| op U) = U ↔ Ideal.span s = ⊤ := by
  trans ⋃ i : s, (PrimeSpectrum.basicOpen i.1).1 = Set.univ
  trans
    hU.fromSpec.1.base ⁻¹' (⨆ f : s, X.basicOpen (f : X.presheaf.obj <| op U)).1 =
      hU.fromSpec.1.base ⁻¹' U.1
  · refine' ⟨fun h => by rw [h], _⟩
    intro h
    apply_fun Set.image hU.fromSpec.1.base at h
    rw [Set.image_preimage_eq_inter_range, Set.image_preimage_eq_inter_range, hU.fromSpec_range]
      at h
    simp only [Set.inter_self, Opens.carrier_eq_coe, Set.inter_eq_right] at h
    ext1
    refine' Set.Subset.antisymm _ h
    simp only [Set.iUnion_subset_iff, SetCoe.forall, Opens.coe_iSup]
    intro x _
    exact X.basicOpen_le x
  · simp only [Opens.iSup_def, Subtype.coe_mk, Set.preimage_iUnion]
    -- Porting note : need an extra rewrite here, after simp, it is in `↔` form
    rw [iff_iff_eq]
    congr 3
    · refine congr_arg (Set.iUnion ·) ?_
      ext1 x
      exact congr_arg Opens.carrier (hU.fromSpec_map_basicOpen _)
    · exact congr_arg Opens.carrier hU.fromSpec_base_preimage
  · simp only [Opens.carrier_eq_coe, PrimeSpectrum.basicOpen_eq_zeroLocus_compl]
    rw [← Set.compl_iInter, Set.compl_univ_iff, ← PrimeSpectrum.zeroLocus_iUnion, ←
      PrimeSpectrum.zeroLocus_empty_iff_eq_top, PrimeSpectrum.zeroLocus_span]
    simp only [Set.iUnion_singleton_eq_range, Subtype.range_val_subtype, Set.setOf_mem_eq]
#align algebraic_geometry.is_affine_open.basic_open_union_eq_self_iff AlgebraicGeometry.IsAffineOpen.basicOpen_union_eq_self_iff

theorem self_le_basicOpen_union_iff (s : Set (X.presheaf.obj <| op U)) :
    (U ≤ ⨆ f : s, X.basicOpen (f : X.presheaf.obj <| op U)) ↔ Ideal.span s = ⊤ := by
  rw [← hU.basicOpen_union_eq_self_iff, @comm _ Eq]
  refine' ⟨fun h => le_antisymm h _, le_of_eq⟩
  simp only [iSup_le_iff, SetCoe.forall]
  intro x _
  exact X.basicOpen_le x
#align algebraic_geometry.is_affine_open.self_le_basic_open_union_iff AlgebraicGeometry.IsAffineOpen.self_le_basicOpen_union_iff

end IsAffineOpen

/-- Let `P` be a predicate on the affine open sets of `X` satisfying
1. If `P` holds on `U`, then `P` holds on the basic open set of every section on `U`.
2. If `P` holds for a family of basic open sets covering `U`, then `P` holds for `U`.
3. There exists an affine open cover of `X` each satisfying `P`.

Then `P` holds for every affine open of `X`.

This is also known as the **Affine communication lemma** in [*The rising sea*][RisingSea]. -/
@[elab_as_elim]
theorem of_affine_open_cover {X : Scheme} (V : X.affineOpens) (S : Set X.affineOpens)
    {P : X.affineOpens → Prop}
    (hP₁ : ∀ (U : X.affineOpens) (f : X.presheaf.obj <| op U.1), P U → P (X.affineBasicOpen f))
    (hP₂ :
      ∀ (U : X.affineOpens) (s : Finset (X.presheaf.obj <| op U))
        (_ : Ideal.span (s : Set (X.presheaf.obj <| op U)) = ⊤),
        (∀ f : s, P (X.affineBasicOpen f.1)) → P U)
    (hS : (⋃ i : S, i : Set X) = Set.univ) (hS' : ∀ U : S, P U) : P V := by
  classical
  have : ∀ (x : V.1), ∃ f : X.presheaf.obj <| op V.1,
      ↑x ∈ X.basicOpen f ∧ P (X.affineBasicOpen f) := by
    intro x
    have : ↑x ∈ (Set.univ : Set X) := trivial
    rw [← hS] at this
    obtain ⟨W, hW⟩ := Set.mem_iUnion.mp this
    obtain ⟨f, g, e, hf⟩ := exists_basicOpen_le_affine_inter V.prop W.1.prop x ⟨x.prop, hW⟩
    refine' ⟨f, hf, _⟩
    convert hP₁ _ g (hS' W) using 1
    ext1
    exact e
  choose f hf₁ hf₂ using this
  suffices Ideal.span (Set.range f) = ⊤ by
    obtain ⟨t, ht₁, ht₂⟩ := (Ideal.span_eq_top_iff_finite _).mp this
    apply hP₂ V t ht₂
    rintro ⟨i, hi⟩
    obtain ⟨x, rfl⟩ := ht₁ hi
    exact hf₂ x
  rw [← V.prop.self_le_basicOpen_union_iff]
  intro x hx
  rw [iSup_range', SetLike.mem_coe, Opens.mem_iSup]
  exact ⟨_, hf₁ ⟨x, hx⟩⟩
#align algebraic_geometry.of_affine_open_cover AlgebraicGeometry.of_affine_open_cover

end AlgebraicGeometry<|MERGE_RESOLUTION|>--- conflicted
+++ resolved
@@ -409,43 +409,10 @@
   exact ⟨Set.image_subset_iff.mpr h₂, ⟨_, h⟩, h₁, rfl⟩
 #align algebraic_geometry.is_affine_open.exists_basic_open_le AlgebraicGeometry.IsAffineOpen.exists_basicOpen_le
 
-<<<<<<< HEAD
-instance algebra_section_section_basicOpen {X : Scheme} {U : Opens X} (f : X.presheaf.obj (op U)) :
-    Algebra (X.presheaf.obj (op U)) (X.presheaf.obj (op <| X.basicOpen f)) :=
-  (X.presheaf.map (homOfLE <| RingedSpace.basicOpen_le _ f : _ ⟶ U).op).toAlgebra
-
-theorem IsAffineOpen.opens_map_fromSpec_basicOpen {X : Scheme} {U : Opens X}
-    (hU : IsAffineOpen U) (f : X.presheaf.obj (op U)) :
-    (Opens.map hU.fromSpec.val.base).obj (X.basicOpen f) =
-      -- Porting note : need to supply first argument in ↓ explicitly
-      RingedSpace.basicOpen (unop <| LocallyRingedSpace.forgetToSheafedSpace.op.obj <|
-        Spec.toLocallyRingedSpace.rightOp.obj <| X.presheaf.obj <| op U)
-      (SpecΓIdentity.inv.app (X.presheaf.obj <| op U) f) := by
-  erw [LocallyRingedSpace.preimage_basicOpen]
-  refine' Eq.trans _
-    (RingedSpace.basicOpen_res_eq
-      (Scheme.Spec.obj <| op <| X.presheaf.obj (op U)).toLocallyRingedSpace.toRingedSpace
-      (eqToHom hU.fromSpec_base_preimage).op _)
-  -- Porting note : `congr` does not work
-  refine congr_arg (RingedSpace.basicOpen _ ·) ?_
-  -- Porting note : change `rw` to `erw`
-  erw [← comp_apply]
-  congr
-  erw [← hU.SpecΓIdentity_hom_app_fromSpec]
-  rw [Iso.inv_hom_id_app_assoc]
-  rfl
-#align algebraic_geometry.is_affine_open.opens_map_from_Spec_basic_open AlgebraicGeometry.IsAffineOpen.opens_map_fromSpec_basicOpen
-
-/-- The canonical map `Γ(𝒪ₓ, D(f)) ⟶ Γ(Spec 𝒪ₓ(U), D(Spec_Γ_identity.inv f))`
-This is an isomorphism, as witnessed by an `is_iso` instance. -/
-def basicOpenSectionsToAffine {X : Scheme} {U : Opens X} (hU : IsAffineOpen U)
-    (f : X.presheaf.obj (op U)) :
-=======
 /-- Given an affine open U and some `f : U`,
 this is the canonical map `Γ(𝒪ₓ, D(f)) ⟶ Γ(Spec 𝒪ₓ(U), D(f))`
 This is an isomorphism, as witnessed by an `IsIso` instance. -/
 def basicOpenSectionsToAffine :
->>>>>>> 91e2d026
     X.presheaf.obj (op <| X.basicOpen f) ⟶
       (𝖲𝗉𝖾𝖼 𝓞ₓ(U)).presheaf.obj (op <| PrimeSpectrum.basicOpen f) :=
   hU.fromSpec.1.c.app (op <| X.basicOpen f) ≫
@@ -584,41 +551,7 @@
   ⟨X.basicOpen f, U.prop.basicOpenIsAffine f⟩
 #align algebraic_geometry.Scheme.affine_basic_open AlgebraicGeometry.Scheme.affineBasicOpen
 
-<<<<<<< HEAD
--- Porting note : linter complains that LHS is not in simp-normal-form. However, the error provided
--- by linter seems to tell me that left hand side should be changed in to something exactly the same
--- as before. I am not sure if this is caused by LHS being written with all explicit argument,
--- I am not sure if this is intentional or not.
-@[simp, nolint simpNF]
-theorem IsAffineOpen.basicOpen_fromSpec_app {X : Scheme} {U : Opens X} (hU : IsAffineOpen U)
-    (f : X.presheaf.obj (op U)) :
-    @Scheme.basicOpen (Scheme.Spec.obj <| op (X.presheaf.obj <| op U))
-        ((Opens.map hU.fromSpec.1.base).obj U) (hU.fromSpec.1.c.app (op U) f) =
-      PrimeSpectrum.basicOpen f := by
-  rw [← Scheme.basicOpen_res_eq _ _ (eqToHom hU.fromSpec_base_preimage.symm).op,
-    basicOpen_eq_of_affine', IsAffineOpen.fromSpec_app_eq]
-  congr
-  -- Porting note : change `rw` to `erw`
-  erw [← comp_apply, ← comp_apply]
-  rw [Category.assoc, ← Functor.map_comp_assoc,
-    eqToHom_op, eqToHom_op, eqToHom_trans, eqToHom_refl, CategoryTheory.Functor.map_id]
-  -- Porting note : change `rw` to `erw`
-  erw [← Category.assoc, Category.comp_id]
-  rw [← Iso.app_inv, Iso.inv_hom_id]
-  rfl
-#align algebraic_geometry.is_affine_open.basic_open_from_Spec_app AlgebraicGeometry.IsAffineOpen.basicOpen_fromSpec_app
-
-theorem IsAffineOpen.fromSpec_map_basicOpen {X : Scheme} {U : Opens X} (hU : IsAffineOpen U)
-    (f : X.presheaf.obj (op U)) :
-    (Opens.map hU.fromSpec.val.base).obj (X.basicOpen f) = PrimeSpectrum.basicOpen f := by
-  erw [Scheme.preimage_basicOpen, IsAffineOpen.basicOpen_fromSpec_app]
-#align algebraic_geometry.is_affine_open.from_Spec_map_basic_open AlgebraicGeometry.IsAffineOpen.fromSpec_map_basicOpen
-
-theorem IsAffineOpen.basicOpen_union_eq_self_iff {X : Scheme} {U : Opens X}
-    (hU : IsAffineOpen U) (s : Set (X.presheaf.obj <| op U)) :
-=======
 theorem basicOpen_union_eq_self_iff (s : Set (X.presheaf.obj <| op U)) :
->>>>>>> 91e2d026
     ⨆ f : s, X.basicOpen (f : X.presheaf.obj <| op U) = U ↔ Ideal.span s = ⊤ := by
   trans ⋃ i : s, (PrimeSpectrum.basicOpen i.1).1 = Set.univ
   trans
