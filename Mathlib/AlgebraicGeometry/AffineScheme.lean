--- conflicted
+++ resolved
@@ -114,17 +114,6 @@
     Arrow.mk f ≅ Arrow.mk (Spec.map (Scheme.Γ.map f.op)) :=
   Arrow.isoMk X.isoSpec Y.isoSpec (ΓSpec.adjunction.unit_naturality _)
 
-<<<<<<< HEAD
-theorem Scheme.isoSpec_Spec (R : CommRingCat.{u}) :
-    (Spec R).isoSpec = Scheme.Spec.mapIso (Scheme.ΓSpecIso R).op :=
-  Iso.ext (ΓSpec.SpecMap_ΓSpecIso_hom R).symm
-
-theorem Scheme.isoSpec_Spec_hom (R : CommRingCat.{u}) :
-    (Spec R).isoSpec.hom = Spec.map (Scheme.ΓSpecIso R).hom :=
-  (ΓSpec.SpecMap_ΓSpecIso_hom R).symm
-
-theorem Scheme.isoSpec_Spec_inv (R : CommRingCat.{u}) :
-=======
 /-- If `f : A ⟶ B` is a ring homomorphism, the corresponding arrow is isomorphic
 to the arrow of the morphism induced on global sections by the map on prime spectra. -/
 def arrowIsoΓSpecOfIsAffine {A B : CommRingCat} (f : A ⟶ B) :
@@ -141,7 +130,6 @@
   (SpecMap_ΓSpecIso_hom R).symm
 
 @[simp] theorem Scheme.isoSpec_Spec_inv (R : CommRingCat.{u}) :
->>>>>>> 90cf978d
     (Spec R).isoSpec.inv = Spec.map (Scheme.ΓSpecIso R).inv :=
   congr($(isoSpec_Spec R).inv)
 
@@ -285,11 +273,7 @@
 
 attribute [-simp] eqToHom_op in
 /-- The isomorphism `U ≅ Spec Γ(X, U)` for an affine `U`. -/
-<<<<<<< HEAD
-@[simps! hom inv]
-=======
 @[simps! (config := .lemmasOnly) hom inv]
->>>>>>> 90cf978d
 def isoSpec :
     ↑U ≅ Spec Γ(X, U) :=
   haveI : IsAffine U := hU
@@ -297,17 +281,6 @@
     (X.presheaf.mapIso (eqToIso U.openEmbedding_obj_top).op).op
 
 open LocalRing in
-<<<<<<< HEAD
-lemma isoSpec_hom_apply (x : U) :
-    hU.isoSpec.hom.1.base x = (Spec.map (X.presheaf.germ x)).val.base (closedPoint _) := by
-  dsimp [Scheme.isoSpec_hom]
-  erw [ΓSpec.adjunction_unit_apply]
-  rw [← Scheme.comp_val_base_apply, ← Spec.map_comp,
-    (Iso.eq_comp_inv _).mpr (Scheme.Opens.germ_stalkIso_hom (V := ⊤) ⟨x, trivial⟩),
-    reassoc_of% X.presheaf.germ_res, Spec.map_comp, Scheme.comp_val_base_apply]
-  congr 1
-  exact LocalRing.comap_closedPoint _
-=======
 lemma isoSpec_hom_val_base_apply (x : U) :
     hU.isoSpec.hom.1.base x = (Spec.map (X.presheaf.germ _ x x.2)).val.base (closedPoint _) := by
   dsimp [IsAffineOpen.isoSpec_hom, Scheme.isoSpec_hom, Scheme.toSpecΓ_val_base]
@@ -317,18 +290,13 @@
   congr 1
   have := isLocalRingHom_of_isIso (U.stalkIso x).inv
   exact LocalRing.comap_closedPoint (U.stalkIso x).inv
->>>>>>> 90cf978d
 
 lemma isoSpec_inv_app_top :
     hU.isoSpec.inv.app ⊤ = U.topIso.hom ≫ (Scheme.ΓSpecIso Γ(X, U)).inv := by
   simp only [Scheme.Opens.toScheme_presheaf_obj, isoSpec_inv, Scheme.isoSpec, asIso_inv,
     Scheme.comp_coeBase, Opens.map_comp_obj, Opens.map_top, Scheme.comp_app, Scheme.inv_app_top,
     Scheme.Opens.topIso_hom, Scheme.ΓSpecIso_inv_naturality, IsIso.inv_comp_eq]
-<<<<<<< HEAD
-  rw [ΓSpec.adjunction_unit_app_app_top]
-=======
   rw [Scheme.toSpecΓ_app_top]
->>>>>>> 90cf978d
   erw [Iso.hom_inv_id_assoc]
 
 lemma isoSpec_hom_app_top :
@@ -355,11 +323,7 @@
 @[simp]
 theorem range_fromSpec :
     Set.range hU.fromSpec.1.base = (U : Set X) := by
-<<<<<<< HEAD
-  delta IsAffineOpen.fromSpec; dsimp
-=======
   delta IsAffineOpen.fromSpec; dsimp [IsAffineOpen.isoSpec_inv]
->>>>>>> 90cf978d
   rw [Set.range_comp, Set.range_iff_surjective.mpr, Set.image_univ]
   · exact Subtype.range_coe
   erw [← coe_comp, ← TopCat.epi_iff_surjective] -- now `erw` after #13170
@@ -381,11 +345,7 @@
   rfl
 
 @[reassoc]
-<<<<<<< HEAD
-lemma map_appLE_fromSpec (f : X ⟶ Y) {V : X.Opens} {U : Y.Opens}
-=======
 lemma Spec_map_appLE_fromSpec (f : X ⟶ Y) {V : X.Opens} {U : Y.Opens}
->>>>>>> 90cf978d
     (hU : IsAffineOpen U) (hV : IsAffineOpen V) (i : V ≤ f ⁻¹ᵁ U) :
     Spec.map (f.appLE U V i) ≫ hU.fromSpec = hV.fromSpec ≫ f := by
   have : IsAffine U := hU
@@ -657,13 +617,8 @@
 
 open LocalRing in
 theorem primeIdealOf_eq_map_closedPoint (x : U) :
-<<<<<<< HEAD
-    hU.primeIdealOf x = (Spec.map (X.presheaf.germ x)).val.base (closedPoint _) :=
-  hU.isoSpec_hom_apply _
-=======
     hU.primeIdealOf x = (Spec.map (X.presheaf.germ _ x x.2)).val.base (closedPoint _) :=
   hU.isoSpec_hom_val_base_apply _
->>>>>>> 90cf978d
 
 theorem isLocalization_stalk' (y : PrimeSpectrum Γ(X, U)) (hy : hU.fromSpec.1.base y ∈ U) :
     @IsLocalization.AtPrime
