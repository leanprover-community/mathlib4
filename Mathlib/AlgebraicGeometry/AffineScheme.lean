/-
Copyright (c) 2022 Andrew Yang. All rights reserved.
Released under Apache 2.0 license as described in the file LICENSE.
Authors: Andrew Yang
-/
import Mathlib.AlgebraicGeometry.GammaSpecAdjunction
import Mathlib.AlgebraicGeometry.Restrict
import Mathlib.AlgebraicGeometry.Cover.Open
import Mathlib.CategoryTheory.Limits.Opposites
import Mathlib.RingTheory.Localization.InvSubmonoid

/-!
# Affine schemes

We define the category of `AffineScheme`s as the essential image of `Spec`.
We also define predicates about affine schemes and affine open sets.

## Main definitions

* `AlgebraicGeometry.AffineScheme`: The category of affine schemes.
* `AlgebraicGeometry.IsAffine`: A scheme is affine if the canonical map `X ⟶ Spec Γ(X)` is an
  isomorphism.
* `AlgebraicGeometry.Scheme.isoSpec`: The canonical isomorphism `X ≅ Spec Γ(X)` for an affine
  scheme.
* `AlgebraicGeometry.AffineScheme.equivCommRingCat`: The equivalence of categories
  `AffineScheme ≌ CommRingᵒᵖ` given by `AffineScheme.Spec : CommRingᵒᵖ ⥤ AffineScheme` and
  `AffineScheme.Γ : AffineSchemeᵒᵖ ⥤ CommRingCat`.
* `AlgebraicGeometry.IsAffineOpen`: An open subset of a scheme is affine if the open subscheme is
  affine.
* `AlgebraicGeometry.IsAffineOpen.fromSpec`: The immersion `Spec 𝒪ₓ(U) ⟶ X` for an affine `U`.

-/

-- Explicit universe annotations were used in this file to improve performance #12737

noncomputable section

open CategoryTheory CategoryTheory.Limits Opposite TopologicalSpace

universe u

namespace AlgebraicGeometry

open Spec (structureSheaf)

/-- The category of affine schemes -/
-- Porting note(#5171): linter not ported yet
-- @[nolint has_nonempty_instance]
def AffineScheme :=
  Scheme.Spec.EssImageSubcategory
deriving Category

/-- A Scheme is affine if the canonical map `X ⟶ Spec Γ(X)` is an isomorphism. -/
class IsAffine (X : Scheme) : Prop where
  affine : IsIso X.toSpecΓ

attribute [instance] IsAffine.affine

instance (X : Scheme.{u}) [IsAffine X] : IsIso (ΓSpec.adjunction.unit.app X) := @IsAffine.affine X _

/-- The canonical isomorphism `X ≅ Spec Γ(X)` for an affine scheme. -/
@[simps! (config := .lemmasOnly) hom]
def Scheme.isoSpec (X : Scheme) [IsAffine X] : X ≅ Spec Γ(X, ⊤) :=
  asIso X.toSpecΓ

@[reassoc]
theorem Scheme.isoSpec_hom_naturality {X Y : Scheme} [IsAffine X] [IsAffine Y] (f : X ⟶ Y) :
    X.isoSpec.hom ≫ Spec.map (f.app ⊤) = f ≫ Y.isoSpec.hom := by
  simp only [isoSpec, asIso_hom, Scheme.toSpecΓ_naturality]

@[reassoc]
theorem Scheme.isoSpec_inv_naturality {X Y : Scheme} [IsAffine X] [IsAffine Y] (f : X ⟶ Y) :
    Spec.map (f.app ⊤) ≫ Y.isoSpec.inv = X.isoSpec.inv ≫ f := by
  rw [Iso.eq_inv_comp, isoSpec, asIso_hom, ← Scheme.toSpecΓ_naturality_assoc, isoSpec,
    asIso_inv, IsIso.hom_inv_id, Category.comp_id]

/-- Construct an affine scheme from a scheme and the information that it is affine.
Also see `AffineScheme.of` for a typeclass version. -/
@[simps]
def AffineScheme.mk (X : Scheme) (_ : IsAffine X) : AffineScheme :=
  ⟨X, ΓSpec.adjunction.mem_essImage_of_unit_isIso _⟩

/-- Construct an affine scheme from a scheme. Also see `AffineScheme.mk` for a non-typeclass
version. -/
def AffineScheme.of (X : Scheme) [h : IsAffine X] : AffineScheme :=
  AffineScheme.mk X h

/-- Type check a morphism of schemes as a morphism in `AffineScheme`. -/
def AffineScheme.ofHom {X Y : Scheme} [IsAffine X] [IsAffine Y] (f : X ⟶ Y) :
    AffineScheme.of X ⟶ AffineScheme.of Y :=
  f

theorem mem_Spec_essImage (X : Scheme) : X ∈ Scheme.Spec.essImage ↔ IsAffine X :=
  ⟨fun h => ⟨Functor.essImage.unit_isIso h⟩,
    fun _ => ΓSpec.adjunction.mem_essImage_of_unit_isIso _⟩

instance isAffine_affineScheme (X : AffineScheme.{u}) : IsAffine X.obj :=
  ⟨Functor.essImage.unit_isIso X.property⟩

instance (R : CommRingCatᵒᵖ) : IsAffine (Scheme.Spec.obj R) :=
  AlgebraicGeometry.isAffine_affineScheme ⟨_, Scheme.Spec.obj_mem_essImage R⟩

instance isAffine_Spec (R : CommRingCat) : IsAffine (Spec R) :=
  AlgebraicGeometry.isAffine_affineScheme ⟨_, Scheme.Spec.obj_mem_essImage (op R)⟩

theorem isAffine_of_isIso {X Y : Scheme} (f : X ⟶ Y) [IsIso f] [h : IsAffine Y] : IsAffine X := by
  rw [← mem_Spec_essImage] at h ⊢; exact Functor.essImage.ofIso (asIso f).symm h

/-- If `f : X ⟶ Y` is a morphism between affine schemes, the corresponding arrow is isomorphic
to the arrow of the morphism on prime spectra induced by the map on global sections. -/
noncomputable
def arrowIsoSpecΓOfIsAffine {X Y : Scheme} [IsAffine X] [IsAffine Y] (f : X ⟶ Y) :
    Arrow.mk f ≅ Arrow.mk (Spec.map (Scheme.Γ.map f.op)) :=
  Arrow.isoMk X.isoSpec Y.isoSpec (ΓSpec.adjunction.unit_naturality _)

namespace AffineScheme

/-- The `Spec` functor into the category of affine schemes. -/
def Spec : CommRingCatᵒᵖ ⥤ AffineScheme :=
  Scheme.Spec.toEssImage

-- Porting note (#11081): cannot automatically derive
instance Spec_full : Spec.Full := Functor.Full.toEssImage _

-- Porting note (#11081): cannot automatically derive
instance Spec_faithful : Spec.Faithful := Functor.Faithful.toEssImage _

-- Porting note (#11081): cannot automatically derive
instance Spec_essSurj : Spec.EssSurj := Functor.EssSurj.toEssImage (F := _)

/-- The forgetful functor `AffineScheme ⥤ Scheme`. -/
@[simps!]
def forgetToScheme : AffineScheme ⥤ Scheme :=
  Scheme.Spec.essImageInclusion

-- Porting note (#11081): cannot automatically derive
instance forgetToScheme_full : forgetToScheme.Full :=
show (Scheme.Spec.essImageInclusion).Full from inferInstance

-- Porting note (#11081): cannot automatically derive
instance forgetToScheme_faithful : forgetToScheme.Faithful :=
show (Scheme.Spec.essImageInclusion).Faithful from inferInstance

/-- The global section functor of an affine scheme. -/
def Γ : AffineSchemeᵒᵖ ⥤ CommRingCat :=
  forgetToScheme.op ⋙ Scheme.Γ

/-- The category of affine schemes is equivalent to the category of commutative rings. -/
def equivCommRingCat : AffineScheme ≌ CommRingCatᵒᵖ :=
  equivEssImageOfReflective.symm

instance : Γ.{u}.rightOp.IsEquivalence := equivCommRingCat.isEquivalence_functor

instance : Γ.{u}.rightOp.op.IsEquivalence := equivCommRingCat.op.isEquivalence_functor

instance ΓIsEquiv : Γ.{u}.IsEquivalence :=
  inferInstanceAs (Γ.{u}.rightOp.op ⋙ (opOpEquivalence _).functor).IsEquivalence

instance hasColimits : HasColimits AffineScheme.{u} :=
  haveI := Adjunction.has_limits_of_equivalence.{u} Γ.{u}
  Adjunction.has_colimits_of_equivalence.{u} (opOpEquivalence AffineScheme.{u}).inverse

instance hasLimits : HasLimits AffineScheme.{u} := by
  haveI := Adjunction.has_colimits_of_equivalence Γ.{u}
  haveI : HasLimits AffineScheme.{u}ᵒᵖᵒᵖ := Limits.hasLimits_op_of_hasColimits
  exact Adjunction.has_limits_of_equivalence (opOpEquivalence AffineScheme.{u}).inverse

noncomputable instance Γ_preservesLimits : PreservesLimits Γ.{u}.rightOp := inferInstance

noncomputable instance forgetToScheme_preservesLimits : PreservesLimits forgetToScheme := by
  apply (config := { allowSynthFailures := true })
    @preservesLimitsOfNatIso _ _ _ _ _ _
      (isoWhiskerRight equivCommRingCat.unitIso forgetToScheme).symm
  change PreservesLimits (equivCommRingCat.functor ⋙ Scheme.Spec)
  infer_instance

end AffineScheme

/-- An open subset of a scheme is affine if the open subscheme is affine. -/
def IsAffineOpen {X : Scheme} (U : X.Opens) : Prop :=
  IsAffine U

/-- The set of affine opens as a subset of `opens X`. -/
def Scheme.affineOpens (X : Scheme) : Set X.Opens :=
  {U : X.Opens | IsAffineOpen U}

instance {Y : Scheme.{u}} (U : Y.affineOpens) : IsAffine U :=
  U.property

theorem isAffineOpen_opensRange {X Y : Scheme} [IsAffine X] (f : X ⟶ Y)
    [H : IsOpenImmersion f] : IsAffineOpen (Scheme.Hom.opensRange f) := by
  refine isAffine_of_isIso (IsOpenImmersion.isoOfRangeEq f (Y.ofRestrict _) ?_).inv
  exact Subtype.range_val.symm

theorem isAffineOpen_top (X : Scheme) [IsAffine X] : IsAffineOpen (⊤ : X.Opens) := by
  convert isAffineOpen_opensRange (𝟙 X)
  ext1
  exact Set.range_id.symm

instance Scheme.isAffine_affineCover (X : Scheme) (i : X.affineCover.J) :
    IsAffine (X.affineCover.obj i) :=
  isAffine_Spec _

instance Scheme.isAffine_affineBasisCover (X : Scheme) (i : X.affineBasisCover.J) :
    IsAffine (X.affineBasisCover.obj i) :=
  isAffine_Spec _

instance Scheme.isAffine_affineOpenCover (X : Scheme) (𝒰 : X.AffineOpenCover) (i : 𝒰.J) :
    IsAffine (𝒰.openCover.obj i) :=
  inferInstanceAs (IsAffine (Spec (𝒰.obj i)))

instance {X} [IsAffine X] (i) : IsAffine ((Scheme.openCoverOfIsIso (𝟙 X)).obj i) := by
  dsimp; infer_instance

theorem isBasis_affine_open (X : Scheme) : Opens.IsBasis X.affineOpens := by
  rw [Opens.isBasis_iff_nbhd]
  rintro U x (hU : x ∈ (U : Set X))
  obtain ⟨S, hS, hxS, hSU⟩ := X.affineBasisCover_is_basis.exists_subset_of_mem_open hU U.isOpen
  refine ⟨⟨S, X.affineBasisCover_is_basis.isOpen hS⟩, ?_, hxS, hSU⟩
  rcases hS with ⟨i, rfl⟩
  exact isAffineOpen_opensRange _

theorem iSup_affineOpens_eq_top (X : Scheme) : ⨆ i : X.affineOpens, (i : X.Opens) = ⊤ := by
  apply Opens.ext
  rw [Opens.coe_iSup]
  apply IsTopologicalBasis.sUnion_eq
  rw [← Set.image_eq_range]
  exact isBasis_affine_open X

theorem Scheme.map_PrimeSpectrum_basicOpen_of_affine
    (X : Scheme) [IsAffine X] (f : Scheme.Γ.obj (op X)) :
    X.isoSpec.hom ⁻¹ᵁ PrimeSpectrum.basicOpen f = X.basicOpen f :=
  Scheme.toSpecΓ_preimage_basicOpen _ _

theorem isBasis_basicOpen (X : Scheme) [IsAffine X] :
    Opens.IsBasis (Set.range (X.basicOpen : Γ(X, ⊤) → X.Opens)) := by
  delta Opens.IsBasis
  convert PrimeSpectrum.isBasis_basic_opens.inducing
    (TopCat.homeoOfIso (Scheme.forgetToTop.mapIso X.isoSpec)).inducing using 1
  ext
  simp only [Set.mem_image, exists_exists_eq_and]
  constructor
  · rintro ⟨_, ⟨x, rfl⟩, rfl⟩
    refine ⟨_, ⟨_, ⟨x, rfl⟩, rfl⟩, ?_⟩
    exact congr_arg Opens.carrier (Scheme.toSpecΓ_preimage_basicOpen _ _)
  · rintro ⟨_, ⟨_, ⟨x, rfl⟩, rfl⟩, rfl⟩
    refine ⟨_, ⟨x, rfl⟩, ?_⟩
    exact congr_arg Opens.carrier (Scheme.toSpecΓ_preimage_basicOpen _ _).symm

namespace IsAffineOpen

variable {X Y : Scheme.{u}} {U : X.Opens} (hU : IsAffineOpen U) (f : Γ(X, U))

/-- The open immersion `Spec Γ(X, U) ⟶ X` for an affine `U`. -/
def fromSpec :
    Spec Γ(X, U) ⟶ X :=
  haveI : IsAffine U := hU
  Spec.map (X.presheaf.map (eqToHom U.openEmbedding_obj_top.symm).op) ≫
    U.toScheme.isoSpec.inv ≫ U.ι

instance isOpenImmersion_fromSpec :
    IsOpenImmersion hU.fromSpec := by
  delta fromSpec
  infer_instance

@[simp]
theorem range_fromSpec :
    Set.range hU.fromSpec.base = (U : Set X) := by
  delta IsAffineOpen.fromSpec; dsimp
  rw [Function.comp_assoc, Set.range_comp, Set.range_iff_surjective.mpr, Set.image_univ]
  · exact Subtype.range_coe
  erw [← coe_comp, ← TopCat.epi_iff_surjective] -- now `erw` after #13170
  infer_instance

@[simp]
theorem opensRange_fromSpec : Scheme.Hom.opensRange hU.fromSpec = U := Opens.ext (range_fromSpec hU)

@[reassoc (attr := simp)]
theorem map_fromSpec {V : X.Opens} (hV : IsAffineOpen V) (f : op U ⟶ op V) :
    Spec.map (X.presheaf.map f) ≫ hU.fromSpec = hV.fromSpec := by
  have : IsAffine (X.restrictFunctor.obj U).left := hU
  haveI : IsAffine _ := hV
  conv_rhs =>
    rw [fromSpec, ← X.restrictFunctor_map_ofRestrict f.unop, ← Scheme.isoSpec_inv_naturality_assoc,
      ← Spec.map_comp_assoc, Scheme.restrictFunctor_map_app, ← Functor.map_comp]
  rw [fromSpec, ← Spec.map_comp_assoc, ← Functor.map_comp]
  rfl

include hU in
protected theorem isCompact :
    IsCompact (U : Set X) := by
  convert @IsCompact.image _ _ _ _ Set.univ hU.fromSpec.base PrimeSpectrum.compactSpace.1
    (by fun_prop)
  convert hU.range_fromSpec.symm
  exact Set.image_univ

include hU in
theorem image_of_isOpenImmersion (f : X ⟶ Y) [H : IsOpenImmersion f] :
    IsAffineOpen (f ''ᵁ U) := by
  have : IsAffine _ := hU
  convert isAffineOpen_opensRange (U.ι ≫ f)
  ext1
  exact Set.image_eq_range _ _

theorem preimage_of_isIso {U : Y.Opens} (hU : IsAffineOpen U) (f : X ⟶ Y) [IsIso f] :
    IsAffineOpen (f ⁻¹ᵁ U) :=
  haveI : IsAffine _ := hU
  isAffine_of_isIso (f ∣_ U)

theorem _root_.AlgebraicGeometry.Scheme.Hom.isAffineOpen_iff_of_isOpenImmersion
    (f : AlgebraicGeometry.Scheme.Hom X Y) [H : IsOpenImmersion f] {U : X.Opens} :
    IsAffineOpen (f ''ᵁ U) ↔ IsAffineOpen U := by
  refine ⟨fun hU => @isAffine_of_isIso _ _
    (IsOpenImmersion.isoOfRangeEq (X.ofRestrict U.openEmbedding ≫ f) (Y.ofRestrict _) ?_).hom ?_ hU,
    fun hU => hU.image_of_isOpenImmersion f⟩
  · erw [Scheme.comp_base, coe_comp, Set.range_comp] -- now `erw` after #13170
    dsimp [Opens.coe_inclusion, Scheme.restrict]
    erw [Subtype.range_coe, Subtype.range_coe] -- now `erw` after #13170
    rfl
  · infer_instance

/-- The affine open sets of an open subscheme corresponds to
the affine open sets containing in the image. -/
@[simps]
def _root_.AlgebraicGeometry.IsOpenImmersion.affineOpensEquiv (f : X ⟶ Y) [H : IsOpenImmersion f] :
    X.affineOpens ≃ { U : Y.affineOpens // U ≤ f.opensRange } where
  toFun U := ⟨⟨f ''ᵁ U, U.2.image_of_isOpenImmersion f⟩, Set.image_subset_range _ _⟩
  invFun U := ⟨f ⁻¹ᵁ U, f.isAffineOpen_iff_of_isOpenImmersion.mp (by
    rw [show f ''ᵁ f ⁻¹ᵁ U = U from Opens.ext (Set.image_preimage_eq_of_subset U.2)]; exact U.1.2)⟩
  left_inv _ := Subtype.ext (Opens.ext (Set.preimage_image_eq _ H.base_open.inj))
  right_inv U := Subtype.ext (Subtype.ext (Opens.ext (Set.image_preimage_eq_of_subset U.2)))

/-- The affine open sets of an open subscheme
corresponds to the affine open sets containing in the subset. -/
@[simps! apply_coe_coe]
def _root_.AlgebraicGeometry.affineOpensRestrict {X : Scheme.{u}} (U : X.Opens) :
    U.toScheme.affineOpens ≃ { V : X.affineOpens // V ≤ U } :=
  (IsOpenImmersion.affineOpensEquiv U.ι).trans (Equiv.subtypeEquivProp (by simp))

@[simp]
lemma _root_.AlgebraicGeometry.affineOpensRestrict_symm_apply_coe
    {X : Scheme.{u}} (U : X.Opens) (V) :
    ((affineOpensRestrict U).symm V).1 = U.ι ⁻¹ᵁ V := rfl

instance (priority := 100) _root_.AlgebraicGeometry.Scheme.compactSpace_of_isAffine
    (X : Scheme) [IsAffine X] :
    CompactSpace X :=
  ⟨(isAffineOpen_top X).isCompact⟩

@[simp]
theorem fromSpec_preimage_self :
    hU.fromSpec ⁻¹ᵁ U = ⊤ := by
  ext1
  rw [Opens.map_coe, Opens.coe_top, ← hU.range_fromSpec, ← Set.image_univ]
  exact Set.preimage_image_eq _ PresheafedSpace.IsOpenImmersion.base_open.inj

theorem SpecΓIdentity_hom_app_fromSpec :
    (Scheme.ΓSpecIso Γ(X, U)).hom ≫ hU.fromSpec.app U =
      (Spec Γ(X, U)).presheaf.map (eqToHom hU.fromSpec_preimage_self).op := by
  simp only [fromSpec, Scheme.isoSpec, asIso_inv, Scheme.comp_coeBase, Opens.map_comp_obj,
    ΓSpecIso_obj_hom, Scheme.Opens.topIso_inv, Opens.map_top, Scheme.Opens.topIso_hom,
    Scheme.comp_app, Scheme.Opens.ι_app_self, unop_op, Category.assoc, ← Functor.map_comp_assoc, ←
    op_comp, eqToHom_trans, Scheme.Opens.eq_presheaf_map_eqToHom, Scheme.Hom.naturality_assoc,
    Scheme.inv_app_top, IsIso.hom_inv_id_assoc]
  simp only [eqToHom_op, eqToHom_map, Spec.map_eqToHom, eqToHom_unop,
    Scheme.Spec_map_presheaf_map_eqToHom, eqToHom_trans]

@[elementwise]
theorem fromSpec_app_self :
    hU.fromSpec.app U = (Scheme.ΓSpecIso Γ(X, U)).inv ≫
      (Spec Γ(X, U)).presheaf.map (eqToHom hU.fromSpec_preimage_self).op := by
  rw [← hU.SpecΓIdentity_hom_app_fromSpec, Iso.inv_hom_id_assoc]

theorem fromSpec_preimage_basicOpen' :
    hU.fromSpec ⁻¹ᵁ X.basicOpen f = (Spec Γ(X, U)).basicOpen ((Scheme.ΓSpecIso Γ(X, U)).inv f) := by
  rw [Scheme.preimage_basicOpen, hU.fromSpec_app_self]
  exact Scheme.basicOpen_res_eq _ _ (eqToHom hU.fromSpec_preimage_self).op

theorem fromSpec_preimage_basicOpen :
    hU.fromSpec ⁻¹ᵁ X.basicOpen f = PrimeSpectrum.basicOpen f := by
  rw [fromSpec_preimage_basicOpen', ← basicOpen_eq_of_affine]

theorem fromSpec_image_basicOpen :
    hU.fromSpec ''ᵁ (PrimeSpectrum.basicOpen f) = X.basicOpen f := by
  rw [← hU.fromSpec_preimage_basicOpen]
  ext1
  change hU.fromSpec.base '' (hU.fromSpec.base ⁻¹' (X.basicOpen f : Set X)) = _
  rw [Set.image_preimage_eq_inter_range, Set.inter_eq_left, hU.range_fromSpec]
  exact Scheme.basicOpen_le _ _

@[simp]
theorem basicOpen_fromSpec_app :
    (Spec Γ(X, U)).basicOpen (hU.fromSpec.app U f) = PrimeSpectrum.basicOpen f := by
  rw [← hU.fromSpec_preimage_basicOpen, Scheme.preimage_basicOpen]

include hU in
theorem basicOpen :
    IsAffineOpen (X.basicOpen f) := by
  rw [← hU.fromSpec_image_basicOpen, Scheme.Hom.isAffineOpen_iff_of_isOpenImmersion]
  convert isAffineOpen_opensRange
    (Spec.map (CommRingCat.ofHom <| algebraMap Γ(X, U) (Localization.Away f)))
  exact Opens.ext (PrimeSpectrum.localization_away_comap_range (Localization.Away f) f).symm

instance [IsAffine X] (r : Γ(X, ⊤)) : IsAffine (X.basicOpen r) :=
  (isAffineOpen_top X).basicOpen _

include hU in
theorem ι_basicOpen_preimage (r : Γ(X, ⊤)) :
    IsAffineOpen ((X.basicOpen r).ι ⁻¹ᵁ U) := by
  apply (X.basicOpen r).ι.isAffineOpen_iff_of_isOpenImmersion.mp
  dsimp [Scheme.Hom.opensFunctor, LocallyRingedSpace.IsOpenImmersion.opensFunctor]
  rw [Opens.functor_obj_map_obj, Opens.openEmbedding_obj_top, inf_comm,
    ← Scheme.basicOpen_res _ _ (homOfLE le_top).op]
  exact hU.basicOpen _

include hU in
theorem exists_basicOpen_le {V : X.Opens} (x : V) (h : ↑x ∈ U) :
    ∃ f : Γ(X, U), X.basicOpen f ≤ V ∧ ↑x ∈ X.basicOpen f := by
  have : IsAffine _ := hU
  obtain ⟨_, ⟨_, ⟨r, rfl⟩, rfl⟩, h₁, h₂⟩ :=
    (isBasis_basicOpen U).exists_subset_of_mem_open (x.2 : (⟨x, h⟩ : U) ∈ _)
      ((Opens.map U.inclusion').obj V).isOpen
  have :
    U.ι ''ᵁ (U.toScheme.basicOpen r) =
      X.basicOpen (X.presheaf.map (eqToHom U.openEmbedding_obj_top.symm).op r) := by
    refine (Scheme.image_basicOpen U.ι r).trans ?_
    rw [Scheme.basicOpen_res_eq]
    simp only [Scheme.Opens.toScheme_presheaf_obj, Scheme.Opens.ι_appIso, Iso.refl_inv,
      CommRingCat.id_apply]
  use X.presheaf.map (eqToHom U.openEmbedding_obj_top.symm).op r
  rw [← this]
  exact ⟨Set.image_subset_iff.mpr h₂, ⟨_, h⟩, h₁, rfl⟩

/-- Given an affine open U and some `f : U`,
this is the canonical map `Γ(𝒪ₓ, D(f)) ⟶ Γ(Spec 𝒪ₓ(U), D(f))`
This is an isomorphism, as witnessed by an `IsIso` instance. -/
def basicOpenSectionsToAffine :
    Γ(X, X.basicOpen f) ⟶ Γ(Spec Γ(X, U), PrimeSpectrum.basicOpen f) :=
  hU.fromSpec.1.c.app (op <| X.basicOpen f) ≫
    (Spec Γ(X, U)).presheaf.map (eqToHom <| (hU.fromSpec_preimage_basicOpen f).symm).op

instance basicOpenSectionsToAffine_isIso :
    IsIso (basicOpenSectionsToAffine hU f) := by
  delta basicOpenSectionsToAffine
  refine IsIso.comp_isIso' ?_ inferInstance
  apply PresheafedSpace.IsOpenImmersion.isIso_of_subset
  rw [hU.range_fromSpec]
  exact RingedSpace.basicOpen_le _ _

include hU in
theorem isLocalization_basicOpen :
    IsLocalization.Away f Γ(X, X.basicOpen f) := by
  apply
    (IsLocalization.isLocalization_iff_of_ringEquiv (Submonoid.powers f)
      (asIso <| basicOpenSectionsToAffine hU f).commRingCatIsoToRingEquiv).mpr
  convert StructureSheaf.IsLocalization.to_basicOpen _ f using 1
  -- Porting note: more hand holding is required here, the next 4 lines were not necessary
  delta StructureSheaf.openAlgebra
  congr 1
  rw [CommRingCat.ringHom_comp_eq_comp, Iso.commRingIsoToRingEquiv_toRingHom, asIso_hom]
  dsimp [CommRingCat.ofHom, RingHom.algebraMap_toAlgebra]
  change X.presheaf.map _ ≫ basicOpenSectionsToAffine hU f = _
  delta basicOpenSectionsToAffine
  rw [hU.fromSpec.naturality_assoc, hU.fromSpec_app_self]
  simp only [Category.assoc, ← Functor.map_comp, ← op_comp]
  apply StructureSheaf.toOpen_res

instance _root_.AlgebraicGeometry.isLocalization_away_of_isAffine
    [IsAffine X] (r : Γ(X, ⊤)) :
    IsLocalization.Away r Γ(X, X.basicOpen r) :=
  isLocalization_basicOpen (isAffineOpen_top X) r

lemma appLE_eq_away_map {X Y : Scheme.{u}} (f : X ⟶ Y) {U : Y.Opens} (hU : IsAffineOpen U)
    {V : X.Opens} (hV : IsAffineOpen V) (e) (r : Γ(Y, U)) :
    letI := hU.isLocalization_basicOpen r
    letI := hV.isLocalization_basicOpen (f.appLE U V e r)
    f.appLE (Y.basicOpen r) (X.basicOpen (f.appLE U V e r)) (by simp [Scheme.Hom.appLE]) =
        IsLocalization.Away.map _ _ (f.appLE U V e) r := by
  letI := hU.isLocalization_basicOpen r
  letI := hV.isLocalization_basicOpen (f.appLE U V e r)
  apply IsLocalization.ringHom_ext (.powers r)
  rw [← CommRingCat.comp_eq_ring_hom_comp, IsLocalization.Away.map, IsLocalization.map_comp,
    RingHom.algebraMap_toAlgebra, RingHom.algebraMap_toAlgebra, ← CommRingCat.comp_eq_ring_hom_comp,
    Scheme.Hom.appLE_map, Scheme.Hom.map_appLE]

include hU in
theorem isLocalization_of_eq_basicOpen {V : X.Opens} (i : V ⟶ U) (e : V = X.basicOpen f) :
    @IsLocalization.Away _ _ f Γ(X, V) _ (X.presheaf.map i.op).toAlgebra := by
  subst e; convert isLocalization_basicOpen hU f using 3

instance _root_.AlgebraicGeometry.Γ_restrict_isLocalization
    (X : Scheme.{u}) [IsAffine X] (r : Γ(X, ⊤)) :
    IsLocalization.Away r Γ(X.basicOpen r, ⊤) :=
  (isAffineOpen_top X).isLocalization_of_eq_basicOpen r _ (Opens.openEmbedding_obj_top _)

include hU in
theorem basicOpen_basicOpen_is_basicOpen (g : Γ(X, X.basicOpen f)) :
    ∃ f' : Γ(X, U), X.basicOpen f' = X.basicOpen g := by
  have := isLocalization_basicOpen hU f
  obtain ⟨x, ⟨_, n, rfl⟩, rfl⟩ := IsLocalization.surj'' (Submonoid.powers f) g
  use f * x
  rw [Algebra.smul_def, Scheme.basicOpen_mul, Scheme.basicOpen_mul, RingHom.algebraMap_toAlgebra]
  rw [Scheme.basicOpen_res]
  refine (inf_eq_left.mpr ?_).symm
  -- Porting note: a little help is needed here
  convert inf_le_left (α := X.Opens) using 1
  apply Scheme.basicOpen_of_isUnit
  apply
    Submonoid.leftInv_le_isUnit _
      (IsLocalization.toInvSubmonoid (Submonoid.powers f) (Γ(X, X.basicOpen f))
        _).prop

include hU in
theorem _root_.AlgebraicGeometry.exists_basicOpen_le_affine_inter
    {V : X.Opens} (hV : IsAffineOpen V) (x : X) (hx : x ∈ U ⊓ V) :
    ∃ (f : Γ(X, U)) (g : Γ(X, V)), X.basicOpen f = X.basicOpen g ∧ x ∈ X.basicOpen f := by
  obtain ⟨f, hf₁, hf₂⟩ := hU.exists_basicOpen_le ⟨x, hx.2⟩ hx.1
  obtain ⟨g, hg₁, hg₂⟩ := hV.exists_basicOpen_le ⟨x, hf₂⟩ hx.2
  obtain ⟨f', hf'⟩ :=
    basicOpen_basicOpen_is_basicOpen hU f (X.presheaf.map (homOfLE hf₁ : _ ⟶ V).op g)
  replace hf' := (hf'.trans (RingedSpace.basicOpen_res _ _ _)).trans (inf_eq_right.mpr hg₁)
  exact ⟨f', g, hf', hf'.symm ▸ hg₂⟩

/-- The prime ideal of `𝒪ₓ(U)` corresponding to a point `x : U`. -/
noncomputable def primeIdealOf (x : U) :
    PrimeSpectrum Γ(X, U) :=
  ((@Scheme.isoSpec U hU).hom ≫
    Spec.map (X.presheaf.map (eqToHom U.openEmbedding_obj_top).op)).base x

theorem fromSpec_primeIdealOf (x : U) :
    hU.fromSpec.base (hU.primeIdealOf x) = x.1 := by
  dsimp only [IsAffineOpen.fromSpec, Subtype.coe_mk, IsAffineOpen.primeIdealOf]
  -- Porting note: in the porting note of `Scheme.comp_base`, it says that `elementwise` is
  -- unnecessary, indeed, the linter did not like it, so I just use `elementwise_of%` instead of
  -- adding the corresponding lemma in `Scheme.lean` file
  erw [← elementwise_of% Scheme.comp_base] -- now `erw` after #13170
  simp only [Scheme.Opens.toScheme_presheaf_obj, Category.assoc, ← Spec.map_comp_assoc,
    ← Functor.map_comp, ← op_comp, eqToHom_trans, eqToHom_refl, op_id,
    CategoryTheory.Functor.map_id, Spec.map_id, Category.id_comp, Iso.hom_inv_id_assoc]
  rfl -- `rfl` was not needed before #13170

theorem isLocalization_stalk' (y : PrimeSpectrum Γ(X, U)) (hy : hU.fromSpec.base y ∈ U) :
    @IsLocalization.AtPrime
      (R := Γ(X, U))
      (S := X.presheaf.stalk <| hU.fromSpec.base y) _ _
      ((TopCat.Presheaf.algebra_section_stalk X.presheaf _)) y.asIdeal _ := by
  apply
    (@IsLocalization.isLocalization_iff_of_ringEquiv (R := Γ(X, U))
      (S := X.presheaf.stalk (hU.fromSpec.base y)) _ y.asIdeal.primeCompl _
      (TopCat.Presheaf.algebra_section_stalk X.presheaf ⟨hU.fromSpec.base y, hy⟩) _ _
      (asIso <| hU.fromSpec.stalkMap y).commRingCatIsoToRingEquiv).mpr
  -- Porting note: need to know what the ring is and after convert, instead of equality
  -- we get an `iff`.
  convert StructureSheaf.IsLocalization.to_stalk Γ(X, U) y using 1
  delta IsLocalization.AtPrime StructureSheaf.stalkAlgebra
  rw [iff_iff_eq]
  congr 2
  rw [RingHom.algebraMap_toAlgebra]
<<<<<<< HEAD
  refine (PresheafedSpace.stalkMap_germ hU.fromSpec.toHom _ ⟨_, hy⟩).trans ?_
  rw [← Scheme.Hom.app, IsAffineOpen.fromSpec_app_self, Category.assoc, TopCat.Presheaf.germ_res]
=======
  refine (Scheme.stalkMap_germ hU.fromSpec _ _ hy).trans ?_
  rw [IsAffineOpen.fromSpec_app_self, Category.assoc, TopCat.Presheaf.germ_res]
>>>>>>> f8265e0b
  rfl

-- Porting note: I have split this into two lemmas
theorem isLocalization_stalk (x : U) :
    IsLocalization.AtPrime (X.presheaf.stalk x) (hU.primeIdealOf x).asIdeal := by
  rcases x with ⟨x, hx⟩
  set y := hU.primeIdealOf ⟨x, hx⟩ with hy
  have : hU.fromSpec.base y = x := hy ▸ hU.fromSpec_primeIdealOf ⟨x, hx⟩
  clear_value y
  subst this
  exact hU.isLocalization_stalk' y hx

/-- The basic open set of a section `f` on an affine open as an `X.affineOpens`. -/
@[simps]
def _root_.AlgebraicGeometry.Scheme.affineBasicOpen
    (X : Scheme) {U : X.affineOpens} (f : Γ(X, U)) : X.affineOpens :=
  ⟨X.basicOpen f, U.prop.basicOpen f⟩

include hU in
/--
In an affine open set `U`, a family of basic open covers `U` iff the sections span `Γ(X, U)`.
See `iSup_basicOpen_of_span_eq_top` for the inverse direction without the affine-ness assumption.
-/
theorem basicOpen_union_eq_self_iff (s : Set Γ(X, U)) :
    ⨆ f : s, X.basicOpen (f : Γ(X, U)) = U ↔ Ideal.span s = ⊤ := by
  trans ⋃ i : s, (PrimeSpectrum.basicOpen i.1).1 = Set.univ
  · trans
      hU.fromSpec.base ⁻¹' (⨆ f : s, X.basicOpen (f : Γ(X, U))).1 =
        hU.fromSpec.base ⁻¹' U.1
    · refine ⟨fun h => by rw [h], ?_⟩
      intro h
      apply_fun Set.image hU.fromSpec.base at h
      rw [Set.image_preimage_eq_inter_range, Set.image_preimage_eq_inter_range, hU.range_fromSpec]
        at h
      simp only [Set.inter_self, Opens.carrier_eq_coe, Set.inter_eq_right] at h
      ext1
      refine Set.Subset.antisymm ?_ h
      simp only [Set.iUnion_subset_iff, SetCoe.forall, Opens.coe_iSup]
      intro x _
      exact X.basicOpen_le x
    · simp only [Opens.iSup_def, Subtype.coe_mk, Set.preimage_iUnion]
      congr! 1
      · refine congr_arg (Set.iUnion ·) ?_
        ext1 x
        exact congr_arg Opens.carrier (hU.fromSpec_preimage_basicOpen _)
      · exact congr_arg Opens.carrier hU.fromSpec_preimage_self
  · simp only [Opens.carrier_eq_coe, PrimeSpectrum.basicOpen_eq_zeroLocus_compl]
    rw [← Set.compl_iInter, Set.compl_univ_iff, ← PrimeSpectrum.zeroLocus_iUnion, ←
      PrimeSpectrum.zeroLocus_empty_iff_eq_top, PrimeSpectrum.zeroLocus_span]
    simp only [Set.iUnion_singleton_eq_range, Subtype.range_val_subtype, Set.setOf_mem_eq]

include hU in
theorem self_le_basicOpen_union_iff (s : Set Γ(X, U)) :
    (U ≤ ⨆ f : s, X.basicOpen f.1) ↔ Ideal.span s = ⊤ := by
  rw [← hU.basicOpen_union_eq_self_iff, @comm _ Eq]
  refine ⟨fun h => le_antisymm h ?_, le_of_eq⟩
  simp only [iSup_le_iff, SetCoe.forall]
  intro x _
  exact X.basicOpen_le x

end IsAffineOpen

/--
Given a spanning set of `Γ(X, U)`, the corresponding basic open sets cover `U`.
See `IsAffineOpen.basicOpen_union_eq_self_iff` for the inverse direction for affine open sets.
-/
lemma iSup_basicOpen_of_span_eq_top {X : Scheme} (U) (s : Set Γ(X, U))
    (hs : Ideal.span s = ⊤) : (⨆ i ∈ s, X.basicOpen i) = U := by
  apply le_antisymm
  · rw [iSup₂_le_iff]
    exact fun i _ ↦ X.basicOpen_le i
  · intro x hx
    obtain ⟨_, ⟨V, hV, rfl⟩, hxV, hVU⟩ := (isBasis_affine_open X).exists_subset_of_mem_open hx U.2
    refine SetLike.mem_of_subset ?_ hxV
    rw [← (hV.basicOpen_union_eq_self_iff (X.presheaf.map (homOfLE hVU).op '' s)).mpr
      (by rw [← Ideal.map_span, hs, Ideal.map_top])]
    simp only [Opens.iSup_mk, Opens.carrier_eq_coe, Set.iUnion_coe_set, Set.mem_image,
      Set.iUnion_exists, Set.biUnion_and', Set.iUnion_iUnion_eq_right, Scheme.basicOpen_res,
      Opens.coe_inf, Opens.coe_mk, Set.iUnion_subset_iff]
    exact fun i hi ↦ (Set.inter_subset_right.trans
      (Set.subset_iUnion₂ (s := fun x _ ↦ (X.basicOpen x : Set X)) i hi))

/-- Let `P` be a predicate on the affine open sets of `X` satisfying
1. If `P` holds on `U`, then `P` holds on the basic open set of every section on `U`.
2. If `P` holds for a family of basic open sets covering `U`, then `P` holds for `U`.
3. There exists an affine open cover of `X` each satisfying `P`.

Then `P` holds for every affine open of `X`.

This is also known as the **Affine communication lemma** in [*The rising sea*][RisingSea]. -/
@[elab_as_elim]
theorem of_affine_open_cover {X : Scheme} {P : X.affineOpens → Prop}
    {ι} (U : ι → X.affineOpens) (iSup_U : (⨆ i, U i : X.Opens) = ⊤)
    (V : X.affineOpens)
    (basicOpen : ∀ (U : X.affineOpens) (f : Γ(X, U)), P U → P (X.affineBasicOpen f))
    (openCover :
      ∀ (U : X.affineOpens) (s : Finset (Γ(X, U)))
        (_ : Ideal.span (s : Set (Γ(X, U))) = ⊤),
        (∀ f : s, P (X.affineBasicOpen f.1)) → P U)
    (hU : ∀ i, P (U i)) : P V := by
  classical
  have : ∀ (x : V.1), ∃ f : Γ(X, V), ↑x ∈ X.basicOpen f ∧ P (X.affineBasicOpen f) := by
    intro x
    obtain ⟨i, hi⟩ := Opens.mem_iSup.mp (show x.1 ∈ (⨆ i, U i : X.Opens) from iSup_U ▸ trivial)
    obtain ⟨f, g, e, hf⟩ := exists_basicOpen_le_affine_inter V.prop (U i).prop x ⟨x.prop, hi⟩
    refine ⟨f, hf, ?_⟩
    convert basicOpen _ g (hU i) using 1
    ext1
    exact e
  choose f hf₁ hf₂ using this
  suffices Ideal.span (Set.range f) = ⊤ by
    obtain ⟨t, ht₁, ht₂⟩ := (Ideal.span_eq_top_iff_finite _).mp this
    apply openCover V t ht₂
    rintro ⟨i, hi⟩
    obtain ⟨x, rfl⟩ := ht₁ hi
    exact hf₂ x
  rw [← V.prop.self_le_basicOpen_union_iff]
  intro x hx
  rw [iSup_range', SetLike.mem_coe, Opens.mem_iSup]
  exact ⟨_, hf₁ ⟨x, hx⟩⟩

section ZeroLocus

/-- On a locally ringed space `X`, the preimage of the zero locus of the prime spectrum
of `Γ(X, ⊤)` under `toΓSpecFun` agrees with the associated zero locus on `X`. -/
lemma Scheme.toΓSpec_preimage_zeroLocus_eq {X : Scheme.{u}} (s : Set Γ(X, ⊤)) :
    X.toSpecΓ.val.base ⁻¹' PrimeSpectrum.zeroLocus s = X.zeroLocus s :=
  LocallyRingedSpace.toΓSpec_preimage_zeroLocus_eq s

open ConcreteCategory

/-- If `X` is affine, the image of the zero locus of global sections of `X` under `toΓSpecFun`
is the zero locus in terms of the prime spectrum of `Γ(X, ⊤)`. -/
lemma Scheme.toΓSpec_image_zeroLocus_eq_of_isAffine {X : Scheme.{u}} [IsAffine X]
    (s : Set Γ(X, ⊤)) :
    X.isoSpec.hom.base '' X.zeroLocus s = PrimeSpectrum.zeroLocus s := by
  erw [← X.toΓSpec_preimage_zeroLocus_eq, Set.image_preimage_eq]
  exact (bijective_of_isIso X.isoSpec.hom.base).surjective

/-- If `X` is an affine scheme, every closed set of `X` is the zero locus
of a set of global sections. -/
lemma Scheme.eq_zeroLocus_of_isClosed_of_isAffine (X : Scheme.{u}) [IsAffine X] (s : Set X) :
    IsClosed s ↔ ∃ I : Ideal (Γ(X, ⊤)), s = X.zeroLocus (I : Set Γ(X, ⊤)) := by
  refine ⟨fun hs ↦ ?_, ?_⟩
  · let Z : Set (Spec <| Γ(X, ⊤)) := X.toΓSpecFun '' s
    have hZ : IsClosed Z := (X.isoSpec.hom.homeomorph).isClosedMap _ hs
    obtain ⟨I, (hI : Z = _)⟩ := (PrimeSpectrum.isClosed_iff_zeroLocus_ideal _).mp hZ
    use I
    simp only [← Scheme.toΓSpec_preimage_zeroLocus_eq, ← hI, Z]
    erw [Set.preimage_image_eq _ (bijective_of_isIso X.isoSpec.hom.base).injective]
  · rintro ⟨I, rfl⟩
    exact zeroLocus_isClosed X I.carrier

end ZeroLocus

section Stalks

/-- Variant of `AlgebraicGeometry.localRingHom_comp_stalkIso` for `Spec.map`. -/
@[elementwise]
lemma Scheme.localRingHom_comp_stalkIso {R S : CommRingCat.{u}} (f : R ⟶ S) (p : PrimeSpectrum S) :
    (StructureSheaf.stalkIso R (PrimeSpectrum.comap f p)).hom ≫
      (CommRingCat.ofHom <| Localization.localRingHom
        (PrimeSpectrum.comap f p).asIdeal p.asIdeal f rfl) ≫
      (StructureSheaf.stalkIso S p).inv = (Spec.map f).stalkMap p :=
  AlgebraicGeometry.localRingHom_comp_stalkIso f p

/-- Given a morphism of rings `f : R ⟶ S`, the stalk map of `Spec S ⟶ Spec R` at
a prime of `S` is isomorphic to the localized ring homomorphism. -/
def Scheme.arrowStalkMapSpecIso {R S : CommRingCat.{u}} (f : R ⟶ S) (p : PrimeSpectrum S) :
    Arrow.mk ((Spec.map f).stalkMap p) ≅ Arrow.mk (CommRingCat.ofHom <| Localization.localRingHom
      (PrimeSpectrum.comap f p).asIdeal p.asIdeal f rfl) := Arrow.isoMk
  (StructureSheaf.stalkIso R (PrimeSpectrum.comap f p))
  (StructureSheaf.stalkIso S p) <| by
    rw [← Scheme.localRingHom_comp_stalkIso]
    simp

end Stalks

@[deprecated (since := "2024-06-21"), nolint defLemma]
alias isAffineAffineScheme := isAffine_affineScheme
@[deprecated (since := "2024-06-21"), nolint defLemma]
alias SpecIsAffine := isAffine_Spec
@[deprecated (since := "2024-06-21")]
alias isAffineOfIso := isAffine_of_isIso
@[deprecated (since := "2024-06-21")]
alias rangeIsAffineOpenOfOpenImmersion := isAffineOpen_opensRange
@[deprecated (since := "2024-06-21")]
alias topIsAffineOpen := isAffineOpen_top
@[deprecated (since := "2024-06-21"), nolint defLemma]
alias Scheme.affineCoverIsAffine := Scheme.isAffine_affineCover
@[deprecated (since := "2024-06-21"), nolint defLemma]
alias Scheme.affineBasisCoverIsAffine := Scheme.isAffine_affineBasisCover
@[deprecated (since := "2024-06-21")]
alias IsAffineOpen.fromSpec_range := IsAffineOpen.range_fromSpec
@[deprecated (since := "2024-06-21")]
alias IsAffineOpen.imageIsOpenImmersion := IsAffineOpen.image_of_isOpenImmersion
@[deprecated (since := "2024-06-21"), nolint defLemma]
alias Scheme.quasi_compact_of_affine := Scheme.compactSpace_of_isAffine
@[deprecated (since := "2024-06-21")]
alias IsAffineOpen.fromSpec_base_preimage := IsAffineOpen.fromSpec_preimage_self
@[deprecated (since := "2024-06-21")]
alias IsAffineOpen.fromSpec_map_basicOpen' := IsAffineOpen.fromSpec_preimage_basicOpen'
@[deprecated (since := "2024-06-21")]
alias IsAffineOpen.fromSpec_map_basicOpen := IsAffineOpen.fromSpec_preimage_basicOpen
@[deprecated (since := "2024-06-21")]
alias IsAffineOpen.opensFunctor_map_basicOpen := IsAffineOpen.fromSpec_image_basicOpen
@[deprecated (since := "2024-06-21")]
alias IsAffineOpen.basicOpenIsAffine := IsAffineOpen.basicOpen
@[deprecated (since := "2024-06-21")]
alias IsAffineOpen.mapRestrictBasicOpen := IsAffineOpen.ι_basicOpen_preimage

end AlgebraicGeometry<|MERGE_RESOLUTION|>--- conflicted
+++ resolved
@@ -556,13 +556,8 @@
   rw [iff_iff_eq]
   congr 2
   rw [RingHom.algebraMap_toAlgebra]
-<<<<<<< HEAD
-  refine (PresheafedSpace.stalkMap_germ hU.fromSpec.toHom _ ⟨_, hy⟩).trans ?_
+  refine (Scheme.stalkMap_germ hU.fromSpec _ _ hy).trans ?_
   rw [← Scheme.Hom.app, IsAffineOpen.fromSpec_app_self, Category.assoc, TopCat.Presheaf.germ_res]
-=======
-  refine (Scheme.stalkMap_germ hU.fromSpec _ _ hy).trans ?_
-  rw [IsAffineOpen.fromSpec_app_self, Category.assoc, TopCat.Presheaf.germ_res]
->>>>>>> f8265e0b
   rfl
 
 -- Porting note: I have split this into two lemmas
