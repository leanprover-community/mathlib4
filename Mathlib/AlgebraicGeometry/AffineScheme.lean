/-
Copyright (c) 2022 Andrew Yang. All rights reserved.
Released under Apache 2.0 license as described in the file LICENSE.
Authors: Andrew Yang
-/
import Mathlib.AlgebraicGeometry.GammaSpecAdjunction
import Mathlib.AlgebraicGeometry.Restrict
import Mathlib.AlgebraicGeometry.Cover.Open
import Mathlib.CategoryTheory.Limits.Opposites
import Mathlib.RingTheory.Localization.InvSubmonoid

#align_import algebraic_geometry.AffineScheme from "leanprover-community/mathlib"@"88474d1b5af6d37c2ab728b757771bced7f5194c"

/-!
# Affine schemes

We define the category of `AffineScheme`s as the essential image of `Spec`.
We also define predicates about affine schemes and affine open sets.

## Main definitions

* `AlgebraicGeometry.AffineScheme`: The category of affine schemes.
* `AlgebraicGeometry.IsAffine`: A scheme is affine if the canonical map `X ⟶ Spec Γ(X)` is an
  isomorphism.
* `AlgebraicGeometry.Scheme.isoSpec`: The canonical isomorphism `X ≅ Spec Γ(X)` for an affine
  scheme.
* `AlgebraicGeometry.AffineScheme.equivCommRingCat`: The equivalence of categories
  `AffineScheme ≌ CommRingᵒᵖ` given by `AffineScheme.Spec : CommRingᵒᵖ ⥤ AffineScheme` and
  `AffineScheme.Γ : AffineSchemeᵒᵖ ⥤ CommRingCat`.
* `AlgebraicGeometry.IsAffineOpen`: An open subset of a scheme is affine if the open subscheme is
  affine.
* `AlgebraicGeometry.IsAffineOpen.fromSpec`: The immersion `Spec 𝒪ₓ(U) ⟶ X` for an affine `U`.

-/

-- Explicit universe annotations were used in this file to improve perfomance #12737

set_option linter.uppercaseLean3 false

set_option allowUnsafeReducibility true in
attribute [local reducible] Quiver.Hom

noncomputable section

open CategoryTheory CategoryTheory.Limits Opposite TopologicalSpace

universe u

namespace AlgebraicGeometry

open Spec (structureSheaf)

/-- The category of affine schemes -/
-- Porting note(#5171): linter not ported yet
-- @[nolint has_nonempty_instance]
def AffineScheme :=
  Scheme.Spec.EssImageSubcategory
deriving Category
#align algebraic_geometry.AffineScheme AlgebraicGeometry.AffineScheme

/-- A Scheme is affine if the canonical map `X ⟶ Spec Γ(X)` is an isomorphism. -/
class IsAffine (X : Scheme) : Prop where
  affine : IsIso (ΓSpec.adjunction.unit.app X)
#align algebraic_geometry.is_affine AlgebraicGeometry.IsAffine

attribute [instance] IsAffine.affine

/-- The canonical isomorphism `X ≅ Spec Γ(X)` for an affine scheme. -/
@[simps! (config := .lemmasOnly) hom]
def Scheme.isoSpec (X : Scheme) [IsAffine X] : X ≅ Scheme.Spec.obj (op <| Scheme.Γ.obj <| op X) :=
  asIso (ΓSpec.adjunction.unit.app X)
#align algebraic_geometry.Scheme.iso_Spec AlgebraicGeometry.Scheme.isoSpec

/-- Construct an affine scheme from a scheme and the information that it is affine.
Also see `AffineScheme.of` for a typeclass version. -/
@[simps]
def AffineScheme.mk (X : Scheme) (_ : IsAffine X) : AffineScheme :=
  ⟨X, ΓSpec.adjunction.mem_essImage_of_unit_isIso _⟩
#align algebraic_geometry.AffineScheme.mk AlgebraicGeometry.AffineScheme.mk

/-- Construct an affine scheme from a scheme. Also see `AffineScheme.mk` for a non-typeclass
version. -/
def AffineScheme.of (X : Scheme) [h : IsAffine X] : AffineScheme :=
  AffineScheme.mk X h
#align algebraic_geometry.AffineScheme.of AlgebraicGeometry.AffineScheme.of

/-- Type check a morphism of schemes as a morphism in `AffineScheme`. -/
def AffineScheme.ofHom {X Y : Scheme} [IsAffine X] [IsAffine Y] (f : X ⟶ Y) :
    AffineScheme.of X ⟶ AffineScheme.of Y :=
  f
#align algebraic_geometry.AffineScheme.of_hom AlgebraicGeometry.AffineScheme.ofHom

theorem mem_Spec_essImage (X : Scheme) : X ∈ Scheme.Spec.essImage ↔ IsAffine X :=
  ⟨fun h => ⟨Functor.essImage.unit_isIso h⟩,
    fun _ => ΓSpec.adjunction.mem_essImage_of_unit_isIso _⟩
#align algebraic_geometry.mem_Spec_ess_image AlgebraicGeometry.mem_Spec_essImage

instance isAffine_affineScheme (X : AffineScheme.{u}) : IsAffine X.obj :=
  ⟨Functor.essImage.unit_isIso X.property⟩
#align algebraic_geometry.is_affine_AffineScheme AlgebraicGeometry.isAffine_affineScheme

instance isAffine_Spec (R : CommRingCatᵒᵖ) : IsAffine (Scheme.Spec.obj R) :=
  AlgebraicGeometry.isAffine_affineScheme ⟨_, Scheme.Spec.obj_mem_essImage R⟩
#align algebraic_geometry.Spec_is_affine AlgebraicGeometry.isAffine_Spec

theorem isAffine_of_isIso {X Y : Scheme} (f : X ⟶ Y) [IsIso f] [h : IsAffine Y] : IsAffine X := by
  rw [← mem_Spec_essImage] at h ⊢; exact Functor.essImage.ofIso (asIso f).symm h
#align algebraic_geometry.is_affine_of_iso AlgebraicGeometry.isAffine_of_isIso

namespace AffineScheme

/-- The `Spec` functor into the category of affine schemes. -/
def Spec : CommRingCatᵒᵖ ⥤ AffineScheme :=
  Scheme.Spec.toEssImage
#align algebraic_geometry.AffineScheme.Spec AlgebraicGeometry.AffineScheme.Spec

-- Porting note (#11081): cannot automatically derive
instance Spec_full : Spec.Full := Functor.Full.toEssImage _

-- Porting note (#11081): cannot automatically derive
instance Spec_faithful : Spec.Faithful := Functor.Faithful.toEssImage _

-- Porting note (#11081): cannot automatically derive
instance Spec_essSurj : Spec.EssSurj := Functor.EssSurj.toEssImage (F := _)

/-- The forgetful functor `AffineScheme ⥤ Scheme`. -/
@[simps!]
def forgetToScheme : AffineScheme ⥤ Scheme :=
  Scheme.Spec.essImageInclusion
#align algebraic_geometry.AffineScheme.forget_to_Scheme AlgebraicGeometry.AffineScheme.forgetToScheme

-- Porting note (#11081): cannot automatically derive
instance forgetToScheme_full : forgetToScheme.Full :=
show (Scheme.Spec.essImageInclusion).Full from inferInstance

-- Porting note (#11081): cannot automatically derive
instance forgetToScheme_faithful : forgetToScheme.Faithful :=
show (Scheme.Spec.essImageInclusion).Faithful from inferInstance

/-- The global section functor of an affine scheme. -/
def Γ : AffineSchemeᵒᵖ ⥤ CommRingCat :=
  forgetToScheme.op ⋙ Scheme.Γ
#align algebraic_geometry.AffineScheme.Γ AlgebraicGeometry.AffineScheme.Γ

/-- The category of affine schemes is equivalent to the category of commutative rings. -/
def equivCommRingCat : AffineScheme ≌ CommRingCatᵒᵖ :=
  equivEssImageOfReflective.symm
#align algebraic_geometry.AffineScheme.equiv_CommRing AlgebraicGeometry.AffineScheme.equivCommRingCat

instance : Γ.{u}.rightOp.IsEquivalence := equivCommRingCat.isEquivalence_functor

instance : Γ.{u}.rightOp.op.IsEquivalence := equivCommRingCat.op.isEquivalence_functor

instance ΓIsEquiv : Γ.{u}.IsEquivalence :=
  inferInstanceAs (Γ.{u}.rightOp.op ⋙ (opOpEquivalence _).functor).IsEquivalence
#align algebraic_geometry.AffineScheme.Γ_is_equiv AlgebraicGeometry.AffineScheme.ΓIsEquiv

instance hasColimits : HasColimits AffineScheme.{u} :=
  haveI := Adjunction.has_limits_of_equivalence.{u} Γ.{u}
  Adjunction.has_colimits_of_equivalence.{u} (opOpEquivalence AffineScheme.{u}).inverse

instance hasLimits : HasLimits AffineScheme.{u} := by
  haveI := Adjunction.has_colimits_of_equivalence Γ.{u}
  haveI : HasLimits AffineScheme.{u}ᵒᵖᵒᵖ := Limits.hasLimits_op_of_hasColimits
  exact Adjunction.has_limits_of_equivalence (opOpEquivalence AffineScheme.{u}).inverse

noncomputable instance Γ_preservesLimits : PreservesLimits Γ.{u}.rightOp := inferInstance

noncomputable instance forgetToScheme_preservesLimits : PreservesLimits forgetToScheme := by
  apply (config := { allowSynthFailures := true })
    @preservesLimitsOfNatIso _ _ _ _ _ _
      (isoWhiskerRight equivCommRingCat.unitIso forgetToScheme).symm
  change PreservesLimits (equivCommRingCat.functor ⋙ Scheme.Spec)
  infer_instance

end AffineScheme

/-- An open subset of a scheme is affine if the open subscheme is affine. -/
def IsAffineOpen {X : Scheme} (U : Opens X) : Prop :=
  IsAffine (X ∣_ᵤ U)
#align algebraic_geometry.is_affine_open AlgebraicGeometry.IsAffineOpen

/-- The set of affine opens as a subset of `opens X`. -/
def Scheme.affineOpens (X : Scheme) : Set (Opens X) :=
  {U : Opens X | IsAffineOpen U}
#align algebraic_geometry.Scheme.affine_opens AlgebraicGeometry.Scheme.affineOpens

instance {Y : Scheme.{u}} (U : Y.affineOpens) :
    IsAffine (Scheme.restrict Y <| Opens.openEmbedding U.val) :=
  U.property

theorem isAffineOpen_opensRange {X Y : Scheme} [IsAffine X] (f : X ⟶ Y)
    [H : IsOpenImmersion f] : IsAffineOpen (Scheme.Hom.opensRange f) := by
  refine isAffine_of_isIso (IsOpenImmersion.isoOfRangeEq f (Y.ofRestrict _) ?_).inv
  exact Subtype.range_val.symm
#align algebraic_geometry.range_is_affine_open_of_open_immersion AlgebraicGeometry.isAffineOpen_opensRange

theorem isAffineOpen_top (X : Scheme) [IsAffine X] : IsAffineOpen (⊤ : Opens X) := by
  convert isAffineOpen_opensRange (𝟙 X)
  ext1
  exact Set.range_id.symm
#align algebraic_geometry.top_is_affine_open AlgebraicGeometry.isAffineOpen_top

instance Scheme.isAffine_affineCover (X : Scheme) (i : X.affineCover.J) :
    IsAffine (X.affineCover.obj i) :=
  isAffine_Spec _
#align algebraic_geometry.Scheme.affine_cover_is_affine AlgebraicGeometry.Scheme.isAffine_affineCover

instance Scheme.isAffine_affineBasisCover (X : Scheme) (i : X.affineBasisCover.J) :
    IsAffine (X.affineBasisCover.obj i) :=
  isAffine_Spec _
#align algebraic_geometry.Scheme.affine_basis_cover_is_affine AlgebraicGeometry.Scheme.isAffine_affineBasisCover

theorem isBasis_affine_open (X : Scheme) : Opens.IsBasis X.affineOpens := by
  rw [Opens.isBasis_iff_nbhd]
  rintro U x (hU : x ∈ (U : Set X))
  obtain ⟨S, hS, hxS, hSU⟩ := X.affineBasisCover_is_basis.exists_subset_of_mem_open hU U.isOpen
  refine ⟨⟨S, X.affineBasisCover_is_basis.isOpen hS⟩, ?_, hxS, hSU⟩
  rcases hS with ⟨i, rfl⟩
  exact isAffineOpen_opensRange _
#align algebraic_geometry.is_basis_affine_open AlgebraicGeometry.isBasis_affine_open

theorem Scheme.map_PrimeSpectrum_basicOpen_of_affine
    (X : Scheme) [IsAffine X] (f : Scheme.Γ.obj (op X)) :
    X.isoSpec.hom ⁻¹ᵁ PrimeSpectrum.basicOpen f = X.basicOpen f :=
  ΓSpec.adjunction_unit_map_basicOpen _ _
#align algebraic_geometry.Scheme.map_prime_spectrum_basic_open_of_affine AlgebraicGeometry.Scheme.map_PrimeSpectrum_basicOpen_of_affine

theorem isBasis_basicOpen (X : Scheme) [IsAffine X] :
    Opens.IsBasis (Set.range (X.basicOpen : Γ(X, ⊤) → Opens X)) := by
  delta Opens.IsBasis
  convert PrimeSpectrum.isBasis_basic_opens.inducing
    (TopCat.homeoOfIso (Scheme.forgetToTop.mapIso X.isoSpec)).inducing using 1
  ext
  simp only [Set.mem_image, exists_exists_eq_and]
  constructor
  · rintro ⟨_, ⟨x, rfl⟩, rfl⟩
    refine ⟨_, ⟨_, ⟨x, rfl⟩, rfl⟩, ?_⟩
    exact congr_arg Opens.carrier (ΓSpec.adjunction_unit_map_basicOpen _ _)
  · rintro ⟨_, ⟨_, ⟨x, rfl⟩, rfl⟩, rfl⟩
    refine ⟨_, ⟨x, rfl⟩, ?_⟩
    exact congr_arg Opens.carrier (ΓSpec.adjunction_unit_map_basicOpen _ _).symm
#align algebraic_geometry.is_basis_basic_open AlgebraicGeometry.isBasis_basicOpen

namespace IsAffineOpen

variable {X Y : Scheme.{u}} {U : Opens X} (hU : IsAffineOpen U) (f : Γ(X, U))

/-- The open immersion `Spec Γ(X, U) ⟶ X` for an affine `U`. -/
def fromSpec :
    (𝖲𝗉𝖾𝖼 Γ(X, U)) ⟶ X :=
  haveI : IsAffine (X ∣_ᵤ U) := hU
  Scheme.Spec.map (X.presheaf.map (eqToHom U.openEmbedding_obj_top.symm).op).op ≫
    (X ∣_ᵤ U).isoSpec.inv ≫ Scheme.ιOpens U
#align algebraic_geometry.is_affine_open.from_Spec AlgebraicGeometry.IsAffineOpen.fromSpec

instance isOpenImmersion_fromSpec :
    IsOpenImmersion hU.fromSpec := by
  delta fromSpec
  infer_instance
#align algebraic_geometry.is_affine_open.is_open_immersion_from_Spec AlgebraicGeometry.IsAffineOpen.isOpenImmersion_fromSpec

@[simp]
theorem range_fromSpec :
    Set.range hU.fromSpec.1.base = (U : Set X) := by
  delta IsAffineOpen.fromSpec; dsimp
  rw [Function.comp.assoc, Set.range_comp, Set.range_iff_surjective.mpr, Set.image_univ]
  · exact Subtype.range_coe
  erw [← coe_comp, ← TopCat.epi_iff_surjective] -- now `erw` after #13170
  infer_instance
#align algebraic_geometry.is_affine_open.from_Spec_range AlgebraicGeometry.IsAffineOpen.range_fromSpec

@[simp]
theorem fromSpec_image_top : hU.fromSpec ''ᵁ ⊤ = U :=
  Opens.ext (Set.image_univ.trans (range_fromSpec hU))
#align algebraic_geometry.is_affine_open.from_Spec_image_top AlgebraicGeometry.IsAffineOpen.fromSpec_image_top

@[simp]
theorem opensRange_fromSpec : Scheme.Hom.opensRange hU.fromSpec = U := Opens.ext (range_fromSpec hU)

protected theorem isCompact :
    IsCompact (U : Set X) := by
  convert @IsCompact.image _ _ _ _ Set.univ hU.fromSpec.1.base PrimeSpectrum.compactSpace.1
    (by fun_prop)
  convert hU.range_fromSpec.symm
  exact Set.image_univ
#align algebraic_geometry.is_affine_open.is_compact AlgebraicGeometry.IsAffineOpen.isCompact

theorem image_of_isOpenImmersion (f : X ⟶ Y) [H : IsOpenImmersion f] :
    IsAffineOpen (f ''ᵁ U) := by
  have : IsAffine _ := hU
  convert isAffineOpen_opensRange (X.ofRestrict U.openEmbedding ≫ f)
  ext1
  exact Set.image_eq_range _ _
#align algebraic_geometry.is_affine_open.image_is_open_immersion AlgebraicGeometry.IsAffineOpen.image_of_isOpenImmersion

theorem _root_.AlgebraicGeometry.Scheme.Hom.isAffineOpen_iff_of_isOpenImmersion
    (f : AlgebraicGeometry.Scheme.Hom X Y) [H : IsOpenImmersion f] {U : Opens X} :
    IsAffineOpen (f ''ᵁ U) ↔ IsAffineOpen U := by
  refine ⟨fun hU => @isAffine_of_isIso _ _
    (IsOpenImmersion.isoOfRangeEq (X.ofRestrict U.openEmbedding ≫ f) (Y.ofRestrict _) ?_).hom ?_ hU,
    fun hU => hU.image_of_isOpenImmersion f⟩
  · erw [Scheme.comp_val_base, coe_comp, Set.range_comp] -- now `erw` after #13170
    dsimp [Opens.coe_inclusion, Scheme.restrict]
    erw [Subtype.range_coe, Subtype.range_coe] -- now `erw` after #13170
    rfl
  · infer_instance
#align algebraic_geometry.is_affine_open_iff_of_is_open_immersion AlgebraicGeometry.Scheme.Hom.isAffineOpen_iff_of_isOpenImmersion

instance (priority := 100) _root_.AlgebraicGeometry.Scheme.compactSpace_of_isAffine
    (X : Scheme) [IsAffine X] :
    CompactSpace X :=
  ⟨(isAffineOpen_top X).isCompact⟩
#align algebraic_geometry.Scheme.quasi_compact_of_affine AlgebraicGeometry.Scheme.compactSpace_of_isAffine

@[simp]
theorem fromSpec_preimage_self :
    hU.fromSpec ⁻¹ᵁ U = ⊤ := by
  ext1
  rw [Opens.map_coe, Opens.coe_top, ← hU.range_fromSpec, ← Set.image_univ]
  exact Set.preimage_image_eq _ PresheafedSpace.IsOpenImmersion.base_open.inj
#align algebraic_geometry.is_affine_open.from_Spec_base_preimage AlgebraicGeometry.IsAffineOpen.fromSpec_preimage_self

#adaptation_note /-- 2024-04-23
The backwards compatibility flags don't help here. -/
set_option maxHeartbeats 400000 in
-- Doesn't build without the `IsAffine` instance but the linter complains
@[nolint unusedHavesSuffices]
theorem SpecΓIdentity_hom_app_fromSpec :
    Scheme.SpecΓIdentity.hom.app Γ(X, U) ≫ hU.fromSpec.1.c.app (op U) =
      (𝖲𝗉𝖾𝖼 Γ(X, U)).presheaf.map (eqToHom hU.fromSpec_preimage_self).op := by
  have : IsAffine _ := hU
  delta IsAffineOpen.fromSpec Scheme.isoSpec
  rw [Scheme.comp_val_c_app, Scheme.comp_val_c_app, SpecΓIdentity_hom_app_presheaf_obj,
    Scheme.ofRestrict_val_c_app_self]
  simp only [Category.assoc]
  dsimp only [asIso_inv, Functor.op_obj, unop_op]
  rw [← Functor.map_comp_assoc, ← op_comp, eqToHom_trans, Scheme.eq_restrict_presheaf_map_eqToHom,
    NatTrans.naturality_assoc, Scheme.inv_val_c_app_top, IsIso.hom_inv_id_assoc]
  simp only [eqToHom_map, eqToHom_op, Scheme.Spec_map_presheaf_map_eqToHom, eqToHom_trans]
#align algebraic_geometry.is_affine_open.Spec_Γ_identity_hom_app_from_Spec AlgebraicGeometry.IsAffineOpen.SpecΓIdentity_hom_app_fromSpec

@[elementwise]
theorem fromSpec_app_self :
    hU.fromSpec.1.c.app (op U) = Scheme.SpecΓIdentity.inv.app Γ(X, U) ≫
    (𝖲𝗉𝖾𝖼 Γ(X, U)).presheaf.map (eqToHom hU.fromSpec_preimage_self).op := by
  rw [← hU.SpecΓIdentity_hom_app_fromSpec, ← NatTrans.comp_app_assoc, Iso.inv_hom_id,
    NatTrans.id_app, Category.id_comp]
#align algebraic_geometry.is_affine_open.from_Spec_app_eq AlgebraicGeometry.IsAffineOpen.fromSpec_app_self

theorem fromSpec_preimage_basicOpen' :
    hU.fromSpec ⁻¹ᵁ X.basicOpen f =
      (𝖲𝗉𝖾𝖼 Γ(X, U)).basicOpen (Scheme.SpecΓIdentity.inv.app Γ(X, U) f) := by
  rw [Scheme.preimage_basicOpen, hU.fromSpec_app_self]
  exact Scheme.basicOpen_res_eq _ _ (eqToHom hU.fromSpec_preimage_self).op
#align algebraic_geometry.is_affine_open.opens_map_from_Spec_basic_open AlgebraicGeometry.IsAffineOpen.fromSpec_preimage_basicOpen'

theorem fromSpec_preimage_basicOpen :
    hU.fromSpec ⁻¹ᵁ X.basicOpen f = PrimeSpectrum.basicOpen f := by
  rw [fromSpec_preimage_basicOpen', ← basicOpen_eq_of_affine, NatIso.app_inv]
#align algebraic_geometry.is_affine_open.from_Spec_map_basic_open AlgebraicGeometry.IsAffineOpen.fromSpec_preimage_basicOpen

theorem fromSpec_image_basicOpen :
    hU.fromSpec ''ᵁ (PrimeSpectrum.basicOpen f) = X.basicOpen f := by
  rw [← hU.fromSpec_preimage_basicOpen]
  ext1
  change hU.fromSpec.val.base '' (hU.fromSpec.val.base ⁻¹' (X.basicOpen f : Set X)) = _
  rw [Set.image_preimage_eq_inter_range, Set.inter_eq_left, hU.range_fromSpec]
  exact Scheme.basicOpen_le _ _

-- Porting note: linter complains that LHS is not in simp-normal-form. However, the error provided
-- by linter seems to tell me that left hand side should be changed in to something exactly the same
-- as before. I am not sure if this is caused by LHS being written with all explicit argument,
-- I am not sure if this is intentional or not.
@[simp, nolint simpNF]
theorem basicOpen_fromSpec_app :
    (𝖲𝗉𝖾𝖼 Γ(X, U)).basicOpen (hU.fromSpec.1.c.app (op U) f) = PrimeSpectrum.basicOpen f := by
  rw [← hU.fromSpec_preimage_basicOpen, Scheme.preimage_basicOpen]
#align algebraic_geometry.is_affine_open.basic_open_from_Spec_app AlgebraicGeometry.IsAffineOpen.basicOpen_fromSpec_app

theorem basicOpen :
    IsAffineOpen (X.basicOpen f) := by
  rw [← hU.fromSpec_image_basicOpen, Scheme.Hom.isAffineOpen_iff_of_isOpenImmersion]
  convert isAffineOpen_opensRange (Scheme.Spec.map
    (CommRingCat.ofHom <| algebraMap Γ(X, U) (Localization.Away f)).op)
  exact Opens.ext (PrimeSpectrum.localization_away_comap_range (Localization.Away f) f).symm
#align algebraic_geometry.is_affine_open.basic_open_is_affine AlgebraicGeometry.IsAffineOpen.basicOpen

theorem ιOpens_preimage (r : Γ(X, ⊤)):
    IsAffineOpen (Scheme.ιOpens (X.basicOpen r) ⁻¹ᵁ U) := by
  apply (Scheme.ιOpens (X.basicOpen r)).isAffineOpen_iff_of_isOpenImmersion.mp
  dsimp [Scheme.Hom.opensFunctor, SheafedSpace.IsOpenImmersion.openFunctor]
  rw [Opens.functor_obj_map_obj, Opens.openEmbedding_obj_top, inf_comm,
    ← Scheme.basicOpen_res _ _ (homOfLE le_top).op]
  exact hU.basicOpen _
#align algebraic_geometry.is_affine_open.map_restrict_basic_open AlgebraicGeometry.IsAffineOpen.ιOpens_preimage

theorem exists_basicOpen_le {V : Opens X} (x : V) (h : ↑x ∈ U) :
    ∃ f : Γ(X, U), X.basicOpen f ≤ V ∧ ↑x ∈ X.basicOpen f := by
  have : IsAffine _ := hU
  obtain ⟨_, ⟨_, ⟨r, rfl⟩, rfl⟩, h₁, h₂⟩ :=
    (isBasis_basicOpen (X ∣_ᵤ U)).exists_subset_of_mem_open (x.2 : ⟨x, h⟩ ∈ _)
      ((Opens.map U.inclusion).obj V).isOpen
  have :
    U.openEmbedding.isOpenMap.functor.obj ((X ∣_ᵤ U).basicOpen r) =
      X.basicOpen (X.presheaf.map (eqToHom U.openEmbedding_obj_top.symm).op r) := by
    refine (Scheme.image_basicOpen (X.ofRestrict U.openEmbedding) r).trans ?_
    rw [← Scheme.basicOpen_res_eq _ _ (eqToHom U.openEmbedding_obj_top).op,
      ← comp_apply, ← CategoryTheory.Functor.map_comp, ← op_comp, eqToHom_trans, eqToHom_refl,
<<<<<<< HEAD
      op_id, CategoryTheory.Functor.map_id, Scheme.Hom.invApp,
      LocallyRingedSpace.IsOpenImmersion.ofRestrict_invApp]
=======
      op_id, CategoryTheory.Functor.map_id, Scheme.Hom.invApp]
    erw [PresheafedSpace.IsOpenImmersion.ofRestrict_invApp]
>>>>>>> 5c12fd76
    congr
  use X.presheaf.map (eqToHom U.openEmbedding_obj_top.symm).op r
  rw [← this]
  exact ⟨Set.image_subset_iff.mpr h₂, ⟨_, h⟩, h₁, rfl⟩
#align algebraic_geometry.is_affine_open.exists_basic_open_le AlgebraicGeometry.IsAffineOpen.exists_basicOpen_le

/-- Given an affine open U and some `f : U`,
this is the canonical map `Γ(𝒪ₓ, D(f)) ⟶ Γ(Spec 𝒪ₓ(U), D(f))`
This is an isomorphism, as witnessed by an `IsIso` instance. -/
def basicOpenSectionsToAffine :
    Γ(X, X.basicOpen f) ⟶ Γ(𝖲𝗉𝖾𝖼 Γ(X, U), PrimeSpectrum.basicOpen f) :=
  hU.fromSpec.1.c.app (op <| X.basicOpen f) ≫
    (𝖲𝗉𝖾𝖼 Γ(X, U)).presheaf.map (eqToHom <| (hU.fromSpec_preimage_basicOpen f).symm).op
#align algebraic_geometry.basic_open_sections_to_affine AlgebraicGeometry.IsAffineOpen.basicOpenSectionsToAffine

instance basicOpenSectionsToAffine_isIso :
    IsIso (basicOpenSectionsToAffine hU f) := by
  delta basicOpenSectionsToAffine
  apply (config := { allowSynthFailures := true }) IsIso.comp_isIso
  apply PresheafedSpace.IsOpenImmersion.isIso_of_subset
  rw [hU.range_fromSpec]
  exact RingedSpace.basicOpen_le _ _

theorem isLocalization_basicOpen :
    IsLocalization.Away f Γ(X, X.basicOpen f) := by
  apply
    (IsLocalization.isLocalization_iff_of_ringEquiv (Submonoid.powers f)
      (asIso <| basicOpenSectionsToAffine hU f).commRingCatIsoToRingEquiv).mpr
  convert StructureSheaf.IsLocalization.to_basicOpen _ f using 1
  -- Porting note: more hand holding is required here, the next 4 lines were not necessary
  delta StructureSheaf.openAlgebra
  congr 1
  rw [CommRingCat.ringHom_comp_eq_comp, Iso.commRingIsoToRingEquiv_toRingHom, asIso_hom]
  dsimp [CommRingCat.ofHom, RingHom.algebraMap_toAlgebra]
  change X.presheaf.map _ ≫ basicOpenSectionsToAffine hU f = _
  delta basicOpenSectionsToAffine
  rw [hU.fromSpec.val.c.naturality_assoc, hU.fromSpec_app_self]
  simp only [Category.assoc, ← Functor.map_comp, ← op_comp]
  apply StructureSheaf.toOpen_res
  exact homOfLE le_top
#align algebraic_geometry.is_localization_basic_open AlgebraicGeometry.IsAffineOpen.isLocalization_basicOpen

instance _root_.AlgebraicGeometry.isLocalization_away_of_isAffine
    [IsAffine X] (r : Γ(X, ⊤)) :
    IsLocalization.Away r Γ(X, X.basicOpen r) :=
  isLocalization_basicOpen (isAffineOpen_top X) r

theorem isLocalization_of_eq_basicOpen {V : Opens X} (i : V ⟶ U) (e : V = X.basicOpen f) :
    @IsLocalization.Away _ _ f Γ(X, V) _ (X.presheaf.map i.op).toAlgebra := by
  subst e; convert isLocalization_basicOpen hU f using 3
#align algebraic_geometry.is_localization_of_eq_basic_open AlgebraicGeometry.IsAffineOpen.isLocalization_of_eq_basicOpen

instance _root_.AlgebraicGeometry.Γ_restrict_isLocalization
    (X : Scheme.{u}) [IsAffine X] (r : Scheme.Γ.obj (op X)) :
    IsLocalization.Away r (Scheme.Γ.obj (op (X ∣_ᵤ X.basicOpen r))) :=
  (isAffineOpen_top X).isLocalization_of_eq_basicOpen r _ (Opens.openEmbedding_obj_top _)
#align algebraic_geometry.Γ_restrict_is_localization AlgebraicGeometry.Γ_restrict_isLocalization

theorem basicOpen_basicOpen_is_basicOpen (g : Γ(X, X.basicOpen f)) :
    ∃ f' : Γ(X, U), X.basicOpen f' = X.basicOpen g := by
  have := isLocalization_basicOpen hU f
  obtain ⟨x, ⟨_, n, rfl⟩, rfl⟩ := IsLocalization.surj'' (Submonoid.powers f) g
  use f * x
  rw [Algebra.smul_def, Scheme.basicOpen_mul, Scheme.basicOpen_mul, RingHom.algebraMap_toAlgebra]
  rw [Scheme.basicOpen_res]
  refine (inf_eq_left.mpr ?_).symm
  -- Porting note: a little help is needed here
  convert inf_le_left (α := Opens X) using 1
  apply Scheme.basicOpen_of_isUnit
  apply
    Submonoid.leftInv_le_isUnit _
      (IsLocalization.toInvSubmonoid (Submonoid.powers f) (Γ(X, X.basicOpen f))
        _).prop
#align algebraic_geometry.basic_open_basic_open_is_basic_open AlgebraicGeometry.IsAffineOpen.basicOpen_basicOpen_is_basicOpen

theorem _root_.AlgebraicGeometry.exists_basicOpen_le_affine_inter
    {V : Opens X} (hV : IsAffineOpen V) (x : X) (hx : x ∈ U ⊓ V) :
    ∃ (f : Γ(X, U)) (g : Γ(X, V)), X.basicOpen f = X.basicOpen g ∧ x ∈ X.basicOpen f := by
  obtain ⟨f, hf₁, hf₂⟩ := hU.exists_basicOpen_le ⟨x, hx.2⟩ hx.1
  obtain ⟨g, hg₁, hg₂⟩ := hV.exists_basicOpen_le ⟨x, hf₂⟩ hx.2
  obtain ⟨f', hf'⟩ :=
    basicOpen_basicOpen_is_basicOpen hU f (X.presheaf.map (homOfLE hf₁ : _ ⟶ V).op g)
  replace hf' := (hf'.trans (RingedSpace.basicOpen_res _ _ _)).trans (inf_eq_right.mpr hg₁)
  exact ⟨f', g, hf', hf'.symm ▸ hg₂⟩
#align algebraic_geometry.exists_basic_open_le_affine_inter AlgebraicGeometry.exists_basicOpen_le_affine_inter

/-- The prime ideal of `𝒪ₓ(U)` corresponding to a point `x : U`. -/
noncomputable def primeIdealOf (x : U) :
    PrimeSpectrum Γ(X, U) :=
  ((@Scheme.isoSpec (X ∣_ᵤ U) hU).hom ≫
    Scheme.Spec.map (X.presheaf.map (eqToHom U.openEmbedding_obj_top).op).op).1.base x
#align algebraic_geometry.is_affine_open.prime_ideal_of AlgebraicGeometry.IsAffineOpen.primeIdealOf

theorem fromSpec_primeIdealOf (x : U) :
    hU.fromSpec.val.base (hU.primeIdealOf x) = x.1 := by
  dsimp only [IsAffineOpen.fromSpec, Subtype.coe_mk, IsAffineOpen.primeIdealOf]
  -- Porting note: in the porting note of `Scheme.comp_val_base`, it says that `elementwise` is
  -- unnecessary, indeed, the linter did not like it, so I just use `elementwise_of%` instead of
  -- adding the corresponding lemma in `Scheme.lean` file
  erw [← elementwise_of% Scheme.comp_val_base] -- now `erw` after #13170
  simp only [Scheme.Γ_obj, unop_op, Scheme.restrict_presheaf_obj, Category.assoc, ←
    Functor.map_comp_assoc, ← op_comp, ← Functor.map_comp, eqToHom_trans, eqToHom_refl, op_id,
    CategoryTheory.Functor.map_id, Category.id_comp, Iso.hom_inv_id_assoc,
    Scheme.ofRestrict_val_base, Scheme.restrict_carrier, Opens.coe_inclusion]
  rfl -- `rfl` was not needed before #13170
#align algebraic_geometry.is_affine_open.from_Spec_prime_ideal_of AlgebraicGeometry.IsAffineOpen.fromSpec_primeIdealOf

set_option backward.isDefEq.lazyWhnfCore false in -- See https://github.com/leanprover-community/mathlib4/issues/12534
theorem isLocalization_stalk' (y : PrimeSpectrum Γ(X, U)) (hy : hU.fromSpec.1.base y ∈ U) :
    @IsLocalization.AtPrime
      (R := Γ(X, U))
      (S := X.presheaf.stalk <| hU.fromSpec.1.base y) _ _
      ((TopCat.Presheaf.algebra_section_stalk X.presheaf _)) y.asIdeal _ := by
  apply
    (@IsLocalization.isLocalization_iff_of_ringEquiv (R := Γ(X, U))
      (S := X.presheaf.stalk (hU.fromSpec.1.base y)) _ y.asIdeal.primeCompl _
      (TopCat.Presheaf.algebra_section_stalk X.presheaf ⟨hU.fromSpec.1.base y, hy⟩) _ _
      (asIso <| PresheafedSpace.stalkMap hU.fromSpec.1 y).commRingCatIsoToRingEquiv).mpr
  -- Porting note: need to know what the ring is and after convert, instead of equality
  -- we get an `iff`.
  convert StructureSheaf.IsLocalization.to_stalk Γ(X, U) y using 1
  delta IsLocalization.AtPrime StructureSheaf.stalkAlgebra
  rw [iff_iff_eq]
  congr 2
  rw [RingHom.algebraMap_toAlgebra]
  refine (PresheafedSpace.stalkMap_germ hU.fromSpec.1 _ ⟨_, hy⟩).trans ?_
  rw [IsAffineOpen.fromSpec_app_self, Category.assoc, TopCat.Presheaf.germ_res]
  rfl

-- Porting note: I have split this into two lemmas
theorem isLocalization_stalk (x : U) :
    IsLocalization.AtPrime (X.presheaf.stalk x) (hU.primeIdealOf x).asIdeal := by
  rcases x with ⟨x, hx⟩
  set y := hU.primeIdealOf ⟨x, hx⟩ with hy
  have : hU.fromSpec.val.base y = x := hy ▸ hU.fromSpec_primeIdealOf ⟨x, hx⟩
  clear_value y
  subst this
  exact hU.isLocalization_stalk' y hx
#align algebraic_geometry.is_affine_open.is_localization_stalk AlgebraicGeometry.IsAffineOpen.isLocalization_stalk

/-- The basic open set of a section `f` on an affine open as an `X.affineOpens`. -/
@[simps]
def _root_.AlgebraicGeometry.Scheme.affineBasicOpen
    (X : Scheme) {U : X.affineOpens} (f : Γ(X, U)) : X.affineOpens :=
  ⟨X.basicOpen f, U.prop.basicOpen f⟩
#align algebraic_geometry.Scheme.affine_basic_open AlgebraicGeometry.Scheme.affineBasicOpen

theorem basicOpen_union_eq_self_iff (s : Set Γ(X, U)) :
    ⨆ f : s, X.basicOpen (f : Γ(X, U)) = U ↔ Ideal.span s = ⊤ := by
  trans ⋃ i : s, (PrimeSpectrum.basicOpen i.1).1 = Set.univ
  · trans
      hU.fromSpec.1.base ⁻¹' (⨆ f : s, X.basicOpen (f : Γ(X, U))).1 =
        hU.fromSpec.1.base ⁻¹' U.1
    · refine ⟨fun h => by rw [h], ?_⟩
      intro h
      apply_fun Set.image hU.fromSpec.1.base at h
      rw [Set.image_preimage_eq_inter_range, Set.image_preimage_eq_inter_range, hU.range_fromSpec]
        at h
      simp only [Set.inter_self, Opens.carrier_eq_coe, Set.inter_eq_right] at h
      ext1
      refine Set.Subset.antisymm ?_ h
      simp only [Set.iUnion_subset_iff, SetCoe.forall, Opens.coe_iSup]
      intro x _
      exact X.basicOpen_le x
    · simp only [Opens.iSup_def, Subtype.coe_mk, Set.preimage_iUnion]
      congr! 1
      · refine congr_arg (Set.iUnion ·) ?_
        ext1 x
        exact congr_arg Opens.carrier (hU.fromSpec_preimage_basicOpen _)
      · exact congr_arg Opens.carrier hU.fromSpec_preimage_self
  · simp only [Opens.carrier_eq_coe, PrimeSpectrum.basicOpen_eq_zeroLocus_compl]
    rw [← Set.compl_iInter, Set.compl_univ_iff, ← PrimeSpectrum.zeroLocus_iUnion, ←
      PrimeSpectrum.zeroLocus_empty_iff_eq_top, PrimeSpectrum.zeroLocus_span]
    simp only [Set.iUnion_singleton_eq_range, Subtype.range_val_subtype, Set.setOf_mem_eq]
#align algebraic_geometry.is_affine_open.basic_open_union_eq_self_iff AlgebraicGeometry.IsAffineOpen.basicOpen_union_eq_self_iff

theorem self_le_basicOpen_union_iff (s : Set Γ(X, U)) :
    (U ≤ ⨆ f : s, X.basicOpen f.1) ↔ Ideal.span s = ⊤ := by
  rw [← hU.basicOpen_union_eq_self_iff, @comm _ Eq]
  refine ⟨fun h => le_antisymm h ?_, le_of_eq⟩
  simp only [iSup_le_iff, SetCoe.forall]
  intro x _
  exact X.basicOpen_le x
#align algebraic_geometry.is_affine_open.self_le_basic_open_union_iff AlgebraicGeometry.IsAffineOpen.self_le_basicOpen_union_iff

end IsAffineOpen

/-- Let `P` be a predicate on the affine open sets of `X` satisfying
1. If `P` holds on `U`, then `P` holds on the basic open set of every section on `U`.
2. If `P` holds for a family of basic open sets covering `U`, then `P` holds for `U`.
3. There exists an affine open cover of `X` each satisfying `P`.

Then `P` holds for every affine open of `X`.

This is also known as the **Affine communication lemma** in [*The rising sea*][RisingSea]. -/
@[elab_as_elim]
theorem of_affine_open_cover {X : Scheme} (V : X.affineOpens) (S : Set X.affineOpens)
    {P : X.affineOpens → Prop}
    (hP₁ : ∀ (U : X.affineOpens) (f : Γ(X, U)), P U → P (X.affineBasicOpen f))
    (hP₂ :
      ∀ (U : X.affineOpens) (s : Finset (Γ(X, U)))
        (_ : Ideal.span (s : Set (Γ(X, U))) = ⊤),
        (∀ f : s, P (X.affineBasicOpen f.1)) → P U)
    (hS : (⋃ i : S, i : Set X) = Set.univ) (hS' : ∀ U : S, P U) : P V := by
  classical
  have : ∀ (x : V.1), ∃ f : Γ(X, V), ↑x ∈ X.basicOpen f ∧ P (X.affineBasicOpen f) := by
    intro x
    obtain ⟨W, hW⟩ := Set.mem_iUnion.mp (by simpa only [← hS] using Set.mem_univ (x : X))
    obtain ⟨f, g, e, hf⟩ := exists_basicOpen_le_affine_inter V.prop W.1.prop x ⟨x.prop, hW⟩
    refine ⟨f, hf, ?_⟩
    convert hP₁ _ g (hS' W) using 1
    ext1
    exact e
  choose f hf₁ hf₂ using this
  suffices Ideal.span (Set.range f) = ⊤ by
    obtain ⟨t, ht₁, ht₂⟩ := (Ideal.span_eq_top_iff_finite _).mp this
    apply hP₂ V t ht₂
    rintro ⟨i, hi⟩
    obtain ⟨x, rfl⟩ := ht₁ hi
    exact hf₂ x
  rw [← V.prop.self_le_basicOpen_union_iff]
  intro x hx
  rw [iSup_range', SetLike.mem_coe, Opens.mem_iSup]
  exact ⟨_, hf₁ ⟨x, hx⟩⟩
#align algebraic_geometry.of_affine_open_cover AlgebraicGeometry.of_affine_open_cover

@[deprecated (since := "2024-06-21"), nolint defLemma]
alias isAffineAffineScheme := isAffine_affineScheme
@[deprecated (since := "2024-06-21"), nolint defLemma]
alias SpecIsAffine := isAffine_Spec
@[deprecated (since := "2024-06-21")]
alias isAffineOfIso := isAffine_of_isIso
@[deprecated (since := "2024-06-21")]
alias rangeIsAffineOpenOfOpenImmersion := isAffineOpen_opensRange
@[deprecated (since := "2024-06-21")]
alias topIsAffineOpen := isAffineOpen_top
@[deprecated (since := "2024-06-21"), nolint defLemma]
alias Scheme.affineCoverIsAffine := Scheme.isAffine_affineCover
@[deprecated (since := "2024-06-21"), nolint defLemma]
alias Scheme.affineBasisCoverIsAffine := Scheme.isAffine_affineBasisCover
@[deprecated (since := "2024-06-21")]
alias IsAffineOpen.fromSpec_range := IsAffineOpen.range_fromSpec
@[deprecated (since := "2024-06-21")]
alias IsAffineOpen.imageIsOpenImmersion := IsAffineOpen.image_of_isOpenImmersion
@[deprecated (since := "2024-06-21"), nolint defLemma]
alias Scheme.quasi_compact_of_affine := Scheme.compactSpace_of_isAffine
@[deprecated (since := "2024-06-21")]
alias IsAffineOpen.fromSpec_base_preimage := IsAffineOpen.fromSpec_preimage_self
@[deprecated (since := "2024-06-21")]
alias IsAffineOpen.fromSpec_map_basicOpen' := IsAffineOpen.fromSpec_preimage_basicOpen'
@[deprecated (since := "2024-06-21")]
alias IsAffineOpen.fromSpec_map_basicOpen := IsAffineOpen.fromSpec_preimage_basicOpen
@[deprecated (since := "2024-06-21")]
alias IsAffineOpen.opensFunctor_map_basicOpen := IsAffineOpen.fromSpec_image_basicOpen
@[deprecated (since := "2024-06-21")]
alias IsAffineOpen.basicOpenIsAffine := IsAffineOpen.basicOpen
@[deprecated (since := "2024-06-21")]
alias IsAffineOpen.mapRestrictBasicOpen := IsAffineOpen.ιOpens_preimage

end AlgebraicGeometry<|MERGE_RESOLUTION|>--- conflicted
+++ resolved
@@ -407,13 +407,8 @@
     refine (Scheme.image_basicOpen (X.ofRestrict U.openEmbedding) r).trans ?_
     rw [← Scheme.basicOpen_res_eq _ _ (eqToHom U.openEmbedding_obj_top).op,
       ← comp_apply, ← CategoryTheory.Functor.map_comp, ← op_comp, eqToHom_trans, eqToHom_refl,
-<<<<<<< HEAD
-      op_id, CategoryTheory.Functor.map_id, Scheme.Hom.invApp,
-      LocallyRingedSpace.IsOpenImmersion.ofRestrict_invApp]
-=======
       op_id, CategoryTheory.Functor.map_id, Scheme.Hom.invApp]
     erw [PresheafedSpace.IsOpenImmersion.ofRestrict_invApp]
->>>>>>> 5c12fd76
     congr
   use X.presheaf.map (eqToHom U.openEmbedding_obj_top.symm).op r
   rw [← this]
