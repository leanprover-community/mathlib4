--- conflicted
+++ resolved
@@ -13,27 +13,18 @@
 
 - `AlgebraicGeometry.Scheme.fromSpecStalk`: The canonical morphism `Spec 𝒪_{X, x} ⟶ X`.
 - `AlgebraicGeometry.Scheme.range_fromSpecStalk`: The range of the map `Spec 𝒪_{X, x} ⟶ X` is
-<<<<<<< HEAD
-  exactly the `y` that specializes to `x`.
-=======
   exactly the `y`s that specialize to `x`.
->>>>>>> ede77585
 - `AlgebraicGeometry.SpecToEquivOfLocalRing`:
   Given a local ring `R` and scheme `X`, morphisms `Spec R ⟶ X` corresponds to pairs
   `(x, f)` where `x : X` and `f : 𝒪_{X, x} ⟶ R` is a local ring homomorphism.
 -/
 
+namespace AlgebraicGeometry
+
+open CategoryTheory Opposite TopologicalSpace LocalRing
+
 universe u
 
-namespace AlgebraicGeometry
-
-open CategoryTheory Opposite TopologicalSpace LocalRing
-
-<<<<<<< HEAD
-=======
-universe u
-
->>>>>>> ede77585
 variable {X Y : Scheme.{u}} (f : X ⟶ Y) {U V : X.Opens} (hU : IsAffineOpen U) (hV : IsAffineOpen V)
 
 section fromSpecStalk
@@ -78,7 +69,6 @@
 theorem IsAffineOpen.fromSpecStalk_eq_fromSpecStalk {x : X} (hxU : x ∈ U) :
     hU.fromSpecStalk hxU = X.fromSpecStalk x := fromSpecStalk_eq ..
 
-<<<<<<< HEAD
 instance IsAffineOpen.fromSpecStalk_isPreimmersion {X : Scheme.{u}} {U : Opens X}
     (hU : IsAffineOpen U) (x : X) (hx : x ∈ U) : IsPreimmersion (hU.fromSpecStalk hx) := by
   dsimp [IsAffineOpen.fromSpecStalk]
@@ -94,26 +84,15 @@
 
 lemma IsAffineOpen.fromSpecStalk_closedPoint {U : Opens X} (hU : IsAffineOpen U)
     {x : X} (hxU : x ∈ U) :
-    (hU.fromSpecStalk hxU).1.base (closedPoint (X.presheaf.stalk x)) = x := by
-  rw [IsAffineOpen.fromSpecStalk, Scheme.comp_val_base_apply]
-  erw [← hU.primeIdealOf_eq_map_closedPoint ⟨x, hxU⟩, hU.fromSpec_primeIdealOf ⟨x, hxU⟩]
-=======
-lemma IsAffineOpen.fromSpecStalk_closedPoint {U : Opens X} (hU : IsAffineOpen U)
-    {x : X} (hxU : x ∈ U) :
     (hU.fromSpecStalk hxU).base (closedPoint (X.presheaf.stalk x)) = x := by
   rw [IsAffineOpen.fromSpecStalk, Scheme.comp_base_apply]
   rw [← hU.primeIdealOf_eq_map_closedPoint ⟨x, hxU⟩, hU.fromSpec_primeIdealOf ⟨x, hxU⟩]
->>>>>>> ede77585
 
 namespace Scheme
 
 @[simp]
 lemma fromSpecStalk_closedPoint {x : X} :
-<<<<<<< HEAD
-    (X.fromSpecStalk x).1.base (closedPoint (X.presheaf.stalk x)) = x :=
-=======
     (X.fromSpecStalk x).base (closedPoint (X.presheaf.stalk x)) = x :=
->>>>>>> ede77585
   IsAffineOpen.fromSpecStalk_closedPoint _ _
 
 lemma fromSpecStalk_app {x : X} (hxU : x ∈ U) :
@@ -124,21 +103,11 @@
   obtain ⟨_, ⟨V : X.Opens, hV, rfl⟩, hxV, hVU⟩ := (isBasis_affine_open X).exists_subset_of_mem_open
     hxU U.2
   rw [← hV.fromSpecStalk_eq_fromSpecStalk hxV, IsAffineOpen.fromSpecStalk, Scheme.comp_app,
-<<<<<<< HEAD
-    IsAffineOpen.fromSpec_app_of_le hV _ hVU, ←  X.presheaf.germ_res (homOfLE hVU) x hxV]
-  simp only [Category.assoc]
-  rw [Hom.naturality, ← ΓSpecIso_inv_naturality_assoc]
-  rfl
-
-@[reassoc]
-lemma stalkSpecializes_fromSpecStalk {x y : X} (h : x ⤳ y) :
-=======
     hV.fromSpec_app_of_le _ hVU, ← X.presheaf.germ_res (homOfLE hVU) x hxV]
   simp [Category.assoc, ← ΓSpecIso_inv_naturality_assoc]
 
 @[reassoc]
 lemma Spec_map_stalkSpecializes_fromSpecStalk {x y : X} (h : x ⤳ y) :
->>>>>>> ede77585
     Spec.map (X.presheaf.stalkSpecializes h) ≫ X.fromSpecStalk y = X.fromSpecStalk x := by
   obtain ⟨_, ⟨U, hU, rfl⟩, hyU, -⟩ :=
     (isBasis_affine_open X).exists_subset_of_mem_open (Set.mem_univ y) isOpen_univ
@@ -148,17 +117,10 @@
     TopCat.Presheaf.germ_stalkSpecializes]
 
 @[reassoc (attr := simp)]
-<<<<<<< HEAD
-lemma stalkMap_fromSpecStalk {x} :
-    Spec.map (f.stalkMap x) ≫ Y.fromSpecStalk _ = X.fromSpecStalk x ≫ f := by
-  obtain ⟨_, ⟨U, hU, rfl⟩, hxU, -⟩ := (isBasis_affine_open Y).exists_subset_of_mem_open
-    (Set.mem_univ (f.1.base x)) isOpen_univ
-=======
 lemma Spec_map_stalkMap_fromSpecStalk {x} :
     Spec.map (f.stalkMap x) ≫ Y.fromSpecStalk _ = X.fromSpecStalk x ≫ f := by
   obtain ⟨_, ⟨U, hU, rfl⟩, hxU, -⟩ := (isBasis_affine_open Y).exists_subset_of_mem_open
     (Set.mem_univ (f.base x)) isOpen_univ
->>>>>>> ede77585
   obtain ⟨_, ⟨V, hV, rfl⟩, hxV, hVU⟩ := (isBasis_affine_open X).exists_subset_of_mem_open
     hxU (f ⁻¹ᵁ U).2
   rw [← hU.fromSpecStalk_eq_fromSpecStalk hxU, ← hV.fromSpecStalk_eq_fromSpecStalk hxV,
@@ -180,19 +142,6 @@
     (Spec R).fromSpecStalk x = Spec.map (StructureSheaf.toStalk R _) :=
   Spec_fromSpecStalk _ _
 
-<<<<<<< HEAD
-/-- https://stacks.math.columbia.edu/tag/01J7 -/
-lemma range_fromSpecStalk {x : X} :
-    Set.range (X.fromSpecStalk x).1.base = { y | y ⤳ x } := by
-  ext y
-  constructor
-  · rintro ⟨y, rfl⟩
-    exact ((LocalRing.specializes_closedPoint y).map (X.fromSpecStalk x).1.base.2).trans
-      (specializes_of_eq fromSpecStalk_closedPoint)
-  · rintro (hy : y ⤳ x)
-    have := fromSpecStalk_closedPoint (x := y)
-    rw [← stalkSpecializes_fromSpecStalk hy] at this
-=======
 @[stacks 01J7]
 lemma range_fromSpecStalk {x : X} :
     Set.range (X.fromSpecStalk x).base = { y | y ⤳ x } := by
@@ -204,7 +153,6 @@
   · rintro (hy : y ⤳ x)
     have := fromSpecStalk_closedPoint (x := y)
     rw [← Spec_map_stalkSpecializes_fromSpecStalk hy] at this
->>>>>>> ede77585
     exact ⟨_, this⟩
 
 end Scheme
@@ -250,55 +198,27 @@
 
 variable {R} (f : Spec R ⟶ X)
 
-<<<<<<< HEAD
--- move me
-lemma LocalRing.closed_point_mem_iff {R : Type*} [CommRing R] [LocalRing R]
-    {U : Opens (PrimeSpectrum R)} : closedPoint R ∈ U ↔ U = ⊤ :=
-  ⟨(eq_top_iff.mpr fun x _ ↦ (specializes_closedPoint x).mem_open U.2 ·), (· ▸ trivial)⟩
-
-@[simp]
-lemma Spec_closedPoint {R S : CommRingCat} [LocalRing R] [LocalRing S]
-    {f : R ⟶ S} [IsLocalRingHom f] : (Spec.map f).1.base (closedPoint S) = closedPoint R :=
-  LocalRing.comap_closedPoint f
-=======
->>>>>>> ede77585
-
 namespace Scheme
 
 /--
 Given a local ring `(R, 𝔪)` and a morphism `f : Spec R ⟶ X`,
-<<<<<<< HEAD
-they induce a ring homomorphim `φ : 𝒪_{X, f 𝔪} ⟶ X`.
-=======
 they induce a (local) ring homomorphism `φ : 𝒪_{X, f 𝔪} ⟶ R`.
->>>>>>> ede77585
 
 This is inverse to `φ ↦ Spec.map φ ≫ X.fromSpecStalk (f 𝔪)`. See `SpecToEquivOfLocalRing`.
 -/
 noncomputable
 def stalkClosedPointTo :
-<<<<<<< HEAD
-    X.presheaf.stalk (f.1.base (closedPoint R)) ⟶ R :=
-=======
     X.presheaf.stalk (f.base (closedPoint R)) ⟶ R :=
->>>>>>> ede77585
   f.stalkMap (closedPoint R) ≫ (stalkClosedPointIso R).hom
 
 instance isLocalRingHom_stalkClosedPointTo :
     IsLocalRingHom (stalkClosedPointTo f) := by
   apply (config := { allowSynthFailures := true }) RingHom.isLocalRingHom_comp
   · apply isLocalRingHom_of_iso
-<<<<<<< HEAD
-  · apply f.2
-
-lemma preimage_eq_top_of_closedPoint_mem
-    {U : Opens X} (hU : f.1.base (closedPoint R) ∈ U) : f ⁻¹ᵁ U = ⊤ :=
-=======
   · apply f.prop
 
 lemma preimage_eq_top_of_closedPoint_mem
     {U : Opens X} (hU : f.base (closedPoint R) ∈ U) : f ⁻¹ᵁ U = ⊤ :=
->>>>>>> ede77585
   LocalRing.closed_point_mem_iff.mp hU
 
 lemma stalkClosedPointTo_comp (g : X ⟶ Y) :
@@ -311,19 +231,11 @@
       (ΓSpecIso R).hom ≫ φ := by
   rw [stalkClosedPointTo, Scheme.stalkMap_germ_assoc, ← Iso.inv_comp_eq,
     ← ΓSpecIso_inv_naturality_assoc]
-<<<<<<< HEAD
-  erw [germ_stalkClosedPointIso_hom]
-  rw [Iso.inv_hom_id, Category.comp_id]
-
-@[reassoc]
-lemma germ_stalkClosedPointTo (U : Opens X) (hU : f.1.base (closedPoint R) ∈ U) :
-=======
   simp_rw [Opens.map_top]
   rw [germ_stalkClosedPointIso_hom, Iso.inv_hom_id, Category.comp_id]
 
 @[reassoc]
 lemma germ_stalkClosedPointTo (U : Opens X) (hU : f.base (closedPoint R) ∈ U) :
->>>>>>> ede77585
     X.presheaf.germ U _ hU ≫ stalkClosedPointTo f = f.app U ≫
       ((Spec R).presheaf.mapIso (eqToIso (preimage_eq_top_of_closedPoint_mem f hU).symm).op ≪≫
         ΓSpecIso R).hom := by
@@ -338,26 +250,16 @@
     {x : X} (f : X.presheaf.stalk x ⟶ R) [IsLocalRingHom f] (U : Opens X) (hU) :
     X.presheaf.germ U _ hU ≫ stalkClosedPointTo (Spec.map f ≫ X.fromSpecStalk x) =
       X.presheaf.germ U x (by simpa using hU) ≫ f := by
-<<<<<<< HEAD
-  have : (Spec.map f ≫ X.fromSpecStalk x).1.base (closedPoint R) = x := by
-    rw [comp_val_base_apply, Spec_closedPoint, fromSpecStalk_closedPoint]
-=======
   have : (Spec.map f ≫ X.fromSpecStalk x).base (closedPoint R) = x := by
     rw [comp_base_apply, Spec_closedPoint, fromSpecStalk_closedPoint]
->>>>>>> ede77585
   have : x ∈ U := this ▸ hU
   simp only [TopCat.Presheaf.stalkCongr_hom, TopCat.Presheaf.germ_stalkSpecializes_assoc,
     germ_stalkClosedPointTo, comp_app,
     fromSpecStalk_app (X := X) (x := x) this, Category.assoc, Iso.trans_hom,
     Functor.mapIso_hom, Hom.naturality_assoc, ← Functor.map_comp_assoc,
     (Spec.map f).app_eq_appLE, Hom.appLE_map_assoc, Hom.map_appLE_assoc]
-<<<<<<< HEAD
-  erw [← (Spec.map f).app_eq_appLE]
-  rw [ΓSpecIso_naturality, Iso.inv_hom_id_assoc]
-=======
   simp_rw [← Opens.map_top (Spec.map f).base]
   rw [← (Spec.map f).app_eq_appLE, ΓSpecIso_naturality, Iso.inv_hom_id_assoc]
->>>>>>> ede77585
 
 lemma stalkClosedPointTo_fromSpecStalk (x : X) :
     stalkClosedPointTo (X.fromSpecStalk x) =
@@ -371,11 +273,7 @@
 lemma Spec_stalkClosedPointTo_fromSpecStalk :
     Spec.map (stalkClosedPointTo f) ≫ X.fromSpecStalk _ = f := by
   obtain ⟨_, ⟨U, hU, rfl⟩, hxU, -⟩ := (isBasis_affine_open X).exists_subset_of_mem_open
-<<<<<<< HEAD
-    (Set.mem_univ (f.1.base (closedPoint R))) isOpen_univ
-=======
     (Set.mem_univ (f.base (closedPoint R))) isOpen_univ
->>>>>>> ede77585
   have := IsAffineOpen.Spec_map_appLE_fromSpec f hU (isAffineOpen_top _)
     (preimage_eq_top_of_closedPoint_mem f hxU).ge
   rw [IsAffineOpen.fromSpec_top, Iso.eq_inv_comp, isoSpec_Spec_hom] at this
@@ -409,18 +307,11 @@
 Given a local ring `R` and scheme `X`, morphisms `Spec R ⟶ X` corresponds to pairs
 `(x, f)` where `x : X` and `f : 𝒪_{X, x} ⟶ R` is a local ring homomorphism.
 -/
-<<<<<<< HEAD
-noncomputable
-def SpecToEquivOfLocalRing :
-    (Spec R ⟶ X) ≃ Σ x, { f : X.presheaf.stalk x ⟶ R // IsLocalRingHom f } where
-  toFun f := ⟨f.1.base (closedPoint R), Scheme.stalkClosedPointTo f, inferInstance⟩
-=======
 @[simps]
 noncomputable
 def SpecToEquivOfLocalRing :
     (Spec R ⟶ X) ≃ Σ x, { f : X.presheaf.stalk x ⟶ R // IsLocalRingHom f } where
   toFun f := ⟨f.base (closedPoint R), Scheme.stalkClosedPointTo f, inferInstance⟩
->>>>>>> ede77585
   invFun xf := Spec.map xf.2.1 ≫ X.fromSpecStalk xf.1
   left_inv := Scheme.Spec_stalkClosedPointTo_fromSpecStalk
   right_inv xf := by
