--- conflicted
+++ resolved
@@ -22,13 +22,8 @@
 neighborhood `U` of `x`.
 -/
 noncomputable def IsAffineOpen.fromSpecStalk
-<<<<<<< HEAD
-    {X : Scheme} {U : Opens X} (hU : IsAffineOpen U) {x : X} (hxU : x ∈ U) :
+    {X : Scheme} {U : X.Opens} (hU : IsAffineOpen U) {x : X} (hxU : x ∈ U) :
     Spec (X.presheaf.stalk x) ⟶ X :=
-=======
-    {X : Scheme} {U : X.Opens} (hU : IsAffineOpen U) {x : X} (hxU : x ∈ U) :
-    Spec (X.stalk x) ⟶ X :=
->>>>>>> 4261f994
   Spec.map (X.presheaf.germ ⟨x, hxU⟩) ≫ hU.fromSpec
 
 /--
