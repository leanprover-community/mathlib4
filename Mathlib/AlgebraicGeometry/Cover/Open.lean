/-
Copyright (c) 2024 Andrew Yang. All rights reserved.
Released under Apache 2.0 license as described in the file LICENSE.
Authors: Andrew Yang
-/
import Mathlib.AlgebraicGeometry.OpenImmersion

/-!
# Open covers of schemes

This file provides the basic API for open covers of schemes.

## Main definition
- `AlgebraicGeometry.Scheme.OpenCover`: The type of open covers of a scheme `X`,
  consisting of a family of open immersions into `X`,
  and for each `x : X` an open immersion (indexed by `f x`) that covers `x`.
- `AlgebraicGeometry.Scheme.affineCover`: `X.affineCover` is a choice of an affine cover of `X`.
- `AlgebraicGeometry.Scheme.AffineOpenCover`: The type of affine open covers of a scheme `X`.
-/


noncomputable section

open TopologicalSpace CategoryTheory Opposite CategoryTheory.Limits

universe v v₁ v₂ u

namespace AlgebraicGeometry

namespace Scheme

-- TODO: provide API to and from a presieve.
/-- An open cover of `X` consists of a family of open immersions into `X`,
and for each `x : X` an open immersion (indexed by `f x`) that covers `x`.

This is merely a coverage in the Zariski pretopology, and it would be optimal
if we could reuse the existing API about pretopologies, However, the definitions of sieves and
grothendieck topologies uses `Prop`s, so that the actual open sets and immersions are hard to
obtain. Also, since such a coverage in the pretopology usually contains a proper class of
immersions, it is quite hard to glue them, reason about finite covers, etc.
-/
structure OpenCover (X : Scheme.{u}) where
  /-- index set of an open cover of a scheme `X` -/
  J : Type v
  /-- the subschemes of an open cover -/
  obj : J → Scheme
  /-- the embedding of subschemes to `X` -/
  map : ∀ j : J, obj j ⟶ X
  /-- given a point of `x : X`, `f x` is the index of the subscheme which contains `x`  -/
  f : X → J
  /-- the subschemes covers `X` -/
  covers : ∀ x, x ∈ Set.range (map (f x)).base
  /-- the embedding of subschemes are open immersions -/
  IsOpen : ∀ x, IsOpenImmersion (map x) := by infer_instance

@[deprecated (since := "2024-06-23")] alias OpenCover.Covers := OpenCover.covers

attribute [instance] OpenCover.IsOpen

variable {X Y Z : Scheme.{u}} (𝒰 : OpenCover X) (f : X ⟶ Z) (g : Y ⟶ Z)
variable [∀ x, HasPullback (𝒰.map x ≫ f) g]

/-- The affine cover of a scheme. -/
def affineCover (X : Scheme.{u}) : OpenCover X where
  J := X
  obj x := Spec (X.local_affine x).choose_spec.choose
  map x :=
    ⟨(X.local_affine x).choose_spec.choose_spec.some.inv ≫ X.toLocallyRingedSpace.ofRestrict _⟩
  f x := x
  covers := by
    intro x
    erw [TopCat.coe_comp] -- now `erw` after #13170
    rw [Set.range_comp, Set.range_iff_surjective.mpr, Set.image_univ]
    · erw [Subtype.range_coe_subtype]
      exact (X.local_affine x).choose.2
    rw [← TopCat.epi_iff_surjective]
    change Epi ((SheafedSpace.forget _).map (LocallyRingedSpace.forgetToSheafedSpace.map _))
    infer_instance

instance : Inhabited X.OpenCover :=
  ⟨X.affineCover⟩

theorem OpenCover.iUnion_range {X : Scheme.{u}} (𝒰 : X.OpenCover) :
    ⋃ i, Set.range (𝒰.map i).base = Set.univ := by
  rw [Set.eq_univ_iff_forall]
  intro x
  rw [Set.mem_iUnion]
  exact ⟨𝒰.f x, 𝒰.covers x⟩

theorem OpenCover.iSup_opensRange {X : Scheme.{u}} (𝒰 : X.OpenCover) :
    ⨆ i, (𝒰.map i).opensRange = ⊤ :=
  Opens.ext <| by rw [Opens.coe_iSup]; exact 𝒰.iUnion_range

/-- Given an open cover `{ Uᵢ }` of `X`, and for each `Uᵢ` an open cover, we may combine these
open covers to form an open cover of `X`. -/
@[simps! J obj map]
def OpenCover.bind (f : ∀ x : 𝒰.J, OpenCover (𝒰.obj x)) : OpenCover X where
  J := Σ i : 𝒰.J, (f i).J
  obj x := (f x.1).obj x.2
  map x := (f x.1).map x.2 ≫ 𝒰.map x.1
  f x := ⟨_, (f _).f (𝒰.covers x).choose⟩
  covers x := by
    let y := (𝒰.covers x).choose
    have hy : (𝒰.map (𝒰.f x)).base y = x := (𝒰.covers x).choose_spec
    rcases (f (𝒰.f x)).covers y with ⟨z, hz⟩
    change x ∈ Set.range ((f (𝒰.f x)).map ((f (𝒰.f x)).f y) ≫ 𝒰.map (𝒰.f x)).base
    use z
    erw [comp_apply]
    rw [hz, hy]
  -- Porting note: weirdly, even though no input is needed, `inferInstance` does not work
  -- `PresheafedSpace.IsOpenImmersion.comp` is marked as `instance`
  IsOpen _ := PresheafedSpace.IsOpenImmersion.comp _ _

/-- An isomorphism `X ⟶ Y` is an open cover of `Y`. -/
@[simps J obj map]
def openCoverOfIsIso {X Y : Scheme.{u}} (f : X ⟶ Y) [IsIso f] : OpenCover.{v} Y where
  J := PUnit.{v + 1}
  obj _ := X
  map _ := f
  f _ := PUnit.unit
  covers x := by
    rw [Set.range_iff_surjective.mpr]
    all_goals try trivial
    rw [← TopCat.epi_iff_surjective]
    infer_instance

/-- We construct an open cover from another, by providing the needed fields and showing that the
provided fields are isomorphic with the original open cover. -/
@[simps J obj map]
def OpenCover.copy {X : Scheme.{u}} (𝒰 : OpenCover X) (J : Type*) (obj : J → Scheme)
    (map : ∀ i, obj i ⟶ X) (e₁ : J ≃ 𝒰.J) (e₂ : ∀ i, obj i ≅ 𝒰.obj (e₁ i))
    (e₂ : ∀ i, map i = (e₂ i).hom ≫ 𝒰.map (e₁ i)) : OpenCover X :=
  { J, obj, map
    f := fun x => e₁.symm (𝒰.f x)
    covers := fun x => by
      rw [e₂, Scheme.comp_base, TopCat.coe_comp, Set.range_comp, Set.range_iff_surjective.mpr,
        Set.image_univ, e₁.rightInverse_symm]
      · exact 𝒰.covers x
      · rw [← TopCat.epi_iff_surjective]; infer_instance
    -- Porting note: weirdly, even though no input is needed, `inferInstance` does not work
    -- `PresheafedSpace.IsOpenImmersion.comp` is marked as `instance`
    IsOpen := fun i => by rw [e₂]; exact PresheafedSpace.IsOpenImmersion.comp _ _ }

-- Porting note: need more hint on universe level
/-- The pushforward of an open cover along an isomorphism. -/
@[simps! J obj map]
def OpenCover.pushforwardIso {X Y : Scheme.{u}} (𝒰 : OpenCover.{v} X) (f : X ⟶ Y) [IsIso f] :
    OpenCover.{v} Y :=
  ((openCoverOfIsIso.{v, u} f).bind fun _ => 𝒰).copy 𝒰.J _ _
    ((Equiv.punitProd _).symm.trans (Equiv.sigmaEquivProd PUnit 𝒰.J).symm) (fun _ => Iso.refl _)
    fun _ => (Category.id_comp _).symm

/-- Adding an open immersion into an open cover gives another open cover. -/
@[simps]
def OpenCover.add {X Y : Scheme.{u}} (𝒰 : X.OpenCover) (f : Y ⟶ X) [IsOpenImmersion f] :
    X.OpenCover where
  J := Option 𝒰.J
  obj i := Option.rec Y 𝒰.obj i
  map i := Option.rec f 𝒰.map i
  f x := some (𝒰.f x)
  covers := 𝒰.covers
  IsOpen := by rintro (_ | _) <;> dsimp <;> infer_instance

/-- Given an open cover on `X`, we may pull them back along a morphism `W ⟶ X` to obtain
an open cover of `W`. -/
@[simps]
def OpenCover.pullbackCover {X W : Scheme.{u}} (𝒰 : X.OpenCover) (f : W ⟶ X) :
    W.OpenCover where
  J := 𝒰.J
  obj x := pullback f (𝒰.map x)
<<<<<<< HEAD
  map x := pullback.fst _ _
  f x := 𝒰.f (f.base x)
=======
  map _ := pullback.fst _ _
  f x := 𝒰.f (f.1.base x)
>>>>>>> 52637b24
  covers x := by
    rw [←
      show _ = (pullback.fst _ _ : pullback f (𝒰.map (𝒰.f (f.base x))) ⟶ _).base from
        PreservesPullback.iso_hom_fst Scheme.forgetToTop f (𝒰.map (𝒰.f (f.base x)))]
    -- Porting note: `rw` to `erw` on this single lemma
    rw [TopCat.coe_comp, Set.range_comp, Set.range_iff_surjective.mpr, Set.image_univ,
      TopCat.pullback_fst_range]
    · obtain ⟨y, h⟩ := 𝒰.covers (f.base x)
      exact ⟨y, h.symm⟩
    · rw [← TopCat.epi_iff_surjective]; infer_instance

/-- The family of morphisms from the pullback cover to the original cover. -/
def OpenCover.pullbackHom {X W : Scheme.{u}} (𝒰 : X.OpenCover) (f : W ⟶ X) (i) :
    (𝒰.pullbackCover f).obj i ⟶ 𝒰.obj i :=
  pullback.snd f (𝒰.map i)

@[reassoc (attr := simp)]
lemma OpenCover.pullbackHom_map {X W : Scheme.{u}} (𝒰 : X.OpenCover) (f : W ⟶ X) (i) :
    𝒰.pullbackHom f i ≫ 𝒰.map i = (𝒰.pullbackCover f).map i ≫ f := pullback.condition.symm

/-- Given an open cover on `X`, we may pull them back along a morphism `f : W ⟶ X` to obtain
an open cover of `W`. This is similar to `Scheme.OpenCover.pullbackCover`, but here we
take `pullback (𝒰.map x) f` instead of `pullback f (𝒰.map x)`. -/
@[simps]
def OpenCover.pullbackCover' {X W : Scheme.{u}} (𝒰 : X.OpenCover) (f : W ⟶ X) :
    W.OpenCover where
  J := 𝒰.J
  obj x := pullback (𝒰.map x) f
<<<<<<< HEAD
  map x := pullback.snd _ _
  f x := 𝒰.f (f.base x)
=======
  map _ := pullback.snd _ _
  f x := 𝒰.f (f.1.base x)
>>>>>>> 52637b24
  covers x := by
    rw [←
      show _ = (pullback.snd (𝒰.map (𝒰.f (f.base x))) f).base from
        PreservesPullback.iso_hom_snd Scheme.forgetToTop (𝒰.map (𝒰.f (f.base x))) f]
    -- Porting note: `rw` to `erw` on this single lemma
    rw [TopCat.coe_comp, Set.range_comp, Set.range_iff_surjective.mpr, Set.image_univ,
      TopCat.pullback_snd_range]
    · obtain ⟨y, h⟩ := 𝒰.covers (f.base x)
      exact ⟨y, h⟩
    · rw [← TopCat.epi_iff_surjective]; infer_instance

/-- Every open cover of a quasi-compact scheme can be refined into a finite subcover.
-/
@[simps! obj map]
def OpenCover.finiteSubcover {X : Scheme.{u}} (𝒰 : OpenCover X) [H : CompactSpace X] :
    OpenCover X := by
  have :=
    @CompactSpace.elim_nhds_subcover _ _ H (fun x : X => Set.range (𝒰.map (𝒰.f x)).base)
      fun x => (IsOpenImmersion.isOpen_range (𝒰.map (𝒰.f x))).mem_nhds (𝒰.covers x)
  let t := this.choose
  have h : ∀ x : X, ∃ y : t, x ∈ Set.range (𝒰.map (𝒰.f y)).base := by
    intro x
    have h' : x ∈ (⊤ : Set X) := trivial
    rw [← Classical.choose_spec this, Set.mem_iUnion] at h'
    rcases h' with ⟨y, _, ⟨hy, rfl⟩, hy'⟩
    exact ⟨⟨y, hy⟩, hy'⟩
  exact
    { J := t
      obj := fun x => 𝒰.obj (𝒰.f x.1)
      map := fun x => 𝒰.map (𝒰.f x.1)
      f := fun x => (h x).choose
      covers := fun x => (h x).choose_spec }

instance [H : CompactSpace X] : Fintype 𝒰.finiteSubcover.J := by
  delta OpenCover.finiteSubcover; infer_instance

theorem OpenCover.compactSpace {X : Scheme.{u}} (𝒰 : X.OpenCover) [Finite 𝒰.J]
    [H : ∀ i, CompactSpace (𝒰.obj i)] : CompactSpace X := by
  cases nonempty_fintype 𝒰.J
  rw [← isCompact_univ_iff, ← 𝒰.iUnion_range]
  apply isCompact_iUnion
  intro i
  rw [isCompact_iff_compactSpace]
  exact
    @Homeomorph.compactSpace _ _ _ _ (H i)
      (TopCat.homeoOfIso
        (asIso
          (IsOpenImmersion.isoOfRangeEq (𝒰.map i)
                  (X.ofRestrict (Opens.openEmbedding ⟨_, (𝒰.IsOpen i).base_open.isOpen_range⟩))
                  Subtype.range_coe.symm).hom.base))

/-- Given open covers `{ Uᵢ }` and `{ Uⱼ }`, we may form the open cover `{ Uᵢ ∩ Uⱼ }`. -/
def OpenCover.inter {X : Scheme.{u}} (𝒰₁ : Scheme.OpenCover.{v₁} X)
    (𝒰₂ : Scheme.OpenCover.{v₂} X) : X.OpenCover where
  J := 𝒰₁.J × 𝒰₂.J
  obj ij := pullback (𝒰₁.map ij.1) (𝒰₂.map ij.2)
  map ij := pullback.fst _ _ ≫ 𝒰₁.map ij.1
  f x := ⟨𝒰₁.f x, 𝒰₂.f x⟩
  covers x := by
    rw [IsOpenImmersion.range_pullback_to_base_of_left]
    exact ⟨𝒰₁.covers x, 𝒰₂.covers x⟩
  IsOpen _ := inferInstance

/--
An affine open cover of `X` consists of a family of open immersions into `X` from
spectra of rings.
-/
structure AffineOpenCover (X : Scheme.{u}) where
  /-- index set of an affine open cover of a scheme `X` -/
  J : Type v
  /-- the ring associated to a component of an affine open cover -/
  obj : J → CommRingCat.{u}
  /-- the embedding of subschemes to `X` -/
  map : ∀ j : J, Spec (obj j) ⟶ X
  /-- given a point of `x : X`, `f x` is the index of the subscheme which contains `x`  -/
  f : X → J
  /-- the subschemes covers `X` -/
  covers : ∀ x, x ∈ Set.range (map (f x)).base
  /-- the embedding of subschemes are open immersions -/
  IsOpen : ∀ x, IsOpenImmersion (map x) := by infer_instance

namespace AffineOpenCover

attribute [instance] AffineOpenCover.IsOpen

/-- The open cover associated to an affine open cover. -/
@[simps]
def openCover {X : Scheme.{u}} (𝓤 : X.AffineOpenCover) : X.OpenCover where
  J := 𝓤.J
  map := 𝓤.map
  f := 𝓤.f
  covers := 𝓤.covers

end AffineOpenCover

/-- A choice of an affine open cover of a scheme. -/
def affineOpenCover (X : Scheme.{u}) : X.AffineOpenCover where
  J := X.affineCover.J
  map := X.affineCover.map
  f := X.affineCover.f
  covers := X.affineCover.covers

@[simp]
lemma openCover_affineOpenCover (X : Scheme.{u}) : X.affineOpenCover.openCover = X.affineCover :=
  rfl

/-- Given any open cover `𝓤`, this is an affine open cover which refines it.
The morphism in the category of open covers which proves that this is indeed a refinement, see
`AlgebraicGeometry.Scheme.OpenCover.fromAffineRefinement`.
-/
def OpenCover.affineRefinement {X : Scheme.{u}} (𝓤 : X.OpenCover) : X.AffineOpenCover where
  J := (𝓤.bind fun j => (𝓤.obj j).affineCover).J
  map := (𝓤.bind fun j => (𝓤.obj j).affineCover).map
  f := (𝓤.bind fun j => (𝓤.obj j).affineCover).f
  covers := (𝓤.bind fun j => (𝓤.obj j).affineCover).covers

/-- The pullback of the affine refinement is the pullback of the affine cover. -/
def OpenCover.pullbackCoverAffineRefinementObjIso (f : X ⟶ Y) (𝒰 : Y.OpenCover) (i) :
    (𝒰.affineRefinement.openCover.pullbackCover f).obj i ≅
      ((𝒰.obj i.1).affineCover.pullbackCover (𝒰.pullbackHom f i.1)).obj i.2 :=
  pullbackSymmetry _ _ ≪≫ (pullbackRightPullbackFstIso _ _ _).symm ≪≫
    pullbackSymmetry _ _ ≪≫ asIso (pullback.map _ _ _ _ (pullbackSymmetry _ _).hom (𝟙 _) (𝟙 _)
      (by simp [pullbackHom]) (by simp))

@[reassoc]
lemma OpenCover.pullbackCoverAffineRefinementObjIso_inv_map (f : X ⟶ Y) (𝒰 : Y.OpenCover) (i) :
    (𝒰.pullbackCoverAffineRefinementObjIso f i).inv ≫
      (𝒰.affineRefinement.openCover.pullbackCover f).map i =
      ((𝒰.obj i.1).affineCover.pullbackCover (𝒰.pullbackHom f i.1)).map i.2 ≫
        (𝒰.pullbackCover f).map i.1 := by
  simp only [pullbackCover_obj, AffineOpenCover.openCover_obj, AffineOpenCover.openCover_map,
    pullbackCoverAffineRefinementObjIso, Iso.trans_inv, asIso_inv, Iso.symm_inv, Category.assoc,
    pullbackCover_map, pullbackSymmetry_inv_comp_fst, IsIso.inv_comp_eq, limit.lift_π_assoc, id_eq,
    PullbackCone.mk_pt, cospan_left, PullbackCone.mk_π_app, pullbackSymmetry_hom_comp_fst]
  convert pullbackSymmetry_inv_comp_snd_assoc
    ((𝒰.obj i.1).affineCover.map i.2) (pullback.fst _ _) _ using 2
  exact pullbackRightPullbackFstIso_hom_snd _ _ _

@[reassoc]
lemma OpenCover.pullbackCoverAffineRefinementObjIso_inv_pullbackHom
    (f : X ⟶ Y) (𝒰 : Y.OpenCover) (i) :
    (𝒰.pullbackCoverAffineRefinementObjIso f i).inv ≫
      𝒰.affineRefinement.openCover.pullbackHom f i =
      (𝒰.obj i.1).affineCover.pullbackHom (𝒰.pullbackHom f i.1) i.2 := by
  simp only [pullbackCover_obj, pullbackHom, AffineOpenCover.openCover_obj,
    AffineOpenCover.openCover_map, pullbackCoverAffineRefinementObjIso, Iso.trans_inv, asIso_inv,
    Iso.symm_inv, Category.assoc, pullbackSymmetry_inv_comp_snd, IsIso.inv_comp_eq, limit.lift_π,
    id_eq, PullbackCone.mk_pt, PullbackCone.mk_π_app, Category.comp_id]
  convert pullbackSymmetry_inv_comp_fst ((𝒰.obj i.1).affineCover.map i.2) (pullback.fst _ _)
  exact pullbackRightPullbackFstIso_hom_fst _ _ _

section category

/--
A morphism between open covers `𝓤 ⟶ 𝓥` indicates that `𝓤` is a refinement of `𝓥`.
Since open covers of schemes are indexed, the definition also involves a map on the
indexing types.
-/
structure OpenCover.Hom {X : Scheme.{u}} (𝓤 𝓥 : OpenCover.{v} X) where
  /-- The map on indexing types associated to a morphism of open covers. -/
  idx : 𝓤.J → 𝓥.J
  /-- The morphism between open subsets associated to a morphism of open covers. -/
  app (j : 𝓤.J) : 𝓤.obj j ⟶ 𝓥.obj (idx j)
  isOpen (j : 𝓤.J) : IsOpenImmersion (app j) := by infer_instance
  w (j : 𝓤.J) : app j ≫ 𝓥.map _ = 𝓤.map _ := by aesop_cat

attribute [reassoc (attr := simp)] OpenCover.Hom.w
attribute [instance] OpenCover.Hom.isOpen

/-- The identity morphism in the category of open covers of a scheme. -/
def OpenCover.Hom.id {X : Scheme.{u}} (𝓤 : OpenCover.{v} X) : 𝓤.Hom 𝓤 where
  idx j := j
  app _ := 𝟙 _

/-- The composition of two morphisms in the category of open covers of a scheme. -/
def OpenCover.Hom.comp {X : Scheme.{u}} {𝓤 𝓥 𝓦 : OpenCover.{v} X}
    (f : 𝓤.Hom 𝓥) (g : 𝓥.Hom 𝓦) : 𝓤.Hom 𝓦 where
  idx j := g.idx <| f.idx j
  app _ := f.app _ ≫ g.app _

instance OpenCover.category {X : Scheme.{u}} : Category (OpenCover.{v} X) where
  Hom 𝓤 𝓥 := 𝓤.Hom 𝓥
  id := OpenCover.Hom.id
  comp f g := f.comp g

@[simp]
lemma OpenCover.id_idx_apply {X : Scheme.{u}} (𝓤 : X.OpenCover) (j : 𝓤.J) :
    (𝟙 𝓤 : 𝓤 ⟶ 𝓤).idx j = j := rfl

@[simp]
lemma OpenCover.id_app {X : Scheme.{u}} (𝓤 : X.OpenCover) (j : 𝓤.J) :
    (𝟙 𝓤 : 𝓤 ⟶ 𝓤).app j = 𝟙 _ := rfl

@[simp]
lemma OpenCover.comp_idx_apply {X : Scheme.{u}} {𝓤 𝓥 𝓦 : X.OpenCover}
    (f : 𝓤 ⟶ 𝓥) (g : 𝓥 ⟶ 𝓦) (j : 𝓤.J) :
    (f ≫ g).idx j = g.idx (f.idx j) := rfl

@[simp]
lemma OpenCover.comp_app {X : Scheme.{u}} {𝓤 𝓥 𝓦 : X.OpenCover}
    (f : 𝓤 ⟶ 𝓥) (g : 𝓥 ⟶ 𝓦) (j : 𝓤.J) :
    (f ≫ g).app j = f.app j ≫ g.app _ := rfl

end category

/-- Given any open cover `𝓤`, this is an affine open cover which refines it. -/
def OpenCover.fromAffineRefinement {X : Scheme.{u}} (𝓤 : X.OpenCover) :
    𝓤.affineRefinement.openCover ⟶ 𝓤 where
  idx j := j.fst
  app j := (𝓤.obj j.fst).affineCover.map _

/-- If two global sections agree after restriction to each member of an open cover, then
they agree globally. -/
lemma OpenCover.ext_elem {X : Scheme.{u}} {U : X.Opens} (f g : Γ(X, U)) (𝒰 : X.OpenCover)
    (h : ∀ i : 𝒰.J, (𝒰.map i).app U f = (𝒰.map i).app U g) : f = g := by
  fapply TopCat.Sheaf.eq_of_locally_eq' X.sheaf
    (fun i ↦ (𝒰.map (𝒰.f i)).opensRange ⊓ U) _ (fun _ ↦ homOfLE inf_le_right)
  · intro x hx
    simp only [Opens.iSup_mk, Opens.carrier_eq_coe, Opens.coe_inf, Hom.opensRange_coe, Opens.coe_mk,
      Set.mem_iUnion, Set.mem_inter_iff, Set.mem_range, SetLike.mem_coe, exists_and_right]
    refine ⟨?_, hx⟩
    simpa using ⟨_, 𝒰.covers x⟩
  · intro x
    replace h := h (𝒰.f x)
    rw [← IsOpenImmersion.map_ΓIso_inv] at h
    exact (IsOpenImmersion.ΓIso (𝒰.map (𝒰.f x)) U).commRingCatIsoToRingEquiv.symm.injective h

/-- If the restriction of a global section to each member of an open cover is zero, then it is
globally zero. -/
lemma zero_of_zero_cover {X : Scheme.{u}} {U : X.Opens} (s : Γ(X, U)) (𝒰 : X.OpenCover)
    (h : ∀ i : 𝒰.J, (𝒰.map i).app U s = 0) : s = 0 :=
  𝒰.ext_elem s 0 (fun i ↦ by rw [map_zero]; exact h i)

/-- If a global section is nilpotent on each member of a finite open cover, then `f` is
nilpotent. -/
lemma isNilpotent_of_isNilpotent_cover {X : Scheme.{u}} {U : X.Opens} (s : Γ(X, U))
    (𝒰 : X.OpenCover) [Finite 𝒰.J] (h : ∀ i : 𝒰.J, IsNilpotent ((𝒰.map i).app U s)) :
    IsNilpotent s := by
  choose fn hfn using h
  have : Fintype 𝒰.J := Fintype.ofFinite 𝒰.J
  /- the maximum of all `fn i` (exists, because `𝒰.J` is finite) -/
  let N : ℕ := Finset.sup Finset.univ fn
  have hfnleN (i : 𝒰.J) : fn i ≤ N := Finset.le_sup (Finset.mem_univ i)
  use N
  apply zero_of_zero_cover (𝒰 := 𝒰)
  on_goal 1 => intro i; simp only [map_pow]
  -- This closes both remaining goals at once.
  exact pow_eq_zero_of_le (hfnleN i) (hfn i)

section deprecated

/-- The basic open sets form an affine open cover of `Spec R`. -/
def affineBasisCoverOfAffine (R : CommRingCat.{u}) : OpenCover (Spec R) where
  J := R
  obj r := Spec (CommRingCat.of <| Localization.Away r)
  map r := Spec.map (CommRingCat.ofHom (algebraMap R (Localization.Away r)))
  f _ := 1
  covers r := by
    rw [Set.range_iff_surjective.mpr ((TopCat.epi_iff_surjective _).mp _)]
    · exact trivial
    · -- Porting note: need more hand holding here because Lean knows that
      -- `CommRing.ofHom ...` is iso, but without `ofHom` Lean does not know what to do
      change Epi (Spec.map (CommRingCat.ofHom (algebraMap _ _))).base
      infer_instance
  IsOpen x := AlgebraicGeometry.Scheme.basic_open_isOpenImmersion x

/-- We may bind the basic open sets of an open affine cover to form an affine cover that is also
a basis. -/
def affineBasisCover (X : Scheme.{u}) : OpenCover X :=
  X.affineCover.bind fun _ => affineBasisCoverOfAffine _

/-- The coordinate ring of a component in the `affine_basis_cover`. -/
def affineBasisCoverRing (X : Scheme.{u}) (i : X.affineBasisCover.J) : CommRingCat :=
  CommRingCat.of <| @Localization.Away (X.local_affine i.1).choose_spec.choose _ i.2

theorem affineBasisCover_obj (X : Scheme.{u}) (i : X.affineBasisCover.J) :
    X.affineBasisCover.obj i = Spec (X.affineBasisCoverRing i) :=
  rfl

theorem affineBasisCover_map_range (X : Scheme.{u}) (x : X)
    (r : (X.local_affine x).choose_spec.choose) :
    Set.range (X.affineBasisCover.map ⟨x, r⟩).base =
      (X.affineCover.map x).base '' (PrimeSpectrum.basicOpen r).1 := by
  erw [coe_comp, Set.range_comp]
  -- Porting note: `congr` fails to see the goal is comparing image of the same function
  refine congr_arg (_ '' ·) ?_
  exact (PrimeSpectrum.localization_away_comap_range (Localization.Away r) r : _)

theorem affineBasisCover_is_basis (X : Scheme.{u}) :
    TopologicalSpace.IsTopologicalBasis
      {x : Set X |
        ∃ a : X.affineBasisCover.J, x = Set.range (X.affineBasisCover.map a).base} := by
  apply TopologicalSpace.isTopologicalBasis_of_isOpen_of_nhds
  · rintro _ ⟨a, rfl⟩
    exact IsOpenImmersion.isOpen_range (X.affineBasisCover.map a)
  · rintro a U haU hU
    rcases X.affineCover.covers a with ⟨x, e⟩
    let U' := (X.affineCover.map (X.affineCover.f a)).base ⁻¹' U
    have hxU' : x ∈ U' := by rw [← e] at haU; exact haU
    rcases PrimeSpectrum.isBasis_basic_opens.exists_subset_of_mem_open hxU'
        ((X.affineCover.map (X.affineCover.f a)).base.continuous_toFun.isOpen_preimage _
          hU) with
      ⟨_, ⟨_, ⟨s, rfl⟩, rfl⟩, hxV, hVU⟩
    refine ⟨_, ⟨⟨_, s⟩, rfl⟩, ?_, ?_⟩ <;> rw [affineBasisCover_map_range]
    · exact ⟨x, hxV, e⟩
    · rw [Set.image_subset_iff]; exact hVU

end deprecated

end Scheme

end AlgebraicGeometry<|MERGE_RESOLUTION|>--- conflicted
+++ resolved
@@ -168,13 +168,8 @@
     W.OpenCover where
   J := 𝒰.J
   obj x := pullback f (𝒰.map x)
-<<<<<<< HEAD
-  map x := pullback.fst _ _
+  map _ := pullback.fst _ _
   f x := 𝒰.f (f.base x)
-=======
-  map _ := pullback.fst _ _
-  f x := 𝒰.f (f.1.base x)
->>>>>>> 52637b24
   covers x := by
     rw [←
       show _ = (pullback.fst _ _ : pullback f (𝒰.map (𝒰.f (f.base x))) ⟶ _).base from
@@ -203,13 +198,8 @@
     W.OpenCover where
   J := 𝒰.J
   obj x := pullback (𝒰.map x) f
-<<<<<<< HEAD
-  map x := pullback.snd _ _
+  map _ := pullback.snd _ _
   f x := 𝒰.f (f.base x)
-=======
-  map _ := pullback.snd _ _
-  f x := 𝒰.f (f.1.base x)
->>>>>>> 52637b24
   covers x := by
     rw [←
       show _ = (pullback.snd (𝒰.map (𝒰.f (f.base x))) f).base from
