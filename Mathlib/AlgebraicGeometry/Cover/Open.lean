--- conflicted
+++ resolved
@@ -258,20 +258,12 @@
 
 /-- The basic open sets form an affine open cover of `Spec R`. -/
 def affineBasisCoverOfAffine (R : CommRingCat.{u}) : OpenCover (Spec R) where
-<<<<<<< HEAD
-  J := R
-  obj r := Spec <| .of <| Localization.Away r
-  map r := Spec.map (CommRingCat.ofHom (algebraMap R (Localization.Away r)))
-  f _ := 1
-  covers r := by
-=======
   I₀ := R
-  X r := Spec(Localization.Away r)
+  X r := Spec <| .of <| Localization.Away r
   f r := Spec.map (CommRingCat.ofHom (algebraMap R (Localization.Away r)))
   mem₀ := by
     rw [presieve₀_mem_precoverage_iff]
     refine ⟨fun x ↦ ⟨1, ?_⟩, AlgebraicGeometry.Scheme.basic_open_isOpenImmersion⟩
->>>>>>> 65b97340
     rw [Set.range_eq_univ.mpr ((TopCat.epi_iff_surjective _).mp _)]
     · exact trivial
     · infer_instance
