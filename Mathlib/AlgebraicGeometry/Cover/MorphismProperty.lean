--- conflicted
+++ resolved
@@ -162,21 +162,12 @@
   I₀ := Option 𝒰.I₀
   X i := Option.rec Y 𝒰.X i
   f i := Option.rec f 𝒰.f i
-<<<<<<< HEAD
-  mem₀ := by
-    rw [presieve₀_mem_precoverage_iff]
-    refine ⟨fun x ↦ ?_, fun i ↦ ?_⟩
-    · obtain ⟨i, y, hy⟩ := 𝒰.exists_eq x
-      use i, y
-    · cases i <;> grind
-=======
   idx x := some (𝒰.idx x)
   covers := 𝒰.covers
   map_prop j := by
     obtain ⟨_ | _⟩ := j
     · exact hf
     · exact 𝒰.map_prop _
->>>>>>> 40ee80f1
 
 /-- Given a cover on `X`, we may pull them back along a morphism `W ⟶ X` to obtain
 a cover of `W`.
