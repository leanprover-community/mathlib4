/-
Copyright (c) 2024 Christian Merten, Andrew Yang. All rights reserved.
Released under Apache 2.0 license as described in the file LICENSE.
Authors: Christian Merten, Andrew Yang
-/
import Mathlib.AlgebraicGeometry.Sites.MorphismProperty
import Mathlib.CategoryTheory.MorphismProperty.Limits

/-!
# Covers of schemes

This file provides the basic API for covers of schemes. A cover of a scheme `X` with respect to
a morphism property `P` is a jointly surjective indexed family of scheme morphisms with
target `X` all satisfying `P`.

## Implementation details

The definition on the pullback of a cover along a morphism depends on results that
are developed later in the import tree. Hence in this file, they have additional assumptions
that will be automatically satisfied in later files. The motivation here is that we already
know that these assumptions are satisfied for open immersions and hence the cover API for open
immersions can be used to deduce these assumptions in the general case.

-/


noncomputable section

open TopologicalSpace CategoryTheory Opposite CategoryTheory.Limits

universe v v₁ v₂ u

namespace AlgebraicGeometry

namespace Scheme

variable (K : Precoverage Scheme.{u})

/-- A coverage `K` on `Scheme` is called jointly surjective if every covering family in `K`
is jointly surjective. -/
class JointlySurjective (K : Precoverage Scheme.{u}) : Prop where
  exists_eq {X : Scheme.{u}} (S : Presieve X) (hS : S ∈ K X) (x : X) :
    ∃ (Y : Scheme.{u}) (g : Y ⟶ X), S g ∧ x ∈ Set.range g.base

/-- A cover of `X` in the coverage `K` is a `0`-hypercover for `K`. -/
abbrev Cover (K : Precoverage Scheme.{u}) := Precoverage.ZeroHypercover.{v} K

variable {K}

variable {X Y Z : Scheme.{u}} (𝒰 : X.Cover K) (f : X ⟶ Z) (g : Y ⟶ Z)
variable [∀ x, HasPullback (𝒰.f x ≫ f) g]

lemma Cover.exists_eq [JointlySurjective K] (𝒰 : X.Cover K) (x : X) :
    ∃ i y, (𝒰.f i).base y = x := by
  obtain ⟨Y, g, ⟨i⟩, y, hy⟩ := JointlySurjective.exists_eq 𝒰.presieve₀ 𝒰.mem₀ x
  use i, y

/-- A choice of an index `i` such that `x` is in the range of `𝒰.f i`. -/
def Cover.idx [JointlySurjective K] (𝒰 : X.Cover K) (x : X) : 𝒰.I₀ :=
  (𝒰.exists_eq x).choose

lemma Cover.covers [JointlySurjective K] (𝒰 : X.Cover K) (x : X) :
    x ∈ Set.range (𝒰.f (𝒰.idx x)).base :=
  (𝒰.exists_eq x).choose_spec

theorem Cover.iUnion_range [JointlySurjective K] {X : Scheme.{u}} (𝒰 : X.Cover K) :
    ⋃ i, Set.range (𝒰.f i).base = Set.univ := by
  rw [Set.eq_univ_iff_forall]
  intro x
  rw [Set.mem_iUnion]
  exact 𝒰.exists_eq x

instance Cover.nonempty_of_nonempty [JointlySurjective K] [Nonempty X] (𝒰 : X.Cover K) :
    Nonempty 𝒰.I₀ := by
  obtain ⟨i, _⟩ := 𝒰.exists_eq ‹Nonempty X›.some
  use i

section MorphismProperty

variable {P Q : MorphismProperty Scheme.{u}}

lemma presieve₀_mem_precoverage_iff (E : PreZeroHypercover X) :
    E.presieve₀ ∈ precoverage P X ↔ (∀ x, ∃ i, x ∈ Set.range (E.f i).base) ∧ ∀ i, P (E.f i) := by
  simp

@[grind ←]
lemma Cover.map_prop (𝒰 : X.Cover (precoverage P)) (i : 𝒰.I₀) : P (𝒰.f i) :=
  𝒰.mem₀.2 ⟨i⟩

/-- Given a family of schemes with morphisms to `X` satisfying `P` that jointly
cover `X`, `Cover.mkOfCovers` is an associated `P`-cover of `X`. -/
@[simps!]
def Cover.mkOfCovers (J : Type*) (obj : J → Scheme.{u}) (map : (j : J) → obj j ⟶ X)
    (covers : ∀ x, ∃ j y, (map j).base y = x)
    (map_prop : ∀ j, P (map j) := by infer_instance) : X.Cover (precoverage P) where
  I₀ := J
  X := obj
  f := map
  mem₀ := by
    simp_rw [presieve₀_mem_precoverage_iff, Set.mem_range]
    grind

/-- An isomorphism `X ⟶ Y` is a `P`-cover of `Y`. -/
@[simps! I₀ X f]
def coverOfIsIso [P.ContainsIdentities] [P.RespectsIso] {X Y : Scheme.{u}} (f : X ⟶ Y)
    [IsIso f] : Cover.{v} (precoverage P) Y :=
  .mkOfCovers PUnit (fun _ ↦ X)
    (fun _ ↦ f)
    (fun x ↦ ⟨⟨⟩, (inv f).base x, by simp [← comp_base_apply]⟩)
    (fun _ ↦ P.of_isIso f)

instance : JointlySurjective (precoverage P) where
  exists_eq {X} R := fun ⟨hR, _⟩ x ↦ by
    rw [jointlySurjectivePrecoverage, Presieve.mem_comap_jointlySurjectivePrecoverage_iff] at hR
    obtain ⟨Y, g, hg, heq⟩ := hR x
    use Y, g, hg
    exact heq

/-- Turn a `K`-cover into a `Q`-cover by showing that the components satisfy `Q`. -/
def Cover.changeProp [JointlySurjective K] (𝒰 : X.Cover K) (h : ∀ j, Q (𝒰.f j)) :
    X.Cover (precoverage Q) where
  I₀ := 𝒰.I₀
  X := 𝒰.X
  f := 𝒰.f
  mem₀ := by
    rw [presieve₀_mem_precoverage_iff]
    exact ⟨𝒰.exists_eq, h⟩

/-- We construct a cover from another, by providing the needed fields and showing that the
provided fields are isomorphic with the original cover. -/
@[simps I₀ X f]
def Cover.copy [P.RespectsIso] {X : Scheme.{u}} (𝒰 : X.Cover (precoverage P))
    (J : Type*) (obj : J → Scheme)
    (map : ∀ i, obj i ⟶ X) (e₁ : J ≃ 𝒰.I₀) (e₂ : ∀ i, obj i ≅ 𝒰.X (e₁ i))
    (h : ∀ i, map i = (e₂ i).hom ≫ 𝒰.f (e₁ i)) : X.Cover (precoverage P) where
  I₀ := J
  X := obj
  f := map
  mem₀ := by
    rw [presieve₀_mem_precoverage_iff]
    refine ⟨fun x ↦ ?_, ?_⟩
    · obtain ⟨i, y, rfl⟩ := 𝒰.exists_eq x
      obtain ⟨i, rfl⟩ := e₁.surjective i
      use i, (e₂ i).inv.base y
      simp [h]
    · simp_rw [h, MorphismProperty.cancel_left_of_respectsIso]
      intro i
      exact 𝒰.map_prop _

/-- The pushforward of a cover along an isomorphism. -/
@[simps! I₀ X f]
def Cover.pushforwardIso [P.RespectsIso] [P.ContainsIdentities] [P.IsStableUnderComposition]
    {X Y : Scheme.{u}} (𝒰 : Cover.{v} (precoverage P) X) (f : X ⟶ Y) [IsIso f] :
    Cover.{v} (precoverage P) Y :=
  Cover.copy ((coverOfIsIso.{v, u} f).bind fun _ => 𝒰) 𝒰.I₀ _ _
    ((Equiv.punitProd _).symm.trans (Equiv.sigmaEquivProd PUnit 𝒰.I₀).symm) (fun _ => Iso.refl _)
    fun _ => (Category.id_comp _).symm

/-- Adding map satisfying `P` into a cover gives another cover. -/
@[simps toPreZeroHypercover]
nonrec def Cover.add {X Y : Scheme.{u}} (𝒰 : X.Cover (precoverage P)) (f : Y ⟶ X)
    (hf : P f := by infer_instance) : X.Cover (precoverage P) where
  __ := 𝒰.toPreZeroHypercover.add f
  mem₀ := by
    rw [presieve₀_mem_precoverage_iff]
    refine ⟨fun x ↦ ⟨some <| 𝒰.idx x, 𝒰.covers x⟩, ?_⟩
    rintro (i|i) <;> simp [hf, 𝒰.map_prop]

@[deprecated (since := "2025-10-02")]
alias Cover.pullbackCover := Precoverage.ZeroHypercover.pullback₁

/-- The family of morphisms from the pullback cover to the original cover. -/
def Cover.pullbackHom [P.IsStableUnderBaseChange] [IsJointlySurjectivePreserving P]
    {X W : Scheme.{u}} (𝒰 : X.Cover (precoverage P)) (f : W ⟶ X) (i) [∀ x, HasPullback f (𝒰.f x)] :
    (𝒰.pullback₁ f).X i ⟶ 𝒰.X i :=
  pullback.snd f (𝒰.f i)

@[reassoc (attr := simp)]
lemma Cover.pullbackHom_map [P.IsStableUnderBaseChange] [IsJointlySurjectivePreserving P]
    {X W : Scheme.{u}} (𝒰 : X.Cover (precoverage P)) (f : W ⟶ X)
    [∀ (x : 𝒰.I₀), HasPullback f (𝒰.f x)] (i) :
    𝒰.pullbackHom f i ≫ 𝒰.f i = (𝒰.pullback₁ f).f i ≫ f := pullback.condition.symm

@[deprecated (since := "2025-10-02")]
alias Cover.pullbackCover' := Precoverage.ZeroHypercover.pullback₂

/--
An affine cover of `X` consists of a jointly surjective family of maps into `X` from
spectra of rings.

Note: The `map_prop` field is equipped with a default argument `by infer_instance`. In general
this causes worse error messages, but in practice `P` is mostly defined via `class`.
-/
structure AffineCover (P : MorphismProperty Scheme.{u}) (S : Scheme.{u}) where
  /-- index set of an affine cover of a scheme `S` -/
  I₀ : Type v
  /-- the ring associated to a component of an affine cover -/
  X (j : I₀) : CommRingCat.{u}
  /-- the components map to `S` -/
  f (j : I₀) : Spec (X j) ⟶ S
  /-- given a point of `x : S`, `idx x` is the index of the component which contains `x` -/
  idx (x : S) : I₀
  /-- the components cover `S` -/
  covers (x : S) : x ∈ Set.range (f (idx x)).base
  /-- the component maps satisfy `P` -/
  map_prop (j : I₀) : P (f j) := by infer_instance

@[deprecated (since := "2025-09-19")]
alias AffineCover.J := AffineCover.I₀

@[deprecated (since := "2025-09-19")]
alias AffineCover.obj := AffineCover.X

@[deprecated (since := "2025-09-19")]
alias AffineCover.map := AffineCover.f

/-- The cover associated to an affine cover. -/
@[simps]
def AffineCover.cover {X : Scheme.{u}} (𝒰 : X.AffineCover P) :
    X.Cover (precoverage P) where
  I₀ := 𝒰.I₀
  X j := Spec (𝒰.X j)
  f := 𝒰.f
  mem₀ := by
    rw [presieve₀_mem_precoverage_iff]
    refine ⟨fun x ↦ ?_, 𝒰.map_prop⟩
    obtain ⟨y, hy⟩ := 𝒰.covers x
    use 𝒰.idx x, y

/-- Any `v`-cover `𝒰` induces a `u`-cover indexed by the points of `X`. -/
@[simps!]
def Cover.ulift (𝒰 : Cover.{v} (precoverage P) X) : Cover.{u} (precoverage P) X where
  I₀ := X
  X x := 𝒰.X (𝒰.exists_eq x).choose
  f x := 𝒰.f _
  mem₀ := by
    rw [presieve₀_mem_precoverage_iff]
    refine ⟨fun x ↦ ?_, fun i ↦ 𝒰.map_prop _⟩
    use x, (𝒰.exists_eq x).choose_spec.choose, (𝒰.exists_eq x).choose_spec.choose_spec
<<<<<<< HEAD
=======

instance : Precoverage.Small.{u} (precoverage P) where
  zeroHypercoverSmall {S} 𝒰 := ⟨S, Cover.idx 𝒰, (Cover.ulift 𝒰).mem₀⟩
>>>>>>> 1d032835

section category

-- TODO: replace this by `ZeroHypercover.Hom`
/--
A morphism between covers `𝒰 ⟶ 𝒱` indicates that `𝒰` is a refinement of `𝒱`.
Since covers of schemes are indexed, the definition also involves a map on the
indexing types.
-/
@[ext]
structure Cover.Hom {X : Scheme.{u}} (𝒰 𝒱 : Cover.{v} (precoverage P) X) where
  /-- The map on indexing types associated to a morphism of covers. -/
  idx : 𝒰.I₀ → 𝒱.I₀
  /-- The morphism between open subsets associated to a morphism of covers. -/
  app (j : 𝒰.I₀) : 𝒰.X j ⟶ 𝒱.X (idx j)
  app_prop (j : 𝒰.I₀) : P (app j) := by infer_instance
  w (j : 𝒰.I₀) : app j ≫ 𝒱.f _ = 𝒰.f _ := by cat_disch

attribute [reassoc (attr := simp)] Cover.Hom.w

/-- The identity morphism in the category of covers of a scheme. -/
def Cover.Hom.id [P.ContainsIdentities] {X : Scheme.{u}} (𝒰 : Cover.{v} (precoverage P) X) :
    𝒰.Hom 𝒰 where
  idx j := j
  app _ := 𝟙 _
  app_prop _ := P.id_mem _

/-- The composition of two morphisms in the category of covers of a scheme. -/
def Cover.Hom.comp [P.IsStableUnderComposition] {X : Scheme.{u}}
    {𝒰 𝒱 𝒲 : Cover.{v} (precoverage P) X} (f : 𝒰.Hom 𝒱) (g : 𝒱.Hom 𝒲) : 𝒰.Hom 𝒲 where
  idx j := g.idx <| f.idx j
  app _ := f.app _ ≫ g.app _
  app_prop _ := P.comp_mem _ _ (f.app_prop _) (g.app_prop _)

instance Cover.category [P.IsMultiplicative] {X : Scheme.{u}} :
    Category (Cover.{v} (precoverage P) X) where
  Hom 𝒰 𝒱 := 𝒰.Hom 𝒱
  id := Cover.Hom.id
  comp f g := f.comp g

variable [P.IsMultiplicative]

@[simp]
lemma Cover.id_idx_apply {X : Scheme.{u}} (𝒰 : X.Cover (precoverage P)) (j : 𝒰.I₀) :
    (𝟙 𝒰 : 𝒰 ⟶ 𝒰).idx j = j := rfl

@[simp]
lemma Cover.id_app {X : Scheme.{u}} (𝒰 : X.Cover (precoverage P)) (j : 𝒰.I₀) :
    (𝟙 𝒰 : 𝒰 ⟶ 𝒰).app j = 𝟙 _ := rfl

@[simp]
lemma Cover.comp_idx_apply {X : Scheme.{u}} {𝒰 𝒱 𝒲 : X.Cover (precoverage P)}
    (f : 𝒰 ⟶ 𝒱) (g : 𝒱 ⟶ 𝒲) (j : 𝒰.I₀) :
    (f ≫ g).idx j = g.idx (f.idx j) := rfl

@[simp]
lemma Cover.comp_app {X : Scheme.{u}} {𝒰 𝒱 𝒲 : X.Cover (precoverage P)}
    (f : 𝒰 ⟶ 𝒱) (g : 𝒱 ⟶ 𝒲) (j : 𝒰.I₀) :
    (f ≫ g).app j = f.app j ≫ g.app _ := rfl

end category

end MorphismProperty

end Scheme

end AlgebraicGeometry<|MERGE_RESOLUTION|>--- conflicted
+++ resolved
@@ -237,12 +237,9 @@
     rw [presieve₀_mem_precoverage_iff]
     refine ⟨fun x ↦ ?_, fun i ↦ 𝒰.map_prop _⟩
     use x, (𝒰.exists_eq x).choose_spec.choose, (𝒰.exists_eq x).choose_spec.choose_spec
-<<<<<<< HEAD
-=======
 
 instance : Precoverage.Small.{u} (precoverage P) where
   zeroHypercoverSmall {S} 𝒰 := ⟨S, Cover.idx 𝒰, (Cover.ulift 𝒰).mem₀⟩
->>>>>>> 1d032835
 
 section category
 
