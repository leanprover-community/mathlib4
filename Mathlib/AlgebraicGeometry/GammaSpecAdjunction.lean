--- conflicted
+++ resolved
@@ -465,29 +465,16 @@
   dsimp
   exact Category.id_comp _
 
-<<<<<<< HEAD
--- Warning: this LHS of this lemma breaks the structure-sheaf abstraction.
-@[reassoc (attr := simp)]
-theorem toOpen_unit_app_val_c_app' {X : Scheme.{u}} (U : Opens (PrimeSpectrum Γ(X, ⊤))) :
-    toOpen Γ(X, ⊤) U ≫ (adjunction.unit.app X).app U =
-      X.presheaf.map (homOfLE (by exact le_top)).op :=
-  ΓSpec.toOpen_unit_app_val_c_app (op U)
-
-end ΓSpec
-
-lemma toSpecΓ_ΓSpec_adjunction_homEquiv {X : Scheme.{u}} {B : CommRingCat} (φ : B ⟶ Γ(X, ⊤)) :
+lemma ΓSpecIso_inv_ΓSpec_adjunction_homEquiv {X : Scheme.{u}} {B : CommRingCat} (φ : B ⟶ Γ(X, ⊤)) :
     (Scheme.ΓSpecIso B).inv ≫ ((ΓSpec.adjunction.homEquiv X (op B)) φ.op).app ⊤ = φ := by
-  simp only [Adjunction.homEquiv_apply, Scheme.Spec_map, Opens.map_top, Scheme.comp_app,
-    ΓSpec.adjunction_unit_app_app_top]
+  simp only [Adjunction.homEquiv_apply, Scheme.Spec_map, Opens.map_top, Scheme.comp_app]
   simp
 
 lemma ΓSpec_adjunction_homEquiv_eq {X : Scheme.{u}} {B : CommRingCat} (φ : B ⟶ Γ(X, ⊤)) :
     (((ΓSpec.adjunction.homEquiv X (op B)) φ.op).app ⊤) = (Scheme.ΓSpecIso B).hom ≫ φ := by
-  simp_rw [← toSpecΓ_ΓSpec_adjunction_homEquiv φ]
+  simp_rw [← ΓSpecIso_inv_ΓSpec_adjunction_homEquiv φ]
   simp
 
-=======
->>>>>>> 78d98550
 theorem ΓSpecIso_obj_hom {X : Scheme.{u}} (U : X.Opens) :
     (Scheme.ΓSpecIso Γ(X, U)).hom = (Spec.map U.topIso.inv).app ⊤ ≫
       U.toScheme.toSpecΓ.app ⊤ ≫ U.topIso.hom := by simp
