--- conflicted
+++ resolved
@@ -220,13 +220,8 @@
     apply (notMem_prime_iff_unit_in_stalk _ _ _).mpr
     rw [← toStalk_stalkMap_toΓSpec, CommRingCat.comp_apply]
     erw [← he]
-<<<<<<< HEAD
-    rw [RingHom.map_mul]
+    rw [map_mul]
     exact ht.mul <| (IsLocalization.map_units (R := Γ.obj (op X)) S s).map _)
-=======
-    rw [map_mul]
-    exact ht.mul <| (IsLocalization.map_units (R := Γ.obj (op X)) S s).map _
->>>>>>> 5745c55d
 
 /-- On a locally ringed space `X`, the preimage of the zero locus of the prime spectrum
 of `Γ(X, ⊤)` under `toΓSpec` agrees with the associated zero locus on `X`. -/
