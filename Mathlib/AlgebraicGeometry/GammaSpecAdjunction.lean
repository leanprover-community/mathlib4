--- conflicted
+++ resolved
@@ -88,16 +88,10 @@
 
 /-- The canonical (bundled) continuous map from the underlying topological
 space of `X` to the prime spectrum of its global sections. -/
-<<<<<<< HEAD
-def toΓSpecBase : X.toTopCat ⟶ Spec.topObj (Γ.obj (op X)) where
-  toFun := X.toΓSpecFun
-  continuous_toFun := X.toΓSpec_continuous
-=======
 def toΓSpecBase : X.toTopCat ⟶ Spec.topObj (Γ.obj (op X)) :=
   TopCat.ofHom
   { toFun := X.toΓSpecFun
     continuous_toFun := X.toΓSpec_continuous }
->>>>>>> 10c0c64b
 
 variable (r : Γ.obj (op X))
 
