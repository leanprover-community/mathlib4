--- conflicted
+++ resolved
@@ -436,27 +436,16 @@
 
 @[simp]
 theorem adjunction_counit_app {R : CommRingCatᵒᵖ} :
-<<<<<<< HEAD
     ΓSpec.adjunction.counit.app R = (Scheme.ΓSpecIso (unop R)).inv.op := rfl
-=======
-    ΓSpec.adjunction.counit.app R = (Scheme.SpecΓIdentity.inv.app (unop R)).op := rfl
->>>>>>> 55f62404
 
 -- This is not a simp lemma to respect the abstraction
 theorem adjunction_unit_app {X : Scheme} :
     ΓSpec.adjunction.unit.app X = locallyRingedSpaceAdjunction.unit.app X.1 := rfl
 #align algebraic_geometry.Γ_Spec.adjunction_unit_app AlgebraicGeometry.ΓSpec.adjunction_unit_app
 
-<<<<<<< HEAD
--- This is not a simp lemma to respect the abstraction
 @[reassoc (attr := simp)]
 theorem adjunction_unit_naturality {X Y : Scheme.{u}} (f : X ⟶ Y) :
     f ≫ ΓSpec.adjunction.unit.app Y = ΓSpec.adjunction.unit.app X ≫ Spec.map (f.app ⊤) :=
-=======
-@[reassoc (attr := simp)]
-theorem adjunction_unit_naturality {X Y : Scheme.{u}} (f : X ⟶ Y) :
-    f ≫ ΓSpec.adjunction.unit.app Y = ΓSpec.adjunction.unit.app X ≫ specMap (f.app ⊤) :=
->>>>>>> 55f62404
   ΓSpec.adjunction.unit.naturality f
 
 instance isIso_locallyRingedSpaceAdjunction_counit :
@@ -487,12 +476,7 @@
     Spec.map ((Scheme.ΓSpecIso R).hom) = adjunction.unit.app (Spec R) := by
   have := ΓSpec.adjunction.right_triangle_components (op R)
   dsimp at this
-<<<<<<< HEAD
   rwa [← IsIso.eq_comp_inv, Category.id_comp, ← Spec.map_inv, IsIso.Iso.inv_inv, eq_comm] at this
-=======
-  rwa [← IsIso.eq_comp_inv, Category.id_comp,
-    ← Functor.map_inv, ← op_inv, NatIso.inv_inv_app] at this
->>>>>>> 55f62404
 
 lemma adjunction_unit_map_basicOpen (X : Scheme.{u}) (r : Γ(X, ⊤)) :
     (ΓSpec.adjunction.unit.app X ⁻¹ᵁ (PrimeSpectrum.basicOpen r)) = X.basicOpen r := by
@@ -571,7 +555,6 @@
 
 section
 
-<<<<<<< HEAD
 variable {R S : CommRingCat.{u}} {φ ψ : R ⟶ S} (f : Spec S ⟶ Spec R)
 
 lemma Spec.map_inj : Spec.map φ = Spec.map ψ ↔ φ = ψ := by
@@ -580,21 +563,10 @@
 
 lemma Spec.map_injective {R S : CommRingCat} : Function.Injective (Spec.map : (R ⟶ S) → _) :=
   fun _ _ ↦ Spec.map_inj.mp
-=======
-variable {R S : CommRingCat.{u}} {φ ψ : R ⟶ S} (f : 𝖲𝗉𝖾𝖼 S ⟶ 𝖲𝗉𝖾𝖼 R)
-
-lemma SpecMap_inj : specMap φ = specMap ψ ↔ φ = ψ := by
-  rw [iff_comm, ← Quiver.Hom.op_inj.eq_iff, ← Scheme.Spec.map_injective.eq_iff]
-  rfl
-
-lemma SpecMap_injective {R S : CommRingCat} : Function.Injective (specMap : (R ⟶ S) → _) :=
-  fun _ _ ↦ SpecMap_inj.mp
->>>>>>> 55f62404
 
 /-- The preimage under Spec. -/
 def Spec.preimage : R ⟶ S := (Scheme.Spec.preimage f).unop
 
-<<<<<<< HEAD
 @[simp] lemma Spec.map_preimage : Spec.map (Spec.preimage f) = f := Scheme.Spec.map_preimage f
 
 variable (φ) in
@@ -612,25 +584,6 @@
 end
 
 instance : Spec.toLocallyRingedSpace.IsRightAdjoint :=
-=======
-@[simp] lemma SpecMap_preimage : specMap (Spec.preimage f) = f := Scheme.Spec.map_preimage f
-
-variable (φ) in
-@[simp] lemma preimage_specMap : Spec.preimage (specMap φ) = φ :=
-  SpecMap_injective (SpecMap_preimage (specMap φ))
-
-/-- Spec is fully faithful -/
-@[simps]
-def Spec.homEquiv {R S : CommRingCat} : (𝖲𝗉𝖾𝖼 S ⟶ 𝖲𝗉𝖾𝖼 R) ≃ (R ⟶ S) where
-  toFun := Spec.preimage
-  invFun := specMap
-  left_inv := SpecMap_preimage
-  right_inv := preimage_specMap
-
-end
-
-instance : Spec.toLocallyRingedSpace.IsRightAdjoint  :=
->>>>>>> 55f62404
   (ΓSpec.locallyRingedSpaceAdjunction).isRightAdjoint
 
 instance : Scheme.Spec.IsRightAdjoint :=
