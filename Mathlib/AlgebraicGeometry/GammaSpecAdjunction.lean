--- conflicted
+++ resolved
@@ -374,7 +374,6 @@
   rfl
 
 /-- The adjunction `Γ ⊣ Spec` from `CommRingᵒᵖ` to `Scheme`. -/
-<<<<<<< HEAD
 def adjunction : Scheme.Γ.rightOp ⊣ Scheme.Spec.{u} where
   homEquiv X Y :=
     (locallyRingedSpaceAdjunction.{u}.homEquiv X.toLocallyRingedSpace Y).trans
@@ -386,17 +385,6 @@
   counit := (NatIso.op Scheme.SpecΓIdentity.{u}).inv
   homEquiv_unit := rfl
   homEquiv_counit := rfl
-=======
-def adjunction : Scheme.Γ.rightOp ⊣ Scheme.Spec.{u} :=
-  Adjunction.mk' {
-    homEquiv := fun X Y ↦ locallyRingedSpaceAdjunction.{u}.homEquiv X.toLocallyRingedSpace Y
-    unit :=
-    { app := fun X ↦ locallyRingedSpaceAdjunction.{u}.unit.app X.toLocallyRingedSpace
-      naturality := fun _ _ f ↦ locallyRingedSpaceAdjunction.{u}.unit.naturality f }
-    counit := (NatIso.op Scheme.SpecΓIdentity.{u}).inv
-    homEquiv_unit := rfl
-    homEquiv_counit := rfl }
->>>>>>> d369bba5
 
 theorem adjunction_homEquiv_apply {X : Scheme} {R : CommRingCatᵒᵖ}
     (f : (op <| Scheme.Γ.obj <| op X) ⟶ R) :
