--- conflicted
+++ resolved
@@ -271,16 +271,10 @@
       dsimp
       show PrimeSpectrum.comap (f.val.c.app (op ⊤)) (X.toΓSpecFun x) = Y.toΓSpecFun (f.val.base x)
       dsimp [toΓSpecFun]
-<<<<<<< HEAD
-      rw [← LocalRing.comap_closedPoint (f.stalkMap x), ← PrimeSpectrum.comap_comp_apply,
-        ← PrimeSpectrum.comap_comp_apply]
-=======
       -- TODO: this instance was found automatically before #6045
       have := @AlgebraicGeometry.LocallyRingedSpace.isLocalRingHomStalkMap X Y
-      -- This used to be `rw`, but we need `erw` after leanprover/lean4#2644
-      erw [← LocalRing.comap_closedPoint (f.stalkMap x), ←
+      rw [← LocalRing.comap_closedPoint (f.stalkMap x), ←
         PrimeSpectrum.comap_comp_apply, ← PrimeSpectrum.comap_comp_apply]
->>>>>>> 964c714d
       congr 2
       exact (PresheafedSpace.stalkMap_germ f.1 ⊤ x trivial).symm
     · intro r
