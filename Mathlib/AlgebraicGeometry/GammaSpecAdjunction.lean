/-
Copyright (c) 2021 Junyan Xu. All rights reserved.
Released under Apache 2.0 license as described in the file LICENSE.
Authors: Junyan Xu
-/
import Mathlib.AlgebraicGeometry.Restrict
import Mathlib.CategoryTheory.Adjunction.Limits
import Mathlib.CategoryTheory.Adjunction.Reflective

/-!
# Adjunction between `Γ` and `Spec`

We define the adjunction `ΓSpec.adjunction : Γ ⊣ Spec` by defining the unit (`toΓSpec`,
in multiple steps in this file) and counit (done in `Spec.lean`) and checking that they satisfy
the left and right triangle identities. The constructions and proofs make use of
maps and lemmas defined and proved in structure_sheaf.lean extensively.

Notice that since the adjunction is between contravariant functors, you get to choose
one of the two categories to have arrows reversed, and it is equally valid to present
the adjunction as `Spec ⊣ Γ` (`Spec.to_LocallyRingedSpace.right_op ⊣ Γ`), in which
case the unit and the counit would switch to each other.

## Main definition

* `AlgebraicGeometry.identityToΓSpec` : The natural transformation `𝟭 _ ⟶ Γ ⋙ Spec`.
* `AlgebraicGeometry.ΓSpec.locallyRingedSpaceAdjunction` : The adjunction `Γ ⊣ Spec` from
  `CommRingᵒᵖ` to `LocallyRingedSpace`.
* `AlgebraicGeometry.ΓSpec.adjunction` : The adjunction `Γ ⊣ Spec` from
  `CommRingᵒᵖ` to `Scheme`.

-/

-- Explicit universe annotations were used in this file to improve performance #12737


noncomputable section

universe u

open PrimeSpectrum

namespace AlgebraicGeometry

open Opposite

open CategoryTheory

open StructureSheaf

open Spec (structureSheaf)

open TopologicalSpace

open AlgebraicGeometry.LocallyRingedSpace

open TopCat.Presheaf

open TopCat.Presheaf.SheafCondition

namespace LocallyRingedSpace

variable (X : LocallyRingedSpace.{u})

/-- The canonical map from the underlying set to the prime spectrum of `Γ(X)`. -/
def toΓSpecFun : X → PrimeSpectrum (Γ.obj (op X)) := fun x =>
  comap (X.presheaf.Γgerm x) (LocalRing.closedPoint (X.presheaf.stalk x))

theorem not_mem_prime_iff_unit_in_stalk (r : Γ.obj (op X)) (x : X) :
    r ∉ (X.toΓSpecFun x).asIdeal ↔ IsUnit (X.presheaf.Γgerm x r) := by
  erw [LocalRing.mem_maximalIdeal, Classical.not_not]

/-- The preimage of a basic open in `Spec Γ(X)` under the unit is the basic
open in `X` defined by the same element (they are equal as sets). -/
theorem toΓSpec_preimage_basicOpen_eq (r : Γ.obj (op X)) :
    X.toΓSpecFun ⁻¹' (basicOpen r).1 = (X.toRingedSpace.basicOpen r).1 := by
      ext
      erw [X.toRingedSpace.mem_top_basicOpen]; apply not_mem_prime_iff_unit_in_stalk

/-- `toΓSpecFun` is continuous. -/
theorem toΓSpec_continuous : Continuous X.toΓSpecFun := by
  rw [isTopologicalBasis_basic_opens.continuous_iff]
  rintro _ ⟨r, rfl⟩
  erw [X.toΓSpec_preimage_basicOpen_eq r]
  exact (X.toRingedSpace.basicOpen r).2

/-- The canonical (bundled) continuous map from the underlying topological
space of `X` to the prime spectrum of its global sections. -/
@[simps]
def toΓSpecBase : X.toTopCat ⟶ Spec.topObj (Γ.obj (op X)) where
  toFun := X.toΓSpecFun
  continuous_toFun := X.toΓSpec_continuous

-- These lemmas have always been bad (#7657), but lean4#2644 made `simp` start noticing
attribute [nolint simpNF] AlgebraicGeometry.LocallyRingedSpace.toΓSpecBase_apply

variable (r : Γ.obj (op X))

/-- The preimage in `X` of a basic open in `Spec Γ(X)` (as an open set). -/
abbrev toΓSpecMapBasicOpen : Opens X :=
  (Opens.map X.toΓSpecBase).obj (basicOpen r)

/-- The preimage is the basic open in `X` defined by the same element `r`. -/
theorem toΓSpecMapBasicOpen_eq : X.toΓSpecMapBasicOpen r = X.toRingedSpace.basicOpen r :=
  Opens.ext (X.toΓSpec_preimage_basicOpen_eq r)

/-- The map from the global sections `Γ(X)` to the sections on the (preimage of) a basic open. -/
abbrev toToΓSpecMapBasicOpen :
    X.presheaf.obj (op ⊤) ⟶ X.presheaf.obj (op <| X.toΓSpecMapBasicOpen r) :=
  X.presheaf.map (X.toΓSpecMapBasicOpen r).leTop.op

/-- `r` is a unit as a section on the basic open defined by `r`. -/
theorem isUnit_res_toΓSpecMapBasicOpen : IsUnit (X.toToΓSpecMapBasicOpen r r) := by
  convert
    (X.presheaf.map <| (eqToHom <| X.toΓSpecMapBasicOpen_eq r).op).isUnit_map
      (X.toRingedSpace.isUnit_res_basicOpen r)
  -- Porting note: `rw [comp_apply]` to `erw [comp_apply]`
  erw [← comp_apply, ← Functor.map_comp]
  congr

/-- Define the sheaf hom on individual basic opens for the unit. -/
def toΓSpecCApp :
    (structureSheaf <| Γ.obj <| op X).val.obj (op <| basicOpen r) ⟶
      X.presheaf.obj (op <| X.toΓSpecMapBasicOpen r) :=
  IsLocalization.Away.lift r (isUnit_res_toΓSpecMapBasicOpen _ r)

/-- Characterization of the sheaf hom on basic opens,
    direction ← (next lemma) is used at various places, but → is not used in this file. -/
theorem toΓSpecCApp_iff
    (f :
      (structureSheaf <| Γ.obj <| op X).val.obj (op <| basicOpen r) ⟶
        X.presheaf.obj (op <| X.toΓSpecMapBasicOpen r)) :
    toOpen _ (basicOpen r) ≫ f = X.toToΓSpecMapBasicOpen r ↔ f = X.toΓSpecCApp r := by
  -- Porting Note: Type class problem got stuck in `IsLocalization.Away.AwayMap.lift_comp`
  -- created instance manually. This replaces the `pick_goal` tactics
  have loc_inst := IsLocalization.to_basicOpen (Γ.obj (op X)) r
  rw [← @IsLocalization.Away.AwayMap.lift_comp _ _ _ _ _ _ _ r loc_inst _
      (X.isUnit_res_toΓSpecMapBasicOpen r)]
  --pick_goal 5; exact is_localization.to_basic_open _ r
  constructor
  · intro h
    exact IsLocalization.ringHom_ext (Submonoid.powers r) h
  apply congr_arg

theorem toΓSpecCApp_spec : toOpen _ (basicOpen r) ≫ X.toΓSpecCApp r = X.toToΓSpecMapBasicOpen r :=
  (X.toΓSpecCApp_iff r _).2 rfl

/-- The sheaf hom on all basic opens, commuting with restrictions. -/
@[simps app]
def toΓSpecCBasicOpens :
    (inducedFunctor basicOpen).op ⋙ (structureSheaf (Γ.obj (op X))).1 ⟶
      (inducedFunctor basicOpen).op ⋙ ((TopCat.Sheaf.pushforward _ X.toΓSpecBase).obj X.𝒪).1 where
  app r := X.toΓSpecCApp r.unop
  naturality r s f := by
    apply (StructureSheaf.to_basicOpen_epi (Γ.obj (op X)) r.unop).1
    simp only [← Category.assoc]
    erw [X.toΓSpecCApp_spec r.unop]
    convert X.toΓSpecCApp_spec s.unop
    symm
    apply X.presheaf.map_comp

/-- The canonical morphism of sheafed spaces from `X` to the spectrum of its global sections. -/
@[simps]
def toΓSpecSheafedSpace : X.toSheafedSpace ⟶ Spec.toSheafedSpace.obj (op (Γ.obj (op X))) where
  base := X.toΓSpecBase
  c :=
    TopCat.Sheaf.restrictHomEquivHom (structureSheaf (Γ.obj (op X))).1 _ isBasis_basic_opens
      X.toΓSpecCBasicOpens

theorem toΓSpecSheafedSpace_app_eq :
    X.toΓSpecSheafedSpace.c.app (op (basicOpen r)) = X.toΓSpecCApp r := by
  apply TopCat.Sheaf.extend_hom_app _ _ _

-- Porting note: need a helper lemma `toΓSpecSheafedSpace_app_spec_assoc` to help compile
-- `toStalk_stalkMap_to_Γ_Spec`
@[reassoc] theorem toΓSpecSheafedSpace_app_spec (r : Γ.obj (op X)) :
    toOpen (Γ.obj (op X)) (basicOpen r) ≫ X.toΓSpecSheafedSpace.c.app (op (basicOpen r)) =
      X.toToΓSpecMapBasicOpen r :=
  (X.toΓSpecSheafedSpace_app_eq r).symm ▸ X.toΓSpecCApp_spec r

/-- The map on stalks induced by the unit commutes with maps from `Γ(X)` to
    stalks (in `Spec Γ(X)` and in `X`). -/
theorem toStalk_stalkMap_toΓSpec (x : X) :
    toStalk _ _ ≫ X.toΓSpecSheafedSpace.stalkMap x = X.presheaf.Γgerm x := by
  rw [PresheafedSpace.Hom.stalkMap]
  erw [← toOpen_germ _ (basicOpen (1 : Γ.obj (op X)))
      ⟨X.toΓSpecFun x, by rw [basicOpen_one]; trivial⟩]
  rw [← Category.assoc, Category.assoc (toOpen _ _)]
  erw [stalkFunctor_map_germ]
  rw [← Category.assoc, toΓSpecSheafedSpace_app_spec, Γgerm]
  rw [← stalkPushforward_germ _ X.toΓSpecBase X.presheaf ⊤]
  congr 1
  change (X.toΓSpecBase _* X.presheaf).map le_top.hom.op ≫ _ = _
  apply germ_res

/-- The canonical morphism from `X` to the spectrum of its global sections. -/
@[simps! val_base]
def toΓSpec : X ⟶ Spec.locallyRingedSpaceObj (Γ.obj (op X)) where
  val := X.toΓSpecSheafedSpace
  prop := by
    intro x
    let p : PrimeSpectrum (Γ.obj (op X)) := X.toΓSpecFun x
    constructor
    -- show stalk map is local hom ↓
    let S := (structureSheaf _).presheaf.stalk p
    rintro (t : S) ht
    obtain ⟨⟨r, s⟩, he⟩ := IsLocalization.surj p.asIdeal.primeCompl t
    dsimp at he
    set t' := _
    change t * t' = _ at he
    apply isUnit_of_mul_isUnit_left (y := t')
    rw [he]
    refine IsLocalization.map_units S (⟨r, ?_⟩ : p.asIdeal.primeCompl)
    apply (not_mem_prime_iff_unit_in_stalk _ _ _).mpr
    rw [← toStalk_stalkMap_toΓSpec]
    erw [comp_apply, ← he]
    rw [RingHom.map_mul]
    exact ht.mul <| (IsLocalization.map_units (R := Γ.obj (op X)) S s).map _

/-- On a locally ringed space `X`, the preimage of the zero locus of the prime spectrum
of `Γ(X, ⊤)` under `toΓSpec` agrees with the associated zero locus on `X`. -/
lemma toΓSpec_preimage_zeroLocus_eq {X : LocallyRingedSpace.{u}}
    (s : Set (X.presheaf.obj (op ⊤))) :
    X.toΓSpec.val.base ⁻¹' PrimeSpectrum.zeroLocus s = X.toRingedSpace.zeroLocus s := by
  simp only [RingedSpace.zeroLocus]
  have (i : LocallyRingedSpace.Γ.obj (op X)) (_ : i ∈ s) :
      ((X.toRingedSpace.basicOpen i).carrier)ᶜ =
        X.toΓSpec.val.base ⁻¹' (PrimeSpectrum.basicOpen i).carrierᶜ := by
    symm
    erw [Set.preimage_compl, X.toΓSpec_preimage_basicOpen_eq i]
  erw [Set.iInter₂_congr this]
  simp_rw [← Set.preimage_iInter₂, Opens.carrier_eq_coe, PrimeSpectrum.basicOpen_eq_zeroLocus_compl,
    compl_compl]
  rw [← PrimeSpectrum.zeroLocus_iUnion₂]
  simp

theorem comp_ring_hom_ext {X : LocallyRingedSpace.{u}} {R : CommRingCat.{u}} {f : R ⟶ Γ.obj (op X)}
    {β : X ⟶ Spec.locallyRingedSpaceObj R}
    (w : X.toΓSpec.1.base ≫ (Spec.locallyRingedSpaceMap f).1.base = β.1.base)
    (h :
      ∀ r : R,
        f ≫ X.presheaf.map (homOfLE le_top : (Opens.map β.1.base).obj (basicOpen r) ⟶ _).op =
          toOpen R (basicOpen r) ≫ β.1.c.app (op (basicOpen r))) :
    X.toΓSpec ≫ Spec.locallyRingedSpaceMap f = β := by
  ext1
  -- Porting note: was `apply Spec.basicOpen_hom_ext`
  refine Spec.basicOpen_hom_ext w ?_
  intro r U
  rw [LocallyRingedSpace.comp_val_c_app]
  erw [toOpen_comp_comap_assoc]
  rw [Category.assoc]
  erw [toΓSpecSheafedSpace_app_spec, ← X.presheaf.map_comp]
  exact h r

/-- `toSpecΓ _` is an isomorphism so these are mutually two-sided inverses. -/
theorem Γ_Spec_left_triangle : toSpecΓ (Γ.obj (op X)) ≫ X.toΓSpec.1.c.app (op ⊤) = 𝟙 _ := by
  unfold toSpecΓ
  rw [← toOpen_res _ (basicOpen (1 : Γ.obj (op X))) ⊤ (eqToHom basicOpen_one.symm)]
  erw [Category.assoc]
  rw [NatTrans.naturality, ← Category.assoc]
  erw [X.toΓSpecSheafedSpace_app_spec 1, ← Functor.map_comp]
  convert eqToHom_map X.presheaf _; rfl

end LocallyRingedSpace

/-- The unit as a natural transformation. -/
def identityToΓSpec : 𝟭 LocallyRingedSpace.{u} ⟶ Γ.rightOp ⋙ Spec.toLocallyRingedSpace where
  app := LocallyRingedSpace.toΓSpec
  naturality X Y f := by
    symm
    apply LocallyRingedSpace.comp_ring_hom_ext
    · ext1 x
      dsimp only [Spec.topMap, LocallyRingedSpace.toΓSpecFun]
      -- Porting note: Had to add the next four lines
      rw [comp_apply]
      dsimp [toΓSpecBase]
      -- The next six lines were `rw [ContinuousMap.coe_mk, ContinuousMap.coe_mk]` before
      -- leanprover/lean4#2644
      have : (ContinuousMap.mk (toΓSpecFun Y) (toΓSpec_continuous _)) (f.val.base x)
        = toΓSpecFun Y (f.val.base x) := by rw [ContinuousMap.coe_mk]
      erw [this]
      have : (ContinuousMap.mk (toΓSpecFun X) (toΓSpec_continuous _)) x
        = toΓSpecFun X x := by rw [ContinuousMap.coe_mk]
      erw [this]
      dsimp [toΓSpecFun]
      -- This used to be `rw`, but we need `erw` after leanprover/lean4#2644
      erw [← LocalRing.comap_closedPoint (f.stalkMap x), ←
        PrimeSpectrum.comap_comp_apply, ← PrimeSpectrum.comap_comp_apply]
      congr 2
      exact (PresheafedSpace.stalkMap_germ f.1 ⊤ ⟨x, trivial⟩).symm
    · intro r
      rw [LocallyRingedSpace.comp_val_c_app, ← Category.assoc]
      erw [Y.toΓSpecSheafedSpace_app_spec, f.1.c.naturality]
      rfl

namespace ΓSpec

theorem left_triangle (X : LocallyRingedSpace) :
    SpecΓIdentity.inv.app (Γ.obj (op X)) ≫ (identityToΓSpec.app X).val.c.app (op ⊤) = 𝟙 _ :=
  X.Γ_Spec_left_triangle

/-- `SpecΓIdentity` is iso so these are mutually two-sided inverses. -/
theorem right_triangle (R : CommRingCat) :
    identityToΓSpec.app (Spec.toLocallyRingedSpace.obj <| op R) ≫
        Spec.toLocallyRingedSpace.map (SpecΓIdentity.inv.app R).op =
      𝟙 _ := by
  apply LocallyRingedSpace.comp_ring_hom_ext
  · ext (p : PrimeSpectrum R)
    dsimp
    ext x
    erw [← IsLocalization.AtPrime.to_map_mem_maximal_iff ((structureSheaf R).presheaf.stalk p)
        p.asIdeal x]
    rfl
  · intro r; apply toOpen_res

/-- The adjunction `Γ ⊣ Spec` from `CommRingᵒᵖ` to `LocallyRingedSpace`. -/
-- Porting note: `simps` cause a time out, so `Unit` and `counit` will be added manually
def locallyRingedSpaceAdjunction : Γ.rightOp ⊣ Spec.toLocallyRingedSpace.{u} where
  unit := identityToΓSpec
  counit := (NatIso.op SpecΓIdentity).inv
  left_triangle_components X := by
    simp only [Functor.id_obj, Functor.rightOp_obj, Γ_obj, Functor.comp_obj,
      Spec.toLocallyRingedSpace_obj, Spec.locallyRingedSpaceObj_toSheafedSpace,
      Spec.sheafedSpaceObj_carrier, Spec.sheafedSpaceObj_presheaf, Functor.rightOp_map, Γ_map,
      Quiver.Hom.unop_op, NatIso.op_inv, NatTrans.op_app, SpecΓIdentity_inv_app]
    exact congr_arg Quiver.Hom.op (left_triangle X)
  right_triangle_components R := by
    simp only [Spec.toLocallyRingedSpace_obj, Functor.id_obj, Functor.comp_obj, Functor.rightOp_obj,
      Γ_obj, Spec.locallyRingedSpaceObj_toSheafedSpace, Spec.sheafedSpaceObj_carrier,
      Spec.sheafedSpaceObj_presheaf, NatIso.op_inv, NatTrans.op_app, op_unop, SpecΓIdentity_inv_app,
      Spec.toLocallyRingedSpace_map, Quiver.Hom.unop_op]
    exact right_triangle R.unop

lemma locallyRingedSpaceAdjunction_unit :
    locallyRingedSpaceAdjunction.unit = identityToΓSpec := rfl

lemma locallyRingedSpaceAdjunction_counit :
    locallyRingedSpaceAdjunction.counit = (NatIso.op SpecΓIdentity.{u}).inv := rfl

@[simp]
lemma locallyRingedSpaceAdjunction_counit_app (R : CommRingCatᵒᵖ) :
    locallyRingedSpaceAdjunction.counit.app R =
      (toOpen R.unop ⊤).op := rfl

@[simp]
lemma locallyRingedSpaceAdjunction_counit_app' (R : Type u) [CommRing R] :
    locallyRingedSpaceAdjunction.counit.app (op <| CommRingCat.of R) =
      (toOpen R ⊤).op := rfl

lemma locallyRingedSpaceAdjunction_homEquiv_apply
    {X : LocallyRingedSpace} {R : CommRingCatᵒᵖ}
    (f : Γ.rightOp.obj X ⟶ R) :
    locallyRingedSpaceAdjunction.homEquiv X R f =
      identityToΓSpec.app X ≫ Spec.locallyRingedSpaceMap f.unop := rfl

lemma locallyRingedSpaceAdjunction_homEquiv_apply'
    {X : LocallyRingedSpace} {R : Type u} [CommRing R]
    (f : CommRingCat.of R ⟶ Γ.obj <| op X) :
    locallyRingedSpaceAdjunction.homEquiv X (op <| CommRingCat.of R) (op f) =
      identityToΓSpec.app X ≫ Spec.locallyRingedSpaceMap f := rfl

lemma toOpen_comp_locallyRingedSpaceAdjunction_homEquiv_app
    {X : LocallyRingedSpace} {R : Type u} [CommRing R]
    (f : Γ.rightOp.obj X ⟶ op (CommRingCat.of R)) (U) :
    StructureSheaf.toOpen R U.unop ≫
      (locallyRingedSpaceAdjunction.homEquiv X (op <| CommRingCat.of R) f).1.c.app U =
    f.unop ≫ X.presheaf.map (homOfLE le_top).op := by
  rw [← StructureSheaf.toOpen_res _ _ _ (homOfLE le_top), Category.assoc,
    NatTrans.naturality _ (homOfLE (le_top (a := U.unop))).op,
    show (toOpen R ⊤) = (toOpen R ⊤).op.unop from rfl,
    ← locallyRingedSpaceAdjunction_counit_app']
  simp_rw [← Γ_map_op]
  rw [← Γ.rightOp_map_unop, ← Category.assoc, ← unop_comp, ← Adjunction.homEquiv_counit,
    Equiv.symm_apply_apply]
  rfl

/-- The adjunction `Γ ⊣ Spec` from `CommRingᵒᵖ` to `Scheme`. -/
def adjunction : Scheme.Γ.rightOp ⊣ Scheme.Spec.{u} :=
  Adjunction.mk' {
    homEquiv := fun X Y ↦ locallyRingedSpaceAdjunction.{u}.homEquiv X.toLocallyRingedSpace Y
    unit :=
    { app := fun X ↦ locallyRingedSpaceAdjunction.{u}.unit.app X.toLocallyRingedSpace
      naturality := fun _ _ f ↦ locallyRingedSpaceAdjunction.{u}.unit.naturality f }
    counit := (NatIso.op Scheme.SpecΓIdentity.{u}).inv
    homEquiv_unit := rfl
    homEquiv_counit := rfl }

theorem adjunction_homEquiv_apply {X : Scheme} {R : CommRingCatᵒᵖ}
    (f : (op <| Scheme.Γ.obj <| op X) ⟶ R) :
    ΓSpec.adjunction.homEquiv X R f = locallyRingedSpaceAdjunction.homEquiv X.1 R f := rfl

theorem adjunction_homEquiv (X : Scheme) (R : CommRingCatᵒᵖ) :
    ΓSpec.adjunction.homEquiv X R = locallyRingedSpaceAdjunction.homEquiv X.1 R := rfl

theorem adjunction_homEquiv_symm_apply {X : Scheme} {R : CommRingCatᵒᵖ}
    (f : X ⟶ Scheme.Spec.obj R) :
    (ΓSpec.adjunction.homEquiv X R).symm f =
      (locallyRingedSpaceAdjunction.homEquiv X.1 R).symm f := rfl

theorem adjunction_counit_app' {R : CommRingCatᵒᵖ} :
    ΓSpec.adjunction.counit.app R = locallyRingedSpaceAdjunction.counit.app R := rfl

@[simp]
theorem adjunction_counit_app {R : CommRingCatᵒᵖ} :
    ΓSpec.adjunction.counit.app R = (Scheme.ΓSpecIso (unop R)).inv.op := rfl

/-- The canonical map `X ⟶ Spec Γ(X, ⊤)`. This is the unit of the `Γ-Spec` adjunction. -/
def _root_.AlgebraicGeometry.Scheme.toSpecΓ (X : Scheme.{u}) : X ⟶ Spec Γ(X, ⊤) :=
  ΓSpec.adjunction.unit.app X

@[simp]
theorem adjunction_unit_app {X : Scheme} :
    ΓSpec.adjunction.unit.app X = X.toSpecΓ := rfl

instance isIso_locallyRingedSpaceAdjunction_counit :
    IsIso.{u + 1, u + 1} locallyRingedSpaceAdjunction.counit :=
  (NatIso.op SpecΓIdentity).isIso_inv

instance isIso_adjunction_counit : IsIso ΓSpec.adjunction.counit := by
  apply (config := { allowSynthFailures := true }) NatIso.isIso_of_isIso_app
  intro R
  rw [adjunction_counit_app]
  infer_instance

<<<<<<< HEAD
theorem adjunction_unit_apply (X : Scheme.{u}) (x) :
    (ΓSpec.adjunction.unit.app X).1.base x =
      (Spec.map (X.presheaf.germ (U := ⊤) ⟨x, trivial⟩)).1.base (LocalRing.closedPoint _) := rfl
=======
end ΓSpec

@[reassoc (attr := simp)]
theorem Scheme.toSpecΓ_naturality {X Y : Scheme.{u}} (f : X ⟶ Y) :
    f ≫ Y.toSpecΓ = X.toSpecΓ ≫ Spec.map (f.app ⊤) :=
  ΓSpec.adjunction.unit.naturality f
>>>>>>> 5ddd0ae2

@[simp]
theorem Scheme.toSpecΓ_app_top (X : Scheme.{u}) :
    X.toSpecΓ.app ⊤ = (Scheme.ΓSpecIso Γ(X, ⊤)).hom := by
  have := ΓSpec.adjunction.left_triangle_components X
  dsimp at this
  rw [← IsIso.eq_comp_inv] at this
  simp only [ΓSpec.adjunction_counit_app, Functor.id_obj, Functor.comp_obj, Functor.rightOp_obj,
    Scheme.Γ_obj, Category.id_comp] at this
  rw [← Quiver.Hom.op_inj.eq_iff, this, ← op_inv, IsIso.Iso.inv_inv]

@[simp]
theorem SpecMap_ΓSpecIso_hom (R : CommRingCat.{u}) :
    Spec.map ((Scheme.ΓSpecIso R).hom) = (Spec R).toSpecΓ := by
  have := ΓSpec.adjunction.right_triangle_components (op R)
  dsimp at this
  rwa [← IsIso.eq_comp_inv, Category.id_comp, ← Spec.map_inv, IsIso.Iso.inv_inv, eq_comm] at this

lemma Scheme.toSpecΓ_preimage_basicOpen (X : Scheme.{u}) (r : Γ(X, ⊤)) :
    X.toSpecΓ ⁻¹ᵁ (PrimeSpectrum.basicOpen r) = X.basicOpen r := by
  rw [← basicOpen_eq_of_affine, Scheme.preimage_basicOpen]
  congr
  rw [Scheme.toSpecΓ_app_top]
  exact Iso.inv_hom_id_apply _ _

-- Warning: this LHS of this lemma breaks the structure-sheaf abstraction.
@[reassoc (attr := simp)]
theorem toOpen_toSpecΓ_app {X : Scheme.{u}} (U) :
    StructureSheaf.toOpen _ _ ≫ X.toSpecΓ.app U =
      X.presheaf.map (homOfLE (by exact le_top)).op := by
  rw [← StructureSheaf.toOpen_res _ _ _ (homOfLE le_top), Category.assoc,
    NatTrans.naturality _ (homOfLE (le_top (a := U))).op]
  show (ΓSpec.adjunction.counit.app (Scheme.Γ.rightOp.obj X)).unop ≫
    (Scheme.Γ.rightOp.map (ΓSpec.adjunction.unit.app X)).unop ≫ _ = _
  rw [← Category.assoc, ← unop_comp, ΓSpec.adjunction.left_triangle_components]
  dsimp
  exact Category.id_comp _

theorem ΓSpecIso_obj_hom {X : Scheme.{u}} (U : X.Opens) :
    (Scheme.ΓSpecIso Γ(X, U)).hom = (Spec.map U.topIso.inv).app ⊤ ≫
      U.toScheme.toSpecΓ.app ⊤ ≫ U.topIso.hom := by simp

@[deprecated (since := "2024-07-24")]
alias ΓSpec.adjunction_unit_naturality := Scheme.toSpecΓ_naturality
@[deprecated (since := "2024-07-24")]
alias ΓSpec.adjunction_unit_naturality_assoc := Scheme.toSpecΓ_naturality_assoc
@[deprecated (since := "2024-07-24")]
alias ΓSpec.adjunction_unit_app_app_top := Scheme.toSpecΓ_app_top
@[deprecated (since := "2024-07-24")]
alias ΓSpec.adjunction_unit_map_basicOpen := Scheme.toSpecΓ_preimage_basicOpen

/-! Immediate consequences of the adjunction. -/


/-- Spec preserves limits. -/
instance : Limits.PreservesLimits Spec.toLocallyRingedSpace :=
  ΓSpec.locallyRingedSpaceAdjunction.rightAdjointPreservesLimits

instance Spec.preservesLimits : Limits.PreservesLimits Scheme.Spec :=
  ΓSpec.adjunction.rightAdjointPreservesLimits

/-- The functor `Spec.toLocallyRingedSpace : CommRingCatᵒᵖ ⥤ LocallyRingedSpace`
is fully faithful.-/
def Spec.fullyFaithfulToLocallyRingedSpace : Spec.toLocallyRingedSpace.FullyFaithful :=
  ΓSpec.locallyRingedSpaceAdjunction.fullyFaithfulROfIsIsoCounit

/-- Spec is a full functor. -/
instance : Spec.toLocallyRingedSpace.Full :=
  Spec.fullyFaithfulToLocallyRingedSpace.full

/-- Spec is a faithful functor. -/
instance : Spec.toLocallyRingedSpace.Faithful :=
  Spec.fullyFaithfulToLocallyRingedSpace.faithful

/-- The functor `Spec : CommRingCatᵒᵖ ⥤ Scheme` is fully faithful.-/
def Spec.fullyFaithful : Scheme.Spec.FullyFaithful :=
  ΓSpec.adjunction.fullyFaithfulROfIsIsoCounit

/-- Spec is a full functor. -/
instance Spec.full : Scheme.Spec.Full :=
  Spec.fullyFaithful.full

/-- Spec is a faithful functor. -/
instance Spec.faithful : Scheme.Spec.Faithful :=
  Spec.fullyFaithful.faithful

section

variable {R S : CommRingCat.{u}} {φ ψ : R ⟶ S} (f : Spec S ⟶ Spec R)

lemma Spec.map_inj : Spec.map φ = Spec.map ψ ↔ φ = ψ := by
  rw [iff_comm, ← Quiver.Hom.op_inj.eq_iff, ← Scheme.Spec.map_injective.eq_iff]
  rfl

lemma Spec.map_injective {R S : CommRingCat} : Function.Injective (Spec.map : (R ⟶ S) → _) :=
  fun _ _ ↦ Spec.map_inj.mp

/-- The preimage under Spec. -/
def Spec.preimage : R ⟶ S := (Scheme.Spec.preimage f).unop

@[simp] lemma Spec.map_preimage : Spec.map (Spec.preimage f) = f := Scheme.Spec.map_preimage f

variable (φ) in
@[simp] lemma Spec.preimage_map : Spec.preimage (Spec.map φ) = φ :=
  Spec.map_injective (Spec.map_preimage (Spec.map φ))

/-- Spec is fully faithful -/
@[simps]
def Spec.homEquiv {R S : CommRingCat} : (Spec S ⟶ Spec R) ≃ (R ⟶ S) where
  toFun := Spec.preimage
  invFun := Spec.map
  left_inv := Spec.map_preimage
  right_inv := Spec.preimage_map

end

instance : Spec.toLocallyRingedSpace.IsRightAdjoint :=
  (ΓSpec.locallyRingedSpaceAdjunction).isRightAdjoint

instance : Scheme.Spec.IsRightAdjoint :=
  (ΓSpec.adjunction).isRightAdjoint

instance : Reflective Spec.toLocallyRingedSpace where
  adj := ΓSpec.locallyRingedSpaceAdjunction

instance Spec.reflective : Reflective Scheme.Spec where
  adj := ΓSpec.adjunction

@[deprecated (since := "2024-07-02")]
alias LocallyRingedSpace.toΓSpec_preim_basicOpen_eq :=
  LocallyRingedSpace.toΓSpec_preimage_basicOpen_eq

end AlgebraicGeometry<|MERGE_RESOLUTION|>--- conflicted
+++ resolved
@@ -421,18 +421,16 @@
   rw [adjunction_counit_app]
   infer_instance
 
-<<<<<<< HEAD
-theorem adjunction_unit_apply (X : Scheme.{u}) (x) :
-    (ΓSpec.adjunction.unit.app X).1.base x =
+end ΓSpec
+
+theorem Scheme.toSpecΓ_base (X : Scheme.{u}) (x) :
+    (Scheme.toSpecΓ X).1.base x =
       (Spec.map (X.presheaf.germ (U := ⊤) ⟨x, trivial⟩)).1.base (LocalRing.closedPoint _) := rfl
-=======
-end ΓSpec
 
 @[reassoc (attr := simp)]
 theorem Scheme.toSpecΓ_naturality {X Y : Scheme.{u}} (f : X ⟶ Y) :
     f ≫ Y.toSpecΓ = X.toSpecΓ ≫ Spec.map (f.app ⊤) :=
   ΓSpec.adjunction.unit.naturality f
->>>>>>> 5ddd0ae2
 
 @[simp]
 theorem Scheme.toSpecΓ_app_top (X : Scheme.{u}) :
