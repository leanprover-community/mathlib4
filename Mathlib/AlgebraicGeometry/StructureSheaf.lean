/-
Copyright (c) 2020 Kim Morrison. All rights reserved.
Released under Apache 2.0 license as described in the file LICENSE.
Authors: Johan Commelin, Kim Morrison
-/
module

public import Mathlib.Algebra.Category.Ring.Colimits
public import Mathlib.Algebra.Category.Ring.Instances
public import Mathlib.Algebra.Category.Ring.Limits
public import Mathlib.Algebra.Ring.Subring.Basic
public import Mathlib.RingTheory.Localization.AtPrime.Basic
public import Mathlib.RingTheory.Spectrum.Prime.Topology
public import Mathlib.Topology.Sheaves.LocalPredicate

/-!
# The structure sheaf on `PrimeSpectrum R`.

We define the structure sheaf on `TopCat.of (PrimeSpectrum R)`, for a commutative ring `R` and prove
basic properties about it. We define this as a subsheaf of the sheaf of dependent functions into the
localizations, cut out by the condition that the function must be locally equal to a ratio of
elements of `R`.

Because the condition "is equal to a fraction" passes to smaller open subsets,
the subset of functions satisfying this condition is automatically a subpresheaf.
Because the condition "is locally equal to a fraction" is local,
it is also a subsheaf.

(It may be helpful to refer back to `Mathlib/Topology/Sheaves/SheafOfFunctions.lean`,
where we show that dependent functions into any type family form a sheaf,
and also `Mathlib/Topology/Sheaves/LocalPredicate.lean`, where we characterise the predicates
which pick out sub-presheaves and sub-sheaves of these sheaves.)

We also set up the ring structure, obtaining
`structureSheaf : Sheaf CommRingCat (PrimeSpectrum.Top R)`.

We then construct two basic isomorphisms, relating the structure sheaf to the underlying ring `R`.
First, `StructureSheaf.stalkIso` gives an isomorphism between the stalk of the structure sheaf
at a point `p` and the localization of `R` at the prime ideal `p`. Second,
`StructureSheaf.basicOpenIso` gives an isomorphism between the structure sheaf on `basicOpen f`
and the localization of `R` at the submonoid of powers of `f`.

## References

* [Robin Hartshorne, *Algebraic Geometry*][Har77]


-/

@[expose] public section


universe u

noncomputable section

variable (R : Type u) [CommRing R]

open TopCat

open TopologicalSpace

open CategoryTheory

open Opposite

namespace AlgebraicGeometry

/-- The prime spectrum, just as a topological space.
-/
def PrimeSpectrum.Top : TopCat :=
  TopCat.of (PrimeSpectrum R)

namespace StructureSheaf

/-- The type family over `PrimeSpectrum R` consisting of the localization over each point.
-/
def Localizations (P : PrimeSpectrum.Top R) : Type u :=
  Localization.AtPrime P.asIdeal

instance commRingLocalizations (P : PrimeSpectrum.Top R) : CommRing <| Localizations R P :=
  inferInstanceAs <| CommRing <| Localization.AtPrime P.asIdeal

instance localRingLocalizations (P : PrimeSpectrum.Top R) : IsLocalRing <| Localizations R P :=
  inferInstanceAs <| IsLocalRing <| Localization.AtPrime P.asIdeal

instance (P : PrimeSpectrum.Top R) : Inhabited (Localizations R P) :=
  ⟨1⟩

instance (U : Opens (PrimeSpectrum.Top R)) (x : U) : Algebra R (Localizations R x) :=
  inferInstanceAs <| Algebra R (Localization.AtPrime x.1.asIdeal)

instance (U : Opens (PrimeSpectrum.Top R)) (x : U) :
    IsLocalization.AtPrime (Localizations R x) (x : PrimeSpectrum.Top R).asIdeal :=
  Localization.isLocalization

variable {R}

/-- The predicate saying that a dependent function on an open `U` is realised as a fixed fraction
`r / s` in each of the stalks (which are localizations at various prime ideals).
-/
def IsFraction {U : Opens (PrimeSpectrum.Top R)} (f : ∀ x : U, Localizations R x) : Prop :=
  ∃ r s : R, ∀ x : U, s ∉ x.1.asIdeal ∧ f x * algebraMap _ _ s = algebraMap _ _ r

theorem IsFraction.eq_mk' {U : Opens (PrimeSpectrum.Top R)} {f : ∀ x : U, Localizations R x}
    (hf : IsFraction f) :
    ∃ r s : R,
      ∀ x : U,
        ∃ hs : s ∉ x.1.asIdeal,
          f x =
            IsLocalization.mk' (Localization.AtPrime _) r
              (⟨s, hs⟩ : (x : PrimeSpectrum.Top R).asIdeal.primeCompl) := by
  rcases hf with ⟨r, s, h⟩
  refine ⟨r, s, fun x => ⟨(h x).1, (IsLocalization.mk'_eq_iff_eq_mul.mpr ?_).symm⟩⟩
  exact (h x).2.symm

variable (R)

/-- The predicate `IsFraction` is "prelocal",
in the sense that if it holds on `U` it holds on any open subset `V` of `U`.
-/
def isFractionPrelocal : PrelocalPredicate (Localizations R) where
  pred {_} f := IsFraction f
  res := by rintro V U i f ⟨r, s, w⟩; exact ⟨r, s, fun x => w (i x)⟩

/-- We will define the structure sheaf as
the subsheaf of all dependent functions in `Π x : U, Localizations R x`
consisting of those functions which can locally be expressed as a ratio of
(the images in the localization of) elements of `R`.

Quoting Hartshorne:

For an open set $U ⊆ Spec A$, we define $𝒪(U)$ to be the set of functions
$s : U → ⨆_{𝔭 ∈ U} A_𝔭$, such that $s(𝔭) ∈ A_𝔭$ for each $𝔭$,
and such that $s$ is locally a quotient of elements of $A$:
to be precise, we require that for each $𝔭 ∈ U$, there is a neighborhood $V$ of $𝔭$,
contained in $U$, and elements $a, f ∈ A$, such that for each $𝔮 ∈ V, f ∉ 𝔮$,
and $s(𝔮) = a/f$ in $A_𝔮$.

Now Hartshorne had the disadvantage of not knowing about dependent functions,
so we replace his circumlocution about functions into a disjoint union with
`Π x : U, Localizations x`.
-/
def isLocallyFraction : LocalPredicate (Localizations R) :=
  (isFractionPrelocal R).sheafify

@[simp]
theorem isLocallyFraction_pred {U : Opens (PrimeSpectrum.Top R)} (f : ∀ x : U, Localizations R x) :
    (isLocallyFraction R).pred f =
      ∀ x : U,
        ∃ (V : _) (_ : x.1 ∈ V) (i : V ⟶ U),
          ∃ r s : R,
            ∀ y : V, s ∉ y.1.asIdeal ∧ f (i y : U) * algebraMap _ _ s = algebraMap _ _ r :=
  rfl

/-- The functions satisfying `isLocallyFraction` form a subring.
-/
def sectionsSubring (U : (Opens (PrimeSpectrum.Top R))ᵒᵖ) :
    Subring (∀ x : U.unop, Localizations R x) where
  carrier := { f | (isLocallyFraction R).pred f }
  zero_mem' := by
    refine fun x => ⟨unop U, x.2, 𝟙 _, 0, 1, fun y => ⟨?_, ?_⟩⟩
    · rw [← Ideal.ne_top_iff_one]; exact y.1.isPrime.1
    · simp
  one_mem' := by
    refine fun x => ⟨unop U, x.2, 𝟙 _, 1, 1, fun y => ⟨?_, ?_⟩⟩
    · rw [← Ideal.ne_top_iff_one]; exact y.1.isPrime.1
    · simp
  add_mem' := by
    intro a b ha hb x
    rcases ha x with ⟨Va, ma, ia, ra, sa, wa⟩
    rcases hb x with ⟨Vb, mb, ib, rb, sb, wb⟩
    refine ⟨Va ⊓ Vb, ⟨ma, mb⟩, Opens.infLELeft _ _ ≫ ia, ra * sb + rb * sa, sa * sb, ?_⟩
    intro ⟨y, hy⟩
    rcases wa (Opens.infLELeft _ _ ⟨y, hy⟩) with ⟨nma, wa⟩
    rcases wb (Opens.infLERight _ _ ⟨y, hy⟩) with ⟨nmb, wb⟩
    fconstructor
    · intro H; cases y.isPrime.mem_or_mem H <;> contradiction
    · simp only [Opens.apply_mk, Pi.add_apply, map_mul, add_mul, map_add] at wa wb ⊢
      grind
  neg_mem' := by
    intro a ha x
    rcases ha x with ⟨V, m, i, r, s, w⟩
    refine ⟨V, m, i, -r, s, ?_⟩
    intro y
    rcases w y with ⟨nm, w⟩
    fconstructor
    · exact nm
    · simp only [map_neg, Pi.neg_apply]
      rw [← w]
      simp only [neg_mul]
  mul_mem' := by
    intro a b ha hb x
    rcases ha x with ⟨Va, ma, ia, ra, sa, wa⟩
    rcases hb x with ⟨Vb, mb, ib, rb, sb, wb⟩
    refine ⟨Va ⊓ Vb, ⟨ma, mb⟩, Opens.infLELeft _ _ ≫ ia, ra * rb, sa * sb, ?_⟩
    intro ⟨y, hy⟩
    rcases wa (Opens.infLELeft _ _ ⟨y, hy⟩) with ⟨nma, wa⟩
    rcases wb (Opens.infLERight _ _ ⟨y, hy⟩) with ⟨nmb, wb⟩
    fconstructor
    · intro H; cases y.isPrime.mem_or_mem H <;> contradiction
    · simp only [Opens.apply_mk, Pi.mul_apply, map_mul] at wa wb ⊢
      rw [← wa, ← wb]
      simp only [mul_left_comm, mul_assoc, mul_comm]

end StructureSheaf

open StructureSheaf

/-- The structure sheaf (valued in `Type`, not yet `CommRingCat`) is the subsheaf consisting of
functions satisfying `isLocallyFraction`.
-/
def structureSheafInType : Sheaf (Type u) (PrimeSpectrum.Top R) :=
  subsheafToTypes (isLocallyFraction R)

instance commRingStructureSheafInTypeObj (U : (Opens (PrimeSpectrum.Top R))ᵒᵖ) :
    CommRing ((structureSheafInType R).1.obj U) :=
  (sectionsSubring R U).toCommRing

open PrimeSpectrum

/-- The structure presheaf, valued in `CommRingCat`, constructed by dressing up the `Type`-valued
structure presheaf.
-/
@[simps obj_carrier]
def structurePresheafInCommRing : Presheaf CommRingCat (PrimeSpectrum.Top R) where
  obj U := CommRingCat.of ((structureSheafInType R).1.obj U)
  map {_ _} i := CommRingCat.ofHom
    { toFun := (structureSheafInType R).1.map i
      map_zero' := rfl
      map_add' := fun _ _ => rfl
      map_one' := rfl
      map_mul' := fun _ _ => rfl }

/-- Some glue, verifying that the structure presheaf valued in `CommRingCat` agrees
with the `Type`-valued structure presheaf.
-/
def structurePresheafCompForget :
    structurePresheafInCommRing R ⋙ forget CommRingCat ≅ (structureSheafInType R).1 :=
  NatIso.ofComponents fun _ => Iso.refl _

open TopCat.Presheaf

/-- The structure sheaf on $Spec R$, valued in `CommRingCat`.

This is provided as a bundled `SheafedSpace` as `Spec.SheafedSpace R` later.
-/
def Spec.structureSheaf : Sheaf CommRingCat (PrimeSpectrum.Top R) :=
  ⟨structurePresheafInCommRing R,
    (-- We check the sheaf condition under `forget CommRingCat`.
          isSheaf_iff_isSheaf_comp
          _ _).mpr
      (isSheaf_of_iso (structurePresheafCompForget R).symm (structureSheafInType R).cond)⟩

open Spec (structureSheaf)

namespace StructureSheaf

@[simp]
theorem res_apply (U V : Opens (PrimeSpectrum.Top R)) (i : V ⟶ U)
    (s : (structureSheaf R).1.obj (op U)) (x : V) :
    ((structureSheaf R).1.map i.op s).1 x = (s.1 (i x) :) :=
  rfl

/-

Notation in this comment

X = Spec R
OX = structure sheaf

In the following we construct an isomorphism between OX_p and R_p given any point p corresponding
to a prime ideal in R.

We do this via 8 steps:

1. def const (f g : R) (V) (hv : V ≤ D_g) : OX(V) [for api]
2. def toOpen (U) : R ⟶ OX(U)
3. [2] def toStalk (p : Spec R) : R ⟶ OX_p
4. [2] def toBasicOpen (f : R) : R_f ⟶ OX(D_f)
5. [3] def localizationToStalk (p : Spec R) : R_p ⟶ OX_p
6. def openToLocalization (U) (p) (hp : p ∈ U) : OX(U) ⟶ R_p
7. [6] def stalkToFiberRingHom (p : Spec R) : OX_p ⟶ R_p
8. [5,7] def stalkIso (p : Spec R) : OX_p ≅ R_p

In the square brackets we list the dependencies of a construction on the previous steps.

-/
/-- The section of `structureSheaf R` on an open `U` sending each `x ∈ U` to the element
`f/g` in the localization of `R` at `x`. -/
def const (f g : R) (U : Opens (PrimeSpectrum.Top R))
    (hu : ∀ x ∈ U, g ∈ (x : PrimeSpectrum.Top R).asIdeal.primeCompl) :
    (structureSheaf R).1.obj (op U) :=
  ⟨fun x => IsLocalization.mk' _ f ⟨g, hu x x.2⟩, fun x =>
    ⟨U, x.2, 𝟙 _, f, g, fun y => ⟨hu y y.2, IsLocalization.mk'_spec _ _ _⟩⟩⟩

@[simp]
theorem const_apply (f g : R) (U : Opens (PrimeSpectrum.Top R))
    (hu : ∀ x ∈ U, g ∈ (x : PrimeSpectrum.Top R).asIdeal.primeCompl) (x : U) :
    (const R f g U hu).1 x =
      IsLocalization.mk' (Localization.AtPrime x.1.asIdeal) f ⟨g, hu x x.2⟩ :=
  rfl

theorem const_apply' (f g : R) (U : Opens (PrimeSpectrum.Top R))
    (hu : ∀ x ∈ U, g ∈ (x : PrimeSpectrum.Top R).asIdeal.primeCompl) (x : U)
    (hx : g ∈ (x : PrimeSpectrum.Top R).asIdeal.primeCompl) :
    (const R f g U hu).1 x = IsLocalization.mk' _ f ⟨g, hx⟩ :=
  rfl

theorem exists_const (U) (s : (structureSheaf R).1.obj (op U)) (x : PrimeSpectrum.Top R)
    (hx : x ∈ U) :
    ∃ (V : Opens (PrimeSpectrum.Top R)) (_ : x ∈ V) (i : V ⟶ U) (f g : R) (hg : _),
      const R f g V hg = (structureSheaf R).1.map i.op s :=
  let ⟨V, hxV, iVU, f, g, hfg⟩ := s.2 ⟨x, hx⟩
  ⟨V, hxV, iVU, f, g, fun y hyV => (hfg ⟨y, hyV⟩).1,
    Subtype.ext <| funext fun y => IsLocalization.mk'_eq_iff_eq_mul.2 <| Eq.symm <| (hfg y).2⟩

@[simp]
theorem res_const (f g : R) (U hu V hv i) :
    (structureSheaf R).1.map i (const R f g U hu) = const R f g V hv :=
  rfl

theorem res_const' (f g : R) (V hv) :
    (structureSheaf R).1.map (homOfLE hv).op (const R f g (PrimeSpectrum.basicOpen g) fun _ => id) =
      const R f g V hv :=
  rfl

theorem const_zero (f : R) (U hu) : const R 0 f U hu = 0 :=
<<<<<<< HEAD
  Subtype.eq <| funext fun x => IsLocalization.mk'_eq_iff_eq_mul.2 <| by
    rw [map_zero]
=======
  Subtype.ext <| funext fun x => IsLocalization.mk'_eq_iff_eq_mul.2 <| by
    rw [RingHom.map_zero]
>>>>>>> 5db9169e
    exact (mul_eq_zero_of_left rfl ((algebraMap R (Localizations R x)) _)).symm

theorem const_self (f : R) (U hu) : const R f f U hu = 1 :=
  Subtype.ext <| funext fun _ => IsLocalization.mk'_self _ _

theorem const_one (U) : (const R 1 1 U fun _ _ => Submonoid.one_mem _) = 1 :=
  const_self R 1 U _

theorem const_add (f₁ f₂ g₁ g₂ : R) (U hu₁ hu₂) :
    const R f₁ g₁ U hu₁ + const R f₂ g₂ U hu₂ =
      const R (f₁ * g₂ + f₂ * g₁) (g₁ * g₂) U fun x hx =>
        Submonoid.mul_mem _ (hu₁ x hx) (hu₂ x hx) :=
  Subtype.ext <| funext fun x => Eq.symm <| IsLocalization.mk'_add _ _
    ⟨g₁, hu₁ x x.2⟩ ⟨g₂, hu₂ x x.2⟩

theorem const_mul (f₁ f₂ g₁ g₂ : R) (U hu₁ hu₂) :
    const R f₁ g₁ U hu₁ * const R f₂ g₂ U hu₂ =
      const R (f₁ * f₂) (g₁ * g₂) U fun x hx => Submonoid.mul_mem _ (hu₁ x hx) (hu₂ x hx) :=
  Subtype.ext <|
    funext fun x =>
      Eq.symm <| IsLocalization.mk'_mul _ f₁ f₂ ⟨g₁, hu₁ x x.2⟩ ⟨g₂, hu₂ x x.2⟩

theorem const_ext {f₁ f₂ g₁ g₂ : R} {U hu₁ hu₂} (h : f₁ * g₂ = f₂ * g₁) :
    const R f₁ g₁ U hu₁ = const R f₂ g₂ U hu₂ :=
  Subtype.ext <|
    funext fun x =>
      IsLocalization.mk'_eq_of_eq (by rw [mul_comm, Subtype.coe_mk, ← h, mul_comm, Subtype.coe_mk])

theorem const_congr {f₁ f₂ g₁ g₂ : R} {U hu} (hf : f₁ = f₂) (hg : g₁ = g₂) :
    const R f₁ g₁ U hu = const R f₂ g₂ U (hg ▸ hu) := by substs hf hg; rfl

theorem const_mul_rev (f g : R) (U hu₁ hu₂) : const R f g U hu₁ * const R g f U hu₂ = 1 := by
  rw [const_mul, const_congr R rfl (mul_comm g f), const_self]

theorem const_mul_cancel (f g₁ g₂ : R) (U hu₁ hu₂) :
    const R f g₁ U hu₁ * const R g₁ g₂ U hu₂ = const R f g₂ U hu₂ := by
  rw [const_mul, const_ext]; rw [mul_assoc]

theorem const_mul_cancel' (f g₁ g₂ : R) (U hu₁ hu₂) :
    const R g₁ g₂ U hu₂ * const R f g₁ U hu₁ = const R f g₂ U hu₂ := by
  rw [mul_comm, const_mul_cancel]

/-- The canonical ring homomorphism interpreting an element of `R` as
a section of the structure sheaf. -/
def toOpen (U : Opens (PrimeSpectrum.Top R)) :
    CommRingCat.of R ⟶ (structureSheaf R).1.obj (op U) := CommRingCat.ofHom
  { toFun f :=
      ⟨fun _ => algebraMap R _ f, fun x =>
        ⟨U, x.2, 𝟙 _, f, 1, fun y =>
<<<<<<< HEAD
          ⟨(Ideal.ne_top_iff_one _).1 y.1.2.1, by simp [map_one, mul_one]⟩⟩⟩
    map_one' := Subtype.eq <| funext fun _ => map_one _
    map_mul' _ _ := Subtype.eq <| funext fun _ => map_mul _ _ _
    map_zero' := Subtype.eq <| funext fun _ => map_zero _
    map_add' _ _ := Subtype.eq <| funext fun _ => map_add _ _ _ }
=======
          ⟨(Ideal.ne_top_iff_one _).1 y.1.2.1, by simp [RingHom.map_one, mul_one]⟩⟩⟩
    map_one' := Subtype.ext <| funext fun _ => RingHom.map_one _
    map_mul' _ _ := Subtype.ext <| funext fun _ => RingHom.map_mul _ _ _
    map_zero' := Subtype.ext <| funext fun _ => RingHom.map_zero _
    map_add' _ _ := Subtype.ext <| funext fun _ => RingHom.map_add _ _ _ }
>>>>>>> 5db9169e

@[simp]
theorem toOpen_res (U V : Opens (PrimeSpectrum.Top R)) (i : V ⟶ U) :
    toOpen R U ≫ (structureSheaf R).1.map i.op = toOpen R V :=
  rfl

@[simp]
theorem toOpen_apply (U : Opens (PrimeSpectrum.Top R)) (f : R) (x : U) :
    (toOpen R U f).1 x = algebraMap _ _ f :=
  rfl

theorem toOpen_eq_const (U : Opens (PrimeSpectrum.Top R)) (f : R) :
    toOpen R U f = const R f 1 U fun x _ => (Ideal.ne_top_iff_one _).1 x.2.1 :=
  Subtype.ext <| funext fun _ => Eq.symm <| IsLocalization.mk'_one _ f

/-- The canonical ring homomorphism interpreting an element of `R` as an element of
the stalk of `structureSheaf R` at `x`. -/
def toStalk (x : PrimeSpectrum.Top R) : CommRingCat.of R ⟶ (structureSheaf R).presheaf.stalk x :=
  (toOpen R ⊤ ≫ (structureSheaf R).presheaf.germ _ x (by trivial))

@[simp]
theorem toOpen_germ (U : Opens (PrimeSpectrum.Top R)) (x : PrimeSpectrum.Top R) (hx : x ∈ U) :
    toOpen R U ≫ (structureSheaf R).presheaf.germ U x hx = toStalk R x := by
  rw [← toOpen_res R ⊤ U (homOfLE le_top : U ⟶ ⊤), Category.assoc, Presheaf.germ_res]; rfl

@[simp]
theorem germ_toOpen
    (U : Opens (PrimeSpectrum.Top R)) (x : PrimeSpectrum.Top R) (hx : x ∈ U) (f : R) :
    (structureSheaf R).presheaf.germ U x hx (toOpen R U f) = toStalk R x f := by
  rw [← toOpen_germ]; rfl

theorem toOpen_Γgerm_apply (x : PrimeSpectrum.Top R) (f : R) :
    (structureSheaf R).presheaf.Γgerm x (toOpen R ⊤ f) = toStalk R x f :=
  rfl

theorem isUnit_to_basicOpen_self (f : R) : IsUnit (toOpen R (PrimeSpectrum.basicOpen f) f) :=
  .of_mul_eq_one (const R 1 f (PrimeSpectrum.basicOpen f) fun _ => id) <| by
    rw [toOpen_eq_const, const_mul_rev]

theorem isUnit_toStalk (x : PrimeSpectrum.Top R) (f : x.asIdeal.primeCompl) :
    IsUnit (toStalk R x (f : R)) := by
  rw [← germ_toOpen R (PrimeSpectrum.basicOpen (f : R)) x f.2 (f : R)]
  exact RingHom.isUnit_map _ (isUnit_to_basicOpen_self R f)

/-- The canonical ring homomorphism from the localization of `R` at `p` to the stalk
of the structure sheaf at the point `p`. -/
def localizationToStalk (x : PrimeSpectrum.Top R) :
    CommRingCat.of (Localization.AtPrime x.asIdeal) ⟶ (structureSheaf R).presheaf.stalk x :=
  CommRingCat.ofHom <|
    show Localization.AtPrime x.asIdeal →+* _ from IsLocalization.lift (isUnit_toStalk R x)

@[simp]
theorem localizationToStalk_of (x : PrimeSpectrum.Top R) (f : R) :
    localizationToStalk R x (algebraMap _ (Localization _) f) = toStalk R x f :=
  IsLocalization.lift_eq (S := Localization x.asIdeal.primeCompl) _ f

@[simp]
theorem localizationToStalk_mk' (x : PrimeSpectrum.Top R) (f : R) (s : x.asIdeal.primeCompl) :
    localizationToStalk R x (IsLocalization.mk' (Localization.AtPrime x.asIdeal) f s) =
      (structureSheaf R).presheaf.germ (PrimeSpectrum.basicOpen (s : R)) x s.2
        (const R f s (PrimeSpectrum.basicOpen s) fun _ => id) :=
  (IsLocalization.lift_mk'_spec (S := Localization.AtPrime x.asIdeal) _ _ _ _).2 <| by
    rw [← germ_toOpen R (PrimeSpectrum.basicOpen s) x s.2,
      ← germ_toOpen R (PrimeSpectrum.basicOpen s) x s.2, ← map_mul, toOpen_eq_const,
      toOpen_eq_const, const_mul_cancel']

/-- The ring homomorphism that takes a section of the structure sheaf of `R` on the open set `U`,
implemented as a subtype of dependent functions to localizations at prime ideals, and evaluates
the section on the point corresponding to a given prime ideal. -/
def openToLocalization (U : Opens (PrimeSpectrum.Top R)) (x : PrimeSpectrum.Top R) (hx : x ∈ U) :
    (structureSheaf R).1.obj (op U) ⟶ CommRingCat.of (Localization.AtPrime x.asIdeal) :=
  CommRingCat.ofHom
  { toFun s := (s.1 ⟨x, hx⟩ :)
    map_one' := rfl
    map_mul' _ _ := rfl
    map_zero' := rfl
    map_add' _ _ := rfl }

@[simp]
theorem coe_openToLocalization (U : Opens (PrimeSpectrum.Top R)) (x : PrimeSpectrum.Top R)
    (hx : x ∈ U) :
    (openToLocalization R U x hx :
        (structureSheaf R).1.obj (op U) → Localization.AtPrime x.asIdeal) =
      fun s => s.1 ⟨x, hx⟩ :=
  rfl

theorem openToLocalization_apply (U : Opens (PrimeSpectrum.Top R)) (x : PrimeSpectrum.Top R)
    (hx : x ∈ U) (s : (structureSheaf R).1.obj (op U)) :
    openToLocalization R U x hx s = s.1 ⟨x, hx⟩ :=
  rfl

/-- The ring homomorphism from the stalk of the structure sheaf of `R` at a point corresponding to
a prime ideal `p` to the localization of `R` at `p`,
formed by gluing the `openToLocalization` maps. -/
def stalkToFiberRingHom (x : PrimeSpectrum.Top R) :
    (structureSheaf R).presheaf.stalk x ⟶ CommRingCat.of (Localization.AtPrime x.asIdeal) :=
  Limits.colimit.desc ((OpenNhds.inclusion x).op ⋙ (structureSheaf R).1)
    { pt := _
      ι := { app := fun U =>
        openToLocalization R ((OpenNhds.inclusion _).obj (unop U)) x (unop U).2 } }

@[simp]
theorem germ_comp_stalkToFiberRingHom
    (U : Opens (PrimeSpectrum.Top R)) (x : PrimeSpectrum.Top R) (hx : x ∈ U) :
    (structureSheaf R).presheaf.germ U x hx ≫ stalkToFiberRingHom R x =
      openToLocalization R U x hx :=
  Limits.colimit.ι_desc _ _

@[simp]
theorem stalkToFiberRingHom_germ (U : Opens (PrimeSpectrum.Top R))
    (x : PrimeSpectrum.Top R) (hx : x ∈ U) (s : (structureSheaf R).1.obj (op U)) :
    stalkToFiberRingHom R x ((structureSheaf R).presheaf.germ U x hx s) = s.1 ⟨x, hx⟩ :=
  RingHom.ext_iff.mp (CommRingCat.hom_ext_iff.mp (germ_comp_stalkToFiberRingHom R U x hx)) s

@[simp]
theorem toStalk_comp_stalkToFiberRingHom (x : PrimeSpectrum.Top R) :
    toStalk R x ≫ stalkToFiberRingHom R x = CommRingCat.ofHom (algebraMap _ _) := by
  rw [toStalk, Category.assoc, germ_comp_stalkToFiberRingHom]; rfl

@[simp]
theorem stalkToFiberRingHom_toStalk (x : PrimeSpectrum.Top R) (f : R) :
    stalkToFiberRingHom R x (toStalk R x f) = algebraMap _ _ f :=
  RingHom.ext_iff.1 (CommRingCat.hom_ext_iff.mp (toStalk_comp_stalkToFiberRingHom R x)) _

/-- The ring isomorphism between the stalk of the structure sheaf of `R` at a point `p`
corresponding to a prime ideal in `R` and the localization of `R` at `p`. -/
@[simps]
def stalkIso (x : PrimeSpectrum.Top R) :
    (structureSheaf R).presheaf.stalk x ≅ CommRingCat.of (Localization.AtPrime x.asIdeal) where
  hom := stalkToFiberRingHom R x
  inv := localizationToStalk R x
  hom_inv_id := by
    apply stalk_hom_ext
    intro U hxU
    ext s
    dsimp only [CommRingCat.hom_comp, RingHom.coe_comp, Function.comp_apply, CommRingCat.hom_id,
      RingHom.coe_id, id_eq]
    rw [stalkToFiberRingHom_germ]
    obtain ⟨V, hxV, iVU, f, g, (hg : V ≤ PrimeSpectrum.basicOpen _), hs⟩ :=
      exists_const _ _ s x hxU
    have := res_apply R U V iVU s ⟨x, hxV⟩
    dsimp only [isLocallyFraction_pred, Opens.apply_mk] at this
    rw [← this, ← hs, const_apply, localizationToStalk_mk']
    refine (structureSheaf R).presheaf.germ_ext V hxV (homOfLE hg) iVU ?_
    rw [← hs, res_const']
  inv_hom_id := CommRingCat.hom_ext <| IsLocalization.ringHom_ext x.asIdeal.primeCompl <| by
    ext f
    rw [CommRingCat.hom_comp, CommRingCat.hom_id,
      RingHom.comp_apply, RingHom.comp_apply, localizationToStalk_of,
      stalkToFiberRingHom_toStalk, RingHom.comp_apply, RingHom.id_apply]

instance (x : PrimeSpectrum R) : IsIso (stalkToFiberRingHom R x) :=
  (stalkIso R x).isIso_hom

instance (x : PrimeSpectrum R) : IsLocalHom (stalkToFiberRingHom R x).hom :=
  isLocalHom_of_isIso _

instance (x : PrimeSpectrum R) : IsIso (localizationToStalk R x) :=
  (stalkIso R x).isIso_inv

instance (x : PrimeSpectrum R) : IsLocalHom (localizationToStalk R x).hom :=
  isLocalHom_of_isIso _

@[simp, reassoc]
theorem stalkToFiberRingHom_localizationToStalk (x : PrimeSpectrum.Top R) :
    stalkToFiberRingHom R x ≫ localizationToStalk R x = 𝟙 _ :=
  (stalkIso R x).hom_inv_id

@[simp, reassoc]
theorem localizationToStalk_stalkToFiberRingHom (x : PrimeSpectrum.Top R) :
    localizationToStalk R x ≫ stalkToFiberRingHom R x = 𝟙 _ :=
  (stalkIso R x).inv_hom_id

/-- The canonical ring homomorphism interpreting `s ∈ R_f` as a section of the structure sheaf
on the basic open defined by `f ∈ R`. -/
def toBasicOpen (f : R) :
    Localization.Away f →+* (structureSheaf R).1.obj (op <| PrimeSpectrum.basicOpen f) :=
  IsLocalization.Away.lift f (isUnit_to_basicOpen_self R f)

@[simp]
theorem toBasicOpen_mk' (s f : R) (g : Submonoid.powers s) :
    toBasicOpen R s (IsLocalization.mk' (Localization.Away s) f g) =
      const R f g (PrimeSpectrum.basicOpen s) fun _ hx => Submonoid.powers_le.2 hx g.2 :=
  (IsLocalization.lift_mk'_spec _ _ _ _).2 <| by
    rw [toOpen_eq_const, toOpen_eq_const, const_mul_cancel']

@[simp]
theorem localization_toBasicOpen (f : R) :
    RingHom.comp (toBasicOpen R f) (algebraMap R (Localization.Away f)) =
    (toOpen R (PrimeSpectrum.basicOpen f)).hom :=
  RingHom.ext fun g => by
    rw [toBasicOpen, IsLocalization.Away.lift, RingHom.comp_apply, IsLocalization.lift_eq]

@[simp]
theorem toBasicOpen_to_map (s f : R) :
    toBasicOpen R s (algebraMap R (Localization.Away s) f) =
      const R f 1 (PrimeSpectrum.basicOpen s) fun _ _ => Submonoid.one_mem _ :=
  (IsLocalization.lift_eq _ _).trans <| toOpen_eq_const _ _ _

-- The proof here follows the argument in Hartshorne's Algebraic Geometry, Proposition II.2.2.
theorem toBasicOpen_injective (f : R) : Function.Injective (toBasicOpen R f) := by
  intro s t h_eq
  obtain ⟨a, ⟨b, hb⟩, rfl⟩ := IsLocalization.exists_mk'_eq (Submonoid.powers f) s
  obtain ⟨c, ⟨d, hd⟩, rfl⟩ := IsLocalization.exists_mk'_eq (Submonoid.powers f) t
  simp only [toBasicOpen_mk'] at h_eq
  rw [IsLocalization.eq]
  -- We know that the fractions `a/b` and `c/d` are equal as sections of the structure sheaf on
  -- `basicOpen f`. We need to show that they agree as elements in the localization of `R` at `f`.
  -- This amounts showing that `r * (d * a) = r * (b * c)`, for some power `r = f ^ n` of `f`.
  -- We define `I` as the ideal of *all* elements `r` satisfying the above equation.
  let I : Ideal R :=
    { carrier := { r : R | r * (d * a) = r * (b * c) }
      zero_mem' := by simp only [Set.mem_setOf_eq, zero_mul]
      add_mem' := fun {r₁ r₂} hr₁ hr₂ => by dsimp at hr₁ hr₂ ⊢; simp only [add_mul, hr₁, hr₂]
      smul_mem' := fun {r₁ r₂} hr₂ => by dsimp at hr₂ ⊢; simp only [mul_assoc, hr₂] }
  -- Our claim now reduces to showing that `f` is contained in the radical of `I`
  suffices f ∈ I.radical by
    obtain ⟨n, hn⟩ := this
    exact ⟨⟨f ^ n, n, rfl⟩, hn⟩
  rw [← PrimeSpectrum.vanishingIdeal_zeroLocus_eq_radical, PrimeSpectrum.mem_vanishingIdeal]
  intro p hfp
  contrapose hfp
  rw [PrimeSpectrum.mem_zeroLocus, Set.not_subset]
  have := congr_fun (congr_arg Subtype.val h_eq) ⟨p, hfp⟩
  dsimp at this
  rw [IsLocalization.eq (S := Localization.AtPrime p.asIdeal)] at this
  obtain ⟨r, hr⟩ := this
  exact ⟨r.1, hr, r.2⟩

/-
Auxiliary lemma for surjectivity of `toBasicOpen`.
Every section can locally be represented on basic opens `basicOpen g` as a fraction `f/g`
-/
theorem locally_const_basicOpen (U : Opens (PrimeSpectrum.Top R))
    (s : (structureSheaf R).1.obj (op U)) (x : U) :
    ∃ (f g : R) (i : PrimeSpectrum.basicOpen g ⟶ U), x.1 ∈ PrimeSpectrum.basicOpen g ∧
      (const R f g (PrimeSpectrum.basicOpen g) fun _ hy => hy) =
      (structureSheaf R).1.map i.op s := by
  -- First, any section `s` can be represented as a fraction `f/g` on some open neighborhood of `x`
  -- and we may pass to a `basicOpen h`, since these form a basis
  obtain ⟨V, hxV : x.1 ∈ V.1, iVU, f, g, hVDg : V ≤ PrimeSpectrum.basicOpen g, s_eq⟩ :=
    exists_const R U s x.1 x.2
  obtain ⟨_, ⟨h, rfl⟩, hxDh, hDhV : PrimeSpectrum.basicOpen h ≤ V⟩ :=
    PrimeSpectrum.isTopologicalBasis_basic_opens.exists_subset_of_mem_open hxV V.2
  -- The problem is of course, that `g` and `h` don't need to coincide.
  -- But, since `basicOpen h ≤ basicOpen g`, some power of `h` must be a multiple of `g`
  obtain ⟨n, hn⟩ := (PrimeSpectrum.basicOpen_le_basicOpen_iff h g).mp (Set.Subset.trans hDhV hVDg)
  -- Actually, we will need a *nonzero* power of `h`.
  -- This is because we will need the equality `basicOpen (h ^ n) = basicOpen h`, which only
  -- holds for a nonzero power `n`. We therefore artificially increase `n` by one.
  replace hn := Ideal.mul_mem_right h (Ideal.span {g}) hn
  rw [← pow_succ, Ideal.mem_span_singleton'] at hn
  obtain ⟨c, hc⟩ := hn
  have basic_opens_eq := PrimeSpectrum.basicOpen_pow h (n + 1) (by cutsat)
  have i_basic_open := eqToHom basic_opens_eq ≫ homOfLE hDhV
  -- We claim that `(f * c) / h ^ (n + 1)` is our desired representation
  use f * c, h ^ (n + 1), i_basic_open ≫ iVU, (basic_opens_eq.symm.le :) hxDh
  rw [op_comp, Functor.map_comp, ConcreteCategory.comp_apply, ← s_eq, res_const]
  -- Note that the last rewrite here generated an additional goal, which was a parameter
  -- of `res_const`. We prove this goal first
  swap
  · intro y hy
    rw [basic_opens_eq] at hy
    exact (Set.Subset.trans hDhV hVDg :) hy
  -- All that is left is a simple calculation
  apply const_ext
  rw [mul_assoc f c g, hc]

/-
Auxiliary lemma for surjectivity of `toBasicOpen`.
A local representation of a section `s` as fractions `a i / h i` on finitely many basic opens
`basicOpen (h i)` can be "normalized" in such a way that `a i * h j = h i * a j` for all `i, j`
-/
theorem normalize_finite_fraction_representation (U : Opens (PrimeSpectrum.Top R))
    (s : (structureSheaf R).1.obj (op U)) {ι : Type*} (t : Finset ι) (a h : ι → R)
    (iDh : ∀ i : ι, PrimeSpectrum.basicOpen (h i) ⟶ U)
    (h_cover : U ≤ ⨆ i ∈ t, PrimeSpectrum.basicOpen (h i))
    (hs :
      ∀ i : ι,
        (const R (a i) (h i) (PrimeSpectrum.basicOpen (h i)) fun _ hy => hy) =
          (structureSheaf R).1.map (iDh i).op s) :
    ∃ (a' h' : ι → R) (iDh' : ∀ i : ι, PrimeSpectrum.basicOpen (h' i) ⟶ U),
      (U ≤ ⨆ i ∈ t, PrimeSpectrum.basicOpen (h' i)) ∧
        (∀ (i) (_ : i ∈ t) (j) (_ : j ∈ t), a' i * h' j = h' i * a' j) ∧
          ∀ i ∈ t,
            (structureSheaf R).1.map (iDh' i).op s =
              const R (a' i) (h' i) (PrimeSpectrum.basicOpen (h' i)) fun _ hy => hy := by
  -- First we show that the fractions `(a i * h j) / (h i * h j)` and `(h i * a j) / (h i * h j)`
  -- coincide in the localization of `R` at `h i * h j`
  have fractions_eq :
    ∀ i j : ι,
      IsLocalization.mk' (Localization.Away (h i * h j))
        (a i * h j) ⟨h i * h j, Submonoid.mem_powers _⟩ =
      IsLocalization.mk' _ (h i * a j) ⟨h i * h j, Submonoid.mem_powers _⟩ := by
    intro i j
    let D := PrimeSpectrum.basicOpen (h i * h j)
    let iDi : D ⟶ PrimeSpectrum.basicOpen (h i) := homOfLE (PrimeSpectrum.basicOpen_mul_le_left _ _)
    let iDj : D ⟶ PrimeSpectrum.basicOpen (h j) :=
      homOfLE (PrimeSpectrum.basicOpen_mul_le_right _ _)
    -- Crucially, we need injectivity of `toBasicOpen`
    apply toBasicOpen_injective R (h i * h j)
    rw [toBasicOpen_mk', toBasicOpen_mk']
    simp only []
    -- Here, both sides of the equation are equal to a restriction of `s`
    trans
    on_goal 1 =>
      convert congr_arg ((structureSheaf R).1.map iDj.op) (hs j).symm using 1
      convert congr_arg ((structureSheaf R).1.map iDi.op) (hs i) using 1
    all_goals rw [res_const]; apply const_ext; ring
    -- The remaining two goals were generated during the rewrite of `res_const`
    -- These can be solved immediately
    exacts [PrimeSpectrum.basicOpen_mul_le_left _ _, PrimeSpectrum.basicOpen_mul_le_right _ _]
  -- From the equality in the localization, we obtain for each `(i,j)` some power `(h i * h j) ^ n`
  -- which equalizes `a i * h j` and `h i * a j`
  have exists_power :
    ∀ i j : ι, ∃ n : ℕ, a i * h j * (h i * h j) ^ n = h i * a j * (h i * h j) ^ n := by
    intro i j
    obtain ⟨⟨c, n, rfl⟩, hc⟩ := IsLocalization.eq.mp (fractions_eq i j)
    use n + 1
    rw [pow_succ]
    dsimp at hc
    convert hc using 1 <;> ring
  let n := fun p : ι × ι => (exists_power p.1 p.2).choose
  have n_spec := fun p : ι × ι => (exists_power p.fst p.snd).choose_spec
  -- We need one power `(h i * h j) ^ N` that works for *all* pairs `(i,j)`
  -- Since there are only finitely many indices involved, we can pick the supremum.
  let N := (t ×ˢ t).sup n
  have basic_opens_eq : ∀ i : ι, PrimeSpectrum.basicOpen (h i ^ (N + 1)) =
    PrimeSpectrum.basicOpen (h i) := fun i => PrimeSpectrum.basicOpen_pow _ _ (by cutsat)
  -- Expanding the fraction `a i / h i` by the power `(h i) ^ n` gives the desired normalization
  refine
    ⟨fun i => a i * h i ^ N, fun i => h i ^ (N + 1), fun i => eqToHom (basic_opens_eq i) ≫ iDh i,
      ?_, ?_, ?_⟩
  · simpa only [basic_opens_eq] using h_cover
  · intro i hi j hj
    -- Here we need to show that our new fractions `a i / h i` satisfy the normalization condition
    -- Of course, the power `N` we used to expand the fractions might be bigger than the power
    -- `n (i, j)` which was originally chosen. We denote their difference by `k`
    have n_le_N : n (i, j) ≤ N := Finset.le_sup (Finset.mem_product.mpr ⟨hi, hj⟩)
    obtain ⟨k, hk⟩ := Nat.le.dest n_le_N
    simp only [← hk, pow_add, pow_one]
    -- To accommodate for the difference `k`, we multiply both sides of the equation `n_spec (i, j)`
    -- by `(h i * h j) ^ k`
    convert congr_arg (fun z => z * (h i * h j) ^ k) (n_spec (i, j)) using 1 <;>
      · simp only [n, mul_pow]; ring
  -- Lastly, we need to show that the new fractions still represent our original `s`
  intro i _
  rw [op_comp, Functor.map_comp, ConcreteCategory.comp_apply, ← hs, res_const]
  -- additional goal spit out by `res_const`
  swap
  · exact (basic_opens_eq i).le
  apply const_ext
  dsimp
  rw [pow_succ]
  ring

-- The proof here follows the argument in Hartshorne's Algebraic Geometry, Proposition II.2.2.
theorem toBasicOpen_surjective (f : R) : Function.Surjective (toBasicOpen R f) := by
  intro s
  -- In this proof, `basicOpen f` will play two distinct roles: Firstly, it is an open set in the
  -- prime spectrum. Secondly, it is used as an indexing type for various families of objects
  -- (open sets, ring elements, ...). In order to make the distinction clear, we introduce a type
  -- alias `ι` that is used whenever we want think of it as an indexing type.
  let ι : Type u := PrimeSpectrum.basicOpen f
  -- First, we pick some cover of basic opens, on which we can represent `s` as a fraction
  choose a' h' iDh' hxDh' s_eq' using locally_const_basicOpen R (PrimeSpectrum.basicOpen f) s
  -- Since basic opens are compact, we can pass to a finite subcover
  obtain ⟨t, ht_cover'⟩ :=
    (PrimeSpectrum.isCompact_basicOpen f).elim_finite_subcover
      (fun i : ι => PrimeSpectrum.basicOpen (h' i)) (fun i => PrimeSpectrum.isOpen_basicOpen)
      -- Here, we need to show that our basic opens actually form a cover of `basicOpen f`
      fun x hx => by rw [Set.mem_iUnion]; exact ⟨⟨x, hx⟩, hxDh' ⟨x, hx⟩⟩
  simp only [← Opens.coe_iSup, SetLike.coe_subset_coe] at ht_cover'
  -- We use the normalization lemma from above to obtain the relation `a i * h j = h i * a j`
  obtain ⟨a, h, iDh, ht_cover, ah_ha, s_eq⟩ :=
    normalize_finite_fraction_representation R (PrimeSpectrum.basicOpen f)
      s t a' h' iDh' ht_cover' s_eq'
  clear s_eq' iDh' hxDh' ht_cover' a' h'
  simp only [← SetLike.coe_subset_coe, Opens.coe_iSup] at ht_cover
  replace ht_cover : (PrimeSpectrum.basicOpen f : Set <| PrimeSpectrum R) ⊆
      ⋃ (i : ι) (x : i ∈ t), (PrimeSpectrum.basicOpen (h i) : Set _) := ht_cover
  -- Next we show that some power of `f` is a linear combination of the `h i`
  obtain ⟨n, hn⟩ : f ∈ (Ideal.span (h '' ↑t)).radical := by
    rw [← PrimeSpectrum.vanishingIdeal_zeroLocus_eq_radical, PrimeSpectrum.zeroLocus_span]
    simp only [PrimeSpectrum.basicOpen_eq_zeroLocus_compl] at ht_cover
    replace ht_cover : (PrimeSpectrum.zeroLocus {f})ᶜ ⊆
        ⋃ (i : ι) (x : i ∈ t), (PrimeSpectrum.zeroLocus {h i})ᶜ := ht_cover
    rw [Set.compl_subset_comm] at ht_cover
    -- Why doesn't `simp_rw` do this?
    simp_rw [Set.compl_iUnion, compl_compl, ← PrimeSpectrum.zeroLocus_iUnion,
      ← Finset.set_biUnion_coe, ← Set.image_eq_iUnion] at ht_cover
    apply PrimeSpectrum.vanishingIdeal_anti_mono ht_cover
    exact PrimeSpectrum.subset_vanishingIdeal_zeroLocus {f} (Set.mem_singleton f)
  replace hn := Ideal.mul_mem_right f _ hn
  rw [← pow_succ, Ideal.span, Finsupp.mem_span_image_iff_linearCombination] at hn
  rcases hn with ⟨b, b_supp, hb⟩
  rw [Finsupp.linearCombination_apply_of_mem_supported R b_supp] at hb
  dsimp at hb
  -- Finally, we have all the ingredients.
  -- We claim that our preimage is given by `(∑ (i : ι) ∈ t, b i * a i) / f ^ (n + 1)`
  use
    IsLocalization.mk' (Localization.Away f) (∑ i ∈ t, b i * a i)
      (⟨f ^ (n + 1), n + 1, rfl⟩ : Submonoid.powers _)
  rw [toBasicOpen_mk']
  -- Since the structure sheaf is a sheaf, we can show the desired equality locally.
  -- Annoyingly, `Sheaf.eq_of_locally_eq'` requires an open cover indexed by a *type*, so we need to
  -- coerce our finset `t` to a type first.
  let tt := ((t : Set (PrimeSpectrum.basicOpen f)) : Type u)
  apply
    (structureSheaf R).eq_of_locally_eq' (fun i : tt => PrimeSpectrum.basicOpen (h i))
      (PrimeSpectrum.basicOpen f) fun i : tt => iDh i
  · -- This feels a little redundant, since already have `ht_cover` as a hypothesis
    -- Unfortunately, `ht_cover` uses a bounded union over the set `t`, while here we have the
    -- Union indexed by the type `tt`, so we need some boilerplate to translate one to the other
    intro x hx
    rw [SetLike.mem_coe, TopologicalSpace.Opens.mem_iSup]
    have := ht_cover hx
    rw [← Finset.set_biUnion_coe, Set.mem_iUnion₂] at this
    rcases this with ⟨i, i_mem, x_mem⟩
    exact ⟨⟨i, i_mem⟩, x_mem⟩
  rintro ⟨i, hi⟩
  dsimp
  change (structureSheaf R).1.map (iDh i).op _ = (structureSheaf R).1.map (iDh i).op _
  rw [s_eq i hi, res_const]
  -- Again, `res_const` spits out an additional goal
  swap
  · intro y hy
    change y ∈ PrimeSpectrum.basicOpen (f ^ (n + 1))
    rw [PrimeSpectrum.basicOpen_pow f (n + 1) (by cutsat)]
    exact (leOfHom (iDh i) :) hy
  -- The rest of the proof is just computation
  apply const_ext
  rw [← hb, Finset.sum_mul, Finset.mul_sum]
  apply Finset.sum_congr rfl
  intro j hj
  rw [mul_assoc, ah_ha j hj i hi]
  ring

instance isIso_toBasicOpen (f : R) :
    IsIso (CommRingCat.ofHom (toBasicOpen R f)) :=
  haveI : IsIso ((forget CommRingCat).map (CommRingCat.ofHom (toBasicOpen R f))) :=
    (isIso_iff_bijective _).mpr ⟨toBasicOpen_injective R f, toBasicOpen_surjective R f⟩
  isIso_of_reflects_iso _ (forget CommRingCat)

/-- The ring isomorphism between the structure sheaf on `basicOpen f` and the localization of `R`
at the submonoid of powers of `f`. -/
def basicOpenIso (f : R) :
    (structureSheaf R).1.obj (op (PrimeSpectrum.basicOpen f)) ≅
    CommRingCat.of (Localization.Away f) :=
  (asIso (CommRingCat.ofHom (toBasicOpen R f))).symm

instance stalkAlgebra (p : PrimeSpectrum R) : Algebra R ((structureSheaf R).presheaf.stalk p) :=
  (toStalk R p).hom.toAlgebra

@[simp]
theorem stalkAlgebra_map (p : PrimeSpectrum R) (r : R) :
    algebraMap R ((structureSheaf R).presheaf.stalk p) r = toStalk R p r :=
  rfl

/-- Stalk of the structure sheaf at a prime p as localization of R -/
instance IsLocalization.to_stalk (p : PrimeSpectrum R) :
    IsLocalization.AtPrime ((structureSheaf R).presheaf.stalk p) p.asIdeal := by
  convert (IsLocalization.isLocalization_iff_of_ringEquiv (S := Localization.AtPrime p.asIdeal) _
          (stalkIso R p).symm.commRingCatIsoToRingEquiv).mp
      Localization.isLocalization
  apply Algebra.algebra_ext
  intro
  rw [stalkAlgebra_map]
  congr 2
  change toStalk R p = _ ≫ (stalkIso R p).inv
  rw [Iso.eq_comp_inv]
  exact toStalk_comp_stalkToFiberRingHom R p

instance openAlgebra (U : (Opens (PrimeSpectrum R))ᵒᵖ) : Algebra R ((structureSheaf R).val.obj U) :=
  (toOpen R (unop U)).hom.toAlgebra

@[simp]
theorem openAlgebra_map (U : (Opens (PrimeSpectrum R))ᵒᵖ) (r : R) :
    algebraMap R ((structureSheaf R).val.obj U) r = toOpen R (unop U) r :=
  rfl

/-- Sections of the structure sheaf of Spec R on a basic open as localization of R -/
instance IsLocalization.to_basicOpen (r : R) :
    IsLocalization.Away r ((structureSheaf R).val.obj (op <| PrimeSpectrum.basicOpen r)) := by
  convert (IsLocalization.isLocalization_iff_of_ringEquiv (S := Localization.Away r) _
      (basicOpenIso R r).symm.commRingCatIsoToRingEquiv).mp
      Localization.isLocalization
  apply Algebra.algebra_ext
  intro x
  congr 1
  exact (localization_toBasicOpen R r).symm

instance to_basicOpen_epi (r : R) : Epi (toOpen R (PrimeSpectrum.basicOpen r)) :=
  ⟨fun _ _ h => CommRingCat.hom_ext (IsLocalization.ringHom_ext (Submonoid.powers r)
    (CommRingCat.hom_ext_iff.mp h))⟩

@[elementwise]
theorem to_global_factors :
    toOpen R ⊤ =
      CommRingCat.ofHom (algebraMap R (Localization.Away (1 : R))) ≫
        CommRingCat.ofHom (toBasicOpen R (1 : R)) ≫
        (structureSheaf R).1.map (eqToHom PrimeSpectrum.basicOpen_one.symm).op := by
  rw [← Category.assoc]
  change toOpen R ⊤ =
    (CommRingCat.ofHom <| (toBasicOpen R 1).comp (algebraMap R (Localization.Away 1))) ≫
    (structureSheaf R).1.map (eqToHom _).op
  rw [localization_toBasicOpen R, CommRingCat.ofHom_hom, toOpen_res]

instance isIso_to_global : IsIso (toOpen R ⊤) := by
  let hom := CommRingCat.ofHom (algebraMap R (Localization.Away (1 : R)))
  haveI : IsIso hom :=
    (IsLocalization.atOne R (Localization.Away (1 : R))).toRingEquiv.toCommRingCatIso.isIso_hom
  rw [to_global_factors R]
  infer_instance

/-- The ring isomorphism between the ring `R` and the global sections `Γ(X, 𝒪ₓ)`. -/
@[simps! inv]
def globalSectionsIso : CommRingCat.of R ≅ (structureSheaf R).1.obj (op ⊤) :=
  asIso (toOpen R ⊤)

@[simp]
theorem globalSectionsIso_hom (R : CommRingCat) : (globalSectionsIso R).hom = toOpen R ⊤ :=
  rfl

@[simp, reassoc, elementwise nosimp]
theorem toStalk_stalkSpecializes {R : Type*} [CommRing R] {x y : PrimeSpectrum R} (h : x ⤳ y) :
    toStalk R y ≫ (structureSheaf R).presheaf.stalkSpecializes h = toStalk R x := by
  dsimp [toStalk]; simp [-toOpen_germ]

@[simp, reassoc, elementwise nosimp]
theorem localizationToStalk_stalkSpecializes {R : Type*} [CommRing R] {x y : PrimeSpectrum R}
    (h : x ⤳ y) :
    StructureSheaf.localizationToStalk R y ≫ (structureSheaf R).presheaf.stalkSpecializes h =
      CommRingCat.ofHom (PrimeSpectrum.localizationMapOfSpecializes h) ≫
        StructureSheaf.localizationToStalk R x := by
  ext : 1
  apply IsLocalization.ringHom_ext (S := Localization.AtPrime y.asIdeal) y.asIdeal.primeCompl
  rw [CommRingCat.hom_comp, RingHom.comp_assoc, CommRingCat.hom_comp, RingHom.comp_assoc]
  dsimp [localizationToStalk, PrimeSpectrum.localizationMapOfSpecializes]
  rw [IsLocalization.lift_comp, IsLocalization.lift_comp, IsLocalization.lift_comp]
  exact CommRingCat.hom_ext_iff.mp (toStalk_stalkSpecializes h)

@[simp, reassoc, elementwise nosimp]
theorem stalkSpecializes_stalk_to_fiber {R : Type*} [CommRing R] {x y : PrimeSpectrum R}
    (h : x ⤳ y) :
    (structureSheaf R).presheaf.stalkSpecializes h ≫ StructureSheaf.stalkToFiberRingHom R x =
      StructureSheaf.stalkToFiberRingHom R y ≫
      (CommRingCat.ofHom (PrimeSpectrum.localizationMapOfSpecializes h)) := by
  change _ ≫ (StructureSheaf.stalkIso R x).hom = (StructureSheaf.stalkIso R y).hom ≫ _
  rw [← Iso.eq_comp_inv, Category.assoc, ← Iso.inv_comp_eq]
  exact localizationToStalk_stalkSpecializes h

section Comap

variable {R} {S : Type u} [CommRing S] {P : Type u} [CommRing P]

/--
Given a ring homomorphism `f : R →+* S`, an open set `U` of the prime spectrum of `R` and an open
set `V` of the prime spectrum of `S`, such that `V ⊆ (comap f) ⁻¹' U`, we can push a section `s`
on `U` to a section on `V`, by composing with `Localization.localRingHom _ _ f` from the left and
`comap f` from the right. Explicitly, if `s` evaluates on `comap f p` to `a / b`, its image on `V`
evaluates on `p` to `f(a) / f(b)`.

At the moment, we work with arbitrary dependent functions `s : Π x : U, Localizations R x`. Below,
we prove the predicate `isLocallyFraction` is preserved by this map, hence it can be extended to
a morphism between the structure sheaves of `R` and `S`.
-/
def comapFun (f : R →+* S) (U : Opens (PrimeSpectrum.Top R)) (V : Opens (PrimeSpectrum.Top S))
    (hUV : V.1 ⊆ PrimeSpectrum.comap f ⁻¹' U.1) (s : ∀ x : U, Localizations R x) (y : V) :
    Localizations S y :=
  Localization.localRingHom (PrimeSpectrum.comap f y.1).asIdeal _ f rfl
    (s ⟨PrimeSpectrum.comap f y.1, hUV y.2⟩ :)

theorem comapFunIsLocallyFraction (f : R →+* S) (U : Opens (PrimeSpectrum.Top R))
    (V : Opens (PrimeSpectrum.Top S)) (hUV : V.1 ⊆ PrimeSpectrum.comap f ⁻¹' U.1)
    (s : ∀ x : U, Localizations R x) (hs : (isLocallyFraction R).toPrelocalPredicate.pred s) :
    (isLocallyFraction S).toPrelocalPredicate.pred (comapFun f U V hUV s) := by
  rintro ⟨p, hpV⟩
  -- Since `s` is locally fraction, we can find a neighborhood `W` of `PrimeSpectrum.comap f p`
  -- in `U`, such that `s = a / b` on `W`, for some ring elements `a, b : R`.
  rcases hs ⟨PrimeSpectrum.comap f p, hUV hpV⟩ with ⟨W, m, iWU, a, b, h_frac⟩
  -- We claim that we can write our new section as the fraction `f a / f b` on the neighborhood
  -- `(comap f) ⁻¹ W ⊓ V` of `p`.
  refine ⟨Opens.comap (PrimeSpectrum.comap f) W ⊓ V, ⟨m, hpV⟩, Opens.infLERight _ _, f a, f b, ?_⟩
  rintro ⟨q, ⟨hqW, hqV⟩⟩
  specialize h_frac ⟨PrimeSpectrum.comap f q, hqW⟩
  refine ⟨h_frac.1, ?_⟩
  dsimp only [comapFun]
  erw [← Localization.localRingHom_to_map (PrimeSpectrum.comap f q).asIdeal _ _ rfl,
    ← map_mul, h_frac.2, Localization.localRingHom_to_map]
  rfl

/-- For a ring homomorphism `f : R →+* S` and open sets `U` and `V` of the prime spectra of `R` and
`S` such that `V ⊆ (comap f) ⁻¹ U`, the induced ring homomorphism from the structure sheaf of `R`
at `U` to the structure sheaf of `S` at `V`.

Explicitly, this map is given as follows: For a point `p : V`, if the section `s` evaluates on `p`
to the fraction `a / b`, its image on `V` evaluates on `p` to the fraction `f(a) / f(b)`.
-/
def comap (f : R →+* S) (U : Opens (PrimeSpectrum.Top R)) (V : Opens (PrimeSpectrum.Top S))
    (hUV : V.1 ⊆ PrimeSpectrum.comap f ⁻¹' U.1) :
    (structureSheaf R).1.obj (op U) →+* (structureSheaf S).1.obj (op V) where
  toFun s := ⟨comapFun f U V hUV s.1, comapFunIsLocallyFraction f U V hUV s.1 s.2⟩
  map_one' :=
    Subtype.ext <|
      funext fun p => by
        dsimp
        rw [comapFun, (sectionsSubring R (op U)).coe_one, Pi.one_apply, map_one]
        rfl
  map_zero' :=
    Subtype.ext <|
      funext fun p => by
        dsimp
        rw [comapFun, (sectionsSubring R (op U)).coe_zero, Pi.zero_apply, map_zero]
        rfl
  map_add' s t :=
    Subtype.ext <|
      funext fun p => by
        dsimp
        rw [comapFun, (sectionsSubring R (op U)).coe_add, Pi.add_apply, map_add]
        rfl
  map_mul' s t :=
    Subtype.ext <|
      funext fun p => by
        dsimp
        rw [comapFun, (sectionsSubring R (op U)).coe_mul, Pi.mul_apply, map_mul]
        rfl

@[simp]
theorem comap_apply (f : R →+* S) (U : Opens (PrimeSpectrum.Top R))
    (V : Opens (PrimeSpectrum.Top S)) (hUV : V.1 ⊆ PrimeSpectrum.comap f ⁻¹' U.1)
    (s : (structureSheaf R).1.obj (op U)) (p : V) :
    (comap f U V hUV s).1 p =
      Localization.localRingHom (PrimeSpectrum.comap f p.1).asIdeal _ f rfl
        (s.1 ⟨PrimeSpectrum.comap f p.1, hUV p.2⟩ :) :=
  rfl

theorem comap_const (f : R →+* S) (U : Opens (PrimeSpectrum.Top R))
    (V : Opens (PrimeSpectrum.Top S)) (hUV : V.1 ⊆ PrimeSpectrum.comap f ⁻¹' U.1) (a b : R)
    (hb : ∀ x : PrimeSpectrum R, x ∈ U → b ∈ x.asIdeal.primeCompl) :
    comap f U V hUV (const R a b U hb) =
      const S (f a) (f b) V fun p hpV => hb (PrimeSpectrum.comap f p) (hUV hpV) :=
  Subtype.ext <|
    funext fun p => by
      rw [comap_apply, const_apply, const_apply, Localization.localRingHom_mk']

/-- For an inclusion `i : V ⟶ U` between open sets of the prime spectrum of `R`, the comap of the
identity from OO_X(U) to OO_X(V) equals as the restriction map of the structure sheaf.

This is a generalization of the fact that, for fixed `U`, the comap of the identity from OO_X(U)
to OO_X(U) is the identity.
-/
theorem comap_id_eq_map (U V : Opens (PrimeSpectrum.Top R)) (iVU : V ⟶ U) :
    (comap (RingHom.id R) U V fun _ hpV => leOfHom iVU <| hpV) =
      ((structureSheaf R).1.map iVU.op).hom :=
  RingHom.ext fun s => Subtype.ext <| funext fun p => by
    rw [comap_apply]
    -- Unfortunately, we cannot use `Localization.localRingHom_id` here, because
    -- `PrimeSpectrum.comap (RingHom.id R) p` is not *definitionally* equal to `p`. Instead, we use
    -- that we can write `s` as a fraction `a/b` in a small neighborhood around `p`. Since
    -- `PrimeSpectrum.comap (RingHom.id R) p` equals `p`, it is also contained in the same
    -- neighborhood, hence `s` equals `a/b` there too.
    obtain ⟨W, hpW, iWU, h⟩ := s.2 (iVU p)
    obtain ⟨a, b, h'⟩ := h.eq_mk'
    obtain ⟨hb₁, s_eq₁⟩ := h' ⟨p, hpW⟩
    obtain ⟨hb₂, s_eq₂⟩ :=
      h' ⟨PrimeSpectrum.comap (RingHom.id _) p.1, hpW⟩
    dsimp only at s_eq₁ s_eq₂
    erw [s_eq₂, Localization.localRingHom_mk', ← s_eq₁, ← res_apply _ _ _ iVU]

/--
The comap of the identity is the identity. In this variant of the lemma, two open subsets `U` and
`V` are given as arguments, together with a proof that `U = V`. This is useful when `U` and `V`
are not definitionally equal.
-/
theorem comap_id {U V : Opens (PrimeSpectrum.Top R)} (hUV : U = V) :
    (comap (RingHom.id R) U V fun p hpV => by rwa [hUV, PrimeSpectrum.comap_id]) =
      (eqToHom (show (structureSheaf R).1.obj (op U) = _ by rw [hUV])).hom := by
  rw [comap_id_eq_map U V (eqToHom hUV.symm), eqToHom_op, eqToHom_map]

@[simp]
theorem comap_id' (U : Opens (PrimeSpectrum.Top R)) :
    (comap (RingHom.id R) U U fun p hpU => by rwa [PrimeSpectrum.comap_id]) = RingHom.id _ := by
  rw [comap_id rfl]; rfl

theorem comap_comp (f : R →+* S) (g : S →+* P) (U : Opens (PrimeSpectrum.Top R))
    (V : Opens (PrimeSpectrum.Top S)) (W : Opens (PrimeSpectrum.Top P))
    (hUV : ∀ p ∈ V, PrimeSpectrum.comap f p ∈ U) (hVW : ∀ p ∈ W, PrimeSpectrum.comap g p ∈ V) :
    (comap (g.comp f) U W fun p hpW => hUV (PrimeSpectrum.comap g p) (hVW p hpW)) =
      (comap g V W hVW).comp (comap f U V hUV) :=
  RingHom.ext fun s =>
    Subtype.ext <|
      funext fun p => by
        rw [comap_apply, Localization.localRingHom_comp _ (PrimeSpectrum.comap g p.1).asIdeal] <;>
        simp

@[elementwise, reassoc]
theorem toOpen_comp_comap (f : R →+* S) (U : Opens (PrimeSpectrum.Top R)) :
    (toOpen R U ≫ CommRingCat.ofHom (comap f U (Opens.comap (PrimeSpectrum.comap f) U)
        fun _ => id)) =
      CommRingCat.ofHom f ≫ toOpen S _ :=
  CommRingCat.hom_ext <| RingHom.ext fun _ => Subtype.ext <| funext fun _ =>
    Localization.localRingHom_to_map _ _ _ _ _

lemma comap_basicOpen (f : R →+* S) (x : R) :
    comap f (PrimeSpectrum.basicOpen x) (PrimeSpectrum.basicOpen (f x))
        (PrimeSpectrum.comap_basicOpen f x).le =
      IsLocalization.map (M := .powers x) (T := .powers (f x)) _ f
        (Submonoid.powers_le.mpr (Submonoid.mem_powers _)) :=
  IsLocalization.ringHom_ext (.powers x) <| by
    simpa [CommRingCat.hom_ext_iff] using toOpen_comp_comap f _

end Comap

end StructureSheaf

end AlgebraicGeometry<|MERGE_RESOLUTION|>--- conflicted
+++ resolved
@@ -326,13 +326,8 @@
   rfl
 
 theorem const_zero (f : R) (U hu) : const R 0 f U hu = 0 :=
-<<<<<<< HEAD
-  Subtype.eq <| funext fun x => IsLocalization.mk'_eq_iff_eq_mul.2 <| by
+  Subtype.ext <| funext fun x => IsLocalization.mk'_eq_iff_eq_mul.2 <| by
     rw [map_zero]
-=======
-  Subtype.ext <| funext fun x => IsLocalization.mk'_eq_iff_eq_mul.2 <| by
-    rw [RingHom.map_zero]
->>>>>>> 5db9169e
     exact (mul_eq_zero_of_left rfl ((algebraMap R (Localizations R x)) _)).symm
 
 theorem const_self (f : R) (U hu) : const R f f U hu = 1 :=
@@ -382,19 +377,11 @@
   { toFun f :=
       ⟨fun _ => algebraMap R _ f, fun x =>
         ⟨U, x.2, 𝟙 _, f, 1, fun y =>
-<<<<<<< HEAD
           ⟨(Ideal.ne_top_iff_one _).1 y.1.2.1, by simp [map_one, mul_one]⟩⟩⟩
-    map_one' := Subtype.eq <| funext fun _ => map_one _
-    map_mul' _ _ := Subtype.eq <| funext fun _ => map_mul _ _ _
-    map_zero' := Subtype.eq <| funext fun _ => map_zero _
-    map_add' _ _ := Subtype.eq <| funext fun _ => map_add _ _ _ }
-=======
-          ⟨(Ideal.ne_top_iff_one _).1 y.1.2.1, by simp [RingHom.map_one, mul_one]⟩⟩⟩
-    map_one' := Subtype.ext <| funext fun _ => RingHom.map_one _
-    map_mul' _ _ := Subtype.ext <| funext fun _ => RingHom.map_mul _ _ _
-    map_zero' := Subtype.ext <| funext fun _ => RingHom.map_zero _
-    map_add' _ _ := Subtype.ext <| funext fun _ => RingHom.map_add _ _ _ }
->>>>>>> 5db9169e
+    map_one' := Subtype.ext <| funext fun _ => map_one _
+    map_mul' _ _ := Subtype.ext <| funext fun _ => map_mul _ _ _
+    map_zero' := Subtype.ext <| funext fun _ => map_zero _
+    map_add' _ _ := Subtype.ext <| funext fun _ => map_add _ _ _ }
 
 @[simp]
 theorem toOpen_res (U V : Opens (PrimeSpectrum.Top R)) (i : V ⟶ U) :
