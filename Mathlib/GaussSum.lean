--- conflicted
+++ resolved
@@ -588,9 +588,12 @@
       ∑ x, (Ideal.Quotient.mk (𝓟 ^ 2)) ((Omega p f P L)⁻¹ x * (addCharTrace P hζ) x) := by
   have : AddMonoidHomClass (𝓞 L →+* 𝓞 L ⧸ 𝓟 ^ 2) (𝓞 L) (𝓞 L ⧸ 𝓟 ^ 2) :=
     RingHomClass.toNonUnitalRingHomClass.toAddMonoidHomClass
-<<<<<<< HEAD
-  rw [GaussSum, gaussSum, map_sum]
-  simp_rw [zpow_neg_one]
+  rw [GaussSum, gaussSum]
+  rw [map_sum]
+  simp_rw [map_mul]
+  sorry
+--  simp_rw [addCharTrace_mk_sq _ _ h', mul_add, mul_one]
+--  unfold Omega
 
 theorem GaussSum_one_mk_sq_eq_aux₁ [P.LiesOver 𝒑] (h : p ^ f ≠ 2) :
     ∑ x, (Ideal.Quotient.mk P) ((teichmuller (mapQuot_bij p f P))⁻¹ x) = 0 := by
@@ -634,26 +637,6 @@
 
 set_option maxHeartbeats 300000 in
 -- Quotient are slow
-=======
-  rw [GaussSum, gaussSum]
-  rw [map_sum]
-  simp_rw [map_mul]
-  simp_rw [addCharTrace_mk_sq _ _ h', mul_add, mul_one]
-
-  unfold Omega
-
-  simp_rw [MulChar.ringHomComp_zpow, MulChar.ringHomComp_apply]
-  have := Ideal.Quotient.algebraMap_mk_of_liesOver (𝓟 ^ 2) P
-
-  sorry
-
-
-#exit
-
-omit [𝓟.IsMaximal] in
-set_option synthInstance.maxHeartbeats 40000 in
-set_option maxHeartbeats 1500000 in
->>>>>>> cbd8f779
 theorem GaussSum_one_mk_sq_eq [P.LiesOver 𝒑] [(𝓟 ^ 2).LiesOver P] (h : p ^ f ≠ 2)
     (h' : ζ - 1 ∈ 𝓟) :
     Ideal.Quotient.mk (𝓟 ^ 2) (GaussSum p f P L hζ 1) = -Ideal.Quotient.mk (𝓟 ^ 2) (ζ - 1) := by
@@ -1162,7 +1145,7 @@
       WithZero.log (GSV f P 𝓟 hζ a) =
         -(p - 1 : ℚ) * ∑ i ∈ Finset.range f, Int.fract ((p ^ i * a : ℚ) / (p ^ f - 1)) := by
   rw [GSV_eq p f P L 𝓟 hζ h _ ha, WithZero.log_exp, Finset.sum_range]
-  
+
 --  have {i : Fin f}
 #exit
 
