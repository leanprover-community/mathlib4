/-
Copyright (c) 2021 Andrew Yang. All rights reserved.
Released under Apache 2.0 license as described in the file LICENSE.
Authors: Andrew Yang
-/
import Mathlib.CategoryTheory.GlueData
import Mathlib.Topology.Category.TopCat.Limits.Pullbacks
import Mathlib.Topology.Category.TopCat.Opens
import Mathlib.Tactic.Generalize
import Mathlib.CategoryTheory.Elementwise
import Mathlib.CategoryTheory.ConcreteCategory.EpiMono

/-!
# Gluing Topological spaces

Given a family of gluing data (see `Mathlib/CategoryTheory/GlueData.lean`), we can then glue them
together.

The construction should be "sealed" and considered as a black box, while only using the API
provided.

## Main definitions

* `TopCat.GlueData`: A structure containing the family of gluing data.
* `CategoryTheory.GlueData.glued`: The glued topological space.
    This is defined as the multicoequalizer of `∐ V i j ⇉ ∐ U i`, so that the general colimit API
    can be used.
* `CategoryTheory.GlueData.ι`: The immersion `ι i : U i ⟶ glued` for each `i : ι`.
* `TopCat.GlueData.Rel`: A relation on `Σ i, D.U i` defined by `⟨i, x⟩ ~ ⟨j, y⟩` iff
    `⟨i, x⟩ = ⟨j, y⟩` or `t i j x = y`. See `TopCat.GlueData.ι_eq_iff_rel`.
* `TopCat.GlueData.mk`: A constructor of `GlueData` whose conditions are stated in terms of
  elements rather than subobjects and pullbacks.
* `TopCat.GlueData.ofOpenSubsets`: Given a family of open sets, we may glue them into a new
  topological space. This new space embeds into the original space, and is homeomorphic to it if
  the given family is an open cover (`TopCat.GlueData.openCoverGlueHomeo`).

## Main results

* `TopCat.GlueData.isOpen_iff`: A set in `glued` is open iff its preimage along each `ι i` is
    open.
* `TopCat.GlueData.ι_jointly_surjective`: The `ι i`s are jointly surjective.
* `TopCat.GlueData.rel_equiv`: `Rel` is an equivalence relation.
* `TopCat.GlueData.ι_eq_iff_rel`: `ι i x = ι j y ↔ ⟨i, x⟩ ~ ⟨j, y⟩`.
* `TopCat.GlueData.image_inter`: The intersection of the images of `U i` and `U j` in `glued` is
    `V i j`.
* `TopCat.GlueData.preimage_range`: The preimage of the image of `U i` in `U j` is `V i j`.
* `TopCat.GlueData.preimage_image_eq_image`: The preimage of the image of some `U ⊆ U i` is
    given by XXX.
* `TopCat.GlueData.ι_isOpenEmbedding`: Each of the `ι i`s are open embeddings.

-/

noncomputable section

open CategoryTheory TopologicalSpace Topology

universe v u

open CategoryTheory.Limits

namespace TopCat

/-- A family of gluing data consists of
1. An index type `J`
2. An object `U i` for each `i : J`.
3. An object `V i j` for each `i j : J`.
  (Note that this is `J × J → TopCat` rather than `J → J → TopCat` to connect to the
  limits library easier.)
4. An open embedding `f i j : V i j ⟶ U i` for each `i j : ι`.
5. A transition map `t i j : V i j ⟶ V j i` for each `i j : ι`.
such that
6. `f i i` is an isomorphism.
7. `t i i` is the identity.
8. `V i j ×[U i] V i k ⟶ V i j ⟶ V j i` factors through `V j k ×[U j] V j i ⟶ V j i` via some
    `t' : V i j ×[U i] V i k ⟶ V j k ×[U j] V j i`.
    (This merely means that `V i j ∩ V i k ⊆ t i j ⁻¹' (V j i ∩ V j k)`.)
9. `t' i j k ≫ t' j k i ≫ t' k i j = 𝟙 _`.

We can then glue the topological spaces `U i` together by identifying `V i j` with `V j i`, such
that the `U i`'s are open subspaces of the glued space.

Most of the times it would be easier to use the constructor `TopCat.GlueData.mk'` where the
conditions are stated in a less categorical way.
-/
-- Porting note (https://github.com/leanprover-community/mathlib4/issues/5171): removed @[nolint has_nonempty_instance]
structure GlueData extends CategoryTheory.GlueData TopCat where
  f_open : ∀ i j, IsOpenEmbedding (f i j)
  f_mono i j := (TopCat.mono_iff_injective _).mpr (f_open i j).isEmbedding.injective

namespace GlueData

variable (D : GlueData.{u})

local notation "𝖣" => D.toGlueData

theorem π_surjective : Function.Surjective 𝖣.π :=
  (TopCat.epi_iff_surjective 𝖣.π).mp inferInstance

theorem isOpen_iff (U : Set 𝖣.glued) : IsOpen U ↔ ∀ i, IsOpen (𝖣.ι i ⁻¹' U) := by
  delta CategoryTheory.GlueData.ι
  simp_rw [← Multicoequalizer.ι_sigmaπ 𝖣.diagram]
  rw [← (homeoOfIso (Multicoequalizer.isoCoequalizer 𝖣.diagram).symm).isOpen_preimage]
  rw [coequalizer_isOpen_iff, colimit_isOpen_iff.{u}]
  dsimp only [GlueData.diagram_l, GlueData.diagram_left, GlueData.diagram_r, GlueData.diagram_right,
    parallelPair_obj_one]
  constructor
  · intro h j; exact h ⟨j⟩
  · intro h j; cases j; apply h

theorem ι_jointly_surjective (x : 𝖣.glued) : ∃ (i : _) (y : D.U i), 𝖣.ι i y = x :=
  𝖣.ι_jointly_surjective (forget TopCat) x

/-- An equivalence relation on `Σ i, D.U i` that holds iff `𝖣 .ι i x = 𝖣 .ι j y`.
See `TopCat.GlueData.ι_eq_iff_rel`.
-/
def Rel (a b : Σ i, ((D.U i : TopCat) : Type _)) : Prop :=
  ∃ x : D.V (a.1, b.1), D.f _ _ x = a.2 ∧ D.f _ _ (D.t _ _ x) = b.2

theorem rel_equiv : Equivalence D.Rel :=
  ⟨fun x => ⟨inv (D.f _ _) x.2, IsIso.inv_hom_id_apply _ _,
    by simp [IsIso.inv_hom_id_apply _ _]⟩, by
    rintro a b ⟨x, e₁, e₂⟩
    exact ⟨D.t _ _ x, e₂, by rw [← e₁, D.t_inv_apply]⟩, by
    rintro ⟨i, a⟩ ⟨j, b⟩ ⟨k, c⟩ ⟨x, e₁, e₂⟩
    rintro ⟨y, e₃, e₄⟩
    let z := (pullbackIsoProdSubtype (D.f j i) (D.f j k)).inv ⟨⟨_, _⟩, e₂.trans e₃.symm⟩
    have eq₁ : (D.t j i) ((pullback.fst _ _ : _ /-(D.f j k)-/ ⟶ D.V (j, i)) z) = x := by
      dsimp only [coe_of, z]
      erw [pullbackIsoProdSubtype_inv_fst_apply, D.t_inv_apply]-- now `erw` after https://github.com/leanprover-community/mathlib4/pull/13170
    have eq₂ : (pullback.snd _ _ : _ ⟶ D.V _) z = y := pullbackIsoProdSubtype_inv_snd_apply _ _ _
    clear_value z
    use (pullback.fst _ _ : _ ⟶ D.V (i, k)) (D.t' _ _ _ z)
    dsimp only at *
    substs eq₁ eq₂ e₁ e₃ e₄
    have h₁ : D.t' j i k ≫ pullback.fst _ _ ≫ D.f i k = pullback.fst _ _ ≫ D.t j i ≫ D.f i j := by
      rw [← 𝖣.t_fac_assoc]; congr 1; exact pullback.condition
    have h₂ : D.t' j i k ≫ pullback.fst _ _ ≫ D.t i k ≫ D.f k i =
        pullback.snd _ _ ≫ D.t j k ≫ D.f k j := by
      rw [← 𝖣.t_fac_assoc]
      apply @Epi.left_cancellation _ _ _ _ (D.t' k j i)
      rw [𝖣.cocycle_assoc, 𝖣.t_fac_assoc, 𝖣.t_inv_assoc]
      exact pullback.condition.symm
    exact ⟨ContinuousMap.congr_fun h₁ z, ContinuousMap.congr_fun h₂ z⟩⟩

open CategoryTheory.Limits.WalkingParallelPair

theorem eqvGen_of_π_eq
    -- Porting note: was `{x y : ∐ D.U} (h : 𝖣.π x = 𝖣.π y)`
    {x y : sigmaObj (β := D.toGlueData.J) (C := TopCat) D.toGlueData.U}
    (h : 𝖣.π x = 𝖣.π y) :
    Relation.EqvGen
      -- Porting note: was (Types.CoequalizerRel 𝖣.diagram.fstSigmaMap 𝖣.diagram.sndSigmaMap)
      (Types.CoequalizerRel
        (X := sigmaObj (β := D.toGlueData.diagram.L) (C := TopCat) (D.toGlueData.diagram).left)
        (Y := sigmaObj (β := D.toGlueData.diagram.R) (C := TopCat) (D.toGlueData.diagram).right)
        𝖣.diagram.fstSigmaMap 𝖣.diagram.sndSigmaMap)
      x y := by
  delta GlueData.π Multicoequalizer.sigmaπ at h
  -- Porting note: inlined `inferInstance` instead of leaving as a side goal.
  replace h := (TopCat.mono_iff_injective (Multicoequalizer.isoCoequalizer 𝖣.diagram).inv).mp
    inferInstance h
  let diagram := parallelPair 𝖣.diagram.fstSigmaMap 𝖣.diagram.sndSigmaMap ⋙ forget _
  have : colimit.ι diagram one x = colimit.ι diagram one y := by
    dsimp only [coequalizer.π, ContinuousMap.toFun_eq_coe] at h
    rw [← ι_preservesColimitIso_hom, forget_map_eq_coe, types_comp_apply, h]
    simp
  have :
    (colimit.ι diagram _ ≫ colim.map _ ≫ (colimit.isoColimitCocone _).hom) _ =
      (colimit.ι diagram _ ≫ colim.map _ ≫ (colimit.isoColimitCocone _).hom) _ :=
    (congr_arg
        (colim.map (diagramIsoParallelPair diagram).hom ≫
          (colimit.isoColimitCocone (Types.coequalizerColimit _ _)).hom)
        this :
      _)
  -- Porting note: was
  -- simp only [eqToHom_refl, types_comp_apply, colimit.ι_map_assoc,
  --   diagramIsoParallelPair_hom_app, colimit.isoColimitCocone_ι_hom, types_id_apply] at this
  -- See https://github.com/leanprover-community/mathlib4/issues/5026
  rw [colimit.ι_map_assoc, diagramIsoParallelPair_hom_app, eqToHom_refl,
    colimit.isoColimitCocone_ι_hom, types_comp_apply, types_id_apply, types_comp_apply,
    types_id_apply] at this
  exact Quot.eq.1 this

theorem ι_eq_iff_rel (i j : D.J) (x : D.U i) (y : D.U j) :
    𝖣.ι i x = 𝖣.ι j y ↔ D.Rel ⟨i, x⟩ ⟨j, y⟩ := by
  constructor
  · delta GlueData.ι
    simp_rw [← Multicoequalizer.ι_sigmaπ]
    intro h
    rw [←
      show _ = Sigma.mk i x from ConcreteCategory.congr_hom (sigmaIsoSigma.{_, u} D.U).inv_hom_id _]
    rw [←
      show _ = Sigma.mk j y from ConcreteCategory.congr_hom (sigmaIsoSigma.{_, u} D.U).inv_hom_id _]
    change InvImage D.Rel (sigmaIsoSigma.{_, u} D.U).hom _ _
    rw [← (InvImage.equivalence _ _ D.rel_equiv).eqvGen_iff]
    refine Relation.EqvGen.mono ?_ (D.eqvGen_of_π_eq h :)
    rintro _ _ ⟨x⟩
    obtain ⟨⟨⟨i, j⟩, y⟩, rfl⟩ :=
      (ConcreteCategory.bijective_of_isIso (sigmaIsoSigma.{u, u} _).inv).2 x
    unfold InvImage MultispanIndex.fstSigmaMap MultispanIndex.sndSigmaMap
    simp only [forget_map_eq_coe]
    erw [TopCat.comp_app, sigmaIsoSigma_inv_apply, ← comp_apply, ← comp_apply,
      colimit.ι_desc_assoc, ← comp_apply, ← comp_apply, colimit.ι_desc_assoc]
      -- previous line now `erw` after https://github.com/leanprover-community/mathlib4/pull/13170
    erw [sigmaIsoSigma_hom_ι_apply, sigmaIsoSigma_hom_ι_apply]
    exact ⟨y, ⟨rfl, rfl⟩⟩
  · rintro ⟨z, e₁, e₂⟩
    dsimp only at *
    -- Porting note: there were `subst e₁` and `subst e₂`, instead of the `rw`
    rw [← e₁, ← e₂] at *
    rw [D.glue_condition_apply]

theorem ι_injective (i : D.J) : Function.Injective (𝖣.ι i) := by
  intro x y h
  rcases (D.ι_eq_iff_rel _ _ _ _).mp h with ⟨_, e₁, e₂⟩
  · dsimp only at *
    -- Porting note: there were `cases e₁` and `cases e₂`, instead of the `rw`
    rw [← e₁, ← e₂]
    simp

instance ι_mono (i : D.J) : Mono (𝖣.ι i) :=
  (TopCat.mono_iff_injective _).mpr (D.ι_injective _)

theorem image_inter (i j : D.J) :
    Set.range (𝖣.ι i) ∩ Set.range (𝖣.ι j) = Set.range (D.f i j ≫ 𝖣.ι _) := by
  ext x
  constructor
  · rintro ⟨⟨x₁, eq₁⟩, ⟨x₂, eq₂⟩⟩
<<<<<<< HEAD
    obtain ⟨y, e₁, -⟩ := (D.ι_eq_iff_rel _ _ _ _).mp (eq₁.trans eq₂.symm)
    · dsimp only at *
      substs eq₁
=======
    obtain ⟨⟨⟩⟩ | ⟨y, e₁, -⟩ := (D.ι_eq_iff_rel _ _ _ _).mp (eq₁.trans eq₂.symm)
    · exact ⟨inv (D.f i i) x₁, by
        -- Porting note (https://github.com/leanprover-community/mathlib4/issues/10745): was `simp [eq₁]`
        -- See https://github.com/leanprover-community/mathlib4/issues/5026
        rw [TopCat.comp_app, CategoryTheory.IsIso.inv_hom_id_apply, eq₁]⟩
    · subst eq₁
>>>>>>> 0d378462
      exact ⟨y, by simp [e₁]⟩
  · rintro ⟨x, hx⟩
    refine ⟨⟨D.f i j x, hx⟩, ⟨D.f j i (D.t _ _ x), ?_⟩⟩
    rw [D.glue_condition_apply]
    exact hx

theorem preimage_range (i j : D.J) : 𝖣.ι j ⁻¹' Set.range (𝖣.ι i) = Set.range (D.f j i) := by
  rw [← Set.preimage_image_eq (Set.range (D.f j i)) (D.ι_injective j), ← Set.image_univ, ←
    Set.image_univ, ← Set.image_comp, ← coe_comp, Set.image_univ, Set.image_univ, ← image_inter,
    Set.preimage_range_inter]

theorem preimage_image_eq_image (i j : D.J) (U : Set (𝖣.U i)) :
    𝖣.ι j ⁻¹' (𝖣.ι i '' U) = D.f _ _ '' ((D.t j i ≫ D.f _ _) ⁻¹' U) := by
  have : D.f _ _ ⁻¹' (𝖣.ι j ⁻¹' (𝖣.ι i '' U)) = (D.t j i ≫ D.f _ _) ⁻¹' U := by
    ext x
    conv_rhs => rw [← Set.preimage_image_eq U (D.ι_injective _)]
    generalize 𝖣.ι i '' U = U' -- next 4 lines were `simp` before https://github.com/leanprover-community/mathlib4/pull/13170
    simp only [GlueData.diagram_l, GlueData.diagram_r, Set.mem_preimage, coe_comp,
      Function.comp_apply]
    rw [D.glue_condition_apply]
  rw [← this, Set.image_preimage_eq_inter_range]
  symm
  apply Set.inter_eq_self_of_subset_left
  rw [← D.preimage_range i j]
  exact Set.preimage_mono (Set.image_subset_range _ _)

theorem preimage_image_eq_image' (i j : D.J) (U : Set (𝖣.U i)) :
    𝖣.ι j ⁻¹' (𝖣.ι i '' U) = (D.t i j ≫ D.f _ _) '' (D.f _ _ ⁻¹' U) := by
  convert D.preimage_image_eq_image i j U using 1
  rw [coe_comp, coe_comp]
  -- Porting note: `show` was not needed, since `rw [← Set.image_image]` worked.
  show (fun x => ((forget TopCat).map _ ((forget TopCat).map _ x))) '' _ = _
  rw [← Set.image_image]
  congr! 1
  rw [← Set.eq_preimage_iff_image_eq, Set.preimage_preimage]
  · change _ = (D.t i j ≫ D.t j i ≫ _) ⁻¹' _
    rw [𝖣.t_inv_assoc]
  rw [← isIso_iff_bijective]
  apply (forget TopCat).map_isIso

theorem open_image_open (i : D.J) (U : Opens (𝖣.U i)) : IsOpen (𝖣.ι i '' U) := by
  rw [isOpen_iff]
  intro j
  rw [preimage_image_eq_image]
  apply (D.f_open _ _).isOpenMap
  apply (D.t j i ≫ D.f i j).continuous_toFun.isOpen_preimage
  exact U.isOpen

theorem ι_isOpenEmbedding (i : D.J) : IsOpenEmbedding (𝖣.ι i) :=
  .of_continuous_injective_isOpenMap (𝖣.ι i).continuous_toFun (D.ι_injective i) fun U h =>
    D.open_image_open i ⟨U, h⟩

@[deprecated (since := "2024-10-18")]
alias ι_openEmbedding := ι_isOpenEmbedding

/-- A family of gluing data consists of
1. An index type `J`
2. A bundled topological space `U i` for each `i : J`.
3. An open set `V i j ⊆ U i` for each `i j : J`.
4. A transition map `t i j : V i j ⟶ V j i` for each `i j : ι`.
such that
6. `V i i = U i`.
7. `t i i` is the identity.
8. For each `x ∈ V i j ∩ V i k`, `t i j x ∈ V j k`.
9. `t j k (t i j x) = t i k x`.

We can then glue the topological spaces `U i` together by identifying `V i j` with `V j i`.
-/
-- Porting note (https://github.com/leanprover-community/mathlib4/issues/5171): removed `@[nolint has_nonempty_instance]`
structure MkCore where
  {J : Type u}
  U : J → TopCat.{u}
  V : ∀ i, J → Opens (U i)
  t : ∀ i j, (Opens.toTopCat _).obj (V i j) ⟶ (Opens.toTopCat _).obj (V j i)
  V_id : ∀ i, V i i = ⊤
  t_id : ∀ i, ⇑(t i i) = id
  t_inter : ∀ ⦃i j⦄ (k) (x : V i j), ↑x ∈ V i k → (((↑) : (V j i) → (U j)) (t i j x)) ∈ V j k
  cocycle :
    ∀ (i j k) (x : V i j) (h : ↑x ∈ V i k),
      -- Porting note: the underscore in the next line was `↑(t i j x)`, but Lean type-mismatched
      (((↑) : (V k j) → (U k)) (t j k ⟨_, t_inter k x h⟩)) = ((↑) : (V k i) → (U k)) (t i k ⟨x, h⟩)

theorem MkCore.t_inv (h : MkCore) (i j : h.J) (x : h.V j i) : h.t i j ((h.t j i) x) = x := by
  have := h.cocycle j i j x ?_
  · rw [h.t_id] at this
    · convert Subtype.eq this
  rw [h.V_id]
  trivial

instance (h : MkCore.{u}) (i j : h.J) : IsIso (h.t i j) := by
  use h.t j i; constructor <;> ext1; exacts [h.t_inv _ _ _, h.t_inv _ _ _]

/-- (Implementation) the restricted transition map to be fed into `TopCat.GlueData`. -/
def MkCore.t' (h : MkCore.{u}) (i j k : h.J) :
    pullback (h.V i j).inclusion' (h.V i k).inclusion' ⟶
      pullback (h.V j k).inclusion' (h.V j i).inclusion' := by
  refine (pullbackIsoProdSubtype _ _).hom ≫ ⟨?_, ?_⟩ ≫ (pullbackIsoProdSubtype _ _).inv
  · intro x
    refine ⟨⟨⟨(h.t i j x.1.1).1, ?_⟩, h.t i j x.1.1⟩, rfl⟩
    rcases x with ⟨⟨⟨x, hx⟩, ⟨x', hx'⟩⟩, rfl : x = x'⟩
    exact h.t_inter _ ⟨x, hx⟩ hx'
  fun_prop

/-- This is a constructor of `TopCat.GlueData` whose arguments are in terms of elements and
intersections rather than subobjects and pullbacks. Please refer to `TopCat.GlueData.MkCore` for
details. -/
def mk' (h : MkCore.{u}) : TopCat.GlueData where
  J := h.J
  U := h.U
  V i := (Opens.toTopCat _).obj (h.V i.1 i.2)
  f i j := (h.V i j).inclusion'
  f_id i := by
    -- Porting note (https://github.com/leanprover-community/mathlib4/issues/12129): additional beta reduction needed
    beta_reduce
    exact (h.V_id i).symm ▸ (Opens.inclusionTopIso (h.U i)).isIso_hom
  f_open := fun i j : h.J => (h.V i j).isOpenEmbedding
  t := h.t
  t_id i := by ext; rw [h.t_id]; rfl
  t' := h.t'
  t_fac i j k := by
    delta MkCore.t'
    rw [Category.assoc, Category.assoc, pullbackIsoProdSubtype_inv_snd, ← Iso.eq_inv_comp,
      pullbackIsoProdSubtype_inv_fst_assoc]
    ext ⟨⟨⟨x, hx⟩, ⟨x', hx'⟩⟩, rfl : x = x'⟩
    rfl
  cocycle i j k := by
    delta MkCore.t'
    simp_rw [← Category.assoc]
    rw [Iso.comp_inv_eq]
    simp only [Iso.inv_hom_id_assoc, Category.assoc, Category.id_comp]
    rw [← Iso.eq_inv_comp, Iso.inv_hom_id]
    ext1 ⟨⟨⟨x, hx⟩, ⟨x', hx'⟩⟩, rfl : x = x'⟩
    rw [comp_app, ContinuousMap.coe_mk, comp_app, id_app, ContinuousMap.coe_mk, Subtype.mk_eq_mk,
      Prod.mk.inj_iff, Subtype.mk_eq_mk, Subtype.ext_iff, and_self_iff]
    convert congr_arg Subtype.val (h.t_inv k i ⟨x, hx'⟩) using 3
    refine Subtype.ext ?_
    exact h.cocycle i j k ⟨x, hx⟩ hx'
  -- Porting note: was not necessary in mathlib3
  f_mono _ _ := (TopCat.mono_iff_injective _).mpr fun _ _ h => Subtype.ext h

variable {α : Type u} [TopologicalSpace α] {J : Type u} (U : J → Opens α)

/-- We may construct a glue data from a family of open sets. -/
@[simps! toGlueData_J toGlueData_U toGlueData_V toGlueData_t toGlueData_f]
def ofOpenSubsets : TopCat.GlueData.{u} :=
  mk'.{u}
    { J
      U := fun i => (Opens.toTopCat <| TopCat.of α).obj (U i)
      V := fun _ j => (Opens.map <| Opens.inclusion' _).obj (U j)
      t := fun i j => ⟨fun x => ⟨⟨x.1.1, x.2⟩, x.1.2⟩, by fun_prop⟩
      V_id := fun i => by ext; simp
      t_id := fun i => by ext; rfl
      t_inter := fun _ _ _ _ hx => hx
      cocycle := fun _ _ _ _ _ => rfl }

/-- The canonical map from the glue of a family of open subsets `α` into `α`.
This map is an open embedding (`fromOpenSubsetsGlue_isOpenEmbedding`),
and its range is `⋃ i, (U i : Set α)` (`range_fromOpenSubsetsGlue`).
-/
def fromOpenSubsetsGlue : (ofOpenSubsets U).toGlueData.glued ⟶ TopCat.of α :=
  Multicoequalizer.desc _ _ (fun _ => Opens.inclusion' _) (by rintro ⟨i, j⟩; ext x; rfl)

-- Porting note: `elementwise` here produces a bad lemma,
-- where too much has been simplified, despite the `nosimp`.
@[simp, elementwise nosimp]
theorem ι_fromOpenSubsetsGlue (i : J) :
    (ofOpenSubsets U).toGlueData.ι i ≫ fromOpenSubsetsGlue U = Opens.inclusion' _ :=
  Multicoequalizer.π_desc _ _ _ _ _

theorem fromOpenSubsetsGlue_injective : Function.Injective (fromOpenSubsetsGlue U) := by
  intro x y e
  obtain ⟨i, ⟨x, hx⟩, rfl⟩ := (ofOpenSubsets U).ι_jointly_surjective x
  obtain ⟨j, ⟨y, hy⟩, rfl⟩ := (ofOpenSubsets U).ι_jointly_surjective y
  -- see the porting note on `ι_fromOpenSubsetsGlue`
  rw [ι_fromOpenSubsetsGlue_apply, ι_fromOpenSubsetsGlue_apply] at e
  change x = y at e
  subst e
  rw [(ofOpenSubsets U).ι_eq_iff_rel]
  exact ⟨⟨⟨x, hx⟩, hy⟩, rfl, rfl⟩

theorem fromOpenSubsetsGlue_isOpenMap : IsOpenMap (fromOpenSubsetsGlue U) := by
  intro s hs
  rw [(ofOpenSubsets U).isOpen_iff] at hs
  rw [isOpen_iff_forall_mem_open]
  rintro _ ⟨x, hx, rfl⟩
  obtain ⟨i, ⟨x, hx'⟩, rfl⟩ := (ofOpenSubsets U).ι_jointly_surjective x
  use fromOpenSubsetsGlue U '' s ∩ Set.range (@Opens.inclusion' (TopCat.of α) (U i))
  use Set.inter_subset_left
  constructor
  · rw [← Set.image_preimage_eq_inter_range]
    apply (Opens.isOpenEmbedding (X := TopCat.of α) (U i)).isOpenMap
    convert hs i using 1
    erw [← ι_fromOpenSubsetsGlue, coe_comp, Set.preimage_comp]
    congr! 1
    exact Set.preimage_image_eq _ (fromOpenSubsetsGlue_injective U)
  · refine ⟨Set.mem_image_of_mem _ hx, ?_⟩
    rw [ι_fromOpenSubsetsGlue_apply]
    exact Set.mem_range_self _

theorem fromOpenSubsetsGlue_isOpenEmbedding : IsOpenEmbedding (fromOpenSubsetsGlue U) :=
  .of_continuous_injective_isOpenMap (ContinuousMap.continuous_toFun _)
    (fromOpenSubsetsGlue_injective U) (fromOpenSubsetsGlue_isOpenMap U)

@[deprecated (since := "2024-10-18")]
alias fromOpenSubsetsGlue_openEmbedding := fromOpenSubsetsGlue_isOpenEmbedding

theorem range_fromOpenSubsetsGlue : Set.range (fromOpenSubsetsGlue U) = ⋃ i, (U i : Set α) := by
  ext
  constructor
  · rintro ⟨x, rfl⟩
    obtain ⟨i, ⟨x, hx'⟩, rfl⟩ := (ofOpenSubsets U).ι_jointly_surjective x
    rw [ι_fromOpenSubsetsGlue_apply]
    exact Set.subset_iUnion _ i hx'
  · rintro ⟨_, ⟨i, rfl⟩, hx⟩
    rename_i x
    exact ⟨(ofOpenSubsets U).toGlueData.ι i ⟨x, hx⟩, ι_fromOpenSubsetsGlue_apply _ _ _⟩

/-- The gluing of an open cover is homeomomorphic to the original space. -/
def openCoverGlueHomeo (h : ⋃ i, (U i : Set α) = Set.univ) :
    (ofOpenSubsets U).toGlueData.glued ≃ₜ α :=
  Homeomorph.homeomorphOfContinuousOpen
    (Equiv.ofBijective (fromOpenSubsetsGlue U)
      ⟨fromOpenSubsetsGlue_injective U,
        Set.range_eq_univ.mp ((range_fromOpenSubsetsGlue U).symm ▸ h)⟩)
    (fromOpenSubsetsGlue U).2 (fromOpenSubsetsGlue_isOpenMap U)

end GlueData

end TopCat<|MERGE_RESOLUTION|>--- conflicted
+++ resolved
@@ -226,18 +226,8 @@
   ext x
   constructor
   · rintro ⟨⟨x₁, eq₁⟩, ⟨x₂, eq₂⟩⟩
-<<<<<<< HEAD
     obtain ⟨y, e₁, -⟩ := (D.ι_eq_iff_rel _ _ _ _).mp (eq₁.trans eq₂.symm)
-    · dsimp only at *
-      substs eq₁
-=======
-    obtain ⟨⟨⟩⟩ | ⟨y, e₁, -⟩ := (D.ι_eq_iff_rel _ _ _ _).mp (eq₁.trans eq₂.symm)
-    · exact ⟨inv (D.f i i) x₁, by
-        -- Porting note (https://github.com/leanprover-community/mathlib4/issues/10745): was `simp [eq₁]`
-        -- See https://github.com/leanprover-community/mathlib4/issues/5026
-        rw [TopCat.comp_app, CategoryTheory.IsIso.inv_hom_id_apply, eq₁]⟩
-    · subst eq₁
->>>>>>> 0d378462
+    · substs eq₁
       exact ⟨y, by simp [e₁]⟩
   · rintro ⟨x, hx⟩
     refine ⟨⟨D.f i j x, hx⟩, ⟨D.f j i (D.t _ _ x), ?_⟩⟩
